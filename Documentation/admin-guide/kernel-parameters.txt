	acpi=		[HW,ACPI,X86,ARM64]
			Advanced Configuration and Power Interface
			Format: { force | on | off | strict | noirq | rsdt |
				  copy_dsdt }
			force -- enable ACPI if default was off
			on -- enable ACPI but allow fallback to DT [arm64]
			off -- disable ACPI if default was on
			noirq -- do not use ACPI for IRQ routing
			strict -- Be less tolerant of platforms that are not
				strictly ACPI specification compliant.
			rsdt -- prefer RSDT over (default) XSDT
			copy_dsdt -- copy DSDT to memory
			For ARM64, ONLY "acpi=off", "acpi=on" or "acpi=force"
			are available

			See also Documentation/power/runtime_pm.txt, pci=noacpi

	acpi_apic_instance=	[ACPI, IOAPIC]
			Format: <int>
			2: use 2nd APIC table, if available
			1,0: use 1st APIC table
			default: 0

	acpi_backlight=	[HW,ACPI]
			acpi_backlight=vendor
			acpi_backlight=video
			If set to vendor, prefer vendor specific driver
			(e.g. thinkpad_acpi, sony_acpi, etc.) instead
			of the ACPI video.ko driver.

	acpi_force_32bit_fadt_addr
			force FADT to use 32 bit addresses rather than the
			64 bit X_* addresses. Some firmware have broken 64
			bit addresses for force ACPI ignore these and use
			the older legacy 32 bit addresses.

	acpica_no_return_repair [HW, ACPI]
			Disable AML predefined validation mechanism
			This mechanism can repair the evaluation result to make
			the return objects more ACPI specification compliant.
			This option is useful for developers to identify the
			root cause of an AML interpreter issue when the issue
			has something to do with the repair mechanism.

	acpi.debug_layer=	[HW,ACPI,ACPI_DEBUG]
	acpi.debug_level=	[HW,ACPI,ACPI_DEBUG]
			Format: <int>
			CONFIG_ACPI_DEBUG must be enabled to produce any ACPI
			debug output.  Bits in debug_layer correspond to a
			_COMPONENT in an ACPI source file, e.g.,
			    #define _COMPONENT ACPI_PCI_COMPONENT
			Bits in debug_level correspond to a level in
			ACPI_DEBUG_PRINT statements, e.g.,
			    ACPI_DEBUG_PRINT((ACPI_DB_INFO, ...
			The debug_level mask defaults to "info".  See
			Documentation/acpi/debug.txt for more information about
			debug layers and levels.

			Enable processor driver info messages:
			    acpi.debug_layer=0x20000000
			Enable PCI/PCI interrupt routing info messages:
			    acpi.debug_layer=0x400000
			Enable AML "Debug" output, i.e., stores to the Debug
			object while interpreting AML:
			    acpi.debug_layer=0xffffffff acpi.debug_level=0x2
			Enable all messages related to ACPI hardware:
			    acpi.debug_layer=0x2 acpi.debug_level=0xffffffff

			Some values produce so much output that the system is
			unusable.  The "log_buf_len" parameter may be useful
			if you need to capture more output.

	acpi_enforce_resources=	[ACPI]
			{ strict | lax | no }
			Check for resource conflicts between native drivers
			and ACPI OperationRegions (SystemIO and SystemMemory
			only). IO ports and memory declared in ACPI might be
			used by the ACPI subsystem in arbitrary AML code and
			can interfere with legacy drivers.
			strict (default): access to resources claimed by ACPI
			is denied; legacy drivers trying to access reserved
			resources will fail to bind to device using them.
			lax: access to resources claimed by ACPI is allowed;
			legacy drivers trying to access reserved resources
			will bind successfully but a warning message is logged.
			no: ACPI OperationRegions are not marked as reserved,
			no further checks are performed.

	acpi_force_table_verification	[HW,ACPI]
			Enable table checksum verification during early stage.
			By default, this is disabled due to x86 early mapping
			size limitation.

	acpi_irq_balance [HW,ACPI]
			ACPI will balance active IRQs
			default in APIC mode

	acpi_irq_nobalance [HW,ACPI]
			ACPI will not move active IRQs (default)
			default in PIC mode

	acpi_irq_isa=	[HW,ACPI] If irq_balance, mark listed IRQs used by ISA
			Format: <irq>,<irq>...

	acpi_irq_pci=	[HW,ACPI] If irq_balance, clear listed IRQs for
			use by PCI
			Format: <irq>,<irq>...

	acpi_mask_gpe=	[HW,ACPI]
			Due to the existence of _Lxx/_Exx, some GPEs triggered
			by unsupported hardware/firmware features can result in
			GPE floodings that cannot be automatically disabled by
			the GPE dispatcher.
			This facility can be used to prevent such uncontrolled
			GPE floodings.
			Format: <int>

	acpi_no_auto_serialize	[HW,ACPI]
			Disable auto-serialization of AML methods
			AML control methods that contain the opcodes to create
			named objects will be marked as "Serialized" by the
			auto-serialization feature.
			This feature is enabled by default.
			This option allows to turn off the feature.

	acpi_no_memhotplug [ACPI] Disable memory hotplug.  Useful for kdump
			   kernels.

	acpi_no_static_ssdt	[HW,ACPI]
			Disable installation of static SSDTs at early boot time
			By default, SSDTs contained in the RSDT/XSDT will be
			installed automatically and they will appear under
			/sys/firmware/acpi/tables.
			This option turns off this feature.
			Note that specifying this option does not affect
			dynamic table installation which will install SSDT
			tables to /sys/firmware/acpi/tables/dynamic.

	acpi_rsdp=	[ACPI,EFI,KEXEC]
			Pass the RSDP address to the kernel, mostly used
			on machines running EFI runtime service to boot the
			second kernel for kdump.

	acpi_os_name=	[HW,ACPI] Tell ACPI BIOS the name of the OS
			Format: To spoof as Windows 98: ="Microsoft Windows"

	acpi_rev_override [ACPI] Override the _REV object to return 5 (instead
			of 2 which is mandated by ACPI 6) as the supported ACPI
			specification revision (when using this switch, it may
			be necessary to carry out a cold reboot _twice_ in a
			row to make it take effect on the platform firmware).

	acpi_osi=	[HW,ACPI] Modify list of supported OS interface strings
			acpi_osi="string1"	# add string1
			acpi_osi="!string2"	# remove string2
			acpi_osi=!*		# remove all strings
			acpi_osi=!		# disable all built-in OS vendor
						  strings
			acpi_osi=!!		# enable all built-in OS vendor
						  strings
			acpi_osi=		# disable all strings

			'acpi_osi=!' can be used in combination with single or
			multiple 'acpi_osi="string1"' to support specific OS
			vendor string(s).  Note that such command can only
			affect the default state of the OS vendor strings, thus
			it cannot affect the default state of the feature group
			strings and the current state of the OS vendor strings,
			specifying it multiple times through kernel command line
			is meaningless.  This command is useful when one do not
			care about the state of the feature group strings which
			should be controlled by the OSPM.
			Examples:
			  1. 'acpi_osi=! acpi_osi="Windows 2000"' is equivalent
			     to 'acpi_osi="Windows 2000" acpi_osi=!', they all
			     can make '_OSI("Windows 2000")' TRUE.

			'acpi_osi=' cannot be used in combination with other
			'acpi_osi=' command lines, the _OSI method will not
			exist in the ACPI namespace.  NOTE that such command can
			only affect the _OSI support state, thus specifying it
			multiple times through kernel command line is also
			meaningless.
			Examples:
			  1. 'acpi_osi=' can make 'CondRefOf(_OSI, Local1)'
			     FALSE.

			'acpi_osi=!*' can be used in combination with single or
			multiple 'acpi_osi="string1"' to support specific
			string(s).  Note that such command can affect the
			current state of both the OS vendor strings and the
			feature group strings, thus specifying it multiple times
			through kernel command line is meaningful.  But it may
			still not able to affect the final state of a string if
			there are quirks related to this string.  This command
			is useful when one want to control the state of the
			feature group strings to debug BIOS issues related to
			the OSPM features.
			Examples:
			  1. 'acpi_osi="Module Device" acpi_osi=!*' can make
			     '_OSI("Module Device")' FALSE.
			  2. 'acpi_osi=!* acpi_osi="Module Device"' can make
			     '_OSI("Module Device")' TRUE.
			  3. 'acpi_osi=! acpi_osi=!* acpi_osi="Windows 2000"' is
			     equivalent to
			     'acpi_osi=!* acpi_osi=! acpi_osi="Windows 2000"'
			     and
			     'acpi_osi=!* acpi_osi="Windows 2000" acpi_osi=!',
			     they all will make '_OSI("Windows 2000")' TRUE.

	acpi_pm_good	[X86]
			Override the pmtimer bug detection: force the kernel
			to assume that this machine's pmtimer latches its value
			and always returns good values.

	acpi_sci=	[HW,ACPI] ACPI System Control Interrupt trigger mode
			Format: { level | edge | high | low }

	acpi_skip_timer_override [HW,ACPI]
			Recognize and ignore IRQ0/pin2 Interrupt Override.
			For broken nForce2 BIOS resulting in XT-PIC timer.

	acpi_sleep=	[HW,ACPI] Sleep options
			Format: { s3_bios, s3_mode, s3_beep, s4_nohwsig,
				  old_ordering, nonvs, sci_force_enable, nobl }
			See Documentation/power/video.txt for information on
			s3_bios and s3_mode.
			s3_beep is for debugging; it makes the PC's speaker beep
			as soon as the kernel's real-mode entry point is called.
			s4_nohwsig prevents ACPI hardware signature from being
			used during resume from hibernation.
			old_ordering causes the ACPI 1.0 ordering of the _PTS
			control method, with respect to putting devices into
			low power states, to be enforced (the ACPI 2.0 ordering
			of _PTS is used by default).
			nonvs prevents the kernel from saving/restoring the
			ACPI NVS memory during suspend/hibernation and resume.
			sci_force_enable causes the kernel to set SCI_EN directly
			on resume from S1/S3 (which is against the ACPI spec,
			but some broken systems don't work without it).
			nobl causes the internal blacklist of systems known to
			behave incorrectly in some ways with respect to system
			suspend and resume to be ignored (use wisely).

	acpi_use_timer_override [HW,ACPI]
			Use timer override. For some broken Nvidia NF5 boards
			that require a timer override, but don't have HPET

	add_efi_memmap	[EFI; X86] Include EFI memory map in
			kernel's map of available physical RAM.

	agp=		[AGP]
			{ off | try_unsupported }
			off: disable AGP support
			try_unsupported: try to drive unsupported chipsets
				(may crash computer or cause data corruption)

	ALSA		[HW,ALSA]
			See Documentation/sound/alsa-configuration.rst

	alignment=	[KNL,ARM]
			Allow the default userspace alignment fault handler
			behaviour to be specified.  Bit 0 enables warnings,
			bit 1 enables fixups, and bit 2 sends a segfault.

	align_va_addr=	[X86-64]
			Align virtual addresses by clearing slice [14:12] when
			allocating a VMA at process creation time. This option
			gives you up to 3% performance improvement on AMD F15h
			machines (where it is enabled by default) for a
			CPU-intensive style benchmark, and it can vary highly in
			a microbenchmark depending on workload and compiler.

			32: only for 32-bit processes
			64: only for 64-bit processes
			on: enable for both 32- and 64-bit processes
			off: disable for both 32- and 64-bit processes

	alloc_snapshot	[FTRACE]
			Allocate the ftrace snapshot buffer on boot up when the
			main buffer is allocated. This is handy if debugging
			and you need to use tracing_snapshot() on boot up, and
			do not want to use tracing_snapshot_alloc() as it needs
			to be done where GFP_KERNEL allocations are allowed.

	amd_iommu=	[HW,X86-64]
			Pass parameters to the AMD IOMMU driver in the system.
			Possible values are:
			fullflush - enable flushing of IO/TLB entries when
				    they are unmapped. Otherwise they are
				    flushed before they will be reused, which
				    is a lot of faster
			off	  - do not initialize any AMD IOMMU found in
				    the system
			force_isolation - Force device isolation for all
					  devices. The IOMMU driver is not
					  allowed anymore to lift isolation
					  requirements as needed. This option
					  does not override iommu=pt

	amd_iommu_dump=	[HW,X86-64]
			Enable AMD IOMMU driver option to dump the ACPI table
			for AMD IOMMU. With this option enabled, AMD IOMMU
			driver will print ACPI tables for AMD IOMMU during
			IOMMU initialization.

	amd_iommu_intr=	[HW,X86-64]
			Specifies one of the following AMD IOMMU interrupt
			remapping modes:
			legacy     - Use legacy interrupt remapping mode.
			vapic      - Use virtual APIC mode, which allows IOMMU
			             to inject interrupts directly into guest.
			             This mode requires kvm-amd.avic=1.
			             (Default when IOMMU HW support is present.)

	amijoy.map=	[HW,JOY] Amiga joystick support
			Map of devices attached to JOY0DAT and JOY1DAT
			Format: <a>,<b>
			See also Documentation/input/joydev/joystick.rst

	analog.map=	[HW,JOY] Analog joystick and gamepad support
			Specifies type or capabilities of an analog joystick
			connected to one of 16 gameports
			Format: <type1>,<type2>,..<type16>

	apc=		[HW,SPARC]
			Power management functions (SPARCstation-4/5 + deriv.)
			Format: noidle
			Disable APC CPU standby support. SPARCstation-Fox does
			not play well with APC CPU idle - disable it if you have
			APC and your system crashes randomly.

	apic=		[APIC,X86] Advanced Programmable Interrupt Controller
			Change the output verbosity whilst booting
			Format: { quiet (default) | verbose | debug }
			Change the amount of debugging information output
			when initialising the APIC and IO-APIC components.
			For X86-32, this can also be used to specify an APIC
			driver name.
			Format: apic=driver_name
			Examples: apic=bigsmp

	apic_extnmi=	[APIC,X86] External NMI delivery setting
			Format: { bsp (default) | all | none }
			bsp:  External NMI is delivered only to CPU 0
			all:  External NMIs are broadcast to all CPUs as a
			      backup of CPU 0
			none: External NMI is masked for all CPUs. This is
			      useful so that a dump capture kernel won't be
			      shot down by NMI

	autoconf=	[IPV6]
			See Documentation/networking/ipv6.txt.

	show_lapic=	[APIC,X86] Advanced Programmable Interrupt Controller
			Limit apic dumping. The parameter defines the maximal
			number of local apics being dumped. Also it is possible
			to set it to "all" by meaning -- no limit here.
			Format: { 1 (default) | 2 | ... | all }.
			The parameter valid if only apic=debug or
			apic=verbose is specified.
			Example: apic=debug show_lapic=all

	apm=		[APM] Advanced Power Management
			See header of arch/x86/kernel/apm_32.c.

	arcrimi=	[HW,NET] ARCnet - "RIM I" (entirely mem-mapped) cards
			Format: <io>,<irq>,<nodeID>

	ataflop=	[HW,M68k]

	atarimouse=	[HW,MOUSE] Atari Mouse

	atkbd.extra=	[HW] Enable extra LEDs and keys on IBM RapidAccess,
			EzKey and similar keyboards

	atkbd.reset=	[HW] Reset keyboard during initialization

	atkbd.set=	[HW] Select keyboard code set
			Format: <int> (2 = AT (default), 3 = PS/2)

	atkbd.scroll=	[HW] Enable scroll wheel on MS Office and similar
			keyboards

	atkbd.softraw=	[HW] Choose between synthetic and real raw mode
			Format: <bool> (0 = real, 1 = synthetic (default))

	atkbd.softrepeat= [HW]
			Use software keyboard repeat

	audit=		[KNL] Enable the audit sub-system
			Format: { "0" | "1" | "off" | "on" }
			0 | off - kernel audit is disabled and can not be
			    enabled until the next reboot
			unset - kernel audit is initialized but disabled and
			    will be fully enabled by the userspace auditd.
			1 | on - kernel audit is initialized and partially
			    enabled, storing at most audit_backlog_limit
			    messages in RAM until it is fully enabled by the
			    userspace auditd.
			Default: unset

	audit_backlog_limit= [KNL] Set the audit queue size limit.
			Format: <int> (must be >=0)
			Default: 64

	bau=		[X86_UV] Enable the BAU on SGI UV.  The default
			behavior is to disable the BAU (i.e. bau=0).
			Format: { "0" | "1" }
			0 - Disable the BAU.
			1 - Enable the BAU.
			unset - Disable the BAU.

	baycom_epp=	[HW,AX25]
			Format: <io>,<mode>

	baycom_par=	[HW,AX25] BayCom Parallel Port AX.25 Modem
			Format: <io>,<mode>
			See header of drivers/net/hamradio/baycom_par.c.

	baycom_ser_fdx=	[HW,AX25]
			BayCom Serial Port AX.25 Modem (Full Duplex Mode)
			Format: <io>,<irq>,<mode>[,<baud>]
			See header of drivers/net/hamradio/baycom_ser_fdx.c.

	baycom_ser_hdx=	[HW,AX25]
			BayCom Serial Port AX.25 Modem (Half Duplex Mode)
			Format: <io>,<irq>,<mode>
			See header of drivers/net/hamradio/baycom_ser_hdx.c.

	blkdevparts=	Manual partition parsing of block device(s) for
			embedded devices based on command line input.
			See Documentation/block/cmdline-partition.txt

	boot_delay=	Milliseconds to delay each printk during boot.
			Values larger than 10 seconds (10000) are changed to
			no delay (0).
			Format: integer

	bootmem_debug	[KNL] Enable bootmem allocator debug messages.

	bert_disable	[ACPI]
			Disable BERT OS support on buggy BIOSes.

	bttv.card=	[HW,V4L] bttv (bt848 + bt878 based grabber cards)
	bttv.radio=	Most important insmod options are available as
			kernel args too.
	bttv.pll=	See Documentation/media/v4l-drivers/bttv.rst
	bttv.tuner=

	bulk_remove=off	[PPC]  This parameter disables the use of the pSeries
			firmware feature for flushing multiple hpte entries
			at a time.

	c101=		[NET] Moxa C101 synchronous serial card

	cachesize=	[BUGS=X86-32] Override level 2 CPU cache size detection.
			Sometimes CPU hardware bugs make them report the cache
			size incorrectly. The kernel will attempt work arounds
			to fix known problems, but for some CPUs it is not
			possible to determine what the correct size should be.
			This option provides an override for these situations.

	ca_keys=	[KEYS] This parameter identifies a specific key(s) on
			the system trusted keyring to be used for certificate
			trust validation.
			format: { id:<keyid> | builtin }

	cca=		[MIPS] Override the kernel pages' cache coherency
			algorithm.  Accepted values range from 0 to 7
			inclusive. See arch/mips/include/asm/pgtable-bits.h
			for platform specific values (SB1, Loongson3 and
			others).

	ccw_timeout_log	[S390]
			See Documentation/s390/CommonIO for details.

	cgroup_disable=	[KNL] Disable a particular controller
			Format: {name of the controller(s) to disable}
			The effects of cgroup_disable=foo are:
			- foo isn't auto-mounted if you mount all cgroups in
			  a single hierarchy
			- foo isn't visible as an individually mountable
			  subsystem
			{Currently only "memory" controller deal with this and
			cut the overhead, others just disable the usage. So
			only cgroup_disable=memory is actually worthy}

	cgroup_no_v1=	[KNL] Disable one, multiple, all cgroup controllers in v1
			Format: { controller[,controller...] | "all" }
			Like cgroup_disable, but only applies to cgroup v1;
			the blacklisted controllers remain available in cgroup2.

	cgroup.memory=	[KNL] Pass options to the cgroup memory controller.
			Format: <string>
			nosocket -- Disable socket memory accounting.
			nokmem -- Disable kernel memory accounting.

	checkreqprot	[SELINUX] Set initial checkreqprot flag value.
			Format: { "0" | "1" }
			See security/selinux/Kconfig help text.
			0 -- check protection applied by kernel (includes
				any implied execute protection).
			1 -- check protection requested by application.
			Default value is set via a kernel config option.
			Value can be changed at runtime via
				/selinux/checkreqprot.

	cio_ignore=	[S390]
			See Documentation/s390/CommonIO for details.
	clk_ignore_unused
			[CLK]
			Prevents the clock framework from automatically gating
			clocks that have not been explicitly enabled by a Linux
			device driver but are enabled in hardware at reset or
			by the bootloader/firmware. Note that this does not
			force such clocks to be always-on nor does it reserve
			those clocks in any way. This parameter is useful for
			debug and development, but should not be needed on a
			platform with proper driver support.  For more
			information, see Documentation/driver-api/clk.rst.

	clock=		[BUGS=X86-32, HW] gettimeofday clocksource override.
			[Deprecated]
			Forces specified clocksource (if available) to be used
			when calculating gettimeofday(). If specified
			clocksource is not available, it defaults to PIT.
			Format: { pit | tsc | cyclone | pmtmr }

	clocksource=	Override the default clocksource
			Format: <string>
			Override the default clocksource and use the clocksource
			with the name specified.
			Some clocksource names to choose from, depending on
			the platform:
			[all] jiffies (this is the base, fallback clocksource)
			[ACPI] acpi_pm
			[ARM] imx_timer1,OSTS,netx_timer,mpu_timer2,
				pxa_timer,timer3,32k_counter,timer0_1
			[X86-32] pit,hpet,tsc;
				scx200_hrt on Geode; cyclone on IBM x440
			[MIPS] MIPS
			[PARISC] cr16
			[S390] tod
			[SH] SuperH
			[SPARC64] tick
			[X86-64] hpet,tsc

	clocksource.arm_arch_timer.evtstrm=
			[ARM,ARM64]
			Format: <bool>
			Enable/disable the eventstream feature of the ARM
			architected timer so that code using WFE-based polling
			loops can be debugged more effectively on production
			systems.

	clearcpuid=BITNUM [X86]
			Disable CPUID feature X for the kernel. See
			arch/x86/include/asm/cpufeatures.h for the valid bit
			numbers. Note the Linux specific bits are not necessarily
			stable over kernel options, but the vendor specific
			ones should be.
			Also note that user programs calling CPUID directly
			or using the feature without checking anything
			will still see it. This just prevents it from
			being used by the kernel or shown in /proc/cpuinfo.
			Also note the kernel might malfunction if you disable
			some critical bits.

	cma=nn[MG]@[start[MG][-end[MG]]]
			[ARM,X86,KNL]
			Sets the size of kernel global memory area for
			contiguous memory allocations and optionally the
			placement constraint by the physical address range of
			memory allocations. A value of 0 disables CMA
			altogether. For more information, see
			include/linux/dma-contiguous.h

	cmo_free_hint=	[PPC] Format: { yes | no }
			Specify whether pages are marked as being inactive
			when they are freed.  This is used in CMO environments
			to determine OS memory pressure for page stealing by
			a hypervisor.
			Default: yes

	coherent_pool=nn[KMG]	[ARM,KNL]
			Sets the size of memory pool for coherent, atomic dma
			allocations, by default set to 256K.

	com20020=	[HW,NET] ARCnet - COM20020 chipset
			Format:
			<io>[,<irq>[,<nodeID>[,<backplane>[,<ckp>[,<timeout>]]]]]

	com90io=	[HW,NET] ARCnet - COM90xx chipset (IO-mapped buffers)
			Format: <io>[,<irq>]

	com90xx=	[HW,NET]
			ARCnet - COM90xx chipset (memory-mapped buffers)
			Format: <io>[,<irq>[,<memstart>]]

	condev=		[HW,S390] console device
	conmode=

	console=	[KNL] Output console device and options.

		tty<n>	Use the virtual console device <n>.

		ttyS<n>[,options]
		ttyUSB0[,options]
			Use the specified serial port.  The options are of
			the form "bbbbpnf", where "bbbb" is the baud rate,
			"p" is parity ("n", "o", or "e"), "n" is number of
			bits, and "f" is flow control ("r" for RTS or
			omit it).  Default is "9600n8".

			See Documentation/admin-guide/serial-console.rst for more
			information.  See
			Documentation/networking/netconsole.txt for an
			alternative.

		uart[8250],io,<addr>[,options]
		uart[8250],mmio,<addr>[,options]
		uart[8250],mmio16,<addr>[,options]
		uart[8250],mmio32,<addr>[,options]
		uart[8250],0x<addr>[,options]
			Start an early, polled-mode console on the 8250/16550
			UART at the specified I/O port or MMIO address,
			switching to the matching ttyS device later.
			MMIO inter-register address stride is either 8-bit
			(mmio), 16-bit (mmio16), or 32-bit (mmio32).
			If none of [io|mmio|mmio16|mmio32], <addr> is assumed
			to be equivalent to 'mmio'. 'options' are specified in
			the same format described for ttyS above; if unspecified,
			the h/w is not re-initialized.

		hvc<n>	Use the hypervisor console device <n>. This is for
			both Xen and PowerPC hypervisors.

		If the device connected to the port is not a TTY but a braille
		device, prepend "brl," before the device type, for instance
			console=brl,ttyS0
		For now, only VisioBraille is supported.

	console_msg_format=
			[KNL] Change console messages format
		default
			By default we print messages on consoles in
			"[time stamp] text\n" format (time stamp may not be
			printed, depending on CONFIG_PRINTK_TIME or
			`printk_time' param).
		syslog
			Switch to syslog format: "<%u>[time stamp] text\n"
			IOW, each message will have a facility and loglevel
			prefix. The format is similar to one used by syslog()
			syscall, or to executing "dmesg -S --raw" or to reading
			from /proc/kmsg.

	consoleblank=	[KNL] The console blank (screen saver) timeout in
			seconds. A value of 0 disables the blank timer.
			Defaults to 0.

	coredump_filter=
			[KNL] Change the default value for
			/proc/<pid>/coredump_filter.
			See also Documentation/filesystems/proc.txt.

	coresight_cpu_debug.enable
			[ARM,ARM64]
			Format: <bool>
			Enable/disable the CPU sampling based debugging.
			0: default value, disable debugging
			1: enable debugging at boot time

	cpuidle.off=1	[CPU_IDLE]
			disable the cpuidle sub-system

	cpufreq.off=1	[CPU_FREQ]
			disable the cpufreq sub-system

	cpu_init_udelay=N
			[X86] Delay for N microsec between assert and de-assert
			of APIC INIT to start processors.  This delay occurs
			on every CPU online, such as boot, and resume from suspend.
			Default: 10000

	cpcihp_generic=	[HW,PCI] Generic port I/O CompactPCI driver
			Format:
			<first_slot>,<last_slot>,<port>,<enum_bit>[,<debug>]

	crashkernel=size[KMG][@offset[KMG]]
			[KNL] Using kexec, Linux can switch to a 'crash kernel'
			upon panic. This parameter reserves the physical
			memory region [offset, offset + size] for that kernel
			image. If '@offset' is omitted, then a suitable offset
			is selected automatically. Check
			Documentation/kdump/kdump.txt for further details.

	crashkernel=range1:size1[,range2:size2,...][@offset]
			[KNL] Same as above, but depends on the memory
			in the running system. The syntax of range is
			start-[end] where start and end are both
			a memory unit (amount[KMG]). See also
			Documentation/kdump/kdump.txt for an example.

	crashkernel=size[KMG],high
			[KNL, x86_64] range could be above 4G. Allow kernel
			to allocate physical memory region from top, so could
			be above 4G if system have more than 4G ram installed.
			Otherwise memory region will be allocated below 4G, if
			available.
			It will be ignored if crashkernel=X is specified.
	crashkernel=size[KMG],low
			[KNL, x86_64] range under 4G. When crashkernel=X,high
			is passed, kernel could allocate physical memory region
			above 4G, that cause second kernel crash on system
			that require some amount of low memory, e.g. swiotlb
			requires at least 64M+32K low memory, also enough extra
			low memory is needed to make sure DMA buffers for 32-bit
			devices won't run out. Kernel would try to allocate at
			at least 256M below 4G automatically.
			This one let user to specify own low range under 4G
			for second kernel instead.
			0: to disable low allocation.
			It will be ignored when crashkernel=X,high is not used
			or memory reserved is below 4G.

	cryptomgr.notests
			[KNL] Disable crypto self-tests

	cs89x0_dma=	[HW,NET]
			Format: <dma>

	cs89x0_media=	[HW,NET]
			Format: { rj45 | aui | bnc }

	dasd=		[HW,NET]
			See header of drivers/s390/block/dasd_devmap.c.

	db9.dev[2|3]=	[HW,JOY] Multisystem joystick support via parallel port
			(one device per port)
			Format: <port#>,<type>
			See also Documentation/input/devices/joystick-parport.rst

	ddebug_query=	[KNL,DYNAMIC_DEBUG] Enable debug messages at early boot
			time. See
			Documentation/admin-guide/dynamic-debug-howto.rst for
			details.  Deprecated, see dyndbg.

	debug		[KNL] Enable kernel debugging (events log level).

	debug_boot_weak_hash
			[KNL] Enable printing [hashed] pointers early in the
			boot sequence.  If enabled, we use a weak hash instead
			of siphash to hash pointers.  Use this option if you are
			seeing instances of '(___ptrval___)') and need to see a
			value (hashed pointer) instead. Cryptographically
			insecure, please do not use on production kernels.

	debug_locks_verbose=
			[KNL] verbose self-tests
			Format=<0|1>
			Print debugging info while doing the locking API
			self-tests.
			We default to 0 (no extra messages), setting it to
			1 will print _a lot_ more information - normally
			only useful to kernel developers.

	debug_objects	[KNL] Enable object debugging

	no_debug_objects
			[KNL] Disable object debugging

	debug_guardpage_minorder=
			[KNL] When CONFIG_DEBUG_PAGEALLOC is set, this
			parameter allows control of the order of pages that will
			be intentionally kept free (and hence protected) by the
			buddy allocator. Bigger value increase the probability
			of catching random memory corruption, but reduce the
			amount of memory for normal system use. The maximum
			possible value is MAX_ORDER/2.  Setting this parameter
			to 1 or 2 should be enough to identify most random
			memory corruption problems caused by bugs in kernel or
			driver code when a CPU writes to (or reads from) a
			random memory location. Note that there exists a class
			of memory corruptions problems caused by buggy H/W or
			F/W or by drivers badly programing DMA (basically when
			memory is written at bus level and the CPU MMU is
			bypassed) which are not detectable by
			CONFIG_DEBUG_PAGEALLOC, hence this option will not help
			tracking down these problems.

	debug_pagealloc=
			[KNL] When CONFIG_DEBUG_PAGEALLOC is set, this
			parameter enables the feature at boot time. In
			default, it is disabled. We can avoid allocating huge
			chunk of memory for debug pagealloc if we don't enable
			it at boot time and the system will work mostly same
			with the kernel built without CONFIG_DEBUG_PAGEALLOC.
			on: enable the feature

	debugpat	[X86] Enable PAT debugging

	decnet.addr=	[HW,NET]
			Format: <area>[,<node>]
			See also Documentation/networking/decnet.txt.

	default_hugepagesz=
			[same as hugepagesz=] The size of the default
			HugeTLB page size. This is the size represented by
			the legacy /proc/ hugepages APIs, used for SHM, and
			default size when mounting hugetlbfs filesystems.
			Defaults to the default architecture's huge page size
			if not specified.

	deferred_probe_timeout=
			[KNL] Debugging option to set a timeout in seconds for
			deferred probe to give up waiting on dependencies to
			probe. Only specific dependencies (subsystems or
			drivers) that have opted in will be ignored. A timeout of 0
			will timeout at the end of initcalls. This option will also
			dump out devices still on the deferred probe list after
			retrying.

	dhash_entries=	[KNL]
			Set number of hash buckets for dentry cache.

	disable_1tb_segments [PPC]
			Disables the use of 1TB hash page table segments. This
			causes the kernel to fall back to 256MB segments which
			can be useful when debugging issues that require an SLB
			miss to occur.

	disable=	[IPV6]
			See Documentation/networking/ipv6.txt.

	hardened_usercopy=
                        [KNL] Under CONFIG_HARDENED_USERCOPY, whether
                        hardening is enabled for this boot. Hardened
                        usercopy checking is used to protect the kernel
                        from reading or writing beyond known memory
                        allocation boundaries as a proactive defense
                        against bounds-checking flaws in the kernel's
                        copy_to_user()/copy_from_user() interface.
                on      Perform hardened usercopy checks (default).
                off     Disable hardened usercopy checks.

	disable_radix	[PPC]
			Disable RADIX MMU mode on POWER9

	disable_cpu_apicid= [X86,APIC,SMP]
			Format: <int>
			The number of initial APIC ID for the
			corresponding CPU to be disabled at boot,
			mostly used for the kdump 2nd kernel to
			disable BSP to wake up multiple CPUs without
			causing system reset or hang due to sending
			INIT from AP to BSP.

	disable_ddw	[PPC/PSERIES]
			Disable Dynamic DMA Window support. Use this if
			to workaround buggy firmware.

	disable_ipv6=	[IPV6]
			See Documentation/networking/ipv6.txt.

	disable_mtrr_cleanup [X86]
			The kernel tries to adjust MTRR layout from continuous
			to discrete, to make X server driver able to add WB
			entry later. This parameter disables that.

	disable_mtrr_trim [X86, Intel and AMD only]
			By default the kernel will trim any uncacheable
			memory out of your available memory pool based on
			MTRR settings.  This parameter disables that behavior,
			possibly causing your machine to run very slowly.

	disable_timer_pin_1 [X86]
			Disable PIN 1 of APIC timer
			Can be useful to work around chipset bugs.

	dis_ucode_ldr	[X86] Disable the microcode loader.

	dma_debug=off	If the kernel is compiled with DMA_API_DEBUG support,
			this option disables the debugging code at boot.

	dma_debug_entries=<number>
			This option allows to tune the number of preallocated
			entries for DMA-API debugging code. One entry is
			required per DMA-API allocation. Use this if the
			DMA-API debugging code disables itself because the
			architectural default is too low.

	dma_debug_driver=<driver_name>
			With this option the DMA-API debugging driver
			filter feature can be enabled at boot time. Just
			pass the driver to filter for as the parameter.
			The filter can be disabled or changed to another
			driver later using sysfs.

	drm.edid_firmware=[<connector>:]<file>[,[<connector>:]<file>]
			Broken monitors, graphic adapters, KVMs and EDIDless
			panels may send no or incorrect EDID data sets.
			This parameter allows to specify an EDID data sets
			in the /lib/firmware directory that are used instead.
			Generic built-in EDID data sets are used, if one of
			edid/1024x768.bin, edid/1280x1024.bin,
			edid/1680x1050.bin, or edid/1920x1080.bin is given
			and no file with the same name exists. Details and
			instructions how to build your own EDID data are
			available in Documentation/EDID/HOWTO.txt. An EDID
			data set will only be used for a particular connector,
			if its name and a colon are prepended to the EDID
			name. Each connector may use a unique EDID data
			set by separating the files with a comma.  An EDID
			data set with no connector name will be used for
			any connectors not explicitly specified.

	dscc4.setup=	[NET]

	dt_cpu_ftrs=	[PPC]
			Format: {"off" | "known"}
			Control how the dt_cpu_ftrs device-tree binding is
			used for CPU feature discovery and setup (if it
			exists).
			off: Do not use it, fall back to legacy cpu table.
			known: Do not pass through unknown features to guests
			or userspace, only those that the kernel is aware of.

	dump_apple_properties	[X86]
			Dump name and content of EFI device properties on
			x86 Macs.  Useful for driver authors to determine
			what data is available or for reverse-engineering.

	dyndbg[="val"]		[KNL,DYNAMIC_DEBUG]
	module.dyndbg[="val"]
			Enable debug messages at boot time.  See
			Documentation/admin-guide/dynamic-debug-howto.rst
			for details.

	nompx		[X86] Disables Intel Memory Protection Extensions.
			See Documentation/x86/intel_mpx.txt for more
			information about the feature.

	nopku		[X86] Disable Memory Protection Keys CPU feature found
			in some Intel CPUs.

	module.async_probe [KNL]
			Enable asynchronous probe on this module.

	early_ioremap_debug [KNL]
			Enable debug messages in early_ioremap support. This
			is useful for tracking down temporary early mappings
			which are not unmapped.

	earlycon=	[KNL] Output early console device and options.

			[ARM64] The early console is determined by the
			stdout-path property in device tree's chosen node,
			or determined by the ACPI SPCR table.

			[X86] When used with no options the early console is
			determined by the ACPI SPCR table.

		cdns,<addr>[,options]
			Start an early, polled-mode console on a Cadence
			(xuartps) serial port at the specified address. Only
			supported option is baud rate. If baud rate is not
			specified, the serial port must already be setup and
			configured.

		uart[8250],io,<addr>[,options]
		uart[8250],mmio,<addr>[,options]
		uart[8250],mmio32,<addr>[,options]
		uart[8250],mmio32be,<addr>[,options]
		uart[8250],0x<addr>[,options]
			Start an early, polled-mode console on the 8250/16550
			UART at the specified I/O port or MMIO address.
			MMIO inter-register address stride is either 8-bit
			(mmio) or 32-bit (mmio32 or mmio32be).
			If none of [io|mmio|mmio32|mmio32be], <addr> is assumed
			to be equivalent to 'mmio'. 'options' are specified
			in the same format described for "console=ttyS<n>"; if
			unspecified, the h/w is not initialized.

		pl011,<addr>
		pl011,mmio32,<addr>
			Start an early, polled-mode console on a pl011 serial
			port at the specified address. The pl011 serial port
			must already be setup and configured. Options are not
			yet supported.  If 'mmio32' is specified, then only
			the driver will use only 32-bit accessors to read/write
			the device registers.

		meson,<addr>
			Start an early, polled-mode console on a meson serial
			port at the specified address. The serial port must
			already be setup and configured. Options are not yet
			supported.

		msm_serial,<addr>
			Start an early, polled-mode console on an msm serial
			port at the specified address. The serial port
			must already be setup and configured. Options are not
			yet supported.

		msm_serial_dm,<addr>
			Start an early, polled-mode console on an msm serial
			dm port at the specified address. The serial port
			must already be setup and configured. Options are not
			yet supported.

		owl,<addr>
			Start an early, polled-mode console on a serial port
			of an Actions Semi SoC, such as S500 or S900, at the
			specified address. The serial port must already be
			setup and configured. Options are not yet supported.

		smh	Use ARM semihosting calls for early console.

		s3c2410,<addr>
		s3c2412,<addr>
		s3c2440,<addr>
		s3c6400,<addr>
		s5pv210,<addr>
		exynos4210,<addr>
			Use early console provided by serial driver available
			on Samsung SoCs, requires selecting proper type and
			a correct base address of the selected UART port. The
			serial port must already be setup and configured.
			Options are not yet supported.

		lantiq,<addr>
			Start an early, polled-mode console on a lantiq serial
			(lqasc) port at the specified address. The serial port
			must already be setup and configured. Options are not
			yet supported.

		lpuart,<addr>
		lpuart32,<addr>
			Use early console provided by Freescale LP UART driver
			found on Freescale Vybrid and QorIQ LS1021A processors.
			A valid base address must be provided, and the serial
			port must already be setup and configured.

		ar3700_uart,<addr>
			Start an early, polled-mode console on the
			Armada 3700 serial port at the specified
			address. The serial port must already be setup
			and configured. Options are not yet supported.

		qcom_geni,<addr>
			Start an early, polled-mode console on a Qualcomm
			Generic Interface (GENI) based serial port at the
			specified address. The serial port must already be
			setup and configured. Options are not yet supported.

	earlyprintk=	[X86,SH,ARM,M68k,S390]
			earlyprintk=vga
			earlyprintk=efi
			earlyprintk=sclp
			earlyprintk=xen
			earlyprintk=serial[,ttySn[,baudrate]]
			earlyprintk=serial[,0x...[,baudrate]]
			earlyprintk=ttySn[,baudrate]
			earlyprintk=dbgp[debugController#]
			earlyprintk=pciserial,bus:device.function[,baudrate]
			earlyprintk=xdbc[xhciController#]

			earlyprintk is useful when the kernel crashes before
			the normal console is initialized. It is not enabled by
			default because it has some cosmetic problems.

			Append ",keep" to not disable it when the real console
			takes over.

			Only one of vga, efi, serial, or usb debug port can
			be used at a time.

			Currently only ttyS0 and ttyS1 may be specified by
			name.  Other I/O ports may be explicitly specified
			on some architectures (x86 and arm at least) by
			replacing ttySn with an I/O port address, like this:
				earlyprintk=serial,0x1008,115200
			You can find the port for a given device in
			/proc/tty/driver/serial:
				2: uart:ST16650V2 port:00001008 irq:18 ...

			Interaction with the standard serial driver is not
			very good.

			The VGA and EFI output is eventually overwritten by
			the real console.

			The xen output can only be used by Xen PV guests.

			The sclp output can only be used on s390.

	edac_report=	[HW,EDAC] Control how to report EDAC event
			Format: {"on" | "off" | "force"}
			on: enable EDAC to report H/W event. May be overridden
			by other higher priority error reporting module.
			off: disable H/W event reporting through EDAC.
			force: enforce the use of EDAC to report H/W event.
			default: on.

	ekgdboc=	[X86,KGDB] Allow early kernel console debugging
			ekgdboc=kbd

			This is designed to be used in conjunction with
			the boot argument: earlyprintk=vga

	edd=		[EDD]
			Format: {"off" | "on" | "skip[mbr]"}

	efi=		[EFI]
			Format: { "old_map", "nochunk", "noruntime", "debug" }
			old_map [X86-64]: switch to the old ioremap-based EFI
			runtime services mapping. 32-bit still uses this one by
			default.
			nochunk: disable reading files in "chunks" in the EFI
			boot stub, as chunking can cause problems with some
			firmware implementations.
			noruntime : disable EFI runtime services support
			debug: enable misc debug output

	efi_no_storage_paranoia [EFI; X86]
			Using this parameter you can use more than 50% of
			your efi variable storage. Use this parameter only if
			you are really sure that your UEFI does sane gc and
			fulfills the spec otherwise your board may brick.

	efi_fake_mem=	nn[KMG]@ss[KMG]:aa[,nn[KMG]@ss[KMG]:aa,..] [EFI; X86]
			Add arbitrary attribute to specific memory range by
			updating original EFI memory map.
			Region of memory which aa attribute is added to is
			from ss to ss+nn.
			If efi_fake_mem=2G@4G:0x10000,2G@0x10a0000000:0x10000
			is specified, EFI_MEMORY_MORE_RELIABLE(0x10000)
			attribute is added to range 0x100000000-0x180000000 and
			0x10a0000000-0x1120000000.

			Using this parameter you can do debugging of EFI memmap
			related feature. For example, you can do debugging of
			Address Range Mirroring feature even if your box
			doesn't support it.

	efivar_ssdt=	[EFI; X86] Name of an EFI variable that contains an SSDT
			that is to be dynamically loaded by Linux. If there are
			multiple variables with the same name but with different
			vendor GUIDs, all of them will be loaded. See
			Documentation/acpi/ssdt-overlays.txt for details.


	eisa_irq_edge=	[PARISC,HW]
			See header of drivers/parisc/eisa.c.

	elanfreq=	[X86-32]
			See comment before function elanfreq_setup() in
			arch/x86/kernel/cpu/cpufreq/elanfreq.c.

	elevator=	[IOSCHED]
			Format: {"cfq" | "deadline" | "noop"}
			See Documentation/block/cfq-iosched.txt and
			Documentation/block/deadline-iosched.txt for details.

	elfcorehdr=[size[KMG]@]offset[KMG] [IA64,PPC,SH,X86,S390]
			Specifies physical address of start of kernel core
			image elf header and optionally the size. Generally
			kexec loader will pass this option to capture kernel.
			See Documentation/kdump/kdump.txt for details.

	enable_mtrr_cleanup [X86]
			The kernel tries to adjust MTRR layout from continuous
			to discrete, to make X server driver able to add WB
			entry later. This parameter enables that.

	enable_timer_pin_1 [X86]
			Enable PIN 1 of APIC timer
			Can be useful to work around chipset bugs
			(in particular on some ATI chipsets).
			The kernel tries to set a reasonable default.

	enforcing	[SELINUX] Set initial enforcing status.
			Format: {"0" | "1"}
			See security/selinux/Kconfig help text.
			0 -- permissive (log only, no denials).
			1 -- enforcing (deny and log).
			Default value is 0.
			Value can be changed at runtime via /selinux/enforce.

	erst_disable	[ACPI]
			Disable Error Record Serialization Table (ERST)
			support.

	ether=		[HW,NET] Ethernet cards parameters
			This option is obsoleted by the "netdev=" option, which
			has equivalent usage. See its documentation for details.

	evm=		[EVM]
			Format: { "fix" }
			Permit 'security.evm' to be updated regardless of
			current integrity status.

	failslab=
	fail_page_alloc=
	fail_make_request=[KNL]
			General fault injection mechanism.
			Format: <interval>,<probability>,<space>,<times>
			See also Documentation/fault-injection/.

	floppy=		[HW]
			See Documentation/blockdev/floppy.txt.

	force_pal_cache_flush
			[IA-64] Avoid check_sal_cache_flush which may hang on
			buggy SAL_CACHE_FLUSH implementations. Using this
			parameter will force ia64_sal_cache_flush to call
			ia64_pal_cache_flush instead of SAL_CACHE_FLUSH.

	forcepae	[X86-32]
			Forcefully enable Physical Address Extension (PAE).
			Many Pentium M systems disable PAE but may have a
			functionally usable PAE implementation.
			Warning: use of this parameter will taint the kernel
			and may cause unknown problems.

	ftrace=[tracer]
			[FTRACE] will set and start the specified tracer
			as early as possible in order to facilitate early
			boot debugging.

	ftrace_dump_on_oops[=orig_cpu]
			[FTRACE] will dump the trace buffers on oops.
			If no parameter is passed, ftrace will dump
			buffers of all CPUs, but if you pass orig_cpu, it will
			dump only the buffer of the CPU that triggered the
			oops.

	ftrace_filter=[function-list]
			[FTRACE] Limit the functions traced by the function
			tracer at boot up. function-list is a comma separated
			list of functions. This list can be changed at run
			time by the set_ftrace_filter file in the debugfs
			tracing directory.

	ftrace_notrace=[function-list]
			[FTRACE] Do not trace the functions specified in
			function-list. This list can be changed at run time
			by the set_ftrace_notrace file in the debugfs
			tracing directory.

	ftrace_graph_filter=[function-list]
			[FTRACE] Limit the top level callers functions traced
			by the function graph tracer at boot up.
			function-list is a comma separated list of functions
			that can be changed at run time by the
			set_graph_function file in the debugfs tracing directory.

	ftrace_graph_notrace=[function-list]
			[FTRACE] Do not trace from the functions specified in
			function-list.  This list is a comma separated list of
			functions that can be changed at run time by the
			set_graph_notrace file in the debugfs tracing directory.

	ftrace_graph_max_depth=<uint>
			[FTRACE] Used with the function graph tracer. This is
			the max depth it will trace into a function. This value
			can be changed at run time by the max_graph_depth file
			in the tracefs tracing directory. default: 0 (no limit)

	gamecon.map[2|3]=
			[HW,JOY] Multisystem joystick and NES/SNES/PSX pad
			support via parallel port (up to 5 devices per port)
			Format: <port#>,<pad1>,<pad2>,<pad3>,<pad4>,<pad5>
			See also Documentation/input/devices/joystick-parport.rst

	gamma=		[HW,DRM]

	gart_fix_e820=	[X86_64] disable the fix e820 for K8 GART
			Format: off | on
			default: on

	gcov_persist=	[GCOV] When non-zero (default), profiling data for
			kernel modules is saved and remains accessible via
			debugfs, even when the module is unloaded/reloaded.
			When zero, profiling data is discarded and associated
			debugfs files are removed at module unload time.

	goldfish	[X86] Enable the goldfish android emulator platform.
			Don't use this when you are not running on the
			android emulator

	gpt		[EFI] Forces disk with valid GPT signature but
			invalid Protective MBR to be treated as GPT. If the
			primary GPT is corrupted, it enables the backup/alternate
			GPT to be used instead.

	grcan.enable0=	[HW] Configuration of physical interface 0. Determines
			the "Enable 0" bit of the configuration register.
			Format: 0 | 1
			Default: 0
	grcan.enable1=	[HW] Configuration of physical interface 1. Determines
			the "Enable 0" bit of the configuration register.
			Format: 0 | 1
			Default: 0
	grcan.select=	[HW] Select which physical interface to use.
			Format: 0 | 1
			Default: 0
	grcan.txsize=	[HW] Sets the size of the tx buffer.
			Format: <unsigned int> such that (txsize & ~0x1fffc0) == 0.
			Default: 1024
	grcan.rxsize=	[HW] Sets the size of the rx buffer.
			Format: <unsigned int> such that (rxsize & ~0x1fffc0) == 0.
			Default: 1024

	gpio-mockup.gpio_mockup_ranges
			[HW] Sets the ranges of gpiochip of for this device.
			Format: <start1>,<end1>,<start2>,<end2>...

	hardlockup_all_cpu_backtrace=
			[KNL] Should the hard-lockup detector generate
			backtraces on all cpus.
			Format: <integer>

	hashdist=	[KNL,NUMA] Large hashes allocated during boot
			are distributed across NUMA nodes.  Defaults on
			for 64-bit NUMA, off otherwise.
			Format: 0 | 1 (for off | on)

	hcl=		[IA-64] SGI's Hardware Graph compatibility layer

	hd=		[EIDE] (E)IDE hard drive subsystem geometry
			Format: <cyl>,<head>,<sect>

	hest_disable	[ACPI]
			Disable Hardware Error Source Table (HEST) support;
			corresponding firmware-first mode error processing
			logic will be disabled.

	highmem=nn[KMG]	[KNL,BOOT] forces the highmem zone to have an exact
			size of <nn>. This works even on boxes that have no
			highmem otherwise. This also works to reduce highmem
			size on bigger boxes.

	highres=	[KNL] Enable/disable high resolution timer mode.
			Valid parameters: "on", "off"
			Default: "on"

	hisax=		[HW,ISDN]
			See Documentation/isdn/README.HiSax.

	hlt		[BUGS=ARM,SH]

	hpet=		[X86-32,HPET] option to control HPET usage
			Format: { enable (default) | disable | force |
				verbose }
			disable: disable HPET and use PIT instead
			force: allow force enabled of undocumented chips (ICH4,
				VIA, nVidia)
			verbose: show contents of HPET registers during setup

	hpet_mmap=	[X86, HPET_MMAP] Allow userspace to mmap HPET
			registers.  Default set by CONFIG_HPET_MMAP_DEFAULT.

	hugepages=	[HW,X86-32,IA-64] HugeTLB pages to allocate at boot.
	hugepagesz=	[HW,IA-64,PPC,X86-64] The size of the HugeTLB pages.
			On x86-64 and powerpc, this option can be specified
			multiple times interleaved with hugepages= to reserve
			huge pages of different sizes. Valid pages sizes on
			x86-64 are 2M (when the CPU supports "pse") and 1G
			(when the CPU supports the "pdpe1gb" cpuinfo flag).

	hung_task_panic=
			[KNL] Should the hung task detector generate panics.
			Format: <integer>

			A nonzero value instructs the kernel to panic when a
			hung task is detected. The default value is controlled
			by the CONFIG_BOOTPARAM_HUNG_TASK_PANIC build-time
			option. The value selected by this boot parameter can
			be changed later by the kernel.hung_task_panic sysctl.

	hvc_iucv=	[S390]	Number of z/VM IUCV hypervisor console (HVC)
				terminal devices. Valid values: 0..8
	hvc_iucv_allow=	[S390]	Comma-separated list of z/VM user IDs.
				If specified, z/VM IUCV HVC accepts connections
				from listed z/VM user IDs only.
	keep_bootcon	[KNL]
			Do not unregister boot console at start. This is only
			useful for debugging when something happens in the window
			between unregistering the boot console and initializing
			the real console.

	i2c_bus=	[HW]	Override the default board specific I2C bus speed
				or register an additional I2C bus that is not
				registered from board initialization code.
				Format:
				<bus_id>,<clkrate>

	i8042.debug	[HW] Toggle i8042 debug mode
	i8042.unmask_kbd_data
			[HW] Enable printing of interrupt data from the KBD port
			     (disabled by default, and as a pre-condition
			     requires that i8042.debug=1 be enabled)
	i8042.direct	[HW] Put keyboard port into non-translated mode
	i8042.dumbkbd	[HW] Pretend that controller can only read data from
			     keyboard and cannot control its state
			     (Don't attempt to blink the leds)
	i8042.noaux	[HW] Don't check for auxiliary (== mouse) port
	i8042.nokbd	[HW] Don't check/create keyboard port
	i8042.noloop	[HW] Disable the AUX Loopback command while probing
			     for the AUX port
	i8042.nomux	[HW] Don't check presence of an active multiplexing
			     controller
	i8042.nopnp	[HW] Don't use ACPIPnP / PnPBIOS to discover KBD/AUX
			     controllers
	i8042.notimeout	[HW] Ignore timeout condition signalled by controller
	i8042.reset	[HW] Reset the controller during init, cleanup and
			     suspend-to-ram transitions, only during s2r
			     transitions, or never reset
			Format: { 1 | Y | y | 0 | N | n }
			1, Y, y: always reset controller
			0, N, n: don't ever reset controller
			Default: only on s2r transitions on x86; most other
			architectures force reset to be always executed
	i8042.unlock	[HW] Unlock (ignore) the keylock
	i8042.kbdreset	[HW] Reset device connected to KBD port

	i810=		[HW,DRM]

	i8k.ignore_dmi	[HW] Continue probing hardware even if DMI data
			indicates that the driver is running on unsupported
			hardware.
	i8k.force	[HW] Activate i8k driver even if SMM BIOS signature
			does not match list of supported models.
	i8k.power_status
			[HW] Report power status in /proc/i8k
			(disabled by default)
	i8k.restricted	[HW] Allow controlling fans only if SYS_ADMIN
			capability is set.

	i915.invert_brightness=
			[DRM] Invert the sense of the variable that is used to
			set the brightness of the panel backlight. Normally a
			brightness value of 0 indicates backlight switched off,
			and the maximum of the brightness value sets the backlight
			to maximum brightness. If this parameter is set to 0
			(default) and the machine requires it, or this parameter
			is set to 1, a brightness value of 0 sets the backlight
			to maximum brightness, and the maximum of the brightness
			value switches the backlight off.
			-1 -- never invert brightness
			 0 -- machine default
			 1 -- force brightness inversion

	icn=		[HW,ISDN]
			Format: <io>[,<membase>[,<icn_id>[,<icn_id2>]]]

	ide-core.nodma=	[HW] (E)IDE subsystem
			Format: =0.0 to prevent dma on hda, =0.1 hdb =1.0 hdc
			.vlb_clock .pci_clock .noflush .nohpa .noprobe .nowerr
			.cdrom .chs .ignore_cable are additional options
			See Documentation/ide/ide.txt.

	ide-generic.probe-mask= [HW] (E)IDE subsystem
			Format: <int>
			Probe mask for legacy ISA IDE ports.  Depending on
			platform up to 6 ports are supported, enabled by
			setting corresponding bits in the mask to 1.  The
			default value is 0x0, which has a special meaning.
			On systems that have PCI, it triggers scanning the
			PCI bus for the first and the second port, which
			are then probed.  On systems without PCI the value
			of 0x0 enables probing the two first ports as if it
			was 0x3.

	ide-pci-generic.all-generic-ide [HW] (E)IDE subsystem
			Claim all unknown PCI IDE storage controllers.

	idle=		[X86]
			Format: idle=poll, idle=halt, idle=nomwait
			Poll forces a polling idle loop that can slightly
			improve the performance of waking up a idle CPU, but
			will use a lot of power and make the system run hot.
			Not recommended.
			idle=halt: Halt is forced to be used for CPU idle.
			In such case C2/C3 won't be used again.
			idle=nomwait: Disable mwait for CPU C-states

	ieee754=	[MIPS] Select IEEE Std 754 conformance mode
			Format: { strict | legacy | 2008 | relaxed }
			Default: strict

			Choose which programs will be accepted for execution
			based on the IEEE 754 NaN encoding(s) supported by
			the FPU and the NaN encoding requested with the value
			of an ELF file header flag individually set by each
			binary.  Hardware implementations are permitted to
			support either or both of the legacy and the 2008 NaN
			encoding mode.

			Available settings are as follows:
			strict	accept binaries that request a NaN encoding
				supported by the FPU
			legacy	only accept legacy-NaN binaries, if supported
				by the FPU
			2008	only accept 2008-NaN binaries, if supported
				by the FPU
			relaxed	accept any binaries regardless of whether
				supported by the FPU

			The FPU emulator is always able to support both NaN
			encodings, so if no FPU hardware is present or it has
			been disabled with 'nofpu', then the settings of
			'legacy' and '2008' strap the emulator accordingly,
			'relaxed' straps the emulator for both legacy-NaN and
			2008-NaN, whereas 'strict' enables legacy-NaN only on
			legacy processors and both NaN encodings on MIPS32 or
			MIPS64 CPUs.

			The setting for ABS.fmt/NEG.fmt instruction execution
			mode generally follows that for the NaN encoding,
			except where unsupported by hardware.

	ignore_loglevel	[KNL]
			Ignore loglevel setting - this will print /all/
			kernel messages to the console. Useful for debugging.
			We also add it as printk module parameter, so users
			could change it dynamically, usually by
			/sys/module/printk/parameters/ignore_loglevel.

	ignore_rlimit_data
			Ignore RLIMIT_DATA setting for data mappings,
			print warning at first misuse.  Can be changed via
			/sys/module/kernel/parameters/ignore_rlimit_data.

	ihash_entries=	[KNL]
			Set number of hash buckets for inode cache.

	ima_appraise=	[IMA] appraise integrity measurements
			Format: { "off" | "enforce" | "fix" | "log" }
			default: "enforce"

	ima_appraise_tcb [IMA]
			The builtin appraise policy appraises all files
			owned by uid=0.

	ima_canonical_fmt [IMA]
			Use the canonical format for the binary runtime
			measurements, instead of host native format.

	ima_hash=	[IMA]
			Format: { md5 | sha1 | rmd160 | sha256 | sha384
				   | sha512 | ... }
			default: "sha1"

			The list of supported hash algorithms is defined
			in crypto/hash_info.h.

	ima_policy=	[IMA]
			The builtin policies to load during IMA setup.
			Format: "tcb | appraise_tcb | secure_boot |
				 fail_securely"

			The "tcb" policy measures all programs exec'd, files
			mmap'd for exec, and all files opened with the read
			mode bit set by either the effective uid (euid=0) or
			uid=0.

			The "appraise_tcb" policy appraises the integrity of
			all files owned by root. (This is the equivalent
			of ima_appraise_tcb.)

			The "secure_boot" policy appraises the integrity
			of files (eg. kexec kernel image, kernel modules,
			firmware, policy, etc) based on file signatures.

			The "fail_securely" policy forces file signature
			verification failure also on privileged mounted
			filesystems with the SB_I_UNVERIFIABLE_SIGNATURE
			flag.

	ima_tcb		[IMA] Deprecated.  Use ima_policy= instead.
			Load a policy which meets the needs of the Trusted
			Computing Base.  This means IMA will measure all
			programs exec'd, files mmap'd for exec, and all files
			opened for read by uid=0.

	ima_template=	[IMA]
			Select one of defined IMA measurements template formats.
			Formats: { "ima" | "ima-ng" | "ima-sig" }
			Default: "ima-ng"

	ima_template_fmt=
			[IMA] Define a custom template format.
			Format: { "field1|...|fieldN" }

	ima.ahash_minsize= [IMA] Minimum file size for asynchronous hash usage
			Format: <min_file_size>
			Set the minimal file size for using asynchronous hash.
			If left unspecified, ahash usage is disabled.

			ahash performance varies for different data sizes on
			different crypto accelerators. This option can be used
			to achieve the best performance for a particular HW.

	ima.ahash_bufsize= [IMA] Asynchronous hash buffer size
			Format: <bufsize>
			Set hashing buffer size. Default: 4k.

			ahash performance varies for different chunk sizes on
			different crypto accelerators. This option can be used
			to achieve best performance for particular HW.

	init=		[KNL]
			Format: <full_path>
			Run specified binary instead of /sbin/init as init
			process.

	initcall_debug	[KNL] Trace initcalls as they are executed.  Useful
			for working out where the kernel is dying during
			startup.

	initcall_blacklist=  [KNL] Do not execute a comma-separated list of
			initcall functions.  Useful for debugging built-in
			modules and initcalls.

	initrd=		[BOOT] Specify the location of the initial ramdisk

	init_pkru=	[x86] Specify the default memory protection keys rights
			register contents for all processes.  0x55555554 by
			default (disallow access to all but pkey 0).  Can
			override in debugfs after boot.

	inport.irq=	[HW] Inport (ATI XL and Microsoft) busmouse driver
			Format: <irq>

	int_pln_enable	[x86] Enable power limit notification interrupt

	integrity_audit=[IMA]
			Format: { "0" | "1" }
			0 -- basic integrity auditing messages. (Default)
			1 -- additional integrity auditing messages.

	intel_iommu=	[DMAR] Intel IOMMU driver (DMAR) option
		on
			Enable intel iommu driver.
		off
			Disable intel iommu driver.
		igfx_off [Default Off]
			By default, gfx is mapped as normal device. If a gfx
			device has a dedicated DMAR unit, the DMAR unit is
			bypassed by not enabling DMAR with this option. In
			this case, gfx device will use physical address for
			DMA.
		forcedac [x86_64]
			With this option iommu will not optimize to look
			for io virtual address below 32-bit forcing dual
			address cycle on pci bus for cards supporting greater
			than 32-bit addressing. The default is to look
			for translation below 32-bit and if not available
			then look in the higher range.
		strict [Default Off]
			With this option on every unmap_single operation will
			result in a hardware IOTLB flush operation as opposed
			to batching them for performance.
		sp_off [Default Off]
			By default, super page will be supported if Intel IOMMU
			has the capability. With this option, super page will
			not be supported.
		ecs_off [Default Off]
			By default, extended context tables will be supported if
			the hardware advertises that it has support both for the
			extended tables themselves, and also PASID support. With
			this option set, extended tables will not be used even
			on hardware which claims to support them.
		tboot_noforce [Default Off]
			Do not force the Intel IOMMU enabled under tboot.
			By default, tboot will force Intel IOMMU on, which
			could harm performance of some high-throughput
			devices like 40GBit network cards, even if identity
			mapping is enabled.
			Note that using this option lowers the security
			provided by tboot because it makes the system
			vulnerable to DMA attacks.

	intel_idle.max_cstate=	[KNL,HW,ACPI,X86]
			0	disables intel_idle and fall back on acpi_idle.
			1 to 9	specify maximum depth of C-state.

	intel_pstate=	[X86]
			disable
			  Do not enable intel_pstate as the default
			  scaling driver for the supported processors
			passive
			  Use intel_pstate as a scaling driver, but configure it
			  to work with generic cpufreq governors (instead of
			  enabling its internal governor).  This mode cannot be
			  used along with the hardware-managed P-states (HWP)
			  feature.
			force
			  Enable intel_pstate on systems that prohibit it by default
			  in favor of acpi-cpufreq. Forcing the intel_pstate driver
			  instead of acpi-cpufreq may disable platform features, such
			  as thermal controls and power capping, that rely on ACPI
			  P-States information being indicated to OSPM and therefore
			  should be used with caution. This option does not work with
			  processors that aren't supported by the intel_pstate driver
			  or on platforms that use pcc-cpufreq instead of acpi-cpufreq.
			no_hwp
			  Do not enable hardware P state control (HWP)
			  if available.
			hwp_only
			  Only load intel_pstate on systems which support
			  hardware P state control (HWP) if available.
			support_acpi_ppc
			  Enforce ACPI _PPC performance limits. If the Fixed ACPI
			  Description Table, specifies preferred power management
			  profile as "Enterprise Server" or "Performance Server",
			  then this feature is turned on by default.
			per_cpu_perf_limits
			  Allow per-logical-CPU P-State performance control limits using
			  cpufreq sysfs interface

	intremap=	[X86-64, Intel-IOMMU]
			on	enable Interrupt Remapping (default)
			off	disable Interrupt Remapping
			nosid	disable Source ID checking
			no_x2apic_optout
				BIOS x2APIC opt-out request will be ignored
			nopost	disable Interrupt Posting

	iomem=		Disable strict checking of access to MMIO memory
		strict	regions from userspace.
		relaxed

	iommu=		[x86]
		off
		force
		noforce
		biomerge
		panic
		nopanic
		merge
		nomerge
		soft
		pt		[x86]
		nopt		[x86]
		nobypass	[PPC/POWERNV]
			Disable IOMMU bypass, using IOMMU for PCI devices.

	iommu.passthrough=
			[ARM64] Configure DMA to bypass the IOMMU by default.
			Format: { "0" | "1" }
			0 - Use IOMMU translation for DMA.
			1 - Bypass the IOMMU for DMA.
			unset - Use IOMMU translation for DMA.

	io7=		[HW] IO7 for Marvel based alpha systems
			See comment before marvel_specify_io7 in
			arch/alpha/kernel/core_marvel.c.

	io_delay=	[X86] I/O delay method
		0x80
			Standard port 0x80 based delay
		0xed
			Alternate port 0xed based delay (needed on some systems)
		udelay
			Simple two microseconds delay
		none
			No delay

	ip=		[IP_PNP]
			See Documentation/filesystems/nfs/nfsroot.txt.

	irqaffinity=	[SMP] Set the default irq affinity mask
			The argument is a cpu list, as described above.

	irqchip.gicv2_force_probe=
			[ARM, ARM64]
			Format: <bool>
			Force the kernel to look for the second 4kB page
			of a GICv2 controller even if the memory range
			exposed by the device tree is too small.

	irqchip.gicv3_nolpi=
			[ARM, ARM64]
			Force the kernel to ignore the availability of
			LPIs (and by consequence ITSs). Intended for system
			that use the kernel as a bootloader, and thus want
			to let secondary kernels in charge of setting up
			LPIs.

	irqfixup	[HW]
			When an interrupt is not handled search all handlers
			for it. Intended to get systems with badly broken
			firmware running.

	irqpoll		[HW]
			When an interrupt is not handled search all handlers
			for it. Also check all handlers each timer
			interrupt. Intended to get systems with badly broken
			firmware running.

	isapnp=		[ISAPNP]
			Format: <RDP>,<reset>,<pci_scan>,<verbosity>

	isolcpus=	[KNL,SMP,ISOL] Isolate a given set of CPUs from disturbance.
			[Deprecated - use cpusets instead]
			Format: [flag-list,]<cpu-list>

			Specify one or more CPUs to isolate from disturbances
			specified in the flag list (default: domain):

			nohz
			  Disable the tick when a single task runs.

			  A residual 1Hz tick is offloaded to workqueues, which you
			  need to affine to housekeeping through the global
			  workqueue's affinity configured via the
			  /sys/devices/virtual/workqueue/cpumask sysfs file, or
			  by using the 'domain' flag described below.

			  NOTE: by default the global workqueue runs on all CPUs,
			  so to protect individual CPUs the 'cpumask' file has to
			  be configured manually after bootup.

			domain
			  Isolate from the general SMP balancing and scheduling
			  algorithms. Note that performing domain isolation this way
			  is irreversible: it's not possible to bring back a CPU to
			  the domains once isolated through isolcpus. It's strongly
			  advised to use cpusets instead to disable scheduler load
			  balancing through the "cpuset.sched_load_balance" file.
			  It offers a much more flexible interface where CPUs can
			  move in and out of an isolated set anytime.

			  You can move a process onto or off an "isolated" CPU via
			  the CPU affinity syscalls or cpuset.
			  <cpu number> begins at 0 and the maximum value is
			  "number of CPUs in system - 1".

			The format of <cpu-list> is described above.



	iucv=		[HW,NET]

	ivrs_ioapic	[HW,X86_64]
			Provide an override to the IOAPIC-ID<->DEVICE-ID
			mapping provided in the IVRS ACPI table. For
			example, to map IOAPIC-ID decimal 10 to
			PCI device 00:14.0 write the parameter as:
				ivrs_ioapic[10]=00:14.0

	ivrs_hpet	[HW,X86_64]
			Provide an override to the HPET-ID<->DEVICE-ID
			mapping provided in the IVRS ACPI table. For
			example, to map HPET-ID decimal 0 to
			PCI device 00:14.0 write the parameter as:
				ivrs_hpet[0]=00:14.0

	ivrs_acpihid	[HW,X86_64]
			Provide an override to the ACPI-HID:UID<->DEVICE-ID
			mapping provided in the IVRS ACPI table. For
			example, to map UART-HID:UID AMD0020:0 to
			PCI device 00:14.5 write the parameter as:
				ivrs_acpihid[00:14.5]=AMD0020:0

	js=		[HW,JOY] Analog joystick
			See Documentation/input/joydev/joystick.rst.

	nokaslr		[KNL]
			When CONFIG_RANDOMIZE_BASE is set, this disables
			kernel and module base offset ASLR (Address Space
			Layout Randomization).

	kasan_multi_shot
			[KNL] Enforce KASAN (Kernel Address Sanitizer) to print
			report on every invalid memory access. Without this
			parameter KASAN will print report only for the first
			invalid access.

	keepinitrd	[HW,ARM]

	kernelcore=	[KNL,X86,IA-64,PPC]
			Format: nn[KMGTPE] | nn% | "mirror"
			This parameter specifies the amount of memory usable by
			the kernel for non-movable allocations.  The requested
			amount is spread evenly throughout all nodes in the
			system as ZONE_NORMAL.  The remaining memory is used for
			movable memory in its own zone, ZONE_MOVABLE.  In the
			event, a node is too small to have both ZONE_NORMAL and
			ZONE_MOVABLE, kernelcore memory will take priority and
			other nodes will have a larger ZONE_MOVABLE.

			ZONE_MOVABLE is used for the allocation of pages that
			may be reclaimed or moved by the page migration
			subsystem.  Note that allocations like PTEs-from-HighMem
			still use the HighMem zone if it exists, and the Normal
			zone if it does not.

			It is possible to specify the exact amount of memory in
			the form of "nn[KMGTPE]", a percentage of total system
			memory in the form of "nn%", or "mirror".  If "mirror"
			option is specified, mirrored (reliable) memory is used
			for non-movable allocations and remaining memory is used
			for Movable pages.  "nn[KMGTPE]", "nn%", and "mirror"
			are exclusive, so you cannot specify multiple forms.

	kgdbdbgp=	[KGDB,HW] kgdb over EHCI usb debug port.
			Format: <Controller#>[,poll interval]
			The controller # is the number of the ehci usb debug
			port as it is probed via PCI.  The poll interval is
			optional and is the number seconds in between
			each poll cycle to the debug port in case you need
			the functionality for interrupting the kernel with
			gdb or control-c on the dbgp connection.  When
			not using this parameter you use sysrq-g to break into
			the kernel debugger.

	kgdboc=		[KGDB,HW] kgdb over consoles.
			Requires a tty driver that supports console polling,
			or a supported polling keyboard driver (non-usb).
			 Serial only format: <serial_device>[,baud]
			 keyboard only format: kbd
			 keyboard and serial format: kbd,<serial_device>[,baud]
			Optional Kernel mode setting:
			 kms, kbd format: kms,kbd
			 kms, kbd and serial format: kms,kbd,<ser_dev>[,baud]

	kgdbwait	[KGDB] Stop kernel execution and enter the
			kernel debugger at the earliest opportunity.

	kmac=		[MIPS] korina ethernet MAC address.
			Configure the RouterBoard 532 series on-chip
			Ethernet adapter MAC address.

	kmemleak=	[KNL] Boot-time kmemleak enable/disable
			Valid arguments: on, off
			Default: on
			Built with CONFIG_DEBUG_KMEMLEAK_DEFAULT_OFF=y,
			the default is off.

	kvm.ignore_msrs=[KVM] Ignore guest accesses to unhandled MSRs.
			Default is 0 (don't ignore, but inject #GP)

	kvm.enable_vmware_backdoor=[KVM] Support VMware backdoor PV interface.
				   Default is false (don't support).

	kvm.mmu_audit=	[KVM] This is a R/W parameter which allows audit
			KVM MMU at runtime.
			Default is 0 (off)

	kvm-amd.nested=	[KVM,AMD] Allow nested virtualization in KVM/SVM.
			Default is 1 (enabled)

	kvm-amd.npt=	[KVM,AMD] Disable nested paging (virtualized MMU)
			for all guests.
			Default is 1 (enabled) if in 64-bit or 32-bit PAE mode.

	kvm-arm.vgic_v3_group0_trap=
			[KVM,ARM] Trap guest accesses to GICv3 group-0
			system registers

	kvm-arm.vgic_v3_group1_trap=
			[KVM,ARM] Trap guest accesses to GICv3 group-1
			system registers

	kvm-arm.vgic_v3_common_trap=
			[KVM,ARM] Trap guest accesses to GICv3 common
			system registers

	kvm-arm.vgic_v4_enable=
			[KVM,ARM] Allow use of GICv4 for direct injection of
			LPIs.

	kvm-intel.ept=	[KVM,Intel] Disable extended page tables
			(virtualized MMU) support on capable Intel chips.
			Default is 1 (enabled)

	kvm-intel.emulate_invalid_guest_state=
			[KVM,Intel] Enable emulation of invalid guest states
			Default is 0 (disabled)

	kvm-intel.flexpriority=
			[KVM,Intel] Disable FlexPriority feature (TPR shadow).
			Default is 1 (enabled)

	kvm-intel.nested=
			[KVM,Intel] Enable VMX nesting (nVMX).
			Default is 0 (disabled)

	kvm-intel.unrestricted_guest=
			[KVM,Intel] Disable unrestricted guest feature
			(virtualized real and unpaged mode) on capable
			Intel chips. Default is 1 (enabled)

	kvm-intel.vmentry_l1d_flush=[KVM,Intel] Mitigation for L1 Terminal Fault
			CVE-2018-3620.

			Valid arguments: never, cond, always

			always: L1D cache flush on every VMENTER.
			cond:	Flush L1D on VMENTER only when the code between
				VMEXIT and VMENTER can leak host memory.
			never:	Disables the mitigation

			Default is cond (do L1 cache flush in specific instances)

	kvm-intel.vpid=	[KVM,Intel] Disable Virtual Processor Identification
			feature (tagged TLBs) on capable Intel chips.
			Default is 1 (enabled)

	l1tf=           [X86] Control mitigation of the L1TF vulnerability on
			      affected CPUs

			The kernel PTE inversion protection is unconditionally
			enabled and cannot be disabled.

			full
				Provides all available mitigations for the
				L1TF vulnerability. Disables SMT and
				enables all mitigations in the
				hypervisors, i.e. unconditional L1D flush.

				SMT control and L1D flush control via the
				sysfs interface is still possible after
				boot.  Hypervisors will issue a warning
				when the first VM is started in a
				potentially insecure configuration,
				i.e. SMT enabled or L1D flush disabled.

			full,force
				Same as 'full', but disables SMT and L1D
				flush runtime control. Implies the
				'nosmt=force' command line option.
				(i.e. sysfs control of SMT is disabled.)

			flush
				Leaves SMT enabled and enables the default
				hypervisor mitigation, i.e. conditional
				L1D flush.

				SMT control and L1D flush control via the
				sysfs interface is still possible after
				boot.  Hypervisors will issue a warning
				when the first VM is started in a
				potentially insecure configuration,
				i.e. SMT enabled or L1D flush disabled.

			flush,nosmt

				Disables SMT and enables the default
				hypervisor mitigation.

				SMT control and L1D flush control via the
				sysfs interface is still possible after
				boot.  Hypervisors will issue a warning
				when the first VM is started in a
				potentially insecure configuration,
				i.e. SMT enabled or L1D flush disabled.

			flush,nowarn
				Same as 'flush', but hypervisors will not
				warn when a VM is started in a potentially
				insecure configuration.

			off
				Disables hypervisor mitigations and doesn't
				emit any warnings.

			Default is 'flush'.

			For details see: Documentation/admin-guide/l1tf.rst

	l2cr=		[PPC]

	l3cr=		[PPC]

	lapic		[X86-32,APIC] Enable the local APIC even if BIOS
			disabled it.

	lapic=		[x86,APIC] "notscdeadline" Do not use TSC deadline
			value for LAPIC timer one-shot implementation. Default
			back to the programmable timer unit in the LAPIC.

	lapic_timer_c2_ok	[X86,APIC] trust the local apic timer
			in C2 power state.

	libata.dma=	[LIBATA] DMA control
			libata.dma=0	  Disable all PATA and SATA DMA
			libata.dma=1	  PATA and SATA Disk DMA only
			libata.dma=2	  ATAPI (CDROM) DMA only
			libata.dma=4	  Compact Flash DMA only
			Combinations also work, so libata.dma=3 enables DMA
			for disks and CDROMs, but not CFs.

	libata.ignore_hpa=	[LIBATA] Ignore HPA limit
			libata.ignore_hpa=0	  keep BIOS limits (default)
			libata.ignore_hpa=1	  ignore limits, using full disk

	libata.noacpi	[LIBATA] Disables use of ACPI in libata suspend/resume
			when set.
			Format: <int>

	libata.force=	[LIBATA] Force configurations.  The format is comma
			separated list of "[ID:]VAL" where ID is
			PORT[.DEVICE].  PORT and DEVICE are decimal numbers
			matching port, link or device.  Basically, it matches
			the ATA ID string printed on console by libata.  If
			the whole ID part is omitted, the last PORT and DEVICE
			values are used.  If ID hasn't been specified yet, the
			configuration applies to all ports, links and devices.

			If only DEVICE is omitted, the parameter applies to
			the port and all links and devices behind it.  DEVICE
			number of 0 either selects the first device or the
			first fan-out link behind PMP device.  It does not
			select the host link.  DEVICE number of 15 selects the
			host link and device attached to it.

			The VAL specifies the configuration to force.  As long
			as there's no ambiguity shortcut notation is allowed.
			For example, both 1.5 and 1.5G would work for 1.5Gbps.
			The following configurations can be forced.

			* Cable type: 40c, 80c, short40c, unk, ign or sata.
			  Any ID with matching PORT is used.

			* SATA link speed limit: 1.5Gbps or 3.0Gbps.

			* Transfer mode: pio[0-7], mwdma[0-4] and udma[0-7].
			  udma[/][16,25,33,44,66,100,133] notation is also
			  allowed.

			* [no]ncq: Turn on or off NCQ.

			* [no]ncqtrim: Turn off queued DSM TRIM.

			* nohrst, nosrst, norst: suppress hard, soft
			  and both resets.

			* rstonce: only attempt one reset during
			  hot-unplug link recovery

			* dump_id: dump IDENTIFY data.

			* atapi_dmadir: Enable ATAPI DMADIR bridge support

			* disable: Disable this device.

			If there are multiple matching configurations changing
			the same attribute, the last one is used.

	memblock=debug	[KNL] Enable memblock debug messages.

	load_ramdisk=	[RAM] List of ramdisks to load from floppy
			See Documentation/blockdev/ramdisk.txt.

	lockd.nlm_grace_period=P  [NFS] Assign grace period.
			Format: <integer>

	lockd.nlm_tcpport=N	[NFS] Assign TCP port.
			Format: <integer>

	lockd.nlm_timeout=T	[NFS] Assign timeout value.
			Format: <integer>

	lockd.nlm_udpport=M	[NFS] Assign UDP port.
			Format: <integer>

	locktorture.nreaders_stress= [KNL]
			Set the number of locking read-acquisition kthreads.
			Defaults to being automatically set based on the
			number of online CPUs.

	locktorture.nwriters_stress= [KNL]
			Set the number of locking write-acquisition kthreads.

	locktorture.onoff_holdoff= [KNL]
			Set time (s) after boot for CPU-hotplug testing.

	locktorture.onoff_interval= [KNL]
			Set time (s) between CPU-hotplug operations, or
			zero to disable CPU-hotplug testing.

	locktorture.shuffle_interval= [KNL]
			Set task-shuffle interval (jiffies).  Shuffling
			tasks allows some CPUs to go into dyntick-idle
			mode during the locktorture test.

	locktorture.shutdown_secs= [KNL]
			Set time (s) after boot system shutdown.  This
			is useful for hands-off automated testing.

	locktorture.stat_interval= [KNL]
			Time (s) between statistics printk()s.

	locktorture.stutter= [KNL]
			Time (s) to stutter testing, for example,
			specifying five seconds causes the test to run for
			five seconds, wait for five seconds, and so on.
			This tests the locking primitive's ability to
			transition abruptly to and from idle.

	locktorture.torture_type= [KNL]
			Specify the locking implementation to test.

	locktorture.verbose= [KNL]
			Enable additional printk() statements.

	logibm.irq=	[HW,MOUSE] Logitech Bus Mouse Driver
			Format: <irq>

	loglevel=	All Kernel Messages with a loglevel smaller than the
			console loglevel will be printed to the console. It can
			also be changed with klogd or other programs. The
			loglevels are defined as follows:

			0 (KERN_EMERG)		system is unusable
			1 (KERN_ALERT)		action must be taken immediately
			2 (KERN_CRIT)		critical conditions
			3 (KERN_ERR)		error conditions
			4 (KERN_WARNING)	warning conditions
			5 (KERN_NOTICE)		normal but significant condition
			6 (KERN_INFO)		informational
			7 (KERN_DEBUG)		debug-level messages

	log_buf_len=n[KMG]	Sets the size of the printk ring buffer,
			in bytes.  n must be a power of two and greater
			than the minimal size. The minimal size is defined
			by LOG_BUF_SHIFT kernel config parameter. There is
			also CONFIG_LOG_CPU_MAX_BUF_SHIFT config parameter
			that allows to increase the default size depending on
			the number of CPUs. See init/Kconfig for more details.

	logo.nologo	[FB] Disables display of the built-in Linux logo.
			This may be used to provide more screen space for
			kernel log messages and is useful when debugging
			kernel boot problems.

	lp=0		[LP]	Specify parallel ports to use, e.g,
	lp=port[,port...]	lp=none,parport0 (lp0 not configured, lp1 uses
	lp=reset		first parallel port). 'lp=0' disables the
	lp=auto			printer driver. 'lp=reset' (which can be
				specified in addition to the ports) causes
				attached printers to be reset. Using
				lp=port1,port2,... specifies the parallel ports
				to associate lp devices with, starting with
				lp0. A port specification may be 'none' to skip
				that lp device, or a parport name such as
				'parport0'. Specifying 'lp=auto' instead of a
				port specification list means that device IDs
				from each port should be examined, to see if
				an IEEE 1284-compliant printer is attached; if
				so, the driver will manage that printer.
				See also header of drivers/char/lp.c.

	lpj=n		[KNL]
			Sets loops_per_jiffy to given constant, thus avoiding
			time-consuming boot-time autodetection (up to 250 ms per
			CPU). 0 enables autodetection (default). To determine
			the correct value for your kernel, boot with normal
			autodetection and see what value is printed. Note that
			on SMP systems the preset will be applied to all CPUs,
			which is likely to cause problems if your CPUs need
			significantly divergent settings. An incorrect value
			will cause delays in the kernel to be wrong, leading to
			unpredictable I/O errors and other breakage. Although
			unlikely, in the extreme case this might damage your
			hardware.

	ltpc=		[NET]
			Format: <io>,<irq>,<dma>

	machvec=	[IA-64] Force the use of a particular machine-vector
			(machvec) in a generic kernel.
			Example: machvec=hpzx1_swiotlb

	machtype=	[Loongson] Share the same kernel image file between different
			 yeeloong laptop.
			Example: machtype=lemote-yeeloong-2f-7inch

	max_addr=nn[KMG]	[KNL,BOOT,ia64] All physical memory greater
			than or equal to this physical address is ignored.

	maxcpus=	[SMP] Maximum number of processors that	an SMP kernel
			will bring up during bootup.  maxcpus=n : n >= 0 limits
			the kernel to bring up 'n' processors. Surely after
			bootup you can bring up the other plugged cpu by executing
			"echo 1 > /sys/devices/system/cpu/cpuX/online". So maxcpus
			only takes effect during system bootup.
			While n=0 is a special case, it is equivalent to "nosmp",
			which also disables the IO APIC.

	max_loop=	[LOOP] The number of loop block devices that get
	(loop.max_loop)	unconditionally pre-created at init time. The default
			number is configured by BLK_DEV_LOOP_MIN_COUNT. Instead
			of statically allocating a predefined number, loop
			devices can be requested on-demand with the
			/dev/loop-control interface.

	mce		[X86-32] Machine Check Exception

	mce=option	[X86-64] See Documentation/x86/x86_64/boot-options.txt

	md=		[HW] RAID subsystems devices and level
			See Documentation/admin-guide/md.rst.

	mdacon=		[MDA]
			Format: <first>,<last>
			Specifies range of consoles to be captured by the MDA.

	mem=nn[KMG]	[KNL,BOOT] Force usage of a specific amount of memory
			Amount of memory to be used when the kernel is not able
			to see the whole system memory or for test.
			[X86] Work as limiting max address. Use together
			with memmap= to avoid physical address space collisions.
			Without memmap= PCI devices could be placed at addresses
			belonging to unused RAM.

	mem=nopentium	[BUGS=X86-32] Disable usage of 4MB pages for kernel
			memory.

	memchunk=nn[KMG]
			[KNL,SH] Allow user to override the default size for
			per-device physically contiguous DMA buffers.

	memhp_default_state=online/offline
			[KNL] Set the initial state for the memory hotplug
			onlining policy. If not specified, the default value is
			set according to the
			CONFIG_MEMORY_HOTPLUG_DEFAULT_ONLINE kernel config
			option.
			See Documentation/memory-hotplug.txt.

	memmap=exactmap	[KNL,X86] Enable setting of an exact
			E820 memory map, as specified by the user.
			Such memmap=exactmap lines can be constructed based on
			BIOS output or other requirements. See the memmap=nn@ss
			option description.

	memmap=nn[KMG]@ss[KMG]
			[KNL] Force usage of a specific region of memory.
			Region of memory to be used is from ss to ss+nn.
			If @ss[KMG] is omitted, it is equivalent to mem=nn[KMG],
			which limits max address to nn[KMG].
			Multiple different regions can be specified,
			comma delimited.
			Example:
				memmap=100M@2G,100M#3G,1G!1024G

	memmap=nn[KMG]#ss[KMG]
			[KNL,ACPI] Mark specific memory as ACPI data.
			Region of memory to be marked is from ss to ss+nn.

	memmap=nn[KMG]$ss[KMG]
			[KNL,ACPI] Mark specific memory as reserved.
			Region of memory to be reserved is from ss to ss+nn.
			Example: Exclude memory from 0x18690000-0x1869ffff
			         memmap=64K$0x18690000
			         or
			         memmap=0x10000$0x18690000
			Some bootloaders may need an escape character before '$',
			like Grub2, otherwise '$' and the following number
			will be eaten.

	memmap=nn[KMG]!ss[KMG]
			[KNL,X86] Mark specific memory as protected.
			Region of memory to be used, from ss to ss+nn.
			The memory region may be marked as e820 type 12 (0xc)
			and is NVDIMM or ADR memory.

	memmap=<size>%<offset>-<oldtype>+<newtype>
			[KNL,ACPI] Convert memory within the specified region
			from <oldtype> to <newtype>. If "-<oldtype>" is left
			out, the whole region will be marked as <newtype>,
			even if previously unavailable. If "+<newtype>" is left
			out, matching memory will be removed. Types are
			specified as e820 types, e.g., 1 = RAM, 2 = reserved,
			3 = ACPI, 12 = PRAM.

	memory_corruption_check=0/1 [X86]
			Some BIOSes seem to corrupt the first 64k of
			memory when doing things like suspend/resume.
			Setting this option will scan the memory
			looking for corruption.  Enabling this will
			both detect corruption and prevent the kernel
			from using the memory being corrupted.
			However, its intended as a diagnostic tool; if
			repeatable BIOS-originated corruption always
			affects the same memory, you can use memmap=
			to prevent the kernel from using that memory.

	memory_corruption_check_size=size [X86]
			By default it checks for corruption in the low
			64k, making this memory unavailable for normal
			use.  Use this parameter to scan for
			corruption in more or less memory.

	memory_corruption_check_period=seconds [X86]
			By default it checks for corruption every 60
			seconds.  Use this parameter to check at some
			other rate.  0 disables periodic checking.

	memtest=	[KNL,X86,ARM] Enable memtest
			Format: <integer>
			default : 0 <disable>
			Specifies the number of memtest passes to be
			performed. Each pass selects another test
			pattern from a given set of patterns. Memtest
			fills the memory with this pattern, validates
			memory contents and reserves bad memory
			regions that are detected.

	mem_encrypt=	[X86-64] AMD Secure Memory Encryption (SME) control
			Valid arguments: on, off
			Default (depends on kernel configuration option):
			  on  (CONFIG_AMD_MEM_ENCRYPT_ACTIVE_BY_DEFAULT=y)
			  off (CONFIG_AMD_MEM_ENCRYPT_ACTIVE_BY_DEFAULT=n)
			mem_encrypt=on:		Activate SME
			mem_encrypt=off:	Do not activate SME

			Refer to Documentation/x86/amd-memory-encryption.txt
			for details on when memory encryption can be activated.

	mem_sleep_default=	[SUSPEND] Default system suspend mode:
			s2idle  - Suspend-To-Idle
			shallow - Power-On Suspend or equivalent (if supported)
			deep    - Suspend-To-RAM or equivalent (if supported)
			See Documentation/admin-guide/pm/sleep-states.rst.

	meye.*=		[HW] Set MotionEye Camera parameters
			See Documentation/media/v4l-drivers/meye.rst.

	mfgpt_irq=	[IA-32] Specify the IRQ to use for the
			Multi-Function General Purpose Timers on AMD Geode
			platforms.

	mfgptfix	[X86-32] Fix MFGPT timers on AMD Geode platforms when
			the BIOS has incorrectly applied a workaround. TinyBIOS
			version 0.98 is known to be affected, 0.99 fixes the
			problem by letting the user disable the workaround.

	mga=		[HW,DRM]

	min_addr=nn[KMG]	[KNL,BOOT,ia64] All physical memory below this
			physical address is ignored.

	mini2440=	[ARM,HW,KNL]
			Format:[0..2][b][c][t]
			Default: "0tb"
			MINI2440 configuration specification:
			0 - The attached screen is the 3.5" TFT
			1 - The attached screen is the 7" TFT
			2 - The VGA Shield is attached (1024x768)
			Leaving out the screen size parameter will not load
			the TFT driver, and the framebuffer will be left
			unconfigured.
			b - Enable backlight. The TFT backlight pin will be
			linked to the kernel VESA blanking code and a GPIO
			LED. This parameter is not necessary when using the
			VGA shield.
			c - Enable the s3c camera interface.
			t - Reserved for enabling touchscreen support. The
			touchscreen support is not enabled in the mainstream
			kernel as of 2.6.30, a preliminary port can be found
			in the "bleeding edge" mini2440 support kernel at
			http://repo.or.cz/w/linux-2.6/mini2440.git

	mminit_loglevel=
			[KNL] When CONFIG_DEBUG_MEMORY_INIT is set, this
			parameter allows control of the logging verbosity for
			the additional memory initialisation checks. A value
			of 0 disables mminit logging and a level of 4 will
			log everything. Information is printed at KERN_DEBUG
			so loglevel=8 may also need to be specified.

	module.sig_enforce
			[KNL] When CONFIG_MODULE_SIG is set, this means that
			modules without (valid) signatures will fail to load.
			Note that if CONFIG_MODULE_SIG_FORCE is set, that
			is always true, so this option does nothing.

	module_blacklist=  [KNL] Do not load a comma-separated list of
			modules.  Useful for debugging problem modules.

	mousedev.tap_time=
			[MOUSE] Maximum time between finger touching and
			leaving touchpad surface for touch to be considered
			a tap and be reported as a left button click (for
			touchpads working in absolute mode only).
			Format: <msecs>
	mousedev.xres=	[MOUSE] Horizontal screen resolution, used for devices
			reporting absolute coordinates, such as tablets
	mousedev.yres=	[MOUSE] Vertical screen resolution, used for devices
			reporting absolute coordinates, such as tablets

	movablecore=	[KNL,X86,IA-64,PPC]
			Format: nn[KMGTPE] | nn%
			This parameter is the complement to kernelcore=, it
			specifies the amount of memory used for migratable
			allocations.  If both kernelcore and movablecore is
			specified, then kernelcore will be at *least* the
			specified value but may be more.  If movablecore on its
			own is specified, the administrator must be careful
			that the amount of memory usable for all allocations
			is not too small.

	movable_node	[KNL] Boot-time switch to make hotplugable memory
			NUMA nodes to be movable. This means that the memory
			of such nodes will be usable only for movable
			allocations which rules out almost all kernel
			allocations. Use with caution!

	MTD_Partition=	[MTD]
			Format: <name>,<region-number>,<size>,<offset>

	MTD_Region=	[MTD] Format:
			<name>,<region-number>[,<base>,<size>,<buswidth>,<altbuswidth>]

	mtdparts=	[MTD]
			See drivers/mtd/cmdlinepart.c.

	multitce=off	[PPC]  This parameter disables the use of the pSeries
			firmware feature for updating multiple TCE entries
			at a time.

	onenand.bdry=	[HW,MTD] Flex-OneNAND Boundary Configuration

			Format: [die0_boundary][,die0_lock][,die1_boundary][,die1_lock]

			boundary - index of last SLC block on Flex-OneNAND.
				   The remaining blocks are configured as MLC blocks.
			lock	 - Configure if Flex-OneNAND boundary should be locked.
				   Once locked, the boundary cannot be changed.
				   1 indicates lock status, 0 indicates unlock status.

	mtdset=		[ARM]
			ARM/S3C2412 JIVE boot control

			See arch/arm/mach-s3c2412/mach-jive.c

	mtouchusb.raw_coordinates=
			[HW] Make the MicroTouch USB driver use raw coordinates
			('y', default) or cooked coordinates ('n')

	mtrr_chunk_size=nn[KMG] [X86]
			used for mtrr cleanup. It is largest continuous chunk
			that could hold holes aka. UC entries.

	mtrr_gran_size=nn[KMG] [X86]
			Used for mtrr cleanup. It is granularity of mtrr block.
			Default is 1.
			Large value could prevent small alignment from
			using up MTRRs.

	mtrr_spare_reg_nr=n [X86]
			Format: <integer>
			Range: 0,7 : spare reg number
			Default : 1
			Used for mtrr cleanup. It is spare mtrr entries number.
			Set to 2 or more if your graphical card needs more.

	n2=		[NET] SDL Inc. RISCom/N2 synchronous serial card

	netdev=		[NET] Network devices parameters
			Format: <irq>,<io>,<mem_start>,<mem_end>,<name>
			Note that mem_start is often overloaded to mean
			something different and driver-specific.
			This usage is only documented in each driver source
			file if at all.

	nf_conntrack.acct=
			[NETFILTER] Enable connection tracking flow accounting
			0 to disable accounting
			1 to enable accounting
			Default value is 0.

	nfsaddrs=	[NFS] Deprecated.  Use ip= instead.
			See Documentation/filesystems/nfs/nfsroot.txt.

	nfsroot=	[NFS] nfs root filesystem for disk-less boxes.
			See Documentation/filesystems/nfs/nfsroot.txt.

	nfsrootdebug	[NFS] enable nfsroot debugging messages.
			See Documentation/filesystems/nfs/nfsroot.txt.

	nfs.callback_nr_threads=
			[NFSv4] set the total number of threads that the
			NFS client will assign to service NFSv4 callback
			requests.

	nfs.callback_tcpport=
			[NFS] set the TCP port on which the NFSv4 callback
			channel should listen.

	nfs.cache_getent=
			[NFS] sets the pathname to the program which is used
			to update the NFS client cache entries.

	nfs.cache_getent_timeout=
			[NFS] sets the timeout after which an attempt to
			update a cache entry is deemed to have failed.

	nfs.idmap_cache_timeout=
			[NFS] set the maximum lifetime for idmapper cache
			entries.

	nfs.enable_ino64=
			[NFS] enable 64-bit inode numbers.
			If zero, the NFS client will fake up a 32-bit inode
			number for the readdir() and stat() syscalls instead
			of returning the full 64-bit number.
			The default is to return 64-bit inode numbers.

	nfs.max_session_cb_slots=
			[NFSv4.1] Sets the maximum number of session
			slots the client will assign to the callback
			channel. This determines the maximum number of
			callbacks the client will process in parallel for
			a particular server.

	nfs.max_session_slots=
			[NFSv4.1] Sets the maximum number of session slots
			the client will attempt to negotiate with the server.
			This limits the number of simultaneous RPC requests
			that the client can send to the NFSv4.1 server.
			Note that there is little point in setting this
			value higher than the max_tcp_slot_table_limit.

	nfs.nfs4_disable_idmapping=
			[NFSv4] When set to the default of '1', this option
			ensures that both the RPC level authentication
			scheme and the NFS level operations agree to use
			numeric uids/gids if the mount is using the
			'sec=sys' security flavour. In effect it is
			disabling idmapping, which can make migration from
			legacy NFSv2/v3 systems to NFSv4 easier.
			Servers that do not support this mode of operation
			will be autodetected by the client, and it will fall
			back to using the idmapper.
			To turn off this behaviour, set the value to '0'.
	nfs.nfs4_unique_id=
			[NFS4] Specify an additional fixed unique ident-
			ification string that NFSv4 clients can insert into
			their nfs_client_id4 string.  This is typically a
			UUID that is generated at system install time.

	nfs.send_implementation_id =
			[NFSv4.1] Send client implementation identification
			information in exchange_id requests.
			If zero, no implementation identification information
			will be sent.
			The default is to send the implementation identification
			information.

	nfs.recover_lost_locks =
			[NFSv4] Attempt to recover locks that were lost due
			to a lease timeout on the server. Please note that
			doing this risks data corruption, since there are
			no guarantees that the file will remain unchanged
			after the locks are lost.
			If you want to enable the kernel legacy behaviour of
			attempting to recover these locks, then set this
			parameter to '1'.
			The default parameter value of '0' causes the kernel
			not to attempt recovery of lost locks.

	nfs4.layoutstats_timer =
			[NFSv4.2] Change the rate at which the kernel sends
			layoutstats to the pNFS metadata server.

			Setting this to value to 0 causes the kernel to use
			whatever value is the default set by the layout
			driver. A non-zero value sets the minimum interval
			in seconds between layoutstats transmissions.

	nfsd.nfs4_disable_idmapping=
			[NFSv4] When set to the default of '1', the NFSv4
			server will return only numeric uids and gids to
			clients using auth_sys, and will accept numeric uids
			and gids from such clients.  This is intended to ease
			migration from NFSv2/v3.

	nmi_debug=	[KNL,SH] Specify one or more actions to take
			when a NMI is triggered.
			Format: [state][,regs][,debounce][,die]

	nmi_watchdog=	[KNL,BUGS=X86] Debugging features for SMP kernels
			Format: [panic,][nopanic,][num]
			Valid num: 0 or 1
			0 - turn hardlockup detector in nmi_watchdog off
			1 - turn hardlockup detector in nmi_watchdog on
			When panic is specified, panic when an NMI watchdog
			timeout occurs (or 'nopanic' to override the opposite
			default). To disable both hard and soft lockup detectors,
			please see 'nowatchdog'.
			This is useful when you use a panic=... timeout and
			need the box quickly up again.

			These settings can be accessed at runtime via
			the nmi_watchdog and hardlockup_panic sysctls.

	netpoll.carrier_timeout=
			[NET] Specifies amount of time (in seconds) that
			netpoll should wait for a carrier. By default netpoll
			waits 4 seconds.

	no387		[BUGS=X86-32] Tells the kernel to use the 387 maths
			emulation library even if a 387 maths coprocessor
			is present.

	no5lvl		[X86-64] Disable 5-level paging mode. Forces
			kernel to use 4-level paging instead.

	no_console_suspend
			[HW] Never suspend the console
			Disable suspending of consoles during suspend and
			hibernate operations.  Once disabled, debugging
			messages can reach various consoles while the rest
			of the system is being put to sleep (ie, while
			debugging driver suspend/resume hooks).  This may
			not work reliably with all consoles, but is known
			to work with serial and VGA consoles.
			To facilitate more flexible debugging, we also add
			console_suspend, a printk module parameter to control
			it. Users could use console_suspend (usually
			/sys/module/printk/parameters/console_suspend) to
			turn on/off it dynamically.

	noaliencache	[MM, NUMA, SLAB] Disables the allocation of alien
			caches in the slab allocator.  Saves per-node memory,
			but will impact performance.

	noalign		[KNL,ARM]

	noaltinstr	[S390] Disables alternative instructions patching
			(CPU alternatives feature).

	noapic		[SMP,APIC] Tells the kernel to not make use of any
			IOAPICs that may be present in the system.

	noautogroup	Disable scheduler automatic task group creation.

	nobats		[PPC] Do not use BATs for mapping kernel lowmem
			on "Classic" PPC cores.

	nocache		[ARM]

	noclflush	[BUGS=X86] Don't use the CLFLUSH instruction

	nodelayacct	[KNL] Disable per-task delay accounting

	nodsp		[SH] Disable hardware DSP at boot time.

	noefi		Disable EFI runtime services support.

	noexec		[IA-64]

	noexec		[X86]
			On X86-32 available only on PAE configured kernels.
			noexec=on: enable non-executable mappings (default)
			noexec=off: disable non-executable mappings

	nosmap		[X86]
			Disable SMAP (Supervisor Mode Access Prevention)
			even if it is supported by processor.

	nosmep		[X86]
			Disable SMEP (Supervisor Mode Execution Prevention)
			even if it is supported by processor.

	noexec32	[X86-64]
			This affects only 32-bit executables.
			noexec32=on: enable non-executable mappings (default)
				read doesn't imply executable mappings
			noexec32=off: disable non-executable mappings
				read implies executable mappings

	nofpu		[MIPS,SH] Disable hardware FPU at boot time.

	nofxsr		[BUGS=X86-32] Disables x86 floating point extended
			register save and restore. The kernel will only save
			legacy floating-point registers on task switch.

	nohugeiomap	[KNL,x86] Disable kernel huge I/O mappings.

	nosmt		[KNL,S390] Disable symmetric multithreading (SMT).
			Equivalent to smt=1.

			[KNL,x86] Disable symmetric multithreading (SMT).
			nosmt=force: Force disable SMT, cannot be undone
				     via the sysfs control file.

<<<<<<< HEAD
=======
	nospectre_v1	[PPC] Disable mitigations for Spectre Variant 1 (bounds
			check bypass). With this option data leaks are possible
			in the system.

>>>>>>> 5b394b2d
	nospectre_v2	[X86] Disable all mitigations for the Spectre variant 2
			(indirect branch prediction) vulnerability. System may
			allow data leaks with this option, which is equivalent
			to spectre_v2=off.

	nospec_store_bypass_disable
			[HW] Disable all mitigations for the Speculative Store Bypass vulnerability

	noxsave		[BUGS=X86] Disables x86 extended register state save
			and restore using xsave. The kernel will fallback to
			enabling legacy floating-point and sse state.

	noxsaveopt	[X86] Disables xsaveopt used in saving x86 extended
			register states. The kernel will fall back to use
			xsave to save the states. By using this parameter,
			performance of saving the states is degraded because
			xsave doesn't support modified optimization while
			xsaveopt supports it on xsaveopt enabled systems.

	noxsaves	[X86] Disables xsaves and xrstors used in saving and
			restoring x86 extended register state in compacted
			form of xsave area. The kernel will fall back to use
			xsaveopt and xrstor to save and restore the states
			in standard form of xsave area. By using this
			parameter, xsave area per process might occupy more
			memory on xsaves enabled systems.

	nohlt		[BUGS=ARM,SH] Tells the kernel that the sleep(SH) or
			wfi(ARM) instruction doesn't work correctly and not to
			use it. This is also useful when using JTAG debugger.

	no_file_caps	Tells the kernel not to honor file capabilities.  The
			only way then for a file to be executed with privilege
			is to be setuid root or executed by root.

	nohalt		[IA-64] Tells the kernel not to use the power saving
			function PAL_HALT_LIGHT when idle. This increases
			power-consumption. On the positive side, it reduces
			interrupt wake-up latency, which may improve performance
			in certain environments such as networked servers or
			real-time systems.

	nohibernate	[HIBERNATION] Disable hibernation and resume.

	nohz=		[KNL] Boottime enable/disable dynamic ticks
			Valid arguments: on, off
			Default: on

	nohz_full=	[KNL,BOOT,SMP,ISOL]
			The argument is a cpu list, as described above.
			In kernels built with CONFIG_NO_HZ_FULL=y, set
			the specified list of CPUs whose tick will be stopped
			whenever possible. The boot CPU will be forced outside
			the range to maintain the timekeeping.  Any CPUs
			in this list will have their RCU callbacks offloaded,
			just as if they had also been called out in the
			rcu_nocbs= boot parameter.

	noiotrap	[SH] Disables trapped I/O port accesses.

	noirqdebug	[X86-32] Disables the code which attempts to detect and
			disable unhandled interrupt sources.

	no_timer_check	[X86,APIC] Disables the code which tests for
			broken timer IRQ sources.

	noisapnp	[ISAPNP] Disables ISA PnP code.

	noinitrd	[RAM] Tells the kernel not to load any configured
			initial RAM disk.

	nointremap	[X86-64, Intel-IOMMU] Do not enable interrupt
			remapping.
			[Deprecated - use intremap=off]

	nointroute	[IA-64]

	noinvpcid	[X86] Disable the INVPCID cpu feature.

	nojitter	[IA-64] Disables jitter checking for ITC timers.

	no-kvmclock	[X86,KVM] Disable paravirtualized KVM clock driver

	no-kvmapf	[X86,KVM] Disable paravirtualized asynchronous page
			fault handling.

	no-vmw-sched-clock
			[X86,PV_OPS] Disable paravirtualized VMware scheduler
			clock and use the default one.

	no-steal-acc	[X86,KVM] Disable paravirtualized steal time accounting.
			steal time is computed, but won't influence scheduler
			behaviour

	nolapic		[X86-32,APIC] Do not enable or use the local APIC.

	nolapic_timer	[X86-32,APIC] Do not use the local APIC timer.

	noltlbs		[PPC] Do not use large page/tlb entries for kernel
			lowmem mapping on PPC40x and PPC8xx

	nomca		[IA-64] Disable machine check abort handling

	nomce		[X86-32] Disable Machine Check Exception

	nomfgpt		[X86-32] Disable Multi-Function General Purpose
			Timer usage (for AMD Geode machines).

	nonmi_ipi	[X86] Disable using NMI IPIs during panic/reboot to
			shutdown the other cpus.  Instead use the REBOOT_VECTOR
			irq.

	nomodule	Disable module load

	nopat		[X86] Disable PAT (page attribute table extension of
			pagetables) support.

	nopcid		[X86-64] Disable the PCID cpu feature.

	norandmaps	Don't use address space randomization.  Equivalent to
			echo 0 > /proc/sys/kernel/randomize_va_space

	noreplace-smp	[X86-32,SMP] Don't replace SMP instructions
			with UP alternatives

	nordrand	[X86] Disable kernel use of the RDRAND and
			RDSEED instructions even if they are supported
			by the processor.  RDRAND and RDSEED are still
			available to user space applications.

	noresume	[SWSUSP] Disables resume and restores original swap
			space.

	no-scroll	[VGA] Disables scrollback.
			This is required for the Braillex ib80-piezo Braille
			reader made by F.H. Papenmeier (Germany).

	nosbagart	[IA-64]

	nosep		[BUGS=X86-32] Disables x86 SYSENTER/SYSEXIT support.

	nosmp		[SMP] Tells an SMP kernel to act as a UP kernel,
			and disable the IO APIC.  legacy for "maxcpus=0".

	nosoftlockup	[KNL] Disable the soft-lockup detector.

	nosync		[HW,M68K] Disables sync negotiation for all devices.

	nowatchdog	[KNL] Disable both lockup detectors, i.e.
			soft-lockup and NMI watchdog (hard-lockup).

	nowb		[ARM]

	nox2apic	[X86-64,APIC] Do not enable x2APIC mode.

	cpu0_hotplug	[X86] Turn on CPU0 hotplug feature when
			CONFIG_BOOTPARAM_HOTPLUG_CPU0 is off.
			Some features depend on CPU0. Known dependencies are:
			1. Resume from suspend/hibernate depends on CPU0.
			Suspend/hibernate will fail if CPU0 is offline and you
			need to online CPU0 before suspend/hibernate.
			2. PIC interrupts also depend on CPU0. CPU0 can't be
			removed if a PIC interrupt is detected.
			It's said poweroff/reboot may depend on CPU0 on some
			machines although I haven't seen such issues so far
			after CPU0 is offline on a few tested machines.
			If the dependencies are under your control, you can
			turn on cpu0_hotplug.

	nps_mtm_hs_ctr=	[KNL,ARC]
			This parameter sets the maximum duration, in
			cycles, each HW thread of the CTOP can run
			without interruptions, before HW switches it.
			The actual maximum duration is 16 times this
			parameter's value.
			Format: integer between 1 and 255
			Default: 255

	nptcg=		[IA-64] Override max number of concurrent global TLB
			purges which is reported from either PAL_VM_SUMMARY or
			SAL PALO.

	nr_cpus=	[SMP] Maximum number of processors that	an SMP kernel
			could support.  nr_cpus=n : n >= 1 limits the kernel to
			support 'n' processors. It could be larger than the
			number of already plugged CPU during bootup, later in
			runtime you can physically add extra cpu until it reaches
			n. So during boot up some boot time memory for per-cpu
			variables need be pre-allocated for later physical cpu
			hot plugging.

	nr_uarts=	[SERIAL] maximum number of UARTs to be registered.

	numa_balancing=	[KNL,X86] Enable or disable automatic NUMA balancing.
			Allowed values are enable and disable

	numa_zonelist_order= [KNL, BOOT] Select zonelist order for NUMA.
			'node', 'default' can be specified
			This can be set from sysctl after boot.
			See Documentation/sysctl/vm.txt for details.

	ohci1394_dma=early	[HW] enable debugging via the ohci1394 driver.
			See Documentation/debugging-via-ohci1394.txt for more
			info.

	olpc_ec_timeout= [OLPC] ms delay when issuing EC commands
			Rather than timing out after 20 ms if an EC
			command is not properly ACKed, override the length
			of the timeout.  We have interrupts disabled while
			waiting for the ACK, so if this is set too high
			interrupts *may* be lost!

	omap_mux=	[OMAP] Override bootloader pin multiplexing.
			Format: <mux_mode0.mode_name=value>...
			For example, to override I2C bus2:
			omap_mux=i2c2_scl.i2c2_scl=0x100,i2c2_sda.i2c2_sda=0x100

	oprofile.timer=	[HW]
			Use timer interrupt instead of performance counters

	oprofile.cpu_type=	Force an oprofile cpu type
			This might be useful if you have an older oprofile
			userland or if you want common events.
			Format: { arch_perfmon }
			arch_perfmon: [X86] Force use of architectural
				perfmon on Intel CPUs instead of the
				CPU specific event set.
			timer: [X86] Force use of architectural NMI
				timer mode (see also oprofile.timer
				for generic hr timer mode)

	oops=panic	Always panic on oopses. Default is to just kill the
			process, but there is a small probability of
			deadlocking the machine.
			This will also cause panics on machine check exceptions.
			Useful together with panic=30 to trigger a reboot.

	page_owner=	[KNL] Boot-time page_owner enabling option.
			Storage of the information about who allocated
			each page is disabled in default. With this switch,
			we can turn it on.
			on: enable the feature

	page_poison=	[KNL] Boot-time parameter changing the state of
			poisoning on the buddy allocator, available with
			CONFIG_PAGE_POISONING=y.
			off: turn off poisoning (default)
			on: turn on poisoning

	panic=		[KNL] Kernel behaviour on panic: delay <timeout>
			timeout > 0: seconds before rebooting
			timeout = 0: wait forever
			timeout < 0: reboot immediately
			Format: <timeout>

	panic_on_warn	panic() instead of WARN().  Useful to cause kdump
			on a WARN().

	crash_kexec_post_notifiers
			Run kdump after running panic-notifiers and dumping
			kmsg. This only for the users who doubt kdump always
			succeeds in any situation.
			Note that this also increases risks of kdump failure,
			because some panic notifiers can make the crashed
			kernel more unstable.

	parkbd.port=	[HW] Parallel port number the keyboard adapter is
			connected to, default is 0.
			Format: <parport#>
	parkbd.mode=	[HW] Parallel port keyboard adapter mode of operation,
			0 for XT, 1 for AT (default is AT).
			Format: <mode>

	parport=	[HW,PPT] Specify parallel ports. 0 disables.
			Format: { 0 | auto | 0xBBB[,IRQ[,DMA]] }
			Use 'auto' to force the driver to use any
			IRQ/DMA settings detected (the default is to
			ignore detected IRQ/DMA settings because of
			possible conflicts). You can specify the base
			address, IRQ, and DMA settings; IRQ and DMA
			should be numbers, or 'auto' (for using detected
			settings on that particular port), or 'nofifo'
			(to avoid using a FIFO even if it is detected).
			Parallel ports are assigned in the order they
			are specified on the command line, starting
			with parport0.

	parport_init_mode=	[HW,PPT]
			Configure VIA parallel port to operate in
			a specific mode. This is necessary on Pegasos
			computer where firmware has no options for setting
			up parallel port mode and sets it to spp.
			Currently this function knows 686a and 8231 chips.
			Format: [spp|ps2|epp|ecp|ecpepp]

	pause_on_oops=
			Halt all CPUs after the first oops has been printed for
			the specified number of seconds.  This is to be used if
			your oopses keep scrolling off the screen.

	pcbit=		[HW,ISDN]

	pcd.		[PARIDE]
			See header of drivers/block/paride/pcd.c.
			See also Documentation/blockdev/paride.txt.

	pci=option[,option...]	[PCI] various PCI subsystem options.

				Some options herein operate on a specific device
				or a set of devices (<pci_dev>). These are
				specified in one of the following formats:

				[<domain>:]<bus>:<dev>.<func>[/<dev>.<func>]*
				pci:<vendor>:<device>[:<subvendor>:<subdevice>]

				Note: the first format specifies a PCI
				bus/device/function address which may change
				if new hardware is inserted, if motherboard
				firmware changes, or due to changes caused
				by other kernel parameters. If the
				domain is left unspecified, it is
				taken to be zero. Optionally, a path
				to a device through multiple device/function
				addresses can be specified after the base
				address (this is more robust against
				renumbering issues).  The second format
				selects devices using IDs from the
				configuration space which may match multiple
				devices in the system.

		earlydump	dump PCI config space before the kernel
				changes anything
		off		[X86] don't probe for the PCI bus
		bios		[X86-32] force use of PCI BIOS, don't access
				the hardware directly. Use this if your machine
				has a non-standard PCI host bridge.
		nobios		[X86-32] disallow use of PCI BIOS, only direct
				hardware access methods are allowed. Use this
				if you experience crashes upon bootup and you
				suspect they are caused by the BIOS.
		conf1		[X86] Force use of PCI Configuration Access
				Mechanism 1 (config address in IO port 0xCF8,
				data in IO port 0xCFC, both 32-bit).
		conf2		[X86] Force use of PCI Configuration Access
				Mechanism 2 (IO port 0xCF8 is an 8-bit port for
				the function, IO port 0xCFA, also 8-bit, sets
				bus number. The config space is then accessed
				through ports 0xC000-0xCFFF).
				See http://wiki.osdev.org/PCI for more info
				on the configuration access mechanisms.
		noaer		[PCIE] If the PCIEAER kernel config parameter is
				enabled, this kernel boot option can be used to
				disable the use of PCIE advanced error reporting.
		nodomains	[PCI] Disable support for multiple PCI
				root domains (aka PCI segments, in ACPI-speak).
		nommconf	[X86] Disable use of MMCONFIG for PCI
				Configuration
		check_enable_amd_mmconf [X86] check for and enable
				properly configured MMIO access to PCI
				config space on AMD family 10h CPU
		nomsi		[MSI] If the PCI_MSI kernel config parameter is
				enabled, this kernel boot option can be used to
				disable the use of MSI interrupts system-wide.
		noioapicquirk	[APIC] Disable all boot interrupt quirks.
				Safety option to keep boot IRQs enabled. This
				should never be necessary.
		ioapicreroute	[APIC] Enable rerouting of boot IRQs to the
				primary IO-APIC for bridges that cannot disable
				boot IRQs. This fixes a source of spurious IRQs
				when the system masks IRQs.
		noioapicreroute	[APIC] Disable workaround that uses the
				boot IRQ equivalent of an IRQ that connects to
				a chipset where boot IRQs cannot be disabled.
				The opposite of ioapicreroute.
		biosirq		[X86-32] Use PCI BIOS calls to get the interrupt
				routing table. These calls are known to be buggy
				on several machines and they hang the machine
				when used, but on other computers it's the only
				way to get the interrupt routing table. Try
				this option if the kernel is unable to allocate
				IRQs or discover secondary PCI buses on your
				motherboard.
		rom		[X86] Assign address space to expansion ROMs.
				Use with caution as certain devices share
				address decoders between ROMs and other
				resources.
		norom		[X86] Do not assign address space to
				expansion ROMs that do not already have
				BIOS assigned address ranges.
		nobar		[X86] Do not assign address space to the
				BARs that weren't assigned by the BIOS.
		irqmask=0xMMMM	[X86] Set a bit mask of IRQs allowed to be
				assigned automatically to PCI devices. You can
				make the kernel exclude IRQs of your ISA cards
				this way.
		pirqaddr=0xAAAAA	[X86] Specify the physical address
				of the PIRQ table (normally generated
				by the BIOS) if it is outside the
				F0000h-100000h range.
		lastbus=N	[X86] Scan all buses thru bus #N. Can be
				useful if the kernel is unable to find your
				secondary buses and you want to tell it
				explicitly which ones they are.
		assign-busses	[X86] Always assign all PCI bus
				numbers ourselves, overriding
				whatever the firmware may have done.
		usepirqmask	[X86] Honor the possible IRQ mask stored
				in the BIOS $PIR table. This is needed on
				some systems with broken BIOSes, notably
				some HP Pavilion N5400 and Omnibook XE3
				notebooks. This will have no effect if ACPI
				IRQ routing is enabled.
		noacpi		[X86] Do not use ACPI for IRQ routing
				or for PCI scanning.
		use_crs		[X86] Use PCI host bridge window information
				from ACPI.  On BIOSes from 2008 or later, this
				is enabled by default.  If you need to use this,
				please report a bug.
		nocrs		[X86] Ignore PCI host bridge windows from ACPI.
				If you need to use this, please report a bug.
		routeirq	Do IRQ routing for all PCI devices.
				This is normally done in pci_enable_device(),
				so this option is a temporary workaround
				for broken drivers that don't call it.
		skip_isa_align	[X86] do not align io start addr, so can
				handle more pci cards
		noearly		[X86] Don't do any early type 1 scanning.
				This might help on some broken boards which
				machine check when some devices' config space
				is read. But various workarounds are disabled
				and some IOMMU drivers will not work.
		bfsort		Sort PCI devices into breadth-first order.
				This sorting is done to get a device
				order compatible with older (<= 2.4) kernels.
		nobfsort	Don't sort PCI devices into breadth-first order.
		pcie_bus_tune_off	Disable PCIe MPS (Max Payload Size)
				tuning and use the BIOS-configured MPS defaults.
		pcie_bus_safe	Set every device's MPS to the largest value
				supported by all devices below the root complex.
		pcie_bus_perf	Set device MPS to the largest allowable MPS
				based on its parent bus. Also set MRRS (Max
				Read Request Size) to the largest supported
				value (no larger than the MPS that the device
				or bus can support) for best performance.
		pcie_bus_peer2peer	Set every device's MPS to 128B, which
				every device is guaranteed to support. This
				configuration allows peer-to-peer DMA between
				any pair of devices, possibly at the cost of
				reduced performance.  This also guarantees
				that hot-added devices will work.
		cbiosize=nn[KMG]	The fixed amount of bus space which is
				reserved for the CardBus bridge's IO window.
				The default value is 256 bytes.
		cbmemsize=nn[KMG]	The fixed amount of bus space which is
				reserved for the CardBus bridge's memory
				window. The default value is 64 megabytes.
		resource_alignment=
				Format:
				[<order of align>@]<pci_dev>[; ...]
				Specifies alignment and device to reassign
				aligned memory resources. How to
				specify the device is described above.
				If <order of align> is not specified,
				PAGE_SIZE is used as alignment.
				PCI-PCI bridge can be specified, if resource
				windows need to be expanded.
				To specify the alignment for several
				instances of a device, the PCI vendor,
				device, subvendor, and subdevice may be
				specified, e.g., 4096@pci:8086:9c22:103c:198f
		ecrc=		Enable/disable PCIe ECRC (transaction layer
				end-to-end CRC checking).
				bios: Use BIOS/firmware settings. This is the
				the default.
				off: Turn ECRC off
				on: Turn ECRC on.
		hpiosize=nn[KMG]	The fixed amount of bus space which is
				reserved for hotplug bridge's IO window.
				Default size is 256 bytes.
		hpmemsize=nn[KMG]	The fixed amount of bus space which is
				reserved for hotplug bridge's memory window.
				Default size is 2 megabytes.
		hpbussize=nn	The minimum amount of additional bus numbers
				reserved for buses below a hotplug bridge.
				Default is 1.
		realloc=	Enable/disable reallocating PCI bridge resources
				if allocations done by BIOS are too small to
				accommodate resources required by all child
				devices.
				off: Turn realloc off
				on: Turn realloc on
		realloc		same as realloc=on
		noari		do not use PCIe ARI.
		noats		[PCIE, Intel-IOMMU, AMD-IOMMU]
				do not use PCIe ATS (and IOMMU device IOTLB).
		pcie_scan_all	Scan all possible PCIe devices.  Otherwise we
				only look for one device below a PCIe downstream
				port.
		big_root_window	Try to add a big 64bit memory window to the PCIe
				root complex on AMD CPUs. Some GFX hardware
				can resize a BAR to allow access to all VRAM.
				Adding the window is slightly risky (it may
				conflict with unreported devices), so this
				taints the kernel.
		disable_acs_redir=<pci_dev>[; ...]
				Specify one or more PCI devices (in the format
				specified above) separated by semicolons.
				Each device specified will have the PCI ACS
				redirect capabilities forced off which will
				allow P2P traffic between devices through
				bridges without forcing it upstream. Note:
				this removes isolation between devices and
				may put more devices in an IOMMU group.

	pcie_aspm=	[PCIE] Forcibly enable or disable PCIe Active State Power
			Management.
		off	Disable ASPM.
		force	Enable ASPM even on devices that claim not to support it.
			WARNING: Forcing ASPM on may cause system lockups.

	pcie_ports=	[PCIE] PCIe port services handling:
		native	Use native PCIe services (PME, AER, DPC, PCIe hotplug)
			even if the platform doesn't give the OS permission to
			use them.  This may cause conflicts if the platform
			also tries to use these services.
		compat	Disable native PCIe services (PME, AER, DPC, PCIe
			hotplug).

	pcie_port_pm=	[PCIE] PCIe port power management handling:
		off	Disable power management of all PCIe ports
		force	Forcibly enable power management of all PCIe ports

	pcie_pme=	[PCIE,PM] Native PCIe PME signaling options:
		nomsi	Do not use MSI for native PCIe PME signaling (this makes
			all PCIe root ports use INTx for all services).

	pcmv=		[HW,PCMCIA] BadgePAD 4

	pd_ignore_unused
			[PM]
			Keep all power-domains already enabled by bootloader on,
			even if no driver has claimed them. This is useful
			for debug and development, but should not be
			needed on a platform with proper driver support.

	pd.		[PARIDE]
			See Documentation/blockdev/paride.txt.

	pdcchassis=	[PARISC,HW] Disable/Enable PDC Chassis Status codes at
			boot time.
			Format: { 0 | 1 }
			See arch/parisc/kernel/pdc_chassis.c

	percpu_alloc=	Select which percpu first chunk allocator to use.
			Currently supported values are "embed" and "page".
			Archs may support subset or none of the	selections.
			See comments in mm/percpu.c for details on each
			allocator.  This parameter is primarily	for debugging
			and performance comparison.

	pf.		[PARIDE]
			See Documentation/blockdev/paride.txt.

	pg.		[PARIDE]
			See Documentation/blockdev/paride.txt.

	pirq=		[SMP,APIC] Manual mp-table setup
			See Documentation/x86/i386/IO-APIC.txt.

	plip=		[PPT,NET] Parallel port network link
			Format: { parport<nr> | timid | 0 }
			See also Documentation/admin-guide/parport.rst.

	pmtmr=		[X86] Manual setup of pmtmr I/O Port.
			Override pmtimer IOPort with a hex value.
			e.g. pmtmr=0x508

	pnp.debug=1	[PNP]
			Enable PNP debug messages (depends on the
			CONFIG_PNP_DEBUG_MESSAGES option).  Change at run-time
			via /sys/module/pnp/parameters/debug.  We always show
			current resource usage; turning this on also shows
			possible settings and some assignment information.

	pnpacpi=	[ACPI]
			{ off }

	pnpbios=	[ISAPNP]
			{ on | off | curr | res | no-curr | no-res }

	pnp_reserve_irq=
			[ISAPNP] Exclude IRQs for the autoconfiguration

	pnp_reserve_dma=
			[ISAPNP] Exclude DMAs for the autoconfiguration

	pnp_reserve_io=	[ISAPNP] Exclude I/O ports for the autoconfiguration
			Ranges are in pairs (I/O port base and size).

	pnp_reserve_mem=
			[ISAPNP] Exclude memory regions for the
			autoconfiguration.
			Ranges are in pairs (memory base and size).

	ports=		[IP_VS_FTP] IPVS ftp helper module
			Default is 21.
			Up to 8 (IP_VS_APP_MAX_PORTS) ports
			may be specified.
			Format: <port>,<port>....

	powersave=off	[PPC] This option disables power saving features.
			It specifically disables cpuidle and sets the
			platform machine description specific power_save
			function to NULL. On Idle the CPU just reduces
			execution priority.

	ppc_strict_facility_enable
			[PPC] This option catches any kernel floating point,
			Altivec, VSX and SPE outside of regions specifically
			allowed (eg kernel_enable_fpu()/kernel_disable_fpu()).
			There is some performance impact when enabling this.

	ppc_tm=		[PPC]
			Format: {"off"}
			Disable Hardware Transactional Memory

	print-fatal-signals=
			[KNL] debug: print fatal signals

			If enabled, warn about various signal handling
			related application anomalies: too many signals,
			too many POSIX.1 timers, fatal signals causing a
			coredump - etc.

			If you hit the warning due to signal overflow,
			you might want to try "ulimit -i unlimited".

			default: off.

	printk.always_kmsg_dump=
			Trigger kmsg_dump for cases other than kernel oops or
			panics
			Format: <bool>  (1/Y/y=enable, 0/N/n=disable)
			default: disabled

	printk.devkmsg={on,off,ratelimit}
			Control writing to /dev/kmsg.
			on - unlimited logging to /dev/kmsg from userspace
			off - logging to /dev/kmsg disabled
			ratelimit - ratelimit the logging
			Default: ratelimit

	printk.time=	Show timing data prefixed to each printk message line
			Format: <bool>  (1/Y/y=enable, 0/N/n=disable)

	processor.max_cstate=	[HW,ACPI]
			Limit processor to maximum C-state
			max_cstate=9 overrides any DMI blacklist limit.

	processor.nocst	[HW,ACPI]
			Ignore the _CST method to determine C-states,
			instead using the legacy FADT method

	profile=	[KNL] Enable kernel profiling via /proc/profile
			Format: [<profiletype>,]<number>
			Param: <profiletype>: "schedule", "sleep", or "kvm"
				[defaults to kernel profiling]
			Param: "schedule" - profile schedule points.
			Param: "sleep" - profile D-state sleeping (millisecs).
				Requires CONFIG_SCHEDSTATS
			Param: "kvm" - profile VM exits.
			Param: <number> - step/bucket size as a power of 2 for
				statistical time based profiling.

	prompt_ramdisk=	[RAM] List of RAM disks to prompt for floppy disk
			before loading.
			See Documentation/blockdev/ramdisk.txt.

	psmouse.proto=	[HW,MOUSE] Highest PS2 mouse protocol extension to
			probe for; one of (bare|imps|exps|lifebook|any).
	psmouse.rate=	[HW,MOUSE] Set desired mouse report rate, in reports
			per second.
	psmouse.resetafter=	[HW,MOUSE]
			Try to reset the device after so many bad packets
			(0 = never).
	psmouse.resolution=
			[HW,MOUSE] Set desired mouse resolution, in dpi.
	psmouse.smartscroll=
			[HW,MOUSE] Controls Logitech smartscroll autorepeat.
			0 = disabled, 1 = enabled (default).

	pstore.backend=	Specify the name of the pstore backend to use

	pt.		[PARIDE]
			See Documentation/blockdev/paride.txt.

	pti=		[X86_64] Control Page Table Isolation of user and
			kernel address spaces.  Disabling this feature
			removes hardening, but improves performance of
			system calls and interrupts.

			on   - unconditionally enable
			off  - unconditionally disable
			auto - kernel detects whether your CPU model is
			       vulnerable to issues that PTI mitigates

			Not specifying this option is equivalent to pti=auto.

	nopti		[X86_64]
			Equivalent to pti=off

	pty.legacy_count=
			[KNL] Number of legacy pty's. Overwrites compiled-in
			default number.

	quiet		[KNL] Disable most log messages

	r128=		[HW,DRM]

	raid=		[HW,RAID]
			See Documentation/admin-guide/md.rst.

	ramdisk_size=	[RAM] Sizes of RAM disks in kilobytes
			See Documentation/blockdev/ramdisk.txt.

	ras=option[,option,...]	[KNL] RAS-specific options

		cec_disable	[X86]
				Disable the Correctable Errors Collector,
				see CONFIG_RAS_CEC help text.

	rcu_nocbs=	[KNL]
			The argument is a cpu list, as described above.

			In kernels built with CONFIG_RCU_NOCB_CPU=y, set
			the specified list of CPUs to be no-callback CPUs.
			Invocation of these CPUs' RCU callbacks will
			be offloaded to "rcuox/N" kthreads created for
			that purpose, where "x" is "b" for RCU-bh, "p"
			for RCU-preempt, and "s" for RCU-sched, and "N"
			is the CPU number.  This reduces OS jitter on the
			offloaded CPUs, which can be useful for HPC and
			real-time workloads.  It can also improve energy
			efficiency for asymmetric multiprocessors.

	rcu_nocb_poll	[KNL]
			Rather than requiring that offloaded CPUs
			(specified by rcu_nocbs= above) explicitly
			awaken the corresponding "rcuoN" kthreads,
			make these kthreads poll for callbacks.
			This improves the real-time response for the
			offloaded CPUs by relieving them of the need to
			wake up the corresponding kthread, but degrades
			energy efficiency by requiring that the kthreads
			periodically wake up to do the polling.

	rcutree.blimit=	[KNL]
			Set maximum number of finished RCU callbacks to
			process in one batch.

	rcutree.dump_tree=	[KNL]
			Dump the structure of the rcu_node combining tree
			out at early boot.  This is used for diagnostic
			purposes, to verify correct tree setup.

	rcutree.gp_cleanup_delay=	[KNL]
			Set the number of jiffies to delay each step of
			RCU grace-period cleanup.

	rcutree.gp_init_delay=	[KNL]
			Set the number of jiffies to delay each step of
			RCU grace-period initialization.

	rcutree.gp_preinit_delay=	[KNL]
			Set the number of jiffies to delay each step of
			RCU grace-period pre-initialization, that is,
			the propagation of recent CPU-hotplug changes up
			the rcu_node combining tree.

	rcutree.rcu_fanout_exact= [KNL]
			Disable autobalancing of the rcu_node combining
			tree.  This is used by rcutorture, and might
			possibly be useful for architectures having high
			cache-to-cache transfer latencies.

	rcutree.rcu_fanout_leaf= [KNL]
			Change the number of CPUs assigned to each
			leaf rcu_node structure.  Useful for very
			large systems, which will choose the value 64,
			and for NUMA systems with large remote-access
			latencies, which will choose a value aligned
			with the appropriate hardware boundaries.

	rcutree.jiffies_till_sched_qs= [KNL]
			Set required age in jiffies for a
			given grace period before RCU starts
			soliciting quiescent-state help from
			rcu_note_context_switch().

	rcutree.jiffies_till_first_fqs= [KNL]
			Set delay from grace-period initialization to
			first attempt to force quiescent states.
			Units are jiffies, minimum value is zero,
			and maximum value is HZ.

	rcutree.jiffies_till_next_fqs= [KNL]
			Set delay between subsequent attempts to force
			quiescent states.  Units are jiffies, minimum
			value is one, and maximum value is HZ.

	rcutree.kthread_prio= 	 [KNL,BOOT]
			Set the SCHED_FIFO priority of the RCU per-CPU
			kthreads (rcuc/N). This value is also used for
			the priority of the RCU boost threads (rcub/N)
			and for the RCU grace-period kthreads (rcu_bh,
			rcu_preempt, and rcu_sched). If RCU_BOOST is
			set, valid values are 1-99 and the default is 1
			(the least-favored priority).  Otherwise, when
			RCU_BOOST is not set, valid values are 0-99 and
			the default is zero (non-realtime operation).

	rcutree.rcu_nocb_leader_stride= [KNL]
			Set the number of NOCB kthread groups, which
			defaults to the square root of the number of
			CPUs.  Larger numbers reduces the wakeup overhead
			on the per-CPU grace-period kthreads, but increases
			that same overhead on each group's leader.

	rcutree.qhimark= [KNL]
			Set threshold of queued RCU callbacks beyond which
			batch limiting is disabled.

	rcutree.qlowmark= [KNL]
			Set threshold of queued RCU callbacks below which
			batch limiting is re-enabled.

	rcutree.rcu_idle_gp_delay= [KNL]
			Set wakeup interval for idle CPUs that have
			RCU callbacks (RCU_FAST_NO_HZ=y).

	rcutree.rcu_idle_lazy_gp_delay= [KNL]
			Set wakeup interval for idle CPUs that have
			only "lazy" RCU callbacks (RCU_FAST_NO_HZ=y).
			Lazy RCU callbacks are those which RCU can
			prove do nothing more than free memory.

	rcutree.rcu_kick_kthreads= [KNL]
			Cause the grace-period kthread to get an extra
			wake_up() if it sleeps three times longer than
			it should at force-quiescent-state time.
			This wake_up() will be accompanied by a
			WARN_ONCE() splat and an ftrace_dump().

	rcuperf.gp_async= [KNL]
			Measure performance of asynchronous
			grace-period primitives such as call_rcu().

	rcuperf.gp_async_max= [KNL]
			Specify the maximum number of outstanding
			callbacks per writer thread.  When a writer
			thread exceeds this limit, it invokes the
			corresponding flavor of rcu_barrier() to allow
			previously posted callbacks to drain.

	rcuperf.gp_exp= [KNL]
			Measure performance of expedited synchronous
			grace-period primitives.

	rcuperf.holdoff= [KNL]
			Set test-start holdoff period.  The purpose of
			this parameter is to delay the start of the
			test until boot completes in order to avoid
			interference.

	rcuperf.nreaders= [KNL]
			Set number of RCU readers.  The value -1 selects
			N, where N is the number of CPUs.  A value
			"n" less than -1 selects N-n+1, where N is again
			the number of CPUs.  For example, -2 selects N
			(the number of CPUs), -3 selects N+1, and so on.
			A value of "n" less than or equal to -N selects
			a single reader.

	rcuperf.nwriters= [KNL]
			Set number of RCU writers.  The values operate
			the same as for rcuperf.nreaders.
			N, where N is the number of CPUs

	rcuperf.perf_type= [KNL]
			Specify the RCU implementation to test.

	rcuperf.shutdown= [KNL]
			Shut the system down after performance tests
			complete.  This is useful for hands-off automated
			testing.

	rcuperf.verbose= [KNL]
			Enable additional printk() statements.

	rcuperf.writer_holdoff= [KNL]
			Write-side holdoff between grace periods,
			in microseconds.  The default of zero says
			no holdoff.

	rcutorture.cbflood_inter_holdoff= [KNL]
			Set holdoff time (jiffies) between successive
			callback-flood tests.

	rcutorture.cbflood_intra_holdoff= [KNL]
			Set holdoff time (jiffies) between successive
			bursts of callbacks within a given callback-flood
			test.

	rcutorture.cbflood_n_burst= [KNL]
			Set the number of bursts making up a given
			callback-flood test.  Set this to zero to
			disable callback-flood testing.

	rcutorture.cbflood_n_per_burst= [KNL]
			Set the number of callbacks to be registered
			in a given burst of a callback-flood test.

	rcutorture.fqs_duration= [KNL]
			Set duration of force_quiescent_state bursts
			in microseconds.

	rcutorture.fqs_holdoff= [KNL]
			Set holdoff time within force_quiescent_state bursts
			in microseconds.

	rcutorture.fqs_stutter= [KNL]
			Set wait time between force_quiescent_state bursts
			in seconds.

	rcutorture.gp_cond= [KNL]
			Use conditional/asynchronous update-side
			primitives, if available.

	rcutorture.gp_exp= [KNL]
			Use expedited update-side primitives, if available.

	rcutorture.gp_normal= [KNL]
			Use normal (non-expedited) asynchronous
			update-side primitives, if available.

	rcutorture.gp_sync= [KNL]
			Use normal (non-expedited) synchronous
			update-side primitives, if available.  If all
			of rcutorture.gp_cond=, rcutorture.gp_exp=,
			rcutorture.gp_normal=, and rcutorture.gp_sync=
			are zero, rcutorture acts as if is interpreted
			they are all non-zero.

	rcutorture.n_barrier_cbs= [KNL]
			Set callbacks/threads for rcu_barrier() testing.

	rcutorture.nfakewriters= [KNL]
			Set number of concurrent RCU writers.  These just
			stress RCU, they don't participate in the actual
			test, hence the "fake".

	rcutorture.nreaders= [KNL]
			Set number of RCU readers.  The value -1 selects
			N-1, where N is the number of CPUs.  A value
			"n" less than -1 selects N-n-2, where N is again
			the number of CPUs.  For example, -2 selects N
			(the number of CPUs), -3 selects N+1, and so on.

	rcutorture.object_debug= [KNL]
			Enable debug-object double-call_rcu() testing.

	rcutorture.onoff_holdoff= [KNL]
			Set time (s) after boot for CPU-hotplug testing.

	rcutorture.onoff_interval= [KNL]
			Set time (jiffies) between CPU-hotplug operations,
			or zero to disable CPU-hotplug testing.

	rcutorture.shuffle_interval= [KNL]
			Set task-shuffle interval (s).  Shuffling tasks
			allows some CPUs to go into dyntick-idle mode
			during the rcutorture test.

	rcutorture.shutdown_secs= [KNL]
			Set time (s) after boot system shutdown.  This
			is useful for hands-off automated testing.

	rcutorture.stall_cpu= [KNL]
			Duration of CPU stall (s) to test RCU CPU stall
			warnings, zero to disable.

	rcutorture.stall_cpu_holdoff= [KNL]
			Time to wait (s) after boot before inducing stall.

	rcutorture.stall_cpu_irqsoff= [KNL]
			Disable interrupts while stalling if set.

	rcutorture.stat_interval= [KNL]
			Time (s) between statistics printk()s.

	rcutorture.stutter= [KNL]
			Time (s) to stutter testing, for example, specifying
			five seconds causes the test to run for five seconds,
			wait for five seconds, and so on.  This tests RCU's
			ability to transition abruptly to and from idle.

	rcutorture.test_boost= [KNL]
			Test RCU priority boosting?  0=no, 1=maybe, 2=yes.
			"Maybe" means test if the RCU implementation
			under test support RCU priority boosting.

	rcutorture.test_boost_duration= [KNL]
			Duration (s) of each individual boost test.

	rcutorture.test_boost_interval= [KNL]
			Interval (s) between each boost test.

	rcutorture.test_no_idle_hz= [KNL]
			Test RCU's dyntick-idle handling.  See also the
			rcutorture.shuffle_interval parameter.

	rcutorture.torture_type= [KNL]
			Specify the RCU implementation to test.

	rcutorture.verbose= [KNL]
			Enable additional printk() statements.

	rcupdate.rcu_cpu_stall_suppress= [KNL]
			Suppress RCU CPU stall warning messages.

	rcupdate.rcu_cpu_stall_timeout= [KNL]
			Set timeout for RCU CPU stall warning messages.

	rcupdate.rcu_expedited= [KNL]
			Use expedited grace-period primitives, for
			example, synchronize_rcu_expedited() instead
			of synchronize_rcu().  This reduces latency,
			but can increase CPU utilization, degrade
			real-time latency, and degrade energy efficiency.
			No effect on CONFIG_TINY_RCU kernels.

	rcupdate.rcu_normal= [KNL]
			Use only normal grace-period primitives,
			for example, synchronize_rcu() instead of
			synchronize_rcu_expedited().  This improves
			real-time latency, CPU utilization, and
			energy efficiency, but can expose users to
			increased grace-period latency.  This parameter
			overrides rcupdate.rcu_expedited.  No effect on
			CONFIG_TINY_RCU kernels.

	rcupdate.rcu_normal_after_boot= [KNL]
			Once boot has completed (that is, after
			rcu_end_inkernel_boot() has been invoked), use
			only normal grace-period primitives.  No effect
			on CONFIG_TINY_RCU kernels.

	rcupdate.rcu_task_stall_timeout= [KNL]
			Set timeout in jiffies for RCU task stall warning
			messages.  Disable with a value less than or equal
			to zero.

	rcupdate.rcu_self_test= [KNL]
			Run the RCU early boot self tests

	rcupdate.rcu_self_test_bh= [KNL]
			Run the RCU bh early boot self tests

	rcupdate.rcu_self_test_sched= [KNL]
			Run the RCU sched early boot self tests

	rdinit=		[KNL]
			Format: <full_path>
			Run specified binary instead of /init from the ramdisk,
			used for early userspace startup. See initrd.

	rdt=		[HW,X86,RDT]
			Turn on/off individual RDT features. List is:
			cmt, mbmtotal, mbmlocal, l3cat, l3cdp, l2cat, l2cdp,
			mba.
			E.g. to turn on cmt and turn off mba use:
				rdt=cmt,!mba

	reboot=		[KNL]
			Format (x86 or x86_64):
				[w[arm] | c[old] | h[ard] | s[oft] | g[pio]] \
				[[,]s[mp]#### \
				[[,]b[ios] | a[cpi] | k[bd] | t[riple] | e[fi] | p[ci]] \
				[[,]f[orce]
			Where reboot_mode is one of warm (soft) or cold (hard) or gpio,
			      reboot_type is one of bios, acpi, kbd, triple, efi, or pci,
			      reboot_force is either force or not specified,
			      reboot_cpu is s[mp]#### with #### being the processor
					to be used for rebooting.

	relax_domain_level=
			[KNL, SMP] Set scheduler's default relax_domain_level.
			See Documentation/cgroup-v1/cpusets.txt.

	reserve=	[KNL,BUGS] Force kernel to ignore I/O ports or memory
			Format: <base1>,<size1>[,<base2>,<size2>,...]
			Reserve I/O ports or memory so the kernel won't use
			them.  If <base> is less than 0x10000, the region
			is assumed to be I/O ports; otherwise it is memory.

	reservetop=	[X86-32]
			Format: nn[KMG]
			Reserves a hole at the top of the kernel virtual
			address space.

	reservelow=	[X86]
			Format: nn[K]
			Set the amount of memory to reserve for BIOS at
			the bottom of the address space.

	reset_devices	[KNL] Force drivers to reset the underlying device
			during initialization.

	resume=		[SWSUSP]
			Specify the partition device for software suspend
			Format:
			{/dev/<dev> | PARTUUID=<uuid> | <int>:<int> | <hex>}

	resume_offset=	[SWSUSP]
			Specify the offset from the beginning of the partition
			given by "resume=" at which the swap header is located,
			in <PAGE_SIZE> units (needed only for swap files).
			See  Documentation/power/swsusp-and-swap-files.txt

	resumedelay=	[HIBERNATION] Delay (in seconds) to pause before attempting to
			read the resume files

	resumewait	[HIBERNATION] Wait (indefinitely) for resume device to show up.
			Useful for devices that are detected asynchronously
			(e.g. USB and MMC devices).

	hibernate=	[HIBERNATION]
		noresume	Don't check if there's a hibernation image
				present during boot.
		nocompress	Don't compress/decompress hibernation images.
		no		Disable hibernation and resume.
		protect_image	Turn on image protection during restoration
				(that will set all pages holding image data
				during restoration read-only).

	retain_initrd	[RAM] Keep initrd memory after extraction

	rfkill.default_state=
		0	"airplane mode".  All wifi, bluetooth, wimax, gps, fm,
			etc. communication is blocked by default.
		1	Unblocked.

	rfkill.master_switch_mode=
		0	The "airplane mode" button does nothing.
		1	The "airplane mode" button toggles between everything
			blocked and the previous configuration.
		2	The "airplane mode" button toggles between everything
			blocked and everything unblocked.

	rhash_entries=	[KNL,NET]
			Set number of hash buckets for route cache

	ring3mwait=disable
			[KNL] Disable ring 3 MONITOR/MWAIT feature on supported
			CPUs.

	ro		[KNL] Mount root device read-only on boot

	rodata=		[KNL]
		on	Mark read-only kernel memory as read-only (default).
		off	Leave read-only kernel memory writable for debugging.

	rockchip.usb_uart
			Enable the uart passthrough on the designated usb port
			on Rockchip SoCs. When active, the signals of the
			debug-uart get routed to the D+ and D- pins of the usb
			port and the regular usb controller gets disabled.

	root=		[KNL] Root filesystem
			See name_to_dev_t comment in init/do_mounts.c.

	rootdelay=	[KNL] Delay (in seconds) to pause before attempting to
			mount the root filesystem

	rootflags=	[KNL] Set root filesystem mount option string

	rootfstype=	[KNL] Set root filesystem type

	rootwait	[KNL] Wait (indefinitely) for root device to show up.
			Useful for devices that are detected asynchronously
			(e.g. USB and MMC devices).

	rproc_mem=nn[KMG][@address]
			[KNL,ARM,CMA] Remoteproc physical memory block.
			Memory area to be used by remote processor image,
			managed by CMA.

	rw		[KNL] Mount root device read-write on boot

	S		[KNL] Run init in single mode

	s390_iommu=	[HW,S390]
			Set s390 IOTLB flushing mode
		strict
			With strict flushing every unmap operation will result in
			an IOTLB flush. Default is lazy flushing before reuse,
			which is faster.

	sa1100ir	[NET]
			See drivers/net/irda/sa1100_ir.c.

	sbni=		[NET] Granch SBNI12 leased line adapter

	sched_debug	[KNL] Enables verbose scheduler debug messages.

	schedstats=	[KNL,X86] Enable or disable scheduled statistics.
			Allowed values are enable and disable. This feature
			incurs a small amount of overhead in the scheduler
			but is useful for debugging and performance tuning.

	skew_tick=	[KNL] Offset the periodic timer tick per cpu to mitigate
			xtime_lock contention on larger systems, and/or RCU lock
			contention on all systems with CONFIG_MAXSMP set.
			Format: { "0" | "1" }
			0 -- disable. (may be 1 via CONFIG_CMDLINE="skew_tick=1"
			1 -- enable.
			Note: increases power consumption, thus should only be
			enabled if running jitter sensitive (HPC/RT) workloads.

	security=	[SECURITY] Choose a security module to enable at boot.
			If this boot parameter is not specified, only the first
			security module asking for security registration will be
			loaded. An invalid security module name will be treated
			as if no module has been chosen.

	selinux=	[SELINUX] Disable or enable SELinux at boot time.
			Format: { "0" | "1" }
			See security/selinux/Kconfig help text.
			0 -- disable.
			1 -- enable.
			Default value is set via kernel config option.
			If enabled at boot time, /selinux/disable can be used
			later to disable prior to initial policy load.

	apparmor=	[APPARMOR] Disable or enable AppArmor at boot time
			Format: { "0" | "1" }
			See security/apparmor/Kconfig help text
			0 -- disable.
			1 -- enable.
			Default value is set via kernel config option.

	serialnumber	[BUGS=X86-32]

	shapers=	[NET]
			Maximal number of shapers.

	simeth=		[IA-64]
	simscsi=

	slram=		[HW,MTD]

	slab_nomerge	[MM]
			Disable merging of slabs with similar size. May be
			necessary if there is some reason to distinguish
			allocs to different slabs, especially in hardened
			environments where the risk of heap overflows and
			layout control by attackers can usually be
			frustrated by disabling merging. This will reduce
			most of the exposure of a heap attack to a single
			cache (risks via metadata attacks are mostly
			unchanged). Debug options disable merging on their
			own.
			For more information see Documentation/vm/slub.rst.

	slab_max_order=	[MM, SLAB]
			Determines the maximum allowed order for slabs.
			A high setting may cause OOMs due to memory
			fragmentation.  Defaults to 1 for systems with
			more than 32MB of RAM, 0 otherwise.

	slub_debug[=options[,slabs]]	[MM, SLUB]
			Enabling slub_debug allows one to determine the
			culprit if slab objects become corrupted. Enabling
			slub_debug can create guard zones around objects and
			may poison objects when not in use. Also tracks the
			last alloc / free. For more information see
			Documentation/vm/slub.rst.

	slub_memcg_sysfs=	[MM, SLUB]
			Determines whether to enable sysfs directories for
			memory cgroup sub-caches. 1 to enable, 0 to disable.
			The default is determined by CONFIG_SLUB_MEMCG_SYSFS_ON.
			Enabling this can lead to a very high number of	debug
			directories and files being created under
			/sys/kernel/slub.

	slub_max_order= [MM, SLUB]
			Determines the maximum allowed order for slabs.
			A high setting may cause OOMs due to memory
			fragmentation. For more information see
			Documentation/vm/slub.rst.

	slub_min_objects=	[MM, SLUB]
			The minimum number of objects per slab. SLUB will
			increase the slab order up to slub_max_order to
			generate a sufficiently large slab able to contain
			the number of objects indicated. The higher the number
			of objects the smaller the overhead of tracking slabs
			and the less frequently locks need to be acquired.
			For more information see Documentation/vm/slub.rst.

	slub_min_order=	[MM, SLUB]
			Determines the minimum page order for slabs. Must be
			lower than slub_max_order.
			For more information see Documentation/vm/slub.rst.

	slub_nomerge	[MM, SLUB]
			Same with slab_nomerge. This is supported for legacy.
			See slab_nomerge for more information.

	smart2=		[HW]
			Format: <io1>[,<io2>[,...,<io8>]]

	smsc-ircc2.nopnp	[HW] Don't use PNP to discover SMC devices
	smsc-ircc2.ircc_cfg=	[HW] Device configuration I/O port
	smsc-ircc2.ircc_sir=	[HW] SIR base I/O port
	smsc-ircc2.ircc_fir=	[HW] FIR base I/O port
	smsc-ircc2.ircc_irq=	[HW] IRQ line
	smsc-ircc2.ircc_dma=	[HW] DMA channel
	smsc-ircc2.ircc_transceiver= [HW] Transceiver type:
				0: Toshiba Satellite 1800 (GP data pin select)
				1: Fast pin select (default)
				2: ATC IRMode

	smt		[KNL,S390] Set the maximum number of threads (logical
			CPUs) to use per physical CPU on systems capable of
			symmetric multithreading (SMT). Will be capped to the
			actual hardware limit.
			Format: <integer>
			Default: -1 (no limit)

	softlockup_panic=
			[KNL] Should the soft-lockup detector generate panics.
			Format: <integer>

			A nonzero value instructs the soft-lockup detector
			to panic the machine when a soft-lockup occurs. This
			is also controlled by CONFIG_BOOTPARAM_SOFTLOCKUP_PANIC
			which is the respective build-time switch to that
			functionality.

	softlockup_all_cpu_backtrace=
			[KNL] Should the soft-lockup detector generate
			backtraces on all cpus.
			Format: <integer>

	sonypi.*=	[HW] Sony Programmable I/O Control Device driver
			See Documentation/laptops/sonypi.txt

	spectre_v2=	[X86] Control mitigation of Spectre variant 2
			(indirect branch speculation) vulnerability.

			on   - unconditionally enable
			off  - unconditionally disable
			auto - kernel detects whether your CPU model is
			       vulnerable

			Selecting 'on' will, and 'auto' may, choose a
			mitigation method at run time according to the
			CPU, the available microcode, the setting of the
			CONFIG_RETPOLINE configuration option, and the
			compiler with which the kernel was built.

			Specific mitigations can also be selected manually:

			retpoline	  - replace indirect branches
			retpoline,generic - google's original retpoline
			retpoline,amd     - AMD-specific minimal thunk
			ibrs		  - Intel/AMD microcode feature

			Not specifying this option is equivalent to
			spectre_v2=auto.

	spec_store_bypass_disable=
			[HW] Control Speculative Store Bypass (SSB) Disable mitigation
			(Speculative Store Bypass vulnerability)

			Certain CPUs are vulnerable to an exploit against a
			a common industry wide performance optimization known
			as "Speculative Store Bypass" in which recent stores
			to the same memory location may not be observed by
			later loads during speculative execution. The idea
			is that such stores are unlikely and that they can
			be detected prior to instruction retirement at the
			end of a particular speculation execution window.

			In vulnerable processors, the speculatively forwarded
			store can be used in a cache side channel attack, for
			example to read memory to which the attacker does not
			directly have access (e.g. inside sandboxed code).

			This parameter controls whether the Speculative Store
			Bypass optimization is used.

			On x86 the options are:

			on      - Unconditionally disable Speculative Store Bypass
			off     - Unconditionally enable Speculative Store Bypass
			auto    - Kernel detects whether the CPU model contains an
				  implementation of Speculative Store Bypass and
				  picks the most appropriate mitigation. If the
				  CPU is not vulnerable, "off" is selected. If the
				  CPU is vulnerable the default mitigation is
				  architecture and Kconfig dependent. See below.
			prctl   - Control Speculative Store Bypass per thread
				  via prctl. Speculative Store Bypass is enabled
				  for a process by default. The state of the control
				  is inherited on fork.
			seccomp - Same as "prctl" above, but all seccomp threads
				  will disable SSB unless they explicitly opt out.

			Default mitigations:
			X86:	If CONFIG_SECCOMP=y "seccomp", otherwise "prctl"

			On powerpc the options are:

			on,auto - On Power8 and Power9 insert a store-forwarding
				  barrier on kernel entry and exit. On Power7
				  perform a software flush on kernel entry and
				  exit.
			off	- No action.

			Not specifying this option is equivalent to
			spec_store_bypass_disable=auto.

	spia_io_base=	[HW,MTD]
	spia_fio_base=
	spia_pedr=
	spia_peddr=

	srcutree.counter_wrap_check [KNL]
			Specifies how frequently to check for
			grace-period sequence counter wrap for the
			srcu_data structure's ->srcu_gp_seq_needed field.
			The greater the number of bits set in this kernel
			parameter, the less frequently counter wrap will
			be checked for.  Note that the bottom two bits
			are ignored.

	srcutree.exp_holdoff [KNL]
			Specifies how many nanoseconds must elapse
			since the end of the last SRCU grace period for
			a given srcu_struct until the next normal SRCU
			grace period will be considered for automatic
			expediting.  Set to zero to disable automatic
			expediting.

	ssbd=		[ARM64,HW]
			Speculative Store Bypass Disable control

			On CPUs that are vulnerable to the Speculative
			Store Bypass vulnerability and offer a
			firmware based mitigation, this parameter
			indicates how the mitigation should be used:

			force-on:  Unconditionally enable mitigation for
				   for both kernel and userspace
			force-off: Unconditionally disable mitigation for
				   for both kernel and userspace
			kernel:    Always enable mitigation in the
				   kernel, and offer a prctl interface
				   to allow userspace to register its
				   interest in being mitigated too.

	stack_guard_gap=	[MM]
			override the default stack gap protection. The value
			is in page units and it defines how many pages prior
			to (for stacks growing down) resp. after (for stacks
			growing up) the main stack are reserved for no other
			mapping. Default value is 256 pages.

	stacktrace	[FTRACE]
			Enabled the stack tracer on boot up.

	stacktrace_filter=[function-list]
			[FTRACE] Limit the functions that the stack tracer
			will trace at boot up. function-list is a comma separated
			list of functions. This list can be changed at run
			time by the stack_trace_filter file in the debugfs
			tracing directory. Note, this enables stack tracing
			and the stacktrace above is not needed.

	sti=		[PARISC,HW]
			Format: <num>
			Set the STI (builtin display/keyboard on the HP-PARISC
			machines) console (graphic card) which should be used
			as the initial boot-console.
			See also comment in drivers/video/console/sticore.c.

	sti_font=	[HW]
			See comment in drivers/video/console/sticore.c.

	stifb=		[HW]
			Format: bpp:<bpp1>[:<bpp2>[:<bpp3>...]]

	sunrpc.min_resvport=
	sunrpc.max_resvport=
			[NFS,SUNRPC]
			SunRPC servers often require that client requests
			originate from a privileged port (i.e. a port in the
			range 0 < portnr < 1024).
			An administrator who wishes to reserve some of these
			ports for other uses may adjust the range that the
			kernel's sunrpc client considers to be privileged
			using these two parameters to set the minimum and
			maximum port values.

	sunrpc.svc_rpc_per_connection_limit=
			[NFS,SUNRPC]
			Limit the number of requests that the server will
			process in parallel from a single connection.
			The default value is 0 (no limit).

	sunrpc.pool_mode=
			[NFS]
			Control how the NFS server code allocates CPUs to
			service thread pools.  Depending on how many NICs
			you have and where their interrupts are bound, this
			option will affect which CPUs will do NFS serving.
			Note: this parameter cannot be changed while the
			NFS server is running.

			auto	    the server chooses an appropriate mode
				    automatically using heuristics
			global	    a single global pool contains all CPUs
			percpu	    one pool for each CPU
			pernode	    one pool for each NUMA node (equivalent
				    to global on non-NUMA machines)

	sunrpc.tcp_slot_table_entries=
	sunrpc.udp_slot_table_entries=
			[NFS,SUNRPC]
			Sets the upper limit on the number of simultaneous
			RPC calls that can be sent from the client to a
			server. Increasing these values may allow you to
			improve throughput, but will also increase the
			amount of memory reserved for use by the client.

	suspend.pm_test_delay=
			[SUSPEND]
			Sets the number of seconds to remain in a suspend test
			mode before resuming the system (see
			/sys/power/pm_test). Only available when CONFIG_PM_DEBUG
			is set. Default value is 5.

	swapaccount=[0|1]
			[KNL] Enable accounting of swap in memory resource
			controller if no parameter or 1 is given or disable
			it if 0 is given (See Documentation/cgroup-v1/memory.txt)

	swiotlb=	[ARM,IA-64,PPC,MIPS,X86]
			Format: { <int> | force | noforce }
			<int> -- Number of I/O TLB slabs
			force -- force using of bounce buffers even if they
			         wouldn't be automatically used by the kernel
			noforce -- Never use bounce buffers (for debugging)

	switches=	[HW,M68k]

	sysfs.deprecated=0|1 [KNL]
			Enable/disable old style sysfs layout for old udev
			on older distributions. When this option is enabled
			very new udev will not work anymore. When this option
			is disabled (or CONFIG_SYSFS_DEPRECATED not compiled)
			in older udev will not work anymore.
			Default depends on CONFIG_SYSFS_DEPRECATED_V2 set in
			the kernel configuration.

	sysrq_always_enabled
			[KNL]
			Ignore sysrq setting - this boot parameter will
			neutralize any effect of /proc/sys/kernel/sysrq.
			Useful for debugging.

	tcpmhash_entries= [KNL,NET]
			Set the number of tcp_metrics_hash slots.
			Default value is 8192 or 16384 depending on total
			ram pages. This is used to specify the TCP metrics
			cache size. See Documentation/networking/ip-sysctl.txt
			"tcp_no_metrics_save" section for more details.

	tdfx=		[HW,DRM]

	test_suspend=	[SUSPEND][,N]
			Specify "mem" (for Suspend-to-RAM) or "standby" (for
			standby suspend) or "freeze" (for suspend type freeze)
			as the system sleep state during system startup with
			the optional capability to repeat N number of times.
			The system is woken from this state using a
			wakeup-capable RTC alarm.

	thash_entries=	[KNL,NET]
			Set number of hash buckets for TCP connection

	thermal.act=	[HW,ACPI]
			-1: disable all active trip points in all thermal zones
			<degrees C>: override all lowest active trip points

	thermal.crt=	[HW,ACPI]
			-1: disable all critical trip points in all thermal zones
			<degrees C>: override all critical trip points

	thermal.nocrt=	[HW,ACPI]
			Set to disable actions on ACPI thermal zone
			critical and hot trip points.

	thermal.off=	[HW,ACPI]
			1: disable ACPI thermal control

	thermal.psv=	[HW,ACPI]
			-1: disable all passive trip points
			<degrees C>: override all passive trip points to this
			value

	thermal.tzp=	[HW,ACPI]
			Specify global default ACPI thermal zone polling rate
			<deci-seconds>: poll all this frequency
			0: no polling (default)

	threadirqs	[KNL]
			Force threading of all interrupt handlers except those
			marked explicitly IRQF_NO_THREAD.

	tmem		[KNL,XEN]
			Enable the Transcendent memory driver if built-in.

	tmem.cleancache=0|1 [KNL, XEN]
			Default is on (1). Disable the usage of the cleancache
			API to send anonymous pages to the hypervisor.

	tmem.frontswap=0|1 [KNL, XEN]
			Default is on (1). Disable the usage of the frontswap
			API to send swap pages to the hypervisor. If disabled
			the selfballooning and selfshrinking are force disabled.

	tmem.selfballooning=0|1 [KNL, XEN]
			Default is on (1). Disable the driving of swap pages
			to the hypervisor.

	tmem.selfshrinking=0|1 [KNL, XEN]
			Default is on (1). Partial swapoff that immediately
			transfers pages from Xen hypervisor back to the
			kernel based on different criteria.

	topology=	[S390]
			Format: {off | on}
			Specify if the kernel should make use of the cpu
			topology information if the hardware supports this.
			The scheduler will make use of this information and
			e.g. base its process migration decisions on it.
			Default is on.

	topology_updates= [KNL, PPC, NUMA]
			Format: {off}
			Specify if the kernel should ignore (off)
			topology updates sent by the hypervisor to this
			LPAR.

	tp720=		[HW,PS2]

	tpm_suspend_pcr=[HW,TPM]
			Format: integer pcr id
			Specify that at suspend time, the tpm driver
			should extend the specified pcr with zeros,
			as a workaround for some chips which fail to
			flush the last written pcr on TPM_SaveState.
			This will guarantee that all the other pcrs
			are saved.

	trace_buf_size=nn[KMG]
			[FTRACE] will set tracing buffer size on each cpu.

	trace_event=[event-list]
			[FTRACE] Set and start specified trace events in order
			to facilitate early boot debugging. The event-list is a
			comma separated list of trace events to enable. See
			also Documentation/trace/events.rst

	trace_options=[option-list]
			[FTRACE] Enable or disable tracer options at boot.
			The option-list is a comma delimited list of options
			that can be enabled or disabled just as if you were
			to echo the option name into

			    /sys/kernel/debug/tracing/trace_options

			For example, to enable stacktrace option (to dump the
			stack trace of each event), add to the command line:

			      trace_options=stacktrace

			See also Documentation/trace/ftrace.rst "trace options"
			section.

	tp_printk[FTRACE]
			Have the tracepoints sent to printk as well as the
			tracing ring buffer. This is useful for early boot up
			where the system hangs or reboots and does not give the
			option for reading the tracing buffer or performing a
			ftrace_dump_on_oops.

			To turn off having tracepoints sent to printk,
			 echo 0 > /proc/sys/kernel/tracepoint_printk
			Note, echoing 1 into this file without the
			tracepoint_printk kernel cmdline option has no effect.

			** CAUTION **

			Having tracepoints sent to printk() and activating high
			frequency tracepoints such as irq or sched, can cause
			the system to live lock.

	traceoff_on_warning
			[FTRACE] enable this option to disable tracing when a
			warning is hit. This turns off "tracing_on". Tracing can
			be enabled again by echoing '1' into the "tracing_on"
			file located in /sys/kernel/debug/tracing/

			This option is useful, as it disables the trace before
			the WARNING dump is called, which prevents the trace to
			be filled with content caused by the warning output.

			This option can also be set at run time via the sysctl
			option:  kernel/traceoff_on_warning

	transparent_hugepage=
			[KNL]
			Format: [always|madvise|never]
			Can be used to control the default behavior of the system
			with respect to transparent hugepages.
			See Documentation/admin-guide/mm/transhuge.rst
			for more details.

	tsc=		Disable clocksource stability checks for TSC.
			Format: <string>
			[x86] reliable: mark tsc clocksource as reliable, this
			disables clocksource verification at runtime, as well
			as the stability checks done at bootup.	Used to enable
			high-resolution timer mode on older hardware, and in
			virtualized environment.
			[x86] noirqtime: Do not use TSC to do irq accounting.
			Used to run time disable IRQ_TIME_ACCOUNTING on any
			platforms where RDTSC is slow and this accounting
			can add overhead.
			[x86] unstable: mark the TSC clocksource as unstable, this
			marks the TSC unconditionally unstable at bootup and
			avoids any further wobbles once the TSC watchdog notices.

	turbografx.map[2|3]=	[HW,JOY]
			TurboGraFX parallel port interface
			Format:
			<port#>,<js1>,<js2>,<js3>,<js4>,<js5>,<js6>,<js7>
			See also Documentation/input/devices/joystick-parport.rst

	udbg-immortal	[PPC] When debugging early kernel crashes that
			happen after console_init() and before a proper
			console driver takes over, this boot options might
			help "seeing" what's going on.

	uhash_entries=	[KNL,NET]
			Set number of hash buckets for UDP/UDP-Lite connections

	uhci-hcd.ignore_oc=
			[USB] Ignore overcurrent events (default N).
			Some badly-designed motherboards generate lots of
			bogus events, for ports that aren't wired to
			anything.  Set this parameter to avoid log spamming.
			Note that genuine overcurrent events won't be
			reported either.

	unknown_nmi_panic
			[X86] Cause panic on unknown NMI.

	unsupported	Allow loading of unsupported kernel modules:
			0 = only allow supported modules,
			1 = warn when loading unsupported modules,
			2 = don't warn.

			CONFIG_SUSE_KERNEL_SUPPORTED must be enabled for this
			to have any effect.

	usbcore.authorized_default=
			[USB] Default USB device authorization:
			(default -1 = authorized except for wireless USB,
			0 = not authorized, 1 = authorized)

	usbcore.autosuspend=
			[USB] The autosuspend time delay (in seconds) used
			for newly-detected USB devices (default 2).  This
			is the time required before an idle device will be
			autosuspended.  Devices for which the delay is set
			to a negative value won't be autosuspended at all.

	usbcore.usbfs_snoop=
			[USB] Set to log all usbfs traffic (default 0 = off).

	usbcore.usbfs_snoop_max=
			[USB] Maximum number of bytes to snoop in each URB
			(default = 65536).

	usbcore.blinkenlights=
			[USB] Set to cycle leds on hubs (default 0 = off).

	usbcore.old_scheme_first=
			[USB] Start with the old device initialization
			scheme (default 0 = off).

	usbcore.usbfs_memory_mb=
			[USB] Memory limit (in MB) for buffers allocated by
			usbfs (default = 16, 0 = max = 2047).

	usbcore.use_both_schemes=
			[USB] Try the other device initialization scheme
			if the first one fails (default 1 = enabled).

	usbcore.initial_descriptor_timeout=
			[USB] Specifies timeout for the initial 64-byte
			USB_REQ_GET_DESCRIPTOR request in milliseconds
			(default 5000 = 5.0 seconds).

	usbcore.nousb	[USB] Disable the USB subsystem

	usbcore.quirks=
			[USB] A list of quirk entries to augment the built-in
			usb core quirk list. List entries are separated by
			commas. Each entry has the form
			VendorID:ProductID:Flags. The IDs are 4-digit hex
			numbers and Flags is a set of letters. Each letter
			will change the built-in quirk; setting it if it is
			clear and clearing it if it is set. The letters have
			the following meanings:
				a = USB_QUIRK_STRING_FETCH_255 (string
					descriptors must not be fetched using
					a 255-byte read);
				b = USB_QUIRK_RESET_RESUME (device can't resume
					correctly so reset it instead);
				c = USB_QUIRK_NO_SET_INTF (device can't handle
					Set-Interface requests);
				d = USB_QUIRK_CONFIG_INTF_STRINGS (device can't
					handle its Configuration or Interface
					strings);
				e = USB_QUIRK_RESET (device can't be reset
					(e.g morph devices), don't use reset);
				f = USB_QUIRK_HONOR_BNUMINTERFACES (device has
					more interface descriptions than the
					bNumInterfaces count, and can't handle
					talking to these interfaces);
				g = USB_QUIRK_DELAY_INIT (device needs a pause
					during initialization, after we read
					the device descriptor);
				h = USB_QUIRK_LINEAR_UFRAME_INTR_BINTERVAL (For
					high speed and super speed interrupt
					endpoints, the USB 2.0 and USB 3.0 spec
					require the interval in microframes (1
					microframe = 125 microseconds) to be
					calculated as interval = 2 ^
					(bInterval-1).
					Devices with this quirk report their
					bInterval as the result of this
					calculation instead of the exponent
					variable used in the calculation);
				i = USB_QUIRK_DEVICE_QUALIFIER (device can't
					handle device_qualifier descriptor
					requests);
				j = USB_QUIRK_IGNORE_REMOTE_WAKEUP (device
					generates spurious wakeup, ignore
					remote wakeup capability);
				k = USB_QUIRK_NO_LPM (device can't handle Link
					Power Management);
				l = USB_QUIRK_LINEAR_FRAME_INTR_BINTERVAL
					(Device reports its bInterval as linear
					frames instead of the USB 2.0
					calculation);
				m = USB_QUIRK_DISCONNECT_SUSPEND (Device needs
					to be disconnected before suspend to
					prevent spurious wakeup);
				n = USB_QUIRK_DELAY_CTRL_MSG (Device needs a
					pause after every control message);
			Example: quirks=0781:5580:bk,0a5c:5834:gij

	usbhid.mousepoll=
			[USBHID] The interval which mice are to be polled at.

	usbhid.jspoll=
			[USBHID] The interval which joysticks are to be polled at.

	usbhid.kbpoll=
			[USBHID] The interval which keyboards are to be polled at.

	usb-storage.delay_use=
			[UMS] The delay in seconds before a new device is
			scanned for Logical Units (default 1).

	usb-storage.quirks=
			[UMS] A list of quirks entries to supplement or
			override the built-in unusual_devs list.  List
			entries are separated by commas.  Each entry has
			the form VID:PID:Flags where VID and PID are Vendor
			and Product ID values (4-digit hex numbers) and
			Flags is a set of characters, each corresponding
			to a common usb-storage quirk flag as follows:
				a = SANE_SENSE (collect more than 18 bytes
					of sense data);
				b = BAD_SENSE (don't collect more than 18
					bytes of sense data);
				c = FIX_CAPACITY (decrease the reported
					device capacity by one sector);
				d = NO_READ_DISC_INFO (don't use
					READ_DISC_INFO command);
				e = NO_READ_CAPACITY_16 (don't use
					READ_CAPACITY_16 command);
				f = NO_REPORT_OPCODES (don't use report opcodes
					command, uas only);
				g = MAX_SECTORS_240 (don't transfer more than
					240 sectors at a time, uas only);
				h = CAPACITY_HEURISTICS (decrease the
					reported device capacity by one
					sector if the number is odd);
				i = IGNORE_DEVICE (don't bind to this
					device);
				j = NO_REPORT_LUNS (don't use report luns
					command, uas only);
				l = NOT_LOCKABLE (don't try to lock and
					unlock ejectable media);
				m = MAX_SECTORS_64 (don't transfer more
					than 64 sectors = 32 KB at a time);
				n = INITIAL_READ10 (force a retry of the
					initial READ(10) command);
				o = CAPACITY_OK (accept the capacity
					reported by the device);
				p = WRITE_CACHE (the device cache is ON
					by default);
				r = IGNORE_RESIDUE (the device reports
					bogus residue values);
				s = SINGLE_LUN (the device has only one
					Logical Unit);
				t = NO_ATA_1X (don't allow ATA(12) and ATA(16)
					commands, uas only);
				u = IGNORE_UAS (don't bind to the uas driver);
				w = NO_WP_DETECT (don't test whether the
					medium is write-protected).
				y = ALWAYS_SYNC (issue a SYNCHRONIZE_CACHE
					even if the device claims no cache)
			Example: quirks=0419:aaf5:rl,0421:0433:rc

	user_debug=	[KNL,ARM]
			Format: <int>
			See arch/arm/Kconfig.debug help text.
				 1 - undefined instruction events
				 2 - system calls
				 4 - invalid data aborts
				 8 - SIGSEGV faults
				16 - SIGBUS faults
			Example: user_debug=31

	userpte=
			[X86] Flags controlling user PTE allocations.

				nohigh = do not allocate PTE pages in
					HIGHMEM regardless of setting
					of CONFIG_HIGHPTE.

	vdso=		[X86,SH]
			On X86_32, this is an alias for vdso32=.  Otherwise:

			vdso=1: enable VDSO (the default)
			vdso=0: disable VDSO mapping

	vdso32=		[X86] Control the 32-bit vDSO
			vdso32=1: enable 32-bit VDSO
			vdso32=0 or vdso32=2: disable 32-bit VDSO

			See the help text for CONFIG_COMPAT_VDSO for more
			details.  If CONFIG_COMPAT_VDSO is set, the default is
			vdso32=0; otherwise, the default is vdso32=1.

			For compatibility with older kernels, vdso32=2 is an
			alias for vdso32=0.

			Try vdso32=0 if you encounter an error that says:
			dl_main: Assertion `(void *) ph->p_vaddr == _rtld_local._dl_sysinfo_dso' failed!

	vector=		[IA-64,SMP]
			vector=percpu: enable percpu vector domain

	video=		[FB] Frame buffer configuration
			See Documentation/fb/modedb.txt.

	video.brightness_switch_enabled= [0,1]
			If set to 1, on receiving an ACPI notify event
			generated by hotkey, video driver will adjust brightness
			level and then send out the event to user space through
			the allocated input device; If set to 0, video driver
			will only send out the event without touching backlight
			brightness level.
			default: 1

	virtio_mmio.device=
			[VMMIO] Memory mapped virtio (platform) device.

				<size>@<baseaddr>:<irq>[:<id>]
			where:
				<size>     := size (can use standard suffixes
						like K, M and G)
				<baseaddr> := physical base address
				<irq>      := interrupt number (as passed to
						request_irq())
				<id>       := (optional) platform device id
			example:
				virtio_mmio.device=1K@0x100b0000:48:7

			Can be used multiple times for multiple devices.

	vga=		[BOOT,X86-32] Select a particular video mode
			See Documentation/x86/boot.txt and
			Documentation/svga.txt.
			Use vga=ask for menu.
			This is actually a boot loader parameter; the value is
			passed to the kernel using a special protocol.

	vmalloc=nn[KMG]	[KNL,BOOT] Forces the vmalloc area to have an exact
			size of <nn>. This can be used to increase the
			minimum size (128MB on x86). It can also be used to
			decrease the size and leave more room for directly
			mapped kernel RAM.

	vmcp_cma=nn[MG]	[KNL,S390]
			Sets the memory size reserved for contiguous memory
			allocations for the vmcp device driver.

	vmhalt=		[KNL,S390] Perform z/VM CP command after system halt.
			Format: <command>

	vmpanic=	[KNL,S390] Perform z/VM CP command after kernel panic.
			Format: <command>

	vmpoff=		[KNL,S390] Perform z/VM CP command after power off.
			Format: <command>

	vsyscall=	[X86-64]
			Controls the behavior of vsyscalls (i.e. calls to
			fixed addresses of 0xffffffffff600x00 from legacy
			code).  Most statically-linked binaries and older
			versions of glibc use these calls.  Because these
			functions are at fixed addresses, they make nice
			targets for exploits that can control RIP.

			emulate     [default] Vsyscalls turn into traps and are
			            emulated reasonably safely.

			native      Vsyscalls are native syscall instructions.
			            This is a little bit faster than trapping
			            and makes a few dynamic recompilers work
			            better than they would in emulation mode.
			            It also makes exploits much easier to write.

			none        Vsyscalls don't work at all.  This makes
			            them quite hard to use for exploits but
			            might break your system.

	vt.color=	[VT] Default text color.
			Format: 0xYX, X = foreground, Y = background.
			Default: 0x07 = light gray on black.

	vt.cur_default=	[VT] Default cursor shape.
			Format: 0xCCBBAA, where AA, BB, and CC are the same as
			the parameters of the <Esc>[?A;B;Cc escape sequence;
			see VGA-softcursor.txt. Default: 2 = underline.

	vt.default_blu=	[VT]
			Format: <blue0>,<blue1>,<blue2>,...,<blue15>
			Change the default blue palette of the console.
			This is a 16-member array composed of values
			ranging from 0-255.

	vt.default_grn=	[VT]
			Format: <green0>,<green1>,<green2>,...,<green15>
			Change the default green palette of the console.
			This is a 16-member array composed of values
			ranging from 0-255.

	vt.default_red=	[VT]
			Format: <red0>,<red1>,<red2>,...,<red15>
			Change the default red palette of the console.
			This is a 16-member array composed of values
			ranging from 0-255.

	vt.default_utf8=
			[VT]
			Format=<0|1>
			Set system-wide default UTF-8 mode for all tty's.
			Default is 1, i.e. UTF-8 mode is enabled for all
			newly opened terminals.

	vt.global_cursor_default=
			[VT]
			Format=<-1|0|1>
			Set system-wide default for whether a cursor
			is shown on new VTs. Default is -1,
			i.e. cursors will be created by default unless
			overridden by individual drivers. 0 will hide
			cursors, 1 will display them.

	vt.italic=	[VT] Default color for italic text; 0-15.
			Default: 2 = green.

	vt.underline=	[VT] Default color for underlined text; 0-15.
			Default: 3 = cyan.

	watchdog timers	[HW,WDT] For information on watchdog timers,
			see Documentation/watchdog/watchdog-parameters.txt
			or other driver-specific files in the
			Documentation/watchdog/ directory.

	workqueue.watchdog_thresh=
			If CONFIG_WQ_WATCHDOG is configured, workqueue can
			warn stall conditions and dump internal state to
			help debugging.  0 disables workqueue stall
			detection; otherwise, it's the stall threshold
			duration in seconds.  The default value is 30 and
			it can be updated at runtime by writing to the
			corresponding sysfs file.

	workqueue.disable_numa
			By default, all work items queued to unbound
			workqueues are affine to the NUMA nodes they're
			issued on, which results in better behavior in
			general.  If NUMA affinity needs to be disabled for
			whatever reason, this option can be used.  Note
			that this also can be controlled per-workqueue for
			workqueues visible under /sys/bus/workqueue/.

	workqueue.power_efficient
			Per-cpu workqueues are generally preferred because
			they show better performance thanks to cache
			locality; unfortunately, per-cpu workqueues tend to
			be more power hungry than unbound workqueues.

			Enabling this makes the per-cpu workqueues which
			were observed to contribute significantly to power
			consumption unbound, leading to measurably lower
			power usage at the cost of small performance
			overhead.

			The default value of this parameter is determined by
			the config option CONFIG_WQ_POWER_EFFICIENT_DEFAULT.

	workqueue.debug_force_rr_cpu
			Workqueue used to implicitly guarantee that work
			items queued without explicit CPU specified are put
			on the local CPU.  This guarantee is no longer true
			and while local CPU is still preferred work items
			may be put on foreign CPUs.  This debug option
			forces round-robin CPU selection to flush out
			usages which depend on the now broken guarantee.
			When enabled, memory and cache locality will be
			impacted.

	x2apic_phys	[X86-64,APIC] Use x2apic physical mode instead of
			default x2apic cluster mode on platforms
			supporting x2apic.

	x86_intel_mid_timer= [X86-32,APBT]
			Choose timer option for x86 Intel MID platform.
			Two valid options are apbt timer only and lapic timer
			plus one apbt timer for broadcast timer.
			x86_intel_mid_timer=apbt_only | lapic_and_apbt

	xen_512gb_limit		[KNL,X86-64,XEN]
			Restricts the kernel running paravirtualized under Xen
			to use only up to 512 GB of RAM. The reason to do so is
			crash analysis tools and Xen tools for doing domain
			save/restore/migration must be enabled to handle larger
			domains.

	xen_emul_unplug=		[HW,X86,XEN]
			Unplug Xen emulated devices
			Format: [unplug0,][unplug1]
			ide-disks -- unplug primary master IDE devices
			aux-ide-disks -- unplug non-primary-master IDE devices
			nics -- unplug network devices
			all -- unplug all emulated devices (NICs and IDE disks)
			unnecessary -- unplugging emulated devices is
				unnecessary even if the host did not respond to
				the unplug protocol
			never -- do not unplug even if version check succeeds

	xen_nopvspin	[X86,XEN]
			Disables the ticketlock slowpath using Xen PV
			optimizations.

	xen_nopv	[X86]
			Disables the PV optimizations forcing the HVM guest to
			run as generic HVM guest with no PV drivers.

	xirc2ps_cs=	[NET,PCMCIA]
			Format:
			<irq>,<irq_mask>,<io>,<full_duplex>,<do_sound>,<lockup_hack>[,<irq2>[,<irq3>[,<irq4>]]]

	xhci-hcd.quirks		[USB,KNL]
			A hex value specifying bitmask with supplemental xhci
			host controller quirks. Meaning of each bit can be
			consulted in header drivers/usb/host/xhci.h.<|MERGE_RESOLUTION|>--- conflicted
+++ resolved
@@ -2794,13 +2794,10 @@
 			nosmt=force: Force disable SMT, cannot be undone
 				     via the sysfs control file.
 
-<<<<<<< HEAD
-=======
 	nospectre_v1	[PPC] Disable mitigations for Spectre Variant 1 (bounds
 			check bypass). With this option data leaks are possible
 			in the system.
 
->>>>>>> 5b394b2d
 	nospectre_v2	[X86] Disable all mitigations for the Spectre variant 2
 			(indirect branch prediction) vulnerability. System may
 			allow data leaks with this option, which is equivalent
