	acpi=		[HW,ACPI,X86,ARM64]
			Advanced Configuration and Power Interface
			Format: { force | on | off | strict | noirq | rsdt |
				  copy_dsdt }
			force -- enable ACPI if default was off
			on -- enable ACPI but allow fallback to DT [arm64]
			off -- disable ACPI if default was on
			noirq -- do not use ACPI for IRQ routing
			strict -- Be less tolerant of platforms that are not
				strictly ACPI specification compliant.
			rsdt -- prefer RSDT over (default) XSDT
			copy_dsdt -- copy DSDT to memory
			For ARM64, ONLY "acpi=off", "acpi=on" or "acpi=force"
			are available

			See also Documentation/power/runtime_pm.txt, pci=noacpi

	acpi_apic_instance=	[ACPI, IOAPIC]
			Format: <int>
			2: use 2nd APIC table, if available
			1,0: use 1st APIC table
			default: 0

	acpi_backlight=	[HW,ACPI]
			acpi_backlight=vendor
			acpi_backlight=video
			If set to vendor, prefer vendor specific driver
			(e.g. thinkpad_acpi, sony_acpi, etc.) instead
			of the ACPI video.ko driver.

	acpi_force_32bit_fadt_addr
			force FADT to use 32 bit addresses rather than the
			64 bit X_* addresses. Some firmware have broken 64
			bit addresses for force ACPI ignore these and use
			the older legacy 32 bit addresses.

	acpica_no_return_repair [HW, ACPI]
			Disable AML predefined validation mechanism
			This mechanism can repair the evaluation result to make
			the return objects more ACPI specification compliant.
			This option is useful for developers to identify the
			root cause of an AML interpreter issue when the issue
			has something to do with the repair mechanism.

	acpi.debug_layer=	[HW,ACPI,ACPI_DEBUG]
	acpi.debug_level=	[HW,ACPI,ACPI_DEBUG]
			Format: <int>
			CONFIG_ACPI_DEBUG must be enabled to produce any ACPI
			debug output.  Bits in debug_layer correspond to a
			_COMPONENT in an ACPI source file, e.g.,
			    #define _COMPONENT ACPI_PCI_COMPONENT
			Bits in debug_level correspond to a level in
			ACPI_DEBUG_PRINT statements, e.g.,
			    ACPI_DEBUG_PRINT((ACPI_DB_INFO, ...
			The debug_level mask defaults to "info".  See
			Documentation/acpi/debug.txt for more information about
			debug layers and levels.

			Enable processor driver info messages:
			    acpi.debug_layer=0x20000000
			Enable PCI/PCI interrupt routing info messages:
			    acpi.debug_layer=0x400000
			Enable AML "Debug" output, i.e., stores to the Debug
			object while interpreting AML:
			    acpi.debug_layer=0xffffffff acpi.debug_level=0x2
			Enable all messages related to ACPI hardware:
			    acpi.debug_layer=0x2 acpi.debug_level=0xffffffff

			Some values produce so much output that the system is
			unusable.  The "log_buf_len" parameter may be useful
			if you need to capture more output.

	acpi_enforce_resources=	[ACPI]
			{ strict | lax | no }
			Check for resource conflicts between native drivers
			and ACPI OperationRegions (SystemIO and SystemMemory
			only). IO ports and memory declared in ACPI might be
			used by the ACPI subsystem in arbitrary AML code and
			can interfere with legacy drivers.
			strict (default): access to resources claimed by ACPI
			is denied; legacy drivers trying to access reserved
			resources will fail to bind to device using them.
			lax: access to resources claimed by ACPI is allowed;
			legacy drivers trying to access reserved resources
			will bind successfully but a warning message is logged.
			no: ACPI OperationRegions are not marked as reserved,
			no further checks are performed.

	acpi_force_table_verification	[HW,ACPI]
			Enable table checksum verification during early stage.
			By default, this is disabled due to x86 early mapping
			size limitation.

	acpi_irq_balance [HW,ACPI]
			ACPI will balance active IRQs
			default in APIC mode

	acpi_irq_nobalance [HW,ACPI]
			ACPI will not move active IRQs (default)
			default in PIC mode

	acpi_irq_isa=	[HW,ACPI] If irq_balance, mark listed IRQs used by ISA
			Format: <irq>,<irq>...

	acpi_irq_pci=	[HW,ACPI] If irq_balance, clear listed IRQs for
			use by PCI
			Format: <irq>,<irq>...

	acpi_mask_gpe=	[HW,ACPI]
			Due to the existence of _Lxx/_Exx, some GPEs triggered
			by unsupported hardware/firmware features can result in
			GPE floodings that cannot be automatically disabled by
			the GPE dispatcher.
			This facility can be used to prevent such uncontrolled
			GPE floodings.
			Format: <int>

	acpi_no_auto_serialize	[HW,ACPI]
			Disable auto-serialization of AML methods
			AML control methods that contain the opcodes to create
			named objects will be marked as "Serialized" by the
			auto-serialization feature.
			This feature is enabled by default.
			This option allows to turn off the feature.

	acpi_no_memhotplug [ACPI] Disable memory hotplug.  Useful for kdump
			   kernels.

	acpi_no_static_ssdt	[HW,ACPI]
			Disable installation of static SSDTs at early boot time
			By default, SSDTs contained in the RSDT/XSDT will be
			installed automatically and they will appear under
			/sys/firmware/acpi/tables.
			This option turns off this feature.
			Note that specifying this option does not affect
			dynamic table installation which will install SSDT
			tables to /sys/firmware/acpi/tables/dynamic.

	acpi_rsdp=	[ACPI,EFI,KEXEC]
			Pass the RSDP address to the kernel, mostly used
			on machines running EFI runtime service to boot the
			second kernel for kdump.

	acpi_os_name=	[HW,ACPI] Tell ACPI BIOS the name of the OS
			Format: To spoof as Windows 98: ="Microsoft Windows"

	acpi_rev_override [ACPI] Override the _REV object to return 5 (instead
			of 2 which is mandated by ACPI 6) as the supported ACPI
			specification revision (when using this switch, it may
			be necessary to carry out a cold reboot _twice_ in a
			row to make it take effect on the platform firmware).

	acpi_osi=	[HW,ACPI] Modify list of supported OS interface strings
			acpi_osi="string1"	# add string1
			acpi_osi="!string2"	# remove string2
			acpi_osi=!*		# remove all strings
			acpi_osi=!		# disable all built-in OS vendor
						  strings
			acpi_osi=!!		# enable all built-in OS vendor
						  strings
			acpi_osi=		# disable all strings

			'acpi_osi=!' can be used in combination with single or
			multiple 'acpi_osi="string1"' to support specific OS
			vendor string(s).  Note that such command can only
			affect the default state of the OS vendor strings, thus
			it cannot affect the default state of the feature group
			strings and the current state of the OS vendor strings,
			specifying it multiple times through kernel command line
			is meaningless.  This command is useful when one do not
			care about the state of the feature group strings which
			should be controlled by the OSPM.
			Examples:
			  1. 'acpi_osi=! acpi_osi="Windows 2000"' is equivalent
			     to 'acpi_osi="Windows 2000" acpi_osi=!', they all
			     can make '_OSI("Windows 2000")' TRUE.

			'acpi_osi=' cannot be used in combination with other
			'acpi_osi=' command lines, the _OSI method will not
			exist in the ACPI namespace.  NOTE that such command can
			only affect the _OSI support state, thus specifying it
			multiple times through kernel command line is also
			meaningless.
			Examples:
			  1. 'acpi_osi=' can make 'CondRefOf(_OSI, Local1)'
			     FALSE.

			'acpi_osi=!*' can be used in combination with single or
			multiple 'acpi_osi="string1"' to support specific
			string(s).  Note that such command can affect the
			current state of both the OS vendor strings and the
			feature group strings, thus specifying it multiple times
			through kernel command line is meaningful.  But it may
			still not able to affect the final state of a string if
			there are quirks related to this string.  This command
			is useful when one want to control the state of the
			feature group strings to debug BIOS issues related to
			the OSPM features.
			Examples:
			  1. 'acpi_osi="Module Device" acpi_osi=!*' can make
			     '_OSI("Module Device")' FALSE.
			  2. 'acpi_osi=!* acpi_osi="Module Device"' can make
			     '_OSI("Module Device")' TRUE.
			  3. 'acpi_osi=! acpi_osi=!* acpi_osi="Windows 2000"' is
			     equivalent to
			     'acpi_osi=!* acpi_osi=! acpi_osi="Windows 2000"'
			     and
			     'acpi_osi=!* acpi_osi="Windows 2000" acpi_osi=!',
			     they all will make '_OSI("Windows 2000")' TRUE.

	acpi_pm_good	[X86]
			Override the pmtimer bug detection: force the kernel
			to assume that this machine's pmtimer latches its value
			and always returns good values.

	acpi_sci=	[HW,ACPI] ACPI System Control Interrupt trigger mode
			Format: { level | edge | high | low }

	acpi_skip_timer_override [HW,ACPI]
			Recognize and ignore IRQ0/pin2 Interrupt Override.
			For broken nForce2 BIOS resulting in XT-PIC timer.

	acpi_sleep=	[HW,ACPI] Sleep options
			Format: { s3_bios, s3_mode, s3_beep, s4_nohwsig,
				  old_ordering, nonvs, sci_force_enable, nobl }
			See Documentation/power/video.txt for information on
			s3_bios and s3_mode.
			s3_beep is for debugging; it makes the PC's speaker beep
			as soon as the kernel's real-mode entry point is called.
			s4_nohwsig prevents ACPI hardware signature from being
			used during resume from hibernation.
			old_ordering causes the ACPI 1.0 ordering of the _PTS
			control method, with respect to putting devices into
			low power states, to be enforced (the ACPI 2.0 ordering
			of _PTS is used by default).
			nonvs prevents the kernel from saving/restoring the
			ACPI NVS memory during suspend/hibernation and resume.
			sci_force_enable causes the kernel to set SCI_EN directly
			on resume from S1/S3 (which is against the ACPI spec,
			but some broken systems don't work without it).
			nobl causes the internal blacklist of systems known to
			behave incorrectly in some ways with respect to system
			suspend and resume to be ignored (use wisely).

	acpi_use_timer_override [HW,ACPI]
			Use timer override. For some broken Nvidia NF5 boards
			that require a timer override, but don't have HPET

	add_efi_memmap	[EFI; X86] Include EFI memory map in
			kernel's map of available physical RAM.

	agp=		[AGP]
			{ off | try_unsupported }
			off: disable AGP support
			try_unsupported: try to drive unsupported chipsets
				(may crash computer or cause data corruption)

	ALSA		[HW,ALSA]
			See Documentation/sound/alsa-configuration.rst

	alignment=	[KNL,ARM]
			Allow the default userspace alignment fault handler
			behaviour to be specified.  Bit 0 enables warnings,
			bit 1 enables fixups, and bit 2 sends a segfault.

	align_va_addr=	[X86-64]
			Align virtual addresses by clearing slice [14:12] when
			allocating a VMA at process creation time. This option
			gives you up to 3% performance improvement on AMD F15h
			machines (where it is enabled by default) for a
			CPU-intensive style benchmark, and it can vary highly in
			a microbenchmark depending on workload and compiler.

			32: only for 32-bit processes
			64: only for 64-bit processes
			on: enable for both 32- and 64-bit processes
			off: disable for both 32- and 64-bit processes

	alloc_snapshot	[FTRACE]
			Allocate the ftrace snapshot buffer on boot up when the
			main buffer is allocated. This is handy if debugging
			and you need to use tracing_snapshot() on boot up, and
			do not want to use tracing_snapshot_alloc() as it needs
			to be done where GFP_KERNEL allocations are allowed.

	amd_iommu=	[HW,X86-64]
			Pass parameters to the AMD IOMMU driver in the system.
			Possible values are:
			fullflush - enable flushing of IO/TLB entries when
				    they are unmapped. Otherwise they are
				    flushed before they will be reused, which
				    is a lot of faster
			off	  - do not initialize any AMD IOMMU found in
				    the system
			force_isolation - Force device isolation for all
					  devices. The IOMMU driver is not
					  allowed anymore to lift isolation
					  requirements as needed. This option
					  does not override iommu=pt

	amd_iommu_dump=	[HW,X86-64]
			Enable AMD IOMMU driver option to dump the ACPI table
			for AMD IOMMU. With this option enabled, AMD IOMMU
			driver will print ACPI tables for AMD IOMMU during
			IOMMU initialization.

	amd_iommu_intr=	[HW,X86-64]
			Specifies one of the following AMD IOMMU interrupt
			remapping modes:
			legacy     - Use legacy interrupt remapping mode.
			vapic      - Use virtual APIC mode, which allows IOMMU
			             to inject interrupts directly into guest.
			             This mode requires kvm-amd.avic=1.
			             (Default when IOMMU HW support is present.)

	amijoy.map=	[HW,JOY] Amiga joystick support
			Map of devices attached to JOY0DAT and JOY1DAT
			Format: <a>,<b>
			See also Documentation/input/joydev/joystick.rst

	analog.map=	[HW,JOY] Analog joystick and gamepad support
			Specifies type or capabilities of an analog joystick
			connected to one of 16 gameports
			Format: <type1>,<type2>,..<type16>

	apc=		[HW,SPARC]
			Power management functions (SPARCstation-4/5 + deriv.)
			Format: noidle
			Disable APC CPU standby support. SPARCstation-Fox does
			not play well with APC CPU idle - disable it if you have
			APC and your system crashes randomly.

	apic=		[APIC,X86] Advanced Programmable Interrupt Controller
			Change the output verbosity while booting
			Format: { quiet (default) | verbose | debug }
			Change the amount of debugging information output
			when initialising the APIC and IO-APIC components.
			For X86-32, this can also be used to specify an APIC
			driver name.
			Format: apic=driver_name
			Examples: apic=bigsmp

	apic_extnmi=	[APIC,X86] External NMI delivery setting
			Format: { bsp (default) | all | none }
			bsp:  External NMI is delivered only to CPU 0
			all:  External NMIs are broadcast to all CPUs as a
			      backup of CPU 0
			none: External NMI is masked for all CPUs. This is
			      useful so that a dump capture kernel won't be
			      shot down by NMI

	autoconf=	[IPV6]
			See Documentation/networking/ipv6.txt.

	show_lapic=	[APIC,X86] Advanced Programmable Interrupt Controller
			Limit apic dumping. The parameter defines the maximal
			number of local apics being dumped. Also it is possible
			to set it to "all" by meaning -- no limit here.
			Format: { 1 (default) | 2 | ... | all }.
			The parameter valid if only apic=debug or
			apic=verbose is specified.
			Example: apic=debug show_lapic=all

	apm=		[APM] Advanced Power Management
			See header of arch/x86/kernel/apm_32.c.

	arcrimi=	[HW,NET] ARCnet - "RIM I" (entirely mem-mapped) cards
			Format: <io>,<irq>,<nodeID>

	ataflop=	[HW,M68k]

	atarimouse=	[HW,MOUSE] Atari Mouse

	atkbd.extra=	[HW] Enable extra LEDs and keys on IBM RapidAccess,
			EzKey and similar keyboards

	atkbd.reset=	[HW] Reset keyboard during initialization

	atkbd.set=	[HW] Select keyboard code set
			Format: <int> (2 = AT (default), 3 = PS/2)

	atkbd.scroll=	[HW] Enable scroll wheel on MS Office and similar
			keyboards

	atkbd.softraw=	[HW] Choose between synthetic and real raw mode
			Format: <bool> (0 = real, 1 = synthetic (default))

	atkbd.softrepeat= [HW]
			Use software keyboard repeat

	audit=		[KNL] Enable the audit sub-system
			Format: { "0" | "1" | "off" | "on" }
			0 | off - kernel audit is disabled and can not be
			    enabled until the next reboot
			unset - kernel audit is initialized but disabled and
			    will be fully enabled by the userspace auditd.
			1 | on - kernel audit is initialized and partially
			    enabled, storing at most audit_backlog_limit
			    messages in RAM until it is fully enabled by the
			    userspace auditd.
			Default: unset

	audit_backlog_limit= [KNL] Set the audit queue size limit.
			Format: <int> (must be >=0)
			Default: 64

	bau=		[X86_UV] Enable the BAU on SGI UV.  The default
			behavior is to disable the BAU (i.e. bau=0).
			Format: { "0" | "1" }
			0 - Disable the BAU.
			1 - Enable the BAU.
			unset - Disable the BAU.

	baycom_epp=	[HW,AX25]
			Format: <io>,<mode>

	baycom_par=	[HW,AX25] BayCom Parallel Port AX.25 Modem
			Format: <io>,<mode>
			See header of drivers/net/hamradio/baycom_par.c.

	baycom_ser_fdx=	[HW,AX25]
			BayCom Serial Port AX.25 Modem (Full Duplex Mode)
			Format: <io>,<irq>,<mode>[,<baud>]
			See header of drivers/net/hamradio/baycom_ser_fdx.c.

	baycom_ser_hdx=	[HW,AX25]
			BayCom Serial Port AX.25 Modem (Half Duplex Mode)
			Format: <io>,<irq>,<mode>
			See header of drivers/net/hamradio/baycom_ser_hdx.c.

	blkdevparts=	Manual partition parsing of block device(s) for
			embedded devices based on command line input.
			See Documentation/block/cmdline-partition.txt

	boot_delay=	Milliseconds to delay each printk during boot.
			Values larger than 10 seconds (10000) are changed to
			no delay (0).
			Format: integer

	bootmem_debug	[KNL] Enable bootmem allocator debug messages.

	bert_disable	[ACPI]
			Disable BERT OS support on buggy BIOSes.

	bttv.card=	[HW,V4L] bttv (bt848 + bt878 based grabber cards)
	bttv.radio=	Most important insmod options are available as
			kernel args too.
	bttv.pll=	See Documentation/media/v4l-drivers/bttv.rst
	bttv.tuner=

	bulk_remove=off	[PPC]  This parameter disables the use of the pSeries
			firmware feature for flushing multiple hpte entries
			at a time.

	c101=		[NET] Moxa C101 synchronous serial card

	cachesize=	[BUGS=X86-32] Override level 2 CPU cache size detection.
			Sometimes CPU hardware bugs make them report the cache
			size incorrectly. The kernel will attempt work arounds
			to fix known problems, but for some CPUs it is not
			possible to determine what the correct size should be.
			This option provides an override for these situations.

	carrier_timeout=
			[NET] Specifies amount of time (in seconds) that
			the kernel should wait for a network carrier. By default
			it waits 120 seconds.

	ca_keys=	[KEYS] This parameter identifies a specific key(s) on
			the system trusted keyring to be used for certificate
			trust validation.
			format: { id:<keyid> | builtin }

	cca=		[MIPS] Override the kernel pages' cache coherency
			algorithm.  Accepted values range from 0 to 7
			inclusive. See arch/mips/include/asm/pgtable-bits.h
			for platform specific values (SB1, Loongson3 and
			others).

	ccw_timeout_log	[S390]
			See Documentation/s390/CommonIO for details.

	cgroup_disable=	[KNL] Disable a particular controller
			Format: {name of the controller(s) to disable}
			The effects of cgroup_disable=foo are:
			- foo isn't auto-mounted if you mount all cgroups in
			  a single hierarchy
			- foo isn't visible as an individually mountable
			  subsystem
			{Currently only "memory" controller deal with this and
			cut the overhead, others just disable the usage. So
			only cgroup_disable=memory is actually worthy}

	cgroup_no_v1=	[KNL] Disable cgroup controllers and named hierarchies in v1
			Format: { { controller | "all" | "named" }
			          [,{ controller | "all" | "named" }...] }
			Like cgroup_disable, but only applies to cgroup v1;
			the blacklisted controllers remain available in cgroup2.
			"all" blacklists all controllers and "named" disables
			named mounts. Specifying both "all" and "named" disables
			all v1 hierarchies.

	cgroup.memory=	[KNL] Pass options to the cgroup memory controller.
			Format: <string>
			nosocket -- Disable socket memory accounting.
			nokmem -- Disable kernel memory accounting.

	checkreqprot	[SELINUX] Set initial checkreqprot flag value.
			Format: { "0" | "1" }
			See security/selinux/Kconfig help text.
			0 -- check protection applied by kernel (includes
				any implied execute protection).
			1 -- check protection requested by application.
			Default value is set via a kernel config option.
			Value can be changed at runtime via
				/selinux/checkreqprot.

	cio_ignore=	[S390]
			See Documentation/s390/CommonIO for details.
	clk_ignore_unused
			[CLK]
			Prevents the clock framework from automatically gating
			clocks that have not been explicitly enabled by a Linux
			device driver but are enabled in hardware at reset or
			by the bootloader/firmware. Note that this does not
			force such clocks to be always-on nor does it reserve
			those clocks in any way. This parameter is useful for
			debug and development, but should not be needed on a
			platform with proper driver support.  For more
			information, see Documentation/driver-api/clk.rst.

	clock=		[BUGS=X86-32, HW] gettimeofday clocksource override.
			[Deprecated]
			Forces specified clocksource (if available) to be used
			when calculating gettimeofday(). If specified
			clocksource is not available, it defaults to PIT.
			Format: { pit | tsc | cyclone | pmtmr }

	clocksource=	Override the default clocksource
			Format: <string>
			Override the default clocksource and use the clocksource
			with the name specified.
			Some clocksource names to choose from, depending on
			the platform:
			[all] jiffies (this is the base, fallback clocksource)
			[ACPI] acpi_pm
			[ARM] imx_timer1,OSTS,netx_timer,mpu_timer2,
				pxa_timer,timer3,32k_counter,timer0_1
			[X86-32] pit,hpet,tsc;
				scx200_hrt on Geode; cyclone on IBM x440
			[MIPS] MIPS
			[PARISC] cr16
			[S390] tod
			[SH] SuperH
			[SPARC64] tick
			[X86-64] hpet,tsc

	clocksource.arm_arch_timer.evtstrm=
			[ARM,ARM64]
			Format: <bool>
			Enable/disable the eventstream feature of the ARM
			architected timer so that code using WFE-based polling
			loops can be debugged more effectively on production
			systems.

	clearcpuid=BITNUM [X86]
			Disable CPUID feature X for the kernel. See
			arch/x86/include/asm/cpufeatures.h for the valid bit
			numbers. Note the Linux specific bits are not necessarily
			stable over kernel options, but the vendor specific
			ones should be.
			Also note that user programs calling CPUID directly
			or using the feature without checking anything
			will still see it. This just prevents it from
			being used by the kernel or shown in /proc/cpuinfo.
			Also note the kernel might malfunction if you disable
			some critical bits.

	cma=nn[MG]@[start[MG][-end[MG]]]
			[ARM,X86,KNL]
			Sets the size of kernel global memory area for
			contiguous memory allocations and optionally the
			placement constraint by the physical address range of
			memory allocations. A value of 0 disables CMA
			altogether. For more information, see
			include/linux/dma-contiguous.h

	cmo_free_hint=	[PPC] Format: { yes | no }
			Specify whether pages are marked as being inactive
			when they are freed.  This is used in CMO environments
			to determine OS memory pressure for page stealing by
			a hypervisor.
			Default: yes

	coherent_pool=nn[KMG]	[ARM,KNL]
			Sets the size of memory pool for coherent, atomic dma
			allocations, by default set to 256K.

	com20020=	[HW,NET] ARCnet - COM20020 chipset
			Format:
			<io>[,<irq>[,<nodeID>[,<backplane>[,<ckp>[,<timeout>]]]]]

	com90io=	[HW,NET] ARCnet - COM90xx chipset (IO-mapped buffers)
			Format: <io>[,<irq>]

	com90xx=	[HW,NET]
			ARCnet - COM90xx chipset (memory-mapped buffers)
			Format: <io>[,<irq>[,<memstart>]]

	condev=		[HW,S390] console device
	conmode=

	console=	[KNL] Output console device and options.

		tty<n>	Use the virtual console device <n>.

		ttyS<n>[,options]
		ttyUSB0[,options]
			Use the specified serial port.  The options are of
			the form "bbbbpnf", where "bbbb" is the baud rate,
			"p" is parity ("n", "o", or "e"), "n" is number of
			bits, and "f" is flow control ("r" for RTS or
			omit it).  Default is "9600n8".

			See Documentation/admin-guide/serial-console.rst for more
			information.  See
			Documentation/networking/netconsole.txt for an
			alternative.

		uart[8250],io,<addr>[,options]
		uart[8250],mmio,<addr>[,options]
		uart[8250],mmio16,<addr>[,options]
		uart[8250],mmio32,<addr>[,options]
		uart[8250],0x<addr>[,options]
			Start an early, polled-mode console on the 8250/16550
			UART at the specified I/O port or MMIO address,
			switching to the matching ttyS device later.
			MMIO inter-register address stride is either 8-bit
			(mmio), 16-bit (mmio16), or 32-bit (mmio32).
			If none of [io|mmio|mmio16|mmio32], <addr> is assumed
			to be equivalent to 'mmio'. 'options' are specified in
			the same format described for ttyS above; if unspecified,
			the h/w is not re-initialized.

		hvc<n>	Use the hypervisor console device <n>. This is for
			both Xen and PowerPC hypervisors.

		If the device connected to the port is not a TTY but a braille
		device, prepend "brl," before the device type, for instance
			console=brl,ttyS0
		For now, only VisioBraille is supported.

	console_msg_format=
			[KNL] Change console messages format
		default
			By default we print messages on consoles in
			"[time stamp] text\n" format (time stamp may not be
			printed, depending on CONFIG_PRINTK_TIME or
			`printk_time' param).
		syslog
			Switch to syslog format: "<%u>[time stamp] text\n"
			IOW, each message will have a facility and loglevel
			prefix. The format is similar to one used by syslog()
			syscall, or to executing "dmesg -S --raw" or to reading
			from /proc/kmsg.

	consoleblank=	[KNL] The console blank (screen saver) timeout in
			seconds. A value of 0 disables the blank timer.
			Defaults to 0.

	coredump_filter=
			[KNL] Change the default value for
			/proc/<pid>/coredump_filter.
			See also Documentation/filesystems/proc.txt.

	coresight_cpu_debug.enable
			[ARM,ARM64]
			Format: <bool>
			Enable/disable the CPU sampling based debugging.
			0: default value, disable debugging
			1: enable debugging at boot time

	cpuidle.off=1	[CPU_IDLE]
			disable the cpuidle sub-system

	cpuidle.governor=
			[CPU_IDLE] Name of the cpuidle governor to use.

	cpufreq.off=1	[CPU_FREQ]
			disable the cpufreq sub-system

	cpu_init_udelay=N
			[X86] Delay for N microsec between assert and de-assert
			of APIC INIT to start processors.  This delay occurs
			on every CPU online, such as boot, and resume from suspend.
			Default: 10000

	cpcihp_generic=	[HW,PCI] Generic port I/O CompactPCI driver
			Format:
			<first_slot>,<last_slot>,<port>,<enum_bit>[,<debug>]

	crashkernel=size[KMG][@offset[KMG]]
			[KNL] Using kexec, Linux can switch to a 'crash kernel'
			upon panic. This parameter reserves the physical
			memory region [offset, offset + size] for that kernel
			image. If '@offset' is omitted, then a suitable offset
			is selected automatically.
			[KNL, x86_64] select a region under 4G first, and
			fall back to reserve region above 4G when '@offset'
			hasn't been specified.
			See Documentation/kdump/kdump.txt for further details.

	crashkernel=range1:size1[,range2:size2,...][@offset]
			[KNL] Same as above, but depends on the memory
			in the running system. The syntax of range is
			start-[end] where start and end are both
			a memory unit (amount[KMG]). See also
			Documentation/kdump/kdump.txt for an example.

	crashkernel=size[KMG],high
			[KNL, x86_64] range could be above 4G. Allow kernel
			to allocate physical memory region from top, so could
			be above 4G if system have more than 4G ram installed.
			Otherwise memory region will be allocated below 4G, if
			available.
			It will be ignored if crashkernel=X is specified.
	crashkernel=size[KMG],low
			[KNL, x86_64] range under 4G. When crashkernel=X,high
			is passed, kernel could allocate physical memory region
			above 4G, that cause second kernel crash on system
			that require some amount of low memory, e.g. swiotlb
			requires at least 64M+32K low memory, also enough extra
			low memory is needed to make sure DMA buffers for 32-bit
			devices won't run out. Kernel would try to allocate at
			at least 256M below 4G automatically.
			This one let user to specify own low range under 4G
			for second kernel instead.
			0: to disable low allocation.
			It will be ignored when crashkernel=X,high is not used
			or memory reserved is below 4G.

	cryptomgr.notests
			[KNL] Disable crypto self-tests

	cs89x0_dma=	[HW,NET]
			Format: <dma>

	cs89x0_media=	[HW,NET]
			Format: { rj45 | aui | bnc }

	dasd=		[HW,NET]
			See header of drivers/s390/block/dasd_devmap.c.

	db9.dev[2|3]=	[HW,JOY] Multisystem joystick support via parallel port
			(one device per port)
			Format: <port#>,<type>
			See also Documentation/input/devices/joystick-parport.rst

	ddebug_query=	[KNL,DYNAMIC_DEBUG] Enable debug messages at early boot
			time. See
			Documentation/admin-guide/dynamic-debug-howto.rst for
			details.  Deprecated, see dyndbg.

	debug		[KNL] Enable kernel debugging (events log level).

	debug_boot_weak_hash
			[KNL] Enable printing [hashed] pointers early in the
			boot sequence.  If enabled, we use a weak hash instead
			of siphash to hash pointers.  Use this option if you are
			seeing instances of '(___ptrval___)') and need to see a
			value (hashed pointer) instead. Cryptographically
			insecure, please do not use on production kernels.

	debug_locks_verbose=
			[KNL] verbose self-tests
			Format=<0|1>
			Print debugging info while doing the locking API
			self-tests.
			We default to 0 (no extra messages), setting it to
			1 will print _a lot_ more information - normally
			only useful to kernel developers.

	debug_objects	[KNL] Enable object debugging

	no_debug_objects
			[KNL] Disable object debugging

	debug_guardpage_minorder=
			[KNL] When CONFIG_DEBUG_PAGEALLOC is set, this
			parameter allows control of the order of pages that will
			be intentionally kept free (and hence protected) by the
			buddy allocator. Bigger value increase the probability
			of catching random memory corruption, but reduce the
			amount of memory for normal system use. The maximum
			possible value is MAX_ORDER/2.  Setting this parameter
			to 1 or 2 should be enough to identify most random
			memory corruption problems caused by bugs in kernel or
			driver code when a CPU writes to (or reads from) a
			random memory location. Note that there exists a class
			of memory corruptions problems caused by buggy H/W or
			F/W or by drivers badly programing DMA (basically when
			memory is written at bus level and the CPU MMU is
			bypassed) which are not detectable by
			CONFIG_DEBUG_PAGEALLOC, hence this option will not help
			tracking down these problems.

	debug_pagealloc=
			[KNL] When CONFIG_DEBUG_PAGEALLOC is set, this
			parameter enables the feature at boot time. In
			default, it is disabled. We can avoid allocating huge
			chunk of memory for debug pagealloc if we don't enable
			it at boot time and the system will work mostly same
			with the kernel built without CONFIG_DEBUG_PAGEALLOC.
			on: enable the feature

	debugpat	[X86] Enable PAT debugging

	decnet.addr=	[HW,NET]
			Format: <area>[,<node>]
			See also Documentation/networking/decnet.txt.

	default_hugepagesz=
			[same as hugepagesz=] The size of the default
			HugeTLB page size. This is the size represented by
			the legacy /proc/ hugepages APIs, used for SHM, and
			default size when mounting hugetlbfs filesystems.
			Defaults to the default architecture's huge page size
			if not specified.

	deferred_probe_timeout=
			[KNL] Debugging option to set a timeout in seconds for
			deferred probe to give up waiting on dependencies to
			probe. Only specific dependencies (subsystems or
			drivers) that have opted in will be ignored. A timeout of 0
			will timeout at the end of initcalls. This option will also
			dump out devices still on the deferred probe list after
			retrying.

	dhash_entries=	[KNL]
			Set number of hash buckets for dentry cache.

	disable_1tb_segments [PPC]
			Disables the use of 1TB hash page table segments. This
			causes the kernel to fall back to 256MB segments which
			can be useful when debugging issues that require an SLB
			miss to occur.

	disable=	[IPV6]
			See Documentation/networking/ipv6.txt.

	hardened_usercopy=
                        [KNL] Under CONFIG_HARDENED_USERCOPY, whether
                        hardening is enabled for this boot. Hardened
                        usercopy checking is used to protect the kernel
                        from reading or writing beyond known memory
                        allocation boundaries as a proactive defense
                        against bounds-checking flaws in the kernel's
                        copy_to_user()/copy_from_user() interface.
                on      Perform hardened usercopy checks (default).
                off     Disable hardened usercopy checks.

	disable_radix	[PPC]
			Disable RADIX MMU mode on POWER9

	disable_cpu_apicid= [X86,APIC,SMP]
			Format: <int>
			The number of initial APIC ID for the
			corresponding CPU to be disabled at boot,
			mostly used for the kdump 2nd kernel to
			disable BSP to wake up multiple CPUs without
			causing system reset or hang due to sending
			INIT from AP to BSP.

	perf_v4_pmi=	[X86,INTEL]
			Format: <bool>
			Disable Intel PMU counter freezing feature.
			The feature only exists starting from
			Arch Perfmon v4 (Skylake and newer).

	disable_ddw	[PPC/PSERIES]
			Disable Dynamic DMA Window support. Use this if
			to workaround buggy firmware.

	disable_ipv6=	[IPV6]
			See Documentation/networking/ipv6.txt.

	disable_mtrr_cleanup [X86]
			The kernel tries to adjust MTRR layout from continuous
			to discrete, to make X server driver able to add WB
			entry later. This parameter disables that.

	disable_mtrr_trim [X86, Intel and AMD only]
			By default the kernel will trim any uncacheable
			memory out of your available memory pool based on
			MTRR settings.  This parameter disables that behavior,
			possibly causing your machine to run very slowly.

	disable_timer_pin_1 [X86]
			Disable PIN 1 of APIC timer
			Can be useful to work around chipset bugs.

	dis_ucode_ldr	[X86] Disable the microcode loader.

	dma_debug=off	If the kernel is compiled with DMA_API_DEBUG support,
			this option disables the debugging code at boot.

	dma_debug_entries=<number>
			This option allows to tune the number of preallocated
			entries for DMA-API debugging code. One entry is
			required per DMA-API allocation. Use this if the
			DMA-API debugging code disables itself because the
			architectural default is too low.

	dma_debug_driver=<driver_name>
			With this option the DMA-API debugging driver
			filter feature can be enabled at boot time. Just
			pass the driver to filter for as the parameter.
			The filter can be disabled or changed to another
			driver later using sysfs.

	driver_async_probe=  [KNL]
			List of driver names to be probed asynchronously.
			Format: <driver_name1>,<driver_name2>...

	drm.edid_firmware=[<connector>:]<file>[,[<connector>:]<file>]
			Broken monitors, graphic adapters, KVMs and EDIDless
			panels may send no or incorrect EDID data sets.
			This parameter allows to specify an EDID data sets
			in the /lib/firmware directory that are used instead.
			Generic built-in EDID data sets are used, if one of
			edid/1024x768.bin, edid/1280x1024.bin,
			edid/1680x1050.bin, or edid/1920x1080.bin is given
			and no file with the same name exists. Details and
			instructions how to build your own EDID data are
			available in Documentation/EDID/HOWTO.txt. An EDID
			data set will only be used for a particular connector,
			if its name and a colon are prepended to the EDID
			name. Each connector may use a unique EDID data
			set by separating the files with a comma.  An EDID
			data set with no connector name will be used for
			any connectors not explicitly specified.

	dscc4.setup=	[NET]

	dt_cpu_ftrs=	[PPC]
			Format: {"off" | "known"}
			Control how the dt_cpu_ftrs device-tree binding is
			used for CPU feature discovery and setup (if it
			exists).
			off: Do not use it, fall back to legacy cpu table.
			known: Do not pass through unknown features to guests
			or userspace, only those that the kernel is aware of.

	dump_apple_properties	[X86]
			Dump name and content of EFI device properties on
			x86 Macs.  Useful for driver authors to determine
			what data is available or for reverse-engineering.

	dyndbg[="val"]		[KNL,DYNAMIC_DEBUG]
	module.dyndbg[="val"]
			Enable debug messages at boot time.  See
			Documentation/admin-guide/dynamic-debug-howto.rst
			for details.

	nompx		[X86] Disables Intel Memory Protection Extensions.
			See Documentation/x86/intel_mpx.txt for more
			information about the feature.

	nopku		[X86] Disable Memory Protection Keys CPU feature found
			in some Intel CPUs.

	module.async_probe [KNL]
			Enable asynchronous probe on this module.

	early_ioremap_debug [KNL]
			Enable debug messages in early_ioremap support. This
			is useful for tracking down temporary early mappings
			which are not unmapped.

	earlycon=	[KNL] Output early console device and options.

			[ARM64] The early console is determined by the
			stdout-path property in device tree's chosen node,
			or determined by the ACPI SPCR table.

			[X86] When used with no options the early console is
			determined by the ACPI SPCR table.

		cdns,<addr>[,options]
			Start an early, polled-mode console on a Cadence
			(xuartps) serial port at the specified address. Only
			supported option is baud rate. If baud rate is not
			specified, the serial port must already be setup and
			configured.

		uart[8250],io,<addr>[,options]
		uart[8250],mmio,<addr>[,options]
		uart[8250],mmio32,<addr>[,options]
		uart[8250],mmio32be,<addr>[,options]
		uart[8250],0x<addr>[,options]
			Start an early, polled-mode console on the 8250/16550
			UART at the specified I/O port or MMIO address.
			MMIO inter-register address stride is either 8-bit
			(mmio) or 32-bit (mmio32 or mmio32be).
			If none of [io|mmio|mmio32|mmio32be], <addr> is assumed
			to be equivalent to 'mmio'. 'options' are specified
			in the same format described for "console=ttyS<n>"; if
			unspecified, the h/w is not initialized.

		pl011,<addr>
		pl011,mmio32,<addr>
			Start an early, polled-mode console on a pl011 serial
			port at the specified address. The pl011 serial port
			must already be setup and configured. Options are not
			yet supported.  If 'mmio32' is specified, then only
			the driver will use only 32-bit accessors to read/write
			the device registers.

		meson,<addr>
			Start an early, polled-mode console on a meson serial
			port at the specified address. The serial port must
			already be setup and configured. Options are not yet
			supported.

		msm_serial,<addr>
			Start an early, polled-mode console on an msm serial
			port at the specified address. The serial port
			must already be setup and configured. Options are not
			yet supported.

		msm_serial_dm,<addr>
			Start an early, polled-mode console on an msm serial
			dm port at the specified address. The serial port
			must already be setup and configured. Options are not
			yet supported.

		owl,<addr>
			Start an early, polled-mode console on a serial port
			of an Actions Semi SoC, such as S500 or S900, at the
			specified address. The serial port must already be
			setup and configured. Options are not yet supported.

		rda,<addr>
			Start an early, polled-mode console on a serial port
			of an RDA Micro SoC, such as RDA8810PL, at the
			specified address. The serial port must already be
			setup and configured. Options are not yet supported.

		smh	Use ARM semihosting calls for early console.

		s3c2410,<addr>
		s3c2412,<addr>
		s3c2440,<addr>
		s3c6400,<addr>
		s5pv210,<addr>
		exynos4210,<addr>
			Use early console provided by serial driver available
			on Samsung SoCs, requires selecting proper type and
			a correct base address of the selected UART port. The
			serial port must already be setup and configured.
			Options are not yet supported.

		lantiq,<addr>
			Start an early, polled-mode console on a lantiq serial
			(lqasc) port at the specified address. The serial port
			must already be setup and configured. Options are not
			yet supported.

		lpuart,<addr>
		lpuart32,<addr>
			Use early console provided by Freescale LP UART driver
			found on Freescale Vybrid and QorIQ LS1021A processors.
			A valid base address must be provided, and the serial
			port must already be setup and configured.

		ar3700_uart,<addr>
			Start an early, polled-mode console on the
			Armada 3700 serial port at the specified
			address. The serial port must already be setup
			and configured. Options are not yet supported.

		qcom_geni,<addr>
			Start an early, polled-mode console on a Qualcomm
			Generic Interface (GENI) based serial port at the
			specified address. The serial port must already be
			setup and configured. Options are not yet supported.

		efifb,[options]
			Start an early, unaccelerated console on the EFI
			memory mapped framebuffer (if available). On cache
			coherent non-x86 systems that use system memory for
			the framebuffer, pass the 'ram' option so that it is
			mapped with the correct attributes.

	earlyprintk=	[X86,SH,ARM,M68k,S390]
			earlyprintk=vga
			earlyprintk=sclp
			earlyprintk=xen
			earlyprintk=serial[,ttySn[,baudrate]]
			earlyprintk=serial[,0x...[,baudrate]]
			earlyprintk=ttySn[,baudrate]
			earlyprintk=dbgp[debugController#]
			earlyprintk=pciserial[,force],bus:device.function[,baudrate]
			earlyprintk=xdbc[xhciController#]

			earlyprintk is useful when the kernel crashes before
			the normal console is initialized. It is not enabled by
			default because it has some cosmetic problems.

			Append ",keep" to not disable it when the real console
			takes over.

			Only one of vga, efi, serial, or usb debug port can
			be used at a time.

			Currently only ttyS0 and ttyS1 may be specified by
			name.  Other I/O ports may be explicitly specified
			on some architectures (x86 and arm at least) by
			replacing ttySn with an I/O port address, like this:
				earlyprintk=serial,0x1008,115200
			You can find the port for a given device in
			/proc/tty/driver/serial:
				2: uart:ST16650V2 port:00001008 irq:18 ...

			Interaction with the standard serial driver is not
			very good.

			The VGA and EFI output is eventually overwritten by
			the real console.

			The xen output can only be used by Xen PV guests.

			The sclp output can only be used on s390.

			The optional "force" to "pciserial" enables use of a
			PCI device even when its classcode is not of the
			UART class.

	edac_report=	[HW,EDAC] Control how to report EDAC event
			Format: {"on" | "off" | "force"}
			on: enable EDAC to report H/W event. May be overridden
			by other higher priority error reporting module.
			off: disable H/W event reporting through EDAC.
			force: enforce the use of EDAC to report H/W event.
			default: on.

	ekgdboc=	[X86,KGDB] Allow early kernel console debugging
			ekgdboc=kbd

			This is designed to be used in conjunction with
			the boot argument: earlyprintk=vga

	edd=		[EDD]
			Format: {"off" | "on" | "skip[mbr]"}

	efi=		[EFI]
			Format: { "old_map", "nochunk", "noruntime", "debug" }
			old_map [X86-64]: switch to the old ioremap-based EFI
			runtime services mapping. 32-bit still uses this one by
			default.
			nochunk: disable reading files in "chunks" in the EFI
			boot stub, as chunking can cause problems with some
			firmware implementations.
			noruntime : disable EFI runtime services support
			debug: enable misc debug output

	efi_no_storage_paranoia [EFI; X86]
			Using this parameter you can use more than 50% of
			your efi variable storage. Use this parameter only if
			you are really sure that your UEFI does sane gc and
			fulfills the spec otherwise your board may brick.

	efi_fake_mem=	nn[KMG]@ss[KMG]:aa[,nn[KMG]@ss[KMG]:aa,..] [EFI; X86]
			Add arbitrary attribute to specific memory range by
			updating original EFI memory map.
			Region of memory which aa attribute is added to is
			from ss to ss+nn.
			If efi_fake_mem=2G@4G:0x10000,2G@0x10a0000000:0x10000
			is specified, EFI_MEMORY_MORE_RELIABLE(0x10000)
			attribute is added to range 0x100000000-0x180000000 and
			0x10a0000000-0x1120000000.

			Using this parameter you can do debugging of EFI memmap
			related feature. For example, you can do debugging of
			Address Range Mirroring feature even if your box
			doesn't support it.

	efivar_ssdt=	[EFI; X86] Name of an EFI variable that contains an SSDT
			that is to be dynamically loaded by Linux. If there are
			multiple variables with the same name but with different
			vendor GUIDs, all of them will be loaded. See
			Documentation/acpi/ssdt-overlays.txt for details.


	eisa_irq_edge=	[PARISC,HW]
			See header of drivers/parisc/eisa.c.

	elanfreq=	[X86-32]
			See comment before function elanfreq_setup() in
			arch/x86/kernel/cpu/cpufreq/elanfreq.c.

	elevator=	[IOSCHED]
			Format: { "mq-deadline" | "kyber" | "bfq" }
			See Documentation/block/deadline-iosched.txt,
			Documentation/block/kyber-iosched.txt and
			Documentation/block/bfq-iosched.txt for details.

	elfcorehdr=[size[KMG]@]offset[KMG] [IA64,PPC,SH,X86,S390]
			Specifies physical address of start of kernel core
			image elf header and optionally the size. Generally
			kexec loader will pass this option to capture kernel.
			See Documentation/kdump/kdump.txt for details.

	enable_mtrr_cleanup [X86]
			The kernel tries to adjust MTRR layout from continuous
			to discrete, to make X server driver able to add WB
			entry later. This parameter enables that.

	enable_timer_pin_1 [X86]
			Enable PIN 1 of APIC timer
			Can be useful to work around chipset bugs
			(in particular on some ATI chipsets).
			The kernel tries to set a reasonable default.

	enforcing	[SELINUX] Set initial enforcing status.
			Format: {"0" | "1"}
			See security/selinux/Kconfig help text.
			0 -- permissive (log only, no denials).
			1 -- enforcing (deny and log).
			Default value is 0.
			Value can be changed at runtime via /selinux/enforce.

	erst_disable	[ACPI]
			Disable Error Record Serialization Table (ERST)
			support.

	ether=		[HW,NET] Ethernet cards parameters
			This option is obsoleted by the "netdev=" option, which
			has equivalent usage. See its documentation for details.

	evm=		[EVM]
			Format: { "fix" }
			Permit 'security.evm' to be updated regardless of
			current integrity status.

	failslab=
	fail_page_alloc=
	fail_make_request=[KNL]
			General fault injection mechanism.
			Format: <interval>,<probability>,<space>,<times>
			See also Documentation/fault-injection/.

	floppy=		[HW]
			See Documentation/blockdev/floppy.txt.

	force_pal_cache_flush
			[IA-64] Avoid check_sal_cache_flush which may hang on
			buggy SAL_CACHE_FLUSH implementations. Using this
			parameter will force ia64_sal_cache_flush to call
			ia64_pal_cache_flush instead of SAL_CACHE_FLUSH.

	forcepae	[X86-32]
			Forcefully enable Physical Address Extension (PAE).
			Many Pentium M systems disable PAE but may have a
			functionally usable PAE implementation.
			Warning: use of this parameter will taint the kernel
			and may cause unknown problems.

	ftrace=[tracer]
			[FTRACE] will set and start the specified tracer
			as early as possible in order to facilitate early
			boot debugging.

	ftrace_dump_on_oops[=orig_cpu]
			[FTRACE] will dump the trace buffers on oops.
			If no parameter is passed, ftrace will dump
			buffers of all CPUs, but if you pass orig_cpu, it will
			dump only the buffer of the CPU that triggered the
			oops.

	ftrace_filter=[function-list]
			[FTRACE] Limit the functions traced by the function
			tracer at boot up. function-list is a comma separated
			list of functions. This list can be changed at run
			time by the set_ftrace_filter file in the debugfs
			tracing directory.

	ftrace_notrace=[function-list]
			[FTRACE] Do not trace the functions specified in
			function-list. This list can be changed at run time
			by the set_ftrace_notrace file in the debugfs
			tracing directory.

	ftrace_graph_filter=[function-list]
			[FTRACE] Limit the top level callers functions traced
			by the function graph tracer at boot up.
			function-list is a comma separated list of functions
			that can be changed at run time by the
			set_graph_function file in the debugfs tracing directory.

	ftrace_graph_notrace=[function-list]
			[FTRACE] Do not trace from the functions specified in
			function-list.  This list is a comma separated list of
			functions that can be changed at run time by the
			set_graph_notrace file in the debugfs tracing directory.

	ftrace_graph_max_depth=<uint>
			[FTRACE] Used with the function graph tracer. This is
			the max depth it will trace into a function. This value
			can be changed at run time by the max_graph_depth file
			in the tracefs tracing directory. default: 0 (no limit)

	gamecon.map[2|3]=
			[HW,JOY] Multisystem joystick and NES/SNES/PSX pad
			support via parallel port (up to 5 devices per port)
			Format: <port#>,<pad1>,<pad2>,<pad3>,<pad4>,<pad5>
			See also Documentation/input/devices/joystick-parport.rst

	gamma=		[HW,DRM]

	gart_fix_e820=	[X86_64] disable the fix e820 for K8 GART
			Format: off | on
			default: on

	gcov_persist=	[GCOV] When non-zero (default), profiling data for
			kernel modules is saved and remains accessible via
			debugfs, even when the module is unloaded/reloaded.
			When zero, profiling data is discarded and associated
			debugfs files are removed at module unload time.

	goldfish	[X86] Enable the goldfish android emulator platform.
			Don't use this when you are not running on the
			android emulator

	gpt		[EFI] Forces disk with valid GPT signature but
			invalid Protective MBR to be treated as GPT. If the
			primary GPT is corrupted, it enables the backup/alternate
			GPT to be used instead.

	grcan.enable0=	[HW] Configuration of physical interface 0. Determines
			the "Enable 0" bit of the configuration register.
			Format: 0 | 1
			Default: 0
	grcan.enable1=	[HW] Configuration of physical interface 1. Determines
			the "Enable 0" bit of the configuration register.
			Format: 0 | 1
			Default: 0
	grcan.select=	[HW] Select which physical interface to use.
			Format: 0 | 1
			Default: 0
	grcan.txsize=	[HW] Sets the size of the tx buffer.
			Format: <unsigned int> such that (txsize & ~0x1fffc0) == 0.
			Default: 1024
	grcan.rxsize=	[HW] Sets the size of the rx buffer.
			Format: <unsigned int> such that (rxsize & ~0x1fffc0) == 0.
			Default: 1024

	gpio-mockup.gpio_mockup_ranges
			[HW] Sets the ranges of gpiochip of for this device.
			Format: <start1>,<end1>,<start2>,<end2>...

	hardlockup_all_cpu_backtrace=
			[KNL] Should the hard-lockup detector generate
			backtraces on all cpus.
			Format: <integer>

	hashdist=	[KNL,NUMA] Large hashes allocated during boot
			are distributed across NUMA nodes.  Defaults on
			for 64-bit NUMA, off otherwise.
			Format: 0 | 1 (for off | on)

	hcl=		[IA-64] SGI's Hardware Graph compatibility layer

	hd=		[EIDE] (E)IDE hard drive subsystem geometry
			Format: <cyl>,<head>,<sect>

	hest_disable	[ACPI]
			Disable Hardware Error Source Table (HEST) support;
			corresponding firmware-first mode error processing
			logic will be disabled.

	highmem=nn[KMG]	[KNL,BOOT] forces the highmem zone to have an exact
			size of <nn>. This works even on boxes that have no
			highmem otherwise. This also works to reduce highmem
			size on bigger boxes.

	highres=	[KNL] Enable/disable high resolution timer mode.
			Valid parameters: "on", "off"
			Default: "on"

	hisax=		[HW,ISDN]
			See Documentation/isdn/README.HiSax.

	hlt		[BUGS=ARM,SH]

	hpet=		[X86-32,HPET] option to control HPET usage
			Format: { enable (default) | disable | force |
				verbose }
			disable: disable HPET and use PIT instead
			force: allow force enabled of undocumented chips (ICH4,
				VIA, nVidia)
			verbose: show contents of HPET registers during setup

	hpet_mmap=	[X86, HPET_MMAP] Allow userspace to mmap HPET
			registers.  Default set by CONFIG_HPET_MMAP_DEFAULT.

	hugepages=	[HW,X86-32,IA-64] HugeTLB pages to allocate at boot.
	hugepagesz=	[HW,IA-64,PPC,X86-64] The size of the HugeTLB pages.
			On x86-64 and powerpc, this option can be specified
			multiple times interleaved with hugepages= to reserve
			huge pages of different sizes. Valid pages sizes on
			x86-64 are 2M (when the CPU supports "pse") and 1G
			(when the CPU supports the "pdpe1gb" cpuinfo flag).

	hung_task_panic=
			[KNL] Should the hung task detector generate panics.
			Format: <integer>

			A nonzero value instructs the kernel to panic when a
			hung task is detected. The default value is controlled
			by the CONFIG_BOOTPARAM_HUNG_TASK_PANIC build-time
			option. The value selected by this boot parameter can
			be changed later by the kernel.hung_task_panic sysctl.

	hvc_iucv=	[S390]	Number of z/VM IUCV hypervisor console (HVC)
				terminal devices. Valid values: 0..8
	hvc_iucv_allow=	[S390]	Comma-separated list of z/VM user IDs.
				If specified, z/VM IUCV HVC accepts connections
				from listed z/VM user IDs only.

	hv_nopvspin	[X86,HYPER_V] Disables the paravirt spinlock optimizations
				      which allow the hypervisor to 'idle' the
				      guest on lock contention.

	keep_bootcon	[KNL]
			Do not unregister boot console at start. This is only
			useful for debugging when something happens in the window
			between unregistering the boot console and initializing
			the real console.

	i2c_bus=	[HW]	Override the default board specific I2C bus speed
				or register an additional I2C bus that is not
				registered from board initialization code.
				Format:
				<bus_id>,<clkrate>

	i8042.debug	[HW] Toggle i8042 debug mode
	i8042.unmask_kbd_data
			[HW] Enable printing of interrupt data from the KBD port
			     (disabled by default, and as a pre-condition
			     requires that i8042.debug=1 be enabled)
	i8042.direct	[HW] Put keyboard port into non-translated mode
	i8042.dumbkbd	[HW] Pretend that controller can only read data from
			     keyboard and cannot control its state
			     (Don't attempt to blink the leds)
	i8042.noaux	[HW] Don't check for auxiliary (== mouse) port
	i8042.nokbd	[HW] Don't check/create keyboard port
	i8042.noloop	[HW] Disable the AUX Loopback command while probing
			     for the AUX port
	i8042.nomux	[HW] Don't check presence of an active multiplexing
			     controller
	i8042.nopnp	[HW] Don't use ACPIPnP / PnPBIOS to discover KBD/AUX
			     controllers
	i8042.notimeout	[HW] Ignore timeout condition signalled by controller
	i8042.reset	[HW] Reset the controller during init, cleanup and
			     suspend-to-ram transitions, only during s2r
			     transitions, or never reset
			Format: { 1 | Y | y | 0 | N | n }
			1, Y, y: always reset controller
			0, N, n: don't ever reset controller
			Default: only on s2r transitions on x86; most other
			architectures force reset to be always executed
	i8042.unlock	[HW] Unlock (ignore) the keylock
	i8042.kbdreset	[HW] Reset device connected to KBD port

	i810=		[HW,DRM]

	i8k.ignore_dmi	[HW] Continue probing hardware even if DMI data
			indicates that the driver is running on unsupported
			hardware.
	i8k.force	[HW] Activate i8k driver even if SMM BIOS signature
			does not match list of supported models.
	i8k.power_status
			[HW] Report power status in /proc/i8k
			(disabled by default)
	i8k.restricted	[HW] Allow controlling fans only if SYS_ADMIN
			capability is set.

	i915.invert_brightness=
			[DRM] Invert the sense of the variable that is used to
			set the brightness of the panel backlight. Normally a
			brightness value of 0 indicates backlight switched off,
			and the maximum of the brightness value sets the backlight
			to maximum brightness. If this parameter is set to 0
			(default) and the machine requires it, or this parameter
			is set to 1, a brightness value of 0 sets the backlight
			to maximum brightness, and the maximum of the brightness
			value switches the backlight off.
			-1 -- never invert brightness
			 0 -- machine default
			 1 -- force brightness inversion

	icn=		[HW,ISDN]
			Format: <io>[,<membase>[,<icn_id>[,<icn_id2>]]]

	ide-core.nodma=	[HW] (E)IDE subsystem
			Format: =0.0 to prevent dma on hda, =0.1 hdb =1.0 hdc
			.vlb_clock .pci_clock .noflush .nohpa .noprobe .nowerr
			.cdrom .chs .ignore_cable are additional options
			See Documentation/ide/ide.txt.

	ide-generic.probe-mask= [HW] (E)IDE subsystem
			Format: <int>
			Probe mask for legacy ISA IDE ports.  Depending on
			platform up to 6 ports are supported, enabled by
			setting corresponding bits in the mask to 1.  The
			default value is 0x0, which has a special meaning.
			On systems that have PCI, it triggers scanning the
			PCI bus for the first and the second port, which
			are then probed.  On systems without PCI the value
			of 0x0 enables probing the two first ports as if it
			was 0x3.

	ide-pci-generic.all-generic-ide [HW] (E)IDE subsystem
			Claim all unknown PCI IDE storage controllers.

	idle=		[X86]
			Format: idle=poll, idle=halt, idle=nomwait
			Poll forces a polling idle loop that can slightly
			improve the performance of waking up a idle CPU, but
			will use a lot of power and make the system run hot.
			Not recommended.
			idle=halt: Halt is forced to be used for CPU idle.
			In such case C2/C3 won't be used again.
			idle=nomwait: Disable mwait for CPU C-states

	ieee754=	[MIPS] Select IEEE Std 754 conformance mode
			Format: { strict | legacy | 2008 | relaxed }
			Default: strict

			Choose which programs will be accepted for execution
			based on the IEEE 754 NaN encoding(s) supported by
			the FPU and the NaN encoding requested with the value
			of an ELF file header flag individually set by each
			binary.  Hardware implementations are permitted to
			support either or both of the legacy and the 2008 NaN
			encoding mode.

			Available settings are as follows:
			strict	accept binaries that request a NaN encoding
				supported by the FPU
			legacy	only accept legacy-NaN binaries, if supported
				by the FPU
			2008	only accept 2008-NaN binaries, if supported
				by the FPU
			relaxed	accept any binaries regardless of whether
				supported by the FPU

			The FPU emulator is always able to support both NaN
			encodings, so if no FPU hardware is present or it has
			been disabled with 'nofpu', then the settings of
			'legacy' and '2008' strap the emulator accordingly,
			'relaxed' straps the emulator for both legacy-NaN and
			2008-NaN, whereas 'strict' enables legacy-NaN only on
			legacy processors and both NaN encodings on MIPS32 or
			MIPS64 CPUs.

			The setting for ABS.fmt/NEG.fmt instruction execution
			mode generally follows that for the NaN encoding,
			except where unsupported by hardware.

	ignore_loglevel	[KNL]
			Ignore loglevel setting - this will print /all/
			kernel messages to the console. Useful for debugging.
			We also add it as printk module parameter, so users
			could change it dynamically, usually by
			/sys/module/printk/parameters/ignore_loglevel.

	ignore_rlimit_data
			Ignore RLIMIT_DATA setting for data mappings,
			print warning at first misuse.  Can be changed via
			/sys/module/kernel/parameters/ignore_rlimit_data.

	ihash_entries=	[KNL]
			Set number of hash buckets for inode cache.

	ima_appraise=	[IMA] appraise integrity measurements
			Format: { "off" | "enforce" | "fix" | "log" }
			default: "enforce"

	ima_appraise_tcb [IMA] Deprecated.  Use ima_policy= instead.
			The builtin appraise policy appraises all files
			owned by uid=0.

	ima_canonical_fmt [IMA]
			Use the canonical format for the binary runtime
			measurements, instead of host native format.

	ima_hash=	[IMA]
			Format: { md5 | sha1 | rmd160 | sha256 | sha384
				   | sha512 | ... }
			default: "sha1"

			The list of supported hash algorithms is defined
			in crypto/hash_info.h.

	ima_policy=	[IMA]
			The builtin policies to load during IMA setup.
			Format: "tcb | appraise_tcb | secure_boot |
				 fail_securely"

			The "tcb" policy measures all programs exec'd, files
			mmap'd for exec, and all files opened with the read
			mode bit set by either the effective uid (euid=0) or
			uid=0.

			The "appraise_tcb" policy appraises the integrity of
			all files owned by root.

			The "secure_boot" policy appraises the integrity
			of files (eg. kexec kernel image, kernel modules,
			firmware, policy, etc) based on file signatures.

			The "fail_securely" policy forces file signature
			verification failure also on privileged mounted
			filesystems with the SB_I_UNVERIFIABLE_SIGNATURE
			flag.

	ima_tcb		[IMA] Deprecated.  Use ima_policy= instead.
			Load a policy which meets the needs of the Trusted
			Computing Base.  This means IMA will measure all
			programs exec'd, files mmap'd for exec, and all files
			opened for read by uid=0.

	ima_template=	[IMA]
			Select one of defined IMA measurements template formats.
			Formats: { "ima" | "ima-ng" | "ima-sig" }
			Default: "ima-ng"

	ima_template_fmt=
			[IMA] Define a custom template format.
			Format: { "field1|...|fieldN" }

	ima.ahash_minsize= [IMA] Minimum file size for asynchronous hash usage
			Format: <min_file_size>
			Set the minimal file size for using asynchronous hash.
			If left unspecified, ahash usage is disabled.

			ahash performance varies for different data sizes on
			different crypto accelerators. This option can be used
			to achieve the best performance for a particular HW.

	ima.ahash_bufsize= [IMA] Asynchronous hash buffer size
			Format: <bufsize>
			Set hashing buffer size. Default: 4k.

			ahash performance varies for different chunk sizes on
			different crypto accelerators. This option can be used
			to achieve best performance for particular HW.

	init=		[KNL]
			Format: <full_path>
			Run specified binary instead of /sbin/init as init
			process.

	initcall_debug	[KNL] Trace initcalls as they are executed.  Useful
			for working out where the kernel is dying during
			startup.

	initcall_blacklist=  [KNL] Do not execute a comma-separated list of
			initcall functions.  Useful for debugging built-in
			modules and initcalls.

	initrd=		[BOOT] Specify the location of the initial ramdisk

	init_pkru=	[x86] Specify the default memory protection keys rights
			register contents for all processes.  0x55555554 by
			default (disallow access to all but pkey 0).  Can
			override in debugfs after boot.

	inport.irq=	[HW] Inport (ATI XL and Microsoft) busmouse driver
			Format: <irq>

	int_pln_enable	[x86] Enable power limit notification interrupt

	integrity_audit=[IMA]
			Format: { "0" | "1" }
			0 -- basic integrity auditing messages. (Default)
			1 -- additional integrity auditing messages.

	intel_iommu=	[DMAR] Intel IOMMU driver (DMAR) option
		on
			Enable intel iommu driver.
		off
			Disable intel iommu driver.
		igfx_off [Default Off]
			By default, gfx is mapped as normal device. If a gfx
			device has a dedicated DMAR unit, the DMAR unit is
			bypassed by not enabling DMAR with this option. In
			this case, gfx device will use physical address for
			DMA.
		forcedac [x86_64]
			With this option iommu will not optimize to look
			for io virtual address below 32-bit forcing dual
			address cycle on pci bus for cards supporting greater
			than 32-bit addressing. The default is to look
			for translation below 32-bit and if not available
			then look in the higher range.
		strict [Default Off]
			With this option on every unmap_single operation will
			result in a hardware IOTLB flush operation as opposed
			to batching them for performance.
		sp_off [Default Off]
			By default, super page will be supported if Intel IOMMU
			has the capability. With this option, super page will
			not be supported.
		sm_on [Default Off]
			By default, scalable mode will be disabled even if the
			hardware advertises that it has support for the scalable
			mode translation. With this option set, scalable mode
			will be used on hardware which claims to support it.
		tboot_noforce [Default Off]
			Do not force the Intel IOMMU enabled under tboot.
			By default, tboot will force Intel IOMMU on, which
			could harm performance of some high-throughput
			devices like 40GBit network cards, even if identity
			mapping is enabled.
			Note that using this option lowers the security
			provided by tboot because it makes the system
			vulnerable to DMA attacks.

	intel_idle.max_cstate=	[KNL,HW,ACPI,X86]
			0	disables intel_idle and fall back on acpi_idle.
			1 to 9	specify maximum depth of C-state.

	intel_pstate=	[X86]
			disable
			  Do not enable intel_pstate as the default
			  scaling driver for the supported processors
			passive
			  Use intel_pstate as a scaling driver, but configure it
			  to work with generic cpufreq governors (instead of
			  enabling its internal governor).  This mode cannot be
			  used along with the hardware-managed P-states (HWP)
			  feature.
			force
			  Enable intel_pstate on systems that prohibit it by default
			  in favor of acpi-cpufreq. Forcing the intel_pstate driver
			  instead of acpi-cpufreq may disable platform features, such
			  as thermal controls and power capping, that rely on ACPI
			  P-States information being indicated to OSPM and therefore
			  should be used with caution. This option does not work with
			  processors that aren't supported by the intel_pstate driver
			  or on platforms that use pcc-cpufreq instead of acpi-cpufreq.
			no_hwp
			  Do not enable hardware P state control (HWP)
			  if available.
			hwp_only
			  Only load intel_pstate on systems which support
			  hardware P state control (HWP) if available.
			support_acpi_ppc
			  Enforce ACPI _PPC performance limits. If the Fixed ACPI
			  Description Table, specifies preferred power management
			  profile as "Enterprise Server" or "Performance Server",
			  then this feature is turned on by default.
			per_cpu_perf_limits
			  Allow per-logical-CPU P-State performance control limits using
			  cpufreq sysfs interface

	intremap=	[X86-64, Intel-IOMMU]
			on	enable Interrupt Remapping (default)
			off	disable Interrupt Remapping
			nosid	disable Source ID checking
			no_x2apic_optout
				BIOS x2APIC opt-out request will be ignored
			nopost	disable Interrupt Posting

	iomem=		Disable strict checking of access to MMIO memory
		strict	regions from userspace.
		relaxed

	iommu=		[x86]
		off
		force
		noforce
		biomerge
		panic
		nopanic
		merge
		nomerge
		soft
		pt		[x86]
		nopt		[x86]
		nobypass	[PPC/POWERNV]
			Disable IOMMU bypass, using IOMMU for PCI devices.

	iommu.strict=	[ARM64] Configure TLB invalidation behaviour
			Format: { "0" | "1" }
			0 - Lazy mode.
			  Request that DMA unmap operations use deferred
			  invalidation of hardware TLBs, for increased
			  throughput at the cost of reduced device isolation.
			  Will fall back to strict mode if not supported by
			  the relevant IOMMU driver.
			1 - Strict mode (default).
			  DMA unmap operations invalidate IOMMU hardware TLBs
			  synchronously.

	iommu.passthrough=
			[ARM64] Configure DMA to bypass the IOMMU by default.
			Format: { "0" | "1" }
			0 - Use IOMMU translation for DMA.
			1 - Bypass the IOMMU for DMA.
			unset - Use value of CONFIG_IOMMU_DEFAULT_PASSTHROUGH.

	io7=		[HW] IO7 for Marvel based alpha systems
			See comment before marvel_specify_io7 in
			arch/alpha/kernel/core_marvel.c.

	io_delay=	[X86] I/O delay method
		0x80
			Standard port 0x80 based delay
		0xed
			Alternate port 0xed based delay (needed on some systems)
		udelay
			Simple two microseconds delay
		none
			No delay

	ip=		[IP_PNP]
			See Documentation/filesystems/nfs/nfsroot.txt.

	ipcmni_extend	[KNL] Extend the maximum number of unique System V
			IPC identifiers from 32,768 to 16,777,216.

	irqaffinity=	[SMP] Set the default irq affinity mask
			The argument is a cpu list, as described above.

	irqchip.gicv2_force_probe=
			[ARM, ARM64]
			Format: <bool>
			Force the kernel to look for the second 4kB page
			of a GICv2 controller even if the memory range
			exposed by the device tree is too small.

	irqchip.gicv3_nolpi=
			[ARM, ARM64]
			Force the kernel to ignore the availability of
			LPIs (and by consequence ITSs). Intended for system
			that use the kernel as a bootloader, and thus want
			to let secondary kernels in charge of setting up
			LPIs.

	irqchip.gicv3_pseudo_nmi= [ARM64]
			Enables support for pseudo-NMIs in the kernel. This
			requires the kernel to be built with
			CONFIG_ARM64_PSEUDO_NMI.

	irqfixup	[HW]
			When an interrupt is not handled search all handlers
			for it. Intended to get systems with badly broken
			firmware running.

	irqpoll		[HW]
			When an interrupt is not handled search all handlers
			for it. Also check all handlers each timer
			interrupt. Intended to get systems with badly broken
			firmware running.

	isapnp=		[ISAPNP]
			Format: <RDP>,<reset>,<pci_scan>,<verbosity>

	isolcpus=	[KNL,SMP,ISOL] Isolate a given set of CPUs from disturbance.
			[Deprecated - use cpusets instead]
			Format: [flag-list,]<cpu-list>

			Specify one or more CPUs to isolate from disturbances
			specified in the flag list (default: domain):

			nohz
			  Disable the tick when a single task runs.

			  A residual 1Hz tick is offloaded to workqueues, which you
			  need to affine to housekeeping through the global
			  workqueue's affinity configured via the
			  /sys/devices/virtual/workqueue/cpumask sysfs file, or
			  by using the 'domain' flag described below.

			  NOTE: by default the global workqueue runs on all CPUs,
			  so to protect individual CPUs the 'cpumask' file has to
			  be configured manually after bootup.

			domain
			  Isolate from the general SMP balancing and scheduling
			  algorithms. Note that performing domain isolation this way
			  is irreversible: it's not possible to bring back a CPU to
			  the domains once isolated through isolcpus. It's strongly
			  advised to use cpusets instead to disable scheduler load
			  balancing through the "cpuset.sched_load_balance" file.
			  It offers a much more flexible interface where CPUs can
			  move in and out of an isolated set anytime.

			  You can move a process onto or off an "isolated" CPU via
			  the CPU affinity syscalls or cpuset.
			  <cpu number> begins at 0 and the maximum value is
			  "number of CPUs in system - 1".

			The format of <cpu-list> is described above.



	iucv=		[HW,NET]

	ivrs_ioapic	[HW,X86_64]
			Provide an override to the IOAPIC-ID<->DEVICE-ID
			mapping provided in the IVRS ACPI table. For
			example, to map IOAPIC-ID decimal 10 to
			PCI device 00:14.0 write the parameter as:
				ivrs_ioapic[10]=00:14.0

	ivrs_hpet	[HW,X86_64]
			Provide an override to the HPET-ID<->DEVICE-ID
			mapping provided in the IVRS ACPI table. For
			example, to map HPET-ID decimal 0 to
			PCI device 00:14.0 write the parameter as:
				ivrs_hpet[0]=00:14.0

	ivrs_acpihid	[HW,X86_64]
			Provide an override to the ACPI-HID:UID<->DEVICE-ID
			mapping provided in the IVRS ACPI table. For
			example, to map UART-HID:UID AMD0020:0 to
			PCI device 00:14.5 write the parameter as:
				ivrs_acpihid[00:14.5]=AMD0020:0

	js=		[HW,JOY] Analog joystick
			See Documentation/input/joydev/joystick.rst.

	nokaslr		[KNL]
			When CONFIG_RANDOMIZE_BASE is set, this disables
			kernel and module base offset ASLR (Address Space
			Layout Randomization).

	kasan_multi_shot
			[KNL] Enforce KASAN (Kernel Address Sanitizer) to print
			report on every invalid memory access. Without this
			parameter KASAN will print report only for the first
			invalid access.

	keepinitrd	[HW,ARM]

	kernelcore=	[KNL,X86,IA-64,PPC]
			Format: nn[KMGTPE] | nn% | "mirror"
			This parameter specifies the amount of memory usable by
			the kernel for non-movable allocations.  The requested
			amount is spread evenly throughout all nodes in the
			system as ZONE_NORMAL.  The remaining memory is used for
			movable memory in its own zone, ZONE_MOVABLE.  In the
			event, a node is too small to have both ZONE_NORMAL and
			ZONE_MOVABLE, kernelcore memory will take priority and
			other nodes will have a larger ZONE_MOVABLE.

			ZONE_MOVABLE is used for the allocation of pages that
			may be reclaimed or moved by the page migration
			subsystem.  Note that allocations like PTEs-from-HighMem
			still use the HighMem zone if it exists, and the Normal
			zone if it does not.

			It is possible to specify the exact amount of memory in
			the form of "nn[KMGTPE]", a percentage of total system
			memory in the form of "nn%", or "mirror".  If "mirror"
			option is specified, mirrored (reliable) memory is used
			for non-movable allocations and remaining memory is used
			for Movable pages.  "nn[KMGTPE]", "nn%", and "mirror"
			are exclusive, so you cannot specify multiple forms.

	kgdbdbgp=	[KGDB,HW] kgdb over EHCI usb debug port.
			Format: <Controller#>[,poll interval]
			The controller # is the number of the ehci usb debug
			port as it is probed via PCI.  The poll interval is
			optional and is the number seconds in between
			each poll cycle to the debug port in case you need
			the functionality for interrupting the kernel with
			gdb or control-c on the dbgp connection.  When
			not using this parameter you use sysrq-g to break into
			the kernel debugger.

	kgdboc=		[KGDB,HW] kgdb over consoles.
			Requires a tty driver that supports console polling,
			or a supported polling keyboard driver (non-usb).
			 Serial only format: <serial_device>[,baud]
			 keyboard only format: kbd
			 keyboard and serial format: kbd,<serial_device>[,baud]
			Optional Kernel mode setting:
			 kms, kbd format: kms,kbd
			 kms, kbd and serial format: kms,kbd,<ser_dev>[,baud]

	kgdbwait	[KGDB] Stop kernel execution and enter the
			kernel debugger at the earliest opportunity.

	kmac=		[MIPS] korina ethernet MAC address.
			Configure the RouterBoard 532 series on-chip
			Ethernet adapter MAC address.

	kmemleak=	[KNL] Boot-time kmemleak enable/disable
			Valid arguments: on, off
			Default: on
			Built with CONFIG_DEBUG_KMEMLEAK_DEFAULT_OFF=y,
			the default is off.

	kpti=		[ARM64] Control page table isolation of user
			and kernel address spaces.
			Default: enabled on cores which need mitigation.
			0: force disabled
			1: force enabled

	kvm.ignore_msrs=[KVM] Ignore guest accesses to unhandled MSRs.
			Default is 0 (don't ignore, but inject #GP)

	kvm.enable_vmware_backdoor=[KVM] Support VMware backdoor PV interface.
				   Default is false (don't support).

	kvm.mmu_audit=	[KVM] This is a R/W parameter which allows audit
			KVM MMU at runtime.
			Default is 0 (off)

	kvm-amd.nested=	[KVM,AMD] Allow nested virtualization in KVM/SVM.
			Default is 1 (enabled)

	kvm-amd.npt=	[KVM,AMD] Disable nested paging (virtualized MMU)
			for all guests.
			Default is 1 (enabled) if in 64-bit or 32-bit PAE mode.

	kvm-arm.vgic_v3_group0_trap=
			[KVM,ARM] Trap guest accesses to GICv3 group-0
			system registers

	kvm-arm.vgic_v3_group1_trap=
			[KVM,ARM] Trap guest accesses to GICv3 group-1
			system registers

	kvm-arm.vgic_v3_common_trap=
			[KVM,ARM] Trap guest accesses to GICv3 common
			system registers

	kvm-arm.vgic_v4_enable=
			[KVM,ARM] Allow use of GICv4 for direct injection of
			LPIs.

	kvm-intel.ept=	[KVM,Intel] Disable extended page tables
			(virtualized MMU) support on capable Intel chips.
			Default is 1 (enabled)

	kvm-intel.emulate_invalid_guest_state=
			[KVM,Intel] Enable emulation of invalid guest states
			Default is 0 (disabled)

	kvm-intel.flexpriority=
			[KVM,Intel] Disable FlexPriority feature (TPR shadow).
			Default is 1 (enabled)

	kvm-intel.nested=
			[KVM,Intel] Enable VMX nesting (nVMX).
			Default is 0 (disabled)

	kvm-intel.unrestricted_guest=
			[KVM,Intel] Disable unrestricted guest feature
			(virtualized real and unpaged mode) on capable
			Intel chips. Default is 1 (enabled)

	kvm-intel.vmentry_l1d_flush=[KVM,Intel] Mitigation for L1 Terminal Fault
			CVE-2018-3620.

			Valid arguments: never, cond, always

			always: L1D cache flush on every VMENTER.
			cond:	Flush L1D on VMENTER only when the code between
				VMEXIT and VMENTER can leak host memory.
			never:	Disables the mitigation

			Default is cond (do L1 cache flush in specific instances)

	kvm-intel.vpid=	[KVM,Intel] Disable Virtual Processor Identification
			feature (tagged TLBs) on capable Intel chips.
			Default is 1 (enabled)

	l1tf=           [X86] Control mitigation of the L1TF vulnerability on
			      affected CPUs

			The kernel PTE inversion protection is unconditionally
			enabled and cannot be disabled.

			full
				Provides all available mitigations for the
				L1TF vulnerability. Disables SMT and
				enables all mitigations in the
				hypervisors, i.e. unconditional L1D flush.

				SMT control and L1D flush control via the
				sysfs interface is still possible after
				boot.  Hypervisors will issue a warning
				when the first VM is started in a
				potentially insecure configuration,
				i.e. SMT enabled or L1D flush disabled.

			full,force
				Same as 'full', but disables SMT and L1D
				flush runtime control. Implies the
				'nosmt=force' command line option.
				(i.e. sysfs control of SMT is disabled.)

			flush
				Leaves SMT enabled and enables the default
				hypervisor mitigation, i.e. conditional
				L1D flush.

				SMT control and L1D flush control via the
				sysfs interface is still possible after
				boot.  Hypervisors will issue a warning
				when the first VM is started in a
				potentially insecure configuration,
				i.e. SMT enabled or L1D flush disabled.

			flush,nosmt

				Disables SMT and enables the default
				hypervisor mitigation.

				SMT control and L1D flush control via the
				sysfs interface is still possible after
				boot.  Hypervisors will issue a warning
				when the first VM is started in a
				potentially insecure configuration,
				i.e. SMT enabled or L1D flush disabled.

			flush,nowarn
				Same as 'flush', but hypervisors will not
				warn when a VM is started in a potentially
				insecure configuration.

			off
				Disables hypervisor mitigations and doesn't
				emit any warnings.
				It also drops the swap size and available
				RAM limit restriction on both hypervisor and
				bare metal.

			Default is 'flush'.

			For details see: Documentation/admin-guide/hw-vuln/l1tf.rst

	l2cr=		[PPC]

	l3cr=		[PPC]

	lapic		[X86-32,APIC] Enable the local APIC even if BIOS
			disabled it.

	lapic=		[x86,APIC] "notscdeadline" Do not use TSC deadline
			value for LAPIC timer one-shot implementation. Default
			back to the programmable timer unit in the LAPIC.

	lapic_timer_c2_ok	[X86,APIC] trust the local apic timer
			in C2 power state.

	libata.dma=	[LIBATA] DMA control
			libata.dma=0	  Disable all PATA and SATA DMA
			libata.dma=1	  PATA and SATA Disk DMA only
			libata.dma=2	  ATAPI (CDROM) DMA only
			libata.dma=4	  Compact Flash DMA only
			Combinations also work, so libata.dma=3 enables DMA
			for disks and CDROMs, but not CFs.

	libata.ignore_hpa=	[LIBATA] Ignore HPA limit
			libata.ignore_hpa=0	  keep BIOS limits (default)
			libata.ignore_hpa=1	  ignore limits, using full disk

	libata.noacpi	[LIBATA] Disables use of ACPI in libata suspend/resume
			when set.
			Format: <int>

	libata.force=	[LIBATA] Force configurations.  The format is comma
			separated list of "[ID:]VAL" where ID is
			PORT[.DEVICE].  PORT and DEVICE are decimal numbers
			matching port, link or device.  Basically, it matches
			the ATA ID string printed on console by libata.  If
			the whole ID part is omitted, the last PORT and DEVICE
			values are used.  If ID hasn't been specified yet, the
			configuration applies to all ports, links and devices.

			If only DEVICE is omitted, the parameter applies to
			the port and all links and devices behind it.  DEVICE
			number of 0 either selects the first device or the
			first fan-out link behind PMP device.  It does not
			select the host link.  DEVICE number of 15 selects the
			host link and device attached to it.

			The VAL specifies the configuration to force.  As long
			as there's no ambiguity shortcut notation is allowed.
			For example, both 1.5 and 1.5G would work for 1.5Gbps.
			The following configurations can be forced.

			* Cable type: 40c, 80c, short40c, unk, ign or sata.
			  Any ID with matching PORT is used.

			* SATA link speed limit: 1.5Gbps or 3.0Gbps.

			* Transfer mode: pio[0-7], mwdma[0-4] and udma[0-7].
			  udma[/][16,25,33,44,66,100,133] notation is also
			  allowed.

			* [no]ncq: Turn on or off NCQ.

			* [no]ncqtrim: Turn off queued DSM TRIM.

			* nohrst, nosrst, norst: suppress hard, soft
			  and both resets.

			* rstonce: only attempt one reset during
			  hot-unplug link recovery

			* dump_id: dump IDENTIFY data.

			* atapi_dmadir: Enable ATAPI DMADIR bridge support

			* disable: Disable this device.

			If there are multiple matching configurations changing
			the same attribute, the last one is used.

	memblock=debug	[KNL] Enable memblock debug messages.

	load_ramdisk=	[RAM] List of ramdisks to load from floppy
			See Documentation/blockdev/ramdisk.txt.

	lockd.nlm_grace_period=P  [NFS] Assign grace period.
			Format: <integer>

	lockd.nlm_tcpport=N	[NFS] Assign TCP port.
			Format: <integer>

	lockd.nlm_timeout=T	[NFS] Assign timeout value.
			Format: <integer>

	lockd.nlm_udpport=M	[NFS] Assign UDP port.
			Format: <integer>

	locktorture.nreaders_stress= [KNL]
			Set the number of locking read-acquisition kthreads.
			Defaults to being automatically set based on the
			number of online CPUs.

	locktorture.nwriters_stress= [KNL]
			Set the number of locking write-acquisition kthreads.

	locktorture.onoff_holdoff= [KNL]
			Set time (s) after boot for CPU-hotplug testing.

	locktorture.onoff_interval= [KNL]
			Set time (s) between CPU-hotplug operations, or
			zero to disable CPU-hotplug testing.

	locktorture.shuffle_interval= [KNL]
			Set task-shuffle interval (jiffies).  Shuffling
			tasks allows some CPUs to go into dyntick-idle
			mode during the locktorture test.

	locktorture.shutdown_secs= [KNL]
			Set time (s) after boot system shutdown.  This
			is useful for hands-off automated testing.

	locktorture.stat_interval= [KNL]
			Time (s) between statistics printk()s.

	locktorture.stutter= [KNL]
			Time (s) to stutter testing, for example,
			specifying five seconds causes the test to run for
			five seconds, wait for five seconds, and so on.
			This tests the locking primitive's ability to
			transition abruptly to and from idle.

	locktorture.torture_type= [KNL]
			Specify the locking implementation to test.

	locktorture.verbose= [KNL]
			Enable additional printk() statements.

	logibm.irq=	[HW,MOUSE] Logitech Bus Mouse Driver
			Format: <irq>

	loglevel=	All Kernel Messages with a loglevel smaller than the
			console loglevel will be printed to the console. It can
			also be changed with klogd or other programs. The
			loglevels are defined as follows:

			0 (KERN_EMERG)		system is unusable
			1 (KERN_ALERT)		action must be taken immediately
			2 (KERN_CRIT)		critical conditions
			3 (KERN_ERR)		error conditions
			4 (KERN_WARNING)	warning conditions
			5 (KERN_NOTICE)		normal but significant condition
			6 (KERN_INFO)		informational
			7 (KERN_DEBUG)		debug-level messages

	log_buf_len=n[KMG]	Sets the size of the printk ring buffer,
			in bytes.  n must be a power of two and greater
			than the minimal size. The minimal size is defined
			by LOG_BUF_SHIFT kernel config parameter. There is
			also CONFIG_LOG_CPU_MAX_BUF_SHIFT config parameter
			that allows to increase the default size depending on
			the number of CPUs. See init/Kconfig for more details.

	logo.nologo	[FB] Disables display of the built-in Linux logo.
			This may be used to provide more screen space for
			kernel log messages and is useful when debugging
			kernel boot problems.

	lp=0		[LP]	Specify parallel ports to use, e.g,
	lp=port[,port...]	lp=none,parport0 (lp0 not configured, lp1 uses
	lp=reset		first parallel port). 'lp=0' disables the
	lp=auto			printer driver. 'lp=reset' (which can be
				specified in addition to the ports) causes
				attached printers to be reset. Using
				lp=port1,port2,... specifies the parallel ports
				to associate lp devices with, starting with
				lp0. A port specification may be 'none' to skip
				that lp device, or a parport name such as
				'parport0'. Specifying 'lp=auto' instead of a
				port specification list means that device IDs
				from each port should be examined, to see if
				an IEEE 1284-compliant printer is attached; if
				so, the driver will manage that printer.
				See also header of drivers/char/lp.c.

	lpj=n		[KNL]
			Sets loops_per_jiffy to given constant, thus avoiding
			time-consuming boot-time autodetection (up to 250 ms per
			CPU). 0 enables autodetection (default). To determine
			the correct value for your kernel, boot with normal
			autodetection and see what value is printed. Note that
			on SMP systems the preset will be applied to all CPUs,
			which is likely to cause problems if your CPUs need
			significantly divergent settings. An incorrect value
			will cause delays in the kernel to be wrong, leading to
			unpredictable I/O errors and other breakage. Although
			unlikely, in the extreme case this might damage your
			hardware.

	ltpc=		[NET]
			Format: <io>,<irq>,<dma>

	lsm.debug	[SECURITY] Enable LSM initialization debugging output.

	lsm=lsm1,...,lsmN
			[SECURITY] Choose order of LSM initialization. This
			overrides CONFIG_LSM, and the "security=" parameter.

	machvec=	[IA-64] Force the use of a particular machine-vector
			(machvec) in a generic kernel.
			Example: machvec=hpzx1_swiotlb

	machtype=	[Loongson] Share the same kernel image file between different
			 yeeloong laptop.
			Example: machtype=lemote-yeeloong-2f-7inch

	max_addr=nn[KMG]	[KNL,BOOT,ia64] All physical memory greater
			than or equal to this physical address is ignored.

	maxcpus=	[SMP] Maximum number of processors that	an SMP kernel
			will bring up during bootup.  maxcpus=n : n >= 0 limits
			the kernel to bring up 'n' processors. Surely after
			bootup you can bring up the other plugged cpu by executing
			"echo 1 > /sys/devices/system/cpu/cpuX/online". So maxcpus
			only takes effect during system bootup.
			While n=0 is a special case, it is equivalent to "nosmp",
			which also disables the IO APIC.

	max_loop=	[LOOP] The number of loop block devices that get
	(loop.max_loop)	unconditionally pre-created at init time. The default
			number is configured by BLK_DEV_LOOP_MIN_COUNT. Instead
			of statically allocating a predefined number, loop
			devices can be requested on-demand with the
			/dev/loop-control interface.

	mce		[X86-32] Machine Check Exception

	mce=option	[X86-64] See Documentation/x86/x86_64/boot-options.txt

	md=		[HW] RAID subsystems devices and level
			See Documentation/admin-guide/md.rst.

	mdacon=		[MDA]
			Format: <first>,<last>
			Specifies range of consoles to be captured by the MDA.

	mds=		[X86,INTEL]
			Control mitigation for the Micro-architectural Data
			Sampling (MDS) vulnerability.

			Certain CPUs are vulnerable to an exploit against CPU
			internal buffers which can forward information to a
			disclosure gadget under certain conditions.

			In vulnerable processors, the speculatively
			forwarded data can be used in a cache side channel
			attack, to access data to which the attacker does
			not have direct access.

			This parameter controls the MDS mitigation. The
			options are:

			full       - Enable MDS mitigation on vulnerable CPUs
			full,nosmt - Enable MDS mitigation and disable
				     SMT on vulnerable CPUs
			off        - Unconditionally disable MDS mitigation

			Not specifying this option is equivalent to
			mds=full.

			For details see: Documentation/admin-guide/hw-vuln/mds.rst

	mem=nn[KMG]	[KNL,BOOT] Force usage of a specific amount of memory
			Amount of memory to be used when the kernel is not able
			to see the whole system memory or for test.
			[X86] Work as limiting max address. Use together
			with memmap= to avoid physical address space collisions.
			Without memmap= PCI devices could be placed at addresses
			belonging to unused RAM.

	mem=nopentium	[BUGS=X86-32] Disable usage of 4MB pages for kernel
			memory.

	memchunk=nn[KMG]
			[KNL,SH] Allow user to override the default size for
			per-device physically contiguous DMA buffers.

	memhp_default_state=online/offline
			[KNL] Set the initial state for the memory hotplug
			onlining policy. If not specified, the default value is
			set according to the
			CONFIG_MEMORY_HOTPLUG_DEFAULT_ONLINE kernel config
			option.
			See Documentation/memory-hotplug.txt.

	memmap=exactmap	[KNL,X86] Enable setting of an exact
			E820 memory map, as specified by the user.
			Such memmap=exactmap lines can be constructed based on
			BIOS output or other requirements. See the memmap=nn@ss
			option description.

	memmap=nn[KMG]@ss[KMG]
			[KNL] Force usage of a specific region of memory.
			Region of memory to be used is from ss to ss+nn.
			If @ss[KMG] is omitted, it is equivalent to mem=nn[KMG],
			which limits max address to nn[KMG].
			Multiple different regions can be specified,
			comma delimited.
			Example:
				memmap=100M@2G,100M#3G,1G!1024G

	memmap=nn[KMG]#ss[KMG]
			[KNL,ACPI] Mark specific memory as ACPI data.
			Region of memory to be marked is from ss to ss+nn.

	memmap=nn[KMG]$ss[KMG]
			[KNL,ACPI] Mark specific memory as reserved.
			Region of memory to be reserved is from ss to ss+nn.
			Example: Exclude memory from 0x18690000-0x1869ffff
			         memmap=64K$0x18690000
			         or
			         memmap=0x10000$0x18690000
			Some bootloaders may need an escape character before '$',
			like Grub2, otherwise '$' and the following number
			will be eaten.

	memmap=nn[KMG]!ss[KMG]
			[KNL,X86] Mark specific memory as protected.
			Region of memory to be used, from ss to ss+nn.
			The memory region may be marked as e820 type 12 (0xc)
			and is NVDIMM or ADR memory.

	memmap=<size>%<offset>-<oldtype>+<newtype>
			[KNL,ACPI] Convert memory within the specified region
			from <oldtype> to <newtype>. If "-<oldtype>" is left
			out, the whole region will be marked as <newtype>,
			even if previously unavailable. If "+<newtype>" is left
			out, matching memory will be removed. Types are
			specified as e820 types, e.g., 1 = RAM, 2 = reserved,
			3 = ACPI, 12 = PRAM.

	memory_corruption_check=0/1 [X86]
			Some BIOSes seem to corrupt the first 64k of
			memory when doing things like suspend/resume.
			Setting this option will scan the memory
			looking for corruption.  Enabling this will
			both detect corruption and prevent the kernel
			from using the memory being corrupted.
			However, its intended as a diagnostic tool; if
			repeatable BIOS-originated corruption always
			affects the same memory, you can use memmap=
			to prevent the kernel from using that memory.

	memory_corruption_check_size=size [X86]
			By default it checks for corruption in the low
			64k, making this memory unavailable for normal
			use.  Use this parameter to scan for
			corruption in more or less memory.

	memory_corruption_check_period=seconds [X86]
			By default it checks for corruption every 60
			seconds.  Use this parameter to check at some
			other rate.  0 disables periodic checking.

	memtest=	[KNL,X86,ARM,PPC] Enable memtest
			Format: <integer>
			default : 0 <disable>
			Specifies the number of memtest passes to be
			performed. Each pass selects another test
			pattern from a given set of patterns. Memtest
			fills the memory with this pattern, validates
			memory contents and reserves bad memory
			regions that are detected.

	mem_encrypt=	[X86-64] AMD Secure Memory Encryption (SME) control
			Valid arguments: on, off
			Default (depends on kernel configuration option):
			  on  (CONFIG_AMD_MEM_ENCRYPT_ACTIVE_BY_DEFAULT=y)
			  off (CONFIG_AMD_MEM_ENCRYPT_ACTIVE_BY_DEFAULT=n)
			mem_encrypt=on:		Activate SME
			mem_encrypt=off:	Do not activate SME

			Refer to Documentation/x86/amd-memory-encryption.txt
			for details on when memory encryption can be activated.

	mem_sleep_default=	[SUSPEND] Default system suspend mode:
			s2idle  - Suspend-To-Idle
			shallow - Power-On Suspend or equivalent (if supported)
			deep    - Suspend-To-RAM or equivalent (if supported)
			See Documentation/admin-guide/pm/sleep-states.rst.

	meye.*=		[HW] Set MotionEye Camera parameters
			See Documentation/media/v4l-drivers/meye.rst.

	mfgpt_irq=	[IA-32] Specify the IRQ to use for the
			Multi-Function General Purpose Timers on AMD Geode
			platforms.

	mfgptfix	[X86-32] Fix MFGPT timers on AMD Geode platforms when
			the BIOS has incorrectly applied a workaround. TinyBIOS
			version 0.98 is known to be affected, 0.99 fixes the
			problem by letting the user disable the workaround.

	mga=		[HW,DRM]

	min_addr=nn[KMG]	[KNL,BOOT,ia64] All physical memory below this
			physical address is ignored.

	mini2440=	[ARM,HW,KNL]
			Format:[0..2][b][c][t]
			Default: "0tb"
			MINI2440 configuration specification:
			0 - The attached screen is the 3.5" TFT
			1 - The attached screen is the 7" TFT
			2 - The VGA Shield is attached (1024x768)
			Leaving out the screen size parameter will not load
			the TFT driver, and the framebuffer will be left
			unconfigured.
			b - Enable backlight. The TFT backlight pin will be
			linked to the kernel VESA blanking code and a GPIO
			LED. This parameter is not necessary when using the
			VGA shield.
			c - Enable the s3c camera interface.
			t - Reserved for enabling touchscreen support. The
			touchscreen support is not enabled in the mainstream
			kernel as of 2.6.30, a preliminary port can be found
			in the "bleeding edge" mini2440 support kernel at
			http://repo.or.cz/w/linux-2.6/mini2440.git

	mitigations=
<<<<<<< HEAD
			[X86,PPC,S390] Control optional mitigations for CPU
			vulnerabilities.  This is a set of curated,
=======
			[X86,PPC,S390,ARM64] Control optional mitigations for
			CPU vulnerabilities.  This is a set of curated,
>>>>>>> a188339c
			arch-independent options, each of which is an
			aggregation of existing arch-specific options.

			off
				Disable all optional CPU mitigations.  This
				improves system performance, but it may also
				expose users to several CPU vulnerabilities.
				Equivalent to: nopti [X86,PPC]
<<<<<<< HEAD
					       nospectre_v1 [PPC]
					       nobp=0 [S390]
					       nospectre_v2 [X86,PPC,S390]
					       spectre_v2_user=off [X86]
					       spec_store_bypass_disable=off [X86,PPC]
=======
					       kpti=0 [ARM64]
					       nospectre_v1 [PPC]
					       nobp=0 [S390]
					       nospectre_v2 [X86,PPC,S390,ARM64]
					       spectre_v2_user=off [X86]
					       spec_store_bypass_disable=off [X86,PPC]
					       ssbd=force-off [ARM64]
>>>>>>> a188339c
					       l1tf=off [X86]
					       mds=off [X86]

			auto (default)
				Mitigate all CPU vulnerabilities, but leave SMT
				enabled, even if it's vulnerable.  This is for
				users who don't want to be surprised by SMT
				getting disabled across kernel upgrades, or who
				have other ways of avoiding SMT-based attacks.
				Equivalent to: (default behavior)

			auto,nosmt
				Mitigate all CPU vulnerabilities, disabling SMT
				if needed.  This is for users who always want to
				be fully mitigated, even if it means losing SMT.
				Equivalent to: l1tf=flush,nosmt [X86]
					       mds=full,nosmt [X86]

	mminit_loglevel=
			[KNL] When CONFIG_DEBUG_MEMORY_INIT is set, this
			parameter allows control of the logging verbosity for
			the additional memory initialisation checks. A value
			of 0 disables mminit logging and a level of 4 will
			log everything. Information is printed at KERN_DEBUG
			so loglevel=8 may also need to be specified.

	module.sig_enforce
			[KNL] When CONFIG_MODULE_SIG is set, this means that
			modules without (valid) signatures will fail to load.
			Note that if CONFIG_MODULE_SIG_FORCE is set, that
			is always true, so this option does nothing.

	module_blacklist=  [KNL] Do not load a comma-separated list of
			modules.  Useful for debugging problem modules.

	mousedev.tap_time=
			[MOUSE] Maximum time between finger touching and
			leaving touchpad surface for touch to be considered
			a tap and be reported as a left button click (for
			touchpads working in absolute mode only).
			Format: <msecs>
	mousedev.xres=	[MOUSE] Horizontal screen resolution, used for devices
			reporting absolute coordinates, such as tablets
	mousedev.yres=	[MOUSE] Vertical screen resolution, used for devices
			reporting absolute coordinates, such as tablets

	movablecore=	[KNL,X86,IA-64,PPC]
			Format: nn[KMGTPE] | nn%
			This parameter is the complement to kernelcore=, it
			specifies the amount of memory used for migratable
			allocations.  If both kernelcore and movablecore is
			specified, then kernelcore will be at *least* the
			specified value but may be more.  If movablecore on its
			own is specified, the administrator must be careful
			that the amount of memory usable for all allocations
			is not too small.

	movable_node	[KNL] Boot-time switch to make hotplugable memory
			NUMA nodes to be movable. This means that the memory
			of such nodes will be usable only for movable
			allocations which rules out almost all kernel
			allocations. Use with caution!

	MTD_Partition=	[MTD]
			Format: <name>,<region-number>,<size>,<offset>

	MTD_Region=	[MTD] Format:
			<name>,<region-number>[,<base>,<size>,<buswidth>,<altbuswidth>]

	mtdparts=	[MTD]
			See drivers/mtd/cmdlinepart.c.

	multitce=off	[PPC]  This parameter disables the use of the pSeries
			firmware feature for updating multiple TCE entries
			at a time.

	onenand.bdry=	[HW,MTD] Flex-OneNAND Boundary Configuration

			Format: [die0_boundary][,die0_lock][,die1_boundary][,die1_lock]

			boundary - index of last SLC block on Flex-OneNAND.
				   The remaining blocks are configured as MLC blocks.
			lock	 - Configure if Flex-OneNAND boundary should be locked.
				   Once locked, the boundary cannot be changed.
				   1 indicates lock status, 0 indicates unlock status.

	mtdset=		[ARM]
			ARM/S3C2412 JIVE boot control

			See arch/arm/mach-s3c2412/mach-jive.c

	mtouchusb.raw_coordinates=
			[HW] Make the MicroTouch USB driver use raw coordinates
			('y', default) or cooked coordinates ('n')

	mtrr_chunk_size=nn[KMG] [X86]
			used for mtrr cleanup. It is largest continuous chunk
			that could hold holes aka. UC entries.

	mtrr_gran_size=nn[KMG] [X86]
			Used for mtrr cleanup. It is granularity of mtrr block.
			Default is 1.
			Large value could prevent small alignment from
			using up MTRRs.

	mtrr_spare_reg_nr=n [X86]
			Format: <integer>
			Range: 0,7 : spare reg number
			Default : 1
			Used for mtrr cleanup. It is spare mtrr entries number.
			Set to 2 or more if your graphical card needs more.

	n2=		[NET] SDL Inc. RISCom/N2 synchronous serial card

	netdev=		[NET] Network devices parameters
			Format: <irq>,<io>,<mem_start>,<mem_end>,<name>
			Note that mem_start is often overloaded to mean
			something different and driver-specific.
			This usage is only documented in each driver source
			file if at all.

	nf_conntrack.acct=
			[NETFILTER] Enable connection tracking flow accounting
			0 to disable accounting
			1 to enable accounting
			Default value is 0.

	nfsaddrs=	[NFS] Deprecated.  Use ip= instead.
			See Documentation/filesystems/nfs/nfsroot.txt.

	nfsroot=	[NFS] nfs root filesystem for disk-less boxes.
			See Documentation/filesystems/nfs/nfsroot.txt.

	nfsrootdebug	[NFS] enable nfsroot debugging messages.
			See Documentation/filesystems/nfs/nfsroot.txt.

	nfs.callback_nr_threads=
			[NFSv4] set the total number of threads that the
			NFS client will assign to service NFSv4 callback
			requests.

	nfs.callback_tcpport=
			[NFS] set the TCP port on which the NFSv4 callback
			channel should listen.

	nfs.cache_getent=
			[NFS] sets the pathname to the program which is used
			to update the NFS client cache entries.

	nfs.cache_getent_timeout=
			[NFS] sets the timeout after which an attempt to
			update a cache entry is deemed to have failed.

	nfs.idmap_cache_timeout=
			[NFS] set the maximum lifetime for idmapper cache
			entries.

	nfs.enable_ino64=
			[NFS] enable 64-bit inode numbers.
			If zero, the NFS client will fake up a 32-bit inode
			number for the readdir() and stat() syscalls instead
			of returning the full 64-bit number.
			The default is to return 64-bit inode numbers.

	nfs.max_session_cb_slots=
			[NFSv4.1] Sets the maximum number of session
			slots the client will assign to the callback
			channel. This determines the maximum number of
			callbacks the client will process in parallel for
			a particular server.

	nfs.max_session_slots=
			[NFSv4.1] Sets the maximum number of session slots
			the client will attempt to negotiate with the server.
			This limits the number of simultaneous RPC requests
			that the client can send to the NFSv4.1 server.
			Note that there is little point in setting this
			value higher than the max_tcp_slot_table_limit.

	nfs.nfs4_disable_idmapping=
			[NFSv4] When set to the default of '1', this option
			ensures that both the RPC level authentication
			scheme and the NFS level operations agree to use
			numeric uids/gids if the mount is using the
			'sec=sys' security flavour. In effect it is
			disabling idmapping, which can make migration from
			legacy NFSv2/v3 systems to NFSv4 easier.
			Servers that do not support this mode of operation
			will be autodetected by the client, and it will fall
			back to using the idmapper.
			To turn off this behaviour, set the value to '0'.
	nfs.nfs4_unique_id=
			[NFS4] Specify an additional fixed unique ident-
			ification string that NFSv4 clients can insert into
			their nfs_client_id4 string.  This is typically a
			UUID that is generated at system install time.

	nfs.send_implementation_id =
			[NFSv4.1] Send client implementation identification
			information in exchange_id requests.
			If zero, no implementation identification information
			will be sent.
			The default is to send the implementation identification
			information.

	nfs.recover_lost_locks =
			[NFSv4] Attempt to recover locks that were lost due
			to a lease timeout on the server. Please note that
			doing this risks data corruption, since there are
			no guarantees that the file will remain unchanged
			after the locks are lost.
			If you want to enable the kernel legacy behaviour of
			attempting to recover these locks, then set this
			parameter to '1'.
			The default parameter value of '0' causes the kernel
			not to attempt recovery of lost locks.

	nfs4.layoutstats_timer =
			[NFSv4.2] Change the rate at which the kernel sends
			layoutstats to the pNFS metadata server.

			Setting this to value to 0 causes the kernel to use
			whatever value is the default set by the layout
			driver. A non-zero value sets the minimum interval
			in seconds between layoutstats transmissions.

	nfsd.nfs4_disable_idmapping=
			[NFSv4] When set to the default of '1', the NFSv4
			server will return only numeric uids and gids to
			clients using auth_sys, and will accept numeric uids
			and gids from such clients.  This is intended to ease
			migration from NFSv2/v3.

	nmi_debug=	[KNL,SH] Specify one or more actions to take
			when a NMI is triggered.
			Format: [state][,regs][,debounce][,die]

	nmi_watchdog=	[KNL,BUGS=X86] Debugging features for SMP kernels
			Format: [panic,][nopanic,][num]
			Valid num: 0 or 1
			0 - turn hardlockup detector in nmi_watchdog off
			1 - turn hardlockup detector in nmi_watchdog on
			When panic is specified, panic when an NMI watchdog
			timeout occurs (or 'nopanic' to override the opposite
			default). To disable both hard and soft lockup detectors,
			please see 'nowatchdog'.
			This is useful when you use a panic=... timeout and
			need the box quickly up again.

			These settings can be accessed at runtime via
			the nmi_watchdog and hardlockup_panic sysctls.

	netpoll.carrier_timeout=
			[NET] Specifies amount of time (in seconds) that
			netpoll should wait for a carrier. By default netpoll
			waits 4 seconds.

	no387		[BUGS=X86-32] Tells the kernel to use the 387 maths
			emulation library even if a 387 maths coprocessor
			is present.

	no5lvl		[X86-64] Disable 5-level paging mode. Forces
			kernel to use 4-level paging instead.

	no_console_suspend
			[HW] Never suspend the console
			Disable suspending of consoles during suspend and
			hibernate operations.  Once disabled, debugging
			messages can reach various consoles while the rest
			of the system is being put to sleep (ie, while
			debugging driver suspend/resume hooks).  This may
			not work reliably with all consoles, but is known
			to work with serial and VGA consoles.
			To facilitate more flexible debugging, we also add
			console_suspend, a printk module parameter to control
			it. Users could use console_suspend (usually
			/sys/module/printk/parameters/console_suspend) to
			turn on/off it dynamically.

	noaliencache	[MM, NUMA, SLAB] Disables the allocation of alien
			caches in the slab allocator.  Saves per-node memory,
			but will impact performance.

	noalign		[KNL,ARM]

	noaltinstr	[S390] Disables alternative instructions patching
			(CPU alternatives feature).

	noapic		[SMP,APIC] Tells the kernel to not make use of any
			IOAPICs that may be present in the system.

	noautogroup	Disable scheduler automatic task group creation.

	nobats		[PPC] Do not use BATs for mapping kernel lowmem
			on "Classic" PPC cores.

	nocache		[ARM]

	noclflush	[BUGS=X86] Don't use the CLFLUSH instruction

	nodelayacct	[KNL] Disable per-task delay accounting

	nodsp		[SH] Disable hardware DSP at boot time.

	noefi		Disable EFI runtime services support.

	noexec		[IA-64]

	noexec		[X86]
			On X86-32 available only on PAE configured kernels.
			noexec=on: enable non-executable mappings (default)
			noexec=off: disable non-executable mappings

	nosmap		[X86,PPC]
			Disable SMAP (Supervisor Mode Access Prevention)
			even if it is supported by processor.

	nosmep		[X86,PPC]
			Disable SMEP (Supervisor Mode Execution Prevention)
			even if it is supported by processor.

	noexec32	[X86-64]
			This affects only 32-bit executables.
			noexec32=on: enable non-executable mappings (default)
				read doesn't imply executable mappings
			noexec32=off: disable non-executable mappings
				read implies executable mappings

	nofpu		[MIPS,SH] Disable hardware FPU at boot time.

	nofxsr		[BUGS=X86-32] Disables x86 floating point extended
			register save and restore. The kernel will only save
			legacy floating-point registers on task switch.

	nohugeiomap	[KNL,x86] Disable kernel huge I/O mappings.

	nosmt		[KNL,S390] Disable symmetric multithreading (SMT).
			Equivalent to smt=1.

			[KNL,x86] Disable symmetric multithreading (SMT).
			nosmt=force: Force disable SMT, cannot be undone
				     via the sysfs control file.

	nospectre_v1	[PPC] Disable mitigations for Spectre Variant 1 (bounds
			check bypass). With this option data leaks are possible
			in the system.

	nospectre_v2	[X86,PPC_FSL_BOOK3E,ARM64] Disable all mitigations for
			the Spectre variant 2 (indirect branch prediction)
			vulnerability. System may allow data leaks with this
			option.

	nospec_store_bypass_disable
			[HW] Disable all mitigations for the Speculative Store Bypass vulnerability

	noxsave		[BUGS=X86] Disables x86 extended register state save
			and restore using xsave. The kernel will fallback to
			enabling legacy floating-point and sse state.

	noxsaveopt	[X86] Disables xsaveopt used in saving x86 extended
			register states. The kernel will fall back to use
			xsave to save the states. By using this parameter,
			performance of saving the states is degraded because
			xsave doesn't support modified optimization while
			xsaveopt supports it on xsaveopt enabled systems.

	noxsaves	[X86] Disables xsaves and xrstors used in saving and
			restoring x86 extended register state in compacted
			form of xsave area. The kernel will fall back to use
			xsaveopt and xrstor to save and restore the states
			in standard form of xsave area. By using this
			parameter, xsave area per process might occupy more
			memory on xsaves enabled systems.

	nohlt		[BUGS=ARM,SH] Tells the kernel that the sleep(SH) or
			wfi(ARM) instruction doesn't work correctly and not to
			use it. This is also useful when using JTAG debugger.

	no_file_caps	Tells the kernel not to honor file capabilities.  The
			only way then for a file to be executed with privilege
			is to be setuid root or executed by root.

	nohalt		[IA-64] Tells the kernel not to use the power saving
			function PAL_HALT_LIGHT when idle. This increases
			power-consumption. On the positive side, it reduces
			interrupt wake-up latency, which may improve performance
			in certain environments such as networked servers or
			real-time systems.

	nohibernate	[HIBERNATION] Disable hibernation and resume.

	nohz=		[KNL] Boottime enable/disable dynamic ticks
			Valid arguments: on, off
			Default: on

	nohz_full=	[KNL,BOOT,SMP,ISOL]
			The argument is a cpu list, as described above.
			In kernels built with CONFIG_NO_HZ_FULL=y, set
			the specified list of CPUs whose tick will be stopped
			whenever possible. The boot CPU will be forced outside
			the range to maintain the timekeeping.  Any CPUs
			in this list will have their RCU callbacks offloaded,
			just as if they had also been called out in the
			rcu_nocbs= boot parameter.

	noiotrap	[SH] Disables trapped I/O port accesses.

	noirqdebug	[X86-32] Disables the code which attempts to detect and
			disable unhandled interrupt sources.

	no_timer_check	[X86,APIC] Disables the code which tests for
			broken timer IRQ sources.

	noisapnp	[ISAPNP] Disables ISA PnP code.

	noinitrd	[RAM] Tells the kernel not to load any configured
			initial RAM disk.

	nointremap	[X86-64, Intel-IOMMU] Do not enable interrupt
			remapping.
			[Deprecated - use intremap=off]

	nointroute	[IA-64]

	noinvpcid	[X86] Disable the INVPCID cpu feature.

	nojitter	[IA-64] Disables jitter checking for ITC timers.

	no-kvmclock	[X86,KVM] Disable paravirtualized KVM clock driver

	no-kvmapf	[X86,KVM] Disable paravirtualized asynchronous page
			fault handling.

	no-vmw-sched-clock
			[X86,PV_OPS] Disable paravirtualized VMware scheduler
			clock and use the default one.

	no-steal-acc	[X86,KVM] Disable paravirtualized steal time accounting.
			steal time is computed, but won't influence scheduler
			behaviour

	nolapic		[X86-32,APIC] Do not enable or use the local APIC.

	nolapic_timer	[X86-32,APIC] Do not use the local APIC timer.

	noltlbs		[PPC] Do not use large page/tlb entries for kernel
			lowmem mapping on PPC40x and PPC8xx

	nomca		[IA-64] Disable machine check abort handling

	nomce		[X86-32] Disable Machine Check Exception

	nomfgpt		[X86-32] Disable Multi-Function General Purpose
			Timer usage (for AMD Geode machines).

	nonmi_ipi	[X86] Disable using NMI IPIs during panic/reboot to
			shutdown the other cpus.  Instead use the REBOOT_VECTOR
			irq.

	nomodule	Disable module load

	nopat		[X86] Disable PAT (page attribute table extension of
			pagetables) support.

	nopcid		[X86-64] Disable the PCID cpu feature.

	norandmaps	Don't use address space randomization.  Equivalent to
			echo 0 > /proc/sys/kernel/randomize_va_space

	noreplace-smp	[X86-32,SMP] Don't replace SMP instructions
			with UP alternatives

	nordrand	[X86] Disable kernel use of the RDRAND and
			RDSEED instructions even if they are supported
			by the processor.  RDRAND and RDSEED are still
			available to user space applications.

	noresume	[SWSUSP] Disables resume and restores original swap
			space.

	no-scroll	[VGA] Disables scrollback.
			This is required for the Braillex ib80-piezo Braille
			reader made by F.H. Papenmeier (Germany).

	nosbagart	[IA-64]

	nosep		[BUGS=X86-32] Disables x86 SYSENTER/SYSEXIT support.

	nosmp		[SMP] Tells an SMP kernel to act as a UP kernel,
			and disable the IO APIC.  legacy for "maxcpus=0".

	nosoftlockup	[KNL] Disable the soft-lockup detector.

	nosync		[HW,M68K] Disables sync negotiation for all devices.

	nowatchdog	[KNL] Disable both lockup detectors, i.e.
			soft-lockup and NMI watchdog (hard-lockup).

	nowb		[ARM]

	nox2apic	[X86-64,APIC] Do not enable x2APIC mode.

	cpu0_hotplug	[X86] Turn on CPU0 hotplug feature when
			CONFIG_BOOTPARAM_HOTPLUG_CPU0 is off.
			Some features depend on CPU0. Known dependencies are:
			1. Resume from suspend/hibernate depends on CPU0.
			Suspend/hibernate will fail if CPU0 is offline and you
			need to online CPU0 before suspend/hibernate.
			2. PIC interrupts also depend on CPU0. CPU0 can't be
			removed if a PIC interrupt is detected.
			It's said poweroff/reboot may depend on CPU0 on some
			machines although I haven't seen such issues so far
			after CPU0 is offline on a few tested machines.
			If the dependencies are under your control, you can
			turn on cpu0_hotplug.

	nps_mtm_hs_ctr=	[KNL,ARC]
			This parameter sets the maximum duration, in
			cycles, each HW thread of the CTOP can run
			without interruptions, before HW switches it.
			The actual maximum duration is 16 times this
			parameter's value.
			Format: integer between 1 and 255
			Default: 255

	nptcg=		[IA-64] Override max number of concurrent global TLB
			purges which is reported from either PAL_VM_SUMMARY or
			SAL PALO.

	nr_cpus=	[SMP] Maximum number of processors that	an SMP kernel
			could support.  nr_cpus=n : n >= 1 limits the kernel to
			support 'n' processors. It could be larger than the
			number of already plugged CPU during bootup, later in
			runtime you can physically add extra cpu until it reaches
			n. So during boot up some boot time memory for per-cpu
			variables need be pre-allocated for later physical cpu
			hot plugging.

	nr_uarts=	[SERIAL] maximum number of UARTs to be registered.

	numa_balancing=	[KNL,X86] Enable or disable automatic NUMA balancing.
			Allowed values are enable and disable

	numa_zonelist_order= [KNL, BOOT] Select zonelist order for NUMA.
			'node', 'default' can be specified
			This can be set from sysctl after boot.
			See Documentation/sysctl/vm.txt for details.

	ohci1394_dma=early	[HW] enable debugging via the ohci1394 driver.
			See Documentation/debugging-via-ohci1394.txt for more
			info.

	olpc_ec_timeout= [OLPC] ms delay when issuing EC commands
			Rather than timing out after 20 ms if an EC
			command is not properly ACKed, override the length
			of the timeout.  We have interrupts disabled while
			waiting for the ACK, so if this is set too high
			interrupts *may* be lost!

	omap_mux=	[OMAP] Override bootloader pin multiplexing.
			Format: <mux_mode0.mode_name=value>...
			For example, to override I2C bus2:
			omap_mux=i2c2_scl.i2c2_scl=0x100,i2c2_sda.i2c2_sda=0x100

	oprofile.timer=	[HW]
			Use timer interrupt instead of performance counters

	oprofile.cpu_type=	Force an oprofile cpu type
			This might be useful if you have an older oprofile
			userland or if you want common events.
			Format: { arch_perfmon }
			arch_perfmon: [X86] Force use of architectural
				perfmon on Intel CPUs instead of the
				CPU specific event set.
			timer: [X86] Force use of architectural NMI
				timer mode (see also oprofile.timer
				for generic hr timer mode)

	oops=panic	Always panic on oopses. Default is to just kill the
			process, but there is a small probability of
			deadlocking the machine.
			This will also cause panics on machine check exceptions.
			Useful together with panic=30 to trigger a reboot.

	page_alloc.shuffle=
			[KNL] Boolean flag to control whether the page allocator
			should randomize its free lists. The randomization may
			be automatically enabled if the kernel detects it is
			running on a platform with a direct-mapped memory-side
			cache, and this parameter can be used to
			override/disable that behavior. The state of the flag
			can be read from sysfs at:
			/sys/module/page_alloc/parameters/shuffle.

	page_owner=	[KNL] Boot-time page_owner enabling option.
			Storage of the information about who allocated
			each page is disabled in default. With this switch,
			we can turn it on.
			on: enable the feature

	page_poison=	[KNL] Boot-time parameter changing the state of
			poisoning on the buddy allocator, available with
			CONFIG_PAGE_POISONING=y.
			off: turn off poisoning (default)
			on: turn on poisoning

	panic=		[KNL] Kernel behaviour on panic: delay <timeout>
			timeout > 0: seconds before rebooting
			timeout = 0: wait forever
			timeout < 0: reboot immediately
			Format: <timeout>

	panic_print=	Bitmask for printing system info when panic happens.
			User can chose combination of the following bits:
			bit 0: print all tasks info
			bit 1: print system memory info
			bit 2: print timer info
			bit 3: print locks info if CONFIG_LOCKDEP is on
			bit 4: print ftrace buffer
			bit 5: print all printk messages in buffer

	panic_on_warn	panic() instead of WARN().  Useful to cause kdump
			on a WARN().

	crash_kexec_post_notifiers
			Run kdump after running panic-notifiers and dumping
			kmsg. This only for the users who doubt kdump always
			succeeds in any situation.
			Note that this also increases risks of kdump failure,
			because some panic notifiers can make the crashed
			kernel more unstable.

	parkbd.port=	[HW] Parallel port number the keyboard adapter is
			connected to, default is 0.
			Format: <parport#>
	parkbd.mode=	[HW] Parallel port keyboard adapter mode of operation,
			0 for XT, 1 for AT (default is AT).
			Format: <mode>

	parport=	[HW,PPT] Specify parallel ports. 0 disables.
			Format: { 0 | auto | 0xBBB[,IRQ[,DMA]] }
			Use 'auto' to force the driver to use any
			IRQ/DMA settings detected (the default is to
			ignore detected IRQ/DMA settings because of
			possible conflicts). You can specify the base
			address, IRQ, and DMA settings; IRQ and DMA
			should be numbers, or 'auto' (for using detected
			settings on that particular port), or 'nofifo'
			(to avoid using a FIFO even if it is detected).
			Parallel ports are assigned in the order they
			are specified on the command line, starting
			with parport0.

	parport_init_mode=	[HW,PPT]
			Configure VIA parallel port to operate in
			a specific mode. This is necessary on Pegasos
			computer where firmware has no options for setting
			up parallel port mode and sets it to spp.
			Currently this function knows 686a and 8231 chips.
			Format: [spp|ps2|epp|ecp|ecpepp]

	pause_on_oops=
			Halt all CPUs after the first oops has been printed for
			the specified number of seconds.  This is to be used if
			your oopses keep scrolling off the screen.

	pcbit=		[HW,ISDN]

	pcd.		[PARIDE]
			See header of drivers/block/paride/pcd.c.
			See also Documentation/blockdev/paride.txt.

	pci=option[,option...]	[PCI] various PCI subsystem options.

				Some options herein operate on a specific device
				or a set of devices (<pci_dev>). These are
				specified in one of the following formats:

				[<domain>:]<bus>:<dev>.<func>[/<dev>.<func>]*
				pci:<vendor>:<device>[:<subvendor>:<subdevice>]

				Note: the first format specifies a PCI
				bus/device/function address which may change
				if new hardware is inserted, if motherboard
				firmware changes, or due to changes caused
				by other kernel parameters. If the
				domain is left unspecified, it is
				taken to be zero. Optionally, a path
				to a device through multiple device/function
				addresses can be specified after the base
				address (this is more robust against
				renumbering issues).  The second format
				selects devices using IDs from the
				configuration space which may match multiple
				devices in the system.

		earlydump	dump PCI config space before the kernel
				changes anything
		off		[X86] don't probe for the PCI bus
		bios		[X86-32] force use of PCI BIOS, don't access
				the hardware directly. Use this if your machine
				has a non-standard PCI host bridge.
		nobios		[X86-32] disallow use of PCI BIOS, only direct
				hardware access methods are allowed. Use this
				if you experience crashes upon bootup and you
				suspect they are caused by the BIOS.
		conf1		[X86] Force use of PCI Configuration Access
				Mechanism 1 (config address in IO port 0xCF8,
				data in IO port 0xCFC, both 32-bit).
		conf2		[X86] Force use of PCI Configuration Access
				Mechanism 2 (IO port 0xCF8 is an 8-bit port for
				the function, IO port 0xCFA, also 8-bit, sets
				bus number. The config space is then accessed
				through ports 0xC000-0xCFFF).
				See http://wiki.osdev.org/PCI for more info
				on the configuration access mechanisms.
		noaer		[PCIE] If the PCIEAER kernel config parameter is
				enabled, this kernel boot option can be used to
				disable the use of PCIE advanced error reporting.
		nodomains	[PCI] Disable support for multiple PCI
				root domains (aka PCI segments, in ACPI-speak).
		nommconf	[X86] Disable use of MMCONFIG for PCI
				Configuration
		check_enable_amd_mmconf [X86] check for and enable
				properly configured MMIO access to PCI
				config space on AMD family 10h CPU
		nomsi		[MSI] If the PCI_MSI kernel config parameter is
				enabled, this kernel boot option can be used to
				disable the use of MSI interrupts system-wide.
		noioapicquirk	[APIC] Disable all boot interrupt quirks.
				Safety option to keep boot IRQs enabled. This
				should never be necessary.
		ioapicreroute	[APIC] Enable rerouting of boot IRQs to the
				primary IO-APIC for bridges that cannot disable
				boot IRQs. This fixes a source of spurious IRQs
				when the system masks IRQs.
		noioapicreroute	[APIC] Disable workaround that uses the
				boot IRQ equivalent of an IRQ that connects to
				a chipset where boot IRQs cannot be disabled.
				The opposite of ioapicreroute.
		biosirq		[X86-32] Use PCI BIOS calls to get the interrupt
				routing table. These calls are known to be buggy
				on several machines and they hang the machine
				when used, but on other computers it's the only
				way to get the interrupt routing table. Try
				this option if the kernel is unable to allocate
				IRQs or discover secondary PCI buses on your
				motherboard.
		rom		[X86] Assign address space to expansion ROMs.
				Use with caution as certain devices share
				address decoders between ROMs and other
				resources.
		norom		[X86] Do not assign address space to
				expansion ROMs that do not already have
				BIOS assigned address ranges.
		nobar		[X86] Do not assign address space to the
				BARs that weren't assigned by the BIOS.
		irqmask=0xMMMM	[X86] Set a bit mask of IRQs allowed to be
				assigned automatically to PCI devices. You can
				make the kernel exclude IRQs of your ISA cards
				this way.
		pirqaddr=0xAAAAA	[X86] Specify the physical address
				of the PIRQ table (normally generated
				by the BIOS) if it is outside the
				F0000h-100000h range.
		lastbus=N	[X86] Scan all buses thru bus #N. Can be
				useful if the kernel is unable to find your
				secondary buses and you want to tell it
				explicitly which ones they are.
		assign-busses	[X86] Always assign all PCI bus
				numbers ourselves, overriding
				whatever the firmware may have done.
		usepirqmask	[X86] Honor the possible IRQ mask stored
				in the BIOS $PIR table. This is needed on
				some systems with broken BIOSes, notably
				some HP Pavilion N5400 and Omnibook XE3
				notebooks. This will have no effect if ACPI
				IRQ routing is enabled.
		noacpi		[X86] Do not use ACPI for IRQ routing
				or for PCI scanning.
		use_crs		[X86] Use PCI host bridge window information
				from ACPI.  On BIOSes from 2008 or later, this
				is enabled by default.  If you need to use this,
				please report a bug.
		nocrs		[X86] Ignore PCI host bridge windows from ACPI.
				If you need to use this, please report a bug.
		routeirq	Do IRQ routing for all PCI devices.
				This is normally done in pci_enable_device(),
				so this option is a temporary workaround
				for broken drivers that don't call it.
		skip_isa_align	[X86] do not align io start addr, so can
				handle more pci cards
		noearly		[X86] Don't do any early type 1 scanning.
				This might help on some broken boards which
				machine check when some devices' config space
				is read. But various workarounds are disabled
				and some IOMMU drivers will not work.
		bfsort		Sort PCI devices into breadth-first order.
				This sorting is done to get a device
				order compatible with older (<= 2.4) kernels.
		nobfsort	Don't sort PCI devices into breadth-first order.
		pcie_bus_tune_off	Disable PCIe MPS (Max Payload Size)
				tuning and use the BIOS-configured MPS defaults.
		pcie_bus_safe	Set every device's MPS to the largest value
				supported by all devices below the root complex.
		pcie_bus_perf	Set device MPS to the largest allowable MPS
				based on its parent bus. Also set MRRS (Max
				Read Request Size) to the largest supported
				value (no larger than the MPS that the device
				or bus can support) for best performance.
		pcie_bus_peer2peer	Set every device's MPS to 128B, which
				every device is guaranteed to support. This
				configuration allows peer-to-peer DMA between
				any pair of devices, possibly at the cost of
				reduced performance.  This also guarantees
				that hot-added devices will work.
		cbiosize=nn[KMG]	The fixed amount of bus space which is
				reserved for the CardBus bridge's IO window.
				The default value is 256 bytes.
		cbmemsize=nn[KMG]	The fixed amount of bus space which is
				reserved for the CardBus bridge's memory
				window. The default value is 64 megabytes.
		resource_alignment=
				Format:
				[<order of align>@]<pci_dev>[; ...]
				Specifies alignment and device to reassign
				aligned memory resources. How to
				specify the device is described above.
				If <order of align> is not specified,
				PAGE_SIZE is used as alignment.
				PCI-PCI bridge can be specified, if resource
				windows need to be expanded.
				To specify the alignment for several
				instances of a device, the PCI vendor,
				device, subvendor, and subdevice may be
				specified, e.g., 4096@pci:8086:9c22:103c:198f
		ecrc=		Enable/disable PCIe ECRC (transaction layer
				end-to-end CRC checking).
				bios: Use BIOS/firmware settings. This is the
				the default.
				off: Turn ECRC off
				on: Turn ECRC on.
		hpiosize=nn[KMG]	The fixed amount of bus space which is
				reserved for hotplug bridge's IO window.
				Default size is 256 bytes.
		hpmemsize=nn[KMG]	The fixed amount of bus space which is
				reserved for hotplug bridge's memory window.
				Default size is 2 megabytes.
		hpbussize=nn	The minimum amount of additional bus numbers
				reserved for buses below a hotplug bridge.
				Default is 1.
		realloc=	Enable/disable reallocating PCI bridge resources
				if allocations done by BIOS are too small to
				accommodate resources required by all child
				devices.
				off: Turn realloc off
				on: Turn realloc on
		realloc		same as realloc=on
		noari		do not use PCIe ARI.
		noats		[PCIE, Intel-IOMMU, AMD-IOMMU]
				do not use PCIe ATS (and IOMMU device IOTLB).
		pcie_scan_all	Scan all possible PCIe devices.  Otherwise we
				only look for one device below a PCIe downstream
				port.
		big_root_window	Try to add a big 64bit memory window to the PCIe
				root complex on AMD CPUs. Some GFX hardware
				can resize a BAR to allow access to all VRAM.
				Adding the window is slightly risky (it may
				conflict with unreported devices), so this
				taints the kernel.
		disable_acs_redir=<pci_dev>[; ...]
				Specify one or more PCI devices (in the format
				specified above) separated by semicolons.
				Each device specified will have the PCI ACS
				redirect capabilities forced off which will
				allow P2P traffic between devices through
				bridges without forcing it upstream. Note:
				this removes isolation between devices and
				may put more devices in an IOMMU group.
		force_floating	[S390] Force usage of floating interrupts.
		nomio		[S390] Do not use MIO instructions.

	pcie_aspm=	[PCIE] Forcibly enable or disable PCIe Active State Power
			Management.
		off	Disable ASPM.
		force	Enable ASPM even on devices that claim not to support it.
			WARNING: Forcing ASPM on may cause system lockups.

	pcie_ports=	[PCIE] PCIe port services handling:
		native	Use native PCIe services (PME, AER, DPC, PCIe hotplug)
			even if the platform doesn't give the OS permission to
			use them.  This may cause conflicts if the platform
			also tries to use these services.
		compat	Disable native PCIe services (PME, AER, DPC, PCIe
			hotplug).

	pcie_port_pm=	[PCIE] PCIe port power management handling:
		off	Disable power management of all PCIe ports
		force	Forcibly enable power management of all PCIe ports

	pcie_pme=	[PCIE,PM] Native PCIe PME signaling options:
		nomsi	Do not use MSI for native PCIe PME signaling (this makes
			all PCIe root ports use INTx for all services).

	pcmv=		[HW,PCMCIA] BadgePAD 4

	pd_ignore_unused
			[PM]
			Keep all power-domains already enabled by bootloader on,
			even if no driver has claimed them. This is useful
			for debug and development, but should not be
			needed on a platform with proper driver support.

	pd.		[PARIDE]
			See Documentation/blockdev/paride.txt.

	pdcchassis=	[PARISC,HW] Disable/Enable PDC Chassis Status codes at
			boot time.
			Format: { 0 | 1 }
			See arch/parisc/kernel/pdc_chassis.c

	percpu_alloc=	Select which percpu first chunk allocator to use.
			Currently supported values are "embed" and "page".
			Archs may support subset or none of the	selections.
			See comments in mm/percpu.c for details on each
			allocator.  This parameter is primarily	for debugging
			and performance comparison.

	pf.		[PARIDE]
			See Documentation/blockdev/paride.txt.

	pg.		[PARIDE]
			See Documentation/blockdev/paride.txt.

	pirq=		[SMP,APIC] Manual mp-table setup
			See Documentation/x86/i386/IO-APIC.txt.

	plip=		[PPT,NET] Parallel port network link
			Format: { parport<nr> | timid | 0 }
			See also Documentation/admin-guide/parport.rst.

	pmtmr=		[X86] Manual setup of pmtmr I/O Port.
			Override pmtimer IOPort with a hex value.
			e.g. pmtmr=0x508

	pnp.debug=1	[PNP]
			Enable PNP debug messages (depends on the
			CONFIG_PNP_DEBUG_MESSAGES option).  Change at run-time
			via /sys/module/pnp/parameters/debug.  We always show
			current resource usage; turning this on also shows
			possible settings and some assignment information.

	pnpacpi=	[ACPI]
			{ off }

	pnpbios=	[ISAPNP]
			{ on | off | curr | res | no-curr | no-res }

	pnp_reserve_irq=
			[ISAPNP] Exclude IRQs for the autoconfiguration

	pnp_reserve_dma=
			[ISAPNP] Exclude DMAs for the autoconfiguration

	pnp_reserve_io=	[ISAPNP] Exclude I/O ports for the autoconfiguration
			Ranges are in pairs (I/O port base and size).

	pnp_reserve_mem=
			[ISAPNP] Exclude memory regions for the
			autoconfiguration.
			Ranges are in pairs (memory base and size).

	ports=		[IP_VS_FTP] IPVS ftp helper module
			Default is 21.
			Up to 8 (IP_VS_APP_MAX_PORTS) ports
			may be specified.
			Format: <port>,<port>....

	powersave=off	[PPC] This option disables power saving features.
			It specifically disables cpuidle and sets the
			platform machine description specific power_save
			function to NULL. On Idle the CPU just reduces
			execution priority.

	ppc_strict_facility_enable
			[PPC] This option catches any kernel floating point,
			Altivec, VSX and SPE outside of regions specifically
			allowed (eg kernel_enable_fpu()/kernel_disable_fpu()).
			There is some performance impact when enabling this.

	ppc_tm=		[PPC]
			Format: {"off"}
			Disable Hardware Transactional Memory

	print-fatal-signals=
			[KNL] debug: print fatal signals

			If enabled, warn about various signal handling
			related application anomalies: too many signals,
			too many POSIX.1 timers, fatal signals causing a
			coredump - etc.

			If you hit the warning due to signal overflow,
			you might want to try "ulimit -i unlimited".

			default: off.

	printk.always_kmsg_dump=
			Trigger kmsg_dump for cases other than kernel oops or
			panics
			Format: <bool>  (1/Y/y=enable, 0/N/n=disable)
			default: disabled

	printk.devkmsg={on,off,ratelimit}
			Control writing to /dev/kmsg.
			on - unlimited logging to /dev/kmsg from userspace
			off - logging to /dev/kmsg disabled
			ratelimit - ratelimit the logging
			Default: ratelimit

	printk.time=	Show timing data prefixed to each printk message line
			Format: <bool>  (1/Y/y=enable, 0/N/n=disable)

	processor.max_cstate=	[HW,ACPI]
			Limit processor to maximum C-state
			max_cstate=9 overrides any DMI blacklist limit.

	processor.nocst	[HW,ACPI]
			Ignore the _CST method to determine C-states,
			instead using the legacy FADT method

	profile=	[KNL] Enable kernel profiling via /proc/profile
			Format: [<profiletype>,]<number>
			Param: <profiletype>: "schedule", "sleep", or "kvm"
				[defaults to kernel profiling]
			Param: "schedule" - profile schedule points.
			Param: "sleep" - profile D-state sleeping (millisecs).
				Requires CONFIG_SCHEDSTATS
			Param: "kvm" - profile VM exits.
			Param: <number> - step/bucket size as a power of 2 for
				statistical time based profiling.

	prompt_ramdisk=	[RAM] List of RAM disks to prompt for floppy disk
			before loading.
			See Documentation/blockdev/ramdisk.txt.

	psi=		[KNL] Enable or disable pressure stall information
			tracking.
			Format: <bool>

	psmouse.proto=	[HW,MOUSE] Highest PS2 mouse protocol extension to
			probe for; one of (bare|imps|exps|lifebook|any).
	psmouse.rate=	[HW,MOUSE] Set desired mouse report rate, in reports
			per second.
	psmouse.resetafter=	[HW,MOUSE]
			Try to reset the device after so many bad packets
			(0 = never).
	psmouse.resolution=
			[HW,MOUSE] Set desired mouse resolution, in dpi.
	psmouse.smartscroll=
			[HW,MOUSE] Controls Logitech smartscroll autorepeat.
			0 = disabled, 1 = enabled (default).

	pstore.backend=	Specify the name of the pstore backend to use

	pt.		[PARIDE]
			See Documentation/blockdev/paride.txt.

	pti=		[X86_64] Control Page Table Isolation of user and
			kernel address spaces.  Disabling this feature
			removes hardening, but improves performance of
			system calls and interrupts.

			on   - unconditionally enable
			off  - unconditionally disable
			auto - kernel detects whether your CPU model is
			       vulnerable to issues that PTI mitigates

			Not specifying this option is equivalent to pti=auto.

	nopti		[X86_64]
			Equivalent to pti=off

	pty.legacy_count=
			[KNL] Number of legacy pty's. Overwrites compiled-in
			default number.

	quiet		[KNL] Disable most log messages

	r128=		[HW,DRM]

	raid=		[HW,RAID]
			See Documentation/admin-guide/md.rst.

	ramdisk_size=	[RAM] Sizes of RAM disks in kilobytes
			See Documentation/blockdev/ramdisk.txt.

	random.trust_cpu={on,off}
			[KNL] Enable or disable trusting the use of the
			CPU's random number generator (if available) to
			fully seed the kernel's CRNG. Default is controlled
			by CONFIG_RANDOM_TRUST_CPU.

	ras=option[,option,...]	[KNL] RAS-specific options

		cec_disable	[X86]
				Disable the Correctable Errors Collector,
				see CONFIG_RAS_CEC help text.

	rcu_nocbs=	[KNL]
			The argument is a cpu list, as described above,
			except that the string "all" can be used to
			specify every CPU on the system.

			In kernels built with CONFIG_RCU_NOCB_CPU=y, set
			the specified list of CPUs to be no-callback CPUs.
			Invocation of these CPUs' RCU callbacks will be
			offloaded to "rcuox/N" kthreads created for that
			purpose, where "x" is "p" for RCU-preempt, and
			"s" for RCU-sched, and "N" is the CPU number.
			This reduces OS jitter on the offloaded CPUs,
			which can be useful for HPC and real-time
			workloads.  It can also improve energy efficiency
			for asymmetric multiprocessors.

	rcu_nocb_poll	[KNL]
			Rather than requiring that offloaded CPUs
			(specified by rcu_nocbs= above) explicitly
			awaken the corresponding "rcuoN" kthreads,
			make these kthreads poll for callbacks.
			This improves the real-time response for the
			offloaded CPUs by relieving them of the need to
			wake up the corresponding kthread, but degrades
			energy efficiency by requiring that the kthreads
			periodically wake up to do the polling.

	rcutree.blimit=	[KNL]
			Set maximum number of finished RCU callbacks to
			process in one batch.

	rcutree.dump_tree=	[KNL]
			Dump the structure of the rcu_node combining tree
			out at early boot.  This is used for diagnostic
			purposes, to verify correct tree setup.

	rcutree.gp_cleanup_delay=	[KNL]
			Set the number of jiffies to delay each step of
			RCU grace-period cleanup.

	rcutree.gp_init_delay=	[KNL]
			Set the number of jiffies to delay each step of
			RCU grace-period initialization.

	rcutree.gp_preinit_delay=	[KNL]
			Set the number of jiffies to delay each step of
			RCU grace-period pre-initialization, that is,
			the propagation of recent CPU-hotplug changes up
			the rcu_node combining tree.

	rcutree.rcu_fanout_exact= [KNL]
			Disable autobalancing of the rcu_node combining
			tree.  This is used by rcutorture, and might
			possibly be useful for architectures having high
			cache-to-cache transfer latencies.

	rcutree.rcu_fanout_leaf= [KNL]
			Change the number of CPUs assigned to each
			leaf rcu_node structure.  Useful for very
			large systems, which will choose the value 64,
			and for NUMA systems with large remote-access
			latencies, which will choose a value aligned
			with the appropriate hardware boundaries.

	rcutree.jiffies_till_first_fqs= [KNL]
			Set delay from grace-period initialization to
			first attempt to force quiescent states.
			Units are jiffies, minimum value is zero,
			and maximum value is HZ.

	rcutree.jiffies_till_next_fqs= [KNL]
			Set delay between subsequent attempts to force
			quiescent states.  Units are jiffies, minimum
			value is one, and maximum value is HZ.

	rcutree.jiffies_till_sched_qs= [KNL]
			Set required age in jiffies for a
			given grace period before RCU starts
			soliciting quiescent-state help from
			rcu_note_context_switch() and cond_resched().
			If not specified, the kernel will calculate
			a value based on the most recent settings
			of rcutree.jiffies_till_first_fqs
			and rcutree.jiffies_till_next_fqs.
			This calculated value may be viewed in
			rcutree.jiffies_to_sched_qs.  Any attempt to set
			rcutree.jiffies_to_sched_qs will be cheerfully
			overwritten.

	rcutree.kthread_prio= 	 [KNL,BOOT]
			Set the SCHED_FIFO priority of the RCU per-CPU
			kthreads (rcuc/N). This value is also used for
			the priority of the RCU boost threads (rcub/N)
			and for the RCU grace-period kthreads (rcu_bh,
			rcu_preempt, and rcu_sched). If RCU_BOOST is
			set, valid values are 1-99 and the default is 1
			(the least-favored priority).  Otherwise, when
			RCU_BOOST is not set, valid values are 0-99 and
			the default is zero (non-realtime operation).

	rcutree.rcu_nocb_leader_stride= [KNL]
			Set the number of NOCB kthread groups, which
			defaults to the square root of the number of
			CPUs.  Larger numbers reduces the wakeup overhead
			on the per-CPU grace-period kthreads, but increases
			that same overhead on each group's leader.

	rcutree.qhimark= [KNL]
			Set threshold of queued RCU callbacks beyond which
			batch limiting is disabled.

	rcutree.qlowmark= [KNL]
			Set threshold of queued RCU callbacks below which
			batch limiting is re-enabled.

	rcutree.rcu_idle_gp_delay= [KNL]
			Set wakeup interval for idle CPUs that have
			RCU callbacks (RCU_FAST_NO_HZ=y).

	rcutree.rcu_idle_lazy_gp_delay= [KNL]
			Set wakeup interval for idle CPUs that have
			only "lazy" RCU callbacks (RCU_FAST_NO_HZ=y).
			Lazy RCU callbacks are those which RCU can
			prove do nothing more than free memory.

	rcutree.rcu_kick_kthreads= [KNL]
			Cause the grace-period kthread to get an extra
			wake_up() if it sleeps three times longer than
			it should at force-quiescent-state time.
			This wake_up() will be accompanied by a
			WARN_ONCE() splat and an ftrace_dump().

	rcutree.sysrq_rcu= [KNL]
			Commandeer a sysrq key to dump out Tree RCU's
			rcu_node tree with an eye towards determining
			why a new grace period has not yet started.

	rcuperf.gp_async= [KNL]
			Measure performance of asynchronous
			grace-period primitives such as call_rcu().

	rcuperf.gp_async_max= [KNL]
			Specify the maximum number of outstanding
			callbacks per writer thread.  When a writer
			thread exceeds this limit, it invokes the
			corresponding flavor of rcu_barrier() to allow
			previously posted callbacks to drain.

	rcuperf.gp_exp= [KNL]
			Measure performance of expedited synchronous
			grace-period primitives.

	rcuperf.holdoff= [KNL]
			Set test-start holdoff period.  The purpose of
			this parameter is to delay the start of the
			test until boot completes in order to avoid
			interference.

	rcuperf.nreaders= [KNL]
			Set number of RCU readers.  The value -1 selects
			N, where N is the number of CPUs.  A value
			"n" less than -1 selects N-n+1, where N is again
			the number of CPUs.  For example, -2 selects N
			(the number of CPUs), -3 selects N+1, and so on.
			A value of "n" less than or equal to -N selects
			a single reader.

	rcuperf.nwriters= [KNL]
			Set number of RCU writers.  The values operate
			the same as for rcuperf.nreaders.
			N, where N is the number of CPUs

	rcuperf.perf_type= [KNL]
			Specify the RCU implementation to test.

	rcuperf.shutdown= [KNL]
			Shut the system down after performance tests
			complete.  This is useful for hands-off automated
			testing.

	rcuperf.verbose= [KNL]
			Enable additional printk() statements.

	rcuperf.writer_holdoff= [KNL]
			Write-side holdoff between grace periods,
			in microseconds.  The default of zero says
			no holdoff.

	rcutorture.fqs_duration= [KNL]
			Set duration of force_quiescent_state bursts
			in microseconds.

	rcutorture.fqs_holdoff= [KNL]
			Set holdoff time within force_quiescent_state bursts
			in microseconds.

	rcutorture.fqs_stutter= [KNL]
			Set wait time between force_quiescent_state bursts
			in seconds.

	rcutorture.fwd_progress= [KNL]
			Enable RCU grace-period forward-progress testing
			for the types of RCU supporting this notion.

	rcutorture.fwd_progress_div= [KNL]
			Specify the fraction of a CPU-stall-warning
			period to do tight-loop forward-progress testing.

	rcutorture.fwd_progress_holdoff= [KNL]
			Number of seconds to wait between successive
			forward-progress tests.

	rcutorture.fwd_progress_need_resched= [KNL]
			Enclose cond_resched() calls within checks for
			need_resched() during tight-loop forward-progress
			testing.

	rcutorture.gp_cond= [KNL]
			Use conditional/asynchronous update-side
			primitives, if available.

	rcutorture.gp_exp= [KNL]
			Use expedited update-side primitives, if available.

	rcutorture.gp_normal= [KNL]
			Use normal (non-expedited) asynchronous
			update-side primitives, if available.

	rcutorture.gp_sync= [KNL]
			Use normal (non-expedited) synchronous
			update-side primitives, if available.  If all
			of rcutorture.gp_cond=, rcutorture.gp_exp=,
			rcutorture.gp_normal=, and rcutorture.gp_sync=
			are zero, rcutorture acts as if is interpreted
			they are all non-zero.

	rcutorture.n_barrier_cbs= [KNL]
			Set callbacks/threads for rcu_barrier() testing.

	rcutorture.nfakewriters= [KNL]
			Set number of concurrent RCU writers.  These just
			stress RCU, they don't participate in the actual
			test, hence the "fake".

	rcutorture.nreaders= [KNL]
			Set number of RCU readers.  The value -1 selects
			N-1, where N is the number of CPUs.  A value
			"n" less than -1 selects N-n-2, where N is again
			the number of CPUs.  For example, -2 selects N
			(the number of CPUs), -3 selects N+1, and so on.

	rcutorture.object_debug= [KNL]
			Enable debug-object double-call_rcu() testing.

	rcutorture.onoff_holdoff= [KNL]
			Set time (s) after boot for CPU-hotplug testing.

	rcutorture.onoff_interval= [KNL]
			Set time (jiffies) between CPU-hotplug operations,
			or zero to disable CPU-hotplug testing.

	rcutorture.shuffle_interval= [KNL]
			Set task-shuffle interval (s).  Shuffling tasks
			allows some CPUs to go into dyntick-idle mode
			during the rcutorture test.

	rcutorture.shutdown_secs= [KNL]
			Set time (s) after boot system shutdown.  This
			is useful for hands-off automated testing.

	rcutorture.stall_cpu= [KNL]
			Duration of CPU stall (s) to test RCU CPU stall
			warnings, zero to disable.

	rcutorture.stall_cpu_holdoff= [KNL]
			Time to wait (s) after boot before inducing stall.

	rcutorture.stall_cpu_irqsoff= [KNL]
			Disable interrupts while stalling if set.

	rcutorture.stat_interval= [KNL]
			Time (s) between statistics printk()s.

	rcutorture.stutter= [KNL]
			Time (s) to stutter testing, for example, specifying
			five seconds causes the test to run for five seconds,
			wait for five seconds, and so on.  This tests RCU's
			ability to transition abruptly to and from idle.

	rcutorture.test_boost= [KNL]
			Test RCU priority boosting?  0=no, 1=maybe, 2=yes.
			"Maybe" means test if the RCU implementation
			under test support RCU priority boosting.

	rcutorture.test_boost_duration= [KNL]
			Duration (s) of each individual boost test.

	rcutorture.test_boost_interval= [KNL]
			Interval (s) between each boost test.

	rcutorture.test_no_idle_hz= [KNL]
			Test RCU's dyntick-idle handling.  See also the
			rcutorture.shuffle_interval parameter.

	rcutorture.torture_type= [KNL]
			Specify the RCU implementation to test.

	rcutorture.verbose= [KNL]
			Enable additional printk() statements.

	rcupdate.rcu_cpu_stall_suppress= [KNL]
			Suppress RCU CPU stall warning messages.

	rcupdate.rcu_cpu_stall_timeout= [KNL]
			Set timeout for RCU CPU stall warning messages.

	rcupdate.rcu_expedited= [KNL]
			Use expedited grace-period primitives, for
			example, synchronize_rcu_expedited() instead
			of synchronize_rcu().  This reduces latency,
			but can increase CPU utilization, degrade
			real-time latency, and degrade energy efficiency.
			No effect on CONFIG_TINY_RCU kernels.

	rcupdate.rcu_normal= [KNL]
			Use only normal grace-period primitives,
			for example, synchronize_rcu() instead of
			synchronize_rcu_expedited().  This improves
			real-time latency, CPU utilization, and
			energy efficiency, but can expose users to
			increased grace-period latency.  This parameter
			overrides rcupdate.rcu_expedited.  No effect on
			CONFIG_TINY_RCU kernels.

	rcupdate.rcu_normal_after_boot= [KNL]
			Once boot has completed (that is, after
			rcu_end_inkernel_boot() has been invoked), use
			only normal grace-period primitives.  No effect
			on CONFIG_TINY_RCU kernels.

	rcupdate.rcu_task_stall_timeout= [KNL]
			Set timeout in jiffies for RCU task stall warning
			messages.  Disable with a value less than or equal
			to zero.

	rcupdate.rcu_self_test= [KNL]
			Run the RCU early boot self tests

	rdinit=		[KNL]
			Format: <full_path>
			Run specified binary instead of /init from the ramdisk,
			used for early userspace startup. See initrd.

	rdt=		[HW,X86,RDT]
			Turn on/off individual RDT features. List is:
			cmt, mbmtotal, mbmlocal, l3cat, l3cdp, l2cat, l2cdp,
			mba.
			E.g. to turn on cmt and turn off mba use:
				rdt=cmt,!mba

	reboot=		[KNL]
			Format (x86 or x86_64):
				[w[arm] | c[old] | h[ard] | s[oft] | g[pio]] \
				[[,]s[mp]#### \
				[[,]b[ios] | a[cpi] | k[bd] | t[riple] | e[fi] | p[ci]] \
				[[,]f[orce]
			Where reboot_mode is one of warm (soft) or cold (hard) or gpio
					(prefix with 'panic_' to set mode for panic
					reboot only),
			      reboot_type is one of bios, acpi, kbd, triple, efi, or pci,
			      reboot_force is either force or not specified,
			      reboot_cpu is s[mp]#### with #### being the processor
					to be used for rebooting.

	relax_domain_level=
			[KNL, SMP] Set scheduler's default relax_domain_level.
			See Documentation/cgroup-v1/cpusets.txt.

	reserve=	[KNL,BUGS] Force kernel to ignore I/O ports or memory
			Format: <base1>,<size1>[,<base2>,<size2>,...]
			Reserve I/O ports or memory so the kernel won't use
			them.  If <base> is less than 0x10000, the region
			is assumed to be I/O ports; otherwise it is memory.

	reservetop=	[X86-32]
			Format: nn[KMG]
			Reserves a hole at the top of the kernel virtual
			address space.

	reservelow=	[X86]
			Format: nn[K]
			Set the amount of memory to reserve for BIOS at
			the bottom of the address space.

	reset_devices	[KNL] Force drivers to reset the underlying device
			during initialization.

	resume=		[SWSUSP]
			Specify the partition device for software suspend
			Format:
			{/dev/<dev> | PARTUUID=<uuid> | <int>:<int> | <hex>}

	resume_offset=	[SWSUSP]
			Specify the offset from the beginning of the partition
			given by "resume=" at which the swap header is located,
			in <PAGE_SIZE> units (needed only for swap files).
			See  Documentation/power/swsusp-and-swap-files.txt

	resumedelay=	[HIBERNATION] Delay (in seconds) to pause before attempting to
			read the resume files

	resumewait	[HIBERNATION] Wait (indefinitely) for resume device to show up.
			Useful for devices that are detected asynchronously
			(e.g. USB and MMC devices).

	hibernate=	[HIBERNATION]
		noresume	Don't check if there's a hibernation image
				present during boot.
		nocompress	Don't compress/decompress hibernation images.
		no		Disable hibernation and resume.
		protect_image	Turn on image protection during restoration
				(that will set all pages holding image data
				during restoration read-only).

	retain_initrd	[RAM] Keep initrd memory after extraction

	rfkill.default_state=
		0	"airplane mode".  All wifi, bluetooth, wimax, gps, fm,
			etc. communication is blocked by default.
		1	Unblocked.

	rfkill.master_switch_mode=
		0	The "airplane mode" button does nothing.
		1	The "airplane mode" button toggles between everything
			blocked and the previous configuration.
		2	The "airplane mode" button toggles between everything
			blocked and everything unblocked.

	rhash_entries=	[KNL,NET]
			Set number of hash buckets for route cache

	ring3mwait=disable
			[KNL] Disable ring 3 MONITOR/MWAIT feature on supported
			CPUs.

	ro		[KNL] Mount root device read-only on boot

	rodata=		[KNL]
		on	Mark read-only kernel memory as read-only (default).
		off	Leave read-only kernel memory writable for debugging.

	rockchip.usb_uart
			Enable the uart passthrough on the designated usb port
			on Rockchip SoCs. When active, the signals of the
			debug-uart get routed to the D+ and D- pins of the usb
			port and the regular usb controller gets disabled.

	root=		[KNL] Root filesystem
			See name_to_dev_t comment in init/do_mounts.c.

	rootdelay=	[KNL] Delay (in seconds) to pause before attempting to
			mount the root filesystem

	rootflags=	[KNL] Set root filesystem mount option string

	rootfstype=	[KNL] Set root filesystem type

	rootwait	[KNL] Wait (indefinitely) for root device to show up.
			Useful for devices that are detected asynchronously
			(e.g. USB and MMC devices).

	rproc_mem=nn[KMG][@address]
			[KNL,ARM,CMA] Remoteproc physical memory block.
			Memory area to be used by remote processor image,
			managed by CMA.

	rw		[KNL] Mount root device read-write on boot

	S		[KNL] Run init in single mode

	s390_iommu=	[HW,S390]
			Set s390 IOTLB flushing mode
		strict
			With strict flushing every unmap operation will result in
			an IOTLB flush. Default is lazy flushing before reuse,
			which is faster.

	sa1100ir	[NET]
			See drivers/net/irda/sa1100_ir.c.

	sbni=		[NET] Granch SBNI12 leased line adapter

	sched_debug	[KNL] Enables verbose scheduler debug messages.

	schedstats=	[KNL,X86] Enable or disable scheduled statistics.
			Allowed values are enable and disable. This feature
			incurs a small amount of overhead in the scheduler
			but is useful for debugging and performance tuning.

	skew_tick=	[KNL] Offset the periodic timer tick per cpu to mitigate
			xtime_lock contention on larger systems, and/or RCU lock
			contention on all systems with CONFIG_MAXSMP set.
			Format: { "0" | "1" }
			0 -- disable. (may be 1 via CONFIG_CMDLINE="skew_tick=1"
			1 -- enable.
			Note: increases power consumption, thus should only be
			enabled if running jitter sensitive (HPC/RT) workloads.

	security=	[SECURITY] Choose a legacy "major" security module to
			enable at boot. This has been deprecated by the
			"lsm=" parameter.

	selinux=	[SELINUX] Disable or enable SELinux at boot time.
			Format: { "0" | "1" }
			See security/selinux/Kconfig help text.
			0 -- disable.
			1 -- enable.
			Default value is set via kernel config option.
			If enabled at boot time, /selinux/disable can be used
			later to disable prior to initial policy load.

	apparmor=	[APPARMOR] Disable or enable AppArmor at boot time
			Format: { "0" | "1" }
			See security/apparmor/Kconfig help text
			0 -- disable.
			1 -- enable.
			Default value is set via kernel config option.

	serialnumber	[BUGS=X86-32]

	shapers=	[NET]
			Maximal number of shapers.

	simeth=		[IA-64]
	simscsi=

	slram=		[HW,MTD]

	slab_nomerge	[MM]
			Disable merging of slabs with similar size. May be
			necessary if there is some reason to distinguish
			allocs to different slabs, especially in hardened
			environments where the risk of heap overflows and
			layout control by attackers can usually be
			frustrated by disabling merging. This will reduce
			most of the exposure of a heap attack to a single
			cache (risks via metadata attacks are mostly
			unchanged). Debug options disable merging on their
			own.
			For more information see Documentation/vm/slub.rst.

	slab_max_order=	[MM, SLAB]
			Determines the maximum allowed order for slabs.
			A high setting may cause OOMs due to memory
			fragmentation.  Defaults to 1 for systems with
			more than 32MB of RAM, 0 otherwise.

	slub_debug[=options[,slabs]]	[MM, SLUB]
			Enabling slub_debug allows one to determine the
			culprit if slab objects become corrupted. Enabling
			slub_debug can create guard zones around objects and
			may poison objects when not in use. Also tracks the
			last alloc / free. For more information see
			Documentation/vm/slub.rst.

	slub_memcg_sysfs=	[MM, SLUB]
			Determines whether to enable sysfs directories for
			memory cgroup sub-caches. 1 to enable, 0 to disable.
			The default is determined by CONFIG_SLUB_MEMCG_SYSFS_ON.
			Enabling this can lead to a very high number of	debug
			directories and files being created under
			/sys/kernel/slub.

	slub_max_order= [MM, SLUB]
			Determines the maximum allowed order for slabs.
			A high setting may cause OOMs due to memory
			fragmentation. For more information see
			Documentation/vm/slub.rst.

	slub_min_objects=	[MM, SLUB]
			The minimum number of objects per slab. SLUB will
			increase the slab order up to slub_max_order to
			generate a sufficiently large slab able to contain
			the number of objects indicated. The higher the number
			of objects the smaller the overhead of tracking slabs
			and the less frequently locks need to be acquired.
			For more information see Documentation/vm/slub.rst.

	slub_min_order=	[MM, SLUB]
			Determines the minimum page order for slabs. Must be
			lower than slub_max_order.
			For more information see Documentation/vm/slub.rst.

	slub_nomerge	[MM, SLUB]
			Same with slab_nomerge. This is supported for legacy.
			See slab_nomerge for more information.

	smart2=		[HW]
			Format: <io1>[,<io2>[,...,<io8>]]

	smsc-ircc2.nopnp	[HW] Don't use PNP to discover SMC devices
	smsc-ircc2.ircc_cfg=	[HW] Device configuration I/O port
	smsc-ircc2.ircc_sir=	[HW] SIR base I/O port
	smsc-ircc2.ircc_fir=	[HW] FIR base I/O port
	smsc-ircc2.ircc_irq=	[HW] IRQ line
	smsc-ircc2.ircc_dma=	[HW] DMA channel
	smsc-ircc2.ircc_transceiver= [HW] Transceiver type:
				0: Toshiba Satellite 1800 (GP data pin select)
				1: Fast pin select (default)
				2: ATC IRMode

	smt		[KNL,S390] Set the maximum number of threads (logical
			CPUs) to use per physical CPU on systems capable of
			symmetric multithreading (SMT). Will be capped to the
			actual hardware limit.
			Format: <integer>
			Default: -1 (no limit)

	softlockup_panic=
			[KNL] Should the soft-lockup detector generate panics.
			Format: <integer>

			A nonzero value instructs the soft-lockup detector
			to panic the machine when a soft-lockup occurs. This
			is also controlled by CONFIG_BOOTPARAM_SOFTLOCKUP_PANIC
			which is the respective build-time switch to that
			functionality.

	softlockup_all_cpu_backtrace=
			[KNL] Should the soft-lockup detector generate
			backtraces on all cpus.
			Format: <integer>

	sonypi.*=	[HW] Sony Programmable I/O Control Device driver
			See Documentation/laptops/sonypi.txt

	spectre_v2=	[X86] Control mitigation of Spectre variant 2
			(indirect branch speculation) vulnerability.
			The default operation protects the kernel from
			user space attacks.

			on   - unconditionally enable, implies
			       spectre_v2_user=on
			off  - unconditionally disable, implies
			       spectre_v2_user=off
			auto - kernel detects whether your CPU model is
			       vulnerable

			Selecting 'on' will, and 'auto' may, choose a
			mitigation method at run time according to the
			CPU, the available microcode, the setting of the
			CONFIG_RETPOLINE configuration option, and the
			compiler with which the kernel was built.

			Selecting 'on' will also enable the mitigation
			against user space to user space task attacks.

			Selecting 'off' will disable both the kernel and
			the user space protections.

			Specific mitigations can also be selected manually:

			retpoline	  - replace indirect branches
			retpoline,generic - google's original retpoline
			retpoline,amd     - AMD-specific minimal thunk

			Not specifying this option is equivalent to
			spectre_v2=auto.

	spectre_v2_user=
			[X86] Control mitigation of Spectre variant 2
		        (indirect branch speculation) vulnerability between
		        user space tasks

			on	- Unconditionally enable mitigations. Is
				  enforced by spectre_v2=on

			off     - Unconditionally disable mitigations. Is
				  enforced by spectre_v2=off

			prctl   - Indirect branch speculation is enabled,
				  but mitigation can be enabled via prctl
				  per thread.  The mitigation control state
				  is inherited on fork.

			prctl,ibpb
				- Like "prctl" above, but only STIBP is
				  controlled per thread. IBPB is issued
				  always when switching between different user
				  space processes.

			seccomp
				- Same as "prctl" above, but all seccomp
				  threads will enable the mitigation unless
				  they explicitly opt out.

			seccomp,ibpb
				- Like "seccomp" above, but only STIBP is
				  controlled per thread. IBPB is issued
				  always when switching between different
				  user space processes.

			auto    - Kernel selects the mitigation depending on
				  the available CPU features and vulnerability.

			Default mitigation:
			If CONFIG_SECCOMP=y then "seccomp", otherwise "prctl"

			Not specifying this option is equivalent to
			spectre_v2_user=auto.

	spec_store_bypass_disable=
			[HW] Control Speculative Store Bypass (SSB) Disable mitigation
			(Speculative Store Bypass vulnerability)

			Certain CPUs are vulnerable to an exploit against a
			a common industry wide performance optimization known
			as "Speculative Store Bypass" in which recent stores
			to the same memory location may not be observed by
			later loads during speculative execution. The idea
			is that such stores are unlikely and that they can
			be detected prior to instruction retirement at the
			end of a particular speculation execution window.

			In vulnerable processors, the speculatively forwarded
			store can be used in a cache side channel attack, for
			example to read memory to which the attacker does not
			directly have access (e.g. inside sandboxed code).

			This parameter controls whether the Speculative Store
			Bypass optimization is used.

			On x86 the options are:

			on      - Unconditionally disable Speculative Store Bypass
			off     - Unconditionally enable Speculative Store Bypass
			auto    - Kernel detects whether the CPU model contains an
				  implementation of Speculative Store Bypass and
				  picks the most appropriate mitigation. If the
				  CPU is not vulnerable, "off" is selected. If the
				  CPU is vulnerable the default mitigation is
				  architecture and Kconfig dependent. See below.
			prctl   - Control Speculative Store Bypass per thread
				  via prctl. Speculative Store Bypass is enabled
				  for a process by default. The state of the control
				  is inherited on fork.
			seccomp - Same as "prctl" above, but all seccomp threads
				  will disable SSB unless they explicitly opt out.

			Default mitigations:
			X86:	If CONFIG_SECCOMP=y "seccomp", otherwise "prctl"

			On powerpc the options are:

			on,auto - On Power8 and Power9 insert a store-forwarding
				  barrier on kernel entry and exit. On Power7
				  perform a software flush on kernel entry and
				  exit.
			off	- No action.

			Not specifying this option is equivalent to
			spec_store_bypass_disable=auto.

	spia_io_base=	[HW,MTD]
	spia_fio_base=
	spia_pedr=
	spia_peddr=

	srcutree.counter_wrap_check [KNL]
			Specifies how frequently to check for
			grace-period sequence counter wrap for the
			srcu_data structure's ->srcu_gp_seq_needed field.
			The greater the number of bits set in this kernel
			parameter, the less frequently counter wrap will
			be checked for.  Note that the bottom two bits
			are ignored.

	srcutree.exp_holdoff [KNL]
			Specifies how many nanoseconds must elapse
			since the end of the last SRCU grace period for
			a given srcu_struct until the next normal SRCU
			grace period will be considered for automatic
			expediting.  Set to zero to disable automatic
			expediting.

	ssbd=		[ARM64,HW]
			Speculative Store Bypass Disable control

			On CPUs that are vulnerable to the Speculative
			Store Bypass vulnerability and offer a
			firmware based mitigation, this parameter
			indicates how the mitigation should be used:

			force-on:  Unconditionally enable mitigation for
				   for both kernel and userspace
			force-off: Unconditionally disable mitigation for
				   for both kernel and userspace
			kernel:    Always enable mitigation in the
				   kernel, and offer a prctl interface
				   to allow userspace to register its
				   interest in being mitigated too.

	stack_guard_gap=	[MM]
			override the default stack gap protection. The value
			is in page units and it defines how many pages prior
			to (for stacks growing down) resp. after (for stacks
			growing up) the main stack are reserved for no other
			mapping. Default value is 256 pages.

	stacktrace	[FTRACE]
			Enabled the stack tracer on boot up.

	stacktrace_filter=[function-list]
			[FTRACE] Limit the functions that the stack tracer
			will trace at boot up. function-list is a comma separated
			list of functions. This list can be changed at run
			time by the stack_trace_filter file in the debugfs
			tracing directory. Note, this enables stack tracing
			and the stacktrace above is not needed.

	sti=		[PARISC,HW]
			Format: <num>
			Set the STI (builtin display/keyboard on the HP-PARISC
			machines) console (graphic card) which should be used
			as the initial boot-console.
			See also comment in drivers/video/console/sticore.c.

	sti_font=	[HW]
			See comment in drivers/video/console/sticore.c.

	stifb=		[HW]
			Format: bpp:<bpp1>[:<bpp2>[:<bpp3>...]]

	sunrpc.min_resvport=
	sunrpc.max_resvport=
			[NFS,SUNRPC]
			SunRPC servers often require that client requests
			originate from a privileged port (i.e. a port in the
			range 0 < portnr < 1024).
			An administrator who wishes to reserve some of these
			ports for other uses may adjust the range that the
			kernel's sunrpc client considers to be privileged
			using these two parameters to set the minimum and
			maximum port values.

	sunrpc.svc_rpc_per_connection_limit=
			[NFS,SUNRPC]
			Limit the number of requests that the server will
			process in parallel from a single connection.
			The default value is 0 (no limit).

	sunrpc.pool_mode=
			[NFS]
			Control how the NFS server code allocates CPUs to
			service thread pools.  Depending on how many NICs
			you have and where their interrupts are bound, this
			option will affect which CPUs will do NFS serving.
			Note: this parameter cannot be changed while the
			NFS server is running.

			auto	    the server chooses an appropriate mode
				    automatically using heuristics
			global	    a single global pool contains all CPUs
			percpu	    one pool for each CPU
			pernode	    one pool for each NUMA node (equivalent
				    to global on non-NUMA machines)

	sunrpc.tcp_slot_table_entries=
	sunrpc.udp_slot_table_entries=
			[NFS,SUNRPC]
			Sets the upper limit on the number of simultaneous
			RPC calls that can be sent from the client to a
			server. Increasing these values may allow you to
			improve throughput, but will also increase the
			amount of memory reserved for use by the client.

	suspend.pm_test_delay=
			[SUSPEND]
			Sets the number of seconds to remain in a suspend test
			mode before resuming the system (see
			/sys/power/pm_test). Only available when CONFIG_PM_DEBUG
			is set. Default value is 5.

	swapaccount=[0|1]
			[KNL] Enable accounting of swap in memory resource
			controller if no parameter or 1 is given or disable
			it if 0 is given (See Documentation/cgroup-v1/memory.txt)

	swiotlb=	[ARM,IA-64,PPC,MIPS,X86]
			Format: { <int> | force | noforce }
			<int> -- Number of I/O TLB slabs
			force -- force using of bounce buffers even if they
			         wouldn't be automatically used by the kernel
			noforce -- Never use bounce buffers (for debugging)

	switches=	[HW,M68k]

	sysfs.deprecated=0|1 [KNL]
			Enable/disable old style sysfs layout for old udev
			on older distributions. When this option is enabled
			very new udev will not work anymore. When this option
			is disabled (or CONFIG_SYSFS_DEPRECATED not compiled)
			in older udev will not work anymore.
			Default depends on CONFIG_SYSFS_DEPRECATED_V2 set in
			the kernel configuration.

	sysrq_always_enabled
			[KNL]
			Ignore sysrq setting - this boot parameter will
			neutralize any effect of /proc/sys/kernel/sysrq.
			Useful for debugging.

	tcpmhash_entries= [KNL,NET]
			Set the number of tcp_metrics_hash slots.
			Default value is 8192 or 16384 depending on total
			ram pages. This is used to specify the TCP metrics
			cache size. See Documentation/networking/ip-sysctl.txt
			"tcp_no_metrics_save" section for more details.

	tdfx=		[HW,DRM]

	test_suspend=	[SUSPEND][,N]
			Specify "mem" (for Suspend-to-RAM) or "standby" (for
			standby suspend) or "freeze" (for suspend type freeze)
			as the system sleep state during system startup with
			the optional capability to repeat N number of times.
			The system is woken from this state using a
			wakeup-capable RTC alarm.

	thash_entries=	[KNL,NET]
			Set number of hash buckets for TCP connection

	thermal.act=	[HW,ACPI]
			-1: disable all active trip points in all thermal zones
			<degrees C>: override all lowest active trip points

	thermal.crt=	[HW,ACPI]
			-1: disable all critical trip points in all thermal zones
			<degrees C>: override all critical trip points

	thermal.nocrt=	[HW,ACPI]
			Set to disable actions on ACPI thermal zone
			critical and hot trip points.

	thermal.off=	[HW,ACPI]
			1: disable ACPI thermal control

	thermal.psv=	[HW,ACPI]
			-1: disable all passive trip points
			<degrees C>: override all passive trip points to this
			value

	thermal.tzp=	[HW,ACPI]
			Specify global default ACPI thermal zone polling rate
			<deci-seconds>: poll all this frequency
			0: no polling (default)

	threadirqs	[KNL]
			Force threading of all interrupt handlers except those
			marked explicitly IRQF_NO_THREAD.

	tmem		[KNL,XEN]
			Enable the Transcendent memory driver if built-in.

	tmem.cleancache=0|1 [KNL, XEN]
			Default is on (1). Disable the usage of the cleancache
			API to send anonymous pages to the hypervisor.

	tmem.frontswap=0|1 [KNL, XEN]
			Default is on (1). Disable the usage of the frontswap
			API to send swap pages to the hypervisor. If disabled
			the selfballooning and selfshrinking are force disabled.

	tmem.selfballooning=0|1 [KNL, XEN]
			Default is on (1). Disable the driving of swap pages
			to the hypervisor.

	tmem.selfshrinking=0|1 [KNL, XEN]
			Default is on (1). Partial swapoff that immediately
			transfers pages from Xen hypervisor back to the
			kernel based on different criteria.

	topology=	[S390]
			Format: {off | on}
			Specify if the kernel should make use of the cpu
			topology information if the hardware supports this.
			The scheduler will make use of this information and
			e.g. base its process migration decisions on it.
			Default is on.

	topology_updates= [KNL, PPC, NUMA]
			Format: {off}
			Specify if the kernel should ignore (off)
			topology updates sent by the hypervisor to this
			LPAR.

	tp720=		[HW,PS2]

	tpm_suspend_pcr=[HW,TPM]
			Format: integer pcr id
			Specify that at suspend time, the tpm driver
			should extend the specified pcr with zeros,
			as a workaround for some chips which fail to
			flush the last written pcr on TPM_SaveState.
			This will guarantee that all the other pcrs
			are saved.

	trace_buf_size=nn[KMG]
			[FTRACE] will set tracing buffer size on each cpu.

	trace_event=[event-list]
			[FTRACE] Set and start specified trace events in order
			to facilitate early boot debugging. The event-list is a
			comma separated list of trace events to enable. See
			also Documentation/trace/events.rst

	trace_options=[option-list]
			[FTRACE] Enable or disable tracer options at boot.
			The option-list is a comma delimited list of options
			that can be enabled or disabled just as if you were
			to echo the option name into

			    /sys/kernel/debug/tracing/trace_options

			For example, to enable stacktrace option (to dump the
			stack trace of each event), add to the command line:

			      trace_options=stacktrace

			See also Documentation/trace/ftrace.rst "trace options"
			section.

	tp_printk[FTRACE]
			Have the tracepoints sent to printk as well as the
			tracing ring buffer. This is useful for early boot up
			where the system hangs or reboots and does not give the
			option for reading the tracing buffer or performing a
			ftrace_dump_on_oops.

			To turn off having tracepoints sent to printk,
			 echo 0 > /proc/sys/kernel/tracepoint_printk
			Note, echoing 1 into this file without the
			tracepoint_printk kernel cmdline option has no effect.

			** CAUTION **

			Having tracepoints sent to printk() and activating high
			frequency tracepoints such as irq or sched, can cause
			the system to live lock.

	traceoff_on_warning
			[FTRACE] enable this option to disable tracing when a
			warning is hit. This turns off "tracing_on". Tracing can
			be enabled again by echoing '1' into the "tracing_on"
			file located in /sys/kernel/debug/tracing/

			This option is useful, as it disables the trace before
			the WARNING dump is called, which prevents the trace to
			be filled with content caused by the warning output.

			This option can also be set at run time via the sysctl
			option:  kernel/traceoff_on_warning

	transparent_hugepage=
			[KNL]
			Format: [always|madvise|never]
			Can be used to control the default behavior of the system
			with respect to transparent hugepages.
			See Documentation/admin-guide/mm/transhuge.rst
			for more details.

	tsc=		Disable clocksource stability checks for TSC.
			Format: <string>
			[x86] reliable: mark tsc clocksource as reliable, this
			disables clocksource verification at runtime, as well
			as the stability checks done at bootup.	Used to enable
			high-resolution timer mode on older hardware, and in
			virtualized environment.
			[x86] noirqtime: Do not use TSC to do irq accounting.
			Used to run time disable IRQ_TIME_ACCOUNTING on any
			platforms where RDTSC is slow and this accounting
			can add overhead.
			[x86] unstable: mark the TSC clocksource as unstable, this
			marks the TSC unconditionally unstable at bootup and
			avoids any further wobbles once the TSC watchdog notices.
			[x86] nowatchdog: disable clocksource watchdog. Used
			in situations with strict latency requirements (where
			interruptions from clocksource watchdog are not
			acceptable).

	turbografx.map[2|3]=	[HW,JOY]
			TurboGraFX parallel port interface
			Format:
			<port#>,<js1>,<js2>,<js3>,<js4>,<js5>,<js6>,<js7>
			See also Documentation/input/devices/joystick-parport.rst

	udbg-immortal	[PPC] When debugging early kernel crashes that
			happen after console_init() and before a proper
			console driver takes over, this boot options might
			help "seeing" what's going on.

	uhash_entries=	[KNL,NET]
			Set number of hash buckets for UDP/UDP-Lite connections

	uhci-hcd.ignore_oc=
			[USB] Ignore overcurrent events (default N).
			Some badly-designed motherboards generate lots of
			bogus events, for ports that aren't wired to
			anything.  Set this parameter to avoid log spamming.
			Note that genuine overcurrent events won't be
			reported either.

	unknown_nmi_panic
			[X86] Cause panic on unknown NMI.

	unsupported	Allow loading of unsupported kernel modules:
			0 = only allow supported modules,
			1 = warn when loading unsupported modules,
			2 = don't warn.

			CONFIG_SUSE_KERNEL_SUPPORTED must be enabled for this
			to have any effect.

	usbcore.authorized_default=
			[USB] Default USB device authorization:
			(default -1 = authorized except for wireless USB,
			0 = not authorized, 1 = authorized, 2 = authorized
			if device connected to internal port)

	usbcore.autosuspend=
			[USB] The autosuspend time delay (in seconds) used
			for newly-detected USB devices (default 2).  This
			is the time required before an idle device will be
			autosuspended.  Devices for which the delay is set
			to a negative value won't be autosuspended at all.

	usbcore.usbfs_snoop=
			[USB] Set to log all usbfs traffic (default 0 = off).

	usbcore.usbfs_snoop_max=
			[USB] Maximum number of bytes to snoop in each URB
			(default = 65536).

	usbcore.blinkenlights=
			[USB] Set to cycle leds on hubs (default 0 = off).

	usbcore.old_scheme_first=
			[USB] Start with the old device initialization
			scheme,  applies only to low and full-speed devices
			 (default 0 = off).

	usbcore.usbfs_memory_mb=
			[USB] Memory limit (in MB) for buffers allocated by
			usbfs (default = 16, 0 = max = 2047).

	usbcore.use_both_schemes=
			[USB] Try the other device initialization scheme
			if the first one fails (default 1 = enabled).

	usbcore.initial_descriptor_timeout=
			[USB] Specifies timeout for the initial 64-byte
			USB_REQ_GET_DESCRIPTOR request in milliseconds
			(default 5000 = 5.0 seconds).

	usbcore.nousb	[USB] Disable the USB subsystem

	usbcore.quirks=
			[USB] A list of quirk entries to augment the built-in
			usb core quirk list. List entries are separated by
			commas. Each entry has the form
			VendorID:ProductID:Flags. The IDs are 4-digit hex
			numbers and Flags is a set of letters. Each letter
			will change the built-in quirk; setting it if it is
			clear and clearing it if it is set. The letters have
			the following meanings:
				a = USB_QUIRK_STRING_FETCH_255 (string
					descriptors must not be fetched using
					a 255-byte read);
				b = USB_QUIRK_RESET_RESUME (device can't resume
					correctly so reset it instead);
				c = USB_QUIRK_NO_SET_INTF (device can't handle
					Set-Interface requests);
				d = USB_QUIRK_CONFIG_INTF_STRINGS (device can't
					handle its Configuration or Interface
					strings);
				e = USB_QUIRK_RESET (device can't be reset
					(e.g morph devices), don't use reset);
				f = USB_QUIRK_HONOR_BNUMINTERFACES (device has
					more interface descriptions than the
					bNumInterfaces count, and can't handle
					talking to these interfaces);
				g = USB_QUIRK_DELAY_INIT (device needs a pause
					during initialization, after we read
					the device descriptor);
				h = USB_QUIRK_LINEAR_UFRAME_INTR_BINTERVAL (For
					high speed and super speed interrupt
					endpoints, the USB 2.0 and USB 3.0 spec
					require the interval in microframes (1
					microframe = 125 microseconds) to be
					calculated as interval = 2 ^
					(bInterval-1).
					Devices with this quirk report their
					bInterval as the result of this
					calculation instead of the exponent
					variable used in the calculation);
				i = USB_QUIRK_DEVICE_QUALIFIER (device can't
					handle device_qualifier descriptor
					requests);
				j = USB_QUIRK_IGNORE_REMOTE_WAKEUP (device
					generates spurious wakeup, ignore
					remote wakeup capability);
				k = USB_QUIRK_NO_LPM (device can't handle Link
					Power Management);
				l = USB_QUIRK_LINEAR_FRAME_INTR_BINTERVAL
					(Device reports its bInterval as linear
					frames instead of the USB 2.0
					calculation);
				m = USB_QUIRK_DISCONNECT_SUSPEND (Device needs
					to be disconnected before suspend to
					prevent spurious wakeup);
				n = USB_QUIRK_DELAY_CTRL_MSG (Device needs a
					pause after every control message);
				o = USB_QUIRK_HUB_SLOW_RESET (Hub needs extra
					delay after resetting its port);
			Example: quirks=0781:5580:bk,0a5c:5834:gij

	usbhid.mousepoll=
			[USBHID] The interval which mice are to be polled at.

	usbhid.jspoll=
			[USBHID] The interval which joysticks are to be polled at.

	usbhid.kbpoll=
			[USBHID] The interval which keyboards are to be polled at.

	usb-storage.delay_use=
			[UMS] The delay in seconds before a new device is
			scanned for Logical Units (default 1).

	usb-storage.quirks=
			[UMS] A list of quirks entries to supplement or
			override the built-in unusual_devs list.  List
			entries are separated by commas.  Each entry has
			the form VID:PID:Flags where VID and PID are Vendor
			and Product ID values (4-digit hex numbers) and
			Flags is a set of characters, each corresponding
			to a common usb-storage quirk flag as follows:
				a = SANE_SENSE (collect more than 18 bytes
					of sense data);
				b = BAD_SENSE (don't collect more than 18
					bytes of sense data);
				c = FIX_CAPACITY (decrease the reported
					device capacity by one sector);
				d = NO_READ_DISC_INFO (don't use
					READ_DISC_INFO command);
				e = NO_READ_CAPACITY_16 (don't use
					READ_CAPACITY_16 command);
				f = NO_REPORT_OPCODES (don't use report opcodes
					command, uas only);
				g = MAX_SECTORS_240 (don't transfer more than
					240 sectors at a time, uas only);
				h = CAPACITY_HEURISTICS (decrease the
					reported device capacity by one
					sector if the number is odd);
				i = IGNORE_DEVICE (don't bind to this
					device);
				j = NO_REPORT_LUNS (don't use report luns
					command, uas only);
				l = NOT_LOCKABLE (don't try to lock and
					unlock ejectable media);
				m = MAX_SECTORS_64 (don't transfer more
					than 64 sectors = 32 KB at a time);
				n = INITIAL_READ10 (force a retry of the
					initial READ(10) command);
				o = CAPACITY_OK (accept the capacity
					reported by the device);
				p = WRITE_CACHE (the device cache is ON
					by default);
				r = IGNORE_RESIDUE (the device reports
					bogus residue values);
				s = SINGLE_LUN (the device has only one
					Logical Unit);
				t = NO_ATA_1X (don't allow ATA(12) and ATA(16)
					commands, uas only);
				u = IGNORE_UAS (don't bind to the uas driver);
				w = NO_WP_DETECT (don't test whether the
					medium is write-protected).
				y = ALWAYS_SYNC (issue a SYNCHRONIZE_CACHE
					even if the device claims no cache)
			Example: quirks=0419:aaf5:rl,0421:0433:rc

	user_debug=	[KNL,ARM]
			Format: <int>
			See arch/arm/Kconfig.debug help text.
				 1 - undefined instruction events
				 2 - system calls
				 4 - invalid data aborts
				 8 - SIGSEGV faults
				16 - SIGBUS faults
			Example: user_debug=31

	userpte=
			[X86] Flags controlling user PTE allocations.

				nohigh = do not allocate PTE pages in
					HIGHMEM regardless of setting
					of CONFIG_HIGHPTE.

	vdso=		[X86,SH]
			On X86_32, this is an alias for vdso32=.  Otherwise:

			vdso=1: enable VDSO (the default)
			vdso=0: disable VDSO mapping

	vdso32=		[X86] Control the 32-bit vDSO
			vdso32=1: enable 32-bit VDSO
			vdso32=0 or vdso32=2: disable 32-bit VDSO

			See the help text for CONFIG_COMPAT_VDSO for more
			details.  If CONFIG_COMPAT_VDSO is set, the default is
			vdso32=0; otherwise, the default is vdso32=1.

			For compatibility with older kernels, vdso32=2 is an
			alias for vdso32=0.

			Try vdso32=0 if you encounter an error that says:
			dl_main: Assertion `(void *) ph->p_vaddr == _rtld_local._dl_sysinfo_dso' failed!

	vector=		[IA-64,SMP]
			vector=percpu: enable percpu vector domain

	video=		[FB] Frame buffer configuration
			See Documentation/fb/modedb.txt.

	video.brightness_switch_enabled= [0,1]
			If set to 1, on receiving an ACPI notify event
			generated by hotkey, video driver will adjust brightness
			level and then send out the event to user space through
			the allocated input device; If set to 0, video driver
			will only send out the event without touching backlight
			brightness level.
			default: 1

	virtio_mmio.device=
			[VMMIO] Memory mapped virtio (platform) device.

				<size>@<baseaddr>:<irq>[:<id>]
			where:
				<size>     := size (can use standard suffixes
						like K, M and G)
				<baseaddr> := physical base address
				<irq>      := interrupt number (as passed to
						request_irq())
				<id>       := (optional) platform device id
			example:
				virtio_mmio.device=1K@0x100b0000:48:7

			Can be used multiple times for multiple devices.

	vga=		[BOOT,X86-32] Select a particular video mode
			See Documentation/x86/boot.txt and
			Documentation/svga.txt.
			Use vga=ask for menu.
			This is actually a boot loader parameter; the value is
			passed to the kernel using a special protocol.

	vm_debug[=options]	[KNL] Available with CONFIG_DEBUG_VM=y.
			May slow down system boot speed, especially when
			enabled on systems with a large amount of memory.
			All options are enabled by default, and this
			interface is meant to allow for selectively
			enabling or disabling specific virtual memory
			debugging features.

			Available options are:
			  P	Enable page structure init time poisoning
			  -	Disable all of the above options

	vmalloc=nn[KMG]	[KNL,BOOT] Forces the vmalloc area to have an exact
			size of <nn>. This can be used to increase the
			minimum size (128MB on x86). It can also be used to
			decrease the size and leave more room for directly
			mapped kernel RAM.

	vmcp_cma=nn[MG]	[KNL,S390]
			Sets the memory size reserved for contiguous memory
			allocations for the vmcp device driver.

	vmhalt=		[KNL,S390] Perform z/VM CP command after system halt.
			Format: <command>

	vmpanic=	[KNL,S390] Perform z/VM CP command after kernel panic.
			Format: <command>

	vmpoff=		[KNL,S390] Perform z/VM CP command after power off.
			Format: <command>

	vsyscall=	[X86-64]
			Controls the behavior of vsyscalls (i.e. calls to
			fixed addresses of 0xffffffffff600x00 from legacy
			code).  Most statically-linked binaries and older
			versions of glibc use these calls.  Because these
			functions are at fixed addresses, they make nice
			targets for exploits that can control RIP.

			emulate     [default] Vsyscalls turn into traps and are
			            emulated reasonably safely.

			native      Vsyscalls are native syscall instructions.
			            This is a little bit faster than trapping
			            and makes a few dynamic recompilers work
			            better than they would in emulation mode.
			            It also makes exploits much easier to write.

			none        Vsyscalls don't work at all.  This makes
			            them quite hard to use for exploits but
			            might break your system.

	vt.color=	[VT] Default text color.
			Format: 0xYX, X = foreground, Y = background.
			Default: 0x07 = light gray on black.

	vt.cur_default=	[VT] Default cursor shape.
			Format: 0xCCBBAA, where AA, BB, and CC are the same as
			the parameters of the <Esc>[?A;B;Cc escape sequence;
			see VGA-softcursor.txt. Default: 2 = underline.

	vt.default_blu=	[VT]
			Format: <blue0>,<blue1>,<blue2>,...,<blue15>
			Change the default blue palette of the console.
			This is a 16-member array composed of values
			ranging from 0-255.

	vt.default_grn=	[VT]
			Format: <green0>,<green1>,<green2>,...,<green15>
			Change the default green palette of the console.
			This is a 16-member array composed of values
			ranging from 0-255.

	vt.default_red=	[VT]
			Format: <red0>,<red1>,<red2>,...,<red15>
			Change the default red palette of the console.
			This is a 16-member array composed of values
			ranging from 0-255.

	vt.default_utf8=
			[VT]
			Format=<0|1>
			Set system-wide default UTF-8 mode for all tty's.
			Default is 1, i.e. UTF-8 mode is enabled for all
			newly opened terminals.

	vt.global_cursor_default=
			[VT]
			Format=<-1|0|1>
			Set system-wide default for whether a cursor
			is shown on new VTs. Default is -1,
			i.e. cursors will be created by default unless
			overridden by individual drivers. 0 will hide
			cursors, 1 will display them.

	vt.italic=	[VT] Default color for italic text; 0-15.
			Default: 2 = green.

	vt.underline=	[VT] Default color for underlined text; 0-15.
			Default: 3 = cyan.

	watchdog timers	[HW,WDT] For information on watchdog timers,
			see Documentation/watchdog/watchdog-parameters.txt
			or other driver-specific files in the
			Documentation/watchdog/ directory.

	watchdog_thresh=
			[KNL]
			Set the hard lockup detector stall duration
			threshold in seconds. The soft lockup detector
			threshold is set to twice the value. A value of 0
			disables both lockup detectors. Default is 10
			seconds.

	workqueue.watchdog_thresh=
			If CONFIG_WQ_WATCHDOG is configured, workqueue can
			warn stall conditions and dump internal state to
			help debugging.  0 disables workqueue stall
			detection; otherwise, it's the stall threshold
			duration in seconds.  The default value is 30 and
			it can be updated at runtime by writing to the
			corresponding sysfs file.

	workqueue.disable_numa
			By default, all work items queued to unbound
			workqueues are affine to the NUMA nodes they're
			issued on, which results in better behavior in
			general.  If NUMA affinity needs to be disabled for
			whatever reason, this option can be used.  Note
			that this also can be controlled per-workqueue for
			workqueues visible under /sys/bus/workqueue/.

	workqueue.power_efficient
			Per-cpu workqueues are generally preferred because
			they show better performance thanks to cache
			locality; unfortunately, per-cpu workqueues tend to
			be more power hungry than unbound workqueues.

			Enabling this makes the per-cpu workqueues which
			were observed to contribute significantly to power
			consumption unbound, leading to measurably lower
			power usage at the cost of small performance
			overhead.

			The default value of this parameter is determined by
			the config option CONFIG_WQ_POWER_EFFICIENT_DEFAULT.

	workqueue.debug_force_rr_cpu
			Workqueue used to implicitly guarantee that work
			items queued without explicit CPU specified are put
			on the local CPU.  This guarantee is no longer true
			and while local CPU is still preferred work items
			may be put on foreign CPUs.  This debug option
			forces round-robin CPU selection to flush out
			usages which depend on the now broken guarantee.
			When enabled, memory and cache locality will be
			impacted.

	x2apic_phys	[X86-64,APIC] Use x2apic physical mode instead of
			default x2apic cluster mode on platforms
			supporting x2apic.

	x86_intel_mid_timer= [X86-32,APBT]
			Choose timer option for x86 Intel MID platform.
			Two valid options are apbt timer only and lapic timer
			plus one apbt timer for broadcast timer.
			x86_intel_mid_timer=apbt_only | lapic_and_apbt

	xen_512gb_limit		[KNL,X86-64,XEN]
			Restricts the kernel running paravirtualized under Xen
			to use only up to 512 GB of RAM. The reason to do so is
			crash analysis tools and Xen tools for doing domain
			save/restore/migration must be enabled to handle larger
			domains.

	xen_emul_unplug=		[HW,X86,XEN]
			Unplug Xen emulated devices
			Format: [unplug0,][unplug1]
			ide-disks -- unplug primary master IDE devices
			aux-ide-disks -- unplug non-primary-master IDE devices
			nics -- unplug network devices
			all -- unplug all emulated devices (NICs and IDE disks)
			unnecessary -- unplugging emulated devices is
				unnecessary even if the host did not respond to
				the unplug protocol
			never -- do not unplug even if version check succeeds

	xen_nopvspin	[X86,XEN]
			Disables the ticketlock slowpath using Xen PV
			optimizations.

	xen_nopv	[X86]
			Disables the PV optimizations forcing the HVM guest to
			run as generic HVM guest with no PV drivers.

	xen_scrub_pages=	[XEN]
			Boolean option to control scrubbing pages before giving them back
			to Xen, for use by other domains. Can be also changed at runtime
			with /sys/devices/system/xen_memory/xen_memory0/scrub_pages.
			Default value controlled with CONFIG_XEN_SCRUB_PAGES_DEFAULT.

	xen_timer_slop=	[X86-64,XEN]
			Set the timer slop (in nanoseconds) for the virtual Xen
			timers (default is 100000). This adjusts the minimum
			delta of virtualized Xen timers, where lower values
			improve timer resolution at the expense of processing
			more timer interrupts.

	xirc2ps_cs=	[NET,PCMCIA]
			Format:
			<irq>,<irq_mask>,<io>,<full_duplex>,<do_sound>,<lockup_hack>[,<irq2>[,<irq3>[,<irq4>]]]

	xhci-hcd.quirks		[USB,KNL]
			A hex value specifying bitmask with supplemental xhci
			host controller quirks. Meaning of each bit can be
			consulted in header drivers/usb/host/xhci.h.<|MERGE_RESOLUTION|>--- conflicted
+++ resolved
@@ -2576,13 +2576,8 @@
 			http://repo.or.cz/w/linux-2.6/mini2440.git
 
 	mitigations=
-<<<<<<< HEAD
-			[X86,PPC,S390] Control optional mitigations for CPU
-			vulnerabilities.  This is a set of curated,
-=======
 			[X86,PPC,S390,ARM64] Control optional mitigations for
 			CPU vulnerabilities.  This is a set of curated,
->>>>>>> a188339c
 			arch-independent options, each of which is an
 			aggregation of existing arch-specific options.
 
@@ -2591,13 +2586,6 @@
 				improves system performance, but it may also
 				expose users to several CPU vulnerabilities.
 				Equivalent to: nopti [X86,PPC]
-<<<<<<< HEAD
-					       nospectre_v1 [PPC]
-					       nobp=0 [S390]
-					       nospectre_v2 [X86,PPC,S390]
-					       spectre_v2_user=off [X86]
-					       spec_store_bypass_disable=off [X86,PPC]
-=======
 					       kpti=0 [ARM64]
 					       nospectre_v1 [PPC]
 					       nobp=0 [S390]
@@ -2605,7 +2593,6 @@
 					       spectre_v2_user=off [X86]
 					       spec_store_bypass_disable=off [X86,PPC]
 					       ssbd=force-off [ARM64]
->>>>>>> a188339c
 					       l1tf=off [X86]
 					       mds=off [X86]
 
