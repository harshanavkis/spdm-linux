# SPDX-License-Identifier: (GPL-2.0-only OR BSD-2-Clause)
%YAML 1.2
---
$id: "http://devicetree.org/schemas/clock/renesas,rzg2l-cpg.yaml#"
$schema: "http://devicetree.org/meta-schemas/core.yaml#"

title: Renesas RZ/{G2L,V2L,V2M} Clock Pulse Generator / Module Standby Mode

maintainers:
  - Geert Uytterhoeven <geert+renesas@glider.be>

description: |
  On Renesas RZ/{G2L,V2L}-alike SoC's, the CPG (Clock Pulse Generator) and Module
  Standby Mode share the same register block. On RZ/V2M, the functionality is
  similar, but does not have Clock Monitor Registers.

  They provide the following functionalities:
    - The CPG block generates various core clocks,
    - The Module Standby Mode block provides two functions:
        1. Module Standby, providing a Clock Domain to control the clock supply
           to individual SoC devices,
        2. Reset Control, to perform a software reset of individual SoC devices.

properties:
  compatible:
    enum:
<<<<<<< HEAD
      - renesas,r9a07g043-cpg # RZ/G2UL{Type-1,Type-2}
=======
      - renesas,r9a07g043-cpg # RZ/G2UL{Type-1,Type-2} and RZ/Five
>>>>>>> 7365df19
      - renesas,r9a07g044-cpg # RZ/G2{L,LC}
      - renesas,r9a07g054-cpg # RZ/V2L
      - renesas,r9a09g011-cpg # RZ/V2M

  reg:
    maxItems: 1

  clocks:
    maxItems: 1

  clock-names:
    description:
      Clock source to CPG can be either from external clock input (EXCLK) or
      crystal oscillator (XIN/XOUT).
    const: extal

  '#clock-cells':
    description: |
      - For CPG core clocks, the two clock specifier cells must be "CPG_CORE"
        and a core clock reference, as defined in
        <dt-bindings/clock/r9a0*-cpg.h>,
      - For module clocks, the two clock specifier cells must be "CPG_MOD" and
        a module number, as defined in <dt-bindings/clock/r9a0*-cpg.h>.
    const: 2

  '#power-domain-cells':
    description:
      SoC devices that are part of the CPG/Module Standby Mode Clock Domain and
      can be power-managed through Module Standby should refer to the CPG device
      node in their "power-domains" property, as documented by the generic PM
      Domain bindings in Documentation/devicetree/bindings/power/power-domain.yaml.
    const: 0

  '#reset-cells':
    description:
      The single reset specifier cell must be the module number, as defined in
      <dt-bindings/clock/r9a0*-cpg.h>.
    const: 1

required:
  - compatible
  - reg
  - clocks
  - clock-names
  - '#clock-cells'
  - '#power-domain-cells'
  - '#reset-cells'

additionalProperties: false

examples:
  - |
    cpg: clock-controller@11010000 {
            compatible = "renesas,r9a07g044-cpg";
            reg = <0x11010000 0x10000>;
            clocks = <&extal_clk>;
            clock-names = "extal";
            #clock-cells = <2>;
            #power-domain-cells = <0>;
            #reset-cells = <1>;
    };<|MERGE_RESOLUTION|>--- conflicted
+++ resolved
@@ -24,11 +24,7 @@
 properties:
   compatible:
     enum:
-<<<<<<< HEAD
-      - renesas,r9a07g043-cpg # RZ/G2UL{Type-1,Type-2}
-=======
       - renesas,r9a07g043-cpg # RZ/G2UL{Type-1,Type-2} and RZ/Five
->>>>>>> 7365df19
       - renesas,r9a07g044-cpg # RZ/G2{L,LC}
       - renesas,r9a07g054-cpg # RZ/V2L
       - renesas,r9a09g011-cpg # RZ/V2M
