# SPDX-License-Identifier: (GPL-2.0-only OR BSD-2-Clause)
%YAML 1.2
---
$id: http://devicetree.org/schemas/pci/qcom,pcie.yaml#
$schema: http://devicetree.org/meta-schemas/core.yaml#

title: Qualcomm PCI express root complex

maintainers:
  - Bjorn Andersson <bjorn.andersson@linaro.org>
  - Stanimir Varbanov <svarbanov@mm-sol.com>

description: |
  Qualcomm PCIe root complex controller is based on the Synopsys DesignWare
  PCIe IP.

properties:
  compatible:
<<<<<<< HEAD
    oneOf:
      - enum:
          - qcom,pcie-ipq8064
          - qcom,pcie-ipq8064-v2
          - qcom,pcie-apq8064
          - qcom,pcie-apq8084
          - qcom,pcie-msm8996
          - qcom,pcie-ipq4019
          - qcom,pcie-ipq8074
          - qcom,pcie-qcs404
          - qcom,pcie-sa8540p
          - qcom,pcie-sc7280
          - qcom,pcie-sc8180x
          - qcom,pcie-sc8280xp
          - qcom,pcie-sdm845
          - qcom,pcie-sm8150
          - qcom,pcie-sm8250
          - qcom,pcie-sm8450-pcie0
          - qcom,pcie-sm8450-pcie1
          - qcom,pcie-ipq6018
      - items:
          - const: qcom,pcie-msm8998
          - const: qcom,pcie-msm8996
=======
    enum:
      - qcom,pcie-ipq8064
      - qcom,pcie-ipq8064-v2
      - qcom,pcie-apq8064
      - qcom,pcie-apq8084
      - qcom,pcie-msm8996
      - qcom,pcie-ipq4019
      - qcom,pcie-ipq8074
      - qcom,pcie-qcs404
      - qcom,pcie-sa8540p
      - qcom,pcie-sc7280
      - qcom,pcie-sc8180x
      - qcom,pcie-sc8280xp
      - qcom,pcie-sdm845
      - qcom,pcie-sm8150
      - qcom,pcie-sm8250
      - qcom,pcie-sm8350
      - qcom,pcie-sm8450-pcie0
      - qcom,pcie-sm8450-pcie1
      - qcom,pcie-ipq6018
>>>>>>> 451a7247

  reg:
    minItems: 4
    maxItems: 5

  reg-names:
    minItems: 4
    maxItems: 5

  interrupts:
    minItems: 1
    maxItems: 8

  interrupt-names:
    minItems: 1
    maxItems: 8

  # Common definitions for clocks, clock-names and reset.
  # Platform constraints are described later.
  clocks:
    minItems: 3
    maxItems: 13

  clock-names:
    minItems: 3
    maxItems: 13

  dma-coherent: true

  interconnects:
    maxItems: 2

  interconnect-names:
    items:
      - const: pcie-mem
      - const: cpu-pcie

  resets:
    minItems: 1
    maxItems: 12

  resets-names:
    minItems: 1
    maxItems: 12

  vdda-supply:
    description: A phandle to the core analog power supply

  vdda_phy-supply:
    description: A phandle to the core analog power supply for PHY

  vdda_refclk-supply:
    description: A phandle to the core analog power supply for IC which generates reference clock

  vddpe-3v3-supply:
    description: A phandle to the PCIe endpoint power supply

  phys:
    maxItems: 1

  phy-names:
    items:
      - const: pciephy

  power-domains:
    maxItems: 1

  perst-gpios:
    description: GPIO controlled connection to PERST# signal
    maxItems: 1

  wake-gpios:
    description: GPIO controlled connection to WAKE# signal
    maxItems: 1

required:
  - compatible
  - reg
  - reg-names
  - interrupts
  - interrupt-names
  - "#interrupt-cells"
  - interrupt-map-mask
  - interrupt-map
  - clocks
  - clock-names

allOf:
  - $ref: /schemas/pci/pci-bus.yaml#
  - if:
      properties:
        compatible:
          contains:
            enum:
              - qcom,pcie-apq8064
              - qcom,pcie-ipq4019
              - qcom,pcie-ipq8064
              - qcom,pcie-ipq8064v2
              - qcom,pcie-ipq8074
              - qcom,pcie-qcs404
    then:
      properties:
        reg:
          minItems: 4
          maxItems: 4
        reg-names:
          items:
            - const: dbi # DesignWare PCIe registers
            - const: elbi # External local bus interface registers
            - const: parf # Qualcomm specific registers
            - const: config # PCIe configuration space

  - if:
      properties:
        compatible:
          contains:
            enum:
              - qcom,pcie-ipq6018
    then:
      properties:
        reg:
          minItems: 5
          maxItems: 5
        reg-names:
          items:
            - const: dbi # DesignWare PCIe registers
            - const: elbi # External local bus interface registers
            - const: atu # ATU address space
            - const: parf # Qualcomm specific registers
            - const: config # PCIe configuration space

  - if:
      properties:
        compatible:
          contains:
            enum:
              - qcom,pcie-apq8084
              - qcom,pcie-msm8996
              - qcom,pcie-sdm845
    then:
      properties:
        reg:
          minItems: 4
          maxItems: 4
        reg-names:
          items:
            - const: parf # Qualcomm specific registers
            - const: dbi # DesignWare PCIe registers
            - const: elbi # External local bus interface registers
            - const: config # PCIe configuration space

  - if:
      properties:
        compatible:
          contains:
            enum:
              - qcom,pcie-sc7280
              - qcom,pcie-sc8180x
              - qcom,pcie-sc8280xp
              - qcom,pcie-sm8250
              - qcom,pcie-sm8350
              - qcom,pcie-sm8450-pcie0
              - qcom,pcie-sm8450-pcie1
    then:
      properties:
        reg:
          minItems: 5
          maxItems: 5
        reg-names:
          items:
            - const: parf # Qualcomm specific registers
            - const: dbi # DesignWare PCIe registers
            - const: elbi # External local bus interface registers
            - const: atu # ATU address space
            - const: config # PCIe configuration space

  - if:
      properties:
        compatible:
          contains:
            enum:
              - qcom,pcie-apq8064
              - qcom,pcie-ipq8064
              - qcom,pcie-ipq8064v2
    then:
      properties:
        clocks:
          minItems: 3
          maxItems: 5
        clock-names:
          minItems: 3
          items:
            - const: core # Clocks the pcie hw block
            - const: iface # Configuration AHB clock
            - const: phy # Clocks the pcie PHY block
            - const: aux # Clocks the pcie AUX block, not on apq8064
            - const: ref # Clocks the pcie ref block, not on apq8064
        resets:
          minItems: 5
          maxItems: 6
        reset-names:
          minItems: 5
          items:
            - const: axi # AXI reset
            - const: ahb # AHB reset
            - const: por # POR reset
            - const: pci # PCI reset
            - const: phy # PHY reset
            - const: ext # EXT reset, not on apq8064
      required:
        - vdda-supply
        - vdda_phy-supply
        - vdda_refclk-supply

  - if:
      properties:
        compatible:
          contains:
            enum:
              - qcom,pcie-apq8084
    then:
      properties:
        clocks:
          minItems: 4
          maxItems: 4
        clock-names:
          items:
            - const: iface # Configuration AHB clock
            - const: master_bus # Master AXI clock
            - const: slave_bus # Slave AXI clock
            - const: aux # Auxiliary (AUX) clock
        resets:
          maxItems: 1
        reset-names:
          items:
            - const: core # Core reset

  - if:
      properties:
        compatible:
          contains:
            enum:
              - qcom,pcie-ipq4019
    then:
      properties:
        clocks:
          minItems: 3
          maxItems: 3
        clock-names:
          items:
            - const: aux # Auxiliary (AUX) clock
            - const: master_bus # Master AXI clock
            - const: slave_bus # Slave AXI clock
        resets:
          minItems: 12
          maxItems: 12
        reset-names:
          items:
            - const: axi_m # AXI master reset
            - const: axi_s # AXI slave reset
            - const: pipe # PIPE reset
            - const: axi_m_vmid # VMID reset
            - const: axi_s_xpu # XPU reset
            - const: parf # PARF reset
            - const: phy # PHY reset
            - const: axi_m_sticky # AXI sticky reset
            - const: pipe_sticky # PIPE sticky reset
            - const: pwr # PWR reset
            - const: ahb # AHB reset
            - const: phy_ahb # PHY AHB reset

  - if:
      properties:
        compatible:
          contains:
            enum:
              - qcom,pcie-msm8996
    then:
      properties:
        clocks:
          minItems: 5
          maxItems: 5
        clock-names:
          items:
            - const: pipe # Pipe Clock driving internal logic
            - const: aux # Auxiliary (AUX) clock
            - const: cfg # Configuration clock
            - const: bus_master # Master AXI clock
            - const: bus_slave # Slave AXI clock
        resets: false
        reset-names: false

  - if:
      properties:
        compatible:
          contains:
            enum:
              - qcom,pcie-ipq8074
    then:
      properties:
        clocks:
          minItems: 5
          maxItems: 5
        clock-names:
          items:
            - const: iface # PCIe to SysNOC BIU clock
            - const: axi_m # AXI Master clock
            - const: axi_s # AXI Slave clock
            - const: ahb # AHB clock
            - const: aux # Auxiliary clock
        resets:
          minItems: 7
          maxItems: 7
        reset-names:
          items:
            - const: pipe # PIPE reset
            - const: sleep # Sleep reset
            - const: sticky # Core Sticky reset
            - const: axi_m # AXI Master reset
            - const: axi_s # AXI Slave reset
            - const: ahb # AHB Reset
            - const: axi_m_sticky # AXI Master Sticky reset

  - if:
      properties:
        compatible:
          contains:
            enum:
              - qcom,pcie-ipq6018
    then:
      properties:
        clocks:
          minItems: 5
          maxItems: 5
        clock-names:
          items:
            - const: iface # PCIe to SysNOC BIU clock
            - const: axi_m # AXI Master clock
            - const: axi_s # AXI Slave clock
            - const: axi_bridge # AXI bridge clock
            - const: rchng
        resets:
          minItems: 8
          maxItems: 8
        reset-names:
          items:
            - const: pipe # PIPE reset
            - const: sleep # Sleep reset
            - const: sticky # Core Sticky reset
            - const: axi_m # AXI Master reset
            - const: axi_s # AXI Slave reset
            - const: ahb # AHB Reset
            - const: axi_m_sticky # AXI Master Sticky reset
            - const: axi_s_sticky # AXI Slave Sticky reset

  - if:
      properties:
        compatible:
          contains:
            enum:
              - qcom,pcie-qcs404
    then:
      properties:
        clocks:
          minItems: 4
          maxItems: 4
        clock-names:
          items:
            - const: iface # AHB clock
            - const: aux # Auxiliary clock
            - const: master_bus # AXI Master clock
            - const: slave_bus # AXI Slave clock
        resets:
          minItems: 6
          maxItems: 6
        reset-names:
          items:
            - const: axi_m # AXI Master reset
            - const: axi_s # AXI Slave reset
            - const: axi_m_sticky # AXI Master Sticky reset
            - const: pipe_sticky # PIPE sticky reset
            - const: pwr # PWR reset
            - const: ahb # AHB reset

  - if:
      properties:
        compatible:
          contains:
            enum:
              - qcom,pcie-sc7280
    then:
      properties:
        clocks:
          minItems: 13
          maxItems: 13
        clock-names:
          items:
            - const: pipe # PIPE clock
            - const: pipe_mux # PIPE MUX
            - const: phy_pipe # PIPE output clock
            - const: ref # REFERENCE clock
            - const: aux # Auxiliary clock
            - const: cfg # Configuration clock
            - const: bus_master # Master AXI clock
            - const: bus_slave # Slave AXI clock
            - const: slave_q2a # Slave Q2A clock
            - const: tbu # PCIe TBU clock
            - const: ddrss_sf_tbu # PCIe SF TBU clock
            - const: aggre0 # Aggre NoC PCIe CENTER SF AXI clock
            - const: aggre1 # Aggre NoC PCIe1 AXI clock
        resets:
          maxItems: 1
        reset-names:
          items:
            - const: pci # PCIe core reset

  - if:
      properties:
        compatible:
          contains:
            enum:
              - qcom,pcie-sdm845
    then:
      oneOf:
          # Unfortunately the "optional" ref clock is used in the middle of the list
        - properties:
            clocks:
              minItems: 8
              maxItems: 8
            clock-names:
              items:
                - const: pipe # PIPE clock
                - const: aux # Auxiliary clock
                - const: cfg # Configuration clock
                - const: bus_master # Master AXI clock
                - const: bus_slave # Slave AXI clock
                - const: slave_q2a # Slave Q2A clock
                - const: ref # REFERENCE clock
                - const: tbu # PCIe TBU clock
        - properties:
            clocks:
              minItems: 7
              maxItems: 7
            clock-names:
              items:
                - const: pipe # PIPE clock
                - const: aux # Auxiliary clock
                - const: cfg # Configuration clock
                - const: bus_master # Master AXI clock
                - const: bus_slave # Slave AXI clock
                - const: slave_q2a # Slave Q2A clock
                - const: tbu # PCIe TBU clock
      properties:
        resets:
          maxItems: 1
        reset-names:
          items:
            - const: pci # PCIe core reset

  - if:
      properties:
        compatible:
          contains:
            enum:
              - qcom,pcie-sc8180x
              - qcom,pcie-sm8150
              - qcom,pcie-sm8250
    then:
      oneOf:
          # Unfortunately the "optional" ref clock is used in the middle of the list
        - properties:
            clocks:
              minItems: 9
              maxItems: 9
            clock-names:
              items:
                - const: pipe # PIPE clock
                - const: aux # Auxiliary clock
                - const: cfg # Configuration clock
                - const: bus_master # Master AXI clock
                - const: bus_slave # Slave AXI clock
                - const: slave_q2a # Slave Q2A clock
                - const: ref # REFERENCE clock
                - const: tbu # PCIe TBU clock
                - const: ddrss_sf_tbu # PCIe SF TBU clock
        - properties:
            clocks:
              minItems: 8
              maxItems: 8
            clock-names:
              items:
                - const: pipe # PIPE clock
                - const: aux # Auxiliary clock
                - const: cfg # Configuration clock
                - const: bus_master # Master AXI clock
                - const: bus_slave # Slave AXI clock
                - const: slave_q2a # Slave Q2A clock
                - const: tbu # PCIe TBU clock
                - const: ddrss_sf_tbu # PCIe SF TBU clock
      properties:
        resets:
          maxItems: 1
        reset-names:
          items:
            - const: pci # PCIe core reset

  - if:
      properties:
        compatible:
          contains:
            enum:
              - qcom,pcie-sm8350
    then:
      properties:
        clocks:
          minItems: 8
          maxItems: 9
        clock-names:
          minItems: 8
          items:
            - const: aux # Auxiliary clock
            - const: cfg # Configuration clock
            - const: bus_master # Master AXI clock
            - const: bus_slave # Slave AXI clock
            - const: slave_q2a # Slave Q2A clock
            - const: tbu # PCIe TBU clock
            - const: ddrss_sf_tbu # PCIe SF TBU clock
            - const: aggre1 # Aggre NoC PCIe1 AXI clock
            - const: aggre0 # Aggre NoC PCIe0 AXI clock
        resets:
          maxItems: 1
        reset-names:
          items:
            - const: pci # PCIe core reset

  - if:
      properties:
        compatible:
          contains:
            enum:
              - qcom,pcie-sm8450-pcie0
    then:
      properties:
        clocks:
          minItems: 12
          maxItems: 12
        clock-names:
          items:
            - const: pipe # PIPE clock
            - const: pipe_mux # PIPE MUX
            - const: phy_pipe # PIPE output clock
            - const: ref # REFERENCE clock
            - const: aux # Auxiliary clock
            - const: cfg # Configuration clock
            - const: bus_master # Master AXI clock
            - const: bus_slave # Slave AXI clock
            - const: slave_q2a # Slave Q2A clock
            - const: ddrss_sf_tbu # PCIe SF TBU clock
            - const: aggre0 # Aggre NoC PCIe0 AXI clock
            - const: aggre1 # Aggre NoC PCIe1 AXI clock
        resets:
          maxItems: 1
        reset-names:
          items:
            - const: pci # PCIe core reset

  - if:
      properties:
        compatible:
          contains:
            enum:
              - qcom,pcie-sm8450-pcie1
    then:
      properties:
        clocks:
          minItems: 11
          maxItems: 11
        clock-names:
          items:
            - const: pipe # PIPE clock
            - const: pipe_mux # PIPE MUX
            - const: phy_pipe # PIPE output clock
            - const: ref # REFERENCE clock
            - const: aux # Auxiliary clock
            - const: cfg # Configuration clock
            - const: bus_master # Master AXI clock
            - const: bus_slave # Slave AXI clock
            - const: slave_q2a # Slave Q2A clock
            - const: ddrss_sf_tbu # PCIe SF TBU clock
            - const: aggre1 # Aggre NoC PCIe1 AXI clock
        resets:
          maxItems: 1
        reset-names:
          items:
            - const: pci # PCIe core reset

  - if:
      properties:
        compatible:
          contains:
            enum:
              - qcom,pcie-sa8540p
              - qcom,pcie-sc8280xp
    then:
      properties:
        clocks:
          minItems: 8
          maxItems: 9
        clock-names:
          minItems: 8
          items:
            - const: aux # Auxiliary clock
            - const: cfg # Configuration clock
            - const: bus_master # Master AXI clock
            - const: bus_slave # Slave AXI clock
            - const: slave_q2a # Slave Q2A clock
            - const: ddrss_sf_tbu # PCIe SF TBU clock
            - const: noc_aggr_4 # NoC aggregate 4 clock
            - const: noc_aggr_south_sf # NoC aggregate South SF clock
            - const: cnoc_qx # Configuration NoC QX clock
        resets:
          maxItems: 1
        reset-names:
          items:
            - const: pci # PCIe core reset

  - if:
      properties:
        compatible:
          contains:
            enum:
              - qcom,pcie-sa8540p
              - qcom,pcie-sc8280xp
    then:
      required:
        - interconnects
        - interconnect-names

  - if:
      not:
        properties:
          compatible:
            contains:
              enum:
                - qcom,pcie-apq8064
                - qcom,pcie-ipq4019
                - qcom,pcie-ipq8064
                - qcom,pcie-ipq8064v2
                - qcom,pcie-ipq8074
                - qcom,pcie-qcs404
    then:
      required:
        - power-domains

  - if:
      not:
        properties:
          compatible:
            contains:
              enum:
                - qcom,pcie-msm8996
    then:
      required:
        - resets
        - reset-names

  - if:
      properties:
        compatible:
          contains:
            enum:
              - qcom,pcie-msm8996
              - qcom,pcie-sc7280
              - qcom,pcie-sc8180x
              - qcom,pcie-sdm845
              - qcom,pcie-sm8150
              - qcom,pcie-sm8250
              - qcom,pcie-sm8350
              - qcom,pcie-sm8450-pcie0
              - qcom,pcie-sm8450-pcie1
    then:
      oneOf:
        - properties:
            interrupts:
              maxItems: 1
            interrupt-names:
              items:
                - const: msi
        - properties:
            interrupts:
              minItems: 8
            interrupt-names:
              items:
                - const: msi0
                - const: msi1
                - const: msi2
                - const: msi3
                - const: msi4
                - const: msi5
                - const: msi6
                - const: msi7

  - if:
      properties:
        compatible:
          contains:
            enum:
              - qcom,pcie-sc8280xp
    then:
      properties:
        interrupts:
          minItems: 4
          maxItems: 4
        interrupt-names:
          items:
            - const: msi0
            - const: msi1
            - const: msi2
            - const: msi3

  - if:
      properties:
        compatible:
          contains:
            enum:
              - qcom,pcie-apq8064
              - qcom,pcie-apq8084
              - qcom,pcie-ipq4019
              - qcom,pcie-ipq6018
              - qcom,pcie-ipq8064
              - qcom,pcie-ipq8064-v2
              - qcom,pcie-ipq8074
              - qcom,pcie-qcs404
              - qcom,pcie-sa8540p
    then:
      properties:
        interrupts:
          maxItems: 1
        interrupt-names:
          items:
            - const: msi

unevaluatedProperties: false

examples:
  - |
    #include <dt-bindings/interrupt-controller/arm-gic.h>
    pcie@1b500000 {
      compatible = "qcom,pcie-ipq8064";
      reg = <0x1b500000 0x1000>,
            <0x1b502000 0x80>,
            <0x1b600000 0x100>,
            <0x0ff00000 0x100000>;
      reg-names = "dbi", "elbi", "parf", "config";
      device_type = "pci";
      linux,pci-domain = <0>;
      bus-range = <0x00 0xff>;
      num-lanes = <1>;
      #address-cells = <3>;
      #size-cells = <2>;
      ranges = <0x81000000 0 0 0x0fe00000 0 0x00100000>,
               <0x82000000 0 0 0x08000000 0 0x07e00000>;
      interrupts = <GIC_SPI 238 IRQ_TYPE_LEVEL_HIGH>;
      interrupt-names = "msi";
      #interrupt-cells = <1>;
      interrupt-map-mask = <0 0 0 0x7>;
      interrupt-map = <0 0 0 1 &intc 0 36 IRQ_TYPE_LEVEL_HIGH>,
                      <0 0 0 2 &intc 0 37 IRQ_TYPE_LEVEL_HIGH>,
                      <0 0 0 3 &intc 0 38 IRQ_TYPE_LEVEL_HIGH>,
                      <0 0 0 4 &intc 0 39 IRQ_TYPE_LEVEL_HIGH>;
      clocks = <&gcc 41>,
               <&gcc 43>,
               <&gcc 44>,
               <&gcc 42>,
               <&gcc 248>;
      clock-names = "core", "iface", "phy", "aux", "ref";
      resets = <&gcc 27>,
               <&gcc 26>,
               <&gcc 25>,
               <&gcc 24>,
               <&gcc 23>,
               <&gcc 22>;
      reset-names = "axi", "ahb", "por", "pci", "phy", "ext";
      pinctrl-0 = <&pcie_pins_default>;
      pinctrl-names = "default";
      vdda-supply = <&pm8921_s3>;
      vdda_phy-supply = <&pm8921_lvs6>;
      vdda_refclk-supply = <&ext_3p3v>;
    };
  - |
    #include <dt-bindings/interrupt-controller/arm-gic.h>
    #include <dt-bindings/gpio/gpio.h>
    pcie@fc520000 {
      compatible = "qcom,pcie-apq8084";
      reg = <0xfc520000 0x2000>,
            <0xff000000 0x1000>,
            <0xff001000 0x1000>,
            <0xff002000 0x2000>;
      reg-names = "parf", "dbi", "elbi", "config";
      device_type = "pci";
      linux,pci-domain = <0>;
      bus-range = <0x00 0xff>;
      num-lanes = <1>;
      #address-cells = <3>;
      #size-cells = <2>;
      ranges = <0x81000000 0 0          0xff200000 0 0x00100000>,
               <0x82000000 0 0x00300000 0xff300000 0 0x00d00000>;
      interrupts = <GIC_SPI 243 IRQ_TYPE_LEVEL_HIGH>;
      interrupt-names = "msi";
      #interrupt-cells = <1>;
      interrupt-map-mask = <0 0 0 0x7>;
      interrupt-map = <0 0 0 1 &intc 0 244 IRQ_TYPE_LEVEL_HIGH>,
                      <0 0 0 2 &intc 0 245 IRQ_TYPE_LEVEL_HIGH>,
                      <0 0 0 3 &intc 0 247 IRQ_TYPE_LEVEL_HIGH>,
                      <0 0 0 4 &intc 0 248 IRQ_TYPE_LEVEL_HIGH>;
      clocks = <&gcc 324>,
               <&gcc 325>,
               <&gcc 327>,
               <&gcc 323>;
      clock-names = "iface", "master_bus", "slave_bus", "aux";
      resets = <&gcc 81>;
      reset-names = "core";
      power-domains = <&gcc 1>;
      vdda-supply = <&pma8084_l3>;
      phys = <&pciephy0>;
      phy-names = "pciephy";
      perst-gpios = <&tlmm 70 GPIO_ACTIVE_LOW>;
      pinctrl-0 = <&pcie0_pins_default>;
      pinctrl-names = "default";
    };
...<|MERGE_RESOLUTION|>--- conflicted
+++ resolved
@@ -16,7 +16,6 @@
 
 properties:
   compatible:
-<<<<<<< HEAD
     oneOf:
       - enum:
           - qcom,pcie-ipq8064
@@ -34,34 +33,13 @@
           - qcom,pcie-sdm845
           - qcom,pcie-sm8150
           - qcom,pcie-sm8250
+          - qcom,pcie-sm8350
           - qcom,pcie-sm8450-pcie0
           - qcom,pcie-sm8450-pcie1
           - qcom,pcie-ipq6018
       - items:
           - const: qcom,pcie-msm8998
           - const: qcom,pcie-msm8996
-=======
-    enum:
-      - qcom,pcie-ipq8064
-      - qcom,pcie-ipq8064-v2
-      - qcom,pcie-apq8064
-      - qcom,pcie-apq8084
-      - qcom,pcie-msm8996
-      - qcom,pcie-ipq4019
-      - qcom,pcie-ipq8074
-      - qcom,pcie-qcs404
-      - qcom,pcie-sa8540p
-      - qcom,pcie-sc7280
-      - qcom,pcie-sc8180x
-      - qcom,pcie-sc8280xp
-      - qcom,pcie-sdm845
-      - qcom,pcie-sm8150
-      - qcom,pcie-sm8250
-      - qcom,pcie-sm8350
-      - qcom,pcie-sm8450-pcie0
-      - qcom,pcie-sm8450-pcie1
-      - qcom,pcie-ipq6018
->>>>>>> 451a7247
 
   reg:
     minItems: 4
