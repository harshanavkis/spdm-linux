--- conflicted
+++ resolved
@@ -29,26 +29,15 @@
 
 -----------------------------------------------
 
-<<<<<<< HEAD
-Currently two qdiscs support multiqueue devices.  The first is the default
-pfifo_fast qdisc.  This qdisc supports one qdisc per hardware queue.  A new
-round-robin qdisc, sch_multiq also supports multiple hardware queues. The
-=======
 Currently two qdiscs are optimized for multiqueue devices.  The first is the
 default pfifo_fast qdisc.  This qdisc supports one qdisc per hardware queue.
 A new round-robin qdisc, sch_multiq also supports multiple hardware queues. The
->>>>>>> 18e352e4
 qdisc is responsible for classifying the skb's and then directing the skb's to
 bands and queues based on the value in skb->queue_mapping.  Use this field in
 the base driver to determine which queue to send the skb to.
 
-<<<<<<< HEAD
-sch_multiq has been added for hardware that wishes to avoid unnecessary
-requeuing.  It will cycle though the bands and verify that the hardware queue
-=======
 sch_multiq has been added for hardware that wishes to avoid head-of-line
 blocking.  It will cycle though the bands and verify that the hardware queue
->>>>>>> 18e352e4
 associated with the band is not stopped prior to dequeuing a packet.
 
 On qdisc load, the number of bands is based on the number of queues on the
@@ -74,21 +63,12 @@
 band 2 => queue 2
 band 3 => queue 3
 
-<<<<<<< HEAD
-Traffic will begin flowing through each queue if your base device has either
-the default simple_tx_hash or a custom netdev->select_queue() defined.
-
-The behavior of tc filters remains the same.  However a new tc action,
-skbedit, has been added.  Assuming you wanted to route all traffic to a
-specific host, for example 192.168.0.3, though a specific queue you could use
-=======
 Traffic will begin flowing through each queue based on either the simple_tx_hash
 function or based on netdev->select_queue() if you have it defined.
 
 The behavior of tc filters remains the same.  However a new tc action,
 skbedit, has been added.  Assuming you wanted to route all traffic to a
 specific host, for example 192.168.0.3, through a specific queue you could use
->>>>>>> 18e352e4
 this action and establish a filter such as:
 
 tc filter add dev eth0 parent 1: protocol ip prio 1 u32 \
