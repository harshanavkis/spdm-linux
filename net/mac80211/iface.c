// SPDX-License-Identifier: GPL-2.0-only
/*
 * Interface handling
 *
 * Copyright 2002-2005, Instant802 Networks, Inc.
 * Copyright 2005-2006, Devicescape Software, Inc.
 * Copyright (c) 2006 Jiri Benc <jbenc@suse.cz>
 * Copyright 2008, Johannes Berg <johannes@sipsolutions.net>
 * Copyright 2013-2014  Intel Mobile Communications GmbH
 * Copyright (c) 2016        Intel Deutschland GmbH
 * Copyright (C) 2018-2021 Intel Corporation
 */
#include <linux/slab.h>
#include <linux/kernel.h>
#include <linux/if_arp.h>
#include <linux/netdevice.h>
#include <linux/rtnetlink.h>
#include <linux/kcov.h>
#include <net/mac80211.h>
#include <net/ieee80211_radiotap.h>
#include "ieee80211_i.h"
#include "sta_info.h"
#include "debugfs_netdev.h"
#include "mesh.h"
#include "led.h"
#include "driver-ops.h"
#include "wme.h"
#include "rate.h"

/**
 * DOC: Interface list locking
 *
 * The interface list in each struct ieee80211_local is protected
 * three-fold:
 *
 * (1) modifications may only be done under the RTNL
 * (2) modifications and readers are protected against each other by
 *     the iflist_mtx.
 * (3) modifications are done in an RCU manner so atomic readers
 *     can traverse the list in RCU-safe blocks.
 *
 * As a consequence, reads (traversals) of the list can be protected
 * by either the RTNL, the iflist_mtx or RCU.
 */

static void ieee80211_iface_work(struct work_struct *work);

bool __ieee80211_recalc_txpower(struct ieee80211_sub_if_data *sdata)
{
	struct ieee80211_chanctx_conf *chanctx_conf;
	int power;

	rcu_read_lock();
	chanctx_conf = rcu_dereference(sdata->vif.chanctx_conf);
	if (!chanctx_conf) {
		rcu_read_unlock();
		return false;
	}

	power = ieee80211_chandef_max_power(&chanctx_conf->def);
	rcu_read_unlock();

	if (sdata->user_power_level != IEEE80211_UNSET_POWER_LEVEL)
		power = min(power, sdata->user_power_level);

	if (sdata->ap_power_level != IEEE80211_UNSET_POWER_LEVEL)
		power = min(power, sdata->ap_power_level);

	if (power != sdata->vif.bss_conf.txpower) {
		sdata->vif.bss_conf.txpower = power;
		ieee80211_hw_config(sdata->local, 0);
		return true;
	}

	return false;
}

void ieee80211_recalc_txpower(struct ieee80211_sub_if_data *sdata,
			      bool update_bss)
{
	if (__ieee80211_recalc_txpower(sdata) ||
	    (update_bss && ieee80211_sdata_running(sdata)))
		ieee80211_bss_info_change_notify(sdata, BSS_CHANGED_TXPOWER);
}

static u32 __ieee80211_idle_off(struct ieee80211_local *local)
{
	if (!(local->hw.conf.flags & IEEE80211_CONF_IDLE))
		return 0;

	local->hw.conf.flags &= ~IEEE80211_CONF_IDLE;
	return IEEE80211_CONF_CHANGE_IDLE;
}

static u32 __ieee80211_idle_on(struct ieee80211_local *local)
{
	if (local->hw.conf.flags & IEEE80211_CONF_IDLE)
		return 0;

	ieee80211_flush_queues(local, NULL, false);

	local->hw.conf.flags |= IEEE80211_CONF_IDLE;
	return IEEE80211_CONF_CHANGE_IDLE;
}

static u32 __ieee80211_recalc_idle(struct ieee80211_local *local,
				   bool force_active)
{
	bool working, scanning, active;
	unsigned int led_trig_start = 0, led_trig_stop = 0;

	lockdep_assert_held(&local->mtx);

	active = force_active ||
		 !list_empty(&local->chanctx_list) ||
		 local->monitors;

	working = !local->ops->remain_on_channel &&
		  !list_empty(&local->roc_list);

	scanning = test_bit(SCAN_SW_SCANNING, &local->scanning) ||
		   test_bit(SCAN_ONCHANNEL_SCANNING, &local->scanning);

	if (working || scanning)
		led_trig_start |= IEEE80211_TPT_LEDTRIG_FL_WORK;
	else
		led_trig_stop |= IEEE80211_TPT_LEDTRIG_FL_WORK;

	if (active)
		led_trig_start |= IEEE80211_TPT_LEDTRIG_FL_CONNECTED;
	else
		led_trig_stop |= IEEE80211_TPT_LEDTRIG_FL_CONNECTED;

	ieee80211_mod_tpt_led_trig(local, led_trig_start, led_trig_stop);

	if (working || scanning || active)
		return __ieee80211_idle_off(local);
	return __ieee80211_idle_on(local);
}

u32 ieee80211_idle_off(struct ieee80211_local *local)
{
	return __ieee80211_recalc_idle(local, true);
}

void ieee80211_recalc_idle(struct ieee80211_local *local)
{
	u32 change = __ieee80211_recalc_idle(local, false);
	if (change)
		ieee80211_hw_config(local, change);
}

static int ieee80211_verify_mac(struct ieee80211_sub_if_data *sdata, u8 *addr,
				bool check_dup)
{
	struct ieee80211_local *local = sdata->local;
	struct ieee80211_sub_if_data *iter;
	u64 new, mask, tmp;
	u8 *m;
	int ret = 0;

	if (is_zero_ether_addr(local->hw.wiphy->addr_mask))
		return 0;

	m = addr;
	new =	((u64)m[0] << 5*8) | ((u64)m[1] << 4*8) |
		((u64)m[2] << 3*8) | ((u64)m[3] << 2*8) |
		((u64)m[4] << 1*8) | ((u64)m[5] << 0*8);

	m = local->hw.wiphy->addr_mask;
	mask =	((u64)m[0] << 5*8) | ((u64)m[1] << 4*8) |
		((u64)m[2] << 3*8) | ((u64)m[3] << 2*8) |
		((u64)m[4] << 1*8) | ((u64)m[5] << 0*8);

	if (!check_dup)
		return ret;

	mutex_lock(&local->iflist_mtx);
	list_for_each_entry(iter, &local->interfaces, list) {
		if (iter == sdata)
			continue;

		if (iter->vif.type == NL80211_IFTYPE_MONITOR &&
		    !(iter->u.mntr.flags & MONITOR_FLAG_ACTIVE))
			continue;

		m = iter->vif.addr;
		tmp =	((u64)m[0] << 5*8) | ((u64)m[1] << 4*8) |
			((u64)m[2] << 3*8) | ((u64)m[3] << 2*8) |
			((u64)m[4] << 1*8) | ((u64)m[5] << 0*8);

		if ((new & ~mask) != (tmp & ~mask)) {
			ret = -EINVAL;
			break;
		}
	}
	mutex_unlock(&local->iflist_mtx);

	return ret;
}

static int ieee80211_change_mac(struct net_device *dev, void *addr)
{
	struct ieee80211_sub_if_data *sdata = IEEE80211_DEV_TO_SUB_IF(dev);
	struct sockaddr *sa = addr;
	bool check_dup = true;
	int ret;

	if (ieee80211_sdata_running(sdata))
		return -EBUSY;

	if (sdata->vif.type == NL80211_IFTYPE_MONITOR &&
	    !(sdata->u.mntr.flags & MONITOR_FLAG_ACTIVE))
		check_dup = false;

	ret = ieee80211_verify_mac(sdata, sa->sa_data, check_dup);
	if (ret)
		return ret;

	ret = eth_mac_addr(dev, sa);

	if (ret == 0)
		memcpy(sdata->vif.addr, sa->sa_data, ETH_ALEN);

	return ret;
}

static inline int identical_mac_addr_allowed(int type1, int type2)
{
	return type1 == NL80211_IFTYPE_MONITOR ||
		type2 == NL80211_IFTYPE_MONITOR ||
		type1 == NL80211_IFTYPE_P2P_DEVICE ||
		type2 == NL80211_IFTYPE_P2P_DEVICE ||
		(type1 == NL80211_IFTYPE_AP && type2 == NL80211_IFTYPE_AP_VLAN) ||
		(type1 == NL80211_IFTYPE_AP_VLAN &&
			(type2 == NL80211_IFTYPE_AP ||
			 type2 == NL80211_IFTYPE_AP_VLAN));
}

static int ieee80211_check_concurrent_iface(struct ieee80211_sub_if_data *sdata,
					    enum nl80211_iftype iftype)
{
	struct ieee80211_local *local = sdata->local;
	struct ieee80211_sub_if_data *nsdata;
	int ret;

	ASSERT_RTNL();

	/* we hold the RTNL here so can safely walk the list */
	list_for_each_entry(nsdata, &local->interfaces, list) {
		if (nsdata != sdata && ieee80211_sdata_running(nsdata)) {
			/*
			 * Only OCB and monitor mode may coexist
			 */
			if ((sdata->vif.type == NL80211_IFTYPE_OCB &&
			     nsdata->vif.type != NL80211_IFTYPE_MONITOR) ||
			    (sdata->vif.type != NL80211_IFTYPE_MONITOR &&
			     nsdata->vif.type == NL80211_IFTYPE_OCB))
				return -EBUSY;

			/*
			 * Allow only a single IBSS interface to be up at any
			 * time. This is restricted because beacon distribution
			 * cannot work properly if both are in the same IBSS.
			 *
			 * To remove this restriction we'd have to disallow them
			 * from setting the same SSID on different IBSS interfaces
			 * belonging to the same hardware. Then, however, we're
			 * faced with having to adopt two different TSF timers...
			 */
			if (iftype == NL80211_IFTYPE_ADHOC &&
			    nsdata->vif.type == NL80211_IFTYPE_ADHOC)
				return -EBUSY;
			/*
			 * will not add another interface while any channel
			 * switch is active.
			 */
			if (nsdata->vif.csa_active)
				return -EBUSY;

			/*
			 * The remaining checks are only performed for interfaces
			 * with the same MAC address.
			 */
			if (!ether_addr_equal(sdata->vif.addr,
					      nsdata->vif.addr))
				continue;

			/*
			 * check whether it may have the same address
			 */
			if (!identical_mac_addr_allowed(iftype,
							nsdata->vif.type))
				return -ENOTUNIQ;

			/*
			 * can only add VLANs to enabled APs
			 */
			if (iftype == NL80211_IFTYPE_AP_VLAN &&
			    nsdata->vif.type == NL80211_IFTYPE_AP)
				sdata->bss = &nsdata->u.ap;
		}
	}

	mutex_lock(&local->chanctx_mtx);
	ret = ieee80211_check_combinations(sdata, NULL, 0, 0);
	mutex_unlock(&local->chanctx_mtx);
	return ret;
}

static int ieee80211_check_queues(struct ieee80211_sub_if_data *sdata,
				  enum nl80211_iftype iftype)
{
	int n_queues = sdata->local->hw.queues;
	int i;

	if (iftype == NL80211_IFTYPE_NAN)
		return 0;

	if (iftype != NL80211_IFTYPE_P2P_DEVICE) {
		for (i = 0; i < IEEE80211_NUM_ACS; i++) {
			if (WARN_ON_ONCE(sdata->vif.hw_queue[i] ==
					 IEEE80211_INVAL_HW_QUEUE))
				return -EINVAL;
			if (WARN_ON_ONCE(sdata->vif.hw_queue[i] >=
					 n_queues))
				return -EINVAL;
		}
	}

	if ((iftype != NL80211_IFTYPE_AP &&
	     iftype != NL80211_IFTYPE_P2P_GO &&
	     iftype != NL80211_IFTYPE_MESH_POINT) ||
	    !ieee80211_hw_check(&sdata->local->hw, QUEUE_CONTROL)) {
		sdata->vif.cab_queue = IEEE80211_INVAL_HW_QUEUE;
		return 0;
	}

	if (WARN_ON_ONCE(sdata->vif.cab_queue == IEEE80211_INVAL_HW_QUEUE))
		return -EINVAL;

	if (WARN_ON_ONCE(sdata->vif.cab_queue >= n_queues))
		return -EINVAL;

	return 0;
}

static int ieee80211_open(struct net_device *dev)
{
	struct ieee80211_sub_if_data *sdata = IEEE80211_DEV_TO_SUB_IF(dev);
	int err;

	/* fail early if user set an invalid address */
	if (!is_valid_ether_addr(dev->dev_addr))
		return -EADDRNOTAVAIL;

	err = ieee80211_check_concurrent_iface(sdata, sdata->vif.type);
	if (err)
		return err;

	wiphy_lock(sdata->local->hw.wiphy);
	err = ieee80211_do_open(&sdata->wdev, true);
	wiphy_unlock(sdata->local->hw.wiphy);

	return err;
}

static void ieee80211_do_stop(struct ieee80211_sub_if_data *sdata, bool going_down)
{
	struct ieee80211_local *local = sdata->local;
	unsigned long flags;
	struct sk_buff *skb, *tmp;
	u32 hw_reconf_flags = 0;
	int i, flushed;
	struct ps_data *ps;
	struct cfg80211_chan_def chandef;
	bool cancel_scan;
	struct cfg80211_nan_func *func;

	clear_bit(SDATA_STATE_RUNNING, &sdata->state);

	cancel_scan = rcu_access_pointer(local->scan_sdata) == sdata;
	if (cancel_scan)
		ieee80211_scan_cancel(local);

	/*
	 * Stop TX on this interface first.
	 */
	if (sdata->dev)
		netif_tx_stop_all_queues(sdata->dev);

	ieee80211_roc_purge(local, sdata);

	switch (sdata->vif.type) {
	case NL80211_IFTYPE_STATION:
		ieee80211_mgd_stop(sdata);
		break;
	case NL80211_IFTYPE_ADHOC:
		ieee80211_ibss_stop(sdata);
		break;
	case NL80211_IFTYPE_MONITOR:
		if (sdata->u.mntr.flags & MONITOR_FLAG_COOK_FRAMES)
			break;
		list_del_rcu(&sdata->u.mntr.list);
		break;
	default:
		break;
	}

	/*
	 * Remove all stations associated with this interface.
	 *
	 * This must be done before calling ops->remove_interface()
	 * because otherwise we can later invoke ops->sta_notify()
	 * whenever the STAs are removed, and that invalidates driver
	 * assumptions about always getting a vif pointer that is valid
	 * (because if we remove a STA after ops->remove_interface()
	 * the driver will have removed the vif info already!)
	 *
	 * For AP_VLANs stations may exist since there's nothing else that
	 * would have removed them, but in other modes there shouldn't
	 * be any stations.
	 */
	flushed = sta_info_flush(sdata);
	WARN_ON_ONCE(sdata->vif.type != NL80211_IFTYPE_AP_VLAN && flushed > 0);

	/* don't count this interface for allmulti while it is down */
	if (sdata->flags & IEEE80211_SDATA_ALLMULTI)
		atomic_dec(&local->iff_allmultis);

	if (sdata->vif.type == NL80211_IFTYPE_AP) {
		local->fif_pspoll--;
		local->fif_probe_req--;
	} else if (sdata->vif.type == NL80211_IFTYPE_ADHOC) {
		local->fif_probe_req--;
	}

	if (sdata->dev) {
		netif_addr_lock_bh(sdata->dev);
		spin_lock_bh(&local->filter_lock);
		__hw_addr_unsync(&local->mc_list, &sdata->dev->mc,
				 sdata->dev->addr_len);
		spin_unlock_bh(&local->filter_lock);
		netif_addr_unlock_bh(sdata->dev);
	}

	del_timer_sync(&local->dynamic_ps_timer);
	cancel_work_sync(&local->dynamic_ps_enable_work);

	cancel_work_sync(&sdata->recalc_smps);
	sdata_lock(sdata);
	mutex_lock(&local->mtx);
	sdata->vif.csa_active = false;
	if (sdata->vif.type == NL80211_IFTYPE_STATION)
		sdata->u.mgd.csa_waiting_bcn = false;
	if (sdata->csa_block_tx) {
		ieee80211_wake_vif_queues(local, sdata,
					  IEEE80211_QUEUE_STOP_REASON_CSA);
		sdata->csa_block_tx = false;
	}
	mutex_unlock(&local->mtx);
	sdata_unlock(sdata);

	cancel_work_sync(&sdata->csa_finalize_work);

	cancel_delayed_work_sync(&sdata->dfs_cac_timer_work);

	if (sdata->wdev.cac_started) {
		chandef = sdata->vif.bss_conf.chandef;
		WARN_ON(local->suspended);
		mutex_lock(&local->mtx);
		ieee80211_vif_release_channel(sdata);
		mutex_unlock(&local->mtx);
		cfg80211_cac_event(sdata->dev, &chandef,
				   NL80211_RADAR_CAC_ABORTED,
				   GFP_KERNEL);
	}

	if (sdata->vif.type == NL80211_IFTYPE_AP) {
		WARN_ON(!list_empty(&sdata->u.ap.vlans));
	} else if (sdata->vif.type == NL80211_IFTYPE_AP_VLAN) {
		/* remove all packets in parent bc_buf pointing to this dev */
		ps = &sdata->bss->ps;

		spin_lock_irqsave(&ps->bc_buf.lock, flags);
		skb_queue_walk_safe(&ps->bc_buf, skb, tmp) {
			if (skb->dev == sdata->dev) {
				__skb_unlink(skb, &ps->bc_buf);
				local->total_ps_buffered--;
				ieee80211_free_txskb(&local->hw, skb);
			}
		}
		spin_unlock_irqrestore(&ps->bc_buf.lock, flags);
	}

	if (going_down)
		local->open_count--;

	switch (sdata->vif.type) {
	case NL80211_IFTYPE_AP_VLAN:
		mutex_lock(&local->mtx);
		list_del(&sdata->u.vlan.list);
		mutex_unlock(&local->mtx);
		RCU_INIT_POINTER(sdata->vif.chanctx_conf, NULL);
		/* see comment in the default case below */
		ieee80211_free_keys(sdata, true);
		/* no need to tell driver */
		break;
	case NL80211_IFTYPE_MONITOR:
		if (sdata->u.mntr.flags & MONITOR_FLAG_COOK_FRAMES) {
			local->cooked_mntrs--;
			break;
		}

<<<<<<< HEAD
		master = container_of(sdata->bss,
				      struct ieee80211_sub_if_data, u.ap);
		sdata->control_port_protocol =
			master->control_port_protocol;
		sdata->control_port_no_encrypt =
			master->control_port_no_encrypt;
		sdata->control_port_over_nl80211 =
			master->control_port_over_nl80211;
		sdata->control_port_no_preauth =
			master->control_port_no_preauth;
		sdata->vif.cab_queue = master->vif.cab_queue;
		memcpy(sdata->vif.hw_queue, master->vif.hw_queue,
		       sizeof(sdata->vif.hw_queue));
		sdata->vif.bss_conf.chandef = master->vif.bss_conf.chandef;

		mutex_lock(&local->key_mtx);
		sdata->crypto_tx_tailroom_needed_cnt +=
			master->crypto_tx_tailroom_needed_cnt;
		mutex_unlock(&local->key_mtx);
=======
		local->monitors--;
		if (local->monitors == 0) {
			local->hw.conf.flags &= ~IEEE80211_CONF_MONITOR;
			hw_reconf_flags |= IEEE80211_CONF_CHANGE_MONITOR;
		}
>>>>>>> 7d2a07b7

		ieee80211_adjust_monitor_flags(sdata, -1);
		break;
	case NL80211_IFTYPE_NAN:
		/* clean all the functions */
		spin_lock_bh(&sdata->u.nan.func_lock);

		idr_for_each_entry(&sdata->u.nan.function_inst_ids, func, i) {
			idr_remove(&sdata->u.nan.function_inst_ids, i);
			cfg80211_free_nan_func(func);
		}
		idr_destroy(&sdata->u.nan.function_inst_ids);

		spin_unlock_bh(&sdata->u.nan.func_lock);
		break;
	case NL80211_IFTYPE_P2P_DEVICE:
		/* relies on synchronize_rcu() below */
		RCU_INIT_POINTER(local->p2p_sdata, NULL);
		fallthrough;
	default:
		cancel_work_sync(&sdata->work);
		/*
		 * When we get here, the interface is marked down.
		 * Free the remaining keys, if there are any
		 * (which can happen in AP mode if userspace sets
		 * keys before the interface is operating)
		 *
		 * Force the key freeing to always synchronize_net()
		 * to wait for the RX path in case it is using this
		 * interface enqueuing frames at this very time on
		 * another CPU.
		 */
		ieee80211_free_keys(sdata, true);
		skb_queue_purge(&sdata->skb_queue);
	}

	spin_lock_irqsave(&local->queue_stop_reason_lock, flags);
	for (i = 0; i < IEEE80211_MAX_QUEUES; i++) {
		skb_queue_walk_safe(&local->pending[i], skb, tmp) {
			struct ieee80211_tx_info *info = IEEE80211_SKB_CB(skb);
			if (info->control.vif == &sdata->vif) {
				__skb_unlink(skb, &local->pending[i]);
				ieee80211_free_txskb(&local->hw, skb);
			}
		}
	}
	spin_unlock_irqrestore(&local->queue_stop_reason_lock, flags);

	if (sdata->vif.type == NL80211_IFTYPE_AP_VLAN)
		ieee80211_txq_remove_vlan(local, sdata);

	sdata->bss = NULL;

	if (local->open_count == 0)
		ieee80211_clear_tx_pending(local);

	sdata->vif.bss_conf.beacon_int = 0;

	/*
	 * If the interface goes down while suspended, presumably because
	 * the device was unplugged and that happens before our resume,
	 * then the driver is already unconfigured and the remainder of
	 * this function isn't needed.
	 * XXX: what about WoWLAN? If the device has software state, e.g.
	 *	memory allocated, it might expect teardown commands from
	 *	mac80211 here?
	 */
	if (local->suspended) {
		WARN_ON(local->wowlan);
		WARN_ON(rtnl_dereference(local->monitor_sdata));
		return;
	}

	switch (sdata->vif.type) {
	case NL80211_IFTYPE_AP_VLAN:
		break;
	case NL80211_IFTYPE_MONITOR:
		if (local->monitors == 0)
			ieee80211_del_virtual_monitor(local);

		mutex_lock(&local->mtx);
		ieee80211_recalc_idle(local);
		mutex_unlock(&local->mtx);

		if (!(sdata->u.mntr.flags & MONITOR_FLAG_ACTIVE))
			break;

		fallthrough;
	default:
		if (going_down)
			drv_remove_interface(local, sdata);
	}

	ieee80211_recalc_ps(local);

<<<<<<< HEAD
		if (sdata->vif.probe_req_reg)
			drv_config_iface_filter(local, sdata,
						FIF_PROBE_REQ,
						FIF_PROBE_REQ);

		if (sdata->vif.type != NL80211_IFTYPE_P2P_DEVICE &&
		    sdata->vif.type != NL80211_IFTYPE_NAN)
			changed |= ieee80211_reset_erp_info(sdata);
		ieee80211_bss_info_change_notify(sdata, changed);
=======
	if (cancel_scan)
		flush_delayed_work(&local->scan_work);
>>>>>>> 7d2a07b7

	if (local->open_count == 0) {
		ieee80211_stop_device(local);

		/* no reconfiguring after stop! */
		return;
	}

	/* do after stop to avoid reconfiguring when we stop anyway */
	ieee80211_configure_filter(local);
	ieee80211_hw_config(local, hw_reconf_flags);

	if (local->monitors == local->open_count)
		ieee80211_add_virtual_monitor(local);
}

static int ieee80211_stop(struct net_device *dev)
{
	struct ieee80211_sub_if_data *sdata = IEEE80211_DEV_TO_SUB_IF(dev);

	/* close all dependent VLAN interfaces before locking wiphy */
	if (sdata->vif.type == NL80211_IFTYPE_AP) {
		struct ieee80211_sub_if_data *vlan, *tmpsdata;

		list_for_each_entry_safe(vlan, tmpsdata, &sdata->u.ap.vlans,
					 u.vlan.list)
			dev_close(vlan->dev);
	}

	wiphy_lock(sdata->local->hw.wiphy);
	ieee80211_do_stop(sdata, true);
	wiphy_unlock(sdata->local->hw.wiphy);

	return 0;
}

static void ieee80211_set_multicast_list(struct net_device *dev)
{
	struct ieee80211_sub_if_data *sdata = IEEE80211_DEV_TO_SUB_IF(dev);
	struct ieee80211_local *local = sdata->local;
	int allmulti, sdata_allmulti;

	allmulti = !!(dev->flags & IFF_ALLMULTI);
	sdata_allmulti = !!(sdata->flags & IEEE80211_SDATA_ALLMULTI);

	if (allmulti != sdata_allmulti) {
		if (dev->flags & IFF_ALLMULTI)
			atomic_inc(&local->iff_allmultis);
		else
			atomic_dec(&local->iff_allmultis);
		sdata->flags ^= IEEE80211_SDATA_ALLMULTI;
	}

	spin_lock_bh(&local->filter_lock);
	__hw_addr_sync(&local->mc_list, &dev->mc, dev->addr_len);
	spin_unlock_bh(&local->filter_lock);
	ieee80211_queue_work(&local->hw, &local->reconfig_filter);
}

/*
 * Called when the netdev is removed or, by the code below, before
 * the interface type changes.
 */
static void ieee80211_teardown_sdata(struct ieee80211_sub_if_data *sdata)
{
	/* free extra data */
	ieee80211_free_keys(sdata, false);

	ieee80211_debugfs_remove_netdev(sdata);

	ieee80211_destroy_frag_cache(&sdata->frags);

	if (ieee80211_vif_is_mesh(&sdata->vif))
		ieee80211_mesh_teardown_sdata(sdata);
}

static void ieee80211_uninit(struct net_device *dev)
{
	ieee80211_teardown_sdata(IEEE80211_DEV_TO_SUB_IF(dev));
}

static u16 ieee80211_netdev_select_queue(struct net_device *dev,
					 struct sk_buff *skb,
					 struct net_device *sb_dev)
{
	return ieee80211_select_queue(IEEE80211_DEV_TO_SUB_IF(dev), skb);
}

static void
ieee80211_get_stats64(struct net_device *dev, struct rtnl_link_stats64 *stats)
{
	dev_fetch_sw_netstats(stats, dev->tstats);
}

static const struct net_device_ops ieee80211_dataif_ops = {
	.ndo_open		= ieee80211_open,
	.ndo_stop		= ieee80211_stop,
	.ndo_uninit		= ieee80211_uninit,
	.ndo_start_xmit		= ieee80211_subif_start_xmit,
	.ndo_set_rx_mode	= ieee80211_set_multicast_list,
	.ndo_set_mac_address 	= ieee80211_change_mac,
	.ndo_select_queue	= ieee80211_netdev_select_queue,
	.ndo_get_stats64	= ieee80211_get_stats64,
};

static u16 ieee80211_monitor_select_queue(struct net_device *dev,
					  struct sk_buff *skb,
					  struct net_device *sb_dev)
{
	struct ieee80211_sub_if_data *sdata = IEEE80211_DEV_TO_SUB_IF(dev);
	struct ieee80211_local *local = sdata->local;
	struct ieee80211_tx_info *info = IEEE80211_SKB_CB(skb);
	struct ieee80211_hdr *hdr;
	int len_rthdr;

	if (local->hw.queues < IEEE80211_NUM_ACS)
		return 0;

	/* reset flags and info before parsing radiotap header */
	memset(info, 0, sizeof(*info));

	if (!ieee80211_parse_tx_radiotap(skb, dev))
		return 0; /* doesn't matter, frame will be dropped */

	len_rthdr = ieee80211_get_radiotap_len(skb->data);
	hdr = (struct ieee80211_hdr *)(skb->data + len_rthdr);
	if (skb->len < len_rthdr + 2 ||
	    skb->len < len_rthdr + ieee80211_hdrlen(hdr->frame_control))
		return 0; /* doesn't matter, frame will be dropped */

<<<<<<< HEAD
	switch (sdata->vif.type) {
	case NL80211_IFTYPE_STATION:
		ieee80211_mgd_stop(sdata);
		break;
	case NL80211_IFTYPE_ADHOC:
		ieee80211_ibss_stop(sdata);
		break;
	case NL80211_IFTYPE_MONITOR:
		if (sdata->u.mntr.flags & MONITOR_FLAG_COOK_FRAMES)
			break;
		list_del_rcu(&sdata->u.mntr.list);
		break;
=======
	return ieee80211_select_queue_80211(sdata, skb, hdr);
}

static const struct net_device_ops ieee80211_monitorif_ops = {
	.ndo_open		= ieee80211_open,
	.ndo_stop		= ieee80211_stop,
	.ndo_uninit		= ieee80211_uninit,
	.ndo_start_xmit		= ieee80211_monitor_start_xmit,
	.ndo_set_rx_mode	= ieee80211_set_multicast_list,
	.ndo_set_mac_address 	= ieee80211_change_mac,
	.ndo_select_queue	= ieee80211_monitor_select_queue,
	.ndo_get_stats64	= ieee80211_get_stats64,
};

static const struct net_device_ops ieee80211_dataif_8023_ops = {
	.ndo_open		= ieee80211_open,
	.ndo_stop		= ieee80211_stop,
	.ndo_uninit		= ieee80211_uninit,
	.ndo_start_xmit		= ieee80211_subif_start_xmit_8023,
	.ndo_set_rx_mode	= ieee80211_set_multicast_list,
	.ndo_set_mac_address	= ieee80211_change_mac,
	.ndo_select_queue	= ieee80211_netdev_select_queue,
	.ndo_get_stats64	= ieee80211_get_stats64,
};

static bool ieee80211_iftype_supports_hdr_offload(enum nl80211_iftype iftype)
{
	switch (iftype) {
	/* P2P GO and client are mapped to AP/STATION types */
	case NL80211_IFTYPE_AP:
	case NL80211_IFTYPE_STATION:
		return true;
>>>>>>> 7d2a07b7
	default:
		return false;
	}
}

static bool ieee80211_set_sdata_offload_flags(struct ieee80211_sub_if_data *sdata)
{
	struct ieee80211_local *local = sdata->local;
	u32 flags;

	flags = sdata->vif.offload_flags;

	if (ieee80211_hw_check(&local->hw, SUPPORTS_TX_ENCAP_OFFLOAD) &&
	    ieee80211_iftype_supports_hdr_offload(sdata->vif.type)) {
		flags |= IEEE80211_OFFLOAD_ENCAP_ENABLED;

		if (!ieee80211_hw_check(&local->hw, SUPPORTS_TX_FRAG) &&
		    local->hw.wiphy->frag_threshold != (u32)-1)
			flags &= ~IEEE80211_OFFLOAD_ENCAP_ENABLED;

		if (local->monitors)
			flags &= ~IEEE80211_OFFLOAD_ENCAP_ENABLED;
	} else {
		flags &= ~IEEE80211_OFFLOAD_ENCAP_ENABLED;
	}

	if (ieee80211_hw_check(&local->hw, SUPPORTS_RX_DECAP_OFFLOAD) &&
	    ieee80211_iftype_supports_hdr_offload(sdata->vif.type)) {
		flags |= IEEE80211_OFFLOAD_DECAP_ENABLED;

		if (local->monitors &&
		    !ieee80211_hw_check(&local->hw, SUPPORTS_CONC_MON_RX_DECAP))
			flags &= ~IEEE80211_OFFLOAD_DECAP_ENABLED;
	} else {
		flags &= ~IEEE80211_OFFLOAD_DECAP_ENABLED;
	}

	if (sdata->vif.offload_flags == flags)
		return false;

	sdata->vif.offload_flags = flags;
	ieee80211_check_fast_rx_iface(sdata);
	return true;
}

static void ieee80211_set_vif_encap_ops(struct ieee80211_sub_if_data *sdata)
{
	struct ieee80211_local *local = sdata->local;
	struct ieee80211_sub_if_data *bss = sdata;
	bool enabled;

	if (sdata->vif.type == NL80211_IFTYPE_AP_VLAN) {
		if (!sdata->bss)
			return;

		bss = container_of(sdata->bss, struct ieee80211_sub_if_data, u.ap);
	}

	if (!ieee80211_hw_check(&local->hw, SUPPORTS_TX_ENCAP_OFFLOAD) ||
	    !ieee80211_iftype_supports_hdr_offload(bss->vif.type))
		return;

	enabled = bss->vif.offload_flags & IEEE80211_OFFLOAD_ENCAP_ENABLED;
	if (sdata->wdev.use_4addr &&
	    !(bss->vif.offload_flags & IEEE80211_OFFLOAD_ENCAP_4ADDR))
		enabled = false;

	sdata->dev->netdev_ops = enabled ? &ieee80211_dataif_8023_ops :
					   &ieee80211_dataif_ops;
}

static void ieee80211_recalc_sdata_offload(struct ieee80211_sub_if_data *sdata)
{
	struct ieee80211_local *local = sdata->local;
	struct ieee80211_sub_if_data *vsdata;

<<<<<<< HEAD
		spin_unlock_bh(&sdata->u.nan.func_lock);
		break;
	case NL80211_IFTYPE_P2P_DEVICE:
		/* relies on synchronize_rcu() below */
		RCU_INIT_POINTER(local->p2p_sdata, NULL);
		fallthrough;
	default:
		cancel_work_sync(&sdata->work);
		/*
		 * When we get here, the interface is marked down.
		 * Free the remaining keys, if there are any
		 * (which can happen in AP mode if userspace sets
		 * keys before the interface is operating, and maybe
		 * also in WDS mode)
		 *
		 * Force the key freeing to always synchronize_net()
		 * to wait for the RX path in case it is using this
		 * interface enqueuing frames at this very time on
		 * another CPU.
		 */
		ieee80211_free_keys(sdata, true);
		skb_queue_purge(&sdata->skb_queue);
=======
	if (ieee80211_set_sdata_offload_flags(sdata)) {
		drv_update_vif_offload(local, sdata);
		ieee80211_set_vif_encap_ops(sdata);
>>>>>>> 7d2a07b7
	}

	list_for_each_entry(vsdata, &local->interfaces, list) {
		if (vsdata->vif.type != NL80211_IFTYPE_AP_VLAN ||
		    vsdata->bss != &sdata->u.ap)
			continue;

		ieee80211_set_vif_encap_ops(vsdata);
	}
}

void ieee80211_recalc_offload(struct ieee80211_local *local)
{
	struct ieee80211_sub_if_data *sdata;

	if (!ieee80211_hw_check(&local->hw, SUPPORTS_TX_ENCAP_OFFLOAD))
		return;

	mutex_lock(&local->iflist_mtx);

	list_for_each_entry(sdata, &local->interfaces, list) {
		if (!ieee80211_sdata_running(sdata))
			continue;

		ieee80211_recalc_sdata_offload(sdata);
	}

	mutex_unlock(&local->iflist_mtx);
}

void ieee80211_adjust_monitor_flags(struct ieee80211_sub_if_data *sdata,
				    const int offset)
{
	struct ieee80211_local *local = sdata->local;
	u32 flags = sdata->u.mntr.flags;

#define ADJUST(_f, _s)	do {					\
	if (flags & MONITOR_FLAG_##_f)				\
		local->fif_##_s += offset;			\
	} while (0)

<<<<<<< HEAD
		fallthrough;
	default:
		if (going_down)
			drv_remove_interface(local, sdata);
=======
	ADJUST(FCSFAIL, fcsfail);
	ADJUST(PLCPFAIL, plcpfail);
	ADJUST(CONTROL, control);
	ADJUST(CONTROL, pspoll);
	ADJUST(OTHER_BSS, other_bss);

#undef ADJUST
}

static void ieee80211_set_default_queues(struct ieee80211_sub_if_data *sdata)
{
	struct ieee80211_local *local = sdata->local;
	int i;

	for (i = 0; i < IEEE80211_NUM_ACS; i++) {
		if (ieee80211_hw_check(&local->hw, QUEUE_CONTROL))
			sdata->vif.hw_queue[i] = IEEE80211_INVAL_HW_QUEUE;
		else if (local->hw.queues >= IEEE80211_NUM_ACS)
			sdata->vif.hw_queue[i] = i;
		else
			sdata->vif.hw_queue[i] = 0;
>>>>>>> 7d2a07b7
	}
	sdata->vif.cab_queue = IEEE80211_INVAL_HW_QUEUE;
}

int ieee80211_add_virtual_monitor(struct ieee80211_local *local)
{
	struct ieee80211_sub_if_data *sdata;
	int ret;

	if (!ieee80211_hw_check(&local->hw, WANT_MONITOR_VIF))
		return 0;

	ASSERT_RTNL();

	if (local->monitor_sdata)
		return 0;

	sdata = kzalloc(sizeof(*sdata) + local->hw.vif_data_size, GFP_KERNEL);
	if (!sdata)
		return -ENOMEM;

	/* set up data */
	sdata->local = local;
	sdata->vif.type = NL80211_IFTYPE_MONITOR;
	snprintf(sdata->name, IFNAMSIZ, "%s-monitor",
		 wiphy_name(local->hw.wiphy));
	sdata->wdev.iftype = NL80211_IFTYPE_MONITOR;

	sdata->encrypt_headroom = IEEE80211_ENCRYPT_HEADROOM;

	ieee80211_set_default_queues(sdata);

	ret = drv_add_interface(local, sdata);
	if (WARN_ON(ret)) {
		/* ok .. stupid driver, it asked for this! */
		kfree(sdata);
		return ret;
	}

	set_bit(SDATA_STATE_RUNNING, &sdata->state);

	ret = ieee80211_check_queues(sdata, NL80211_IFTYPE_MONITOR);
	if (ret) {
		kfree(sdata);
		return ret;
	}

	mutex_lock(&local->iflist_mtx);
	rcu_assign_pointer(local->monitor_sdata, sdata);
	mutex_unlock(&local->iflist_mtx);

	mutex_lock(&local->mtx);
	ret = ieee80211_vif_use_channel(sdata, &local->monitor_chandef,
					IEEE80211_CHANCTX_EXCLUSIVE);
	mutex_unlock(&local->mtx);
	if (ret) {
		mutex_lock(&local->iflist_mtx);
		RCU_INIT_POINTER(local->monitor_sdata, NULL);
		mutex_unlock(&local->iflist_mtx);
		synchronize_net();
		drv_remove_interface(local, sdata);
		kfree(sdata);
		return ret;
	}

	skb_queue_head_init(&sdata->skb_queue);
	INIT_WORK(&sdata->work, ieee80211_iface_work);

	return 0;
}

void ieee80211_del_virtual_monitor(struct ieee80211_local *local)
{
	struct ieee80211_sub_if_data *sdata;

	if (!ieee80211_hw_check(&local->hw, WANT_MONITOR_VIF))
		return;

	ASSERT_RTNL();

	mutex_lock(&local->iflist_mtx);

	sdata = rcu_dereference_protected(local->monitor_sdata,
					  lockdep_is_held(&local->iflist_mtx));
	if (!sdata) {
		mutex_unlock(&local->iflist_mtx);
		return;
	}

	RCU_INIT_POINTER(local->monitor_sdata, NULL);
	mutex_unlock(&local->iflist_mtx);

	synchronize_net();

	mutex_lock(&local->mtx);
	ieee80211_vif_release_channel(sdata);
	mutex_unlock(&local->mtx);

	drv_remove_interface(local, sdata);

	kfree(sdata);
}

/*
 * NOTE: Be very careful when changing this function, it must NOT return
 * an error on interface type changes that have been pre-checked, so most
 * checks should be in ieee80211_check_concurrent_iface.
 */
int ieee80211_do_open(struct wireless_dev *wdev, bool coming_up)
{
<<<<<<< HEAD
	/* free extra data */
	ieee80211_free_keys(sdata, false);
=======
	struct ieee80211_sub_if_data *sdata = IEEE80211_WDEV_TO_SUB_IF(wdev);
	struct net_device *dev = wdev->netdev;
	struct ieee80211_local *local = sdata->local;
	u32 changed = 0;
	int res;
	u32 hw_reconf_flags = 0;

	switch (sdata->vif.type) {
	case NL80211_IFTYPE_AP_VLAN: {
		struct ieee80211_sub_if_data *master;

		if (!sdata->bss)
			return -ENOLINK;

		mutex_lock(&local->mtx);
		list_add(&sdata->u.vlan.list, &sdata->bss->vlans);
		mutex_unlock(&local->mtx);

		master = container_of(sdata->bss,
				      struct ieee80211_sub_if_data, u.ap);
		sdata->control_port_protocol =
			master->control_port_protocol;
		sdata->control_port_no_encrypt =
			master->control_port_no_encrypt;
		sdata->control_port_over_nl80211 =
			master->control_port_over_nl80211;
		sdata->control_port_no_preauth =
			master->control_port_no_preauth;
		sdata->vif.cab_queue = master->vif.cab_queue;
		memcpy(sdata->vif.hw_queue, master->vif.hw_queue,
		       sizeof(sdata->vif.hw_queue));
		sdata->vif.bss_conf.chandef = master->vif.bss_conf.chandef;

		mutex_lock(&local->key_mtx);
		sdata->crypto_tx_tailroom_needed_cnt +=
			master->crypto_tx_tailroom_needed_cnt;
		mutex_unlock(&local->key_mtx);

		break;
		}
	case NL80211_IFTYPE_AP:
		sdata->bss = &sdata->u.ap;
		break;
	case NL80211_IFTYPE_MESH_POINT:
	case NL80211_IFTYPE_STATION:
	case NL80211_IFTYPE_MONITOR:
	case NL80211_IFTYPE_ADHOC:
	case NL80211_IFTYPE_P2P_DEVICE:
	case NL80211_IFTYPE_OCB:
	case NL80211_IFTYPE_NAN:
		/* no special treatment */
		break;
	case NL80211_IFTYPE_UNSPECIFIED:
	case NUM_NL80211_IFTYPES:
	case NL80211_IFTYPE_P2P_CLIENT:
	case NL80211_IFTYPE_P2P_GO:
	case NL80211_IFTYPE_WDS:
		/* cannot happen */
		WARN_ON(1);
		break;
	}

	if (local->open_count == 0) {
		res = drv_start(local);
		if (res)
			goto err_del_bss;
		/* we're brought up, everything changes */
		hw_reconf_flags = ~0;
		ieee80211_led_radio(local, true);
		ieee80211_mod_tpt_led_trig(local,
					   IEEE80211_TPT_LEDTRIG_FL_RADIO, 0);
	}

	/*
	 * Copy the hopefully now-present MAC address to
	 * this interface, if it has the special null one.
	 */
	if (dev && is_zero_ether_addr(dev->dev_addr)) {
		memcpy(dev->dev_addr,
		       local->hw.wiphy->perm_addr,
		       ETH_ALEN);
		memcpy(dev->perm_addr, dev->dev_addr, ETH_ALEN);

		if (!is_valid_ether_addr(dev->dev_addr)) {
			res = -EADDRNOTAVAIL;
			goto err_stop;
		}
	}

	switch (sdata->vif.type) {
	case NL80211_IFTYPE_AP_VLAN:
		/* no need to tell driver, but set carrier and chanctx */
		if (rtnl_dereference(sdata->bss->beacon)) {
			ieee80211_vif_vlan_copy_chanctx(sdata);
			netif_carrier_on(dev);
			ieee80211_set_vif_encap_ops(sdata);
		} else {
			netif_carrier_off(dev);
		}
		break;
	case NL80211_IFTYPE_MONITOR:
		if (sdata->u.mntr.flags & MONITOR_FLAG_COOK_FRAMES) {
			local->cooked_mntrs++;
			break;
		}

		if (sdata->u.mntr.flags & MONITOR_FLAG_ACTIVE) {
			res = drv_add_interface(local, sdata);
			if (res)
				goto err_stop;
		} else if (local->monitors == 0 && local->open_count == 0) {
			res = ieee80211_add_virtual_monitor(local);
			if (res)
				goto err_stop;
		}

		/* must be before the call to ieee80211_configure_filter */
		local->monitors++;
		if (local->monitors == 1) {
			local->hw.conf.flags |= IEEE80211_CONF_MONITOR;
			hw_reconf_flags |= IEEE80211_CONF_CHANGE_MONITOR;
		}

		ieee80211_adjust_monitor_flags(sdata, 1);
		ieee80211_configure_filter(local);
		ieee80211_recalc_offload(local);
		mutex_lock(&local->mtx);
		ieee80211_recalc_idle(local);
		mutex_unlock(&local->mtx);

		netif_carrier_on(dev);
		break;
	default:
		if (coming_up) {
			ieee80211_del_virtual_monitor(local);
			ieee80211_set_sdata_offload_flags(sdata);

			res = drv_add_interface(local, sdata);
			if (res)
				goto err_stop;

			ieee80211_set_vif_encap_ops(sdata);
			res = ieee80211_check_queues(sdata,
				ieee80211_vif_type_p2p(&sdata->vif));
			if (res)
				goto err_del_interface;
		}

		if (sdata->vif.type == NL80211_IFTYPE_AP) {
			local->fif_pspoll++;
			local->fif_probe_req++;
>>>>>>> 7d2a07b7

			ieee80211_configure_filter(local);
		} else if (sdata->vif.type == NL80211_IFTYPE_ADHOC) {
			local->fif_probe_req++;
		}

<<<<<<< HEAD
	ieee80211_destroy_frag_cache(&sdata->frags);
=======
		if (sdata->vif.probe_req_reg)
			drv_config_iface_filter(local, sdata,
						FIF_PROBE_REQ,
						FIF_PROBE_REQ);
>>>>>>> 7d2a07b7

		if (sdata->vif.type != NL80211_IFTYPE_P2P_DEVICE &&
		    sdata->vif.type != NL80211_IFTYPE_NAN)
			changed |= ieee80211_reset_erp_info(sdata);
		ieee80211_bss_info_change_notify(sdata, changed);

		switch (sdata->vif.type) {
		case NL80211_IFTYPE_STATION:
		case NL80211_IFTYPE_ADHOC:
		case NL80211_IFTYPE_AP:
		case NL80211_IFTYPE_MESH_POINT:
		case NL80211_IFTYPE_OCB:
			netif_carrier_off(dev);
			break;
		case NL80211_IFTYPE_P2P_DEVICE:
		case NL80211_IFTYPE_NAN:
			break;
		default:
			/* not reached */
			WARN_ON(1);
		}

		/*
		 * Set default queue parameters so drivers don't
		 * need to initialise the hardware if the hardware
		 * doesn't start up with sane defaults.
		 * Enable QoS for anything but station interfaces.
		 */
		ieee80211_set_wmm_default(sdata, true,
			sdata->vif.type != NL80211_IFTYPE_STATION);
	}

	set_bit(SDATA_STATE_RUNNING, &sdata->state);

	switch (sdata->vif.type) {
	case NL80211_IFTYPE_P2P_DEVICE:
		rcu_assign_pointer(local->p2p_sdata, sdata);
		break;
	case NL80211_IFTYPE_MONITOR:
		if (sdata->u.mntr.flags & MONITOR_FLAG_COOK_FRAMES)
			break;
		list_add_tail_rcu(&sdata->u.mntr.list, &local->mon_list);
		break;
	default:
		break;
	}

	/*
	 * set_multicast_list will be invoked by the networking core
	 * which will check whether any increments here were done in
	 * error and sync them down to the hardware as filter flags.
	 */
	if (sdata->flags & IEEE80211_SDATA_ALLMULTI)
		atomic_inc(&local->iff_allmultis);

	if (coming_up)
		local->open_count++;

	if (hw_reconf_flags)
		ieee80211_hw_config(local, hw_reconf_flags);

<<<<<<< HEAD
static u16 ieee80211_monitor_select_queue(struct net_device *dev,
					  struct sk_buff *skb,
					  struct net_device *sb_dev)
{
	struct ieee80211_sub_if_data *sdata = IEEE80211_DEV_TO_SUB_IF(dev);
	struct ieee80211_local *local = sdata->local;
	struct ieee80211_tx_info *info = IEEE80211_SKB_CB(skb);
	struct ieee80211_hdr *hdr;
	int len_rthdr;
=======
	ieee80211_recalc_ps(local);
>>>>>>> 7d2a07b7

	if (sdata->vif.type == NL80211_IFTYPE_MONITOR ||
	    sdata->vif.type == NL80211_IFTYPE_AP_VLAN ||
	    local->ops->wake_tx_queue) {
		/* XXX: for AP_VLAN, actually track AP queues */
		if (dev)
			netif_tx_start_all_queues(dev);
	} else if (dev) {
		unsigned long flags;
		int n_acs = IEEE80211_NUM_ACS;
		int ac;

<<<<<<< HEAD
	/* reset flags and info before parsing radiotap header */
	memset(info, 0, sizeof(*info));

	if (!ieee80211_parse_tx_radiotap(skb, dev))
		return 0; /* doesn't matter, frame will be dropped */

	len_rthdr = ieee80211_get_radiotap_len(skb->data);
	hdr = (struct ieee80211_hdr *)(skb->data + len_rthdr);
	if (skb->len < len_rthdr + 2 ||
	    skb->len < len_rthdr + ieee80211_hdrlen(hdr->frame_control))
		return 0; /* doesn't matter, frame will be dropped */
=======
		if (local->hw.queues < IEEE80211_NUM_ACS)
			n_acs = 1;

		spin_lock_irqsave(&local->queue_stop_reason_lock, flags);
		if (sdata->vif.cab_queue == IEEE80211_INVAL_HW_QUEUE ||
		    (local->queue_stop_reasons[sdata->vif.cab_queue] == 0 &&
		     skb_queue_empty(&local->pending[sdata->vif.cab_queue]))) {
			for (ac = 0; ac < n_acs; ac++) {
				int ac_queue = sdata->vif.hw_queue[ac];
>>>>>>> 7d2a07b7

				if (local->queue_stop_reasons[ac_queue] == 0 &&
				    skb_queue_empty(&local->pending[ac_queue]))
					netif_start_subqueue(dev, ac);
			}
		}
		spin_unlock_irqrestore(&local->queue_stop_reason_lock, flags);
	}

	return 0;
 err_del_interface:
	drv_remove_interface(local, sdata);
 err_stop:
	if (!local->open_count)
		drv_stop(local);
 err_del_bss:
	sdata->bss = NULL;
	if (sdata->vif.type == NL80211_IFTYPE_AP_VLAN) {
		mutex_lock(&local->mtx);
		list_del(&sdata->u.vlan.list);
		mutex_unlock(&local->mtx);
	}
	/* might already be clear but that doesn't matter */
	clear_bit(SDATA_STATE_RUNNING, &sdata->state);
	return res;
}

static const struct net_device_ops ieee80211_dataif_8023_ops = {
	.ndo_open		= ieee80211_open,
	.ndo_stop		= ieee80211_stop,
	.ndo_uninit		= ieee80211_uninit,
	.ndo_start_xmit		= ieee80211_subif_start_xmit_8023,
	.ndo_set_rx_mode	= ieee80211_set_multicast_list,
	.ndo_set_mac_address	= ieee80211_change_mac,
	.ndo_select_queue	= ieee80211_netdev_select_queue,
	.ndo_get_stats64	= ieee80211_get_stats64,
};

static void __ieee80211_set_hw_80211_encap(struct ieee80211_sub_if_data *sdata,
					   bool enable)
{
	sdata->dev->netdev_ops = enable ? &ieee80211_dataif_8023_ops :
					  &ieee80211_dataif_ops;
	sdata->hw_80211_encap = enable;
}

bool ieee80211_set_hw_80211_encap(struct ieee80211_vif *vif, bool enable)
{
	struct ieee80211_sub_if_data *sdata = vif_to_sdata(vif);
	struct ieee80211_local *local = sdata->local;
	struct ieee80211_sub_if_data *iter;
	struct ieee80211_key *key;

	mutex_lock(&local->iflist_mtx);
	list_for_each_entry(iter, &local->interfaces, list) {
		struct ieee80211_sub_if_data *disable = NULL;

		if (vif->type == NL80211_IFTYPE_MONITOR) {
			disable = iter;
			__ieee80211_set_hw_80211_encap(iter, false);
		} else if (iter->vif.type == NL80211_IFTYPE_MONITOR) {
			disable = sdata;
			enable = false;
		}
		if (disable)
			sdata_dbg(disable,
				  "disable hw 80211 encap due to mon co-exist\n");
	}
	mutex_unlock(&local->iflist_mtx);

	if (enable == sdata->hw_80211_encap)
		return enable;

	if (!sdata->dev)
		return false;

	if (!ieee80211_hw_check(&local->hw, SUPPORTS_TX_FRAG) &&
	    (local->hw.wiphy->frag_threshold != (u32)-1))
		enable = false;

	mutex_lock(&sdata->local->key_mtx);
	list_for_each_entry(key, &sdata->key_list, list) {
		if (key->conf.cipher == WLAN_CIPHER_SUITE_TKIP)
			enable = false;
	}
	mutex_unlock(&sdata->local->key_mtx);

	__ieee80211_set_hw_80211_encap(sdata, enable);

	return enable;
}
EXPORT_SYMBOL(ieee80211_set_hw_80211_encap);

static void ieee80211_if_free(struct net_device *dev)
{
	free_percpu(dev->tstats);
}

static void ieee80211_if_setup(struct net_device *dev)
{
	ether_setup(dev);
	dev->priv_flags &= ~IFF_TX_SKB_SHARING;
	dev->netdev_ops = &ieee80211_dataif_ops;
	dev->needs_free_netdev = true;
	dev->priv_destructor = ieee80211_if_free;
}

static void ieee80211_if_setup_no_queue(struct net_device *dev)
{
	ieee80211_if_setup(dev);
	dev->priv_flags |= IFF_NO_QUEUE;
}

static void ieee80211_iface_process_skb(struct ieee80211_local *local,
					struct ieee80211_sub_if_data *sdata,
					struct sk_buff *skb)
{
	struct ieee80211_mgmt *mgmt = (void *)skb->data;

	if (ieee80211_is_action(mgmt->frame_control) &&
	    mgmt->u.action.category == WLAN_CATEGORY_BACK) {
		struct sta_info *sta;
		int len = skb->len;

		mutex_lock(&local->sta_mtx);
		sta = sta_info_get_bss(sdata, mgmt->sa);
		if (sta) {
			switch (mgmt->u.action.u.addba_req.action_code) {
			case WLAN_ACTION_ADDBA_REQ:
				ieee80211_process_addba_request(local, sta,
								mgmt, len);
				break;
			case WLAN_ACTION_ADDBA_RESP:
				ieee80211_process_addba_resp(local, sta,
							     mgmt, len);
				break;
			case WLAN_ACTION_DELBA:
				ieee80211_process_delba(sdata, sta,
							mgmt, len);
				break;
			default:
				WARN_ON(1);
				break;
			}
		}
		mutex_unlock(&local->sta_mtx);
	} else if (ieee80211_is_action(mgmt->frame_control) &&
		   mgmt->u.action.category == WLAN_CATEGORY_VHT) {
		switch (mgmt->u.action.u.vht_group_notif.action_code) {
		case WLAN_VHT_ACTION_OPMODE_NOTIF: {
			struct ieee80211_rx_status *status;
			enum nl80211_band band;
			struct sta_info *sta;
			u8 opmode;

			status = IEEE80211_SKB_RXCB(skb);
			band = status->band;
			opmode = mgmt->u.action.u.vht_opmode_notif.operating_mode;

			mutex_lock(&local->sta_mtx);
			sta = sta_info_get_bss(sdata, mgmt->sa);

			if (sta)
				ieee80211_vht_handle_opmode(sdata, sta, opmode,
							    band);

			mutex_unlock(&local->sta_mtx);
			break;
		}
		case WLAN_VHT_ACTION_GROUPID_MGMT:
			ieee80211_process_mu_groups(sdata, mgmt);
			break;
		default:
			WARN_ON(1);
			break;
		}
	} else if (ieee80211_is_ext(mgmt->frame_control)) {
		if (sdata->vif.type == NL80211_IFTYPE_STATION)
			ieee80211_sta_rx_queued_ext(sdata, skb);
		else
			WARN_ON(1);
	} else if (ieee80211_is_data_qos(mgmt->frame_control)) {
		struct ieee80211_hdr *hdr = (void *)mgmt;
		struct sta_info *sta;

		/*
		 * So the frame isn't mgmt, but frame_control
		 * is at the right place anyway, of course, so
		 * the if statement is correct.
		 *
		 * Warn if we have other data frame types here,
		 * they must not get here.
		 */
		WARN_ON(hdr->frame_control &
				cpu_to_le16(IEEE80211_STYPE_NULLFUNC));
		WARN_ON(!(hdr->seq_ctrl &
				cpu_to_le16(IEEE80211_SCTL_FRAG)));
		/*
		 * This was a fragment of a frame, received while
		 * a block-ack session was active. That cannot be
		 * right, so terminate the session.
		 */
		mutex_lock(&local->sta_mtx);
		sta = sta_info_get_bss(sdata, mgmt->sa);
		if (sta) {
			u16 tid = ieee80211_get_tid(hdr);

			__ieee80211_stop_rx_ba_session(
				sta, tid, WLAN_BACK_RECIPIENT,
				WLAN_REASON_QSTA_REQUIRE_SETUP,
				true);
		}
		mutex_unlock(&local->sta_mtx);
	} else switch (sdata->vif.type) {
	case NL80211_IFTYPE_STATION:
		ieee80211_sta_rx_queued_mgmt(sdata, skb);
		break;
	case NL80211_IFTYPE_ADHOC:
		ieee80211_ibss_rx_queued_mgmt(sdata, skb);
		break;
	case NL80211_IFTYPE_MESH_POINT:
		if (!ieee80211_vif_is_mesh(&sdata->vif))
			break;
		ieee80211_mesh_rx_queued_mgmt(sdata, skb);
		break;
	default:
		WARN(1, "frame for unexpected interface type");
		break;
	}
}

static void ieee80211_iface_work(struct work_struct *work)
{
	struct ieee80211_sub_if_data *sdata =
		container_of(work, struct ieee80211_sub_if_data, work);
	struct ieee80211_local *local = sdata->local;
	struct sk_buff *skb;

	if (!ieee80211_sdata_running(sdata))
		return;

	if (test_bit(SCAN_SW_SCANNING, &local->scanning))
		return;

	if (!ieee80211_can_run_worker(local))
		return;

	/* first process frames */
	while ((skb = skb_dequeue(&sdata->skb_queue))) {
		kcov_remote_start_common(skb_get_kcov_handle(skb));

		if (skb->protocol == cpu_to_be16(ETH_P_TDLS))
			ieee80211_process_tdls_channel_switch(sdata, skb);
		else
			ieee80211_iface_process_skb(local, sdata, skb);

		kfree_skb(skb);
		kcov_remote_stop();
	}

	/* then other type-dependent work */
	switch (sdata->vif.type) {
	case NL80211_IFTYPE_STATION:
		ieee80211_sta_work(sdata);
		break;
	case NL80211_IFTYPE_ADHOC:
		ieee80211_ibss_work(sdata);
		break;
	case NL80211_IFTYPE_MESH_POINT:
		if (!ieee80211_vif_is_mesh(&sdata->vif))
			break;
		ieee80211_mesh_work(sdata);
		break;
	case NL80211_IFTYPE_OCB:
		ieee80211_ocb_work(sdata);
		break;
	default:
		break;
	}
}

static void ieee80211_recalc_smps_work(struct work_struct *work)
{
	struct ieee80211_sub_if_data *sdata =
		container_of(work, struct ieee80211_sub_if_data, recalc_smps);

	ieee80211_recalc_smps(sdata);
}

/*
 * Helper function to initialise an interface to a specific type.
 */
static void ieee80211_setup_sdata(struct ieee80211_sub_if_data *sdata,
				  enum nl80211_iftype type)
{
	static const u8 bssid_wildcard[ETH_ALEN] = {0xff, 0xff, 0xff,
						    0xff, 0xff, 0xff};

	/* clear type-dependent union */
	memset(&sdata->u, 0, sizeof(sdata->u));

	/* and set some type-dependent values */
	sdata->vif.type = type;
	sdata->vif.p2p = false;
	sdata->wdev.iftype = type;

	sdata->control_port_protocol = cpu_to_be16(ETH_P_PAE);
	sdata->control_port_no_encrypt = false;
	sdata->control_port_over_nl80211 = false;
	sdata->control_port_no_preauth = false;
	sdata->encrypt_headroom = IEEE80211_ENCRYPT_HEADROOM;
	sdata->vif.bss_conf.idle = true;
	sdata->vif.bss_conf.txpower = INT_MIN; /* unset */

	sdata->noack_map = 0;
	sdata->hw_80211_encap = false;

	/* only monitor/p2p-device differ */
	if (sdata->dev) {
		sdata->dev->netdev_ops = &ieee80211_dataif_ops;
		sdata->dev->type = ARPHRD_ETHER;
	}

	skb_queue_head_init(&sdata->skb_queue);
	INIT_WORK(&sdata->work, ieee80211_iface_work);
	INIT_WORK(&sdata->recalc_smps, ieee80211_recalc_smps_work);
	INIT_WORK(&sdata->csa_finalize_work, ieee80211_csa_finalize_work);
	INIT_LIST_HEAD(&sdata->assigned_chanctx_list);
	INIT_LIST_HEAD(&sdata->reserved_chanctx_list);

	switch (type) {
	case NL80211_IFTYPE_P2P_GO:
		type = NL80211_IFTYPE_AP;
		sdata->vif.type = type;
		sdata->vif.p2p = true;
		fallthrough;
	case NL80211_IFTYPE_AP:
		skb_queue_head_init(&sdata->u.ap.ps.bc_buf);
		INIT_LIST_HEAD(&sdata->u.ap.vlans);
		sdata->vif.bss_conf.bssid = sdata->vif.addr;
		break;
	case NL80211_IFTYPE_P2P_CLIENT:
		type = NL80211_IFTYPE_STATION;
		sdata->vif.type = type;
		sdata->vif.p2p = true;
		fallthrough;
	case NL80211_IFTYPE_STATION:
		sdata->vif.bss_conf.bssid = sdata->u.mgd.bssid;
		ieee80211_sta_setup_sdata(sdata);
		break;
	case NL80211_IFTYPE_OCB:
		sdata->vif.bss_conf.bssid = bssid_wildcard;
		ieee80211_ocb_setup_sdata(sdata);
		break;
	case NL80211_IFTYPE_ADHOC:
		sdata->vif.bss_conf.bssid = sdata->u.ibss.bssid;
		ieee80211_ibss_setup_sdata(sdata);
		break;
	case NL80211_IFTYPE_MESH_POINT:
		if (ieee80211_vif_is_mesh(&sdata->vif))
			ieee80211_mesh_init_sdata(sdata);
		break;
	case NL80211_IFTYPE_MONITOR:
		sdata->dev->type = ARPHRD_IEEE80211_RADIOTAP;
		sdata->dev->netdev_ops = &ieee80211_monitorif_ops;
		sdata->u.mntr.flags = MONITOR_FLAG_CONTROL |
				      MONITOR_FLAG_OTHER_BSS;
		break;
	case NL80211_IFTYPE_NAN:
		idr_init(&sdata->u.nan.function_inst_ids);
		spin_lock_init(&sdata->u.nan.func_lock);
		sdata->vif.bss_conf.bssid = sdata->vif.addr;
		break;
	case NL80211_IFTYPE_AP_VLAN:
	case NL80211_IFTYPE_P2P_DEVICE:
		sdata->vif.bss_conf.bssid = sdata->vif.addr;
		break;
	case NL80211_IFTYPE_UNSPECIFIED:
	case NL80211_IFTYPE_WDS:
	case NUM_NL80211_IFTYPES:
		WARN_ON(1);
		break;
	}

	ieee80211_debugfs_add_netdev(sdata);
}

static int ieee80211_runtime_change_iftype(struct ieee80211_sub_if_data *sdata,
					   enum nl80211_iftype type)
{
	struct ieee80211_local *local = sdata->local;
	int ret, err;
	enum nl80211_iftype internal_type = type;
	bool p2p = false;

	ASSERT_RTNL();

	if (!local->ops->change_interface)
		return -EBUSY;

	switch (sdata->vif.type) {
	case NL80211_IFTYPE_AP:
		if (!list_empty(&sdata->u.ap.vlans))
			return -EBUSY;
		break;
	case NL80211_IFTYPE_STATION:
	case NL80211_IFTYPE_ADHOC:
	case NL80211_IFTYPE_OCB:
		/*
		 * Could maybe also all others here?
		 * Just not sure how that interacts
		 * with the RX/config path e.g. for
		 * mesh.
		 */
		break;
	default:
		return -EBUSY;
	}

	switch (type) {
	case NL80211_IFTYPE_AP:
	case NL80211_IFTYPE_STATION:
	case NL80211_IFTYPE_ADHOC:
	case NL80211_IFTYPE_OCB:
		/*
		 * Could probably support everything
		 * but here.
		 */
		break;
	case NL80211_IFTYPE_P2P_CLIENT:
		p2p = true;
		internal_type = NL80211_IFTYPE_STATION;
		break;
	case NL80211_IFTYPE_P2P_GO:
		p2p = true;
		internal_type = NL80211_IFTYPE_AP;
		break;
	default:
		return -EBUSY;
	}

	ret = ieee80211_check_concurrent_iface(sdata, internal_type);
	if (ret)
		return ret;

	ieee80211_stop_vif_queues(local, sdata,
				  IEEE80211_QUEUE_STOP_REASON_IFTYPE_CHANGE);
	synchronize_net();

	ieee80211_do_stop(sdata, false);

	ieee80211_teardown_sdata(sdata);

	ieee80211_set_sdata_offload_flags(sdata);
	ret = drv_change_interface(local, sdata, internal_type, p2p);
	if (ret)
		type = ieee80211_vif_type_p2p(&sdata->vif);

	/*
	 * Ignore return value here, there's not much we can do since
	 * the driver changed the interface type internally already.
	 * The warnings will hopefully make driver authors fix it :-)
	 */
	ieee80211_check_queues(sdata, type);

	ieee80211_setup_sdata(sdata, type);
	ieee80211_set_vif_encap_ops(sdata);

	err = ieee80211_do_open(&sdata->wdev, false);
	WARN(err, "type change: do_open returned %d", err);

	ieee80211_wake_vif_queues(local, sdata,
				  IEEE80211_QUEUE_STOP_REASON_IFTYPE_CHANGE);
	return ret;
}

int ieee80211_if_change_type(struct ieee80211_sub_if_data *sdata,
			     enum nl80211_iftype type)
{
	int ret;

	ASSERT_RTNL();

	if (type == ieee80211_vif_type_p2p(&sdata->vif))
		return 0;

	if (ieee80211_sdata_running(sdata)) {
		ret = ieee80211_runtime_change_iftype(sdata, type);
		if (ret)
			return ret;
	} else {
		/* Purge and reset type-dependent state. */
		ieee80211_teardown_sdata(sdata);
		ieee80211_setup_sdata(sdata, type);
	}

	/* reset some values that shouldn't be kept across type changes */
	if (type == NL80211_IFTYPE_STATION)
		sdata->u.mgd.use_4addr = false;

	return 0;
}

static void ieee80211_assign_perm_addr(struct ieee80211_local *local,
				       u8 *perm_addr, enum nl80211_iftype type)
{
	struct ieee80211_sub_if_data *sdata;
	u64 mask, start, addr, val, inc;
	u8 *m;
	u8 tmp_addr[ETH_ALEN];
	int i;

	/* default ... something at least */
	memcpy(perm_addr, local->hw.wiphy->perm_addr, ETH_ALEN);

	if (is_zero_ether_addr(local->hw.wiphy->addr_mask) &&
	    local->hw.wiphy->n_addresses <= 1)
		return;

	mutex_lock(&local->iflist_mtx);

	switch (type) {
	case NL80211_IFTYPE_MONITOR:
		/* doesn't matter */
		break;
	case NL80211_IFTYPE_AP_VLAN:
		/* match up with an AP interface */
		list_for_each_entry(sdata, &local->interfaces, list) {
			if (sdata->vif.type != NL80211_IFTYPE_AP)
				continue;
			memcpy(perm_addr, sdata->vif.addr, ETH_ALEN);
			break;
		}
		/* keep default if no AP interface present */
		break;
	case NL80211_IFTYPE_P2P_CLIENT:
	case NL80211_IFTYPE_P2P_GO:
		if (ieee80211_hw_check(&local->hw, P2P_DEV_ADDR_FOR_INTF)) {
			list_for_each_entry(sdata, &local->interfaces, list) {
				if (sdata->vif.type != NL80211_IFTYPE_P2P_DEVICE)
					continue;
				if (!ieee80211_sdata_running(sdata))
					continue;
				memcpy(perm_addr, sdata->vif.addr, ETH_ALEN);
				goto out_unlock;
			}
		}
		fallthrough;
	default:
		/* assign a new address if possible -- try n_addresses first */
		for (i = 0; i < local->hw.wiphy->n_addresses; i++) {
			bool used = false;

			list_for_each_entry(sdata, &local->interfaces, list) {
				if (ether_addr_equal(local->hw.wiphy->addresses[i].addr,
						     sdata->vif.addr)) {
					used = true;
					break;
				}
			}

			if (!used) {
				memcpy(perm_addr,
				       local->hw.wiphy->addresses[i].addr,
				       ETH_ALEN);
				break;
			}
		}

		/* try mask if available */
		if (is_zero_ether_addr(local->hw.wiphy->addr_mask))
			break;

		m = local->hw.wiphy->addr_mask;
		mask =	((u64)m[0] << 5*8) | ((u64)m[1] << 4*8) |
			((u64)m[2] << 3*8) | ((u64)m[3] << 2*8) |
			((u64)m[4] << 1*8) | ((u64)m[5] << 0*8);

		if (__ffs64(mask) + hweight64(mask) != fls64(mask)) {
			/* not a contiguous mask ... not handled now! */
			pr_info("not contiguous\n");
			break;
		}

		/*
		 * Pick address of existing interface in case user changed
		 * MAC address manually, default to perm_addr.
		 */
		m = local->hw.wiphy->perm_addr;
		list_for_each_entry(sdata, &local->interfaces, list) {
			if (sdata->vif.type == NL80211_IFTYPE_MONITOR)
				continue;
			m = sdata->vif.addr;
			break;
		}
		start = ((u64)m[0] << 5*8) | ((u64)m[1] << 4*8) |
			((u64)m[2] << 3*8) | ((u64)m[3] << 2*8) |
			((u64)m[4] << 1*8) | ((u64)m[5] << 0*8);

		inc = 1ULL<<__ffs64(mask);
		val = (start & mask);
		addr = (start & ~mask) | (val & mask);
		do {
			bool used = false;

			tmp_addr[5] = addr >> 0*8;
			tmp_addr[4] = addr >> 1*8;
			tmp_addr[3] = addr >> 2*8;
			tmp_addr[2] = addr >> 3*8;
			tmp_addr[1] = addr >> 4*8;
			tmp_addr[0] = addr >> 5*8;

			val += inc;

			list_for_each_entry(sdata, &local->interfaces, list) {
				if (ether_addr_equal(tmp_addr, sdata->vif.addr)) {
					used = true;
					break;
				}
			}

			if (!used) {
				memcpy(perm_addr, tmp_addr, ETH_ALEN);
				break;
			}
			addr = (start & ~mask) | (val & mask);
		} while (addr != start);

		break;
	}

 out_unlock:
	mutex_unlock(&local->iflist_mtx);
}

int ieee80211_if_add(struct ieee80211_local *local, const char *name,
		     unsigned char name_assign_type,
		     struct wireless_dev **new_wdev, enum nl80211_iftype type,
		     struct vif_params *params)
{
	struct net_device *ndev = NULL;
	struct ieee80211_sub_if_data *sdata = NULL;
	struct txq_info *txqi;
	void (*if_setup)(struct net_device *dev);
	int ret, i;
	int txqs = 1;

	ASSERT_RTNL();

	if (type == NL80211_IFTYPE_P2P_DEVICE || type == NL80211_IFTYPE_NAN) {
		struct wireless_dev *wdev;

		sdata = kzalloc(sizeof(*sdata) + local->hw.vif_data_size,
				GFP_KERNEL);
		if (!sdata)
			return -ENOMEM;
		wdev = &sdata->wdev;

		sdata->dev = NULL;
		strlcpy(sdata->name, name, IFNAMSIZ);
		ieee80211_assign_perm_addr(local, wdev->address, type);
		memcpy(sdata->vif.addr, wdev->address, ETH_ALEN);
	} else {
		int size = ALIGN(sizeof(*sdata) + local->hw.vif_data_size,
				 sizeof(void *));
		int txq_size = 0;

		if (local->ops->wake_tx_queue &&
		    type != NL80211_IFTYPE_AP_VLAN &&
		    (type != NL80211_IFTYPE_MONITOR ||
		     (params->flags & MONITOR_FLAG_ACTIVE)))
			txq_size += sizeof(struct txq_info) +
				    local->hw.txq_data_size;

		if (local->ops->wake_tx_queue) {
			if_setup = ieee80211_if_setup_no_queue;
		} else {
			if_setup = ieee80211_if_setup;
			if (local->hw.queues >= IEEE80211_NUM_ACS)
				txqs = IEEE80211_NUM_ACS;
		}

		ndev = alloc_netdev_mqs(size + txq_size,
					name, name_assign_type,
					if_setup, txqs, 1);
		if (!ndev)
			return -ENOMEM;

		if (!local->ops->wake_tx_queue && local->hw.wiphy->tx_queue_len)
			ndev->tx_queue_len = local->hw.wiphy->tx_queue_len;

		dev_net_set(ndev, wiphy_net(local->hw.wiphy));

		ndev->tstats = netdev_alloc_pcpu_stats(struct pcpu_sw_netstats);
		if (!ndev->tstats) {
			free_netdev(ndev);
			return -ENOMEM;
		}

		ndev->needed_headroom = local->tx_headroom +
					4*6 /* four MAC addresses */
					+ 2 + 2 + 2 + 2 /* ctl, dur, seq, qos */
					+ 6 /* mesh */
					+ 8 /* rfc1042/bridge tunnel */
					- ETH_HLEN /* ethernet hard_header_len */
					+ IEEE80211_ENCRYPT_HEADROOM;
		ndev->needed_tailroom = IEEE80211_ENCRYPT_TAILROOM;

		ret = dev_alloc_name(ndev, ndev->name);
		if (ret < 0) {
			ieee80211_if_free(ndev);
			free_netdev(ndev);
			return ret;
		}

		ieee80211_assign_perm_addr(local, ndev->perm_addr, type);
		if (is_valid_ether_addr(params->macaddr))
			memcpy(ndev->dev_addr, params->macaddr, ETH_ALEN);
		else
			memcpy(ndev->dev_addr, ndev->perm_addr, ETH_ALEN);
		SET_NETDEV_DEV(ndev, wiphy_dev(local->hw.wiphy));

		/* don't use IEEE80211_DEV_TO_SUB_IF -- it checks too much */
		sdata = netdev_priv(ndev);
		ndev->ieee80211_ptr = &sdata->wdev;
		memcpy(sdata->vif.addr, ndev->dev_addr, ETH_ALEN);
		memcpy(sdata->name, ndev->name, IFNAMSIZ);

		if (txq_size) {
			txqi = netdev_priv(ndev) + size;
			ieee80211_txq_init(sdata, NULL, txqi, 0);
		}

		sdata->dev = ndev;
	}

	/* initialise type-independent data */
	sdata->wdev.wiphy = local->hw.wiphy;
	sdata->local = local;

	ieee80211_init_frag_cache(&sdata->frags);

	INIT_LIST_HEAD(&sdata->key_list);

	INIT_DELAYED_WORK(&sdata->dfs_cac_timer_work,
			  ieee80211_dfs_cac_timer_work);
	INIT_DELAYED_WORK(&sdata->dec_tailroom_needed_wk,
			  ieee80211_delayed_tailroom_dec);

	for (i = 0; i < NUM_NL80211_BANDS; i++) {
		struct ieee80211_supported_band *sband;
		sband = local->hw.wiphy->bands[i];
		sdata->rc_rateidx_mask[i] =
			sband ? (1 << sband->n_bitrates) - 1 : 0;
		if (sband) {
			__le16 cap;
			u16 *vht_rate_mask;

			memcpy(sdata->rc_rateidx_mcs_mask[i],
			       sband->ht_cap.mcs.rx_mask,
			       sizeof(sdata->rc_rateidx_mcs_mask[i]));

			cap = sband->vht_cap.vht_mcs.rx_mcs_map;
			vht_rate_mask = sdata->rc_rateidx_vht_mcs_mask[i];
			ieee80211_get_vht_mask_from_cap(cap, vht_rate_mask);
		} else {
			memset(sdata->rc_rateidx_mcs_mask[i], 0,
			       sizeof(sdata->rc_rateidx_mcs_mask[i]));
			memset(sdata->rc_rateidx_vht_mcs_mask[i], 0,
			       sizeof(sdata->rc_rateidx_vht_mcs_mask[i]));
		}
	}

	for (i = 0; i < IEEE80211_NUM_ACS; i++)
		init_airtime_info(&sdata->airtime[i], &local->airtime[i]);

	ieee80211_set_default_queues(sdata);

	sdata->ap_power_level = IEEE80211_UNSET_POWER_LEVEL;
	sdata->user_power_level = local->user_power_level;

	sdata->encrypt_headroom = IEEE80211_ENCRYPT_HEADROOM;

	/* setup type-dependent data */
	ieee80211_setup_sdata(sdata, type);

	if (ndev) {
		ndev->ieee80211_ptr->use_4addr = params->use_4addr;
		if (type == NL80211_IFTYPE_STATION)
			sdata->u.mgd.use_4addr = params->use_4addr;

		ndev->features |= local->hw.netdev_features;
		ndev->hw_features |= ndev->features &
					MAC80211_SUPPORTED_FEATURES_TX;

		netdev_set_default_ethtool_ops(ndev, &ieee80211_ethtool_ops);

		/* MTU range: 256 - 2304 */
		ndev->min_mtu = 256;
		ndev->max_mtu = local->hw.max_mtu;

		ret = cfg80211_register_netdevice(ndev);
		if (ret) {
			free_netdev(ndev);
			return ret;
		}
	}

	mutex_lock(&local->iflist_mtx);
	list_add_tail_rcu(&sdata->list, &local->interfaces);
	mutex_unlock(&local->iflist_mtx);

	if (new_wdev)
		*new_wdev = &sdata->wdev;

	return 0;
}

void ieee80211_if_remove(struct ieee80211_sub_if_data *sdata)
{
	ASSERT_RTNL();

	mutex_lock(&sdata->local->iflist_mtx);
	list_del_rcu(&sdata->list);
	mutex_unlock(&sdata->local->iflist_mtx);

	if (sdata->vif.txq)
		ieee80211_txq_purge(sdata->local, to_txq_info(sdata->vif.txq));

	synchronize_rcu();

	cfg80211_unregister_wdev(&sdata->wdev);

	if (!sdata->dev) {
		ieee80211_teardown_sdata(sdata);
		kfree(sdata);
	}
}

void ieee80211_sdata_stop(struct ieee80211_sub_if_data *sdata)
{
	if (WARN_ON_ONCE(!test_bit(SDATA_STATE_RUNNING, &sdata->state)))
		return;
	ieee80211_do_stop(sdata, true);
}

void ieee80211_remove_interfaces(struct ieee80211_local *local)
{
	struct ieee80211_sub_if_data *sdata, *tmp;
	LIST_HEAD(unreg_list);
	LIST_HEAD(wdev_list);

	ASSERT_RTNL();

	/* Before destroying the interfaces, make sure they're all stopped so
	 * that the hardware is stopped. Otherwise, the driver might still be
	 * iterating the interfaces during the shutdown, e.g. from a worker
	 * or from RX processing or similar, and if it does so (using atomic
	 * iteration) while we're manipulating the list, the iteration will
	 * crash.
	 *
	 * After this, the hardware should be stopped and the driver should
	 * have stopped all of its activities, so that we can do RCU-unaware
	 * manipulations of the interface list below.
	 */
	cfg80211_shutdown_all_interfaces(local->hw.wiphy);

	WARN(local->open_count, "%s: open count remains %d\n",
	     wiphy_name(local->hw.wiphy), local->open_count);

	ieee80211_txq_teardown_flows(local);

	mutex_lock(&local->iflist_mtx);
	list_for_each_entry_safe(sdata, tmp, &local->interfaces, list) {
		list_del(&sdata->list);

		if (sdata->dev)
			unregister_netdevice_queue(sdata->dev, &unreg_list);
		else
			list_add(&sdata->list, &wdev_list);
	}
	mutex_unlock(&local->iflist_mtx);

	unregister_netdevice_many(&unreg_list);

	wiphy_lock(local->hw.wiphy);
	list_for_each_entry_safe(sdata, tmp, &wdev_list, list) {
		list_del(&sdata->list);
		cfg80211_unregister_wdev(&sdata->wdev);
		kfree(sdata);
	}
	wiphy_unlock(local->hw.wiphy);
}

static int netdev_notify(struct notifier_block *nb,
			 unsigned long state, void *ptr)
{
	struct net_device *dev = netdev_notifier_info_to_dev(ptr);
	struct ieee80211_sub_if_data *sdata;

	if (state != NETDEV_CHANGENAME)
		return NOTIFY_DONE;

	if (!dev->ieee80211_ptr || !dev->ieee80211_ptr->wiphy)
		return NOTIFY_DONE;

	if (dev->ieee80211_ptr->wiphy->privid != mac80211_wiphy_privid)
		return NOTIFY_DONE;

	sdata = IEEE80211_DEV_TO_SUB_IF(dev);
	memcpy(sdata->name, dev->name, IFNAMSIZ);
	ieee80211_debugfs_rename_netdev(sdata);

	return NOTIFY_OK;
}

static struct notifier_block mac80211_netdev_notifier = {
	.notifier_call = netdev_notify,
};

int ieee80211_iface_init(void)
{
	return register_netdevice_notifier(&mac80211_netdev_notifier);
}

void ieee80211_iface_exit(void)
{
	unregister_netdevice_notifier(&mac80211_netdev_notifier);
}

void ieee80211_vif_inc_num_mcast(struct ieee80211_sub_if_data *sdata)
{
	if (sdata->vif.type == NL80211_IFTYPE_AP)
		atomic_inc(&sdata->u.ap.num_mcast_sta);
	else if (sdata->vif.type == NL80211_IFTYPE_AP_VLAN)
		atomic_inc(&sdata->u.vlan.num_mcast_sta);
}

void ieee80211_vif_dec_num_mcast(struct ieee80211_sub_if_data *sdata)
{
	if (sdata->vif.type == NL80211_IFTYPE_AP)
		atomic_dec(&sdata->u.ap.num_mcast_sta);
	else if (sdata->vif.type == NL80211_IFTYPE_AP_VLAN)
		atomic_dec(&sdata->u.vlan.num_mcast_sta);
}<|MERGE_RESOLUTION|>--- conflicted
+++ resolved
@@ -512,33 +512,11 @@
 			break;
 		}
 
-<<<<<<< HEAD
-		master = container_of(sdata->bss,
-				      struct ieee80211_sub_if_data, u.ap);
-		sdata->control_port_protocol =
-			master->control_port_protocol;
-		sdata->control_port_no_encrypt =
-			master->control_port_no_encrypt;
-		sdata->control_port_over_nl80211 =
-			master->control_port_over_nl80211;
-		sdata->control_port_no_preauth =
-			master->control_port_no_preauth;
-		sdata->vif.cab_queue = master->vif.cab_queue;
-		memcpy(sdata->vif.hw_queue, master->vif.hw_queue,
-		       sizeof(sdata->vif.hw_queue));
-		sdata->vif.bss_conf.chandef = master->vif.bss_conf.chandef;
-
-		mutex_lock(&local->key_mtx);
-		sdata->crypto_tx_tailroom_needed_cnt +=
-			master->crypto_tx_tailroom_needed_cnt;
-		mutex_unlock(&local->key_mtx);
-=======
 		local->monitors--;
 		if (local->monitors == 0) {
 			local->hw.conf.flags &= ~IEEE80211_CONF_MONITOR;
 			hw_reconf_flags |= IEEE80211_CONF_CHANGE_MONITOR;
 		}
->>>>>>> 7d2a07b7
 
 		ieee80211_adjust_monitor_flags(sdata, -1);
 		break;
@@ -634,20 +612,8 @@
 
 	ieee80211_recalc_ps(local);
 
-<<<<<<< HEAD
-		if (sdata->vif.probe_req_reg)
-			drv_config_iface_filter(local, sdata,
-						FIF_PROBE_REQ,
-						FIF_PROBE_REQ);
-
-		if (sdata->vif.type != NL80211_IFTYPE_P2P_DEVICE &&
-		    sdata->vif.type != NL80211_IFTYPE_NAN)
-			changed |= ieee80211_reset_erp_info(sdata);
-		ieee80211_bss_info_change_notify(sdata, changed);
-=======
 	if (cancel_scan)
 		flush_delayed_work(&local->scan_work);
->>>>>>> 7d2a07b7
 
 	if (local->open_count == 0) {
 		ieee80211_stop_device(local);
@@ -778,20 +744,6 @@
 	    skb->len < len_rthdr + ieee80211_hdrlen(hdr->frame_control))
 		return 0; /* doesn't matter, frame will be dropped */
 
-<<<<<<< HEAD
-	switch (sdata->vif.type) {
-	case NL80211_IFTYPE_STATION:
-		ieee80211_mgd_stop(sdata);
-		break;
-	case NL80211_IFTYPE_ADHOC:
-		ieee80211_ibss_stop(sdata);
-		break;
-	case NL80211_IFTYPE_MONITOR:
-		if (sdata->u.mntr.flags & MONITOR_FLAG_COOK_FRAMES)
-			break;
-		list_del_rcu(&sdata->u.mntr.list);
-		break;
-=======
 	return ieee80211_select_queue_80211(sdata, skb, hdr);
 }
 
@@ -824,7 +776,6 @@
 	case NL80211_IFTYPE_AP:
 	case NL80211_IFTYPE_STATION:
 		return true;
->>>>>>> 7d2a07b7
 	default:
 		return false;
 	}
@@ -901,34 +852,9 @@
 	struct ieee80211_local *local = sdata->local;
 	struct ieee80211_sub_if_data *vsdata;
 
-<<<<<<< HEAD
-		spin_unlock_bh(&sdata->u.nan.func_lock);
-		break;
-	case NL80211_IFTYPE_P2P_DEVICE:
-		/* relies on synchronize_rcu() below */
-		RCU_INIT_POINTER(local->p2p_sdata, NULL);
-		fallthrough;
-	default:
-		cancel_work_sync(&sdata->work);
-		/*
-		 * When we get here, the interface is marked down.
-		 * Free the remaining keys, if there are any
-		 * (which can happen in AP mode if userspace sets
-		 * keys before the interface is operating, and maybe
-		 * also in WDS mode)
-		 *
-		 * Force the key freeing to always synchronize_net()
-		 * to wait for the RX path in case it is using this
-		 * interface enqueuing frames at this very time on
-		 * another CPU.
-		 */
-		ieee80211_free_keys(sdata, true);
-		skb_queue_purge(&sdata->skb_queue);
-=======
 	if (ieee80211_set_sdata_offload_flags(sdata)) {
 		drv_update_vif_offload(local, sdata);
 		ieee80211_set_vif_encap_ops(sdata);
->>>>>>> 7d2a07b7
 	}
 
 	list_for_each_entry(vsdata, &local->interfaces, list) {
@@ -970,12 +896,6 @@
 		local->fif_##_s += offset;			\
 	} while (0)
 
-<<<<<<< HEAD
-		fallthrough;
-	default:
-		if (going_down)
-			drv_remove_interface(local, sdata);
-=======
 	ADJUST(FCSFAIL, fcsfail);
 	ADJUST(PLCPFAIL, plcpfail);
 	ADJUST(CONTROL, control);
@@ -997,7 +917,6 @@
 			sdata->vif.hw_queue[i] = i;
 		else
 			sdata->vif.hw_queue[i] = 0;
->>>>>>> 7d2a07b7
 	}
 	sdata->vif.cab_queue = IEEE80211_INVAL_HW_QUEUE;
 }
@@ -1108,10 +1027,6 @@
  */
 int ieee80211_do_open(struct wireless_dev *wdev, bool coming_up)
 {
-<<<<<<< HEAD
-	/* free extra data */
-	ieee80211_free_keys(sdata, false);
-=======
 	struct ieee80211_sub_if_data *sdata = IEEE80211_WDEV_TO_SUB_IF(wdev);
 	struct net_device *dev = wdev->netdev;
 	struct ieee80211_local *local = sdata->local;
@@ -1263,21 +1178,16 @@
 		if (sdata->vif.type == NL80211_IFTYPE_AP) {
 			local->fif_pspoll++;
 			local->fif_probe_req++;
->>>>>>> 7d2a07b7
 
 			ieee80211_configure_filter(local);
 		} else if (sdata->vif.type == NL80211_IFTYPE_ADHOC) {
 			local->fif_probe_req++;
 		}
 
-<<<<<<< HEAD
-	ieee80211_destroy_frag_cache(&sdata->frags);
-=======
 		if (sdata->vif.probe_req_reg)
 			drv_config_iface_filter(local, sdata,
 						FIF_PROBE_REQ,
 						FIF_PROBE_REQ);
->>>>>>> 7d2a07b7
 
 		if (sdata->vif.type != NL80211_IFTYPE_P2P_DEVICE &&
 		    sdata->vif.type != NL80211_IFTYPE_NAN)
@@ -1339,19 +1249,7 @@
 	if (hw_reconf_flags)
 		ieee80211_hw_config(local, hw_reconf_flags);
 
-<<<<<<< HEAD
-static u16 ieee80211_monitor_select_queue(struct net_device *dev,
-					  struct sk_buff *skb,
-					  struct net_device *sb_dev)
-{
-	struct ieee80211_sub_if_data *sdata = IEEE80211_DEV_TO_SUB_IF(dev);
-	struct ieee80211_local *local = sdata->local;
-	struct ieee80211_tx_info *info = IEEE80211_SKB_CB(skb);
-	struct ieee80211_hdr *hdr;
-	int len_rthdr;
-=======
 	ieee80211_recalc_ps(local);
->>>>>>> 7d2a07b7
 
 	if (sdata->vif.type == NL80211_IFTYPE_MONITOR ||
 	    sdata->vif.type == NL80211_IFTYPE_AP_VLAN ||
@@ -1364,19 +1262,6 @@
 		int n_acs = IEEE80211_NUM_ACS;
 		int ac;
 
-<<<<<<< HEAD
-	/* reset flags and info before parsing radiotap header */
-	memset(info, 0, sizeof(*info));
-
-	if (!ieee80211_parse_tx_radiotap(skb, dev))
-		return 0; /* doesn't matter, frame will be dropped */
-
-	len_rthdr = ieee80211_get_radiotap_len(skb->data);
-	hdr = (struct ieee80211_hdr *)(skb->data + len_rthdr);
-	if (skb->len < len_rthdr + 2 ||
-	    skb->len < len_rthdr + ieee80211_hdrlen(hdr->frame_control))
-		return 0; /* doesn't matter, frame will be dropped */
-=======
 		if (local->hw.queues < IEEE80211_NUM_ACS)
 			n_acs = 1;
 
@@ -1386,7 +1271,6 @@
 		     skb_queue_empty(&local->pending[sdata->vif.cab_queue]))) {
 			for (ac = 0; ac < n_acs; ac++) {
 				int ac_queue = sdata->vif.hw_queue[ac];
->>>>>>> 7d2a07b7
 
 				if (local->queue_stop_reasons[ac_queue] == 0 &&
 				    skb_queue_empty(&local->pending[ac_queue]))
@@ -1413,72 +1297,6 @@
 	clear_bit(SDATA_STATE_RUNNING, &sdata->state);
 	return res;
 }
-
-static const struct net_device_ops ieee80211_dataif_8023_ops = {
-	.ndo_open		= ieee80211_open,
-	.ndo_stop		= ieee80211_stop,
-	.ndo_uninit		= ieee80211_uninit,
-	.ndo_start_xmit		= ieee80211_subif_start_xmit_8023,
-	.ndo_set_rx_mode	= ieee80211_set_multicast_list,
-	.ndo_set_mac_address	= ieee80211_change_mac,
-	.ndo_select_queue	= ieee80211_netdev_select_queue,
-	.ndo_get_stats64	= ieee80211_get_stats64,
-};
-
-static void __ieee80211_set_hw_80211_encap(struct ieee80211_sub_if_data *sdata,
-					   bool enable)
-{
-	sdata->dev->netdev_ops = enable ? &ieee80211_dataif_8023_ops :
-					  &ieee80211_dataif_ops;
-	sdata->hw_80211_encap = enable;
-}
-
-bool ieee80211_set_hw_80211_encap(struct ieee80211_vif *vif, bool enable)
-{
-	struct ieee80211_sub_if_data *sdata = vif_to_sdata(vif);
-	struct ieee80211_local *local = sdata->local;
-	struct ieee80211_sub_if_data *iter;
-	struct ieee80211_key *key;
-
-	mutex_lock(&local->iflist_mtx);
-	list_for_each_entry(iter, &local->interfaces, list) {
-		struct ieee80211_sub_if_data *disable = NULL;
-
-		if (vif->type == NL80211_IFTYPE_MONITOR) {
-			disable = iter;
-			__ieee80211_set_hw_80211_encap(iter, false);
-		} else if (iter->vif.type == NL80211_IFTYPE_MONITOR) {
-			disable = sdata;
-			enable = false;
-		}
-		if (disable)
-			sdata_dbg(disable,
-				  "disable hw 80211 encap due to mon co-exist\n");
-	}
-	mutex_unlock(&local->iflist_mtx);
-
-	if (enable == sdata->hw_80211_encap)
-		return enable;
-
-	if (!sdata->dev)
-		return false;
-
-	if (!ieee80211_hw_check(&local->hw, SUPPORTS_TX_FRAG) &&
-	    (local->hw.wiphy->frag_threshold != (u32)-1))
-		enable = false;
-
-	mutex_lock(&sdata->local->key_mtx);
-	list_for_each_entry(key, &sdata->key_list, list) {
-		if (key->conf.cipher == WLAN_CIPHER_SUITE_TKIP)
-			enable = false;
-	}
-	mutex_unlock(&sdata->local->key_mtx);
-
-	__ieee80211_set_hw_80211_encap(sdata, enable);
-
-	return enable;
-}
-EXPORT_SYMBOL(ieee80211_set_hw_80211_encap);
 
 static void ieee80211_if_free(struct net_device *dev)
 {
@@ -1702,7 +1520,6 @@
 	sdata->vif.bss_conf.txpower = INT_MIN; /* unset */
 
 	sdata->noack_map = 0;
-	sdata->hw_80211_encap = false;
 
 	/* only monitor/p2p-device differ */
 	if (sdata->dev) {
