/* SPDX-License-Identifier: GPL-2.0-only */
/*
 * Copyright 2002-2005, Devicescape Software, Inc.
 * Copyright 2013-2014  Intel Mobile Communications GmbH
 * Copyright(c) 2015-2017 Intel Deutschland GmbH
 * Copyright(c) 2020-2021 Intel Corporation
 */

#ifndef STA_INFO_H
#define STA_INFO_H

#include <linux/list.h>
#include <linux/types.h>
#include <linux/if_ether.h>
#include <linux/workqueue.h>
#include <linux/average.h>
#include <linux/bitfield.h>
#include <linux/etherdevice.h>
#include <linux/rhashtable.h>
#include <linux/u64_stats_sync.h>
#include "key.h"

/**
 * enum ieee80211_sta_info_flags - Stations flags
 *
 * These flags are used with &struct sta_info's @flags member, but
 * only indirectly with set_sta_flag() and friends.
 *
 * @WLAN_STA_AUTH: Station is authenticated.
 * @WLAN_STA_ASSOC: Station is associated.
 * @WLAN_STA_PS_STA: Station is in power-save mode
 * @WLAN_STA_AUTHORIZED: Station is authorized to send/receive traffic.
 *	This bit is always checked so needs to be enabled for all stations
 *	when virtual port control is not in use.
 * @WLAN_STA_SHORT_PREAMBLE: Station is capable of receiving short-preamble
 *	frames.
 * @WLAN_STA_WDS: Station is one of our WDS peers.
 * @WLAN_STA_CLEAR_PS_FILT: Clear PS filter in hardware (using the
 *	IEEE80211_TX_CTL_CLEAR_PS_FILT control flag) when the next
 *	frame to this station is transmitted.
 * @WLAN_STA_MFP: Management frame protection is used with this STA.
 * @WLAN_STA_BLOCK_BA: Used to deny ADDBA requests (both TX and RX)
 *	during suspend/resume and station removal.
 * @WLAN_STA_PS_DRIVER: driver requires keeping this station in
 *	power-save mode logically to flush frames that might still
 *	be in the queues
 * @WLAN_STA_PSPOLL: Station sent PS-poll while driver was keeping
 *	station in power-save mode, reply when the driver unblocks.
 * @WLAN_STA_TDLS_PEER: Station is a TDLS peer.
 * @WLAN_STA_TDLS_PEER_AUTH: This TDLS peer is authorized to send direct
 *	packets. This means the link is enabled.
 * @WLAN_STA_TDLS_INITIATOR: We are the initiator of the TDLS link with this
 *	station.
 * @WLAN_STA_TDLS_CHAN_SWITCH: This TDLS peer supports TDLS channel-switching
 * @WLAN_STA_TDLS_OFF_CHANNEL: The local STA is currently off-channel with this
 *	TDLS peer
 * @WLAN_STA_TDLS_WIDER_BW: This TDLS peer supports working on a wider bw on
 *	the BSS base channel.
 * @WLAN_STA_UAPSD: Station requested unscheduled SP while driver was
 *	keeping station in power-save mode, reply when the driver
 *	unblocks the station.
 * @WLAN_STA_SP: Station is in a service period, so don't try to
 *	reply to other uAPSD trigger frames or PS-Poll.
 * @WLAN_STA_4ADDR_EVENT: 4-addr event was already sent for this frame.
 * @WLAN_STA_INSERTED: This station is inserted into the hash table.
 * @WLAN_STA_RATE_CONTROL: rate control was initialized for this station.
 * @WLAN_STA_TOFFSET_KNOWN: toffset calculated for this station is valid.
 * @WLAN_STA_MPSP_OWNER: local STA is owner of a mesh Peer Service Period.
 * @WLAN_STA_MPSP_RECIPIENT: local STA is recipient of a MPSP.
 * @WLAN_STA_PS_DELIVER: station woke up, but we're still blocking TX
 *	until pending frames are delivered
 * @WLAN_STA_USES_ENCRYPTION: This station was configured for encryption,
 *	so drop all packets without a key later.
<<<<<<< HEAD
=======
 * @WLAN_STA_DECAP_OFFLOAD: This station uses rx decap offload
>>>>>>> 7d2a07b7
 *
 * @NUM_WLAN_STA_FLAGS: number of defined flags
 */
enum ieee80211_sta_info_flags {
	WLAN_STA_AUTH,
	WLAN_STA_ASSOC,
	WLAN_STA_PS_STA,
	WLAN_STA_AUTHORIZED,
	WLAN_STA_SHORT_PREAMBLE,
	WLAN_STA_WDS,
	WLAN_STA_CLEAR_PS_FILT,
	WLAN_STA_MFP,
	WLAN_STA_BLOCK_BA,
	WLAN_STA_PS_DRIVER,
	WLAN_STA_PSPOLL,
	WLAN_STA_TDLS_PEER,
	WLAN_STA_TDLS_PEER_AUTH,
	WLAN_STA_TDLS_INITIATOR,
	WLAN_STA_TDLS_CHAN_SWITCH,
	WLAN_STA_TDLS_OFF_CHANNEL,
	WLAN_STA_TDLS_WIDER_BW,
	WLAN_STA_UAPSD,
	WLAN_STA_SP,
	WLAN_STA_4ADDR_EVENT,
	WLAN_STA_INSERTED,
	WLAN_STA_RATE_CONTROL,
	WLAN_STA_TOFFSET_KNOWN,
	WLAN_STA_MPSP_OWNER,
	WLAN_STA_MPSP_RECIPIENT,
	WLAN_STA_PS_DELIVER,
	WLAN_STA_USES_ENCRYPTION,
<<<<<<< HEAD
=======
	WLAN_STA_DECAP_OFFLOAD,
>>>>>>> 7d2a07b7

	NUM_WLAN_STA_FLAGS,
};

#define ADDBA_RESP_INTERVAL HZ
#define HT_AGG_MAX_RETRIES		15
#define HT_AGG_BURST_RETRIES		3
#define HT_AGG_RETRIES_PERIOD		(15 * HZ)

#define HT_AGG_STATE_DRV_READY		0
#define HT_AGG_STATE_RESPONSE_RECEIVED	1
#define HT_AGG_STATE_OPERATIONAL	2
#define HT_AGG_STATE_STOPPING		3
#define HT_AGG_STATE_WANT_START		4
#define HT_AGG_STATE_WANT_STOP		5
#define HT_AGG_STATE_START_CB		6
#define HT_AGG_STATE_STOP_CB		7
#define HT_AGG_STATE_SENT_ADDBA		8

DECLARE_EWMA(avg_signal, 10, 8)
enum ieee80211_agg_stop_reason {
	AGG_STOP_DECLINED,
	AGG_STOP_LOCAL_REQUEST,
	AGG_STOP_PEER_REQUEST,
	AGG_STOP_DESTROY_STA,
};

/* Debugfs flags to enable/disable use of RX/TX airtime in scheduler */
#define AIRTIME_USE_TX		BIT(0)
#define AIRTIME_USE_RX		BIT(1)


struct airtime_info {
	u64 rx_airtime;
	u64 tx_airtime;
<<<<<<< HEAD
	s64 deficit;
	atomic_t aql_tx_pending; /* Estimated airtime for frames pending */
	u32 aql_limit_low;
	u32 aql_limit_high;
=======
	u64 v_t;
	u64 last_scheduled;
	struct list_head list;
	atomic_t aql_tx_pending; /* Estimated airtime for frames pending */
	u32 aql_limit_low;
	u32 aql_limit_high;
	u32 weight_reciprocal;
	u16 weight;
>>>>>>> 7d2a07b7
};

void ieee80211_sta_update_pending_airtime(struct ieee80211_local *local,
					  struct sta_info *sta, u8 ac,
					  u16 tx_airtime, bool tx_completed);
<<<<<<< HEAD
=======
void ieee80211_register_airtime(struct ieee80211_txq *txq,
				u32 tx_airtime, u32 rx_airtime);
>>>>>>> 7d2a07b7

struct sta_info;

/**
 * struct tid_ampdu_tx - TID aggregation information (Tx).
 *
 * @rcu_head: rcu head for freeing structure
 * @session_timer: check if we keep Tx-ing on the TID (by timeout value)
 * @addba_resp_timer: timer for peer's response to addba request
 * @pending: pending frames queue -- use sta's spinlock to protect
 * @sta: station we are attached to
 * @dialog_token: dialog token for aggregation session
 * @timeout: session timeout value to be filled in ADDBA requests
 * @tid: TID number
 * @state: session state (see above)
 * @last_tx: jiffies of last tx activity
 * @stop_initiator: initiator of a session stop
 * @tx_stop: TX DelBA frame when stopping
 * @buf_size: reorder buffer size at receiver
 * @failed_bar_ssn: ssn of the last failed BAR tx attempt
 * @bar_pending: BAR needs to be re-sent
 * @amsdu: support A-MSDU withing A-MDPU
 *
 * This structure's lifetime is managed by RCU, assignments to
 * the array holding it must hold the aggregation mutex.
 *
 * The TX path can access it under RCU lock-free if, and
 * only if, the state has the flag %HT_AGG_STATE_OPERATIONAL
 * set. Otherwise, the TX path must also acquire the spinlock
 * and re-check the state, see comments in the tx code
 * touching it.
 */
struct tid_ampdu_tx {
	struct rcu_head rcu_head;
	struct timer_list session_timer;
	struct timer_list addba_resp_timer;
	struct sk_buff_head pending;
	struct sta_info *sta;
	unsigned long state;
	unsigned long last_tx;
	u16 timeout;
	u8 dialog_token;
	u8 stop_initiator;
	bool tx_stop;
	u16 buf_size;

	u16 failed_bar_ssn;
	bool bar_pending;
	bool amsdu;
	u8 tid;
};

/**
 * struct tid_ampdu_rx - TID aggregation information (Rx).
 *
 * @reorder_buf: buffer to reorder incoming aggregated MPDUs. An MPDU may be an
 *	A-MSDU with individually reported subframes.
 * @reorder_buf_filtered: bitmap indicating where there are filtered frames in
 *	the reorder buffer that should be ignored when releasing frames
 * @reorder_time: jiffies when skb was added
 * @session_timer: check if peer keeps Tx-ing on the TID (by timeout value)
 * @reorder_timer: releases expired frames from the reorder buffer.
 * @sta: station we are attached to
 * @last_rx: jiffies of last rx activity
 * @head_seq_num: head sequence number in reordering buffer.
 * @stored_mpdu_num: number of MPDUs in reordering buffer
 * @ssn: Starting Sequence Number expected to be aggregated.
 * @buf_size: buffer size for incoming A-MPDUs
 * @timeout: reset timer value (in TUs).
 * @tid: TID number
 * @rcu_head: RCU head used for freeing this struct
 * @reorder_lock: serializes access to reorder buffer, see below.
 * @auto_seq: used for offloaded BA sessions to automatically pick head_seq_and
 *	and ssn.
 * @removed: this session is removed (but might have been found due to RCU)
 * @started: this session has started (head ssn or higher was received)
 *
 * This structure's lifetime is managed by RCU, assignments to
 * the array holding it must hold the aggregation mutex.
 *
 * The @reorder_lock is used to protect the members of this
 * struct, except for @timeout, @buf_size and @dialog_token,
 * which are constant across the lifetime of the struct (the
 * dialog token being used only for debugging).
 */
struct tid_ampdu_rx {
	struct rcu_head rcu_head;
	spinlock_t reorder_lock;
	u64 reorder_buf_filtered;
	struct sk_buff_head *reorder_buf;
	unsigned long *reorder_time;
	struct sta_info *sta;
	struct timer_list session_timer;
	struct timer_list reorder_timer;
	unsigned long last_rx;
	u16 head_seq_num;
	u16 stored_mpdu_num;
	u16 ssn;
	u16 buf_size;
	u16 timeout;
	u8 tid;
	u8 auto_seq:1,
	   removed:1,
	   started:1;
};

/**
 * struct sta_ampdu_mlme - STA aggregation information.
 *
 * @mtx: mutex to protect all TX data (except non-NULL assignments
 *	to tid_tx[idx], which are protected by the sta spinlock)
 *	tid_start_tx is also protected by sta->lock.
 * @tid_rx: aggregation info for Rx per TID -- RCU protected
 * @tid_rx_token: dialog tokens for valid aggregation sessions
 * @tid_rx_timer_expired: bitmap indicating on which TIDs the
 *	RX timer expired until the work for it runs
 * @tid_rx_stop_requested:  bitmap indicating which BA sessions per TID the
 *	driver requested to close until the work for it runs
 * @tid_rx_manage_offl: bitmap indicating which BA sessions were requested
 *	to be treated as started/stopped due to offloading
 * @agg_session_valid: bitmap indicating which TID has a rx BA session open on
 * @unexpected_agg: bitmap indicating which TID already sent a delBA due to
 *	unexpected aggregation related frames outside a session
 * @work: work struct for starting/stopping aggregation
 * @tid_tx: aggregation info for Tx per TID
 * @tid_start_tx: sessions where start was requested
 * @last_addba_req_time: timestamp of the last addBA request.
 * @addba_req_num: number of times addBA request has been sent.
 * @dialog_token_allocator: dialog token enumerator for each new session;
 */
struct sta_ampdu_mlme {
	struct mutex mtx;
	/* rx */
	struct tid_ampdu_rx __rcu *tid_rx[IEEE80211_NUM_TIDS];
	u8 tid_rx_token[IEEE80211_NUM_TIDS];
	unsigned long tid_rx_timer_expired[BITS_TO_LONGS(IEEE80211_NUM_TIDS)];
	unsigned long tid_rx_stop_requested[BITS_TO_LONGS(IEEE80211_NUM_TIDS)];
	unsigned long tid_rx_manage_offl[BITS_TO_LONGS(2 * IEEE80211_NUM_TIDS)];
	unsigned long agg_session_valid[BITS_TO_LONGS(IEEE80211_NUM_TIDS)];
	unsigned long unexpected_agg[BITS_TO_LONGS(IEEE80211_NUM_TIDS)];
	/* tx */
	struct work_struct work;
	struct tid_ampdu_tx __rcu *tid_tx[IEEE80211_NUM_TIDS];
	struct tid_ampdu_tx *tid_start_tx[IEEE80211_NUM_TIDS];
	unsigned long last_addba_req_time[IEEE80211_NUM_TIDS];
	u8 addba_req_num[IEEE80211_NUM_TIDS];
	u8 dialog_token_allocator;
};


/* Value to indicate no TID reservation */
#define IEEE80211_TID_UNRESERVED	0xff

#define IEEE80211_FAST_XMIT_MAX_IV	18

/**
 * struct ieee80211_fast_tx - TX fastpath information
 * @key: key to use for hw crypto
 * @hdr: the 802.11 header to put with the frame
 * @hdr_len: actual 802.11 header length
 * @sa_offs: offset of the SA
 * @da_offs: offset of the DA
 * @pn_offs: offset where to put PN for crypto (or 0 if not needed)
 * @band: band this will be transmitted on, for tx_info
 * @rcu_head: RCU head to free this struct
 *
 * This struct is small enough so that the common case (maximum crypto
 * header length of 8 like for CCMP/GCMP) fits into a single 64-byte
 * cache line.
 */
struct ieee80211_fast_tx {
	struct ieee80211_key *key;
	u8 hdr_len;
	u8 sa_offs, da_offs, pn_offs;
	u8 band;
	u8 hdr[30 + 2 + IEEE80211_FAST_XMIT_MAX_IV +
	       sizeof(rfc1042_header)] __aligned(2);

	struct rcu_head rcu_head;
};

/**
 * struct ieee80211_fast_rx - RX fastpath information
 * @dev: netdevice for reporting the SKB
 * @vif_type: (P2P-less) interface type of the original sdata (sdata->vif.type)
 * @vif_addr: interface address
 * @rfc1042_hdr: copy of the RFC 1042 SNAP header (to have in cache)
 * @control_port_protocol: control port protocol copied from sdata
 * @expected_ds_bits: from/to DS bits expected
 * @icv_len: length of the MIC if present
 * @key: bool indicating encryption is expected (key is set)
 * @internal_forward: forward froms internally on AP/VLAN type interfaces
 * @uses_rss: copy of USES_RSS hw flag
 * @da_offs: offset of the DA in the header (for header conversion)
 * @sa_offs: offset of the SA in the header (for header conversion)
 * @rcu_head: RCU head for freeing this structure
 */
struct ieee80211_fast_rx {
	struct net_device *dev;
	enum nl80211_iftype vif_type;
	u8 vif_addr[ETH_ALEN] __aligned(2);
	u8 rfc1042_hdr[6] __aligned(2);
	__be16 control_port_protocol;
	__le16 expected_ds_bits;
	u8 icv_len;
	u8 key:1,
	   internal_forward:1,
	   uses_rss:1;
	u8 da_offs, sa_offs;

	struct rcu_head rcu_head;
};

/* we use only values in the range 0-100, so pick a large precision */
DECLARE_EWMA(mesh_fail_avg, 20, 8)
DECLARE_EWMA(mesh_tx_rate_avg, 8, 16)

/**
 * struct mesh_sta - mesh STA information
 * @plink_lock: serialize access to plink fields
 * @llid: Local link ID
 * @plid: Peer link ID
 * @aid: local aid supplied by peer
 * @reason: Cancel reason on PLINK_HOLDING state
 * @plink_retries: Retries in establishment
 * @plink_state: peer link state
 * @plink_timeout: timeout of peer link
 * @plink_timer: peer link watch timer
 * @plink_sta: peer link watch timer's sta_info
 * @t_offset: timing offset relative to this host
 * @t_offset_setpoint: reference timing offset of this sta to be used when
 * 	calculating clockdrift
 * @local_pm: local link-specific power save mode
 * @peer_pm: peer-specific power save mode towards local STA
 * @nonpeer_pm: STA power save mode towards non-peer neighbors
 * @processed_beacon: set to true after peer rates and capabilities are
 *	processed
 * @connected_to_gate: true if mesh STA has a path to a mesh gate
 * @connected_to_as: true if mesh STA has a path to a authentication server
 * @fail_avg: moving percentage of failed MSDUs
 * @tx_rate_avg: moving average of tx bitrate
 */
struct mesh_sta {
	struct timer_list plink_timer;
	struct sta_info *plink_sta;

	s64 t_offset;
	s64 t_offset_setpoint;

	spinlock_t plink_lock;
	u16 llid;
	u16 plid;
	u16 aid;
	u16 reason;
	u8 plink_retries;

	bool processed_beacon;
	bool connected_to_gate;
	bool connected_to_as;

	enum nl80211_plink_state plink_state;
	u32 plink_timeout;

	/* mesh power save */
	enum nl80211_mesh_power_mode local_pm;
	enum nl80211_mesh_power_mode peer_pm;
	enum nl80211_mesh_power_mode nonpeer_pm;

	/* moving percentage of failed MSDUs */
	struct ewma_mesh_fail_avg fail_avg;
	/* moving average of tx bitrate */
	struct ewma_mesh_tx_rate_avg tx_rate_avg;
};

DECLARE_EWMA(signal, 10, 8)

struct ieee80211_sta_rx_stats {
	unsigned long packets;
	unsigned long last_rx;
	unsigned long num_duplicates;
	unsigned long fragments;
	unsigned long dropped;
	int last_signal;
	u8 chains;
	s8 chain_signal_last[IEEE80211_MAX_CHAINS];
	u32 last_rate;
	struct u64_stats_sync syncp;
	u64 bytes;
	u64 msdu[IEEE80211_NUM_TIDS + 1];
};

/*
 * IEEE 802.11-2016 (10.6 "Defragmentation") recommends support for "concurrent
 * reception of at least one MSDU per access category per associated STA"
 * on APs, or "at least one MSDU per access category" on other interface types.
 *
 * This limit can be increased by changing this define, at the cost of slower
 * frame reassembly and increased memory use while fragments are pending.
 */
#define IEEE80211_FRAGMENT_MAX 4

struct ieee80211_fragment_entry {
	struct sk_buff_head skb_list;
	unsigned long first_frag_time;
	u16 seq;
	u16 extra_len;
	u16 last_frag;
	u8 rx_queue;
	u8 check_sequential_pn:1, /* needed for CCMP/GCMP */
	   is_protected:1;
	u8 last_pn[6]; /* PN of the last fragment if CCMP was used */
	unsigned int key_color;
};

struct ieee80211_fragment_cache {
	struct ieee80211_fragment_entry	entries[IEEE80211_FRAGMENT_MAX];
	unsigned int next;
};

/*
 * The bandwidth threshold below which the per-station CoDel parameters will be
 * scaled to be more lenient (to prevent starvation of slow stations). This
 * value will be scaled by the number of active stations when it is being
 * applied.
 */
#define STA_SLOW_THRESHOLD 6000 /* 6 Mbps */

/**
 * struct sta_info - STA information
 *
 * This structure collects information about a station that
 * mac80211 is communicating with.
 *
 * @list: global linked list entry
 * @free_list: list entry for keeping track of stations to free
 * @hash_node: hash node for rhashtable
 * @addr: station's MAC address - duplicated from public part to
 *	let the hash table work with just a single cacheline
 * @local: pointer to the global information
 * @sdata: virtual interface this station belongs to
 * @ptk: peer keys negotiated with this station, if any
 * @ptk_idx: last installed peer key index
 * @gtk: group keys negotiated with this station, if any
 * @rate_ctrl: rate control algorithm reference
 * @rate_ctrl_lock: spinlock used to protect rate control data
 *	(data inside the algorithm, so serializes calls there)
 * @rate_ctrl_priv: rate control private per-STA pointer
 * @lock: used for locking all fields that require locking, see comments
 *	in the header file.
 * @drv_deliver_wk: used for delivering frames after driver PS unblocking
 * @listen_interval: listen interval of this station, when we're acting as AP
 * @_flags: STA flags, see &enum ieee80211_sta_info_flags, do not use directly
 * @ps_lock: used for powersave (when mac80211 is the AP) related locking
 * @ps_tx_buf: buffers (per AC) of frames to transmit to this station
 *	when it leaves power saving state or polls
 * @tx_filtered: buffers (per AC) of frames we already tried to
 *	transmit but were filtered by hardware due to STA having
 *	entered power saving state, these are also delivered to
 *	the station when it leaves powersave or polls for frames
 * @driver_buffered_tids: bitmap of TIDs the driver has data buffered on
 * @txq_buffered_tids: bitmap of TIDs that mac80211 has txq data buffered on
 * @assoc_at: clock boottime (in ns) of last association
 * @last_connected: time (in seconds) when a station got connected
 * @last_seq_ctrl: last received seq/frag number from this STA (per TID
 *	plus one for non-QoS frames)
 * @tid_seq: per-TID sequence numbers for sending to this STA
 * @airtime: per-AC struct airtime_info describing airtime statistics for this
 *	station
 * @ampdu_mlme: A-MPDU state machine state
 * @mesh: mesh STA information
 * @debugfs_dir: debug filesystem directory dentry
 * @dead: set to true when sta is unlinked
 * @removed: set to true when sta is being removed from sta_list
 * @uploaded: set to true when sta is uploaded to the driver
 * @sta: station information we share with the driver
 * @sta_state: duplicates information about station state (for debug)
 * @rcu_head: RCU head used for freeing this station struct
 * @cur_max_bandwidth: maximum bandwidth to use for TX to the station,
 *	taken from HT/VHT capabilities or VHT operating mode notification
 * @known_smps_mode: the smps_mode the client thinks we are in. Relevant for
 *	AP only.
 * @cipher_scheme: optional cipher scheme for this station
 * @cparams: CoDel parameters for this station.
 * @reserved_tid: reserved TID (if any, otherwise IEEE80211_TID_UNRESERVED)
 * @fast_tx: TX fastpath information
 * @fast_rx: RX fastpath information
 * @tdls_chandef: a TDLS peer can have a wider chandef that is compatible to
 *	the BSS one.
 * @tx_stats: TX statistics
 * @tx_stats.packets: # of packets transmitted
 * @tx_stats.bytes: # of bytes in all packets transmitted
 * @tx_stats.last_rate: last TX rate
 * @tx_stats.msdu: # of transmitted MSDUs per TID
 * @rx_stats: RX statistics
 * @rx_stats_avg: averaged RX statistics
 * @rx_stats_avg.signal: averaged signal
 * @rx_stats_avg.chain_signal: averaged per-chain signal
 * @pcpu_rx_stats: per-CPU RX statistics, assigned only if the driver needs
 *	this (by advertising the USES_RSS hw flag)
 * @status_stats: TX status statistics
 * @status_stats.filtered: # of filtered frames
 * @status_stats.retry_failed: # of frames that failed after retry
 * @status_stats.retry_count: # of retries attempted
 * @status_stats.lost_packets: # of lost packets
 * @status_stats.last_pkt_time: timestamp of last ACKed packet
 * @status_stats.msdu_retries: # of MSDU retries
 * @status_stats.msdu_failed: # of failed MSDUs
 * @status_stats.last_ack: last ack timestamp (jiffies)
 * @status_stats.last_ack_signal: last ACK signal
 * @status_stats.ack_signal_filled: last ACK signal validity
 * @status_stats.avg_ack_signal: average ACK signal
 * @frags: fragment cache
 */
struct sta_info {
	/* General information, mostly static */
	struct list_head list, free_list;
	struct rcu_head rcu_head;
	struct rhlist_head hash_node;
	u8 addr[ETH_ALEN];
	struct ieee80211_local *local;
	struct ieee80211_sub_if_data *sdata;
	struct ieee80211_key __rcu *gtk[NUM_DEFAULT_KEYS +
					NUM_DEFAULT_MGMT_KEYS +
					NUM_DEFAULT_BEACON_KEYS];
	struct ieee80211_key __rcu *ptk[NUM_DEFAULT_KEYS];
	u8 ptk_idx;
	struct rate_control_ref *rate_ctrl;
	void *rate_ctrl_priv;
	spinlock_t rate_ctrl_lock;
	spinlock_t lock;

	struct ieee80211_fast_tx __rcu *fast_tx;
	struct ieee80211_fast_rx __rcu *fast_rx;
	struct ieee80211_sta_rx_stats __percpu *pcpu_rx_stats;

#ifdef CONFIG_MAC80211_MESH
	struct mesh_sta *mesh;
#endif

	struct work_struct drv_deliver_wk;

	u16 listen_interval;

	bool dead;
	bool removed;

	bool uploaded;

	enum ieee80211_sta_state sta_state;

	/* use the accessors defined below */
	unsigned long _flags;

	/* STA powersave lock and frame queues */
	spinlock_t ps_lock;
	struct sk_buff_head ps_tx_buf[IEEE80211_NUM_ACS];
	struct sk_buff_head tx_filtered[IEEE80211_NUM_ACS];
	unsigned long driver_buffered_tids;
	unsigned long txq_buffered_tids;

	u64 assoc_at;
	long last_connected;

	/* Updated from RX path only, no locking requirements */
	struct ieee80211_sta_rx_stats rx_stats;
	struct {
		struct ewma_signal signal;
		struct ewma_signal chain_signal[IEEE80211_MAX_CHAINS];
	} rx_stats_avg;

	/* Plus 1 for non-QoS frames */
	__le16 last_seq_ctrl[IEEE80211_NUM_TIDS + 1];

	/* Updated from TX status path only, no locking requirements */
	struct {
		unsigned long filtered;
		unsigned long retry_failed, retry_count;
		unsigned int lost_packets;
		unsigned long last_pkt_time;
		u64 msdu_retries[IEEE80211_NUM_TIDS + 1];
		u64 msdu_failed[IEEE80211_NUM_TIDS + 1];
		unsigned long last_ack;
		s8 last_ack_signal;
		bool ack_signal_filled;
		struct ewma_avg_signal avg_ack_signal;
	} status_stats;

	/* Updated from TX path only, no locking requirements */
	struct {
		u64 packets[IEEE80211_NUM_ACS];
		u64 bytes[IEEE80211_NUM_ACS];
		struct ieee80211_tx_rate last_rate;
		struct rate_info last_rate_info;
		u64 msdu[IEEE80211_NUM_TIDS + 1];
	} tx_stats;
	u16 tid_seq[IEEE80211_QOS_CTL_TID_MASK + 1];

	struct airtime_info airtime[IEEE80211_NUM_ACS];

	/*
	 * Aggregation information, locked with lock.
	 */
	struct sta_ampdu_mlme ampdu_mlme;

#ifdef CONFIG_MAC80211_DEBUGFS
	struct dentry *debugfs_dir;
#endif

	enum ieee80211_sta_rx_bandwidth cur_max_bandwidth;

	enum ieee80211_smps_mode known_smps_mode;
	const struct ieee80211_cipher_scheme *cipher_scheme;

	struct codel_params cparams;

	u8 reserved_tid;

	struct cfg80211_chan_def tdls_chandef;

	struct ieee80211_fragment_cache frags;

	/* keep last! */
	struct ieee80211_sta sta;
};

/* XXX frags is factoroed out for SLE kABI compatibility */
struct __sta_info {
	struct ieee80211_fragment_cache frags;
	void *reserved;
	struct sta_info sta;
};

#define sta_frags(s) container_of(s, struct __sta_info, sta)->frags

static inline enum nl80211_plink_state sta_plink_state(struct sta_info *sta)
{
#ifdef CONFIG_MAC80211_MESH
	return sta->mesh->plink_state;
#endif
	return NL80211_PLINK_LISTEN;
}

static inline void set_sta_flag(struct sta_info *sta,
				enum ieee80211_sta_info_flags flag)
{
	WARN_ON(flag == WLAN_STA_AUTH ||
		flag == WLAN_STA_ASSOC ||
		flag == WLAN_STA_AUTHORIZED);
	set_bit(flag, &sta->_flags);
}

static inline void clear_sta_flag(struct sta_info *sta,
				  enum ieee80211_sta_info_flags flag)
{
	WARN_ON(flag == WLAN_STA_AUTH ||
		flag == WLAN_STA_ASSOC ||
		flag == WLAN_STA_AUTHORIZED);
	clear_bit(flag, &sta->_flags);
}

static inline int test_sta_flag(struct sta_info *sta,
				enum ieee80211_sta_info_flags flag)
{
	return test_bit(flag, &sta->_flags);
}

static inline int test_and_clear_sta_flag(struct sta_info *sta,
					  enum ieee80211_sta_info_flags flag)
{
	WARN_ON(flag == WLAN_STA_AUTH ||
		flag == WLAN_STA_ASSOC ||
		flag == WLAN_STA_AUTHORIZED);
	return test_and_clear_bit(flag, &sta->_flags);
}

static inline int test_and_set_sta_flag(struct sta_info *sta,
					enum ieee80211_sta_info_flags flag)
{
	WARN_ON(flag == WLAN_STA_AUTH ||
		flag == WLAN_STA_ASSOC ||
		flag == WLAN_STA_AUTHORIZED);
	return test_and_set_bit(flag, &sta->_flags);
}

int sta_info_move_state(struct sta_info *sta,
			enum ieee80211_sta_state new_state);

static inline void sta_info_pre_move_state(struct sta_info *sta,
					   enum ieee80211_sta_state new_state)
{
	int ret;

	WARN_ON_ONCE(test_sta_flag(sta, WLAN_STA_INSERTED));

	ret = sta_info_move_state(sta, new_state);
	WARN_ON_ONCE(ret);
}


void ieee80211_assign_tid_tx(struct sta_info *sta, int tid,
			     struct tid_ampdu_tx *tid_tx);

static inline struct tid_ampdu_tx *
rcu_dereference_protected_tid_tx(struct sta_info *sta, int tid)
{
	return rcu_dereference_protected(sta->ampdu_mlme.tid_tx[tid],
					 lockdep_is_held(&sta->lock) ||
					 lockdep_is_held(&sta->ampdu_mlme.mtx));
}

/* Maximum number of frames to buffer per power saving station per AC */
#define STA_MAX_TX_BUFFER	64

/* Minimum buffered frame expiry time. If STA uses listen interval that is
 * smaller than this value, the minimum value here is used instead. */
#define STA_TX_BUFFER_EXPIRE (10 * HZ)

/* How often station data is cleaned up (e.g., expiration of buffered frames)
 */
#define STA_INFO_CLEANUP_INTERVAL (10 * HZ)

struct rhlist_head *sta_info_hash_lookup(struct ieee80211_local *local,
					 const u8 *addr);

/*
 * Get a STA info, must be under RCU read lock.
 */
struct sta_info *sta_info_get(struct ieee80211_sub_if_data *sdata,
			      const u8 *addr);

struct sta_info *sta_info_get_bss(struct ieee80211_sub_if_data *sdata,
				  const u8 *addr);

/* user must hold sta_mtx or be in RCU critical section */
struct sta_info *sta_info_get_by_addrs(struct ieee80211_local *local,
				       const u8 *sta_addr, const u8 *vif_addr);

#define for_each_sta_info(local, _addr, _sta, _tmp)			\
	rhl_for_each_entry_rcu(_sta, _tmp,				\
			       sta_info_hash_lookup(local, _addr), hash_node)

/*
 * Get STA info by index, BROKEN!
 */
struct sta_info *sta_info_get_by_idx(struct ieee80211_sub_if_data *sdata,
				     int idx);
/*
 * Create a new STA info, caller owns returned structure
 * until sta_info_insert().
 */
struct sta_info *sta_info_alloc(struct ieee80211_sub_if_data *sdata,
				const u8 *addr, gfp_t gfp);

void sta_info_free(struct ieee80211_local *local, struct sta_info *sta);

/*
 * Insert STA info into hash table/list, returns zero or a
 * -EEXIST if (if the same MAC address is already present).
 *
 * Calling the non-rcu version makes the caller relinquish,
 * the _rcu version calls read_lock_rcu() and must be called
 * without it held.
 */
int sta_info_insert(struct sta_info *sta);
int sta_info_insert_rcu(struct sta_info *sta) __acquires(RCU);

int __must_check __sta_info_destroy(struct sta_info *sta);
int sta_info_destroy_addr(struct ieee80211_sub_if_data *sdata,
			  const u8 *addr);
int sta_info_destroy_addr_bss(struct ieee80211_sub_if_data *sdata,
			      const u8 *addr);

void sta_info_recalc_tim(struct sta_info *sta);

int sta_info_init(struct ieee80211_local *local);
void sta_info_stop(struct ieee80211_local *local);

/**
 * __sta_info_flush - flush matching STA entries from the STA table
 *
 * Returns the number of removed STA entries.
 *
 * @sdata: sdata to remove all stations from
 * @vlans: if the given interface is an AP interface, also flush VLANs
 */
int __sta_info_flush(struct ieee80211_sub_if_data *sdata, bool vlans);

/**
 * sta_info_flush - flush matching STA entries from the STA table
 *
 * Returns the number of removed STA entries.
 *
 * @sdata: sdata to remove all stations from
 */
static inline int sta_info_flush(struct ieee80211_sub_if_data *sdata)
{
	return __sta_info_flush(sdata, false);
}

void sta_set_rate_info_tx(struct sta_info *sta,
			  const struct ieee80211_tx_rate *rate,
			  struct rate_info *rinfo);
void sta_set_sinfo(struct sta_info *sta, struct station_info *sinfo,
		   bool tidstats);

u32 sta_get_expected_throughput(struct sta_info *sta);

void ieee80211_sta_expire(struct ieee80211_sub_if_data *sdata,
			  unsigned long exp_time);
u8 sta_info_tx_streams(struct sta_info *sta);

void ieee80211_sta_ps_deliver_wakeup(struct sta_info *sta);
void ieee80211_sta_ps_deliver_poll_response(struct sta_info *sta);
void ieee80211_sta_ps_deliver_uapsd(struct sta_info *sta);

unsigned long ieee80211_sta_last_active(struct sta_info *sta);

enum sta_stats_type {
	STA_STATS_RATE_TYPE_INVALID = 0,
	STA_STATS_RATE_TYPE_LEGACY,
	STA_STATS_RATE_TYPE_HT,
	STA_STATS_RATE_TYPE_VHT,
	STA_STATS_RATE_TYPE_HE,
	STA_STATS_RATE_TYPE_S1G,
};

#define STA_STATS_FIELD_HT_MCS		GENMASK( 7,  0)
#define STA_STATS_FIELD_LEGACY_IDX	GENMASK( 3,  0)
#define STA_STATS_FIELD_LEGACY_BAND	GENMASK( 7,  4)
#define STA_STATS_FIELD_VHT_MCS		GENMASK( 3,  0)
#define STA_STATS_FIELD_VHT_NSS		GENMASK( 7,  4)
#define STA_STATS_FIELD_HE_MCS		GENMASK( 3,  0)
#define STA_STATS_FIELD_HE_NSS		GENMASK( 7,  4)
#define STA_STATS_FIELD_BW		GENMASK(11,  8)
#define STA_STATS_FIELD_SGI		GENMASK(12, 12)
#define STA_STATS_FIELD_TYPE		GENMASK(15, 13)
#define STA_STATS_FIELD_HE_RU		GENMASK(18, 16)
#define STA_STATS_FIELD_HE_GI		GENMASK(20, 19)
#define STA_STATS_FIELD_HE_DCM		GENMASK(21, 21)

#define STA_STATS_FIELD(_n, _v)		FIELD_PREP(STA_STATS_FIELD_ ## _n, _v)
#define STA_STATS_GET(_n, _v)		FIELD_GET(STA_STATS_FIELD_ ## _n, _v)

#define STA_STATS_RATE_INVALID		0

static inline u32 sta_stats_encode_rate(struct ieee80211_rx_status *s)
{
	u32 r;

	r = STA_STATS_FIELD(BW, s->bw);

	if (s->enc_flags & RX_ENC_FLAG_SHORT_GI)
		r |= STA_STATS_FIELD(SGI, 1);

	switch (s->encoding) {
	case RX_ENC_VHT:
		r |= STA_STATS_FIELD(TYPE, STA_STATS_RATE_TYPE_VHT);
		r |= STA_STATS_FIELD(VHT_NSS, s->nss);
		r |= STA_STATS_FIELD(VHT_MCS, s->rate_idx);
		break;
	case RX_ENC_HT:
		r |= STA_STATS_FIELD(TYPE, STA_STATS_RATE_TYPE_HT);
		r |= STA_STATS_FIELD(HT_MCS, s->rate_idx);
		break;
	case RX_ENC_LEGACY:
		r |= STA_STATS_FIELD(TYPE, STA_STATS_RATE_TYPE_LEGACY);
		r |= STA_STATS_FIELD(LEGACY_BAND, s->band);
		r |= STA_STATS_FIELD(LEGACY_IDX, s->rate_idx);
		break;
	case RX_ENC_HE:
		r |= STA_STATS_FIELD(TYPE, STA_STATS_RATE_TYPE_HE);
		r |= STA_STATS_FIELD(HE_NSS, s->nss);
		r |= STA_STATS_FIELD(HE_MCS, s->rate_idx);
		r |= STA_STATS_FIELD(HE_GI, s->he_gi);
		r |= STA_STATS_FIELD(HE_RU, s->he_ru);
		r |= STA_STATS_FIELD(HE_DCM, s->he_dcm);
		break;
	default:
		WARN_ON(1);
		return STA_STATS_RATE_INVALID;
	}

	return r;
}

#endif /* STA_INFO_H */<|MERGE_RESOLUTION|>--- conflicted
+++ resolved
@@ -71,10 +71,7 @@
  *	until pending frames are delivered
  * @WLAN_STA_USES_ENCRYPTION: This station was configured for encryption,
  *	so drop all packets without a key later.
-<<<<<<< HEAD
-=======
  * @WLAN_STA_DECAP_OFFLOAD: This station uses rx decap offload
->>>>>>> 7d2a07b7
  *
  * @NUM_WLAN_STA_FLAGS: number of defined flags
  */
@@ -106,10 +103,7 @@
 	WLAN_STA_MPSP_RECIPIENT,
 	WLAN_STA_PS_DELIVER,
 	WLAN_STA_USES_ENCRYPTION,
-<<<<<<< HEAD
-=======
 	WLAN_STA_DECAP_OFFLOAD,
->>>>>>> 7d2a07b7
 
 	NUM_WLAN_STA_FLAGS,
 };
@@ -145,12 +139,6 @@
 struct airtime_info {
 	u64 rx_airtime;
 	u64 tx_airtime;
-<<<<<<< HEAD
-	s64 deficit;
-	atomic_t aql_tx_pending; /* Estimated airtime for frames pending */
-	u32 aql_limit_low;
-	u32 aql_limit_high;
-=======
 	u64 v_t;
 	u64 last_scheduled;
 	struct list_head list;
@@ -159,17 +147,13 @@
 	u32 aql_limit_high;
 	u32 weight_reciprocal;
 	u16 weight;
->>>>>>> 7d2a07b7
 };
 
 void ieee80211_sta_update_pending_airtime(struct ieee80211_local *local,
 					  struct sta_info *sta, u8 ac,
 					  u16 tx_airtime, bool tx_completed);
-<<<<<<< HEAD
-=======
 void ieee80211_register_airtime(struct ieee80211_txq *txq,
 				u32 tx_airtime, u32 rx_airtime);
->>>>>>> 7d2a07b7
 
 struct sta_info;
 
@@ -695,15 +679,6 @@
 	struct ieee80211_sta sta;
 };
 
-/* XXX frags is factoroed out for SLE kABI compatibility */
-struct __sta_info {
-	struct ieee80211_fragment_cache frags;
-	void *reserved;
-	struct sta_info sta;
-};
-
-#define sta_frags(s) container_of(s, struct __sta_info, sta)->frags
-
 static inline enum nl80211_plink_state sta_plink_state(struct sta_info *sta)
 {
 #ifdef CONFIG_MAC80211_MESH
