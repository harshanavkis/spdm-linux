--- conflicted
+++ resolved
@@ -934,14 +934,6 @@
 		else {
 			sdata->u.sta.flags &= ~IEEE80211_STA_PRIVACY_INVOKED;
 			/*
-<<<<<<< HEAD
-			 * Key management was set by wpa_supplicant,
-			 * we only need this to associate to a network
-			 * that has privacy enabled regardless of not
-			 * having a key.
-			 */
-			sdata->u.sta.key_management_enabled = !!data->value;
-=======
 			 * Privacy invoked by wpa_supplicant, store the
 			 * value and allow associating to a protected
 			 * network without having a key up front.
@@ -949,7 +941,6 @@
 			if (data->value)
 				sdata->u.sta.flags |=
 					IEEE80211_STA_PRIVACY_INVOKED;
->>>>>>> 9418d5dc
 		}
 		break;
 	case IW_AUTH_80211_AUTH_ALG:
