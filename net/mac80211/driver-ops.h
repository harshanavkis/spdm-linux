--- conflicted
+++ resolved
@@ -1402,8 +1402,6 @@
 
 	return ret;
 }
-<<<<<<< HEAD
-=======
 
 static inline void drv_update_vif_offload(struct ieee80211_local *local,
 					  struct ieee80211_sub_if_data *sdata)
@@ -1449,5 +1447,4 @@
 	trace_drv_return_void(local);
 }
 
->>>>>>> 7d2a07b7
 #endif /* __MAC80211_DRIVER_OPS */