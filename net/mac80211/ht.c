--- conflicted
+++ resolved
@@ -9,11 +9,7 @@
  * Copyright 2007, Michael Wu <flamingice@sourmilk.net>
  * Copyright 2007-2010, Intel Corporation
  * Copyright 2017	Intel Deutschland GmbH
-<<<<<<< HEAD
- * Copyright(c) 2020 Intel Corporation
-=======
  * Copyright(c) 2020-2021 Intel Corporation
->>>>>>> 7d2a07b7
  */
 
 #include <linux/ieee80211.h>
@@ -562,22 +558,12 @@
 	if (WARN_ON_ONCE(vif->type != NL80211_IFTYPE_STATION))
 		return;
 
-<<<<<<< HEAD
-	if (vif->type == NL80211_IFTYPE_STATION) {
-		if (sdata->u.mgd.driver_smps_mode == smps_mode)
-			return;
-		sdata->u.mgd.driver_smps_mode = smps_mode;
-		ieee80211_queue_work(&sdata->local->hw,
-				     &sdata->u.mgd.request_smps_work);
-	}
-=======
 	if (sdata->u.mgd.driver_smps_mode == smps_mode)
 		return;
 
 	sdata->u.mgd.driver_smps_mode = smps_mode;
 	ieee80211_queue_work(&sdata->local->hw,
 			     &sdata->u.mgd.request_smps_work);
->>>>>>> 7d2a07b7
 }
 /* this might change ... don't want non-open drivers using it */
 EXPORT_SYMBOL_GPL(ieee80211_request_smps);