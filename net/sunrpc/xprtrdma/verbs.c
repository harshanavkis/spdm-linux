// SPDX-License-Identifier: GPL-2.0 OR BSD-3-Clause
/*
 * Copyright (c) 2014-2017 Oracle.  All rights reserved.
 * Copyright (c) 2003-2007 Network Appliance, Inc. All rights reserved.
 *
 * This software is available to you under a choice of one of two
 * licenses.  You may choose to be licensed under the terms of the GNU
 * General Public License (GPL) Version 2, available from the file
 * COPYING in the main directory of this source tree, or the BSD-type
 * license below:
 *
 * Redistribution and use in source and binary forms, with or without
 * modification, are permitted provided that the following conditions
 * are met:
 *
 *      Redistributions of source code must retain the above copyright
 *      notice, this list of conditions and the following disclaimer.
 *
 *      Redistributions in binary form must reproduce the above
 *      copyright notice, this list of conditions and the following
 *      disclaimer in the documentation and/or other materials provided
 *      with the distribution.
 *
 *      Neither the name of the Network Appliance, Inc. nor the names of
 *      its contributors may be used to endorse or promote products
 *      derived from this software without specific prior written
 *      permission.
 *
 * THIS SOFTWARE IS PROVIDED BY THE COPYRIGHT HOLDERS AND CONTRIBUTORS
 * "AS IS" AND ANY EXPRESS OR IMPLIED WARRANTIES, INCLUDING, BUT NOT
 * LIMITED TO, THE IMPLIED WARRANTIES OF MERCHANTABILITY AND FITNESS FOR
 * A PARTICULAR PURPOSE ARE DISCLAIMED. IN NO EVENT SHALL THE COPYRIGHT
 * OWNER OR CONTRIBUTORS BE LIABLE FOR ANY DIRECT, INDIRECT, INCIDENTAL,
 * SPECIAL, EXEMPLARY, OR CONSEQUENTIAL DAMAGES (INCLUDING, BUT NOT
 * LIMITED TO, PROCUREMENT OF SUBSTITUTE GOODS OR SERVICES; LOSS OF USE,
 * DATA, OR PROFITS; OR BUSINESS INTERRUPTION) HOWEVER CAUSED AND ON ANY
 * THEORY OF LIABILITY, WHETHER IN CONTRACT, STRICT LIABILITY, OR TORT
 * (INCLUDING NEGLIGENCE OR OTHERWISE) ARISING IN ANY WAY OUT OF THE USE
 * OF THIS SOFTWARE, EVEN IF ADVISED OF THE POSSIBILITY OF SUCH DAMAGE.
 */

/*
 * verbs.c
 *
 * Encapsulates the major functions managing:
 *  o adapters
 *  o endpoints
 *  o connections
 *  o buffer memory
 */

#include <linux/interrupt.h>
#include <linux/slab.h>
#include <linux/sunrpc/addr.h>
#include <linux/sunrpc/svc_rdma.h>
#include <linux/log2.h>

#include <asm-generic/barrier.h>
#include <asm/bitops.h>

#include <rdma/ib_cm.h>

#include "xprt_rdma.h"
#include <trace/events/rpcrdma.h>

/*
 * Globals/Macros
 */

#if IS_ENABLED(CONFIG_SUNRPC_DEBUG)
# define RPCDBG_FACILITY	RPCDBG_TRANS
#endif

/*
 * internal functions
 */
<<<<<<< HEAD
static void rpcrdma_sendctx_put_locked(struct rpcrdma_xprt *r_xprt,
				       struct rpcrdma_sendctx *sc);
static void rpcrdma_reqs_reset(struct rpcrdma_xprt *r_xprt);
static void rpcrdma_reps_unmap(struct rpcrdma_xprt *r_xprt);
static void rpcrdma_mrs_create(struct rpcrdma_xprt *r_xprt);
static void rpcrdma_mrs_destroy(struct rpcrdma_xprt *r_xprt);
=======
static int rpcrdma_sendctxs_create(struct rpcrdma_xprt *r_xprt);
static void rpcrdma_sendctxs_destroy(struct rpcrdma_xprt *r_xprt);
static void rpcrdma_sendctx_put_locked(struct rpcrdma_xprt *r_xprt,
				       struct rpcrdma_sendctx *sc);
static int rpcrdma_reqs_setup(struct rpcrdma_xprt *r_xprt);
static void rpcrdma_reqs_reset(struct rpcrdma_xprt *r_xprt);
static void rpcrdma_rep_destroy(struct rpcrdma_rep *rep);
static void rpcrdma_reps_unmap(struct rpcrdma_xprt *r_xprt);
static void rpcrdma_mrs_create(struct rpcrdma_xprt *r_xprt);
static void rpcrdma_mrs_destroy(struct rpcrdma_xprt *r_xprt);
static void rpcrdma_ep_get(struct rpcrdma_ep *ep);
static int rpcrdma_ep_put(struct rpcrdma_ep *ep);
>>>>>>> 7d2a07b7
static struct rpcrdma_regbuf *
rpcrdma_regbuf_alloc(size_t size, enum dma_data_direction direction,
		     gfp_t flags);
static void rpcrdma_regbuf_dma_unmap(struct rpcrdma_regbuf *rb);
static void rpcrdma_regbuf_free(struct rpcrdma_regbuf *rb);

/* Wait for outstanding transport work to finish. ib_drain_qp
 * handles the drains in the wrong order for us, so open code
 * them here.
 */
static void rpcrdma_xprt_drain(struct rpcrdma_xprt *r_xprt)
{
	struct rpcrdma_ep *ep = r_xprt->rx_ep;
	struct rdma_cm_id *id = ep->re_id;

	/* Wait for rpcrdma_post_recvs() to leave its critical
	 * section.
	 */
	if (atomic_inc_return(&ep->re_receiving) > 1)
		wait_for_completion(&ep->re_done);

	/* Flush Receives, then wait for deferred Reply work
	 * to complete.
	 */
	ib_drain_rq(id->qp);

	/* Deferred Reply processing might have scheduled
	 * local invalidations.
	 */
	ib_drain_sq(id->qp);

	rpcrdma_ep_put(ep);
}

/* Ensure xprt_force_disconnect() is invoked exactly once when a
 * connection is closed or lost. (The important thing is it needs
 * to be invoked "at least" once).
 */
static void rpcrdma_force_disconnect(struct rpcrdma_ep *ep)
{
	if (atomic_add_unless(&ep->re_force_disconnect, 1, 1))
		xprt_force_disconnect(ep->re_xprt);
}

/**
 * rpcrdma_flush_disconnect - Disconnect on flushed completion
 * @r_xprt: transport to disconnect
 * @wc: work completion entry
 *
 * Must be called in process context.
 */
void rpcrdma_flush_disconnect(struct rpcrdma_xprt *r_xprt, struct ib_wc *wc)
{
	if (wc->status != IB_WC_SUCCESS)
		rpcrdma_force_disconnect(r_xprt->rx_ep);
}

/**
 * rpcrdma_wc_send - Invoked by RDMA provider for each polled Send WC
 * @cq:	completion queue
<<<<<<< HEAD
 * @wc:	completed WR
=======
 * @wc:	WCE for a completed Send WR
>>>>>>> 7d2a07b7
 *
 */
static void rpcrdma_wc_send(struct ib_cq *cq, struct ib_wc *wc)
{
	struct ib_cqe *cqe = wc->wr_cqe;
	struct rpcrdma_sendctx *sc =
		container_of(cqe, struct rpcrdma_sendctx, sc_cqe);
	struct rpcrdma_xprt *r_xprt = cq->cq_context;

	/* WARNING: Only wr_cqe and status are reliable at this point */
<<<<<<< HEAD
	trace_xprtrdma_wc_send(sc, wc);
	rpcrdma_sendctx_put_locked((struct rpcrdma_xprt *)cq->cq_context, sc);
=======
	trace_xprtrdma_wc_send(wc, &sc->sc_cid);
	rpcrdma_sendctx_put_locked(r_xprt, sc);
	rpcrdma_flush_disconnect(r_xprt, wc);
>>>>>>> 7d2a07b7
}

/**
 * rpcrdma_wc_receive - Invoked by RDMA provider for each polled Receive WC
 * @cq:	completion queue
 * @wc:	WCE for a completed Receive WR
 *
 */
static void rpcrdma_wc_receive(struct ib_cq *cq, struct ib_wc *wc)
{
	struct ib_cqe *cqe = wc->wr_cqe;
	struct rpcrdma_rep *rep = container_of(cqe, struct rpcrdma_rep,
					       rr_cqe);
	struct rpcrdma_xprt *r_xprt = cq->cq_context;

	/* WARNING: Only wr_cqe and status are reliable at this point */
	trace_xprtrdma_wc_receive(wc, &rep->rr_cid);
	--r_xprt->rx_ep->re_receive_count;
	if (wc->status != IB_WC_SUCCESS)
		goto out_flushed;

	/* status == SUCCESS means all fields in wc are trustworthy */
	rpcrdma_set_xdrlen(&rep->rr_hdrbuf, wc->byte_len);
	rep->rr_wc_flags = wc->wc_flags;
	rep->rr_inv_rkey = wc->ex.invalidate_rkey;

	ib_dma_sync_single_for_cpu(rdmab_device(rep->rr_rdmabuf),
				   rdmab_addr(rep->rr_rdmabuf),
				   wc->byte_len, DMA_FROM_DEVICE);

	rpcrdma_reply_handler(rep);
	return;

out_flushed:
	rpcrdma_flush_disconnect(r_xprt, wc);
	rpcrdma_rep_put(&r_xprt->rx_buf, rep);
}

<<<<<<< HEAD
static void rpcrdma_update_cm_private(struct rpcrdma_xprt *r_xprt,
=======
static void rpcrdma_update_cm_private(struct rpcrdma_ep *ep,
>>>>>>> 7d2a07b7
				      struct rdma_conn_param *param)
{
	const struct rpcrdma_connect_private *pmsg = param->private_data;
	struct rpcrdma_ep *ep = &r_xprt->rx_ep;
	unsigned int rsize, wsize;

	/* Default settings for RPC-over-RDMA Version One */
	ep->re_implicit_roundup = xprt_rdma_pad_optimize;
	rsize = RPCRDMA_V1_DEF_INLINE_SIZE;
	wsize = RPCRDMA_V1_DEF_INLINE_SIZE;

	if (pmsg &&
	    pmsg->cp_magic == rpcrdma_cmp_magic &&
	    pmsg->cp_version == RPCRDMA_CMP_VERSION) {
		ep->re_implicit_roundup = true;
		rsize = rpcrdma_decode_buffer_size(pmsg->cp_send_size);
		wsize = rpcrdma_decode_buffer_size(pmsg->cp_recv_size);
	}

<<<<<<< HEAD
	if (rsize < ep->rep_inline_recv)
		ep->rep_inline_recv = rsize;
	if (wsize < ep->rep_inline_send)
		ep->rep_inline_send = wsize;

	rpcrdma_set_max_header_sizes(r_xprt);
=======
	if (rsize < ep->re_inline_recv)
		ep->re_inline_recv = rsize;
	if (wsize < ep->re_inline_send)
		ep->re_inline_send = wsize;

	rpcrdma_set_max_header_sizes(ep);
>>>>>>> 7d2a07b7
}

/**
 * rpcrdma_cm_event_handler - Handle RDMA CM events
 * @id: rdma_cm_id on which an event has occurred
 * @event: details of the event
 *
 * Called with @id's mutex held. Returns 1 if caller should
 * destroy @id, otherwise 0.
 */
static int
rpcrdma_cm_event_handler(struct rdma_cm_id *id, struct rdma_cm_event *event)
{
	struct sockaddr *sap = (struct sockaddr *)&id->route.addr.dst_addr;
	struct rpcrdma_ep *ep = id->context;

	might_sleep();

	switch (event->event) {
	case RDMA_CM_EVENT_ADDR_RESOLVED:
	case RDMA_CM_EVENT_ROUTE_RESOLVED:
		ep->re_async_rc = 0;
		complete(&ep->re_done);
		return 0;
	case RDMA_CM_EVENT_ADDR_ERROR:
		ep->re_async_rc = -EPROTO;
		complete(&ep->re_done);
		return 0;
	case RDMA_CM_EVENT_ROUTE_ERROR:
		ep->re_async_rc = -ENETUNREACH;
		complete(&ep->re_done);
		return 0;
	case RDMA_CM_EVENT_DEVICE_REMOVAL:
<<<<<<< HEAD
#if IS_ENABLED(CONFIG_SUNRPC_DEBUG)
		pr_info("rpcrdma: removing device %s for %s:%s\n",
			ia->ri_id->device->name,
			rpcrdma_addrstr(r_xprt), rpcrdma_portstr(r_xprt));
#endif
		init_completion(&ia->ri_remove_done);
		set_bit(RPCRDMA_IAF_REMOVING, &ia->ri_flags);
		ep->rep_connected = -ENODEV;
		xprt_force_disconnect(xprt);
		wait_for_completion(&ia->ri_remove_done);

		ia->ri_id = NULL;
		/* Return 1 to ensure the core destroys the id. */
		return 1;
	case RDMA_CM_EVENT_ESTABLISHED:
		++xprt->connect_cookie;
		ep->rep_connected = 1;
		rpcrdma_update_cm_private(r_xprt, &event->param.conn);
		trace_xprtrdma_inline_thresh(r_xprt);
		wake_up_all(&ep->rep_connect_wait);
=======
		pr_info("rpcrdma: removing device %s for %pISpc\n",
			ep->re_id->device->name, sap);
		fallthrough;
	case RDMA_CM_EVENT_ADDR_CHANGE:
		ep->re_connect_status = -ENODEV;
		goto disconnected;
	case RDMA_CM_EVENT_ESTABLISHED:
		rpcrdma_ep_get(ep);
		ep->re_connect_status = 1;
		rpcrdma_update_cm_private(ep, &event->param.conn);
		trace_xprtrdma_inline_thresh(ep);
		wake_up_all(&ep->re_connect_wait);
>>>>>>> 7d2a07b7
		break;
	case RDMA_CM_EVENT_CONNECT_ERROR:
		ep->re_connect_status = -ENOTCONN;
		goto wake_connect_worker;
	case RDMA_CM_EVENT_UNREACHABLE:
		ep->re_connect_status = -ENETUNREACH;
		goto wake_connect_worker;
	case RDMA_CM_EVENT_REJECTED:
		dprintk("rpcrdma: connection to %pISpc rejected: %s\n",
			sap, rdma_reject_msg(id, event->status));
		ep->re_connect_status = -ECONNREFUSED;
		if (event->status == IB_CM_REJ_STALE_CONN)
			ep->re_connect_status = -ENOTCONN;
wake_connect_worker:
		wake_up_all(&ep->re_connect_wait);
		return 0;
	case RDMA_CM_EVENT_DISCONNECTED:
		ep->re_connect_status = -ECONNABORTED;
disconnected:
		rpcrdma_force_disconnect(ep);
		return rpcrdma_ep_put(ep);
	default:
		break;
	}

	dprintk("RPC:       %s: %pISpc on %s/frwr: %s\n", __func__, sap,
		ep->re_id->device->name, rdma_event_msg(event->event));
	return 0;
}

static struct rdma_cm_id *rpcrdma_create_id(struct rpcrdma_xprt *r_xprt,
					    struct rpcrdma_ep *ep)
{
	unsigned long wtimeout = msecs_to_jiffies(RDMA_RESOLVE_TIMEOUT) + 1;
	struct rpc_xprt *xprt = &r_xprt->rx_xprt;
	struct rdma_cm_id *id;
	int rc;

<<<<<<< HEAD
	init_completion(&ia->ri_done);

	id = rdma_create_id(xprt->rx_xprt.xprt_net, rpcrdma_cm_event_handler,
			    xprt, RDMA_PS_TCP, IB_QPT_RC);
=======
	init_completion(&ep->re_done);

	id = rdma_create_id(xprt->xprt_net, rpcrdma_cm_event_handler, ep,
			    RDMA_PS_TCP, IB_QPT_RC);
>>>>>>> 7d2a07b7
	if (IS_ERR(id))
		return id;

	ep->re_async_rc = -ETIMEDOUT;
	rc = rdma_resolve_addr(id, NULL, (struct sockaddr *)&xprt->addr,
			       RDMA_RESOLVE_TIMEOUT);
	if (rc)
		goto out;
<<<<<<< HEAD
	rc = wait_for_completion_interruptible_timeout(&ia->ri_done, wtimeout);
=======
	rc = wait_for_completion_interruptible_timeout(&ep->re_done, wtimeout);
>>>>>>> 7d2a07b7
	if (rc < 0)
		goto out;

	rc = ep->re_async_rc;
	if (rc)
		goto out;

	ep->re_async_rc = -ETIMEDOUT;
	rc = rdma_resolve_route(id, RDMA_RESOLVE_TIMEOUT);
	if (rc)
		goto out;
<<<<<<< HEAD
	rc = wait_for_completion_interruptible_timeout(&ia->ri_done, wtimeout);
	if (rc < 0)
		goto out;
	rc = ia->ri_async_rc;
=======
	rc = wait_for_completion_interruptible_timeout(&ep->re_done, wtimeout);
	if (rc < 0)
		goto out;
	rc = ep->re_async_rc;
>>>>>>> 7d2a07b7
	if (rc)
		goto out;

	return id;

out:
	rdma_destroy_id(id);
	return ERR_PTR(rc);
}

static void rpcrdma_ep_destroy(struct kref *kref)
{
	struct rpcrdma_ep *ep = container_of(kref, struct rpcrdma_ep, re_kref);

	if (ep->re_id->qp) {
		rdma_destroy_qp(ep->re_id);
		ep->re_id->qp = NULL;
	}

	if (ep->re_attr.recv_cq)
		ib_free_cq(ep->re_attr.recv_cq);
	ep->re_attr.recv_cq = NULL;
	if (ep->re_attr.send_cq)
		ib_free_cq(ep->re_attr.send_cq);
	ep->re_attr.send_cq = NULL;

	if (ep->re_pd)
		ib_dealloc_pd(ep->re_pd);
	ep->re_pd = NULL;

	kfree(ep);
	module_put(THIS_MODULE);
}

static noinline void rpcrdma_ep_get(struct rpcrdma_ep *ep)
{
<<<<<<< HEAD
	struct rpcrdma_xprt *r_xprt = container_of(ia, struct rpcrdma_xprt,
						   rx_ia);
	struct rpcrdma_ep *ep = &r_xprt->rx_ep;
	struct rpcrdma_buffer *buf = &r_xprt->rx_buf;
	struct rpcrdma_req *req;

	/* This is similar to rpcrdma_ep_destroy, but:
	 * - Don't cancel the connect worker.
	 * - Don't call rpcrdma_ep_disconnect, which waits
	 *   for another conn upcall, which will deadlock.
	 * - rdma_disconnect is unneeded, the underlying
	 *   connection is already gone.
	 */
	if (ia->ri_id->qp) {
		rpcrdma_xprt_drain(r_xprt);
		rdma_destroy_qp(ia->ri_id);
		ia->ri_id->qp = NULL;
	}
	ib_free_cq(ep->rep_attr.recv_cq);
	ep->rep_attr.recv_cq = NULL;
	ib_free_cq(ep->rep_attr.send_cq);
	ep->rep_attr.send_cq = NULL;

	/* The ULP is responsible for ensuring all DMA
	 * mappings and MRs are gone.
	 */
	rpcrdma_reps_unmap(r_xprt);
	list_for_each_entry(req, &buf->rb_allreqs, rl_all) {
		rpcrdma_regbuf_dma_unmap(req->rl_rdmabuf);
		rpcrdma_regbuf_dma_unmap(req->rl_sendbuf);
		rpcrdma_regbuf_dma_unmap(req->rl_recvbuf);
	}
	rpcrdma_mrs_destroy(r_xprt);
	ib_dealloc_pd(ia->ri_pd);
	ia->ri_pd = NULL;

	/* Allow waiters to continue */
	complete(&ia->ri_remove_done);

	trace_xprtrdma_remove(r_xprt);
=======
	kref_get(&ep->re_kref);
>>>>>>> 7d2a07b7
}

/* Returns:
 *     %0 if @ep still has a positive kref count, or
 *     %1 if @ep was destroyed successfully.
 */
static noinline int rpcrdma_ep_put(struct rpcrdma_ep *ep)
{
	return kref_put(&ep->re_kref, rpcrdma_ep_destroy);
}

static int rpcrdma_ep_create(struct rpcrdma_xprt *r_xprt)
{
	struct rpcrdma_connect_private *pmsg;
	struct ib_device *device;
	struct rdma_cm_id *id;
	struct rpcrdma_ep *ep;
	int rc;

	ep = kzalloc(sizeof(*ep), GFP_NOFS);
	if (!ep)
		return -ENOTCONN;
	ep->re_xprt = &r_xprt->rx_xprt;
	kref_init(&ep->re_kref);

	id = rpcrdma_create_id(r_xprt, ep);
	if (IS_ERR(id)) {
		kfree(ep);
		return PTR_ERR(id);
	}
	__module_get(THIS_MODULE);
	device = id->device;
	ep->re_id = id;
	reinit_completion(&ep->re_done);

	ep->re_max_requests = r_xprt->rx_xprt.max_reqs;
	ep->re_inline_send = xprt_rdma_max_inline_write;
	ep->re_inline_recv = xprt_rdma_max_inline_read;
	rc = frwr_query_device(ep, device);
	if (rc)
		goto out_destroy;

	r_xprt->rx_buf.rb_max_requests = cpu_to_be32(ep->re_max_requests);

	ep->re_attr.srq = NULL;
	ep->re_attr.cap.max_inline_data = 0;
	ep->re_attr.sq_sig_type = IB_SIGNAL_REQ_WR;
	ep->re_attr.qp_type = IB_QPT_RC;
	ep->re_attr.port_num = ~0;

	dprintk("RPC:       %s: requested max: dtos: send %d recv %d; "
		"iovs: send %d recv %d\n",
		__func__,
<<<<<<< HEAD
		ep->rep_attr.cap.max_send_wr,
		ep->rep_attr.cap.max_recv_wr,
		ep->rep_attr.cap.max_send_sge,
		ep->rep_attr.cap.max_recv_sge);

	ep->rep_send_batch = ep->rep_max_requests >> 3;
	ep->rep_send_count = ep->rep_send_batch;
	init_waitqueue_head(&ep->rep_connect_wait);
	ep->rep_receive_count = 0;

	sendcq = ib_alloc_cq_any(ia->ri_id->device, r_xprt,
				 ep->rep_attr.cap.max_send_wr + 1,
				 IB_POLL_WORKQUEUE);
	if (IS_ERR(sendcq)) {
		rc = PTR_ERR(sendcq);
		goto out1;
	}

	recvcq = ib_alloc_cq_any(ia->ri_id->device, NULL,
				 ep->rep_attr.cap.max_recv_wr + 1,
				 IB_POLL_WORKQUEUE);
	if (IS_ERR(recvcq)) {
		rc = PTR_ERR(recvcq);
		goto out2;
=======
		ep->re_attr.cap.max_send_wr,
		ep->re_attr.cap.max_recv_wr,
		ep->re_attr.cap.max_send_sge,
		ep->re_attr.cap.max_recv_sge);

	ep->re_send_batch = ep->re_max_requests >> 3;
	ep->re_send_count = ep->re_send_batch;
	init_waitqueue_head(&ep->re_connect_wait);

	ep->re_attr.send_cq = ib_alloc_cq_any(device, r_xprt,
					      ep->re_attr.cap.max_send_wr,
					      IB_POLL_WORKQUEUE);
	if (IS_ERR(ep->re_attr.send_cq)) {
		rc = PTR_ERR(ep->re_attr.send_cq);
		goto out_destroy;
	}

	ep->re_attr.recv_cq = ib_alloc_cq_any(device, r_xprt,
					      ep->re_attr.cap.max_recv_wr,
					      IB_POLL_WORKQUEUE);
	if (IS_ERR(ep->re_attr.recv_cq)) {
		rc = PTR_ERR(ep->re_attr.recv_cq);
		goto out_destroy;
>>>>>>> 7d2a07b7
	}
	ep->re_receive_count = 0;

	/* Initialize cma parameters */
	memset(&ep->re_remote_cma, 0, sizeof(ep->re_remote_cma));

	/* Prepare RDMA-CM private message */
	pmsg = &ep->re_cm_private;
	pmsg->cp_magic = rpcrdma_cmp_magic;
	pmsg->cp_version = RPCRDMA_CMP_VERSION;
	pmsg->cp_flags |= RPCRDMA_CMP_F_SND_W_INV_OK;
	pmsg->cp_send_size = rpcrdma_encode_buffer_size(ep->re_inline_send);
	pmsg->cp_recv_size = rpcrdma_encode_buffer_size(ep->re_inline_recv);
	ep->re_remote_cma.private_data = pmsg;
	ep->re_remote_cma.private_data_len = sizeof(*pmsg);

	/* Client offers RDMA Read but does not initiate */
	ep->re_remote_cma.initiator_depth = 0;
	ep->re_remote_cma.responder_resources =
		min_t(int, U8_MAX, device->attrs.max_qp_rd_atom);

	/* Limit transport retries so client can detect server
	 * GID changes quickly. RPC layer handles re-establishing
	 * transport connection and retransmission.
	 */
	ep->re_remote_cma.retry_count = 6;

	/* RPC-over-RDMA handles its own flow control. In addition,
	 * make all RNR NAKs visible so we know that RPC-over-RDMA
	 * flow control is working correctly (no NAKs should be seen).
	 */
<<<<<<< HEAD
	ep->rep_remote_cma.flow_control = 0;
	ep->rep_remote_cma.rnr_retry_count = 0;

	return 0;

out2:
	ib_free_cq(sendcq);
out1:
	return rc;
}

/**
 * rpcrdma_ep_destroy - Disconnect and destroy endpoint.
 * @r_xprt: transport instance to shut down
 *
 */
void rpcrdma_ep_destroy(struct rpcrdma_xprt *r_xprt)
{
	struct rpcrdma_ep *ep = &r_xprt->rx_ep;
	struct rpcrdma_ia *ia = &r_xprt->rx_ia;

	if (ia->ri_id && ia->ri_id->qp) {
		rpcrdma_ep_disconnect(ep, ia);
		rdma_destroy_qp(ia->ri_id);
		ia->ri_id->qp = NULL;
	}

	if (ep->rep_attr.recv_cq)
		ib_free_cq(ep->rep_attr.recv_cq);
	if (ep->rep_attr.send_cq)
		ib_free_cq(ep->rep_attr.send_cq);
}

/* Re-establish a connection after a device removal event.
 * Unlike a normal reconnection, a fresh PD and a new set
 * of MRs and buffers is needed.
 */
static int rpcrdma_ep_recreate_xprt(struct rpcrdma_xprt *r_xprt,
				    struct ib_qp_init_attr *qp_init_attr)
{
	struct rpcrdma_ia *ia = &r_xprt->rx_ia;
	struct rpcrdma_ep *ep = &r_xprt->rx_ep;
	int rc, err;

	trace_xprtrdma_reinsert(r_xprt);

	rc = -EHOSTUNREACH;
	if (rpcrdma_ia_open(r_xprt))
		goto out1;

	rc = -ENOMEM;
	err = rpcrdma_ep_create(r_xprt);
	if (err) {
		pr_err("rpcrdma: rpcrdma_ep_create returned %d\n", err);
		goto out2;
	}
	memcpy(qp_init_attr, &ep->rep_attr, sizeof(*qp_init_attr));

	rc = -ENETUNREACH;
	err = rdma_create_qp(ia->ri_id, ia->ri_pd, qp_init_attr);
	if (err) {
		pr_err("rpcrdma: rdma_create_qp returned %d\n", err);
		goto out3;
	}
	return 0;

out3:
	rpcrdma_ep_destroy(r_xprt);
out2:
	rpcrdma_ia_close(ia);
out1:
	return rc;
}

static int rpcrdma_ep_reconnect(struct rpcrdma_xprt *r_xprt,
				struct ib_qp_init_attr *qp_init_attr)
{
	struct rpcrdma_ia *ia = &r_xprt->rx_ia;
	struct rdma_cm_id *id, *old;
	int err, rc;

	rpcrdma_ep_disconnect(&r_xprt->rx_ep, ia);

	rc = -EHOSTUNREACH;
	id = rpcrdma_create_id(r_xprt, ia);
	if (IS_ERR(id))
		goto out;

	/* As long as the new ID points to the same device as the
	 * old ID, we can reuse the transport's existing PD and all
	 * previously allocated MRs. Also, the same device means
	 * the transport's previous DMA mappings are still valid.
	 *
	 * This is a sanity check only. There should be no way these
	 * point to two different devices here.
	 */
	old = id;
	rc = -ENETUNREACH;
	if (ia->ri_id->device != id->device) {
		pr_err("rpcrdma: can't reconnect on different device!\n");
		goto out_destroy;
	}

	err = rdma_create_qp(id, ia->ri_pd, qp_init_attr);
	if (err)
=======
	ep->re_remote_cma.flow_control = 0;
	ep->re_remote_cma.rnr_retry_count = 0;

	ep->re_pd = ib_alloc_pd(device, 0);
	if (IS_ERR(ep->re_pd)) {
		rc = PTR_ERR(ep->re_pd);
		goto out_destroy;
	}

	rc = rdma_create_qp(id, ep->re_pd, &ep->re_attr);
	if (rc)
>>>>>>> 7d2a07b7
		goto out_destroy;

	r_xprt->rx_ep = ep;
	return 0;

out_destroy:
	rpcrdma_ep_put(ep);
	rdma_destroy_id(id);
	return rc;
}

/**
 * rpcrdma_xprt_connect - Connect an unconnected transport
 * @r_xprt: controlling transport instance
 *
 * Returns 0 on success or a negative errno.
 */
int rpcrdma_xprt_connect(struct rpcrdma_xprt *r_xprt)
{
	struct rpc_xprt *xprt = &r_xprt->rx_xprt;
<<<<<<< HEAD
	struct ib_qp_init_attr qp_init_attr;
	int rc;

retry:
	memcpy(&qp_init_attr, &ep->rep_attr, sizeof(qp_init_attr));
	switch (ep->rep_connected) {
	case 0:
		rc = rdma_create_qp(ia->ri_id, ia->ri_pd, &qp_init_attr);
		if (rc) {
			rc = -ENETUNREACH;
			goto out_noupdate;
		}
		break;
	case -ENODEV:
		rc = rpcrdma_ep_recreate_xprt(r_xprt, &qp_init_attr);
		if (rc)
			goto out_noupdate;
		break;
	default:
		rc = rpcrdma_ep_reconnect(r_xprt, &qp_init_attr);
		if (rc)
			goto out;
	}
=======
	struct rpcrdma_ep *ep;
	int rc;

	rc = rpcrdma_ep_create(r_xprt);
	if (rc)
		return rc;
	ep = r_xprt->rx_ep;
>>>>>>> 7d2a07b7

	xprt_clear_connected(xprt);
	rpcrdma_reset_cwnd(r_xprt);

<<<<<<< HEAD
	rpcrdma_reset_cwnd(r_xprt);
	rpcrdma_post_recvs(r_xprt, true);
=======
	/* Bump the ep's reference count while there are
	 * outstanding Receives.
	 */
	rpcrdma_ep_get(ep);
	rpcrdma_post_recvs(r_xprt, 1, true);
>>>>>>> 7d2a07b7

	rc = rdma_connect(ep->re_id, &ep->re_remote_cma);
	if (rc)
		goto out;

	if (xprt->reestablish_timeout < RPCRDMA_INIT_REEST_TO)
		xprt->reestablish_timeout = RPCRDMA_INIT_REEST_TO;
<<<<<<< HEAD
	wait_event_interruptible(ep->rep_connect_wait, ep->rep_connected != 0);
	if (ep->rep_connected <= 0) {
		if (ep->rep_connected == -EAGAIN)
			goto retry;
		rc = ep->rep_connected;
		goto out;
	}

	rpcrdma_mrs_create(r_xprt);
=======
	wait_event_interruptible(ep->re_connect_wait,
				 ep->re_connect_status != 0);
	if (ep->re_connect_status <= 0) {
		rc = ep->re_connect_status;
		goto out;
	}

	rc = rpcrdma_sendctxs_create(r_xprt);
	if (rc) {
		rc = -ENOTCONN;
		goto out;
	}
>>>>>>> 7d2a07b7

	rc = rpcrdma_reqs_setup(r_xprt);
	if (rc) {
		rc = -ENOTCONN;
		goto out;
	}
	rpcrdma_mrs_create(r_xprt);

<<<<<<< HEAD
out_noupdate:
=======
out:
>>>>>>> 7d2a07b7
	trace_xprtrdma_connect(r_xprt, rc);
	return rc;
}

/**
 * rpcrdma_xprt_disconnect - Disconnect underlying transport
 * @r_xprt: controlling transport instance
 *
 * Caller serializes. Either the transport send lock is held,
 * or we're being called to destroy the transport.
<<<<<<< HEAD
=======
 *
 * On return, @r_xprt is completely divested of all hardware
 * resources and prepared for the next ->connect operation.
>>>>>>> 7d2a07b7
 */
void rpcrdma_xprt_disconnect(struct rpcrdma_xprt *r_xprt)
{
	struct rpcrdma_ep *ep = r_xprt->rx_ep;
	struct rdma_cm_id *id;
	int rc;

	if (!ep)
		return;

	id = ep->re_id;
	rc = rdma_disconnect(id);
	trace_xprtrdma_disconnect(r_xprt, rc);

	rpcrdma_xprt_drain(r_xprt);
<<<<<<< HEAD
	rpcrdma_reqs_reset(r_xprt);
	rpcrdma_mrs_destroy(r_xprt);
=======
	rpcrdma_reps_unmap(r_xprt);
	rpcrdma_reqs_reset(r_xprt);
	rpcrdma_mrs_destroy(r_xprt);
	rpcrdma_sendctxs_destroy(r_xprt);

	if (rpcrdma_ep_put(ep))
		rdma_destroy_id(id);

	r_xprt->rx_ep = NULL;
>>>>>>> 7d2a07b7
}

/* Fixed-size circular FIFO queue. This implementation is wait-free and
 * lock-free.
 *
 * Consumer is the code path that posts Sends. This path dequeues a
 * sendctx for use by a Send operation. Multiple consumer threads
 * are serialized by the RPC transport lock, which allows only one
 * ->send_request call at a time.
 *
 * Producer is the code path that handles Send completions. This path
 * enqueues a sendctx that has been completed. Multiple producer
 * threads are serialized by the ib_poll_cq() function.
 */

/* rpcrdma_sendctxs_destroy() assumes caller has already quiesced
 * queue activity, and rpcrdma_xprt_drain has flushed all remaining
 * Send requests.
 */
static void rpcrdma_sendctxs_destroy(struct rpcrdma_xprt *r_xprt)
{
	struct rpcrdma_buffer *buf = &r_xprt->rx_buf;
	unsigned long i;

	if (!buf->rb_sc_ctxs)
		return;
	for (i = 0; i <= buf->rb_sc_last; i++)
		kfree(buf->rb_sc_ctxs[i]);
	kfree(buf->rb_sc_ctxs);
	buf->rb_sc_ctxs = NULL;
}

static struct rpcrdma_sendctx *rpcrdma_sendctx_create(struct rpcrdma_ep *ep)
{
	struct rpcrdma_sendctx *sc;

	sc = kzalloc(struct_size(sc, sc_sges, ep->re_attr.cap.max_send_sge),
		     GFP_KERNEL);
	if (!sc)
		return NULL;

	sc->sc_cqe.done = rpcrdma_wc_send;
	sc->sc_cid.ci_queue_id = ep->re_attr.send_cq->res.id;
	sc->sc_cid.ci_completion_id =
		atomic_inc_return(&ep->re_completion_ids);
	return sc;
}

static int rpcrdma_sendctxs_create(struct rpcrdma_xprt *r_xprt)
{
	struct rpcrdma_buffer *buf = &r_xprt->rx_buf;
	struct rpcrdma_sendctx *sc;
	unsigned long i;

	/* Maximum number of concurrent outstanding Send WRs. Capping
	 * the circular queue size stops Send Queue overflow by causing
	 * the ->send_request call to fail temporarily before too many
	 * Sends are posted.
	 */
	i = r_xprt->rx_ep->re_max_requests + RPCRDMA_MAX_BC_REQUESTS;
	buf->rb_sc_ctxs = kcalloc(i, sizeof(sc), GFP_KERNEL);
	if (!buf->rb_sc_ctxs)
		return -ENOMEM;

	buf->rb_sc_last = i - 1;
	for (i = 0; i <= buf->rb_sc_last; i++) {
		sc = rpcrdma_sendctx_create(r_xprt->rx_ep);
		if (!sc)
			return -ENOMEM;

		buf->rb_sc_ctxs[i] = sc;
	}

	buf->rb_sc_head = 0;
	buf->rb_sc_tail = 0;
	return 0;
}

/* The sendctx queue is not guaranteed to have a size that is a
 * power of two, thus the helpers in circ_buf.h cannot be used.
 * The other option is to use modulus (%), which can be expensive.
 */
static unsigned long rpcrdma_sendctx_next(struct rpcrdma_buffer *buf,
					  unsigned long item)
{
	return likely(item < buf->rb_sc_last) ? item + 1 : 0;
}

/**
 * rpcrdma_sendctx_get_locked - Acquire a send context
 * @r_xprt: controlling transport instance
 *
 * Returns pointer to a free send completion context; or NULL if
 * the queue is empty.
 *
 * Usage: Called to acquire an SGE array before preparing a Send WR.
 *
 * The caller serializes calls to this function (per transport), and
 * provides an effective memory barrier that flushes the new value
 * of rb_sc_head.
 */
struct rpcrdma_sendctx *rpcrdma_sendctx_get_locked(struct rpcrdma_xprt *r_xprt)
{
	struct rpcrdma_buffer *buf = &r_xprt->rx_buf;
	struct rpcrdma_sendctx *sc;
	unsigned long next_head;

	next_head = rpcrdma_sendctx_next(buf, buf->rb_sc_head);

	if (next_head == READ_ONCE(buf->rb_sc_tail))
		goto out_emptyq;

	/* ORDER: item must be accessed _before_ head is updated */
	sc = buf->rb_sc_ctxs[next_head];

	/* Releasing the lock in the caller acts as a memory
	 * barrier that flushes rb_sc_head.
	 */
	buf->rb_sc_head = next_head;

	return sc;

out_emptyq:
	/* The queue is "empty" if there have not been enough Send
	 * completions recently. This is a sign the Send Queue is
	 * backing up. Cause the caller to pause and try again.
	 */
	xprt_wait_for_buffer_space(&r_xprt->rx_xprt);
	r_xprt->rx_stats.empty_sendctx_q++;
	return NULL;
}

/**
 * rpcrdma_sendctx_put_locked - Release a send context
 * @r_xprt: controlling transport instance
 * @sc: send context to release
 *
 * Usage: Called from Send completion to return a sendctxt
 * to the queue.
 *
 * The caller serializes calls to this function (per transport).
 */
static void rpcrdma_sendctx_put_locked(struct rpcrdma_xprt *r_xprt,
				       struct rpcrdma_sendctx *sc)
{
	struct rpcrdma_buffer *buf = &r_xprt->rx_buf;
	unsigned long next_tail;

	/* Unmap SGEs of previously completed but unsignaled
	 * Sends by walking up the queue until @sc is found.
	 */
	next_tail = buf->rb_sc_tail;
	do {
		next_tail = rpcrdma_sendctx_next(buf, next_tail);

		/* ORDER: item must be accessed _before_ tail is updated */
		rpcrdma_sendctx_unmap(buf->rb_sc_ctxs[next_tail]);

	} while (buf->rb_sc_ctxs[next_tail] != sc);

	/* Paired with READ_ONCE */
	smp_store_release(&buf->rb_sc_tail, next_tail);

	xprt_write_space(&r_xprt->rx_xprt);
}

static void
rpcrdma_mrs_create(struct rpcrdma_xprt *r_xprt)
{
	struct rpcrdma_buffer *buf = &r_xprt->rx_buf;
	struct rpcrdma_ep *ep = r_xprt->rx_ep;
	unsigned int count;

	for (count = 0; count < ep->re_max_rdma_segs; count++) {
		struct rpcrdma_mr *mr;
		int rc;

		mr = kzalloc(sizeof(*mr), GFP_NOFS);
		if (!mr)
			break;

		rc = frwr_mr_init(r_xprt, mr);
		if (rc) {
			kfree(mr);
			break;
		}

<<<<<<< HEAD
		mr->mr_xprt = r_xprt;

=======
>>>>>>> 7d2a07b7
		spin_lock(&buf->rb_lock);
		rpcrdma_mr_push(mr, &buf->rb_mrs);
		list_add(&mr->mr_all, &buf->rb_all_mrs);
		spin_unlock(&buf->rb_lock);
	}

	r_xprt->rx_stats.mrs_allocated += count;
	trace_xprtrdma_createmrs(r_xprt, count);
}

static void
rpcrdma_mr_refresh_worker(struct work_struct *work)
{
	struct rpcrdma_buffer *buf = container_of(work, struct rpcrdma_buffer,
						  rb_refresh_worker);
	struct rpcrdma_xprt *r_xprt = container_of(buf, struct rpcrdma_xprt,
						   rx_buf);

	rpcrdma_mrs_create(r_xprt);
	xprt_write_space(&r_xprt->rx_xprt);
}

/**
 * rpcrdma_mrs_refresh - Wake the MR refresh worker
 * @r_xprt: controlling transport instance
 *
 */
void rpcrdma_mrs_refresh(struct rpcrdma_xprt *r_xprt)
{
	struct rpcrdma_buffer *buf = &r_xprt->rx_buf;
<<<<<<< HEAD
	struct rpcrdma_ep *ep = &r_xprt->rx_ep;

	/* If there is no underlying device, it's no use to
	 * wake the refresh worker.
	 */
	if (ep->rep_connected != -ENODEV) {
=======
	struct rpcrdma_ep *ep = r_xprt->rx_ep;

	/* If there is no underlying connection, it's no use
	 * to wake the refresh worker.
	 */
	if (ep->re_connect_status == 1) {
>>>>>>> 7d2a07b7
		/* The work is scheduled on a WQ_MEM_RECLAIM
		 * workqueue in order to prevent MR allocation
		 * from recursing into NFS during direct reclaim.
		 */
		queue_work(xprtiod_workqueue, &buf->rb_refresh_worker);
	}
}

/**
 * rpcrdma_req_create - Allocate an rpcrdma_req object
 * @r_xprt: controlling r_xprt
 * @size: initial size, in bytes, of send and receive buffers
 * @flags: GFP flags passed to memory allocators
 *
 * Returns an allocated and fully initialized rpcrdma_req or NULL.
 */
struct rpcrdma_req *rpcrdma_req_create(struct rpcrdma_xprt *r_xprt, size_t size,
				       gfp_t flags)
{
	struct rpcrdma_buffer *buffer = &r_xprt->rx_buf;
	struct rpcrdma_req *req;
	size_t maxhdrsize;

	req = kzalloc(sizeof(*req), flags);
	if (req == NULL)
		goto out1;

<<<<<<< HEAD
	/* Compute maximum header buffer size in bytes */
	maxhdrsize = rpcrdma_fixed_maxsz + 3 +
		     r_xprt->rx_ia.ri_max_segs * rpcrdma_readchunk_maxsz;
	maxhdrsize *= sizeof(__be32);
	rb = rpcrdma_regbuf_alloc(__roundup_pow_of_two(maxhdrsize),
				  DMA_TO_DEVICE, flags);
	if (!rb)
		goto out2;
	req->rl_rdmabuf = rb;
	xdr_buf_init(&req->rl_hdrbuf, rdmab_data(rb), rdmab_length(rb));

=======
>>>>>>> 7d2a07b7
	req->rl_sendbuf = rpcrdma_regbuf_alloc(size, DMA_TO_DEVICE, flags);
	if (!req->rl_sendbuf)
		goto out2;

	req->rl_recvbuf = rpcrdma_regbuf_alloc(size, DMA_NONE, flags);
	if (!req->rl_recvbuf)
		goto out3;

	INIT_LIST_HEAD(&req->rl_free_mrs);
	INIT_LIST_HEAD(&req->rl_registered);
	spin_lock(&buffer->rb_lock);
	list_add(&req->rl_all, &buffer->rb_allreqs);
	spin_unlock(&buffer->rb_lock);
	return req;

out3:
	kfree(req->rl_sendbuf);
out2:
	kfree(req);
out1:
	return NULL;
}

/**
<<<<<<< HEAD
 * rpcrdma_reqs_reset - Reset all reqs owned by a transport
 * @r_xprt: controlling transport instance
 *
 * ASSUMPTION: the rb_allreqs list is stable for the duration,
=======
 * rpcrdma_req_setup - Per-connection instance setup of an rpcrdma_req object
 * @r_xprt: controlling transport instance
 * @req: rpcrdma_req object to set up
 *
 * Returns zero on success, and a negative errno on failure.
 */
int rpcrdma_req_setup(struct rpcrdma_xprt *r_xprt, struct rpcrdma_req *req)
{
	struct rpcrdma_regbuf *rb;
	size_t maxhdrsize;

	/* Compute maximum header buffer size in bytes */
	maxhdrsize = rpcrdma_fixed_maxsz + 3 +
		     r_xprt->rx_ep->re_max_rdma_segs * rpcrdma_readchunk_maxsz;
	maxhdrsize *= sizeof(__be32);
	rb = rpcrdma_regbuf_alloc(__roundup_pow_of_two(maxhdrsize),
				  DMA_TO_DEVICE, GFP_KERNEL);
	if (!rb)
		goto out;

	if (!__rpcrdma_regbuf_dma_map(r_xprt, rb))
		goto out_free;

	req->rl_rdmabuf = rb;
	xdr_buf_init(&req->rl_hdrbuf, rdmab_data(rb), rdmab_length(rb));
	return 0;

out_free:
	rpcrdma_regbuf_free(rb);
out:
	return -ENOMEM;
}

/* ASSUMPTION: the rb_allreqs list is stable for the duration,
>>>>>>> 7d2a07b7
 * and thus can be walked without holding rb_lock. Eg. the
 * caller is holding the transport send lock to exclude
 * device removal or disconnection.
 */
<<<<<<< HEAD
static void rpcrdma_reqs_reset(struct rpcrdma_xprt *r_xprt)
{
	struct rpcrdma_buffer *buf = &r_xprt->rx_buf;
	struct rpcrdma_req *req;

	list_for_each_entry(req, &buf->rb_allreqs, rl_all) {
		/* Credits are valid only for one connection */
		req->rl_slot.rq_cong = 0;
	}
}

static struct rpcrdma_rep *rpcrdma_rep_create(struct rpcrdma_xprt *r_xprt,
					      bool temp)
=======
static int rpcrdma_reqs_setup(struct rpcrdma_xprt *r_xprt)
{
	struct rpcrdma_buffer *buf = &r_xprt->rx_buf;
	struct rpcrdma_req *req;
	int rc;

	list_for_each_entry(req, &buf->rb_allreqs, rl_all) {
		rc = rpcrdma_req_setup(r_xprt, req);
		if (rc)
			return rc;
	}
	return 0;
}

static void rpcrdma_req_reset(struct rpcrdma_req *req)
>>>>>>> 7d2a07b7
{
	/* Credits are valid for only one connection */
	req->rl_slot.rq_cong = 0;

	rpcrdma_regbuf_free(req->rl_rdmabuf);
	req->rl_rdmabuf = NULL;

	rpcrdma_regbuf_dma_unmap(req->rl_sendbuf);
	rpcrdma_regbuf_dma_unmap(req->rl_recvbuf);

	frwr_reset(req);
}

/* ASSUMPTION: the rb_allreqs list is stable for the duration,
 * and thus can be walked without holding rb_lock. Eg. the
 * caller is holding the transport send lock to exclude
 * device removal or disconnection.
 */
static void rpcrdma_reqs_reset(struct rpcrdma_xprt *r_xprt)
{
	struct rpcrdma_buffer *buf = &r_xprt->rx_buf;
	struct rpcrdma_req *req;

	list_for_each_entry(req, &buf->rb_allreqs, rl_all)
		rpcrdma_req_reset(req);
}

static noinline
struct rpcrdma_rep *rpcrdma_rep_create(struct rpcrdma_xprt *r_xprt,
				       bool temp)
{
	struct rpcrdma_buffer *buf = &r_xprt->rx_buf;
	struct rpcrdma_rep *rep;

	rep = kzalloc(sizeof(*rep), GFP_KERNEL);
	if (rep == NULL)
		goto out;

	rep->rr_rdmabuf = rpcrdma_regbuf_alloc(r_xprt->rx_ep->re_inline_recv,
					       DMA_FROM_DEVICE, GFP_KERNEL);
	if (!rep->rr_rdmabuf)
		goto out_free;

	if (!rpcrdma_regbuf_dma_map(r_xprt, rep->rr_rdmabuf))
		goto out_free_regbuf;

	rep->rr_cid.ci_completion_id =
		atomic_inc_return(&r_xprt->rx_ep->re_completion_ids);

	xdr_buf_init(&rep->rr_hdrbuf, rdmab_data(rep->rr_rdmabuf),
		     rdmab_length(rep->rr_rdmabuf));
	rep->rr_cqe.done = rpcrdma_wc_receive;
	rep->rr_rxprt = r_xprt;
	rep->rr_recv_wr.next = NULL;
	rep->rr_recv_wr.wr_cqe = &rep->rr_cqe;
	rep->rr_recv_wr.sg_list = &rep->rr_rdmabuf->rg_iov;
	rep->rr_recv_wr.num_sge = 1;
	rep->rr_temp = temp;
<<<<<<< HEAD
	list_add(&rep->rr_all, &r_xprt->rx_buf.rb_all_reps);
=======

	spin_lock(&buf->rb_lock);
	list_add(&rep->rr_all, &buf->rb_all_reps);
	spin_unlock(&buf->rb_lock);
>>>>>>> 7d2a07b7
	return rep;

out_free_regbuf:
	rpcrdma_regbuf_free(rep->rr_rdmabuf);
out_free:
	kfree(rep);
out:
	return NULL;
}

<<<<<<< HEAD
static void rpcrdma_rep_destroy(struct rpcrdma_rep *rep)
{
	list_del(&rep->rr_all);
=======
static void rpcrdma_rep_free(struct rpcrdma_rep *rep)
{
>>>>>>> 7d2a07b7
	rpcrdma_regbuf_free(rep->rr_rdmabuf);
	kfree(rep);
}

<<<<<<< HEAD
=======
static void rpcrdma_rep_destroy(struct rpcrdma_rep *rep)
{
	struct rpcrdma_buffer *buf = &rep->rr_rxprt->rx_buf;

	spin_lock(&buf->rb_lock);
	list_del(&rep->rr_all);
	spin_unlock(&buf->rb_lock);

	rpcrdma_rep_free(rep);
}

>>>>>>> 7d2a07b7
static struct rpcrdma_rep *rpcrdma_rep_get_locked(struct rpcrdma_buffer *buf)
{
	struct llist_node *node;

	/* Calls to llist_del_first are required to be serialized */
	node = llist_del_first(&buf->rb_free_reps);
	if (!node)
		return NULL;
	return llist_entry(node, struct rpcrdma_rep, rr_node);
}

<<<<<<< HEAD
static void rpcrdma_rep_put(struct rpcrdma_buffer *buf,
			    struct rpcrdma_rep *rep)
=======
/**
 * rpcrdma_rep_put - Release rpcrdma_rep back to free list
 * @buf: buffer pool
 * @rep: rep to release
 *
 */
void rpcrdma_rep_put(struct rpcrdma_buffer *buf, struct rpcrdma_rep *rep)
>>>>>>> 7d2a07b7
{
	llist_add(&rep->rr_node, &buf->rb_free_reps);
}

<<<<<<< HEAD
=======
/* Caller must ensure the QP is quiescent (RQ is drained) before
 * invoking this function, to guarantee rb_all_reps is not
 * changing.
 */
>>>>>>> 7d2a07b7
static void rpcrdma_reps_unmap(struct rpcrdma_xprt *r_xprt)
{
	struct rpcrdma_buffer *buf = &r_xprt->rx_buf;
	struct rpcrdma_rep *rep;

<<<<<<< HEAD
	list_for_each_entry(rep, &buf->rb_all_reps, rr_all)
		rpcrdma_regbuf_dma_unmap(rep->rr_rdmabuf);
=======
	list_for_each_entry(rep, &buf->rb_all_reps, rr_all) {
		rpcrdma_regbuf_dma_unmap(rep->rr_rdmabuf);
		rep->rr_temp = true;	/* Mark this rep for destruction */
	}
>>>>>>> 7d2a07b7
}

static void rpcrdma_reps_destroy(struct rpcrdma_buffer *buf)
{
	struct rpcrdma_rep *rep;

<<<<<<< HEAD
	while ((rep = rpcrdma_rep_get_locked(buf)) != NULL)
		rpcrdma_rep_destroy(rep);
=======
	spin_lock(&buf->rb_lock);
	while ((rep = list_first_entry_or_null(&buf->rb_all_reps,
					       struct rpcrdma_rep,
					       rr_all)) != NULL) {
		list_del(&rep->rr_all);
		spin_unlock(&buf->rb_lock);

		rpcrdma_rep_free(rep);

		spin_lock(&buf->rb_lock);
	}
	spin_unlock(&buf->rb_lock);
>>>>>>> 7d2a07b7
}

/**
 * rpcrdma_buffer_create - Create initial set of req/rep objects
 * @r_xprt: transport instance to (re)initialize
 *
 * Returns zero on success, otherwise a negative errno.
 */
int rpcrdma_buffer_create(struct rpcrdma_xprt *r_xprt)
{
	struct rpcrdma_buffer *buf = &r_xprt->rx_buf;
	int i, rc;

	buf->rb_bc_srv_max_requests = 0;
	spin_lock_init(&buf->rb_lock);
	INIT_LIST_HEAD(&buf->rb_mrs);
	INIT_LIST_HEAD(&buf->rb_all_mrs);
	INIT_WORK(&buf->rb_refresh_worker, rpcrdma_mr_refresh_worker);

	INIT_LIST_HEAD(&buf->rb_send_bufs);
	INIT_LIST_HEAD(&buf->rb_allreqs);
	INIT_LIST_HEAD(&buf->rb_all_reps);

	rc = -ENOMEM;
	for (i = 0; i < r_xprt->rx_xprt.max_reqs; i++) {
		struct rpcrdma_req *req;

		req = rpcrdma_req_create(r_xprt, RPCRDMA_V1_DEF_INLINE_SIZE * 2,
					 GFP_KERNEL);
		if (!req)
			goto out;
		list_add(&req->rl_list, &buf->rb_send_bufs);
	}

	init_llist_head(&buf->rb_free_reps);
<<<<<<< HEAD

	rc = rpcrdma_sendctxs_create(r_xprt);
	if (rc)
		goto out;
=======
>>>>>>> 7d2a07b7

	return 0;
out:
	rpcrdma_buffer_destroy(buf);
	return rc;
}

/**
 * rpcrdma_req_destroy - Destroy an rpcrdma_req object
 * @req: unused object to be destroyed
 *
 * Relies on caller holding the transport send lock to protect
 * removing req->rl_all from buf->rb_all_reqs safely.
 */
void rpcrdma_req_destroy(struct rpcrdma_req *req)
{
	struct rpcrdma_mr *mr;

	list_del(&req->rl_all);

	while ((mr = rpcrdma_mr_pop(&req->rl_free_mrs))) {
		struct rpcrdma_buffer *buf = &mr->mr_xprt->rx_buf;

		spin_lock(&buf->rb_lock);
		list_del(&mr->mr_all);
		spin_unlock(&buf->rb_lock);

<<<<<<< HEAD
		frwr_release_mr(mr);
=======
		frwr_mr_release(mr);
>>>>>>> 7d2a07b7
	}

	rpcrdma_regbuf_free(req->rl_recvbuf);
	rpcrdma_regbuf_free(req->rl_sendbuf);
	rpcrdma_regbuf_free(req->rl_rdmabuf);
	kfree(req);
}

/**
 * rpcrdma_mrs_destroy - Release all of a transport's MRs
 * @r_xprt: controlling transport instance
 *
 * Relies on caller holding the transport send lock to protect
 * removing mr->mr_list from req->rl_free_mrs safely.
 */
static void rpcrdma_mrs_destroy(struct rpcrdma_xprt *r_xprt)
{
	struct rpcrdma_buffer *buf = &r_xprt->rx_buf;
	struct rpcrdma_mr *mr;
<<<<<<< HEAD

	cancel_work_sync(&buf->rb_refresh_worker);

	spin_lock(&buf->rb_lock);
	while ((mr = list_first_entry_or_null(&buf->rb_all_mrs,
					      struct rpcrdma_mr,
					      mr_all)) != NULL) {
		list_del(&mr->mr_list);
		list_del(&mr->mr_all);
		spin_unlock(&buf->rb_lock);

		frwr_release_mr(mr);

=======

	cancel_work_sync(&buf->rb_refresh_worker);

	spin_lock(&buf->rb_lock);
	while ((mr = list_first_entry_or_null(&buf->rb_all_mrs,
					      struct rpcrdma_mr,
					      mr_all)) != NULL) {
		list_del(&mr->mr_list);
		list_del(&mr->mr_all);
		spin_unlock(&buf->rb_lock);

		frwr_mr_release(mr);

>>>>>>> 7d2a07b7
		spin_lock(&buf->rb_lock);
	}
	spin_unlock(&buf->rb_lock);
}

/**
 * rpcrdma_buffer_destroy - Release all hw resources
 * @buf: root control block for resources
 *
 * ORDERING: relies on a prior rpcrdma_xprt_drain :
 * - No more Send or Receive completions can occur
 * - All MRs, reps, and reqs are returned to their free lists
 */
void
rpcrdma_buffer_destroy(struct rpcrdma_buffer *buf)
{
<<<<<<< HEAD
	rpcrdma_sendctxs_destroy(buf);
=======
>>>>>>> 7d2a07b7
	rpcrdma_reps_destroy(buf);

	while (!list_empty(&buf->rb_send_bufs)) {
		struct rpcrdma_req *req;

		req = list_first_entry(&buf->rb_send_bufs,
				       struct rpcrdma_req, rl_list);
		list_del(&req->rl_list);
		rpcrdma_req_destroy(req);
	}
}

/**
 * rpcrdma_mr_get - Allocate an rpcrdma_mr object
 * @r_xprt: controlling transport
 *
 * Returns an initialized rpcrdma_mr or NULL if no free
 * rpcrdma_mr objects are available.
 */
struct rpcrdma_mr *
rpcrdma_mr_get(struct rpcrdma_xprt *r_xprt)
{
	struct rpcrdma_buffer *buf = &r_xprt->rx_buf;
	struct rpcrdma_mr *mr;

	spin_lock(&buf->rb_lock);
	mr = rpcrdma_mr_pop(&buf->rb_mrs);
	spin_unlock(&buf->rb_lock);
	return mr;
}

/**
<<<<<<< HEAD
 * rpcrdma_mr_put - DMA unmap an MR and release it
 * @mr: MR to release
 *
 */
void rpcrdma_mr_put(struct rpcrdma_mr *mr)
=======
 * rpcrdma_reply_put - Put reply buffers back into pool
 * @buffers: buffer pool
 * @req: object to return
 *
 */
void rpcrdma_reply_put(struct rpcrdma_buffer *buffers, struct rpcrdma_req *req)
>>>>>>> 7d2a07b7
{
	if (req->rl_reply) {
		rpcrdma_rep_put(buffers, req->rl_reply);
		req->rl_reply = NULL;
	}
<<<<<<< HEAD

	rpcrdma_mr_push(mr, &mr->mr_req->rl_free_mrs);
}

/**
 * rpcrdma_reply_put - Put reply buffers back into pool
 * @buffers: buffer pool
 * @req: object to return
 *
 */
void rpcrdma_reply_put(struct rpcrdma_buffer *buffers, struct rpcrdma_req *req)
{
	if (req->rl_reply) {
		rpcrdma_rep_put(buffers, req->rl_reply);
		req->rl_reply = NULL;
	}
=======
>>>>>>> 7d2a07b7
}

/**
 * rpcrdma_buffer_get - Get a request buffer
 * @buffers: Buffer pool from which to obtain a buffer
 *
 * Returns a fresh rpcrdma_req, or NULL if none are available.
 */
struct rpcrdma_req *
rpcrdma_buffer_get(struct rpcrdma_buffer *buffers)
{
	struct rpcrdma_req *req;

	spin_lock(&buffers->rb_lock);
	req = list_first_entry_or_null(&buffers->rb_send_bufs,
				       struct rpcrdma_req, rl_list);
	if (req)
		list_del_init(&req->rl_list);
	spin_unlock(&buffers->rb_lock);
	return req;
}

/**
 * rpcrdma_buffer_put - Put request/reply buffers back into pool
 * @buffers: buffer pool
 * @req: object to return
 *
 */
void rpcrdma_buffer_put(struct rpcrdma_buffer *buffers, struct rpcrdma_req *req)
{
	rpcrdma_reply_put(buffers, req);

	spin_lock(&buffers->rb_lock);
	list_add(&req->rl_list, &buffers->rb_send_bufs);
	spin_unlock(&buffers->rb_lock);
<<<<<<< HEAD
}

/**
 * rpcrdma_recv_buffer_put - Release rpcrdma_rep back to free list
 * @rep: rep to release
 *
 * Used after error conditions.
 */
void rpcrdma_recv_buffer_put(struct rpcrdma_rep *rep)
{
	rpcrdma_rep_put(&rep->rr_rxprt->rx_buf, rep);
=======
>>>>>>> 7d2a07b7
}

/* Returns a pointer to a rpcrdma_regbuf object, or NULL.
 *
 * xprtrdma uses a regbuf for posting an outgoing RDMA SEND, or for
 * receiving the payload of RDMA RECV operations. During Long Calls
 * or Replies they may be registered externally via frwr_map.
 */
static struct rpcrdma_regbuf *
rpcrdma_regbuf_alloc(size_t size, enum dma_data_direction direction,
		     gfp_t flags)
{
	struct rpcrdma_regbuf *rb;

	rb = kmalloc(sizeof(*rb), flags);
	if (!rb)
		return NULL;
	rb->rg_data = kmalloc(size, flags);
	if (!rb->rg_data) {
		kfree(rb);
		return NULL;
	}

	rb->rg_device = NULL;
	rb->rg_direction = direction;
	rb->rg_iov.length = size;
	return rb;
}

/**
 * rpcrdma_regbuf_realloc - re-allocate a SEND/RECV buffer
 * @rb: regbuf to reallocate
 * @size: size of buffer to be allocated, in bytes
 * @flags: GFP flags
 *
 * Returns true if reallocation was successful. If false is
 * returned, @rb is left untouched.
 */
bool rpcrdma_regbuf_realloc(struct rpcrdma_regbuf *rb, size_t size, gfp_t flags)
{
	void *buf;

	buf = kmalloc(size, flags);
	if (!buf)
		return false;

	rpcrdma_regbuf_dma_unmap(rb);
	kfree(rb->rg_data);

	rb->rg_data = buf;
	rb->rg_iov.length = size;
	return true;
}

/**
 * __rpcrdma_regbuf_dma_map - DMA-map a regbuf
 * @r_xprt: controlling transport instance
 * @rb: regbuf to be mapped
 *
 * Returns true if the buffer is now DMA mapped to @r_xprt's device
 */
bool __rpcrdma_regbuf_dma_map(struct rpcrdma_xprt *r_xprt,
			      struct rpcrdma_regbuf *rb)
{
	struct ib_device *device = r_xprt->rx_ep->re_id->device;

	if (rb->rg_direction == DMA_NONE)
		return false;

	rb->rg_iov.addr = ib_dma_map_single(device, rdmab_data(rb),
					    rdmab_length(rb), rb->rg_direction);
	if (ib_dma_mapping_error(device, rdmab_addr(rb))) {
		trace_xprtrdma_dma_maperr(rdmab_addr(rb));
		return false;
	}

	rb->rg_device = device;
	rb->rg_iov.lkey = r_xprt->rx_ep->re_pd->local_dma_lkey;
	return true;
}

static void rpcrdma_regbuf_dma_unmap(struct rpcrdma_regbuf *rb)
{
	if (!rb)
		return;

	if (!rpcrdma_regbuf_is_mapped(rb))
		return;

	ib_dma_unmap_single(rb->rg_device, rdmab_addr(rb), rdmab_length(rb),
			    rb->rg_direction);
	rb->rg_device = NULL;
}

static void rpcrdma_regbuf_free(struct rpcrdma_regbuf *rb)
{
	rpcrdma_regbuf_dma_unmap(rb);
	if (rb)
		kfree(rb->rg_data);
	kfree(rb);
}

/**
 * rpcrdma_post_sends - Post WRs to a transport's Send Queue
 * @r_xprt: controlling transport instance
 * @req: rpcrdma_req containing the Send WR to post
 *
 * Returns 0 if the post was successful, otherwise -ENOTCONN
 * is returned.
 */
int rpcrdma_post_sends(struct rpcrdma_xprt *r_xprt, struct rpcrdma_req *req)
{
<<<<<<< HEAD
	struct ib_send_wr *send_wr = &req->rl_wr;
	int rc;

	if (!ep->rep_send_count || kref_read(&req->rl_kref) > 1) {
		send_wr->send_flags |= IB_SEND_SIGNALED;
		ep->rep_send_count = ep->rep_send_batch;
	} else {
		send_wr->send_flags &= ~IB_SEND_SIGNALED;
		--ep->rep_send_count;
	}

	trace_xprtrdma_post_send(req);
	rc = frwr_send(ia, req);
	if (rc)
=======
	if (frwr_send(r_xprt, req))
>>>>>>> 7d2a07b7
		return -ENOTCONN;
	return 0;
}

/**
 * rpcrdma_post_recvs - Refill the Receive Queue
 * @r_xprt: controlling transport instance
<<<<<<< HEAD
 * @temp: mark Receive buffers to be deleted after use
 *
 */
void rpcrdma_post_recvs(struct rpcrdma_xprt *r_xprt, bool temp)
=======
 * @needed: current credit grant
 * @temp: mark Receive buffers to be deleted after one use
 *
 */
void rpcrdma_post_recvs(struct rpcrdma_xprt *r_xprt, int needed, bool temp)
>>>>>>> 7d2a07b7
{
	struct rpcrdma_buffer *buf = &r_xprt->rx_buf;
	struct rpcrdma_ep *ep = r_xprt->rx_ep;
	struct ib_recv_wr *wr, *bad_wr;
	struct rpcrdma_rep *rep;
	int count, rc;

	rc = 0;
	count = 0;

<<<<<<< HEAD
	needed = buf->rb_credits + (buf->rb_bc_srv_max_requests << 1);
	if (likely(ep->rep_receive_count > needed))
=======
	if (likely(ep->re_receive_count > needed))
>>>>>>> 7d2a07b7
		goto out;
	needed -= ep->re_receive_count;
	if (!temp)
		needed += RPCRDMA_MAX_RECV_BATCH;

	if (atomic_inc_return(&ep->re_receiving) > 1)
		goto out;

	/* fast path: all needed reps can be found on the free list */
	wr = NULL;
	while (needed) {
		rep = rpcrdma_rep_get_locked(buf);
		if (rep && rep->rr_temp) {
			rpcrdma_rep_destroy(rep);
			continue;
		}
		if (!rep)
			rep = rpcrdma_rep_create(r_xprt, temp);
		if (!rep)
			break;

		rep->rr_cid.ci_queue_id = ep->re_attr.recv_cq->res.id;
		trace_xprtrdma_post_recv(rep);
		rep->rr_recv_wr.next = wr;
		wr = &rep->rr_recv_wr;
		--needed;
		++count;
	}
	if (!wr)
		goto out;

<<<<<<< HEAD
	for (i = wr; i; i = i->next) {
		rep = container_of(i, struct rpcrdma_rep, rr_recv_wr);

		if (!rpcrdma_regbuf_dma_map(r_xprt, rep->rr_rdmabuf))
			goto release_wrs;

		trace_xprtrdma_post_recv(rep);
		++count;
	}

	rc = ib_post_recv(r_xprt->rx_ia.ri_id->qp, wr,
=======
	rc = ib_post_recv(ep->re_id->qp, wr,
>>>>>>> 7d2a07b7
			  (const struct ib_recv_wr **)&bad_wr);
	if (atomic_dec_return(&ep->re_receiving) > 0)
		complete(&ep->re_done);

out:
	trace_xprtrdma_post_recvs(r_xprt, count, rc);
	if (rc) {
		for (wr = bad_wr; wr;) {
			struct rpcrdma_rep *rep;

			rep = container_of(wr, struct rpcrdma_rep, rr_recv_wr);
			wr = wr->next;
			rpcrdma_rep_put(buf, rep);
			--count;
		}
	}
	ep->re_receive_count += count;
	return;
}<|MERGE_RESOLUTION|>--- conflicted
+++ resolved
@@ -74,14 +74,6 @@
 /*
  * internal functions
  */
-<<<<<<< HEAD
-static void rpcrdma_sendctx_put_locked(struct rpcrdma_xprt *r_xprt,
-				       struct rpcrdma_sendctx *sc);
-static void rpcrdma_reqs_reset(struct rpcrdma_xprt *r_xprt);
-static void rpcrdma_reps_unmap(struct rpcrdma_xprt *r_xprt);
-static void rpcrdma_mrs_create(struct rpcrdma_xprt *r_xprt);
-static void rpcrdma_mrs_destroy(struct rpcrdma_xprt *r_xprt);
-=======
 static int rpcrdma_sendctxs_create(struct rpcrdma_xprt *r_xprt);
 static void rpcrdma_sendctxs_destroy(struct rpcrdma_xprt *r_xprt);
 static void rpcrdma_sendctx_put_locked(struct rpcrdma_xprt *r_xprt,
@@ -94,7 +86,6 @@
 static void rpcrdma_mrs_destroy(struct rpcrdma_xprt *r_xprt);
 static void rpcrdma_ep_get(struct rpcrdma_ep *ep);
 static int rpcrdma_ep_put(struct rpcrdma_ep *ep);
->>>>>>> 7d2a07b7
 static struct rpcrdma_regbuf *
 rpcrdma_regbuf_alloc(size_t size, enum dma_data_direction direction,
 		     gfp_t flags);
@@ -155,11 +146,7 @@
 /**
  * rpcrdma_wc_send - Invoked by RDMA provider for each polled Send WC
  * @cq:	completion queue
-<<<<<<< HEAD
- * @wc:	completed WR
-=======
  * @wc:	WCE for a completed Send WR
->>>>>>> 7d2a07b7
  *
  */
 static void rpcrdma_wc_send(struct ib_cq *cq, struct ib_wc *wc)
@@ -170,14 +157,9 @@
 	struct rpcrdma_xprt *r_xprt = cq->cq_context;
 
 	/* WARNING: Only wr_cqe and status are reliable at this point */
-<<<<<<< HEAD
-	trace_xprtrdma_wc_send(sc, wc);
-	rpcrdma_sendctx_put_locked((struct rpcrdma_xprt *)cq->cq_context, sc);
-=======
 	trace_xprtrdma_wc_send(wc, &sc->sc_cid);
 	rpcrdma_sendctx_put_locked(r_xprt, sc);
 	rpcrdma_flush_disconnect(r_xprt, wc);
->>>>>>> 7d2a07b7
 }
 
 /**
@@ -216,15 +198,10 @@
 	rpcrdma_rep_put(&r_xprt->rx_buf, rep);
 }
 
-<<<<<<< HEAD
-static void rpcrdma_update_cm_private(struct rpcrdma_xprt *r_xprt,
-=======
 static void rpcrdma_update_cm_private(struct rpcrdma_ep *ep,
->>>>>>> 7d2a07b7
 				      struct rdma_conn_param *param)
 {
 	const struct rpcrdma_connect_private *pmsg = param->private_data;
-	struct rpcrdma_ep *ep = &r_xprt->rx_ep;
 	unsigned int rsize, wsize;
 
 	/* Default settings for RPC-over-RDMA Version One */
@@ -240,21 +217,12 @@
 		wsize = rpcrdma_decode_buffer_size(pmsg->cp_recv_size);
 	}
 
-<<<<<<< HEAD
-	if (rsize < ep->rep_inline_recv)
-		ep->rep_inline_recv = rsize;
-	if (wsize < ep->rep_inline_send)
-		ep->rep_inline_send = wsize;
-
-	rpcrdma_set_max_header_sizes(r_xprt);
-=======
 	if (rsize < ep->re_inline_recv)
 		ep->re_inline_recv = rsize;
 	if (wsize < ep->re_inline_send)
 		ep->re_inline_send = wsize;
 
 	rpcrdma_set_max_header_sizes(ep);
->>>>>>> 7d2a07b7
 }
 
 /**
@@ -288,28 +256,6 @@
 		complete(&ep->re_done);
 		return 0;
 	case RDMA_CM_EVENT_DEVICE_REMOVAL:
-<<<<<<< HEAD
-#if IS_ENABLED(CONFIG_SUNRPC_DEBUG)
-		pr_info("rpcrdma: removing device %s for %s:%s\n",
-			ia->ri_id->device->name,
-			rpcrdma_addrstr(r_xprt), rpcrdma_portstr(r_xprt));
-#endif
-		init_completion(&ia->ri_remove_done);
-		set_bit(RPCRDMA_IAF_REMOVING, &ia->ri_flags);
-		ep->rep_connected = -ENODEV;
-		xprt_force_disconnect(xprt);
-		wait_for_completion(&ia->ri_remove_done);
-
-		ia->ri_id = NULL;
-		/* Return 1 to ensure the core destroys the id. */
-		return 1;
-	case RDMA_CM_EVENT_ESTABLISHED:
-		++xprt->connect_cookie;
-		ep->rep_connected = 1;
-		rpcrdma_update_cm_private(r_xprt, &event->param.conn);
-		trace_xprtrdma_inline_thresh(r_xprt);
-		wake_up_all(&ep->rep_connect_wait);
-=======
 		pr_info("rpcrdma: removing device %s for %pISpc\n",
 			ep->re_id->device->name, sap);
 		fallthrough;
@@ -322,7 +268,6 @@
 		rpcrdma_update_cm_private(ep, &event->param.conn);
 		trace_xprtrdma_inline_thresh(ep);
 		wake_up_all(&ep->re_connect_wait);
->>>>>>> 7d2a07b7
 		break;
 	case RDMA_CM_EVENT_CONNECT_ERROR:
 		ep->re_connect_status = -ENOTCONN;
@@ -361,17 +306,10 @@
 	struct rdma_cm_id *id;
 	int rc;
 
-<<<<<<< HEAD
-	init_completion(&ia->ri_done);
-
-	id = rdma_create_id(xprt->rx_xprt.xprt_net, rpcrdma_cm_event_handler,
-			    xprt, RDMA_PS_TCP, IB_QPT_RC);
-=======
 	init_completion(&ep->re_done);
 
 	id = rdma_create_id(xprt->xprt_net, rpcrdma_cm_event_handler, ep,
 			    RDMA_PS_TCP, IB_QPT_RC);
->>>>>>> 7d2a07b7
 	if (IS_ERR(id))
 		return id;
 
@@ -380,11 +318,7 @@
 			       RDMA_RESOLVE_TIMEOUT);
 	if (rc)
 		goto out;
-<<<<<<< HEAD
-	rc = wait_for_completion_interruptible_timeout(&ia->ri_done, wtimeout);
-=======
 	rc = wait_for_completion_interruptible_timeout(&ep->re_done, wtimeout);
->>>>>>> 7d2a07b7
 	if (rc < 0)
 		goto out;
 
@@ -396,17 +330,10 @@
 	rc = rdma_resolve_route(id, RDMA_RESOLVE_TIMEOUT);
 	if (rc)
 		goto out;
-<<<<<<< HEAD
-	rc = wait_for_completion_interruptible_timeout(&ia->ri_done, wtimeout);
-	if (rc < 0)
-		goto out;
-	rc = ia->ri_async_rc;
-=======
 	rc = wait_for_completion_interruptible_timeout(&ep->re_done, wtimeout);
 	if (rc < 0)
 		goto out;
 	rc = ep->re_async_rc;
->>>>>>> 7d2a07b7
 	if (rc)
 		goto out;
 
@@ -443,50 +370,7 @@
 
 static noinline void rpcrdma_ep_get(struct rpcrdma_ep *ep)
 {
-<<<<<<< HEAD
-	struct rpcrdma_xprt *r_xprt = container_of(ia, struct rpcrdma_xprt,
-						   rx_ia);
-	struct rpcrdma_ep *ep = &r_xprt->rx_ep;
-	struct rpcrdma_buffer *buf = &r_xprt->rx_buf;
-	struct rpcrdma_req *req;
-
-	/* This is similar to rpcrdma_ep_destroy, but:
-	 * - Don't cancel the connect worker.
-	 * - Don't call rpcrdma_ep_disconnect, which waits
-	 *   for another conn upcall, which will deadlock.
-	 * - rdma_disconnect is unneeded, the underlying
-	 *   connection is already gone.
-	 */
-	if (ia->ri_id->qp) {
-		rpcrdma_xprt_drain(r_xprt);
-		rdma_destroy_qp(ia->ri_id);
-		ia->ri_id->qp = NULL;
-	}
-	ib_free_cq(ep->rep_attr.recv_cq);
-	ep->rep_attr.recv_cq = NULL;
-	ib_free_cq(ep->rep_attr.send_cq);
-	ep->rep_attr.send_cq = NULL;
-
-	/* The ULP is responsible for ensuring all DMA
-	 * mappings and MRs are gone.
-	 */
-	rpcrdma_reps_unmap(r_xprt);
-	list_for_each_entry(req, &buf->rb_allreqs, rl_all) {
-		rpcrdma_regbuf_dma_unmap(req->rl_rdmabuf);
-		rpcrdma_regbuf_dma_unmap(req->rl_sendbuf);
-		rpcrdma_regbuf_dma_unmap(req->rl_recvbuf);
-	}
-	rpcrdma_mrs_destroy(r_xprt);
-	ib_dealloc_pd(ia->ri_pd);
-	ia->ri_pd = NULL;
-
-	/* Allow waiters to continue */
-	complete(&ia->ri_remove_done);
-
-	trace_xprtrdma_remove(r_xprt);
-=======
 	kref_get(&ep->re_kref);
->>>>>>> 7d2a07b7
 }
 
 /* Returns:
@@ -540,32 +424,6 @@
 	dprintk("RPC:       %s: requested max: dtos: send %d recv %d; "
 		"iovs: send %d recv %d\n",
 		__func__,
-<<<<<<< HEAD
-		ep->rep_attr.cap.max_send_wr,
-		ep->rep_attr.cap.max_recv_wr,
-		ep->rep_attr.cap.max_send_sge,
-		ep->rep_attr.cap.max_recv_sge);
-
-	ep->rep_send_batch = ep->rep_max_requests >> 3;
-	ep->rep_send_count = ep->rep_send_batch;
-	init_waitqueue_head(&ep->rep_connect_wait);
-	ep->rep_receive_count = 0;
-
-	sendcq = ib_alloc_cq_any(ia->ri_id->device, r_xprt,
-				 ep->rep_attr.cap.max_send_wr + 1,
-				 IB_POLL_WORKQUEUE);
-	if (IS_ERR(sendcq)) {
-		rc = PTR_ERR(sendcq);
-		goto out1;
-	}
-
-	recvcq = ib_alloc_cq_any(ia->ri_id->device, NULL,
-				 ep->rep_attr.cap.max_recv_wr + 1,
-				 IB_POLL_WORKQUEUE);
-	if (IS_ERR(recvcq)) {
-		rc = PTR_ERR(recvcq);
-		goto out2;
-=======
 		ep->re_attr.cap.max_send_wr,
 		ep->re_attr.cap.max_recv_wr,
 		ep->re_attr.cap.max_send_sge,
@@ -589,7 +447,6 @@
 	if (IS_ERR(ep->re_attr.recv_cq)) {
 		rc = PTR_ERR(ep->re_attr.recv_cq);
 		goto out_destroy;
->>>>>>> 7d2a07b7
 	}
 	ep->re_receive_count = 0;
 
@@ -621,113 +478,6 @@
 	 * make all RNR NAKs visible so we know that RPC-over-RDMA
 	 * flow control is working correctly (no NAKs should be seen).
 	 */
-<<<<<<< HEAD
-	ep->rep_remote_cma.flow_control = 0;
-	ep->rep_remote_cma.rnr_retry_count = 0;
-
-	return 0;
-
-out2:
-	ib_free_cq(sendcq);
-out1:
-	return rc;
-}
-
-/**
- * rpcrdma_ep_destroy - Disconnect and destroy endpoint.
- * @r_xprt: transport instance to shut down
- *
- */
-void rpcrdma_ep_destroy(struct rpcrdma_xprt *r_xprt)
-{
-	struct rpcrdma_ep *ep = &r_xprt->rx_ep;
-	struct rpcrdma_ia *ia = &r_xprt->rx_ia;
-
-	if (ia->ri_id && ia->ri_id->qp) {
-		rpcrdma_ep_disconnect(ep, ia);
-		rdma_destroy_qp(ia->ri_id);
-		ia->ri_id->qp = NULL;
-	}
-
-	if (ep->rep_attr.recv_cq)
-		ib_free_cq(ep->rep_attr.recv_cq);
-	if (ep->rep_attr.send_cq)
-		ib_free_cq(ep->rep_attr.send_cq);
-}
-
-/* Re-establish a connection after a device removal event.
- * Unlike a normal reconnection, a fresh PD and a new set
- * of MRs and buffers is needed.
- */
-static int rpcrdma_ep_recreate_xprt(struct rpcrdma_xprt *r_xprt,
-				    struct ib_qp_init_attr *qp_init_attr)
-{
-	struct rpcrdma_ia *ia = &r_xprt->rx_ia;
-	struct rpcrdma_ep *ep = &r_xprt->rx_ep;
-	int rc, err;
-
-	trace_xprtrdma_reinsert(r_xprt);
-
-	rc = -EHOSTUNREACH;
-	if (rpcrdma_ia_open(r_xprt))
-		goto out1;
-
-	rc = -ENOMEM;
-	err = rpcrdma_ep_create(r_xprt);
-	if (err) {
-		pr_err("rpcrdma: rpcrdma_ep_create returned %d\n", err);
-		goto out2;
-	}
-	memcpy(qp_init_attr, &ep->rep_attr, sizeof(*qp_init_attr));
-
-	rc = -ENETUNREACH;
-	err = rdma_create_qp(ia->ri_id, ia->ri_pd, qp_init_attr);
-	if (err) {
-		pr_err("rpcrdma: rdma_create_qp returned %d\n", err);
-		goto out3;
-	}
-	return 0;
-
-out3:
-	rpcrdma_ep_destroy(r_xprt);
-out2:
-	rpcrdma_ia_close(ia);
-out1:
-	return rc;
-}
-
-static int rpcrdma_ep_reconnect(struct rpcrdma_xprt *r_xprt,
-				struct ib_qp_init_attr *qp_init_attr)
-{
-	struct rpcrdma_ia *ia = &r_xprt->rx_ia;
-	struct rdma_cm_id *id, *old;
-	int err, rc;
-
-	rpcrdma_ep_disconnect(&r_xprt->rx_ep, ia);
-
-	rc = -EHOSTUNREACH;
-	id = rpcrdma_create_id(r_xprt, ia);
-	if (IS_ERR(id))
-		goto out;
-
-	/* As long as the new ID points to the same device as the
-	 * old ID, we can reuse the transport's existing PD and all
-	 * previously allocated MRs. Also, the same device means
-	 * the transport's previous DMA mappings are still valid.
-	 *
-	 * This is a sanity check only. There should be no way these
-	 * point to two different devices here.
-	 */
-	old = id;
-	rc = -ENETUNREACH;
-	if (ia->ri_id->device != id->device) {
-		pr_err("rpcrdma: can't reconnect on different device!\n");
-		goto out_destroy;
-	}
-
-	err = rdma_create_qp(id, ia->ri_pd, qp_init_attr);
-	if (err)
-=======
 	ep->re_remote_cma.flow_control = 0;
 	ep->re_remote_cma.rnr_retry_count = 0;
 
@@ -739,7 +489,6 @@
 
 	rc = rdma_create_qp(id, ep->re_pd, &ep->re_attr);
 	if (rc)
->>>>>>> 7d2a07b7
 		goto out_destroy;
 
 	r_xprt->rx_ep = ep;
@@ -760,31 +509,6 @@
 int rpcrdma_xprt_connect(struct rpcrdma_xprt *r_xprt)
 {
 	struct rpc_xprt *xprt = &r_xprt->rx_xprt;
-<<<<<<< HEAD
-	struct ib_qp_init_attr qp_init_attr;
-	int rc;
-
-retry:
-	memcpy(&qp_init_attr, &ep->rep_attr, sizeof(qp_init_attr));
-	switch (ep->rep_connected) {
-	case 0:
-		rc = rdma_create_qp(ia->ri_id, ia->ri_pd, &qp_init_attr);
-		if (rc) {
-			rc = -ENETUNREACH;
-			goto out_noupdate;
-		}
-		break;
-	case -ENODEV:
-		rc = rpcrdma_ep_recreate_xprt(r_xprt, &qp_init_attr);
-		if (rc)
-			goto out_noupdate;
-		break;
-	default:
-		rc = rpcrdma_ep_reconnect(r_xprt, &qp_init_attr);
-		if (rc)
-			goto out;
-	}
-=======
 	struct rpcrdma_ep *ep;
 	int rc;
 
@@ -792,21 +516,15 @@
 	if (rc)
 		return rc;
 	ep = r_xprt->rx_ep;
->>>>>>> 7d2a07b7
 
 	xprt_clear_connected(xprt);
 	rpcrdma_reset_cwnd(r_xprt);
 
-<<<<<<< HEAD
-	rpcrdma_reset_cwnd(r_xprt);
-	rpcrdma_post_recvs(r_xprt, true);
-=======
 	/* Bump the ep's reference count while there are
 	 * outstanding Receives.
 	 */
 	rpcrdma_ep_get(ep);
 	rpcrdma_post_recvs(r_xprt, 1, true);
->>>>>>> 7d2a07b7
 
 	rc = rdma_connect(ep->re_id, &ep->re_remote_cma);
 	if (rc)
@@ -814,17 +532,6 @@
 
 	if (xprt->reestablish_timeout < RPCRDMA_INIT_REEST_TO)
 		xprt->reestablish_timeout = RPCRDMA_INIT_REEST_TO;
-<<<<<<< HEAD
-	wait_event_interruptible(ep->rep_connect_wait, ep->rep_connected != 0);
-	if (ep->rep_connected <= 0) {
-		if (ep->rep_connected == -EAGAIN)
-			goto retry;
-		rc = ep->rep_connected;
-		goto out;
-	}
-
-	rpcrdma_mrs_create(r_xprt);
-=======
 	wait_event_interruptible(ep->re_connect_wait,
 				 ep->re_connect_status != 0);
 	if (ep->re_connect_status <= 0) {
@@ -837,7 +544,6 @@
 		rc = -ENOTCONN;
 		goto out;
 	}
->>>>>>> 7d2a07b7
 
 	rc = rpcrdma_reqs_setup(r_xprt);
 	if (rc) {
@@ -846,11 +552,7 @@
 	}
 	rpcrdma_mrs_create(r_xprt);
 
-<<<<<<< HEAD
-out_noupdate:
-=======
 out:
->>>>>>> 7d2a07b7
 	trace_xprtrdma_connect(r_xprt, rc);
 	return rc;
 }
@@ -861,12 +563,9 @@
  *
  * Caller serializes. Either the transport send lock is held,
  * or we're being called to destroy the transport.
-<<<<<<< HEAD
-=======
  *
  * On return, @r_xprt is completely divested of all hardware
  * resources and prepared for the next ->connect operation.
->>>>>>> 7d2a07b7
  */
 void rpcrdma_xprt_disconnect(struct rpcrdma_xprt *r_xprt)
 {
@@ -882,10 +581,6 @@
 	trace_xprtrdma_disconnect(r_xprt, rc);
 
 	rpcrdma_xprt_drain(r_xprt);
-<<<<<<< HEAD
-	rpcrdma_reqs_reset(r_xprt);
-	rpcrdma_mrs_destroy(r_xprt);
-=======
 	rpcrdma_reps_unmap(r_xprt);
 	rpcrdma_reqs_reset(r_xprt);
 	rpcrdma_mrs_destroy(r_xprt);
@@ -895,7 +590,6 @@
 		rdma_destroy_id(id);
 
 	r_xprt->rx_ep = NULL;
->>>>>>> 7d2a07b7
 }
 
 /* Fixed-size circular FIFO queue. This implementation is wait-free and
@@ -1083,11 +777,6 @@
 			break;
 		}
 
-<<<<<<< HEAD
-		mr->mr_xprt = r_xprt;
-
-=======
->>>>>>> 7d2a07b7
 		spin_lock(&buf->rb_lock);
 		rpcrdma_mr_push(mr, &buf->rb_mrs);
 		list_add(&mr->mr_all, &buf->rb_all_mrs);
@@ -1118,21 +807,12 @@
 void rpcrdma_mrs_refresh(struct rpcrdma_xprt *r_xprt)
 {
 	struct rpcrdma_buffer *buf = &r_xprt->rx_buf;
-<<<<<<< HEAD
-	struct rpcrdma_ep *ep = &r_xprt->rx_ep;
-
-	/* If there is no underlying device, it's no use to
-	 * wake the refresh worker.
-	 */
-	if (ep->rep_connected != -ENODEV) {
-=======
 	struct rpcrdma_ep *ep = r_xprt->rx_ep;
 
 	/* If there is no underlying connection, it's no use
 	 * to wake the refresh worker.
 	 */
 	if (ep->re_connect_status == 1) {
->>>>>>> 7d2a07b7
 		/* The work is scheduled on a WQ_MEM_RECLAIM
 		 * workqueue in order to prevent MR allocation
 		 * from recursing into NFS during direct reclaim.
@@ -1154,26 +834,11 @@
 {
 	struct rpcrdma_buffer *buffer = &r_xprt->rx_buf;
 	struct rpcrdma_req *req;
-	size_t maxhdrsize;
 
 	req = kzalloc(sizeof(*req), flags);
 	if (req == NULL)
 		goto out1;
 
-<<<<<<< HEAD
-	/* Compute maximum header buffer size in bytes */
-	maxhdrsize = rpcrdma_fixed_maxsz + 3 +
-		     r_xprt->rx_ia.ri_max_segs * rpcrdma_readchunk_maxsz;
-	maxhdrsize *= sizeof(__be32);
-	rb = rpcrdma_regbuf_alloc(__roundup_pow_of_two(maxhdrsize),
-				  DMA_TO_DEVICE, flags);
-	if (!rb)
-		goto out2;
-	req->rl_rdmabuf = rb;
-	xdr_buf_init(&req->rl_hdrbuf, rdmab_data(rb), rdmab_length(rb));
-
-=======
->>>>>>> 7d2a07b7
 	req->rl_sendbuf = rpcrdma_regbuf_alloc(size, DMA_TO_DEVICE, flags);
 	if (!req->rl_sendbuf)
 		goto out2;
@@ -1198,12 +863,6 @@
 }
 
 /**
-<<<<<<< HEAD
- * rpcrdma_reqs_reset - Reset all reqs owned by a transport
- * @r_xprt: controlling transport instance
- *
- * ASSUMPTION: the rb_allreqs list is stable for the duration,
-=======
  * rpcrdma_req_setup - Per-connection instance setup of an rpcrdma_req object
  * @r_xprt: controlling transport instance
  * @req: rpcrdma_req object to set up
@@ -1238,26 +897,10 @@
 }
 
 /* ASSUMPTION: the rb_allreqs list is stable for the duration,
->>>>>>> 7d2a07b7
  * and thus can be walked without holding rb_lock. Eg. the
  * caller is holding the transport send lock to exclude
  * device removal or disconnection.
  */
-<<<<<<< HEAD
-static void rpcrdma_reqs_reset(struct rpcrdma_xprt *r_xprt)
-{
-	struct rpcrdma_buffer *buf = &r_xprt->rx_buf;
-	struct rpcrdma_req *req;
-
-	list_for_each_entry(req, &buf->rb_allreqs, rl_all) {
-		/* Credits are valid only for one connection */
-		req->rl_slot.rq_cong = 0;
-	}
-}
-
-static struct rpcrdma_rep *rpcrdma_rep_create(struct rpcrdma_xprt *r_xprt,
-					      bool temp)
-=======
 static int rpcrdma_reqs_setup(struct rpcrdma_xprt *r_xprt)
 {
 	struct rpcrdma_buffer *buf = &r_xprt->rx_buf;
@@ -1273,7 +916,6 @@
 }
 
 static void rpcrdma_req_reset(struct rpcrdma_req *req)
->>>>>>> 7d2a07b7
 {
 	/* Credits are valid for only one connection */
 	req->rl_slot.rq_cong = 0;
@@ -1332,14 +974,10 @@
 	rep->rr_recv_wr.sg_list = &rep->rr_rdmabuf->rg_iov;
 	rep->rr_recv_wr.num_sge = 1;
 	rep->rr_temp = temp;
-<<<<<<< HEAD
-	list_add(&rep->rr_all, &r_xprt->rx_buf.rb_all_reps);
-=======
 
 	spin_lock(&buf->rb_lock);
 	list_add(&rep->rr_all, &buf->rb_all_reps);
 	spin_unlock(&buf->rb_lock);
->>>>>>> 7d2a07b7
 	return rep;
 
 out_free_regbuf:
@@ -1350,20 +988,12 @@
 	return NULL;
 }
 
-<<<<<<< HEAD
-static void rpcrdma_rep_destroy(struct rpcrdma_rep *rep)
-{
-	list_del(&rep->rr_all);
-=======
 static void rpcrdma_rep_free(struct rpcrdma_rep *rep)
 {
->>>>>>> 7d2a07b7
 	rpcrdma_regbuf_free(rep->rr_rdmabuf);
 	kfree(rep);
 }
 
-<<<<<<< HEAD
-=======
 static void rpcrdma_rep_destroy(struct rpcrdma_rep *rep)
 {
 	struct rpcrdma_buffer *buf = &rep->rr_rxprt->rx_buf;
@@ -1375,7 +1005,6 @@
 	rpcrdma_rep_free(rep);
 }
 
->>>>>>> 7d2a07b7
 static struct rpcrdma_rep *rpcrdma_rep_get_locked(struct rpcrdma_buffer *buf)
 {
 	struct llist_node *node;
@@ -1387,10 +1016,6 @@
 	return llist_entry(node, struct rpcrdma_rep, rr_node);
 }
 
-<<<<<<< HEAD
-static void rpcrdma_rep_put(struct rpcrdma_buffer *buf,
-			    struct rpcrdma_rep *rep)
-=======
 /**
  * rpcrdma_rep_put - Release rpcrdma_rep back to free list
  * @buf: buffer pool
@@ -1398,42 +1023,29 @@
  *
  */
 void rpcrdma_rep_put(struct rpcrdma_buffer *buf, struct rpcrdma_rep *rep)
->>>>>>> 7d2a07b7
 {
 	llist_add(&rep->rr_node, &buf->rb_free_reps);
 }
 
-<<<<<<< HEAD
-=======
 /* Caller must ensure the QP is quiescent (RQ is drained) before
  * invoking this function, to guarantee rb_all_reps is not
  * changing.
  */
->>>>>>> 7d2a07b7
 static void rpcrdma_reps_unmap(struct rpcrdma_xprt *r_xprt)
 {
 	struct rpcrdma_buffer *buf = &r_xprt->rx_buf;
 	struct rpcrdma_rep *rep;
 
-<<<<<<< HEAD
-	list_for_each_entry(rep, &buf->rb_all_reps, rr_all)
-		rpcrdma_regbuf_dma_unmap(rep->rr_rdmabuf);
-=======
 	list_for_each_entry(rep, &buf->rb_all_reps, rr_all) {
 		rpcrdma_regbuf_dma_unmap(rep->rr_rdmabuf);
 		rep->rr_temp = true;	/* Mark this rep for destruction */
 	}
->>>>>>> 7d2a07b7
 }
 
 static void rpcrdma_reps_destroy(struct rpcrdma_buffer *buf)
 {
 	struct rpcrdma_rep *rep;
 
-<<<<<<< HEAD
-	while ((rep = rpcrdma_rep_get_locked(buf)) != NULL)
-		rpcrdma_rep_destroy(rep);
-=======
 	spin_lock(&buf->rb_lock);
 	while ((rep = list_first_entry_or_null(&buf->rb_all_reps,
 					       struct rpcrdma_rep,
@@ -1446,7 +1058,6 @@
 		spin_lock(&buf->rb_lock);
 	}
 	spin_unlock(&buf->rb_lock);
->>>>>>> 7d2a07b7
 }
 
 /**
@@ -1482,13 +1093,6 @@
 	}
 
 	init_llist_head(&buf->rb_free_reps);
-<<<<<<< HEAD
-
-	rc = rpcrdma_sendctxs_create(r_xprt);
-	if (rc)
-		goto out;
-=======
->>>>>>> 7d2a07b7
 
 	return 0;
 out:
@@ -1516,11 +1120,7 @@
 		list_del(&mr->mr_all);
 		spin_unlock(&buf->rb_lock);
 
-<<<<<<< HEAD
-		frwr_release_mr(mr);
-=======
 		frwr_mr_release(mr);
->>>>>>> 7d2a07b7
 	}
 
 	rpcrdma_regbuf_free(req->rl_recvbuf);
@@ -1540,7 +1140,6 @@
 {
 	struct rpcrdma_buffer *buf = &r_xprt->rx_buf;
 	struct rpcrdma_mr *mr;
-<<<<<<< HEAD
 
 	cancel_work_sync(&buf->rb_refresh_worker);
 
@@ -1552,23 +1151,8 @@
 		list_del(&mr->mr_all);
 		spin_unlock(&buf->rb_lock);
 
-		frwr_release_mr(mr);
-
-=======
-
-	cancel_work_sync(&buf->rb_refresh_worker);
-
-	spin_lock(&buf->rb_lock);
-	while ((mr = list_first_entry_or_null(&buf->rb_all_mrs,
-					      struct rpcrdma_mr,
-					      mr_all)) != NULL) {
-		list_del(&mr->mr_list);
-		list_del(&mr->mr_all);
-		spin_unlock(&buf->rb_lock);
-
 		frwr_mr_release(mr);
 
->>>>>>> 7d2a07b7
 		spin_lock(&buf->rb_lock);
 	}
 	spin_unlock(&buf->rb_lock);
@@ -1585,10 +1169,6 @@
 void
 rpcrdma_buffer_destroy(struct rpcrdma_buffer *buf)
 {
-<<<<<<< HEAD
-	rpcrdma_sendctxs_destroy(buf);
-=======
->>>>>>> 7d2a07b7
 	rpcrdma_reps_destroy(buf);
 
 	while (!list_empty(&buf->rb_send_bufs)) {
@@ -1621,44 +1201,17 @@
 }
 
 /**
-<<<<<<< HEAD
- * rpcrdma_mr_put - DMA unmap an MR and release it
- * @mr: MR to release
- *
- */
-void rpcrdma_mr_put(struct rpcrdma_mr *mr)
-=======
  * rpcrdma_reply_put - Put reply buffers back into pool
  * @buffers: buffer pool
  * @req: object to return
  *
  */
 void rpcrdma_reply_put(struct rpcrdma_buffer *buffers, struct rpcrdma_req *req)
->>>>>>> 7d2a07b7
 {
 	if (req->rl_reply) {
 		rpcrdma_rep_put(buffers, req->rl_reply);
 		req->rl_reply = NULL;
 	}
-<<<<<<< HEAD
-
-	rpcrdma_mr_push(mr, &mr->mr_req->rl_free_mrs);
-}
-
-/**
- * rpcrdma_reply_put - Put reply buffers back into pool
- * @buffers: buffer pool
- * @req: object to return
- *
- */
-void rpcrdma_reply_put(struct rpcrdma_buffer *buffers, struct rpcrdma_req *req)
-{
-	if (req->rl_reply) {
-		rpcrdma_rep_put(buffers, req->rl_reply);
-		req->rl_reply = NULL;
-	}
-=======
->>>>>>> 7d2a07b7
 }
 
 /**
@@ -1694,20 +1247,6 @@
 	spin_lock(&buffers->rb_lock);
 	list_add(&req->rl_list, &buffers->rb_send_bufs);
 	spin_unlock(&buffers->rb_lock);
-<<<<<<< HEAD
-}
-
-/**
- * rpcrdma_recv_buffer_put - Release rpcrdma_rep back to free list
- * @rep: rep to release
- *
- * Used after error conditions.
- */
-void rpcrdma_recv_buffer_put(struct rpcrdma_rep *rep)
-{
-	rpcrdma_rep_put(&rep->rr_rxprt->rx_buf, rep);
-=======
->>>>>>> 7d2a07b7
 }
 
 /* Returns a pointer to a rpcrdma_regbuf object, or NULL.
@@ -1820,24 +1359,7 @@
  */
 int rpcrdma_post_sends(struct rpcrdma_xprt *r_xprt, struct rpcrdma_req *req)
 {
-<<<<<<< HEAD
-	struct ib_send_wr *send_wr = &req->rl_wr;
-	int rc;
-
-	if (!ep->rep_send_count || kref_read(&req->rl_kref) > 1) {
-		send_wr->send_flags |= IB_SEND_SIGNALED;
-		ep->rep_send_count = ep->rep_send_batch;
-	} else {
-		send_wr->send_flags &= ~IB_SEND_SIGNALED;
-		--ep->rep_send_count;
-	}
-
-	trace_xprtrdma_post_send(req);
-	rc = frwr_send(ia, req);
-	if (rc)
-=======
 	if (frwr_send(r_xprt, req))
->>>>>>> 7d2a07b7
 		return -ENOTCONN;
 	return 0;
 }
@@ -1845,18 +1367,11 @@
 /**
  * rpcrdma_post_recvs - Refill the Receive Queue
  * @r_xprt: controlling transport instance
-<<<<<<< HEAD
- * @temp: mark Receive buffers to be deleted after use
- *
- */
-void rpcrdma_post_recvs(struct rpcrdma_xprt *r_xprt, bool temp)
-=======
  * @needed: current credit grant
  * @temp: mark Receive buffers to be deleted after one use
  *
  */
 void rpcrdma_post_recvs(struct rpcrdma_xprt *r_xprt, int needed, bool temp)
->>>>>>> 7d2a07b7
 {
 	struct rpcrdma_buffer *buf = &r_xprt->rx_buf;
 	struct rpcrdma_ep *ep = r_xprt->rx_ep;
@@ -1867,12 +1382,7 @@
 	rc = 0;
 	count = 0;
 
-<<<<<<< HEAD
-	needed = buf->rb_credits + (buf->rb_bc_srv_max_requests << 1);
-	if (likely(ep->rep_receive_count > needed))
-=======
 	if (likely(ep->re_receive_count > needed))
->>>>>>> 7d2a07b7
 		goto out;
 	needed -= ep->re_receive_count;
 	if (!temp)
@@ -1904,21 +1414,7 @@
 	if (!wr)
 		goto out;
 
-<<<<<<< HEAD
-	for (i = wr; i; i = i->next) {
-		rep = container_of(i, struct rpcrdma_rep, rr_recv_wr);
-
-		if (!rpcrdma_regbuf_dma_map(r_xprt, rep->rr_rdmabuf))
-			goto release_wrs;
-
-		trace_xprtrdma_post_recv(rep);
-		++count;
-	}
-
-	rc = ib_post_recv(r_xprt->rx_ia.ri_id->qp, wr,
-=======
 	rc = ib_post_recv(ep->re_id->qp, wr,
->>>>>>> 7d2a07b7
 			  (const struct ib_recv_wr **)&bad_wr);
 	if (atomic_dec_return(&ep->re_receiving) > 0)
 		complete(&ep->re_done);
