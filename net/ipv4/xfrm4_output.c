--- conflicted
+++ resolved
@@ -47,13 +47,10 @@
 	struct dst_entry *dst = skb->dst;
 	struct xfrm_state *x = dst->xfrm;
 	int err;
-<<<<<<< HEAD
-	
+
 	err = skb_checksum_setup(skb);
 	if (err)
 		goto error_nolock;
-=======
->>>>>>> aeb3f6d1
 
 	if (skb->ip_summed == CHECKSUM_PARTIAL) {
 		err = skb_checksum_help(skb);
