/* IPv4 specific functions of netfilter core */
#include <linux/kernel.h>
#include <linux/netfilter.h>
#include <linux/netfilter_ipv4.h>
<<<<<<< HEAD

#include <linux/tcp.h>
#include <linux/udp.h>
#include <linux/icmp.h>
#include <net/route.h>
#include <net/xfrm.h>
#include <net/ip.h>
=======
>>>>>>> 593195f9
#include <linux/ip.h>
#include <net/route.h>
#include <net/xfrm.h>
#include <net/ip.h>

#ifdef CONFIG_XFRM
inline int nf_rcv_postxfrm_nonlocal(struct sk_buff *skb)
{
        skb->sp->decap_done = 1;
        dst_release(skb->dst);
        skb->dst = NULL;
        nf_reset(skb);
        return netif_rx(skb);
}

int nf_rcv_postxfrm_local(struct sk_buff *skb)
{
        __skb_push(skb, skb->data - skb->nh.raw);
        /* Fix header len and checksum if last xfrm was transport mode */
        if (!skb->sp->x[skb->sp->len - 1].xvec->props.mode) {
                skb->nh.iph->tot_len = htons(skb->len);
        }
	/* Unconditionally do the checksum; the packet
	 * may have been fragmented. Icky. */
	ip_send_check(skb->nh.iph);
        return nf_rcv_postxfrm_nonlocal(skb);
}

EXPORT_SYMBOL_GPL(nf_rcv_postxfrm_local);
#endif CONFIG_XFRM

#ifdef CONFIG_XFRM
#ifdef CONFIG_IP_NF_NAT_NEEDED
#include <linux/netfilter_ipv4/ip_conntrack.h>
#include <linux/netfilter_ipv4/ip_nat.h>

void nf_nat_decode_session4(struct sk_buff *skb, struct flowi *fl)
{
	struct ip_conntrack *ct;
	struct ip_conntrack_tuple *t;
	enum ip_conntrack_info ctinfo;
	enum ip_conntrack_dir dir;
	int known_proto;
	int statusbit;

	ct = ip_conntrack_get(skb, &ctinfo);
	if (ct == NULL || !(ct->status & IPS_NAT_MASK))
		return;

	dir = CTINFO2DIR(ctinfo);
	t = &ct->tuplehash[dir].tuple;
	known_proto = t->dst.protonum == IPPROTO_TCP ||
	              t->dst.protonum == IPPROTO_UDP;

	if (dir == IP_CT_DIR_REPLY)
		statusbit = IPS_SRC_NAT;
        else
		statusbit = IPS_DST_NAT;
	if (ct->status & statusbit) {
		fl->fl4_dst = t->dst.ip;
		if (known_proto)
			fl->fl_ip_dport = t->dst.u.tcp.port;
	}

	statusbit ^= IPS_NAT_MASK;
	if (ct->status & statusbit) {
		fl->fl4_src = t->src.ip;
		if (known_proto)
                        fl->fl_ip_sport = t->src.u.tcp.port;
        }
}
#endif /* CONFIG_IP_NF_NAT_NEEDED */
#endif

/* route_me_harder function, used by iptable_nat, iptable_mangle + ip_queue */
int ip_route_me_harder(struct sk_buff **pskb)
{
	struct iphdr *iph = (*pskb)->nh.iph;
	struct rtable *rt;
	struct flowi fl = {};
	struct dst_entry *odst;
	unsigned int hh_len;

	/* some non-standard hacks like ipt_REJECT.c:send_reset() can cause
	 * packets with foreign saddr to appear on the NF_IP_LOCAL_OUT hook.
	 */
	if (inet_addr_type(iph->saddr) == RTN_LOCAL) {
		fl.nl_u.ip4_u.daddr = iph->daddr;
		fl.nl_u.ip4_u.saddr = iph->saddr;
		fl.nl_u.ip4_u.tos = RT_TOS(iph->tos);
		fl.oif = (*pskb)->sk ? (*pskb)->sk->sk_bound_dev_if : 0;
#ifdef CONFIG_IP_ROUTE_FWMARK
		fl.nl_u.ip4_u.fwmark = (*pskb)->nfmark;
#endif
		if (ip_route_output_key(&rt, &fl) != 0)
			return -1;

		/* Drop old route. */
		dst_release((*pskb)->dst);
		(*pskb)->dst = &rt->u.dst;
	} else {
		/* non-local src, find valid iif to satisfy
		 * rp-filter when calling ip_route_input. */
		fl.nl_u.ip4_u.daddr = iph->saddr;
		if (ip_route_output_key(&rt, &fl) != 0)
			return -1;

		odst = (*pskb)->dst;
		if (ip_route_input(*pskb, iph->daddr, iph->saddr,
				   RT_TOS(iph->tos), rt->u.dst.dev) != 0) {
			dst_release(&rt->u.dst);
			return -1;
		}
		dst_release(&rt->u.dst);
		dst_release(odst);
	}
	
	if ((*pskb)->dst->error)
		return -1;

#ifdef CONFIG_XFRM
<<<<<<< HEAD
	if (!(IPCB(*pskb)->flags & IPSKB_XFRM_TRANSFORMED)) {
		struct xfrm_policy_afinfo *afinfo;

		afinfo = xfrm_policy_get_afinfo(AF_INET);
		if (afinfo != NULL) {
			afinfo->decode_session(*pskb, &fl);
			xfrm_policy_put_afinfo(afinfo);
			if (xfrm_lookup(&(*pskb)->dst, &fl, (*pskb)->sk, 0) != 0)
				return -1;
		}
	}
=======
	if (!(IPCB(*pskb)->flags & IPSKB_XFRM_TRANSFORMED) &&
	    xfrm_decode_session(*pskb, &fl, AF_INET) == 0)
		if (xfrm_lookup(&(*pskb)->dst, &fl, (*pskb)->sk, 0))
			return -1;
>>>>>>> 593195f9
#endif

	/* Change in oif may mean change in hh_len. */
	hh_len = (*pskb)->dst->dev->hard_header_len;
	if (skb_headroom(*pskb) < hh_len) {
		struct sk_buff *nskb;

		nskb = skb_realloc_headroom(*pskb, hh_len);
		if (!nskb) 
			return -1;
		if ((*pskb)->sk)
			skb_set_owner_w(nskb, (*pskb)->sk);
		kfree_skb(*pskb);
		*pskb = nskb;
	}

	return 0;
}
EXPORT_SYMBOL(ip_route_me_harder);

void (*ip_nat_decode_session)(struct sk_buff *, struct flowi *);
EXPORT_SYMBOL(ip_nat_decode_session);

/*
 * Extra routing may needed on local out, as the QUEUE target never
 * returns control to the table.
 */

struct ip_rt_info {
	u_int32_t daddr;
	u_int32_t saddr;
	u_int8_t tos;
};

static void queue_save(const struct sk_buff *skb, struct nf_info *info)
{
	struct ip_rt_info *rt_info = nf_info_reroute(info);

	if (info->hook == NF_IP_LOCAL_OUT) {
		const struct iphdr *iph = skb->nh.iph;

		rt_info->tos = iph->tos;
		rt_info->daddr = iph->daddr;
		rt_info->saddr = iph->saddr;
	}
}

static int queue_reroute(struct sk_buff **pskb, const struct nf_info *info)
{
	const struct ip_rt_info *rt_info = nf_info_reroute(info);

	if (info->hook == NF_IP_LOCAL_OUT) {
		struct iphdr *iph = (*pskb)->nh.iph;

		if (!(iph->tos == rt_info->tos
		      && iph->daddr == rt_info->daddr
		      && iph->saddr == rt_info->saddr))
			return ip_route_me_harder(pskb);
	}
	return 0;
}

static struct nf_queue_rerouter ip_reroute = {
	.rer_size	= sizeof(struct ip_rt_info),
	.save		= queue_save,
	.reroute	= queue_reroute,
};

static int init(void)
{
	return nf_register_queue_rerouter(PF_INET, &ip_reroute);
}

static void fini(void)
{
	nf_unregister_queue_rerouter(PF_INET);
}

module_init(init);
module_exit(fini);<|MERGE_RESOLUTION|>--- conflicted
+++ resolved
@@ -2,89 +2,10 @@
 #include <linux/kernel.h>
 #include <linux/netfilter.h>
 #include <linux/netfilter_ipv4.h>
-<<<<<<< HEAD
-
-#include <linux/tcp.h>
-#include <linux/udp.h>
-#include <linux/icmp.h>
-#include <net/route.h>
-#include <net/xfrm.h>
-#include <net/ip.h>
-=======
->>>>>>> 593195f9
 #include <linux/ip.h>
 #include <net/route.h>
 #include <net/xfrm.h>
 #include <net/ip.h>
-
-#ifdef CONFIG_XFRM
-inline int nf_rcv_postxfrm_nonlocal(struct sk_buff *skb)
-{
-        skb->sp->decap_done = 1;
-        dst_release(skb->dst);
-        skb->dst = NULL;
-        nf_reset(skb);
-        return netif_rx(skb);
-}
-
-int nf_rcv_postxfrm_local(struct sk_buff *skb)
-{
-        __skb_push(skb, skb->data - skb->nh.raw);
-        /* Fix header len and checksum if last xfrm was transport mode */
-        if (!skb->sp->x[skb->sp->len - 1].xvec->props.mode) {
-                skb->nh.iph->tot_len = htons(skb->len);
-        }
-	/* Unconditionally do the checksum; the packet
-	 * may have been fragmented. Icky. */
-	ip_send_check(skb->nh.iph);
-        return nf_rcv_postxfrm_nonlocal(skb);
-}
-
-EXPORT_SYMBOL_GPL(nf_rcv_postxfrm_local);
-#endif CONFIG_XFRM
-
-#ifdef CONFIG_XFRM
-#ifdef CONFIG_IP_NF_NAT_NEEDED
-#include <linux/netfilter_ipv4/ip_conntrack.h>
-#include <linux/netfilter_ipv4/ip_nat.h>
-
-void nf_nat_decode_session4(struct sk_buff *skb, struct flowi *fl)
-{
-	struct ip_conntrack *ct;
-	struct ip_conntrack_tuple *t;
-	enum ip_conntrack_info ctinfo;
-	enum ip_conntrack_dir dir;
-	int known_proto;
-	int statusbit;
-
-	ct = ip_conntrack_get(skb, &ctinfo);
-	if (ct == NULL || !(ct->status & IPS_NAT_MASK))
-		return;
-
-	dir = CTINFO2DIR(ctinfo);
-	t = &ct->tuplehash[dir].tuple;
-	known_proto = t->dst.protonum == IPPROTO_TCP ||
-	              t->dst.protonum == IPPROTO_UDP;
-
-	if (dir == IP_CT_DIR_REPLY)
-		statusbit = IPS_SRC_NAT;
-        else
-		statusbit = IPS_DST_NAT;
-	if (ct->status & statusbit) {
-		fl->fl4_dst = t->dst.ip;
-		if (known_proto)
-			fl->fl_ip_dport = t->dst.u.tcp.port;
-	}
-
-	statusbit ^= IPS_NAT_MASK;
-	if (ct->status & statusbit) {
-		fl->fl4_src = t->src.ip;
-		if (known_proto)
-                        fl->fl_ip_sport = t->src.u.tcp.port;
-        }
-}
-#endif /* CONFIG_IP_NF_NAT_NEEDED */
-#endif
 
 /* route_me_harder function, used by iptable_nat, iptable_mangle + ip_queue */
 int ip_route_me_harder(struct sk_buff **pskb)
@@ -133,24 +54,10 @@
 		return -1;
 
 #ifdef CONFIG_XFRM
-<<<<<<< HEAD
-	if (!(IPCB(*pskb)->flags & IPSKB_XFRM_TRANSFORMED)) {
-		struct xfrm_policy_afinfo *afinfo;
-
-		afinfo = xfrm_policy_get_afinfo(AF_INET);
-		if (afinfo != NULL) {
-			afinfo->decode_session(*pskb, &fl);
-			xfrm_policy_put_afinfo(afinfo);
-			if (xfrm_lookup(&(*pskb)->dst, &fl, (*pskb)->sk, 0) != 0)
-				return -1;
-		}
-	}
-=======
 	if (!(IPCB(*pskb)->flags & IPSKB_XFRM_TRANSFORMED) &&
 	    xfrm_decode_session(*pskb, &fl, AF_INET) == 0)
 		if (xfrm_lookup(&(*pskb)->dst, &fl, (*pskb)->sk, 0))
 			return -1;
->>>>>>> 593195f9
 #endif
 
 	/* Change in oif may mean change in hh_len. */
