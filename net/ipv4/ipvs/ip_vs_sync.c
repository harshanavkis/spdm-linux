/*
 * IPVS         An implementation of the IP virtual server support for the
 *              LINUX operating system.  IPVS is now implemented as a module
 *              over the NetFilter framework. IPVS can be used to build a
 *              high-performance and highly available server based on a
 *              cluster of servers.
 *
 * Version:     $Id: ip_vs_sync.c,v 1.13 2003/06/08 09:31:19 wensong Exp $
 *
 * Authors:     Wensong Zhang <wensong@linuxvirtualserver.org>
 *
 * ip_vs_sync:  sync connection info from master load balancer to backups
 *              through multicast
 *
 * Changes:
 *	Alexandre Cassen	:	Added master & backup support at a time.
 *	Alexandre Cassen	:	Added SyncID support for incoming sync
 *					messages filtering.
 *	Justin Ossevoort	:	Fix endian problem on sync message size.
 */

#include <linux/module.h>
#include <linux/slab.h>
#include <linux/inetdevice.h>
#include <linux/net.h>
#include <linux/completion.h>
#include <linux/delay.h>
#include <linux/skbuff.h>
#include <linux/in.h>
#include <linux/igmp.h>                 /* for ip_mc_join_group */
#include <linux/udp.h>

#include <net/ip.h>
#include <net/sock.h>
#include <asm/uaccess.h>                /* for get_fs and set_fs */

#include <net/ip_vs.h>

#define IP_VS_SYNC_GROUP 0xe0000051    /* multicast addr - 224.0.0.81 */
#define IP_VS_SYNC_PORT  8848          /* multicast port */


/*
 *	IPVS sync connection entry
 */
struct ip_vs_sync_conn {
	__u8			reserved;

	/* Protocol, addresses and port numbers */
	__u8			protocol;       /* Which protocol (TCP/UDP) */
	__be16			cport;
	__be16                  vport;
	__be16                  dport;
	__be32                  caddr;          /* client address */
	__be32                  vaddr;          /* virtual address */
	__be32                  daddr;          /* destination address */

	/* Flags and state transition */
	__be16                  flags;          /* status flags */
	__be16                  state;          /* state info */

	/* The sequence options start here */
};

struct ip_vs_sync_conn_options {
	struct ip_vs_seq        in_seq;         /* incoming seq. struct */
	struct ip_vs_seq        out_seq;        /* outgoing seq. struct */
};

struct ip_vs_sync_thread_data {
	struct completion *startup;
	int state;
};

#define SIMPLE_CONN_SIZE  (sizeof(struct ip_vs_sync_conn))
#define FULL_CONN_SIZE  \
(sizeof(struct ip_vs_sync_conn) + sizeof(struct ip_vs_sync_conn_options))


/*
  The master mulitcasts messages to the backup load balancers in the
  following format.

       0                   1                   2                   3
       0 1 2 3 4 5 6 7 8 9 0 1 2 3 4 5 6 7 8 9 0 1 2 3 4 5 6 7 8 9 0 1
      +-+-+-+-+-+-+-+-+-+-+-+-+-+-+-+-+-+-+-+-+-+-+-+-+-+-+-+-+-+-+-+-+
      |  Count Conns  |    SyncID     |            Size               |
      +-+-+-+-+-+-+-+-+-+-+-+-+-+-+-+-+-+-+-+-+-+-+-+-+-+-+-+-+-+-+-+-+
      |                                                               |
      |                    IPVS Sync Connection (1)                   |
      +-+-+-+-+-+-+-+-+-+-+-+-+-+-+-+-+-+-+-+-+-+-+-+-+-+-+-+-+-+-+-+-+
      |                            .                                  |
      |                            .                                  |
      |                            .                                  |
      +-+-+-+-+-+-+-+-+-+-+-+-+-+-+-+-+-+-+-+-+-+-+-+-+-+-+-+-+-+-+-+-+
      |                                                               |
      |                    IPVS Sync Connection (n)                   |
      +-+-+-+-+-+-+-+-+-+-+-+-+-+-+-+-+-+-+-+-+-+-+-+-+-+-+-+-+-+-+-+-+
*/

#define SYNC_MESG_HEADER_LEN	4

struct ip_vs_sync_mesg {
	__u8                    nr_conns;
	__u8                    syncid;
	__u16                   size;

	/* ip_vs_sync_conn entries start here */
};

/* the maximum length of sync (sending/receiving) message */
static int sync_send_mesg_maxlen;
static int sync_recv_mesg_maxlen;

struct ip_vs_sync_buff {
	struct list_head        list;
	unsigned long           firstuse;

	/* pointers for the message data */
	struct ip_vs_sync_mesg  *mesg;
	unsigned char           *head;
	unsigned char           *end;
};


/* the sync_buff list head and the lock */
static LIST_HEAD(ip_vs_sync_queue);
static DEFINE_SPINLOCK(ip_vs_sync_lock);

/* current sync_buff for accepting new conn entries */
static struct ip_vs_sync_buff   *curr_sb = NULL;
static DEFINE_SPINLOCK(curr_sb_lock);

/* ipvs sync daemon state */
volatile int ip_vs_sync_state = IP_VS_STATE_NONE;
volatile int ip_vs_master_syncid = 0;
volatile int ip_vs_backup_syncid = 0;

/* multicast interface name */
char ip_vs_master_mcast_ifn[IP_VS_IFNAME_MAXLEN];
char ip_vs_backup_mcast_ifn[IP_VS_IFNAME_MAXLEN];

/* multicast addr */
static struct sockaddr_in mcast_addr;


static inline void sb_queue_tail(struct ip_vs_sync_buff *sb)
{
	spin_lock(&ip_vs_sync_lock);
	list_add_tail(&sb->list, &ip_vs_sync_queue);
	spin_unlock(&ip_vs_sync_lock);
}

static inline struct ip_vs_sync_buff * sb_dequeue(void)
{
	struct ip_vs_sync_buff *sb;

	spin_lock_bh(&ip_vs_sync_lock);
	if (list_empty(&ip_vs_sync_queue)) {
		sb = NULL;
	} else {
		sb = list_entry(ip_vs_sync_queue.next,
				struct ip_vs_sync_buff,
				list);
		list_del(&sb->list);
	}
	spin_unlock_bh(&ip_vs_sync_lock);

	return sb;
}

static inline struct ip_vs_sync_buff * ip_vs_sync_buff_create(void)
{
	struct ip_vs_sync_buff *sb;

	if (!(sb=kmalloc(sizeof(struct ip_vs_sync_buff), GFP_ATOMIC)))
		return NULL;

	if (!(sb->mesg=kmalloc(sync_send_mesg_maxlen, GFP_ATOMIC))) {
		kfree(sb);
		return NULL;
	}
	sb->mesg->nr_conns = 0;
	sb->mesg->syncid = ip_vs_master_syncid;
	sb->mesg->size = 4;
	sb->head = (unsigned char *)sb->mesg + 4;
	sb->end = (unsigned char *)sb->mesg + sync_send_mesg_maxlen;
	sb->firstuse = jiffies;
	return sb;
}

static inline void ip_vs_sync_buff_release(struct ip_vs_sync_buff *sb)
{
	kfree(sb->mesg);
	kfree(sb);
}

/*
 *	Get the current sync buffer if it has been created for more
 *	than the specified time or the specified time is zero.
 */
static inline struct ip_vs_sync_buff *
get_curr_sync_buff(unsigned long time)
{
	struct ip_vs_sync_buff *sb;

	spin_lock_bh(&curr_sb_lock);
	if (curr_sb && (time == 0 ||
			time_before(jiffies - curr_sb->firstuse, time))) {
		sb = curr_sb;
		curr_sb = NULL;
	} else
		sb = NULL;
	spin_unlock_bh(&curr_sb_lock);
	return sb;
}


/*
 *      Add an ip_vs_conn information into the current sync_buff.
 *      Called by ip_vs_in.
 */
void ip_vs_sync_conn(struct ip_vs_conn *cp)
{
	struct ip_vs_sync_mesg *m;
	struct ip_vs_sync_conn *s;
	int len;

	spin_lock(&curr_sb_lock);
	if (!curr_sb) {
		if (!(curr_sb=ip_vs_sync_buff_create())) {
			spin_unlock(&curr_sb_lock);
			IP_VS_ERR("ip_vs_sync_buff_create failed.\n");
			return;
		}
	}

	len = (cp->flags & IP_VS_CONN_F_SEQ_MASK) ? FULL_CONN_SIZE :
		SIMPLE_CONN_SIZE;
	m = curr_sb->mesg;
	s = (struct ip_vs_sync_conn *)curr_sb->head;

	/* copy members */
	s->protocol = cp->protocol;
	s->cport = cp->cport;
	s->vport = cp->vport;
	s->dport = cp->dport;
	s->caddr = cp->caddr;
	s->vaddr = cp->vaddr;
	s->daddr = cp->daddr;
	s->flags = htons(cp->flags & ~IP_VS_CONN_F_HASHED);
	s->state = htons(cp->state);
	if (cp->flags & IP_VS_CONN_F_SEQ_MASK) {
		struct ip_vs_sync_conn_options *opt =
			(struct ip_vs_sync_conn_options *)&s[1];
		memcpy(opt, &cp->in_seq, sizeof(*opt));
	}

	m->nr_conns++;
	m->size += len;
	curr_sb->head += len;

	/* check if there is a space for next one */
	if (curr_sb->head+FULL_CONN_SIZE > curr_sb->end) {
		sb_queue_tail(curr_sb);
		curr_sb = NULL;
	}
	spin_unlock(&curr_sb_lock);

	/* synchronize its controller if it has */
	if (cp->control)
		ip_vs_sync_conn(cp->control);
}


/*
 *      Process received multicast message and create the corresponding
 *      ip_vs_conn entries.
 */
static void ip_vs_process_message(const char *buffer, const size_t buflen)
{
	struct ip_vs_sync_mesg *m = (struct ip_vs_sync_mesg *)buffer;
	struct ip_vs_sync_conn *s;
	struct ip_vs_sync_conn_options *opt;
	struct ip_vs_conn *cp;
	struct ip_vs_protocol *pp;
<<<<<<< HEAD
=======
	struct ip_vs_dest *dest;
>>>>>>> 9418d5dc
	char *p;
	int i;

	/* Convert size back to host byte order */
	m->size = ntohs(m->size);

	if (buflen != m->size) {
		IP_VS_ERR("bogus message\n");
		return;
	}

	/* SyncID sanity check */
	if (ip_vs_backup_syncid != 0 && m->syncid != ip_vs_backup_syncid) {
		IP_VS_DBG(7, "Ignoring incoming msg with syncid = %d\n",
			  m->syncid);
		return;
	}

	p = (char *)buffer + sizeof(struct ip_vs_sync_mesg);
	for (i=0; i<m->nr_conns; i++) {
		unsigned flags;

		s = (struct ip_vs_sync_conn *)p;
		flags = ntohs(s->flags);
		if (!(flags & IP_VS_CONN_F_TEMPLATE))
			cp = ip_vs_conn_in_get(s->protocol,
					       s->caddr, s->cport,
					       s->vaddr, s->vport);
		else
			cp = ip_vs_ct_in_get(s->protocol,
					       s->caddr, s->cport,
					       s->vaddr, s->vport);
		if (!cp) {
			/*
			 * Find the appropriate destination for the connection.
			 * If it is not found the connection will remain unbound
			 * but still handled.
			 */
			dest = ip_vs_find_dest(s->daddr, s->dport,
					       s->vaddr, s->vport,
					       s->protocol);
			cp = ip_vs_conn_new(s->protocol,
					    s->caddr, s->cport,
					    s->vaddr, s->vport,
					    s->daddr, s->dport,
					    flags, dest);
			if (dest)
				atomic_dec(&dest->refcnt);
			if (!cp) {
				IP_VS_ERR("ip_vs_conn_new failed\n");
				return;
			}
			cp->state = ntohs(s->state);
		} else if (!cp->dest) {
			dest = ip_vs_try_bind_dest(cp);
			if (!dest) {
				/* it is an unbound entry created by
				 * synchronization */
				cp->flags = flags | IP_VS_CONN_F_HASHED;
			} else
				atomic_dec(&dest->refcnt);
		}	/* Note that we don't touch its state and flags
			   if it is a normal entry. */

		if (flags & IP_VS_CONN_F_SEQ_MASK) {
			opt = (struct ip_vs_sync_conn_options *)&s[1];
			memcpy(&cp->in_seq, opt, sizeof(*opt));
			p += FULL_CONN_SIZE;
		} else
			p += SIMPLE_CONN_SIZE;

		atomic_set(&cp->in_pkts, sysctl_ip_vs_sync_threshold[0]);
<<<<<<< HEAD
=======
		cp->state = ntohs(s->state);
>>>>>>> 9418d5dc
		pp = ip_vs_proto_get(s->protocol);
		cp->timeout = pp->timeout_table[cp->state];
		ip_vs_conn_put(cp);

		if (p > buffer+buflen) {
			IP_VS_ERR("bogus message\n");
			return;
		}
	}
}


/*
 *      Setup loopback of outgoing multicasts on a sending socket
 */
static void set_mcast_loop(struct sock *sk, u_char loop)
{
	struct inet_sock *inet = inet_sk(sk);

	/* setsockopt(sock, SOL_IP, IP_MULTICAST_LOOP, &loop, sizeof(loop)); */
	lock_sock(sk);
	inet->mc_loop = loop ? 1 : 0;
	release_sock(sk);
}

/*
 *      Specify TTL for outgoing multicasts on a sending socket
 */
static void set_mcast_ttl(struct sock *sk, u_char ttl)
{
	struct inet_sock *inet = inet_sk(sk);

	/* setsockopt(sock, SOL_IP, IP_MULTICAST_TTL, &ttl, sizeof(ttl)); */
	lock_sock(sk);
	inet->mc_ttl = ttl;
	release_sock(sk);
}

/*
 *      Specifiy default interface for outgoing multicasts
 */
static int set_mcast_if(struct sock *sk, char *ifname)
{
	struct net_device *dev;
	struct inet_sock *inet = inet_sk(sk);

	if ((dev = __dev_get_by_name(&init_net, ifname)) == NULL)
		return -ENODEV;

	if (sk->sk_bound_dev_if && dev->ifindex != sk->sk_bound_dev_if)
		return -EINVAL;

	lock_sock(sk);
	inet->mc_index = dev->ifindex;
	/*  inet->mc_addr  = 0; */
	release_sock(sk);

	return 0;
}


/*
 *	Set the maximum length of sync message according to the
 *	specified interface's MTU.
 */
static int set_sync_mesg_maxlen(int sync_state)
{
	struct net_device *dev;
	int num;

	if (sync_state == IP_VS_STATE_MASTER) {
		if ((dev = __dev_get_by_name(&init_net, ip_vs_master_mcast_ifn)) == NULL)
			return -ENODEV;

		num = (dev->mtu - sizeof(struct iphdr) -
		       sizeof(struct udphdr) -
		       SYNC_MESG_HEADER_LEN - 20) / SIMPLE_CONN_SIZE;
		sync_send_mesg_maxlen =
			SYNC_MESG_HEADER_LEN + SIMPLE_CONN_SIZE * num;
		IP_VS_DBG(7, "setting the maximum length of sync sending "
			  "message %d.\n", sync_send_mesg_maxlen);
	} else if (sync_state == IP_VS_STATE_BACKUP) {
		if ((dev = __dev_get_by_name(&init_net, ip_vs_backup_mcast_ifn)) == NULL)
			return -ENODEV;

		sync_recv_mesg_maxlen = dev->mtu -
			sizeof(struct iphdr) - sizeof(struct udphdr);
		IP_VS_DBG(7, "setting the maximum length of sync receiving "
			  "message %d.\n", sync_recv_mesg_maxlen);
	}

	return 0;
}


/*
 *      Join a multicast group.
 *      the group is specified by a class D multicast address 224.0.0.0/8
 *      in the in_addr structure passed in as a parameter.
 */
static int
join_mcast_group(struct sock *sk, struct in_addr *addr, char *ifname)
{
	struct ip_mreqn mreq;
	struct net_device *dev;
	int ret;

	memset(&mreq, 0, sizeof(mreq));
	memcpy(&mreq.imr_multiaddr, addr, sizeof(struct in_addr));

	if ((dev = __dev_get_by_name(&init_net, ifname)) == NULL)
		return -ENODEV;
	if (sk->sk_bound_dev_if && dev->ifindex != sk->sk_bound_dev_if)
		return -EINVAL;

	mreq.imr_ifindex = dev->ifindex;

	lock_sock(sk);
	ret = ip_mc_join_group(sk, &mreq);
	release_sock(sk);

	return ret;
}


static int bind_mcastif_addr(struct socket *sock, char *ifname)
{
	struct net_device *dev;
	__be32 addr;
	struct sockaddr_in sin;

	if ((dev = __dev_get_by_name(&init_net, ifname)) == NULL)
		return -ENODEV;

	addr = inet_select_addr(dev, 0, RT_SCOPE_UNIVERSE);
	if (!addr)
		IP_VS_ERR("You probably need to specify IP address on "
			  "multicast interface.\n");

	IP_VS_DBG(7, "binding socket with (%s) %u.%u.%u.%u\n",
		  ifname, NIPQUAD(addr));

	/* Now bind the socket with the address of multicast interface */
	sin.sin_family	     = AF_INET;
	sin.sin_addr.s_addr  = addr;
	sin.sin_port         = 0;

	return sock->ops->bind(sock, (struct sockaddr*)&sin, sizeof(sin));
}

/*
 *      Set up sending multicast socket over UDP
 */
static struct socket * make_send_sock(void)
{
	struct socket *sock;

	/* First create a socket */
	if (sock_create_kern(PF_INET, SOCK_DGRAM, IPPROTO_UDP, &sock) < 0) {
		IP_VS_ERR("Error during creation of socket; terminating\n");
		return NULL;
	}

	if (set_mcast_if(sock->sk, ip_vs_master_mcast_ifn) < 0) {
		IP_VS_ERR("Error setting outbound mcast interface\n");
		goto error;
	}

	set_mcast_loop(sock->sk, 0);
	set_mcast_ttl(sock->sk, 1);

	if (bind_mcastif_addr(sock, ip_vs_master_mcast_ifn) < 0) {
		IP_VS_ERR("Error binding address of the mcast interface\n");
		goto error;
	}

	if (sock->ops->connect(sock,
			       (struct sockaddr*)&mcast_addr,
			       sizeof(struct sockaddr), 0) < 0) {
		IP_VS_ERR("Error connecting to the multicast addr\n");
		goto error;
	}

	return sock;

  error:
	sock_release(sock);
	return NULL;
}


/*
 *      Set up receiving multicast socket over UDP
 */
static struct socket * make_receive_sock(void)
{
	struct socket *sock;

	/* First create a socket */
	if (sock_create_kern(PF_INET, SOCK_DGRAM, IPPROTO_UDP, &sock) < 0) {
		IP_VS_ERR("Error during creation of socket; terminating\n");
		return NULL;
	}

	/* it is equivalent to the REUSEADDR option in user-space */
	sock->sk->sk_reuse = 1;

	if (sock->ops->bind(sock,
			    (struct sockaddr*)&mcast_addr,
			    sizeof(struct sockaddr)) < 0) {
		IP_VS_ERR("Error binding to the multicast addr\n");
		goto error;
	}

	/* join the multicast group */
	if (join_mcast_group(sock->sk,
			     (struct in_addr*)&mcast_addr.sin_addr,
			     ip_vs_backup_mcast_ifn) < 0) {
		IP_VS_ERR("Error joining to the multicast group\n");
		goto error;
	}

	return sock;

  error:
	sock_release(sock);
	return NULL;
}


static int
ip_vs_send_async(struct socket *sock, const char *buffer, const size_t length)
{
	struct msghdr	msg = {.msg_flags = MSG_DONTWAIT|MSG_NOSIGNAL};
	struct kvec	iov;
	int		len;

	EnterFunction(7);
	iov.iov_base     = (void *)buffer;
	iov.iov_len      = length;

	len = kernel_sendmsg(sock, &msg, &iov, 1, (size_t)(length));

	LeaveFunction(7);
	return len;
}

static void
ip_vs_send_sync_msg(struct socket *sock, struct ip_vs_sync_mesg *msg)
{
	int msize;

	msize = msg->size;

	/* Put size in network byte order */
	msg->size = htons(msg->size);

	if (ip_vs_send_async(sock, (char *)msg, msize) != msize)
		IP_VS_ERR("ip_vs_send_async error\n");
}

static int
ip_vs_receive(struct socket *sock, char *buffer, const size_t buflen)
{
	struct msghdr		msg = {NULL,};
	struct kvec		iov;
	int			len;

	EnterFunction(7);

	/* Receive a packet */
	iov.iov_base     = buffer;
	iov.iov_len      = (size_t)buflen;

	len = kernel_recvmsg(sock, &msg, &iov, 1, buflen, 0);

	if (len < 0)
		return -1;

	LeaveFunction(7);
	return len;
}


static DECLARE_WAIT_QUEUE_HEAD(sync_wait);
static pid_t sync_master_pid = 0;
static pid_t sync_backup_pid = 0;

static DECLARE_WAIT_QUEUE_HEAD(stop_sync_wait);
static int stop_master_sync = 0;
static int stop_backup_sync = 0;

static void sync_master_loop(void)
{
	struct socket *sock;
	struct ip_vs_sync_buff *sb;

	/* create the sending multicast socket */
	sock = make_send_sock();
	if (!sock)
		return;

	IP_VS_INFO("sync thread started: state = MASTER, mcast_ifn = %s, "
		   "syncid = %d\n",
		   ip_vs_master_mcast_ifn, ip_vs_master_syncid);

	for (;;) {
		while ((sb=sb_dequeue())) {
			ip_vs_send_sync_msg(sock, sb->mesg);
			ip_vs_sync_buff_release(sb);
		}

		/* check if entries stay in curr_sb for 2 seconds */
		if ((sb = get_curr_sync_buff(2*HZ))) {
			ip_vs_send_sync_msg(sock, sb->mesg);
			ip_vs_sync_buff_release(sb);
		}

		if (stop_master_sync)
			break;

		msleep_interruptible(1000);
	}

	/* clean up the sync_buff queue */
	while ((sb=sb_dequeue())) {
		ip_vs_sync_buff_release(sb);
	}

	/* clean up the current sync_buff */
	if ((sb = get_curr_sync_buff(0))) {
		ip_vs_sync_buff_release(sb);
	}

	/* release the sending multicast socket */
	sock_release(sock);
}


static void sync_backup_loop(void)
{
	struct socket *sock;
	char *buf;
	int len;

	if (!(buf = kmalloc(sync_recv_mesg_maxlen, GFP_ATOMIC))) {
		IP_VS_ERR("sync_backup_loop: kmalloc error\n");
		return;
	}

	/* create the receiving multicast socket */
	sock = make_receive_sock();
	if (!sock)
		goto out;

	IP_VS_INFO("sync thread started: state = BACKUP, mcast_ifn = %s, "
		   "syncid = %d\n",
		   ip_vs_backup_mcast_ifn, ip_vs_backup_syncid);

	for (;;) {
		/* do you have data now? */
		while (!skb_queue_empty(&(sock->sk->sk_receive_queue))) {
			if ((len =
			     ip_vs_receive(sock, buf,
					   sync_recv_mesg_maxlen)) <= 0) {
				IP_VS_ERR("receiving message error\n");
				break;
			}
			/* disable bottom half, because it accessed the data
			   shared by softirq while getting/creating conns */
			local_bh_disable();
			ip_vs_process_message(buf, len);
			local_bh_enable();
		}

		if (stop_backup_sync)
			break;

		msleep_interruptible(1000);
	}

	/* release the sending multicast socket */
	sock_release(sock);

  out:
	kfree(buf);
}


static void set_sync_pid(int sync_state, pid_t sync_pid)
{
	if (sync_state == IP_VS_STATE_MASTER)
		sync_master_pid = sync_pid;
	else if (sync_state == IP_VS_STATE_BACKUP)
		sync_backup_pid = sync_pid;
}

static void set_stop_sync(int sync_state, int set)
{
	if (sync_state == IP_VS_STATE_MASTER)
		stop_master_sync = set;
	else if (sync_state == IP_VS_STATE_BACKUP)
		stop_backup_sync = set;
	else {
		stop_master_sync = set;
		stop_backup_sync = set;
	}
}

static int sync_thread(void *startup)
{
	DECLARE_WAITQUEUE(wait, current);
	mm_segment_t oldmm;
	int state;
	const char *name;
	struct ip_vs_sync_thread_data *tinfo = startup;

	/* increase the module use count */
	ip_vs_use_count_inc();

	if (ip_vs_sync_state & IP_VS_STATE_MASTER && !sync_master_pid) {
		state = IP_VS_STATE_MASTER;
		name = "ipvs_syncmaster";
	} else if (ip_vs_sync_state & IP_VS_STATE_BACKUP && !sync_backup_pid) {
		state = IP_VS_STATE_BACKUP;
		name = "ipvs_syncbackup";
	} else {
		IP_VS_BUG();
		ip_vs_use_count_dec();
		return -EINVAL;
	}

	daemonize(name);

	oldmm = get_fs();
	set_fs(KERNEL_DS);

	/* Block all signals */
	spin_lock_irq(&current->sighand->siglock);
	siginitsetinv(&current->blocked, 0);
	recalc_sigpending();
	spin_unlock_irq(&current->sighand->siglock);

	/* set the maximum length of sync message */
	set_sync_mesg_maxlen(state);

	/* set up multicast address */
	mcast_addr.sin_family = AF_INET;
	mcast_addr.sin_port = htons(IP_VS_SYNC_PORT);
	mcast_addr.sin_addr.s_addr = htonl(IP_VS_SYNC_GROUP);

	add_wait_queue(&sync_wait, &wait);

	set_sync_pid(state, task_pid_nr(current));
	complete(tinfo->startup);

	/*
	 * once we call the completion queue above, we should
	 * null out that reference, since its allocated on the
	 * stack of the creating kernel thread
	 */
	tinfo->startup = NULL;

	/* processing master/backup loop here */
	if (state == IP_VS_STATE_MASTER)
		sync_master_loop();
	else if (state == IP_VS_STATE_BACKUP)
		sync_backup_loop();
	else IP_VS_BUG();

	remove_wait_queue(&sync_wait, &wait);

	/* thread exits */

	/*
	 * If we weren't explicitly stopped, then we
	 * exited in error, and should undo our state
	 */
	if ((!stop_master_sync) && (!stop_backup_sync))
		ip_vs_sync_state -= tinfo->state;

	set_sync_pid(state, 0);
	IP_VS_INFO("sync thread stopped!\n");

	set_fs(oldmm);

	/* decrease the module use count */
	ip_vs_use_count_dec();

	set_stop_sync(state, 0);
	wake_up(&stop_sync_wait);

	/*
	 * we need to free the structure that was allocated
	 * for us in start_sync_thread
	 */
	kfree(tinfo);
	return 0;
}


static int fork_sync_thread(void *startup)
{
	pid_t pid;

	/* fork the sync thread here, then the parent process of the
	   sync thread is the init process after this thread exits. */
  repeat:
	if ((pid = kernel_thread(sync_thread, startup, 0)) < 0) {
		IP_VS_ERR("could not create sync_thread due to %d... "
			  "retrying.\n", pid);
		msleep_interruptible(1000);
		goto repeat;
	}

	return 0;
}


int start_sync_thread(int state, char *mcast_ifn, __u8 syncid)
{
	DECLARE_COMPLETION_ONSTACK(startup);
	pid_t pid;
	struct ip_vs_sync_thread_data *tinfo;

	if ((state == IP_VS_STATE_MASTER && sync_master_pid) ||
	    (state == IP_VS_STATE_BACKUP && sync_backup_pid))
		return -EEXIST;

	/*
	 * Note that tinfo will be freed in sync_thread on exit
	 */
	tinfo = kmalloc(sizeof(struct ip_vs_sync_thread_data), GFP_KERNEL);
	if (!tinfo)
		return -ENOMEM;

	IP_VS_DBG(7, "%s: pid %d\n", __FUNCTION__, task_pid_nr(current));
	IP_VS_DBG(7, "Each ip_vs_sync_conn entry need %Zd bytes\n",
		  sizeof(struct ip_vs_sync_conn));

	ip_vs_sync_state |= state;
	if (state == IP_VS_STATE_MASTER) {
		strlcpy(ip_vs_master_mcast_ifn, mcast_ifn,
			sizeof(ip_vs_master_mcast_ifn));
		ip_vs_master_syncid = syncid;
	} else {
		strlcpy(ip_vs_backup_mcast_ifn, mcast_ifn,
			sizeof(ip_vs_backup_mcast_ifn));
		ip_vs_backup_syncid = syncid;
	}

	tinfo->state = state;
	tinfo->startup = &startup;

  repeat:
	if ((pid = kernel_thread(fork_sync_thread, tinfo, 0)) < 0) {
		IP_VS_ERR("could not create fork_sync_thread due to %d... "
			  "retrying.\n", pid);
		msleep_interruptible(1000);
		goto repeat;
	}

	wait_for_completion(&startup);

	return 0;
}


int stop_sync_thread(int state)
{
	DECLARE_WAITQUEUE(wait, current);

	if ((state == IP_VS_STATE_MASTER && !sync_master_pid) ||
	    (state == IP_VS_STATE_BACKUP && !sync_backup_pid))
		return -ESRCH;

	IP_VS_DBG(7, "%s: pid %d\n", __FUNCTION__, task_pid_nr(current));
	IP_VS_INFO("stopping sync thread %d ...\n",
		   (state == IP_VS_STATE_MASTER) ?
		   sync_master_pid : sync_backup_pid);

	__set_current_state(TASK_UNINTERRUPTIBLE);
	add_wait_queue(&stop_sync_wait, &wait);
	set_stop_sync(state, 1);
	ip_vs_sync_state -= state;
	wake_up(&sync_wait);
	schedule();
	__set_current_state(TASK_RUNNING);
	remove_wait_queue(&stop_sync_wait, &wait);

	/* Note: no need to reap the sync thread, because its parent
	   process is the init process */

	if ((state == IP_VS_STATE_MASTER && stop_master_sync) ||
	    (state == IP_VS_STATE_BACKUP && stop_backup_sync))
		IP_VS_BUG();

	return 0;
}<|MERGE_RESOLUTION|>--- conflicted
+++ resolved
@@ -284,10 +284,7 @@
 	struct ip_vs_sync_conn_options *opt;
 	struct ip_vs_conn *cp;
 	struct ip_vs_protocol *pp;
-<<<<<<< HEAD
-=======
 	struct ip_vs_dest *dest;
->>>>>>> 9418d5dc
 	char *p;
 	int i;
 
@@ -360,10 +357,7 @@
 			p += SIMPLE_CONN_SIZE;
 
 		atomic_set(&cp->in_pkts, sysctl_ip_vs_sync_threshold[0]);
-<<<<<<< HEAD
-=======
 		cp->state = ntohs(s->state);
->>>>>>> 9418d5dc
 		pp = ip_vs_proto_get(s->protocol);
 		cp->timeout = pp->timeout_table[cp->state];
 		ip_vs_conn_put(cp);
