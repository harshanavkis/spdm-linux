--- conflicted
+++ resolved
@@ -6,21 +6,13 @@
 # Rewritten to use lists instead of if-statements.
 #
 
-<<<<<<< HEAD
-obj-$(CONFIG_NET)		:= devres.o socket.o core/
-=======
 obj-y				:= devres.o socket.o core/
->>>>>>> 7d2a07b7
 
 obj-$(CONFIG_COMPAT)		+= compat.o
 
 # LLC has to be linked before the files in net/802/
 obj-$(CONFIG_LLC)		+= llc/
-<<<<<<< HEAD
-obj-$(CONFIG_NET)		+= ethernet/ 802/ sched/ netlink/ bpf/ ethtool/
-=======
 obj-y				+= ethernet/ 802/ sched/ netlink/ bpf/ ethtool/
->>>>>>> 7d2a07b7
 obj-$(CONFIG_NETFILTER)		+= netfilter/
 obj-$(CONFIG_INET)		+= ipv4/
 obj-$(CONFIG_TLS)		+= tls/
