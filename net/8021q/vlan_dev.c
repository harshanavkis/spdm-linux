--- conflicted
+++ resolved
@@ -499,7 +499,6 @@
 static void vlan_dev_set_lockdep_one(struct net_device *dev,
 				     struct netdev_queue *txq,
 				     void *unused)
-<<<<<<< HEAD
 {
 	lockdep_set_class(&txq->_xmit_lock, &vlan_netdev_xmit_lock_key);
 }
@@ -509,16 +508,6 @@
 	lockdep_set_class(&dev->addr_list_lock,
 			  &vlan_netdev_addr_lock_key);
 	netdev_for_each_tx_queue(dev, vlan_dev_set_lockdep_one, NULL);
-=======
-{
-	lockdep_set_class(&txq->_xmit_lock, &vlan_netdev_xmit_lock_key);
-}
-
-static void vlan_dev_set_lockdep_class(struct net_device *dev)
-{
-	lockdep_set_class(&dev->addr_list_lock,
-			  &vlan_netdev_addr_lock_key);
-	netdev_for_each_tx_queue(dev, vlan_dev_set_lockdep_one, NULL);
 }
 
 static __be16 vlan_parse_protocol(const struct sk_buff *skb)
@@ -526,7 +515,6 @@
 	struct vlan_ethhdr *veth = (struct vlan_ethhdr *)(skb->data);
 
 	return __vlan_get_protocol(skb, veth->h_vlan_proto, NULL);
->>>>>>> 7d2a07b7
 }
 
 static const struct header_ops vlan_header_ops = {
