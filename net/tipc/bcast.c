--- conflicted
+++ resolved
@@ -560,15 +560,8 @@
 {
 	static int send_count = 0;
 
-<<<<<<< HEAD
-	struct node_map *remains;
-	struct node_map *remains_new;
-	struct node_map *remains_tmp;
-=======
->>>>>>> 120bda20
 	int bp_index;
 	int swap_time;
-	int err;
 
 	/* Prepare buffer for broadcasting (if first time trying to send it) */
 
@@ -589,13 +582,7 @@
 
 	/* Send buffer over bearers until all targets reached */
 	
-<<<<<<< HEAD
-	remains = kmalloc(sizeof(struct node_map), GFP_ATOMIC);
-	remains_new = kmalloc(sizeof(struct node_map), GFP_ATOMIC);
-	*remains = tipc_cltr_bcast_nodes;
-=======
 	bcbearer->remains = tipc_cltr_bcast_nodes;
->>>>>>> 120bda20
 
 	for (bp_index = 0; bp_index < MAX_BEARERS; bp_index++) {
 		struct bearer *p = bcbearer->bpairs[bp_index].primary;
@@ -604,13 +591,8 @@
 		if (!p)
 			break;	/* no more bearers to try */
 
-<<<<<<< HEAD
-		tipc_nmap_diff(remains, &p->nodes, remains_new);
-		if (remains_new->count == remains->count)
-=======
 		tipc_nmap_diff(&bcbearer->remains, &p->nodes, &bcbearer->remains_new);
 		if (bcbearer->remains_new.count == bcbearer->remains.count)
->>>>>>> 120bda20
 			continue;	/* bearer pair doesn't add anything */
 
 		if (!p->publ.blocked &&
@@ -628,34 +610,17 @@
 		bcbearer->bpairs[bp_index].primary = s;
 		bcbearer->bpairs[bp_index].secondary = p;
 update:
-<<<<<<< HEAD
-		if (remains_new->count == 0) {
-			err = TIPC_OK;
-			goto out;
-		}
-
-		/* swap map */
-		remains_tmp = remains;
-		remains = remains_new;
-		remains_new = remains_tmp;
-=======
 		if (bcbearer->remains_new.count == 0)
 			return TIPC_OK;
 
 		bcbearer->remains = bcbearer->remains_new;
->>>>>>> 120bda20
 	}
 	
 	/* Unable to reach all targets */
 
 	bcbearer->bearer.publ.blocked = 1;
 	bcl->stats.bearer_congs++;
-	err = ~TIPC_OK;
-
- out:
-	kfree(remains_new);
-	kfree(remains);
-	return err;
+	return ~TIPC_OK;
 }
 
 /**
