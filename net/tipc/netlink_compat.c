--- conflicted
+++ resolved
@@ -205,27 +205,14 @@
 		return -ENOMEM;
 	}
 
-<<<<<<< HEAD
-	attrbuf = kmalloc_array(tipc_genl_family.maxattr + 1,
-				sizeof(struct nlattr *), GFP_KERNEL);
-=======
 	attrbuf = kcalloc(tipc_genl_family.maxattr + 1,
 			  sizeof(struct nlattr *), GFP_KERNEL);
->>>>>>> 7d2a07b7
 	if (!attrbuf) {
 		err = -ENOMEM;
 		goto err_out;
 	}
 
 	info.attrs = attrbuf;
-<<<<<<< HEAD
-	err = nlmsg_parse_deprecated(cb.nlh, GENL_HDRLEN, attrbuf,
-				     tipc_genl_family.maxattr,
-				     tipc_genl_family.policy, NULL);
-	if (err)
-		goto err_out;
-
-=======
 
 	if (nlmsg_len(cb.nlh) > 0) {
 		err = nlmsg_parse_deprecated(cb.nlh, GENL_HDRLEN, attrbuf,
@@ -234,7 +221,6 @@
 		if (err)
 			goto err_out;
 	}
->>>>>>> 7d2a07b7
 	do {
 		int rem;
 
