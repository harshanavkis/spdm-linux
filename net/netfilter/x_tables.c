// SPDX-License-Identifier: GPL-2.0-only
/*
 * x_tables core - Backend for {ip,ip6,arp}_tables
 *
 * Copyright (C) 2006-2006 Harald Welte <laforge@netfilter.org>
 * Copyright (C) 2006-2012 Patrick McHardy <kaber@trash.net>
 *
 * Based on existing ip_tables code which is
 *   Copyright (C) 1999 Paul `Rusty' Russell & Michael J. Neuling
 *   Copyright (C) 2000-2005 Netfilter Core Team <coreteam@netfilter.org>
 */
#define pr_fmt(fmt) KBUILD_MODNAME ": " fmt
#include <linux/kernel.h>
#include <linux/module.h>
#include <linux/socket.h>
#include <linux/net.h>
#include <linux/proc_fs.h>
#include <linux/seq_file.h>
#include <linux/string.h>
#include <linux/vmalloc.h>
#include <linux/mutex.h>
#include <linux/mm.h>
#include <linux/slab.h>
#include <linux/audit.h>
#include <linux/user_namespace.h>
#include <net/net_namespace.h>
#include <net/netns/generic.h>

#include <linux/netfilter/x_tables.h>
#include <linux/netfilter_arp.h>
#include <linux/netfilter_ipv4/ip_tables.h>
#include <linux/netfilter_ipv6/ip6_tables.h>
#include <linux/netfilter_arp/arp_tables.h>

MODULE_LICENSE("GPL");
MODULE_AUTHOR("Harald Welte <laforge@netfilter.org>");
MODULE_DESCRIPTION("{ip,ip6,arp,eb}_tables backend module");

#define XT_PCPU_BLOCK_SIZE 4096
#define XT_MAX_TABLE_SIZE	(512 * 1024 * 1024)

struct xt_pernet {
	struct list_head tables[NFPROTO_NUMPROTO];
};

struct compat_delta {
	unsigned int offset; /* offset in kernel */
	int delta; /* delta in 32bit user land */
};

struct xt_af {
	struct mutex mutex;
	struct list_head match;
	struct list_head target;
#ifdef CONFIG_NETFILTER_XTABLES_COMPAT
	struct mutex compat_mutex;
	struct compat_delta *compat_tab;
	unsigned int number; /* number of slots in compat_tab[] */
	unsigned int cur; /* number of used slots in compat_tab[] */
#endif
};

static unsigned int xt_pernet_id __read_mostly;
static struct xt_af *xt __read_mostly;

static const char *const xt_prefix[NFPROTO_NUMPROTO] = {
	[NFPROTO_UNSPEC] = "x",
	[NFPROTO_IPV4]   = "ip",
	[NFPROTO_ARP]    = "arp",
	[NFPROTO_BRIDGE] = "eb",
	[NFPROTO_IPV6]   = "ip6",
};

/* Registration hooks for targets. */
int xt_register_target(struct xt_target *target)
{
	u_int8_t af = target->family;

	mutex_lock(&xt[af].mutex);
	list_add(&target->list, &xt[af].target);
	mutex_unlock(&xt[af].mutex);
	return 0;
}
EXPORT_SYMBOL(xt_register_target);

void
xt_unregister_target(struct xt_target *target)
{
	u_int8_t af = target->family;

	mutex_lock(&xt[af].mutex);
	list_del(&target->list);
	mutex_unlock(&xt[af].mutex);
}
EXPORT_SYMBOL(xt_unregister_target);

int
xt_register_targets(struct xt_target *target, unsigned int n)
{
	unsigned int i;
	int err = 0;

	for (i = 0; i < n; i++) {
		err = xt_register_target(&target[i]);
		if (err)
			goto err;
	}
	return err;

err:
	if (i > 0)
		xt_unregister_targets(target, i);
	return err;
}
EXPORT_SYMBOL(xt_register_targets);

void
xt_unregister_targets(struct xt_target *target, unsigned int n)
{
	while (n-- > 0)
		xt_unregister_target(&target[n]);
}
EXPORT_SYMBOL(xt_unregister_targets);

int xt_register_match(struct xt_match *match)
{
	u_int8_t af = match->family;

	mutex_lock(&xt[af].mutex);
	list_add(&match->list, &xt[af].match);
	mutex_unlock(&xt[af].mutex);
	return 0;
}
EXPORT_SYMBOL(xt_register_match);

void
xt_unregister_match(struct xt_match *match)
{
	u_int8_t af = match->family;

	mutex_lock(&xt[af].mutex);
	list_del(&match->list);
	mutex_unlock(&xt[af].mutex);
}
EXPORT_SYMBOL(xt_unregister_match);

int
xt_register_matches(struct xt_match *match, unsigned int n)
{
	unsigned int i;
	int err = 0;

	for (i = 0; i < n; i++) {
		err = xt_register_match(&match[i]);
		if (err)
			goto err;
	}
	return err;

err:
	if (i > 0)
		xt_unregister_matches(match, i);
	return err;
}
EXPORT_SYMBOL(xt_register_matches);

void
xt_unregister_matches(struct xt_match *match, unsigned int n)
{
	while (n-- > 0)
		xt_unregister_match(&match[n]);
}
EXPORT_SYMBOL(xt_unregister_matches);


/*
 * These are weird, but module loading must not be done with mutex
 * held (since they will register), and we have to have a single
 * function to use.
 */

/* Find match, grabs ref.  Returns ERR_PTR() on error. */
struct xt_match *xt_find_match(u8 af, const char *name, u8 revision)
{
	struct xt_match *m;
	int err = -ENOENT;

	if (strnlen(name, XT_EXTENSION_MAXNAMELEN) == XT_EXTENSION_MAXNAMELEN)
		return ERR_PTR(-EINVAL);

	mutex_lock(&xt[af].mutex);
	list_for_each_entry(m, &xt[af].match, list) {
		if (strcmp(m->name, name) == 0) {
			if (m->revision == revision) {
				if (try_module_get(m->me)) {
					mutex_unlock(&xt[af].mutex);
					return m;
				}
			} else
				err = -EPROTOTYPE; /* Found something. */
		}
	}
	mutex_unlock(&xt[af].mutex);

	if (af != NFPROTO_UNSPEC)
		/* Try searching again in the family-independent list */
		return xt_find_match(NFPROTO_UNSPEC, name, revision);

	return ERR_PTR(err);
}
EXPORT_SYMBOL(xt_find_match);

struct xt_match *
xt_request_find_match(uint8_t nfproto, const char *name, uint8_t revision)
{
	struct xt_match *match;

	if (strnlen(name, XT_EXTENSION_MAXNAMELEN) == XT_EXTENSION_MAXNAMELEN)
		return ERR_PTR(-EINVAL);

	match = xt_find_match(nfproto, name, revision);
	if (IS_ERR(match)) {
		request_module("%st_%s", xt_prefix[nfproto], name);
		match = xt_find_match(nfproto, name, revision);
	}

	return match;
}
EXPORT_SYMBOL_GPL(xt_request_find_match);

/* Find target, grabs ref.  Returns ERR_PTR() on error. */
static struct xt_target *xt_find_target(u8 af, const char *name, u8 revision)
{
	struct xt_target *t;
	int err = -ENOENT;

	if (strnlen(name, XT_EXTENSION_MAXNAMELEN) == XT_EXTENSION_MAXNAMELEN)
		return ERR_PTR(-EINVAL);

	mutex_lock(&xt[af].mutex);
	list_for_each_entry(t, &xt[af].target, list) {
		if (strcmp(t->name, name) == 0) {
			if (t->revision == revision) {
				if (try_module_get(t->me)) {
					mutex_unlock(&xt[af].mutex);
					return t;
				}
			} else
				err = -EPROTOTYPE; /* Found something. */
		}
	}
	mutex_unlock(&xt[af].mutex);

	if (af != NFPROTO_UNSPEC)
		/* Try searching again in the family-independent list */
		return xt_find_target(NFPROTO_UNSPEC, name, revision);

	return ERR_PTR(err);
}

struct xt_target *xt_request_find_target(u8 af, const char *name, u8 revision)
{
	struct xt_target *target;

	if (strnlen(name, XT_EXTENSION_MAXNAMELEN) == XT_EXTENSION_MAXNAMELEN)
		return ERR_PTR(-EINVAL);

	target = xt_find_target(af, name, revision);
	if (IS_ERR(target)) {
		request_module("%st_%s", xt_prefix[af], name);
		target = xt_find_target(af, name, revision);
	}

	return target;
}
EXPORT_SYMBOL_GPL(xt_request_find_target);


static int xt_obj_to_user(u16 __user *psize, u16 size,
			  void __user *pname, const char *name,
			  u8 __user *prev, u8 rev)
{
	if (put_user(size, psize))
		return -EFAULT;
	if (copy_to_user(pname, name, strlen(name) + 1))
		return -EFAULT;
	if (put_user(rev, prev))
		return -EFAULT;

	return 0;
}

#define XT_OBJ_TO_USER(U, K, TYPE, C_SIZE)				\
	xt_obj_to_user(&U->u.TYPE##_size, C_SIZE ? : K->u.TYPE##_size,	\
		       U->u.user.name, K->u.kernel.TYPE->name,		\
		       &U->u.user.revision, K->u.kernel.TYPE->revision)

int xt_data_to_user(void __user *dst, const void *src,
		    int usersize, int size, int aligned_size)
{
	usersize = usersize ? : size;
	if (copy_to_user(dst, src, usersize))
		return -EFAULT;
	if (usersize != aligned_size &&
	    clear_user(dst + usersize, aligned_size - usersize))
		return -EFAULT;

	return 0;
}
EXPORT_SYMBOL_GPL(xt_data_to_user);

#define XT_DATA_TO_USER(U, K, TYPE)					\
	xt_data_to_user(U->data, K->data,				\
			K->u.kernel.TYPE->usersize,			\
			K->u.kernel.TYPE->TYPE##size,			\
			XT_ALIGN(K->u.kernel.TYPE->TYPE##size))

int xt_match_to_user(const struct xt_entry_match *m,
		     struct xt_entry_match __user *u)
{
	return XT_OBJ_TO_USER(u, m, match, 0) ||
	       XT_DATA_TO_USER(u, m, match);
}
EXPORT_SYMBOL_GPL(xt_match_to_user);

int xt_target_to_user(const struct xt_entry_target *t,
		      struct xt_entry_target __user *u)
{
	return XT_OBJ_TO_USER(u, t, target, 0) ||
	       XT_DATA_TO_USER(u, t, target);
}
EXPORT_SYMBOL_GPL(xt_target_to_user);

static int match_revfn(u8 af, const char *name, u8 revision, int *bestp)
{
	const struct xt_match *m;
	int have_rev = 0;

	mutex_lock(&xt[af].mutex);
	list_for_each_entry(m, &xt[af].match, list) {
		if (strcmp(m->name, name) == 0) {
			if (m->revision > *bestp)
				*bestp = m->revision;
			if (m->revision == revision)
				have_rev = 1;
		}
	}
	mutex_unlock(&xt[af].mutex);

	if (af != NFPROTO_UNSPEC && !have_rev)
		return match_revfn(NFPROTO_UNSPEC, name, revision, bestp);

	return have_rev;
}

static int target_revfn(u8 af, const char *name, u8 revision, int *bestp)
{
	const struct xt_target *t;
	int have_rev = 0;

	mutex_lock(&xt[af].mutex);
	list_for_each_entry(t, &xt[af].target, list) {
		if (strcmp(t->name, name) == 0) {
			if (t->revision > *bestp)
				*bestp = t->revision;
			if (t->revision == revision)
				have_rev = 1;
		}
	}
	mutex_unlock(&xt[af].mutex);

	if (af != NFPROTO_UNSPEC && !have_rev)
		return target_revfn(NFPROTO_UNSPEC, name, revision, bestp);

	return have_rev;
}

/* Returns true or false (if no such extension at all) */
int xt_find_revision(u8 af, const char *name, u8 revision, int target,
		     int *err)
{
	int have_rev, best = -1;

	if (target == 1)
		have_rev = target_revfn(af, name, revision, &best);
	else
		have_rev = match_revfn(af, name, revision, &best);

	/* Nothing at all?  Return 0 to try loading module. */
	if (best == -1) {
		*err = -ENOENT;
		return 0;
	}

	*err = best;
	if (!have_rev)
		*err = -EPROTONOSUPPORT;
	return 1;
}
EXPORT_SYMBOL_GPL(xt_find_revision);

static char *
textify_hooks(char *buf, size_t size, unsigned int mask, uint8_t nfproto)
{
	static const char *const inetbr_names[] = {
		"PREROUTING", "INPUT", "FORWARD",
		"OUTPUT", "POSTROUTING", "BROUTING",
	};
	static const char *const arp_names[] = {
		"INPUT", "FORWARD", "OUTPUT",
	};
	const char *const *names;
	unsigned int i, max;
	char *p = buf;
	bool np = false;
	int res;

	names = (nfproto == NFPROTO_ARP) ? arp_names : inetbr_names;
	max   = (nfproto == NFPROTO_ARP) ? ARRAY_SIZE(arp_names) :
	                                   ARRAY_SIZE(inetbr_names);
	*p = '\0';
	for (i = 0; i < max; ++i) {
		if (!(mask & (1 << i)))
			continue;
		res = snprintf(p, size, "%s%s", np ? "/" : "", names[i]);
		if (res > 0) {
			size -= res;
			p += res;
		}
		np = true;
	}

	return buf;
}

/**
 * xt_check_proc_name - check that name is suitable for /proc file creation
 *
 * @name: file name candidate
 * @size: length of buffer
 *
 * some x_tables modules wish to create a file in /proc.
 * This function makes sure that the name is suitable for this
 * purpose, it checks that name is NUL terminated and isn't a 'special'
 * name, like "..".
 *
 * returns negative number on error or 0 if name is useable.
 */
int xt_check_proc_name(const char *name, unsigned int size)
{
	if (name[0] == '\0')
		return -EINVAL;

	if (strnlen(name, size) == size)
		return -ENAMETOOLONG;

	if (strcmp(name, ".") == 0 ||
	    strcmp(name, "..") == 0 ||
	    strchr(name, '/'))
		return -EINVAL;

	return 0;
}
EXPORT_SYMBOL(xt_check_proc_name);

int xt_check_match(struct xt_mtchk_param *par,
		   unsigned int size, u16 proto, bool inv_proto)
{
	int ret;

	if (XT_ALIGN(par->match->matchsize) != size &&
	    par->match->matchsize != -1) {
		/*
		 * ebt_among is exempt from centralized matchsize checking
		 * because it uses a dynamic-size data set.
		 */
		pr_err_ratelimited("%s_tables: %s.%u match: invalid size %u (kernel) != (user) %u\n",
				   xt_prefix[par->family], par->match->name,
				   par->match->revision,
				   XT_ALIGN(par->match->matchsize), size);
		return -EINVAL;
	}
	if (par->match->table != NULL &&
	    strcmp(par->match->table, par->table) != 0) {
		pr_info_ratelimited("%s_tables: %s match: only valid in %s table, not %s\n",
				    xt_prefix[par->family], par->match->name,
				    par->match->table, par->table);
		return -EINVAL;
	}
	if (par->match->hooks && (par->hook_mask & ~par->match->hooks) != 0) {
		char used[64], allow[64];

		pr_info_ratelimited("%s_tables: %s match: used from hooks %s, but only valid from %s\n",
				    xt_prefix[par->family], par->match->name,
				    textify_hooks(used, sizeof(used),
						  par->hook_mask, par->family),
				    textify_hooks(allow, sizeof(allow),
						  par->match->hooks,
						  par->family));
		return -EINVAL;
	}
	if (par->match->proto && (par->match->proto != proto || inv_proto)) {
		pr_info_ratelimited("%s_tables: %s match: only valid for protocol %u\n",
				    xt_prefix[par->family], par->match->name,
				    par->match->proto);
		return -EINVAL;
	}
	if (par->match->checkentry != NULL) {
		ret = par->match->checkentry(par);
		if (ret < 0)
			return ret;
		else if (ret > 0)
			/* Flag up potential errors. */
			return -EIO;
	}
	return 0;
}
EXPORT_SYMBOL_GPL(xt_check_match);

/** xt_check_entry_match - check that matches end before start of target
 *
 * @match: beginning of xt_entry_match
 * @target: beginning of this rules target (alleged end of matches)
 * @alignment: alignment requirement of match structures
 *
 * Validates that all matches add up to the beginning of the target,
 * and that each match covers at least the base structure size.
 *
 * Return: 0 on success, negative errno on failure.
 */
static int xt_check_entry_match(const char *match, const char *target,
				const size_t alignment)
{
	const struct xt_entry_match *pos;
	int length = target - match;

	if (length == 0) /* no matches */
		return 0;

	pos = (struct xt_entry_match *)match;
	do {
		if ((unsigned long)pos % alignment)
			return -EINVAL;

		if (length < (int)sizeof(struct xt_entry_match))
			return -EINVAL;

		if (pos->u.match_size < sizeof(struct xt_entry_match))
			return -EINVAL;

		if (pos->u.match_size > length)
			return -EINVAL;

		length -= pos->u.match_size;
		pos = ((void *)((char *)(pos) + (pos)->u.match_size));
	} while (length > 0);

	return 0;
}

/** xt_check_table_hooks - check hook entry points are sane
 *
 * @info xt_table_info to check
 * @valid_hooks - hook entry points that we can enter from
 *
 * Validates that the hook entry and underflows points are set up.
 *
 * Return: 0 on success, negative errno on failure.
 */
int xt_check_table_hooks(const struct xt_table_info *info, unsigned int valid_hooks)
{
	const char *err = "unsorted underflow";
	unsigned int i, max_uflow, max_entry;
	bool check_hooks = false;

	BUILD_BUG_ON(ARRAY_SIZE(info->hook_entry) != ARRAY_SIZE(info->underflow));

	max_entry = 0;
	max_uflow = 0;

	for (i = 0; i < ARRAY_SIZE(info->hook_entry); i++) {
		if (!(valid_hooks & (1 << i)))
			continue;

		if (info->hook_entry[i] == 0xFFFFFFFF)
			return -EINVAL;
		if (info->underflow[i] == 0xFFFFFFFF)
			return -EINVAL;

		if (check_hooks) {
			if (max_uflow > info->underflow[i])
				goto error;

			if (max_uflow == info->underflow[i]) {
				err = "duplicate underflow";
				goto error;
			}
			if (max_entry > info->hook_entry[i]) {
				err = "unsorted entry";
				goto error;
			}
			if (max_entry == info->hook_entry[i]) {
				err = "duplicate entry";
				goto error;
			}
		}
		max_entry = info->hook_entry[i];
		max_uflow = info->underflow[i];
		check_hooks = true;
	}

	return 0;
error:
	pr_err_ratelimited("%s at hook %d\n", err, i);
	return -EINVAL;
}
EXPORT_SYMBOL(xt_check_table_hooks);

static bool verdict_ok(int verdict)
{
	if (verdict > 0)
		return true;

	if (verdict < 0) {
		int v = -verdict - 1;

		if (verdict == XT_RETURN)
			return true;

		switch (v) {
		case NF_ACCEPT: return true;
		case NF_DROP: return true;
		case NF_QUEUE: return true;
		default:
			break;
		}

		return false;
	}

	return false;
}

static bool error_tg_ok(unsigned int usersize, unsigned int kernsize,
			const char *msg, unsigned int msglen)
{
	return usersize == kernsize && strnlen(msg, msglen) < msglen;
}

#ifdef CONFIG_NETFILTER_XTABLES_COMPAT
int xt_compat_add_offset(u_int8_t af, unsigned int offset, int delta)
{
	struct xt_af *xp = &xt[af];

	WARN_ON(!mutex_is_locked(&xt[af].compat_mutex));

	if (WARN_ON(!xp->compat_tab))
		return -ENOMEM;

	if (xp->cur >= xp->number)
		return -EINVAL;

	if (xp->cur)
		delta += xp->compat_tab[xp->cur - 1].delta;
	xp->compat_tab[xp->cur].offset = offset;
	xp->compat_tab[xp->cur].delta = delta;
	xp->cur++;
	return 0;
}
EXPORT_SYMBOL_GPL(xt_compat_add_offset);

void xt_compat_flush_offsets(u_int8_t af)
{
	WARN_ON(!mutex_is_locked(&xt[af].compat_mutex));

	if (xt[af].compat_tab) {
		vfree(xt[af].compat_tab);
		xt[af].compat_tab = NULL;
		xt[af].number = 0;
		xt[af].cur = 0;
	}
}
EXPORT_SYMBOL_GPL(xt_compat_flush_offsets);

int xt_compat_calc_jump(u_int8_t af, unsigned int offset)
{
	struct compat_delta *tmp = xt[af].compat_tab;
	int mid, left = 0, right = xt[af].cur - 1;

	while (left <= right) {
		mid = (left + right) >> 1;
		if (offset > tmp[mid].offset)
			left = mid + 1;
		else if (offset < tmp[mid].offset)
			right = mid - 1;
		else
			return mid ? tmp[mid - 1].delta : 0;
	}
	return left ? tmp[left - 1].delta : 0;
}
EXPORT_SYMBOL_GPL(xt_compat_calc_jump);

int xt_compat_init_offsets(u8 af, unsigned int number)
{
	size_t mem;

	WARN_ON(!mutex_is_locked(&xt[af].compat_mutex));

	if (!number || number > (INT_MAX / sizeof(struct compat_delta)))
		return -EINVAL;

	if (WARN_ON(xt[af].compat_tab))
		return -EINVAL;

	mem = sizeof(struct compat_delta) * number;
	if (mem > XT_MAX_TABLE_SIZE)
		return -ENOMEM;

	xt[af].compat_tab = vmalloc(mem);
	if (!xt[af].compat_tab)
		return -ENOMEM;

	xt[af].number = number;
	xt[af].cur = 0;

	return 0;
}
EXPORT_SYMBOL(xt_compat_init_offsets);

int xt_compat_match_offset(const struct xt_match *match)
{
	u_int16_t csize = match->compatsize ? : match->matchsize;
	return XT_ALIGN(match->matchsize) - COMPAT_XT_ALIGN(csize);
}
EXPORT_SYMBOL_GPL(xt_compat_match_offset);

void xt_compat_match_from_user(struct xt_entry_match *m, void **dstptr,
			       unsigned int *size)
{
	const struct xt_match *match = m->u.kernel.match;
	struct compat_xt_entry_match *cm = (struct compat_xt_entry_match *)m;
	int off = xt_compat_match_offset(match);
	u_int16_t msize = cm->u.user.match_size;
	char name[sizeof(m->u.user.name)];

	m = *dstptr;
	memcpy(m, cm, sizeof(*cm));
	if (match->compat_from_user)
		match->compat_from_user(m->data, cm->data);
	else
		memcpy(m->data, cm->data, msize - sizeof(*cm));

	msize += off;
	m->u.user.match_size = msize;
	strlcpy(name, match->name, sizeof(name));
	module_put(match->me);
	strncpy(m->u.user.name, name, sizeof(m->u.user.name));

	*size += off;
	*dstptr += msize;
}
EXPORT_SYMBOL_GPL(xt_compat_match_from_user);

#define COMPAT_XT_DATA_TO_USER(U, K, TYPE, C_SIZE)			\
	xt_data_to_user(U->data, K->data,				\
			K->u.kernel.TYPE->usersize,			\
			C_SIZE,						\
			COMPAT_XT_ALIGN(C_SIZE))

int xt_compat_match_to_user(const struct xt_entry_match *m,
			    void __user **dstptr, unsigned int *size)
{
	const struct xt_match *match = m->u.kernel.match;
	struct compat_xt_entry_match __user *cm = *dstptr;
	int off = xt_compat_match_offset(match);
	u_int16_t msize = m->u.user.match_size - off;

	if (XT_OBJ_TO_USER(cm, m, match, msize))
		return -EFAULT;

	if (match->compat_to_user) {
		if (match->compat_to_user((void __user *)cm->data, m->data))
			return -EFAULT;
	} else {
		if (COMPAT_XT_DATA_TO_USER(cm, m, match, msize - sizeof(*cm)))
			return -EFAULT;
	}

	*size -= off;
	*dstptr += msize;
	return 0;
}
EXPORT_SYMBOL_GPL(xt_compat_match_to_user);

/* non-compat version may have padding after verdict */
struct compat_xt_standard_target {
	struct compat_xt_entry_target t;
	compat_uint_t verdict;
};

struct compat_xt_error_target {
	struct compat_xt_entry_target t;
	char errorname[XT_FUNCTION_MAXNAMELEN];
};

int xt_compat_check_entry_offsets(const void *base, const char *elems,
				  unsigned int target_offset,
				  unsigned int next_offset)
{
	long size_of_base_struct = elems - (const char *)base;
	const struct compat_xt_entry_target *t;
	const char *e = base;

	if (target_offset < size_of_base_struct)
		return -EINVAL;

	if (target_offset + sizeof(*t) > next_offset)
		return -EINVAL;

	t = (void *)(e + target_offset);
	if (t->u.target_size < sizeof(*t))
		return -EINVAL;

	if (target_offset + t->u.target_size > next_offset)
		return -EINVAL;

	if (strcmp(t->u.user.name, XT_STANDARD_TARGET) == 0) {
		const struct compat_xt_standard_target *st = (const void *)t;

		if (COMPAT_XT_ALIGN(target_offset + sizeof(*st)) != next_offset)
			return -EINVAL;

		if (!verdict_ok(st->verdict))
			return -EINVAL;
	} else if (strcmp(t->u.user.name, XT_ERROR_TARGET) == 0) {
		const struct compat_xt_error_target *et = (const void *)t;

		if (!error_tg_ok(t->u.target_size, sizeof(*et),
				 et->errorname, sizeof(et->errorname)))
			return -EINVAL;
	}

	/* compat_xt_entry match has less strict alignment requirements,
	 * otherwise they are identical.  In case of padding differences
	 * we need to add compat version of xt_check_entry_match.
	 */
	BUILD_BUG_ON(sizeof(struct compat_xt_entry_match) != sizeof(struct xt_entry_match));

	return xt_check_entry_match(elems, base + target_offset,
				    __alignof__(struct compat_xt_entry_match));
}
EXPORT_SYMBOL(xt_compat_check_entry_offsets);
#endif /* CONFIG_NETFILTER_XTABLES_COMPAT */

/**
 * xt_check_entry_offsets - validate arp/ip/ip6t_entry
 *
 * @base: pointer to arp/ip/ip6t_entry
 * @elems: pointer to first xt_entry_match, i.e. ip(6)t_entry->elems
 * @target_offset: the arp/ip/ip6_t->target_offset
 * @next_offset: the arp/ip/ip6_t->next_offset
 *
 * validates that target_offset and next_offset are sane and that all
 * match sizes (if any) align with the target offset.
 *
 * This function does not validate the targets or matches themselves, it
 * only tests that all the offsets and sizes are correct, that all
 * match structures are aligned, and that the last structure ends where
 * the target structure begins.
 *
 * Also see xt_compat_check_entry_offsets for CONFIG_NETFILTER_XTABLES_COMPAT version.
 *
 * The arp/ip/ip6t_entry structure @base must have passed following tests:
 * - it must point to a valid memory location
 * - base to base + next_offset must be accessible, i.e. not exceed allocated
 *   length.
 *
 * A well-formed entry looks like this:
 *
 * ip(6)t_entry   match [mtdata]  match [mtdata] target [tgdata] ip(6)t_entry
 * e->elems[]-----'                              |               |
 *                matchsize                      |               |
 *                                matchsize      |               |
 *                                               |               |
 * target_offset---------------------------------'               |
 * next_offset---------------------------------------------------'
 *
 * elems[]: flexible array member at end of ip(6)/arpt_entry struct.
 *          This is where matches (if any) and the target reside.
 * target_offset: beginning of target.
 * next_offset: start of the next rule; also: size of this rule.
 * Since targets have a minimum size, target_offset + minlen <= next_offset.
 *
 * Every match stores its size, sum of sizes must not exceed target_offset.
 *
 * Return: 0 on success, negative errno on failure.
 */
int xt_check_entry_offsets(const void *base,
			   const char *elems,
			   unsigned int target_offset,
			   unsigned int next_offset)
{
	long size_of_base_struct = elems - (const char *)base;
	const struct xt_entry_target *t;
	const char *e = base;

	/* target start is within the ip/ip6/arpt_entry struct */
	if (target_offset < size_of_base_struct)
		return -EINVAL;

	if (target_offset + sizeof(*t) > next_offset)
		return -EINVAL;

	t = (void *)(e + target_offset);
	if (t->u.target_size < sizeof(*t))
		return -EINVAL;

	if (target_offset + t->u.target_size > next_offset)
		return -EINVAL;

	if (strcmp(t->u.user.name, XT_STANDARD_TARGET) == 0) {
		const struct xt_standard_target *st = (const void *)t;

		if (XT_ALIGN(target_offset + sizeof(*st)) != next_offset)
			return -EINVAL;

		if (!verdict_ok(st->verdict))
			return -EINVAL;
	} else if (strcmp(t->u.user.name, XT_ERROR_TARGET) == 0) {
		const struct xt_error_target *et = (const void *)t;

		if (!error_tg_ok(t->u.target_size, sizeof(*et),
				 et->errorname, sizeof(et->errorname)))
			return -EINVAL;
	}

	return xt_check_entry_match(elems, base + target_offset,
				    __alignof__(struct xt_entry_match));
}
EXPORT_SYMBOL(xt_check_entry_offsets);

/**
 * xt_alloc_entry_offsets - allocate array to store rule head offsets
 *
 * @size: number of entries
 *
 * Return: NULL or zeroed kmalloc'd or vmalloc'd array
 */
unsigned int *xt_alloc_entry_offsets(unsigned int size)
{
	if (size > XT_MAX_TABLE_SIZE / sizeof(unsigned int))
		return NULL;

	return kvcalloc(size, sizeof(unsigned int), GFP_KERNEL);

}
EXPORT_SYMBOL(xt_alloc_entry_offsets);

/**
 * xt_find_jump_offset - check if target is a valid jump offset
 *
 * @offsets: array containing all valid rule start offsets of a rule blob
 * @target: the jump target to search for
 * @size: entries in @offset
 */
bool xt_find_jump_offset(const unsigned int *offsets,
			 unsigned int target, unsigned int size)
{
	int m, low = 0, hi = size;

	while (hi > low) {
		m = (low + hi) / 2u;

		if (offsets[m] > target)
			hi = m;
		else if (offsets[m] < target)
			low = m + 1;
		else
			return true;
	}

	return false;
}
EXPORT_SYMBOL(xt_find_jump_offset);

int xt_check_target(struct xt_tgchk_param *par,
		    unsigned int size, u16 proto, bool inv_proto)
{
	int ret;

	if (XT_ALIGN(par->target->targetsize) != size) {
		pr_err_ratelimited("%s_tables: %s.%u target: invalid size %u (kernel) != (user) %u\n",
				   xt_prefix[par->family], par->target->name,
				   par->target->revision,
				   XT_ALIGN(par->target->targetsize), size);
		return -EINVAL;
	}
	if (par->target->table != NULL &&
	    strcmp(par->target->table, par->table) != 0) {
		pr_info_ratelimited("%s_tables: %s target: only valid in %s table, not %s\n",
				    xt_prefix[par->family], par->target->name,
				    par->target->table, par->table);
		return -EINVAL;
	}
	if (par->target->hooks && (par->hook_mask & ~par->target->hooks) != 0) {
		char used[64], allow[64];

		pr_info_ratelimited("%s_tables: %s target: used from hooks %s, but only usable from %s\n",
				    xt_prefix[par->family], par->target->name,
				    textify_hooks(used, sizeof(used),
						  par->hook_mask, par->family),
				    textify_hooks(allow, sizeof(allow),
						  par->target->hooks,
						  par->family));
		return -EINVAL;
	}
	if (par->target->proto && (par->target->proto != proto || inv_proto)) {
		pr_info_ratelimited("%s_tables: %s target: only valid for protocol %u\n",
				    xt_prefix[par->family], par->target->name,
				    par->target->proto);
		return -EINVAL;
	}
	if (par->target->checkentry != NULL) {
		ret = par->target->checkentry(par);
		if (ret < 0)
			return ret;
		else if (ret > 0)
			/* Flag up potential errors. */
			return -EIO;
	}
	return 0;
}
EXPORT_SYMBOL_GPL(xt_check_target);

/**
 * xt_copy_counters - copy counters and metadata from a sockptr_t
 *
 * @arg: src sockptr
 * @len: alleged size of userspace memory
 * @info: where to store the xt_counters_info metadata
 *
 * Copies counter meta data from @user and stores it in @info.
 *
 * vmallocs memory to hold the counters, then copies the counter data
 * from @user to the new memory and returns a pointer to it.
 *
 * If called from a compat syscall, @info gets converted automatically to the
 * 64bit representation.
 *
 * The metadata associated with the counters is stored in @info.
 *
 * Return: returns pointer that caller has to test via IS_ERR().
 * If IS_ERR is false, caller has to vfree the pointer.
 */
void *xt_copy_counters(sockptr_t arg, unsigned int len,
		       struct xt_counters_info *info)
{
	size_t offset;
	void *mem;
	u64 size;

#ifdef CONFIG_NETFILTER_XTABLES_COMPAT
	if (in_compat_syscall()) {
		/* structures only differ in size due to alignment */
		struct compat_xt_counters_info compat_tmp;

		if (len <= sizeof(compat_tmp))
			return ERR_PTR(-EINVAL);

		len -= sizeof(compat_tmp);
		if (copy_from_sockptr(&compat_tmp, arg, sizeof(compat_tmp)) != 0)
			return ERR_PTR(-EFAULT);

		memcpy(info->name, compat_tmp.name, sizeof(info->name) - 1);
		info->num_counters = compat_tmp.num_counters;
		offset = sizeof(compat_tmp);
	} else
#endif
	{
		if (len <= sizeof(*info))
			return ERR_PTR(-EINVAL);

		len -= sizeof(*info);
		if (copy_from_sockptr(info, arg, sizeof(*info)) != 0)
			return ERR_PTR(-EFAULT);

		offset = sizeof(*info);
	}
	info->name[sizeof(info->name) - 1] = '\0';

	size = sizeof(struct xt_counters);
	size *= info->num_counters;

	if (size != (u64)len)
		return ERR_PTR(-EINVAL);

	mem = vmalloc(len);
	if (!mem)
		return ERR_PTR(-ENOMEM);

	if (copy_from_sockptr_offset(mem, arg, offset, len) == 0)
		return mem;

	vfree(mem);
	return ERR_PTR(-EFAULT);
}
EXPORT_SYMBOL_GPL(xt_copy_counters);

#ifdef CONFIG_NETFILTER_XTABLES_COMPAT
int xt_compat_target_offset(const struct xt_target *target)
{
	u_int16_t csize = target->compatsize ? : target->targetsize;
	return XT_ALIGN(target->targetsize) - COMPAT_XT_ALIGN(csize);
}
EXPORT_SYMBOL_GPL(xt_compat_target_offset);

void xt_compat_target_from_user(struct xt_entry_target *t, void **dstptr,
				unsigned int *size)
{
	const struct xt_target *target = t->u.kernel.target;
	struct compat_xt_entry_target *ct = (struct compat_xt_entry_target *)t;
	int off = xt_compat_target_offset(target);
	u_int16_t tsize = ct->u.user.target_size;
	char name[sizeof(t->u.user.name)];

	t = *dstptr;
	memcpy(t, ct, sizeof(*ct));
	if (target->compat_from_user)
		target->compat_from_user(t->data, ct->data);
	else
		memcpy(t->data, ct->data, tsize - sizeof(*ct));

	tsize += off;
	t->u.user.target_size = tsize;
	strlcpy(name, target->name, sizeof(name));
	module_put(target->me);
	strncpy(t->u.user.name, name, sizeof(t->u.user.name));

	*size += off;
	*dstptr += tsize;
}
EXPORT_SYMBOL_GPL(xt_compat_target_from_user);

int xt_compat_target_to_user(const struct xt_entry_target *t,
			     void __user **dstptr, unsigned int *size)
{
	const struct xt_target *target = t->u.kernel.target;
	struct compat_xt_entry_target __user *ct = *dstptr;
	int off = xt_compat_target_offset(target);
	u_int16_t tsize = t->u.user.target_size - off;

	if (XT_OBJ_TO_USER(ct, t, target, tsize))
		return -EFAULT;

	if (target->compat_to_user) {
		if (target->compat_to_user((void __user *)ct->data, t->data))
			return -EFAULT;
	} else {
		if (COMPAT_XT_DATA_TO_USER(ct, t, target, tsize - sizeof(*ct)))
			return -EFAULT;
	}

	*size -= off;
	*dstptr += tsize;
	return 0;
}
EXPORT_SYMBOL_GPL(xt_compat_target_to_user);
#endif

struct xt_table_info *xt_alloc_table_info(unsigned int size)
{
	struct xt_table_info *info = NULL;
	size_t sz = sizeof(*info) + size;

	if (sz < sizeof(*info) || sz >= XT_MAX_TABLE_SIZE)
		return NULL;

	info = kvmalloc(sz, GFP_KERNEL_ACCOUNT);
	if (!info)
		return NULL;

	memset(info, 0, sizeof(*info));
	info->size = size;
	return info;
}
EXPORT_SYMBOL(xt_alloc_table_info);

void xt_free_table_info(struct xt_table_info *info)
{
	int cpu;

	if (info->jumpstack != NULL) {
		for_each_possible_cpu(cpu)
			kvfree(info->jumpstack[cpu]);
		kvfree(info->jumpstack);
	}

	kvfree(info);
}
EXPORT_SYMBOL(xt_free_table_info);

struct xt_table *xt_find_table(struct net *net, u8 af, const char *name)
{
	struct xt_pernet *xt_net = net_generic(net, xt_pernet_id);
	struct xt_table *t;

	mutex_lock(&xt[af].mutex);
	list_for_each_entry(t, &xt_net->tables[af], list) {
		if (strcmp(t->name, name) == 0) {
			mutex_unlock(&xt[af].mutex);
			return t;
		}
	}
	mutex_unlock(&xt[af].mutex);
	return NULL;
}
EXPORT_SYMBOL(xt_find_table);

/* Find table by name, grabs mutex & ref.  Returns ERR_PTR on error. */
struct xt_table *xt_find_table_lock(struct net *net, u_int8_t af,
				    const char *name)
{
	struct xt_pernet *xt_net = net_generic(net, xt_pernet_id);
	struct xt_table *t, *found = NULL;

	mutex_lock(&xt[af].mutex);
	list_for_each_entry(t, &xt_net->tables[af], list)
		if (strcmp(t->name, name) == 0 && try_module_get(t->me))
			return t;

	if (net == &init_net)
		goto out;

	/* Table doesn't exist in this netns, re-try init */
	xt_net = net_generic(&init_net, xt_pernet_id);
	list_for_each_entry(t, &xt_net->tables[af], list) {
		int err;

		if (strcmp(t->name, name))
			continue;
		if (!try_module_get(t->me))
			goto out;
		mutex_unlock(&xt[af].mutex);
		err = t->table_init(net);
		if (err < 0) {
			module_put(t->me);
			return ERR_PTR(err);
		}

		found = t;

		mutex_lock(&xt[af].mutex);
		break;
	}

	if (!found)
		goto out;

	xt_net = net_generic(net, xt_pernet_id);
	/* and once again: */
	list_for_each_entry(t, &xt_net->tables[af], list)
		if (strcmp(t->name, name) == 0)
			return t;

	module_put(found->me);
 out:
	mutex_unlock(&xt[af].mutex);
	return ERR_PTR(-ENOENT);
}
EXPORT_SYMBOL_GPL(xt_find_table_lock);

struct xt_table *xt_request_find_table_lock(struct net *net, u_int8_t af,
					    const char *name)
{
	struct xt_table *t = xt_find_table_lock(net, af, name);

#ifdef CONFIG_MODULES
	if (IS_ERR(t)) {
		int err = request_module("%stable_%s", xt_prefix[af], name);
		if (err < 0)
			return ERR_PTR(err);
		t = xt_find_table_lock(net, af, name);
	}
#endif

	return t;
}
EXPORT_SYMBOL_GPL(xt_request_find_table_lock);

void xt_table_unlock(struct xt_table *table)
{
	mutex_unlock(&xt[table->af].mutex);
}
EXPORT_SYMBOL_GPL(xt_table_unlock);

#ifdef CONFIG_NETFILTER_XTABLES_COMPAT
void xt_compat_lock(u_int8_t af)
{
	mutex_lock(&xt[af].compat_mutex);
}
EXPORT_SYMBOL_GPL(xt_compat_lock);

void xt_compat_unlock(u_int8_t af)
{
	mutex_unlock(&xt[af].compat_mutex);
}
EXPORT_SYMBOL_GPL(xt_compat_unlock);
#endif

DEFINE_PER_CPU(seqcount_t, xt_recseq);
EXPORT_PER_CPU_SYMBOL_GPL(xt_recseq);

struct static_key xt_tee_enabled __read_mostly;
EXPORT_SYMBOL_GPL(xt_tee_enabled);

static int xt_jumpstack_alloc(struct xt_table_info *i)
{
	unsigned int size;
	int cpu;

	size = sizeof(void **) * nr_cpu_ids;
	if (size > PAGE_SIZE)
		i->jumpstack = kvzalloc(size, GFP_KERNEL);
	else
		i->jumpstack = kzalloc(size, GFP_KERNEL);
	if (i->jumpstack == NULL)
		return -ENOMEM;

	/* ruleset without jumps -- no stack needed */
	if (i->stacksize == 0)
		return 0;

	/* Jumpstack needs to be able to record two full callchains, one
	 * from the first rule set traversal, plus one table reentrancy
	 * via -j TEE without clobbering the callchain that brought us to
	 * TEE target.
	 *
	 * This is done by allocating two jumpstacks per cpu, on reentry
	 * the upper half of the stack is used.
	 *
	 * see the jumpstack setup in ipt_do_table() for more details.
	 */
	size = sizeof(void *) * i->stacksize * 2u;
	for_each_possible_cpu(cpu) {
		i->jumpstack[cpu] = kvmalloc_node(size, GFP_KERNEL,
			cpu_to_node(cpu));
		if (i->jumpstack[cpu] == NULL)
			/*
			 * Freeing will be done later on by the callers. The
			 * chain is: xt_replace_table -> __do_replace ->
			 * do_replace -> xt_free_table_info.
			 */
			return -ENOMEM;
	}

	return 0;
}

struct xt_counters *xt_counters_alloc(unsigned int counters)
{
	struct xt_counters *mem;

	if (counters == 0 || counters > INT_MAX / sizeof(*mem))
		return NULL;

	counters *= sizeof(*mem);
	if (counters > XT_MAX_TABLE_SIZE)
		return NULL;

	return vzalloc(counters);
}
EXPORT_SYMBOL(xt_counters_alloc);

struct xt_table_info *
xt_replace_table(struct xt_table *table,
	      unsigned int num_counters,
	      struct xt_table_info *newinfo,
	      int *error)
{
	struct xt_table_info *private;
	unsigned int cpu;
	int ret;

	ret = xt_jumpstack_alloc(newinfo);
	if (ret < 0) {
		*error = ret;
		return NULL;
	}

	/* Do the substitution. */
	local_bh_disable();
	private = table->private;

	/* Check inside lock: is the old number correct? */
	if (num_counters != private->number) {
		pr_debug("num_counters != table->private->number (%u/%u)\n",
			 num_counters, private->number);
		local_bh_enable();
		*error = -EAGAIN;
		return NULL;
	}

	newinfo->initial_entries = private->initial_entries;
	/*
	 * Ensure contents of newinfo are visible before assigning to
	 * private.
	 */
	smp_wmb();
	table->private = newinfo;

	/* make sure all cpus see new ->private value */
	smp_mb();

	/*
	 * Even though table entries have now been swapped, other CPU's
	 * may still be using the old entries...
	 */
	local_bh_enable();

	/* ... so wait for even xt_recseq on all cpus */
	for_each_possible_cpu(cpu) {
		seqcount_t *s = &per_cpu(xt_recseq, cpu);
		u32 seq = raw_read_seqcount(s);

		if (seq & 1) {
			do {
				cond_resched();
				cpu_relax();
			} while (seq == raw_read_seqcount(s));
		}
	}

	audit_log_nfcfg(table->name, table->af, private->number,
			!private->number ? AUDIT_XT_OP_REGISTER :
					   AUDIT_XT_OP_REPLACE,
			GFP_KERNEL);
	return private;
}
EXPORT_SYMBOL_GPL(xt_replace_table);

struct xt_table *xt_register_table(struct net *net,
				   const struct xt_table *input_table,
				   struct xt_table_info *bootstrap,
				   struct xt_table_info *newinfo)
{
	struct xt_pernet *xt_net = net_generic(net, xt_pernet_id);
	struct xt_table_info *private;
	struct xt_table *t, *table;
	int ret;

	/* Don't add one object to multiple lists. */
	table = kmemdup(input_table, sizeof(struct xt_table), GFP_KERNEL);
	if (!table) {
		ret = -ENOMEM;
		goto out;
	}

	mutex_lock(&xt[table->af].mutex);
	/* Don't autoload: we'd eat our tail... */
	list_for_each_entry(t, &xt_net->tables[table->af], list) {
		if (strcmp(t->name, table->name) == 0) {
			ret = -EEXIST;
			goto unlock;
		}
	}

	/* Simplifies replace_table code. */
	table->private = bootstrap;

	if (!xt_replace_table(table, 0, newinfo, &ret))
		goto unlock;

	private = table->private;
	pr_debug("table->private->number = %u\n", private->number);

	/* save number of initial entries */
	private->initial_entries = private->number;

	list_add(&table->list, &xt_net->tables[table->af]);
	mutex_unlock(&xt[table->af].mutex);
	return table;

unlock:
	mutex_unlock(&xt[table->af].mutex);
	kfree(table);
out:
	return ERR_PTR(ret);
}
EXPORT_SYMBOL_GPL(xt_register_table);

void *xt_unregister_table(struct xt_table *table)
{
	struct xt_table_info *private;

	mutex_lock(&xt[table->af].mutex);
	private = table->private;
	list_del(&table->list);
	mutex_unlock(&xt[table->af].mutex);
	audit_log_nfcfg(table->name, table->af, private->number,
			AUDIT_XT_OP_UNREGISTER, GFP_KERNEL);
<<<<<<< HEAD
=======
	kfree(table->ops);
>>>>>>> 7d2a07b7
	kfree(table);

	return private;
}
EXPORT_SYMBOL_GPL(xt_unregister_table);

#ifdef CONFIG_PROC_FS
static void *xt_table_seq_start(struct seq_file *seq, loff_t *pos)
{
	u8 af = (unsigned long)PDE_DATA(file_inode(seq->file));
	struct net *net = seq_file_net(seq);
	struct xt_pernet *xt_net;

	xt_net = net_generic(net, xt_pernet_id);

	mutex_lock(&xt[af].mutex);
	return seq_list_start(&xt_net->tables[af], *pos);
}

static void *xt_table_seq_next(struct seq_file *seq, void *v, loff_t *pos)
{
	u8 af = (unsigned long)PDE_DATA(file_inode(seq->file));
	struct net *net = seq_file_net(seq);
	struct xt_pernet *xt_net;

	xt_net = net_generic(net, xt_pernet_id);

	return seq_list_next(v, &xt_net->tables[af], pos);
}

static void xt_table_seq_stop(struct seq_file *seq, void *v)
{
	u_int8_t af = (unsigned long)PDE_DATA(file_inode(seq->file));

	mutex_unlock(&xt[af].mutex);
}

static int xt_table_seq_show(struct seq_file *seq, void *v)
{
	struct xt_table *table = list_entry(v, struct xt_table, list);

	if (*table->name)
		seq_printf(seq, "%s\n", table->name);
	return 0;
}

static const struct seq_operations xt_table_seq_ops = {
	.start	= xt_table_seq_start,
	.next	= xt_table_seq_next,
	.stop	= xt_table_seq_stop,
	.show	= xt_table_seq_show,
};

/*
 * Traverse state for ip{,6}_{tables,matches} for helping crossing
 * the multi-AF mutexes.
 */
struct nf_mttg_trav {
	struct list_head *head, *curr;
	uint8_t class;
};

enum {
	MTTG_TRAV_INIT,
	MTTG_TRAV_NFP_UNSPEC,
	MTTG_TRAV_NFP_SPEC,
	MTTG_TRAV_DONE,
};

static void *xt_mttg_seq_next(struct seq_file *seq, void *v, loff_t *ppos,
    bool is_target)
{
	static const uint8_t next_class[] = {
		[MTTG_TRAV_NFP_UNSPEC] = MTTG_TRAV_NFP_SPEC,
		[MTTG_TRAV_NFP_SPEC]   = MTTG_TRAV_DONE,
	};
	uint8_t nfproto = (unsigned long)PDE_DATA(file_inode(seq->file));
	struct nf_mttg_trav *trav = seq->private;

	if (ppos != NULL)
		++(*ppos);

	switch (trav->class) {
	case MTTG_TRAV_INIT:
		trav->class = MTTG_TRAV_NFP_UNSPEC;
		mutex_lock(&xt[NFPROTO_UNSPEC].mutex);
		trav->head = trav->curr = is_target ?
			&xt[NFPROTO_UNSPEC].target : &xt[NFPROTO_UNSPEC].match;
 		break;
	case MTTG_TRAV_NFP_UNSPEC:
		trav->curr = trav->curr->next;
		if (trav->curr != trav->head)
			break;
		mutex_unlock(&xt[NFPROTO_UNSPEC].mutex);
		mutex_lock(&xt[nfproto].mutex);
		trav->head = trav->curr = is_target ?
			&xt[nfproto].target : &xt[nfproto].match;
		trav->class = next_class[trav->class];
		break;
	case MTTG_TRAV_NFP_SPEC:
		trav->curr = trav->curr->next;
		if (trav->curr != trav->head)
			break;
		fallthrough;
	default:
		return NULL;
	}
	return trav;
}

static void *xt_mttg_seq_start(struct seq_file *seq, loff_t *pos,
    bool is_target)
{
	struct nf_mttg_trav *trav = seq->private;
	unsigned int j;

	trav->class = MTTG_TRAV_INIT;
	for (j = 0; j < *pos; ++j)
		if (xt_mttg_seq_next(seq, NULL, NULL, is_target) == NULL)
			return NULL;
	return trav;
}

static void xt_mttg_seq_stop(struct seq_file *seq, void *v)
{
	uint8_t nfproto = (unsigned long)PDE_DATA(file_inode(seq->file));
	struct nf_mttg_trav *trav = seq->private;

	switch (trav->class) {
	case MTTG_TRAV_NFP_UNSPEC:
		mutex_unlock(&xt[NFPROTO_UNSPEC].mutex);
		break;
	case MTTG_TRAV_NFP_SPEC:
		mutex_unlock(&xt[nfproto].mutex);
		break;
	}
}

static void *xt_match_seq_start(struct seq_file *seq, loff_t *pos)
{
	return xt_mttg_seq_start(seq, pos, false);
}

static void *xt_match_seq_next(struct seq_file *seq, void *v, loff_t *ppos)
{
	return xt_mttg_seq_next(seq, v, ppos, false);
}

static int xt_match_seq_show(struct seq_file *seq, void *v)
{
	const struct nf_mttg_trav *trav = seq->private;
	const struct xt_match *match;

	switch (trav->class) {
	case MTTG_TRAV_NFP_UNSPEC:
	case MTTG_TRAV_NFP_SPEC:
		if (trav->curr == trav->head)
			return 0;
		match = list_entry(trav->curr, struct xt_match, list);
		if (*match->name)
			seq_printf(seq, "%s\n", match->name);
	}
	return 0;
}

static const struct seq_operations xt_match_seq_ops = {
	.start	= xt_match_seq_start,
	.next	= xt_match_seq_next,
	.stop	= xt_mttg_seq_stop,
	.show	= xt_match_seq_show,
};

static void *xt_target_seq_start(struct seq_file *seq, loff_t *pos)
{
	return xt_mttg_seq_start(seq, pos, true);
}

static void *xt_target_seq_next(struct seq_file *seq, void *v, loff_t *ppos)
{
	return xt_mttg_seq_next(seq, v, ppos, true);
}

static int xt_target_seq_show(struct seq_file *seq, void *v)
{
	const struct nf_mttg_trav *trav = seq->private;
	const struct xt_target *target;

	switch (trav->class) {
	case MTTG_TRAV_NFP_UNSPEC:
	case MTTG_TRAV_NFP_SPEC:
		if (trav->curr == trav->head)
			return 0;
		target = list_entry(trav->curr, struct xt_target, list);
		if (*target->name)
			seq_printf(seq, "%s\n", target->name);
	}
	return 0;
}

static const struct seq_operations xt_target_seq_ops = {
	.start	= xt_target_seq_start,
	.next	= xt_target_seq_next,
	.stop	= xt_mttg_seq_stop,
	.show	= xt_target_seq_show,
};

#define FORMAT_TABLES	"_tables_names"
#define	FORMAT_MATCHES	"_tables_matches"
#define FORMAT_TARGETS 	"_tables_targets"

#endif /* CONFIG_PROC_FS */

/**
 * xt_hook_ops_alloc - set up hooks for a new table
 * @table:	table with metadata needed to set up hooks
 * @fn:		Hook function
 *
 * This function will create the nf_hook_ops that the x_table needs
 * to hand to xt_hook_link_net().
 */
struct nf_hook_ops *
xt_hook_ops_alloc(const struct xt_table *table, nf_hookfn *fn)
{
	unsigned int hook_mask = table->valid_hooks;
	uint8_t i, num_hooks = hweight32(hook_mask);
	uint8_t hooknum;
	struct nf_hook_ops *ops;

	if (!num_hooks)
		return ERR_PTR(-EINVAL);

	ops = kcalloc(num_hooks, sizeof(*ops), GFP_KERNEL);
	if (ops == NULL)
		return ERR_PTR(-ENOMEM);

	for (i = 0, hooknum = 0; i < num_hooks && hook_mask != 0;
	     hook_mask >>= 1, ++hooknum) {
		if (!(hook_mask & 1))
			continue;
		ops[i].hook     = fn;
		ops[i].pf       = table->af;
		ops[i].hooknum  = hooknum;
		ops[i].priority = table->priority;
		++i;
	}

	return ops;
}
EXPORT_SYMBOL_GPL(xt_hook_ops_alloc);

int xt_proto_init(struct net *net, u_int8_t af)
{
#ifdef CONFIG_PROC_FS
	char buf[XT_FUNCTION_MAXNAMELEN];
	struct proc_dir_entry *proc;
	kuid_t root_uid;
	kgid_t root_gid;
#endif

	if (af >= ARRAY_SIZE(xt_prefix))
		return -EINVAL;


#ifdef CONFIG_PROC_FS
	root_uid = make_kuid(net->user_ns, 0);
	root_gid = make_kgid(net->user_ns, 0);

	strlcpy(buf, xt_prefix[af], sizeof(buf));
	strlcat(buf, FORMAT_TABLES, sizeof(buf));
	proc = proc_create_net_data(buf, 0440, net->proc_net, &xt_table_seq_ops,
			sizeof(struct seq_net_private),
			(void *)(unsigned long)af);
	if (!proc)
		goto out;
	if (uid_valid(root_uid) && gid_valid(root_gid))
		proc_set_user(proc, root_uid, root_gid);

	strlcpy(buf, xt_prefix[af], sizeof(buf));
	strlcat(buf, FORMAT_MATCHES, sizeof(buf));
	proc = proc_create_seq_private(buf, 0440, net->proc_net,
			&xt_match_seq_ops, sizeof(struct nf_mttg_trav),
			(void *)(unsigned long)af);
	if (!proc)
		goto out_remove_tables;
	if (uid_valid(root_uid) && gid_valid(root_gid))
		proc_set_user(proc, root_uid, root_gid);

	strlcpy(buf, xt_prefix[af], sizeof(buf));
	strlcat(buf, FORMAT_TARGETS, sizeof(buf));
	proc = proc_create_seq_private(buf, 0440, net->proc_net,
			 &xt_target_seq_ops, sizeof(struct nf_mttg_trav),
			 (void *)(unsigned long)af);
	if (!proc)
		goto out_remove_matches;
	if (uid_valid(root_uid) && gid_valid(root_gid))
		proc_set_user(proc, root_uid, root_gid);
#endif

	return 0;

#ifdef CONFIG_PROC_FS
out_remove_matches:
	strlcpy(buf, xt_prefix[af], sizeof(buf));
	strlcat(buf, FORMAT_MATCHES, sizeof(buf));
	remove_proc_entry(buf, net->proc_net);

out_remove_tables:
	strlcpy(buf, xt_prefix[af], sizeof(buf));
	strlcat(buf, FORMAT_TABLES, sizeof(buf));
	remove_proc_entry(buf, net->proc_net);
out:
	return -1;
#endif
}
EXPORT_SYMBOL_GPL(xt_proto_init);

void xt_proto_fini(struct net *net, u_int8_t af)
{
#ifdef CONFIG_PROC_FS
	char buf[XT_FUNCTION_MAXNAMELEN];

	strlcpy(buf, xt_prefix[af], sizeof(buf));
	strlcat(buf, FORMAT_TABLES, sizeof(buf));
	remove_proc_entry(buf, net->proc_net);

	strlcpy(buf, xt_prefix[af], sizeof(buf));
	strlcat(buf, FORMAT_TARGETS, sizeof(buf));
	remove_proc_entry(buf, net->proc_net);

	strlcpy(buf, xt_prefix[af], sizeof(buf));
	strlcat(buf, FORMAT_MATCHES, sizeof(buf));
	remove_proc_entry(buf, net->proc_net);
#endif /*CONFIG_PROC_FS*/
}
EXPORT_SYMBOL_GPL(xt_proto_fini);

/**
 * xt_percpu_counter_alloc - allocate x_tables rule counter
 *
 * @state: pointer to xt_percpu allocation state
 * @counter: pointer to counter struct inside the ip(6)/arpt_entry struct
 *
 * On SMP, the packet counter [ ip(6)t_entry->counters.pcnt ] will then
 * contain the address of the real (percpu) counter.
 *
 * Rule evaluation needs to use xt_get_this_cpu_counter() helper
 * to fetch the real percpu counter.
 *
 * To speed up allocation and improve data locality, a 4kb block is
 * allocated.  Freeing any counter may free an entire block, so all
 * counters allocated using the same state must be freed at the same
 * time.
 *
 * xt_percpu_counter_alloc_state contains the base address of the
 * allocated page and the current sub-offset.
 *
 * returns false on error.
 */
bool xt_percpu_counter_alloc(struct xt_percpu_counter_alloc_state *state,
			     struct xt_counters *counter)
{
	BUILD_BUG_ON(XT_PCPU_BLOCK_SIZE < (sizeof(*counter) * 2));

	if (nr_cpu_ids <= 1)
		return true;

	if (!state->mem) {
		state->mem = __alloc_percpu(XT_PCPU_BLOCK_SIZE,
					    XT_PCPU_BLOCK_SIZE);
		if (!state->mem)
			return false;
	}
	counter->pcnt = (__force unsigned long)(state->mem + state->off);
	state->off += sizeof(*counter);
	if (state->off > (XT_PCPU_BLOCK_SIZE - sizeof(*counter))) {
		state->mem = NULL;
		state->off = 0;
	}
	return true;
}
EXPORT_SYMBOL_GPL(xt_percpu_counter_alloc);

void xt_percpu_counter_free(struct xt_counters *counters)
{
	unsigned long pcnt = counters->pcnt;

	if (nr_cpu_ids > 1 && (pcnt & (XT_PCPU_BLOCK_SIZE - 1)) == 0)
		free_percpu((void __percpu *)pcnt);
}
EXPORT_SYMBOL_GPL(xt_percpu_counter_free);

static int __net_init xt_net_init(struct net *net)
{
	struct xt_pernet *xt_net = net_generic(net, xt_pernet_id);
	int i;

	for (i = 0; i < NFPROTO_NUMPROTO; i++)
		INIT_LIST_HEAD(&xt_net->tables[i]);
	return 0;
}

static void __net_exit xt_net_exit(struct net *net)
{
	struct xt_pernet *xt_net = net_generic(net, xt_pernet_id);
	int i;

	for (i = 0; i < NFPROTO_NUMPROTO; i++)
		WARN_ON_ONCE(!list_empty(&xt_net->tables[i]));
}

static struct pernet_operations xt_net_ops = {
	.init = xt_net_init,
	.exit = xt_net_exit,
	.id   = &xt_pernet_id,
	.size = sizeof(struct xt_pernet),
};

static int __init xt_init(void)
{
	unsigned int i;
	int rv;

	for_each_possible_cpu(i) {
		seqcount_init(&per_cpu(xt_recseq, i));
	}

	xt = kcalloc(NFPROTO_NUMPROTO, sizeof(struct xt_af), GFP_KERNEL);
	if (!xt)
		return -ENOMEM;

	for (i = 0; i < NFPROTO_NUMPROTO; i++) {
		mutex_init(&xt[i].mutex);
#ifdef CONFIG_NETFILTER_XTABLES_COMPAT
		mutex_init(&xt[i].compat_mutex);
		xt[i].compat_tab = NULL;
#endif
		INIT_LIST_HEAD(&xt[i].target);
		INIT_LIST_HEAD(&xt[i].match);
	}
	rv = register_pernet_subsys(&xt_net_ops);
	if (rv < 0)
		kfree(xt);
	return rv;
}

static void __exit xt_fini(void)
{
	unregister_pernet_subsys(&xt_net_ops);
	kfree(xt);
}

module_init(xt_init);
module_exit(xt_fini);
<|MERGE_RESOLUTION|>--- conflicted
+++ resolved
@@ -1498,10 +1498,7 @@
 	mutex_unlock(&xt[table->af].mutex);
 	audit_log_nfcfg(table->name, table->af, private->number,
 			AUDIT_XT_OP_UNREGISTER, GFP_KERNEL);
-<<<<<<< HEAD
-=======
 	kfree(table->ops);
->>>>>>> 7d2a07b7
 	kfree(table);
 
 	return private;
