/* Connection state tracking for netfilter.  This is separated from,
   but required by, the NAT layer; it can also be used by an iptables
   extension. */

/* (C) 1999-2001 Paul `Rusty' Russell
 * (C) 2002-2006 Netfilter Core Team <coreteam@netfilter.org>
 * (C) 2003,2004 USAGI/WIDE Project <http://www.linux-ipv6.org>
 *
 * This program is free software; you can redistribute it and/or modify
 * it under the terms of the GNU General Public License version 2 as
 * published by the Free Software Foundation.
 */

#include <linux/types.h>
#include <linux/netfilter.h>
#include <linux/module.h>
#include <linux/skbuff.h>
#include <linux/proc_fs.h>
#include <linux/vmalloc.h>
#include <linux/stddef.h>
#include <linux/slab.h>
#include <linux/random.h>
#include <linux/jhash.h>
#include <linux/err.h>
#include <linux/percpu.h>
#include <linux/moduleparam.h>
#include <linux/notifier.h>
#include <linux/kernel.h>
#include <linux/netdevice.h>
#include <linux/socket.h>
#include <linux/mm.h>

#include <net/netfilter/nf_conntrack.h>
#include <net/netfilter/nf_conntrack_l3proto.h>
#include <net/netfilter/nf_conntrack_l4proto.h>
#include <net/netfilter/nf_conntrack_expect.h>
#include <net/netfilter/nf_conntrack_helper.h>
#include <net/netfilter/nf_conntrack_core.h>
#include <net/netfilter/nf_conntrack_extend.h>

#define NF_CONNTRACK_VERSION	"0.5.0"

DEFINE_SPINLOCK(nf_conntrack_lock);
EXPORT_SYMBOL_GPL(nf_conntrack_lock);

/* nf_conntrack_standalone needs this */
atomic_t nf_conntrack_count = ATOMIC_INIT(0);
EXPORT_SYMBOL_GPL(nf_conntrack_count);

unsigned int nf_conntrack_htable_size __read_mostly;
EXPORT_SYMBOL_GPL(nf_conntrack_htable_size);

int nf_conntrack_max __read_mostly;
EXPORT_SYMBOL_GPL(nf_conntrack_max);

struct hlist_head *nf_conntrack_hash __read_mostly;
EXPORT_SYMBOL_GPL(nf_conntrack_hash);

struct nf_conn nf_conntrack_untracked __read_mostly;
EXPORT_SYMBOL_GPL(nf_conntrack_untracked);

unsigned int nf_ct_log_invalid __read_mostly;
HLIST_HEAD(unconfirmed);
static int nf_conntrack_vmalloc __read_mostly;
static struct kmem_cache *nf_conntrack_cachep __read_mostly;

DEFINE_PER_CPU(struct ip_conntrack_stat, nf_conntrack_stat);
EXPORT_PER_CPU_SYMBOL(nf_conntrack_stat);

static int nf_conntrack_hash_rnd_initted;
static unsigned int nf_conntrack_hash_rnd;

static u_int32_t __hash_conntrack(const struct nf_conntrack_tuple *tuple,
				  unsigned int size, unsigned int rnd)
{
	unsigned int n;
	u_int32_t h;

	/* The direction must be ignored, so we hash everything up to the
	 * destination ports (which is a multiple of 4) and treat the last
	 * three bytes manually.
	 */
	n = (sizeof(tuple->src) + sizeof(tuple->dst.u3)) / sizeof(u32);
	h = jhash2((u32 *)tuple, n,
		   rnd ^ (((__force __u16)tuple->dst.u.all << 16) |
			  tuple->dst.protonum));

	return ((u64)h * size) >> 32;
}

static inline u_int32_t hash_conntrack(const struct nf_conntrack_tuple *tuple)
{
	return __hash_conntrack(tuple, nf_conntrack_htable_size,
				nf_conntrack_hash_rnd);
}

int
nf_ct_get_tuple(const struct sk_buff *skb,
		unsigned int nhoff,
		unsigned int dataoff,
		u_int16_t l3num,
		u_int8_t protonum,
		struct nf_conntrack_tuple *tuple,
		const struct nf_conntrack_l3proto *l3proto,
		const struct nf_conntrack_l4proto *l4proto)
{
	NF_CT_TUPLE_U_BLANK(tuple);

	tuple->src.l3num = l3num;
	if (l3proto->pkt_to_tuple(skb, nhoff, tuple) == 0)
		return 0;

	tuple->dst.protonum = protonum;
	tuple->dst.dir = IP_CT_DIR_ORIGINAL;

	return l4proto->pkt_to_tuple(skb, dataoff, tuple);
}
EXPORT_SYMBOL_GPL(nf_ct_get_tuple);

int nf_ct_get_tuplepr(const struct sk_buff *skb,
		      unsigned int nhoff,
		      u_int16_t l3num,
		      struct nf_conntrack_tuple *tuple)
{
	struct nf_conntrack_l3proto *l3proto;
	struct nf_conntrack_l4proto *l4proto;
	unsigned int protoff;
	u_int8_t protonum;
	int ret;

	rcu_read_lock();

	l3proto = __nf_ct_l3proto_find(l3num);
	ret = l3proto->get_l4proto(skb, nhoff, &protoff, &protonum);
	if (ret != NF_ACCEPT) {
		rcu_read_unlock();
		return 0;
	}

	l4proto = __nf_ct_l4proto_find(l3num, protonum);

	ret = nf_ct_get_tuple(skb, nhoff, protoff, l3num, protonum, tuple,
			      l3proto, l4proto);

	rcu_read_unlock();
	return ret;
}
EXPORT_SYMBOL_GPL(nf_ct_get_tuplepr);

int
nf_ct_invert_tuple(struct nf_conntrack_tuple *inverse,
		   const struct nf_conntrack_tuple *orig,
		   const struct nf_conntrack_l3proto *l3proto,
		   const struct nf_conntrack_l4proto *l4proto)
{
	NF_CT_TUPLE_U_BLANK(inverse);

	inverse->src.l3num = orig->src.l3num;
	if (l3proto->invert_tuple(inverse, orig) == 0)
		return 0;

	inverse->dst.dir = !orig->dst.dir;

	inverse->dst.protonum = orig->dst.protonum;
	return l4proto->invert_tuple(inverse, orig);
}
EXPORT_SYMBOL_GPL(nf_ct_invert_tuple);

static void
clean_from_lists(struct nf_conn *ct)
{
	pr_debug("clean_from_lists(%p)\n", ct);
	hlist_del_rcu(&ct->tuplehash[IP_CT_DIR_ORIGINAL].hnode);
	hlist_del_rcu(&ct->tuplehash[IP_CT_DIR_REPLY].hnode);

	/* Destroy all pending expectations */
	nf_ct_remove_expectations(ct);
}

static void
destroy_conntrack(struct nf_conntrack *nfct)
{
	struct nf_conn *ct = (struct nf_conn *)nfct;
	struct nf_conntrack_l4proto *l4proto;

	pr_debug("destroy_conntrack(%p)\n", ct);
	NF_CT_ASSERT(atomic_read(&nfct->use) == 0);
	NF_CT_ASSERT(!timer_pending(&ct->timeout));

	nf_conntrack_event(IPCT_DESTROY, ct);
	set_bit(IPS_DYING_BIT, &ct->status);

	/* To make sure we don't get any weird locking issues here:
	 * destroy_conntrack() MUST NOT be called with a write lock
	 * to nf_conntrack_lock!!! -HW */
	rcu_read_lock();
	l4proto = __nf_ct_l4proto_find(ct->tuplehash[IP_CT_DIR_REPLY].tuple.src.l3num,
				       ct->tuplehash[IP_CT_DIR_REPLY].tuple.dst.protonum);
	if (l4proto && l4proto->destroy)
		l4proto->destroy(ct);

	nf_ct_ext_destroy(ct);

	rcu_read_unlock();

	spin_lock_bh(&nf_conntrack_lock);
	/* Expectations will have been removed in clean_from_lists,
	 * except TFTP can create an expectation on the first packet,
	 * before connection is in the list, so we need to clean here,
	 * too. */
	nf_ct_remove_expectations(ct);

	/* We overload first tuple to link into unconfirmed list. */
	if (!nf_ct_is_confirmed(ct)) {
		BUG_ON(hlist_unhashed(&ct->tuplehash[IP_CT_DIR_ORIGINAL].hnode));
		hlist_del(&ct->tuplehash[IP_CT_DIR_ORIGINAL].hnode);
	}

	NF_CT_STAT_INC(delete);
	spin_unlock_bh(&nf_conntrack_lock);

	if (ct->master)
		nf_ct_put(ct->master);

	pr_debug("destroy_conntrack: returning ct=%p to slab\n", ct);
	nf_conntrack_free(ct);
}

static void death_by_timeout(unsigned long ul_conntrack)
{
	struct nf_conn *ct = (void *)ul_conntrack;
	struct nf_conn_help *help = nfct_help(ct);
	struct nf_conntrack_helper *helper;

	if (help) {
		rcu_read_lock();
		helper = rcu_dereference(help->helper);
		if (helper && helper->destroy)
			helper->destroy(ct);
		rcu_read_unlock();
	}

	spin_lock_bh(&nf_conntrack_lock);
	/* Inside lock so preempt is disabled on module removal path.
	 * Otherwise we can get spurious warnings. */
	NF_CT_STAT_INC(delete_list);
	clean_from_lists(ct);
	spin_unlock_bh(&nf_conntrack_lock);
	nf_ct_put(ct);
}

struct nf_conntrack_tuple_hash *
__nf_conntrack_find(const struct nf_conntrack_tuple *tuple)
{
	struct nf_conntrack_tuple_hash *h;
	struct hlist_node *n;
	unsigned int hash = hash_conntrack(tuple);

<<<<<<< HEAD
=======
	/* Disable BHs the entire time since we normally need to disable them
	 * at least once for the stats anyway.
	 */
	local_bh_disable();
>>>>>>> 976dde01
	hlist_for_each_entry_rcu(h, n, &nf_conntrack_hash[hash], hnode) {
		if (nf_ct_tuple_equal(tuple, &h->tuple)) {
			NF_CT_STAT_INC(found);
			local_bh_enable();
			return h;
		}
		NF_CT_STAT_INC(searched);
	}
	local_bh_enable();

	return NULL;
}
EXPORT_SYMBOL_GPL(__nf_conntrack_find);

/* Find a connection corresponding to a tuple. */
struct nf_conntrack_tuple_hash *
nf_conntrack_find_get(const struct nf_conntrack_tuple *tuple)
{
	struct nf_conntrack_tuple_hash *h;
	struct nf_conn *ct;

	rcu_read_lock();
	h = __nf_conntrack_find(tuple);
	if (h) {
		ct = nf_ct_tuplehash_to_ctrack(h);
		if (unlikely(!atomic_inc_not_zero(&ct->ct_general.use)))
			h = NULL;
	}
	rcu_read_unlock();

	return h;
}
EXPORT_SYMBOL_GPL(nf_conntrack_find_get);

static void __nf_conntrack_hash_insert(struct nf_conn *ct,
				       unsigned int hash,
				       unsigned int repl_hash)
{
	hlist_add_head_rcu(&ct->tuplehash[IP_CT_DIR_ORIGINAL].hnode,
			   &nf_conntrack_hash[hash]);
	hlist_add_head_rcu(&ct->tuplehash[IP_CT_DIR_REPLY].hnode,
			   &nf_conntrack_hash[repl_hash]);
}

void nf_conntrack_hash_insert(struct nf_conn *ct)
{
	unsigned int hash, repl_hash;

	hash = hash_conntrack(&ct->tuplehash[IP_CT_DIR_ORIGINAL].tuple);
	repl_hash = hash_conntrack(&ct->tuplehash[IP_CT_DIR_REPLY].tuple);

	spin_lock_bh(&nf_conntrack_lock);
	__nf_conntrack_hash_insert(ct, hash, repl_hash);
	spin_unlock_bh(&nf_conntrack_lock);
}
EXPORT_SYMBOL_GPL(nf_conntrack_hash_insert);

/* Confirm a connection given skb; places it in hash table */
int
__nf_conntrack_confirm(struct sk_buff *skb)
{
	unsigned int hash, repl_hash;
	struct nf_conntrack_tuple_hash *h;
	struct nf_conn *ct;
	struct nf_conn_help *help;
	struct hlist_node *n;
	enum ip_conntrack_info ctinfo;

	ct = nf_ct_get(skb, &ctinfo);

	/* ipt_REJECT uses nf_conntrack_attach to attach related
	   ICMP/TCP RST packets in other direction.  Actual packet
	   which created connection will be IP_CT_NEW or for an
	   expected connection, IP_CT_RELATED. */
	if (CTINFO2DIR(ctinfo) != IP_CT_DIR_ORIGINAL)
		return NF_ACCEPT;

	hash = hash_conntrack(&ct->tuplehash[IP_CT_DIR_ORIGINAL].tuple);
	repl_hash = hash_conntrack(&ct->tuplehash[IP_CT_DIR_REPLY].tuple);

	/* We're not in hash table, and we refuse to set up related
	   connections for unconfirmed conns.  But packet copies and
	   REJECT will give spurious warnings here. */
	/* NF_CT_ASSERT(atomic_read(&ct->ct_general.use) == 1); */

	/* No external references means noone else could have
	   confirmed us. */
	NF_CT_ASSERT(!nf_ct_is_confirmed(ct));
	pr_debug("Confirming conntrack %p\n", ct);

	spin_lock_bh(&nf_conntrack_lock);

	/* See if there's one in the list already, including reverse:
	   NAT could have grabbed it without realizing, since we're
	   not in the hash.  If there is, we lost race. */
	hlist_for_each_entry(h, n, &nf_conntrack_hash[hash], hnode)
		if (nf_ct_tuple_equal(&ct->tuplehash[IP_CT_DIR_ORIGINAL].tuple,
				      &h->tuple))
			goto out;
	hlist_for_each_entry(h, n, &nf_conntrack_hash[repl_hash], hnode)
		if (nf_ct_tuple_equal(&ct->tuplehash[IP_CT_DIR_REPLY].tuple,
				      &h->tuple))
			goto out;

	/* Remove from unconfirmed list */
	hlist_del(&ct->tuplehash[IP_CT_DIR_ORIGINAL].hnode);

	__nf_conntrack_hash_insert(ct, hash, repl_hash);
	/* Timer relative to confirmation time, not original
	   setting time, otherwise we'd get timer wrap in
	   weird delay cases. */
	ct->timeout.expires += jiffies;
	add_timer(&ct->timeout);
	atomic_inc(&ct->ct_general.use);
	set_bit(IPS_CONFIRMED_BIT, &ct->status);
	NF_CT_STAT_INC(insert);
	spin_unlock_bh(&nf_conntrack_lock);
	help = nfct_help(ct);
	if (help && help->helper)
		nf_conntrack_event_cache(IPCT_HELPER, skb);
#ifdef CONFIG_NF_NAT_NEEDED
	if (test_bit(IPS_SRC_NAT_DONE_BIT, &ct->status) ||
	    test_bit(IPS_DST_NAT_DONE_BIT, &ct->status))
		nf_conntrack_event_cache(IPCT_NATINFO, skb);
#endif
	nf_conntrack_event_cache(master_ct(ct) ?
				 IPCT_RELATED : IPCT_NEW, skb);
	return NF_ACCEPT;

out:
	NF_CT_STAT_INC(insert_failed);
	spin_unlock_bh(&nf_conntrack_lock);
	return NF_DROP;
}
EXPORT_SYMBOL_GPL(__nf_conntrack_confirm);

/* Returns true if a connection correspondings to the tuple (required
   for NAT). */
int
nf_conntrack_tuple_taken(const struct nf_conntrack_tuple *tuple,
			 const struct nf_conn *ignored_conntrack)
{
	struct nf_conntrack_tuple_hash *h;
	struct hlist_node *n;
	unsigned int hash = hash_conntrack(tuple);

<<<<<<< HEAD
	rcu_read_lock();
=======
	/* Disable BHs the entire time since we need to disable them at
	 * least once for the stats anyway.
	 */
	rcu_read_lock_bh();
>>>>>>> 976dde01
	hlist_for_each_entry_rcu(h, n, &nf_conntrack_hash[hash], hnode) {
		if (nf_ct_tuplehash_to_ctrack(h) != ignored_conntrack &&
		    nf_ct_tuple_equal(tuple, &h->tuple)) {
			NF_CT_STAT_INC(found);
<<<<<<< HEAD
			rcu_read_unlock();
=======
			rcu_read_unlock_bh();
>>>>>>> 976dde01
			return 1;
		}
		NF_CT_STAT_INC(searched);
	}
<<<<<<< HEAD
	rcu_read_unlock();
=======
	rcu_read_unlock_bh();
>>>>>>> 976dde01

	return 0;
}
EXPORT_SYMBOL_GPL(nf_conntrack_tuple_taken);

#define NF_CT_EVICTION_RANGE	8

/* There's a small race here where we may free a just-assured
   connection.  Too bad: we're in trouble anyway. */
static noinline int early_drop(unsigned int hash)
{
	/* Use oldest entry, which is roughly LRU */
	struct nf_conntrack_tuple_hash *h;
	struct nf_conn *ct = NULL, *tmp;
	struct hlist_node *n;
	unsigned int i, cnt = 0;
	int dropped = 0;

	rcu_read_lock();
	for (i = 0; i < nf_conntrack_htable_size; i++) {
		hlist_for_each_entry_rcu(h, n, &nf_conntrack_hash[hash],
					 hnode) {
			tmp = nf_ct_tuplehash_to_ctrack(h);
			if (!test_bit(IPS_ASSURED_BIT, &tmp->status))
				ct = tmp;
			cnt++;
		}

		if (ct && unlikely(!atomic_inc_not_zero(&ct->ct_general.use)))
			ct = NULL;
		if (ct || cnt >= NF_CT_EVICTION_RANGE)
			break;
		hash = (hash + 1) % nf_conntrack_htable_size;
	}
	rcu_read_unlock();

	if (!ct)
		return dropped;

	if (del_timer(&ct->timeout)) {
		death_by_timeout((unsigned long)ct);
		dropped = 1;
		NF_CT_STAT_INC_ATOMIC(early_drop);
	}
	nf_ct_put(ct);
	return dropped;
}

struct nf_conn *nf_conntrack_alloc(const struct nf_conntrack_tuple *orig,
				   const struct nf_conntrack_tuple *repl)
{
	struct nf_conn *ct = NULL;

	if (unlikely(!nf_conntrack_hash_rnd_initted)) {
		get_random_bytes(&nf_conntrack_hash_rnd, 4);
		nf_conntrack_hash_rnd_initted = 1;
	}

	/* We don't want any race condition at early drop stage */
	atomic_inc(&nf_conntrack_count);

	if (nf_conntrack_max &&
	    unlikely(atomic_read(&nf_conntrack_count) > nf_conntrack_max)) {
		unsigned int hash = hash_conntrack(orig);
		if (!early_drop(hash)) {
			atomic_dec(&nf_conntrack_count);
			if (net_ratelimit())
				printk(KERN_WARNING
				       "nf_conntrack: table full, dropping"
				       " packet.\n");
			return ERR_PTR(-ENOMEM);
		}
	}

	ct = kmem_cache_zalloc(nf_conntrack_cachep, GFP_ATOMIC);
	if (ct == NULL) {
		pr_debug("nf_conntrack_alloc: Can't alloc conntrack.\n");
		atomic_dec(&nf_conntrack_count);
		return ERR_PTR(-ENOMEM);
	}

	atomic_set(&ct->ct_general.use, 1);
	ct->tuplehash[IP_CT_DIR_ORIGINAL].tuple = *orig;
	ct->tuplehash[IP_CT_DIR_REPLY].tuple = *repl;
	/* Don't set timer yet: wait for confirmation */
	setup_timer(&ct->timeout, death_by_timeout, (unsigned long)ct);
	INIT_RCU_HEAD(&ct->rcu);

	return ct;
}
EXPORT_SYMBOL_GPL(nf_conntrack_alloc);

static void nf_conntrack_free_rcu(struct rcu_head *head)
{
	struct nf_conn *ct = container_of(head, struct nf_conn, rcu);

	nf_ct_ext_free(ct);
	kmem_cache_free(nf_conntrack_cachep, ct);
	atomic_dec(&nf_conntrack_count);
}

void nf_conntrack_free(struct nf_conn *ct)
{
	call_rcu(&ct->rcu, nf_conntrack_free_rcu);
}
EXPORT_SYMBOL_GPL(nf_conntrack_free);

/* Allocate a new conntrack: we return -ENOMEM if classification
   failed due to stress.  Otherwise it really is unclassifiable. */
static struct nf_conntrack_tuple_hash *
init_conntrack(const struct nf_conntrack_tuple *tuple,
	       struct nf_conntrack_l3proto *l3proto,
	       struct nf_conntrack_l4proto *l4proto,
	       struct sk_buff *skb,
	       unsigned int dataoff)
{
	struct nf_conn *ct;
	struct nf_conn_help *help;
	struct nf_conntrack_tuple repl_tuple;
	struct nf_conntrack_expect *exp;

	if (!nf_ct_invert_tuple(&repl_tuple, tuple, l3proto, l4proto)) {
		pr_debug("Can't invert tuple.\n");
		return NULL;
	}

	ct = nf_conntrack_alloc(tuple, &repl_tuple);
	if (ct == NULL || IS_ERR(ct)) {
		pr_debug("Can't allocate conntrack.\n");
		return (struct nf_conntrack_tuple_hash *)ct;
	}

	if (!l4proto->new(ct, skb, dataoff)) {
		nf_conntrack_free(ct);
		pr_debug("init conntrack: can't track with proto module\n");
		return NULL;
	}

	spin_lock_bh(&nf_conntrack_lock);
	exp = nf_ct_find_expectation(tuple);
	if (exp) {
		pr_debug("conntrack: expectation arrives ct=%p exp=%p\n",
			 ct, exp);
		/* Welcome, Mr. Bond.  We've been expecting you... */
		__set_bit(IPS_EXPECTED_BIT, &ct->status);
		ct->master = exp->master;
		if (exp->helper) {
			help = nf_ct_helper_ext_add(ct, GFP_ATOMIC);
			if (help)
				rcu_assign_pointer(help->helper, exp->helper);
		}

#ifdef CONFIG_NF_CONNTRACK_MARK
		ct->mark = exp->master->mark;
#endif
#ifdef CONFIG_NF_CONNTRACK_SECMARK
		ct->secmark = exp->master->secmark;
#endif
		nf_conntrack_get(&ct->master->ct_general);
		NF_CT_STAT_INC(expect_new);
	} else {
		struct nf_conntrack_helper *helper;

		helper = __nf_ct_helper_find(&repl_tuple);
		if (helper) {
			help = nf_ct_helper_ext_add(ct, GFP_ATOMIC);
			if (help)
				rcu_assign_pointer(help->helper, helper);
		}
		NF_CT_STAT_INC(new);
	}

	/* Overload tuple linked list to put us in unconfirmed list. */
	hlist_add_head(&ct->tuplehash[IP_CT_DIR_ORIGINAL].hnode, &unconfirmed);

	spin_unlock_bh(&nf_conntrack_lock);

	if (exp) {
		if (exp->expectfn)
			exp->expectfn(ct, exp);
		nf_ct_expect_put(exp);
	}

	return &ct->tuplehash[IP_CT_DIR_ORIGINAL];
}

/* On success, returns conntrack ptr, sets skb->nfct and ctinfo */
static inline struct nf_conn *
resolve_normal_ct(struct sk_buff *skb,
		  unsigned int dataoff,
		  u_int16_t l3num,
		  u_int8_t protonum,
		  struct nf_conntrack_l3proto *l3proto,
		  struct nf_conntrack_l4proto *l4proto,
		  int *set_reply,
		  enum ip_conntrack_info *ctinfo)
{
	struct nf_conntrack_tuple tuple;
	struct nf_conntrack_tuple_hash *h;
	struct nf_conn *ct;

	if (!nf_ct_get_tuple(skb, skb_network_offset(skb),
			     dataoff, l3num, protonum, &tuple, l3proto,
			     l4proto)) {
		pr_debug("resolve_normal_ct: Can't get tuple\n");
		return NULL;
	}

	/* look for tuple match */
	h = nf_conntrack_find_get(&tuple);
	if (!h) {
		h = init_conntrack(&tuple, l3proto, l4proto, skb, dataoff);
		if (!h)
			return NULL;
		if (IS_ERR(h))
			return (void *)h;
	}
	ct = nf_ct_tuplehash_to_ctrack(h);

	/* It exists; we have (non-exclusive) reference. */
	if (NF_CT_DIRECTION(h) == IP_CT_DIR_REPLY) {
		*ctinfo = IP_CT_ESTABLISHED + IP_CT_IS_REPLY;
		/* Please set reply bit if this packet OK */
		*set_reply = 1;
	} else {
		/* Once we've had two way comms, always ESTABLISHED. */
		if (test_bit(IPS_SEEN_REPLY_BIT, &ct->status)) {
			pr_debug("nf_conntrack_in: normal packet for %p\n", ct);
			*ctinfo = IP_CT_ESTABLISHED;
		} else if (test_bit(IPS_EXPECTED_BIT, &ct->status)) {
			pr_debug("nf_conntrack_in: related packet for %p\n",
				 ct);
			*ctinfo = IP_CT_RELATED;
		} else {
			pr_debug("nf_conntrack_in: new packet for %p\n", ct);
			*ctinfo = IP_CT_NEW;
		}
		*set_reply = 0;
	}
	skb->nfct = &ct->ct_general;
	skb->nfctinfo = *ctinfo;
	return ct;
}

unsigned int
nf_conntrack_in(int pf, unsigned int hooknum, struct sk_buff *skb)
{
	struct nf_conn *ct;
	enum ip_conntrack_info ctinfo;
	struct nf_conntrack_l3proto *l3proto;
	struct nf_conntrack_l4proto *l4proto;
	unsigned int dataoff;
	u_int8_t protonum;
	int set_reply = 0;
	int ret;

	/* Previously seen (loopback or untracked)?  Ignore. */
	if (skb->nfct) {
		NF_CT_STAT_INC_ATOMIC(ignore);
		return NF_ACCEPT;
	}

	/* rcu_read_lock()ed by nf_hook_slow */
	l3proto = __nf_ct_l3proto_find((u_int16_t)pf);
	ret = l3proto->get_l4proto(skb, skb_network_offset(skb),
				   &dataoff, &protonum);
	if (ret <= 0) {
		pr_debug("not prepared to track yet or error occured\n");
		NF_CT_STAT_INC_ATOMIC(error);
		NF_CT_STAT_INC_ATOMIC(invalid);
		return -ret;
	}

	l4proto = __nf_ct_l4proto_find((u_int16_t)pf, protonum);

	/* It may be an special packet, error, unclean...
	 * inverse of the return code tells to the netfilter
	 * core what to do with the packet. */
	if (l4proto->error != NULL &&
	    (ret = l4proto->error(skb, dataoff, &ctinfo, pf, hooknum)) <= 0) {
		NF_CT_STAT_INC_ATOMIC(error);
		NF_CT_STAT_INC_ATOMIC(invalid);
		return -ret;
	}

	ct = resolve_normal_ct(skb, dataoff, pf, protonum, l3proto, l4proto,
			       &set_reply, &ctinfo);
	if (!ct) {
		/* Not valid part of a connection */
		NF_CT_STAT_INC_ATOMIC(invalid);
		return NF_ACCEPT;
	}

	if (IS_ERR(ct)) {
		/* Too stressed to deal. */
		NF_CT_STAT_INC_ATOMIC(drop);
		return NF_DROP;
	}

	NF_CT_ASSERT(skb->nfct);

	ret = l4proto->packet(ct, skb, dataoff, ctinfo, pf, hooknum);
	if (ret < 0) {
		/* Invalid: inverse of the return code tells
		 * the netfilter core what to do */
		pr_debug("nf_conntrack_in: Can't track with proto module\n");
		nf_conntrack_put(skb->nfct);
		skb->nfct = NULL;
		NF_CT_STAT_INC_ATOMIC(invalid);
		return -ret;
	}

	if (set_reply && !test_and_set_bit(IPS_SEEN_REPLY_BIT, &ct->status))
		nf_conntrack_event_cache(IPCT_STATUS, skb);

	return ret;
}
EXPORT_SYMBOL_GPL(nf_conntrack_in);

int nf_ct_invert_tuplepr(struct nf_conntrack_tuple *inverse,
			 const struct nf_conntrack_tuple *orig)
{
	int ret;

	rcu_read_lock();
	ret = nf_ct_invert_tuple(inverse, orig,
				 __nf_ct_l3proto_find(orig->src.l3num),
				 __nf_ct_l4proto_find(orig->src.l3num,
						      orig->dst.protonum));
	rcu_read_unlock();
	return ret;
}
EXPORT_SYMBOL_GPL(nf_ct_invert_tuplepr);

/* Alter reply tuple (maybe alter helper).  This is for NAT, and is
   implicitly racy: see __nf_conntrack_confirm */
void nf_conntrack_alter_reply(struct nf_conn *ct,
			      const struct nf_conntrack_tuple *newreply)
{
	struct nf_conn_help *help = nfct_help(ct);
	struct nf_conntrack_helper *helper;

	/* Should be unconfirmed, so not in hash table yet */
	NF_CT_ASSERT(!nf_ct_is_confirmed(ct));

	pr_debug("Altering reply tuple of %p to ", ct);
	NF_CT_DUMP_TUPLE(newreply);

	ct->tuplehash[IP_CT_DIR_REPLY].tuple = *newreply;
	if (ct->master || (help && help->expecting != 0))
		return;

	rcu_read_lock();
	helper = __nf_ct_helper_find(newreply);
	if (helper == NULL) {
		if (help)
			rcu_assign_pointer(help->helper, NULL);
		goto out;
	}

	if (help == NULL) {
		help = nf_ct_helper_ext_add(ct, GFP_ATOMIC);
		if (help == NULL)
			goto out;
	} else {
		memset(&help->help, 0, sizeof(help->help));
	}

	rcu_assign_pointer(help->helper, helper);
out:
	rcu_read_unlock();
}
EXPORT_SYMBOL_GPL(nf_conntrack_alter_reply);

/* Refresh conntrack for this many jiffies and do accounting if do_acct is 1 */
void __nf_ct_refresh_acct(struct nf_conn *ct,
			  enum ip_conntrack_info ctinfo,
			  const struct sk_buff *skb,
			  unsigned long extra_jiffies,
			  int do_acct)
{
	int event = 0;

	NF_CT_ASSERT(ct->timeout.data == (unsigned long)ct);
	NF_CT_ASSERT(skb);

	spin_lock_bh(&nf_conntrack_lock);

	/* Only update if this is not a fixed timeout */
	if (test_bit(IPS_FIXED_TIMEOUT_BIT, &ct->status))
		goto acct;

	/* If not in hash table, timer will not be active yet */
	if (!nf_ct_is_confirmed(ct)) {
		ct->timeout.expires = extra_jiffies;
		event = IPCT_REFRESH;
	} else {
		unsigned long newtime = jiffies + extra_jiffies;

		/* Only update the timeout if the new timeout is at least
		   HZ jiffies from the old timeout. Need del_timer for race
		   avoidance (may already be dying). */
		if (newtime - ct->timeout.expires >= HZ
		    && del_timer(&ct->timeout)) {
			ct->timeout.expires = newtime;
			add_timer(&ct->timeout);
			event = IPCT_REFRESH;
		}
	}

acct:
#ifdef CONFIG_NF_CT_ACCT
	if (do_acct) {
		ct->counters[CTINFO2DIR(ctinfo)].packets++;
		ct->counters[CTINFO2DIR(ctinfo)].bytes +=
			skb->len - skb_network_offset(skb);

		if ((ct->counters[CTINFO2DIR(ctinfo)].packets & 0x80000000)
		    || (ct->counters[CTINFO2DIR(ctinfo)].bytes & 0x80000000))
			event |= IPCT_COUNTER_FILLING;
	}
#endif

	spin_unlock_bh(&nf_conntrack_lock);

	/* must be unlocked when calling event cache */
	if (event)
		nf_conntrack_event_cache(event, skb);
}
EXPORT_SYMBOL_GPL(__nf_ct_refresh_acct);

#if defined(CONFIG_NF_CT_NETLINK) || defined(CONFIG_NF_CT_NETLINK_MODULE)

#include <linux/netfilter/nfnetlink.h>
#include <linux/netfilter/nfnetlink_conntrack.h>
#include <linux/mutex.h>

/* Generic function for tcp/udp/sctp/dccp and alike. This needs to be
 * in ip_conntrack_core, since we don't want the protocols to autoload
 * or depend on ctnetlink */
int nf_ct_port_tuple_to_nlattr(struct sk_buff *skb,
			       const struct nf_conntrack_tuple *tuple)
{
	NLA_PUT_BE16(skb, CTA_PROTO_SRC_PORT, tuple->src.u.tcp.port);
	NLA_PUT_BE16(skb, CTA_PROTO_DST_PORT, tuple->dst.u.tcp.port);
	return 0;

nla_put_failure:
	return -1;
}
EXPORT_SYMBOL_GPL(nf_ct_port_tuple_to_nlattr);

const struct nla_policy nf_ct_port_nla_policy[CTA_PROTO_MAX+1] = {
	[CTA_PROTO_SRC_PORT]  = { .type = NLA_U16 },
	[CTA_PROTO_DST_PORT]  = { .type = NLA_U16 },
};
EXPORT_SYMBOL_GPL(nf_ct_port_nla_policy);

int nf_ct_port_nlattr_to_tuple(struct nlattr *tb[],
			       struct nf_conntrack_tuple *t)
{
	if (!tb[CTA_PROTO_SRC_PORT] || !tb[CTA_PROTO_DST_PORT])
		return -EINVAL;

	t->src.u.tcp.port = nla_get_be16(tb[CTA_PROTO_SRC_PORT]);
	t->dst.u.tcp.port = nla_get_be16(tb[CTA_PROTO_DST_PORT]);

	return 0;
}
EXPORT_SYMBOL_GPL(nf_ct_port_nlattr_to_tuple);
#endif

/* Used by ipt_REJECT and ip6t_REJECT. */
static void nf_conntrack_attach(struct sk_buff *nskb, struct sk_buff *skb)
{
	struct nf_conn *ct;
	enum ip_conntrack_info ctinfo;

	/* This ICMP is in reverse direction to the packet which caused it */
	ct = nf_ct_get(skb, &ctinfo);
	if (CTINFO2DIR(ctinfo) == IP_CT_DIR_ORIGINAL)
		ctinfo = IP_CT_RELATED + IP_CT_IS_REPLY;
	else
		ctinfo = IP_CT_RELATED;

	/* Attach to new skbuff, and increment count */
	nskb->nfct = &ct->ct_general;
	nskb->nfctinfo = ctinfo;
	nf_conntrack_get(nskb->nfct);
}

/* Bring out ya dead! */
static struct nf_conn *
get_next_corpse(int (*iter)(struct nf_conn *i, void *data),
		void *data, unsigned int *bucket)
{
	struct nf_conntrack_tuple_hash *h;
	struct nf_conn *ct;
	struct hlist_node *n;

	spin_lock_bh(&nf_conntrack_lock);
	for (; *bucket < nf_conntrack_htable_size; (*bucket)++) {
		hlist_for_each_entry(h, n, &nf_conntrack_hash[*bucket], hnode) {
			ct = nf_ct_tuplehash_to_ctrack(h);
			if (iter(ct, data))
				goto found;
		}
	}
	hlist_for_each_entry(h, n, &unconfirmed, hnode) {
		ct = nf_ct_tuplehash_to_ctrack(h);
		if (iter(ct, data))
			set_bit(IPS_DYING_BIT, &ct->status);
	}
	spin_unlock_bh(&nf_conntrack_lock);
	return NULL;
found:
	atomic_inc(&ct->ct_general.use);
	spin_unlock_bh(&nf_conntrack_lock);
	return ct;
}

void
nf_ct_iterate_cleanup(int (*iter)(struct nf_conn *i, void *data), void *data)
{
	struct nf_conn *ct;
	unsigned int bucket = 0;

	while ((ct = get_next_corpse(iter, data, &bucket)) != NULL) {
		/* Time to push up daises... */
		if (del_timer(&ct->timeout))
			death_by_timeout((unsigned long)ct);
		/* ... else the timer will get him soon. */

		nf_ct_put(ct);
	}
}
EXPORT_SYMBOL_GPL(nf_ct_iterate_cleanup);

static int kill_all(struct nf_conn *i, void *data)
{
	return 1;
}

void nf_ct_free_hashtable(struct hlist_head *hash, int vmalloced, unsigned int size)
{
	if (vmalloced)
		vfree(hash);
	else
		free_pages((unsigned long)hash,
			   get_order(sizeof(struct hlist_head) * size));
}
EXPORT_SYMBOL_GPL(nf_ct_free_hashtable);

void nf_conntrack_flush(void)
{
	nf_ct_iterate_cleanup(kill_all, NULL);
}
EXPORT_SYMBOL_GPL(nf_conntrack_flush);

/* Mishearing the voices in his head, our hero wonders how he's
   supposed to kill the mall. */
void nf_conntrack_cleanup(void)
{
	rcu_assign_pointer(ip_ct_attach, NULL);

	/* This makes sure all current packets have passed through
	   netfilter framework.  Roll on, two-stage module
	   delete... */
	synchronize_net();

	nf_ct_event_cache_flush();
 i_see_dead_people:
	nf_conntrack_flush();
	if (atomic_read(&nf_conntrack_count) != 0) {
		schedule();
		goto i_see_dead_people;
	}
	/* wait until all references to nf_conntrack_untracked are dropped */
	while (atomic_read(&nf_conntrack_untracked.ct_general.use) > 1)
		schedule();

	rcu_assign_pointer(nf_ct_destroy, NULL);

	kmem_cache_destroy(nf_conntrack_cachep);
	nf_ct_free_hashtable(nf_conntrack_hash, nf_conntrack_vmalloc,
			     nf_conntrack_htable_size);

	nf_conntrack_proto_fini();
	nf_conntrack_helper_fini();
	nf_conntrack_expect_fini();
}

struct hlist_head *nf_ct_alloc_hashtable(unsigned int *sizep, int *vmalloced)
{
	struct hlist_head *hash;
	unsigned int size, i;

	*vmalloced = 0;

	size = *sizep = roundup(*sizep, PAGE_SIZE / sizeof(struct hlist_head));
	hash = (void*)__get_free_pages(GFP_KERNEL|__GFP_NOWARN,
				       get_order(sizeof(struct hlist_head)
						 * size));
	if (!hash) {
		*vmalloced = 1;
		printk(KERN_WARNING "nf_conntrack: falling back to vmalloc.\n");
		hash = vmalloc(sizeof(struct hlist_head) * size);
	}

	if (hash)
		for (i = 0; i < size; i++)
			INIT_HLIST_HEAD(&hash[i]);

	return hash;
}
EXPORT_SYMBOL_GPL(nf_ct_alloc_hashtable);

int nf_conntrack_set_hashsize(const char *val, struct kernel_param *kp)
{
	int i, bucket, vmalloced, old_vmalloced;
	unsigned int hashsize, old_size;
	int rnd;
	struct hlist_head *hash, *old_hash;
	struct nf_conntrack_tuple_hash *h;

	/* On boot, we can set this without any fancy locking. */
	if (!nf_conntrack_htable_size)
		return param_set_uint(val, kp);

	hashsize = simple_strtoul(val, NULL, 0);
	if (!hashsize)
		return -EINVAL;

	hash = nf_ct_alloc_hashtable(&hashsize, &vmalloced);
	if (!hash)
		return -ENOMEM;

	/* We have to rehahs for the new table anyway, so we also can
	 * use a newrandom seed */
	get_random_bytes(&rnd, 4);

	/* Lookups in the old hash might happen in parallel, which means we
	 * might get false negatives during connection lookup. New connections
	 * created because of a false negative won't make it into the hash
	 * though since that required taking the lock.
	 */
	spin_lock_bh(&nf_conntrack_lock);
	for (i = 0; i < nf_conntrack_htable_size; i++) {
		while (!hlist_empty(&nf_conntrack_hash[i])) {
			h = hlist_entry(nf_conntrack_hash[i].first,
					struct nf_conntrack_tuple_hash, hnode);
			hlist_del_rcu(&h->hnode);
			bucket = __hash_conntrack(&h->tuple, hashsize, rnd);
			hlist_add_head(&h->hnode, &hash[bucket]);
		}
	}
	old_size = nf_conntrack_htable_size;
	old_vmalloced = nf_conntrack_vmalloc;
	old_hash = nf_conntrack_hash;

	nf_conntrack_htable_size = hashsize;
	nf_conntrack_vmalloc = vmalloced;
	nf_conntrack_hash = hash;
	nf_conntrack_hash_rnd = rnd;
	spin_unlock_bh(&nf_conntrack_lock);

	nf_ct_free_hashtable(old_hash, old_vmalloced, old_size);
	return 0;
}
EXPORT_SYMBOL_GPL(nf_conntrack_set_hashsize);

module_param_call(hashsize, nf_conntrack_set_hashsize, param_get_uint,
		  &nf_conntrack_htable_size, 0600);

int __init nf_conntrack_init(void)
{
	int max_factor = 8;
	int ret;

	/* Idea from tcp.c: use 1/16384 of memory.  On i386: 32MB
	 * machine has 512 buckets. >= 1GB machines have 16384 buckets. */
	if (!nf_conntrack_htable_size) {
		nf_conntrack_htable_size
			= (((num_physpages << PAGE_SHIFT) / 16384)
			   / sizeof(struct hlist_head));
		if (num_physpages > (1024 * 1024 * 1024 / PAGE_SIZE))
			nf_conntrack_htable_size = 16384;
		if (nf_conntrack_htable_size < 32)
			nf_conntrack_htable_size = 32;

		/* Use a max. factor of four by default to get the same max as
		 * with the old struct list_heads. When a table size is given
		 * we use the old value of 8 to avoid reducing the max.
		 * entries. */
		max_factor = 4;
	}
	nf_conntrack_hash = nf_ct_alloc_hashtable(&nf_conntrack_htable_size,
						  &nf_conntrack_vmalloc);
	if (!nf_conntrack_hash) {
		printk(KERN_ERR "Unable to create nf_conntrack_hash\n");
		goto err_out;
	}

	nf_conntrack_max = max_factor * nf_conntrack_htable_size;

	printk("nf_conntrack version %s (%u buckets, %d max)\n",
	       NF_CONNTRACK_VERSION, nf_conntrack_htable_size,
	       nf_conntrack_max);

	nf_conntrack_cachep = kmem_cache_create("nf_conntrack",
						sizeof(struct nf_conn),
						0, 0, NULL);
	if (!nf_conntrack_cachep) {
		printk(KERN_ERR "Unable to create nf_conn slab cache\n");
		goto err_free_hash;
	}

	ret = nf_conntrack_proto_init();
	if (ret < 0)
		goto err_free_conntrack_slab;

	ret = nf_conntrack_expect_init();
	if (ret < 0)
		goto out_fini_proto;

	ret = nf_conntrack_helper_init();
	if (ret < 0)
		goto out_fini_expect;

	/* For use by REJECT target */
	rcu_assign_pointer(ip_ct_attach, nf_conntrack_attach);
	rcu_assign_pointer(nf_ct_destroy, destroy_conntrack);

	/* Set up fake conntrack:
	    - to never be deleted, not in any hashes */
	atomic_set(&nf_conntrack_untracked.ct_general.use, 1);
	/*  - and look it like as a confirmed connection */
	set_bit(IPS_CONFIRMED_BIT, &nf_conntrack_untracked.status);

	return ret;

out_fini_expect:
	nf_conntrack_expect_fini();
out_fini_proto:
	nf_conntrack_proto_fini();
err_free_conntrack_slab:
	kmem_cache_destroy(nf_conntrack_cachep);
err_free_hash:
	nf_ct_free_hashtable(nf_conntrack_hash, nf_conntrack_vmalloc,
			     nf_conntrack_htable_size);
err_out:
	return -ENOMEM;
}<|MERGE_RESOLUTION|>--- conflicted
+++ resolved
@@ -256,13 +256,10 @@
 	struct hlist_node *n;
 	unsigned int hash = hash_conntrack(tuple);
 
-<<<<<<< HEAD
-=======
 	/* Disable BHs the entire time since we normally need to disable them
 	 * at least once for the stats anyway.
 	 */
 	local_bh_disable();
->>>>>>> 976dde01
 	hlist_for_each_entry_rcu(h, n, &nf_conntrack_hash[hash], hnode) {
 		if (nf_ct_tuple_equal(tuple, &h->tuple)) {
 			NF_CT_STAT_INC(found);
@@ -409,32 +406,20 @@
 	struct hlist_node *n;
 	unsigned int hash = hash_conntrack(tuple);
 
-<<<<<<< HEAD
-	rcu_read_lock();
-=======
 	/* Disable BHs the entire time since we need to disable them at
 	 * least once for the stats anyway.
 	 */
 	rcu_read_lock_bh();
->>>>>>> 976dde01
 	hlist_for_each_entry_rcu(h, n, &nf_conntrack_hash[hash], hnode) {
 		if (nf_ct_tuplehash_to_ctrack(h) != ignored_conntrack &&
 		    nf_ct_tuple_equal(tuple, &h->tuple)) {
 			NF_CT_STAT_INC(found);
-<<<<<<< HEAD
-			rcu_read_unlock();
-=======
 			rcu_read_unlock_bh();
->>>>>>> 976dde01
 			return 1;
 		}
 		NF_CT_STAT_INC(searched);
 	}
-<<<<<<< HEAD
-	rcu_read_unlock();
-=======
 	rcu_read_unlock_bh();
->>>>>>> 976dde01
 
 	return 0;
 }
