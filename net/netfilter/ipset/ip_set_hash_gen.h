/* SPDX-License-Identifier: GPL-2.0-only */
/* Copyright (C) 2013 Jozsef Kadlecsik <kadlec@netfilter.org> */

#ifndef _IP_SET_HASH_GEN_H
#define _IP_SET_HASH_GEN_H

#include <linux/rcupdate.h>
#include <linux/jhash.h>
#include <linux/types.h>
#include <linux/netfilter/nfnetlink.h>
#include <linux/netfilter/ipset/ip_set.h>

#define __ipset_dereference(p)		\
	rcu_dereference_protected(p, 1)
#define ipset_dereference_nfnl(p)	\
	rcu_dereference_protected(p,	\
		lockdep_nfnl_is_held(NFNL_SUBSYS_IPSET))
#define ipset_dereference_set(p, set) 	\
	rcu_dereference_protected(p,	\
		lockdep_nfnl_is_held(NFNL_SUBSYS_IPSET) || \
		lockdep_is_held(&(set)->lock))
#define ipset_dereference_bh_nfnl(p)	\
	rcu_dereference_bh_check(p, 	\
		lockdep_nfnl_is_held(NFNL_SUBSYS_IPSET))

/* Hashing which uses arrays to resolve clashing. The hash table is resized
 * (doubled) when searching becomes too long.
 * Internally jhash is used with the assumption that the size of the
 * stored data is a multiple of sizeof(u32).
 *
 * Readers and resizing
 *
 * Resizing can be triggered by userspace command only, and those
 * are serialized by the nfnl mutex. During resizing the set is
 * read-locked, so the only possible concurrent operations are
 * the kernel side readers. Those must be protected by proper RCU locking.
 */

/* Number of elements to store in an initial array block */
#define AHASH_INIT_SIZE			2
/* Max number of elements to store in an array block */
#define AHASH_MAX_SIZE			(6 * AHASH_INIT_SIZE)
/* Max muber of elements in the array block when tuned */
#define AHASH_MAX_TUNED			64

#define AHASH_MAX(h)			((h)->bucketsize)

/* Max number of elements can be tuned */
#ifdef IP_SET_HASH_WITH_MULTI
<<<<<<< HEAD
#define AHASH_MAX(h)			((h)->ahash_max)

static u8
tune_ahash_max(u8 curr, u32 multi)
=======
static u8
tune_bucketsize(u8 curr, u32 multi)
>>>>>>> 7d2a07b7
{
	u32 n;

	if (multi < curr)
		return curr;

	n = curr + AHASH_INIT_SIZE;
	/* Currently, at listing one hash bucket must fit into a message.
	 * Therefore we have a hard limit here.
	 */
	return n > curr && n <= AHASH_MAX_TUNED ? n : curr;
}
#define TUNE_BUCKETSIZE(h, multi)	\
	((h)->bucketsize = tune_bucketsize((h)->bucketsize, multi))
#else
#define TUNE_BUCKETSIZE(h, multi)
#endif

/* A hash bucket */
struct hbucket {
	struct rcu_head rcu;	/* for call_rcu */
	/* Which positions are used in the array */
	DECLARE_BITMAP(used, AHASH_MAX_TUNED);
	u8 size;		/* size of the array */
	u8 pos;			/* position of the first free entry */
	unsigned char value[]	/* the array of the values */
		__aligned(__alignof__(u64));
};

/* Region size for locking == 2^HTABLE_REGION_BITS */
#define HTABLE_REGION_BITS	10
#define ahash_numof_locks(htable_bits)		\
	((htable_bits) < HTABLE_REGION_BITS ? 1	\
		: jhash_size((htable_bits) - HTABLE_REGION_BITS))
#define ahash_sizeof_regions(htable_bits)		\
	(ahash_numof_locks(htable_bits) * sizeof(struct ip_set_region))
#define ahash_region(n, htable_bits)		\
	((n) % ahash_numof_locks(htable_bits))
#define ahash_bucket_start(h,  htable_bits)	\
	((htable_bits) < HTABLE_REGION_BITS ? 0	\
		: (h) * jhash_size(HTABLE_REGION_BITS))
#define ahash_bucket_end(h,  htable_bits)	\
	((htable_bits) < HTABLE_REGION_BITS ? jhash_size(htable_bits)	\
		: ((h) + 1) * jhash_size(HTABLE_REGION_BITS))

struct htable_gc {
	struct delayed_work dwork;
	struct ip_set *set;	/* Set the gc belongs to */
	u32 region;		/* Last gc run position */
};

/* The hash table: the table size stored here in order to make resizing easy */
struct htable {
	atomic_t ref;		/* References for resizing */
	atomic_t uref;		/* References for dumping and gc */
	u8 htable_bits;		/* size of hash table == 2^htable_bits */
	u32 maxelem;		/* Maxelem per region */
	struct ip_set_region *hregion;	/* Region locks and ext sizes */
	struct hbucket __rcu *bucket[]; /* hashtable buckets */
};

#define hbucket(h, i)		((h)->bucket[i])
#define ext_size(n, dsize)	\
	(sizeof(struct hbucket) + (n) * (dsize))

#ifndef IPSET_NET_COUNT
#define IPSET_NET_COUNT		1
#endif

/* Book-keeping of the prefixes added to the set */
struct net_prefixes {
	u32 nets[IPSET_NET_COUNT]; /* number of elements for this cidr */
	u8 cidr[IPSET_NET_COUNT];  /* the cidr value */
};

/* Compute the hash table size */
static size_t
htable_size(u8 hbits)
{
	size_t hsize;

	/* We must fit both into u32 in jhash and size_t */
	if (hbits > 31)
		return 0;
	hsize = jhash_size(hbits);
	if ((((size_t)-1) - sizeof(struct htable)) / sizeof(struct hbucket *)
	    < hsize)
		return 0;

	return hsize * sizeof(struct hbucket *) + sizeof(struct htable);
}

#ifdef IP_SET_HASH_WITH_NETS
#if IPSET_NET_COUNT > 1
#define __CIDR(cidr, i)		(cidr[i])
#else
#define __CIDR(cidr, i)		(cidr)
#endif

/* cidr + 1 is stored in net_prefixes to support /0 */
#define NCIDR_PUT(cidr)		((cidr) + 1)
#define NCIDR_GET(cidr)		((cidr) - 1)

#ifdef IP_SET_HASH_WITH_NETS_PACKED
/* When cidr is packed with nomatch, cidr - 1 is stored in the data entry */
#define DCIDR_PUT(cidr)		((cidr) - 1)
#define DCIDR_GET(cidr, i)	(__CIDR(cidr, i) + 1)
#else
#define DCIDR_PUT(cidr)		(cidr)
#define DCIDR_GET(cidr, i)	__CIDR(cidr, i)
#endif

#define INIT_CIDR(cidr, host_mask)	\
	DCIDR_PUT(((cidr) ? NCIDR_GET(cidr) : host_mask))

#ifdef IP_SET_HASH_WITH_NET0
/* cidr from 0 to HOST_MASK value and c = cidr + 1 */
#define NLEN			(HOST_MASK + 1)
#define CIDR_POS(c)		((c) - 1)
#else
/* cidr from 1 to HOST_MASK value and c = cidr + 1 */
#define NLEN			HOST_MASK
#define CIDR_POS(c)		((c) - 2)
#endif

#else
#define NLEN			0
#endif /* IP_SET_HASH_WITH_NETS */

#define SET_ELEM_EXPIRED(set, d)	\
	(SET_WITH_TIMEOUT(set) &&	\
	 ip_set_timeout_expired(ext_timeout(d, set)))

#endif /* _IP_SET_HASH_GEN_H */

#ifndef MTYPE
#error "MTYPE is not defined!"
#endif

#ifndef HTYPE
#error "HTYPE is not defined!"
#endif

#ifndef HOST_MASK
#error "HOST_MASK is not defined!"
#endif

/* Family dependent templates */

#undef ahash_data
#undef mtype_data_equal
#undef mtype_do_data_match
#undef mtype_data_set_flags
#undef mtype_data_reset_elem
#undef mtype_data_reset_flags
#undef mtype_data_netmask
#undef mtype_data_list
#undef mtype_data_next
#undef mtype_elem

#undef mtype_ahash_destroy
#undef mtype_ext_cleanup
#undef mtype_add_cidr
#undef mtype_del_cidr
#undef mtype_ahash_memsize
#undef mtype_flush
#undef mtype_destroy
#undef mtype_same_set
#undef mtype_kadt
#undef mtype_uadt

#undef mtype_add
#undef mtype_del
#undef mtype_test_cidrs
#undef mtype_test
#undef mtype_uref
#undef mtype_resize
#undef mtype_ext_size
#undef mtype_resize_ad
#undef mtype_head
#undef mtype_list
#undef mtype_gc_do
#undef mtype_gc
#undef mtype_gc_init
#undef mtype_variant
#undef mtype_data_match

#undef htype
#undef HKEY

#define mtype_data_equal	IPSET_TOKEN(MTYPE, _data_equal)
#ifdef IP_SET_HASH_WITH_NETS
#define mtype_do_data_match	IPSET_TOKEN(MTYPE, _do_data_match)
#else
#define mtype_do_data_match(d)	1
#endif
#define mtype_data_set_flags	IPSET_TOKEN(MTYPE, _data_set_flags)
#define mtype_data_reset_elem	IPSET_TOKEN(MTYPE, _data_reset_elem)
#define mtype_data_reset_flags	IPSET_TOKEN(MTYPE, _data_reset_flags)
#define mtype_data_netmask	IPSET_TOKEN(MTYPE, _data_netmask)
#define mtype_data_list		IPSET_TOKEN(MTYPE, _data_list)
#define mtype_data_next		IPSET_TOKEN(MTYPE, _data_next)
#define mtype_elem		IPSET_TOKEN(MTYPE, _elem)

#define mtype_ahash_destroy	IPSET_TOKEN(MTYPE, _ahash_destroy)
#define mtype_ext_cleanup	IPSET_TOKEN(MTYPE, _ext_cleanup)
#define mtype_add_cidr		IPSET_TOKEN(MTYPE, _add_cidr)
#define mtype_del_cidr		IPSET_TOKEN(MTYPE, _del_cidr)
#define mtype_ahash_memsize	IPSET_TOKEN(MTYPE, _ahash_memsize)
#define mtype_flush		IPSET_TOKEN(MTYPE, _flush)
#define mtype_destroy		IPSET_TOKEN(MTYPE, _destroy)
#define mtype_same_set		IPSET_TOKEN(MTYPE, _same_set)
#define mtype_kadt		IPSET_TOKEN(MTYPE, _kadt)
#define mtype_uadt		IPSET_TOKEN(MTYPE, _uadt)

#define mtype_add		IPSET_TOKEN(MTYPE, _add)
#define mtype_del		IPSET_TOKEN(MTYPE, _del)
#define mtype_test_cidrs	IPSET_TOKEN(MTYPE, _test_cidrs)
#define mtype_test		IPSET_TOKEN(MTYPE, _test)
#define mtype_uref		IPSET_TOKEN(MTYPE, _uref)
#define mtype_resize		IPSET_TOKEN(MTYPE, _resize)
#define mtype_ext_size		IPSET_TOKEN(MTYPE, _ext_size)
#define mtype_resize_ad		IPSET_TOKEN(MTYPE, _resize_ad)
#define mtype_head		IPSET_TOKEN(MTYPE, _head)
#define mtype_list		IPSET_TOKEN(MTYPE, _list)
#define mtype_gc_do		IPSET_TOKEN(MTYPE, _gc_do)
#define mtype_gc		IPSET_TOKEN(MTYPE, _gc)
#define mtype_gc_init		IPSET_TOKEN(MTYPE, _gc_init)
#define mtype_variant		IPSET_TOKEN(MTYPE, _variant)
#define mtype_data_match	IPSET_TOKEN(MTYPE, _data_match)

#ifndef HKEY_DATALEN
#define HKEY_DATALEN		sizeof(struct mtype_elem)
#endif

#define htype			MTYPE

#define HKEY(data, initval, htable_bits)			\
({								\
	const u32 *__k = (const u32 *)data;			\
	u32 __l = HKEY_DATALEN / sizeof(u32);			\
								\
	BUILD_BUG_ON(HKEY_DATALEN % sizeof(u32) != 0);		\
								\
	jhash2(__k, __l, initval) & jhash_mask(htable_bits);	\
})

/* The generic hash structure */
struct htype {
	struct htable __rcu *table; /* the hash table */
	struct htable_gc gc;	/* gc workqueue */
	u32 maxelem;		/* max elements in the hash */
	u32 initval;		/* random jhash init value */
#ifdef IP_SET_HASH_WITH_MARKMASK
	u32 markmask;		/* markmask value for mark mask to store */
#endif
	u8 bucketsize;		/* max elements in an array block */
#ifdef IP_SET_HASH_WITH_NETMASK
	u8 netmask;		/* netmask value for subnets to store */
#endif
	struct list_head ad;	/* Resize add|del backlist */
	struct mtype_elem next; /* temporary storage for uadd */
#ifdef IP_SET_HASH_WITH_NETS
	struct net_prefixes nets[NLEN]; /* book-keeping of prefixes */
#endif
};

/* ADD|DEL entries saved during resize */
struct mtype_resize_ad {
	struct list_head list;
	enum ipset_adt ad;	/* ADD|DEL element */
	struct mtype_elem d;	/* Element value */
	struct ip_set_ext ext;	/* Extensions for ADD */
	struct ip_set_ext mext;	/* Target extensions for ADD */
	u32 flags;		/* Flags for ADD */
};

#ifdef IP_SET_HASH_WITH_NETS
/* Network cidr size book keeping when the hash stores different
 * sized networks. cidr == real cidr + 1 to support /0.
 */
static void
mtype_add_cidr(struct ip_set *set, struct htype *h, u8 cidr, u8 n)
{
	int i, j;

	spin_lock_bh(&set->lock);
	/* Add in increasing prefix order, so larger cidr first */
	for (i = 0, j = -1; i < NLEN && h->nets[i].cidr[n]; i++) {
		if (j != -1) {
			continue;
		} else if (h->nets[i].cidr[n] < cidr) {
			j = i;
		} else if (h->nets[i].cidr[n] == cidr) {
			h->nets[CIDR_POS(cidr)].nets[n]++;
			goto unlock;
		}
	}
	if (j != -1) {
		for (; i > j; i--)
			h->nets[i].cidr[n] = h->nets[i - 1].cidr[n];
	}
	h->nets[i].cidr[n] = cidr;
	h->nets[CIDR_POS(cidr)].nets[n] = 1;
unlock:
	spin_unlock_bh(&set->lock);
}

static void
mtype_del_cidr(struct ip_set *set, struct htype *h, u8 cidr, u8 n)
{
	u8 i, j, net_end = NLEN - 1;

	spin_lock_bh(&set->lock);
	for (i = 0; i < NLEN; i++) {
		if (h->nets[i].cidr[n] != cidr)
			continue;
		h->nets[CIDR_POS(cidr)].nets[n]--;
		if (h->nets[CIDR_POS(cidr)].nets[n] > 0)
			goto unlock;
		for (j = i; j < net_end && h->nets[j].cidr[n]; j++)
			h->nets[j].cidr[n] = h->nets[j + 1].cidr[n];
		h->nets[j].cidr[n] = 0;
		goto unlock;
	}
unlock:
	spin_unlock_bh(&set->lock);
}
#endif

/* Calculate the actual memory size of the set data */
static size_t
mtype_ahash_memsize(const struct htype *h, const struct htable *t)
{
	return sizeof(*h) + sizeof(*t) + ahash_sizeof_regions(t->htable_bits);
}

/* Get the ith element from the array block n */
#define ahash_data(n, i, dsize)	\
	((struct mtype_elem *)((n)->value + ((i) * (dsize))))

static void
mtype_ext_cleanup(struct ip_set *set, struct hbucket *n)
{
	int i;

	for (i = 0; i < n->pos; i++)
		if (test_bit(i, n->used))
			ip_set_ext_destroy(set, ahash_data(n, i, set->dsize));
}

/* Flush a hash type of set: destroy all elements */
static void
mtype_flush(struct ip_set *set)
{
	struct htype *h = set->data;
	struct htable *t;
	struct hbucket *n;
	u32 r, i;

	t = ipset_dereference_nfnl(h->table);
	for (r = 0; r < ahash_numof_locks(t->htable_bits); r++) {
		spin_lock_bh(&t->hregion[r].lock);
		for (i = ahash_bucket_start(r, t->htable_bits);
		     i < ahash_bucket_end(r, t->htable_bits); i++) {
			n = __ipset_dereference(hbucket(t, i));
			if (!n)
				continue;
			if (set->extensions & IPSET_EXT_DESTROY)
				mtype_ext_cleanup(set, n);
			/* FIXME: use slab cache */
			rcu_assign_pointer(hbucket(t, i), NULL);
			kfree_rcu(n, rcu);
		}
		t->hregion[r].ext_size = 0;
		t->hregion[r].elements = 0;
		spin_unlock_bh(&t->hregion[r].lock);
	}
#ifdef IP_SET_HASH_WITH_NETS
	memset(h->nets, 0, sizeof(h->nets));
#endif
}

/* Destroy the hashtable part of the set */
static void
mtype_ahash_destroy(struct ip_set *set, struct htable *t, bool ext_destroy)
{
	struct hbucket *n;
	u32 i;

	for (i = 0; i < jhash_size(t->htable_bits); i++) {
		n = __ipset_dereference(hbucket(t, i));
		if (!n)
			continue;
		if (set->extensions & IPSET_EXT_DESTROY && ext_destroy)
			mtype_ext_cleanup(set, n);
		/* FIXME: use slab cache */
		kfree(n);
	}

	ip_set_free(t->hregion);
	ip_set_free(t);
}

/* Destroy a hash type of set */
static void
mtype_destroy(struct ip_set *set)
{
	struct htype *h = set->data;
	struct list_head *l, *lt;

	if (SET_WITH_TIMEOUT(set))
		cancel_delayed_work_sync(&h->gc.dwork);

	mtype_ahash_destroy(set, ipset_dereference_nfnl(h->table), true);
	list_for_each_safe(l, lt, &h->ad) {
		list_del(l);
		kfree(l);
	}
	kfree(h);

	set->data = NULL;
}

static bool
mtype_same_set(const struct ip_set *a, const struct ip_set *b)
{
	const struct htype *x = a->data;
	const struct htype *y = b->data;

	/* Resizing changes htable_bits, so we ignore it */
	return x->maxelem == y->maxelem &&
	       a->timeout == b->timeout &&
#ifdef IP_SET_HASH_WITH_NETMASK
	       x->netmask == y->netmask &&
#endif
#ifdef IP_SET_HASH_WITH_MARKMASK
	       x->markmask == y->markmask &&
#endif
	       a->extensions == b->extensions;
}

static void
mtype_gc_do(struct ip_set *set, struct htype *h, struct htable *t, u32 r)
{
	struct hbucket *n, *tmp;
	struct mtype_elem *data;
	u32 i, j, d;
	size_t dsize = set->dsize;
#ifdef IP_SET_HASH_WITH_NETS
	u8 k;
#endif
	u8 htable_bits = t->htable_bits;

	spin_lock_bh(&t->hregion[r].lock);
	for (i = ahash_bucket_start(r, htable_bits);
	     i < ahash_bucket_end(r, htable_bits); i++) {
		n = __ipset_dereference(hbucket(t, i));
		if (!n)
			continue;
		for (j = 0, d = 0; j < n->pos; j++) {
			if (!test_bit(j, n->used)) {
				d++;
				continue;
			}
			data = ahash_data(n, j, dsize);
			if (!ip_set_timeout_expired(ext_timeout(data, set)))
				continue;
			pr_debug("expired %u/%u\n", i, j);
			clear_bit(j, n->used);
			smp_mb__after_atomic();
#ifdef IP_SET_HASH_WITH_NETS
			for (k = 0; k < IPSET_NET_COUNT; k++)
				mtype_del_cidr(set, h,
					NCIDR_PUT(DCIDR_GET(data->cidr, k)),
					k);
#endif
			t->hregion[r].elements--;
			ip_set_ext_destroy(set, data);
			d++;
		}
		if (d >= AHASH_INIT_SIZE) {
			if (d >= n->size) {
				t->hregion[r].ext_size -=
					ext_size(n->size, dsize);
				rcu_assign_pointer(hbucket(t, i), NULL);
				kfree_rcu(n, rcu);
				continue;
			}
			tmp = kzalloc(sizeof(*tmp) +
				(n->size - AHASH_INIT_SIZE) * dsize,
				GFP_ATOMIC);
			if (!tmp)
				/* Still try to delete expired elements. */
				continue;
			tmp->size = n->size - AHASH_INIT_SIZE;
			for (j = 0, d = 0; j < n->pos; j++) {
				if (!test_bit(j, n->used))
					continue;
				data = ahash_data(n, j, dsize);
				memcpy(tmp->value + d * dsize,
				       data, dsize);
				set_bit(d, tmp->used);
				d++;
			}
			tmp->pos = d;
			t->hregion[r].ext_size -=
				ext_size(AHASH_INIT_SIZE, dsize);
			rcu_assign_pointer(hbucket(t, i), tmp);
			kfree_rcu(n, rcu);
		}
	}
	spin_unlock_bh(&t->hregion[r].lock);
}

static void
mtype_gc(struct work_struct *work)
{
	struct htable_gc *gc;
	struct ip_set *set;
	struct htype *h;
	struct htable *t;
	u32 r, numof_locks;
	unsigned int next_run;

	gc = container_of(work, struct htable_gc, dwork.work);
	set = gc->set;
	h = set->data;

	spin_lock_bh(&set->lock);
	t = ipset_dereference_set(h->table, set);
	atomic_inc(&t->uref);
	numof_locks = ahash_numof_locks(t->htable_bits);
	r = gc->region++;
	if (r >= numof_locks) {
		r = gc->region = 0;
	}
	next_run = (IPSET_GC_PERIOD(set->timeout) * HZ) / numof_locks;
	if (next_run < HZ/10)
		next_run = HZ/10;
	spin_unlock_bh(&set->lock);

	mtype_gc_do(set, h, t, r);

	if (atomic_dec_and_test(&t->uref) && atomic_read(&t->ref)) {
		pr_debug("Table destroy after resize by expire: %p\n", t);
		mtype_ahash_destroy(set, t, false);
	}

	queue_delayed_work(system_power_efficient_wq, &gc->dwork, next_run);

}

static void
mtype_gc_init(struct htable_gc *gc)
{
	INIT_DEFERRABLE_WORK(&gc->dwork, mtype_gc);
	queue_delayed_work(system_power_efficient_wq, &gc->dwork, HZ);
}

static int
mtype_add(struct ip_set *set, void *value, const struct ip_set_ext *ext,
	  struct ip_set_ext *mext, u32 flags);
static int
mtype_del(struct ip_set *set, void *value, const struct ip_set_ext *ext,
	  struct ip_set_ext *mext, u32 flags);

/* Resize a hash: create a new hash table with doubling the hashsize
 * and inserting the elements to it. Repeat until we succeed or
 * fail due to memory pressures.
 */
static int
mtype_resize(struct ip_set *set, bool retried)
{
	struct htype *h = set->data;
	struct htable *t, *orig;
	u8 htable_bits;
<<<<<<< HEAD
	size_t dsize = set->dsize;
=======
	size_t hsize, dsize = set->dsize;
>>>>>>> 7d2a07b7
#ifdef IP_SET_HASH_WITH_NETS
	u8 flags;
	struct mtype_elem *tmp;
#endif
	struct mtype_elem *data;
	struct mtype_elem *d;
	struct hbucket *n, *m;
	struct list_head *l, *lt;
	struct mtype_resize_ad *x;
	u32 i, j, r, nr, key;
	int ret;

#ifdef IP_SET_HASH_WITH_NETS
	tmp = kmalloc(dsize, GFP_KERNEL);
	if (!tmp)
		return -ENOMEM;
#endif
	orig = ipset_dereference_bh_nfnl(h->table);
	htable_bits = orig->htable_bits;

retry:
	ret = 0;
	htable_bits++;
	if (!htable_bits)
		goto hbwarn;
	hsize = htable_size(htable_bits);
	if (!hsize)
		goto hbwarn;
	t = ip_set_alloc(hsize);
	if (!t) {
		ret = -ENOMEM;
		goto out;
	}
	t->hregion = ip_set_alloc(ahash_sizeof_regions(htable_bits));
	if (!t->hregion) {
		ip_set_free(t);
		ret = -ENOMEM;
		goto out;
	}
	t->hregion = ip_set_alloc(ahash_sizeof_regions(htable_bits));
	if (!t->hregion) {
		ip_set_free(t);
		ret = -ENOMEM;
		goto out;
	}
	t->htable_bits = htable_bits;
	t->maxelem = h->maxelem / ahash_numof_locks(htable_bits);
	for (i = 0; i < ahash_numof_locks(htable_bits); i++)
		spin_lock_init(&t->hregion[i].lock);

	/* There can't be another parallel resizing,
	 * but dumping, gc, kernel side add/del are possible
	 */
	orig = ipset_dereference_bh_nfnl(h->table);
	atomic_set(&orig->ref, 1);
	atomic_inc(&orig->uref);
	pr_debug("attempt to resize set %s from %u to %u, t %p\n",
		 set->name, orig->htable_bits, htable_bits, orig);
	for (r = 0; r < ahash_numof_locks(orig->htable_bits); r++) {
		/* Expire may replace a hbucket with another one */
		rcu_read_lock_bh();
		for (i = ahash_bucket_start(r, orig->htable_bits);
		     i < ahash_bucket_end(r, orig->htable_bits); i++) {
			n = __ipset_dereference(hbucket(orig, i));
			if (!n)
				continue;
			for (j = 0; j < n->pos; j++) {
				if (!test_bit(j, n->used))
					continue;
				data = ahash_data(n, j, dsize);
				if (SET_ELEM_EXPIRED(set, data))
					continue;
#ifdef IP_SET_HASH_WITH_NETS
				/* We have readers running parallel with us,
				 * so the live data cannot be modified.
				 */
				flags = 0;
				memcpy(tmp, data, dsize);
				data = tmp;
				mtype_data_reset_flags(data, &flags);
#endif
				key = HKEY(data, h->initval, htable_bits);
				m = __ipset_dereference(hbucket(t, key));
				nr = ahash_region(key, htable_bits);
				if (!m) {
					m = kzalloc(sizeof(*m) +
					    AHASH_INIT_SIZE * dsize,
					    GFP_ATOMIC);
					if (!m) {
						ret = -ENOMEM;
						goto cleanup;
					}
					m->size = AHASH_INIT_SIZE;
					t->hregion[nr].ext_size +=
						ext_size(AHASH_INIT_SIZE,
							 dsize);
					RCU_INIT_POINTER(hbucket(t, key), m);
				} else if (m->pos >= m->size) {
					struct hbucket *ht;

					if (m->size >= AHASH_MAX(h)) {
						ret = -EAGAIN;
					} else {
						ht = kzalloc(sizeof(*ht) +
						(m->size + AHASH_INIT_SIZE)
						* dsize,
						GFP_ATOMIC);
						if (!ht)
							ret = -ENOMEM;
					}
					if (ret < 0)
						goto cleanup;
					memcpy(ht, m, sizeof(struct hbucket) +
					       m->size * dsize);
					ht->size = m->size + AHASH_INIT_SIZE;
					t->hregion[nr].ext_size +=
						ext_size(AHASH_INIT_SIZE,
							 dsize);
					kfree(m);
					m = ht;
					RCU_INIT_POINTER(hbucket(t, key), ht);
				}
				d = ahash_data(m, m->pos, dsize);
				memcpy(d, data, dsize);
				set_bit(m->pos++, m->used);
				t->hregion[nr].elements++;
#ifdef IP_SET_HASH_WITH_NETS
				mtype_data_reset_flags(d, &flags);
#endif
			}
		}
		rcu_read_unlock_bh();
	}

	/* There can't be any other writer. */
	rcu_assign_pointer(h->table, t);

	/* Give time to other readers of the set */
	synchronize_rcu();

	pr_debug("set %s resized from %u (%p) to %u (%p)\n", set->name,
		 orig->htable_bits, orig, t->htable_bits, t);
	/* Add/delete elements processed by the SET target during resize.
	 * Kernel-side add cannot trigger a resize and userspace actions
	 * are serialized by the mutex.
	 */
	list_for_each_safe(l, lt, &h->ad) {
		x = list_entry(l, struct mtype_resize_ad, list);
		if (x->ad == IPSET_ADD) {
			mtype_add(set, &x->d, &x->ext, &x->mext, x->flags);
		} else {
			mtype_del(set, &x->d, NULL, NULL, 0);
		}
		list_del(l);
		kfree(l);
	}
	/* If there's nobody else using the table, destroy it */
	if (atomic_dec_and_test(&orig->uref)) {
		pr_debug("Table destroy by resize %p\n", orig);
		mtype_ahash_destroy(set, orig, false);
	}

out:
#ifdef IP_SET_HASH_WITH_NETS
	kfree(tmp);
#endif
	return ret;

cleanup:
	rcu_read_unlock_bh();
	atomic_set(&orig->ref, 0);
	atomic_dec(&orig->uref);
	mtype_ahash_destroy(set, t, false);
	if (ret == -EAGAIN)
		goto retry;
	goto out;

hbwarn:
	/* In case we have plenty of memory :-) */
	pr_warn("Cannot increase the hashsize of set %s further\n", set->name);
	ret = -IPSET_ERR_HASH_FULL;
	goto out;
}

/* Get the current number of elements and ext_size in the set  */
static void
mtype_ext_size(struct ip_set *set, u32 *elements, size_t *ext_size)
{
	struct htype *h = set->data;
	const struct htable *t;
	u32 i, j, r;
	struct hbucket *n;
	struct mtype_elem *data;

	t = rcu_dereference_bh(h->table);
	for (r = 0; r < ahash_numof_locks(t->htable_bits); r++) {
		for (i = ahash_bucket_start(r, t->htable_bits);
		     i < ahash_bucket_end(r, t->htable_bits); i++) {
			n = rcu_dereference_bh(hbucket(t, i));
			if (!n)
				continue;
			for (j = 0; j < n->pos; j++) {
				if (!test_bit(j, n->used))
					continue;
				data = ahash_data(n, j, set->dsize);
				if (!SET_ELEM_EXPIRED(set, data))
					(*elements)++;
			}
		}
		*ext_size += t->hregion[r].ext_size;
	}
}

/* Get the current number of elements and ext_size in the set  */
static void
mtype_ext_size(struct ip_set *set, u32 *elements, size_t *ext_size)
{
	struct htype *h = set->data;
	const struct htable *t;
	u32 i, j, r;
	struct hbucket *n;
	struct mtype_elem *data;

	t = rcu_dereference_bh(h->table);
	for (r = 0; r < ahash_numof_locks(t->htable_bits); r++) {
		for (i = ahash_bucket_start(r, t->htable_bits);
		     i < ahash_bucket_end(r, t->htable_bits); i++) {
			n = rcu_dereference_bh(hbucket(t, i));
			if (!n)
				continue;
			for (j = 0; j < n->pos; j++) {
				if (!test_bit(j, n->used))
					continue;
				data = ahash_data(n, j, set->dsize);
				if (!SET_ELEM_EXPIRED(set, data))
					(*elements)++;
			}
		}
		*ext_size += t->hregion[r].ext_size;
	}
}

/* Add an element to a hash and update the internal counters when succeeded,
 * otherwise report the proper error code.
 */
static int
mtype_add(struct ip_set *set, void *value, const struct ip_set_ext *ext,
	  struct ip_set_ext *mext, u32 flags)
{
	struct htype *h = set->data;
	struct htable *t;
	const struct mtype_elem *d = value;
	struct mtype_elem *data;
	struct hbucket *n, *old = ERR_PTR(-ENOENT);
	int i, j = -1, ret;
	bool flag_exist = flags & IPSET_FLAG_EXIST;
	bool deleted = false, forceadd = false, reuse = false;
	u32 r, key, multi = 0, elements, maxelem;

	rcu_read_lock_bh();
	t = rcu_dereference_bh(h->table);
	key = HKEY(value, h->initval, t->htable_bits);
	r = ahash_region(key, t->htable_bits);
	atomic_inc(&t->uref);
	elements = t->hregion[r].elements;
	maxelem = t->maxelem;
	if (elements >= maxelem) {
		u32 e;
		if (SET_WITH_TIMEOUT(set)) {
			rcu_read_unlock_bh();
			mtype_gc_do(set, h, t, r);
			rcu_read_lock_bh();
		}
		maxelem = h->maxelem;
		elements = 0;
		for (e = 0; e < ahash_numof_locks(t->htable_bits); e++)
			elements += t->hregion[e].elements;
		if (elements >= maxelem && SET_WITH_FORCEADD(set))
			forceadd = true;
	}
	rcu_read_unlock_bh();

	spin_lock_bh(&t->hregion[r].lock);
	n = rcu_dereference_bh(hbucket(t, key));
	if (!n) {
		if (forceadd || elements >= maxelem)
			goto set_full;
		old = NULL;
		n = kzalloc(sizeof(*n) + AHASH_INIT_SIZE * set->dsize,
			    GFP_ATOMIC);
		if (!n) {
			ret = -ENOMEM;
			goto unlock;
		}
		n->size = AHASH_INIT_SIZE;
		t->hregion[r].ext_size +=
			ext_size(AHASH_INIT_SIZE, set->dsize);
		goto copy_elem;
	}
	for (i = 0; i < n->pos; i++) {
		if (!test_bit(i, n->used)) {
			/* Reuse first deleted entry */
			if (j == -1) {
				deleted = reuse = true;
				j = i;
			}
			continue;
		}
		data = ahash_data(n, i, set->dsize);
		if (mtype_data_equal(data, d, &multi)) {
			if (flag_exist || SET_ELEM_EXPIRED(set, data)) {
				/* Just the extensions could be overwritten */
				j = i;
				goto overwrite_extensions;
			}
			ret = -IPSET_ERR_EXIST;
			goto unlock;
		}
		/* Reuse first timed out entry */
		if (SET_ELEM_EXPIRED(set, data) && j == -1) {
			j = i;
			reuse = true;
		}
	}
	if (reuse || forceadd) {
		if (j == -1)
			j = 0;
		data = ahash_data(n, j, set->dsize);
		if (!deleted) {
#ifdef IP_SET_HASH_WITH_NETS
			for (i = 0; i < IPSET_NET_COUNT; i++)
				mtype_del_cidr(set, h,
					NCIDR_PUT(DCIDR_GET(data->cidr, i)),
					i);
#endif
			ip_set_ext_destroy(set, data);
			t->hregion[r].elements--;
		}
		goto copy_data;
	}
	if (elements >= maxelem)
		goto set_full;
	/* Create a new slot */
	if (n->pos >= n->size) {
		TUNE_BUCKETSIZE(h, multi);
		if (n->size >= AHASH_MAX(h)) {
			/* Trigger rehashing */
			mtype_data_next(&h->next, d);
			ret = -EAGAIN;
			goto resize;
		}
		old = n;
		n = kzalloc(sizeof(*n) +
			    (old->size + AHASH_INIT_SIZE) * set->dsize,
			    GFP_ATOMIC);
		if (!n) {
			ret = -ENOMEM;
			goto unlock;
		}
		memcpy(n, old, sizeof(struct hbucket) +
		       old->size * set->dsize);
		n->size = old->size + AHASH_INIT_SIZE;
		t->hregion[r].ext_size +=
			ext_size(AHASH_INIT_SIZE, set->dsize);
	}

copy_elem:
	j = n->pos++;
	data = ahash_data(n, j, set->dsize);
copy_data:
	t->hregion[r].elements++;
#ifdef IP_SET_HASH_WITH_NETS
	for (i = 0; i < IPSET_NET_COUNT; i++)
		mtype_add_cidr(set, h, NCIDR_PUT(DCIDR_GET(d->cidr, i)), i);
#endif
	memcpy(data, d, sizeof(struct mtype_elem));
overwrite_extensions:
#ifdef IP_SET_HASH_WITH_NETS
	mtype_data_set_flags(data, flags);
#endif
	if (SET_WITH_COUNTER(set))
		ip_set_init_counter(ext_counter(data, set), ext);
	if (SET_WITH_COMMENT(set))
		ip_set_init_comment(set, ext_comment(data, set), ext);
	if (SET_WITH_SKBINFO(set))
		ip_set_init_skbinfo(ext_skbinfo(data, set), ext);
	/* Must come last for the case when timed out entry is reused */
	if (SET_WITH_TIMEOUT(set))
		ip_set_timeout_set(ext_timeout(data, set), ext->timeout);
	smp_mb__before_atomic();
	set_bit(j, n->used);
	if (old != ERR_PTR(-ENOENT)) {
		rcu_assign_pointer(hbucket(t, key), n);
		if (old)
			kfree_rcu(old, rcu);
	}
	ret = 0;
resize:
	spin_unlock_bh(&t->hregion[r].lock);
	if (atomic_read(&t->ref) && ext->target) {
		/* Resize is in process and kernel side add, save values */
		struct mtype_resize_ad *x;

		x = kzalloc(sizeof(struct mtype_resize_ad), GFP_ATOMIC);
		if (!x)
			/* Don't bother */
			goto out;
		x->ad = IPSET_ADD;
		memcpy(&x->d, value, sizeof(struct mtype_elem));
		memcpy(&x->ext, ext, sizeof(struct ip_set_ext));
		memcpy(&x->mext, mext, sizeof(struct ip_set_ext));
		x->flags = flags;
		spin_lock_bh(&set->lock);
		list_add_tail(&x->list, &h->ad);
		spin_unlock_bh(&set->lock);
	}
	goto out;

set_full:
	if (net_ratelimit())
		pr_warn("Set %s is full, maxelem %u reached\n",
			set->name, maxelem);
	ret = -IPSET_ERR_HASH_FULL;
unlock:
	spin_unlock_bh(&t->hregion[r].lock);
out:
	if (atomic_dec_and_test(&t->uref) && atomic_read(&t->ref)) {
		pr_debug("Table destroy after resize by add: %p\n", t);
		mtype_ahash_destroy(set, t, false);
	}
	return ret;
}

/* Delete an element from the hash and free up space if possible.
 */
static int
mtype_del(struct ip_set *set, void *value, const struct ip_set_ext *ext,
	  struct ip_set_ext *mext, u32 flags)
{
	struct htype *h = set->data;
	struct htable *t;
	const struct mtype_elem *d = value;
	struct mtype_elem *data;
	struct hbucket *n;
	struct mtype_resize_ad *x = NULL;
	int i, j, k, r, ret = -IPSET_ERR_EXIST;
	u32 key, multi = 0;
	size_t dsize = set->dsize;

	/* Userspace add and resize is excluded by the mutex.
	 * Kernespace add does not trigger resize.
	 */
	rcu_read_lock_bh();
	t = rcu_dereference_bh(h->table);
	key = HKEY(value, h->initval, t->htable_bits);
	r = ahash_region(key, t->htable_bits);
	atomic_inc(&t->uref);
	rcu_read_unlock_bh();

	spin_lock_bh(&t->hregion[r].lock);
	n = rcu_dereference_bh(hbucket(t, key));
	if (!n)
		goto out;
	for (i = 0, k = 0; i < n->pos; i++) {
		if (!test_bit(i, n->used)) {
			k++;
			continue;
		}
		data = ahash_data(n, i, dsize);
		if (!mtype_data_equal(data, d, &multi))
			continue;
		if (SET_ELEM_EXPIRED(set, data))
			goto out;

		ret = 0;
		clear_bit(i, n->used);
		smp_mb__after_atomic();
		if (i + 1 == n->pos)
			n->pos--;
		t->hregion[r].elements--;
#ifdef IP_SET_HASH_WITH_NETS
		for (j = 0; j < IPSET_NET_COUNT; j++)
			mtype_del_cidr(set, h,
				       NCIDR_PUT(DCIDR_GET(d->cidr, j)), j);
#endif
		ip_set_ext_destroy(set, data);

		if (atomic_read(&t->ref) && ext->target) {
			/* Resize is in process and kernel side del,
			 * save values
			 */
			x = kzalloc(sizeof(struct mtype_resize_ad),
				    GFP_ATOMIC);
			if (x) {
				x->ad = IPSET_DEL;
				memcpy(&x->d, value,
				       sizeof(struct mtype_elem));
				x->flags = flags;
			}
		}
		for (; i < n->pos; i++) {
			if (!test_bit(i, n->used))
				k++;
		}
		if (n->pos == 0 && k == 0) {
			t->hregion[r].ext_size -= ext_size(n->size, dsize);
			rcu_assign_pointer(hbucket(t, key), NULL);
			kfree_rcu(n, rcu);
		} else if (k >= AHASH_INIT_SIZE) {
			struct hbucket *tmp = kzalloc(sizeof(*tmp) +
					(n->size - AHASH_INIT_SIZE) * dsize,
					GFP_ATOMIC);
			if (!tmp)
				goto out;
			tmp->size = n->size - AHASH_INIT_SIZE;
			for (j = 0, k = 0; j < n->pos; j++) {
				if (!test_bit(j, n->used))
					continue;
				data = ahash_data(n, j, dsize);
				memcpy(tmp->value + k * dsize, data, dsize);
				set_bit(k, tmp->used);
				k++;
			}
			tmp->pos = k;
			t->hregion[r].ext_size -=
				ext_size(AHASH_INIT_SIZE, dsize);
			rcu_assign_pointer(hbucket(t, key), tmp);
			kfree_rcu(n, rcu);
		}
		goto out;
	}

out:
	spin_unlock_bh(&t->hregion[r].lock);
	if (x) {
		spin_lock_bh(&set->lock);
		list_add(&x->list, &h->ad);
		spin_unlock_bh(&set->lock);
	}
	if (atomic_dec_and_test(&t->uref) && atomic_read(&t->ref)) {
		pr_debug("Table destroy after resize by del: %p\n", t);
		mtype_ahash_destroy(set, t, false);
	}
	return ret;
}

static int
mtype_data_match(struct mtype_elem *data, const struct ip_set_ext *ext,
		 struct ip_set_ext *mext, struct ip_set *set, u32 flags)
{
	if (!ip_set_match_extensions(set, ext, mext, flags, data))
		return 0;
	/* nomatch entries return -ENOTEMPTY */
	return mtype_do_data_match(data);
}

#ifdef IP_SET_HASH_WITH_NETS
/* Special test function which takes into account the different network
 * sizes added to the set
 */
static int
mtype_test_cidrs(struct ip_set *set, struct mtype_elem *d,
		 const struct ip_set_ext *ext,
		 struct ip_set_ext *mext, u32 flags)
{
	struct htype *h = set->data;
	struct htable *t = rcu_dereference_bh(h->table);
	struct hbucket *n;
	struct mtype_elem *data;
#if IPSET_NET_COUNT == 2
	struct mtype_elem orig = *d;
	int ret, i, j = 0, k;
#else
	int ret, i, j = 0;
#endif
	u32 key, multi = 0;

	pr_debug("test by nets\n");
	for (; j < NLEN && h->nets[j].cidr[0] && !multi; j++) {
#if IPSET_NET_COUNT == 2
		mtype_data_reset_elem(d, &orig);
		mtype_data_netmask(d, NCIDR_GET(h->nets[j].cidr[0]), false);
		for (k = 0; k < NLEN && h->nets[k].cidr[1] && !multi;
		     k++) {
			mtype_data_netmask(d, NCIDR_GET(h->nets[k].cidr[1]),
					   true);
#else
		mtype_data_netmask(d, NCIDR_GET(h->nets[j].cidr[0]));
#endif
		key = HKEY(d, h->initval, t->htable_bits);
		n = rcu_dereference_bh(hbucket(t, key));
		if (!n)
			continue;
		for (i = 0; i < n->pos; i++) {
			if (!test_bit(i, n->used))
				continue;
			data = ahash_data(n, i, set->dsize);
			if (!mtype_data_equal(data, d, &multi))
				continue;
			ret = mtype_data_match(data, ext, mext, set, flags);
			if (ret != 0)
				return ret;
#ifdef IP_SET_HASH_WITH_MULTI
			/* No match, reset multiple match flag */
			multi = 0;
#endif
		}
#if IPSET_NET_COUNT == 2
		}
#endif
	}
	return 0;
}
#endif

/* Test whether the element is added to the set */
static int
mtype_test(struct ip_set *set, void *value, const struct ip_set_ext *ext,
	   struct ip_set_ext *mext, u32 flags)
{
	struct htype *h = set->data;
	struct htable *t;
	struct mtype_elem *d = value;
	struct hbucket *n;
	struct mtype_elem *data;
	int i, ret = 0;
	u32 key, multi = 0;

	rcu_read_lock_bh();
	t = rcu_dereference_bh(h->table);
#ifdef IP_SET_HASH_WITH_NETS
	/* If we test an IP address and not a network address,
	 * try all possible network sizes
	 */
	for (i = 0; i < IPSET_NET_COUNT; i++)
		if (DCIDR_GET(d->cidr, i) != HOST_MASK)
			break;
	if (i == IPSET_NET_COUNT) {
		ret = mtype_test_cidrs(set, d, ext, mext, flags);
		goto out;
	}
#endif

	key = HKEY(d, h->initval, t->htable_bits);
	n = rcu_dereference_bh(hbucket(t, key));
	if (!n) {
		ret = 0;
		goto out;
	}
	for (i = 0; i < n->pos; i++) {
		if (!test_bit(i, n->used))
			continue;
		data = ahash_data(n, i, set->dsize);
		if (!mtype_data_equal(data, d, &multi))
			continue;
		ret = mtype_data_match(data, ext, mext, set, flags);
		if (ret != 0)
			goto out;
	}
out:
	rcu_read_unlock_bh();
	return ret;
}

/* Reply a HEADER request: fill out the header part of the set */
static int
mtype_head(struct ip_set *set, struct sk_buff *skb)
{
	struct htype *h = set->data;
	const struct htable *t;
	struct nlattr *nested;
	size_t memsize;
	u32 elements = 0;
	size_t ext_size = 0;
	u8 htable_bits;

	rcu_read_lock_bh();
	t = rcu_dereference_bh(h->table);
	mtype_ext_size(set, &elements, &ext_size);
	memsize = mtype_ahash_memsize(h, t) + ext_size + set->ext_size;
	htable_bits = t->htable_bits;
	rcu_read_unlock_bh();

	nested = nla_nest_start(skb, IPSET_ATTR_DATA);
	if (!nested)
		goto nla_put_failure;
	if (nla_put_net32(skb, IPSET_ATTR_HASHSIZE,
			  htonl(jhash_size(htable_bits))) ||
	    nla_put_net32(skb, IPSET_ATTR_MAXELEM, htonl(h->maxelem)))
		goto nla_put_failure;
#ifdef IP_SET_HASH_WITH_NETMASK
	if (h->netmask != HOST_MASK &&
	    nla_put_u8(skb, IPSET_ATTR_NETMASK, h->netmask))
		goto nla_put_failure;
#endif
#ifdef IP_SET_HASH_WITH_MARKMASK
	if (nla_put_u32(skb, IPSET_ATTR_MARKMASK, h->markmask))
		goto nla_put_failure;
#endif
	if (set->flags & IPSET_CREATE_FLAG_BUCKETSIZE) {
		if (nla_put_u8(skb, IPSET_ATTR_BUCKETSIZE, h->bucketsize) ||
		    nla_put_net32(skb, IPSET_ATTR_INITVAL, htonl(h->initval)))
			goto nla_put_failure;
	}
	if (nla_put_net32(skb, IPSET_ATTR_REFERENCES, htonl(set->ref)) ||
	    nla_put_net32(skb, IPSET_ATTR_MEMSIZE, htonl(memsize)) ||
	    nla_put_net32(skb, IPSET_ATTR_ELEMENTS, htonl(elements)))
		goto nla_put_failure;
	if (unlikely(ip_set_put_flags(skb, set)))
		goto nla_put_failure;
	nla_nest_end(skb, nested);

	return 0;
nla_put_failure:
	return -EMSGSIZE;
}

/* Make possible to run dumping parallel with resizing */
static void
mtype_uref(struct ip_set *set, struct netlink_callback *cb, bool start)
{
	struct htype *h = set->data;
	struct htable *t;

	if (start) {
		rcu_read_lock_bh();
		t = ipset_dereference_bh_nfnl(h->table);
		atomic_inc(&t->uref);
		cb->args[IPSET_CB_PRIVATE] = (unsigned long)t;
		rcu_read_unlock_bh();
	} else if (cb->args[IPSET_CB_PRIVATE]) {
		t = (struct htable *)cb->args[IPSET_CB_PRIVATE];
		if (atomic_dec_and_test(&t->uref) && atomic_read(&t->ref)) {
			pr_debug("Table destroy after resize "
				 " by dump: %p\n", t);
			mtype_ahash_destroy(set, t, false);
		}
		cb->args[IPSET_CB_PRIVATE] = 0;
	}
}

/* Reply a LIST/SAVE request: dump the elements of the specified set */
static int
mtype_list(const struct ip_set *set,
	   struct sk_buff *skb, struct netlink_callback *cb)
{
	const struct htable *t;
	struct nlattr *atd, *nested;
	const struct hbucket *n;
	const struct mtype_elem *e;
	u32 first = cb->args[IPSET_CB_ARG0];
	/* We assume that one hash bucket fills into one page */
	void *incomplete;
	int i, ret = 0;

	atd = nla_nest_start(skb, IPSET_ATTR_ADT);
	if (!atd)
		return -EMSGSIZE;

	pr_debug("list hash set %s\n", set->name);
	t = (const struct htable *)cb->args[IPSET_CB_PRIVATE];
	/* Expire may replace a hbucket with another one */
	rcu_read_lock();
	for (; cb->args[IPSET_CB_ARG0] < jhash_size(t->htable_bits);
	     cb->args[IPSET_CB_ARG0]++) {
		cond_resched_rcu();
		incomplete = skb_tail_pointer(skb);
		n = rcu_dereference(hbucket(t, cb->args[IPSET_CB_ARG0]));
		pr_debug("cb->arg bucket: %lu, t %p n %p\n",
			 cb->args[IPSET_CB_ARG0], t, n);
		if (!n)
			continue;
		for (i = 0; i < n->pos; i++) {
			if (!test_bit(i, n->used))
				continue;
			e = ahash_data(n, i, set->dsize);
			if (SET_ELEM_EXPIRED(set, e))
				continue;
			pr_debug("list hash %lu hbucket %p i %u, data %p\n",
				 cb->args[IPSET_CB_ARG0], n, i, e);
			nested = nla_nest_start(skb, IPSET_ATTR_DATA);
			if (!nested) {
				if (cb->args[IPSET_CB_ARG0] == first) {
					nla_nest_cancel(skb, atd);
					ret = -EMSGSIZE;
					goto out;
				}
				goto nla_put_failure;
			}
			if (mtype_data_list(skb, e))
				goto nla_put_failure;
			if (ip_set_put_extensions(skb, set, e, true))
				goto nla_put_failure;
			nla_nest_end(skb, nested);
		}
	}
	nla_nest_end(skb, atd);
	/* Set listing finished */
	cb->args[IPSET_CB_ARG0] = 0;

	goto out;

nla_put_failure:
	nlmsg_trim(skb, incomplete);
	if (unlikely(first == cb->args[IPSET_CB_ARG0])) {
		pr_warn("Can't list set %s: one bucket does not fit into a message. Please report it!\n",
			set->name);
		cb->args[IPSET_CB_ARG0] = 0;
		ret = -EMSGSIZE;
	} else {
		nla_nest_end(skb, atd);
	}
out:
	rcu_read_unlock();
	return ret;
}

static int
IPSET_TOKEN(MTYPE, _kadt)(struct ip_set *set, const struct sk_buff *skb,
			  const struct xt_action_param *par,
			  enum ipset_adt adt, struct ip_set_adt_opt *opt);

static int
IPSET_TOKEN(MTYPE, _uadt)(struct ip_set *set, struct nlattr *tb[],
			  enum ipset_adt adt, u32 *lineno, u32 flags,
			  bool retried);

static const struct ip_set_type_variant mtype_variant = {
	.kadt	= mtype_kadt,
	.uadt	= mtype_uadt,
	.adt	= {
		[IPSET_ADD] = mtype_add,
		[IPSET_DEL] = mtype_del,
		[IPSET_TEST] = mtype_test,
	},
	.destroy = mtype_destroy,
	.flush	= mtype_flush,
	.head	= mtype_head,
	.list	= mtype_list,
	.uref	= mtype_uref,
	.resize	= mtype_resize,
	.same_set = mtype_same_set,
	.region_lock = true,
};

#ifdef IP_SET_EMIT_CREATE
static int
IPSET_TOKEN(HTYPE, _create)(struct net *net, struct ip_set *set,
			    struct nlattr *tb[], u32 flags)
{
	u32 hashsize = IPSET_DEFAULT_HASHSIZE, maxelem = IPSET_DEFAULT_MAXELEM;
#ifdef IP_SET_HASH_WITH_MARKMASK
	u32 markmask;
#endif
	u8 hbits;
#ifdef IP_SET_HASH_WITH_NETMASK
	u8 netmask;
#endif
	size_t hsize;
	struct htype *h;
	struct htable *t;
	u32 i;

	pr_debug("Create set %s with family %s\n",
		 set->name, set->family == NFPROTO_IPV4 ? "inet" : "inet6");

#ifdef IP_SET_PROTO_UNDEF
	if (set->family != NFPROTO_UNSPEC)
		return -IPSET_ERR_INVALID_FAMILY;
#else
	if (!(set->family == NFPROTO_IPV4 || set->family == NFPROTO_IPV6))
		return -IPSET_ERR_INVALID_FAMILY;
#endif

	if (unlikely(!ip_set_optattr_netorder(tb, IPSET_ATTR_HASHSIZE) ||
		     !ip_set_optattr_netorder(tb, IPSET_ATTR_MAXELEM) ||
		     !ip_set_optattr_netorder(tb, IPSET_ATTR_TIMEOUT) ||
		     !ip_set_optattr_netorder(tb, IPSET_ATTR_CADT_FLAGS)))
		return -IPSET_ERR_PROTOCOL;

#ifdef IP_SET_HASH_WITH_MARKMASK
	/* Separated condition in order to avoid directive in argument list */
	if (unlikely(!ip_set_optattr_netorder(tb, IPSET_ATTR_MARKMASK)))
		return -IPSET_ERR_PROTOCOL;

	markmask = 0xffffffff;
	if (tb[IPSET_ATTR_MARKMASK]) {
		markmask = ntohl(nla_get_be32(tb[IPSET_ATTR_MARKMASK]));
		if (markmask == 0)
			return -IPSET_ERR_INVALID_MARKMASK;
	}
#endif

#ifdef IP_SET_HASH_WITH_NETMASK
	netmask = set->family == NFPROTO_IPV4 ? 32 : 128;
	if (tb[IPSET_ATTR_NETMASK]) {
		netmask = nla_get_u8(tb[IPSET_ATTR_NETMASK]);

		if ((set->family == NFPROTO_IPV4 && netmask > 32) ||
		    (set->family == NFPROTO_IPV6 && netmask > 128) ||
		    netmask == 0)
			return -IPSET_ERR_INVALID_NETMASK;
	}
#endif

	if (tb[IPSET_ATTR_HASHSIZE]) {
		hashsize = ip_set_get_h32(tb[IPSET_ATTR_HASHSIZE]);
		if (hashsize < IPSET_MIMINAL_HASHSIZE)
			hashsize = IPSET_MIMINAL_HASHSIZE;
	}

	if (tb[IPSET_ATTR_MAXELEM])
		maxelem = ip_set_get_h32(tb[IPSET_ATTR_MAXELEM]);

	hsize = sizeof(*h);
	h = kzalloc(hsize, GFP_KERNEL);
	if (!h)
		return -ENOMEM;

	/* Compute htable_bits from the user input parameter hashsize.
	 * Assume that hashsize == 2^htable_bits,
	 * otherwise round up to the first 2^n value.
	 */
	hbits = fls(hashsize - 1);
	hsize = htable_size(hbits);
	if (hsize == 0) {
		kfree(h);
		return -ENOMEM;
	}
	t = ip_set_alloc(hsize);
	if (!t) {
		kfree(h);
		return -ENOMEM;
	}
	t->hregion = ip_set_alloc(ahash_sizeof_regions(hbits));
	if (!t->hregion) {
		ip_set_free(t);
		kfree(h);
		return -ENOMEM;
	}
	h->gc.set = set;
	for (i = 0; i < ahash_numof_locks(hbits); i++)
		spin_lock_init(&t->hregion[i].lock);
	h->maxelem = maxelem;
#ifdef IP_SET_HASH_WITH_NETMASK
	h->netmask = netmask;
#endif
#ifdef IP_SET_HASH_WITH_MARKMASK
	h->markmask = markmask;
#endif
	if (tb[IPSET_ATTR_INITVAL])
		h->initval = ntohl(nla_get_be32(tb[IPSET_ATTR_INITVAL]));
	else
		get_random_bytes(&h->initval, sizeof(h->initval));
	h->bucketsize = AHASH_MAX_SIZE;
	if (tb[IPSET_ATTR_BUCKETSIZE]) {
		h->bucketsize = nla_get_u8(tb[IPSET_ATTR_BUCKETSIZE]);
		if (h->bucketsize < AHASH_INIT_SIZE)
			h->bucketsize = AHASH_INIT_SIZE;
		else if (h->bucketsize > AHASH_MAX_SIZE)
			h->bucketsize = AHASH_MAX_SIZE;
		else if (h->bucketsize % 2)
			h->bucketsize += 1;
	}
	t->htable_bits = hbits;
	t->maxelem = h->maxelem / ahash_numof_locks(hbits);
	RCU_INIT_POINTER(h->table, t);

	INIT_LIST_HEAD(&h->ad);
	set->data = h;
#ifndef IP_SET_PROTO_UNDEF
	if (set->family == NFPROTO_IPV4) {
#endif
		set->variant = &IPSET_TOKEN(HTYPE, 4_variant);
		set->dsize = ip_set_elem_len(set, tb,
			sizeof(struct IPSET_TOKEN(HTYPE, 4_elem)),
			__alignof__(struct IPSET_TOKEN(HTYPE, 4_elem)));
#ifndef IP_SET_PROTO_UNDEF
	} else {
		set->variant = &IPSET_TOKEN(HTYPE, 6_variant);
		set->dsize = ip_set_elem_len(set, tb,
			sizeof(struct IPSET_TOKEN(HTYPE, 6_elem)),
			__alignof__(struct IPSET_TOKEN(HTYPE, 6_elem)));
	}
#endif
	set->timeout = IPSET_NO_TIMEOUT;
	if (tb[IPSET_ATTR_TIMEOUT]) {
		set->timeout = ip_set_timeout_uget(tb[IPSET_ATTR_TIMEOUT]);
#ifndef IP_SET_PROTO_UNDEF
		if (set->family == NFPROTO_IPV4)
#endif
			IPSET_TOKEN(HTYPE, 4_gc_init)(&h->gc);
#ifndef IP_SET_PROTO_UNDEF
		else
			IPSET_TOKEN(HTYPE, 6_gc_init)(&h->gc);
#endif
	}
	pr_debug("create %s hashsize %u (%u) maxelem %u: %p(%p)\n",
		 set->name, jhash_size(t->htable_bits),
		 t->htable_bits, h->maxelem, set->data, t);

	return 0;
}
#endif /* IP_SET_EMIT_CREATE */

#undef HKEY_DATALEN<|MERGE_RESOLUTION|>--- conflicted
+++ resolved
@@ -47,15 +47,8 @@
 
 /* Max number of elements can be tuned */
 #ifdef IP_SET_HASH_WITH_MULTI
-<<<<<<< HEAD
-#define AHASH_MAX(h)			((h)->ahash_max)
-
-static u8
-tune_ahash_max(u8 curr, u32 multi)
-=======
 static u8
 tune_bucketsize(u8 curr, u32 multi)
->>>>>>> 7d2a07b7
 {
 	u32 n;
 
@@ -633,11 +626,7 @@
 	struct htype *h = set->data;
 	struct htable *t, *orig;
 	u8 htable_bits;
-<<<<<<< HEAD
-	size_t dsize = set->dsize;
-=======
 	size_t hsize, dsize = set->dsize;
->>>>>>> 7d2a07b7
 #ifdef IP_SET_HASH_WITH_NETS
 	u8 flags;
 	struct mtype_elem *tmp;
@@ -668,12 +657,6 @@
 		goto hbwarn;
 	t = ip_set_alloc(hsize);
 	if (!t) {
-		ret = -ENOMEM;
-		goto out;
-	}
-	t->hregion = ip_set_alloc(ahash_sizeof_regions(htable_bits));
-	if (!t->hregion) {
-		ip_set_free(t);
 		ret = -ENOMEM;
 		goto out;
 	}
@@ -820,35 +803,6 @@
 	pr_warn("Cannot increase the hashsize of set %s further\n", set->name);
 	ret = -IPSET_ERR_HASH_FULL;
 	goto out;
-}
-
-/* Get the current number of elements and ext_size in the set  */
-static void
-mtype_ext_size(struct ip_set *set, u32 *elements, size_t *ext_size)
-{
-	struct htype *h = set->data;
-	const struct htable *t;
-	u32 i, j, r;
-	struct hbucket *n;
-	struct mtype_elem *data;
-
-	t = rcu_dereference_bh(h->table);
-	for (r = 0; r < ahash_numof_locks(t->htable_bits); r++) {
-		for (i = ahash_bucket_start(r, t->htable_bits);
-		     i < ahash_bucket_end(r, t->htable_bits); i++) {
-			n = rcu_dereference_bh(hbucket(t, i));
-			if (!n)
-				continue;
-			for (j = 0; j < n->pos; j++) {
-				if (!test_bit(j, n->used))
-					continue;
-				data = ahash_data(n, j, set->dsize);
-				if (!SET_ELEM_EXPIRED(set, data))
-					(*elements)++;
-			}
-		}
-		*ext_size += t->hregion[r].ext_size;
-	}
 }
 
 /* Get the current number of elements and ext_size in the set  */
