/* Connection tracking via netlink socket. Allows for user space
 * protocol helpers and general trouble making from userspace.
 *
 * (C) 2001 by Jay Schulist <jschlst@samba.org>
 * (C) 2002-2006 by Harald Welte <laforge@gnumonks.org>
 * (C) 2003 by Patrick Mchardy <kaber@trash.net>
 * (C) 2005-2012 by Pablo Neira Ayuso <pablo@netfilter.org>
 *
 * Initial connection tracking via netlink development funded and
 * generally made possible by Network Robots, Inc. (www.networkrobots.com)
 *
 * Further development of this code funded by Astaro AG (http://www.astaro.com)
 *
 * This software may be used and distributed according to the terms
 * of the GNU General Public License, incorporated herein by reference.
 */

#include <linux/init.h>
#include <linux/module.h>
#include <linux/kernel.h>
#include <linux/rculist.h>
#include <linux/rculist_nulls.h>
#include <linux/types.h>
#include <linux/timer.h>
#include <linux/security.h>
#include <linux/skbuff.h>
#include <linux/errno.h>
#include <linux/netlink.h>
#include <linux/spinlock.h>
#include <linux/interrupt.h>
#include <linux/slab.h>
#include <linux/siphash.h>

#include <linux/netfilter.h>
#include <net/netlink.h>
#include <net/sock.h>
#include <net/netfilter/nf_conntrack.h>
#include <net/netfilter/nf_conntrack_core.h>
#include <net/netfilter/nf_conntrack_expect.h>
#include <net/netfilter/nf_conntrack_helper.h>
#include <net/netfilter/nf_conntrack_seqadj.h>
#include <net/netfilter/nf_conntrack_l4proto.h>
#include <net/netfilter/nf_conntrack_tuple.h>
#include <net/netfilter/nf_conntrack_acct.h>
#include <net/netfilter/nf_conntrack_zones.h>
#include <net/netfilter/nf_conntrack_timestamp.h>
#include <net/netfilter/nf_conntrack_labels.h>
#include <net/netfilter/nf_conntrack_synproxy.h>
#if IS_ENABLED(CONFIG_NF_NAT)
#include <net/netfilter/nf_nat.h>
#include <net/netfilter/nf_nat_helper.h>
#endif

#include <linux/netfilter/nfnetlink.h>
#include <linux/netfilter/nfnetlink_conntrack.h>

#include "nf_internals.h"

MODULE_LICENSE("GPL");

static int ctnetlink_dump_tuples_proto(struct sk_buff *skb,
				const struct nf_conntrack_tuple *tuple,
				const struct nf_conntrack_l4proto *l4proto)
{
	int ret = 0;
	struct nlattr *nest_parms;

	nest_parms = nla_nest_start(skb, CTA_TUPLE_PROTO);
	if (!nest_parms)
		goto nla_put_failure;
	if (nla_put_u8(skb, CTA_PROTO_NUM, tuple->dst.protonum))
		goto nla_put_failure;

	if (likely(l4proto->tuple_to_nlattr))
		ret = l4proto->tuple_to_nlattr(skb, tuple);

	nla_nest_end(skb, nest_parms);

	return ret;

nla_put_failure:
	return -1;
}

static int ipv4_tuple_to_nlattr(struct sk_buff *skb,
				const struct nf_conntrack_tuple *tuple)
{
	if (nla_put_in_addr(skb, CTA_IP_V4_SRC, tuple->src.u3.ip) ||
	    nla_put_in_addr(skb, CTA_IP_V4_DST, tuple->dst.u3.ip))
		return -EMSGSIZE;
	return 0;
}

static int ipv6_tuple_to_nlattr(struct sk_buff *skb,
				const struct nf_conntrack_tuple *tuple)
{
	if (nla_put_in6_addr(skb, CTA_IP_V6_SRC, &tuple->src.u3.in6) ||
	    nla_put_in6_addr(skb, CTA_IP_V6_DST, &tuple->dst.u3.in6))
		return -EMSGSIZE;
	return 0;
}

static int ctnetlink_dump_tuples_ip(struct sk_buff *skb,
				    const struct nf_conntrack_tuple *tuple)
{
	int ret = 0;
	struct nlattr *nest_parms;

	nest_parms = nla_nest_start(skb, CTA_TUPLE_IP);
	if (!nest_parms)
		goto nla_put_failure;

	switch (tuple->src.l3num) {
	case NFPROTO_IPV4:
		ret = ipv4_tuple_to_nlattr(skb, tuple);
		break;
	case NFPROTO_IPV6:
		ret = ipv6_tuple_to_nlattr(skb, tuple);
		break;
	}

	nla_nest_end(skb, nest_parms);

	return ret;

nla_put_failure:
	return -1;
}

static int ctnetlink_dump_tuples(struct sk_buff *skb,
				 const struct nf_conntrack_tuple *tuple)
{
	const struct nf_conntrack_l4proto *l4proto;
	int ret;

	rcu_read_lock();
	ret = ctnetlink_dump_tuples_ip(skb, tuple);

	if (ret >= 0) {
		l4proto = nf_ct_l4proto_find(tuple->dst.protonum);
		ret = ctnetlink_dump_tuples_proto(skb, tuple, l4proto);
	}
	rcu_read_unlock();
	return ret;
}

static int ctnetlink_dump_zone_id(struct sk_buff *skb, int attrtype,
				  const struct nf_conntrack_zone *zone, int dir)
{
	if (zone->id == NF_CT_DEFAULT_ZONE_ID || zone->dir != dir)
		return 0;
	if (nla_put_be16(skb, attrtype, htons(zone->id)))
		goto nla_put_failure;
	return 0;

nla_put_failure:
	return -1;
}

static int ctnetlink_dump_status(struct sk_buff *skb, const struct nf_conn *ct)
{
	if (nla_put_be32(skb, CTA_STATUS, htonl(ct->status)))
		goto nla_put_failure;
	return 0;

nla_put_failure:
	return -1;
}

static int ctnetlink_dump_timeout(struct sk_buff *skb, const struct nf_conn *ct,
				  bool skip_zero)
{
	long timeout = nf_ct_expires(ct) / HZ;

	if (skip_zero && timeout == 0)
		return 0;

	if (nla_put_be32(skb, CTA_TIMEOUT, htonl(timeout)))
		goto nla_put_failure;
	return 0;

nla_put_failure:
	return -1;
}

static int ctnetlink_dump_protoinfo(struct sk_buff *skb, struct nf_conn *ct,
				    bool destroy)
{
	const struct nf_conntrack_l4proto *l4proto;
	struct nlattr *nest_proto;
	int ret;

	l4proto = nf_ct_l4proto_find(nf_ct_protonum(ct));
	if (!l4proto->to_nlattr)
		return 0;

	nest_proto = nla_nest_start(skb, CTA_PROTOINFO);
	if (!nest_proto)
		goto nla_put_failure;

	ret = l4proto->to_nlattr(skb, nest_proto, ct, destroy);

	nla_nest_end(skb, nest_proto);

	return ret;

nla_put_failure:
	return -1;
}

static int ctnetlink_dump_helpinfo(struct sk_buff *skb,
				   const struct nf_conn *ct)
{
	struct nlattr *nest_helper;
	const struct nf_conn_help *help = nfct_help(ct);
	struct nf_conntrack_helper *helper;

	if (!help)
		return 0;

	rcu_read_lock();
	helper = rcu_dereference(help->helper);
	if (!helper)
		goto out;

	nest_helper = nla_nest_start(skb, CTA_HELP);
	if (!nest_helper)
		goto nla_put_failure;
	if (nla_put_string(skb, CTA_HELP_NAME, helper->name))
		goto nla_put_failure;

	if (helper->to_nlattr)
		helper->to_nlattr(skb, ct);

	nla_nest_end(skb, nest_helper);
out:
	rcu_read_unlock();
	return 0;

nla_put_failure:
	rcu_read_unlock();
	return -1;
}

static int
dump_counters(struct sk_buff *skb, struct nf_conn_acct *acct,
	      enum ip_conntrack_dir dir, int type)
{
	enum ctattr_type attr = dir ? CTA_COUNTERS_REPLY: CTA_COUNTERS_ORIG;
	struct nf_conn_counter *counter = acct->counter;
	struct nlattr *nest_count;
	u64 pkts, bytes;

	if (type == IPCTNL_MSG_CT_GET_CTRZERO) {
		pkts = atomic64_xchg(&counter[dir].packets, 0);
		bytes = atomic64_xchg(&counter[dir].bytes, 0);
	} else {
		pkts = atomic64_read(&counter[dir].packets);
		bytes = atomic64_read(&counter[dir].bytes);
	}

	nest_count = nla_nest_start(skb, attr);
	if (!nest_count)
		goto nla_put_failure;

	if (nla_put_be64(skb, CTA_COUNTERS_PACKETS, cpu_to_be64(pkts),
			 CTA_COUNTERS_PAD) ||
	    nla_put_be64(skb, CTA_COUNTERS_BYTES, cpu_to_be64(bytes),
			 CTA_COUNTERS_PAD))
		goto nla_put_failure;

	nla_nest_end(skb, nest_count);

	return 0;

nla_put_failure:
	return -1;
}

static int
ctnetlink_dump_acct(struct sk_buff *skb, const struct nf_conn *ct, int type)
{
	struct nf_conn_acct *acct = nf_conn_acct_find(ct);

	if (!acct)
		return 0;

	if (dump_counters(skb, acct, IP_CT_DIR_ORIGINAL, type) < 0)
		return -1;
	if (dump_counters(skb, acct, IP_CT_DIR_REPLY, type) < 0)
		return -1;

	return 0;
}

static int
ctnetlink_dump_timestamp(struct sk_buff *skb, const struct nf_conn *ct)
{
	struct nlattr *nest_count;
	const struct nf_conn_tstamp *tstamp;

	tstamp = nf_conn_tstamp_find(ct);
	if (!tstamp)
		return 0;

	nest_count = nla_nest_start(skb, CTA_TIMESTAMP);
	if (!nest_count)
		goto nla_put_failure;

	if (nla_put_be64(skb, CTA_TIMESTAMP_START, cpu_to_be64(tstamp->start),
			 CTA_TIMESTAMP_PAD) ||
	    (tstamp->stop != 0 && nla_put_be64(skb, CTA_TIMESTAMP_STOP,
					       cpu_to_be64(tstamp->stop),
					       CTA_TIMESTAMP_PAD)))
		goto nla_put_failure;
	nla_nest_end(skb, nest_count);

	return 0;

nla_put_failure:
	return -1;
}

#ifdef CONFIG_NF_CONNTRACK_MARK
static int ctnetlink_dump_mark(struct sk_buff *skb, const struct nf_conn *ct)
{
	if (nla_put_be32(skb, CTA_MARK, htonl(ct->mark)))
		goto nla_put_failure;
	return 0;

nla_put_failure:
	return -1;
}
#else
#define ctnetlink_dump_mark(a, b) (0)
#endif

#ifdef CONFIG_NF_CONNTRACK_SECMARK
static int ctnetlink_dump_secctx(struct sk_buff *skb, const struct nf_conn *ct)
{
	struct nlattr *nest_secctx;
	int len, ret;
	char *secctx;

	ret = security_secid_to_secctx(ct->secmark, &secctx, &len);
	if (ret)
		return 0;

	ret = -1;
	nest_secctx = nla_nest_start(skb, CTA_SECCTX);
	if (!nest_secctx)
		goto nla_put_failure;

	if (nla_put_string(skb, CTA_SECCTX_NAME, secctx))
		goto nla_put_failure;
	nla_nest_end(skb, nest_secctx);

	ret = 0;
nla_put_failure:
	security_release_secctx(secctx, len);
	return ret;
}
#else
#define ctnetlink_dump_secctx(a, b) (0)
#endif

#ifdef CONFIG_NF_CONNTRACK_LABELS
static inline int ctnetlink_label_size(const struct nf_conn *ct)
{
	struct nf_conn_labels *labels = nf_ct_labels_find(ct);

	if (!labels)
		return 0;
	return nla_total_size(sizeof(labels->bits));
}

static int
ctnetlink_dump_labels(struct sk_buff *skb, const struct nf_conn *ct)
{
	struct nf_conn_labels *labels = nf_ct_labels_find(ct);
	unsigned int i;

	if (!labels)
		return 0;

	i = 0;
	do {
		if (labels->bits[i] != 0)
			return nla_put(skb, CTA_LABELS, sizeof(labels->bits),
				       labels->bits);
		i++;
	} while (i < ARRAY_SIZE(labels->bits));

	return 0;
}
#else
#define ctnetlink_dump_labels(a, b) (0)
#define ctnetlink_label_size(a)	(0)
#endif

#define master_tuple(ct) &(ct->master->tuplehash[IP_CT_DIR_ORIGINAL].tuple)

static int ctnetlink_dump_master(struct sk_buff *skb, const struct nf_conn *ct)
{
	struct nlattr *nest_parms;

	if (!(ct->status & IPS_EXPECTED))
		return 0;

	nest_parms = nla_nest_start(skb, CTA_TUPLE_MASTER);
	if (!nest_parms)
		goto nla_put_failure;
	if (ctnetlink_dump_tuples(skb, master_tuple(ct)) < 0)
		goto nla_put_failure;
	nla_nest_end(skb, nest_parms);

	return 0;

nla_put_failure:
	return -1;
}

static int
dump_ct_seq_adj(struct sk_buff *skb, const struct nf_ct_seqadj *seq, int type)
{
	struct nlattr *nest_parms;

	nest_parms = nla_nest_start(skb, type);
	if (!nest_parms)
		goto nla_put_failure;

	if (nla_put_be32(skb, CTA_SEQADJ_CORRECTION_POS,
			 htonl(seq->correction_pos)) ||
	    nla_put_be32(skb, CTA_SEQADJ_OFFSET_BEFORE,
			 htonl(seq->offset_before)) ||
	    nla_put_be32(skb, CTA_SEQADJ_OFFSET_AFTER,
			 htonl(seq->offset_after)))
		goto nla_put_failure;

	nla_nest_end(skb, nest_parms);

	return 0;

nla_put_failure:
	return -1;
}

static int ctnetlink_dump_ct_seq_adj(struct sk_buff *skb, struct nf_conn *ct)
{
	struct nf_conn_seqadj *seqadj = nfct_seqadj(ct);
	struct nf_ct_seqadj *seq;

	if (!(ct->status & IPS_SEQ_ADJUST) || !seqadj)
		return 0;

	spin_lock_bh(&ct->lock);
	seq = &seqadj->seq[IP_CT_DIR_ORIGINAL];
	if (dump_ct_seq_adj(skb, seq, CTA_SEQ_ADJ_ORIG) == -1)
		goto err;

	seq = &seqadj->seq[IP_CT_DIR_REPLY];
	if (dump_ct_seq_adj(skb, seq, CTA_SEQ_ADJ_REPLY) == -1)
		goto err;

	spin_unlock_bh(&ct->lock);
	return 0;
err:
	spin_unlock_bh(&ct->lock);
	return -1;
}

static int ctnetlink_dump_ct_synproxy(struct sk_buff *skb, struct nf_conn *ct)
{
	struct nf_conn_synproxy *synproxy = nfct_synproxy(ct);
	struct nlattr *nest_parms;

	if (!synproxy)
		return 0;

	nest_parms = nla_nest_start(skb, CTA_SYNPROXY);
	if (!nest_parms)
		goto nla_put_failure;

	if (nla_put_be32(skb, CTA_SYNPROXY_ISN, htonl(synproxy->isn)) ||
	    nla_put_be32(skb, CTA_SYNPROXY_ITS, htonl(synproxy->its)) ||
	    nla_put_be32(skb, CTA_SYNPROXY_TSOFF, htonl(synproxy->tsoff)))
		goto nla_put_failure;

	nla_nest_end(skb, nest_parms);

	return 0;

nla_put_failure:
	return -1;
}

static int ctnetlink_dump_id(struct sk_buff *skb, const struct nf_conn *ct)
{
	__be32 id = (__force __be32)nf_ct_get_id(ct);

	if (nla_put_be32(skb, CTA_ID, id))
		goto nla_put_failure;
	return 0;

nla_put_failure:
	return -1;
}

static int ctnetlink_dump_use(struct sk_buff *skb, const struct nf_conn *ct)
{
	if (nla_put_be32(skb, CTA_USE, htonl(atomic_read(&ct->ct_general.use))))
		goto nla_put_failure;
	return 0;

nla_put_failure:
	return -1;
}

/* all these functions access ct->ext. Caller must either hold a reference
 * on ct or prevent its deletion by holding either the bucket spinlock or
 * pcpu dying list lock.
 */
static int ctnetlink_dump_extinfo(struct sk_buff *skb,
				  struct nf_conn *ct, u32 type)
{
	if (ctnetlink_dump_acct(skb, ct, type) < 0 ||
	    ctnetlink_dump_timestamp(skb, ct) < 0 ||
	    ctnetlink_dump_helpinfo(skb, ct) < 0 ||
	    ctnetlink_dump_labels(skb, ct) < 0 ||
	    ctnetlink_dump_ct_seq_adj(skb, ct) < 0 ||
	    ctnetlink_dump_ct_synproxy(skb, ct) < 0)
		return -1;

	return 0;
}

static int ctnetlink_dump_info(struct sk_buff *skb, struct nf_conn *ct)
{
	if (ctnetlink_dump_status(skb, ct) < 0 ||
	    ctnetlink_dump_mark(skb, ct) < 0 ||
	    ctnetlink_dump_secctx(skb, ct) < 0 ||
	    ctnetlink_dump_id(skb, ct) < 0 ||
	    ctnetlink_dump_use(skb, ct) < 0 ||
	    ctnetlink_dump_master(skb, ct) < 0)
		return -1;

	if (!test_bit(IPS_OFFLOAD_BIT, &ct->status) &&
<<<<<<< HEAD
	    (ctnetlink_dump_timeout(skb, ct) < 0 ||
	     ctnetlink_dump_protoinfo(skb, ct) < 0))
=======
	    (ctnetlink_dump_timeout(skb, ct, false) < 0 ||
	     ctnetlink_dump_protoinfo(skb, ct, false) < 0))
>>>>>>> 7d2a07b7
		return -1;

	return 0;
}

static int
ctnetlink_fill_info(struct sk_buff *skb, u32 portid, u32 seq, u32 type,
		    struct nf_conn *ct, bool extinfo, unsigned int flags)
{
	const struct nf_conntrack_zone *zone;
	struct nlmsghdr *nlh;
	struct nlattr *nest_parms;
	unsigned int event;

	if (portid)
		flags |= NLM_F_MULTI;
	event = nfnl_msg_type(NFNL_SUBSYS_CTNETLINK, IPCTNL_MSG_CT_NEW);
	nlh = nfnl_msg_put(skb, portid, seq, event, flags, nf_ct_l3num(ct),
			   NFNETLINK_V0, 0);
	if (!nlh)
		goto nlmsg_failure;

	zone = nf_ct_zone(ct);

	nest_parms = nla_nest_start(skb, CTA_TUPLE_ORIG);
	if (!nest_parms)
		goto nla_put_failure;
	if (ctnetlink_dump_tuples(skb, nf_ct_tuple(ct, IP_CT_DIR_ORIGINAL)) < 0)
		goto nla_put_failure;
	if (ctnetlink_dump_zone_id(skb, CTA_TUPLE_ZONE, zone,
				   NF_CT_ZONE_DIR_ORIG) < 0)
		goto nla_put_failure;
	nla_nest_end(skb, nest_parms);

	nest_parms = nla_nest_start(skb, CTA_TUPLE_REPLY);
	if (!nest_parms)
		goto nla_put_failure;
	if (ctnetlink_dump_tuples(skb, nf_ct_tuple(ct, IP_CT_DIR_REPLY)) < 0)
		goto nla_put_failure;
	if (ctnetlink_dump_zone_id(skb, CTA_TUPLE_ZONE, zone,
				   NF_CT_ZONE_DIR_REPL) < 0)
		goto nla_put_failure;
	nla_nest_end(skb, nest_parms);

	if (ctnetlink_dump_zone_id(skb, CTA_ZONE, zone,
				   NF_CT_DEFAULT_ZONE_DIR) < 0)
		goto nla_put_failure;

	if (ctnetlink_dump_info(skb, ct) < 0)
		goto nla_put_failure;
	if (extinfo && ctnetlink_dump_extinfo(skb, ct, type) < 0)
		goto nla_put_failure;

	nlmsg_end(skb, nlh);
	return skb->len;

nlmsg_failure:
nla_put_failure:
	nlmsg_cancel(skb, nlh);
	return -1;
}

static const struct nla_policy cta_ip_nla_policy[CTA_IP_MAX + 1] = {
	[CTA_IP_V4_SRC]	= { .type = NLA_U32 },
	[CTA_IP_V4_DST]	= { .type = NLA_U32 },
	[CTA_IP_V6_SRC]	= { .len = sizeof(__be32) * 4 },
	[CTA_IP_V6_DST]	= { .len = sizeof(__be32) * 4 },
};

#if defined(CONFIG_NETFILTER_NETLINK_GLUE_CT) || defined(CONFIG_NF_CONNTRACK_EVENTS)
static size_t ctnetlink_proto_size(const struct nf_conn *ct)
{
	const struct nf_conntrack_l4proto *l4proto;
	size_t len, len4 = 0;

	len = nla_policy_len(cta_ip_nla_policy, CTA_IP_MAX + 1);
	len *= 3u; /* ORIG, REPLY, MASTER */

	l4proto = nf_ct_l4proto_find(nf_ct_protonum(ct));
	len += l4proto->nlattr_size;
	if (l4proto->nlattr_tuple_size) {
		len4 = l4proto->nlattr_tuple_size();
		len4 *= 3u; /* ORIG, REPLY, MASTER */
	}

	return len + len4;
}
#endif

static inline size_t ctnetlink_acct_size(const struct nf_conn *ct)
{
	if (!nf_ct_ext_exist(ct, NF_CT_EXT_ACCT))
		return 0;
	return 2 * nla_total_size(0) /* CTA_COUNTERS_ORIG|REPL */
	       + 2 * nla_total_size_64bit(sizeof(uint64_t)) /* CTA_COUNTERS_PACKETS */
	       + 2 * nla_total_size_64bit(sizeof(uint64_t)) /* CTA_COUNTERS_BYTES */
	       ;
}

static inline int ctnetlink_secctx_size(const struct nf_conn *ct)
{
#ifdef CONFIG_NF_CONNTRACK_SECMARK
	int len, ret;

	ret = security_secid_to_secctx(ct->secmark, NULL, &len);
	if (ret)
		return 0;

	return nla_total_size(0) /* CTA_SECCTX */
	       + nla_total_size(sizeof(char) * len); /* CTA_SECCTX_NAME */
#else
	return 0;
#endif
}

static inline size_t ctnetlink_timestamp_size(const struct nf_conn *ct)
{
#ifdef CONFIG_NF_CONNTRACK_TIMESTAMP
	if (!nf_ct_ext_exist(ct, NF_CT_EXT_TSTAMP))
		return 0;
	return nla_total_size(0) + 2 * nla_total_size_64bit(sizeof(uint64_t));
#else
	return 0;
#endif
}

#ifdef CONFIG_NF_CONNTRACK_EVENTS
static size_t ctnetlink_nlmsg_size(const struct nf_conn *ct)
{
	return NLMSG_ALIGN(sizeof(struct nfgenmsg))
	       + 3 * nla_total_size(0) /* CTA_TUPLE_ORIG|REPL|MASTER */
	       + 3 * nla_total_size(0) /* CTA_TUPLE_IP */
	       + 3 * nla_total_size(0) /* CTA_TUPLE_PROTO */
	       + 3 * nla_total_size(sizeof(u_int8_t)) /* CTA_PROTO_NUM */
	       + nla_total_size(sizeof(u_int32_t)) /* CTA_ID */
	       + nla_total_size(sizeof(u_int32_t)) /* CTA_STATUS */
	       + ctnetlink_acct_size(ct)
	       + ctnetlink_timestamp_size(ct)
	       + nla_total_size(sizeof(u_int32_t)) /* CTA_TIMEOUT */
	       + nla_total_size(0) /* CTA_PROTOINFO */
	       + nla_total_size(0) /* CTA_HELP */
	       + nla_total_size(NF_CT_HELPER_NAME_LEN) /* CTA_HELP_NAME */
	       + ctnetlink_secctx_size(ct)
#if IS_ENABLED(CONFIG_NF_NAT)
	       + 2 * nla_total_size(0) /* CTA_NAT_SEQ_ADJ_ORIG|REPL */
	       + 6 * nla_total_size(sizeof(u_int32_t)) /* CTA_NAT_SEQ_OFFSET */
#endif
#ifdef CONFIG_NF_CONNTRACK_MARK
	       + nla_total_size(sizeof(u_int32_t)) /* CTA_MARK */
#endif
#ifdef CONFIG_NF_CONNTRACK_ZONES
	       + nla_total_size(sizeof(u_int16_t)) /* CTA_ZONE|CTA_TUPLE_ZONE */
#endif
	       + ctnetlink_proto_size(ct)
	       + ctnetlink_label_size(ct)
	       ;
}

static int
ctnetlink_conntrack_event(unsigned int events, struct nf_ct_event *item)
{
	const struct nf_conntrack_zone *zone;
	struct net *net;
	struct nlmsghdr *nlh;
	struct nlattr *nest_parms;
	struct nf_conn *ct = item->ct;
	struct sk_buff *skb;
	unsigned int type;
	unsigned int flags = 0, group;
	int err;

	if (events & (1 << IPCT_DESTROY)) {
		type = IPCTNL_MSG_CT_DELETE;
		group = NFNLGRP_CONNTRACK_DESTROY;
	} else if (events & ((1 << IPCT_NEW) | (1 << IPCT_RELATED))) {
		type = IPCTNL_MSG_CT_NEW;
		flags = NLM_F_CREATE|NLM_F_EXCL;
		group = NFNLGRP_CONNTRACK_NEW;
	} else if (events) {
		type = IPCTNL_MSG_CT_NEW;
		group = NFNLGRP_CONNTRACK_UPDATE;
	} else
		return 0;

	net = nf_ct_net(ct);
	if (!item->report && !nfnetlink_has_listeners(net, group))
		return 0;

	skb = nlmsg_new(ctnetlink_nlmsg_size(ct), GFP_ATOMIC);
	if (skb == NULL)
		goto errout;

	type = nfnl_msg_type(NFNL_SUBSYS_CTNETLINK, type);
	nlh = nfnl_msg_put(skb, item->portid, 0, type, flags, nf_ct_l3num(ct),
			   NFNETLINK_V0, 0);
	if (!nlh)
		goto nlmsg_failure;

	zone = nf_ct_zone(ct);

	nest_parms = nla_nest_start(skb, CTA_TUPLE_ORIG);
	if (!nest_parms)
		goto nla_put_failure;
	if (ctnetlink_dump_tuples(skb, nf_ct_tuple(ct, IP_CT_DIR_ORIGINAL)) < 0)
		goto nla_put_failure;
	if (ctnetlink_dump_zone_id(skb, CTA_TUPLE_ZONE, zone,
				   NF_CT_ZONE_DIR_ORIG) < 0)
		goto nla_put_failure;
	nla_nest_end(skb, nest_parms);

	nest_parms = nla_nest_start(skb, CTA_TUPLE_REPLY);
	if (!nest_parms)
		goto nla_put_failure;
	if (ctnetlink_dump_tuples(skb, nf_ct_tuple(ct, IP_CT_DIR_REPLY)) < 0)
		goto nla_put_failure;
	if (ctnetlink_dump_zone_id(skb, CTA_TUPLE_ZONE, zone,
				   NF_CT_ZONE_DIR_REPL) < 0)
		goto nla_put_failure;
	nla_nest_end(skb, nest_parms);

	if (ctnetlink_dump_zone_id(skb, CTA_ZONE, zone,
				   NF_CT_DEFAULT_ZONE_DIR) < 0)
		goto nla_put_failure;

	if (ctnetlink_dump_id(skb, ct) < 0)
		goto nla_put_failure;

	if (ctnetlink_dump_status(skb, ct) < 0)
		goto nla_put_failure;

	if (events & (1 << IPCT_DESTROY)) {
		if (ctnetlink_dump_timeout(skb, ct, true) < 0)
			goto nla_put_failure;

		if (ctnetlink_dump_acct(skb, ct, type) < 0 ||
		    ctnetlink_dump_timestamp(skb, ct) < 0 ||
		    ctnetlink_dump_protoinfo(skb, ct, true) < 0)
			goto nla_put_failure;
	} else {
		if (ctnetlink_dump_timeout(skb, ct, false) < 0)
			goto nla_put_failure;

		if (events & (1 << IPCT_PROTOINFO) &&
		    ctnetlink_dump_protoinfo(skb, ct, false) < 0)
			goto nla_put_failure;

		if ((events & (1 << IPCT_HELPER) || nfct_help(ct))
		    && ctnetlink_dump_helpinfo(skb, ct) < 0)
			goto nla_put_failure;

#ifdef CONFIG_NF_CONNTRACK_SECMARK
		if ((events & (1 << IPCT_SECMARK) || ct->secmark)
		    && ctnetlink_dump_secctx(skb, ct) < 0)
			goto nla_put_failure;
#endif
		if (events & (1 << IPCT_LABEL) &&
		     ctnetlink_dump_labels(skb, ct) < 0)
			goto nla_put_failure;

		if (events & (1 << IPCT_RELATED) &&
		    ctnetlink_dump_master(skb, ct) < 0)
			goto nla_put_failure;

		if (events & (1 << IPCT_SEQADJ) &&
		    ctnetlink_dump_ct_seq_adj(skb, ct) < 0)
			goto nla_put_failure;

		if (events & (1 << IPCT_SYNPROXY) &&
		    ctnetlink_dump_ct_synproxy(skb, ct) < 0)
			goto nla_put_failure;
	}

#ifdef CONFIG_NF_CONNTRACK_MARK
	if ((events & (1 << IPCT_MARK) || ct->mark)
	    && ctnetlink_dump_mark(skb, ct) < 0)
		goto nla_put_failure;
#endif
	nlmsg_end(skb, nlh);
	err = nfnetlink_send(skb, net, item->portid, group, item->report,
			     GFP_ATOMIC);
	if (err == -ENOBUFS || err == -EAGAIN)
		return -ENOBUFS;

	return 0;

nla_put_failure:
	nlmsg_cancel(skb, nlh);
nlmsg_failure:
	kfree_skb(skb);
errout:
	if (nfnetlink_set_err(net, 0, group, -ENOBUFS) > 0)
		return -ENOBUFS;

	return 0;
}
#endif /* CONFIG_NF_CONNTRACK_EVENTS */

static int ctnetlink_done(struct netlink_callback *cb)
{
	if (cb->args[1])
		nf_ct_put((struct nf_conn *)cb->args[1]);
	kfree(cb->data);
	return 0;
}

struct ctnetlink_filter {
	u8 family;

	u_int32_t orig_flags;
	u_int32_t reply_flags;

	struct nf_conntrack_tuple orig;
	struct nf_conntrack_tuple reply;
	struct nf_conntrack_zone zone;

	struct {
		u_int32_t val;
		u_int32_t mask;
	} mark;
};

static const struct nla_policy cta_filter_nla_policy[CTA_FILTER_MAX + 1] = {
	[CTA_FILTER_ORIG_FLAGS]		= { .type = NLA_U32 },
	[CTA_FILTER_REPLY_FLAGS]	= { .type = NLA_U32 },
};

static int ctnetlink_parse_filter(const struct nlattr *attr,
				  struct ctnetlink_filter *filter)
{
	struct nlattr *tb[CTA_FILTER_MAX + 1];
	int ret = 0;

	ret = nla_parse_nested(tb, CTA_FILTER_MAX, attr, cta_filter_nla_policy,
			       NULL);
	if (ret)
		return ret;

	if (tb[CTA_FILTER_ORIG_FLAGS]) {
		filter->orig_flags = nla_get_u32(tb[CTA_FILTER_ORIG_FLAGS]);
		if (filter->orig_flags & ~CTA_FILTER_F_ALL)
			return -EOPNOTSUPP;
	}

	if (tb[CTA_FILTER_REPLY_FLAGS]) {
		filter->reply_flags = nla_get_u32(tb[CTA_FILTER_REPLY_FLAGS]);
		if (filter->reply_flags & ~CTA_FILTER_F_ALL)
			return -EOPNOTSUPP;
	}

	return 0;
}

static int ctnetlink_parse_zone(const struct nlattr *attr,
				struct nf_conntrack_zone *zone);
static int ctnetlink_parse_tuple_filter(const struct nlattr * const cda[],
					 struct nf_conntrack_tuple *tuple,
					 u32 type, u_int8_t l3num,
					 struct nf_conntrack_zone *zone,
					 u_int32_t flags);

static struct ctnetlink_filter *
ctnetlink_alloc_filter(const struct nlattr * const cda[], u8 family)
{
	struct ctnetlink_filter *filter;
	int err;

#ifndef CONFIG_NF_CONNTRACK_MARK
	if (cda[CTA_MARK] || cda[CTA_MARK_MASK])
		return ERR_PTR(-EOPNOTSUPP);
#endif

	filter = kzalloc(sizeof(*filter), GFP_KERNEL);
	if (filter == NULL)
		return ERR_PTR(-ENOMEM);

	filter->family = family;

#ifdef CONFIG_NF_CONNTRACK_MARK
	if (cda[CTA_MARK]) {
		filter->mark.val = ntohl(nla_get_be32(cda[CTA_MARK]));
		if (cda[CTA_MARK_MASK])
			filter->mark.mask = ntohl(nla_get_be32(cda[CTA_MARK_MASK]));
		else
			filter->mark.mask = 0xffffffff;
	} else if (cda[CTA_MARK_MASK]) {
		err = -EINVAL;
		goto err_filter;
	}
#endif
	if (!cda[CTA_FILTER])
		return filter;

	err = ctnetlink_parse_zone(cda[CTA_ZONE], &filter->zone);
	if (err < 0)
		goto err_filter;

	err = ctnetlink_parse_filter(cda[CTA_FILTER], filter);
	if (err < 0)
		goto err_filter;

	if (filter->orig_flags) {
		if (!cda[CTA_TUPLE_ORIG]) {
			err = -EINVAL;
			goto err_filter;
		}

		err = ctnetlink_parse_tuple_filter(cda, &filter->orig,
						   CTA_TUPLE_ORIG,
						   filter->family,
						   &filter->zone,
						   filter->orig_flags);
		if (err < 0)
			goto err_filter;
	}

	if (filter->reply_flags) {
		if (!cda[CTA_TUPLE_REPLY]) {
			err = -EINVAL;
			goto err_filter;
		}

		err = ctnetlink_parse_tuple_filter(cda, &filter->reply,
						   CTA_TUPLE_REPLY,
						   filter->family,
						   &filter->zone,
						   filter->orig_flags);
		if (err < 0) {
			err = -EINVAL;
			goto err_filter;
		}
	}

	return filter;

err_filter:
	kfree(filter);

	return ERR_PTR(err);
}

static bool ctnetlink_needs_filter(u8 family, const struct nlattr * const *cda)
{
	return family || cda[CTA_MARK] || cda[CTA_FILTER];
}

static int ctnetlink_start(struct netlink_callback *cb)
{
	const struct nlattr * const *cda = cb->data;
	struct ctnetlink_filter *filter = NULL;
	struct nfgenmsg *nfmsg = nlmsg_data(cb->nlh);
	u8 family = nfmsg->nfgen_family;

	if (ctnetlink_needs_filter(family, cda)) {
		filter = ctnetlink_alloc_filter(cda, family);
		if (IS_ERR(filter))
			return PTR_ERR(filter);
	}

	cb->data = filter;
	return 0;
}

static int ctnetlink_filter_match_tuple(struct nf_conntrack_tuple *filter_tuple,
					struct nf_conntrack_tuple *ct_tuple,
					u_int32_t flags, int family)
{
	switch (family) {
	case NFPROTO_IPV4:
		if ((flags & CTA_FILTER_FLAG(CTA_IP_SRC)) &&
		    filter_tuple->src.u3.ip != ct_tuple->src.u3.ip)
			return  0;

		if ((flags & CTA_FILTER_FLAG(CTA_IP_DST)) &&
		    filter_tuple->dst.u3.ip != ct_tuple->dst.u3.ip)
			return  0;
		break;
	case NFPROTO_IPV6:
		if ((flags & CTA_FILTER_FLAG(CTA_IP_SRC)) &&
		    !ipv6_addr_cmp(&filter_tuple->src.u3.in6,
				   &ct_tuple->src.u3.in6))
			return 0;

		if ((flags & CTA_FILTER_FLAG(CTA_IP_DST)) &&
		    !ipv6_addr_cmp(&filter_tuple->dst.u3.in6,
				   &ct_tuple->dst.u3.in6))
			return 0;
		break;
	}

	if ((flags & CTA_FILTER_FLAG(CTA_PROTO_NUM)) &&
	    filter_tuple->dst.protonum != ct_tuple->dst.protonum)
		return 0;

	switch (ct_tuple->dst.protonum) {
	case IPPROTO_TCP:
	case IPPROTO_UDP:
		if ((flags & CTA_FILTER_FLAG(CTA_PROTO_SRC_PORT)) &&
		    filter_tuple->src.u.tcp.port != ct_tuple->src.u.tcp.port)
			return 0;

		if ((flags & CTA_FILTER_FLAG(CTA_PROTO_DST_PORT)) &&
		    filter_tuple->dst.u.tcp.port != ct_tuple->dst.u.tcp.port)
			return 0;
		break;
	case IPPROTO_ICMP:
		if ((flags & CTA_FILTER_FLAG(CTA_PROTO_ICMP_TYPE)) &&
		    filter_tuple->dst.u.icmp.type != ct_tuple->dst.u.icmp.type)
			return 0;
		if ((flags & CTA_FILTER_FLAG(CTA_PROTO_ICMP_CODE)) &&
		    filter_tuple->dst.u.icmp.code != ct_tuple->dst.u.icmp.code)
			return 0;
		if ((flags & CTA_FILTER_FLAG(CTA_PROTO_ICMP_ID)) &&
		    filter_tuple->src.u.icmp.id != ct_tuple->src.u.icmp.id)
			return 0;
		break;
	case IPPROTO_ICMPV6:
		if ((flags & CTA_FILTER_FLAG(CTA_PROTO_ICMPV6_TYPE)) &&
		    filter_tuple->dst.u.icmp.type != ct_tuple->dst.u.icmp.type)
			return 0;
		if ((flags & CTA_FILTER_FLAG(CTA_PROTO_ICMPV6_CODE)) &&
		    filter_tuple->dst.u.icmp.code != ct_tuple->dst.u.icmp.code)
			return 0;
		if ((flags & CTA_FILTER_FLAG(CTA_PROTO_ICMPV6_ID)) &&
		    filter_tuple->src.u.icmp.id != ct_tuple->src.u.icmp.id)
			return 0;
		break;
	}

	return 1;
}

static int ctnetlink_filter_match(struct nf_conn *ct, void *data)
{
	struct ctnetlink_filter *filter = data;
	struct nf_conntrack_tuple *tuple;

	if (filter == NULL)
		goto out;

	/* Match entries of a given L3 protocol number.
	 * If it is not specified, ie. l3proto == 0,
	 * then match everything.
	 */
	if (filter->family && nf_ct_l3num(ct) != filter->family)
		goto ignore_entry;

	if (filter->orig_flags) {
		tuple = nf_ct_tuple(ct, IP_CT_DIR_ORIGINAL);
		if (!ctnetlink_filter_match_tuple(&filter->orig, tuple,
						  filter->orig_flags,
						  filter->family))
			goto ignore_entry;
	}

	if (filter->reply_flags) {
		tuple = nf_ct_tuple(ct, IP_CT_DIR_REPLY);
		if (!ctnetlink_filter_match_tuple(&filter->reply, tuple,
						  filter->reply_flags,
						  filter->family))
			goto ignore_entry;
	}

#ifdef CONFIG_NF_CONNTRACK_MARK
	if ((ct->mark & filter->mark.mask) != filter->mark.val)
		goto ignore_entry;
#endif

out:
	return 1;

ignore_entry:
	return 0;
}

static int
ctnetlink_dump_table(struct sk_buff *skb, struct netlink_callback *cb)
{
	unsigned int flags = cb->data ? NLM_F_DUMP_FILTERED : 0;
	struct net *net = sock_net(skb->sk);
	struct nf_conn *ct, *last;
	struct nf_conntrack_tuple_hash *h;
	struct hlist_nulls_node *n;
	struct nf_conn *nf_ct_evict[8];
	int res, i;
	spinlock_t *lockp;

	last = (struct nf_conn *)cb->args[1];
	i = 0;

	local_bh_disable();
	for (; cb->args[0] < nf_conntrack_htable_size; cb->args[0]++) {
restart:
		while (i) {
			i--;
			if (nf_ct_should_gc(nf_ct_evict[i]))
				nf_ct_kill(nf_ct_evict[i]);
			nf_ct_put(nf_ct_evict[i]);
		}

		lockp = &nf_conntrack_locks[cb->args[0] % CONNTRACK_LOCKS];
		nf_conntrack_lock(lockp);
		if (cb->args[0] >= nf_conntrack_htable_size) {
			spin_unlock(lockp);
			goto out;
		}
		hlist_nulls_for_each_entry(h, n, &nf_conntrack_hash[cb->args[0]],
					   hnnode) {
			if (NF_CT_DIRECTION(h) != IP_CT_DIR_ORIGINAL)
				continue;
			ct = nf_ct_tuplehash_to_ctrack(h);
			if (nf_ct_is_expired(ct)) {
				if (i < ARRAY_SIZE(nf_ct_evict) &&
				    atomic_inc_not_zero(&ct->ct_general.use))
					nf_ct_evict[i++] = ct;
				continue;
			}

			if (!net_eq(net, nf_ct_net(ct)))
				continue;

			if (cb->args[1]) {
				if (ct != last)
					continue;
				cb->args[1] = 0;
			}
			if (!ctnetlink_filter_match(ct, cb->data))
				continue;

			res =
			ctnetlink_fill_info(skb, NETLINK_CB(cb->skb).portid,
					    cb->nlh->nlmsg_seq,
					    NFNL_MSG_TYPE(cb->nlh->nlmsg_type),
					    ct, true, flags);
			if (res < 0) {
				nf_conntrack_get(&ct->ct_general);
				cb->args[1] = (unsigned long)ct;
				spin_unlock(lockp);
				goto out;
			}
		}
		spin_unlock(lockp);
		if (cb->args[1]) {
			cb->args[1] = 0;
			goto restart;
		}
	}
out:
	local_bh_enable();
	if (last) {
		/* nf ct hash resize happened, now clear the leftover. */
		if ((struct nf_conn *)cb->args[1] == last)
			cb->args[1] = 0;

		nf_ct_put(last);
	}

	while (i) {
		i--;
		if (nf_ct_should_gc(nf_ct_evict[i]))
			nf_ct_kill(nf_ct_evict[i]);
		nf_ct_put(nf_ct_evict[i]);
	}

	return skb->len;
}

static int ipv4_nlattr_to_tuple(struct nlattr *tb[],
				struct nf_conntrack_tuple *t,
				u_int32_t flags)
{
	if (flags & CTA_FILTER_FLAG(CTA_IP_SRC)) {
		if (!tb[CTA_IP_V4_SRC])
			return -EINVAL;

		t->src.u3.ip = nla_get_in_addr(tb[CTA_IP_V4_SRC]);
	}
<<<<<<< HEAD

	if (flags & CTA_FILTER_FLAG(CTA_IP_DST)) {
		if (!tb[CTA_IP_V4_DST])
			return -EINVAL;

=======

	if (flags & CTA_FILTER_FLAG(CTA_IP_DST)) {
		if (!tb[CTA_IP_V4_DST])
			return -EINVAL;

>>>>>>> 7d2a07b7
		t->dst.u3.ip = nla_get_in_addr(tb[CTA_IP_V4_DST]);
	}

	return 0;
}

static int ipv6_nlattr_to_tuple(struct nlattr *tb[],
				struct nf_conntrack_tuple *t,
				u_int32_t flags)
{
	if (flags & CTA_FILTER_FLAG(CTA_IP_SRC)) {
		if (!tb[CTA_IP_V6_SRC])
			return -EINVAL;

		t->src.u3.in6 = nla_get_in6_addr(tb[CTA_IP_V6_SRC]);
	}

	if (flags & CTA_FILTER_FLAG(CTA_IP_DST)) {
		if (!tb[CTA_IP_V6_DST])
			return -EINVAL;

		t->dst.u3.in6 = nla_get_in6_addr(tb[CTA_IP_V6_DST]);
	}

	return 0;
}

static int ctnetlink_parse_tuple_ip(struct nlattr *attr,
				    struct nf_conntrack_tuple *tuple,
				    u_int32_t flags)
{
	struct nlattr *tb[CTA_IP_MAX+1];
	int ret = 0;

	ret = nla_parse_nested_deprecated(tb, CTA_IP_MAX, attr, NULL, NULL);
	if (ret < 0)
		return ret;

	ret = nla_validate_nested_deprecated(attr, CTA_IP_MAX,
					     cta_ip_nla_policy, NULL);
	if (ret)
		return ret;

	switch (tuple->src.l3num) {
	case NFPROTO_IPV4:
		ret = ipv4_nlattr_to_tuple(tb, tuple, flags);
		break;
	case NFPROTO_IPV6:
		ret = ipv6_nlattr_to_tuple(tb, tuple, flags);
		break;
	}

	return ret;
}

static const struct nla_policy proto_nla_policy[CTA_PROTO_MAX+1] = {
	[CTA_PROTO_NUM]	= { .type = NLA_U8 },
};

static int ctnetlink_parse_tuple_proto(struct nlattr *attr,
				       struct nf_conntrack_tuple *tuple,
				       u_int32_t flags)
{
	const struct nf_conntrack_l4proto *l4proto;
	struct nlattr *tb[CTA_PROTO_MAX+1];
	int ret = 0;

	ret = nla_parse_nested_deprecated(tb, CTA_PROTO_MAX, attr,
					  proto_nla_policy, NULL);
	if (ret < 0)
		return ret;

	if (!(flags & CTA_FILTER_FLAG(CTA_PROTO_NUM)))
		return 0;

	if (!tb[CTA_PROTO_NUM])
		return -EINVAL;

	tuple->dst.protonum = nla_get_u8(tb[CTA_PROTO_NUM]);

	rcu_read_lock();
	l4proto = nf_ct_l4proto_find(tuple->dst.protonum);

	if (likely(l4proto->nlattr_to_tuple)) {
		ret = nla_validate_nested_deprecated(attr, CTA_PROTO_MAX,
						     l4proto->nla_policy,
						     NULL);
		if (ret == 0)
			ret = l4proto->nlattr_to_tuple(tb, tuple, flags);
	}

	rcu_read_unlock();

	return ret;
}

static int
ctnetlink_parse_zone(const struct nlattr *attr,
		     struct nf_conntrack_zone *zone)
{
	nf_ct_zone_init(zone, NF_CT_DEFAULT_ZONE_ID,
			NF_CT_DEFAULT_ZONE_DIR, 0);
#ifdef CONFIG_NF_CONNTRACK_ZONES
	if (attr)
		zone->id = ntohs(nla_get_be16(attr));
#else
	if (attr)
		return -EOPNOTSUPP;
#endif
	return 0;
}

static int
ctnetlink_parse_tuple_zone(struct nlattr *attr, enum ctattr_type type,
			   struct nf_conntrack_zone *zone)
{
	int ret;

	if (zone->id != NF_CT_DEFAULT_ZONE_ID)
		return -EINVAL;

	ret = ctnetlink_parse_zone(attr, zone);
	if (ret < 0)
		return ret;

	if (type == CTA_TUPLE_REPLY)
		zone->dir = NF_CT_ZONE_DIR_REPL;
	else
		zone->dir = NF_CT_ZONE_DIR_ORIG;

	return 0;
}

static const struct nla_policy tuple_nla_policy[CTA_TUPLE_MAX+1] = {
	[CTA_TUPLE_IP]		= { .type = NLA_NESTED },
	[CTA_TUPLE_PROTO]	= { .type = NLA_NESTED },
	[CTA_TUPLE_ZONE]	= { .type = NLA_U16 },
};

#define CTA_FILTER_F_ALL_CTA_PROTO \
  (CTA_FILTER_F_CTA_PROTO_SRC_PORT | \
   CTA_FILTER_F_CTA_PROTO_DST_PORT | \
   CTA_FILTER_F_CTA_PROTO_ICMP_TYPE | \
   CTA_FILTER_F_CTA_PROTO_ICMP_CODE | \
   CTA_FILTER_F_CTA_PROTO_ICMP_ID | \
   CTA_FILTER_F_CTA_PROTO_ICMPV6_TYPE | \
   CTA_FILTER_F_CTA_PROTO_ICMPV6_CODE | \
   CTA_FILTER_F_CTA_PROTO_ICMPV6_ID)

static int
ctnetlink_parse_tuple_filter(const struct nlattr * const cda[],
			      struct nf_conntrack_tuple *tuple, u32 type,
			      u_int8_t l3num, struct nf_conntrack_zone *zone,
			      u_int32_t flags)
{
	struct nlattr *tb[CTA_TUPLE_MAX+1];
	int err;

	memset(tuple, 0, sizeof(*tuple));

	err = nla_parse_nested_deprecated(tb, CTA_TUPLE_MAX, cda[type],
					  tuple_nla_policy, NULL);
	if (err < 0)
		return err;

<<<<<<< HEAD

=======
>>>>>>> 7d2a07b7
	if (l3num != NFPROTO_IPV4 && l3num != NFPROTO_IPV6)
		return -EOPNOTSUPP;
	tuple->src.l3num = l3num;

	if (flags & CTA_FILTER_FLAG(CTA_IP_DST) ||
	    flags & CTA_FILTER_FLAG(CTA_IP_SRC)) {
		if (!tb[CTA_TUPLE_IP])
			return -EINVAL;

		err = ctnetlink_parse_tuple_ip(tb[CTA_TUPLE_IP], tuple, flags);
		if (err < 0)
			return err;
	}

	if (flags & CTA_FILTER_FLAG(CTA_PROTO_NUM)) {
		if (!tb[CTA_TUPLE_PROTO])
			return -EINVAL;
<<<<<<< HEAD

		err = ctnetlink_parse_tuple_proto(tb[CTA_TUPLE_PROTO], tuple, flags);
		if (err < 0)
			return err;
	} else if (flags & CTA_FILTER_FLAG(ALL_CTA_PROTO)) {
		/* Can't manage proto flags without a protonum  */
		return -EINVAL;
	}

=======

		err = ctnetlink_parse_tuple_proto(tb[CTA_TUPLE_PROTO], tuple, flags);
		if (err < 0)
			return err;
	} else if (flags & CTA_FILTER_FLAG(ALL_CTA_PROTO)) {
		/* Can't manage proto flags without a protonum  */
		return -EINVAL;
	}

>>>>>>> 7d2a07b7
	if ((flags & CTA_FILTER_FLAG(CTA_TUPLE_ZONE)) && tb[CTA_TUPLE_ZONE]) {
		if (!zone)
			return -EINVAL;

		err = ctnetlink_parse_tuple_zone(tb[CTA_TUPLE_ZONE],
						 type, zone);
		if (err < 0)
			return err;
	}

	/* orig and expect tuples get DIR_ORIGINAL */
	if (type == CTA_TUPLE_REPLY)
		tuple->dst.dir = IP_CT_DIR_REPLY;
	else
		tuple->dst.dir = IP_CT_DIR_ORIGINAL;

	return 0;
}

static int
ctnetlink_parse_tuple(const struct nlattr * const cda[],
		      struct nf_conntrack_tuple *tuple, u32 type,
		      u_int8_t l3num, struct nf_conntrack_zone *zone)
{
	return ctnetlink_parse_tuple_filter(cda, tuple, type, l3num, zone,
					    CTA_FILTER_FLAG(ALL));
}

static const struct nla_policy help_nla_policy[CTA_HELP_MAX+1] = {
	[CTA_HELP_NAME]		= { .type = NLA_NUL_STRING,
				    .len = NF_CT_HELPER_NAME_LEN - 1 },
};

static int ctnetlink_parse_help(const struct nlattr *attr, char **helper_name,
				struct nlattr **helpinfo)
{
	int err;
	struct nlattr *tb[CTA_HELP_MAX+1];

	err = nla_parse_nested_deprecated(tb, CTA_HELP_MAX, attr,
					  help_nla_policy, NULL);
	if (err < 0)
		return err;

	if (!tb[CTA_HELP_NAME])
		return -EINVAL;

	*helper_name = nla_data(tb[CTA_HELP_NAME]);

	if (tb[CTA_HELP_INFO])
		*helpinfo = tb[CTA_HELP_INFO];

	return 0;
}

static const struct nla_policy ct_nla_policy[CTA_MAX+1] = {
	[CTA_TUPLE_ORIG]	= { .type = NLA_NESTED },
	[CTA_TUPLE_REPLY]	= { .type = NLA_NESTED },
	[CTA_STATUS] 		= { .type = NLA_U32 },
	[CTA_PROTOINFO]		= { .type = NLA_NESTED },
	[CTA_HELP]		= { .type = NLA_NESTED },
	[CTA_NAT_SRC]		= { .type = NLA_NESTED },
	[CTA_TIMEOUT] 		= { .type = NLA_U32 },
	[CTA_MARK]		= { .type = NLA_U32 },
	[CTA_ID]		= { .type = NLA_U32 },
	[CTA_NAT_DST]		= { .type = NLA_NESTED },
	[CTA_TUPLE_MASTER]	= { .type = NLA_NESTED },
	[CTA_NAT_SEQ_ADJ_ORIG]  = { .type = NLA_NESTED },
	[CTA_NAT_SEQ_ADJ_REPLY] = { .type = NLA_NESTED },
	[CTA_ZONE]		= { .type = NLA_U16 },
	[CTA_MARK_MASK]		= { .type = NLA_U32 },
	[CTA_LABELS]		= { .type = NLA_BINARY,
				    .len = NF_CT_LABELS_MAX_SIZE },
	[CTA_LABELS_MASK]	= { .type = NLA_BINARY,
				    .len = NF_CT_LABELS_MAX_SIZE },
	[CTA_FILTER]		= { .type = NLA_NESTED },
};

static int ctnetlink_flush_iterate(struct nf_conn *ct, void *data)
{
	if (test_bit(IPS_OFFLOAD_BIT, &ct->status))
		return 0;

	return ctnetlink_filter_match(ct, data);
}

static int ctnetlink_flush_conntrack(struct net *net,
				     const struct nlattr * const cda[],
				     u32 portid, int report, u8 family)
{
	struct ctnetlink_filter *filter = NULL;

	if (ctnetlink_needs_filter(family, cda)) {
		if (cda[CTA_FILTER])
			return -EOPNOTSUPP;

		filter = ctnetlink_alloc_filter(cda, family);
		if (IS_ERR(filter))
			return PTR_ERR(filter);
	}

	nf_ct_iterate_cleanup_net(net, ctnetlink_flush_iterate, filter,
				  portid, report);
	kfree(filter);

	return 0;
}

static int ctnetlink_del_conntrack(struct sk_buff *skb,
				   const struct nfnl_info *info,
				   const struct nlattr * const cda[])
{
	u8 family = info->nfmsg->nfgen_family;
	struct nf_conntrack_tuple_hash *h;
	struct nf_conntrack_tuple tuple;
	struct nf_conntrack_zone zone;
	struct nf_conn *ct;
	int err;

	err = ctnetlink_parse_zone(cda[CTA_ZONE], &zone);
	if (err < 0)
		return err;

	if (cda[CTA_TUPLE_ORIG])
		err = ctnetlink_parse_tuple(cda, &tuple, CTA_TUPLE_ORIG,
					    family, &zone);
	else if (cda[CTA_TUPLE_REPLY])
		err = ctnetlink_parse_tuple(cda, &tuple, CTA_TUPLE_REPLY,
					    family, &zone);
	else {
		u_int8_t u3 = info->nfmsg->version ? family : AF_UNSPEC;

		return ctnetlink_flush_conntrack(info->net, cda,
						 NETLINK_CB(skb).portid,
						 nlmsg_report(info->nlh), u3);
	}

	if (err < 0)
		return err;

	h = nf_conntrack_find_get(info->net, &zone, &tuple);
	if (!h)
		return -ENOENT;

	ct = nf_ct_tuplehash_to_ctrack(h);

	if (test_bit(IPS_OFFLOAD_BIT, &ct->status)) {
		nf_ct_put(ct);
		return -EBUSY;
	}

	if (cda[CTA_ID]) {
		__be32 id = nla_get_be32(cda[CTA_ID]);

		if (id != (__force __be32)nf_ct_get_id(ct)) {
			nf_ct_put(ct);
			return -ENOENT;
		}
	}

	nf_ct_delete(ct, NETLINK_CB(skb).portid, nlmsg_report(info->nlh));
	nf_ct_put(ct);

	return 0;
}

static int ctnetlink_get_conntrack(struct sk_buff *skb,
				   const struct nfnl_info *info,
				   const struct nlattr * const cda[])
{
	u_int8_t u3 = info->nfmsg->nfgen_family;
	struct nf_conntrack_tuple_hash *h;
	struct nf_conntrack_tuple tuple;
	struct nf_conntrack_zone zone;
	struct sk_buff *skb2;
	struct nf_conn *ct;
	int err;

	if (info->nlh->nlmsg_flags & NLM_F_DUMP) {
		struct netlink_dump_control c = {
			.start = ctnetlink_start,
			.dump = ctnetlink_dump_table,
			.done = ctnetlink_done,
			.data = (void *)cda,
		};

		return netlink_dump_start(info->sk, skb, info->nlh, &c);
	}

	err = ctnetlink_parse_zone(cda[CTA_ZONE], &zone);
	if (err < 0)
		return err;

	if (cda[CTA_TUPLE_ORIG])
		err = ctnetlink_parse_tuple(cda, &tuple, CTA_TUPLE_ORIG,
					    u3, &zone);
	else if (cda[CTA_TUPLE_REPLY])
		err = ctnetlink_parse_tuple(cda, &tuple, CTA_TUPLE_REPLY,
					    u3, &zone);
	else
		return -EINVAL;

	if (err < 0)
		return err;

	h = nf_conntrack_find_get(info->net, &zone, &tuple);
	if (!h)
		return -ENOENT;

	ct = nf_ct_tuplehash_to_ctrack(h);

	skb2 = nlmsg_new(NLMSG_DEFAULT_SIZE, GFP_KERNEL);
	if (!skb2) {
		nf_ct_put(ct);
		return -ENOMEM;
	}

<<<<<<< HEAD
	err = ctnetlink_fill_info(skb2, NETLINK_CB(skb).portid, nlh->nlmsg_seq,
				  NFNL_MSG_TYPE(nlh->nlmsg_type), ct, true, 0);
=======
	err = ctnetlink_fill_info(skb2, NETLINK_CB(skb).portid,
				  info->nlh->nlmsg_seq,
				  NFNL_MSG_TYPE(info->nlh->nlmsg_type), ct,
				  true, 0);
>>>>>>> 7d2a07b7
	nf_ct_put(ct);
	if (err <= 0) {
		kfree_skb(skb2);
		return -ENOMEM;
	}

	return nfnetlink_unicast(skb2, info->net, NETLINK_CB(skb).portid);
}

static int ctnetlink_done_list(struct netlink_callback *cb)
{
	if (cb->args[1])
		nf_ct_put((struct nf_conn *)cb->args[1]);
	return 0;
}

static int
ctnetlink_dump_list(struct sk_buff *skb, struct netlink_callback *cb, bool dying)
{
	struct nf_conn *ct, *last;
	struct nf_conntrack_tuple_hash *h;
	struct hlist_nulls_node *n;
	struct nfgenmsg *nfmsg = nlmsg_data(cb->nlh);
	u_int8_t l3proto = nfmsg->nfgen_family;
	int res;
	int cpu;
	struct hlist_nulls_head *list;
	struct net *net = sock_net(skb->sk);

	if (cb->args[2])
		return 0;

	last = (struct nf_conn *)cb->args[1];

	for (cpu = cb->args[0]; cpu < nr_cpu_ids; cpu++) {
		struct ct_pcpu *pcpu;

		if (!cpu_possible(cpu))
			continue;

		pcpu = per_cpu_ptr(net->ct.pcpu_lists, cpu);
		spin_lock_bh(&pcpu->lock);
		list = dying ? &pcpu->dying : &pcpu->unconfirmed;
restart:
		hlist_nulls_for_each_entry(h, n, list, hnnode) {
			ct = nf_ct_tuplehash_to_ctrack(h);
			if (l3proto && nf_ct_l3num(ct) != l3proto)
				continue;
			if (cb->args[1]) {
				if (ct != last)
					continue;
				cb->args[1] = 0;
			}

			/* We can't dump extension info for the unconfirmed
			 * list because unconfirmed conntracks can have
			 * ct->ext reallocated (and thus freed).
			 *
			 * In the dying list case ct->ext can't be free'd
			 * until after we drop pcpu->lock.
			 */
			res = ctnetlink_fill_info(skb, NETLINK_CB(cb->skb).portid,
						  cb->nlh->nlmsg_seq,
						  NFNL_MSG_TYPE(cb->nlh->nlmsg_type),
						  ct, dying ? true : false, 0);
			if (res < 0) {
				if (!atomic_inc_not_zero(&ct->ct_general.use))
					continue;
				cb->args[0] = cpu;
				cb->args[1] = (unsigned long)ct;
				spin_unlock_bh(&pcpu->lock);
				goto out;
			}
		}
		if (cb->args[1]) {
			cb->args[1] = 0;
			goto restart;
		}
		spin_unlock_bh(&pcpu->lock);
	}
	cb->args[2] = 1;
out:
	if (last)
		nf_ct_put(last);

	return skb->len;
}

static int
ctnetlink_dump_dying(struct sk_buff *skb, struct netlink_callback *cb)
{
	return ctnetlink_dump_list(skb, cb, true);
}

static int ctnetlink_get_ct_dying(struct sk_buff *skb,
				  const struct nfnl_info *info,
				  const struct nlattr * const cda[])
{
	if (info->nlh->nlmsg_flags & NLM_F_DUMP) {
		struct netlink_dump_control c = {
			.dump = ctnetlink_dump_dying,
			.done = ctnetlink_done_list,
		};
		return netlink_dump_start(info->sk, skb, info->nlh, &c);
	}

	return -EOPNOTSUPP;
}

static int
ctnetlink_dump_unconfirmed(struct sk_buff *skb, struct netlink_callback *cb)
{
	return ctnetlink_dump_list(skb, cb, false);
}

static int ctnetlink_get_ct_unconfirmed(struct sk_buff *skb,
					const struct nfnl_info *info,
					const struct nlattr * const cda[])
{
	if (info->nlh->nlmsg_flags & NLM_F_DUMP) {
		struct netlink_dump_control c = {
			.dump = ctnetlink_dump_unconfirmed,
			.done = ctnetlink_done_list,
		};
		return netlink_dump_start(info->sk, skb, info->nlh, &c);
	}

	return -EOPNOTSUPP;
}

#if IS_ENABLED(CONFIG_NF_NAT)
static int
ctnetlink_parse_nat_setup(struct nf_conn *ct,
			  enum nf_nat_manip_type manip,
			  const struct nlattr *attr)
	__must_hold(RCU)
{
	struct nf_nat_hook *nat_hook;
	int err;

	nat_hook = rcu_dereference(nf_nat_hook);
	if (!nat_hook) {
#ifdef CONFIG_MODULES
		rcu_read_unlock();
		nfnl_unlock(NFNL_SUBSYS_CTNETLINK);
		if (request_module("nf-nat") < 0) {
			nfnl_lock(NFNL_SUBSYS_CTNETLINK);
			rcu_read_lock();
			return -EOPNOTSUPP;
		}
		nfnl_lock(NFNL_SUBSYS_CTNETLINK);
		rcu_read_lock();
		nat_hook = rcu_dereference(nf_nat_hook);
		if (nat_hook)
			return -EAGAIN;
#endif
		return -EOPNOTSUPP;
	}

	err = nat_hook->parse_nat_setup(ct, manip, attr);
	if (err == -EAGAIN) {
#ifdef CONFIG_MODULES
		rcu_read_unlock();
		nfnl_unlock(NFNL_SUBSYS_CTNETLINK);
		if (request_module("nf-nat-%u", nf_ct_l3num(ct)) < 0) {
			nfnl_lock(NFNL_SUBSYS_CTNETLINK);
			rcu_read_lock();
			return -EOPNOTSUPP;
		}
		nfnl_lock(NFNL_SUBSYS_CTNETLINK);
		rcu_read_lock();
#else
		err = -EOPNOTSUPP;
#endif
	}
	return err;
}
#endif

static void
__ctnetlink_change_status(struct nf_conn *ct, unsigned long on,
			  unsigned long off)
{
	unsigned int bit;

	/* Ignore these unchangable bits */
	on &= ~IPS_UNCHANGEABLE_MASK;
	off &= ~IPS_UNCHANGEABLE_MASK;

	for (bit = 0; bit < __IPS_MAX_BIT; bit++) {
		if (on & (1 << bit))
			set_bit(bit, &ct->status);
		else if (off & (1 << bit))
			clear_bit(bit, &ct->status);
	}
}

static int
ctnetlink_change_status(struct nf_conn *ct, const struct nlattr * const cda[])
{
	unsigned long d;
	unsigned int status = ntohl(nla_get_be32(cda[CTA_STATUS]));
	d = ct->status ^ status;

	if (d & (IPS_EXPECTED|IPS_CONFIRMED|IPS_DYING))
		/* unchangeable */
		return -EBUSY;

	if (d & IPS_SEEN_REPLY && !(status & IPS_SEEN_REPLY))
		/* SEEN_REPLY bit can only be set */
		return -EBUSY;

	if (d & IPS_ASSURED && !(status & IPS_ASSURED))
		/* ASSURED bit can only be set */
		return -EBUSY;

	__ctnetlink_change_status(ct, status, 0);
	return 0;
}

static int
ctnetlink_setup_nat(struct nf_conn *ct, const struct nlattr * const cda[])
{
#if IS_ENABLED(CONFIG_NF_NAT)
	int ret;

	if (!cda[CTA_NAT_DST] && !cda[CTA_NAT_SRC])
		return 0;

	ret = ctnetlink_parse_nat_setup(ct, NF_NAT_MANIP_DST,
					cda[CTA_NAT_DST]);
	if (ret < 0)
		return ret;

	return ctnetlink_parse_nat_setup(ct, NF_NAT_MANIP_SRC,
					 cda[CTA_NAT_SRC]);
#else
	if (!cda[CTA_NAT_DST] && !cda[CTA_NAT_SRC])
		return 0;
	return -EOPNOTSUPP;
#endif
}

static int ctnetlink_change_helper(struct nf_conn *ct,
				   const struct nlattr * const cda[])
{
	struct nf_conntrack_helper *helper;
	struct nf_conn_help *help = nfct_help(ct);
	char *helpname = NULL;
	struct nlattr *helpinfo = NULL;
	int err;

	err = ctnetlink_parse_help(cda[CTA_HELP], &helpname, &helpinfo);
	if (err < 0)
		return err;

	/* don't change helper of sibling connections */
	if (ct->master) {
		/* If we try to change the helper to the same thing twice,
		 * treat the second attempt as a no-op instead of returning
		 * an error.
		 */
		err = -EBUSY;
		if (help) {
			rcu_read_lock();
			helper = rcu_dereference(help->helper);
			if (helper && !strcmp(helper->name, helpname))
				err = 0;
			rcu_read_unlock();
		}

		return err;
	}

	if (!strcmp(helpname, "")) {
		if (help && help->helper) {
			/* we had a helper before ... */
			nf_ct_remove_expectations(ct);
			RCU_INIT_POINTER(help->helper, NULL);
		}

		return 0;
	}

	rcu_read_lock();
	helper = __nf_conntrack_helper_find(helpname, nf_ct_l3num(ct),
					    nf_ct_protonum(ct));
	if (helper == NULL) {
		rcu_read_unlock();
		return -EOPNOTSUPP;
	}

	if (help) {
		if (help->helper == helper) {
			/* update private helper data if allowed. */
			if (helper->from_nlattr)
				helper->from_nlattr(helpinfo, ct);
			err = 0;
		} else
			err = -EBUSY;
	} else {
		/* we cannot set a helper for an existing conntrack */
		err = -EOPNOTSUPP;
	}

	rcu_read_unlock();
	return err;
}

static int ctnetlink_change_timeout(struct nf_conn *ct,
				    const struct nlattr * const cda[])
{
	u64 timeout = (u64)ntohl(nla_get_be32(cda[CTA_TIMEOUT])) * HZ;

	if (timeout > INT_MAX)
		timeout = INT_MAX;
	ct->timeout = nfct_time_stamp + (u32)timeout;

	if (test_bit(IPS_DYING_BIT, &ct->status))
		return -ETIME;

	return 0;
}

#if defined(CONFIG_NF_CONNTRACK_MARK)
static void ctnetlink_change_mark(struct nf_conn *ct,
				    const struct nlattr * const cda[])
{
	u32 mark, newmark, mask = 0;

	if (cda[CTA_MARK_MASK])
		mask = ~ntohl(nla_get_be32(cda[CTA_MARK_MASK]));

	mark = ntohl(nla_get_be32(cda[CTA_MARK]));
	newmark = (ct->mark & mask) ^ mark;
	if (newmark != ct->mark)
		ct->mark = newmark;
}
#endif

static const struct nla_policy protoinfo_policy[CTA_PROTOINFO_MAX+1] = {
	[CTA_PROTOINFO_TCP]	= { .type = NLA_NESTED },
	[CTA_PROTOINFO_DCCP]	= { .type = NLA_NESTED },
	[CTA_PROTOINFO_SCTP]	= { .type = NLA_NESTED },
};

static int ctnetlink_change_protoinfo(struct nf_conn *ct,
				      const struct nlattr * const cda[])
{
	const struct nlattr *attr = cda[CTA_PROTOINFO];
	const struct nf_conntrack_l4proto *l4proto;
	struct nlattr *tb[CTA_PROTOINFO_MAX+1];
	int err = 0;

	err = nla_parse_nested_deprecated(tb, CTA_PROTOINFO_MAX, attr,
					  protoinfo_policy, NULL);
	if (err < 0)
		return err;

	l4proto = nf_ct_l4proto_find(nf_ct_protonum(ct));
	if (l4proto->from_nlattr)
		err = l4proto->from_nlattr(tb, ct);

	return err;
}

static const struct nla_policy seqadj_policy[CTA_SEQADJ_MAX+1] = {
	[CTA_SEQADJ_CORRECTION_POS]	= { .type = NLA_U32 },
	[CTA_SEQADJ_OFFSET_BEFORE]	= { .type = NLA_U32 },
	[CTA_SEQADJ_OFFSET_AFTER]	= { .type = NLA_U32 },
};

static int change_seq_adj(struct nf_ct_seqadj *seq,
			  const struct nlattr * const attr)
{
	int err;
	struct nlattr *cda[CTA_SEQADJ_MAX+1];

	err = nla_parse_nested_deprecated(cda, CTA_SEQADJ_MAX, attr,
					  seqadj_policy, NULL);
	if (err < 0)
		return err;

	if (!cda[CTA_SEQADJ_CORRECTION_POS])
		return -EINVAL;

	seq->correction_pos =
		ntohl(nla_get_be32(cda[CTA_SEQADJ_CORRECTION_POS]));

	if (!cda[CTA_SEQADJ_OFFSET_BEFORE])
		return -EINVAL;

	seq->offset_before =
		ntohl(nla_get_be32(cda[CTA_SEQADJ_OFFSET_BEFORE]));

	if (!cda[CTA_SEQADJ_OFFSET_AFTER])
		return -EINVAL;

	seq->offset_after =
		ntohl(nla_get_be32(cda[CTA_SEQADJ_OFFSET_AFTER]));

	return 0;
}

static int
ctnetlink_change_seq_adj(struct nf_conn *ct,
			 const struct nlattr * const cda[])
{
	struct nf_conn_seqadj *seqadj = nfct_seqadj(ct);
	int ret = 0;

	if (!seqadj)
		return 0;

	spin_lock_bh(&ct->lock);
	if (cda[CTA_SEQ_ADJ_ORIG]) {
		ret = change_seq_adj(&seqadj->seq[IP_CT_DIR_ORIGINAL],
				     cda[CTA_SEQ_ADJ_ORIG]);
		if (ret < 0)
			goto err;

		set_bit(IPS_SEQ_ADJUST_BIT, &ct->status);
	}

	if (cda[CTA_SEQ_ADJ_REPLY]) {
		ret = change_seq_adj(&seqadj->seq[IP_CT_DIR_REPLY],
				     cda[CTA_SEQ_ADJ_REPLY]);
		if (ret < 0)
			goto err;

		set_bit(IPS_SEQ_ADJUST_BIT, &ct->status);
	}

	spin_unlock_bh(&ct->lock);
	return 0;
err:
	spin_unlock_bh(&ct->lock);
	return ret;
}

static const struct nla_policy synproxy_policy[CTA_SYNPROXY_MAX + 1] = {
	[CTA_SYNPROXY_ISN]	= { .type = NLA_U32 },
	[CTA_SYNPROXY_ITS]	= { .type = NLA_U32 },
	[CTA_SYNPROXY_TSOFF]	= { .type = NLA_U32 },
};

static int ctnetlink_change_synproxy(struct nf_conn *ct,
				     const struct nlattr * const cda[])
{
	struct nf_conn_synproxy *synproxy = nfct_synproxy(ct);
	struct nlattr *tb[CTA_SYNPROXY_MAX + 1];
	int err;

	if (!synproxy)
		return 0;

	err = nla_parse_nested_deprecated(tb, CTA_SYNPROXY_MAX,
					  cda[CTA_SYNPROXY], synproxy_policy,
					  NULL);
	if (err < 0)
		return err;

	if (!tb[CTA_SYNPROXY_ISN] ||
	    !tb[CTA_SYNPROXY_ITS] ||
	    !tb[CTA_SYNPROXY_TSOFF])
		return -EINVAL;

	synproxy->isn = ntohl(nla_get_be32(tb[CTA_SYNPROXY_ISN]));
	synproxy->its = ntohl(nla_get_be32(tb[CTA_SYNPROXY_ITS]));
	synproxy->tsoff = ntohl(nla_get_be32(tb[CTA_SYNPROXY_TSOFF]));

	return 0;
}

static int
ctnetlink_attach_labels(struct nf_conn *ct, const struct nlattr * const cda[])
{
#ifdef CONFIG_NF_CONNTRACK_LABELS
	size_t len = nla_len(cda[CTA_LABELS]);
	const void *mask = cda[CTA_LABELS_MASK];

	if (len & (sizeof(u32)-1)) /* must be multiple of u32 */
		return -EINVAL;

	if (mask) {
		if (nla_len(cda[CTA_LABELS_MASK]) == 0 ||
		    nla_len(cda[CTA_LABELS_MASK]) != len)
			return -EINVAL;
		mask = nla_data(cda[CTA_LABELS_MASK]);
	}

	len /= sizeof(u32);

	return nf_connlabels_replace(ct, nla_data(cda[CTA_LABELS]), mask, len);
#else
	return -EOPNOTSUPP;
#endif
}

static int
ctnetlink_change_conntrack(struct nf_conn *ct,
			   const struct nlattr * const cda[])
{
	int err;

	/* only allow NAT changes and master assignation for new conntracks */
	if (cda[CTA_NAT_SRC] || cda[CTA_NAT_DST] || cda[CTA_TUPLE_MASTER])
		return -EOPNOTSUPP;

	if (cda[CTA_HELP]) {
		err = ctnetlink_change_helper(ct, cda);
		if (err < 0)
			return err;
	}

	if (cda[CTA_TIMEOUT]) {
		err = ctnetlink_change_timeout(ct, cda);
		if (err < 0)
			return err;
	}

	if (cda[CTA_STATUS]) {
		err = ctnetlink_change_status(ct, cda);
		if (err < 0)
			return err;
	}

	if (cda[CTA_PROTOINFO]) {
		err = ctnetlink_change_protoinfo(ct, cda);
		if (err < 0)
			return err;
	}

#if defined(CONFIG_NF_CONNTRACK_MARK)
	if (cda[CTA_MARK])
		ctnetlink_change_mark(ct, cda);
#endif

	if (cda[CTA_SEQ_ADJ_ORIG] || cda[CTA_SEQ_ADJ_REPLY]) {
		err = ctnetlink_change_seq_adj(ct, cda);
		if (err < 0)
			return err;
	}

	if (cda[CTA_SYNPROXY]) {
		err = ctnetlink_change_synproxy(ct, cda);
		if (err < 0)
			return err;
	}

	if (cda[CTA_LABELS]) {
		err = ctnetlink_attach_labels(ct, cda);
		if (err < 0)
			return err;
	}

	return 0;
}

static struct nf_conn *
ctnetlink_create_conntrack(struct net *net,
			   const struct nf_conntrack_zone *zone,
			   const struct nlattr * const cda[],
			   struct nf_conntrack_tuple *otuple,
			   struct nf_conntrack_tuple *rtuple,
			   u8 u3)
{
	struct nf_conn *ct;
	int err = -EINVAL;
	struct nf_conntrack_helper *helper;
	struct nf_conn_tstamp *tstamp;
	u64 timeout;

	ct = nf_conntrack_alloc(net, zone, otuple, rtuple, GFP_ATOMIC);
	if (IS_ERR(ct))
		return ERR_PTR(-ENOMEM);

	if (!cda[CTA_TIMEOUT])
		goto err1;

	timeout = (u64)ntohl(nla_get_be32(cda[CTA_TIMEOUT])) * HZ;
	if (timeout > INT_MAX)
		timeout = INT_MAX;
	ct->timeout = (u32)timeout + nfct_time_stamp;

	rcu_read_lock();
 	if (cda[CTA_HELP]) {
		char *helpname = NULL;
		struct nlattr *helpinfo = NULL;

		err = ctnetlink_parse_help(cda[CTA_HELP], &helpname, &helpinfo);
 		if (err < 0)
			goto err2;

		helper = __nf_conntrack_helper_find(helpname, nf_ct_l3num(ct),
						    nf_ct_protonum(ct));
		if (helper == NULL) {
			rcu_read_unlock();
#ifdef CONFIG_MODULES
			if (request_module("nfct-helper-%s", helpname) < 0) {
				err = -EOPNOTSUPP;
				goto err1;
			}

			rcu_read_lock();
			helper = __nf_conntrack_helper_find(helpname,
							    nf_ct_l3num(ct),
							    nf_ct_protonum(ct));
			if (helper) {
				err = -EAGAIN;
				goto err2;
			}
			rcu_read_unlock();
#endif
			err = -EOPNOTSUPP;
			goto err1;
		} else {
			struct nf_conn_help *help;

			help = nf_ct_helper_ext_add(ct, GFP_ATOMIC);
			if (help == NULL) {
				err = -ENOMEM;
				goto err2;
			}
			/* set private helper data if allowed. */
			if (helper->from_nlattr)
				helper->from_nlattr(helpinfo, ct);

			/* not in hash table yet so not strictly necessary */
			RCU_INIT_POINTER(help->helper, helper);
		}
	} else {
		/* try an implicit helper assignation */
		err = __nf_ct_try_assign_helper(ct, NULL, GFP_ATOMIC);
		if (err < 0)
			goto err2;
	}

	err = ctnetlink_setup_nat(ct, cda);
	if (err < 0)
		goto err2;

	nf_ct_acct_ext_add(ct, GFP_ATOMIC);
	nf_ct_tstamp_ext_add(ct, GFP_ATOMIC);
	nf_ct_ecache_ext_add(ct, 0, 0, GFP_ATOMIC);
	nf_ct_labels_ext_add(ct);
	nfct_seqadj_ext_add(ct);
	nfct_synproxy_ext_add(ct);

	/* we must add conntrack extensions before confirmation. */
	ct->status |= IPS_CONFIRMED;

	if (cda[CTA_STATUS]) {
		err = ctnetlink_change_status(ct, cda);
		if (err < 0)
			goto err2;
	}

	if (cda[CTA_SEQ_ADJ_ORIG] || cda[CTA_SEQ_ADJ_REPLY]) {
		err = ctnetlink_change_seq_adj(ct, cda);
		if (err < 0)
			goto err2;
	}

	memset(&ct->proto, 0, sizeof(ct->proto));
	if (cda[CTA_PROTOINFO]) {
		err = ctnetlink_change_protoinfo(ct, cda);
		if (err < 0)
			goto err2;
	}

	if (cda[CTA_SYNPROXY]) {
		err = ctnetlink_change_synproxy(ct, cda);
		if (err < 0)
			goto err2;
	}

#if defined(CONFIG_NF_CONNTRACK_MARK)
	if (cda[CTA_MARK])
		ctnetlink_change_mark(ct, cda);
#endif

	/* setup master conntrack: this is a confirmed expectation */
	if (cda[CTA_TUPLE_MASTER]) {
		struct nf_conntrack_tuple master;
		struct nf_conntrack_tuple_hash *master_h;
		struct nf_conn *master_ct;

		err = ctnetlink_parse_tuple(cda, &master, CTA_TUPLE_MASTER,
					    u3, NULL);
		if (err < 0)
			goto err2;

		master_h = nf_conntrack_find_get(net, zone, &master);
		if (master_h == NULL) {
			err = -ENOENT;
			goto err2;
		}
		master_ct = nf_ct_tuplehash_to_ctrack(master_h);
		__set_bit(IPS_EXPECTED_BIT, &ct->status);
		ct->master = master_ct;
	}
	tstamp = nf_conn_tstamp_find(ct);
	if (tstamp)
		tstamp->start = ktime_get_real_ns();

	err = nf_conntrack_hash_check_insert(ct);
	if (err < 0)
		goto err2;

	rcu_read_unlock();

	return ct;

err2:
	rcu_read_unlock();
err1:
	nf_conntrack_free(ct);
	return ERR_PTR(err);
}

static int ctnetlink_new_conntrack(struct sk_buff *skb,
				   const struct nfnl_info *info,
				   const struct nlattr * const cda[])
{
	struct nf_conntrack_tuple otuple, rtuple;
	struct nf_conntrack_tuple_hash *h = NULL;
	u_int8_t u3 = info->nfmsg->nfgen_family;
	struct nf_conntrack_zone zone;
	struct nf_conn *ct;
	int err;

	err = ctnetlink_parse_zone(cda[CTA_ZONE], &zone);
	if (err < 0)
		return err;

	if (cda[CTA_TUPLE_ORIG]) {
		err = ctnetlink_parse_tuple(cda, &otuple, CTA_TUPLE_ORIG,
					    u3, &zone);
		if (err < 0)
			return err;
	}

	if (cda[CTA_TUPLE_REPLY]) {
		err = ctnetlink_parse_tuple(cda, &rtuple, CTA_TUPLE_REPLY,
					    u3, &zone);
		if (err < 0)
			return err;
	}

	if (cda[CTA_TUPLE_ORIG])
		h = nf_conntrack_find_get(info->net, &zone, &otuple);
	else if (cda[CTA_TUPLE_REPLY])
		h = nf_conntrack_find_get(info->net, &zone, &rtuple);

	if (h == NULL) {
		err = -ENOENT;
		if (info->nlh->nlmsg_flags & NLM_F_CREATE) {
			enum ip_conntrack_events events;

			if (!cda[CTA_TUPLE_ORIG] || !cda[CTA_TUPLE_REPLY])
				return -EINVAL;
			if (otuple.dst.protonum != rtuple.dst.protonum)
				return -EINVAL;

			ct = ctnetlink_create_conntrack(info->net, &zone, cda,
							&otuple, &rtuple, u3);
			if (IS_ERR(ct))
				return PTR_ERR(ct);

			err = 0;
			if (test_bit(IPS_EXPECTED_BIT, &ct->status))
				events = 1 << IPCT_RELATED;
			else
				events = 1 << IPCT_NEW;

			if (cda[CTA_LABELS] &&
			    ctnetlink_attach_labels(ct, cda) == 0)
				events |= (1 << IPCT_LABEL);

			nf_conntrack_eventmask_report((1 << IPCT_REPLY) |
						      (1 << IPCT_ASSURED) |
						      (1 << IPCT_HELPER) |
						      (1 << IPCT_PROTOINFO) |
						      (1 << IPCT_SEQADJ) |
						      (1 << IPCT_MARK) |
						      (1 << IPCT_SYNPROXY) |
						      events,
						      ct, NETLINK_CB(skb).portid,
						      nlmsg_report(info->nlh));
			nf_ct_put(ct);
		}

		return err;
	}
	/* implicit 'else' */

	err = -EEXIST;
	ct = nf_ct_tuplehash_to_ctrack(h);
	if (!(info->nlh->nlmsg_flags & NLM_F_EXCL)) {
		err = ctnetlink_change_conntrack(ct, cda);
		if (err == 0) {
			nf_conntrack_eventmask_report((1 << IPCT_REPLY) |
						      (1 << IPCT_ASSURED) |
						      (1 << IPCT_HELPER) |
						      (1 << IPCT_LABEL) |
						      (1 << IPCT_PROTOINFO) |
						      (1 << IPCT_SEQADJ) |
						      (1 << IPCT_MARK) |
						      (1 << IPCT_SYNPROXY),
						      ct, NETLINK_CB(skb).portid,
						      nlmsg_report(info->nlh));
		}
	}

	nf_ct_put(ct);
	return err;
}

static int
ctnetlink_ct_stat_cpu_fill_info(struct sk_buff *skb, u32 portid, u32 seq,
				__u16 cpu, const struct ip_conntrack_stat *st)
{
	struct nlmsghdr *nlh;
	unsigned int flags = portid ? NLM_F_MULTI : 0, event;

	event = nfnl_msg_type(NFNL_SUBSYS_CTNETLINK,
			      IPCTNL_MSG_CT_GET_STATS_CPU);
	nlh = nfnl_msg_put(skb, portid, seq, event, flags, AF_UNSPEC,
			   NFNETLINK_V0, htons(cpu));
	if (!nlh)
		goto nlmsg_failure;

	if (nla_put_be32(skb, CTA_STATS_FOUND, htonl(st->found)) ||
	    nla_put_be32(skb, CTA_STATS_INVALID, htonl(st->invalid)) ||
	    nla_put_be32(skb, CTA_STATS_INSERT, htonl(st->insert)) ||
	    nla_put_be32(skb, CTA_STATS_INSERT_FAILED,
				htonl(st->insert_failed)) ||
	    nla_put_be32(skb, CTA_STATS_DROP, htonl(st->drop)) ||
	    nla_put_be32(skb, CTA_STATS_EARLY_DROP, htonl(st->early_drop)) ||
	    nla_put_be32(skb, CTA_STATS_ERROR, htonl(st->error)) ||
	    nla_put_be32(skb, CTA_STATS_SEARCH_RESTART,
				htonl(st->search_restart)) ||
	    nla_put_be32(skb, CTA_STATS_CLASH_RESOLVE,
				htonl(st->clash_resolve)))
		goto nla_put_failure;

	nlmsg_end(skb, nlh);
	return skb->len;

nla_put_failure:
nlmsg_failure:
	nlmsg_cancel(skb, nlh);
	return -1;
}

static int
ctnetlink_ct_stat_cpu_dump(struct sk_buff *skb, struct netlink_callback *cb)
{
	int cpu;
	struct net *net = sock_net(skb->sk);

	if (cb->args[0] == nr_cpu_ids)
		return 0;

	for (cpu = cb->args[0]; cpu < nr_cpu_ids; cpu++) {
		const struct ip_conntrack_stat *st;

		if (!cpu_possible(cpu))
			continue;

		st = per_cpu_ptr(net->ct.stat, cpu);
		if (ctnetlink_ct_stat_cpu_fill_info(skb,
						    NETLINK_CB(cb->skb).portid,
						    cb->nlh->nlmsg_seq,
						    cpu, st) < 0)
				break;
	}
	cb->args[0] = cpu;

	return skb->len;
}

static int ctnetlink_stat_ct_cpu(struct sk_buff *skb,
				 const struct nfnl_info *info,
				 const struct nlattr * const cda[])
{
	if (info->nlh->nlmsg_flags & NLM_F_DUMP) {
		struct netlink_dump_control c = {
			.dump = ctnetlink_ct_stat_cpu_dump,
		};
		return netlink_dump_start(info->sk, skb, info->nlh, &c);
	}

	return 0;
}

static int
ctnetlink_stat_ct_fill_info(struct sk_buff *skb, u32 portid, u32 seq, u32 type,
			    struct net *net)
{
	unsigned int flags = portid ? NLM_F_MULTI : 0, event;
	unsigned int nr_conntracks;
	struct nlmsghdr *nlh;

	event = nfnl_msg_type(NFNL_SUBSYS_CTNETLINK, IPCTNL_MSG_CT_GET_STATS);
	nlh = nfnl_msg_put(skb, portid, seq, event, flags, AF_UNSPEC,
			   NFNETLINK_V0, 0);
	if (!nlh)
		goto nlmsg_failure;

	nr_conntracks = nf_conntrack_count(net);
	if (nla_put_be32(skb, CTA_STATS_GLOBAL_ENTRIES, htonl(nr_conntracks)))
		goto nla_put_failure;

	if (nla_put_be32(skb, CTA_STATS_GLOBAL_MAX_ENTRIES, htonl(nf_conntrack_max)))
		goto nla_put_failure;

	nlmsg_end(skb, nlh);
	return skb->len;

nla_put_failure:
nlmsg_failure:
	nlmsg_cancel(skb, nlh);
	return -1;
}

static int ctnetlink_stat_ct(struct sk_buff *skb, const struct nfnl_info *info,
			     const struct nlattr * const cda[])
{
	struct sk_buff *skb2;
	int err;

	skb2 = nlmsg_new(NLMSG_DEFAULT_SIZE, GFP_KERNEL);
	if (skb2 == NULL)
		return -ENOMEM;

	err = ctnetlink_stat_ct_fill_info(skb2, NETLINK_CB(skb).portid,
					  info->nlh->nlmsg_seq,
					  NFNL_MSG_TYPE(info->nlh->nlmsg_type),
					  sock_net(skb->sk));
	if (err <= 0) {
		kfree_skb(skb2);
		return -ENOMEM;
	}

	return nfnetlink_unicast(skb2, info->net, NETLINK_CB(skb).portid);
}

static const struct nla_policy exp_nla_policy[CTA_EXPECT_MAX+1] = {
	[CTA_EXPECT_MASTER]	= { .type = NLA_NESTED },
	[CTA_EXPECT_TUPLE]	= { .type = NLA_NESTED },
	[CTA_EXPECT_MASK]	= { .type = NLA_NESTED },
	[CTA_EXPECT_TIMEOUT]	= { .type = NLA_U32 },
	[CTA_EXPECT_ID]		= { .type = NLA_U32 },
	[CTA_EXPECT_HELP_NAME]	= { .type = NLA_NUL_STRING,
				    .len = NF_CT_HELPER_NAME_LEN - 1 },
	[CTA_EXPECT_ZONE]	= { .type = NLA_U16 },
	[CTA_EXPECT_FLAGS]	= { .type = NLA_U32 },
	[CTA_EXPECT_CLASS]	= { .type = NLA_U32 },
	[CTA_EXPECT_NAT]	= { .type = NLA_NESTED },
	[CTA_EXPECT_FN]		= { .type = NLA_NUL_STRING },
};

static struct nf_conntrack_expect *
ctnetlink_alloc_expect(const struct nlattr *const cda[], struct nf_conn *ct,
		       struct nf_conntrack_helper *helper,
		       struct nf_conntrack_tuple *tuple,
		       struct nf_conntrack_tuple *mask);

#ifdef CONFIG_NETFILTER_NETLINK_GLUE_CT
static size_t
ctnetlink_glue_build_size(const struct nf_conn *ct)
{
	return 3 * nla_total_size(0) /* CTA_TUPLE_ORIG|REPL|MASTER */
	       + 3 * nla_total_size(0) /* CTA_TUPLE_IP */
	       + 3 * nla_total_size(0) /* CTA_TUPLE_PROTO */
	       + 3 * nla_total_size(sizeof(u_int8_t)) /* CTA_PROTO_NUM */
	       + nla_total_size(sizeof(u_int32_t)) /* CTA_ID */
	       + nla_total_size(sizeof(u_int32_t)) /* CTA_STATUS */
	       + nla_total_size(sizeof(u_int32_t)) /* CTA_TIMEOUT */
	       + nla_total_size(0) /* CTA_PROTOINFO */
	       + nla_total_size(0) /* CTA_HELP */
	       + nla_total_size(NF_CT_HELPER_NAME_LEN) /* CTA_HELP_NAME */
	       + ctnetlink_secctx_size(ct)
#if IS_ENABLED(CONFIG_NF_NAT)
	       + 2 * nla_total_size(0) /* CTA_NAT_SEQ_ADJ_ORIG|REPL */
	       + 6 * nla_total_size(sizeof(u_int32_t)) /* CTA_NAT_SEQ_OFFSET */
#endif
#ifdef CONFIG_NF_CONNTRACK_MARK
	       + nla_total_size(sizeof(u_int32_t)) /* CTA_MARK */
#endif
#ifdef CONFIG_NF_CONNTRACK_ZONES
	       + nla_total_size(sizeof(u_int16_t)) /* CTA_ZONE|CTA_TUPLE_ZONE */
#endif
	       + ctnetlink_proto_size(ct)
	       ;
}

static int __ctnetlink_glue_build(struct sk_buff *skb, struct nf_conn *ct)
{
	const struct nf_conntrack_zone *zone;
	struct nlattr *nest_parms;

	zone = nf_ct_zone(ct);

	nest_parms = nla_nest_start(skb, CTA_TUPLE_ORIG);
	if (!nest_parms)
		goto nla_put_failure;
	if (ctnetlink_dump_tuples(skb, nf_ct_tuple(ct, IP_CT_DIR_ORIGINAL)) < 0)
		goto nla_put_failure;
	if (ctnetlink_dump_zone_id(skb, CTA_TUPLE_ZONE, zone,
				   NF_CT_ZONE_DIR_ORIG) < 0)
		goto nla_put_failure;
	nla_nest_end(skb, nest_parms);

	nest_parms = nla_nest_start(skb, CTA_TUPLE_REPLY);
	if (!nest_parms)
		goto nla_put_failure;
	if (ctnetlink_dump_tuples(skb, nf_ct_tuple(ct, IP_CT_DIR_REPLY)) < 0)
		goto nla_put_failure;
	if (ctnetlink_dump_zone_id(skb, CTA_TUPLE_ZONE, zone,
				   NF_CT_ZONE_DIR_REPL) < 0)
		goto nla_put_failure;
	nla_nest_end(skb, nest_parms);

	if (ctnetlink_dump_zone_id(skb, CTA_ZONE, zone,
				   NF_CT_DEFAULT_ZONE_DIR) < 0)
		goto nla_put_failure;

	if (ctnetlink_dump_id(skb, ct) < 0)
		goto nla_put_failure;

	if (ctnetlink_dump_status(skb, ct) < 0)
		goto nla_put_failure;

	if (ctnetlink_dump_timeout(skb, ct, false) < 0)
		goto nla_put_failure;

	if (ctnetlink_dump_protoinfo(skb, ct, false) < 0)
		goto nla_put_failure;

	if (ctnetlink_dump_helpinfo(skb, ct) < 0)
		goto nla_put_failure;

#ifdef CONFIG_NF_CONNTRACK_SECMARK
	if (ct->secmark && ctnetlink_dump_secctx(skb, ct) < 0)
		goto nla_put_failure;
#endif
	if (ct->master && ctnetlink_dump_master(skb, ct) < 0)
		goto nla_put_failure;

	if ((ct->status & IPS_SEQ_ADJUST) &&
	    ctnetlink_dump_ct_seq_adj(skb, ct) < 0)
		goto nla_put_failure;

	if (ctnetlink_dump_ct_synproxy(skb, ct) < 0)
		goto nla_put_failure;

#ifdef CONFIG_NF_CONNTRACK_MARK
	if (ct->mark && ctnetlink_dump_mark(skb, ct) < 0)
		goto nla_put_failure;
#endif
	if (ctnetlink_dump_labels(skb, ct) < 0)
		goto nla_put_failure;
	return 0;

nla_put_failure:
	return -ENOSPC;
}

static int
ctnetlink_glue_build(struct sk_buff *skb, struct nf_conn *ct,
		     enum ip_conntrack_info ctinfo,
		     u_int16_t ct_attr, u_int16_t ct_info_attr)
{
	struct nlattr *nest_parms;

	nest_parms = nla_nest_start(skb, ct_attr);
	if (!nest_parms)
		goto nla_put_failure;

	if (__ctnetlink_glue_build(skb, ct) < 0)
		goto nla_put_failure;

	nla_nest_end(skb, nest_parms);

	if (nla_put_be32(skb, ct_info_attr, htonl(ctinfo)))
		goto nla_put_failure;

	return 0;

nla_put_failure:
	return -ENOSPC;
}

static int
ctnetlink_update_status(struct nf_conn *ct, const struct nlattr * const cda[])
{
	unsigned int status = ntohl(nla_get_be32(cda[CTA_STATUS]));
	unsigned long d = ct->status ^ status;

	if (d & IPS_SEEN_REPLY && !(status & IPS_SEEN_REPLY))
		/* SEEN_REPLY bit can only be set */
		return -EBUSY;

	if (d & IPS_ASSURED && !(status & IPS_ASSURED))
		/* ASSURED bit can only be set */
		return -EBUSY;

	/* This check is less strict than ctnetlink_change_status()
	 * because callers often flip IPS_EXPECTED bits when sending
	 * an NFQA_CT attribute to the kernel.  So ignore the
	 * unchangeable bits but do not error out. Also user programs
	 * are allowed to clear the bits that they are allowed to change.
	 */
	__ctnetlink_change_status(ct, status, ~status);
	return 0;
}

static int
ctnetlink_glue_parse_ct(const struct nlattr *cda[], struct nf_conn *ct)
{
	int err;

	if (cda[CTA_TIMEOUT]) {
		err = ctnetlink_change_timeout(ct, cda);
		if (err < 0)
			return err;
	}
	if (cda[CTA_STATUS]) {
		err = ctnetlink_update_status(ct, cda);
		if (err < 0)
			return err;
	}
	if (cda[CTA_HELP]) {
		err = ctnetlink_change_helper(ct, cda);
		if (err < 0)
			return err;
	}
	if (cda[CTA_LABELS]) {
		err = ctnetlink_attach_labels(ct, cda);
		if (err < 0)
			return err;
	}
#if defined(CONFIG_NF_CONNTRACK_MARK)
	if (cda[CTA_MARK]) {
		ctnetlink_change_mark(ct, cda);
	}
#endif
	return 0;
}

static int
ctnetlink_glue_parse(const struct nlattr *attr, struct nf_conn *ct)
{
	struct nlattr *cda[CTA_MAX+1];
	int ret;

	ret = nla_parse_nested_deprecated(cda, CTA_MAX, attr, ct_nla_policy,
					  NULL);
	if (ret < 0)
		return ret;

	return ctnetlink_glue_parse_ct((const struct nlattr **)cda, ct);
}

static int ctnetlink_glue_exp_parse(const struct nlattr * const *cda,
				    const struct nf_conn *ct,
				    struct nf_conntrack_tuple *tuple,
				    struct nf_conntrack_tuple *mask)
{
	int err;

	err = ctnetlink_parse_tuple(cda, tuple, CTA_EXPECT_TUPLE,
				    nf_ct_l3num(ct), NULL);
	if (err < 0)
		return err;

	return ctnetlink_parse_tuple(cda, mask, CTA_EXPECT_MASK,
				     nf_ct_l3num(ct), NULL);
}

static int
ctnetlink_glue_attach_expect(const struct nlattr *attr, struct nf_conn *ct,
			     u32 portid, u32 report)
{
	struct nlattr *cda[CTA_EXPECT_MAX+1];
	struct nf_conntrack_tuple tuple, mask;
	struct nf_conntrack_helper *helper = NULL;
	struct nf_conntrack_expect *exp;
	int err;

	err = nla_parse_nested_deprecated(cda, CTA_EXPECT_MAX, attr,
					  exp_nla_policy, NULL);
	if (err < 0)
		return err;

	err = ctnetlink_glue_exp_parse((const struct nlattr * const *)cda,
				       ct, &tuple, &mask);
	if (err < 0)
		return err;

	if (cda[CTA_EXPECT_HELP_NAME]) {
		const char *helpname = nla_data(cda[CTA_EXPECT_HELP_NAME]);

		helper = __nf_conntrack_helper_find(helpname, nf_ct_l3num(ct),
						    nf_ct_protonum(ct));
		if (helper == NULL)
			return -EOPNOTSUPP;
	}

	exp = ctnetlink_alloc_expect((const struct nlattr * const *)cda, ct,
				     helper, &tuple, &mask);
	if (IS_ERR(exp))
		return PTR_ERR(exp);

	err = nf_ct_expect_related_report(exp, portid, report, 0);
	nf_ct_expect_put(exp);
	return err;
}

static void ctnetlink_glue_seqadj(struct sk_buff *skb, struct nf_conn *ct,
				  enum ip_conntrack_info ctinfo, int diff)
{
	if (!(ct->status & IPS_NAT_MASK))
		return;

	nf_ct_tcp_seqadj_set(skb, ct, ctinfo, diff);
}

static struct nfnl_ct_hook ctnetlink_glue_hook = {
	.build_size	= ctnetlink_glue_build_size,
	.build		= ctnetlink_glue_build,
	.parse		= ctnetlink_glue_parse,
	.attach_expect	= ctnetlink_glue_attach_expect,
	.seq_adjust	= ctnetlink_glue_seqadj,
};
#endif /* CONFIG_NETFILTER_NETLINK_GLUE_CT */

/***********************************************************************
 * EXPECT
 ***********************************************************************/

static int ctnetlink_exp_dump_tuple(struct sk_buff *skb,
				    const struct nf_conntrack_tuple *tuple,
				    u32 type)
{
	struct nlattr *nest_parms;

	nest_parms = nla_nest_start(skb, type);
	if (!nest_parms)
		goto nla_put_failure;
	if (ctnetlink_dump_tuples(skb, tuple) < 0)
		goto nla_put_failure;
	nla_nest_end(skb, nest_parms);

	return 0;

nla_put_failure:
	return -1;
}

static int ctnetlink_exp_dump_mask(struct sk_buff *skb,
				   const struct nf_conntrack_tuple *tuple,
				   const struct nf_conntrack_tuple_mask *mask)
{
	const struct nf_conntrack_l4proto *l4proto;
	struct nf_conntrack_tuple m;
	struct nlattr *nest_parms;
	int ret;

	memset(&m, 0xFF, sizeof(m));
	memcpy(&m.src.u3, &mask->src.u3, sizeof(m.src.u3));
	m.src.u.all = mask->src.u.all;
	m.src.l3num = tuple->src.l3num;
	m.dst.protonum = tuple->dst.protonum;

	nest_parms = nla_nest_start(skb, CTA_EXPECT_MASK);
	if (!nest_parms)
		goto nla_put_failure;

	rcu_read_lock();
	ret = ctnetlink_dump_tuples_ip(skb, &m);
	if (ret >= 0) {
		l4proto = nf_ct_l4proto_find(tuple->dst.protonum);
		ret = ctnetlink_dump_tuples_proto(skb, &m, l4proto);
	}
	rcu_read_unlock();

	if (unlikely(ret < 0))
		goto nla_put_failure;

	nla_nest_end(skb, nest_parms);

	return 0;

nla_put_failure:
	return -1;
}

static const union nf_inet_addr any_addr;

static __be32 nf_expect_get_id(const struct nf_conntrack_expect *exp)
{
	static __read_mostly siphash_key_t exp_id_seed;
	unsigned long a, b, c, d;

	net_get_random_once(&exp_id_seed, sizeof(exp_id_seed));

	a = (unsigned long)exp;
	b = (unsigned long)exp->helper;
	c = (unsigned long)exp->master;
	d = (unsigned long)siphash(&exp->tuple, sizeof(exp->tuple), &exp_id_seed);

#ifdef CONFIG_64BIT
	return (__force __be32)siphash_4u64((u64)a, (u64)b, (u64)c, (u64)d, &exp_id_seed);
#else
	return (__force __be32)siphash_4u32((u32)a, (u32)b, (u32)c, (u32)d, &exp_id_seed);
#endif
}

static int
ctnetlink_exp_dump_expect(struct sk_buff *skb,
			  const struct nf_conntrack_expect *exp)
{
	struct nf_conn *master = exp->master;
	long timeout = ((long)exp->timeout.expires - (long)jiffies) / HZ;
	struct nf_conn_help *help;
#if IS_ENABLED(CONFIG_NF_NAT)
	struct nlattr *nest_parms;
	struct nf_conntrack_tuple nat_tuple = {};
#endif
	struct nf_ct_helper_expectfn *expfn;

	if (timeout < 0)
		timeout = 0;

	if (ctnetlink_exp_dump_tuple(skb, &exp->tuple, CTA_EXPECT_TUPLE) < 0)
		goto nla_put_failure;
	if (ctnetlink_exp_dump_mask(skb, &exp->tuple, &exp->mask) < 0)
		goto nla_put_failure;
	if (ctnetlink_exp_dump_tuple(skb,
				 &master->tuplehash[IP_CT_DIR_ORIGINAL].tuple,
				 CTA_EXPECT_MASTER) < 0)
		goto nla_put_failure;

#if IS_ENABLED(CONFIG_NF_NAT)
	if (!nf_inet_addr_cmp(&exp->saved_addr, &any_addr) ||
	    exp->saved_proto.all) {
		nest_parms = nla_nest_start(skb, CTA_EXPECT_NAT);
		if (!nest_parms)
			goto nla_put_failure;

		if (nla_put_be32(skb, CTA_EXPECT_NAT_DIR, htonl(exp->dir)))
			goto nla_put_failure;

		nat_tuple.src.l3num = nf_ct_l3num(master);
		nat_tuple.src.u3 = exp->saved_addr;
		nat_tuple.dst.protonum = nf_ct_protonum(master);
		nat_tuple.src.u = exp->saved_proto;

		if (ctnetlink_exp_dump_tuple(skb, &nat_tuple,
						CTA_EXPECT_NAT_TUPLE) < 0)
	                goto nla_put_failure;
	        nla_nest_end(skb, nest_parms);
	}
#endif
	if (nla_put_be32(skb, CTA_EXPECT_TIMEOUT, htonl(timeout)) ||
	    nla_put_be32(skb, CTA_EXPECT_ID, nf_expect_get_id(exp)) ||
	    nla_put_be32(skb, CTA_EXPECT_FLAGS, htonl(exp->flags)) ||
	    nla_put_be32(skb, CTA_EXPECT_CLASS, htonl(exp->class)))
		goto nla_put_failure;
	help = nfct_help(master);
	if (help) {
		struct nf_conntrack_helper *helper;

		helper = rcu_dereference(help->helper);
		if (helper &&
		    nla_put_string(skb, CTA_EXPECT_HELP_NAME, helper->name))
			goto nla_put_failure;
	}
	expfn = nf_ct_helper_expectfn_find_by_symbol(exp->expectfn);
	if (expfn != NULL &&
	    nla_put_string(skb, CTA_EXPECT_FN, expfn->name))
		goto nla_put_failure;

	return 0;

nla_put_failure:
	return -1;
}

static int
ctnetlink_exp_fill_info(struct sk_buff *skb, u32 portid, u32 seq,
			int event, const struct nf_conntrack_expect *exp)
{
	struct nlmsghdr *nlh;
	unsigned int flags = portid ? NLM_F_MULTI : 0;

	event = nfnl_msg_type(NFNL_SUBSYS_CTNETLINK_EXP, event);
	nlh = nfnl_msg_put(skb, portid, seq, event, flags,
			   exp->tuple.src.l3num, NFNETLINK_V0, 0);
	if (!nlh)
		goto nlmsg_failure;

	if (ctnetlink_exp_dump_expect(skb, exp) < 0)
		goto nla_put_failure;

	nlmsg_end(skb, nlh);
	return skb->len;

nlmsg_failure:
nla_put_failure:
	nlmsg_cancel(skb, nlh);
	return -1;
}

#ifdef CONFIG_NF_CONNTRACK_EVENTS
static int
ctnetlink_expect_event(unsigned int events, struct nf_exp_event *item)
{
	struct nf_conntrack_expect *exp = item->exp;
	struct net *net = nf_ct_exp_net(exp);
	struct nlmsghdr *nlh;
	struct sk_buff *skb;
	unsigned int type, group;
	int flags = 0;

	if (events & (1 << IPEXP_DESTROY)) {
		type = IPCTNL_MSG_EXP_DELETE;
		group = NFNLGRP_CONNTRACK_EXP_DESTROY;
	} else if (events & (1 << IPEXP_NEW)) {
		type = IPCTNL_MSG_EXP_NEW;
		flags = NLM_F_CREATE|NLM_F_EXCL;
		group = NFNLGRP_CONNTRACK_EXP_NEW;
	} else
		return 0;

	if (!item->report && !nfnetlink_has_listeners(net, group))
		return 0;

	skb = nlmsg_new(NLMSG_DEFAULT_SIZE, GFP_ATOMIC);
	if (skb == NULL)
		goto errout;

	type = nfnl_msg_type(NFNL_SUBSYS_CTNETLINK_EXP, type);
	nlh = nfnl_msg_put(skb, item->portid, 0, type, flags,
			   exp->tuple.src.l3num, NFNETLINK_V0, 0);
	if (!nlh)
		goto nlmsg_failure;

	if (ctnetlink_exp_dump_expect(skb, exp) < 0)
		goto nla_put_failure;

	nlmsg_end(skb, nlh);
	nfnetlink_send(skb, net, item->portid, group, item->report, GFP_ATOMIC);
	return 0;

nla_put_failure:
	nlmsg_cancel(skb, nlh);
nlmsg_failure:
	kfree_skb(skb);
errout:
	nfnetlink_set_err(net, 0, 0, -ENOBUFS);
	return 0;
}
#endif
static int ctnetlink_exp_done(struct netlink_callback *cb)
{
	if (cb->args[1])
		nf_ct_expect_put((struct nf_conntrack_expect *)cb->args[1]);
	return 0;
}

static int
ctnetlink_exp_dump_table(struct sk_buff *skb, struct netlink_callback *cb)
{
	struct net *net = sock_net(skb->sk);
	struct nf_conntrack_expect *exp, *last;
	struct nfgenmsg *nfmsg = nlmsg_data(cb->nlh);
	u_int8_t l3proto = nfmsg->nfgen_family;

	rcu_read_lock();
	last = (struct nf_conntrack_expect *)cb->args[1];
	for (; cb->args[0] < nf_ct_expect_hsize; cb->args[0]++) {
restart:
		hlist_for_each_entry_rcu(exp, &nf_ct_expect_hash[cb->args[0]],
					 hnode) {
			if (l3proto && exp->tuple.src.l3num != l3proto)
				continue;

			if (!net_eq(nf_ct_net(exp->master), net))
				continue;

			if (cb->args[1]) {
				if (exp != last)
					continue;
				cb->args[1] = 0;
			}
			if (ctnetlink_exp_fill_info(skb,
						    NETLINK_CB(cb->skb).portid,
						    cb->nlh->nlmsg_seq,
						    IPCTNL_MSG_EXP_NEW,
						    exp) < 0) {
				if (!refcount_inc_not_zero(&exp->use))
					continue;
				cb->args[1] = (unsigned long)exp;
				goto out;
			}
		}
		if (cb->args[1]) {
			cb->args[1] = 0;
			goto restart;
		}
	}
out:
	rcu_read_unlock();
	if (last)
		nf_ct_expect_put(last);

	return skb->len;
}

static int
ctnetlink_exp_ct_dump_table(struct sk_buff *skb, struct netlink_callback *cb)
{
	struct nf_conntrack_expect *exp, *last;
	struct nfgenmsg *nfmsg = nlmsg_data(cb->nlh);
	struct nf_conn *ct = cb->data;
	struct nf_conn_help *help = nfct_help(ct);
	u_int8_t l3proto = nfmsg->nfgen_family;

	if (cb->args[0])
		return 0;

	rcu_read_lock();
	last = (struct nf_conntrack_expect *)cb->args[1];
restart:
	hlist_for_each_entry_rcu(exp, &help->expectations, lnode) {
		if (l3proto && exp->tuple.src.l3num != l3proto)
			continue;
		if (cb->args[1]) {
			if (exp != last)
				continue;
			cb->args[1] = 0;
		}
		if (ctnetlink_exp_fill_info(skb, NETLINK_CB(cb->skb).portid,
					    cb->nlh->nlmsg_seq,
					    IPCTNL_MSG_EXP_NEW,
					    exp) < 0) {
			if (!refcount_inc_not_zero(&exp->use))
				continue;
			cb->args[1] = (unsigned long)exp;
			goto out;
		}
	}
	if (cb->args[1]) {
		cb->args[1] = 0;
		goto restart;
	}
	cb->args[0] = 1;
out:
	rcu_read_unlock();
	if (last)
		nf_ct_expect_put(last);

	return skb->len;
}

static int ctnetlink_dump_exp_ct(struct net *net, struct sock *ctnl,
				 struct sk_buff *skb,
				 const struct nlmsghdr *nlh,
				 const struct nlattr * const cda[],
				 struct netlink_ext_ack *extack)
{
	int err;
	struct nfgenmsg *nfmsg = nlmsg_data(nlh);
	u_int8_t u3 = nfmsg->nfgen_family;
	struct nf_conntrack_tuple tuple;
	struct nf_conntrack_tuple_hash *h;
	struct nf_conn *ct;
	struct nf_conntrack_zone zone;
	struct netlink_dump_control c = {
		.dump = ctnetlink_exp_ct_dump_table,
		.done = ctnetlink_exp_done,
	};

	err = ctnetlink_parse_tuple(cda, &tuple, CTA_EXPECT_MASTER,
				    u3, NULL);
	if (err < 0)
		return err;

	err = ctnetlink_parse_zone(cda[CTA_EXPECT_ZONE], &zone);
	if (err < 0)
		return err;

	h = nf_conntrack_find_get(net, &zone, &tuple);
	if (!h)
		return -ENOENT;

	ct = nf_ct_tuplehash_to_ctrack(h);
	/* No expectation linked to this connection tracking. */
	if (!nfct_help(ct)) {
		nf_ct_put(ct);
		return 0;
	}

	c.data = ct;

	err = netlink_dump_start(ctnl, skb, nlh, &c);
	nf_ct_put(ct);

	return err;
}

static int ctnetlink_get_expect(struct sk_buff *skb,
				const struct nfnl_info *info,
				const struct nlattr * const cda[])
{
	u_int8_t u3 = info->nfmsg->nfgen_family;
	struct nf_conntrack_tuple tuple;
	struct nf_conntrack_expect *exp;
	struct nf_conntrack_zone zone;
	struct sk_buff *skb2;
	int err;

	if (info->nlh->nlmsg_flags & NLM_F_DUMP) {
		if (cda[CTA_EXPECT_MASTER])
			return ctnetlink_dump_exp_ct(info->net, info->sk, skb,
						     info->nlh, cda,
						     info->extack);
		else {
			struct netlink_dump_control c = {
				.dump = ctnetlink_exp_dump_table,
				.done = ctnetlink_exp_done,
			};
			return netlink_dump_start(info->sk, skb, info->nlh, &c);
		}
	}

	err = ctnetlink_parse_zone(cda[CTA_EXPECT_ZONE], &zone);
	if (err < 0)
		return err;

	if (cda[CTA_EXPECT_TUPLE])
		err = ctnetlink_parse_tuple(cda, &tuple, CTA_EXPECT_TUPLE,
					    u3, NULL);
	else if (cda[CTA_EXPECT_MASTER])
		err = ctnetlink_parse_tuple(cda, &tuple, CTA_EXPECT_MASTER,
					    u3, NULL);
	else
		return -EINVAL;

	if (err < 0)
		return err;

	exp = nf_ct_expect_find_get(info->net, &zone, &tuple);
	if (!exp)
		return -ENOENT;

	if (cda[CTA_EXPECT_ID]) {
		__be32 id = nla_get_be32(cda[CTA_EXPECT_ID]);

		if (id != nf_expect_get_id(exp)) {
			nf_ct_expect_put(exp);
			return -ENOENT;
		}
	}

	skb2 = nlmsg_new(NLMSG_DEFAULT_SIZE, GFP_KERNEL);
	if (!skb2) {
		nf_ct_expect_put(exp);
		return -ENOMEM;
	}

	rcu_read_lock();
	err = ctnetlink_exp_fill_info(skb2, NETLINK_CB(skb).portid,
				      info->nlh->nlmsg_seq, IPCTNL_MSG_EXP_NEW,
				      exp);
	rcu_read_unlock();
	nf_ct_expect_put(exp);
	if (err <= 0) {
		kfree_skb(skb2);
		return -ENOMEM;
	}

	return nfnetlink_unicast(skb2, info->net, NETLINK_CB(skb).portid);
}

static bool expect_iter_name(struct nf_conntrack_expect *exp, void *data)
{
	const struct nf_conn_help *m_help;
	const char *name = data;

	m_help = nfct_help(exp->master);

	return strcmp(m_help->helper->name, name) == 0;
}

static bool expect_iter_all(struct nf_conntrack_expect *exp, void *data)
{
	return true;
}

static int ctnetlink_del_expect(struct sk_buff *skb,
				const struct nfnl_info *info,
				const struct nlattr * const cda[])
{
	u_int8_t u3 = info->nfmsg->nfgen_family;
	struct nf_conntrack_expect *exp;
	struct nf_conntrack_tuple tuple;
	struct nf_conntrack_zone zone;
	int err;

	if (cda[CTA_EXPECT_TUPLE]) {
		/* delete a single expect by tuple */
		err = ctnetlink_parse_zone(cda[CTA_EXPECT_ZONE], &zone);
		if (err < 0)
			return err;

		err = ctnetlink_parse_tuple(cda, &tuple, CTA_EXPECT_TUPLE,
					    u3, NULL);
		if (err < 0)
			return err;

		/* bump usage count to 2 */
		exp = nf_ct_expect_find_get(info->net, &zone, &tuple);
		if (!exp)
			return -ENOENT;

		if (cda[CTA_EXPECT_ID]) {
			__be32 id = nla_get_be32(cda[CTA_EXPECT_ID]);
			if (ntohl(id) != (u32)(unsigned long)exp) {
				nf_ct_expect_put(exp);
				return -ENOENT;
			}
		}

		/* after list removal, usage count == 1 */
		spin_lock_bh(&nf_conntrack_expect_lock);
		if (del_timer(&exp->timeout)) {
			nf_ct_unlink_expect_report(exp, NETLINK_CB(skb).portid,
						   nlmsg_report(info->nlh));
			nf_ct_expect_put(exp);
		}
		spin_unlock_bh(&nf_conntrack_expect_lock);
		/* have to put what we 'get' above.
		 * after this line usage count == 0 */
		nf_ct_expect_put(exp);
	} else if (cda[CTA_EXPECT_HELP_NAME]) {
		char *name = nla_data(cda[CTA_EXPECT_HELP_NAME]);

		nf_ct_expect_iterate_net(info->net, expect_iter_name, name,
					 NETLINK_CB(skb).portid,
					 nlmsg_report(info->nlh));
	} else {
		/* This basically means we have to flush everything*/
		nf_ct_expect_iterate_net(info->net, expect_iter_all, NULL,
					 NETLINK_CB(skb).portid,
					 nlmsg_report(info->nlh));
	}

	return 0;
}
static int
ctnetlink_change_expect(struct nf_conntrack_expect *x,
			const struct nlattr * const cda[])
{
	if (cda[CTA_EXPECT_TIMEOUT]) {
		if (!del_timer(&x->timeout))
			return -ETIME;

		x->timeout.expires = jiffies +
			ntohl(nla_get_be32(cda[CTA_EXPECT_TIMEOUT])) * HZ;
		add_timer(&x->timeout);
	}
	return 0;
}

static const struct nla_policy exp_nat_nla_policy[CTA_EXPECT_NAT_MAX+1] = {
	[CTA_EXPECT_NAT_DIR]	= { .type = NLA_U32 },
	[CTA_EXPECT_NAT_TUPLE]	= { .type = NLA_NESTED },
};

static int
ctnetlink_parse_expect_nat(const struct nlattr *attr,
			   struct nf_conntrack_expect *exp,
			   u_int8_t u3)
{
#if IS_ENABLED(CONFIG_NF_NAT)
	struct nlattr *tb[CTA_EXPECT_NAT_MAX+1];
	struct nf_conntrack_tuple nat_tuple = {};
	int err;

	err = nla_parse_nested_deprecated(tb, CTA_EXPECT_NAT_MAX, attr,
					  exp_nat_nla_policy, NULL);
	if (err < 0)
		return err;

	if (!tb[CTA_EXPECT_NAT_DIR] || !tb[CTA_EXPECT_NAT_TUPLE])
		return -EINVAL;

	err = ctnetlink_parse_tuple((const struct nlattr * const *)tb,
				    &nat_tuple, CTA_EXPECT_NAT_TUPLE,
				    u3, NULL);
	if (err < 0)
		return err;

	exp->saved_addr = nat_tuple.src.u3;
	exp->saved_proto = nat_tuple.src.u;
	exp->dir = ntohl(nla_get_be32(tb[CTA_EXPECT_NAT_DIR]));

	return 0;
#else
	return -EOPNOTSUPP;
#endif
}

static struct nf_conntrack_expect *
ctnetlink_alloc_expect(const struct nlattr * const cda[], struct nf_conn *ct,
		       struct nf_conntrack_helper *helper,
		       struct nf_conntrack_tuple *tuple,
		       struct nf_conntrack_tuple *mask)
{
	u_int32_t class = 0;
	struct nf_conntrack_expect *exp;
	struct nf_conn_help *help;
	int err;

	help = nfct_help(ct);
	if (!help)
		return ERR_PTR(-EOPNOTSUPP);

	if (cda[CTA_EXPECT_CLASS] && helper) {
		class = ntohl(nla_get_be32(cda[CTA_EXPECT_CLASS]));
		if (class > helper->expect_class_max)
			return ERR_PTR(-EINVAL);
	}
	exp = nf_ct_expect_alloc(ct);
	if (!exp)
		return ERR_PTR(-ENOMEM);

	if (cda[CTA_EXPECT_FLAGS]) {
		exp->flags = ntohl(nla_get_be32(cda[CTA_EXPECT_FLAGS]));
		exp->flags &= ~NF_CT_EXPECT_USERSPACE;
	} else {
		exp->flags = 0;
	}
	if (cda[CTA_EXPECT_FN]) {
		const char *name = nla_data(cda[CTA_EXPECT_FN]);
		struct nf_ct_helper_expectfn *expfn;

		expfn = nf_ct_helper_expectfn_find_by_name(name);
		if (expfn == NULL) {
			err = -EINVAL;
			goto err_out;
		}
		exp->expectfn = expfn->expectfn;
	} else
		exp->expectfn = NULL;

	exp->class = class;
	exp->master = ct;
	exp->helper = helper;
	exp->tuple = *tuple;
	exp->mask.src.u3 = mask->src.u3;
	exp->mask.src.u.all = mask->src.u.all;

	if (cda[CTA_EXPECT_NAT]) {
		err = ctnetlink_parse_expect_nat(cda[CTA_EXPECT_NAT],
						 exp, nf_ct_l3num(ct));
		if (err < 0)
			goto err_out;
	}
	return exp;
err_out:
	nf_ct_expect_put(exp);
	return ERR_PTR(err);
}

static int
ctnetlink_create_expect(struct net *net,
			const struct nf_conntrack_zone *zone,
			const struct nlattr * const cda[],
			u_int8_t u3, u32 portid, int report)
{
	struct nf_conntrack_tuple tuple, mask, master_tuple;
	struct nf_conntrack_tuple_hash *h = NULL;
	struct nf_conntrack_helper *helper = NULL;
	struct nf_conntrack_expect *exp;
	struct nf_conn *ct;
	int err;

	/* caller guarantees that those three CTA_EXPECT_* exist */
	err = ctnetlink_parse_tuple(cda, &tuple, CTA_EXPECT_TUPLE,
				    u3, NULL);
	if (err < 0)
		return err;
	err = ctnetlink_parse_tuple(cda, &mask, CTA_EXPECT_MASK,
				    u3, NULL);
	if (err < 0)
		return err;
	err = ctnetlink_parse_tuple(cda, &master_tuple, CTA_EXPECT_MASTER,
				    u3, NULL);
	if (err < 0)
		return err;

	/* Look for master conntrack of this expectation */
	h = nf_conntrack_find_get(net, zone, &master_tuple);
	if (!h)
		return -ENOENT;
	ct = nf_ct_tuplehash_to_ctrack(h);

	rcu_read_lock();
	if (cda[CTA_EXPECT_HELP_NAME]) {
		const char *helpname = nla_data(cda[CTA_EXPECT_HELP_NAME]);

		helper = __nf_conntrack_helper_find(helpname, u3,
						    nf_ct_protonum(ct));
		if (helper == NULL) {
			rcu_read_unlock();
#ifdef CONFIG_MODULES
			if (request_module("nfct-helper-%s", helpname) < 0) {
				err = -EOPNOTSUPP;
				goto err_ct;
			}
			rcu_read_lock();
			helper = __nf_conntrack_helper_find(helpname, u3,
							    nf_ct_protonum(ct));
			if (helper) {
				err = -EAGAIN;
				goto err_rcu;
			}
			rcu_read_unlock();
#endif
			err = -EOPNOTSUPP;
			goto err_ct;
		}
	}

	exp = ctnetlink_alloc_expect(cda, ct, helper, &tuple, &mask);
	if (IS_ERR(exp)) {
		err = PTR_ERR(exp);
		goto err_rcu;
	}

	err = nf_ct_expect_related_report(exp, portid, report, 0);
	nf_ct_expect_put(exp);
err_rcu:
	rcu_read_unlock();
err_ct:
	nf_ct_put(ct);
	return err;
}

static int ctnetlink_new_expect(struct sk_buff *skb,
				const struct nfnl_info *info,
				const struct nlattr * const cda[])
{
	u_int8_t u3 = info->nfmsg->nfgen_family;
	struct nf_conntrack_tuple tuple;
	struct nf_conntrack_expect *exp;
	struct nf_conntrack_zone zone;
	int err;

	if (!cda[CTA_EXPECT_TUPLE]
	    || !cda[CTA_EXPECT_MASK]
	    || !cda[CTA_EXPECT_MASTER])
		return -EINVAL;

	err = ctnetlink_parse_zone(cda[CTA_EXPECT_ZONE], &zone);
	if (err < 0)
		return err;

	err = ctnetlink_parse_tuple(cda, &tuple, CTA_EXPECT_TUPLE,
				    u3, NULL);
	if (err < 0)
		return err;

	spin_lock_bh(&nf_conntrack_expect_lock);
	exp = __nf_ct_expect_find(info->net, &zone, &tuple);
	if (!exp) {
		spin_unlock_bh(&nf_conntrack_expect_lock);
		err = -ENOENT;
		if (info->nlh->nlmsg_flags & NLM_F_CREATE) {
			err = ctnetlink_create_expect(info->net, &zone, cda, u3,
						      NETLINK_CB(skb).portid,
						      nlmsg_report(info->nlh));
		}
		return err;
	}

	err = -EEXIST;
	if (!(info->nlh->nlmsg_flags & NLM_F_EXCL))
		err = ctnetlink_change_expect(exp, cda);
	spin_unlock_bh(&nf_conntrack_expect_lock);

	return err;
}

static int
ctnetlink_exp_stat_fill_info(struct sk_buff *skb, u32 portid, u32 seq, int cpu,
			     const struct ip_conntrack_stat *st)
{
	struct nlmsghdr *nlh;
	unsigned int flags = portid ? NLM_F_MULTI : 0, event;

	event = nfnl_msg_type(NFNL_SUBSYS_CTNETLINK,
			      IPCTNL_MSG_EXP_GET_STATS_CPU);
	nlh = nfnl_msg_put(skb, portid, seq, event, flags, AF_UNSPEC,
			   NFNETLINK_V0, htons(cpu));
	if (!nlh)
		goto nlmsg_failure;

	if (nla_put_be32(skb, CTA_STATS_EXP_NEW, htonl(st->expect_new)) ||
	    nla_put_be32(skb, CTA_STATS_EXP_CREATE, htonl(st->expect_create)) ||
	    nla_put_be32(skb, CTA_STATS_EXP_DELETE, htonl(st->expect_delete)))
		goto nla_put_failure;

	nlmsg_end(skb, nlh);
	return skb->len;

nla_put_failure:
nlmsg_failure:
	nlmsg_cancel(skb, nlh);
	return -1;
}

static int
ctnetlink_exp_stat_cpu_dump(struct sk_buff *skb, struct netlink_callback *cb)
{
	int cpu;
	struct net *net = sock_net(skb->sk);

	if (cb->args[0] == nr_cpu_ids)
		return 0;

	for (cpu = cb->args[0]; cpu < nr_cpu_ids; cpu++) {
		const struct ip_conntrack_stat *st;

		if (!cpu_possible(cpu))
			continue;

		st = per_cpu_ptr(net->ct.stat, cpu);
		if (ctnetlink_exp_stat_fill_info(skb, NETLINK_CB(cb->skb).portid,
						 cb->nlh->nlmsg_seq,
						 cpu, st) < 0)
			break;
	}
	cb->args[0] = cpu;

	return skb->len;
}

static int ctnetlink_stat_exp_cpu(struct sk_buff *skb,
				  const struct nfnl_info *info,
				  const struct nlattr * const cda[])
{
	if (info->nlh->nlmsg_flags & NLM_F_DUMP) {
		struct netlink_dump_control c = {
			.dump = ctnetlink_exp_stat_cpu_dump,
		};
		return netlink_dump_start(info->sk, skb, info->nlh, &c);
	}

	return 0;
}

#ifdef CONFIG_NF_CONNTRACK_EVENTS
static struct nf_ct_event_notifier ctnl_notifier = {
	.fcn = ctnetlink_conntrack_event,
};

static struct nf_exp_event_notifier ctnl_notifier_exp = {
	.fcn = ctnetlink_expect_event,
};
#endif

static const struct nfnl_callback ctnl_cb[IPCTNL_MSG_MAX] = {
	[IPCTNL_MSG_CT_NEW]	= {
		.call		= ctnetlink_new_conntrack,
		.type		= NFNL_CB_MUTEX,
		.attr_count	= CTA_MAX,
		.policy		= ct_nla_policy
	},
	[IPCTNL_MSG_CT_GET]	= {
		.call		= ctnetlink_get_conntrack,
		.type		= NFNL_CB_MUTEX,
		.attr_count	= CTA_MAX,
		.policy		= ct_nla_policy
	},
	[IPCTNL_MSG_CT_DELETE]	= {
		.call		= ctnetlink_del_conntrack,
		.type		= NFNL_CB_MUTEX,
		.attr_count	= CTA_MAX,
		.policy		= ct_nla_policy
	},
	[IPCTNL_MSG_CT_GET_CTRZERO] = {
		.call		= ctnetlink_get_conntrack,
		.type		= NFNL_CB_MUTEX,
		.attr_count	= CTA_MAX,
		.policy		= ct_nla_policy
	},
	[IPCTNL_MSG_CT_GET_STATS_CPU] = {
		.call		= ctnetlink_stat_ct_cpu,
		.type		= NFNL_CB_MUTEX,
	},
	[IPCTNL_MSG_CT_GET_STATS] = {
		.call		= ctnetlink_stat_ct,
		.type		= NFNL_CB_MUTEX,
	},
	[IPCTNL_MSG_CT_GET_DYING] = {
		.call		= ctnetlink_get_ct_dying,
		.type		= NFNL_CB_MUTEX,
	},
	[IPCTNL_MSG_CT_GET_UNCONFIRMED]	= {
		.call		= ctnetlink_get_ct_unconfirmed,
		.type		= NFNL_CB_MUTEX,
	},
};

static const struct nfnl_callback ctnl_exp_cb[IPCTNL_MSG_EXP_MAX] = {
	[IPCTNL_MSG_EXP_GET] = {
		.call		= ctnetlink_get_expect,
		.type		= NFNL_CB_MUTEX,
		.attr_count	= CTA_EXPECT_MAX,
		.policy		= exp_nla_policy
	},
	[IPCTNL_MSG_EXP_NEW] = {
		.call		= ctnetlink_new_expect,
		.type		= NFNL_CB_MUTEX,
		.attr_count	= CTA_EXPECT_MAX,
		.policy		= exp_nla_policy
	},
	[IPCTNL_MSG_EXP_DELETE] = {
		.call		= ctnetlink_del_expect,
		.type		= NFNL_CB_MUTEX,
		.attr_count	= CTA_EXPECT_MAX,
		.policy		= exp_nla_policy
	},
	[IPCTNL_MSG_EXP_GET_STATS_CPU] = {
		.call		= ctnetlink_stat_exp_cpu,
		.type		= NFNL_CB_MUTEX,
	},
};

static const struct nfnetlink_subsystem ctnl_subsys = {
	.name				= "conntrack",
	.subsys_id			= NFNL_SUBSYS_CTNETLINK,
	.cb_count			= IPCTNL_MSG_MAX,
	.cb				= ctnl_cb,
};

static const struct nfnetlink_subsystem ctnl_exp_subsys = {
	.name				= "conntrack_expect",
	.subsys_id			= NFNL_SUBSYS_CTNETLINK_EXP,
	.cb_count			= IPCTNL_MSG_EXP_MAX,
	.cb				= ctnl_exp_cb,
};

MODULE_ALIAS("ip_conntrack_netlink");
MODULE_ALIAS_NFNL_SUBSYS(NFNL_SUBSYS_CTNETLINK);
MODULE_ALIAS_NFNL_SUBSYS(NFNL_SUBSYS_CTNETLINK_EXP);

static int __net_init ctnetlink_net_init(struct net *net)
{
#ifdef CONFIG_NF_CONNTRACK_EVENTS
	int ret;

	ret = nf_conntrack_register_notifier(net, &ctnl_notifier);
	if (ret < 0) {
		pr_err("ctnetlink_init: cannot register notifier.\n");
		goto err_out;
	}

	ret = nf_ct_expect_register_notifier(net, &ctnl_notifier_exp);
	if (ret < 0) {
		pr_err("ctnetlink_init: cannot expect register notifier.\n");
		goto err_unreg_notifier;
	}
#endif
	return 0;

#ifdef CONFIG_NF_CONNTRACK_EVENTS
err_unreg_notifier:
	nf_conntrack_unregister_notifier(net, &ctnl_notifier);
err_out:
	return ret;
#endif
}

static void ctnetlink_net_exit(struct net *net)
{
#ifdef CONFIG_NF_CONNTRACK_EVENTS
	nf_ct_expect_unregister_notifier(net, &ctnl_notifier_exp);
	nf_conntrack_unregister_notifier(net, &ctnl_notifier);
#endif
}

static void __net_exit ctnetlink_net_exit_batch(struct list_head *net_exit_list)
{
	struct net *net;

	list_for_each_entry(net, net_exit_list, exit_list)
		ctnetlink_net_exit(net);

	/* wait for other cpus until they are done with ctnl_notifiers */
	synchronize_rcu();
}

static struct pernet_operations ctnetlink_net_ops = {
	.init		= ctnetlink_net_init,
	.exit_batch	= ctnetlink_net_exit_batch,
};

static int __init ctnetlink_init(void)
{
	int ret;

	ret = nfnetlink_subsys_register(&ctnl_subsys);
	if (ret < 0) {
		pr_err("ctnetlink_init: cannot register with nfnetlink.\n");
		goto err_out;
	}

	ret = nfnetlink_subsys_register(&ctnl_exp_subsys);
	if (ret < 0) {
		pr_err("ctnetlink_init: cannot register exp with nfnetlink.\n");
		goto err_unreg_subsys;
	}

	ret = register_pernet_subsys(&ctnetlink_net_ops);
	if (ret < 0) {
		pr_err("ctnetlink_init: cannot register pernet operations\n");
		goto err_unreg_exp_subsys;
	}
#ifdef CONFIG_NETFILTER_NETLINK_GLUE_CT
	/* setup interaction between nf_queue and nf_conntrack_netlink. */
	RCU_INIT_POINTER(nfnl_ct_hook, &ctnetlink_glue_hook);
#endif
	return 0;

err_unreg_exp_subsys:
	nfnetlink_subsys_unregister(&ctnl_exp_subsys);
err_unreg_subsys:
	nfnetlink_subsys_unregister(&ctnl_subsys);
err_out:
	return ret;
}

static void __exit ctnetlink_exit(void)
{
	unregister_pernet_subsys(&ctnetlink_net_ops);
	nfnetlink_subsys_unregister(&ctnl_exp_subsys);
	nfnetlink_subsys_unregister(&ctnl_subsys);
#ifdef CONFIG_NETFILTER_NETLINK_GLUE_CT
	RCU_INIT_POINTER(nfnl_ct_hook, NULL);
#endif
	synchronize_rcu();
}

module_init(ctnetlink_init);
module_exit(ctnetlink_exit);<|MERGE_RESOLUTION|>--- conflicted
+++ resolved
@@ -545,13 +545,8 @@
 		return -1;
 
 	if (!test_bit(IPS_OFFLOAD_BIT, &ct->status) &&
-<<<<<<< HEAD
-	    (ctnetlink_dump_timeout(skb, ct) < 0 ||
-	     ctnetlink_dump_protoinfo(skb, ct) < 0))
-=======
 	    (ctnetlink_dump_timeout(skb, ct, false) < 0 ||
 	     ctnetlink_dump_protoinfo(skb, ct, false) < 0))
->>>>>>> 7d2a07b7
 		return -1;
 
 	return 0;
@@ -1228,19 +1223,11 @@
 
 		t->src.u3.ip = nla_get_in_addr(tb[CTA_IP_V4_SRC]);
 	}
-<<<<<<< HEAD
 
 	if (flags & CTA_FILTER_FLAG(CTA_IP_DST)) {
 		if (!tb[CTA_IP_V4_DST])
 			return -EINVAL;
 
-=======
-
-	if (flags & CTA_FILTER_FLAG(CTA_IP_DST)) {
-		if (!tb[CTA_IP_V4_DST])
-			return -EINVAL;
-
->>>>>>> 7d2a07b7
 		t->dst.u3.ip = nla_get_in_addr(tb[CTA_IP_V4_DST]);
 	}
 
@@ -1406,10 +1393,6 @@
 	if (err < 0)
 		return err;
 
-<<<<<<< HEAD
-
-=======
->>>>>>> 7d2a07b7
 	if (l3num != NFPROTO_IPV4 && l3num != NFPROTO_IPV6)
 		return -EOPNOTSUPP;
 	tuple->src.l3num = l3num;
@@ -1427,7 +1410,6 @@
 	if (flags & CTA_FILTER_FLAG(CTA_PROTO_NUM)) {
 		if (!tb[CTA_TUPLE_PROTO])
 			return -EINVAL;
-<<<<<<< HEAD
 
 		err = ctnetlink_parse_tuple_proto(tb[CTA_TUPLE_PROTO], tuple, flags);
 		if (err < 0)
@@ -1437,17 +1419,6 @@
 		return -EINVAL;
 	}
 
-=======
-
-		err = ctnetlink_parse_tuple_proto(tb[CTA_TUPLE_PROTO], tuple, flags);
-		if (err < 0)
-			return err;
-	} else if (flags & CTA_FILTER_FLAG(ALL_CTA_PROTO)) {
-		/* Can't manage proto flags without a protonum  */
-		return -EINVAL;
-	}
-
->>>>>>> 7d2a07b7
 	if ((flags & CTA_FILTER_FLAG(CTA_TUPLE_ZONE)) && tb[CTA_TUPLE_ZONE]) {
 		if (!zone)
 			return -EINVAL;
@@ -1665,15 +1636,10 @@
 		return -ENOMEM;
 	}
 
-<<<<<<< HEAD
-	err = ctnetlink_fill_info(skb2, NETLINK_CB(skb).portid, nlh->nlmsg_seq,
-				  NFNL_MSG_TYPE(nlh->nlmsg_type), ct, true, 0);
-=======
 	err = ctnetlink_fill_info(skb2, NETLINK_CB(skb).portid,
 				  info->nlh->nlmsg_seq,
 				  NFNL_MSG_TYPE(info->nlh->nlmsg_type), ct,
 				  true, 0);
->>>>>>> 7d2a07b7
 	nf_ct_put(ct);
 	if (err <= 0) {
 		kfree_skb(skb2);
