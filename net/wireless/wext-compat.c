--- conflicted
+++ resolved
@@ -7,11 +7,7 @@
  * we directly assign the wireless handlers of wireless interfaces.
  *
  * Copyright 2008-2009	Johannes Berg <johannes@sipsolutions.net>
-<<<<<<< HEAD
- * Copyright (C) 2019 Intel Corporation
-=======
  * Copyright (C) 2019-2021 Intel Corporation
->>>>>>> 7d2a07b7
  */
 
 #include <linux/export.h>
@@ -931,11 +927,7 @@
 			}
 		}
 	} else {
-<<<<<<< HEAD
-		if (rfkill_set_sw_state(rdev->rfkill, true))
-=======
 		if (rfkill_set_sw_state(rdev->wiphy.rfkill, true))
->>>>>>> 7d2a07b7
 			schedule_work(&rdev->rfkill_block);
 		return 0;
 	}
