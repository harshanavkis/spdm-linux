// SPDX-License-Identifier: GPL-2.0

#include <linux/ceph/ceph_debug.h>

#include <linux/module.h>
#include <linux/err.h>
#include <linux/highmem.h>
#include <linux/mm.h>
#include <linux/pagemap.h>
#include <linux/slab.h>
#include <linux/uaccess.h>
#ifdef CONFIG_BLOCK
#include <linux/bio.h>
#endif

#include <linux/ceph/ceph_features.h>
#include <linux/ceph/libceph.h>
#include <linux/ceph/osd_client.h>
#include <linux/ceph/messenger.h>
#include <linux/ceph/decode.h>
#include <linux/ceph/auth.h>
#include <linux/ceph/pagelist.h>
#include <linux/ceph/striper.h>

#define OSD_OPREPLY_FRONT_LEN	512

static struct kmem_cache	*ceph_osd_request_cache;

static const struct ceph_connection_operations osd_con_ops;

/*
 * Implement client access to distributed object storage cluster.
 *
 * All data objects are stored within a cluster/cloud of OSDs, or
 * "object storage devices."  (Note that Ceph OSDs have _nothing_ to
 * do with the T10 OSD extensions to SCSI.)  Ceph OSDs are simply
 * remote daemons serving up and coordinating consistent and safe
 * access to storage.
 *
 * Cluster membership and the mapping of data objects onto storage devices
 * are described by the osd map.
 *
 * We keep track of pending OSD requests (read, write), resubmit
 * requests to different OSDs when the cluster topology/data layout
 * change, or retry the affected requests when the communications
 * channel with an OSD is reset.
 */

static void link_request(struct ceph_osd *osd, struct ceph_osd_request *req);
static void unlink_request(struct ceph_osd *osd, struct ceph_osd_request *req);
static void link_linger(struct ceph_osd *osd,
			struct ceph_osd_linger_request *lreq);
static void unlink_linger(struct ceph_osd *osd,
			  struct ceph_osd_linger_request *lreq);
static void clear_backoffs(struct ceph_osd *osd);

#if 1
static inline bool rwsem_is_wrlocked(struct rw_semaphore *sem)
{
	bool wrlocked = true;

	if (unlikely(down_read_trylock(sem))) {
		wrlocked = false;
		up_read(sem);
	}

	return wrlocked;
}
static inline void verify_osdc_locked(struct ceph_osd_client *osdc)
{
	WARN_ON(!rwsem_is_locked(&osdc->lock));
}
static inline void verify_osdc_wrlocked(struct ceph_osd_client *osdc)
{
	WARN_ON(!rwsem_is_wrlocked(&osdc->lock));
}
static inline void verify_osd_locked(struct ceph_osd *osd)
{
	struct ceph_osd_client *osdc = osd->o_osdc;

	WARN_ON(!(mutex_is_locked(&osd->lock) &&
		  rwsem_is_locked(&osdc->lock)) &&
		!rwsem_is_wrlocked(&osdc->lock));
}
static inline void verify_lreq_locked(struct ceph_osd_linger_request *lreq)
{
	WARN_ON(!mutex_is_locked(&lreq->lock));
}
#else
static inline void verify_osdc_locked(struct ceph_osd_client *osdc) { }
static inline void verify_osdc_wrlocked(struct ceph_osd_client *osdc) { }
static inline void verify_osd_locked(struct ceph_osd *osd) { }
static inline void verify_lreq_locked(struct ceph_osd_linger_request *lreq) { }
#endif

/*
 * calculate the mapping of a file extent onto an object, and fill out the
 * request accordingly.  shorten extent as necessary if it crosses an
 * object boundary.
 *
 * fill osd op in request message.
 */
static int calc_layout(struct ceph_file_layout *layout, u64 off, u64 *plen,
			u64 *objnum, u64 *objoff, u64 *objlen)
{
	u64 orig_len = *plen;
	u32 xlen;

	/* object extent? */
	ceph_calc_file_object_mapping(layout, off, orig_len, objnum,
					  objoff, &xlen);
	*objlen = xlen;
	if (*objlen < orig_len) {
		*plen = *objlen;
		dout(" skipping last %llu, final file extent %llu~%llu\n",
		     orig_len - *plen, off, *plen);
	}

	dout("calc_layout objnum=%llx %llu~%llu\n", *objnum, *objoff, *objlen);
	return 0;
}

static void ceph_osd_data_init(struct ceph_osd_data *osd_data)
{
	memset(osd_data, 0, sizeof (*osd_data));
	osd_data->type = CEPH_OSD_DATA_TYPE_NONE;
}

/*
 * Consumes @pages if @own_pages is true.
 */
static void ceph_osd_data_pages_init(struct ceph_osd_data *osd_data,
			struct page **pages, u64 length, u32 alignment,
			bool pages_from_pool, bool own_pages)
{
	osd_data->type = CEPH_OSD_DATA_TYPE_PAGES;
	osd_data->pages = pages;
	osd_data->length = length;
	osd_data->alignment = alignment;
	osd_data->pages_from_pool = pages_from_pool;
	osd_data->own_pages = own_pages;
}

/*
 * Consumes a ref on @pagelist.
 */
static void ceph_osd_data_pagelist_init(struct ceph_osd_data *osd_data,
			struct ceph_pagelist *pagelist)
{
	osd_data->type = CEPH_OSD_DATA_TYPE_PAGELIST;
	osd_data->pagelist = pagelist;
}

#ifdef CONFIG_BLOCK
static void ceph_osd_data_bio_init(struct ceph_osd_data *osd_data,
				   struct ceph_bio_iter *bio_pos,
				   u32 bio_length)
{
	osd_data->type = CEPH_OSD_DATA_TYPE_BIO;
	osd_data->bio_pos = *bio_pos;
	osd_data->bio_length = bio_length;
}
#endif /* CONFIG_BLOCK */

static void ceph_osd_data_bvecs_init(struct ceph_osd_data *osd_data,
				     struct ceph_bvec_iter *bvec_pos,
				     u32 num_bvecs)
{
	osd_data->type = CEPH_OSD_DATA_TYPE_BVECS;
	osd_data->bvec_pos = *bvec_pos;
	osd_data->num_bvecs = num_bvecs;
}

static struct ceph_osd_data *
osd_req_op_raw_data_in(struct ceph_osd_request *osd_req, unsigned int which)
{
	BUG_ON(which >= osd_req->r_num_ops);

	return &osd_req->r_ops[which].raw_data_in;
}

struct ceph_osd_data *
osd_req_op_extent_osd_data(struct ceph_osd_request *osd_req,
			unsigned int which)
{
	return osd_req_op_data(osd_req, which, extent, osd_data);
}
EXPORT_SYMBOL(osd_req_op_extent_osd_data);

void osd_req_op_raw_data_in_pages(struct ceph_osd_request *osd_req,
			unsigned int which, struct page **pages,
			u64 length, u32 alignment,
			bool pages_from_pool, bool own_pages)
{
	struct ceph_osd_data *osd_data;

	osd_data = osd_req_op_raw_data_in(osd_req, which);
	ceph_osd_data_pages_init(osd_data, pages, length, alignment,
				pages_from_pool, own_pages);
}
EXPORT_SYMBOL(osd_req_op_raw_data_in_pages);

void osd_req_op_extent_osd_data_pages(struct ceph_osd_request *osd_req,
			unsigned int which, struct page **pages,
			u64 length, u32 alignment,
			bool pages_from_pool, bool own_pages)
{
	struct ceph_osd_data *osd_data;

	osd_data = osd_req_op_data(osd_req, which, extent, osd_data);
	ceph_osd_data_pages_init(osd_data, pages, length, alignment,
				pages_from_pool, own_pages);
}
EXPORT_SYMBOL(osd_req_op_extent_osd_data_pages);

void osd_req_op_extent_osd_data_pagelist(struct ceph_osd_request *osd_req,
			unsigned int which, struct ceph_pagelist *pagelist)
{
	struct ceph_osd_data *osd_data;

	osd_data = osd_req_op_data(osd_req, which, extent, osd_data);
	ceph_osd_data_pagelist_init(osd_data, pagelist);
}
EXPORT_SYMBOL(osd_req_op_extent_osd_data_pagelist);

#ifdef CONFIG_BLOCK
void osd_req_op_extent_osd_data_bio(struct ceph_osd_request *osd_req,
				    unsigned int which,
				    struct ceph_bio_iter *bio_pos,
				    u32 bio_length)
{
	struct ceph_osd_data *osd_data;

	osd_data = osd_req_op_data(osd_req, which, extent, osd_data);
	ceph_osd_data_bio_init(osd_data, bio_pos, bio_length);
}
EXPORT_SYMBOL(osd_req_op_extent_osd_data_bio);
#endif /* CONFIG_BLOCK */

void osd_req_op_extent_osd_data_bvecs(struct ceph_osd_request *osd_req,
				      unsigned int which,
				      struct bio_vec *bvecs, u32 num_bvecs,
				      u32 bytes)
{
	struct ceph_osd_data *osd_data;
	struct ceph_bvec_iter it = {
		.bvecs = bvecs,
		.iter = { .bi_size = bytes },
	};

	osd_data = osd_req_op_data(osd_req, which, extent, osd_data);
	ceph_osd_data_bvecs_init(osd_data, &it, num_bvecs);
}
EXPORT_SYMBOL(osd_req_op_extent_osd_data_bvecs);

void osd_req_op_extent_osd_data_bvec_pos(struct ceph_osd_request *osd_req,
					 unsigned int which,
					 struct ceph_bvec_iter *bvec_pos)
{
	struct ceph_osd_data *osd_data;

	osd_data = osd_req_op_data(osd_req, which, extent, osd_data);
	ceph_osd_data_bvecs_init(osd_data, bvec_pos, 0);
}
EXPORT_SYMBOL(osd_req_op_extent_osd_data_bvec_pos);

static void osd_req_op_cls_request_info_pagelist(
			struct ceph_osd_request *osd_req,
			unsigned int which, struct ceph_pagelist *pagelist)
{
	struct ceph_osd_data *osd_data;

	osd_data = osd_req_op_data(osd_req, which, cls, request_info);
	ceph_osd_data_pagelist_init(osd_data, pagelist);
}

void osd_req_op_cls_request_data_pagelist(
			struct ceph_osd_request *osd_req,
			unsigned int which, struct ceph_pagelist *pagelist)
{
	struct ceph_osd_data *osd_data;

	osd_data = osd_req_op_data(osd_req, which, cls, request_data);
	ceph_osd_data_pagelist_init(osd_data, pagelist);
	osd_req->r_ops[which].cls.indata_len += pagelist->length;
	osd_req->r_ops[which].indata_len += pagelist->length;
}
EXPORT_SYMBOL(osd_req_op_cls_request_data_pagelist);

void osd_req_op_cls_request_data_pages(struct ceph_osd_request *osd_req,
			unsigned int which, struct page **pages, u64 length,
			u32 alignment, bool pages_from_pool, bool own_pages)
{
	struct ceph_osd_data *osd_data;

	osd_data = osd_req_op_data(osd_req, which, cls, request_data);
	ceph_osd_data_pages_init(osd_data, pages, length, alignment,
				pages_from_pool, own_pages);
	osd_req->r_ops[which].cls.indata_len += length;
	osd_req->r_ops[which].indata_len += length;
}
EXPORT_SYMBOL(osd_req_op_cls_request_data_pages);

void osd_req_op_cls_request_data_bvecs(struct ceph_osd_request *osd_req,
				       unsigned int which,
				       struct bio_vec *bvecs, u32 num_bvecs,
				       u32 bytes)
{
	struct ceph_osd_data *osd_data;
	struct ceph_bvec_iter it = {
		.bvecs = bvecs,
		.iter = { .bi_size = bytes },
	};

	osd_data = osd_req_op_data(osd_req, which, cls, request_data);
	ceph_osd_data_bvecs_init(osd_data, &it, num_bvecs);
	osd_req->r_ops[which].cls.indata_len += bytes;
	osd_req->r_ops[which].indata_len += bytes;
}
EXPORT_SYMBOL(osd_req_op_cls_request_data_bvecs);

void osd_req_op_cls_response_data_pages(struct ceph_osd_request *osd_req,
			unsigned int which, struct page **pages, u64 length,
			u32 alignment, bool pages_from_pool, bool own_pages)
{
	struct ceph_osd_data *osd_data;

	osd_data = osd_req_op_data(osd_req, which, cls, response_data);
	ceph_osd_data_pages_init(osd_data, pages, length, alignment,
				pages_from_pool, own_pages);
}
EXPORT_SYMBOL(osd_req_op_cls_response_data_pages);

static u64 ceph_osd_data_length(struct ceph_osd_data *osd_data)
{
	switch (osd_data->type) {
	case CEPH_OSD_DATA_TYPE_NONE:
		return 0;
	case CEPH_OSD_DATA_TYPE_PAGES:
		return osd_data->length;
	case CEPH_OSD_DATA_TYPE_PAGELIST:
		return (u64)osd_data->pagelist->length;
#ifdef CONFIG_BLOCK
	case CEPH_OSD_DATA_TYPE_BIO:
		return (u64)osd_data->bio_length;
#endif /* CONFIG_BLOCK */
	case CEPH_OSD_DATA_TYPE_BVECS:
		return osd_data->bvec_pos.iter.bi_size;
	default:
		WARN(true, "unrecognized data type %d\n", (int)osd_data->type);
		return 0;
	}
}

static void ceph_osd_data_release(struct ceph_osd_data *osd_data)
{
	if (osd_data->type == CEPH_OSD_DATA_TYPE_PAGES && osd_data->own_pages) {
		int num_pages;

		num_pages = calc_pages_for((u64)osd_data->alignment,
						(u64)osd_data->length);
		ceph_release_page_vector(osd_data->pages, num_pages);
	} else if (osd_data->type == CEPH_OSD_DATA_TYPE_PAGELIST) {
		ceph_pagelist_release(osd_data->pagelist);
	}
	ceph_osd_data_init(osd_data);
}

static void osd_req_op_data_release(struct ceph_osd_request *osd_req,
			unsigned int which)
{
	struct ceph_osd_req_op *op;

	BUG_ON(which >= osd_req->r_num_ops);
	op = &osd_req->r_ops[which];

	switch (op->op) {
	case CEPH_OSD_OP_READ:
	case CEPH_OSD_OP_WRITE:
	case CEPH_OSD_OP_WRITEFULL:
	case CEPH_OSD_OP_CMPEXT:
		ceph_osd_data_release(&op->extent.osd_data);
		break;
	case CEPH_OSD_OP_CALL:
		ceph_osd_data_release(&op->cls.request_info);
		ceph_osd_data_release(&op->cls.request_data);
		ceph_osd_data_release(&op->cls.response_data);
		break;
	case CEPH_OSD_OP_SETXATTR:
	case CEPH_OSD_OP_CMPXATTR:
		ceph_osd_data_release(&op->xattr.osd_data);
		break;
	case CEPH_OSD_OP_STAT:
		ceph_osd_data_release(&op->raw_data_in);
		break;
	case CEPH_OSD_OP_NOTIFY_ACK:
		ceph_osd_data_release(&op->notify_ack.request_data);
		break;
	case CEPH_OSD_OP_NOTIFY:
		ceph_osd_data_release(&op->notify.request_data);
		ceph_osd_data_release(&op->notify.response_data);
		break;
	case CEPH_OSD_OP_LIST_WATCHERS:
		ceph_osd_data_release(&op->list_watchers.response_data);
		break;
	case CEPH_OSD_OP_COPY_FROM2:
		ceph_osd_data_release(&op->copy_from.osd_data);
		break;
	default:
		break;
	}
}

/*
 * Assumes @t is zero-initialized.
 */
static void target_init(struct ceph_osd_request_target *t)
{
	ceph_oid_init(&t->base_oid);
	ceph_oloc_init(&t->base_oloc);
	ceph_oid_init(&t->target_oid);
	ceph_oloc_init(&t->target_oloc);

	ceph_osds_init(&t->acting);
	ceph_osds_init(&t->up);
	t->size = -1;
	t->min_size = -1;

	t->osd = CEPH_HOMELESS_OSD;
}

static void target_copy(struct ceph_osd_request_target *dest,
			const struct ceph_osd_request_target *src)
{
	ceph_oid_copy(&dest->base_oid, &src->base_oid);
	ceph_oloc_copy(&dest->base_oloc, &src->base_oloc);
	ceph_oid_copy(&dest->target_oid, &src->target_oid);
	ceph_oloc_copy(&dest->target_oloc, &src->target_oloc);

	dest->pgid = src->pgid; /* struct */
	dest->spgid = src->spgid; /* struct */
	dest->pg_num = src->pg_num;
	dest->pg_num_mask = src->pg_num_mask;
	ceph_osds_copy(&dest->acting, &src->acting);
	ceph_osds_copy(&dest->up, &src->up);
	dest->size = src->size;
	dest->min_size = src->min_size;
	dest->sort_bitwise = src->sort_bitwise;
	dest->recovery_deletes = src->recovery_deletes;

	dest->flags = src->flags;
	dest->used_replica = src->used_replica;
	dest->paused = src->paused;

	dest->epoch = src->epoch;
	dest->last_force_resend = src->last_force_resend;

	dest->osd = src->osd;
}

static void target_destroy(struct ceph_osd_request_target *t)
{
	ceph_oid_destroy(&t->base_oid);
	ceph_oloc_destroy(&t->base_oloc);
	ceph_oid_destroy(&t->target_oid);
	ceph_oloc_destroy(&t->target_oloc);
}

/*
 * requests
 */
static void request_release_checks(struct ceph_osd_request *req)
{
	WARN_ON(!RB_EMPTY_NODE(&req->r_node));
	WARN_ON(!RB_EMPTY_NODE(&req->r_mc_node));
	WARN_ON(!list_empty(&req->r_private_item));
	WARN_ON(req->r_osd);
}

static void ceph_osdc_release_request(struct kref *kref)
{
	struct ceph_osd_request *req = container_of(kref,
					    struct ceph_osd_request, r_kref);
	unsigned int which;

	dout("%s %p (r_request %p r_reply %p)\n", __func__, req,
	     req->r_request, req->r_reply);
	request_release_checks(req);

	if (req->r_request)
		ceph_msg_put(req->r_request);
	if (req->r_reply)
		ceph_msg_put(req->r_reply);

	for (which = 0; which < req->r_num_ops; which++)
		osd_req_op_data_release(req, which);

	target_destroy(&req->r_t);
	ceph_put_snap_context(req->r_snapc);

	if (req->r_mempool)
		mempool_free(req, req->r_osdc->req_mempool);
	else if (req->r_num_ops <= CEPH_OSD_SLAB_OPS)
		kmem_cache_free(ceph_osd_request_cache, req);
	else
		kfree(req);
}

void ceph_osdc_get_request(struct ceph_osd_request *req)
{
	dout("%s %p (was %d)\n", __func__, req,
	     kref_read(&req->r_kref));
	kref_get(&req->r_kref);
}
EXPORT_SYMBOL(ceph_osdc_get_request);

void ceph_osdc_put_request(struct ceph_osd_request *req)
{
	if (req) {
		dout("%s %p (was %d)\n", __func__, req,
		     kref_read(&req->r_kref));
		kref_put(&req->r_kref, ceph_osdc_release_request);
	}
}
EXPORT_SYMBOL(ceph_osdc_put_request);

static void request_init(struct ceph_osd_request *req)
{
	/* req only, each op is zeroed in osd_req_op_init() */
	memset(req, 0, sizeof(*req));

	kref_init(&req->r_kref);
	init_completion(&req->r_completion);
	RB_CLEAR_NODE(&req->r_node);
	RB_CLEAR_NODE(&req->r_mc_node);
	INIT_LIST_HEAD(&req->r_private_item);

	target_init(&req->r_t);
}

/*
 * This is ugly, but it allows us to reuse linger registration and ping
 * requests, keeping the structure of the code around send_linger{_ping}()
 * reasonable.  Setting up a min_nr=2 mempool for each linger request
 * and dealing with copying ops (this blasts req only, watch op remains
 * intact) isn't any better.
 */
static void request_reinit(struct ceph_osd_request *req)
{
	struct ceph_osd_client *osdc = req->r_osdc;
	bool mempool = req->r_mempool;
	unsigned int num_ops = req->r_num_ops;
	u64 snapid = req->r_snapid;
	struct ceph_snap_context *snapc = req->r_snapc;
	bool linger = req->r_linger;
	struct ceph_msg *request_msg = req->r_request;
	struct ceph_msg *reply_msg = req->r_reply;

	dout("%s req %p\n", __func__, req);
	WARN_ON(kref_read(&req->r_kref) != 1);
	request_release_checks(req);

	WARN_ON(kref_read(&request_msg->kref) != 1);
	WARN_ON(kref_read(&reply_msg->kref) != 1);
	target_destroy(&req->r_t);

	request_init(req);
	req->r_osdc = osdc;
	req->r_mempool = mempool;
	req->r_num_ops = num_ops;
	req->r_snapid = snapid;
	req->r_snapc = snapc;
	req->r_linger = linger;
	req->r_request = request_msg;
	req->r_reply = reply_msg;
}

struct ceph_osd_request *ceph_osdc_alloc_request(struct ceph_osd_client *osdc,
					       struct ceph_snap_context *snapc,
					       unsigned int num_ops,
					       bool use_mempool,
					       gfp_t gfp_flags)
{
	struct ceph_osd_request *req;

	if (use_mempool) {
		BUG_ON(num_ops > CEPH_OSD_SLAB_OPS);
		req = mempool_alloc(osdc->req_mempool, gfp_flags);
	} else if (num_ops <= CEPH_OSD_SLAB_OPS) {
		req = kmem_cache_alloc(ceph_osd_request_cache, gfp_flags);
	} else {
		BUG_ON(num_ops > CEPH_OSD_MAX_OPS);
		req = kmalloc(struct_size(req, r_ops, num_ops), gfp_flags);
	}
	if (unlikely(!req))
		return NULL;

	request_init(req);
	req->r_osdc = osdc;
	req->r_mempool = use_mempool;
	req->r_num_ops = num_ops;
	req->r_snapid = CEPH_NOSNAP;
	req->r_snapc = ceph_get_snap_context(snapc);

	dout("%s req %p\n", __func__, req);
	return req;
}
EXPORT_SYMBOL(ceph_osdc_alloc_request);

static int ceph_oloc_encoding_size(const struct ceph_object_locator *oloc)
{
	return 8 + 4 + 4 + 4 + (oloc->pool_ns ? oloc->pool_ns->len : 0);
}

static int __ceph_osdc_alloc_messages(struct ceph_osd_request *req, gfp_t gfp,
				      int num_request_data_items,
				      int num_reply_data_items)
{
	struct ceph_osd_client *osdc = req->r_osdc;
	struct ceph_msg *msg;
	int msg_size;

	WARN_ON(req->r_request || req->r_reply);
	WARN_ON(ceph_oid_empty(&req->r_base_oid));
	WARN_ON(ceph_oloc_empty(&req->r_base_oloc));

	/* create request message */
	msg_size = CEPH_ENCODING_START_BLK_LEN +
			CEPH_PGID_ENCODING_LEN + 1; /* spgid */
	msg_size += 4 + 4 + 4; /* hash, osdmap_epoch, flags */
	msg_size += CEPH_ENCODING_START_BLK_LEN +
			sizeof(struct ceph_osd_reqid); /* reqid */
	msg_size += sizeof(struct ceph_blkin_trace_info); /* trace */
	msg_size += 4 + sizeof(struct ceph_timespec); /* client_inc, mtime */
	msg_size += CEPH_ENCODING_START_BLK_LEN +
			ceph_oloc_encoding_size(&req->r_base_oloc); /* oloc */
	msg_size += 4 + req->r_base_oid.name_len; /* oid */
	msg_size += 2 + req->r_num_ops * sizeof(struct ceph_osd_op);
	msg_size += 8; /* snapid */
	msg_size += 8; /* snap_seq */
	msg_size += 4 + 8 * (req->r_snapc ? req->r_snapc->num_snaps : 0);
	msg_size += 4 + 8; /* retry_attempt, features */

	if (req->r_mempool)
		msg = ceph_msgpool_get(&osdc->msgpool_op, msg_size,
				       num_request_data_items);
	else
		msg = ceph_msg_new2(CEPH_MSG_OSD_OP, msg_size,
				    num_request_data_items, gfp, true);
	if (!msg)
		return -ENOMEM;

	memset(msg->front.iov_base, 0, msg->front.iov_len);
	req->r_request = msg;

	/* create reply message */
	msg_size = OSD_OPREPLY_FRONT_LEN;
	msg_size += req->r_base_oid.name_len;
	msg_size += req->r_num_ops * sizeof(struct ceph_osd_op);

	if (req->r_mempool)
		msg = ceph_msgpool_get(&osdc->msgpool_op_reply, msg_size,
				       num_reply_data_items);
	else
		msg = ceph_msg_new2(CEPH_MSG_OSD_OPREPLY, msg_size,
				    num_reply_data_items, gfp, true);
	if (!msg)
		return -ENOMEM;

	req->r_reply = msg;

	return 0;
}

static bool osd_req_opcode_valid(u16 opcode)
{
	switch (opcode) {
#define GENERATE_CASE(op, opcode, str)	case CEPH_OSD_OP_##op: return true;
__CEPH_FORALL_OSD_OPS(GENERATE_CASE)
#undef GENERATE_CASE
	default:
		return false;
	}
}

static void get_num_data_items(struct ceph_osd_request *req,
			       int *num_request_data_items,
			       int *num_reply_data_items)
{
	struct ceph_osd_req_op *op;

	*num_request_data_items = 0;
	*num_reply_data_items = 0;

	for (op = req->r_ops; op != &req->r_ops[req->r_num_ops]; op++) {
		switch (op->op) {
		/* request */
		case CEPH_OSD_OP_WRITE:
		case CEPH_OSD_OP_WRITEFULL:
		case CEPH_OSD_OP_SETXATTR:
		case CEPH_OSD_OP_CMPXATTR:
		case CEPH_OSD_OP_NOTIFY_ACK:
		case CEPH_OSD_OP_COPY_FROM2:
<<<<<<< HEAD
		case CEPH_OSD_OP_CMPEXT:
=======
>>>>>>> 7d2a07b7
			*num_request_data_items += 1;
			break;

		/* reply */
		case CEPH_OSD_OP_STAT:
		case CEPH_OSD_OP_READ:
		case CEPH_OSD_OP_LIST_WATCHERS:
			*num_reply_data_items += 1;
			break;

		/* both */
		case CEPH_OSD_OP_NOTIFY:
			*num_request_data_items += 1;
			*num_reply_data_items += 1;
			break;
		case CEPH_OSD_OP_CALL:
			*num_request_data_items += 2;
			*num_reply_data_items += 1;
			break;

		default:
			WARN_ON(!osd_req_opcode_valid(op->op));
			break;
		}
	}
}

/*
 * oid, oloc and OSD op opcode(s) must be filled in before this function
 * is called.
 */
int ceph_osdc_alloc_messages(struct ceph_osd_request *req, gfp_t gfp)
{
	int num_request_data_items, num_reply_data_items;

	get_num_data_items(req, &num_request_data_items, &num_reply_data_items);
	return __ceph_osdc_alloc_messages(req, gfp, num_request_data_items,
					  num_reply_data_items);
}
EXPORT_SYMBOL(ceph_osdc_alloc_messages);

/*
 * This is an osd op init function for opcodes that have no data or
 * other information associated with them.  It also serves as a
 * common init routine for all the other init functions, below.
 */
struct ceph_osd_req_op *
osd_req_op_init(struct ceph_osd_request *osd_req, unsigned int which,
		 u16 opcode, u32 flags)
{
	struct ceph_osd_req_op *op;

	BUG_ON(which >= osd_req->r_num_ops);
	BUG_ON(!osd_req_opcode_valid(opcode));

	op = &osd_req->r_ops[which];
	memset(op, 0, sizeof (*op));
	op->op = opcode;
	op->flags = flags;

	return op;
}
EXPORT_SYMBOL(osd_req_op_init);

void osd_req_op_extent_init(struct ceph_osd_request *osd_req,
				unsigned int which, u16 opcode,
				u64 offset, u64 length,
				u64 truncate_size, u32 truncate_seq)
{
	struct ceph_osd_req_op *op = osd_req_op_init(osd_req, which,
						     opcode, 0);
	size_t payload_len = 0;

	BUG_ON(opcode != CEPH_OSD_OP_READ && opcode != CEPH_OSD_OP_WRITE &&
	       opcode != CEPH_OSD_OP_WRITEFULL && opcode != CEPH_OSD_OP_ZERO &&
	       opcode != CEPH_OSD_OP_TRUNCATE && opcode != CEPH_OSD_OP_CMPEXT);

	op->extent.offset = offset;
	op->extent.length = length;
	op->extent.truncate_size = truncate_size;
	op->extent.truncate_seq = truncate_seq;
	if (opcode == CEPH_OSD_OP_WRITE || opcode == CEPH_OSD_OP_WRITEFULL
						|| opcode == CEPH_OSD_OP_CMPEXT)
		payload_len += length;

	op->indata_len = payload_len;
}
EXPORT_SYMBOL(osd_req_op_extent_init);

void osd_req_op_extent_update(struct ceph_osd_request *osd_req,
				unsigned int which, u64 length)
{
	struct ceph_osd_req_op *op;
	u64 previous;

	BUG_ON(which >= osd_req->r_num_ops);
	op = &osd_req->r_ops[which];
	previous = op->extent.length;

	if (length == previous)
		return;		/* Nothing to do */
	BUG_ON(length > previous);

	op->extent.length = length;
	if (op->op == CEPH_OSD_OP_WRITE || op->op == CEPH_OSD_OP_WRITEFULL
						|| op->op == CEPH_OSD_OP_CMPEXT)
		op->indata_len -= previous - length;
}
EXPORT_SYMBOL(osd_req_op_extent_update);

void osd_req_op_extent_dup_last(struct ceph_osd_request *osd_req,
				unsigned int which, u64 offset_inc)
{
	struct ceph_osd_req_op *op, *prev_op;

	BUG_ON(which + 1 >= osd_req->r_num_ops);

	prev_op = &osd_req->r_ops[which];
	op = osd_req_op_init(osd_req, which + 1, prev_op->op, prev_op->flags);
	/* dup previous one */
	op->indata_len = prev_op->indata_len;
	op->outdata_len = prev_op->outdata_len;
	op->extent = prev_op->extent;
	/* adjust offset */
	op->extent.offset += offset_inc;
	op->extent.length -= offset_inc;

	if (op->op == CEPH_OSD_OP_WRITE || op->op == CEPH_OSD_OP_WRITEFULL
						|| op->op == CEPH_OSD_OP_CMPEXT)
		op->indata_len -= offset_inc;
}
EXPORT_SYMBOL(osd_req_op_extent_dup_last);

int osd_req_op_cls_init(struct ceph_osd_request *osd_req, unsigned int which,
			const char *class, const char *method)
{
	struct ceph_osd_req_op *op;
	struct ceph_pagelist *pagelist;
	size_t payload_len = 0;
	size_t size;
	int ret;

	op = osd_req_op_init(osd_req, which, CEPH_OSD_OP_CALL, 0);

	pagelist = ceph_pagelist_alloc(GFP_NOFS);
	if (!pagelist)
		return -ENOMEM;

	op->cls.class_name = class;
	size = strlen(class);
	BUG_ON(size > (size_t) U8_MAX);
	op->cls.class_len = size;
	ret = ceph_pagelist_append(pagelist, class, size);
	if (ret)
		goto err_pagelist_free;
	payload_len += size;

	op->cls.method_name = method;
	size = strlen(method);
	BUG_ON(size > (size_t) U8_MAX);
	op->cls.method_len = size;
	ret = ceph_pagelist_append(pagelist, method, size);
	if (ret)
		goto err_pagelist_free;
	payload_len += size;

	osd_req_op_cls_request_info_pagelist(osd_req, which, pagelist);
	op->indata_len = payload_len;
	return 0;

err_pagelist_free:
	ceph_pagelist_release(pagelist);
	return ret;
}
EXPORT_SYMBOL(osd_req_op_cls_init);

int osd_req_op_xattr_init(struct ceph_osd_request *osd_req, unsigned int which,
			  u16 opcode, const char *name, const void *value,
			  size_t size, u8 cmp_op, u8 cmp_mode)
{
	struct ceph_osd_req_op *op = osd_req_op_init(osd_req, which,
						     opcode, 0);
	struct ceph_pagelist *pagelist;
	size_t payload_len;
	int ret;

	BUG_ON(opcode != CEPH_OSD_OP_SETXATTR && opcode != CEPH_OSD_OP_CMPXATTR);

	pagelist = ceph_pagelist_alloc(GFP_NOFS);
	if (!pagelist)
		return -ENOMEM;

	payload_len = strlen(name);
	op->xattr.name_len = payload_len;
	ret = ceph_pagelist_append(pagelist, name, payload_len);
	if (ret)
		goto err_pagelist_free;

	op->xattr.value_len = size;
	ret = ceph_pagelist_append(pagelist, value, size);
	if (ret)
		goto err_pagelist_free;
	payload_len += size;

	op->xattr.cmp_op = cmp_op;
	op->xattr.cmp_mode = cmp_mode;

	ceph_osd_data_pagelist_init(&op->xattr.osd_data, pagelist);
	op->indata_len = payload_len;
	return 0;

err_pagelist_free:
	ceph_pagelist_release(pagelist);
	return ret;
}
EXPORT_SYMBOL(osd_req_op_xattr_init);

/*
 * @watch_opcode: CEPH_OSD_WATCH_OP_*
 */
static void osd_req_op_watch_init(struct ceph_osd_request *req, int which,
				  u64 cookie, u8 watch_opcode)
{
	struct ceph_osd_req_op *op;

	op = osd_req_op_init(req, which, CEPH_OSD_OP_WATCH, 0);
	op->watch.cookie = cookie;
	op->watch.op = watch_opcode;
	op->watch.gen = 0;
}

/*
 * @flags: CEPH_OSD_OP_ALLOC_HINT_FLAG_*
 */
void osd_req_op_alloc_hint_init(struct ceph_osd_request *osd_req,
				unsigned int which,
				u64 expected_object_size,
				u64 expected_write_size,
				u32 flags)
{
	struct ceph_osd_req_op *op;

	op = osd_req_op_init(osd_req, which, CEPH_OSD_OP_SETALLOCHINT, 0);
	op->alloc_hint.expected_object_size = expected_object_size;
	op->alloc_hint.expected_write_size = expected_write_size;
	op->alloc_hint.flags = flags;

	/*
	 * CEPH_OSD_OP_SETALLOCHINT op is advisory and therefore deemed
	 * not worth a feature bit.  Set FAILOK per-op flag to make
	 * sure older osds don't trip over an unsupported opcode.
	 */
	op->flags |= CEPH_OSD_OP_FLAG_FAILOK;
}
EXPORT_SYMBOL(osd_req_op_alloc_hint_init);

static void ceph_osdc_msg_data_add(struct ceph_msg *msg,
				struct ceph_osd_data *osd_data)
{
	u64 length = ceph_osd_data_length(osd_data);

	if (osd_data->type == CEPH_OSD_DATA_TYPE_PAGES) {
		BUG_ON(length > (u64) SIZE_MAX);
		if (length)
			ceph_msg_data_add_pages(msg, osd_data->pages,
					length, osd_data->alignment, false);
	} else if (osd_data->type == CEPH_OSD_DATA_TYPE_PAGELIST) {
		BUG_ON(!length);
		ceph_msg_data_add_pagelist(msg, osd_data->pagelist);
#ifdef CONFIG_BLOCK
	} else if (osd_data->type == CEPH_OSD_DATA_TYPE_BIO) {
		ceph_msg_data_add_bio(msg, &osd_data->bio_pos, length);
#endif
	} else if (osd_data->type == CEPH_OSD_DATA_TYPE_BVECS) {
		ceph_msg_data_add_bvecs(msg, &osd_data->bvec_pos);
	} else {
		BUG_ON(osd_data->type != CEPH_OSD_DATA_TYPE_NONE);
	}
}

static u32 osd_req_encode_op(struct ceph_osd_op *dst,
			     const struct ceph_osd_req_op *src)
{
	switch (src->op) {
	case CEPH_OSD_OP_STAT:
		break;
	case CEPH_OSD_OP_READ:
	case CEPH_OSD_OP_WRITE:
	case CEPH_OSD_OP_WRITEFULL:
	case CEPH_OSD_OP_ZERO:
	case CEPH_OSD_OP_TRUNCATE:
	case CEPH_OSD_OP_CMPEXT:
		dst->extent.offset = cpu_to_le64(src->extent.offset);
		dst->extent.length = cpu_to_le64(src->extent.length);
		dst->extent.truncate_size =
			cpu_to_le64(src->extent.truncate_size);
		dst->extent.truncate_seq =
			cpu_to_le32(src->extent.truncate_seq);
		break;
	case CEPH_OSD_OP_CALL:
		dst->cls.class_len = src->cls.class_len;
		dst->cls.method_len = src->cls.method_len;
		dst->cls.indata_len = cpu_to_le32(src->cls.indata_len);
		break;
	case CEPH_OSD_OP_WATCH:
		dst->watch.cookie = cpu_to_le64(src->watch.cookie);
		dst->watch.ver = cpu_to_le64(0);
		dst->watch.op = src->watch.op;
		dst->watch.gen = cpu_to_le32(src->watch.gen);
		break;
	case CEPH_OSD_OP_NOTIFY_ACK:
		break;
	case CEPH_OSD_OP_NOTIFY:
		dst->notify.cookie = cpu_to_le64(src->notify.cookie);
		break;
	case CEPH_OSD_OP_LIST_WATCHERS:
		break;
	case CEPH_OSD_OP_SETALLOCHINT:
		dst->alloc_hint.expected_object_size =
		    cpu_to_le64(src->alloc_hint.expected_object_size);
		dst->alloc_hint.expected_write_size =
		    cpu_to_le64(src->alloc_hint.expected_write_size);
		dst->alloc_hint.flags = cpu_to_le32(src->alloc_hint.flags);
		break;
	case CEPH_OSD_OP_SETXATTR:
	case CEPH_OSD_OP_CMPXATTR:
		dst->xattr.name_len = cpu_to_le32(src->xattr.name_len);
		dst->xattr.value_len = cpu_to_le32(src->xattr.value_len);
		dst->xattr.cmp_op = src->xattr.cmp_op;
		dst->xattr.cmp_mode = src->xattr.cmp_mode;
		break;
	case CEPH_OSD_OP_CREATE:
	case CEPH_OSD_OP_DELETE:
		break;
	case CEPH_OSD_OP_COPY_FROM2:
		dst->copy_from.snapid = cpu_to_le64(src->copy_from.snapid);
		dst->copy_from.src_version =
			cpu_to_le64(src->copy_from.src_version);
		dst->copy_from.flags = src->copy_from.flags;
		dst->copy_from.src_fadvise_flags =
			cpu_to_le32(src->copy_from.src_fadvise_flags);
		break;
	default:
		pr_err("unsupported osd opcode %s\n",
			ceph_osd_op_name(src->op));
		WARN_ON(1);

		return 0;
	}

	dst->op = cpu_to_le16(src->op);
	dst->flags = cpu_to_le32(src->flags);
	dst->payload_len = cpu_to_le32(src->indata_len);

	return src->indata_len;
}

/*
 * build new request AND message, calculate layout, and adjust file
 * extent as needed.
 *
 * if the file was recently truncated, we include information about its
 * old and new size so that the object can be updated appropriately.  (we
 * avoid synchronously deleting truncated objects because it's slow.)
 */
struct ceph_osd_request *ceph_osdc_new_request(struct ceph_osd_client *osdc,
					       struct ceph_file_layout *layout,
					       struct ceph_vino vino,
					       u64 off, u64 *plen,
					       unsigned int which, int num_ops,
					       int opcode, int flags,
					       struct ceph_snap_context *snapc,
					       u32 truncate_seq,
					       u64 truncate_size,
					       bool use_mempool)
{
	struct ceph_osd_request *req;
	u64 objnum = 0;
	u64 objoff = 0;
	u64 objlen = 0;
	int r;

	BUG_ON(opcode != CEPH_OSD_OP_READ && opcode != CEPH_OSD_OP_WRITE &&
	       opcode != CEPH_OSD_OP_ZERO && opcode != CEPH_OSD_OP_TRUNCATE &&
	       opcode != CEPH_OSD_OP_CREATE && opcode != CEPH_OSD_OP_DELETE &&
	       opcode != CEPH_OSD_OP_CMPEXT);

	req = ceph_osdc_alloc_request(osdc, snapc, num_ops, use_mempool,
					GFP_NOFS);
	if (!req) {
		r = -ENOMEM;
		goto fail;
	}

	/* calculate max write size */
	r = calc_layout(layout, off, plen, &objnum, &objoff, &objlen);
	if (r)
		goto fail;

	if (opcode == CEPH_OSD_OP_CREATE || opcode == CEPH_OSD_OP_DELETE) {
		osd_req_op_init(req, which, opcode, 0);
	} else {
		u32 object_size = layout->object_size;
		u32 object_base = off - objoff;
		if (!(truncate_seq == 1 && truncate_size == -1ULL)) {
			if (truncate_size <= object_base) {
				truncate_size = 0;
			} else {
				truncate_size -= object_base;
				if (truncate_size > object_size)
					truncate_size = object_size;
			}
		}
		osd_req_op_extent_init(req, which, opcode, objoff, objlen,
				       truncate_size, truncate_seq);
	}

	req->r_base_oloc.pool = layout->pool_id;
	req->r_base_oloc.pool_ns = ceph_try_get_string(layout->pool_ns);
	ceph_oid_printf(&req->r_base_oid, "%llx.%08llx", vino.ino, objnum);
	req->r_flags = flags | osdc->client->options->read_from_replica;

	req->r_snapid = vino.snap;
	if (flags & CEPH_OSD_FLAG_WRITE)
		req->r_data_offset = off;

	if (num_ops > 1)
		/*
		 * This is a special case for ceph_writepages_start(), but it
		 * also covers ceph_uninline_data().  If more multi-op request
		 * use cases emerge, we will need a separate helper.
		 */
		r = __ceph_osdc_alloc_messages(req, GFP_NOFS, num_ops, 0);
	else
		r = ceph_osdc_alloc_messages(req, GFP_NOFS);
	if (r)
		goto fail;

	return req;

fail:
	ceph_osdc_put_request(req);
	return ERR_PTR(r);
}
EXPORT_SYMBOL(ceph_osdc_new_request);

/*
 * We keep osd requests in an rbtree, sorted by ->r_tid.
 */
DEFINE_RB_FUNCS(request, struct ceph_osd_request, r_tid, r_node)
DEFINE_RB_FUNCS(request_mc, struct ceph_osd_request, r_tid, r_mc_node)

/*
 * Call @fn on each OSD request as long as @fn returns 0.
 */
static void for_each_request(struct ceph_osd_client *osdc,
			int (*fn)(struct ceph_osd_request *req, void *arg),
			void *arg)
{
	struct rb_node *n, *p;

	for (n = rb_first(&osdc->osds); n; n = rb_next(n)) {
		struct ceph_osd *osd = rb_entry(n, struct ceph_osd, o_node);

		for (p = rb_first(&osd->o_requests); p; ) {
			struct ceph_osd_request *req =
			    rb_entry(p, struct ceph_osd_request, r_node);

			p = rb_next(p);
			if (fn(req, arg))
				return;
		}
	}

	for (p = rb_first(&osdc->homeless_osd.o_requests); p; ) {
		struct ceph_osd_request *req =
		    rb_entry(p, struct ceph_osd_request, r_node);

		p = rb_next(p);
		if (fn(req, arg))
			return;
	}
}

static bool osd_homeless(struct ceph_osd *osd)
{
	return osd->o_osd == CEPH_HOMELESS_OSD;
}

static bool osd_registered(struct ceph_osd *osd)
{
	verify_osdc_locked(osd->o_osdc);

	return !RB_EMPTY_NODE(&osd->o_node);
}

/*
 * Assumes @osd is zero-initialized.
 */
static void osd_init(struct ceph_osd *osd)
{
	refcount_set(&osd->o_ref, 1);
	RB_CLEAR_NODE(&osd->o_node);
	osd->o_requests = RB_ROOT;
	osd->o_linger_requests = RB_ROOT;
	osd->o_backoff_mappings = RB_ROOT;
	osd->o_backoffs_by_id = RB_ROOT;
	INIT_LIST_HEAD(&osd->o_osd_lru);
	INIT_LIST_HEAD(&osd->o_keepalive_item);
	osd->o_incarnation = 1;
	mutex_init(&osd->lock);
}

static void osd_cleanup(struct ceph_osd *osd)
{
	WARN_ON(!RB_EMPTY_NODE(&osd->o_node));
	WARN_ON(!RB_EMPTY_ROOT(&osd->o_requests));
	WARN_ON(!RB_EMPTY_ROOT(&osd->o_linger_requests));
	WARN_ON(!RB_EMPTY_ROOT(&osd->o_backoff_mappings));
	WARN_ON(!RB_EMPTY_ROOT(&osd->o_backoffs_by_id));
	WARN_ON(!list_empty(&osd->o_osd_lru));
	WARN_ON(!list_empty(&osd->o_keepalive_item));

	if (osd->o_auth.authorizer) {
		WARN_ON(osd_homeless(osd));
		ceph_auth_destroy_authorizer(osd->o_auth.authorizer);
	}
}

/*
 * Track open sessions with osds.
 */
static struct ceph_osd *create_osd(struct ceph_osd_client *osdc, int onum)
{
	struct ceph_osd *osd;

	WARN_ON(onum == CEPH_HOMELESS_OSD);

	osd = kzalloc(sizeof(*osd), GFP_NOIO | __GFP_NOFAIL);
	osd_init(osd);
	osd->o_osdc = osdc;
	osd->o_osd = onum;

	ceph_con_init(&osd->o_con, osd, &osd_con_ops, &osdc->client->msgr);

	return osd;
}

static struct ceph_osd *get_osd(struct ceph_osd *osd)
{
	if (refcount_inc_not_zero(&osd->o_ref)) {
		dout("get_osd %p %d -> %d\n", osd, refcount_read(&osd->o_ref)-1,
		     refcount_read(&osd->o_ref));
		return osd;
	} else {
		dout("get_osd %p FAIL\n", osd);
		return NULL;
	}
}

static void put_osd(struct ceph_osd *osd)
{
	dout("put_osd %p %d -> %d\n", osd, refcount_read(&osd->o_ref),
	     refcount_read(&osd->o_ref) - 1);
	if (refcount_dec_and_test(&osd->o_ref)) {
		osd_cleanup(osd);
		kfree(osd);
	}
}

DEFINE_RB_FUNCS(osd, struct ceph_osd, o_osd, o_node)

static void __move_osd_to_lru(struct ceph_osd *osd)
{
	struct ceph_osd_client *osdc = osd->o_osdc;

	dout("%s osd %p osd%d\n", __func__, osd, osd->o_osd);
	BUG_ON(!list_empty(&osd->o_osd_lru));

	spin_lock(&osdc->osd_lru_lock);
	list_add_tail(&osd->o_osd_lru, &osdc->osd_lru);
	spin_unlock(&osdc->osd_lru_lock);

	osd->lru_ttl = jiffies + osdc->client->options->osd_idle_ttl;
}

static void maybe_move_osd_to_lru(struct ceph_osd *osd)
{
	if (RB_EMPTY_ROOT(&osd->o_requests) &&
	    RB_EMPTY_ROOT(&osd->o_linger_requests))
		__move_osd_to_lru(osd);
}

static void __remove_osd_from_lru(struct ceph_osd *osd)
{
	struct ceph_osd_client *osdc = osd->o_osdc;

	dout("%s osd %p osd%d\n", __func__, osd, osd->o_osd);

	spin_lock(&osdc->osd_lru_lock);
	if (!list_empty(&osd->o_osd_lru))
		list_del_init(&osd->o_osd_lru);
	spin_unlock(&osdc->osd_lru_lock);
}

/*
 * Close the connection and assign any leftover requests to the
 * homeless session.
 */
static void close_osd(struct ceph_osd *osd)
{
	struct ceph_osd_client *osdc = osd->o_osdc;
	struct rb_node *n;

	verify_osdc_wrlocked(osdc);
	dout("%s osd %p osd%d\n", __func__, osd, osd->o_osd);

	ceph_con_close(&osd->o_con);

	for (n = rb_first(&osd->o_requests); n; ) {
		struct ceph_osd_request *req =
		    rb_entry(n, struct ceph_osd_request, r_node);

		n = rb_next(n); /* unlink_request() */

		dout(" reassigning req %p tid %llu\n", req, req->r_tid);
		unlink_request(osd, req);
		link_request(&osdc->homeless_osd, req);
	}
	for (n = rb_first(&osd->o_linger_requests); n; ) {
		struct ceph_osd_linger_request *lreq =
		    rb_entry(n, struct ceph_osd_linger_request, node);

		n = rb_next(n); /* unlink_linger() */

		dout(" reassigning lreq %p linger_id %llu\n", lreq,
		     lreq->linger_id);
		unlink_linger(osd, lreq);
		link_linger(&osdc->homeless_osd, lreq);
	}
	clear_backoffs(osd);

	__remove_osd_from_lru(osd);
	erase_osd(&osdc->osds, osd);
	put_osd(osd);
}

/*
 * reset osd connect
 */
static int reopen_osd(struct ceph_osd *osd)
{
	struct ceph_entity_addr *peer_addr;

	dout("%s osd %p osd%d\n", __func__, osd, osd->o_osd);

	if (RB_EMPTY_ROOT(&osd->o_requests) &&
	    RB_EMPTY_ROOT(&osd->o_linger_requests)) {
		close_osd(osd);
		return -ENODEV;
	}

	peer_addr = &osd->o_osdc->osdmap->osd_addr[osd->o_osd];
	if (!memcmp(peer_addr, &osd->o_con.peer_addr, sizeof (*peer_addr)) &&
			!ceph_con_opened(&osd->o_con)) {
		struct rb_node *n;

		dout("osd addr hasn't changed and connection never opened, "
		     "letting msgr retry\n");
		/* touch each r_stamp for handle_timeout()'s benfit */
		for (n = rb_first(&osd->o_requests); n; n = rb_next(n)) {
			struct ceph_osd_request *req =
			    rb_entry(n, struct ceph_osd_request, r_node);
			req->r_stamp = jiffies;
		}

		return -EAGAIN;
	}

	ceph_con_close(&osd->o_con);
	ceph_con_open(&osd->o_con, CEPH_ENTITY_TYPE_OSD, osd->o_osd, peer_addr);
	osd->o_incarnation++;

	return 0;
}

static struct ceph_osd *lookup_create_osd(struct ceph_osd_client *osdc, int o,
					  bool wrlocked)
{
	struct ceph_osd *osd;

	if (wrlocked)
		verify_osdc_wrlocked(osdc);
	else
		verify_osdc_locked(osdc);

	if (o != CEPH_HOMELESS_OSD)
		osd = lookup_osd(&osdc->osds, o);
	else
		osd = &osdc->homeless_osd;
	if (!osd) {
		if (!wrlocked)
			return ERR_PTR(-EAGAIN);

		osd = create_osd(osdc, o);
		insert_osd(&osdc->osds, osd);
		ceph_con_open(&osd->o_con, CEPH_ENTITY_TYPE_OSD, osd->o_osd,
			      &osdc->osdmap->osd_addr[osd->o_osd]);
	}

	dout("%s osdc %p osd%d -> osd %p\n", __func__, osdc, o, osd);
	return osd;
}

/*
 * Create request <-> OSD session relation.
 *
 * @req has to be assigned a tid, @osd may be homeless.
 */
static void link_request(struct ceph_osd *osd, struct ceph_osd_request *req)
{
	verify_osd_locked(osd);
	WARN_ON(!req->r_tid || req->r_osd);
	dout("%s osd %p osd%d req %p tid %llu\n", __func__, osd, osd->o_osd,
	     req, req->r_tid);

	if (!osd_homeless(osd))
		__remove_osd_from_lru(osd);
	else
		atomic_inc(&osd->o_osdc->num_homeless);

	get_osd(osd);
	insert_request(&osd->o_requests, req);
	req->r_osd = osd;
}

static void unlink_request(struct ceph_osd *osd, struct ceph_osd_request *req)
{
	verify_osd_locked(osd);
	WARN_ON(req->r_osd != osd);
	dout("%s osd %p osd%d req %p tid %llu\n", __func__, osd, osd->o_osd,
	     req, req->r_tid);

	req->r_osd = NULL;
	erase_request(&osd->o_requests, req);
	put_osd(osd);

	if (!osd_homeless(osd))
		maybe_move_osd_to_lru(osd);
	else
		atomic_dec(&osd->o_osdc->num_homeless);
}

static bool __pool_full(struct ceph_pg_pool_info *pi)
{
	return pi->flags & CEPH_POOL_FLAG_FULL;
}

static bool have_pool_full(struct ceph_osd_client *osdc)
{
	struct rb_node *n;

	for (n = rb_first(&osdc->osdmap->pg_pools); n; n = rb_next(n)) {
		struct ceph_pg_pool_info *pi =
		    rb_entry(n, struct ceph_pg_pool_info, node);

		if (__pool_full(pi))
			return true;
	}

	return false;
}

static bool pool_full(struct ceph_osd_client *osdc, s64 pool_id)
{
	struct ceph_pg_pool_info *pi;

	pi = ceph_pg_pool_by_id(osdc->osdmap, pool_id);
	if (!pi)
		return false;

	return __pool_full(pi);
}

/*
 * Returns whether a request should be blocked from being sent
 * based on the current osdmap and osd_client settings.
 */
static bool target_should_be_paused(struct ceph_osd_client *osdc,
				    const struct ceph_osd_request_target *t,
				    struct ceph_pg_pool_info *pi)
{
	bool pauserd = ceph_osdmap_flag(osdc, CEPH_OSDMAP_PAUSERD);
	bool pausewr = ceph_osdmap_flag(osdc, CEPH_OSDMAP_PAUSEWR) ||
		       ceph_osdmap_flag(osdc, CEPH_OSDMAP_FULL) ||
		       __pool_full(pi);

	WARN_ON(pi->id != t->target_oloc.pool);
	return ((t->flags & CEPH_OSD_FLAG_READ) && pauserd) ||
	       ((t->flags & CEPH_OSD_FLAG_WRITE) && pausewr) ||
	       (osdc->osdmap->epoch < osdc->epoch_barrier);
}

static int pick_random_replica(const struct ceph_osds *acting)
{
	int i = prandom_u32() % acting->size;

	dout("%s picked osd%d, primary osd%d\n", __func__,
	     acting->osds[i], acting->primary);
	return i;
}

/*
 * Picks the closest replica based on client's location given by
 * crush_location option.  Prefers the primary if the locality is
 * the same.
 */
static int pick_closest_replica(struct ceph_osd_client *osdc,
				const struct ceph_osds *acting)
{
	struct ceph_options *opt = osdc->client->options;
	int best_i, best_locality;
	int i = 0, locality;

	do {
		locality = ceph_get_crush_locality(osdc->osdmap,
						   acting->osds[i],
						   &opt->crush_locs);
		if (i == 0 ||
		    (locality >= 0 && best_locality < 0) ||
		    (locality >= 0 && best_locality >= 0 &&
		     locality < best_locality)) {
			best_i = i;
			best_locality = locality;
		}
	} while (++i < acting->size);

	dout("%s picked osd%d with locality %d, primary osd%d\n", __func__,
	     acting->osds[best_i], best_locality, acting->primary);
	return best_i;
}

enum calc_target_result {
	CALC_TARGET_NO_ACTION = 0,
	CALC_TARGET_NEED_RESEND,
	CALC_TARGET_POOL_DNE,
};

static enum calc_target_result calc_target(struct ceph_osd_client *osdc,
					   struct ceph_osd_request_target *t,
					   bool any_change)
{
	struct ceph_pg_pool_info *pi;
	struct ceph_pg pgid, last_pgid;
	struct ceph_osds up, acting;
	bool is_read = t->flags & CEPH_OSD_FLAG_READ;
	bool is_write = t->flags & CEPH_OSD_FLAG_WRITE;
	bool force_resend = false;
	bool unpaused = false;
	bool legacy_change = false;
	bool split = false;
	bool sort_bitwise = ceph_osdmap_flag(osdc, CEPH_OSDMAP_SORTBITWISE);
	bool recovery_deletes = ceph_osdmap_flag(osdc,
						 CEPH_OSDMAP_RECOVERY_DELETES);
	enum calc_target_result ct_res;

	t->epoch = osdc->osdmap->epoch;
	pi = ceph_pg_pool_by_id(osdc->osdmap, t->base_oloc.pool);
	if (!pi) {
		t->osd = CEPH_HOMELESS_OSD;
		ct_res = CALC_TARGET_POOL_DNE;
		goto out;
	}

	if (osdc->osdmap->epoch == pi->last_force_request_resend) {
		if (t->last_force_resend < pi->last_force_request_resend) {
			t->last_force_resend = pi->last_force_request_resend;
			force_resend = true;
		} else if (t->last_force_resend == 0) {
			force_resend = true;
		}
	}

	/* apply tiering */
	ceph_oid_copy(&t->target_oid, &t->base_oid);
	ceph_oloc_copy(&t->target_oloc, &t->base_oloc);
	if ((t->flags & CEPH_OSD_FLAG_IGNORE_OVERLAY) == 0) {
		if (is_read && pi->read_tier >= 0)
			t->target_oloc.pool = pi->read_tier;
		if (is_write && pi->write_tier >= 0)
			t->target_oloc.pool = pi->write_tier;

		pi = ceph_pg_pool_by_id(osdc->osdmap, t->target_oloc.pool);
		if (!pi) {
			t->osd = CEPH_HOMELESS_OSD;
			ct_res = CALC_TARGET_POOL_DNE;
			goto out;
		}
	}

	__ceph_object_locator_to_pg(pi, &t->target_oid, &t->target_oloc, &pgid);
	last_pgid.pool = pgid.pool;
	last_pgid.seed = ceph_stable_mod(pgid.seed, t->pg_num, t->pg_num_mask);

	ceph_pg_to_up_acting_osds(osdc->osdmap, pi, &pgid, &up, &acting);
	if (any_change &&
	    ceph_is_new_interval(&t->acting,
				 &acting,
				 &t->up,
				 &up,
				 t->size,
				 pi->size,
				 t->min_size,
				 pi->min_size,
				 t->pg_num,
				 pi->pg_num,
				 t->sort_bitwise,
				 sort_bitwise,
				 t->recovery_deletes,
				 recovery_deletes,
				 &last_pgid))
		force_resend = true;

	if (t->paused && !target_should_be_paused(osdc, t, pi)) {
		t->paused = false;
		unpaused = true;
	}
	legacy_change = ceph_pg_compare(&t->pgid, &pgid) ||
			ceph_osds_changed(&t->acting, &acting,
					  t->used_replica || any_change);
	if (t->pg_num)
		split = ceph_pg_is_split(&last_pgid, t->pg_num, pi->pg_num);

	if (legacy_change || force_resend || split) {
		t->pgid = pgid; /* struct */
		ceph_pg_to_primary_shard(osdc->osdmap, pi, &pgid, &t->spgid);
		ceph_osds_copy(&t->acting, &acting);
		ceph_osds_copy(&t->up, &up);
		t->size = pi->size;
		t->min_size = pi->min_size;
		t->pg_num = pi->pg_num;
		t->pg_num_mask = pi->pg_num_mask;
		t->sort_bitwise = sort_bitwise;
		t->recovery_deletes = recovery_deletes;

		if ((t->flags & (CEPH_OSD_FLAG_BALANCE_READS |
				 CEPH_OSD_FLAG_LOCALIZE_READS)) &&
		    !is_write && pi->type == CEPH_POOL_TYPE_REP &&
		    acting.size > 1) {
			int pos;

			WARN_ON(!is_read || acting.osds[0] != acting.primary);
			if (t->flags & CEPH_OSD_FLAG_BALANCE_READS) {
				pos = pick_random_replica(&acting);
			} else {
				pos = pick_closest_replica(osdc, &acting);
			}
			t->osd = acting.osds[pos];
			t->used_replica = pos > 0;
		} else {
			t->osd = acting.primary;
			t->used_replica = false;
		}
	}

	if (unpaused || legacy_change || force_resend || split)
		ct_res = CALC_TARGET_NEED_RESEND;
	else
		ct_res = CALC_TARGET_NO_ACTION;

out:
	dout("%s t %p -> %d%d%d%d ct_res %d osd%d\n", __func__, t, unpaused,
	     legacy_change, force_resend, split, ct_res, t->osd);
	return ct_res;
}

static struct ceph_spg_mapping *alloc_spg_mapping(void)
{
	struct ceph_spg_mapping *spg;

	spg = kmalloc(sizeof(*spg), GFP_NOIO);
	if (!spg)
		return NULL;

	RB_CLEAR_NODE(&spg->node);
	spg->backoffs = RB_ROOT;
	return spg;
}

static void free_spg_mapping(struct ceph_spg_mapping *spg)
{
	WARN_ON(!RB_EMPTY_NODE(&spg->node));
	WARN_ON(!RB_EMPTY_ROOT(&spg->backoffs));

	kfree(spg);
}

/*
 * rbtree of ceph_spg_mapping for handling map<spg_t, ...>, similar to
 * ceph_pg_mapping.  Used to track OSD backoffs -- a backoff [range] is
 * defined only within a specific spgid; it does not pass anything to
 * children on split, or to another primary.
 */
DEFINE_RB_FUNCS2(spg_mapping, struct ceph_spg_mapping, spgid, ceph_spg_compare,
		 RB_BYPTR, const struct ceph_spg *, node)

static u64 hoid_get_bitwise_key(const struct ceph_hobject_id *hoid)
{
	return hoid->is_max ? 0x100000000ull : hoid->hash_reverse_bits;
}

static void hoid_get_effective_key(const struct ceph_hobject_id *hoid,
				   void **pkey, size_t *pkey_len)
{
	if (hoid->key_len) {
		*pkey = hoid->key;
		*pkey_len = hoid->key_len;
	} else {
		*pkey = hoid->oid;
		*pkey_len = hoid->oid_len;
	}
}

static int compare_names(const void *name1, size_t name1_len,
			 const void *name2, size_t name2_len)
{
	int ret;

	ret = memcmp(name1, name2, min(name1_len, name2_len));
	if (!ret) {
		if (name1_len < name2_len)
			ret = -1;
		else if (name1_len > name2_len)
			ret = 1;
	}
	return ret;
}

static int hoid_compare(const struct ceph_hobject_id *lhs,
			const struct ceph_hobject_id *rhs)
{
	void *effective_key1, *effective_key2;
	size_t effective_key1_len, effective_key2_len;
	int ret;

	if (lhs->is_max < rhs->is_max)
		return -1;
	if (lhs->is_max > rhs->is_max)
		return 1;

	if (lhs->pool < rhs->pool)
		return -1;
	if (lhs->pool > rhs->pool)
		return 1;

	if (hoid_get_bitwise_key(lhs) < hoid_get_bitwise_key(rhs))
		return -1;
	if (hoid_get_bitwise_key(lhs) > hoid_get_bitwise_key(rhs))
		return 1;

	ret = compare_names(lhs->nspace, lhs->nspace_len,
			    rhs->nspace, rhs->nspace_len);
	if (ret)
		return ret;

	hoid_get_effective_key(lhs, &effective_key1, &effective_key1_len);
	hoid_get_effective_key(rhs, &effective_key2, &effective_key2_len);
	ret = compare_names(effective_key1, effective_key1_len,
			    effective_key2, effective_key2_len);
	if (ret)
		return ret;

	ret = compare_names(lhs->oid, lhs->oid_len, rhs->oid, rhs->oid_len);
	if (ret)
		return ret;

	if (lhs->snapid < rhs->snapid)
		return -1;
	if (lhs->snapid > rhs->snapid)
		return 1;

	return 0;
}

/*
 * For decoding ->begin and ->end of MOSDBackoff only -- no MIN/MAX
 * compat stuff here.
 *
 * Assumes @hoid is zero-initialized.
 */
static int decode_hoid(void **p, void *end, struct ceph_hobject_id *hoid)
{
	u8 struct_v;
	u32 struct_len;
	int ret;

	ret = ceph_start_decoding(p, end, 4, "hobject_t", &struct_v,
				  &struct_len);
	if (ret)
		return ret;

	if (struct_v < 4) {
		pr_err("got struct_v %d < 4 of hobject_t\n", struct_v);
		goto e_inval;
	}

	hoid->key = ceph_extract_encoded_string(p, end, &hoid->key_len,
						GFP_NOIO);
	if (IS_ERR(hoid->key)) {
		ret = PTR_ERR(hoid->key);
		hoid->key = NULL;
		return ret;
	}

	hoid->oid = ceph_extract_encoded_string(p, end, &hoid->oid_len,
						GFP_NOIO);
	if (IS_ERR(hoid->oid)) {
		ret = PTR_ERR(hoid->oid);
		hoid->oid = NULL;
		return ret;
	}

	ceph_decode_64_safe(p, end, hoid->snapid, e_inval);
	ceph_decode_32_safe(p, end, hoid->hash, e_inval);
	ceph_decode_8_safe(p, end, hoid->is_max, e_inval);

	hoid->nspace = ceph_extract_encoded_string(p, end, &hoid->nspace_len,
						   GFP_NOIO);
	if (IS_ERR(hoid->nspace)) {
		ret = PTR_ERR(hoid->nspace);
		hoid->nspace = NULL;
		return ret;
	}

	ceph_decode_64_safe(p, end, hoid->pool, e_inval);

	ceph_hoid_build_hash_cache(hoid);
	return 0;

e_inval:
	return -EINVAL;
}

static int hoid_encoding_size(const struct ceph_hobject_id *hoid)
{
	return 8 + 4 + 1 + 8 + /* snapid, hash, is_max, pool */
	       4 + hoid->key_len + 4 + hoid->oid_len + 4 + hoid->nspace_len;
}

static void encode_hoid(void **p, void *end, const struct ceph_hobject_id *hoid)
{
	ceph_start_encoding(p, 4, 3, hoid_encoding_size(hoid));
	ceph_encode_string(p, end, hoid->key, hoid->key_len);
	ceph_encode_string(p, end, hoid->oid, hoid->oid_len);
	ceph_encode_64(p, hoid->snapid);
	ceph_encode_32(p, hoid->hash);
	ceph_encode_8(p, hoid->is_max);
	ceph_encode_string(p, end, hoid->nspace, hoid->nspace_len);
	ceph_encode_64(p, hoid->pool);
}

static void free_hoid(struct ceph_hobject_id *hoid)
{
	if (hoid) {
		kfree(hoid->key);
		kfree(hoid->oid);
		kfree(hoid->nspace);
		kfree(hoid);
	}
}

static struct ceph_osd_backoff *alloc_backoff(void)
{
	struct ceph_osd_backoff *backoff;

	backoff = kzalloc(sizeof(*backoff), GFP_NOIO);
	if (!backoff)
		return NULL;

	RB_CLEAR_NODE(&backoff->spg_node);
	RB_CLEAR_NODE(&backoff->id_node);
	return backoff;
}

static void free_backoff(struct ceph_osd_backoff *backoff)
{
	WARN_ON(!RB_EMPTY_NODE(&backoff->spg_node));
	WARN_ON(!RB_EMPTY_NODE(&backoff->id_node));

	free_hoid(backoff->begin);
	free_hoid(backoff->end);
	kfree(backoff);
}

/*
 * Within a specific spgid, backoffs are managed by ->begin hoid.
 */
DEFINE_RB_INSDEL_FUNCS2(backoff, struct ceph_osd_backoff, begin, hoid_compare,
			RB_BYVAL, spg_node);

static struct ceph_osd_backoff *lookup_containing_backoff(struct rb_root *root,
					    const struct ceph_hobject_id *hoid)
{
	struct rb_node *n = root->rb_node;

	while (n) {
		struct ceph_osd_backoff *cur =
		    rb_entry(n, struct ceph_osd_backoff, spg_node);
		int cmp;

		cmp = hoid_compare(hoid, cur->begin);
		if (cmp < 0) {
			n = n->rb_left;
		} else if (cmp > 0) {
			if (hoid_compare(hoid, cur->end) < 0)
				return cur;

			n = n->rb_right;
		} else {
			return cur;
		}
	}

	return NULL;
}

/*
 * Each backoff has a unique id within its OSD session.
 */
DEFINE_RB_FUNCS(backoff_by_id, struct ceph_osd_backoff, id, id_node)

static void clear_backoffs(struct ceph_osd *osd)
{
	while (!RB_EMPTY_ROOT(&osd->o_backoff_mappings)) {
		struct ceph_spg_mapping *spg =
		    rb_entry(rb_first(&osd->o_backoff_mappings),
			     struct ceph_spg_mapping, node);

		while (!RB_EMPTY_ROOT(&spg->backoffs)) {
			struct ceph_osd_backoff *backoff =
			    rb_entry(rb_first(&spg->backoffs),
				     struct ceph_osd_backoff, spg_node);

			erase_backoff(&spg->backoffs, backoff);
			erase_backoff_by_id(&osd->o_backoffs_by_id, backoff);
			free_backoff(backoff);
		}
		erase_spg_mapping(&osd->o_backoff_mappings, spg);
		free_spg_mapping(spg);
	}
}

/*
 * Set up a temporary, non-owning view into @t.
 */
static void hoid_fill_from_target(struct ceph_hobject_id *hoid,
				  const struct ceph_osd_request_target *t)
{
	hoid->key = NULL;
	hoid->key_len = 0;
	hoid->oid = t->target_oid.name;
	hoid->oid_len = t->target_oid.name_len;
	hoid->snapid = CEPH_NOSNAP;
	hoid->hash = t->pgid.seed;
	hoid->is_max = false;
	if (t->target_oloc.pool_ns) {
		hoid->nspace = t->target_oloc.pool_ns->str;
		hoid->nspace_len = t->target_oloc.pool_ns->len;
	} else {
		hoid->nspace = NULL;
		hoid->nspace_len = 0;
	}
	hoid->pool = t->target_oloc.pool;
	ceph_hoid_build_hash_cache(hoid);
}

static bool should_plug_request(struct ceph_osd_request *req)
{
	struct ceph_osd *osd = req->r_osd;
	struct ceph_spg_mapping *spg;
	struct ceph_osd_backoff *backoff;
	struct ceph_hobject_id hoid;

	spg = lookup_spg_mapping(&osd->o_backoff_mappings, &req->r_t.spgid);
	if (!spg)
		return false;

	hoid_fill_from_target(&hoid, &req->r_t);
	backoff = lookup_containing_backoff(&spg->backoffs, &hoid);
	if (!backoff)
		return false;

	dout("%s req %p tid %llu backoff osd%d spgid %llu.%xs%d id %llu\n",
	     __func__, req, req->r_tid, osd->o_osd, backoff->spgid.pgid.pool,
	     backoff->spgid.pgid.seed, backoff->spgid.shard, backoff->id);
	return true;
}

/*
 * Keep get_num_data_items() in sync with this function.
 */
static void setup_request_data(struct ceph_osd_request *req)
{
	struct ceph_msg *request_msg = req->r_request;
	struct ceph_msg *reply_msg = req->r_reply;
	struct ceph_osd_req_op *op;

	if (req->r_request->num_data_items || req->r_reply->num_data_items)
		return;

	WARN_ON(request_msg->data_length || reply_msg->data_length);
	for (op = req->r_ops; op != &req->r_ops[req->r_num_ops]; op++) {
		switch (op->op) {
		/* request */
		case CEPH_OSD_OP_WRITE:
		case CEPH_OSD_OP_WRITEFULL:
		case CEPH_OSD_OP_CMPEXT:
			WARN_ON(op->indata_len != op->extent.length);
			ceph_osdc_msg_data_add(request_msg,
					       &op->extent.osd_data);
			break;
		case CEPH_OSD_OP_SETXATTR:
		case CEPH_OSD_OP_CMPXATTR:
			WARN_ON(op->indata_len != op->xattr.name_len +
						  op->xattr.value_len);
			ceph_osdc_msg_data_add(request_msg,
					       &op->xattr.osd_data);
			break;
		case CEPH_OSD_OP_NOTIFY_ACK:
			ceph_osdc_msg_data_add(request_msg,
					       &op->notify_ack.request_data);
			break;
		case CEPH_OSD_OP_COPY_FROM2:
			ceph_osdc_msg_data_add(request_msg,
					       &op->copy_from.osd_data);
			break;

		/* reply */
		case CEPH_OSD_OP_STAT:
			ceph_osdc_msg_data_add(reply_msg,
					       &op->raw_data_in);
			break;
		case CEPH_OSD_OP_READ:
			ceph_osdc_msg_data_add(reply_msg,
					       &op->extent.osd_data);
			break;
		case CEPH_OSD_OP_LIST_WATCHERS:
			ceph_osdc_msg_data_add(reply_msg,
					       &op->list_watchers.response_data);
			break;

		/* both */
		case CEPH_OSD_OP_CALL:
			WARN_ON(op->indata_len != op->cls.class_len +
						  op->cls.method_len +
						  op->cls.indata_len);
			ceph_osdc_msg_data_add(request_msg,
					       &op->cls.request_info);
			/* optional, can be NONE */
			ceph_osdc_msg_data_add(request_msg,
					       &op->cls.request_data);
			/* optional, can be NONE */
			ceph_osdc_msg_data_add(reply_msg,
					       &op->cls.response_data);
			break;
		case CEPH_OSD_OP_NOTIFY:
			ceph_osdc_msg_data_add(request_msg,
					       &op->notify.request_data);
			ceph_osdc_msg_data_add(reply_msg,
					       &op->notify.response_data);
			break;
		}
	}
}

static void encode_pgid(void **p, const struct ceph_pg *pgid)
{
	ceph_encode_8(p, 1);
	ceph_encode_64(p, pgid->pool);
	ceph_encode_32(p, pgid->seed);
	ceph_encode_32(p, -1); /* preferred */
}

static void encode_spgid(void **p, const struct ceph_spg *spgid)
{
	ceph_start_encoding(p, 1, 1, CEPH_PGID_ENCODING_LEN + 1);
	encode_pgid(p, &spgid->pgid);
	ceph_encode_8(p, spgid->shard);
}

static void encode_oloc(void **p, void *end,
			const struct ceph_object_locator *oloc)
{
	ceph_start_encoding(p, 5, 4, ceph_oloc_encoding_size(oloc));
	ceph_encode_64(p, oloc->pool);
	ceph_encode_32(p, -1); /* preferred */
	ceph_encode_32(p, 0);  /* key len */
	if (oloc->pool_ns)
		ceph_encode_string(p, end, oloc->pool_ns->str,
				   oloc->pool_ns->len);
	else
		ceph_encode_32(p, 0);
}

static void encode_request_partial(struct ceph_osd_request *req,
				   struct ceph_msg *msg)
{
	void *p = msg->front.iov_base;
	void *const end = p + msg->front_alloc_len;
	u32 data_len = 0;
	int i;

	if (req->r_flags & CEPH_OSD_FLAG_WRITE) {
		/* snapshots aren't writeable */
		WARN_ON(req->r_snapid != CEPH_NOSNAP);
	} else {
		WARN_ON(req->r_mtime.tv_sec || req->r_mtime.tv_nsec ||
			req->r_data_offset || req->r_snapc);
	}

	setup_request_data(req);

	encode_spgid(&p, &req->r_t.spgid); /* actual spg */
	ceph_encode_32(&p, req->r_t.pgid.seed); /* raw hash */
	ceph_encode_32(&p, req->r_osdc->osdmap->epoch);
	ceph_encode_32(&p, req->r_flags);

	/* reqid */
	ceph_start_encoding(&p, 2, 2, sizeof(struct ceph_osd_reqid));
	memset(p, 0, sizeof(struct ceph_osd_reqid));
	p += sizeof(struct ceph_osd_reqid);

	/* trace */
	memset(p, 0, sizeof(struct ceph_blkin_trace_info));
	p += sizeof(struct ceph_blkin_trace_info);

	ceph_encode_32(&p, 0); /* client_inc, always 0 */
	ceph_encode_timespec64(p, &req->r_mtime);
	p += sizeof(struct ceph_timespec);

	encode_oloc(&p, end, &req->r_t.target_oloc);
	ceph_encode_string(&p, end, req->r_t.target_oid.name,
			   req->r_t.target_oid.name_len);

	/* ops, can imply data */
	ceph_encode_16(&p, req->r_num_ops);
	for (i = 0; i < req->r_num_ops; i++) {
		data_len += osd_req_encode_op(p, &req->r_ops[i]);
		p += sizeof(struct ceph_osd_op);
	}

	ceph_encode_64(&p, req->r_snapid); /* snapid */
	if (req->r_snapc) {
		ceph_encode_64(&p, req->r_snapc->seq);
		ceph_encode_32(&p, req->r_snapc->num_snaps);
		for (i = 0; i < req->r_snapc->num_snaps; i++)
			ceph_encode_64(&p, req->r_snapc->snaps[i]);
	} else {
		ceph_encode_64(&p, 0); /* snap_seq */
		ceph_encode_32(&p, 0); /* snaps len */
	}

	ceph_encode_32(&p, req->r_attempts); /* retry_attempt */
	BUG_ON(p > end - 8); /* space for features */

	msg->hdr.version = cpu_to_le16(8); /* MOSDOp v8 */
	/* front_len is finalized in encode_request_finish() */
	msg->front.iov_len = p - msg->front.iov_base;
	msg->hdr.front_len = cpu_to_le32(msg->front.iov_len);
	msg->hdr.data_len = cpu_to_le32(data_len);
	/*
	 * The header "data_off" is a hint to the receiver allowing it
	 * to align received data into its buffers such that there's no
	 * need to re-copy it before writing it to disk (direct I/O).
	 */
	msg->hdr.data_off = cpu_to_le16(req->r_data_offset);

	dout("%s req %p msg %p oid %s oid_len %d\n", __func__, req, msg,
	     req->r_t.target_oid.name, req->r_t.target_oid.name_len);
}

static void encode_request_finish(struct ceph_msg *msg)
{
	void *p = msg->front.iov_base;
	void *const partial_end = p + msg->front.iov_len;
	void *const end = p + msg->front_alloc_len;

	if (CEPH_HAVE_FEATURE(msg->con->peer_features, RESEND_ON_SPLIT)) {
		/* luminous OSD -- encode features and be done */
		p = partial_end;
		ceph_encode_64(&p, msg->con->peer_features);
	} else {
		struct {
			char spgid[CEPH_ENCODING_START_BLK_LEN +
				   CEPH_PGID_ENCODING_LEN + 1];
			__le32 hash;
			__le32 epoch;
			__le32 flags;
			char reqid[CEPH_ENCODING_START_BLK_LEN +
				   sizeof(struct ceph_osd_reqid)];
			char trace[sizeof(struct ceph_blkin_trace_info)];
			__le32 client_inc;
			struct ceph_timespec mtime;
		} __packed head;
		struct ceph_pg pgid;
		void *oloc, *oid, *tail;
		int oloc_len, oid_len, tail_len;
		int len;

		/*
		 * Pre-luminous OSD -- reencode v8 into v4 using @head
		 * as a temporary buffer.  Encode the raw PG; the rest
		 * is just a matter of moving oloc, oid and tail blobs
		 * around.
		 */
		memcpy(&head, p, sizeof(head));
		p += sizeof(head);

		oloc = p;
		p += CEPH_ENCODING_START_BLK_LEN;
		pgid.pool = ceph_decode_64(&p);
		p += 4 + 4; /* preferred, key len */
		len = ceph_decode_32(&p);
		p += len;   /* nspace */
		oloc_len = p - oloc;

		oid = p;
		len = ceph_decode_32(&p);
		p += len;
		oid_len = p - oid;

		tail = p;
		tail_len = partial_end - p;

		p = msg->front.iov_base;
		ceph_encode_copy(&p, &head.client_inc, sizeof(head.client_inc));
		ceph_encode_copy(&p, &head.epoch, sizeof(head.epoch));
		ceph_encode_copy(&p, &head.flags, sizeof(head.flags));
		ceph_encode_copy(&p, &head.mtime, sizeof(head.mtime));

		/* reassert_version */
		memset(p, 0, sizeof(struct ceph_eversion));
		p += sizeof(struct ceph_eversion);

		BUG_ON(p >= oloc);
		memmove(p, oloc, oloc_len);
		p += oloc_len;

		pgid.seed = le32_to_cpu(head.hash);
		encode_pgid(&p, &pgid); /* raw pg */

		BUG_ON(p >= oid);
		memmove(p, oid, oid_len);
		p += oid_len;

		/* tail -- ops, snapid, snapc, retry_attempt */
		BUG_ON(p >= tail);
		memmove(p, tail, tail_len);
		p += tail_len;

		msg->hdr.version = cpu_to_le16(4); /* MOSDOp v4 */
	}

	BUG_ON(p > end);
	msg->front.iov_len = p - msg->front.iov_base;
	msg->hdr.front_len = cpu_to_le32(msg->front.iov_len);

	dout("%s msg %p tid %llu %u+%u+%u v%d\n", __func__, msg,
	     le64_to_cpu(msg->hdr.tid), le32_to_cpu(msg->hdr.front_len),
	     le32_to_cpu(msg->hdr.middle_len), le32_to_cpu(msg->hdr.data_len),
	     le16_to_cpu(msg->hdr.version));
}

/*
 * @req has to be assigned a tid and registered.
 */
static void send_request(struct ceph_osd_request *req)
{
	struct ceph_osd *osd = req->r_osd;

	verify_osd_locked(osd);
	WARN_ON(osd->o_osd != req->r_t.osd);

	/* backoff? */
	if (should_plug_request(req))
		return;

	/*
	 * We may have a previously queued request message hanging
	 * around.  Cancel it to avoid corrupting the msgr.
	 */
	if (req->r_sent)
		ceph_msg_revoke(req->r_request);

	req->r_flags |= CEPH_OSD_FLAG_KNOWN_REDIR;
	if (req->r_attempts)
		req->r_flags |= CEPH_OSD_FLAG_RETRY;
	else
		WARN_ON(req->r_flags & CEPH_OSD_FLAG_RETRY);

	encode_request_partial(req, req->r_request);

	dout("%s req %p tid %llu to pgid %llu.%x spgid %llu.%xs%d osd%d e%u flags 0x%x attempt %d\n",
	     __func__, req, req->r_tid, req->r_t.pgid.pool, req->r_t.pgid.seed,
	     req->r_t.spgid.pgid.pool, req->r_t.spgid.pgid.seed,
	     req->r_t.spgid.shard, osd->o_osd, req->r_t.epoch, req->r_flags,
	     req->r_attempts);

	req->r_t.paused = false;
	req->r_stamp = jiffies;
	req->r_attempts++;

	req->r_sent = osd->o_incarnation;
	req->r_request->hdr.tid = cpu_to_le64(req->r_tid);
	ceph_con_send(&osd->o_con, ceph_msg_get(req->r_request));
}

static void maybe_request_map(struct ceph_osd_client *osdc)
{
	bool continuous = false;

	verify_osdc_locked(osdc);
	WARN_ON(!osdc->osdmap->epoch);

	if (ceph_osdmap_flag(osdc, CEPH_OSDMAP_FULL) ||
	    ceph_osdmap_flag(osdc, CEPH_OSDMAP_PAUSERD) ||
	    ceph_osdmap_flag(osdc, CEPH_OSDMAP_PAUSEWR)) {
		dout("%s osdc %p continuous\n", __func__, osdc);
		continuous = true;
	} else {
		dout("%s osdc %p onetime\n", __func__, osdc);
	}

	if (ceph_monc_want_map(&osdc->client->monc, CEPH_SUB_OSDMAP,
			       osdc->osdmap->epoch + 1, continuous))
		ceph_monc_renew_subs(&osdc->client->monc);
}

static void complete_request(struct ceph_osd_request *req, int err);
static void send_map_check(struct ceph_osd_request *req);

static void __submit_request(struct ceph_osd_request *req, bool wrlocked)
{
	struct ceph_osd_client *osdc = req->r_osdc;
	struct ceph_osd *osd;
	enum calc_target_result ct_res;
	int err = 0;
	bool need_send = false;
	bool promoted = false;

	WARN_ON(req->r_tid);
	dout("%s req %p wrlocked %d\n", __func__, req, wrlocked);

again:
	ct_res = calc_target(osdc, &req->r_t, false);
	if (ct_res == CALC_TARGET_POOL_DNE && !wrlocked)
		goto promote;

	osd = lookup_create_osd(osdc, req->r_t.osd, wrlocked);
	if (IS_ERR(osd)) {
		WARN_ON(PTR_ERR(osd) != -EAGAIN || wrlocked);
		goto promote;
	}

	if (osdc->abort_err) {
		dout("req %p abort_err %d\n", req, osdc->abort_err);
		err = osdc->abort_err;
	} else if (osdc->osdmap->epoch < osdc->epoch_barrier) {
		dout("req %p epoch %u barrier %u\n", req, osdc->osdmap->epoch,
		     osdc->epoch_barrier);
		req->r_t.paused = true;
		maybe_request_map(osdc);
	} else if ((req->r_flags & CEPH_OSD_FLAG_WRITE) &&
		   ceph_osdmap_flag(osdc, CEPH_OSDMAP_PAUSEWR)) {
		dout("req %p pausewr\n", req);
		req->r_t.paused = true;
		maybe_request_map(osdc);
	} else if ((req->r_flags & CEPH_OSD_FLAG_READ) &&
		   ceph_osdmap_flag(osdc, CEPH_OSDMAP_PAUSERD)) {
		dout("req %p pauserd\n", req);
		req->r_t.paused = true;
		maybe_request_map(osdc);
	} else if ((req->r_flags & CEPH_OSD_FLAG_WRITE) &&
		   !(req->r_flags & (CEPH_OSD_FLAG_FULL_TRY |
				     CEPH_OSD_FLAG_FULL_FORCE)) &&
		   (ceph_osdmap_flag(osdc, CEPH_OSDMAP_FULL) ||
		    pool_full(osdc, req->r_t.base_oloc.pool))) {
		dout("req %p full/pool_full\n", req);
		if (ceph_test_opt(osdc->client, ABORT_ON_FULL)) {
			err = -ENOSPC;
		} else {
			pr_warn_ratelimited("FULL or reached pool quota\n");
			req->r_t.paused = true;
			maybe_request_map(osdc);
		}
	} else if (!osd_homeless(osd)) {
		need_send = true;
	} else {
		maybe_request_map(osdc);
	}

	mutex_lock(&osd->lock);
	/*
	 * Assign the tid atomically with send_request() to protect
	 * multiple writes to the same object from racing with each
	 * other, resulting in out of order ops on the OSDs.
	 */
	req->r_tid = atomic64_inc_return(&osdc->last_tid);
	link_request(osd, req);
	if (need_send)
		send_request(req);
	else if (err)
		complete_request(req, err);
	mutex_unlock(&osd->lock);

	if (!err && ct_res == CALC_TARGET_POOL_DNE)
		send_map_check(req);

	if (promoted)
		downgrade_write(&osdc->lock);
	return;

promote:
	up_read(&osdc->lock);
	down_write(&osdc->lock);
	wrlocked = true;
	promoted = true;
	goto again;
}

static void account_request(struct ceph_osd_request *req)
{
	WARN_ON(req->r_flags & (CEPH_OSD_FLAG_ACK | CEPH_OSD_FLAG_ONDISK));
	WARN_ON(!(req->r_flags & (CEPH_OSD_FLAG_READ | CEPH_OSD_FLAG_WRITE)));

	req->r_flags |= CEPH_OSD_FLAG_ONDISK;
	atomic_inc(&req->r_osdc->num_requests);

	req->r_start_stamp = jiffies;
	req->r_start_latency = ktime_get();
}

static void submit_request(struct ceph_osd_request *req, bool wrlocked)
{
	ceph_osdc_get_request(req);
	account_request(req);
	__submit_request(req, wrlocked);
}

static void finish_request(struct ceph_osd_request *req)
{
	struct ceph_osd_client *osdc = req->r_osdc;

	WARN_ON(lookup_request_mc(&osdc->map_checks, req->r_tid));
	dout("%s req %p tid %llu\n", __func__, req, req->r_tid);

	req->r_end_latency = ktime_get();

	if (req->r_osd)
		unlink_request(req->r_osd, req);
	atomic_dec(&osdc->num_requests);

	/*
	 * If an OSD has failed or returned and a request has been sent
	 * twice, it's possible to get a reply and end up here while the
	 * request message is queued for delivery.  We will ignore the
	 * reply, so not a big deal, but better to try and catch it.
	 */
	ceph_msg_revoke(req->r_request);
	ceph_msg_revoke_incoming(req->r_reply);
}

static void __complete_request(struct ceph_osd_request *req)
{
	dout("%s req %p tid %llu cb %ps result %d\n", __func__, req,
	     req->r_tid, req->r_callback, req->r_result);

	if (req->r_callback)
		req->r_callback(req);
	complete_all(&req->r_completion);
	ceph_osdc_put_request(req);
}

static void complete_request_workfn(struct work_struct *work)
{
	struct ceph_osd_request *req =
	    container_of(work, struct ceph_osd_request, r_complete_work);

	__complete_request(req);
}

/*
 * This is open-coded in handle_reply().
 */
static void complete_request(struct ceph_osd_request *req, int err)
{
	dout("%s req %p tid %llu err %d\n", __func__, req, req->r_tid, err);

	req->r_result = err;
	finish_request(req);

	INIT_WORK(&req->r_complete_work, complete_request_workfn);
	queue_work(req->r_osdc->completion_wq, &req->r_complete_work);
}

static void cancel_map_check(struct ceph_osd_request *req)
{
	struct ceph_osd_client *osdc = req->r_osdc;
	struct ceph_osd_request *lookup_req;

	verify_osdc_wrlocked(osdc);

	lookup_req = lookup_request_mc(&osdc->map_checks, req->r_tid);
	if (!lookup_req)
		return;

	WARN_ON(lookup_req != req);
	erase_request_mc(&osdc->map_checks, req);
	ceph_osdc_put_request(req);
}

static void cancel_request(struct ceph_osd_request *req)
{
	dout("%s req %p tid %llu\n", __func__, req, req->r_tid);

	cancel_map_check(req);
	finish_request(req);
	complete_all(&req->r_completion);
	ceph_osdc_put_request(req);
}

static void abort_request(struct ceph_osd_request *req, int err)
{
	dout("%s req %p tid %llu err %d\n", __func__, req, req->r_tid, err);

	cancel_map_check(req);
	complete_request(req, err);
}

static int abort_fn(struct ceph_osd_request *req, void *arg)
{
	int err = *(int *)arg;

	abort_request(req, err);
	return 0; /* continue iteration */
}

/*
 * Abort all in-flight requests with @err and arrange for all future
 * requests to be failed immediately.
 */
void ceph_osdc_abort_requests(struct ceph_osd_client *osdc, int err)
{
	dout("%s osdc %p err %d\n", __func__, osdc, err);
	down_write(&osdc->lock);
	for_each_request(osdc, abort_fn, &err);
	osdc->abort_err = err;
	up_write(&osdc->lock);
}
EXPORT_SYMBOL(ceph_osdc_abort_requests);

void ceph_osdc_clear_abort_err(struct ceph_osd_client *osdc)
{
	down_write(&osdc->lock);
	osdc->abort_err = 0;
	up_write(&osdc->lock);
}
EXPORT_SYMBOL(ceph_osdc_clear_abort_err);

static void update_epoch_barrier(struct ceph_osd_client *osdc, u32 eb)
{
	if (likely(eb > osdc->epoch_barrier)) {
		dout("updating epoch_barrier from %u to %u\n",
				osdc->epoch_barrier, eb);
		osdc->epoch_barrier = eb;
		/* Request map if we're not to the barrier yet */
		if (eb > osdc->osdmap->epoch)
			maybe_request_map(osdc);
	}
}

void ceph_osdc_update_epoch_barrier(struct ceph_osd_client *osdc, u32 eb)
{
	down_read(&osdc->lock);
	if (unlikely(eb > osdc->epoch_barrier)) {
		up_read(&osdc->lock);
		down_write(&osdc->lock);
		update_epoch_barrier(osdc, eb);
		up_write(&osdc->lock);
	} else {
		up_read(&osdc->lock);
	}
}
EXPORT_SYMBOL(ceph_osdc_update_epoch_barrier);

/*
 * We can end up releasing caps as a result of abort_request().
 * In that case, we probably want to ensure that the cap release message
 * has an updated epoch barrier in it, so set the epoch barrier prior to
 * aborting the first request.
 */
static int abort_on_full_fn(struct ceph_osd_request *req, void *arg)
{
	struct ceph_osd_client *osdc = req->r_osdc;
	bool *victims = arg;

	if ((req->r_flags & CEPH_OSD_FLAG_WRITE) &&
	    (ceph_osdmap_flag(osdc, CEPH_OSDMAP_FULL) ||
	     pool_full(osdc, req->r_t.base_oloc.pool))) {
		if (!*victims) {
			update_epoch_barrier(osdc, osdc->osdmap->epoch);
			*victims = true;
		}
		abort_request(req, -ENOSPC);
	}

	return 0; /* continue iteration */
}

/*
 * Drop all pending requests that are stalled waiting on a full condition to
 * clear, and complete them with ENOSPC as the return code. Set the
 * osdc->epoch_barrier to the latest map epoch that we've seen if any were
 * cancelled.
 */
static void ceph_osdc_abort_on_full(struct ceph_osd_client *osdc)
{
	bool victims = false;

	if (ceph_test_opt(osdc->client, ABORT_ON_FULL) &&
	    (ceph_osdmap_flag(osdc, CEPH_OSDMAP_FULL) || have_pool_full(osdc)))
		for_each_request(osdc, abort_on_full_fn, &victims);
}

static void check_pool_dne(struct ceph_osd_request *req)
{
	struct ceph_osd_client *osdc = req->r_osdc;
	struct ceph_osdmap *map = osdc->osdmap;

	verify_osdc_wrlocked(osdc);
	WARN_ON(!map->epoch);

	if (req->r_attempts) {
		/*
		 * We sent a request earlier, which means that
		 * previously the pool existed, and now it does not
		 * (i.e., it was deleted).
		 */
		req->r_map_dne_bound = map->epoch;
		dout("%s req %p tid %llu pool disappeared\n", __func__, req,
		     req->r_tid);
	} else {
		dout("%s req %p tid %llu map_dne_bound %u have %u\n", __func__,
		     req, req->r_tid, req->r_map_dne_bound, map->epoch);
	}

	if (req->r_map_dne_bound) {
		if (map->epoch >= req->r_map_dne_bound) {
			/* we had a new enough map */
			pr_info_ratelimited("tid %llu pool does not exist\n",
					    req->r_tid);
			complete_request(req, -ENOENT);
		}
	} else {
		send_map_check(req);
	}
}

static void map_check_cb(struct ceph_mon_generic_request *greq)
{
	struct ceph_osd_client *osdc = &greq->monc->client->osdc;
	struct ceph_osd_request *req;
	u64 tid = greq->private_data;

	WARN_ON(greq->result || !greq->u.newest);

	down_write(&osdc->lock);
	req = lookup_request_mc(&osdc->map_checks, tid);
	if (!req) {
		dout("%s tid %llu dne\n", __func__, tid);
		goto out_unlock;
	}

	dout("%s req %p tid %llu map_dne_bound %u newest %llu\n", __func__,
	     req, req->r_tid, req->r_map_dne_bound, greq->u.newest);
	if (!req->r_map_dne_bound)
		req->r_map_dne_bound = greq->u.newest;
	erase_request_mc(&osdc->map_checks, req);
	check_pool_dne(req);

	ceph_osdc_put_request(req);
out_unlock:
	up_write(&osdc->lock);
}

static void send_map_check(struct ceph_osd_request *req)
{
	struct ceph_osd_client *osdc = req->r_osdc;
	struct ceph_osd_request *lookup_req;
	int ret;

	verify_osdc_wrlocked(osdc);

	lookup_req = lookup_request_mc(&osdc->map_checks, req->r_tid);
	if (lookup_req) {
		WARN_ON(lookup_req != req);
		return;
	}

	ceph_osdc_get_request(req);
	insert_request_mc(&osdc->map_checks, req);
	ret = ceph_monc_get_version_async(&osdc->client->monc, "osdmap",
					  map_check_cb, req->r_tid);
	WARN_ON(ret);
}

/*
 * lingering requests, watch/notify v2 infrastructure
 */
static void linger_release(struct kref *kref)
{
	struct ceph_osd_linger_request *lreq =
	    container_of(kref, struct ceph_osd_linger_request, kref);

	dout("%s lreq %p reg_req %p ping_req %p\n", __func__, lreq,
	     lreq->reg_req, lreq->ping_req);
	WARN_ON(!RB_EMPTY_NODE(&lreq->node));
	WARN_ON(!RB_EMPTY_NODE(&lreq->osdc_node));
	WARN_ON(!RB_EMPTY_NODE(&lreq->mc_node));
	WARN_ON(!list_empty(&lreq->scan_item));
	WARN_ON(!list_empty(&lreq->pending_lworks));
	WARN_ON(lreq->osd);

	if (lreq->reg_req)
		ceph_osdc_put_request(lreq->reg_req);
	if (lreq->ping_req)
		ceph_osdc_put_request(lreq->ping_req);
	target_destroy(&lreq->t);
	kfree(lreq);
}

static void linger_put(struct ceph_osd_linger_request *lreq)
{
	if (lreq)
		kref_put(&lreq->kref, linger_release);
}

static struct ceph_osd_linger_request *
linger_get(struct ceph_osd_linger_request *lreq)
{
	kref_get(&lreq->kref);
	return lreq;
}

static struct ceph_osd_linger_request *
linger_alloc(struct ceph_osd_client *osdc)
{
	struct ceph_osd_linger_request *lreq;

	lreq = kzalloc(sizeof(*lreq), GFP_NOIO);
	if (!lreq)
		return NULL;

	kref_init(&lreq->kref);
	mutex_init(&lreq->lock);
	RB_CLEAR_NODE(&lreq->node);
	RB_CLEAR_NODE(&lreq->osdc_node);
	RB_CLEAR_NODE(&lreq->mc_node);
	INIT_LIST_HEAD(&lreq->scan_item);
	INIT_LIST_HEAD(&lreq->pending_lworks);
	init_completion(&lreq->reg_commit_wait);
	init_completion(&lreq->notify_finish_wait);

	lreq->osdc = osdc;
	target_init(&lreq->t);

	dout("%s lreq %p\n", __func__, lreq);
	return lreq;
}

DEFINE_RB_INSDEL_FUNCS(linger, struct ceph_osd_linger_request, linger_id, node)
DEFINE_RB_FUNCS(linger_osdc, struct ceph_osd_linger_request, linger_id, osdc_node)
DEFINE_RB_FUNCS(linger_mc, struct ceph_osd_linger_request, linger_id, mc_node)

/*
 * Create linger request <-> OSD session relation.
 *
 * @lreq has to be registered, @osd may be homeless.
 */
static void link_linger(struct ceph_osd *osd,
			struct ceph_osd_linger_request *lreq)
{
	verify_osd_locked(osd);
	WARN_ON(!lreq->linger_id || lreq->osd);
	dout("%s osd %p osd%d lreq %p linger_id %llu\n", __func__, osd,
	     osd->o_osd, lreq, lreq->linger_id);

	if (!osd_homeless(osd))
		__remove_osd_from_lru(osd);
	else
		atomic_inc(&osd->o_osdc->num_homeless);

	get_osd(osd);
	insert_linger(&osd->o_linger_requests, lreq);
	lreq->osd = osd;
}

static void unlink_linger(struct ceph_osd *osd,
			  struct ceph_osd_linger_request *lreq)
{
	verify_osd_locked(osd);
	WARN_ON(lreq->osd != osd);
	dout("%s osd %p osd%d lreq %p linger_id %llu\n", __func__, osd,
	     osd->o_osd, lreq, lreq->linger_id);

	lreq->osd = NULL;
	erase_linger(&osd->o_linger_requests, lreq);
	put_osd(osd);

	if (!osd_homeless(osd))
		maybe_move_osd_to_lru(osd);
	else
		atomic_dec(&osd->o_osdc->num_homeless);
}

static bool __linger_registered(struct ceph_osd_linger_request *lreq)
{
	verify_osdc_locked(lreq->osdc);

	return !RB_EMPTY_NODE(&lreq->osdc_node);
}

static bool linger_registered(struct ceph_osd_linger_request *lreq)
{
	struct ceph_osd_client *osdc = lreq->osdc;
	bool registered;

	down_read(&osdc->lock);
	registered = __linger_registered(lreq);
	up_read(&osdc->lock);

	return registered;
}

static void linger_register(struct ceph_osd_linger_request *lreq)
{
	struct ceph_osd_client *osdc = lreq->osdc;

	verify_osdc_wrlocked(osdc);
	WARN_ON(lreq->linger_id);

	linger_get(lreq);
	lreq->linger_id = ++osdc->last_linger_id;
	insert_linger_osdc(&osdc->linger_requests, lreq);
}

static void linger_unregister(struct ceph_osd_linger_request *lreq)
{
	struct ceph_osd_client *osdc = lreq->osdc;

	verify_osdc_wrlocked(osdc);

	erase_linger_osdc(&osdc->linger_requests, lreq);
	linger_put(lreq);
}

static void cancel_linger_request(struct ceph_osd_request *req)
{
	struct ceph_osd_linger_request *lreq = req->r_priv;

	WARN_ON(!req->r_linger);
	cancel_request(req);
	linger_put(lreq);
}

struct linger_work {
	struct work_struct work;
	struct ceph_osd_linger_request *lreq;
	struct list_head pending_item;
	unsigned long queued_stamp;

	union {
		struct {
			u64 notify_id;
			u64 notifier_id;
			void *payload; /* points into @msg front */
			size_t payload_len;

			struct ceph_msg *msg; /* for ceph_msg_put() */
		} notify;
		struct {
			int err;
		} error;
	};
};

static struct linger_work *lwork_alloc(struct ceph_osd_linger_request *lreq,
				       work_func_t workfn)
{
	struct linger_work *lwork;

	lwork = kzalloc(sizeof(*lwork), GFP_NOIO);
	if (!lwork)
		return NULL;

	INIT_WORK(&lwork->work, workfn);
	INIT_LIST_HEAD(&lwork->pending_item);
	lwork->lreq = linger_get(lreq);

	return lwork;
}

static void lwork_free(struct linger_work *lwork)
{
	struct ceph_osd_linger_request *lreq = lwork->lreq;

	mutex_lock(&lreq->lock);
	list_del(&lwork->pending_item);
	mutex_unlock(&lreq->lock);

	linger_put(lreq);
	kfree(lwork);
}

static void lwork_queue(struct linger_work *lwork)
{
	struct ceph_osd_linger_request *lreq = lwork->lreq;
	struct ceph_osd_client *osdc = lreq->osdc;

	verify_lreq_locked(lreq);
	WARN_ON(!list_empty(&lwork->pending_item));

	lwork->queued_stamp = jiffies;
	list_add_tail(&lwork->pending_item, &lreq->pending_lworks);
	queue_work(osdc->notify_wq, &lwork->work);
}

static void do_watch_notify(struct work_struct *w)
{
	struct linger_work *lwork = container_of(w, struct linger_work, work);
	struct ceph_osd_linger_request *lreq = lwork->lreq;

	if (!linger_registered(lreq)) {
		dout("%s lreq %p not registered\n", __func__, lreq);
		goto out;
	}

	WARN_ON(!lreq->is_watch);
	dout("%s lreq %p notify_id %llu notifier_id %llu payload_len %zu\n",
	     __func__, lreq, lwork->notify.notify_id, lwork->notify.notifier_id,
	     lwork->notify.payload_len);
	lreq->wcb(lreq->data, lwork->notify.notify_id, lreq->linger_id,
		  lwork->notify.notifier_id, lwork->notify.payload,
		  lwork->notify.payload_len);

out:
	ceph_msg_put(lwork->notify.msg);
	lwork_free(lwork);
}

static void do_watch_error(struct work_struct *w)
{
	struct linger_work *lwork = container_of(w, struct linger_work, work);
	struct ceph_osd_linger_request *lreq = lwork->lreq;

	if (!linger_registered(lreq)) {
		dout("%s lreq %p not registered\n", __func__, lreq);
		goto out;
	}

	dout("%s lreq %p err %d\n", __func__, lreq, lwork->error.err);
	lreq->errcb(lreq->data, lreq->linger_id, lwork->error.err);

out:
	lwork_free(lwork);
}

static void queue_watch_error(struct ceph_osd_linger_request *lreq)
{
	struct linger_work *lwork;

	lwork = lwork_alloc(lreq, do_watch_error);
	if (!lwork) {
		pr_err("failed to allocate error-lwork\n");
		return;
	}

	lwork->error.err = lreq->last_error;
	lwork_queue(lwork);
}

static void linger_reg_commit_complete(struct ceph_osd_linger_request *lreq,
				       int result)
{
	if (!completion_done(&lreq->reg_commit_wait)) {
		lreq->reg_commit_error = (result <= 0 ? result : 0);
		complete_all(&lreq->reg_commit_wait);
	}
}

static void linger_commit_cb(struct ceph_osd_request *req)
{
	struct ceph_osd_linger_request *lreq = req->r_priv;

	mutex_lock(&lreq->lock);
	dout("%s lreq %p linger_id %llu result %d\n", __func__, lreq,
	     lreq->linger_id, req->r_result);
	linger_reg_commit_complete(lreq, req->r_result);
	lreq->committed = true;

	if (!lreq->is_watch) {
		struct ceph_osd_data *osd_data =
		    osd_req_op_data(req, 0, notify, response_data);
		void *p = page_address(osd_data->pages[0]);

		WARN_ON(req->r_ops[0].op != CEPH_OSD_OP_NOTIFY ||
			osd_data->type != CEPH_OSD_DATA_TYPE_PAGES);

		/* make note of the notify_id */
		if (req->r_ops[0].outdata_len >= sizeof(u64)) {
			lreq->notify_id = ceph_decode_64(&p);
			dout("lreq %p notify_id %llu\n", lreq,
			     lreq->notify_id);
		} else {
			dout("lreq %p no notify_id\n", lreq);
		}
	}

	mutex_unlock(&lreq->lock);
	linger_put(lreq);
}

static int normalize_watch_error(int err)
{
	/*
	 * Translate ENOENT -> ENOTCONN so that a delete->disconnection
	 * notification and a failure to reconnect because we raced with
	 * the delete appear the same to the user.
	 */
	if (err == -ENOENT)
		err = -ENOTCONN;

	return err;
}

static void linger_reconnect_cb(struct ceph_osd_request *req)
{
	struct ceph_osd_linger_request *lreq = req->r_priv;

	mutex_lock(&lreq->lock);
	dout("%s lreq %p linger_id %llu result %d last_error %d\n", __func__,
	     lreq, lreq->linger_id, req->r_result, lreq->last_error);
	if (req->r_result < 0) {
		if (!lreq->last_error) {
			lreq->last_error = normalize_watch_error(req->r_result);
			queue_watch_error(lreq);
		}
	}

	mutex_unlock(&lreq->lock);
	linger_put(lreq);
}

static void send_linger(struct ceph_osd_linger_request *lreq)
{
	struct ceph_osd_request *req = lreq->reg_req;
	struct ceph_osd_req_op *op = &req->r_ops[0];

	verify_osdc_wrlocked(req->r_osdc);
	dout("%s lreq %p linger_id %llu\n", __func__, lreq, lreq->linger_id);

	if (req->r_osd)
		cancel_linger_request(req);

	request_reinit(req);
	target_copy(&req->r_t, &lreq->t);
	req->r_mtime = lreq->mtime;

	mutex_lock(&lreq->lock);
	if (lreq->is_watch && lreq->committed) {
		WARN_ON(op->op != CEPH_OSD_OP_WATCH ||
			op->watch.cookie != lreq->linger_id);
		op->watch.op = CEPH_OSD_WATCH_OP_RECONNECT;
		op->watch.gen = ++lreq->register_gen;
		dout("lreq %p reconnect register_gen %u\n", lreq,
		     op->watch.gen);
		req->r_callback = linger_reconnect_cb;
	} else {
		if (!lreq->is_watch)
			lreq->notify_id = 0;
		else
			WARN_ON(op->watch.op != CEPH_OSD_WATCH_OP_WATCH);
		dout("lreq %p register\n", lreq);
		req->r_callback = linger_commit_cb;
	}
	mutex_unlock(&lreq->lock);

	req->r_priv = linger_get(lreq);
	req->r_linger = true;

	submit_request(req, true);
}

static void linger_ping_cb(struct ceph_osd_request *req)
{
	struct ceph_osd_linger_request *lreq = req->r_priv;

	mutex_lock(&lreq->lock);
	dout("%s lreq %p linger_id %llu result %d ping_sent %lu last_error %d\n",
	     __func__, lreq, lreq->linger_id, req->r_result, lreq->ping_sent,
	     lreq->last_error);
	if (lreq->register_gen == req->r_ops[0].watch.gen) {
		if (!req->r_result) {
			lreq->watch_valid_thru = lreq->ping_sent;
		} else if (!lreq->last_error) {
			lreq->last_error = normalize_watch_error(req->r_result);
			queue_watch_error(lreq);
		}
	} else {
		dout("lreq %p register_gen %u ignoring old pong %u\n", lreq,
		     lreq->register_gen, req->r_ops[0].watch.gen);
	}

	mutex_unlock(&lreq->lock);
	linger_put(lreq);
}

static void send_linger_ping(struct ceph_osd_linger_request *lreq)
{
	struct ceph_osd_client *osdc = lreq->osdc;
	struct ceph_osd_request *req = lreq->ping_req;
	struct ceph_osd_req_op *op = &req->r_ops[0];

	if (ceph_osdmap_flag(osdc, CEPH_OSDMAP_PAUSERD)) {
		dout("%s PAUSERD\n", __func__);
		return;
	}

	lreq->ping_sent = jiffies;
	dout("%s lreq %p linger_id %llu ping_sent %lu register_gen %u\n",
	     __func__, lreq, lreq->linger_id, lreq->ping_sent,
	     lreq->register_gen);

	if (req->r_osd)
		cancel_linger_request(req);

	request_reinit(req);
	target_copy(&req->r_t, &lreq->t);

	WARN_ON(op->op != CEPH_OSD_OP_WATCH ||
		op->watch.cookie != lreq->linger_id ||
		op->watch.op != CEPH_OSD_WATCH_OP_PING);
	op->watch.gen = lreq->register_gen;
	req->r_callback = linger_ping_cb;
	req->r_priv = linger_get(lreq);
	req->r_linger = true;

	ceph_osdc_get_request(req);
	account_request(req);
	req->r_tid = atomic64_inc_return(&osdc->last_tid);
	link_request(lreq->osd, req);
	send_request(req);
}

static void linger_submit(struct ceph_osd_linger_request *lreq)
{
	struct ceph_osd_client *osdc = lreq->osdc;
	struct ceph_osd *osd;

	down_write(&osdc->lock);
	linger_register(lreq);
	if (lreq->is_watch) {
		lreq->reg_req->r_ops[0].watch.cookie = lreq->linger_id;
		lreq->ping_req->r_ops[0].watch.cookie = lreq->linger_id;
	} else {
		lreq->reg_req->r_ops[0].notify.cookie = lreq->linger_id;
	}

	calc_target(osdc, &lreq->t, false);
	osd = lookup_create_osd(osdc, lreq->t.osd, true);
	link_linger(osd, lreq);

	send_linger(lreq);
	up_write(&osdc->lock);
}

static void cancel_linger_map_check(struct ceph_osd_linger_request *lreq)
{
	struct ceph_osd_client *osdc = lreq->osdc;
	struct ceph_osd_linger_request *lookup_lreq;

	verify_osdc_wrlocked(osdc);

	lookup_lreq = lookup_linger_mc(&osdc->linger_map_checks,
				       lreq->linger_id);
	if (!lookup_lreq)
		return;

	WARN_ON(lookup_lreq != lreq);
	erase_linger_mc(&osdc->linger_map_checks, lreq);
	linger_put(lreq);
}

/*
 * @lreq has to be both registered and linked.
 */
static void __linger_cancel(struct ceph_osd_linger_request *lreq)
{
	if (lreq->is_watch && lreq->ping_req->r_osd)
		cancel_linger_request(lreq->ping_req);
	if (lreq->reg_req->r_osd)
		cancel_linger_request(lreq->reg_req);
	cancel_linger_map_check(lreq);
	unlink_linger(lreq->osd, lreq);
	linger_unregister(lreq);
}

static void linger_cancel(struct ceph_osd_linger_request *lreq)
{
	struct ceph_osd_client *osdc = lreq->osdc;

	down_write(&osdc->lock);
	if (__linger_registered(lreq))
		__linger_cancel(lreq);
	up_write(&osdc->lock);
}

static void send_linger_map_check(struct ceph_osd_linger_request *lreq);

static void check_linger_pool_dne(struct ceph_osd_linger_request *lreq)
{
	struct ceph_osd_client *osdc = lreq->osdc;
	struct ceph_osdmap *map = osdc->osdmap;

	verify_osdc_wrlocked(osdc);
	WARN_ON(!map->epoch);

	if (lreq->register_gen) {
		lreq->map_dne_bound = map->epoch;
		dout("%s lreq %p linger_id %llu pool disappeared\n", __func__,
		     lreq, lreq->linger_id);
	} else {
		dout("%s lreq %p linger_id %llu map_dne_bound %u have %u\n",
		     __func__, lreq, lreq->linger_id, lreq->map_dne_bound,
		     map->epoch);
	}

	if (lreq->map_dne_bound) {
		if (map->epoch >= lreq->map_dne_bound) {
			/* we had a new enough map */
			pr_info("linger_id %llu pool does not exist\n",
				lreq->linger_id);
			linger_reg_commit_complete(lreq, -ENOENT);
			__linger_cancel(lreq);
		}
	} else {
		send_linger_map_check(lreq);
	}
}

static void linger_map_check_cb(struct ceph_mon_generic_request *greq)
{
	struct ceph_osd_client *osdc = &greq->monc->client->osdc;
	struct ceph_osd_linger_request *lreq;
	u64 linger_id = greq->private_data;

	WARN_ON(greq->result || !greq->u.newest);

	down_write(&osdc->lock);
	lreq = lookup_linger_mc(&osdc->linger_map_checks, linger_id);
	if (!lreq) {
		dout("%s linger_id %llu dne\n", __func__, linger_id);
		goto out_unlock;
	}

	dout("%s lreq %p linger_id %llu map_dne_bound %u newest %llu\n",
	     __func__, lreq, lreq->linger_id, lreq->map_dne_bound,
	     greq->u.newest);
	if (!lreq->map_dne_bound)
		lreq->map_dne_bound = greq->u.newest;
	erase_linger_mc(&osdc->linger_map_checks, lreq);
	check_linger_pool_dne(lreq);

	linger_put(lreq);
out_unlock:
	up_write(&osdc->lock);
}

static void send_linger_map_check(struct ceph_osd_linger_request *lreq)
{
	struct ceph_osd_client *osdc = lreq->osdc;
	struct ceph_osd_linger_request *lookup_lreq;
	int ret;

	verify_osdc_wrlocked(osdc);

	lookup_lreq = lookup_linger_mc(&osdc->linger_map_checks,
				       lreq->linger_id);
	if (lookup_lreq) {
		WARN_ON(lookup_lreq != lreq);
		return;
	}

	linger_get(lreq);
	insert_linger_mc(&osdc->linger_map_checks, lreq);
	ret = ceph_monc_get_version_async(&osdc->client->monc, "osdmap",
					  linger_map_check_cb, lreq->linger_id);
	WARN_ON(ret);
}

static int linger_reg_commit_wait(struct ceph_osd_linger_request *lreq)
{
	int ret;

	dout("%s lreq %p linger_id %llu\n", __func__, lreq, lreq->linger_id);
	ret = wait_for_completion_interruptible(&lreq->reg_commit_wait);
	return ret ?: lreq->reg_commit_error;
}

static int linger_notify_finish_wait(struct ceph_osd_linger_request *lreq)
{
	int ret;

	dout("%s lreq %p linger_id %llu\n", __func__, lreq, lreq->linger_id);
	ret = wait_for_completion_interruptible(&lreq->notify_finish_wait);
	return ret ?: lreq->notify_finish_error;
}

/*
 * Timeout callback, called every N seconds.  When 1 or more OSD
 * requests has been active for more than N seconds, we send a keepalive
 * (tag + timestamp) to its OSD to ensure any communications channel
 * reset is detected.
 */
static void handle_timeout(struct work_struct *work)
{
	struct ceph_osd_client *osdc =
		container_of(work, struct ceph_osd_client, timeout_work.work);
	struct ceph_options *opts = osdc->client->options;
	unsigned long cutoff = jiffies - opts->osd_keepalive_timeout;
	unsigned long expiry_cutoff = jiffies - opts->osd_request_timeout;
	LIST_HEAD(slow_osds);
	struct rb_node *n, *p;

	dout("%s osdc %p\n", __func__, osdc);
	down_write(&osdc->lock);

	/*
	 * ping osds that are a bit slow.  this ensures that if there
	 * is a break in the TCP connection we will notice, and reopen
	 * a connection with that osd (from the fault callback).
	 */
	for (n = rb_first(&osdc->osds); n; n = rb_next(n)) {
		struct ceph_osd *osd = rb_entry(n, struct ceph_osd, o_node);
		bool found = false;

		for (p = rb_first(&osd->o_requests); p; ) {
			struct ceph_osd_request *req =
			    rb_entry(p, struct ceph_osd_request, r_node);

			p = rb_next(p); /* abort_request() */

			if (time_before(req->r_stamp, cutoff)) {
				dout(" req %p tid %llu on osd%d is laggy\n",
				     req, req->r_tid, osd->o_osd);
				found = true;
			}
			if (opts->osd_request_timeout &&
			    time_before(req->r_start_stamp, expiry_cutoff)) {
				pr_err_ratelimited("tid %llu on osd%d timeout\n",
				       req->r_tid, osd->o_osd);
				abort_request(req, -ETIMEDOUT);
			}
		}
		for (p = rb_first(&osd->o_linger_requests); p; p = rb_next(p)) {
			struct ceph_osd_linger_request *lreq =
			    rb_entry(p, struct ceph_osd_linger_request, node);

			dout(" lreq %p linger_id %llu is served by osd%d\n",
			     lreq, lreq->linger_id, osd->o_osd);
			found = true;

			mutex_lock(&lreq->lock);
			if (lreq->is_watch && lreq->committed && !lreq->last_error)
				send_linger_ping(lreq);
			mutex_unlock(&lreq->lock);
		}

		if (found)
			list_move_tail(&osd->o_keepalive_item, &slow_osds);
	}

	if (opts->osd_request_timeout) {
		for (p = rb_first(&osdc->homeless_osd.o_requests); p; ) {
			struct ceph_osd_request *req =
			    rb_entry(p, struct ceph_osd_request, r_node);

			p = rb_next(p); /* abort_request() */

			if (time_before(req->r_start_stamp, expiry_cutoff)) {
				pr_err_ratelimited("tid %llu on osd%d timeout\n",
				       req->r_tid, osdc->homeless_osd.o_osd);
				abort_request(req, -ETIMEDOUT);
			}
		}
	}

	if (atomic_read(&osdc->num_homeless) || !list_empty(&slow_osds))
		maybe_request_map(osdc);

	while (!list_empty(&slow_osds)) {
		struct ceph_osd *osd = list_first_entry(&slow_osds,
							struct ceph_osd,
							o_keepalive_item);
		list_del_init(&osd->o_keepalive_item);
		ceph_con_keepalive(&osd->o_con);
	}

	up_write(&osdc->lock);
	schedule_delayed_work(&osdc->timeout_work,
			      osdc->client->options->osd_keepalive_timeout);
}

static void handle_osds_timeout(struct work_struct *work)
{
	struct ceph_osd_client *osdc =
		container_of(work, struct ceph_osd_client,
			     osds_timeout_work.work);
	unsigned long delay = osdc->client->options->osd_idle_ttl / 4;
	struct ceph_osd *osd, *nosd;

	dout("%s osdc %p\n", __func__, osdc);
	down_write(&osdc->lock);
	list_for_each_entry_safe(osd, nosd, &osdc->osd_lru, o_osd_lru) {
		if (time_before(jiffies, osd->lru_ttl))
			break;

		WARN_ON(!RB_EMPTY_ROOT(&osd->o_requests));
		WARN_ON(!RB_EMPTY_ROOT(&osd->o_linger_requests));
		close_osd(osd);
	}

	up_write(&osdc->lock);
	schedule_delayed_work(&osdc->osds_timeout_work,
			      round_jiffies_relative(delay));
}

static int ceph_oloc_decode(void **p, void *end,
			    struct ceph_object_locator *oloc)
{
	u8 struct_v, struct_cv;
	u32 len;
	void *struct_end;
	int ret = 0;

	ceph_decode_need(p, end, 1 + 1 + 4, e_inval);
	struct_v = ceph_decode_8(p);
	struct_cv = ceph_decode_8(p);
	if (struct_v < 3) {
		pr_warn("got v %d < 3 cv %d of ceph_object_locator\n",
			struct_v, struct_cv);
		goto e_inval;
	}
	if (struct_cv > 6) {
		pr_warn("got v %d cv %d > 6 of ceph_object_locator\n",
			struct_v, struct_cv);
		goto e_inval;
	}
	len = ceph_decode_32(p);
	ceph_decode_need(p, end, len, e_inval);
	struct_end = *p + len;

	oloc->pool = ceph_decode_64(p);
	*p += 4; /* skip preferred */

	len = ceph_decode_32(p);
	if (len > 0) {
		pr_warn("ceph_object_locator::key is set\n");
		goto e_inval;
	}

	if (struct_v >= 5) {
		bool changed = false;

		len = ceph_decode_32(p);
		if (len > 0) {
			ceph_decode_need(p, end, len, e_inval);
			if (!oloc->pool_ns ||
			    ceph_compare_string(oloc->pool_ns, *p, len))
				changed = true;
			*p += len;
		} else {
			if (oloc->pool_ns)
				changed = true;
		}
		if (changed) {
			/* redirect changes namespace */
			pr_warn("ceph_object_locator::nspace is changed\n");
			goto e_inval;
		}
	}

	if (struct_v >= 6) {
		s64 hash = ceph_decode_64(p);
		if (hash != -1) {
			pr_warn("ceph_object_locator::hash is set\n");
			goto e_inval;
		}
	}

	/* skip the rest */
	*p = struct_end;
out:
	return ret;

e_inval:
	ret = -EINVAL;
	goto out;
}

static int ceph_redirect_decode(void **p, void *end,
				struct ceph_request_redirect *redir)
{
	u8 struct_v, struct_cv;
	u32 len;
	void *struct_end;
	int ret;

	ceph_decode_need(p, end, 1 + 1 + 4, e_inval);
	struct_v = ceph_decode_8(p);
	struct_cv = ceph_decode_8(p);
	if (struct_cv > 1) {
		pr_warn("got v %d cv %d > 1 of ceph_request_redirect\n",
			struct_v, struct_cv);
		goto e_inval;
	}
	len = ceph_decode_32(p);
	ceph_decode_need(p, end, len, e_inval);
	struct_end = *p + len;

	ret = ceph_oloc_decode(p, end, &redir->oloc);
	if (ret)
		goto out;

	len = ceph_decode_32(p);
	if (len > 0) {
		pr_warn("ceph_request_redirect::object_name is set\n");
		goto e_inval;
	}

	/* skip the rest */
	*p = struct_end;
out:
	return ret;

e_inval:
	ret = -EINVAL;
	goto out;
}

struct MOSDOpReply {
	struct ceph_pg pgid;
	u64 flags;
	int result;
	u32 epoch;
	int num_ops;
	u32 outdata_len[CEPH_OSD_MAX_OPS];
	s32 rval[CEPH_OSD_MAX_OPS];
	int retry_attempt;
	struct ceph_eversion replay_version;
	u64 user_version;
	struct ceph_request_redirect redirect;
};

static int decode_MOSDOpReply(const struct ceph_msg *msg, struct MOSDOpReply *m)
{
	void *p = msg->front.iov_base;
	void *const end = p + msg->front.iov_len;
	u16 version = le16_to_cpu(msg->hdr.version);
	struct ceph_eversion bad_replay_version;
	u8 decode_redir;
	u32 len;
	int ret;
	int i;

	ceph_decode_32_safe(&p, end, len, e_inval);
	ceph_decode_need(&p, end, len, e_inval);
	p += len; /* skip oid */

	ret = ceph_decode_pgid(&p, end, &m->pgid);
	if (ret)
		return ret;

	ceph_decode_64_safe(&p, end, m->flags, e_inval);
	ceph_decode_32_safe(&p, end, m->result, e_inval);
	ceph_decode_need(&p, end, sizeof(bad_replay_version), e_inval);
	memcpy(&bad_replay_version, p, sizeof(bad_replay_version));
	p += sizeof(bad_replay_version);
	ceph_decode_32_safe(&p, end, m->epoch, e_inval);

	ceph_decode_32_safe(&p, end, m->num_ops, e_inval);
	if (m->num_ops > ARRAY_SIZE(m->outdata_len))
		goto e_inval;

	ceph_decode_need(&p, end, m->num_ops * sizeof(struct ceph_osd_op),
			 e_inval);
	for (i = 0; i < m->num_ops; i++) {
		struct ceph_osd_op *op = p;

		m->outdata_len[i] = le32_to_cpu(op->payload_len);
		p += sizeof(*op);
	}

	ceph_decode_32_safe(&p, end, m->retry_attempt, e_inval);
	for (i = 0; i < m->num_ops; i++)
		ceph_decode_32_safe(&p, end, m->rval[i], e_inval);

	if (version >= 5) {
		ceph_decode_need(&p, end, sizeof(m->replay_version), e_inval);
		memcpy(&m->replay_version, p, sizeof(m->replay_version));
		p += sizeof(m->replay_version);
		ceph_decode_64_safe(&p, end, m->user_version, e_inval);
	} else {
		m->replay_version = bad_replay_version; /* struct */
		m->user_version = le64_to_cpu(m->replay_version.version);
	}

	if (version >= 6) {
		if (version >= 7)
			ceph_decode_8_safe(&p, end, decode_redir, e_inval);
		else
			decode_redir = 1;
	} else {
		decode_redir = 0;
	}

	if (decode_redir) {
		ret = ceph_redirect_decode(&p, end, &m->redirect);
		if (ret)
			return ret;
	} else {
		ceph_oloc_init(&m->redirect.oloc);
	}

	return 0;

e_inval:
	return -EINVAL;
}

/*
 * Handle MOSDOpReply.  Set ->r_result and call the callback if it is
 * specified.
 */
static void handle_reply(struct ceph_osd *osd, struct ceph_msg *msg)
{
	struct ceph_osd_client *osdc = osd->o_osdc;
	struct ceph_osd_request *req;
	struct MOSDOpReply m;
	u64 tid = le64_to_cpu(msg->hdr.tid);
	u32 data_len = 0;
	int ret;
	int i;

	dout("%s msg %p tid %llu\n", __func__, msg, tid);

	down_read(&osdc->lock);
	if (!osd_registered(osd)) {
		dout("%s osd%d unknown\n", __func__, osd->o_osd);
		goto out_unlock_osdc;
	}
	WARN_ON(osd->o_osd != le64_to_cpu(msg->hdr.src.num));

	mutex_lock(&osd->lock);
	req = lookup_request(&osd->o_requests, tid);
	if (!req) {
		dout("%s osd%d tid %llu unknown\n", __func__, osd->o_osd, tid);
		goto out_unlock_session;
	}

	m.redirect.oloc.pool_ns = req->r_t.target_oloc.pool_ns;
	ret = decode_MOSDOpReply(msg, &m);
	m.redirect.oloc.pool_ns = NULL;
	if (ret) {
		pr_err("failed to decode MOSDOpReply for tid %llu: %d\n",
		       req->r_tid, ret);
		ceph_msg_dump(msg);
		goto fail_request;
	}
	dout("%s req %p tid %llu flags 0x%llx pgid %llu.%x epoch %u attempt %d v %u'%llu uv %llu\n",
	     __func__, req, req->r_tid, m.flags, m.pgid.pool, m.pgid.seed,
	     m.epoch, m.retry_attempt, le32_to_cpu(m.replay_version.epoch),
	     le64_to_cpu(m.replay_version.version), m.user_version);

	if (m.retry_attempt >= 0) {
		if (m.retry_attempt != req->r_attempts - 1) {
			dout("req %p tid %llu retry_attempt %d != %d, ignoring\n",
			     req, req->r_tid, m.retry_attempt,
			     req->r_attempts - 1);
			goto out_unlock_session;
		}
	} else {
		WARN_ON(1); /* MOSDOpReply v4 is assumed */
	}

	if (!ceph_oloc_empty(&m.redirect.oloc)) {
		dout("req %p tid %llu redirect pool %lld\n", req, req->r_tid,
		     m.redirect.oloc.pool);
		unlink_request(osd, req);
		mutex_unlock(&osd->lock);

		/*
		 * Not ceph_oloc_copy() - changing pool_ns is not
		 * supported.
		 */
		req->r_t.target_oloc.pool = m.redirect.oloc.pool;
		req->r_flags |= CEPH_OSD_FLAG_REDIRECTED |
				CEPH_OSD_FLAG_IGNORE_OVERLAY |
				CEPH_OSD_FLAG_IGNORE_CACHE;
<<<<<<< HEAD
=======
		req->r_tid = 0;
		__submit_request(req, false);
		goto out_unlock_osdc;
	}

	if (m.result == -EAGAIN) {
		dout("req %p tid %llu EAGAIN\n", req, req->r_tid);
		unlink_request(osd, req);
		mutex_unlock(&osd->lock);

		/*
		 * The object is missing on the replica or not (yet)
		 * readable.  Clear pgid to force a resend to the primary
		 * via legacy_change.
		 */
		req->r_t.pgid.pool = 0;
		req->r_t.pgid.seed = 0;
		WARN_ON(!req->r_t.used_replica);
		req->r_flags &= ~(CEPH_OSD_FLAG_BALANCE_READS |
				  CEPH_OSD_FLAG_LOCALIZE_READS);
>>>>>>> 7d2a07b7
		req->r_tid = 0;
		__submit_request(req, false);
		goto out_unlock_osdc;
	}

	if (m.num_ops != req->r_num_ops) {
		pr_err("num_ops %d != %d for tid %llu\n", m.num_ops,
		       req->r_num_ops, req->r_tid);
		goto fail_request;
	}
	for (i = 0; i < req->r_num_ops; i++) {
		dout(" req %p tid %llu op %d rval %d len %u\n", req,
		     req->r_tid, i, m.rval[i], m.outdata_len[i]);
		req->r_ops[i].rval = m.rval[i];
		req->r_ops[i].outdata_len = m.outdata_len[i];
		data_len += m.outdata_len[i];
	}
	if (data_len != le32_to_cpu(msg->hdr.data_len)) {
		pr_err("sum of lens %u != %u for tid %llu\n", data_len,
		       le32_to_cpu(msg->hdr.data_len), req->r_tid);
		goto fail_request;
	}
	dout("%s req %p tid %llu result %d data_len %u\n", __func__,
	     req, req->r_tid, m.result, data_len);

	/*
	 * Since we only ever request ONDISK, we should only ever get
	 * one (type of) reply back.
	 */
	WARN_ON(!(m.flags & CEPH_OSD_FLAG_ONDISK));
	req->r_result = m.result ?: data_len;
	finish_request(req);
	mutex_unlock(&osd->lock);
	up_read(&osdc->lock);

	__complete_request(req);
	return;

fail_request:
	complete_request(req, -EIO);
out_unlock_session:
	mutex_unlock(&osd->lock);
out_unlock_osdc:
	up_read(&osdc->lock);
}

static void set_pool_was_full(struct ceph_osd_client *osdc)
{
	struct rb_node *n;

	for (n = rb_first(&osdc->osdmap->pg_pools); n; n = rb_next(n)) {
		struct ceph_pg_pool_info *pi =
		    rb_entry(n, struct ceph_pg_pool_info, node);

		pi->was_full = __pool_full(pi);
	}
}

static bool pool_cleared_full(struct ceph_osd_client *osdc, s64 pool_id)
{
	struct ceph_pg_pool_info *pi;

	pi = ceph_pg_pool_by_id(osdc->osdmap, pool_id);
	if (!pi)
		return false;

	return pi->was_full && !__pool_full(pi);
}

static enum calc_target_result
recalc_linger_target(struct ceph_osd_linger_request *lreq)
{
	struct ceph_osd_client *osdc = lreq->osdc;
	enum calc_target_result ct_res;

	ct_res = calc_target(osdc, &lreq->t, true);
	if (ct_res == CALC_TARGET_NEED_RESEND) {
		struct ceph_osd *osd;

		osd = lookup_create_osd(osdc, lreq->t.osd, true);
		if (osd != lreq->osd) {
			unlink_linger(lreq->osd, lreq);
			link_linger(osd, lreq);
		}
	}

	return ct_res;
}

/*
 * Requeue requests whose mapping to an OSD has changed.
 */
static void scan_requests(struct ceph_osd *osd,
			  bool force_resend,
			  bool cleared_full,
			  bool check_pool_cleared_full,
			  struct rb_root *need_resend,
			  struct list_head *need_resend_linger)
{
	struct ceph_osd_client *osdc = osd->o_osdc;
	struct rb_node *n;
	bool force_resend_writes;

	for (n = rb_first(&osd->o_linger_requests); n; ) {
		struct ceph_osd_linger_request *lreq =
		    rb_entry(n, struct ceph_osd_linger_request, node);
		enum calc_target_result ct_res;

		n = rb_next(n); /* recalc_linger_target() */

		dout("%s lreq %p linger_id %llu\n", __func__, lreq,
		     lreq->linger_id);
		ct_res = recalc_linger_target(lreq);
		switch (ct_res) {
		case CALC_TARGET_NO_ACTION:
			force_resend_writes = cleared_full ||
			    (check_pool_cleared_full &&
			     pool_cleared_full(osdc, lreq->t.base_oloc.pool));
			if (!force_resend && !force_resend_writes)
				break;

			fallthrough;
		case CALC_TARGET_NEED_RESEND:
			cancel_linger_map_check(lreq);
			/*
			 * scan_requests() for the previous epoch(s)
			 * may have already added it to the list, since
			 * it's not unlinked here.
			 */
			if (list_empty(&lreq->scan_item))
				list_add_tail(&lreq->scan_item, need_resend_linger);
			break;
		case CALC_TARGET_POOL_DNE:
			list_del_init(&lreq->scan_item);
			check_linger_pool_dne(lreq);
			break;
		}
	}

	for (n = rb_first(&osd->o_requests); n; ) {
		struct ceph_osd_request *req =
		    rb_entry(n, struct ceph_osd_request, r_node);
		enum calc_target_result ct_res;

		n = rb_next(n); /* unlink_request(), check_pool_dne() */

		dout("%s req %p tid %llu\n", __func__, req, req->r_tid);
		ct_res = calc_target(osdc, &req->r_t, false);
		switch (ct_res) {
		case CALC_TARGET_NO_ACTION:
			force_resend_writes = cleared_full ||
			    (check_pool_cleared_full &&
			     pool_cleared_full(osdc, req->r_t.base_oloc.pool));
			if (!force_resend &&
			    (!(req->r_flags & CEPH_OSD_FLAG_WRITE) ||
			     !force_resend_writes))
				break;

			fallthrough;
		case CALC_TARGET_NEED_RESEND:
			cancel_map_check(req);
			unlink_request(osd, req);
			insert_request(need_resend, req);
			break;
		case CALC_TARGET_POOL_DNE:
			check_pool_dne(req);
			break;
		}
	}
}

static int handle_one_map(struct ceph_osd_client *osdc,
			  void *p, void *end, bool incremental,
			  struct rb_root *need_resend,
			  struct list_head *need_resend_linger)
{
	struct ceph_osdmap *newmap;
	struct rb_node *n;
	bool skipped_map = false;
	bool was_full;

	was_full = ceph_osdmap_flag(osdc, CEPH_OSDMAP_FULL);
	set_pool_was_full(osdc);

	if (incremental)
		newmap = osdmap_apply_incremental(&p, end,
						  ceph_msgr2(osdc->client),
						  osdc->osdmap);
	else
		newmap = ceph_osdmap_decode(&p, end, ceph_msgr2(osdc->client));
	if (IS_ERR(newmap))
		return PTR_ERR(newmap);

	if (newmap != osdc->osdmap) {
		/*
		 * Preserve ->was_full before destroying the old map.
		 * For pools that weren't in the old map, ->was_full
		 * should be false.
		 */
		for (n = rb_first(&newmap->pg_pools); n; n = rb_next(n)) {
			struct ceph_pg_pool_info *pi =
			    rb_entry(n, struct ceph_pg_pool_info, node);
			struct ceph_pg_pool_info *old_pi;

			old_pi = ceph_pg_pool_by_id(osdc->osdmap, pi->id);
			if (old_pi)
				pi->was_full = old_pi->was_full;
			else
				WARN_ON(pi->was_full);
		}

		if (osdc->osdmap->epoch &&
		    osdc->osdmap->epoch + 1 < newmap->epoch) {
			WARN_ON(incremental);
			skipped_map = true;
		}

		ceph_osdmap_destroy(osdc->osdmap);
		osdc->osdmap = newmap;
	}

	was_full &= !ceph_osdmap_flag(osdc, CEPH_OSDMAP_FULL);
	scan_requests(&osdc->homeless_osd, skipped_map, was_full, true,
		      need_resend, need_resend_linger);

	for (n = rb_first(&osdc->osds); n; ) {
		struct ceph_osd *osd = rb_entry(n, struct ceph_osd, o_node);

		n = rb_next(n); /* close_osd() */

		scan_requests(osd, skipped_map, was_full, true, need_resend,
			      need_resend_linger);
		if (!ceph_osd_is_up(osdc->osdmap, osd->o_osd) ||
		    memcmp(&osd->o_con.peer_addr,
			   ceph_osd_addr(osdc->osdmap, osd->o_osd),
			   sizeof(struct ceph_entity_addr)))
			close_osd(osd);
	}

	return 0;
}

static void kick_requests(struct ceph_osd_client *osdc,
			  struct rb_root *need_resend,
			  struct list_head *need_resend_linger)
{
	struct ceph_osd_linger_request *lreq, *nlreq;
	enum calc_target_result ct_res;
	struct rb_node *n;

	/* make sure need_resend targets reflect latest map */
	for (n = rb_first(need_resend); n; ) {
		struct ceph_osd_request *req =
		    rb_entry(n, struct ceph_osd_request, r_node);

		n = rb_next(n);

		if (req->r_t.epoch < osdc->osdmap->epoch) {
			ct_res = calc_target(osdc, &req->r_t, false);
			if (ct_res == CALC_TARGET_POOL_DNE) {
				erase_request(need_resend, req);
				check_pool_dne(req);
			}
		}
	}

	for (n = rb_first(need_resend); n; ) {
		struct ceph_osd_request *req =
		    rb_entry(n, struct ceph_osd_request, r_node);
		struct ceph_osd *osd;

		n = rb_next(n);
		erase_request(need_resend, req); /* before link_request() */

		osd = lookup_create_osd(osdc, req->r_t.osd, true);
		link_request(osd, req);
		if (!req->r_linger) {
			if (!osd_homeless(osd) && !req->r_t.paused)
				send_request(req);
		} else {
			cancel_linger_request(req);
		}
	}

	list_for_each_entry_safe(lreq, nlreq, need_resend_linger, scan_item) {
		if (!osd_homeless(lreq->osd))
			send_linger(lreq);

		list_del_init(&lreq->scan_item);
	}
}

/*
 * Process updated osd map.
 *
 * The message contains any number of incremental and full maps, normally
 * indicating some sort of topology change in the cluster.  Kick requests
 * off to different OSDs as needed.
 */
void ceph_osdc_handle_map(struct ceph_osd_client *osdc, struct ceph_msg *msg)
{
	void *p = msg->front.iov_base;
	void *const end = p + msg->front.iov_len;
	u32 nr_maps, maplen;
	u32 epoch;
	struct ceph_fsid fsid;
	struct rb_root need_resend = RB_ROOT;
	LIST_HEAD(need_resend_linger);
	bool handled_incremental = false;
	bool was_pauserd, was_pausewr;
	bool pauserd, pausewr;
	int err;

	dout("%s have %u\n", __func__, osdc->osdmap->epoch);
	down_write(&osdc->lock);

	/* verify fsid */
	ceph_decode_need(&p, end, sizeof(fsid), bad);
	ceph_decode_copy(&p, &fsid, sizeof(fsid));
	if (ceph_check_fsid(osdc->client, &fsid) < 0)
		goto bad;

	was_pauserd = ceph_osdmap_flag(osdc, CEPH_OSDMAP_PAUSERD);
	was_pausewr = ceph_osdmap_flag(osdc, CEPH_OSDMAP_PAUSEWR) ||
		      ceph_osdmap_flag(osdc, CEPH_OSDMAP_FULL) ||
		      have_pool_full(osdc);

	/* incremental maps */
	ceph_decode_32_safe(&p, end, nr_maps, bad);
	dout(" %d inc maps\n", nr_maps);
	while (nr_maps > 0) {
		ceph_decode_need(&p, end, 2*sizeof(u32), bad);
		epoch = ceph_decode_32(&p);
		maplen = ceph_decode_32(&p);
		ceph_decode_need(&p, end, maplen, bad);
		if (osdc->osdmap->epoch &&
		    osdc->osdmap->epoch + 1 == epoch) {
			dout("applying incremental map %u len %d\n",
			     epoch, maplen);
			err = handle_one_map(osdc, p, p + maplen, true,
					     &need_resend, &need_resend_linger);
			if (err)
				goto bad;
			handled_incremental = true;
		} else {
			dout("ignoring incremental map %u len %d\n",
			     epoch, maplen);
		}
		p += maplen;
		nr_maps--;
	}
	if (handled_incremental)
		goto done;

	/* full maps */
	ceph_decode_32_safe(&p, end, nr_maps, bad);
	dout(" %d full maps\n", nr_maps);
	while (nr_maps) {
		ceph_decode_need(&p, end, 2*sizeof(u32), bad);
		epoch = ceph_decode_32(&p);
		maplen = ceph_decode_32(&p);
		ceph_decode_need(&p, end, maplen, bad);
		if (nr_maps > 1) {
			dout("skipping non-latest full map %u len %d\n",
			     epoch, maplen);
		} else if (osdc->osdmap->epoch >= epoch) {
			dout("skipping full map %u len %d, "
			     "older than our %u\n", epoch, maplen,
			     osdc->osdmap->epoch);
		} else {
			dout("taking full map %u len %d\n", epoch, maplen);
			err = handle_one_map(osdc, p, p + maplen, false,
					     &need_resend, &need_resend_linger);
			if (err)
				goto bad;
		}
		p += maplen;
		nr_maps--;
	}

done:
	/*
	 * subscribe to subsequent osdmap updates if full to ensure
	 * we find out when we are no longer full and stop returning
	 * ENOSPC.
	 */
	pauserd = ceph_osdmap_flag(osdc, CEPH_OSDMAP_PAUSERD);
	pausewr = ceph_osdmap_flag(osdc, CEPH_OSDMAP_PAUSEWR) ||
		  ceph_osdmap_flag(osdc, CEPH_OSDMAP_FULL) ||
		  have_pool_full(osdc);
	if (was_pauserd || was_pausewr || pauserd || pausewr ||
	    osdc->osdmap->epoch < osdc->epoch_barrier)
		maybe_request_map(osdc);

	kick_requests(osdc, &need_resend, &need_resend_linger);

	ceph_osdc_abort_on_full(osdc);
	ceph_monc_got_map(&osdc->client->monc, CEPH_SUB_OSDMAP,
			  osdc->osdmap->epoch);
	up_write(&osdc->lock);
	wake_up_all(&osdc->client->auth_wq);
	return;

bad:
	pr_err("osdc handle_map corrupt msg\n");
	ceph_msg_dump(msg);
	up_write(&osdc->lock);
}

/*
 * Resubmit requests pending on the given osd.
 */
static void kick_osd_requests(struct ceph_osd *osd)
{
	struct rb_node *n;

	clear_backoffs(osd);

	for (n = rb_first(&osd->o_requests); n; ) {
		struct ceph_osd_request *req =
		    rb_entry(n, struct ceph_osd_request, r_node);

		n = rb_next(n); /* cancel_linger_request() */

		if (!req->r_linger) {
			if (!req->r_t.paused)
				send_request(req);
		} else {
			cancel_linger_request(req);
		}
	}
	for (n = rb_first(&osd->o_linger_requests); n; n = rb_next(n)) {
		struct ceph_osd_linger_request *lreq =
		    rb_entry(n, struct ceph_osd_linger_request, node);

		send_linger(lreq);
	}
}

/*
 * If the osd connection drops, we need to resubmit all requests.
 */
static void osd_fault(struct ceph_connection *con)
{
	struct ceph_osd *osd = con->private;
	struct ceph_osd_client *osdc = osd->o_osdc;

	dout("%s osd %p osd%d\n", __func__, osd, osd->o_osd);

	down_write(&osdc->lock);
	if (!osd_registered(osd)) {
		dout("%s osd%d unknown\n", __func__, osd->o_osd);
		goto out_unlock;
	}

	if (!reopen_osd(osd))
		kick_osd_requests(osd);
	maybe_request_map(osdc);

out_unlock:
	up_write(&osdc->lock);
}

struct MOSDBackoff {
	struct ceph_spg spgid;
	u32 map_epoch;
	u8 op;
	u64 id;
	struct ceph_hobject_id *begin;
	struct ceph_hobject_id *end;
};

static int decode_MOSDBackoff(const struct ceph_msg *msg, struct MOSDBackoff *m)
{
	void *p = msg->front.iov_base;
	void *const end = p + msg->front.iov_len;
	u8 struct_v;
	u32 struct_len;
	int ret;

	ret = ceph_start_decoding(&p, end, 1, "spg_t", &struct_v, &struct_len);
	if (ret)
		return ret;

	ret = ceph_decode_pgid(&p, end, &m->spgid.pgid);
	if (ret)
		return ret;

	ceph_decode_8_safe(&p, end, m->spgid.shard, e_inval);
	ceph_decode_32_safe(&p, end, m->map_epoch, e_inval);
	ceph_decode_8_safe(&p, end, m->op, e_inval);
	ceph_decode_64_safe(&p, end, m->id, e_inval);

	m->begin = kzalloc(sizeof(*m->begin), GFP_NOIO);
	if (!m->begin)
		return -ENOMEM;

	ret = decode_hoid(&p, end, m->begin);
	if (ret) {
		free_hoid(m->begin);
		return ret;
	}

	m->end = kzalloc(sizeof(*m->end), GFP_NOIO);
	if (!m->end) {
		free_hoid(m->begin);
		return -ENOMEM;
	}

	ret = decode_hoid(&p, end, m->end);
	if (ret) {
		free_hoid(m->begin);
		free_hoid(m->end);
		return ret;
	}

	return 0;

e_inval:
	return -EINVAL;
}

static struct ceph_msg *create_backoff_message(
				const struct ceph_osd_backoff *backoff,
				u32 map_epoch)
{
	struct ceph_msg *msg;
	void *p, *end;
	int msg_size;

	msg_size = CEPH_ENCODING_START_BLK_LEN +
			CEPH_PGID_ENCODING_LEN + 1; /* spgid */
	msg_size += 4 + 1 + 8; /* map_epoch, op, id */
	msg_size += CEPH_ENCODING_START_BLK_LEN +
			hoid_encoding_size(backoff->begin);
	msg_size += CEPH_ENCODING_START_BLK_LEN +
			hoid_encoding_size(backoff->end);

	msg = ceph_msg_new(CEPH_MSG_OSD_BACKOFF, msg_size, GFP_NOIO, true);
	if (!msg)
		return NULL;

	p = msg->front.iov_base;
	end = p + msg->front_alloc_len;

	encode_spgid(&p, &backoff->spgid);
	ceph_encode_32(&p, map_epoch);
	ceph_encode_8(&p, CEPH_OSD_BACKOFF_OP_ACK_BLOCK);
	ceph_encode_64(&p, backoff->id);
	encode_hoid(&p, end, backoff->begin);
	encode_hoid(&p, end, backoff->end);
	BUG_ON(p != end);

	msg->front.iov_len = p - msg->front.iov_base;
	msg->hdr.version = cpu_to_le16(1); /* MOSDBackoff v1 */
	msg->hdr.front_len = cpu_to_le32(msg->front.iov_len);

	return msg;
}

static void handle_backoff_block(struct ceph_osd *osd, struct MOSDBackoff *m)
{
	struct ceph_spg_mapping *spg;
	struct ceph_osd_backoff *backoff;
	struct ceph_msg *msg;

	dout("%s osd%d spgid %llu.%xs%d id %llu\n", __func__, osd->o_osd,
	     m->spgid.pgid.pool, m->spgid.pgid.seed, m->spgid.shard, m->id);

	spg = lookup_spg_mapping(&osd->o_backoff_mappings, &m->spgid);
	if (!spg) {
		spg = alloc_spg_mapping();
		if (!spg) {
			pr_err("%s failed to allocate spg\n", __func__);
			return;
		}
		spg->spgid = m->spgid; /* struct */
		insert_spg_mapping(&osd->o_backoff_mappings, spg);
	}

	backoff = alloc_backoff();
	if (!backoff) {
		pr_err("%s failed to allocate backoff\n", __func__);
		return;
	}
	backoff->spgid = m->spgid; /* struct */
	backoff->id = m->id;
	backoff->begin = m->begin;
	m->begin = NULL; /* backoff now owns this */
	backoff->end = m->end;
	m->end = NULL;   /* ditto */

	insert_backoff(&spg->backoffs, backoff);
	insert_backoff_by_id(&osd->o_backoffs_by_id, backoff);

	/*
	 * Ack with original backoff's epoch so that the OSD can
	 * discard this if there was a PG split.
	 */
	msg = create_backoff_message(backoff, m->map_epoch);
	if (!msg) {
		pr_err("%s failed to allocate msg\n", __func__);
		return;
	}
	ceph_con_send(&osd->o_con, msg);
}

static bool target_contained_by(const struct ceph_osd_request_target *t,
				const struct ceph_hobject_id *begin,
				const struct ceph_hobject_id *end)
{
	struct ceph_hobject_id hoid;
	int cmp;

	hoid_fill_from_target(&hoid, t);
	cmp = hoid_compare(&hoid, begin);
	return !cmp || (cmp > 0 && hoid_compare(&hoid, end) < 0);
}

static void handle_backoff_unblock(struct ceph_osd *osd,
				   const struct MOSDBackoff *m)
{
	struct ceph_spg_mapping *spg;
	struct ceph_osd_backoff *backoff;
	struct rb_node *n;

	dout("%s osd%d spgid %llu.%xs%d id %llu\n", __func__, osd->o_osd,
	     m->spgid.pgid.pool, m->spgid.pgid.seed, m->spgid.shard, m->id);

	backoff = lookup_backoff_by_id(&osd->o_backoffs_by_id, m->id);
	if (!backoff) {
		pr_err("%s osd%d spgid %llu.%xs%d id %llu backoff dne\n",
		       __func__, osd->o_osd, m->spgid.pgid.pool,
		       m->spgid.pgid.seed, m->spgid.shard, m->id);
		return;
	}

	if (hoid_compare(backoff->begin, m->begin) &&
	    hoid_compare(backoff->end, m->end)) {
		pr_err("%s osd%d spgid %llu.%xs%d id %llu bad range?\n",
		       __func__, osd->o_osd, m->spgid.pgid.pool,
		       m->spgid.pgid.seed, m->spgid.shard, m->id);
		/* unblock it anyway... */
	}

	spg = lookup_spg_mapping(&osd->o_backoff_mappings, &backoff->spgid);
	BUG_ON(!spg);

	erase_backoff(&spg->backoffs, backoff);
	erase_backoff_by_id(&osd->o_backoffs_by_id, backoff);
	free_backoff(backoff);

	if (RB_EMPTY_ROOT(&spg->backoffs)) {
		erase_spg_mapping(&osd->o_backoff_mappings, spg);
		free_spg_mapping(spg);
	}

	for (n = rb_first(&osd->o_requests); n; n = rb_next(n)) {
		struct ceph_osd_request *req =
		    rb_entry(n, struct ceph_osd_request, r_node);

		if (!ceph_spg_compare(&req->r_t.spgid, &m->spgid)) {
			/*
			 * Match against @m, not @backoff -- the PG may
			 * have split on the OSD.
			 */
			if (target_contained_by(&req->r_t, m->begin, m->end)) {
				/*
				 * If no other installed backoff applies,
				 * resend.
				 */
				send_request(req);
			}
		}
	}
}

static void handle_backoff(struct ceph_osd *osd, struct ceph_msg *msg)
{
	struct ceph_osd_client *osdc = osd->o_osdc;
	struct MOSDBackoff m;
	int ret;

	down_read(&osdc->lock);
	if (!osd_registered(osd)) {
		dout("%s osd%d unknown\n", __func__, osd->o_osd);
		up_read(&osdc->lock);
		return;
	}
	WARN_ON(osd->o_osd != le64_to_cpu(msg->hdr.src.num));

	mutex_lock(&osd->lock);
	ret = decode_MOSDBackoff(msg, &m);
	if (ret) {
		pr_err("failed to decode MOSDBackoff: %d\n", ret);
		ceph_msg_dump(msg);
		goto out_unlock;
	}

	switch (m.op) {
	case CEPH_OSD_BACKOFF_OP_BLOCK:
		handle_backoff_block(osd, &m);
		break;
	case CEPH_OSD_BACKOFF_OP_UNBLOCK:
		handle_backoff_unblock(osd, &m);
		break;
	default:
		pr_err("%s osd%d unknown op %d\n", __func__, osd->o_osd, m.op);
	}

	free_hoid(m.begin);
	free_hoid(m.end);

out_unlock:
	mutex_unlock(&osd->lock);
	up_read(&osdc->lock);
}

/*
 * Process osd watch notifications
 */
static void handle_watch_notify(struct ceph_osd_client *osdc,
				struct ceph_msg *msg)
{
	void *p = msg->front.iov_base;
	void *const end = p + msg->front.iov_len;
	struct ceph_osd_linger_request *lreq;
	struct linger_work *lwork;
	u8 proto_ver, opcode;
	u64 cookie, notify_id;
	u64 notifier_id = 0;
	s32 return_code = 0;
	void *payload = NULL;
	u32 payload_len = 0;

	ceph_decode_8_safe(&p, end, proto_ver, bad);
	ceph_decode_8_safe(&p, end, opcode, bad);
	ceph_decode_64_safe(&p, end, cookie, bad);
	p += 8; /* skip ver */
	ceph_decode_64_safe(&p, end, notify_id, bad);

	if (proto_ver >= 1) {
		ceph_decode_32_safe(&p, end, payload_len, bad);
		ceph_decode_need(&p, end, payload_len, bad);
		payload = p;
		p += payload_len;
	}

	if (le16_to_cpu(msg->hdr.version) >= 2)
		ceph_decode_32_safe(&p, end, return_code, bad);

	if (le16_to_cpu(msg->hdr.version) >= 3)
		ceph_decode_64_safe(&p, end, notifier_id, bad);

	down_read(&osdc->lock);
	lreq = lookup_linger_osdc(&osdc->linger_requests, cookie);
	if (!lreq) {
		dout("%s opcode %d cookie %llu dne\n", __func__, opcode,
		     cookie);
		goto out_unlock_osdc;
	}

	mutex_lock(&lreq->lock);
	dout("%s opcode %d cookie %llu lreq %p is_watch %d\n", __func__,
	     opcode, cookie, lreq, lreq->is_watch);
	if (opcode == CEPH_WATCH_EVENT_DISCONNECT) {
		if (!lreq->last_error) {
			lreq->last_error = -ENOTCONN;
			queue_watch_error(lreq);
		}
	} else if (!lreq->is_watch) {
		/* CEPH_WATCH_EVENT_NOTIFY_COMPLETE */
		if (lreq->notify_id && lreq->notify_id != notify_id) {
			dout("lreq %p notify_id %llu != %llu, ignoring\n", lreq,
			     lreq->notify_id, notify_id);
		} else if (!completion_done(&lreq->notify_finish_wait)) {
			struct ceph_msg_data *data =
			    msg->num_data_items ? &msg->data[0] : NULL;

			if (data) {
				if (lreq->preply_pages) {
					WARN_ON(data->type !=
							CEPH_MSG_DATA_PAGES);
					*lreq->preply_pages = data->pages;
					*lreq->preply_len = data->length;
					data->own_pages = false;
				}
			}
			lreq->notify_finish_error = return_code;
			complete_all(&lreq->notify_finish_wait);
		}
	} else {
		/* CEPH_WATCH_EVENT_NOTIFY */
		lwork = lwork_alloc(lreq, do_watch_notify);
		if (!lwork) {
			pr_err("failed to allocate notify-lwork\n");
			goto out_unlock_lreq;
		}

		lwork->notify.notify_id = notify_id;
		lwork->notify.notifier_id = notifier_id;
		lwork->notify.payload = payload;
		lwork->notify.payload_len = payload_len;
		lwork->notify.msg = ceph_msg_get(msg);
		lwork_queue(lwork);
	}

out_unlock_lreq:
	mutex_unlock(&lreq->lock);
out_unlock_osdc:
	up_read(&osdc->lock);
	return;

bad:
	pr_err("osdc handle_watch_notify corrupt msg\n");
}

/*
 * Register request, send initial attempt.
 */
int ceph_osdc_start_request(struct ceph_osd_client *osdc,
			    struct ceph_osd_request *req,
			    bool nofail)
{
	down_read(&osdc->lock);
	submit_request(req, false);
	up_read(&osdc->lock);

	return 0;
}
EXPORT_SYMBOL(ceph_osdc_start_request);

/*
 * Unregister a registered request.  The request is not completed:
 * ->r_result isn't set and __complete_request() isn't called.
 */
void ceph_osdc_cancel_request(struct ceph_osd_request *req)
{
	struct ceph_osd_client *osdc = req->r_osdc;

	down_write(&osdc->lock);
	if (req->r_osd)
		cancel_request(req);
	up_write(&osdc->lock);
}
EXPORT_SYMBOL(ceph_osdc_cancel_request);

/*
 * @timeout: in jiffies, 0 means "wait forever"
 */
static int wait_request_timeout(struct ceph_osd_request *req,
				unsigned long timeout)
{
	long left;

	dout("%s req %p tid %llu\n", __func__, req, req->r_tid);
	left = wait_for_completion_killable_timeout(&req->r_completion,
						ceph_timeout_jiffies(timeout));
	if (left <= 0) {
		left = left ?: -ETIMEDOUT;
		ceph_osdc_cancel_request(req);
	} else {
		left = req->r_result; /* completed */
	}

	return left;
}

/*
 * wait for a request to complete
 */
int ceph_osdc_wait_request(struct ceph_osd_client *osdc,
			   struct ceph_osd_request *req)
{
	return wait_request_timeout(req, 0);
}
EXPORT_SYMBOL(ceph_osdc_wait_request);

/*
 * sync - wait for all in-flight requests to flush.  avoid starvation.
 */
void ceph_osdc_sync(struct ceph_osd_client *osdc)
{
	struct rb_node *n, *p;
	u64 last_tid = atomic64_read(&osdc->last_tid);

again:
	down_read(&osdc->lock);
	for (n = rb_first(&osdc->osds); n; n = rb_next(n)) {
		struct ceph_osd *osd = rb_entry(n, struct ceph_osd, o_node);

		mutex_lock(&osd->lock);
		for (p = rb_first(&osd->o_requests); p; p = rb_next(p)) {
			struct ceph_osd_request *req =
			    rb_entry(p, struct ceph_osd_request, r_node);

			if (req->r_tid > last_tid)
				break;

			if (!(req->r_flags & CEPH_OSD_FLAG_WRITE))
				continue;

			ceph_osdc_get_request(req);
			mutex_unlock(&osd->lock);
			up_read(&osdc->lock);
			dout("%s waiting on req %p tid %llu last_tid %llu\n",
			     __func__, req, req->r_tid, last_tid);
			wait_for_completion(&req->r_completion);
			ceph_osdc_put_request(req);
			goto again;
		}

		mutex_unlock(&osd->lock);
	}

	up_read(&osdc->lock);
	dout("%s done last_tid %llu\n", __func__, last_tid);
}
EXPORT_SYMBOL(ceph_osdc_sync);

static struct ceph_osd_request *
alloc_linger_request(struct ceph_osd_linger_request *lreq)
{
	struct ceph_osd_request *req;

	req = ceph_osdc_alloc_request(lreq->osdc, NULL, 1, false, GFP_NOIO);
	if (!req)
		return NULL;

	ceph_oid_copy(&req->r_base_oid, &lreq->t.base_oid);
	ceph_oloc_copy(&req->r_base_oloc, &lreq->t.base_oloc);
	return req;
}

static struct ceph_osd_request *
alloc_watch_request(struct ceph_osd_linger_request *lreq, u8 watch_opcode)
{
	struct ceph_osd_request *req;

	req = alloc_linger_request(lreq);
	if (!req)
		return NULL;

	/*
	 * Pass 0 for cookie because we don't know it yet, it will be
	 * filled in by linger_submit().
	 */
	osd_req_op_watch_init(req, 0, 0, watch_opcode);

	if (ceph_osdc_alloc_messages(req, GFP_NOIO)) {
		ceph_osdc_put_request(req);
		return NULL;
	}

	return req;
}

/*
 * Returns a handle, caller owns a ref.
 */
struct ceph_osd_linger_request *
ceph_osdc_watch(struct ceph_osd_client *osdc,
		struct ceph_object_id *oid,
		struct ceph_object_locator *oloc,
		rados_watchcb2_t wcb,
		rados_watcherrcb_t errcb,
		void *data)
{
	struct ceph_osd_linger_request *lreq;
	int ret;

	lreq = linger_alloc(osdc);
	if (!lreq)
		return ERR_PTR(-ENOMEM);

	lreq->is_watch = true;
	lreq->wcb = wcb;
	lreq->errcb = errcb;
	lreq->data = data;
	lreq->watch_valid_thru = jiffies;

	ceph_oid_copy(&lreq->t.base_oid, oid);
	ceph_oloc_copy(&lreq->t.base_oloc, oloc);
	lreq->t.flags = CEPH_OSD_FLAG_WRITE;
	ktime_get_real_ts64(&lreq->mtime);

	lreq->reg_req = alloc_watch_request(lreq, CEPH_OSD_WATCH_OP_WATCH);
	if (!lreq->reg_req) {
		ret = -ENOMEM;
		goto err_put_lreq;
	}

	lreq->ping_req = alloc_watch_request(lreq, CEPH_OSD_WATCH_OP_PING);
	if (!lreq->ping_req) {
		ret = -ENOMEM;
		goto err_put_lreq;
	}

	linger_submit(lreq);
	ret = linger_reg_commit_wait(lreq);
	if (ret) {
		linger_cancel(lreq);
		goto err_put_lreq;
	}

	return lreq;

err_put_lreq:
	linger_put(lreq);
	return ERR_PTR(ret);
}
EXPORT_SYMBOL(ceph_osdc_watch);

/*
 * Releases a ref.
 *
 * Times out after mount_timeout to preserve rbd unmap behaviour
 * introduced in 2894e1d76974 ("rbd: timeout watch teardown on unmap
 * with mount_timeout").
 */
int ceph_osdc_unwatch(struct ceph_osd_client *osdc,
		      struct ceph_osd_linger_request *lreq)
{
	struct ceph_options *opts = osdc->client->options;
	struct ceph_osd_request *req;
	int ret;

	req = ceph_osdc_alloc_request(osdc, NULL, 1, false, GFP_NOIO);
	if (!req)
		return -ENOMEM;

	ceph_oid_copy(&req->r_base_oid, &lreq->t.base_oid);
	ceph_oloc_copy(&req->r_base_oloc, &lreq->t.base_oloc);
	req->r_flags = CEPH_OSD_FLAG_WRITE;
	ktime_get_real_ts64(&req->r_mtime);
	osd_req_op_watch_init(req, 0, lreq->linger_id,
			      CEPH_OSD_WATCH_OP_UNWATCH);

	ret = ceph_osdc_alloc_messages(req, GFP_NOIO);
	if (ret)
		goto out_put_req;

	ceph_osdc_start_request(osdc, req, false);
	linger_cancel(lreq);
	linger_put(lreq);
	ret = wait_request_timeout(req, opts->mount_timeout);

out_put_req:
	ceph_osdc_put_request(req);
	return ret;
}
EXPORT_SYMBOL(ceph_osdc_unwatch);

static int osd_req_op_notify_ack_init(struct ceph_osd_request *req, int which,
				      u64 notify_id, u64 cookie, void *payload,
				      u32 payload_len)
{
	struct ceph_osd_req_op *op;
	struct ceph_pagelist *pl;
	int ret;

	op = osd_req_op_init(req, which, CEPH_OSD_OP_NOTIFY_ACK, 0);

	pl = ceph_pagelist_alloc(GFP_NOIO);
	if (!pl)
		return -ENOMEM;

	ret = ceph_pagelist_encode_64(pl, notify_id);
	ret |= ceph_pagelist_encode_64(pl, cookie);
	if (payload) {
		ret |= ceph_pagelist_encode_32(pl, payload_len);
		ret |= ceph_pagelist_append(pl, payload, payload_len);
	} else {
		ret |= ceph_pagelist_encode_32(pl, 0);
	}
	if (ret) {
		ceph_pagelist_release(pl);
		return -ENOMEM;
	}

	ceph_osd_data_pagelist_init(&op->notify_ack.request_data, pl);
	op->indata_len = pl->length;
	return 0;
}

int ceph_osdc_notify_ack(struct ceph_osd_client *osdc,
			 struct ceph_object_id *oid,
			 struct ceph_object_locator *oloc,
			 u64 notify_id,
			 u64 cookie,
			 void *payload,
			 u32 payload_len)
{
	struct ceph_osd_request *req;
	int ret;

	req = ceph_osdc_alloc_request(osdc, NULL, 1, false, GFP_NOIO);
	if (!req)
		return -ENOMEM;

	ceph_oid_copy(&req->r_base_oid, oid);
	ceph_oloc_copy(&req->r_base_oloc, oloc);
	req->r_flags = CEPH_OSD_FLAG_READ;

	ret = osd_req_op_notify_ack_init(req, 0, notify_id, cookie, payload,
					 payload_len);
	if (ret)
		goto out_put_req;

	ret = ceph_osdc_alloc_messages(req, GFP_NOIO);
	if (ret)
		goto out_put_req;

	ceph_osdc_start_request(osdc, req, false);
	ret = ceph_osdc_wait_request(osdc, req);

out_put_req:
	ceph_osdc_put_request(req);
	return ret;
}
EXPORT_SYMBOL(ceph_osdc_notify_ack);

static int osd_req_op_notify_init(struct ceph_osd_request *req, int which,
				  u64 cookie, u32 prot_ver, u32 timeout,
				  void *payload, u32 payload_len)
{
	struct ceph_osd_req_op *op;
	struct ceph_pagelist *pl;
	int ret;

	op = osd_req_op_init(req, which, CEPH_OSD_OP_NOTIFY, 0);
	op->notify.cookie = cookie;

	pl = ceph_pagelist_alloc(GFP_NOIO);
	if (!pl)
		return -ENOMEM;

	ret = ceph_pagelist_encode_32(pl, 1); /* prot_ver */
	ret |= ceph_pagelist_encode_32(pl, timeout);
	ret |= ceph_pagelist_encode_32(pl, payload_len);
	ret |= ceph_pagelist_append(pl, payload, payload_len);
	if (ret) {
		ceph_pagelist_release(pl);
		return -ENOMEM;
	}

	ceph_osd_data_pagelist_init(&op->notify.request_data, pl);
	op->indata_len = pl->length;
	return 0;
}

/*
 * @timeout: in seconds
 *
 * @preply_{pages,len} are initialized both on success and error.
 * The caller is responsible for:
 *
 *     ceph_release_page_vector(reply_pages, calc_pages_for(0, reply_len))
 */
int ceph_osdc_notify(struct ceph_osd_client *osdc,
		     struct ceph_object_id *oid,
		     struct ceph_object_locator *oloc,
		     void *payload,
		     u32 payload_len,
		     u32 timeout,
		     struct page ***preply_pages,
		     size_t *preply_len)
{
	struct ceph_osd_linger_request *lreq;
	struct page **pages;
	int ret;

	WARN_ON(!timeout);
	if (preply_pages) {
		*preply_pages = NULL;
		*preply_len = 0;
	}

	lreq = linger_alloc(osdc);
	if (!lreq)
		return -ENOMEM;

	lreq->preply_pages = preply_pages;
	lreq->preply_len = preply_len;

	ceph_oid_copy(&lreq->t.base_oid, oid);
	ceph_oloc_copy(&lreq->t.base_oloc, oloc);
	lreq->t.flags = CEPH_OSD_FLAG_READ;

	lreq->reg_req = alloc_linger_request(lreq);
	if (!lreq->reg_req) {
		ret = -ENOMEM;
		goto out_put_lreq;
	}

	/*
	 * Pass 0 for cookie because we don't know it yet, it will be
	 * filled in by linger_submit().
	 */
	ret = osd_req_op_notify_init(lreq->reg_req, 0, 0, 1, timeout,
				     payload, payload_len);
	if (ret)
		goto out_put_lreq;

	/* for notify_id */
	pages = ceph_alloc_page_vector(1, GFP_NOIO);
	if (IS_ERR(pages)) {
		ret = PTR_ERR(pages);
		goto out_put_lreq;
	}
	ceph_osd_data_pages_init(osd_req_op_data(lreq->reg_req, 0, notify,
						 response_data),
				 pages, PAGE_SIZE, 0, false, true);

	ret = ceph_osdc_alloc_messages(lreq->reg_req, GFP_NOIO);
	if (ret)
		goto out_put_lreq;

	linger_submit(lreq);
	ret = linger_reg_commit_wait(lreq);
	if (!ret)
		ret = linger_notify_finish_wait(lreq);
	else
		dout("lreq %p failed to initiate notify %d\n", lreq, ret);

	linger_cancel(lreq);
out_put_lreq:
	linger_put(lreq);
	return ret;
}
EXPORT_SYMBOL(ceph_osdc_notify);

/*
 * Return the number of milliseconds since the watch was last
 * confirmed, or an error.  If there is an error, the watch is no
 * longer valid, and should be destroyed with ceph_osdc_unwatch().
 */
int ceph_osdc_watch_check(struct ceph_osd_client *osdc,
			  struct ceph_osd_linger_request *lreq)
{
	unsigned long stamp, age;
	int ret;

	down_read(&osdc->lock);
	mutex_lock(&lreq->lock);
	stamp = lreq->watch_valid_thru;
	if (!list_empty(&lreq->pending_lworks)) {
		struct linger_work *lwork =
		    list_first_entry(&lreq->pending_lworks,
				     struct linger_work,
				     pending_item);

		if (time_before(lwork->queued_stamp, stamp))
			stamp = lwork->queued_stamp;
	}
	age = jiffies - stamp;
	dout("%s lreq %p linger_id %llu age %lu last_error %d\n", __func__,
	     lreq, lreq->linger_id, age, lreq->last_error);
	/* we are truncating to msecs, so return a safe upper bound */
	ret = lreq->last_error ?: 1 + jiffies_to_msecs(age);

	mutex_unlock(&lreq->lock);
	up_read(&osdc->lock);
	return ret;
}

static int decode_watcher(void **p, void *end, struct ceph_watch_item *item)
{
	u8 struct_v;
	u32 struct_len;
	int ret;

	ret = ceph_start_decoding(p, end, 2, "watch_item_t",
				  &struct_v, &struct_len);
	if (ret)
		goto bad;

	ret = -EINVAL;
	ceph_decode_copy_safe(p, end, &item->name, sizeof(item->name), bad);
	ceph_decode_64_safe(p, end, item->cookie, bad);
	ceph_decode_skip_32(p, end, bad); /* skip timeout seconds */

	if (struct_v >= 2) {
		ret = ceph_decode_entity_addr(p, end, &item->addr);
		if (ret)
			goto bad;
	} else {
		ret = 0;
	}

	dout("%s %s%llu cookie %llu addr %s\n", __func__,
	     ENTITY_NAME(item->name), item->cookie,
	     ceph_pr_addr(&item->addr));
bad:
	return ret;
}

static int decode_watchers(void **p, void *end,
			   struct ceph_watch_item **watchers,
			   u32 *num_watchers)
{
	u8 struct_v;
	u32 struct_len;
	int i;
	int ret;

	ret = ceph_start_decoding(p, end, 1, "obj_list_watch_response_t",
				  &struct_v, &struct_len);
	if (ret)
		return ret;

	*num_watchers = ceph_decode_32(p);
	*watchers = kcalloc(*num_watchers, sizeof(**watchers), GFP_NOIO);
	if (!*watchers)
		return -ENOMEM;

	for (i = 0; i < *num_watchers; i++) {
		ret = decode_watcher(p, end, *watchers + i);
		if (ret) {
			kfree(*watchers);
			return ret;
		}
	}

	return 0;
}

/*
 * On success, the caller is responsible for:
 *
 *     kfree(watchers);
 */
int ceph_osdc_list_watchers(struct ceph_osd_client *osdc,
			    struct ceph_object_id *oid,
			    struct ceph_object_locator *oloc,
			    struct ceph_watch_item **watchers,
			    u32 *num_watchers)
{
	struct ceph_osd_request *req;
	struct page **pages;
	int ret;

	req = ceph_osdc_alloc_request(osdc, NULL, 1, false, GFP_NOIO);
	if (!req)
		return -ENOMEM;

	ceph_oid_copy(&req->r_base_oid, oid);
	ceph_oloc_copy(&req->r_base_oloc, oloc);
	req->r_flags = CEPH_OSD_FLAG_READ;

	pages = ceph_alloc_page_vector(1, GFP_NOIO);
	if (IS_ERR(pages)) {
		ret = PTR_ERR(pages);
		goto out_put_req;
	}

	osd_req_op_init(req, 0, CEPH_OSD_OP_LIST_WATCHERS, 0);
	ceph_osd_data_pages_init(osd_req_op_data(req, 0, list_watchers,
						 response_data),
				 pages, PAGE_SIZE, 0, false, true);

	ret = ceph_osdc_alloc_messages(req, GFP_NOIO);
	if (ret)
		goto out_put_req;

	ceph_osdc_start_request(osdc, req, false);
	ret = ceph_osdc_wait_request(osdc, req);
	if (ret >= 0) {
		void *p = page_address(pages[0]);
		void *const end = p + req->r_ops[0].outdata_len;

		ret = decode_watchers(&p, end, watchers, num_watchers);
	}

out_put_req:
	ceph_osdc_put_request(req);
	return ret;
}
EXPORT_SYMBOL(ceph_osdc_list_watchers);

/*
 * Call all pending notify callbacks - for use after a watch is
 * unregistered, to make sure no more callbacks for it will be invoked
 */
void ceph_osdc_flush_notifies(struct ceph_osd_client *osdc)
{
	dout("%s osdc %p\n", __func__, osdc);
	flush_workqueue(osdc->notify_wq);
}
EXPORT_SYMBOL(ceph_osdc_flush_notifies);

void ceph_osdc_maybe_request_map(struct ceph_osd_client *osdc)
{
	down_read(&osdc->lock);
	maybe_request_map(osdc);
	up_read(&osdc->lock);
}
EXPORT_SYMBOL(ceph_osdc_maybe_request_map);

/*
 * Execute an OSD class method on an object.
 *
 * @flags: CEPH_OSD_FLAG_*
 * @resp_len: in/out param for reply length
 */
int ceph_osdc_call(struct ceph_osd_client *osdc,
		   struct ceph_object_id *oid,
		   struct ceph_object_locator *oloc,
		   const char *class, const char *method,
		   unsigned int flags,
		   struct page *req_page, size_t req_len,
		   struct page **resp_pages, size_t *resp_len)
{
	struct ceph_osd_request *req;
	int ret;

	if (req_len > PAGE_SIZE)
		return -E2BIG;

	req = ceph_osdc_alloc_request(osdc, NULL, 1, false, GFP_NOIO);
	if (!req)
		return -ENOMEM;

	ceph_oid_copy(&req->r_base_oid, oid);
	ceph_oloc_copy(&req->r_base_oloc, oloc);
	req->r_flags = flags;

	ret = osd_req_op_cls_init(req, 0, class, method);
	if (ret)
		goto out_put_req;

	if (req_page)
		osd_req_op_cls_request_data_pages(req, 0, &req_page, req_len,
						  0, false, false);
	if (resp_pages)
		osd_req_op_cls_response_data_pages(req, 0, resp_pages,
						   *resp_len, 0, false, false);

	ret = ceph_osdc_alloc_messages(req, GFP_NOIO);
	if (ret)
		goto out_put_req;

	ceph_osdc_start_request(osdc, req, false);
	ret = ceph_osdc_wait_request(osdc, req);
	if (ret >= 0) {
		ret = req->r_ops[0].rval;
		if (resp_pages)
			*resp_len = req->r_ops[0].outdata_len;
	}

out_put_req:
	ceph_osdc_put_request(req);
	return ret;
}
EXPORT_SYMBOL(ceph_osdc_call);

/*
 * reset all osd connections
 */
void ceph_osdc_reopen_osds(struct ceph_osd_client *osdc)
{
	struct rb_node *n;

	down_write(&osdc->lock);
	for (n = rb_first(&osdc->osds); n; ) {
		struct ceph_osd *osd = rb_entry(n, struct ceph_osd, o_node);

		n = rb_next(n);
		if (!reopen_osd(osd))
			kick_osd_requests(osd);
	}
	up_write(&osdc->lock);
}

/*
 * init, shutdown
 */
int ceph_osdc_init(struct ceph_osd_client *osdc, struct ceph_client *client)
{
	int err;

	dout("init\n");
	osdc->client = client;
	init_rwsem(&osdc->lock);
	osdc->osds = RB_ROOT;
	INIT_LIST_HEAD(&osdc->osd_lru);
	spin_lock_init(&osdc->osd_lru_lock);
	osd_init(&osdc->homeless_osd);
	osdc->homeless_osd.o_osdc = osdc;
	osdc->homeless_osd.o_osd = CEPH_HOMELESS_OSD;
	osdc->last_linger_id = CEPH_LINGER_ID_START;
	osdc->linger_requests = RB_ROOT;
	osdc->map_checks = RB_ROOT;
	osdc->linger_map_checks = RB_ROOT;
	INIT_DELAYED_WORK(&osdc->timeout_work, handle_timeout);
	INIT_DELAYED_WORK(&osdc->osds_timeout_work, handle_osds_timeout);

	err = -ENOMEM;
	osdc->osdmap = ceph_osdmap_alloc();
	if (!osdc->osdmap)
		goto out;

	osdc->req_mempool = mempool_create_slab_pool(10,
						     ceph_osd_request_cache);
	if (!osdc->req_mempool)
		goto out_map;

	err = ceph_msgpool_init(&osdc->msgpool_op, CEPH_MSG_OSD_OP,
				PAGE_SIZE, CEPH_OSD_SLAB_OPS, 10, "osd_op");
	if (err < 0)
		goto out_mempool;
	err = ceph_msgpool_init(&osdc->msgpool_op_reply, CEPH_MSG_OSD_OPREPLY,
				PAGE_SIZE, CEPH_OSD_SLAB_OPS, 10,
				"osd_op_reply");
	if (err < 0)
		goto out_msgpool;

	err = -ENOMEM;
	osdc->notify_wq = create_singlethread_workqueue("ceph-watch-notify");
	if (!osdc->notify_wq)
		goto out_msgpool_reply;

	osdc->completion_wq = create_singlethread_workqueue("ceph-completion");
	if (!osdc->completion_wq)
		goto out_notify_wq;

	schedule_delayed_work(&osdc->timeout_work,
			      osdc->client->options->osd_keepalive_timeout);
	schedule_delayed_work(&osdc->osds_timeout_work,
	    round_jiffies_relative(osdc->client->options->osd_idle_ttl));

	return 0;

out_notify_wq:
	destroy_workqueue(osdc->notify_wq);
out_msgpool_reply:
	ceph_msgpool_destroy(&osdc->msgpool_op_reply);
out_msgpool:
	ceph_msgpool_destroy(&osdc->msgpool_op);
out_mempool:
	mempool_destroy(osdc->req_mempool);
out_map:
	ceph_osdmap_destroy(osdc->osdmap);
out:
	return err;
}

void ceph_osdc_stop(struct ceph_osd_client *osdc)
{
	destroy_workqueue(osdc->completion_wq);
	destroy_workqueue(osdc->notify_wq);
	cancel_delayed_work_sync(&osdc->timeout_work);
	cancel_delayed_work_sync(&osdc->osds_timeout_work);

	down_write(&osdc->lock);
	while (!RB_EMPTY_ROOT(&osdc->osds)) {
		struct ceph_osd *osd = rb_entry(rb_first(&osdc->osds),
						struct ceph_osd, o_node);
		close_osd(osd);
	}
	up_write(&osdc->lock);
	WARN_ON(refcount_read(&osdc->homeless_osd.o_ref) != 1);
	osd_cleanup(&osdc->homeless_osd);

	WARN_ON(!list_empty(&osdc->osd_lru));
	WARN_ON(!RB_EMPTY_ROOT(&osdc->linger_requests));
	WARN_ON(!RB_EMPTY_ROOT(&osdc->map_checks));
	WARN_ON(!RB_EMPTY_ROOT(&osdc->linger_map_checks));
	WARN_ON(atomic_read(&osdc->num_requests));
	WARN_ON(atomic_read(&osdc->num_homeless));

	ceph_osdmap_destroy(osdc->osdmap);
	mempool_destroy(osdc->req_mempool);
	ceph_msgpool_destroy(&osdc->msgpool_op);
	ceph_msgpool_destroy(&osdc->msgpool_op_reply);
}

static int osd_req_op_copy_from_init(struct ceph_osd_request *req,
				     u64 src_snapid, u64 src_version,
				     struct ceph_object_id *src_oid,
				     struct ceph_object_locator *src_oloc,
				     u32 src_fadvise_flags,
				     u32 dst_fadvise_flags,
				     u32 truncate_seq, u64 truncate_size,
				     u8 copy_from_flags)
{
	struct ceph_osd_req_op *op;
	struct page **pages;
	void *p, *end;

	pages = ceph_alloc_page_vector(1, GFP_KERNEL);
	if (IS_ERR(pages))
		return PTR_ERR(pages);

<<<<<<< HEAD
	op = _osd_req_op_init(req, 0, CEPH_OSD_OP_COPY_FROM2,
			      dst_fadvise_flags);
=======
	op = osd_req_op_init(req, 0, CEPH_OSD_OP_COPY_FROM2,
			     dst_fadvise_flags);
>>>>>>> 7d2a07b7
	op->copy_from.snapid = src_snapid;
	op->copy_from.src_version = src_version;
	op->copy_from.flags = copy_from_flags;
	op->copy_from.src_fadvise_flags = src_fadvise_flags;

	p = page_address(pages[0]);
	end = p + PAGE_SIZE;
	ceph_encode_string(&p, end, src_oid->name, src_oid->name_len);
	encode_oloc(&p, end, src_oloc);
	ceph_encode_32(&p, truncate_seq);
	ceph_encode_64(&p, truncate_size);
	op->indata_len = PAGE_SIZE - (end - p);

	ceph_osd_data_pages_init(&op->copy_from.osd_data, pages,
				 op->indata_len, 0, false, true);
	return 0;
}

int ceph_osdc_copy_from(struct ceph_osd_client *osdc,
			u64 src_snapid, u64 src_version,
			struct ceph_object_id *src_oid,
			struct ceph_object_locator *src_oloc,
			u32 src_fadvise_flags,
			struct ceph_object_id *dst_oid,
			struct ceph_object_locator *dst_oloc,
			u32 dst_fadvise_flags,
			u32 truncate_seq, u64 truncate_size,
			u8 copy_from_flags)
{
	struct ceph_osd_request *req;
	int ret;

	req = ceph_osdc_alloc_request(osdc, NULL, 1, false, GFP_KERNEL);
	if (!req)
		return -ENOMEM;

	req->r_flags = CEPH_OSD_FLAG_WRITE;

	ceph_oloc_copy(&req->r_t.base_oloc, dst_oloc);
	ceph_oid_copy(&req->r_t.base_oid, dst_oid);

	ret = osd_req_op_copy_from_init(req, src_snapid, src_version, src_oid,
					src_oloc, src_fadvise_flags,
					dst_fadvise_flags, truncate_seq,
					truncate_size, copy_from_flags);
	if (ret)
		goto out;

	ret = ceph_osdc_alloc_messages(req, GFP_KERNEL);
	if (ret)
		goto out;

	ceph_osdc_start_request(osdc, req, false);
	ret = ceph_osdc_wait_request(osdc, req);

out:
	ceph_osdc_put_request(req);
	return ret;
}
EXPORT_SYMBOL(ceph_osdc_copy_from);

int __init ceph_osdc_setup(void)
{
	size_t size = sizeof(struct ceph_osd_request) +
	    CEPH_OSD_SLAB_OPS * sizeof(struct ceph_osd_req_op);

	BUG_ON(ceph_osd_request_cache);
	ceph_osd_request_cache = kmem_cache_create("ceph_osd_request", size,
						   0, 0, NULL);

	return ceph_osd_request_cache ? 0 : -ENOMEM;
}

void ceph_osdc_cleanup(void)
{
	BUG_ON(!ceph_osd_request_cache);
	kmem_cache_destroy(ceph_osd_request_cache);
	ceph_osd_request_cache = NULL;
}

/*
 * handle incoming message
 */
static void osd_dispatch(struct ceph_connection *con, struct ceph_msg *msg)
{
	struct ceph_osd *osd = con->private;
	struct ceph_osd_client *osdc = osd->o_osdc;
	int type = le16_to_cpu(msg->hdr.type);

	switch (type) {
	case CEPH_MSG_OSD_MAP:
		ceph_osdc_handle_map(osdc, msg);
		break;
	case CEPH_MSG_OSD_OPREPLY:
		handle_reply(osd, msg);
		break;
	case CEPH_MSG_OSD_BACKOFF:
		handle_backoff(osd, msg);
		break;
	case CEPH_MSG_WATCH_NOTIFY:
		handle_watch_notify(osdc, msg);
		break;

	default:
		pr_err("received unknown message type %d %s\n", type,
		       ceph_msg_type_name(type));
	}

	ceph_msg_put(msg);
}

/*
 * Lookup and return message for incoming reply.  Don't try to do
 * anything about a larger than preallocated data portion of the
 * message at the moment - for now, just skip the message.
 */
static struct ceph_msg *get_reply(struct ceph_connection *con,
				  struct ceph_msg_header *hdr,
				  int *skip)
{
	struct ceph_osd *osd = con->private;
	struct ceph_osd_client *osdc = osd->o_osdc;
	struct ceph_msg *m = NULL;
	struct ceph_osd_request *req;
	int front_len = le32_to_cpu(hdr->front_len);
	int data_len = le32_to_cpu(hdr->data_len);
	u64 tid = le64_to_cpu(hdr->tid);

	down_read(&osdc->lock);
	if (!osd_registered(osd)) {
		dout("%s osd%d unknown, skipping\n", __func__, osd->o_osd);
		*skip = 1;
		goto out_unlock_osdc;
	}
	WARN_ON(osd->o_osd != le64_to_cpu(hdr->src.num));

	mutex_lock(&osd->lock);
	req = lookup_request(&osd->o_requests, tid);
	if (!req) {
		dout("%s osd%d tid %llu unknown, skipping\n", __func__,
		     osd->o_osd, tid);
		*skip = 1;
		goto out_unlock_session;
	}

	ceph_msg_revoke_incoming(req->r_reply);

	if (front_len > req->r_reply->front_alloc_len) {
		pr_warn("%s osd%d tid %llu front %d > preallocated %d\n",
			__func__, osd->o_osd, req->r_tid, front_len,
			req->r_reply->front_alloc_len);
		m = ceph_msg_new(CEPH_MSG_OSD_OPREPLY, front_len, GFP_NOFS,
				 false);
		if (!m)
			goto out_unlock_session;
		ceph_msg_put(req->r_reply);
		req->r_reply = m;
	}

	if (data_len > req->r_reply->data_length) {
		pr_warn("%s osd%d tid %llu data %d > preallocated %zu, skipping\n",
			__func__, osd->o_osd, req->r_tid, data_len,
			req->r_reply->data_length);
		m = NULL;
		*skip = 1;
		goto out_unlock_session;
	}

	m = ceph_msg_get(req->r_reply);
	dout("get_reply tid %lld %p\n", tid, m);

out_unlock_session:
	mutex_unlock(&osd->lock);
out_unlock_osdc:
	up_read(&osdc->lock);
	return m;
}

static struct ceph_msg *alloc_msg_with_page_vector(struct ceph_msg_header *hdr)
{
	struct ceph_msg *m;
	int type = le16_to_cpu(hdr->type);
	u32 front_len = le32_to_cpu(hdr->front_len);
	u32 data_len = le32_to_cpu(hdr->data_len);

	m = ceph_msg_new2(type, front_len, 1, GFP_NOIO, false);
	if (!m)
		return NULL;

	if (data_len) {
		struct page **pages;

		pages = ceph_alloc_page_vector(calc_pages_for(0, data_len),
					       GFP_NOIO);
		if (IS_ERR(pages)) {
			ceph_msg_put(m);
			return NULL;
		}

		ceph_msg_data_add_pages(m, pages, data_len, 0, true);
	}

	return m;
}

static struct ceph_msg *osd_alloc_msg(struct ceph_connection *con,
				      struct ceph_msg_header *hdr,
				      int *skip)
{
	struct ceph_osd *osd = con->private;
	int type = le16_to_cpu(hdr->type);

	*skip = 0;
	switch (type) {
	case CEPH_MSG_OSD_MAP:
	case CEPH_MSG_OSD_BACKOFF:
	case CEPH_MSG_WATCH_NOTIFY:
		return alloc_msg_with_page_vector(hdr);
	case CEPH_MSG_OSD_OPREPLY:
		return get_reply(con, hdr, skip);
	default:
		pr_warn("%s osd%d unknown msg type %d, skipping\n", __func__,
			osd->o_osd, type);
		*skip = 1;
		return NULL;
	}
}

/*
 * Wrappers to refcount containing ceph_osd struct
 */
static struct ceph_connection *osd_get_con(struct ceph_connection *con)
{
	struct ceph_osd *osd = con->private;
	if (get_osd(osd))
		return con;
	return NULL;
}

static void osd_put_con(struct ceph_connection *con)
{
	struct ceph_osd *osd = con->private;
	put_osd(osd);
}

/*
 * authentication
 */

/*
 * Note: returned pointer is the address of a structure that's
 * managed separately.  Caller must *not* attempt to free it.
 */
static struct ceph_auth_handshake *
osd_get_authorizer(struct ceph_connection *con, int *proto, int force_new)
{
	struct ceph_osd *o = con->private;
	struct ceph_osd_client *osdc = o->o_osdc;
	struct ceph_auth_client *ac = osdc->client->monc.auth;
	struct ceph_auth_handshake *auth = &o->o_auth;
	int ret;

	ret = __ceph_auth_get_authorizer(ac, auth, CEPH_ENTITY_TYPE_OSD,
					 force_new, proto, NULL, NULL);
	if (ret)
		return ERR_PTR(ret);

	return auth;
}

static int osd_add_authorizer_challenge(struct ceph_connection *con,
				    void *challenge_buf, int challenge_buf_len)
{
	struct ceph_osd *o = con->private;
	struct ceph_osd_client *osdc = o->o_osdc;
	struct ceph_auth_client *ac = osdc->client->monc.auth;

	return ceph_auth_add_authorizer_challenge(ac, o->o_auth.authorizer,
					    challenge_buf, challenge_buf_len);
}

static int osd_verify_authorizer_reply(struct ceph_connection *con)
{
	struct ceph_osd *o = con->private;
	struct ceph_osd_client *osdc = o->o_osdc;
	struct ceph_auth_client *ac = osdc->client->monc.auth;
	struct ceph_auth_handshake *auth = &o->o_auth;

	return ceph_auth_verify_authorizer_reply(ac, auth->authorizer,
		auth->authorizer_reply_buf, auth->authorizer_reply_buf_len,
		NULL, NULL, NULL, NULL);
}

static int osd_invalidate_authorizer(struct ceph_connection *con)
{
	struct ceph_osd *o = con->private;
	struct ceph_osd_client *osdc = o->o_osdc;
	struct ceph_auth_client *ac = osdc->client->monc.auth;

	ceph_auth_invalidate_authorizer(ac, CEPH_ENTITY_TYPE_OSD);
	return ceph_monc_validate_auth(&osdc->client->monc);
}

static int osd_get_auth_request(struct ceph_connection *con,
				void *buf, int *buf_len,
				void **authorizer, int *authorizer_len)
{
	struct ceph_osd *o = con->private;
	struct ceph_auth_client *ac = o->o_osdc->client->monc.auth;
	struct ceph_auth_handshake *auth = &o->o_auth;
	int ret;

	ret = ceph_auth_get_authorizer(ac, auth, CEPH_ENTITY_TYPE_OSD,
				       buf, buf_len);
	if (ret)
		return ret;

	*authorizer = auth->authorizer_buf;
	*authorizer_len = auth->authorizer_buf_len;
	return 0;
}

static int osd_handle_auth_reply_more(struct ceph_connection *con,
				      void *reply, int reply_len,
				      void *buf, int *buf_len,
				      void **authorizer, int *authorizer_len)
{
	struct ceph_osd *o = con->private;
	struct ceph_auth_client *ac = o->o_osdc->client->monc.auth;
	struct ceph_auth_handshake *auth = &o->o_auth;
	int ret;

	ret = ceph_auth_handle_svc_reply_more(ac, auth, reply, reply_len,
					      buf, buf_len);
	if (ret)
		return ret;

	*authorizer = auth->authorizer_buf;
	*authorizer_len = auth->authorizer_buf_len;
	return 0;
}

static int osd_handle_auth_done(struct ceph_connection *con,
				u64 global_id, void *reply, int reply_len,
				u8 *session_key, int *session_key_len,
				u8 *con_secret, int *con_secret_len)
{
	struct ceph_osd *o = con->private;
	struct ceph_auth_client *ac = o->o_osdc->client->monc.auth;
	struct ceph_auth_handshake *auth = &o->o_auth;

	return ceph_auth_handle_svc_reply_done(ac, auth, reply, reply_len,
					       session_key, session_key_len,
					       con_secret, con_secret_len);
}

static int osd_handle_auth_bad_method(struct ceph_connection *con,
				      int used_proto, int result,
				      const int *allowed_protos, int proto_cnt,
				      const int *allowed_modes, int mode_cnt)
{
	struct ceph_osd *o = con->private;
	struct ceph_mon_client *monc = &o->o_osdc->client->monc;
	int ret;

	if (ceph_auth_handle_bad_authorizer(monc->auth, CEPH_ENTITY_TYPE_OSD,
					    used_proto, result,
					    allowed_protos, proto_cnt,
					    allowed_modes, mode_cnt)) {
		ret = ceph_monc_validate_auth(monc);
		if (ret)
			return ret;
	}

	return -EACCES;
}

static void osd_reencode_message(struct ceph_msg *msg)
{
	int type = le16_to_cpu(msg->hdr.type);

	if (type == CEPH_MSG_OSD_OP)
		encode_request_finish(msg);
}

static int osd_sign_message(struct ceph_msg *msg)
{
	struct ceph_osd *o = msg->con->private;
	struct ceph_auth_handshake *auth = &o->o_auth;

	return ceph_auth_sign_message(auth, msg);
}

static int osd_check_message_signature(struct ceph_msg *msg)
{
	struct ceph_osd *o = msg->con->private;
	struct ceph_auth_handshake *auth = &o->o_auth;

	return ceph_auth_check_message_signature(auth, msg);
}

static const struct ceph_connection_operations osd_con_ops = {
	.get = osd_get_con,
	.put = osd_put_con,
	.alloc_msg = osd_alloc_msg,
	.dispatch = osd_dispatch,
	.fault = osd_fault,
	.reencode_message = osd_reencode_message,
	.get_authorizer = osd_get_authorizer,
	.add_authorizer_challenge = osd_add_authorizer_challenge,
	.verify_authorizer_reply = osd_verify_authorizer_reply,
	.invalidate_authorizer = osd_invalidate_authorizer,
	.sign_message = osd_sign_message,
	.check_message_signature = osd_check_message_signature,
	.get_auth_request = osd_get_auth_request,
	.handle_auth_reply_more = osd_handle_auth_reply_more,
	.handle_auth_done = osd_handle_auth_done,
	.handle_auth_bad_method = osd_handle_auth_bad_method,
};<|MERGE_RESOLUTION|>--- conflicted
+++ resolved
@@ -378,7 +378,6 @@
 	case CEPH_OSD_OP_READ:
 	case CEPH_OSD_OP_WRITE:
 	case CEPH_OSD_OP_WRITEFULL:
-	case CEPH_OSD_OP_CMPEXT:
 		ceph_osd_data_release(&op->extent.osd_data);
 		break;
 	case CEPH_OSD_OP_CALL:
@@ -701,10 +700,6 @@
 		case CEPH_OSD_OP_CMPXATTR:
 		case CEPH_OSD_OP_NOTIFY_ACK:
 		case CEPH_OSD_OP_COPY_FROM2:
-<<<<<<< HEAD
-		case CEPH_OSD_OP_CMPEXT:
-=======
->>>>>>> 7d2a07b7
 			*num_request_data_items += 1;
 			break;
 
@@ -780,14 +775,13 @@
 
 	BUG_ON(opcode != CEPH_OSD_OP_READ && opcode != CEPH_OSD_OP_WRITE &&
 	       opcode != CEPH_OSD_OP_WRITEFULL && opcode != CEPH_OSD_OP_ZERO &&
-	       opcode != CEPH_OSD_OP_TRUNCATE && opcode != CEPH_OSD_OP_CMPEXT);
+	       opcode != CEPH_OSD_OP_TRUNCATE);
 
 	op->extent.offset = offset;
 	op->extent.length = length;
 	op->extent.truncate_size = truncate_size;
 	op->extent.truncate_seq = truncate_seq;
-	if (opcode == CEPH_OSD_OP_WRITE || opcode == CEPH_OSD_OP_WRITEFULL
-						|| opcode == CEPH_OSD_OP_CMPEXT)
+	if (opcode == CEPH_OSD_OP_WRITE || opcode == CEPH_OSD_OP_WRITEFULL)
 		payload_len += length;
 
 	op->indata_len = payload_len;
@@ -809,8 +803,7 @@
 	BUG_ON(length > previous);
 
 	op->extent.length = length;
-	if (op->op == CEPH_OSD_OP_WRITE || op->op == CEPH_OSD_OP_WRITEFULL
-						|| op->op == CEPH_OSD_OP_CMPEXT)
+	if (op->op == CEPH_OSD_OP_WRITE || op->op == CEPH_OSD_OP_WRITEFULL)
 		op->indata_len -= previous - length;
 }
 EXPORT_SYMBOL(osd_req_op_extent_update);
@@ -832,8 +825,7 @@
 	op->extent.offset += offset_inc;
 	op->extent.length -= offset_inc;
 
-	if (op->op == CEPH_OSD_OP_WRITE || op->op == CEPH_OSD_OP_WRITEFULL
-						|| op->op == CEPH_OSD_OP_CMPEXT)
+	if (op->op == CEPH_OSD_OP_WRITE || op->op == CEPH_OSD_OP_WRITEFULL)
 		op->indata_len -= offset_inc;
 }
 EXPORT_SYMBOL(osd_req_op_extent_dup_last);
@@ -996,7 +988,6 @@
 	case CEPH_OSD_OP_WRITEFULL:
 	case CEPH_OSD_OP_ZERO:
 	case CEPH_OSD_OP_TRUNCATE:
-	case CEPH_OSD_OP_CMPEXT:
 		dst->extent.offset = cpu_to_le64(src->extent.offset);
 		dst->extent.length = cpu_to_le64(src->extent.length);
 		dst->extent.truncate_size =
@@ -1089,8 +1080,7 @@
 
 	BUG_ON(opcode != CEPH_OSD_OP_READ && opcode != CEPH_OSD_OP_WRITE &&
 	       opcode != CEPH_OSD_OP_ZERO && opcode != CEPH_OSD_OP_TRUNCATE &&
-	       opcode != CEPH_OSD_OP_CREATE && opcode != CEPH_OSD_OP_DELETE &&
-	       opcode != CEPH_OSD_OP_CMPEXT);
+	       opcode != CEPH_OSD_OP_CREATE && opcode != CEPH_OSD_OP_DELETE);
 
 	req = ceph_osdc_alloc_request(osdc, snapc, num_ops, use_mempool,
 					GFP_NOFS);
@@ -2021,7 +2011,6 @@
 		/* request */
 		case CEPH_OSD_OP_WRITE:
 		case CEPH_OSD_OP_WRITEFULL:
-		case CEPH_OSD_OP_CMPEXT:
 			WARN_ON(op->indata_len != op->extent.length);
 			ceph_osdc_msg_data_add(request_msg,
 					       &op->extent.osd_data);
@@ -3724,8 +3713,6 @@
 		req->r_flags |= CEPH_OSD_FLAG_REDIRECTED |
 				CEPH_OSD_FLAG_IGNORE_OVERLAY |
 				CEPH_OSD_FLAG_IGNORE_CACHE;
-<<<<<<< HEAD
-=======
 		req->r_tid = 0;
 		__submit_request(req, false);
 		goto out_unlock_osdc;
@@ -3746,7 +3733,6 @@
 		WARN_ON(!req->r_t.used_replica);
 		req->r_flags &= ~(CEPH_OSD_FLAG_BALANCE_READS |
 				  CEPH_OSD_FLAG_LOCALIZE_READS);
->>>>>>> 7d2a07b7
 		req->r_tid = 0;
 		__submit_request(req, false);
 		goto out_unlock_osdc;
@@ -5341,13 +5327,8 @@
 	if (IS_ERR(pages))
 		return PTR_ERR(pages);
 
-<<<<<<< HEAD
-	op = _osd_req_op_init(req, 0, CEPH_OSD_OP_COPY_FROM2,
-			      dst_fadvise_flags);
-=======
 	op = osd_req_op_init(req, 0, CEPH_OSD_OP_COPY_FROM2,
 			     dst_fadvise_flags);
->>>>>>> 7d2a07b7
 	op->copy_from.snapid = src_snapid;
 	op->copy_from.src_version = src_version;
 	op->copy_from.flags = copy_from_flags;
