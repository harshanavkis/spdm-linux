# SPDX-License-Identifier: GPL-2.0
#
# Makefile for CEPH filesystem.
#
obj-$(CONFIG_CEPH_LIB) += libceph.o

libceph-y := ceph_common.o messenger.o msgpool.o buffer.o pagelist.o \
	mon_client.o decode.o \
	cls_lock_client.o \
	osd_client.o osdmap.o crush/crush.o crush/mapper.o crush/hash.o \
	striper.o \
	debugfs.o \
	auth.o auth_none.o \
	crypto.o armor.o \
	auth_x.o \
	ceph_strings.o ceph_hash.o \
<<<<<<< HEAD
	pagevec.o snapshot.o string_table.o
=======
	pagevec.o snapshot.o string_table.o \
	messenger_v1.o messenger_v2.o
>>>>>>> 7d2a07b7
<|MERGE_RESOLUTION|>--- conflicted
+++ resolved
@@ -14,9 +14,5 @@
 	crypto.o armor.o \
 	auth_x.o \
 	ceph_strings.o ceph_hash.o \
-<<<<<<< HEAD
-	pagevec.o snapshot.o string_table.o
-=======
 	pagevec.o snapshot.o string_table.o \
-	messenger_v1.o messenger_v2.o
->>>>>>> 7d2a07b7
+	messenger_v1.o messenger_v2.o