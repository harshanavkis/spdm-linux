/*
 *	IPv6 over IPv4 tunnel device - Simple Internet Transition (SIT)
 *	Linux INET6 implementation
 *
 *	Authors:
 *	Pedro Roque		<roque@di.fc.ul.pt>
 *	Alexey Kuznetsov	<kuznet@ms2.inr.ac.ru>
 *
 *	$Id: sit.c,v 1.53 2001/09/25 05:09:53 davem Exp $
 *
 *	This program is free software; you can redistribute it and/or
 *      modify it under the terms of the GNU General Public License
 *      as published by the Free Software Foundation; either version
 *      2 of the License, or (at your option) any later version.
 *
 *	Changes:
 * Roger Venning <r.venning@telstra.com>:	6to4 support
 * Nate Thompson <nate@thebog.net>:		6to4 support
 * Fred L. Templin <fltemplin@acm.org>:		isatap support
 */

#include <linux/module.h>
#include <linux/capability.h>
#include <linux/errno.h>
#include <linux/types.h>
#include <linux/socket.h>
#include <linux/sockios.h>
#include <linux/net.h>
#include <linux/in6.h>
#include <linux/netdevice.h>
#include <linux/if_arp.h>
#include <linux/icmp.h>
#include <asm/uaccess.h>
#include <linux/init.h>
#include <linux/netfilter_ipv4.h>
#include <linux/if_ether.h>

#include <net/sock.h>
#include <net/snmp.h>

#include <net/ipv6.h>
#include <net/protocol.h>
#include <net/transp_v6.h>
#include <net/ip6_fib.h>
#include <net/ip6_route.h>
#include <net/ndisc.h>
#include <net/addrconf.h>
#include <net/ip.h>
#include <net/udp.h>
#include <net/icmp.h>
#include <net/ipip.h>
#include <net/inet_ecn.h>
#include <net/xfrm.h>
#include <net/dsfield.h>

/*
   This version of net/ipv6/sit.c is cloned of net/ipv4/ip_gre.c

   For comments look at net/ipv4/ip_gre.c --ANK
 */

#define HASH_SIZE  16
#define HASH(addr) (((__force u32)addr^((__force u32)addr>>4))&0xF)

static int ipip6_fb_tunnel_init(struct net_device *dev);
static int ipip6_tunnel_init(struct net_device *dev);
static void ipip6_tunnel_setup(struct net_device *dev);

static struct net_device *ipip6_fb_tunnel_dev;

static struct ip_tunnel *tunnels_r_l[HASH_SIZE];
static struct ip_tunnel *tunnels_r[HASH_SIZE];
static struct ip_tunnel *tunnels_l[HASH_SIZE];
static struct ip_tunnel *tunnels_wc[1];
static struct ip_tunnel **tunnels[4] = { tunnels_wc, tunnels_l, tunnels_r, tunnels_r_l };

static DEFINE_RWLOCK(ipip6_lock);

static struct ip_tunnel * ipip6_tunnel_lookup(__be32 remote, __be32 local)
{
	unsigned h0 = HASH(remote);
	unsigned h1 = HASH(local);
	struct ip_tunnel *t;

	for (t = tunnels_r_l[h0^h1]; t; t = t->next) {
		if (local == t->parms.iph.saddr &&
		    remote == t->parms.iph.daddr && (t->dev->flags&IFF_UP))
			return t;
	}
	for (t = tunnels_r[h0]; t; t = t->next) {
		if (remote == t->parms.iph.daddr && (t->dev->flags&IFF_UP))
			return t;
	}
	for (t = tunnels_l[h1]; t; t = t->next) {
		if (local == t->parms.iph.saddr && (t->dev->flags&IFF_UP))
			return t;
	}
	if ((t = tunnels_wc[0]) != NULL && (t->dev->flags&IFF_UP))
		return t;
	return NULL;
}

static struct ip_tunnel **__ipip6_bucket(struct ip_tunnel_parm *parms)
{
	__be32 remote = parms->iph.daddr;
	__be32 local = parms->iph.saddr;
	unsigned h = 0;
	int prio = 0;

	if (remote) {
		prio |= 2;
		h ^= HASH(remote);
	}
	if (local) {
		prio |= 1;
		h ^= HASH(local);
	}
	return &tunnels[prio][h];
}

static inline struct ip_tunnel **ipip6_bucket(struct ip_tunnel *t)
{
	return __ipip6_bucket(&t->parms);
}

static void ipip6_tunnel_unlink(struct ip_tunnel *t)
{
	struct ip_tunnel **tp;

	for (tp = ipip6_bucket(t); *tp; tp = &(*tp)->next) {
		if (t == *tp) {
			write_lock_bh(&ipip6_lock);
			*tp = t->next;
			write_unlock_bh(&ipip6_lock);
			break;
		}
	}
}

static void ipip6_tunnel_link(struct ip_tunnel *t)
{
	struct ip_tunnel **tp = ipip6_bucket(t);

	t->next = *tp;
	write_lock_bh(&ipip6_lock);
	*tp = t;
	write_unlock_bh(&ipip6_lock);
}

static struct ip_tunnel * ipip6_tunnel_locate(struct ip_tunnel_parm *parms, int create)
{
	__be32 remote = parms->iph.daddr;
	__be32 local = parms->iph.saddr;
	struct ip_tunnel *t, **tp, *nt;
	struct net_device *dev;
	char name[IFNAMSIZ];

	for (tp = __ipip6_bucket(parms); (t = *tp) != NULL; tp = &t->next) {
		if (local == t->parms.iph.saddr && remote == t->parms.iph.daddr)
			return t;
	}
	if (!create)
		goto failed;

	if (parms->name[0])
		strlcpy(name, parms->name, IFNAMSIZ);
	else
		sprintf(name, "sit%%d");

	dev = alloc_netdev(sizeof(*t), name, ipip6_tunnel_setup);
	if (dev == NULL)
		return NULL;

	if (strchr(name, '%')) {
		if (dev_alloc_name(dev, name) < 0)
			goto failed_free;
	}

	nt = netdev_priv(dev);
	dev->init = ipip6_tunnel_init;
	nt->parms = *parms;

	if (parms->i_flags & SIT_ISATAP)
		dev->priv_flags |= IFF_ISATAP;

<<<<<<< HEAD
	if (register_netdevice(dev) < 0) {
		free_netdev(dev);
		goto failed;
	}
=======
	if (register_netdevice(dev) < 0)
		goto failed_free;
>>>>>>> 976dde01

	dev_hold(dev);

	ipip6_tunnel_link(nt);
	return nt;

failed_free:
	free_netdev(dev);
failed:
	return NULL;
}

static void ipip6_tunnel_uninit(struct net_device *dev)
{
	if (dev == ipip6_fb_tunnel_dev) {
		write_lock_bh(&ipip6_lock);
		tunnels_wc[0] = NULL;
		write_unlock_bh(&ipip6_lock);
		dev_put(dev);
	} else {
		ipip6_tunnel_unlink(netdev_priv(dev));
		dev_put(dev);
	}
}


static int ipip6_err(struct sk_buff *skb, u32 info)
{
#ifndef I_WISH_WORLD_WERE_PERFECT

/* It is not :-( All the routers (except for Linux) return only
   8 bytes of packet payload. It means, that precise relaying of
   ICMP in the real Internet is absolutely infeasible.
 */
	struct iphdr *iph = (struct iphdr*)skb->data;
	const int type = icmp_hdr(skb)->type;
	const int code = icmp_hdr(skb)->code;
	struct ip_tunnel *t;
	int err;

	switch (type) {
	default:
	case ICMP_PARAMETERPROB:
		return 0;

	case ICMP_DEST_UNREACH:
		switch (code) {
		case ICMP_SR_FAILED:
		case ICMP_PORT_UNREACH:
			/* Impossible event. */
			return 0;
		case ICMP_FRAG_NEEDED:
			/* Soft state for pmtu is maintained by IP core. */
			return 0;
		default:
			/* All others are translated to HOST_UNREACH.
			   rfc2003 contains "deep thoughts" about NET_UNREACH,
			   I believe they are just ether pollution. --ANK
			 */
			break;
		}
		break;
	case ICMP_TIME_EXCEEDED:
		if (code != ICMP_EXC_TTL)
			return 0;
		break;
	}

	err = -ENOENT;

	read_lock(&ipip6_lock);
	t = ipip6_tunnel_lookup(iph->daddr, iph->saddr);
	if (t == NULL || t->parms.iph.daddr == 0)
		goto out;

	err = 0;
	if (t->parms.iph.ttl == 0 && type == ICMP_TIME_EXCEEDED)
		goto out;

	if (jiffies - t->err_time < IPTUNNEL_ERR_TIMEO)
		t->err_count++;
	else
		t->err_count = 1;
	t->err_time = jiffies;
out:
	read_unlock(&ipip6_lock);
	return err;
#else
	struct iphdr *iph = (struct iphdr*)dp;
	int hlen = iph->ihl<<2;
	struct ipv6hdr *iph6;
	const int type = icmp_hdr(skb)->type;
	const int code = icmp_hdr(skb)->code;
	int rel_type = 0;
	int rel_code = 0;
	int rel_info = 0;
	struct sk_buff *skb2;
	struct rt6_info *rt6i;

	if (len < hlen + sizeof(struct ipv6hdr))
		return;
	iph6 = (struct ipv6hdr*)(dp + hlen);

	switch (type) {
	default:
		return;
	case ICMP_PARAMETERPROB:
		if (icmp_hdr(skb)->un.gateway < hlen)
			return;

		/* So... This guy found something strange INSIDE encapsulated
		   packet. Well, he is fool, but what can we do ?
		 */
		rel_type = ICMPV6_PARAMPROB;
		rel_info = icmp_hdr(skb)->un.gateway - hlen;
		break;

	case ICMP_DEST_UNREACH:
		switch (code) {
		case ICMP_SR_FAILED:
		case ICMP_PORT_UNREACH:
			/* Impossible event. */
			return;
		case ICMP_FRAG_NEEDED:
			/* Too complicated case ... */
			return;
		default:
			/* All others are translated to HOST_UNREACH.
			   rfc2003 contains "deep thoughts" about NET_UNREACH,
			   I believe, it is just ether pollution. --ANK
			 */
			rel_type = ICMPV6_DEST_UNREACH;
			rel_code = ICMPV6_ADDR_UNREACH;
			break;
		}
		break;
	case ICMP_TIME_EXCEEDED:
		if (code != ICMP_EXC_TTL)
			return;
		rel_type = ICMPV6_TIME_EXCEED;
		rel_code = ICMPV6_EXC_HOPLIMIT;
		break;
	}

	/* Prepare fake skb to feed it to icmpv6_send */
	skb2 = skb_clone(skb, GFP_ATOMIC);
	if (skb2 == NULL)
		return 0;
	dst_release(skb2->dst);
	skb2->dst = NULL;
	skb_pull(skb2, skb->data - (u8*)iph6);
	skb_reset_network_header(skb2);

	/* Try to guess incoming interface */
	rt6i = rt6_lookup(&iph6->saddr, NULL, NULL, 0);
	if (rt6i && rt6i->rt6i_dev) {
		skb2->dev = rt6i->rt6i_dev;

		rt6i = rt6_lookup(&iph6->daddr, &iph6->saddr, NULL, 0);

		if (rt6i && rt6i->rt6i_dev && rt6i->rt6i_dev->type == ARPHRD_SIT) {
			struct ip_tunnel *t = netdev_priv(rt6i->rt6i_dev);
			if (rel_type == ICMPV6_TIME_EXCEED && t->parms.iph.ttl) {
				rel_type = ICMPV6_DEST_UNREACH;
				rel_code = ICMPV6_ADDR_UNREACH;
			}
			icmpv6_send(skb2, rel_type, rel_code, rel_info, skb2->dev);
		}
	}
	kfree_skb(skb2);
	return 0;
#endif
}

static inline void ipip6_ecn_decapsulate(struct iphdr *iph, struct sk_buff *skb)
{
	if (INET_ECN_is_ce(iph->tos))
		IP6_ECN_set_ce(ipv6_hdr(skb));
}

/* ISATAP (RFC4214) - check source address */
static int
isatap_srcok(struct sk_buff *skb, struct iphdr *iph, struct net_device *dev)
{
	struct neighbour *neigh;
	struct dst_entry *dst;
	struct rt6_info *rt;
	struct flowi fl;
	struct in6_addr *addr6;
	struct in6_addr rtr;
	struct ipv6hdr *iph6;
	int ok = 0;

	/* from onlink default router */
	ipv6_addr_set(&rtr,  htonl(0xFE800000), 0, 0, 0);
	ipv6_isatap_eui64(rtr.s6_addr + 8, iph->saddr);
	if ((rt = rt6_get_dflt_router(&rtr, dev))) {
		dst_release(&rt->u.dst);
		return 1;
	}

	iph6 = ipv6_hdr(skb);
	memset(&fl, 0, sizeof(fl));
	fl.proto = iph6->nexthdr;
	ipv6_addr_copy(&fl.fl6_dst, &iph6->saddr);
	fl.oif = dev->ifindex;
	security_skb_classify_flow(skb, &fl);

	dst = ip6_route_output(NULL, &fl);
	if (!dst->error && (dst->dev == dev) && (neigh = dst->neighbour)) {

		addr6 = (struct in6_addr*)&neigh->primary_key;

		/* from correct previous hop */
		if (ipv6_addr_is_isatap(addr6) &&
		    (addr6->s6_addr32[3] == iph->saddr))
			ok = 1;
	}
	dst_release(dst);
	return ok;
}

static int ipip6_rcv(struct sk_buff *skb)
{
	struct iphdr *iph;
	struct ip_tunnel *tunnel;

	if (!pskb_may_pull(skb, sizeof(struct ipv6hdr)))
		goto out;

	iph = ip_hdr(skb);

	read_lock(&ipip6_lock);
	if ((tunnel = ipip6_tunnel_lookup(iph->saddr, iph->daddr)) != NULL) {
		secpath_reset(skb);
		skb->mac_header = skb->network_header;
		skb_reset_network_header(skb);
		IPCB(skb)->flags = 0;
		skb->protocol = htons(ETH_P_IPV6);
		skb->pkt_type = PACKET_HOST;

		if ((tunnel->dev->priv_flags & IFF_ISATAP) &&
		    !isatap_srcok(skb, iph, tunnel->dev)) {
			tunnel->stat.rx_errors++;
			read_unlock(&ipip6_lock);
			kfree_skb(skb);
			return 0;
		}
		tunnel->stat.rx_packets++;
		tunnel->stat.rx_bytes += skb->len;
		skb->dev = tunnel->dev;
		dst_release(skb->dst);
		skb->dst = NULL;
		nf_reset(skb);
		ipip6_ecn_decapsulate(iph, skb);
		netif_rx(skb);
		read_unlock(&ipip6_lock);
		return 0;
	}

	icmp_send(skb, ICMP_DEST_UNREACH, ICMP_PORT_UNREACH, 0);
	kfree_skb(skb);
	read_unlock(&ipip6_lock);
out:
	return 0;
}

/* Returns the embedded IPv4 address if the IPv6 address
   comes from 6to4 (RFC 3056) addr space */

static inline __be32 try_6to4(struct in6_addr *v6dst)
{
	__be32 dst = 0;

	if (v6dst->s6_addr16[0] == htons(0x2002)) {
		/* 6to4 v6 addr has 16 bits prefix, 32 v4addr, 16 SLA, ... */
		memcpy(&dst, &v6dst->s6_addr16[1], 4);
	}
	return dst;
}

/*
 *	This function assumes it is being called from dev_queue_xmit()
 *	and that skb is filled properly by that function.
 */

static int ipip6_tunnel_xmit(struct sk_buff *skb, struct net_device *dev)
{
	struct ip_tunnel *tunnel = netdev_priv(dev);
	struct net_device_stats *stats = &tunnel->stat;
	struct iphdr  *tiph = &tunnel->parms.iph;
	struct ipv6hdr *iph6 = ipv6_hdr(skb);
	u8     tos = tunnel->parms.iph.tos;
	struct rtable *rt;     			/* Route to the other host */
	struct net_device *tdev;			/* Device to other host */
	struct iphdr  *iph;			/* Our new IP header */
	unsigned int max_headroom;		/* The extra header space needed */
	__be32 dst = tiph->daddr;
	int    mtu;
	struct in6_addr *addr6;
	int addr_type;

	if (tunnel->recursion++) {
		tunnel->stat.collisions++;
		goto tx_error;
	}

	if (skb->protocol != htons(ETH_P_IPV6))
		goto tx_error;

	/* ISATAP (RFC4214) - must come before 6to4 */
	if (dev->priv_flags & IFF_ISATAP) {
		struct neighbour *neigh = NULL;

		if (skb->dst)
			neigh = skb->dst->neighbour;

		if (neigh == NULL) {
			if (net_ratelimit())
				printk(KERN_DEBUG "sit: nexthop == NULL\n");
			goto tx_error;
		}

		addr6 = (struct in6_addr*)&neigh->primary_key;
		addr_type = ipv6_addr_type(addr6);

		if ((addr_type & IPV6_ADDR_UNICAST) &&
		     ipv6_addr_is_isatap(addr6))
			dst = addr6->s6_addr32[3];
		else
			goto tx_error;
	}

	if (!dst)
		dst = try_6to4(&iph6->daddr);

	if (!dst) {
		struct neighbour *neigh = NULL;

		if (skb->dst)
			neigh = skb->dst->neighbour;

		if (neigh == NULL) {
			if (net_ratelimit())
				printk(KERN_DEBUG "sit: nexthop == NULL\n");
			goto tx_error;
		}

		addr6 = (struct in6_addr*)&neigh->primary_key;
		addr_type = ipv6_addr_type(addr6);

		if (addr_type == IPV6_ADDR_ANY) {
			addr6 = &ipv6_hdr(skb)->daddr;
			addr_type = ipv6_addr_type(addr6);
		}

		if ((addr_type & IPV6_ADDR_COMPATv4) == 0)
			goto tx_error_icmp;

		dst = addr6->s6_addr32[3];
	}

	{
		struct flowi fl = { .nl_u = { .ip4_u =
					      { .daddr = dst,
						.saddr = tiph->saddr,
						.tos = RT_TOS(tos) } },
				    .oif = tunnel->parms.link,
				    .proto = IPPROTO_IPV6 };
		if (ip_route_output_key(&init_net, &rt, &fl)) {
			tunnel->stat.tx_carrier_errors++;
			goto tx_error_icmp;
		}
	}
	if (rt->rt_type != RTN_UNICAST) {
		ip_rt_put(rt);
		tunnel->stat.tx_carrier_errors++;
		goto tx_error_icmp;
	}
	tdev = rt->u.dst.dev;

	if (tdev == dev) {
		ip_rt_put(rt);
		tunnel->stat.collisions++;
		goto tx_error;
	}

	if (tiph->frag_off)
		mtu = dst_mtu(&rt->u.dst) - sizeof(struct iphdr);
	else
		mtu = skb->dst ? dst_mtu(skb->dst) : dev->mtu;

	if (mtu < 68) {
		tunnel->stat.collisions++;
		ip_rt_put(rt);
		goto tx_error;
	}
	if (mtu < IPV6_MIN_MTU)
		mtu = IPV6_MIN_MTU;
	if (tunnel->parms.iph.daddr && skb->dst)
		skb->dst->ops->update_pmtu(skb->dst, mtu);

	if (skb->len > mtu) {
		icmpv6_send(skb, ICMPV6_PKT_TOOBIG, 0, mtu, dev);
		ip_rt_put(rt);
		goto tx_error;
	}

	if (tunnel->err_count > 0) {
		if (jiffies - tunnel->err_time < IPTUNNEL_ERR_TIMEO) {
			tunnel->err_count--;
			dst_link_failure(skb);
		} else
			tunnel->err_count = 0;
	}

	/*
	 * Okay, now see if we can stuff it in the buffer as-is.
	 */
	max_headroom = LL_RESERVED_SPACE(tdev)+sizeof(struct iphdr);

	if (skb_headroom(skb) < max_headroom || skb_shared(skb) ||
	    (skb_cloned(skb) && !skb_clone_writable(skb, 0))) {
		struct sk_buff *new_skb = skb_realloc_headroom(skb, max_headroom);
		if (!new_skb) {
			ip_rt_put(rt);
			stats->tx_dropped++;
			dev_kfree_skb(skb);
			tunnel->recursion--;
			return 0;
		}
		if (skb->sk)
			skb_set_owner_w(new_skb, skb->sk);
		dev_kfree_skb(skb);
		skb = new_skb;
		iph6 = ipv6_hdr(skb);
	}

	skb->transport_header = skb->network_header;
	skb_push(skb, sizeof(struct iphdr));
	skb_reset_network_header(skb);
	memset(&(IPCB(skb)->opt), 0, sizeof(IPCB(skb)->opt));
	IPCB(skb)->flags = 0;
	dst_release(skb->dst);
	skb->dst = &rt->u.dst;

	/*
	 *	Push down and install the IPIP header.
	 */

	iph 			=	ip_hdr(skb);
	iph->version		=	4;
	iph->ihl		=	sizeof(struct iphdr)>>2;
	if (mtu > IPV6_MIN_MTU)
		iph->frag_off	=	htons(IP_DF);
	else
		iph->frag_off	=	0;

	iph->protocol		=	IPPROTO_IPV6;
	iph->tos		=	INET_ECN_encapsulate(tos, ipv6_get_dsfield(iph6));
	iph->daddr		=	rt->rt_dst;
	iph->saddr		=	rt->rt_src;

	if ((iph->ttl = tiph->ttl) == 0)
		iph->ttl	=	iph6->hop_limit;

	nf_reset(skb);

	IPTUNNEL_XMIT();
	tunnel->recursion--;
	return 0;

tx_error_icmp:
	dst_link_failure(skb);
tx_error:
	stats->tx_errors++;
	dev_kfree_skb(skb);
	tunnel->recursion--;
	return 0;
}

static void ipip6_tunnel_bind_dev(struct net_device *dev)
{
	struct net_device *tdev = NULL;
	struct ip_tunnel *tunnel;
	struct iphdr *iph;

	tunnel = netdev_priv(dev);
	iph = &tunnel->parms.iph;

	if (iph->daddr) {
		struct flowi fl = { .nl_u = { .ip4_u =
					      { .daddr = iph->daddr,
						.saddr = iph->saddr,
						.tos = RT_TOS(iph->tos) } },
				    .oif = tunnel->parms.link,
				    .proto = IPPROTO_IPV6 };
		struct rtable *rt;
		if (!ip_route_output_key(&init_net, &rt, &fl)) {
			tdev = rt->u.dst.dev;
			ip_rt_put(rt);
		}
		dev->flags |= IFF_POINTOPOINT;
	}

	if (!tdev && tunnel->parms.link)
		tdev = __dev_get_by_index(&init_net, tunnel->parms.link);

	if (tdev) {
		dev->hard_header_len = tdev->hard_header_len + sizeof(struct iphdr);
		dev->mtu = tdev->mtu - sizeof(struct iphdr);
		if (dev->mtu < IPV6_MIN_MTU)
			dev->mtu = IPV6_MIN_MTU;
	}
	dev->iflink = tunnel->parms.link;
}

static int
ipip6_tunnel_ioctl (struct net_device *dev, struct ifreq *ifr, int cmd)
{
	int err = 0;
	struct ip_tunnel_parm p;
	struct ip_tunnel *t;

	switch (cmd) {
	case SIOCGETTUNNEL:
		t = NULL;
		if (dev == ipip6_fb_tunnel_dev) {
			if (copy_from_user(&p, ifr->ifr_ifru.ifru_data, sizeof(p))) {
				err = -EFAULT;
				break;
			}
			t = ipip6_tunnel_locate(&p, 0);
		}
		if (t == NULL)
			t = netdev_priv(dev);
		memcpy(&p, &t->parms, sizeof(p));
		if (copy_to_user(ifr->ifr_ifru.ifru_data, &p, sizeof(p)))
			err = -EFAULT;
		break;

	case SIOCADDTUNNEL:
	case SIOCCHGTUNNEL:
		err = -EPERM;
		if (!capable(CAP_NET_ADMIN))
			goto done;

		err = -EFAULT;
		if (copy_from_user(&p, ifr->ifr_ifru.ifru_data, sizeof(p)))
			goto done;

		err = -EINVAL;
		if (p.iph.version != 4 || p.iph.protocol != IPPROTO_IPV6 ||
		    p.iph.ihl != 5 || (p.iph.frag_off&htons(~IP_DF)))
			goto done;
		if (p.iph.ttl)
			p.iph.frag_off |= htons(IP_DF);

		t = ipip6_tunnel_locate(&p, cmd == SIOCADDTUNNEL);

		if (dev != ipip6_fb_tunnel_dev && cmd == SIOCCHGTUNNEL) {
			if (t != NULL) {
				if (t->dev != dev) {
					err = -EEXIST;
					break;
				}
			} else {
				if (((dev->flags&IFF_POINTOPOINT) && !p.iph.daddr) ||
				    (!(dev->flags&IFF_POINTOPOINT) && p.iph.daddr)) {
					err = -EINVAL;
					break;
				}
				t = netdev_priv(dev);
				ipip6_tunnel_unlink(t);
				t->parms.iph.saddr = p.iph.saddr;
				t->parms.iph.daddr = p.iph.daddr;
				memcpy(dev->dev_addr, &p.iph.saddr, 4);
				memcpy(dev->broadcast, &p.iph.daddr, 4);
				ipip6_tunnel_link(t);
				netdev_state_change(dev);
			}
		}

		if (t) {
			err = 0;
			if (cmd == SIOCCHGTUNNEL) {
				t->parms.iph.ttl = p.iph.ttl;
				t->parms.iph.tos = p.iph.tos;
				if (t->parms.link != p.link) {
					t->parms.link = p.link;
					ipip6_tunnel_bind_dev(dev);
					netdev_state_change(dev);
				}
			}
			if (copy_to_user(ifr->ifr_ifru.ifru_data, &t->parms, sizeof(p)))
				err = -EFAULT;
		} else
			err = (cmd == SIOCADDTUNNEL ? -ENOBUFS : -ENOENT);
		break;

	case SIOCDELTUNNEL:
		err = -EPERM;
		if (!capable(CAP_NET_ADMIN))
			goto done;

		if (dev == ipip6_fb_tunnel_dev) {
			err = -EFAULT;
			if (copy_from_user(&p, ifr->ifr_ifru.ifru_data, sizeof(p)))
				goto done;
			err = -ENOENT;
			if ((t = ipip6_tunnel_locate(&p, 0)) == NULL)
				goto done;
			err = -EPERM;
			if (t == netdev_priv(ipip6_fb_tunnel_dev))
				goto done;
			dev = t->dev;
		}
		unregister_netdevice(dev);
		err = 0;
		break;

	default:
		err = -EINVAL;
	}

done:
	return err;
}

static struct net_device_stats *ipip6_tunnel_get_stats(struct net_device *dev)
{
	return &(((struct ip_tunnel*)netdev_priv(dev))->stat);
}

static int ipip6_tunnel_change_mtu(struct net_device *dev, int new_mtu)
{
	if (new_mtu < IPV6_MIN_MTU || new_mtu > 0xFFF8 - sizeof(struct iphdr))
		return -EINVAL;
	dev->mtu = new_mtu;
	return 0;
}

static void ipip6_tunnel_setup(struct net_device *dev)
{
	dev->uninit		= ipip6_tunnel_uninit;
	dev->destructor 	= free_netdev;
	dev->hard_start_xmit	= ipip6_tunnel_xmit;
	dev->get_stats		= ipip6_tunnel_get_stats;
	dev->do_ioctl		= ipip6_tunnel_ioctl;
	dev->change_mtu		= ipip6_tunnel_change_mtu;

	dev->type		= ARPHRD_SIT;
	dev->hard_header_len 	= LL_MAX_HEADER + sizeof(struct iphdr);
	dev->mtu		= ETH_DATA_LEN - sizeof(struct iphdr);
	dev->flags		= IFF_NOARP;
	dev->iflink		= 0;
	dev->addr_len		= 4;
}

static int ipip6_tunnel_init(struct net_device *dev)
{
	struct ip_tunnel *tunnel;

	tunnel = netdev_priv(dev);

	tunnel->dev = dev;
	strcpy(tunnel->parms.name, dev->name);

	memcpy(dev->dev_addr, &tunnel->parms.iph.saddr, 4);
	memcpy(dev->broadcast, &tunnel->parms.iph.daddr, 4);

	ipip6_tunnel_bind_dev(dev);

	return 0;
}

static int __init ipip6_fb_tunnel_init(struct net_device *dev)
{
	struct ip_tunnel *tunnel = netdev_priv(dev);
	struct iphdr *iph = &tunnel->parms.iph;

	tunnel->dev = dev;
	strcpy(tunnel->parms.name, dev->name);

	iph->version		= 4;
	iph->protocol		= IPPROTO_IPV6;
	iph->ihl		= 5;
	iph->ttl		= 64;

	dev_hold(dev);
	tunnels_wc[0]		= tunnel;
	return 0;
}

static struct xfrm_tunnel sit_handler = {
	.handler	=	ipip6_rcv,
	.err_handler	=	ipip6_err,
	.priority	=	1,
};

static void __exit sit_destroy_tunnels(void)
{
	int prio;

	for (prio = 1; prio < 4; prio++) {
		int h;
		for (h = 0; h < HASH_SIZE; h++) {
			struct ip_tunnel *t;
			while ((t = tunnels[prio][h]) != NULL)
				unregister_netdevice(t->dev);
		}
	}
}

static void __exit sit_cleanup(void)
{
	xfrm4_tunnel_deregister(&sit_handler, AF_INET6);

	rtnl_lock();
	sit_destroy_tunnels();
	unregister_netdevice(ipip6_fb_tunnel_dev);
	rtnl_unlock();
}

static int __init sit_init(void)
{
	int err;

	printk(KERN_INFO "IPv6 over IPv4 tunneling driver\n");

	if (xfrm4_tunnel_register(&sit_handler, AF_INET6) < 0) {
		printk(KERN_INFO "sit init: Can't add protocol\n");
		return -EAGAIN;
	}

	ipip6_fb_tunnel_dev = alloc_netdev(sizeof(struct ip_tunnel), "sit0",
					   ipip6_tunnel_setup);
	if (!ipip6_fb_tunnel_dev) {
		err = -ENOMEM;
		goto err1;
	}

	ipip6_fb_tunnel_dev->init = ipip6_fb_tunnel_init;

	if ((err =  register_netdev(ipip6_fb_tunnel_dev)))
		goto err2;

 out:
	return err;
 err2:
	free_netdev(ipip6_fb_tunnel_dev);
 err1:
	xfrm4_tunnel_deregister(&sit_handler, AF_INET6);
	goto out;
}

module_init(sit_init);
module_exit(sit_cleanup);
MODULE_LICENSE("GPL");
MODULE_ALIAS("sit0");<|MERGE_RESOLUTION|>--- conflicted
+++ resolved
@@ -183,15 +183,8 @@
 	if (parms->i_flags & SIT_ISATAP)
 		dev->priv_flags |= IFF_ISATAP;
 
-<<<<<<< HEAD
-	if (register_netdevice(dev) < 0) {
-		free_netdev(dev);
-		goto failed;
-	}
-=======
 	if (register_netdevice(dev) < 0)
 		goto failed_free;
->>>>>>> 976dde01
 
 	dev_hold(dev);
 
