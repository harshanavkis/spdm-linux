--- conflicted
+++ resolved
@@ -172,11 +172,7 @@
 	chunk->sctp_hdr = sh;
 
 	/* Set the source and destination addresses of the incoming chunk.  */
-<<<<<<< HEAD
-	sctp_init_addrs(chunk);
-=======
 	sctp_init_addrs(chunk, &src, &dest);
->>>>>>> 7851956a
 
 	/* Remember where we came from.  */
 	chunk->transport = transport;
