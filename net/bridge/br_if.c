--- conflicted
+++ resolved
@@ -230,6 +230,7 @@
 
 int br_add_bridge(struct net *net, const char *name)
 {
+	int ret;
 	struct net_device *dev;
 
 	dev = alloc_netdev(sizeof(struct net_bridge), name,
@@ -238,38 +239,17 @@
 	if (!dev)
 		return -ENOMEM;
 
-<<<<<<< HEAD
 	if (!try_module_get(THIS_MODULE)) {
 		free_netdev(dev);
 		return -ENOENT;
 	}
 
-	rtnl_lock();
-	if (strchr(dev->name, '%')) {
-		ret = dev_alloc_name(dev, dev->name);
-		if (ret < 0)
-			goto out_free;
-	}
-
-	SET_NETDEV_DEVTYPE(dev, &br_type);
-
-	ret = register_netdevice(dev);
-	if (ret)
-		goto out_free;
-
-	ret = br_sysfs_addbr(dev);
-	if (ret)
-		unregister_netdevice(dev);
- out:
-	rtnl_unlock();
+	dev_net_set(dev, net);
+
+	ret = register_netdev(dev);
 	if (ret)
 		module_put(THIS_MODULE);
 	return ret;
-=======
-	dev_net_set(dev, net);
->>>>>>> 55922c9d
-
-	return register_netdev(dev);
 }
 
 int br_del_bridge(struct net *net, const char *name)
