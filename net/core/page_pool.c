--- conflicted
+++ resolved
@@ -67,21 +67,6 @@
 		 */
 	}
 
-	if (pool->p.flags & PP_FLAG_DMA_SYNC_DEV) {
-		/* In order to request DMA-sync-for-device the page
-		 * needs to be mapped
-		 */
-		if (!(pool->p.flags & PP_FLAG_DMA_MAP))
-			return -EINVAL;
-
-		if (!pool->p.max_len)
-			return -EINVAL;
-
-		/* pool->p.offset has to be set according to the address
-		 * offset used by the DMA engine to start copying rx data
-		 */
-	}
-
 	if (ptr_ring_init(&pool->ring, ring_qsize, GFP_KERNEL) < 0)
 		return -ENOMEM;
 
@@ -116,11 +101,7 @@
 }
 EXPORT_SYMBOL(page_pool_create);
 
-<<<<<<< HEAD
-static void __page_pool_return_page(struct page_pool *pool, struct page *page);
-=======
 static void page_pool_return_page(struct page_pool *pool, struct page *page);
->>>>>>> 7d2a07b7
 
 noinline
 static struct page *page_pool_refill_alloc_cache(struct page_pool *pool)
@@ -160,11 +141,7 @@
 			 * (2) break out to fallthrough to alloc_pages_node.
 			 * This limit stress on page buddy alloactor.
 			 */
-<<<<<<< HEAD
-			__page_pool_return_page(pool, page);
-=======
 			page_pool_return_page(pool, page);
->>>>>>> 7d2a07b7
 			page = NULL;
 			break;
 		}
@@ -173,7 +150,6 @@
 	/* Return last page */
 	if (likely(pool->alloc.count > 0))
 		page = pool->alloc.cache[--pool->alloc.count];
-<<<<<<< HEAD
 
 	spin_unlock(&r->consumer_lock);
 	return page;
@@ -199,55 +175,7 @@
 					  struct page *page,
 					  unsigned int dma_sync_size)
 {
-	dma_sync_size = min(dma_sync_size, pool->p.max_len);
-	dma_sync_single_range_for_device(pool->p.dev, page->dma_addr,
-					 pool->p.offset, dma_sync_size,
-					 pool->p.dma_dir);
-}
-
-/* slow path */
-noinline
-static struct page *__page_pool_alloc_pages_slow(struct page_pool *pool,
-						 gfp_t _gfp)
-=======
-
-	spin_unlock(&r->consumer_lock);
-	return page;
-}
-
-/* fast path */
-static struct page *__page_pool_get_cached(struct page_pool *pool)
->>>>>>> 7d2a07b7
-{
-	struct page *page;
-
-	/* Caller MUST guarantee safe non-concurrent access, e.g. softirq */
-	if (likely(pool->alloc.count)) {
-		/* Fast-path */
-		page = pool->alloc.cache[--pool->alloc.count];
-	} else {
-		page = page_pool_refill_alloc_cache(pool);
-	}
-
-	return page;
-}
-
-<<<<<<< HEAD
-	/* Cache was empty, do real allocation */
-#ifdef CONFIG_NUMA
-	page = alloc_pages_node(pool->p.nid, gfp, pool->p.order);
-#else
-	page = alloc_pages(gfp, pool->p.order);
-#endif
-	if (!page)
-		return NULL;
-=======
-static void page_pool_dma_sync_for_device(struct page_pool *pool,
-					  struct page *page,
-					  unsigned int dma_sync_size)
-{
 	dma_addr_t dma_addr = page_pool_get_dma_addr(page);
->>>>>>> 7d2a07b7
 
 	dma_sync_size = min(dma_sync_size, pool->p.max_len);
 	dma_sync_single_range_for_device(pool->p.dev, dma_addr,
@@ -294,15 +222,8 @@
 		return NULL;
 	}
 
-<<<<<<< HEAD
-	if (pool->p.flags & PP_FLAG_DMA_SYNC_DEV)
-		page_pool_dma_sync_for_device(pool, page, pool->p.max_len);
-
-skip_dma_map:
-=======
 	page->pp_magic |= PP_SIGNATURE;
 
->>>>>>> 7d2a07b7
 	/* Track how many pages are held 'in-flight' */
 	pool->pages_state_hold_cnt++;
 	trace_page_pool_state_hold(pool, page, pool->pages_state_hold_cnt);
@@ -424,16 +345,7 @@
 			     DMA_ATTR_SKIP_CPU_SYNC);
 	page_pool_set_dma_addr(page, 0);
 skip_dma_unmap:
-<<<<<<< HEAD
-	/* This may be the last page returned, releasing the pool, so
-	 * it is not safe to reference pool afterwards.
-	 */
-	count = atomic_inc_return(&pool->pages_state_release_cnt);
-	trace_page_pool_state_release(pool, page, count);
-}
-=======
 	page->pp_magic = 0;
->>>>>>> 7d2a07b7
 
 	/* This may be the last page returned, releasing the pool, so
 	 * it is not safe to reference pool afterwards.
@@ -483,18 +395,6 @@
 	return true;
 }
 
-<<<<<<< HEAD
-/* page is NOT reusable when:
- * 1) allocated when system is under some pressure. (page_is_pfmemalloc)
- */
-static bool pool_page_reusable(struct page_pool *pool, struct page *page)
-{
-	return !page_is_pfmemalloc(page);
-}
-
-void __page_pool_put_page(struct page_pool *pool, struct page *page,
-			  unsigned int dma_sync_size, bool allow_direct)
-=======
 /* If the page refcnt == 1, this will try to recycle the page.
  * if PP_FLAG_DMA_SYNC_DEV is set, we'll try to sync the DMA area for
  * the configured size min(dma_sync_size, pool->max_len).
@@ -504,7 +404,6 @@
 static __always_inline struct page *
 __page_pool_put_page(struct page_pool *pool, struct page *page,
 		     unsigned int dma_sync_size, bool allow_direct)
->>>>>>> 7d2a07b7
 {
 	/* This allocator is optimized for the XDP mode that uses
 	 * one-frame-per-page, but have fallbacks that act like the
@@ -515,24 +414,12 @@
 	 * page is NOT reusable when allocated when system is under
 	 * some pressure. (page_is_pfmemalloc)
 	 */
-<<<<<<< HEAD
-	if (likely(page_ref_count(page) == 1 &&
-		   pool_page_reusable(pool, page))) {
-=======
 	if (likely(page_ref_count(page) == 1 && !page_is_pfmemalloc(page))) {
->>>>>>> 7d2a07b7
 		/* Read barrier done in page_ref_count / READ_ONCE */
 
 		if (pool->p.flags & PP_FLAG_DMA_SYNC_DEV)
 			page_pool_dma_sync_for_device(pool, page,
 						      dma_sync_size);
-<<<<<<< HEAD
-
-		if (allow_direct && in_serving_softirq())
-			if (__page_pool_recycle_direct(page, pool))
-				return;
-=======
->>>>>>> 7d2a07b7
 
 		if (allow_direct && in_serving_softirq() &&
 		    page_pool_recycle_in_cache(page, pool))
@@ -663,11 +550,7 @@
 	/* No more consumers should exist, but producers could still
 	 * be in-flight.
 	 */
-<<<<<<< HEAD
-	__page_pool_empty_ring(pool);
-=======
 	page_pool_empty_ring(pool);
->>>>>>> 7d2a07b7
 }
 
 static int page_pool_release(struct page_pool *pool)
@@ -737,16 +620,6 @@
 
 	trace_page_pool_update_nid(pool, new_nid);
 	pool->p.nid = new_nid;
-<<<<<<< HEAD
-
-	/* Flush pool alloc cache, as refill will check NUMA node */
-	while (pool->alloc.count) {
-		page = pool->alloc.cache[--pool->alloc.count];
-		__page_pool_return_page(pool, page);
-	}
-}
-EXPORT_SYMBOL(page_pool_update_nid);
-=======
 
 	/* Flush pool alloc cache, as refill will check NUMA node */
 	while (pool->alloc.count) {
@@ -784,5 +657,4 @@
 
 	return true;
 }
-EXPORT_SYMBOL(page_pool_return_skb_page);
->>>>>>> 7d2a07b7
+EXPORT_SYMBOL(page_pool_return_skb_page);