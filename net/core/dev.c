--- conflicted
+++ resolved
@@ -138,12 +138,6 @@
 /* This should be increased if a protocol with a bigger head is added. */
 #define GRO_MAX_HEAD (MAX_HEADER + 128)
 
-#if defined(CONFIG_XEN) || defined(CONFIG_PARAVIRT_XEN)
-#include <net/ip.h>
-#include <linux/tcp.h>
-#include <linux/udp.h>
-#endif
-
 /*
  *	The list of packet types we will receive (as opposed to discard)
  *	and the routines to invoke.
@@ -2094,58 +2088,6 @@
 	skb_set_queue_mapping(skb, queue_index);
 	return netdev_get_tx_queue(dev, queue_index);
 }
-
-#if defined(CONFIG_XEN) || defined(CONFIG_PARAVIRT_XEN)
-inline int skb_checksum_setup(struct sk_buff *skb)
-{
-	struct iphdr *iph;
-	unsigned char *th;
-	int err = -EPROTO;
-
-#ifdef CONFIG_XEN
-	if (!skb->proto_csum_blank)
-		return 0;
-#endif
-
-	if (skb->protocol != htons(ETH_P_IP))
-		goto out;
-
-	iph = ip_hdr(skb);
-	th = skb_network_header(skb) + 4 * iph->ihl;
-	if (th >= skb_tail_pointer(skb))
-		goto out;
-
-	skb->csum_start = th - skb->head;
-	switch (iph->protocol) {
-	case IPPROTO_TCP:
-		skb->csum_offset = offsetof(struct tcphdr, check);
-		break;
-	case IPPROTO_UDP:
-		skb->csum_offset = offsetof(struct udphdr, check);
-		break;
-	default:
-		if (net_ratelimit())
-			printk(KERN_ERR "Attempting to checksum a non-"
-			       "TCP/UDP packet, dropping a protocol"
-			       " %d packet", iph->protocol);
-		goto out;
-	}
-
-	if ((th + skb->csum_offset + 2) > skb_tail_pointer(skb))
-		goto out;
-
-#ifdef CONFIG_XEN
-	skb->ip_summed = CHECKSUM_PARTIAL;
-	skb->proto_csum_blank = 0;
-#endif
-
-	err = 0;
-
-out:
-	return err;
-}
-EXPORT_SYMBOL(skb_checksum_setup);
-#endif
 
 static inline int __dev_xmit_skb(struct sk_buff *skb, struct Qdisc *q,
 				 struct net_device *dev,
@@ -2237,34 +2179,6 @@
 	struct Qdisc *q;
 	int rc = -ENOMEM;
 
-<<<<<<< HEAD
- 	/* If a checksum-deferred packet is forwarded to a device that needs a
- 	 * checksum, correct the pointers and force checksumming.
- 	 */
- 	if (skb_checksum_setup(skb))
- 		goto out_kfree_skb;
-
-	/* GSO will handle the following emulations directly. */
-	if (netif_needs_gso(dev, skb))
-		goto gso;
-
-	/* Convert a paged skb to linear, if required */
-	if (skb_needs_linearize(skb, dev) && __skb_linearize(skb))
-		goto out_kfree_skb;
-
-	/* If packet is not checksummed and device does not support
-	 * checksumming for this protocol, complete checksumming here.
-	 */
-	if (skb->ip_summed == CHECKSUM_PARTIAL) {
-		skb_set_transport_header(skb, skb->csum_start -
-					      skb_headroom(skb));
-		if (!dev_can_checksum(dev, skb) && skb_checksum_help(skb))
-			goto out_kfree_skb;
-	}
-
-gso:
-=======
->>>>>>> da5cabf8
 	/* Disable soft irqs for various locks below. Also
 	 * stops preemption for RCU.
 	 */
@@ -3002,19 +2916,6 @@
 	}
 #endif
 
-#ifdef CONFIG_XEN
-	switch (skb->ip_summed) {
-	case CHECKSUM_UNNECESSARY:
-		skb->proto_data_valid = 1;
-		break;
-	case CHECKSUM_PARTIAL:
-		/* XXX Implement me. */
-	default:
-		skb->proto_data_valid = 0;
-		break;
-	}
-#endif
-
 	if (skb_emergency(skb))
 		goto skip_taps;
 
@@ -3035,17 +2936,9 @@
 ncls:
 #endif
 
-<<<<<<< HEAD
 	if (!skb_emergency_protocol(skb))
 		goto drop;
 
-	skb = handle_bridge(skb, &pt_prev, &ret, orig_dev);
-	if (!skb)
-		goto unlock;
-	skb = handle_macvlan(skb, &pt_prev, &ret, orig_dev);
-	if (!skb)
-		goto unlock;
-=======
 	/* Handle special case of bridge or macvlan */
 	rx_handler = rcu_dereference(skb->dev->rx_handler);
 	if (rx_handler) {
@@ -3057,7 +2950,6 @@
 		if (!skb)
 			goto out;
 	}
->>>>>>> da5cabf8
 
 	/*
 	 * Make sure frames received on VLAN interfaces stacked on
