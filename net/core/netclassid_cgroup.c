// SPDX-License-Identifier: GPL-2.0-or-later
/*
 * net/core/netclassid_cgroup.c	Classid Cgroupfs Handling
 *
 * Authors:	Thomas Graf <tgraf@suug.ch>
 */

#include <linux/slab.h>
#include <linux/cgroup.h>
#include <linux/fdtable.h>
#include <linux/sched/task.h>

#include <net/cls_cgroup.h>
#include <net/sock.h>

static inline struct cgroup_cls_state *css_cls_state(struct cgroup_subsys_state *css)
{
	return css ? container_of(css, struct cgroup_cls_state, css) : NULL;
}

struct cgroup_cls_state *task_cls_state(struct task_struct *p)
{
	return css_cls_state(task_css_check(p, net_cls_cgrp_id,
					    rcu_read_lock_bh_held()));
}
EXPORT_SYMBOL_GPL(task_cls_state);

static struct cgroup_subsys_state *
cgrp_css_alloc(struct cgroup_subsys_state *parent_css)
{
	struct cgroup_cls_state *cs;

	cs = kzalloc(sizeof(*cs), GFP_KERNEL);
	if (!cs)
		return ERR_PTR(-ENOMEM);

	return &cs->css;
}

static int cgrp_css_online(struct cgroup_subsys_state *css)
{
	struct cgroup_cls_state *cs = css_cls_state(css);
	struct cgroup_cls_state *parent = css_cls_state(css->parent);

	if (parent)
		cs->classid = parent->classid;

	return 0;
}

static void cgrp_css_free(struct cgroup_subsys_state *css)
{
	kfree(css_cls_state(css));
}

/*
 * To avoid freezing of sockets creation for tasks with big number of threads
 * and opened sockets lets release file_lock every 1000 iterated descriptors.
 * New sockets will already have been created with new classid.
 */

struct update_classid_context {
	u32 classid;
	unsigned int batch;
};

#define UPDATE_CLASSID_BATCH 1000

static int update_classid_sock(const void *v, struct file *file, unsigned n)
{
<<<<<<< HEAD
	int err;
	struct update_classid_context *ctx = (void *)v;
	struct socket *sock = sock_from_file(file, &err);
=======
	struct update_classid_context *ctx = (void *)v;
	struct socket *sock = sock_from_file(file);
>>>>>>> 7d2a07b7

	if (sock) {
		spin_lock(&cgroup_sk_update_lock);
		sock_cgroup_set_classid(&sock->sk->sk_cgrp_data, ctx->classid);
		spin_unlock(&cgroup_sk_update_lock);
	}
	if (--ctx->batch == 0) {
		ctx->batch = UPDATE_CLASSID_BATCH;
		return n + 1;
	}
	return 0;
}

static void update_classid_task(struct task_struct *p, u32 classid)
{
	struct update_classid_context ctx = {
		.classid = classid,
		.batch = UPDATE_CLASSID_BATCH
	};
	unsigned int fd = 0;

	do {
		task_lock(p);
		fd = iterate_fd(p->files, fd, update_classid_sock, &ctx);
		task_unlock(p);
		cond_resched();
	} while (fd);
}

static void cgrp_attach(struct cgroup_taskset *tset)
{
	struct cgroup_subsys_state *css;
	struct task_struct *p;

	cgroup_taskset_for_each(p, css, tset) {
		update_classid_task(p, css_cls_state(css)->classid);
	}
}

static u64 read_classid(struct cgroup_subsys_state *css, struct cftype *cft)
{
	return css_cls_state(css)->classid;
}

static int write_classid(struct cgroup_subsys_state *css, struct cftype *cft,
			 u64 value)
{
	struct cgroup_cls_state *cs = css_cls_state(css);
	struct css_task_iter it;
	struct task_struct *p;

	cgroup_sk_alloc_disable();

	cs->classid = (u32)value;

	css_task_iter_start(css, 0, &it);
<<<<<<< HEAD
	while ((p = css_task_iter_next(&it))) {
		update_classid_task(p, cs->classid);
		cond_resched();
	}
=======
	while ((p = css_task_iter_next(&it)))
		update_classid_task(p, cs->classid);
>>>>>>> 7d2a07b7
	css_task_iter_end(&it);

	return 0;
}

static struct cftype ss_files[] = {
	{
		.name		= "classid",
		.read_u64	= read_classid,
		.write_u64	= write_classid,
	},
	{ }	/* terminate */
};

struct cgroup_subsys net_cls_cgrp_subsys = {
	.css_alloc		= cgrp_css_alloc,
	.css_online		= cgrp_css_online,
	.css_free		= cgrp_css_free,
	.attach			= cgrp_attach,
	.legacy_cftypes		= ss_files,
};<|MERGE_RESOLUTION|>--- conflicted
+++ resolved
@@ -68,14 +68,8 @@
 
 static int update_classid_sock(const void *v, struct file *file, unsigned n)
 {
-<<<<<<< HEAD
-	int err;
-	struct update_classid_context *ctx = (void *)v;
-	struct socket *sock = sock_from_file(file, &err);
-=======
 	struct update_classid_context *ctx = (void *)v;
 	struct socket *sock = sock_from_file(file);
->>>>>>> 7d2a07b7
 
 	if (sock) {
 		spin_lock(&cgroup_sk_update_lock);
@@ -132,15 +126,8 @@
 	cs->classid = (u32)value;
 
 	css_task_iter_start(css, 0, &it);
-<<<<<<< HEAD
-	while ((p = css_task_iter_next(&it))) {
-		update_classid_task(p, cs->classid);
-		cond_resched();
-	}
-=======
 	while ((p = css_task_iter_next(&it)))
 		update_classid_task(p, cs->classid);
->>>>>>> 7d2a07b7
 	css_task_iter_end(&it);
 
 	return 0;
