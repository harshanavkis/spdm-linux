// SPDX-License-Identifier: GPL-2.0-only
/* net/sched/sch_atm.c - ATM VC selection "queueing discipline" */

/* Written 1998-2000 by Werner Almesberger, EPFL ICA */

#include <linux/module.h>
#include <linux/slab.h>
#include <linux/init.h>
#include <linux/interrupt.h>
#include <linux/string.h>
#include <linux/errno.h>
#include <linux/skbuff.h>
#include <linux/atmdev.h>
#include <linux/atmclip.h>
#include <linux/rtnetlink.h>
#include <linux/file.h>		/* for fput */
#include <net/netlink.h>
#include <net/pkt_sched.h>
#include <net/pkt_cls.h>

/*
 * The ATM queuing discipline provides a framework for invoking classifiers
 * (aka "filters"), which in turn select classes of this queuing discipline.
 * Each class maps the flow(s) it is handling to a given VC. Multiple classes
 * may share the same VC.
 *
 * When creating a class, VCs are specified by passing the number of the open
 * socket descriptor by which the calling process references the VC. The kernel
 * keeps the VC open at least until all classes using it are removed.
 *
 * In this file, most functions are named atm_tc_* to avoid confusion with all
 * the atm_* in net/atm. This naming convention differs from what's used in the
 * rest of net/sched.
 *
 * Known bugs:
 *  - sometimes messes up the IP stack
 *  - any manipulations besides the few operations described in the README, are
 *    untested and likely to crash the system
 *  - should lock the flow while there is data in the queue (?)
 */

#define VCC2FLOW(vcc) ((struct atm_flow_data *) ((vcc)->user_back))

struct atm_flow_data {
	struct Qdisc_class_common common;
	struct Qdisc		*q;	/* FIFO, TBF, etc. */
	struct tcf_proto __rcu	*filter_list;
	struct tcf_block	*block;
	struct atm_vcc		*vcc;	/* VCC; NULL if VCC is closed */
	void			(*old_pop)(struct atm_vcc *vcc,
					   struct sk_buff *skb); /* chaining */
	struct atm_qdisc_data	*parent;	/* parent qdisc */
	struct socket		*sock;		/* for closing */
	int			ref;		/* reference count */
	struct gnet_stats_basic_packed	bstats;
	struct gnet_stats_queue	qstats;
	struct list_head	list;
	struct atm_flow_data	*excess;	/* flow for excess traffic;
						   NULL to set CLP instead */
	int			hdr_len;
	unsigned char		hdr[];		/* header data; MUST BE LAST */
};

struct atm_qdisc_data {
	struct atm_flow_data	link;		/* unclassified skbs go here */
	struct list_head	flows;		/* NB: "link" is also on this
						   list */
	struct tasklet_struct	task;		/* dequeue tasklet */
};

/* ------------------------- Class/flow operations ------------------------- */

static inline struct atm_flow_data *lookup_flow(struct Qdisc *sch, u32 classid)
{
	struct atm_qdisc_data *p = qdisc_priv(sch);
	struct atm_flow_data *flow;

	list_for_each_entry(flow, &p->flows, list) {
		if (flow->common.classid == classid)
			return flow;
	}
	return NULL;
}

static int atm_tc_graft(struct Qdisc *sch, unsigned long arg,
			struct Qdisc *new, struct Qdisc **old,
			struct netlink_ext_ack *extack)
{
	struct atm_qdisc_data *p = qdisc_priv(sch);
	struct atm_flow_data *flow = (struct atm_flow_data *)arg;

	pr_debug("atm_tc_graft(sch %p,[qdisc %p],flow %p,new %p,old %p)\n",
		sch, p, flow, new, old);
	if (list_empty(&flow->list))
		return -EINVAL;
	if (!new)
		new = &noop_qdisc;
	*old = flow->q;
	flow->q = new;
	if (*old)
		qdisc_reset(*old);
	return 0;
}

static struct Qdisc *atm_tc_leaf(struct Qdisc *sch, unsigned long cl)
{
	struct atm_flow_data *flow = (struct atm_flow_data *)cl;

	pr_debug("atm_tc_leaf(sch %p,flow %p)\n", sch, flow);
	return flow ? flow->q : NULL;
}

static unsigned long atm_tc_find(struct Qdisc *sch, u32 classid)
{
	struct atm_qdisc_data *p __maybe_unused = qdisc_priv(sch);
	struct atm_flow_data *flow;

	pr_debug("%s(sch %p,[qdisc %p],classid %x)\n", __func__, sch, p, classid);
	flow = lookup_flow(sch, classid);
	pr_debug("%s: flow %p\n", __func__, flow);
	return (unsigned long)flow;
}

static unsigned long atm_tc_bind_filter(struct Qdisc *sch,
					unsigned long parent, u32 classid)
{
	struct atm_qdisc_data *p __maybe_unused = qdisc_priv(sch);
	struct atm_flow_data *flow;

	pr_debug("%s(sch %p,[qdisc %p],classid %x)\n", __func__, sch, p, classid);
	flow = lookup_flow(sch, classid);
	if (flow)
		flow->ref++;
	pr_debug("%s: flow %p\n", __func__, flow);
	return (unsigned long)flow;
}

/*
 * atm_tc_put handles all destructions, including the ones that are explicitly
 * requested (atm_tc_destroy, etc.). The assumption here is that we never drop
 * anything that still seems to be in use.
 */
static void atm_tc_put(struct Qdisc *sch, unsigned long cl)
{
	struct atm_qdisc_data *p = qdisc_priv(sch);
	struct atm_flow_data *flow = (struct atm_flow_data *)cl;

	pr_debug("atm_tc_put(sch %p,[qdisc %p],flow %p)\n", sch, p, flow);
	if (--flow->ref)
		return;
	pr_debug("atm_tc_put: destroying\n");
	list_del_init(&flow->list);
	pr_debug("atm_tc_put: qdisc %p\n", flow->q);
	qdisc_put(flow->q);
	tcf_block_put(flow->block);
	if (flow->sock) {
		pr_debug("atm_tc_put: f_count %ld\n",
			file_count(flow->sock->file));
		flow->vcc->pop = flow->old_pop;
		sockfd_put(flow->sock);
	}
	if (flow->excess)
		atm_tc_put(sch, (unsigned long)flow->excess);
	if (flow != &p->link)
		kfree(flow);
	/*
	 * If flow == &p->link, the qdisc no longer works at this point and
	 * needs to be removed. (By the caller of atm_tc_put.)
	 */
}

static void sch_atm_pop(struct atm_vcc *vcc, struct sk_buff *skb)
{
	struct atm_qdisc_data *p = VCC2FLOW(vcc)->parent;

	pr_debug("sch_atm_pop(vcc %p,skb %p,[qdisc %p])\n", vcc, skb, p);
	VCC2FLOW(vcc)->old_pop(vcc, skb);
	tasklet_schedule(&p->task);
}

static const u8 llc_oui_ip[] = {
	0xaa,			/* DSAP: non-ISO */
	0xaa,			/* SSAP: non-ISO */
	0x03,			/* Ctrl: Unnumbered Information Command PDU */
	0x00,			/* OUI: EtherType */
	0x00, 0x00,
	0x08, 0x00
};				/* Ethertype IP (0800) */

static const struct nla_policy atm_policy[TCA_ATM_MAX + 1] = {
	[TCA_ATM_FD]		= { .type = NLA_U32 },
	[TCA_ATM_EXCESS]	= { .type = NLA_U32 },
};

static int atm_tc_change(struct Qdisc *sch, u32 classid, u32 parent,
			 struct nlattr **tca, unsigned long *arg,
			 struct netlink_ext_ack *extack)
{
	struct atm_qdisc_data *p = qdisc_priv(sch);
	struct atm_flow_data *flow = (struct atm_flow_data *)*arg;
	struct atm_flow_data *excess = NULL;
	struct nlattr *opt = tca[TCA_OPTIONS];
	struct nlattr *tb[TCA_ATM_MAX + 1];
	struct socket *sock;
	int fd, error, hdr_len;
	void *hdr;

	pr_debug("atm_tc_change(sch %p,[qdisc %p],classid %x,parent %x,"
		"flow %p,opt %p)\n", sch, p, classid, parent, flow, opt);
	/*
	 * The concept of parents doesn't apply for this qdisc.
	 */
	if (parent && parent != TC_H_ROOT && parent != sch->handle)
		return -EINVAL;
	/*
	 * ATM classes cannot be changed. In order to change properties of the
	 * ATM connection, that socket needs to be modified directly (via the
	 * native ATM API. In order to send a flow to a different VC, the old
	 * class needs to be removed and a new one added. (This may be changed
	 * later.)
	 */
	if (flow)
		return -EBUSY;
	if (opt == NULL)
		return -EINVAL;

	error = nla_parse_nested_deprecated(tb, TCA_ATM_MAX, opt, atm_policy,
					    NULL);
	if (error < 0)
		return error;

	if (!tb[TCA_ATM_FD])
		return -EINVAL;
	fd = nla_get_u32(tb[TCA_ATM_FD]);
	pr_debug("atm_tc_change: fd %d\n", fd);
	if (tb[TCA_ATM_HDR]) {
		hdr_len = nla_len(tb[TCA_ATM_HDR]);
		hdr = nla_data(tb[TCA_ATM_HDR]);
	} else {
		hdr_len = RFC1483LLC_LEN;
		hdr = NULL;	/* default LLC/SNAP for IP */
	}
	if (!tb[TCA_ATM_EXCESS])
		excess = NULL;
	else {
		excess = (struct atm_flow_data *)
			atm_tc_find(sch, nla_get_u32(tb[TCA_ATM_EXCESS]));
		if (!excess)
			return -ENOENT;
	}
	pr_debug("atm_tc_change: type %d, payload %d, hdr_len %d\n",
		 opt->nla_type, nla_len(opt), hdr_len);
	sock = sockfd_lookup(fd, &error);
	if (!sock)
		return error;	/* f_count++ */
	pr_debug("atm_tc_change: f_count %ld\n", file_count(sock->file));
	if (sock->ops->family != PF_ATMSVC && sock->ops->family != PF_ATMPVC) {
		error = -EPROTOTYPE;
		goto err_out;
	}
	/* @@@ should check if the socket is really operational or we'll crash
	   on vcc->send */
	if (classid) {
		if (TC_H_MAJ(classid ^ sch->handle)) {
			pr_debug("atm_tc_change: classid mismatch\n");
			error = -EINVAL;
			goto err_out;
		}
	} else {
		int i;
		unsigned long cl;

		for (i = 1; i < 0x8000; i++) {
			classid = TC_H_MAKE(sch->handle, 0x8000 | i);
			cl = atm_tc_find(sch, classid);
			if (!cl)
				break;
		}
	}
	pr_debug("atm_tc_change: new id %x\n", classid);
	flow = kzalloc(sizeof(struct atm_flow_data) + hdr_len, GFP_KERNEL);
	pr_debug("atm_tc_change: flow %p\n", flow);
	if (!flow) {
		error = -ENOBUFS;
		goto err_out;
	}

	error = tcf_block_get(&flow->block, &flow->filter_list, sch,
			      extack);
	if (error) {
		kfree(flow);
		goto err_out;
	}

	flow->q = qdisc_create_dflt(sch->dev_queue, &pfifo_qdisc_ops, classid,
				    extack);
	if (!flow->q)
		flow->q = &noop_qdisc;
	pr_debug("atm_tc_change: qdisc %p\n", flow->q);
	flow->sock = sock;
	flow->vcc = ATM_SD(sock);	/* speedup */
	flow->vcc->user_back = flow;
	pr_debug("atm_tc_change: vcc %p\n", flow->vcc);
	flow->old_pop = flow->vcc->pop;
	flow->parent = p;
	flow->vcc->pop = sch_atm_pop;
	flow->common.classid = classid;
	flow->ref = 1;
	flow->excess = excess;
	list_add(&flow->list, &p->link.list);
	flow->hdr_len = hdr_len;
	if (hdr)
		memcpy(flow->hdr, hdr, hdr_len);
	else
		memcpy(flow->hdr, llc_oui_ip, sizeof(llc_oui_ip));
	*arg = (unsigned long)flow;
	return 0;
err_out:
	sockfd_put(sock);
	return error;
}

static int atm_tc_delete(struct Qdisc *sch, unsigned long arg,
			 struct netlink_ext_ack *extack)
{
	struct atm_qdisc_data *p = qdisc_priv(sch);
	struct atm_flow_data *flow = (struct atm_flow_data *)arg;

	pr_debug("atm_tc_delete(sch %p,[qdisc %p],flow %p)\n", sch, p, flow);
	if (list_empty(&flow->list))
		return -EINVAL;
	if (rcu_access_pointer(flow->filter_list) || flow == &p->link)
		return -EBUSY;
	/*
	 * Reference count must be 2: one for "keepalive" (set at class
	 * creation), and one for the reference held when calling delete.
	 */
	if (flow->ref < 2) {
		pr_err("atm_tc_delete: flow->ref == %d\n", flow->ref);
		return -EINVAL;
	}
	if (flow->ref > 2)
		return -EBUSY;	/* catch references via excess, etc. */
	atm_tc_put(sch, arg);
	return 0;
}

static void atm_tc_walk(struct Qdisc *sch, struct qdisc_walker *walker)
{
	struct atm_qdisc_data *p = qdisc_priv(sch);
	struct atm_flow_data *flow;

	pr_debug("atm_tc_walk(sch %p,[qdisc %p],walker %p)\n", sch, p, walker);
	if (walker->stop)
		return;
	list_for_each_entry(flow, &p->flows, list) {
		if (walker->count >= walker->skip &&
		    walker->fn(sch, (unsigned long)flow, walker) < 0) {
			walker->stop = 1;
			break;
		}
		walker->count++;
	}
}

static struct tcf_block *atm_tc_tcf_block(struct Qdisc *sch, unsigned long cl,
					  struct netlink_ext_ack *extack)
{
	struct atm_qdisc_data *p = qdisc_priv(sch);
	struct atm_flow_data *flow = (struct atm_flow_data *)cl;

	pr_debug("atm_tc_find_tcf(sch %p,[qdisc %p],flow %p)\n", sch, p, flow);
	return flow ? flow->block : p->link.block;
}

/* --------------------------- Qdisc operations ---------------------------- */

static int atm_tc_enqueue(struct sk_buff *skb, struct Qdisc *sch,
			  struct sk_buff **to_free)
{
	struct atm_qdisc_data *p = qdisc_priv(sch);
	struct atm_flow_data *flow;
	struct tcf_result res;
	int result;
	int ret = NET_XMIT_SUCCESS | __NET_XMIT_BYPASS;

	pr_debug("atm_tc_enqueue(skb %p,sch %p,[qdisc %p])\n", skb, sch, p);
	result = TC_ACT_OK;	/* be nice to gcc */
	flow = NULL;
	if (TC_H_MAJ(skb->priority) != sch->handle ||
	    !(flow = (struct atm_flow_data *)atm_tc_find(sch, skb->priority))) {
		struct tcf_proto *fl;

		list_for_each_entry(flow, &p->flows, list) {
			fl = rcu_dereference_bh(flow->filter_list);
			if (fl) {
				result = tcf_classify(skb, fl, &res, true);
				if (result < 0)
					continue;
				flow = (struct atm_flow_data *)res.class;
				if (!flow)
					flow = lookup_flow(sch, res.classid);
				goto done;
			}
		}
		flow = NULL;
done:
		;
	}
	if (!flow) {
		flow = &p->link;
	} else {
		if (flow->vcc)
			ATM_SKB(skb)->atm_options = flow->vcc->atm_options;
		/*@@@ looks good ... but it's not supposed to work :-) */
#ifdef CONFIG_NET_CLS_ACT
		switch (result) {
		case TC_ACT_QUEUED:
		case TC_ACT_STOLEN:
		case TC_ACT_TRAP:
			__qdisc_drop(skb, to_free);
			return NET_XMIT_SUCCESS | __NET_XMIT_STOLEN;
		case TC_ACT_SHOT:
			__qdisc_drop(skb, to_free);
			goto drop;
		case TC_ACT_RECLASSIFY:
			if (flow->excess)
				flow = flow->excess;
			else
				ATM_SKB(skb)->atm_options |= ATM_ATMOPT_CLP;
			break;
		}
#endif
	}

	ret = qdisc_enqueue(skb, flow->q, to_free);
	if (ret != NET_XMIT_SUCCESS) {
drop: __maybe_unused
		if (net_xmit_drop_count(ret)) {
			qdisc_qstats_drop(sch);
			if (flow)
				flow->qstats.drops++;
		}
		return ret;
	}
	/*
	 * Okay, this may seem weird. We pretend we've dropped the packet if
	 * it goes via ATM. The reason for this is that the outer qdisc
	 * expects to be able to q->dequeue the packet later on if we return
	 * success at this place. Also, sch->q.qdisc needs to reflect whether
	 * there is a packet egligible for dequeuing or not. Note that the
	 * statistics of the outer qdisc are necessarily wrong because of all
	 * this. There's currently no correct solution for this.
	 */
	if (flow == &p->link) {
		sch->q.qlen++;
		return NET_XMIT_SUCCESS;
	}
	tasklet_schedule(&p->task);
	return NET_XMIT_SUCCESS | __NET_XMIT_BYPASS;
}

/*
 * Dequeue packets and send them over ATM. Note that we quite deliberately
 * avoid checking net_device's flow control here, simply because sch_atm
 * uses its own channels, which have nothing to do with any CLIP/LANE/or
 * non-ATM interfaces.
 */

static void sch_atm_dequeue(struct tasklet_struct *t)
{
	struct atm_qdisc_data *p = from_tasklet(p, t, task);
	struct Qdisc *sch = qdisc_from_priv(p);
	struct atm_flow_data *flow;
	struct sk_buff *skb;

	pr_debug("sch_atm_dequeue(sch %p,[qdisc %p])\n", sch, p);
	list_for_each_entry(flow, &p->flows, list) {
		if (flow == &p->link)
			continue;
		/*
		 * If traffic is properly shaped, this won't generate nasty
		 * little bursts. Otherwise, it may ... (but that's okay)
		 */
		while ((skb = flow->q->ops->peek(flow->q))) {
			if (!atm_may_send(flow->vcc, skb->truesize))
				break;

			skb = qdisc_dequeue_peeked(flow->q);
			if (unlikely(!skb))
				break;

			qdisc_bstats_update(sch, skb);
			bstats_update(&flow->bstats, skb);
			pr_debug("atm_tc_dequeue: sending on class %p\n", flow);
			/* remove any LL header somebody else has attached */
			skb_pull(skb, skb_network_offset(skb));
			if (skb_headroom(skb) < flow->hdr_len) {
				struct sk_buff *new;

				new = skb_realloc_headroom(skb, flow->hdr_len);
				dev_kfree_skb(skb);
				if (!new)
					continue;
				skb = new;
			}
			pr_debug("sch_atm_dequeue: ip %p, data %p\n",
				 skb_network_header(skb), skb->data);
			ATM_SKB(skb)->vcc = flow->vcc;
			memcpy(skb_push(skb, flow->hdr_len), flow->hdr,
			       flow->hdr_len);
			refcount_add(skb->truesize,
				   &sk_atm(flow->vcc)->sk_wmem_alloc);
			/* atm.atm_options are already set by atm_tc_enqueue */
			flow->vcc->send(flow->vcc, skb);
		}
	}
}

static struct sk_buff *atm_tc_dequeue(struct Qdisc *sch)
{
	struct atm_qdisc_data *p = qdisc_priv(sch);
	struct sk_buff *skb;

	pr_debug("atm_tc_dequeue(sch %p,[qdisc %p])\n", sch, p);
	tasklet_schedule(&p->task);
	skb = qdisc_dequeue_peeked(p->link.q);
	if (skb)
		sch->q.qlen--;
	return skb;
}

static struct sk_buff *atm_tc_peek(struct Qdisc *sch)
{
	struct atm_qdisc_data *p = qdisc_priv(sch);

	pr_debug("atm_tc_peek(sch %p,[qdisc %p])\n", sch, p);

	return p->link.q->ops->peek(p->link.q);
}

static int atm_tc_init(struct Qdisc *sch, struct nlattr *opt,
		       struct netlink_ext_ack *extack)
{
	struct atm_qdisc_data *p = qdisc_priv(sch);
	int err;

	pr_debug("atm_tc_init(sch %p,[qdisc %p],opt %p)\n", sch, p, opt);
	INIT_LIST_HEAD(&p->flows);
	INIT_LIST_HEAD(&p->link.list);
	list_add(&p->link.list, &p->flows);
	p->link.q = qdisc_create_dflt(sch->dev_queue,
				      &pfifo_qdisc_ops, sch->handle, extack);
	if (!p->link.q)
		p->link.q = &noop_qdisc;
	pr_debug("atm_tc_init: link (%p) qdisc %p\n", &p->link, p->link.q);
	p->link.vcc = NULL;
	p->link.sock = NULL;
	p->link.common.classid = sch->handle;
	p->link.ref = 1;

	err = tcf_block_get(&p->link.block, &p->link.filter_list, sch,
			    extack);
	if (err)
		return err;

<<<<<<< HEAD
	tasklet_init(&p->task, sch_atm_dequeue, (unsigned long)sch);
=======
	tasklet_setup(&p->task, sch_atm_dequeue);
>>>>>>> 7d2a07b7
	return 0;
}

static void atm_tc_reset(struct Qdisc *sch)
{
	struct atm_qdisc_data *p = qdisc_priv(sch);
	struct atm_flow_data *flow;

	pr_debug("atm_tc_reset(sch %p,[qdisc %p])\n", sch, p);
	list_for_each_entry(flow, &p->flows, list)
		qdisc_reset(flow->q);
	sch->q.qlen = 0;
}

static void atm_tc_destroy(struct Qdisc *sch)
{
	struct atm_qdisc_data *p = qdisc_priv(sch);
	struct atm_flow_data *flow, *tmp;

	pr_debug("atm_tc_destroy(sch %p,[qdisc %p])\n", sch, p);
	list_for_each_entry(flow, &p->flows, list) {
		tcf_block_put(flow->block);
		flow->block = NULL;
	}

	list_for_each_entry_safe(flow, tmp, &p->flows, list) {
		if (flow->ref > 1)
			pr_err("atm_destroy: %p->ref = %d\n", flow, flow->ref);
		atm_tc_put(sch, (unsigned long)flow);
	}
	tasklet_kill(&p->task);
}

static int atm_tc_dump_class(struct Qdisc *sch, unsigned long cl,
			     struct sk_buff *skb, struct tcmsg *tcm)
{
	struct atm_qdisc_data *p = qdisc_priv(sch);
	struct atm_flow_data *flow = (struct atm_flow_data *)cl;
	struct nlattr *nest;

	pr_debug("atm_tc_dump_class(sch %p,[qdisc %p],flow %p,skb %p,tcm %p)\n",
		sch, p, flow, skb, tcm);
	if (list_empty(&flow->list))
		return -EINVAL;
	tcm->tcm_handle = flow->common.classid;
	tcm->tcm_info = flow->q->handle;

	nest = nla_nest_start_noflag(skb, TCA_OPTIONS);
	if (nest == NULL)
		goto nla_put_failure;

	if (nla_put(skb, TCA_ATM_HDR, flow->hdr_len, flow->hdr))
		goto nla_put_failure;
	if (flow->vcc) {
		struct sockaddr_atmpvc pvc;
		int state;

		memset(&pvc, 0, sizeof(pvc));
		pvc.sap_family = AF_ATMPVC;
		pvc.sap_addr.itf = flow->vcc->dev ? flow->vcc->dev->number : -1;
		pvc.sap_addr.vpi = flow->vcc->vpi;
		pvc.sap_addr.vci = flow->vcc->vci;
		if (nla_put(skb, TCA_ATM_ADDR, sizeof(pvc), &pvc))
			goto nla_put_failure;
		state = ATM_VF2VS(flow->vcc->flags);
		if (nla_put_u32(skb, TCA_ATM_STATE, state))
			goto nla_put_failure;
	}
	if (flow->excess) {
		if (nla_put_u32(skb, TCA_ATM_EXCESS, flow->common.classid))
			goto nla_put_failure;
	} else {
		if (nla_put_u32(skb, TCA_ATM_EXCESS, 0))
			goto nla_put_failure;
	}
	return nla_nest_end(skb, nest);

nla_put_failure:
	nla_nest_cancel(skb, nest);
	return -1;
}
static int
atm_tc_dump_class_stats(struct Qdisc *sch, unsigned long arg,
			struct gnet_dump *d)
{
	struct atm_flow_data *flow = (struct atm_flow_data *)arg;

	if (gnet_stats_copy_basic(qdisc_root_sleeping_running(sch),
				  d, NULL, &flow->bstats) < 0 ||
	    gnet_stats_copy_queue(d, NULL, &flow->qstats, flow->q->q.qlen) < 0)
		return -1;

	return 0;
}

static int atm_tc_dump(struct Qdisc *sch, struct sk_buff *skb)
{
	return 0;
}

static const struct Qdisc_class_ops atm_class_ops = {
	.graft		= atm_tc_graft,
	.leaf		= atm_tc_leaf,
	.find		= atm_tc_find,
	.change		= atm_tc_change,
	.delete		= atm_tc_delete,
	.walk		= atm_tc_walk,
	.tcf_block	= atm_tc_tcf_block,
	.bind_tcf	= atm_tc_bind_filter,
	.unbind_tcf	= atm_tc_put,
	.dump		= atm_tc_dump_class,
	.dump_stats	= atm_tc_dump_class_stats,
};

static struct Qdisc_ops atm_qdisc_ops __read_mostly = {
	.cl_ops		= &atm_class_ops,
	.id		= "atm",
	.priv_size	= sizeof(struct atm_qdisc_data),
	.enqueue	= atm_tc_enqueue,
	.dequeue	= atm_tc_dequeue,
	.peek		= atm_tc_peek,
	.init		= atm_tc_init,
	.reset		= atm_tc_reset,
	.destroy	= atm_tc_destroy,
	.dump		= atm_tc_dump,
	.owner		= THIS_MODULE,
};

static int __init atm_init(void)
{
	return register_qdisc(&atm_qdisc_ops);
}

static void __exit atm_exit(void)
{
	unregister_qdisc(&atm_qdisc_ops);
}

module_init(atm_init)
module_exit(atm_exit)
MODULE_LICENSE("GPL");<|MERGE_RESOLUTION|>--- conflicted
+++ resolved
@@ -564,11 +564,7 @@
 	if (err)
 		return err;
 
-<<<<<<< HEAD
-	tasklet_init(&p->task, sch_atm_dequeue, (unsigned long)sch);
-=======
 	tasklet_setup(&p->task, sch_atm_dequeue);
->>>>>>> 7d2a07b7
 	return 0;
 }
 
