--- conflicted
+++ resolved
@@ -720,11 +720,7 @@
 skip_hash:
 	if (flow_override)
 		flow_hash = flow_override - 1;
-<<<<<<< HEAD
-	else if (use_skbhash)
-=======
 	else if (use_skbhash && (flow_mode & CAKE_FLOW_FLOWS))
->>>>>>> 7d2a07b7
 		flow_hash = skb->hash;
 	if (host_override) {
 		dsthost_hash = host_override - 1;
