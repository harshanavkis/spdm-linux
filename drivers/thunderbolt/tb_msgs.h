--- conflicted
+++ resolved
@@ -481,8 +481,6 @@
 	u32 veto_reason;
 };
 
-<<<<<<< HEAD
-=======
 /* USB4 ICM messages */
 
 struct icm_usb4_switch_op {
@@ -508,7 +506,6 @@
 	u32 data[16];
 };
 
->>>>>>> 7d2a07b7
 /* XDomain messages */
 
 struct tb_xdomain_header {
