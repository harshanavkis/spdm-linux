/* SPDX-License-Identifier: GPL-2.0 */
/*
 * Thunderbolt driver - control channel and configuration commands
 *
 * Copyright (c) 2014 Andreas Noever <andreas.noever@gmail.com>
 * Copyright (C) 2018, Intel Corporation
 */

#ifndef _TB_CFG
#define _TB_CFG

#include <linux/kref.h>
#include <linux/thunderbolt.h>

#include "nhi.h"
#include "tb_msgs.h"

/* control channel */
struct tb_ctl;

typedef bool (*event_cb)(void *data, enum tb_cfg_pkg_type type,
			 const void *buf, size_t size);

struct tb_ctl *tb_ctl_alloc(struct tb_nhi *nhi, int timeout_msec, event_cb cb,
			    void *cb_data);
void tb_ctl_start(struct tb_ctl *ctl);
void tb_ctl_stop(struct tb_ctl *ctl);
void tb_ctl_free(struct tb_ctl *ctl);

/* configuration commands */

struct tb_cfg_result {
	u64 response_route;
	u32 response_port; /*
			    * If err = 1 then this is the port that send the
			    * error.
			    * If err = 0 and if this was a cfg_read/write then
			    * this is the the upstream port of the responding
			    * switch.
			    * Otherwise the field is set to zero.
			    */
	int err; /* negative errors, 0 for success, 1 for tb errors */
	enum tb_cfg_error tb_error; /* valid if err == 1 */
};

struct ctl_pkg {
	struct tb_ctl *ctl;
	void *buffer;
	struct ring_frame frame;
};

/**
 * struct tb_cfg_request - Control channel request
 * @kref: Reference count
 * @ctl: Pointer to the control channel structure. Only set when the
 *	 request is queued.
 * @request_size: Size of the request packet (in bytes)
 * @request_type: Type of the request packet
 * @response: Response is stored here
 * @response_size: Maximum size of one response packet
 * @response_type: Expected type of the response packet
 * @npackets: Number of packets expected to be returned with this request
 * @match: Function used to match the incoming packet
 * @copy: Function used to copy the incoming packet to @response
 * @callback: Callback called when the request is finished successfully
 * @callback_data: Data to be passed to @callback
 * @flags: Flags for the request
 * @work: Work item used to complete the request
 * @result: Result after the request has been completed
 * @list: Requests are queued using this field
 *
 * An arbitrary request over Thunderbolt control channel. For standard
 * control channel message, one should use tb_cfg_read/write() and
 * friends if possible.
 */
struct tb_cfg_request {
	struct kref kref;
	struct tb_ctl *ctl;
	const void *request;
	size_t request_size;
	enum tb_cfg_pkg_type request_type;
	void *response;
	size_t response_size;
	enum tb_cfg_pkg_type response_type;
	size_t npackets;
	bool (*match)(const struct tb_cfg_request *req,
		      const struct ctl_pkg *pkg);
	bool (*copy)(struct tb_cfg_request *req, const struct ctl_pkg *pkg);
	void (*callback)(void *callback_data);
	void *callback_data;
	unsigned long flags;
	struct work_struct work;
	struct tb_cfg_result result;
	struct list_head list;
};

#define TB_CFG_REQUEST_ACTIVE		0
#define TB_CFG_REQUEST_CANCELED		1

struct tb_cfg_request *tb_cfg_request_alloc(void);
void tb_cfg_request_get(struct tb_cfg_request *req);
void tb_cfg_request_put(struct tb_cfg_request *req);
int tb_cfg_request(struct tb_ctl *ctl, struct tb_cfg_request *req,
		   void (*callback)(void *), void *callback_data);
void tb_cfg_request_cancel(struct tb_cfg_request *req, int err);
struct tb_cfg_result tb_cfg_request_sync(struct tb_ctl *ctl,
			struct tb_cfg_request *req, int timeout_msec);

static inline u64 tb_cfg_get_route(const struct tb_cfg_header *header)
{
	return (u64) header->route_hi << 32 | header->route_lo;
}

static inline struct tb_cfg_header tb_cfg_make_header(u64 route)
{
	struct tb_cfg_header header = {
		.route_hi = route >> 32,
		.route_lo = route,
	};
	/* check for overflow, route_hi is not 32 bits! */
	WARN_ON(tb_cfg_get_route(&header) != route);
	return header;
}

int tb_cfg_ack_plug(struct tb_ctl *ctl, u64 route, u32 port, bool unplug);
<<<<<<< HEAD
struct tb_cfg_result tb_cfg_reset(struct tb_ctl *ctl, u64 route,
				  int timeout_msec);
=======
struct tb_cfg_result tb_cfg_reset(struct tb_ctl *ctl, u64 route);
>>>>>>> 7d2a07b7
struct tb_cfg_result tb_cfg_read_raw(struct tb_ctl *ctl, void *buffer,
				     u64 route, u32 port,
				     enum tb_cfg_space space, u32 offset,
				     u32 length, int timeout_msec);
struct tb_cfg_result tb_cfg_write_raw(struct tb_ctl *ctl, const void *buffer,
				      u64 route, u32 port,
				      enum tb_cfg_space space, u32 offset,
				      u32 length, int timeout_msec);
int tb_cfg_read(struct tb_ctl *ctl, void *buffer, u64 route, u32 port,
		enum tb_cfg_space space, u32 offset, u32 length);
int tb_cfg_write(struct tb_ctl *ctl, const void *buffer, u64 route, u32 port,
		 enum tb_cfg_space space, u32 offset, u32 length);
int tb_cfg_get_upstream_port(struct tb_ctl *ctl, u64 route);


#endif<|MERGE_RESOLUTION|>--- conflicted
+++ resolved
@@ -123,12 +123,7 @@
 }
 
 int tb_cfg_ack_plug(struct tb_ctl *ctl, u64 route, u32 port, bool unplug);
-<<<<<<< HEAD
-struct tb_cfg_result tb_cfg_reset(struct tb_ctl *ctl, u64 route,
-				  int timeout_msec);
-=======
 struct tb_cfg_result tb_cfg_reset(struct tb_ctl *ctl, u64 route);
->>>>>>> 7d2a07b7
 struct tb_cfg_result tb_cfg_read_raw(struct tb_ctl *ctl, void *buffer,
 				     u64 route, u32 port,
 				     enum tb_cfg_space space, u32 offset,
