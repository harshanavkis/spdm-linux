menu "Microsoft Hyper-V guest support"

config HYPERV
	tristate "Microsoft Hyper-V client drivers"
<<<<<<< HEAD
	depends on X86 && ACPI && PCI && X86_LOCAL_APIC && !XEN
=======
	depends on X86 && ACPI && PCI && X86_LOCAL_APIC && HYPERVISOR_GUEST
>>>>>>> f722406f
	help
	  Select this option to run Linux as a Hyper-V client operating
	  system.

config HYPERV_UTILS
	tristate "Microsoft Hyper-V Utilities driver"
	depends on HYPERV && CONNECTOR && NLS
	help
	  Select this option to enable the Hyper-V Utilities.

config HYPERV_BALLOON
	tristate "Microsoft Hyper-V Balloon driver"
	depends on HYPERV
	help
	  Select this option to enable Hyper-V Balloon driver.

endmenu<|MERGE_RESOLUTION|>--- conflicted
+++ resolved
@@ -2,11 +2,7 @@
 
 config HYPERV
 	tristate "Microsoft Hyper-V client drivers"
-<<<<<<< HEAD
-	depends on X86 && ACPI && PCI && X86_LOCAL_APIC && !XEN
-=======
 	depends on X86 && ACPI && PCI && X86_LOCAL_APIC && HYPERVISOR_GUEST
->>>>>>> f722406f
 	help
 	  Select this option to run Linux as a Hyper-V client operating
 	  system.
