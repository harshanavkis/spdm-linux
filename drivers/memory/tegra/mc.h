/* SPDX-License-Identifier: GPL-2.0-only */
/*
 * Copyright (C) 2014 NVIDIA CORPORATION.  All rights reserved.
 */

#ifndef MEMORY_TEGRA_MC_H
#define MEMORY_TEGRA_MC_H

#include <linux/bits.h>
#include <linux/io.h>
#include <linux/types.h>

#include <soc/tegra/mc.h>

#define MC_INTSTATUS					0x00
#define MC_INTMASK					0x04
#define MC_ERR_STATUS					0x08
#define MC_ERR_ADR					0x0c
#define MC_GART_ERROR_REQ				0x30
#define MC_EMEM_ADR_CFG					0x54
#define MC_DECERR_EMEM_OTHERS_STATUS			0x58
#define MC_SECURITY_VIOLATION_STATUS			0x74
#define MC_EMEM_ARB_CFG					0x90
#define MC_EMEM_ARB_OUTSTANDING_REQ			0x94
#define MC_EMEM_ARB_TIMING_RCD				0x98
#define MC_EMEM_ARB_TIMING_RP				0x9c
#define MC_EMEM_ARB_TIMING_RC				0xa0
#define MC_EMEM_ARB_TIMING_RAS				0xa4
#define MC_EMEM_ARB_TIMING_FAW				0xa8
#define MC_EMEM_ARB_TIMING_RRD				0xac
#define MC_EMEM_ARB_TIMING_RAP2PRE			0xb0
#define MC_EMEM_ARB_TIMING_WAP2PRE			0xb4
#define MC_EMEM_ARB_TIMING_R2R				0xb8
#define MC_EMEM_ARB_TIMING_W2W				0xbc
#define MC_EMEM_ARB_TIMING_R2W				0xc0
#define MC_EMEM_ARB_TIMING_W2R				0xc4
#define MC_EMEM_ARB_MISC2				0xc8
#define MC_EMEM_ARB_DA_TURNS				0xd0
#define MC_EMEM_ARB_DA_COVERS				0xd4
#define MC_EMEM_ARB_MISC0				0xd8
#define MC_EMEM_ARB_MISC1				0xdc
#define MC_EMEM_ARB_RING1_THROTTLE			0xe0
#define MC_EMEM_ARB_OVERRIDE				0xe8
#define MC_TIMING_CONTROL_DBG				0xf8
#define MC_TIMING_CONTROL				0xfc

#define MC_INT_DECERR_MTS				BIT(16)
#define MC_INT_SECERR_SEC				BIT(13)
#define MC_INT_DECERR_VPR				BIT(12)
#define MC_INT_INVALID_APB_ASID_UPDATE			BIT(11)
#define MC_INT_INVALID_SMMU_PAGE			BIT(10)
#define MC_INT_ARBITRATION_EMEM				BIT(9)
#define MC_INT_SECURITY_VIOLATION			BIT(8)
#define MC_INT_INVALID_GART_PAGE			BIT(7)
#define MC_INT_DECERR_EMEM				BIT(6)

#define MC_ERR_STATUS_TYPE_SHIFT			28
#define MC_ERR_STATUS_TYPE_INVALID_SMMU_PAGE		(0x6 << 28)
#define MC_ERR_STATUS_TYPE_MASK				(0x7 << 28)
#define MC_ERR_STATUS_READABLE				BIT(27)
#define MC_ERR_STATUS_WRITABLE				BIT(26)
#define MC_ERR_STATUS_NONSECURE				BIT(25)
#define MC_ERR_STATUS_ADR_HI_SHIFT			20
#define MC_ERR_STATUS_ADR_HI_MASK			0x3
#define MC_ERR_STATUS_SECURITY				BIT(17)
#define MC_ERR_STATUS_RW				BIT(16)

#define MC_EMEM_ADR_CFG_EMEM_NUMDEV			BIT(0)

#define MC_EMEM_ARB_CFG_CYCLES_PER_UPDATE(x)		((x) & 0x1ff)
#define MC_EMEM_ARB_CFG_CYCLES_PER_UPDATE_MASK		0x1ff

#define MC_EMEM_ARB_OUTSTANDING_REQ_MAX_MASK		0x1ff
#define MC_EMEM_ARB_OUTSTANDING_REQ_HOLDOFF_OVERRIDE	BIT(30)
#define MC_EMEM_ARB_OUTSTANDING_REQ_LIMIT_ENABLE	BIT(31)

#define MC_EMEM_ARB_OVERRIDE_EACK_MASK			0x3

#define MC_TIMING_UPDATE				BIT(0)

<<<<<<< HEAD
static inline u32 mc_readl(struct tegra_mc *mc, unsigned long offset)
=======
static inline u32 tegra_mc_scale_percents(u64 val, unsigned int percents)
{
	val = val * percents;
	do_div(val, 100);

	return min_t(u64, val, U32_MAX);
}

static inline struct tegra_mc *
icc_provider_to_tegra_mc(struct icc_provider *provider)
{
	return container_of(provider, struct tegra_mc, provider);
}

static inline u32 mc_readl(const struct tegra_mc *mc, unsigned long offset)
>>>>>>> 7d2a07b7
{
	return readl_relaxed(mc->regs + offset);
}

static inline void mc_writel(const struct tegra_mc *mc, u32 value,
			     unsigned long offset)
{
	writel_relaxed(value, mc->regs + offset);
}

extern const struct tegra_mc_reset_ops tegra_mc_reset_ops_common;

#ifdef CONFIG_ARCH_TEGRA_2x_SOC
extern const struct tegra_mc_soc tegra20_mc_soc;
#endif

#ifdef CONFIG_ARCH_TEGRA_3x_SOC
extern const struct tegra_mc_soc tegra30_mc_soc;
#endif

#ifdef CONFIG_ARCH_TEGRA_114_SOC
extern const struct tegra_mc_soc tegra114_mc_soc;
#endif

#ifdef CONFIG_ARCH_TEGRA_124_SOC
extern const struct tegra_mc_soc tegra124_mc_soc;
#endif

#ifdef CONFIG_ARCH_TEGRA_132_SOC
extern const struct tegra_mc_soc tegra132_mc_soc;
#endif

#ifdef CONFIG_ARCH_TEGRA_210_SOC
extern const struct tegra_mc_soc tegra210_mc_soc;
#endif

#ifdef CONFIG_ARCH_TEGRA_186_SOC
extern const struct tegra_mc_soc tegra186_mc_soc;
#endif

#ifdef CONFIG_ARCH_TEGRA_194_SOC
extern const struct tegra_mc_soc tegra194_mc_soc;
#endif

#if defined(CONFIG_ARCH_TEGRA_3x_SOC) || \
    defined(CONFIG_ARCH_TEGRA_114_SOC) || \
    defined(CONFIG_ARCH_TEGRA_124_SOC) || \
    defined(CONFIG_ARCH_TEGRA_132_SOC) || \
    defined(CONFIG_ARCH_TEGRA_210_SOC)
int tegra30_mc_probe(struct tegra_mc *mc);
extern const struct tegra_mc_ops tegra30_mc_ops;
#endif

#if defined(CONFIG_ARCH_TEGRA_186_SOC) || \
    defined(CONFIG_ARCH_TEGRA_194_SOC)
extern const struct tegra_mc_ops tegra186_mc_ops;
#endif

extern const char * const tegra_mc_status_names[32];
extern const char * const tegra_mc_error_names[8];

/*
 * These IDs are for internal use of Tegra ICC drivers. The ID numbers are
 * chosen such that they don't conflict with the device-tree ICC node IDs.
 */
#define TEGRA_ICC_MC		1000
#define TEGRA_ICC_EMC		1001
#define TEGRA_ICC_EMEM		1002

#endif /* MEMORY_TEGRA_MC_H */<|MERGE_RESOLUTION|>--- conflicted
+++ resolved
@@ -78,9 +78,6 @@
 
 #define MC_TIMING_UPDATE				BIT(0)
 
-<<<<<<< HEAD
-static inline u32 mc_readl(struct tegra_mc *mc, unsigned long offset)
-=======
 static inline u32 tegra_mc_scale_percents(u64 val, unsigned int percents)
 {
 	val = val * percents;
@@ -96,7 +93,6 @@
 }
 
 static inline u32 mc_readl(const struct tegra_mc *mc, unsigned long offset)
->>>>>>> 7d2a07b7
 {
 	return readl_relaxed(mc->regs + offset);
 }
