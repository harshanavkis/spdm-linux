--- conflicted
+++ resolved
@@ -29,8 +29,6 @@
 module_param(so_priority, int, 0644);
 MODULE_PARM_DESC(so_priority, "nvmet tcp socket optimize priority");
 
-<<<<<<< HEAD
-=======
 /* Define a time period (in usecs) that io_work() shall sample an activated
  * queue before determining it to be idle.  This optional module behavior
  * can enable NIC solutions that support socket optimized packet processing
@@ -41,7 +39,6 @@
 MODULE_PARM_DESC(idle_poll_period_usecs,
 		"nvmet tcp io_work poll till idle time period in usecs");
 
->>>>>>> 7d2a07b7
 #define NVMET_TCP_RECV_BUDGET		8
 #define NVMET_TCP_SEND_BUDGET		8
 #define NVMET_TCP_IO_WORK_BUDGET	64
@@ -1139,20 +1136,9 @@
 	}
 
 	nvmet_tcp_unmap_pdu_iovec(cmd);
-<<<<<<< HEAD
-
-	if (!(cmd->flags & NVMET_TCP_F_INIT_FAILED) &&
-	    cmd->rbytes_done == cmd->req.transfer_len) {
-		if (queue->data_digest) {
-			nvmet_tcp_prep_recv_ddgst(cmd);
-			return 0;
-		}
-		cmd->req.execute(&cmd->req);
-=======
 	if (queue->data_digest) {
 		nvmet_tcp_prep_recv_ddgst(cmd);
 		return 0;
->>>>>>> 7d2a07b7
 	}
 
 	if (cmd->rbytes_done == cmd->req.transfer_len)
@@ -1193,15 +1179,9 @@
 		goto out;
 	}
 
-<<<<<<< HEAD
-	if (!(cmd->flags & NVMET_TCP_F_INIT_FAILED) &&
-	    cmd->rbytes_done == cmd->req.transfer_len)
-		cmd->req.execute(&cmd->req);
-=======
 	if (cmd->rbytes_done == cmd->req.transfer_len)
 		nvmet_tcp_execute_request(cmd);
 
->>>>>>> 7d2a07b7
 	ret = 0;
 out:
 	nvmet_prepare_receive_pdu(queue);
@@ -1552,19 +1532,6 @@
 
 	if (so_priority > 0)
 		sock_set_priority(sock->sk, so_priority);
-<<<<<<< HEAD
-
-	/* Set socket type of service */
-	if (inet->rcv_tos > 0) {
-		int tos = inet->rcv_tos;
-
-		ret = kernel_setsockopt(sock, SOL_IP, IP_TOS,
-				(char *)&tos, sizeof(tos));
-		if (ret)
-			return ret;
-	}
-=======
->>>>>>> 7d2a07b7
 
 	/* Set socket type of service */
 	if (inet->rcv_tos > 0)
