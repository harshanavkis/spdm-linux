/*
 *	drivers/video/aty/radeon_base.c
 *
 *	framebuffer driver for ATI Radeon chipset video boards
 *
 *	Copyright 2003	Ben. Herrenschmidt <benh@kernel.crashing.org>
 *	Copyright 2000	Ani Joshi <ajoshi@kernel.crashing.org>
 *
 *	i2c bits from Luca Tettamanti <kronos@kronoz.cjb.net>
 *	
 *	Special thanks to ATI DevRel team for their hardware donations.
 *
 *	...Insert GPL boilerplate here...
 *
 *	Significant portions of this driver apdated from XFree86 Radeon
 *	driver which has the following copyright notice:
 *
 *	Copyright 2000 ATI Technologies Inc., Markham, Ontario, and
 *                     VA Linux Systems Inc., Fremont, California.
 *
 *	All Rights Reserved.
 *
 *	Permission is hereby granted, free of charge, to any person obtaining
 *	a copy of this software and associated documentation files (the
 *	"Software"), to deal in the Software without restriction, including
 *	without limitation on the rights to use, copy, modify, merge,
 *	publish, distribute, sublicense, and/or sell copies of the Software,
 *	and to permit persons to whom the Software is furnished to do so,
 *	subject to the following conditions:
 *
 *	The above copyright notice and this permission notice (including the
 *	next paragraph) shall be included in all copies or substantial
 *	portions of the Software.
 *
 *	THE SOFTWARE IS PROVIDED "AS IS", WITHOUT WARRANTY OF ANY KIND,
 * 	EXPRESS OR IMPLIED, INCLUDING BUT NOT LIMITED TO THE WARRANTIES OF
 *	MERCHANTABILITY, FITNESS FOR A PARTICULAR PURPOSE AND
 *	NON-INFRINGEMENT.  IN NO EVENT SHALL ATI, VA LINUX SYSTEMS AND/OR
 *	THEIR SUPPLIERS BE LIABLE FOR ANY CLAIM, DAMAGES OR OTHER LIABILITY,
 *	WHETHER IN AN ACTION OF CONTRACT, TORT OR OTHERWISE, ARISING FROM,
 *	OUT OF OR IN CONNECTION WITH THE SOFTWARE OR THE USE OR OTHER
 *	DEALINGS IN THE SOFTWARE.
 *
 *	XFree86 driver authors:
 *
 *	   Kevin E. Martin <martin@xfree86.org>
 *	   Rickard E. Faith <faith@valinux.com>
 *	   Alan Hourihane <alanh@fairlite.demon.co.uk>
 *
 */


#define RADEON_VERSION	"0.2.0"

#include "radeonfb.h"

#include <linux/module.h>
#include <linux/moduleparam.h>
#include <linux/kernel.h>
#include <linux/errno.h>
#include <linux/string.h>
#include <linux/ctype.h>
#include <linux/mm.h>
#include <linux/slab.h>
#include <linux/delay.h>
#include <linux/time.h>
#include <linux/fb.h>
#include <linux/ioport.h>
#include <linux/init.h>
#include <linux/pci.h>
#include <linux/vmalloc.h>
#include <linux/device.h>

#include <asm/io.h>
#include <linux/uaccess.h>

#ifdef CONFIG_PPC

#include "../macmodes.h"

#ifdef CONFIG_BOOTX_TEXT
#include <asm/btext.h>
#endif

#endif /* CONFIG_PPC */

#include <video/radeon.h>
#include <linux/radeonfb.h>

#include "../edid.h" // MOVE THAT TO include/video
#include "ati_ids.h"

#define MAX_MAPPED_VRAM	(2048*2048*4)
#define MIN_MAPPED_VRAM	(1024*768*1)

#define CHIP_DEF(id, family, flags)					\
	{ PCI_VENDOR_ID_ATI, id, PCI_ANY_ID, PCI_ANY_ID, 0, 0, (flags) | (CHIP_FAMILY_##family) }

static const struct pci_device_id radeonfb_pci_table[] = {
        /* Radeon Xpress 200m */
	CHIP_DEF(PCI_CHIP_RS480_5955,   RS480,  CHIP_HAS_CRTC2 | CHIP_IS_IGP | CHIP_IS_MOBILITY),
	CHIP_DEF(PCI_CHIP_RS482_5975,	RS480,	CHIP_HAS_CRTC2 | CHIP_IS_IGP | CHIP_IS_MOBILITY),
	/* Mobility M6 */
	CHIP_DEF(PCI_CHIP_RADEON_LY, 	RV100,	CHIP_HAS_CRTC2 | CHIP_IS_MOBILITY),
	CHIP_DEF(PCI_CHIP_RADEON_LZ,	RV100,	CHIP_HAS_CRTC2 | CHIP_IS_MOBILITY),
	/* Radeon VE/7000 */
	CHIP_DEF(PCI_CHIP_RV100_QY, 	RV100,	CHIP_HAS_CRTC2),
	CHIP_DEF(PCI_CHIP_RV100_QZ, 	RV100,	CHIP_HAS_CRTC2),
	CHIP_DEF(PCI_CHIP_RN50,		RV100,	CHIP_HAS_CRTC2),
	/* Radeon IGP320M (U1) */
	CHIP_DEF(PCI_CHIP_RS100_4336,	RS100,	CHIP_HAS_CRTC2 | CHIP_IS_IGP | CHIP_IS_MOBILITY),
	/* Radeon IGP320 (A3) */
	CHIP_DEF(PCI_CHIP_RS100_4136,	RS100,	CHIP_HAS_CRTC2 | CHIP_IS_IGP), 
	/* IGP330M/340M/350M (U2) */
	CHIP_DEF(PCI_CHIP_RS200_4337,	RS200,	CHIP_HAS_CRTC2 | CHIP_IS_IGP | CHIP_IS_MOBILITY),
	/* IGP330/340/350 (A4) */
	CHIP_DEF(PCI_CHIP_RS200_4137,	RS200,	CHIP_HAS_CRTC2 | CHIP_IS_IGP),
	/* Mobility 7000 IGP */
	CHIP_DEF(PCI_CHIP_RS250_4437,	RS200,	CHIP_HAS_CRTC2 | CHIP_IS_IGP | CHIP_IS_MOBILITY),
	/* 7000 IGP (A4+) */
	CHIP_DEF(PCI_CHIP_RS250_4237,	RS200,	CHIP_HAS_CRTC2 | CHIP_IS_IGP),
	/* 8500 AIW */
	CHIP_DEF(PCI_CHIP_R200_BB,	R200,	CHIP_HAS_CRTC2),
	CHIP_DEF(PCI_CHIP_R200_BC,	R200,	CHIP_HAS_CRTC2),
	/* 8700/8800 */
	CHIP_DEF(PCI_CHIP_R200_QH,	R200,	CHIP_HAS_CRTC2),
	/* 8500 */
	CHIP_DEF(PCI_CHIP_R200_QL,	R200,	CHIP_HAS_CRTC2),
	/* 9100 */
	CHIP_DEF(PCI_CHIP_R200_QM,	R200,	CHIP_HAS_CRTC2),
	/* Mobility M7 */
	CHIP_DEF(PCI_CHIP_RADEON_LW,	RV200,	CHIP_HAS_CRTC2 | CHIP_IS_MOBILITY),
	CHIP_DEF(PCI_CHIP_RADEON_LX,	RV200,	CHIP_HAS_CRTC2 | CHIP_IS_MOBILITY),
	/* 7500 */
	CHIP_DEF(PCI_CHIP_RV200_QW,	RV200,	CHIP_HAS_CRTC2),
	CHIP_DEF(PCI_CHIP_RV200_QX,	RV200,	CHIP_HAS_CRTC2),
	/* Mobility M9 */
	CHIP_DEF(PCI_CHIP_RV250_Ld,	RV250,	CHIP_HAS_CRTC2 | CHIP_IS_MOBILITY),
	CHIP_DEF(PCI_CHIP_RV250_Le,	RV250,	CHIP_HAS_CRTC2 | CHIP_IS_MOBILITY),
	CHIP_DEF(PCI_CHIP_RV250_Lf,	RV250,	CHIP_HAS_CRTC2 | CHIP_IS_MOBILITY),
	CHIP_DEF(PCI_CHIP_RV250_Lg,	RV250,	CHIP_HAS_CRTC2 | CHIP_IS_MOBILITY),
	/* 9000/Pro */
	CHIP_DEF(PCI_CHIP_RV250_If,	RV250,	CHIP_HAS_CRTC2),
	CHIP_DEF(PCI_CHIP_RV250_Ig,	RV250,	CHIP_HAS_CRTC2),

	CHIP_DEF(PCI_CHIP_RC410_5A62,   RC410,  CHIP_HAS_CRTC2 | CHIP_IS_IGP | CHIP_IS_MOBILITY),
	/* Mobility 9100 IGP (U3) */
	CHIP_DEF(PCI_CHIP_RS300_5835,	RS300,	CHIP_HAS_CRTC2 | CHIP_IS_IGP | CHIP_IS_MOBILITY),
	CHIP_DEF(PCI_CHIP_RS350_7835,	RS300,	CHIP_HAS_CRTC2 | CHIP_IS_IGP | CHIP_IS_MOBILITY),
	/* 9100 IGP (A5) */
	CHIP_DEF(PCI_CHIP_RS300_5834,	RS300,	CHIP_HAS_CRTC2 | CHIP_IS_IGP),
	CHIP_DEF(PCI_CHIP_RS350_7834,	RS300,	CHIP_HAS_CRTC2 | CHIP_IS_IGP),
	/* Mobility 9200 (M9+) */
	CHIP_DEF(PCI_CHIP_RV280_5C61,	RV280,	CHIP_HAS_CRTC2 | CHIP_IS_MOBILITY),
	CHIP_DEF(PCI_CHIP_RV280_5C63,	RV280,	CHIP_HAS_CRTC2 | CHIP_IS_MOBILITY),
	/* 9200 */
	CHIP_DEF(PCI_CHIP_RV280_5960,	RV280,	CHIP_HAS_CRTC2),
	CHIP_DEF(PCI_CHIP_RV280_5961,	RV280,	CHIP_HAS_CRTC2),
	CHIP_DEF(PCI_CHIP_RV280_5962,	RV280,	CHIP_HAS_CRTC2),
	CHIP_DEF(PCI_CHIP_RV280_5964,	RV280,	CHIP_HAS_CRTC2),
	/* 9500 */
	CHIP_DEF(PCI_CHIP_R300_AD,	R300,	CHIP_HAS_CRTC2),
	CHIP_DEF(PCI_CHIP_R300_AE,	R300,	CHIP_HAS_CRTC2),
	/* 9600TX / FireGL Z1 */
	CHIP_DEF(PCI_CHIP_R300_AF,	R300,	CHIP_HAS_CRTC2),
	CHIP_DEF(PCI_CHIP_R300_AG,	R300,	CHIP_HAS_CRTC2),
	/* 9700/9500/Pro/FireGL X1 */
	CHIP_DEF(PCI_CHIP_R300_ND,	R300,	CHIP_HAS_CRTC2),
	CHIP_DEF(PCI_CHIP_R300_NE,	R300,	CHIP_HAS_CRTC2),
	CHIP_DEF(PCI_CHIP_R300_NF,	R300,	CHIP_HAS_CRTC2),
	CHIP_DEF(PCI_CHIP_R300_NG,	R300,	CHIP_HAS_CRTC2),
	/* Mobility M10/M11 */
	CHIP_DEF(PCI_CHIP_RV350_NP,	RV350,	CHIP_HAS_CRTC2 | CHIP_IS_MOBILITY),
	CHIP_DEF(PCI_CHIP_RV350_NQ,	RV350,	CHIP_HAS_CRTC2 | CHIP_IS_MOBILITY),
	CHIP_DEF(PCI_CHIP_RV350_NR,	RV350,	CHIP_HAS_CRTC2 | CHIP_IS_MOBILITY),
	CHIP_DEF(PCI_CHIP_RV350_NS,	RV350,	CHIP_HAS_CRTC2 | CHIP_IS_MOBILITY),
	CHIP_DEF(PCI_CHIP_RV350_NT,	RV350,	CHIP_HAS_CRTC2 | CHIP_IS_MOBILITY),
	CHIP_DEF(PCI_CHIP_RV350_NV,	RV350,	CHIP_HAS_CRTC2 | CHIP_IS_MOBILITY),
	/* 9600/FireGL T2 */
	CHIP_DEF(PCI_CHIP_RV350_AP,	RV350,	CHIP_HAS_CRTC2),
	CHIP_DEF(PCI_CHIP_RV350_AQ,	RV350,	CHIP_HAS_CRTC2),
	CHIP_DEF(PCI_CHIP_RV360_AR,	RV350,	CHIP_HAS_CRTC2),
	CHIP_DEF(PCI_CHIP_RV350_AS,	RV350,	CHIP_HAS_CRTC2),
	CHIP_DEF(PCI_CHIP_RV350_AT,	RV350,	CHIP_HAS_CRTC2),
	CHIP_DEF(PCI_CHIP_RV350_AV,	RV350,	CHIP_HAS_CRTC2),
	/* 9800/Pro/FileGL X2 */
	CHIP_DEF(PCI_CHIP_R350_AH,	R350,	CHIP_HAS_CRTC2),
	CHIP_DEF(PCI_CHIP_R350_AI,	R350,	CHIP_HAS_CRTC2),
	CHIP_DEF(PCI_CHIP_R350_AJ,	R350,	CHIP_HAS_CRTC2),
	CHIP_DEF(PCI_CHIP_R350_AK,	R350,	CHIP_HAS_CRTC2),
	CHIP_DEF(PCI_CHIP_R350_NH,	R350,	CHIP_HAS_CRTC2),
	CHIP_DEF(PCI_CHIP_R350_NI,	R350,	CHIP_HAS_CRTC2),
	CHIP_DEF(PCI_CHIP_R360_NJ,	R350,	CHIP_HAS_CRTC2),
	CHIP_DEF(PCI_CHIP_R350_NK,	R350,	CHIP_HAS_CRTC2),
	/* Newer stuff */
	CHIP_DEF(PCI_CHIP_RV380_3E50,	RV380,	CHIP_HAS_CRTC2),
	CHIP_DEF(PCI_CHIP_RV380_3E54,	RV380,	CHIP_HAS_CRTC2),
	CHIP_DEF(PCI_CHIP_RV380_3150,	RV380,	CHIP_HAS_CRTC2 | CHIP_IS_MOBILITY),
	CHIP_DEF(PCI_CHIP_RV380_3154,	RV380,	CHIP_HAS_CRTC2 | CHIP_IS_MOBILITY),
	CHIP_DEF(PCI_CHIP_RV370_5B60,	RV380,	CHIP_HAS_CRTC2),
	CHIP_DEF(PCI_CHIP_RV370_5B62,	RV380,	CHIP_HAS_CRTC2),
	CHIP_DEF(PCI_CHIP_RV370_5B63,	RV380,	CHIP_HAS_CRTC2),
	CHIP_DEF(PCI_CHIP_RV370_5B64,	RV380,	CHIP_HAS_CRTC2),
	CHIP_DEF(PCI_CHIP_RV370_5B65,	RV380,	CHIP_HAS_CRTC2),
	CHIP_DEF(PCI_CHIP_RV370_5460,	RV380,	CHIP_HAS_CRTC2 | CHIP_IS_MOBILITY),
	CHIP_DEF(PCI_CHIP_RV370_5464,	RV380,	CHIP_HAS_CRTC2 | CHIP_IS_MOBILITY),
	CHIP_DEF(PCI_CHIP_R420_JH,	R420,	CHIP_HAS_CRTC2),
	CHIP_DEF(PCI_CHIP_R420_JI,	R420,	CHIP_HAS_CRTC2),
	CHIP_DEF(PCI_CHIP_R420_JJ,	R420,	CHIP_HAS_CRTC2),
	CHIP_DEF(PCI_CHIP_R420_JK,	R420,	CHIP_HAS_CRTC2),
	CHIP_DEF(PCI_CHIP_R420_JL,	R420,	CHIP_HAS_CRTC2),
	CHIP_DEF(PCI_CHIP_R420_JM,	R420,	CHIP_HAS_CRTC2),
	CHIP_DEF(PCI_CHIP_R420_JN,	R420,	CHIP_HAS_CRTC2 | CHIP_IS_MOBILITY),
	CHIP_DEF(PCI_CHIP_R420_JP,	R420,	CHIP_HAS_CRTC2),
	CHIP_DEF(PCI_CHIP_R423_UH,	R420,	CHIP_HAS_CRTC2),
	CHIP_DEF(PCI_CHIP_R423_UI,	R420,	CHIP_HAS_CRTC2),
	CHIP_DEF(PCI_CHIP_R423_UJ,	R420,	CHIP_HAS_CRTC2),
	CHIP_DEF(PCI_CHIP_R423_UK,	R420,	CHIP_HAS_CRTC2),
	CHIP_DEF(PCI_CHIP_R423_UQ,	R420,	CHIP_HAS_CRTC2),
	CHIP_DEF(PCI_CHIP_R423_UR,	R420,	CHIP_HAS_CRTC2),
	CHIP_DEF(PCI_CHIP_R423_UT,	R420,	CHIP_HAS_CRTC2),
	CHIP_DEF(PCI_CHIP_R423_5D57,	R420,	CHIP_HAS_CRTC2),
	/* Original Radeon/7200 */
	CHIP_DEF(PCI_CHIP_RADEON_QD,	RADEON,	0),
	CHIP_DEF(PCI_CHIP_RADEON_QE,	RADEON,	0),
	CHIP_DEF(PCI_CHIP_RADEON_QF,	RADEON,	0),
	CHIP_DEF(PCI_CHIP_RADEON_QG,	RADEON,	0),
	{ 0, }
};
MODULE_DEVICE_TABLE(pci, radeonfb_pci_table);


typedef struct {
	u16 reg;
	u32 val;
} reg_val;


/* these common regs are cleared before mode setting so they do not
 * interfere with anything
 */
static reg_val common_regs[] = {
	{ OVR_CLR, 0 },	
	{ OVR_WID_LEFT_RIGHT, 0 },
	{ OVR_WID_TOP_BOTTOM, 0 },
	{ OV0_SCALE_CNTL, 0 },
	{ SUBPIC_CNTL, 0 },
	{ VIPH_CONTROL, 0 },
	{ I2C_CNTL_1, 0 },
	{ GEN_INT_CNTL, 0 },
	{ CAP0_TRIG_CNTL, 0 },
	{ CAP1_TRIG_CNTL, 0 },
};

/*
 * globals
 */
        
static char *mode_option;
static char *monitor_layout;
static bool noaccel = 0;
static int default_dynclk = -2;
static bool nomodeset = 0;
static bool ignore_edid = 0;
static bool mirror = 0;
static int panel_yres = 0;
static bool force_dfp = 0;
static bool force_measure_pll = 0;
static bool nomtrr = 0;
static bool force_sleep;
static bool ignore_devlist;
static int backlight = IS_BUILTIN(CONFIG_PMAC_BACKLIGHT);

/* Note about this function: we have some rare cases where we must not schedule,
 * this typically happen with our special "wake up early" hook which allows us to
 * wake up the graphic chip (and thus get the console back) before everything else
 * on some machines that support that mechanism. At this point, interrupts are off
 * and scheduling is not permitted
 */
void _radeon_msleep(struct radeonfb_info *rinfo, unsigned long ms)
{
	if (rinfo->no_schedule || oops_in_progress)
		mdelay(ms);
	else
		msleep(ms);
}

void radeon_pll_errata_after_index_slow(struct radeonfb_info *rinfo)
{
	/* Called if (rinfo->errata & CHIP_ERRATA_PLL_DUMMYREADS) is set */
	(void)INREG(CLOCK_CNTL_DATA);
	(void)INREG(CRTC_GEN_CNTL);
}

void radeon_pll_errata_after_data_slow(struct radeonfb_info *rinfo)
{
	if (rinfo->errata & CHIP_ERRATA_PLL_DELAY) {
		/* we can't deal with posted writes here ... */
		_radeon_msleep(rinfo, 5);
	}
	if (rinfo->errata & CHIP_ERRATA_R300_CG) {
		u32 save, tmp;
		save = INREG(CLOCK_CNTL_INDEX);
		tmp = save & ~(0x3f | PLL_WR_EN);
		OUTREG(CLOCK_CNTL_INDEX, tmp);
		tmp = INREG(CLOCK_CNTL_DATA);
		OUTREG(CLOCK_CNTL_INDEX, save);
	}
}

void _OUTREGP(struct radeonfb_info *rinfo, u32 addr, u32 val, u32 mask)
{
	unsigned long flags;
	unsigned int tmp;

	spin_lock_irqsave(&rinfo->reg_lock, flags);
	tmp = INREG(addr);
	tmp &= (mask);
	tmp |= (val);
	OUTREG(addr, tmp);
	spin_unlock_irqrestore(&rinfo->reg_lock, flags);
}

u32 __INPLL(struct radeonfb_info *rinfo, u32 addr)
{
	u32 data;

	OUTREG8(CLOCK_CNTL_INDEX, addr & 0x0000003f);
	radeon_pll_errata_after_index(rinfo);
	data = INREG(CLOCK_CNTL_DATA);
	radeon_pll_errata_after_data(rinfo);
	return data;
}

void __OUTPLL(struct radeonfb_info *rinfo, unsigned int index, u32 val)
{
	OUTREG8(CLOCK_CNTL_INDEX, (index & 0x0000003f) | 0x00000080);
	radeon_pll_errata_after_index(rinfo);
	OUTREG(CLOCK_CNTL_DATA, val);
	radeon_pll_errata_after_data(rinfo);
}

void __OUTPLLP(struct radeonfb_info *rinfo, unsigned int index,
			     u32 val, u32 mask)
{
	unsigned int tmp;

	tmp  = __INPLL(rinfo, index);
	tmp &= (mask);
	tmp |= (val);
	__OUTPLL(rinfo, index, tmp);
}

void _radeon_fifo_wait(struct radeonfb_info *rinfo, int entries)
{
	int i;

	for (i=0; i<2000000; i++) {
		if ((INREG(RBBM_STATUS) & 0x7f) >= entries)
			return;
		udelay(1);
	}
	printk(KERN_ERR "radeonfb: FIFO Timeout !\n");
}

void radeon_engine_flush(struct radeonfb_info *rinfo)
{
	int i;

	/* Initiate flush */
	OUTREGP(DSTCACHE_CTLSTAT, RB2D_DC_FLUSH_ALL,
	        ~RB2D_DC_FLUSH_ALL);

	/* Ensure FIFO is empty, ie, make sure the flush commands
	 * has reached the cache
	 */
	_radeon_fifo_wait(rinfo, 64);

	/* Wait for the flush to complete */
	for (i=0; i < 2000000; i++) {
		if (!(INREG(DSTCACHE_CTLSTAT) & RB2D_DC_BUSY))
			return;
		udelay(1);
	}
	printk(KERN_ERR "radeonfb: Flush Timeout !\n");
}

void _radeon_engine_idle(struct radeonfb_info *rinfo)
{
	int i;

	/* ensure FIFO is empty before waiting for idle */
	_radeon_fifo_wait(rinfo, 64);

	for (i=0; i<2000000; i++) {
		if (((INREG(RBBM_STATUS) & GUI_ACTIVE)) == 0) {
			radeon_engine_flush(rinfo);
			return;
		}
		udelay(1);
	}
	printk(KERN_ERR "radeonfb: Idle Timeout !\n");
}



static void radeon_unmap_ROM(struct radeonfb_info *rinfo, struct pci_dev *dev)
{
	if (!rinfo->bios_seg)
		return;
	pci_unmap_rom(dev, rinfo->bios_seg);
}

static int radeon_map_ROM(struct radeonfb_info *rinfo, struct pci_dev *dev)
{
	void __iomem *rom;
	u16 dptr;
	u8 rom_type;
	size_t rom_size;

	/* If this is a primary card, there is a shadow copy of the
	 * ROM somewhere in the first meg. We will just ignore the copy
	 * and use the ROM directly.
	 */
    
    	/* Fix from ATI for problem with Radeon hardware not leaving ROM enabled */
    	unsigned int temp;
	temp = INREG(MPP_TB_CONFIG);
	temp &= 0x00ffffffu;
	temp |= 0x04 << 24;
	OUTREG(MPP_TB_CONFIG, temp);
	temp = INREG(MPP_TB_CONFIG);
                                                                                                          
	rom = pci_map_rom(dev, &rom_size);
	if (!rom) {
		printk(KERN_ERR "radeonfb (%s): ROM failed to map\n",
		       pci_name(rinfo->pdev));
		return -ENOMEM;
	}
	
	rinfo->bios_seg = rom;

	/* Very simple test to make sure it appeared */
	if (BIOS_IN16(0) != 0xaa55) {
		printk(KERN_DEBUG "radeonfb (%s): Invalid ROM signature %x "
			"should be 0xaa55\n",
			pci_name(rinfo->pdev), BIOS_IN16(0));
		goto failed;
	}
	/* Look for the PCI data to check the ROM type */
	dptr = BIOS_IN16(0x18);

	/* Check the PCI data signature. If it's wrong, we still assume a normal x86 ROM
	 * for now, until I've verified this works everywhere. The goal here is more
	 * to phase out Open Firmware images.
	 *
	 * Currently, we only look at the first PCI data, we could iteratre and deal with
	 * them all, and we should use fb_bios_start relative to start of image and not
	 * relative start of ROM, but so far, I never found a dual-image ATI card
	 *
	 * typedef struct {
	 * 	u32	signature;	+ 0x00
	 * 	u16	vendor;		+ 0x04
	 * 	u16	device;		+ 0x06
	 * 	u16	reserved_1;	+ 0x08
	 * 	u16	dlen;		+ 0x0a
	 * 	u8	drevision;	+ 0x0c
	 * 	u8	class_hi;	+ 0x0d
	 * 	u16	class_lo;	+ 0x0e
	 * 	u16	ilen;		+ 0x10
	 * 	u16	irevision;	+ 0x12
	 * 	u8	type;		+ 0x14
	 * 	u8	indicator;	+ 0x15
	 * 	u16	reserved_2;	+ 0x16
	 * } pci_data_t;
	 */
	if (BIOS_IN32(dptr) !=  (('R' << 24) | ('I' << 16) | ('C' << 8) | 'P')) {
		printk(KERN_WARNING "radeonfb (%s): PCI DATA signature in ROM"
		       "incorrect: %08x\n", pci_name(rinfo->pdev), BIOS_IN32(dptr));
		goto anyway;
	}
	rom_type = BIOS_IN8(dptr + 0x14);
	switch(rom_type) {
	case 0:
		printk(KERN_INFO "radeonfb: Found Intel x86 BIOS ROM Image\n");
		break;
	case 1:
		printk(KERN_INFO "radeonfb: Found Open Firmware ROM Image\n");
		goto failed;
	case 2:
		printk(KERN_INFO "radeonfb: Found HP PA-RISC ROM Image\n");
		goto failed;
	default:
		printk(KERN_INFO "radeonfb: Found unknown type %d ROM Image\n", rom_type);
		goto failed;
	}
 anyway:
	/* Locate the flat panel infos, do some sanity checking !!! */
	rinfo->fp_bios_start = BIOS_IN16(0x48);
	return 0;

 failed:
	rinfo->bios_seg = NULL;
	radeon_unmap_ROM(rinfo, dev);
	return -ENXIO;
}

#ifdef CONFIG_X86
static int  radeon_find_mem_vbios(struct radeonfb_info *rinfo)
{
	/* I simplified this code as we used to miss the signatures in
	 * a lot of case. It's now closer to XFree, we just don't check
	 * for signatures at all... Something better will have to be done
	 * if we end up having conflicts
	 */
        u32  segstart;
	void __iomem *rom_base = NULL;
                                                
        for(segstart=0x000c0000; segstart<0x000f0000; segstart+=0x00001000) {
                rom_base = ioremap(segstart, 0x10000);
		if (rom_base == NULL)
			return -ENOMEM;
                if (readb(rom_base) == 0x55 && readb(rom_base + 1) == 0xaa)
	                break;
                iounmap(rom_base);
		rom_base = NULL;
        }
	if (rom_base == NULL)
		return -ENXIO;

	/* Locate the flat panel infos, do some sanity checking !!! */
	rinfo->bios_seg = rom_base;
	rinfo->fp_bios_start = BIOS_IN16(0x48);

	return 0;
}
#endif

#if defined(CONFIG_PPC) || defined(CONFIG_SPARC)
/*
 * Read XTAL (ref clock), SCLK and MCLK from Open Firmware device
 * tree. Hopefully, ATI OF driver is kind enough to fill these
 */
static int radeon_read_xtal_OF(struct radeonfb_info *rinfo)
{
	struct device_node *dp = rinfo->of_node;
	const u32 *val;

	if (dp == NULL)
		return -ENODEV;
	val = of_get_property(dp, "ATY,RefCLK", NULL);
	if (!val || !*val) {
		printk(KERN_WARNING "radeonfb: No ATY,RefCLK property !\n");
		return -EINVAL;
	}

	rinfo->pll.ref_clk = (*val) / 10;

	val = of_get_property(dp, "ATY,SCLK", NULL);
	if (val && *val)
		rinfo->pll.sclk = (*val) / 10;

	val = of_get_property(dp, "ATY,MCLK", NULL);
	if (val && *val)
		rinfo->pll.mclk = (*val) / 10;

       	return 0;
}
#endif /* CONFIG_PPC || CONFIG_SPARC */

/*
 * Read PLL infos from chip registers
 */
static int radeon_probe_pll_params(struct radeonfb_info *rinfo)
{
	unsigned char ppll_div_sel;
	unsigned Ns, Nm, M;
	unsigned sclk, mclk, tmp, ref_div;
	int hTotal, vTotal, num, denom, m, n;
	unsigned long long hz, vclk;
	long xtal;
	ktime_t start_time, stop_time;
	u64 total_usecs;
	int i;

	/* Ugh, we cut interrupts, bad bad bad, but we want some precision
	 * here, so... --BenH
	 */

	/* Flush PCI buffers ? */
	tmp = INREG16(DEVICE_ID);

	local_irq_disable();

	for(i=0; i<1000000; i++)
		if (((INREG(CRTC_VLINE_CRNT_VLINE) >> 16) & 0x3ff) == 0)
			break;

	start_time = ktime_get();

	for(i=0; i<1000000; i++)
		if (((INREG(CRTC_VLINE_CRNT_VLINE) >> 16) & 0x3ff) != 0)
			break;

	for(i=0; i<1000000; i++)
		if (((INREG(CRTC_VLINE_CRNT_VLINE) >> 16) & 0x3ff) == 0)
			break;
	
	stop_time = ktime_get();
	
	local_irq_enable();

	total_usecs = ktime_us_delta(stop_time, start_time);
	if (total_usecs >= 10 * USEC_PER_SEC || total_usecs == 0)
		return -1;
	hz = USEC_PER_SEC/(u32)total_usecs;
 
	hTotal = ((INREG(CRTC_H_TOTAL_DISP) & 0x1ff) + 1) * 8;
	vTotal = ((INREG(CRTC_V_TOTAL_DISP) & 0x3ff) + 1);
	vclk = (long long)hTotal * (long long)vTotal * hz;

	switch((INPLL(PPLL_REF_DIV) & 0x30000) >> 16) {
	case 0:
	default:
		num = 1;
		denom = 1;
		break;
	case 1:
		n = ((INPLL(M_SPLL_REF_FB_DIV) >> 16) & 0xff);
		m = (INPLL(M_SPLL_REF_FB_DIV) & 0xff);
		num = 2*n;
		denom = 2*m;
		break;
	case 2:
		n = ((INPLL(M_SPLL_REF_FB_DIV) >> 8) & 0xff);
		m = (INPLL(M_SPLL_REF_FB_DIV) & 0xff);
		num = 2*n;
		denom = 2*m;
        break;
	}

	ppll_div_sel = INREG8(CLOCK_CNTL_INDEX + 1) & 0x3;
	radeon_pll_errata_after_index(rinfo);

	n = (INPLL(PPLL_DIV_0 + ppll_div_sel) & 0x7ff);
	m = (INPLL(PPLL_REF_DIV) & 0x3ff);

	num *= n;
	denom *= m;

	switch ((INPLL(PPLL_DIV_0 + ppll_div_sel) >> 16) & 0x7) {
	case 1:
		denom *= 2;
		break;
	case 2:
		denom *= 4;
		break;
	case 3:
		denom *= 8;
		break;
	case 4:
		denom *= 3;
		break;
	case 6:
		denom *= 6;   
		break;
	case 7:
		denom *= 12;
		break;
	}

	vclk *= denom;
	do_div(vclk, 1000 * num);
	xtal = vclk;

	if ((xtal > 26900) && (xtal < 27100))
		xtal = 2700;
	else if ((xtal > 14200) && (xtal < 14400))
		xtal = 1432;
	else if ((xtal > 29400) && (xtal < 29600))
		xtal = 2950;
	else {
		printk(KERN_WARNING "xtal calculation failed: %ld\n", xtal);
		return -1;
	}

	tmp = INPLL(M_SPLL_REF_FB_DIV);
	ref_div = INPLL(PPLL_REF_DIV) & 0x3ff;

	Ns = (tmp & 0xff0000) >> 16;
	Nm = (tmp & 0xff00) >> 8;
	M = (tmp & 0xff);
	sclk = round_div((2 * Ns * xtal), (2 * M));
	mclk = round_div((2 * Nm * xtal), (2 * M));

	/* we're done, hopefully these are sane values */
	rinfo->pll.ref_clk = xtal;
	rinfo->pll.ref_div = ref_div;
	rinfo->pll.sclk = sclk;
	rinfo->pll.mclk = mclk;

	return 0;
}

/*
 * Retrieve PLL infos by different means (BIOS, Open Firmware, register probing...)
 */
static void radeon_get_pllinfo(struct radeonfb_info *rinfo)
{
	/*
	 * In the case nothing works, these are defaults; they are mostly
	 * incomplete, however.  It does provide ppll_max and _min values
	 * even for most other methods, however.
	 */
	switch (rinfo->chipset) {
	case PCI_DEVICE_ID_ATI_RADEON_QW:
	case PCI_DEVICE_ID_ATI_RADEON_QX:
		rinfo->pll.ppll_max = 35000;
		rinfo->pll.ppll_min = 12000;
		rinfo->pll.mclk = 23000;
		rinfo->pll.sclk = 23000;
		rinfo->pll.ref_clk = 2700;
		break;
	case PCI_DEVICE_ID_ATI_RADEON_QL:
	case PCI_DEVICE_ID_ATI_RADEON_QN:
	case PCI_DEVICE_ID_ATI_RADEON_QO:
	case PCI_DEVICE_ID_ATI_RADEON_Ql:
	case PCI_DEVICE_ID_ATI_RADEON_BB:
		rinfo->pll.ppll_max = 35000;
		rinfo->pll.ppll_min = 12000;
		rinfo->pll.mclk = 27500;
		rinfo->pll.sclk = 27500;
		rinfo->pll.ref_clk = 2700;
		break;
	case PCI_DEVICE_ID_ATI_RADEON_Id:
	case PCI_DEVICE_ID_ATI_RADEON_Ie:
	case PCI_DEVICE_ID_ATI_RADEON_If:
	case PCI_DEVICE_ID_ATI_RADEON_Ig:
		rinfo->pll.ppll_max = 35000;
		rinfo->pll.ppll_min = 12000;
		rinfo->pll.mclk = 25000;
		rinfo->pll.sclk = 25000;
		rinfo->pll.ref_clk = 2700;
		break;
	case PCI_DEVICE_ID_ATI_RADEON_ND:
	case PCI_DEVICE_ID_ATI_RADEON_NE:
	case PCI_DEVICE_ID_ATI_RADEON_NF:
	case PCI_DEVICE_ID_ATI_RADEON_NG:
		rinfo->pll.ppll_max = 40000;
		rinfo->pll.ppll_min = 20000;
		rinfo->pll.mclk = 27000;
		rinfo->pll.sclk = 27000;
		rinfo->pll.ref_clk = 2700;
		break;
	case PCI_DEVICE_ID_ATI_RADEON_QD:
	case PCI_DEVICE_ID_ATI_RADEON_QE:
	case PCI_DEVICE_ID_ATI_RADEON_QF:
	case PCI_DEVICE_ID_ATI_RADEON_QG:
	default:
		rinfo->pll.ppll_max = 35000;
		rinfo->pll.ppll_min = 12000;
		rinfo->pll.mclk = 16600;
		rinfo->pll.sclk = 16600;
		rinfo->pll.ref_clk = 2700;
		break;
	}
	rinfo->pll.ref_div = INPLL(PPLL_REF_DIV) & PPLL_REF_DIV_MASK;


#if defined(CONFIG_PPC) || defined(CONFIG_SPARC)
	/*
	 * Retrieve PLL infos from Open Firmware first
	 */
       	if (!force_measure_pll && radeon_read_xtal_OF(rinfo) == 0) {
       		printk(KERN_INFO "radeonfb: Retrieved PLL infos from Open Firmware\n");
		goto found;
	}
#endif /* CONFIG_PPC || CONFIG_SPARC */

	/*
	 * Check out if we have an X86 which gave us some PLL informations
	 * and if yes, retrieve them
	 */
	if (!force_measure_pll && rinfo->bios_seg) {
		u16 pll_info_block = BIOS_IN16(rinfo->fp_bios_start + 0x30);

		rinfo->pll.sclk		= BIOS_IN16(pll_info_block + 0x08);
		rinfo->pll.mclk		= BIOS_IN16(pll_info_block + 0x0a);
		rinfo->pll.ref_clk	= BIOS_IN16(pll_info_block + 0x0e);
		rinfo->pll.ref_div	= BIOS_IN16(pll_info_block + 0x10);
		rinfo->pll.ppll_min	= BIOS_IN32(pll_info_block + 0x12);
		rinfo->pll.ppll_max	= BIOS_IN32(pll_info_block + 0x16);

		printk(KERN_INFO "radeonfb: Retrieved PLL infos from BIOS\n");
		goto found;
	}

	/*
	 * We didn't get PLL parameters from either OF or BIOS, we try to
	 * probe them
	 */
	if (radeon_probe_pll_params(rinfo) == 0) {
		printk(KERN_INFO "radeonfb: Retrieved PLL infos from registers\n");
		goto found;
	}

	/*
	 * Fall back to already-set defaults...
	 */
       	printk(KERN_INFO "radeonfb: Used default PLL infos\n");

found:
	/*
	 * Some methods fail to retrieve SCLK and MCLK values, we apply default
	 * settings in this case (200Mhz). If that really happens often, we
	 * could fetch from registers instead...
	 */
	if (rinfo->pll.mclk == 0)
		rinfo->pll.mclk = 20000;
	if (rinfo->pll.sclk == 0)
		rinfo->pll.sclk = 20000;

	printk("radeonfb: Reference=%d.%02d MHz (RefDiv=%d) Memory=%d.%02d Mhz, System=%d.%02d MHz\n",
	       rinfo->pll.ref_clk / 100, rinfo->pll.ref_clk % 100,
	       rinfo->pll.ref_div,
	       rinfo->pll.mclk / 100, rinfo->pll.mclk % 100,
	       rinfo->pll.sclk / 100, rinfo->pll.sclk % 100);
	printk("radeonfb: PLL min %d max %d\n", rinfo->pll.ppll_min, rinfo->pll.ppll_max);
}

static int radeonfb_check_var (struct fb_var_screeninfo *var, struct fb_info *info)
{
	struct radeonfb_info *rinfo = info->par;
        struct fb_var_screeninfo v;
        int nom, den;
	unsigned int pitch;

	if (radeon_match_mode(rinfo, &v, var))
		return -EINVAL;

        switch (v.bits_per_pixel) {
		case 0 ... 8:
			v.bits_per_pixel = 8;
			break;
		case 9 ... 16:
			v.bits_per_pixel = 16;
			break;
		case 25 ... 32:
			v.bits_per_pixel = 32;
			break;
		default:
			return -EINVAL;
	}

	switch (var_to_depth(&v)) {
                case 8:
                        nom = den = 1;
                        v.red.offset = v.green.offset = v.blue.offset = 0;
                        v.red.length = v.green.length = v.blue.length = 8;
                        v.transp.offset = v.transp.length = 0;
                        break;
		case 15:
			nom = 2;
			den = 1;
			v.red.offset = 10;
			v.green.offset = 5;
			v.blue.offset = 0;
			v.red.length = v.green.length = v.blue.length = 5;
			v.transp.offset = v.transp.length = 0;
			break;
                case 16:
                        nom = 2;
                        den = 1;
                        v.red.offset = 11;
                        v.green.offset = 5;
                        v.blue.offset = 0;
                        v.red.length = 5;
                        v.green.length = 6;
                        v.blue.length = 5;
                        v.transp.offset = v.transp.length = 0;
                        break;                          
                case 24:
                        nom = 4;
                        den = 1;
                        v.red.offset = 16;
                        v.green.offset = 8;
                        v.blue.offset = 0;
                        v.red.length = v.blue.length = v.green.length = 8;
                        v.transp.offset = v.transp.length = 0;
                        break;
                case 32:
                        nom = 4;
                        den = 1;
                        v.red.offset = 16;
                        v.green.offset = 8;
                        v.blue.offset = 0;
                        v.red.length = v.blue.length = v.green.length = 8;
                        v.transp.offset = 24;
                        v.transp.length = 8;
                        break;
                default:
                        printk ("radeonfb: mode %dx%dx%d rejected, color depth invalid\n",
                                var->xres, var->yres, var->bits_per_pixel);
                        return -EINVAL;
        }

	if (v.yres_virtual < v.yres)
		v.yres_virtual = v.yres;
	if (v.xres_virtual < v.xres)
		v.xres_virtual = v.xres;
                

	/* XXX I'm adjusting xres_virtual to the pitch, that may help XFree
	 * with some panels, though I don't quite like this solution
	 */
  	if (rinfo->info->flags & FBINFO_HWACCEL_DISABLED) {
		v.xres_virtual = v.xres_virtual & ~7ul;
	} else {
		pitch = ((v.xres_virtual * ((v.bits_per_pixel + 1) / 8) + 0x3f)
 				& ~(0x3f)) >> 6;
		v.xres_virtual = (pitch << 6) / ((v.bits_per_pixel + 1) / 8);
	}

	if (((v.xres_virtual * v.yres_virtual * nom) / den) > rinfo->mapped_vram)
		return -EINVAL;

	if (v.xres_virtual < v.xres)
		v.xres = v.xres_virtual;

        if (v.xoffset > v.xres_virtual - v.xres)
                v.xoffset = v.xres_virtual - v.xres - 1;
                        
        if (v.yoffset > v.yres_virtual - v.yres)
                v.yoffset = v.yres_virtual - v.yres - 1;
         
        v.red.msb_right = v.green.msb_right = v.blue.msb_right =
                          v.transp.offset = v.transp.length =
                          v.transp.msb_right = 0;
	
        memcpy(var, &v, sizeof(v));

        return 0;
}


static int radeonfb_pan_display (struct fb_var_screeninfo *var,
                                 struct fb_info *info)
{
        struct radeonfb_info *rinfo = info->par;

	if ((var->xoffset + info->var.xres > info->var.xres_virtual)
	    || (var->yoffset + info->var.yres > info->var.yres_virtual))
		return -EINVAL;
                
        if (rinfo->asleep)
        	return 0;

	radeon_fifo_wait(2);
	OUTREG(CRTC_OFFSET, (var->yoffset * info->fix.line_length +
			     var->xoffset * info->var.bits_per_pixel / 8) & ~7);
        return 0;
}


static int radeonfb_ioctl (struct fb_info *info, unsigned int cmd,
                           unsigned long arg)
{
        struct radeonfb_info *rinfo = info->par;
	unsigned int tmp;
	u32 value = 0;
	int rc;

	switch (cmd) {
		/*
		 * TODO:  set mirror accordingly for non-Mobility chipsets with 2 CRTC's
		 *        and do something better using 2nd CRTC instead of just hackish
		 *        routing to second output
		 */
		case FBIO_RADEON_SET_MIRROR:
			if (!rinfo->is_mobility)
				return -EINVAL;

			rc = get_user(value, (__u32 __user *)arg);

			if (rc)
				return rc;

			radeon_fifo_wait(2);
			if (value & 0x01) {
				tmp = INREG(LVDS_GEN_CNTL);

				tmp |= (LVDS_ON | LVDS_BLON);
			} else {
				tmp = INREG(LVDS_GEN_CNTL);

				tmp &= ~(LVDS_ON | LVDS_BLON);
			}

			OUTREG(LVDS_GEN_CNTL, tmp);

			if (value & 0x02) {
				tmp = INREG(CRTC_EXT_CNTL);
				tmp |= CRTC_CRT_ON;

				mirror = 1;
			} else {
				tmp = INREG(CRTC_EXT_CNTL);
				tmp &= ~CRTC_CRT_ON;

				mirror = 0;
			}

			OUTREG(CRTC_EXT_CNTL, tmp);

			return 0;
		case FBIO_RADEON_GET_MIRROR:
			if (!rinfo->is_mobility)
				return -EINVAL;

			tmp = INREG(LVDS_GEN_CNTL);
			if ((LVDS_ON | LVDS_BLON) & tmp)
				value |= 0x01;

			tmp = INREG(CRTC_EXT_CNTL);
			if (CRTC_CRT_ON & tmp)
				value |= 0x02;

			return put_user(value, (__u32 __user *)arg);
		default:
			return -EINVAL;
	}

	return -EINVAL;
}


int radeon_screen_blank(struct radeonfb_info *rinfo, int blank, int mode_switch)
{
        u32 val;
	u32 tmp_pix_clks;
	int unblank = 0;

	if (rinfo->lock_blank)
		return 0;

	radeon_engine_idle();

	val = INREG(CRTC_EXT_CNTL);
        val &= ~(CRTC_DISPLAY_DIS | CRTC_HSYNC_DIS |
                 CRTC_VSYNC_DIS);
        switch (blank) {
	case FB_BLANK_VSYNC_SUSPEND:
		val |= (CRTC_DISPLAY_DIS | CRTC_VSYNC_DIS);
		break;
	case FB_BLANK_HSYNC_SUSPEND:
		val |= (CRTC_DISPLAY_DIS | CRTC_HSYNC_DIS);
		break;
	case FB_BLANK_POWERDOWN:
		val |= (CRTC_DISPLAY_DIS | CRTC_VSYNC_DIS |
			CRTC_HSYNC_DIS);
		break;
	case FB_BLANK_NORMAL:
		val |= CRTC_DISPLAY_DIS;
		break;
	case FB_BLANK_UNBLANK:
	default:
		unblank = 1;
        }
	OUTREG(CRTC_EXT_CNTL, val);


	switch (rinfo->mon1_type) {
	case MT_DFP:
		if (unblank)
			OUTREGP(FP_GEN_CNTL, (FP_FPON | FP_TMDS_EN),
				~(FP_FPON | FP_TMDS_EN));
		else {
			if (mode_switch || blank == FB_BLANK_NORMAL)
				break;
			OUTREGP(FP_GEN_CNTL, 0, ~(FP_FPON | FP_TMDS_EN));
		}
		break;
	case MT_LCD:
		del_timer_sync(&rinfo->lvds_timer);
		val = INREG(LVDS_GEN_CNTL);
		if (unblank) {
			u32 target_val = (val & ~LVDS_DISPLAY_DIS) | LVDS_BLON | LVDS_ON
				| LVDS_EN | (rinfo->init_state.lvds_gen_cntl
					     & (LVDS_DIGON | LVDS_BL_MOD_EN));
			if ((val ^ target_val) == LVDS_DISPLAY_DIS)
				OUTREG(LVDS_GEN_CNTL, target_val);
			else if ((val ^ target_val) != 0) {
				OUTREG(LVDS_GEN_CNTL, target_val
				       & ~(LVDS_ON | LVDS_BL_MOD_EN));
				rinfo->init_state.lvds_gen_cntl &= ~LVDS_STATE_MASK;
				rinfo->init_state.lvds_gen_cntl |=
					target_val & LVDS_STATE_MASK;
				if (mode_switch) {
					radeon_msleep(rinfo->panel_info.pwr_delay);
					OUTREG(LVDS_GEN_CNTL, target_val);
				}
				else {
					rinfo->pending_lvds_gen_cntl = target_val;
					mod_timer(&rinfo->lvds_timer,
					   jiffies +
					   msecs_to_jiffies(rinfo->panel_info.pwr_delay));
				}
			}
		} else {
			val |= LVDS_DISPLAY_DIS;
			OUTREG(LVDS_GEN_CNTL, val);

			/* We don't do a full switch-off on a simple mode switch */
			if (mode_switch || blank == FB_BLANK_NORMAL)
				break;

			/* Asic bug, when turning off LVDS_ON, we have to make sure
			 * RADEON_PIXCLK_LVDS_ALWAYS_ON bit is off
			 */
			tmp_pix_clks = INPLL(PIXCLKS_CNTL);
			if (rinfo->is_mobility || rinfo->is_IGP)
				OUTPLLP(PIXCLKS_CNTL, 0, ~PIXCLK_LVDS_ALWAYS_ONb);
			val &= ~(LVDS_BL_MOD_EN);
			OUTREG(LVDS_GEN_CNTL, val);
			udelay(100);
			val &= ~(LVDS_ON | LVDS_EN);
			OUTREG(LVDS_GEN_CNTL, val);
			val &= ~LVDS_DIGON;
			rinfo->pending_lvds_gen_cntl = val;
			mod_timer(&rinfo->lvds_timer,
				  jiffies +
				  msecs_to_jiffies(rinfo->panel_info.pwr_delay));
			rinfo->init_state.lvds_gen_cntl &= ~LVDS_STATE_MASK;
			rinfo->init_state.lvds_gen_cntl |= val & LVDS_STATE_MASK;
			if (rinfo->is_mobility || rinfo->is_IGP)
				OUTPLL(PIXCLKS_CNTL, tmp_pix_clks);
		}
		break;
	case MT_CRT:
		// todo: powerdown DAC
	default:
		break;
	}

	return 0;
}

static int radeonfb_blank (int blank, struct fb_info *info)
{
        struct radeonfb_info *rinfo = info->par;

	if (rinfo->asleep)
		return 0;
		
	return radeon_screen_blank(rinfo, blank, 0);
}

static int radeon_setcolreg (unsigned regno, unsigned red, unsigned green,
                             unsigned blue, unsigned transp,
			     struct radeonfb_info *rinfo)
{
	u32 pindex;
	unsigned int i;


	if (regno > 255)
		return -EINVAL;

	red >>= 8;
	green >>= 8;
	blue >>= 8;
	rinfo->palette[regno].red = red;
	rinfo->palette[regno].green = green;
	rinfo->palette[regno].blue = blue;

        /* default */
        pindex = regno;

        if (!rinfo->asleep) {
		radeon_fifo_wait(9);

		if (rinfo->bpp == 16) {
			pindex = regno * 8;

			if (rinfo->depth == 16 && regno > 63)
				return -EINVAL;
			if (rinfo->depth == 15 && regno > 31)
				return -EINVAL;

			/* For 565, the green component is mixed one order
			 * below
			 */
			if (rinfo->depth == 16) {
		                OUTREG(PALETTE_INDEX, pindex>>1);
	       	         	OUTREG(PALETTE_DATA,
				       (rinfo->palette[regno>>1].red << 16) |
	                        	(green << 8) |
				       (rinfo->palette[regno>>1].blue));
	                	green = rinfo->palette[regno<<1].green;
	        	}
		}

		if (rinfo->depth != 16 || regno < 32) {
			OUTREG(PALETTE_INDEX, pindex);
			OUTREG(PALETTE_DATA, (red << 16) |
			       (green << 8) | blue);
		}
	}
 	if (regno < 16) {
		u32 *pal = rinfo->info->pseudo_palette;
        	switch (rinfo->depth) {
		case 15:
			pal[regno] = (regno << 10) | (regno << 5) | regno;
			break;
		case 16:
			pal[regno] = (regno << 11) | (regno << 5) | regno;
			break;
		case 24:
			pal[regno] = (regno << 16) | (regno << 8) | regno;
			break;
		case 32:
			i = (regno << 8) | regno;
			pal[regno] = (i << 16) | i;
			break;
		}
        }
	return 0;
}

static int radeonfb_setcolreg (unsigned regno, unsigned red, unsigned green,
			       unsigned blue, unsigned transp,
			       struct fb_info *info)
{
        struct radeonfb_info *rinfo = info->par;
	u32 dac_cntl2, vclk_cntl = 0;
	int rc;

        if (!rinfo->asleep) {
		if (rinfo->is_mobility) {
			vclk_cntl = INPLL(VCLK_ECP_CNTL);
			OUTPLL(VCLK_ECP_CNTL,
			       vclk_cntl & ~PIXCLK_DAC_ALWAYS_ONb);
		}

		/* Make sure we are on first palette */
		if (rinfo->has_CRTC2) {
			dac_cntl2 = INREG(DAC_CNTL2);
			dac_cntl2 &= ~DAC2_PALETTE_ACCESS_CNTL;
			OUTREG(DAC_CNTL2, dac_cntl2);
		}
	}

	rc = radeon_setcolreg (regno, red, green, blue, transp, rinfo);

	if (!rinfo->asleep && rinfo->is_mobility)
		OUTPLL(VCLK_ECP_CNTL, vclk_cntl);

	return rc;
}

static int radeonfb_setcmap(struct fb_cmap *cmap, struct fb_info *info)
{
        struct radeonfb_info *rinfo = info->par;
	u16 *red, *green, *blue, *transp;
	u32 dac_cntl2, vclk_cntl = 0;
	int i, start, rc = 0;

        if (!rinfo->asleep) {
		if (rinfo->is_mobility) {
			vclk_cntl = INPLL(VCLK_ECP_CNTL);
			OUTPLL(VCLK_ECP_CNTL,
			       vclk_cntl & ~PIXCLK_DAC_ALWAYS_ONb);
		}

		/* Make sure we are on first palette */
		if (rinfo->has_CRTC2) {
			dac_cntl2 = INREG(DAC_CNTL2);
			dac_cntl2 &= ~DAC2_PALETTE_ACCESS_CNTL;
			OUTREG(DAC_CNTL2, dac_cntl2);
		}
	}

	red = cmap->red;
	green = cmap->green;
	blue = cmap->blue;
	transp = cmap->transp;
	start = cmap->start;

	for (i = 0; i < cmap->len; i++) {
		u_int hred, hgreen, hblue, htransp = 0xffff;

		hred = *red++;
		hgreen = *green++;
		hblue = *blue++;
		if (transp)
			htransp = *transp++;
		rc = radeon_setcolreg (start++, hred, hgreen, hblue, htransp,
				       rinfo);
		if (rc)
			break;
	}

	if (!rinfo->asleep && rinfo->is_mobility)
		OUTPLL(VCLK_ECP_CNTL, vclk_cntl);

	return rc;
}

static void radeon_save_state (struct radeonfb_info *rinfo,
			       struct radeon_regs *save)
{
	/* CRTC regs */
	save->crtc_gen_cntl = INREG(CRTC_GEN_CNTL);
	save->crtc_ext_cntl = INREG(CRTC_EXT_CNTL);
	save->crtc_more_cntl = INREG(CRTC_MORE_CNTL);
	save->dac_cntl = INREG(DAC_CNTL);
        save->crtc_h_total_disp = INREG(CRTC_H_TOTAL_DISP);
        save->crtc_h_sync_strt_wid = INREG(CRTC_H_SYNC_STRT_WID);
        save->crtc_v_total_disp = INREG(CRTC_V_TOTAL_DISP);
        save->crtc_v_sync_strt_wid = INREG(CRTC_V_SYNC_STRT_WID);
	save->crtc_pitch = INREG(CRTC_PITCH);
	save->surface_cntl = INREG(SURFACE_CNTL);

	/* FP regs */
	save->fp_crtc_h_total_disp = INREG(FP_CRTC_H_TOTAL_DISP);
	save->fp_crtc_v_total_disp = INREG(FP_CRTC_V_TOTAL_DISP);
	save->fp_gen_cntl = INREG(FP_GEN_CNTL);
	save->fp_h_sync_strt_wid = INREG(FP_H_SYNC_STRT_WID);
	save->fp_horz_stretch = INREG(FP_HORZ_STRETCH);
	save->fp_v_sync_strt_wid = INREG(FP_V_SYNC_STRT_WID);
	save->fp_vert_stretch = INREG(FP_VERT_STRETCH);
	save->lvds_gen_cntl = INREG(LVDS_GEN_CNTL);
	save->lvds_pll_cntl = INREG(LVDS_PLL_CNTL);
	save->tmds_crc = INREG(TMDS_CRC);
	save->tmds_transmitter_cntl = INREG(TMDS_TRANSMITTER_CNTL);
	save->vclk_ecp_cntl = INPLL(VCLK_ECP_CNTL);

	/* PLL regs */
	save->clk_cntl_index = INREG(CLOCK_CNTL_INDEX) & ~0x3f;
	radeon_pll_errata_after_index(rinfo);
	save->ppll_div_3 = INPLL(PPLL_DIV_3);
	save->ppll_ref_div = INPLL(PPLL_REF_DIV);
}


static void radeon_write_pll_regs(struct radeonfb_info *rinfo, struct radeon_regs *mode)
{
	int i;

	radeon_fifo_wait(20);

	/* Workaround from XFree */
	if (rinfo->is_mobility) {
	        /* A temporal workaround for the occasional blanking on certain laptop
		 * panels. This appears to related to the PLL divider registers
		 * (fail to lock?). It occurs even when all dividers are the same
		 * with their old settings. In this case we really don't need to
		 * fiddle with PLL registers. By doing this we can avoid the blanking
		 * problem with some panels.
	         */
		if ((mode->ppll_ref_div == (INPLL(PPLL_REF_DIV) & PPLL_REF_DIV_MASK)) &&
		    (mode->ppll_div_3 == (INPLL(PPLL_DIV_3) &
					  (PPLL_POST3_DIV_MASK | PPLL_FB3_DIV_MASK)))) {
			/* We still have to force a switch to selected PPLL div thanks to
			 * an XFree86 driver bug which will switch it away in some cases
			 * even when using UseFDev */
			OUTREGP(CLOCK_CNTL_INDEX,
				mode->clk_cntl_index & PPLL_DIV_SEL_MASK,
				~PPLL_DIV_SEL_MASK);
			radeon_pll_errata_after_index(rinfo);
			radeon_pll_errata_after_data(rinfo);
            		return;
		}
	}

	/* Swich VCKL clock input to CPUCLK so it stays fed while PPLL updates*/
	OUTPLLP(VCLK_ECP_CNTL, VCLK_SRC_SEL_CPUCLK, ~VCLK_SRC_SEL_MASK);

	/* Reset PPLL & enable atomic update */
	OUTPLLP(PPLL_CNTL,
		PPLL_RESET | PPLL_ATOMIC_UPDATE_EN | PPLL_VGA_ATOMIC_UPDATE_EN,
		~(PPLL_RESET | PPLL_ATOMIC_UPDATE_EN | PPLL_VGA_ATOMIC_UPDATE_EN));

	/* Switch to selected PPLL divider */
	OUTREGP(CLOCK_CNTL_INDEX,
		mode->clk_cntl_index & PPLL_DIV_SEL_MASK,
		~PPLL_DIV_SEL_MASK);
	radeon_pll_errata_after_index(rinfo);
	radeon_pll_errata_after_data(rinfo);

	/* Set PPLL ref. div */
	if (IS_R300_VARIANT(rinfo) ||
	    rinfo->family == CHIP_FAMILY_RS300 ||
	    rinfo->family == CHIP_FAMILY_RS400 ||
	    rinfo->family == CHIP_FAMILY_RS480) {
		if (mode->ppll_ref_div & R300_PPLL_REF_DIV_ACC_MASK) {
			/* When restoring console mode, use saved PPLL_REF_DIV
			 * setting.
			 */
			OUTPLLP(PPLL_REF_DIV, mode->ppll_ref_div, 0);
		} else {
			/* R300 uses ref_div_acc field as real ref divider */
			OUTPLLP(PPLL_REF_DIV,
				(mode->ppll_ref_div << R300_PPLL_REF_DIV_ACC_SHIFT), 
				~R300_PPLL_REF_DIV_ACC_MASK);
		}
	} else
		OUTPLLP(PPLL_REF_DIV, mode->ppll_ref_div, ~PPLL_REF_DIV_MASK);

	/* Set PPLL divider 3 & post divider*/
	OUTPLLP(PPLL_DIV_3, mode->ppll_div_3, ~PPLL_FB3_DIV_MASK);
	OUTPLLP(PPLL_DIV_3, mode->ppll_div_3, ~PPLL_POST3_DIV_MASK);

	/* Write update */
	while (INPLL(PPLL_REF_DIV) & PPLL_ATOMIC_UPDATE_R)
		;
	OUTPLLP(PPLL_REF_DIV, PPLL_ATOMIC_UPDATE_W, ~PPLL_ATOMIC_UPDATE_W);

	/* Wait read update complete */
	/* FIXME: Certain revisions of R300 can't recover here.  Not sure of
	   the cause yet, but this workaround will mask the problem for now.
	   Other chips usually will pass at the very first test, so the
	   workaround shouldn't have any effect on them. */
	for (i = 0; (i < 10000 && INPLL(PPLL_REF_DIV) & PPLL_ATOMIC_UPDATE_R); i++)
		;
	
	OUTPLL(HTOTAL_CNTL, 0);

	/* Clear reset & atomic update */
	OUTPLLP(PPLL_CNTL, 0,
		~(PPLL_RESET | PPLL_SLEEP | PPLL_ATOMIC_UPDATE_EN | PPLL_VGA_ATOMIC_UPDATE_EN));

	/* We may want some locking ... oh well */
       	radeon_msleep(5);

	/* Switch back VCLK source to PPLL */
	OUTPLLP(VCLK_ECP_CNTL, VCLK_SRC_SEL_PPLLCLK, ~VCLK_SRC_SEL_MASK);
}

/*
 * Timer function for delayed LVDS panel power up/down
 */
static void radeon_lvds_timer_func(struct timer_list *t)
{
	struct radeonfb_info *rinfo = from_timer(rinfo, t, lvds_timer);

	radeon_engine_idle();

	OUTREG(LVDS_GEN_CNTL, rinfo->pending_lvds_gen_cntl);
}

/*
 * Apply a video mode. This will apply the whole register set, including
 * the PLL registers, to the card
 */
void radeon_write_mode (struct radeonfb_info *rinfo, struct radeon_regs *mode,
			int regs_only)
{
	int i;
	int primary_mon = PRIMARY_MONITOR(rinfo);

	if (nomodeset)
		return;

	if (!regs_only)
		radeon_screen_blank(rinfo, FB_BLANK_NORMAL, 0);

	radeon_fifo_wait(31);
	for (i=0; i<10; i++)
		OUTREG(common_regs[i].reg, common_regs[i].val);

	/* Apply surface registers */
	for (i=0; i<8; i++) {
		OUTREG(SURFACE0_LOWER_BOUND + 0x10*i, mode->surf_lower_bound[i]);
		OUTREG(SURFACE0_UPPER_BOUND + 0x10*i, mode->surf_upper_bound[i]);
		OUTREG(SURFACE0_INFO + 0x10*i, mode->surf_info[i]);
	}

	OUTREG(CRTC_GEN_CNTL, mode->crtc_gen_cntl);
	OUTREGP(CRTC_EXT_CNTL, mode->crtc_ext_cntl,
		~(CRTC_HSYNC_DIS | CRTC_VSYNC_DIS | CRTC_DISPLAY_DIS));
	OUTREG(CRTC_MORE_CNTL, mode->crtc_more_cntl);
	OUTREGP(DAC_CNTL, mode->dac_cntl, DAC_RANGE_CNTL | DAC_BLANKING);
	OUTREG(CRTC_H_TOTAL_DISP, mode->crtc_h_total_disp);
	OUTREG(CRTC_H_SYNC_STRT_WID, mode->crtc_h_sync_strt_wid);
	OUTREG(CRTC_V_TOTAL_DISP, mode->crtc_v_total_disp);
	OUTREG(CRTC_V_SYNC_STRT_WID, mode->crtc_v_sync_strt_wid);
	OUTREG(CRTC_OFFSET, 0);
	OUTREG(CRTC_OFFSET_CNTL, 0);
	OUTREG(CRTC_PITCH, mode->crtc_pitch);
	OUTREG(SURFACE_CNTL, mode->surface_cntl);

	radeon_write_pll_regs(rinfo, mode);

	if ((primary_mon == MT_DFP) || (primary_mon == MT_LCD)) {
		radeon_fifo_wait(10);
		OUTREG(FP_CRTC_H_TOTAL_DISP, mode->fp_crtc_h_total_disp);
		OUTREG(FP_CRTC_V_TOTAL_DISP, mode->fp_crtc_v_total_disp);
		OUTREG(FP_H_SYNC_STRT_WID, mode->fp_h_sync_strt_wid);
		OUTREG(FP_V_SYNC_STRT_WID, mode->fp_v_sync_strt_wid);
		OUTREG(FP_HORZ_STRETCH, mode->fp_horz_stretch);
		OUTREG(FP_VERT_STRETCH, mode->fp_vert_stretch);
		OUTREG(FP_GEN_CNTL, mode->fp_gen_cntl);
		OUTREG(TMDS_CRC, mode->tmds_crc);
		OUTREG(TMDS_TRANSMITTER_CNTL, mode->tmds_transmitter_cntl);
	}

	if (!regs_only)
		radeon_screen_blank(rinfo, FB_BLANK_UNBLANK, 0);

	radeon_fifo_wait(2);
	OUTPLL(VCLK_ECP_CNTL, mode->vclk_ecp_cntl);
	
	return;
}

/*
 * Calculate the PLL values for a given mode
 */
static void radeon_calc_pll_regs(struct radeonfb_info *rinfo, struct radeon_regs *regs,
				 unsigned long freq)
{
	static const struct {
		int divider;
		int bitvalue;
	} *post_div,
	  post_divs[] = {
		{ 1,  0 },
		{ 2,  1 },
		{ 4,  2 },
		{ 8,  3 },
		{ 3,  4 },
		{ 16, 5 },
		{ 6,  6 },
		{ 12, 7 },
		{ 0,  0 },
	};
	int fb_div, pll_output_freq = 0;
	int uses_dvo = 0;

	/* Check if the DVO port is enabled and sourced from the primary CRTC. I'm
	 * not sure which model starts having FP2_GEN_CNTL, I assume anything more
	 * recent than an r(v)100...
	 */
#if 1
	/* XXX I had reports of flicker happening with the cinema display
	 * on TMDS1 that seem to be fixed if I also forbit odd dividers in
	 * this case. This could just be a bandwidth calculation issue, I
	 * haven't implemented the bandwidth code yet, but in the meantime,
	 * forcing uses_dvo to 1 fixes it and shouln't have bad side effects,
	 * I haven't seen a case were were absolutely needed an odd PLL
	 * divider. I'll find a better fix once I have more infos on the
	 * real cause of the problem.
	 */
	while (rinfo->has_CRTC2) {
		u32 fp2_gen_cntl = INREG(FP2_GEN_CNTL);
		u32 disp_output_cntl;
		int source;

		/* FP2 path not enabled */
		if ((fp2_gen_cntl & FP2_ON) == 0)
			break;
		/* Not all chip revs have the same format for this register,
		 * extract the source selection
		 */
		if (rinfo->family == CHIP_FAMILY_R200 || IS_R300_VARIANT(rinfo)) {
			source = (fp2_gen_cntl >> 10) & 0x3;
			/* sourced from transform unit, check for transform unit
			 * own source
			 */
			if (source == 3) {
				disp_output_cntl = INREG(DISP_OUTPUT_CNTL);
				source = (disp_output_cntl >> 12) & 0x3;
			}
		} else
			source = (fp2_gen_cntl >> 13) & 0x1;
		/* sourced from CRTC2 -> exit */
		if (source == 1)
			break;

		/* so we end up on CRTC1, let's set uses_dvo to 1 now */
		uses_dvo = 1;
		break;
	}
#else
	uses_dvo = 1;
#endif
	if (freq > rinfo->pll.ppll_max)
		freq = rinfo->pll.ppll_max;
	if (freq*12 < rinfo->pll.ppll_min)
		freq = rinfo->pll.ppll_min / 12;
	pr_debug("freq = %lu, PLL min = %u, PLL max = %u\n",
	       freq, rinfo->pll.ppll_min, rinfo->pll.ppll_max);

	for (post_div = &post_divs[0]; post_div->divider; ++post_div) {
		pll_output_freq = post_div->divider * freq;
		/* If we output to the DVO port (external TMDS), we don't allow an
		 * odd PLL divider as those aren't supported on this path
		 */
		if (uses_dvo && (post_div->divider & 1))
			continue;
		if (pll_output_freq >= rinfo->pll.ppll_min  &&
		    pll_output_freq <= rinfo->pll.ppll_max)
			break;
	}

	/* If we fall through the bottom, try the "default value"
	   given by the terminal post_div->bitvalue */
	if ( !post_div->divider ) {
		post_div = &post_divs[post_div->bitvalue];
		pll_output_freq = post_div->divider * freq;
	}
	pr_debug("ref_div = %d, ref_clk = %d, output_freq = %d\n",
	       rinfo->pll.ref_div, rinfo->pll.ref_clk,
	       pll_output_freq);

	/* If we fall through the bottom, try the "default value"
	   given by the terminal post_div->bitvalue */
	if ( !post_div->divider ) {
		post_div = &post_divs[post_div->bitvalue];
		pll_output_freq = post_div->divider * freq;
	}
	pr_debug("ref_div = %d, ref_clk = %d, output_freq = %d\n",
	       rinfo->pll.ref_div, rinfo->pll.ref_clk,
	       pll_output_freq);

	fb_div = round_div(rinfo->pll.ref_div*pll_output_freq,
				  rinfo->pll.ref_clk);
	regs->ppll_ref_div = rinfo->pll.ref_div;
	regs->ppll_div_3 = fb_div | (post_div->bitvalue << 16);

	pr_debug("post div = 0x%x\n", post_div->bitvalue);
	pr_debug("fb_div = 0x%x\n", fb_div);
	pr_debug("ppll_div_3 = 0x%x\n", regs->ppll_div_3);
}

static int radeonfb_set_par(struct fb_info *info)
{
	struct radeonfb_info *rinfo = info->par;
	struct fb_var_screeninfo *mode = &info->var;
	struct radeon_regs *newmode;
	int hTotal, vTotal, hSyncStart, hSyncEnd,
	    vSyncStart, vSyncEnd;
	u8 hsync_adj_tab[] = {0, 0x12, 9, 9, 6, 5};
	u8 hsync_fudge_fp[] = {2, 2, 0, 0, 5, 5};
	u32 sync, h_sync_pol, v_sync_pol, dotClock, pixClock;
	int i, freq;
	int format = 0;
	int nopllcalc = 0;
	int hsync_start, hsync_fudge, hsync_wid, vsync_wid;
	int primary_mon = PRIMARY_MONITOR(rinfo);
	int depth = var_to_depth(mode);
	int use_rmx = 0;

	newmode = kmalloc(sizeof(struct radeon_regs), GFP_KERNEL);
	if (!newmode)
		return -ENOMEM;

	/* We always want engine to be idle on a mode switch, even
	 * if we won't actually change the mode
	 */
	radeon_engine_idle();

	hSyncStart = mode->xres + mode->right_margin;
	hSyncEnd = hSyncStart + mode->hsync_len;
	hTotal = hSyncEnd + mode->left_margin;

	vSyncStart = mode->yres + mode->lower_margin;
	vSyncEnd = vSyncStart + mode->vsync_len;
	vTotal = vSyncEnd + mode->upper_margin;
	pixClock = mode->pixclock;

	sync = mode->sync;
	h_sync_pol = sync & FB_SYNC_HOR_HIGH_ACT ? 0 : 1;
	v_sync_pol = sync & FB_SYNC_VERT_HIGH_ACT ? 0 : 1;

	if (primary_mon == MT_DFP || primary_mon == MT_LCD) {
		if (rinfo->panel_info.xres < mode->xres)
			mode->xres = rinfo->panel_info.xres;
		if (rinfo->panel_info.yres < mode->yres)
			mode->yres = rinfo->panel_info.yres;

		hTotal = mode->xres + rinfo->panel_info.hblank;
		hSyncStart = mode->xres + rinfo->panel_info.hOver_plus;
		hSyncEnd = hSyncStart + rinfo->panel_info.hSync_width;

		vTotal = mode->yres + rinfo->panel_info.vblank;
		vSyncStart = mode->yres + rinfo->panel_info.vOver_plus;
		vSyncEnd = vSyncStart + rinfo->panel_info.vSync_width;

		h_sync_pol = !rinfo->panel_info.hAct_high;
		v_sync_pol = !rinfo->panel_info.vAct_high;

		pixClock = 100000000 / rinfo->panel_info.clock;

		if (rinfo->panel_info.use_bios_dividers) {
			nopllcalc = 1;
			newmode->ppll_div_3 = rinfo->panel_info.fbk_divider |
				(rinfo->panel_info.post_divider << 16);
			newmode->ppll_ref_div = rinfo->panel_info.ref_divider;
		}
	}
	dotClock = 1000000000 / pixClock;
	freq = dotClock / 10; /* x100 */

	pr_debug("hStart = %d, hEnd = %d, hTotal = %d\n",
		hSyncStart, hSyncEnd, hTotal);
	pr_debug("vStart = %d, vEnd = %d, vTotal = %d\n",
		vSyncStart, vSyncEnd, vTotal);

	hsync_wid = (hSyncEnd - hSyncStart) / 8;
	vsync_wid = vSyncEnd - vSyncStart;
	if (hsync_wid == 0)
		hsync_wid = 1;
	else if (hsync_wid > 0x3f)	/* max */
		hsync_wid = 0x3f;

	if (vsync_wid == 0)
		vsync_wid = 1;
	else if (vsync_wid > 0x1f)	/* max */
		vsync_wid = 0x1f;

	format = radeon_get_dstbpp(depth);

	if ((primary_mon == MT_DFP) || (primary_mon == MT_LCD))
		hsync_fudge = hsync_fudge_fp[format-1];
	else
		hsync_fudge = hsync_adj_tab[format-1];

	hsync_start = hSyncStart - 8 + hsync_fudge;

	newmode->crtc_gen_cntl = CRTC_EXT_DISP_EN | CRTC_EN |
				(format << 8);

	/* Clear auto-center etc... */
	newmode->crtc_more_cntl = rinfo->init_state.crtc_more_cntl;
	newmode->crtc_more_cntl &= 0xfffffff0;
	
	if ((primary_mon == MT_DFP) || (primary_mon == MT_LCD)) {
		newmode->crtc_ext_cntl = VGA_ATI_LINEAR | XCRT_CNT_EN;
		if (mirror)
			newmode->crtc_ext_cntl |= CRTC_CRT_ON;

		newmode->crtc_gen_cntl &= ~(CRTC_DBL_SCAN_EN |
					   CRTC_INTERLACE_EN);
	} else {
		newmode->crtc_ext_cntl = VGA_ATI_LINEAR | XCRT_CNT_EN |
					CRTC_CRT_ON;
	}

	newmode->dac_cntl = /* INREG(DAC_CNTL) | */ DAC_MASK_ALL | DAC_VGA_ADR_EN |
			   DAC_8BIT_EN;

	newmode->crtc_h_total_disp = ((((hTotal / 8) - 1) & 0x3ff) |
				     (((mode->xres / 8) - 1) << 16));

	newmode->crtc_h_sync_strt_wid = ((hsync_start & 0x1fff) |
					(hsync_wid << 16) | (h_sync_pol << 23));

	newmode->crtc_v_total_disp = ((vTotal - 1) & 0xffff) |
				    ((mode->yres - 1) << 16);

	newmode->crtc_v_sync_strt_wid = (((vSyncStart - 1) & 0xfff) |
					 (vsync_wid << 16) | (v_sync_pol  << 23));

	if (!(info->flags & FBINFO_HWACCEL_DISABLED)) {
		/* We first calculate the engine pitch */
		rinfo->pitch = ((mode->xres_virtual * ((mode->bits_per_pixel + 1) / 8) + 0x3f)
 				& ~(0x3f)) >> 6;

		/* Then, re-multiply it to get the CRTC pitch */
		newmode->crtc_pitch = (rinfo->pitch << 3) / ((mode->bits_per_pixel + 1) / 8);
	} else
		newmode->crtc_pitch = (mode->xres_virtual >> 3);

	newmode->crtc_pitch |= (newmode->crtc_pitch << 16);

	/*
	 * It looks like recent chips have a problem with SURFACE_CNTL,
	 * setting SURF_TRANSLATION_DIS completely disables the
	 * swapper as well, so we leave it unset now.
	 */
	newmode->surface_cntl = 0;

#if defined(__BIG_ENDIAN)

	/* Setup swapping on both apertures, though we currently
	 * only use aperture 0, enabling swapper on aperture 1
	 * won't harm
	 */
	switch (mode->bits_per_pixel) {
		case 16:
			newmode->surface_cntl |= NONSURF_AP0_SWP_16BPP;
			newmode->surface_cntl |= NONSURF_AP1_SWP_16BPP;
			break;
		case 24:	
		case 32:
			newmode->surface_cntl |= NONSURF_AP0_SWP_32BPP;
			newmode->surface_cntl |= NONSURF_AP1_SWP_32BPP;
			break;
	}
#endif

	/* Clear surface registers */
	for (i=0; i<8; i++) {
		newmode->surf_lower_bound[i] = 0;
		newmode->surf_upper_bound[i] = 0x1f;
		newmode->surf_info[i] = 0;
	}

	pr_debug("h_total_disp = 0x%x\t   hsync_strt_wid = 0x%x\n",
		newmode->crtc_h_total_disp, newmode->crtc_h_sync_strt_wid);
	pr_debug("v_total_disp = 0x%x\t   vsync_strt_wid = 0x%x\n",
		newmode->crtc_v_total_disp, newmode->crtc_v_sync_strt_wid);

	rinfo->bpp = mode->bits_per_pixel;
	rinfo->depth = depth;

	pr_debug("pixclock = %lu\n", (unsigned long)pixClock);
	pr_debug("freq = %lu\n", (unsigned long)freq);

	/* We use PPLL_DIV_3 */
	newmode->clk_cntl_index = 0x300;

	/* Calculate PPLL value if necessary */
	if (!nopllcalc)
		radeon_calc_pll_regs(rinfo, newmode, freq);

	newmode->vclk_ecp_cntl = rinfo->init_state.vclk_ecp_cntl;

	if ((primary_mon == MT_DFP) || (primary_mon == MT_LCD)) {
		unsigned int hRatio, vRatio;

		if (mode->xres > rinfo->panel_info.xres)
			mode->xres = rinfo->panel_info.xres;
		if (mode->yres > rinfo->panel_info.yres)
			mode->yres = rinfo->panel_info.yres;

		newmode->fp_horz_stretch = (((rinfo->panel_info.xres / 8) - 1)
					   << HORZ_PANEL_SHIFT);
		newmode->fp_vert_stretch = ((rinfo->panel_info.yres - 1)
					   << VERT_PANEL_SHIFT);

		if (mode->xres != rinfo->panel_info.xres) {
			hRatio = round_div(mode->xres * HORZ_STRETCH_RATIO_MAX,
					   rinfo->panel_info.xres);
			newmode->fp_horz_stretch = (((((unsigned long)hRatio) & HORZ_STRETCH_RATIO_MASK)) |
						   (newmode->fp_horz_stretch &
						    (HORZ_PANEL_SIZE | HORZ_FP_LOOP_STRETCH |
						     HORZ_AUTO_RATIO_INC)));
			newmode->fp_horz_stretch |= (HORZ_STRETCH_BLEND |
						    HORZ_STRETCH_ENABLE);
			use_rmx = 1;
		}
		newmode->fp_horz_stretch &= ~HORZ_AUTO_RATIO;

		if (mode->yres != rinfo->panel_info.yres) {
			vRatio = round_div(mode->yres * VERT_STRETCH_RATIO_MAX,
					   rinfo->panel_info.yres);
			newmode->fp_vert_stretch = (((((unsigned long)vRatio) & VERT_STRETCH_RATIO_MASK)) |
						   (newmode->fp_vert_stretch &
						   (VERT_PANEL_SIZE | VERT_STRETCH_RESERVED)));
			newmode->fp_vert_stretch |= (VERT_STRETCH_BLEND |
						    VERT_STRETCH_ENABLE);
			use_rmx = 1;
		}
		newmode->fp_vert_stretch &= ~VERT_AUTO_RATIO_EN;

		newmode->fp_gen_cntl = (rinfo->init_state.fp_gen_cntl & (u32)
				       ~(FP_SEL_CRTC2 |
					 FP_RMX_HVSYNC_CONTROL_EN |
					 FP_DFP_SYNC_SEL |
					 FP_CRT_SYNC_SEL |
					 FP_CRTC_LOCK_8DOT |
					 FP_USE_SHADOW_EN |
					 FP_CRTC_USE_SHADOW_VEND |
					 FP_CRT_SYNC_ALT));

		newmode->fp_gen_cntl |= (FP_CRTC_DONT_SHADOW_VPAR |
					FP_CRTC_DONT_SHADOW_HEND |
					FP_PANEL_FORMAT);

		if (IS_R300_VARIANT(rinfo) ||
		    (rinfo->family == CHIP_FAMILY_R200)) {
			newmode->fp_gen_cntl &= ~R200_FP_SOURCE_SEL_MASK;
			if (use_rmx)
				newmode->fp_gen_cntl |= R200_FP_SOURCE_SEL_RMX;
			else
				newmode->fp_gen_cntl |= R200_FP_SOURCE_SEL_CRTC1;
		} else
			newmode->fp_gen_cntl |= FP_SEL_CRTC1;

		newmode->lvds_gen_cntl = rinfo->init_state.lvds_gen_cntl;
		newmode->lvds_pll_cntl = rinfo->init_state.lvds_pll_cntl;
		newmode->tmds_crc = rinfo->init_state.tmds_crc;
		newmode->tmds_transmitter_cntl = rinfo->init_state.tmds_transmitter_cntl;

		if (primary_mon == MT_LCD) {
			newmode->lvds_gen_cntl |= (LVDS_ON | LVDS_BLON);
			newmode->fp_gen_cntl &= ~(FP_FPON | FP_TMDS_EN);
		} else {
			/* DFP */
			newmode->fp_gen_cntl |= (FP_FPON | FP_TMDS_EN);
			newmode->tmds_transmitter_cntl &= ~(TMDS_PLLRST);
			/* TMDS_PLL_EN bit is reversed on RV (and mobility) chips */
			if (IS_R300_VARIANT(rinfo) ||
			    (rinfo->family == CHIP_FAMILY_R200) || !rinfo->has_CRTC2)
				newmode->tmds_transmitter_cntl &= ~TMDS_PLL_EN;
			else
				newmode->tmds_transmitter_cntl |= TMDS_PLL_EN;
			newmode->crtc_ext_cntl &= ~CRTC_CRT_ON;
		}

		newmode->fp_crtc_h_total_disp = (((rinfo->panel_info.hblank / 8) & 0x3ff) |
				(((mode->xres / 8) - 1) << 16));
		newmode->fp_crtc_v_total_disp = (rinfo->panel_info.vblank & 0xffff) |
				((mode->yres - 1) << 16);
		newmode->fp_h_sync_strt_wid = ((rinfo->panel_info.hOver_plus & 0x1fff) |
				(hsync_wid << 16) | (h_sync_pol << 23));
		newmode->fp_v_sync_strt_wid = ((rinfo->panel_info.vOver_plus & 0xfff) |
				(vsync_wid << 16) | (v_sync_pol  << 23));
	}

	/* do it! */
	if (!rinfo->asleep) {
		memcpy(&rinfo->state, newmode, sizeof(*newmode));
		radeon_write_mode (rinfo, newmode, 0);
		/* (re)initialize the engine */
		if (!(info->flags & FBINFO_HWACCEL_DISABLED))
			radeonfb_engine_init (rinfo);
	}
	/* Update fix */
	if (!(info->flags & FBINFO_HWACCEL_DISABLED))
        	info->fix.line_length = rinfo->pitch*64;
        else
		info->fix.line_length = mode->xres_virtual
			* ((mode->bits_per_pixel + 1) / 8);
        info->fix.visual = rinfo->depth == 8 ? FB_VISUAL_PSEUDOCOLOR
		: FB_VISUAL_DIRECTCOLOR;

#ifdef CONFIG_BOOTX_TEXT
	/* Update debug text engine */
	btext_update_display(rinfo->fb_base_phys, mode->xres, mode->yres,
			     rinfo->depth, info->fix.line_length);
#endif

	kfree(newmode);
	return 0;
}


static const struct fb_ops radeonfb_ops = {
	.owner			= THIS_MODULE,
	.fb_check_var		= radeonfb_check_var,
	.fb_set_par		= radeonfb_set_par,
	.fb_setcolreg		= radeonfb_setcolreg,
	.fb_setcmap		= radeonfb_setcmap,
	.fb_pan_display 	= radeonfb_pan_display,
	.fb_blank		= radeonfb_blank,
	.fb_ioctl		= radeonfb_ioctl,
	.fb_sync		= radeonfb_sync,
	.fb_fillrect		= radeonfb_fillrect,
	.fb_copyarea		= radeonfb_copyarea,
	.fb_imageblit		= radeonfb_imageblit,
};


static int radeon_set_fbinfo(struct radeonfb_info *rinfo)
{
	struct fb_info *info = rinfo->info;

	info->par = rinfo;
	info->pseudo_palette = rinfo->pseudo_palette;
	info->flags = FBINFO_DEFAULT
		    | FBINFO_HWACCEL_COPYAREA
		    | FBINFO_HWACCEL_FILLRECT
		    | FBINFO_HWACCEL_XPAN
		    | FBINFO_HWACCEL_YPAN;
	info->fbops = &radeonfb_ops;
	info->screen_base = rinfo->fb_base;
	info->screen_size = rinfo->mapped_vram;
	/* Fill fix common fields */
	strlcpy(info->fix.id, rinfo->name, sizeof(info->fix.id));
        info->fix.smem_start = rinfo->fb_base_phys;
        info->fix.smem_len = rinfo->video_ram;
        info->fix.type = FB_TYPE_PACKED_PIXELS;
        info->fix.visual = FB_VISUAL_PSEUDOCOLOR;
        info->fix.xpanstep = 8;
        info->fix.ypanstep = 1;
        info->fix.ywrapstep = 0;
        info->fix.type_aux = 0;
        info->fix.mmio_start = rinfo->mmio_base_phys;
        info->fix.mmio_len = RADEON_REGSIZE;
	info->fix.accel = FB_ACCEL_ATI_RADEON;

	fb_alloc_cmap(&info->cmap, 256, 0);

	if (noaccel)
		info->flags |= FBINFO_HWACCEL_DISABLED;

        return 0;
}

/*
 * This reconfigure the card's internal memory map. In theory, we'd like
 * to setup the card's memory at the same address as it's PCI bus address,
 * and the AGP aperture right after that so that system RAM on 32 bits
 * machines at least, is directly accessible. However, doing so would
 * conflict with the current XFree drivers...
 * Ultimately, I hope XFree, GATOS and ATI binary drivers will all agree
 * on the proper way to set this up and duplicate this here. In the meantime,
 * I put the card's memory at 0 in card space and AGP at some random high
 * local (0xe0000000 for now) that will be changed by XFree/DRI anyway
 */
#ifdef CONFIG_PPC
#undef SET_MC_FB_FROM_APERTURE
static void fixup_memory_mappings(struct radeonfb_info *rinfo)
{
	u32 save_crtc_gen_cntl, save_crtc2_gen_cntl = 0;
	u32 save_crtc_ext_cntl;
	u32 aper_base, aper_size;
	u32 agp_base;

	/* First, we disable display to avoid interfering */
	if (rinfo->has_CRTC2) {
		save_crtc2_gen_cntl = INREG(CRTC2_GEN_CNTL);
		OUTREG(CRTC2_GEN_CNTL, save_crtc2_gen_cntl | CRTC2_DISP_REQ_EN_B);
	}
	save_crtc_gen_cntl = INREG(CRTC_GEN_CNTL);
	save_crtc_ext_cntl = INREG(CRTC_EXT_CNTL);
	
	OUTREG(CRTC_EXT_CNTL, save_crtc_ext_cntl | CRTC_DISPLAY_DIS);
	OUTREG(CRTC_GEN_CNTL, save_crtc_gen_cntl | CRTC_DISP_REQ_EN_B);
	mdelay(100);

	aper_base = INREG(CNFG_APER_0_BASE);
	aper_size = INREG(CNFG_APER_SIZE);

#ifdef SET_MC_FB_FROM_APERTURE
	/* Set framebuffer to be at the same address as set in PCI BAR */
	OUTREG(MC_FB_LOCATION, 
		((aper_base + aper_size - 1) & 0xffff0000) | (aper_base >> 16));
	rinfo->fb_local_base = aper_base;
#else
	OUTREG(MC_FB_LOCATION, 0x7fff0000);
	rinfo->fb_local_base = 0;
#endif
	agp_base = aper_base + aper_size;
	if (agp_base & 0xf0000000)
		agp_base = (aper_base | 0x0fffffff) + 1;

	/* Set AGP to be just after the framebuffer on a 256Mb boundary. This
	 * assumes the FB isn't mapped to 0xf0000000 or above, but this is
	 * always the case on PPCs afaik.
	 */
#ifdef SET_MC_FB_FROM_APERTURE
	OUTREG(MC_AGP_LOCATION, 0xffff0000 | (agp_base >> 16));
#else
	OUTREG(MC_AGP_LOCATION, 0xffffe000);
#endif

	/* Fixup the display base addresses & engine offsets while we
	 * are at it as well
	 */
#ifdef SET_MC_FB_FROM_APERTURE
	OUTREG(DISPLAY_BASE_ADDR, aper_base);
	if (rinfo->has_CRTC2)
		OUTREG(CRTC2_DISPLAY_BASE_ADDR, aper_base);
	OUTREG(OV0_BASE_ADDR, aper_base);
#else
	OUTREG(DISPLAY_BASE_ADDR, 0);
	if (rinfo->has_CRTC2)
		OUTREG(CRTC2_DISPLAY_BASE_ADDR, 0);
	OUTREG(OV0_BASE_ADDR, 0);
#endif
	mdelay(100);

	/* Restore display settings */
	OUTREG(CRTC_GEN_CNTL, save_crtc_gen_cntl);
	OUTREG(CRTC_EXT_CNTL, save_crtc_ext_cntl);
	if (rinfo->has_CRTC2)
		OUTREG(CRTC2_GEN_CNTL, save_crtc2_gen_cntl);	

	pr_debug("aper_base: %08x MC_FB_LOC to: %08x, MC_AGP_LOC to: %08x\n",
		aper_base,
		((aper_base + aper_size - 1) & 0xffff0000) | (aper_base >> 16),
		0xffff0000 | (agp_base >> 16));
}
#endif /* CONFIG_PPC */


static void radeon_identify_vram(struct radeonfb_info *rinfo)
{
	u32 tmp;

	/* framebuffer size */
        if ((rinfo->family == CHIP_FAMILY_RS100) ||
            (rinfo->family == CHIP_FAMILY_RS200) ||
            (rinfo->family == CHIP_FAMILY_RS300) ||
            (rinfo->family == CHIP_FAMILY_RC410) ||
            (rinfo->family == CHIP_FAMILY_RS400) ||
	    (rinfo->family == CHIP_FAMILY_RS480) ) {
          u32 tom = INREG(NB_TOM);
          tmp = ((((tom >> 16) - (tom & 0xffff) + 1) << 6) * 1024);

 		radeon_fifo_wait(6);
          OUTREG(MC_FB_LOCATION, tom);
          OUTREG(DISPLAY_BASE_ADDR, (tom & 0xffff) << 16);
          OUTREG(CRTC2_DISPLAY_BASE_ADDR, (tom & 0xffff) << 16);
          OUTREG(OV0_BASE_ADDR, (tom & 0xffff) << 16);

          /* This is supposed to fix the crtc2 noise problem. */
          OUTREG(GRPH2_BUFFER_CNTL, INREG(GRPH2_BUFFER_CNTL) & ~0x7f0000);

          if ((rinfo->family == CHIP_FAMILY_RS100) ||
              (rinfo->family == CHIP_FAMILY_RS200)) {
             /* This is to workaround the asic bug for RMX, some versions
                of BIOS doesn't have this register initialized correctly.
             */
             OUTREGP(CRTC_MORE_CNTL, CRTC_H_CUTOFF_ACTIVE_EN,
                     ~CRTC_H_CUTOFF_ACTIVE_EN);
          }
        } else {
          tmp = INREG(CNFG_MEMSIZE);
        }

	/* mem size is bits [28:0], mask off the rest */
	rinfo->video_ram = tmp & CNFG_MEMSIZE_MASK;

	/*
	 * Hack to get around some busted production M6's
	 * reporting no ram
	 */
	if (rinfo->video_ram == 0) {
		switch (rinfo->pdev->device) {
	       	case PCI_CHIP_RADEON_LY:
		case PCI_CHIP_RADEON_LZ:
	       		rinfo->video_ram = 8192 * 1024;
	       		break;
	       	default:
	       		break;
		}
	}


	/*
	 * Now try to identify VRAM type
	 */
	if (rinfo->is_IGP || (rinfo->family >= CHIP_FAMILY_R300) ||
	    (INREG(MEM_SDRAM_MODE_REG) & (1<<30)))
		rinfo->vram_ddr = 1;
	else
		rinfo->vram_ddr = 0;

	tmp = INREG(MEM_CNTL);
	if (IS_R300_VARIANT(rinfo)) {
		tmp &=  R300_MEM_NUM_CHANNELS_MASK;
		switch (tmp) {
		case 0:  rinfo->vram_width = 64; break;
		case 1:  rinfo->vram_width = 128; break;
		case 2:  rinfo->vram_width = 256; break;
		default: rinfo->vram_width = 128; break;
		}
	} else if ((rinfo->family == CHIP_FAMILY_RV100) ||
		   (rinfo->family == CHIP_FAMILY_RS100) ||
		   (rinfo->family == CHIP_FAMILY_RS200)){
		if (tmp & RV100_MEM_HALF_MODE)
			rinfo->vram_width = 32;
		else
			rinfo->vram_width = 64;
	} else {
		if (tmp & MEM_NUM_CHANNELS_MASK)
			rinfo->vram_width = 128;
		else
			rinfo->vram_width = 64;
	}

	/* This may not be correct, as some cards can have half of channel disabled
	 * ToDo: identify these cases
	 */

	pr_debug("radeonfb (%s): Found %ldk of %s %d bits wide videoram\n",
	       pci_name(rinfo->pdev),
	       rinfo->video_ram / 1024,
	       rinfo->vram_ddr ? "DDR" : "SDRAM",
	       rinfo->vram_width);
}

/*
 * Sysfs
 */

static ssize_t radeon_show_one_edid(char *buf, loff_t off, size_t count, const u8 *edid)
{
	return memory_read_from_buffer(buf, count, &off, edid, EDID_LENGTH);
}


static ssize_t radeon_show_edid1(struct file *filp, struct kobject *kobj,
				 struct bin_attribute *bin_attr,
				 char *buf, loff_t off, size_t count)
{
<<<<<<< HEAD
	struct device *dev = container_of(kobj, struct device, kobj);
=======
	struct device *dev = kobj_to_dev(kobj);
>>>>>>> 7d2a07b7
	struct fb_info *info = dev_get_drvdata(dev);
        struct radeonfb_info *rinfo = info->par;

	return radeon_show_one_edid(buf, off, count, rinfo->mon1_EDID);
}


static ssize_t radeon_show_edid2(struct file *filp, struct kobject *kobj,
				 struct bin_attribute *bin_attr,
				 char *buf, loff_t off, size_t count)
{
<<<<<<< HEAD
	struct device *dev = container_of(kobj, struct device, kobj);
=======
	struct device *dev = kobj_to_dev(kobj);
>>>>>>> 7d2a07b7
	struct fb_info *info = dev_get_drvdata(dev);
        struct radeonfb_info *rinfo = info->par;

	return radeon_show_one_edid(buf, off, count, rinfo->mon2_EDID);
}

static const struct bin_attribute edid1_attr = {
	.attr   = {
		.name	= "edid1",
		.mode	= 0444,
	},
	.size	= EDID_LENGTH,
	.read	= radeon_show_edid1,
};

static const struct bin_attribute edid2_attr = {
	.attr   = {
		.name	= "edid2",
		.mode	= 0444,
	},
	.size	= EDID_LENGTH,
	.read	= radeon_show_edid2,
};

static int radeon_kick_out_firmware_fb(struct pci_dev *pdev)
{
	struct apertures_struct *ap;

	ap = alloc_apertures(1);
	if (!ap)
		return -ENOMEM;

	ap->ranges[0].base = pci_resource_start(pdev, 0);
	ap->ranges[0].size = pci_resource_len(pdev, 0);

	remove_conflicting_framebuffers(ap, KBUILD_MODNAME, false);

	kfree(ap);

	return 0;
}

static int radeonfb_pci_register(struct pci_dev *pdev,
				 const struct pci_device_id *ent)
{
	struct fb_info *info;
	struct radeonfb_info *rinfo;
	int ret;
	unsigned char c1, c2;
	int err = 0;

	pr_debug("radeonfb_pci_register BEGIN\n");
	
	/* Enable device in PCI config */
	ret = pci_enable_device(pdev);
	if (ret < 0) {
		printk(KERN_ERR "radeonfb (%s): Cannot enable PCI device\n",
		       pci_name(pdev));
		goto err_out;
	}

	info = framebuffer_alloc(sizeof(struct radeonfb_info), &pdev->dev);
	if (!info) {
		ret = -ENOMEM;
		goto err_disable;
	}
	rinfo = info->par;
	rinfo->info = info;	
	rinfo->pdev = pdev;
	
	spin_lock_init(&rinfo->reg_lock);
	timer_setup(&rinfo->lvds_timer, radeon_lvds_timer_func, 0);

	c1 = ent->device >> 8;
	c2 = ent->device & 0xff;
	if (isprint(c1) && isprint(c2))
		snprintf(rinfo->name, sizeof(rinfo->name),
			 "ATI Radeon %x \"%c%c\"", ent->device & 0xffff, c1, c2);
	else
		snprintf(rinfo->name, sizeof(rinfo->name),
			 "ATI Radeon %x", ent->device & 0xffff);

	rinfo->family = ent->driver_data & CHIP_FAMILY_MASK;
	rinfo->chipset = pdev->device;
	rinfo->has_CRTC2 = (ent->driver_data & CHIP_HAS_CRTC2) != 0;
	rinfo->is_mobility = (ent->driver_data & CHIP_IS_MOBILITY) != 0;
	rinfo->is_IGP = (ent->driver_data & CHIP_IS_IGP) != 0;

	/* Set base addrs */
	rinfo->fb_base_phys = pci_resource_start (pdev, 0);
	rinfo->mmio_base_phys = pci_resource_start (pdev, 2);

	ret = radeon_kick_out_firmware_fb(pdev);
	if (ret)
		goto err_release_fb;

	/* request the mem regions */
	ret = pci_request_region(pdev, 0, "radeonfb framebuffer");
	if (ret < 0) {
		printk( KERN_ERR "radeonfb (%s): cannot request region 0.\n",
			pci_name(rinfo->pdev));
		goto err_release_fb;
	}

	ret = pci_request_region(pdev, 2, "radeonfb mmio");
	if (ret < 0) {
		printk( KERN_ERR "radeonfb (%s): cannot request region 2.\n",
			pci_name(rinfo->pdev));
		goto err_release_pci0;
	}

	/* map the regions */
	rinfo->mmio_base = ioremap(rinfo->mmio_base_phys, RADEON_REGSIZE);
	if (!rinfo->mmio_base) {
		printk(KERN_ERR "radeonfb (%s): cannot map MMIO\n",
		       pci_name(rinfo->pdev));
		ret = -EIO;
		goto err_release_pci2;
	}

	rinfo->fb_local_base = INREG(MC_FB_LOCATION) << 16;

	/*
	 * Check for errata
	 */
	rinfo->errata = 0;
	if (rinfo->family == CHIP_FAMILY_R300 &&
	    (INREG(CNFG_CNTL) & CFG_ATI_REV_ID_MASK)
	    == CFG_ATI_REV_A11)
		rinfo->errata |= CHIP_ERRATA_R300_CG;

	if (rinfo->family == CHIP_FAMILY_RV200 ||
	    rinfo->family == CHIP_FAMILY_RS200)
		rinfo->errata |= CHIP_ERRATA_PLL_DUMMYREADS;

	if (rinfo->family == CHIP_FAMILY_RV100 ||
	    rinfo->family == CHIP_FAMILY_RS100 ||
	    rinfo->family == CHIP_FAMILY_RS200)
		rinfo->errata |= CHIP_ERRATA_PLL_DELAY;

#if defined(CONFIG_PPC) || defined(CONFIG_SPARC)
	/* On PPC, we obtain the OF device-node pointer to the firmware
	 * data for this chip
	 */
	rinfo->of_node = pci_device_to_OF_node(pdev);
	if (rinfo->of_node == NULL)
		printk(KERN_WARNING "radeonfb (%s): Cannot match card to OF node !\n",
		       pci_name(rinfo->pdev));

#endif /* CONFIG_PPC || CONFIG_SPARC */
#ifdef CONFIG_PPC
	/* On PPC, the firmware sets up a memory mapping that tends
	 * to cause lockups when enabling the engine. We reconfigure
	 * the card internal memory mappings properly
	 */
	fixup_memory_mappings(rinfo);
#endif /* CONFIG_PPC */

	/* Get VRAM size and type */
	radeon_identify_vram(rinfo);

	rinfo->mapped_vram = min_t(unsigned long, MAX_MAPPED_VRAM, rinfo->video_ram);

	do {
		rinfo->fb_base = ioremap_wc(rinfo->fb_base_phys,
					    rinfo->mapped_vram);
	} while (rinfo->fb_base == NULL &&
		 ((rinfo->mapped_vram /= 2) >= MIN_MAPPED_VRAM));

	if (rinfo->fb_base == NULL) {
		printk (KERN_ERR "radeonfb (%s): cannot map FB\n",
			pci_name(rinfo->pdev));
		ret = -EIO;
		goto err_unmap_rom;
	}

	pr_debug("radeonfb (%s): mapped %ldk videoram\n", pci_name(rinfo->pdev),
	       rinfo->mapped_vram/1024);

	/*
	 * Map the BIOS ROM if any and retrieve PLL parameters from
	 * the BIOS. We skip that on mobility chips as the real panel
	 * values we need aren't in the ROM but in the BIOS image in
	 * memory. This is definitely not the best meacnism though,
	 * we really need the arch code to tell us which is the "primary"
	 * video adapter to use the memory image (or better, the arch
	 * should provide us a copy of the BIOS image to shield us from
	 * archs who would store that elsewhere and/or could initialize
	 * more than one adapter during boot).
	 */
	if (!rinfo->is_mobility)
		radeon_map_ROM(rinfo, pdev);

	/*
	 * On x86, the primary display on laptop may have it's BIOS
	 * ROM elsewhere, try to locate it at the legacy memory hole.
	 * We probably need to make sure this is the primary display,
	 * but that is difficult without some arch support.
	 */
#ifdef CONFIG_X86
	if (rinfo->bios_seg == NULL)
		radeon_find_mem_vbios(rinfo);
#endif

	/* If both above failed, try the BIOS ROM again for mobility
	 * chips
	 */
	if (rinfo->bios_seg == NULL && rinfo->is_mobility)
		radeon_map_ROM(rinfo, pdev);

	/* Get informations about the board's PLL */
	radeon_get_pllinfo(rinfo);

#ifdef CONFIG_FB_RADEON_I2C
	/* Register I2C bus */
	radeon_create_i2c_busses(rinfo);
#endif

	/* set all the vital stuff */
	radeon_set_fbinfo (rinfo);

	/* Probe screen types */
	radeon_probe_screens(rinfo, monitor_layout, ignore_edid);

	/* Build mode list, check out panel native model */
	radeon_check_modes(rinfo, mode_option);

	/* Register some sysfs stuff (should be done better) */
	if (rinfo->mon1_EDID)
		err |= sysfs_create_bin_file(&rinfo->pdev->dev.kobj,
						&edid1_attr);
	if (rinfo->mon2_EDID)
		err |= sysfs_create_bin_file(&rinfo->pdev->dev.kobj,
						&edid2_attr);
	if (err)
		pr_warn("%s() Creating sysfs files failed, continuing\n",
			__func__);

	/* save current mode regs before we switch into the new one
	 * so we can restore this upon __exit
	 */
	radeon_save_state (rinfo, &rinfo->init_state);
	memcpy(&rinfo->state, &rinfo->init_state, sizeof(struct radeon_regs));

	/* Setup Power Management capabilities */
	if (default_dynclk < -1) {
		/* -2 is special: means  ON on mobility chips and do not
		 * change on others
		 */
		radeonfb_pm_init(rinfo, rinfo->is_mobility ? 1 : -1, ignore_devlist, force_sleep);
	} else
		radeonfb_pm_init(rinfo, default_dynclk, ignore_devlist, force_sleep);

	pci_set_drvdata(pdev, info);

	/* Register with fbdev layer */
	ret = register_framebuffer(info);
	if (ret < 0) {
		printk (KERN_ERR "radeonfb (%s): could not register framebuffer\n",
			pci_name(rinfo->pdev));
		goto err_unmap_fb;
	}

	if (!nomtrr)
		rinfo->wc_cookie = arch_phys_wc_add(rinfo->fb_base_phys,
						    rinfo->video_ram);

	if (backlight)
		radeonfb_bl_init(rinfo);

	printk ("radeonfb (%s): %s\n", pci_name(rinfo->pdev), rinfo->name);

	if (rinfo->bios_seg)
		radeon_unmap_ROM(rinfo, pdev);
	pr_debug("radeonfb_pci_register END\n");

	return 0;
err_unmap_fb:
	iounmap(rinfo->fb_base);
err_unmap_rom:
	kfree(rinfo->mon1_EDID);
	kfree(rinfo->mon2_EDID);
	if (rinfo->mon1_modedb)
		fb_destroy_modedb(rinfo->mon1_modedb);
	fb_dealloc_cmap(&info->cmap);
#ifdef CONFIG_FB_RADEON_I2C
	radeon_delete_i2c_busses(rinfo);
#endif
	if (rinfo->bios_seg)
		radeon_unmap_ROM(rinfo, pdev);
	iounmap(rinfo->mmio_base);
err_release_pci2:
	pci_release_region(pdev, 2);
err_release_pci0:
	pci_release_region(pdev, 0);
err_release_fb:
        framebuffer_release(info);
err_disable:
err_out:
	return ret;
}



static void radeonfb_pci_unregister(struct pci_dev *pdev)
{
        struct fb_info *info = pci_get_drvdata(pdev);
        struct radeonfb_info *rinfo = info->par;
 
        if (!rinfo)
                return;

	radeonfb_pm_exit(rinfo);

	if (rinfo->mon1_EDID)
		sysfs_remove_bin_file(&rinfo->pdev->dev.kobj, &edid1_attr);
	if (rinfo->mon2_EDID)
		sysfs_remove_bin_file(&rinfo->pdev->dev.kobj, &edid2_attr);

	del_timer_sync(&rinfo->lvds_timer);
	arch_phys_wc_del(rinfo->wc_cookie);
        unregister_framebuffer(info);

        radeonfb_bl_exit(rinfo);

        iounmap(rinfo->mmio_base);
        iounmap(rinfo->fb_base);
 
	pci_release_region(pdev, 2);
	pci_release_region(pdev, 0);

	kfree(rinfo->mon1_EDID);
	kfree(rinfo->mon2_EDID);
	if (rinfo->mon1_modedb)
		fb_destroy_modedb(rinfo->mon1_modedb);
#ifdef CONFIG_FB_RADEON_I2C
	radeon_delete_i2c_busses(rinfo);
#endif        
	fb_dealloc_cmap(&info->cmap);
        framebuffer_release(info);
}

#ifdef CONFIG_PM
#define RADEONFB_PCI_PM_OPS (&radeonfb_pci_pm_ops)
#else
#define RADEONFB_PCI_PM_OPS NULL
#endif

static struct pci_driver radeonfb_driver = {
	.name		= "radeonfb",
	.id_table	= radeonfb_pci_table,
	.probe		= radeonfb_pci_register,
	.remove		= radeonfb_pci_unregister,
	.driver.pm	= RADEONFB_PCI_PM_OPS,
};

#ifndef MODULE
static int __init radeonfb_setup (char *options)
{
	char *this_opt;

	if (!options || !*options)
		return 0;

	while ((this_opt = strsep (&options, ",")) != NULL) {
		if (!*this_opt)
			continue;

		if (!strncmp(this_opt, "noaccel", 7)) {
			noaccel = 1;
		} else if (!strncmp(this_opt, "mirror", 6)) {
			mirror = 1;
		} else if (!strncmp(this_opt, "force_dfp", 9)) {
			force_dfp = 1;
		} else if (!strncmp(this_opt, "panel_yres:", 11)) {
			panel_yres = simple_strtoul((this_opt+11), NULL, 0);
		} else if (!strncmp(this_opt, "backlight:", 10)) {
			backlight = simple_strtoul(this_opt+10, NULL, 0);
		} else if (!strncmp(this_opt, "nomtrr", 6)) {
			nomtrr = 1;
		} else if (!strncmp(this_opt, "nomodeset", 9)) {
			nomodeset = 1;
		} else if (!strncmp(this_opt, "force_measure_pll", 17)) {
			force_measure_pll = 1;
		} else if (!strncmp(this_opt, "ignore_edid", 11)) {
			ignore_edid = 1;
#if defined(CONFIG_PM) && defined(CONFIG_X86)
	 	} else if (!strncmp(this_opt, "force_sleep", 11)) {
			force_sleep = 1;
		} else if (!strncmp(this_opt, "ignore_devlist", 14)) {
			ignore_devlist = 1;
#endif
		} else
			mode_option = this_opt;
	}
	return 0;
}
#endif  /*  MODULE  */

static int __init radeonfb_init (void)
{
#ifndef MODULE
	char *option = NULL;

	if (fb_get_options("radeonfb", &option))
		return -ENODEV;
	radeonfb_setup(option);
#endif
	return pci_register_driver (&radeonfb_driver);
}


static void __exit radeonfb_exit (void)
{
	pci_unregister_driver (&radeonfb_driver);
}

module_init(radeonfb_init);
module_exit(radeonfb_exit);

MODULE_AUTHOR("Ani Joshi");
MODULE_DESCRIPTION("framebuffer driver for ATI Radeon chipset");
MODULE_LICENSE("GPL");
module_param(noaccel, bool, 0);
module_param(default_dynclk, int, 0);
MODULE_PARM_DESC(default_dynclk, "int: -2=enable on mobility only,-1=do not change,0=off,1=on");
MODULE_PARM_DESC(noaccel, "bool: disable acceleration");
module_param(nomodeset, bool, 0);
MODULE_PARM_DESC(nomodeset, "bool: disable actual setting of video mode");
module_param(mirror, bool, 0);
MODULE_PARM_DESC(mirror, "bool: mirror the display to both monitors");
module_param(force_dfp, bool, 0);
MODULE_PARM_DESC(force_dfp, "bool: force display to dfp");
module_param(ignore_edid, bool, 0);
MODULE_PARM_DESC(ignore_edid, "bool: Ignore EDID data when doing DDC probe");
module_param(monitor_layout, charp, 0);
MODULE_PARM_DESC(monitor_layout, "Specify monitor mapping (like XFree86)");
module_param(force_measure_pll, bool, 0);
MODULE_PARM_DESC(force_measure_pll, "Force measurement of PLL (debug)");
module_param(nomtrr, bool, 0);
MODULE_PARM_DESC(nomtrr, "bool: disable use of MTRR registers");
module_param(panel_yres, int, 0);
MODULE_PARM_DESC(panel_yres, "int: set panel yres");
module_param(mode_option, charp, 0);
MODULE_PARM_DESC(mode_option, "Specify resolution as \"<xres>x<yres>[-<bpp>][@<refresh>]\" ");
#if defined(CONFIG_PM) && defined(CONFIG_X86)
module_param(force_sleep, bool, 0);
MODULE_PARM_DESC(force_sleep, "bool: force D2 sleep mode on all hardware");
module_param(ignore_devlist, bool, 0);
MODULE_PARM_DESC(ignore_devlist, "bool: ignore workarounds for bugs in specific laptops");
#endif<|MERGE_RESOLUTION|>--- conflicted
+++ resolved
@@ -2200,11 +2200,7 @@
 				 struct bin_attribute *bin_attr,
 				 char *buf, loff_t off, size_t count)
 {
-<<<<<<< HEAD
-	struct device *dev = container_of(kobj, struct device, kobj);
-=======
 	struct device *dev = kobj_to_dev(kobj);
->>>>>>> 7d2a07b7
 	struct fb_info *info = dev_get_drvdata(dev);
         struct radeonfb_info *rinfo = info->par;
 
@@ -2216,11 +2212,7 @@
 				 struct bin_attribute *bin_attr,
 				 char *buf, loff_t off, size_t count)
 {
-<<<<<<< HEAD
-	struct device *dev = container_of(kobj, struct device, kobj);
-=======
 	struct device *dev = kobj_to_dev(kobj);
->>>>>>> 7d2a07b7
 	struct fb_info *info = dev_get_drvdata(dev);
         struct radeonfb_info *rinfo = info->par;
 
