--- conflicted
+++ resolved
@@ -1605,10 +1605,6 @@
 	tristate "Cyberblade/i1 support"
 	depends on FB && PCI && X86_32 && !64BIT
 	select FB_CFB_IMAGEBLIT
-<<<<<<< HEAD
-	select VIDEO_SELECT if !XEN
-=======
->>>>>>> 18e352e4
 	---help---
 	  This driver is supposed to support the Trident Cyberblade/i1
 	  graphics core integrated in the VIA VT8601A North Bridge,
@@ -2070,7 +2066,7 @@
 
 config XEN_FBDEV_FRONTEND
 	tristate "Xen virtual frame buffer support"
-	depends on FB && PARAVIRT_XEN
+	depends on FB && XEN
 	select FB_SYS_FILLRECT
 	select FB_SYS_COPYAREA
 	select FB_SYS_IMAGEBLIT
