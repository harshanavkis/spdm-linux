/* sun_uflash.c - Driver for user-programmable flash on
 *                Sun Microsystems SME boardsets.
 *
 * This driver does NOT provide access to the OBP-flash for
 * safety reasons-- use <linux>/drivers/sbus/char/flash.c instead.
 *
 * Copyright (c) 2001 Eric Brower (ebrower@usa.net)
 */

#include <linux/kernel.h>
#include <linux/module.h>
#include <linux/fs.h>
#include <linux/errno.h>
#include <linux/init.h>
#include <linux/ioport.h>
#include <linux/of.h>
#include <linux/of_device.h>
#include <linux/slab.h>
#include <asm/prom.h>
#include <asm/uaccess.h>
#include <asm/io.h>

#include <linux/mtd/mtd.h>
#include <linux/mtd/map.h>

#define UFLASH_OBPNAME	"flashprom"
#define DRIVER_NAME	"sun_uflash"
#define PFX		DRIVER_NAME ": "

#define UFLASH_WINDOW_SIZE	0x200000
#define UFLASH_BUSWIDTH		1			/* EBus is 8-bit */

MODULE_AUTHOR("Eric Brower <ebrower@usa.net>");
MODULE_DESCRIPTION("User-programmable flash device on Sun Microsystems boardsets");
MODULE_SUPPORTED_DEVICE(DRIVER_NAME);
MODULE_LICENSE("GPL");
MODULE_VERSION("2.1");

struct uflash_dev {
	const char		*name;	/* device name */
	struct map_info 	map;	/* mtd map info */
	struct mtd_info		*mtd;	/* mtd info */
};

struct map_info uflash_map_templ = {
	.name =		"SUNW,???-????",
	.size =		UFLASH_WINDOW_SIZE,
	.bankwidth =	UFLASH_BUSWIDTH,
};

int uflash_devinit(struct of_device *op, struct device_node *dp)
{
	struct uflash_dev *up;

	if (op->resource[1].flags) {
		/* Non-CFI userflash device-- once I find one we
		 * can work on supporting it.
		 */
		printk(KERN_ERR PFX "Unsupported device at %s, 0x%llx\n",
		       dp->full_name, (unsigned long long)op->resource[0].start);

		return -ENODEV;
	}

	up = kzalloc(sizeof(struct uflash_dev), GFP_KERNEL);
	if (!up) {
		printk(KERN_ERR PFX "Cannot allocate struct uflash_dev\n");
		return -ENOMEM;
	}

	/* copy defaults and tweak parameters */
	memcpy(&up->map, &uflash_map_templ, sizeof(uflash_map_templ));

	up->map.size = resource_size(&op->resource[0]);

	up->name = of_get_property(dp, "model", NULL);
	if (up->name && 0 < strlen(up->name))
		up->map.name = (char *)up->name;

	up->map.phys = op->resource[0].start;

	up->map.virt = of_ioremap(&op->resource[0], 0, up->map.size,
				  DRIVER_NAME);
	if (!up->map.virt) {
		printk(KERN_ERR PFX "Failed to map device.\n");
		kfree(up);

		return -EINVAL;
	}

	simple_map_init(&up->map);

	/* MTD registration */
	up->mtd = do_map_probe("cfi_probe", &up->map);
	if (!up->mtd) {
		of_iounmap(&op->resource[0], up->map.virt, up->map.size);
		kfree(up);

		return -ENXIO;
	}

	up->mtd->owner = THIS_MODULE;

	add_mtd_device(up->mtd);

	dev_set_drvdata(&op->dev, up);

	return 0;
}

static int __devinit uflash_probe(struct of_device *op, const struct of_device_id *match)
{
	struct device_node *dp = op->dev.of_node;

	/* Flashprom must have the "user" property in order to
	 * be used by this driver.
	 */
	if (!of_find_property(dp, "user", NULL))
		return -ENODEV;

	return uflash_devinit(op, dp);
}

static int __devexit uflash_remove(struct of_device *op)
{
	struct uflash_dev *up = dev_get_drvdata(&op->dev);

	if (up->mtd) {
		del_mtd_device(up->mtd);
		map_destroy(up->mtd);
	}
	if (up->map.virt) {
		of_iounmap(&op->resource[0], up->map.virt, up->map.size);
		up->map.virt = NULL;
	}

	kfree(up);

	return 0;
}

static const struct of_device_id uflash_match[] = {
	{
		.name = UFLASH_OBPNAME,
	},
	{},
};

MODULE_DEVICE_TABLE(of, uflash_match);

static struct of_platform_driver uflash_driver = {
<<<<<<< HEAD
	.owner		= THIS_MODULE,
	.name		= DRIVER_NAME,
	.match_table	= uflash_match,
=======
	.driver = {
		.name = DRIVER_NAME,
		.owner = THIS_MODULE,
		.of_match_table = uflash_match,
	},
>>>>>>> e44a21b7
	.probe		= uflash_probe,
	.remove		= __devexit_p(uflash_remove),
};

static int __init uflash_init(void)
{
	return of_register_driver(&uflash_driver, &of_bus_type);
}

static void __exit uflash_exit(void)
{
	of_unregister_driver(&uflash_driver);
}

module_init(uflash_init);
module_exit(uflash_exit);<|MERGE_RESOLUTION|>--- conflicted
+++ resolved
@@ -149,17 +149,11 @@
 MODULE_DEVICE_TABLE(of, uflash_match);
 
 static struct of_platform_driver uflash_driver = {
-<<<<<<< HEAD
-	.owner		= THIS_MODULE,
-	.name		= DRIVER_NAME,
-	.match_table	= uflash_match,
-=======
 	.driver = {
 		.name = DRIVER_NAME,
 		.owner = THIS_MODULE,
 		.of_match_table = uflash_match,
 	},
->>>>>>> e44a21b7
 	.probe		= uflash_probe,
 	.remove		= __devexit_p(uflash_remove),
 };
