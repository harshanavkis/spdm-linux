--- conflicted
+++ resolved
@@ -63,13 +63,6 @@
 
 	if (flags & I2C_M_RECV_LEN)
 		*out |= SERIALI2C_RECV_LEN;
-<<<<<<< HEAD
-		flags &= ~I2C_M_RECV_LEN;
-	}
-
-	return 0;
-=======
->>>>>>> 7d2a07b7
 }
 
 /*
