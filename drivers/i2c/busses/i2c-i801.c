// SPDX-License-Identifier: GPL-2.0-or-later
/*
    Copyright (c) 1998 - 2002  Frodo Looijaard <frodol@dds.nl>,
    Philip Edelbrock <phil@netroedge.com>, and Mark D. Studebaker
    <mdsxyz123@yahoo.com>
    Copyright (C) 2007 - 2014  Jean Delvare <jdelvare@suse.de>
    Copyright (C) 2010         Intel Corporation,
                               David Woodhouse <dwmw2@infradead.org>

*/

/*
 * Supports the following Intel I/O Controller Hubs (ICH):
 *
 *					I/O			Block	I2C
 *					region	SMBus	Block	proc.	block
 * Chip name			PCI ID	size	PEC	buffer	call	read
 * ---------------------------------------------------------------------------
 * 82801AA (ICH)		0x2413	16	no	no	no	no
 * 82801AB (ICH0)		0x2423	16	no	no	no	no
 * 82801BA (ICH2)		0x2443	16	no	no	no	no
 * 82801CA (ICH3)		0x2483	32	soft	no	no	no
 * 82801DB (ICH4)		0x24c3	32	hard	yes	no	no
 * 82801E (ICH5)		0x24d3	32	hard	yes	yes	yes
 * 6300ESB			0x25a4	32	hard	yes	yes	yes
 * 82801F (ICH6)		0x266a	32	hard	yes	yes	yes
 * 6310ESB/6320ESB		0x269b	32	hard	yes	yes	yes
 * 82801G (ICH7)		0x27da	32	hard	yes	yes	yes
 * 82801H (ICH8)		0x283e	32	hard	yes	yes	yes
 * 82801I (ICH9)		0x2930	32	hard	yes	yes	yes
 * EP80579 (Tolapai)		0x5032	32	hard	yes	yes	yes
 * ICH10			0x3a30	32	hard	yes	yes	yes
 * ICH10			0x3a60	32	hard	yes	yes	yes
 * 5/3400 Series (PCH)		0x3b30	32	hard	yes	yes	yes
 * 6 Series (PCH)		0x1c22	32	hard	yes	yes	yes
 * Patsburg (PCH)		0x1d22	32	hard	yes	yes	yes
 * Patsburg (PCH) IDF		0x1d70	32	hard	yes	yes	yes
 * Patsburg (PCH) IDF		0x1d71	32	hard	yes	yes	yes
 * Patsburg (PCH) IDF		0x1d72	32	hard	yes	yes	yes
 * DH89xxCC (PCH)		0x2330	32	hard	yes	yes	yes
 * Panther Point (PCH)		0x1e22	32	hard	yes	yes	yes
 * Lynx Point (PCH)		0x8c22	32	hard	yes	yes	yes
 * Lynx Point-LP (PCH)		0x9c22	32	hard	yes	yes	yes
 * Avoton (SOC)			0x1f3c	32	hard	yes	yes	yes
 * Wellsburg (PCH)		0x8d22	32	hard	yes	yes	yes
 * Wellsburg (PCH) MS		0x8d7d	32	hard	yes	yes	yes
 * Wellsburg (PCH) MS		0x8d7e	32	hard	yes	yes	yes
 * Wellsburg (PCH) MS		0x8d7f	32	hard	yes	yes	yes
 * Coleto Creek (PCH)		0x23b0	32	hard	yes	yes	yes
 * Wildcat Point (PCH)		0x8ca2	32	hard	yes	yes	yes
 * Wildcat Point-LP (PCH)	0x9ca2	32	hard	yes	yes	yes
 * BayTrail (SOC)		0x0f12	32	hard	yes	yes	yes
 * Braswell (SOC)		0x2292	32	hard	yes	yes	yes
 * Sunrise Point-H (PCH) 	0xa123  32	hard	yes	yes	yes
 * Sunrise Point-LP (PCH)	0x9d23	32	hard	yes	yes	yes
 * DNV (SOC)			0x19df	32	hard	yes	yes	yes
 * Emmitsburg (PCH)		0x1bc9	32	hard	yes	yes	yes
 * Broxton (SOC)		0x5ad4	32	hard	yes	yes	yes
 * Lewisburg (PCH)		0xa1a3	32	hard	yes	yes	yes
 * Lewisburg Supersku (PCH)	0xa223	32	hard	yes	yes	yes
 * Kaby Lake PCH-H (PCH)	0xa2a3	32	hard	yes	yes	yes
 * Gemini Lake (SOC)		0x31d4	32	hard	yes	yes	yes
 * Cannon Lake-H (PCH)		0xa323	32	hard	yes	yes	yes
 * Cannon Lake-LP (PCH)		0x9da3	32	hard	yes	yes	yes
 * Cedar Fork (PCH)		0x18df	32	hard	yes	yes	yes
 * Ice Lake-LP (PCH)		0x34a3	32	hard	yes	yes	yes
 * Comet Lake (PCH)		0x02a3	32	hard	yes	yes	yes
 * Comet Lake-H (PCH)		0x06a3	32	hard	yes	yes	yes
 * Elkhart Lake (PCH)		0x4b23	32	hard	yes	yes	yes
 * Tiger Lake-LP (PCH)		0xa0a3	32	hard	yes	yes	yes
 * Tiger Lake-H (PCH)		0x43a3	32	hard	yes	yes	yes
 * Jasper Lake (SOC)		0x4da3	32	hard	yes	yes	yes
 * Comet Lake-V (PCH)		0xa3a3	32	hard	yes	yes	yes
 * Alder Lake-S (PCH)		0x7aa3	32	hard	yes	yes	yes
<<<<<<< HEAD
=======
 * Alder Lake-P (PCH)		0x51a3	32	hard	yes	yes	yes
 * Alder Lake-M (PCH)		0x54a3	32	hard	yes	yes	yes
>>>>>>> 7d2a07b7
 *
 * Features supported by this driver:
 * Software PEC				no
 * Hardware PEC				yes
 * Block buffer				yes
 * Block process call transaction	yes
 * I2C block read transaction		yes (doesn't use the block buffer)
 * Slave mode				no
 * SMBus Host Notify			yes
 * Interrupt processing			yes
 *
 * See the file Documentation/i2c/busses/i2c-i801.rst for details.
 */

#define DRV_NAME	"i801_smbus"

#include <linux/interrupt.h>
#include <linux/module.h>
#include <linux/pci.h>
#include <linux/kernel.h>
#include <linux/stddef.h>
#include <linux/delay.h>
#include <linux/ioport.h>
#include <linux/init.h>
#include <linux/i2c.h>
#include <linux/i2c-smbus.h>
#include <linux/acpi.h>
#include <linux/io.h>
#include <linux/dmi.h>
#include <linux/slab.h>
#include <linux/string.h>
#include <linux/completion.h>
#include <linux/err.h>
#include <linux/platform_device.h>
#include <linux/platform_data/itco_wdt.h>
#include <linux/pm_runtime.h>

#if IS_ENABLED(CONFIG_I2C_MUX_GPIO) && defined CONFIG_DMI
#include <linux/gpio/machine.h>
#include <linux/platform_data/i2c-mux-gpio.h>
#endif

/* I801 SMBus address offsets */
#define SMBHSTSTS(p)	(0 + (p)->smba)
#define SMBHSTCNT(p)	(2 + (p)->smba)
#define SMBHSTCMD(p)	(3 + (p)->smba)
#define SMBHSTADD(p)	(4 + (p)->smba)
#define SMBHSTDAT0(p)	(5 + (p)->smba)
#define SMBHSTDAT1(p)	(6 + (p)->smba)
#define SMBBLKDAT(p)	(7 + (p)->smba)
#define SMBPEC(p)	(8 + (p)->smba)		/* ICH3 and later */
#define SMBAUXSTS(p)	(12 + (p)->smba)	/* ICH4 and later */
#define SMBAUXCTL(p)	(13 + (p)->smba)	/* ICH4 and later */
#define SMBSLVSTS(p)	(16 + (p)->smba)	/* ICH3 and later */
#define SMBSLVCMD(p)	(17 + (p)->smba)	/* ICH3 and later */
#define SMBNTFDADD(p)	(20 + (p)->smba)	/* ICH3 and later */

/* PCI Address Constants */
#define SMBBAR		4
#define SMBHSTCFG	0x040
#define TCOBASE		0x050
#define TCOCTL		0x054

#define SBREG_BAR		0x10
#define SBREG_SMBCTRL		0xc6000c
#define SBREG_SMBCTRL_DNV	0xcf000c

/* Host configuration bits for SMBHSTCFG */
#define SMBHSTCFG_HST_EN	BIT(0)
#define SMBHSTCFG_SMB_SMI_EN	BIT(1)
#define SMBHSTCFG_I2C_EN	BIT(2)
#define SMBHSTCFG_SPD_WD	BIT(4)

/* TCO configuration bits for TCOCTL */
#define TCOCTL_EN		BIT(8)

/* Auxiliary status register bits, ICH4+ only */
#define SMBAUXSTS_CRCE		BIT(0)
#define SMBAUXSTS_STCO		BIT(1)

/* Auxiliary control register bits, ICH4+ only */
#define SMBAUXCTL_CRC		BIT(0)
#define SMBAUXCTL_E32B		BIT(1)

/* I801 command constants */
#define I801_QUICK		0x00
#define I801_BYTE		0x04
#define I801_BYTE_DATA		0x08
#define I801_WORD_DATA		0x0C
#define I801_PROC_CALL		0x10	/* unimplemented */
#define I801_BLOCK_DATA		0x14
#define I801_I2C_BLOCK_DATA	0x18	/* ICH5 and later */
#define I801_BLOCK_PROC_CALL	0x1C

/* I801 Host Control register bits */
#define SMBHSTCNT_INTREN	BIT(0)
#define SMBHSTCNT_KILL		BIT(1)
#define SMBHSTCNT_LAST_BYTE	BIT(5)
#define SMBHSTCNT_START		BIT(6)
#define SMBHSTCNT_PEC_EN	BIT(7)	/* ICH3 and later */

/* I801 Hosts Status register bits */
#define SMBHSTSTS_BYTE_DONE	BIT(7)
#define SMBHSTSTS_INUSE_STS	BIT(6)
#define SMBHSTSTS_SMBALERT_STS	BIT(5)
#define SMBHSTSTS_FAILED	BIT(4)
#define SMBHSTSTS_BUS_ERR	BIT(3)
#define SMBHSTSTS_DEV_ERR	BIT(2)
#define SMBHSTSTS_INTR		BIT(1)
#define SMBHSTSTS_HOST_BUSY	BIT(0)

/* Host Notify Status register bits */
#define SMBSLVSTS_HST_NTFY_STS	BIT(0)

/* Host Notify Command register bits */
#define SMBSLVCMD_HST_NTFY_INTREN	BIT(0)

#define STATUS_ERROR_FLAGS	(SMBHSTSTS_FAILED | SMBHSTSTS_BUS_ERR | \
				 SMBHSTSTS_DEV_ERR)

#define STATUS_FLAGS		(SMBHSTSTS_BYTE_DONE | SMBHSTSTS_INTR | \
				 STATUS_ERROR_FLAGS)

/* Older devices have their ID defined in <linux/pci_ids.h> */
#define PCI_DEVICE_ID_INTEL_COMETLAKE_SMBUS		0x02a3
#define PCI_DEVICE_ID_INTEL_COMETLAKE_H_SMBUS		0x06a3
#define PCI_DEVICE_ID_INTEL_BAYTRAIL_SMBUS		0x0f12
#define PCI_DEVICE_ID_INTEL_CDF_SMBUS			0x18df
#define PCI_DEVICE_ID_INTEL_DNV_SMBUS			0x19df
#define PCI_DEVICE_ID_INTEL_EBG_SMBUS			0x1bc9
#define PCI_DEVICE_ID_INTEL_COUGARPOINT_SMBUS		0x1c22
#define PCI_DEVICE_ID_INTEL_PATSBURG_SMBUS		0x1d22
/* Patsburg also has three 'Integrated Device Function' SMBus controllers */
#define PCI_DEVICE_ID_INTEL_PATSBURG_SMBUS_IDF0		0x1d70
#define PCI_DEVICE_ID_INTEL_PATSBURG_SMBUS_IDF1		0x1d71
#define PCI_DEVICE_ID_INTEL_PATSBURG_SMBUS_IDF2		0x1d72
#define PCI_DEVICE_ID_INTEL_PANTHERPOINT_SMBUS		0x1e22
#define PCI_DEVICE_ID_INTEL_AVOTON_SMBUS		0x1f3c
#define PCI_DEVICE_ID_INTEL_BRASWELL_SMBUS		0x2292
#define PCI_DEVICE_ID_INTEL_DH89XXCC_SMBUS		0x2330
#define PCI_DEVICE_ID_INTEL_COLETOCREEK_SMBUS		0x23b0
#define PCI_DEVICE_ID_INTEL_GEMINILAKE_SMBUS		0x31d4
#define PCI_DEVICE_ID_INTEL_ICELAKE_LP_SMBUS		0x34a3
#define PCI_DEVICE_ID_INTEL_5_3400_SERIES_SMBUS		0x3b30
#define PCI_DEVICE_ID_INTEL_TIGERLAKE_H_SMBUS		0x43a3
#define PCI_DEVICE_ID_INTEL_ELKHART_LAKE_SMBUS		0x4b23
#define PCI_DEVICE_ID_INTEL_JASPER_LAKE_SMBUS		0x4da3
<<<<<<< HEAD
=======
#define PCI_DEVICE_ID_INTEL_ALDER_LAKE_P_SMBUS		0x51a3
#define PCI_DEVICE_ID_INTEL_ALDER_LAKE_M_SMBUS		0x54a3
>>>>>>> 7d2a07b7
#define PCI_DEVICE_ID_INTEL_BROXTON_SMBUS		0x5ad4
#define PCI_DEVICE_ID_INTEL_ALDER_LAKE_S_SMBUS		0x7aa3
#define PCI_DEVICE_ID_INTEL_LYNXPOINT_SMBUS		0x8c22
#define PCI_DEVICE_ID_INTEL_WILDCATPOINT_SMBUS		0x8ca2
#define PCI_DEVICE_ID_INTEL_WELLSBURG_SMBUS		0x8d22
#define PCI_DEVICE_ID_INTEL_WELLSBURG_SMBUS_MS0		0x8d7d
#define PCI_DEVICE_ID_INTEL_WELLSBURG_SMBUS_MS1		0x8d7e
#define PCI_DEVICE_ID_INTEL_WELLSBURG_SMBUS_MS2		0x8d7f
#define PCI_DEVICE_ID_INTEL_LYNXPOINT_LP_SMBUS		0x9c22
#define PCI_DEVICE_ID_INTEL_WILDCATPOINT_LP_SMBUS	0x9ca2
#define PCI_DEVICE_ID_INTEL_SUNRISEPOINT_LP_SMBUS	0x9d23
#define PCI_DEVICE_ID_INTEL_CANNONLAKE_LP_SMBUS		0x9da3
#define PCI_DEVICE_ID_INTEL_TIGERLAKE_LP_SMBUS		0xa0a3
#define PCI_DEVICE_ID_INTEL_SUNRISEPOINT_H_SMBUS	0xa123
#define PCI_DEVICE_ID_INTEL_LEWISBURG_SMBUS		0xa1a3
#define PCI_DEVICE_ID_INTEL_LEWISBURG_SSKU_SMBUS	0xa223
#define PCI_DEVICE_ID_INTEL_KABYLAKE_PCH_H_SMBUS	0xa2a3
#define PCI_DEVICE_ID_INTEL_CANNONLAKE_H_SMBUS		0xa323
#define PCI_DEVICE_ID_INTEL_COMETLAKE_V_SMBUS		0xa3a3

struct i801_mux_config {
	char *gpio_chip;
	unsigned values[3];
	int n_values;
	unsigned classes[3];
	unsigned gpios[2];		/* Relative to gpio_chip->base */
	int n_gpios;
};

struct i801_priv {
	struct i2c_adapter adapter;
	unsigned long smba;
	unsigned char original_hstcfg;
	unsigned char original_slvcmd;
	struct pci_dev *pci_dev;
	unsigned int features;

	/* isr processing */
	struct completion done;
	u8 status;

	/* Command state used by isr for byte-by-byte block transactions */
	u8 cmd;
	bool is_read;
	int count;
	int len;
	u8 *data;

#if IS_ENABLED(CONFIG_I2C_MUX_GPIO) && defined CONFIG_DMI
	const struct i801_mux_config *mux_drvdata;
	struct platform_device *mux_pdev;
	struct gpiod_lookup_table *lookup;
#endif
	struct platform_device *tco_pdev;

	/*
	 * If set to true the host controller registers are reserved for
	 * ACPI AML use. Protected by acpi_lock.
	 */
	bool acpi_reserved;
	struct mutex acpi_lock;
};

#define FEATURE_SMBUS_PEC	BIT(0)
#define FEATURE_BLOCK_BUFFER	BIT(1)
#define FEATURE_BLOCK_PROC	BIT(2)
#define FEATURE_I2C_BLOCK_READ	BIT(3)
#define FEATURE_IRQ		BIT(4)
#define FEATURE_HOST_NOTIFY	BIT(5)
/* Not really a feature, but it's convenient to handle it as such */
#define FEATURE_IDF		BIT(15)
#define FEATURE_TCO_SPT		BIT(16)
#define FEATURE_TCO_CNL		BIT(17)

static const char *i801_feature_names[] = {
	"SMBus PEC",
	"Block buffer",
	"Block process call",
	"I2C block read",
	"Interrupt",
	"SMBus Host Notify",
};

static unsigned int disable_features;
module_param(disable_features, uint, S_IRUGO | S_IWUSR);
MODULE_PARM_DESC(disable_features, "Disable selected driver features:\n"
	"\t\t  0x01  disable SMBus PEC\n"
	"\t\t  0x02  disable the block buffer\n"
	"\t\t  0x08  disable the I2C block read functionality\n"
	"\t\t  0x10  don't use interrupts\n"
	"\t\t  0x20  disable SMBus Host Notify ");

/* Make sure the SMBus host is ready to start transmitting.
   Return 0 if it is, -EBUSY if it is not. */
static int i801_check_pre(struct i801_priv *priv)
{
	int status;

	status = inb_p(SMBHSTSTS(priv));
	if (status & SMBHSTSTS_HOST_BUSY) {
		dev_err(&priv->pci_dev->dev, "SMBus is busy, can't use it!\n");
		return -EBUSY;
	}

	status &= STATUS_FLAGS;
	if (status) {
		dev_dbg(&priv->pci_dev->dev, "Clearing status flags (%02x)\n",
			status);
		outb_p(status, SMBHSTSTS(priv));
		status = inb_p(SMBHSTSTS(priv)) & STATUS_FLAGS;
		if (status) {
			dev_err(&priv->pci_dev->dev,
				"Failed clearing status flags (%02x)\n",
				status);
			return -EBUSY;
		}
	}

	/*
	 * Clear CRC status if needed.
	 * During normal operation, i801_check_post() takes care
	 * of it after every operation.  We do it here only in case
	 * the hardware was already in this state when the driver
	 * started.
	 */
	if (priv->features & FEATURE_SMBUS_PEC) {
		status = inb_p(SMBAUXSTS(priv)) & SMBAUXSTS_CRCE;
		if (status) {
			dev_dbg(&priv->pci_dev->dev,
				"Clearing aux status flags (%02x)\n", status);
			outb_p(status, SMBAUXSTS(priv));
			status = inb_p(SMBAUXSTS(priv)) & SMBAUXSTS_CRCE;
			if (status) {
				dev_err(&priv->pci_dev->dev,
					"Failed clearing aux status flags (%02x)\n",
					status);
				return -EBUSY;
			}
		}
	}

	return 0;
}

/*
 * Convert the status register to an error code, and clear it.
 * Note that status only contains the bits we want to clear, not the
 * actual register value.
 */
static int i801_check_post(struct i801_priv *priv, int status)
{
	int result = 0;

	/*
	 * If the SMBus is still busy, we give up
	 * Note: This timeout condition only happens when using polling
	 * transactions.  For interrupt operation, NAK/timeout is indicated by
	 * DEV_ERR.
	 */
	if (unlikely(status < 0)) {
		dev_err(&priv->pci_dev->dev, "Transaction timeout\n");
		/* try to stop the current command */
		dev_dbg(&priv->pci_dev->dev, "Terminating the current operation\n");
		outb_p(SMBHSTCNT_KILL, SMBHSTCNT(priv));
		usleep_range(1000, 2000);
		outb_p(0, SMBHSTCNT(priv));

		/* Check if it worked */
		status = inb_p(SMBHSTSTS(priv));
		if ((status & SMBHSTSTS_HOST_BUSY) ||
		    !(status & SMBHSTSTS_FAILED))
			dev_err(&priv->pci_dev->dev,
				"Failed terminating the transaction\n");
		outb_p(STATUS_FLAGS, SMBHSTSTS(priv));
		return -ETIMEDOUT;
	}

	if (status & SMBHSTSTS_FAILED) {
		result = -EIO;
		dev_err(&priv->pci_dev->dev, "Transaction failed\n");
	}
	if (status & SMBHSTSTS_DEV_ERR) {
		/*
		 * This may be a PEC error, check and clear it.
		 *
		 * AUXSTS is handled differently from HSTSTS.
		 * For HSTSTS, i801_isr() or i801_wait_intr()
		 * has already cleared the error bits in hardware,
		 * and we are passed a copy of the original value
		 * in "status".
		 * For AUXSTS, the hardware register is left
		 * for us to handle here.
		 * This is asymmetric, slightly iffy, but safe,
		 * since all this code is serialized and the CRCE
		 * bit is harmless as long as it's cleared before
		 * the next operation.
		 */
		if ((priv->features & FEATURE_SMBUS_PEC) &&
		    (inb_p(SMBAUXSTS(priv)) & SMBAUXSTS_CRCE)) {
			outb_p(SMBAUXSTS_CRCE, SMBAUXSTS(priv));
			result = -EBADMSG;
			dev_dbg(&priv->pci_dev->dev, "PEC error\n");
		} else {
			result = -ENXIO;
			dev_dbg(&priv->pci_dev->dev, "No response\n");
		}
	}
	if (status & SMBHSTSTS_BUS_ERR) {
		result = -EAGAIN;
		dev_dbg(&priv->pci_dev->dev, "Lost arbitration\n");
	}

	/* Clear status flags except BYTE_DONE, to be cleared by caller */
	outb_p(status, SMBHSTSTS(priv));

	return result;
}

/* Wait for BUSY being cleared and either INTR or an error flag being set */
static int i801_wait_intr(struct i801_priv *priv)
{
	unsigned long timeout = jiffies + priv->adapter.timeout;
	int status, busy;

	do {
		usleep_range(250, 500);
		status = inb_p(SMBHSTSTS(priv));
		busy = status & SMBHSTSTS_HOST_BUSY;
		status &= STATUS_ERROR_FLAGS | SMBHSTSTS_INTR;
		if (!busy && status)
			return status;
	} while (time_is_after_eq_jiffies(timeout));

	return -ETIMEDOUT;
}

/* Wait for either BYTE_DONE or an error flag being set */
static int i801_wait_byte_done(struct i801_priv *priv)
{
	unsigned long timeout = jiffies + priv->adapter.timeout;
	int status;

	do {
		usleep_range(250, 500);
		status = inb_p(SMBHSTSTS(priv));
		if (status & (STATUS_ERROR_FLAGS | SMBHSTSTS_BYTE_DONE))
			return status & STATUS_ERROR_FLAGS;
	} while (time_is_after_eq_jiffies(timeout));

	return -ETIMEDOUT;
}

static int i801_transaction(struct i801_priv *priv, int xact)
{
	int status;
	unsigned long result;
	const struct i2c_adapter *adap = &priv->adapter;

	status = i801_check_pre(priv);
	if (status < 0)
		return status;

	if (priv->features & FEATURE_IRQ) {
		reinit_completion(&priv->done);
		outb_p(xact | SMBHSTCNT_INTREN | SMBHSTCNT_START,
		       SMBHSTCNT(priv));
		result = wait_for_completion_timeout(&priv->done, adap->timeout);
		return i801_check_post(priv, result ? priv->status : -ETIMEDOUT);
	}

	/* the current contents of SMBHSTCNT can be overwritten, since PEC,
	 * SMBSCMD are passed in xact */
	outb_p(xact | SMBHSTCNT_START, SMBHSTCNT(priv));

	status = i801_wait_intr(priv);
	return i801_check_post(priv, status);
}

static int i801_block_transaction_by_block(struct i801_priv *priv,
					   union i2c_smbus_data *data,
					   char read_write, int command,
					   int hwpec)
{
	int i, len;
	int status;
	int xact = hwpec ? SMBHSTCNT_PEC_EN : 0;

	switch (command) {
	case I2C_SMBUS_BLOCK_PROC_CALL:
		xact |= I801_BLOCK_PROC_CALL;
		break;
	case I2C_SMBUS_BLOCK_DATA:
		xact |= I801_BLOCK_DATA;
		break;
	default:
		return -EOPNOTSUPP;
	}

	inb_p(SMBHSTCNT(priv)); /* reset the data buffer index */

	/* Use 32-byte buffer to process this transaction */
	if (read_write == I2C_SMBUS_WRITE) {
		len = data->block[0];
		outb_p(len, SMBHSTDAT0(priv));
		for (i = 0; i < len; i++)
			outb_p(data->block[i+1], SMBBLKDAT(priv));
	}

	status = i801_transaction(priv, xact);
	if (status)
		return status;

	if (read_write == I2C_SMBUS_READ ||
	    command == I2C_SMBUS_BLOCK_PROC_CALL) {
		len = inb_p(SMBHSTDAT0(priv));
		if (len < 1 || len > I2C_SMBUS_BLOCK_MAX)
			return -EPROTO;

		data->block[0] = len;
		for (i = 0; i < len; i++)
			data->block[i + 1] = inb_p(SMBBLKDAT(priv));
	}
	return 0;
}

static void i801_isr_byte_done(struct i801_priv *priv)
{
	if (priv->is_read) {
		/* For SMBus block reads, length is received with first byte */
		if (((priv->cmd & 0x1c) == I801_BLOCK_DATA) &&
		    (priv->count == 0)) {
			priv->len = inb_p(SMBHSTDAT0(priv));
			if (priv->len < 1 || priv->len > I2C_SMBUS_BLOCK_MAX) {
				dev_err(&priv->pci_dev->dev,
					"Illegal SMBus block read size %d\n",
					priv->len);
				/* FIXME: Recover */
				priv->len = I2C_SMBUS_BLOCK_MAX;
			} else {
				dev_dbg(&priv->pci_dev->dev,
					"SMBus block read size is %d\n",
					priv->len);
			}
			priv->data[-1] = priv->len;
		}

		/* Read next byte */
		if (priv->count < priv->len)
			priv->data[priv->count++] = inb(SMBBLKDAT(priv));
		else
			dev_dbg(&priv->pci_dev->dev,
				"Discarding extra byte on block read\n");

		/* Set LAST_BYTE for last byte of read transaction */
		if (priv->count == priv->len - 1)
			outb_p(priv->cmd | SMBHSTCNT_LAST_BYTE,
			       SMBHSTCNT(priv));
	} else if (priv->count < priv->len - 1) {
		/* Write next byte, except for IRQ after last byte */
		outb_p(priv->data[++priv->count], SMBBLKDAT(priv));
	}

	/* Clear BYTE_DONE to continue with next byte */
	outb_p(SMBHSTSTS_BYTE_DONE, SMBHSTSTS(priv));
}

static irqreturn_t i801_host_notify_isr(struct i801_priv *priv)
{
	unsigned short addr;

	addr = inb_p(SMBNTFDADD(priv)) >> 1;

	/*
	 * With the tested platforms, reading SMBNTFDDAT (22 + (p)->smba)
	 * always returns 0. Our current implementation doesn't provide
	 * data, so we just ignore it.
	 */
	i2c_handle_smbus_host_notify(&priv->adapter, addr);

	/* clear Host Notify bit and return */
	outb_p(SMBSLVSTS_HST_NTFY_STS, SMBSLVSTS(priv));
	return IRQ_HANDLED;
}

/*
 * There are three kinds of interrupts:
 *
 * 1) i801 signals transaction completion with one of these interrupts:
 *      INTR - Success
 *      DEV_ERR - Invalid command, NAK or communication timeout
 *      BUS_ERR - SMI# transaction collision
 *      FAILED - transaction was canceled due to a KILL request
 *    When any of these occur, update ->status and signal completion.
 *    ->status must be cleared before kicking off the next transaction.
 *
 * 2) For byte-by-byte (I2C read/write) transactions, one BYTE_DONE interrupt
 *    occurs for each byte of a byte-by-byte to prepare the next byte.
 *
 * 3) Host Notify interrupts
 */
static irqreturn_t i801_isr(int irq, void *dev_id)
{
	struct i801_priv *priv = dev_id;
	u16 pcists;
	u8 status;

	/* Confirm this is our interrupt */
	pci_read_config_word(priv->pci_dev, PCI_STATUS, &pcists);
	if (!(pcists & PCI_STATUS_INTERRUPT))
		return IRQ_NONE;

	if (priv->features & FEATURE_HOST_NOTIFY) {
		status = inb_p(SMBSLVSTS(priv));
		if (status & SMBSLVSTS_HST_NTFY_STS)
			return i801_host_notify_isr(priv);
	}

	status = inb_p(SMBHSTSTS(priv));
	if (status & SMBHSTSTS_BYTE_DONE)
		i801_isr_byte_done(priv);

	/*
	 * Clear irq sources and report transaction result.
	 * ->status must be cleared before the next transaction is started.
	 */
	status &= SMBHSTSTS_INTR | STATUS_ERROR_FLAGS;
	if (status) {
		outb_p(status, SMBHSTSTS(priv));
		priv->status = status;
		complete(&priv->done);
	}

	return IRQ_HANDLED;
}

/*
 * For "byte-by-byte" block transactions:
 *   I2C write uses cmd=I801_BLOCK_DATA, I2C_EN=1
 *   I2C read uses cmd=I801_I2C_BLOCK_DATA
 */
static int i801_block_transaction_byte_by_byte(struct i801_priv *priv,
					       union i2c_smbus_data *data,
					       char read_write, int command,
					       int hwpec)
{
	int i, len;
	int smbcmd;
	int status;
	unsigned long result;
	const struct i2c_adapter *adap = &priv->adapter;

	if (command == I2C_SMBUS_BLOCK_PROC_CALL)
		return -EOPNOTSUPP;

	status = i801_check_pre(priv);
	if (status < 0)
		return status;

	len = data->block[0];

	if (read_write == I2C_SMBUS_WRITE) {
		outb_p(len, SMBHSTDAT0(priv));
		outb_p(data->block[1], SMBBLKDAT(priv));
	}

	if (command == I2C_SMBUS_I2C_BLOCK_DATA &&
	    read_write == I2C_SMBUS_READ)
		smbcmd = I801_I2C_BLOCK_DATA;
	else
		smbcmd = I801_BLOCK_DATA;

	if (priv->features & FEATURE_IRQ) {
		priv->is_read = (read_write == I2C_SMBUS_READ);
		if (len == 1 && priv->is_read)
			smbcmd |= SMBHSTCNT_LAST_BYTE;
		priv->cmd = smbcmd | SMBHSTCNT_INTREN;
		priv->len = len;
		priv->count = 0;
		priv->data = &data->block[1];

		reinit_completion(&priv->done);
		outb_p(priv->cmd | SMBHSTCNT_START, SMBHSTCNT(priv));
		result = wait_for_completion_timeout(&priv->done, adap->timeout);
		return i801_check_post(priv, result ? priv->status : -ETIMEDOUT);
	}

	for (i = 1; i <= len; i++) {
		if (i == len && read_write == I2C_SMBUS_READ)
			smbcmd |= SMBHSTCNT_LAST_BYTE;
		outb_p(smbcmd, SMBHSTCNT(priv));

		if (i == 1)
			outb_p(inb(SMBHSTCNT(priv)) | SMBHSTCNT_START,
			       SMBHSTCNT(priv));

		status = i801_wait_byte_done(priv);
		if (status)
			goto exit;

		if (i == 1 && read_write == I2C_SMBUS_READ
		 && command != I2C_SMBUS_I2C_BLOCK_DATA) {
			len = inb_p(SMBHSTDAT0(priv));
			if (len < 1 || len > I2C_SMBUS_BLOCK_MAX) {
				dev_err(&priv->pci_dev->dev,
					"Illegal SMBus block read size %d\n",
					len);
				/* Recover */
				while (inb_p(SMBHSTSTS(priv)) &
				       SMBHSTSTS_HOST_BUSY)
					outb_p(SMBHSTSTS_BYTE_DONE,
					       SMBHSTSTS(priv));
				outb_p(SMBHSTSTS_INTR, SMBHSTSTS(priv));
				return -EPROTO;
			}
			data->block[0] = len;
		}

		/* Retrieve/store value in SMBBLKDAT */
		if (read_write == I2C_SMBUS_READ)
			data->block[i] = inb_p(SMBBLKDAT(priv));
		if (read_write == I2C_SMBUS_WRITE && i+1 <= len)
			outb_p(data->block[i+1], SMBBLKDAT(priv));

		/* signals SMBBLKDAT ready */
		outb_p(SMBHSTSTS_BYTE_DONE, SMBHSTSTS(priv));
	}

	status = i801_wait_intr(priv);
exit:
	return i801_check_post(priv, status);
}

static int i801_set_block_buffer_mode(struct i801_priv *priv)
{
	outb_p(inb_p(SMBAUXCTL(priv)) | SMBAUXCTL_E32B, SMBAUXCTL(priv));
	if ((inb_p(SMBAUXCTL(priv)) & SMBAUXCTL_E32B) == 0)
		return -EIO;
	return 0;
}

/* Block transaction function */
static int i801_block_transaction(struct i801_priv *priv,
				  union i2c_smbus_data *data, char read_write,
				  int command, int hwpec)
{
	int result = 0;
	unsigned char hostc;

	if (command == I2C_SMBUS_I2C_BLOCK_DATA) {
		if (read_write == I2C_SMBUS_WRITE) {
			/* set I2C_EN bit in configuration register */
			pci_read_config_byte(priv->pci_dev, SMBHSTCFG, &hostc);
			pci_write_config_byte(priv->pci_dev, SMBHSTCFG,
					      hostc | SMBHSTCFG_I2C_EN);
		} else if (!(priv->features & FEATURE_I2C_BLOCK_READ)) {
			dev_err(&priv->pci_dev->dev,
				"I2C block read is unsupported!\n");
			return -EOPNOTSUPP;
		}
	}

	if (read_write == I2C_SMBUS_WRITE
	 || command == I2C_SMBUS_I2C_BLOCK_DATA) {
		if (data->block[0] < 1)
			data->block[0] = 1;
		if (data->block[0] > I2C_SMBUS_BLOCK_MAX)
			data->block[0] = I2C_SMBUS_BLOCK_MAX;
	} else {
		data->block[0] = 32;	/* max for SMBus block reads */
	}

	/* Experience has shown that the block buffer can only be used for
	   SMBus (not I2C) block transactions, even though the datasheet
	   doesn't mention this limitation. */
	if ((priv->features & FEATURE_BLOCK_BUFFER)
	 && command != I2C_SMBUS_I2C_BLOCK_DATA
	 && i801_set_block_buffer_mode(priv) == 0)
		result = i801_block_transaction_by_block(priv, data,
							 read_write,
							 command, hwpec);
	else
		result = i801_block_transaction_byte_by_byte(priv, data,
							     read_write,
							     command, hwpec);

	if (command == I2C_SMBUS_I2C_BLOCK_DATA
	 && read_write == I2C_SMBUS_WRITE) {
		/* restore saved configuration register value */
		pci_write_config_byte(priv->pci_dev, SMBHSTCFG, hostc);
	}
	return result;
}

/* Return negative errno on error. */
static s32 i801_access(struct i2c_adapter *adap, u16 addr,
		       unsigned short flags, char read_write, u8 command,
		       int size, union i2c_smbus_data *data)
{
	int hwpec;
	int block = 0;
	int ret = 0, xact = 0;
	struct i801_priv *priv = i2c_get_adapdata(adap);

	mutex_lock(&priv->acpi_lock);
	if (priv->acpi_reserved) {
		mutex_unlock(&priv->acpi_lock);
		return -EBUSY;
	}

	pm_runtime_get_sync(&priv->pci_dev->dev);

	hwpec = (priv->features & FEATURE_SMBUS_PEC) && (flags & I2C_CLIENT_PEC)
		&& size != I2C_SMBUS_QUICK
		&& size != I2C_SMBUS_I2C_BLOCK_DATA;

	switch (size) {
	case I2C_SMBUS_QUICK:
		outb_p(((addr & 0x7f) << 1) | (read_write & 0x01),
		       SMBHSTADD(priv));
		xact = I801_QUICK;
		break;
	case I2C_SMBUS_BYTE:
		outb_p(((addr & 0x7f) << 1) | (read_write & 0x01),
		       SMBHSTADD(priv));
		if (read_write == I2C_SMBUS_WRITE)
			outb_p(command, SMBHSTCMD(priv));
		xact = I801_BYTE;
		break;
	case I2C_SMBUS_BYTE_DATA:
		outb_p(((addr & 0x7f) << 1) | (read_write & 0x01),
		       SMBHSTADD(priv));
		outb_p(command, SMBHSTCMD(priv));
		if (read_write == I2C_SMBUS_WRITE)
			outb_p(data->byte, SMBHSTDAT0(priv));
		xact = I801_BYTE_DATA;
		break;
	case I2C_SMBUS_WORD_DATA:
		outb_p(((addr & 0x7f) << 1) | (read_write & 0x01),
		       SMBHSTADD(priv));
		outb_p(command, SMBHSTCMD(priv));
		if (read_write == I2C_SMBUS_WRITE) {
			outb_p(data->word & 0xff, SMBHSTDAT0(priv));
			outb_p((data->word & 0xff00) >> 8, SMBHSTDAT1(priv));
		}
		xact = I801_WORD_DATA;
		break;
	case I2C_SMBUS_BLOCK_DATA:
		outb_p(((addr & 0x7f) << 1) | (read_write & 0x01),
		       SMBHSTADD(priv));
		outb_p(command, SMBHSTCMD(priv));
		block = 1;
		break;
	case I2C_SMBUS_I2C_BLOCK_DATA:
		/*
		 * NB: page 240 of ICH5 datasheet shows that the R/#W
		 * bit should be cleared here, even when reading.
		 * However if SPD Write Disable is set (Lynx Point and later),
		 * the read will fail if we don't set the R/#W bit.
		 */
		outb_p(((addr & 0x7f) << 1) |
		       ((priv->original_hstcfg & SMBHSTCFG_SPD_WD) ?
			(read_write & 0x01) : 0),
		       SMBHSTADD(priv));
		if (read_write == I2C_SMBUS_READ) {
			/* NB: page 240 of ICH5 datasheet also shows
			 * that DATA1 is the cmd field when reading */
			outb_p(command, SMBHSTDAT1(priv));
		} else
			outb_p(command, SMBHSTCMD(priv));
		block = 1;
		break;
	case I2C_SMBUS_BLOCK_PROC_CALL:
		/*
		 * Bit 0 of the slave address register always indicate a write
		 * command.
		 */
		outb_p((addr & 0x7f) << 1, SMBHSTADD(priv));
		outb_p(command, SMBHSTCMD(priv));
		block = 1;
		break;
	default:
		dev_err(&priv->pci_dev->dev, "Unsupported transaction %d\n",
			size);
		ret = -EOPNOTSUPP;
		goto out;
	}

	if (hwpec)	/* enable/disable hardware PEC */
		outb_p(inb_p(SMBAUXCTL(priv)) | SMBAUXCTL_CRC, SMBAUXCTL(priv));
	else
		outb_p(inb_p(SMBAUXCTL(priv)) & (~SMBAUXCTL_CRC),
		       SMBAUXCTL(priv));

	if (block)
		ret = i801_block_transaction(priv, data, read_write, size,
					     hwpec);
	else
		ret = i801_transaction(priv, xact);

	/* Some BIOSes don't like it when PEC is enabled at reboot or resume
	   time, so we forcibly disable it after every transaction. Turn off
	   E32B for the same reason. */
	if (hwpec || block)
		outb_p(inb_p(SMBAUXCTL(priv)) &
		       ~(SMBAUXCTL_CRC | SMBAUXCTL_E32B), SMBAUXCTL(priv));

	if (block)
		goto out;
	if (ret)
		goto out;
	if ((read_write == I2C_SMBUS_WRITE) || (xact == I801_QUICK))
		goto out;

	switch (xact & 0x7f) {
	case I801_BYTE:	/* Result put in SMBHSTDAT0 */
	case I801_BYTE_DATA:
		data->byte = inb_p(SMBHSTDAT0(priv));
		break;
	case I801_WORD_DATA:
		data->word = inb_p(SMBHSTDAT0(priv)) +
			     (inb_p(SMBHSTDAT1(priv)) << 8);
		break;
	}

out:
	/* Unlock the SMBus device for use by BIOS/ACPI */
	outb_p(SMBHSTSTS_INUSE_STS, SMBHSTSTS(priv));

	pm_runtime_mark_last_busy(&priv->pci_dev->dev);
	pm_runtime_put_autosuspend(&priv->pci_dev->dev);
	mutex_unlock(&priv->acpi_lock);
	return ret;
}


static u32 i801_func(struct i2c_adapter *adapter)
{
	struct i801_priv *priv = i2c_get_adapdata(adapter);

	return I2C_FUNC_SMBUS_QUICK | I2C_FUNC_SMBUS_BYTE |
	       I2C_FUNC_SMBUS_BYTE_DATA | I2C_FUNC_SMBUS_WORD_DATA |
	       I2C_FUNC_SMBUS_BLOCK_DATA | I2C_FUNC_SMBUS_WRITE_I2C_BLOCK |
	       ((priv->features & FEATURE_SMBUS_PEC) ? I2C_FUNC_SMBUS_PEC : 0) |
	       ((priv->features & FEATURE_BLOCK_PROC) ?
		I2C_FUNC_SMBUS_BLOCK_PROC_CALL : 0) |
	       ((priv->features & FEATURE_I2C_BLOCK_READ) ?
		I2C_FUNC_SMBUS_READ_I2C_BLOCK : 0) |
	       ((priv->features & FEATURE_HOST_NOTIFY) ?
		I2C_FUNC_SMBUS_HOST_NOTIFY : 0);
}

static void i801_enable_host_notify(struct i2c_adapter *adapter)
{
	struct i801_priv *priv = i2c_get_adapdata(adapter);

	if (!(priv->features & FEATURE_HOST_NOTIFY))
		return;

	if (!(SMBSLVCMD_HST_NTFY_INTREN & priv->original_slvcmd))
		outb_p(SMBSLVCMD_HST_NTFY_INTREN | priv->original_slvcmd,
		       SMBSLVCMD(priv));

	/* clear Host Notify bit to allow a new notification */
	outb_p(SMBSLVSTS_HST_NTFY_STS, SMBSLVSTS(priv));
}

static void i801_disable_host_notify(struct i801_priv *priv)
{
	if (!(priv->features & FEATURE_HOST_NOTIFY))
		return;

	outb_p(priv->original_slvcmd, SMBSLVCMD(priv));
}

static const struct i2c_algorithm smbus_algorithm = {
	.smbus_xfer	= i801_access,
	.functionality	= i801_func,
};

static const struct pci_device_id i801_ids[] = {
	{ PCI_DEVICE(PCI_VENDOR_ID_INTEL, PCI_DEVICE_ID_INTEL_82801AA_3) },
	{ PCI_DEVICE(PCI_VENDOR_ID_INTEL, PCI_DEVICE_ID_INTEL_82801AB_3) },
	{ PCI_DEVICE(PCI_VENDOR_ID_INTEL, PCI_DEVICE_ID_INTEL_82801BA_2) },
	{ PCI_DEVICE(PCI_VENDOR_ID_INTEL, PCI_DEVICE_ID_INTEL_82801CA_3) },
	{ PCI_DEVICE(PCI_VENDOR_ID_INTEL, PCI_DEVICE_ID_INTEL_82801DB_3) },
	{ PCI_DEVICE(PCI_VENDOR_ID_INTEL, PCI_DEVICE_ID_INTEL_82801EB_3) },
	{ PCI_DEVICE(PCI_VENDOR_ID_INTEL, PCI_DEVICE_ID_INTEL_ESB_4) },
	{ PCI_DEVICE(PCI_VENDOR_ID_INTEL, PCI_DEVICE_ID_INTEL_ICH6_16) },
	{ PCI_DEVICE(PCI_VENDOR_ID_INTEL, PCI_DEVICE_ID_INTEL_ICH7_17) },
	{ PCI_DEVICE(PCI_VENDOR_ID_INTEL, PCI_DEVICE_ID_INTEL_ESB2_17) },
	{ PCI_DEVICE(PCI_VENDOR_ID_INTEL, PCI_DEVICE_ID_INTEL_ICH8_5) },
	{ PCI_DEVICE(PCI_VENDOR_ID_INTEL, PCI_DEVICE_ID_INTEL_ICH9_6) },
	{ PCI_DEVICE(PCI_VENDOR_ID_INTEL, PCI_DEVICE_ID_INTEL_EP80579_1) },
	{ PCI_DEVICE(PCI_VENDOR_ID_INTEL, PCI_DEVICE_ID_INTEL_ICH10_4) },
	{ PCI_DEVICE(PCI_VENDOR_ID_INTEL, PCI_DEVICE_ID_INTEL_ICH10_5) },
	{ PCI_DEVICE(PCI_VENDOR_ID_INTEL, PCI_DEVICE_ID_INTEL_5_3400_SERIES_SMBUS) },
	{ PCI_DEVICE(PCI_VENDOR_ID_INTEL, PCI_DEVICE_ID_INTEL_COUGARPOINT_SMBUS) },
	{ PCI_DEVICE(PCI_VENDOR_ID_INTEL, PCI_DEVICE_ID_INTEL_PATSBURG_SMBUS) },
	{ PCI_DEVICE(PCI_VENDOR_ID_INTEL, PCI_DEVICE_ID_INTEL_PATSBURG_SMBUS_IDF0) },
	{ PCI_DEVICE(PCI_VENDOR_ID_INTEL, PCI_DEVICE_ID_INTEL_PATSBURG_SMBUS_IDF1) },
	{ PCI_DEVICE(PCI_VENDOR_ID_INTEL, PCI_DEVICE_ID_INTEL_PATSBURG_SMBUS_IDF2) },
	{ PCI_DEVICE(PCI_VENDOR_ID_INTEL, PCI_DEVICE_ID_INTEL_DH89XXCC_SMBUS) },
	{ PCI_DEVICE(PCI_VENDOR_ID_INTEL, PCI_DEVICE_ID_INTEL_PANTHERPOINT_SMBUS) },
	{ PCI_DEVICE(PCI_VENDOR_ID_INTEL, PCI_DEVICE_ID_INTEL_LYNXPOINT_SMBUS) },
	{ PCI_DEVICE(PCI_VENDOR_ID_INTEL, PCI_DEVICE_ID_INTEL_LYNXPOINT_LP_SMBUS) },
	{ PCI_DEVICE(PCI_VENDOR_ID_INTEL, PCI_DEVICE_ID_INTEL_AVOTON_SMBUS) },
	{ PCI_DEVICE(PCI_VENDOR_ID_INTEL, PCI_DEVICE_ID_INTEL_WELLSBURG_SMBUS) },
	{ PCI_DEVICE(PCI_VENDOR_ID_INTEL, PCI_DEVICE_ID_INTEL_WELLSBURG_SMBUS_MS0) },
	{ PCI_DEVICE(PCI_VENDOR_ID_INTEL, PCI_DEVICE_ID_INTEL_WELLSBURG_SMBUS_MS1) },
	{ PCI_DEVICE(PCI_VENDOR_ID_INTEL, PCI_DEVICE_ID_INTEL_WELLSBURG_SMBUS_MS2) },
	{ PCI_DEVICE(PCI_VENDOR_ID_INTEL, PCI_DEVICE_ID_INTEL_COLETOCREEK_SMBUS) },
	{ PCI_DEVICE(PCI_VENDOR_ID_INTEL, PCI_DEVICE_ID_INTEL_GEMINILAKE_SMBUS) },
	{ PCI_DEVICE(PCI_VENDOR_ID_INTEL, PCI_DEVICE_ID_INTEL_WILDCATPOINT_SMBUS) },
	{ PCI_DEVICE(PCI_VENDOR_ID_INTEL, PCI_DEVICE_ID_INTEL_WILDCATPOINT_LP_SMBUS) },
	{ PCI_DEVICE(PCI_VENDOR_ID_INTEL, PCI_DEVICE_ID_INTEL_BAYTRAIL_SMBUS) },
	{ PCI_DEVICE(PCI_VENDOR_ID_INTEL, PCI_DEVICE_ID_INTEL_BRASWELL_SMBUS) },
	{ PCI_DEVICE(PCI_VENDOR_ID_INTEL, PCI_DEVICE_ID_INTEL_SUNRISEPOINT_H_SMBUS) },
	{ PCI_DEVICE(PCI_VENDOR_ID_INTEL, PCI_DEVICE_ID_INTEL_SUNRISEPOINT_LP_SMBUS) },
	{ PCI_DEVICE(PCI_VENDOR_ID_INTEL, PCI_DEVICE_ID_INTEL_CDF_SMBUS) },
	{ PCI_DEVICE(PCI_VENDOR_ID_INTEL, PCI_DEVICE_ID_INTEL_DNV_SMBUS) },
	{ PCI_DEVICE(PCI_VENDOR_ID_INTEL, PCI_DEVICE_ID_INTEL_EBG_SMBUS) },
	{ PCI_DEVICE(PCI_VENDOR_ID_INTEL, PCI_DEVICE_ID_INTEL_BROXTON_SMBUS) },
	{ PCI_DEVICE(PCI_VENDOR_ID_INTEL, PCI_DEVICE_ID_INTEL_LEWISBURG_SMBUS) },
	{ PCI_DEVICE(PCI_VENDOR_ID_INTEL, PCI_DEVICE_ID_INTEL_LEWISBURG_SSKU_SMBUS) },
	{ PCI_DEVICE(PCI_VENDOR_ID_INTEL, PCI_DEVICE_ID_INTEL_KABYLAKE_PCH_H_SMBUS) },
	{ PCI_DEVICE(PCI_VENDOR_ID_INTEL, PCI_DEVICE_ID_INTEL_CANNONLAKE_H_SMBUS) },
	{ PCI_DEVICE(PCI_VENDOR_ID_INTEL, PCI_DEVICE_ID_INTEL_CANNONLAKE_LP_SMBUS) },
	{ PCI_DEVICE(PCI_VENDOR_ID_INTEL, PCI_DEVICE_ID_INTEL_ICELAKE_LP_SMBUS) },
	{ PCI_DEVICE(PCI_VENDOR_ID_INTEL, PCI_DEVICE_ID_INTEL_COMETLAKE_SMBUS) },
	{ PCI_DEVICE(PCI_VENDOR_ID_INTEL, PCI_DEVICE_ID_INTEL_COMETLAKE_H_SMBUS) },
	{ PCI_DEVICE(PCI_VENDOR_ID_INTEL, PCI_DEVICE_ID_INTEL_COMETLAKE_V_SMBUS) },
	{ PCI_DEVICE(PCI_VENDOR_ID_INTEL, PCI_DEVICE_ID_INTEL_ELKHART_LAKE_SMBUS) },
	{ PCI_DEVICE(PCI_VENDOR_ID_INTEL, PCI_DEVICE_ID_INTEL_TIGERLAKE_LP_SMBUS) },
	{ PCI_DEVICE(PCI_VENDOR_ID_INTEL, PCI_DEVICE_ID_INTEL_TIGERLAKE_H_SMBUS) },
	{ PCI_DEVICE(PCI_VENDOR_ID_INTEL, PCI_DEVICE_ID_INTEL_JASPER_LAKE_SMBUS) },
	{ PCI_DEVICE(PCI_VENDOR_ID_INTEL, PCI_DEVICE_ID_INTEL_ALDER_LAKE_S_SMBUS) },
<<<<<<< HEAD
=======
	{ PCI_DEVICE(PCI_VENDOR_ID_INTEL, PCI_DEVICE_ID_INTEL_ALDER_LAKE_P_SMBUS) },
	{ PCI_DEVICE(PCI_VENDOR_ID_INTEL, PCI_DEVICE_ID_INTEL_ALDER_LAKE_M_SMBUS) },
>>>>>>> 7d2a07b7
	{ 0, }
};

MODULE_DEVICE_TABLE(pci, i801_ids);

#if defined CONFIG_X86 && defined CONFIG_DMI
static unsigned char apanel_addr;

/* Scan the system ROM for the signature "FJKEYINF" */
static __init const void __iomem *bios_signature(const void __iomem *bios)
{
	ssize_t offset;
	const unsigned char signature[] = "FJKEYINF";

	for (offset = 0; offset < 0x10000; offset += 0x10) {
		if (check_signature(bios + offset, signature,
				    sizeof(signature)-1))
			return bios + offset;
	}
	return NULL;
}

static void __init input_apanel_init(void)
{
	void __iomem *bios;
	const void __iomem *p;

	bios = ioremap(0xF0000, 0x10000); /* Can't fail */
	p = bios_signature(bios);
	if (p) {
		/* just use the first address */
		apanel_addr = readb(p + 8 + 3) >> 1;
	}
	iounmap(bios);
}

struct dmi_onboard_device_info {
	const char *name;
	u8 type;
	unsigned short i2c_addr;
	const char *i2c_type;
};

static const struct dmi_onboard_device_info dmi_devices[] = {
	{ "Syleus", DMI_DEV_TYPE_OTHER, 0x73, "fscsyl" },
	{ "Hermes", DMI_DEV_TYPE_OTHER, 0x73, "fscher" },
	{ "Hades",  DMI_DEV_TYPE_OTHER, 0x73, "fschds" },
};

static void dmi_check_onboard_device(u8 type, const char *name,
				     struct i2c_adapter *adap)
{
	int i;
	struct i2c_board_info info;

	for (i = 0; i < ARRAY_SIZE(dmi_devices); i++) {
		/* & ~0x80, ignore enabled/disabled bit */
		if ((type & ~0x80) != dmi_devices[i].type)
			continue;
		if (strcasecmp(name, dmi_devices[i].name))
			continue;

		memset(&info, 0, sizeof(struct i2c_board_info));
		info.addr = dmi_devices[i].i2c_addr;
		strlcpy(info.type, dmi_devices[i].i2c_type, I2C_NAME_SIZE);
		i2c_new_client_device(adap, &info);
		break;
	}
}

/* We use our own function to check for onboard devices instead of
   dmi_find_device() as some buggy BIOS's have the devices we are interested
   in marked as disabled */
static void dmi_check_onboard_devices(const struct dmi_header *dm, void *adap)
{
	int i, count;

	if (dm->type != 10)
		return;

	count = (dm->length - sizeof(struct dmi_header)) / 2;
	for (i = 0; i < count; i++) {
		const u8 *d = (char *)(dm + 1) + (i * 2);
		const char *name = ((char *) dm) + dm->length;
		u8 type = d[0];
		u8 s = d[1];

		if (!s)
			continue;
		s--;
		while (s > 0 && name[0]) {
			name += strlen(name) + 1;
			s--;
		}
		if (name[0] == 0) /* Bogus string reference */
			continue;

		dmi_check_onboard_device(type, name, adap);
	}
}

/* NOTE: Keep this list in sync with drivers/platform/x86/dell-smo8800.c */
static const char *const acpi_smo8800_ids[] = {
	"SMO8800",
	"SMO8801",
	"SMO8810",
	"SMO8811",
	"SMO8820",
	"SMO8821",
	"SMO8830",
	"SMO8831",
};

static acpi_status check_acpi_smo88xx_device(acpi_handle obj_handle,
					     u32 nesting_level,
					     void *context,
					     void **return_value)
{
	struct acpi_device_info *info;
	acpi_status status;
	char *hid;
	int i;

	status = acpi_get_object_info(obj_handle, &info);
	if (ACPI_FAILURE(status))
		return AE_OK;

	if (!(info->valid & ACPI_VALID_HID))
		goto smo88xx_not_found;

	hid = info->hardware_id.string;
	if (!hid)
		goto smo88xx_not_found;

	i = match_string(acpi_smo8800_ids, ARRAY_SIZE(acpi_smo8800_ids), hid);
	if (i < 0)
		goto smo88xx_not_found;

	kfree(info);

	*((bool *)return_value) = true;
	return AE_CTRL_TERMINATE;

smo88xx_not_found:
	kfree(info);
	return AE_OK;
}

static bool is_dell_system_with_lis3lv02d(void)
{
	bool found;
	const char *vendor;

	vendor = dmi_get_system_info(DMI_SYS_VENDOR);
	if (!vendor || strcmp(vendor, "Dell Inc."))
		return false;

	/*
	 * Check that ACPI device SMO88xx is present and is functioning.
	 * Function acpi_get_devices() already filters all ACPI devices
	 * which are not present or are not functioning.
	 * ACPI device SMO88xx represents our ST microelectronics lis3lv02d
	 * accelerometer but unfortunately ACPI does not provide any other
	 * information (like I2C address).
	 */
	found = false;
	acpi_get_devices(NULL, check_acpi_smo88xx_device, NULL,
			 (void **)&found);

	return found;
}

/*
 * Accelerometer's I2C address is not specified in DMI nor ACPI,
 * so it is needed to define mapping table based on DMI product names.
 */
static const struct {
	const char *dmi_product_name;
	unsigned short i2c_addr;
} dell_lis3lv02d_devices[] = {
	/*
	 * Dell platform team told us that these Latitude devices have
	 * ST microelectronics accelerometer at I2C address 0x29.
	 */
	{ "Latitude E5250",     0x29 },
	{ "Latitude E5450",     0x29 },
	{ "Latitude E5550",     0x29 },
	{ "Latitude E6440",     0x29 },
	{ "Latitude E6440 ATG", 0x29 },
	{ "Latitude E6540",     0x29 },
	/*
	 * Additional individual entries were added after verification.
	 */
	{ "Latitude 5480",      0x29 },
	{ "Vostro V131",        0x1d },
};

static void register_dell_lis3lv02d_i2c_device(struct i801_priv *priv)
{
	struct i2c_board_info info;
	const char *dmi_product_name;
	int i;

	dmi_product_name = dmi_get_system_info(DMI_PRODUCT_NAME);
	for (i = 0; i < ARRAY_SIZE(dell_lis3lv02d_devices); ++i) {
		if (strcmp(dmi_product_name,
			   dell_lis3lv02d_devices[i].dmi_product_name) == 0)
			break;
	}

	if (i == ARRAY_SIZE(dell_lis3lv02d_devices)) {
		dev_warn(&priv->pci_dev->dev,
			 "Accelerometer lis3lv02d is present on SMBus but its"
			 " address is unknown, skipping registration\n");
		return;
	}

	memset(&info, 0, sizeof(struct i2c_board_info));
	info.addr = dell_lis3lv02d_devices[i].i2c_addr;
	strlcpy(info.type, "lis3lv02d", I2C_NAME_SIZE);
	i2c_new_client_device(&priv->adapter, &info);
}

/* Register optional slaves */
static void i801_probe_optional_slaves(struct i801_priv *priv)
{
	/* Only register slaves on main SMBus channel */
	if (priv->features & FEATURE_IDF)
		return;

	if (apanel_addr) {
		struct i2c_board_info info = {
			.addr = apanel_addr,
			.type = "fujitsu_apanel",
		};

		i2c_new_client_device(&priv->adapter, &info);
	}

	if (dmi_name_in_vendors("FUJITSU"))
		dmi_walk(dmi_check_onboard_devices, &priv->adapter);

	if (is_dell_system_with_lis3lv02d())
		register_dell_lis3lv02d_i2c_device(priv);

	/* Instantiate SPD EEPROMs unless the SMBus is multiplexed */
#if IS_ENABLED(CONFIG_I2C_MUX_GPIO)
	if (!priv->mux_drvdata)
#endif
		i2c_register_spd(&priv->adapter);
}
#else
static void __init input_apanel_init(void) {}
static void i801_probe_optional_slaves(struct i801_priv *priv) {}
#endif	/* CONFIG_X86 && CONFIG_DMI */

#if IS_ENABLED(CONFIG_I2C_MUX_GPIO) && defined CONFIG_DMI
static struct i801_mux_config i801_mux_config_asus_z8_d12 = {
	.gpio_chip = "gpio_ich",
	.values = { 0x02, 0x03 },
	.n_values = 2,
	.classes = { I2C_CLASS_SPD, I2C_CLASS_SPD },
	.gpios = { 52, 53 },
	.n_gpios = 2,
};

static struct i801_mux_config i801_mux_config_asus_z8_d18 = {
	.gpio_chip = "gpio_ich",
	.values = { 0x02, 0x03, 0x01 },
	.n_values = 3,
	.classes = { I2C_CLASS_SPD, I2C_CLASS_SPD, I2C_CLASS_SPD },
	.gpios = { 52, 53 },
	.n_gpios = 2,
};

static const struct dmi_system_id mux_dmi_table[] = {
	{
		.matches = {
			DMI_MATCH(DMI_BOARD_VENDOR, "ASUSTeK Computer INC."),
			DMI_MATCH(DMI_BOARD_NAME, "Z8NA-D6(C)"),
		},
		.driver_data = &i801_mux_config_asus_z8_d12,
	},
	{
		.matches = {
			DMI_MATCH(DMI_BOARD_VENDOR, "ASUSTeK Computer INC."),
			DMI_MATCH(DMI_BOARD_NAME, "Z8P(N)E-D12(X)"),
		},
		.driver_data = &i801_mux_config_asus_z8_d12,
	},
	{
		.matches = {
			DMI_MATCH(DMI_BOARD_VENDOR, "ASUSTeK Computer INC."),
			DMI_MATCH(DMI_BOARD_NAME, "Z8NH-D12"),
		},
		.driver_data = &i801_mux_config_asus_z8_d12,
	},
	{
		.matches = {
			DMI_MATCH(DMI_BOARD_VENDOR, "ASUSTeK Computer INC."),
			DMI_MATCH(DMI_BOARD_NAME, "Z8PH-D12/IFB"),
		},
		.driver_data = &i801_mux_config_asus_z8_d12,
	},
	{
		.matches = {
			DMI_MATCH(DMI_BOARD_VENDOR, "ASUSTeK Computer INC."),
			DMI_MATCH(DMI_BOARD_NAME, "Z8NR-D12"),
		},
		.driver_data = &i801_mux_config_asus_z8_d12,
	},
	{
		.matches = {
			DMI_MATCH(DMI_BOARD_VENDOR, "ASUSTeK Computer INC."),
			DMI_MATCH(DMI_BOARD_NAME, "Z8P(N)H-D12"),
		},
		.driver_data = &i801_mux_config_asus_z8_d12,
	},
	{
		.matches = {
			DMI_MATCH(DMI_BOARD_VENDOR, "ASUSTeK Computer INC."),
			DMI_MATCH(DMI_BOARD_NAME, "Z8PG-D18"),
		},
		.driver_data = &i801_mux_config_asus_z8_d18,
	},
	{
		.matches = {
			DMI_MATCH(DMI_BOARD_VENDOR, "ASUSTeK Computer INC."),
			DMI_MATCH(DMI_BOARD_NAME, "Z8PE-D18"),
		},
		.driver_data = &i801_mux_config_asus_z8_d18,
	},
	{
		.matches = {
			DMI_MATCH(DMI_BOARD_VENDOR, "ASUSTeK Computer INC."),
			DMI_MATCH(DMI_BOARD_NAME, "Z8PS-D12"),
		},
		.driver_data = &i801_mux_config_asus_z8_d12,
	},
	{ }
};

/* Setup multiplexing if needed */
static int i801_add_mux(struct i801_priv *priv)
{
	struct device *dev = &priv->adapter.dev;
	const struct i801_mux_config *mux_config;
	struct i2c_mux_gpio_platform_data gpio_data;
	struct gpiod_lookup_table *lookup;
	int i;

	if (!priv->mux_drvdata)
		return 0;
	mux_config = priv->mux_drvdata;

	/* Prepare the platform data */
	memset(&gpio_data, 0, sizeof(struct i2c_mux_gpio_platform_data));
	gpio_data.parent = priv->adapter.nr;
	gpio_data.values = mux_config->values;
	gpio_data.n_values = mux_config->n_values;
	gpio_data.classes = mux_config->classes;
	gpio_data.idle = I2C_MUX_GPIO_NO_IDLE;

	/* Register GPIO descriptor lookup table */
	lookup = devm_kzalloc(dev,
			      struct_size(lookup, table, mux_config->n_gpios + 1),
			      GFP_KERNEL);
	if (!lookup)
		return -ENOMEM;
	lookup->dev_id = "i2c-mux-gpio";
	for (i = 0; i < mux_config->n_gpios; i++) {
		lookup->table[i] = (struct gpiod_lookup)
			GPIO_LOOKUP(mux_config->gpio_chip,
				    mux_config->gpios[i], "mux", 0);
	}
	gpiod_add_lookup_table(lookup);
	priv->lookup = lookup;

	/*
	 * Register the mux device, we use PLATFORM_DEVID_NONE here
	 * because since we are referring to the GPIO chip by name we are
	 * anyways in deep trouble if there is more than one of these
	 * devices, and there should likely only be one platform controller
	 * hub.
	 */
	priv->mux_pdev = platform_device_register_data(dev, "i2c-mux-gpio",
				PLATFORM_DEVID_NONE, &gpio_data,
				sizeof(struct i2c_mux_gpio_platform_data));
	if (IS_ERR(priv->mux_pdev)) {
		gpiod_remove_lookup_table(lookup);
		dev_err(dev, "Failed to register i2c-mux-gpio device\n");
	}

	return PTR_ERR_OR_ZERO(priv->mux_pdev);
}

static void i801_del_mux(struct i801_priv *priv)
{
	platform_device_unregister(priv->mux_pdev);
	gpiod_remove_lookup_table(priv->lookup);
}

static unsigned int i801_get_adapter_class(struct i801_priv *priv)
{
	const struct dmi_system_id *id;
	const struct i801_mux_config *mux_config;
	unsigned int class = I2C_CLASS_HWMON | I2C_CLASS_SPD;
	int i;

	id = dmi_first_match(mux_dmi_table);
	if (id) {
		/* Remove branch classes from trunk */
		mux_config = id->driver_data;
		for (i = 0; i < mux_config->n_values; i++)
			class &= ~mux_config->classes[i];

		/* Remember for later */
		priv->mux_drvdata = mux_config;
	}

	return class;
}
#else
static inline int i801_add_mux(struct i801_priv *priv) { return 0; }
static inline void i801_del_mux(struct i801_priv *priv) { }

static inline unsigned int i801_get_adapter_class(struct i801_priv *priv)
{
	return I2C_CLASS_HWMON | I2C_CLASS_SPD;
}
#endif

static const struct itco_wdt_platform_data spt_tco_platform_data = {
	.name = "Intel PCH",
	.version = 4,
};

static DEFINE_SPINLOCK(p2sb_spinlock);

static struct platform_device *
i801_add_tco_spt(struct i801_priv *priv, struct pci_dev *pci_dev,
		 struct resource *tco_res)
{
	struct resource *res;
	unsigned int devfn;
	u64 base64_addr;
	u32 base_addr;
	u8 hidden;

	/*
	 * We must access the NO_REBOOT bit over the Primary to Sideband
	 * bridge (P2SB). The BIOS prevents the P2SB device from being
	 * enumerated by the PCI subsystem, so we need to unhide/hide it
	 * to lookup the P2SB BAR.
	 */
	spin_lock(&p2sb_spinlock);

	devfn = PCI_DEVFN(PCI_SLOT(pci_dev->devfn), 1);

	/* Unhide the P2SB device, if it is hidden */
	pci_bus_read_config_byte(pci_dev->bus, devfn, 0xe1, &hidden);
	if (hidden)
		pci_bus_write_config_byte(pci_dev->bus, devfn, 0xe1, 0x0);

	pci_bus_read_config_dword(pci_dev->bus, devfn, SBREG_BAR, &base_addr);
	base64_addr = base_addr & 0xfffffff0;

	pci_bus_read_config_dword(pci_dev->bus, devfn, SBREG_BAR + 0x4, &base_addr);
	base64_addr |= (u64)base_addr << 32;

	/* Hide the P2SB device, if it was hidden before */
	if (hidden)
		pci_bus_write_config_byte(pci_dev->bus, devfn, 0xe1, hidden);
	spin_unlock(&p2sb_spinlock);

	res = &tco_res[1];
	if (pci_dev->device == PCI_DEVICE_ID_INTEL_DNV_SMBUS)
		res->start = (resource_size_t)base64_addr + SBREG_SMBCTRL_DNV;
	else
		res->start = (resource_size_t)base64_addr + SBREG_SMBCTRL;

	res->end = res->start + 3;
	res->flags = IORESOURCE_MEM;

	return platform_device_register_resndata(&pci_dev->dev, "iTCO_wdt", -1,
<<<<<<< HEAD
					tco_res, 3, &spt_tco_platform_data,
=======
					tco_res, 2, &spt_tco_platform_data,
>>>>>>> 7d2a07b7
					sizeof(spt_tco_platform_data));
}

static const struct itco_wdt_platform_data cnl_tco_platform_data = {
	.name = "Intel PCH",
	.version = 6,
};

static struct platform_device *
i801_add_tco_cnl(struct i801_priv *priv, struct pci_dev *pci_dev,
		 struct resource *tco_res)
{
<<<<<<< HEAD
	return platform_device_register_resndata(&pci_dev->dev, "iTCO_wdt", -1,
					tco_res, 2, &cnl_tco_platform_data,
					sizeof(cnl_tco_platform_data));
=======
	return platform_device_register_resndata(&pci_dev->dev,
			"iTCO_wdt", -1, tco_res, 1, &cnl_tco_platform_data,
			sizeof(cnl_tco_platform_data));
>>>>>>> 7d2a07b7
}

static void i801_add_tco(struct i801_priv *priv)
{
<<<<<<< HEAD
	u32 base_addr, tco_base, tco_ctl, ctrl_val;
	struct pci_dev *pci_dev = priv->pci_dev;
	struct resource tco_res[3], *res;
	unsigned int devfn;
=======
	struct pci_dev *pci_dev = priv->pci_dev;
	struct resource tco_res[2], *res;
	u32 tco_base, tco_ctl;
>>>>>>> 7d2a07b7

	/* If we have ACPI based watchdog use that instead */
	if (acpi_has_watchdog())
		return;

	if (!(priv->features & (FEATURE_TCO_SPT | FEATURE_TCO_CNL)))
		return;

	pci_read_config_dword(pci_dev, TCOBASE, &tco_base);
	pci_read_config_dword(pci_dev, TCOCTL, &tco_ctl);
	if (!(tco_ctl & TCOCTL_EN))
		return;

	memset(tco_res, 0, sizeof(tco_res));
<<<<<<< HEAD

	res = &tco_res[ICH_RES_IO_TCO];
	res->start = tco_base & ~1;
	res->end = res->start + 32 - 1;
	res->flags = IORESOURCE_IO;

	/*
	 * Power Management registers.
	 */
	devfn = PCI_DEVFN(PCI_SLOT(pci_dev->devfn), 2);
	pci_bus_read_config_dword(pci_dev->bus, devfn, ACPIBASE, &base_addr);

	res = &tco_res[ICH_RES_IO_SMI];
	res->start = (base_addr & ~1) + ACPIBASE_SMI_OFF;
	res->end = res->start + 3;
	res->flags = IORESOURCE_IO;

	/*
	 * Enable the ACPI I/O space.
	 */
	pci_bus_read_config_dword(pci_dev->bus, devfn, ACPICTRL, &ctrl_val);
	ctrl_val |= ACPICTRL_EN;
	pci_bus_write_config_dword(pci_dev->bus, devfn, ACPICTRL, ctrl_val);

=======
	/*
	 * Always populate the main iTCO IO resource here. The second entry
	 * for NO_REBOOT MMIO is filled by the SPT specific function.
	 */
	res = &tco_res[0];
	res->start = tco_base & ~1;
	res->end = res->start + 32 - 1;
	res->flags = IORESOURCE_IO;

>>>>>>> 7d2a07b7
	if (priv->features & FEATURE_TCO_CNL)
		priv->tco_pdev = i801_add_tco_cnl(priv, pci_dev, tco_res);
	else
		priv->tco_pdev = i801_add_tco_spt(priv, pci_dev, tco_res);

	if (IS_ERR(priv->tco_pdev))
		dev_warn(&pci_dev->dev, "failed to create iTCO device\n");
}

#ifdef CONFIG_ACPI
static bool i801_acpi_is_smbus_ioport(const struct i801_priv *priv,
				      acpi_physical_address address)
{
	return address >= priv->smba &&
	       address <= pci_resource_end(priv->pci_dev, SMBBAR);
}

static acpi_status
i801_acpi_io_handler(u32 function, acpi_physical_address address, u32 bits,
		     u64 *value, void *handler_context, void *region_context)
{
	struct i801_priv *priv = handler_context;
	struct pci_dev *pdev = priv->pci_dev;
	acpi_status status;

	/*
	 * Once BIOS AML code touches the OpRegion we warn and inhibit any
	 * further access from the driver itself. This device is now owned
	 * by the system firmware.
	 */
	mutex_lock(&priv->acpi_lock);

	if (!priv->acpi_reserved && i801_acpi_is_smbus_ioport(priv, address)) {
		priv->acpi_reserved = true;

		dev_warn(&pdev->dev, "BIOS is accessing SMBus registers\n");
		dev_warn(&pdev->dev, "Driver SMBus register access inhibited\n");

		/*
		 * BIOS is accessing the host controller so prevent it from
		 * suspending automatically from now on.
		 */
		pm_runtime_get_sync(&pdev->dev);
	}

	if ((function & ACPI_IO_MASK) == ACPI_READ)
		status = acpi_os_read_port(address, (u32 *)value, bits);
	else
		status = acpi_os_write_port(address, (u32)*value, bits);

	mutex_unlock(&priv->acpi_lock);

	return status;
}

static int i801_acpi_probe(struct i801_priv *priv)
{
	struct acpi_device *adev;
	acpi_status status;

	adev = ACPI_COMPANION(&priv->pci_dev->dev);
	if (adev) {
		status = acpi_install_address_space_handler(adev->handle,
				ACPI_ADR_SPACE_SYSTEM_IO, i801_acpi_io_handler,
				NULL, priv);
		if (ACPI_SUCCESS(status))
			return 0;
	}

	return acpi_check_resource_conflict(&priv->pci_dev->resource[SMBBAR]);
}

static void i801_acpi_remove(struct i801_priv *priv)
{
	struct acpi_device *adev;

	adev = ACPI_COMPANION(&priv->pci_dev->dev);
	if (!adev)
		return;

	acpi_remove_address_space_handler(adev->handle,
		ACPI_ADR_SPACE_SYSTEM_IO, i801_acpi_io_handler);

	mutex_lock(&priv->acpi_lock);
	if (priv->acpi_reserved)
		pm_runtime_put(&priv->pci_dev->dev);
	mutex_unlock(&priv->acpi_lock);
}
#else
static inline int i801_acpi_probe(struct i801_priv *priv) { return 0; }
static inline void i801_acpi_remove(struct i801_priv *priv) { }
#endif

<<<<<<< HEAD
static unsigned char i801_setup_hstcfg(struct i801_priv *priv)
=======
static void i801_setup_hstcfg(struct i801_priv *priv)
>>>>>>> 7d2a07b7
{
	unsigned char hstcfg = priv->original_hstcfg;

	hstcfg &= ~SMBHSTCFG_I2C_EN;	/* SMBus timing */
	hstcfg |= SMBHSTCFG_HST_EN;
	pci_write_config_byte(priv->pci_dev, SMBHSTCFG, hstcfg);
<<<<<<< HEAD
	return hstcfg;
=======
>>>>>>> 7d2a07b7
}

static int i801_probe(struct pci_dev *dev, const struct pci_device_id *id)
{
	int err, i;
	struct i801_priv *priv;

	priv = devm_kzalloc(&dev->dev, sizeof(*priv), GFP_KERNEL);
	if (!priv)
		return -ENOMEM;

	i2c_set_adapdata(&priv->adapter, priv);
	priv->adapter.owner = THIS_MODULE;
	priv->adapter.class = i801_get_adapter_class(priv);
	priv->adapter.algo = &smbus_algorithm;
	priv->adapter.dev.parent = &dev->dev;
	ACPI_COMPANION_SET(&priv->adapter.dev, ACPI_COMPANION(&dev->dev));
	priv->adapter.retries = 3;
	mutex_init(&priv->acpi_lock);

	priv->pci_dev = dev;
	switch (dev->device) {
	case PCI_DEVICE_ID_INTEL_SUNRISEPOINT_H_SMBUS:
	case PCI_DEVICE_ID_INTEL_SUNRISEPOINT_LP_SMBUS:
	case PCI_DEVICE_ID_INTEL_LEWISBURG_SMBUS:
	case PCI_DEVICE_ID_INTEL_LEWISBURG_SSKU_SMBUS:
	case PCI_DEVICE_ID_INTEL_DNV_SMBUS:
	case PCI_DEVICE_ID_INTEL_KABYLAKE_PCH_H_SMBUS:
	case PCI_DEVICE_ID_INTEL_COMETLAKE_V_SMBUS:
		priv->features |= FEATURE_BLOCK_PROC;
		priv->features |= FEATURE_I2C_BLOCK_READ;
		priv->features |= FEATURE_IRQ;
		priv->features |= FEATURE_SMBUS_PEC;
		priv->features |= FEATURE_BLOCK_BUFFER;
		priv->features |= FEATURE_TCO_SPT;
		priv->features |= FEATURE_HOST_NOTIFY;
		break;

	case PCI_DEVICE_ID_INTEL_CANNONLAKE_H_SMBUS:
	case PCI_DEVICE_ID_INTEL_CANNONLAKE_LP_SMBUS:
	case PCI_DEVICE_ID_INTEL_CDF_SMBUS:
	case PCI_DEVICE_ID_INTEL_ICELAKE_LP_SMBUS:
	case PCI_DEVICE_ID_INTEL_COMETLAKE_SMBUS:
	case PCI_DEVICE_ID_INTEL_COMETLAKE_H_SMBUS:
	case PCI_DEVICE_ID_INTEL_ELKHART_LAKE_SMBUS:
	case PCI_DEVICE_ID_INTEL_TIGERLAKE_LP_SMBUS:
	case PCI_DEVICE_ID_INTEL_TIGERLAKE_H_SMBUS:
	case PCI_DEVICE_ID_INTEL_JASPER_LAKE_SMBUS:
	case PCI_DEVICE_ID_INTEL_EBG_SMBUS:
	case PCI_DEVICE_ID_INTEL_ALDER_LAKE_S_SMBUS:
<<<<<<< HEAD
=======
	case PCI_DEVICE_ID_INTEL_ALDER_LAKE_P_SMBUS:
	case PCI_DEVICE_ID_INTEL_ALDER_LAKE_M_SMBUS:
>>>>>>> 7d2a07b7
		priv->features |= FEATURE_BLOCK_PROC;
		priv->features |= FEATURE_I2C_BLOCK_READ;
		priv->features |= FEATURE_IRQ;
		priv->features |= FEATURE_SMBUS_PEC;
		priv->features |= FEATURE_BLOCK_BUFFER;
		priv->features |= FEATURE_TCO_CNL;
		priv->features |= FEATURE_HOST_NOTIFY;
		break;

	case PCI_DEVICE_ID_INTEL_PATSBURG_SMBUS_IDF0:
	case PCI_DEVICE_ID_INTEL_PATSBURG_SMBUS_IDF1:
	case PCI_DEVICE_ID_INTEL_PATSBURG_SMBUS_IDF2:
	case PCI_DEVICE_ID_INTEL_WELLSBURG_SMBUS_MS0:
	case PCI_DEVICE_ID_INTEL_WELLSBURG_SMBUS_MS1:
	case PCI_DEVICE_ID_INTEL_WELLSBURG_SMBUS_MS2:
		priv->features |= FEATURE_IDF;
		fallthrough;
	default:
		priv->features |= FEATURE_BLOCK_PROC;
		priv->features |= FEATURE_I2C_BLOCK_READ;
		priv->features |= FEATURE_IRQ;
		fallthrough;
	case PCI_DEVICE_ID_INTEL_82801DB_3:
		priv->features |= FEATURE_SMBUS_PEC;
		priv->features |= FEATURE_BLOCK_BUFFER;
		fallthrough;
	case PCI_DEVICE_ID_INTEL_82801CA_3:
		priv->features |= FEATURE_HOST_NOTIFY;
		fallthrough;
	case PCI_DEVICE_ID_INTEL_82801BA_2:
	case PCI_DEVICE_ID_INTEL_82801AB_3:
	case PCI_DEVICE_ID_INTEL_82801AA_3:
		break;
	}

	/* Disable features on user request */
	for (i = 0; i < ARRAY_SIZE(i801_feature_names); i++) {
		if (priv->features & disable_features & (1 << i))
			dev_notice(&dev->dev, "%s disabled by user\n",
				   i801_feature_names[i]);
	}
	priv->features &= ~disable_features;

	err = pcim_enable_device(dev);
	if (err) {
		dev_err(&dev->dev, "Failed to enable SMBus PCI device (%d)\n",
			err);
		return err;
	}
	pcim_pin_device(dev);

	/* Determine the address of the SMBus area */
	priv->smba = pci_resource_start(dev, SMBBAR);
	if (!priv->smba) {
		dev_err(&dev->dev,
			"SMBus base address uninitialized, upgrade BIOS\n");
		return -ENODEV;
	}

	if (i801_acpi_probe(priv))
		return -ENODEV;

	err = pcim_iomap_regions(dev, 1 << SMBBAR, DRV_NAME);
	if (err) {
		dev_err(&dev->dev,
			"Failed to request SMBus region 0x%lx-0x%Lx\n",
			priv->smba,
			(unsigned long long)pci_resource_end(dev, SMBBAR));
		i801_acpi_remove(priv);
		return err;
	}

	pci_read_config_byte(priv->pci_dev, SMBHSTCFG, &priv->original_hstcfg);
<<<<<<< HEAD
	temp = i801_setup_hstcfg(priv);
=======
	i801_setup_hstcfg(priv);
>>>>>>> 7d2a07b7
	if (!(priv->original_hstcfg & SMBHSTCFG_HST_EN))
		dev_info(&dev->dev, "Enabling SMBus device\n");

	if (priv->original_hstcfg & SMBHSTCFG_SMB_SMI_EN) {
		dev_dbg(&dev->dev, "SMBus using interrupt SMI#\n");
		/* Disable SMBus interrupt feature if SMBus using SMI# */
		priv->features &= ~FEATURE_IRQ;
	}
	if (priv->original_hstcfg & SMBHSTCFG_SPD_WD)
		dev_info(&dev->dev, "SPD Write Disable is set\n");

	/* Clear special mode bits */
	if (priv->features & (FEATURE_SMBUS_PEC | FEATURE_BLOCK_BUFFER))
		outb_p(inb_p(SMBAUXCTL(priv)) &
		       ~(SMBAUXCTL_CRC | SMBAUXCTL_E32B), SMBAUXCTL(priv));

	/* Remember original Host Notify setting */
	if (priv->features & FEATURE_HOST_NOTIFY)
		priv->original_slvcmd = inb_p(SMBSLVCMD(priv));

	/* Default timeout in interrupt mode: 200 ms */
	priv->adapter.timeout = HZ / 5;

	if (dev->irq == IRQ_NOTCONNECTED)
		priv->features &= ~FEATURE_IRQ;

	if (priv->features & FEATURE_IRQ) {
		u16 pcictl, pcists;

		/* Complain if an interrupt is already pending */
		pci_read_config_word(priv->pci_dev, PCI_STATUS, &pcists);
		if (pcists & PCI_STATUS_INTERRUPT)
			dev_warn(&dev->dev, "An interrupt is pending!\n");

		/* Check if interrupts have been disabled */
		pci_read_config_word(priv->pci_dev, PCI_COMMAND, &pcictl);
		if (pcictl & PCI_COMMAND_INTX_DISABLE) {
			dev_info(&dev->dev, "Interrupts are disabled\n");
			priv->features &= ~FEATURE_IRQ;
		}
	}

	if (priv->features & FEATURE_IRQ) {
		init_completion(&priv->done);

		err = devm_request_irq(&dev->dev, dev->irq, i801_isr,
				       IRQF_SHARED, DRV_NAME, priv);
		if (err) {
			dev_err(&dev->dev, "Failed to allocate irq %d: %d\n",
				dev->irq, err);
			priv->features &= ~FEATURE_IRQ;
		}
	}
	dev_info(&dev->dev, "SMBus using %s\n",
		 priv->features & FEATURE_IRQ ? "PCI interrupt" : "polling");

	i801_add_tco(priv);

	snprintf(priv->adapter.name, sizeof(priv->adapter.name),
		"SMBus I801 adapter at %04lx", priv->smba);
	err = i2c_add_adapter(&priv->adapter);
	if (err) {
		i801_acpi_remove(priv);
		return err;
	}

	i801_enable_host_notify(&priv->adapter);

	i801_probe_optional_slaves(priv);
	/* We ignore errors - multiplexing is optional */
	i801_add_mux(priv);

	pci_set_drvdata(dev, priv);

	dev_pm_set_driver_flags(&dev->dev, DPM_FLAG_NO_DIRECT_COMPLETE);
	pm_runtime_set_autosuspend_delay(&dev->dev, 1000);
	pm_runtime_use_autosuspend(&dev->dev);
	pm_runtime_put_autosuspend(&dev->dev);
	pm_runtime_allow(&dev->dev);

	return 0;
}

static void i801_remove(struct pci_dev *dev)
{
	struct i801_priv *priv = pci_get_drvdata(dev);

	pm_runtime_forbid(&dev->dev);
	pm_runtime_get_noresume(&dev->dev);

	i801_disable_host_notify(priv);
	i801_del_mux(priv);
	i2c_del_adapter(&priv->adapter);
	i801_acpi_remove(priv);
	pci_write_config_byte(dev, SMBHSTCFG, priv->original_hstcfg);

	platform_device_unregister(priv->tco_pdev);

	/*
	 * do not call pci_disable_device(dev) since it can cause hard hangs on
	 * some systems during power-off (eg. Fujitsu-Siemens Lifebook E8010)
	 */
}

static void i801_shutdown(struct pci_dev *dev)
{
	struct i801_priv *priv = pci_get_drvdata(dev);

	/* Restore config registers to avoid hard hang on some systems */
	i801_disable_host_notify(priv);
	pci_write_config_byte(dev, SMBHSTCFG, priv->original_hstcfg);
}

#ifdef CONFIG_PM_SLEEP
static int i801_suspend(struct device *dev)
{
	struct i801_priv *priv = dev_get_drvdata(dev);

	pci_write_config_byte(priv->pci_dev, SMBHSTCFG, priv->original_hstcfg);
	return 0;
}

static int i801_resume(struct device *dev)
{
	struct i801_priv *priv = dev_get_drvdata(dev);

	i801_setup_hstcfg(priv);
	i801_enable_host_notify(&priv->adapter);

	return 0;
}
#endif

static SIMPLE_DEV_PM_OPS(i801_pm_ops, i801_suspend, i801_resume);

static struct pci_driver i801_driver = {
	.name		= DRV_NAME,
	.id_table	= i801_ids,
	.probe		= i801_probe,
	.remove		= i801_remove,
	.shutdown	= i801_shutdown,
	.driver		= {
		.pm	= &i801_pm_ops,
	},
};

static int __init i2c_i801_init(void)
{
	if (dmi_name_in_vendors("FUJITSU"))
		input_apanel_init();
	return pci_register_driver(&i801_driver);
}

static void __exit i2c_i801_exit(void)
{
	pci_unregister_driver(&i801_driver);
}

MODULE_AUTHOR("Mark D. Studebaker <mdsxyz123@yahoo.com>");
MODULE_AUTHOR("Jean Delvare <jdelvare@suse.de>");
MODULE_DESCRIPTION("I801 SMBus driver");
MODULE_LICENSE("GPL");

module_init(i2c_i801_init);
module_exit(i2c_i801_exit);<|MERGE_RESOLUTION|>--- conflicted
+++ resolved
@@ -72,11 +72,8 @@
  * Jasper Lake (SOC)		0x4da3	32	hard	yes	yes	yes
  * Comet Lake-V (PCH)		0xa3a3	32	hard	yes	yes	yes
  * Alder Lake-S (PCH)		0x7aa3	32	hard	yes	yes	yes
-<<<<<<< HEAD
-=======
  * Alder Lake-P (PCH)		0x51a3	32	hard	yes	yes	yes
  * Alder Lake-M (PCH)		0x54a3	32	hard	yes	yes	yes
->>>>>>> 7d2a07b7
  *
  * Features supported by this driver:
  * Software PEC				no
@@ -224,11 +221,8 @@
 #define PCI_DEVICE_ID_INTEL_TIGERLAKE_H_SMBUS		0x43a3
 #define PCI_DEVICE_ID_INTEL_ELKHART_LAKE_SMBUS		0x4b23
 #define PCI_DEVICE_ID_INTEL_JASPER_LAKE_SMBUS		0x4da3
-<<<<<<< HEAD
-=======
 #define PCI_DEVICE_ID_INTEL_ALDER_LAKE_P_SMBUS		0x51a3
 #define PCI_DEVICE_ID_INTEL_ALDER_LAKE_M_SMBUS		0x54a3
->>>>>>> 7d2a07b7
 #define PCI_DEVICE_ID_INTEL_BROXTON_SMBUS		0x5ad4
 #define PCI_DEVICE_ID_INTEL_ALDER_LAKE_S_SMBUS		0x7aa3
 #define PCI_DEVICE_ID_INTEL_LYNXPOINT_SMBUS		0x8c22
@@ -1065,11 +1059,8 @@
 	{ PCI_DEVICE(PCI_VENDOR_ID_INTEL, PCI_DEVICE_ID_INTEL_TIGERLAKE_H_SMBUS) },
 	{ PCI_DEVICE(PCI_VENDOR_ID_INTEL, PCI_DEVICE_ID_INTEL_JASPER_LAKE_SMBUS) },
 	{ PCI_DEVICE(PCI_VENDOR_ID_INTEL, PCI_DEVICE_ID_INTEL_ALDER_LAKE_S_SMBUS) },
-<<<<<<< HEAD
-=======
 	{ PCI_DEVICE(PCI_VENDOR_ID_INTEL, PCI_DEVICE_ID_INTEL_ALDER_LAKE_P_SMBUS) },
 	{ PCI_DEVICE(PCI_VENDOR_ID_INTEL, PCI_DEVICE_ID_INTEL_ALDER_LAKE_M_SMBUS) },
->>>>>>> 7d2a07b7
 	{ 0, }
 };
 
@@ -1555,11 +1546,7 @@
 	res->flags = IORESOURCE_MEM;
 
 	return platform_device_register_resndata(&pci_dev->dev, "iTCO_wdt", -1,
-<<<<<<< HEAD
-					tco_res, 3, &spt_tco_platform_data,
-=======
 					tco_res, 2, &spt_tco_platform_data,
->>>>>>> 7d2a07b7
 					sizeof(spt_tco_platform_data));
 }
 
@@ -1572,29 +1559,16 @@
 i801_add_tco_cnl(struct i801_priv *priv, struct pci_dev *pci_dev,
 		 struct resource *tco_res)
 {
-<<<<<<< HEAD
-	return platform_device_register_resndata(&pci_dev->dev, "iTCO_wdt", -1,
-					tco_res, 2, &cnl_tco_platform_data,
-					sizeof(cnl_tco_platform_data));
-=======
 	return platform_device_register_resndata(&pci_dev->dev,
 			"iTCO_wdt", -1, tco_res, 1, &cnl_tco_platform_data,
 			sizeof(cnl_tco_platform_data));
->>>>>>> 7d2a07b7
 }
 
 static void i801_add_tco(struct i801_priv *priv)
 {
-<<<<<<< HEAD
-	u32 base_addr, tco_base, tco_ctl, ctrl_val;
-	struct pci_dev *pci_dev = priv->pci_dev;
-	struct resource tco_res[3], *res;
-	unsigned int devfn;
-=======
 	struct pci_dev *pci_dev = priv->pci_dev;
 	struct resource tco_res[2], *res;
 	u32 tco_base, tco_ctl;
->>>>>>> 7d2a07b7
 
 	/* If we have ACPI based watchdog use that instead */
 	if (acpi_has_watchdog())
@@ -1609,32 +1583,6 @@
 		return;
 
 	memset(tco_res, 0, sizeof(tco_res));
-<<<<<<< HEAD
-
-	res = &tco_res[ICH_RES_IO_TCO];
-	res->start = tco_base & ~1;
-	res->end = res->start + 32 - 1;
-	res->flags = IORESOURCE_IO;
-
-	/*
-	 * Power Management registers.
-	 */
-	devfn = PCI_DEVFN(PCI_SLOT(pci_dev->devfn), 2);
-	pci_bus_read_config_dword(pci_dev->bus, devfn, ACPIBASE, &base_addr);
-
-	res = &tco_res[ICH_RES_IO_SMI];
-	res->start = (base_addr & ~1) + ACPIBASE_SMI_OFF;
-	res->end = res->start + 3;
-	res->flags = IORESOURCE_IO;
-
-	/*
-	 * Enable the ACPI I/O space.
-	 */
-	pci_bus_read_config_dword(pci_dev->bus, devfn, ACPICTRL, &ctrl_val);
-	ctrl_val |= ACPICTRL_EN;
-	pci_bus_write_config_dword(pci_dev->bus, devfn, ACPICTRL, ctrl_val);
-
-=======
 	/*
 	 * Always populate the main iTCO IO resource here. The second entry
 	 * for NO_REBOOT MMIO is filled by the SPT specific function.
@@ -1644,7 +1592,6 @@
 	res->end = res->start + 32 - 1;
 	res->flags = IORESOURCE_IO;
 
->>>>>>> 7d2a07b7
 	if (priv->features & FEATURE_TCO_CNL)
 		priv->tco_pdev = i801_add_tco_cnl(priv, pci_dev, tco_res);
 	else
@@ -1738,21 +1685,13 @@
 static inline void i801_acpi_remove(struct i801_priv *priv) { }
 #endif
 
-<<<<<<< HEAD
-static unsigned char i801_setup_hstcfg(struct i801_priv *priv)
-=======
 static void i801_setup_hstcfg(struct i801_priv *priv)
->>>>>>> 7d2a07b7
 {
 	unsigned char hstcfg = priv->original_hstcfg;
 
 	hstcfg &= ~SMBHSTCFG_I2C_EN;	/* SMBus timing */
 	hstcfg |= SMBHSTCFG_HST_EN;
 	pci_write_config_byte(priv->pci_dev, SMBHSTCFG, hstcfg);
-<<<<<<< HEAD
-	return hstcfg;
-=======
->>>>>>> 7d2a07b7
 }
 
 static int i801_probe(struct pci_dev *dev, const struct pci_device_id *id)
@@ -1803,11 +1742,8 @@
 	case PCI_DEVICE_ID_INTEL_JASPER_LAKE_SMBUS:
 	case PCI_DEVICE_ID_INTEL_EBG_SMBUS:
 	case PCI_DEVICE_ID_INTEL_ALDER_LAKE_S_SMBUS:
-<<<<<<< HEAD
-=======
 	case PCI_DEVICE_ID_INTEL_ALDER_LAKE_P_SMBUS:
 	case PCI_DEVICE_ID_INTEL_ALDER_LAKE_M_SMBUS:
->>>>>>> 7d2a07b7
 		priv->features |= FEATURE_BLOCK_PROC;
 		priv->features |= FEATURE_I2C_BLOCK_READ;
 		priv->features |= FEATURE_IRQ;
@@ -1881,11 +1817,7 @@
 	}
 
 	pci_read_config_byte(priv->pci_dev, SMBHSTCFG, &priv->original_hstcfg);
-<<<<<<< HEAD
-	temp = i801_setup_hstcfg(priv);
-=======
 	i801_setup_hstcfg(priv);
->>>>>>> 7d2a07b7
 	if (!(priv->original_hstcfg & SMBHSTCFG_HST_EN))
 		dev_info(&dev->dev, "Enabling SMBus device\n");
 
