--- conflicted
+++ resolved
@@ -1178,10 +1178,7 @@
 	tristate "Renesas R-Car I2C Controller"
 	depends on ARCH_RENESAS || COMPILE_TEST
 	select I2C_SLAVE
-<<<<<<< HEAD
-=======
 	select I2C_SMBUS
->>>>>>> 7d2a07b7
 	select RESET_CONTROLLER if ARCH_RCAR_GEN3
 	help
 	  If you say yes to this option, support will be included for the
