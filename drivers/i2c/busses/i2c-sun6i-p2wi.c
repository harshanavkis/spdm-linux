/*
 * P2WI (Push-Pull Two Wire Interface) bus driver.
 *
 * Author: Boris BREZILLON <boris.brezillon@free-electrons.com>
 *
 * This file is licensed under the terms of the GNU General Public License
 * version 2.  This program is licensed "as is" without any warranty of any
 * kind, whether express or implied.
 *
 * The P2WI controller looks like an SMBus controller which only supports byte
 * data transfers. But, it differs from standard SMBus protocol on several
 * aspects:
 * - it supports only one slave device, and thus drop the address field
 * - it adds a parity bit every 8bits of data
 * - only one read access is required to read a byte (instead of a write
 *   followed by a read access in standard SMBus protocol)
 * - there's no Ack bit after each byte transfer
 *
 * This means this bus cannot be used to interface with standard SMBus
 * devices (the only known device to support this interface is the AXP221
 * PMIC).
 *
 */
#include <linux/clk.h>
#include <linux/i2c.h>
#include <linux/io.h>
#include <linux/interrupt.h>
#include <linux/module.h>
#include <linux/of.h>
#include <linux/platform_device.h>
#include <linux/reset.h>


/* P2WI registers */
#define P2WI_CTRL		0x0
#define P2WI_CCR		0x4
#define P2WI_INTE		0x8
#define P2WI_INTS		0xc
#define P2WI_DADDR0		0x10
#define P2WI_DADDR1		0x14
#define P2WI_DLEN		0x18
#define P2WI_DATA0		0x1c
#define P2WI_DATA1		0x20
#define P2WI_LCR		0x24
#define P2WI_PMCR		0x28

/* CTRL fields */
#define P2WI_CTRL_START_TRANS		BIT(7)
#define P2WI_CTRL_ABORT_TRANS		BIT(6)
#define P2WI_CTRL_GLOBAL_INT_ENB	BIT(1)
#define P2WI_CTRL_SOFT_RST		BIT(0)

/* CLK CTRL fields */
#define P2WI_CCR_SDA_OUT_DELAY(v)	(((v) & 0x7) << 8)
#define P2WI_CCR_MAX_CLK_DIV		0xff
#define P2WI_CCR_CLK_DIV(v)		((v) & P2WI_CCR_MAX_CLK_DIV)

/* STATUS fields */
#define P2WI_INTS_TRANS_ERR_ID(v)	(((v) >> 8) & 0xff)
#define P2WI_INTS_LOAD_BSY		BIT(2)
#define P2WI_INTS_TRANS_ERR		BIT(1)
#define P2WI_INTS_TRANS_OVER		BIT(0)

/* DATA LENGTH fields*/
#define P2WI_DLEN_READ			BIT(4)
#define P2WI_DLEN_DATA_LENGTH(v)	((v - 1) & 0x7)

/* LINE CTRL fields*/
#define P2WI_LCR_SCL_STATE		BIT(5)
#define P2WI_LCR_SDA_STATE		BIT(4)
#define P2WI_LCR_SCL_CTL		BIT(3)
#define P2WI_LCR_SCL_CTL_EN		BIT(2)
#define P2WI_LCR_SDA_CTL		BIT(1)
#define P2WI_LCR_SDA_CTL_EN		BIT(0)

/* PMU MODE CTRL fields */
#define P2WI_PMCR_PMU_INIT_SEND		BIT(31)
#define P2WI_PMCR_PMU_INIT_DATA(v)	(((v) & 0xff) << 16)
#define P2WI_PMCR_PMU_MODE_REG(v)	(((v) & 0xff) << 8)
#define P2WI_PMCR_PMU_DEV_ADDR(v)	((v) & 0xff)

#define P2WI_MAX_FREQ			6000000

struct p2wi {
	struct i2c_adapter adapter;
	struct completion complete;
	unsigned int status;
	void __iomem *regs;
	struct clk *clk;
	struct reset_control *rstc;
	int slave_addr;
};

static irqreturn_t p2wi_interrupt(int irq, void *dev_id)
{
	struct p2wi *p2wi = dev_id;
	unsigned long status;

	status = readl(p2wi->regs + P2WI_INTS);
	p2wi->status = status;

	/* Clear interrupts */
	status &= (P2WI_INTS_LOAD_BSY | P2WI_INTS_TRANS_ERR |
		   P2WI_INTS_TRANS_OVER);
	writel(status, p2wi->regs + P2WI_INTS);

	complete(&p2wi->complete);

	return IRQ_HANDLED;
}

static u32 p2wi_functionality(struct i2c_adapter *adap)
{
	return I2C_FUNC_SMBUS_BYTE_DATA;
}

static int p2wi_smbus_xfer(struct i2c_adapter *adap, u16 addr,
			   unsigned short flags, char read_write,
			   u8 command, int size, union i2c_smbus_data *data)
{
	struct p2wi *p2wi = i2c_get_adapdata(adap);
	unsigned long dlen = P2WI_DLEN_DATA_LENGTH(1);

	if (p2wi->slave_addr >= 0 && addr != p2wi->slave_addr) {
		dev_err(&adap->dev, "invalid P2WI address\n");
		return -EINVAL;
	}

	if (!data)
		return -EINVAL;

	writel(command, p2wi->regs + P2WI_DADDR0);

	if (read_write == I2C_SMBUS_READ)
		dlen |= P2WI_DLEN_READ;
	else
		writel(data->byte, p2wi->regs + P2WI_DATA0);

	writel(dlen, p2wi->regs + P2WI_DLEN);

	if (readl(p2wi->regs + P2WI_CTRL) & P2WI_CTRL_START_TRANS) {
		dev_err(&adap->dev, "P2WI bus busy\n");
		return -EBUSY;
	}

	reinit_completion(&p2wi->complete);

	writel(P2WI_INTS_LOAD_BSY | P2WI_INTS_TRANS_ERR | P2WI_INTS_TRANS_OVER,
	       p2wi->regs + P2WI_INTE);

	writel(P2WI_CTRL_START_TRANS | P2WI_CTRL_GLOBAL_INT_ENB,
	       p2wi->regs + P2WI_CTRL);

	wait_for_completion(&p2wi->complete);

	if (p2wi->status & P2WI_INTS_LOAD_BSY) {
		dev_err(&adap->dev, "P2WI bus busy\n");
		return -EBUSY;
	}

	if (p2wi->status & P2WI_INTS_TRANS_ERR) {
		dev_err(&adap->dev, "P2WI bus xfer error\n");
		return -ENXIO;
	}

	if (read_write == I2C_SMBUS_READ)
		data->byte = readl(p2wi->regs + P2WI_DATA0);

	return 0;
}

static const struct i2c_algorithm p2wi_algo = {
	.smbus_xfer = p2wi_smbus_xfer,
	.functionality = p2wi_functionality,
};

static const struct of_device_id p2wi_of_match_table[] = {
	{ .compatible = "allwinner,sun6i-a31-p2wi" },
	{}
};
MODULE_DEVICE_TABLE(of, p2wi_of_match_table);

static int p2wi_probe(struct platform_device *pdev)
{
	struct device *dev = &pdev->dev;
	struct device_node *np = dev->of_node;
	struct device_node *childnp;
	unsigned long parent_clk_freq;
	u32 clk_freq = I2C_MAX_STANDARD_MODE_FREQ;
<<<<<<< HEAD
	struct resource *r;
=======
>>>>>>> 7d2a07b7
	struct p2wi *p2wi;
	u32 slave_addr;
	int clk_div;
	int irq;
	int ret;

	of_property_read_u32(np, "clock-frequency", &clk_freq);
	if (clk_freq > P2WI_MAX_FREQ) {
		dev_err(dev,
			"required clock-frequency (%u Hz) is too high (max = 6MHz)",
			clk_freq);
		return -EINVAL;
	}

	if (of_get_child_count(np) > 1) {
		dev_err(dev, "P2WI only supports one slave device\n");
		return -EINVAL;
	}

	p2wi = devm_kzalloc(dev, sizeof(struct p2wi), GFP_KERNEL);
	if (!p2wi)
		return -ENOMEM;

	p2wi->slave_addr = -1;

	/*
	 * Authorize a p2wi node without any children to be able to use an
	 * i2c-dev from userpace.
	 * In this case the slave_addr is set to -1 and won't be checked when
	 * launching a P2WI transfer.
	 */
	childnp = of_get_next_available_child(np, NULL);
	if (childnp) {
		ret = of_property_read_u32(childnp, "reg", &slave_addr);
		if (ret) {
			dev_err(dev, "invalid slave address on node %pOF\n",
				childnp);
			return -EINVAL;
		}

		p2wi->slave_addr = slave_addr;
	}

	p2wi->regs = devm_platform_ioremap_resource(pdev, 0);
	if (IS_ERR(p2wi->regs))
		return PTR_ERR(p2wi->regs);

	strlcpy(p2wi->adapter.name, pdev->name, sizeof(p2wi->adapter.name));
	irq = platform_get_irq(pdev, 0);
	if (irq < 0)
		return irq;

	p2wi->clk = devm_clk_get(dev, NULL);
	if (IS_ERR(p2wi->clk)) {
		ret = PTR_ERR(p2wi->clk);
		dev_err(dev, "failed to retrieve clk: %d\n", ret);
		return ret;
	}

	ret = clk_prepare_enable(p2wi->clk);
	if (ret) {
		dev_err(dev, "failed to enable clk: %d\n", ret);
		return ret;
	}

	parent_clk_freq = clk_get_rate(p2wi->clk);

	p2wi->rstc = devm_reset_control_get_exclusive(dev, NULL);
	if (IS_ERR(p2wi->rstc)) {
		ret = PTR_ERR(p2wi->rstc);
		dev_err(dev, "failed to retrieve reset controller: %d\n", ret);
		goto err_clk_disable;
	}

	ret = reset_control_deassert(p2wi->rstc);
	if (ret) {
		dev_err(dev, "failed to deassert reset line: %d\n", ret);
		goto err_clk_disable;
	}

	init_completion(&p2wi->complete);
	p2wi->adapter.dev.parent = dev;
	p2wi->adapter.algo = &p2wi_algo;
	p2wi->adapter.owner = THIS_MODULE;
	p2wi->adapter.dev.of_node = pdev->dev.of_node;
	platform_set_drvdata(pdev, p2wi);
	i2c_set_adapdata(&p2wi->adapter, p2wi);

	ret = devm_request_irq(dev, irq, p2wi_interrupt, 0, pdev->name, p2wi);
	if (ret) {
		dev_err(dev, "can't register interrupt handler irq%d: %d\n",
			irq, ret);
		goto err_reset_assert;
	}

	writel(P2WI_CTRL_SOFT_RST, p2wi->regs + P2WI_CTRL);

	clk_div = parent_clk_freq / clk_freq;
	if (!clk_div) {
		dev_warn(dev,
			 "clock-frequency is too high, setting it to %lu Hz\n",
			 parent_clk_freq);
		clk_div = 1;
	} else if (clk_div > P2WI_CCR_MAX_CLK_DIV) {
		dev_warn(dev,
			 "clock-frequency is too low, setting it to %lu Hz\n",
			 parent_clk_freq / P2WI_CCR_MAX_CLK_DIV);
		clk_div = P2WI_CCR_MAX_CLK_DIV;
	}

	writel(P2WI_CCR_SDA_OUT_DELAY(1) | P2WI_CCR_CLK_DIV(clk_div),
	       p2wi->regs + P2WI_CCR);

	ret = i2c_add_adapter(&p2wi->adapter);
	if (!ret)
		return 0;

err_reset_assert:
	reset_control_assert(p2wi->rstc);

err_clk_disable:
	clk_disable_unprepare(p2wi->clk);

	return ret;
}

static int p2wi_remove(struct platform_device *dev)
{
	struct p2wi *p2wi = platform_get_drvdata(dev);

	reset_control_assert(p2wi->rstc);
	clk_disable_unprepare(p2wi->clk);
	i2c_del_adapter(&p2wi->adapter);

	return 0;
}

static struct platform_driver p2wi_driver = {
	.probe	= p2wi_probe,
	.remove	= p2wi_remove,
	.driver	= {
		.name = "i2c-sunxi-p2wi",
		.of_match_table = p2wi_of_match_table,
	},
};
module_platform_driver(p2wi_driver);

MODULE_AUTHOR("Boris BREZILLON <boris.brezillon@free-electrons.com>");
MODULE_DESCRIPTION("Allwinner P2WI driver");
MODULE_LICENSE("GPL v2");<|MERGE_RESOLUTION|>--- conflicted
+++ resolved
@@ -187,10 +187,6 @@
 	struct device_node *childnp;
 	unsigned long parent_clk_freq;
 	u32 clk_freq = I2C_MAX_STANDARD_MODE_FREQ;
-<<<<<<< HEAD
-	struct resource *r;
-=======
->>>>>>> 7d2a07b7
 	struct p2wi *p2wi;
 	u32 slave_addr;
 	int clk_div;
