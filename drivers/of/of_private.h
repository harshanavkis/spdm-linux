/* SPDX-License-Identifier: GPL-2.0+ */
#ifndef _LINUX_OF_PRIVATE_H
#define _LINUX_OF_PRIVATE_H
/*
 * Private symbols used by OF support code
 *
 * Paul Mackerras	August 1996.
 * Copyright (C) 1996-2005 Paul Mackerras.
 */

#define FDT_ALIGN_SIZE 8

/**
 * struct alias_prop - Alias property in 'aliases' node
 * @link:	List node to link the structure in aliases_lookup list
 * @alias:	Alias property name
 * @np:		Pointer to device_node that the alias stands for
 * @id:		Index value from end of alias name
 * @stem:	Alias string without the index
 *
 * The structure represents one alias property of 'aliases' node as
 * an entry in aliases_lookup list.
 */
struct alias_prop {
	struct list_head link;
	const char *alias;
	struct device_node *np;
	int id;
	char stem[];
};

#if defined(CONFIG_SPARC)
#define OF_ROOT_NODE_ADDR_CELLS_DEFAULT 2
#else
#define OF_ROOT_NODE_ADDR_CELLS_DEFAULT 1
#endif

#define OF_ROOT_NODE_SIZE_CELLS_DEFAULT 1

extern struct mutex of_mutex;
extern struct list_head aliases_lookup;
extern struct kset *of_kset;

#if defined(CONFIG_OF_DYNAMIC)
extern int of_property_notify(int action, struct device_node *np,
			      struct property *prop, struct property *old_prop);
extern void of_node_release(struct kobject *kobj);
extern int __of_changeset_apply_entries(struct of_changeset *ocs,
					int *ret_revert);
extern int __of_changeset_apply_notify(struct of_changeset *ocs);
extern int __of_changeset_revert_entries(struct of_changeset *ocs,
					 int *ret_apply);
extern int __of_changeset_revert_notify(struct of_changeset *ocs);
#else /* CONFIG_OF_DYNAMIC */
static inline int of_property_notify(int action, struct device_node *np,
				     struct property *prop, struct property *old_prop)
{
	return 0;
}
#endif /* CONFIG_OF_DYNAMIC */

#if defined(CONFIG_OF_KOBJ)
int of_node_is_attached(struct device_node *node);
int __of_add_property_sysfs(struct device_node *np, struct property *pp);
void __of_remove_property_sysfs(struct device_node *np, struct property *prop);
void __of_update_property_sysfs(struct device_node *np, struct property *newprop,
		struct property *oldprop);
int __of_attach_node_sysfs(struct device_node *np);
void __of_detach_node_sysfs(struct device_node *np);
#else
static inline int __of_add_property_sysfs(struct device_node *np, struct property *pp)
{
	return 0;
}
static inline void __of_remove_property_sysfs(struct device_node *np, struct property *prop) {}
static inline void __of_update_property_sysfs(struct device_node *np,
		struct property *newprop, struct property *oldprop) {}
static inline int __of_attach_node_sysfs(struct device_node *np)
{
	return 0;
}
static inline void __of_detach_node_sysfs(struct device_node *np) {}
#endif

#if defined(CONFIG_OF_RESOLVE)
int of_resolve_phandles(struct device_node *tree);
#endif

void __of_phandle_cache_inv_entry(phandle handle);

#if defined(CONFIG_OF_OVERLAY)
void of_overlay_mutex_lock(void);
void of_overlay_mutex_unlock(void);
#else
static inline void of_overlay_mutex_lock(void) {};
static inline void of_overlay_mutex_unlock(void) {};
#endif

#if defined(CONFIG_OF_UNITTEST) && defined(CONFIG_OF_OVERLAY)
extern void __init unittest_unflatten_overlay_base(void);
#else
static inline void unittest_unflatten_overlay_base(void) {};
#endif

extern void *__unflatten_device_tree(const void *blob,
			      struct device_node *dad,
			      struct device_node **mynodes,
			      void *(*dt_alloc)(u64 size, u64 align),
			      bool detached);

/**
 * General utilities for working with live trees.
 *
 * All functions with two leading underscores operate
 * without taking node references, so you either have to
 * own the devtree lock or work on detached trees only.
 */
struct property *__of_prop_dup(const struct property *prop, gfp_t allocflags);
struct device_node *__of_node_dup(const struct device_node *np,
				  const char *full_name);

struct device_node *__of_find_node_by_path(struct device_node *parent,
						const char *path);
struct device_node *__of_find_node_by_full_path(struct device_node *node,
						const char *path);

extern const void *__of_get_property(const struct device_node *np,
				     const char *name, int *lenp);
extern int __of_add_property(struct device_node *np, struct property *prop);
extern int __of_add_property_sysfs(struct device_node *np,
		struct property *prop);
extern int __of_remove_property(struct device_node *np, struct property *prop);
extern void __of_remove_property_sysfs(struct device_node *np,
		struct property *prop);
extern int __of_update_property(struct device_node *np,
		struct property *newprop, struct property **oldprop);
extern void __of_update_property_sysfs(struct device_node *np,
		struct property *newprop, struct property *oldprop);

extern int __of_attach_node_sysfs(struct device_node *np);
extern void __of_detach_node(struct device_node *np);
extern void __of_detach_node_sysfs(struct device_node *np);

extern void __of_sysfs_remove_bin_file(struct device_node *np,
				       struct property *prop);

/* illegal phandle value (set when unresolved) */
#define OF_PHANDLE_ILLEGAL	0xdeadbeef

/* iterators for transactions, used for overlays */
/* forward iterator */
#define for_each_transaction_entry(_oft, _te) \
	list_for_each_entry(_te, &(_oft)->te_list, node)

/* reverse iterator */
#define for_each_transaction_entry_reverse(_oft, _te) \
	list_for_each_entry_reverse(_te, &(_oft)->te_list, node)

extern int of_bus_n_addr_cells(struct device_node *np);
extern int of_bus_n_size_cells(struct device_node *np);

<<<<<<< HEAD
=======
struct bus_dma_region;
#if defined(CONFIG_OF_ADDRESS) && defined(CONFIG_HAS_DMA)
int of_dma_get_range(struct device_node *np,
		const struct bus_dma_region **map);
#else
static inline int of_dma_get_range(struct device_node *np,
		const struct bus_dma_region **map)
{
	return -ENODEV;
}
#endif

void fdt_init_reserved_mem(void);
void fdt_reserved_mem_save_node(unsigned long node, const char *uname,
			       phys_addr_t base, phys_addr_t size);

>>>>>>> 7d2a07b7
#endif /* _LINUX_OF_PRIVATE_H */<|MERGE_RESOLUTION|>--- conflicted
+++ resolved
@@ -159,8 +159,6 @@
 extern int of_bus_n_addr_cells(struct device_node *np);
 extern int of_bus_n_size_cells(struct device_node *np);
 
-<<<<<<< HEAD
-=======
 struct bus_dma_region;
 #if defined(CONFIG_OF_ADDRESS) && defined(CONFIG_HAS_DMA)
 int of_dma_get_range(struct device_node *np,
@@ -177,5 +175,4 @@
 void fdt_reserved_mem_save_node(unsigned long node, const char *uname,
 			       phys_addr_t base, phys_addr_t size);
 
->>>>>>> 7d2a07b7
 #endif /* _LINUX_OF_PRIVATE_H */