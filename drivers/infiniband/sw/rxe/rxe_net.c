--- conflicted
+++ resolved
@@ -81,11 +81,7 @@
 	ndst = ipv6_stub->ipv6_dst_lookup_flow(sock_net(recv_sockets.sk6->sk),
 					       recv_sockets.sk6->sk, &fl6,
 					       NULL);
-<<<<<<< HEAD
-	if (unlikely(IS_ERR(ndst))) {
-=======
 	if (IS_ERR(ndst)) {
->>>>>>> 7d2a07b7
 		pr_err_ratelimited("no route to %pI6\n", daddr);
 		return NULL;
 	}
