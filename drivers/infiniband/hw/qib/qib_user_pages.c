/*
 * Copyright (c) 2006, 2007, 2008, 2009 QLogic Corporation. All rights reserved.
 * Copyright (c) 2003, 2004, 2005, 2006 PathScale, Inc. All rights reserved.
 *
 * This software is available to you under a choice of one of two
 * licenses.  You may choose to be licensed under the terms of the GNU
 * General Public License (GPL) Version 2, available from the file
 * COPYING in the main directory of this source tree, or the
 * OpenIB.org BSD license below:
 *
 *     Redistribution and use in source and binary forms, with or
 *     without modification, are permitted provided that the following
 *     conditions are met:
 *
 *      - Redistributions of source code must retain the above
 *        copyright notice, this list of conditions and the following
 *        disclaimer.
 *
 *      - Redistributions in binary form must reproduce the above
 *        copyright notice, this list of conditions and the following
 *        disclaimer in the documentation and/or other materials
 *        provided with the distribution.
 *
 * THE SOFTWARE IS PROVIDED "AS IS", WITHOUT WARRANTY OF ANY KIND,
 * EXPRESS OR IMPLIED, INCLUDING BUT NOT LIMITED TO THE WARRANTIES OF
 * MERCHANTABILITY, FITNESS FOR A PARTICULAR PURPOSE AND
 * NONINFRINGEMENT. IN NO EVENT SHALL THE AUTHORS OR COPYRIGHT HOLDERS
 * BE LIABLE FOR ANY CLAIM, DAMAGES OR OTHER LIABILITY, WHETHER IN AN
 * ACTION OF CONTRACT, TORT OR OTHERWISE, ARISING FROM, OUT OF OR IN
 * CONNECTION WITH THE SOFTWARE OR THE USE OR OTHER DEALINGS IN THE
 * SOFTWARE.
 */

#include <linux/mm.h>
#include <linux/sched/signal.h>
#include <linux/device.h>

#include "qib.h"

static void __qib_release_user_pages(struct page **p, size_t num_pages,
				     int dirty)
{
<<<<<<< HEAD
	put_user_pages_dirty_lock(p, num_pages, dirty);
=======
	unpin_user_pages_dirty_lock(p, num_pages, dirty);
>>>>>>> 7d2a07b7
}

/*
 * qib_map_page - a safety wrapper around pci_map_page()
 *
 * A dma_addr of all 0's is interpreted by the chip as "disabled".
 * Unfortunately, it can also be a valid dma_addr returned on some
 * architectures.
 *
 * The powerpc iommu assigns dma_addrs in ascending order, so we don't
 * have to bother with retries or mapping a dummy page to insure we
 * don't just get the same mapping again.
 *
 * I'm sure we won't be so lucky with other iommu's, so FIXME.
 */
int qib_map_page(struct pci_dev *hwdev, struct page *page, dma_addr_t *daddr)
{
	dma_addr_t phys;

	phys = pci_map_page(hwdev, page, 0, PAGE_SIZE, PCI_DMA_FROMDEVICE);
	if (pci_dma_mapping_error(hwdev, phys))
		return -ENOMEM;

	if (!phys) {
		pci_unmap_page(hwdev, phys, PAGE_SIZE, PCI_DMA_FROMDEVICE);
		phys = pci_map_page(hwdev, page, 0, PAGE_SIZE,
				    PCI_DMA_FROMDEVICE);
		if (pci_dma_mapping_error(hwdev, phys))
			return -ENOMEM;
		/*
		 * FIXME: If we get 0 again, we should keep this page,
		 * map another, then free the 0 page.
		 */
	}
	*daddr = phys;
	return 0;
}

/**
 * qib_get_user_pages - lock user pages into memory
 * @start_page: the start page
 * @num_pages: the number of pages
 * @p: the output page structures
 *
 * This function takes a given start page (page aligned user virtual
 * address) and pins it and the following specified number of pages.  For
 * now, num_pages is always 1, but that will probably change at some point
 * (because caller is doing expected sends on a single virtually contiguous
 * buffer, so we can do all pages at once).
 */
int qib_get_user_pages(unsigned long start_page, size_t num_pages,
		       struct page **p)
{
	unsigned long locked, lock_limit;
	size_t got;
	int ret;

	lock_limit = rlimit(RLIMIT_MEMLOCK) >> PAGE_SHIFT;
	locked = atomic64_add_return(num_pages, &current->mm->pinned_vm);

	if (locked > lock_limit && !capable(CAP_IPC_LOCK)) {
		ret = -ENOMEM;
		goto bail;
	}

	mmap_read_lock(current->mm);
	for (got = 0; got < num_pages; got += ret) {
		ret = pin_user_pages(start_page + got * PAGE_SIZE,
				     num_pages - got,
				     FOLL_LONGTERM | FOLL_WRITE | FOLL_FORCE,
				     p + got, NULL);
		if (ret < 0) {
			mmap_read_unlock(current->mm);
			goto bail_release;
		}
	}
	mmap_read_unlock(current->mm);

	return 0;
bail_release:
	__qib_release_user_pages(p, got, 0);
bail:
	atomic64_sub(num_pages, &current->mm->pinned_vm);
	return ret;
}

void qib_release_user_pages(struct page **p, size_t num_pages)
{
	__qib_release_user_pages(p, num_pages, 1);

	/* during close after signal, mm can be NULL */
	if (current->mm)
		atomic64_sub(num_pages, &current->mm->pinned_vm);
}<|MERGE_RESOLUTION|>--- conflicted
+++ resolved
@@ -40,11 +40,7 @@
 static void __qib_release_user_pages(struct page **p, size_t num_pages,
 				     int dirty)
 {
-<<<<<<< HEAD
-	put_user_pages_dirty_lock(p, num_pages, dirty);
-=======
 	unpin_user_pages_dirty_lock(p, num_pages, dirty);
->>>>>>> 7d2a07b7
 }
 
 /*
