/*
 * Copyright (c) 2012-2016 VMware, Inc.  All rights reserved.
 *
 * This program is free software; you can redistribute it and/or
 * modify it under the terms of EITHER the GNU General Public License
 * version 2 as published by the Free Software Foundation or the BSD
 * 2-Clause License. This program is distributed in the hope that it
 * will be useful, but WITHOUT ANY WARRANTY; WITHOUT EVEN THE IMPLIED
 * WARRANTY OF MERCHANTABILITY OR FITNESS FOR A PARTICULAR PURPOSE.
 * See the GNU General Public License version 2 for more details at
 * http://www.gnu.org/licenses/old-licenses/gpl-2.0.en.html.
 *
 * You should have received a copy of the GNU General Public License
 * along with this program available in the file COPYING in the main
 * directory of this source tree.
 *
 * The BSD 2-Clause License
 *
 *     Redistribution and use in source and binary forms, with or
 *     without modification, are permitted provided that the following
 *     conditions are met:
 *
 *      - Redistributions of source code must retain the above
 *        copyright notice, this list of conditions and the following
 *        disclaimer.
 *
 *      - Redistributions in binary form must reproduce the above
 *        copyright notice, this list of conditions and the following
 *        disclaimer in the documentation and/or other materials
 *        provided with the distribution.
 *
 * THIS SOFTWARE IS PROVIDED BY THE COPYRIGHT HOLDERS AND CONTRIBUTORS
 * "AS IS" AND ANY EXPRESS OR IMPLIED WARRANTIES, INCLUDING, BUT NOT
 * LIMITED TO, THE IMPLIED WARRANTIES OF MERCHANTABILITY AND FITNESS
 * FOR A PARTICULAR PURPOSE ARE DISCLAIMED. IN NO EVENT SHALL THE
 * COPYRIGHT HOLDER OR CONTRIBUTORS BE LIABLE FOR ANY DIRECT,
 * INDIRECT, INCIDENTAL, SPECIAL, EXEMPLARY, OR CONSEQUENTIAL DAMAGES
 * (INCLUDING, BUT NOT LIMITED TO, PROCUREMENT OF SUBSTITUTE GOODS OR
 * SERVICES; LOSS OF USE, DATA, OR PROFITS; OR BUSINESS INTERRUPTION)
 * HOWEVER CAUSED AND ON ANY THEORY OF LIABILITY, WHETHER IN CONTRACT,
 * STRICT LIABILITY, OR TORT (INCLUDING NEGLIGENCE OR OTHERWISE)
 * ARISING IN ANY WAY OUT OF THE USE OF THIS SOFTWARE, EVEN IF ADVISED
 * OF THE POSSIBILITY OF SUCH DAMAGE.
 */

#include <asm/page.h>
#include <linux/io.h>
#include <linux/wait.h>
#include <rdma/ib_addr.h>
#include <rdma/ib_smi.h>
#include <rdma/ib_user_verbs.h>

#include "pvrdma.h"

static void __pvrdma_destroy_qp(struct pvrdma_dev *dev,
				struct pvrdma_qp *qp);

static inline void get_cqs(struct pvrdma_qp *qp, struct pvrdma_cq **send_cq,
			   struct pvrdma_cq **recv_cq)
{
	*send_cq = to_vcq(qp->ibqp.send_cq);
	*recv_cq = to_vcq(qp->ibqp.recv_cq);
}

static void pvrdma_lock_cqs(struct pvrdma_cq *scq, struct pvrdma_cq *rcq,
			    unsigned long *scq_flags,
			    unsigned long *rcq_flags)
	__acquires(scq->cq_lock) __acquires(rcq->cq_lock)
{
	if (scq == rcq) {
		spin_lock_irqsave(&scq->cq_lock, *scq_flags);
		__acquire(rcq->cq_lock);
	} else if (scq->cq_handle < rcq->cq_handle) {
		spin_lock_irqsave(&scq->cq_lock, *scq_flags);
		spin_lock_irqsave_nested(&rcq->cq_lock, *rcq_flags,
					 SINGLE_DEPTH_NESTING);
	} else {
		spin_lock_irqsave(&rcq->cq_lock, *rcq_flags);
		spin_lock_irqsave_nested(&scq->cq_lock, *scq_flags,
					 SINGLE_DEPTH_NESTING);
	}
}

static void pvrdma_unlock_cqs(struct pvrdma_cq *scq, struct pvrdma_cq *rcq,
			      unsigned long *scq_flags,
			      unsigned long *rcq_flags)
	__releases(scq->cq_lock) __releases(rcq->cq_lock)
{
	if (scq == rcq) {
		__release(rcq->cq_lock);
		spin_unlock_irqrestore(&scq->cq_lock, *scq_flags);
	} else if (scq->cq_handle < rcq->cq_handle) {
		spin_unlock_irqrestore(&rcq->cq_lock, *rcq_flags);
		spin_unlock_irqrestore(&scq->cq_lock, *scq_flags);
	} else {
		spin_unlock_irqrestore(&scq->cq_lock, *scq_flags);
		spin_unlock_irqrestore(&rcq->cq_lock, *rcq_flags);
	}
}

static void pvrdma_reset_qp(struct pvrdma_qp *qp)
{
	struct pvrdma_cq *scq, *rcq;
	unsigned long scq_flags, rcq_flags;

	/* Clean up cqes */
	get_cqs(qp, &scq, &rcq);
	pvrdma_lock_cqs(scq, rcq, &scq_flags, &rcq_flags);

	_pvrdma_flush_cqe(qp, scq);
	if (scq != rcq)
		_pvrdma_flush_cqe(qp, rcq);

	pvrdma_unlock_cqs(scq, rcq, &scq_flags, &rcq_flags);

	/*
	 * Reset queuepair. The checks are because usermode queuepairs won't
	 * have kernel ringstates.
	 */
	if (qp->rq.ring) {
		atomic_set(&qp->rq.ring->cons_head, 0);
		atomic_set(&qp->rq.ring->prod_tail, 0);
	}
	if (qp->sq.ring) {
		atomic_set(&qp->sq.ring->cons_head, 0);
		atomic_set(&qp->sq.ring->prod_tail, 0);
	}
}

static int pvrdma_set_rq_size(struct pvrdma_dev *dev,
			      struct ib_qp_cap *req_cap,
			      struct pvrdma_qp *qp)
{
	if (req_cap->max_recv_wr > dev->dsr->caps.max_qp_wr ||
	    req_cap->max_recv_sge > dev->dsr->caps.max_sge) {
		dev_warn(&dev->pdev->dev, "recv queue size invalid\n");
		return -EINVAL;
	}

	qp->rq.wqe_cnt = roundup_pow_of_two(max(1U, req_cap->max_recv_wr));
	qp->rq.max_sg = roundup_pow_of_two(max(1U, req_cap->max_recv_sge));

	/* Write back */
	req_cap->max_recv_wr = qp->rq.wqe_cnt;
	req_cap->max_recv_sge = qp->rq.max_sg;

	qp->rq.wqe_size = roundup_pow_of_two(sizeof(struct pvrdma_rq_wqe_hdr) +
					     sizeof(struct pvrdma_sge) *
					     qp->rq.max_sg);
	qp->npages_recv = (qp->rq.wqe_cnt * qp->rq.wqe_size + PAGE_SIZE - 1) /
			  PAGE_SIZE;

	return 0;
}

static int pvrdma_set_sq_size(struct pvrdma_dev *dev, struct ib_qp_cap *req_cap,
			      struct pvrdma_qp *qp)
{
	if (req_cap->max_send_wr > dev->dsr->caps.max_qp_wr ||
	    req_cap->max_send_sge > dev->dsr->caps.max_sge) {
		dev_warn(&dev->pdev->dev, "send queue size invalid\n");
		return -EINVAL;
	}

	qp->sq.wqe_cnt = roundup_pow_of_two(max(1U, req_cap->max_send_wr));
	qp->sq.max_sg = roundup_pow_of_two(max(1U, req_cap->max_send_sge));

	/* Write back */
	req_cap->max_send_wr = qp->sq.wqe_cnt;
	req_cap->max_send_sge = qp->sq.max_sg;

	qp->sq.wqe_size = roundup_pow_of_two(sizeof(struct pvrdma_sq_wqe_hdr) +
					     sizeof(struct pvrdma_sge) *
					     qp->sq.max_sg);
	/* Note: one extra page for the header. */
	qp->npages_send = PVRDMA_QP_NUM_HEADER_PAGES +
			  (qp->sq.wqe_cnt * qp->sq.wqe_size + PAGE_SIZE - 1) /
								PAGE_SIZE;

	return 0;
}

/**
 * pvrdma_create_qp - create queue pair
 * @pd: protection domain
 * @init_attr: queue pair attributes
 * @udata: user data
 *
 * @return: the ib_qp pointer on success, otherwise returns an errno.
 */
struct ib_qp *pvrdma_create_qp(struct ib_pd *pd,
			       struct ib_qp_init_attr *init_attr,
			       struct ib_udata *udata)
{
	struct pvrdma_qp *qp = NULL;
	struct pvrdma_dev *dev = to_vdev(pd->device);
	union pvrdma_cmd_req req;
	union pvrdma_cmd_resp rsp;
	struct pvrdma_cmd_create_qp *cmd = &req.create_qp;
	struct pvrdma_cmd_create_qp_resp *resp = &rsp.create_qp_resp;
	struct pvrdma_cmd_create_qp_resp_v2 *resp_v2 = &rsp.create_qp_resp_v2;
	struct pvrdma_create_qp ucmd;
	struct pvrdma_create_qp_resp qp_resp = {};
	unsigned long flags;
	int ret;
	bool is_srq = !!init_attr->srq;

	if (init_attr->create_flags) {
		dev_warn(&dev->pdev->dev,
			 "invalid create queuepair flags %#x\n",
			 init_attr->create_flags);
		return ERR_PTR(-EOPNOTSUPP);
	}

	if (init_attr->qp_type != IB_QPT_RC &&
	    init_attr->qp_type != IB_QPT_UD &&
	    init_attr->qp_type != IB_QPT_GSI) {
		dev_warn(&dev->pdev->dev, "queuepair type %d not supported\n",
			 init_attr->qp_type);
		return ERR_PTR(-EOPNOTSUPP);
	}

	if (is_srq && !dev->dsr->caps.max_srq) {
		dev_warn(&dev->pdev->dev,
			 "SRQs not supported by device\n");
		return ERR_PTR(-EINVAL);
	}

	if (!atomic_add_unless(&dev->num_qps, 1, dev->dsr->caps.max_qp))
		return ERR_PTR(-ENOMEM);

	switch (init_attr->qp_type) {
	case IB_QPT_GSI:
		if (init_attr->port_num == 0 ||
		    init_attr->port_num > pd->device->phys_port_cnt) {
			dev_warn(&dev->pdev->dev, "invalid queuepair attrs\n");
			ret = -EINVAL;
			goto err_qp;
		}
		fallthrough;
	case IB_QPT_RC:
	case IB_QPT_UD:
		qp = kzalloc(sizeof(*qp), GFP_KERNEL);
		if (!qp) {
			ret = -ENOMEM;
			goto err_qp;
		}

		spin_lock_init(&qp->sq.lock);
		spin_lock_init(&qp->rq.lock);
		mutex_init(&qp->mutex);
		refcount_set(&qp->refcnt, 1);
		init_completion(&qp->free);

		qp->state = IB_QPS_RESET;
		qp->is_kernel = !udata;

		if (!qp->is_kernel) {
			dev_dbg(&dev->pdev->dev,
				"create queuepair from user space\n");

			if (ib_copy_from_udata(&ucmd, udata, sizeof(ucmd))) {
				ret = -EFAULT;
				goto err_qp;
			}

			/* Userspace supports qpn and qp handles? */
			if (dev->dsr_version >= PVRDMA_QPHANDLE_VERSION &&
			    udata->outlen < sizeof(qp_resp)) {
				dev_warn(&dev->pdev->dev,
					 "create queuepair not supported\n");
				ret = -EOPNOTSUPP;
				goto err_qp;
			}

			if (!is_srq) {
				/* set qp->sq.wqe_cnt, shift, buf_size.. */
				qp->rumem =
					ib_umem_get(pd->device, ucmd.rbuf_addr,
						    ucmd.rbuf_size, 0);
				if (IS_ERR(qp->rumem)) {
					ret = PTR_ERR(qp->rumem);
					goto err_qp;
				}
				qp->srq = NULL;
			} else {
				qp->rumem = NULL;
				qp->srq = to_vsrq(init_attr->srq);
			}

			qp->sumem = ib_umem_get(pd->device, ucmd.sbuf_addr,
						ucmd.sbuf_size, 0);
			if (IS_ERR(qp->sumem)) {
				if (!is_srq)
					ib_umem_release(qp->rumem);
				ret = PTR_ERR(qp->sumem);
				goto err_qp;
			}

			qp->npages_send =
				ib_umem_num_dma_blocks(qp->sumem, PAGE_SIZE);
			if (!is_srq)
				qp->npages_recv = ib_umem_num_dma_blocks(
					qp->rumem, PAGE_SIZE);
			else
				qp->npages_recv = 0;
			qp->npages = qp->npages_send + qp->npages_recv;
		} else {
			ret = pvrdma_set_sq_size(to_vdev(pd->device),
						 &init_attr->cap, qp);
			if (ret)
				goto err_qp;

			ret = pvrdma_set_rq_size(to_vdev(pd->device),
						 &init_attr->cap, qp);
			if (ret)
				goto err_qp;

			qp->npages = qp->npages_send + qp->npages_recv;

			/* Skip header page. */
			qp->sq.offset = PVRDMA_QP_NUM_HEADER_PAGES * PAGE_SIZE;

			/* Recv queue pages are after send pages. */
			qp->rq.offset = qp->npages_send * PAGE_SIZE;
		}

		if (qp->npages < 0 || qp->npages > PVRDMA_PAGE_DIR_MAX_PAGES) {
			dev_warn(&dev->pdev->dev,
				 "overflow pages in queuepair\n");
			ret = -EINVAL;
			goto err_umem;
		}

		ret = pvrdma_page_dir_init(dev, &qp->pdir, qp->npages,
					   qp->is_kernel);
		if (ret) {
			dev_warn(&dev->pdev->dev,
				 "could not allocate page directory\n");
			goto err_umem;
		}

		if (!qp->is_kernel) {
			pvrdma_page_dir_insert_umem(&qp->pdir, qp->sumem, 0);
			if (!is_srq)
				pvrdma_page_dir_insert_umem(&qp->pdir,
							    qp->rumem,
							    qp->npages_send);
		} else {
			/* Ring state is always the first page. */
			qp->sq.ring = qp->pdir.pages[0];
			qp->rq.ring = is_srq ? NULL : &qp->sq.ring[1];
		}
		break;
	default:
		ret = -EINVAL;
		goto err_qp;
	}

	/* Not supported */
	init_attr->cap.max_inline_data = 0;

	memset(cmd, 0, sizeof(*cmd));
	cmd->hdr.cmd = PVRDMA_CMD_CREATE_QP;
	cmd->pd_handle = to_vpd(pd)->pd_handle;
	cmd->send_cq_handle = to_vcq(init_attr->send_cq)->cq_handle;
	cmd->recv_cq_handle = to_vcq(init_attr->recv_cq)->cq_handle;
	if (is_srq)
		cmd->srq_handle = to_vsrq(init_attr->srq)->srq_handle;
	else
		cmd->srq_handle = 0;
	cmd->max_send_wr = init_attr->cap.max_send_wr;
	cmd->max_recv_wr = init_attr->cap.max_recv_wr;
	cmd->max_send_sge = init_attr->cap.max_send_sge;
	cmd->max_recv_sge = init_attr->cap.max_recv_sge;
	cmd->max_inline_data = init_attr->cap.max_inline_data;
	cmd->sq_sig_all = (init_attr->sq_sig_type == IB_SIGNAL_ALL_WR) ? 1 : 0;
	cmd->qp_type = ib_qp_type_to_pvrdma(init_attr->qp_type);
	cmd->is_srq = is_srq;
	cmd->lkey = 0;
	cmd->access_flags = IB_ACCESS_LOCAL_WRITE;
	cmd->total_chunks = qp->npages;
	cmd->send_chunks = qp->npages_send - PVRDMA_QP_NUM_HEADER_PAGES;
	cmd->pdir_dma = qp->pdir.dir_dma;

	dev_dbg(&dev->pdev->dev, "create queuepair with %d, %d, %d, %d\n",
		cmd->max_send_wr, cmd->max_recv_wr, cmd->max_send_sge,
		cmd->max_recv_sge);

	ret = pvrdma_cmd_post(dev, &req, &rsp, PVRDMA_CMD_CREATE_QP_RESP);
	if (ret < 0) {
		dev_warn(&dev->pdev->dev,
			 "could not create queuepair, error: %d\n", ret);
		goto err_pdir;
	}

	/* max_send_wr/_recv_wr/_send_sge/_recv_sge/_inline_data */
	qp->port = init_attr->port_num;

	if (dev->dsr_version >= PVRDMA_QPHANDLE_VERSION) {
		qp->ibqp.qp_num = resp_v2->qpn;
		qp->qp_handle = resp_v2->qp_handle;
	} else {
		qp->ibqp.qp_num = resp->qpn;
		qp->qp_handle = resp->qpn;
	}

	spin_lock_irqsave(&dev->qp_tbl_lock, flags);
	dev->qp_tbl[qp->qp_handle % dev->dsr->caps.max_qp] = qp;
	spin_unlock_irqrestore(&dev->qp_tbl_lock, flags);

	if (udata) {
		qp_resp.qpn = qp->ibqp.qp_num;
		qp_resp.qp_handle = qp->qp_handle;

		if (ib_copy_to_udata(udata, &qp_resp,
				     min(udata->outlen, sizeof(qp_resp)))) {
			dev_warn(&dev->pdev->dev,
				 "failed to copy back udata\n");
			__pvrdma_destroy_qp(dev, qp);
			return ERR_PTR(-EINVAL);
		}
	}

	return &qp->ibqp;

err_pdir:
	pvrdma_page_dir_cleanup(dev, &qp->pdir);
err_umem:
	ib_umem_release(qp->rumem);
	ib_umem_release(qp->sumem);
err_qp:
	kfree(qp);
	atomic_dec(&dev->num_qps);

	return ERR_PTR(ret);
}

static void _pvrdma_free_qp(struct pvrdma_qp *qp)
{
	unsigned long flags;
	struct pvrdma_dev *dev = to_vdev(qp->ibqp.device);

	spin_lock_irqsave(&dev->qp_tbl_lock, flags);
	dev->qp_tbl[qp->qp_handle] = NULL;
	spin_unlock_irqrestore(&dev->qp_tbl_lock, flags);

	if (refcount_dec_and_test(&qp->refcnt))
		complete(&qp->free);
	wait_for_completion(&qp->free);

	ib_umem_release(qp->rumem);
	ib_umem_release(qp->sumem);

	pvrdma_page_dir_cleanup(dev, &qp->pdir);

	kfree(qp);

	atomic_dec(&dev->num_qps);
}

static void pvrdma_free_qp(struct pvrdma_qp *qp)
{
	struct pvrdma_cq *scq;
	struct pvrdma_cq *rcq;
	unsigned long scq_flags, rcq_flags;

	/* In case cq is polling */
	get_cqs(qp, &scq, &rcq);
	pvrdma_lock_cqs(scq, rcq, &scq_flags, &rcq_flags);

	_pvrdma_flush_cqe(qp, scq);
	if (scq != rcq)
		_pvrdma_flush_cqe(qp, rcq);

	/*
	 * We're now unlocking the CQs before clearing out the qp handle this
	 * should still be safe. We have destroyed the backend QP and flushed
	 * the CQEs so there should be no other completions for this QP.
	 */
	pvrdma_unlock_cqs(scq, rcq, &scq_flags, &rcq_flags);

	_pvrdma_free_qp(qp);
}

static inline void _pvrdma_destroy_qp_work(struct pvrdma_dev *dev,
					   u32 qp_handle)
{
	union pvrdma_cmd_req req;
	struct pvrdma_cmd_destroy_qp *cmd = &req.destroy_qp;
	int ret;

	memset(cmd, 0, sizeof(*cmd));
	cmd->hdr.cmd = PVRDMA_CMD_DESTROY_QP;
	cmd->qp_handle = qp_handle;

	ret = pvrdma_cmd_post(dev, &req, NULL, 0);
	if (ret < 0)
		dev_warn(&dev->pdev->dev,
			 "destroy queuepair failed, error: %d\n", ret);
}
<<<<<<< HEAD

/**
 * pvrdma_destroy_qp - destroy a queue pair
 * @qp: the queue pair to destroy
 * @udata: user data or null for kernel object
 *
 * @return: always 0.
 */
int pvrdma_destroy_qp(struct ib_qp *qp, struct ib_udata *udata)
{
	struct pvrdma_qp *vqp = to_vqp(qp);

=======

/**
 * pvrdma_destroy_qp - destroy a queue pair
 * @qp: the queue pair to destroy
 * @udata: user data or null for kernel object
 *
 * @return: always 0.
 */
int pvrdma_destroy_qp(struct ib_qp *qp, struct ib_udata *udata)
{
	struct pvrdma_qp *vqp = to_vqp(qp);

>>>>>>> 7d2a07b7
	_pvrdma_destroy_qp_work(to_vdev(qp->device), vqp->qp_handle);
	pvrdma_free_qp(vqp);

	return 0;
}

static void __pvrdma_destroy_qp(struct pvrdma_dev *dev,
				struct pvrdma_qp *qp)
{
	_pvrdma_destroy_qp_work(dev, qp->qp_handle);
	_pvrdma_free_qp(qp);
}

/**
 * pvrdma_modify_qp - modify queue pair attributes
 * @ibqp: the queue pair
 * @attr: the new queue pair's attributes
 * @attr_mask: attributes mask
 * @udata: user data
 *
 * @returns 0 on success, otherwise returns an errno.
 */
int pvrdma_modify_qp(struct ib_qp *ibqp, struct ib_qp_attr *attr,
		     int attr_mask, struct ib_udata *udata)
{
	struct pvrdma_dev *dev = to_vdev(ibqp->device);
	struct pvrdma_qp *qp = to_vqp(ibqp);
	union pvrdma_cmd_req req;
	union pvrdma_cmd_resp rsp;
	struct pvrdma_cmd_modify_qp *cmd = &req.modify_qp;
	enum ib_qp_state cur_state, next_state;
	int ret;

	if (attr_mask & ~IB_QP_ATTR_STANDARD_BITS)
		return -EOPNOTSUPP;

	/* Sanity checking. Should need lock here */
	mutex_lock(&qp->mutex);
	cur_state = (attr_mask & IB_QP_CUR_STATE) ? attr->cur_qp_state :
		qp->state;
	next_state = (attr_mask & IB_QP_STATE) ? attr->qp_state : cur_state;

	if (!ib_modify_qp_is_ok(cur_state, next_state, ibqp->qp_type,
				attr_mask)) {
		ret = -EINVAL;
		goto out;
	}

	if (attr_mask & IB_QP_PORT) {
		if (attr->port_num == 0 ||
		    attr->port_num > ibqp->device->phys_port_cnt) {
			ret = -EINVAL;
			goto out;
		}
	}

	if (attr_mask & IB_QP_MIN_RNR_TIMER) {
		if (attr->min_rnr_timer > 31) {
			ret = -EINVAL;
			goto out;
		}
	}

	if (attr_mask & IB_QP_PKEY_INDEX) {
		if (attr->pkey_index >= dev->dsr->caps.max_pkeys) {
			ret = -EINVAL;
			goto out;
		}
	}

	if (attr_mask & IB_QP_QKEY)
		qp->qkey = attr->qkey;

	if (cur_state == next_state && cur_state == IB_QPS_RESET) {
		ret = 0;
		goto out;
	}

	qp->state = next_state;
	memset(cmd, 0, sizeof(*cmd));
	cmd->hdr.cmd = PVRDMA_CMD_MODIFY_QP;
	cmd->qp_handle = qp->qp_handle;
	cmd->attr_mask = ib_qp_attr_mask_to_pvrdma(attr_mask);
	cmd->attrs.qp_state = ib_qp_state_to_pvrdma(attr->qp_state);
	cmd->attrs.cur_qp_state =
		ib_qp_state_to_pvrdma(attr->cur_qp_state);
	cmd->attrs.path_mtu = ib_mtu_to_pvrdma(attr->path_mtu);
	cmd->attrs.path_mig_state =
		ib_mig_state_to_pvrdma(attr->path_mig_state);
	cmd->attrs.qkey = attr->qkey;
	cmd->attrs.rq_psn = attr->rq_psn;
	cmd->attrs.sq_psn = attr->sq_psn;
	cmd->attrs.dest_qp_num = attr->dest_qp_num;
	cmd->attrs.qp_access_flags =
		ib_access_flags_to_pvrdma(attr->qp_access_flags);
	cmd->attrs.pkey_index = attr->pkey_index;
	cmd->attrs.alt_pkey_index = attr->alt_pkey_index;
	cmd->attrs.en_sqd_async_notify = attr->en_sqd_async_notify;
	cmd->attrs.sq_draining = attr->sq_draining;
	cmd->attrs.max_rd_atomic = attr->max_rd_atomic;
	cmd->attrs.max_dest_rd_atomic = attr->max_dest_rd_atomic;
	cmd->attrs.min_rnr_timer = attr->min_rnr_timer;
	cmd->attrs.port_num = attr->port_num;
	cmd->attrs.timeout = attr->timeout;
	cmd->attrs.retry_cnt = attr->retry_cnt;
	cmd->attrs.rnr_retry = attr->rnr_retry;
	cmd->attrs.alt_port_num = attr->alt_port_num;
	cmd->attrs.alt_timeout = attr->alt_timeout;
	ib_qp_cap_to_pvrdma(&cmd->attrs.cap, &attr->cap);
	rdma_ah_attr_to_pvrdma(&cmd->attrs.ah_attr, &attr->ah_attr);
	rdma_ah_attr_to_pvrdma(&cmd->attrs.alt_ah_attr, &attr->alt_ah_attr);

	ret = pvrdma_cmd_post(dev, &req, &rsp, PVRDMA_CMD_MODIFY_QP_RESP);
	if (ret < 0) {
		dev_warn(&dev->pdev->dev,
			 "could not modify queuepair, error: %d\n", ret);
	} else if (rsp.hdr.err > 0) {
		dev_warn(&dev->pdev->dev,
			 "cannot modify queuepair, error: %d\n", rsp.hdr.err);
		ret = -EINVAL;
	}

	if (ret == 0 && next_state == IB_QPS_RESET)
		pvrdma_reset_qp(qp);

out:
	mutex_unlock(&qp->mutex);

	return ret;
}

static inline void *get_sq_wqe(struct pvrdma_qp *qp, unsigned int n)
{
	return pvrdma_page_dir_get_ptr(&qp->pdir,
				       qp->sq.offset + n * qp->sq.wqe_size);
}

static inline void *get_rq_wqe(struct pvrdma_qp *qp, unsigned int n)
{
	return pvrdma_page_dir_get_ptr(&qp->pdir,
				       qp->rq.offset + n * qp->rq.wqe_size);
}

static int set_reg_seg(struct pvrdma_sq_wqe_hdr *wqe_hdr,
		       const struct ib_reg_wr *wr)
{
	struct pvrdma_user_mr *mr = to_vmr(wr->mr);

	wqe_hdr->wr.fast_reg.iova_start = mr->ibmr.iova;
	wqe_hdr->wr.fast_reg.pl_pdir_dma = mr->pdir.dir_dma;
	wqe_hdr->wr.fast_reg.page_shift = mr->page_shift;
	wqe_hdr->wr.fast_reg.page_list_len = mr->npages;
	wqe_hdr->wr.fast_reg.length = mr->ibmr.length;
	wqe_hdr->wr.fast_reg.access_flags = wr->access;
	wqe_hdr->wr.fast_reg.rkey = wr->key;

	return pvrdma_page_dir_insert_page_list(&mr->pdir, mr->pages,
						mr->npages);
}

/**
 * pvrdma_post_send - post send work request entries on a QP
 * @ibqp: the QP
 * @wr: work request list to post
 * @bad_wr: the first bad WR returned
 *
 * @return: 0 on success, otherwise errno returned.
 */
int pvrdma_post_send(struct ib_qp *ibqp, const struct ib_send_wr *wr,
		     const struct ib_send_wr **bad_wr)
{
	struct pvrdma_qp *qp = to_vqp(ibqp);
	struct pvrdma_dev *dev = to_vdev(ibqp->device);
	unsigned long flags;
	struct pvrdma_sq_wqe_hdr *wqe_hdr;
	struct pvrdma_sge *sge;
	int i, ret;

	/*
	 * In states lower than RTS, we can fail immediately. In other states,
	 * just post and let the device figure it out.
	 */
	if (qp->state < IB_QPS_RTS) {
		*bad_wr = wr;
		return -EINVAL;
	}

	spin_lock_irqsave(&qp->sq.lock, flags);

	while (wr) {
		unsigned int tail = 0;

		if (unlikely(!pvrdma_idx_ring_has_space(
				qp->sq.ring, qp->sq.wqe_cnt, &tail))) {
			dev_warn_ratelimited(&dev->pdev->dev,
					     "send queue is full\n");
			*bad_wr = wr;
			ret = -ENOMEM;
			goto out;
		}

		if (unlikely(wr->num_sge > qp->sq.max_sg || wr->num_sge < 0)) {
			dev_warn_ratelimited(&dev->pdev->dev,
					     "send SGE overflow\n");
			*bad_wr = wr;
			ret = -EINVAL;
			goto out;
		}

		if (unlikely(wr->opcode < 0)) {
			dev_warn_ratelimited(&dev->pdev->dev,
					     "invalid send opcode\n");
			*bad_wr = wr;
			ret = -EINVAL;
			goto out;
		}

		/*
		 * Only support UD, RC.
		 * Need to check opcode table for thorough checking.
		 * opcode		_UD	_UC	_RC
		 * _SEND		x	x	x
		 * _SEND_WITH_IMM	x	x	x
		 * _RDMA_WRITE			x	x
		 * _RDMA_WRITE_WITH_IMM		x	x
		 * _LOCAL_INV			x	x
		 * _SEND_WITH_INV		x	x
		 * _RDMA_READ				x
		 * _ATOMIC_CMP_AND_SWP			x
		 * _ATOMIC_FETCH_AND_ADD		x
		 * _MASK_ATOMIC_CMP_AND_SWP		x
		 * _MASK_ATOMIC_FETCH_AND_ADD		x
		 * _REG_MR				x
		 *
		 */
		if (qp->ibqp.qp_type != IB_QPT_UD &&
		    qp->ibqp.qp_type != IB_QPT_RC &&
			wr->opcode != IB_WR_SEND) {
			dev_warn_ratelimited(&dev->pdev->dev,
					     "unsupported queuepair type\n");
			*bad_wr = wr;
			ret = -EINVAL;
			goto out;
		} else if (qp->ibqp.qp_type == IB_QPT_UD ||
			   qp->ibqp.qp_type == IB_QPT_GSI) {
			if (wr->opcode != IB_WR_SEND &&
			    wr->opcode != IB_WR_SEND_WITH_IMM) {
				dev_warn_ratelimited(&dev->pdev->dev,
						     "invalid send opcode\n");
				*bad_wr = wr;
				ret = -EINVAL;
				goto out;
			}
		}

		wqe_hdr = (struct pvrdma_sq_wqe_hdr *)get_sq_wqe(qp, tail);
		memset(wqe_hdr, 0, sizeof(*wqe_hdr));
		wqe_hdr->wr_id = wr->wr_id;
		wqe_hdr->num_sge = wr->num_sge;
		wqe_hdr->opcode = ib_wr_opcode_to_pvrdma(wr->opcode);
		wqe_hdr->send_flags = ib_send_flags_to_pvrdma(wr->send_flags);
		if (wr->opcode == IB_WR_SEND_WITH_IMM ||
		    wr->opcode == IB_WR_RDMA_WRITE_WITH_IMM)
			wqe_hdr->ex.imm_data = wr->ex.imm_data;

		if (unlikely(wqe_hdr->opcode == PVRDMA_WR_ERROR)) {
			*bad_wr = wr;
			ret = -EINVAL;
			goto out;
		}

		switch (qp->ibqp.qp_type) {
		case IB_QPT_GSI:
		case IB_QPT_UD:
			if (unlikely(!ud_wr(wr)->ah)) {
				dev_warn_ratelimited(&dev->pdev->dev,
						     "invalid address handle\n");
				*bad_wr = wr;
				ret = -EINVAL;
				goto out;
			}

			/*
			 * Use qkey from qp context if high order bit set,
			 * otherwise from work request.
			 */
			wqe_hdr->wr.ud.remote_qpn = ud_wr(wr)->remote_qpn;
			wqe_hdr->wr.ud.remote_qkey =
				ud_wr(wr)->remote_qkey & 0x80000000 ?
				qp->qkey : ud_wr(wr)->remote_qkey;
			wqe_hdr->wr.ud.av = to_vah(ud_wr(wr)->ah)->av;

			break;
		case IB_QPT_RC:
			switch (wr->opcode) {
			case IB_WR_RDMA_READ:
			case IB_WR_RDMA_WRITE:
			case IB_WR_RDMA_WRITE_WITH_IMM:
				wqe_hdr->wr.rdma.remote_addr =
					rdma_wr(wr)->remote_addr;
				wqe_hdr->wr.rdma.rkey = rdma_wr(wr)->rkey;
				break;
			case IB_WR_LOCAL_INV:
			case IB_WR_SEND_WITH_INV:
				wqe_hdr->ex.invalidate_rkey =
					wr->ex.invalidate_rkey;
				break;
			case IB_WR_ATOMIC_CMP_AND_SWP:
			case IB_WR_ATOMIC_FETCH_AND_ADD:
				wqe_hdr->wr.atomic.remote_addr =
					atomic_wr(wr)->remote_addr;
				wqe_hdr->wr.atomic.rkey = atomic_wr(wr)->rkey;
				wqe_hdr->wr.atomic.compare_add =
					atomic_wr(wr)->compare_add;
				if (wr->opcode == IB_WR_ATOMIC_CMP_AND_SWP)
					wqe_hdr->wr.atomic.swap =
						atomic_wr(wr)->swap;
				break;
			case IB_WR_REG_MR:
				ret = set_reg_seg(wqe_hdr, reg_wr(wr));
				if (ret < 0) {
					dev_warn_ratelimited(&dev->pdev->dev,
							     "Failed to set fast register work request\n");
					*bad_wr = wr;
					goto out;
				}
				break;
			default:
				break;
			}

			break;
		default:
			dev_warn_ratelimited(&dev->pdev->dev,
					     "invalid queuepair type\n");
			ret = -EINVAL;
			*bad_wr = wr;
			goto out;
		}

		sge = (struct pvrdma_sge *)(wqe_hdr + 1);
		for (i = 0; i < wr->num_sge; i++) {
			/* Need to check wqe_size 0 or max size */
			sge->addr = wr->sg_list[i].addr;
			sge->length = wr->sg_list[i].length;
			sge->lkey = wr->sg_list[i].lkey;
			sge++;
		}

		/* Make sure wqe is written before index update */
		smp_wmb();

		/* Update shared sq ring */
		pvrdma_idx_ring_inc(&qp->sq.ring->prod_tail,
				    qp->sq.wqe_cnt);

		wr = wr->next;
	}

	ret = 0;

out:
	spin_unlock_irqrestore(&qp->sq.lock, flags);

	if (!ret)
		pvrdma_write_uar_qp(dev, PVRDMA_UAR_QP_SEND | qp->qp_handle);

	return ret;
}

/**
 * pvrdma_post_recv - post receive work request entries on a QP
 * @ibqp: the QP
 * @wr: the work request list to post
 * @bad_wr: the first bad WR returned
 *
 * @return: 0 on success, otherwise errno returned.
 */
int pvrdma_post_recv(struct ib_qp *ibqp, const struct ib_recv_wr *wr,
		     const struct ib_recv_wr **bad_wr)
{
	struct pvrdma_dev *dev = to_vdev(ibqp->device);
	unsigned long flags;
	struct pvrdma_qp *qp = to_vqp(ibqp);
	struct pvrdma_rq_wqe_hdr *wqe_hdr;
	struct pvrdma_sge *sge;
	int ret = 0;
	int i;

	/*
	 * In the RESET state, we can fail immediately. For other states,
	 * just post and let the device figure it out.
	 */
	if (qp->state == IB_QPS_RESET) {
		*bad_wr = wr;
		return -EINVAL;
	}

	if (qp->srq) {
		dev_warn(&dev->pdev->dev, "QP associated with SRQ\n");
		*bad_wr = wr;
		return -EINVAL;
	}

	spin_lock_irqsave(&qp->rq.lock, flags);

	while (wr) {
		unsigned int tail = 0;

		if (unlikely(wr->num_sge > qp->rq.max_sg ||
			     wr->num_sge < 0)) {
			ret = -EINVAL;
			*bad_wr = wr;
			dev_warn_ratelimited(&dev->pdev->dev,
					     "recv SGE overflow\n");
			goto out;
		}

		if (unlikely(!pvrdma_idx_ring_has_space(
				qp->rq.ring, qp->rq.wqe_cnt, &tail))) {
			ret = -ENOMEM;
			*bad_wr = wr;
			dev_warn_ratelimited(&dev->pdev->dev,
					     "recv queue full\n");
			goto out;
		}

		wqe_hdr = (struct pvrdma_rq_wqe_hdr *)get_rq_wqe(qp, tail);
		wqe_hdr->wr_id = wr->wr_id;
		wqe_hdr->num_sge = wr->num_sge;
		wqe_hdr->total_len = 0;

		sge = (struct pvrdma_sge *)(wqe_hdr + 1);
		for (i = 0; i < wr->num_sge; i++) {
			sge->addr = wr->sg_list[i].addr;
			sge->length = wr->sg_list[i].length;
			sge->lkey = wr->sg_list[i].lkey;
			sge++;
		}

		/* Make sure wqe is written before index update */
		smp_wmb();

		/* Update shared rq ring */
		pvrdma_idx_ring_inc(&qp->rq.ring->prod_tail,
				    qp->rq.wqe_cnt);

		wr = wr->next;
	}

	spin_unlock_irqrestore(&qp->rq.lock, flags);

	pvrdma_write_uar_qp(dev, PVRDMA_UAR_QP_RECV | qp->qp_handle);

	return ret;

out:
	spin_unlock_irqrestore(&qp->rq.lock, flags);

	return ret;
}

/**
 * pvrdma_query_qp - query a queue pair's attributes
 * @ibqp: the queue pair to query
 * @attr: the queue pair's attributes
 * @attr_mask: attributes mask
 * @init_attr: initial queue pair attributes
 *
 * @returns 0 on success, otherwise returns an errno.
 */
int pvrdma_query_qp(struct ib_qp *ibqp, struct ib_qp_attr *attr,
		    int attr_mask, struct ib_qp_init_attr *init_attr)
{
	struct pvrdma_dev *dev = to_vdev(ibqp->device);
	struct pvrdma_qp *qp = to_vqp(ibqp);
	union pvrdma_cmd_req req;
	union pvrdma_cmd_resp rsp;
	struct pvrdma_cmd_query_qp *cmd = &req.query_qp;
	struct pvrdma_cmd_query_qp_resp *resp = &rsp.query_qp_resp;
	int ret = 0;

	mutex_lock(&qp->mutex);

	if (qp->state == IB_QPS_RESET) {
		attr->qp_state = IB_QPS_RESET;
		goto out;
	}

	memset(cmd, 0, sizeof(*cmd));
	cmd->hdr.cmd = PVRDMA_CMD_QUERY_QP;
	cmd->qp_handle = qp->qp_handle;
	cmd->attr_mask = ib_qp_attr_mask_to_pvrdma(attr_mask);

	ret = pvrdma_cmd_post(dev, &req, &rsp, PVRDMA_CMD_QUERY_QP_RESP);
	if (ret < 0) {
		dev_warn(&dev->pdev->dev,
			 "could not query queuepair, error: %d\n", ret);
		goto out;
	}

	attr->qp_state = pvrdma_qp_state_to_ib(resp->attrs.qp_state);
	attr->cur_qp_state =
		pvrdma_qp_state_to_ib(resp->attrs.cur_qp_state);
	attr->path_mtu = pvrdma_mtu_to_ib(resp->attrs.path_mtu);
	attr->path_mig_state =
		pvrdma_mig_state_to_ib(resp->attrs.path_mig_state);
	attr->qkey = resp->attrs.qkey;
	attr->rq_psn = resp->attrs.rq_psn;
	attr->sq_psn = resp->attrs.sq_psn;
	attr->dest_qp_num = resp->attrs.dest_qp_num;
	attr->qp_access_flags =
		pvrdma_access_flags_to_ib(resp->attrs.qp_access_flags);
	attr->pkey_index = resp->attrs.pkey_index;
	attr->alt_pkey_index = resp->attrs.alt_pkey_index;
	attr->en_sqd_async_notify = resp->attrs.en_sqd_async_notify;
	attr->sq_draining = resp->attrs.sq_draining;
	attr->max_rd_atomic = resp->attrs.max_rd_atomic;
	attr->max_dest_rd_atomic = resp->attrs.max_dest_rd_atomic;
	attr->min_rnr_timer = resp->attrs.min_rnr_timer;
	attr->port_num = resp->attrs.port_num;
	attr->timeout = resp->attrs.timeout;
	attr->retry_cnt = resp->attrs.retry_cnt;
	attr->rnr_retry = resp->attrs.rnr_retry;
	attr->alt_port_num = resp->attrs.alt_port_num;
	attr->alt_timeout = resp->attrs.alt_timeout;
	pvrdma_qp_cap_to_ib(&attr->cap, &resp->attrs.cap);
	pvrdma_ah_attr_to_rdma(&attr->ah_attr, &resp->attrs.ah_attr);
	pvrdma_ah_attr_to_rdma(&attr->alt_ah_attr, &resp->attrs.alt_ah_attr);

	qp->state = attr->qp_state;

	ret = 0;

out:
	attr->cur_qp_state = attr->qp_state;

	init_attr->event_handler = qp->ibqp.event_handler;
	init_attr->qp_context = qp->ibqp.qp_context;
	init_attr->send_cq = qp->ibqp.send_cq;
	init_attr->recv_cq = qp->ibqp.recv_cq;
	init_attr->srq = qp->ibqp.srq;
	init_attr->xrcd = NULL;
	init_attr->cap = attr->cap;
	init_attr->sq_sig_type = 0;
	init_attr->qp_type = qp->ibqp.qp_type;
	init_attr->create_flags = 0;
	init_attr->port_num = qp->port;

	mutex_unlock(&qp->mutex);
	return ret;
}<|MERGE_RESOLUTION|>--- conflicted
+++ resolved
@@ -499,7 +499,6 @@
 		dev_warn(&dev->pdev->dev,
 			 "destroy queuepair failed, error: %d\n", ret);
 }
-<<<<<<< HEAD
 
 /**
  * pvrdma_destroy_qp - destroy a queue pair
@@ -512,20 +511,6 @@
 {
 	struct pvrdma_qp *vqp = to_vqp(qp);
 
-=======
-
-/**
- * pvrdma_destroy_qp - destroy a queue pair
- * @qp: the queue pair to destroy
- * @udata: user data or null for kernel object
- *
- * @return: always 0.
- */
-int pvrdma_destroy_qp(struct ib_qp *qp, struct ib_udata *udata)
-{
-	struct pvrdma_qp *vqp = to_vqp(qp);
-
->>>>>>> 7d2a07b7
 	_pvrdma_destroy_qp_work(to_vdev(qp->device), vqp->qp_handle);
 	pvrdma_free_qp(vqp);
 
