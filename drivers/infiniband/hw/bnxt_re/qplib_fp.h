/*
 * Broadcom NetXtreme-E RoCE driver.
 *
 * Copyright (c) 2016 - 2017, Broadcom. All rights reserved.  The term
 * Broadcom refers to Broadcom Limited and/or its subsidiaries.
 *
 * This software is available to you under a choice of one of two
 * licenses.  You may choose to be licensed under the terms of the GNU
 * General Public License (GPL) Version 2, available from the file
 * COPYING in the main directory of this source tree, or the
 * BSD license below:
 *
 * Redistribution and use in source and binary forms, with or without
 * modification, are permitted provided that the following conditions
 * are met:
 *
 * 1. Redistributions of source code must retain the above copyright
 *    notice, this list of conditions and the following disclaimer.
 * 2. Redistributions in binary form must reproduce the above copyright
 *    notice, this list of conditions and the following disclaimer in
 *    the documentation and/or other materials provided with the
 *    distribution.
 *
 * THIS SOFTWARE IS PROVIDED BY THE AUTHOR AND CONTRIBUTORS ``AS IS''
 * AND ANY EXPRESS OR IMPLIED WARRANTIES, INCLUDING, BUT NOT LIMITED TO,
 * THE IMPLIED WARRANTIES OF MERCHANTABILITY AND FITNESS FOR A PARTICULAR
 * PURPOSE ARE DISCLAIMED. IN NO EVENT SHALL THE AUTHOR OR CONTRIBUTORS
 * BE LIABLE FOR ANY DIRECT, INDIRECT, INCIDENTAL, SPECIAL, EXEMPLARY, OR
 * CONSEQUENTIAL DAMAGES (INCLUDING, BUT NOT LIMITED TO, PROCUREMENT OF
 * SUBSTITUTE GOODS OR SERVICES; LOSS OF USE, DATA, OR PROFITS; OR
 * BUSINESS INTERRUPTION) HOWEVER CAUSED AND ON ANY THEORY OF LIABILITY,
 * WHETHER IN CONTRACT, STRICT LIABILITY, OR TORT (INCLUDING NEGLIGENCE
 * OR OTHERWISE) ARISING IN ANY WAY OUT OF THE USE OF THIS SOFTWARE, EVEN
 * IF ADVISED OF THE POSSIBILITY OF SUCH DAMAGE.
 *
 * Description: Fast Path Operators (header)
 */

#ifndef __BNXT_QPLIB_FP_H__
#define __BNXT_QPLIB_FP_H__

<<<<<<< HEAD
=======
#include <rdma/bnxt_re-abi.h>

>>>>>>> 7d2a07b7
/* Few helper structures temporarily defined here
 * should get rid of these when roce_hsi.h is updated
 * in original code base
 */
struct sq_ud_ext_hdr {
	__le32 dst_qp;
	__le32 avid;
	__le64 rsvd;
};

struct sq_raw_ext_hdr {
	__le32 cfa_meta;
	__le32 rsvd0;
	__le64 rsvd1;
};

struct sq_rdma_ext_hdr {
	__le64 remote_va;
	__le32 remote_key;
	__le32 rsvd;
};

struct sq_atomic_ext_hdr {
	__le64 swap_data;
	__le64 cmp_data;
};

struct sq_fr_pmr_ext_hdr {
	__le64 pblptr;
	__le64 va;
};

struct sq_bind_ext_hdr {
	__le64 va;
	__le32 length_lo;
	__le32 length_hi;
};

struct rq_ext_hdr {
	__le64 rsvd1;
	__le64 rsvd2;
};

/* Helper structures end */

struct bnxt_qplib_srq {
	struct bnxt_qplib_pd		*pd;
	struct bnxt_qplib_dpi		*dpi;
	struct bnxt_qplib_db_info	dbinfo;
	u64				srq_handle;
	u32				id;
	u16				wqe_size;
	u32				max_wqe;
	u32				max_sge;
	u32				threshold;
	bool				arm_req;
	struct bnxt_qplib_cq		*cq;
	struct bnxt_qplib_hwq		hwq;
	struct bnxt_qplib_swq		*swq;
	int				start_idx;
	int				last_idx;
	struct bnxt_qplib_sg_info	sg_info;
	u16				eventq_hw_ring_id;
	spinlock_t			lock; /* protect SRQE link list */
};

struct bnxt_qplib_sge {
	u64				addr;
	u32				lkey;
	u32				size;
};

#define BNXT_QPLIB_QP_MAX_SGL	6
struct bnxt_qplib_swq {
	u64				wr_id;
	int				next_idx;
	u8				type;
	u8				flags;
	u32				start_psn;
	u32				next_psn;
	u32				slot_idx;
	u8				slots;
	struct sq_psn_search		*psn_search;
	struct sq_psn_search_ext	*psn_ext;
};

struct bnxt_qplib_swqe {
	/* General */
#define	BNXT_QPLIB_FENCE_WRID	0x46454E43	/* "FENC" */
	u64				wr_id;
	u8				reqs_type;
	u8				type;
#define BNXT_QPLIB_SWQE_TYPE_SEND			0
#define BNXT_QPLIB_SWQE_TYPE_SEND_WITH_IMM		1
#define BNXT_QPLIB_SWQE_TYPE_SEND_WITH_INV		2
#define BNXT_QPLIB_SWQE_TYPE_RDMA_WRITE			4
#define BNXT_QPLIB_SWQE_TYPE_RDMA_WRITE_WITH_IMM	5
#define BNXT_QPLIB_SWQE_TYPE_RDMA_READ			6
#define BNXT_QPLIB_SWQE_TYPE_ATOMIC_CMP_AND_SWP		8
#define BNXT_QPLIB_SWQE_TYPE_ATOMIC_FETCH_AND_ADD	11
#define BNXT_QPLIB_SWQE_TYPE_LOCAL_INV			12
#define BNXT_QPLIB_SWQE_TYPE_FAST_REG_MR		13
#define BNXT_QPLIB_SWQE_TYPE_REG_MR			13
#define BNXT_QPLIB_SWQE_TYPE_BIND_MW			14
#define BNXT_QPLIB_SWQE_TYPE_RECV			128
#define BNXT_QPLIB_SWQE_TYPE_RECV_RDMA_IMM		129
	u8				flags;
#define BNXT_QPLIB_SWQE_FLAGS_SIGNAL_COMP		BIT(0)
#define BNXT_QPLIB_SWQE_FLAGS_RD_ATOMIC_FENCE		BIT(1)
#define BNXT_QPLIB_SWQE_FLAGS_UC_FENCE			BIT(2)
#define BNXT_QPLIB_SWQE_FLAGS_SOLICIT_EVENT		BIT(3)
#define BNXT_QPLIB_SWQE_FLAGS_INLINE			BIT(4)
	struct bnxt_qplib_sge		sg_list[BNXT_QPLIB_QP_MAX_SGL];
	int				num_sge;
	/* Max inline data is 96 bytes */
	u32				inline_len;
#define BNXT_QPLIB_SWQE_MAX_INLINE_LENGTH		96
	u8		inline_data[BNXT_QPLIB_SWQE_MAX_INLINE_LENGTH];

	union {
		/* Send, with imm, inval key */
		struct {
			union {
				__be32	imm_data;
				u32	inv_key;
			};
			u32		q_key;
			u32		dst_qp;
			u16		avid;
		} send;

		/* Send Raw Ethernet and QP1 */
		struct {
			u16		lflags;
			u16		cfa_action;
			u32		cfa_meta;
		} rawqp1;

		/* RDMA write, with imm, read */
		struct {
			union {
				__be32	imm_data;
				u32	inv_key;
			};
			u64		remote_va;
			u32		r_key;
		} rdma;

		/* Atomic cmp/swap, fetch/add */
		struct {
			u64		remote_va;
			u32		r_key;
			u64		swap_data;
			u64		cmp_data;
		} atomic;

		/* Local Invalidate */
		struct {
			u32		inv_l_key;
		} local_inv;

		/* FR-PMR */
		struct {
			u8		access_cntl;
			u8		pg_sz_log;
			bool		zero_based;
			u32		l_key;
			u32		length;
			u8		pbl_pg_sz_log;
#define BNXT_QPLIB_SWQE_PAGE_SIZE_4K			0
#define BNXT_QPLIB_SWQE_PAGE_SIZE_8K			1
#define BNXT_QPLIB_SWQE_PAGE_SIZE_64K			4
#define BNXT_QPLIB_SWQE_PAGE_SIZE_256K			6
#define BNXT_QPLIB_SWQE_PAGE_SIZE_1M			8
#define BNXT_QPLIB_SWQE_PAGE_SIZE_2M			9
#define BNXT_QPLIB_SWQE_PAGE_SIZE_4M			10
#define BNXT_QPLIB_SWQE_PAGE_SIZE_1G			18
			u8		levels;
#define PAGE_SHIFT_4K	12
			__le64		*pbl_ptr;
			dma_addr_t	pbl_dma_ptr;
			u64		*page_list;
			u16		page_list_len;
			u64		va;
		} frmr;

		/* Bind */
		struct {
			u8		access_cntl;
#define BNXT_QPLIB_BIND_SWQE_ACCESS_LOCAL_WRITE		BIT(0)
#define BNXT_QPLIB_BIND_SWQE_ACCESS_REMOTE_READ		BIT(1)
#define BNXT_QPLIB_BIND_SWQE_ACCESS_REMOTE_WRITE	BIT(2)
#define BNXT_QPLIB_BIND_SWQE_ACCESS_REMOTE_ATOMIC	BIT(3)
#define BNXT_QPLIB_BIND_SWQE_ACCESS_WINDOW_BIND		BIT(4)
			bool		zero_based;
			u8		mw_type;
			u32		parent_l_key;
			u32		r_key;
			u64		va;
			u32		length;
		} bind;
	};
};

struct bnxt_qplib_q {
	struct bnxt_qplib_hwq		hwq;
	struct bnxt_qplib_swq		*swq;
	struct bnxt_qplib_db_info	dbinfo;
	struct bnxt_qplib_sg_info	sg_info;
	u32				max_wqe;
	u16				wqe_size;
	u16				q_full_delta;
	u16				max_sge;
	u32				psn;
	bool				condition;
	bool				single;
	bool				send_phantom;
	u32				phantom_wqe_cnt;
	u32				phantom_cqe_cnt;
	u32				next_cq_cons;
	bool				flushed;
	u32				swq_start;
	u32				swq_last;
};

struct bnxt_qplib_qp {
	struct bnxt_qplib_pd		*pd;
	struct bnxt_qplib_dpi		*dpi;
	struct bnxt_qplib_chip_ctx	*cctx;
	u64				qp_handle;
#define BNXT_QPLIB_QP_ID_INVALID        0xFFFFFFFF
	u32				id;
	u8				type;
	u8				sig_type;
	u8				wqe_mode;
	u8				state;
	u8				cur_qp_state;
	u64				modify_flags;
	u32				max_inline_data;
	u32				mtu;
	u8				path_mtu;
	bool				en_sqd_async_notify;
	u16				pkey_index;
	u32				qkey;
	u32				dest_qp_id;
	u8				access;
	u8				timeout;
	u8				retry_cnt;
	u8				rnr_retry;
	u64				wqe_cnt;
	u32				min_rnr_timer;
	u32				max_rd_atomic;
	u32				max_dest_rd_atomic;
	u32				dest_qpn;
	u8				smac[6];
	u16				vlan_id;
	u8				nw_type;
	struct bnxt_qplib_ah		ah;

#define BTH_PSN_MASK			((1 << 24) - 1)
	/* SQ */
	struct bnxt_qplib_q		sq;
	/* RQ */
	struct bnxt_qplib_q		rq;
	/* SRQ */
	struct bnxt_qplib_srq		*srq;
	/* CQ */
	struct bnxt_qplib_cq		*scq;
	struct bnxt_qplib_cq		*rcq;
	/* IRRQ and ORRQ */
	struct bnxt_qplib_hwq		irrq;
	struct bnxt_qplib_hwq		orrq;
	/* Header buffer for QP1 */
	int				sq_hdr_buf_size;
	int				rq_hdr_buf_size;
/*
 * Buffer space for ETH(14), IP or GRH(40), UDP header(8)
 * and ib_bth + ib_deth (20).
 * Max required is 82 when RoCE V2 is enabled
 */
#define BNXT_QPLIB_MAX_QP1_SQ_HDR_SIZE_V2	86
	/* Ethernet header	=  14 */
	/* ib_grh		=  40 (provided by MAD) */
	/* ib_bth + ib_deth	=  20 */
	/* MAD			= 256 (provided by MAD) */
	/* iCRC			=   4 */
#define BNXT_QPLIB_MAX_QP1_RQ_ETH_HDR_SIZE	14
#define BNXT_QPLIB_MAX_QP1_RQ_HDR_SIZE_V2	512
#define BNXT_QPLIB_MAX_GRH_HDR_SIZE_IPV4	20
#define BNXT_QPLIB_MAX_GRH_HDR_SIZE_IPV6	40
#define BNXT_QPLIB_MAX_QP1_RQ_BDETH_HDR_SIZE	20
	void				*sq_hdr_buf;
	dma_addr_t			sq_hdr_buf_map;
	void				*rq_hdr_buf;
	dma_addr_t			rq_hdr_buf_map;
	struct list_head		sq_flush;
	struct list_head		rq_flush;
};

#define BNXT_QPLIB_MAX_CQE_ENTRY_SIZE	sizeof(struct cq_base)

#define CQE_CNT_PER_PG		(PAGE_SIZE / BNXT_QPLIB_MAX_CQE_ENTRY_SIZE)
#define CQE_MAX_IDX_PER_PG	(CQE_CNT_PER_PG - 1)
#define CQE_PG(x)		(((x) & ~CQE_MAX_IDX_PER_PG) / CQE_CNT_PER_PG)
#define CQE_IDX(x)		((x) & CQE_MAX_IDX_PER_PG)

#define ROCE_CQE_CMP_V			0
#define CQE_CMP_VALID(hdr, raw_cons, cp_bit)			\
	(!!((hdr)->cqe_type_toggle & CQ_BASE_TOGGLE) ==		\
	   !((raw_cons) & (cp_bit)))

static inline bool bnxt_qplib_queue_full(struct bnxt_qplib_q *que,
					 u8 slots)
{
	struct bnxt_qplib_hwq *hwq;
	int avail;

	hwq = &que->hwq;
	/* False full is possible, retrying post-send makes sense */
	avail = hwq->cons - hwq->prod;
	if (hwq->cons <= hwq->prod)
		avail += hwq->depth;
	return avail <= slots;
}

struct bnxt_qplib_cqe {
	u8				status;
	u8				type;
	u8				opcode;
	u32				length;
	u16				cfa_meta;
	u64				wr_id;
	union {
		__be32			immdata;
		u32			invrkey;
	};
	u64				qp_handle;
	u64				mr_handle;
	u16				flags;
	u8				smac[6];
	u32				src_qp;
	u16				raweth_qp1_flags;
	u16				raweth_qp1_errors;
	u16				raweth_qp1_cfa_code;
	u32				raweth_qp1_flags2;
	u32				raweth_qp1_metadata;
	u8				raweth_qp1_payload_offset;
	u16				pkey_index;
};

#define BNXT_QPLIB_QUEUE_START_PERIOD		0x01
struct bnxt_qplib_cq {
	struct bnxt_qplib_dpi		*dpi;
	struct bnxt_qplib_db_info	dbinfo;
	u32				max_wqe;
	u32				id;
	u16				count;
	u16				period;
	struct bnxt_qplib_hwq		hwq;
	u32				cnq_hw_ring_id;
	struct bnxt_qplib_nq		*nq;
	bool				resize_in_progress;
	struct bnxt_qplib_sg_info	sg_info;
	u64				cq_handle;

#define CQ_RESIZE_WAIT_TIME_MS		500
	unsigned long			flags;
#define CQ_FLAGS_RESIZE_IN_PROG		1
	wait_queue_head_t		waitq;
	struct list_head		sqf_head, rqf_head;
	atomic_t			arm_state;
	spinlock_t			compl_lock; /* synch CQ handlers */
/* Locking Notes:
 * QP can move to error state from modify_qp, async error event or error
 * CQE as part of poll_cq. When QP is moved to error state, it gets added
 * to two flush lists, one each for SQ and RQ.
 * Each flush list is protected by qplib_cq->flush_lock. Both scq and rcq
 * flush_locks should be acquired when QP is moved to error. The control path
 * operations(modify_qp and async error events) are synchronized with poll_cq
 * using upper level CQ locks (bnxt_re_cq->cq_lock) of both SCQ and RCQ.
 * The qplib_cq->flush_lock is required to synchronize two instances of poll_cq
 * of the same QP while manipulating the flush list.
 */
	spinlock_t			flush_lock; /* QP flush management */
	u16				cnq_events;
};

#define BNXT_QPLIB_MAX_IRRQE_ENTRY_SIZE	sizeof(struct xrrq_irrq)
#define BNXT_QPLIB_MAX_ORRQE_ENTRY_SIZE	sizeof(struct xrrq_orrq)
#define IRD_LIMIT_TO_IRRQ_SLOTS(x)	(2 * (x) + 2)
#define IRRQ_SLOTS_TO_IRD_LIMIT(s)	(((s) >> 1) - 1)
#define ORD_LIMIT_TO_ORRQ_SLOTS(x)	((x) + 1)
#define ORRQ_SLOTS_TO_ORD_LIMIT(s)	((s) - 1)

#define BNXT_QPLIB_MAX_NQE_ENTRY_SIZE	sizeof(struct nq_base)

#define NQE_CNT_PER_PG		(PAGE_SIZE / BNXT_QPLIB_MAX_NQE_ENTRY_SIZE)
#define NQE_MAX_IDX_PER_PG	(NQE_CNT_PER_PG - 1)
#define NQE_PG(x)		(((x) & ~NQE_MAX_IDX_PER_PG) / NQE_CNT_PER_PG)
#define NQE_IDX(x)		((x) & NQE_MAX_IDX_PER_PG)

#define NQE_CMP_VALID(hdr, raw_cons, cp_bit)			\
	(!!(le32_to_cpu((hdr)->info63_v[0]) & NQ_BASE_V) ==	\
	   !((raw_cons) & (cp_bit)))

#define BNXT_QPLIB_NQE_MAX_CNT		(128 * 1024)

#define NQ_CONS_PCI_BAR_REGION		2
#define NQ_DB_KEY_CP			(0x2 << CMPL_DOORBELL_KEY_SFT)
#define NQ_DB_IDX_VALID			CMPL_DOORBELL_IDX_VALID
#define NQ_DB_IRQ_DIS			CMPL_DOORBELL_MASK
#define NQ_DB_CP_FLAGS_REARM		(NQ_DB_KEY_CP |		\
					 NQ_DB_IDX_VALID)
#define NQ_DB_CP_FLAGS			(NQ_DB_KEY_CP    |	\
					 NQ_DB_IDX_VALID |	\
					 NQ_DB_IRQ_DIS)

struct bnxt_qplib_nq_db {
	struct bnxt_qplib_reg_desc	reg;
	struct bnxt_qplib_db_info	dbinfo;
};

typedef int (*cqn_handler_t)(struct bnxt_qplib_nq *nq,
		struct bnxt_qplib_cq *cq);
typedef int (*srqn_handler_t)(struct bnxt_qplib_nq *nq,
		struct bnxt_qplib_srq *srq, u8 event);

struct bnxt_qplib_nq {
	struct pci_dev			*pdev;
	struct bnxt_qplib_res		*res;
	char				name[32];
	struct bnxt_qplib_hwq		hwq;
	struct bnxt_qplib_nq_db		nq_db;
	u16				ring_id;
	int				msix_vec;
	cpumask_t			mask;
	struct tasklet_struct		nq_tasklet;
	bool				requested;
	int				budget;

	cqn_handler_t			cqn_handler;
	srqn_handler_t			srqn_handler;
	struct workqueue_struct		*cqn_wq;
};

struct bnxt_qplib_nq_work {
	struct work_struct      work;
	struct bnxt_qplib_nq    *nq;
	struct bnxt_qplib_cq    *cq;
};

void bnxt_qplib_nq_stop_irq(struct bnxt_qplib_nq *nq, bool kill);
void bnxt_qplib_disable_nq(struct bnxt_qplib_nq *nq);
int bnxt_qplib_nq_start_irq(struct bnxt_qplib_nq *nq, int nq_indx,
			    int msix_vector, bool need_init);
int bnxt_qplib_enable_nq(struct pci_dev *pdev, struct bnxt_qplib_nq *nq,
			 int nq_idx, int msix_vector, int bar_reg_offset,
			 cqn_handler_t cqn_handler,
			 srqn_handler_t srq_handler);
int bnxt_qplib_create_srq(struct bnxt_qplib_res *res,
			  struct bnxt_qplib_srq *srq);
int bnxt_qplib_modify_srq(struct bnxt_qplib_res *res,
			  struct bnxt_qplib_srq *srq);
int bnxt_qplib_query_srq(struct bnxt_qplib_res *res,
			 struct bnxt_qplib_srq *srq);
void bnxt_qplib_destroy_srq(struct bnxt_qplib_res *res,
			    struct bnxt_qplib_srq *srq);
int bnxt_qplib_post_srq_recv(struct bnxt_qplib_srq *srq,
			     struct bnxt_qplib_swqe *wqe);
int bnxt_qplib_create_qp1(struct bnxt_qplib_res *res, struct bnxt_qplib_qp *qp);
int bnxt_qplib_create_qp(struct bnxt_qplib_res *res, struct bnxt_qplib_qp *qp);
int bnxt_qplib_modify_qp(struct bnxt_qplib_res *res, struct bnxt_qplib_qp *qp);
int bnxt_qplib_query_qp(struct bnxt_qplib_res *res, struct bnxt_qplib_qp *qp);
int bnxt_qplib_destroy_qp(struct bnxt_qplib_res *res, struct bnxt_qplib_qp *qp);
void bnxt_qplib_clean_qp(struct bnxt_qplib_qp *qp);
void bnxt_qplib_free_qp_res(struct bnxt_qplib_res *res,
			    struct bnxt_qplib_qp *qp);
void *bnxt_qplib_get_qp1_sq_buf(struct bnxt_qplib_qp *qp,
				struct bnxt_qplib_sge *sge);
void *bnxt_qplib_get_qp1_rq_buf(struct bnxt_qplib_qp *qp,
				struct bnxt_qplib_sge *sge);
u32 bnxt_qplib_get_rq_prod_index(struct bnxt_qplib_qp *qp);
dma_addr_t bnxt_qplib_get_qp_buf_from_index(struct bnxt_qplib_qp *qp,
					    u32 index);
void bnxt_qplib_post_send_db(struct bnxt_qplib_qp *qp);
int bnxt_qplib_post_send(struct bnxt_qplib_qp *qp,
			 struct bnxt_qplib_swqe *wqe);
void bnxt_qplib_post_recv_db(struct bnxt_qplib_qp *qp);
int bnxt_qplib_post_recv(struct bnxt_qplib_qp *qp,
			 struct bnxt_qplib_swqe *wqe);
int bnxt_qplib_create_cq(struct bnxt_qplib_res *res, struct bnxt_qplib_cq *cq);
int bnxt_qplib_destroy_cq(struct bnxt_qplib_res *res, struct bnxt_qplib_cq *cq);
int bnxt_qplib_poll_cq(struct bnxt_qplib_cq *cq, struct bnxt_qplib_cqe *cqe,
		       int num, struct bnxt_qplib_qp **qp);
bool bnxt_qplib_is_cq_empty(struct bnxt_qplib_cq *cq);
void bnxt_qplib_req_notify_cq(struct bnxt_qplib_cq *cq, u32 arm_type);
void bnxt_qplib_free_nq(struct bnxt_qplib_nq *nq);
int bnxt_qplib_alloc_nq(struct bnxt_qplib_res *res, struct bnxt_qplib_nq *nq);
void bnxt_qplib_add_flush_qp(struct bnxt_qplib_qp *qp);
void bnxt_qplib_acquire_cq_locks(struct bnxt_qplib_qp *qp,
				 unsigned long *flags);
void bnxt_qplib_release_cq_locks(struct bnxt_qplib_qp *qp,
				 unsigned long *flags);
int bnxt_qplib_process_flush_list(struct bnxt_qplib_cq *cq,
				  struct bnxt_qplib_cqe *cqe,
				  int num_cqes);
void bnxt_qplib_flush_cqn_wq(struct bnxt_qplib_qp *qp);

static inline void *bnxt_qplib_get_swqe(struct bnxt_qplib_q *que, u32 *swq_idx)
{
	u32 idx;

	idx = que->swq_start;
	if (swq_idx)
		*swq_idx = idx;
	return &que->swq[idx];
}

static inline void bnxt_qplib_swq_mod_start(struct bnxt_qplib_q *que, u32 idx)
{
	que->swq_start = que->swq[idx].next_idx;
}

static inline u32 bnxt_qplib_get_depth(struct bnxt_qplib_q *que)
{
	return (que->wqe_size * que->max_wqe) / sizeof(struct sq_sge);
}

static inline u32 bnxt_qplib_set_sq_size(struct bnxt_qplib_q *que, u8 wqe_mode)
{
	return (wqe_mode == BNXT_QPLIB_WQE_MODE_STATIC) ?
		que->max_wqe : bnxt_qplib_get_depth(que);
}

static inline u32 bnxt_qplib_set_sq_max_slot(u8 wqe_mode)
{
	return (wqe_mode == BNXT_QPLIB_WQE_MODE_STATIC) ?
		sizeof(struct sq_send) / sizeof(struct sq_sge) : 1;
}

static inline u32 bnxt_qplib_set_rq_max_slot(u32 wqe_size)
{
	return (wqe_size / sizeof(struct sq_sge));
}

static inline u16 __xlate_qfd(u16 delta, u16 wqe_bytes)
{
	/* For Cu/Wh delta = 128, stride = 16, wqe_bytes = 128
	 * For Gen-p5 B/C mode delta = 0, stride = 16, wqe_bytes = 128.
	 * For Gen-p5 delta = 0, stride = 16, 32 <= wqe_bytes <= 512.
	 * when 8916 is disabled.
	 */
	return (delta * wqe_bytes) / sizeof(struct sq_sge);
}

static inline u16 bnxt_qplib_calc_ilsize(struct bnxt_qplib_swqe *wqe, u16 max)
{
	u16 size = 0;
	int indx;

	for (indx = 0; indx < wqe->num_sge; indx++)
		size += wqe->sg_list[indx].size;
	if (size > max)
		size = max;

	return size;
}
#endif /* __BNXT_QPLIB_FP_H__ */<|MERGE_RESOLUTION|>--- conflicted
+++ resolved
@@ -39,11 +39,8 @@
 #ifndef __BNXT_QPLIB_FP_H__
 #define __BNXT_QPLIB_FP_H__
 
-<<<<<<< HEAD
-=======
 #include <rdma/bnxt_re-abi.h>
 
->>>>>>> 7d2a07b7
 /* Few helper structures temporarily defined here
  * should get rid of these when roce_hsi.h is updated
  * in original code base
