--- conflicted
+++ resolved
@@ -66,32 +66,6 @@
 				 HNS_ROCE_CMD_TIMEOUT_MSECS);
 }
 
-<<<<<<< HEAD
-static int alloc_mr_key(struct hns_roce_dev *hr_dev, struct hns_roce_mr *mr,
-			u32 pd, u64 iova, u64 size, u32 access)
-{
-	struct ib_device *ibdev = &hr_dev->ib_dev;
-	unsigned long obj = 0;
-	int err;
-
-	/* Allocate a key for mr from mr_table */
-	err = hns_roce_bitmap_alloc(&hr_dev->mr_table.mtpt_bitmap, &obj);
-	if (err) {
-		ibdev_err(ibdev,
-			  "failed to alloc bitmap for MR key, ret = %d.\n",
-			  err);
-		return -ENOMEM;
-	}
-
-	mr->iova = iova;			/* MR va starting addr */
-	mr->size = size;			/* MR addr range */
-	mr->pd = pd;				/* MR num */
-	mr->access = access;			/* MR access permit */
-	mr->enabled = 0;			/* MR active status */
-	mr->key = hw_index_to_key(obj);		/* MR key */
-
-	err = hns_roce_table_get(hr_dev, &hr_dev->mr_table.mtpt_table, obj);
-=======
 static int alloc_mr_key(struct hns_roce_dev *hr_dev, struct hns_roce_mr *mr)
 {
 	struct hns_roce_ida *mtpt_ida = &hr_dev->mr_table.mtpt_ida;
@@ -111,61 +85,10 @@
 
 	err = hns_roce_table_get(hr_dev, &hr_dev->mr_table.mtpt_table,
 				 (unsigned long)id);
->>>>>>> 7d2a07b7
 	if (err) {
 		ibdev_err(ibdev, "failed to alloc mtpt, ret = %d.\n", err);
 		goto err_free_bitmap;
 	}
-<<<<<<< HEAD
-
-	return 0;
-err_free_bitmap:
-	hns_roce_bitmap_free(&hr_dev->mr_table.mtpt_bitmap, obj, BITMAP_NO_RR);
-	return err;
-}
-
-static void free_mr_key(struct hns_roce_dev *hr_dev, struct hns_roce_mr *mr)
-{
-	unsigned long obj = key_to_hw_index(mr->key);
-
-	hns_roce_table_put(hr_dev, &hr_dev->mr_table.mtpt_table, obj);
-	hns_roce_bitmap_free(&hr_dev->mr_table.mtpt_bitmap, obj, BITMAP_NO_RR);
-}
-
-static int alloc_mr_pbl(struct hns_roce_dev *hr_dev, struct hns_roce_mr *mr,
-			size_t length, struct ib_udata *udata, u64 start,
-			int access)
-{
-	struct ib_device *ibdev = &hr_dev->ib_dev;
-	bool is_fast = mr->type == MR_TYPE_FRMR;
-	struct hns_roce_buf_attr buf_attr = {};
-	int err;
-
-	mr->pbl_hop_num = is_fast ? 1 : hr_dev->caps.pbl_hop_num;
-	buf_attr.page_shift = is_fast ? PAGE_SHIFT :
-			      hr_dev->caps.pbl_buf_pg_sz + PAGE_SHIFT;
-	buf_attr.region[0].size = length;
-	buf_attr.region[0].hopnum = mr->pbl_hop_num;
-	buf_attr.region_count = 1;
-	buf_attr.fixed_page = true;
-	buf_attr.user_access = access;
-	/* fast MR's buffer is alloced before mapping, not at creation */
-	buf_attr.mtt_only = is_fast;
-
-	err = hns_roce_mtr_create(hr_dev, &mr->pbl_mtr, &buf_attr,
-				  hr_dev->caps.pbl_ba_pg_sz + HNS_HW_PAGE_SHIFT,
-				  udata, start);
-	if (err)
-		ibdev_err(ibdev, "failed to alloc pbl mtr, ret = %d.\n", err);
-	else
-		mr->npages = mr->pbl_mtr.hem_cfg.buf_pg_count;
-
-	return err;
-}
-
-static void free_mr_pbl(struct hns_roce_dev *hr_dev, struct hns_roce_mr *mr)
-{
-=======
 
 	return 0;
 err_free_bitmap:
@@ -212,7 +135,6 @@
 
 static void free_mr_pbl(struct hns_roce_dev *hr_dev, struct hns_roce_mr *mr)
 {
->>>>>>> 7d2a07b7
 	hns_roce_mtr_destroy(hr_dev, &mr->pbl_mtr);
 }
 
@@ -240,11 +162,8 @@
 {
 	unsigned long mtpt_idx = key_to_hw_index(mr->key);
 	struct hns_roce_cmd_mailbox *mailbox;
-<<<<<<< HEAD
-=======
 	struct device *dev = hr_dev->dev;
 	int ret;
->>>>>>> 7d2a07b7
 
 	/* Allocate mailbox memory */
 	mailbox = hns_roce_alloc_cmd_mailbox(hr_dev);
@@ -266,11 +185,7 @@
 	ret = hns_roce_hw_create_mpt(hr_dev, mailbox,
 				     mtpt_idx & (hr_dev->caps.num_mtpts - 1));
 	if (ret) {
-<<<<<<< HEAD
-		dev_err(dev, "CREATE_MPT failed (%d)\n", ret);
-=======
 		dev_err(dev, "failed to create mpt, ret = %d.\n", ret);
->>>>>>> 7d2a07b7
 		goto err_page;
 	}
 
@@ -282,25 +197,6 @@
 	return ret;
 }
 
-<<<<<<< HEAD
-int hns_roce_init_mr_table(struct hns_roce_dev *hr_dev)
-{
-	struct hns_roce_mr_table *mr_table = &hr_dev->mr_table;
-	int ret;
-
-	ret = hns_roce_bitmap_init(&mr_table->mtpt_bitmap,
-				   hr_dev->caps.num_mtpts,
-				   hr_dev->caps.num_mtpts - 1,
-				   hr_dev->caps.reserved_mrws, 0);
-	return ret;
-}
-
-void hns_roce_cleanup_mr_table(struct hns_roce_dev *hr_dev)
-{
-	struct hns_roce_mr_table *mr_table = &hr_dev->mr_table;
-
-	hns_roce_bitmap_cleanup(&mr_table->mtpt_bitmap);
-=======
 void hns_roce_init_mr_table(struct hns_roce_dev *hr_dev)
 {
 	struct hns_roce_ida *mtpt_ida = &hr_dev->mr_table.mtpt_ida;
@@ -308,7 +204,6 @@
 	ida_init(&mtpt_ida->ida);
 	mtpt_ida->max = hr_dev->caps.num_mtpts - 1;
 	mtpt_ida->min = hr_dev->caps.reserved_mrws;
->>>>>>> 7d2a07b7
 }
 
 struct ib_mr *hns_roce_get_dma_mr(struct ib_pd *pd, int acc)
@@ -327,11 +222,7 @@
 
 	/* Allocate memory region key */
 	hns_roce_hem_list_init(&mr->pbl_mtr.hem_list);
-<<<<<<< HEAD
-	ret = alloc_mr_key(hr_dev, mr, to_hr_pd(pd)->pdn, 0, 0, acc);
-=======
 	ret = alloc_mr_key(hr_dev, mr);
->>>>>>> 7d2a07b7
 	if (ret)
 		goto err_free;
 
@@ -362,15 +253,6 @@
 	if (!mr)
 		return ERR_PTR(-ENOMEM);
 
-<<<<<<< HEAD
-	mr->type = MR_TYPE_MR;
-	ret = alloc_mr_key(hr_dev, mr, to_hr_pd(pd)->pdn, virt_addr, length,
-			   access_flags);
-	if (ret)
-		goto err_alloc_mr;
-
-	ret = alloc_mr_pbl(hr_dev, mr, length, udata, start, access_flags);
-=======
 	mr->iova = virt_addr;
 	mr->size = length;
 	mr->pd = to_hr_pd(pd)->pdn;
@@ -382,7 +264,6 @@
 		goto err_alloc_mr;
 
 	ret = alloc_mr_pbl(hr_dev, mr, udata, start);
->>>>>>> 7d2a07b7
 	if (ret)
 		goto err_alloc_key;
 
@@ -404,55 +285,16 @@
 	return ERR_PTR(ret);
 }
 
-<<<<<<< HEAD
-static int rereg_mr_trans(struct ib_mr *ibmr, int flags,
-			  u64 start, u64 length,
-			  u64 virt_addr, int mr_access_flags,
-			  struct hns_roce_cmd_mailbox *mailbox,
-			  u32 pdn, struct ib_udata *udata)
-{
-	struct hns_roce_dev *hr_dev = to_hr_dev(ibmr->device);
-	struct ib_device *ibdev = &hr_dev->ib_dev;
-	struct hns_roce_mr *mr = to_hr_mr(ibmr);
-	int ret;
-
-	free_mr_pbl(hr_dev, mr);
-	ret = alloc_mr_pbl(hr_dev, mr, length, udata, start, mr_access_flags);
-	if (ret) {
-		ibdev_err(ibdev, "failed to create mr PBL, ret = %d.\n", ret);
-		return ret;
-	}
-
-	ret = hr_dev->hw->rereg_write_mtpt(hr_dev, mr, flags, pdn,
-					   mr_access_flags, virt_addr,
-					   length, mailbox->buf);
-	if (ret) {
-		ibdev_err(ibdev, "failed to write mtpt, ret = %d.\n", ret);
-		free_mr_pbl(hr_dev, mr);
-	}
-
-	return ret;
-}
-
-int hns_roce_rereg_user_mr(struct ib_mr *ibmr, int flags, u64 start, u64 length,
-			   u64 virt_addr, int mr_access_flags, struct ib_pd *pd,
-			   struct ib_udata *udata)
-=======
 struct ib_mr *hns_roce_rereg_user_mr(struct ib_mr *ibmr, int flags, u64 start,
 				     u64 length, u64 virt_addr,
 				     int mr_access_flags, struct ib_pd *pd,
 				     struct ib_udata *udata)
->>>>>>> 7d2a07b7
 {
 	struct hns_roce_dev *hr_dev = to_hr_dev(ibmr->device);
 	struct ib_device *ib_dev = &hr_dev->ib_dev;
 	struct hns_roce_mr *mr = to_hr_mr(ibmr);
 	struct hns_roce_cmd_mailbox *mailbox;
 	unsigned long mtpt_idx;
-<<<<<<< HEAD
-	u32 pdn = 0;
-=======
->>>>>>> 7d2a07b7
 	int ret;
 
 	if (!mr->enabled)
@@ -480,21 +322,6 @@
 	if (flags & IB_MR_REREG_PD)
 		mr->pd = to_hr_pd(pd)->pdn;
 
-<<<<<<< HEAD
-	if (flags & IB_MR_REREG_TRANS) {
-		ret = rereg_mr_trans(ibmr, flags,
-				     start, length,
-				     virt_addr, mr_access_flags,
-				     mailbox, pdn, udata);
-		if (ret)
-			goto free_cmd_mbox;
-	} else {
-		ret = hr_dev->hw->rereg_write_mtpt(hr_dev, mr, flags, pdn,
-						   mr_access_flags, virt_addr,
-						   length, mailbox->buf);
-		if (ret)
-			goto free_cmd_mbox;
-=======
 	if (flags & IB_MR_REREG_ACCESS)
 		mr->access = mr_access_flags;
 
@@ -512,7 +339,6 @@
 	if (ret) {
 		ibdev_err(ib_dev, "failed to write mtpt, ret = %d.\n", ret);
 		goto free_cmd_mbox;
->>>>>>> 7d2a07b7
 	}
 
 	ret = hns_roce_hw_create_mpt(hr_dev, mailbox, mtpt_idx);
@@ -522,15 +348,6 @@
 	}
 
 	mr->enabled = 1;
-<<<<<<< HEAD
-	if (flags & IB_MR_REREG_ACCESS)
-		mr->access = mr_access_flags;
-
-	hns_roce_free_cmd_mailbox(hr_dev, mailbox);
-
-	return 0;
-=======
->>>>>>> 7d2a07b7
 
 free_cmd_mbox:
 	hns_roce_free_cmd_mailbox(hr_dev, mailbox);
@@ -560,10 +377,6 @@
 	struct hns_roce_dev *hr_dev = to_hr_dev(pd->device);
 	struct device *dev = hr_dev->dev;
 	struct hns_roce_mr *mr;
-<<<<<<< HEAD
-	u64 length;
-=======
->>>>>>> 7d2a07b7
 	int ret;
 
 	if (mr_type != IB_MR_TYPE_MEM_REG)
@@ -584,20 +397,11 @@
 	mr->size = max_num_sg * (1 << PAGE_SHIFT);
 
 	/* Allocate memory region key */
-<<<<<<< HEAD
-	length = max_num_sg * (1 << PAGE_SHIFT);
-	ret = alloc_mr_key(hr_dev, mr, to_hr_pd(pd)->pdn, 0, length, 0);
+	ret = alloc_mr_key(hr_dev, mr);
 	if (ret)
 		goto err_free;
 
-	ret = alloc_mr_pbl(hr_dev, mr, length, NULL, 0, 0);
-=======
-	ret = alloc_mr_key(hr_dev, mr);
-	if (ret)
-		goto err_free;
-
 	ret = alloc_mr_pbl(hr_dev, mr, NULL, 0);
->>>>>>> 7d2a07b7
 	if (ret)
 		goto err_key;
 
@@ -606,11 +410,7 @@
 		goto err_pbl;
 
 	mr->ibmr.rkey = mr->ibmr.lkey = mr->key;
-<<<<<<< HEAD
-	mr->ibmr.length = length;
-=======
 	mr->ibmr.length = mr->size;
->>>>>>> 7d2a07b7
 
 	return &mr->ibmr;
 
@@ -652,11 +452,7 @@
 
 	ret = ib_sg_to_pages(ibmr, sg, sg_nents, sg_offset, hns_roce_set_page);
 	if (ret < 1) {
-<<<<<<< HEAD
-		ibdev_err(ibdev, "failed to store sg pages %d %d, cnt = %d.\n",
-=======
 		ibdev_err(ibdev, "failed to store sg pages %u %u, cnt = %d.\n",
->>>>>>> 7d2a07b7
 			  mr->npages, mr->pbl_mtr.hem_cfg.buf_pg_count, ret);
 		goto err_page_list;
 	}
@@ -670,11 +466,7 @@
 		ibdev_err(ibdev, "failed to map sg mtr, ret = %d.\n", ret);
 		ret = 0;
 	} else {
-<<<<<<< HEAD
-		mr->pbl_mtr.hem_cfg.buf_pg_shift = ilog2(ibmr->page_size);
-=======
 		mr->pbl_mtr.hem_cfg.buf_pg_shift = (u32)ilog2(ibmr->page_size);
->>>>>>> 7d2a07b7
 		ret = mr->npages;
 	}
 
@@ -800,22 +592,6 @@
 }
 
 static int mtr_map_region(struct hns_roce_dev *hr_dev, struct hns_roce_mtr *mtr,
-<<<<<<< HEAD
-			  dma_addr_t *pages, struct hns_roce_buf_region *region)
-{
-	__le64 *mtts;
-	int offset;
-	int count;
-	int npage;
-	u64 addr;
-	int end;
-	int i;
-
-	/* if hopnum is 0, buffer cannot store BAs, so skip write mtt */
-	if (!region->hopnum)
-		return 0;
-
-=======
 			  struct hns_roce_buf_region *region, dma_addr_t *pages,
 			  int max_count)
 {
@@ -825,7 +601,6 @@
 	u64 addr;
 	int i;
 
->>>>>>> 7d2a07b7
 	offset = region->offset;
 	end = offset + region->count;
 	npage = 0;
@@ -836,11 +611,7 @@
 		if (!mtts)
 			return -ENOBUFS;
 
-<<<<<<< HEAD
-		for (i = 0; i < count; i++) {
-=======
 		for (i = 0; i < count && npage < max_count; i++) {
->>>>>>> 7d2a07b7
 			if (hr_dev->hw_rev == HNS_ROCE_HW_VER1)
 				addr = to_hr_hw_page_addr(pages[npage]);
 			else
@@ -899,158 +670,6 @@
 	return 0;
 }
 
-<<<<<<< HEAD
-static inline bool mtr_has_mtt(struct hns_roce_buf_attr *attr)
-{
-	int i;
-
-	for (i = 0; i < attr->region_count; i++)
-		if (attr->region[i].hopnum != HNS_ROCE_HOP_NUM_0 &&
-		    attr->region[i].hopnum > 0)
-			return true;
-
-	/* because the mtr only one root base address, when hopnum is 0 means
-	 * root base address equals the first buffer address, thus all alloced
-	 * memory must in a continuous space accessed by direct mode.
-	 */
-	return false;
-}
-
-static inline size_t mtr_bufs_size(struct hns_roce_buf_attr *attr)
-{
-	size_t size = 0;
-	int i;
-
-	for (i = 0; i < attr->region_count; i++)
-		size += attr->region[i].size;
-
-	return size;
-}
-
-static inline int mtr_umem_page_count(struct ib_umem *umem,
-				      unsigned int page_shift)
-{
-	int count = ib_umem_page_count(umem);
-
-	if (page_shift >= PAGE_SHIFT)
-		count >>= page_shift - PAGE_SHIFT;
-	else
-		count <<= PAGE_SHIFT - page_shift;
-
-	return count;
-}
-
-static inline size_t mtr_kmem_direct_size(bool is_direct, size_t alloc_size,
-					  unsigned int page_shift)
-{
-	if (is_direct)
-		return ALIGN(alloc_size, 1 << page_shift);
-	else
-		return HNS_HW_DIRECT_PAGE_COUNT << page_shift;
-}
-
-/*
- * check the given pages in continuous address space
- * Returns 0 on success, or the error page num.
- */
-static inline int mtr_check_direct_pages(dma_addr_t *pages, int page_count,
-					 unsigned int page_shift)
-{
-	size_t page_size = 1 << page_shift;
-	int i;
-
-	for (i = 1; i < page_count; i++)
-		if (pages[i] - pages[i - 1] != page_size)
-			return i;
-
-	return 0;
-}
-
-static void mtr_free_bufs(struct hns_roce_dev *hr_dev, struct hns_roce_mtr *mtr)
-{
-	/* release user buffers */
-	if (mtr->umem) {
-		ib_umem_release(mtr->umem);
-		mtr->umem = NULL;
-	}
-
-	/* release kernel buffers */
-	if (mtr->kmem) {
-		hns_roce_buf_free(hr_dev, mtr->kmem);
-		kfree(mtr->kmem);
-		mtr->kmem = NULL;
-	}
-}
-
-static int mtr_alloc_bufs(struct hns_roce_dev *hr_dev, struct hns_roce_mtr *mtr,
-			  struct hns_roce_buf_attr *buf_attr, bool is_direct,
-			  struct ib_udata *udata, unsigned long user_addr)
-{
-	struct ib_device *ibdev = &hr_dev->ib_dev;
-	unsigned int max_pg_shift = buf_attr->page_shift;
-	unsigned int best_pg_shift = 0;
-	int all_pg_count = 0;
-	size_t direct_size;
-	size_t total_size;
-	unsigned long tmp;
-	int ret = 0;
-
-	total_size = mtr_bufs_size(buf_attr);
-	if (total_size < 1) {
-		ibdev_err(ibdev, "Failed to check mtr size\n");
-		return -EINVAL;
-	}
-
-	if (udata) {
-		mtr->kmem = NULL;
-		mtr->umem = ib_umem_get(ibdev, user_addr, total_size,
-					buf_attr->user_access);
-		if (IS_ERR_OR_NULL(mtr->umem)) {
-			ibdev_err(ibdev, "Failed to get umem, ret %ld\n",
-				  PTR_ERR(mtr->umem));
-			return -ENOMEM;
-		}
-		if (buf_attr->fixed_page) {
-			best_pg_shift = max_pg_shift;
-		} else {
-			tmp = GENMASK(max_pg_shift, 0);
-			ret = ib_umem_find_best_pgsz(mtr->umem, tmp, user_addr);
-			best_pg_shift = (ret <= PAGE_SIZE) ?
-					PAGE_SHIFT : ilog2(ret);
-		}
-		all_pg_count = mtr_umem_page_count(mtr->umem, best_pg_shift);
-		ret = 0;
-	} else {
-		mtr->umem = NULL;
-		mtr->kmem = kzalloc(sizeof(*mtr->kmem), GFP_KERNEL);
-		if (!mtr->kmem) {
-			ibdev_err(ibdev, "Failed to alloc kmem\n");
-			return -ENOMEM;
-		}
-		direct_size = mtr_kmem_direct_size(is_direct, total_size,
-						   max_pg_shift);
-		ret = hns_roce_buf_alloc(hr_dev, total_size, direct_size,
-					 mtr->kmem, max_pg_shift);
-		if (ret) {
-			ibdev_err(ibdev, "Failed to alloc kmem, ret %d\n", ret);
-			goto err_alloc_mem;
-		} else {
-			best_pg_shift = max_pg_shift;
-			all_pg_count = mtr->kmem->npages;
-		}
-	}
-
-	/* must bigger than minimum hardware page shift */
-	if (best_pg_shift < HNS_HW_PAGE_SHIFT || all_pg_count < 1) {
-		ret = -EINVAL;
-		ibdev_err(ibdev, "Failed to check mtr page shift %d count %d\n",
-			  best_pg_shift, all_pg_count);
-		goto err_alloc_mem;
-	}
-
-	mtr->hem_cfg.buf_pg_shift = best_pg_shift;
-	mtr->hem_cfg.buf_pg_count = all_pg_count;
-=======
 static void mtr_free_bufs(struct hns_roce_dev *hr_dev, struct hns_roce_mtr *mtr)
 {
 	/* release user buffers */
@@ -1198,91 +817,20 @@
 		ibdev_err(ibdev, "failed to map mtr pages count: %u < %u.\n",
 			  mapped_cnt, page_cnt);
 	}
->>>>>>> 7d2a07b7
-
-	return 0;
-err_alloc_mem:
-	mtr_free_bufs(hr_dev, mtr);
+
 	return ret;
-}
-
-static int mtr_get_pages(struct hns_roce_dev *hr_dev, struct hns_roce_mtr *mtr,
-			 dma_addr_t *pages, int count, unsigned int page_shift)
-{
-	struct ib_device *ibdev = &hr_dev->ib_dev;
-	int npage;
-	int err;
-
-	if (mtr->umem)
-		npage = hns_roce_get_umem_bufs(hr_dev, pages, count, 0,
-					       mtr->umem, page_shift);
-	else
-		npage = hns_roce_get_kmem_bufs(hr_dev, pages, count, 0,
-					       mtr->kmem);
-
-	if (mtr->hem_cfg.is_direct && npage > 1) {
-		err = mtr_check_direct_pages(pages, npage, page_shift);
-		if (err) {
-			ibdev_err(ibdev, "Failed to check %s direct page-%d\n",
-				  mtr->umem ? "user" : "kernel", err);
-			npage = err;
-		}
-	}
-
-	return npage;
-}
-
-int hns_roce_mtr_map(struct hns_roce_dev *hr_dev, struct hns_roce_mtr *mtr,
-		     dma_addr_t *pages, int page_cnt)
-{
-	struct ib_device *ibdev = &hr_dev->ib_dev;
-	struct hns_roce_buf_region *r;
-	int err;
-	int i;
-
-	/*
-	 * Only use the first page address as root ba when hopnum is 0, this
-	 * is because the addresses of all pages are consecutive in this case.
-	 */
-	if (mtr->hem_cfg.is_direct) {
-		mtr->hem_cfg.root_ba = pages[0];
-		return 0;
-	}
-
-	for (i = 0; i < mtr->hem_cfg.region_count; i++) {
-		r = &mtr->hem_cfg.region[i];
-		if (r->offset + r->count > page_cnt) {
-			err = -EINVAL;
-			ibdev_err(ibdev,
-				  "Failed to check mtr%d end %d + %d, max %d\n",
-				  i, r->offset, r->count, page_cnt);
-			return err;
-		}
-
-		err = mtr_map_region(hr_dev, mtr, &pages[r->offset], r);
-		if (err) {
-			ibdev_err(ibdev,
-				  "Failed to map mtr%d offset %d, err %d\n",
-				  i, r->offset, err);
-			return err;
-		}
-	}
-
-	return 0;
 }
 
 int hns_roce_mtr_find(struct hns_roce_dev *hr_dev, struct hns_roce_mtr *mtr,
 		      int offset, u64 *mtt_buf, int mtt_max, u64 *base_addr)
 {
 	struct hns_roce_hem_cfg *cfg = &mtr->hem_cfg;
-<<<<<<< HEAD
+	int mtt_count, left;
 	int start_index;
-	int mtt_count;
 	int total = 0;
 	__le64 *mtts;
-	int npage;
+	u32 npage;
 	u64 addr;
-	int left;
 
 	if (!mtt_buf || mtt_max < 1)
 		goto done;
@@ -1305,36 +853,6 @@
 			total++;
 		}
 
-=======
-	int mtt_count, left;
-	int start_index;
-	int total = 0;
-	__le64 *mtts;
-	u32 npage;
-	u64 addr;
-
-	if (!mtt_buf || mtt_max < 1)
-		goto done;
-
-	/* no mtt memory in direct mode, so just return the buffer address */
-	if (cfg->is_direct) {
-		start_index = offset >> HNS_HW_PAGE_SHIFT;
-		for (mtt_count = 0; mtt_count < cfg->region_count &&
-		     total < mtt_max; mtt_count++) {
-			npage = cfg->region[mtt_count].offset;
-			if (npage < start_index)
-				continue;
-
-			addr = cfg->root_ba + (npage << HNS_HW_PAGE_SHIFT);
-			if (hr_dev->hw_rev == HNS_ROCE_HW_VER1)
-				mtt_buf[total] = to_hr_hw_page_addr(addr);
-			else
-				mtt_buf[total] = addr;
-
-			total++;
-		}
-
->>>>>>> 7d2a07b7
 		goto done;
 	}
 
@@ -1364,49 +882,6 @@
 static int mtr_init_buf_cfg(struct hns_roce_dev *hr_dev,
 			    struct hns_roce_buf_attr *attr,
 			    struct hns_roce_hem_cfg *cfg,
-<<<<<<< HEAD
-			    unsigned int *buf_page_shift)
-{
-	struct hns_roce_buf_region *r;
-	unsigned int page_shift = 0;
-	int page_cnt = 0;
-	size_t buf_size;
-	int region_cnt;
-
-	if (cfg->is_direct) {
-		buf_size = cfg->buf_pg_count << cfg->buf_pg_shift;
-		page_cnt = DIV_ROUND_UP(buf_size, HNS_HW_PAGE_SIZE);
-		/*
-		 * When HEM buffer use level-0 addressing, the page size equals
-		 * the buffer size, and the the page size = 4K * 2^N.
-		 */
-		cfg->buf_pg_shift = HNS_HW_PAGE_SHIFT + order_base_2(page_cnt);
-		if (attr->region_count > 1) {
-			cfg->buf_pg_count = page_cnt;
-			page_shift = HNS_HW_PAGE_SHIFT;
-		} else {
-			cfg->buf_pg_count = 1;
-			page_shift = cfg->buf_pg_shift;
-			if (buf_size != 1 << page_shift) {
-				ibdev_err(&hr_dev->ib_dev,
-					  "failed to check direct size %zu shift %d.\n",
-					  buf_size, page_shift);
-				return -EINVAL;
-			}
-		}
-	} else {
-		page_shift = cfg->buf_pg_shift;
-	}
-
-	/* convert buffer size to page index and page count */
-	for (page_cnt = 0, region_cnt = 0; page_cnt < cfg->buf_pg_count &&
-	     region_cnt < attr->region_count &&
-	     region_cnt < ARRAY_SIZE(cfg->region); region_cnt++) {
-		r = &cfg->region[region_cnt];
-		r->offset = page_cnt;
-		buf_size = hr_hw_page_align(attr->region[region_cnt].size);
-		r->count = DIV_ROUND_UP(buf_size, 1 << page_shift);
-=======
 			    unsigned int *buf_page_shift, int unalinged_size)
 {
 	struct hns_roce_buf_region *r;
@@ -1451,33 +926,17 @@
 					    first_region_padding);
 		r->count = DIV_ROUND_UP(buf_size, 1 << page_shift);
 		first_region_padding = 0;
->>>>>>> 7d2a07b7
 		page_cnt += r->count;
 		r->hopnum = to_hr_hem_hopnum(attr->region[region_cnt].hopnum,
 					     r->count);
 	}
 
-<<<<<<< HEAD
-	if (region_cnt < 1) {
-		ibdev_err(&hr_dev->ib_dev,
-			  "failed to check mtr region count, pages = %d.\n",
-			  cfg->buf_pg_count);
-		return -ENOBUFS;
-	}
-
-=======
->>>>>>> 7d2a07b7
 	cfg->region_count = region_cnt;
 	*buf_page_shift = page_shift;
 
 	return page_cnt;
 }
 
-<<<<<<< HEAD
-/**
- * hns_roce_mtr_create - Create hns memory translate region.
- *
-=======
 static int mtr_alloc_mtt(struct hns_roce_dev *hr_dev, struct hns_roce_mtr *mtr,
 			 unsigned int ba_page_shift)
 {
@@ -1509,7 +968,6 @@
  * hns_roce_mtr_create - Create hns memory translate region.
  *
  * @hr_dev: RoCE device struct pointer
->>>>>>> 7d2a07b7
  * @mtr: memory translate region
  * @buf_attr: buffer attribute for creating mtr
  * @ba_page_shift: page shift for multi-hop base address table
@@ -1521,97 +979,6 @@
 			unsigned int ba_page_shift, struct ib_udata *udata,
 			unsigned long user_addr)
 {
-<<<<<<< HEAD
-	struct hns_roce_hem_cfg *cfg = &mtr->hem_cfg;
-	struct ib_device *ibdev = &hr_dev->ib_dev;
-	unsigned int buf_page_shift = 0;
-	dma_addr_t *pages = NULL;
-	int all_pg_cnt;
-	int get_pg_cnt;
-	int ret = 0;
-
-	/* if disable mtt, all pages must in a continuous address range */
-	cfg->is_direct = !mtr_has_mtt(buf_attr);
-
-	/* if buffer only need mtt, just init the hem cfg */
-	if (buf_attr->mtt_only) {
-		cfg->buf_pg_shift = buf_attr->page_shift;
-		cfg->buf_pg_count = mtr_bufs_size(buf_attr) >>
-				    buf_attr->page_shift;
-		mtr->umem = NULL;
-		mtr->kmem = NULL;
-	} else {
-		ret = mtr_alloc_bufs(hr_dev, mtr, buf_attr, cfg->is_direct,
-				     udata, user_addr);
-		if (ret) {
-			ibdev_err(ibdev,
-				  "failed to alloc mtr bufs, ret = %d.\n", ret);
-			return ret;
-		}
-	}
-
-	all_pg_cnt = mtr_init_buf_cfg(hr_dev, buf_attr, cfg, &buf_page_shift);
-	if (all_pg_cnt < 1) {
-		ret = -ENOBUFS;
-		ibdev_err(ibdev, "failed to init mtr buf cfg.\n");
-		goto err_alloc_bufs;
-	}
-
-	hns_roce_hem_list_init(&mtr->hem_list);
-	if (!cfg->is_direct) {
-		ret = hns_roce_hem_list_request(hr_dev, &mtr->hem_list,
-						cfg->region, cfg->region_count,
-						ba_page_shift);
-		if (ret) {
-			ibdev_err(ibdev, "failed to request mtr hem, ret = %d.\n",
-				  ret);
-			goto err_alloc_bufs;
-		}
-		cfg->root_ba = mtr->hem_list.root_ba;
-		cfg->ba_pg_shift = ba_page_shift;
-	} else {
-		cfg->ba_pg_shift = cfg->buf_pg_shift;
-	}
-
-	/* no buffer to map */
-	if (buf_attr->mtt_only)
-		return 0;
-
-	/* alloc a tmp array to store buffer's dma address */
-	pages = kvcalloc(all_pg_cnt, sizeof(dma_addr_t), GFP_KERNEL);
-	if (!pages) {
-		ret = -ENOMEM;
-		ibdev_err(ibdev, "failed to alloc mtr page list %d.\n",
-			  all_pg_cnt);
-		goto err_alloc_hem_list;
-	}
-
-	get_pg_cnt = mtr_get_pages(hr_dev, mtr, pages, all_pg_cnt,
-				   buf_page_shift);
-	if (get_pg_cnt != all_pg_cnt) {
-		ibdev_err(ibdev, "failed to get mtr page %d != %d.\n",
-			  get_pg_cnt, all_pg_cnt);
-		ret = -ENOBUFS;
-		goto err_alloc_page_list;
-	}
-
-	/* write buffer's dma address to BA table */
-	ret = hns_roce_mtr_map(hr_dev, mtr, pages, all_pg_cnt);
-	if (ret) {
-		ibdev_err(ibdev, "failed to map mtr pages, ret = %d.\n", ret);
-		goto err_alloc_page_list;
-	}
-
-	/* drop tmp array */
-	kvfree(pages);
-	return 0;
-err_alloc_page_list:
-	kvfree(pages);
-err_alloc_hem_list:
-	hns_roce_hem_list_release(hr_dev, &mtr->hem_list);
-err_alloc_bufs:
-	mtr_free_bufs(hr_dev, mtr);
-=======
 	struct ib_device *ibdev = &hr_dev->ib_dev;
 	unsigned int buf_page_shift = 0;
 	int buf_page_cnt;
@@ -1657,7 +1024,6 @@
 	mtr_free_bufs(hr_dev, mtr);
 err_alloc_mtt:
 	mtr_free_mtt(hr_dev, mtr);
->>>>>>> 7d2a07b7
 	return ret;
 }
 
