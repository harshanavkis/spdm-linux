/*
 *  IBM eServer eHCA Infiniband device driver for Linux on POWER
 *
 *  module start stop, hca detection
 *
 *  Authors: Heiko J Schick <schickhj@de.ibm.com>
 *           Hoang-Nam Nguyen <hnguyen@de.ibm.com>
 *           Joachim Fenkes <fenkes@de.ibm.com>
 *
 *  Copyright (c) 2005 IBM Corporation
 *
 *  All rights reserved.
 *
 *  This source code is distributed under a dual license of GPL v2.0 and OpenIB
 *  BSD.
 *
 * OpenIB BSD License
 *
 * Redistribution and use in source and binary forms, with or without
 * modification, are permitted provided that the following conditions are met:
 *
 * Redistributions of source code must retain the above copyright notice, this
 * list of conditions and the following disclaimer.
 *
 * Redistributions in binary form must reproduce the above copyright notice,
 * this list of conditions and the following disclaimer in the documentation
 * and/or other materials
 * provided with the distribution.
 *
 * THIS SOFTWARE IS PROVIDED BY THE COPYRIGHT HOLDERS AND CONTRIBUTORS "AS IS"
 * AND ANY EXPRESS OR IMPLIED WARRANTIES, INCLUDING, BUT NOT LIMITED TO, THE
 * IMPLIED WARRANTIES OF MERCHANTABILITY AND FITNESS FOR A PARTICULAR PURPOSE
 * ARE DISCLAIMED. IN NO EVENT SHALL THE COPYRIGHT OWNER OR CONTRIBUTORS BE
 * LIABLE FOR ANY DIRECT, INDIRECT, INCIDENTAL, SPECIAL, EXEMPLARY, OR
 * CONSEQUENTIAL DAMAGES (INCLUDING, BUT NOT LIMITED TO, PROCUREMENT OF
 * SUBSTITUTE GOODS OR SERVICES; LOSS OF USE, DATA, OR PROFITS; OR
 * BUSINESS INTERRUPTION) HOWEVER CAUSED AND ON ANY THEORY OF LIABILITY, WHETHER
 * IN CONTRACT, STRICT LIABILITY, OR TORT (INCLUDING NEGLIGENCE OR OTHERWISE)
 * ARISING IN ANY WAY OUT OF THE USE OF THIS SOFTWARE, EVEN IF ADVISED OF THE
 * POSSIBILITY OF SUCH DAMAGE.
 */

#ifdef CONFIG_PPC_64K_PAGES
#include <linux/slab.h>
#endif

#include <linux/notifier.h>
#include <linux/memory.h>
#include "ehca_classes.h"
#include "ehca_iverbs.h"
#include "ehca_mrmw.h"
#include "ehca_tools.h"
#include "hcp_if.h"

#define HCAD_VERSION "0026"

MODULE_LICENSE("Dual BSD/GPL");
MODULE_AUTHOR("Christoph Raisch <raisch@de.ibm.com>");
MODULE_DESCRIPTION("IBM eServer HCA InfiniBand Device Driver");
MODULE_VERSION(HCAD_VERSION);

static int ehca_open_aqp1     = 0;
static int ehca_hw_level      = 0;
static int ehca_poll_all_eqs  = 1;

int ehca_debug_level   = 0;
int ehca_nr_ports      = 2;
int ehca_use_hp_mr     = 0;
int ehca_port_act_time = 30;
int ehca_static_rate   = -1;
int ehca_scaling_code  = 0;
int ehca_lock_hcalls   = -1;
int ehca_max_cq        = -1;
int ehca_max_qp        = -1;

module_param_named(open_aqp1,     ehca_open_aqp1,     bool, S_IRUGO);
module_param_named(debug_level,   ehca_debug_level,   int,  S_IRUGO);
module_param_named(hw_level,      ehca_hw_level,      int,  S_IRUGO);
module_param_named(nr_ports,      ehca_nr_ports,      int,  S_IRUGO);
module_param_named(use_hp_mr,     ehca_use_hp_mr,     bool, S_IRUGO);
module_param_named(port_act_time, ehca_port_act_time, int,  S_IRUGO);
module_param_named(poll_all_eqs,  ehca_poll_all_eqs,  bool, S_IRUGO);
module_param_named(static_rate,   ehca_static_rate,   int,  S_IRUGO);
module_param_named(scaling_code,  ehca_scaling_code,  bool, S_IRUGO);
module_param_named(lock_hcalls,   ehca_lock_hcalls,   bool, S_IRUGO);
module_param_named(number_of_cqs, ehca_max_cq,        int,  S_IRUGO);
module_param_named(number_of_qps, ehca_max_qp,        int,  S_IRUGO);

MODULE_PARM_DESC(open_aqp1,
		 "Open AQP1 on startup (default: no)");
MODULE_PARM_DESC(debug_level,
		 "Amount of debug output (0: none (default), 1: traces, "
		 "2: some dumps, 3: lots)");
MODULE_PARM_DESC(hw_level,
		 "Hardware level (0: autosensing (default), "
		 "0x10..0x14: eHCA, 0x20..0x23: eHCA2)");
MODULE_PARM_DESC(nr_ports,
		 "number of connected ports (-1: autodetect, 1: port one only, "
		 "2: two ports (default)");
MODULE_PARM_DESC(use_hp_mr,
		 "Use high performance MRs (default: no)");
MODULE_PARM_DESC(port_act_time,
		 "Time to wait for port activation (default: 30 sec)");
MODULE_PARM_DESC(poll_all_eqs,
		 "Poll all event queues periodically (default: yes)");
MODULE_PARM_DESC(static_rate,
		 "Set permanent static rate (default: no static rate)");
MODULE_PARM_DESC(scaling_code,
		 "Enable scaling code (default: no)");
MODULE_PARM_DESC(lock_hcalls,
		 "Serialize all hCalls made by the driver "
		 "(default: autodetect)");
MODULE_PARM_DESC(number_of_cqs,
		"Max number of CQs which can be allocated "
		"(default: autodetect)");
MODULE_PARM_DESC(number_of_qps,
		"Max number of QPs which can be allocated "
		"(default: autodetect)");

DEFINE_RWLOCK(ehca_qp_idr_lock);
DEFINE_RWLOCK(ehca_cq_idr_lock);
DEFINE_IDR(ehca_qp_idr);
DEFINE_IDR(ehca_cq_idr);

static LIST_HEAD(shca_list); /* list of all registered ehcas */
static DEFINE_SPINLOCK(shca_list_lock);

static struct timer_list poll_eqs_timer;

#ifdef CONFIG_PPC_64K_PAGES
static struct kmem_cache *ctblk_cache;

void *ehca_alloc_fw_ctrlblock(gfp_t flags)
{
	void *ret = kmem_cache_zalloc(ctblk_cache, flags);
	if (!ret)
		ehca_gen_err("Out of memory for ctblk");
	return ret;
}

void ehca_free_fw_ctrlblock(void *ptr)
{
	if (ptr)
		kmem_cache_free(ctblk_cache, ptr);

}
#endif

int ehca2ib_return_code(u64 ehca_rc)
{
	switch (ehca_rc) {
	case H_SUCCESS:
		return 0;
	case H_RESOURCE:             /* Resource in use */
	case H_BUSY:
		return -EBUSY;
	case H_NOT_ENOUGH_RESOURCES: /* insufficient resources */
	case H_CONSTRAINED:          /* resource constraint */
	case H_NO_MEM:
		return -ENOMEM;
	default:
		return -EINVAL;
	}
}

static int ehca_create_slab_caches(void)
{
	int ret;

	ret = ehca_init_pd_cache();
	if (ret) {
		ehca_gen_err("Cannot create PD SLAB cache.");
		return ret;
	}

	ret = ehca_init_cq_cache();
	if (ret) {
		ehca_gen_err("Cannot create CQ SLAB cache.");
		goto create_slab_caches2;
	}

	ret = ehca_init_qp_cache();
	if (ret) {
		ehca_gen_err("Cannot create QP SLAB cache.");
		goto create_slab_caches3;
	}

	ret = ehca_init_av_cache();
	if (ret) {
		ehca_gen_err("Cannot create AV SLAB cache.");
		goto create_slab_caches4;
	}

	ret = ehca_init_mrmw_cache();
	if (ret) {
		ehca_gen_err("Cannot create MR&MW SLAB cache.");
		goto create_slab_caches5;
	}

	ret = ehca_init_small_qp_cache();
	if (ret) {
		ehca_gen_err("Cannot create small queue SLAB cache.");
		goto create_slab_caches6;
	}

#ifdef CONFIG_PPC_64K_PAGES
	ctblk_cache = kmem_cache_create("ehca_cache_ctblk",
					EHCA_PAGESIZE, H_CB_ALIGNMENT,
					SLAB_HWCACHE_ALIGN,
					NULL);
	if (!ctblk_cache) {
		ehca_gen_err("Cannot create ctblk SLAB cache.");
		ehca_cleanup_small_qp_cache();
		goto create_slab_caches6;
	}
#endif
	return 0;

create_slab_caches6:
	ehca_cleanup_mrmw_cache();

create_slab_caches5:
	ehca_cleanup_av_cache();

create_slab_caches4:
	ehca_cleanup_qp_cache();

create_slab_caches3:
	ehca_cleanup_cq_cache();

create_slab_caches2:
	ehca_cleanup_pd_cache();

	return ret;
}

static void ehca_destroy_slab_caches(void)
{
	ehca_cleanup_small_qp_cache();
	ehca_cleanup_mrmw_cache();
	ehca_cleanup_av_cache();
	ehca_cleanup_qp_cache();
	ehca_cleanup_cq_cache();
	ehca_cleanup_pd_cache();
#ifdef CONFIG_PPC_64K_PAGES
	if (ctblk_cache)
		kmem_cache_destroy(ctblk_cache);
#endif
}

#define EHCA_HCAAVER  EHCA_BMASK_IBM(32, 39)
#define EHCA_REVID    EHCA_BMASK_IBM(40, 63)

static struct cap_descr {
	u64 mask;
	char *descr;
} hca_cap_descr[] = {
	{ HCA_CAP_AH_PORT_NR_CHECK, "HCA_CAP_AH_PORT_NR_CHECK" },
	{ HCA_CAP_ATOMIC, "HCA_CAP_ATOMIC" },
	{ HCA_CAP_AUTO_PATH_MIG, "HCA_CAP_AUTO_PATH_MIG" },
	{ HCA_CAP_BAD_P_KEY_CTR, "HCA_CAP_BAD_P_KEY_CTR" },
	{ HCA_CAP_SQD_RTS_PORT_CHANGE, "HCA_CAP_SQD_RTS_PORT_CHANGE" },
	{ HCA_CAP_CUR_QP_STATE_MOD, "HCA_CAP_CUR_QP_STATE_MOD" },
	{ HCA_CAP_INIT_TYPE, "HCA_CAP_INIT_TYPE" },
	{ HCA_CAP_PORT_ACTIVE_EVENT, "HCA_CAP_PORT_ACTIVE_EVENT" },
	{ HCA_CAP_Q_KEY_VIOL_CTR, "HCA_CAP_Q_KEY_VIOL_CTR" },
	{ HCA_CAP_WQE_RESIZE, "HCA_CAP_WQE_RESIZE" },
	{ HCA_CAP_RAW_PACKET_MCAST, "HCA_CAP_RAW_PACKET_MCAST" },
	{ HCA_CAP_SHUTDOWN_PORT, "HCA_CAP_SHUTDOWN_PORT" },
	{ HCA_CAP_RC_LL_QP, "HCA_CAP_RC_LL_QP" },
	{ HCA_CAP_SRQ, "HCA_CAP_SRQ" },
	{ HCA_CAP_UD_LL_QP, "HCA_CAP_UD_LL_QP" },
	{ HCA_CAP_RESIZE_MR, "HCA_CAP_RESIZE_MR" },
	{ HCA_CAP_MINI_QP, "HCA_CAP_MINI_QP" },
	{ HCA_CAP_H_ALLOC_RES_SYNC, "HCA_CAP_H_ALLOC_RES_SYNC" },
};

static int ehca_sense_attributes(struct ehca_shca *shca)
{
	int i, ret = 0;
	u64 h_ret;
	struct hipz_query_hca *rblock;
	struct hipz_query_port *port;
	const char *loc_code;

	static const u32 pgsize_map[] = {
		HCA_CAP_MR_PGSIZE_4K,  0x1000,
		HCA_CAP_MR_PGSIZE_64K, 0x10000,
		HCA_CAP_MR_PGSIZE_1M,  0x100000,
		HCA_CAP_MR_PGSIZE_16M, 0x1000000,
	};

	ehca_gen_dbg("Probing adapter %s...",
		     shca->ofdev->node->full_name);
	loc_code = of_get_property(shca->ofdev->node, "ibm,loc-code", NULL);
	if (loc_code)
		ehca_gen_dbg(" ... location lode=%s", loc_code);

	rblock = ehca_alloc_fw_ctrlblock(GFP_KERNEL);
	if (!rblock) {
		ehca_gen_err("Cannot allocate rblock memory.");
		return -ENOMEM;
	}

	h_ret = hipz_h_query_hca(shca->ipz_hca_handle, rblock);
	if (h_ret != H_SUCCESS) {
		ehca_gen_err("Cannot query device properties. h_ret=%lli",
			     h_ret);
		ret = -EPERM;
		goto sense_attributes1;
	}

	if (ehca_nr_ports == 1)
		shca->num_ports = 1;
	else
		shca->num_ports = (u8)rblock->num_ports;

	ehca_gen_dbg(" ... found %x ports", rblock->num_ports);

	if (ehca_hw_level == 0) {
		u32 hcaaver;
		u32 revid;

		hcaaver = EHCA_BMASK_GET(EHCA_HCAAVER, rblock->hw_ver);
		revid   = EHCA_BMASK_GET(EHCA_REVID, rblock->hw_ver);

		ehca_gen_dbg(" ... hardware version=%x:%x", hcaaver, revid);

		if (hcaaver == 1) {
			if (revid <= 3)
				shca->hw_level = 0x10 | (revid + 1);
			else
				shca->hw_level = 0x14;
		} else if (hcaaver == 2) {
			if (revid == 0)
				shca->hw_level = 0x21;
			else if (revid == 0x10)
				shca->hw_level = 0x22;
			else if (revid == 0x20 || revid == 0x21)
				shca->hw_level = 0x23;
		}

		if (!shca->hw_level) {
			ehca_gen_warn("unknown hardware version"
				      " - assuming default level");
			shca->hw_level = 0x22;
		}
	} else
		shca->hw_level = ehca_hw_level;
	ehca_gen_dbg(" ... hardware level=%x", shca->hw_level);

	shca->hca_cap = rblock->hca_cap_indicators;
	ehca_gen_dbg(" ... HCA capabilities:");
	for (i = 0; i < ARRAY_SIZE(hca_cap_descr); i++)
		if (EHCA_BMASK_GET(hca_cap_descr[i].mask, shca->hca_cap))
			ehca_gen_dbg("   %s", hca_cap_descr[i].descr);

	/* Autodetect hCall locking -- the "H_ALLOC_RESOURCE synced" flag is
	 * a firmware property, so it's valid across all adapters
	 */
	if (ehca_lock_hcalls == -1)
		ehca_lock_hcalls = !(shca->hca_cap & HCA_CAP_H_ALLOC_RES_SYNC);

	/* translate supported MR page sizes; always support 4K */
	shca->hca_cap_mr_pgsize = EHCA_PAGESIZE;
	for (i = 0; i < ARRAY_SIZE(pgsize_map); i += 2)
		if (rblock->memory_page_size_supported & pgsize_map[i])
			shca->hca_cap_mr_pgsize |= pgsize_map[i + 1];

	/* Set maximum number of CQs and QPs to calculate EQ size */
	if (shca->max_num_qps == -1)
		shca->max_num_qps = min_t(int, rblock->max_qp,
					  EHCA_MAX_NUM_QUEUES);
	else if (shca->max_num_qps < 1 || shca->max_num_qps > rblock->max_qp) {
		ehca_gen_warn("The requested number of QPs is out of range "
			      "(1 - %i) specified by HW. Value is set to %i",
			      rblock->max_qp, rblock->max_qp);
		shca->max_num_qps = rblock->max_qp;
	}

	if (shca->max_num_cqs == -1)
		shca->max_num_cqs = min_t(int, rblock->max_cq,
					  EHCA_MAX_NUM_QUEUES);
	else if (shca->max_num_cqs < 1 || shca->max_num_cqs > rblock->max_cq) {
		ehca_gen_warn("The requested number of CQs is out of range "
			      "(1 - %i) specified by HW. Value is set to %i",
			      rblock->max_cq, rblock->max_cq);
	}

	/* query max MTU from first port -- it's the same for all ports */
	port = (struct hipz_query_port *)rblock;
	h_ret = hipz_h_query_port(shca->ipz_hca_handle, 1, port);
	if (h_ret != H_SUCCESS) {
		ehca_gen_err("Cannot query port properties. h_ret=%lli",
			     h_ret);
		ret = -EPERM;
		goto sense_attributes1;
	}

	shca->max_mtu = port->max_mtu;

sense_attributes1:
	ehca_free_fw_ctrlblock(rblock);
	return ret;
}

static int init_node_guid(struct ehca_shca *shca)
{
	int ret = 0;
	struct hipz_query_hca *rblock;

	rblock = ehca_alloc_fw_ctrlblock(GFP_KERNEL);
	if (!rblock) {
		ehca_err(&shca->ib_device, "Can't allocate rblock memory.");
		return -ENOMEM;
	}

	if (hipz_h_query_hca(shca->ipz_hca_handle, rblock) != H_SUCCESS) {
		ehca_err(&shca->ib_device, "Can't query device properties");
		ret = -EINVAL;
		goto init_node_guid1;
	}

	memcpy(&shca->ib_device.node_guid, &rblock->node_guid, sizeof(u64));

init_node_guid1:
	ehca_free_fw_ctrlblock(rblock);
	return ret;
}

static int ehca_init_device(struct ehca_shca *shca)
{
	int ret;

	ret = init_node_guid(shca);
	if (ret)
		return ret;

	strlcpy(shca->ib_device.name, "ehca%d", IB_DEVICE_NAME_MAX);
	shca->ib_device.owner               = THIS_MODULE;

	shca->ib_device.uverbs_abi_ver	    = 8;
	shca->ib_device.uverbs_cmd_mask	    =
		(1ull << IB_USER_VERBS_CMD_GET_CONTEXT)		|
		(1ull << IB_USER_VERBS_CMD_QUERY_DEVICE)	|
		(1ull << IB_USER_VERBS_CMD_QUERY_PORT)		|
		(1ull << IB_USER_VERBS_CMD_ALLOC_PD)		|
		(1ull << IB_USER_VERBS_CMD_DEALLOC_PD)		|
		(1ull << IB_USER_VERBS_CMD_REG_MR)		|
		(1ull << IB_USER_VERBS_CMD_DEREG_MR)		|
		(1ull << IB_USER_VERBS_CMD_CREATE_COMP_CHANNEL)	|
		(1ull << IB_USER_VERBS_CMD_CREATE_CQ)		|
		(1ull << IB_USER_VERBS_CMD_DESTROY_CQ)		|
		(1ull << IB_USER_VERBS_CMD_CREATE_QP)		|
		(1ull << IB_USER_VERBS_CMD_MODIFY_QP)		|
		(1ull << IB_USER_VERBS_CMD_QUERY_QP)		|
		(1ull << IB_USER_VERBS_CMD_DESTROY_QP)		|
		(1ull << IB_USER_VERBS_CMD_ATTACH_MCAST)	|
		(1ull << IB_USER_VERBS_CMD_DETACH_MCAST);

	shca->ib_device.node_type           = RDMA_NODE_IB_CA;
	shca->ib_device.phys_port_cnt       = shca->num_ports;
	shca->ib_device.num_comp_vectors    = 1;
	shca->ib_device.dma_device          = &shca->ofdev->dev;
	shca->ib_device.query_device        = ehca_query_device;
	shca->ib_device.query_port          = ehca_query_port;
	shca->ib_device.query_gid           = ehca_query_gid;
	shca->ib_device.query_pkey          = ehca_query_pkey;
	/* shca->in_device.modify_device    = ehca_modify_device    */
	shca->ib_device.modify_port         = ehca_modify_port;
	shca->ib_device.alloc_ucontext      = ehca_alloc_ucontext;
	shca->ib_device.dealloc_ucontext    = ehca_dealloc_ucontext;
	shca->ib_device.alloc_pd            = ehca_alloc_pd;
	shca->ib_device.dealloc_pd          = ehca_dealloc_pd;
	shca->ib_device.create_ah	    = ehca_create_ah;
	/* shca->ib_device.modify_ah	    = ehca_modify_ah;	    */
	shca->ib_device.query_ah	    = ehca_query_ah;
	shca->ib_device.destroy_ah	    = ehca_destroy_ah;
	shca->ib_device.create_qp	    = ehca_create_qp;
	shca->ib_device.modify_qp	    = ehca_modify_qp;
	shca->ib_device.query_qp	    = ehca_query_qp;
	shca->ib_device.destroy_qp	    = ehca_destroy_qp;
	shca->ib_device.post_send	    = ehca_post_send;
	shca->ib_device.post_recv	    = ehca_post_recv;
	shca->ib_device.create_cq	    = ehca_create_cq;
	shca->ib_device.destroy_cq	    = ehca_destroy_cq;
	shca->ib_device.resize_cq	    = ehca_resize_cq;
	shca->ib_device.poll_cq		    = ehca_poll_cq;
	/* shca->ib_device.peek_cq	    = ehca_peek_cq;	    */
	shca->ib_device.req_notify_cq	    = ehca_req_notify_cq;
	/* shca->ib_device.req_ncomp_notif  = ehca_req_ncomp_notif; */
	shca->ib_device.get_dma_mr	    = ehca_get_dma_mr;
	shca->ib_device.reg_phys_mr	    = ehca_reg_phys_mr;
	shca->ib_device.reg_user_mr	    = ehca_reg_user_mr;
	shca->ib_device.query_mr	    = ehca_query_mr;
	shca->ib_device.dereg_mr	    = ehca_dereg_mr;
	shca->ib_device.rereg_phys_mr	    = ehca_rereg_phys_mr;
	shca->ib_device.alloc_mw	    = ehca_alloc_mw;
	shca->ib_device.bind_mw		    = ehca_bind_mw;
	shca->ib_device.dealloc_mw	    = ehca_dealloc_mw;
	shca->ib_device.alloc_fmr	    = ehca_alloc_fmr;
	shca->ib_device.map_phys_fmr	    = ehca_map_phys_fmr;
	shca->ib_device.unmap_fmr	    = ehca_unmap_fmr;
	shca->ib_device.dealloc_fmr	    = ehca_dealloc_fmr;
	shca->ib_device.attach_mcast	    = ehca_attach_mcast;
	shca->ib_device.detach_mcast	    = ehca_detach_mcast;
	shca->ib_device.process_mad	    = ehca_process_mad;
	shca->ib_device.mmap		    = ehca_mmap;

	if (EHCA_BMASK_GET(HCA_CAP_SRQ, shca->hca_cap)) {
		shca->ib_device.uverbs_cmd_mask |=
			(1ull << IB_USER_VERBS_CMD_CREATE_SRQ) |
			(1ull << IB_USER_VERBS_CMD_MODIFY_SRQ) |
			(1ull << IB_USER_VERBS_CMD_QUERY_SRQ) |
			(1ull << IB_USER_VERBS_CMD_DESTROY_SRQ);

		shca->ib_device.create_srq          = ehca_create_srq;
		shca->ib_device.modify_srq          = ehca_modify_srq;
		shca->ib_device.query_srq           = ehca_query_srq;
		shca->ib_device.destroy_srq         = ehca_destroy_srq;
		shca->ib_device.post_srq_recv       = ehca_post_srq_recv;
	}

	return ret;
}

static int ehca_create_aqp1(struct ehca_shca *shca, u32 port)
{
	struct ehca_sport *sport = &shca->sport[port - 1];
	struct ib_cq *ibcq;
	struct ib_qp *ibqp;
	struct ib_qp_init_attr qp_init_attr;
	int ret;

	if (sport->ibcq_aqp1) {
		ehca_err(&shca->ib_device, "AQP1 CQ is already created.");
		return -EPERM;
	}

	ibcq = ib_create_cq(&shca->ib_device, NULL, NULL, (void *)(-1), 10, 0);
	if (IS_ERR(ibcq)) {
		ehca_err(&shca->ib_device, "Cannot create AQP1 CQ.");
		return PTR_ERR(ibcq);
	}
	sport->ibcq_aqp1 = ibcq;

	if (sport->ibqp_sqp[IB_QPT_GSI]) {
		ehca_err(&shca->ib_device, "AQP1 QP is already created.");
		ret = -EPERM;
		goto create_aqp1;
	}

	memset(&qp_init_attr, 0, sizeof(struct ib_qp_init_attr));
	qp_init_attr.send_cq          = ibcq;
	qp_init_attr.recv_cq          = ibcq;
	qp_init_attr.sq_sig_type      = IB_SIGNAL_ALL_WR;
	qp_init_attr.cap.max_send_wr  = 100;
	qp_init_attr.cap.max_recv_wr  = 100;
	qp_init_attr.cap.max_send_sge = 2;
	qp_init_attr.cap.max_recv_sge = 1;
	qp_init_attr.qp_type          = IB_QPT_GSI;
	qp_init_attr.port_num         = port;
	qp_init_attr.qp_context       = NULL;
	qp_init_attr.event_handler    = NULL;
	qp_init_attr.srq              = NULL;

	ibqp = ib_create_qp(&shca->pd->ib_pd, &qp_init_attr);
	if (IS_ERR(ibqp)) {
		ehca_err(&shca->ib_device, "Cannot create AQP1 QP.");
		ret = PTR_ERR(ibqp);
		goto create_aqp1;
	}
	sport->ibqp_sqp[IB_QPT_GSI] = ibqp;

	return 0;

create_aqp1:
	ib_destroy_cq(sport->ibcq_aqp1);
	return ret;
}

static int ehca_destroy_aqp1(struct ehca_sport *sport)
{
	int ret;

	ret = ib_destroy_qp(sport->ibqp_sqp[IB_QPT_GSI]);
	if (ret) {
		ehca_gen_err("Cannot destroy AQP1 QP. ret=%i", ret);
		return ret;
	}

	ret = ib_destroy_cq(sport->ibcq_aqp1);
	if (ret)
		ehca_gen_err("Cannot destroy AQP1 CQ. ret=%i", ret);

	return ret;
}

static ssize_t ehca_show_debug_level(struct device_driver *ddp, char *buf)
{
	return snprintf(buf, PAGE_SIZE, "%d\n", ehca_debug_level);
}

static ssize_t ehca_store_debug_level(struct device_driver *ddp,
				      const char *buf, size_t count)
{
	int value = (*buf) - '0';
	if (value >= 0 && value <= 9)
		ehca_debug_level = value;
	return 1;
}

static DRIVER_ATTR(debug_level, S_IRUSR | S_IWUSR,
		   ehca_show_debug_level, ehca_store_debug_level);

static struct attribute *ehca_drv_attrs[] = {
	&driver_attr_debug_level.attr,
	NULL
};

static struct attribute_group ehca_drv_attr_grp = {
	.attrs = ehca_drv_attrs
};

static struct attribute_group *ehca_drv_attr_groups[] = {
	&ehca_drv_attr_grp,
	NULL,
};

#define EHCA_RESOURCE_ATTR(name)                                           \
static ssize_t  ehca_show_##name(struct device *dev,                       \
				 struct device_attribute *attr,            \
				 char *buf)                                \
{									   \
	struct ehca_shca *shca;						   \
	struct hipz_query_hca *rblock;				           \
	int data;                                                          \
									   \
	shca = dev->driver_data;					   \
									   \
	rblock = ehca_alloc_fw_ctrlblock(GFP_KERNEL);			   \
	if (!rblock) {						           \
		dev_err(dev, "Can't allocate rblock memory.\n");           \
		return 0;						   \
	}								   \
									   \
	if (hipz_h_query_hca(shca->ipz_hca_handle, rblock) != H_SUCCESS) { \
		dev_err(dev, "Can't query device properties\n");           \
		ehca_free_fw_ctrlblock(rblock);			   	   \
		return 0;					   	   \
	}								   \
									   \
	data = rblock->name;                                               \
	ehca_free_fw_ctrlblock(rblock);                                    \
									   \
	if ((strcmp(#name, "num_ports") == 0) && (ehca_nr_ports == 1))	   \
		return snprintf(buf, 256, "1\n");			   \
	else								   \
		return snprintf(buf, 256, "%d\n", data);		   \
									   \
}									   \
static DEVICE_ATTR(name, S_IRUGO, ehca_show_##name, NULL);

EHCA_RESOURCE_ATTR(num_ports);
EHCA_RESOURCE_ATTR(hw_ver);
EHCA_RESOURCE_ATTR(max_eq);
EHCA_RESOURCE_ATTR(cur_eq);
EHCA_RESOURCE_ATTR(max_cq);
EHCA_RESOURCE_ATTR(cur_cq);
EHCA_RESOURCE_ATTR(max_qp);
EHCA_RESOURCE_ATTR(cur_qp);
EHCA_RESOURCE_ATTR(max_mr);
EHCA_RESOURCE_ATTR(cur_mr);
EHCA_RESOURCE_ATTR(max_mw);
EHCA_RESOURCE_ATTR(cur_mw);
EHCA_RESOURCE_ATTR(max_pd);
EHCA_RESOURCE_ATTR(max_ah);

static ssize_t ehca_show_adapter_handle(struct device *dev,
					struct device_attribute *attr,
					char *buf)
{
	struct ehca_shca *shca = dev->driver_data;

	return sprintf(buf, "%llx\n", shca->ipz_hca_handle.handle);

}
static DEVICE_ATTR(adapter_handle, S_IRUGO, ehca_show_adapter_handle, NULL);

static struct attribute *ehca_dev_attrs[] = {
	&dev_attr_adapter_handle.attr,
	&dev_attr_num_ports.attr,
	&dev_attr_hw_ver.attr,
	&dev_attr_max_eq.attr,
	&dev_attr_cur_eq.attr,
	&dev_attr_max_cq.attr,
	&dev_attr_cur_cq.attr,
	&dev_attr_max_qp.attr,
	&dev_attr_cur_qp.attr,
	&dev_attr_max_mr.attr,
	&dev_attr_cur_mr.attr,
	&dev_attr_max_mw.attr,
	&dev_attr_cur_mw.attr,
	&dev_attr_max_pd.attr,
	&dev_attr_max_ah.attr,
	NULL
};

static struct attribute_group ehca_dev_attr_grp = {
	.attrs = ehca_dev_attrs
};

static int __devinit ehca_probe(struct of_device *dev,
				const struct of_device_id *id)
{
	struct ehca_shca *shca;
	const u64 *handle;
	struct ib_pd *ibpd;
	int ret, i, eq_size;
	unsigned long flags;

	handle = of_get_property(dev->node, "ibm,hca-handle", NULL);
	if (!handle) {
		ehca_gen_err("Cannot get eHCA handle for adapter: %s.",
			     dev->node->full_name);
		return -ENODEV;
	}

	if (!(*handle)) {
		ehca_gen_err("Wrong eHCA handle for adapter: %s.",
			     dev->node->full_name);
		return -ENODEV;
	}

	shca = (struct ehca_shca *)ib_alloc_device(sizeof(*shca));
	if (!shca) {
		ehca_gen_err("Cannot allocate shca memory.");
		return -ENOMEM;
	}

	mutex_init(&shca->modify_mutex);
	atomic_set(&shca->num_cqs, 0);
	atomic_set(&shca->num_qps, 0);
	shca->max_num_qps = ehca_max_qp;
	shca->max_num_cqs = ehca_max_cq;

	for (i = 0; i < ARRAY_SIZE(shca->sport); i++)
		spin_lock_init(&shca->sport[i].mod_sqp_lock);

	shca->ofdev = dev;
	shca->ipz_hca_handle.handle = *handle;
	dev->dev.driver_data = shca;

	ret = ehca_sense_attributes(shca);
	if (ret < 0) {
		ehca_gen_err("Cannot sense eHCA attributes.");
		goto probe1;
	}

	ret = ehca_init_device(shca);
	if (ret) {
		ehca_gen_err("Cannot init ehca  device struct");
		goto probe1;
	}

	eq_size = 2 * shca->max_num_cqs + 4 * shca->max_num_qps;
	/* create event queues */
	ret = ehca_create_eq(shca, &shca->eq, EHCA_EQ, eq_size);
	if (ret) {
		ehca_err(&shca->ib_device, "Cannot create EQ.");
		goto probe1;
	}

	ret = ehca_create_eq(shca, &shca->neq, EHCA_NEQ, 513);
	if (ret) {
		ehca_err(&shca->ib_device, "Cannot create NEQ.");
		goto probe3;
	}

	/* create internal protection domain */
	ibpd = ehca_alloc_pd(&shca->ib_device, (void *)(-1), NULL);
	if (IS_ERR(ibpd)) {
		ehca_err(&shca->ib_device, "Cannot create internal PD.");
		ret = PTR_ERR(ibpd);
		goto probe4;
	}

	shca->pd = container_of(ibpd, struct ehca_pd, ib_pd);
	shca->pd->ib_pd.device = &shca->ib_device;

	/* create internal max MR */
	ret = ehca_reg_internal_maxmr(shca, shca->pd, &shca->maxmr);

	if (ret) {
		ehca_err(&shca->ib_device, "Cannot create internal MR ret=%i",
			 ret);
		goto probe5;
	}

	ret = ib_register_device(&shca->ib_device);
	if (ret) {
		ehca_err(&shca->ib_device,
			 "ib_register_device() failed ret=%i", ret);
		goto probe6;
	}

	/* create AQP1 for port 1 */
	if (ehca_open_aqp1 == 1) {
		shca->sport[0].port_state = IB_PORT_DOWN;
		ret = ehca_create_aqp1(shca, 1);
		if (ret) {
			ehca_err(&shca->ib_device,
				 "Cannot create AQP1 for port 1.");
			goto probe7;
		}
	}

	/* create AQP1 for port 2 */
	if ((ehca_open_aqp1 == 1) && (shca->num_ports == 2)) {
		shca->sport[1].port_state = IB_PORT_DOWN;
		ret = ehca_create_aqp1(shca, 2);
		if (ret) {
			ehca_err(&shca->ib_device,
				 "Cannot create AQP1 for port 2.");
			goto probe8;
		}
	}

	ret = sysfs_create_group(&dev->dev.kobj, &ehca_dev_attr_grp);
	if (ret) /* only complain; we can live without attributes */
		ehca_err(&shca->ib_device,
			 "Cannot create device attributes  ret=%d", ret);

	spin_lock_irqsave(&shca_list_lock, flags);
	list_add(&shca->shca_list, &shca_list);
	spin_unlock_irqrestore(&shca_list_lock, flags);

	return 0;

probe8:
	ret = ehca_destroy_aqp1(&shca->sport[0]);
	if (ret)
		ehca_err(&shca->ib_device,
			 "Cannot destroy AQP1 for port 1. ret=%i", ret);

probe7:
	ib_unregister_device(&shca->ib_device);

probe6:
	ret = ehca_dereg_internal_maxmr(shca);
	if (ret)
		ehca_err(&shca->ib_device,
			 "Cannot destroy internal MR. ret=%x", ret);

probe5:
	ret = ehca_dealloc_pd(&shca->pd->ib_pd);
	if (ret)
		ehca_err(&shca->ib_device,
			 "Cannot destroy internal PD. ret=%x", ret);

probe4:
	ret = ehca_destroy_eq(shca, &shca->neq);
	if (ret)
		ehca_err(&shca->ib_device,
			 "Cannot destroy NEQ. ret=%x", ret);

probe3:
	ret = ehca_destroy_eq(shca, &shca->eq);
	if (ret)
		ehca_err(&shca->ib_device,
			 "Cannot destroy EQ. ret=%x", ret);

probe1:
	ib_dealloc_device(&shca->ib_device);

	return -EINVAL;
}

static int __devexit ehca_remove(struct of_device *dev)
{
	struct ehca_shca *shca = dev->dev.driver_data;
	unsigned long flags;
	int ret;

	sysfs_remove_group(&dev->dev.kobj, &ehca_dev_attr_grp);

	if (ehca_open_aqp1 == 1) {
		int i;
		for (i = 0; i < shca->num_ports; i++) {
			ret = ehca_destroy_aqp1(&shca->sport[i]);
			if (ret)
				ehca_err(&shca->ib_device,
					 "Cannot destroy AQP1 for port %x "
					 "ret=%i", ret, i);
		}
	}

	ib_unregister_device(&shca->ib_device);

	ret = ehca_dereg_internal_maxmr(shca);
	if (ret)
		ehca_err(&shca->ib_device,
			 "Cannot destroy internal MR. ret=%i", ret);

	ret = ehca_dealloc_pd(&shca->pd->ib_pd);
	if (ret)
		ehca_err(&shca->ib_device,
			 "Cannot destroy internal PD. ret=%i", ret);

	ret = ehca_destroy_eq(shca, &shca->eq);
	if (ret)
		ehca_err(&shca->ib_device, "Cannot destroy EQ. ret=%i", ret);

	ret = ehca_destroy_eq(shca, &shca->neq);
	if (ret)
		ehca_err(&shca->ib_device, "Canot destroy NEQ. ret=%i", ret);

	ib_dealloc_device(&shca->ib_device);

	spin_lock_irqsave(&shca_list_lock, flags);
	list_del(&shca->shca_list);
	spin_unlock_irqrestore(&shca_list_lock, flags);

	return ret;
}

static struct of_device_id ehca_device_table[] =
{
	{
		.name       = "lhca",
		.compatible = "IBM,lhca",
	},
	{},
};
MODULE_DEVICE_TABLE(of, ehca_device_table);

static struct of_platform_driver ehca_driver = {
	.name        = "ehca",
	.owner       = THIS_MODULE,
	.match_table = ehca_device_table,
	.probe       = ehca_probe,
	.remove      = ehca_remove,
	.driver	     = {
		.groups = ehca_drv_attr_groups,
	},
};

void ehca_poll_eqs(unsigned long data)
{
	struct ehca_shca *shca;

	spin_lock(&shca_list_lock);
	list_for_each_entry(shca, &shca_list, shca_list) {
		if (shca->eq.is_initialized) {
			/* call deadman proc only if eq ptr does not change */
			struct ehca_eq *eq = &shca->eq;
			int max = 3;
			volatile u64 q_ofs, q_ofs2;
			unsigned long flags;
			spin_lock_irqsave(&eq->spinlock, flags);
			q_ofs = eq->ipz_queue.current_q_offset;
			spin_unlock_irqrestore(&eq->spinlock, flags);
			do {
				spin_lock_irqsave(&eq->spinlock, flags);
				q_ofs2 = eq->ipz_queue.current_q_offset;
				spin_unlock_irqrestore(&eq->spinlock, flags);
				max--;
			} while (q_ofs == q_ofs2 && max > 0);
			if (q_ofs == q_ofs2)
				ehca_process_eq(shca, 0);
		}
	}
	mod_timer(&poll_eqs_timer, round_jiffies(jiffies + HZ));
	spin_unlock(&shca_list_lock);
}

static int ehca_mem_notifier(struct notifier_block *nb,
<<<<<<< HEAD
                             unsigned long action, void *data)
{
	static unsigned long ehca_dmem_warn_time;
=======
			     unsigned long action, void *data)
{
	static unsigned long ehca_dmem_warn_time;
	unsigned long flags;
>>>>>>> 18e352e4

	switch (action) {
	case MEM_CANCEL_OFFLINE:
	case MEM_CANCEL_ONLINE:
	case MEM_ONLINE:
	case MEM_OFFLINE:
		return NOTIFY_OK;
	case MEM_GOING_ONLINE:
	case MEM_GOING_OFFLINE:
		/* only ok if no hca is attached to the lpar */
<<<<<<< HEAD
		spin_lock(&shca_list_lock);
		if (list_empty(&shca_list)) {
			spin_unlock(&shca_list_lock);
			return NOTIFY_OK;
		} else {
			spin_unlock(&shca_list_lock);
			if (printk_timed_ratelimit(&ehca_dmem_warn_time,
						   30 * 1000))
				ehca_gen_err("DMEM operations are not allowed in conjunction with eHCA");
=======
		spin_lock_irqsave(&shca_list_lock, flags);
		if (list_empty(&shca_list)) {
			spin_unlock_irqrestore(&shca_list_lock, flags);
			return NOTIFY_OK;
		} else {
			spin_unlock_irqrestore(&shca_list_lock, flags);
			if (printk_timed_ratelimit(&ehca_dmem_warn_time,
						   30 * 1000))
				ehca_gen_err("DMEM operations are not allowed"
					     "in conjunction with eHCA");
>>>>>>> 18e352e4
			return NOTIFY_BAD;
		}
	}
	return NOTIFY_OK;
}

static struct notifier_block ehca_mem_nb = {
	.notifier_call = ehca_mem_notifier,
};

static int __init ehca_module_init(void)
{
	int ret;

	printk(KERN_INFO "eHCA Infiniband Device Driver "
	       "(Version " HCAD_VERSION ")\n");

	ret = ehca_create_comp_pool();
	if (ret) {
		ehca_gen_err("Cannot create comp pool.");
		return ret;
	}

	ret = ehca_create_slab_caches();
	if (ret) {
		ehca_gen_err("Cannot create SLAB caches");
		ret = -ENOMEM;
		goto module_init1;
	}

	ret = ibmebus_register_driver(&ehca_driver);
	if (ret) {
		ehca_gen_err("Cannot register eHCA device driver");
		ret = -EINVAL;
		goto module_init2;
	}

	ret = register_memory_notifier(&ehca_mem_nb);
	if (ret) {
		ehca_gen_err("Failed registering memory add/remove notifier");
		goto module_init3;
	}

	if (ehca_poll_all_eqs != 1) {
		ehca_gen_err("WARNING!!!");
		ehca_gen_err("It is possible to lose interrupts.");
	} else {
		init_timer(&poll_eqs_timer);
		poll_eqs_timer.function = ehca_poll_eqs;
		poll_eqs_timer.expires = jiffies + HZ;
		add_timer(&poll_eqs_timer);
	}

	return 0;

module_init3:
	ibmebus_unregister_driver(&ehca_driver);

module_init2:
	ehca_destroy_slab_caches();

module_init1:
	ehca_destroy_comp_pool();
	return ret;
};

static void __exit ehca_module_exit(void)
{
	if (ehca_poll_all_eqs == 1)
		del_timer_sync(&poll_eqs_timer);

	ibmebus_unregister_driver(&ehca_driver);

	unregister_memory_notifier(&ehca_mem_nb);

	ehca_destroy_slab_caches();

	ehca_destroy_comp_pool();

	idr_destroy(&ehca_cq_idr);
	idr_destroy(&ehca_qp_idr);
};

module_init(ehca_module_init);
module_exit(ehca_module_exit);<|MERGE_RESOLUTION|>--- conflicted
+++ resolved
@@ -975,16 +975,10 @@
 }
 
 static int ehca_mem_notifier(struct notifier_block *nb,
-<<<<<<< HEAD
-                             unsigned long action, void *data)
-{
-	static unsigned long ehca_dmem_warn_time;
-=======
 			     unsigned long action, void *data)
 {
 	static unsigned long ehca_dmem_warn_time;
 	unsigned long flags;
->>>>>>> 18e352e4
 
 	switch (action) {
 	case MEM_CANCEL_OFFLINE:
@@ -995,17 +989,6 @@
 	case MEM_GOING_ONLINE:
 	case MEM_GOING_OFFLINE:
 		/* only ok if no hca is attached to the lpar */
-<<<<<<< HEAD
-		spin_lock(&shca_list_lock);
-		if (list_empty(&shca_list)) {
-			spin_unlock(&shca_list_lock);
-			return NOTIFY_OK;
-		} else {
-			spin_unlock(&shca_list_lock);
-			if (printk_timed_ratelimit(&ehca_dmem_warn_time,
-						   30 * 1000))
-				ehca_gen_err("DMEM operations are not allowed in conjunction with eHCA");
-=======
 		spin_lock_irqsave(&shca_list_lock, flags);
 		if (list_empty(&shca_list)) {
 			spin_unlock_irqrestore(&shca_list_lock, flags);
@@ -1016,7 +999,6 @@
 						   30 * 1000))
 				ehca_gen_err("DMEM operations are not allowed"
 					     "in conjunction with eHCA");
->>>>>>> 18e352e4
 			return NOTIFY_BAD;
 		}
 	}
