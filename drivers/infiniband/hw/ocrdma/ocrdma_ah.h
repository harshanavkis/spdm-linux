--- conflicted
+++ resolved
@@ -57,11 +57,7 @@
 int ocrdma_query_ah(struct ib_ah *ah, struct rdma_ah_attr *ah_attr);
 
 int ocrdma_process_mad(struct ib_device *dev, int process_mad_flags,
-<<<<<<< HEAD
-		       u8 port_num, const struct ib_wc *in_wc,
-=======
 		       u32 port_num, const struct ib_wc *in_wc,
->>>>>>> 7d2a07b7
 		       const struct ib_grh *in_grh, const struct ib_mad *in,
 		       struct ib_mad *out, size_t *out_mad_size,
 		       u16 *out_mad_pkey_index);
