--- conflicted
+++ resolved
@@ -36,25 +36,12 @@
 int mfd_cell_enable(struct platform_device *pdev)
 {
 	const struct mfd_cell *cell = mfd_get_cell(pdev);
-<<<<<<< HEAD
-	int err = 0;
 
 	if (!cell->enable) {
 		dev_dbg(&pdev->dev, "No .enable() call-back registered\n");
 		return 0;
 	}
 
-	/* only call enable hook if the cell wasn't previously enabled */
-	if (atomic_inc_return(cell->usage_count) == 1)
-		err = cell->enable(pdev);
-=======
->>>>>>> 7d2a07b7
-
-	if (!cell->enable) {
-		dev_dbg(&pdev->dev, "No .enable() call-back registered\n");
-		return 0;
-	}
-
 	return cell->enable(pdev);
 }
 EXPORT_SYMBOL(mfd_cell_enable);
@@ -62,30 +49,6 @@
 int mfd_cell_disable(struct platform_device *pdev)
 {
 	const struct mfd_cell *cell = mfd_get_cell(pdev);
-<<<<<<< HEAD
-	int err = 0;
-
-	if (!cell->disable) {
-		dev_dbg(&pdev->dev, "No .disable() call-back registered\n");
-		return 0;
-	}
-
-	/* only disable if no other clients are using it */
-	if (atomic_dec_return(cell->usage_count) == 0)
-		err = cell->disable(pdev);
-
-	/* if the disable hook failed, increment to allow retries */
-	if (err)
-		atomic_inc(cell->usage_count);
-
-	/* sanity check; did someone call disable too many times? */
-	WARN_ON(atomic_read(cell->usage_count) < 0);
-
-	return err;
-}
-EXPORT_SYMBOL(mfd_cell_disable);
-=======
->>>>>>> 7d2a07b7
 
 	if (!cell->disable) {
 		dev_dbg(&pdev->dev, "No .disable() call-back registered\n");
