--- conflicted
+++ resolved
@@ -1042,14 +1042,7 @@
 		return ERR_PTR(-ENOMEM);
 
 	rstc = __reset_control_get(dev, id, index, shared, optional, acquired);
-<<<<<<< HEAD
-	if (!IS_ERR_OR_NULL(rstc)) {
-		*ptr = rstc;
-		devres_add(dev, ptr);
-	} else {
-=======
 	if (IS_ERR_OR_NULL(rstc)) {
->>>>>>> 7d2a07b7
 		devres_free(ptr);
 		return rstc;
 	}
@@ -1229,11 +1222,7 @@
 
 	rstc = of_reset_control_array_get(dev->of_node, shared, optional, true);
 	if (IS_ERR_OR_NULL(rstc)) {
-<<<<<<< HEAD
-		devres_free(devres);
-=======
 		devres_free(ptr);
->>>>>>> 7d2a07b7
 		return rstc;
 	}
 
