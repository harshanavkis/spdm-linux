--- conflicted
+++ resolved
@@ -26,19 +26,11 @@
 
 #include "../dmaengine.h"
 
-<<<<<<< HEAD
-int completion_timeout = 200;
-module_param(completion_timeout, int, 0644);
-MODULE_PARM_DESC(completion_timeout,
-		"set ioat completion timeout [msec] (default 200 [msec])");
-int idle_timeout = 2000;
-=======
 static int completion_timeout = 200;
 module_param(completion_timeout, int, 0644);
 MODULE_PARM_DESC(completion_timeout,
 		"set ioat completion timeout [msec] (default 200 [msec])");
 static int idle_timeout = 2000;
->>>>>>> 7d2a07b7
 module_param(idle_timeout, int, 0644);
 MODULE_PARM_DESC(idle_timeout,
 		"set ioat idel timeout [msec] (default 2000 [msec])");
