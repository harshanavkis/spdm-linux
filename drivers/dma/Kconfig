--- conflicted
+++ resolved
@@ -280,10 +280,7 @@
 config INTEL_IDXD
 	tristate "Intel Data Accelerators support"
 	depends on PCI && X86_64
-<<<<<<< HEAD
-=======
 	depends on PCI_MSI
->>>>>>> 7d2a07b7
 	depends on SBITMAP
 	select DMA_ENGINE
 	help
@@ -304,8 +301,6 @@
 	depends on PCI_PASID
 	depends on PCI_IOV
 
-<<<<<<< HEAD
-=======
 config INTEL_IDXD_PERFMON
 	bool "Intel Data Accelerators performance monitor support"
 	depends on INTEL_IDXD
@@ -318,7 +313,6 @@
 
 	  If unsure, say N.
 
->>>>>>> 7d2a07b7
 config INTEL_IOATDMA
 	tristate "Intel I/OAT DMA support"
 	depends on PCI && X86_64
@@ -615,11 +609,7 @@
 
 config TEGRA20_APB_DMA
 	tristate "NVIDIA Tegra20 APB DMA support"
-<<<<<<< HEAD
-	depends on ARCH_TEGRA
-=======
 	depends on ARCH_TEGRA || COMPILE_TEST
->>>>>>> 7d2a07b7
 	select DMA_ENGINE
 	help
 	  Support for the NVIDIA Tegra20 APB DMA controller driver. The
@@ -742,11 +732,8 @@
 
 source "drivers/dma/fsl-dpaa2-qdma/Kconfig"
 
-<<<<<<< HEAD
-=======
 source "drivers/dma/lgm/Kconfig"
 
->>>>>>> 7d2a07b7
 # clients
 comment "DMA Clients"
 	depends on DMA_ENGINE
