# SPDX-License-Identifier: GPL-2.0-only
#
# MMC/SD host controller drivers
#

comment "MMC/SD/SDIO Host Controller Drivers"

config MMC_DEBUG
	bool "MMC host drivers debugging"
	depends on MMC != n
	help
	  This is an option for use by developers; most people should
	  say N here. This enables MMC host driver debugging. And further
	  added host drivers please don't invent their private macro for
	  debugging.

config MMC_ARMMMCI
	tristate "ARM AMBA Multimedia Card Interface support"
	depends on ARM_AMBA
	help
	  This selects the ARM(R) AMBA(R) PrimeCell Multimedia Card
	  Interface (PL180 and PL181) support.  If you have an ARM(R)
	  platform with a Multimedia Card slot, say Y or M here.

	  If unsure, say N.

config MMC_QCOM_DML
	bool "Qualcomm Data Mover for SD Card Controller"
	depends on MMC_ARMMMCI && QCOM_BAM_DMA
	default y
	help
	  This selects the Qualcomm Data Mover lite/local on SD Card controller.
	  This option will enable the dma to work correctly, if you are using
	  Qcom SOCs and MMC, you would probably need this option to get DMA working.

	  if unsure, say N.

config MMC_STM32_SDMMC
	bool "STMicroelectronics STM32 SDMMC Controller"
	depends on MMC_ARMMMCI
	default y
	help
	  This selects the STMicroelectronics STM32 SDMMC host controller.
	  If you have a STM32 sdmmc host with internal DMA say Y here.

	  If unsure, say N.

config MMC_PXA
	tristate "Intel PXA25x/26x/27x Multimedia Card Interface support"
	depends on ARCH_PXA
	help
	  This selects the Intel(R) PXA(R) Multimedia card Interface.
	  If you have a PXA(R) platform with a Multimedia Card slot,
	  say Y or M here.

	  If unsure, say N.

config MMC_SDHCI
	tristate "Secure Digital Host Controller Interface support"
	depends on HAS_DMA
	help
	  This selects the generic Secure Digital Host Controller Interface.
	  It is used by manufacturers such as Texas Instruments(R), Ricoh(R)
	  and Toshiba(R). Most controllers found in laptops are of this type.

	  If you have a controller with this interface, say Y or M here. You
	  also need to enable an appropriate bus interface.

	  If unsure, say N.

config MMC_SDHCI_IO_ACCESSORS
	bool
	depends on MMC_SDHCI
	help
	  This is silent Kconfig symbol that is selected by the drivers that
	  need to overwrite SDHCI IO memory accessors.

config MMC_SDHCI_BIG_ENDIAN_32BIT_BYTE_SWAPPER
	bool
	depends on MMC_SDHCI
	select MMC_SDHCI_IO_ACCESSORS
	help
	  This option is selected by drivers running on big endian hosts
	  and performing I/O to a SDHCI controller through a bus that
	  implements a hardware byte swapper using a 32-bit datum.
	  This endian mapping mode is called "data invariance" and
	  has the effect of scrambling the addresses and formats of data
	  accessed in sizes other than the datum size.

	  This is the case for the Nintendo Wii SDHCI.

config MMC_SDHCI_PCI
	tristate "SDHCI support on PCI bus"
	depends on MMC_SDHCI && PCI
	select MMC_CQHCI
	select IOSF_MBI if X86
	select MMC_SDHCI_IO_ACCESSORS
	help
	  This selects the PCI Secure Digital Host Controller Interface.
	  Most controllers found today are PCI devices.

	  If you have a controller with this interface, say Y or M here.

	  If unsure, say N.

config MMC_RICOH_MMC
	bool "Ricoh MMC Controller Disabler"
	depends on MMC_SDHCI_PCI
	default y
	help
	  This adds a pci quirk to disable Ricoh MMC Controller. This
	  proprietary controller is unnecessary because the SDHCI driver
	  supports MMC cards on the SD controller, but if it is not
	  disabled, it will steal the MMC cards away - rendering them
	  useless. It is safe to select this even if you don't
	  have a Ricoh based card reader.

	  If unsure, say Y.

config MMC_SDHCI_ACPI
	tristate "SDHCI support for ACPI enumerated SDHCI controllers"
	depends on MMC_SDHCI && ACPI && PCI
	select IOSF_MBI if X86
	help
	  This selects support for ACPI enumerated SDHCI controllers,
	  identified by ACPI Compatibility ID PNP0D40 or specific
	  ACPI Hardware IDs.

	  If you have a controller with this interface, say Y or M here.

	  If unsure, say N.

config MMC_SDHCI_PLTFM
	tristate "SDHCI platform and OF driver helper"
	depends on MMC_SDHCI
	help
	  This selects the common helper functions support for Secure Digital
	  Host Controller Interface based platform and OF drivers.

	  If you have a controller with this interface, say Y or M here.

	  If unsure, say N.

config MMC_SDHCI_OF_ARASAN
	tristate "SDHCI OF support for the Arasan SDHCI controllers"
	depends on MMC_SDHCI_PLTFM
	depends on OF
	depends on COMMON_CLK
	select MMC_CQHCI
	help
	  This selects the Arasan Secure Digital Host Controller Interface
	  (SDHCI). This hardware is found e.g. in Xilinx' Zynq SoC.

	  If you have a controller with this interface, say Y or M here.

	  If unsure, say N.

config MMC_SDHCI_OF_ASPEED
	tristate "SDHCI OF support for the ASPEED SDHCI controller"
	depends on MMC_SDHCI_PLTFM
	depends on OF && OF_ADDRESS
	select MMC_SDHCI_IO_ACCESSORS
	help
	  This selects the ASPEED Secure Digital Host Controller Interface.

	  If you have a controller with this interface, say Y or M here. You
	  also need to enable an appropriate bus interface.

	  If unsure, say N.

config MMC_SDHCI_OF_ASPEED_TEST
	bool "Tests for the ASPEED SDHCI driver"
	depends on MMC_SDHCI_OF_ASPEED && KUNIT=y
	help
	  Enable KUnit tests for the ASPEED SDHCI driver. Select this
	  option only if you will boot the kernel for the purpose of running
	  unit tests (e.g. under UML or qemu).

	  The KUnit tests generally exercise parts of the driver that do not
	  directly touch the hardware, for example, the phase correction
	  calculations.

	  If unsure, say N.

config MMC_SDHCI_OF_AT91
	tristate "SDHCI OF support for the Atmel SDMMC controller"
	depends on MMC_SDHCI_PLTFM
	depends on OF && HAVE_CLK
	help
	  This selects the Atmel SDMMC driver

config MMC_SDHCI_OF_ESDHC
	tristate "SDHCI OF support for the Freescale eSDHC controller"
	depends on MMC_SDHCI_PLTFM
	depends on PPC || ARCH_MXC || ARCH_LAYERSCAPE || COMPILE_TEST
	select MMC_SDHCI_IO_ACCESSORS
	select FSL_GUTS
	help
	  This selects the Freescale eSDHC controller support.

	  If you have a controller with this interface, say Y or M here.

	  If unsure, say N.

config MMC_SDHCI_OF_HLWD
	tristate "SDHCI OF support for the Nintendo Wii SDHCI controllers"
	depends on MMC_SDHCI_PLTFM
	depends on PPC
	select MMC_SDHCI_BIG_ENDIAN_32BIT_BYTE_SWAPPER
	help
	  This selects the Secure Digital Host Controller Interface (SDHCI)
	  found in the "Hollywood" chipset of the Nintendo Wii video game
	  console.

	  If you have a controller with this interface, say Y or M here.

	  If unsure, say N.

config MMC_SDHCI_OF_DWCMSHC
	tristate "SDHCI OF support for the Synopsys DWC MSHC"
	depends on MMC_SDHCI_PLTFM
	depends on OF
	depends on COMMON_CLK
	help
	  This selects Synopsys DesignWare Cores Mobile Storage Controller
	  support.
	  If you have a controller with this interface, say Y or M here.
	  If unsure, say N.

config MMC_SDHCI_OF_SPARX5
	tristate "SDHCI OF support for the MCHP Sparx5 SoC"
	depends on MMC_SDHCI_PLTFM
	depends on ARCH_SPARX5 || COMPILE_TEST
	help
	  This selects the Secure Digital Host Controller Interface (SDHCI)
	  found in the MCHP Sparx5 SoC.

	  If you have a Sparx5 SoC with this interface, say Y or M here.

	  If unsure, say N.

config MMC_SDHCI_CADENCE
	tristate "SDHCI support for the Cadence SD/SDIO/eMMC controller"
	depends on MMC_SDHCI_PLTFM
	depends on OF
	help
	  This selects the Cadence SD/SDIO/eMMC driver.

	  If you have a controller with this interface, say Y or M here.

	  If unsure, say N.

config MMC_SDHCI_CNS3XXX
	tristate "SDHCI support on the Cavium Networks CNS3xxx SoC"
	depends on ARCH_CNS3XXX || COMPILE_TEST
	depends on MMC_SDHCI_PLTFM
	help
	  This selects the SDHCI support for CNS3xxx System-on-Chip devices.

	  If you have a controller with this interface, say Y or M here.

	  If unsure, say N.

config MMC_SDHCI_ESDHC_MCF
	tristate "SDHCI support for the Freescale eSDHC ColdFire controller"
	depends on M5441x
	depends on MMC_SDHCI_PLTFM
	select MMC_SDHCI_IO_ACCESSORS
	help
	  This selects the Freescale eSDHC controller support for
	  ColdFire mcf5441x devices.

	  If you have a controller with this interface, say Y or M here.

	  If unsure, say N.

config MMC_SDHCI_ESDHC_IMX
	tristate "SDHCI support for the Freescale eSDHC/uSDHC i.MX controller"
	depends on ARCH_MXC || COMPILE_TEST
	depends on MMC_SDHCI_PLTFM
	depends on OF
	select MMC_SDHCI_IO_ACCESSORS
	select MMC_CQHCI
	help
	  This selects the Freescale eSDHC/uSDHC controller support
	  found on i.MX25, i.MX35 i.MX5x and i.MX6x.

	  If you have a controller with this interface, say Y or M here.

	  If unsure, say N.

config MMC_SDHCI_DOVE
	tristate "SDHCI support on Marvell's Dove SoC"
	depends on ARCH_DOVE || MACH_DOVE || COMPILE_TEST
	depends on MMC_SDHCI_PLTFM
	select MMC_SDHCI_IO_ACCESSORS
	help
	  This selects the Secure Digital Host Controller Interface in
	  Marvell's Dove SoC.

	  If you have a controller with this interface, say Y or M here.

	  If unsure, say N.

config MMC_SDHCI_TEGRA
	tristate "SDHCI platform support for the Tegra SD/MMC Controller"
	depends on ARCH_TEGRA || COMPILE_TEST
	depends on MMC_SDHCI_PLTFM
	select MMC_SDHCI_IO_ACCESSORS
	select MMC_CQHCI
	help
	  This selects the Tegra SD/MMC controller. If you have a Tegra
	  platform with SD or MMC devices, say Y or M here.

	  If unsure, say N.

config MMC_SDHCI_S3C
	tristate "SDHCI support on Samsung S3C SoC"
	depends on MMC_SDHCI
	depends on PLAT_SAMSUNG || ARCH_S5PV210 || ARCH_EXYNOS || COMPILE_TEST
	help
	  This selects the Secure Digital Host Controller Interface (SDHCI)
	  often referrered to as the HSMMC block in some of the Samsung S3C
	  range of SoC.

	  If you have a controller with this interface, say Y or M here.

	  If unsure, say N.

config MMC_SDHCI_PXAV3
	tristate "Marvell MMP2 SD Host Controller support (PXAV3)"
	depends on HAVE_CLK
	depends on MMC_SDHCI_PLTFM
	depends on ARCH_BERLIN || ARCH_MMP || ARCH_MVEBU || COMPILE_TEST
	default CPU_MMP2
	help
	  This selects the Marvell(R) PXAV3 SD Host Controller.
	  If you have a MMP2 platform with SD Host Controller
	  and a card slot, say Y or M here.

	  If unsure, say N.

config MMC_SDHCI_PXAV2
	tristate "Marvell PXA9XX SD Host Controller support (PXAV2)"
	depends on HAVE_CLK
	depends on MMC_SDHCI_PLTFM
	depends on ARCH_MMP || COMPILE_TEST
	default CPU_PXA910
	help
	  This selects the Marvell(R) PXAV2 SD Host Controller.
	  If you have a PXA9XX platform with SD Host Controller
	  and a card slot, say Y or M here.

	  If unsure, say N.

config MMC_SDHCI_SPEAR
	tristate "SDHCI support on ST SPEAr platform"
	depends on MMC_SDHCI
	depends on PLAT_SPEAR || COMPILE_TEST
	depends on OF
	help
	  This selects the Secure Digital Host Controller Interface (SDHCI)
	  often referrered to as the HSMMC block in some of the ST SPEAR range
	  of SoC

	  If you have a controller with this interface, say Y or M here.

	  If unsure, say N.

config MMC_SDHCI_S3C_DMA
	bool "DMA support on S3C SDHCI"
	depends on MMC_SDHCI_S3C
	help
	  Enable DMA support on the Samsung S3C SDHCI glue. The DMA
	  has proved to be problematic if the controller encounters
	  certain errors, and thus should be treated with care.

	  YMMV.

config MMC_SDHCI_BCM_KONA
	tristate "SDHCI support on Broadcom KONA platform"
	depends on ARCH_BCM_MOBILE || COMPILE_TEST
	depends on MMC_SDHCI_PLTFM
	help
	  This selects the Broadcom Kona Secure Digital Host Controller
	  Interface(SDHCI) support.
	  This is used in Broadcom mobile SoCs.

	  If you have a controller with this interface, say Y or M here.

config MMC_SDHCI_F_SDH30
	tristate "SDHCI support for Fujitsu Semiconductor F_SDH30"
	depends on MMC_SDHCI_PLTFM
	depends on OF || ACPI
	help
	  This selects the Secure Digital Host Controller Interface (SDHCI)
	  Needed by some Fujitsu SoC for MMC / SD / SDIO support.
	  If you have a controller with this interface, say Y or M here.

	  If unsure, say N.

config MMC_SDHCI_MILBEAUT
	tristate "SDHCI support for Socionext Milbeaut Serieas using F_SDH30"
	depends on MMC_SDHCI_PLTFM
	depends on OF
	help
	  This selects the Secure Digital Host Controller Interface (SDHCI)
	  Needed by Milbeaut SoC for MMC / SD / SDIO support.
	  If you have a controller with this interface, say Y or M here.

	  If unsure, say N.

config MMC_SDHCI_IPROC
	tristate "SDHCI support for the BCM2835 & iProc SD/MMC Controller"
	depends on ARCH_BCM2835 || ARCH_BCM_IPROC || ARCH_BRCMSTB || COMPILE_TEST
	depends on MMC_SDHCI_PLTFM
	depends on OF || ACPI
	default ARCH_BCM_IPROC
	select MMC_SDHCI_IO_ACCESSORS
	help
	  This selects the iProc SD/MMC controller.

	  If you have a BCM2835 or IPROC platform with SD or MMC devices,
	  say Y or M here.

	  If unsure, say N.

config MMC_MESON_GX
	tristate "Amlogic S905/GX*/AXG SD/MMC Host Controller support"
	depends on ARCH_MESON|| COMPILE_TEST
	depends on COMMON_CLK
	help
	  This selects support for the Amlogic SD/MMC Host Controller
	  found on the S905/GX*/AXG family of SoCs.  This controller is
	  MMC 5.1 compliant and supports SD, eMMC and SDIO interfaces.

	  If you have a controller with this interface, say Y here.

config MMC_MESON_MX_SDHC
	tristate "Amlogic Meson SDHC Host Controller support"
	depends on (ARM && ARCH_MESON) || COMPILE_TEST
	depends on COMMON_CLK
	depends on OF
	help
	  This selects support for the SDHC Host Controller on
	  Amlogic Meson6, Meson8, Meson8b and Meson8m2 SoCs.
	  The controller supports the SD/SDIO Spec 3.x and eMMC Spec 4.5x
	  with 1, 4, and 8 bit bus widths.

	  If you have a controller with this interface, say Y or M here.
	  If unsure, say N.

config MMC_MESON_MX_SDIO
	tristate "Amlogic Meson6/Meson8/Meson8b SD/MMC Host Controller support"
	depends on ARCH_MESON || COMPILE_TEST
	depends on COMMON_CLK
	depends on OF_ADDRESS
	help
	  This selects support for the SD/MMC Host Controller on
	  Amlogic Meson6, Meson8 and Meson8b SoCs.

	  If you have a controller with this interface, say Y or M here.
	  If unsure, say N.

config MMC_MOXART
	tristate "MOXART SD/MMC Host Controller support"
	depends on ARCH_MOXART || COMPILE_TEST
	help
	  This selects support for the MOXART SD/MMC Host Controller.
	  MOXA provides one multi-functional card reader which can
	  be found on some embedded hardware such as UC-7112-LX.
	  If you have a controller with this interface, say Y here.

config MMC_SDHCI_ST
	tristate "SDHCI support on STMicroelectronics SoC"
	depends on ARCH_STI || FSP2 || COMPILE_TEST
	depends on MMC_SDHCI_PLTFM
	select MMC_SDHCI_IO_ACCESSORS
	help
	  This selects the Secure Digital Host Controller Interface in
	  STMicroelectronics SoCs.

	  If you have a controller with this interface, say Y or M here.
	  If unsure, say N.

config MMC_OMAP
	tristate "TI OMAP Multimedia Card Interface support"
	depends on ARCH_OMAP
	depends on TPS65010 || !MACH_OMAP_H2
	help
	  This selects the TI OMAP Multimedia card Interface.
	  If you have an OMAP board with a Multimedia Card slot,
	  say Y or M here.

	  If unsure, say N.

config MMC_OMAP_HS
	tristate "TI OMAP High Speed Multimedia Card Interface support"
	depends on ARCH_OMAP2PLUS || ARCH_KEYSTONE || COMPILE_TEST
	help
	  This selects the TI OMAP High Speed Multimedia card Interface.
	  If you have an omap2plus board with a Multimedia Card slot,
	  say Y or M here.

	  If unsure, say N.

config MMC_WBSD
	tristate "Winbond W83L51xD SD/MMC Card Interface support"
	depends on ISA_DMA_API
	help
	  This selects the Winbond(R) W83L51xD Secure digital and
	  Multimedia card Interface.
	  If you have a machine with a integrated W83L518D or W83L519D
	  SD/MMC card reader, say Y or M here.

	  If unsure, say N.

config MMC_ALCOR
	tristate "Alcor Micro/Alcor Link SD/MMC controller"
	depends on MISC_ALCOR_PCI
	help
	  Say Y here to include driver code to support SD/MMC card interface
	  of Alcor Micro PCI-E card reader

config MMC_AU1X
	tristate "Alchemy AU1XX0 MMC Card Interface support"
	depends on MIPS_ALCHEMY
	help
	  This selects the AMD Alchemy(R) Multimedia card interface.
	  If you have a Alchemy platform with a MMC slot, say Y or M here.

	  If unsure, say N.

config MMC_ATMELMCI
	tristate "Atmel SD/MMC Driver (Multimedia Card Interface)"
	depends on ARCH_AT91
	help
	  This selects the Atmel Multimedia Card Interface driver.
	  If you have an AT91 platform with a Multimedia Card slot,
	  say Y or M here.

	  If unsure, say N.

config MMC_SDHCI_MSM
	tristate "Qualcomm SDHCI Controller Support"
	depends on ARCH_QCOM || COMPILE_TEST
	depends on MMC_SDHCI_PLTFM
	select MMC_SDHCI_IO_ACCESSORS
	select MMC_CQHCI
	select QCOM_SCM if MMC_CRYPTO && ARCH_QCOM
	help
	  This selects the Secure Digital Host Controller Interface (SDHCI)
	  support present in Qualcomm SOCs. The controller supports
	  SD/MMC/SDIO devices.

	  If you have a controller with this interface, say Y or M here.

	  If unsure, say N.

config MMC_MXC
	tristate "Freescale i.MX21/27/31 or MPC512x Multimedia Card support"
	depends on ARCH_MXC || PPC_MPC512x
	help
	  This selects the Freescale i.MX21, i.MX27, i.MX31 or MPC512x
	  Multimedia Card Interface. If you have an i.MX or MPC512x platform
	  with a Multimedia Card slot, say Y or M here.

	  If unsure, say N.

config MMC_MXS
	tristate "Freescale MXS Multimedia Card Interface support"
	depends on ARCH_MXS && MXS_DMA
	help
	  This selects the Freescale SSP MMC controller found on MXS based
	  platforms like mx23/28.

	  If unsure, say N.

config MMC_TIFM_SD
	tristate "TI Flash Media MMC/SD Interface support"
	depends on PCI
	select TIFM_CORE
	help
	  Say Y here if you want to be able to access MMC/SD cards with
	  the Texas Instruments(R) Flash Media card reader, found in many
	  laptops.
	  This option 'selects' (turns on, enables) 'TIFM_CORE', but you
	  probably also need appropriate card reader host adapter, such as
	  'Misc devices: TI Flash Media PCI74xx/PCI76xx host adapter support
	  (TIFM_7XX1)'.

	  To compile this driver as a module, choose M here: the
	  module will be called tifm_sd.

config MMC_MVSDIO
	tristate "Marvell MMC/SD/SDIO host driver"
	depends on PLAT_ORION || (COMPILE_TEST && ARM)
	depends on OF
	help
	  This selects the Marvell SDIO host driver.
	  SDIO may currently be found on the Kirkwood 88F6281 and 88F6192
	  SoC controllers.

	  To compile this driver as a module, choose M here: the
	  module will be called mvsdio.

config MMC_DAVINCI
	tristate "TI DAVINCI Multimedia Card Interface support"
	depends on ARCH_DAVINCI || COMPILE_TEST
	help
	  This selects the TI DAVINCI Multimedia card Interface.
	  If you have an DAVINCI board with a Multimedia Card slot,
	  say Y or M here.  If unsure, say N.

config MMC_SPI
	tristate "MMC/SD/SDIO over SPI"
	depends on SPI_MASTER
	select CRC7
	select CRC_ITU_T
	help
	  Some systems access MMC/SD/SDIO cards using a SPI controller
	  instead of using a "native" MMC/SD/SDIO controller.  This has a
	  disadvantage of being relatively high overhead, but a compensating
	  advantage of working on many systems without dedicated MMC/SD/SDIO
	  controllers.

	  If unsure, or if your system has no SPI master driver, say N.

config MMC_S3C
	tristate "Samsung S3C SD/MMC Card Interface support"
	depends on ARCH_S3C24XX || COMPILE_TEST
	depends on S3C24XX_DMAC || COMPILE_TEST
	help
	  This selects a driver for the MCI interface found in
	  Samsung's S3C2410, S3C2412, S3C2440, S3C2442 CPUs.
	  If you have a board based on one of those and a MMC/SD
	  slot, say Y or M here.

	  If unsure, say N.

config MMC_S3C_HW_SDIO_IRQ
	bool "Hardware support for SDIO IRQ"
	depends on MMC_S3C
	help
	  Enable the hardware support for SDIO interrupts instead of using
	  the generic polling code.

choice
	prompt "Samsung S3C SD/MMC transfer code"
	depends on MMC_S3C

config MMC_S3C_PIO
	bool "Use PIO transfers only"
	help
	  Use PIO to transfer data between memory and the hardware.

	  PIO is slower than DMA as it requires CPU instructions to
	  move the data. This has been the traditional default for
	  the S3C MCI driver.

config MMC_S3C_DMA
	bool "Use DMA transfers only"
	help
	  Use DMA to transfer data between memory and the hardware.

	  Currently, the DMA support in this driver seems to not be
	  working properly and needs to be debugged before this
	  option is useful.

endchoice

config MMC_SDRICOH_CS
	tristate "MMC/SD driver for Ricoh Bay1Controllers"
	depends on PCI && PCMCIA
	help
	  Say Y here if your Notebook reports a Ricoh Bay1Controller PCMCIA
	  card whenever you insert a MMC or SD card into the card slot.

	  To compile this driver as a module, choose M here: the
	  module will be called sdricoh_cs.

config MMC_SDHCI_SPRD
	tristate "Spreadtrum SDIO host Controller"
	depends on ARCH_SPRD || COMPILE_TEST
	depends on MMC_SDHCI_PLTFM
	select MMC_SDHCI_IO_ACCESSORS
	select MMC_HSQ
	help
	  This selects the SDIO Host Controller in Spreadtrum
	  SoCs, this driver supports R11(IP version: R11P0).

	  If you have a controller with this interface, say Y or M here.

	  If unsure, say N.

config MMC_TMIO_CORE
	tristate

config MMC_TMIO
	tristate "Toshiba Mobile IO Controller (TMIO) MMC/SD function support"
	depends on MFD_TMIO || MFD_ASIC3 || COMPILE_TEST
	select MMC_TMIO_CORE
	help
	  This provides support for the SD/MMC cell found in TC6393XB,
	  T7L66XB and also HTC ASIC3

config MMC_SDHI
	tristate "Renesas SDHI SD/SDIO controller support"
	depends on SUPERH || ARCH_RENESAS || COMPILE_TEST
	select MMC_TMIO_CORE
	select RESET_CONTROLLER if ARCH_RENESAS
	help
	  This provides support for the SDHI SD/SDIO controller found in
	  Renesas SuperH, ARM and ARM64 based SoCs

config MMC_SDHI_SYS_DMAC
	tristate "DMA for SDHI SD/SDIO controllers using SYS-DMAC"
	depends on MMC_SDHI
	default MMC_SDHI if (SUPERH || ARM)
	help
	  This provides DMA support for SDHI SD/SDIO controllers
	  using SYS-DMAC via DMA Engine. This supports the controllers
	  found in SuperH and Renesas ARM based SoCs.

config MMC_SDHI_INTERNAL_DMAC
	tristate "DMA for SDHI SD/SDIO controllers using on-chip bus mastering"
	depends on ARM64 || ARCH_R7S9210 || ARCH_R8A77470 || COMPILE_TEST
	depends on MMC_SDHI
	default MMC_SDHI if (ARM64 || ARCH_R7S9210 || ARCH_R8A77470)
	help
	  This provides DMA support for SDHI SD/SDIO controllers
	  using on-chip bus mastering. This supports the controllers
	  found in arm64 based SoCs. This controller is also found in
	  some RZ family SoCs.

config MMC_UNIPHIER
	tristate "UniPhier SD/eMMC Host Controller support"
	depends on ARCH_UNIPHIER || COMPILE_TEST
	depends on OF
	select MMC_TMIO_CORE
	help
	  This provides support for the SD/eMMC controller found in
	  UniPhier SoCs. The eMMC variant of this controller is used
	  only for 32-bit SoCs.

config MMC_CB710
	tristate "ENE CB710 MMC/SD Interface support"
	depends on PCI
	select CB710_CORE
	help
	  This option enables support for MMC/SD part of ENE CB710/720 Flash
	  memory card reader found in some laptops (ie. some versions of
	  HP Compaq nx9500).

	  This driver can also be built as a module. If so, the module
	  will be called cb710-mmc.

config MMC_VIA_SDMMC
	tristate "VIA SD/MMC Card Reader Driver"
	depends on PCI
	help
	  This selects the VIA SD/MMC Card Reader driver, say Y or M here.
	  VIA provides one multi-functional card reader which integrated into
	  some motherboards manufactured by VIA. This card reader supports
	  SD/MMC/SDHC.
	  If you have a controller with this interface, say Y or M here.

	  If unsure, say N.

config MMC_CAVIUM_OCTEON
	tristate "Cavium OCTEON SD/MMC Card Interface support"
	depends on CAVIUM_OCTEON_SOC
	help
	  This selects Cavium OCTEON SD/MMC card Interface.
	  If you have an OCTEON board with a Multimedia Card slot,
	  say Y or M here.

	  If unsure, say N.

config MMC_CAVIUM_THUNDERX
	tristate "Cavium ThunderX SD/MMC Card Interface support"
	depends on PCI && 64BIT && (ARM64 || COMPILE_TEST)
	depends on GPIO_THUNDERX
	depends on OF_ADDRESS
	help
	  This selects Cavium ThunderX SD/MMC Card Interface.
	  If you have an Cavium ARM64 board with a Multimedia Card slot
	  or builtin eMMC chip say Y or M here. If built as a module
	  the module will be called thunderx_mmc.ko.

config MMC_DW
	tristate "Synopsys DesignWare Memory Card Interface"
	depends on ARC || ARM || ARM64 || MIPS || RISCV || CSKY || COMPILE_TEST
	help
	  This selects support for the Synopsys DesignWare Mobile Storage IP
	  block, this provides host support for SD and MMC interfaces, in both
	  PIO, internal DMA mode and external DMA mode.

config MMC_DW_PLTFM
	tristate "Synopsys Designware MCI Support as platform device"
	depends on MMC_DW
	default y
	help
	  This selects the common helper functions support for Host Controller
	  Interface based platform driver. Please select this option if the IP
	  is present as a platform device. This is the common interface for the
	  Synopsys Designware IP.

	  If you have a controller with this interface, say Y or M here.

	  If unsure, say Y.

config MMC_DW_BLUEFIELD
	tristate "BlueField specific extensions for Synopsys DW Memory Card Interface"
	depends on MMC_DW
	select MMC_DW_PLTFM
	help
	  This selects support for Mellanox BlueField SoC specific extensions to
	  the Synopsys DesignWare Memory Card Interface driver. Select this
	  option for platforms based on Mellanox BlueField SoC's.

config MMC_DW_EXYNOS
	tristate "Exynos specific extensions for Synopsys DW Memory Card Interface"
	depends on MMC_DW
	select MMC_DW_PLTFM
	help
	  This selects support for Samsung Exynos SoC specific extensions to the
	  Synopsys DesignWare Memory Card Interface driver. Select this option
	  for platforms based on Exynos4 and Exynos5 SoC's.

config MMC_DW_HI3798CV200
	tristate "Hi3798CV200 specific extensions for Synopsys DW Memory Card Interface"
	depends on MMC_DW
	select MMC_DW_PLTFM
	help
	  This selects support for HiSilicon Hi3798CV200 SoC specific extensions to the
	  Synopsys DesignWare Memory Card Interface driver. Select this option
	  for platforms based on HiSilicon Hi3798CV200 SoC.

config MMC_DW_K3
	tristate "K3 specific extensions for Synopsys DW Memory Card Interface"
	depends on MMC_DW
	select MMC_DW_PLTFM
	help
	  This selects support for Hisilicon K3 SoC specific extensions to the
	  Synopsys DesignWare Memory Card Interface driver. Select this option
	  for platforms based on Hisilicon K3 SoC's.

config MMC_DW_PCI
	tristate "Synopsys Designware MCI support on PCI bus"
	depends on MMC_DW && PCI
	help
	  This selects the PCI bus for the Synopsys Designware Mobile Storage IP.
	  Select this option if the IP is present on PCI platform.

	  If you have a controller with this interface, say Y or M here.

	  If unsure, say N.

config MMC_DW_ROCKCHIP
	tristate "Rockchip specific extensions for Synopsys DW Memory Card Interface"
	depends on MMC_DW && ARCH_ROCKCHIP
	select MMC_DW_PLTFM
	help
	  This selects support for Rockchip SoC specific extensions to the
	  Synopsys DesignWare Memory Card Interface driver. Select this option
	  for platforms based on RK3066, RK3188 and RK3288 SoC's.

config MMC_SH_MMCIF
	tristate "SuperH Internal MMCIF support"
	depends on SUPERH || ARCH_RENESAS || COMPILE_TEST
	help
	  This selects the MMC Host Interface controller (MMCIF) found in various
	  Renesas SoCs for SH and ARM architectures.


config MMC_JZ4740
	tristate "Ingenic JZ47xx SD/Multimedia Card Interface support"
	depends on MIPS
	help
	  This selects support for the SD/MMC controller on Ingenic
	  JZ4740, JZ4750, JZ4770 and JZ4780 SoCs.

	  If you have a board based on such a SoC and with a SD/MMC slot,
	  say Y or M here.

config MMC_VUB300
	tristate "VUB300 USB to SDIO/SD/MMC Host Controller support"
	depends on USB
	help
	  This selects support for Elan Digital Systems' VUB300 chip.

	  The VUB300 is a USB-SDIO Host Controller Interface chip
	  that enables the host computer to use SDIO/SD/MMC cards
	  via a USB 2.0 or USB 1.1 host.

	  The VUB300 chip will be found in both physically separate
	  USB to SDIO/SD/MMC adapters and embedded on some motherboards.

	  The VUB300 chip supports SD and MMC memory cards in addition
	  to single and multifunction SDIO cards.

	  Some SDIO cards will need a firmware file to be loaded and
	  sent to VUB300 chip in order to achieve better data throughput.
	  Download these "Offload Pseudocode" from Elan Digital Systems'
	  web-site http://www.elandigitalsystems.com/support/downloads.php
	  and put them in /lib/firmware. Note that without these additional
	  firmware files the VUB300 chip will still function, but not at
	  the best obtainable data rate.

	  To compile this mmc host controller driver as a module,
	  choose M here: the module will be called vub300.

	  If you have a computer with an embedded VUB300 chip
	  or if you intend connecting a USB adapter based on a
	  VUB300 chip say Y or M here.

config MMC_USHC
	tristate "USB SD Host Controller (USHC) support"
	depends on USB
	help
	  This selects support for USB SD Host Controllers based on
	  the Cypress Astoria chip with firmware compliant with CSR's
	  USB SD Host Controller specification (CS-118793-SP).

	  CSR boards with this device include: USB<>SDIO (M1985v2),
	  and Ultrasira.

	  Note: These controllers only support SDIO cards and do not
	  support MMC or SD memory cards.

config MMC_WMT
	tristate "Wondermedia SD/MMC Host Controller support"
	depends on ARCH_VT8500
	default y
	help
	  This selects support for the SD/MMC Host Controller on
	  Wondermedia WM8505/WM8650 based SoCs.

	  To compile this driver as a module, choose M here: the
	  module will be called wmt-sdmmc.

config MMC_USDHI6ROL0
	tristate "Renesas USDHI6ROL0 SD/SDIO Host Controller support"
	depends on HAS_DMA
	help
	  This selects support for the Renesas USDHI6ROL0 SD/SDIO
	  Host Controller

config MMC_REALTEK_PCI
	tristate "Realtek PCI-E SD/MMC Card Interface Driver"
	depends on MISC_RTSX_PCI
	help
	  Say Y here to include driver code to support SD/MMC card interface
	  of Realtek PCI-E card reader

config MMC_REALTEK_USB
	tristate "Realtek USB SD/MMC Card Interface Driver"
	depends on MISC_RTSX_USB
	help
	  Say Y here to include driver code to support SD/MMC card interface
	  of Realtek RTS5129/39 series card reader

config MMC_SUNXI
	tristate "Allwinner sunxi SD/MMC Host Controller support"
	depends on ARCH_SUNXI || COMPILE_TEST
	help
	  This selects support for the SD/MMC Host Controller on
	  Allwinner sunxi SoCs.

config MMC_CQHCI
	tristate "Command Queue Host Controller Interface support"
	depends on HAS_DMA
	help
	  This selects the Command Queue Host Controller Interface (CQHCI)
	  support present in host controllers of Qualcomm Technologies, Inc
	  amongst others.
	  This controller supports eMMC devices with command queue support.

	  If you have a controller with this interface, say Y or M here.

	  If unsure, say N.

config MMC_HSQ
	tristate "MMC Host Software Queue support"
	help
	  This selects the MMC Host Software Queue support. This may increase
	  performance, if the host controller and its driver supports it.

	  If you have a controller/driver supporting this interface, say Y or M
	  here.

	  If unsure, say N.

config MMC_TOSHIBA_PCI
	tristate "Toshiba Type A SD/MMC Card Interface Driver"
	depends on PCI

config MMC_BCM2835
	tristate "Broadcom BCM2835 SDHOST MMC Controller support"
	depends on ARCH_BCM2835 || COMPILE_TEST
	help
	  This selects the BCM2835 SDHOST MMC controller. If you have
	  a BCM2835 platform with SD or MMC devices, say Y or M here.

	  Note that the BCM2835 has two SD controllers: The Arasan
	  sdhci controller (supported by MMC_SDHCI_IPROC) and a custom
	  sdhost controller (supported by this driver).

	  If unsure, say N.

config MMC_MTK
	tristate "MediaTek SD/MMC Card Interface support"
	depends on HAS_DMA
	depends on COMMON_CLK
	select REGULATOR
	select MMC_CQHCI
	help
	  This selects the MediaTek(R) Secure digital and Multimedia card Interface.
	  If you have a machine with a integrated SD/MMC card reader, say Y or M here.
	  This is needed if support for any SD/SDIO/MMC devices is required.
	  If unsure, say N.

config MMC_SDHCI_MICROCHIP_PIC32
	tristate "Microchip PIC32MZDA SDHCI support"
	depends on MMC_SDHCI && PIC32MZDA && MMC_SDHCI_PLTFM
	help
	  This selects the Secure Digital Host Controller Interface (SDHCI)
	  for PIC32MZDA platform.

	  If you have a controller with this interface, say Y or M here.

	  If unsure, say N.

config MMC_SDHCI_BRCMSTB
	tristate "Broadcom SDIO/SD/MMC support"
	depends on ARCH_BRCMSTB || BMIPS_GENERIC
	depends on MMC_SDHCI_PLTFM
	select MMC_CQHCI
	default y
	help
	  This selects support for the SDIO/SD/MMC Host Controller on
	  Broadcom STB SoCs.

	  If unsure, say Y.

config MMC_SDHCI_XENON
	tristate "Marvell Xenon eMMC/SD/SDIO SDHCI driver"
	depends on MMC_SDHCI_PLTFM
	help
	  This selects Marvell Xenon eMMC/SD/SDIO SDHCI.
	  If you have a controller with this interface, say Y or M here.
	  If unsure, say N.

config MMC_SDHCI_OMAP
	tristate "TI SDHCI Controller Support"
	depends on MMC_SDHCI_PLTFM && OF
	select THERMAL
	imply TI_SOC_THERMAL
	select MMC_SDHCI_EXTERNAL_DMA if DMA_ENGINE
	help
	  This selects the Secure Digital Host Controller Interface (SDHCI)
	  support present in TI's DRA7 SOCs. The controller supports
	  SD/MMC/SDIO devices.

	  If you have a controller with this interface, say Y or M here.

	  If unsure, say N.

config MMC_SDHCI_AM654
	tristate "Support for the SDHCI Controller in TI's AM654 SOCs"
	depends on MMC_SDHCI_PLTFM && OF && REGMAP_MMIO
	select MMC_SDHCI_IO_ACCESSORS
	select MMC_CQHCI
	help
	  This selects the Secure Digital Host Controller Interface (SDHCI)
	  support present in TI's AM654 SOCs. The controller supports
	  SD/MMC/SDIO devices.

	  If you have a controller with this interface, say Y or M here.

	  If unsure, say N.

<<<<<<< HEAD
=======
config MMC_OWL
	tristate "Actions Semi Owl SD/MMC Host Controller support"
	depends on HAS_DMA
	depends on ARCH_ACTIONS || COMPILE_TEST
	help
	  This selects support for the SD/MMC Host Controller on
	  Actions Semi Owl SoCs.

>>>>>>> 7d2a07b7
config MMC_SDHCI_EXTERNAL_DMA
	bool<|MERGE_RESOLUTION|>--- conflicted
+++ resolved
@@ -1081,8 +1081,6 @@
 
 	  If unsure, say N.
 
-<<<<<<< HEAD
-=======
 config MMC_OWL
 	tristate "Actions Semi Owl SD/MMC Host Controller support"
 	depends on HAS_DMA
@@ -1091,6 +1089,5 @@
 	  This selects support for the SD/MMC Host Controller on
 	  Actions Semi Owl SoCs.
 
->>>>>>> 7d2a07b7
 config MMC_SDHCI_EXTERNAL_DMA
 	bool