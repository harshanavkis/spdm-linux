// SPDX-License-Identifier: GPL-2.0
/*
 * Driver for the MMC / SD / SDIO IP found in:
 *
 * TC6393XB, TC6391XB, TC6387XB, T7L66XB, ASIC3, SH-Mobile SoCs
 *
 * Copyright (C) 2015-19 Renesas Electronics Corporation
 * Copyright (C) 2016-19 Sang Engineering, Wolfram Sang
 * Copyright (C) 2017 Horms Solutions, Simon Horman
 * Copyright (C) 2011 Guennadi Liakhovetski
 * Copyright (C) 2007 Ian Molton
 * Copyright (C) 2004 Ian Molton
 *
 * This driver draws mainly on scattered spec sheets, Reverse engineering
 * of the toshiba e800  SD driver and some parts of the 2.4 ASIC3 driver (4 bit
 * support). (Further 4 bit support from a later datasheet).
 *
 * TODO:
 *   Investigate using a workqueue for PIO transfers
 *   Eliminate FIXMEs
 *   Better Power management
 *   Handle MMC errors better
 *   double buffer support
 *
 */

#include <linux/delay.h>
#include <linux/device.h>
#include <linux/dma-mapping.h>
#include <linux/highmem.h>
#include <linux/interrupt.h>
#include <linux/io.h>
#include <linux/irq.h>
#include <linux/mfd/tmio.h>
#include <linux/mmc/card.h>
#include <linux/mmc/host.h>
#include <linux/mmc/mmc.h>
#include <linux/mmc/slot-gpio.h>
#include <linux/module.h>
#include <linux/pagemap.h>
#include <linux/platform_device.h>
#include <linux/pm_qos.h>
#include <linux/pm_runtime.h>
#include <linux/regulator/consumer.h>
#include <linux/mmc/sdio.h>
#include <linux/scatterlist.h>
#include <linux/sizes.h>
#include <linux/spinlock.h>
#include <linux/workqueue.h>

#include "tmio_mmc.h"

static inline void tmio_mmc_start_dma(struct tmio_mmc_host *host,
				      struct mmc_data *data)
{
	if (host->dma_ops)
		host->dma_ops->start(host, data);
}

static inline void tmio_mmc_end_dma(struct tmio_mmc_host *host)
{
	if (host->dma_ops && host->dma_ops->end)
		host->dma_ops->end(host);
}

static inline void tmio_mmc_enable_dma(struct tmio_mmc_host *host, bool enable)
{
	if (host->dma_ops)
		host->dma_ops->enable(host, enable);
}

static inline void tmio_mmc_request_dma(struct tmio_mmc_host *host,
					struct tmio_mmc_data *pdata)
{
	if (host->dma_ops) {
		host->dma_ops->request(host, pdata);
	} else {
		host->chan_tx = NULL;
		host->chan_rx = NULL;
	}
}

static inline void tmio_mmc_release_dma(struct tmio_mmc_host *host)
{
	if (host->dma_ops)
		host->dma_ops->release(host);
}

static inline void tmio_mmc_abort_dma(struct tmio_mmc_host *host)
{
	if (host->dma_ops)
		host->dma_ops->abort(host);
}

static inline void tmio_mmc_dataend_dma(struct tmio_mmc_host *host)
{
	if (host->dma_ops)
		host->dma_ops->dataend(host);
}

void tmio_mmc_enable_mmc_irqs(struct tmio_mmc_host *host, u32 i)
{
	host->sdcard_irq_mask &= ~(i & TMIO_MASK_IRQ);
	sd_ctrl_write32_as_16_and_16(host, CTL_IRQ_MASK, host->sdcard_irq_mask);
}
EXPORT_SYMBOL_GPL(tmio_mmc_enable_mmc_irqs);

void tmio_mmc_disable_mmc_irqs(struct tmio_mmc_host *host, u32 i)
{
	host->sdcard_irq_mask |= (i & TMIO_MASK_IRQ);
	sd_ctrl_write32_as_16_and_16(host, CTL_IRQ_MASK, host->sdcard_irq_mask);
}
EXPORT_SYMBOL_GPL(tmio_mmc_disable_mmc_irqs);

static void tmio_mmc_ack_mmc_irqs(struct tmio_mmc_host *host, u32 i)
{
	sd_ctrl_write32_as_16_and_16(host, CTL_STATUS, ~i);
}

static void tmio_mmc_init_sg(struct tmio_mmc_host *host, struct mmc_data *data)
{
	host->sg_len = data->sg_len;
	host->sg_ptr = data->sg;
	host->sg_orig = data->sg;
	host->sg_off = 0;
}

static int tmio_mmc_next_sg(struct tmio_mmc_host *host)
{
	host->sg_ptr = sg_next(host->sg_ptr);
	host->sg_off = 0;
	return --host->sg_len;
}

#define CMDREQ_TIMEOUT	5000

static void tmio_mmc_enable_sdio_irq(struct mmc_host *mmc, int enable)
{
	struct tmio_mmc_host *host = mmc_priv(mmc);

	if (enable && !host->sdio_irq_enabled) {
		u16 sdio_status;

		/* Keep device active while SDIO irq is enabled */
		pm_runtime_get_sync(mmc_dev(mmc));

		host->sdio_irq_enabled = true;
		host->sdio_irq_mask = TMIO_SDIO_MASK_ALL & ~TMIO_SDIO_STAT_IOIRQ;

		/* Clear obsolete interrupts before enabling */
		sdio_status = sd_ctrl_read16(host, CTL_SDIO_STATUS) & ~TMIO_SDIO_MASK_ALL;
		if (host->pdata->flags & TMIO_MMC_SDIO_STATUS_SETBITS)
			sdio_status |= TMIO_SDIO_SETBITS_MASK;
		sd_ctrl_write16(host, CTL_SDIO_STATUS, sdio_status);

		sd_ctrl_write16(host, CTL_SDIO_IRQ_MASK, host->sdio_irq_mask);
	} else if (!enable && host->sdio_irq_enabled) {
		host->sdio_irq_mask = TMIO_SDIO_MASK_ALL;
		sd_ctrl_write16(host, CTL_SDIO_IRQ_MASK, host->sdio_irq_mask);

		host->sdio_irq_enabled = false;
		pm_runtime_mark_last_busy(mmc_dev(mmc));
		pm_runtime_put_autosuspend(mmc_dev(mmc));
	}
}

static void tmio_mmc_set_bus_width(struct tmio_mmc_host *host,
				   unsigned char bus_width)
{
	u16 reg = sd_ctrl_read16(host, CTL_SD_MEM_CARD_OPT)
				& ~(CARD_OPT_WIDTH | CARD_OPT_WIDTH8);

	/* reg now applies to MMC_BUS_WIDTH_4 */
	if (bus_width == MMC_BUS_WIDTH_1)
		reg |= CARD_OPT_WIDTH;
	else if (bus_width == MMC_BUS_WIDTH_8)
		reg |= CARD_OPT_WIDTH8;

	sd_ctrl_write16(host, CTL_SD_MEM_CARD_OPT, reg);
}

static void tmio_mmc_reset(struct tmio_mmc_host *host)
{
	/* FIXME - should we set stop clock reg here */
	sd_ctrl_write16(host, CTL_RESET_SD, 0x0000);
	usleep_range(10000, 11000);
	sd_ctrl_write16(host, CTL_RESET_SD, 0x0001);
	usleep_range(10000, 11000);

	tmio_mmc_abort_dma(host);

	if (host->reset)
		host->reset(host);

	sd_ctrl_write32_as_16_and_16(host, CTL_IRQ_MASK, host->sdcard_irq_mask_all);
	host->sdcard_irq_mask = host->sdcard_irq_mask_all;

	tmio_mmc_set_bus_width(host, host->mmc->ios.bus_width);

	if (host->pdata->flags & TMIO_MMC_SDIO_IRQ) {
		sd_ctrl_write16(host, CTL_SDIO_IRQ_MASK, host->sdio_irq_mask);
		sd_ctrl_write16(host, CTL_TRANSACTION_CTL, 0x0001);
	}

	if (host->mmc->card)
		mmc_retune_needed(host->mmc);
}

static void tmio_mmc_reset_work(struct work_struct *work)
{
	struct tmio_mmc_host *host = container_of(work, struct tmio_mmc_host,
						  delayed_reset_work.work);
	struct mmc_request *mrq;
	unsigned long flags;

	spin_lock_irqsave(&host->lock, flags);
	mrq = host->mrq;

	/*
	 * is request already finished? Since we use a non-blocking
	 * cancel_delayed_work(), it can happen, that a .set_ios() call preempts
	 * us, so, have to check for IS_ERR(host->mrq)
	 */
	if (IS_ERR_OR_NULL(mrq) ||
	    time_is_after_jiffies(host->last_req_ts +
				  msecs_to_jiffies(CMDREQ_TIMEOUT))) {
		spin_unlock_irqrestore(&host->lock, flags);
		return;
	}

	dev_warn(&host->pdev->dev,
		 "timeout waiting for hardware interrupt (CMD%u)\n",
		 mrq->cmd->opcode);

	if (host->data)
		host->data->error = -ETIMEDOUT;
	else if (host->cmd)
		host->cmd->error = -ETIMEDOUT;
	else
		mrq->cmd->error = -ETIMEDOUT;

	host->cmd = NULL;
	host->data = NULL;

	spin_unlock_irqrestore(&host->lock, flags);

	tmio_mmc_reset(host);

	/* Ready for new calls */
	host->mrq = NULL;
	mmc_request_done(host->mmc, mrq);
}

/* These are the bitmasks the tmio chip requires to implement the MMC response
 * types. Note that R1 and R6 are the same in this scheme. */
#define APP_CMD        0x0040
#define RESP_NONE      0x0300
#define RESP_R1        0x0400
#define RESP_R1B       0x0500
#define RESP_R2        0x0600
#define RESP_R3        0x0700
#define DATA_PRESENT   0x0800
#define TRANSFER_READ  0x1000
#define TRANSFER_MULTI 0x2000
#define SECURITY_CMD   0x4000
#define NO_CMD12_ISSUE 0x4000 /* TMIO_MMC_HAVE_CMD12_CTRL */

static int tmio_mmc_start_command(struct tmio_mmc_host *host,
				  struct mmc_command *cmd)
{
	struct mmc_data *data = host->data;
	int c = cmd->opcode;

	switch (mmc_resp_type(cmd)) {
	case MMC_RSP_NONE: c |= RESP_NONE; break;
	case MMC_RSP_R1:
	case MMC_RSP_R1_NO_CRC:
			   c |= RESP_R1;   break;
	case MMC_RSP_R1B:  c |= RESP_R1B;  break;
	case MMC_RSP_R2:   c |= RESP_R2;   break;
	case MMC_RSP_R3:   c |= RESP_R3;   break;
	default:
		pr_debug("Unknown response type %d\n", mmc_resp_type(cmd));
		return -EINVAL;
	}

	host->cmd = cmd;

/* FIXME - this seems to be ok commented out but the spec suggest this bit
 *         should be set when issuing app commands.
 *	if(cmd->flags & MMC_FLAG_ACMD)
 *		c |= APP_CMD;
 */
	if (data) {
		c |= DATA_PRESENT;
		if (data->blocks > 1) {
			sd_ctrl_write16(host, CTL_STOP_INTERNAL_ACTION, TMIO_STOP_SEC);
			c |= TRANSFER_MULTI;

			/*
			 * Disable auto CMD12 at IO_RW_EXTENDED and
			 * SET_BLOCK_COUNT when doing multiple block transfer
			 */
			if ((host->pdata->flags & TMIO_MMC_HAVE_CMD12_CTRL) &&
			    (cmd->opcode == SD_IO_RW_EXTENDED || host->mrq->sbc))
				c |= NO_CMD12_ISSUE;
		}
		if (data->flags & MMC_DATA_READ)
			c |= TRANSFER_READ;
	}

	tmio_mmc_enable_mmc_irqs(host, TMIO_MASK_CMD);

	/* Fire off the command */
	sd_ctrl_write32_as_16_and_16(host, CTL_ARG_REG, cmd->arg);
	sd_ctrl_write16(host, CTL_SD_CMD, c);

	return 0;
}

static void tmio_mmc_transfer_data(struct tmio_mmc_host *host,
				   unsigned short *buf,
				   unsigned int count)
{
	int is_read = host->data->flags & MMC_DATA_READ;
	u8  *buf8;

	/*
	 * Transfer the data
	 */
	if (host->pdata->flags & TMIO_MMC_32BIT_DATA_PORT) {
		u32 data = 0;
		u32 *buf32 = (u32 *)buf;

		if (is_read)
			sd_ctrl_read32_rep(host, CTL_SD_DATA_PORT, buf32,
					   count >> 2);
		else
			sd_ctrl_write32_rep(host, CTL_SD_DATA_PORT, buf32,
					    count >> 2);

		/* if count was multiple of 4 */
		if (!(count & 0x3))
			return;

		buf32 += count >> 2;
		count %= 4;

		if (is_read) {
			sd_ctrl_read32_rep(host, CTL_SD_DATA_PORT, &data, 1);
			memcpy(buf32, &data, count);
		} else {
			memcpy(&data, buf32, count);
			sd_ctrl_write32_rep(host, CTL_SD_DATA_PORT, &data, 1);
		}

		return;
	}

	if (is_read)
		sd_ctrl_read16_rep(host, CTL_SD_DATA_PORT, buf, count >> 1);
	else
		sd_ctrl_write16_rep(host, CTL_SD_DATA_PORT, buf, count >> 1);

	/* if count was even number */
	if (!(count & 0x1))
		return;

	/* if count was odd number */
	buf8 = (u8 *)(buf + (count >> 1));

	/*
	 * FIXME
	 *
	 * driver and this function are assuming that
	 * it is used as little endian
	 */
	if (is_read)
		*buf8 = sd_ctrl_read16(host, CTL_SD_DATA_PORT) & 0xff;
	else
		sd_ctrl_write16(host, CTL_SD_DATA_PORT, *buf8);
}

/*
 * This chip always returns (at least?) as much data as you ask for.
 * I'm unsure what happens if you ask for less than a block. This should be
 * looked into to ensure that a funny length read doesn't hose the controller.
 */
static void tmio_mmc_pio_irq(struct tmio_mmc_host *host)
{
	struct mmc_data *data = host->data;
	void *sg_virt;
	unsigned short *buf;
	unsigned int count;
	unsigned long flags;

	if (host->dma_on) {
		pr_err("PIO IRQ in DMA mode!\n");
		return;
	} else if (!data) {
		pr_debug("Spurious PIO IRQ\n");
		return;
	}

	sg_virt = tmio_mmc_kmap_atomic(host->sg_ptr, &flags);
	buf = (unsigned short *)(sg_virt + host->sg_off);

	count = host->sg_ptr->length - host->sg_off;
	if (count > data->blksz)
		count = data->blksz;

	pr_debug("count: %08x offset: %08x flags %08x\n",
		 count, host->sg_off, data->flags);

	/* Transfer the data */
	tmio_mmc_transfer_data(host, buf, count);

	host->sg_off += count;

	tmio_mmc_kunmap_atomic(host->sg_ptr, &flags, sg_virt);

	if (host->sg_off == host->sg_ptr->length)
		tmio_mmc_next_sg(host);
}

static void tmio_mmc_check_bounce_buffer(struct tmio_mmc_host *host)
{
	if (host->sg_ptr == &host->bounce_sg) {
		unsigned long flags;
		void *sg_vaddr = tmio_mmc_kmap_atomic(host->sg_orig, &flags);

		memcpy(sg_vaddr, host->bounce_buf, host->bounce_sg.length);
		tmio_mmc_kunmap_atomic(host->sg_orig, &flags, sg_vaddr);
	}
}

/* needs to be called with host->lock held */
void tmio_mmc_do_data_irq(struct tmio_mmc_host *host)
{
	struct mmc_data *data = host->data;
	struct mmc_command *stop;

	host->data = NULL;

	if (!data) {
		dev_warn(&host->pdev->dev, "Spurious data end IRQ\n");
		return;
	}
	stop = data->stop;

	/* FIXME - return correct transfer count on errors */
	if (!data->error)
		data->bytes_xfered = data->blocks * data->blksz;
	else
		data->bytes_xfered = 0;

	pr_debug("Completed data request\n");

	/*
	 * FIXME: other drivers allow an optional stop command of any given type
	 *        which we dont do, as the chip can auto generate them.
	 *        Perhaps we can be smarter about when to use auto CMD12 and
	 *        only issue the auto request when we know this is the desired
	 *        stop command, allowing fallback to the stop command the
	 *        upper layers expect. For now, we do what works.
	 */

	if (data->flags & MMC_DATA_READ) {
		if (host->dma_on)
			tmio_mmc_check_bounce_buffer(host);
		dev_dbg(&host->pdev->dev, "Complete Rx request %p\n",
			host->mrq);
	} else {
		dev_dbg(&host->pdev->dev, "Complete Tx request %p\n",
			host->mrq);
	}

	if (stop && !host->mrq->sbc) {
		if (stop->opcode != MMC_STOP_TRANSMISSION || stop->arg)
			dev_err(&host->pdev->dev, "unsupported stop: CMD%u,0x%x. We did CMD12,0\n",
				stop->opcode, stop->arg);

		/* fill in response from auto CMD12 */
		stop->resp[0] = sd_ctrl_read16_and_16_as_32(host, CTL_RESPONSE);

		sd_ctrl_write16(host, CTL_STOP_INTERNAL_ACTION, 0);
	}

	schedule_work(&host->done);
}
EXPORT_SYMBOL_GPL(tmio_mmc_do_data_irq);

static void tmio_mmc_data_irq(struct tmio_mmc_host *host, unsigned int stat)
{
	struct mmc_data *data;

	spin_lock(&host->lock);
	data = host->data;

	if (!data)
		goto out;

	if (stat & TMIO_STAT_DATATIMEOUT)
		data->error = -ETIMEDOUT;
	else if (stat & TMIO_STAT_CRCFAIL || stat & TMIO_STAT_STOPBIT_ERR ||
		 stat & TMIO_STAT_TXUNDERRUN)
		data->error = -EILSEQ;
	if (host->dma_on && (data->flags & MMC_DATA_WRITE)) {
		u32 status = sd_ctrl_read16_and_16_as_32(host, CTL_STATUS);
		bool done = false;

		/*
		 * Has all data been written out yet? Testing on SuperH showed,
		 * that in most cases the first interrupt comes already with the
		 * BUSY status bit clear, but on some operations, like mount or
		 * in the beginning of a write / sync / umount, there is one
		 * DATAEND interrupt with the BUSY bit set, in this cases
		 * waiting for one more interrupt fixes the problem.
		 */
		if (host->pdata->flags & TMIO_MMC_HAS_IDLE_WAIT) {
			if (status & TMIO_STAT_SCLKDIVEN)
				done = true;
		} else {
			if (!(status & TMIO_STAT_CMD_BUSY))
				done = true;
		}

		if (done) {
			tmio_mmc_disable_mmc_irqs(host, TMIO_STAT_DATAEND);
			tmio_mmc_dataend_dma(host);
		}
	} else if (host->dma_on && (data->flags & MMC_DATA_READ)) {
		tmio_mmc_disable_mmc_irqs(host, TMIO_STAT_DATAEND);
		tmio_mmc_dataend_dma(host);
	} else {
		tmio_mmc_do_data_irq(host);
		tmio_mmc_disable_mmc_irqs(host, TMIO_MASK_READOP | TMIO_MASK_WRITEOP);
	}
out:
	spin_unlock(&host->lock);
}

static void tmio_mmc_cmd_irq(struct tmio_mmc_host *host, unsigned int stat)
{
	struct mmc_command *cmd = host->cmd;
	int i, addr;

	spin_lock(&host->lock);

	if (!host->cmd) {
		pr_debug("Spurious CMD irq\n");
		goto out;
	}

	/* This controller is sicker than the PXA one. Not only do we need to
	 * drop the top 8 bits of the first response word, we also need to
	 * modify the order of the response for short response command types.
	 */

	for (i = 3, addr = CTL_RESPONSE ; i >= 0 ; i--, addr += 4)
		cmd->resp[i] = sd_ctrl_read16_and_16_as_32(host, addr);

	if (cmd->flags &  MMC_RSP_136) {
		cmd->resp[0] = (cmd->resp[0] << 8) | (cmd->resp[1] >> 24);
		cmd->resp[1] = (cmd->resp[1] << 8) | (cmd->resp[2] >> 24);
		cmd->resp[2] = (cmd->resp[2] << 8) | (cmd->resp[3] >> 24);
		cmd->resp[3] <<= 8;
	} else if (cmd->flags & MMC_RSP_R3) {
		cmd->resp[0] = cmd->resp[3];
	}

	if (stat & TMIO_STAT_CMDTIMEOUT)
		cmd->error = -ETIMEDOUT;
	else if ((stat & TMIO_STAT_CRCFAIL && cmd->flags & MMC_RSP_CRC) ||
		 stat & TMIO_STAT_STOPBIT_ERR ||
		 stat & TMIO_STAT_CMD_IDX_ERR)
		cmd->error = -EILSEQ;

	/* If there is data to handle we enable data IRQs here, and
	 * we will ultimatley finish the request in the data_end handler.
	 * If theres no data or we encountered an error, finish now.
	 */
	if (host->data && (!cmd->error || cmd->error == -EILSEQ)) {
		if (host->data->flags & MMC_DATA_READ) {
			if (!host->dma_on) {
				tmio_mmc_enable_mmc_irqs(host, TMIO_MASK_READOP);
			} else {
				tmio_mmc_disable_mmc_irqs(host,
							  TMIO_MASK_READOP);
				tasklet_schedule(&host->dma_issue);
			}
		} else {
			if (!host->dma_on) {
				tmio_mmc_enable_mmc_irqs(host, TMIO_MASK_WRITEOP);
			} else {
				tmio_mmc_disable_mmc_irqs(host,
							  TMIO_MASK_WRITEOP);
				tasklet_schedule(&host->dma_issue);
			}
		}
	} else {
		schedule_work(&host->done);
	}

out:
	spin_unlock(&host->lock);
}

static bool __tmio_mmc_card_detect_irq(struct tmio_mmc_host *host,
				       int ireg, int status)
{
	struct mmc_host *mmc = host->mmc;

	/* Card insert / remove attempts */
	if (ireg & (TMIO_STAT_CARD_INSERT | TMIO_STAT_CARD_REMOVE)) {
		tmio_mmc_ack_mmc_irqs(host, TMIO_STAT_CARD_INSERT |
			TMIO_STAT_CARD_REMOVE);
		if ((((ireg & TMIO_STAT_CARD_REMOVE) && mmc->card) ||
		     ((ireg & TMIO_STAT_CARD_INSERT) && !mmc->card)) &&
		    !work_pending(&mmc->detect.work))
			mmc_detect_change(host->mmc, msecs_to_jiffies(100));
		return true;
	}

	return false;
}

static bool __tmio_mmc_sdcard_irq(struct tmio_mmc_host *host, int ireg,
				  int status)
{
	/* Command completion */
	if (ireg & (TMIO_STAT_CMDRESPEND | TMIO_STAT_CMDTIMEOUT)) {
		tmio_mmc_ack_mmc_irqs(host, TMIO_STAT_CMDRESPEND |
				      TMIO_STAT_CMDTIMEOUT);
		tmio_mmc_cmd_irq(host, status);
		return true;
	}

	/* Data transfer */
	if (ireg & (TMIO_STAT_RXRDY | TMIO_STAT_TXRQ)) {
		tmio_mmc_ack_mmc_irqs(host, TMIO_STAT_RXRDY | TMIO_STAT_TXRQ);
		tmio_mmc_pio_irq(host);
		return true;
	}

	/* Data transfer completion */
	if (ireg & TMIO_STAT_DATAEND) {
		tmio_mmc_ack_mmc_irqs(host, TMIO_STAT_DATAEND);
		tmio_mmc_data_irq(host, status);
		return true;
	}

	return false;
}

static bool __tmio_mmc_sdio_irq(struct tmio_mmc_host *host)
{
	struct mmc_host *mmc = host->mmc;
	struct tmio_mmc_data *pdata = host->pdata;
	unsigned int ireg, status;
	unsigned int sdio_status;

	if (!(pdata->flags & TMIO_MMC_SDIO_IRQ))
		return false;

	status = sd_ctrl_read16(host, CTL_SDIO_STATUS);
	ireg = status & TMIO_SDIO_MASK_ALL & ~host->sdio_irq_mask;

	sdio_status = status & ~TMIO_SDIO_MASK_ALL;
	if (pdata->flags & TMIO_MMC_SDIO_STATUS_SETBITS)
		sdio_status |= TMIO_SDIO_SETBITS_MASK;

	sd_ctrl_write16(host, CTL_SDIO_STATUS, sdio_status);

	if (mmc->caps & MMC_CAP_SDIO_IRQ && ireg & TMIO_SDIO_STAT_IOIRQ)
		mmc_signal_sdio_irq(mmc);

	return ireg;
}

irqreturn_t tmio_mmc_irq(int irq, void *devid)
{
	struct tmio_mmc_host *host = devid;
	unsigned int ireg, status;

	status = sd_ctrl_read16_and_16_as_32(host, CTL_STATUS);
	ireg = status & TMIO_MASK_IRQ & ~host->sdcard_irq_mask;

	/* Clear the status except the interrupt status */
	sd_ctrl_write32_as_16_and_16(host, CTL_STATUS, TMIO_MASK_IRQ);

	if (__tmio_mmc_card_detect_irq(host, ireg, status))
		return IRQ_HANDLED;
	if (__tmio_mmc_sdcard_irq(host, ireg, status))
		return IRQ_HANDLED;

	if (__tmio_mmc_sdio_irq(host))
		return IRQ_HANDLED;

	return IRQ_NONE;
}
EXPORT_SYMBOL_GPL(tmio_mmc_irq);

static int tmio_mmc_start_data(struct tmio_mmc_host *host,
			       struct mmc_data *data)
{
	struct tmio_mmc_data *pdata = host->pdata;

	pr_debug("setup data transfer: blocksize %08x  nr_blocks %d\n",
		 data->blksz, data->blocks);

	/* Some hardware cannot perform 2 byte requests in 4/8 bit mode */
	if (host->mmc->ios.bus_width == MMC_BUS_WIDTH_4 ||
	    host->mmc->ios.bus_width == MMC_BUS_WIDTH_8) {
		int blksz_2bytes = pdata->flags & TMIO_MMC_BLKSZ_2BYTES;

		if (data->blksz < 2 || (data->blksz < 4 && !blksz_2bytes)) {
			pr_err("%s: %d byte block unsupported in 4/8 bit mode\n",
			       mmc_hostname(host->mmc), data->blksz);
			return -EINVAL;
		}
	}

	tmio_mmc_init_sg(host, data);
	host->data = data;
	host->dma_on = false;

	/* Set transfer length / blocksize */
	sd_ctrl_write16(host, CTL_SD_XFER_LEN, data->blksz);
	if (host->mmc->max_blk_count >= SZ_64K)
		sd_ctrl_write32(host, CTL_XFER_BLK_COUNT, data->blocks);
	else
		sd_ctrl_write16(host, CTL_XFER_BLK_COUNT, data->blocks);

	tmio_mmc_start_dma(host, data);

	return 0;
}

static void tmio_process_mrq(struct tmio_mmc_host *host,
			     struct mmc_request *mrq)
{
	struct mmc_command *cmd;
	int ret;

	if (mrq->sbc && host->cmd != mrq->sbc) {
		cmd = mrq->sbc;
	} else {
		cmd = mrq->cmd;
		if (mrq->data) {
			ret = tmio_mmc_start_data(host, mrq->data);
			if (ret)
				goto fail;
		}
	}

	ret = tmio_mmc_start_command(host, cmd);
	if (ret)
		goto fail;

	schedule_delayed_work(&host->delayed_reset_work,
			      msecs_to_jiffies(CMDREQ_TIMEOUT));
	return;

fail:
	host->mrq = NULL;
	mrq->cmd->error = ret;
	mmc_request_done(host->mmc, mrq);
}

/* Process requests from the MMC layer */
static void tmio_mmc_request(struct mmc_host *mmc, struct mmc_request *mrq)
{
	struct tmio_mmc_host *host = mmc_priv(mmc);
	unsigned long flags;

	spin_lock_irqsave(&host->lock, flags);

	if (host->mrq) {
		pr_debug("request not null\n");
		if (IS_ERR(host->mrq)) {
			spin_unlock_irqrestore(&host->lock, flags);
			mrq->cmd->error = -EAGAIN;
			mmc_request_done(mmc, mrq);
			return;
		}
	}

	host->last_req_ts = jiffies;
	wmb();
	host->mrq = mrq;

	spin_unlock_irqrestore(&host->lock, flags);

	tmio_process_mrq(host, mrq);
}

static void tmio_mmc_finish_request(struct tmio_mmc_host *host)
{
	struct mmc_request *mrq;
	unsigned long flags;

	spin_lock_irqsave(&host->lock, flags);

	tmio_mmc_end_dma(host);

	mrq = host->mrq;
	if (IS_ERR_OR_NULL(mrq)) {
		spin_unlock_irqrestore(&host->lock, flags);
		return;
	}

	/* If not SET_BLOCK_COUNT, clear old data */
	if (host->cmd != mrq->sbc) {
		host->cmd = NULL;
		host->data = NULL;
		host->mrq = NULL;
	}

	cancel_delayed_work(&host->delayed_reset_work);

	spin_unlock_irqrestore(&host->lock, flags);

	if (mrq->cmd->error || (mrq->data && mrq->data->error)) {
		tmio_mmc_ack_mmc_irqs(host, TMIO_MASK_IRQ); /* Clear all */
		tmio_mmc_abort_dma(host);
	}

	/* Error means retune, but executed command was still successful */
	if (host->check_retune && host->check_retune(host, mrq))
		mmc_retune_needed(host->mmc);

	/* If SET_BLOCK_COUNT, continue with main command */
	if (host->mrq && !mrq->cmd->error) {
		tmio_process_mrq(host, mrq);
		return;
	}

	if (host->fixup_request)
		host->fixup_request(host, mrq);

	mmc_request_done(host->mmc, mrq);
}

static void tmio_mmc_done_work(struct work_struct *work)
{
	struct tmio_mmc_host *host = container_of(work, struct tmio_mmc_host,
						  done);
	tmio_mmc_finish_request(host);
}

static void tmio_mmc_power_on(struct tmio_mmc_host *host, unsigned short vdd)
{
	struct mmc_host *mmc = host->mmc;
	int ret = 0;

	/* .set_ios() is returning void, so, no chance to report an error */

	if (host->set_pwr)
		host->set_pwr(host->pdev, 1);

	if (!IS_ERR(mmc->supply.vmmc)) {
		ret = mmc_regulator_set_ocr(mmc, mmc->supply.vmmc, vdd);
		/*
		 * Attention: empiric value. With a b43 WiFi SDIO card this
		 * delay proved necessary for reliable card-insertion probing.
		 * 100us were not enough. Is this the same 140us delay, as in
		 * tmio_mmc_set_ios()?
		 */
		usleep_range(200, 300);
	}
	/*
	 * It seems, VccQ should be switched on after Vcc, this is also what the
	 * omap_hsmmc.c driver does.
	 */
	if (!IS_ERR(mmc->supply.vqmmc) && !ret) {
		ret = regulator_enable(mmc->supply.vqmmc);
		usleep_range(200, 300);
	}

	if (ret < 0)
		dev_dbg(&host->pdev->dev, "Regulators failed to power up: %d\n",
			ret);
}

static void tmio_mmc_power_off(struct tmio_mmc_host *host)
{
	struct mmc_host *mmc = host->mmc;

	if (!IS_ERR(mmc->supply.vqmmc))
		regulator_disable(mmc->supply.vqmmc);

	if (!IS_ERR(mmc->supply.vmmc))
		mmc_regulator_set_ocr(mmc, mmc->supply.vmmc, 0);

	if (host->set_pwr)
		host->set_pwr(host->pdev, 0);
}

static unsigned int tmio_mmc_get_timeout_cycles(struct tmio_mmc_host *host)
{
	u16 val = sd_ctrl_read16(host, CTL_SD_MEM_CARD_OPT);

	val = (val & CARD_OPT_TOP_MASK) >> CARD_OPT_TOP_SHIFT;
	return 1 << (13 + val);
}

static void tmio_mmc_max_busy_timeout(struct tmio_mmc_host *host)
{
	unsigned int clk_rate = host->mmc->actual_clock ?: host->mmc->f_max;

	host->mmc->max_busy_timeout = host->get_timeout_cycles(host) /
				      (clk_rate / MSEC_PER_SEC);
}

/* Set MMC clock / power.
 * Note: This controller uses a simple divider scheme therefore it cannot
 * run a MMC card at full speed (20MHz). The max clock is 24MHz on SD, but as
 * MMC wont run that fast, it has to be clocked at 12MHz which is the next
 * slowest setting.
 */
static void tmio_mmc_set_ios(struct mmc_host *mmc, struct mmc_ios *ios)
{
	struct tmio_mmc_host *host = mmc_priv(mmc);
	struct device *dev = &host->pdev->dev;
	unsigned long flags;

	mutex_lock(&host->ios_lock);

	spin_lock_irqsave(&host->lock, flags);
	if (host->mrq) {
		if (IS_ERR(host->mrq)) {
			dev_dbg(dev,
				"%s.%d: concurrent .set_ios(), clk %u, mode %u\n",
				current->comm, task_pid_nr(current),
				ios->clock, ios->power_mode);
			host->mrq = ERR_PTR(-EINTR);
		} else {
			dev_dbg(dev,
				"%s.%d: CMD%u active since %lu, now %lu!\n",
				current->comm, task_pid_nr(current),
				host->mrq->cmd->opcode, host->last_req_ts,
				jiffies);
		}
		spin_unlock_irqrestore(&host->lock, flags);

		mutex_unlock(&host->ios_lock);
		return;
	}

	host->mrq = ERR_PTR(-EBUSY);

	spin_unlock_irqrestore(&host->lock, flags);

	switch (ios->power_mode) {
	case MMC_POWER_OFF:
		tmio_mmc_power_off(host);
		/* For R-Car Gen2+, we need to reset SDHI specific SCC */
		if (host->pdata->flags & TMIO_MMC_MIN_RCAR2)
			host->reset(host);
		host->set_clock(host, 0);
		break;
	case MMC_POWER_UP:
		tmio_mmc_power_on(host, ios->vdd);
		host->set_clock(host, ios->clock);
		tmio_mmc_set_bus_width(host, ios->bus_width);
		break;
	case MMC_POWER_ON:
		host->set_clock(host, ios->clock);
		tmio_mmc_set_bus_width(host, ios->bus_width);
		break;
	}

	if (host->pdata->flags & TMIO_MMC_USE_BUSY_TIMEOUT)
		tmio_mmc_max_busy_timeout(host);

	/* Let things settle. delay taken from winCE driver */
	usleep_range(140, 200);
	if (PTR_ERR(host->mrq) == -EINTR)
		dev_dbg(&host->pdev->dev,
			"%s.%d: IOS interrupted: clk %u, mode %u",
			current->comm, task_pid_nr(current),
			ios->clock, ios->power_mode);
	host->mrq = NULL;

	host->clk_cache = ios->clock;

	mutex_unlock(&host->ios_lock);
}

static int tmio_mmc_get_ro(struct mmc_host *mmc)
{
	struct tmio_mmc_host *host = mmc_priv(mmc);

	return !(sd_ctrl_read16_and_16_as_32(host, CTL_STATUS) &
		 TMIO_STAT_WRPROTECT);
}

static int tmio_mmc_get_cd(struct mmc_host *mmc)
{
	struct tmio_mmc_host *host = mmc_priv(mmc);

	return !!(sd_ctrl_read16_and_16_as_32(host, CTL_STATUS) &
		  TMIO_STAT_SIGSTATE);
}

static int tmio_multi_io_quirk(struct mmc_card *card,
			       unsigned int direction, int blk_size)
{
	struct tmio_mmc_host *host = mmc_priv(card->host);

	if (host->multi_io_quirk)
		return host->multi_io_quirk(card, direction, blk_size);

	return blk_size;
}

static struct mmc_host_ops tmio_mmc_ops = {
	.request	= tmio_mmc_request,
	.set_ios	= tmio_mmc_set_ios,
	.get_ro         = tmio_mmc_get_ro,
	.get_cd		= tmio_mmc_get_cd,
	.enable_sdio_irq = tmio_mmc_enable_sdio_irq,
	.multi_io_quirk	= tmio_multi_io_quirk,
};

static int tmio_mmc_init_ocr(struct tmio_mmc_host *host)
{
	struct tmio_mmc_data *pdata = host->pdata;
	struct mmc_host *mmc = host->mmc;
	int err;

	err = mmc_regulator_get_supply(mmc);
	if (err)
		return err;

	/* use ocr_mask if no regulator */
	if (!mmc->ocr_avail)
		mmc->ocr_avail = pdata->ocr_mask;

	/*
	 * try again.
	 * There is possibility that regulator has not been probed
	 */
	if (!mmc->ocr_avail)
		return -EPROBE_DEFER;

	return 0;
}

static void tmio_mmc_of_parse(struct platform_device *pdev,
			      struct mmc_host *mmc)
{
	const struct device_node *np = pdev->dev.of_node;

	if (!np)
		return;

	/*
	 * DEPRECATED:
	 * For new platforms, please use "disable-wp" instead of
	 * "toshiba,mmc-wrprotect-disable"
	 */
	if (of_get_property(np, "toshiba,mmc-wrprotect-disable", NULL))
		mmc->caps2 |= MMC_CAP2_NO_WRITE_PROTECT;
}

struct tmio_mmc_host *tmio_mmc_host_alloc(struct platform_device *pdev,
					  struct tmio_mmc_data *pdata)
{
	struct tmio_mmc_host *host;
	struct mmc_host *mmc;
	void __iomem *ctl;
	int ret;

	ctl = devm_platform_ioremap_resource(pdev, 0);
	if (IS_ERR(ctl))
		return ERR_CAST(ctl);

	mmc = mmc_alloc_host(sizeof(struct tmio_mmc_host), &pdev->dev);
	if (!mmc)
		return ERR_PTR(-ENOMEM);

	host = mmc_priv(mmc);
	host->ctl = ctl;
	host->mmc = mmc;
	host->pdev = pdev;
	host->pdata = pdata;
	host->ops = tmio_mmc_ops;
	mmc->ops = &host->ops;

	ret = mmc_of_parse(host->mmc);
	if (ret) {
		host = ERR_PTR(ret);
		goto free;
	}

	tmio_mmc_of_parse(pdev, mmc);

	platform_set_drvdata(pdev, host);

	return host;
free:
	mmc_free_host(mmc);

	return host;
}
EXPORT_SYMBOL_GPL(tmio_mmc_host_alloc);

void tmio_mmc_host_free(struct tmio_mmc_host *host)
{
	mmc_free_host(host->mmc);
}
EXPORT_SYMBOL_GPL(tmio_mmc_host_free);

int tmio_mmc_host_probe(struct tmio_mmc_host *_host)
{
	struct platform_device *pdev = _host->pdev;
	struct tmio_mmc_data *pdata = _host->pdata;
	struct mmc_host *mmc = _host->mmc;
	int ret;

	/*
	 * Check the sanity of mmc->f_min to prevent host->set_clock() from
	 * looping forever...
	 */
	if (mmc->f_min == 0)
		return -EINVAL;

	if (!(pdata->flags & TMIO_MMC_HAS_IDLE_WAIT))
		_host->write16_hook = NULL;

	if (pdata->flags & TMIO_MMC_USE_BUSY_TIMEOUT && !_host->get_timeout_cycles)
		_host->get_timeout_cycles = tmio_mmc_get_timeout_cycles;

	_host->set_pwr = pdata->set_pwr;

	ret = tmio_mmc_init_ocr(_host);
	if (ret < 0)
		return ret;

	/*
	 * Look for a card detect GPIO, if it fails with anything
	 * else than a probe deferral, just live without it.
	 */
	ret = mmc_gpiod_request_cd(mmc, "cd", 0, false, 0);
	if (ret == -EPROBE_DEFER)
		return ret;

	mmc->caps |= MMC_CAP_ERASE | MMC_CAP_4_BIT_DATA | pdata->capabilities;
	mmc->caps2 |= pdata->capabilities2;
	mmc->max_segs = pdata->max_segs ? : 32;
	mmc->max_blk_size = TMIO_MAX_BLK_SIZE;
	mmc->max_blk_count = pdata->max_blk_count ? :
		(PAGE_SIZE / mmc->max_blk_size) * mmc->max_segs;
	mmc->max_req_size = min_t(size_t,
				  mmc->max_blk_size * mmc->max_blk_count,
				  dma_max_mapping_size(&pdev->dev));
	mmc->max_seg_size = mmc->max_req_size;

	if (mmc_can_gpio_ro(mmc))
		_host->ops.get_ro = mmc_gpio_get_ro;

	if (mmc_can_gpio_cd(mmc))
		_host->ops.get_cd = mmc_gpio_get_cd;

	_host->native_hotplug = !(mmc_can_gpio_cd(mmc) ||
				  mmc->caps & MMC_CAP_NEEDS_POLL ||
				  !mmc_card_is_removable(mmc));

	/*
	 * While using internal tmio hardware logic for card detection, we need
	 * to ensure it stays powered for it to work.
	 */
	if (_host->native_hotplug)
		pm_runtime_get_noresume(&pdev->dev);

	_host->sdio_irq_enabled = false;
	if (pdata->flags & TMIO_MMC_SDIO_IRQ)
		_host->sdio_irq_mask = TMIO_SDIO_MASK_ALL;

	if (!_host->sdcard_irq_mask_all)
		_host->sdcard_irq_mask_all = TMIO_MASK_ALL;

	_host->set_clock(_host, 0);
	tmio_mmc_reset(_host);

	if (_host->native_hotplug)
		tmio_mmc_enable_mmc_irqs(_host,
				TMIO_STAT_CARD_REMOVE | TMIO_STAT_CARD_INSERT);

	spin_lock_init(&_host->lock);
	mutex_init(&_host->ios_lock);

	/* Init delayed work for request timeouts */
	INIT_DELAYED_WORK(&_host->delayed_reset_work, tmio_mmc_reset_work);
	INIT_WORK(&_host->done, tmio_mmc_done_work);

	/* See if we also get DMA */
	tmio_mmc_request_dma(_host, pdata);

	pm_runtime_get_noresume(&pdev->dev);
	pm_runtime_set_active(&pdev->dev);
	pm_runtime_set_autosuspend_delay(&pdev->dev, 50);
	pm_runtime_use_autosuspend(&pdev->dev);
	pm_runtime_enable(&pdev->dev);

	ret = mmc_add_host(mmc);
	if (ret)
		goto remove_host;

	dev_pm_qos_expose_latency_limit(&pdev->dev, 100);
	pm_runtime_put(&pdev->dev);

	return 0;

remove_host:
	pm_runtime_put_noidle(&pdev->dev);
	tmio_mmc_host_remove(_host);
	return ret;
}
EXPORT_SYMBOL_GPL(tmio_mmc_host_probe);

void tmio_mmc_host_remove(struct tmio_mmc_host *host)
{
	struct platform_device *pdev = host->pdev;
	struct mmc_host *mmc = host->mmc;

	pm_runtime_get_sync(&pdev->dev);

	if (host->pdata->flags & TMIO_MMC_SDIO_IRQ)
		sd_ctrl_write16(host, CTL_TRANSACTION_CTL, 0x0000);

	dev_pm_qos_hide_latency_limit(&pdev->dev);

	mmc_remove_host(mmc);
	cancel_work_sync(&host->done);
	cancel_delayed_work_sync(&host->delayed_reset_work);
	tmio_mmc_release_dma(host);
<<<<<<< HEAD
	tmio_mmc_disable_mmc_irqs(host, TMIO_MASK_ALL);
=======
	tmio_mmc_disable_mmc_irqs(host, host->sdcard_irq_mask_all);
>>>>>>> 7d2a07b7

	if (host->native_hotplug)
		pm_runtime_put_noidle(&pdev->dev);

	pm_runtime_disable(&pdev->dev);
	pm_runtime_dont_use_autosuspend(&pdev->dev);
	pm_runtime_put_noidle(&pdev->dev);
}
EXPORT_SYMBOL_GPL(tmio_mmc_host_remove);

#ifdef CONFIG_PM
static int tmio_mmc_clk_enable(struct tmio_mmc_host *host)
{
	if (!host->clk_enable)
		return -ENOTSUPP;

	return host->clk_enable(host);
}

static void tmio_mmc_clk_disable(struct tmio_mmc_host *host)
{
	if (host->clk_disable)
		host->clk_disable(host);
}

int tmio_mmc_host_runtime_suspend(struct device *dev)
{
	struct tmio_mmc_host *host = dev_get_drvdata(dev);

	tmio_mmc_disable_mmc_irqs(host, host->sdcard_irq_mask_all);

	if (host->clk_cache)
		host->set_clock(host, 0);

	tmio_mmc_clk_disable(host);

	return 0;
}
EXPORT_SYMBOL_GPL(tmio_mmc_host_runtime_suspend);

int tmio_mmc_host_runtime_resume(struct device *dev)
{
	struct tmio_mmc_host *host = dev_get_drvdata(dev);

	tmio_mmc_clk_enable(host);
	tmio_mmc_reset(host);

	if (host->clk_cache)
		host->set_clock(host, host->clk_cache);

	if (host->native_hotplug)
		tmio_mmc_enable_mmc_irqs(host,
				TMIO_STAT_CARD_REMOVE | TMIO_STAT_CARD_INSERT);

	tmio_mmc_enable_dma(host, true);

	return 0;
}
EXPORT_SYMBOL_GPL(tmio_mmc_host_runtime_resume);
#endif

MODULE_LICENSE("GPL v2");<|MERGE_RESOLUTION|>--- conflicted
+++ resolved
@@ -1147,7 +1147,7 @@
 	if (ret == -EPROBE_DEFER)
 		return ret;
 
-	mmc->caps |= MMC_CAP_ERASE | MMC_CAP_4_BIT_DATA | pdata->capabilities;
+	mmc->caps |= MMC_CAP_4_BIT_DATA | pdata->capabilities;
 	mmc->caps2 |= pdata->capabilities2;
 	mmc->max_segs = pdata->max_segs ? : 32;
 	mmc->max_blk_size = TMIO_MAX_BLK_SIZE;
@@ -1237,11 +1237,7 @@
 	cancel_work_sync(&host->done);
 	cancel_delayed_work_sync(&host->delayed_reset_work);
 	tmio_mmc_release_dma(host);
-<<<<<<< HEAD
-	tmio_mmc_disable_mmc_irqs(host, TMIO_MASK_ALL);
-=======
 	tmio_mmc_disable_mmc_irqs(host, host->sdcard_irq_mask_all);
->>>>>>> 7d2a07b7
 
 	if (host->native_hotplug)
 		pm_runtime_put_noidle(&pdev->dev);
