// SPDX-License-Identifier: GPL-2.0-or-later
/*
 * Virtio PCI driver - modern (virtio 1.0) device support
 *
 * This module allows virtio devices to be used over a virtual PCI device.
 * This can be used with QEMU based VMMs like KVM or Xen.
 *
 * Copyright IBM Corp. 2007
 * Copyright Red Hat, Inc. 2014
 *
 * Authors:
 *  Anthony Liguori  <aliguori@us.ibm.com>
 *  Rusty Russell <rusty@rustcorp.com.au>
 *  Michael S. Tsirkin <mst@redhat.com>
 */

#include <linux/delay.h>
#define VIRTIO_PCI_NO_LEGACY
#define VIRTIO_RING_NO_LEGACY
#include "virtio_pci_common.h"

static u64 vp_get_features(struct virtio_device *vdev)
{
	struct virtio_pci_device *vp_dev = to_vp_device(vdev);

	return vp_modern_get_features(&vp_dev->mdev);
}

static void vp_transport_features(struct virtio_device *vdev, u64 features)
{
	struct virtio_pci_device *vp_dev = to_vp_device(vdev);
	struct pci_dev *pci_dev = vp_dev->pci_dev;

	if ((features & BIT_ULL(VIRTIO_F_SR_IOV)) &&
			pci_find_ext_capability(pci_dev, PCI_EXT_CAP_ID_SRIOV))
		__virtio_set_bit(vdev, VIRTIO_F_SR_IOV);
}

/* virtio config->finalize_features() implementation */
static int vp_finalize_features(struct virtio_device *vdev)
{
	struct virtio_pci_device *vp_dev = to_vp_device(vdev);
	u64 features = vdev->features;

	/* Give virtio_ring a chance to accept features. */
	vring_transport_features(vdev);

	/* Give virtio_pci a chance to accept features. */
	vp_transport_features(vdev, features);

	if (!__virtio_test_bit(vdev, VIRTIO_F_VERSION_1)) {
		dev_err(&vdev->dev, "virtio: device uses modern interface "
			"but does not have VIRTIO_F_VERSION_1\n");
		return -EINVAL;
	}

	vp_modern_set_features(&vp_dev->mdev, vdev->features);

	return 0;
}

/* virtio config->get() implementation */
static void vp_get(struct virtio_device *vdev, unsigned offset,
		   void *buf, unsigned len)
{
	struct virtio_pci_device *vp_dev = to_vp_device(vdev);
	struct virtio_pci_modern_device *mdev = &vp_dev->mdev;
	void __iomem *device = mdev->device;
	u8 b;
	__le16 w;
	__le32 l;

	BUG_ON(offset + len > mdev->device_len);

	switch (len) {
	case 1:
		b = ioread8(device + offset);
		memcpy(buf, &b, sizeof b);
		break;
	case 2:
		w = cpu_to_le16(ioread16(device + offset));
		memcpy(buf, &w, sizeof w);
		break;
	case 4:
		l = cpu_to_le32(ioread32(device + offset));
		memcpy(buf, &l, sizeof l);
		break;
	case 8:
		l = cpu_to_le32(ioread32(device + offset));
		memcpy(buf, &l, sizeof l);
		l = cpu_to_le32(ioread32(device + offset + sizeof l));
		memcpy(buf + sizeof l, &l, sizeof l);
		break;
	default:
		BUG();
	}
}

/* the config->set() implementation.  it's symmetric to the config->get()
 * implementation */
static void vp_set(struct virtio_device *vdev, unsigned offset,
		   const void *buf, unsigned len)
{
	struct virtio_pci_device *vp_dev = to_vp_device(vdev);
	struct virtio_pci_modern_device *mdev = &vp_dev->mdev;
	void __iomem *device = mdev->device;
	u8 b;
	__le16 w;
	__le32 l;

	BUG_ON(offset + len > mdev->device_len);

	switch (len) {
	case 1:
		memcpy(&b, buf, sizeof b);
		iowrite8(b, device + offset);
		break;
	case 2:
		memcpy(&w, buf, sizeof w);
		iowrite16(le16_to_cpu(w), device + offset);
		break;
	case 4:
		memcpy(&l, buf, sizeof l);
		iowrite32(le32_to_cpu(l), device + offset);
		break;
	case 8:
		memcpy(&l, buf, sizeof l);
		iowrite32(le32_to_cpu(l), device + offset);
		memcpy(&l, buf + sizeof l, sizeof l);
		iowrite32(le32_to_cpu(l), device + offset + sizeof l);
		break;
	default:
		BUG();
	}
}

static u32 vp_generation(struct virtio_device *vdev)
{
	struct virtio_pci_device *vp_dev = to_vp_device(vdev);

	return vp_modern_generation(&vp_dev->mdev);
}

/* config->{get,set}_status() implementations */
static u8 vp_get_status(struct virtio_device *vdev)
{
	struct virtio_pci_device *vp_dev = to_vp_device(vdev);

	return vp_modern_get_status(&vp_dev->mdev);
}

static void vp_set_status(struct virtio_device *vdev, u8 status)
{
	struct virtio_pci_device *vp_dev = to_vp_device(vdev);

	/* We should never be setting status to 0. */
	BUG_ON(status == 0);
	vp_modern_set_status(&vp_dev->mdev, status);
}

static void vp_reset(struct virtio_device *vdev)
{
	struct virtio_pci_device *vp_dev = to_vp_device(vdev);
	struct virtio_pci_modern_device *mdev = &vp_dev->mdev;

	/* 0 status means a reset. */
	vp_modern_set_status(mdev, 0);
	/* After writing 0 to device_status, the driver MUST wait for a read of
	 * device_status to return 0 before reinitializing the device.
	 * This will flush out the status write, and flush in device writes,
	 * including MSI-X interrupts, if any.
	 */
	while (vp_modern_get_status(mdev))
		msleep(1);
	/* Flush pending VQ/configuration callbacks. */
	vp_synchronize_vectors(vdev);
}

static u16 vp_config_vector(struct virtio_pci_device *vp_dev, u16 vector)
{
	return vp_modern_config_vector(&vp_dev->mdev, vector);
}

static struct virtqueue *setup_vq(struct virtio_pci_device *vp_dev,
				  struct virtio_pci_vq_info *info,
				  unsigned index,
				  void (*callback)(struct virtqueue *vq),
				  const char *name,
				  bool ctx,
				  u16 msix_vec)
{

	struct virtio_pci_modern_device *mdev = &vp_dev->mdev;
	struct virtqueue *vq;
	u16 num;
	int err;

	if (index >= vp_modern_get_num_queues(mdev))
		return ERR_PTR(-ENOENT);

	/* Check if queue is either not available or already active. */
	num = vp_modern_get_queue_size(mdev, index);
	if (!num || vp_modern_get_queue_enable(mdev, index))
		return ERR_PTR(-ENOENT);

	if (num & (num - 1)) {
		dev_warn(&vp_dev->pci_dev->dev, "bad queue size %u", num);
		return ERR_PTR(-EINVAL);
	}

	info->msix_vector = msix_vec;

	/* create the vring */
	vq = vring_create_virtqueue(index, num,
				    SMP_CACHE_BYTES, &vp_dev->vdev,
				    true, true, ctx,
				    vp_notify, callback, name);
	if (!vq)
		return ERR_PTR(-ENOMEM);

	/* activate the queue */
	vp_modern_set_queue_size(mdev, index, virtqueue_get_vring_size(vq));
	vp_modern_queue_address(mdev, index, virtqueue_get_desc_addr(vq),
				virtqueue_get_avail_addr(vq),
				virtqueue_get_used_addr(vq));

	vq->priv = (void __force *)vp_modern_map_vq_notify(mdev, index, NULL);
	if (!vq->priv) {
		err = -ENOMEM;
		goto err_map_notify;
	}

	if (msix_vec != VIRTIO_MSI_NO_VECTOR) {
		msix_vec = vp_modern_queue_vector(mdev, index, msix_vec);
		if (msix_vec == VIRTIO_MSI_NO_VECTOR) {
			err = -EBUSY;
			goto err_assign_vector;
		}
	}

	return vq;

err_assign_vector:
	if (!mdev->notify_base)
		pci_iounmap(mdev->pci_dev, (void __iomem __force *)vq->priv);
err_map_notify:
	vring_del_virtqueue(vq);
	return ERR_PTR(err);
}

static int vp_modern_find_vqs(struct virtio_device *vdev, unsigned nvqs,
			      struct virtqueue *vqs[],
			      vq_callback_t *callbacks[],
			      const char * const names[], const bool *ctx,
			      struct irq_affinity *desc)
{
	struct virtio_pci_device *vp_dev = to_vp_device(vdev);
	struct virtqueue *vq;
	int rc = vp_find_vqs(vdev, nvqs, vqs, callbacks, names, ctx, desc);

	if (rc)
		return rc;

	/* Select and activate all queues. Has to be done last: once we do
	 * this, there's no way to go back except reset.
	 */
	list_for_each_entry(vq, &vdev->vqs, list)
		vp_modern_set_queue_enable(&vp_dev->mdev, vq->index, true);

	return 0;
}

static void del_vq(struct virtio_pci_vq_info *info)
{
	struct virtqueue *vq = info->vq;
	struct virtio_pci_device *vp_dev = to_vp_device(vq->vdev);
	struct virtio_pci_modern_device *mdev = &vp_dev->mdev;

	if (vp_dev->msix_enabled)
		vp_modern_queue_vector(mdev, vq->index,
				       VIRTIO_MSI_NO_VECTOR);

	if (!mdev->notify_base)
		pci_iounmap(mdev->pci_dev, (void __force __iomem *)vq->priv);

	vring_del_virtqueue(vq);
}

static int virtio_pci_find_shm_cap(struct pci_dev *dev, u8 required_id,
				   u8 *bar, u64 *offset, u64 *len)
{
	int pos;

	for (pos = pci_find_capability(dev, PCI_CAP_ID_VNDR); pos > 0;
	     pos = pci_find_next_capability(dev, pos, PCI_CAP_ID_VNDR)) {
		u8 type, cap_len, id;
		u32 tmp32;
		u64 res_offset, res_length;

		pci_read_config_byte(dev, pos + offsetof(struct virtio_pci_cap,
							 cfg_type), &type);
		if (type != VIRTIO_PCI_CAP_SHARED_MEMORY_CFG)
			continue;

		pci_read_config_byte(dev, pos + offsetof(struct virtio_pci_cap,
							 cap_len), &cap_len);
		if (cap_len != sizeof(struct virtio_pci_cap64)) {
			dev_err(&dev->dev, "%s: shm cap with bad size offset:"
				" %d size: %d\n", __func__, pos, cap_len);
			continue;
		}

		pci_read_config_byte(dev, pos + offsetof(struct virtio_pci_cap,
							 id), &id);
		if (id != required_id)
			continue;

		/* Type, and ID match, looks good */
		pci_read_config_byte(dev, pos + offsetof(struct virtio_pci_cap,
							 bar), bar);

		/* Read the lower 32bit of length and offset */
		pci_read_config_dword(dev, pos + offsetof(struct virtio_pci_cap,
							  offset), &tmp32);
		res_offset = tmp32;
		pci_read_config_dword(dev, pos + offsetof(struct virtio_pci_cap,
							  length), &tmp32);
		res_length = tmp32;

		/* and now the top half */
		pci_read_config_dword(dev,
				      pos + offsetof(struct virtio_pci_cap64,
						     offset_hi), &tmp32);
		res_offset |= ((u64)tmp32) << 32;
		pci_read_config_dword(dev,
				      pos + offsetof(struct virtio_pci_cap64,
						     length_hi), &tmp32);
		res_length |= ((u64)tmp32) << 32;

		*offset = res_offset;
		*len = res_length;

		return pos;
	}
	return 0;
}

static bool vp_get_shm_region(struct virtio_device *vdev,
			      struct virtio_shm_region *region, u8 id)
{
	struct virtio_pci_device *vp_dev = to_vp_device(vdev);
	struct pci_dev *pci_dev = vp_dev->pci_dev;
	u8 bar;
	u64 offset, len;
	phys_addr_t phys_addr;
	size_t bar_len;

	if (!virtio_pci_find_shm_cap(pci_dev, id, &bar, &offset, &len))
		return false;

	phys_addr = pci_resource_start(pci_dev, bar);
	bar_len = pci_resource_len(pci_dev, bar);

	if ((offset + len) < offset) {
		dev_err(&pci_dev->dev, "%s: cap offset+len overflow detected\n",
			__func__);
		return false;
	}

	if (offset + len > bar_len) {
		dev_err(&pci_dev->dev, "%s: bar shorter than cap offset+len\n",
			__func__);
		return false;
	}

	region->len = len;
	region->addr = (u64) phys_addr + offset;

	return true;
}

static const struct virtio_config_ops virtio_pci_config_nodev_ops = {
	.get		= NULL,
	.set		= NULL,
	.generation	= vp_generation,
	.get_status	= vp_get_status,
	.set_status	= vp_set_status,
	.reset		= vp_reset,
	.find_vqs	= vp_modern_find_vqs,
	.del_vqs	= vp_del_vqs,
	.get_features	= vp_get_features,
	.finalize_features = vp_finalize_features,
	.bus_name	= vp_bus_name,
	.set_vq_affinity = vp_set_vq_affinity,
	.get_vq_affinity = vp_get_vq_affinity,
	.get_shm_region  = vp_get_shm_region,
};

static const struct virtio_config_ops virtio_pci_config_ops = {
	.get		= vp_get,
	.set		= vp_set,
	.generation	= vp_generation,
	.get_status	= vp_get_status,
	.set_status	= vp_set_status,
	.reset		= vp_reset,
	.find_vqs	= vp_modern_find_vqs,
	.del_vqs	= vp_del_vqs,
	.get_features	= vp_get_features,
	.finalize_features = vp_finalize_features,
	.bus_name	= vp_bus_name,
	.set_vq_affinity = vp_set_vq_affinity,
	.get_vq_affinity = vp_get_vq_affinity,
	.get_shm_region  = vp_get_shm_region,
};

<<<<<<< HEAD
/**
 * virtio_pci_find_capability - walk capabilities to find device info.
 * @dev: the pci device
 * @cfg_type: the VIRTIO_PCI_CAP_* value we seek
 * @ioresource_types: IORESOURCE_MEM and/or IORESOURCE_IO.
 * @bars: the bitmask of BARs
 *
 * Returns offset of the capability, or 0.
 */
static inline int virtio_pci_find_capability(struct pci_dev *dev, u8 cfg_type,
					     u32 ioresource_types, int *bars)
{
	int pos;

	for (pos = pci_find_capability(dev, PCI_CAP_ID_VNDR);
	     pos > 0;
	     pos = pci_find_next_capability(dev, pos, PCI_CAP_ID_VNDR)) {
		u8 type, bar;
		pci_read_config_byte(dev, pos + offsetof(struct virtio_pci_cap,
							 cfg_type),
				     &type);
		pci_read_config_byte(dev, pos + offsetof(struct virtio_pci_cap,
							 bar),
				     &bar);

		/* Ignore structures with reserved BAR values */
		if (bar > 0x5)
			continue;

		if (type == cfg_type) {
			if (pci_resource_len(dev, bar) &&
			    pci_resource_flags(dev, bar) & ioresource_types) {
				*bars |= (1 << bar);
				return pos;
			}
		}
	}
	return 0;
}

/* This is part of the ABI.  Don't screw with it. */
static inline void check_offsets(void)
{
	/* Note: disk space was harmed in compilation of this function. */
	BUILD_BUG_ON(VIRTIO_PCI_CAP_VNDR !=
		     offsetof(struct virtio_pci_cap, cap_vndr));
	BUILD_BUG_ON(VIRTIO_PCI_CAP_NEXT !=
		     offsetof(struct virtio_pci_cap, cap_next));
	BUILD_BUG_ON(VIRTIO_PCI_CAP_LEN !=
		     offsetof(struct virtio_pci_cap, cap_len));
	BUILD_BUG_ON(VIRTIO_PCI_CAP_CFG_TYPE !=
		     offsetof(struct virtio_pci_cap, cfg_type));
	BUILD_BUG_ON(VIRTIO_PCI_CAP_BAR !=
		     offsetof(struct virtio_pci_cap, bar));
	BUILD_BUG_ON(VIRTIO_PCI_CAP_OFFSET !=
		     offsetof(struct virtio_pci_cap, offset));
	BUILD_BUG_ON(VIRTIO_PCI_CAP_LENGTH !=
		     offsetof(struct virtio_pci_cap, length));
	BUILD_BUG_ON(VIRTIO_PCI_NOTIFY_CAP_MULT !=
		     offsetof(struct virtio_pci_notify_cap,
			      notify_off_multiplier));
	BUILD_BUG_ON(VIRTIO_PCI_COMMON_DFSELECT !=
		     offsetof(struct virtio_pci_common_cfg,
			      device_feature_select));
	BUILD_BUG_ON(VIRTIO_PCI_COMMON_DF !=
		     offsetof(struct virtio_pci_common_cfg, device_feature));
	BUILD_BUG_ON(VIRTIO_PCI_COMMON_GFSELECT !=
		     offsetof(struct virtio_pci_common_cfg,
			      guest_feature_select));
	BUILD_BUG_ON(VIRTIO_PCI_COMMON_GF !=
		     offsetof(struct virtio_pci_common_cfg, guest_feature));
	BUILD_BUG_ON(VIRTIO_PCI_COMMON_MSIX !=
		     offsetof(struct virtio_pci_common_cfg, msix_config));
	BUILD_BUG_ON(VIRTIO_PCI_COMMON_NUMQ !=
		     offsetof(struct virtio_pci_common_cfg, num_queues));
	BUILD_BUG_ON(VIRTIO_PCI_COMMON_STATUS !=
		     offsetof(struct virtio_pci_common_cfg, device_status));
	BUILD_BUG_ON(VIRTIO_PCI_COMMON_CFGGENERATION !=
		     offsetof(struct virtio_pci_common_cfg, config_generation));
	BUILD_BUG_ON(VIRTIO_PCI_COMMON_Q_SELECT !=
		     offsetof(struct virtio_pci_common_cfg, queue_select));
	BUILD_BUG_ON(VIRTIO_PCI_COMMON_Q_SIZE !=
		     offsetof(struct virtio_pci_common_cfg, queue_size));
	BUILD_BUG_ON(VIRTIO_PCI_COMMON_Q_MSIX !=
		     offsetof(struct virtio_pci_common_cfg, queue_msix_vector));
	BUILD_BUG_ON(VIRTIO_PCI_COMMON_Q_ENABLE !=
		     offsetof(struct virtio_pci_common_cfg, queue_enable));
	BUILD_BUG_ON(VIRTIO_PCI_COMMON_Q_NOFF !=
		     offsetof(struct virtio_pci_common_cfg, queue_notify_off));
	BUILD_BUG_ON(VIRTIO_PCI_COMMON_Q_DESCLO !=
		     offsetof(struct virtio_pci_common_cfg, queue_desc_lo));
	BUILD_BUG_ON(VIRTIO_PCI_COMMON_Q_DESCHI !=
		     offsetof(struct virtio_pci_common_cfg, queue_desc_hi));
	BUILD_BUG_ON(VIRTIO_PCI_COMMON_Q_AVAILLO !=
		     offsetof(struct virtio_pci_common_cfg, queue_avail_lo));
	BUILD_BUG_ON(VIRTIO_PCI_COMMON_Q_AVAILHI !=
		     offsetof(struct virtio_pci_common_cfg, queue_avail_hi));
	BUILD_BUG_ON(VIRTIO_PCI_COMMON_Q_USEDLO !=
		     offsetof(struct virtio_pci_common_cfg, queue_used_lo));
	BUILD_BUG_ON(VIRTIO_PCI_COMMON_Q_USEDHI !=
		     offsetof(struct virtio_pci_common_cfg, queue_used_hi));
}

=======
>>>>>>> 7d2a07b7
/* the PCI probing function */
int virtio_pci_modern_probe(struct virtio_pci_device *vp_dev)
{
	struct virtio_pci_modern_device *mdev = &vp_dev->mdev;
	struct pci_dev *pci_dev = vp_dev->pci_dev;
	int err;

	mdev->pci_dev = pci_dev;

	err = vp_modern_probe(mdev);
	if (err)
		return err;

	if (mdev->device)
		vp_dev->vdev.config = &virtio_pci_config_ops;
	else
		vp_dev->vdev.config = &virtio_pci_config_nodev_ops;

	vp_dev->config_vector = vp_config_vector;
	vp_dev->setup_vq = setup_vq;
	vp_dev->del_vq = del_vq;
	vp_dev->isr = mdev->isr;
	vp_dev->vdev.id = mdev->id;

	return 0;
}

void virtio_pci_modern_remove(struct virtio_pci_device *vp_dev)
{
	struct virtio_pci_modern_device *mdev = &vp_dev->mdev;

	vp_modern_remove(mdev);
}<|MERGE_RESOLUTION|>--- conflicted
+++ resolved
@@ -413,112 +413,6 @@
 	.get_shm_region  = vp_get_shm_region,
 };
 
-<<<<<<< HEAD
-/**
- * virtio_pci_find_capability - walk capabilities to find device info.
- * @dev: the pci device
- * @cfg_type: the VIRTIO_PCI_CAP_* value we seek
- * @ioresource_types: IORESOURCE_MEM and/or IORESOURCE_IO.
- * @bars: the bitmask of BARs
- *
- * Returns offset of the capability, or 0.
- */
-static inline int virtio_pci_find_capability(struct pci_dev *dev, u8 cfg_type,
-					     u32 ioresource_types, int *bars)
-{
-	int pos;
-
-	for (pos = pci_find_capability(dev, PCI_CAP_ID_VNDR);
-	     pos > 0;
-	     pos = pci_find_next_capability(dev, pos, PCI_CAP_ID_VNDR)) {
-		u8 type, bar;
-		pci_read_config_byte(dev, pos + offsetof(struct virtio_pci_cap,
-							 cfg_type),
-				     &type);
-		pci_read_config_byte(dev, pos + offsetof(struct virtio_pci_cap,
-							 bar),
-				     &bar);
-
-		/* Ignore structures with reserved BAR values */
-		if (bar > 0x5)
-			continue;
-
-		if (type == cfg_type) {
-			if (pci_resource_len(dev, bar) &&
-			    pci_resource_flags(dev, bar) & ioresource_types) {
-				*bars |= (1 << bar);
-				return pos;
-			}
-		}
-	}
-	return 0;
-}
-
-/* This is part of the ABI.  Don't screw with it. */
-static inline void check_offsets(void)
-{
-	/* Note: disk space was harmed in compilation of this function. */
-	BUILD_BUG_ON(VIRTIO_PCI_CAP_VNDR !=
-		     offsetof(struct virtio_pci_cap, cap_vndr));
-	BUILD_BUG_ON(VIRTIO_PCI_CAP_NEXT !=
-		     offsetof(struct virtio_pci_cap, cap_next));
-	BUILD_BUG_ON(VIRTIO_PCI_CAP_LEN !=
-		     offsetof(struct virtio_pci_cap, cap_len));
-	BUILD_BUG_ON(VIRTIO_PCI_CAP_CFG_TYPE !=
-		     offsetof(struct virtio_pci_cap, cfg_type));
-	BUILD_BUG_ON(VIRTIO_PCI_CAP_BAR !=
-		     offsetof(struct virtio_pci_cap, bar));
-	BUILD_BUG_ON(VIRTIO_PCI_CAP_OFFSET !=
-		     offsetof(struct virtio_pci_cap, offset));
-	BUILD_BUG_ON(VIRTIO_PCI_CAP_LENGTH !=
-		     offsetof(struct virtio_pci_cap, length));
-	BUILD_BUG_ON(VIRTIO_PCI_NOTIFY_CAP_MULT !=
-		     offsetof(struct virtio_pci_notify_cap,
-			      notify_off_multiplier));
-	BUILD_BUG_ON(VIRTIO_PCI_COMMON_DFSELECT !=
-		     offsetof(struct virtio_pci_common_cfg,
-			      device_feature_select));
-	BUILD_BUG_ON(VIRTIO_PCI_COMMON_DF !=
-		     offsetof(struct virtio_pci_common_cfg, device_feature));
-	BUILD_BUG_ON(VIRTIO_PCI_COMMON_GFSELECT !=
-		     offsetof(struct virtio_pci_common_cfg,
-			      guest_feature_select));
-	BUILD_BUG_ON(VIRTIO_PCI_COMMON_GF !=
-		     offsetof(struct virtio_pci_common_cfg, guest_feature));
-	BUILD_BUG_ON(VIRTIO_PCI_COMMON_MSIX !=
-		     offsetof(struct virtio_pci_common_cfg, msix_config));
-	BUILD_BUG_ON(VIRTIO_PCI_COMMON_NUMQ !=
-		     offsetof(struct virtio_pci_common_cfg, num_queues));
-	BUILD_BUG_ON(VIRTIO_PCI_COMMON_STATUS !=
-		     offsetof(struct virtio_pci_common_cfg, device_status));
-	BUILD_BUG_ON(VIRTIO_PCI_COMMON_CFGGENERATION !=
-		     offsetof(struct virtio_pci_common_cfg, config_generation));
-	BUILD_BUG_ON(VIRTIO_PCI_COMMON_Q_SELECT !=
-		     offsetof(struct virtio_pci_common_cfg, queue_select));
-	BUILD_BUG_ON(VIRTIO_PCI_COMMON_Q_SIZE !=
-		     offsetof(struct virtio_pci_common_cfg, queue_size));
-	BUILD_BUG_ON(VIRTIO_PCI_COMMON_Q_MSIX !=
-		     offsetof(struct virtio_pci_common_cfg, queue_msix_vector));
-	BUILD_BUG_ON(VIRTIO_PCI_COMMON_Q_ENABLE !=
-		     offsetof(struct virtio_pci_common_cfg, queue_enable));
-	BUILD_BUG_ON(VIRTIO_PCI_COMMON_Q_NOFF !=
-		     offsetof(struct virtio_pci_common_cfg, queue_notify_off));
-	BUILD_BUG_ON(VIRTIO_PCI_COMMON_Q_DESCLO !=
-		     offsetof(struct virtio_pci_common_cfg, queue_desc_lo));
-	BUILD_BUG_ON(VIRTIO_PCI_COMMON_Q_DESCHI !=
-		     offsetof(struct virtio_pci_common_cfg, queue_desc_hi));
-	BUILD_BUG_ON(VIRTIO_PCI_COMMON_Q_AVAILLO !=
-		     offsetof(struct virtio_pci_common_cfg, queue_avail_lo));
-	BUILD_BUG_ON(VIRTIO_PCI_COMMON_Q_AVAILHI !=
-		     offsetof(struct virtio_pci_common_cfg, queue_avail_hi));
-	BUILD_BUG_ON(VIRTIO_PCI_COMMON_Q_USEDLO !=
-		     offsetof(struct virtio_pci_common_cfg, queue_used_lo));
-	BUILD_BUG_ON(VIRTIO_PCI_COMMON_Q_USEDHI !=
-		     offsetof(struct virtio_pci_common_cfg, queue_used_hi));
-}
-
-=======
->>>>>>> 7d2a07b7
 /* the PCI probing function */
 int virtio_pci_modern_probe(struct virtio_pci_device *vp_dev)
 {
