// SPDX-License-Identifier: GPL-2.0
/*
 * Virtio driver for the paravirtualized IOMMU
 *
 * Copyright (C) 2019 Arm Limited
 */

#define pr_fmt(fmt) KBUILD_MODNAME ": " fmt

#include <linux/amba/bus.h>
#include <linux/delay.h>
#include <linux/dma-iommu.h>
#include <linux/dma-map-ops.h>
#include <linux/freezer.h>
#include <linux/interval_tree.h>
#include <linux/iommu.h>
#include <linux/module.h>
#include <linux/of_platform.h>
#include <linux/pci.h>
#include <linux/platform_device.h>
#include <linux/virtio.h>
#include <linux/virtio_config.h>
#include <linux/virtio_ids.h>
#include <linux/wait.h>

#include <uapi/linux/virtio_iommu.h>

#define MSI_IOVA_BASE			0x8000000
#define MSI_IOVA_LENGTH			0x100000

#define VIOMMU_REQUEST_VQ		0
#define VIOMMU_EVENT_VQ			1
#define VIOMMU_NR_VQS			2

struct viommu_dev {
	struct iommu_device		iommu;
	struct device			*dev;
	struct virtio_device		*vdev;

	struct ida			domain_ids;

	struct virtqueue		*vqs[VIOMMU_NR_VQS];
	spinlock_t			request_lock;
	struct list_head		requests;
	void				*evts;

	/* Device configuration */
	struct iommu_domain_geometry	geometry;
	u64				pgsize_bitmap;
	u32				first_domain;
	u32				last_domain;
	/* Supported MAP flags */
	u32				map_flags;
	u32				probe_size;
};

struct viommu_mapping {
	phys_addr_t			paddr;
	struct interval_tree_node	iova;
	u32				flags;
};

struct viommu_domain {
	struct iommu_domain		domain;
	struct viommu_dev		*viommu;
	struct mutex			mutex; /* protects viommu pointer */
	unsigned int			id;
	u32				map_flags;

	spinlock_t			mappings_lock;
	struct rb_root_cached		mappings;

	unsigned long			nr_endpoints;
};

struct viommu_endpoint {
	struct device			*dev;
	struct viommu_dev		*viommu;
	struct viommu_domain		*vdomain;
	struct list_head		resv_regions;
};

struct viommu_request {
	struct list_head		list;
	void				*writeback;
	unsigned int			write_offset;
	unsigned int			len;
	char				buf[];
};

#define VIOMMU_FAULT_RESV_MASK		0xffffff00

struct viommu_event {
	union {
		u32			head;
		struct virtio_iommu_fault fault;
	};
};

#define to_viommu_domain(domain)	\
	container_of(domain, struct viommu_domain, domain)

static int viommu_get_req_errno(void *buf, size_t len)
{
	struct virtio_iommu_req_tail *tail = buf + len - sizeof(*tail);

	switch (tail->status) {
	case VIRTIO_IOMMU_S_OK:
		return 0;
	case VIRTIO_IOMMU_S_UNSUPP:
		return -ENOSYS;
	case VIRTIO_IOMMU_S_INVAL:
		return -EINVAL;
	case VIRTIO_IOMMU_S_RANGE:
		return -ERANGE;
	case VIRTIO_IOMMU_S_NOENT:
		return -ENOENT;
	case VIRTIO_IOMMU_S_FAULT:
		return -EFAULT;
	case VIRTIO_IOMMU_S_NOMEM:
		return -ENOMEM;
	case VIRTIO_IOMMU_S_IOERR:
	case VIRTIO_IOMMU_S_DEVERR:
	default:
		return -EIO;
	}
}

static void viommu_set_req_status(void *buf, size_t len, int status)
{
	struct virtio_iommu_req_tail *tail = buf + len - sizeof(*tail);

	tail->status = status;
}

static off_t viommu_get_write_desc_offset(struct viommu_dev *viommu,
					  struct virtio_iommu_req_head *req,
					  size_t len)
{
	size_t tail_size = sizeof(struct virtio_iommu_req_tail);

	if (req->type == VIRTIO_IOMMU_T_PROBE)
		return len - viommu->probe_size - tail_size;

	return len - tail_size;
}

/*
 * __viommu_sync_req - Complete all in-flight requests
 *
 * Wait for all added requests to complete. When this function returns, all
 * requests that were in-flight at the time of the call have completed.
 */
static int __viommu_sync_req(struct viommu_dev *viommu)
{
	unsigned int len;
	size_t write_len;
	struct viommu_request *req;
	struct virtqueue *vq = viommu->vqs[VIOMMU_REQUEST_VQ];

	assert_spin_locked(&viommu->request_lock);

	virtqueue_kick(vq);

	while (!list_empty(&viommu->requests)) {
		len = 0;
		req = virtqueue_get_buf(vq, &len);
		if (!req)
			continue;

		if (!len)
			viommu_set_req_status(req->buf, req->len,
					      VIRTIO_IOMMU_S_IOERR);

		write_len = req->len - req->write_offset;
		if (req->writeback && len == write_len)
			memcpy(req->writeback, req->buf + req->write_offset,
			       write_len);

		list_del(&req->list);
		kfree(req);
	}

	return 0;
}

static int viommu_sync_req(struct viommu_dev *viommu)
{
	int ret;
	unsigned long flags;

	spin_lock_irqsave(&viommu->request_lock, flags);
	ret = __viommu_sync_req(viommu);
	if (ret)
		dev_dbg(viommu->dev, "could not sync requests (%d)\n", ret);
	spin_unlock_irqrestore(&viommu->request_lock, flags);

	return ret;
}

/*
 * __viommu_add_request - Add one request to the queue
 * @buf: pointer to the request buffer
 * @len: length of the request buffer
 * @writeback: copy data back to the buffer when the request completes.
 *
 * Add a request to the queue. Only synchronize the queue if it's already full.
 * Otherwise don't kick the queue nor wait for requests to complete.
 *
 * When @writeback is true, data written by the device, including the request
 * status, is copied into @buf after the request completes. This is unsafe if
 * the caller allocates @buf on stack and drops the lock between add_req() and
 * sync_req().
 *
 * Return 0 if the request was successfully added to the queue.
 */
static int __viommu_add_req(struct viommu_dev *viommu, void *buf, size_t len,
			    bool writeback)
{
	int ret;
	off_t write_offset;
	struct viommu_request *req;
	struct scatterlist top_sg, bottom_sg;
	struct scatterlist *sg[2] = { &top_sg, &bottom_sg };
	struct virtqueue *vq = viommu->vqs[VIOMMU_REQUEST_VQ];

	assert_spin_locked(&viommu->request_lock);

	write_offset = viommu_get_write_desc_offset(viommu, buf, len);
	if (write_offset <= 0)
		return -EINVAL;

	req = kzalloc(sizeof(*req) + len, GFP_ATOMIC);
	if (!req)
		return -ENOMEM;

	req->len = len;
	if (writeback) {
		req->writeback = buf + write_offset;
		req->write_offset = write_offset;
	}
	memcpy(&req->buf, buf, write_offset);

	sg_init_one(&top_sg, req->buf, write_offset);
	sg_init_one(&bottom_sg, req->buf + write_offset, len - write_offset);

	ret = virtqueue_add_sgs(vq, sg, 1, 1, req, GFP_ATOMIC);
	if (ret == -ENOSPC) {
		/* If the queue is full, sync and retry */
		if (!__viommu_sync_req(viommu))
			ret = virtqueue_add_sgs(vq, sg, 1, 1, req, GFP_ATOMIC);
	}
	if (ret)
		goto err_free;

	list_add_tail(&req->list, &viommu->requests);
	return 0;

err_free:
	kfree(req);
	return ret;
}

static int viommu_add_req(struct viommu_dev *viommu, void *buf, size_t len)
{
	int ret;
	unsigned long flags;

	spin_lock_irqsave(&viommu->request_lock, flags);
	ret = __viommu_add_req(viommu, buf, len, false);
	if (ret)
		dev_dbg(viommu->dev, "could not add request: %d\n", ret);
	spin_unlock_irqrestore(&viommu->request_lock, flags);

	return ret;
}

/*
 * Send a request and wait for it to complete. Return the request status (as an
 * errno)
 */
static int viommu_send_req_sync(struct viommu_dev *viommu, void *buf,
				size_t len)
{
	int ret;
	unsigned long flags;

	spin_lock_irqsave(&viommu->request_lock, flags);

	ret = __viommu_add_req(viommu, buf, len, true);
	if (ret) {
		dev_dbg(viommu->dev, "could not add request (%d)\n", ret);
		goto out_unlock;
	}

	ret = __viommu_sync_req(viommu);
	if (ret) {
		dev_dbg(viommu->dev, "could not sync requests (%d)\n", ret);
		/* Fall-through (get the actual request status) */
	}

	ret = viommu_get_req_errno(buf, len);
out_unlock:
	spin_unlock_irqrestore(&viommu->request_lock, flags);
	return ret;
}

/*
 * viommu_add_mapping - add a mapping to the internal tree
 *
 * On success, return the new mapping. Otherwise return NULL.
 */
static int viommu_add_mapping(struct viommu_domain *vdomain, unsigned long iova,
			      phys_addr_t paddr, size_t size, u32 flags)
{
	unsigned long irqflags;
	struct viommu_mapping *mapping;

	mapping = kzalloc(sizeof(*mapping), GFP_ATOMIC);
	if (!mapping)
		return -ENOMEM;

	mapping->paddr		= paddr;
	mapping->iova.start	= iova;
	mapping->iova.last	= iova + size - 1;
	mapping->flags		= flags;

	spin_lock_irqsave(&vdomain->mappings_lock, irqflags);
	interval_tree_insert(&mapping->iova, &vdomain->mappings);
	spin_unlock_irqrestore(&vdomain->mappings_lock, irqflags);

	return 0;
}

/*
 * viommu_del_mappings - remove mappings from the internal tree
 *
 * @vdomain: the domain
 * @iova: start of the range
 * @size: size of the range. A size of 0 corresponds to the entire address
 *	space.
 *
 * On success, returns the number of unmapped bytes (>= size)
 */
static size_t viommu_del_mappings(struct viommu_domain *vdomain,
				  unsigned long iova, size_t size)
{
	size_t unmapped = 0;
	unsigned long flags;
	unsigned long last = iova + size - 1;
	struct viommu_mapping *mapping = NULL;
	struct interval_tree_node *node, *next;

	spin_lock_irqsave(&vdomain->mappings_lock, flags);
	next = interval_tree_iter_first(&vdomain->mappings, iova, last);
	while (next) {
		node = next;
		mapping = container_of(node, struct viommu_mapping, iova);
		next = interval_tree_iter_next(node, iova, last);

		/* Trying to split a mapping? */
		if (mapping->iova.start < iova)
			break;

		/*
		 * Virtio-iommu doesn't allow UNMAP to split a mapping created
		 * with a single MAP request, so remove the full mapping.
		 */
		unmapped += mapping->iova.last - mapping->iova.start + 1;

		interval_tree_remove(node, &vdomain->mappings);
		kfree(mapping);
	}
	spin_unlock_irqrestore(&vdomain->mappings_lock, flags);

	return unmapped;
}

/*
 * viommu_replay_mappings - re-send MAP requests
 *
 * When reattaching a domain that was previously detached from all endpoints,
 * mappings were deleted from the device. Re-create the mappings available in
 * the internal tree.
 */
static int viommu_replay_mappings(struct viommu_domain *vdomain)
{
	int ret = 0;
	unsigned long flags;
	struct viommu_mapping *mapping;
	struct interval_tree_node *node;
	struct virtio_iommu_req_map map;

	spin_lock_irqsave(&vdomain->mappings_lock, flags);
	node = interval_tree_iter_first(&vdomain->mappings, 0, -1UL);
	while (node) {
		mapping = container_of(node, struct viommu_mapping, iova);
		map = (struct virtio_iommu_req_map) {
			.head.type	= VIRTIO_IOMMU_T_MAP,
			.domain		= cpu_to_le32(vdomain->id),
			.virt_start	= cpu_to_le64(mapping->iova.start),
			.virt_end	= cpu_to_le64(mapping->iova.last),
			.phys_start	= cpu_to_le64(mapping->paddr),
			.flags		= cpu_to_le32(mapping->flags),
		};

		ret = viommu_send_req_sync(vdomain->viommu, &map, sizeof(map));
		if (ret)
			break;

		node = interval_tree_iter_next(node, 0, -1UL);
	}
	spin_unlock_irqrestore(&vdomain->mappings_lock, flags);

	return ret;
}

static int viommu_add_resv_mem(struct viommu_endpoint *vdev,
			       struct virtio_iommu_probe_resv_mem *mem,
			       size_t len)
{
	size_t size;
	u64 start64, end64;
	phys_addr_t start, end;
	struct iommu_resv_region *region = NULL;
	unsigned long prot = IOMMU_WRITE | IOMMU_NOEXEC | IOMMU_MMIO;

	start = start64 = le64_to_cpu(mem->start);
	end = end64 = le64_to_cpu(mem->end);
	size = end64 - start64 + 1;

	/* Catch any overflow, including the unlikely end64 - start64 + 1 = 0 */
	if (start != start64 || end != end64 || size < end64 - start64)
		return -EOVERFLOW;

	if (len < sizeof(*mem))
		return -EINVAL;

	switch (mem->subtype) {
	default:
		dev_warn(vdev->dev, "unknown resv mem subtype 0x%x\n",
			 mem->subtype);
		fallthrough;
	case VIRTIO_IOMMU_RESV_MEM_T_RESERVED:
		region = iommu_alloc_resv_region(start, size, 0,
						 IOMMU_RESV_RESERVED);
		break;
	case VIRTIO_IOMMU_RESV_MEM_T_MSI:
		region = iommu_alloc_resv_region(start, size, prot,
						 IOMMU_RESV_MSI);
		break;
	}
	if (!region)
		return -ENOMEM;

	list_add(&region->list, &vdev->resv_regions);
	return 0;
}

static int viommu_probe_endpoint(struct viommu_dev *viommu, struct device *dev)
{
	int ret;
	u16 type, len;
	size_t cur = 0;
	size_t probe_len;
	struct virtio_iommu_req_probe *probe;
	struct virtio_iommu_probe_property *prop;
	struct iommu_fwspec *fwspec = dev_iommu_fwspec_get(dev);
	struct viommu_endpoint *vdev = dev_iommu_priv_get(dev);

	if (!fwspec->num_ids)
		return -EINVAL;

	probe_len = sizeof(*probe) + viommu->probe_size +
		    sizeof(struct virtio_iommu_req_tail);
	probe = kzalloc(probe_len, GFP_KERNEL);
	if (!probe)
		return -ENOMEM;

	probe->head.type = VIRTIO_IOMMU_T_PROBE;
	/*
	 * For now, assume that properties of an endpoint that outputs multiple
	 * IDs are consistent. Only probe the first one.
	 */
	probe->endpoint = cpu_to_le32(fwspec->ids[0]);

	ret = viommu_send_req_sync(viommu, probe, probe_len);
	if (ret)
		goto out_free;

	prop = (void *)probe->properties;
	type = le16_to_cpu(prop->type) & VIRTIO_IOMMU_PROBE_T_MASK;

	while (type != VIRTIO_IOMMU_PROBE_T_NONE &&
	       cur < viommu->probe_size) {
		len = le16_to_cpu(prop->length) + sizeof(*prop);

		switch (type) {
		case VIRTIO_IOMMU_PROBE_T_RESV_MEM:
			ret = viommu_add_resv_mem(vdev, (void *)prop, len);
			break;
		default:
			dev_err(dev, "unknown viommu prop 0x%x\n", type);
		}

		if (ret)
			dev_err(dev, "failed to parse viommu prop 0x%x\n", type);

		cur += len;
		if (cur >= viommu->probe_size)
			break;

		prop = (void *)probe->properties + cur;
		type = le16_to_cpu(prop->type) & VIRTIO_IOMMU_PROBE_T_MASK;
	}

out_free:
	kfree(probe);
	return ret;
}

static int viommu_fault_handler(struct viommu_dev *viommu,
				struct virtio_iommu_fault *fault)
{
	char *reason_str;

	u8 reason	= fault->reason;
	u32 flags	= le32_to_cpu(fault->flags);
	u32 endpoint	= le32_to_cpu(fault->endpoint);
	u64 address	= le64_to_cpu(fault->address);

	switch (reason) {
	case VIRTIO_IOMMU_FAULT_R_DOMAIN:
		reason_str = "domain";
		break;
	case VIRTIO_IOMMU_FAULT_R_MAPPING:
		reason_str = "page";
		break;
	case VIRTIO_IOMMU_FAULT_R_UNKNOWN:
	default:
		reason_str = "unknown";
		break;
	}

	/* TODO: find EP by ID and report_iommu_fault */
	if (flags & VIRTIO_IOMMU_FAULT_F_ADDRESS)
		dev_err_ratelimited(viommu->dev, "%s fault from EP %u at %#llx [%s%s%s]\n",
				    reason_str, endpoint, address,
				    flags & VIRTIO_IOMMU_FAULT_F_READ ? "R" : "",
				    flags & VIRTIO_IOMMU_FAULT_F_WRITE ? "W" : "",
				    flags & VIRTIO_IOMMU_FAULT_F_EXEC ? "X" : "");
	else
		dev_err_ratelimited(viommu->dev, "%s fault from EP %u\n",
				    reason_str, endpoint);
	return 0;
}

static void viommu_event_handler(struct virtqueue *vq)
{
	int ret;
	unsigned int len;
	struct scatterlist sg[1];
	struct viommu_event *evt;
	struct viommu_dev *viommu = vq->vdev->priv;

	while ((evt = virtqueue_get_buf(vq, &len)) != NULL) {
		if (len > sizeof(*evt)) {
			dev_err(viommu->dev,
				"invalid event buffer (len %u != %zu)\n",
				len, sizeof(*evt));
		} else if (!(evt->head & VIOMMU_FAULT_RESV_MASK)) {
			viommu_fault_handler(viommu, &evt->fault);
		}

		sg_init_one(sg, evt, sizeof(*evt));
		ret = virtqueue_add_inbuf(vq, sg, 1, evt, GFP_ATOMIC);
		if (ret)
			dev_err(viommu->dev, "could not add event buffer\n");
	}

	virtqueue_kick(vq);
}

/* IOMMU API */

static struct iommu_domain *viommu_domain_alloc(unsigned type)
{
	struct viommu_domain *vdomain;

	if (type != IOMMU_DOMAIN_UNMANAGED && type != IOMMU_DOMAIN_DMA)
		return NULL;

	vdomain = kzalloc(sizeof(*vdomain), GFP_KERNEL);
	if (!vdomain)
		return NULL;

	mutex_init(&vdomain->mutex);
	spin_lock_init(&vdomain->mappings_lock);
	vdomain->mappings = RB_ROOT_CACHED;

	if (type == IOMMU_DOMAIN_DMA &&
	    iommu_get_dma_cookie(&vdomain->domain)) {
		kfree(vdomain);
		return NULL;
	}

	return &vdomain->domain;
}

static int viommu_domain_finalise(struct viommu_endpoint *vdev,
				  struct iommu_domain *domain)
{
	int ret;
	unsigned long viommu_page_size;
	struct viommu_dev *viommu = vdev->viommu;
	struct viommu_domain *vdomain = to_viommu_domain(domain);

	viommu_page_size = 1UL << __ffs(viommu->pgsize_bitmap);
	if (viommu_page_size > PAGE_SIZE) {
		dev_err(vdev->dev,
			"granule 0x%lx larger than system page size 0x%lx\n",
			viommu_page_size, PAGE_SIZE);
		return -EINVAL;
	}

	ret = ida_alloc_range(&viommu->domain_ids, viommu->first_domain,
			      viommu->last_domain, GFP_KERNEL);
	if (ret < 0)
		return ret;

	vdomain->id		= (unsigned int)ret;

	domain->pgsize_bitmap	= viommu->pgsize_bitmap;
	domain->geometry	= viommu->geometry;

	vdomain->map_flags	= viommu->map_flags;
	vdomain->viommu		= viommu;

	return 0;
}

static void viommu_domain_free(struct iommu_domain *domain)
{
	struct viommu_domain *vdomain = to_viommu_domain(domain);

	iommu_put_dma_cookie(domain);

	/* Free all remaining mappings (size 2^64) */
	viommu_del_mappings(vdomain, 0, 0);

	if (vdomain->viommu)
		ida_free(&vdomain->viommu->domain_ids, vdomain->id);

	kfree(vdomain);
}

static int viommu_attach_dev(struct iommu_domain *domain, struct device *dev)
{
	int i;
	int ret = 0;
	struct virtio_iommu_req_attach req;
	struct iommu_fwspec *fwspec = dev_iommu_fwspec_get(dev);
	struct viommu_endpoint *vdev = dev_iommu_priv_get(dev);
	struct viommu_domain *vdomain = to_viommu_domain(domain);

	mutex_lock(&vdomain->mutex);
	if (!vdomain->viommu) {
		/*
		 * Properly initialize the domain now that we know which viommu
		 * owns it.
		 */
		ret = viommu_domain_finalise(vdev, domain);
	} else if (vdomain->viommu != vdev->viommu) {
		dev_err(dev, "cannot attach to foreign vIOMMU\n");
		ret = -EXDEV;
	}
	mutex_unlock(&vdomain->mutex);

	if (ret)
		return ret;

	/*
	 * In the virtio-iommu device, when attaching the endpoint to a new
	 * domain, it is detached from the old one and, if as as a result the
	 * old domain isn't attached to any endpoint, all mappings are removed
	 * from the old domain and it is freed.
	 *
	 * In the driver the old domain still exists, and its mappings will be
	 * recreated if it gets reattached to an endpoint. Otherwise it will be
	 * freed explicitly.
	 *
	 * vdev->vdomain is protected by group->mutex
	 */
	if (vdev->vdomain)
		vdev->vdomain->nr_endpoints--;

	req = (struct virtio_iommu_req_attach) {
		.head.type	= VIRTIO_IOMMU_T_ATTACH,
		.domain		= cpu_to_le32(vdomain->id),
	};

	for (i = 0; i < fwspec->num_ids; i++) {
		req.endpoint = cpu_to_le32(fwspec->ids[i]);

		ret = viommu_send_req_sync(vdomain->viommu, &req, sizeof(req));
		if (ret)
			return ret;
	}

	if (!vdomain->nr_endpoints) {
		/*
		 * This endpoint is the first to be attached to the domain.
		 * Replay existing mappings (e.g. SW MSI).
		 */
		ret = viommu_replay_mappings(vdomain);
		if (ret)
			return ret;
	}

	vdomain->nr_endpoints++;
	vdev->vdomain = vdomain;

	return 0;
}

static int viommu_map(struct iommu_domain *domain, unsigned long iova,
		      phys_addr_t paddr, size_t size, int prot, gfp_t gfp)
{
	int ret;
	u32 flags;
	struct virtio_iommu_req_map map;
	struct viommu_domain *vdomain = to_viommu_domain(domain);

	flags = (prot & IOMMU_READ ? VIRTIO_IOMMU_MAP_F_READ : 0) |
		(prot & IOMMU_WRITE ? VIRTIO_IOMMU_MAP_F_WRITE : 0) |
		(prot & IOMMU_MMIO ? VIRTIO_IOMMU_MAP_F_MMIO : 0);

	if (flags & ~vdomain->map_flags)
		return -EINVAL;

	ret = viommu_add_mapping(vdomain, iova, paddr, size, flags);
	if (ret)
		return ret;

	map = (struct virtio_iommu_req_map) {
		.head.type	= VIRTIO_IOMMU_T_MAP,
		.domain		= cpu_to_le32(vdomain->id),
		.virt_start	= cpu_to_le64(iova),
		.phys_start	= cpu_to_le64(paddr),
		.virt_end	= cpu_to_le64(iova + size - 1),
		.flags		= cpu_to_le32(flags),
	};

	if (!vdomain->nr_endpoints)
		return 0;

	ret = viommu_send_req_sync(vdomain->viommu, &map, sizeof(map));
	if (ret)
		viommu_del_mappings(vdomain, iova, size);

	return ret;
}

static size_t viommu_unmap(struct iommu_domain *domain, unsigned long iova,
			   size_t size, struct iommu_iotlb_gather *gather)
{
	int ret = 0;
	size_t unmapped;
	struct virtio_iommu_req_unmap unmap;
	struct viommu_domain *vdomain = to_viommu_domain(domain);

	unmapped = viommu_del_mappings(vdomain, iova, size);
	if (unmapped < size)
		return 0;

	/* Device already removed all mappings after detach. */
	if (!vdomain->nr_endpoints)
		return unmapped;

	unmap = (struct virtio_iommu_req_unmap) {
		.head.type	= VIRTIO_IOMMU_T_UNMAP,
		.domain		= cpu_to_le32(vdomain->id),
		.virt_start	= cpu_to_le64(iova),
		.virt_end	= cpu_to_le64(iova + unmapped - 1),
	};

	ret = viommu_add_req(vdomain->viommu, &unmap, sizeof(unmap));
	return ret ? 0 : unmapped;
}

static phys_addr_t viommu_iova_to_phys(struct iommu_domain *domain,
				       dma_addr_t iova)
{
	u64 paddr = 0;
	unsigned long flags;
	struct viommu_mapping *mapping;
	struct interval_tree_node *node;
	struct viommu_domain *vdomain = to_viommu_domain(domain);

	spin_lock_irqsave(&vdomain->mappings_lock, flags);
	node = interval_tree_iter_first(&vdomain->mappings, iova, iova);
	if (node) {
		mapping = container_of(node, struct viommu_mapping, iova);
		paddr = mapping->paddr + (iova - mapping->iova.start);
	}
	spin_unlock_irqrestore(&vdomain->mappings_lock, flags);

	return paddr;
}

static void viommu_iotlb_sync(struct iommu_domain *domain,
			      struct iommu_iotlb_gather *gather)
{
	struct viommu_domain *vdomain = to_viommu_domain(domain);

	viommu_sync_req(vdomain->viommu);
}

static void viommu_get_resv_regions(struct device *dev, struct list_head *head)
{
	struct iommu_resv_region *entry, *new_entry, *msi = NULL;
	struct viommu_endpoint *vdev = dev_iommu_priv_get(dev);
	int prot = IOMMU_WRITE | IOMMU_NOEXEC | IOMMU_MMIO;

	list_for_each_entry(entry, &vdev->resv_regions, list) {
		if (entry->type == IOMMU_RESV_MSI)
			msi = entry;

		new_entry = kmemdup(entry, sizeof(*entry), GFP_KERNEL);
		if (!new_entry)
			return;
		list_add_tail(&new_entry->list, head);
	}

	/*
	 * If the device didn't register any bypass MSI window, add a
	 * software-mapped region.
	 */
	if (!msi) {
		msi = iommu_alloc_resv_region(MSI_IOVA_BASE, MSI_IOVA_LENGTH,
					      prot, IOMMU_RESV_SW_MSI);
		if (!msi)
			return;

		list_add_tail(&msi->list, head);
	}

	iommu_dma_get_resv_regions(dev, head);
}

static struct iommu_ops viommu_ops;
static struct virtio_driver virtio_iommu_drv;

static int viommu_match_node(struct device *dev, const void *data)
{
	return dev->parent->fwnode == data;
}

static struct viommu_dev *viommu_get_by_fwnode(struct fwnode_handle *fwnode)
{
	struct device *dev = driver_find_device(&virtio_iommu_drv.driver, NULL,
						fwnode, viommu_match_node);
	put_device(dev);

	return dev ? dev_to_virtio(dev)->priv : NULL;
}

static struct iommu_device *viommu_probe_device(struct device *dev)
{
	int ret;
	struct viommu_endpoint *vdev;
	struct viommu_dev *viommu = NULL;
	struct iommu_fwspec *fwspec = dev_iommu_fwspec_get(dev);

	if (!fwspec || fwspec->ops != &viommu_ops)
		return ERR_PTR(-ENODEV);

	viommu = viommu_get_by_fwnode(fwspec->iommu_fwnode);
	if (!viommu)
		return ERR_PTR(-ENODEV);

	vdev = kzalloc(sizeof(*vdev), GFP_KERNEL);
	if (!vdev)
		return ERR_PTR(-ENOMEM);

	vdev->dev = dev;
	vdev->viommu = viommu;
	INIT_LIST_HEAD(&vdev->resv_regions);
	dev_iommu_priv_set(dev, vdev);

	if (viommu->probe_size) {
		/* Get additional information for this endpoint */
		ret = viommu_probe_endpoint(viommu, dev);
		if (ret)
			goto err_free_dev;
	}

	return &viommu->iommu;

err_free_dev:
	generic_iommu_put_resv_regions(dev, &vdev->resv_regions);
	kfree(vdev);

	return ERR_PTR(ret);
}

<<<<<<< HEAD
=======
static void viommu_probe_finalize(struct device *dev)
{
#ifndef CONFIG_ARCH_HAS_SETUP_DMA_OPS
	/* First clear the DMA ops in case we're switching from a DMA domain */
	set_dma_ops(dev, NULL);
	iommu_setup_dma_ops(dev, 0, U64_MAX);
#endif
}

>>>>>>> 7d2a07b7
static void viommu_release_device(struct device *dev)
{
	struct iommu_fwspec *fwspec = dev_iommu_fwspec_get(dev);
	struct viommu_endpoint *vdev;

	if (!fwspec || fwspec->ops != &viommu_ops)
		return;

	vdev = dev_iommu_priv_get(dev);

	generic_iommu_put_resv_regions(dev, &vdev->resv_regions);
	kfree(vdev);
}

static struct iommu_group *viommu_device_group(struct device *dev)
{
	if (dev_is_pci(dev))
		return pci_device_group(dev);
	else
		return generic_device_group(dev);
}

static int viommu_of_xlate(struct device *dev, struct of_phandle_args *args)
{
	return iommu_fwspec_add_ids(dev, args->args, 1);
}

static struct iommu_ops viommu_ops = {
	.domain_alloc		= viommu_domain_alloc,
	.domain_free		= viommu_domain_free,
	.attach_dev		= viommu_attach_dev,
	.map			= viommu_map,
	.unmap			= viommu_unmap,
	.iova_to_phys		= viommu_iova_to_phys,
	.iotlb_sync		= viommu_iotlb_sync,
	.probe_device		= viommu_probe_device,
<<<<<<< HEAD
=======
	.probe_finalize		= viommu_probe_finalize,
>>>>>>> 7d2a07b7
	.release_device		= viommu_release_device,
	.device_group		= viommu_device_group,
	.get_resv_regions	= viommu_get_resv_regions,
	.put_resv_regions	= generic_iommu_put_resv_regions,
	.of_xlate		= viommu_of_xlate,
	.owner			= THIS_MODULE,
};

static int viommu_init_vqs(struct viommu_dev *viommu)
{
	struct virtio_device *vdev = dev_to_virtio(viommu->dev);
	const char *names[] = { "request", "event" };
	vq_callback_t *callbacks[] = {
		NULL, /* No async requests */
		viommu_event_handler,
	};

	return virtio_find_vqs(vdev, VIOMMU_NR_VQS, viommu->vqs, callbacks,
			       names, NULL);
}

static int viommu_fill_evtq(struct viommu_dev *viommu)
{
	int i, ret;
	struct scatterlist sg[1];
	struct viommu_event *evts;
	struct virtqueue *vq = viommu->vqs[VIOMMU_EVENT_VQ];
	size_t nr_evts = vq->num_free;

	viommu->evts = evts = devm_kmalloc_array(viommu->dev, nr_evts,
						 sizeof(*evts), GFP_KERNEL);
	if (!evts)
		return -ENOMEM;

	for (i = 0; i < nr_evts; i++) {
		sg_init_one(sg, &evts[i], sizeof(*evts));
		ret = virtqueue_add_inbuf(vq, sg, 1, &evts[i], GFP_KERNEL);
		if (ret)
			return ret;
	}

	return 0;
}

static int viommu_probe(struct virtio_device *vdev)
{
	struct device *parent_dev = vdev->dev.parent;
	struct viommu_dev *viommu = NULL;
	struct device *dev = &vdev->dev;
	u64 input_start = 0;
	u64 input_end = -1UL;
	int ret;

	if (!virtio_has_feature(vdev, VIRTIO_F_VERSION_1) ||
	    !virtio_has_feature(vdev, VIRTIO_IOMMU_F_MAP_UNMAP))
		return -ENODEV;

	viommu = devm_kzalloc(dev, sizeof(*viommu), GFP_KERNEL);
	if (!viommu)
		return -ENOMEM;

	spin_lock_init(&viommu->request_lock);
	ida_init(&viommu->domain_ids);
	viommu->dev = dev;
	viommu->vdev = vdev;
	INIT_LIST_HEAD(&viommu->requests);

	ret = viommu_init_vqs(viommu);
	if (ret)
		return ret;

	virtio_cread_le(vdev, struct virtio_iommu_config, page_size_mask,
			&viommu->pgsize_bitmap);

	if (!viommu->pgsize_bitmap) {
		ret = -EINVAL;
		goto err_free_vqs;
	}

	viommu->map_flags = VIRTIO_IOMMU_MAP_F_READ | VIRTIO_IOMMU_MAP_F_WRITE;
	viommu->last_domain = ~0U;

	/* Optional features */
	virtio_cread_le_feature(vdev, VIRTIO_IOMMU_F_INPUT_RANGE,
				struct virtio_iommu_config, input_range.start,
				&input_start);

	virtio_cread_le_feature(vdev, VIRTIO_IOMMU_F_INPUT_RANGE,
				struct virtio_iommu_config, input_range.end,
				&input_end);

	virtio_cread_le_feature(vdev, VIRTIO_IOMMU_F_DOMAIN_RANGE,
				struct virtio_iommu_config, domain_range.start,
				&viommu->first_domain);

	virtio_cread_le_feature(vdev, VIRTIO_IOMMU_F_DOMAIN_RANGE,
				struct virtio_iommu_config, domain_range.end,
				&viommu->last_domain);

	virtio_cread_le_feature(vdev, VIRTIO_IOMMU_F_PROBE,
				struct virtio_iommu_config, probe_size,
				&viommu->probe_size);

	viommu->geometry = (struct iommu_domain_geometry) {
		.aperture_start	= input_start,
		.aperture_end	= input_end,
		.force_aperture	= true,
	};

	if (virtio_has_feature(vdev, VIRTIO_IOMMU_F_MMIO))
		viommu->map_flags |= VIRTIO_IOMMU_MAP_F_MMIO;

	viommu_ops.pgsize_bitmap = viommu->pgsize_bitmap;

	virtio_device_ready(vdev);

	/* Populate the event queue with buffers */
	ret = viommu_fill_evtq(viommu);
	if (ret)
		goto err_free_vqs;

	ret = iommu_device_sysfs_add(&viommu->iommu, dev, NULL, "%s",
				     virtio_bus_name(vdev));
	if (ret)
		goto err_free_vqs;

	iommu_device_register(&viommu->iommu, &viommu_ops, parent_dev);

#ifdef CONFIG_PCI
	if (pci_bus_type.iommu_ops != &viommu_ops) {
		ret = bus_set_iommu(&pci_bus_type, &viommu_ops);
		if (ret)
			goto err_unregister;
	}
#endif
#ifdef CONFIG_ARM_AMBA
	if (amba_bustype.iommu_ops != &viommu_ops) {
		ret = bus_set_iommu(&amba_bustype, &viommu_ops);
		if (ret)
			goto err_unregister;
	}
#endif
	if (platform_bus_type.iommu_ops != &viommu_ops) {
		ret = bus_set_iommu(&platform_bus_type, &viommu_ops);
		if (ret)
			goto err_unregister;
	}

	vdev->priv = viommu;

	dev_info(dev, "input address: %u bits\n",
		 order_base_2(viommu->geometry.aperture_end));
	dev_info(dev, "page mask: %#llx\n", viommu->pgsize_bitmap);

	return 0;

err_unregister:
	iommu_device_sysfs_remove(&viommu->iommu);
	iommu_device_unregister(&viommu->iommu);
err_free_vqs:
	vdev->config->del_vqs(vdev);

	return ret;
}

static void viommu_remove(struct virtio_device *vdev)
{
	struct viommu_dev *viommu = vdev->priv;

	iommu_device_sysfs_remove(&viommu->iommu);
	iommu_device_unregister(&viommu->iommu);

	/* Stop all virtqueues */
	vdev->config->reset(vdev);
	vdev->config->del_vqs(vdev);

	dev_info(&vdev->dev, "device removed\n");
}

static void viommu_config_changed(struct virtio_device *vdev)
{
	dev_warn(&vdev->dev, "config changed\n");
}

static unsigned int features[] = {
	VIRTIO_IOMMU_F_MAP_UNMAP,
	VIRTIO_IOMMU_F_INPUT_RANGE,
	VIRTIO_IOMMU_F_DOMAIN_RANGE,
	VIRTIO_IOMMU_F_PROBE,
	VIRTIO_IOMMU_F_MMIO,
};

static struct virtio_device_id id_table[] = {
	{ VIRTIO_ID_IOMMU, VIRTIO_DEV_ANY_ID },
	{ 0 },
};
MODULE_DEVICE_TABLE(virtio, id_table);

static struct virtio_driver virtio_iommu_drv = {
	.driver.name		= KBUILD_MODNAME,
	.driver.owner		= THIS_MODULE,
	.id_table		= id_table,
	.feature_table		= features,
	.feature_table_size	= ARRAY_SIZE(features),
	.probe			= viommu_probe,
	.remove			= viommu_remove,
	.config_changed		= viommu_config_changed,
};

module_virtio_driver(virtio_iommu_drv);

MODULE_DESCRIPTION("Virtio IOMMU driver");
MODULE_AUTHOR("Jean-Philippe Brucker <jean-philippe.brucker@arm.com>");
MODULE_LICENSE("GPL v2");<|MERGE_RESOLUTION|>--- conflicted
+++ resolved
@@ -904,8 +904,6 @@
 	return ERR_PTR(ret);
 }
 
-<<<<<<< HEAD
-=======
 static void viommu_probe_finalize(struct device *dev)
 {
 #ifndef CONFIG_ARCH_HAS_SETUP_DMA_OPS
@@ -915,7 +913,6 @@
 #endif
 }
 
->>>>>>> 7d2a07b7
 static void viommu_release_device(struct device *dev)
 {
 	struct iommu_fwspec *fwspec = dev_iommu_fwspec_get(dev);
@@ -952,10 +949,7 @@
 	.iova_to_phys		= viommu_iova_to_phys,
 	.iotlb_sync		= viommu_iotlb_sync,
 	.probe_device		= viommu_probe_device,
-<<<<<<< HEAD
-=======
 	.probe_finalize		= viommu_probe_finalize,
->>>>>>> 7d2a07b7
 	.release_device		= viommu_release_device,
 	.device_group		= viommu_device_group,
 	.get_resv_regions	= viommu_get_resv_regions,
