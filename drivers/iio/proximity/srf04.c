// SPDX-License-Identifier: GPL-2.0-or-later
/*
 * SRF04: ultrasonic sensor for distance measuring by using GPIOs
 *
 * Copyright (c) 2017 Andreas Klinger <ak@it-klinger.de>
 *
 * For details about the device see:
 * https://www.robot-electronics.co.uk/htm/srf04tech.htm
 *
 * the measurement cycle as timing diagram looks like:
 *
 *          +---+
 * GPIO     |   |
 * trig:  --+   +------------------------------------------------------
 *          ^   ^
 *          |<->|
 *         udelay(trigger_pulse_us)
 *
 * ultra           +-+ +-+ +-+
 * sonic           | | | | | |
 * burst: ---------+ +-+ +-+ +-----------------------------------------
 *                           .
 * ultra                     .              +-+ +-+ +-+
 * sonic                     .              | | | | | |
 * echo:  ----------------------------------+ +-+ +-+ +----------------
 *                           .                        .
 *                           +------------------------+
 * GPIO                      |                        |
 * echo:  -------------------+                        +---------------
 *                           ^                        ^
 *                           interrupt                interrupt
 *                           (ts_rising)              (ts_falling)
 *                           |<---------------------->|
 *                              pulse time measured
 *                              --> one round trip of ultra sonic waves
 */
#include <linux/err.h>
#include <linux/gpio/consumer.h>
#include <linux/kernel.h>
#include <linux/module.h>
#include <linux/of.h>
#include <linux/of_device.h>
#include <linux/platform_device.h>
#include <linux/property.h>
#include <linux/sched.h>
#include <linux/interrupt.h>
#include <linux/delay.h>
#include <linux/pm_runtime.h>
#include <linux/iio/iio.h>
#include <linux/iio/sysfs.h>

struct srf04_cfg {
	unsigned long trigger_pulse_us;
};

struct srf04_data {
	struct device		*dev;
	struct gpio_desc	*gpiod_trig;
	struct gpio_desc	*gpiod_echo;
	struct gpio_desc	*gpiod_power;
	struct mutex		lock;
	int			irqnr;
	ktime_t			ts_rising;
	ktime_t			ts_falling;
	struct completion	rising;
	struct completion	falling;
	const struct srf04_cfg	*cfg;
	int			startup_time_ms;
};

static const struct srf04_cfg srf04_cfg = {
	.trigger_pulse_us = 10,
};

static const struct srf04_cfg mb_lv_cfg = {
	.trigger_pulse_us = 20,
};

static irqreturn_t srf04_handle_irq(int irq, void *dev_id)
{
	struct iio_dev *indio_dev = dev_id;
	struct srf04_data *data = iio_priv(indio_dev);
	ktime_t now = ktime_get();

	if (gpiod_get_value(data->gpiod_echo)) {
		data->ts_rising = now;
		complete(&data->rising);
	} else {
		data->ts_falling = now;
		complete(&data->falling);
	}

	return IRQ_HANDLED;
}

static int srf04_read(struct srf04_data *data)
{
	int ret;
	ktime_t ktime_dt;
	u64 dt_ns;
	u32 time_ns, distance_mm;

	if (data->gpiod_power) {
		ret = pm_runtime_resume_and_get(data->dev);
		if (ret < 0)
			return ret;
	}
	/*
	 * just one read-echo-cycle can take place at a time
	 * ==> lock against concurrent reading calls
	 */
	mutex_lock(&data->lock);

	reinit_completion(&data->rising);
	reinit_completion(&data->falling);

	gpiod_set_value(data->gpiod_trig, 1);
	udelay(data->cfg->trigger_pulse_us);
	gpiod_set_value(data->gpiod_trig, 0);

<<<<<<< HEAD
=======
	if (data->gpiod_power) {
		pm_runtime_mark_last_busy(data->dev);
		pm_runtime_put_autosuspend(data->dev);
	}

>>>>>>> 7d2a07b7
	/* it should not take more than 20 ms until echo is rising */
	ret = wait_for_completion_killable_timeout(&data->rising, HZ/50);
	if (ret < 0) {
		mutex_unlock(&data->lock);
		return ret;
	} else if (ret == 0) {
		mutex_unlock(&data->lock);
		return -ETIMEDOUT;
	}

	/* it cannot take more than 50 ms until echo is falling */
	ret = wait_for_completion_killable_timeout(&data->falling, HZ/20);
	if (ret < 0) {
		mutex_unlock(&data->lock);
		return ret;
	} else if (ret == 0) {
		mutex_unlock(&data->lock);
		return -ETIMEDOUT;
	}

	ktime_dt = ktime_sub(data->ts_falling, data->ts_rising);

	mutex_unlock(&data->lock);

	dt_ns = ktime_to_ns(ktime_dt);
	/*
	 * measuring more than 6,45 meters is beyond the capabilities of
	 * the supported sensors
	 * ==> filter out invalid results for not measuring echos of
	 *     another us sensor
	 *
	 * formula:
	 *         distance     6,45 * 2 m
	 * time = ---------- = ------------ = 40438871 ns
	 *          speed         319 m/s
	 *
	 * using a minimum speed at -20 °C of 319 m/s
	 */
	if (dt_ns > 40438871)
		return -EIO;

	time_ns = dt_ns;

	/*
	 * the speed as function of the temperature is approximately:
	 *
	 * speed = 331,5 + 0,6 * Temp
	 *   with Temp in °C
	 *   and speed in m/s
	 *
	 * use 343,5 m/s as ultrasonic speed at 20 °C here in absence of the
	 * temperature
	 *
	 * therefore:
	 *             time     343,5     time * 106
	 * distance = ------ * ------- = ------------
	 *             10^6         2         617176
	 *   with time in ns
	 *   and distance in mm (one way)
	 *
	 * because we limit to 6,45 meters the multiplication with 106 just
	 * fits into 32 bit
	 */
	distance_mm = time_ns * 106 / 617176;

	return distance_mm;
}

static int srf04_read_raw(struct iio_dev *indio_dev,
			    struct iio_chan_spec const *channel, int *val,
			    int *val2, long info)
{
	struct srf04_data *data = iio_priv(indio_dev);
	int ret;

	if (channel->type != IIO_DISTANCE)
		return -EINVAL;

	switch (info) {
	case IIO_CHAN_INFO_RAW:
		ret = srf04_read(data);
		if (ret < 0)
			return ret;
		*val = ret;
		return IIO_VAL_INT;
	case IIO_CHAN_INFO_SCALE:
		/*
		 * theoretical maximum resolution is 3 mm
		 * 1 LSB is 1 mm
		 */
		*val = 0;
		*val2 = 1000;
		return IIO_VAL_INT_PLUS_MICRO;
	default:
		return -EINVAL;
	}
}

static const struct iio_info srf04_iio_info = {
	.read_raw		= srf04_read_raw,
};

static const struct iio_chan_spec srf04_chan_spec[] = {
	{
		.type = IIO_DISTANCE,
		.info_mask_separate =
				BIT(IIO_CHAN_INFO_RAW) |
				BIT(IIO_CHAN_INFO_SCALE),
	},
};

static const struct of_device_id of_srf04_match[] = {
	{ .compatible = "devantech,srf04", .data = &srf04_cfg},
	{ .compatible = "maxbotix,mb1000", .data = &mb_lv_cfg},
	{ .compatible = "maxbotix,mb1010", .data = &mb_lv_cfg},
	{ .compatible = "maxbotix,mb1020", .data = &mb_lv_cfg},
	{ .compatible = "maxbotix,mb1030", .data = &mb_lv_cfg},
	{ .compatible = "maxbotix,mb1040", .data = &mb_lv_cfg},
	{},
};

MODULE_DEVICE_TABLE(of, of_srf04_match);

static int srf04_probe(struct platform_device *pdev)
{
	struct device *dev = &pdev->dev;
	struct srf04_data *data;
	struct iio_dev *indio_dev;
	int ret;

	indio_dev = devm_iio_device_alloc(dev, sizeof(struct srf04_data));
	if (!indio_dev) {
		dev_err(dev, "failed to allocate IIO device\n");
		return -ENOMEM;
	}

	data = iio_priv(indio_dev);
	data->dev = dev;
	data->cfg = of_match_device(of_srf04_match, dev)->data;

	mutex_init(&data->lock);
	init_completion(&data->rising);
	init_completion(&data->falling);

	data->gpiod_trig = devm_gpiod_get(dev, "trig", GPIOD_OUT_LOW);
	if (IS_ERR(data->gpiod_trig)) {
		dev_err(dev, "failed to get trig-gpios: err=%ld\n",
					PTR_ERR(data->gpiod_trig));
		return PTR_ERR(data->gpiod_trig);
	}

	data->gpiod_echo = devm_gpiod_get(dev, "echo", GPIOD_IN);
	if (IS_ERR(data->gpiod_echo)) {
		dev_err(dev, "failed to get echo-gpios: err=%ld\n",
					PTR_ERR(data->gpiod_echo));
		return PTR_ERR(data->gpiod_echo);
	}

	data->gpiod_power = devm_gpiod_get_optional(dev, "power",
								GPIOD_OUT_LOW);
	if (IS_ERR(data->gpiod_power)) {
		dev_err(dev, "failed to get power-gpios: err=%ld\n",
						PTR_ERR(data->gpiod_power));
		return PTR_ERR(data->gpiod_power);
	}
	if (data->gpiod_power) {

		if (of_property_read_u32(dev->of_node, "startup-time-ms",
						&data->startup_time_ms))
			data->startup_time_ms = 100;
		dev_dbg(dev, "using power gpio: startup-time-ms=%d\n",
							data->startup_time_ms);
	}

	if (gpiod_cansleep(data->gpiod_echo)) {
		dev_err(data->dev, "cansleep-GPIOs not supported\n");
		return -ENODEV;
	}

	data->irqnr = gpiod_to_irq(data->gpiod_echo);
	if (data->irqnr < 0) {
		dev_err(data->dev, "gpiod_to_irq: %d\n", data->irqnr);
		return data->irqnr;
	}

	ret = devm_request_irq(dev, data->irqnr, srf04_handle_irq,
			IRQF_TRIGGER_RISING | IRQF_TRIGGER_FALLING,
			pdev->name, indio_dev);
	if (ret < 0) {
		dev_err(data->dev, "request_irq: %d\n", ret);
		return ret;
	}

	platform_set_drvdata(pdev, indio_dev);

	indio_dev->name = "srf04";
	indio_dev->info = &srf04_iio_info;
	indio_dev->modes = INDIO_DIRECT_MODE;
	indio_dev->channels = srf04_chan_spec;
	indio_dev->num_channels = ARRAY_SIZE(srf04_chan_spec);

	ret = iio_device_register(indio_dev);
	if (ret < 0) {
		dev_err(data->dev, "iio_device_register: %d\n", ret);
		return ret;
	}

	if (data->gpiod_power) {
		pm_runtime_set_autosuspend_delay(data->dev, 1000);
		pm_runtime_use_autosuspend(data->dev);

		ret = pm_runtime_set_active(data->dev);
		if (ret) {
			dev_err(data->dev, "pm_runtime_set_active: %d\n", ret);
			iio_device_unregister(indio_dev);
		}

		pm_runtime_enable(data->dev);
		pm_runtime_idle(data->dev);
	}

	return ret;
}

static int srf04_remove(struct platform_device *pdev)
{
	struct iio_dev *indio_dev = platform_get_drvdata(pdev);
	struct srf04_data *data = iio_priv(indio_dev);

	iio_device_unregister(indio_dev);

	if (data->gpiod_power) {
		pm_runtime_disable(data->dev);
		pm_runtime_set_suspended(data->dev);
	}

	return 0;
}

static int __maybe_unused srf04_pm_runtime_suspend(struct device *dev)
{
	struct platform_device *pdev = container_of(dev,
						struct platform_device, dev);
	struct iio_dev *indio_dev = platform_get_drvdata(pdev);
	struct srf04_data *data = iio_priv(indio_dev);

	gpiod_set_value(data->gpiod_power, 0);

	return 0;
}

static int __maybe_unused srf04_pm_runtime_resume(struct device *dev)
{
	struct platform_device *pdev = container_of(dev,
						struct platform_device, dev);
	struct iio_dev *indio_dev = platform_get_drvdata(pdev);
	struct srf04_data *data = iio_priv(indio_dev);

	gpiod_set_value(data->gpiod_power, 1);
	msleep(data->startup_time_ms);

	return 0;
}

static const struct dev_pm_ops srf04_pm_ops = {
	SET_RUNTIME_PM_OPS(srf04_pm_runtime_suspend,
				srf04_pm_runtime_resume, NULL)
};

static struct platform_driver srf04_driver = {
	.probe		= srf04_probe,
	.remove		= srf04_remove,
	.driver		= {
		.name		= "srf04-gpio",
		.of_match_table	= of_srf04_match,
		.pm		= &srf04_pm_ops,
	},
};

module_platform_driver(srf04_driver);

MODULE_AUTHOR("Andreas Klinger <ak@it-klinger.de>");
MODULE_DESCRIPTION("SRF04 ultrasonic sensor for distance measuring using GPIOs");
MODULE_LICENSE("GPL");
MODULE_ALIAS("platform:srf04");<|MERGE_RESOLUTION|>--- conflicted
+++ resolved
@@ -118,14 +118,11 @@
 	udelay(data->cfg->trigger_pulse_us);
 	gpiod_set_value(data->gpiod_trig, 0);
 
-<<<<<<< HEAD
-=======
 	if (data->gpiod_power) {
 		pm_runtime_mark_last_busy(data->dev);
 		pm_runtime_put_autosuspend(data->dev);
 	}
 
->>>>>>> 7d2a07b7
 	/* it should not take more than 20 ms until echo is rising */
 	ret = wait_for_completion_killable_timeout(&data->rising, HZ/50);
 	if (ret < 0) {
