// SPDX-License-Identifier: GPL-2.0-only
/*
 * Aspeed AST2400/2500/2600 ADC
 *
 * Copyright (C) 2017 Google, Inc.
 * Copyright (C) 2021 Aspeed Technology Inc.
 *
 * ADC clock formula:
 * Ast2400/Ast2500:
 * clock period = period of PCLK * 2 * (ADC0C[31:17] + 1) * (ADC0C[9:0] + 1)
 * Ast2600:
 * clock period = period of PCLK * 2 * (ADC0C[15:0] + 1)
 */

#include <linux/clk.h>
#include <linux/clk-provider.h>
#include <linux/err.h>
#include <linux/errno.h>
#include <linux/io.h>
#include <linux/module.h>
#include <linux/of_platform.h>
#include <linux/platform_device.h>
#include <linux/regulator/consumer.h>
#include <linux/reset.h>
#include <linux/spinlock.h>
#include <linux/types.h>
#include <linux/bitfield.h>
#include <linux/regmap.h>
#include <linux/mfd/syscon.h>

#include <linux/iio/iio.h>
#include <linux/iio/driver.h>
#include <linux/iopoll.h>

#define ASPEED_RESOLUTION_BITS		10
#define ASPEED_CLOCKS_PER_SAMPLE	12

#define ASPEED_REG_ENGINE_CONTROL	0x00
#define ASPEED_REG_INTERRUPT_CONTROL	0x04
#define ASPEED_REG_VGA_DETECT_CONTROL	0x08
#define ASPEED_REG_CLOCK_CONTROL	0x0C
#define ASPEED_REG_COMPENSATION_TRIM	0xC4
/*
 * The register offset between 0xC8~0xCC can be read and won't affect the
 * hardware logic in each version of ADC.
 */
#define ASPEED_REG_MAX			0xD0

#define ASPEED_ADC_ENGINE_ENABLE		BIT(0)
#define ASPEED_ADC_OP_MODE			GENMASK(3, 1)
#define ASPEED_ADC_OP_MODE_PWR_DOWN		0
#define ASPEED_ADC_OP_MODE_STANDBY		1
#define ASPEED_ADC_OP_MODE_NORMAL		7
#define ASPEED_ADC_CTRL_COMPENSATION		BIT(4)
#define ASPEED_ADC_AUTO_COMPENSATION		BIT(5)
/*
 * Bit 6 determines not only the reference voltage range but also the dividing
 * circuit for battery sensing.
 */
#define ASPEED_ADC_REF_VOLTAGE			GENMASK(7, 6)
#define ASPEED_ADC_REF_VOLTAGE_2500mV		0
#define ASPEED_ADC_REF_VOLTAGE_1200mV		1
#define ASPEED_ADC_REF_VOLTAGE_EXT_HIGH		2
#define ASPEED_ADC_REF_VOLTAGE_EXT_LOW		3
#define ASPEED_ADC_BAT_SENSING_DIV		BIT(6)
#define ASPEED_ADC_BAT_SENSING_DIV_2_3		0
#define ASPEED_ADC_BAT_SENSING_DIV_1_3		1
#define ASPEED_ADC_CTRL_INIT_RDY		BIT(8)
#define ASPEED_ADC_CH7_MODE			BIT(12)
#define ASPEED_ADC_CH7_NORMAL			0
#define ASPEED_ADC_CH7_BAT			1
#define ASPEED_ADC_BAT_SENSING_ENABLE		BIT(13)
#define ASPEED_ADC_CTRL_CHANNEL			GENMASK(31, 16)
#define ASPEED_ADC_CTRL_CHANNEL_ENABLE(ch)	FIELD_PREP(ASPEED_ADC_CTRL_CHANNEL, BIT(ch))

#define ASPEED_ADC_INIT_POLLING_TIME	500
#define ASPEED_ADC_INIT_TIMEOUT		500000
/*
 * When the sampling rate is too high, the ADC may not have enough charging
 * time, resulting in a low voltage value. Thus, the default uses a slow
 * sampling rate for most use cases.
 */
#define ASPEED_ADC_DEF_SAMPLING_RATE	65000

struct aspeed_adc_trim_locate {
	const unsigned int offset;
	const unsigned int field;
};

struct aspeed_adc_model_data {
	const char *model_name;
	unsigned int min_sampling_rate;	// Hz
	unsigned int max_sampling_rate;	// Hz
	unsigned int vref_fixed_mv;
	bool wait_init_sequence;
	bool need_prescaler;
	bool bat_sense_sup;
	u8 scaler_bit_width;
	unsigned int num_channels;
	const struct aspeed_adc_trim_locate *trim_locate;
};

struct adc_gain {
	u8 mult;
	u8 div;
};

struct aspeed_adc_data {
	struct device		*dev;
	const struct aspeed_adc_model_data *model_data;
	struct regulator	*regulator;
	void __iomem		*base;
	spinlock_t		clk_lock;
	struct clk_hw		*fixed_div_clk;
	struct clk_hw		*clk_prescaler;
	struct clk_hw		*clk_scaler;
	struct reset_control	*rst;
	int			vref_mv;
	u32			sample_period_ns;
	int			cv;
	bool			battery_sensing;
	struct adc_gain		battery_mode_gain;
};

#define ASPEED_CHAN(_idx, _data_reg_addr) {			\
	.type = IIO_VOLTAGE,					\
	.indexed = 1,						\
	.channel = (_idx),					\
	.address = (_data_reg_addr),				\
	.info_mask_separate = BIT(IIO_CHAN_INFO_RAW),		\
	.info_mask_shared_by_type = BIT(IIO_CHAN_INFO_SCALE) |	\
				BIT(IIO_CHAN_INFO_SAMP_FREQ) |	\
				BIT(IIO_CHAN_INFO_OFFSET),	\
}

static const struct iio_chan_spec aspeed_adc_iio_channels[] = {
	ASPEED_CHAN(0, 0x10),
	ASPEED_CHAN(1, 0x12),
	ASPEED_CHAN(2, 0x14),
	ASPEED_CHAN(3, 0x16),
	ASPEED_CHAN(4, 0x18),
	ASPEED_CHAN(5, 0x1A),
	ASPEED_CHAN(6, 0x1C),
	ASPEED_CHAN(7, 0x1E),
	ASPEED_CHAN(8, 0x20),
	ASPEED_CHAN(9, 0x22),
	ASPEED_CHAN(10, 0x24),
	ASPEED_CHAN(11, 0x26),
	ASPEED_CHAN(12, 0x28),
	ASPEED_CHAN(13, 0x2A),
	ASPEED_CHAN(14, 0x2C),
	ASPEED_CHAN(15, 0x2E),
};

#define ASPEED_BAT_CHAN(_idx, _data_reg_addr) {					\
		.type = IIO_VOLTAGE,						\
		.indexed = 1,							\
		.channel = (_idx),						\
		.address = (_data_reg_addr),					\
		.info_mask_separate = BIT(IIO_CHAN_INFO_RAW) |			\
				      BIT(IIO_CHAN_INFO_OFFSET),		\
		.info_mask_shared_by_type = BIT(IIO_CHAN_INFO_SCALE) |		\
					    BIT(IIO_CHAN_INFO_SAMP_FREQ),	\
}
static const struct iio_chan_spec aspeed_adc_iio_bat_channels[] = {
	ASPEED_CHAN(0, 0x10),
	ASPEED_CHAN(1, 0x12),
	ASPEED_CHAN(2, 0x14),
	ASPEED_CHAN(3, 0x16),
	ASPEED_CHAN(4, 0x18),
	ASPEED_CHAN(5, 0x1A),
	ASPEED_CHAN(6, 0x1C),
	ASPEED_BAT_CHAN(7, 0x1E),
};

static int aspeed_adc_set_trim_data(struct iio_dev *indio_dev)
{
	struct device_node *syscon;
	struct regmap *scu;
	u32 scu_otp, trimming_val;
	struct aspeed_adc_data *data = iio_priv(indio_dev);

	syscon = of_find_node_by_name(NULL, "syscon");
	if (syscon == NULL) {
		dev_warn(data->dev, "Couldn't find syscon node\n");
		return -EOPNOTSUPP;
	}
	scu = syscon_node_to_regmap(syscon);
	if (IS_ERR(scu)) {
		dev_warn(data->dev, "Failed to get syscon regmap\n");
		return -EOPNOTSUPP;
	}
	if (data->model_data->trim_locate) {
		if (regmap_read(scu, data->model_data->trim_locate->offset,
				&scu_otp)) {
			dev_warn(data->dev,
				 "Failed to get adc trimming data\n");
			trimming_val = 0x8;
		} else {
			trimming_val =
				((scu_otp) &
				 (data->model_data->trim_locate->field)) >>
				__ffs(data->model_data->trim_locate->field);
		}
		dev_dbg(data->dev,
			"trimming val = %d, offset = %08x, fields = %08x\n",
			trimming_val, data->model_data->trim_locate->offset,
			data->model_data->trim_locate->field);
		writel(trimming_val, data->base + ASPEED_REG_COMPENSATION_TRIM);
	}
	return 0;
}

static int aspeed_adc_compensation(struct iio_dev *indio_dev)
{
	struct aspeed_adc_data *data = iio_priv(indio_dev);
	u32 index, adc_raw = 0;
	u32 adc_engine_control_reg_val;

	adc_engine_control_reg_val =
		readl(data->base + ASPEED_REG_ENGINE_CONTROL);
	adc_engine_control_reg_val &= ~ASPEED_ADC_OP_MODE;
	adc_engine_control_reg_val |=
		(FIELD_PREP(ASPEED_ADC_OP_MODE, ASPEED_ADC_OP_MODE_NORMAL) |
		 ASPEED_ADC_ENGINE_ENABLE);
	/*
	 * Enable compensating sensing:
	 * After that, the input voltage of ADC will force to half of the reference
	 * voltage. So the expected reading raw data will become half of the max
	 * value. We can get compensating value = 0x200 - ADC read raw value.
	 * It is recommended to average at least 10 samples to get a final CV.
	 */
	writel(adc_engine_control_reg_val | ASPEED_ADC_CTRL_COMPENSATION |
		       ASPEED_ADC_CTRL_CHANNEL_ENABLE(0),
	       data->base + ASPEED_REG_ENGINE_CONTROL);
	/*
	 * After enable compensating sensing mode need to wait some time for ADC stable
	 * Experiment result is 1ms.
	 */
	mdelay(1);

	for (index = 0; index < 16; index++) {
		/*
		 * Waiting for the sampling period ensures that the value acquired
		 * is fresh each time.
		 */
		ndelay(data->sample_period_ns);
		adc_raw += readw(data->base + aspeed_adc_iio_channels[0].address);
	}
	adc_raw >>= 4;
	data->cv = BIT(ASPEED_RESOLUTION_BITS - 1) - adc_raw;
	writel(adc_engine_control_reg_val,
	       data->base + ASPEED_REG_ENGINE_CONTROL);
	dev_dbg(data->dev, "Compensating value = %d\n", data->cv);

	return 0;
}

static int aspeed_adc_set_sampling_rate(struct iio_dev *indio_dev, u32 rate)
{
	struct aspeed_adc_data *data = iio_priv(indio_dev);

	if (rate < data->model_data->min_sampling_rate ||
	    rate > data->model_data->max_sampling_rate)
		return -EINVAL;
	/* Each sampling needs 12 clocks to convert.*/
	clk_set_rate(data->clk_scaler->clk, rate * ASPEED_CLOCKS_PER_SAMPLE);
	rate = clk_get_rate(data->clk_scaler->clk);
	data->sample_period_ns = DIV_ROUND_UP_ULL(
		(u64)NSEC_PER_SEC * ASPEED_CLOCKS_PER_SAMPLE, rate);
	dev_dbg(data->dev, "Adc clock = %d sample period = %d ns", rate,
		data->sample_period_ns);

	return 0;
}

static int aspeed_adc_read_raw(struct iio_dev *indio_dev,
			       struct iio_chan_spec const *chan,
			       int *val, int *val2, long mask)
{
	struct aspeed_adc_data *data = iio_priv(indio_dev);
	u32 adc_engine_control_reg_val;

	switch (mask) {
	case IIO_CHAN_INFO_RAW:
		if (data->battery_sensing && chan->channel == 7) {
			adc_engine_control_reg_val =
				readl(data->base + ASPEED_REG_ENGINE_CONTROL);
			writel(adc_engine_control_reg_val |
				       FIELD_PREP(ASPEED_ADC_CH7_MODE,
						  ASPEED_ADC_CH7_BAT) |
				       ASPEED_ADC_BAT_SENSING_ENABLE,
			       data->base + ASPEED_REG_ENGINE_CONTROL);
			/*
			 * After enable battery sensing mode need to wait some time for adc stable
			 * Experiment result is 1ms.
			 */
			mdelay(1);
			*val = readw(data->base + chan->address);
			*val = (*val * data->battery_mode_gain.mult) /
			       data->battery_mode_gain.div;
			/* Restore control register value */
			writel(adc_engine_control_reg_val,
			       data->base + ASPEED_REG_ENGINE_CONTROL);
		} else
			*val = readw(data->base + chan->address);
		return IIO_VAL_INT;

	case IIO_CHAN_INFO_OFFSET:
		if (data->battery_sensing && chan->channel == 7)
			*val = (data->cv * data->battery_mode_gain.mult) /
			       data->battery_mode_gain.div;
		else
			*val = data->cv;
		return IIO_VAL_INT;

	case IIO_CHAN_INFO_SCALE:
		*val = data->vref_mv;
		*val2 = ASPEED_RESOLUTION_BITS;
		return IIO_VAL_FRACTIONAL_LOG2;

	case IIO_CHAN_INFO_SAMP_FREQ:
		*val = clk_get_rate(data->clk_scaler->clk) /
				ASPEED_CLOCKS_PER_SAMPLE;
		return IIO_VAL_INT;

	default:
		return -EINVAL;
	}
}

static int aspeed_adc_write_raw(struct iio_dev *indio_dev,
				struct iio_chan_spec const *chan,
				int val, int val2, long mask)
{
	switch (mask) {
	case IIO_CHAN_INFO_SAMP_FREQ:
		return aspeed_adc_set_sampling_rate(indio_dev, val);

	case IIO_CHAN_INFO_SCALE:
	case IIO_CHAN_INFO_RAW:
		/*
		 * Technically, these could be written but the only reasons
		 * for doing so seem better handled in userspace.  EPERM is
		 * returned to signal this is a policy choice rather than a
		 * hardware limitation.
		 */
		return -EPERM;

	default:
		return -EINVAL;
	}
}

static int aspeed_adc_reg_access(struct iio_dev *indio_dev,
				 unsigned int reg, unsigned int writeval,
				 unsigned int *readval)
{
	struct aspeed_adc_data *data = iio_priv(indio_dev);

	if (!readval || reg % 4 || reg > ASPEED_REG_MAX)
		return -EINVAL;

	*readval = readl(data->base + reg);

	return 0;
}

static const struct iio_info aspeed_adc_iio_info = {
	.read_raw = aspeed_adc_read_raw,
	.write_raw = aspeed_adc_write_raw,
	.debugfs_reg_access = aspeed_adc_reg_access,
};

static void aspeed_adc_unregister_fixed_divider(void *data)
{
	struct clk_hw *clk = data;

	clk_hw_unregister_fixed_factor(clk);
}

static void aspeed_adc_reset_assert(void *data)
{
	struct reset_control *rst = data;

	reset_control_assert(rst);
}

static void aspeed_adc_clk_disable_unprepare(void *data)
{
	struct clk *clk = data;

	clk_disable_unprepare(clk);
}

static void aspeed_adc_power_down(void *data)
{
	struct aspeed_adc_data *priv_data = data;

	writel(FIELD_PREP(ASPEED_ADC_OP_MODE, ASPEED_ADC_OP_MODE_PWR_DOWN),
	       priv_data->base + ASPEED_REG_ENGINE_CONTROL);
}

static void aspeed_adc_reg_disable(void *data)
{
	struct regulator *reg = data;

	regulator_disable(reg);
}

static int aspeed_adc_vref_config(struct iio_dev *indio_dev)
{
	struct aspeed_adc_data *data = iio_priv(indio_dev);
	int ret;
	u32 adc_engine_control_reg_val;

	if (data->model_data->vref_fixed_mv) {
		data->vref_mv = data->model_data->vref_fixed_mv;
		return 0;
	}
	adc_engine_control_reg_val =
		readl(data->base + ASPEED_REG_ENGINE_CONTROL);
	data->regulator = devm_regulator_get_optional(data->dev, "vref");
	if (!IS_ERR(data->regulator)) {
		ret = regulator_enable(data->regulator);
		if (ret)
			return ret;
		ret = devm_add_action_or_reset(
			data->dev, aspeed_adc_reg_disable, data->regulator);
		if (ret)
			return ret;
		data->vref_mv = regulator_get_voltage(data->regulator);
		/* Conversion from uV to mV */
		data->vref_mv /= 1000;
		if ((data->vref_mv >= 1550) && (data->vref_mv <= 2700))
			writel(adc_engine_control_reg_val |
				FIELD_PREP(
					ASPEED_ADC_REF_VOLTAGE,
					ASPEED_ADC_REF_VOLTAGE_EXT_HIGH),
			data->base + ASPEED_REG_ENGINE_CONTROL);
		else if ((data->vref_mv >= 900) && (data->vref_mv <= 1650))
			writel(adc_engine_control_reg_val |
				FIELD_PREP(
					ASPEED_ADC_REF_VOLTAGE,
					ASPEED_ADC_REF_VOLTAGE_EXT_LOW),
			data->base + ASPEED_REG_ENGINE_CONTROL);
		else {
			dev_err(data->dev, "Regulator voltage %d not support",
				data->vref_mv);
			return -EOPNOTSUPP;
		}
	} else {
		if (PTR_ERR(data->regulator) != -ENODEV)
			return PTR_ERR(data->regulator);
		data->vref_mv = 2500000;
		of_property_read_u32(data->dev->of_node,
				     "aspeed,int-vref-microvolt",
				     &data->vref_mv);
		/* Conversion from uV to mV */
		data->vref_mv /= 1000;
		if (data->vref_mv == 2500)
			writel(adc_engine_control_reg_val |
				FIELD_PREP(ASPEED_ADC_REF_VOLTAGE,
						ASPEED_ADC_REF_VOLTAGE_2500mV),
			data->base + ASPEED_REG_ENGINE_CONTROL);
		else if (data->vref_mv == 1200)
			writel(adc_engine_control_reg_val |
				FIELD_PREP(ASPEED_ADC_REF_VOLTAGE,
						ASPEED_ADC_REF_VOLTAGE_1200mV),
			data->base + ASPEED_REG_ENGINE_CONTROL);
		else {
			dev_err(data->dev, "Voltage %d not support", data->vref_mv);
			return -EOPNOTSUPP;
		}
	}

	return 0;
}

static int aspeed_adc_probe(struct platform_device *pdev)
{
	struct iio_dev *indio_dev;
	struct aspeed_adc_data *data;
	int ret;
	u32 adc_engine_control_reg_val;
	unsigned long scaler_flags = 0;
	char clk_name[32], clk_parent_name[32];

	indio_dev = devm_iio_device_alloc(&pdev->dev, sizeof(*data));
	if (!indio_dev)
		return -ENOMEM;

	data = iio_priv(indio_dev);
	data->dev = &pdev->dev;
<<<<<<< HEAD
=======
	data->model_data = of_device_get_match_data(&pdev->dev);
>>>>>>> df0cc57e
	platform_set_drvdata(pdev, indio_dev);

	data->base = devm_platform_ioremap_resource(pdev, 0);
	if (IS_ERR(data->base))
		return PTR_ERR(data->base);

	/* Register ADC clock prescaler with source specified by device tree. */
	spin_lock_init(&data->clk_lock);
	snprintf(clk_parent_name, ARRAY_SIZE(clk_parent_name), "%s",
		 of_clk_get_parent_name(pdev->dev.of_node, 0));
	snprintf(clk_name, ARRAY_SIZE(clk_name), "%s-fixed-div",
		 data->model_data->model_name);
	data->fixed_div_clk = clk_hw_register_fixed_factor(
		&pdev->dev, clk_name, clk_parent_name, 0, 1, 2);
	if (IS_ERR(data->fixed_div_clk))
		return PTR_ERR(data->fixed_div_clk);

	ret = devm_add_action_or_reset(data->dev,
				       aspeed_adc_unregister_fixed_divider,
				       data->fixed_div_clk);
	if (ret)
		return ret;
	snprintf(clk_parent_name, ARRAY_SIZE(clk_parent_name), clk_name);

	if (data->model_data->need_prescaler) {
		snprintf(clk_name, ARRAY_SIZE(clk_name), "%s-prescaler",
			 data->model_data->model_name);
		data->clk_prescaler = devm_clk_hw_register_divider(
			&pdev->dev, clk_name, clk_parent_name, 0,
			data->base + ASPEED_REG_CLOCK_CONTROL, 17, 15, 0,
			&data->clk_lock);
		if (IS_ERR(data->clk_prescaler))
			return PTR_ERR(data->clk_prescaler);
		snprintf(clk_parent_name, ARRAY_SIZE(clk_parent_name),
			 clk_name);
		scaler_flags = CLK_SET_RATE_PARENT;
	}
	/*
	 * Register ADC clock scaler downstream from the prescaler. Allow rate
	 * setting to adjust the prescaler as well.
	 */
	snprintf(clk_name, ARRAY_SIZE(clk_name), "%s-scaler",
		 data->model_data->model_name);
	data->clk_scaler = devm_clk_hw_register_divider(
		&pdev->dev, clk_name, clk_parent_name, scaler_flags,
		data->base + ASPEED_REG_CLOCK_CONTROL, 0,
		data->model_data->scaler_bit_width, 0, &data->clk_lock);
	if (IS_ERR(data->clk_scaler))
		return PTR_ERR(data->clk_scaler);

	data->rst = devm_reset_control_get_shared(&pdev->dev, NULL);
	if (IS_ERR(data->rst)) {
		dev_err(&pdev->dev,
			"invalid or missing reset controller device tree entry");
		return PTR_ERR(data->rst);
	}
	reset_control_deassert(data->rst);

	ret = devm_add_action_or_reset(data->dev, aspeed_adc_reset_assert,
				       data->rst);
	if (ret)
		return ret;

	ret = aspeed_adc_vref_config(indio_dev);
	if (ret)
		return ret;

	if (of_find_property(data->dev->of_node, "aspeed,trim-data-valid",
			     NULL)) {
		ret = aspeed_adc_set_trim_data(indio_dev);
		if (ret)
			return ret;
	}

	if (of_find_property(data->dev->of_node, "aspeed,battery-sensing",
			     NULL)) {
		if (data->model_data->bat_sense_sup) {
			data->battery_sensing = 1;
			if (readl(data->base + ASPEED_REG_ENGINE_CONTROL) &
			    ASPEED_ADC_BAT_SENSING_DIV) {
				data->battery_mode_gain.mult = 3;
				data->battery_mode_gain.div = 1;
			} else {
				data->battery_mode_gain.mult = 3;
				data->battery_mode_gain.div = 2;
			}
		} else
			dev_warn(&pdev->dev,
				 "Failed to enable battery-sensing mode\n");
	}

	ret = clk_prepare_enable(data->clk_scaler->clk);
	if (ret)
		return ret;
	ret = devm_add_action_or_reset(data->dev,
				       aspeed_adc_clk_disable_unprepare,
				       data->clk_scaler->clk);
	if (ret)
		return ret;
	ret = aspeed_adc_set_sampling_rate(indio_dev,
					   ASPEED_ADC_DEF_SAMPLING_RATE);
	if (ret)
		return ret;

	adc_engine_control_reg_val =
		readl(data->base + ASPEED_REG_ENGINE_CONTROL);
	adc_engine_control_reg_val |=
		FIELD_PREP(ASPEED_ADC_OP_MODE, ASPEED_ADC_OP_MODE_NORMAL) |
		ASPEED_ADC_ENGINE_ENABLE;
	/* Enable engine in normal mode. */
	writel(adc_engine_control_reg_val,
	       data->base + ASPEED_REG_ENGINE_CONTROL);

	ret = devm_add_action_or_reset(data->dev, aspeed_adc_power_down,
					data);
	if (ret)
		return ret;

	if (data->model_data->wait_init_sequence) {
		/* Wait for initial sequence complete. */
		ret = readl_poll_timeout(data->base + ASPEED_REG_ENGINE_CONTROL,
					 adc_engine_control_reg_val,
					 adc_engine_control_reg_val &
					 ASPEED_ADC_CTRL_INIT_RDY,
					 ASPEED_ADC_INIT_POLLING_TIME,
					 ASPEED_ADC_INIT_TIMEOUT);
		if (ret)
			return ret;
	}

	aspeed_adc_compensation(indio_dev);
	/* Start all channels in normal mode. */
	adc_engine_control_reg_val =
		readl(data->base + ASPEED_REG_ENGINE_CONTROL);
	adc_engine_control_reg_val |= ASPEED_ADC_CTRL_CHANNEL;
	writel(adc_engine_control_reg_val,
	       data->base + ASPEED_REG_ENGINE_CONTROL);

	indio_dev->name = data->model_data->model_name;
	indio_dev->info = &aspeed_adc_iio_info;
	indio_dev->modes = INDIO_DIRECT_MODE;
	indio_dev->channels = data->battery_sensing ?
					    aspeed_adc_iio_bat_channels :
					    aspeed_adc_iio_channels;
	indio_dev->num_channels = data->model_data->num_channels;

	ret = devm_iio_device_register(data->dev, indio_dev);
	return ret;
}

static const struct aspeed_adc_trim_locate ast2500_adc_trim = {
	.offset = 0x154,
	.field = GENMASK(31, 28),
};

static const struct aspeed_adc_trim_locate ast2600_adc0_trim = {
	.offset = 0x5d0,
	.field = GENMASK(3, 0),
};

static const struct aspeed_adc_trim_locate ast2600_adc1_trim = {
	.offset = 0x5d0,
	.field = GENMASK(7, 4),
};

static const struct aspeed_adc_model_data ast2400_model_data = {
	.model_name = "ast2400-adc",
	.vref_fixed_mv = 2500,
	.min_sampling_rate = 10000,
	.max_sampling_rate = 500000,
	.need_prescaler = true,
	.scaler_bit_width = 10,
	.num_channels = 16,
};

static const struct aspeed_adc_model_data ast2500_model_data = {
	.model_name = "ast2500-adc",
	.vref_fixed_mv = 1800,
	.min_sampling_rate = 1,
	.max_sampling_rate = 1000000,
	.wait_init_sequence = true,
	.need_prescaler = true,
	.scaler_bit_width = 10,
	.num_channels = 16,
	.trim_locate = &ast2500_adc_trim,
};

static const struct aspeed_adc_model_data ast2600_adc0_model_data = {
	.model_name = "ast2600-adc0",
	.min_sampling_rate = 10000,
	.max_sampling_rate = 500000,
	.wait_init_sequence = true,
	.bat_sense_sup = true,
	.scaler_bit_width = 16,
	.num_channels = 8,
	.trim_locate = &ast2600_adc0_trim,
};

static const struct aspeed_adc_model_data ast2600_adc1_model_data = {
	.model_name = "ast2600-adc1",
	.min_sampling_rate = 10000,
	.max_sampling_rate = 500000,
	.wait_init_sequence = true,
	.bat_sense_sup = true,
	.scaler_bit_width = 16,
	.num_channels = 8,
	.trim_locate = &ast2600_adc1_trim,
};

static const struct of_device_id aspeed_adc_matches[] = {
	{ .compatible = "aspeed,ast2400-adc", .data = &ast2400_model_data },
	{ .compatible = "aspeed,ast2500-adc", .data = &ast2500_model_data },
	{ .compatible = "aspeed,ast2600-adc0", .data = &ast2600_adc0_model_data },
	{ .compatible = "aspeed,ast2600-adc1", .data = &ast2600_adc1_model_data },
	{},
};
MODULE_DEVICE_TABLE(of, aspeed_adc_matches);

static struct platform_driver aspeed_adc_driver = {
	.probe = aspeed_adc_probe,
	.driver = {
		.name = KBUILD_MODNAME,
		.of_match_table = aspeed_adc_matches,
	}
};

module_platform_driver(aspeed_adc_driver);

MODULE_AUTHOR("Rick Altherr <raltherr@google.com>");
MODULE_DESCRIPTION("Aspeed AST2400/2500/2600 ADC Driver");
MODULE_LICENSE("GPL");<|MERGE_RESOLUTION|>--- conflicted
+++ resolved
@@ -492,10 +492,7 @@
 
 	data = iio_priv(indio_dev);
 	data->dev = &pdev->dev;
-<<<<<<< HEAD
-=======
 	data->model_data = of_device_get_match_data(&pdev->dev);
->>>>>>> df0cc57e
 	platform_set_drvdata(pdev, indio_dev);
 
 	data->base = devm_platform_ioremap_resource(pdev, 0);
