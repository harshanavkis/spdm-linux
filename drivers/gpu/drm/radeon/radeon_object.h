/*
 * Copyright 2008 Advanced Micro Devices, Inc.
 * Copyright 2008 Red Hat Inc.
 * Copyright 2009 Jerome Glisse.
 *
 * Permission is hereby granted, free of charge, to any person obtaining a
 * copy of this software and associated documentation files (the "Software"),
 * to deal in the Software without restriction, including without limitation
 * the rights to use, copy, modify, merge, publish, distribute, sublicense,
 * and/or sell copies of the Software, and to permit persons to whom the
 * Software is furnished to do so, subject to the following conditions:
 *
 * The above copyright notice and this permission notice shall be included in
 * all copies or substantial portions of the Software.
 *
 * THE SOFTWARE IS PROVIDED "AS IS", WITHOUT WARRANTY OF ANY KIND, EXPRESS OR
 * IMPLIED, INCLUDING BUT NOT LIMITED TO THE WARRANTIES OF MERCHANTABILITY,
 * FITNESS FOR A PARTICULAR PURPOSE AND NONINFRINGEMENT.  IN NO EVENT SHALL
 * THE COPYRIGHT HOLDER(S) OR AUTHOR(S) BE LIABLE FOR ANY CLAIM, DAMAGES OR
 * OTHER LIABILITY, WHETHER IN AN ACTION OF CONTRACT, TORT OR OTHERWISE,
 * ARISING FROM, OUT OF OR IN CONNECTION WITH THE SOFTWARE OR THE USE OR
 * OTHER DEALINGS IN THE SOFTWARE.
 *
 * Authors: Dave Airlie
 *          Alex Deucher
 *          Jerome Glisse
 */
#ifndef __RADEON_OBJECT_H__
#define __RADEON_OBJECT_H__

#include <drm/radeon_drm.h>
#include "radeon.h"

/**
 * radeon_mem_type_to_domain - return domain corresponding to mem_type
 * @mem_type:	ttm memory type
 *
 * Returns corresponding domain of the ttm mem_type
 */
static inline unsigned radeon_mem_type_to_domain(u32 mem_type)
{
	switch (mem_type) {
	case TTM_PL_VRAM:
		return RADEON_GEM_DOMAIN_VRAM;
	case TTM_PL_TT:
		return RADEON_GEM_DOMAIN_GTT;
	case TTM_PL_SYSTEM:
		return RADEON_GEM_DOMAIN_CPU;
	default:
		break;
	}
	return 0;
}

/**
 * radeon_bo_reserve - reserve bo
 * @bo:		bo structure
 * @no_intr:	don't return -ERESTARTSYS on pending signal
 *
 * Returns:
 * -ERESTARTSYS: A wait for the buffer to become unreserved was interrupted by
 * a signal. Release all buffer reservations and return to user-space.
 */
static inline int radeon_bo_reserve(struct radeon_bo *bo, bool no_intr)
{
	int r;

	r = ttm_bo_reserve(&bo->tbo, !no_intr, false, NULL);
	if (unlikely(r != 0)) {
		if (r != -ERESTARTSYS)
			dev_err(bo->rdev->dev, "%p reserve failed\n", bo);
		return r;
	}
	return 0;
}

static inline void radeon_bo_unreserve(struct radeon_bo *bo)
{
	ttm_bo_unreserve(&bo->tbo);
}

/**
 * radeon_bo_gpu_offset - return GPU offset of bo
 * @bo:	radeon object for which we query the offset
 *
 * Returns current GPU offset of the object.
 *
 * Note: object should either be pinned or reserved when calling this
 * function, it might be useful to add check for this for debugging.
 */
static inline u64 radeon_bo_gpu_offset(struct radeon_bo *bo)
{
	struct radeon_device *rdev;
	u64 start = 0;

	rdev = radeon_get_rdev(bo->tbo.bdev);

<<<<<<< HEAD
	switch (bo->tbo.mem.mem_type) {
=======
	switch (bo->tbo.resource->mem_type) {
>>>>>>> 7d2a07b7
	case TTM_PL_TT:
		start = rdev->mc.gtt_start;
		break;
	case TTM_PL_VRAM:
		start = rdev->mc.vram_start;
		break;
	}

<<<<<<< HEAD
	return (bo->tbo.mem.start << PAGE_SHIFT) + start;
=======
	return (bo->tbo.resource->start << PAGE_SHIFT) + start;
>>>>>>> 7d2a07b7
}

static inline unsigned long radeon_bo_size(struct radeon_bo *bo)
{
	return bo->tbo.base.size;
}

static inline unsigned radeon_bo_ngpu_pages(struct radeon_bo *bo)
{
	return bo->tbo.base.size / RADEON_GPU_PAGE_SIZE;
}

static inline unsigned radeon_bo_gpu_page_alignment(struct radeon_bo *bo)
{
	return (bo->tbo.page_alignment << PAGE_SHIFT) / RADEON_GPU_PAGE_SIZE;
}

/**
 * radeon_bo_mmap_offset - return mmap offset of bo
 * @bo:	radeon object for which we query the offset
 *
 * Returns mmap offset of the object.
 */
static inline u64 radeon_bo_mmap_offset(struct radeon_bo *bo)
{
	return drm_vma_node_offset_addr(&bo->tbo.base.vma_node);
}

extern int radeon_bo_create(struct radeon_device *rdev,
			    unsigned long size, int byte_align,
			    bool kernel, u32 domain, u32 flags,
			    struct sg_table *sg,
			    struct dma_resv *resv,
			    struct radeon_bo **bo_ptr);
extern int radeon_bo_kmap(struct radeon_bo *bo, void **ptr);
extern void radeon_bo_kunmap(struct radeon_bo *bo);
extern struct radeon_bo *radeon_bo_ref(struct radeon_bo *bo);
extern void radeon_bo_unref(struct radeon_bo **bo);
extern int radeon_bo_pin(struct radeon_bo *bo, u32 domain, u64 *gpu_addr);
extern int radeon_bo_pin_restricted(struct radeon_bo *bo, u32 domain,
				    u64 max_offset, u64 *gpu_addr);
extern void radeon_bo_unpin(struct radeon_bo *bo);
extern int radeon_bo_evict_vram(struct radeon_device *rdev);
extern void radeon_bo_force_delete(struct radeon_device *rdev);
extern int radeon_bo_init(struct radeon_device *rdev);
extern void radeon_bo_fini(struct radeon_device *rdev);
extern int radeon_bo_list_validate(struct radeon_device *rdev,
				   struct ww_acquire_ctx *ticket,
				   struct list_head *head, int ring);
extern int radeon_bo_set_tiling_flags(struct radeon_bo *bo,
				u32 tiling_flags, u32 pitch);
extern void radeon_bo_get_tiling_flags(struct radeon_bo *bo,
				u32 *tiling_flags, u32 *pitch);
extern int radeon_bo_check_tiling(struct radeon_bo *bo, bool has_moved,
				bool force_drop);
extern void radeon_bo_move_notify(struct ttm_buffer_object *bo,
				  unsigned int old_type,
				  struct ttm_resource *new_mem);
extern vm_fault_t radeon_bo_fault_reserve_notify(struct ttm_buffer_object *bo);
extern int radeon_bo_get_surface_reg(struct radeon_bo *bo);
extern void radeon_bo_fence(struct radeon_bo *bo, struct radeon_fence *fence,
			    bool shared);

/*
 * sub allocation
 */

static inline uint64_t radeon_sa_bo_gpu_addr(struct radeon_sa_bo *sa_bo)
{
	return sa_bo->manager->gpu_addr + sa_bo->soffset;
}

static inline void * radeon_sa_bo_cpu_addr(struct radeon_sa_bo *sa_bo)
{
	return sa_bo->manager->cpu_ptr + sa_bo->soffset;
}

extern int radeon_sa_bo_manager_init(struct radeon_device *rdev,
				     struct radeon_sa_manager *sa_manager,
				     unsigned size, u32 align, u32 domain,
				     u32 flags);
extern void radeon_sa_bo_manager_fini(struct radeon_device *rdev,
				      struct radeon_sa_manager *sa_manager);
extern int radeon_sa_bo_manager_start(struct radeon_device *rdev,
				      struct radeon_sa_manager *sa_manager);
extern int radeon_sa_bo_manager_suspend(struct radeon_device *rdev,
					struct radeon_sa_manager *sa_manager);
extern int radeon_sa_bo_new(struct radeon_device *rdev,
			    struct radeon_sa_manager *sa_manager,
			    struct radeon_sa_bo **sa_bo,
			    unsigned size, unsigned align);
extern void radeon_sa_bo_free(struct radeon_device *rdev,
			      struct radeon_sa_bo **sa_bo,
			      struct radeon_fence *fence);
#if defined(CONFIG_DEBUG_FS)
extern void radeon_sa_bo_dump_debug_info(struct radeon_sa_manager *sa_manager,
					 struct seq_file *m);
#endif


#endif<|MERGE_RESOLUTION|>--- conflicted
+++ resolved
@@ -95,11 +95,7 @@
 
 	rdev = radeon_get_rdev(bo->tbo.bdev);
 
-<<<<<<< HEAD
-	switch (bo->tbo.mem.mem_type) {
-=======
 	switch (bo->tbo.resource->mem_type) {
->>>>>>> 7d2a07b7
 	case TTM_PL_TT:
 		start = rdev->mc.gtt_start;
 		break;
@@ -108,11 +104,7 @@
 		break;
 	}
 
-<<<<<<< HEAD
-	return (bo->tbo.mem.start << PAGE_SHIFT) + start;
-=======
 	return (bo->tbo.resource->start << PAGE_SHIFT) + start;
->>>>>>> 7d2a07b7
 }
 
 static inline unsigned long radeon_bo_size(struct radeon_bo *bo)
