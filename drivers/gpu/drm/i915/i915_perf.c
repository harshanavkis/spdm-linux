--- conflicted
+++ resolved
@@ -207,11 +207,8 @@
 #include "i915_oa_kblgt3.h"
 #include "i915_oa_glk.h"
 #include "i915_oa_cflgt2.h"
-<<<<<<< HEAD
-=======
 #include "i915_oa_cflgt3.h"
 #include "i915_oa_cnl.h"
->>>>>>> 661e50bc
 
 /* HW requires this to be a power of two, between 128k and 16M, though driver
  * is currently generally designed assuming the largest 16M size is used such
@@ -1219,11 +1216,7 @@
 {
 	struct drm_i915_private *dev_priv = stream->dev_priv;
 
-<<<<<<< HEAD
-	if (i915_modparams.enable_execlists)
-=======
 	if (HAS_LOGICAL_RING_CONTEXTS(dev_priv)) {
->>>>>>> 661e50bc
 		dev_priv->perf.oa.specific_ctx_id = stream->ctx->hw_id;
 	} else {
 		struct intel_engine_cs *engine = dev_priv->engine[RCS];
@@ -1269,11 +1262,7 @@
 {
 	struct drm_i915_private *dev_priv = stream->dev_priv;
 
-<<<<<<< HEAD
-	if (i915_modparams.enable_execlists) {
-=======
 	if (HAS_LOGICAL_RING_CONTEXTS(dev_priv)) {
->>>>>>> 661e50bc
 		dev_priv->perf.oa.specific_ctx_id = INVALID_CTX_ID;
 	} else {
 		struct intel_engine_cs *engine = dev_priv->engine[RCS];
@@ -1863,11 +1852,7 @@
 	 * be read back from automatically triggered reports, as part of the
 	 * RPT_ID field.
 	 */
-<<<<<<< HEAD
-	if (IS_GEN9(dev_priv)) {
-=======
 	if (IS_GEN9(dev_priv) || IS_GEN10(dev_priv)) {
->>>>>>> 661e50bc
 		I915_WRITE(GEN8_OA_DEBUG,
 			   _MASKED_BIT_ENABLE(GEN9_OA_DEBUG_DISABLE_CLK_RATIO_REPORTS |
 					      GEN9_OA_DEBUG_INCLUDE_CLK_RATIO));
@@ -2960,13 +2945,10 @@
 	} else if (IS_COFFEELAKE(dev_priv)) {
 		if (IS_CFL_GT2(dev_priv))
 			i915_perf_load_test_config_cflgt2(dev_priv);
-<<<<<<< HEAD
-=======
 		if (IS_CFL_GT3(dev_priv))
 			i915_perf_load_test_config_cflgt3(dev_priv);
 	} else if (IS_CANNONLAKE(dev_priv)) {
 		i915_perf_load_test_config_cnl(dev_priv);
->>>>>>> 661e50bc
 	}
 
 	if (dev_priv->perf.oa.test_config.id == 0)
@@ -3457,11 +3439,7 @@
 			gen7_oa_hw_tail_read;
 
 		dev_priv->perf.oa.oa_formats = hsw_oa_formats;
-<<<<<<< HEAD
-	} else if (i915_modparams.enable_execlists) {
-=======
 	} else if (HAS_LOGICAL_RING_CONTEXTS(dev_priv)) {
->>>>>>> 661e50bc
 		/* Note: that although we could theoretically also support the
 		 * legacy ringbuffer mode on BDW (and earlier iterations of
 		 * this driver, before upstreaming did this) it didn't seem
@@ -3518,26 +3496,6 @@
 			dev_priv->perf.oa.ctx_flexeu0_offset = 0x3de;
 
 			dev_priv->perf.oa.gen8_valid_ctx_bit = (1<<16);
-<<<<<<< HEAD
-
-			switch (dev_priv->info.platform) {
-			case INTEL_BROXTON:
-			case INTEL_GEMINILAKE:
-				dev_priv->perf.oa.timestamp_frequency = 19200000;
-				break;
-			case INTEL_SKYLAKE:
-			case INTEL_KABYLAKE:
-			case INTEL_COFFEELAKE:
-				dev_priv->perf.oa.timestamp_frequency = 12000000;
-				break;
-			default:
-				/* Leave timestamp_frequency to 0 so we can
-				 * detect unsupported platforms.
-				 */
-				break;
-			}
-=======
->>>>>>> 661e50bc
 		}
 	}
 
