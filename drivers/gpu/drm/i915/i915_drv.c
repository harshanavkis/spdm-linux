--- conflicted
+++ resolved
@@ -322,11 +322,7 @@
 		value = USES_PPGTT(dev_priv);
 		break;
 	case I915_PARAM_HAS_SEMAPHORES:
-<<<<<<< HEAD
-		value = i915_modparams.semaphores;
-=======
 		value = HAS_LEGACY_SEMAPHORES(dev_priv);
->>>>>>> 661e50bc
 		break;
 	case I915_PARAM_HAS_SECURE_BATCHES:
 		value = capable(CAP_SYS_ADMIN);
@@ -376,14 +372,7 @@
 		if (dev_priv->engine[RCS] && dev_priv->engine[RCS]->schedule) {
 			value |= I915_SCHEDULER_CAP_ENABLED;
 			value |= I915_SCHEDULER_CAP_PRIORITY;
-<<<<<<< HEAD
-
-			if (INTEL_INFO(dev_priv)->has_logical_ring_preemption &&
-			    i915_modparams.enable_execlists &&
-			    !i915_modparams.enable_guc_submission)
-=======
 			if (HAS_LOGICAL_RING_PREEMPTION(dev_priv))
->>>>>>> 661e50bc
 				value |= I915_SCHEDULER_CAP_PREEMPTION;
 		}
 		break;
@@ -633,10 +622,7 @@
 	i915_gem_contexts_fini(dev_priv);
 	mutex_unlock(&dev_priv->drm.struct_mutex);
 
-<<<<<<< HEAD
-=======
 	intel_uc_fini_wq(dev_priv);
->>>>>>> 661e50bc
 	i915_gem_cleanup_userptr(dev_priv);
 
 	i915_gem_drain_freed_objects(dev_priv);
@@ -1065,13 +1051,6 @@
 
 static void intel_sanitize_options(struct drm_i915_private *dev_priv)
 {
-<<<<<<< HEAD
-	i915_modparams.enable_execlists =
-		intel_sanitize_enable_execlists(dev_priv,
-						i915_modparams.enable_execlists);
-
-=======
->>>>>>> 661e50bc
 	/*
 	 * i915.enable_ppgtt is read-only, so do an early pass to validate the
 	 * user's requested state against the hardware/driver capabilities.  We
@@ -1082,14 +1061,6 @@
 		intel_sanitize_enable_ppgtt(dev_priv,
 					    i915_modparams.enable_ppgtt);
 	DRM_DEBUG_DRIVER("ppgtt mode: %i\n", i915_modparams.enable_ppgtt);
-<<<<<<< HEAD
-
-	i915_modparams.semaphores =
-		intel_sanitize_semaphores(dev_priv, i915_modparams.semaphores);
-	DRM_DEBUG_DRIVER("use GPU semaphores? %s\n",
-			 yesno(i915_modparams.semaphores));
-=======
->>>>>>> 661e50bc
 
 	intel_uc_sanitize_options(dev_priv);
 
@@ -1420,14 +1391,6 @@
 	intel_runtime_pm_enable(dev_priv);
 
 	intel_init_ipc(dev_priv);
-<<<<<<< HEAD
-
-	if (IS_ENABLED(CONFIG_DRM_I915_DEBUG))
-		DRM_INFO("DRM_I915_DEBUG enabled\n");
-	if (IS_ENABLED(CONFIG_DRM_I915_DEBUG_GEM))
-		DRM_INFO("DRM_I915_DEBUG_GEM enabled\n");
-=======
->>>>>>> 661e50bc
 
 	intel_runtime_pm_put(dev_priv);
 
@@ -2583,11 +2546,7 @@
 	struct drm_i915_private *dev_priv = to_i915(dev);
 	int ret;
 
-<<<<<<< HEAD
-	if (WARN_ON_ONCE(!(dev_priv->gt_pm.rc6.enabled && intel_rc6_enabled())))
-=======
 	if (WARN_ON_ONCE(!(dev_priv->gt_pm.rc6.enabled && HAS_RC6(dev_priv))))
->>>>>>> 661e50bc
 		return -ENODEV;
 
 	if (WARN_ON_ONCE(!HAS_RUNTIME_PM(dev_priv)))
