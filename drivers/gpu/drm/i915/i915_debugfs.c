--- conflicted
+++ resolved
@@ -45,10 +45,7 @@
 #include "i915_debugfs.h"
 #include "i915_debugfs_params.h"
 #include "i915_irq.h"
-<<<<<<< HEAD
-=======
 #include "i915_scheduler.h"
->>>>>>> 7d2a07b7
 #include "i915_trace.h"
 #include "intel_pm.h"
 #include "intel_sideband.h"
@@ -127,8 +124,6 @@
 	}
 }
 
-<<<<<<< HEAD
-=======
 static const char *stringify_vma_type(const struct i915_vma *vma)
 {
 	if (i915_vma_is_ggtt(vma))
@@ -140,7 +135,6 @@
 	return "ppgtt";
 }
 
->>>>>>> 7d2a07b7
 void
 i915_debugfs_describe_obj(struct seq_file *m, struct drm_i915_gem_object *obj)
 {
@@ -239,148 +233,6 @@
 	engine = i915_gem_object_last_write_engine(obj);
 	if (engine)
 		seq_printf(m, " (%s)", engine->name);
-<<<<<<< HEAD
-}
-
-struct file_stats {
-	struct i915_address_space *vm;
-	unsigned long count;
-	u64 total;
-	u64 active, inactive;
-	u64 closed;
-};
-
-static int per_file_stats(int id, void *ptr, void *data)
-{
-	struct drm_i915_gem_object *obj = ptr;
-	struct file_stats *stats = data;
-	struct i915_vma *vma;
-
-	if (IS_ERR_OR_NULL(obj) || !kref_get_unless_zero(&obj->base.refcount))
-		return 0;
-
-	stats->count++;
-	stats->total += obj->base.size;
-
-	spin_lock(&obj->vma.lock);
-	if (!stats->vm) {
-		for_each_ggtt_vma(vma, obj) {
-			if (!drm_mm_node_allocated(&vma->node))
-				continue;
-
-			if (i915_vma_is_active(vma))
-				stats->active += vma->node.size;
-			else
-				stats->inactive += vma->node.size;
-
-			if (i915_vma_is_closed(vma))
-				stats->closed += vma->node.size;
-		}
-	} else {
-		struct rb_node *p = obj->vma.tree.rb_node;
-
-		while (p) {
-			long cmp;
-
-			vma = rb_entry(p, typeof(*vma), obj_node);
-			cmp = i915_vma_compare(vma, stats->vm, NULL);
-			if (cmp == 0) {
-				if (drm_mm_node_allocated(&vma->node)) {
-					if (i915_vma_is_active(vma))
-						stats->active += vma->node.size;
-					else
-						stats->inactive += vma->node.size;
-
-					if (i915_vma_is_closed(vma))
-						stats->closed += vma->node.size;
-				}
-				break;
-			}
-			if (cmp < 0)
-				p = p->rb_right;
-			else
-				p = p->rb_left;
-		}
-	}
-	spin_unlock(&obj->vma.lock);
-
-	i915_gem_object_put(obj);
-	return 0;
-}
-
-#define print_file_stats(m, name, stats) do { \
-	if (stats.count) \
-		seq_printf(m, "%s: %lu objects, %llu bytes (%llu active, %llu inactive, %llu closed)\n", \
-			   name, \
-			   stats.count, \
-			   stats.total, \
-			   stats.active, \
-			   stats.inactive, \
-			   stats.closed); \
-} while (0)
-
-static void print_context_stats(struct seq_file *m,
-				struct drm_i915_private *i915)
-{
-	struct file_stats kstats = {};
-	struct i915_gem_context *ctx, *cn;
-
-	spin_lock(&i915->gem.contexts.lock);
-	list_for_each_entry_safe(ctx, cn, &i915->gem.contexts.list, link) {
-		struct i915_gem_engines_iter it;
-		struct intel_context *ce;
-
-		if (!kref_get_unless_zero(&ctx->ref))
-			continue;
-
-		spin_unlock(&i915->gem.contexts.lock);
-
-		for_each_gem_engine(ce,
-				    i915_gem_context_lock_engines(ctx), it) {
-			if (intel_context_pin_if_active(ce)) {
-				rcu_read_lock();
-				if (ce->state)
-					per_file_stats(0,
-						       ce->state->obj, &kstats);
-				per_file_stats(0, ce->ring->vma->obj, &kstats);
-				rcu_read_unlock();
-				intel_context_unpin(ce);
-			}
-		}
-		i915_gem_context_unlock_engines(ctx);
-
-		mutex_lock(&ctx->mutex);
-		if (!IS_ERR_OR_NULL(ctx->file_priv)) {
-			struct file_stats stats = {
-				.vm = rcu_access_pointer(ctx->vm),
-			};
-			struct drm_file *file = ctx->file_priv->file;
-			struct task_struct *task;
-			char name[80];
-
-			rcu_read_lock();
-			idr_for_each(&file->object_idr, per_file_stats, &stats);
-			rcu_read_unlock();
-
-			rcu_read_lock();
-			task = pid_task(ctx->pid ?: file->pid, PIDTYPE_PID);
-			snprintf(name, sizeof(name), "%s",
-				 task ? task->comm : "<unknown>");
-			rcu_read_unlock();
-
-			print_file_stats(m, name, stats);
-		}
-		mutex_unlock(&ctx->mutex);
-
-		spin_lock(&i915->gem.contexts.lock);
-		list_safe_reset_next(ctx, cn, link);
-		i915_gem_context_put(ctx);
-	}
-	spin_unlock(&i915->gem.contexts.lock);
-
-	print_file_stats(m, "[k]contexts", kstats);
-=======
->>>>>>> 7d2a07b7
 }
 
 static int i915_gem_object_info(struct seq_file *m, void *data)
@@ -396,314 +248,6 @@
 	for_each_memory_region(mr, i915, id)
 		seq_printf(m, "%s: total:%pa, available:%pa bytes\n",
 			   mr->name, &mr->total, &mr->avail);
-<<<<<<< HEAD
-	seq_putc(m, '\n');
-
-	print_context_stats(m, i915);
-
-	return 0;
-}
-
-static void gen8_display_interrupt_info(struct seq_file *m)
-{
-	struct drm_i915_private *dev_priv = node_to_i915(m->private);
-	enum pipe pipe;
-
-	for_each_pipe(dev_priv, pipe) {
-		enum intel_display_power_domain power_domain;
-		intel_wakeref_t wakeref;
-
-		power_domain = POWER_DOMAIN_PIPE(pipe);
-		wakeref = intel_display_power_get_if_enabled(dev_priv,
-							     power_domain);
-		if (!wakeref) {
-			seq_printf(m, "Pipe %c power disabled\n",
-				   pipe_name(pipe));
-			continue;
-		}
-		seq_printf(m, "Pipe %c IMR:\t%08x\n",
-			   pipe_name(pipe),
-			   I915_READ(GEN8_DE_PIPE_IMR(pipe)));
-		seq_printf(m, "Pipe %c IIR:\t%08x\n",
-			   pipe_name(pipe),
-			   I915_READ(GEN8_DE_PIPE_IIR(pipe)));
-		seq_printf(m, "Pipe %c IER:\t%08x\n",
-			   pipe_name(pipe),
-			   I915_READ(GEN8_DE_PIPE_IER(pipe)));
-
-		intel_display_power_put(dev_priv, power_domain, wakeref);
-	}
-
-	seq_printf(m, "Display Engine port interrupt mask:\t%08x\n",
-		   I915_READ(GEN8_DE_PORT_IMR));
-	seq_printf(m, "Display Engine port interrupt identity:\t%08x\n",
-		   I915_READ(GEN8_DE_PORT_IIR));
-	seq_printf(m, "Display Engine port interrupt enable:\t%08x\n",
-		   I915_READ(GEN8_DE_PORT_IER));
-
-	seq_printf(m, "Display Engine misc interrupt mask:\t%08x\n",
-		   I915_READ(GEN8_DE_MISC_IMR));
-	seq_printf(m, "Display Engine misc interrupt identity:\t%08x\n",
-		   I915_READ(GEN8_DE_MISC_IIR));
-	seq_printf(m, "Display Engine misc interrupt enable:\t%08x\n",
-		   I915_READ(GEN8_DE_MISC_IER));
-
-	seq_printf(m, "PCU interrupt mask:\t%08x\n",
-		   I915_READ(GEN8_PCU_IMR));
-	seq_printf(m, "PCU interrupt identity:\t%08x\n",
-		   I915_READ(GEN8_PCU_IIR));
-	seq_printf(m, "PCU interrupt enable:\t%08x\n",
-		   I915_READ(GEN8_PCU_IER));
-}
-
-static int i915_interrupt_info(struct seq_file *m, void *data)
-{
-	struct drm_i915_private *dev_priv = node_to_i915(m->private);
-	struct intel_engine_cs *engine;
-	intel_wakeref_t wakeref;
-	int i, pipe;
-
-	wakeref = intel_runtime_pm_get(&dev_priv->runtime_pm);
-
-	if (IS_CHERRYVIEW(dev_priv)) {
-		intel_wakeref_t pref;
-
-		seq_printf(m, "Master Interrupt Control:\t%08x\n",
-			   I915_READ(GEN8_MASTER_IRQ));
-
-		seq_printf(m, "Display IER:\t%08x\n",
-			   I915_READ(VLV_IER));
-		seq_printf(m, "Display IIR:\t%08x\n",
-			   I915_READ(VLV_IIR));
-		seq_printf(m, "Display IIR_RW:\t%08x\n",
-			   I915_READ(VLV_IIR_RW));
-		seq_printf(m, "Display IMR:\t%08x\n",
-			   I915_READ(VLV_IMR));
-		for_each_pipe(dev_priv, pipe) {
-			enum intel_display_power_domain power_domain;
-
-			power_domain = POWER_DOMAIN_PIPE(pipe);
-			pref = intel_display_power_get_if_enabled(dev_priv,
-								  power_domain);
-			if (!pref) {
-				seq_printf(m, "Pipe %c power disabled\n",
-					   pipe_name(pipe));
-				continue;
-			}
-
-			seq_printf(m, "Pipe %c stat:\t%08x\n",
-				   pipe_name(pipe),
-				   I915_READ(PIPESTAT(pipe)));
-
-			intel_display_power_put(dev_priv, power_domain, pref);
-		}
-
-		pref = intel_display_power_get(dev_priv, POWER_DOMAIN_INIT);
-		seq_printf(m, "Port hotplug:\t%08x\n",
-			   I915_READ(PORT_HOTPLUG_EN));
-		seq_printf(m, "DPFLIPSTAT:\t%08x\n",
-			   I915_READ(VLV_DPFLIPSTAT));
-		seq_printf(m, "DPINVGTT:\t%08x\n",
-			   I915_READ(DPINVGTT));
-		intel_display_power_put(dev_priv, POWER_DOMAIN_INIT, pref);
-
-		for (i = 0; i < 4; i++) {
-			seq_printf(m, "GT Interrupt IMR %d:\t%08x\n",
-				   i, I915_READ(GEN8_GT_IMR(i)));
-			seq_printf(m, "GT Interrupt IIR %d:\t%08x\n",
-				   i, I915_READ(GEN8_GT_IIR(i)));
-			seq_printf(m, "GT Interrupt IER %d:\t%08x\n",
-				   i, I915_READ(GEN8_GT_IER(i)));
-		}
-
-		seq_printf(m, "PCU interrupt mask:\t%08x\n",
-			   I915_READ(GEN8_PCU_IMR));
-		seq_printf(m, "PCU interrupt identity:\t%08x\n",
-			   I915_READ(GEN8_PCU_IIR));
-		seq_printf(m, "PCU interrupt enable:\t%08x\n",
-			   I915_READ(GEN8_PCU_IER));
-	} else if (INTEL_GEN(dev_priv) >= 11) {
-		if (HAS_MASTER_UNIT_IRQ(dev_priv))
-			seq_printf(m, "Master Unit Interrupt Control:  %08x\n",
-				   I915_READ(DG1_MSTR_UNIT_INTR));
-
-		seq_printf(m, "Master Interrupt Control:  %08x\n",
-			   I915_READ(GEN11_GFX_MSTR_IRQ));
-
-		seq_printf(m, "Render/Copy Intr Enable:   %08x\n",
-			   I915_READ(GEN11_RENDER_COPY_INTR_ENABLE));
-		seq_printf(m, "VCS/VECS Intr Enable:      %08x\n",
-			   I915_READ(GEN11_VCS_VECS_INTR_ENABLE));
-		seq_printf(m, "GUC/SG Intr Enable:\t   %08x\n",
-			   I915_READ(GEN11_GUC_SG_INTR_ENABLE));
-		seq_printf(m, "GPM/WGBOXPERF Intr Enable: %08x\n",
-			   I915_READ(GEN11_GPM_WGBOXPERF_INTR_ENABLE));
-		seq_printf(m, "Crypto Intr Enable:\t   %08x\n",
-			   I915_READ(GEN11_CRYPTO_RSVD_INTR_ENABLE));
-		seq_printf(m, "GUnit/CSME Intr Enable:\t   %08x\n",
-			   I915_READ(GEN11_GUNIT_CSME_INTR_ENABLE));
-
-		seq_printf(m, "Display Interrupt Control:\t%08x\n",
-			   I915_READ(GEN11_DISPLAY_INT_CTL));
-
-		gen8_display_interrupt_info(m);
-	} else if (INTEL_GEN(dev_priv) >= 8) {
-		seq_printf(m, "Master Interrupt Control:\t%08x\n",
-			   I915_READ(GEN8_MASTER_IRQ));
-
-		for (i = 0; i < 4; i++) {
-			seq_printf(m, "GT Interrupt IMR %d:\t%08x\n",
-				   i, I915_READ(GEN8_GT_IMR(i)));
-			seq_printf(m, "GT Interrupt IIR %d:\t%08x\n",
-				   i, I915_READ(GEN8_GT_IIR(i)));
-			seq_printf(m, "GT Interrupt IER %d:\t%08x\n",
-				   i, I915_READ(GEN8_GT_IER(i)));
-		}
-
-		gen8_display_interrupt_info(m);
-	} else if (IS_VALLEYVIEW(dev_priv)) {
-		intel_wakeref_t pref;
-
-		seq_printf(m, "Display IER:\t%08x\n",
-			   I915_READ(VLV_IER));
-		seq_printf(m, "Display IIR:\t%08x\n",
-			   I915_READ(VLV_IIR));
-		seq_printf(m, "Display IIR_RW:\t%08x\n",
-			   I915_READ(VLV_IIR_RW));
-		seq_printf(m, "Display IMR:\t%08x\n",
-			   I915_READ(VLV_IMR));
-		for_each_pipe(dev_priv, pipe) {
-			enum intel_display_power_domain power_domain;
-
-			power_domain = POWER_DOMAIN_PIPE(pipe);
-			pref = intel_display_power_get_if_enabled(dev_priv,
-								  power_domain);
-			if (!pref) {
-				seq_printf(m, "Pipe %c power disabled\n",
-					   pipe_name(pipe));
-				continue;
-			}
-
-			seq_printf(m, "Pipe %c stat:\t%08x\n",
-				   pipe_name(pipe),
-				   I915_READ(PIPESTAT(pipe)));
-			intel_display_power_put(dev_priv, power_domain, pref);
-		}
-
-		seq_printf(m, "Master IER:\t%08x\n",
-			   I915_READ(VLV_MASTER_IER));
-
-		seq_printf(m, "Render IER:\t%08x\n",
-			   I915_READ(GTIER));
-		seq_printf(m, "Render IIR:\t%08x\n",
-			   I915_READ(GTIIR));
-		seq_printf(m, "Render IMR:\t%08x\n",
-			   I915_READ(GTIMR));
-
-		seq_printf(m, "PM IER:\t\t%08x\n",
-			   I915_READ(GEN6_PMIER));
-		seq_printf(m, "PM IIR:\t\t%08x\n",
-			   I915_READ(GEN6_PMIIR));
-		seq_printf(m, "PM IMR:\t\t%08x\n",
-			   I915_READ(GEN6_PMIMR));
-
-		pref = intel_display_power_get(dev_priv, POWER_DOMAIN_INIT);
-		seq_printf(m, "Port hotplug:\t%08x\n",
-			   I915_READ(PORT_HOTPLUG_EN));
-		seq_printf(m, "DPFLIPSTAT:\t%08x\n",
-			   I915_READ(VLV_DPFLIPSTAT));
-		seq_printf(m, "DPINVGTT:\t%08x\n",
-			   I915_READ(DPINVGTT));
-		intel_display_power_put(dev_priv, POWER_DOMAIN_INIT, pref);
-
-	} else if (!HAS_PCH_SPLIT(dev_priv)) {
-		seq_printf(m, "Interrupt enable:    %08x\n",
-			   I915_READ(GEN2_IER));
-		seq_printf(m, "Interrupt identity:  %08x\n",
-			   I915_READ(GEN2_IIR));
-		seq_printf(m, "Interrupt mask:      %08x\n",
-			   I915_READ(GEN2_IMR));
-		for_each_pipe(dev_priv, pipe)
-			seq_printf(m, "Pipe %c stat:         %08x\n",
-				   pipe_name(pipe),
-				   I915_READ(PIPESTAT(pipe)));
-	} else {
-		seq_printf(m, "North Display Interrupt enable:		%08x\n",
-			   I915_READ(DEIER));
-		seq_printf(m, "North Display Interrupt identity:	%08x\n",
-			   I915_READ(DEIIR));
-		seq_printf(m, "North Display Interrupt mask:		%08x\n",
-			   I915_READ(DEIMR));
-		seq_printf(m, "South Display Interrupt enable:		%08x\n",
-			   I915_READ(SDEIER));
-		seq_printf(m, "South Display Interrupt identity:	%08x\n",
-			   I915_READ(SDEIIR));
-		seq_printf(m, "South Display Interrupt mask:		%08x\n",
-			   I915_READ(SDEIMR));
-		seq_printf(m, "Graphics Interrupt enable:		%08x\n",
-			   I915_READ(GTIER));
-		seq_printf(m, "Graphics Interrupt identity:		%08x\n",
-			   I915_READ(GTIIR));
-		seq_printf(m, "Graphics Interrupt mask:		%08x\n",
-			   I915_READ(GTIMR));
-	}
-
-	if (INTEL_GEN(dev_priv) >= 11) {
-		seq_printf(m, "RCS Intr Mask:\t %08x\n",
-			   I915_READ(GEN11_RCS0_RSVD_INTR_MASK));
-		seq_printf(m, "BCS Intr Mask:\t %08x\n",
-			   I915_READ(GEN11_BCS_RSVD_INTR_MASK));
-		seq_printf(m, "VCS0/VCS1 Intr Mask:\t %08x\n",
-			   I915_READ(GEN11_VCS0_VCS1_INTR_MASK));
-		seq_printf(m, "VCS2/VCS3 Intr Mask:\t %08x\n",
-			   I915_READ(GEN11_VCS2_VCS3_INTR_MASK));
-		seq_printf(m, "VECS0/VECS1 Intr Mask:\t %08x\n",
-			   I915_READ(GEN11_VECS0_VECS1_INTR_MASK));
-		seq_printf(m, "GUC/SG Intr Mask:\t %08x\n",
-			   I915_READ(GEN11_GUC_SG_INTR_MASK));
-		seq_printf(m, "GPM/WGBOXPERF Intr Mask: %08x\n",
-			   I915_READ(GEN11_GPM_WGBOXPERF_INTR_MASK));
-		seq_printf(m, "Crypto Intr Mask:\t %08x\n",
-			   I915_READ(GEN11_CRYPTO_RSVD_INTR_MASK));
-		seq_printf(m, "Gunit/CSME Intr Mask:\t %08x\n",
-			   I915_READ(GEN11_GUNIT_CSME_INTR_MASK));
-
-	} else if (INTEL_GEN(dev_priv) >= 6) {
-		for_each_uabi_engine(engine, dev_priv) {
-			seq_printf(m,
-				   "Graphics Interrupt mask (%s):	%08x\n",
-				   engine->name, ENGINE_READ(engine, RING_IMR));
-		}
-	}
-
-	intel_runtime_pm_put(&dev_priv->runtime_pm, wakeref);
-
-	return 0;
-}
-
-static int i915_gem_fence_regs_info(struct seq_file *m, void *data)
-{
-	struct drm_i915_private *i915 = node_to_i915(m->private);
-	unsigned int i;
-
-	seq_printf(m, "Total fences = %d\n", i915->ggtt.num_fences);
-
-	rcu_read_lock();
-	for (i = 0; i < i915->ggtt.num_fences; i++) {
-		struct i915_fence_reg *reg = &i915->ggtt.fence_regs[i];
-		struct i915_vma *vma = reg->vma;
-
-		seq_printf(m, "Fence %d, pin count = %d, object = ",
-			   i, atomic_read(&reg->pin_count));
-		if (!vma)
-			seq_puts(m, "unused");
-		else
-			i915_debugfs_describe_obj(m, vma->obj);
-		seq_putc(m, '\n');
-	}
-	rcu_read_unlock();
-=======
->>>>>>> 7d2a07b7
 
 	return 0;
 }
@@ -753,11 +297,7 @@
 
 	gpu = NULL;
 	with_intel_runtime_pm(&i915->runtime_pm, wakeref)
-<<<<<<< HEAD
-		gpu = i915_gpu_coredump(i915);
-=======
 		gpu = i915_gpu_coredump(&i915->gt, ALL_ENGINES);
->>>>>>> 7d2a07b7
 	if (IS_ERR(gpu))
 		return PTR_ERR(gpu);
 
@@ -868,11 +408,7 @@
 		seq_printf(m,
 			   "efficient (RPe) frequency: %d MHz\n",
 			   intel_gpu_freq(rps, rps->efficient_freq));
-<<<<<<< HEAD
-	} else if (INTEL_GEN(dev_priv) >= 6) {
-=======
 	} else if (GRAPHICS_VER(dev_priv) >= 6) {
->>>>>>> 7d2a07b7
 		u32 rp_state_limits;
 		u32 gt_perf_status;
 		u32 rp_state_cap;
@@ -907,19 +443,6 @@
 		}
 		reqf = intel_gpu_freq(rps, reqf);
 
-<<<<<<< HEAD
-		rpmodectl = I915_READ(GEN6_RP_CONTROL);
-		rpinclimit = I915_READ(GEN6_RP_UP_THRESHOLD);
-		rpdeclimit = I915_READ(GEN6_RP_DOWN_THRESHOLD);
-
-		rpstat = I915_READ(GEN6_RPSTAT1);
-		rpupei = I915_READ(GEN6_RP_CUR_UP_EI) & GEN6_CURICONT_MASK;
-		rpcurup = I915_READ(GEN6_RP_CUR_UP) & GEN6_CURBSYTAVG_MASK;
-		rpprevup = I915_READ(GEN6_RP_PREV_UP) & GEN6_CURBSYTAVG_MASK;
-		rpdownei = I915_READ(GEN6_RP_CUR_DOWN_EI) & GEN6_CURIAVG_MASK;
-		rpcurdown = I915_READ(GEN6_RP_CUR_DOWN) & GEN6_CURBSYTAVG_MASK;
-		rpprevdown = I915_READ(GEN6_RP_PREV_DOWN) & GEN6_CURBSYTAVG_MASK;
-=======
 		rpmodectl = intel_uncore_read(&dev_priv->uncore, GEN6_RP_CONTROL);
 		rpinclimit = intel_uncore_read(&dev_priv->uncore, GEN6_RP_UP_THRESHOLD);
 		rpdeclimit = intel_uncore_read(&dev_priv->uncore, GEN6_RP_DOWN_THRESHOLD);
@@ -931,7 +454,6 @@
 		rpdownei = intel_uncore_read(&dev_priv->uncore, GEN6_RP_CUR_DOWN_EI) & GEN6_CURIAVG_MASK;
 		rpcurdown = intel_uncore_read(&dev_priv->uncore, GEN6_RP_CUR_DOWN) & GEN6_CURBSYTAVG_MASK;
 		rpprevdown = intel_uncore_read(&dev_priv->uncore, GEN6_RP_PREV_DOWN) & GEN6_CURBSYTAVG_MASK;
->>>>>>> 7d2a07b7
 		cagf = intel_rps_read_actual_frequency(rps);
 
 		intel_uncore_forcewake_put(&dev_priv->uncore, FORCEWAKE_ALL);
@@ -986,15 +508,6 @@
 		seq_printf(m, "RPDECLIMIT: 0x%08x\n", rpdeclimit);
 		seq_printf(m, "RPNSWREQ: %dMHz\n", reqf);
 		seq_printf(m, "CAGF: %dMHz\n", cagf);
-<<<<<<< HEAD
-		seq_printf(m, "RP CUR UP EI: %d (%dns)\n",
-			   rpupei,
-			   intel_gt_pm_interval_to_ns(&dev_priv->gt, rpupei));
-		seq_printf(m, "RP CUR UP: %d (%dun)\n",
-			   rpcurup,
-			   intel_gt_pm_interval_to_ns(&dev_priv->gt, rpcurup));
-		seq_printf(m, "RP PREV UP: %d (%dns)\n",
-=======
 		seq_printf(m, "RP CUR UP EI: %d (%lldns)\n",
 			   rpupei,
 			   intel_gt_pm_interval_to_ns(&dev_priv->gt, rpupei));
@@ -1002,23 +515,11 @@
 			   rpcurup,
 			   intel_gt_pm_interval_to_ns(&dev_priv->gt, rpcurup));
 		seq_printf(m, "RP PREV UP: %d (%lldns)\n",
->>>>>>> 7d2a07b7
 			   rpprevup,
 			   intel_gt_pm_interval_to_ns(&dev_priv->gt, rpprevup));
 		seq_printf(m, "Up threshold: %d%%\n",
 			   rps->power.up_threshold);
 
-<<<<<<< HEAD
-		seq_printf(m, "RP CUR DOWN EI: %d (%dns)\n",
-			   rpdownei,
-			   intel_gt_pm_interval_to_ns(&dev_priv->gt,
-						      rpdownei));
-		seq_printf(m, "RP CUR DOWN: %d (%dns)\n",
-			   rpcurdown,
-			   intel_gt_pm_interval_to_ns(&dev_priv->gt,
-						      rpcurdown));
-		seq_printf(m, "RP PREV DOWN: %d (%dns)\n",
-=======
 		seq_printf(m, "RP CUR DOWN EI: %d (%lldns)\n",
 			   rpdownei,
 			   intel_gt_pm_interval_to_ns(&dev_priv->gt,
@@ -1028,7 +529,6 @@
 			   intel_gt_pm_interval_to_ns(&dev_priv->gt,
 						      rpcurdown));
 		seq_printf(m, "RP PREV DOWN: %d (%lldns)\n",
->>>>>>> 7d2a07b7
 			   rpprevdown,
 			   intel_gt_pm_interval_to_ns(&dev_priv->gt,
 						      rpprevdown));
@@ -1083,43 +583,6 @@
 	return 0;
 }
 
-<<<<<<< HEAD
-static int i915_ring_freq_table(struct seq_file *m, void *unused)
-{
-	struct drm_i915_private *dev_priv = node_to_i915(m->private);
-	struct intel_rps *rps = &dev_priv->gt.rps;
-	unsigned int max_gpu_freq, min_gpu_freq;
-	intel_wakeref_t wakeref;
-	int gpu_freq, ia_freq;
-
-	if (!HAS_LLC(dev_priv))
-		return -ENODEV;
-
-	min_gpu_freq = rps->min_freq;
-	max_gpu_freq = rps->max_freq;
-	if (IS_GEN9_BC(dev_priv) || INTEL_GEN(dev_priv) >= 10) {
-		/* Convert GT frequency to 50 HZ units */
-		min_gpu_freq /= GEN9_FREQ_SCALER;
-		max_gpu_freq /= GEN9_FREQ_SCALER;
-	}
-
-	seq_puts(m, "GPU freq (MHz)\tEffective CPU freq (MHz)\tEffective Ring freq (MHz)\n");
-
-	wakeref = intel_runtime_pm_get(&dev_priv->runtime_pm);
-	for (gpu_freq = min_gpu_freq; gpu_freq <= max_gpu_freq; gpu_freq++) {
-		ia_freq = gpu_freq;
-		sandybridge_pcode_read(dev_priv,
-				       GEN6_PCODE_READ_MIN_FREQ_TABLE,
-				       &ia_freq, NULL);
-		seq_printf(m, "%d\t\t%d\t\t\t\t%d\n",
-			   intel_gpu_freq(rps,
-					  (gpu_freq *
-					   (IS_GEN9_BC(dev_priv) ||
-					    INTEL_GEN(dev_priv) >= 10 ?
-					    GEN9_FREQ_SCALER : 1))),
-			   ((ia_freq >> 0) & 0xff) * 100,
-			   ((ia_freq >> 8) & 0xff) * 100);
-=======
 static const char *swizzle_string(unsigned swizzle)
 {
 	switch (swizzle) {
@@ -1190,51 +653,8 @@
 				   intel_uncore_read(uncore, ARB_MODE));
 		seq_printf(m, "DISP_ARB_CTL = 0x%08x\n",
 			   intel_uncore_read(uncore, DISP_ARB_CTL));
->>>>>>> 7d2a07b7
-	}
-	intel_runtime_pm_put(&dev_priv->runtime_pm, wakeref);
-
-<<<<<<< HEAD
-	return 0;
-}
-
-static void describe_ctx_ring(struct seq_file *m, struct intel_ring *ring)
-{
-	seq_printf(m, " (ringbuffer, space: %d, head: %u, tail: %u, emit: %u)",
-		   ring->space, ring->head, ring->tail, ring->emit);
-}
-
-static int i915_context_status(struct seq_file *m, void *unused)
-{
-	struct drm_i915_private *i915 = node_to_i915(m->private);
-	struct i915_gem_context *ctx, *cn;
-
-	spin_lock(&i915->gem.contexts.lock);
-	list_for_each_entry_safe(ctx, cn, &i915->gem.contexts.list, link) {
-		struct i915_gem_engines_iter it;
-		struct intel_context *ce;
-
-		if (!kref_get_unless_zero(&ctx->ref))
-			continue;
-
-		spin_unlock(&i915->gem.contexts.lock);
-
-		seq_puts(m, "HW context ");
-		if (ctx->pid) {
-			struct task_struct *task;
-
-			task = get_pid_task(ctx->pid, PIDTYPE_PID);
-			if (task) {
-				seq_printf(m, "(%s [%d]) ",
-					   task->comm, task->pid);
-				put_task_struct(task);
-			}
-		} else if (IS_ERR(ctx->file_priv)) {
-			seq_puts(m, "(deleted) ");
-		} else {
-			seq_puts(m, "(kernel) ");
-		}
-=======
+	}
+
 	intel_runtime_pm_put(&dev_priv->runtime_pm, wakeref);
 
 	return 0;
@@ -1265,33 +685,10 @@
 		   intel_gpu_freq(rps, rps->boost_freq));
 
 	seq_printf(m, "Wait boosts: %d\n", READ_ONCE(rps->boosts));
->>>>>>> 7d2a07b7
-
-		seq_putc(m, ctx->remap_slice ? 'R' : 'r');
-		seq_putc(m, '\n');
-
-<<<<<<< HEAD
-		for_each_gem_engine(ce,
-				    i915_gem_context_lock_engines(ctx), it) {
-			if (intel_context_pin_if_active(ce)) {
-				seq_printf(m, "%s: ", ce->engine->name);
-				if (ce->state)
-					i915_debugfs_describe_obj(m, ce->state->obj);
-				describe_ctx_ring(m, ce->ring);
-				seq_putc(m, '\n');
-				intel_context_unpin(ce);
-			}
-		}
-		i915_gem_context_unlock_engines(ctx);
-
-		seq_putc(m, '\n');
-
-		spin_lock(&i915->gem.contexts.lock);
-		list_safe_reset_next(ctx, cn, link);
-		i915_gem_context_put(ctx);
-	}
-	spin_unlock(&i915->gem.contexts.lock);
-=======
+
+	return 0;
+}
+
 static int i915_runtime_pm_status(struct seq_file *m, void *unused)
 {
 	struct drm_i915_private *dev_priv = node_to_i915(m->private);
@@ -1302,7 +699,6 @@
 
 	seq_printf(m, "Runtime power status: %s\n",
 		   enableddisabled(!dev_priv->power_domains.init_wakeref));
->>>>>>> 7d2a07b7
 
 	seq_printf(m, "GPU idle: %s\n", yesno(!dev_priv->gt.awake));
 	seq_printf(m, "IRQs disabled: %s\n",
@@ -1317,258 +713,6 @@
 		   pci_power_name(pdev->current_state),
 		   pdev->current_state);
 
-<<<<<<< HEAD
-static const char *swizzle_string(unsigned swizzle)
-{
-	switch (swizzle) {
-	case I915_BIT_6_SWIZZLE_NONE:
-		return "none";
-	case I915_BIT_6_SWIZZLE_9:
-		return "bit9";
-	case I915_BIT_6_SWIZZLE_9_10:
-		return "bit9/bit10";
-	case I915_BIT_6_SWIZZLE_9_11:
-		return "bit9/bit11";
-	case I915_BIT_6_SWIZZLE_9_10_11:
-		return "bit9/bit10/bit11";
-	case I915_BIT_6_SWIZZLE_9_17:
-		return "bit9/bit17";
-	case I915_BIT_6_SWIZZLE_9_10_17:
-		return "bit9/bit10/bit17";
-	case I915_BIT_6_SWIZZLE_UNKNOWN:
-		return "unknown";
-	}
-
-	return "bug";
-}
-
-static int i915_swizzle_info(struct seq_file *m, void *data)
-{
-	struct drm_i915_private *dev_priv = node_to_i915(m->private);
-	struct intel_uncore *uncore = &dev_priv->uncore;
-	intel_wakeref_t wakeref;
-
-	seq_printf(m, "bit6 swizzle for X-tiling = %s\n",
-		   swizzle_string(dev_priv->ggtt.bit_6_swizzle_x));
-	seq_printf(m, "bit6 swizzle for Y-tiling = %s\n",
-		   swizzle_string(dev_priv->ggtt.bit_6_swizzle_y));
-
-	if (dev_priv->quirks & QUIRK_PIN_SWIZZLED_PAGES)
-		seq_puts(m, "L-shaped memory detected\n");
-
-	/* On BDW+, swizzling is not used. See detect_bit_6_swizzle() */
-	if (INTEL_GEN(dev_priv) >= 8 || IS_VALLEYVIEW(dev_priv))
-		return 0;
-
-	wakeref = intel_runtime_pm_get(&dev_priv->runtime_pm);
-
-	if (IS_GEN_RANGE(dev_priv, 3, 4)) {
-		seq_printf(m, "DDC = 0x%08x\n",
-			   intel_uncore_read(uncore, DCC));
-		seq_printf(m, "DDC2 = 0x%08x\n",
-			   intel_uncore_read(uncore, DCC2));
-		seq_printf(m, "C0DRB3 = 0x%04x\n",
-			   intel_uncore_read16(uncore, C0DRB3));
-		seq_printf(m, "C1DRB3 = 0x%04x\n",
-			   intel_uncore_read16(uncore, C1DRB3));
-	} else if (INTEL_GEN(dev_priv) >= 6) {
-		seq_printf(m, "MAD_DIMM_C0 = 0x%08x\n",
-			   intel_uncore_read(uncore, MAD_DIMM_C0));
-		seq_printf(m, "MAD_DIMM_C1 = 0x%08x\n",
-			   intel_uncore_read(uncore, MAD_DIMM_C1));
-		seq_printf(m, "MAD_DIMM_C2 = 0x%08x\n",
-			   intel_uncore_read(uncore, MAD_DIMM_C2));
-		seq_printf(m, "TILECTL = 0x%08x\n",
-			   intel_uncore_read(uncore, TILECTL));
-		if (INTEL_GEN(dev_priv) >= 8)
-			seq_printf(m, "GAMTARBMODE = 0x%08x\n",
-				   intel_uncore_read(uncore, GAMTARBMODE));
-		else
-			seq_printf(m, "ARB_MODE = 0x%08x\n",
-				   intel_uncore_read(uncore, ARB_MODE));
-		seq_printf(m, "DISP_ARB_CTL = 0x%08x\n",
-			   intel_uncore_read(uncore, DISP_ARB_CTL));
-	}
-
-	intel_runtime_pm_put(&dev_priv->runtime_pm, wakeref);
-
-	return 0;
-}
-
-static const char *rps_power_to_str(unsigned int power)
-{
-	static const char * const strings[] = {
-		[LOW_POWER] = "low power",
-		[BETWEEN] = "mixed",
-		[HIGH_POWER] = "high power",
-	};
-
-	if (power >= ARRAY_SIZE(strings) || !strings[power])
-		return "unknown";
-
-	return strings[power];
-}
-
-static int i915_rps_boost_info(struct seq_file *m, void *data)
-{
-	struct drm_i915_private *dev_priv = node_to_i915(m->private);
-	struct intel_rps *rps = &dev_priv->gt.rps;
-
-	seq_printf(m, "RPS enabled? %s\n", yesno(intel_rps_is_enabled(rps)));
-	seq_printf(m, "RPS active? %s\n", yesno(intel_rps_is_active(rps)));
-	seq_printf(m, "GPU busy? %s\n", yesno(dev_priv->gt.awake));
-	seq_printf(m, "Boosts outstanding? %d\n",
-		   atomic_read(&rps->num_waiters));
-	seq_printf(m, "Interactive? %d\n", READ_ONCE(rps->power.interactive));
-	seq_printf(m, "Frequency requested %d, actual %d\n",
-		   intel_gpu_freq(rps, rps->cur_freq),
-		   intel_rps_read_actual_frequency(rps));
-	seq_printf(m, "  min hard:%d, soft:%d; max soft:%d, hard:%d\n",
-		   intel_gpu_freq(rps, rps->min_freq),
-		   intel_gpu_freq(rps, rps->min_freq_softlimit),
-		   intel_gpu_freq(rps, rps->max_freq_softlimit),
-		   intel_gpu_freq(rps, rps->max_freq));
-	seq_printf(m, "  idle:%d, efficient:%d, boost:%d\n",
-		   intel_gpu_freq(rps, rps->idle_freq),
-		   intel_gpu_freq(rps, rps->efficient_freq),
-		   intel_gpu_freq(rps, rps->boost_freq));
-
-	seq_printf(m, "Wait boosts: %d\n", atomic_read(&rps->boosts));
-
-	if (INTEL_GEN(dev_priv) >= 6 && intel_rps_is_active(rps)) {
-		u32 rpup, rpupei;
-		u32 rpdown, rpdownei;
-
-		intel_uncore_forcewake_get(&dev_priv->uncore, FORCEWAKE_ALL);
-		rpup = I915_READ_FW(GEN6_RP_CUR_UP) & GEN6_RP_EI_MASK;
-		rpupei = I915_READ_FW(GEN6_RP_CUR_UP_EI) & GEN6_RP_EI_MASK;
-		rpdown = I915_READ_FW(GEN6_RP_CUR_DOWN) & GEN6_RP_EI_MASK;
-		rpdownei = I915_READ_FW(GEN6_RP_CUR_DOWN_EI) & GEN6_RP_EI_MASK;
-		intel_uncore_forcewake_put(&dev_priv->uncore, FORCEWAKE_ALL);
-
-		seq_printf(m, "\nRPS Autotuning (current \"%s\" window):\n",
-			   rps_power_to_str(rps->power.mode));
-		seq_printf(m, "  Avg. up: %d%% [above threshold? %d%%]\n",
-			   rpup && rpupei ? 100 * rpup / rpupei : 0,
-			   rps->power.up_threshold);
-		seq_printf(m, "  Avg. down: %d%% [below threshold? %d%%]\n",
-			   rpdown && rpdownei ? 100 * rpdown / rpdownei : 0,
-			   rps->power.down_threshold);
-	} else {
-		seq_puts(m, "\nRPS Autotuning inactive\n");
-	}
-
-	return 0;
-}
-
-static int i915_llc(struct seq_file *m, void *data)
-{
-	struct drm_i915_private *dev_priv = node_to_i915(m->private);
-	const bool edram = INTEL_GEN(dev_priv) > 8;
-
-	seq_printf(m, "LLC: %s\n", yesno(HAS_LLC(dev_priv)));
-	seq_printf(m, "%s: %uMB\n", edram ? "eDRAM" : "eLLC",
-		   dev_priv->edram_size_mb);
-
-	return 0;
-}
-
-static int i915_runtime_pm_status(struct seq_file *m, void *unused)
-{
-	struct drm_i915_private *dev_priv = node_to_i915(m->private);
-	struct pci_dev *pdev = dev_priv->drm.pdev;
-
-	if (!HAS_RUNTIME_PM(dev_priv))
-		seq_puts(m, "Runtime power management not supported\n");
-
-	seq_printf(m, "Runtime power status: %s\n",
-		   enableddisabled(!dev_priv->power_domains.wakeref));
-
-	seq_printf(m, "GPU idle: %s\n", yesno(!dev_priv->gt.awake));
-	seq_printf(m, "IRQs disabled: %s\n",
-		   yesno(!intel_irqs_enabled(dev_priv)));
-#ifdef CONFIG_PM
-	seq_printf(m, "Usage count: %d\n",
-		   atomic_read(&dev_priv->drm.dev->power.usage_count));
-#else
-	seq_printf(m, "Device Power Management (CONFIG_PM) disabled\n");
-#endif
-	seq_printf(m, "PCI device power state: %s [%d]\n",
-		   pci_power_name(pdev->current_state),
-		   pdev->current_state);
-
-	if (IS_ENABLED(CONFIG_DRM_I915_DEBUG_RUNTIME_PM)) {
-		struct drm_printer p = drm_seq_file_printer(m);
-
-		print_intel_runtime_pm_wakeref(&dev_priv->runtime_pm, &p);
-	}
-
-	return 0;
-}
-
-static int i915_engine_info(struct seq_file *m, void *unused)
-{
-	struct drm_i915_private *dev_priv = node_to_i915(m->private);
-	struct intel_engine_cs *engine;
-	intel_wakeref_t wakeref;
-	struct drm_printer p;
-
-	wakeref = intel_runtime_pm_get(&dev_priv->runtime_pm);
-
-	seq_printf(m, "GT awake? %s [%d]\n",
-		   yesno(dev_priv->gt.awake),
-		   atomic_read(&dev_priv->gt.wakeref.count));
-	seq_printf(m, "CS timestamp frequency: %u Hz\n",
-		   RUNTIME_INFO(dev_priv)->cs_timestamp_frequency_hz);
-
-	p = drm_seq_file_printer(m);
-	for_each_uabi_engine(engine, dev_priv)
-		intel_engine_dump(engine, &p, "%s\n", engine->name);
-
-	intel_runtime_pm_put(&dev_priv->runtime_pm, wakeref);
-
-	return 0;
-}
-
-static int i915_shrinker_info(struct seq_file *m, void *unused)
-{
-	struct drm_i915_private *i915 = node_to_i915(m->private);
-
-	seq_printf(m, "seeks = %d\n", i915->mm.shrinker.seeks);
-	seq_printf(m, "batch = %lu\n", i915->mm.shrinker.batch);
-
-	return 0;
-}
-
-static int i915_wa_registers(struct seq_file *m, void *unused)
-{
-	struct drm_i915_private *i915 = node_to_i915(m->private);
-	struct intel_engine_cs *engine;
-
-	for_each_uabi_engine(engine, i915) {
-		const struct i915_wa_list *wal = &engine->ctx_wa_list;
-		const struct i915_wa *wa;
-		unsigned int count;
-
-		count = wal->count;
-		if (!count)
-			continue;
-
-		seq_printf(m, "%s: Workarounds applied: %u\n",
-			   engine->name, count);
-
-		for (wa = wal->list; count--; wa++)
-			seq_printf(m, "0x%X: 0x%08X, mask: 0x%08X\n",
-				   i915_mmio_reg_offset(wa->reg),
-				   wa->set, wa->clr);
-
-		seq_printf(m, "\n");
-	}
-
-	return 0;
-}
-
-=======
 	if (IS_ENABLED(CONFIG_DRM_I915_DEBUG_RUNTIME_PM)) {
 		struct drm_printer p = drm_seq_file_printer(m);
 
@@ -1634,7 +778,6 @@
 	return 0;
 }
 
->>>>>>> 7d2a07b7
 static int
 i915_wedged_get(void *data, u64 *val)
 {
@@ -1661,7 +804,6 @@
 	/* Flush any previous reset before applying for a new one */
 	wait_event(i915->gt.reset.queue,
 		   !test_bit(I915_RESET_BACKOFF, &i915->gt.reset.flags));
-<<<<<<< HEAD
 
 	intel_gt_handle_error(&i915->gt, val, I915_ERROR_CAPTURE,
 			      "Manually set wedged engine mask = %llx", val);
@@ -1681,7 +823,7 @@
 	 * This would lead to infinite waits as we're doing timestamp
 	 * difference on the CS with only 32bits.
 	 */
-	if (i915_cs_timestamp_ns_to_ticks(i915, val) > U32_MAX)
+	if (intel_gt_ns_to_clock_interval(&i915->gt, val) > U32_MAX)
 		return -EINVAL;
 
 	atomic64_set(&i915->perf.noa_programming_delay, val);
@@ -1758,77 +900,11 @@
 
 	if (val & DROP_FREED)
 		intel_gt_flush_buffer_pool(gt);
-=======
-
-	intel_gt_handle_error(&i915->gt, val, I915_ERROR_CAPTURE,
-			      "Manually set wedged engine mask = %llx", val);
-	return 0;
-}
-
-DEFINE_SIMPLE_ATTRIBUTE(i915_wedged_fops,
-			i915_wedged_get, i915_wedged_set,
-			"%llu\n");
+
+	return 0;
+}
 
 static int
-i915_perf_noa_delay_set(void *data, u64 val)
-{
-	struct drm_i915_private *i915 = data;
-
-	/*
-	 * This would lead to infinite waits as we're doing timestamp
-	 * difference on the CS with only 32bits.
-	 */
-	if (intel_gt_ns_to_clock_interval(&i915->gt, val) > U32_MAX)
-		return -EINVAL;
-
-	atomic64_set(&i915->perf.noa_programming_delay, val);
-	return 0;
-}
-
-static int
-i915_perf_noa_delay_get(void *data, u64 *val)
-{
-	struct drm_i915_private *i915 = data;
-
-	*val = atomic64_read(&i915->perf.noa_programming_delay);
-	return 0;
-}
-
-DEFINE_SIMPLE_ATTRIBUTE(i915_perf_noa_delay_fops,
-			i915_perf_noa_delay_get,
-			i915_perf_noa_delay_set,
-			"%llu\n");
-
-#define DROP_UNBOUND	BIT(0)
-#define DROP_BOUND	BIT(1)
-#define DROP_RETIRE	BIT(2)
-#define DROP_ACTIVE	BIT(3)
-#define DROP_FREED	BIT(4)
-#define DROP_SHRINK_ALL	BIT(5)
-#define DROP_IDLE	BIT(6)
-#define DROP_RESET_ACTIVE	BIT(7)
-#define DROP_RESET_SEQNO	BIT(8)
-#define DROP_RCU	BIT(9)
-#define DROP_ALL (DROP_UNBOUND	| \
-		  DROP_BOUND	| \
-		  DROP_RETIRE	| \
-		  DROP_ACTIVE	| \
-		  DROP_FREED	| \
-		  DROP_SHRINK_ALL |\
-		  DROP_IDLE	| \
-		  DROP_RESET_ACTIVE | \
-		  DROP_RESET_SEQNO | \
-		  DROP_RCU)
-static int
-i915_drop_caches_get(void *data, u64 *val)
-{
-	*val = DROP_ALL;
->>>>>>> 7d2a07b7
-
-	return 0;
-}
-static int
-<<<<<<< HEAD
 i915_drop_caches_set(void *data, u64 val)
 {
 	struct drm_i915_private *i915 = data;
@@ -1843,10 +919,10 @@
 
 	fs_reclaim_acquire(GFP_KERNEL);
 	if (val & DROP_BOUND)
-		i915_gem_shrink(i915, LONG_MAX, NULL, I915_SHRINK_BOUND);
+		i915_gem_shrink(NULL, i915, LONG_MAX, NULL, I915_SHRINK_BOUND);
 
 	if (val & DROP_UNBOUND)
-		i915_gem_shrink(i915, LONG_MAX, NULL, I915_SHRINK_UNBOUND);
+		i915_gem_shrink(NULL, i915, LONG_MAX, NULL, I915_SHRINK_UNBOUND);
 
 	if (val & DROP_SHRINK_ALL)
 		i915_gem_shrink_all(i915);
@@ -1857,131 +933,14 @@
 
 	if (val & DROP_FREED)
 		i915_gem_drain_freed_objects(i915);
-=======
-gt_drop_caches(struct intel_gt *gt, u64 val)
-{
-	int ret;
-
-	if (val & DROP_RESET_ACTIVE &&
-	    wait_for(intel_engines_are_idle(gt), I915_IDLE_ENGINES_TIMEOUT))
-		intel_gt_set_wedged(gt);
-
-	if (val & DROP_RETIRE)
-		intel_gt_retire_requests(gt);
-
-	if (val & (DROP_IDLE | DROP_ACTIVE)) {
-		ret = intel_gt_wait_for_idle(gt, MAX_SCHEDULE_TIMEOUT);
-		if (ret)
-			return ret;
-	}
-
-	if (val & DROP_IDLE) {
-		ret = intel_gt_pm_wait_for_idle(gt);
-		if (ret)
-			return ret;
-	}
-
-	if (val & DROP_RESET_ACTIVE && intel_gt_terminally_wedged(gt))
-		intel_gt_handle_error(gt, ALL_ENGINES, 0, NULL);
-
-	if (val & DROP_FREED)
-		intel_gt_flush_buffer_pool(gt);
->>>>>>> 7d2a07b7
-
-	return 0;
-}
-
-<<<<<<< HEAD
+
+	return 0;
+}
+
 DEFINE_SIMPLE_ATTRIBUTE(i915_drop_caches_fops,
 			i915_drop_caches_get, i915_drop_caches_set,
 			"0x%08llx\n");
 
-static int
-i915_cache_sharing_get(void *data, u64 *val)
-{
-	struct drm_i915_private *dev_priv = data;
-	intel_wakeref_t wakeref;
-	u32 snpcr = 0;
-
-	if (!(IS_GEN_RANGE(dev_priv, 6, 7)))
-		return -ENODEV;
-
-	with_intel_runtime_pm(&dev_priv->runtime_pm, wakeref)
-		snpcr = I915_READ(GEN6_MBCUNIT_SNPCR);
-
-	*val = (snpcr & GEN6_MBC_SNPCR_MASK) >> GEN6_MBC_SNPCR_SHIFT;
-
-	return 0;
-}
-
-static int
-i915_cache_sharing_set(void *data, u64 val)
-{
-	struct drm_i915_private *dev_priv = data;
-	intel_wakeref_t wakeref;
-
-	if (!(IS_GEN_RANGE(dev_priv, 6, 7)))
-		return -ENODEV;
-
-	if (val > 3)
-		return -EINVAL;
-
-	drm_dbg(&dev_priv->drm,
-		"Manually setting uncore sharing to %llu\n", val);
-	with_intel_runtime_pm(&dev_priv->runtime_pm, wakeref) {
-		u32 snpcr;
-
-		/* Update the cache sharing policy here as well */
-		snpcr = I915_READ(GEN6_MBCUNIT_SNPCR);
-		snpcr &= ~GEN6_MBC_SNPCR_MASK;
-		snpcr |= val << GEN6_MBC_SNPCR_SHIFT;
-		I915_WRITE(GEN6_MBCUNIT_SNPCR, snpcr);
-	}
-=======
-static int
-i915_drop_caches_set(void *data, u64 val)
-{
-	struct drm_i915_private *i915 = data;
-	int ret;
-
-	DRM_DEBUG("Dropping caches: 0x%08llx [0x%08llx]\n",
-		  val, val & DROP_ALL);
-
-	ret = gt_drop_caches(&i915->gt, val);
-	if (ret)
-		return ret;
-
-	fs_reclaim_acquire(GFP_KERNEL);
-	if (val & DROP_BOUND)
-		i915_gem_shrink(NULL, i915, LONG_MAX, NULL, I915_SHRINK_BOUND);
-
-	if (val & DROP_UNBOUND)
-		i915_gem_shrink(NULL, i915, LONG_MAX, NULL, I915_SHRINK_UNBOUND);
-
-	if (val & DROP_SHRINK_ALL)
-		i915_gem_shrink_all(i915);
-	fs_reclaim_release(GFP_KERNEL);
-
-	if (val & DROP_RCU)
-		rcu_barrier();
-
-	if (val & DROP_FREED)
-		i915_gem_drain_freed_objects(i915);
->>>>>>> 7d2a07b7
-
-	return 0;
-}
-
-<<<<<<< HEAD
-DEFINE_SIMPLE_ATTRIBUTE(i915_cache_sharing_fops,
-			i915_cache_sharing_get, i915_cache_sharing_set,
-			"%llu\n");
-=======
-DEFINE_SIMPLE_ATTRIBUTE(i915_drop_caches_fops,
-			i915_drop_caches_get, i915_drop_caches_set,
-			"0x%08llx\n");
->>>>>>> 7d2a07b7
-
 static int i915_sseu_status(struct seq_file *m, void *unused)
 {
 	struct drm_i915_private *i915 = node_to_i915(m->private);
@@ -1997,11 +956,7 @@
 
 	atomic_inc(&gt->user_wakeref);
 	intel_gt_pm_get(gt);
-<<<<<<< HEAD
-	if (INTEL_GEN(i915) >= 6)
-=======
 	if (GRAPHICS_VER(i915) >= 6)
->>>>>>> 7d2a07b7
 		intel_uncore_forcewake_user_get(gt->uncore);
 
 	return 0;
@@ -2012,11 +967,7 @@
 	struct drm_i915_private *i915 = inode->i_private;
 	struct intel_gt *gt = &i915->gt;
 
-<<<<<<< HEAD
-	if (INTEL_GEN(i915) >= 6)
-=======
 	if (GRAPHICS_VER(i915) >= 6)
->>>>>>> 7d2a07b7
 		intel_uncore_forcewake_user_put(&i915->uncore);
 	intel_gt_pm_put(gt);
 	atomic_dec(&gt->user_wakeref);
@@ -2033,23 +984,10 @@
 static const struct drm_info_list i915_debugfs_list[] = {
 	{"i915_capabilities", i915_capabilities, 0},
 	{"i915_gem_objects", i915_gem_object_info, 0},
-<<<<<<< HEAD
-	{"i915_gem_fence_regs", i915_gem_fence_regs_info, 0},
-	{"i915_gem_interrupt", i915_interrupt_info, 0},
-	{"i915_frequency_info", i915_frequency_info, 0},
-	{"i915_ring_freq_table", i915_ring_freq_table, 0},
-	{"i915_context_status", i915_context_status, 0},
-	{"i915_swizzle_info", i915_swizzle_info, 0},
-	{"i915_llc", i915_llc, 0},
-	{"i915_runtime_pm_status", i915_runtime_pm_status, 0},
-	{"i915_engine_info", i915_engine_info, 0},
-	{"i915_shrinker_info", i915_shrinker_info, 0},
-=======
 	{"i915_frequency_info", i915_frequency_info, 0},
 	{"i915_swizzle_info", i915_swizzle_info, 0},
 	{"i915_runtime_pm_status", i915_runtime_pm_status, 0},
 	{"i915_engine_info", i915_engine_info, 0},
->>>>>>> 7d2a07b7
 	{"i915_wa_registers", i915_wa_registers, 0},
 	{"i915_sseu_status", i915_sseu_status, 0},
 	{"i915_rps_boost_info", i915_rps_boost_info, 0},
