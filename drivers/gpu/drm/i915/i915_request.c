--- conflicted
+++ resolved
@@ -33,13 +33,10 @@
 #include "gem/i915_gem_context.h"
 #include "gt/intel_breadcrumbs.h"
 #include "gt/intel_context.h"
-<<<<<<< HEAD
-=======
 #include "gt/intel_engine.h"
 #include "gt/intel_engine_heartbeat.h"
 #include "gt/intel_gpu_commands.h"
 #include "gt/intel_reset.h"
->>>>>>> 7d2a07b7
 #include "gt/intel_ring.h"
 #include "gt/intel_rps.h"
 
@@ -176,68 +173,6 @@
 };
 
 static void irq_execute_cb(struct irq_work *wrk)
-<<<<<<< HEAD
-{
-	struct execute_cb *cb = container_of(wrk, typeof(*cb), work);
-
-	i915_sw_fence_complete(cb->fence);
-	kmem_cache_free(global.slab_execute_cbs, cb);
-}
-
-static void irq_execute_cb_hook(struct irq_work *wrk)
-{
-	struct execute_cb *cb = container_of(wrk, typeof(*cb), work);
-
-	cb->hook(container_of(cb->fence, struct i915_request, submit),
-		 &cb->signal->fence);
-	i915_request_put(cb->signal);
-
-	irq_execute_cb(wrk);
-}
-
-static void __notify_execute_cb(struct i915_request *rq)
-{
-	struct execute_cb *cb, *cn;
-
-	lockdep_assert_held(&rq->lock);
-
-	GEM_BUG_ON(!i915_request_is_active(rq));
-	if (llist_empty(&rq->execute_cb))
-		return;
-
-	llist_for_each_entry_safe(cb, cn, rq->execute_cb.first, work.llnode)
-		irq_work_queue(&cb->work);
-
-	/*
-	 * XXX Rollback on __i915_request_unsubmit()
-	 *
-	 * In the future, perhaps when we have an active time-slicing scheduler,
-	 * it will be interesting to unsubmit parallel execution and remove
-	 * busywaits from the GPU until their master is restarted. This is
-	 * quite hairy, we have to carefully rollback the fence and do a
-	 * preempt-to-idle cycle on the target engine, all the while the
-	 * master execute_cb may refire.
-	 */
-	init_llist_head(&rq->execute_cb);
-}
-
-static inline void
-remove_from_client(struct i915_request *request)
-{
-	struct drm_i915_file_private *file_priv;
-
-	if (!READ_ONCE(request->file_priv))
-		return;
-
-	rcu_read_lock();
-	file_priv = xchg(&request->file_priv, NULL);
-	if (file_priv) {
-		spin_lock(&file_priv->mm.lock);
-		list_del(&request->client_link);
-		spin_unlock(&file_priv->mm.lock);
-	}
-	rcu_read_unlock();
-=======
 {
 	struct execute_cb *cb = container_of(wrk, typeof(*cb), work);
 
@@ -284,7 +219,6 @@
 static void __notify_execute_cb_imm(struct i915_request *rq)
 {
 	__notify_execute_cb(rq, irq_work_imm);
->>>>>>> 7d2a07b7
 }
 
 static void free_capture_list(struct i915_request *request)
@@ -301,49 +235,6 @@
 }
 
 static void __i915_request_fill(struct i915_request *rq, u8 val)
-<<<<<<< HEAD
-{
-	void *vaddr = rq->ring->vaddr;
-	u32 head;
-
-	head = rq->infix;
-	if (rq->postfix < head) {
-		memset(vaddr + head, val, rq->ring->size - head);
-		head = 0;
-	}
-	memset(vaddr + head, val, rq->postfix - head);
-}
-
-static void remove_from_engine(struct i915_request *rq)
-{
-	struct intel_engine_cs *engine, *locked;
-
-	/*
-	 * Virtual engines complicate acquiring the engine timeline lock,
-	 * as their rq->engine pointer is not stable until under that
-	 * engine lock. The simple ploy we use is to take the lock then
-	 * check that the rq still belongs to the newly locked engine.
-	 */
-	locked = READ_ONCE(rq->engine);
-	spin_lock_irq(&locked->active.lock);
-	while (unlikely(locked != (engine = READ_ONCE(rq->engine)))) {
-		spin_unlock(&locked->active.lock);
-		spin_lock(&engine->active.lock);
-		locked = engine;
-	}
-	list_del_init(&rq->sched.link);
-	clear_bit(I915_FENCE_FLAG_PQUEUE, &rq->fence.flags);
-	clear_bit(I915_FENCE_FLAG_HOLD, &rq->fence.flags);
-	spin_unlock_irq(&locked->active.lock);
-}
-
-bool i915_request_retire(struct i915_request *rq)
-{
-	if (!i915_request_completed(rq))
-		return false;
-
-	RQ_TRACE(rq, "\n");
-=======
 {
 	void *vaddr = rq->ring->vaddr;
 	u32 head;
@@ -372,7 +263,6 @@
 {
 	struct intel_engine_cs *engine, *locked;
 	bool ret = false;
->>>>>>> 7d2a07b7
 
 	/*
 	 * Serialise with __i915_request_submit() so that it sees
@@ -389,33 +279,6 @@
 		spin_lock(&locked->active.lock);
 	}
 
-<<<<<<< HEAD
-	/*
-	 * We know the GPU must have read the request to have
-	 * sent us the seqno + interrupt, so use the position
-	 * of tail of the request to update the last known position
-	 * of the GPU head.
-	 *
-	 * Note this requires that we are always called in request
-	 * completion order.
-	 */
-	GEM_BUG_ON(!list_is_first(&rq->link,
-				  &i915_request_timeline(rq)->requests));
-	if (IS_ENABLED(CONFIG_DRM_I915_DEBUG_GEM))
-		/* Poison before we release our space in the ring */
-		__i915_request_fill(rq, POISON_FREE);
-	rq->ring->head = rq->postfix;
-
-	/*
-	 * We only loosely track inflight requests across preemption,
-	 * and so we may find ourselves attempting to retire a _completed_
-	 * request that we have removed from the HW and put back on a run
-	 * queue.
-	 */
-	remove_from_engine(rq);
-
-	spin_lock_irq(&rq->lock);
-=======
 	if (i915_request_is_active(rq)) {
 		if (!__i915_request_is_complete(rq))
 			*active = locked;
@@ -515,7 +378,6 @@
 
 	GEM_BUG_ON(!i915_sw_fence_signaled(&rq->submit));
 	trace_i915_request_retire(rq);
->>>>>>> 7d2a07b7
 	i915_request_mark_complete(rq);
 
 	__rq_cancel_watchdog(rq);
@@ -539,22 +401,6 @@
 	if (!i915_request_signaled(rq)) {
 		spin_lock_irq(&rq->lock);
 		dma_fence_signal_locked(&rq->fence);
-<<<<<<< HEAD
-	if (test_bit(DMA_FENCE_FLAG_ENABLE_SIGNAL_BIT, &rq->fence.flags))
-		i915_request_cancel_breadcrumb(rq);
-	if (i915_request_has_waitboost(rq)) {
-		GEM_BUG_ON(!atomic_read(&rq->engine->gt->rps.num_waiters));
-		atomic_dec(&rq->engine->gt->rps.num_waiters);
-	}
-	if (!test_bit(I915_FENCE_FLAG_ACTIVE, &rq->fence.flags)) {
-		set_bit(I915_FENCE_FLAG_ACTIVE, &rq->fence.flags);
-		__notify_execute_cb(rq);
-	}
-	GEM_BUG_ON(!llist_empty(&rq->execute_cb));
-	spin_unlock_irq(&rq->lock);
-
-	remove_from_client(rq);
-=======
 		spin_unlock_irq(&rq->lock);
 	}
 
@@ -575,7 +421,6 @@
 		remove_from_engine(rq);
 	GEM_BUG_ON(!llist_empty(&rq->execute_cb));
 
->>>>>>> 7d2a07b7
 	__list_del_entry(&rq->link); /* poison neither prev/next (RCU walks) */
 
 	intel_context_exit(rq->context);
@@ -594,25 +439,13 @@
 	struct i915_request *tmp;
 
 	RQ_TRACE(rq, "\n");
-<<<<<<< HEAD
-
-	GEM_BUG_ON(!i915_request_completed(rq));
-=======
 	GEM_BUG_ON(!__i915_request_is_complete(rq));
->>>>>>> 7d2a07b7
 
 	do {
 		tmp = list_first_entry(&tl->requests, typeof(*tmp), link);
 	} while (i915_request_retire(tmp) && tmp != rq);
 }
 
-<<<<<<< HEAD
-static void __llist_add(struct llist_node *node, struct llist_head *head)
-{
-	node->next = head->first;
-	head->first = node;
-}
-
 static struct i915_request * const *
 __engine_active(struct intel_engine_cs *engine)
 {
@@ -621,16 +454,6 @@
 
 static bool __request_in_flight(const struct i915_request *signal)
 {
-=======
-static struct i915_request * const *
-__engine_active(struct intel_engine_cs *engine)
-{
-	return READ_ONCE(engine->execlists.active);
-}
-
-static bool __request_in_flight(const struct i915_request *signal)
-{
->>>>>>> 7d2a07b7
 	struct i915_request * const *port, *rq;
 	bool inflight = false;
 
@@ -720,18 +543,6 @@
 		cb->work.func = irq_execute_cb_hook;
 	}
 
-<<<<<<< HEAD
-	spin_lock_irq(&signal->lock);
-	if (i915_request_is_active(signal) || __request_in_flight(signal)) {
-		if (hook) {
-			hook(rq, &signal->fence);
-			i915_request_put(signal);
-		}
-		i915_sw_fence_complete(cb->fence);
-		kmem_cache_free(global.slab_execute_cbs, cb);
-	} else {
-		__llist_add(&cb->work.llnode, &signal->execute_cb);
-=======
 	/*
 	 * Register the callback first, then see if the signaler is already
 	 * active. This ensures that if we race with the
@@ -749,7 +560,6 @@
 		if (i915_request_is_active(signal) ||
 		    __request_in_flight(signal))
 			__notify_execute_cb_imm(signal);
->>>>>>> 7d2a07b7
 	}
 
 	return 0;
@@ -774,11 +584,8 @@
 	if (rq->infix == rq->postfix)
 		return;
 
-<<<<<<< HEAD
-=======
 	RQ_TRACE(rq, "error: %d\n", rq->fence.error);
 
->>>>>>> 7d2a07b7
 	/*
 	 * As this request likely depends on state from the lost
 	 * context, clear out all the user operations leaving the
@@ -788,30 +595,18 @@
 	rq->infix = rq->postfix;
 }
 
-<<<<<<< HEAD
-void i915_request_set_error_once(struct i915_request *rq, int error)
-=======
 bool i915_request_set_error_once(struct i915_request *rq, int error)
->>>>>>> 7d2a07b7
 {
 	int old;
 
 	GEM_BUG_ON(!IS_ERR_VALUE((long)error));
 
 	if (i915_request_signaled(rq))
-<<<<<<< HEAD
-		return;
-=======
 		return false;
->>>>>>> 7d2a07b7
 
 	old = READ_ONCE(rq->fence.error);
 	do {
 		if (fatal_error(old))
-<<<<<<< HEAD
-			return;
-	} while (!try_cmpxchg(&rq->fence.error, &old, error));
-=======
 			return false;
 	} while (!try_cmpxchg(&rq->fence.error, &old, error));
 
@@ -832,7 +627,6 @@
 	i915_request_mark_complete(rq);
 
 	return rq;
->>>>>>> 7d2a07b7
 }
 
 bool __i915_request_submit(struct i915_request *request)
@@ -861,19 +655,10 @@
 	 * dropped upon retiring. (Otherwise if resubmit a *retired*
 	 * request, this would be a horrible use-after-free.)
 	 */
-<<<<<<< HEAD
-	if (i915_request_completed(request))
-		goto xfer;
-
-	if (unlikely(intel_context_is_closed(request->context) &&
-		     !intel_engine_has_heartbeat(engine)))
-		intel_context_set_banned(request->context);
-=======
 	if (__i915_request_is_complete(request)) {
 		list_del_init(&request->sched.link);
 		goto active;
 	}
->>>>>>> 7d2a07b7
 
 	if (unlikely(intel_context_is_banned(request->context)))
 		i915_request_set_error_once(request, -EIO);
@@ -903,32 +688,6 @@
 
 	engine->emit_fini_breadcrumb(request,
 				     request->ring->vaddr + request->postfix);
-<<<<<<< HEAD
-
-	trace_i915_request_execute(request);
-	engine->serial++;
-	result = true;
-
-xfer:
-	if (!test_and_set_bit(I915_FENCE_FLAG_ACTIVE, &request->fence.flags)) {
-		list_move_tail(&request->sched.link, &engine->active.requests);
-		clear_bit(I915_FENCE_FLAG_PQUEUE, &request->fence.flags);
-	}
-
-	/* We may be recursing from the signal callback of another i915 fence */
-	if (!i915_request_signaled(request)) {
-		spin_lock_nested(&request->lock, SINGLE_DEPTH_NESTING);
-
-		__notify_execute_cb(request);
-		if (test_bit(DMA_FENCE_FLAG_ENABLE_SIGNAL_BIT,
-			     &request->fence.flags) &&
-		    !i915_request_enable_breadcrumb(request))
-			intel_engine_signal_breadcrumbs(engine);
-
-		spin_unlock(&request->lock);
-		GEM_BUG_ON(!llist_empty(&request->execute_cb));
-	}
-=======
 
 	trace_i915_request_execute(request);
 	engine->serial++;
@@ -955,7 +714,6 @@
 	/* We may be recursing from the signal callback of another i915 fence */
 	if (test_bit(DMA_FENCE_FLAG_ENABLE_SIGNAL_BIT, &request->fence.flags))
 		i915_request_enable_breadcrumb(request);
->>>>>>> 7d2a07b7
 
 	return result;
 }
@@ -977,14 +735,6 @@
 {
 	struct intel_engine_cs *engine = request->engine;
 
-<<<<<<< HEAD
-	RQ_TRACE(request, "\n");
-
-	GEM_BUG_ON(!irqs_disabled());
-	lockdep_assert_held(&engine->active.lock);
-
-=======
->>>>>>> 7d2a07b7
 	/*
 	 * Only unwind in reverse order, required so that the per-context list
 	 * is kept in seqno/ring order.
@@ -1007,11 +757,7 @@
 		i915_request_cancel_breadcrumb(request);
 
 	/* We've already spun, don't charge on resubmitting. */
-<<<<<<< HEAD
-	if (request->sched.semaphores && i915_request_started(request))
-=======
 	if (request->sched.semaphores && __i915_request_has_started(request))
->>>>>>> 7d2a07b7
 		request->sched.semaphores = 0;
 
 	/*
@@ -1070,11 +816,8 @@
 
 		if (unlikely(fence->error))
 			i915_request_set_error_once(request, fence->error);
-<<<<<<< HEAD
-=======
 		else
 			__rq_arm_watchdog(request);
->>>>>>> 7d2a07b7
 
 		/*
 		 * We need to serialize use of the submit_request() callback
@@ -1173,10 +916,6 @@
 
 	dma_fence_init(&rq->fence, &i915_fence_ops, &rq->lock, 0, 0);
 
-<<<<<<< HEAD
-	rq->file_priv = NULL;
-=======
->>>>>>> 7d2a07b7
 	rq->capture_list = NULL;
 
 	init_llist_head(&rq->execute_cb);
@@ -1252,14 +991,8 @@
 	rq->fence.seqno = seqno;
 
 	RCU_INIT_POINTER(rq->timeline, tl);
-<<<<<<< HEAD
-	RCU_INIT_POINTER(rq->hwsp_cacheline, tl->hwsp_cacheline);
-	rq->hwsp_seqno = tl->hwsp_seqno;
-	GEM_BUG_ON(i915_request_completed(rq));
-=======
 	rq->hwsp_seqno = tl->hwsp_seqno;
 	GEM_BUG_ON(__i915_request_is_complete(rq));
->>>>>>> 7d2a07b7
 
 	rq->rcustate = get_state_synchronize_rcu(); /* acts as smp_mb() */
 
@@ -1271,11 +1004,7 @@
 
 	/* No zalloc, everything must be cleared after use */
 	rq->batch = NULL;
-<<<<<<< HEAD
-	GEM_BUG_ON(rq->file_priv);
-=======
 	__rq_init_watchdog(rq);
->>>>>>> 7d2a07b7
 	GEM_BUG_ON(rq->capture_list);
 	GEM_BUG_ON(!llist_empty(&rq->execute_cb));
 
@@ -1613,10 +1342,6 @@
 			return err;
 	}
 
-<<<<<<< HEAD
-	/* Check that we do not interrupt ourselves with a new request */
-	rq->cookie = lockdep_pin_lock(&tl->mutex);
-=======
 	/* Couple the dependency tree for PI on this exposed to->fence */
 	if (to->engine->schedule) {
 		err = i915_sched_node_add_dependency(&to->sched,
@@ -1625,17 +1350,11 @@
 		if (err < 0)
 			return err;
 	}
->>>>>>> 7d2a07b7
 
 	return intel_timeline_sync_set_start(i915_request_timeline(to),
 					     &from->fence);
 }
 
-<<<<<<< HEAD
-err_unlock:
-	intel_context_timeline_unlock(tl);
-	return rq;
-=======
 static void mark_external(struct i915_request *rq)
 {
 	/*
@@ -1647,145 +1366,21 @@
 	 * it wait upon a semaphore.
 	 */
 	rq->sched.flags |= I915_SCHED_HAS_EXTERNAL_CHAIN;
->>>>>>> 7d2a07b7
 }
 
 static int
 __i915_request_await_external(struct i915_request *rq, struct dma_fence *fence)
 {
-<<<<<<< HEAD
-	struct dma_fence *fence;
-	int err;
-
-	if (i915_request_timeline(rq) == rcu_access_pointer(signal->timeline))
-		return 0;
-
-	if (i915_request_started(signal))
-		return 0;
-
-	fence = NULL;
-	rcu_read_lock();
-	spin_lock_irq(&signal->lock);
-	do {
-		struct list_head *pos = READ_ONCE(signal->link.prev);
-		struct i915_request *prev;
-
-		/* Confirm signal has not been retired, the link is valid */
-		if (unlikely(i915_request_started(signal)))
-			break;
-
-		/* Is signal the earliest request on its timeline? */
-		if (pos == &rcu_dereference(signal->timeline)->requests)
-			break;
-
-		/*
-		 * Peek at the request before us in the timeline. That
-		 * request will only be valid before it is retired, so
-		 * after acquiring a reference to it, confirm that it is
-		 * still part of the signaler's timeline.
-		 */
-		prev = list_entry(pos, typeof(*prev), link);
-		if (!i915_request_get_rcu(prev))
-			break;
-
-		/* After the strong barrier, confirm prev is still attached */
-		if (unlikely(READ_ONCE(prev->link.next) != &signal->link)) {
-			i915_request_put(prev);
-			break;
-		}
-
-		fence = &prev->fence;
-	} while (0);
-	spin_unlock_irq(&signal->lock);
-	rcu_read_unlock();
-	if (!fence)
-		return 0;
-
-	err = 0;
-	if (!intel_timeline_sync_is_later(i915_request_timeline(rq), fence))
-		err = i915_sw_fence_await_dma_fence(&rq->submit,
-						    fence, 0,
-						    I915_FENCE_GFP);
-	dma_fence_put(fence);
-
-	return err;
-=======
 	mark_external(rq);
 	return i915_sw_fence_await_dma_fence(&rq->submit, fence,
 					     i915_fence_context_timeout(rq->engine->i915,
 									fence->context),
 					     I915_FENCE_GFP);
->>>>>>> 7d2a07b7
 }
 
 static int
 i915_request_await_external(struct i915_request *rq, struct dma_fence *fence)
 {
-<<<<<<< HEAD
-	/*
-	 * Polling a semaphore causes bus traffic, delaying other users of
-	 * both the GPU and CPU. We want to limit the impact on others,
-	 * while taking advantage of early submission to reduce GPU
-	 * latency. Therefore we restrict ourselves to not using more
-	 * than one semaphore from each source, and not using a semaphore
-	 * if we have detected the engine is saturated (i.e. would not be
-	 * submitted early and cause bus traffic reading an already passed
-	 * semaphore).
-	 *
-	 * See the are-we-too-late? check in __i915_request_submit().
-	 */
-	return rq->sched.semaphores | READ_ONCE(rq->engine->saturated);
-}
-
-static int
-__emit_semaphore_wait(struct i915_request *to,
-		      struct i915_request *from,
-		      u32 seqno)
-{
-	const int has_token = INTEL_GEN(to->engine->i915) >= 12;
-	u32 hwsp_offset;
-	int len, err;
-	u32 *cs;
-
-	GEM_BUG_ON(INTEL_GEN(to->engine->i915) < 8);
-	GEM_BUG_ON(i915_request_has_initial_breadcrumb(to));
-
-	/* We need to pin the signaler's HWSP until we are finished reading. */
-	err = intel_timeline_read_hwsp(from, to, &hwsp_offset);
-	if (err)
-		return err;
-
-	len = 4;
-	if (has_token)
-		len += 2;
-
-	cs = intel_ring_begin(to, len);
-	if (IS_ERR(cs))
-		return PTR_ERR(cs);
-
-	/*
-	 * Using greater-than-or-equal here means we have to worry
-	 * about seqno wraparound. To side step that issue, we swap
-	 * the timeline HWSP upon wrapping, so that everyone listening
-	 * for the old (pre-wrap) values do not see the much smaller
-	 * (post-wrap) values than they were expecting (and so wait
-	 * forever).
-	 */
-	*cs++ = (MI_SEMAPHORE_WAIT |
-		 MI_SEMAPHORE_GLOBAL_GTT |
-		 MI_SEMAPHORE_POLL |
-		 MI_SEMAPHORE_SAD_GTE_SDD) +
-		has_token;
-	*cs++ = seqno;
-	*cs++ = hwsp_offset;
-	*cs++ = 0;
-	if (has_token) {
-		*cs++ = 0;
-		*cs++ = MI_NOOP;
-	}
-
-	intel_ring_advance(to, cs);
-=======
 	struct dma_fence *iter;
 	int err = 0;
 
@@ -1852,295 +1447,6 @@
 			return ret;
 	} while (--nchild);
 
->>>>>>> 7d2a07b7
-	return 0;
-}
-
-static int
-<<<<<<< HEAD
-emit_semaphore_wait(struct i915_request *to,
-		    struct i915_request *from,
-		    gfp_t gfp)
-=======
-await_request_submit(struct i915_request *to, struct i915_request *from)
-{
-	/*
-	 * If we are waiting on a virtual engine, then it may be
-	 * constrained to execute on a single engine *prior* to submission.
-	 * When it is submitted, it will be first submitted to the virtual
-	 * engine and then passed to the physical engine. We cannot allow
-	 * the waiter to be submitted immediately to the physical engine
-	 * as it may then bypass the virtual request.
-	 */
-	if (to->engine == READ_ONCE(from->engine))
-		return i915_sw_fence_await_sw_fence_gfp(&to->submit,
-							&from->submit,
-							I915_FENCE_GFP);
-	else
-		return __i915_request_await_execution(to, from, NULL);
-}
-
-static int
-i915_request_await_request(struct i915_request *to, struct i915_request *from)
->>>>>>> 7d2a07b7
-{
-	const intel_engine_mask_t mask = READ_ONCE(from->engine)->mask;
-	struct i915_sw_fence *wait = &to->submit;
-
-	if (!intel_context_use_semaphores(to->context))
-		goto await_fence;
-
-	if (i915_request_has_initial_breadcrumb(to))
-		goto await_fence;
-
-	if (!rcu_access_pointer(from->hwsp_cacheline))
-		goto await_fence;
-
-	/*
-	 * If this or its dependents are waiting on an external fence
-	 * that may fail catastrophically, then we want to avoid using
-	 * sempahores as they bypass the fence signaling metadata, and we
-	 * lose the fence->error propagation.
-	 */
-	if (from->sched.flags & I915_SCHED_HAS_EXTERNAL_CHAIN)
-		goto await_fence;
-
-<<<<<<< HEAD
-	/* Just emit the first semaphore we see as request space is limited. */
-	if (already_busywaiting(to) & mask)
-		goto await_fence;
-
-	if (i915_request_await_start(to, from) < 0)
-		goto await_fence;
-
-	/* Only submit our spinner after the signaler is running! */
-	if (__await_execution(to, from, NULL, gfp))
-		goto await_fence;
-
-	if (__emit_semaphore_wait(to, from, from->fence.seqno))
-		goto await_fence;
-
-	to->sched.semaphores |= mask;
-	wait = &to->semaphore;
-
-await_fence:
-	return i915_sw_fence_await_dma_fence(wait,
-					     &from->fence, 0,
-					     I915_FENCE_GFP);
-}
-
-static bool intel_timeline_sync_has_start(struct intel_timeline *tl,
-					  struct dma_fence *fence)
-{
-	return __intel_timeline_sync_is_later(tl,
-					      fence->context,
-					      fence->seqno - 1);
-}
-
-static int intel_timeline_sync_set_start(struct intel_timeline *tl,
-					 const struct dma_fence *fence)
-{
-	return __intel_timeline_sync_set(tl, fence->context, fence->seqno - 1);
-}
-
-static int
-__i915_request_await_execution(struct i915_request *to,
-			       struct i915_request *from,
-			       void (*hook)(struct i915_request *rq,
-					    struct dma_fence *signal))
-{
-	int err;
-
-	GEM_BUG_ON(intel_context_is_barrier(from->context));
-
-	/* Submit both requests at the same time */
-	err = __await_execution(to, from, hook, I915_FENCE_GFP);
-	if (err)
-		return err;
-
-	/* Squash repeated depenendices to the same timelines */
-	if (intel_timeline_sync_has_start(i915_request_timeline(to),
-					  &from->fence))
-=======
-	if (i915_request_completed(from)) {
-		i915_sw_fence_set_error_once(&to->submit, from->fence.error);
->>>>>>> 7d2a07b7
-		return 0;
-	}
-
-<<<<<<< HEAD
-	/*
-	 * Wait until the start of this request.
-	 *
-	 * The execution cb fires when we submit the request to HW. But in
-	 * many cases this may be long before the request itself is ready to
-	 * run (consider that we submit 2 requests for the same context, where
-	 * the request of interest is behind an indefinite spinner). So we hook
-	 * up to both to reduce our queues and keep the execution lag minimised
-	 * in the worst case, though we hope that the await_start is elided.
-	 */
-	err = i915_request_await_start(to, from);
-	if (err < 0)
-		return err;
-
-	/*
-	 * Ensure both start together [after all semaphores in signal]
-	 *
-	 * Now that we are queued to the HW at roughly the same time (thanks
-	 * to the execute cb) and are ready to run at roughly the same time
-	 * (thanks to the await start), our signaler may still be indefinitely
-	 * delayed by waiting on a semaphore from a remote engine. If our
-	 * signaler depends on a semaphore, so indirectly do we, and we do not
-	 * want to start our payload until our signaler also starts theirs.
-	 * So we wait.
-	 *
-	 * However, there is also a second condition for which we need to wait
-	 * for the precise start of the signaler. Consider that the signaler
-	 * was submitted in a chain of requests following another context
-	 * (with just an ordinary intra-engine fence dependency between the
-	 * two). In this case the signaler is queued to HW, but not for
-	 * immediate execution, and so we must wait until it reaches the
-	 * active slot.
-	 */
-	if (intel_engine_has_semaphores(to->engine) &&
-	    !i915_request_has_initial_breadcrumb(to)) {
-		err = __emit_semaphore_wait(to, from, from->fence.seqno - 1);
-		if (err < 0)
-			return err;
-	}
-
-	/* Couple the dependency tree for PI on this exposed to->fence */
-	if (to->engine->schedule) {
-		err = i915_sched_node_add_dependency(&to->sched,
-						     &from->sched,
-						     I915_DEPENDENCY_WEAK);
-		if (err < 0)
-			return err;
-	}
-
-	return intel_timeline_sync_set_start(i915_request_timeline(to),
-					     &from->fence);
-}
-
-static void mark_external(struct i915_request *rq)
-{
-	/*
-	 * The downside of using semaphores is that we lose metadata passing
-	 * along the signaling chain. This is particularly nasty when we
-	 * need to pass along a fatal error such as EFAULT or EDEADLK. For
-	 * fatal errors we want to scrub the request before it is executed,
-	 * which means that we cannot preload the request onto HW and have
-	 * it wait upon a semaphore.
-	 */
-	rq->sched.flags |= I915_SCHED_HAS_EXTERNAL_CHAIN;
-}
-
-static int
-__i915_request_await_external(struct i915_request *rq, struct dma_fence *fence)
-{
-	mark_external(rq);
-	return i915_sw_fence_await_dma_fence(&rq->submit, fence,
-					     i915_fence_context_timeout(rq->engine->i915,
-									fence->context),
-					     I915_FENCE_GFP);
-}
-
-static int
-i915_request_await_external(struct i915_request *rq, struct dma_fence *fence)
-{
-	struct dma_fence *iter;
-	int err = 0;
-
-	if (!to_dma_fence_chain(fence))
-		return __i915_request_await_external(rq, fence);
-
-	dma_fence_chain_for_each(iter, fence) {
-		struct dma_fence_chain *chain = to_dma_fence_chain(iter);
-
-		if (!dma_fence_is_i915(chain->fence)) {
-			err = __i915_request_await_external(rq, iter);
-			break;
-		}
-
-		err = i915_request_await_dma_fence(rq, chain->fence);
-		if (err < 0)
-			break;
-	}
-
-	dma_fence_put(iter);
-	return err;
-=======
-	if (to->engine->schedule) {
-		ret = i915_sched_node_add_dependency(&to->sched,
-						     &from->sched,
-						     I915_DEPENDENCY_EXTERNAL);
-		if (ret < 0)
-			return ret;
-	}
-
-	if (is_power_of_2(to->execution_mask | READ_ONCE(from->execution_mask)))
-		ret = await_request_submit(to, from);
-	else
-		ret = emit_semaphore_wait(to, from, I915_FENCE_GFP);
-	if (ret < 0)
-		return ret;
-
-	return 0;
->>>>>>> 7d2a07b7
-}
-
-int
-i915_request_await_execution(struct i915_request *rq,
-			     struct dma_fence *fence,
-			     void (*hook)(struct i915_request *rq,
-					  struct dma_fence *signal))
-{
-	struct dma_fence **child = &fence;
-	unsigned int nchild = 1;
-	int ret;
-
-	if (dma_fence_is_array(fence)) {
-		struct dma_fence_array *array = to_dma_fence_array(fence);
-
-		/* XXX Error for signal-on-any fence arrays */
-
-		child = array->fences;
-		nchild = array->num_fences;
-		GEM_BUG_ON(!nchild);
-	}
-
-	do {
-		fence = *child++;
-		if (test_bit(DMA_FENCE_FLAG_SIGNALED_BIT, &fence->flags))
-			continue;
-
-		if (fence->context == rq->fence.context)
-			continue;
-
-<<<<<<< HEAD
-		/*
-		 * We don't squash repeated fence dependencies here as we
-		 * want to run our callback in all cases.
-		 */
-=======
-		/* Squash repeated waits to the same timelines */
-		if (fence->context &&
-		    intel_timeline_sync_is_later(i915_request_timeline(rq),
-						 fence))
-			continue;
->>>>>>> 7d2a07b7
-
-		if (dma_fence_is_i915(fence))
-			ret = __i915_request_await_execution(rq,
-							     to_request(fence),
-							     hook);
-		else
-			ret = i915_request_await_external(rq, fence);
-		if (ret < 0)
-			return ret;
-<<<<<<< HEAD
-	} while (--nchild);
-
 	return 0;
 }
 
@@ -2242,8 +1548,6 @@
 			ret = i915_request_await_external(rq, fence);
 		if (ret < 0)
 			return ret;
-=======
->>>>>>> 7d2a07b7
 
 		/* Record the latest fence used against each timeline */
 		if (fence->context)
@@ -2286,13 +1590,8 @@
 		struct dma_fence **shared;
 		unsigned int count, i;
 
-<<<<<<< HEAD
-		ret = dma_resv_get_fences_rcu(obj->base.resv,
-							&excl, &count, &shared);
-=======
 		ret = dma_resv_get_fences(obj->base.resv, &excl, &count,
 					  &shared);
->>>>>>> 7d2a07b7
 		if (ret)
 			return ret;
 
@@ -2308,11 +1607,7 @@
 			dma_fence_put(shared[i]);
 		kfree(shared);
 	} else {
-<<<<<<< HEAD
-		excl = dma_resv_get_excl_rcu(obj->base.resv);
-=======
 		excl = dma_resv_get_excl_unlocked(obj->base.resv);
->>>>>>> 7d2a07b7
 	}
 
 	if (excl) {
@@ -2353,11 +1648,7 @@
 	 */
 	prev = to_request(__i915_active_fence_set(&timeline->last_request,
 						  &rq->fence));
-<<<<<<< HEAD
-	if (prev && !i915_request_completed(prev)) {
-=======
 	if (prev && !__i915_request_is_complete(prev)) {
->>>>>>> 7d2a07b7
 		/*
 		 * The requests are supposed to be kept in order. However,
 		 * we need to be wary in case the timeline->last_request
@@ -2427,15 +1718,12 @@
 
 	return __i915_request_add_to_timeline(rq);
 }
-<<<<<<< HEAD
-=======
 
 void __i915_request_queue_bh(struct i915_request *rq)
 {
 	i915_sw_fence_commit(&rq->semaphore);
 	i915_sw_fence_commit(&rq->submit);
 }
->>>>>>> 7d2a07b7
 
 void __i915_request_queue(struct i915_request *rq,
 			  const struct i915_sched_attr *attr)
@@ -2453,15 +1741,10 @@
 	 */
 	if (attr && rq->engine->schedule)
 		rq->engine->schedule(rq, attr);
-<<<<<<< HEAD
-	i915_sw_fence_commit(&rq->semaphore);
-	i915_sw_fence_commit(&rq->submit);
-=======
 
 	local_bh_disable();
 	__i915_request_queue_bh(rq);
 	local_bh_enable(); /* kick tasklets */
->>>>>>> 7d2a07b7
 }
 
 void i915_request_add(struct i915_request *rq)
@@ -2521,11 +1804,7 @@
 	return this_cpu != cpu;
 }
 
-<<<<<<< HEAD
-static bool __i915_spin_request(const struct i915_request * const rq, int state)
-=======
 static bool __i915_spin_request(struct i915_request * const rq, int state)
->>>>>>> 7d2a07b7
 {
 	unsigned long timeout_ns;
 	unsigned int cpu;
@@ -2651,12 +1930,7 @@
 	 * duration, which we currently lack.
 	 */
 	if (IS_ACTIVE(CONFIG_DRM_I915_MAX_REQUEST_BUSYWAIT) &&
-<<<<<<< HEAD
-	    __i915_spin_request(rq, state)) {
-		dma_fence_signal(&rq->fence);
-=======
 	    __i915_spin_request(rq, state))
->>>>>>> 7d2a07b7
 		goto out;
 
 	/*
@@ -2671,16 +1945,8 @@
 	 * but at a cost of spending more power processing the workload
 	 * (bad for battery).
 	 */
-<<<<<<< HEAD
-	if (flags & I915_WAIT_PRIORITY) {
-		if (!i915_request_started(rq) &&
-		    INTEL_GEN(rq->engine->i915) >= 6)
-			intel_rps_boost(rq);
-	}
-=======
 	if (flags & I915_WAIT_PRIORITY && !i915_request_started(rq))
 		intel_rps_boost(rq);
->>>>>>> 7d2a07b7
 
 	wait.tsk = current;
 	if (dma_fence_add_callback(&rq->fence, &wait.cb, request_wait_wake))
@@ -2707,16 +1973,8 @@
 	for (;;) {
 		set_current_state(state);
 
-<<<<<<< HEAD
-		if (i915_request_completed(rq)) {
-			dma_fence_signal(&rq->fence);
-=======
 		if (dma_fence_is_signaled(&rq->fence))
->>>>>>> 7d2a07b7
 			break;
-		}
-
-		intel_engine_flush_submission(rq->engine);
 
 		if (signal_pending_state(state, current)) {
 			timeout = -ERESTARTSYS;
@@ -2742,8 +2000,6 @@
 	return timeout;
 }
 
-<<<<<<< HEAD
-=======
 static int print_sched_attr(const struct i915_sched_attr *attr,
 			    char *buf, int x, int len)
 {
@@ -2844,7 +2100,6 @@
 		   name);
 }
 
->>>>>>> 7d2a07b7
 #if IS_ENABLED(CONFIG_DRM_I915_SELFTEST)
 #include "selftests/mock_request.c"
 #include "selftests/i915_request.c"
