/* SPDX-License-Identifier: MIT */
/*
 * Copyright © 2019 Intel Corporation
 */

#ifndef __INTEL_SPRITE_H__
#define __INTEL_SPRITE_H__

#include <linux/types.h>

#include "intel_display.h"

struct drm_device;
struct drm_display_mode;
struct drm_file;
struct drm_i915_private;
struct intel_crtc_state;
struct intel_plane_state;

<<<<<<< HEAD
=======
/*
 * FIXME: We should instead only take spinlocks once for the entire update
 * instead of once per mmio.
 */
#if IS_ENABLED(CONFIG_PROVE_LOCKING)
#define VBLANK_EVASION_TIME_US 250
#else
#define VBLANK_EVASION_TIME_US 100
#endif

>>>>>>> 7d2a07b7
int intel_usecs_to_scanlines(const struct drm_display_mode *adjusted_mode,
			     int usecs);
struct intel_plane *intel_sprite_plane_create(struct drm_i915_private *dev_priv,
					      enum pipe pipe, int plane);
int intel_sprite_set_colorkey_ioctl(struct drm_device *dev, void *data,
				    struct drm_file *file_priv);
void intel_pipe_update_start(const struct intel_crtc_state *new_crtc_state);
void intel_pipe_update_end(struct intel_crtc_state *new_crtc_state);
int intel_plane_check_src_coordinates(struct intel_plane_state *plane_state);
int chv_plane_check_rotation(const struct intel_plane_state *plane_state);
<<<<<<< HEAD
struct intel_plane *
skl_universal_plane_create(struct drm_i915_private *dev_priv,
			   enum pipe pipe, enum plane_id plane_id);
=======
>>>>>>> 7d2a07b7

static inline u8 icl_hdr_plane_mask(void)
{
	return BIT(PLANE_PRIMARY) |
		BIT(PLANE_SPRITE0) | BIT(PLANE_SPRITE1);
}

<<<<<<< HEAD
bool icl_is_nv12_y_plane(struct drm_i915_private *dev_priv,
			 enum plane_id plane_id);
bool icl_is_hdr_plane(struct drm_i915_private *dev_priv, enum plane_id plane_id);

=======
>>>>>>> 7d2a07b7
int ivb_plane_min_cdclk(const struct intel_crtc_state *crtc_state,
			const struct intel_plane_state *plane_state);
int hsw_plane_min_cdclk(const struct intel_crtc_state *crtc_state,
			const struct intel_plane_state *plane_state);
int vlv_plane_min_cdclk(const struct intel_crtc_state *crtc_state,
			const struct intel_plane_state *plane_state);

#endif /* __INTEL_SPRITE_H__ */<|MERGE_RESOLUTION|>--- conflicted
+++ resolved
@@ -17,8 +17,6 @@
 struct intel_crtc_state;
 struct intel_plane_state;
 
-<<<<<<< HEAD
-=======
 /*
  * FIXME: We should instead only take spinlocks once for the entire update
  * instead of once per mmio.
@@ -29,7 +27,6 @@
 #define VBLANK_EVASION_TIME_US 100
 #endif
 
->>>>>>> 7d2a07b7
 int intel_usecs_to_scanlines(const struct drm_display_mode *adjusted_mode,
 			     int usecs);
 struct intel_plane *intel_sprite_plane_create(struct drm_i915_private *dev_priv,
@@ -40,12 +37,6 @@
 void intel_pipe_update_end(struct intel_crtc_state *new_crtc_state);
 int intel_plane_check_src_coordinates(struct intel_plane_state *plane_state);
 int chv_plane_check_rotation(const struct intel_plane_state *plane_state);
-<<<<<<< HEAD
-struct intel_plane *
-skl_universal_plane_create(struct drm_i915_private *dev_priv,
-			   enum pipe pipe, enum plane_id plane_id);
-=======
->>>>>>> 7d2a07b7
 
 static inline u8 icl_hdr_plane_mask(void)
 {
@@ -53,13 +44,6 @@
 		BIT(PLANE_SPRITE0) | BIT(PLANE_SPRITE1);
 }
 
-<<<<<<< HEAD
-bool icl_is_nv12_y_plane(struct drm_i915_private *dev_priv,
-			 enum plane_id plane_id);
-bool icl_is_hdr_plane(struct drm_i915_private *dev_priv, enum plane_id plane_id);
-
-=======
->>>>>>> 7d2a07b7
 int ivb_plane_min_cdclk(const struct intel_crtc_state *crtc_state,
 			const struct intel_plane_state *plane_state);
 int hsw_plane_min_cdclk(const struct intel_crtc_state *crtc_state,
