/* SPDX-License-Identifier: MIT */
/*
 * Copyright © 2019 Intel Corporation
 */

#ifndef __INTEL_DISPLAY_POWER_H__
#define __INTEL_DISPLAY_POWER_H__

#include "intel_display.h"
#include "intel_runtime_pm.h"
#include "i915_reg.h"

struct drm_i915_private;
struct intel_encoder;

enum intel_display_power_domain {
	POWER_DOMAIN_DISPLAY_CORE,
	POWER_DOMAIN_PIPE_A,
	POWER_DOMAIN_PIPE_B,
	POWER_DOMAIN_PIPE_C,
	POWER_DOMAIN_PIPE_D,
	POWER_DOMAIN_PIPE_A_PANEL_FITTER,
	POWER_DOMAIN_PIPE_B_PANEL_FITTER,
	POWER_DOMAIN_PIPE_C_PANEL_FITTER,
	POWER_DOMAIN_PIPE_D_PANEL_FITTER,
	POWER_DOMAIN_TRANSCODER_A,
	POWER_DOMAIN_TRANSCODER_B,
	POWER_DOMAIN_TRANSCODER_C,
	POWER_DOMAIN_TRANSCODER_D,
	POWER_DOMAIN_TRANSCODER_EDP,
	/* VDSC/joining for eDP/DSI transcoder (ICL) or pipe A (TGL) */
	POWER_DOMAIN_TRANSCODER_VDSC_PW2,
	POWER_DOMAIN_TRANSCODER_DSI_A,
	POWER_DOMAIN_TRANSCODER_DSI_C,
	POWER_DOMAIN_PORT_DDI_A_LANES,
	POWER_DOMAIN_PORT_DDI_B_LANES,
	POWER_DOMAIN_PORT_DDI_C_LANES,
	POWER_DOMAIN_PORT_DDI_D_LANES,
	POWER_DOMAIN_PORT_DDI_E_LANES,
	POWER_DOMAIN_PORT_DDI_F_LANES,
	POWER_DOMAIN_PORT_DDI_G_LANES,
	POWER_DOMAIN_PORT_DDI_H_LANES,
	POWER_DOMAIN_PORT_DDI_I_LANES,
<<<<<<< HEAD
=======

	POWER_DOMAIN_PORT_DDI_LANES_TC1 = POWER_DOMAIN_PORT_DDI_D_LANES, /* tgl+ */
	POWER_DOMAIN_PORT_DDI_LANES_TC2,
	POWER_DOMAIN_PORT_DDI_LANES_TC3,
	POWER_DOMAIN_PORT_DDI_LANES_TC4,
	POWER_DOMAIN_PORT_DDI_LANES_TC5,
	POWER_DOMAIN_PORT_DDI_LANES_TC6,

	POWER_DOMAIN_PORT_DDI_LANES_D_XELPD = POWER_DOMAIN_PORT_DDI_LANES_TC5, /* XELPD */
	POWER_DOMAIN_PORT_DDI_LANES_E_XELPD,

>>>>>>> 7d2a07b7
	POWER_DOMAIN_PORT_DDI_A_IO,
	POWER_DOMAIN_PORT_DDI_B_IO,
	POWER_DOMAIN_PORT_DDI_C_IO,
	POWER_DOMAIN_PORT_DDI_D_IO,
	POWER_DOMAIN_PORT_DDI_E_IO,
	POWER_DOMAIN_PORT_DDI_F_IO,
	POWER_DOMAIN_PORT_DDI_G_IO,
	POWER_DOMAIN_PORT_DDI_H_IO,
	POWER_DOMAIN_PORT_DDI_I_IO,
<<<<<<< HEAD
=======

	POWER_DOMAIN_PORT_DDI_IO_TC1 = POWER_DOMAIN_PORT_DDI_D_IO, /* tgl+ */
	POWER_DOMAIN_PORT_DDI_IO_TC2,
	POWER_DOMAIN_PORT_DDI_IO_TC3,
	POWER_DOMAIN_PORT_DDI_IO_TC4,
	POWER_DOMAIN_PORT_DDI_IO_TC5,
	POWER_DOMAIN_PORT_DDI_IO_TC6,

	POWER_DOMAIN_PORT_DDI_IO_D_XELPD = POWER_DOMAIN_PORT_DDI_IO_TC5, /* XELPD */
	POWER_DOMAIN_PORT_DDI_IO_E_XELPD,

>>>>>>> 7d2a07b7
	POWER_DOMAIN_PORT_DSI,
	POWER_DOMAIN_PORT_CRT,
	POWER_DOMAIN_PORT_OTHER,
	POWER_DOMAIN_VGA,
	POWER_DOMAIN_AUDIO,
	POWER_DOMAIN_AUX_A,
	POWER_DOMAIN_AUX_B,
	POWER_DOMAIN_AUX_C,
	POWER_DOMAIN_AUX_D,
	POWER_DOMAIN_AUX_E,
	POWER_DOMAIN_AUX_F,
	POWER_DOMAIN_AUX_G,
	POWER_DOMAIN_AUX_H,
	POWER_DOMAIN_AUX_I,
<<<<<<< HEAD
=======

	POWER_DOMAIN_AUX_USBC1 = POWER_DOMAIN_AUX_D, /* tgl+ */
	POWER_DOMAIN_AUX_USBC2,
	POWER_DOMAIN_AUX_USBC3,
	POWER_DOMAIN_AUX_USBC4,
	POWER_DOMAIN_AUX_USBC5,
	POWER_DOMAIN_AUX_USBC6,

	POWER_DOMAIN_AUX_D_XELPD = POWER_DOMAIN_AUX_USBC5, /* XELPD */
	POWER_DOMAIN_AUX_E_XELPD,

>>>>>>> 7d2a07b7
	POWER_DOMAIN_AUX_IO_A,
	POWER_DOMAIN_AUX_C_TBT,
	POWER_DOMAIN_AUX_D_TBT,
	POWER_DOMAIN_AUX_E_TBT,
	POWER_DOMAIN_AUX_F_TBT,
	POWER_DOMAIN_AUX_G_TBT,
	POWER_DOMAIN_AUX_H_TBT,
	POWER_DOMAIN_AUX_I_TBT,
<<<<<<< HEAD
=======

	POWER_DOMAIN_AUX_TBT1 = POWER_DOMAIN_AUX_D_TBT, /* tgl+ */
	POWER_DOMAIN_AUX_TBT2,
	POWER_DOMAIN_AUX_TBT3,
	POWER_DOMAIN_AUX_TBT4,
	POWER_DOMAIN_AUX_TBT5,
	POWER_DOMAIN_AUX_TBT6,

>>>>>>> 7d2a07b7
	POWER_DOMAIN_GMBUS,
	POWER_DOMAIN_MODESET,
	POWER_DOMAIN_GT_IRQ,
	POWER_DOMAIN_DPLL_DC_OFF,
	POWER_DOMAIN_TC_COLD_OFF,
	POWER_DOMAIN_INIT,

	POWER_DOMAIN_NUM,
};

/*
 * i915_power_well_id:
 *
 * IDs used to look up power wells. Power wells accessed directly bypassing
 * the power domains framework must be assigned a unique ID. The rest of power
 * wells must be assigned DISP_PW_ID_NONE.
 */
enum i915_power_well_id {
	DISP_PW_ID_NONE,

	VLV_DISP_PW_DISP2D,
	BXT_DISP_PW_DPIO_CMN_A,
	VLV_DISP_PW_DPIO_CMN_BC,
	GLK_DISP_PW_DPIO_CMN_C,
	CHV_DISP_PW_DPIO_CMN_D,
	HSW_DISP_PW_GLOBAL,
	SKL_DISP_PW_MISC_IO,
	SKL_DISP_PW_1,
	SKL_DISP_PW_2,
<<<<<<< HEAD
	ICL_DISP_PW_3,
	SKL_DISP_DC_OFF,
=======
	CNL_DISP_PW_DDI_F_IO,
	CNL_DISP_PW_DDI_F_AUX,
	ICL_DISP_PW_3,
	SKL_DISP_DC_OFF,
	TGL_DISP_PW_TC_COLD_OFF,
>>>>>>> 7d2a07b7
};

#define POWER_DOMAIN_PIPE(pipe) ((pipe) + POWER_DOMAIN_PIPE_A)
#define POWER_DOMAIN_PIPE_PANEL_FITTER(pipe) \
		((pipe) + POWER_DOMAIN_PIPE_A_PANEL_FITTER)
#define POWER_DOMAIN_TRANSCODER(tran) \
	((tran) == TRANSCODER_EDP ? POWER_DOMAIN_TRANSCODER_EDP : \
	 (tran) + POWER_DOMAIN_TRANSCODER_A)

struct i915_power_well;

struct i915_power_well_ops {
	/*
	 * Synchronize the well's hw state to match the current sw state, for
	 * example enable/disable it based on the current refcount. Called
	 * during driver init and resume time, possibly after first calling
	 * the enable/disable handlers.
	 */
	void (*sync_hw)(struct drm_i915_private *dev_priv,
			struct i915_power_well *power_well);
	/*
	 * Enable the well and resources that depend on it (for example
	 * interrupts located on the well). Called after the 0->1 refcount
	 * transition.
	 */
	void (*enable)(struct drm_i915_private *dev_priv,
		       struct i915_power_well *power_well);
	/*
	 * Disable the well and resources that depend on it. Called after
	 * the 1->0 refcount transition.
	 */
	void (*disable)(struct drm_i915_private *dev_priv,
			struct i915_power_well *power_well);
	/* Returns the hw enabled state. */
	bool (*is_enabled)(struct drm_i915_private *dev_priv,
			   struct i915_power_well *power_well);
};

struct i915_power_well_regs {
	i915_reg_t bios;
	i915_reg_t driver;
	i915_reg_t kvmr;
	i915_reg_t debug;
};

/* Power well structure for haswell */
struct i915_power_well_desc {
	const char *name;
	bool always_on;
	u64 domains;
	/* unique identifier for this power well */
	enum i915_power_well_id id;
	/*
	 * Arbitraty data associated with this power well. Platform and power
	 * well specific.
	 */
	union {
		struct {
			/*
			 * request/status flag index in the PUNIT power well
			 * control/status registers.
			 */
			u8 idx;
		} vlv;
		struct {
			enum dpio_phy phy;
		} bxt;
		struct {
			const struct i915_power_well_regs *regs;
			/*
			 * request/status flag index in the power well
			 * constrol/status registers.
			 */
			u8 idx;
			/* Mask of pipes whose IRQ logic is backed by the pw */
			u8 irq_pipe_mask;
			/* The pw is backing the VGA functionality */
			bool has_vga:1;
			bool has_fuses:1;
			/*
			 * The pw is for an ICL+ TypeC PHY port in
			 * Thunderbolt mode.
			 */
			bool is_tc_tbt:1;
		} hsw;
	};
	const struct i915_power_well_ops *ops;
};

struct i915_power_well {
	const struct i915_power_well_desc *desc;
	/* power well enable/disable usage count */
	int count;
	/* cached hw enabled state */
	bool hw_enabled;
};

struct i915_power_domains {
	/*
	 * Power wells needed for initialization at driver init and suspend
	 * time are on. They are kept on until after the first modeset.
	 */
	bool initializing;
	bool display_core_suspended;
	int power_well_count;

	intel_wakeref_t init_wakeref;
	intel_wakeref_t disable_wakeref;

	struct mutex lock;
	int domain_use_count[POWER_DOMAIN_NUM];

	struct delayed_work async_put_work;
	intel_wakeref_t async_put_wakeref;
	u64 async_put_domains[2];

	struct i915_power_well *power_wells;
};

struct intel_display_power_domain_set {
	u64 mask;
#ifdef CONFIG_DRM_I915_DEBUG_RUNTIME_PM
	intel_wakeref_t wakerefs[POWER_DOMAIN_NUM];
#endif
};

#define for_each_power_domain(domain, mask)				\
	for ((domain) = 0; (domain) < POWER_DOMAIN_NUM; (domain)++)	\
		for_each_if(BIT_ULL(domain) & (mask))

#define for_each_power_well(__dev_priv, __power_well)				\
	for ((__power_well) = (__dev_priv)->power_domains.power_wells;	\
	     (__power_well) - (__dev_priv)->power_domains.power_wells <	\
		(__dev_priv)->power_domains.power_well_count;		\
	     (__power_well)++)

#define for_each_power_well_reverse(__dev_priv, __power_well)			\
	for ((__power_well) = (__dev_priv)->power_domains.power_wells +		\
			      (__dev_priv)->power_domains.power_well_count - 1;	\
	     (__power_well) - (__dev_priv)->power_domains.power_wells >= 0;	\
	     (__power_well)--)

#define for_each_power_domain_well(__dev_priv, __power_well, __domain_mask)	\
	for_each_power_well(__dev_priv, __power_well)				\
		for_each_if((__power_well)->desc->domains & (__domain_mask))

#define for_each_power_domain_well_reverse(__dev_priv, __power_well, __domain_mask) \
	for_each_power_well_reverse(__dev_priv, __power_well)		        \
		for_each_if((__power_well)->desc->domains & (__domain_mask))

int intel_power_domains_init(struct drm_i915_private *dev_priv);
void intel_power_domains_cleanup(struct drm_i915_private *dev_priv);
void intel_power_domains_init_hw(struct drm_i915_private *dev_priv, bool resume);
void intel_power_domains_driver_remove(struct drm_i915_private *dev_priv);
void intel_power_domains_enable(struct drm_i915_private *dev_priv);
void intel_power_domains_disable(struct drm_i915_private *dev_priv);
void intel_power_domains_suspend(struct drm_i915_private *dev_priv,
				 enum i915_drm_suspend_mode);
void intel_power_domains_resume(struct drm_i915_private *dev_priv);

void intel_display_power_suspend_late(struct drm_i915_private *i915);
void intel_display_power_resume_early(struct drm_i915_private *i915);
void intel_display_power_suspend(struct drm_i915_private *i915);
void intel_display_power_resume(struct drm_i915_private *i915);
void intel_display_power_set_target_dc_state(struct drm_i915_private *dev_priv,
					     u32 state);

const char *
intel_display_power_domain_str(enum intel_display_power_domain domain);

bool intel_display_power_is_enabled(struct drm_i915_private *dev_priv,
				    enum intel_display_power_domain domain);
bool intel_display_power_well_is_enabled(struct drm_i915_private *dev_priv,
					 enum i915_power_well_id power_well_id);
bool __intel_display_power_is_enabled(struct drm_i915_private *dev_priv,
				      enum intel_display_power_domain domain);
intel_wakeref_t intel_display_power_get(struct drm_i915_private *dev_priv,
					enum intel_display_power_domain domain);
intel_wakeref_t
intel_display_power_get_if_enabled(struct drm_i915_private *dev_priv,
				   enum intel_display_power_domain domain);
void __intel_display_power_put_async(struct drm_i915_private *i915,
				     enum intel_display_power_domain domain,
				     intel_wakeref_t wakeref);
void intel_display_power_flush_work(struct drm_i915_private *i915);
#if IS_ENABLED(CONFIG_DRM_I915_DEBUG_RUNTIME_PM)
void intel_display_power_put(struct drm_i915_private *dev_priv,
			     enum intel_display_power_domain domain,
			     intel_wakeref_t wakeref);
static inline void
intel_display_power_put_async(struct drm_i915_private *i915,
			      enum intel_display_power_domain domain,
			      intel_wakeref_t wakeref)
{
	__intel_display_power_put_async(i915, domain, wakeref);
}
#else
void intel_display_power_put_unchecked(struct drm_i915_private *dev_priv,
				       enum intel_display_power_domain domain);

static inline void
intel_display_power_put(struct drm_i915_private *i915,
			enum intel_display_power_domain domain,
			intel_wakeref_t wakeref)
{
	intel_display_power_put_unchecked(i915, domain);
}

static inline void
intel_display_power_put_async(struct drm_i915_private *i915,
			      enum intel_display_power_domain domain,
			      intel_wakeref_t wakeref)
{
	__intel_display_power_put_async(i915, domain, -1);
}
#endif

<<<<<<< HEAD
enum dbuf_slice {
	DBUF_S1,
	DBUF_S2,
=======
void
intel_display_power_get_in_set(struct drm_i915_private *i915,
			       struct intel_display_power_domain_set *power_domain_set,
			       enum intel_display_power_domain domain);

bool
intel_display_power_get_in_set_if_enabled(struct drm_i915_private *i915,
					  struct intel_display_power_domain_set *power_domain_set,
					  enum intel_display_power_domain domain);

void
intel_display_power_put_mask_in_set(struct drm_i915_private *i915,
				    struct intel_display_power_domain_set *power_domain_set,
				    u64 mask);

static inline void
intel_display_power_put_all_in_set(struct drm_i915_private *i915,
				   struct intel_display_power_domain_set *power_domain_set)
{
	intel_display_power_put_mask_in_set(i915, power_domain_set, power_domain_set->mask);
}

enum dbuf_slice {
	DBUF_S1,
	DBUF_S2,
	DBUF_S3,
	DBUF_S4,
>>>>>>> 7d2a07b7
	I915_MAX_DBUF_SLICES
};

void gen9_dbuf_slices_update(struct drm_i915_private *dev_priv,
			     u8 req_slices);

#define with_intel_display_power(i915, domain, wf) \
	for ((wf) = intel_display_power_get((i915), (domain)); (wf); \
	     intel_display_power_put_async((i915), (domain), (wf)), (wf) = 0)

void chv_phy_powergate_lanes(struct intel_encoder *encoder,
			     bool override, unsigned int mask);
bool chv_phy_powergate_ch(struct drm_i915_private *dev_priv, enum dpio_phy phy,
			  enum dpio_channel ch, bool override);

#endif /* __INTEL_DISPLAY_POWER_H__ */<|MERGE_RESOLUTION|>--- conflicted
+++ resolved
@@ -41,8 +41,6 @@
 	POWER_DOMAIN_PORT_DDI_G_LANES,
 	POWER_DOMAIN_PORT_DDI_H_LANES,
 	POWER_DOMAIN_PORT_DDI_I_LANES,
-<<<<<<< HEAD
-=======
 
 	POWER_DOMAIN_PORT_DDI_LANES_TC1 = POWER_DOMAIN_PORT_DDI_D_LANES, /* tgl+ */
 	POWER_DOMAIN_PORT_DDI_LANES_TC2,
@@ -54,7 +52,6 @@
 	POWER_DOMAIN_PORT_DDI_LANES_D_XELPD = POWER_DOMAIN_PORT_DDI_LANES_TC5, /* XELPD */
 	POWER_DOMAIN_PORT_DDI_LANES_E_XELPD,
 
->>>>>>> 7d2a07b7
 	POWER_DOMAIN_PORT_DDI_A_IO,
 	POWER_DOMAIN_PORT_DDI_B_IO,
 	POWER_DOMAIN_PORT_DDI_C_IO,
@@ -64,8 +61,6 @@
 	POWER_DOMAIN_PORT_DDI_G_IO,
 	POWER_DOMAIN_PORT_DDI_H_IO,
 	POWER_DOMAIN_PORT_DDI_I_IO,
-<<<<<<< HEAD
-=======
 
 	POWER_DOMAIN_PORT_DDI_IO_TC1 = POWER_DOMAIN_PORT_DDI_D_IO, /* tgl+ */
 	POWER_DOMAIN_PORT_DDI_IO_TC2,
@@ -77,7 +72,6 @@
 	POWER_DOMAIN_PORT_DDI_IO_D_XELPD = POWER_DOMAIN_PORT_DDI_IO_TC5, /* XELPD */
 	POWER_DOMAIN_PORT_DDI_IO_E_XELPD,
 
->>>>>>> 7d2a07b7
 	POWER_DOMAIN_PORT_DSI,
 	POWER_DOMAIN_PORT_CRT,
 	POWER_DOMAIN_PORT_OTHER,
@@ -92,8 +86,6 @@
 	POWER_DOMAIN_AUX_G,
 	POWER_DOMAIN_AUX_H,
 	POWER_DOMAIN_AUX_I,
-<<<<<<< HEAD
-=======
 
 	POWER_DOMAIN_AUX_USBC1 = POWER_DOMAIN_AUX_D, /* tgl+ */
 	POWER_DOMAIN_AUX_USBC2,
@@ -105,7 +97,6 @@
 	POWER_DOMAIN_AUX_D_XELPD = POWER_DOMAIN_AUX_USBC5, /* XELPD */
 	POWER_DOMAIN_AUX_E_XELPD,
 
->>>>>>> 7d2a07b7
 	POWER_DOMAIN_AUX_IO_A,
 	POWER_DOMAIN_AUX_C_TBT,
 	POWER_DOMAIN_AUX_D_TBT,
@@ -114,8 +105,6 @@
 	POWER_DOMAIN_AUX_G_TBT,
 	POWER_DOMAIN_AUX_H_TBT,
 	POWER_DOMAIN_AUX_I_TBT,
-<<<<<<< HEAD
-=======
 
 	POWER_DOMAIN_AUX_TBT1 = POWER_DOMAIN_AUX_D_TBT, /* tgl+ */
 	POWER_DOMAIN_AUX_TBT2,
@@ -124,7 +113,6 @@
 	POWER_DOMAIN_AUX_TBT5,
 	POWER_DOMAIN_AUX_TBT6,
 
->>>>>>> 7d2a07b7
 	POWER_DOMAIN_GMBUS,
 	POWER_DOMAIN_MODESET,
 	POWER_DOMAIN_GT_IRQ,
@@ -154,16 +142,11 @@
 	SKL_DISP_PW_MISC_IO,
 	SKL_DISP_PW_1,
 	SKL_DISP_PW_2,
-<<<<<<< HEAD
-	ICL_DISP_PW_3,
-	SKL_DISP_DC_OFF,
-=======
 	CNL_DISP_PW_DDI_F_IO,
 	CNL_DISP_PW_DDI_F_AUX,
 	ICL_DISP_PW_3,
 	SKL_DISP_DC_OFF,
 	TGL_DISP_PW_TC_COLD_OFF,
->>>>>>> 7d2a07b7
 };
 
 #define POWER_DOMAIN_PIPE(pipe) ((pipe) + POWER_DOMAIN_PIPE_A)
@@ -381,11 +364,6 @@
 }
 #endif
 
-<<<<<<< HEAD
-enum dbuf_slice {
-	DBUF_S1,
-	DBUF_S2,
-=======
 void
 intel_display_power_get_in_set(struct drm_i915_private *i915,
 			       struct intel_display_power_domain_set *power_domain_set,
@@ -413,7 +391,6 @@
 	DBUF_S2,
 	DBUF_S3,
 	DBUF_S4,
->>>>>>> 7d2a07b7
 	I915_MAX_DBUF_SLICES
 };
 
