--- conflicted
+++ resolved
@@ -43,253 +43,12 @@
 #include "i915_trace.h"
 #include "i915_vgpu.h"
 #include "intel_atomic_plane.h"
-<<<<<<< HEAD
-=======
 #include "intel_de.h"
->>>>>>> 7d2a07b7
 #include "intel_display_types.h"
 #include "intel_frontbuffer.h"
 #include "intel_sprite.h"
 #include "i9xx_plane.h"
 #include "intel_vrr.h"
-
-<<<<<<< HEAD
-int intel_usecs_to_scanlines(const struct drm_display_mode *adjusted_mode,
-			     int usecs)
-{
-	/* paranoia */
-	if (!adjusted_mode->crtc_htotal)
-		return 1;
-
-	return DIV_ROUND_UP(usecs * adjusted_mode->crtc_clock,
-			    1000 * adjusted_mode->crtc_htotal);
-}
-
-/* FIXME: We should instead only take spinlocks once for the entire update
- * instead of once per mmio. */
-#if IS_ENABLED(CONFIG_PROVE_LOCKING)
-#define VBLANK_EVASION_TIME_US 250
-#else
-#define VBLANK_EVASION_TIME_US 100
-#endif
-
-/**
- * intel_pipe_update_start() - start update of a set of display registers
- * @new_crtc_state: the new crtc state
- *
- * Mark the start of an update to pipe registers that should be updated
- * atomically regarding vblank. If the next vblank will happens within
- * the next 100 us, this function waits until the vblank passes.
- *
- * After a successful call to this function, interrupts will be disabled
- * until a subsequent call to intel_pipe_update_end(). That is done to
- * avoid random delays.
- */
-void intel_pipe_update_start(const struct intel_crtc_state *new_crtc_state)
-{
-	struct intel_crtc *crtc = to_intel_crtc(new_crtc_state->uapi.crtc);
-	struct drm_i915_private *dev_priv = to_i915(crtc->base.dev);
-	const struct drm_display_mode *adjusted_mode = &new_crtc_state->hw.adjusted_mode;
-	long timeout = msecs_to_jiffies_timeout(1);
-	int scanline, min, max, vblank_start;
-	wait_queue_head_t *wq = drm_crtc_vblank_waitqueue(&crtc->base);
-	bool need_vlv_dsi_wa = (IS_VALLEYVIEW(dev_priv) || IS_CHERRYVIEW(dev_priv)) &&
-		intel_crtc_has_type(new_crtc_state, INTEL_OUTPUT_DSI);
-	DEFINE_WAIT(wait);
-	u32 psr_status;
-
-	vblank_start = adjusted_mode->crtc_vblank_start;
-	if (adjusted_mode->flags & DRM_MODE_FLAG_INTERLACE)
-		vblank_start = DIV_ROUND_UP(vblank_start, 2);
-
-	/* FIXME needs to be calibrated sensibly */
-	min = vblank_start - intel_usecs_to_scanlines(adjusted_mode,
-						      VBLANK_EVASION_TIME_US);
-	max = vblank_start - 1;
-
-	if (min <= 0 || max <= 0)
-		goto irq_disable;
-
-	if (drm_WARN_ON(&dev_priv->drm, drm_crtc_vblank_get(&crtc->base)))
-		goto irq_disable;
-
-	/*
-	 * Wait for psr to idle out after enabling the VBL interrupts
-	 * VBL interrupts will start the PSR exit and prevent a PSR
-	 * re-entry as well.
-	 */
-	if (intel_psr_wait_for_idle(new_crtc_state, &psr_status))
-		drm_err(&dev_priv->drm,
-			"PSR idle timed out 0x%x, atomic update may fail\n",
-			psr_status);
-
-	local_irq_disable();
-
-	crtc->debug.min_vbl = min;
-	crtc->debug.max_vbl = max;
-	trace_intel_pipe_update_start(crtc);
-
-	for (;;) {
-		/*
-		 * prepare_to_wait() has a memory barrier, which guarantees
-		 * other CPUs can see the task state update by the time we
-		 * read the scanline.
-		 */
-		prepare_to_wait(wq, &wait, TASK_UNINTERRUPTIBLE);
-
-		scanline = intel_get_crtc_scanline(crtc);
-		if (scanline < min || scanline > max)
-			break;
-
-		if (!timeout) {
-			drm_err(&dev_priv->drm,
-				"Potential atomic update failure on pipe %c\n",
-				pipe_name(crtc->pipe));
-			break;
-		}
-
-		local_irq_enable();
-
-		timeout = schedule_timeout(timeout);
-
-		local_irq_disable();
-	}
-
-	finish_wait(wq, &wait);
-
-	drm_crtc_vblank_put(&crtc->base);
-
-	/*
-	 * On VLV/CHV DSI the scanline counter would appear to
-	 * increment approx. 1/3 of a scanline before start of vblank.
-	 * The registers still get latched at start of vblank however.
-	 * This means we must not write any registers on the first
-	 * line of vblank (since not the whole line is actually in
-	 * vblank). And unfortunately we can't use the interrupt to
-	 * wait here since it will fire too soon. We could use the
-	 * frame start interrupt instead since it will fire after the
-	 * critical scanline, but that would require more changes
-	 * in the interrupt code. So for now we'll just do the nasty
-	 * thing and poll for the bad scanline to pass us by.
-	 *
-	 * FIXME figure out if BXT+ DSI suffers from this as well
-	 */
-	while (need_vlv_dsi_wa && scanline == vblank_start)
-		scanline = intel_get_crtc_scanline(crtc);
-
-	crtc->debug.scanline_start = scanline;
-	crtc->debug.start_vbl_time = ktime_get();
-	crtc->debug.start_vbl_count = intel_crtc_get_vblank_counter(crtc);
-
-	trace_intel_pipe_update_vblank_evaded(crtc);
-	return;
-
-irq_disable:
-	local_irq_disable();
-}
-
-/**
- * intel_pipe_update_end() - end update of a set of display registers
- * @new_crtc_state: the new crtc state
- *
- * Mark the end of an update started with intel_pipe_update_start(). This
- * re-enables interrupts and verifies the update was actually completed
- * before a vblank.
- */
-void intel_pipe_update_end(struct intel_crtc_state *new_crtc_state)
-{
-	struct intel_crtc *crtc = to_intel_crtc(new_crtc_state->uapi.crtc);
-	enum pipe pipe = crtc->pipe;
-	int scanline_end = intel_get_crtc_scanline(crtc);
-	u32 end_vbl_count = intel_crtc_get_vblank_counter(crtc);
-	ktime_t end_vbl_time = ktime_get();
-	struct drm_i915_private *dev_priv = to_i915(crtc->base.dev);
-
-	trace_intel_pipe_update_end(crtc, end_vbl_count, scanline_end);
-
-	/* We're still in the vblank-evade critical section, this can't race.
-	 * Would be slightly nice to just grab the vblank count and arm the
-	 * event outside of the critical section - the spinlock might spin for a
-	 * while ... */
-	if (new_crtc_state->uapi.event) {
-		drm_WARN_ON(&dev_priv->drm,
-			    drm_crtc_vblank_get(&crtc->base) != 0);
-
-		spin_lock(&crtc->base.dev->event_lock);
-		drm_crtc_arm_vblank_event(&crtc->base,
-				          new_crtc_state->uapi.event);
-		spin_unlock(&crtc->base.dev->event_lock);
-
-		new_crtc_state->uapi.event = NULL;
-	}
-
-	local_irq_enable();
-
-	if (intel_vgpu_active(dev_priv))
-		return;
-
-	if (crtc->debug.start_vbl_count &&
-	    crtc->debug.start_vbl_count != end_vbl_count) {
-		drm_err(&dev_priv->drm,
-			"Atomic update failure on pipe %c (start=%u end=%u) time %lld us, min %d, max %d, scanline start %d, end %d\n",
-			pipe_name(pipe), crtc->debug.start_vbl_count,
-			end_vbl_count,
-			ktime_us_delta(end_vbl_time,
-				       crtc->debug.start_vbl_time),
-			crtc->debug.min_vbl, crtc->debug.max_vbl,
-			crtc->debug.scanline_start, scanline_end);
-	}
-#ifdef CONFIG_DRM_I915_DEBUG_VBLANK_EVADE
-	else if (ktime_us_delta(end_vbl_time, crtc->debug.start_vbl_time) >
-		 VBLANK_EVASION_TIME_US)
-		drm_warn(&dev_priv->drm,
-			 "Atomic update on pipe (%c) took %lld us, max time under evasion is %u us\n",
-			 pipe_name(pipe),
-			 ktime_us_delta(end_vbl_time, crtc->debug.start_vbl_time),
-			 VBLANK_EVASION_TIME_US);
-#endif
-}
-
-int intel_plane_check_stride(const struct intel_plane_state *plane_state)
-{
-	struct intel_plane *plane = to_intel_plane(plane_state->uapi.plane);
-	const struct drm_framebuffer *fb = plane_state->hw.fb;
-	unsigned int rotation = plane_state->hw.rotation;
-	u32 stride, max_stride;
-=======
-int intel_plane_check_src_coordinates(struct intel_plane_state *plane_state)
-{
-	const struct drm_framebuffer *fb = plane_state->hw.fb;
-	struct drm_rect *src = &plane_state->uapi.src;
-	u32 src_x, src_y, src_w, src_h, hsub, vsub;
-	bool rotated = drm_rotation_90_or_270(plane_state->hw.rotation);
->>>>>>> 7d2a07b7
-
-	/*
-	 * FIXME hsub/vsub vs. block size is a mess. Pre-tgl CCS
-	 * abuses hsub/vsub so we can't use them here. But as they
-	 * are limited to 32bpp RGB formats we don't actually need
-	 * to check anything.
-	 */
-<<<<<<< HEAD
-	if (intel_plane_can_remap(plane_state) &&
-	    !plane_state->uapi.visible)
-		return 0;
-
-	/* FIXME other color planes? */
-	stride = plane_state->color_plane[0].stride;
-	max_stride = plane->max_stride(plane, fb->format->format,
-				       fb->modifier, rotation);
-
-	if (stride > max_stride) {
-		DRM_DEBUG_KMS("[FB:%d] stride (%d) exceeds [PLANE:%d:%s] max stride (%d)\n",
-			      fb->base.id, stride,
-			      plane->base.base.id, plane->base.name, max_stride);
-		return -EINVAL;
-	}
-
-	return 0;
-}
 
 int intel_plane_check_src_coordinates(struct intel_plane_state *plane_state)
 {
@@ -308,12 +67,6 @@
 	    fb->modifier == I915_FORMAT_MOD_Yf_TILED_CCS)
 		return 0;
 
-=======
-	if (fb->modifier == I915_FORMAT_MOD_Y_TILED_CCS ||
-	    fb->modifier == I915_FORMAT_MOD_Yf_TILED_CCS)
-		return 0;
-
->>>>>>> 7d2a07b7
 	/*
 	 * Hardware doesn't handle subpixel coordinates.
 	 * Adjust to (macro)pixel boundary, but be careful not to
@@ -352,402 +105,6 @@
 	}
 
 	return 0;
-}
-
-<<<<<<< HEAD
-static u8 icl_nv12_y_plane_mask(struct drm_i915_private *i915)
-{
-	if (IS_ROCKETLAKE(i915))
-		return BIT(PLANE_SPRITE2) | BIT(PLANE_SPRITE3);
-	else
-		return BIT(PLANE_SPRITE4) | BIT(PLANE_SPRITE5);
-}
-
-bool icl_is_nv12_y_plane(struct drm_i915_private *dev_priv,
-			 enum plane_id plane_id)
-{
-	return INTEL_GEN(dev_priv) >= 11 &&
-		icl_nv12_y_plane_mask(dev_priv) & BIT(plane_id);
-}
-
-bool icl_is_hdr_plane(struct drm_i915_private *dev_priv, enum plane_id plane_id)
-{
-	return INTEL_GEN(dev_priv) >= 11 &&
-		icl_hdr_plane_mask() & BIT(plane_id);
-}
-
-static void
-skl_plane_ratio(const struct intel_crtc_state *crtc_state,
-		const struct intel_plane_state *plane_state,
-		unsigned int *num, unsigned int *den)
-{
-	struct drm_i915_private *dev_priv = to_i915(plane_state->uapi.plane->dev);
-	const struct drm_framebuffer *fb = plane_state->hw.fb;
-
-	if (fb->format->cpp[0] == 8) {
-		if (INTEL_GEN(dev_priv) >= 10 || IS_GEMINILAKE(dev_priv)) {
-			*num = 10;
-			*den = 8;
-		} else {
-			*num = 9;
-			*den = 8;
-		}
-	} else {
-		*num = 1;
-		*den = 1;
-	}
-}
-
-static int skl_plane_min_cdclk(const struct intel_crtc_state *crtc_state,
-			       const struct intel_plane_state *plane_state)
-{
-	struct drm_i915_private *dev_priv = to_i915(plane_state->uapi.plane->dev);
-	unsigned int num, den;
-	unsigned int pixel_rate = intel_plane_pixel_rate(crtc_state, plane_state);
-
-	skl_plane_ratio(crtc_state, plane_state, &num, &den);
-
-	/* two pixels per clock on glk+ */
-	if (INTEL_GEN(dev_priv) >= 10 || IS_GEMINILAKE(dev_priv))
-		den *= 2;
-
-	return DIV_ROUND_UP(pixel_rate * num, den);
-}
-
-static unsigned int
-skl_plane_max_stride(struct intel_plane *plane,
-		     u32 pixel_format, u64 modifier,
-		     unsigned int rotation)
-{
-	const struct drm_format_info *info = drm_format_info(pixel_format);
-	int cpp = info->cpp[0];
-
-	/*
-	 * "The stride in bytes must not exceed the
-	 * of the size of 8K pixels and 32K bytes."
-	 */
-	if (drm_rotation_90_or_270(rotation))
-		return min(8192, 32768 / cpp);
-	else
-		return min(8192 * cpp, 32768);
-}
-
-static void
-skl_program_scaler(struct intel_plane *plane,
-		   const struct intel_crtc_state *crtc_state,
-		   const struct intel_plane_state *plane_state)
-{
-	struct drm_i915_private *dev_priv = to_i915(plane->base.dev);
-	const struct drm_framebuffer *fb = plane_state->hw.fb;
-	enum pipe pipe = plane->pipe;
-	int scaler_id = plane_state->scaler_id;
-	const struct intel_scaler *scaler =
-		&crtc_state->scaler_state.scalers[scaler_id];
-	int crtc_x = plane_state->uapi.dst.x1;
-	int crtc_y = plane_state->uapi.dst.y1;
-	u32 crtc_w = drm_rect_width(&plane_state->uapi.dst);
-	u32 crtc_h = drm_rect_height(&plane_state->uapi.dst);
-	u16 y_hphase, uv_rgb_hphase;
-	u16 y_vphase, uv_rgb_vphase;
-	int hscale, vscale;
-
-	hscale = drm_rect_calc_hscale(&plane_state->uapi.src,
-				      &plane_state->uapi.dst,
-				      0, INT_MAX);
-	vscale = drm_rect_calc_vscale(&plane_state->uapi.src,
-				      &plane_state->uapi.dst,
-				      0, INT_MAX);
-
-	/* TODO: handle sub-pixel coordinates */
-	if (intel_format_info_is_yuv_semiplanar(fb->format, fb->modifier) &&
-	    !icl_is_hdr_plane(dev_priv, plane->id)) {
-		y_hphase = skl_scaler_calc_phase(1, hscale, false);
-		y_vphase = skl_scaler_calc_phase(1, vscale, false);
-
-		/* MPEG2 chroma siting convention */
-		uv_rgb_hphase = skl_scaler_calc_phase(2, hscale, true);
-		uv_rgb_vphase = skl_scaler_calc_phase(2, vscale, false);
-	} else {
-		/* not used */
-		y_hphase = 0;
-		y_vphase = 0;
-
-		uv_rgb_hphase = skl_scaler_calc_phase(1, hscale, false);
-		uv_rgb_vphase = skl_scaler_calc_phase(1, vscale, false);
-	}
-
-	intel_de_write_fw(dev_priv, SKL_PS_CTRL(pipe, scaler_id),
-			  PS_SCALER_EN | PS_PLANE_SEL(plane->id) | scaler->mode);
-	intel_de_write_fw(dev_priv, SKL_PS_VPHASE(pipe, scaler_id),
-			  PS_Y_PHASE(y_vphase) | PS_UV_RGB_PHASE(uv_rgb_vphase));
-	intel_de_write_fw(dev_priv, SKL_PS_HPHASE(pipe, scaler_id),
-			  PS_Y_PHASE(y_hphase) | PS_UV_RGB_PHASE(uv_rgb_hphase));
-	intel_de_write_fw(dev_priv, SKL_PS_WIN_POS(pipe, scaler_id),
-			  (crtc_x << 16) | crtc_y);
-	intel_de_write_fw(dev_priv, SKL_PS_WIN_SZ(pipe, scaler_id),
-			  (crtc_w << 16) | crtc_h);
-}
-
-/* Preoffset values for YUV to RGB Conversion */
-#define PREOFF_YUV_TO_RGB_HI		0x1800
-#define PREOFF_YUV_TO_RGB_ME		0x0000
-#define PREOFF_YUV_TO_RGB_LO		0x1800
-
-#define  ROFF(x)          (((x) & 0xffff) << 16)
-#define  GOFF(x)          (((x) & 0xffff) << 0)
-#define  BOFF(x)          (((x) & 0xffff) << 16)
-
-/*
- * Programs the input color space conversion stage for ICL HDR planes.
- * Note that it is assumed that this stage always happens after YUV
- * range correction. Thus, the input to this stage is assumed to be
- * in full-range YCbCr.
- */
-static void
-icl_program_input_csc(struct intel_plane *plane,
-		      const struct intel_crtc_state *crtc_state,
-		      const struct intel_plane_state *plane_state)
-{
-	struct drm_i915_private *dev_priv = to_i915(plane->base.dev);
-	enum pipe pipe = plane->pipe;
-	enum plane_id plane_id = plane->id;
-
-	static const u16 input_csc_matrix[][9] = {
-		/*
-		 * BT.601 full range YCbCr -> full range RGB
-		 * The matrix required is :
-		 * [1.000, 0.000, 1.371,
-		 *  1.000, -0.336, -0.698,
-		 *  1.000, 1.732, 0.0000]
-		 */
-		[DRM_COLOR_YCBCR_BT601] = {
-			0x7AF8, 0x7800, 0x0,
-			0x8B28, 0x7800, 0x9AC0,
-			0x0, 0x7800, 0x7DD8,
-		},
-		/*
-		 * BT.709 full range YCbCr -> full range RGB
-		 * The matrix required is :
-		 * [1.000, 0.000, 1.574,
-		 *  1.000, -0.187, -0.468,
-		 *  1.000, 1.855, 0.0000]
-		 */
-		[DRM_COLOR_YCBCR_BT709] = {
-			0x7C98, 0x7800, 0x0,
-			0x9EF8, 0x7800, 0xAC00,
-			0x0, 0x7800,  0x7ED8,
-		},
-		/*
-		 * BT.2020 full range YCbCr -> full range RGB
-		 * The matrix required is :
-		 * [1.000, 0.000, 1.474,
-		 *  1.000, -0.1645, -0.5713,
-		 *  1.000, 1.8814, 0.0000]
-		 */
-		[DRM_COLOR_YCBCR_BT2020] = {
-			0x7BC8, 0x7800, 0x0,
-			0x8928, 0x7800, 0xAA88,
-			0x0, 0x7800, 0x7F10,
-		},
-	};
-	const u16 *csc = input_csc_matrix[plane_state->hw.color_encoding];
-
-	intel_de_write_fw(dev_priv, PLANE_INPUT_CSC_COEFF(pipe, plane_id, 0),
-			  ROFF(csc[0]) | GOFF(csc[1]));
-	intel_de_write_fw(dev_priv, PLANE_INPUT_CSC_COEFF(pipe, plane_id, 1),
-			  BOFF(csc[2]));
-	intel_de_write_fw(dev_priv, PLANE_INPUT_CSC_COEFF(pipe, plane_id, 2),
-			  ROFF(csc[3]) | GOFF(csc[4]));
-	intel_de_write_fw(dev_priv, PLANE_INPUT_CSC_COEFF(pipe, plane_id, 3),
-			  BOFF(csc[5]));
-	intel_de_write_fw(dev_priv, PLANE_INPUT_CSC_COEFF(pipe, plane_id, 4),
-			  ROFF(csc[6]) | GOFF(csc[7]));
-	intel_de_write_fw(dev_priv, PLANE_INPUT_CSC_COEFF(pipe, plane_id, 5),
-			  BOFF(csc[8]));
-
-	intel_de_write_fw(dev_priv, PLANE_INPUT_CSC_PREOFF(pipe, plane_id, 0),
-			  PREOFF_YUV_TO_RGB_HI);
-	intel_de_write_fw(dev_priv, PLANE_INPUT_CSC_PREOFF(pipe, plane_id, 1),
-			  PREOFF_YUV_TO_RGB_ME);
-	intel_de_write_fw(dev_priv, PLANE_INPUT_CSC_PREOFF(pipe, plane_id, 2),
-			  PREOFF_YUV_TO_RGB_LO);
-	intel_de_write_fw(dev_priv,
-			  PLANE_INPUT_CSC_POSTOFF(pipe, plane_id, 0), 0x0);
-	intel_de_write_fw(dev_priv,
-			  PLANE_INPUT_CSC_POSTOFF(pipe, plane_id, 1), 0x0);
-	intel_de_write_fw(dev_priv,
-			  PLANE_INPUT_CSC_POSTOFF(pipe, plane_id, 2), 0x0);
-}
-
-static void
-skl_program_plane(struct intel_plane *plane,
-		  const struct intel_crtc_state *crtc_state,
-		  const struct intel_plane_state *plane_state,
-		  int color_plane)
-{
-	struct drm_i915_private *dev_priv = to_i915(plane->base.dev);
-	enum plane_id plane_id = plane->id;
-	enum pipe pipe = plane->pipe;
-	const struct drm_intel_sprite_colorkey *key = &plane_state->ckey;
-	u32 surf_addr = plane_state->color_plane[color_plane].offset;
-	u32 stride = skl_plane_stride(plane_state, color_plane);
-	const struct drm_framebuffer *fb = plane_state->hw.fb;
-	int aux_plane = intel_main_to_aux_plane(fb, color_plane);
-	u32 aux_dist = plane_state->color_plane[aux_plane].offset - surf_addr;
-	u32 aux_stride = skl_plane_stride(plane_state, aux_plane);
-	int crtc_x = plane_state->uapi.dst.x1;
-	int crtc_y = plane_state->uapi.dst.y1;
-	u32 x = plane_state->color_plane[color_plane].x;
-	u32 y = plane_state->color_plane[color_plane].y;
-	u32 src_w = drm_rect_width(&plane_state->uapi.src) >> 16;
-	u32 src_h = drm_rect_height(&plane_state->uapi.src) >> 16;
-	u8 alpha = plane_state->hw.alpha >> 8;
-	u32 plane_color_ctl = 0;
-	unsigned long irqflags;
-	u32 keymsk, keymax;
-	u32 plane_ctl = plane_state->ctl;
-
-	plane_ctl |= skl_plane_ctl_crtc(crtc_state);
-
-	if (INTEL_GEN(dev_priv) >= 10 || IS_GEMINILAKE(dev_priv))
-		plane_color_ctl = plane_state->color_ctl |
-			glk_plane_color_ctl_crtc(crtc_state);
-
-	/* Sizes are 0 based */
-	src_w--;
-	src_h--;
-
-	keymax = (key->max_value & 0xffffff) | PLANE_KEYMAX_ALPHA(alpha);
-
-	keymsk = key->channel_mask & 0x7ffffff;
-	if (alpha < 0xff)
-		keymsk |= PLANE_KEYMSK_ALPHA_ENABLE;
-
-	/* The scaler will handle the output position */
-	if (plane_state->scaler_id >= 0) {
-		crtc_x = 0;
-		crtc_y = 0;
-	}
-
-	spin_lock_irqsave(&dev_priv->uncore.lock, irqflags);
-
-	intel_de_write_fw(dev_priv, PLANE_STRIDE(pipe, plane_id), stride);
-	intel_de_write_fw(dev_priv, PLANE_POS(pipe, plane_id),
-			  (crtc_y << 16) | crtc_x);
-	intel_de_write_fw(dev_priv, PLANE_SIZE(pipe, plane_id),
-			  (src_h << 16) | src_w);
-
-	if (INTEL_GEN(dev_priv) < 12)
-		aux_dist |= aux_stride;
-	intel_de_write_fw(dev_priv, PLANE_AUX_DIST(pipe, plane_id), aux_dist);
-
-	if (icl_is_hdr_plane(dev_priv, plane_id))
-		intel_de_write_fw(dev_priv, PLANE_CUS_CTL(pipe, plane_id),
-				  plane_state->cus_ctl);
-
-	if (INTEL_GEN(dev_priv) >= 10 || IS_GEMINILAKE(dev_priv))
-		intel_de_write_fw(dev_priv, PLANE_COLOR_CTL(pipe, plane_id),
-				  plane_color_ctl);
-
-	if (fb->format->is_yuv && icl_is_hdr_plane(dev_priv, plane_id))
-		icl_program_input_csc(plane, crtc_state, plane_state);
-
-	skl_write_plane_wm(plane, crtc_state);
-
-	intel_de_write_fw(dev_priv, PLANE_KEYVAL(pipe, plane_id),
-			  key->min_value);
-	intel_de_write_fw(dev_priv, PLANE_KEYMSK(pipe, plane_id), keymsk);
-	intel_de_write_fw(dev_priv, PLANE_KEYMAX(pipe, plane_id), keymax);
-
-	intel_de_write_fw(dev_priv, PLANE_OFFSET(pipe, plane_id),
-			  (y << 16) | x);
-
-	if (INTEL_GEN(dev_priv) < 11)
-		intel_de_write_fw(dev_priv, PLANE_AUX_OFFSET(pipe, plane_id),
-				  (plane_state->color_plane[1].y << 16) | plane_state->color_plane[1].x);
-
-	/*
-	 * The control register self-arms if the plane was previously
-	 * disabled. Try to make the plane enable atomic by writing
-	 * the control register just before the surface register.
-	 */
-	intel_de_write_fw(dev_priv, PLANE_CTL(pipe, plane_id), plane_ctl);
-	intel_de_write_fw(dev_priv, PLANE_SURF(pipe, plane_id),
-			  intel_plane_ggtt_offset(plane_state) + surf_addr);
-
-	if (plane_state->scaler_id >= 0)
-		skl_program_scaler(plane, crtc_state, plane_state);
-
-	spin_unlock_irqrestore(&dev_priv->uncore.lock, irqflags);
-}
-
-static void
-skl_update_plane(struct intel_plane *plane,
-		 const struct intel_crtc_state *crtc_state,
-		 const struct intel_plane_state *plane_state)
-=======
-static void i9xx_plane_linear_gamma(u16 gamma[8])
->>>>>>> 7d2a07b7
-{
-	/* The points are not evenly spaced. */
-	static const u8 in[8] = { 0, 1, 2, 4, 8, 16, 24, 32 };
-	int i;
-
-<<<<<<< HEAD
-	if (plane_state->planar_linked_plane && !plane_state->planar_slave)
-		/* Program the UV plane on planar master */
-		color_plane = 1;
-
-	skl_program_plane(plane, crtc_state, plane_state, color_plane);
-}
-static void
-skl_disable_plane(struct intel_plane *plane,
-		  const struct intel_crtc_state *crtc_state)
-{
-	struct drm_i915_private *dev_priv = to_i915(plane->base.dev);
-	enum plane_id plane_id = plane->id;
-	enum pipe pipe = plane->pipe;
-	unsigned long irqflags;
-
-	spin_lock_irqsave(&dev_priv->uncore.lock, irqflags);
-
-	if (icl_is_hdr_plane(dev_priv, plane_id))
-		intel_de_write_fw(dev_priv, PLANE_CUS_CTL(pipe, plane_id), 0);
-
-	skl_write_plane_wm(plane, crtc_state);
-
-	intel_de_write_fw(dev_priv, PLANE_CTL(pipe, plane_id), 0);
-	intel_de_write_fw(dev_priv, PLANE_SURF(pipe, plane_id), 0);
-
-	spin_unlock_irqrestore(&dev_priv->uncore.lock, irqflags);
-}
-
-static bool
-skl_plane_get_hw_state(struct intel_plane *plane,
-		       enum pipe *pipe)
-{
-	struct drm_i915_private *dev_priv = to_i915(plane->base.dev);
-	enum intel_display_power_domain power_domain;
-	enum plane_id plane_id = plane->id;
-	intel_wakeref_t wakeref;
-	bool ret;
-
-	power_domain = POWER_DOMAIN_PIPE(plane->pipe);
-	wakeref = intel_display_power_get_if_enabled(dev_priv, power_domain);
-	if (!wakeref)
-		return false;
-
-	ret = intel_de_read(dev_priv, PLANE_CTL(plane->pipe, plane_id)) & PLANE_CTL_ENABLE;
-
-	*pipe = plane->pipe;
-
-	intel_display_power_put(dev_priv, power_domain, wakeref);
-
-	return ret;
-=======
-	for (i = 0; i < 8; i++)
-		gamma[i] = (in[i] << 8) / 32;
->>>>>>> 7d2a07b7
 }
 
 static void i9xx_plane_linear_gamma(u16 gamma[8])
@@ -1059,29 +416,6 @@
 				  gamma[i] << 16 | gamma[i] << 8 | gamma[i]);
 }
 
-static void vlv_update_gamma(const struct intel_plane_state *plane_state)
-{
-	struct intel_plane *plane = to_intel_plane(plane_state->uapi.plane);
-	struct drm_i915_private *dev_priv = to_i915(plane->base.dev);
-	const struct drm_framebuffer *fb = plane_state->hw.fb;
-	enum pipe pipe = plane->pipe;
-	enum plane_id plane_id = plane->id;
-	u16 gamma[8];
-	int i;
-
-	/* Seems RGB data bypasses the gamma always */
-	if (!fb->format->is_yuv)
-		return;
-
-	i9xx_plane_linear_gamma(gamma);
-
-	/* FIXME these register are single buffered :( */
-	/* The two end points are implicit (0.0 and 1.0) */
-	for (i = 1; i < 8 - 1; i++)
-		intel_de_write_fw(dev_priv, SPGAMC(pipe, plane_id, i - 1),
-				  gamma[i] << 16 | gamma[i] << 8 | gamma[i]);
-}
-
 static void
 vlv_update_plane(struct intel_plane *plane,
 		 const struct intel_crtc_state *crtc_state,
@@ -1097,13 +431,8 @@
 	int crtc_y = plane_state->uapi.dst.y1;
 	u32 crtc_w = drm_rect_width(&plane_state->uapi.dst);
 	u32 crtc_h = drm_rect_height(&plane_state->uapi.dst);
-<<<<<<< HEAD
-	u32 x = plane_state->color_plane[0].x;
-	u32 y = plane_state->color_plane[0].y;
-=======
 	u32 x = plane_state->view.color_plane[0].x;
 	u32 y = plane_state->view.color_plane[0].y;
->>>>>>> 7d2a07b7
 	unsigned long irqflags;
 	u32 sprctl;
 
@@ -1118,11 +447,7 @@
 	spin_lock_irqsave(&dev_priv->uncore.lock, irqflags);
 
 	intel_de_write_fw(dev_priv, SPSTRIDE(pipe, plane_id),
-<<<<<<< HEAD
-			  plane_state->color_plane[0].stride);
-=======
 			  plane_state->view.color_plane[0].stride);
->>>>>>> 7d2a07b7
 	intel_de_write_fw(dev_priv, SPPOS(pipe, plane_id),
 			  (crtc_y << 16) | crtc_x);
 	intel_de_write_fw(dev_priv, SPSIZE(pipe, plane_id),
@@ -1523,13 +848,8 @@
 	int crtc_y = plane_state->uapi.dst.y1;
 	u32 crtc_w = drm_rect_width(&plane_state->uapi.dst);
 	u32 crtc_h = drm_rect_height(&plane_state->uapi.dst);
-<<<<<<< HEAD
-	u32 x = plane_state->color_plane[0].x;
-	u32 y = plane_state->color_plane[0].y;
-=======
 	u32 x = plane_state->view.color_plane[0].x;
 	u32 y = plane_state->view.color_plane[0].y;
->>>>>>> 7d2a07b7
 	u32 src_w = drm_rect_width(&plane_state->uapi.src) >> 16;
 	u32 src_h = drm_rect_height(&plane_state->uapi.src) >> 16;
 	u32 sprctl, sprscale = 0;
@@ -1551,11 +871,7 @@
 	spin_lock_irqsave(&dev_priv->uncore.lock, irqflags);
 
 	intel_de_write_fw(dev_priv, SPRSTRIDE(pipe),
-<<<<<<< HEAD
-			  plane_state->color_plane[0].stride);
-=======
 			  plane_state->view.color_plane[0].stride);
->>>>>>> 7d2a07b7
 	intel_de_write_fw(dev_priv, SPRPOS(pipe), (crtc_y << 16) | crtc_x);
 	intel_de_write_fw(dev_priv, SPRSIZE(pipe), (crtc_h << 16) | crtc_w);
 	if (IS_IVYBRIDGE(dev_priv))
@@ -1653,12 +969,7 @@
 	hscale = drm_rect_calc_hscale(&plane_state->uapi.src,
 				      &plane_state->uapi.dst,
 				      0, INT_MAX);
-<<<<<<< HEAD
-	if (hscale < 0x10000)
-		return pixel_rate;
-=======
 	hscale = max(hscale, 0x10000u);
->>>>>>> 7d2a07b7
 
 	/* Decimation steps at 2x,4x,8x,16x */
 	decimate = ilog2(hscale >> 16);
@@ -1671,13 +982,8 @@
 	limit -= decimate;
 
 	/* -10% for RGB */
-<<<<<<< HEAD
-	if (fb->format->cpp[0] >= 4)
-		limit--; /* -10% for RGB */
-=======
 	if (!fb->format->is_yuv)
 		limit--;
->>>>>>> 7d2a07b7
 
 	/*
 	 * We should also do -10% if sprite scaling is enabled
@@ -1870,13 +1176,8 @@
 	int crtc_y = plane_state->uapi.dst.y1;
 	u32 crtc_w = drm_rect_width(&plane_state->uapi.dst);
 	u32 crtc_h = drm_rect_height(&plane_state->uapi.dst);
-<<<<<<< HEAD
-	u32 x = plane_state->color_plane[0].x;
-	u32 y = plane_state->color_plane[0].y;
-=======
 	u32 x = plane_state->view.color_plane[0].x;
 	u32 y = plane_state->view.color_plane[0].y;
->>>>>>> 7d2a07b7
 	u32 src_w = drm_rect_width(&plane_state->uapi.src) >> 16;
 	u32 src_h = drm_rect_height(&plane_state->uapi.src) >> 16;
 	u32 dvscntr, dvsscale = 0;
@@ -1898,11 +1199,7 @@
 	spin_lock_irqsave(&dev_priv->uncore.lock, irqflags);
 
 	intel_de_write_fw(dev_priv, DVSSTRIDE(pipe),
-<<<<<<< HEAD
-			  plane_state->color_plane[0].stride);
-=======
 			  plane_state->view.color_plane[0].stride);
->>>>>>> 7d2a07b7
 	intel_de_write_fw(dev_priv, DVSPOS(pipe), (crtc_y << 16) | crtc_x);
 	intel_de_write_fw(dev_priv, DVSSIZE(pipe), (crtc_h << 16) | crtc_w);
 	intel_de_write_fw(dev_priv, DVSSCALE(pipe), dvsscale);
@@ -1987,11 +1284,6 @@
 	case DRM_FORMAT_XBGR16161616F:
 	case DRM_FORMAT_ABGR16161616F:
 		return false;
-	case DRM_FORMAT_XRGB16161616F:
-	case DRM_FORMAT_ARGB16161616F:
-	case DRM_FORMAT_XBGR16161616F:
-	case DRM_FORMAT_ABGR16161616F:
-		return INTEL_GEN(to_i915(fb->dev)) >= 11;
 	default:
 		return true;
 	}
@@ -2007,11 +1299,7 @@
 	int src_x, src_w, src_h, crtc_w, crtc_h;
 	const struct drm_display_mode *adjusted_mode =
 		&crtc_state->hw.adjusted_mode;
-<<<<<<< HEAD
-	unsigned int stride = plane_state->color_plane[0].stride;
-=======
 	unsigned int stride = plane_state->view.color_plane[0].stride;
->>>>>>> 7d2a07b7
 	unsigned int cpp = fb->format->cpp[0];
 	unsigned int width_bytes;
 	int min_width, min_height;
@@ -2072,13 +1360,8 @@
 	int max_scale = DRM_PLANE_HELPER_NO_SCALING;
 	int ret;
 
-<<<<<<< HEAD
-	if (intel_fb_scalable(plane_state->hw.fb)) {
-		if (INTEL_GEN(dev_priv) < 7) {
-=======
 	if (g4x_fb_scalable(plane_state->hw.fb)) {
 		if (DISPLAY_VER(dev_priv) < 7) {
->>>>>>> 7d2a07b7
 			min_scale = 1;
 			max_scale = 16 << 16;
 		} else if (IS_IVYBRIDGE(dev_priv)) {
@@ -2087,15 +1370,8 @@
 		}
 	}
 
-<<<<<<< HEAD
-	ret = drm_atomic_helper_check_plane_state(&plane_state->uapi,
-						  &crtc_state->uapi,
-						  min_scale, max_scale,
-						  true, true);
-=======
 	ret = intel_atomic_plane_check_clipping(plane_state, crtc_state,
 						min_scale, max_scale, true);
->>>>>>> 7d2a07b7
 	if (ret)
 		return ret;
 
@@ -2144,237 +1420,16 @@
 vlv_sprite_check(struct intel_crtc_state *crtc_state,
 		 struct intel_plane_state *plane_state)
 {
-<<<<<<< HEAD
 	int ret;
 
 	ret = chv_plane_check_rotation(plane_state);
 	if (ret)
 		return ret;
 
-	ret = drm_atomic_helper_check_plane_state(&plane_state->uapi,
-						  &crtc_state->uapi,
-						  DRM_PLANE_HELPER_NO_SCALING,
-						  DRM_PLANE_HELPER_NO_SCALING,
-						  true, true);
-	if (ret)
-		return ret;
-
-	ret = i9xx_check_plane_surface(plane_state);
-	if (ret)
-		return ret;
-
-	if (!plane_state->uapi.visible)
-		return 0;
-
-	ret = intel_plane_check_src_coordinates(plane_state);
-	if (ret)
-		return ret;
-
-	plane_state->ctl = vlv_sprite_ctl(crtc_state, plane_state);
-
-	return 0;
-}
-
-static bool intel_format_is_p01x(u32 format)
-{
-	switch (format) {
-	case DRM_FORMAT_P010:
-	case DRM_FORMAT_P012:
-	case DRM_FORMAT_P016:
-		return true;
-	default:
-		return false;
-	}
-}
-
-static int skl_plane_check_fb(const struct intel_crtc_state *crtc_state,
-			      const struct intel_plane_state *plane_state)
-{
-	struct intel_plane *plane = to_intel_plane(plane_state->uapi.plane);
-	struct drm_i915_private *dev_priv = to_i915(plane->base.dev);
-	const struct drm_framebuffer *fb = plane_state->hw.fb;
-	unsigned int rotation = plane_state->hw.rotation;
-	struct drm_format_name_buf format_name;
-
-	if (!fb)
-		return 0;
-
-	if (rotation & ~(DRM_MODE_ROTATE_0 | DRM_MODE_ROTATE_180) &&
-	    is_ccs_modifier(fb->modifier)) {
-		drm_dbg_kms(&dev_priv->drm,
-			    "RC support only with 0/180 degree rotation (%x)\n",
-			    rotation);
-		return -EINVAL;
-	}
-
-	if (rotation & DRM_MODE_REFLECT_X &&
-	    fb->modifier == DRM_FORMAT_MOD_LINEAR) {
-		drm_dbg_kms(&dev_priv->drm,
-			    "horizontal flip is not supported with linear surface formats\n");
-		return -EINVAL;
-	}
-
-	if (drm_rotation_90_or_270(rotation)) {
-		if (fb->modifier != I915_FORMAT_MOD_Y_TILED &&
-		    fb->modifier != I915_FORMAT_MOD_Yf_TILED) {
-			drm_dbg_kms(&dev_priv->drm,
-				    "Y/Yf tiling required for 90/270!\n");
-			return -EINVAL;
-		}
-
-		/*
-		 * 90/270 is not allowed with RGB64 16:16:16:16 and
-		 * Indexed 8-bit. RGB 16-bit 5:6:5 is allowed gen11 onwards.
-		 */
-		switch (fb->format->format) {
-		case DRM_FORMAT_RGB565:
-			if (INTEL_GEN(dev_priv) >= 11)
-				break;
-			fallthrough;
-		case DRM_FORMAT_C8:
-		case DRM_FORMAT_XRGB16161616F:
-		case DRM_FORMAT_XBGR16161616F:
-		case DRM_FORMAT_ARGB16161616F:
-		case DRM_FORMAT_ABGR16161616F:
-		case DRM_FORMAT_Y210:
-		case DRM_FORMAT_Y212:
-		case DRM_FORMAT_Y216:
-		case DRM_FORMAT_XVYU12_16161616:
-		case DRM_FORMAT_XVYU16161616:
-			drm_dbg_kms(&dev_priv->drm,
-				    "Unsupported pixel format %s for 90/270!\n",
-				    drm_get_format_name(fb->format->format,
-							&format_name));
-			return -EINVAL;
-		default:
-			break;
-		}
-	}
-
-	/* Y-tiling is not supported in IF-ID Interlace mode */
-	if (crtc_state->hw.enable &&
-	    crtc_state->hw.adjusted_mode.flags & DRM_MODE_FLAG_INTERLACE &&
-	    (fb->modifier == I915_FORMAT_MOD_Y_TILED ||
-	     fb->modifier == I915_FORMAT_MOD_Yf_TILED ||
-	     fb->modifier == I915_FORMAT_MOD_Y_TILED_CCS ||
-	     fb->modifier == I915_FORMAT_MOD_Yf_TILED_CCS ||
-	     fb->modifier == I915_FORMAT_MOD_Y_TILED_GEN12_RC_CCS ||
-	     fb->modifier == I915_FORMAT_MOD_Y_TILED_GEN12_MC_CCS)) {
-		drm_dbg_kms(&dev_priv->drm,
-			    "Y/Yf tiling not supported in IF-ID mode\n");
-		return -EINVAL;
-	}
-
-	/* Wa_1606054188:tgl */
-	if (IS_TIGERLAKE(dev_priv) &&
-	    plane_state->ckey.flags & I915_SET_COLORKEY_SOURCE &&
-	    intel_format_is_p01x(fb->format->format)) {
-		drm_dbg_kms(&dev_priv->drm,
-			    "Source color keying not supported with P01x formats\n");
-		return -EINVAL;
-	}
-
-	return 0;
-}
-
-static int skl_plane_check_dst_coordinates(const struct intel_crtc_state *crtc_state,
-					   const struct intel_plane_state *plane_state)
-{
-	struct drm_i915_private *dev_priv =
-		to_i915(plane_state->uapi.plane->dev);
-	int crtc_x = plane_state->uapi.dst.x1;
-	int crtc_w = drm_rect_width(&plane_state->uapi.dst);
-	int pipe_src_w = crtc_state->pipe_src_w;
-
-	/*
-	 * Display WA #1175: cnl,glk
-	 * Planes other than the cursor may cause FIFO underflow and display
-	 * corruption if starting less than 4 pixels from the right edge of
-	 * the screen.
-	 * Besides the above WA fix the similar problem, where planes other
-	 * than the cursor ending less than 4 pixels from the left edge of the
-	 * screen may cause FIFO underflow and display corruption.
-	 */
-	if ((IS_GEMINILAKE(dev_priv) || IS_CANNONLAKE(dev_priv)) &&
-	    (crtc_x + crtc_w < 4 || crtc_x > pipe_src_w - 4)) {
-		drm_dbg_kms(&dev_priv->drm,
-			    "requested plane X %s position %d invalid (valid range %d-%d)\n",
-			    crtc_x + crtc_w < 4 ? "end" : "start",
-			    crtc_x + crtc_w < 4 ? crtc_x + crtc_w : crtc_x,
-			    4, pipe_src_w - 4);
-		return -ERANGE;
-	}
-
-	return 0;
-}
-
-static int skl_plane_check_nv12_rotation(const struct intel_plane_state *plane_state)
-{
-	const struct drm_framebuffer *fb = plane_state->hw.fb;
-	unsigned int rotation = plane_state->hw.rotation;
-	int src_w = drm_rect_width(&plane_state->uapi.src) >> 16;
-
-	/* Display WA #1106 */
-	if (intel_format_info_is_yuv_semiplanar(fb->format, fb->modifier) &&
-	    src_w & 3 &&
-	    (rotation == DRM_MODE_ROTATE_270 ||
-	     rotation == (DRM_MODE_REFLECT_X | DRM_MODE_ROTATE_90))) {
-		DRM_DEBUG_KMS("src width must be multiple of 4 for rotated planar YUV\n");
-		return -EINVAL;
-	}
-
-	return 0;
-}
-
-static int skl_plane_max_scale(struct drm_i915_private *dev_priv,
-			       const struct drm_framebuffer *fb)
-{
-	/*
-	 * We don't yet know the final source width nor
-	 * whether we can use the HQ scaler mode. Assume
-	 * the best case.
-	 * FIXME need to properly check this later.
-	 */
-	if (INTEL_GEN(dev_priv) >= 10 || IS_GEMINILAKE(dev_priv) ||
-	    !intel_format_info_is_yuv_semiplanar(fb->format, fb->modifier))
-		return 0x30000 - 1;
-	else
-		return 0x20000 - 1;
-}
-
-static int skl_plane_check(struct intel_crtc_state *crtc_state,
-			   struct intel_plane_state *plane_state)
-{
-	struct intel_plane *plane = to_intel_plane(plane_state->uapi.plane);
-	struct drm_i915_private *dev_priv = to_i915(plane->base.dev);
-	const struct drm_framebuffer *fb = plane_state->hw.fb;
-	int min_scale = DRM_PLANE_HELPER_NO_SCALING;
-	int max_scale = DRM_PLANE_HELPER_NO_SCALING;
-=======
->>>>>>> 7d2a07b7
-	int ret;
-
-	ret = chv_plane_check_rotation(plane_state);
-	if (ret)
-		return ret;
-
-<<<<<<< HEAD
-	/* use scaler when colorkey is not required */
-	if (!plane_state->ckey.flags && intel_fb_scalable(fb)) {
-		min_scale = 1;
-		max_scale = skl_plane_max_scale(dev_priv, fb);
-	}
-
-	ret = drm_atomic_helper_check_plane_state(&plane_state->uapi,
-						  &crtc_state->uapi,
-						  min_scale, max_scale,
-						  true, true);
-=======
 	ret = intel_atomic_plane_check_clipping(plane_state, crtc_state,
 						DRM_PLANE_HELPER_NO_SCALING,
 						DRM_PLANE_HELPER_NO_SCALING,
 						true);
->>>>>>> 7d2a07b7
 	if (ret)
 		return ret;
 
@@ -2389,32 +1444,7 @@
 	if (ret)
 		return ret;
 
-<<<<<<< HEAD
-	ret = skl_plane_check_nv12_rotation(plane_state);
-	if (ret)
-		return ret;
-
-	/* HW only has 8 bits pixel precision, disable plane if invisible */
-	if (!(plane_state->hw.alpha >> 8))
-		plane_state->uapi.visible = false;
-
-	plane_state->ctl = skl_plane_ctl(crtc_state, plane_state);
-
-	if (INTEL_GEN(dev_priv) >= 10 || IS_GEMINILAKE(dev_priv))
-		plane_state->color_ctl = glk_plane_color_ctl(crtc_state,
-							     plane_state);
-=======
 	plane_state->ctl = vlv_sprite_ctl(crtc_state, plane_state);
->>>>>>> 7d2a07b7
-
-	if (intel_format_info_is_yuv_semiplanar(fb->format, fb->modifier) &&
-	    icl_is_hdr_plane(dev_priv, plane->id))
-		/* Enable and use MPEG-2 chroma siting */
-		plane_state->cus_ctl = PLANE_CUS_ENABLE |
-			PLANE_CUS_HPHASE_0 |
-			PLANE_CUS_VPHASE_SIGN_NEGATIVE | PLANE_CUS_VPHASE_0_25;
-	else
-		plane_state->cus_ctl = 0;
 
 	return 0;
 }
@@ -2552,7 +1582,6 @@
 };
 
 static const u32 snb_plane_formats[] = {
-<<<<<<< HEAD
 	DRM_FORMAT_XRGB8888,
 	DRM_FORMAT_XBGR8888,
 	DRM_FORMAT_XRGB2101010,
@@ -2595,207 +1624,6 @@
 	DRM_FORMAT_YVYU,
 	DRM_FORMAT_UYVY,
 	DRM_FORMAT_VYUY,
-};
-
-static const u32 skl_plane_formats[] = {
-	DRM_FORMAT_C8,
-	DRM_FORMAT_RGB565,
-	DRM_FORMAT_XRGB8888,
-	DRM_FORMAT_XBGR8888,
-	DRM_FORMAT_ARGB8888,
-	DRM_FORMAT_ABGR8888,
-	DRM_FORMAT_XRGB2101010,
-	DRM_FORMAT_XBGR2101010,
-	DRM_FORMAT_XRGB16161616F,
-	DRM_FORMAT_XBGR16161616F,
-	DRM_FORMAT_YUYV,
-	DRM_FORMAT_YVYU,
-	DRM_FORMAT_UYVY,
-	DRM_FORMAT_VYUY,
-	DRM_FORMAT_XYUV8888,
-};
-
-static const u32 skl_planar_formats[] = {
-	DRM_FORMAT_C8,
-	DRM_FORMAT_RGB565,
-=======
->>>>>>> 7d2a07b7
-	DRM_FORMAT_XRGB8888,
-	DRM_FORMAT_XBGR8888,
-	DRM_FORMAT_XRGB2101010,
-	DRM_FORMAT_XBGR2101010,
-	DRM_FORMAT_XRGB16161616F,
-	DRM_FORMAT_XBGR16161616F,
-<<<<<<< HEAD
-	DRM_FORMAT_YUYV,
-	DRM_FORMAT_YVYU,
-	DRM_FORMAT_UYVY,
-	DRM_FORMAT_VYUY,
-	DRM_FORMAT_NV12,
-	DRM_FORMAT_XYUV8888,
-};
-
-static const u32 glk_planar_formats[] = {
-	DRM_FORMAT_C8,
-	DRM_FORMAT_RGB565,
-	DRM_FORMAT_XRGB8888,
-	DRM_FORMAT_XBGR8888,
-	DRM_FORMAT_ARGB8888,
-	DRM_FORMAT_ABGR8888,
-	DRM_FORMAT_XRGB2101010,
-	DRM_FORMAT_XBGR2101010,
-	DRM_FORMAT_XRGB16161616F,
-	DRM_FORMAT_XBGR16161616F,
-	DRM_FORMAT_YUYV,
-	DRM_FORMAT_YVYU,
-	DRM_FORMAT_UYVY,
-	DRM_FORMAT_VYUY,
-	DRM_FORMAT_NV12,
-	DRM_FORMAT_XYUV8888,
-	DRM_FORMAT_P010,
-	DRM_FORMAT_P012,
-	DRM_FORMAT_P016,
-};
-
-static const u32 icl_sdr_y_plane_formats[] = {
-	DRM_FORMAT_C8,
-	DRM_FORMAT_RGB565,
-	DRM_FORMAT_XRGB8888,
-	DRM_FORMAT_XBGR8888,
-	DRM_FORMAT_ARGB8888,
-	DRM_FORMAT_ABGR8888,
-	DRM_FORMAT_XRGB2101010,
-	DRM_FORMAT_XBGR2101010,
-	DRM_FORMAT_ARGB2101010,
-	DRM_FORMAT_ABGR2101010,
-=======
->>>>>>> 7d2a07b7
-	DRM_FORMAT_YUYV,
-	DRM_FORMAT_YVYU,
-	DRM_FORMAT_UYVY,
-	DRM_FORMAT_VYUY,
-<<<<<<< HEAD
-	DRM_FORMAT_Y210,
-	DRM_FORMAT_Y212,
-	DRM_FORMAT_Y216,
-	DRM_FORMAT_XYUV8888,
-	DRM_FORMAT_XVYU2101010,
-	DRM_FORMAT_XVYU12_16161616,
-	DRM_FORMAT_XVYU16161616,
-};
-
-static const u32 icl_sdr_uv_plane_formats[] = {
-=======
-};
-
-static const u32 vlv_plane_formats[] = {
->>>>>>> 7d2a07b7
-	DRM_FORMAT_C8,
-	DRM_FORMAT_RGB565,
-	DRM_FORMAT_XRGB8888,
-	DRM_FORMAT_XBGR8888,
-	DRM_FORMAT_ARGB8888,
-	DRM_FORMAT_ABGR8888,
-	DRM_FORMAT_XBGR2101010,
-<<<<<<< HEAD
-	DRM_FORMAT_ARGB2101010,
-=======
->>>>>>> 7d2a07b7
-	DRM_FORMAT_ABGR2101010,
-	DRM_FORMAT_YUYV,
-	DRM_FORMAT_YVYU,
-	DRM_FORMAT_UYVY,
-	DRM_FORMAT_VYUY,
-<<<<<<< HEAD
-	DRM_FORMAT_NV12,
-	DRM_FORMAT_P010,
-	DRM_FORMAT_P012,
-	DRM_FORMAT_P016,
-	DRM_FORMAT_Y210,
-	DRM_FORMAT_Y212,
-	DRM_FORMAT_Y216,
-	DRM_FORMAT_XYUV8888,
-	DRM_FORMAT_XVYU2101010,
-	DRM_FORMAT_XVYU12_16161616,
-	DRM_FORMAT_XVYU16161616,
-};
-
-static const u32 icl_hdr_plane_formats[] = {
-=======
-};
-
-static const u32 chv_pipe_b_sprite_formats[] = {
->>>>>>> 7d2a07b7
-	DRM_FORMAT_C8,
-	DRM_FORMAT_RGB565,
-	DRM_FORMAT_XRGB8888,
-	DRM_FORMAT_XBGR8888,
-	DRM_FORMAT_ARGB8888,
-	DRM_FORMAT_ABGR8888,
-	DRM_FORMAT_XRGB2101010,
-	DRM_FORMAT_XBGR2101010,
-	DRM_FORMAT_ARGB2101010,
-	DRM_FORMAT_ABGR2101010,
-<<<<<<< HEAD
-	DRM_FORMAT_XRGB16161616F,
-	DRM_FORMAT_XBGR16161616F,
-	DRM_FORMAT_ARGB16161616F,
-	DRM_FORMAT_ABGR16161616F,
-=======
->>>>>>> 7d2a07b7
-	DRM_FORMAT_YUYV,
-	DRM_FORMAT_YVYU,
-	DRM_FORMAT_UYVY,
-	DRM_FORMAT_VYUY,
-<<<<<<< HEAD
-	DRM_FORMAT_NV12,
-	DRM_FORMAT_P010,
-	DRM_FORMAT_P012,
-	DRM_FORMAT_P016,
-	DRM_FORMAT_Y210,
-	DRM_FORMAT_Y212,
-	DRM_FORMAT_Y216,
-	DRM_FORMAT_XYUV8888,
-	DRM_FORMAT_XVYU2101010,
-	DRM_FORMAT_XVYU12_16161616,
-	DRM_FORMAT_XVYU16161616,
-};
-
-static const u64 skl_plane_format_modifiers_noccs[] = {
-	I915_FORMAT_MOD_Yf_TILED,
-	I915_FORMAT_MOD_Y_TILED,
-	I915_FORMAT_MOD_X_TILED,
-	DRM_FORMAT_MOD_LINEAR,
-	DRM_FORMAT_MOD_INVALID
-};
-
-static const u64 skl_plane_format_modifiers_ccs[] = {
-	I915_FORMAT_MOD_Yf_TILED_CCS,
-	I915_FORMAT_MOD_Y_TILED_CCS,
-	I915_FORMAT_MOD_Yf_TILED,
-	I915_FORMAT_MOD_Y_TILED,
-	I915_FORMAT_MOD_X_TILED,
-	DRM_FORMAT_MOD_LINEAR,
-	DRM_FORMAT_MOD_INVALID
-=======
->>>>>>> 7d2a07b7
-};
-
-static const u64 gen12_plane_format_modifiers_mc_ccs[] = {
-	I915_FORMAT_MOD_Y_TILED_GEN12_MC_CCS,
-	I915_FORMAT_MOD_Y_TILED_GEN12_RC_CCS,
-	I915_FORMAT_MOD_Y_TILED,
-	I915_FORMAT_MOD_X_TILED,
-	DRM_FORMAT_MOD_LINEAR,
-	DRM_FORMAT_MOD_INVALID
-};
-
-static const u64 gen12_plane_format_modifiers_rc_ccs[] = {
-	I915_FORMAT_MOD_Y_TILED_GEN12_RC_CCS,
-	I915_FORMAT_MOD_Y_TILED,
-	I915_FORMAT_MOD_X_TILED,
-	DRM_FORMAT_MOD_LINEAR,
-	DRM_FORMAT_MOD_INVALID
 };
 
 static bool g4x_sprite_format_mod_supported(struct drm_plane *_plane,
@@ -2875,7 +1703,6 @@
 	case DRM_FORMAT_XRGB8888:
 	case DRM_FORMAT_XBGR2101010:
 	case DRM_FORMAT_ABGR2101010:
-<<<<<<< HEAD
 	case DRM_FORMAT_XRGB2101010:
 	case DRM_FORMAT_ARGB2101010:
 	case DRM_FORMAT_YUYV:
@@ -2891,154 +1718,6 @@
 	}
 }
 
-static bool skl_plane_format_mod_supported(struct drm_plane *_plane,
-					   u32 format, u64 modifier)
-{
-	struct intel_plane *plane = to_intel_plane(_plane);
-
-	switch (modifier) {
-	case DRM_FORMAT_MOD_LINEAR:
-	case I915_FORMAT_MOD_X_TILED:
-	case I915_FORMAT_MOD_Y_TILED:
-	case I915_FORMAT_MOD_Yf_TILED:
-		break;
-	case I915_FORMAT_MOD_Y_TILED_CCS:
-	case I915_FORMAT_MOD_Yf_TILED_CCS:
-		if (!plane->has_ccs)
-			return false;
-		break;
-	default:
-		return false;
-	}
-
-	switch (format) {
-	case DRM_FORMAT_XRGB8888:
-	case DRM_FORMAT_XBGR8888:
-	case DRM_FORMAT_ARGB8888:
-	case DRM_FORMAT_ABGR8888:
-		if (is_ccs_modifier(modifier))
-			return true;
-		fallthrough;
-	case DRM_FORMAT_RGB565:
-	case DRM_FORMAT_XRGB2101010:
-	case DRM_FORMAT_XBGR2101010:
-	case DRM_FORMAT_ARGB2101010:
-	case DRM_FORMAT_ABGR2101010:
-=======
-	case DRM_FORMAT_XRGB2101010:
-	case DRM_FORMAT_ARGB2101010:
->>>>>>> 7d2a07b7
-	case DRM_FORMAT_YUYV:
-	case DRM_FORMAT_YVYU:
-	case DRM_FORMAT_UYVY:
-	case DRM_FORMAT_VYUY:
-<<<<<<< HEAD
-	case DRM_FORMAT_NV12:
-	case DRM_FORMAT_XYUV8888:
-	case DRM_FORMAT_P010:
-	case DRM_FORMAT_P012:
-	case DRM_FORMAT_P016:
-	case DRM_FORMAT_XVYU2101010:
-		if (modifier == I915_FORMAT_MOD_Yf_TILED)
-			return true;
-		fallthrough;
-	case DRM_FORMAT_C8:
-	case DRM_FORMAT_XBGR16161616F:
-	case DRM_FORMAT_ABGR16161616F:
-	case DRM_FORMAT_XRGB16161616F:
-	case DRM_FORMAT_ARGB16161616F:
-	case DRM_FORMAT_Y210:
-	case DRM_FORMAT_Y212:
-	case DRM_FORMAT_Y216:
-	case DRM_FORMAT_XVYU12_16161616:
-	case DRM_FORMAT_XVYU16161616:
-		if (modifier == DRM_FORMAT_MOD_LINEAR ||
-		    modifier == I915_FORMAT_MOD_X_TILED ||
-		    modifier == I915_FORMAT_MOD_Y_TILED)
-			return true;
-		fallthrough;
-	default:
-		return false;
-	}
-}
-
-static bool gen12_plane_supports_mc_ccs(struct drm_i915_private *dev_priv,
-					enum plane_id plane_id)
-{
-	/* Wa_14010477008:tgl[a0..c0] */
-	if (IS_TGL_REVID(dev_priv, TGL_REVID_A0, TGL_REVID_C0))
-		return false;
-
-	return plane_id < PLANE_SPRITE4;
-}
-
-static bool gen12_plane_format_mod_supported(struct drm_plane *_plane,
-					     u32 format, u64 modifier)
-{
-	struct drm_i915_private *dev_priv = to_i915(_plane->dev);
-	struct intel_plane *plane = to_intel_plane(_plane);
-
-	switch (modifier) {
-	case I915_FORMAT_MOD_Y_TILED_GEN12_MC_CCS:
-		if (!gen12_plane_supports_mc_ccs(dev_priv, plane->id))
-			return false;
-		fallthrough;
-	case DRM_FORMAT_MOD_LINEAR:
-	case I915_FORMAT_MOD_X_TILED:
-	case I915_FORMAT_MOD_Y_TILED:
-	case I915_FORMAT_MOD_Y_TILED_GEN12_RC_CCS:
-		break;
-	default:
-		return false;
-	}
-
-	switch (format) {
-	case DRM_FORMAT_XRGB8888:
-	case DRM_FORMAT_XBGR8888:
-	case DRM_FORMAT_ARGB8888:
-	case DRM_FORMAT_ABGR8888:
-		if (is_ccs_modifier(modifier))
-			return true;
-		fallthrough;
-	case DRM_FORMAT_YUYV:
-	case DRM_FORMAT_YVYU:
-	case DRM_FORMAT_UYVY:
-	case DRM_FORMAT_VYUY:
-	case DRM_FORMAT_NV12:
-	case DRM_FORMAT_XYUV8888:
-	case DRM_FORMAT_P010:
-	case DRM_FORMAT_P012:
-	case DRM_FORMAT_P016:
-		if (modifier == I915_FORMAT_MOD_Y_TILED_GEN12_MC_CCS)
-			return true;
-		fallthrough;
-	case DRM_FORMAT_RGB565:
-	case DRM_FORMAT_XRGB2101010:
-	case DRM_FORMAT_XBGR2101010:
-	case DRM_FORMAT_ARGB2101010:
-	case DRM_FORMAT_ABGR2101010:
-	case DRM_FORMAT_XVYU2101010:
-	case DRM_FORMAT_C8:
-	case DRM_FORMAT_XBGR16161616F:
-	case DRM_FORMAT_ABGR16161616F:
-	case DRM_FORMAT_XRGB16161616F:
-	case DRM_FORMAT_ARGB16161616F:
-	case DRM_FORMAT_Y210:
-	case DRM_FORMAT_Y212:
-	case DRM_FORMAT_Y216:
-	case DRM_FORMAT_XVYU12_16161616:
-	case DRM_FORMAT_XVYU16161616:
-=======
->>>>>>> 7d2a07b7
-		if (modifier == DRM_FORMAT_MOD_LINEAR ||
-		    modifier == I915_FORMAT_MOD_X_TILED)
-			return true;
-		fallthrough;
-	default:
-		return false;
-	}
-}
-
 static const struct drm_plane_funcs g4x_sprite_funcs = {
 	.update_plane = drm_atomic_helper_update_plane,
 	.disable_plane = drm_atomic_helper_disable_plane,
@@ -3066,236 +1745,6 @@
 	.format_mod_supported = vlv_sprite_format_mod_supported,
 };
 
-<<<<<<< HEAD
-static const struct drm_plane_funcs skl_plane_funcs = {
-	.update_plane = drm_atomic_helper_update_plane,
-	.disable_plane = drm_atomic_helper_disable_plane,
-	.destroy = intel_plane_destroy,
-	.atomic_duplicate_state = intel_plane_duplicate_state,
-	.atomic_destroy_state = intel_plane_destroy_state,
-	.format_mod_supported = skl_plane_format_mod_supported,
-};
-
-static const struct drm_plane_funcs gen12_plane_funcs = {
-	.update_plane = drm_atomic_helper_update_plane,
-	.disable_plane = drm_atomic_helper_disable_plane,
-	.destroy = intel_plane_destroy,
-	.atomic_duplicate_state = intel_plane_duplicate_state,
-	.atomic_destroy_state = intel_plane_destroy_state,
-	.format_mod_supported = gen12_plane_format_mod_supported,
-};
-
-static bool skl_plane_has_fbc(struct drm_i915_private *dev_priv,
-			      enum pipe pipe, enum plane_id plane_id)
-{
-	if (!HAS_FBC(dev_priv))
-		return false;
-
-	return pipe == PIPE_A && plane_id == PLANE_PRIMARY;
-}
-
-static bool skl_plane_has_planar(struct drm_i915_private *dev_priv,
-				 enum pipe pipe, enum plane_id plane_id)
-{
-	/* Display WA #0870: skl, bxt */
-	if (IS_SKYLAKE(dev_priv) || IS_BROXTON(dev_priv))
-		return false;
-
-	if (IS_GEN(dev_priv, 9) && !IS_GEMINILAKE(dev_priv) && pipe == PIPE_C)
-		return false;
-
-	if (plane_id != PLANE_PRIMARY && plane_id != PLANE_SPRITE0)
-		return false;
-
-	return true;
-}
-
-static const u32 *skl_get_plane_formats(struct drm_i915_private *dev_priv,
-					enum pipe pipe, enum plane_id plane_id,
-					int *num_formats)
-{
-	if (skl_plane_has_planar(dev_priv, pipe, plane_id)) {
-		*num_formats = ARRAY_SIZE(skl_planar_formats);
-		return skl_planar_formats;
-	} else {
-		*num_formats = ARRAY_SIZE(skl_plane_formats);
-		return skl_plane_formats;
-	}
-}
-
-static const u32 *glk_get_plane_formats(struct drm_i915_private *dev_priv,
-					enum pipe pipe, enum plane_id plane_id,
-					int *num_formats)
-{
-	if (skl_plane_has_planar(dev_priv, pipe, plane_id)) {
-		*num_formats = ARRAY_SIZE(glk_planar_formats);
-		return glk_planar_formats;
-	} else {
-		*num_formats = ARRAY_SIZE(skl_plane_formats);
-		return skl_plane_formats;
-	}
-}
-
-static const u32 *icl_get_plane_formats(struct drm_i915_private *dev_priv,
-					enum pipe pipe, enum plane_id plane_id,
-					int *num_formats)
-{
-	if (icl_is_hdr_plane(dev_priv, plane_id)) {
-		*num_formats = ARRAY_SIZE(icl_hdr_plane_formats);
-		return icl_hdr_plane_formats;
-	} else if (icl_is_nv12_y_plane(dev_priv, plane_id)) {
-		*num_formats = ARRAY_SIZE(icl_sdr_y_plane_formats);
-		return icl_sdr_y_plane_formats;
-	} else {
-		*num_formats = ARRAY_SIZE(icl_sdr_uv_plane_formats);
-		return icl_sdr_uv_plane_formats;
-	}
-}
-
-static const u64 *gen12_get_plane_modifiers(struct drm_i915_private *dev_priv,
-					    enum plane_id plane_id)
-{
-	if (gen12_plane_supports_mc_ccs(dev_priv, plane_id))
-		return gen12_plane_format_modifiers_mc_ccs;
-	else
-		return gen12_plane_format_modifiers_rc_ccs;
-}
-
-static bool skl_plane_has_ccs(struct drm_i915_private *dev_priv,
-			      enum pipe pipe, enum plane_id plane_id)
-{
-	if (plane_id == PLANE_CURSOR)
-		return false;
-
-	if (INTEL_GEN(dev_priv) >= 10)
-		return true;
-
-	if (IS_GEMINILAKE(dev_priv))
-		return pipe != PIPE_C;
-
-	return pipe != PIPE_C &&
-		(plane_id == PLANE_PRIMARY ||
-		 plane_id == PLANE_SPRITE0);
-}
-
-struct intel_plane *
-skl_universal_plane_create(struct drm_i915_private *dev_priv,
-			   enum pipe pipe, enum plane_id plane_id)
-{
-	const struct drm_plane_funcs *plane_funcs;
-	struct intel_plane *plane;
-	enum drm_plane_type plane_type;
-	unsigned int supported_rotations;
-	unsigned int supported_csc;
-	const u64 *modifiers;
-	const u32 *formats;
-	int num_formats;
-	int ret;
-
-	plane = intel_plane_alloc();
-	if (IS_ERR(plane))
-		return plane;
-
-	plane->pipe = pipe;
-	plane->id = plane_id;
-	plane->frontbuffer_bit = INTEL_FRONTBUFFER(pipe, plane_id);
-
-	plane->has_fbc = skl_plane_has_fbc(dev_priv, pipe, plane_id);
-	if (plane->has_fbc) {
-		struct intel_fbc *fbc = &dev_priv->fbc;
-
-		fbc->possible_framebuffer_bits |= plane->frontbuffer_bit;
-	}
-
-	plane->max_stride = skl_plane_max_stride;
-	plane->update_plane = skl_update_plane;
-	plane->disable_plane = skl_disable_plane;
-	plane->get_hw_state = skl_plane_get_hw_state;
-	plane->check_plane = skl_plane_check;
-	plane->min_cdclk = skl_plane_min_cdclk;
-
-	if (INTEL_GEN(dev_priv) >= 11)
-		formats = icl_get_plane_formats(dev_priv, pipe,
-						plane_id, &num_formats);
-	else if (INTEL_GEN(dev_priv) >= 10 || IS_GEMINILAKE(dev_priv))
-		formats = glk_get_plane_formats(dev_priv, pipe,
-						plane_id, &num_formats);
-	else
-		formats = skl_get_plane_formats(dev_priv, pipe,
-						plane_id, &num_formats);
-
-	plane->has_ccs = skl_plane_has_ccs(dev_priv, pipe, plane_id);
-	if (INTEL_GEN(dev_priv) >= 12) {
-		modifiers = gen12_get_plane_modifiers(dev_priv, plane_id);
-		plane_funcs = &gen12_plane_funcs;
-	} else {
-		if (plane->has_ccs)
-			modifiers = skl_plane_format_modifiers_ccs;
-		else
-			modifiers = skl_plane_format_modifiers_noccs;
-		plane_funcs = &skl_plane_funcs;
-	}
-
-	if (plane_id == PLANE_PRIMARY)
-		plane_type = DRM_PLANE_TYPE_PRIMARY;
-	else
-		plane_type = DRM_PLANE_TYPE_OVERLAY;
-
-	ret = drm_universal_plane_init(&dev_priv->drm, &plane->base,
-				       0, plane_funcs,
-				       formats, num_formats, modifiers,
-				       plane_type,
-				       "plane %d%c", plane_id + 1,
-				       pipe_name(pipe));
-	if (ret)
-		goto fail;
-
-	supported_rotations =
-		DRM_MODE_ROTATE_0 | DRM_MODE_ROTATE_90 |
-		DRM_MODE_ROTATE_180 | DRM_MODE_ROTATE_270;
-
-	if (INTEL_GEN(dev_priv) >= 10)
-		supported_rotations |= DRM_MODE_REFLECT_X;
-
-	drm_plane_create_rotation_property(&plane->base,
-					   DRM_MODE_ROTATE_0,
-					   supported_rotations);
-
-	supported_csc = BIT(DRM_COLOR_YCBCR_BT601) | BIT(DRM_COLOR_YCBCR_BT709);
-
-	if (INTEL_GEN(dev_priv) >= 10 || IS_GEMINILAKE(dev_priv))
-		supported_csc |= BIT(DRM_COLOR_YCBCR_BT2020);
-
-	drm_plane_create_color_properties(&plane->base,
-					  supported_csc,
-					  BIT(DRM_COLOR_YCBCR_LIMITED_RANGE) |
-					  BIT(DRM_COLOR_YCBCR_FULL_RANGE),
-					  DRM_COLOR_YCBCR_BT709,
-					  DRM_COLOR_YCBCR_LIMITED_RANGE);
-
-	drm_plane_create_alpha_property(&plane->base);
-	drm_plane_create_blend_mode_property(&plane->base,
-					     BIT(DRM_MODE_BLEND_PIXEL_NONE) |
-					     BIT(DRM_MODE_BLEND_PREMULTI) |
-					     BIT(DRM_MODE_BLEND_COVERAGE));
-
-	drm_plane_create_zpos_immutable_property(&plane->base, plane_id);
-
-	if (INTEL_GEN(dev_priv) >= 12)
-		drm_plane_enable_fb_damage_clips(&plane->base);
-
-	drm_plane_helper_add(&plane->base, &intel_plane_helper_funcs);
-
-	return plane;
-
-fail:
-	intel_plane_free(plane);
-
-	return ERR_PTR(ret);
-}
-
-=======
->>>>>>> 7d2a07b7
 struct intel_plane *
 intel_sprite_plane_create(struct drm_i915_private *dev_priv,
 			  enum pipe pipe, int sprite)
@@ -3307,13 +1756,6 @@
 	const u32 *formats;
 	int num_formats;
 	int ret, zpos;
-<<<<<<< HEAD
-
-	if (INTEL_GEN(dev_priv) >= 9)
-		return skl_universal_plane_create(dev_priv, pipe,
-						  PLANE_SPRITE0 + sprite);
-=======
->>>>>>> 7d2a07b7
 
 	plane = intel_plane_alloc();
 	if (IS_ERR(plane))
@@ -3324,10 +1766,7 @@
 		plane->disable_plane = vlv_disable_plane;
 		plane->get_hw_state = vlv_plane_get_hw_state;
 		plane->check_plane = vlv_sprite_check;
-<<<<<<< HEAD
-=======
 		plane->max_stride = i965_plane_max_stride;
->>>>>>> 7d2a07b7
 		plane->min_cdclk = vlv_plane_min_cdclk;
 
 		if (IS_CHERRYVIEW(dev_priv) && pipe == PIPE_B) {
@@ -3346,12 +1785,6 @@
 		plane->get_hw_state = ivb_plane_get_hw_state;
 		plane->check_plane = g4x_sprite_check;
 
-<<<<<<< HEAD
-		if (IS_BROADWELL(dev_priv) || IS_HASWELL(dev_priv))
-			plane->min_cdclk = hsw_plane_min_cdclk;
-		else
-			plane->min_cdclk = ivb_sprite_min_cdclk;
-=======
 		if (IS_BROADWELL(dev_priv) || IS_HASWELL(dev_priv)) {
 			plane->max_stride = hsw_sprite_max_stride;
 			plane->min_cdclk = hsw_plane_min_cdclk;
@@ -3359,7 +1792,6 @@
 			plane->max_stride = g4x_sprite_max_stride;
 			plane->min_cdclk = ivb_sprite_min_cdclk;
 		}
->>>>>>> 7d2a07b7
 
 		formats = snb_plane_formats;
 		num_formats = ARRAY_SIZE(snb_plane_formats);
@@ -3371,10 +1803,7 @@
 		plane->disable_plane = g4x_disable_plane;
 		plane->get_hw_state = g4x_plane_get_hw_state;
 		plane->check_plane = g4x_sprite_check;
-<<<<<<< HEAD
-=======
 		plane->max_stride = g4x_sprite_max_stride;
->>>>>>> 7d2a07b7
 		plane->min_cdclk = g4x_sprite_min_cdclk;
 
 		modifiers = i9xx_plane_format_modifiers;
