/*
 * Copyright © 2016 Intel Corporation
 *
 * Permission is hereby granted, free of charge, to any person obtaining a
 * copy of this software and associated documentation files (the "Software"),
 * to deal in the Software without restriction, including without limitation
 * the rights to use, copy, modify, merge, publish, distribute, sublicense,
 * and/or sell copies of the Software, and to permit persons to whom the
 * Software is furnished to do so, subject to the following conditions:
 *
 * The above copyright notice and this permission notice (including the next
 * paragraph) shall be included in all copies or substantial portions of the
 * Software.
 *
 * THE SOFTWARE IS PROVIDED "AS IS", WITHOUT WARRANTY OF ANY KIND, EXPRESS OR
 * IMPLIED, INCLUDING BUT NOT LIMITED TO THE WARRANTIES OF MERCHANTABILITY,
 * FITNESS FOR A PARTICULAR PURPOSE AND NONINFRINGEMENT.  IN NO EVENT SHALL
 * THE AUTHORS OR COPYRIGHT HOLDERS BE LIABLE FOR ANY CLAIM, DAMAGES OR OTHER
 * LIABILITY, WHETHER IN AN ACTION OF CONTRACT, TORT OR OTHERWISE, ARISING
 * FROM, OUT OF OR IN CONNECTION WITH THE SOFTWARE OR THE USE OR OTHER DEALINGS
 * IN THE SOFTWARE.
 *
 */

#ifndef __I915_UTILS_H
#define __I915_UTILS_H

#include <linux/list.h>
#include <linux/overflow.h>
#include <linux/sched.h>
#include <linux/types.h>
#include <linux/workqueue.h>

struct drm_i915_private;
struct timer_list;

#define FDO_BUG_URL "https://gitlab.freedesktop.org/drm/intel/-/wikis/How-to-file-i915-bugs"

#undef WARN_ON
/* Many gcc seem to no see through this and fall over :( */
#if 0
#define WARN_ON(x) ({ \
	bool __i915_warn_cond = (x); \
	if (__builtin_constant_p(__i915_warn_cond)) \
		BUILD_BUG_ON(__i915_warn_cond); \
	WARN(__i915_warn_cond, "WARN_ON(" #x ")"); })
#else
#define WARN_ON(x) WARN((x), "%s", "WARN_ON(" __stringify(x) ")")
#endif

#undef WARN_ON_ONCE
#define WARN_ON_ONCE(x) WARN_ONCE((x), "%s", "WARN_ON_ONCE(" __stringify(x) ")")

#define MISSING_CASE(x) WARN(1, "Missing case (%s == %ld)\n", \
			     __stringify(x), (long)(x))

void __printf(3, 4)
__i915_printk(struct drm_i915_private *dev_priv, const char *level,
	      const char *fmt, ...);

#define i915_report_error(dev_priv, fmt, ...)				   \
	__i915_printk(dev_priv, KERN_ERR, fmt, ##__VA_ARGS__)

#if IS_ENABLED(CONFIG_DRM_I915_DEBUG)

int __i915_inject_probe_error(struct drm_i915_private *i915, int err,
			      const char *func, int line);
#define i915_inject_probe_error(_i915, _err) \
	__i915_inject_probe_error((_i915), (_err), __func__, __LINE__)
bool i915_error_injected(void);

#else

#define i915_inject_probe_error(i915, e) ({ BUILD_BUG_ON_INVALID(i915); 0; })
#define i915_error_injected() false

#endif

#define i915_inject_probe_failure(i915) i915_inject_probe_error((i915), -ENODEV)

#define i915_probe_error(i915, fmt, ...)				   \
	__i915_printk(i915, i915_error_injected() ? KERN_DEBUG : KERN_ERR, \
		      fmt, ##__VA_ARGS__)

#if defined(GCC_VERSION) && GCC_VERSION >= 70000
#define add_overflows_t(T, A, B) \
	__builtin_add_overflow_p((A), (B), (T)0)
#else
#define add_overflows_t(T, A, B) ({ \
	typeof(A) a = (A); \
	typeof(B) b = (B); \
	(T)(a + b) < a; \
})
#endif

#define add_overflows(A, B) \
	add_overflows_t(typeof((A) + (B)), (A), (B))

#define range_overflows(start, size, max) ({ \
	typeof(start) start__ = (start); \
	typeof(size) size__ = (size); \
	typeof(max) max__ = (max); \
	(void)(&start__ == &size__); \
	(void)(&start__ == &max__); \
	start__ >= max__ || size__ > max__ - start__; \
})

#define range_overflows_t(type, start, size, max) \
	range_overflows((type)(start), (type)(size), (type)(max))

#define range_overflows_end(start, size, max) ({ \
	typeof(start) start__ = (start); \
	typeof(size) size__ = (size); \
	typeof(max) max__ = (max); \
	(void)(&start__ == &size__); \
	(void)(&start__ == &max__); \
	start__ > max__ || size__ > max__ - start__; \
})

#define range_overflows_end_t(type, start, size, max) \
	range_overflows_end((type)(start), (type)(size), (type)(max))

/* Note we don't consider signbits :| */
#define overflows_type(x, T) \
	(sizeof(x) > sizeof(T) && (x) >> BITS_PER_TYPE(T))

static inline bool
__check_struct_size(size_t base, size_t arr, size_t count, size_t *size)
{
	size_t sz;

	if (check_mul_overflow(count, arr, &sz))
		return false;

	if (check_add_overflow(sz, base, &sz))
		return false;

	*size = sz;
	return true;
}

/**
 * check_struct_size() - Calculate size of structure with trailing array.
 * @p: Pointer to the structure.
 * @member: Name of the array member.
 * @n: Number of elements in the array.
 * @sz: Total size of structure and array
 *
 * Calculates size of memory needed for structure @p followed by an
 * array of @n @member elements, like struct_size() but reports
 * whether it overflowed, and the resultant size in @sz
 *
 * Return: false if the calculation overflowed.
 */
#define check_struct_size(p, member, n, sz) \
	likely(__check_struct_size(sizeof(*(p)), \
				   sizeof(*(p)->member) + __must_be_array((p)->member), \
				   n, sz))

#define ptr_mask_bits(ptr, n) ({					\
	unsigned long __v = (unsigned long)(ptr);			\
	(typeof(ptr))(__v & -BIT(n));					\
})

#define ptr_unmask_bits(ptr, n) ((unsigned long)(ptr) & (BIT(n) - 1))

#define ptr_unpack_bits(ptr, bits, n) ({				\
	unsigned long __v = (unsigned long)(ptr);			\
	*(bits) = __v & (BIT(n) - 1);					\
	(typeof(ptr))(__v & -BIT(n));					\
})

#define ptr_pack_bits(ptr, bits, n) ({					\
	unsigned long __bits = (bits);					\
	GEM_BUG_ON(__bits & -BIT(n));					\
	((typeof(ptr))((unsigned long)(ptr) | __bits));			\
})

#define ptr_dec(ptr) ({							\
	unsigned long __v = (unsigned long)(ptr);			\
	(typeof(ptr))(__v - 1);						\
})

#define ptr_inc(ptr) ({							\
	unsigned long __v = (unsigned long)(ptr);			\
	(typeof(ptr))(__v + 1);						\
})

#define page_mask_bits(ptr) ptr_mask_bits(ptr, PAGE_SHIFT)
#define page_unmask_bits(ptr) ptr_unmask_bits(ptr, PAGE_SHIFT)
#define page_pack_bits(ptr, bits) ptr_pack_bits(ptr, bits, PAGE_SHIFT)
#define page_unpack_bits(ptr, bits) ptr_unpack_bits(ptr, bits, PAGE_SHIFT)

#define struct_member(T, member) (((T *)0)->member)

#define ptr_offset(ptr, member) offsetof(typeof(*(ptr)), member)

#define fetch_and_zero(ptr) ({						\
	typeof(*ptr) __T = *(ptr);					\
	*(ptr) = (typeof(*ptr))0;					\
	__T;								\
})

static __always_inline ptrdiff_t ptrdiff(const void *a, const void *b)
{
	return a - b;
}

/*
 * container_of_user: Extract the superclass from a pointer to a member.
 *
 * Exactly like container_of() with the exception that it plays nicely
 * with sparse for __user @ptr.
 */
#define container_of_user(ptr, type, member) ({				\
	void __user *__mptr = (void __user *)(ptr);			\
	BUILD_BUG_ON_MSG(!__same_type(*(ptr), struct_member(type, member)) && \
			 !__same_type(*(ptr), void),			\
			 "pointer type mismatch in container_of()");	\
	((type __user *)(__mptr - offsetof(type, member))); })

/*
 * check_user_mbz: Check that a user value exists and is zero
 *
 * Frequently in our uABI we reserve space for future extensions, and
 * two ensure that userspace is prepared we enforce that space must
 * be zero. (Then any future extension can safely assume a default value
 * of 0.)
 *
 * check_user_mbz() combines checking that the user pointer is accessible
 * and that the contained value is zero.
 *
 * Returns: -EFAULT if not accessible, -EINVAL if !zero, or 0 on success.
 */
#define check_user_mbz(U) ({						\
	typeof(*(U)) mbz__;						\
	get_user(mbz__, (U)) ? -EFAULT : mbz__ ? -EINVAL : 0;		\
})

static inline u64 ptr_to_u64(const void *ptr)
{
	return (uintptr_t)ptr;
}

#define u64_to_ptr(T, x) ({						\
	typecheck(u64, x);						\
	(T *)(uintptr_t)(x);						\
})

#define __mask_next_bit(mask) ({					\
	int __idx = ffs(mask) - 1;					\
	mask &= ~BIT(__idx);						\
	__idx;								\
})

static inline bool is_power_of_2_u64(u64 n)
{
	return (n != 0 && ((n & (n - 1)) == 0));
}

static inline void __list_del_many(struct list_head *head,
				   struct list_head *first)
{
	first->prev = head;
	WRITE_ONCE(head->next, first);
}

static inline int list_is_last_rcu(const struct list_head *list,
				   const struct list_head *head)
{
	return READ_ONCE(list->next) == head;
}

static inline unsigned long msecs_to_jiffies_timeout(const unsigned int m)
{
	unsigned long j = msecs_to_jiffies(m);

	return min_t(unsigned long, MAX_JIFFY_OFFSET, j + 1);
}

/*
 * If you need to wait X milliseconds between events A and B, but event B
 * doesn't happen exactly after event A, you record the timestamp (jiffies) of
 * when event A happened, then just before event B you call this function and
 * pass the timestamp as the first argument, and X as the second argument.
 */
static inline void
wait_remaining_ms_from_jiffies(unsigned long timestamp_jiffies, int to_wait_ms)
{
	unsigned long target_jiffies, tmp_jiffies, remaining_jiffies;

	/*
	 * Don't re-read the value of "jiffies" every time since it may change
	 * behind our back and break the math.
	 */
	tmp_jiffies = jiffies;
	target_jiffies = timestamp_jiffies +
			 msecs_to_jiffies_timeout(to_wait_ms);

	if (time_after(target_jiffies, tmp_jiffies)) {
		remaining_jiffies = target_jiffies - tmp_jiffies;
		while (remaining_jiffies)
			remaining_jiffies =
			    schedule_timeout_uninterruptible(remaining_jiffies);
	}
}

/**
 * __wait_for - magic wait macro
 *
 * Macro to help avoid open coding check/wait/timeout patterns. Note that it's
 * important that we check the condition again after having timed out, since the
 * timeout could be due to preemption or similar and we've never had a chance to
 * check the condition before the timeout.
 */
#define __wait_for(OP, COND, US, Wmin, Wmax) ({ \
	const ktime_t end__ = ktime_add_ns(ktime_get_raw(), 1000ll * (US)); \
	long wait__ = (Wmin); /* recommended min for usleep is 10 us */	\
	int ret__;							\
	might_sleep();							\
	for (;;) {							\
		const bool expired__ = ktime_after(ktime_get_raw(), end__); \
		OP;							\
		/* Guarantee COND check prior to timeout */		\
		barrier();						\
		if (COND) {						\
			ret__ = 0;					\
			break;						\
		}							\
		if (expired__) {					\
			ret__ = -ETIMEDOUT;				\
			break;						\
		}							\
		usleep_range(wait__, wait__ * 2);			\
		if (wait__ < (Wmax))					\
			wait__ <<= 1;					\
	}								\
	ret__;								\
})

#define _wait_for(COND, US, Wmin, Wmax)	__wait_for(, (COND), (US), (Wmin), \
						   (Wmax))
#define wait_for(COND, MS)		_wait_for((COND), (MS) * 1000, 10, 1000)

/* If CONFIG_PREEMPT_COUNT is disabled, in_atomic() always reports false. */
#if defined(CONFIG_DRM_I915_DEBUG) && defined(CONFIG_PREEMPT_COUNT)
# define _WAIT_FOR_ATOMIC_CHECK(ATOMIC) WARN_ON_ONCE((ATOMIC) && !in_atomic())
#else
# define _WAIT_FOR_ATOMIC_CHECK(ATOMIC) do { } while (0)
#endif

#define _wait_for_atomic(COND, US, ATOMIC) \
({ \
	int cpu, ret, timeout = (US) * 1000; \
	u64 base; \
	_WAIT_FOR_ATOMIC_CHECK(ATOMIC); \
	if (!(ATOMIC)) { \
		preempt_disable(); \
		cpu = smp_processor_id(); \
	} \
	base = local_clock(); \
	for (;;) { \
		u64 now = local_clock(); \
		if (!(ATOMIC)) \
			preempt_enable(); \
		/* Guarantee COND check prior to timeout */ \
		barrier(); \
		if (COND) { \
			ret = 0; \
			break; \
		} \
		if (now - base >= timeout) { \
			ret = -ETIMEDOUT; \
			break; \
		} \
		cpu_relax(); \
		if (!(ATOMIC)) { \
			preempt_disable(); \
			if (unlikely(cpu != smp_processor_id())) { \
				timeout -= now - base; \
				cpu = smp_processor_id(); \
				base = local_clock(); \
			} \
		} \
	} \
	ret; \
})

#define wait_for_us(COND, US) \
({ \
	int ret__; \
	BUILD_BUG_ON(!__builtin_constant_p(US)); \
	if ((US) > 10) \
		ret__ = _wait_for((COND), (US), 10, 10); \
	else \
		ret__ = _wait_for_atomic((COND), (US), 0); \
	ret__; \
})

#define wait_for_atomic_us(COND, US) \
({ \
	BUILD_BUG_ON(!__builtin_constant_p(US)); \
	BUILD_BUG_ON((US) > 50000); \
	_wait_for_atomic((COND), (US), 1); \
})

#define wait_for_atomic(COND, MS) wait_for_atomic_us((COND), (MS) * 1000)

#define KHz(x) (1000 * (x))
#define MHz(x) KHz(1000 * (x))

#define KBps(x) (1000 * (x))
#define MBps(x) KBps(1000 * (x))
#define GBps(x) ((u64)1000 * MBps((x)))

static inline const char *yesno(bool v)
{
	return v ? "yes" : "no";
}

static inline const char *onoff(bool v)
{
	return v ? "on" : "off";
}

static inline const char *enabledisable(bool v)
{
	return v ? "enable" : "disable";
}

static inline const char *enableddisabled(bool v)
{
	return v ? "enabled" : "disabled";
}

void add_taint_for_CI(struct drm_i915_private *i915, unsigned int taint);
static inline void __add_taint_for_CI(unsigned int taint)
{
	/*
	 * The system is "ok", just about surviving for the user, but
	 * CI results are now unreliable as the HW is very suspect.
	 * CI checks the taint state after every test and will reboot
	 * the machine if the kernel is tainted.
	 */
	add_taint(taint, LOCKDEP_STILL_OK);
}

void cancel_timer(struct timer_list *t);
void set_timer_ms(struct timer_list *t, unsigned long timeout);

<<<<<<< HEAD
static inline bool timer_expired(const struct timer_list *t)
{
	return READ_ONCE(t->expires) && !timer_pending(t);
=======
static inline bool timer_active(const struct timer_list *t)
{
	return READ_ONCE(t->expires);
}

static inline bool timer_expired(const struct timer_list *t)
{
	return timer_active(t) && !timer_pending(t);
>>>>>>> 7d2a07b7
}

/*
 * This is a lookalike for IS_ENABLED() that takes a kconfig value,
 * e.g. CONFIG_DRM_I915_SPIN_REQUEST, and evaluates whether it is non-zero
 * i.e. whether the configuration is active. Wrapping up the config inside
 * a boolean context prevents clang and smatch from complaining about potential
 * issues in confusing logical-&& with bitwise-& for constants.
 *
 * Sadly IS_ENABLED() itself does not work with kconfig values.
 *
 * Returns 0 if @config is 0, 1 if set to any value.
 */
#define IS_ACTIVE(config) ((config) != 0)

#endif /* !__I915_UTILS_H */<|MERGE_RESOLUTION|>--- conflicted
+++ resolved
@@ -448,20 +448,14 @@
 void cancel_timer(struct timer_list *t);
 void set_timer_ms(struct timer_list *t, unsigned long timeout);
 
-<<<<<<< HEAD
+static inline bool timer_active(const struct timer_list *t)
+{
+	return READ_ONCE(t->expires);
+}
+
 static inline bool timer_expired(const struct timer_list *t)
 {
-	return READ_ONCE(t->expires) && !timer_pending(t);
-=======
-static inline bool timer_active(const struct timer_list *t)
-{
-	return READ_ONCE(t->expires);
-}
-
-static inline bool timer_expired(const struct timer_list *t)
-{
 	return timer_active(t) && !timer_pending(t);
->>>>>>> 7d2a07b7
 }
 
 /*
