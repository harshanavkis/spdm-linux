// SPDX-License-Identifier: MIT
/*
 * Copyright © 2018 Intel Corporation
 */

#include "gem/i915_gem_pm.h"
#include "gt/intel_engine_user.h"
#include "gt/intel_gt.h"
#include "i915_selftest.h"
#include "intel_reset.h"

#include "selftests/igt_flush_test.h"
#include "selftests/igt_reset.h"
#include "selftests/igt_spinner.h"
#include "selftests/mock_drm.h"

#include "gem/selftests/igt_gem_utils.h"
#include "gem/selftests/mock_context.h"

static const struct wo_register {
	enum intel_platform platform;
	u32 reg;
} wo_registers[] = {
	{ INTEL_GEMINILAKE, 0x731c }
};

struct wa_lists {
	struct i915_wa_list gt_wa_list;
	struct {
		struct i915_wa_list wa_list;
		struct i915_wa_list ctx_wa_list;
	} engine[I915_NUM_ENGINES];
};

static int request_add_sync(struct i915_request *rq, int err)
{
	i915_request_get(rq);
	i915_request_add(rq);
	if (i915_request_wait(rq, 0, HZ / 5) < 0)
		err = -EIO;
	i915_request_put(rq);

	return err;
}

static int request_add_spin(struct i915_request *rq, struct igt_spinner *spin)
{
	int err = 0;

	i915_request_get(rq);
	i915_request_add(rq);
	if (spin && !igt_wait_for_spinner(spin, rq))
		err = -ETIMEDOUT;
	i915_request_put(rq);

	return err;
}

static void
reference_lists_init(struct intel_gt *gt, struct wa_lists *lists)
{
	struct intel_engine_cs *engine;
	enum intel_engine_id id;

	memset(lists, 0, sizeof(*lists));

	wa_init_start(&lists->gt_wa_list, "GT_REF", "global");
	gt_init_workarounds(gt->i915, &lists->gt_wa_list);
	wa_init_finish(&lists->gt_wa_list);

	for_each_engine(engine, gt, id) {
		struct i915_wa_list *wal = &lists->engine[id].wa_list;

		wa_init_start(wal, "REF", engine->name);
		engine_init_workarounds(engine, wal);
		wa_init_finish(wal);

		__intel_engine_init_ctx_wa(engine,
					   &lists->engine[id].ctx_wa_list,
					   "CTX_REF");
	}
}

static void
reference_lists_fini(struct intel_gt *gt, struct wa_lists *lists)
{
	struct intel_engine_cs *engine;
	enum intel_engine_id id;

	for_each_engine(engine, gt, id)
		intel_wa_list_free(&lists->engine[id].wa_list);

	intel_wa_list_free(&lists->gt_wa_list);
}

static struct drm_i915_gem_object *
read_nonprivs(struct intel_context *ce)
{
	struct intel_engine_cs *engine = ce->engine;
	const u32 base = engine->mmio_base;
	struct drm_i915_gem_object *result;
	struct i915_request *rq;
	struct i915_vma *vma;
	u32 srm, *cs;
	int err;
	int i;

	result = i915_gem_object_create_internal(engine->i915, PAGE_SIZE);
	if (IS_ERR(result))
		return result;

	i915_gem_object_set_cache_coherency(result, I915_CACHE_LLC);

	cs = i915_gem_object_pin_map_unlocked(result, I915_MAP_WB);
	if (IS_ERR(cs)) {
		err = PTR_ERR(cs);
		goto err_obj;
	}
	memset(cs, 0xc5, PAGE_SIZE);
	i915_gem_object_flush_map(result);
	i915_gem_object_unpin_map(result);

	vma = i915_vma_instance(result, &engine->gt->ggtt->vm, NULL);
	if (IS_ERR(vma)) {
		err = PTR_ERR(vma);
		goto err_obj;
	}

	err = i915_vma_pin(vma, 0, 0, PIN_GLOBAL);
	if (err)
		goto err_obj;

	rq = intel_context_create_request(ce);
	if (IS_ERR(rq)) {
		err = PTR_ERR(rq);
		goto err_pin;
	}

	i915_vma_lock(vma);
	err = i915_request_await_object(rq, vma->obj, true);
	if (err == 0)
		err = i915_vma_move_to_active(vma, rq, EXEC_OBJECT_WRITE);
	i915_vma_unlock(vma);
	if (err)
		goto err_req;

	srm = MI_STORE_REGISTER_MEM | MI_SRM_LRM_GLOBAL_GTT;
	if (GRAPHICS_VER(engine->i915) >= 8)
		srm++;

	cs = intel_ring_begin(rq, 4 * RING_MAX_NONPRIV_SLOTS);
	if (IS_ERR(cs)) {
		err = PTR_ERR(cs);
		goto err_req;
	}

	for (i = 0; i < RING_MAX_NONPRIV_SLOTS; i++) {
		*cs++ = srm;
		*cs++ = i915_mmio_reg_offset(RING_FORCE_TO_NONPRIV(base, i));
		*cs++ = i915_ggtt_offset(vma) + sizeof(u32) * i;
		*cs++ = 0;
	}
	intel_ring_advance(rq, cs);

	i915_request_add(rq);
	i915_vma_unpin(vma);

	return result;

err_req:
	i915_request_add(rq);
err_pin:
	i915_vma_unpin(vma);
err_obj:
	i915_gem_object_put(result);
	return ERR_PTR(err);
}

static u32
get_whitelist_reg(const struct intel_engine_cs *engine, unsigned int i)
{
	i915_reg_t reg = i < engine->whitelist.count ?
			 engine->whitelist.list[i].reg :
			 RING_NOPID(engine->mmio_base);

	return i915_mmio_reg_offset(reg);
}

static void
print_results(const struct intel_engine_cs *engine, const u32 *results)
{
	unsigned int i;

	for (i = 0; i < RING_MAX_NONPRIV_SLOTS; i++) {
		u32 expected = get_whitelist_reg(engine, i);
		u32 actual = results[i];

		pr_info("RING_NONPRIV[%d]: expected 0x%08x, found 0x%08x\n",
			i, expected, actual);
	}
}

static int check_whitelist(struct intel_context *ce)
{
	struct intel_engine_cs *engine = ce->engine;
	struct drm_i915_gem_object *results;
	struct intel_wedge_me wedge;
	u32 *vaddr;
	int err;
	int i;

	results = read_nonprivs(ce);
	if (IS_ERR(results))
		return PTR_ERR(results);

	err = 0;
<<<<<<< HEAD
	i915_gem_object_lock(results);
	intel_wedge_on_timeout(&wedge, engine->gt, HZ / 5) /* safety net! */
		err = i915_gem_object_set_to_cpu_domain(results, false);
	i915_gem_object_unlock(results);
=======
	i915_gem_object_lock(results, NULL);
	intel_wedge_on_timeout(&wedge, engine->gt, HZ / 5) /* safety net! */
		err = i915_gem_object_set_to_cpu_domain(results, false);

>>>>>>> 7d2a07b7
	if (intel_gt_is_wedged(engine->gt))
		err = -EIO;
	if (err)
		goto out_put;

	vaddr = i915_gem_object_pin_map(results, I915_MAP_WB);
	if (IS_ERR(vaddr)) {
		err = PTR_ERR(vaddr);
		goto out_put;
	}

	for (i = 0; i < RING_MAX_NONPRIV_SLOTS; i++) {
		u32 expected = get_whitelist_reg(engine, i);
		u32 actual = vaddr[i];

		if (expected != actual) {
			print_results(engine, vaddr);
			pr_err("Invalid RING_NONPRIV[%d], expected 0x%08x, found 0x%08x\n",
			       i, expected, actual);

			err = -EINVAL;
			break;
		}
	}

	i915_gem_object_unpin_map(results);
out_put:
	i915_gem_object_unlock(results);
	i915_gem_object_put(results);
	return err;
}

static int do_device_reset(struct intel_engine_cs *engine)
{
	intel_gt_reset(engine->gt, engine->mask, "live_workarounds");
	return 0;
}

static int do_engine_reset(struct intel_engine_cs *engine)
{
	return intel_engine_reset(engine, "live_workarounds");
}

static int
switch_to_scratch_context(struct intel_engine_cs *engine,
			  struct igt_spinner *spin)
{
	struct intel_context *ce;
	struct i915_request *rq;
	int err = 0;

	ce = intel_context_create(engine);
	if (IS_ERR(ce))
		return PTR_ERR(ce);

	rq = igt_spinner_create_request(spin, ce, MI_NOOP);
	intel_context_put(ce);

	if (IS_ERR(rq)) {
		spin = NULL;
		err = PTR_ERR(rq);
		goto err;
	}

	err = request_add_spin(rq, spin);
err:
	if (err && spin)
		igt_spinner_end(spin);

	return err;
}

static int check_whitelist_across_reset(struct intel_engine_cs *engine,
					int (*reset)(struct intel_engine_cs *),
					const char *name)
{
<<<<<<< HEAD
	struct drm_i915_private *i915 = engine->i915;
	struct i915_gem_context *ctx, *tmp;
=======
	struct intel_context *ce, *tmp;
>>>>>>> 7d2a07b7
	struct igt_spinner spin;
	intel_wakeref_t wakeref;
	int err;

	pr_info("Checking %d whitelisted registers on %s (RING_NONPRIV) [%s]\n",
		engine->whitelist.count, engine->name, name);
<<<<<<< HEAD
=======

	ce = intel_context_create(engine);
	if (IS_ERR(ce))
		return PTR_ERR(ce);
>>>>>>> 7d2a07b7

	err = igt_spinner_init(&spin, engine->gt);
	if (err)
		goto out_ctx;

<<<<<<< HEAD
	err = igt_spinner_init(&spin, engine->gt);
	if (err)
		goto out_ctx;

	err = check_whitelist(ctx, engine);
=======
	err = check_whitelist(ce);
>>>>>>> 7d2a07b7
	if (err) {
		pr_err("Invalid whitelist *before* %s reset!\n", name);
		goto out_spin;
	}

	err = switch_to_scratch_context(engine, &spin);
	if (err)
		goto out_spin;

	with_intel_runtime_pm(engine->uncore->rpm, wakeref)
		err = reset(engine);

	igt_spinner_end(&spin);

	if (err) {
		pr_err("%s reset failed\n", name);
		goto out_spin;
	}

	err = check_whitelist(ce);
	if (err) {
		pr_err("Whitelist not preserved in context across %s reset!\n",
		       name);
		goto out_spin;
	}

<<<<<<< HEAD
	tmp = kernel_context(i915);
=======
	tmp = intel_context_create(engine);
>>>>>>> 7d2a07b7
	if (IS_ERR(tmp)) {
		err = PTR_ERR(tmp);
		goto out_spin;
	}
<<<<<<< HEAD
	kernel_context_close(ctx);
	ctx = tmp;
=======
	intel_context_put(ce);
	ce = tmp;
>>>>>>> 7d2a07b7

	err = check_whitelist(ce);
	if (err) {
		pr_err("Invalid whitelist *after* %s reset in fresh context!\n",
		       name);
		goto out_spin;
	}

out_spin:
	igt_spinner_fini(&spin);
out_ctx:
<<<<<<< HEAD
	kernel_context_close(ctx);
=======
	intel_context_put(ce);
>>>>>>> 7d2a07b7
	return err;
}

static struct i915_vma *create_batch(struct i915_address_space *vm)
{
	struct drm_i915_gem_object *obj;
	struct i915_vma *vma;
	int err;

	obj = i915_gem_object_create_internal(vm->i915, 16 * PAGE_SIZE);
	if (IS_ERR(obj))
		return ERR_CAST(obj);

	vma = i915_vma_instance(obj, vm, NULL);
	if (IS_ERR(vma)) {
		err = PTR_ERR(vma);
		goto err_obj;
	}

	err = i915_vma_pin(vma, 0, 0, PIN_USER);
	if (err)
		goto err_obj;

	return vma;

err_obj:
	i915_gem_object_put(obj);
	return ERR_PTR(err);
}

static u32 reg_write(u32 old, u32 new, u32 rsvd)
{
	if (rsvd == 0x0000ffff) {
		old &= ~(new >> 16);
		old |= new & (new >> 16);
	} else {
		old &= ~rsvd;
		old |= new & rsvd;
	}

	return old;
}

static bool wo_register(struct intel_engine_cs *engine, u32 reg)
{
	enum intel_platform platform = INTEL_INFO(engine->i915)->platform;
	int i;

	if ((reg & RING_FORCE_TO_NONPRIV_ACCESS_MASK) ==
	     RING_FORCE_TO_NONPRIV_ACCESS_WR)
		return true;

	for (i = 0; i < ARRAY_SIZE(wo_registers); i++) {
		if (wo_registers[i].platform == platform &&
		    wo_registers[i].reg == reg)
			return true;
	}

	return false;
}

static bool timestamp(const struct intel_engine_cs *engine, u32 reg)
{
	reg = (reg - engine->mmio_base) & ~RING_FORCE_TO_NONPRIV_ACCESS_MASK;
	switch (reg) {
	case 0x358:
	case 0x35c:
	case 0x3a8:
		return true;

	default:
		return false;
	}
}

static bool ro_register(u32 reg)
{
	if ((reg & RING_FORCE_TO_NONPRIV_ACCESS_MASK) ==
	     RING_FORCE_TO_NONPRIV_ACCESS_RD)
		return true;

	return false;
}

static int whitelist_writable_count(struct intel_engine_cs *engine)
{
	int count = engine->whitelist.count;
	int i;

	for (i = 0; i < engine->whitelist.count; i++) {
		u32 reg = i915_mmio_reg_offset(engine->whitelist.list[i].reg);

		if (ro_register(reg))
			count--;
	}

	return count;
}

static int check_dirty_whitelist(struct intel_context *ce)
{
	const u32 values[] = {
		0x00000000,
		0x01010101,
		0x10100101,
		0x03030303,
		0x30300303,
		0x05050505,
		0x50500505,
		0x0f0f0f0f,
		0xf00ff00f,
		0x10101010,
		0xf0f01010,
		0x30303030,
		0xa0a03030,
		0x50505050,
		0xc0c05050,
		0xf0f0f0f0,
		0x11111111,
		0x33333333,
		0x55555555,
		0x0000ffff,
		0x00ff00ff,
		0xff0000ff,
		0xffff00ff,
		0xffffffff,
	};
	struct intel_engine_cs *engine = ce->engine;
	struct i915_vma *scratch;
	struct i915_vma *batch;
	int err = 0, i, v, sz;
	u32 *cs, *results;

<<<<<<< HEAD
	scratch = create_scratch(ce->vm, 2 * ARRAY_SIZE(values) + 1);
=======
	sz = (2 * ARRAY_SIZE(values) + 1) * sizeof(u32);
	scratch = __vm_create_scratch_for_read_pinned(ce->vm, sz);
>>>>>>> 7d2a07b7
	if (IS_ERR(scratch))
		return PTR_ERR(scratch);

	batch = create_batch(ce->vm);
	if (IS_ERR(batch)) {
		err = PTR_ERR(batch);
		goto out_scratch;
	}

	for (i = 0; i < engine->whitelist.count; i++) {
		u32 reg = i915_mmio_reg_offset(engine->whitelist.list[i].reg);
		struct i915_gem_ww_ctx ww;
		u64 addr = scratch->node.start;
		struct i915_request *rq;
		u32 srm, lrm, rsvd;
		u32 expect;
		int idx;
		bool ro_reg;

		if (wo_register(engine, reg))
			continue;

		if (timestamp(engine, reg))
			continue; /* timestamps are expected to autoincrement */
<<<<<<< HEAD

		ro_reg = ro_register(reg);

		/* Clear non priv flags */
		reg &= RING_FORCE_TO_NONPRIV_ADDRESS_MASK;

		srm = MI_STORE_REGISTER_MEM;
		lrm = MI_LOAD_REGISTER_MEM;
		if (INTEL_GEN(engine->i915) >= 8)
			lrm++, srm++;
=======

		ro_reg = ro_register(reg);
>>>>>>> 7d2a07b7

		i915_gem_ww_ctx_init(&ww, false);
retry:
		cs = NULL;
		err = i915_gem_object_lock(scratch->obj, &ww);
		if (!err)
			err = i915_gem_object_lock(batch->obj, &ww);
		if (!err)
			err = intel_context_pin_ww(ce, &ww);
		if (err)
			goto out;

		cs = i915_gem_object_pin_map(batch->obj, I915_MAP_WC);
		if (IS_ERR(cs)) {
			err = PTR_ERR(cs);
			goto out_ctx;
		}

		results = i915_gem_object_pin_map(scratch->obj, I915_MAP_WB);
		if (IS_ERR(results)) {
			err = PTR_ERR(results);
			goto out_unmap_batch;
		}

		/* Clear non priv flags */
		reg &= RING_FORCE_TO_NONPRIV_ADDRESS_MASK;

		srm = MI_STORE_REGISTER_MEM;
		lrm = MI_LOAD_REGISTER_MEM;
		if (GRAPHICS_VER(engine->i915) >= 8)
			lrm++, srm++;

		pr_debug("%s: Writing garbage to %x\n",
			 engine->name, reg);

		/* SRM original */
		*cs++ = srm;
		*cs++ = reg;
		*cs++ = lower_32_bits(addr);
		*cs++ = upper_32_bits(addr);

		idx = 1;
		for (v = 0; v < ARRAY_SIZE(values); v++) {
			/* LRI garbage */
			*cs++ = MI_LOAD_REGISTER_IMM(1);
			*cs++ = reg;
			*cs++ = values[v];

			/* SRM result */
			*cs++ = srm;
			*cs++ = reg;
			*cs++ = lower_32_bits(addr + sizeof(u32) * idx);
			*cs++ = upper_32_bits(addr + sizeof(u32) * idx);
			idx++;
		}
		for (v = 0; v < ARRAY_SIZE(values); v++) {
			/* LRI garbage */
			*cs++ = MI_LOAD_REGISTER_IMM(1);
			*cs++ = reg;
			*cs++ = ~values[v];

			/* SRM result */
			*cs++ = srm;
			*cs++ = reg;
			*cs++ = lower_32_bits(addr + sizeof(u32) * idx);
			*cs++ = upper_32_bits(addr + sizeof(u32) * idx);
			idx++;
		}
		GEM_BUG_ON(idx * sizeof(u32) > scratch->size);

		/* LRM original -- don't leave garbage in the context! */
		*cs++ = lrm;
		*cs++ = reg;
		*cs++ = lower_32_bits(addr);
		*cs++ = upper_32_bits(addr);

		*cs++ = MI_BATCH_BUFFER_END;

		i915_gem_object_flush_map(batch->obj);
		i915_gem_object_unpin_map(batch->obj);
		intel_gt_chipset_flush(engine->gt);
<<<<<<< HEAD

		rq = intel_context_create_request(ce);
=======
		cs = NULL;

		rq = i915_request_create(ce);
>>>>>>> 7d2a07b7
		if (IS_ERR(rq)) {
			err = PTR_ERR(rq);
			goto out_unmap_scratch;
		}

		if (engine->emit_init_breadcrumb) { /* Be nice if we hang */
			err = engine->emit_init_breadcrumb(rq);
			if (err)
				goto err_request;
		}

<<<<<<< HEAD
		i915_vma_lock(batch);
		err = i915_request_await_object(rq, batch->obj, false);
		if (err == 0)
			err = i915_vma_move_to_active(batch, rq, 0);
		i915_vma_unlock(batch);
		if (err)
			goto err_request;

		i915_vma_lock(scratch);
=======
		err = i915_request_await_object(rq, batch->obj, false);
		if (err == 0)
			err = i915_vma_move_to_active(batch, rq, 0);
		if (err)
			goto err_request;

>>>>>>> 7d2a07b7
		err = i915_request_await_object(rq, scratch->obj, true);
		if (err == 0)
			err = i915_vma_move_to_active(scratch, rq,
						      EXEC_OBJECT_WRITE);
<<<<<<< HEAD
		i915_vma_unlock(scratch);
=======
>>>>>>> 7d2a07b7
		if (err)
			goto err_request;

		err = engine->emit_bb_start(rq,
					    batch->node.start, PAGE_SIZE,
					    0);
		if (err)
			goto err_request;

err_request:
		err = request_add_sync(rq, err);
		if (err) {
			pr_err("%s: Futzing %x timedout; cancelling test\n",
			       engine->name, reg);
			intel_gt_set_wedged(engine->gt);
<<<<<<< HEAD
			goto out_batch;
		}

		results = i915_gem_object_pin_map(scratch->obj, I915_MAP_WB);
		if (IS_ERR(results)) {
			err = PTR_ERR(results);
			goto out_batch;
=======
			goto out_unmap_scratch;
>>>>>>> 7d2a07b7
		}

		GEM_BUG_ON(values[ARRAY_SIZE(values) - 1] != 0xffffffff);
		if (!ro_reg) {
			/* detect write masking */
			rsvd = results[ARRAY_SIZE(values)];
			if (!rsvd) {
				pr_err("%s: Unable to write to whitelisted register %x\n",
				       engine->name, reg);
				err = -EINVAL;
<<<<<<< HEAD
				goto out_unpin;
=======
				goto out_unmap_scratch;
>>>>>>> 7d2a07b7
			}
		} else {
			rsvd = 0;
		}

		expect = results[0];
		idx = 1;
		for (v = 0; v < ARRAY_SIZE(values); v++) {
			if (ro_reg)
				expect = results[0];
			else
				expect = reg_write(expect, values[v], rsvd);

			if (results[idx] != expect)
				err++;
			idx++;
		}
		for (v = 0; v < ARRAY_SIZE(values); v++) {
			if (ro_reg)
				expect = results[0];
			else
				expect = reg_write(expect, ~values[v], rsvd);

			if (results[idx] != expect)
				err++;
			idx++;
		}
		if (err) {
			pr_err("%s: %d mismatch between values written to whitelisted register [%x], and values read back!\n",
			       engine->name, err, reg);

			if (ro_reg)
				pr_info("%s: Whitelisted read-only register: %x, original value %08x\n",
					engine->name, reg, results[0]);
			else
				pr_info("%s: Whitelisted register: %x, original value %08x, rsvd %08x\n",
					engine->name, reg, results[0], rsvd);

			expect = results[0];
			idx = 1;
			for (v = 0; v < ARRAY_SIZE(values); v++) {
				u32 w = values[v];

				if (ro_reg)
					expect = results[0];
				else
					expect = reg_write(expect, w, rsvd);
				pr_info("Wrote %08x, read %08x, expect %08x\n",
					w, results[idx], expect);
				idx++;
			}
			for (v = 0; v < ARRAY_SIZE(values); v++) {
				u32 w = ~values[v];

				if (ro_reg)
					expect = results[0];
				else
					expect = reg_write(expect, w, rsvd);
				pr_info("Wrote %08x, read %08x, expect %08x\n",
					w, results[idx], expect);
				idx++;
			}

			err = -EINVAL;
		}
out_unmap_scratch:
		i915_gem_object_unpin_map(scratch->obj);
out_unmap_batch:
		if (cs)
			i915_gem_object_unpin_map(batch->obj);
out_ctx:
		intel_context_unpin(ce);
out:
		if (err == -EDEADLK) {
			err = i915_gem_ww_ctx_backoff(&ww);
			if (!err)
				goto retry;
		}
		i915_gem_ww_ctx_fini(&ww);
		if (err)
			break;
	}

	if (igt_flush_test(engine->i915))
		err = -EIO;

	i915_vma_unpin_and_release(&batch, 0);
out_scratch:
	i915_vma_unpin_and_release(&scratch, 0);
	return err;
}

static int live_dirty_whitelist(void *arg)
{
	struct intel_gt *gt = arg;
	struct intel_engine_cs *engine;
	enum intel_engine_id id;

	/* Can the user write to the whitelisted registers? */

<<<<<<< HEAD
	if (INTEL_GEN(gt->i915) < 7) /* minimum requirement for LRI, SRM, LRM */
=======
	if (GRAPHICS_VER(gt->i915) < 7) /* minimum requirement for LRI, SRM, LRM */
>>>>>>> 7d2a07b7
		return 0;

	for_each_engine(engine, gt, id) {
		struct intel_context *ce;
		int err;

		if (engine->whitelist.count == 0)
			continue;

		ce = intel_context_create(engine);
		if (IS_ERR(ce))
			return PTR_ERR(ce);

		err = check_dirty_whitelist(ce);
		intel_context_put(ce);
		if (err)
			return err;
	}

	return 0;
}

static int live_reset_whitelist(void *arg)
{
	struct intel_gt *gt = arg;
	struct intel_engine_cs *engine;
	enum intel_engine_id id;
	int err = 0;

	/* If we reset the gpu, we should not lose the RING_NONPRIV */
	igt_global_reset_lock(gt);

	for_each_engine(engine, gt, id) {
		if (engine->whitelist.count == 0)
			continue;

		if (intel_has_reset_engine(gt)) {
			err = check_whitelist_across_reset(engine,
							   do_engine_reset,
							   "engine");
			if (err)
				goto out;
		}

		if (intel_has_gpu_reset(gt)) {
			err = check_whitelist_across_reset(engine,
							   do_device_reset,
							   "device");
			if (err)
				goto out;
		}
	}

out:
	igt_global_reset_unlock(gt);
	return err;
}

static int read_whitelisted_registers(struct intel_context *ce,
				      struct i915_vma *results)
{
	struct intel_engine_cs *engine = ce->engine;
	struct i915_request *rq;
	int i, err = 0;
	u32 srm, *cs;

	rq = intel_context_create_request(ce);
	if (IS_ERR(rq))
		return PTR_ERR(rq);

	i915_vma_lock(results);
	err = i915_request_await_object(rq, results->obj, true);
	if (err == 0)
		err = i915_vma_move_to_active(results, rq, EXEC_OBJECT_WRITE);
	i915_vma_unlock(results);
	if (err)
		goto err_req;

	srm = MI_STORE_REGISTER_MEM;
	if (GRAPHICS_VER(engine->i915) >= 8)
		srm++;

	cs = intel_ring_begin(rq, 4 * engine->whitelist.count);
	if (IS_ERR(cs)) {
		err = PTR_ERR(cs);
		goto err_req;
	}

	for (i = 0; i < engine->whitelist.count; i++) {
		u64 offset = results->node.start + sizeof(u32) * i;
		u32 reg = i915_mmio_reg_offset(engine->whitelist.list[i].reg);

		/* Clear non priv flags */
		reg &= RING_FORCE_TO_NONPRIV_ADDRESS_MASK;

		*cs++ = srm;
		*cs++ = reg;
		*cs++ = lower_32_bits(offset);
		*cs++ = upper_32_bits(offset);
	}
	intel_ring_advance(rq, cs);

err_req:
	return request_add_sync(rq, err);
}

static int scrub_whitelisted_registers(struct intel_context *ce)
{
<<<<<<< HEAD
	struct i915_address_space *vm;
=======
	struct intel_engine_cs *engine = ce->engine;
>>>>>>> 7d2a07b7
	struct i915_request *rq;
	struct i915_vma *batch;
	int i, err = 0;
	u32 *cs;

<<<<<<< HEAD
	vm = i915_gem_context_get_vm_rcu(ctx);
	batch = create_batch(vm);
	i915_vm_put(vm);
=======
	batch = create_batch(ce->vm);
>>>>>>> 7d2a07b7
	if (IS_ERR(batch))
		return PTR_ERR(batch);

	cs = i915_gem_object_pin_map_unlocked(batch->obj, I915_MAP_WC);
	if (IS_ERR(cs)) {
		err = PTR_ERR(cs);
		goto err_batch;
	}

	*cs++ = MI_LOAD_REGISTER_IMM(whitelist_writable_count(engine));
	for (i = 0; i < engine->whitelist.count; i++) {
		u32 reg = i915_mmio_reg_offset(engine->whitelist.list[i].reg);

		if (ro_register(reg))
			continue;

		/* Clear non priv flags */
		reg &= RING_FORCE_TO_NONPRIV_ADDRESS_MASK;

		*cs++ = reg;
		*cs++ = 0xffffffff;
	}
	*cs++ = MI_BATCH_BUFFER_END;

	i915_gem_object_flush_map(batch->obj);
	intel_gt_chipset_flush(engine->gt);

	rq = intel_context_create_request(ce);
	if (IS_ERR(rq)) {
		err = PTR_ERR(rq);
		goto err_unpin;
	}

	if (engine->emit_init_breadcrumb) { /* Be nice if we hang */
		err = engine->emit_init_breadcrumb(rq);
		if (err)
			goto err_request;
	}

	i915_vma_lock(batch);
	err = i915_request_await_object(rq, batch->obj, false);
	if (err == 0)
		err = i915_vma_move_to_active(batch, rq, 0);
	i915_vma_unlock(batch);
	if (err)
		goto err_request;

	/* Perform the writes from an unprivileged "user" batch */
	err = engine->emit_bb_start(rq, batch->node.start, 0, 0);

err_request:
	err = request_add_sync(rq, err);

err_unpin:
	i915_gem_object_unpin_map(batch->obj);
err_batch:
	i915_vma_unpin_and_release(&batch, 0);
	return err;
}

struct regmask {
	i915_reg_t reg;
	u8 graphics_ver;
};

static bool find_reg(struct drm_i915_private *i915,
		     i915_reg_t reg,
		     const struct regmask *tbl,
		     unsigned long count)
{
	u32 offset = i915_mmio_reg_offset(reg);

	while (count--) {
		if (GRAPHICS_VER(i915) == tbl->graphics_ver &&
		    i915_mmio_reg_offset(tbl->reg) == offset)
			return true;
		tbl++;
	}

	return false;
}

static bool pardon_reg(struct drm_i915_private *i915, i915_reg_t reg)
{
	/* Alas, we must pardon some whitelists. Mistakes already made */
	static const struct regmask pardon[] = {
		{ GEN9_CTX_PREEMPT_REG, 9 },
		{ GEN8_L3SQCREG4, 9 },
	};

	return find_reg(i915, reg, pardon, ARRAY_SIZE(pardon));
}

static bool result_eq(struct intel_engine_cs *engine,
		      u32 a, u32 b, i915_reg_t reg)
{
	if (a != b && !pardon_reg(engine->i915, reg)) {
		pr_err("Whitelisted register 0x%4x not context saved: A=%08x, B=%08x\n",
		       i915_mmio_reg_offset(reg), a, b);
		return false;
	}

	return true;
}

static bool writeonly_reg(struct drm_i915_private *i915, i915_reg_t reg)
{
	/* Some registers do not seem to behave and our writes unreadable */
	static const struct regmask wo[] = {
		{ GEN9_SLICE_COMMON_ECO_CHICKEN1, 9 },
	};

	return find_reg(i915, reg, wo, ARRAY_SIZE(wo));
}

static bool result_neq(struct intel_engine_cs *engine,
		       u32 a, u32 b, i915_reg_t reg)
{
	if (a == b && !writeonly_reg(engine->i915, reg)) {
		pr_err("Whitelist register 0x%4x:%08x was unwritable\n",
		       i915_mmio_reg_offset(reg), a);
		return false;
	}

	return true;
}

static int
check_whitelisted_registers(struct intel_engine_cs *engine,
			    struct i915_vma *A,
			    struct i915_vma *B,
			    bool (*fn)(struct intel_engine_cs *engine,
				       u32 a, u32 b,
				       i915_reg_t reg))
{
	u32 *a, *b;
	int i, err;

	a = i915_gem_object_pin_map_unlocked(A->obj, I915_MAP_WB);
	if (IS_ERR(a))
		return PTR_ERR(a);

	b = i915_gem_object_pin_map_unlocked(B->obj, I915_MAP_WB);
	if (IS_ERR(b)) {
		err = PTR_ERR(b);
		goto err_a;
	}

	err = 0;
	for (i = 0; i < engine->whitelist.count; i++) {
		const struct i915_wa *wa = &engine->whitelist.list[i];

		if (i915_mmio_reg_offset(wa->reg) &
		    RING_FORCE_TO_NONPRIV_ACCESS_RD)
			continue;

		if (!fn(engine, a[i], b[i], wa->reg))
			err = -EINVAL;
	}

	i915_gem_object_unpin_map(B->obj);
err_a:
	i915_gem_object_unpin_map(A->obj);
	return err;
}

static int live_isolated_whitelist(void *arg)
{
	struct intel_gt *gt = arg;
	struct {
		struct i915_vma *scratch[2];
	} client[2] = {};
	struct intel_engine_cs *engine;
	enum intel_engine_id id;
	int i, err = 0;

	/*
	 * Check that a write into a whitelist register works, but
	 * invisible to a second context.
	 */

	if (!intel_engines_has_context_isolation(gt->i915))
		return 0;

	for (i = 0; i < ARRAY_SIZE(client); i++) {
<<<<<<< HEAD
		struct i915_address_space *vm;
		struct i915_gem_context *c;

		c = kernel_context(gt->i915);
		if (IS_ERR(c)) {
			err = PTR_ERR(c);
			goto err;
		}

		vm = i915_gem_context_get_vm_rcu(c);

		client[i].scratch[0] = create_scratch(vm, 1024);
		if (IS_ERR(client[i].scratch[0])) {
			err = PTR_ERR(client[i].scratch[0]);
			i915_vm_put(vm);
			kernel_context_close(c);
			goto err;
		}

		client[i].scratch[1] = create_scratch(vm, 1024);
		if (IS_ERR(client[i].scratch[1])) {
			err = PTR_ERR(client[i].scratch[1]);
			i915_vma_unpin_and_release(&client[i].scratch[0], 0);
			i915_vm_put(vm);
			kernel_context_close(c);
			goto err;
		}

		client[i].ctx = c;
		i915_vm_put(vm);
	}

	for_each_engine(engine, gt, id) {
=======
		client[i].scratch[0] =
			__vm_create_scratch_for_read_pinned(gt->vm, 4096);
		if (IS_ERR(client[i].scratch[0])) {
			err = PTR_ERR(client[i].scratch[0]);
			goto err;
		}

		client[i].scratch[1] =
			__vm_create_scratch_for_read_pinned(gt->vm, 4096);
		if (IS_ERR(client[i].scratch[1])) {
			err = PTR_ERR(client[i].scratch[1]);
			i915_vma_unpin_and_release(&client[i].scratch[0], 0);
			goto err;
		}
	}

	for_each_engine(engine, gt, id) {
		struct intel_context *ce[2];

>>>>>>> 7d2a07b7
		if (!engine->kernel_context->vm)
			continue;

		if (!whitelist_writable_count(engine))
			continue;

		ce[0] = intel_context_create(engine);
		if (IS_ERR(ce[0])) {
			err = PTR_ERR(ce[0]);
			break;
		}
		ce[1] = intel_context_create(engine);
		if (IS_ERR(ce[1])) {
			err = PTR_ERR(ce[1]);
			intel_context_put(ce[0]);
			break;
		}

		/* Read default values */
		err = read_whitelisted_registers(ce[0], client[0].scratch[0]);
		if (err)
			goto err_ce;

		/* Try to overwrite registers (should only affect ctx0) */
		err = scrub_whitelisted_registers(ce[0]);
		if (err)
			goto err_ce;

		/* Read values from ctx1, we expect these to be defaults */
		err = read_whitelisted_registers(ce[1], client[1].scratch[0]);
		if (err)
			goto err_ce;

		/* Verify that both reads return the same default values */
		err = check_whitelisted_registers(engine,
						  client[0].scratch[0],
						  client[1].scratch[0],
						  result_eq);
		if (err)
			goto err_ce;

		/* Read back the updated values in ctx0 */
		err = read_whitelisted_registers(ce[0], client[0].scratch[1]);
		if (err)
			goto err_ce;

		/* User should be granted privilege to overwhite regs */
		err = check_whitelisted_registers(engine,
						  client[0].scratch[0],
						  client[0].scratch[1],
						  result_neq);
err_ce:
		intel_context_put(ce[1]);
		intel_context_put(ce[0]);
		if (err)
			break;
	}

err:
	for (i = 0; i < ARRAY_SIZE(client); i++) {
		i915_vma_unpin_and_release(&client[i].scratch[1], 0);
		i915_vma_unpin_and_release(&client[i].scratch[0], 0);
	}

	if (igt_flush_test(gt->i915))
		err = -EIO;

	return err;
}

static bool
verify_wa_lists(struct intel_gt *gt, struct wa_lists *lists,
		const char *str)
{
	struct intel_engine_cs *engine;
	enum intel_engine_id id;
	bool ok = true;

	ok &= wa_list_verify(gt->uncore, &lists->gt_wa_list, str);

<<<<<<< HEAD
	for_each_gem_engine(ce, i915_gem_context_engines(ctx), it) {
		enum intel_engine_id id = ce->engine->id;
=======
	for_each_engine(engine, gt, id) {
		struct intel_context *ce;

		ce = intel_context_create(engine);
		if (IS_ERR(ce))
			return false;
>>>>>>> 7d2a07b7

		ok &= engine_wa_list_verify(ce,
					    &lists->engine[id].wa_list,
					    str) == 0;

		ok &= engine_wa_list_verify(ce,
					    &lists->engine[id].ctx_wa_list,
					    str) == 0;

		intel_context_put(ce);
	}

	return ok;
}

static int
live_gpu_reset_workarounds(void *arg)
{
	struct intel_gt *gt = arg;
<<<<<<< HEAD
	struct i915_gem_context *ctx;
=======
>>>>>>> 7d2a07b7
	intel_wakeref_t wakeref;
	struct wa_lists lists;
	bool ok;

	if (!intel_has_gpu_reset(gt))
		return 0;

<<<<<<< HEAD
	ctx = kernel_context(gt->i915);
	if (IS_ERR(ctx))
		return PTR_ERR(ctx);

	i915_gem_context_lock_engines(ctx);

=======
>>>>>>> 7d2a07b7
	pr_info("Verifying after GPU reset...\n");

	igt_global_reset_lock(gt);
	wakeref = intel_runtime_pm_get(gt->uncore->rpm);

	reference_lists_init(gt, &lists);

	ok = verify_wa_lists(gt, &lists, "before reset");
	if (!ok)
		goto out;

	intel_gt_reset(gt, ALL_ENGINES, "live_workarounds");

	ok = verify_wa_lists(gt, &lists, "after reset");

out:
<<<<<<< HEAD
	i915_gem_context_unlock_engines(ctx);
	kernel_context_close(ctx);
=======
>>>>>>> 7d2a07b7
	reference_lists_fini(gt, &lists);
	intel_runtime_pm_put(gt->uncore->rpm, wakeref);
	igt_global_reset_unlock(gt);

	return ok ? 0 : -ESRCH;
}

static int
live_engine_reset_workarounds(void *arg)
{
	struct intel_gt *gt = arg;
<<<<<<< HEAD
	struct i915_gem_engines_iter it;
	struct i915_gem_context *ctx;
=======
	struct intel_engine_cs *engine;
	enum intel_engine_id id;
>>>>>>> 7d2a07b7
	struct intel_context *ce;
	struct igt_spinner spin;
	struct i915_request *rq;
	intel_wakeref_t wakeref;
	struct wa_lists lists;
	int ret = 0;

	if (!intel_has_reset_engine(gt))
		return 0;

<<<<<<< HEAD
	ctx = kernel_context(gt->i915);
	if (IS_ERR(ctx))
		return PTR_ERR(ctx);

	igt_global_reset_lock(gt);
	wakeref = intel_runtime_pm_get(gt->uncore->rpm);

	reference_lists_init(gt, &lists);

	for_each_gem_engine(ce, i915_gem_context_lock_engines(ctx), it) {
		struct intel_engine_cs *engine = ce->engine;
=======
	igt_global_reset_lock(gt);
	wakeref = intel_runtime_pm_get(gt->uncore->rpm);

	reference_lists_init(gt, &lists);

	for_each_engine(engine, gt, id) {
>>>>>>> 7d2a07b7
		bool ok;

		pr_info("Verifying after %s reset...\n", engine->name);
		ce = intel_context_create(engine);
		if (IS_ERR(ce)) {
			ret = PTR_ERR(ce);
			break;
		}

		ok = verify_wa_lists(gt, &lists, "before reset");
		if (!ok) {
			ret = -ESRCH;
			goto err;
		}

<<<<<<< HEAD
		intel_engine_reset(engine, "live_workarounds");
=======
		ret = intel_engine_reset(engine, "live_workarounds:idle");
		if (ret) {
			pr_err("%s: Reset failed while idle\n", engine->name);
			goto err;
		}
>>>>>>> 7d2a07b7

		ok = verify_wa_lists(gt, &lists, "after idle reset");
		if (!ok) {
			ret = -ESRCH;
			goto err;
		}

		ret = igt_spinner_init(&spin, engine->gt);
		if (ret)
			goto err;

		rq = igt_spinner_create_request(&spin, ce, MI_NOOP);
		if (IS_ERR(rq)) {
			ret = PTR_ERR(rq);
			igt_spinner_fini(&spin);
			goto err;
		}

		ret = request_add_spin(rq, &spin);
		if (ret) {
<<<<<<< HEAD
			pr_err("Spinner failed to start\n");
=======
			pr_err("%s: Spinner failed to start\n", engine->name);
>>>>>>> 7d2a07b7
			igt_spinner_fini(&spin);
			goto err;
		}

<<<<<<< HEAD
		intel_engine_reset(engine, "live_workarounds");
=======
		ret = intel_engine_reset(engine, "live_workarounds:active");
		if (ret) {
			pr_err("%s: Reset failed on an active spinner\n",
			       engine->name);
			igt_spinner_fini(&spin);
			goto err;
		}
>>>>>>> 7d2a07b7

		igt_spinner_end(&spin);
		igt_spinner_fini(&spin);

		ok = verify_wa_lists(gt, &lists, "after busy reset");
		if (!ok) {
			ret = -ESRCH;
			goto err;
		}
<<<<<<< HEAD
	}
err:
	i915_gem_context_unlock_engines(ctx);
	reference_lists_fini(gt, &lists);
	intel_runtime_pm_put(gt->uncore->rpm, wakeref);
	igt_global_reset_unlock(gt);
	kernel_context_close(ctx);
=======

err:
		intel_context_put(ce);
		if (ret)
			break;
	}

	reference_lists_fini(gt, &lists);
	intel_runtime_pm_put(gt->uncore->rpm, wakeref);
	igt_global_reset_unlock(gt);
>>>>>>> 7d2a07b7

	igt_flush_test(gt->i915);

	return ret;
}

int intel_workarounds_live_selftests(struct drm_i915_private *i915)
{
	static const struct i915_subtest tests[] = {
		SUBTEST(live_dirty_whitelist),
		SUBTEST(live_reset_whitelist),
		SUBTEST(live_isolated_whitelist),
		SUBTEST(live_gpu_reset_workarounds),
		SUBTEST(live_engine_reset_workarounds),
	};

	if (intel_gt_is_wedged(&i915->gt))
		return 0;

	return intel_gt_live_subtests(tests, &i915->gt);
}<|MERGE_RESOLUTION|>--- conflicted
+++ resolved
@@ -214,17 +214,10 @@
 		return PTR_ERR(results);
 
 	err = 0;
-<<<<<<< HEAD
-	i915_gem_object_lock(results);
-	intel_wedge_on_timeout(&wedge, engine->gt, HZ / 5) /* safety net! */
-		err = i915_gem_object_set_to_cpu_domain(results, false);
-	i915_gem_object_unlock(results);
-=======
 	i915_gem_object_lock(results, NULL);
 	intel_wedge_on_timeout(&wedge, engine->gt, HZ / 5) /* safety net! */
 		err = i915_gem_object_set_to_cpu_domain(results, false);
 
->>>>>>> 7d2a07b7
 	if (intel_gt_is_wedged(engine->gt))
 		err = -EIO;
 	if (err)
@@ -301,39 +294,23 @@
 					int (*reset)(struct intel_engine_cs *),
 					const char *name)
 {
-<<<<<<< HEAD
-	struct drm_i915_private *i915 = engine->i915;
-	struct i915_gem_context *ctx, *tmp;
-=======
 	struct intel_context *ce, *tmp;
->>>>>>> 7d2a07b7
 	struct igt_spinner spin;
 	intel_wakeref_t wakeref;
 	int err;
 
 	pr_info("Checking %d whitelisted registers on %s (RING_NONPRIV) [%s]\n",
 		engine->whitelist.count, engine->name, name);
-<<<<<<< HEAD
-=======
 
 	ce = intel_context_create(engine);
 	if (IS_ERR(ce))
 		return PTR_ERR(ce);
->>>>>>> 7d2a07b7
 
 	err = igt_spinner_init(&spin, engine->gt);
 	if (err)
 		goto out_ctx;
 
-<<<<<<< HEAD
-	err = igt_spinner_init(&spin, engine->gt);
-	if (err)
-		goto out_ctx;
-
-	err = check_whitelist(ctx, engine);
-=======
 	err = check_whitelist(ce);
->>>>>>> 7d2a07b7
 	if (err) {
 		pr_err("Invalid whitelist *before* %s reset!\n", name);
 		goto out_spin;
@@ -360,22 +337,13 @@
 		goto out_spin;
 	}
 
-<<<<<<< HEAD
-	tmp = kernel_context(i915);
-=======
 	tmp = intel_context_create(engine);
->>>>>>> 7d2a07b7
 	if (IS_ERR(tmp)) {
 		err = PTR_ERR(tmp);
 		goto out_spin;
 	}
-<<<<<<< HEAD
-	kernel_context_close(ctx);
-	ctx = tmp;
-=======
 	intel_context_put(ce);
 	ce = tmp;
->>>>>>> 7d2a07b7
 
 	err = check_whitelist(ce);
 	if (err) {
@@ -387,11 +355,7 @@
 out_spin:
 	igt_spinner_fini(&spin);
 out_ctx:
-<<<<<<< HEAD
-	kernel_context_close(ctx);
-=======
 	intel_context_put(ce);
->>>>>>> 7d2a07b7
 	return err;
 }
 
@@ -525,12 +489,8 @@
 	int err = 0, i, v, sz;
 	u32 *cs, *results;
 
-<<<<<<< HEAD
-	scratch = create_scratch(ce->vm, 2 * ARRAY_SIZE(values) + 1);
-=======
 	sz = (2 * ARRAY_SIZE(values) + 1) * sizeof(u32);
 	scratch = __vm_create_scratch_for_read_pinned(ce->vm, sz);
->>>>>>> 7d2a07b7
 	if (IS_ERR(scratch))
 		return PTR_ERR(scratch);
 
@@ -555,21 +515,8 @@
 
 		if (timestamp(engine, reg))
 			continue; /* timestamps are expected to autoincrement */
-<<<<<<< HEAD
 
 		ro_reg = ro_register(reg);
-
-		/* Clear non priv flags */
-		reg &= RING_FORCE_TO_NONPRIV_ADDRESS_MASK;
-
-		srm = MI_STORE_REGISTER_MEM;
-		lrm = MI_LOAD_REGISTER_MEM;
-		if (INTEL_GEN(engine->i915) >= 8)
-			lrm++, srm++;
-=======
-
-		ro_reg = ro_register(reg);
->>>>>>> 7d2a07b7
 
 		i915_gem_ww_ctx_init(&ww, false);
 retry:
@@ -651,14 +598,9 @@
 		i915_gem_object_flush_map(batch->obj);
 		i915_gem_object_unpin_map(batch->obj);
 		intel_gt_chipset_flush(engine->gt);
-<<<<<<< HEAD
-
-		rq = intel_context_create_request(ce);
-=======
 		cs = NULL;
 
 		rq = i915_request_create(ce);
->>>>>>> 7d2a07b7
 		if (IS_ERR(rq)) {
 			err = PTR_ERR(rq);
 			goto out_unmap_scratch;
@@ -670,32 +612,16 @@
 				goto err_request;
 		}
 
-<<<<<<< HEAD
-		i915_vma_lock(batch);
-		err = i915_request_await_object(rq, batch->obj, false);
-		if (err == 0)
-			err = i915_vma_move_to_active(batch, rq, 0);
-		i915_vma_unlock(batch);
-		if (err)
-			goto err_request;
-
-		i915_vma_lock(scratch);
-=======
 		err = i915_request_await_object(rq, batch->obj, false);
 		if (err == 0)
 			err = i915_vma_move_to_active(batch, rq, 0);
 		if (err)
 			goto err_request;
 
->>>>>>> 7d2a07b7
 		err = i915_request_await_object(rq, scratch->obj, true);
 		if (err == 0)
 			err = i915_vma_move_to_active(scratch, rq,
 						      EXEC_OBJECT_WRITE);
-<<<<<<< HEAD
-		i915_vma_unlock(scratch);
-=======
->>>>>>> 7d2a07b7
 		if (err)
 			goto err_request;
 
@@ -711,17 +637,7 @@
 			pr_err("%s: Futzing %x timedout; cancelling test\n",
 			       engine->name, reg);
 			intel_gt_set_wedged(engine->gt);
-<<<<<<< HEAD
-			goto out_batch;
-		}
-
-		results = i915_gem_object_pin_map(scratch->obj, I915_MAP_WB);
-		if (IS_ERR(results)) {
-			err = PTR_ERR(results);
-			goto out_batch;
-=======
 			goto out_unmap_scratch;
->>>>>>> 7d2a07b7
 		}
 
 		GEM_BUG_ON(values[ARRAY_SIZE(values) - 1] != 0xffffffff);
@@ -732,11 +648,7 @@
 				pr_err("%s: Unable to write to whitelisted register %x\n",
 				       engine->name, reg);
 				err = -EINVAL;
-<<<<<<< HEAD
-				goto out_unpin;
-=======
 				goto out_unmap_scratch;
->>>>>>> 7d2a07b7
 			}
 		} else {
 			rsvd = 0;
@@ -837,11 +749,7 @@
 
 	/* Can the user write to the whitelisted registers? */
 
-<<<<<<< HEAD
-	if (INTEL_GEN(gt->i915) < 7) /* minimum requirement for LRI, SRM, LRM */
-=======
 	if (GRAPHICS_VER(gt->i915) < 7) /* minimum requirement for LRI, SRM, LRM */
->>>>>>> 7d2a07b7
 		return 0;
 
 	for_each_engine(engine, gt, id) {
@@ -950,23 +858,13 @@
 
 static int scrub_whitelisted_registers(struct intel_context *ce)
 {
-<<<<<<< HEAD
-	struct i915_address_space *vm;
-=======
 	struct intel_engine_cs *engine = ce->engine;
->>>>>>> 7d2a07b7
 	struct i915_request *rq;
 	struct i915_vma *batch;
 	int i, err = 0;
 	u32 *cs;
 
-<<<<<<< HEAD
-	vm = i915_gem_context_get_vm_rcu(ctx);
-	batch = create_batch(vm);
-	i915_vm_put(vm);
-=======
 	batch = create_batch(ce->vm);
->>>>>>> 7d2a07b7
 	if (IS_ERR(batch))
 		return PTR_ERR(batch);
 
@@ -1152,41 +1050,6 @@
 		return 0;
 
 	for (i = 0; i < ARRAY_SIZE(client); i++) {
-<<<<<<< HEAD
-		struct i915_address_space *vm;
-		struct i915_gem_context *c;
-
-		c = kernel_context(gt->i915);
-		if (IS_ERR(c)) {
-			err = PTR_ERR(c);
-			goto err;
-		}
-
-		vm = i915_gem_context_get_vm_rcu(c);
-
-		client[i].scratch[0] = create_scratch(vm, 1024);
-		if (IS_ERR(client[i].scratch[0])) {
-			err = PTR_ERR(client[i].scratch[0]);
-			i915_vm_put(vm);
-			kernel_context_close(c);
-			goto err;
-		}
-
-		client[i].scratch[1] = create_scratch(vm, 1024);
-		if (IS_ERR(client[i].scratch[1])) {
-			err = PTR_ERR(client[i].scratch[1]);
-			i915_vma_unpin_and_release(&client[i].scratch[0], 0);
-			i915_vm_put(vm);
-			kernel_context_close(c);
-			goto err;
-		}
-
-		client[i].ctx = c;
-		i915_vm_put(vm);
-	}
-
-	for_each_engine(engine, gt, id) {
-=======
 		client[i].scratch[0] =
 			__vm_create_scratch_for_read_pinned(gt->vm, 4096);
 		if (IS_ERR(client[i].scratch[0])) {
@@ -1206,7 +1069,6 @@
 	for_each_engine(engine, gt, id) {
 		struct intel_context *ce[2];
 
->>>>>>> 7d2a07b7
 		if (!engine->kernel_context->vm)
 			continue;
 
@@ -1287,17 +1149,12 @@
 
 	ok &= wa_list_verify(gt->uncore, &lists->gt_wa_list, str);
 
-<<<<<<< HEAD
-	for_each_gem_engine(ce, i915_gem_context_engines(ctx), it) {
-		enum intel_engine_id id = ce->engine->id;
-=======
 	for_each_engine(engine, gt, id) {
 		struct intel_context *ce;
 
 		ce = intel_context_create(engine);
 		if (IS_ERR(ce))
 			return false;
->>>>>>> 7d2a07b7
 
 		ok &= engine_wa_list_verify(ce,
 					    &lists->engine[id].wa_list,
@@ -1317,10 +1174,6 @@
 live_gpu_reset_workarounds(void *arg)
 {
 	struct intel_gt *gt = arg;
-<<<<<<< HEAD
-	struct i915_gem_context *ctx;
-=======
->>>>>>> 7d2a07b7
 	intel_wakeref_t wakeref;
 	struct wa_lists lists;
 	bool ok;
@@ -1328,15 +1181,6 @@
 	if (!intel_has_gpu_reset(gt))
 		return 0;
 
-<<<<<<< HEAD
-	ctx = kernel_context(gt->i915);
-	if (IS_ERR(ctx))
-		return PTR_ERR(ctx);
-
-	i915_gem_context_lock_engines(ctx);
-
-=======
->>>>>>> 7d2a07b7
 	pr_info("Verifying after GPU reset...\n");
 
 	igt_global_reset_lock(gt);
@@ -1353,11 +1197,6 @@
 	ok = verify_wa_lists(gt, &lists, "after reset");
 
 out:
-<<<<<<< HEAD
-	i915_gem_context_unlock_engines(ctx);
-	kernel_context_close(ctx);
-=======
->>>>>>> 7d2a07b7
 	reference_lists_fini(gt, &lists);
 	intel_runtime_pm_put(gt->uncore->rpm, wakeref);
 	igt_global_reset_unlock(gt);
@@ -1369,13 +1208,8 @@
 live_engine_reset_workarounds(void *arg)
 {
 	struct intel_gt *gt = arg;
-<<<<<<< HEAD
-	struct i915_gem_engines_iter it;
-	struct i915_gem_context *ctx;
-=======
 	struct intel_engine_cs *engine;
 	enum intel_engine_id id;
->>>>>>> 7d2a07b7
 	struct intel_context *ce;
 	struct igt_spinner spin;
 	struct i915_request *rq;
@@ -1386,26 +1220,12 @@
 	if (!intel_has_reset_engine(gt))
 		return 0;
 
-<<<<<<< HEAD
-	ctx = kernel_context(gt->i915);
-	if (IS_ERR(ctx))
-		return PTR_ERR(ctx);
-
 	igt_global_reset_lock(gt);
 	wakeref = intel_runtime_pm_get(gt->uncore->rpm);
 
 	reference_lists_init(gt, &lists);
 
-	for_each_gem_engine(ce, i915_gem_context_lock_engines(ctx), it) {
-		struct intel_engine_cs *engine = ce->engine;
-=======
-	igt_global_reset_lock(gt);
-	wakeref = intel_runtime_pm_get(gt->uncore->rpm);
-
-	reference_lists_init(gt, &lists);
-
 	for_each_engine(engine, gt, id) {
->>>>>>> 7d2a07b7
 		bool ok;
 
 		pr_info("Verifying after %s reset...\n", engine->name);
@@ -1421,15 +1241,11 @@
 			goto err;
 		}
 
-<<<<<<< HEAD
-		intel_engine_reset(engine, "live_workarounds");
-=======
 		ret = intel_engine_reset(engine, "live_workarounds:idle");
 		if (ret) {
 			pr_err("%s: Reset failed while idle\n", engine->name);
 			goto err;
 		}
->>>>>>> 7d2a07b7
 
 		ok = verify_wa_lists(gt, &lists, "after idle reset");
 		if (!ok) {
@@ -1450,18 +1266,11 @@
 
 		ret = request_add_spin(rq, &spin);
 		if (ret) {
-<<<<<<< HEAD
-			pr_err("Spinner failed to start\n");
-=======
 			pr_err("%s: Spinner failed to start\n", engine->name);
->>>>>>> 7d2a07b7
 			igt_spinner_fini(&spin);
 			goto err;
 		}
 
-<<<<<<< HEAD
-		intel_engine_reset(engine, "live_workarounds");
-=======
 		ret = intel_engine_reset(engine, "live_workarounds:active");
 		if (ret) {
 			pr_err("%s: Reset failed on an active spinner\n",
@@ -1469,7 +1278,6 @@
 			igt_spinner_fini(&spin);
 			goto err;
 		}
->>>>>>> 7d2a07b7
 
 		igt_spinner_end(&spin);
 		igt_spinner_fini(&spin);
@@ -1479,15 +1287,6 @@
 			ret = -ESRCH;
 			goto err;
 		}
-<<<<<<< HEAD
-	}
-err:
-	i915_gem_context_unlock_engines(ctx);
-	reference_lists_fini(gt, &lists);
-	intel_runtime_pm_put(gt->uncore->rpm, wakeref);
-	igt_global_reset_unlock(gt);
-	kernel_context_close(ctx);
-=======
 
 err:
 		intel_context_put(ce);
@@ -1498,7 +1297,6 @@
 	reference_lists_fini(gt, &lists);
 	intel_runtime_pm_put(gt->uncore->rpm, wakeref);
 	igt_global_reset_unlock(gt);
->>>>>>> 7d2a07b7
 
 	igt_flush_test(gt->i915);
 
