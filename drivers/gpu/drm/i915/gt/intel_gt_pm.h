--- conflicted
+++ resolved
@@ -57,11 +57,8 @@
 void intel_gt_runtime_suspend(struct intel_gt *gt);
 int intel_gt_runtime_resume(struct intel_gt *gt);
 
-<<<<<<< HEAD
-=======
 ktime_t intel_gt_get_awake_time(const struct intel_gt *gt);
 
->>>>>>> 7d2a07b7
 static inline bool is_mock_gt(const struct intel_gt *gt)
 {
 	return I915_SELFTEST_ONLY(gt->awake == -ENODEV);
