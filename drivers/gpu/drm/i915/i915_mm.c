--- conflicted
+++ resolved
@@ -62,11 +62,7 @@
 {
 	struct remap_pfn *r = data;
 
-<<<<<<< HEAD
-	if (GEM_WARN_ON(!r->sgt.pfn))
-=======
 	if (GEM_WARN_ON(!r->sgt.sgp))
->>>>>>> 7d2a07b7
 		return -EINVAL;
 
 	/* Special PTE are not associated with any struct page */
