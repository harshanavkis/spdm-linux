/*
 * SPDX-License-Identifier: MIT
 *
 * Copyright © 2019 Intel Corporation
 */

#ifndef _I915_ACTIVE_H_
#define _I915_ACTIVE_H_

#include <linux/lockdep.h>

#include "i915_active_types.h"
#include "i915_request.h"

struct i915_request;
struct intel_engine_cs;
struct intel_timeline;

/*
 * We treat requests as fences. This is not be to confused with our
 * "fence registers" but pipeline synchronisation objects ala GL_ARB_sync.
 * We use the fences to synchronize access from the CPU with activity on the
 * GPU, for example, we should not rewrite an object's PTE whilst the GPU
 * is reading them. We also track fences at a higher level to provide
 * implicit synchronisation around GEM objects, e.g. set-domain will wait
 * for outstanding GPU rendering before marking the object ready for CPU
 * access, or a pageflip will wait until the GPU is complete before showing
 * the frame on the scanout.
 *
 * In order to use a fence, the object must track the fence it needs to
 * serialise with. For example, GEM objects want to track both read and
 * write access so that we can perform concurrent read operations between
 * the CPU and GPU engines, as well as waiting for all rendering to
 * complete, or waiting for the last GPU user of a "fence register". The
 * object then embeds a #i915_active_fence to track the most recent (in
 * retirement order) request relevant for the desired mode of access.
 * The #i915_active_fence is updated with i915_active_fence_set() to
 * track the most recent fence request, typically this is done as part of
 * i915_vma_move_to_active().
 *
 * When the #i915_active_fence completes (is retired), it will
 * signal its completion to the owner through a callback as well as mark
 * itself as idle (i915_active_fence.request == NULL). The owner
 * can then perform any action, such as delayed freeing of an active
 * resource including itself.
 */

void i915_active_noop(struct dma_fence *fence, struct dma_fence_cb *cb);

/**
 * __i915_active_fence_init - prepares the activity tracker for use
 * @active - the active tracker
 * @fence - initial fence to track, can be NULL
 * @func - a callback when then the tracker is retired (becomes idle),
 *         can be NULL
 *
 * i915_active_fence_init() prepares the embedded @active struct for use as
 * an activity tracker, that is for tracking the last known active fence
 * associated with it. When the last fence becomes idle, when it is retired
 * after completion, the optional callback @func is invoked.
 */
static inline void
__i915_active_fence_init(struct i915_active_fence *active,
			 void *fence,
			 dma_fence_func_t fn)
{
	RCU_INIT_POINTER(active->fence, fence);
	active->cb.func = fn ?: i915_active_noop;
}
<<<<<<< HEAD

#define INIT_ACTIVE_FENCE(A) \
	__i915_active_fence_init((A), NULL, NULL)

=======

#define INIT_ACTIVE_FENCE(A) \
	__i915_active_fence_init((A), NULL, NULL)

>>>>>>> 7d2a07b7
struct dma_fence *
__i915_active_fence_set(struct i915_active_fence *active,
			struct dma_fence *fence);

/**
 * i915_active_fence_set - updates the tracker to watch the current fence
 * @active - the active tracker
 * @rq - the request to watch
 *
 * i915_active_fence_set() watches the given @rq for completion. While
 * that @rq is busy, the @active reports busy. When that @rq is signaled
 * (or else retired) the @active tracker is updated to report idle.
 */
int __must_check
i915_active_fence_set(struct i915_active_fence *active,
		      struct i915_request *rq);
/**
 * i915_active_fence_get - return a reference to the active fence
 * @active - the active tracker
 *
 * i915_active_fence_get() returns a reference to the active fence,
 * or NULL if the active tracker is idle. The reference is obtained under RCU,
 * so no locking is required by the caller.
 *
 * The reference should be freed with dma_fence_put().
 */
static inline struct dma_fence *
i915_active_fence_get(struct i915_active_fence *active)
{
	struct dma_fence *fence;

	rcu_read_lock();
	fence = dma_fence_get_rcu_safe(&active->fence);
	rcu_read_unlock();

	return fence;
}

/**
 * i915_active_fence_isset - report whether the active tracker is assigned
 * @active - the active tracker
 *
 * i915_active_fence_isset() returns true if the active tracker is currently
 * assigned to a fence. Due to the lazy retiring, that fence may be idle
 * and this may report stale information.
 */
static inline bool
i915_active_fence_isset(const struct i915_active_fence *active)
{
	return rcu_access_pointer(active->fence);
}

/*
 * GPU activity tracking
 *
 * Each set of commands submitted to the GPU compromises a single request that
 * signals a fence upon completion. struct i915_request combines the
 * command submission, scheduling and fence signaling roles. If we want to see
 * if a particular task is complete, we need to grab the fence (struct
 * i915_request) for that task and check or wait for it to be signaled. More
 * often though we want to track the status of a bunch of tasks, for example
 * to wait for the GPU to finish accessing some memory across a variety of
 * different command pipelines from different clients. We could choose to
 * track every single request associated with the task, but knowing that
 * each request belongs to an ordered timeline (later requests within a
 * timeline must wait for earlier requests), we need only track the
 * latest request in each timeline to determine the overall status of the
 * task.
 *
 * struct i915_active provides this tracking across timelines. It builds a
 * composite shared-fence, and is updated as new work is submitted to the task,
 * forming a snapshot of the current status. It should be embedded into the
 * different resources that need to track their associated GPU activity to
 * provide a callback when that GPU activity has ceased, or otherwise to
 * provide a serialisation point either for request submission or for CPU
 * synchronisation.
 */

void __i915_active_init(struct i915_active *ref,
			int (*active)(struct i915_active *ref),
			void (*retire)(struct i915_active *ref),
<<<<<<< HEAD
=======
			unsigned long flags,
>>>>>>> 7d2a07b7
			struct lock_class_key *mkey,
			struct lock_class_key *wkey);

/* Specialise each class of i915_active to avoid impossible lockdep cycles. */
<<<<<<< HEAD
#define i915_active_init(ref, active, retire) do {		\
	static struct lock_class_key __mkey;				\
	static struct lock_class_key __wkey;				\
									\
	__i915_active_init(ref, active, retire, &__mkey, &__wkey);	\
} while (0)

int i915_active_ref(struct i915_active *ref,
		    struct intel_timeline *tl,
		    struct dma_fence *fence);

static inline int
i915_active_add_request(struct i915_active *ref, struct i915_request *rq)
{
	return i915_active_ref(ref, i915_request_timeline(rq), &rq->fence);
}

struct dma_fence *
i915_active_set_exclusive(struct i915_active *ref, struct dma_fence *f);

static inline bool i915_active_has_exclusive(struct i915_active *ref)
{
	return rcu_access_pointer(ref->excl.fence);
}

int __i915_active_wait(struct i915_active *ref, int state);
static inline int i915_active_wait(struct i915_active *ref)
{
	return __i915_active_wait(ref, TASK_INTERRUPTIBLE);
}

int i915_sw_fence_await_active(struct i915_sw_fence *fence,
			       struct i915_active *ref,
			       unsigned int flags);
int i915_request_await_active(struct i915_request *rq,
			      struct i915_active *ref,
			      unsigned int flags);
#define I915_ACTIVE_AWAIT_EXCL BIT(0)
#define I915_ACTIVE_AWAIT_ACTIVE BIT(1)
#define I915_ACTIVE_AWAIT_BARRIER BIT(2)

int i915_active_acquire(struct i915_active *ref);
bool i915_active_acquire_if_busy(struct i915_active *ref);
void i915_active_release(struct i915_active *ref);

static inline void __i915_active_acquire(struct i915_active *ref)
{
	GEM_BUG_ON(!atomic_read(&ref->count));
	atomic_inc(&ref->count);
}

=======
#define i915_active_init(ref, active, retire, flags) do {			\
	static struct lock_class_key __mkey;					\
	static struct lock_class_key __wkey;					\
										\
	__i915_active_init(ref, active, retire, flags, &__mkey, &__wkey);	\
} while (0)

struct dma_fence *
__i915_active_ref(struct i915_active *ref, u64 idx, struct dma_fence *fence);
int i915_active_ref(struct i915_active *ref, u64 idx, struct dma_fence *fence);

static inline int
i915_active_add_request(struct i915_active *ref, struct i915_request *rq)
{
	return i915_active_ref(ref,
			       i915_request_timeline(rq)->fence_context,
			       &rq->fence);
}

struct dma_fence *
i915_active_set_exclusive(struct i915_active *ref, struct dma_fence *f);

static inline bool i915_active_has_exclusive(struct i915_active *ref)
{
	return rcu_access_pointer(ref->excl.fence);
}

int __i915_active_wait(struct i915_active *ref, int state);
static inline int i915_active_wait(struct i915_active *ref)
{
	return __i915_active_wait(ref, TASK_INTERRUPTIBLE);
}

int i915_sw_fence_await_active(struct i915_sw_fence *fence,
			       struct i915_active *ref,
			       unsigned int flags);
int i915_request_await_active(struct i915_request *rq,
			      struct i915_active *ref,
			      unsigned int flags);
#define I915_ACTIVE_AWAIT_EXCL BIT(0)
#define I915_ACTIVE_AWAIT_ACTIVE BIT(1)
#define I915_ACTIVE_AWAIT_BARRIER BIT(2)

int i915_active_acquire(struct i915_active *ref);
int i915_active_acquire_for_context(struct i915_active *ref, u64 idx);
bool i915_active_acquire_if_busy(struct i915_active *ref);

void i915_active_release(struct i915_active *ref);

static inline void __i915_active_acquire(struct i915_active *ref)
{
	GEM_BUG_ON(!atomic_read(&ref->count));
	atomic_inc(&ref->count);
}

>>>>>>> 7d2a07b7
static inline bool
i915_active_is_idle(const struct i915_active *ref)
{
	return !atomic_read(&ref->count);
}

void i915_active_fini(struct i915_active *ref);

int i915_active_acquire_preallocate_barrier(struct i915_active *ref,
					    struct intel_engine_cs *engine);
void i915_active_acquire_barrier(struct i915_active *ref);
void i915_request_add_active_barriers(struct i915_request *rq);

void i915_active_print(struct i915_active *ref, struct drm_printer *m);
void i915_active_unlock_wait(struct i915_active *ref);

struct i915_active *i915_active_create(void);
struct i915_active *i915_active_get(struct i915_active *ref);
void i915_active_put(struct i915_active *ref);
<<<<<<< HEAD
=======

static inline int __i915_request_await_exclusive(struct i915_request *rq,
						 struct i915_active *active)
{
	struct dma_fence *fence;
	int err = 0;

	fence = i915_active_fence_get(&active->excl);
	if (fence) {
		err = i915_request_await_dma_fence(rq, fence);
		dma_fence_put(fence);
	}

	return err;
}
>>>>>>> 7d2a07b7

#endif /* _I915_ACTIVE_H_ */<|MERGE_RESOLUTION|>--- conflicted
+++ resolved
@@ -67,17 +67,10 @@
 	RCU_INIT_POINTER(active->fence, fence);
 	active->cb.func = fn ?: i915_active_noop;
 }
-<<<<<<< HEAD
 
 #define INIT_ACTIVE_FENCE(A) \
 	__i915_active_fence_init((A), NULL, NULL)
 
-=======
-
-#define INIT_ACTIVE_FENCE(A) \
-	__i915_active_fence_init((A), NULL, NULL)
-
->>>>>>> 7d2a07b7
 struct dma_fence *
 __i915_active_fence_set(struct i915_active_fence *active,
 			struct dma_fence *fence);
@@ -159,30 +152,28 @@
 void __i915_active_init(struct i915_active *ref,
 			int (*active)(struct i915_active *ref),
 			void (*retire)(struct i915_active *ref),
-<<<<<<< HEAD
-=======
 			unsigned long flags,
->>>>>>> 7d2a07b7
 			struct lock_class_key *mkey,
 			struct lock_class_key *wkey);
 
 /* Specialise each class of i915_active to avoid impossible lockdep cycles. */
-<<<<<<< HEAD
-#define i915_active_init(ref, active, retire) do {		\
-	static struct lock_class_key __mkey;				\
-	static struct lock_class_key __wkey;				\
-									\
-	__i915_active_init(ref, active, retire, &__mkey, &__wkey);	\
+#define i915_active_init(ref, active, retire, flags) do {			\
+	static struct lock_class_key __mkey;					\
+	static struct lock_class_key __wkey;					\
+										\
+	__i915_active_init(ref, active, retire, flags, &__mkey, &__wkey);	\
 } while (0)
 
-int i915_active_ref(struct i915_active *ref,
-		    struct intel_timeline *tl,
-		    struct dma_fence *fence);
+struct dma_fence *
+__i915_active_ref(struct i915_active *ref, u64 idx, struct dma_fence *fence);
+int i915_active_ref(struct i915_active *ref, u64 idx, struct dma_fence *fence);
 
 static inline int
 i915_active_add_request(struct i915_active *ref, struct i915_request *rq)
 {
-	return i915_active_ref(ref, i915_request_timeline(rq), &rq->fence);
+	return i915_active_ref(ref,
+			       i915_request_timeline(rq)->fence_context,
+			       &rq->fence);
 }
 
 struct dma_fence *
@@ -210,7 +201,9 @@
 #define I915_ACTIVE_AWAIT_BARRIER BIT(2)
 
 int i915_active_acquire(struct i915_active *ref);
+int i915_active_acquire_for_context(struct i915_active *ref, u64 idx);
 bool i915_active_acquire_if_busy(struct i915_active *ref);
+
 void i915_active_release(struct i915_active *ref);
 
 static inline void __i915_active_acquire(struct i915_active *ref)
@@ -219,63 +212,6 @@
 	atomic_inc(&ref->count);
 }
 
-=======
-#define i915_active_init(ref, active, retire, flags) do {			\
-	static struct lock_class_key __mkey;					\
-	static struct lock_class_key __wkey;					\
-										\
-	__i915_active_init(ref, active, retire, flags, &__mkey, &__wkey);	\
-} while (0)
-
-struct dma_fence *
-__i915_active_ref(struct i915_active *ref, u64 idx, struct dma_fence *fence);
-int i915_active_ref(struct i915_active *ref, u64 idx, struct dma_fence *fence);
-
-static inline int
-i915_active_add_request(struct i915_active *ref, struct i915_request *rq)
-{
-	return i915_active_ref(ref,
-			       i915_request_timeline(rq)->fence_context,
-			       &rq->fence);
-}
-
-struct dma_fence *
-i915_active_set_exclusive(struct i915_active *ref, struct dma_fence *f);
-
-static inline bool i915_active_has_exclusive(struct i915_active *ref)
-{
-	return rcu_access_pointer(ref->excl.fence);
-}
-
-int __i915_active_wait(struct i915_active *ref, int state);
-static inline int i915_active_wait(struct i915_active *ref)
-{
-	return __i915_active_wait(ref, TASK_INTERRUPTIBLE);
-}
-
-int i915_sw_fence_await_active(struct i915_sw_fence *fence,
-			       struct i915_active *ref,
-			       unsigned int flags);
-int i915_request_await_active(struct i915_request *rq,
-			      struct i915_active *ref,
-			      unsigned int flags);
-#define I915_ACTIVE_AWAIT_EXCL BIT(0)
-#define I915_ACTIVE_AWAIT_ACTIVE BIT(1)
-#define I915_ACTIVE_AWAIT_BARRIER BIT(2)
-
-int i915_active_acquire(struct i915_active *ref);
-int i915_active_acquire_for_context(struct i915_active *ref, u64 idx);
-bool i915_active_acquire_if_busy(struct i915_active *ref);
-
-void i915_active_release(struct i915_active *ref);
-
-static inline void __i915_active_acquire(struct i915_active *ref)
-{
-	GEM_BUG_ON(!atomic_read(&ref->count));
-	atomic_inc(&ref->count);
-}
-
->>>>>>> 7d2a07b7
 static inline bool
 i915_active_is_idle(const struct i915_active *ref)
 {
@@ -295,8 +231,6 @@
 struct i915_active *i915_active_create(void);
 struct i915_active *i915_active_get(struct i915_active *ref);
 void i915_active_put(struct i915_active *ref);
-<<<<<<< HEAD
-=======
 
 static inline int __i915_request_await_exclusive(struct i915_request *rq,
 						 struct i915_active *active)
@@ -312,6 +246,5 @@
 
 	return err;
 }
->>>>>>> 7d2a07b7
 
 #endif /* _I915_ACTIVE_H_ */