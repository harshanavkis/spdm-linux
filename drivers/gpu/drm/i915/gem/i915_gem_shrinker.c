--- conflicted
+++ resolved
@@ -15,10 +15,7 @@
 
 #include "gt/intel_gt_requests.h"
 
-<<<<<<< HEAD
-=======
 #include "dma_resv_utils.h"
->>>>>>> 7d2a07b7
 #include "i915_trace.h"
 
 static bool swap_available(void)
@@ -41,26 +38,12 @@
 }
 
 static bool unsafe_drop_pages(struct drm_i915_gem_object *obj,
-<<<<<<< HEAD
-			      unsigned long shrink)
-=======
 			      unsigned long shrink, bool trylock_vm)
->>>>>>> 7d2a07b7
 {
 	unsigned long flags;
 
 	flags = 0;
 	if (shrink & I915_SHRINK_ACTIVE)
-<<<<<<< HEAD
-		flags = I915_GEM_OBJECT_UNBIND_ACTIVE;
-	if (!(shrink & I915_SHRINK_BOUND))
-		flags = I915_GEM_OBJECT_UNBIND_TEST;
-
-	if (i915_gem_object_unbind(obj, flags) == 0)
-		__i915_gem_object_put_pages(obj);
-
-	return !i915_gem_object_has_pages(obj);
-=======
 		flags |= I915_GEM_OBJECT_UNBIND_ACTIVE;
 	if (!(shrink & I915_SHRINK_BOUND))
 		flags |= I915_GEM_OBJECT_UNBIND_TEST;
@@ -71,7 +54,6 @@
 		return true;
 
 	return false;
->>>>>>> 7d2a07b7
 }
 
 static void try_to_writeback(struct drm_i915_gem_object *obj,
@@ -136,13 +118,10 @@
 	intel_wakeref_t wakeref = 0;
 	unsigned long count = 0;
 	unsigned long scanned = 0;
-<<<<<<< HEAD
-=======
 	int err;
 
 	/* CHV + VTD workaround use stop_machine(); need to trylock vm->mutex */
 	bool trylock_vm = !ww && intel_vm_no_concurrent_access_wa(i915);
->>>>>>> 7d2a07b7
 
 	trace_i915_gem_shrink(i915, target, shrink);
 
@@ -230,12 +209,6 @@
 
 			spin_unlock_irqrestore(&i915->mm.obj_lock, flags);
 
-<<<<<<< HEAD
-			if (unsafe_drop_pages(obj, shrink)) {
-				/* May arrive from get_pages on another bo */
-				mutex_lock(&obj->mm.lock);
-				if (!i915_gem_object_has_pages(obj)) {
-=======
 			err = 0;
 			if (unsafe_drop_pages(obj, shrink, trylock_vm)) {
 				/* May arrive from get_pages on another bo */
@@ -249,7 +222,6 @@
 				}
 
 				if (!__i915_gem_object_put_pages(obj)) {
->>>>>>> 7d2a07b7
 					try_to_writeback(obj, shrink);
 					count += obj->base.size >> PAGE_SHIFT;
 				}
@@ -347,11 +319,7 @@
 
 	sc->nr_scanned = 0;
 
-<<<<<<< HEAD
-	freed = i915_gem_shrink(i915,
-=======
 	freed = i915_gem_shrink(NULL, i915,
->>>>>>> 7d2a07b7
 				sc->nr_to_scan,
 				&sc->nr_scanned,
 				I915_SHRINK_BOUND |
@@ -510,7 +478,6 @@
 	}
 	spin_unlock_irqrestore(&i915->mm.obj_lock, flags);
 }
-<<<<<<< HEAD
 
 static void __i915_gem_object_make_shrinkable(struct drm_i915_gem_object *obj,
 					      struct list_head *head)
@@ -525,22 +492,6 @@
 	if (atomic_add_unless(&obj->mm.shrink_pin, -1, 1))
 		return;
 
-=======
-
-static void __i915_gem_object_make_shrinkable(struct drm_i915_gem_object *obj,
-					      struct list_head *head)
-{
-	struct drm_i915_private *i915 = obj_to_i915(obj);
-	unsigned long flags;
-
-	GEM_BUG_ON(!i915_gem_object_has_pages(obj));
-	if (!i915_gem_object_is_shrinkable(obj))
-		return;
-
-	if (atomic_add_unless(&obj->mm.shrink_pin, -1, 1))
-		return;
-
->>>>>>> 7d2a07b7
 	spin_lock_irqsave(&i915->mm.obj_lock, flags);
 	GEM_BUG_ON(!kref_read(&obj->base.refcount));
 	if (atomic_dec_and_test(&obj->mm.shrink_pin)) {
