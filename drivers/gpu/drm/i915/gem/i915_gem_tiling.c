--- conflicted
+++ resolved
@@ -249,11 +249,7 @@
 	 * whilst executing a fenced command for an untiled object.
 	 */
 
-<<<<<<< HEAD
-	i915_gem_object_lock(obj);
-=======
 	i915_gem_object_lock(obj, NULL);
->>>>>>> 7d2a07b7
 	if (i915_gem_object_is_framebuffer(obj)) {
 		i915_gem_object_unlock(obj);
 		return -EBUSY;
