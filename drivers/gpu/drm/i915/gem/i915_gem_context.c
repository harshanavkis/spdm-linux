/*
 * SPDX-License-Identifier: MIT
 *
 * Copyright © 2011-2012 Intel Corporation
 */

/*
 * This file implements HW context support. On gen5+ a HW context consists of an
 * opaque GPU object which is referenced at times of context saves and restores.
 * With RC6 enabled, the context is also referenced as the GPU enters and exists
 * from RC6 (GPU has it's own internal power context, except on gen5). Though
 * something like a context does exist for the media ring, the code only
 * supports contexts for the render ring.
 *
 * In software, there is a distinction between contexts created by the user,
 * and the default HW context. The default HW context is used by GPU clients
 * that do not request setup of their own hardware context. The default
 * context's state is never restored to help prevent programming errors. This
 * would happen if a client ran and piggy-backed off another clients GPU state.
 * The default context only exists to give the GPU some offset to load as the
 * current to invoke a save of the context we actually care about. In fact, the
 * code could likely be constructed, albeit in a more complicated fashion, to
 * never use the default context, though that limits the driver's ability to
 * swap out, and/or destroy other contexts.
 *
 * All other contexts are created as a request by the GPU client. These contexts
 * store GPU state, and thus allow GPU clients to not re-emit state (and
 * potentially query certain state) at any time. The kernel driver makes
 * certain that the appropriate commands are inserted.
 *
 * The context life cycle is semi-complicated in that context BOs may live
 * longer than the context itself because of the way the hardware, and object
 * tracking works. Below is a very crude representation of the state machine
 * describing the context life.
 *                                         refcount     pincount     active
 * S0: initial state                          0            0           0
 * S1: context created                        1            0           0
 * S2: context is currently running           2            1           X
 * S3: GPU referenced, but not current        2            0           1
 * S4: context is current, but destroyed      1            1           0
 * S5: like S3, but destroyed                 1            0           1
 *
 * The most common (but not all) transitions:
 * S0->S1: client creates a context
 * S1->S2: client submits execbuf with context
 * S2->S3: other clients submits execbuf with context
 * S3->S1: context object was retired
 * S3->S2: clients submits another execbuf
 * S2->S4: context destroy called with current context
 * S3->S5->S0: destroy path
 * S4->S5->S0: destroy path on current context
 *
 * There are two confusing terms used above:
 *  The "current context" means the context which is currently running on the
 *  GPU. The GPU has loaded its state already and has stored away the gtt
 *  offset of the BO. The GPU is not actively referencing the data at this
 *  offset, but it will on the next context switch. The only way to avoid this
 *  is to do a GPU reset.
 *
 *  An "active context' is one which was previously the "current context" and is
 *  on the active list waiting for the next context switch to occur. Until this
 *  happens, the object must remain at the same gtt offset. It is therefore
 *  possible to destroy a context, but it is still active.
 *
 */

#include <linux/log2.h>
#include <linux/nospec.h>

#include "gt/gen6_ppgtt.h"
#include "gt/intel_context.h"
#include "gt/intel_context_param.h"
#include "gt/intel_engine_heartbeat.h"
#include "gt/intel_engine_user.h"
<<<<<<< HEAD
=======
#include "gt/intel_execlists_submission.h" /* virtual_engine */
#include "gt/intel_gpu_commands.h"
>>>>>>> 7d2a07b7
#include "gt/intel_ring.h"

#include "i915_gem_context.h"
#include "i915_globals.h"
#include "i915_trace.h"
#include "i915_user_extensions.h"

#define ALL_L3_SLICES(dev) (1 << NUM_L3_SLICES(dev)) - 1

static struct i915_global_gem_context {
	struct i915_global base;
	struct kmem_cache *slab_luts;
} global;

struct i915_lut_handle *i915_lut_handle_alloc(void)
{
	return kmem_cache_alloc(global.slab_luts, GFP_KERNEL);
}

void i915_lut_handle_free(struct i915_lut_handle *lut)
{
	return kmem_cache_free(global.slab_luts, lut);
}

static void lut_close(struct i915_gem_context *ctx)
{
	struct radix_tree_iter iter;
	void __rcu **slot;

	mutex_lock(&ctx->lut_mutex);
	rcu_read_lock();
	radix_tree_for_each_slot(slot, &ctx->handles_vma, &iter, 0) {
		struct i915_vma *vma = rcu_dereference_raw(*slot);
		struct drm_i915_gem_object *obj = vma->obj;
		struct i915_lut_handle *lut;

		if (!kref_get_unless_zero(&obj->base.refcount))
			continue;

		spin_lock(&obj->lut_lock);
		list_for_each_entry(lut, &obj->lut_list, obj_link) {
			if (lut->ctx != ctx)
				continue;

			if (lut->handle != iter.index)
				continue;

			list_del(&lut->obj_link);
			break;
		}
		spin_unlock(&obj->lut_lock);

		if (&lut->obj_link != &obj->lut_list) {
			i915_lut_handle_free(lut);
			radix_tree_iter_delete(&ctx->handles_vma, &iter, slot);
			i915_vma_close(vma);
			i915_gem_object_put(obj);
		}

		i915_gem_object_put(obj);
	}
	rcu_read_unlock();
	mutex_unlock(&ctx->lut_mutex);
}

static struct intel_context *
lookup_user_engine(struct i915_gem_context *ctx,
		   unsigned long flags,
		   const struct i915_engine_class_instance *ci)
#define LOOKUP_USER_INDEX BIT(0)
{
	int idx;

	if (!!(flags & LOOKUP_USER_INDEX) != i915_gem_context_user_engines(ctx))
		return ERR_PTR(-EINVAL);

	if (!i915_gem_context_user_engines(ctx)) {
		struct intel_engine_cs *engine;

		engine = intel_engine_lookup_user(ctx->i915,
						  ci->engine_class,
						  ci->engine_instance);
		if (!engine)
			return ERR_PTR(-EINVAL);

		idx = engine->legacy_idx;
	} else {
		idx = ci->engine_instance;
	}

	return i915_gem_context_get_engine(ctx, idx);
}

static struct i915_address_space *
context_get_vm_rcu(struct i915_gem_context *ctx)
{
	GEM_BUG_ON(!rcu_access_pointer(ctx->vm));

	do {
		struct i915_address_space *vm;

		/*
		 * We do not allow downgrading from full-ppgtt [to a shared
		 * global gtt], so ctx->vm cannot become NULL.
		 */
		vm = rcu_dereference(ctx->vm);
		if (!kref_get_unless_zero(&vm->ref))
			continue;

		/*
		 * This ppgtt may have be reallocated between
		 * the read and the kref, and reassigned to a third
		 * context. In order to avoid inadvertent sharing
		 * of this ppgtt with that third context (and not
		 * src), we have to confirm that we have the same
		 * ppgtt after passing through the strong memory
		 * barrier implied by a successful
		 * kref_get_unless_zero().
		 *
		 * Once we have acquired the current ppgtt of ctx,
		 * we no longer care if it is released from ctx, as
		 * it cannot be reallocated elsewhere.
		 */

		if (vm == rcu_access_pointer(ctx->vm))
			return rcu_pointer_handoff(vm);

		i915_vm_put(vm);
	} while (1);
}

static void intel_context_set_gem(struct intel_context *ce,
				  struct i915_gem_context *ctx)
{
	GEM_BUG_ON(rcu_access_pointer(ce->gem_context));
	RCU_INIT_POINTER(ce->gem_context, ctx);

	if (!test_bit(CONTEXT_ALLOC_BIT, &ce->flags))
		ce->ring = __intel_context_ring_size(SZ_16K);

	if (rcu_access_pointer(ctx->vm)) {
		struct i915_address_space *vm;

		rcu_read_lock();
		vm = context_get_vm_rcu(ctx); /* hmm */
		rcu_read_unlock();

		i915_vm_put(ce->vm);
		ce->vm = vm;
	}

	GEM_BUG_ON(ce->timeline);
	if (ctx->timeline)
		ce->timeline = intel_timeline_get(ctx->timeline);

	if (ctx->sched.priority >= I915_PRIORITY_NORMAL &&
	    intel_engine_has_timeslices(ce->engine))
		__set_bit(CONTEXT_USE_SEMAPHORES, &ce->flags);
<<<<<<< HEAD
=======

	intel_context_set_watchdog_us(ce, ctx->watchdog.timeout_us);
>>>>>>> 7d2a07b7
}

static void __free_engines(struct i915_gem_engines *e, unsigned int count)
{
	while (count--) {
		if (!e->engines[count])
			continue;

		intel_context_put(e->engines[count]);
	}
	kfree(e);
}

static void free_engines(struct i915_gem_engines *e)
{
	__free_engines(e, e->num_engines);
}

static void free_engines_rcu(struct rcu_head *rcu)
{
	struct i915_gem_engines *engines =
		container_of(rcu, struct i915_gem_engines, rcu);

	i915_sw_fence_fini(&engines->fence);
	free_engines(engines);
}

static int __i915_sw_fence_call
engines_notify(struct i915_sw_fence *fence, enum i915_sw_fence_notify state)
{
	struct i915_gem_engines *engines =
		container_of(fence, typeof(*engines), fence);

	switch (state) {
	case FENCE_COMPLETE:
		if (!list_empty(&engines->link)) {
			struct i915_gem_context *ctx = engines->ctx;
			unsigned long flags;

			spin_lock_irqsave(&ctx->stale.lock, flags);
			list_del(&engines->link);
			spin_unlock_irqrestore(&ctx->stale.lock, flags);
		}
		i915_gem_context_put(engines->ctx);
		break;

	case FENCE_FREE:
		init_rcu_head(&engines->rcu);
		call_rcu(&engines->rcu, free_engines_rcu);
		break;
	}

	return NOTIFY_DONE;
}

static struct i915_gem_engines *alloc_engines(unsigned int count)
{
	struct i915_gem_engines *e;

	e = kzalloc(struct_size(e, engines, count), GFP_KERNEL);
	if (!e)
		return NULL;

	i915_sw_fence_init(&e->fence, engines_notify);
	return e;
}

static struct i915_gem_engines *default_engines(struct i915_gem_context *ctx)
{
	const struct intel_gt *gt = &ctx->i915->gt;
	struct intel_engine_cs *engine;
	struct i915_gem_engines *e;
	enum intel_engine_id id;

	e = alloc_engines(I915_NUM_ENGINES);
	if (!e)
		return ERR_PTR(-ENOMEM);

	for_each_engine(engine, gt, id) {
		struct intel_context *ce;

		if (engine->legacy_idx == INVALID_ENGINE)
			continue;

		GEM_BUG_ON(engine->legacy_idx >= I915_NUM_ENGINES);
		GEM_BUG_ON(e->engines[engine->legacy_idx]);

		ce = intel_context_create(engine);
		if (IS_ERR(ce)) {
			__free_engines(e, e->num_engines + 1);
			return ERR_CAST(ce);
		}

		intel_context_set_gem(ce, ctx);

		e->engines[engine->legacy_idx] = ce;
		e->num_engines = max(e->num_engines, engine->legacy_idx);
	}
	e->num_engines++;

	return e;
}

void i915_gem_context_release(struct kref *ref)
{
<<<<<<< HEAD
	GEM_BUG_ON(!i915_gem_context_is_closed(ctx));

	spin_lock(&ctx->i915->gem.contexts.lock);
	list_del(&ctx->link);
	spin_unlock(&ctx->i915->gem.contexts.lock);
=======
	struct i915_gem_context *ctx = container_of(ref, typeof(*ctx), ref);

	trace_i915_context_free(ctx);
	GEM_BUG_ON(!i915_gem_context_is_closed(ctx));
>>>>>>> 7d2a07b7

	mutex_destroy(&ctx->engines_mutex);
	mutex_destroy(&ctx->lut_mutex);

	if (ctx->timeline)
		intel_timeline_put(ctx->timeline);

	put_pid(ctx->pid);
	mutex_destroy(&ctx->mutex);

	kfree_rcu(ctx, rcu);
}

<<<<<<< HEAD
static void contexts_free_all(struct llist_node *list)
{
	struct i915_gem_context *ctx, *cn;

	llist_for_each_entry_safe(ctx, cn, list, free_link)
		i915_gem_context_free(ctx);
}

static void contexts_flush_free(struct i915_gem_contexts *gc)
{
	contexts_free_all(llist_del_all(&gc->free_list));
=======
static inline struct i915_gem_engines *
__context_engines_static(const struct i915_gem_context *ctx)
{
	return rcu_dereference_protected(ctx->engines, true);
}

static void __reset_context(struct i915_gem_context *ctx,
			    struct intel_engine_cs *engine)
{
	intel_gt_handle_error(engine->gt, engine->mask, 0,
			      "context closure in %s", ctx->name);
}

static bool __cancel_engine(struct intel_engine_cs *engine)
{
	/*
	 * Send a "high priority pulse" down the engine to cause the
	 * current request to be momentarily preempted. (If it fails to
	 * be preempted, it will be reset). As we have marked our context
	 * as banned, any incomplete request, including any running, will
	 * be skipped following the preemption.
	 *
	 * If there is no hangchecking (one of the reasons why we try to
	 * cancel the context) and no forced preemption, there may be no
	 * means by which we reset the GPU and evict the persistent hog.
	 * Ergo if we are unable to inject a preemptive pulse that can
	 * kill the banned context, we fallback to doing a local reset
	 * instead.
	 */
	return intel_engine_pulse(engine) == 0;
}

static struct intel_engine_cs *active_engine(struct intel_context *ce)
{
	struct intel_engine_cs *engine = NULL;
	struct i915_request *rq;

	if (intel_context_has_inflight(ce))
		return intel_context_inflight(ce);

	if (!ce->timeline)
		return NULL;

	/*
	 * rq->link is only SLAB_TYPESAFE_BY_RCU, we need to hold a reference
	 * to the request to prevent it being transferred to a new timeline
	 * (and onto a new timeline->requests list).
	 */
	rcu_read_lock();
	list_for_each_entry_reverse(rq, &ce->timeline->requests, link) {
		bool found;

		/* timeline is already completed upto this point? */
		if (!i915_request_get_rcu(rq))
			break;

		/* Check with the backend if the request is inflight */
		found = true;
		if (likely(rcu_access_pointer(rq->timeline) == ce->timeline))
			found = i915_request_active_engine(rq, &engine);

		i915_request_put(rq);
		if (found)
			break;
	}
	rcu_read_unlock();

	return engine;
>>>>>>> 7d2a07b7
}

static void kill_engines(struct i915_gem_engines *engines, bool ban)
{
<<<<<<< HEAD
	struct i915_gem_contexts *gc =
		container_of(work, typeof(*gc), free_work);

	contexts_flush_free(gc);
=======
	struct i915_gem_engines_iter it;
	struct intel_context *ce;

	/*
	 * Map the user's engine back to the actual engines; one virtual
	 * engine will be mapped to multiple engines, and using ctx->engine[]
	 * the same engine may be have multiple instances in the user's map.
	 * However, we only care about pending requests, so only include
	 * engines on which there are incomplete requests.
	 */
	for_each_gem_engine(ce, engines, it) {
		struct intel_engine_cs *engine;

		if (ban && intel_context_set_banned(ce))
			continue;

		/*
		 * Check the current active state of this context; if we
		 * are currently executing on the GPU we need to evict
		 * ourselves. On the other hand, if we haven't yet been
		 * submitted to the GPU or if everything is complete,
		 * we have nothing to do.
		 */
		engine = active_engine(ce);

		/* First attempt to gracefully cancel the context */
		if (engine && !__cancel_engine(engine) && ban)
			/*
			 * If we are unable to send a preemptive pulse to bump
			 * the context from the GPU, we have to resort to a full
			 * reset. We hope the collateral damage is worth it.
			 */
			__reset_context(engines->ctx, engine);
	}
>>>>>>> 7d2a07b7
}

static void kill_context(struct i915_gem_context *ctx)
{
<<<<<<< HEAD
	struct i915_gem_context *ctx = container_of(ref, typeof(*ctx), ref);
	struct i915_gem_contexts *gc = &ctx->i915->gem.contexts;

	trace_i915_context_free(ctx);
	if (llist_add(&ctx->free_link, &gc->free_list))
		schedule_work(&gc->free_work);
=======
	bool ban = (!i915_gem_context_is_persistent(ctx) ||
		    !ctx->i915->params.enable_hangcheck);
	struct i915_gem_engines *pos, *next;

	spin_lock_irq(&ctx->stale.lock);
	GEM_BUG_ON(!i915_gem_context_is_closed(ctx));
	list_for_each_entry_safe(pos, next, &ctx->stale.engines, link) {
		if (!i915_sw_fence_await(&pos->fence)) {
			list_del_init(&pos->link);
			continue;
		}

		spin_unlock_irq(&ctx->stale.lock);

		kill_engines(pos, ban);

		spin_lock_irq(&ctx->stale.lock);
		GEM_BUG_ON(i915_sw_fence_signaled(&pos->fence));
		list_safe_reset_next(pos, next, link);
		list_del_init(&pos->link); /* decouple from FENCE_COMPLETE */

		i915_sw_fence_complete(&pos->fence);
	}
	spin_unlock_irq(&ctx->stale.lock);
}

static void engines_idle_release(struct i915_gem_context *ctx,
				 struct i915_gem_engines *engines)
{
	struct i915_gem_engines_iter it;
	struct intel_context *ce;

	INIT_LIST_HEAD(&engines->link);

	engines->ctx = i915_gem_context_get(ctx);

	for_each_gem_engine(ce, engines, it) {
		int err;

		/* serialises with execbuf */
		set_bit(CONTEXT_CLOSED_BIT, &ce->flags);
		if (!intel_context_pin_if_active(ce))
			continue;

		/* Wait until context is finally scheduled out and retired */
		err = i915_sw_fence_await_active(&engines->fence,
						 &ce->active,
						 I915_ACTIVE_AWAIT_BARRIER);
		intel_context_unpin(ce);
		if (err)
			goto kill;
	}

	spin_lock_irq(&ctx->stale.lock);
	if (!i915_gem_context_is_closed(ctx))
		list_add_tail(&engines->link, &ctx->stale.engines);
	spin_unlock_irq(&ctx->stale.lock);

kill:
	if (list_empty(&engines->link)) /* raced, already closed */
		kill_engines(engines, true);

	i915_sw_fence_commit(&engines->fence);
}

static void set_closed_name(struct i915_gem_context *ctx)
{
	char *s;

	/* Replace '[]' with '<>' to indicate closed in debug prints */

	s = strrchr(ctx->name, '[');
	if (!s)
		return;

	*s = '<';

	s = strchr(s + 1, ']');
	if (s)
		*s = '>';
>>>>>>> 7d2a07b7
}

static inline struct i915_gem_engines *
__context_engines_static(const struct i915_gem_context *ctx)
{
<<<<<<< HEAD
	return rcu_dereference_protected(ctx->engines, true);
}

static void __reset_context(struct i915_gem_context *ctx,
			    struct intel_engine_cs *engine)
{
	intel_gt_handle_error(engine->gt, engine->mask, 0,
			      "context closure in %s", ctx->name);
}

static bool __cancel_engine(struct intel_engine_cs *engine)
{
	/*
	 * Send a "high priority pulse" down the engine to cause the
	 * current request to be momentarily preempted. (If it fails to
	 * be preempted, it will be reset). As we have marked our context
	 * as banned, any incomplete request, including any running, will
	 * be skipped following the preemption.
	 *
	 * If there is no hangchecking (one of the reasons why we try to
	 * cancel the context) and no forced preemption, there may be no
	 * means by which we reset the GPU and evict the persistent hog.
	 * Ergo if we are unable to inject a preemptive pulse that can
	 * kill the banned context, we fallback to doing a local reset
	 * instead.
	 */
	return intel_engine_pulse(engine) == 0;
}

static bool
__active_engine(struct i915_request *rq, struct intel_engine_cs **active)
{
	struct intel_engine_cs *engine, *locked;
	bool ret = false;

	/*
	 * Serialise with __i915_request_submit() so that it sees
	 * is-banned?, or we know the request is already inflight.
	 *
	 * Note that rq->engine is unstable, and so we double
	 * check that we have acquired the lock on the final engine.
	 */
	locked = READ_ONCE(rq->engine);
	spin_lock_irq(&locked->active.lock);
	while (unlikely(locked != (engine = READ_ONCE(rq->engine)))) {
		spin_unlock(&locked->active.lock);
		locked = engine;
		spin_lock(&locked->active.lock);
	}

	if (!i915_request_completed(rq)) {
		if (i915_request_is_active(rq) && rq->fence.error != -EIO)
			*active = locked;
		ret = true;
	}

	spin_unlock_irq(&locked->active.lock);

	return ret;
}

static struct intel_engine_cs *active_engine(struct intel_context *ce)
{
	struct intel_engine_cs *engine = NULL;
	struct i915_request *rq;

	if (!ce->timeline)
		return NULL;

	rcu_read_lock();
	list_for_each_entry_rcu(rq, &ce->timeline->requests, link) {
		if (i915_request_is_active(rq) && i915_request_completed(rq))
			continue;

		/* Check with the backend if the request is inflight */
		if (__active_engine(rq, &engine))
			break;
	}
	rcu_read_unlock();

	return engine;
}

static void kill_engines(struct i915_gem_engines *engines, bool ban)
{
	struct i915_gem_engines_iter it;
	struct intel_context *ce;

	/*
	 * Map the user's engine back to the actual engines; one virtual
	 * engine will be mapped to multiple engines, and using ctx->engine[]
	 * the same engine may be have multiple instances in the user's map.
	 * However, we only care about pending requests, so only include
	 * engines on which there are incomplete requests.
	 */
	for_each_gem_engine(ce, engines, it) {
		struct intel_engine_cs *engine;

		if (ban && intel_context_set_banned(ce))
			continue;

		/*
		 * Check the current active state of this context; if we
		 * are currently executing on the GPU we need to evict
		 * ourselves. On the other hand, if we haven't yet been
		 * submitted to the GPU or if everything is complete,
		 * we have nothing to do.
		 */
		engine = active_engine(ce);

		/* First attempt to gracefully cancel the context */
		if (engine && !__cancel_engine(engine) && ban)
			/*
			 * If we are unable to send a preemptive pulse to bump
			 * the context from the GPU, we have to resort to a full
			 * reset. We hope the collateral damage is worth it.
			 */
			__reset_context(engines->ctx, engine);
	}
}

static void kill_context(struct i915_gem_context *ctx)
{
	bool ban = (!i915_gem_context_is_persistent(ctx) ||
		    !ctx->i915->params.enable_hangcheck);
	struct i915_gem_engines *pos, *next;

	spin_lock_irq(&ctx->stale.lock);
	GEM_BUG_ON(!i915_gem_context_is_closed(ctx));
	list_for_each_entry_safe(pos, next, &ctx->stale.engines, link) {
		if (!i915_sw_fence_await(&pos->fence)) {
			list_del_init(&pos->link);
			continue;
		}

		spin_unlock_irq(&ctx->stale.lock);

		kill_engines(pos, ban);

		spin_lock_irq(&ctx->stale.lock);
		GEM_BUG_ON(i915_sw_fence_signaled(&pos->fence));
		list_safe_reset_next(pos, next, link);
		list_del_init(&pos->link); /* decouple from FENCE_COMPLETE */

		i915_sw_fence_complete(&pos->fence);
	}
	spin_unlock_irq(&ctx->stale.lock);
}

static void engines_idle_release(struct i915_gem_context *ctx,
				 struct i915_gem_engines *engines)
{
	struct i915_gem_engines_iter it;
	struct intel_context *ce;

	INIT_LIST_HEAD(&engines->link);

	engines->ctx = i915_gem_context_get(ctx);

	for_each_gem_engine(ce, engines, it) {
		int err;

		/* serialises with execbuf */
		set_bit(CONTEXT_CLOSED_BIT, &ce->flags);
		if (!intel_context_pin_if_active(ce))
			continue;

		/* Wait until context is finally scheduled out and retired */
		err = i915_sw_fence_await_active(&engines->fence,
						 &ce->active,
						 I915_ACTIVE_AWAIT_BARRIER);
		intel_context_unpin(ce);
		if (err)
			goto kill;
	}

	spin_lock_irq(&ctx->stale.lock);
	if (!i915_gem_context_is_closed(ctx))
		list_add_tail(&engines->link, &ctx->stale.engines);
	spin_unlock_irq(&ctx->stale.lock);

kill:
	if (list_empty(&engines->link)) /* raced, already closed */
		kill_engines(engines, true);

	i915_sw_fence_commit(&engines->fence);
}

static void set_closed_name(struct i915_gem_context *ctx)
{
	char *s;

	/* Replace '[]' with '<>' to indicate closed in debug prints */

	s = strrchr(ctx->name, '[');
	if (!s)
		return;

	*s = '<';

	s = strchr(s + 1, ']');
	if (s)
		*s = '>';
}

static void context_close(struct i915_gem_context *ctx)
{
	struct i915_address_space *vm;

	/* Flush any concurrent set_engines() */
	mutex_lock(&ctx->engines_mutex);
	engines_idle_release(ctx, rcu_replace_pointer(ctx->engines, NULL, 1));
	i915_gem_context_set_closed(ctx);
	mutex_unlock(&ctx->engines_mutex);

=======
	struct i915_address_space *vm;

	/* Flush any concurrent set_engines() */
	mutex_lock(&ctx->engines_mutex);
	engines_idle_release(ctx, rcu_replace_pointer(ctx->engines, NULL, 1));
	i915_gem_context_set_closed(ctx);
	mutex_unlock(&ctx->engines_mutex);

>>>>>>> 7d2a07b7
	mutex_lock(&ctx->mutex);

	set_closed_name(ctx);

	vm = i915_gem_context_vm(ctx);
	if (vm)
		i915_vm_close(vm);

	ctx->file_priv = ERR_PTR(-EBADF);

	/*
	 * The LUT uses the VMA as a backpointer to unref the object,
	 * so we need to clear the LUT before we close all the VMA (inside
	 * the ppgtt).
	 */
	lut_close(ctx);

	spin_lock(&ctx->i915->gem.contexts.lock);
	list_del(&ctx->link);
	spin_unlock(&ctx->i915->gem.contexts.lock);

	mutex_unlock(&ctx->mutex);

	/*
	 * If the user has disabled hangchecking, we can not be sure that
	 * the batches will ever complete after the context is closed,
	 * keeping the context and all resources pinned forever. So in this
	 * case we opt to forcibly kill off all remaining requests on
	 * context close.
	 */
	kill_context(ctx);

	i915_gem_context_put(ctx);
}

static int __context_set_persistence(struct i915_gem_context *ctx, bool state)
{
	if (i915_gem_context_is_persistent(ctx) == state)
		return 0;

	if (state) {
		/*
		 * Only contexts that are short-lived [that will expire or be
		 * reset] are allowed to survive past termination. We require
		 * hangcheck to ensure that the persistent requests are healthy.
		 */
		if (!ctx->i915->params.enable_hangcheck)
			return -EINVAL;

		i915_gem_context_set_persistence(ctx);
	} else {
		/* To cancel a context we use "preempt-to-idle" */
		if (!(ctx->i915->caps.scheduler & I915_SCHEDULER_CAP_PREEMPTION))
			return -ENODEV;

		/*
		 * If the cancel fails, we then need to reset, cleanly!
		 *
		 * If the per-engine reset fails, all hope is lost! We resort
		 * to a full GPU reset in that unlikely case, but realistically
		 * if the engine could not reset, the full reset does not fare
		 * much better. The damage has been done.
		 *
		 * However, if we cannot reset an engine by itself, we cannot
		 * cleanup a hanging persistent context without causing
		 * colateral damage, and we should not pretend we can by
		 * exposing the interface.
		 */
		if (!intel_has_reset_engine(&ctx->i915->gt))
			return -ENODEV;

		i915_gem_context_clear_persistence(ctx);
	}

	return 0;
}

static struct i915_gem_context *
__create_context(struct drm_i915_private *i915)
{
	struct i915_gem_context *ctx;
	struct i915_gem_engines *e;
	int err;
	int i;

	ctx = kzalloc(sizeof(*ctx), GFP_KERNEL);
	if (!ctx)
		return ERR_PTR(-ENOMEM);

	kref_init(&ctx->ref);
	ctx->i915 = i915;
	ctx->sched.priority = I915_PRIORITY_NORMAL;
	mutex_init(&ctx->mutex);
	INIT_LIST_HEAD(&ctx->link);

	spin_lock_init(&ctx->stale.lock);
	INIT_LIST_HEAD(&ctx->stale.engines);

	mutex_init(&ctx->engines_mutex);
	e = default_engines(ctx);
	if (IS_ERR(e)) {
		err = PTR_ERR(e);
		goto err_free;
	}
	RCU_INIT_POINTER(ctx->engines, e);

	INIT_RADIX_TREE(&ctx->handles_vma, GFP_KERNEL);
	mutex_init(&ctx->lut_mutex);

	/* NB: Mark all slices as needing a remap so that when the context first
	 * loads it will restore whatever remap state already exists. If there
	 * is no remap info, it will be a NOP. */
	ctx->remap_slice = ALL_L3_SLICES(i915);

	i915_gem_context_set_bannable(ctx);
	i915_gem_context_set_recoverable(ctx);
	__context_set_persistence(ctx, true /* cgroup hook? */);

	for (i = 0; i < ARRAY_SIZE(ctx->hang_timestamp); i++)
		ctx->hang_timestamp[i] = jiffies - CONTEXT_FAST_HANG_JIFFIES;

	return ctx;

err_free:
	kfree(ctx);
	return ERR_PTR(err);
}

static inline struct i915_gem_engines *
<<<<<<< HEAD
__context_engines_await(const struct i915_gem_context *ctx)
=======
__context_engines_await(const struct i915_gem_context *ctx,
			bool *user_engines)
>>>>>>> 7d2a07b7
{
	struct i915_gem_engines *engines;

	rcu_read_lock();
	do {
		engines = rcu_dereference(ctx->engines);
		GEM_BUG_ON(!engines);

<<<<<<< HEAD
=======
		if (user_engines)
			*user_engines = i915_gem_context_user_engines(ctx);

		/* successful await => strong mb */
>>>>>>> 7d2a07b7
		if (unlikely(!i915_sw_fence_await(&engines->fence)))
			continue;

		if (likely(engines == rcu_access_pointer(ctx->engines)))
			break;

		i915_sw_fence_complete(&engines->fence);
	} while (1);
	rcu_read_unlock();

	return engines;
}

static int
context_apply_all(struct i915_gem_context *ctx,
		  int (*fn)(struct intel_context *ce, void *data),
		  void *data)
{
	struct i915_gem_engines_iter it;
	struct i915_gem_engines *e;
	struct intel_context *ce;
	int err = 0;

<<<<<<< HEAD
	e = __context_engines_await(ctx);
=======
	e = __context_engines_await(ctx, NULL);
>>>>>>> 7d2a07b7
	for_each_gem_engine(ce, e, it) {
		err = fn(ce, data);
		if (err)
			break;
	}
	i915_sw_fence_complete(&e->fence);

	return err;
}

static int __apply_ppgtt(struct intel_context *ce, void *vm)
{
	i915_vm_put(ce->vm);
	ce->vm = i915_vm_get(vm);
	return 0;
}

static struct i915_address_space *
__set_ppgtt(struct i915_gem_context *ctx, struct i915_address_space *vm)
{
	struct i915_address_space *old;
<<<<<<< HEAD

	old = rcu_replace_pointer(ctx->vm,
				  i915_vm_open(vm),
				  lockdep_is_held(&ctx->mutex));
	GEM_BUG_ON(old && i915_vm_is_4lvl(vm) != i915_vm_is_4lvl(old));

=======

	old = rcu_replace_pointer(ctx->vm,
				  i915_vm_open(vm),
				  lockdep_is_held(&ctx->mutex));
	GEM_BUG_ON(old && i915_vm_is_4lvl(vm) != i915_vm_is_4lvl(old));

>>>>>>> 7d2a07b7
	context_apply_all(ctx, __apply_ppgtt, vm);

	return old;
}

static void __assign_ppgtt(struct i915_gem_context *ctx,
			   struct i915_address_space *vm)
{
	if (vm == rcu_access_pointer(ctx->vm))
		return;

	vm = __set_ppgtt(ctx, vm);
	if (vm)
		i915_vm_close(vm);
<<<<<<< HEAD
}

static void __set_timeline(struct intel_timeline **dst,
			   struct intel_timeline *src)
{
	struct intel_timeline *old = *dst;

	*dst = src ? intel_timeline_get(src) : NULL;

	if (old)
		intel_timeline_put(old);
}

static int __apply_timeline(struct intel_context *ce, void *timeline)
{
	__set_timeline(&ce->timeline, timeline);
	return 0;
}

static void __assign_timeline(struct i915_gem_context *ctx,
			      struct intel_timeline *timeline)
{
	__set_timeline(&ctx->timeline, timeline);
	context_apply_all(ctx, __apply_timeline, timeline);
}

static struct i915_gem_context *
i915_gem_create_context(struct drm_i915_private *i915, unsigned int flags)
=======
}

static void __set_timeline(struct intel_timeline **dst,
			   struct intel_timeline *src)
>>>>>>> 7d2a07b7
{
	struct intel_timeline *old = *dst;

<<<<<<< HEAD
	if (flags & I915_CONTEXT_CREATE_FLAGS_SINGLE_TIMELINE &&
	    !HAS_EXECLISTS(i915))
		return ERR_PTR(-EINVAL);

	/* Reap the stale contexts */
	contexts_flush_free(&i915->gem.contexts);

	ctx = __create_context(i915);
	if (IS_ERR(ctx))
		return ctx;

	if (HAS_FULL_PPGTT(i915)) {
		struct i915_ppgtt *ppgtt;

		ppgtt = i915_ppgtt_create(&i915->gt);
		if (IS_ERR(ppgtt)) {
			drm_dbg(&i915->drm, "PPGTT setup failed (%ld)\n",
				PTR_ERR(ppgtt));
			context_close(ctx);
			return ERR_CAST(ppgtt);
		}

		mutex_lock(&ctx->mutex);
		__assign_ppgtt(ctx, &ppgtt->vm);
		mutex_unlock(&ctx->mutex);

		i915_vm_put(&ppgtt->vm);
	}

	if (flags & I915_CONTEXT_CREATE_FLAGS_SINGLE_TIMELINE) {
		struct intel_timeline *timeline;

		timeline = intel_timeline_create(&i915->gt, NULL);
		if (IS_ERR(timeline)) {
			context_close(ctx);
			return ERR_CAST(timeline);
		}

		__assign_timeline(ctx, timeline);
		intel_timeline_put(timeline);
	}
=======
	*dst = src ? intel_timeline_get(src) : NULL;

	if (old)
		intel_timeline_put(old);
}

static int __apply_timeline(struct intel_context *ce, void *timeline)
{
	__set_timeline(&ce->timeline, timeline);
	return 0;
}
>>>>>>> 7d2a07b7

static void __assign_timeline(struct i915_gem_context *ctx,
			      struct intel_timeline *timeline)
{
	__set_timeline(&ctx->timeline, timeline);
	context_apply_all(ctx, __apply_timeline, timeline);
}

static int __apply_watchdog(struct intel_context *ce, void *timeout_us)
{
	return intel_context_set_watchdog_us(ce, (uintptr_t)timeout_us);
}

<<<<<<< HEAD
static void init_contexts(struct i915_gem_contexts *gc)
{
	spin_lock_init(&gc->lock);
	INIT_LIST_HEAD(&gc->list);

	INIT_WORK(&gc->free_work, contexts_free_worker);
	init_llist_head(&gc->free_list);
}

void i915_gem_init__contexts(struct drm_i915_private *i915)
{
	init_contexts(&i915->gem.contexts);
	drm_dbg(&i915->drm, "%s context support initialized\n",
		DRIVER_CAPS(i915)->has_logical_contexts ?
		"logical" : "fake");
}

void i915_gem_driver_release__contexts(struct drm_i915_private *i915)
{
	flush_work(&i915->gem.contexts.free_work);
	rcu_barrier(); /* and flush the left over RCU frees */
=======
static int
__set_watchdog(struct i915_gem_context *ctx, unsigned long timeout_us)
{
	int ret;

	ret = context_apply_all(ctx, __apply_watchdog,
				(void *)(uintptr_t)timeout_us);
	if (!ret)
		ctx->watchdog.timeout_us = timeout_us;

	return ret;
}

static void __set_default_fence_expiry(struct i915_gem_context *ctx)
{
	struct drm_i915_private *i915 = ctx->i915;
	int ret;

	if (!IS_ACTIVE(CONFIG_DRM_I915_REQUEST_TIMEOUT) ||
	    !i915->params.request_timeout_ms)
		return;

	/* Default expiry for user fences. */
	ret = __set_watchdog(ctx, i915->params.request_timeout_ms * 1000);
	if (ret)
		drm_notice(&i915->drm,
			   "Failed to configure default fence expiry! (%d)",
			   ret);
}

static struct i915_gem_context *
i915_gem_create_context(struct drm_i915_private *i915, unsigned int flags)
{
	struct i915_gem_context *ctx;

	if (flags & I915_CONTEXT_CREATE_FLAGS_SINGLE_TIMELINE &&
	    !HAS_EXECLISTS(i915))
		return ERR_PTR(-EINVAL);

	ctx = __create_context(i915);
	if (IS_ERR(ctx))
		return ctx;

	if (HAS_FULL_PPGTT(i915)) {
		struct i915_ppgtt *ppgtt;

		ppgtt = i915_ppgtt_create(&i915->gt);
		if (IS_ERR(ppgtt)) {
			drm_dbg(&i915->drm, "PPGTT setup failed (%ld)\n",
				PTR_ERR(ppgtt));
			context_close(ctx);
			return ERR_CAST(ppgtt);
		}

		mutex_lock(&ctx->mutex);
		__assign_ppgtt(ctx, &ppgtt->vm);
		mutex_unlock(&ctx->mutex);

		i915_vm_put(&ppgtt->vm);
	}

	if (flags & I915_CONTEXT_CREATE_FLAGS_SINGLE_TIMELINE) {
		struct intel_timeline *timeline;

		timeline = intel_timeline_create(&i915->gt);
		if (IS_ERR(timeline)) {
			context_close(ctx);
			return ERR_CAST(timeline);
		}

		__assign_timeline(ctx, timeline);
		intel_timeline_put(timeline);
	}

	__set_default_fence_expiry(ctx);

	trace_i915_context_create(ctx);

	return ctx;
}

static void init_contexts(struct i915_gem_contexts *gc)
{
	spin_lock_init(&gc->lock);
	INIT_LIST_HEAD(&gc->list);
}

void i915_gem_init__contexts(struct drm_i915_private *i915)
{
	init_contexts(&i915->gem.contexts);
>>>>>>> 7d2a07b7
}

static int gem_context_register(struct i915_gem_context *ctx,
				struct drm_i915_file_private *fpriv,
				u32 *id)
{
	struct drm_i915_private *i915 = ctx->i915;
	struct i915_address_space *vm;
	int ret;

	ctx->file_priv = fpriv;

	mutex_lock(&ctx->mutex);
	vm = i915_gem_context_vm(ctx);
	if (vm)
		WRITE_ONCE(vm->file, fpriv); /* XXX */
	mutex_unlock(&ctx->mutex);

	ctx->pid = get_task_pid(current, PIDTYPE_PID);
	snprintf(ctx->name, sizeof(ctx->name), "%s[%d]",
		 current->comm, pid_nr(ctx->pid));

	/* And finally expose ourselves to userspace via the idr */
	ret = xa_alloc(&fpriv->context_xa, id, ctx, xa_limit_32b, GFP_KERNEL);
	if (ret)
		goto err_pid;

	spin_lock(&i915->gem.contexts.lock);
	list_add_tail(&ctx->link, &i915->gem.contexts.list);
	spin_unlock(&i915->gem.contexts.lock);

	return 0;

err_pid:
	put_pid(fetch_and_zero(&ctx->pid));
	return ret;
}

int i915_gem_context_open(struct drm_i915_private *i915,
			  struct drm_file *file)
{
	struct drm_i915_file_private *file_priv = file->driver_priv;
	struct i915_gem_context *ctx;
	int err;
	u32 id;

	xa_init_flags(&file_priv->context_xa, XA_FLAGS_ALLOC);

	/* 0 reserved for invalid/unassigned ppgtt */
	xa_init_flags(&file_priv->vm_xa, XA_FLAGS_ALLOC1);

	ctx = i915_gem_create_context(i915, 0);
	if (IS_ERR(ctx)) {
		err = PTR_ERR(ctx);
		goto err;
	}

	err = gem_context_register(ctx, file_priv, &id);
	if (err < 0)
		goto err_ctx;

	GEM_BUG_ON(id);
	return 0;

err_ctx:
	context_close(ctx);
err:
	xa_destroy(&file_priv->vm_xa);
	xa_destroy(&file_priv->context_xa);
	return err;
}

void i915_gem_context_close(struct drm_file *file)
{
	struct drm_i915_file_private *file_priv = file->driver_priv;
<<<<<<< HEAD
	struct drm_i915_private *i915 = file_priv->dev_priv;
	struct i915_address_space *vm;
	struct i915_gem_context *ctx;
	unsigned long idx;

	xa_for_each(&file_priv->context_xa, idx, ctx)
		context_close(ctx);
	xa_destroy(&file_priv->context_xa);

	xa_for_each(&file_priv->vm_xa, idx, vm)
		i915_vm_put(vm);
	xa_destroy(&file_priv->vm_xa);

	contexts_flush_free(&i915->gem.contexts);
=======
	struct i915_address_space *vm;
	struct i915_gem_context *ctx;
	unsigned long idx;

	xa_for_each(&file_priv->context_xa, idx, ctx)
		context_close(ctx);
	xa_destroy(&file_priv->context_xa);

	xa_for_each(&file_priv->vm_xa, idx, vm)
		i915_vm_put(vm);
	xa_destroy(&file_priv->vm_xa);
>>>>>>> 7d2a07b7
}

int i915_gem_vm_create_ioctl(struct drm_device *dev, void *data,
			     struct drm_file *file)
{
	struct drm_i915_private *i915 = to_i915(dev);
	struct drm_i915_gem_vm_control *args = data;
	struct drm_i915_file_private *file_priv = file->driver_priv;
	struct i915_ppgtt *ppgtt;
	u32 id;
	int err;

	if (!HAS_FULL_PPGTT(i915))
		return -ENODEV;

	if (args->flags)
		return -EINVAL;

	ppgtt = i915_ppgtt_create(&i915->gt);
	if (IS_ERR(ppgtt))
		return PTR_ERR(ppgtt);

	ppgtt->vm.file = file_priv;

	if (args->extensions) {
		err = i915_user_extensions(u64_to_user_ptr(args->extensions),
					   NULL, 0,
					   ppgtt);
		if (err)
			goto err_put;
	}

	err = xa_alloc(&file_priv->vm_xa, &id, &ppgtt->vm,
		       xa_limit_32b, GFP_KERNEL);
	if (err)
		goto err_put;

	GEM_BUG_ON(id == 0); /* reserved for invalid/unassigned ppgtt */
	args->vm_id = id;
	return 0;

err_put:
	i915_vm_put(&ppgtt->vm);
	return err;
}

int i915_gem_vm_destroy_ioctl(struct drm_device *dev, void *data,
			      struct drm_file *file)
{
	struct drm_i915_file_private *file_priv = file->driver_priv;
	struct drm_i915_gem_vm_control *args = data;
	struct i915_address_space *vm;

	if (args->flags)
		return -EINVAL;

	if (args->extensions)
		return -EINVAL;

	vm = xa_erase(&file_priv->vm_xa, args->vm_id);
	if (!vm)
		return -ENOENT;

	i915_vm_put(vm);
	return 0;
}

struct context_barrier_task {
	struct i915_active base;
	void (*task)(void *data);
	void *data;
};

__i915_active_call
static void cb_retire(struct i915_active *base)
{
	struct context_barrier_task *cb = container_of(base, typeof(*cb), base);

	if (cb->task)
		cb->task(cb->data);

	i915_active_fini(&cb->base);
	kfree(cb);
}

I915_SELFTEST_DECLARE(static intel_engine_mask_t context_barrier_inject_fault);
static int context_barrier_task(struct i915_gem_context *ctx,
				intel_engine_mask_t engines,
				bool (*skip)(struct intel_context *ce, void *data),
				int (*pin)(struct intel_context *ce, struct i915_gem_ww_ctx *ww, void *data),
				int (*emit)(struct i915_request *rq, void *data),
				void (*task)(void *data),
				void *data)
{
	struct context_barrier_task *cb;
	struct i915_gem_engines_iter it;
	struct i915_gem_engines *e;
<<<<<<< HEAD
=======
	struct i915_gem_ww_ctx ww;
>>>>>>> 7d2a07b7
	struct intel_context *ce;
	int err = 0;

	GEM_BUG_ON(!task);

	cb = kmalloc(sizeof(*cb), GFP_KERNEL);
	if (!cb)
		return -ENOMEM;

<<<<<<< HEAD
	i915_active_init(&cb->base, NULL, cb_retire);
=======
	i915_active_init(&cb->base, NULL, cb_retire, 0);
>>>>>>> 7d2a07b7
	err = i915_active_acquire(&cb->base);
	if (err) {
		kfree(cb);
		return err;
	}

<<<<<<< HEAD
	e = __context_engines_await(ctx);
=======
	e = __context_engines_await(ctx, NULL);
>>>>>>> 7d2a07b7
	if (!e) {
		i915_active_release(&cb->base);
		return -ENOENT;
	}

	for_each_gem_engine(ce, e, it) {
		struct i915_request *rq;

		if (I915_SELFTEST_ONLY(context_barrier_inject_fault &
				       ce->engine->mask)) {
			err = -ENXIO;
			break;
		}

		if (!(ce->engine->mask & engines))
			continue;

		if (skip && skip(ce, data))
			continue;

		i915_gem_ww_ctx_init(&ww, true);
retry:
		err = intel_context_pin_ww(ce, &ww);
		if (err)
			goto err;

		if (pin)
			err = pin(ce, &ww, data);
		if (err)
			goto err_unpin;

		rq = i915_request_create(ce);
		if (IS_ERR(rq)) {
			err = PTR_ERR(rq);
			goto err_unpin;
		}

		err = 0;
		if (emit)
			err = emit(rq, data);
		if (err == 0)
			err = i915_active_add_request(&cb->base, rq);

		i915_request_add(rq);
err_unpin:
		intel_context_unpin(ce);
err:
		if (err == -EDEADLK) {
			err = i915_gem_ww_ctx_backoff(&ww);
			if (!err)
				goto retry;
		}
		i915_gem_ww_ctx_fini(&ww);

		if (err)
			break;
	}
	i915_sw_fence_complete(&e->fence);

	cb->task = err ? NULL : task; /* caller needs to unwind instead */
	cb->data = data;

	i915_active_release(&cb->base);

	return err;
}

static int get_ppgtt(struct drm_i915_file_private *file_priv,
		     struct i915_gem_context *ctx,
		     struct drm_i915_gem_context_param *args)
{
	struct i915_address_space *vm;
	int err;
	u32 id;

	if (!rcu_access_pointer(ctx->vm))
		return -ENODEV;

	rcu_read_lock();
	vm = context_get_vm_rcu(ctx);
	rcu_read_unlock();
	if (!vm)
		return -ENODEV;

	err = xa_alloc(&file_priv->vm_xa, &id, vm, xa_limit_32b, GFP_KERNEL);
	if (err)
		goto err_put;

	i915_vm_open(vm);

	GEM_BUG_ON(id == 0); /* reserved for invalid/unassigned ppgtt */
	args->value = id;
	args->size = 0;

err_put:
	i915_vm_put(vm);
	return err;
}

static void set_ppgtt_barrier(void *data)
{
	struct i915_address_space *old = data;

	if (GRAPHICS_VER(old->i915) < 8)
		gen6_ppgtt_unpin_all(i915_vm_to_ppgtt(old));

	i915_vm_close(old);
<<<<<<< HEAD
=======
}

static int pin_ppgtt_update(struct intel_context *ce, struct i915_gem_ww_ctx *ww, void *data)
{
	struct i915_address_space *vm = ce->vm;

	if (!HAS_LOGICAL_RING_CONTEXTS(vm->i915))
		/* ppGTT is not part of the legacy context image */
		return gen6_ppgtt_pin(i915_vm_to_ppgtt(vm), ww);

	return 0;
>>>>>>> 7d2a07b7
}

static int emit_ppgtt_update(struct i915_request *rq, void *data)
{
	struct i915_address_space *vm = rq->context->vm;
	struct intel_engine_cs *engine = rq->engine;
	u32 base = engine->mmio_base;
	u32 *cs;
	int i;

	if (i915_vm_is_4lvl(vm)) {
		struct i915_ppgtt *ppgtt = i915_vm_to_ppgtt(vm);
		const dma_addr_t pd_daddr = px_dma(ppgtt->pd);

		cs = intel_ring_begin(rq, 6);
		if (IS_ERR(cs))
			return PTR_ERR(cs);

		*cs++ = MI_LOAD_REGISTER_IMM(2);

		*cs++ = i915_mmio_reg_offset(GEN8_RING_PDP_UDW(base, 0));
		*cs++ = upper_32_bits(pd_daddr);
		*cs++ = i915_mmio_reg_offset(GEN8_RING_PDP_LDW(base, 0));
		*cs++ = lower_32_bits(pd_daddr);

		*cs++ = MI_NOOP;
		intel_ring_advance(rq, cs);
	} else if (HAS_LOGICAL_RING_CONTEXTS(engine->i915)) {
		struct i915_ppgtt *ppgtt = i915_vm_to_ppgtt(vm);
		int err;

		/* Magic required to prevent forcewake errors! */
		err = engine->emit_flush(rq, EMIT_INVALIDATE);
		if (err)
			return err;

		cs = intel_ring_begin(rq, 4 * GEN8_3LVL_PDPES + 2);
		if (IS_ERR(cs))
			return PTR_ERR(cs);

		*cs++ = MI_LOAD_REGISTER_IMM(2 * GEN8_3LVL_PDPES) | MI_LRI_FORCE_POSTED;
		for (i = GEN8_3LVL_PDPES; i--; ) {
			const dma_addr_t pd_daddr = i915_page_dir_dma_addr(ppgtt, i);

			*cs++ = i915_mmio_reg_offset(GEN8_RING_PDP_UDW(base, i));
			*cs++ = upper_32_bits(pd_daddr);
			*cs++ = i915_mmio_reg_offset(GEN8_RING_PDP_LDW(base, i));
			*cs++ = lower_32_bits(pd_daddr);
		}
		*cs++ = MI_NOOP;
		intel_ring_advance(rq, cs);
	}

	return 0;
}

static bool skip_ppgtt_update(struct intel_context *ce, void *data)
{
	if (!test_bit(CONTEXT_ALLOC_BIT, &ce->flags))
		return true;

	if (HAS_LOGICAL_RING_CONTEXTS(ce->engine->i915))
		return false;

	if (!atomic_read(&ce->pin_count))
		return true;

	/* ppGTT is not part of the legacy context image */
	if (gen6_ppgtt_pin(i915_vm_to_ppgtt(ce->vm)))
		return true;

	return false;
}

static int set_ppgtt(struct drm_i915_file_private *file_priv,
		     struct i915_gem_context *ctx,
		     struct drm_i915_gem_context_param *args)
{
	struct i915_address_space *vm, *old;
	int err;

	if (args->size)
		return -EINVAL;

	if (!rcu_access_pointer(ctx->vm))
		return -ENODEV;

	if (upper_32_bits(args->value))
		return -ENOENT;

	rcu_read_lock();
	vm = xa_load(&file_priv->vm_xa, args->value);
	if (vm && !kref_get_unless_zero(&vm->ref))
		vm = NULL;
	rcu_read_unlock();
	if (!vm)
		return -ENOENT;

	err = mutex_lock_interruptible(&ctx->mutex);
	if (err)
		goto out;

	if (i915_gem_context_is_closed(ctx)) {
		err = -ENOENT;
		goto unlock;
	}

	if (vm == rcu_access_pointer(ctx->vm))
		goto unlock;

	old = __set_ppgtt(ctx, vm);

	/* Teardown the existing obj:vma cache, it will have to be rebuilt. */
	lut_close(ctx);

	/*
	 * We need to flush any requests using the current ppgtt before
	 * we release it as the requests do not hold a reference themselves,
	 * only indirectly through the context.
	 */
	err = context_barrier_task(ctx, ALL_ENGINES,
				   skip_ppgtt_update,
				   pin_ppgtt_update,
				   emit_ppgtt_update,
				   set_ppgtt_barrier,
				   old);
	if (err) {
		i915_vm_close(__set_ppgtt(ctx, old));
		i915_vm_close(old);
		lut_close(ctx); /* force a rebuild of the old obj:vma cache */
	}

unlock:
	mutex_unlock(&ctx->mutex);
out:
	i915_vm_put(vm);
	return err;
}

static int __apply_ringsize(struct intel_context *ce, void *sz)
{
	return intel_context_set_ring_size(ce, (unsigned long)sz);
}

static int set_ringsize(struct i915_gem_context *ctx,
			struct drm_i915_gem_context_param *args)
{
	if (!HAS_LOGICAL_RING_CONTEXTS(ctx->i915))
		return -ENODEV;

	if (args->size)
		return -EINVAL;

	if (!IS_ALIGNED(args->value, I915_GTT_PAGE_SIZE))
		return -EINVAL;

	if (args->value < I915_GTT_PAGE_SIZE)
		return -EINVAL;

	if (args->value > 128 * I915_GTT_PAGE_SIZE)
		return -EINVAL;

	return context_apply_all(ctx,
				 __apply_ringsize,
				 __intel_context_ring_size(args->value));
}

static int __get_ringsize(struct intel_context *ce, void *arg)
{
	long sz;

	sz = intel_context_get_ring_size(ce);
	GEM_BUG_ON(sz > INT_MAX);

	return sz; /* stop on first engine */
}

static int get_ringsize(struct i915_gem_context *ctx,
			struct drm_i915_gem_context_param *args)
{
	int sz;

	if (!HAS_LOGICAL_RING_CONTEXTS(ctx->i915))
		return -ENODEV;

	if (args->size)
		return -EINVAL;

	sz = context_apply_all(ctx, __get_ringsize, NULL);
	if (sz < 0)
		return sz;

	args->value = sz;
	return 0;
}

int
i915_gem_user_to_context_sseu(struct intel_gt *gt,
			      const struct drm_i915_gem_context_param_sseu *user,
			      struct intel_sseu *context)
{
	const struct sseu_dev_info *device = &gt->info.sseu;
	struct drm_i915_private *i915 = gt->i915;

	/* No zeros in any field. */
	if (!user->slice_mask || !user->subslice_mask ||
	    !user->min_eus_per_subslice || !user->max_eus_per_subslice)
		return -EINVAL;

	/* Max > min. */
	if (user->max_eus_per_subslice < user->min_eus_per_subslice)
		return -EINVAL;

	/*
	 * Some future proofing on the types since the uAPI is wider than the
	 * current internal implementation.
	 */
	if (overflows_type(user->slice_mask, context->slice_mask) ||
	    overflows_type(user->subslice_mask, context->subslice_mask) ||
	    overflows_type(user->min_eus_per_subslice,
			   context->min_eus_per_subslice) ||
	    overflows_type(user->max_eus_per_subslice,
			   context->max_eus_per_subslice))
		return -EINVAL;

	/* Check validity against hardware. */
	if (user->slice_mask & ~device->slice_mask)
		return -EINVAL;

	if (user->subslice_mask & ~device->subslice_mask[0])
		return -EINVAL;

	if (user->max_eus_per_subslice > device->max_eus_per_subslice)
		return -EINVAL;

	context->slice_mask = user->slice_mask;
	context->subslice_mask = user->subslice_mask;
	context->min_eus_per_subslice = user->min_eus_per_subslice;
	context->max_eus_per_subslice = user->max_eus_per_subslice;

	/* Part specific restrictions. */
	if (GRAPHICS_VER(i915) == 11) {
		unsigned int hw_s = hweight8(device->slice_mask);
		unsigned int hw_ss_per_s = hweight8(device->subslice_mask[0]);
		unsigned int req_s = hweight8(context->slice_mask);
		unsigned int req_ss = hweight8(context->subslice_mask);

		/*
		 * Only full subslice enablement is possible if more than one
		 * slice is turned on.
		 */
		if (req_s > 1 && req_ss != hw_ss_per_s)
			return -EINVAL;

		/*
		 * If more than four (SScount bitfield limit) subslices are
		 * requested then the number has to be even.
		 */
		if (req_ss > 4 && (req_ss & 1))
			return -EINVAL;

		/*
		 * If only one slice is enabled and subslice count is below the
		 * device full enablement, it must be at most half of the all
		 * available subslices.
		 */
		if (req_s == 1 && req_ss < hw_ss_per_s &&
		    req_ss > (hw_ss_per_s / 2))
			return -EINVAL;

		/* ABI restriction - VME use case only. */

		/* All slices or one slice only. */
		if (req_s != 1 && req_s != hw_s)
			return -EINVAL;

		/*
		 * Half subslices or full enablement only when one slice is
		 * enabled.
		 */
		if (req_s == 1 &&
		    (req_ss != hw_ss_per_s && req_ss != (hw_ss_per_s / 2)))
			return -EINVAL;

		/* No EU configuration changes. */
		if ((user->min_eus_per_subslice !=
		     device->max_eus_per_subslice) ||
		    (user->max_eus_per_subslice !=
		     device->max_eus_per_subslice))
			return -EINVAL;
	}

	return 0;
}

static int set_sseu(struct i915_gem_context *ctx,
		    struct drm_i915_gem_context_param *args)
{
	struct drm_i915_private *i915 = ctx->i915;
	struct drm_i915_gem_context_param_sseu user_sseu;
	struct intel_context *ce;
	struct intel_sseu sseu;
	unsigned long lookup;
	int ret;

	if (args->size < sizeof(user_sseu))
		return -EINVAL;

	if (GRAPHICS_VER(i915) != 11)
		return -ENODEV;

	if (copy_from_user(&user_sseu, u64_to_user_ptr(args->value),
			   sizeof(user_sseu)))
		return -EFAULT;

	if (user_sseu.rsvd)
		return -EINVAL;

	if (user_sseu.flags & ~(I915_CONTEXT_SSEU_FLAG_ENGINE_INDEX))
		return -EINVAL;

	lookup = 0;
	if (user_sseu.flags & I915_CONTEXT_SSEU_FLAG_ENGINE_INDEX)
		lookup |= LOOKUP_USER_INDEX;

	ce = lookup_user_engine(ctx, lookup, &user_sseu.engine);
	if (IS_ERR(ce))
		return PTR_ERR(ce);

	/* Only render engine supports RPCS configuration. */
	if (ce->engine->class != RENDER_CLASS) {
		ret = -ENODEV;
		goto out_ce;
	}

	ret = i915_gem_user_to_context_sseu(ce->engine->gt, &user_sseu, &sseu);
	if (ret)
		goto out_ce;

	ret = intel_context_reconfigure_sseu(ce, sseu);
	if (ret)
		goto out_ce;

	args->size = sizeof(user_sseu);

out_ce:
	intel_context_put(ce);
	return ret;
}

struct set_engines {
	struct i915_gem_context *ctx;
	struct i915_gem_engines *engines;
};

static int
set_engines__load_balance(struct i915_user_extension __user *base, void *data)
{
	struct i915_context_engines_load_balance __user *ext =
		container_of_user(base, typeof(*ext), base);
	const struct set_engines *set = data;
	struct drm_i915_private *i915 = set->ctx->i915;
	struct intel_engine_cs *stack[16];
	struct intel_engine_cs **siblings;
	struct intel_context *ce;
	u16 num_siblings, idx;
	unsigned int n;
	int err;

	if (!HAS_EXECLISTS(i915))
		return -ENODEV;

	if (intel_uc_uses_guc_submission(&i915->gt.uc))
		return -ENODEV; /* not implement yet */

	if (get_user(idx, &ext->engine_index))
		return -EFAULT;

	if (idx >= set->engines->num_engines) {
		drm_dbg(&i915->drm, "Invalid placement value, %d >= %d\n",
			idx, set->engines->num_engines);
		return -EINVAL;
	}

	idx = array_index_nospec(idx, set->engines->num_engines);
	if (set->engines->engines[idx]) {
		drm_dbg(&i915->drm,
			"Invalid placement[%d], already occupied\n", idx);
		return -EEXIST;
	}

	if (get_user(num_siblings, &ext->num_siblings))
		return -EFAULT;

	err = check_user_mbz(&ext->flags);
	if (err)
		return err;

	err = check_user_mbz(&ext->mbz64);
	if (err)
		return err;

	siblings = stack;
	if (num_siblings > ARRAY_SIZE(stack)) {
		siblings = kmalloc_array(num_siblings,
					 sizeof(*siblings),
					 GFP_KERNEL);
		if (!siblings)
			return -ENOMEM;
	}

	for (n = 0; n < num_siblings; n++) {
		struct i915_engine_class_instance ci;

		if (copy_from_user(&ci, &ext->engines[n], sizeof(ci))) {
			err = -EFAULT;
			goto out_siblings;
		}

		siblings[n] = intel_engine_lookup_user(i915,
						       ci.engine_class,
						       ci.engine_instance);
		if (!siblings[n]) {
			drm_dbg(&i915->drm,
				"Invalid sibling[%d]: { class:%d, inst:%d }\n",
				n, ci.engine_class, ci.engine_instance);
			err = -EINVAL;
			goto out_siblings;
		}
	}

	ce = intel_execlists_create_virtual(siblings, n);
	if (IS_ERR(ce)) {
		err = PTR_ERR(ce);
		goto out_siblings;
	}

	intel_context_set_gem(ce, set->ctx);

	if (cmpxchg(&set->engines->engines[idx], NULL, ce)) {
		intel_context_put(ce);
		err = -EEXIST;
		goto out_siblings;
	}

out_siblings:
	if (siblings != stack)
		kfree(siblings);

	return err;
}

static int
set_engines__bond(struct i915_user_extension __user *base, void *data)
{
	struct i915_context_engines_bond __user *ext =
		container_of_user(base, typeof(*ext), base);
	const struct set_engines *set = data;
	struct drm_i915_private *i915 = set->ctx->i915;
	struct i915_engine_class_instance ci;
	struct intel_engine_cs *virtual;
	struct intel_engine_cs *master;
	u16 idx, num_bonds;
	int err, n;

	if (get_user(idx, &ext->virtual_index))
		return -EFAULT;

	if (idx >= set->engines->num_engines) {
		drm_dbg(&i915->drm,
			"Invalid index for virtual engine: %d >= %d\n",
			idx, set->engines->num_engines);
		return -EINVAL;
	}

	idx = array_index_nospec(idx, set->engines->num_engines);
	if (!set->engines->engines[idx]) {
		drm_dbg(&i915->drm, "Invalid engine at %d\n", idx);
		return -EINVAL;
	}
	virtual = set->engines->engines[idx]->engine;

	err = check_user_mbz(&ext->flags);
	if (err)
		return err;

	for (n = 0; n < ARRAY_SIZE(ext->mbz64); n++) {
		err = check_user_mbz(&ext->mbz64[n]);
		if (err)
			return err;
	}

	if (copy_from_user(&ci, &ext->master, sizeof(ci)))
		return -EFAULT;

	master = intel_engine_lookup_user(i915,
					  ci.engine_class, ci.engine_instance);
	if (!master) {
		drm_dbg(&i915->drm,
			"Unrecognised master engine: { class:%u, instance:%u }\n",
			ci.engine_class, ci.engine_instance);
		return -EINVAL;
	}

	if (get_user(num_bonds, &ext->num_bonds))
		return -EFAULT;

	for (n = 0; n < num_bonds; n++) {
		struct intel_engine_cs *bond;

		if (copy_from_user(&ci, &ext->engines[n], sizeof(ci)))
			return -EFAULT;

		bond = intel_engine_lookup_user(i915,
						ci.engine_class,
						ci.engine_instance);
		if (!bond) {
			drm_dbg(&i915->drm,
				"Unrecognised engine[%d] for bonding: { class:%d, instance: %d }\n",
				n, ci.engine_class, ci.engine_instance);
			return -EINVAL;
		}

		/*
		 * A non-virtual engine has no siblings to choose between; and
		 * a submit fence will always be directed to the one engine.
		 */
		if (intel_engine_is_virtual(virtual)) {
			err = intel_virtual_engine_attach_bond(virtual,
							       master,
							       bond);
			if (err)
				return err;
		}
	}

	return 0;
}

static const i915_user_extension_fn set_engines__extensions[] = {
	[I915_CONTEXT_ENGINES_EXT_LOAD_BALANCE] = set_engines__load_balance,
	[I915_CONTEXT_ENGINES_EXT_BOND] = set_engines__bond,
};

static int
set_engines(struct i915_gem_context *ctx,
	    const struct drm_i915_gem_context_param *args)
{
	struct drm_i915_private *i915 = ctx->i915;
	struct i915_context_param_engines __user *user =
		u64_to_user_ptr(args->value);
	struct set_engines set = { .ctx = ctx };
	unsigned int num_engines, n;
	u64 extensions;
	int err;

	if (!args->size) { /* switch back to legacy user_ring_map */
		if (!i915_gem_context_user_engines(ctx))
			return 0;

		set.engines = default_engines(ctx);
		if (IS_ERR(set.engines))
			return PTR_ERR(set.engines);

		goto replace;
	}

	BUILD_BUG_ON(!IS_ALIGNED(sizeof(*user), sizeof(*user->engines)));
	if (args->size < sizeof(*user) ||
	    !IS_ALIGNED(args->size, sizeof(*user->engines))) {
		drm_dbg(&i915->drm, "Invalid size for engine array: %d\n",
			args->size);
		return -EINVAL;
	}

	/*
	 * Note that I915_EXEC_RING_MASK limits execbuf to only using the
	 * first 64 engines defined here.
	 */
	num_engines = (args->size - sizeof(*user)) / sizeof(*user->engines);
	set.engines = alloc_engines(num_engines);
	if (!set.engines)
		return -ENOMEM;

	for (n = 0; n < num_engines; n++) {
		struct i915_engine_class_instance ci;
		struct intel_engine_cs *engine;
		struct intel_context *ce;

		if (copy_from_user(&ci, &user->engines[n], sizeof(ci))) {
			__free_engines(set.engines, n);
			return -EFAULT;
		}

		if (ci.engine_class == (u16)I915_ENGINE_CLASS_INVALID &&
		    ci.engine_instance == (u16)I915_ENGINE_CLASS_INVALID_NONE) {
			set.engines->engines[n] = NULL;
			continue;
		}

		engine = intel_engine_lookup_user(ctx->i915,
						  ci.engine_class,
						  ci.engine_instance);
		if (!engine) {
			drm_dbg(&i915->drm,
				"Invalid engine[%d]: { class:%d, instance:%d }\n",
				n, ci.engine_class, ci.engine_instance);
			__free_engines(set.engines, n);
			return -ENOENT;
		}

		ce = intel_context_create(engine);
		if (IS_ERR(ce)) {
			__free_engines(set.engines, n);
			return PTR_ERR(ce);
		}

		intel_context_set_gem(ce, ctx);

		set.engines->engines[n] = ce;
	}
	set.engines->num_engines = num_engines;

	err = -EFAULT;
	if (!get_user(extensions, &user->extensions))
		err = i915_user_extensions(u64_to_user_ptr(extensions),
					   set_engines__extensions,
					   ARRAY_SIZE(set_engines__extensions),
					   &set);
	if (err) {
		free_engines(set.engines);
		return err;
	}

replace:
	mutex_lock(&ctx->engines_mutex);
	if (i915_gem_context_is_closed(ctx)) {
		mutex_unlock(&ctx->engines_mutex);
		free_engines(set.engines);
		return -ENOENT;
	}
	if (args->size)
		i915_gem_context_set_user_engines(ctx);
	else
		i915_gem_context_clear_user_engines(ctx);
	set.engines = rcu_replace_pointer(ctx->engines, set.engines, 1);
	mutex_unlock(&ctx->engines_mutex);

	/* Keep track of old engine sets for kill_context() */
	engines_idle_release(ctx, set.engines);

	return 0;
}

<<<<<<< HEAD
static struct i915_gem_engines *
__copy_engines(struct i915_gem_engines *e)
{
	struct i915_gem_engines *copy;
	unsigned int n;

	copy = alloc_engines(e->num_engines);
	if (!copy)
		return ERR_PTR(-ENOMEM);

	for (n = 0; n < e->num_engines; n++) {
		if (e->engines[n])
			copy->engines[n] = intel_context_get(e->engines[n]);
		else
			copy->engines[n] = NULL;
	}
	copy->num_engines = n;

	return copy;
}

=======
>>>>>>> 7d2a07b7
static int
get_engines(struct i915_gem_context *ctx,
	    struct drm_i915_gem_context_param *args)
{
	struct i915_context_param_engines __user *user;
	struct i915_gem_engines *e;
	size_t n, count, size;
	bool user_engines;
	int err = 0;

	e = __context_engines_await(ctx, &user_engines);
	if (!e)
		return -ENOENT;

	if (!user_engines) {
		i915_sw_fence_complete(&e->fence);
		args->size = 0;
		return 0;
	}

	count = e->num_engines;

	/* Be paranoid in case we have an impedance mismatch */
	if (!check_struct_size(user, engines, count, &size)) {
		err = -EINVAL;
		goto err_free;
	}
	if (overflows_type(size, args->size)) {
		err = -EINVAL;
		goto err_free;
	}

	if (!args->size) {
		args->size = size;
		goto err_free;
	}

	if (args->size < size) {
		err = -EINVAL;
		goto err_free;
	}

	user = u64_to_user_ptr(args->value);
	if (put_user(0, &user->extensions)) {
		err = -EFAULT;
		goto err_free;
	}

	for (n = 0; n < count; n++) {
		struct i915_engine_class_instance ci = {
			.engine_class = I915_ENGINE_CLASS_INVALID,
			.engine_instance = I915_ENGINE_CLASS_INVALID_NONE,
		};

		if (e->engines[n]) {
			ci.engine_class = e->engines[n]->engine->uabi_class;
			ci.engine_instance = e->engines[n]->engine->uabi_instance;
		}

		if (copy_to_user(&user->engines[n], &ci, sizeof(ci))) {
			err = -EFAULT;
			goto err_free;
		}
	}

	args->size = size;

err_free:
	i915_sw_fence_complete(&e->fence);
	return err;
}

static int
set_persistence(struct i915_gem_context *ctx,
		const struct drm_i915_gem_context_param *args)
{
	if (args->size)
		return -EINVAL;

	return __context_set_persistence(ctx, args->value);
}

static int __apply_priority(struct intel_context *ce, void *arg)
{
	struct i915_gem_context *ctx = arg;

	if (!intel_engine_has_timeslices(ce->engine))
		return 0;

	if (ctx->sched.priority >= I915_PRIORITY_NORMAL)
		intel_context_set_use_semaphores(ce);
	else
		intel_context_clear_use_semaphores(ce);

	return 0;
}

static int set_priority(struct i915_gem_context *ctx,
			const struct drm_i915_gem_context_param *args)
{
	s64 priority = args->value;

	if (args->size)
		return -EINVAL;

	if (!(ctx->i915->caps.scheduler & I915_SCHEDULER_CAP_PRIORITY))
		return -ENODEV;

	if (priority > I915_CONTEXT_MAX_USER_PRIORITY ||
	    priority < I915_CONTEXT_MIN_USER_PRIORITY)
		return -EINVAL;

	if (priority > I915_CONTEXT_DEFAULT_PRIORITY &&
	    !capable(CAP_SYS_NICE))
		return -EPERM;

<<<<<<< HEAD
	ctx->sched.priority = I915_USER_PRIORITY(priority);
=======
	ctx->sched.priority = priority;
>>>>>>> 7d2a07b7
	context_apply_all(ctx, __apply_priority, ctx);

	return 0;
}

static int ctx_setparam(struct drm_i915_file_private *fpriv,
			struct i915_gem_context *ctx,
			struct drm_i915_gem_context_param *args)
{
	int ret = 0;

	switch (args->param) {
	case I915_CONTEXT_PARAM_NO_ZEROMAP:
		if (args->size)
			ret = -EINVAL;
		else if (args->value)
			set_bit(UCONTEXT_NO_ZEROMAP, &ctx->user_flags);
		else
			clear_bit(UCONTEXT_NO_ZEROMAP, &ctx->user_flags);
		break;

	case I915_CONTEXT_PARAM_NO_ERROR_CAPTURE:
		if (args->size)
			ret = -EINVAL;
		else if (args->value)
			i915_gem_context_set_no_error_capture(ctx);
		else
			i915_gem_context_clear_no_error_capture(ctx);
		break;

	case I915_CONTEXT_PARAM_BANNABLE:
		if (args->size)
			ret = -EINVAL;
		else if (!capable(CAP_SYS_ADMIN) && !args->value)
			ret = -EPERM;
		else if (args->value)
			i915_gem_context_set_bannable(ctx);
		else
			i915_gem_context_clear_bannable(ctx);
		break;

	case I915_CONTEXT_PARAM_RECOVERABLE:
		if (args->size)
			ret = -EINVAL;
		else if (args->value)
			i915_gem_context_set_recoverable(ctx);
		else
			i915_gem_context_clear_recoverable(ctx);
		break;

	case I915_CONTEXT_PARAM_PRIORITY:
		ret = set_priority(ctx, args);
		break;

	case I915_CONTEXT_PARAM_SSEU:
		ret = set_sseu(ctx, args);
		break;

	case I915_CONTEXT_PARAM_VM:
		ret = set_ppgtt(fpriv, ctx, args);
		break;

	case I915_CONTEXT_PARAM_ENGINES:
		ret = set_engines(ctx, args);
		break;

	case I915_CONTEXT_PARAM_PERSISTENCE:
		ret = set_persistence(ctx, args);
		break;

	case I915_CONTEXT_PARAM_RINGSIZE:
		ret = set_ringsize(ctx, args);
		break;

	case I915_CONTEXT_PARAM_BAN_PERIOD:
	default:
		ret = -EINVAL;
		break;
	}

	return ret;
}

struct create_ext {
	struct i915_gem_context *ctx;
	struct drm_i915_file_private *fpriv;
};

static int create_setparam(struct i915_user_extension __user *ext, void *data)
{
	struct drm_i915_gem_context_create_ext_setparam local;
	const struct create_ext *arg = data;

	if (copy_from_user(&local, ext, sizeof(local)))
		return -EFAULT;

	if (local.param.ctx_id)
		return -EINVAL;

	return ctx_setparam(arg->fpriv, arg->ctx, &local.param);
}

static int copy_ring_size(struct intel_context *dst,
			  struct intel_context *src)
{
	long sz;

	sz = intel_context_get_ring_size(src);
	if (sz < 0)
		return sz;

	return intel_context_set_ring_size(dst, sz);
}

static int clone_engines(struct i915_gem_context *dst,
			 struct i915_gem_context *src)
{
	struct i915_gem_engines *clone, *e;
	bool user_engines;
	unsigned long n;

<<<<<<< HEAD
=======
	e = __context_engines_await(src, &user_engines);
	if (!e)
		return -ENOENT;

>>>>>>> 7d2a07b7
	clone = alloc_engines(e->num_engines);
	if (!clone)
		goto err_unlock;

	for (n = 0; n < e->num_engines; n++) {
		struct intel_engine_cs *engine;

		if (!e->engines[n]) {
			clone->engines[n] = NULL;
			continue;
		}
		engine = e->engines[n]->engine;

		/*
		 * Virtual engines are singletons; they can only exist
		 * inside a single context, because they embed their
		 * HW context... As each virtual context implies a single
		 * timeline (each engine can only dequeue a single request
		 * at any time), it would be surprising for two contexts
		 * to use the same engine. So let's create a copy of
		 * the virtual engine instead.
		 */
		if (intel_engine_is_virtual(engine))
			clone->engines[n] =
				intel_execlists_clone_virtual(engine);
		else
			clone->engines[n] = intel_context_create(engine);
		if (IS_ERR_OR_NULL(clone->engines[n])) {
			__free_engines(clone, n);
			goto err_unlock;
		}

		intel_context_set_gem(clone->engines[n], dst);

		/* Copy across the preferred ringsize */
		if (copy_ring_size(clone->engines[n], e->engines[n])) {
			__free_engines(clone, n + 1);
			goto err_unlock;
		}
	}
	clone->num_engines = n;
	i915_sw_fence_complete(&e->fence);

<<<<<<< HEAD
	user_engines = i915_gem_context_user_engines(src);
	i915_gem_context_unlock_engines(src);

=======
>>>>>>> 7d2a07b7
	/* Serialised by constructor */
	engines_idle_release(dst, rcu_replace_pointer(dst->engines, clone, 1));
	if (user_engines)
		i915_gem_context_set_user_engines(dst);
	else
		i915_gem_context_clear_user_engines(dst);
	return 0;

err_unlock:
	i915_sw_fence_complete(&e->fence);
	return -ENOMEM;
}

static int clone_flags(struct i915_gem_context *dst,
		       struct i915_gem_context *src)
{
	dst->user_flags = src->user_flags;
	return 0;
}

static int clone_schedattr(struct i915_gem_context *dst,
			   struct i915_gem_context *src)
{
	dst->sched = src->sched;
	return 0;
}

static int clone_sseu(struct i915_gem_context *dst,
		      struct i915_gem_context *src)
{
	struct i915_gem_engines *e = i915_gem_context_lock_engines(src);
	struct i915_gem_engines *clone;
	unsigned long n;
	int err;

	/* no locking required; sole access under constructor*/
	clone = __context_engines_static(dst);
	if (e->num_engines != clone->num_engines) {
		err = -EINVAL;
		goto unlock;
	}

	for (n = 0; n < e->num_engines; n++) {
		struct intel_context *ce = e->engines[n];

		if (clone->engines[n]->engine->class != ce->engine->class) {
			/* Must have compatible engine maps! */
			err = -EINVAL;
			goto unlock;
		}

		/* serialises with set_sseu */
		err = intel_context_lock_pinned(ce);
		if (err)
			goto unlock;

		clone->engines[n]->sseu = ce->sseu;
		intel_context_unlock_pinned(ce);
	}

	err = 0;
unlock:
	i915_gem_context_unlock_engines(src);
	return err;
}

static int clone_timeline(struct i915_gem_context *dst,
			  struct i915_gem_context *src)
{
	if (src->timeline)
		__assign_timeline(dst, src->timeline);

	return 0;
}

static int clone_vm(struct i915_gem_context *dst,
		    struct i915_gem_context *src)
{
	struct i915_address_space *vm;
	int err = 0;

	if (!rcu_access_pointer(src->vm))
		return 0;

	rcu_read_lock();
	vm = context_get_vm_rcu(src);
	rcu_read_unlock();

	if (!mutex_lock_interruptible(&dst->mutex)) {
		__assign_ppgtt(dst, vm);
		mutex_unlock(&dst->mutex);
	} else {
		err = -EINTR;
	}

	i915_vm_put(vm);
	return err;
}

static int create_clone(struct i915_user_extension __user *ext, void *data)
{
	static int (* const fn[])(struct i915_gem_context *dst,
				  struct i915_gem_context *src) = {
#define MAP(x, y) [ilog2(I915_CONTEXT_CLONE_##x)] = y
		MAP(ENGINES, clone_engines),
		MAP(FLAGS, clone_flags),
		MAP(SCHEDATTR, clone_schedattr),
		MAP(SSEU, clone_sseu),
		MAP(TIMELINE, clone_timeline),
		MAP(VM, clone_vm),
#undef MAP
	};
	struct drm_i915_gem_context_create_ext_clone local;
	const struct create_ext *arg = data;
	struct i915_gem_context *dst = arg->ctx;
	struct i915_gem_context *src;
	int err, bit;

	if (copy_from_user(&local, ext, sizeof(local)))
		return -EFAULT;

	BUILD_BUG_ON(GENMASK(BITS_PER_TYPE(local.flags) - 1, ARRAY_SIZE(fn)) !=
		     I915_CONTEXT_CLONE_UNKNOWN);

	if (local.flags & I915_CONTEXT_CLONE_UNKNOWN)
		return -EINVAL;

	if (local.rsvd)
		return -EINVAL;

	rcu_read_lock();
	src = __i915_gem_context_lookup_rcu(arg->fpriv, local.clone_id);
	rcu_read_unlock();
	if (!src)
		return -ENOENT;

	GEM_BUG_ON(src == dst);

	for (bit = 0; bit < ARRAY_SIZE(fn); bit++) {
		if (!(local.flags & BIT(bit)))
			continue;

		err = fn[bit](dst, src);
		if (err)
			return err;
	}

	return 0;
}

static const i915_user_extension_fn create_extensions[] = {
	[I915_CONTEXT_CREATE_EXT_SETPARAM] = create_setparam,
	[I915_CONTEXT_CREATE_EXT_CLONE] = create_clone,
};

static bool client_is_banned(struct drm_i915_file_private *file_priv)
{
	return atomic_read(&file_priv->ban_score) >= I915_CLIENT_SCORE_BANNED;
}

int i915_gem_context_create_ioctl(struct drm_device *dev, void *data,
				  struct drm_file *file)
{
	struct drm_i915_private *i915 = to_i915(dev);
	struct drm_i915_gem_context_create_ext *args = data;
	struct create_ext ext_data;
	int ret;
	u32 id;

	if (!DRIVER_CAPS(i915)->has_logical_contexts)
		return -ENODEV;

	if (args->flags & I915_CONTEXT_CREATE_FLAGS_UNKNOWN)
		return -EINVAL;

	ret = intel_gt_terminally_wedged(&i915->gt);
	if (ret)
		return ret;

	ext_data.fpriv = file->driver_priv;
	if (client_is_banned(ext_data.fpriv)) {
		drm_dbg(&i915->drm,
			"client %s[%d] banned from creating ctx\n",
			current->comm, task_pid_nr(current));
		return -EIO;
	}

	ext_data.ctx = i915_gem_create_context(i915, args->flags);
	if (IS_ERR(ext_data.ctx))
		return PTR_ERR(ext_data.ctx);

	if (args->flags & I915_CONTEXT_CREATE_FLAGS_USE_EXTENSIONS) {
		ret = i915_user_extensions(u64_to_user_ptr(args->extensions),
					   create_extensions,
					   ARRAY_SIZE(create_extensions),
					   &ext_data);
		if (ret)
			goto err_ctx;
	}

	ret = gem_context_register(ext_data.ctx, ext_data.fpriv, &id);
	if (ret < 0)
		goto err_ctx;

	args->ctx_id = id;
	drm_dbg(&i915->drm, "HW context %d created\n", args->ctx_id);

	return 0;

err_ctx:
	context_close(ext_data.ctx);
	return ret;
}

int i915_gem_context_destroy_ioctl(struct drm_device *dev, void *data,
				   struct drm_file *file)
{
	struct drm_i915_gem_context_destroy *args = data;
	struct drm_i915_file_private *file_priv = file->driver_priv;
	struct i915_gem_context *ctx;

	if (args->pad != 0)
		return -EINVAL;

	if (!args->ctx_id)
		return -ENOENT;

	ctx = xa_erase(&file_priv->context_xa, args->ctx_id);
	if (!ctx)
		return -ENOENT;

	context_close(ctx);
	return 0;
}

static int get_sseu(struct i915_gem_context *ctx,
		    struct drm_i915_gem_context_param *args)
{
	struct drm_i915_gem_context_param_sseu user_sseu;
	struct intel_context *ce;
	unsigned long lookup;
	int err;

	if (args->size == 0)
		goto out;
	else if (args->size < sizeof(user_sseu))
		return -EINVAL;

	if (copy_from_user(&user_sseu, u64_to_user_ptr(args->value),
			   sizeof(user_sseu)))
		return -EFAULT;

	if (user_sseu.rsvd)
		return -EINVAL;

	if (user_sseu.flags & ~(I915_CONTEXT_SSEU_FLAG_ENGINE_INDEX))
		return -EINVAL;

	lookup = 0;
	if (user_sseu.flags & I915_CONTEXT_SSEU_FLAG_ENGINE_INDEX)
		lookup |= LOOKUP_USER_INDEX;

	ce = lookup_user_engine(ctx, lookup, &user_sseu.engine);
	if (IS_ERR(ce))
		return PTR_ERR(ce);

	err = intel_context_lock_pinned(ce); /* serialises with set_sseu */
	if (err) {
		intel_context_put(ce);
		return err;
	}

	user_sseu.slice_mask = ce->sseu.slice_mask;
	user_sseu.subslice_mask = ce->sseu.subslice_mask;
	user_sseu.min_eus_per_subslice = ce->sseu.min_eus_per_subslice;
	user_sseu.max_eus_per_subslice = ce->sseu.max_eus_per_subslice;

	intel_context_unlock_pinned(ce);
	intel_context_put(ce);

	if (copy_to_user(u64_to_user_ptr(args->value), &user_sseu,
			 sizeof(user_sseu)))
		return -EFAULT;

out:
	args->size = sizeof(user_sseu);

	return 0;
}

int i915_gem_context_getparam_ioctl(struct drm_device *dev, void *data,
				    struct drm_file *file)
{
	struct drm_i915_file_private *file_priv = file->driver_priv;
	struct drm_i915_gem_context_param *args = data;
	struct i915_gem_context *ctx;
	int ret = 0;

	ctx = i915_gem_context_lookup(file_priv, args->ctx_id);
	if (!ctx)
		return -ENOENT;

	switch (args->param) {
	case I915_CONTEXT_PARAM_NO_ZEROMAP:
		args->size = 0;
		args->value = test_bit(UCONTEXT_NO_ZEROMAP, &ctx->user_flags);
		break;

	case I915_CONTEXT_PARAM_GTT_SIZE:
		args->size = 0;
		rcu_read_lock();
		if (rcu_access_pointer(ctx->vm))
			args->value = rcu_dereference(ctx->vm)->total;
		else
			args->value = to_i915(dev)->ggtt.vm.total;
		rcu_read_unlock();
		break;

	case I915_CONTEXT_PARAM_NO_ERROR_CAPTURE:
		args->size = 0;
		args->value = i915_gem_context_no_error_capture(ctx);
		break;

	case I915_CONTEXT_PARAM_BANNABLE:
		args->size = 0;
		args->value = i915_gem_context_is_bannable(ctx);
		break;

	case I915_CONTEXT_PARAM_RECOVERABLE:
		args->size = 0;
		args->value = i915_gem_context_is_recoverable(ctx);
		break;

	case I915_CONTEXT_PARAM_PRIORITY:
		args->size = 0;
		args->value = ctx->sched.priority;
		break;

	case I915_CONTEXT_PARAM_SSEU:
		ret = get_sseu(ctx, args);
		break;

	case I915_CONTEXT_PARAM_VM:
		ret = get_ppgtt(file_priv, ctx, args);
		break;

	case I915_CONTEXT_PARAM_ENGINES:
		ret = get_engines(ctx, args);
		break;

	case I915_CONTEXT_PARAM_PERSISTENCE:
		args->size = 0;
		args->value = i915_gem_context_is_persistent(ctx);
		break;

	case I915_CONTEXT_PARAM_RINGSIZE:
		ret = get_ringsize(ctx, args);
		break;

	case I915_CONTEXT_PARAM_BAN_PERIOD:
	default:
		ret = -EINVAL;
		break;
	}

	i915_gem_context_put(ctx);
	return ret;
}

int i915_gem_context_setparam_ioctl(struct drm_device *dev, void *data,
				    struct drm_file *file)
{
	struct drm_i915_file_private *file_priv = file->driver_priv;
	struct drm_i915_gem_context_param *args = data;
	struct i915_gem_context *ctx;
	int ret;

	ctx = i915_gem_context_lookup(file_priv, args->ctx_id);
	if (!ctx)
		return -ENOENT;

	ret = ctx_setparam(file_priv, ctx, args);

	i915_gem_context_put(ctx);
	return ret;
}

int i915_gem_context_reset_stats_ioctl(struct drm_device *dev,
				       void *data, struct drm_file *file)
{
	struct drm_i915_private *i915 = to_i915(dev);
	struct drm_i915_reset_stats *args = data;
	struct i915_gem_context *ctx;
	int ret;

	if (args->flags || args->pad)
		return -EINVAL;

	ret = -ENOENT;
	rcu_read_lock();
	ctx = __i915_gem_context_lookup_rcu(file->driver_priv, args->ctx_id);
	if (!ctx)
		goto out;

	/*
	 * We opt for unserialised reads here. This may result in tearing
	 * in the extremely unlikely event of a GPU hang on this context
	 * as we are querying them. If we need that extra layer of protection,
	 * we should wrap the hangstats with a seqlock.
	 */

	if (capable(CAP_SYS_ADMIN))
		args->reset_count = i915_reset_count(&i915->gpu_error);
	else
		args->reset_count = 0;

	args->batch_active = atomic_read(&ctx->guilty_count);
	args->batch_pending = atomic_read(&ctx->active_count);

	ret = 0;
out:
	rcu_read_unlock();
	return ret;
}

/* GEM context-engines iterator: for_each_gem_engine() */
struct intel_context *
i915_gem_engines_iter_next(struct i915_gem_engines_iter *it)
{
	const struct i915_gem_engines *e = it->engines;
	struct intel_context *ctx;

	if (unlikely(!e))
		return NULL;

	do {
		if (it->idx >= e->num_engines)
			return NULL;

		ctx = e->engines[it->idx++];
	} while (!ctx);

	return ctx;
}

#if IS_ENABLED(CONFIG_DRM_I915_SELFTEST)
#include "selftests/mock_context.c"
#include "selftests/i915_gem_context.c"
#endif

static void i915_global_gem_context_shrink(void)
{
	kmem_cache_shrink(global.slab_luts);
}

static void i915_global_gem_context_exit(void)
{
	kmem_cache_destroy(global.slab_luts);
}

static struct i915_global_gem_context global = { {
	.shrink = i915_global_gem_context_shrink,
	.exit = i915_global_gem_context_exit,
} };

int __init i915_global_gem_context_init(void)
{
	global.slab_luts = KMEM_CACHE(i915_lut_handle, 0);
	if (!global.slab_luts)
		return -ENOMEM;

	i915_global_register(&global.base);
	return 0;
}<|MERGE_RESOLUTION|>--- conflicted
+++ resolved
@@ -72,11 +72,8 @@
 #include "gt/intel_context_param.h"
 #include "gt/intel_engine_heartbeat.h"
 #include "gt/intel_engine_user.h"
-<<<<<<< HEAD
-=======
 #include "gt/intel_execlists_submission.h" /* virtual_engine */
 #include "gt/intel_gpu_commands.h"
->>>>>>> 7d2a07b7
 #include "gt/intel_ring.h"
 
 #include "i915_gem_context.h"
@@ -235,11 +232,8 @@
 	if (ctx->sched.priority >= I915_PRIORITY_NORMAL &&
 	    intel_engine_has_timeslices(ce->engine))
 		__set_bit(CONTEXT_USE_SEMAPHORES, &ce->flags);
-<<<<<<< HEAD
-=======
 
 	intel_context_set_watchdog_us(ce, ctx->watchdog.timeout_us);
->>>>>>> 7d2a07b7
 }
 
 static void __free_engines(struct i915_gem_engines *e, unsigned int count)
@@ -345,18 +339,10 @@
 
 void i915_gem_context_release(struct kref *ref)
 {
-<<<<<<< HEAD
-	GEM_BUG_ON(!i915_gem_context_is_closed(ctx));
-
-	spin_lock(&ctx->i915->gem.contexts.lock);
-	list_del(&ctx->link);
-	spin_unlock(&ctx->i915->gem.contexts.lock);
-=======
 	struct i915_gem_context *ctx = container_of(ref, typeof(*ctx), ref);
 
 	trace_i915_context_free(ctx);
 	GEM_BUG_ON(!i915_gem_context_is_closed(ctx));
->>>>>>> 7d2a07b7
 
 	mutex_destroy(&ctx->engines_mutex);
 	mutex_destroy(&ctx->lut_mutex);
@@ -370,19 +356,6 @@
 	kfree_rcu(ctx, rcu);
 }
 
-<<<<<<< HEAD
-static void contexts_free_all(struct llist_node *list)
-{
-	struct i915_gem_context *ctx, *cn;
-
-	llist_for_each_entry_safe(ctx, cn, list, free_link)
-		i915_gem_context_free(ctx);
-}
-
-static void contexts_flush_free(struct i915_gem_contexts *gc)
-{
-	contexts_free_all(llist_del_all(&gc->free_list));
-=======
 static inline struct i915_gem_engines *
 __context_engines_static(const struct i915_gem_context *ctx)
 {
@@ -451,17 +424,10 @@
 	rcu_read_unlock();
 
 	return engine;
->>>>>>> 7d2a07b7
 }
 
 static void kill_engines(struct i915_gem_engines *engines, bool ban)
 {
-<<<<<<< HEAD
-	struct i915_gem_contexts *gc =
-		container_of(work, typeof(*gc), free_work);
-
-	contexts_flush_free(gc);
-=======
 	struct i915_gem_engines_iter it;
 	struct intel_context *ce;
 
@@ -496,19 +462,10 @@
 			 */
 			__reset_context(engines->ctx, engine);
 	}
->>>>>>> 7d2a07b7
 }
 
 static void kill_context(struct i915_gem_context *ctx)
 {
-<<<<<<< HEAD
-	struct i915_gem_context *ctx = container_of(ref, typeof(*ctx), ref);
-	struct i915_gem_contexts *gc = &ctx->i915->gem.contexts;
-
-	trace_i915_context_free(ctx);
-	if (llist_add(&ctx->free_link, &gc->free_list))
-		schedule_work(&gc->free_work);
-=======
 	bool ban = (!i915_gem_context_is_persistent(ctx) ||
 		    !ctx->i915->params.enable_hangcheck);
 	struct i915_gem_engines *pos, *next;
@@ -589,216 +546,6 @@
 	s = strchr(s + 1, ']');
 	if (s)
 		*s = '>';
->>>>>>> 7d2a07b7
-}
-
-static inline struct i915_gem_engines *
-__context_engines_static(const struct i915_gem_context *ctx)
-{
-<<<<<<< HEAD
-	return rcu_dereference_protected(ctx->engines, true);
-}
-
-static void __reset_context(struct i915_gem_context *ctx,
-			    struct intel_engine_cs *engine)
-{
-	intel_gt_handle_error(engine->gt, engine->mask, 0,
-			      "context closure in %s", ctx->name);
-}
-
-static bool __cancel_engine(struct intel_engine_cs *engine)
-{
-	/*
-	 * Send a "high priority pulse" down the engine to cause the
-	 * current request to be momentarily preempted. (If it fails to
-	 * be preempted, it will be reset). As we have marked our context
-	 * as banned, any incomplete request, including any running, will
-	 * be skipped following the preemption.
-	 *
-	 * If there is no hangchecking (one of the reasons why we try to
-	 * cancel the context) and no forced preemption, there may be no
-	 * means by which we reset the GPU and evict the persistent hog.
-	 * Ergo if we are unable to inject a preemptive pulse that can
-	 * kill the banned context, we fallback to doing a local reset
-	 * instead.
-	 */
-	return intel_engine_pulse(engine) == 0;
-}
-
-static bool
-__active_engine(struct i915_request *rq, struct intel_engine_cs **active)
-{
-	struct intel_engine_cs *engine, *locked;
-	bool ret = false;
-
-	/*
-	 * Serialise with __i915_request_submit() so that it sees
-	 * is-banned?, or we know the request is already inflight.
-	 *
-	 * Note that rq->engine is unstable, and so we double
-	 * check that we have acquired the lock on the final engine.
-	 */
-	locked = READ_ONCE(rq->engine);
-	spin_lock_irq(&locked->active.lock);
-	while (unlikely(locked != (engine = READ_ONCE(rq->engine)))) {
-		spin_unlock(&locked->active.lock);
-		locked = engine;
-		spin_lock(&locked->active.lock);
-	}
-
-	if (!i915_request_completed(rq)) {
-		if (i915_request_is_active(rq) && rq->fence.error != -EIO)
-			*active = locked;
-		ret = true;
-	}
-
-	spin_unlock_irq(&locked->active.lock);
-
-	return ret;
-}
-
-static struct intel_engine_cs *active_engine(struct intel_context *ce)
-{
-	struct intel_engine_cs *engine = NULL;
-	struct i915_request *rq;
-
-	if (!ce->timeline)
-		return NULL;
-
-	rcu_read_lock();
-	list_for_each_entry_rcu(rq, &ce->timeline->requests, link) {
-		if (i915_request_is_active(rq) && i915_request_completed(rq))
-			continue;
-
-		/* Check with the backend if the request is inflight */
-		if (__active_engine(rq, &engine))
-			break;
-	}
-	rcu_read_unlock();
-
-	return engine;
-}
-
-static void kill_engines(struct i915_gem_engines *engines, bool ban)
-{
-	struct i915_gem_engines_iter it;
-	struct intel_context *ce;
-
-	/*
-	 * Map the user's engine back to the actual engines; one virtual
-	 * engine will be mapped to multiple engines, and using ctx->engine[]
-	 * the same engine may be have multiple instances in the user's map.
-	 * However, we only care about pending requests, so only include
-	 * engines on which there are incomplete requests.
-	 */
-	for_each_gem_engine(ce, engines, it) {
-		struct intel_engine_cs *engine;
-
-		if (ban && intel_context_set_banned(ce))
-			continue;
-
-		/*
-		 * Check the current active state of this context; if we
-		 * are currently executing on the GPU we need to evict
-		 * ourselves. On the other hand, if we haven't yet been
-		 * submitted to the GPU or if everything is complete,
-		 * we have nothing to do.
-		 */
-		engine = active_engine(ce);
-
-		/* First attempt to gracefully cancel the context */
-		if (engine && !__cancel_engine(engine) && ban)
-			/*
-			 * If we are unable to send a preemptive pulse to bump
-			 * the context from the GPU, we have to resort to a full
-			 * reset. We hope the collateral damage is worth it.
-			 */
-			__reset_context(engines->ctx, engine);
-	}
-}
-
-static void kill_context(struct i915_gem_context *ctx)
-{
-	bool ban = (!i915_gem_context_is_persistent(ctx) ||
-		    !ctx->i915->params.enable_hangcheck);
-	struct i915_gem_engines *pos, *next;
-
-	spin_lock_irq(&ctx->stale.lock);
-	GEM_BUG_ON(!i915_gem_context_is_closed(ctx));
-	list_for_each_entry_safe(pos, next, &ctx->stale.engines, link) {
-		if (!i915_sw_fence_await(&pos->fence)) {
-			list_del_init(&pos->link);
-			continue;
-		}
-
-		spin_unlock_irq(&ctx->stale.lock);
-
-		kill_engines(pos, ban);
-
-		spin_lock_irq(&ctx->stale.lock);
-		GEM_BUG_ON(i915_sw_fence_signaled(&pos->fence));
-		list_safe_reset_next(pos, next, link);
-		list_del_init(&pos->link); /* decouple from FENCE_COMPLETE */
-
-		i915_sw_fence_complete(&pos->fence);
-	}
-	spin_unlock_irq(&ctx->stale.lock);
-}
-
-static void engines_idle_release(struct i915_gem_context *ctx,
-				 struct i915_gem_engines *engines)
-{
-	struct i915_gem_engines_iter it;
-	struct intel_context *ce;
-
-	INIT_LIST_HEAD(&engines->link);
-
-	engines->ctx = i915_gem_context_get(ctx);
-
-	for_each_gem_engine(ce, engines, it) {
-		int err;
-
-		/* serialises with execbuf */
-		set_bit(CONTEXT_CLOSED_BIT, &ce->flags);
-		if (!intel_context_pin_if_active(ce))
-			continue;
-
-		/* Wait until context is finally scheduled out and retired */
-		err = i915_sw_fence_await_active(&engines->fence,
-						 &ce->active,
-						 I915_ACTIVE_AWAIT_BARRIER);
-		intel_context_unpin(ce);
-		if (err)
-			goto kill;
-	}
-
-	spin_lock_irq(&ctx->stale.lock);
-	if (!i915_gem_context_is_closed(ctx))
-		list_add_tail(&engines->link, &ctx->stale.engines);
-	spin_unlock_irq(&ctx->stale.lock);
-
-kill:
-	if (list_empty(&engines->link)) /* raced, already closed */
-		kill_engines(engines, true);
-
-	i915_sw_fence_commit(&engines->fence);
-}
-
-static void set_closed_name(struct i915_gem_context *ctx)
-{
-	char *s;
-
-	/* Replace '[]' with '<>' to indicate closed in debug prints */
-
-	s = strrchr(ctx->name, '[');
-	if (!s)
-		return;
-
-	*s = '<';
-
-	s = strchr(s + 1, ']');
-	if (s)
-		*s = '>';
 }
 
 static void context_close(struct i915_gem_context *ctx)
@@ -811,16 +558,6 @@
 	i915_gem_context_set_closed(ctx);
 	mutex_unlock(&ctx->engines_mutex);
 
-=======
-	struct i915_address_space *vm;
-
-	/* Flush any concurrent set_engines() */
-	mutex_lock(&ctx->engines_mutex);
-	engines_idle_release(ctx, rcu_replace_pointer(ctx->engines, NULL, 1));
-	i915_gem_context_set_closed(ctx);
-	mutex_unlock(&ctx->engines_mutex);
-
->>>>>>> 7d2a07b7
 	mutex_lock(&ctx->mutex);
 
 	set_closed_name(ctx);
@@ -950,12 +687,8 @@
 }
 
 static inline struct i915_gem_engines *
-<<<<<<< HEAD
-__context_engines_await(const struct i915_gem_context *ctx)
-=======
 __context_engines_await(const struct i915_gem_context *ctx,
 			bool *user_engines)
->>>>>>> 7d2a07b7
 {
 	struct i915_gem_engines *engines;
 
@@ -964,13 +697,10 @@
 		engines = rcu_dereference(ctx->engines);
 		GEM_BUG_ON(!engines);
 
-<<<<<<< HEAD
-=======
 		if (user_engines)
 			*user_engines = i915_gem_context_user_engines(ctx);
 
 		/* successful await => strong mb */
->>>>>>> 7d2a07b7
 		if (unlikely(!i915_sw_fence_await(&engines->fence)))
 			continue;
 
@@ -994,11 +724,7 @@
 	struct intel_context *ce;
 	int err = 0;
 
-<<<<<<< HEAD
-	e = __context_engines_await(ctx);
-=======
 	e = __context_engines_await(ctx, NULL);
->>>>>>> 7d2a07b7
 	for_each_gem_engine(ce, e, it) {
 		err = fn(ce, data);
 		if (err)
@@ -1020,21 +746,12 @@
 __set_ppgtt(struct i915_gem_context *ctx, struct i915_address_space *vm)
 {
 	struct i915_address_space *old;
-<<<<<<< HEAD
 
 	old = rcu_replace_pointer(ctx->vm,
 				  i915_vm_open(vm),
 				  lockdep_is_held(&ctx->mutex));
 	GEM_BUG_ON(old && i915_vm_is_4lvl(vm) != i915_vm_is_4lvl(old));
 
-=======
-
-	old = rcu_replace_pointer(ctx->vm,
-				  i915_vm_open(vm),
-				  lockdep_is_held(&ctx->mutex));
-	GEM_BUG_ON(old && i915_vm_is_4lvl(vm) != i915_vm_is_4lvl(old));
-
->>>>>>> 7d2a07b7
 	context_apply_all(ctx, __apply_ppgtt, vm);
 
 	return old;
@@ -1049,7 +766,6 @@
 	vm = __set_ppgtt(ctx, vm);
 	if (vm)
 		i915_vm_close(vm);
-<<<<<<< HEAD
 }
 
 static void __set_timeline(struct intel_timeline **dst,
@@ -1076,24 +792,49 @@
 	context_apply_all(ctx, __apply_timeline, timeline);
 }
 
+static int __apply_watchdog(struct intel_context *ce, void *timeout_us)
+{
+	return intel_context_set_watchdog_us(ce, (uintptr_t)timeout_us);
+}
+
+static int
+__set_watchdog(struct i915_gem_context *ctx, unsigned long timeout_us)
+{
+	int ret;
+
+	ret = context_apply_all(ctx, __apply_watchdog,
+				(void *)(uintptr_t)timeout_us);
+	if (!ret)
+		ctx->watchdog.timeout_us = timeout_us;
+
+	return ret;
+}
+
+static void __set_default_fence_expiry(struct i915_gem_context *ctx)
+{
+	struct drm_i915_private *i915 = ctx->i915;
+	int ret;
+
+	if (!IS_ACTIVE(CONFIG_DRM_I915_REQUEST_TIMEOUT) ||
+	    !i915->params.request_timeout_ms)
+		return;
+
+	/* Default expiry for user fences. */
+	ret = __set_watchdog(ctx, i915->params.request_timeout_ms * 1000);
+	if (ret)
+		drm_notice(&i915->drm,
+			   "Failed to configure default fence expiry! (%d)",
+			   ret);
+}
+
 static struct i915_gem_context *
 i915_gem_create_context(struct drm_i915_private *i915, unsigned int flags)
-=======
-}
-
-static void __set_timeline(struct intel_timeline **dst,
-			   struct intel_timeline *src)
->>>>>>> 7d2a07b7
-{
-	struct intel_timeline *old = *dst;
-
-<<<<<<< HEAD
+{
+	struct i915_gem_context *ctx;
+
 	if (flags & I915_CONTEXT_CREATE_FLAGS_SINGLE_TIMELINE &&
 	    !HAS_EXECLISTS(i915))
 		return ERR_PTR(-EINVAL);
-
-	/* Reap the stale contexts */
-	contexts_flush_free(&i915->gem.contexts);
 
 	ctx = __create_context(i915);
 	if (IS_ERR(ctx))
@@ -1120,128 +861,6 @@
 	if (flags & I915_CONTEXT_CREATE_FLAGS_SINGLE_TIMELINE) {
 		struct intel_timeline *timeline;
 
-		timeline = intel_timeline_create(&i915->gt, NULL);
-		if (IS_ERR(timeline)) {
-			context_close(ctx);
-			return ERR_CAST(timeline);
-		}
-
-		__assign_timeline(ctx, timeline);
-		intel_timeline_put(timeline);
-	}
-=======
-	*dst = src ? intel_timeline_get(src) : NULL;
-
-	if (old)
-		intel_timeline_put(old);
-}
-
-static int __apply_timeline(struct intel_context *ce, void *timeline)
-{
-	__set_timeline(&ce->timeline, timeline);
-	return 0;
-}
->>>>>>> 7d2a07b7
-
-static void __assign_timeline(struct i915_gem_context *ctx,
-			      struct intel_timeline *timeline)
-{
-	__set_timeline(&ctx->timeline, timeline);
-	context_apply_all(ctx, __apply_timeline, timeline);
-}
-
-static int __apply_watchdog(struct intel_context *ce, void *timeout_us)
-{
-	return intel_context_set_watchdog_us(ce, (uintptr_t)timeout_us);
-}
-
-<<<<<<< HEAD
-static void init_contexts(struct i915_gem_contexts *gc)
-{
-	spin_lock_init(&gc->lock);
-	INIT_LIST_HEAD(&gc->list);
-
-	INIT_WORK(&gc->free_work, contexts_free_worker);
-	init_llist_head(&gc->free_list);
-}
-
-void i915_gem_init__contexts(struct drm_i915_private *i915)
-{
-	init_contexts(&i915->gem.contexts);
-	drm_dbg(&i915->drm, "%s context support initialized\n",
-		DRIVER_CAPS(i915)->has_logical_contexts ?
-		"logical" : "fake");
-}
-
-void i915_gem_driver_release__contexts(struct drm_i915_private *i915)
-{
-	flush_work(&i915->gem.contexts.free_work);
-	rcu_barrier(); /* and flush the left over RCU frees */
-=======
-static int
-__set_watchdog(struct i915_gem_context *ctx, unsigned long timeout_us)
-{
-	int ret;
-
-	ret = context_apply_all(ctx, __apply_watchdog,
-				(void *)(uintptr_t)timeout_us);
-	if (!ret)
-		ctx->watchdog.timeout_us = timeout_us;
-
-	return ret;
-}
-
-static void __set_default_fence_expiry(struct i915_gem_context *ctx)
-{
-	struct drm_i915_private *i915 = ctx->i915;
-	int ret;
-
-	if (!IS_ACTIVE(CONFIG_DRM_I915_REQUEST_TIMEOUT) ||
-	    !i915->params.request_timeout_ms)
-		return;
-
-	/* Default expiry for user fences. */
-	ret = __set_watchdog(ctx, i915->params.request_timeout_ms * 1000);
-	if (ret)
-		drm_notice(&i915->drm,
-			   "Failed to configure default fence expiry! (%d)",
-			   ret);
-}
-
-static struct i915_gem_context *
-i915_gem_create_context(struct drm_i915_private *i915, unsigned int flags)
-{
-	struct i915_gem_context *ctx;
-
-	if (flags & I915_CONTEXT_CREATE_FLAGS_SINGLE_TIMELINE &&
-	    !HAS_EXECLISTS(i915))
-		return ERR_PTR(-EINVAL);
-
-	ctx = __create_context(i915);
-	if (IS_ERR(ctx))
-		return ctx;
-
-	if (HAS_FULL_PPGTT(i915)) {
-		struct i915_ppgtt *ppgtt;
-
-		ppgtt = i915_ppgtt_create(&i915->gt);
-		if (IS_ERR(ppgtt)) {
-			drm_dbg(&i915->drm, "PPGTT setup failed (%ld)\n",
-				PTR_ERR(ppgtt));
-			context_close(ctx);
-			return ERR_CAST(ppgtt);
-		}
-
-		mutex_lock(&ctx->mutex);
-		__assign_ppgtt(ctx, &ppgtt->vm);
-		mutex_unlock(&ctx->mutex);
-
-		i915_vm_put(&ppgtt->vm);
-	}
-
-	if (flags & I915_CONTEXT_CREATE_FLAGS_SINGLE_TIMELINE) {
-		struct intel_timeline *timeline;
-
 		timeline = intel_timeline_create(&i915->gt);
 		if (IS_ERR(timeline)) {
 			context_close(ctx);
@@ -1268,7 +887,6 @@
 void i915_gem_init__contexts(struct drm_i915_private *i915)
 {
 	init_contexts(&i915->gem.contexts);
->>>>>>> 7d2a07b7
 }
 
 static int gem_context_register(struct i915_gem_context *ctx,
@@ -1344,8 +962,6 @@
 void i915_gem_context_close(struct drm_file *file)
 {
 	struct drm_i915_file_private *file_priv = file->driver_priv;
-<<<<<<< HEAD
-	struct drm_i915_private *i915 = file_priv->dev_priv;
 	struct i915_address_space *vm;
 	struct i915_gem_context *ctx;
 	unsigned long idx;
@@ -1357,21 +973,6 @@
 	xa_for_each(&file_priv->vm_xa, idx, vm)
 		i915_vm_put(vm);
 	xa_destroy(&file_priv->vm_xa);
-
-	contexts_flush_free(&i915->gem.contexts);
-=======
-	struct i915_address_space *vm;
-	struct i915_gem_context *ctx;
-	unsigned long idx;
-
-	xa_for_each(&file_priv->context_xa, idx, ctx)
-		context_close(ctx);
-	xa_destroy(&file_priv->context_xa);
-
-	xa_for_each(&file_priv->vm_xa, idx, vm)
-		i915_vm_put(vm);
-	xa_destroy(&file_priv->vm_xa);
->>>>>>> 7d2a07b7
 }
 
 int i915_gem_vm_create_ioctl(struct drm_device *dev, void *data,
@@ -1445,7 +1046,6 @@
 	void *data;
 };
 
-__i915_active_call
 static void cb_retire(struct i915_active *base)
 {
 	struct context_barrier_task *cb = container_of(base, typeof(*cb), base);
@@ -1469,10 +1069,7 @@
 	struct context_barrier_task *cb;
 	struct i915_gem_engines_iter it;
 	struct i915_gem_engines *e;
-<<<<<<< HEAD
-=======
 	struct i915_gem_ww_ctx ww;
->>>>>>> 7d2a07b7
 	struct intel_context *ce;
 	int err = 0;
 
@@ -1482,22 +1079,14 @@
 	if (!cb)
 		return -ENOMEM;
 
-<<<<<<< HEAD
-	i915_active_init(&cb->base, NULL, cb_retire);
-=======
 	i915_active_init(&cb->base, NULL, cb_retire, 0);
->>>>>>> 7d2a07b7
 	err = i915_active_acquire(&cb->base);
 	if (err) {
 		kfree(cb);
 		return err;
 	}
 
-<<<<<<< HEAD
-	e = __context_engines_await(ctx);
-=======
 	e = __context_engines_await(ctx, NULL);
->>>>>>> 7d2a07b7
 	if (!e) {
 		i915_active_release(&cb->base);
 		return -ENOENT;
@@ -1605,8 +1194,6 @@
 		gen6_ppgtt_unpin_all(i915_vm_to_ppgtt(old));
 
 	i915_vm_close(old);
-<<<<<<< HEAD
-=======
 }
 
 static int pin_ppgtt_update(struct intel_context *ce, struct i915_gem_ww_ctx *ww, void *data)
@@ -1618,7 +1205,6 @@
 		return gen6_ppgtt_pin(i915_vm_to_ppgtt(vm), ww);
 
 	return 0;
->>>>>>> 7d2a07b7
 }
 
 static int emit_ppgtt_update(struct i915_request *rq, void *data)
@@ -1677,20 +1263,10 @@
 
 static bool skip_ppgtt_update(struct intel_context *ce, void *data)
 {
-	if (!test_bit(CONTEXT_ALLOC_BIT, &ce->flags))
-		return true;
-
 	if (HAS_LOGICAL_RING_CONTEXTS(ce->engine->i915))
-		return false;
-
-	if (!atomic_read(&ce->pin_count))
-		return true;
-
-	/* ppGTT is not part of the legacy context image */
-	if (gen6_ppgtt_pin(i915_vm_to_ppgtt(ce->vm)))
-		return true;
-
-	return false;
+		return !ce->state;
+	else
+		return !atomic_read(&ce->pin_count);
 }
 
 static int set_ppgtt(struct drm_i915_file_private *file_priv,
@@ -2273,30 +1849,6 @@
 	return 0;
 }
 
-<<<<<<< HEAD
-static struct i915_gem_engines *
-__copy_engines(struct i915_gem_engines *e)
-{
-	struct i915_gem_engines *copy;
-	unsigned int n;
-
-	copy = alloc_engines(e->num_engines);
-	if (!copy)
-		return ERR_PTR(-ENOMEM);
-
-	for (n = 0; n < e->num_engines; n++) {
-		if (e->engines[n])
-			copy->engines[n] = intel_context_get(e->engines[n]);
-		else
-			copy->engines[n] = NULL;
-	}
-	copy->num_engines = n;
-
-	return copy;
-}
-
-=======
->>>>>>> 7d2a07b7
 static int
 get_engines(struct i915_gem_context *ctx,
 	    struct drm_i915_gem_context_param *args)
@@ -2413,11 +1965,7 @@
 	    !capable(CAP_SYS_NICE))
 		return -EPERM;
 
-<<<<<<< HEAD
-	ctx->sched.priority = I915_USER_PRIORITY(priority);
-=======
 	ctx->sched.priority = priority;
->>>>>>> 7d2a07b7
 	context_apply_all(ctx, __apply_priority, ctx);
 
 	return 0;
@@ -2539,13 +2087,10 @@
 	bool user_engines;
 	unsigned long n;
 
-<<<<<<< HEAD
-=======
 	e = __context_engines_await(src, &user_engines);
 	if (!e)
 		return -ENOENT;
 
->>>>>>> 7d2a07b7
 	clone = alloc_engines(e->num_engines);
 	if (!clone)
 		goto err_unlock;
@@ -2589,12 +2134,6 @@
 	clone->num_engines = n;
 	i915_sw_fence_complete(&e->fence);
 
-<<<<<<< HEAD
-	user_engines = i915_gem_context_user_engines(src);
-	i915_gem_context_unlock_engines(src);
-
-=======
->>>>>>> 7d2a07b7
 	/* Serialised by constructor */
 	engines_idle_release(dst, rcu_replace_pointer(dst->engines, clone, 1));
 	if (user_engines)
