// SPDX-License-Identifier: MIT
/*
 * Copyright © 2017-2019 Intel Corporation
 */

#include "intel_wopcm.h"
#include "i915_drv.h"

/**
 * DOC: WOPCM Layout
 *
 * The layout of the WOPCM will be fixed after writing to GuC WOPCM size and
 * offset registers whose values are calculated and determined by HuC/GuC
 * firmware size and set of hardware requirements/restrictions as shown below:
 *
 * ::
 *
 *    +=========> +====================+ <== WOPCM Top
 *    ^           |  HW contexts RSVD  |
 *    |     +===> +====================+ <== GuC WOPCM Top
 *    |     ^     |                    |
 *    |     |     |                    |
 *    |     |     |                    |
 *    |    GuC    |                    |
 *    |   WOPCM   |                    |
 *    |    Size   +--------------------+
 *  WOPCM   |     |    GuC FW RSVD     |
 *    |     |     +--------------------+
 *    |     |     |   GuC Stack RSVD   |
 *    |     |     +------------------- +
 *    |     v     |   GuC WOPCM RSVD   |
 *    |     +===> +====================+ <== GuC WOPCM base
 *    |           |     WOPCM RSVD     |
 *    |           +------------------- + <== HuC Firmware Top
 *    v           |      HuC FW        |
 *    +=========> +====================+ <== WOPCM Base
 *
 * GuC accessible WOPCM starts at GuC WOPCM base and ends at GuC WOPCM top.
 * The top part of the WOPCM is reserved for hardware contexts (e.g. RC6
 * context).
 */

/* Default WOPCM size is 2MB from Gen11, 1MB on previous platforms */
#define GEN11_WOPCM_SIZE		SZ_2M
#define GEN9_WOPCM_SIZE			SZ_1M
/* 16KB WOPCM (RSVD WOPCM) is reserved from HuC firmware top. */
#define WOPCM_RESERVED_SIZE		SZ_16K

/* 16KB reserved at the beginning of GuC WOPCM. */
#define GUC_WOPCM_RESERVED		SZ_16K
/* 8KB from GUC_WOPCM_RESERVED is reserved for GuC stack. */
#define GUC_WOPCM_STACK_RESERVED	SZ_8K

/* GuC WOPCM Offset value needs to be aligned to 16KB. */
#define GUC_WOPCM_OFFSET_ALIGNMENT	(1UL << GUC_WOPCM_OFFSET_SHIFT)

/* 24KB at the end of WOPCM is reserved for RC6 CTX on BXT. */
#define BXT_WOPCM_RC6_CTX_RESERVED	(SZ_16K + SZ_8K)
/* 36KB WOPCM reserved at the end of WOPCM on CNL. */
#define CNL_WOPCM_HW_CTX_RESERVED	(SZ_32K + SZ_4K)

/* 128KB from GUC_WOPCM_RESERVED is reserved for FW on Gen9. */
#define GEN9_GUC_FW_RESERVED	SZ_128K
#define GEN9_GUC_WOPCM_OFFSET	(GUC_WOPCM_RESERVED + GEN9_GUC_FW_RESERVED)

static inline struct drm_i915_private *wopcm_to_i915(struct intel_wopcm *wopcm)
{
	return container_of(wopcm, struct drm_i915_private, wopcm);
}

/**
 * intel_wopcm_init_early() - Early initialization of the WOPCM.
 * @wopcm: pointer to intel_wopcm.
 *
 * Setup the size of WOPCM which will be used by later on WOPCM partitioning.
 */
void intel_wopcm_init_early(struct intel_wopcm *wopcm)
{
	struct drm_i915_private *i915 = wopcm_to_i915(wopcm);

	if (!HAS_GT_UC(i915))
		return;

	if (GRAPHICS_VER(i915) >= 11)
		wopcm->size = GEN11_WOPCM_SIZE;
	else
		wopcm->size = GEN9_WOPCM_SIZE;

	drm_dbg(&i915->drm, "WOPCM: %uK\n", wopcm->size / 1024);
}

static u32 context_reserved_size(struct drm_i915_private *i915)
{
	if (IS_GEN9_LP(i915))
		return BXT_WOPCM_RC6_CTX_RESERVED;
	else if (GRAPHICS_VER(i915) >= 10)
		return CNL_WOPCM_HW_CTX_RESERVED;
	else
		return 0;
}

static bool gen9_check_dword_gap(struct drm_i915_private *i915,
				 u32 guc_wopcm_base, u32 guc_wopcm_size)
{
	u32 offset;

	/*
	 * GuC WOPCM size shall be at least a dword larger than the offset from
	 * WOPCM base (GuC WOPCM offset from WOPCM base + GEN9_GUC_WOPCM_OFFSET)
	 * due to hardware limitation on Gen9.
	 */
	offset = guc_wopcm_base + GEN9_GUC_WOPCM_OFFSET;
	if (offset > guc_wopcm_size ||
	    (guc_wopcm_size - offset) < sizeof(u32)) {
		drm_err(&i915->drm,
			"WOPCM: invalid GuC region size: %uK < %uK\n",
			guc_wopcm_size / SZ_1K,
			(u32)(offset + sizeof(u32)) / SZ_1K);
		return false;
	}

	return true;
}

static bool gen9_check_huc_fw_fits(struct drm_i915_private *i915,
				   u32 guc_wopcm_size, u32 huc_fw_size)
{
	/*
	 * On Gen9 & CNL A0, hardware requires the total available GuC WOPCM
	 * size to be larger than or equal to HuC firmware size. Otherwise,
	 * firmware uploading would fail.
	 */
	if (huc_fw_size > guc_wopcm_size - GUC_WOPCM_RESERVED) {
		drm_err(&i915->drm, "WOPCM: no space for %s: %uK < %uK\n",
			intel_uc_fw_type_repr(INTEL_UC_FW_TYPE_HUC),
			(guc_wopcm_size - GUC_WOPCM_RESERVED) / SZ_1K,
			huc_fw_size / 1024);
		return false;
	}

	return true;
}

static bool check_hw_restrictions(struct drm_i915_private *i915,
				  u32 guc_wopcm_base, u32 guc_wopcm_size,
				  u32 huc_fw_size)
{
<<<<<<< HEAD
	if (IS_GEN(i915, 9) && !gen9_check_dword_gap(i915, guc_wopcm_base,
						     guc_wopcm_size))
		return false;

	if (IS_GEN(i915, 9) &&
=======
	if (GRAPHICS_VER(i915) == 9 && !gen9_check_dword_gap(i915, guc_wopcm_base,
							     guc_wopcm_size))
		return false;

	if (GRAPHICS_VER(i915) == 9 &&
>>>>>>> 7d2a07b7
	    !gen9_check_huc_fw_fits(i915, guc_wopcm_size, huc_fw_size))
		return false;

	return true;
}

static bool __check_layout(struct drm_i915_private *i915, u32 wopcm_size,
			   u32 guc_wopcm_base, u32 guc_wopcm_size,
			   u32 guc_fw_size, u32 huc_fw_size)
{
	const u32 ctx_rsvd = context_reserved_size(i915);
	u32 size;

	size = wopcm_size - ctx_rsvd;
	if (unlikely(range_overflows(guc_wopcm_base, guc_wopcm_size, size))) {
		drm_err(&i915->drm,
			"WOPCM: invalid GuC region layout: %uK + %uK > %uK\n",
			guc_wopcm_base / SZ_1K, guc_wopcm_size / SZ_1K,
			size / SZ_1K);
		return false;
	}

	size = guc_fw_size + GUC_WOPCM_RESERVED + GUC_WOPCM_STACK_RESERVED;
	if (unlikely(guc_wopcm_size < size)) {
		drm_err(&i915->drm, "WOPCM: no space for %s: %uK < %uK\n",
			intel_uc_fw_type_repr(INTEL_UC_FW_TYPE_GUC),
			guc_wopcm_size / SZ_1K, size / SZ_1K);
		return false;
	}

	size = huc_fw_size + WOPCM_RESERVED_SIZE;
	if (unlikely(guc_wopcm_base < size)) {
		drm_err(&i915->drm, "WOPCM: no space for %s: %uK < %uK\n",
			intel_uc_fw_type_repr(INTEL_UC_FW_TYPE_HUC),
			guc_wopcm_base / SZ_1K, size / SZ_1K);
		return false;
	}

	return check_hw_restrictions(i915, guc_wopcm_base, guc_wopcm_size,
				     huc_fw_size);
}

static bool __wopcm_regs_locked(struct intel_uncore *uncore,
				u32 *guc_wopcm_base, u32 *guc_wopcm_size)
{
	u32 reg_base = intel_uncore_read(uncore, DMA_GUC_WOPCM_OFFSET);
	u32 reg_size = intel_uncore_read(uncore, GUC_WOPCM_SIZE);

	if (!(reg_size & GUC_WOPCM_SIZE_LOCKED) ||
	    !(reg_base & GUC_WOPCM_OFFSET_VALID))
		return false;

	*guc_wopcm_base = reg_base & GUC_WOPCM_OFFSET_MASK;
	*guc_wopcm_size = reg_size & GUC_WOPCM_SIZE_MASK;
	return true;
}

/**
 * intel_wopcm_init() - Initialize the WOPCM structure.
 * @wopcm: pointer to intel_wopcm.
 *
 * This function will partition WOPCM space based on GuC and HuC firmware sizes
 * and will allocate max remaining for use by GuC. This function will also
 * enforce platform dependent hardware restrictions on GuC WOPCM offset and
 * size. It will fail the WOPCM init if any of these checks fail, so that the
 * following WOPCM registers setup and GuC firmware uploading would be aborted.
 */
void intel_wopcm_init(struct intel_wopcm *wopcm)
{
	struct drm_i915_private *i915 = wopcm_to_i915(wopcm);
	struct intel_gt *gt = &i915->gt;
	u32 guc_fw_size = intel_uc_fw_get_upload_size(&gt->uc.guc.fw);
	u32 huc_fw_size = intel_uc_fw_get_upload_size(&gt->uc.huc.fw);
	u32 ctx_rsvd = context_reserved_size(i915);
	u32 guc_wopcm_base;
	u32 guc_wopcm_size;

	if (!guc_fw_size)
		return;

	GEM_BUG_ON(!wopcm->size);
	GEM_BUG_ON(wopcm->guc.base);
	GEM_BUG_ON(wopcm->guc.size);
	GEM_BUG_ON(guc_fw_size >= wopcm->size);
	GEM_BUG_ON(huc_fw_size >= wopcm->size);
	GEM_BUG_ON(ctx_rsvd + WOPCM_RESERVED_SIZE >= wopcm->size);

	if (i915_inject_probe_failure(i915))
		return;

	if (__wopcm_regs_locked(gt->uncore, &guc_wopcm_base, &guc_wopcm_size)) {
		drm_dbg(&i915->drm, "GuC WOPCM is already locked [%uK, %uK)\n",
			guc_wopcm_base / SZ_1K, guc_wopcm_size / SZ_1K);
		goto check;
	}

	/*
	 * Aligned value of guc_wopcm_base will determine available WOPCM space
	 * for HuC firmware and mandatory reserved area.
	 */
	guc_wopcm_base = huc_fw_size + WOPCM_RESERVED_SIZE;
	guc_wopcm_base = ALIGN(guc_wopcm_base, GUC_WOPCM_OFFSET_ALIGNMENT);

	/*
	 * Need to clamp guc_wopcm_base now to make sure the following math is
	 * correct. Formal check of whole WOPCM layout will be done below.
	 */
	guc_wopcm_base = min(guc_wopcm_base, wopcm->size - ctx_rsvd);

	/* Aligned remainings of usable WOPCM space can be assigned to GuC. */
	guc_wopcm_size = wopcm->size - ctx_rsvd - guc_wopcm_base;
	guc_wopcm_size &= GUC_WOPCM_SIZE_MASK;

	drm_dbg(&i915->drm, "Calculated GuC WOPCM [%uK, %uK)\n",
		guc_wopcm_base / SZ_1K, guc_wopcm_size / SZ_1K);

check:
	if (__check_layout(i915, wopcm->size, guc_wopcm_base, guc_wopcm_size,
			   guc_fw_size, huc_fw_size)) {
		wopcm->guc.base = guc_wopcm_base;
		wopcm->guc.size = guc_wopcm_size;
		GEM_BUG_ON(!wopcm->guc.base);
		GEM_BUG_ON(!wopcm->guc.size);
	}
}<|MERGE_RESOLUTION|>--- conflicted
+++ resolved
@@ -145,19 +145,11 @@
 				  u32 guc_wopcm_base, u32 guc_wopcm_size,
 				  u32 huc_fw_size)
 {
-<<<<<<< HEAD
-	if (IS_GEN(i915, 9) && !gen9_check_dword_gap(i915, guc_wopcm_base,
-						     guc_wopcm_size))
-		return false;
-
-	if (IS_GEN(i915, 9) &&
-=======
 	if (GRAPHICS_VER(i915) == 9 && !gen9_check_dword_gap(i915, guc_wopcm_base,
 							     guc_wopcm_size))
 		return false;
 
 	if (GRAPHICS_VER(i915) == 9 &&
->>>>>>> 7d2a07b7
 	    !gen9_check_huc_fw_fits(i915, guc_wopcm_size, huc_fw_size))
 		return false;
 
