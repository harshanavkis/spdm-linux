--- conflicted
+++ resolved
@@ -1526,11 +1526,7 @@
 	 */
 	if (invalidate & I915_GEM_DOMAIN_RENDER)
 		cmd |= MI_INVALIDATE_TLB | MI_FLUSH_DW_STORE_INDEX |
-<<<<<<< HEAD
-			MI_FLUSH_DW_OP_STOREDW | MI_FLUSH_DW_OP_STOREDW;
-=======
 			MI_FLUSH_DW_OP_STOREDW;
->>>>>>> a49f0d1e
 	intel_ring_emit(ring, cmd);
 	intel_ring_emit(ring, I915_GEM_HWS_SCRATCH_ADDR | MI_FLUSH_DW_USE_GTT);
 	intel_ring_emit(ring, 0);
