--- conflicted
+++ resolved
@@ -57,24 +57,17 @@
 	 */
 	struct {
 		struct hlist_node node;
-<<<<<<< HEAD
-		enum cpuhp_state slot;
-=======
 		unsigned int cpu;
->>>>>>> 7d2a07b7
 	} cpuhp;
 	/**
 	 * @base: PMU base.
 	 */
 	struct pmu base;
 	/**
-<<<<<<< HEAD
-=======
 	 * @closed: i915 is unregistering.
 	 */
 	bool closed;
 	/**
->>>>>>> 7d2a07b7
 	 * @name: Name as registered with perf core.
 	 */
 	const char *name;
@@ -132,8 +125,6 @@
 	 */
 	ktime_t sleep_last;
 	/**
-<<<<<<< HEAD
-=======
 	 * @irq_count: Number of interrupts
 	 *
 	 * Intentionally unsigned long to avoid atomics or heuristics on 32bit.
@@ -142,7 +133,6 @@
 	 */
 	unsigned long irq_count;
 	/**
->>>>>>> 7d2a07b7
 	 * @events_attr_group: Device events attribute group.
 	 */
 	struct attribute_group events_attr_group;
