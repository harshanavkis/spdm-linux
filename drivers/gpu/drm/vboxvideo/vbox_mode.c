--- conflicted
+++ resolved
@@ -17,10 +17,7 @@
 #include <drm/drm_atomic_helper.h>
 #include <drm/drm_fb_helper.h>
 #include <drm/drm_fourcc.h>
-<<<<<<< HEAD
-=======
 #include <drm/drm_gem_atomic_helper.h>
->>>>>>> 7d2a07b7
 #include <drm/drm_gem_framebuffer_helper.h>
 #include <drm/drm_plane_helper.h>
 #include <drm/drm_probe_helper.h>
@@ -278,28 +275,22 @@
 static void vbox_primary_atomic_update(struct drm_plane *plane,
 				       struct drm_atomic_state *state)
 {
-<<<<<<< HEAD
-	struct drm_crtc *crtc = plane->state->crtc;
-	struct drm_framebuffer *fb = plane->state->fb;
-=======
 	struct drm_plane_state *new_state = drm_atomic_get_new_plane_state(state,
 									   plane);
 	struct drm_crtc *crtc = new_state->crtc;
 	struct drm_framebuffer *fb = new_state->fb;
->>>>>>> 7d2a07b7
 	struct vbox_private *vbox = to_vbox_dev(fb->dev);
 	struct drm_mode_rect *clips;
 	uint32_t num_clips, i;
 
 	vbox_crtc_set_base_and_mode(crtc, fb,
-<<<<<<< HEAD
-				    plane->state->src_x >> 16,
-				    plane->state->src_y >> 16);
+				    new_state->src_x >> 16,
+				    new_state->src_y >> 16);
 
 	/* Send information about dirty rectangles to VBVA. */
 
-	clips = drm_plane_get_damage_clips(plane->state);
-	num_clips = drm_plane_get_damage_clips_count(plane->state);
+	clips = drm_plane_get_damage_clips(new_state);
+	num_clips = drm_plane_get_damage_clips_count(new_state);
 
 	if (!num_clips)
 		return;
@@ -326,43 +317,6 @@
 
 	mutex_unlock(&vbox->hw_mutex);
 }
-=======
-				    new_state->src_x >> 16,
-				    new_state->src_y >> 16);
->>>>>>> 7d2a07b7
-
-	/* Send information about dirty rectangles to VBVA. */
-
-	clips = drm_plane_get_damage_clips(new_state);
-	num_clips = drm_plane_get_damage_clips_count(new_state);
-
-<<<<<<< HEAD
-=======
-	if (!num_clips)
-		return;
-
-	mutex_lock(&vbox->hw_mutex);
-
-	for (i = 0; i < num_clips; ++i, ++clips) {
-		struct vbva_cmd_hdr cmd_hdr;
-		unsigned int crtc_id = to_vbox_crtc(crtc)->crtc_id;
-
-		cmd_hdr.x = (s16)clips->x1;
-		cmd_hdr.y = (s16)clips->y1;
-		cmd_hdr.w = (u16)clips->x2 - clips->x1;
-		cmd_hdr.h = (u16)clips->y2 - clips->y1;
-
-		if (!vbva_buffer_begin_update(&vbox->vbva_info[crtc_id],
-					      vbox->guest_pool))
-			continue;
-
-		vbva_write(&vbox->vbva_info[crtc_id], vbox->guest_pool,
-			   &cmd_hdr, sizeof(cmd_hdr));
-		vbva_buffer_end_update(&vbox->vbva_info[crtc_id]);
-	}
-
-	mutex_unlock(&vbox->hw_mutex);
-}
 
 static void vbox_primary_atomic_disable(struct drm_plane *plane,
 					struct drm_atomic_state *state)
@@ -377,7 +331,6 @@
 				    old_state->src_y >> 16);
 }
 
->>>>>>> 7d2a07b7
 static int vbox_cursor_atomic_check(struct drm_plane *plane,
 				    struct drm_atomic_state *state)
 {
@@ -439,13 +392,6 @@
 									   plane);
 	struct vbox_private *vbox =
 		container_of(plane->dev, struct vbox_private, ddev);
-<<<<<<< HEAD
-	struct vbox_crtc *vbox_crtc = to_vbox_crtc(plane->state->crtc);
-	struct drm_framebuffer *fb = plane->state->fb;
-	struct drm_gem_vram_object *gbo = drm_gem_vram_of_gem(fb->obj[0]);
-	u32 width = plane->state->crtc_w;
-	u32 height = plane->state->crtc_h;
-=======
 	struct vbox_crtc *vbox_crtc = to_vbox_crtc(new_state->crtc);
 	struct drm_framebuffer *fb = new_state->fb;
 	u32 width = new_state->crtc_w;
@@ -454,7 +400,6 @@
 		to_drm_shadow_plane_state(new_state);
 	struct dma_buf_map map = shadow_plane_state->map[0];
 	u8 *src = map.vaddr; /* TODO: Use mapping abstraction properly */
->>>>>>> 7d2a07b7
 	size_t data_size, mask_size;
 	u32 flags;
 
@@ -524,12 +469,7 @@
 	.atomic_check	= vbox_cursor_atomic_check,
 	.atomic_update	= vbox_cursor_atomic_update,
 	.atomic_disable	= vbox_cursor_atomic_disable,
-<<<<<<< HEAD
-	.prepare_fb	= drm_gem_vram_plane_helper_prepare_fb,
-	.cleanup_fb	= drm_gem_vram_plane_helper_cleanup_fb,
-=======
 	DRM_GEM_SHADOW_PLANE_HELPER_FUNCS,
->>>>>>> 7d2a07b7
 };
 
 static const struct drm_plane_funcs vbox_cursor_plane_funcs = {
