--- conflicted
+++ resolved
@@ -57,42 +57,6 @@
 	ttm->pages = NULL;
 }
 
-<<<<<<< HEAD
-static struct page *ttm_tt_alloc_page(unsigned page_flags)
-{
-	gfp_t gfp_flags = GFP_USER;
-
-	if (page_flags & TTM_PAGE_FLAG_ZERO_ALLOC)
-		gfp_flags |= __GFP_ZERO;
-
-	if (page_flags & TTM_PAGE_FLAG_DMA32)
-		gfp_flags |= __GFP_DMA32;
-	else
-		gfp_flags |= __GFP_HIGHMEM;
-
-#ifndef CONFIG_XEN
-	return alloc_page(gfp_flags);
-#else
-	{
-		struct page *page = alloc_page(gfp_flags);
-
-		if (page && (page_flags & TTM_PAGE_FLAG_DMA32)) {
-			int ret = xen_limit_pages_to_max_mfn(page, 0, 32);
-
-			if (ret)
-				printk(KERN_WARNING TTM_PFX
-				       "Error restricting pfn %lx: %d\n",
-				       page_to_pfn(page), ret);
-			else if (page_flags & TTM_PAGE_FLAG_ZERO_ALLOC)
-				clear_page(page_address(page));
-		}
-		return page;
-	}
-#endif
-}
-
-=======
->>>>>>> e44a21b7
 static void ttm_tt_free_user_pages(struct ttm_tt *ttm)
 {
 	int write;
