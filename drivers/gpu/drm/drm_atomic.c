/*
 * Copyright (C) 2014 Red Hat
 * Copyright (C) 2014 Intel Corp.
 * Copyright (c) 2020-2021, The Linux Foundation. All rights reserved.
 *
 * Permission is hereby granted, free of charge, to any person obtaining a
 * copy of this software and associated documentation files (the "Software"),
 * to deal in the Software without restriction, including without limitation
 * the rights to use, copy, modify, merge, publish, distribute, sublicense,
 * and/or sell copies of the Software, and to permit persons to whom the
 * Software is furnished to do so, subject to the following conditions:
 *
 * The above copyright notice and this permission notice shall be included in
 * all copies or substantial portions of the Software.
 *
 * THE SOFTWARE IS PROVIDED "AS IS", WITHOUT WARRANTY OF ANY KIND, EXPRESS OR
 * IMPLIED, INCLUDING BUT NOT LIMITED TO THE WARRANTIES OF MERCHANTABILITY,
 * FITNESS FOR A PARTICULAR PURPOSE AND NONINFRINGEMENT.  IN NO EVENT SHALL
 * THE COPYRIGHT HOLDER(S) OR AUTHOR(S) BE LIABLE FOR ANY CLAIM, DAMAGES OR
 * OTHER LIABILITY, WHETHER IN AN ACTION OF CONTRACT, TORT OR OTHERWISE,
 * ARISING FROM, OUT OF OR IN CONNECTION WITH THE SOFTWARE OR THE USE OR
 * OTHER DEALINGS IN THE SOFTWARE.
 *
 * Authors:
 * Rob Clark <robdclark@gmail.com>
 * Daniel Vetter <daniel.vetter@ffwll.ch>
 */


#include <linux/sync_file.h>

#include <drm/drm_atomic.h>
#include <drm/drm_atomic_uapi.h>
#include <drm/drm_bridge.h>
#include <drm/drm_debugfs.h>
#include <drm/drm_device.h>
#include <drm/drm_drv.h>
#include <drm/drm_file.h>
#include <drm/drm_fourcc.h>
#include <drm/drm_mode.h>
#include <drm/drm_print.h>
#include <drm/drm_writeback.h>

#include "drm_crtc_internal.h"
#include "drm_internal.h"

void __drm_crtc_commit_free(struct kref *kref)
{
	struct drm_crtc_commit *commit =
		container_of(kref, struct drm_crtc_commit, ref);

	kfree(commit);
}
EXPORT_SYMBOL(__drm_crtc_commit_free);

/**
 * drm_crtc_commit_wait - Waits for a commit to complete
 * @commit: &drm_crtc_commit to wait for
 *
 * Waits for a given &drm_crtc_commit to be programmed into the
 * hardware and flipped to.
 *
 * Returns:
 *
 * 0 on success, a negative error code otherwise.
 */
int drm_crtc_commit_wait(struct drm_crtc_commit *commit)
{
	unsigned long timeout = 10 * HZ;
	int ret;

	if (!commit)
		return 0;

	ret = wait_for_completion_timeout(&commit->hw_done, timeout);
	if (!ret) {
		DRM_ERROR("hw_done timed out\n");
		return -ETIMEDOUT;
	}

	/*
	 * Currently no support for overwriting flips, hence
	 * stall for previous one to execute completely.
	 */
	ret = wait_for_completion_timeout(&commit->flip_done, timeout);
	if (!ret) {
		DRM_ERROR("flip_done timed out\n");
		return -ETIMEDOUT;
	}

	return 0;
}
EXPORT_SYMBOL(drm_crtc_commit_wait);

/**
 * drm_atomic_state_default_release -
 * release memory initialized by drm_atomic_state_init
 * @state: atomic state
 *
 * Free all the memory allocated by drm_atomic_state_init.
 * This should only be used by drivers which are still subclassing
 * &drm_atomic_state and haven't switched to &drm_private_state yet.
 */
void drm_atomic_state_default_release(struct drm_atomic_state *state)
{
	kfree(state->connectors);
	kfree(state->crtcs);
	kfree(state->planes);
	kfree(state->private_objs);
}
EXPORT_SYMBOL(drm_atomic_state_default_release);

/**
 * drm_atomic_state_init - init new atomic state
 * @dev: DRM device
 * @state: atomic state
 *
 * Default implementation for filling in a new atomic state.
 * This should only be used by drivers which are still subclassing
 * &drm_atomic_state and haven't switched to &drm_private_state yet.
 */
int
drm_atomic_state_init(struct drm_device *dev, struct drm_atomic_state *state)
{
	kref_init(&state->ref);

	/* TODO legacy paths should maybe do a better job about
	 * setting this appropriately?
	 */
	state->allow_modeset = true;

	state->crtcs = kcalloc(dev->mode_config.num_crtc,
			       sizeof(*state->crtcs), GFP_KERNEL);
	if (!state->crtcs)
		goto fail;
	state->planes = kcalloc(dev->mode_config.num_total_plane,
				sizeof(*state->planes), GFP_KERNEL);
	if (!state->planes)
		goto fail;

	state->dev = dev;

	DRM_DEBUG_ATOMIC("Allocated atomic state %p\n", state);

	return 0;
fail:
	drm_atomic_state_default_release(state);
	return -ENOMEM;
}
EXPORT_SYMBOL(drm_atomic_state_init);

/**
 * drm_atomic_state_alloc - allocate atomic state
 * @dev: DRM device
 *
 * This allocates an empty atomic state to track updates.
 */
struct drm_atomic_state *
drm_atomic_state_alloc(struct drm_device *dev)
{
	struct drm_mode_config *config = &dev->mode_config;

	if (!config->funcs->atomic_state_alloc) {
		struct drm_atomic_state *state;

		state = kzalloc(sizeof(*state), GFP_KERNEL);
		if (!state)
			return NULL;
		if (drm_atomic_state_init(dev, state) < 0) {
			kfree(state);
			return NULL;
		}
		return state;
	}

	return config->funcs->atomic_state_alloc(dev);
}
EXPORT_SYMBOL(drm_atomic_state_alloc);

/**
 * drm_atomic_state_default_clear - clear base atomic state
 * @state: atomic state
 *
 * Default implementation for clearing atomic state.
 * This should only be used by drivers which are still subclassing
 * &drm_atomic_state and haven't switched to &drm_private_state yet.
 */
void drm_atomic_state_default_clear(struct drm_atomic_state *state)
{
	struct drm_device *dev = state->dev;
	struct drm_mode_config *config = &dev->mode_config;
	int i;

	DRM_DEBUG_ATOMIC("Clearing atomic state %p\n", state);

	for (i = 0; i < state->num_connector; i++) {
		struct drm_connector *connector = state->connectors[i].ptr;

		if (!connector)
			continue;

		connector->funcs->atomic_destroy_state(connector,
						       state->connectors[i].state);
		state->connectors[i].ptr = NULL;
		state->connectors[i].state = NULL;
		state->connectors[i].old_state = NULL;
		state->connectors[i].new_state = NULL;
		drm_connector_put(connector);
	}

	for (i = 0; i < config->num_crtc; i++) {
		struct drm_crtc *crtc = state->crtcs[i].ptr;

		if (!crtc)
			continue;

		crtc->funcs->atomic_destroy_state(crtc,
						  state->crtcs[i].state);

		state->crtcs[i].ptr = NULL;
		state->crtcs[i].state = NULL;
		state->crtcs[i].old_state = NULL;
		state->crtcs[i].new_state = NULL;

		if (state->crtcs[i].commit) {
			drm_crtc_commit_put(state->crtcs[i].commit);
			state->crtcs[i].commit = NULL;
		}
	}

	for (i = 0; i < config->num_total_plane; i++) {
		struct drm_plane *plane = state->planes[i].ptr;

		if (!plane)
			continue;

		plane->funcs->atomic_destroy_state(plane,
						   state->planes[i].state);
		state->planes[i].ptr = NULL;
		state->planes[i].state = NULL;
		state->planes[i].old_state = NULL;
		state->planes[i].new_state = NULL;
	}

	for (i = 0; i < state->num_private_objs; i++) {
		struct drm_private_obj *obj = state->private_objs[i].ptr;

		obj->funcs->atomic_destroy_state(obj,
						 state->private_objs[i].state);
		state->private_objs[i].ptr = NULL;
		state->private_objs[i].state = NULL;
		state->private_objs[i].old_state = NULL;
		state->private_objs[i].new_state = NULL;
	}
	state->num_private_objs = 0;

	if (state->fake_commit) {
		drm_crtc_commit_put(state->fake_commit);
		state->fake_commit = NULL;
	}
}
EXPORT_SYMBOL(drm_atomic_state_default_clear);

/**
 * drm_atomic_state_clear - clear state object
 * @state: atomic state
 *
 * When the w/w mutex algorithm detects a deadlock we need to back off and drop
 * all locks. So someone else could sneak in and change the current modeset
 * configuration. Which means that all the state assembled in @state is no
 * longer an atomic update to the current state, but to some arbitrary earlier
 * state. Which could break assumptions the driver's
 * &drm_mode_config_funcs.atomic_check likely relies on.
 *
 * Hence we must clear all cached state and completely start over, using this
 * function.
 */
void drm_atomic_state_clear(struct drm_atomic_state *state)
{
	struct drm_device *dev = state->dev;
	struct drm_mode_config *config = &dev->mode_config;

	if (config->funcs->atomic_state_clear)
		config->funcs->atomic_state_clear(state);
	else
		drm_atomic_state_default_clear(state);
}
EXPORT_SYMBOL(drm_atomic_state_clear);

/**
 * __drm_atomic_state_free - free all memory for an atomic state
 * @ref: This atomic state to deallocate
 *
 * This frees all memory associated with an atomic state, including all the
 * per-object state for planes, CRTCs and connectors.
 */
void __drm_atomic_state_free(struct kref *ref)
{
	struct drm_atomic_state *state = container_of(ref, typeof(*state), ref);
	struct drm_mode_config *config = &state->dev->mode_config;

	drm_atomic_state_clear(state);

	DRM_DEBUG_ATOMIC("Freeing atomic state %p\n", state);

	if (config->funcs->atomic_state_free) {
		config->funcs->atomic_state_free(state);
	} else {
		drm_atomic_state_default_release(state);
		kfree(state);
	}
}
EXPORT_SYMBOL(__drm_atomic_state_free);

/**
 * drm_atomic_get_crtc_state - get CRTC state
 * @state: global atomic state object
 * @crtc: CRTC to get state object for
 *
 * This function returns the CRTC state for the given CRTC, allocating it if
 * needed. It will also grab the relevant CRTC lock to make sure that the state
 * is consistent.
 *
 * WARNING: Drivers may only add new CRTC states to a @state if
 * drm_atomic_state.allow_modeset is set, or if it's a driver-internal commit
 * not created by userspace through an IOCTL call.
 *
 * Returns:
 *
 * Either the allocated state or the error code encoded into the pointer. When
 * the error is EDEADLK then the w/w mutex code has detected a deadlock and the
 * entire atomic sequence must be restarted. All other errors are fatal.
 */
struct drm_crtc_state *
drm_atomic_get_crtc_state(struct drm_atomic_state *state,
			  struct drm_crtc *crtc)
{
	int ret, index = drm_crtc_index(crtc);
	struct drm_crtc_state *crtc_state;

	WARN_ON(!state->acquire_ctx);

	crtc_state = drm_atomic_get_existing_crtc_state(state, crtc);
	if (crtc_state)
		return crtc_state;

	ret = drm_modeset_lock(&crtc->mutex, state->acquire_ctx);
	if (ret)
		return ERR_PTR(ret);

	crtc_state = crtc->funcs->atomic_duplicate_state(crtc);
	if (!crtc_state)
		return ERR_PTR(-ENOMEM);

	state->crtcs[index].state = crtc_state;
	state->crtcs[index].old_state = crtc->state;
	state->crtcs[index].new_state = crtc_state;
	state->crtcs[index].ptr = crtc;
	crtc_state->state = state;

	DRM_DEBUG_ATOMIC("Added [CRTC:%d:%s] %p state to %p\n",
			 crtc->base.id, crtc->name, crtc_state, state);

	return crtc_state;
}
EXPORT_SYMBOL(drm_atomic_get_crtc_state);

static int drm_atomic_crtc_check(const struct drm_crtc_state *old_crtc_state,
				 const struct drm_crtc_state *new_crtc_state)
{
	struct drm_crtc *crtc = new_crtc_state->crtc;

	/* NOTE: we explicitly don't enforce constraints such as primary
	 * layer covering entire screen, since that is something we want
	 * to allow (on hw that supports it).  For hw that does not, it
	 * should be checked in driver's crtc->atomic_check() vfunc.
	 *
	 * TODO: Add generic modeset state checks once we support those.
	 */

	if (new_crtc_state->active && !new_crtc_state->enable) {
		DRM_DEBUG_ATOMIC("[CRTC:%d:%s] active without enabled\n",
				 crtc->base.id, crtc->name);
		return -EINVAL;
	}

	/* The state->enable vs. state->mode_blob checks can be WARN_ON,
	 * as this is a kernel-internal detail that userspace should never
	 * be able to trigger.
	 */
	if (drm_core_check_feature(crtc->dev, DRIVER_ATOMIC) &&
	    WARN_ON(new_crtc_state->enable && !new_crtc_state->mode_blob)) {
		DRM_DEBUG_ATOMIC("[CRTC:%d:%s] enabled without mode blob\n",
				 crtc->base.id, crtc->name);
		return -EINVAL;
	}

	if (drm_core_check_feature(crtc->dev, DRIVER_ATOMIC) &&
	    WARN_ON(!new_crtc_state->enable && new_crtc_state->mode_blob)) {
		DRM_DEBUG_ATOMIC("[CRTC:%d:%s] disabled with mode blob\n",
				 crtc->base.id, crtc->name);
		return -EINVAL;
	}

	/*
	 * Reject event generation for when a CRTC is off and stays off.
	 * It wouldn't be hard to implement this, but userspace has a track
	 * record of happily burning through 100% cpu (or worse, crash) when the
	 * display pipe is suspended. To avoid all that fun just reject updates
	 * that ask for events since likely that indicates a bug in the
	 * compositor's drawing loop. This is consistent with the vblank IOCTL
	 * and legacy page_flip IOCTL which also reject service on a disabled
	 * pipe.
	 */
	if (new_crtc_state->event &&
	    !new_crtc_state->active && !old_crtc_state->active) {
		DRM_DEBUG_ATOMIC("[CRTC:%d:%s] requesting event but off\n",
				 crtc->base.id, crtc->name);
		return -EINVAL;
	}

	return 0;
}

static void drm_atomic_crtc_print_state(struct drm_printer *p,
		const struct drm_crtc_state *state)
{
	struct drm_crtc *crtc = state->crtc;

	drm_printf(p, "crtc[%u]: %s\n", crtc->base.id, crtc->name);
	drm_printf(p, "\tenable=%d\n", state->enable);
	drm_printf(p, "\tactive=%d\n", state->active);
	drm_printf(p, "\tself_refresh_active=%d\n", state->self_refresh_active);
	drm_printf(p, "\tplanes_changed=%d\n", state->planes_changed);
	drm_printf(p, "\tmode_changed=%d\n", state->mode_changed);
	drm_printf(p, "\tactive_changed=%d\n", state->active_changed);
	drm_printf(p, "\tconnectors_changed=%d\n", state->connectors_changed);
	drm_printf(p, "\tcolor_mgmt_changed=%d\n", state->color_mgmt_changed);
	drm_printf(p, "\tplane_mask=%x\n", state->plane_mask);
	drm_printf(p, "\tconnector_mask=%x\n", state->connector_mask);
	drm_printf(p, "\tencoder_mask=%x\n", state->encoder_mask);
	drm_printf(p, "\tmode: " DRM_MODE_FMT "\n", DRM_MODE_ARG(&state->mode));

	if (crtc->funcs->atomic_print_state)
		crtc->funcs->atomic_print_state(p, state);
}

static int drm_atomic_connector_check(struct drm_connector *connector,
		struct drm_connector_state *state)
{
	struct drm_crtc_state *crtc_state;
	struct drm_writeback_job *writeback_job = state->writeback_job;
	const struct drm_display_info *info = &connector->display_info;

	state->max_bpc = info->bpc ? info->bpc : 8;
	if (connector->max_bpc_property)
		state->max_bpc = min(state->max_bpc, state->max_requested_bpc);

	if ((connector->connector_type != DRM_MODE_CONNECTOR_WRITEBACK) || !writeback_job)
		return 0;

	if (writeback_job->fb && !state->crtc) {
		DRM_DEBUG_ATOMIC("[CONNECTOR:%d:%s] framebuffer without CRTC\n",
				 connector->base.id, connector->name);
		return -EINVAL;
	}

	if (state->crtc)
		crtc_state = drm_atomic_get_existing_crtc_state(state->state,
								state->crtc);

	if (writeback_job->fb && !crtc_state->active) {
		DRM_DEBUG_ATOMIC("[CONNECTOR:%d:%s] has framebuffer, but [CRTC:%d] is off\n",
				 connector->base.id, connector->name,
				 state->crtc->base.id);
		return -EINVAL;
	}

	if (!writeback_job->fb) {
		if (writeback_job->out_fence) {
			DRM_DEBUG_ATOMIC("[CONNECTOR:%d:%s] requesting out-fence without framebuffer\n",
					 connector->base.id, connector->name);
			return -EINVAL;
		}

		drm_writeback_cleanup_job(writeback_job);
		state->writeback_job = NULL;
	}

	return 0;
}

/**
 * drm_atomic_get_plane_state - get plane state
 * @state: global atomic state object
 * @plane: plane to get state object for
 *
 * This function returns the plane state for the given plane, allocating it if
 * needed. It will also grab the relevant plane lock to make sure that the state
 * is consistent.
 *
 * Returns:
 *
 * Either the allocated state or the error code encoded into the pointer. When
 * the error is EDEADLK then the w/w mutex code has detected a deadlock and the
 * entire atomic sequence must be restarted. All other errors are fatal.
 */
struct drm_plane_state *
drm_atomic_get_plane_state(struct drm_atomic_state *state,
			  struct drm_plane *plane)
{
	int ret, index = drm_plane_index(plane);
	struct drm_plane_state *plane_state;

	WARN_ON(!state->acquire_ctx);

	/* the legacy pointers should never be set */
	WARN_ON(plane->fb);
	WARN_ON(plane->old_fb);
	WARN_ON(plane->crtc);

	plane_state = drm_atomic_get_existing_plane_state(state, plane);
	if (plane_state)
		return plane_state;

	ret = drm_modeset_lock(&plane->mutex, state->acquire_ctx);
	if (ret)
		return ERR_PTR(ret);

	plane_state = plane->funcs->atomic_duplicate_state(plane);
	if (!plane_state)
		return ERR_PTR(-ENOMEM);

	state->planes[index].state = plane_state;
	state->planes[index].ptr = plane;
	state->planes[index].old_state = plane->state;
	state->planes[index].new_state = plane_state;
	plane_state->state = state;

	DRM_DEBUG_ATOMIC("Added [PLANE:%d:%s] %p state to %p\n",
			 plane->base.id, plane->name, plane_state, state);

	if (plane_state->crtc) {
		struct drm_crtc_state *crtc_state;

		crtc_state = drm_atomic_get_crtc_state(state,
						       plane_state->crtc);
		if (IS_ERR(crtc_state))
			return ERR_CAST(crtc_state);
	}

	return plane_state;
}
EXPORT_SYMBOL(drm_atomic_get_plane_state);

static bool
plane_switching_crtc(const struct drm_plane_state *old_plane_state,
		     const struct drm_plane_state *new_plane_state)
{
	if (!old_plane_state->crtc || !new_plane_state->crtc)
		return false;

	if (old_plane_state->crtc == new_plane_state->crtc)
		return false;

	/* This could be refined, but currently there's no helper or driver code
	 * to implement direct switching of active planes nor userspace to take
	 * advantage of more direct plane switching without the intermediate
	 * full OFF state.
	 */
	return true;
}

/**
 * drm_atomic_plane_check - check plane state
 * @old_plane_state: old plane state to check
 * @new_plane_state: new plane state to check
 *
 * Provides core sanity checks for plane state.
 *
 * RETURNS:
 * Zero on success, error code on failure
 */
static int drm_atomic_plane_check(const struct drm_plane_state *old_plane_state,
				  const struct drm_plane_state *new_plane_state)
{
	struct drm_plane *plane = new_plane_state->plane;
	struct drm_crtc *crtc = new_plane_state->crtc;
	const struct drm_framebuffer *fb = new_plane_state->fb;
	unsigned int fb_width, fb_height;
	struct drm_mode_rect *clips;
	uint32_t num_clips;
	int ret;

	/* either *both* CRTC and FB must be set, or neither */
	if (crtc && !fb) {
		DRM_DEBUG_ATOMIC("[PLANE:%d:%s] CRTC set but no FB\n",
				 plane->base.id, plane->name);
		return -EINVAL;
	} else if (fb && !crtc) {
		DRM_DEBUG_ATOMIC("[PLANE:%d:%s] FB set but no CRTC\n",
				 plane->base.id, plane->name);
		return -EINVAL;
	}

	/* if disabled, we don't care about the rest of the state: */
	if (!crtc)
		return 0;

	/* Check whether this plane is usable on this CRTC */
	if (!(plane->possible_crtcs & drm_crtc_mask(crtc))) {
		DRM_DEBUG_ATOMIC("Invalid [CRTC:%d:%s] for [PLANE:%d:%s]\n",
				 crtc->base.id, crtc->name,
				 plane->base.id, plane->name);
		return -EINVAL;
	}

	/* Check whether this plane supports the fb pixel format. */
	ret = drm_plane_check_pixel_format(plane, fb->format->format,
					   fb->modifier);
	if (ret) {
<<<<<<< HEAD
		struct drm_format_name_buf format_name;

		DRM_DEBUG_ATOMIC("[PLANE:%d:%s] invalid pixel format %s, modifier 0x%llx\n",
=======
		DRM_DEBUG_ATOMIC("[PLANE:%d:%s] invalid pixel format %p4cc, modifier 0x%llx\n",
>>>>>>> 7d2a07b7
				 plane->base.id, plane->name,
				 &fb->format->format, fb->modifier);
		return ret;
	}

	/* Give drivers some help against integer overflows */
	if (new_plane_state->crtc_w > INT_MAX ||
	    new_plane_state->crtc_x > INT_MAX - (int32_t) new_plane_state->crtc_w ||
	    new_plane_state->crtc_h > INT_MAX ||
	    new_plane_state->crtc_y > INT_MAX - (int32_t) new_plane_state->crtc_h) {
		DRM_DEBUG_ATOMIC("[PLANE:%d:%s] invalid CRTC coordinates %ux%u+%d+%d\n",
				 plane->base.id, plane->name,
				 new_plane_state->crtc_w, new_plane_state->crtc_h,
				 new_plane_state->crtc_x, new_plane_state->crtc_y);
		return -ERANGE;
	}

	fb_width = fb->width << 16;
	fb_height = fb->height << 16;

	/* Make sure source coordinates are inside the fb. */
	if (new_plane_state->src_w > fb_width ||
	    new_plane_state->src_x > fb_width - new_plane_state->src_w ||
	    new_plane_state->src_h > fb_height ||
	    new_plane_state->src_y > fb_height - new_plane_state->src_h) {
		DRM_DEBUG_ATOMIC("[PLANE:%d:%s] invalid source coordinates "
				 "%u.%06ux%u.%06u+%u.%06u+%u.%06u (fb %ux%u)\n",
				 plane->base.id, plane->name,
				 new_plane_state->src_w >> 16,
				 ((new_plane_state->src_w & 0xffff) * 15625) >> 10,
				 new_plane_state->src_h >> 16,
				 ((new_plane_state->src_h & 0xffff) * 15625) >> 10,
				 new_plane_state->src_x >> 16,
				 ((new_plane_state->src_x & 0xffff) * 15625) >> 10,
				 new_plane_state->src_y >> 16,
				 ((new_plane_state->src_y & 0xffff) * 15625) >> 10,
				 fb->width, fb->height);
		return -ENOSPC;
	}

	clips = drm_plane_get_damage_clips(new_plane_state);
	num_clips = drm_plane_get_damage_clips_count(new_plane_state);

	/* Make sure damage clips are valid and inside the fb. */
	while (num_clips > 0) {
		if (clips->x1 >= clips->x2 ||
		    clips->y1 >= clips->y2 ||
		    clips->x1 < 0 ||
		    clips->y1 < 0 ||
		    clips->x2 > fb_width ||
		    clips->y2 > fb_height) {
			DRM_DEBUG_ATOMIC("[PLANE:%d:%s] invalid damage clip %d %d %d %d\n",
					 plane->base.id, plane->name, clips->x1,
					 clips->y1, clips->x2, clips->y2);
			return -EINVAL;
		}
		clips++;
		num_clips--;
	}

	if (plane_switching_crtc(old_plane_state, new_plane_state)) {
		DRM_DEBUG_ATOMIC("[PLANE:%d:%s] switching CRTC directly\n",
				 plane->base.id, plane->name);
		return -EINVAL;
	}

	return 0;
}

static void drm_atomic_plane_print_state(struct drm_printer *p,
		const struct drm_plane_state *state)
{
	struct drm_plane *plane = state->plane;
	struct drm_rect src  = drm_plane_state_src(state);
	struct drm_rect dest = drm_plane_state_dest(state);

	drm_printf(p, "plane[%u]: %s\n", plane->base.id, plane->name);
	drm_printf(p, "\tcrtc=%s\n", state->crtc ? state->crtc->name : "(null)");
	drm_printf(p, "\tfb=%u\n", state->fb ? state->fb->base.id : 0);
	if (state->fb)
		drm_framebuffer_print_info(p, 2, state->fb);
	drm_printf(p, "\tcrtc-pos=" DRM_RECT_FMT "\n", DRM_RECT_ARG(&dest));
	drm_printf(p, "\tsrc-pos=" DRM_RECT_FP_FMT "\n", DRM_RECT_FP_ARG(&src));
	drm_printf(p, "\trotation=%x\n", state->rotation);
	drm_printf(p, "\tnormalized-zpos=%x\n", state->normalized_zpos);
	drm_printf(p, "\tcolor-encoding=%s\n",
		   drm_get_color_encoding_name(state->color_encoding));
	drm_printf(p, "\tcolor-range=%s\n",
		   drm_get_color_range_name(state->color_range));

	if (plane->funcs->atomic_print_state)
		plane->funcs->atomic_print_state(p, state);
}

/**
 * DOC: handling driver private state
 *
 * Very often the DRM objects exposed to userspace in the atomic modeset api
 * (&drm_connector, &drm_crtc and &drm_plane) do not map neatly to the
 * underlying hardware. Especially for any kind of shared resources (e.g. shared
 * clocks, scaler units, bandwidth and fifo limits shared among a group of
 * planes or CRTCs, and so on) it makes sense to model these as independent
 * objects. Drivers then need to do similar state tracking and commit ordering for
 * such private (since not exposed to userpace) objects as the atomic core and
 * helpers already provide for connectors, planes and CRTCs.
 *
 * To make this easier on drivers the atomic core provides some support to track
 * driver private state objects using struct &drm_private_obj, with the
 * associated state struct &drm_private_state.
 *
 * Similar to userspace-exposed objects, private state structures can be
 * acquired by calling drm_atomic_get_private_obj_state(). This also takes care
 * of locking, hence drivers should not have a need to call drm_modeset_lock()
 * directly. Sequence of the actual hardware state commit is not handled,
 * drivers might need to keep track of struct drm_crtc_commit within subclassed
 * structure of &drm_private_state as necessary, e.g. similar to
 * &drm_plane_state.commit. See also &drm_atomic_state.fake_commit.
 *
 * All private state structures contained in a &drm_atomic_state update can be
 * iterated using for_each_oldnew_private_obj_in_state(),
 * for_each_new_private_obj_in_state() and for_each_old_private_obj_in_state().
 * Drivers are recommended to wrap these for each type of driver private state
 * object they have, filtering on &drm_private_obj.funcs using for_each_if(), at
 * least if they want to iterate over all objects of a given type.
 *
 * An earlier way to handle driver private state was by subclassing struct
 * &drm_atomic_state. But since that encourages non-standard ways to implement
 * the check/commit split atomic requires (by using e.g. "check and rollback or
 * commit instead" of "duplicate state, check, then either commit or release
 * duplicated state) it is deprecated in favour of using &drm_private_state.
 */

/**
 * drm_atomic_private_obj_init - initialize private object
 * @dev: DRM device this object will be attached to
 * @obj: private object
 * @state: initial private object state
 * @funcs: pointer to the struct of function pointers that identify the object
 * type
 *
 * Initialize the private object, which can be embedded into any
 * driver private object that needs its own atomic state.
 */
void
drm_atomic_private_obj_init(struct drm_device *dev,
			    struct drm_private_obj *obj,
			    struct drm_private_state *state,
			    const struct drm_private_state_funcs *funcs)
{
	memset(obj, 0, sizeof(*obj));

	drm_modeset_lock_init(&obj->lock);

	obj->state = state;
	obj->funcs = funcs;
	list_add_tail(&obj->head, &dev->mode_config.privobj_list);
}
EXPORT_SYMBOL(drm_atomic_private_obj_init);

/**
 * drm_atomic_private_obj_fini - finalize private object
 * @obj: private object
 *
 * Finalize the private object.
 */
void
drm_atomic_private_obj_fini(struct drm_private_obj *obj)
{
	list_del(&obj->head);
	obj->funcs->atomic_destroy_state(obj, obj->state);
	drm_modeset_lock_fini(&obj->lock);
}
EXPORT_SYMBOL(drm_atomic_private_obj_fini);

/**
 * drm_atomic_get_private_obj_state - get private object state
 * @state: global atomic state
 * @obj: private object to get the state for
 *
 * This function returns the private object state for the given private object,
 * allocating the state if needed. It will also grab the relevant private
 * object lock to make sure that the state is consistent.
 *
 * RETURNS:
 *
 * Either the allocated state or the error code encoded into a pointer.
 */
struct drm_private_state *
drm_atomic_get_private_obj_state(struct drm_atomic_state *state,
				 struct drm_private_obj *obj)
{
	int index, num_objs, i, ret;
	size_t size;
	struct __drm_private_objs_state *arr;
	struct drm_private_state *obj_state;

	for (i = 0; i < state->num_private_objs; i++)
		if (obj == state->private_objs[i].ptr)
			return state->private_objs[i].state;

	ret = drm_modeset_lock(&obj->lock, state->acquire_ctx);
	if (ret)
		return ERR_PTR(ret);

	num_objs = state->num_private_objs + 1;
	size = sizeof(*state->private_objs) * num_objs;
	arr = krealloc(state->private_objs, size, GFP_KERNEL);
	if (!arr)
		return ERR_PTR(-ENOMEM);

	state->private_objs = arr;
	index = state->num_private_objs;
	memset(&state->private_objs[index], 0, sizeof(*state->private_objs));

	obj_state = obj->funcs->atomic_duplicate_state(obj);
	if (!obj_state)
		return ERR_PTR(-ENOMEM);

	state->private_objs[index].state = obj_state;
	state->private_objs[index].old_state = obj->state;
	state->private_objs[index].new_state = obj_state;
	state->private_objs[index].ptr = obj;
	obj_state->state = state;

	state->num_private_objs = num_objs;

	DRM_DEBUG_ATOMIC("Added new private object %p state %p to %p\n",
			 obj, obj_state, state);

	return obj_state;
}
EXPORT_SYMBOL(drm_atomic_get_private_obj_state);

/**
 * drm_atomic_get_old_private_obj_state
 * @state: global atomic state object
 * @obj: private_obj to grab
 *
 * This function returns the old private object state for the given private_obj,
 * or NULL if the private_obj is not part of the global atomic state.
 */
struct drm_private_state *
drm_atomic_get_old_private_obj_state(struct drm_atomic_state *state,
				     struct drm_private_obj *obj)
{
	int i;

	for (i = 0; i < state->num_private_objs; i++)
		if (obj == state->private_objs[i].ptr)
			return state->private_objs[i].old_state;

	return NULL;
}
EXPORT_SYMBOL(drm_atomic_get_old_private_obj_state);

/**
 * drm_atomic_get_new_private_obj_state
 * @state: global atomic state object
 * @obj: private_obj to grab
 *
 * This function returns the new private object state for the given private_obj,
 * or NULL if the private_obj is not part of the global atomic state.
 */
struct drm_private_state *
drm_atomic_get_new_private_obj_state(struct drm_atomic_state *state,
				     struct drm_private_obj *obj)
{
	int i;

	for (i = 0; i < state->num_private_objs; i++)
		if (obj == state->private_objs[i].ptr)
			return state->private_objs[i].new_state;

	return NULL;
}
EXPORT_SYMBOL(drm_atomic_get_new_private_obj_state);

/**
 * drm_atomic_get_old_connector_for_encoder - Get old connector for an encoder
 * @state: Atomic state
 * @encoder: The encoder to fetch the connector state for
 *
 * This function finds and returns the connector that was connected to @encoder
 * as specified by the @state.
 *
 * If there is no connector in @state which previously had @encoder connected to
 * it, this function will return NULL. While this may seem like an invalid use
 * case, it is sometimes useful to differentiate commits which had no prior
 * connectors attached to @encoder vs ones that did (and to inspect their
 * state). This is especially true in enable hooks because the pipeline has
 * changed.
 *
 * Returns: The old connector connected to @encoder, or NULL if the encoder is
 * not connected.
 */
struct drm_connector *
drm_atomic_get_old_connector_for_encoder(struct drm_atomic_state *state,
					 struct drm_encoder *encoder)
{
	struct drm_connector_state *conn_state;
	struct drm_connector *connector;
	unsigned int i;

	for_each_old_connector_in_state(state, connector, conn_state, i) {
		if (conn_state->best_encoder == encoder)
			return connector;
	}

	return NULL;
}
EXPORT_SYMBOL(drm_atomic_get_old_connector_for_encoder);

/**
 * drm_atomic_get_new_connector_for_encoder - Get new connector for an encoder
 * @state: Atomic state
 * @encoder: The encoder to fetch the connector state for
 *
 * This function finds and returns the connector that will be connected to
 * @encoder as specified by the @state.
 *
 * If there is no connector in @state which will have @encoder connected to it,
 * this function will return NULL. While this may seem like an invalid use case,
 * it is sometimes useful to differentiate commits which have no connectors
 * attached to @encoder vs ones that do (and to inspect their state). This is
 * especially true in disable hooks because the pipeline will change.
 *
 * Returns: The new connector connected to @encoder, or NULL if the encoder is
 * not connected.
 */
struct drm_connector *
drm_atomic_get_new_connector_for_encoder(struct drm_atomic_state *state,
					 struct drm_encoder *encoder)
{
	struct drm_connector_state *conn_state;
	struct drm_connector *connector;
	unsigned int i;

	for_each_new_connector_in_state(state, connector, conn_state, i) {
		if (conn_state->best_encoder == encoder)
			return connector;
	}

	return NULL;
}
EXPORT_SYMBOL(drm_atomic_get_new_connector_for_encoder);

/**
 * drm_atomic_get_connector_state - get connector state
 * @state: global atomic state object
 * @connector: connector to get state object for
 *
 * This function returns the connector state for the given connector,
 * allocating it if needed. It will also grab the relevant connector lock to
 * make sure that the state is consistent.
 *
 * Returns:
 *
 * Either the allocated state or the error code encoded into the pointer. When
 * the error is EDEADLK then the w/w mutex code has detected a deadlock and the
 * entire atomic sequence must be restarted. All other errors are fatal.
 */
struct drm_connector_state *
drm_atomic_get_connector_state(struct drm_atomic_state *state,
			  struct drm_connector *connector)
{
	int ret, index;
	struct drm_mode_config *config = &connector->dev->mode_config;
	struct drm_connector_state *connector_state;

	WARN_ON(!state->acquire_ctx);

	ret = drm_modeset_lock(&config->connection_mutex, state->acquire_ctx);
	if (ret)
		return ERR_PTR(ret);

	index = drm_connector_index(connector);

	if (index >= state->num_connector) {
		struct __drm_connnectors_state *c;
		int alloc = max(index + 1, config->num_connector);

		c = krealloc_array(state->connectors, alloc,
				   sizeof(*state->connectors), GFP_KERNEL);
		if (!c)
			return ERR_PTR(-ENOMEM);

		state->connectors = c;
		memset(&state->connectors[state->num_connector], 0,
		       sizeof(*state->connectors) * (alloc - state->num_connector));

		state->num_connector = alloc;
	}

	if (state->connectors[index].state)
		return state->connectors[index].state;

	connector_state = connector->funcs->atomic_duplicate_state(connector);
	if (!connector_state)
		return ERR_PTR(-ENOMEM);

	drm_connector_get(connector);
	state->connectors[index].state = connector_state;
	state->connectors[index].old_state = connector->state;
	state->connectors[index].new_state = connector_state;
	state->connectors[index].ptr = connector;
	connector_state->state = state;

	DRM_DEBUG_ATOMIC("Added [CONNECTOR:%d:%s] %p state to %p\n",
			 connector->base.id, connector->name,
			 connector_state, state);

	if (connector_state->crtc) {
		struct drm_crtc_state *crtc_state;

		crtc_state = drm_atomic_get_crtc_state(state,
						       connector_state->crtc);
		if (IS_ERR(crtc_state))
			return ERR_CAST(crtc_state);
	}

	return connector_state;
}
EXPORT_SYMBOL(drm_atomic_get_connector_state);

static void drm_atomic_connector_print_state(struct drm_printer *p,
		const struct drm_connector_state *state)
{
	struct drm_connector *connector = state->connector;

	drm_printf(p, "connector[%u]: %s\n", connector->base.id, connector->name);
	drm_printf(p, "\tcrtc=%s\n", state->crtc ? state->crtc->name : "(null)");
	drm_printf(p, "\tself_refresh_aware=%d\n", state->self_refresh_aware);

	if (connector->connector_type == DRM_MODE_CONNECTOR_WRITEBACK)
		if (state->writeback_job && state->writeback_job->fb)
			drm_printf(p, "\tfb=%d\n", state->writeback_job->fb->base.id);

	if (connector->funcs->atomic_print_state)
		connector->funcs->atomic_print_state(p, state);
}

/**
 * drm_atomic_get_bridge_state - get bridge state
 * @state: global atomic state object
 * @bridge: bridge to get state object for
 *
 * This function returns the bridge state for the given bridge, allocating it
 * if needed. It will also grab the relevant bridge lock to make sure that the
 * state is consistent.
 *
 * Returns:
 *
 * Either the allocated state or the error code encoded into the pointer. When
 * the error is EDEADLK then the w/w mutex code has detected a deadlock and the
 * entire atomic sequence must be restarted.
 */
struct drm_bridge_state *
drm_atomic_get_bridge_state(struct drm_atomic_state *state,
			    struct drm_bridge *bridge)
{
	struct drm_private_state *obj_state;

	obj_state = drm_atomic_get_private_obj_state(state, &bridge->base);
	if (IS_ERR(obj_state))
		return ERR_CAST(obj_state);

	return drm_priv_to_bridge_state(obj_state);
}
EXPORT_SYMBOL(drm_atomic_get_bridge_state);

/**
 * drm_atomic_get_old_bridge_state - get old bridge state, if it exists
 * @state: global atomic state object
 * @bridge: bridge to grab
 *
 * This function returns the old bridge state for the given bridge, or NULL if
 * the bridge is not part of the global atomic state.
 */
struct drm_bridge_state *
drm_atomic_get_old_bridge_state(struct drm_atomic_state *state,
				struct drm_bridge *bridge)
{
	struct drm_private_state *obj_state;

	obj_state = drm_atomic_get_old_private_obj_state(state, &bridge->base);
	if (!obj_state)
		return NULL;

	return drm_priv_to_bridge_state(obj_state);
}
EXPORT_SYMBOL(drm_atomic_get_old_bridge_state);

/**
 * drm_atomic_get_new_bridge_state - get new bridge state, if it exists
 * @state: global atomic state object
 * @bridge: bridge to grab
 *
 * This function returns the new bridge state for the given bridge, or NULL if
 * the bridge is not part of the global atomic state.
 */
struct drm_bridge_state *
drm_atomic_get_new_bridge_state(struct drm_atomic_state *state,
				struct drm_bridge *bridge)
{
	struct drm_private_state *obj_state;

	obj_state = drm_atomic_get_new_private_obj_state(state, &bridge->base);
	if (!obj_state)
		return NULL;

	return drm_priv_to_bridge_state(obj_state);
}
EXPORT_SYMBOL(drm_atomic_get_new_bridge_state);

/**
 * drm_atomic_add_encoder_bridges - add bridges attached to an encoder
 * @state: atomic state
 * @encoder: DRM encoder
 *
 * This function adds all bridges attached to @encoder. This is needed to add
 * bridge states to @state and make them available when
 * &drm_bridge_funcs.atomic_check(), &drm_bridge_funcs.atomic_pre_enable(),
 * &drm_bridge_funcs.atomic_enable(),
 * &drm_bridge_funcs.atomic_disable_post_disable() are called.
 *
 * Returns:
 * 0 on success or can fail with -EDEADLK or -ENOMEM. When the error is EDEADLK
 * then the w/w mutex code has detected a deadlock and the entire atomic
 * sequence must be restarted. All other errors are fatal.
 */
int
drm_atomic_add_encoder_bridges(struct drm_atomic_state *state,
			       struct drm_encoder *encoder)
{
	struct drm_bridge_state *bridge_state;
	struct drm_bridge *bridge;

	if (!encoder)
		return 0;

	DRM_DEBUG_ATOMIC("Adding all bridges for [encoder:%d:%s] to %p\n",
			 encoder->base.id, encoder->name, state);

	drm_for_each_bridge_in_chain(encoder, bridge) {
		/* Skip bridges that don't implement the atomic state hooks. */
		if (!bridge->funcs->atomic_duplicate_state)
			continue;

		bridge_state = drm_atomic_get_bridge_state(state, bridge);
		if (IS_ERR(bridge_state))
			return PTR_ERR(bridge_state);
	}

	return 0;
}
EXPORT_SYMBOL(drm_atomic_add_encoder_bridges);

/**
 * drm_atomic_add_affected_connectors - add connectors for CRTC
 * @state: atomic state
 * @crtc: DRM CRTC
 *
 * This function walks the current configuration and adds all connectors
 * currently using @crtc to the atomic configuration @state. Note that this
 * function must acquire the connection mutex. This can potentially cause
<<<<<<< HEAD
 * unneeded seralization if the update is just for the planes on one CRTC. Hence
=======
 * unneeded serialization if the update is just for the planes on one CRTC. Hence
>>>>>>> 7d2a07b7
 * drivers and helpers should only call this when really needed (e.g. when a
 * full modeset needs to happen due to some change).
 *
 * Returns:
 * 0 on success or can fail with -EDEADLK or -ENOMEM. When the error is EDEADLK
 * then the w/w mutex code has detected a deadlock and the entire atomic
 * sequence must be restarted. All other errors are fatal.
 */
int
drm_atomic_add_affected_connectors(struct drm_atomic_state *state,
				   struct drm_crtc *crtc)
{
	struct drm_mode_config *config = &state->dev->mode_config;
	struct drm_connector *connector;
	struct drm_connector_state *conn_state;
	struct drm_connector_list_iter conn_iter;
	struct drm_crtc_state *crtc_state;
	int ret;

	crtc_state = drm_atomic_get_crtc_state(state, crtc);
	if (IS_ERR(crtc_state))
		return PTR_ERR(crtc_state);

	ret = drm_modeset_lock(&config->connection_mutex, state->acquire_ctx);
	if (ret)
		return ret;

	DRM_DEBUG_ATOMIC("Adding all current connectors for [CRTC:%d:%s] to %p\n",
			 crtc->base.id, crtc->name, state);

	/*
	 * Changed connectors are already in @state, so only need to look
	 * at the connector_mask in crtc_state.
	 */
	drm_connector_list_iter_begin(state->dev, &conn_iter);
	drm_for_each_connector_iter(connector, &conn_iter) {
		if (!(crtc_state->connector_mask & drm_connector_mask(connector)))
			continue;

		conn_state = drm_atomic_get_connector_state(state, connector);
		if (IS_ERR(conn_state)) {
			drm_connector_list_iter_end(&conn_iter);
			return PTR_ERR(conn_state);
		}
	}
	drm_connector_list_iter_end(&conn_iter);

	return 0;
}
EXPORT_SYMBOL(drm_atomic_add_affected_connectors);

/**
 * drm_atomic_add_affected_planes - add planes for CRTC
 * @state: atomic state
 * @crtc: DRM CRTC
 *
 * This function walks the current configuration and adds all planes
 * currently used by @crtc to the atomic configuration @state. This is useful
 * when an atomic commit also needs to check all currently enabled plane on
 * @crtc, e.g. when changing the mode. It's also useful when re-enabling a CRTC
 * to avoid special code to force-enable all planes.
 *
 * Since acquiring a plane state will always also acquire the w/w mutex of the
 * current CRTC for that plane (if there is any) adding all the plane states for
 * a CRTC will not reduce parallelism of atomic updates.
 *
 * Returns:
 * 0 on success or can fail with -EDEADLK or -ENOMEM. When the error is EDEADLK
 * then the w/w mutex code has detected a deadlock and the entire atomic
 * sequence must be restarted. All other errors are fatal.
 */
int
drm_atomic_add_affected_planes(struct drm_atomic_state *state,
			       struct drm_crtc *crtc)
{
	const struct drm_crtc_state *old_crtc_state =
		drm_atomic_get_old_crtc_state(state, crtc);
	struct drm_plane *plane;

	WARN_ON(!drm_atomic_get_new_crtc_state(state, crtc));

	DRM_DEBUG_ATOMIC("Adding all current planes for [CRTC:%d:%s] to %p\n",
			 crtc->base.id, crtc->name, state);

	drm_for_each_plane_mask(plane, state->dev, old_crtc_state->plane_mask) {
		struct drm_plane_state *plane_state =
			drm_atomic_get_plane_state(state, plane);

		if (IS_ERR(plane_state))
			return PTR_ERR(plane_state);
	}
	return 0;
}
EXPORT_SYMBOL(drm_atomic_add_affected_planes);

/**
 * drm_atomic_check_only - check whether a given config would work
 * @state: atomic configuration to check
 *
 * Note that this function can return -EDEADLK if the driver needed to acquire
 * more locks but encountered a deadlock. The caller must then do the usual w/w
 * backoff dance and restart. All other errors are fatal.
 *
 * Returns:
 * 0 on success, negative error code on failure.
 */
int drm_atomic_check_only(struct drm_atomic_state *state)
{
	struct drm_device *dev = state->dev;
	struct drm_mode_config *config = &dev->mode_config;
	struct drm_plane *plane;
	struct drm_plane_state *old_plane_state;
	struct drm_plane_state *new_plane_state;
	struct drm_crtc *crtc;
	struct drm_crtc_state *old_crtc_state;
	struct drm_crtc_state *new_crtc_state;
	struct drm_connector *conn;
	struct drm_connector_state *conn_state;
	unsigned int requested_crtc = 0;
	unsigned int affected_crtc = 0;
	int i, ret = 0;

	DRM_DEBUG_ATOMIC("checking %p\n", state);

	for_each_new_crtc_in_state(state, crtc, new_crtc_state, i)
		requested_crtc |= drm_crtc_mask(crtc);

	for_each_oldnew_plane_in_state(state, plane, old_plane_state, new_plane_state, i) {
		ret = drm_atomic_plane_check(old_plane_state, new_plane_state);
		if (ret) {
			DRM_DEBUG_ATOMIC("[PLANE:%d:%s] atomic core check failed\n",
					 plane->base.id, plane->name);
			return ret;
		}
	}

	for_each_oldnew_crtc_in_state(state, crtc, old_crtc_state, new_crtc_state, i) {
		ret = drm_atomic_crtc_check(old_crtc_state, new_crtc_state);
		if (ret) {
			DRM_DEBUG_ATOMIC("[CRTC:%d:%s] atomic core check failed\n",
					 crtc->base.id, crtc->name);
			return ret;
		}
	}

	for_each_new_connector_in_state(state, conn, conn_state, i) {
		ret = drm_atomic_connector_check(conn, conn_state);
		if (ret) {
			DRM_DEBUG_ATOMIC("[CONNECTOR:%d:%s] atomic core check failed\n",
					 conn->base.id, conn->name);
			return ret;
		}
	}

	if (config->funcs->atomic_check) {
		ret = config->funcs->atomic_check(state->dev, state);

		if (ret) {
			DRM_DEBUG_ATOMIC("atomic driver check for %p failed: %d\n",
					 state, ret);
			return ret;
		}
	}

	if (!state->allow_modeset) {
		for_each_new_crtc_in_state(state, crtc, new_crtc_state, i) {
			if (drm_atomic_crtc_needs_modeset(new_crtc_state)) {
				DRM_DEBUG_ATOMIC("[CRTC:%d:%s] requires full modeset\n",
						 crtc->base.id, crtc->name);
				return -EINVAL;
			}
		}
	}

	for_each_new_crtc_in_state(state, crtc, new_crtc_state, i)
		affected_crtc |= drm_crtc_mask(crtc);

	/*
	 * For commits that allow modesets drivers can add other CRTCs to the
	 * atomic commit, e.g. when they need to reallocate global resources.
	 * This can cause spurious EBUSY, which robs compositors of a very
	 * effective sanity check for their drawing loop. Therefor only allow
	 * drivers to add unrelated CRTC states for modeset commits.
	 *
	 * FIXME: Should add affected_crtc mask to the ATOMIC IOCTL as an output
	 * so compositors know what's going on.
	 */
	if (affected_crtc != requested_crtc) {
		DRM_DEBUG_ATOMIC("driver added CRTC to commit: requested 0x%x, affected 0x%0x\n",
				 requested_crtc, affected_crtc);
		WARN(!state->allow_modeset, "adding CRTC not allowed without modesets: requested 0x%x, affected 0x%0x\n",
		     requested_crtc, affected_crtc);
	}

	return 0;
}
EXPORT_SYMBOL(drm_atomic_check_only);

/**
 * drm_atomic_commit - commit configuration atomically
 * @state: atomic configuration to check
 *
 * Note that this function can return -EDEADLK if the driver needed to acquire
 * more locks but encountered a deadlock. The caller must then do the usual w/w
 * backoff dance and restart. All other errors are fatal.
 *
 * This function will take its own reference on @state.
 * Callers should always release their reference with drm_atomic_state_put().
 *
 * Returns:
 * 0 on success, negative error code on failure.
 */
int drm_atomic_commit(struct drm_atomic_state *state)
{
	struct drm_mode_config *config = &state->dev->mode_config;
	int ret;

	ret = drm_atomic_check_only(state);
	if (ret)
		return ret;

	DRM_DEBUG_ATOMIC("committing %p\n", state);

	return config->funcs->atomic_commit(state->dev, state, false);
}
EXPORT_SYMBOL(drm_atomic_commit);

/**
 * drm_atomic_nonblocking_commit - atomic nonblocking commit
 * @state: atomic configuration to check
 *
 * Note that this function can return -EDEADLK if the driver needed to acquire
 * more locks but encountered a deadlock. The caller must then do the usual w/w
 * backoff dance and restart. All other errors are fatal.
 *
 * This function will take its own reference on @state.
 * Callers should always release their reference with drm_atomic_state_put().
 *
 * Returns:
 * 0 on success, negative error code on failure.
 */
int drm_atomic_nonblocking_commit(struct drm_atomic_state *state)
{
	struct drm_mode_config *config = &state->dev->mode_config;
	int ret;

	ret = drm_atomic_check_only(state);
	if (ret)
		return ret;

	DRM_DEBUG_ATOMIC("committing %p nonblocking\n", state);

	return config->funcs->atomic_commit(state->dev, state, true);
}
EXPORT_SYMBOL(drm_atomic_nonblocking_commit);

/* just used from drm-client and atomic-helper: */
int __drm_atomic_helper_disable_plane(struct drm_plane *plane,
				      struct drm_plane_state *plane_state)
{
	int ret;

	ret = drm_atomic_set_crtc_for_plane(plane_state, NULL);
	if (ret != 0)
		return ret;

	drm_atomic_set_fb_for_plane(plane_state, NULL);
	plane_state->crtc_x = 0;
	plane_state->crtc_y = 0;
	plane_state->crtc_w = 0;
	plane_state->crtc_h = 0;
	plane_state->src_x = 0;
	plane_state->src_y = 0;
	plane_state->src_w = 0;
	plane_state->src_h = 0;

	return 0;
}
EXPORT_SYMBOL(__drm_atomic_helper_disable_plane);

static int update_output_state(struct drm_atomic_state *state,
			       struct drm_mode_set *set)
{
	struct drm_device *dev = set->crtc->dev;
	struct drm_crtc *crtc;
	struct drm_crtc_state *new_crtc_state;
	struct drm_connector *connector;
	struct drm_connector_state *new_conn_state;
	int ret, i;

	ret = drm_modeset_lock(&dev->mode_config.connection_mutex,
			       state->acquire_ctx);
	if (ret)
		return ret;

	/* First disable all connectors on the target crtc. */
	ret = drm_atomic_add_affected_connectors(state, set->crtc);
	if (ret)
		return ret;

	for_each_new_connector_in_state(state, connector, new_conn_state, i) {
		if (new_conn_state->crtc == set->crtc) {
			ret = drm_atomic_set_crtc_for_connector(new_conn_state,
								NULL);
			if (ret)
				return ret;

			/* Make sure legacy setCrtc always re-trains */
			new_conn_state->link_status = DRM_LINK_STATUS_GOOD;
		}
	}

	/* Then set all connectors from set->connectors on the target crtc */
	for (i = 0; i < set->num_connectors; i++) {
		new_conn_state = drm_atomic_get_connector_state(state,
								set->connectors[i]);
		if (IS_ERR(new_conn_state))
			return PTR_ERR(new_conn_state);

		ret = drm_atomic_set_crtc_for_connector(new_conn_state,
							set->crtc);
		if (ret)
			return ret;
	}

	for_each_new_crtc_in_state(state, crtc, new_crtc_state, i) {
		/*
		 * Don't update ->enable for the CRTC in the set_config request,
		 * since a mismatch would indicate a bug in the upper layers.
		 * The actual modeset code later on will catch any
		 * inconsistencies here.
		 */
		if (crtc == set->crtc)
			continue;

		if (!new_crtc_state->connector_mask) {
			ret = drm_atomic_set_mode_prop_for_crtc(new_crtc_state,
								NULL);
			if (ret < 0)
				return ret;

			new_crtc_state->active = false;
		}
	}

	return 0;
}

/* just used from drm-client and atomic-helper: */
int __drm_atomic_helper_set_config(struct drm_mode_set *set,
				   struct drm_atomic_state *state)
{
	struct drm_crtc_state *crtc_state;
	struct drm_plane_state *primary_state;
	struct drm_crtc *crtc = set->crtc;
	int hdisplay, vdisplay;
	int ret;

	crtc_state = drm_atomic_get_crtc_state(state, crtc);
	if (IS_ERR(crtc_state))
		return PTR_ERR(crtc_state);

	primary_state = drm_atomic_get_plane_state(state, crtc->primary);
	if (IS_ERR(primary_state))
		return PTR_ERR(primary_state);

	if (!set->mode) {
		WARN_ON(set->fb);
		WARN_ON(set->num_connectors);

		ret = drm_atomic_set_mode_for_crtc(crtc_state, NULL);
		if (ret != 0)
			return ret;

		crtc_state->active = false;

		ret = drm_atomic_set_crtc_for_plane(primary_state, NULL);
		if (ret != 0)
			return ret;

		drm_atomic_set_fb_for_plane(primary_state, NULL);

		goto commit;
	}

	WARN_ON(!set->fb);
	WARN_ON(!set->num_connectors);

	ret = drm_atomic_set_mode_for_crtc(crtc_state, set->mode);
	if (ret != 0)
		return ret;

	crtc_state->active = true;

	ret = drm_atomic_set_crtc_for_plane(primary_state, crtc);
	if (ret != 0)
		return ret;

	drm_mode_get_hv_timing(set->mode, &hdisplay, &vdisplay);

	drm_atomic_set_fb_for_plane(primary_state, set->fb);
	primary_state->crtc_x = 0;
	primary_state->crtc_y = 0;
	primary_state->crtc_w = hdisplay;
	primary_state->crtc_h = vdisplay;
	primary_state->src_x = set->x << 16;
	primary_state->src_y = set->y << 16;
	if (drm_rotation_90_or_270(primary_state->rotation)) {
		primary_state->src_w = vdisplay << 16;
		primary_state->src_h = hdisplay << 16;
	} else {
		primary_state->src_w = hdisplay << 16;
		primary_state->src_h = vdisplay << 16;
	}

commit:
	ret = update_output_state(state, set);
	if (ret)
		return ret;

	return 0;
}
EXPORT_SYMBOL(__drm_atomic_helper_set_config);

/**
 * drm_atomic_print_new_state - prints drm atomic state
 * @state: atomic configuration to check
 * @p: drm printer
 *
 * This functions prints the drm atomic state snapshot using the drm printer
 * which is passed to it. This snapshot can be used for debugging purposes.
 *
 * Note that this function looks into the new state objects and hence its not
 * safe to be used after the call to drm_atomic_helper_commit_hw_done().
 */
void drm_atomic_print_new_state(const struct drm_atomic_state *state,
		struct drm_printer *p)
{
	struct drm_plane *plane;
	struct drm_plane_state *plane_state;
	struct drm_crtc *crtc;
	struct drm_crtc_state *crtc_state;
	struct drm_connector *connector;
	struct drm_connector_state *connector_state;
	int i;

	if (!p) {
		DRM_ERROR("invalid drm printer\n");
		return;
	}

	DRM_DEBUG_ATOMIC("checking %p\n", state);

	for_each_new_plane_in_state(state, plane, plane_state, i)
		drm_atomic_plane_print_state(p, plane_state);

	for_each_new_crtc_in_state(state, crtc, crtc_state, i)
		drm_atomic_crtc_print_state(p, crtc_state);

	for_each_new_connector_in_state(state, connector, connector_state, i)
		drm_atomic_connector_print_state(p, connector_state);
}
EXPORT_SYMBOL(drm_atomic_print_new_state);

static void __drm_state_dump(struct drm_device *dev, struct drm_printer *p,
			     bool take_locks)
{
	struct drm_mode_config *config = &dev->mode_config;
	struct drm_plane *plane;
	struct drm_crtc *crtc;
	struct drm_connector *connector;
	struct drm_connector_list_iter conn_iter;

	if (!drm_drv_uses_atomic_modeset(dev))
		return;

	list_for_each_entry(plane, &config->plane_list, head) {
		if (take_locks)
			drm_modeset_lock(&plane->mutex, NULL);
		drm_atomic_plane_print_state(p, plane->state);
		if (take_locks)
			drm_modeset_unlock(&plane->mutex);
	}

	list_for_each_entry(crtc, &config->crtc_list, head) {
		if (take_locks)
			drm_modeset_lock(&crtc->mutex, NULL);
		drm_atomic_crtc_print_state(p, crtc->state);
		if (take_locks)
			drm_modeset_unlock(&crtc->mutex);
	}

	drm_connector_list_iter_begin(dev, &conn_iter);
	if (take_locks)
		drm_modeset_lock(&dev->mode_config.connection_mutex, NULL);
	drm_for_each_connector_iter(connector, &conn_iter)
		drm_atomic_connector_print_state(p, connector->state);
	if (take_locks)
		drm_modeset_unlock(&dev->mode_config.connection_mutex);
	drm_connector_list_iter_end(&conn_iter);
}

/**
 * drm_state_dump - dump entire device atomic state
 * @dev: the drm device
 * @p: where to print the state to
 *
 * Just for debugging.  Drivers might want an option to dump state
 * to dmesg in case of error irq's.  (Hint, you probably want to
 * ratelimit this!)
 *
 * The caller must wrap this drm_modeset_lock_all_ctx() and
 * drm_modeset_drop_locks(). If this is called from error irq handler, it should
 * not be enabled by default - if you are debugging errors you might
 * not care that this is racey, but calling this without all modeset locks held
 * is inherently unsafe.
 */
void drm_state_dump(struct drm_device *dev, struct drm_printer *p)
{
	__drm_state_dump(dev, p, false);
}
EXPORT_SYMBOL(drm_state_dump);

#ifdef CONFIG_DEBUG_FS
static int drm_state_info(struct seq_file *m, void *data)
{
	struct drm_info_node *node = (struct drm_info_node *) m->private;
	struct drm_device *dev = node->minor->dev;
	struct drm_printer p = drm_seq_file_printer(m);

	__drm_state_dump(dev, &p, true);

	return 0;
}

/* any use in debugfs files to dump individual planes/crtc/etc? */
static const struct drm_info_list drm_atomic_debugfs_list[] = {
	{"state", drm_state_info, 0},
};

void drm_atomic_debugfs_init(struct drm_minor *minor)
{
	drm_debugfs_create_files(drm_atomic_debugfs_list,
				 ARRAY_SIZE(drm_atomic_debugfs_list),
				 minor->debugfs_root, minor);
}
#endif<|MERGE_RESOLUTION|>--- conflicted
+++ resolved
@@ -619,13 +619,7 @@
 	ret = drm_plane_check_pixel_format(plane, fb->format->format,
 					   fb->modifier);
 	if (ret) {
-<<<<<<< HEAD
-		struct drm_format_name_buf format_name;
-
-		DRM_DEBUG_ATOMIC("[PLANE:%d:%s] invalid pixel format %s, modifier 0x%llx\n",
-=======
 		DRM_DEBUG_ATOMIC("[PLANE:%d:%s] invalid pixel format %p4cc, modifier 0x%llx\n",
->>>>>>> 7d2a07b7
 				 plane->base.id, plane->name,
 				 &fb->format->format, fb->modifier);
 		return ret;
@@ -1191,11 +1185,7 @@
  * This function walks the current configuration and adds all connectors
  * currently using @crtc to the atomic configuration @state. Note that this
  * function must acquire the connection mutex. This can potentially cause
-<<<<<<< HEAD
- * unneeded seralization if the update is just for the planes on one CRTC. Hence
-=======
  * unneeded serialization if the update is just for the planes on one CRTC. Hence
->>>>>>> 7d2a07b7
  * drivers and helpers should only call this when really needed (e.g. when a
  * full modeset needs to happen due to some change).
  *
