// SPDX-License-Identifier: GPL-2.0-only
/*
 * Copyright (C) 2012 Texas Instruments Incorporated - https://www.ti.com/
 * Author: Archit Taneja <archit@ti.com>
 */

#include <linux/kernel.h>
#include <linux/module.h>
#include <linux/platform_device.h>
#include <linux/slab.h>
#include <linux/of.h>
#include <linux/of_graph.h>

#include <drm/drm_bridge.h>
#include <drm/drm_panel.h>

#include "dss.h"
#include "omapdss.h"

int omapdss_device_init_output(struct omap_dss_device *out,
			       struct drm_bridge *local_bridge)
{
	struct device_node *remote_node;
	int ret;

	remote_node = of_graph_get_remote_node(out->dev->of_node,
					       out->of_port, 0);
	if (!remote_node) {
		dev_dbg(out->dev, "failed to find video sink\n");
		return 0;
	}

	out->bridge = of_drm_find_bridge(remote_node);
	out->panel = of_drm_find_panel(remote_node);
	if (IS_ERR(out->panel))
		out->panel = NULL;

	of_node_put(remote_node);

<<<<<<< HEAD
	if (out->next && out->type != out->next->type) {
		dev_err(out->dev, "output type and display type don't match\n");
		ret = -EINVAL;
		goto error;
	}

	if (out->panel) {
		struct drm_bridge *bridge;

=======
	if (out->panel) {
		struct drm_bridge *bridge;

>>>>>>> 7d2a07b7
		bridge = drm_panel_bridge_add(out->panel);
		if (IS_ERR(bridge)) {
			dev_err(out->dev,
				"unable to create panel bridge (%ld)\n",
				PTR_ERR(bridge));
			ret = PTR_ERR(bridge);
			goto error;
		}
<<<<<<< HEAD

		out->bridge = bridge;
	}

	if (local_bridge) {
		if (!out->bridge) {
			ret = -EPROBE_DEFER;
			goto error;
		}

		out->next_bridge = out->bridge;
		out->bridge = local_bridge;
	}

	if (!out->next && !out->bridge) {
		ret = -EPROBE_DEFER;
		goto error;
	}

	return 0;

error:
	omapdss_device_cleanup_output(out);
	out->next = NULL;
	return ret;
}
EXPORT_SYMBOL(omapdss_device_init_output);

void omapdss_device_cleanup_output(struct omap_dss_device *out)
{
	if (out->bridge && out->panel)
		drm_panel_bridge_remove(out->next_bridge ?
					out->next_bridge : out->bridge);

	if (out->next)
		omapdss_device_put(out->next);
}
EXPORT_SYMBOL(omapdss_device_cleanup_output);
=======

		out->bridge = bridge;
	}
>>>>>>> 7d2a07b7

	if (local_bridge) {
		if (!out->bridge) {
			ret = -EPROBE_DEFER;
			goto error;
		}

		out->next_bridge = out->bridge;
		out->bridge = local_bridge;
	}

	if (!out->bridge) {
		ret = -EPROBE_DEFER;
		goto error;
	}

	return 0;

error:
	omapdss_device_cleanup_output(out);
	return ret;
}

void omapdss_device_cleanup_output(struct omap_dss_device *out)
{
	if (out->bridge && out->panel)
		drm_panel_bridge_remove(out->next_bridge ?
					out->next_bridge : out->bridge);
}

void dss_mgr_set_timings(struct omap_dss_device *dssdev,
			 const struct videomode *vm)
{
	omap_crtc_dss_set_timings(dssdev->dss->mgr_ops_priv,
					  dssdev->dispc_channel, vm);
}

void dss_mgr_set_lcd_config(struct omap_dss_device *dssdev,
		const struct dss_lcd_mgr_config *config)
{
	omap_crtc_dss_set_lcd_config(dssdev->dss->mgr_ops_priv,
					     dssdev->dispc_channel, config);
}

int dss_mgr_enable(struct omap_dss_device *dssdev)
{
	return omap_crtc_dss_enable(dssdev->dss->mgr_ops_priv,
					    dssdev->dispc_channel);
}

void dss_mgr_disable(struct omap_dss_device *dssdev)
{
	omap_crtc_dss_disable(dssdev->dss->mgr_ops_priv,
				      dssdev->dispc_channel);
}

void dss_mgr_start_update(struct omap_dss_device *dssdev)
{
	omap_crtc_dss_start_update(dssdev->dss->mgr_ops_priv,
					   dssdev->dispc_channel);
}

int dss_mgr_register_framedone_handler(struct omap_dss_device *dssdev,
		void (*handler)(void *), void *data)
{
	struct dss_device *dss = dssdev->dss;

	return omap_crtc_dss_register_framedone(dss->mgr_ops_priv,
							dssdev->dispc_channel,
							handler, data);
}

void dss_mgr_unregister_framedone_handler(struct omap_dss_device *dssdev,
		void (*handler)(void *), void *data)
{
	struct dss_device *dss = dssdev->dss;

	omap_crtc_dss_unregister_framedone(dss->mgr_ops_priv,
						   dssdev->dispc_channel,
						   handler, data);
}<|MERGE_RESOLUTION|>--- conflicted
+++ resolved
@@ -37,21 +37,9 @@
 
 	of_node_put(remote_node);
 
-<<<<<<< HEAD
-	if (out->next && out->type != out->next->type) {
-		dev_err(out->dev, "output type and display type don't match\n");
-		ret = -EINVAL;
-		goto error;
-	}
-
 	if (out->panel) {
 		struct drm_bridge *bridge;
 
-=======
-	if (out->panel) {
-		struct drm_bridge *bridge;
-
->>>>>>> 7d2a07b7
 		bridge = drm_panel_bridge_add(out->panel);
 		if (IS_ERR(bridge)) {
 			dev_err(out->dev,
@@ -60,50 +48,9 @@
 			ret = PTR_ERR(bridge);
 			goto error;
 		}
-<<<<<<< HEAD
 
 		out->bridge = bridge;
 	}
-
-	if (local_bridge) {
-		if (!out->bridge) {
-			ret = -EPROBE_DEFER;
-			goto error;
-		}
-
-		out->next_bridge = out->bridge;
-		out->bridge = local_bridge;
-	}
-
-	if (!out->next && !out->bridge) {
-		ret = -EPROBE_DEFER;
-		goto error;
-	}
-
-	return 0;
-
-error:
-	omapdss_device_cleanup_output(out);
-	out->next = NULL;
-	return ret;
-}
-EXPORT_SYMBOL(omapdss_device_init_output);
-
-void omapdss_device_cleanup_output(struct omap_dss_device *out)
-{
-	if (out->bridge && out->panel)
-		drm_panel_bridge_remove(out->next_bridge ?
-					out->next_bridge : out->bridge);
-
-	if (out->next)
-		omapdss_device_put(out->next);
-}
-EXPORT_SYMBOL(omapdss_device_cleanup_output);
-=======
-
-		out->bridge = bridge;
-	}
->>>>>>> 7d2a07b7
 
 	if (local_bridge) {
 		if (!out->bridge) {
