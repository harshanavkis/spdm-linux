--- conflicted
+++ resolved
@@ -6,19 +6,13 @@
 #include <linux/clk.h>
 #include <linux/pm_runtime.h>
 #include <linux/soc/mediatek/mtk-cmdq.h>
-<<<<<<< HEAD
-=======
 #include <linux/soc/mediatek/mtk-mmsys.h>
 #include <linux/soc/mediatek/mtk-mutex.h>
->>>>>>> 7d2a07b7
 
 #include <asm/barrier.h>
 #include <soc/mediatek/smi.h>
 
-<<<<<<< HEAD
-=======
 #include <drm/drm_atomic.h>
->>>>>>> 7d2a07b7
 #include <drm/drm_atomic_helper.h>
 #include <drm/drm_plane_helper.h>
 #include <drm/drm_probe_helper.h>
@@ -67,10 +61,7 @@
 
 	/* lock for display hardware access */
 	struct mutex			hw_lock;
-<<<<<<< HEAD
-=======
 	bool				config_updating;
->>>>>>> 7d2a07b7
 };
 
 struct mtk_crtc_state {
@@ -206,36 +197,6 @@
 	for (i = 0; i < mtk_crtc->ddp_comp_nr; i++)
 		mtk_ddp_comp_clk_disable(mtk_crtc->ddp_comp[i]);
 }
-
-static
-struct mtk_ddp_comp *mtk_drm_ddp_comp_for_plane(struct drm_crtc *crtc,
-						struct drm_plane *plane,
-						unsigned int *local_layer)
-{
-	struct mtk_drm_crtc *mtk_crtc = to_mtk_crtc(crtc);
-	struct mtk_ddp_comp *comp;
-	int i, count = 0;
-	unsigned int local_index = plane - mtk_crtc->planes;
-
-	for (i = 0; i < mtk_crtc->ddp_comp_nr; i++) {
-		comp = mtk_crtc->ddp_comp[i];
-		if (local_index < (count + mtk_ddp_comp_layer_nr(comp))) {
-			*local_layer = local_index - count;
-			return comp;
-		}
-		count += mtk_ddp_comp_layer_nr(comp);
-	}
-
-	WARN(1, "Failed to find component for plane %d\n", plane->index);
-	return NULL;
-}
-
-#if IS_REACHABLE(CONFIG_MTK_CMDQ)
-static void ddp_cmdq_cb(struct cmdq_cb_data data)
-{
-	cmdq_pkt_destroy(data.data);
-}
-#endif
 
 static
 struct mtk_ddp_comp *mtk_drm_ddp_comp_for_plane(struct drm_crtc *crtc,
@@ -366,10 +327,6 @@
 	struct drm_crtc *crtc = &mtk_crtc->base;
 	int i;
 
-<<<<<<< HEAD
-	DRM_DEBUG_DRIVER("%s\n", __func__);
-=======
->>>>>>> 7d2a07b7
 	for (i = 0; i < mtk_crtc->ddp_comp_nr; i++) {
 		mtk_ddp_comp_stop(mtk_crtc->ddp_comp[i]);
 		if (i == 1)
@@ -469,12 +426,8 @@
 	}
 }
 
-<<<<<<< HEAD
-static void mtk_drm_crtc_hw_config(struct mtk_drm_crtc *mtk_crtc)
-=======
 static void mtk_drm_crtc_update_config(struct mtk_drm_crtc *mtk_crtc,
 				       bool needs_vblank)
->>>>>>> 7d2a07b7
 {
 #if IS_REACHABLE(CONFIG_MTK_CMDQ)
 	struct cmdq_pkt *cmdq_handle;
@@ -485,13 +438,10 @@
 	int i;
 
 	mutex_lock(&mtk_crtc->hw_lock);
-<<<<<<< HEAD
-=======
 	mtk_crtc->config_updating = true;
 	if (needs_vblank)
 		mtk_crtc->pending_needs_vblank = true;
 
->>>>>>> 7d2a07b7
 	for (i = 0; i < mtk_crtc->layer_nr; i++) {
 		struct drm_plane *plane = &mtk_crtc->planes[i];
 		struct mtk_plane_state *plane_state;
@@ -513,31 +463,15 @@
 		mtk_crtc->pending_async_planes = true;
 
 	if (priv->data->shadow_register) {
-<<<<<<< HEAD
-		mtk_disp_mutex_acquire(mtk_crtc->mutex);
-		mtk_crtc_ddp_config(crtc, NULL);
-		mtk_disp_mutex_release(mtk_crtc->mutex);
-=======
 		mtk_mutex_acquire(mtk_crtc->mutex);
 		mtk_crtc_ddp_config(crtc, NULL);
 		mtk_mutex_release(mtk_crtc->mutex);
->>>>>>> 7d2a07b7
 	}
 #if IS_REACHABLE(CONFIG_MTK_CMDQ)
 	if (mtk_crtc->cmdq_client) {
 		mbox_flush(mtk_crtc->cmdq_client->chan, 2000);
 		cmdq_handle = cmdq_pkt_create(mtk_crtc->cmdq_client, PAGE_SIZE);
 		cmdq_pkt_clear_event(cmdq_handle, mtk_crtc->cmdq_event);
-<<<<<<< HEAD
-		cmdq_pkt_wfe(cmdq_handle, mtk_crtc->cmdq_event);
-		mtk_crtc_ddp_config(crtc, cmdq_handle);
-		cmdq_pkt_flush_async(cmdq_handle, ddp_cmdq_cb, cmdq_handle);
-	}
-#endif
-	mutex_unlock(&mtk_crtc->hw_lock);
-}
-
-=======
 		cmdq_pkt_wfe(cmdq_handle, mtk_crtc->cmdq_event, false);
 		mtk_crtc_ddp_config(crtc, cmdq_handle);
 		cmdq_pkt_finalize(cmdq_handle);
@@ -582,7 +516,6 @@
 	mtk_ddp_comp_disable_vblank(comp);
 }
 
->>>>>>> 7d2a07b7
 int mtk_drm_crtc_plane_check(struct drm_crtc *crtc, struct drm_plane *plane,
 			     struct mtk_plane_state *state)
 {
@@ -596,27 +529,14 @@
 }
 
 void mtk_drm_crtc_async_update(struct drm_crtc *crtc, struct drm_plane *plane,
-<<<<<<< HEAD
-			       struct drm_plane_state *new_state)
-{
-	struct mtk_drm_crtc *mtk_crtc = to_mtk_crtc(crtc);
-	const struct drm_plane_helper_funcs *plane_helper_funcs =
-			plane->helper_private;
-=======
 			       struct drm_atomic_state *state)
 {
 	struct mtk_drm_crtc *mtk_crtc = to_mtk_crtc(crtc);
->>>>>>> 7d2a07b7
 
 	if (!mtk_crtc->enabled)
 		return;
 
-<<<<<<< HEAD
-	plane_helper_funcs->atomic_update(plane, new_state);
-	mtk_drm_crtc_hw_config(mtk_crtc);
-=======
 	mtk_drm_crtc_update_config(mtk_crtc, false);
->>>>>>> 7d2a07b7
 }
 
 static void mtk_drm_crtc_atomic_enable(struct drm_crtc *crtc,
@@ -666,11 +586,7 @@
 	}
 	mtk_crtc->pending_planes = true;
 
-<<<<<<< HEAD
-	mtk_drm_crtc_hw_config(mtk_crtc);
-=======
 	mtk_drm_crtc_update_config(mtk_crtc, false);
->>>>>>> 7d2a07b7
 	/* Wait for planes to be disabled */
 	drm_crtc_wait_one_vblank(crtc);
 
@@ -706,21 +622,12 @@
 	struct mtk_drm_crtc *mtk_crtc = to_mtk_crtc(crtc);
 	int i;
 
-<<<<<<< HEAD
-	if (mtk_crtc->event)
-		mtk_crtc->pending_needs_vblank = true;
-=======
->>>>>>> 7d2a07b7
 	if (crtc->state->color_mgmt_changed)
 		for (i = 0; i < mtk_crtc->ddp_comp_nr; i++) {
 			mtk_ddp_gamma_set(mtk_crtc->ddp_comp[i], crtc->state);
 			mtk_ddp_ctm_set(mtk_crtc->ddp_comp[i], crtc->state);
 		}
-<<<<<<< HEAD
-	mtk_drm_crtc_hw_config(mtk_crtc);
-=======
 	mtk_drm_crtc_update_config(mtk_crtc, !!mtk_crtc->event);
->>>>>>> 7d2a07b7
 }
 
 static const struct drm_crtc_funcs mtk_crtc_funcs = {
@@ -777,17 +684,8 @@
 {
 	struct mtk_ddp_comp *comp;
 
-<<<<<<< HEAD
-#if IS_REACHABLE(CONFIG_MTK_CMDQ)
-	if (!priv->data->shadow_register && !mtk_crtc->cmdq_client)
-#else
-	if (!priv->data->shadow_register)
-#endif
-		mtk_crtc_ddp_config(crtc, NULL);
-=======
 	if (comp_idx > 1)
 		return 0;
->>>>>>> 7d2a07b7
 
 	comp = mtk_crtc->ddp_comp[comp_idx];
 	if (!comp->funcs)
@@ -835,60 +733,6 @@
 	return 0;
 }
 
-static int mtk_drm_crtc_num_comp_planes(struct mtk_drm_crtc *mtk_crtc,
-					int comp_idx)
-{
-	struct mtk_ddp_comp *comp;
-
-	if (comp_idx > 1)
-		return 0;
-
-	comp = mtk_crtc->ddp_comp[comp_idx];
-	if (!comp->funcs)
-		return 0;
-
-	if (comp_idx == 1 && !comp->funcs->bgclr_in_on)
-		return 0;
-
-	return mtk_ddp_comp_layer_nr(comp);
-}
-
-static inline
-enum drm_plane_type mtk_drm_crtc_plane_type(unsigned int plane_idx,
-					    unsigned int num_planes)
-{
-	if (plane_idx == 0)
-		return DRM_PLANE_TYPE_PRIMARY;
-	else if (plane_idx == (num_planes - 1))
-		return DRM_PLANE_TYPE_CURSOR;
-	else
-		return DRM_PLANE_TYPE_OVERLAY;
-
-}
-
-static int mtk_drm_crtc_init_comp_planes(struct drm_device *drm_dev,
-					 struct mtk_drm_crtc *mtk_crtc,
-					 int comp_idx, int pipe)
-{
-	int num_planes = mtk_drm_crtc_num_comp_planes(mtk_crtc, comp_idx);
-	struct mtk_ddp_comp *comp = mtk_crtc->ddp_comp[comp_idx];
-	int i, ret;
-
-	for (i = 0; i < num_planes; i++) {
-		ret = mtk_plane_init(drm_dev,
-				&mtk_crtc->planes[mtk_crtc->layer_nr],
-				BIT(pipe),
-				mtk_drm_crtc_plane_type(mtk_crtc->layer_nr,
-							num_planes),
-				mtk_ddp_comp_supported_rotations(comp));
-		if (ret)
-			return ret;
-
-		mtk_crtc->layer_nr++;
-	}
-	return 0;
-}
-
 int mtk_drm_crtc_create(struct drm_device *drm_dev,
 			const enum mtk_ddp_comp_id *path, unsigned int path_len)
 {
@@ -986,13 +830,8 @@
 
 #if IS_REACHABLE(CONFIG_MTK_CMDQ)
 	mtk_crtc->cmdq_client =
-<<<<<<< HEAD
-			cmdq_mbox_create(dev, drm_crtc_index(&mtk_crtc->base),
-					 2000);
-=======
 			cmdq_mbox_create(mtk_crtc->mmsys_dev,
 					 drm_crtc_index(&mtk_crtc->base));
->>>>>>> 7d2a07b7
 	if (IS_ERR(mtk_crtc->cmdq_client)) {
 		dev_dbg(dev, "mtk_crtc %d failed to create mailbox client, writing register by CPU now\n",
 			drm_crtc_index(&mtk_crtc->base));
