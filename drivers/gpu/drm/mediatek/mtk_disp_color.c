--- conflicted
+++ resolved
@@ -50,22 +50,11 @@
 	return clk_prepare_enable(color->clk);
 }
 
-<<<<<<< HEAD
-static void mtk_color_config(struct mtk_ddp_comp *comp, unsigned int w,
-			     unsigned int h, unsigned int vrefresh,
-			     unsigned int bpc, struct cmdq_pkt *cmdq_pkt)
-=======
 void mtk_color_clk_disable(struct device *dev)
->>>>>>> 7d2a07b7
 {
 	struct mtk_disp_color *color = dev_get_drvdata(dev);
 
-<<<<<<< HEAD
-	mtk_ddp_write(cmdq_pkt, w, comp, DISP_COLOR_WIDTH(color));
-	mtk_ddp_write(cmdq_pkt, h, comp, DISP_COLOR_HEIGHT(color));
-=======
 	clk_disable_unprepare(color->clk);
->>>>>>> 7d2a07b7
 }
 
 void mtk_color_config(struct device *dev, unsigned int w,
