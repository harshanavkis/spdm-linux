// SPDX-License-Identifier: GPL-2.0
/*
 * Copyright (C) STMicroelectronics SA 2017
 *
 * Authors: Philippe Cornu <philippe.cornu@st.com>
 *          Yannick Fertre <yannick.fertre@st.com>
 *          Fabien Dessenne <fabien.dessenne@st.com>
 *          Mickael Reulier <mickael.reulier@st.com>
 */

#include <linux/clk.h>
#include <linux/component.h>
#include <linux/delay.h>
#include <linux/interrupt.h>
#include <linux/module.h>
#include <linux/of_address.h>
#include <linux/of_graph.h>
#include <linux/pinctrl/consumer.h>
#include <linux/platform_device.h>
#include <linux/pm_runtime.h>
#include <linux/reset.h>

#include <drm/drm_atomic.h>
#include <drm/drm_atomic_helper.h>
#include <drm/drm_bridge.h>
#include <drm/drm_device.h>
#include <drm/drm_fb_cma_helper.h>
#include <drm/drm_fourcc.h>
#include <drm/drm_gem_atomic_helper.h>
#include <drm/drm_gem_cma_helper.h>
#include <drm/drm_gem_framebuffer_helper.h>
#include <drm/drm_of.h>
#include <drm/drm_plane_helper.h>
#include <drm/drm_probe_helper.h>
#include <drm/drm_simple_kms_helper.h>
#include <drm/drm_vblank.h>

#include <video/videomode.h>

#include "ltdc.h"

#define NB_CRTC 1
#define CRTC_MASK GENMASK(NB_CRTC - 1, 0)

#define MAX_IRQ 4

#define HWVER_10200 0x010200
#define HWVER_10300 0x010300
#define HWVER_20101 0x020101

/*
 * The address of some registers depends on the HW version: such registers have
 * an extra offset specified with reg_ofs.
 */
#define REG_OFS_NONE	0
#define REG_OFS_4	4		/* Insertion of "Layer Conf. 2" reg */
#define REG_OFS		(ldev->caps.reg_ofs)
#define LAY_OFS		0x80		/* Register Offset between 2 layers */

/* Global register offsets */
#define LTDC_IDR	0x0000		/* IDentification */
#define LTDC_LCR	0x0004		/* Layer Count */
#define LTDC_SSCR	0x0008		/* Synchronization Size Configuration */
#define LTDC_BPCR	0x000C		/* Back Porch Configuration */
#define LTDC_AWCR	0x0010		/* Active Width Configuration */
#define LTDC_TWCR	0x0014		/* Total Width Configuration */
#define LTDC_GCR	0x0018		/* Global Control */
#define LTDC_GC1R	0x001C		/* Global Configuration 1 */
#define LTDC_GC2R	0x0020		/* Global Configuration 2 */
#define LTDC_SRCR	0x0024		/* Shadow Reload Configuration */
#define LTDC_GACR	0x0028		/* GAmma Correction */
#define LTDC_BCCR	0x002C		/* Background Color Configuration */
#define LTDC_IER	0x0034		/* Interrupt Enable */
#define LTDC_ISR	0x0038		/* Interrupt Status */
#define LTDC_ICR	0x003C		/* Interrupt Clear */
#define LTDC_LIPCR	0x0040		/* Line Interrupt Position Conf. */
#define LTDC_CPSR	0x0044		/* Current Position Status */
#define LTDC_CDSR	0x0048		/* Current Display Status */

/* Layer register offsets */
#define LTDC_L1LC1R	(0x80)		/* L1 Layer Configuration 1 */
#define LTDC_L1LC2R	(0x84)		/* L1 Layer Configuration 2 */
#define LTDC_L1CR	(0x84 + REG_OFS)/* L1 Control */
#define LTDC_L1WHPCR	(0x88 + REG_OFS)/* L1 Window Hor Position Config */
#define LTDC_L1WVPCR	(0x8C + REG_OFS)/* L1 Window Vert Position Config */
#define LTDC_L1CKCR	(0x90 + REG_OFS)/* L1 Color Keying Configuration */
#define LTDC_L1PFCR	(0x94 + REG_OFS)/* L1 Pixel Format Configuration */
#define LTDC_L1CACR	(0x98 + REG_OFS)/* L1 Constant Alpha Config */
#define LTDC_L1DCCR	(0x9C + REG_OFS)/* L1 Default Color Configuration */
#define LTDC_L1BFCR	(0xA0 + REG_OFS)/* L1 Blend Factors Configuration */
#define LTDC_L1FBBCR	(0xA4 + REG_OFS)/* L1 FrameBuffer Bus Control */
#define LTDC_L1AFBCR	(0xA8 + REG_OFS)/* L1 AuxFB Control */
#define LTDC_L1CFBAR	(0xAC + REG_OFS)/* L1 Color FrameBuffer Address */
#define LTDC_L1CFBLR	(0xB0 + REG_OFS)/* L1 Color FrameBuffer Length */
#define LTDC_L1CFBLNR	(0xB4 + REG_OFS)/* L1 Color FrameBuffer Line Nb */
#define LTDC_L1AFBAR	(0xB8 + REG_OFS)/* L1 AuxFB Address */
#define LTDC_L1AFBLR	(0xBC + REG_OFS)/* L1 AuxFB Length */
#define LTDC_L1AFBLNR	(0xC0 + REG_OFS)/* L1 AuxFB Line Number */
#define LTDC_L1CLUTWR	(0xC4 + REG_OFS)/* L1 CLUT Write */
#define LTDC_L1YS1R	(0xE0 + REG_OFS)/* L1 YCbCr Scale 1 */
#define LTDC_L1YS2R	(0xE4 + REG_OFS)/* L1 YCbCr Scale 2 */

/* Bit definitions */
#define SSCR_VSH	GENMASK(10, 0)	/* Vertical Synchronization Height */
#define SSCR_HSW	GENMASK(27, 16)	/* Horizontal Synchronization Width */

#define BPCR_AVBP	GENMASK(10, 0)	/* Accumulated Vertical Back Porch */
#define BPCR_AHBP	GENMASK(27, 16)	/* Accumulated Horizontal Back Porch */

#define AWCR_AAH	GENMASK(10, 0)	/* Accumulated Active Height */
#define AWCR_AAW	GENMASK(27, 16)	/* Accumulated Active Width */

#define TWCR_TOTALH	GENMASK(10, 0)	/* TOTAL Height */
#define TWCR_TOTALW	GENMASK(27, 16)	/* TOTAL Width */

#define GCR_LTDCEN	BIT(0)		/* LTDC ENable */
#define GCR_DEN		BIT(16)		/* Dither ENable */
#define GCR_PCPOL	BIT(28)		/* Pixel Clock POLarity-Inverted */
#define GCR_DEPOL	BIT(29)		/* Data Enable POLarity-High */
#define GCR_VSPOL	BIT(30)		/* Vertical Synchro POLarity-High */
#define GCR_HSPOL	BIT(31)		/* Horizontal Synchro POLarity-High */

#define GC1R_WBCH	GENMASK(3, 0)	/* Width of Blue CHannel output */
#define GC1R_WGCH	GENMASK(7, 4)	/* Width of Green Channel output */
#define GC1R_WRCH	GENMASK(11, 8)	/* Width of Red Channel output */
#define GC1R_PBEN	BIT(12)		/* Precise Blending ENable */
#define GC1R_DT		GENMASK(15, 14)	/* Dithering Technique */
#define GC1R_GCT	GENMASK(19, 17)	/* Gamma Correction Technique */
#define GC1R_SHREN	BIT(21)		/* SHadow Registers ENabled */
#define GC1R_BCP	BIT(22)		/* Background Colour Programmable */
#define GC1R_BBEN	BIT(23)		/* Background Blending ENabled */
#define GC1R_LNIP	BIT(24)		/* Line Number IRQ Position */
#define GC1R_TP		BIT(25)		/* Timing Programmable */
#define GC1R_IPP	BIT(26)		/* IRQ Polarity Programmable */
#define GC1R_SPP	BIT(27)		/* Sync Polarity Programmable */
#define GC1R_DWP	BIT(28)		/* Dither Width Programmable */
#define GC1R_STREN	BIT(29)		/* STatus Registers ENabled */
#define GC1R_BMEN	BIT(31)		/* Blind Mode ENabled */

#define GC2R_EDCA	BIT(0)		/* External Display Control Ability  */
#define GC2R_STSAEN	BIT(1)		/* Slave Timing Sync Ability ENabled */
#define GC2R_DVAEN	BIT(2)		/* Dual-View Ability ENabled */
#define GC2R_DPAEN	BIT(3)		/* Dual-Port Ability ENabled */
#define GC2R_BW		GENMASK(6, 4)	/* Bus Width (log2 of nb of bytes) */
#define GC2R_EDCEN	BIT(7)		/* External Display Control ENabled */

#define SRCR_IMR	BIT(0)		/* IMmediate Reload */
#define SRCR_VBR	BIT(1)		/* Vertical Blanking Reload */

#define BCCR_BCBLACK	0x00		/* Background Color BLACK */
#define BCCR_BCBLUE	GENMASK(7, 0)	/* Background Color BLUE */
#define BCCR_BCGREEN	GENMASK(15, 8)	/* Background Color GREEN */
#define BCCR_BCRED	GENMASK(23, 16)	/* Background Color RED */
#define BCCR_BCWHITE	GENMASK(23, 0)	/* Background Color WHITE */

#define IER_LIE		BIT(0)		/* Line Interrupt Enable */
#define IER_FUIE	BIT(1)		/* Fifo Underrun Interrupt Enable */
#define IER_TERRIE	BIT(2)		/* Transfer ERRor Interrupt Enable */
#define IER_RRIE	BIT(3)		/* Register Reload Interrupt enable */

#define CPSR_CYPOS	GENMASK(15, 0)	/* Current Y position */

#define ISR_LIF		BIT(0)		/* Line Interrupt Flag */
#define ISR_FUIF	BIT(1)		/* Fifo Underrun Interrupt Flag */
#define ISR_TERRIF	BIT(2)		/* Transfer ERRor Interrupt Flag */
#define ISR_RRIF	BIT(3)		/* Register Reload Interrupt Flag */

#define LXCR_LEN	BIT(0)		/* Layer ENable */
#define LXCR_COLKEN	BIT(1)		/* Color Keying Enable */
#define LXCR_CLUTEN	BIT(4)		/* Color Look-Up Table ENable */

#define LXWHPCR_WHSTPOS	GENMASK(11, 0)	/* Window Horizontal StarT POSition */
#define LXWHPCR_WHSPPOS	GENMASK(27, 16)	/* Window Horizontal StoP POSition */

#define LXWVPCR_WVSTPOS	GENMASK(10, 0)	/* Window Vertical StarT POSition */
#define LXWVPCR_WVSPPOS	GENMASK(26, 16)	/* Window Vertical StoP POSition */

#define LXPFCR_PF	GENMASK(2, 0)	/* Pixel Format */

#define LXCACR_CONSTA	GENMASK(7, 0)	/* CONSTant Alpha */

#define LXBFCR_BF2	GENMASK(2, 0)	/* Blending Factor 2 */
#define LXBFCR_BF1	GENMASK(10, 8)	/* Blending Factor 1 */

#define LXCFBLR_CFBLL	GENMASK(12, 0)	/* Color Frame Buffer Line Length */
#define LXCFBLR_CFBP	GENMASK(28, 16)	/* Color Frame Buffer Pitch in bytes */

#define LXCFBLNR_CFBLN	GENMASK(10, 0)	/* Color Frame Buffer Line Number */

#define CLUT_SIZE	256

#define CONSTA_MAX	0xFF		/* CONSTant Alpha MAX= 1.0 */
#define BF1_PAXCA	0x600		/* Pixel Alpha x Constant Alpha */
#define BF1_CA		0x400		/* Constant Alpha */
#define BF2_1PAXCA	0x007		/* 1 - (Pixel Alpha x Constant Alpha) */
#define BF2_1CA		0x005		/* 1 - Constant Alpha */

#define NB_PF		8		/* Max nb of HW pixel format */

enum ltdc_pix_fmt {
	PF_NONE,
	/* RGB formats */
	PF_ARGB8888,		/* ARGB [32 bits] */
	PF_RGBA8888,		/* RGBA [32 bits] */
	PF_RGB888,		/* RGB [24 bits] */
	PF_RGB565,		/* RGB [16 bits] */
	PF_ARGB1555,		/* ARGB A:1 bit RGB:15 bits [16 bits] */
	PF_ARGB4444,		/* ARGB A:4 bits R/G/B: 4 bits each [16 bits] */
	/* Indexed formats */
	PF_L8,			/* Indexed 8 bits [8 bits] */
	PF_AL44,		/* Alpha:4 bits + indexed 4 bits [8 bits] */
	PF_AL88			/* Alpha:8 bits + indexed 8 bits [16 bits] */
};

/* The index gives the encoding of the pixel format for an HW version */
static const enum ltdc_pix_fmt ltdc_pix_fmt_a0[NB_PF] = {
	PF_ARGB8888,		/* 0x00 */
	PF_RGB888,		/* 0x01 */
	PF_RGB565,		/* 0x02 */
	PF_ARGB1555,		/* 0x03 */
	PF_ARGB4444,		/* 0x04 */
	PF_L8,			/* 0x05 */
	PF_AL44,		/* 0x06 */
	PF_AL88			/* 0x07 */
};

static const enum ltdc_pix_fmt ltdc_pix_fmt_a1[NB_PF] = {
	PF_ARGB8888,		/* 0x00 */
	PF_RGB888,		/* 0x01 */
	PF_RGB565,		/* 0x02 */
	PF_RGBA8888,		/* 0x03 */
	PF_AL44,		/* 0x04 */
	PF_L8,			/* 0x05 */
	PF_ARGB1555,		/* 0x06 */
	PF_ARGB4444		/* 0x07 */
};

static const u64 ltdc_format_modifiers[] = {
	DRM_FORMAT_MOD_LINEAR,
	DRM_FORMAT_MOD_INVALID
};

static inline u32 reg_read(void __iomem *base, u32 reg)
{
	return readl_relaxed(base + reg);
}

static inline void reg_write(void __iomem *base, u32 reg, u32 val)
{
	writel_relaxed(val, base + reg);
}

static inline void reg_set(void __iomem *base, u32 reg, u32 mask)
{
	reg_write(base, reg, reg_read(base, reg) | mask);
}

static inline void reg_clear(void __iomem *base, u32 reg, u32 mask)
{
	reg_write(base, reg, reg_read(base, reg) & ~mask);
}

static inline void reg_update_bits(void __iomem *base, u32 reg, u32 mask,
				   u32 val)
{
	reg_write(base, reg, (reg_read(base, reg) & ~mask) | val);
}

static inline struct ltdc_device *crtc_to_ltdc(struct drm_crtc *crtc)
{
	return (struct ltdc_device *)crtc->dev->dev_private;
}

static inline struct ltdc_device *plane_to_ltdc(struct drm_plane *plane)
{
	return (struct ltdc_device *)plane->dev->dev_private;
}

static inline struct ltdc_device *encoder_to_ltdc(struct drm_encoder *enc)
{
	return (struct ltdc_device *)enc->dev->dev_private;
}

static inline enum ltdc_pix_fmt to_ltdc_pixelformat(u32 drm_fmt)
{
	enum ltdc_pix_fmt pf;

	switch (drm_fmt) {
	case DRM_FORMAT_ARGB8888:
	case DRM_FORMAT_XRGB8888:
		pf = PF_ARGB8888;
		break;
	case DRM_FORMAT_RGBA8888:
	case DRM_FORMAT_RGBX8888:
		pf = PF_RGBA8888;
		break;
	case DRM_FORMAT_RGB888:
		pf = PF_RGB888;
		break;
	case DRM_FORMAT_RGB565:
		pf = PF_RGB565;
		break;
	case DRM_FORMAT_ARGB1555:
	case DRM_FORMAT_XRGB1555:
		pf = PF_ARGB1555;
		break;
	case DRM_FORMAT_ARGB4444:
	case DRM_FORMAT_XRGB4444:
		pf = PF_ARGB4444;
		break;
	case DRM_FORMAT_C8:
		pf = PF_L8;
		break;
	default:
		pf = PF_NONE;
		break;
		/* Note: There are no DRM_FORMAT for AL44 and AL88 */
	}

	return pf;
}

static inline u32 to_drm_pixelformat(enum ltdc_pix_fmt pf)
{
	switch (pf) {
	case PF_ARGB8888:
		return DRM_FORMAT_ARGB8888;
	case PF_RGBA8888:
		return DRM_FORMAT_RGBA8888;
	case PF_RGB888:
		return DRM_FORMAT_RGB888;
	case PF_RGB565:
		return DRM_FORMAT_RGB565;
	case PF_ARGB1555:
		return DRM_FORMAT_ARGB1555;
	case PF_ARGB4444:
		return DRM_FORMAT_ARGB4444;
	case PF_L8:
		return DRM_FORMAT_C8;
	case PF_AL44:		/* No DRM support */
	case PF_AL88:		/* No DRM support */
	case PF_NONE:
	default:
		return 0;
	}
}

static inline u32 get_pixelformat_without_alpha(u32 drm)
{
	switch (drm) {
	case DRM_FORMAT_ARGB4444:
		return DRM_FORMAT_XRGB4444;
	case DRM_FORMAT_RGBA4444:
		return DRM_FORMAT_RGBX4444;
	case DRM_FORMAT_ARGB1555:
		return DRM_FORMAT_XRGB1555;
	case DRM_FORMAT_RGBA5551:
		return DRM_FORMAT_RGBX5551;
	case DRM_FORMAT_ARGB8888:
		return DRM_FORMAT_XRGB8888;
	case DRM_FORMAT_RGBA8888:
		return DRM_FORMAT_RGBX8888;
	default:
		return 0;
	}
}

static irqreturn_t ltdc_irq_thread(int irq, void *arg)
{
	struct drm_device *ddev = arg;
	struct ltdc_device *ldev = ddev->dev_private;
	struct drm_crtc *crtc = drm_crtc_from_index(ddev, 0);

	/* Line IRQ : trigger the vblank event */
	if (ldev->irq_status & ISR_LIF)
		drm_crtc_handle_vblank(crtc);

	/* Save FIFO Underrun & Transfer Error status */
	mutex_lock(&ldev->err_lock);
	if (ldev->irq_status & ISR_FUIF)
		ldev->error_status |= ISR_FUIF;
	if (ldev->irq_status & ISR_TERRIF)
		ldev->error_status |= ISR_TERRIF;
	mutex_unlock(&ldev->err_lock);

	return IRQ_HANDLED;
}

static irqreturn_t ltdc_irq(int irq, void *arg)
{
	struct drm_device *ddev = arg;
	struct ltdc_device *ldev = ddev->dev_private;

	/* Read & Clear the interrupt status */
	ldev->irq_status = reg_read(ldev->regs, LTDC_ISR);
	reg_write(ldev->regs, LTDC_ICR, ldev->irq_status);

	return IRQ_WAKE_THREAD;
}

/*
 * DRM_CRTC
 */

static void ltdc_crtc_update_clut(struct drm_crtc *crtc)
{
	struct ltdc_device *ldev = crtc_to_ltdc(crtc);
	struct drm_color_lut *lut;
	u32 val;
	int i;

	if (!crtc->state->color_mgmt_changed || !crtc->state->gamma_lut)
		return;

	lut = (struct drm_color_lut *)crtc->state->gamma_lut->data;

	for (i = 0; i < CLUT_SIZE; i++, lut++) {
		val = ((lut->red << 8) & 0xff0000) | (lut->green & 0xff00) |
			(lut->blue >> 8) | (i << 24);
		reg_write(ldev->regs, LTDC_L1CLUTWR, val);
	}
}

static void ltdc_crtc_atomic_enable(struct drm_crtc *crtc,
				    struct drm_atomic_state *state)
{
	struct ltdc_device *ldev = crtc_to_ltdc(crtc);
	struct drm_device *ddev = crtc->dev;

	DRM_DEBUG_DRIVER("\n");

	pm_runtime_get_sync(ddev->dev);

	/* Sets the background color value */
	reg_write(ldev->regs, LTDC_BCCR, BCCR_BCBLACK);

	/* Enable IRQ */
	reg_set(ldev->regs, LTDC_IER, IER_RRIE | IER_FUIE | IER_TERRIE);

	/* Commit shadow registers = update planes at next vblank */
	reg_set(ldev->regs, LTDC_SRCR, SRCR_VBR);

	drm_crtc_vblank_on(crtc);
}

static void ltdc_crtc_atomic_disable(struct drm_crtc *crtc,
				     struct drm_atomic_state *state)
{
	struct ltdc_device *ldev = crtc_to_ltdc(crtc);
	struct drm_device *ddev = crtc->dev;

	DRM_DEBUG_DRIVER("\n");

	drm_crtc_vblank_off(crtc);

	/* disable IRQ */
	reg_clear(ldev->regs, LTDC_IER, IER_RRIE | IER_FUIE | IER_TERRIE);

	/* immediately commit disable of layers before switching off LTDC */
	reg_set(ldev->regs, LTDC_SRCR, SRCR_IMR);

	pm_runtime_put_sync(ddev->dev);
}

#define CLK_TOLERANCE_HZ 50

static enum drm_mode_status
ltdc_crtc_mode_valid(struct drm_crtc *crtc,
		     const struct drm_display_mode *mode)
{
	struct ltdc_device *ldev = crtc_to_ltdc(crtc);
	int target = mode->clock * 1000;
	int target_min = target - CLK_TOLERANCE_HZ;
	int target_max = target + CLK_TOLERANCE_HZ;
	int result;

	result = clk_round_rate(ldev->pixel_clk, target);

	DRM_DEBUG_DRIVER("clk rate target %d, available %d\n", target, result);

	/* Filter modes according to the max frequency supported by the pads */
	if (result > ldev->caps.pad_max_freq_hz)
		return MODE_CLOCK_HIGH;

	/*
	 * Accept all "preferred" modes:
	 * - this is important for panels because panel clock tolerances are
	 *   bigger than hdmi ones and there is no reason to not accept them
	 *   (the fps may vary a little but it is not a problem).
	 * - the hdmi preferred mode will be accepted too, but userland will
	 *   be able to use others hdmi "valid" modes if necessary.
	 */
	if (mode->type & DRM_MODE_TYPE_PREFERRED)
		return MODE_OK;

	/*
	 * Filter modes according to the clock value, particularly useful for
	 * hdmi modes that require precise pixel clocks.
	 */
	if (result < target_min || result > target_max)
		return MODE_CLOCK_RANGE;

	return MODE_OK;
}

static bool ltdc_crtc_mode_fixup(struct drm_crtc *crtc,
				 const struct drm_display_mode *mode,
				 struct drm_display_mode *adjusted_mode)
{
	struct ltdc_device *ldev = crtc_to_ltdc(crtc);
	int rate = mode->clock * 1000;

	if (clk_set_rate(ldev->pixel_clk, rate) < 0) {
		DRM_ERROR("Cannot set rate (%dHz) for pixel clk\n", rate);
		return false;
	}

	adjusted_mode->clock = clk_get_rate(ldev->pixel_clk) / 1000;

	DRM_DEBUG_DRIVER("requested clock %dkHz, adjusted clock %dkHz\n",
			 mode->clock, adjusted_mode->clock);

	return true;
}

static void ltdc_crtc_mode_set_nofb(struct drm_crtc *crtc)
{
	struct ltdc_device *ldev = crtc_to_ltdc(crtc);
	struct drm_device *ddev = crtc->dev;
	struct drm_connector_list_iter iter;
	struct drm_connector *connector = NULL;
	struct drm_encoder *encoder = NULL;
	struct drm_bridge *bridge = NULL;
	struct drm_display_mode *mode = &crtc->state->adjusted_mode;
	u32 hsync, vsync, accum_hbp, accum_vbp, accum_act_w, accum_act_h;
	u32 total_width, total_height;
	u32 bus_flags = 0;
	u32 val;
	int ret;

	/* get encoder from crtc */
	drm_for_each_encoder(encoder, ddev)
		if (encoder->crtc == crtc)
			break;

	if (encoder) {
		/* get bridge from encoder */
		list_for_each_entry(bridge, &encoder->bridge_chain, chain_node)
			if (bridge->encoder == encoder)
				break;

		/* Get the connector from encoder */
		drm_connector_list_iter_begin(ddev, &iter);
		drm_for_each_connector_iter(connector, &iter)
			if (connector->encoder == encoder)
				break;
		drm_connector_list_iter_end(&iter);
	}

	if (bridge && bridge->timings)
		bus_flags = bridge->timings->input_bus_flags;
	else if (connector)
		bus_flags = connector->display_info.bus_flags;

	if (!pm_runtime_active(ddev->dev)) {
		ret = pm_runtime_get_sync(ddev->dev);
		if (ret) {
			DRM_ERROR("Failed to set mode, cannot get sync\n");
			return;
		}
	}

	DRM_DEBUG_DRIVER("CRTC:%d mode:%s\n", crtc->base.id, mode->name);
	DRM_DEBUG_DRIVER("Video mode: %dx%d", mode->hdisplay, mode->vdisplay);
	DRM_DEBUG_DRIVER(" hfp %d hbp %d hsl %d vfp %d vbp %d vsl %d\n",
			 mode->hsync_start - mode->hdisplay,
			 mode->htotal - mode->hsync_end,
			 mode->hsync_end - mode->hsync_start,
			 mode->vsync_start - mode->vdisplay,
			 mode->vtotal - mode->vsync_end,
			 mode->vsync_end - mode->vsync_start);

	/* Convert video timings to ltdc timings */
	hsync = mode->hsync_end - mode->hsync_start - 1;
	vsync = mode->vsync_end - mode->vsync_start - 1;
	accum_hbp = mode->htotal - mode->hsync_start - 1;
	accum_vbp = mode->vtotal - mode->vsync_start - 1;
	accum_act_w = accum_hbp + mode->hdisplay;
	accum_act_h = accum_vbp + mode->vdisplay;
	total_width = mode->htotal - 1;
	total_height = mode->vtotal - 1;

	/* Configures the HS, VS, DE and PC polarities. Default Active Low */
	val = 0;

	if (mode->flags & DRM_MODE_FLAG_PHSYNC)
		val |= GCR_HSPOL;

	if (mode->flags & DRM_MODE_FLAG_PVSYNC)
		val |= GCR_VSPOL;

	if (bus_flags & DRM_BUS_FLAG_DE_LOW)
		val |= GCR_DEPOL;

	if (bus_flags & DRM_BUS_FLAG_PIXDATA_DRIVE_NEGEDGE)
		val |= GCR_PCPOL;

	reg_update_bits(ldev->regs, LTDC_GCR,
			GCR_HSPOL | GCR_VSPOL | GCR_DEPOL | GCR_PCPOL, val);

	/* Set Synchronization size */
	val = (hsync << 16) | vsync;
	reg_update_bits(ldev->regs, LTDC_SSCR, SSCR_VSH | SSCR_HSW, val);

	/* Set Accumulated Back porch */
	val = (accum_hbp << 16) | accum_vbp;
	reg_update_bits(ldev->regs, LTDC_BPCR, BPCR_AVBP | BPCR_AHBP, val);

	/* Set Accumulated Active Width */
	val = (accum_act_w << 16) | accum_act_h;
	reg_update_bits(ldev->regs, LTDC_AWCR, AWCR_AAW | AWCR_AAH, val);

	/* Set total width & height */
	val = (total_width << 16) | total_height;
	reg_update_bits(ldev->regs, LTDC_TWCR, TWCR_TOTALH | TWCR_TOTALW, val);

	reg_write(ldev->regs, LTDC_LIPCR, (accum_act_h + 1));
}

static void ltdc_crtc_atomic_flush(struct drm_crtc *crtc,
				   struct drm_atomic_state *state)
{
	struct ltdc_device *ldev = crtc_to_ltdc(crtc);
	struct drm_device *ddev = crtc->dev;
	struct drm_pending_vblank_event *event = crtc->state->event;

	DRM_DEBUG_ATOMIC("\n");

	ltdc_crtc_update_clut(crtc);

	/* Commit shadow registers = update planes at next vblank */
	reg_set(ldev->regs, LTDC_SRCR, SRCR_VBR);

	if (event) {
		crtc->state->event = NULL;

		spin_lock_irq(&ddev->event_lock);
		if (drm_crtc_vblank_get(crtc) == 0)
			drm_crtc_arm_vblank_event(crtc, event);
		else
			drm_crtc_send_vblank_event(crtc, event);
		spin_unlock_irq(&ddev->event_lock);
	}
}

static bool ltdc_crtc_get_scanout_position(struct drm_crtc *crtc,
					   bool in_vblank_irq,
					   int *vpos, int *hpos,
					   ktime_t *stime, ktime_t *etime,
					   const struct drm_display_mode *mode)
{
	struct drm_device *ddev = crtc->dev;
	struct ltdc_device *ldev = ddev->dev_private;
	int line, vactive_start, vactive_end, vtotal;

	if (stime)
		*stime = ktime_get();

	/* The active area starts after vsync + front porch and ends
	 * at vsync + front porc + display size.
	 * The total height also include back porch.
	 * We have 3 possible cases to handle:
	 * - line < vactive_start: vpos = line - vactive_start and will be
	 * negative
	 * - vactive_start < line < vactive_end: vpos = line - vactive_start
	 * and will be positive
	 * - line > vactive_end: vpos = line - vtotal - vactive_start
	 * and will negative
	 *
	 * Computation for the two first cases are identical so we can
	 * simplify the code and only test if line > vactive_end
	 */
	if (pm_runtime_active(ddev->dev)) {
		line = reg_read(ldev->regs, LTDC_CPSR) & CPSR_CYPOS;
		vactive_start = reg_read(ldev->regs, LTDC_BPCR) & BPCR_AVBP;
		vactive_end = reg_read(ldev->regs, LTDC_AWCR) & AWCR_AAH;
		vtotal = reg_read(ldev->regs, LTDC_TWCR) & TWCR_TOTALH;

		if (line > vactive_end)
			*vpos = line - vtotal - vactive_start;
		else
			*vpos = line - vactive_start;
	} else {
		*vpos = 0;
	}

	*hpos = 0;

	if (etime)
		*etime = ktime_get();

	return true;
}

static const struct drm_crtc_helper_funcs ltdc_crtc_helper_funcs = {
	.mode_valid = ltdc_crtc_mode_valid,
	.mode_fixup = ltdc_crtc_mode_fixup,
	.mode_set_nofb = ltdc_crtc_mode_set_nofb,
	.atomic_flush = ltdc_crtc_atomic_flush,
	.atomic_enable = ltdc_crtc_atomic_enable,
	.atomic_disable = ltdc_crtc_atomic_disable,
	.get_scanout_position = ltdc_crtc_get_scanout_position,
};

static int ltdc_crtc_enable_vblank(struct drm_crtc *crtc)
{
	struct ltdc_device *ldev = crtc_to_ltdc(crtc);
	struct drm_crtc_state *state = crtc->state;

	DRM_DEBUG_DRIVER("\n");

	if (state->enable)
		reg_set(ldev->regs, LTDC_IER, IER_LIE);
	else
		return -EPERM;

	return 0;
}

static void ltdc_crtc_disable_vblank(struct drm_crtc *crtc)
{
	struct ltdc_device *ldev = crtc_to_ltdc(crtc);

	DRM_DEBUG_DRIVER("\n");
	reg_clear(ldev->regs, LTDC_IER, IER_LIE);
}

static const struct drm_crtc_funcs ltdc_crtc_funcs = {
	.destroy = drm_crtc_cleanup,
	.set_config = drm_atomic_helper_set_config,
	.page_flip = drm_atomic_helper_page_flip,
	.reset = drm_atomic_helper_crtc_reset,
	.atomic_duplicate_state = drm_atomic_helper_crtc_duplicate_state,
	.atomic_destroy_state = drm_atomic_helper_crtc_destroy_state,
	.enable_vblank = ltdc_crtc_enable_vblank,
	.disable_vblank = ltdc_crtc_disable_vblank,
	.get_vblank_timestamp = drm_crtc_vblank_helper_get_vblank_timestamp,
<<<<<<< HEAD
	.gamma_set = drm_atomic_helper_legacy_gamma_set,
=======
>>>>>>> 7d2a07b7
};

/*
 * DRM_PLANE
 */

static int ltdc_plane_atomic_check(struct drm_plane *plane,
				   struct drm_atomic_state *state)
{
	struct drm_plane_state *new_plane_state = drm_atomic_get_new_plane_state(state,
										 plane);
	struct drm_framebuffer *fb = new_plane_state->fb;
	u32 src_w, src_h;

	DRM_DEBUG_DRIVER("\n");

	if (!fb)
		return 0;

	/* convert src_ from 16:16 format */
	src_w = new_plane_state->src_w >> 16;
	src_h = new_plane_state->src_h >> 16;

	/* Reject scaling */
	if (src_w != new_plane_state->crtc_w || src_h != new_plane_state->crtc_h) {
		DRM_ERROR("Scaling is not supported");
		return -EINVAL;
	}

	return 0;
}

static void ltdc_plane_atomic_update(struct drm_plane *plane,
				     struct drm_atomic_state *state)
{
	struct ltdc_device *ldev = plane_to_ltdc(plane);
	struct drm_plane_state *newstate = drm_atomic_get_new_plane_state(state,
									  plane);
	struct drm_framebuffer *fb = newstate->fb;
	u32 lofs = plane->index * LAY_OFS;
	u32 x0 = newstate->crtc_x;
	u32 x1 = newstate->crtc_x + newstate->crtc_w - 1;
	u32 y0 = newstate->crtc_y;
	u32 y1 = newstate->crtc_y + newstate->crtc_h - 1;
	u32 src_x, src_y, src_w, src_h;
	u32 val, pitch_in_bytes, line_length, paddr, ahbp, avbp, bpcr;
	enum ltdc_pix_fmt pf;

	if (!newstate->crtc || !fb) {
		DRM_DEBUG_DRIVER("fb or crtc NULL");
		return;
	}

	/* convert src_ from 16:16 format */
	src_x = newstate->src_x >> 16;
	src_y = newstate->src_y >> 16;
	src_w = newstate->src_w >> 16;
	src_h = newstate->src_h >> 16;

	DRM_DEBUG_DRIVER("plane:%d fb:%d (%dx%d)@(%d,%d) -> (%dx%d)@(%d,%d)\n",
			 plane->base.id, fb->base.id,
			 src_w, src_h, src_x, src_y,
			 newstate->crtc_w, newstate->crtc_h,
			 newstate->crtc_x, newstate->crtc_y);

	bpcr = reg_read(ldev->regs, LTDC_BPCR);
	ahbp = (bpcr & BPCR_AHBP) >> 16;
	avbp = bpcr & BPCR_AVBP;

	/* Configures the horizontal start and stop position */
	val = ((x1 + 1 + ahbp) << 16) + (x0 + 1 + ahbp);
	reg_update_bits(ldev->regs, LTDC_L1WHPCR + lofs,
			LXWHPCR_WHSTPOS | LXWHPCR_WHSPPOS, val);

	/* Configures the vertical start and stop position */
	val = ((y1 + 1 + avbp) << 16) + (y0 + 1 + avbp);
	reg_update_bits(ldev->regs, LTDC_L1WVPCR + lofs,
			LXWVPCR_WVSTPOS | LXWVPCR_WVSPPOS, val);

	/* Specifies the pixel format */
	pf = to_ltdc_pixelformat(fb->format->format);
	for (val = 0; val < NB_PF; val++)
		if (ldev->caps.pix_fmt_hw[val] == pf)
			break;

	if (val == NB_PF) {
		DRM_ERROR("Pixel format %.4s not supported\n",
			  (char *)&fb->format->format);
		val = 0;	/* set by default ARGB 32 bits */
	}
	reg_update_bits(ldev->regs, LTDC_L1PFCR + lofs, LXPFCR_PF, val);

	/* Configures the color frame buffer pitch in bytes & line length */
	pitch_in_bytes = fb->pitches[0];
	line_length = fb->format->cpp[0] *
		      (x1 - x0 + 1) + (ldev->caps.bus_width >> 3) - 1;
	val = ((pitch_in_bytes << 16) | line_length);
	reg_update_bits(ldev->regs, LTDC_L1CFBLR + lofs,
			LXCFBLR_CFBLL | LXCFBLR_CFBP, val);

	/* Specifies the constant alpha value */
	val = CONSTA_MAX;
	reg_update_bits(ldev->regs, LTDC_L1CACR + lofs, LXCACR_CONSTA, val);

	/* Specifies the blending factors */
	val = BF1_PAXCA | BF2_1PAXCA;
	if (!fb->format->has_alpha)
		val = BF1_CA | BF2_1CA;

	/* Manage hw-specific capabilities */
	if (ldev->caps.non_alpha_only_l1 &&
	    plane->type != DRM_PLANE_TYPE_PRIMARY)
		val = BF1_PAXCA | BF2_1PAXCA;

	reg_update_bits(ldev->regs, LTDC_L1BFCR + lofs,
			LXBFCR_BF2 | LXBFCR_BF1, val);

	/* Configures the frame buffer line number */
	val = y1 - y0 + 1;
	reg_update_bits(ldev->regs, LTDC_L1CFBLNR + lofs, LXCFBLNR_CFBLN, val);

	/* Sets the FB address */
	paddr = (u32)drm_fb_cma_get_gem_addr(fb, newstate, 0);

	DRM_DEBUG_DRIVER("fb: phys 0x%08x", paddr);
	reg_write(ldev->regs, LTDC_L1CFBAR + lofs, paddr);

	/* Enable layer and CLUT if needed */
	val = fb->format->format == DRM_FORMAT_C8 ? LXCR_CLUTEN : 0;
	val |= LXCR_LEN;
	reg_update_bits(ldev->regs, LTDC_L1CR + lofs,
			LXCR_LEN | LXCR_CLUTEN, val);

	ldev->plane_fpsi[plane->index].counter++;

	mutex_lock(&ldev->err_lock);
	if (ldev->error_status & ISR_FUIF) {
		DRM_WARN("ltdc fifo underrun: please verify display mode\n");
		ldev->error_status &= ~ISR_FUIF;
	}
	if (ldev->error_status & ISR_TERRIF) {
		DRM_WARN("ltdc transfer error\n");
		ldev->error_status &= ~ISR_TERRIF;
	}
	mutex_unlock(&ldev->err_lock);
}

static void ltdc_plane_atomic_disable(struct drm_plane *plane,
				      struct drm_atomic_state *state)
{
	struct drm_plane_state *oldstate = drm_atomic_get_old_plane_state(state,
									  plane);
	struct ltdc_device *ldev = plane_to_ltdc(plane);
	u32 lofs = plane->index * LAY_OFS;

	/* disable layer */
	reg_clear(ldev->regs, LTDC_L1CR + lofs, LXCR_LEN);

	DRM_DEBUG_DRIVER("CRTC:%d plane:%d\n",
			 oldstate->crtc->base.id, plane->base.id);
}

static void ltdc_plane_atomic_print_state(struct drm_printer *p,
					  const struct drm_plane_state *state)
{
	struct drm_plane *plane = state->plane;
	struct ltdc_device *ldev = plane_to_ltdc(plane);
	struct fps_info *fpsi = &ldev->plane_fpsi[plane->index];
	int ms_since_last;
	ktime_t now;

	now = ktime_get();
	ms_since_last = ktime_to_ms(ktime_sub(now, fpsi->last_timestamp));

	drm_printf(p, "\tuser_updates=%dfps\n",
		   DIV_ROUND_CLOSEST(fpsi->counter * 1000, ms_since_last));

	fpsi->last_timestamp = now;
	fpsi->counter = 0;
}

static bool ltdc_plane_format_mod_supported(struct drm_plane *plane,
					    u32 format,
					    u64 modifier)
{
	if (modifier == DRM_FORMAT_MOD_LINEAR)
		return true;

	return false;
}

static const struct drm_plane_funcs ltdc_plane_funcs = {
	.update_plane = drm_atomic_helper_update_plane,
	.disable_plane = drm_atomic_helper_disable_plane,
	.destroy = drm_plane_cleanup,
	.reset = drm_atomic_helper_plane_reset,
	.atomic_duplicate_state = drm_atomic_helper_plane_duplicate_state,
	.atomic_destroy_state = drm_atomic_helper_plane_destroy_state,
	.atomic_print_state = ltdc_plane_atomic_print_state,
	.format_mod_supported = ltdc_plane_format_mod_supported,
};

static const struct drm_plane_helper_funcs ltdc_plane_helper_funcs = {
<<<<<<< HEAD
	.prepare_fb = drm_gem_fb_prepare_fb,
=======
	.prepare_fb = drm_gem_plane_helper_prepare_fb,
>>>>>>> 7d2a07b7
	.atomic_check = ltdc_plane_atomic_check,
	.atomic_update = ltdc_plane_atomic_update,
	.atomic_disable = ltdc_plane_atomic_disable,
};

static struct drm_plane *ltdc_plane_create(struct drm_device *ddev,
					   enum drm_plane_type type)
{
	unsigned long possible_crtcs = CRTC_MASK;
	struct ltdc_device *ldev = ddev->dev_private;
	struct device *dev = ddev->dev;
	struct drm_plane *plane;
	unsigned int i, nb_fmt = 0;
	u32 formats[NB_PF * 2];
	u32 drm_fmt, drm_fmt_no_alpha;
	const u64 *modifiers = ltdc_format_modifiers;
	int ret;

	/* Get supported pixel formats */
	for (i = 0; i < NB_PF; i++) {
		drm_fmt = to_drm_pixelformat(ldev->caps.pix_fmt_hw[i]);
		if (!drm_fmt)
			continue;
		formats[nb_fmt++] = drm_fmt;

		/* Add the no-alpha related format if any & supported */
		drm_fmt_no_alpha = get_pixelformat_without_alpha(drm_fmt);
		if (!drm_fmt_no_alpha)
			continue;

		/* Manage hw-specific capabilities */
		if (ldev->caps.non_alpha_only_l1 &&
		    type != DRM_PLANE_TYPE_PRIMARY)
			continue;

		formats[nb_fmt++] = drm_fmt_no_alpha;
	}

	plane = devm_kzalloc(dev, sizeof(*plane), GFP_KERNEL);
	if (!plane)
		return NULL;

	ret = drm_universal_plane_init(ddev, plane, possible_crtcs,
				       &ltdc_plane_funcs, formats, nb_fmt,
				       modifiers, type, NULL);
	if (ret < 0)
		return NULL;

	drm_plane_helper_add(plane, &ltdc_plane_helper_funcs);

	DRM_DEBUG_DRIVER("plane:%d created\n", plane->base.id);

	return plane;
}

static void ltdc_plane_destroy_all(struct drm_device *ddev)
{
	struct drm_plane *plane, *plane_temp;

	list_for_each_entry_safe(plane, plane_temp,
				 &ddev->mode_config.plane_list, head)
		drm_plane_cleanup(plane);
}

static int ltdc_crtc_init(struct drm_device *ddev, struct drm_crtc *crtc)
{
	struct ltdc_device *ldev = ddev->dev_private;
	struct drm_plane *primary, *overlay;
	unsigned int i;
	int ret;

	primary = ltdc_plane_create(ddev, DRM_PLANE_TYPE_PRIMARY);
	if (!primary) {
		DRM_ERROR("Can not create primary plane\n");
		return -EINVAL;
	}

	ret = drm_crtc_init_with_planes(ddev, crtc, primary, NULL,
					&ltdc_crtc_funcs, NULL);
	if (ret) {
		DRM_ERROR("Can not initialize CRTC\n");
		goto cleanup;
	}

	drm_crtc_helper_add(crtc, &ltdc_crtc_helper_funcs);

	drm_mode_crtc_set_gamma_size(crtc, CLUT_SIZE);
	drm_crtc_enable_color_mgmt(crtc, 0, false, CLUT_SIZE);

	DRM_DEBUG_DRIVER("CRTC:%d created\n", crtc->base.id);

	/* Add planes. Note : the first layer is used by primary plane */
	for (i = 1; i < ldev->caps.nb_layers; i++) {
		overlay = ltdc_plane_create(ddev, DRM_PLANE_TYPE_OVERLAY);
		if (!overlay) {
			ret = -ENOMEM;
			DRM_ERROR("Can not create overlay plane %d\n", i);
			goto cleanup;
		}
	}

	return 0;

cleanup:
	ltdc_plane_destroy_all(ddev);
	return ret;
}

static void ltdc_encoder_disable(struct drm_encoder *encoder)
{
	struct drm_device *ddev = encoder->dev;
	struct ltdc_device *ldev = ddev->dev_private;

	DRM_DEBUG_DRIVER("\n");

	/* Disable LTDC */
	reg_clear(ldev->regs, LTDC_GCR, GCR_LTDCEN);

	/* Set to sleep state the pinctrl whatever type of encoder */
	pinctrl_pm_select_sleep_state(ddev->dev);
}

static void ltdc_encoder_enable(struct drm_encoder *encoder)
{
	struct drm_device *ddev = encoder->dev;
	struct ltdc_device *ldev = ddev->dev_private;

	DRM_DEBUG_DRIVER("\n");

	/* Enable LTDC */
	reg_set(ldev->regs, LTDC_GCR, GCR_LTDCEN);
}

static void ltdc_encoder_mode_set(struct drm_encoder *encoder,
				  struct drm_display_mode *mode,
				  struct drm_display_mode *adjusted_mode)
{
	struct drm_device *ddev = encoder->dev;

	DRM_DEBUG_DRIVER("\n");

	/*
	 * Set to default state the pinctrl only with DPI type.
	 * Others types like DSI, don't need pinctrl due to
	 * internal bridge (the signals do not come out of the chipset).
	 */
	if (encoder->encoder_type == DRM_MODE_ENCODER_DPI)
		pinctrl_pm_select_default_state(ddev->dev);
}

static const struct drm_encoder_helper_funcs ltdc_encoder_helper_funcs = {
	.disable = ltdc_encoder_disable,
	.enable = ltdc_encoder_enable,
	.mode_set = ltdc_encoder_mode_set,
};

static void ltdc_encoder_disable(struct drm_encoder *encoder)
{
	struct drm_device *ddev = encoder->dev;
	struct ltdc_device *ldev = ddev->dev_private;

	DRM_DEBUG_DRIVER("\n");

	/* Disable LTDC */
	reg_clear(ldev->regs, LTDC_GCR, GCR_LTDCEN);

	/* Set to sleep state the pinctrl whatever type of encoder */
	pinctrl_pm_select_sleep_state(ddev->dev);
}

static void ltdc_encoder_enable(struct drm_encoder *encoder)
{
	struct drm_device *ddev = encoder->dev;
	struct ltdc_device *ldev = ddev->dev_private;

	DRM_DEBUG_DRIVER("\n");

	/* Enable LTDC */
	reg_set(ldev->regs, LTDC_GCR, GCR_LTDCEN);
}

static void ltdc_encoder_mode_set(struct drm_encoder *encoder,
				  struct drm_display_mode *mode,
				  struct drm_display_mode *adjusted_mode)
{
	struct drm_device *ddev = encoder->dev;

	DRM_DEBUG_DRIVER("\n");

	/*
	 * Set to default state the pinctrl only with DPI type.
	 * Others types like DSI, don't need pinctrl due to
	 * internal bridge (the signals do not come out of the chipset).
	 */
	if (encoder->encoder_type == DRM_MODE_ENCODER_DPI)
		pinctrl_pm_select_default_state(ddev->dev);
}

static const struct drm_encoder_helper_funcs ltdc_encoder_helper_funcs = {
	.disable = ltdc_encoder_disable,
	.enable = ltdc_encoder_enable,
	.mode_set = ltdc_encoder_mode_set,
};

static int ltdc_encoder_init(struct drm_device *ddev, struct drm_bridge *bridge)
{
	struct drm_encoder *encoder;
	int ret;

	encoder = devm_kzalloc(ddev->dev, sizeof(*encoder), GFP_KERNEL);
	if (!encoder)
		return -ENOMEM;

	encoder->possible_crtcs = CRTC_MASK;
	encoder->possible_clones = 0;	/* No cloning support */

	drm_simple_encoder_init(ddev, encoder, DRM_MODE_ENCODER_DPI);

	drm_encoder_helper_add(encoder, &ltdc_encoder_helper_funcs);

<<<<<<< HEAD
	drm_encoder_helper_add(encoder, &ltdc_encoder_helper_funcs);

=======
>>>>>>> 7d2a07b7
	ret = drm_bridge_attach(encoder, bridge, NULL, 0);
	if (ret) {
		drm_encoder_cleanup(encoder);
		return -EINVAL;
	}

	DRM_DEBUG_DRIVER("Bridge encoder:%d created\n", encoder->base.id);

	return 0;
}

static int ltdc_get_caps(struct drm_device *ddev)
{
	struct ltdc_device *ldev = ddev->dev_private;
	u32 bus_width_log2, lcr, gc2r;

	/*
	 * at least 1 layer must be managed & the number of layers
	 * must not exceed LTDC_MAX_LAYER
	 */
	lcr = reg_read(ldev->regs, LTDC_LCR);

	ldev->caps.nb_layers = clamp((int)lcr, 1, LTDC_MAX_LAYER);

	/* set data bus width */
	gc2r = reg_read(ldev->regs, LTDC_GC2R);
	bus_width_log2 = (gc2r & GC2R_BW) >> 4;
	ldev->caps.bus_width = 8 << bus_width_log2;
	ldev->caps.hw_version = reg_read(ldev->regs, LTDC_IDR);

	switch (ldev->caps.hw_version) {
	case HWVER_10200:
	case HWVER_10300:
		ldev->caps.reg_ofs = REG_OFS_NONE;
		ldev->caps.pix_fmt_hw = ltdc_pix_fmt_a0;
		/*
		 * Hw older versions support non-alpha color formats derived
		 * from native alpha color formats only on the primary layer.
		 * For instance, RG16 native format without alpha works fine
		 * on 2nd layer but XR24 (derived color format from AR24)
		 * does not work on 2nd layer.
		 */
		ldev->caps.non_alpha_only_l1 = true;
		ldev->caps.pad_max_freq_hz = 90000000;
		if (ldev->caps.hw_version == HWVER_10200)
			ldev->caps.pad_max_freq_hz = 65000000;
		ldev->caps.nb_irq = 2;
		break;
	case HWVER_20101:
		ldev->caps.reg_ofs = REG_OFS_4;
		ldev->caps.pix_fmt_hw = ltdc_pix_fmt_a1;
		ldev->caps.non_alpha_only_l1 = false;
		ldev->caps.pad_max_freq_hz = 150000000;
		ldev->caps.nb_irq = 4;
		break;
	default:
		return -ENODEV;
	}

	return 0;
}

void ltdc_suspend(struct drm_device *ddev)
{
	struct ltdc_device *ldev = ddev->dev_private;

	DRM_DEBUG_DRIVER("\n");
	clk_disable_unprepare(ldev->pixel_clk);
}

int ltdc_resume(struct drm_device *ddev)
{
	struct ltdc_device *ldev = ddev->dev_private;
	int ret;

	DRM_DEBUG_DRIVER("\n");

	ret = clk_prepare_enable(ldev->pixel_clk);
	if (ret) {
		DRM_ERROR("failed to enable pixel clock (%d)\n", ret);
		return ret;
	}

	return 0;
}

int ltdc_load(struct drm_device *ddev)
{
	struct platform_device *pdev = to_platform_device(ddev->dev);
	struct ltdc_device *ldev = ddev->dev_private;
	struct device *dev = ddev->dev;
	struct device_node *np = dev->of_node;
	struct drm_bridge *bridge;
	struct drm_panel *panel;
	struct drm_crtc *crtc;
	struct reset_control *rstc;
	struct resource *res;
	int irq, i, nb_endpoints;
	int ret = -ENODEV;

	DRM_DEBUG_DRIVER("\n");

	/* Get number of endpoints */
	nb_endpoints = of_graph_get_endpoint_count(np);
	if (!nb_endpoints)
		return -ENODEV;

	ldev->pixel_clk = devm_clk_get(dev, "lcd");
	if (IS_ERR(ldev->pixel_clk)) {
		if (PTR_ERR(ldev->pixel_clk) != -EPROBE_DEFER)
			DRM_ERROR("Unable to get lcd clock\n");
		return PTR_ERR(ldev->pixel_clk);
	}

	if (clk_prepare_enable(ldev->pixel_clk)) {
		DRM_ERROR("Unable to prepare pixel clock\n");
		return -ENODEV;
	}

	/* Get endpoints if any */
	for (i = 0; i < nb_endpoints; i++) {
		ret = drm_of_find_panel_or_bridge(np, 0, i, &panel, &bridge);

		/*
		 * If at least one endpoint is -ENODEV, continue probing,
		 * else if at least one endpoint returned an error
		 * (ie -EPROBE_DEFER) then stop probing.
		 */
		if (ret == -ENODEV)
			continue;
		else if (ret)
			goto err;

		if (panel) {
			bridge = drm_panel_bridge_add_typed(panel,
							    DRM_MODE_CONNECTOR_DPI);
			if (IS_ERR(bridge)) {
				DRM_ERROR("panel-bridge endpoint %d\n", i);
				ret = PTR_ERR(bridge);
				goto err;
			}
		}

		if (bridge) {
			ret = ltdc_encoder_init(ddev, bridge);
			if (ret) {
				DRM_ERROR("init encoder endpoint %d\n", i);
				goto err;
			}
		}
	}

	rstc = devm_reset_control_get_exclusive(dev, NULL);

	mutex_init(&ldev->err_lock);

	if (!IS_ERR(rstc)) {
		reset_control_assert(rstc);
		usleep_range(10, 20);
		reset_control_deassert(rstc);
	}

	res = platform_get_resource(pdev, IORESOURCE_MEM, 0);
	ldev->regs = devm_ioremap_resource(dev, res);
	if (IS_ERR(ldev->regs)) {
		DRM_ERROR("Unable to get ltdc registers\n");
		ret = PTR_ERR(ldev->regs);
		goto err;
	}

	/* Disable interrupts */
	reg_clear(ldev->regs, LTDC_IER,
		  IER_LIE | IER_RRIE | IER_FUIE | IER_TERRIE);

	ret = ltdc_get_caps(ddev);
	if (ret) {
		DRM_ERROR("hardware identifier (0x%08x) not supported!\n",
			  ldev->caps.hw_version);
		goto err;
	}

	DRM_DEBUG_DRIVER("ltdc hw version 0x%08x\n", ldev->caps.hw_version);

	for (i = 0; i < ldev->caps.nb_irq; i++) {
		irq = platform_get_irq(pdev, i);
		if (irq < 0) {
			ret = irq;
			goto err;
		}

		ret = devm_request_threaded_irq(dev, irq, ltdc_irq,
						ltdc_irq_thread, IRQF_ONESHOT,
						dev_name(dev), ddev);
		if (ret) {
			DRM_ERROR("Failed to register LTDC interrupt\n");
			goto err;
		}

	}

	crtc = devm_kzalloc(dev, sizeof(*crtc), GFP_KERNEL);
	if (!crtc) {
		DRM_ERROR("Failed to allocate crtc\n");
		ret = -ENOMEM;
		goto err;
	}

	ret = ltdc_crtc_init(ddev, crtc);
	if (ret) {
		DRM_ERROR("Failed to init crtc\n");
		goto err;
	}

	ret = drm_vblank_init(ddev, NB_CRTC);
	if (ret) {
		DRM_ERROR("Failed calling drm_vblank_init()\n");
		goto err;
	}

	/* Allow usage of vblank without having to call drm_irq_install */
	ddev->irq_enabled = 1;

	clk_disable_unprepare(ldev->pixel_clk);

	pinctrl_pm_select_sleep_state(ddev->dev);

	pm_runtime_enable(ddev->dev);

	return 0;
err:
	for (i = 0; i < nb_endpoints; i++)
		drm_of_panel_bridge_remove(ddev->dev->of_node, 0, i);

	clk_disable_unprepare(ldev->pixel_clk);

	return ret;
}

void ltdc_unload(struct drm_device *ddev)
{
	struct device *dev = ddev->dev;
	int nb_endpoints, i;

	DRM_DEBUG_DRIVER("\n");

	nb_endpoints = of_graph_get_endpoint_count(dev->of_node);

	for (i = 0; i < nb_endpoints; i++)
		drm_of_panel_bridge_remove(ddev->dev->of_node, 0, i);

	pm_runtime_disable(ddev->dev);
}

MODULE_AUTHOR("Philippe Cornu <philippe.cornu@st.com>");
MODULE_AUTHOR("Yannick Fertre <yannick.fertre@st.com>");
MODULE_AUTHOR("Fabien Dessenne <fabien.dessenne@st.com>");
MODULE_AUTHOR("Mickael Reulier <mickael.reulier@st.com>");
MODULE_DESCRIPTION("STMicroelectronics ST DRM LTDC driver");
MODULE_LICENSE("GPL v2");<|MERGE_RESOLUTION|>--- conflicted
+++ resolved
@@ -28,7 +28,6 @@
 #include <drm/drm_fourcc.h>
 #include <drm/drm_gem_atomic_helper.h>
 #include <drm/drm_gem_cma_helper.h>
-#include <drm/drm_gem_framebuffer_helper.h>
 #include <drm/drm_of.h>
 #include <drm/drm_plane_helper.h>
 #include <drm/drm_probe_helper.h>
@@ -745,10 +744,6 @@
 	.enable_vblank = ltdc_crtc_enable_vblank,
 	.disable_vblank = ltdc_crtc_disable_vblank,
 	.get_vblank_timestamp = drm_crtc_vblank_helper_get_vblank_timestamp,
-<<<<<<< HEAD
-	.gamma_set = drm_atomic_helper_legacy_gamma_set,
-=======
->>>>>>> 7d2a07b7
 };
 
 /*
@@ -952,11 +947,7 @@
 };
 
 static const struct drm_plane_helper_funcs ltdc_plane_helper_funcs = {
-<<<<<<< HEAD
-	.prepare_fb = drm_gem_fb_prepare_fb,
-=======
 	.prepare_fb = drm_gem_plane_helper_prepare_fb,
->>>>>>> 7d2a07b7
 	.atomic_check = ltdc_plane_atomic_check,
 	.atomic_update = ltdc_plane_atomic_update,
 	.atomic_disable = ltdc_plane_atomic_disable,
@@ -1113,54 +1104,6 @@
 	.mode_set = ltdc_encoder_mode_set,
 };
 
-static void ltdc_encoder_disable(struct drm_encoder *encoder)
-{
-	struct drm_device *ddev = encoder->dev;
-	struct ltdc_device *ldev = ddev->dev_private;
-
-	DRM_DEBUG_DRIVER("\n");
-
-	/* Disable LTDC */
-	reg_clear(ldev->regs, LTDC_GCR, GCR_LTDCEN);
-
-	/* Set to sleep state the pinctrl whatever type of encoder */
-	pinctrl_pm_select_sleep_state(ddev->dev);
-}
-
-static void ltdc_encoder_enable(struct drm_encoder *encoder)
-{
-	struct drm_device *ddev = encoder->dev;
-	struct ltdc_device *ldev = ddev->dev_private;
-
-	DRM_DEBUG_DRIVER("\n");
-
-	/* Enable LTDC */
-	reg_set(ldev->regs, LTDC_GCR, GCR_LTDCEN);
-}
-
-static void ltdc_encoder_mode_set(struct drm_encoder *encoder,
-				  struct drm_display_mode *mode,
-				  struct drm_display_mode *adjusted_mode)
-{
-	struct drm_device *ddev = encoder->dev;
-
-	DRM_DEBUG_DRIVER("\n");
-
-	/*
-	 * Set to default state the pinctrl only with DPI type.
-	 * Others types like DSI, don't need pinctrl due to
-	 * internal bridge (the signals do not come out of the chipset).
-	 */
-	if (encoder->encoder_type == DRM_MODE_ENCODER_DPI)
-		pinctrl_pm_select_default_state(ddev->dev);
-}
-
-static const struct drm_encoder_helper_funcs ltdc_encoder_helper_funcs = {
-	.disable = ltdc_encoder_disable,
-	.enable = ltdc_encoder_enable,
-	.mode_set = ltdc_encoder_mode_set,
-};
-
 static int ltdc_encoder_init(struct drm_device *ddev, struct drm_bridge *bridge)
 {
 	struct drm_encoder *encoder;
@@ -1177,11 +1120,6 @@
 
 	drm_encoder_helper_add(encoder, &ltdc_encoder_helper_funcs);
 
-<<<<<<< HEAD
-	drm_encoder_helper_add(encoder, &ltdc_encoder_helper_funcs);
-
-=======
->>>>>>> 7d2a07b7
 	ret = drm_bridge_attach(encoder, bridge, NULL, 0);
 	if (ret) {
 		drm_encoder_cleanup(encoder);
