// SPDX-License-Identifier: GPL-2.0 OR MIT
/**************************************************************************
 *
 * Copyright 2009-2011 VMware, Inc., Palo Alto, CA., USA
 *
 * Permission is hereby granted, free of charge, to any person obtaining a
 * copy of this software and associated documentation files (the
 * "Software"), to deal in the Software without restriction, including
 * without limitation the rights to use, copy, modify, merge, publish,
 * distribute, sub license, and/or sell copies of the Software, and to
 * permit persons to whom the Software is furnished to do so, subject to
 * the following conditions:
 *
 * The above copyright notice and this permission notice (including the
 * next paragraph) shall be included in all copies or substantial portions
 * of the Software.
 *
 * THE SOFTWARE IS PROVIDED "AS IS", WITHOUT WARRANTY OF ANY KIND, EXPRESS OR
 * IMPLIED, INCLUDING BUT NOT LIMITED TO THE WARRANTIES OF MERCHANTABILITY,
 * FITNESS FOR A PARTICULAR PURPOSE AND NON-INFRINGEMENT. IN NO EVENT SHALL
 * THE COPYRIGHT HOLDERS, AUTHORS AND/OR ITS SUPPLIERS BE LIABLE FOR ANY CLAIM,
 * DAMAGES OR OTHER LIABILITY, WHETHER IN AN ACTION OF CONTRACT, TORT OR
 * OTHERWISE, ARISING FROM, OUT OF OR IN CONNECTION WITH THE SOFTWARE OR THE
 * USE OR OTHER DEALINGS IN THE SOFTWARE.
 *
 **************************************************************************/

#include "vmwgfx_drv.h"

static struct ttm_buffer_object *vmw_bo_vm_lookup(struct ttm_device *bdev,
						  unsigned long offset,
						  unsigned long pages)
{
	struct vmw_private *dev_priv = container_of(bdev, struct vmw_private, bdev);
	struct drm_device *drm = &dev_priv->drm;
	struct drm_vma_offset_node *node;
	struct ttm_buffer_object *bo = NULL;

	drm_vma_offset_lock_lookup(bdev->vma_manager);

	node = drm_vma_offset_lookup_locked(bdev->vma_manager, offset, pages);
	if (likely(node)) {
		bo = container_of(node, struct ttm_buffer_object,
				  base.vma_node);
		bo = ttm_bo_get_unless_zero(bo);
	}

	drm_vma_offset_unlock_lookup(bdev->vma_manager);

	if (!bo)
		drm_err(drm, "Could not find buffer object to map\n");

	return bo;
}

int vmw_mmap(struct file *filp, struct vm_area_struct *vma)
{
	static const struct vm_operations_struct vmw_vm_ops = {
		.pfn_mkwrite = vmw_bo_vm_mkwrite,
		.page_mkwrite = vmw_bo_vm_mkwrite,
		.fault = vmw_bo_vm_fault,
		.open = ttm_bo_vm_open,
		.close = ttm_bo_vm_close,
#ifdef CONFIG_TRANSPARENT_HUGEPAGE
		.huge_fault = vmw_bo_vm_huge_fault,
#endif
	};
	struct drm_file *file_priv = filp->private_data;
	struct vmw_private *dev_priv = vmw_priv(file_priv->minor->dev);
<<<<<<< HEAD
	int ret = ttm_bo_mmap(filp, vma, &dev_priv->bdev);

	if (ret)
		return ret;

	vma->vm_ops = &vmw_vm_ops;

	/* Use VM_PFNMAP rather than VM_MIXEDMAP if not a COW mapping */
	if ((vma->vm_flags & (VM_SHARED | VM_MAYWRITE)) != VM_MAYWRITE)
		vma->vm_flags = (vma->vm_flags & ~VM_MIXEDMAP) | VM_PFNMAP;

	return 0;
=======
	struct ttm_object_file *tfile = vmw_fpriv(file_priv)->tfile;
	struct ttm_device *bdev = &dev_priv->bdev;
	struct ttm_buffer_object *bo;
	int ret;

	if (unlikely(vma->vm_pgoff < DRM_FILE_PAGE_OFFSET_START))
		return -EINVAL;

	bo = vmw_bo_vm_lookup(bdev, vma->vm_pgoff, vma_pages(vma));
	if (unlikely(!bo))
		return -EINVAL;

	ret = vmw_user_bo_verify_access(bo, tfile);
	if (unlikely(ret != 0))
		goto out_unref;

	ret = ttm_bo_mmap_obj(vma, bo);
	if (unlikely(ret != 0))
		goto out_unref;

	vma->vm_ops = &vmw_vm_ops;

	/* Use VM_PFNMAP rather than VM_MIXEDMAP if not a COW mapping */
	if (!is_cow_mapping(vma->vm_flags))
		vma->vm_flags = (vma->vm_flags & ~VM_MIXEDMAP) | VM_PFNMAP;

	ttm_bo_put(bo); /* release extra ref taken by ttm_bo_mmap_obj() */

	return 0;

out_unref:
	ttm_bo_put(bo);
	return ret;
>>>>>>> 7d2a07b7
}

/* struct vmw_validation_mem callback */
static int vmw_vmt_reserve(struct vmw_validation_mem *m, size_t size)
{
	static struct ttm_operation_ctx ctx = {.interruptible = false,
					       .no_wait_gpu = false};
	struct vmw_private *dev_priv = container_of(m, struct vmw_private, vvm);

	return ttm_mem_global_alloc(vmw_mem_glob(dev_priv), size, &ctx);
}

/* struct vmw_validation_mem callback */
static void vmw_vmt_unreserve(struct vmw_validation_mem *m, size_t size)
{
	struct vmw_private *dev_priv = container_of(m, struct vmw_private, vvm);

	return ttm_mem_global_free(vmw_mem_glob(dev_priv), size);
}

/**
 * vmw_validation_mem_init_ttm - Interface the validation memory tracker
 * to ttm.
 * @dev_priv: Pointer to struct vmw_private. The reason we choose a vmw private
 * rather than a struct vmw_validation_mem is to make sure assumption in the
 * callbacks that struct vmw_private derives from struct vmw_validation_mem
 * holds true.
 * @gran: The recommended allocation granularity
 */
void vmw_validation_mem_init_ttm(struct vmw_private *dev_priv, size_t gran)
{
	struct vmw_validation_mem *vvm = &dev_priv->vvm;

	vvm->reserve_mem = vmw_vmt_reserve;
	vvm->unreserve_mem = vmw_vmt_unreserve;
	vvm->gran = gran;
}<|MERGE_RESOLUTION|>--- conflicted
+++ resolved
@@ -67,20 +67,6 @@
 	};
 	struct drm_file *file_priv = filp->private_data;
 	struct vmw_private *dev_priv = vmw_priv(file_priv->minor->dev);
-<<<<<<< HEAD
-	int ret = ttm_bo_mmap(filp, vma, &dev_priv->bdev);
-
-	if (ret)
-		return ret;
-
-	vma->vm_ops = &vmw_vm_ops;
-
-	/* Use VM_PFNMAP rather than VM_MIXEDMAP if not a COW mapping */
-	if ((vma->vm_flags & (VM_SHARED | VM_MAYWRITE)) != VM_MAYWRITE)
-		vma->vm_flags = (vma->vm_flags & ~VM_MIXEDMAP) | VM_PFNMAP;
-
-	return 0;
-=======
 	struct ttm_object_file *tfile = vmw_fpriv(file_priv)->tfile;
 	struct ttm_device *bdev = &dev_priv->bdev;
 	struct ttm_buffer_object *bo;
@@ -114,7 +100,6 @@
 out_unref:
 	ttm_bo_put(bo);
 	return ret;
->>>>>>> 7d2a07b7
 }
 
 /* struct vmw_validation_mem callback */
