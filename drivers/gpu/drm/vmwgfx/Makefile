# SPDX-License-Identifier: GPL-2.0
vmwgfx-y := vmwgfx_execbuf.o vmwgfx_gmr.o vmwgfx_kms.o vmwgfx_drv.o \
	    vmwgfx_ioctl.o vmwgfx_resource.o vmwgfx_ttm_buffer.o \
	    vmwgfx_cmd.o vmwgfx_irq.o vmwgfx_ldu.o vmwgfx_ttm_glue.o \
	    vmwgfx_overlay.o vmwgfx_gmrid_manager.o vmwgfx_fence.o \
	    vmwgfx_bo.o vmwgfx_scrn.o vmwgfx_context.o \
	    vmwgfx_surface.o vmwgfx_prime.o vmwgfx_mob.o vmwgfx_shader.o \
	    vmwgfx_cmdbuf_res.o vmwgfx_cmdbuf.o vmwgfx_stdu.o \
	    vmwgfx_cotable.o vmwgfx_so.o vmwgfx_binding.o vmwgfx_msg.o \
	    vmwgfx_simple_resource.o vmwgfx_va.o vmwgfx_blit.o \
	    vmwgfx_validation.o vmwgfx_page_dirty.o vmwgfx_streamoutput.o \
<<<<<<< HEAD
	    ttm_object.o ttm_lock.o
=======
	    ttm_object.o ttm_memory.o

vmwgfx-$(CONFIG_DRM_FBDEV_EMULATION) += vmwgfx_fb.o
vmwgfx-$(CONFIG_TRANSPARENT_HUGEPAGE) += vmwgfx_thp.o
>>>>>>> 7d2a07b7

vmwgfx-$(CONFIG_TRANSPARENT_HUGEPAGE) += vmwgfx_thp.o
obj-$(CONFIG_DRM_VMWGFX) := vmwgfx.o<|MERGE_RESOLUTION|>--- conflicted
+++ resolved
@@ -9,14 +9,9 @@
 	    vmwgfx_cotable.o vmwgfx_so.o vmwgfx_binding.o vmwgfx_msg.o \
 	    vmwgfx_simple_resource.o vmwgfx_va.o vmwgfx_blit.o \
 	    vmwgfx_validation.o vmwgfx_page_dirty.o vmwgfx_streamoutput.o \
-<<<<<<< HEAD
-	    ttm_object.o ttm_lock.o
-=======
 	    ttm_object.o ttm_memory.o
 
 vmwgfx-$(CONFIG_DRM_FBDEV_EMULATION) += vmwgfx_fb.o
 vmwgfx-$(CONFIG_TRANSPARENT_HUGEPAGE) += vmwgfx_thp.o
->>>>>>> 7d2a07b7
 
-vmwgfx-$(CONFIG_TRANSPARENT_HUGEPAGE) += vmwgfx_thp.o
 obj-$(CONFIG_DRM_VMWGFX) := vmwgfx.o