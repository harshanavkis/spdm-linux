--- conflicted
+++ resolved
@@ -9,13 +9,9 @@
 #include <linux/console.h>
 #include <linux/module.h>
 #include <linux/pci.h>
-<<<<<<< HEAD
-
-=======
 #include <linux/vmalloc.h>
 
 #include <drm/drm_aperture.h>
->>>>>>> 7d2a07b7
 #include <drm/drm_drv.h>
 #include <drm/drm_file.h>
 #include <drm/drm_ioctl.h>
@@ -32,56 +28,6 @@
  */
 
 DEFINE_DRM_GEM_FOPS(mgag200_driver_fops);
-<<<<<<< HEAD
-
-static struct drm_driver mgag200_driver = {
-	.driver_features = DRIVER_ATOMIC | DRIVER_GEM | DRIVER_MODESET,
-	.fops = &mgag200_driver_fops,
-	.name = DRIVER_NAME,
-	.desc = DRIVER_DESC,
-	.date = DRIVER_DATE,
-	.major = DRIVER_MAJOR,
-	.minor = DRIVER_MINOR,
-	.patchlevel = DRIVER_PATCHLEVEL,
-	DRM_GEM_SHMEM_DRIVER_OPS,
-};
-
-/*
- * DRM device
- */
-
-static int mgag200_device_init(struct mga_device *mdev, unsigned long flags)
-{
-	struct drm_device *dev = &mdev->base;
-	int ret, option;
-
-	mdev->flags = mgag200_flags_from_driver_data(flags);
-	mdev->type = mgag200_type_from_driver_data(flags);
-
-	pci_read_config_dword(dev->pdev, PCI_MGA_OPTION, &option);
-	mdev->has_sdram = !(option & (1 << 14));
-
-	/* BAR 0 is the framebuffer, BAR 1 contains registers */
-	mdev->rmmio_base = pci_resource_start(dev->pdev, 1);
-	mdev->rmmio_size = pci_resource_len(dev->pdev, 1);
-
-	if (!devm_request_mem_region(dev->dev, mdev->rmmio_base,
-				     mdev->rmmio_size, "mgadrmfb_mmio")) {
-		drm_err(dev, "can't reserve mmio registers\n");
-		return -ENOMEM;
-	}
-
-	mdev->rmmio = pcim_iomap(dev->pdev, 1, 0);
-	if (mdev->rmmio == NULL)
-		return -ENOMEM;
-
-	/* stash G200 SE model number for later use */
-	if (IS_G200_SE(mdev)) {
-		mdev->unique_rev_id = RREG32(0x1e24);
-		drm_dbg(dev, "G200 SE unique revision id is 0x%x\n",
-			mdev->unique_rev_id);
-	}
-=======
 
 static const struct drm_driver mgag200_driver = {
 	.driver_features = DRIVER_ATOMIC | DRIVER_GEM | DRIVER_MODESET,
@@ -332,7 +278,6 @@
 		mgag200_g200_init_refclk(mdev);
 	else if (IS_G200_SE(mdev))
 		mgag200_g200se_init_unique_id(mdev);
->>>>>>> 7d2a07b7
 
 	ret = mgag200_mm_init(mdev);
 	if (ret)
@@ -360,10 +305,6 @@
 		return mdev;
 	dev = &mdev->base;
 
-<<<<<<< HEAD
-	dev->pdev = pdev;
-=======
->>>>>>> 7d2a07b7
 	pci_set_drvdata(pdev, dev);
 
 	ret = mgag200_device_init(mdev, flags);
@@ -378,11 +319,8 @@
  */
 
 static const struct pci_device_id mgag200_pciidlist[] = {
-<<<<<<< HEAD
-=======
 	{ PCI_VENDOR_ID_MATROX, 0x520, PCI_ANY_ID, PCI_ANY_ID, 0, 0, G200_PCI },
 	{ PCI_VENDOR_ID_MATROX, 0x521, PCI_ANY_ID, PCI_ANY_ID, 0, 0, G200_AGP },
->>>>>>> 7d2a07b7
 	{ PCI_VENDOR_ID_MATROX, 0x522, PCI_ANY_ID, PCI_ANY_ID, 0, 0,
 		G200_SE_A | MGAG200_FLAG_HW_BUG_NO_STARTADD},
 	{ PCI_VENDOR_ID_MATROX, 0x524, PCI_ANY_ID, PCI_ANY_ID, 0, 0, G200_SE_B },
@@ -404,13 +342,9 @@
 	struct drm_device *dev;
 	int ret;
 
-<<<<<<< HEAD
-	drm_fb_helper_remove_conflicting_pci_framebuffers(pdev, "mgag200drmfb");
-=======
 	ret = drm_aperture_remove_conflicting_pci_framebuffers(pdev, "mgag200drmfb");
 	if (ret)
 		return ret;
->>>>>>> 7d2a07b7
 
 	ret = pcim_enable_device(pdev);
 	if (ret)
@@ -420,19 +354,11 @@
 	if (IS_ERR(mdev))
 		return PTR_ERR(mdev);
 	dev = &mdev->base;
-<<<<<<< HEAD
 
 	ret = drm_dev_register(dev, ent->driver_data);
 	if (ret)
 		return ret;
 
-=======
-
-	ret = drm_dev_register(dev, ent->driver_data);
-	if (ret)
-		return ret;
-
->>>>>>> 7d2a07b7
 	drm_fbdev_generic_setup(dev, 0);
 
 	return 0;
