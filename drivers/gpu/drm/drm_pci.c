--- conflicted
+++ resolved
@@ -37,70 +37,9 @@
 #include "drm_legacy.h"
 
 #ifdef CONFIG_DRM_LEGACY
-<<<<<<< HEAD
-
-/**
- * drm_pci_alloc - Allocate a PCI consistent memory block, for DMA.
- * @dev: DRM device
- * @size: size of block to allocate
- * @align: alignment of block
- *
- * FIXME: This is a needless abstraction of the Linux dma-api and should be
- * removed.
- *
- * Return: A handle to the allocated memory block on success or NULL on
- * failure.
- */
-drm_dma_handle_t *drm_pci_alloc(struct drm_device * dev, size_t size, size_t align)
-{
-	drm_dma_handle_t *dmah;
-
-	/* pci_alloc_consistent only guarantees alignment to the smallest
-	 * PAGE_SIZE order which is greater than or equal to the requested size.
-	 * Return NULL here for now to make sure nobody tries for larger alignment
-	 */
-	if (align > size)
-		return NULL;
-
-	dmah = kmalloc(sizeof(drm_dma_handle_t), GFP_KERNEL);
-	if (!dmah)
-		return NULL;
-
-	dmah->size = size;
-	dmah->vaddr = dma_alloc_coherent(&dev->pdev->dev, size,
-					 &dmah->busaddr,
-					 GFP_KERNEL);
-
-	if (dmah->vaddr == NULL) {
-		kfree(dmah);
-		return NULL;
-	}
-
-	return dmah;
-}
-EXPORT_SYMBOL(drm_pci_alloc);
-
-/**
- * drm_pci_free - Free a PCI consistent memory block
- * @dev: DRM device
- * @dmah: handle to memory block
- *
- * FIXME: This is a needless abstraction of the Linux dma-api and should be
- * removed.
- */
-void drm_pci_free(struct drm_device * dev, drm_dma_handle_t * dmah)
-{
-	dma_free_coherent(&dev->pdev->dev, dmah->size, dmah->vaddr,
-			  dmah->busaddr);
-	kfree(dmah);
-}
-
-EXPORT_SYMBOL(drm_pci_free);
-=======
 /* List of devices hanging off drivers with stealth attach. */
 static LIST_HEAD(legacy_dev_list);
 static DEFINE_MUTEX(legacy_dev_list_lock);
->>>>>>> 7d2a07b7
 #endif
 
 static int drm_get_pci_domain(struct drm_device *dev)
@@ -191,23 +130,7 @@
 	}
 }
 
-<<<<<<< HEAD
-void drm_pci_agp_destroy(struct drm_device *dev)
-{
-	if (dev->agp) {
-		arch_phys_wc_del(dev->agp->agp_mtrr);
-		drm_legacy_agp_clear(dev);
-		kfree(dev->agp);
-		dev->agp = NULL;
-	}
-}
-
-#ifdef CONFIG_DRM_LEGACY
-
-static void drm_pci_agp_init(struct drm_device *dev)
-=======
 static void drm_legacy_pci_agp_init(struct drm_device *dev)
->>>>>>> 7d2a07b7
 {
 	if (drm_core_check_feature(dev, DRIVER_USE_AGP)) {
 		if (pci_find_capability(to_pci_dev(dev->dev), PCI_CAP_ID_AGP))
@@ -221,15 +144,9 @@
 	}
 }
 
-<<<<<<< HEAD
-static int drm_get_pci_dev(struct pci_dev *pdev,
-			   const struct pci_device_id *ent,
-			   struct drm_driver *driver)
-=======
 static int drm_legacy_get_pci_dev(struct pci_dev *pdev,
 				  const struct pci_device_id *ent,
 				  const struct drm_driver *driver)
->>>>>>> 7d2a07b7
 {
 	struct drm_device *dev;
 	int ret;
