--- conflicted
+++ resolved
@@ -189,14 +189,11 @@
 				2 << CP_HQD_PQ_CONTROL__SLOT_BASED_WPTR__SHIFT;
 	}
 
-<<<<<<< HEAD
-=======
 	if (mm->dev->cwsr_enabled && q->ctx_save_restore_area_address)
 		m->cp_hqd_ctx_save_control =
 			atc_bit << CP_HQD_CTX_SAVE_CONTROL__ATC__SHIFT |
 			mtype << CP_HQD_CTX_SAVE_CONTROL__MTYPE__SHIFT;
 
->>>>>>> 661e50bc
 	q->is_active = (q->queue_size > 0 &&
 			q->queue_address != 0 &&
 			q->queue_percent > 0);
