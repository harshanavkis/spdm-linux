--- conflicted
+++ resolved
@@ -363,10 +363,7 @@
 
 error:
 	dma_fence_put(fence);
-<<<<<<< HEAD
-=======
 	amdgpu_bo_unpin(bo);
->>>>>>> 7d2a07b7
 	amdgpu_bo_unreserve(bo);
 	amdgpu_bo_unref(&bo);
 	return r;
@@ -458,11 +455,7 @@
 			sprintf(ring->name, "uvd_%d", ring->me);
 			r = amdgpu_ring_init(adev, ring, 512,
 					     &adev->uvd.inst[j].irq, 0,
-<<<<<<< HEAD
-					     AMDGPU_RING_PRIO_DEFAULT);
-=======
 					     AMDGPU_RING_PRIO_DEFAULT, NULL);
->>>>>>> 7d2a07b7
 			if (r)
 				return r;
 		}
@@ -483,11 +476,7 @@
 			}
 			r = amdgpu_ring_init(adev, ring, 512,
 					     &adev->uvd.inst[j].irq, 0,
-<<<<<<< HEAD
-					     AMDGPU_RING_PRIO_DEFAULT);
-=======
 					     AMDGPU_RING_PRIO_DEFAULT, NULL);
->>>>>>> 7d2a07b7
 			if (r)
 				return r;
 		}
