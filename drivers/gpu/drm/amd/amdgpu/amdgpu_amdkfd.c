/*
 * Copyright 2014 Advanced Micro Devices, Inc.
 *
 * Permission is hereby granted, free of charge, to any person obtaining a
 * copy of this software and associated documentation files (the "Software"),
 * to deal in the Software without restriction, including without limitation
 * the rights to use, copy, modify, merge, publish, distribute, sublicense,
 * and/or sell copies of the Software, and to permit persons to whom the
 * Software is furnished to do so, subject to the following conditions:
 *
 * The above copyright notice and this permission notice shall be included in
 * all copies or substantial portions of the Software.
 *
 * THE SOFTWARE IS PROVIDED "AS IS", WITHOUT WARRANTY OF ANY KIND, EXPRESS OR
 * IMPLIED, INCLUDING BUT NOT LIMITED TO THE WARRANTIES OF MERCHANTABILITY,
 * FITNESS FOR A PARTICULAR PURPOSE AND NONINFRINGEMENT.  IN NO EVENT SHALL
 * THE COPYRIGHT HOLDER(S) OR AUTHOR(S) BE LIABLE FOR ANY CLAIM, DAMAGES OR
 * OTHER LIABILITY, WHETHER IN AN ACTION OF CONTRACT, TORT OR OTHERWISE,
 * ARISING FROM, OUT OF OR IN CONNECTION WITH THE SOFTWARE OR THE USE OR
 * OTHER DEALINGS IN THE SOFTWARE.
 */

#include "amdgpu_amdkfd.h"
#include "amd_shared.h"

#include "amdgpu.h"
#include "amdgpu_gfx.h"
#include "amdgpu_dma_buf.h"
#include <linux/module.h>
#include <linux/dma-buf.h>
#include "amdgpu_xgmi.h"
#include <uapi/linux/kfd_ioctl.h>

/* Total memory size in system memory and all GPU VRAM. Used to
 * estimate worst case amount of memory to reserve for page tables
 */
uint64_t amdgpu_amdkfd_total_mem_size;

static bool kfd_initialized;

int amdgpu_amdkfd_init(void)
{
	struct sysinfo si;
	int ret;

	si_meminfo(&si);
	amdgpu_amdkfd_total_mem_size = si.freeram - si.freehigh;
	amdgpu_amdkfd_total_mem_size *= si.mem_unit;

	ret = kgd2kfd_init();
	amdgpu_amdkfd_gpuvm_init_mem_limits();
	kfd_initialized = !ret;

	return ret;
}

void amdgpu_amdkfd_fini(void)
{
	if (kfd_initialized) {
		kgd2kfd_exit();
		kfd_initialized = false;
	}
}

void amdgpu_amdkfd_device_probe(struct amdgpu_device *adev)
{
	bool vf = amdgpu_sriov_vf(adev);
<<<<<<< HEAD
=======

	if (!kfd_initialized)
		return;
>>>>>>> 7d2a07b7

	adev->kfd.dev = kgd2kfd_probe((struct kgd_dev *)adev,
				      adev->pdev, adev->asic_type, vf);

	if (adev->kfd.dev)
		amdgpu_amdkfd_total_mem_size += adev->gmc.real_vram_size;
}

/**
 * amdgpu_doorbell_get_kfd_info - Report doorbell configuration required to
 *                                setup amdkfd
 *
 * @adev: amdgpu_device pointer
 * @aperture_base: output returning doorbell aperture base physical address
 * @aperture_size: output returning doorbell aperture size in bytes
 * @start_offset: output returning # of doorbell bytes reserved for amdgpu.
 *
 * amdgpu and amdkfd share the doorbell aperture. amdgpu sets it up,
 * takes doorbells required for its own rings and reports the setup to amdkfd.
 * amdgpu reserved doorbells are at the start of the doorbell aperture.
 */
static void amdgpu_doorbell_get_kfd_info(struct amdgpu_device *adev,
					 phys_addr_t *aperture_base,
					 size_t *aperture_size,
					 size_t *start_offset)
{
	/*
	 * The first num_doorbells are used by amdgpu.
	 * amdkfd takes whatever's left in the aperture.
	 */
	if (adev->doorbell.size > adev->doorbell.num_doorbells * sizeof(u32)) {
		*aperture_base = adev->doorbell.base;
		*aperture_size = adev->doorbell.size;
		*start_offset = adev->doorbell.num_doorbells * sizeof(u32);
	} else {
		*aperture_base = 0;
		*aperture_size = 0;
		*start_offset = 0;
	}
}

void amdgpu_amdkfd_device_init(struct amdgpu_device *adev)
{
	int i;
	int last_valid_bit;

	if (adev->kfd.dev) {
		struct kgd2kfd_shared_resources gpu_resources = {
			.compute_vmid_bitmap =
				((1 << AMDGPU_NUM_VMID) - 1) -
				((1 << adev->vm_manager.first_kfd_vmid) - 1),
			.num_pipe_per_mec = adev->gfx.mec.num_pipe_per_mec,
			.num_queue_per_pipe = adev->gfx.mec.num_queue_per_pipe,
			.gpuvm_size = min(adev->vm_manager.max_pfn
					  << AMDGPU_GPU_PAGE_SHIFT,
					  AMDGPU_GMC_HOLE_START),
			.drm_render_minor = adev_to_drm(adev)->render->index,
			.sdma_doorbell_idx = adev->doorbell_index.sdma_engine,

		};

		/* this is going to have a few of the MSBs set that we need to
		 * clear
		 */
		bitmap_complement(gpu_resources.cp_queue_bitmap,
				  adev->gfx.mec.queue_bitmap,
				  KGD_MAX_QUEUES);

		/* According to linux/bitmap.h we shouldn't use bitmap_clear if
		 * nbits is not compile time constant
		 */
		last_valid_bit = 1 /* only first MEC can have compute queues */
				* adev->gfx.mec.num_pipe_per_mec
				* adev->gfx.mec.num_queue_per_pipe;
		for (i = last_valid_bit; i < KGD_MAX_QUEUES; ++i)
			clear_bit(i, gpu_resources.cp_queue_bitmap);

		amdgpu_doorbell_get_kfd_info(adev,
				&gpu_resources.doorbell_physical_address,
				&gpu_resources.doorbell_aperture_size,
				&gpu_resources.doorbell_start_offset);

		/* Since SOC15, BIF starts to statically use the
		 * lower 12 bits of doorbell addresses for routing
		 * based on settings in registers like
		 * SDMA0_DOORBELL_RANGE etc..
		 * In order to route a doorbell to CP engine, the lower
		 * 12 bits of its address has to be outside the range
		 * set for SDMA, VCN, and IH blocks.
		 */
		if (adev->asic_type >= CHIP_VEGA10) {
			gpu_resources.non_cp_doorbells_start =
					adev->doorbell_index.first_non_cp;
			gpu_resources.non_cp_doorbells_end =
					adev->doorbell_index.last_non_cp;
		}

<<<<<<< HEAD
		kgd2kfd_device_init(adev->kfd.dev, adev->ddev, &gpu_resources);
=======
		adev->kfd.init_complete = kgd2kfd_device_init(adev->kfd.dev,
						adev_to_drm(adev), &gpu_resources);
>>>>>>> 7d2a07b7
	}
}

void amdgpu_amdkfd_device_fini_sw(struct amdgpu_device *adev)
{
	if (adev->kfd.dev) {
		kgd2kfd_device_exit(adev->kfd.dev);
		adev->kfd.dev = NULL;
	}
}

void amdgpu_amdkfd_interrupt(struct amdgpu_device *adev,
		const void *ih_ring_entry)
{
	if (adev->kfd.dev)
		kgd2kfd_interrupt(adev->kfd.dev, ih_ring_entry);
}

void amdgpu_amdkfd_suspend(struct amdgpu_device *adev, bool run_pm)
{
	if (adev->kfd.dev)
		kgd2kfd_suspend(adev->kfd.dev, run_pm);
}

int amdgpu_amdkfd_resume(struct amdgpu_device *adev, bool run_pm)
{
	int r = 0;

	if (adev->kfd.dev)
		r = kgd2kfd_resume(adev->kfd.dev, run_pm);

	return r;
}

int amdgpu_amdkfd_pre_reset(struct amdgpu_device *adev)
{
	int r = 0;

	if (adev->kfd.dev)
		r = kgd2kfd_pre_reset(adev->kfd.dev);

	return r;
}

int amdgpu_amdkfd_post_reset(struct amdgpu_device *adev)
{
	int r = 0;

	if (adev->kfd.dev)
		r = kgd2kfd_post_reset(adev->kfd.dev);

	return r;
}

void amdgpu_amdkfd_gpu_reset(struct kgd_dev *kgd)
{
	struct amdgpu_device *adev = (struct amdgpu_device *)kgd;

	if (amdgpu_device_should_recover_gpu(adev))
		amdgpu_device_gpu_recover(adev, NULL);
}

int amdgpu_amdkfd_alloc_gtt_mem(struct kgd_dev *kgd, size_t size,
				void **mem_obj, uint64_t *gpu_addr,
				void **cpu_ptr, bool cp_mqd_gfx9)
{
	struct amdgpu_device *adev = (struct amdgpu_device *)kgd;
	struct amdgpu_bo *bo = NULL;
	struct amdgpu_bo_param bp;
	int r;
	void *cpu_ptr_tmp = NULL;

	memset(&bp, 0, sizeof(bp));
	bp.size = size;
	bp.byte_align = PAGE_SIZE;
	bp.domain = AMDGPU_GEM_DOMAIN_GTT;
	bp.flags = AMDGPU_GEM_CREATE_CPU_GTT_USWC;
	bp.type = ttm_bo_type_kernel;
	bp.resv = NULL;
	bp.bo_ptr_size = sizeof(struct amdgpu_bo);

	if (cp_mqd_gfx9)
		bp.flags |= AMDGPU_GEM_CREATE_CP_MQD_GFX9;

	r = amdgpu_bo_create(adev, &bp, &bo);
	if (r) {
		dev_err(adev->dev,
			"failed to allocate BO for amdkfd (%d)\n", r);
		return r;
	}

	/* map the buffer */
	r = amdgpu_bo_reserve(bo, true);
	if (r) {
		dev_err(adev->dev, "(%d) failed to reserve bo for amdkfd\n", r);
		goto allocate_mem_reserve_bo_failed;
	}

	r = amdgpu_bo_pin(bo, AMDGPU_GEM_DOMAIN_GTT);
	if (r) {
		dev_err(adev->dev, "(%d) failed to pin bo for amdkfd\n", r);
		goto allocate_mem_pin_bo_failed;
	}

	r = amdgpu_ttm_alloc_gart(&bo->tbo);
	if (r) {
		dev_err(adev->dev, "%p bind failed\n", bo);
		goto allocate_mem_kmap_bo_failed;
	}

	r = amdgpu_bo_kmap(bo, &cpu_ptr_tmp);
	if (r) {
		dev_err(adev->dev,
			"(%d) failed to map bo to kernel for amdkfd\n", r);
		goto allocate_mem_kmap_bo_failed;
	}

	*mem_obj = bo;
	*gpu_addr = amdgpu_bo_gpu_offset(bo);
	*cpu_ptr = cpu_ptr_tmp;

	amdgpu_bo_unreserve(bo);

	return 0;

allocate_mem_kmap_bo_failed:
	amdgpu_bo_unpin(bo);
allocate_mem_pin_bo_failed:
	amdgpu_bo_unreserve(bo);
allocate_mem_reserve_bo_failed:
	amdgpu_bo_unref(&bo);

	return r;
}

void amdgpu_amdkfd_free_gtt_mem(struct kgd_dev *kgd, void *mem_obj)
{
	struct amdgpu_bo *bo = (struct amdgpu_bo *) mem_obj;

	amdgpu_bo_reserve(bo, true);
	amdgpu_bo_kunmap(bo);
	amdgpu_bo_unpin(bo);
	amdgpu_bo_unreserve(bo);
	amdgpu_bo_unref(&(bo));
}

int amdgpu_amdkfd_alloc_gws(struct kgd_dev *kgd, size_t size,
				void **mem_obj)
{
	struct amdgpu_device *adev = (struct amdgpu_device *)kgd;
	struct amdgpu_bo *bo = NULL;
	struct amdgpu_bo_user *ubo;
	struct amdgpu_bo_param bp;
	int r;

	memset(&bp, 0, sizeof(bp));
	bp.size = size;
	bp.byte_align = 1;
	bp.domain = AMDGPU_GEM_DOMAIN_GWS;
	bp.flags = AMDGPU_GEM_CREATE_NO_CPU_ACCESS;
	bp.type = ttm_bo_type_device;
	bp.resv = NULL;
	bp.bo_ptr_size = sizeof(struct amdgpu_bo);

	r = amdgpu_bo_create_user(adev, &bp, &ubo);
	if (r) {
		dev_err(adev->dev,
			"failed to allocate gws BO for amdkfd (%d)\n", r);
		return r;
	}

	bo = &ubo->bo;
	*mem_obj = bo;
	return 0;
}

void amdgpu_amdkfd_free_gws(struct kgd_dev *kgd, void *mem_obj)
{
	struct amdgpu_bo *bo = (struct amdgpu_bo *)mem_obj;

	amdgpu_bo_unref(&bo);
}

uint32_t amdgpu_amdkfd_get_fw_version(struct kgd_dev *kgd,
				      enum kgd_engine_type type)
{
	struct amdgpu_device *adev = (struct amdgpu_device *)kgd;

	switch (type) {
	case KGD_ENGINE_PFP:
		return adev->gfx.pfp_fw_version;

	case KGD_ENGINE_ME:
		return adev->gfx.me_fw_version;

	case KGD_ENGINE_CE:
		return adev->gfx.ce_fw_version;

	case KGD_ENGINE_MEC1:
		return adev->gfx.mec_fw_version;

	case KGD_ENGINE_MEC2:
		return adev->gfx.mec2_fw_version;

	case KGD_ENGINE_RLC:
		return adev->gfx.rlc_fw_version;

	case KGD_ENGINE_SDMA1:
		return adev->sdma.instance[0].fw_version;

	case KGD_ENGINE_SDMA2:
		return adev->sdma.instance[1].fw_version;

	default:
		return 0;
	}

	return 0;
}

void amdgpu_amdkfd_get_local_mem_info(struct kgd_dev *kgd,
				      struct kfd_local_mem_info *mem_info)
{
	struct amdgpu_device *adev = (struct amdgpu_device *)kgd;

	memset(mem_info, 0, sizeof(*mem_info));

	mem_info->local_mem_size_public = adev->gmc.visible_vram_size;
	mem_info->local_mem_size_private = adev->gmc.real_vram_size -
						adev->gmc.visible_vram_size;

	mem_info->vram_width = adev->gmc.vram_width;

	pr_debug("Address base: %pap public 0x%llx private 0x%llx\n",
			&adev->gmc.aper_base,
			mem_info->local_mem_size_public,
			mem_info->local_mem_size_private);

	if (amdgpu_sriov_vf(adev))
		mem_info->mem_clk_max = adev->clock.default_mclk / 100;
	else if (adev->pm.dpm_enabled) {
		if (amdgpu_emu_mode == 1)
			mem_info->mem_clk_max = 0;
		else
			mem_info->mem_clk_max = amdgpu_dpm_get_mclk(adev, false) / 100;
	} else
		mem_info->mem_clk_max = 100;
}

uint64_t amdgpu_amdkfd_get_gpu_clock_counter(struct kgd_dev *kgd)
{
	struct amdgpu_device *adev = (struct amdgpu_device *)kgd;

	if (adev->gfx.funcs->get_gpu_clock_counter)
		return adev->gfx.funcs->get_gpu_clock_counter(adev);
	return 0;
}

uint32_t amdgpu_amdkfd_get_max_engine_clock_in_mhz(struct kgd_dev *kgd)
{
	struct amdgpu_device *adev = (struct amdgpu_device *)kgd;

	/* the sclk is in quantas of 10kHz */
	if (amdgpu_sriov_vf(adev))
		return adev->clock.default_sclk / 100;
	else if (adev->pm.dpm_enabled)
		return amdgpu_dpm_get_sclk(adev, false) / 100;
	else
		return 100;
}

void amdgpu_amdkfd_get_cu_info(struct kgd_dev *kgd, struct kfd_cu_info *cu_info)
{
	struct amdgpu_device *adev = (struct amdgpu_device *)kgd;
	struct amdgpu_cu_info acu_info = adev->gfx.cu_info;

	memset(cu_info, 0, sizeof(*cu_info));
	if (sizeof(cu_info->cu_bitmap) != sizeof(acu_info.bitmap))
		return;

	cu_info->cu_active_number = acu_info.number;
	cu_info->cu_ao_mask = acu_info.ao_cu_mask;
	memcpy(&cu_info->cu_bitmap[0], &acu_info.bitmap[0],
	       sizeof(acu_info.bitmap));
	cu_info->num_shader_engines = adev->gfx.config.max_shader_engines;
	cu_info->num_shader_arrays_per_engine = adev->gfx.config.max_sh_per_se;
	cu_info->num_cu_per_sh = adev->gfx.config.max_cu_per_sh;
	cu_info->simd_per_cu = acu_info.simd_per_cu;
	cu_info->max_waves_per_simd = acu_info.max_waves_per_simd;
	cu_info->wave_front_size = acu_info.wave_front_size;
	cu_info->max_scratch_slots_per_cu = acu_info.max_scratch_slots_per_cu;
	cu_info->lds_size = acu_info.lds_size;
}

int amdgpu_amdkfd_get_dmabuf_info(struct kgd_dev *kgd, int dma_buf_fd,
				  struct kgd_dev **dma_buf_kgd,
				  uint64_t *bo_size, void *metadata_buffer,
				  size_t buffer_size, uint32_t *metadata_size,
				  uint32_t *flags)
{
	struct amdgpu_device *adev = (struct amdgpu_device *)kgd;
	struct dma_buf *dma_buf;
	struct drm_gem_object *obj;
	struct amdgpu_bo *bo;
	uint64_t metadata_flags;
	int r = -EINVAL;

	dma_buf = dma_buf_get(dma_buf_fd);
	if (IS_ERR(dma_buf))
		return PTR_ERR(dma_buf);

	if (dma_buf->ops != &amdgpu_dmabuf_ops)
		/* Can't handle non-graphics buffers */
		goto out_put;

	obj = dma_buf->priv;
	if (obj->dev->driver != adev_to_drm(adev)->driver)
		/* Can't handle buffers from different drivers */
		goto out_put;

	adev = drm_to_adev(obj->dev);
	bo = gem_to_amdgpu_bo(obj);
	if (!(bo->preferred_domains & (AMDGPU_GEM_DOMAIN_VRAM |
				    AMDGPU_GEM_DOMAIN_GTT)))
		/* Only VRAM and GTT BOs are supported */
		goto out_put;

	r = 0;
	if (dma_buf_kgd)
		*dma_buf_kgd = (struct kgd_dev *)adev;
	if (bo_size)
		*bo_size = amdgpu_bo_size(bo);
	if (metadata_buffer)
		r = amdgpu_bo_get_metadata(bo, metadata_buffer, buffer_size,
					   metadata_size, &metadata_flags);
	if (flags) {
		*flags = (bo->preferred_domains & AMDGPU_GEM_DOMAIN_VRAM) ?
				KFD_IOC_ALLOC_MEM_FLAGS_VRAM
				: KFD_IOC_ALLOC_MEM_FLAGS_GTT;

		if (bo->flags & AMDGPU_GEM_CREATE_CPU_ACCESS_REQUIRED)
			*flags |= KFD_IOC_ALLOC_MEM_FLAGS_PUBLIC;
	}

out_put:
	dma_buf_put(dma_buf);
	return r;
}

uint64_t amdgpu_amdkfd_get_vram_usage(struct kgd_dev *kgd)
{
	struct amdgpu_device *adev = (struct amdgpu_device *)kgd;
	struct ttm_resource_manager *vram_man = ttm_manager_type(&adev->mman.bdev, TTM_PL_VRAM);

	return amdgpu_vram_mgr_usage(vram_man);
}

uint64_t amdgpu_amdkfd_get_hive_id(struct kgd_dev *kgd)
{
	struct amdgpu_device *adev = (struct amdgpu_device *)kgd;

	return adev->gmc.xgmi.hive_id;
}

uint64_t amdgpu_amdkfd_get_unique_id(struct kgd_dev *kgd)
{
	struct amdgpu_device *adev = (struct amdgpu_device *)kgd;

	return adev->unique_id;
}

uint8_t amdgpu_amdkfd_get_xgmi_hops_count(struct kgd_dev *dst, struct kgd_dev *src)
{
	struct amdgpu_device *peer_adev = (struct amdgpu_device *)src;
	struct amdgpu_device *adev = (struct amdgpu_device *)dst;
	int ret = amdgpu_xgmi_get_hops_count(adev, peer_adev);

	if (ret < 0) {
		DRM_ERROR("amdgpu: failed to get  xgmi hops count between node %d and %d. ret = %d\n",
			adev->gmc.xgmi.physical_node_id,
			peer_adev->gmc.xgmi.physical_node_id, ret);
		ret = 0;
	}
	return  (uint8_t)ret;
}

uint64_t amdgpu_amdkfd_get_mmio_remap_phys_addr(struct kgd_dev *kgd)
{
	struct amdgpu_device *adev = (struct amdgpu_device *)kgd;

	return adev->rmmio_remap.bus_addr;
}

uint32_t amdgpu_amdkfd_get_num_gws(struct kgd_dev *kgd)
{
	struct amdgpu_device *adev = (struct amdgpu_device *)kgd;

	return adev->gds.gws_size;
}

uint32_t amdgpu_amdkfd_get_asic_rev_id(struct kgd_dev *kgd)
{
	struct amdgpu_device *adev = (struct amdgpu_device *)kgd;

	return adev->rev_id;
}

<<<<<<< HEAD
=======
int amdgpu_amdkfd_get_noretry(struct kgd_dev *kgd)
{
	struct amdgpu_device *adev = (struct amdgpu_device *)kgd;

	return adev->gmc.noretry;
}

>>>>>>> 7d2a07b7
int amdgpu_amdkfd_submit_ib(struct kgd_dev *kgd, enum kgd_engine_type engine,
				uint32_t vmid, uint64_t gpu_addr,
				uint32_t *ib_cmd, uint32_t ib_len)
{
	struct amdgpu_device *adev = (struct amdgpu_device *)kgd;
	struct amdgpu_job *job;
	struct amdgpu_ib *ib;
	struct amdgpu_ring *ring;
	struct dma_fence *f = NULL;
	int ret;

	switch (engine) {
	case KGD_ENGINE_MEC1:
		ring = &adev->gfx.compute_ring[0];
		break;
	case KGD_ENGINE_SDMA1:
		ring = &adev->sdma.instance[0].ring;
		break;
	case KGD_ENGINE_SDMA2:
		ring = &adev->sdma.instance[1].ring;
		break;
	default:
		pr_err("Invalid engine in IB submission: %d\n", engine);
		ret = -EINVAL;
		goto err;
	}

	ret = amdgpu_job_alloc(adev, 1, &job, NULL);
	if (ret)
		goto err;

	ib = &job->ibs[0];
	memset(ib, 0, sizeof(struct amdgpu_ib));

	ib->gpu_addr = gpu_addr;
	ib->ptr = ib_cmd;
	ib->length_dw = ib_len;
	/* This works for NO_HWS. TODO: need to handle without knowing VMID */
	job->vmid = vmid;

	ret = amdgpu_ib_schedule(ring, 1, ib, job, &f);

	if (ret) {
		DRM_ERROR("amdgpu: failed to schedule IB.\n");
		goto err_ib_sched;
	}

	ret = dma_fence_wait(f, false);

err_ib_sched:
	dma_fence_put(f);
	amdgpu_job_free(job);
err:
	return ret;
}

void amdgpu_amdkfd_set_compute_idle(struct kgd_dev *kgd, bool idle)
{
	struct amdgpu_device *adev = (struct amdgpu_device *)kgd;

	amdgpu_dpm_switch_power_profile(adev,
					PP_SMC_POWER_PROFILE_COMPUTE,
					!idle);
}

bool amdgpu_amdkfd_is_kfd_vmid(struct amdgpu_device *adev, u32 vmid)
{
	if (adev->kfd.dev)
		return vmid >= adev->vm_manager.first_kfd_vmid;

	return false;
}

int amdgpu_amdkfd_flush_gpu_tlb_vmid(struct kgd_dev *kgd, uint16_t vmid)
<<<<<<< HEAD
{
	struct amdgpu_device *adev = (struct amdgpu_device *)kgd;

	if (adev->family == AMDGPU_FAMILY_AI) {
		int i;

		for (i = 0; i < adev->num_vmhubs; i++)
			amdgpu_gmc_flush_gpu_tlb(adev, vmid, i, 0);
	} else {
		amdgpu_gmc_flush_gpu_tlb(adev, vmid, AMDGPU_GFXHUB_0, 0);
	}

	return 0;
}

int amdgpu_amdkfd_flush_gpu_tlb_pasid(struct kgd_dev *kgd, uint16_t pasid)
{
	struct amdgpu_device *adev = (struct amdgpu_device *)kgd;
	const uint32_t flush_type = 0;
	bool all_hub = false;

	if (adev->family == AMDGPU_FAMILY_AI)
		all_hub = true;

	return amdgpu_gmc_flush_gpu_tlb_pasid(adev, pasid, flush_type, all_hub);
}

bool amdgpu_amdkfd_have_atomics_support(struct kgd_dev *kgd)
{
	struct amdgpu_device *adev = (struct amdgpu_device *)kgd;

	return adev->have_atomics_support;
}

#ifndef CONFIG_HSA_AMD
bool amdkfd_fence_check_mm(struct dma_fence *f, struct mm_struct *mm)
{
	return false;
}

void amdgpu_amdkfd_unreserve_memory_limit(struct amdgpu_bo *bo)
{
}

int amdgpu_amdkfd_remove_fence_on_pt_pd_bos(struct amdgpu_bo *bo)
{
	return 0;
}

void amdgpu_amdkfd_gpuvm_destroy_cb(struct amdgpu_device *adev,
					struct amdgpu_vm *vm)
{
}
=======
{
	struct amdgpu_device *adev = (struct amdgpu_device *)kgd;

	if (adev->family == AMDGPU_FAMILY_AI) {
		int i;
>>>>>>> 7d2a07b7

		for (i = 0; i < adev->num_vmhubs; i++)
			amdgpu_gmc_flush_gpu_tlb(adev, vmid, i, 0);
	} else {
		amdgpu_gmc_flush_gpu_tlb(adev, vmid, AMDGPU_GFXHUB_0, 0);
	}

	return 0;
}

<<<<<<< HEAD
struct kfd_dev *kgd2kfd_probe(struct kgd_dev *kgd, struct pci_dev *pdev,
			      unsigned int asic_type, bool vf)
{
	return NULL;
}

bool kgd2kfd_device_init(struct kfd_dev *kfd,
			 struct drm_device *ddev,
			 const struct kgd2kfd_shared_resources *gpu_resources)
{
	return false;
}

void kgd2kfd_device_exit(struct kfd_dev *kfd)
=======
int amdgpu_amdkfd_flush_gpu_tlb_pasid(struct kgd_dev *kgd, uint16_t pasid,
				      enum TLB_FLUSH_TYPE flush_type)
>>>>>>> 7d2a07b7
{
	struct amdgpu_device *adev = (struct amdgpu_device *)kgd;
	bool all_hub = false;

<<<<<<< HEAD
void kgd2kfd_suspend(struct kfd_dev *kfd, bool run_pm)
{
}

int kgd2kfd_resume(struct kfd_dev *kfd, bool run_pm)
{
	return 0;
=======
	if (adev->family == AMDGPU_FAMILY_AI)
		all_hub = true;

	return amdgpu_gmc_flush_gpu_tlb_pasid(adev, pasid, flush_type, all_hub);
>>>>>>> 7d2a07b7
}

bool amdgpu_amdkfd_have_atomics_support(struct kgd_dev *kgd)
{
	struct amdgpu_device *adev = (struct amdgpu_device *)kgd;

	return adev->have_atomics_support;
}<|MERGE_RESOLUTION|>--- conflicted
+++ resolved
@@ -65,12 +65,9 @@
 void amdgpu_amdkfd_device_probe(struct amdgpu_device *adev)
 {
 	bool vf = amdgpu_sriov_vf(adev);
-<<<<<<< HEAD
-=======
 
 	if (!kfd_initialized)
 		return;
->>>>>>> 7d2a07b7
 
 	adev->kfd.dev = kgd2kfd_probe((struct kgd_dev *)adev,
 				      adev->pdev, adev->asic_type, vf);
@@ -168,12 +165,8 @@
 					adev->doorbell_index.last_non_cp;
 		}
 
-<<<<<<< HEAD
-		kgd2kfd_device_init(adev->kfd.dev, adev->ddev, &gpu_resources);
-=======
 		adev->kfd.init_complete = kgd2kfd_device_init(adev->kfd.dev,
 						adev_to_drm(adev), &gpu_resources);
->>>>>>> 7d2a07b7
 	}
 }
 
@@ -581,8 +574,6 @@
 	return adev->rev_id;
 }
 
-<<<<<<< HEAD
-=======
 int amdgpu_amdkfd_get_noretry(struct kgd_dev *kgd)
 {
 	struct amdgpu_device *adev = (struct amdgpu_device *)kgd;
@@ -590,7 +581,6 @@
 	return adev->gmc.noretry;
 }
 
->>>>>>> 7d2a07b7
 int amdgpu_amdkfd_submit_ib(struct kgd_dev *kgd, enum kgd_engine_type engine,
 				uint32_t vmid, uint64_t gpu_addr,
 				uint32_t *ib_cmd, uint32_t ib_len)
@@ -665,7 +655,6 @@
 }
 
 int amdgpu_amdkfd_flush_gpu_tlb_vmid(struct kgd_dev *kgd, uint16_t vmid)
-<<<<<<< HEAD
 {
 	struct amdgpu_device *adev = (struct amdgpu_device *)kgd;
 
@@ -681,10 +670,10 @@
 	return 0;
 }
 
-int amdgpu_amdkfd_flush_gpu_tlb_pasid(struct kgd_dev *kgd, uint16_t pasid)
-{
-	struct amdgpu_device *adev = (struct amdgpu_device *)kgd;
-	const uint32_t flush_type = 0;
+int amdgpu_amdkfd_flush_gpu_tlb_pasid(struct kgd_dev *kgd, uint16_t pasid,
+				      enum TLB_FLUSH_TYPE flush_type)
+{
+	struct amdgpu_device *adev = (struct amdgpu_device *)kgd;
 	bool all_hub = false;
 
 	if (adev->family == AMDGPU_FAMILY_AI)
@@ -698,86 +687,4 @@
 	struct amdgpu_device *adev = (struct amdgpu_device *)kgd;
 
 	return adev->have_atomics_support;
-}
-
-#ifndef CONFIG_HSA_AMD
-bool amdkfd_fence_check_mm(struct dma_fence *f, struct mm_struct *mm)
-{
-	return false;
-}
-
-void amdgpu_amdkfd_unreserve_memory_limit(struct amdgpu_bo *bo)
-{
-}
-
-int amdgpu_amdkfd_remove_fence_on_pt_pd_bos(struct amdgpu_bo *bo)
-{
-	return 0;
-}
-
-void amdgpu_amdkfd_gpuvm_destroy_cb(struct amdgpu_device *adev,
-					struct amdgpu_vm *vm)
-{
-}
-=======
-{
-	struct amdgpu_device *adev = (struct amdgpu_device *)kgd;
-
-	if (adev->family == AMDGPU_FAMILY_AI) {
-		int i;
->>>>>>> 7d2a07b7
-
-		for (i = 0; i < adev->num_vmhubs; i++)
-			amdgpu_gmc_flush_gpu_tlb(adev, vmid, i, 0);
-	} else {
-		amdgpu_gmc_flush_gpu_tlb(adev, vmid, AMDGPU_GFXHUB_0, 0);
-	}
-
-	return 0;
-}
-
-<<<<<<< HEAD
-struct kfd_dev *kgd2kfd_probe(struct kgd_dev *kgd, struct pci_dev *pdev,
-			      unsigned int asic_type, bool vf)
-{
-	return NULL;
-}
-
-bool kgd2kfd_device_init(struct kfd_dev *kfd,
-			 struct drm_device *ddev,
-			 const struct kgd2kfd_shared_resources *gpu_resources)
-{
-	return false;
-}
-
-void kgd2kfd_device_exit(struct kfd_dev *kfd)
-=======
-int amdgpu_amdkfd_flush_gpu_tlb_pasid(struct kgd_dev *kgd, uint16_t pasid,
-				      enum TLB_FLUSH_TYPE flush_type)
->>>>>>> 7d2a07b7
-{
-	struct amdgpu_device *adev = (struct amdgpu_device *)kgd;
-	bool all_hub = false;
-
-<<<<<<< HEAD
-void kgd2kfd_suspend(struct kfd_dev *kfd, bool run_pm)
-{
-}
-
-int kgd2kfd_resume(struct kfd_dev *kfd, bool run_pm)
-{
-	return 0;
-=======
-	if (adev->family == AMDGPU_FAMILY_AI)
-		all_hub = true;
-
-	return amdgpu_gmc_flush_gpu_tlb_pasid(adev, pasid, flush_type, all_hub);
->>>>>>> 7d2a07b7
-}
-
-bool amdgpu_amdkfd_have_atomics_support(struct kgd_dev *kgd)
-{
-	struct amdgpu_device *adev = (struct amdgpu_device *)kgd;
-
-	return adev->have_atomics_support;
 }