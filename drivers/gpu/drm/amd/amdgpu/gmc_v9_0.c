--- conflicted
+++ resolved
@@ -50,15 +50,10 @@
 #include "athub_v1_0.h"
 #include "gfxhub_v1_1.h"
 #include "mmhub_v9_4.h"
-<<<<<<< HEAD
-#include "umc_v6_1.h"
-#include "umc_v6_0.h"
-=======
 #include "mmhub_v1_7.h"
 #include "umc_v6_1.h"
 #include "umc_v6_0.h"
 #include "hdp_v4_0.h"
->>>>>>> 7d2a07b7
 
 #include "ivsrcid/vmc/irqsrcs_vmc_1_0.h"
 
@@ -92,20 +87,6 @@
 	"PA",
 };
 
-<<<<<<< HEAD
-static const u32 golden_settings_vega10_hdp[] =
-{
-	0xf64, 0x0fffffff, 0x00000000,
-	0xf65, 0x0fffffff, 0x00000000,
-	0xf66, 0x0fffffff, 0x00000000,
-	0xf67, 0x0fffffff, 0x00000000,
-	0xf68, 0x0fffffff, 0x00000000,
-	0xf6a, 0x0fffffff, 0x00000000,
-	0xf6b, 0x0fffffff, 0x00000000,
-	0xf6c, 0x0fffffff, 0x00000000,
-	0xf6d, 0x0fffffff, 0x00000000,
-	0xf6e, 0x0fffffff, 0x00000000,
-=======
 static const char *mmhub_client_ids_raven[][2] = {
 	[0][0] = "MP1",
 	[1][0] = "MP0",
@@ -339,7 +320,6 @@
 	[256+3][1] = "SDMA3",
 	[256+4][1] = "SDMA4",
 	[384+0][1] = "OSS",
->>>>>>> 7d2a07b7
 };
 
 static const struct soc15_reg_golden golden_settings_mmhub_1_0_0[] =
@@ -524,10 +504,6 @@
 				      struct amdgpu_irq_src *source,
 				      struct amdgpu_iv_entry *entry)
 {
-<<<<<<< HEAD
-	struct amdgpu_vmhub *hub;
-=======
->>>>>>> 7d2a07b7
 	bool retry_fault = !!(entry->src_data[1] & 0x80);
 	uint32_t status = 0, cid = 0, rw = 0;
 	struct amdgpu_task_info task_info;
@@ -535,7 +511,6 @@
 	const char *mmhub_cid;
 	const char *hub_name;
 	u64 addr;
-	char hub_name[10];
 
 	addr = (u64)entry->src_data[0] << 12;
 	addr |= ((u64)entry->src_data[1] & 0xf) << 44;
@@ -543,76 +518,6 @@
 	if (retry_fault) {
 		/* Returning 1 here also prevents sending the IV to the KFD */
 
-<<<<<<< HEAD
-	if (entry->client_id == SOC15_IH_CLIENTID_VMC) {
-		snprintf(hub_name, sizeof(hub_name), "mmhub0");
-		hub = &adev->vmhub[AMDGPU_MMHUB_0];
-	} else if (entry->client_id == SOC15_IH_CLIENTID_VMC1) {
-		snprintf(hub_name, sizeof(hub_name), "mmhub1");
-		hub = &adev->vmhub[AMDGPU_MMHUB_1];
-	} else {
-		snprintf(hub_name, sizeof(hub_name), "gfxhub0");
-		hub = &adev->vmhub[AMDGPU_GFXHUB_0];
-	}
-
-	/* If it's the first fault for this address, process it normally */
-	if (retry_fault && !in_interrupt() &&
-	    amdgpu_vm_handle_fault(adev, entry->pasid, addr))
-		return 1; /* This also prevents sending it to KFD */
-
-	if (!amdgpu_sriov_vf(adev)) {
-		/*
-		 * Issue a dummy read to wait for the status register to
-		 * be updated to avoid reading an incorrect value due to
-		 * the new fast GRBM interface.
-		 */
-		if (entry->vmid_src == AMDGPU_GFXHUB_0)
-			RREG32(hub->vm_l2_pro_fault_status);
-
-		status = RREG32(hub->vm_l2_pro_fault_status);
-		WREG32_P(hub->vm_l2_pro_fault_cntl, 1, ~1);
-	}
-
-	if (printk_ratelimit()) {
-		struct amdgpu_task_info task_info;
-
-		memset(&task_info, 0, sizeof(struct amdgpu_task_info));
-		amdgpu_vm_get_task_info(adev, entry->pasid, &task_info);
-
-		dev_err(adev->dev,
-			"[%s] %s page fault (src_id:%u ring:%u vmid:%u "
-			"pasid:%u, for process %s pid %d thread %s pid %d)\n",
-			hub_name, retry_fault ? "retry" : "no-retry",
-			entry->src_id, entry->ring_id, entry->vmid,
-			entry->pasid, task_info.process_name, task_info.tgid,
-			task_info.task_name, task_info.pid);
-		dev_err(adev->dev, "  in page starting at address 0x%016llx from client %d\n",
-			addr, entry->client_id);
-		if (!amdgpu_sriov_vf(adev)) {
-			dev_err(adev->dev,
-				"VM_L2_PROTECTION_FAULT_STATUS:0x%08X\n",
-				status);
-			dev_err(adev->dev, "\t Faulty UTCL2 client ID: 0x%lx\n",
-				REG_GET_FIELD(status,
-				VM_L2_PROTECTION_FAULT_STATUS, CID));
-			dev_err(adev->dev, "\t MORE_FAULTS: 0x%lx\n",
-				REG_GET_FIELD(status,
-				VM_L2_PROTECTION_FAULT_STATUS, MORE_FAULTS));
-			dev_err(adev->dev, "\t WALKER_ERROR: 0x%lx\n",
-				REG_GET_FIELD(status,
-				VM_L2_PROTECTION_FAULT_STATUS, WALKER_ERROR));
-			dev_err(adev->dev, "\t PERMISSION_FAULTS: 0x%lx\n",
-				REG_GET_FIELD(status,
-				VM_L2_PROTECTION_FAULT_STATUS, PERMISSION_FAULTS));
-			dev_err(adev->dev, "\t MAPPING_ERROR: 0x%lx\n",
-				REG_GET_FIELD(status,
-				VM_L2_PROTECTION_FAULT_STATUS, MAPPING_ERROR));
-			dev_err(adev->dev, "\t RW: 0x%lx\n",
-				REG_GET_FIELD(status,
-				VM_L2_PROTECTION_FAULT_STATUS, RW));
-
-		}
-=======
 		/* Process it onyl if it's the first fault for this address */
 		if (entry->ih != &adev->irq.ih_soft &&
 		    amdgpu_gmc_filter_faults(adev, addr, entry->pasid,
@@ -646,7 +551,6 @@
 	} else {
 		hub_name = "gfxhub0";
 		hub = &adev->vmhub[AMDGPU_GFXHUB_0];
->>>>>>> 7d2a07b7
 	}
 
 	memset(&task_info, 0, sizeof(struct amdgpu_task_info));
@@ -751,12 +655,8 @@
 	adev->gmc.vm_fault.num_types = 1;
 	adev->gmc.vm_fault.funcs = &gmc_v9_0_irq_funcs;
 
-<<<<<<< HEAD
-	if (!amdgpu_sriov_vf(adev)) {
-=======
 	if (!amdgpu_sriov_vf(adev) &&
 	    !adev->gmc.xgmi.connected_to_cpu) {
->>>>>>> 7d2a07b7
 		adev->gmc.ecc_irq.num_types = 1;
 		adev->gmc.ecc_irq.funcs = &gmc_v9_0_ecc_funcs;
 	}
@@ -791,12 +691,9 @@
 static bool gmc_v9_0_use_invalidate_semaphore(struct amdgpu_device *adev,
 				       uint32_t vmhub)
 {
-<<<<<<< HEAD
-=======
 	if (adev->asic_type == CHIP_ALDEBARAN)
 		return false;
 
->>>>>>> 7d2a07b7
 	return ((vmhub == AMDGPU_MMHUB_0 ||
 		 vmhub == AMDGPU_MMHUB_1) &&
 		(!amdgpu_sriov_vf(adev)) &&
@@ -863,22 +760,14 @@
 	 * as GFXOFF under bare metal
 	 */
 	if (adev->gfx.kiq.ring.sched.ready &&
-<<<<<<< HEAD
-			(amdgpu_sriov_runtime(adev) || !amdgpu_sriov_vf(adev)) &&
-			!adev->in_gpu_reset) {
-=======
 	    (amdgpu_sriov_runtime(adev) || !amdgpu_sriov_vf(adev)) &&
 	    down_read_trylock(&adev->reset_sem)) {
->>>>>>> 7d2a07b7
 		uint32_t req = hub->vm_inv_eng0_req + hub->eng_distance * eng;
 		uint32_t ack = hub->vm_inv_eng0_ack + hub->eng_distance * eng;
 
 		amdgpu_virt_kiq_reg_write_reg_wait(adev, req, ack, inv_req,
 						   1 << vmid);
-<<<<<<< HEAD
-=======
 		up_read(&adev->reset_sem);
->>>>>>> 7d2a07b7
 		return;
 	}
 
@@ -915,12 +804,8 @@
 		 * be cleared to avoid a false ACK due to the new fast
 		 * GRBM interface.
 		 */
-<<<<<<< HEAD
-		if (vmhub == AMDGPU_GFXHUB_0)
-=======
 		if ((vmhub == AMDGPU_GFXHUB_0) &&
 		    (adev->asic_type < CHIP_ALDEBARAN))
->>>>>>> 7d2a07b7
 			RREG32_NO_KIQ(hub->vm_inv_eng0_req +
 				      hub->eng_distance * eng);
 
@@ -958,11 +843,8 @@
  *
  * @adev: amdgpu_device pointer
  * @pasid: pasid to be flush
-<<<<<<< HEAD
-=======
  * @flush_type: the flush type
  * @all_hub: flush all hubs
->>>>>>> 7d2a07b7
  *
  * Flush the TLB for the requested pasid.
  */
@@ -978,17 +860,10 @@
 	struct amdgpu_ring *ring = &adev->gfx.kiq.ring;
 	struct amdgpu_kiq *kiq = &adev->gfx.kiq;
 
-<<<<<<< HEAD
-	if (adev->in_gpu_reset)
-		return -EIO;
-
-	if (ring->sched.ready) {
-=======
 	if (amdgpu_in_reset(adev))
 		return -EIO;
 
 	if (ring->sched.ready && down_read_trylock(&adev->reset_sem)) {
->>>>>>> 7d2a07b7
 		/* Vega20+XGMI caches PTEs in TC and TLB. Add a
 		 * heavy-weight TLB flush (type 2), which flushes
 		 * both. Due to a race condition with concurrent
@@ -1015,10 +890,7 @@
 		if (r) {
 			amdgpu_ring_undo(ring);
 			spin_unlock(&adev->gfx.kiq.ring_lock);
-<<<<<<< HEAD
-=======
 			up_read(&adev->reset_sem);
->>>>>>> 7d2a07b7
 			return -ETIME;
 		}
 
@@ -1026,11 +898,11 @@
 		spin_unlock(&adev->gfx.kiq.ring_lock);
 		r = amdgpu_fence_wait_polling(ring, seq, adev->usec_timeout);
 		if (r < 1) {
-<<<<<<< HEAD
-			DRM_ERROR("wait for kiq fence error: %ld.\n", r);
+			dev_err(adev->dev, "wait for kiq fence error: %ld.\n", r);
+			up_read(&adev->reset_sem);
 			return -ETIME;
 		}
-
+		up_read(&adev->reset_sem);
 		return 0;
 	}
 
@@ -1051,33 +923,6 @@
 		}
 	}
 
-=======
-			dev_err(adev->dev, "wait for kiq fence error: %ld.\n", r);
-			up_read(&adev->reset_sem);
-			return -ETIME;
-		}
-		up_read(&adev->reset_sem);
-		return 0;
-	}
-
-	for (vmid = 1; vmid < 16; vmid++) {
-
-		ret = gmc_v9_0_get_atc_vmid_pasid_mapping_info(adev, vmid,
-				&queried_pasid);
-		if (ret && queried_pasid == pasid) {
-			if (all_hub) {
-				for (i = 0; i < adev->num_vmhubs; i++)
-					gmc_v9_0_flush_gpu_tlb(adev, vmid,
-							i, flush_type);
-			} else {
-				gmc_v9_0_flush_gpu_tlb(adev, vmid,
-						AMDGPU_GFXHUB_0, flush_type);
-			}
-			break;
-		}
-	}
-
->>>>>>> 7d2a07b7
 	return 0;
 
 }
@@ -1240,12 +1085,6 @@
 		*flags &= ~AMDGPU_PTE_VALID;
 	}
 
-<<<<<<< HEAD
-	if (adev->asic_type == CHIP_ARCTURUS &&
-	    !(*flags & AMDGPU_PTE_SYSTEM) &&
-	    mapping->bo_va->is_xgmi)
-		*flags |= AMDGPU_PTE_SNOOPED;
-=======
 	if ((adev->asic_type == CHIP_ARCTURUS ||
 	    adev->asic_type == CHIP_ALDEBARAN) &&
 	    !(*flags & AMDGPU_PTE_SYSTEM) &&
@@ -1289,7 +1128,6 @@
 	}
 
 	return size;
->>>>>>> 7d2a07b7
 }
 
 static const struct amdgpu_gmc_funcs gmc_v9_0_gmc_funcs = {
@@ -1299,12 +1137,8 @@
 	.emit_pasid_mapping = gmc_v9_0_emit_pasid_mapping,
 	.map_mtype = gmc_v9_0_map_mtype,
 	.get_vm_pde = gmc_v9_0_get_vm_pde,
-<<<<<<< HEAD
-	.get_vm_pte = gmc_v9_0_get_vm_pte
-=======
 	.get_vm_pte = gmc_v9_0_get_vm_pte,
 	.get_vbios_fb_size = gmc_v9_0_get_vbios_fb_size,
->>>>>>> 7d2a07b7
 };
 
 static void gmc_v9_0_set_gmc_funcs(struct amdgpu_device *adev)
@@ -1313,65 +1147,6 @@
 }
 
 static void gmc_v9_0_set_umc_funcs(struct amdgpu_device *adev)
-<<<<<<< HEAD
-{
-	switch (adev->asic_type) {
-	case CHIP_VEGA10:
-		adev->umc.funcs = &umc_v6_0_funcs;
-		break;
-	case CHIP_VEGA20:
-		adev->umc.max_ras_err_cnt_per_query = UMC_V6_1_TOTAL_CHANNEL_NUM;
-		adev->umc.channel_inst_num = UMC_V6_1_CHANNEL_INSTANCE_NUM;
-		adev->umc.umc_inst_num = UMC_V6_1_UMC_INSTANCE_NUM;
-		adev->umc.channel_offs = UMC_V6_1_PER_CHANNEL_OFFSET_VG20;
-		adev->umc.channel_idx_tbl = &umc_v6_1_channel_idx_tbl[0][0];
-		adev->umc.funcs = &umc_v6_1_funcs;
-		break;
-	case CHIP_ARCTURUS:
-		adev->umc.max_ras_err_cnt_per_query = UMC_V6_1_TOTAL_CHANNEL_NUM;
-		adev->umc.channel_inst_num = UMC_V6_1_CHANNEL_INSTANCE_NUM;
-		adev->umc.umc_inst_num = UMC_V6_1_UMC_INSTANCE_NUM;
-		adev->umc.channel_offs = UMC_V6_1_PER_CHANNEL_OFFSET_ARCT;
-		adev->umc.channel_idx_tbl = &umc_v6_1_channel_idx_tbl[0][0];
-		adev->umc.funcs = &umc_v6_1_funcs;
-		break;
-	default:
-		break;
-	}
-}
-
-static void gmc_v9_0_set_mmhub_funcs(struct amdgpu_device *adev)
-{
-	switch (adev->asic_type) {
-	case CHIP_VEGA20:
-		adev->mmhub.funcs = &mmhub_v1_0_funcs;
-		break;
-	case CHIP_ARCTURUS:
-		adev->mmhub.funcs = &mmhub_v9_4_funcs;
-		break;
-	default:
-		break;
-	}
-}
-
-static int gmc_v9_0_early_init(void *handle)
-{
-	struct amdgpu_device *adev = (struct amdgpu_device *)handle;
-
-	gmc_v9_0_set_gmc_funcs(adev);
-	gmc_v9_0_set_irq_funcs(adev);
-	gmc_v9_0_set_umc_funcs(adev);
-	gmc_v9_0_set_mmhub_funcs(adev);
-
-	adev->gmc.shared_aperture_start = 0x2000000000000000ULL;
-	adev->gmc.shared_aperture_end =
-		adev->gmc.shared_aperture_start + (4ULL << 30) - 1;
-	adev->gmc.private_aperture_start = 0x1000000000000000ULL;
-	adev->gmc.private_aperture_end =
-		adev->gmc.private_aperture_start + (4ULL << 30) - 1;
-
-	return 0;
-=======
 {
 	switch (adev->asic_type) {
 	case CHIP_VEGA10:
@@ -1396,7 +1171,6 @@
 	default:
 		break;
 	}
->>>>>>> 7d2a07b7
 }
 
 static void gmc_v9_0_set_mmhub_funcs(struct amdgpu_device *adev)
@@ -1417,15 +1191,6 @@
 static void gmc_v9_0_set_mmhub_ras_funcs(struct amdgpu_device *adev)
 {
 	switch (adev->asic_type) {
-<<<<<<< HEAD
-	case CHIP_VEGA10:
-	case CHIP_RAVEN:
-	case CHIP_ARCTURUS:
-	case CHIP_RENOIR:
-		return true;
-	case CHIP_VEGA12:
-=======
->>>>>>> 7d2a07b7
 	case CHIP_VEGA20:
 		adev->mmhub.ras_funcs = &mmhub_v1_0_ras_funcs;
 		break;
@@ -1441,8 +1206,6 @@
 	}
 }
 
-<<<<<<< HEAD
-=======
 static void gmc_v9_0_set_gfxhub_funcs(struct amdgpu_device *adev)
 {
 	adev->gfxhub.funcs = &gfxhub_v1_0_funcs;
@@ -1485,42 +1248,14 @@
 	return 0;
 }
 
->>>>>>> 7d2a07b7
 static int gmc_v9_0_late_init(void *handle)
 {
 	struct amdgpu_device *adev = (struct amdgpu_device *)handle;
 	int r;
-<<<<<<< HEAD
-
-	if (!gmc_v9_0_keep_stolen_memory(adev))
-		amdgpu_bo_late_init(adev);
-=======
->>>>>>> 7d2a07b7
 
 	r = amdgpu_gmc_allocate_vm_inv_eng(adev);
 	if (r)
 		return r;
-<<<<<<< HEAD
-	/* Check if ecc is available */
-	if (!amdgpu_sriov_vf(adev) && (adev->asic_type == CHIP_VEGA10)) {
-		r = amdgpu_atomfirmware_mem_ecc_supported(adev);
-		if (!r) {
-			DRM_INFO("ECC is not present.\n");
-			if (adev->df.funcs->enable_ecc_force_par_wr_rmw)
-				adev->df.funcs->enable_ecc_force_par_wr_rmw(adev, false);
-		} else
-			DRM_INFO("ECC is active.\n");
-
-		r = amdgpu_atomfirmware_sram_ecc_supported(adev);
-		if (!r)
-			DRM_INFO("SRAM ECC is not present.\n");
-		else
-			DRM_INFO("SRAM ECC is active.\n");
-	}
-
-	if (adev->mmhub.funcs && adev->mmhub.funcs->reset_ras_error_count)
-		adev->mmhub.funcs->reset_ras_error_count(adev);
-=======
 
 	/*
 	 * Workaround performance drop issue with VBIOS enables partial
@@ -1542,7 +1277,6 @@
 		    adev->hdp.ras_funcs->reset_ras_error_count)
 			adev->hdp.ras_funcs->reset_ras_error_count(adev);
 	}
->>>>>>> 7d2a07b7
 
 	r = amdgpu_gmc_ras_late_init(adev);
 	if (r)
@@ -1554,20 +1288,6 @@
 static void gmc_v9_0_vram_gtt_location(struct amdgpu_device *adev,
 					struct amdgpu_gmc *mc)
 {
-<<<<<<< HEAD
-	u64 base = 0;
-
-	if (adev->asic_type == CHIP_ARCTURUS)
-		base = mmhub_v9_4_get_fb_location(adev);
-	else if (!amdgpu_sriov_vf(adev))
-		base = mmhub_v1_0_get_fb_location(adev);
-
-	/* add the xgmi offset of the physical node */
-	base += adev->gmc.xgmi.physical_node_id * adev->gmc.xgmi.node_segment_size;
-	amdgpu_gmc_vram_location(adev, mc, base);
-	amdgpu_gmc_gart_location(adev, mc);
-	amdgpu_gmc_agp_location(adev, mc);
-=======
 	u64 base = adev->mmhub.funcs->get_fb_location(adev);
 
 	/* add the xgmi offset of the physical node */
@@ -1579,7 +1299,6 @@
 		amdgpu_gmc_gart_location(adev, mc);
 		amdgpu_gmc_agp_location(adev, mc);
 	}
->>>>>>> 7d2a07b7
 	/* base offset of vram pages */
 	adev->vm_manager.vram_base_offset = adev->gfxhub.funcs->get_mc_fb_offset(adev);
 
@@ -1651,10 +1370,7 @@
 		case CHIP_VEGA12:  /* all engines support GPUVM */
 		case CHIP_VEGA20:
 		case CHIP_ARCTURUS:
-<<<<<<< HEAD
-=======
 		case CHIP_ALDEBARAN:
->>>>>>> 7d2a07b7
 		default:
 			adev->gmc.gart_size = 512ULL << 20;
 			break;
@@ -1698,49 +1414,6 @@
 	adev->gart.table_size = adev->gart.num_gpu_pages * 8;
 	adev->gart.gart_pte_flags = AMDGPU_PTE_MTYPE_VG10(MTYPE_UC) |
 				 AMDGPU_PTE_EXECUTABLE;
-<<<<<<< HEAD
-	return amdgpu_gart_table_vram_alloc(adev);
-}
-
-static unsigned gmc_v9_0_get_vbios_fb_size(struct amdgpu_device *adev)
-{
-	u32 d1vga_control;
-	unsigned size;
-
-	/*
-	 * TODO Remove once GART corruption is resolved
-	 * Check related code in gmc_v9_0_sw_fini
-	 * */
-	if (gmc_v9_0_keep_stolen_memory(adev))
-		return 9 * 1024 * 1024;
-
-	d1vga_control = RREG32_SOC15(DCE, 0, mmD1VGA_CONTROL);
-	if (REG_GET_FIELD(d1vga_control, D1VGA_CONTROL, D1VGA_MODE_ENABLE)) {
-		size = 9 * 1024 * 1024; /* reserve 8MB for vga emulator and 1 MB for FB */
-	} else {
-		u32 viewport;
-
-		switch (adev->asic_type) {
-		case CHIP_RAVEN:
-		case CHIP_RENOIR:
-			viewport = RREG32_SOC15(DCE, 0, mmHUBP0_DCSURF_PRI_VIEWPORT_DIMENSION);
-			size = (REG_GET_FIELD(viewport,
-					      HUBP0_DCSURF_PRI_VIEWPORT_DIMENSION, PRI_VIEWPORT_HEIGHT) *
-				REG_GET_FIELD(viewport,
-					      HUBP0_DCSURF_PRI_VIEWPORT_DIMENSION, PRI_VIEWPORT_WIDTH) *
-				4);
-			break;
-		case CHIP_VEGA10:
-		case CHIP_VEGA12:
-		case CHIP_VEGA20:
-		default:
-			viewport = RREG32_SOC15(DCE, 0, mmSCL0_VIEWPORT_SIZE);
-			size = (REG_GET_FIELD(viewport, SCL0_VIEWPORT_SIZE, VIEWPORT_HEIGHT) *
-				REG_GET_FIELD(viewport, SCL0_VIEWPORT_SIZE, VIEWPORT_WIDTH) *
-				4);
-			break;
-		}
-=======
 
 	r = amdgpu_gart_table_vram_alloc(adev);
 	if (r)
@@ -1748,7 +1421,6 @@
 
 	if (adev->gmc.xgmi.connected_to_cpu) {
 		r = amdgpu_gmc_pdb0_alloc(adev);
->>>>>>> 7d2a07b7
 	}
 
 	return r;
@@ -1773,17 +1445,9 @@
 	int r, vram_width = 0, vram_type = 0, vram_vendor = 0;
 	struct amdgpu_device *adev = (struct amdgpu_device *)handle;
 
-<<<<<<< HEAD
-	gfxhub_v1_0_init(adev);
-	if (adev->asic_type == CHIP_ARCTURUS)
-		mmhub_v9_4_init(adev);
-	else
-		mmhub_v1_0_init(adev);
-=======
 	adev->gfxhub.funcs->init(adev);
 
 	adev->mmhub.funcs->init(adev);
->>>>>>> 7d2a07b7
 
 	spin_lock_init(&adev->gmc.invalidate_lock);
 
@@ -1830,10 +1494,7 @@
 	case CHIP_VEGA12:
 	case CHIP_VEGA20:
 	case CHIP_RENOIR:
-<<<<<<< HEAD
-=======
 	case CHIP_ALDEBARAN:
->>>>>>> 7d2a07b7
 		adev->num_vmhubs = 2;
 
 
@@ -1877,12 +1538,8 @@
 	if (r)
 		return r;
 
-<<<<<<< HEAD
-	if (!amdgpu_sriov_vf(adev)) {
-=======
 	if (!amdgpu_sriov_vf(adev) &&
 	    !adev->gmc.xgmi.connected_to_cpu) {
->>>>>>> 7d2a07b7
 		/* interrupt sent to DF. */
 		r = amdgpu_irq_add_id(adev, SOC15_IH_CLIENTID_DF, 0,
 				      &adev->gmc.ecc_irq);
@@ -1935,12 +1592,8 @@
 	 * for video processing.
 	 */
 	adev->vm_manager.first_kfd_vmid =
-<<<<<<< HEAD
-		adev->asic_type == CHIP_ARCTURUS ? 3 : 8;
-=======
 		(adev->asic_type == CHIP_ARCTURUS ||
 		 adev->asic_type == CHIP_ALDEBARAN) ? 3 : 8;
->>>>>>> 7d2a07b7
 
 	amdgpu_vm_manager_init(adev);
 
@@ -1952,18 +1605,10 @@
 static int gmc_v9_0_sw_fini(void *handle)
 {
 	struct amdgpu_device *adev = (struct amdgpu_device *)handle;
-	void *stolen_vga_buf;
 
 	amdgpu_gmc_ras_fini(adev);
 	amdgpu_gem_force_release(adev);
 	amdgpu_vm_manager_fini(adev);
-<<<<<<< HEAD
-
-	if (gmc_v9_0_keep_stolen_memory(adev))
-		amdgpu_bo_free_kernel(&adev->stolen_vga_memory, NULL, &stolen_vga_buf);
-
-=======
->>>>>>> 7d2a07b7
 	amdgpu_gart_table_vram_free(adev);
 	amdgpu_bo_unref(&adev->gmc.pdb0_bo);
 	amdgpu_bo_fini(adev);
@@ -2007,12 +1652,6 @@
  *
  * This restores register values, saved at suspend.
  */
-<<<<<<< HEAD
-static void gmc_v9_0_restore_registers(struct amdgpu_device *adev)
-{
-	if (adev->asic_type == CHIP_RAVEN)
-		WREG32(mmDCHUBBUB_SDPIF_MMIO_CNTRL_0, adev->gmc.sdpif_register);
-=======
 void gmc_v9_0_restore_registers(struct amdgpu_device *adev)
 {
 	if (adev->asic_type == CHIP_RAVEN) {
@@ -2020,7 +1659,6 @@
 		WARN_ON(adev->gmc.sdpif_register !=
 			RREG32_SOC15(DCE, 0, mmDCHUBBUB_SDPIF_MMIO_CNTRL_0));
 	}
->>>>>>> 7d2a07b7
 }
 
 /**
@@ -2031,12 +1669,9 @@
 static int gmc_v9_0_gart_enable(struct amdgpu_device *adev)
 {
 	int r;
-<<<<<<< HEAD
-=======
 
 	if (adev->gmc.xgmi.connected_to_cpu)
 		amdgpu_gmc_init_pdb0(adev);
->>>>>>> 7d2a07b7
 
 	if (adev->gart.bo == NULL) {
 		dev_err(adev->dev, "No VRAM object for PCIE GART.\n");
@@ -2047,22 +1682,6 @@
 	if (r)
 		return r;
 
-<<<<<<< HEAD
-	r = gfxhub_v1_0_gart_enable(adev);
-	if (r)
-		return r;
-
-	if (adev->asic_type == CHIP_ARCTURUS)
-		r = mmhub_v9_4_gart_enable(adev);
-	else
-		r = mmhub_v1_0_gart_enable(adev);
-	if (r)
-		return r;
-
-	DRM_INFO("PCIE GART of %uM enabled (table at 0x%016llX).\n",
-		 (unsigned)(adev->gmc.gart_size >> 20),
-		 (unsigned long long)amdgpu_bo_gpu_offset(adev->gart.bo));
-=======
 	r = adev->gfxhub.funcs->gart_enable(adev);
 	if (r)
 		return r;
@@ -2079,7 +1698,6 @@
 	DRM_INFO("PTB located at 0x%016llX\n",
 			(unsigned long long)amdgpu_bo_gpu_offset(adev->gart.bo));
 
->>>>>>> 7d2a07b7
 	adev->gart.ready = true;
 	return 0;
 }
@@ -2089,51 +1707,24 @@
 	struct amdgpu_device *adev = (struct amdgpu_device *)handle;
 	bool value;
 	int r, i;
-<<<<<<< HEAD
-	u32 tmp;
-=======
->>>>>>> 7d2a07b7
 
 	/* The sequence of these two function calls matters.*/
 	gmc_v9_0_init_golden_registers(adev);
 
 	if (adev->mode_info.num_crtc) {
-<<<<<<< HEAD
-		if (adev->asic_type != CHIP_ARCTURUS) {
-			/* Lockout access through VGA aperture*/
-			WREG32_FIELD15(DCE, 0, VGA_HDP_CONTROL, VGA_MEMORY_DISABLE, 1);
-
-			/* disable VGA render */
-			WREG32_FIELD15(DCE, 0, VGA_RENDER_CONTROL, VGA_VSTATUS_CNTL, 0);
-		}
-	}
-
-	amdgpu_device_program_register_sequence(adev,
-						golden_settings_vega10_hdp,
-						ARRAY_SIZE(golden_settings_vega10_hdp));
-
-	switch (adev->asic_type) {
-	case CHIP_RAVEN:
-		/* TODO for renoir */
-		mmhub_v1_0_update_power_gating(adev, true);
-		break;
-	case CHIP_ARCTURUS:
-		WREG32_FIELD15(HDP, 0, HDP_MMHUB_CNTL, HDP_MMHUB_GCC, 1);
-		break;
-	default:
-		break;
-	}
-
-	WREG32_FIELD15(HDP, 0, HDP_MISC_CNTL, FLUSH_INVALIDATE_CACHE, 1);
-
-	tmp = RREG32_SOC15(HDP, 0, mmHDP_HOST_PATH_CNTL);
-	WREG32_SOC15(HDP, 0, mmHDP_HOST_PATH_CNTL, tmp);
-
-	WREG32_SOC15(HDP, 0, mmHDP_NONSURFACE_BASE, (adev->gmc.vram_start >> 8));
-	WREG32_SOC15(HDP, 0, mmHDP_NONSURFACE_BASE_HI, (adev->gmc.vram_start >> 40));
+		/* Lockout access through VGA aperture*/
+		WREG32_FIELD15(DCE, 0, VGA_HDP_CONTROL, VGA_MEMORY_DISABLE, 1);
+		/* disable VGA render */
+		WREG32_FIELD15(DCE, 0, VGA_RENDER_CONTROL, VGA_VSTATUS_CNTL, 0);
+	}
+
+	if (adev->mmhub.funcs->update_power_gating)
+		adev->mmhub.funcs->update_power_gating(adev, true);
+
+	adev->hdp.funcs->init_registers(adev);
 
 	/* After HDP is initialized, flush HDP.*/
-	adev->nbio.funcs->hdp_flush(adev, NULL);
+	adev->hdp.funcs->flush_hdp(adev, NULL);
 
 	if (amdgpu_vm_fault_stop == AMDGPU_VM_FAULT_STOP_ALWAYS)
 		value = false;
@@ -2141,17 +1732,8 @@
 		value = true;
 
 	if (!amdgpu_sriov_vf(adev)) {
-		gfxhub_v1_0_set_fault_enable_default(adev, value);
-		if (adev->asic_type == CHIP_ARCTURUS)
-			mmhub_v9_4_set_fault_enable_default(adev, value);
-		else
-			mmhub_v1_0_set_fault_enable_default(adev, value);
-=======
-		/* Lockout access through VGA aperture*/
-		WREG32_FIELD15(DCE, 0, VGA_HDP_CONTROL, VGA_MEMORY_DISABLE, 1);
-		/* disable VGA render */
-		WREG32_FIELD15(DCE, 0, VGA_RENDER_CONTROL, VGA_VSTATUS_CNTL, 0);
->>>>>>> 7d2a07b7
+		adev->gfxhub.funcs->set_fault_enable_default(adev, value);
+		adev->mmhub.funcs->set_fault_enable_default(adev, value);
 	}
 	for (i = 0; i < adev->num_vmhubs; ++i)
 		gmc_v9_0_flush_gpu_tlb(adev, 0, i, 0);
@@ -2159,46 +1741,9 @@
 	if (adev->umc.funcs && adev->umc.funcs->init_registers)
 		adev->umc.funcs->init_registers(adev);
 
-	if (adev->mmhub.funcs->update_power_gating)
-		adev->mmhub.funcs->update_power_gating(adev, true);
-
-	adev->hdp.funcs->init_registers(adev);
-
-	/* After HDP is initialized, flush HDP.*/
-	adev->hdp.funcs->flush_hdp(adev, NULL);
-
-	if (amdgpu_vm_fault_stop == AMDGPU_VM_FAULT_STOP_ALWAYS)
-		value = false;
-	else
-		value = true;
-
-	if (!amdgpu_sriov_vf(adev)) {
-		adev->gfxhub.funcs->set_fault_enable_default(adev, value);
-		adev->mmhub.funcs->set_fault_enable_default(adev, value);
-	}
-	for (i = 0; i < adev->num_vmhubs; ++i)
-		gmc_v9_0_flush_gpu_tlb(adev, 0, i, 0);
-
-	if (adev->umc.funcs && adev->umc.funcs->init_registers)
-		adev->umc.funcs->init_registers(adev);
-
 	r = gmc_v9_0_gart_enable(adev);
 
 	return r;
-}
-
-/**
- * gmc_v9_0_save_registers - saves regs
- *
- * @adev: amdgpu_device pointer
- *
- * This saves potential register values that should be
- * restored upon resume
- */
-static void gmc_v9_0_save_registers(struct amdgpu_device *adev)
-{
-	if (adev->asic_type == CHIP_RAVEN)
-		adev->gmc.sdpif_register = RREG32(mmDCHUBBUB_SDPIF_MMIO_CNTRL_0);
 }
 
 /**
@@ -2210,16 +1755,8 @@
  */
 static void gmc_v9_0_gart_disable(struct amdgpu_device *adev)
 {
-<<<<<<< HEAD
-	gfxhub_v1_0_gart_disable(adev);
-	if (adev->asic_type == CHIP_ARCTURUS)
-		mmhub_v9_4_gart_disable(adev);
-	else
-		mmhub_v1_0_gart_disable(adev);
-=======
 	adev->gfxhub.funcs->gart_disable(adev);
 	adev->mmhub.funcs->gart_disable(adev);
->>>>>>> 7d2a07b7
 	amdgpu_gart_table_vram_unpin(adev);
 }
 
@@ -2242,24 +1779,16 @@
 
 static int gmc_v9_0_suspend(void *handle)
 {
+	struct amdgpu_device *adev = (struct amdgpu_device *)handle;
+
+	return gmc_v9_0_hw_fini(adev);
+}
+
+static int gmc_v9_0_resume(void *handle)
+{
 	int r;
 	struct amdgpu_device *adev = (struct amdgpu_device *)handle;
 
-	r = gmc_v9_0_hw_fini(adev);
-	if (r)
-		return r;
-
-	gmc_v9_0_save_registers(adev);
-
-	return 0;
-}
-
-static int gmc_v9_0_resume(void *handle)
-{
-	int r;
-	struct amdgpu_device *adev = (struct amdgpu_device *)handle;
-
-	gmc_v9_0_restore_registers(adev);
 	r = gmc_v9_0_hw_init(adev);
 	if (r)
 		return r;
@@ -2292,14 +1821,7 @@
 {
 	struct amdgpu_device *adev = (struct amdgpu_device *)handle;
 
-<<<<<<< HEAD
-	if (adev->asic_type == CHIP_ARCTURUS)
-		mmhub_v9_4_set_clockgating(adev, state);
-	else
-		mmhub_v1_0_set_clockgating(adev, state);
-=======
 	adev->mmhub.funcs->set_clockgating(adev, state);
->>>>>>> 7d2a07b7
 
 	athub_v1_0_set_clockgating(adev, state);
 
@@ -2310,14 +1832,7 @@
 {
 	struct amdgpu_device *adev = (struct amdgpu_device *)handle;
 
-<<<<<<< HEAD
-	if (adev->asic_type == CHIP_ARCTURUS)
-		mmhub_v9_4_get_clockgating(adev, flags);
-	else
-		mmhub_v1_0_get_clockgating(adev, flags);
-=======
 	adev->mmhub.funcs->get_clockgating(adev, flags);
->>>>>>> 7d2a07b7
 
 	athub_v1_0_get_clockgating(adev, flags);
 }
