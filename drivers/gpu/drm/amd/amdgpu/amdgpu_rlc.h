/*
 * Copyright 2014 Advanced Micro Devices, Inc.
 *
 * Permission is hereby granted, free of charge, to any person obtaining a
 * copy of this software and associated documentation files (the "Software"),
 * to deal in the Software without restriction, including without limitation
 * the rights to use, copy, modify, merge, publish, distribute, sublicense,
 * and/or sell copies of the Software, and to permit persons to whom the
 * Software is furnished to do so, subject to the following conditions:
 *
 * The above copyright notice and this permission notice shall be included in
 * all copies or substantial portions of the Software.
 *
 * THE SOFTWARE IS PROVIDED "AS IS", WITHOUT WARRANTY OF ANY KIND, EXPRESS OR
 * IMPLIED, INCLUDING BUT NOT LIMITED TO THE WARRANTIES OF MERCHANTABILITY,
 * FITNESS FOR A PARTICULAR PURPOSE AND NONINFRINGEMENT.  IN NO EVENT SHALL
 * THE COPYRIGHT HOLDER(S) OR AUTHOR(S) BE LIABLE FOR ANY CLAIM, DAMAGES OR
 * OTHER LIABILITY, WHETHER IN AN ACTION OF CONTRACT, TORT OR OTHERWISE,
 * ARISING FROM, OUT OF OR IN CONNECTION WITH THE SOFTWARE OR THE USE OR
 * OTHER DEALINGS IN THE SOFTWARE.
 *
 */

#ifndef __AMDGPU_RLC_H__
#define __AMDGPU_RLC_H__

#include "clearstate_defs.h"

/* firmware ID used in rlc toc */
typedef enum _FIRMWARE_ID_ {
	FIRMWARE_ID_INVALID					= 0,
	FIRMWARE_ID_RLC_G_UCODE					= 1,
	FIRMWARE_ID_RLC_TOC					= 2,
	FIRMWARE_ID_RLCG_SCRATCH                                = 3,
	FIRMWARE_ID_RLC_SRM_ARAM                                = 4,
	FIRMWARE_ID_RLC_SRM_INDEX_ADDR                          = 5,
	FIRMWARE_ID_RLC_SRM_INDEX_DATA                          = 6,
	FIRMWARE_ID_RLC_P_UCODE                                 = 7,
	FIRMWARE_ID_RLC_V_UCODE                                 = 8,
	FIRMWARE_ID_RLX6_UCODE                                  = 9,
	FIRMWARE_ID_RLX6_DRAM_BOOT                              = 10,
	FIRMWARE_ID_GLOBAL_TAP_DELAYS                           = 11,
	FIRMWARE_ID_SE0_TAP_DELAYS                              = 12,
	FIRMWARE_ID_SE1_TAP_DELAYS                              = 13,
	FIRMWARE_ID_GLOBAL_SE0_SE1_SKEW_DELAYS                  = 14,
	FIRMWARE_ID_SDMA0_UCODE                                 = 15,
	FIRMWARE_ID_SDMA0_JT                                    = 16,
	FIRMWARE_ID_SDMA1_UCODE                                 = 17,
	FIRMWARE_ID_SDMA1_JT                                    = 18,
	FIRMWARE_ID_CP_CE                                       = 19,
	FIRMWARE_ID_CP_PFP                                      = 20,
	FIRMWARE_ID_CP_ME                                       = 21,
	FIRMWARE_ID_CP_MEC                                      = 22,
	FIRMWARE_ID_CP_MES                                      = 23,
	FIRMWARE_ID_MES_STACK                                   = 24,
	FIRMWARE_ID_RLC_SRM_DRAM_SR                             = 25,
	FIRMWARE_ID_RLCG_SCRATCH_SR                             = 26,
	FIRMWARE_ID_RLCP_SCRATCH_SR                             = 27,
	FIRMWARE_ID_RLCV_SCRATCH_SR                             = 28,
	FIRMWARE_ID_RLX6_DRAM_SR                                = 29,
	FIRMWARE_ID_SDMA0_PG_CONTEXT                            = 30,
	FIRMWARE_ID_SDMA1_PG_CONTEXT                            = 31,
	FIRMWARE_ID_GLOBAL_MUX_SELECT_RAM                       = 32,
	FIRMWARE_ID_SE0_MUX_SELECT_RAM                          = 33,
	FIRMWARE_ID_SE1_MUX_SELECT_RAM                          = 34,
	FIRMWARE_ID_ACCUM_CTRL_RAM                              = 35,
	FIRMWARE_ID_RLCP_CAM                                    = 36,
	FIRMWARE_ID_RLC_SPP_CAM_EXT                             = 37,
	FIRMWARE_ID_MAX                                         = 38,
} FIRMWARE_ID;

typedef struct _RLC_TABLE_OF_CONTENT {
	union {
		unsigned int	DW0;
		struct {
			unsigned int	offset		: 25;
			unsigned int	id		: 7;
		};
	};

	union {
		unsigned int	DW1;
		struct {
			unsigned int	load_at_boot		: 1;
			unsigned int	load_at_vddgfx		: 1;
			unsigned int	load_at_reset		: 1;
			unsigned int	memory_destination	: 2;
			unsigned int	vfflr_image_code	: 4;
			unsigned int	load_mode_direct	: 1;
			unsigned int	save_for_vddgfx		: 1;
			unsigned int	save_for_vfflr		: 1;
			unsigned int	reserved		: 1;
			unsigned int	signed_source		: 1;
			unsigned int	size			: 18;
		};
	};

	union {
		unsigned int	DW2;
		struct {
			unsigned int	indirect_addr_reg	: 16;
			unsigned int	index			: 16;
		};
	};

	union {
		unsigned int	DW3;
		struct {
			unsigned int	indirect_data_reg	: 16;
			unsigned int	indirect_start_offset	: 16;
		};
	};
} RLC_TABLE_OF_CONTENT;

#define RLC_TOC_MAX_SIZE		64

struct amdgpu_rlc_funcs {
	bool (*is_rlc_enabled)(struct amdgpu_device *adev);
	void (*set_safe_mode)(struct amdgpu_device *adev);
	void (*unset_safe_mode)(struct amdgpu_device *adev);
	int  (*init)(struct amdgpu_device *adev);
	u32  (*get_csb_size)(struct amdgpu_device *adev);
	void (*get_csb_buffer)(struct amdgpu_device *adev, volatile u32 *buffer);
	int  (*get_cp_table_num)(struct amdgpu_device *adev);
	int  (*resume)(struct amdgpu_device *adev);
	void (*stop)(struct amdgpu_device *adev);
	void (*reset)(struct amdgpu_device *adev);
	void (*start)(struct amdgpu_device *adev);
	void (*update_spm_vmid)(struct amdgpu_device *adev, unsigned vmid);
<<<<<<< HEAD
	void (*rlcg_wreg)(struct amdgpu_device *adev, u32 offset, u32 v);
=======
	void (*rlcg_wreg)(struct amdgpu_device *adev, u32 offset, u32 v, u32 acc_flags, u32 hwip);
	u32 (*rlcg_rreg)(struct amdgpu_device *adev, u32 offset, u32 acc_flags, u32 hwip);
>>>>>>> 7d2a07b7
	bool (*is_rlcg_access_range)(struct amdgpu_device *adev, uint32_t reg);
};

struct amdgpu_rlc {
	/* for power gating */
	struct amdgpu_bo        *save_restore_obj;
	uint64_t                save_restore_gpu_addr;
	volatile uint32_t       *sr_ptr;
	const u32               *reg_list;
	u32                     reg_list_size;
	/* for clear state */
	struct amdgpu_bo        *clear_state_obj;
	uint64_t                clear_state_gpu_addr;
	volatile uint32_t       *cs_ptr;
	const struct cs_section_def   *cs_data;
	u32                     clear_state_size;
	/* for cp tables */
	struct amdgpu_bo        *cp_table_obj;
	uint64_t                cp_table_gpu_addr;
	volatile uint32_t       *cp_table_ptr;
	u32                     cp_table_size;

	/* safe mode for updating CG/PG state */
	bool in_safe_mode;
	const struct amdgpu_rlc_funcs *funcs;

	/* for firmware data */
	u32 save_and_restore_offset;
	u32 clear_state_descriptor_offset;
	u32 avail_scratch_ram_locations;
	u32 reg_restore_list_size;
	u32 reg_list_format_start;
	u32 reg_list_format_separate_start;
	u32 starting_offsets_start;
	u32 reg_list_format_size_bytes;
	u32 reg_list_size_bytes;
	u32 reg_list_format_direct_reg_list_length;
	u32 save_restore_list_cntl_size_bytes;
	u32 save_restore_list_gpm_size_bytes;
	u32 save_restore_list_srm_size_bytes;
	u32 rlc_iram_ucode_size_bytes;
	u32 rlc_dram_ucode_size_bytes;

	u32 *register_list_format;
	u32 *register_restore;
	u8 *save_restore_list_cntl;
	u8 *save_restore_list_gpm;
	u8 *save_restore_list_srm;
	u8 *rlc_iram_ucode;
	u8 *rlc_dram_ucode;

	bool is_rlc_v2_1;

	/* for rlc autoload */
	struct amdgpu_bo	*rlc_autoload_bo;
	u64			rlc_autoload_gpu_addr;
	void			*rlc_autoload_ptr;

	/* rlc toc buffer */
	struct amdgpu_bo	*rlc_toc_bo;
	uint64_t		rlc_toc_gpu_addr;
	void			*rlc_toc_buf;
};

void amdgpu_gfx_rlc_enter_safe_mode(struct amdgpu_device *adev);
void amdgpu_gfx_rlc_exit_safe_mode(struct amdgpu_device *adev);
int amdgpu_gfx_rlc_init_sr(struct amdgpu_device *adev, u32 dws);
int amdgpu_gfx_rlc_init_csb(struct amdgpu_device *adev);
int amdgpu_gfx_rlc_init_cpt(struct amdgpu_device *adev);
void amdgpu_gfx_rlc_setup_cp_table(struct amdgpu_device *adev);
void amdgpu_gfx_rlc_fini(struct amdgpu_device *adev);

#endif<|MERGE_RESOLUTION|>--- conflicted
+++ resolved
@@ -127,12 +127,8 @@
 	void (*reset)(struct amdgpu_device *adev);
 	void (*start)(struct amdgpu_device *adev);
 	void (*update_spm_vmid)(struct amdgpu_device *adev, unsigned vmid);
-<<<<<<< HEAD
-	void (*rlcg_wreg)(struct amdgpu_device *adev, u32 offset, u32 v);
-=======
 	void (*rlcg_wreg)(struct amdgpu_device *adev, u32 offset, u32 v, u32 acc_flags, u32 hwip);
 	u32 (*rlcg_rreg)(struct amdgpu_device *adev, u32 offset, u32 acc_flags, u32 hwip);
->>>>>>> 7d2a07b7
 	bool (*is_rlcg_access_range)(struct amdgpu_device *adev, uint32_t reg);
 };
 
