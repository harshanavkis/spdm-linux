/*
 * Copyright 2019 Advanced Micro Devices, Inc.
 *
 * Permission is hereby granted, free of charge, to any person obtaining a
 * copy of this software and associated documentation files (the "Software"),
 * to deal in the Software without restriction, including without limitation
 * the rights to use, copy, modify, merge, publish, distribute, sublicense,
 * and/or sell copies of the Software, and to permit persons to whom the
 * Software is furnished to do so, subject to the following conditions:
 *
 * The above copyright notice and this permission notice shall be included in
 * all copies or substantial portions of the Software.
 *
 * THE SOFTWARE IS PROVIDED "AS IS", WITHOUT WARRANTY OF ANY KIND, EXPRESS OR
 * IMPLIED, INCLUDING BUT NOT LIMITED TO THE WARRANTIES OF MERCHANTABILITY,
 * FITNESS FOR A PARTICULAR PURPOSE AND NONINFRINGEMENT.  IN NO EVENT SHALL
 * THE COPYRIGHT HOLDER(S) OR AUTHOR(S) BE LIABLE FOR ANY CLAIM, DAMAGES OR
 * OTHER LIABILITY, WHETHER IN AN ACTION OF CONTRACT, TORT OR OTHERWISE,
 * ARISING FROM, OUT OF OR IN CONNECTION WITH THE SOFTWARE OR THE USE OR
 * OTHER DEALINGS IN THE SOFTWARE.
 */

#include "amdgpu_vm.h"
#include "amdgpu_job.h"
#include "amdgpu_object.h"
#include "amdgpu_trace.h"

#define AMDGPU_VM_SDMA_MIN_NUM_DW	256u
#define AMDGPU_VM_SDMA_MAX_NUM_DW	(16u * 1024u)

/**
 * amdgpu_vm_sdma_map_table - make sure new PDs/PTs are GTT mapped
 *
 * @table: newly allocated or validated PD/PT
 */
static int amdgpu_vm_sdma_map_table(struct amdgpu_bo_vm *table)
{
	int r;

	r = amdgpu_ttm_alloc_gart(&table->bo.tbo);
	if (r)
		return r;

	if (table->shadow)
		r = amdgpu_ttm_alloc_gart(&table->shadow->tbo);

	return r;
}

/**
 * amdgpu_vm_sdma_prepare - prepare SDMA command submission
 *
 * @p: see amdgpu_vm_update_params definition
 * @resv: reservation object with embedded fence
 * @sync_mode: synchronization mode
 *
 * Returns:
 * Negativ errno, 0 for success.
 */
static int amdgpu_vm_sdma_prepare(struct amdgpu_vm_update_params *p,
				  struct dma_resv *resv,
				  enum amdgpu_sync_mode sync_mode)
{
	enum amdgpu_ib_pool_type pool = p->immediate ? AMDGPU_IB_POOL_IMMEDIATE
		: AMDGPU_IB_POOL_DELAYED;
	unsigned int ndw = AMDGPU_VM_SDMA_MIN_NUM_DW;
	int r;

	r = amdgpu_job_alloc_with_ib(p->adev, ndw * 4, pool, &p->job);
	if (r)
		return r;

	p->num_dw_left = ndw;

	if (!resv)
		return 0;

	return amdgpu_sync_resv(p->adev, &p->job->sync, resv, sync_mode, p->vm);
}

/**
 * amdgpu_vm_sdma_commit - commit SDMA command submission
 *
 * @p: see amdgpu_vm_update_params definition
 * @fence: resulting fence
 *
 * Returns:
 * Negativ errno, 0 for success.
 */
static int amdgpu_vm_sdma_commit(struct amdgpu_vm_update_params *p,
				 struct dma_fence **fence)
{
	struct amdgpu_ib *ib = p->job->ibs;
	struct drm_sched_entity *entity;
	struct amdgpu_ring *ring;
	struct dma_fence *f;
	int r;

	entity = p->immediate ? &p->vm->immediate : &p->vm->delayed;
	ring = container_of(entity->rq->sched, struct amdgpu_ring, sched);

	WARN_ON(ib->length_dw == 0);
	amdgpu_ring_pad_ib(ring, ib);
	WARN_ON(ib->length_dw > p->num_dw_left);
	r = amdgpu_job_submit(p->job, entity, AMDGPU_FENCE_OWNER_VM, &f);
	if (r)
		goto error;

	if (p->unlocked) {
		struct dma_fence *tmp = dma_fence_get(f);

		swap(p->vm->last_unlocked, tmp);
		dma_fence_put(tmp);
	} else {
		dma_resv_add_fence(p->vm->root.bo->tbo.base.resv, f,
				   DMA_RESV_USAGE_BOOKKEEP);
	}

	if (fence && !p->immediate)
		swap(*fence, f);
	dma_fence_put(f);
	return 0;

error:
	amdgpu_job_free(p->job);
	return r;
}

/**
 * amdgpu_vm_sdma_copy_ptes - copy the PTEs from mapping
 *
 * @p: see amdgpu_vm_update_params definition
 * @bo: PD/PT to update
 * @pe: addr of the page entry
 * @count: number of page entries to copy
 *
 * Traces the parameters and calls the DMA function to copy the PTEs.
 */
static void amdgpu_vm_sdma_copy_ptes(struct amdgpu_vm_update_params *p,
				     struct amdgpu_bo *bo, uint64_t pe,
				     unsigned count)
{
	struct amdgpu_ib *ib = p->job->ibs;
	uint64_t src = ib->gpu_addr;

	src += p->num_dw_left * 4;

	pe += amdgpu_gmc_sign_extend(amdgpu_bo_gpu_offset_no_check(bo));
	trace_amdgpu_vm_copy_ptes(pe, src, count, p->immediate);

	amdgpu_vm_copy_pte(p->adev, ib, pe, src, count);
}

/**
 * amdgpu_vm_sdma_set_ptes - helper to call the right asic function
 *
 * @p: see amdgpu_vm_update_params definition
 * @bo: PD/PT to update
 * @pe: byte offset of the PDE/PTE, relative to start of PDB/PTB
 * @addr: dst addr to write into pe
 * @count: number of page entries to update
 * @incr: increase next addr by incr bytes
 * @flags: hw access flags
 *
 * Traces the parameters and calls the right asic functions
 * to setup the page table using the DMA.
 */
static void amdgpu_vm_sdma_set_ptes(struct amdgpu_vm_update_params *p,
				    struct amdgpu_bo *bo, uint64_t pe,
				    uint64_t addr, unsigned count,
				    uint32_t incr, uint64_t flags)
{
	struct amdgpu_ib *ib = p->job->ibs;

	pe += amdgpu_gmc_sign_extend(amdgpu_bo_gpu_offset_no_check(bo));
	trace_amdgpu_vm_set_ptes(pe, addr, count, incr, flags, p->immediate);
	if (count < 3) {
		amdgpu_vm_write_pte(p->adev, ib, pe, addr | flags,
				    count, incr);
	} else {
		amdgpu_vm_set_pte_pde(p->adev, ib, pe, addr,
				      count, incr, flags);
	}
}

/**
 * amdgpu_vm_sdma_update - execute VM update
 *
 * @p: see amdgpu_vm_update_params definition
 * @vmbo: PD/PT to update
 * @pe: byte offset of the PDE/PTE, relative to start of PDB/PTB
 * @addr: dst addr to write into pe
 * @count: number of page entries to update
 * @incr: increase next addr by incr bytes
 * @flags: hw access flags
 *
 * Reserve space in the IB, setup mapping buffer on demand and write commands to
 * the IB.
 */
static int amdgpu_vm_sdma_update(struct amdgpu_vm_update_params *p,
				 struct amdgpu_bo_vm *vmbo, uint64_t pe,
				 uint64_t addr, unsigned count, uint32_t incr,
				 uint64_t flags)
{
	struct amdgpu_bo *bo = &vmbo->bo;
	enum amdgpu_ib_pool_type pool = p->immediate ? AMDGPU_IB_POOL_IMMEDIATE
		: AMDGPU_IB_POOL_DELAYED;
	struct dma_resv_iter cursor;
	unsigned int i, ndw, nptes;
	struct dma_fence *fence;
	uint64_t *pte;
	int r;

	/* Wait for PD/PT moves to be completed */
<<<<<<< HEAD
	dma_resv_for_each_fence(&cursor, bo->tbo.base.resv,
				DMA_RESV_USAGE_KERNEL, fence) {
		r = amdgpu_sync_fence(&p->job->sync, fence);
		if (r)
			return r;
	}
=======
	dma_resv_iter_begin(&cursor, bo->tbo.base.resv, DMA_RESV_USAGE_KERNEL);
	dma_resv_for_each_fence_unlocked(&cursor, fence) {
		r = amdgpu_sync_fence(&p->job->sync, fence);
		if (r) {
			dma_resv_iter_end(&cursor);
			return r;
		}
	}
	dma_resv_iter_end(&cursor);
>>>>>>> 7365df19

	do {
		ndw = p->num_dw_left;
		ndw -= p->job->ibs->length_dw;

		if (ndw < 32) {
			r = amdgpu_vm_sdma_commit(p, NULL);
			if (r)
				return r;

			/* estimate how many dw we need */
			ndw = 32;
			if (p->pages_addr)
				ndw += count * 2;
			ndw = max(ndw, AMDGPU_VM_SDMA_MIN_NUM_DW);
			ndw = min(ndw, AMDGPU_VM_SDMA_MAX_NUM_DW);

			r = amdgpu_job_alloc_with_ib(p->adev, ndw * 4, pool,
						     &p->job);
			if (r)
				return r;

			p->num_dw_left = ndw;
		}

		if (!p->pages_addr) {
			/* set page commands needed */
			if (vmbo->shadow)
				amdgpu_vm_sdma_set_ptes(p, vmbo->shadow, pe, addr,
							count, incr, flags);
			amdgpu_vm_sdma_set_ptes(p, bo, pe, addr, count,
						incr, flags);
			return 0;
		}

		/* copy commands needed */
		ndw -= p->adev->vm_manager.vm_pte_funcs->copy_pte_num_dw *
			(vmbo->shadow ? 2 : 1);

		/* for padding */
		ndw -= 7;

		nptes = min(count, ndw / 2);

		/* Put the PTEs at the end of the IB. */
		p->num_dw_left -= nptes * 2;
		pte = (uint64_t *)&(p->job->ibs->ptr[p->num_dw_left]);
		for (i = 0; i < nptes; ++i, addr += incr) {
			pte[i] = amdgpu_vm_map_gart(p->pages_addr, addr);
			pte[i] |= flags;
		}

		if (vmbo->shadow)
			amdgpu_vm_sdma_copy_ptes(p, vmbo->shadow, pe, nptes);
		amdgpu_vm_sdma_copy_ptes(p, bo, pe, nptes);

		pe += nptes * 8;
		count -= nptes;
	} while (count);

	return 0;
}

const struct amdgpu_vm_update_funcs amdgpu_vm_sdma_funcs = {
	.map_table = amdgpu_vm_sdma_map_table,
	.prepare = amdgpu_vm_sdma_prepare,
	.update = amdgpu_vm_sdma_update,
	.commit = amdgpu_vm_sdma_commit
};<|MERGE_RESOLUTION|>--- conflicted
+++ resolved
@@ -212,14 +212,6 @@
 	int r;
 
 	/* Wait for PD/PT moves to be completed */
-<<<<<<< HEAD
-	dma_resv_for_each_fence(&cursor, bo->tbo.base.resv,
-				DMA_RESV_USAGE_KERNEL, fence) {
-		r = amdgpu_sync_fence(&p->job->sync, fence);
-		if (r)
-			return r;
-	}
-=======
 	dma_resv_iter_begin(&cursor, bo->tbo.base.resv, DMA_RESV_USAGE_KERNEL);
 	dma_resv_for_each_fence_unlocked(&cursor, fence) {
 		r = amdgpu_sync_fence(&p->job->sync, fence);
@@ -229,7 +221,6 @@
 		}
 	}
 	dma_resv_iter_end(&cursor);
->>>>>>> 7365df19
 
 	do {
 		ndw = p->num_dw_left;
