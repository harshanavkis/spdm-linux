--- conflicted
+++ resolved
@@ -1131,10 +1131,7 @@
 	.set_prt = gmc_v6_0_set_prt,
 	.get_vm_pde = gmc_v6_0_get_vm_pde,
 	.get_vm_pte = gmc_v6_0_get_vm_pte,
-<<<<<<< HEAD
-=======
 	.get_vbios_fb_size = gmc_v6_0_get_vbios_fb_size,
->>>>>>> 7d2a07b7
 };
 
 static const struct amdgpu_irq_src_funcs gmc_v6_0_irq_funcs = {
