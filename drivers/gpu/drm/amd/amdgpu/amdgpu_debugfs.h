--- conflicted
+++ resolved
@@ -31,24 +31,10 @@
 	struct wait_queue_head		gpu_hang;
 };
 
-struct amdgpu_autodump {
-	struct completion		dumping;
-	struct wait_queue_head		gpu_hang;
-};
-
 int amdgpu_debugfs_regs_init(struct amdgpu_device *adev);
 int amdgpu_debugfs_init(struct amdgpu_device *adev);
 void amdgpu_debugfs_fini(struct amdgpu_device *adev);
-<<<<<<< HEAD
-int amdgpu_debugfs_add_files(struct amdgpu_device *adev,
-			     const struct drm_info_list *files,
-			     unsigned nfiles);
-int amdgpu_debugfs_fence_init(struct amdgpu_device *adev);
-int amdgpu_debugfs_firmware_init(struct amdgpu_device *adev);
-int amdgpu_debugfs_gem_init(struct amdgpu_device *adev);
-=======
 void amdgpu_debugfs_fence_init(struct amdgpu_device *adev);
 void amdgpu_debugfs_firmware_init(struct amdgpu_device *adev);
 void amdgpu_debugfs_gem_init(struct amdgpu_device *adev);
->>>>>>> 7d2a07b7
 int amdgpu_debugfs_wait_dump(struct amdgpu_device *adev);