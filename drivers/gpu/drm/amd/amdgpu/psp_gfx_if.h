/*
 * Copyright 2017 Advanced Micro Devices, Inc.
 *
 * Permission is hereby granted, free of charge, to any person obtaining a
 * copy of this software and associated documentation files (the "Software"),
 * to deal in the Software without restriction, including without limitation
 * the rights to use, copy, modify, merge, publish, distribute, sublicense,
 * and/or sell copies of the Software, and to permit persons to whom the
 * Software is furnished to do so, subject to the following conditions:
 *
 * The above copyright notice and this permission notice shall be included in
 * all copies or substantial portions of the Software.
 *
 * THE SOFTWARE IS PROVIDED "AS IS", WITHOUT WARRANTY OF ANY KIND, EXPRESS OR
 * IMPLIED, INCLUDING BUT NOT LIMITED TO THE WARRANTIES OF MERCHANTABILITY,
 * FITNESS FOR A PARTICULAR PURPOSE AND NONINFRINGEMENT.  IN NO EVENT SHALL
 * THE COPYRIGHT HOLDER(S) OR AUTHOR(S) BE LIABLE FOR ANY CLAIM, DAMAGES OR
 * OTHER LIABILITY, WHETHER IN AN ACTION OF CONTRACT, TORT OR OTHERWISE,
 * ARISING FROM, OUT OF OR IN CONNECTION WITH THE SOFTWARE OR THE USE OR
 * OTHER DEALINGS IN THE SOFTWARE.
 *
 */

#ifndef _PSP_TEE_GFX_IF_H_
#define _PSP_TEE_GFX_IF_H_

#define PSP_GFX_CMD_BUF_VERSION     0x00000001

#define GFX_CMD_STATUS_MASK         0x0000FFFF
#define GFX_CMD_ID_MASK             0x000F0000
#define GFX_CMD_RESERVED_MASK       0x7FF00000
#define GFX_CMD_RESPONSE_MASK       0x80000000

/* USBC PD FW version retrieval command */
#define C2PMSG_CMD_GFX_USB_PD_FW_VER 0x2000000

/* TEE Gfx Command IDs for the register interface.
*  Command ID must be between 0x00010000 and 0x000F0000.
*/
enum psp_gfx_crtl_cmd_id
{
    GFX_CTRL_CMD_ID_INIT_RBI_RING   = 0x00010000,   /* initialize RBI ring */
    GFX_CTRL_CMD_ID_INIT_GPCOM_RING = 0x00020000,   /* initialize GPCOM ring */
    GFX_CTRL_CMD_ID_DESTROY_RINGS   = 0x00030000,   /* destroy rings */
    GFX_CTRL_CMD_ID_CAN_INIT_RINGS  = 0x00040000,   /* is it allowed to initialized the rings */
    GFX_CTRL_CMD_ID_ENABLE_INT      = 0x00050000,   /* enable PSP-to-Gfx interrupt */
    GFX_CTRL_CMD_ID_DISABLE_INT     = 0x00060000,   /* disable PSP-to-Gfx interrupt */
    GFX_CTRL_CMD_ID_MODE1_RST       = 0x00070000,   /* trigger the Mode 1 reset */
    GFX_CTRL_CMD_ID_GBR_IH_SET      = 0x00080000,   /* set Gbr IH_RB_CNTL registers */
    GFX_CTRL_CMD_ID_CONSUME_CMD     = 0x00090000,   /* send interrupt to psp for updating write pointer of vf */
    GFX_CTRL_CMD_ID_DESTROY_GPCOM_RING = 0x000C0000, /* destroy GPCOM ring */

    GFX_CTRL_CMD_ID_MAX             = 0x000F0000,   /* max command ID */
};


/*-----------------------------------------------------------------------------
    NOTE:   All physical addresses used in this interface are actually
            GPU Virtual Addresses.
*/


/* Control registers of the TEE Gfx interface. These are located in
*  SRBM-to-PSP mailbox registers (total 8 registers).
*/
struct psp_gfx_ctrl
{
    volatile uint32_t   cmd_resp;         /* +0   Command/Response register for Gfx commands */
    volatile uint32_t   rbi_wptr;         /* +4   Write pointer (index) of RBI ring */
    volatile uint32_t   rbi_rptr;         /* +8   Read pointer (index) of RBI ring */
    volatile uint32_t   gpcom_wptr;       /* +12  Write pointer (index) of GPCOM ring */
    volatile uint32_t   gpcom_rptr;       /* +16  Read pointer (index) of GPCOM ring */
    volatile uint32_t   ring_addr_lo;     /* +20  bits [31:0] of GPU Virtual of ring buffer (VMID=0)*/
    volatile uint32_t   ring_addr_hi;     /* +24  bits [63:32] of GPU Virtual of ring buffer (VMID=0) */
    volatile uint32_t   ring_buf_size;    /* +28  Ring buffer size (in bytes) */

};


/* Response flag is set in the command when command is completed by PSP.
*  Used in the GFX_CTRL.CmdResp.
*  When PSP GFX I/F is initialized, the flag is set.
*/
#define GFX_FLAG_RESPONSE               0x80000000

/* TEE Gfx Command IDs for the ring buffer interface. */
enum psp_gfx_cmd_id
{
    GFX_CMD_ID_LOAD_TA            = 0x00000001,   /* load TA */
    GFX_CMD_ID_UNLOAD_TA          = 0x00000002,   /* unload TA */
    GFX_CMD_ID_INVOKE_CMD         = 0x00000003,   /* send command to TA */
    GFX_CMD_ID_LOAD_ASD           = 0x00000004,   /* load ASD Driver */
    GFX_CMD_ID_SETUP_TMR          = 0x00000005,   /* setup TMR region */
    GFX_CMD_ID_LOAD_IP_FW         = 0x00000006,   /* load HW IP FW */
    GFX_CMD_ID_DESTROY_TMR        = 0x00000007,   /* destroy TMR region */
    GFX_CMD_ID_SAVE_RESTORE       = 0x00000008,   /* save/restore HW IP FW */
    GFX_CMD_ID_SETUP_VMR          = 0x00000009,   /* setup VMR region */
    GFX_CMD_ID_DESTROY_VMR        = 0x0000000A,   /* destroy VMR region */
    GFX_CMD_ID_PROG_REG           = 0x0000000B,   /* program regs */
    GFX_CMD_ID_GET_FW_ATTESTATION = 0x0000000F,   /* Query GPUVA of the Fw Attestation DB */
    /* IDs upto 0x1F are reserved for older programs (Raven, Vega 10/12/20) */
    GFX_CMD_ID_LOAD_TOC           = 0x00000020,   /* Load TOC and obtain TMR size */
    GFX_CMD_ID_AUTOLOAD_RLC       = 0x00000021,   /* Indicates all graphics fw loaded, start RLC autoload */
    GFX_CMD_ID_BOOT_CFG           = 0x00000022,   /* Boot Config */
};

/* PSP boot config sub-commands */
enum psp_gfx_boot_config_cmd
{
    BOOTCFG_CMD_SET         = 1, /* Set boot configuration settings */
    BOOTCFG_CMD_GET         = 2, /* Get boot configuration settings */
    BOOTCFG_CMD_INVALIDATE  = 3  /* Reset current boot configuration settings to VBIOS defaults */
};

/* PSP boot config bitmask values */
enum psp_gfx_boot_config
{
<<<<<<< HEAD
    GFX_CMD_ID_LOAD_TA      = 0x00000001,   /* load TA */
    GFX_CMD_ID_UNLOAD_TA    = 0x00000002,   /* unload TA */
    GFX_CMD_ID_INVOKE_CMD   = 0x00000003,   /* send command to TA */
    GFX_CMD_ID_LOAD_ASD     = 0x00000004,   /* load ASD Driver */
    GFX_CMD_ID_SETUP_TMR    = 0x00000005,   /* setup TMR region */
    GFX_CMD_ID_LOAD_IP_FW   = 0x00000006,   /* load HW IP FW */
    GFX_CMD_ID_DESTROY_TMR  = 0x00000007,   /* destroy TMR region */
    GFX_CMD_ID_SAVE_RESTORE = 0x00000008,   /* save/restore HW IP FW */
    GFX_CMD_ID_SETUP_VMR    = 0x00000009,   /* setup VMR region */
    GFX_CMD_ID_DESTROY_VMR  = 0x0000000A,   /* destroy VMR region */
    GFX_CMD_ID_PROG_REG     = 0x0000000B,   /* program regs */
    GFX_CMD_ID_CLEAR_VF_FW  = 0x0000000D,   /* Clear VF FW, to be used on VF shutdown. */
    /* IDs upto 0x1F are reserved for older programs (Raven, Vega 10/12/20) */
    GFX_CMD_ID_LOAD_TOC     = 0x00000020,   /* Load TOC and obtain TMR size */
    GFX_CMD_ID_AUTOLOAD_RLC = 0x00000021,   /* Indicates all graphics fw loaded, start RLC autoload */
=======
    BOOT_CONFIG_GECC = 0x1,
>>>>>>> 7d2a07b7
};

/* Command to load Trusted Application binary into PSP OS. */
struct psp_gfx_cmd_load_ta
{
    uint32_t        app_phy_addr_lo;        /* bits [31:0] of the GPU Virtual address of the TA binary (must be 4 KB aligned) */
    uint32_t        app_phy_addr_hi;        /* bits [63:32] of the GPU Virtual address of the TA binary */
    uint32_t        app_len;                /* length of the TA binary in bytes */
    uint32_t        cmd_buf_phy_addr_lo;    /* bits [31:0] of the GPU Virtual address of CMD buffer (must be 4 KB aligned) */
    uint32_t        cmd_buf_phy_addr_hi;    /* bits [63:32] of the GPU Virtual address of CMD buffer */
    uint32_t        cmd_buf_len;            /* length of the CMD buffer in bytes; must be multiple of 4 KB */

    /* Note: CmdBufLen can be set to 0. In this case no persistent CMD buffer is provided
    *       for the TA. Each InvokeCommand can have dinamically mapped CMD buffer instead
    *       of using global persistent buffer.
    */
};


/* Command to Unload Trusted Application binary from PSP OS. */
struct psp_gfx_cmd_unload_ta
{
    uint32_t        session_id;          /* Session ID of the loaded TA to be unloaded */

};


/* Shared buffers for InvokeCommand.
*/
struct psp_gfx_buf_desc
{
    uint32_t        buf_phy_addr_lo;       /* bits [31:0] of GPU Virtual address of the buffer (must be 4 KB aligned) */
    uint32_t        buf_phy_addr_hi;       /* bits [63:32] of GPU Virtual address of the buffer */
    uint32_t        buf_size;              /* buffer size in bytes (must be multiple of 4 KB and no bigger than 64 MB) */

};

/* Max number of descriptors for one shared buffer (in how many different
*  physical locations one shared buffer can be stored). If buffer is too much
*  fragmented, error will be returned.
*/
#define GFX_BUF_MAX_DESC        64

struct psp_gfx_buf_list
{
    uint32_t                num_desc;                    /* number of buffer descriptors in the list */
    uint32_t                total_size;                  /* total size of all buffers in the list in bytes (must be multiple of 4 KB) */
    struct psp_gfx_buf_desc buf_desc[GFX_BUF_MAX_DESC];  /* list of buffer descriptors */

    /* total 776 bytes */
};

/* Command to execute InvokeCommand entry point of the TA. */
struct psp_gfx_cmd_invoke_cmd
{
    uint32_t                session_id;           /* Session ID of the TA to be executed */
    uint32_t                ta_cmd_id;            /* Command ID to be sent to TA */
    struct psp_gfx_buf_list buf;                  /* one indirect buffer (scatter/gather list) */

};


/* Command to setup TMR region. */
struct psp_gfx_cmd_setup_tmr
{
    uint32_t        buf_phy_addr_lo;       /* bits [31:0] of GPU Virtual address of TMR buffer (must be 4 KB aligned) */
    uint32_t        buf_phy_addr_hi;       /* bits [63:32] of GPU Virtual address of TMR buffer */
    uint32_t        buf_size;              /* buffer size in bytes (must be multiple of 4 KB) */
    union {
	struct {
		uint32_t	sriov_enabled:1; /* whether the device runs under SR-IOV*/
		uint32_t	virt_phy_addr:1; /* driver passes both virtual and physical address to PSP*/
		uint32_t	reserved:30;
	} bitfield;
	uint32_t        tmr_flags;
    };
    uint32_t        system_phy_addr_lo;        /* bits [31:0] of system physical address of TMR buffer (must be 4 KB aligned) */
    uint32_t        system_phy_addr_hi;        /* bits [63:32] of system physical address of TMR buffer */

};

/* FW types for GFX_CMD_ID_LOAD_IP_FW command. Limit 31. */
enum psp_gfx_fw_type {
	GFX_FW_TYPE_NONE        = 0,    /* */
	GFX_FW_TYPE_CP_ME       = 1,    /* CP-ME                    VG + RV */
	GFX_FW_TYPE_CP_PFP      = 2,    /* CP-PFP                   VG + RV */
	GFX_FW_TYPE_CP_CE       = 3,    /* CP-CE                    VG + RV */
	GFX_FW_TYPE_CP_MEC      = 4,    /* CP-MEC FW                VG + RV */
	GFX_FW_TYPE_CP_MEC_ME1  = 5,    /* CP-MEC Jump Table 1      VG + RV */
	GFX_FW_TYPE_CP_MEC_ME2  = 6,    /* CP-MEC Jump Table 2      VG      */
	GFX_FW_TYPE_RLC_V       = 7,    /* RLC-V                    VG      */
	GFX_FW_TYPE_RLC_G       = 8,    /* RLC-G                    VG + RV */
	GFX_FW_TYPE_SDMA0       = 9,    /* SDMA0                    VG + RV */
	GFX_FW_TYPE_SDMA1       = 10,   /* SDMA1                    VG      */
	GFX_FW_TYPE_DMCU_ERAM   = 11,   /* DMCU-ERAM                VG + RV */
	GFX_FW_TYPE_DMCU_ISR    = 12,   /* DMCU-ISR                 VG + RV */
	GFX_FW_TYPE_VCN         = 13,   /* VCN                           RV */
	GFX_FW_TYPE_UVD         = 14,   /* UVD                      VG      */
	GFX_FW_TYPE_VCE         = 15,   /* VCE                      VG      */
	GFX_FW_TYPE_ISP         = 16,   /* ISP                           RV */
	GFX_FW_TYPE_ACP         = 17,   /* ACP                           RV */
	GFX_FW_TYPE_SMU         = 18,   /* SMU                      VG      */
	GFX_FW_TYPE_MMSCH       = 19,   /* MMSCH                    VG      */
	GFX_FW_TYPE_RLC_RESTORE_LIST_GPM_MEM        = 20,   /* RLC GPM                  VG + RV */
	GFX_FW_TYPE_RLC_RESTORE_LIST_SRM_MEM        = 21,   /* RLC SRM                  VG + RV */
	GFX_FW_TYPE_RLC_RESTORE_LIST_SRM_CNTL       = 22,   /* RLC CNTL                 VG + RV */
	GFX_FW_TYPE_UVD1        = 23,   /* UVD1                     VG-20   */
	GFX_FW_TYPE_TOC         = 24,   /* TOC                      NV-10   */
	GFX_FW_TYPE_RLC_P                           = 25,   /* RLC P                    NV      */
	GFX_FW_TYPE_RLC_IRAM                        = 26,   /* RLC_IRAM                 NV      */
	GFX_FW_TYPE_GLOBAL_TAP_DELAYS               = 27,   /* GLOBAL TAP DELAYS        NV      */
	GFX_FW_TYPE_SE0_TAP_DELAYS                  = 28,   /* SE0 TAP DELAYS           NV      */
	GFX_FW_TYPE_SE1_TAP_DELAYS                  = 29,   /* SE1 TAP DELAYS           NV      */
	GFX_FW_TYPE_GLOBAL_SE0_SE1_SKEW_DELAYS      = 30,   /* GLOBAL SE0/1 SKEW DELAYS NV      */
	GFX_FW_TYPE_SDMA0_JT                        = 31,   /* SDMA0 JT                 NV      */
	GFX_FW_TYPE_SDMA1_JT                        = 32,   /* SDNA1 JT                 NV      */
	GFX_FW_TYPE_CP_MES                          = 33,   /* CP MES                   NV      */
	GFX_FW_TYPE_MES_STACK                       = 34,   /* MES STACK                NV      */
	GFX_FW_TYPE_RLC_SRM_DRAM_SR                 = 35,   /* RLC SRM DRAM             NV      */
	GFX_FW_TYPE_RLCG_SCRATCH_SR                 = 36,   /* RLCG SCRATCH             NV      */
	GFX_FW_TYPE_RLCP_SCRATCH_SR                 = 37,   /* RLCP SCRATCH             NV      */
	GFX_FW_TYPE_RLCV_SCRATCH_SR                 = 38,   /* RLCV SCRATCH             NV      */
	GFX_FW_TYPE_RLX6_DRAM_SR                    = 39,   /* RLX6 DRAM                NV      */
	GFX_FW_TYPE_SDMA0_PG_CONTEXT                = 40,   /* SDMA0 PG CONTEXT         NV      */
	GFX_FW_TYPE_SDMA1_PG_CONTEXT                = 41,   /* SDMA1 PG CONTEXT         NV      */
	GFX_FW_TYPE_GLOBAL_MUX_SELECT_RAM           = 42,   /* GLOBAL MUX SEL RAM       NV      */
	GFX_FW_TYPE_SE0_MUX_SELECT_RAM              = 43,   /* SE0 MUX SEL RAM          NV      */
	GFX_FW_TYPE_SE1_MUX_SELECT_RAM              = 44,   /* SE1 MUX SEL RAM          NV      */
	GFX_FW_TYPE_ACCUM_CTRL_RAM                  = 45,   /* ACCUM CTRL RAM           NV      */
	GFX_FW_TYPE_RLCP_CAM                        = 46,   /* RLCP CAM                 NV      */
	GFX_FW_TYPE_RLC_SPP_CAM_EXT                 = 47,   /* RLC SPP CAM EXT          NV      */
	GFX_FW_TYPE_RLC_DRAM_BOOT                   = 48,   /* RLC DRAM BOOT            NV      */
	GFX_FW_TYPE_VCN0_RAM                        = 49,   /* VCN_RAM                  NV + RN */
	GFX_FW_TYPE_VCN1_RAM                        = 50,   /* VCN_RAM                  NV + RN */
	GFX_FW_TYPE_DMUB                            = 51,   /* DMUB                          RN */
	GFX_FW_TYPE_SDMA2                           = 52,   /* SDMA2                    MI      */
	GFX_FW_TYPE_SDMA3                           = 53,   /* SDMA3                    MI      */
	GFX_FW_TYPE_SDMA4                           = 54,   /* SDMA4                    MI      */
	GFX_FW_TYPE_SDMA5                           = 55,   /* SDMA5                    MI      */
	GFX_FW_TYPE_SDMA6                           = 56,   /* SDMA6                    MI      */
	GFX_FW_TYPE_SDMA7                           = 57,   /* SDMA7                    MI      */
	GFX_FW_TYPE_VCN1                            = 58,   /* VCN1                     MI      */
<<<<<<< HEAD
=======
	GFX_FW_TYPE_REG_LIST                        = 67,   /* REG_LIST                 MI      */
>>>>>>> 7d2a07b7
	GFX_FW_TYPE_MAX
};

/* Command to load HW IP FW. */
struct psp_gfx_cmd_load_ip_fw
{
    uint32_t                fw_phy_addr_lo;    /* bits [31:0] of GPU Virtual address of FW location (must be 4 KB aligned) */
    uint32_t                fw_phy_addr_hi;    /* bits [63:32] of GPU Virtual address of FW location */
    uint32_t                fw_size;           /* FW buffer size in bytes */
    enum psp_gfx_fw_type    fw_type;           /* FW type */

};

/* Command to save/restore HW IP FW. */
struct psp_gfx_cmd_save_restore_ip_fw
{
    uint32_t                save_fw;              /* if set, command is used for saving fw otherwise for resetoring*/
    uint32_t                save_restore_addr_lo; /* bits [31:0] of FB address of GART memory used as save/restore buffer (must be 4 KB aligned) */
    uint32_t                save_restore_addr_hi; /* bits [63:32] of FB address of GART memory used as save/restore buffer */
    uint32_t                buf_size;             /* Size of the save/restore buffer in bytes */
    enum psp_gfx_fw_type    fw_type;              /* FW type */
};

/* Command to setup register program */
struct psp_gfx_cmd_reg_prog {
	uint32_t	reg_value;
	uint32_t	reg_id;
};

/* Command to load TOC */
struct psp_gfx_cmd_load_toc
{
    uint32_t        toc_phy_addr_lo;        /* bits [31:0] of GPU Virtual address of FW location (must be 4 KB aligned) */
    uint32_t        toc_phy_addr_hi;        /* bits [63:32] of GPU Virtual address of FW location */
    uint32_t        toc_size;               /* FW buffer size in bytes */
};

/* Dynamic boot configuration */
struct psp_gfx_cmd_boot_cfg
{
    uint32_t                        timestamp;            /* calendar time as number of seconds */
    enum psp_gfx_boot_config_cmd    sub_cmd;              /* sub-command indicating how to process command data */
    uint32_t                        boot_config;          /* dynamic boot configuration bitmask */
    uint32_t                        boot_config_valid;    /* dynamic boot configuration valid bits bitmask */
};

/* All GFX ring buffer commands. */
union psp_gfx_commands
{
    struct psp_gfx_cmd_load_ta          cmd_load_ta;
    struct psp_gfx_cmd_unload_ta        cmd_unload_ta;
    struct psp_gfx_cmd_invoke_cmd       cmd_invoke_cmd;
    struct psp_gfx_cmd_setup_tmr        cmd_setup_tmr;
    struct psp_gfx_cmd_load_ip_fw       cmd_load_ip_fw;
    struct psp_gfx_cmd_save_restore_ip_fw cmd_save_restore_ip_fw;
    struct psp_gfx_cmd_reg_prog       cmd_setup_reg_prog;
    struct psp_gfx_cmd_setup_tmr        cmd_setup_vmr;
    struct psp_gfx_cmd_load_toc         cmd_load_toc;
    struct psp_gfx_cmd_boot_cfg         boot_cfg;
};

struct psp_gfx_uresp_reserved
{
    uint32_t reserved[8];
};

/* Command-specific response for Fw Attestation Db */
struct psp_gfx_uresp_fwar_db_info
{
    uint32_t fwar_db_addr_lo;
    uint32_t fwar_db_addr_hi;
};

/* Command-specific response for boot config. */
struct psp_gfx_uresp_bootcfg {
	uint32_t boot_cfg;	/* boot config data */
};

/* Union of command-specific responses for GPCOM ring. */
union psp_gfx_uresp {
	struct psp_gfx_uresp_reserved		reserved;
	struct psp_gfx_uresp_bootcfg		boot_cfg;
	struct psp_gfx_uresp_fwar_db_info	fwar_db_info;
};

/* Structure of GFX Response buffer.
* For GPCOM I/F it is part of GFX_CMD_RESP buffer, for RBI
* it is separate buffer.
*/
struct psp_gfx_resp
{
    uint32_t	status;		/* +0  status of command execution */
    uint32_t	session_id;	/* +4  session ID in response to LoadTa command */
    uint32_t	fw_addr_lo;	/* +8  bits [31:0] of FW address within TMR (in response to cmd_load_ip_fw command) */
    uint32_t	fw_addr_hi;	/* +12 bits [63:32] of FW address within TMR (in response to cmd_load_ip_fw command) */
    uint32_t	tmr_size;	/* +16 size of the TMR to be reserved including MM fw and Gfx fw in response to cmd_load_toc command */

    uint32_t	reserved[11];

    union psp_gfx_uresp uresp;      /* +64 response union containing command-specific responses */

    /* total 96 bytes */
};

/* Structure of Command buffer pointed by psp_gfx_rb_frame.cmd_buf_addr_hi
*  and psp_gfx_rb_frame.cmd_buf_addr_lo.
*/
struct psp_gfx_cmd_resp
{
    uint32_t        buf_size;           /* +0  total size of the buffer in bytes */
    uint32_t        buf_version;        /* +4  version of the buffer strusture; must be PSP_GFX_CMD_BUF_VERSION */
    uint32_t        cmd_id;             /* +8  command ID */

    /* These fields are used for RBI only. They are all 0 in GPCOM commands
    */
    uint32_t        resp_buf_addr_lo;   /* +12 bits [31:0] of GPU Virtual address of response buffer (must be 4 KB aligned) */
    uint32_t        resp_buf_addr_hi;   /* +16 bits [63:32] of GPU Virtual address of response buffer */
    uint32_t        resp_offset;        /* +20 offset within response buffer */
    uint32_t        resp_buf_size;      /* +24 total size of the response buffer in bytes */

    union psp_gfx_commands  cmd;        /* +28 command specific structures */

    uint8_t         reserved_1[864 - sizeof(union psp_gfx_commands) - 28];

    /* Note: Resp is part of this buffer for GPCOM ring. For RBI ring the response
    *        is separate buffer pointed by resp_buf_addr_hi and resp_buf_addr_lo.
    */
    struct psp_gfx_resp     resp;       /* +864 response */

    uint8_t         reserved_2[1024 - 864 - sizeof(struct psp_gfx_resp)];

    /* total size 1024 bytes */
};


#define FRAME_TYPE_DESTROY          1   /* frame sent by KMD driver when UMD Scheduler context is destroyed*/

/* Structure of the Ring Buffer Frame */
struct psp_gfx_rb_frame
{
    uint32_t    cmd_buf_addr_lo;    /* +0  bits [31:0] of GPU Virtual address of command buffer (must be 4 KB aligned) */
    uint32_t    cmd_buf_addr_hi;    /* +4  bits [63:32] of GPU Virtual address of command buffer */
    uint32_t    cmd_buf_size;       /* +8  command buffer size in bytes */
    uint32_t    fence_addr_lo;      /* +12 bits [31:0] of GPU Virtual address of Fence for this frame */
    uint32_t    fence_addr_hi;      /* +16 bits [63:32] of GPU Virtual address of Fence for this frame */
    uint32_t    fence_value;        /* +20 Fence value */
    uint32_t    sid_lo;             /* +24 bits [31:0] of SID value (used only for RBI frames) */
    uint32_t    sid_hi;             /* +28 bits [63:32] of SID value (used only for RBI frames) */
    uint8_t     vmid;               /* +32 VMID value used for mapping of all addresses for this frame */
    uint8_t     frame_type;         /* +33 1: destory context frame, 0: all other frames; used only for RBI frames */
    uint8_t     reserved1[2];       /* +34 reserved, must be 0 */
    uint32_t    reserved2[7];       /* +36 reserved, must be 0 */
                /* total 64 bytes */
};

#define PSP_ERR_UNKNOWN_COMMAND 0x00000100

enum tee_error_code {
    TEE_SUCCESS                         = 0x00000000,
    TEE_ERROR_NOT_SUPPORTED             = 0xFFFF000A,
};

#endif /* _PSP_TEE_GFX_IF_H_ */<|MERGE_RESOLUTION|>--- conflicted
+++ resolved
@@ -115,25 +115,7 @@
 /* PSP boot config bitmask values */
 enum psp_gfx_boot_config
 {
-<<<<<<< HEAD
-    GFX_CMD_ID_LOAD_TA      = 0x00000001,   /* load TA */
-    GFX_CMD_ID_UNLOAD_TA    = 0x00000002,   /* unload TA */
-    GFX_CMD_ID_INVOKE_CMD   = 0x00000003,   /* send command to TA */
-    GFX_CMD_ID_LOAD_ASD     = 0x00000004,   /* load ASD Driver */
-    GFX_CMD_ID_SETUP_TMR    = 0x00000005,   /* setup TMR region */
-    GFX_CMD_ID_LOAD_IP_FW   = 0x00000006,   /* load HW IP FW */
-    GFX_CMD_ID_DESTROY_TMR  = 0x00000007,   /* destroy TMR region */
-    GFX_CMD_ID_SAVE_RESTORE = 0x00000008,   /* save/restore HW IP FW */
-    GFX_CMD_ID_SETUP_VMR    = 0x00000009,   /* setup VMR region */
-    GFX_CMD_ID_DESTROY_VMR  = 0x0000000A,   /* destroy VMR region */
-    GFX_CMD_ID_PROG_REG     = 0x0000000B,   /* program regs */
-    GFX_CMD_ID_CLEAR_VF_FW  = 0x0000000D,   /* Clear VF FW, to be used on VF shutdown. */
-    /* IDs upto 0x1F are reserved for older programs (Raven, Vega 10/12/20) */
-    GFX_CMD_ID_LOAD_TOC     = 0x00000020,   /* Load TOC and obtain TMR size */
-    GFX_CMD_ID_AUTOLOAD_RLC = 0x00000021,   /* Indicates all graphics fw loaded, start RLC autoload */
-=======
     BOOT_CONFIG_GECC = 0x1,
->>>>>>> 7d2a07b7
 };
 
 /* Command to load Trusted Application binary into PSP OS. */
@@ -276,10 +258,7 @@
 	GFX_FW_TYPE_SDMA6                           = 56,   /* SDMA6                    MI      */
 	GFX_FW_TYPE_SDMA7                           = 57,   /* SDMA7                    MI      */
 	GFX_FW_TYPE_VCN1                            = 58,   /* VCN1                     MI      */
-<<<<<<< HEAD
-=======
 	GFX_FW_TYPE_REG_LIST                        = 67,   /* REG_LIST                 MI      */
->>>>>>> 7d2a07b7
 	GFX_FW_TYPE_MAX
 };
 
