--- conflicted
+++ resolved
@@ -1848,10 +1848,6 @@
  * Initialize compute vmid sh_mem registers
  *
  */
-<<<<<<< HEAD
-#define DEFAULT_SH_MEM_BASES	(0x6000)
-=======
->>>>>>> 7d2a07b7
 static void gfx_v7_0_init_compute_vmid(struct amdgpu_device *adev)
 {
 	int i;
@@ -1881,11 +1877,7 @@
 	mutex_unlock(&adev->srbm_mutex);
 
 	/* Initialize all compute VMIDs to have no GDS, GWS, or OA
-<<<<<<< HEAD
-	   acccess. These should be enabled by FW for target VMIDs. */
-=======
 	   access. These should be enabled by FW for target VMIDs. */
->>>>>>> 7d2a07b7
 	for (i = adev->vm_manager.first_kfd_vmid; i < AMDGPU_NUM_VMID; i++) {
 		WREG32(amdgpu_gds_reg_offset[i].mem_base, 0);
 		WREG32(amdgpu_gds_reg_offset[i].mem_size, 0);
@@ -1904,11 +1896,7 @@
 	 * the driver can enable them for graphics. VMID0 should maintain
 	 * access so that HWS firmware can save/restore entries.
 	 */
-<<<<<<< HEAD
-	for (vmid = 1; vmid < 16; vmid++) {
-=======
 	for (vmid = 1; vmid < AMDGPU_NUM_VMID; vmid++) {
->>>>>>> 7d2a07b7
 		WREG32(amdgpu_gds_reg_offset[vmid].mem_base, 0);
 		WREG32(amdgpu_gds_reg_offset[vmid].mem_size, 0);
 		WREG32(amdgpu_gds_reg_offset[vmid].gws, 0);
@@ -4450,11 +4438,7 @@
 	/* type-2 packets are deprecated on MEC, use type-3 instead */
 	r = amdgpu_ring_init(adev, ring, 1024,
 			     &adev->gfx.eop_irq, irq_type,
-<<<<<<< HEAD
-			     AMDGPU_RING_PRIO_DEFAULT);
-=======
 			     AMDGPU_RING_PRIO_DEFAULT, NULL);
->>>>>>> 7d2a07b7
 	if (r)
 		return r;
 
@@ -4528,11 +4512,7 @@
 		r = amdgpu_ring_init(adev, ring, 1024,
 				     &adev->gfx.eop_irq,
 				     AMDGPU_CP_IRQ_GFX_ME0_PIPE0_EOP,
-<<<<<<< HEAD
-				     AMDGPU_RING_PRIO_DEFAULT);
-=======
 				     AMDGPU_RING_PRIO_DEFAULT, NULL);
->>>>>>> 7d2a07b7
 		if (r)
 			return r;
 	}
@@ -5233,18 +5213,6 @@
 	cu_info->lds_size = 64;
 }
 
-<<<<<<< HEAD
-static const struct amdgpu_ip_block_version gfx_v7_0_ip_block =
-{
-	.type = AMD_IP_BLOCK_TYPE_GFX,
-	.major = 7,
-	.minor = 0,
-	.rev = 0,
-	.funcs = &gfx_v7_0_ip_funcs,
-};
-
-=======
->>>>>>> 7d2a07b7
 const struct amdgpu_ip_block_version gfx_v7_1_ip_block =
 {
 	.type = AMD_IP_BLOCK_TYPE_GFX,
