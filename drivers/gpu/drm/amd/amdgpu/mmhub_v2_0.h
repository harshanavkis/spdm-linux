--- conflicted
+++ resolved
@@ -23,19 +23,6 @@
 #ifndef __MMHUB_V2_0_H__
 #define __MMHUB_V2_0_H__
 
-<<<<<<< HEAD
-int mmhub_v2_0_gart_enable(struct amdgpu_device *adev);
-void mmhub_v2_0_gart_disable(struct amdgpu_device *adev);
-void mmhub_v2_0_set_fault_enable_default(struct amdgpu_device *adev,
-					 bool value);
-void mmhub_v2_0_init(struct amdgpu_device *adev);
-int mmhub_v2_0_set_clockgating(struct amdgpu_device *adev,
-			       enum amd_clockgating_state state);
-void mmhub_v2_0_get_clockgating(struct amdgpu_device *adev, u32 *flags);
-void mmhub_v2_0_setup_vm_pt_regs(struct amdgpu_device *adev, uint32_t vmid,
-				uint64_t page_table_base);
-=======
 extern const struct amdgpu_mmhub_funcs mmhub_v2_0_funcs;
->>>>>>> 7d2a07b7
 
 #endif