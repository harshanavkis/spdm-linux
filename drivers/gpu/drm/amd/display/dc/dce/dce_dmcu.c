/*
 * Copyright 2012-16 Advanced Micro Devices, Inc.
 *
 * Permission is hereby granted, free of charge, to any person obtaining a
 * copy of this software and associated documentation files (the "Software"),
 * to deal in the Software without restriction, including without limitation
 * the rights to use, copy, modify, merge, publish, distribute, sublicense,
 * and/or sell copies of the Software, and to permit persons to whom the
 * Software is furnished to do so, subject to the following conditions:
 *
 * The above copyright notice and this permission notice shall be included in
 * all copies or substantial portions of the Software.
 *
 * THE SOFTWARE IS PROVIDED "AS IS", WITHOUT WARRANTY OF ANY KIND, EXPRESS OR
 * IMPLIED, INCLUDING BUT NOT LIMITED TO THE WARRANTIES OF MERCHANTABILITY,
 * FITNESS FOR A PARTICULAR PURPOSE AND NONINFRINGEMENT.  IN NO EVENT SHALL
 * THE COPYRIGHT HOLDER(S) OR AUTHOR(S) BE LIABLE FOR ANY CLAIM, DAMAGES OR
 * OTHER LIABILITY, WHETHER IN AN ACTION OF CONTRACT, TORT OR OTHERWISE,
 * ARISING FROM, OUT OF OR IN CONNECTION WITH THE SOFTWARE OR THE USE OR
 * OTHER DEALINGS IN THE SOFTWARE.
 *
 * Authors: AMD
 *
 */

#include <linux/delay.h>
#include <linux/slab.h>

#include "core_types.h"
#include "link_encoder.h"
#include "dce_dmcu.h"
#include "dm_services.h"
#include "reg_helper.h"
#include "fixed31_32.h"
#include "dc.h"

#define TO_DCE_DMCU(dmcu)\
	container_of(dmcu, struct dce_dmcu, base)

#define REG(reg) \
	(dmcu_dce->regs->reg)

#undef FN
#define FN(reg_name, field_name) \
	dmcu_dce->dmcu_shift->field_name, dmcu_dce->dmcu_mask->field_name

#define CTX \
	dmcu_dce->base.ctx

/* PSR related commands */
#define PSR_ENABLE 0x20
#define PSR_EXIT 0x21
#define PSR_SET 0x23
#define PSR_SET_WAITLOOP 0x31
#define MCP_INIT_DMCU 0x88
#define MCP_INIT_IRAM 0x89
#define MCP_SYNC_PHY_LOCK 0x90
#define MCP_SYNC_PHY_UNLOCK 0x91
#define MCP_BL_SET_PWM_FRAC 0x6A  /* Enable or disable Fractional PWM */
#define CRC_WIN_NOTIFY 0x92
#define CRC_STOP_UPDATE 0x93
#define MCP_SEND_EDID_CEA 0xA0
#define EDID_CEA_CMD_ACK 1
#define EDID_CEA_CMD_NACK 2
#define MASTER_COMM_CNTL_REG__MASTER_COMM_INTERRUPT_MASK   0x00000001L

// PSP FW version
#define mmMP0_SMN_C2PMSG_58				0x1607A

//Register access policy version
#define mmMP0_SMN_C2PMSG_91				0x1609B

<<<<<<< HEAD
=======
#if defined(CONFIG_DRM_AMD_DC_DCN)
static const uint32_t abm_gain_stepsize = 0x0060;
#endif

>>>>>>> 7d2a07b7
static bool dce_dmcu_init(struct dmcu *dmcu)
{
	// Do nothing
	return true;
}

static bool dce_dmcu_load_iram(struct dmcu *dmcu,
		unsigned int start_offset,
		const char *src,
		unsigned int bytes)
{
	struct dce_dmcu *dmcu_dce = TO_DCE_DMCU(dmcu);
	unsigned int count = 0;

	/* Enable write access to IRAM */
	REG_UPDATE_2(DMCU_RAM_ACCESS_CTRL,
			IRAM_HOST_ACCESS_EN, 1,
			IRAM_WR_ADDR_AUTO_INC, 1);

	REG_WAIT(DCI_MEM_PWR_STATUS, DMCU_IRAM_MEM_PWR_STATE, 0, 2, 10);

	REG_WRITE(DMCU_IRAM_WR_CTRL, start_offset);

	for (count = 0; count < bytes; count++)
		REG_WRITE(DMCU_IRAM_WR_DATA, src[count]);

	/* Disable write access to IRAM to allow dynamic sleep state */
	REG_UPDATE_2(DMCU_RAM_ACCESS_CTRL,
			IRAM_HOST_ACCESS_EN, 0,
			IRAM_WR_ADDR_AUTO_INC, 0);

	return true;
}

static void dce_get_dmcu_psr_state(struct dmcu *dmcu, enum dc_psr_state *state)
{
	struct dce_dmcu *dmcu_dce = TO_DCE_DMCU(dmcu);

	uint32_t psr_state_offset = 0xf0;

	/* Enable write access to IRAM */
	REG_UPDATE(DMCU_RAM_ACCESS_CTRL, IRAM_HOST_ACCESS_EN, 1);

	REG_WAIT(DCI_MEM_PWR_STATUS, DMCU_IRAM_MEM_PWR_STATE, 0, 2, 10);

	/* Write address to IRAM_RD_ADDR in DMCU_IRAM_RD_CTRL */
	REG_WRITE(DMCU_IRAM_RD_CTRL, psr_state_offset);

	/* Read data from IRAM_RD_DATA in DMCU_IRAM_RD_DATA*/
	*state = (enum dc_psr_state)REG_READ(DMCU_IRAM_RD_DATA);

	/* Disable write access to IRAM after finished using IRAM
	 * in order to allow dynamic sleep state
	 */
	REG_UPDATE(DMCU_RAM_ACCESS_CTRL, IRAM_HOST_ACCESS_EN, 0);
}

static void dce_dmcu_set_psr_enable(struct dmcu *dmcu, bool enable, bool wait)
{
	struct dce_dmcu *dmcu_dce = TO_DCE_DMCU(dmcu);
	unsigned int dmcu_max_retry_on_wait_reg_ready = 801;
	unsigned int dmcu_wait_reg_ready_interval = 100;

	unsigned int retryCount;
	enum dc_psr_state state = PSR_STATE0;

	/* waitDMCUReadyForCmd */
	REG_WAIT(MASTER_COMM_CNTL_REG, MASTER_COMM_INTERRUPT, 0,
				dmcu_wait_reg_ready_interval,
				dmcu_max_retry_on_wait_reg_ready);

	/* setDMCUParam_Cmd */
	if (enable)
		REG_UPDATE(MASTER_COMM_CMD_REG, MASTER_COMM_CMD_REG_BYTE0,
				PSR_ENABLE);
	else
		REG_UPDATE(MASTER_COMM_CMD_REG, MASTER_COMM_CMD_REG_BYTE0,
				PSR_EXIT);

	/* notifyDMCUMsg */
	REG_UPDATE(MASTER_COMM_CNTL_REG, MASTER_COMM_INTERRUPT, 1);
	if (wait == true) {
		for (retryCount = 0; retryCount <= 100; retryCount++) {
			dce_get_dmcu_psr_state(dmcu, &state);
			if (enable) {
				if (state != PSR_STATE0)
					break;
			} else {
				if (state == PSR_STATE0)
					break;
			}
			udelay(10);
		}
	}
}

static bool dce_dmcu_setup_psr(struct dmcu *dmcu,
		struct dc_link *link,
		struct psr_context *psr_context)
{
	struct dce_dmcu *dmcu_dce = TO_DCE_DMCU(dmcu);

	unsigned int dmcu_max_retry_on_wait_reg_ready = 801;
	unsigned int dmcu_wait_reg_ready_interval = 100;

	union dce_dmcu_psr_config_data_reg1 masterCmdData1;
	union dce_dmcu_psr_config_data_reg2 masterCmdData2;
	union dce_dmcu_psr_config_data_reg3 masterCmdData3;

	link->link_enc->funcs->psr_program_dp_dphy_fast_training(link->link_enc,
			psr_context->psrExitLinkTrainingRequired);

	/* Enable static screen interrupts for PSR supported display */
	/* Disable the interrupt coming from other displays. */
	REG_UPDATE_4(DMCU_INTERRUPT_TO_UC_EN_MASK,
			STATIC_SCREEN1_INT_TO_UC_EN, 0,
			STATIC_SCREEN2_INT_TO_UC_EN, 0,
			STATIC_SCREEN3_INT_TO_UC_EN, 0,
			STATIC_SCREEN4_INT_TO_UC_EN, 0);

	switch (psr_context->controllerId) {
	/* Driver uses case 1 for unconfigured */
	case 1:
		REG_UPDATE(DMCU_INTERRUPT_TO_UC_EN_MASK,
				STATIC_SCREEN1_INT_TO_UC_EN, 1);
		break;
	case 2:
		REG_UPDATE(DMCU_INTERRUPT_TO_UC_EN_MASK,
				STATIC_SCREEN2_INT_TO_UC_EN, 1);
		break;
	case 3:
		REG_UPDATE(DMCU_INTERRUPT_TO_UC_EN_MASK,
				STATIC_SCREEN3_INT_TO_UC_EN, 1);
		break;
	case 4:
		REG_UPDATE(DMCU_INTERRUPT_TO_UC_EN_MASK,
				STATIC_SCREEN4_INT_TO_UC_EN, 1);
		break;
	case 5:
		/* CZ/NL only has 4 CRTC!!
		 * really valid.
		 * There is no interrupt enable mask for these instances.
		 */
		break;
	case 6:
		/* CZ/NL only has 4 CRTC!!
		 * These are here because they are defined in HW regspec,
		 * but not really valid. There is no interrupt enable mask
		 * for these instances.
		 */
		break;
	default:
		REG_UPDATE(DMCU_INTERRUPT_TO_UC_EN_MASK,
				STATIC_SCREEN1_INT_TO_UC_EN, 1);
		break;
	}

	link->link_enc->funcs->psr_program_secondary_packet(link->link_enc,
			psr_context->sdpTransmitLineNumDeadline);

	/* waitDMCUReadyForCmd */
	REG_WAIT(MASTER_COMM_CNTL_REG, MASTER_COMM_INTERRUPT, 0,
					dmcu_wait_reg_ready_interval,
					dmcu_max_retry_on_wait_reg_ready);

	/* setDMCUParam_PSRHostConfigData */
	masterCmdData1.u32All = 0;
	masterCmdData1.bits.timehyst_frames = psr_context->timehyst_frames;
	masterCmdData1.bits.hyst_lines = psr_context->hyst_lines;
	masterCmdData1.bits.rfb_update_auto_en =
			psr_context->rfb_update_auto_en;
	masterCmdData1.bits.dp_port_num = psr_context->transmitterId;
	masterCmdData1.bits.dcp_sel = psr_context->controllerId;
	masterCmdData1.bits.phy_type  = psr_context->phyType;
	masterCmdData1.bits.frame_cap_ind =
			psr_context->psrFrameCaptureIndicationReq;
	masterCmdData1.bits.aux_chan = psr_context->channel;
	masterCmdData1.bits.aux_repeat = psr_context->aux_repeats;
	dm_write_reg(dmcu->ctx, REG(MASTER_COMM_DATA_REG1),
					masterCmdData1.u32All);

	masterCmdData2.u32All = 0;
	masterCmdData2.bits.dig_fe = psr_context->engineId;
	masterCmdData2.bits.dig_be = psr_context->transmitterId;
	masterCmdData2.bits.skip_wait_for_pll_lock =
			psr_context->skipPsrWaitForPllLock;
	masterCmdData2.bits.frame_delay = psr_context->frame_delay;
	masterCmdData2.bits.smu_phy_id = psr_context->smuPhyId;
	masterCmdData2.bits.num_of_controllers =
			psr_context->numberOfControllers;
	dm_write_reg(dmcu->ctx, REG(MASTER_COMM_DATA_REG2),
			masterCmdData2.u32All);

	masterCmdData3.u32All = 0;
	masterCmdData3.bits.psr_level = psr_context->psr_level.u32all;
	dm_write_reg(dmcu->ctx, REG(MASTER_COMM_DATA_REG3),
			masterCmdData3.u32All);

	/* setDMCUParam_Cmd */
	REG_UPDATE(MASTER_COMM_CMD_REG,
			MASTER_COMM_CMD_REG_BYTE0, PSR_SET);

	/* notifyDMCUMsg */
	REG_UPDATE(MASTER_COMM_CNTL_REG, MASTER_COMM_INTERRUPT, 1);

	return true;
}

static bool dce_is_dmcu_initialized(struct dmcu *dmcu)
{
	struct dce_dmcu *dmcu_dce = TO_DCE_DMCU(dmcu);
	unsigned int dmcu_uc_reset;

	/* microcontroller is not running */
	REG_GET(DMCU_STATUS, UC_IN_RESET, &dmcu_uc_reset);

	/* DMCU is not running */
	if (dmcu_uc_reset)
		return false;

	return true;
}

static void dce_psr_wait_loop(
	struct dmcu *dmcu,
	unsigned int wait_loop_number)
{
	struct dce_dmcu *dmcu_dce = TO_DCE_DMCU(dmcu);
	union dce_dmcu_psr_config_data_wait_loop_reg1 masterCmdData1;

	if (dmcu->cached_wait_loop_number == wait_loop_number)
		return;

	/* DMCU is not running */
	if (!dce_is_dmcu_initialized(dmcu))
		return;

	/* waitDMCUReadyForCmd */
	REG_WAIT(MASTER_COMM_CNTL_REG, MASTER_COMM_INTERRUPT, 0, 1, 10000);

	masterCmdData1.u32 = 0;
	masterCmdData1.bits.wait_loop = wait_loop_number;
	dmcu->cached_wait_loop_number = wait_loop_number;
	dm_write_reg(dmcu->ctx, REG(MASTER_COMM_DATA_REG1), masterCmdData1.u32);

	/* setDMCUParam_Cmd */
	REG_UPDATE(MASTER_COMM_CMD_REG, MASTER_COMM_CMD_REG_BYTE0, PSR_SET_WAITLOOP);

	/* notifyDMCUMsg */
	REG_UPDATE(MASTER_COMM_CNTL_REG, MASTER_COMM_INTERRUPT, 1);
}

static void dce_get_psr_wait_loop(
		struct dmcu *dmcu, unsigned int *psr_wait_loop_number)
{
	*psr_wait_loop_number = dmcu->cached_wait_loop_number;
	return;
}

#if defined(CONFIG_DRM_AMD_DC_DCN)
static void dcn10_get_dmcu_version(struct dmcu *dmcu)
{
	struct dce_dmcu *dmcu_dce = TO_DCE_DMCU(dmcu);
	uint32_t dmcu_version_offset = 0xf1;

	/* Enable write access to IRAM */
	REG_UPDATE_2(DMCU_RAM_ACCESS_CTRL,
			IRAM_HOST_ACCESS_EN, 1,
			IRAM_RD_ADDR_AUTO_INC, 1);

	REG_WAIT(DMU_MEM_PWR_CNTL, DMCU_IRAM_MEM_PWR_STATE, 0, 2, 10);

	/* Write address to IRAM_RD_ADDR and read from DATA register */
	REG_WRITE(DMCU_IRAM_RD_CTRL, dmcu_version_offset);
	dmcu->dmcu_version.interface_version = REG_READ(DMCU_IRAM_RD_DATA);
	dmcu->dmcu_version.abm_version = REG_READ(DMCU_IRAM_RD_DATA);
	dmcu->dmcu_version.psr_version = REG_READ(DMCU_IRAM_RD_DATA);
	dmcu->dmcu_version.build_version = ((REG_READ(DMCU_IRAM_RD_DATA) << 8) |
						REG_READ(DMCU_IRAM_RD_DATA));

	/* Disable write access to IRAM to allow dynamic sleep state */
	REG_UPDATE_2(DMCU_RAM_ACCESS_CTRL,
			IRAM_HOST_ACCESS_EN, 0,
			IRAM_RD_ADDR_AUTO_INC, 0);
}

static void dcn10_dmcu_enable_fractional_pwm(struct dmcu *dmcu,
		uint32_t fractional_pwm)
{
	struct dce_dmcu *dmcu_dce = TO_DCE_DMCU(dmcu);

	/* Wait until microcontroller is ready to process interrupt */
	REG_WAIT(MASTER_COMM_CNTL_REG, MASTER_COMM_INTERRUPT, 0, 100, 800);

	/* Set PWM fractional enable/disable */
	REG_WRITE(MASTER_COMM_DATA_REG1, fractional_pwm);

	/* Set command to enable or disable fractional PWM microcontroller */
	REG_UPDATE(MASTER_COMM_CMD_REG, MASTER_COMM_CMD_REG_BYTE0,
			MCP_BL_SET_PWM_FRAC);

	/* Notify microcontroller of new command */
	REG_UPDATE(MASTER_COMM_CNTL_REG, MASTER_COMM_INTERRUPT, 1);

	/* Ensure command has been executed before continuing */
	REG_WAIT(MASTER_COMM_CNTL_REG, MASTER_COMM_INTERRUPT, 0, 100, 800);
}

static bool dcn10_dmcu_init(struct dmcu *dmcu)
{
	struct dce_dmcu *dmcu_dce = TO_DCE_DMCU(dmcu);
	const struct dc_config *config = &dmcu->ctx->dc->config;
	bool status = false;
	struct dc_context *ctx = dmcu->ctx;
	unsigned int i;
	//  5 4 3 2 1 0
	//  F E D C B A - bit 0 is A, bit 5 is F
	unsigned int tx_interrupt_mask = 0;

	PERF_TRACE();
	/*  Definition of DC_DMCU_SCRATCH
	 *  0 : firmare not loaded
	 *  1 : PSP load DMCU FW but not initialized
	 *  2 : Firmware already initialized
	 */
	dmcu->dmcu_state = REG_READ(DC_DMCU_SCRATCH);

	for (i = 0; i < ctx->dc->link_count; i++) {
		if (ctx->dc->links[i]->link_enc->features.flags.bits.DP_IS_USB_C) {
			if (ctx->dc->links[i]->link_enc->transmitter >= TRANSMITTER_UNIPHY_A &&
					ctx->dc->links[i]->link_enc->transmitter <= TRANSMITTER_UNIPHY_F) {
				tx_interrupt_mask |= 1 << ctx->dc->links[i]->link_enc->transmitter;
			}
		}
	}

	switch (dmcu->dmcu_state) {
	case DMCU_UNLOADED:
		status = false;
		break;
	case DMCU_LOADED_UNINITIALIZED:
		/* Wait until microcontroller is ready to process interrupt */
		REG_WAIT(MASTER_COMM_CNTL_REG, MASTER_COMM_INTERRUPT, 0, 100, 800);

		/* Set initialized ramping boundary value */
		REG_WRITE(MASTER_COMM_DATA_REG1, 0xFFFF);

		/* Set backlight ramping stepsize */
		REG_WRITE(MASTER_COMM_DATA_REG2, abm_gain_stepsize);

		REG_WRITE(MASTER_COMM_DATA_REG3, tx_interrupt_mask);

		/* Set command to initialize microcontroller */
		REG_UPDATE(MASTER_COMM_CMD_REG, MASTER_COMM_CMD_REG_BYTE0,
			MCP_INIT_DMCU);

		/* Notify microcontroller of new command */
		REG_UPDATE(MASTER_COMM_CNTL_REG, MASTER_COMM_INTERRUPT, 1);

		/* Ensure command has been executed before continuing */
		REG_WAIT(MASTER_COMM_CNTL_REG, MASTER_COMM_INTERRUPT, 0, 100, 800);

		// Check state is initialized
		dmcu->dmcu_state = REG_READ(DC_DMCU_SCRATCH);

		// If microcontroller is not in running state, fail
		if (dmcu->dmcu_state == DMCU_RUNNING) {
			/* Retrieve and cache the DMCU firmware version. */
			dcn10_get_dmcu_version(dmcu);

			/* Initialize DMCU to use fractional PWM or not */
			dcn10_dmcu_enable_fractional_pwm(dmcu,
				(config->disable_fractional_pwm == false) ? 1 : 0);
			status = true;
		} else {
			status = false;
		}

		break;
	case DMCU_RUNNING:
		status = true;
		break;
	default:
		status = false;
		break;
	}

	PERF_TRACE();
	return status;
}

static bool dcn21_dmcu_init(struct dmcu *dmcu)
{
	struct dce_dmcu *dmcu_dce = TO_DCE_DMCU(dmcu);
	uint32_t dmcub_psp_version = REG_READ(DMCUB_SCRATCH15);

	if (dmcu->auto_load_dmcu && dmcub_psp_version == 0) {
		return false;
	}

	return dcn10_dmcu_init(dmcu);
}

static bool dcn10_dmcu_load_iram(struct dmcu *dmcu,
		unsigned int start_offset,
		const char *src,
		unsigned int bytes)
{
	struct dce_dmcu *dmcu_dce = TO_DCE_DMCU(dmcu);
	unsigned int count = 0;

	/* If microcontroller is not running, do nothing */
	if (dmcu->dmcu_state != DMCU_RUNNING)
		return false;

	/* Enable write access to IRAM */
	REG_UPDATE_2(DMCU_RAM_ACCESS_CTRL,
			IRAM_HOST_ACCESS_EN, 1,
			IRAM_WR_ADDR_AUTO_INC, 1);

	REG_WAIT(DMU_MEM_PWR_CNTL, DMCU_IRAM_MEM_PWR_STATE, 0, 2, 10);

	REG_WRITE(DMCU_IRAM_WR_CTRL, start_offset);

	for (count = 0; count < bytes; count++)
		REG_WRITE(DMCU_IRAM_WR_DATA, src[count]);

	/* Disable write access to IRAM to allow dynamic sleep state */
	REG_UPDATE_2(DMCU_RAM_ACCESS_CTRL,
			IRAM_HOST_ACCESS_EN, 0,
			IRAM_WR_ADDR_AUTO_INC, 0);

	/* Wait until microcontroller is ready to process interrupt */
	REG_WAIT(MASTER_COMM_CNTL_REG, MASTER_COMM_INTERRUPT, 0, 100, 800);

	/* Set command to signal IRAM is loaded and to initialize IRAM */
	REG_UPDATE(MASTER_COMM_CMD_REG, MASTER_COMM_CMD_REG_BYTE0,
			MCP_INIT_IRAM);

	/* Notify microcontroller of new command */
	REG_UPDATE(MASTER_COMM_CNTL_REG, MASTER_COMM_INTERRUPT, 1);

	/* Ensure command has been executed before continuing */
	REG_WAIT(MASTER_COMM_CNTL_REG, MASTER_COMM_INTERRUPT, 0, 100, 800);

	return true;
}

static void dcn10_get_dmcu_psr_state(struct dmcu *dmcu, enum dc_psr_state *state)
{
	struct dce_dmcu *dmcu_dce = TO_DCE_DMCU(dmcu);

	uint32_t psr_state_offset = 0xf0;

	/* If microcontroller is not running, do nothing */
	if (dmcu->dmcu_state != DMCU_RUNNING)
		return;

	/* Enable write access to IRAM */
	REG_UPDATE(DMCU_RAM_ACCESS_CTRL, IRAM_HOST_ACCESS_EN, 1);

	REG_WAIT(DMU_MEM_PWR_CNTL, DMCU_IRAM_MEM_PWR_STATE, 0, 2, 10);

	/* Write address to IRAM_RD_ADDR in DMCU_IRAM_RD_CTRL */
	REG_WRITE(DMCU_IRAM_RD_CTRL, psr_state_offset);

	/* Read data from IRAM_RD_DATA in DMCU_IRAM_RD_DATA*/
	*state = (enum dc_psr_state)REG_READ(DMCU_IRAM_RD_DATA);

	/* Disable write access to IRAM after finished using IRAM
	 * in order to allow dynamic sleep state
	 */
	REG_UPDATE(DMCU_RAM_ACCESS_CTRL, IRAM_HOST_ACCESS_EN, 0);
}

static void dcn10_dmcu_set_psr_enable(struct dmcu *dmcu, bool enable, bool wait)
{
	struct dce_dmcu *dmcu_dce = TO_DCE_DMCU(dmcu);
	unsigned int dmcu_max_retry_on_wait_reg_ready = 801;
	unsigned int dmcu_wait_reg_ready_interval = 100;

	unsigned int retryCount;
	enum dc_psr_state state = PSR_STATE0;

	/* If microcontroller is not running, do nothing */
	if (dmcu->dmcu_state != DMCU_RUNNING)
		return;

	/* waitDMCUReadyForCmd */
	REG_WAIT(MASTER_COMM_CNTL_REG, MASTER_COMM_INTERRUPT, 0,
				dmcu_wait_reg_ready_interval,
				dmcu_max_retry_on_wait_reg_ready);

	/* setDMCUParam_Cmd */
	if (enable)
		REG_UPDATE(MASTER_COMM_CMD_REG, MASTER_COMM_CMD_REG_BYTE0,
				PSR_ENABLE);
	else
		REG_UPDATE(MASTER_COMM_CMD_REG, MASTER_COMM_CMD_REG_BYTE0,
				PSR_EXIT);

	/* notifyDMCUMsg */
	REG_UPDATE(MASTER_COMM_CNTL_REG, MASTER_COMM_INTERRUPT, 1);

	/* Below loops 1000 x 500us = 500 ms.
	 *  Exit PSR may need to wait 1-2 frames to power up. Timeout after at
	 *  least a few frames. Should never hit the max retry assert below.
	 */
	if (wait == true) {
		for (retryCount = 0; retryCount <= 1000; retryCount++) {
			dcn10_get_dmcu_psr_state(dmcu, &state);
			if (enable) {
				if (state != PSR_STATE0)
					break;
			} else {
				if (state == PSR_STATE0)
					break;
			}
			udelay(500);
		}

		/* assert if max retry hit */
		if (retryCount >= 1000)
			ASSERT(0);
	}
}

static bool dcn10_dmcu_setup_psr(struct dmcu *dmcu,
		struct dc_link *link,
		struct psr_context *psr_context)
{
	struct dce_dmcu *dmcu_dce = TO_DCE_DMCU(dmcu);

	unsigned int dmcu_max_retry_on_wait_reg_ready = 801;
	unsigned int dmcu_wait_reg_ready_interval = 100;

	union dce_dmcu_psr_config_data_reg1 masterCmdData1;
	union dce_dmcu_psr_config_data_reg2 masterCmdData2;
	union dce_dmcu_psr_config_data_reg3 masterCmdData3;

	/* If microcontroller is not running, do nothing */
	if (dmcu->dmcu_state != DMCU_RUNNING)
		return false;

	link->link_enc->funcs->psr_program_dp_dphy_fast_training(link->link_enc,
			psr_context->psrExitLinkTrainingRequired);

	/* Enable static screen interrupts for PSR supported display */
	/* Disable the interrupt coming from other displays. */
	REG_UPDATE_4(DMCU_INTERRUPT_TO_UC_EN_MASK,
			STATIC_SCREEN1_INT_TO_UC_EN, 0,
			STATIC_SCREEN2_INT_TO_UC_EN, 0,
			STATIC_SCREEN3_INT_TO_UC_EN, 0,
			STATIC_SCREEN4_INT_TO_UC_EN, 0);

	switch (psr_context->controllerId) {
	/* Driver uses case 1 for unconfigured */
	case 1:
		REG_UPDATE(DMCU_INTERRUPT_TO_UC_EN_MASK,
				STATIC_SCREEN1_INT_TO_UC_EN, 1);
		break;
	case 2:
		REG_UPDATE(DMCU_INTERRUPT_TO_UC_EN_MASK,
				STATIC_SCREEN2_INT_TO_UC_EN, 1);
		break;
	case 3:
		REG_UPDATE(DMCU_INTERRUPT_TO_UC_EN_MASK,
				STATIC_SCREEN3_INT_TO_UC_EN, 1);
		break;
	case 4:
		REG_UPDATE(DMCU_INTERRUPT_TO_UC_EN_MASK,
				STATIC_SCREEN4_INT_TO_UC_EN, 1);
		break;
	case 5:
		/* CZ/NL only has 4 CRTC!!
		 * really valid.
		 * There is no interrupt enable mask for these instances.
		 */
		break;
	case 6:
		/* CZ/NL only has 4 CRTC!!
		 * These are here because they are defined in HW regspec,
		 * but not really valid. There is no interrupt enable mask
		 * for these instances.
		 */
		break;
	default:
		REG_UPDATE(DMCU_INTERRUPT_TO_UC_EN_MASK,
				STATIC_SCREEN1_INT_TO_UC_EN, 1);
		break;
	}

	link->link_enc->funcs->psr_program_secondary_packet(link->link_enc,
			psr_context->sdpTransmitLineNumDeadline);

	if (psr_context->allow_smu_optimizations)
		REG_UPDATE(SMU_INTERRUPT_CONTROL, DC_SMU_INT_ENABLE, 1);

	/* waitDMCUReadyForCmd */
	REG_WAIT(MASTER_COMM_CNTL_REG, MASTER_COMM_INTERRUPT, 0,
			dmcu_wait_reg_ready_interval,
			dmcu_max_retry_on_wait_reg_ready);

	/* setDMCUParam_PSRHostConfigData */
	masterCmdData1.u32All = 0;
	masterCmdData1.bits.timehyst_frames = psr_context->timehyst_frames;
	masterCmdData1.bits.hyst_lines = psr_context->hyst_lines;
	masterCmdData1.bits.rfb_update_auto_en =
			psr_context->rfb_update_auto_en;
	masterCmdData1.bits.dp_port_num = psr_context->transmitterId;
	masterCmdData1.bits.dcp_sel = psr_context->controllerId;
	masterCmdData1.bits.phy_type  = psr_context->phyType;
	masterCmdData1.bits.frame_cap_ind =
			psr_context->psrFrameCaptureIndicationReq;
	masterCmdData1.bits.aux_chan = psr_context->channel;
	masterCmdData1.bits.aux_repeat = psr_context->aux_repeats;
	masterCmdData1.bits.allow_smu_optimizations = psr_context->allow_smu_optimizations;
	dm_write_reg(dmcu->ctx, REG(MASTER_COMM_DATA_REG1),
					masterCmdData1.u32All);

	masterCmdData2.u32All = 0;
	masterCmdData2.bits.dig_fe = psr_context->engineId;
	masterCmdData2.bits.dig_be = psr_context->transmitterId;
	masterCmdData2.bits.skip_wait_for_pll_lock =
			psr_context->skipPsrWaitForPllLock;
	masterCmdData2.bits.frame_delay = psr_context->frame_delay;
	masterCmdData2.bits.smu_phy_id = psr_context->smuPhyId;
	masterCmdData2.bits.num_of_controllers =
			psr_context->numberOfControllers;
	dm_write_reg(dmcu->ctx, REG(MASTER_COMM_DATA_REG2),
			masterCmdData2.u32All);

	masterCmdData3.u32All = 0;
	masterCmdData3.bits.psr_level = psr_context->psr_level.u32all;
	dm_write_reg(dmcu->ctx, REG(MASTER_COMM_DATA_REG3),
			masterCmdData3.u32All);


	/* setDMCUParam_Cmd */
	REG_UPDATE(MASTER_COMM_CMD_REG,
			MASTER_COMM_CMD_REG_BYTE0, PSR_SET);

	/* notifyDMCUMsg */
	REG_UPDATE(MASTER_COMM_CNTL_REG, MASTER_COMM_INTERRUPT, 1);

	/* waitDMCUReadyForCmd */
	REG_WAIT(MASTER_COMM_CNTL_REG, MASTER_COMM_INTERRUPT, 0, 1, 10000);

	return true;
}

static void dcn10_psr_wait_loop(
	struct dmcu *dmcu,
	unsigned int wait_loop_number)
{
	struct dce_dmcu *dmcu_dce = TO_DCE_DMCU(dmcu);
	union dce_dmcu_psr_config_data_wait_loop_reg1 masterCmdData1;

	/* If microcontroller is not running, do nothing */
	if (dmcu->dmcu_state != DMCU_RUNNING)
		return;

	if (wait_loop_number != 0) {
	/* waitDMCUReadyForCmd */
	REG_WAIT(MASTER_COMM_CNTL_REG, MASTER_COMM_INTERRUPT, 0, 1, 10000);

	masterCmdData1.u32 = 0;
	masterCmdData1.bits.wait_loop = wait_loop_number;
	dmcu->cached_wait_loop_number = wait_loop_number;
	dm_write_reg(dmcu->ctx, REG(MASTER_COMM_DATA_REG1), masterCmdData1.u32);

	/* setDMCUParam_Cmd */
	REG_UPDATE(MASTER_COMM_CMD_REG, MASTER_COMM_CMD_REG_BYTE0, PSR_SET_WAITLOOP);

	/* notifyDMCUMsg */
	REG_UPDATE(MASTER_COMM_CNTL_REG, MASTER_COMM_INTERRUPT, 1);
	}
}

static void dcn10_get_psr_wait_loop(
		struct dmcu *dmcu, unsigned int *psr_wait_loop_number)
{
	*psr_wait_loop_number = dmcu->cached_wait_loop_number;
	return;
}

static bool dcn10_is_dmcu_initialized(struct dmcu *dmcu)
{
	/* microcontroller is not running */
	if (dmcu->dmcu_state != DMCU_RUNNING)
		return false;
	return true;
}



static bool dcn20_lock_phy(struct dmcu *dmcu)
{
	struct dce_dmcu *dmcu_dce = TO_DCE_DMCU(dmcu);

	/* If microcontroller is not running, do nothing */
	if (dmcu->dmcu_state != DMCU_RUNNING)
		return false;

	/* waitDMCUReadyForCmd */
	REG_WAIT(MASTER_COMM_CNTL_REG, MASTER_COMM_INTERRUPT, 0, 1, 10000);

	/* setDMCUParam_Cmd */
	REG_UPDATE(MASTER_COMM_CMD_REG, MASTER_COMM_CMD_REG_BYTE0, MCP_SYNC_PHY_LOCK);

	/* notifyDMCUMsg */
	REG_UPDATE(MASTER_COMM_CNTL_REG, MASTER_COMM_INTERRUPT, 1);

	/* waitDMCUReadyForCmd */
	REG_WAIT(MASTER_COMM_CNTL_REG, MASTER_COMM_INTERRUPT, 0, 1, 10000);

	return true;
}

static bool dcn20_unlock_phy(struct dmcu *dmcu)
{
	struct dce_dmcu *dmcu_dce = TO_DCE_DMCU(dmcu);

	/* If microcontroller is not running, do nothing */
	if (dmcu->dmcu_state != DMCU_RUNNING)
		return false;

	/* waitDMCUReadyForCmd */
	REG_WAIT(MASTER_COMM_CNTL_REG, MASTER_COMM_INTERRUPT, 0, 1, 10000);

	/* setDMCUParam_Cmd */
	REG_UPDATE(MASTER_COMM_CMD_REG, MASTER_COMM_CMD_REG_BYTE0, MCP_SYNC_PHY_UNLOCK);

	/* notifyDMCUMsg */
	REG_UPDATE(MASTER_COMM_CNTL_REG, MASTER_COMM_INTERRUPT, 1);

	/* waitDMCUReadyForCmd */
	REG_WAIT(MASTER_COMM_CNTL_REG, MASTER_COMM_INTERRUPT, 0, 1, 10000);

	return true;
}

<<<<<<< HEAD
#endif //(CONFIG_DRM_AMD_DC_DCN)
=======
static bool dcn10_send_edid_cea(struct dmcu *dmcu,
		int offset,
		int total_length,
		uint8_t *data,
		int length)
{
	struct dce_dmcu *dmcu_dce = TO_DCE_DMCU(dmcu);
	uint32_t header, data1, data2;

	/* If microcontroller is not running, do nothing */
	if (dmcu->dmcu_state != DMCU_RUNNING)
		return false;

	if (length > 8 || length <= 0)
		return false;

	header = ((uint32_t)offset & 0xFFFF) << 16 | (total_length & 0xFFFF);
	data1 = (((uint32_t)data[0]) << 24) | (((uint32_t)data[1]) << 16) |
		(((uint32_t)data[2]) << 8) | ((uint32_t)data[3]);
	data2 = (((uint32_t)data[4]) << 24) | (((uint32_t)data[5]) << 16) |
		(((uint32_t)data[6]) << 8) | ((uint32_t)data[7]);

	/* waitDMCUReadyForCmd */
	REG_WAIT(MASTER_COMM_CNTL_REG, MASTER_COMM_INTERRUPT, 0, 1, 10000);

	/* setDMCUParam_Cmd */
	REG_UPDATE(MASTER_COMM_CMD_REG, MASTER_COMM_CMD_REG_BYTE0, MCP_SEND_EDID_CEA);

	REG_WRITE(MASTER_COMM_DATA_REG1, header);
	REG_WRITE(MASTER_COMM_DATA_REG2, data1);
	REG_WRITE(MASTER_COMM_DATA_REG3, data2);

	/* notifyDMCUMsg */
	REG_UPDATE(MASTER_COMM_CNTL_REG, MASTER_COMM_INTERRUPT, 1);

	/* waitDMCUReadyForCmd */
	REG_WAIT(MASTER_COMM_CNTL_REG, MASTER_COMM_INTERRUPT, 0, 1, 10000);

	return true;
}

static bool dcn10_get_scp_results(struct dmcu *dmcu,
		uint32_t *cmd,
		uint32_t *data1,
		uint32_t *data2,
		uint32_t *data3)
{
	struct dce_dmcu *dmcu_dce = TO_DCE_DMCU(dmcu);

	/* If microcontroller is not running, do nothing */
	if (dmcu->dmcu_state != DMCU_RUNNING)
		return false;

	*cmd = REG_READ(SLAVE_COMM_CMD_REG);
	*data1 =  REG_READ(SLAVE_COMM_DATA_REG1);
	*data2 =  REG_READ(SLAVE_COMM_DATA_REG2);
	*data3 =  REG_READ(SLAVE_COMM_DATA_REG3);

	/* clear SCP interrupt */
	REG_UPDATE(SLAVE_COMM_CNTL_REG, SLAVE_COMM_INTERRUPT, 0);

	return true;
}

static bool dcn10_recv_amd_vsdb(struct dmcu *dmcu,
		int *version,
		int *min_frame_rate,
		int *max_frame_rate)
{
	uint32_t data[4];
	int cmd, ack, len;

	if (!dcn10_get_scp_results(dmcu, &data[0], &data[1], &data[2], &data[3]))
		return false;

	cmd = data[0] & 0x3FF;
	len = (data[0] >> 10) & 0x3F;
	ack = data[1];

	if (cmd != MCP_SEND_EDID_CEA || ack != EDID_CEA_CMD_ACK || len != 12)
		return false;

	if ((data[2] & 0xFF)) {
		*version = (data[2] >> 8) & 0xFF;
		*min_frame_rate = (data[3] >> 16) & 0xFFFF;
		*max_frame_rate = data[3] & 0xFFFF;
		return true;
	}

	return false;
}

static bool dcn10_recv_edid_cea_ack(struct dmcu *dmcu, int *offset)
{
	uint32_t data[4];
	int cmd, ack;

	if (!dcn10_get_scp_results(dmcu,
				&data[0], &data[1], &data[2], &data[3]))
		return false;

	cmd = data[0] & 0x3FF;
	ack = data[1];

	if (cmd != MCP_SEND_EDID_CEA)
		return false;

	if (ack == EDID_CEA_CMD_ACK)
		return true;

	*offset = data[2]; /* nack */
	return false;
}

#endif //(CONFIG_DRM_AMD_DC_DCN)

#if defined(CONFIG_DRM_AMD_SECURE_DISPLAY)
static void dcn10_forward_crc_window(struct dmcu *dmcu,
					struct crc_region *crc_win,
					struct otg_phy_mux *mux_mapping)
{
	struct dce_dmcu *dmcu_dce = TO_DCE_DMCU(dmcu);
	unsigned int dmcu_max_retry_on_wait_reg_ready = 801;
	unsigned int dmcu_wait_reg_ready_interval = 100;
	unsigned int crc_start = 0, crc_end = 0, otg_phy_mux = 0;

	/* If microcontroller is not running, do nothing */
	if (dmcu->dmcu_state != DMCU_RUNNING)
		return;

	if (!crc_win)
		return;

	/* waitDMCUReadyForCmd */
	REG_WAIT(MASTER_COMM_CNTL_REG, MASTER_COMM_INTERRUPT, 0,
				dmcu_wait_reg_ready_interval,
				dmcu_max_retry_on_wait_reg_ready);

	/* build up nitification data */
	crc_start = (((unsigned int) crc_win->x_start) << 16) | crc_win->y_start;
	crc_end = (((unsigned int) crc_win->x_end) << 16) | crc_win->y_end;
	otg_phy_mux =
		(((unsigned int) mux_mapping->otg_output_num) << 16) | mux_mapping->phy_output_num;

	dm_write_reg(dmcu->ctx, REG(MASTER_COMM_DATA_REG1),
					crc_start);

	dm_write_reg(dmcu->ctx, REG(MASTER_COMM_DATA_REG2),
			crc_end);

	dm_write_reg(dmcu->ctx, REG(MASTER_COMM_DATA_REG3),
			otg_phy_mux);

	/* setDMCUParam_Cmd */
	REG_UPDATE(MASTER_COMM_CMD_REG, MASTER_COMM_CMD_REG_BYTE0,
				CRC_WIN_NOTIFY);

	/* notifyDMCUMsg */
	REG_UPDATE(MASTER_COMM_CNTL_REG, MASTER_COMM_INTERRUPT, 1);
}

static void dcn10_stop_crc_win_update(struct dmcu *dmcu,
					struct otg_phy_mux *mux_mapping)
{
	struct dce_dmcu *dmcu_dce = TO_DCE_DMCU(dmcu);
	unsigned int dmcu_max_retry_on_wait_reg_ready = 801;
	unsigned int dmcu_wait_reg_ready_interval = 100;
	unsigned int otg_phy_mux = 0;

	/* If microcontroller is not running, do nothing */
	if (dmcu->dmcu_state != DMCU_RUNNING)
		return;

	/* waitDMCUReadyForCmd */
	REG_WAIT(MASTER_COMM_CNTL_REG, MASTER_COMM_INTERRUPT, 0,
				dmcu_wait_reg_ready_interval,
				dmcu_max_retry_on_wait_reg_ready);

	/* build up nitification data */
	otg_phy_mux =
		(((unsigned int) mux_mapping->otg_output_num) << 16) | mux_mapping->phy_output_num;

	dm_write_reg(dmcu->ctx, REG(MASTER_COMM_DATA_REG1),
					otg_phy_mux);

	/* setDMCUParam_Cmd */
	REG_UPDATE(MASTER_COMM_CMD_REG, MASTER_COMM_CMD_REG_BYTE0,
				CRC_STOP_UPDATE);

	/* notifyDMCUMsg */
	REG_UPDATE(MASTER_COMM_CNTL_REG, MASTER_COMM_INTERRUPT, 1);
}
#endif
>>>>>>> 7d2a07b7

static const struct dmcu_funcs dce_funcs = {
	.dmcu_init = dce_dmcu_init,
	.load_iram = dce_dmcu_load_iram,
	.set_psr_enable = dce_dmcu_set_psr_enable,
	.setup_psr = dce_dmcu_setup_psr,
	.get_psr_state = dce_get_dmcu_psr_state,
	.set_psr_wait_loop = dce_psr_wait_loop,
	.get_psr_wait_loop = dce_get_psr_wait_loop,
	.is_dmcu_initialized = dce_is_dmcu_initialized
};

#if defined(CONFIG_DRM_AMD_DC_DCN)
static const struct dmcu_funcs dcn10_funcs = {
	.dmcu_init = dcn10_dmcu_init,
	.load_iram = dcn10_dmcu_load_iram,
	.set_psr_enable = dcn10_dmcu_set_psr_enable,
	.setup_psr = dcn10_dmcu_setup_psr,
	.get_psr_state = dcn10_get_dmcu_psr_state,
	.set_psr_wait_loop = dcn10_psr_wait_loop,
	.get_psr_wait_loop = dcn10_get_psr_wait_loop,
	.send_edid_cea = dcn10_send_edid_cea,
	.recv_amd_vsdb = dcn10_recv_amd_vsdb,
	.recv_edid_cea_ack = dcn10_recv_edid_cea_ack,
#if defined(CONFIG_DRM_AMD_SECURE_DISPLAY)
	.forward_crc_window = dcn10_forward_crc_window,
	.stop_crc_win_update = dcn10_stop_crc_win_update,
#endif
	.is_dmcu_initialized = dcn10_is_dmcu_initialized
};

static const struct dmcu_funcs dcn20_funcs = {
	.dmcu_init = dcn10_dmcu_init,
	.load_iram = dcn10_dmcu_load_iram,
	.set_psr_enable = dcn10_dmcu_set_psr_enable,
	.setup_psr = dcn10_dmcu_setup_psr,
	.get_psr_state = dcn10_get_dmcu_psr_state,
	.set_psr_wait_loop = dcn10_psr_wait_loop,
	.get_psr_wait_loop = dcn10_get_psr_wait_loop,
	.is_dmcu_initialized = dcn10_is_dmcu_initialized,
	.lock_phy = dcn20_lock_phy,
	.unlock_phy = dcn20_unlock_phy
};

static const struct dmcu_funcs dcn21_funcs = {
	.dmcu_init = dcn21_dmcu_init,
	.load_iram = dcn10_dmcu_load_iram,
	.set_psr_enable = dcn10_dmcu_set_psr_enable,
	.setup_psr = dcn10_dmcu_setup_psr,
	.get_psr_state = dcn10_get_dmcu_psr_state,
	.set_psr_wait_loop = dcn10_psr_wait_loop,
	.get_psr_wait_loop = dcn10_get_psr_wait_loop,
	.is_dmcu_initialized = dcn10_is_dmcu_initialized,
	.lock_phy = dcn20_lock_phy,
	.unlock_phy = dcn20_unlock_phy
};
#endif

static void dce_dmcu_construct(
	struct dce_dmcu *dmcu_dce,
	struct dc_context *ctx,
	const struct dce_dmcu_registers *regs,
	const struct dce_dmcu_shift *dmcu_shift,
	const struct dce_dmcu_mask *dmcu_mask)
{
	struct dmcu *base = &dmcu_dce->base;

	base->ctx = ctx;
	base->funcs = &dce_funcs;
	base->cached_wait_loop_number = 0;

	dmcu_dce->regs = regs;
	dmcu_dce->dmcu_shift = dmcu_shift;
	dmcu_dce->dmcu_mask = dmcu_mask;
}

#if defined(CONFIG_DRM_AMD_DC_DCN)
static void dcn21_dmcu_construct(
		struct dce_dmcu *dmcu_dce,
		struct dc_context *ctx,
		const struct dce_dmcu_registers *regs,
		const struct dce_dmcu_shift *dmcu_shift,
		const struct dce_dmcu_mask *dmcu_mask)
{
	uint32_t psp_version = 0;

	dce_dmcu_construct(dmcu_dce, ctx, regs, dmcu_shift, dmcu_mask);

	if (!IS_FPGA_MAXIMUS_DC(ctx->dce_environment)) {
		psp_version = dm_read_reg(ctx, mmMP0_SMN_C2PMSG_58);
		dmcu_dce->base.auto_load_dmcu = ((psp_version & 0x00FF00FF) > 0x00110029);
		dmcu_dce->base.psp_version = psp_version;
	}
}
#endif

struct dmcu *dce_dmcu_create(
	struct dc_context *ctx,
	const struct dce_dmcu_registers *regs,
	const struct dce_dmcu_shift *dmcu_shift,
	const struct dce_dmcu_mask *dmcu_mask)
{
	struct dce_dmcu *dmcu_dce = kzalloc(sizeof(*dmcu_dce), GFP_KERNEL);

	if (dmcu_dce == NULL) {
		BREAK_TO_DEBUGGER();
		return NULL;
	}

	dce_dmcu_construct(
		dmcu_dce, ctx, regs, dmcu_shift, dmcu_mask);

	dmcu_dce->base.funcs = &dce_funcs;

	return &dmcu_dce->base;
}

#if defined(CONFIG_DRM_AMD_DC_DCN)
struct dmcu *dcn10_dmcu_create(
	struct dc_context *ctx,
	const struct dce_dmcu_registers *regs,
	const struct dce_dmcu_shift *dmcu_shift,
	const struct dce_dmcu_mask *dmcu_mask)
{
	struct dce_dmcu *dmcu_dce = kzalloc(sizeof(*dmcu_dce), GFP_ATOMIC);

	if (dmcu_dce == NULL) {
		BREAK_TO_DEBUGGER();
		return NULL;
	}

	dce_dmcu_construct(
		dmcu_dce, ctx, regs, dmcu_shift, dmcu_mask);

	dmcu_dce->base.funcs = &dcn10_funcs;

	return &dmcu_dce->base;
}

struct dmcu *dcn20_dmcu_create(
	struct dc_context *ctx,
	const struct dce_dmcu_registers *regs,
	const struct dce_dmcu_shift *dmcu_shift,
	const struct dce_dmcu_mask *dmcu_mask)
{
	struct dce_dmcu *dmcu_dce = kzalloc(sizeof(*dmcu_dce), GFP_ATOMIC);

	if (dmcu_dce == NULL) {
		BREAK_TO_DEBUGGER();
		return NULL;
	}

	dce_dmcu_construct(
		dmcu_dce, ctx, regs, dmcu_shift, dmcu_mask);

	dmcu_dce->base.funcs = &dcn20_funcs;

	return &dmcu_dce->base;
}

struct dmcu *dcn21_dmcu_create(
	struct dc_context *ctx,
	const struct dce_dmcu_registers *regs,
	const struct dce_dmcu_shift *dmcu_shift,
	const struct dce_dmcu_mask *dmcu_mask)
{
<<<<<<< HEAD
	struct dce_dmcu *dmcu_dce = kzalloc(sizeof(*dmcu_dce), GFP_KERNEL);
=======
	struct dce_dmcu *dmcu_dce = kzalloc(sizeof(*dmcu_dce), GFP_ATOMIC);
>>>>>>> 7d2a07b7

	if (dmcu_dce == NULL) {
		BREAK_TO_DEBUGGER();
		return NULL;
	}

	dcn21_dmcu_construct(
		dmcu_dce, ctx, regs, dmcu_shift, dmcu_mask);

	dmcu_dce->base.funcs = &dcn21_funcs;

	return &dmcu_dce->base;
}
#endif

void dce_dmcu_destroy(struct dmcu **dmcu)
{
	struct dce_dmcu *dmcu_dce = TO_DCE_DMCU(*dmcu);

	kfree(dmcu_dce);
	*dmcu = NULL;
}<|MERGE_RESOLUTION|>--- conflicted
+++ resolved
@@ -70,13 +70,10 @@
 //Register access policy version
 #define mmMP0_SMN_C2PMSG_91				0x1609B
 
-<<<<<<< HEAD
-=======
 #if defined(CONFIG_DRM_AMD_DC_DCN)
 static const uint32_t abm_gain_stepsize = 0x0060;
 #endif
 
->>>>>>> 7d2a07b7
 static bool dce_dmcu_init(struct dmcu *dmcu)
 {
 	// Do nothing
@@ -819,9 +816,6 @@
 	return true;
 }
 
-<<<<<<< HEAD
-#endif //(CONFIG_DRM_AMD_DC_DCN)
-=======
 static bool dcn10_send_edid_cea(struct dmcu *dmcu,
 		int offset,
 		int total_length,
@@ -1015,7 +1009,6 @@
 	REG_UPDATE(MASTER_COMM_CNTL_REG, MASTER_COMM_INTERRUPT, 1);
 }
 #endif
->>>>>>> 7d2a07b7
 
 static const struct dmcu_funcs dce_funcs = {
 	.dmcu_init = dce_dmcu_init,
@@ -1182,11 +1175,7 @@
 	const struct dce_dmcu_shift *dmcu_shift,
 	const struct dce_dmcu_mask *dmcu_mask)
 {
-<<<<<<< HEAD
-	struct dce_dmcu *dmcu_dce = kzalloc(sizeof(*dmcu_dce), GFP_KERNEL);
-=======
 	struct dce_dmcu *dmcu_dce = kzalloc(sizeof(*dmcu_dce), GFP_ATOMIC);
->>>>>>> 7d2a07b7
 
 	if (dmcu_dce == NULL) {
 		BREAK_TO_DEBUGGER();
