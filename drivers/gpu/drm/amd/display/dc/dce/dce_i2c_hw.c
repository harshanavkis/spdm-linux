--- conflicted
+++ resolved
@@ -264,38 +264,25 @@
 	struct dce_i2c_hw *dce_i2c_hw,
 	uint32_t speed)
 {
-<<<<<<< HEAD
-	uint32_t xtal_ref_div = 0;
-	uint32_t prescale = 0;
-=======
 	uint32_t xtal_ref_div = 0, ref_base_div = 0;
 	uint32_t prescale = 0;
 	uint32_t i2c_ref_clock = 0;
->>>>>>> 7d2a07b7
 
 	if (speed == 0)
 		return;
 
-<<<<<<< HEAD
-	REG_GET(MICROSECOND_TIME_BASE_DIV, XTAL_REF_DIV, &xtal_ref_div);
-=======
 	REG_GET_2(MICROSECOND_TIME_BASE_DIV, MICROSECOND_TIME_BASE_DIV, &ref_base_div,
 		XTAL_REF_DIV, &xtal_ref_div);
->>>>>>> 7d2a07b7
 
 	if (xtal_ref_div == 0)
 		xtal_ref_div = 2;
 
-<<<<<<< HEAD
-	prescale = ((dce_i2c_hw->reference_frequency * 2) / xtal_ref_div) / speed;
-=======
 	if (ref_base_div == 0)
 		i2c_ref_clock = (dce_i2c_hw->reference_frequency * 2);
 	else
 		i2c_ref_clock = ref_base_div * 1000;
 
 	prescale = (i2c_ref_clock / xtal_ref_div) / speed;
->>>>>>> 7d2a07b7
 
 	if (dce_i2c_hw->masks->DC_I2C_DDC1_START_STOP_TIMING_CNTL)
 		REG_UPDATE_N(SPEED, 3,
@@ -313,8 +300,6 @@
 {
 	uint32_t i2c_setup_limit = I2C_SETUP_TIME_LIMIT_DCE;
 	uint32_t  reset_length = 0;
-<<<<<<< HEAD
-=======
 
         if (dce_i2c_hw->ctx->dc->debug.enable_mem_low_power.bits.i2c) {
 	     if (dce_i2c_hw->regs->DIO_MEM_PWR_CTRL) {
@@ -323,7 +308,6 @@
 		     }
 	     }
 
->>>>>>> 7d2a07b7
 	/* we have checked I2c not used by DMCU, set SW use I2C REQ to 1 to indicate SW using it*/
 	REG_UPDATE(DC_I2C_ARBITRATION, DC_I2C_SW_USE_I2C_REG_REQ, 1);
 
@@ -374,11 +358,6 @@
 {
 	bool safe_to_reset;
 
-<<<<<<< HEAD
-	/* Restore original HW engine speed */
-	set_speed(dce_i2c_hw, dce_i2c_hw->default_speed);
-=======
->>>>>>> 7d2a07b7
 
 	/* Reset HW engine */
 	{
