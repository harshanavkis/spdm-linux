--- conflicted
+++ resolved
@@ -99,8 +99,6 @@
 void dccg2_set_fifo_errdet_ovr_en(struct dccg *dccg,
 		bool en)
 {
-<<<<<<< HEAD
-=======
 	struct dcn_dccg *dccg_dcn = TO_DCN_DCCG(dccg);
 
 	REG_UPDATE(DISPCLK_FREQ_CHANGE_CNTL,
@@ -133,7 +131,6 @@
 
 void dccg2_init(struct dccg *dccg)
 {
->>>>>>> 7d2a07b7
 }
 
 static const struct dccg_funcs dccg2_funcs = {
