/*
 * Copyright 2018 Advanced Micro Devices, Inc.
 *
 * Permission is hereby granted, free of charge, to any person obtaining a
 * copy of this software and associated documentation files (the "Software"),
 * to deal in the Software without restriction, including without limitation
 * the rights to use, copy, modify, merge, publish, distribute, sublicense,
 * and/or sell copies of the Software, and to permit persons to whom the
 * Software is furnished to do so, subject to the following conditions:
 *
 * The above copyright notice and this permission notice shall be included in
 * all copies or substantial portions of the Software.
 *
 * THE SOFTWARE IS PROVIDED "AS IS", WITHOUT WARRANTY OF ANY KIND, EXPRESS OR
 * IMPLIED, INCLUDING BUT NOT LIMITED TO THE WARRANTIES OF MERCHANTABILITY,
 * FITNESS FOR A PARTICULAR PURPOSE AND NONINFRINGEMENT.  IN NO EVENT SHALL
 * THE COPYRIGHT HOLDER(S) OR AUTHOR(S) BE LIABLE FOR ANY CLAIM, DAMAGES OR
 * OTHER LIABILITY, WHETHER IN AN ACTION OF CONTRACT, TORT OR OTHERWISE,
 * ARISING FROM, OUT OF OR IN CONNECTION WITH THE SOFTWARE OR THE USE OR
 * OTHER DEALINGS IN THE SOFTWARE.
 *
 * Authors: AMD
 *
 */

#include "dccg.h"
<<<<<<< HEAD
#include "clk_mgr_internal.h"

#include "dcn20/dcn20_clk_mgr.h"
#include "rn_clk_mgr.h"
=======
#include "rn_clk_mgr.h"

#include "dcn20/dcn20_clk_mgr.h"
>>>>>>> 7365df19
#include "dml/dcn20/dcn20_fpu.h"

#include "dce100/dce_clk_mgr.h"
#include "rn_clk_mgr_vbios_smu.h"
#include "reg_helper.h"
#include "core_types.h"
#include "dm_helpers.h"

#include "atomfirmware.h"
#include "clk/clk_10_0_2_offset.h"
#include "clk/clk_10_0_2_sh_mask.h"
#include "renoir_ip_offset.h"


/* Constants */

#define SMU_VER_55_51_0 0x373300 /* SMU Version that is able to set DISPCLK below 100MHz */

/* Macros */

#define REG(reg_name) \
	(CLK_BASE.instance[0].segment[mm ## reg_name ## _BASE_IDX] + mm ## reg_name)


/* TODO: evaluate how to lower or disable all dcn clocks in screen off case */
static int rn_get_active_display_cnt_wa(struct dc *dc, struct dc_state *context)
{
	int i, display_count;
	bool tmds_present = false;

	display_count = 0;
	for (i = 0; i < context->stream_count; i++) {
		const struct dc_stream_state *stream = context->streams[i];

		if (stream->signal == SIGNAL_TYPE_HDMI_TYPE_A ||
				stream->signal == SIGNAL_TYPE_DVI_SINGLE_LINK ||
				stream->signal == SIGNAL_TYPE_DVI_DUAL_LINK)
			tmds_present = true;
	}

	for (i = 0; i < dc->link_count; i++) {
		const struct dc_link *link = dc->links[i];

		/* abusing the fact that the dig and phy are coupled to see if the phy is enabled */
		if (link->link_enc->funcs->is_dig_enabled &&
		    link->link_enc->funcs->is_dig_enabled(link->link_enc))
			display_count++;
	}

	/* WA for hang on HDMI after display off back back on*/
	if (display_count == 0 && tmds_present)
		display_count = 1;

	return display_count;
}

static void rn_set_low_power_state(struct clk_mgr *clk_mgr_base)
{
	int display_count;
	struct clk_mgr_internal *clk_mgr = TO_CLK_MGR_INTERNAL(clk_mgr_base);
	struct dc *dc = clk_mgr_base->ctx->dc;
	struct dc_state *context = dc->current_state;
<<<<<<< HEAD

	if (clk_mgr_base->clks.pwr_state != DCN_PWR_STATE_LOW_POWER) {

=======

	if (clk_mgr_base->clks.pwr_state != DCN_PWR_STATE_LOW_POWER) {

>>>>>>> 7365df19
		display_count = rn_get_active_display_cnt_wa(dc, context);

		/* if we can go lower, go lower */
		if (display_count == 0) {
			rn_vbios_smu_set_dcn_low_power_state(clk_mgr, DCN_PWR_STATE_LOW_POWER);
			/* update power state */
			clk_mgr_base->clks.pwr_state = DCN_PWR_STATE_LOW_POWER;
		}
	}
}

static void rn_update_clocks_update_dpp_dto(struct clk_mgr_internal *clk_mgr,
		struct dc_state *context, int ref_dpp_clk, bool safe_to_lower)
{
	int i;

	clk_mgr->dccg->ref_dppclk = ref_dpp_clk;

	for (i = 0; i < clk_mgr->base.ctx->dc->res_pool->pipe_count; i++) {
		int dpp_inst, dppclk_khz, prev_dppclk_khz;

		/* Loop index may not match dpp->inst if some pipes disabled,
		 * so select correct inst from res_pool
		 */
		dpp_inst = clk_mgr->base.ctx->dc->res_pool->dpps[i]->inst;
		dppclk_khz = context->res_ctx.pipe_ctx[i].plane_res.bw.dppclk_khz;

		prev_dppclk_khz = clk_mgr->dccg->pipe_dppclk_khz[dpp_inst];

		if (safe_to_lower || prev_dppclk_khz < dppclk_khz)
			clk_mgr->dccg->funcs->update_dpp_dto(
							clk_mgr->dccg, dpp_inst, dppclk_khz);
	}
}


static void rn_update_clocks(struct clk_mgr *clk_mgr_base,
			struct dc_state *context,
			bool safe_to_lower)
{
	struct clk_mgr_internal *clk_mgr = TO_CLK_MGR_INTERNAL(clk_mgr_base);
	struct dc_clocks *new_clocks = &context->bw_ctx.bw.dcn.clk;
	struct dc *dc = clk_mgr_base->ctx->dc;
	int display_count;
	bool update_dppclk = false;
	bool update_dispclk = false;
	bool dpp_clock_lowered = false;

	struct dmcu *dmcu = clk_mgr_base->ctx->dc->res_pool->dmcu;

	if (dc->work_arounds.skip_clock_update)
		return;

	/*
	 * if it is safe to lower, but we are already in the lower state, we don't have to do anything
	 * also if safe to lower is false, we just go in the higher state
	 */
	if (safe_to_lower && !dc->debug.disable_48mhz_pwrdwn) {
		/* check that we're not already in lower */
		if (clk_mgr_base->clks.pwr_state != DCN_PWR_STATE_LOW_POWER) {

			display_count = rn_get_active_display_cnt_wa(dc, context);

			/* if we can go lower, go lower */
			if (display_count == 0) {
				rn_vbios_smu_set_dcn_low_power_state(clk_mgr, DCN_PWR_STATE_LOW_POWER);
				/* update power state */
				clk_mgr_base->clks.pwr_state = DCN_PWR_STATE_LOW_POWER;
			}
		}
	} else {
		/* check that we're not already in D0 */
		if (clk_mgr_base->clks.pwr_state != DCN_PWR_STATE_MISSION_MODE) {
			rn_vbios_smu_set_dcn_low_power_state(clk_mgr, DCN_PWR_STATE_MISSION_MODE);
			/* update power state */
			clk_mgr_base->clks.pwr_state = DCN_PWR_STATE_MISSION_MODE;
		}
	}

	if (should_set_clock(safe_to_lower, new_clocks->dcfclk_khz, clk_mgr_base->clks.dcfclk_khz)) {
		clk_mgr_base->clks.dcfclk_khz = new_clocks->dcfclk_khz;
		rn_vbios_smu_set_hard_min_dcfclk(clk_mgr, clk_mgr_base->clks.dcfclk_khz);
	}

	if (should_set_clock(safe_to_lower,
			new_clocks->dcfclk_deep_sleep_khz, clk_mgr_base->clks.dcfclk_deep_sleep_khz)) {
		clk_mgr_base->clks.dcfclk_deep_sleep_khz = new_clocks->dcfclk_deep_sleep_khz;
		rn_vbios_smu_set_min_deep_sleep_dcfclk(clk_mgr, clk_mgr_base->clks.dcfclk_deep_sleep_khz);
	}

	// workaround: Limit dppclk to 100Mhz to avoid lower eDP panel switch to plus 4K monitor underflow.
	// Do not adjust dppclk if dppclk is 0 to avoid unexpected result
	if (new_clocks->dppclk_khz < 100000 && new_clocks->dppclk_khz > 0)
		new_clocks->dppclk_khz = 100000;

	/*
	 * Temporally ignore thew 0 cases for disp and dpp clks.
	 * We may have a new feature that requires 0 clks in the future.
	 */
	if (new_clocks->dppclk_khz == 0 || new_clocks->dispclk_khz == 0) {
		new_clocks->dppclk_khz = clk_mgr_base->clks.dppclk_khz;
		new_clocks->dispclk_khz = clk_mgr_base->clks.dispclk_khz;
	}

	if (should_set_clock(safe_to_lower, new_clocks->dppclk_khz, clk_mgr_base->clks.dppclk_khz)) {
		if (clk_mgr_base->clks.dppclk_khz > new_clocks->dppclk_khz)
			dpp_clock_lowered = true;
		clk_mgr_base->clks.dppclk_khz = new_clocks->dppclk_khz;
		update_dppclk = true;
	}

	if (should_set_clock(safe_to_lower, new_clocks->dispclk_khz, clk_mgr_base->clks.dispclk_khz)) {
		clk_mgr_base->clks.dispclk_khz = new_clocks->dispclk_khz;
		clk_mgr_base->clks.actual_dispclk_khz = rn_vbios_smu_set_dispclk(clk_mgr, clk_mgr_base->clks.dispclk_khz);

		update_dispclk = true;
	}

	if (dpp_clock_lowered) {
		// increase per DPP DTO before lowering global dppclk with requested dppclk
		rn_update_clocks_update_dpp_dto(
				clk_mgr,
				context,
				clk_mgr_base->clks.dppclk_khz,
				safe_to_lower);

		clk_mgr_base->clks.actual_dppclk_khz =
				rn_vbios_smu_set_dppclk(clk_mgr, clk_mgr_base->clks.dppclk_khz);

		//update dpp dto with actual dpp clk.
		rn_update_clocks_update_dpp_dto(
				clk_mgr,
				context,
				clk_mgr_base->clks.actual_dppclk_khz,
				safe_to_lower);

	} else {
		// increase global DPPCLK before lowering per DPP DTO
		if (update_dppclk || update_dispclk)
			clk_mgr_base->clks.actual_dppclk_khz =
					rn_vbios_smu_set_dppclk(clk_mgr, clk_mgr_base->clks.dppclk_khz);

		// always update dtos unless clock is lowered and not safe to lower
		rn_update_clocks_update_dpp_dto(
				clk_mgr,
				context,
				clk_mgr_base->clks.actual_dppclk_khz,
				safe_to_lower);
	}

	if (update_dispclk &&
			dmcu && dmcu->funcs->is_dmcu_initialized(dmcu)) {
		/*update dmcu for wait_loop count*/
		dmcu->funcs->set_psr_wait_loop(dmcu,
			clk_mgr_base->clks.dispclk_khz / 1000 / 7);
	}
}

static int get_vco_frequency_from_reg(struct clk_mgr_internal *clk_mgr)
{
	/* get FbMult value */
	struct fixed31_32 pll_req;
	unsigned int fbmult_frac_val = 0;
	unsigned int fbmult_int_val = 0;


	/*
	 * Register value of fbmult is in 8.16 format, we are converting to 31.32
	 * to leverage the fix point operations available in driver
	 */

	REG_GET(CLK1_CLK_PLL_REQ, FbMult_frac, &fbmult_frac_val); /* 16 bit fractional part*/
	REG_GET(CLK1_CLK_PLL_REQ, FbMult_int, &fbmult_int_val); /* 8 bit integer part */

	pll_req = dc_fixpt_from_int(fbmult_int_val);

	/*
	 * since fractional part is only 16 bit in register definition but is 32 bit
	 * in our fix point definiton, need to shift left by 16 to obtain correct value
	 */
	pll_req.value |= fbmult_frac_val << 16;

	/* multiply by REFCLK period */
	pll_req = dc_fixpt_mul_int(pll_req, clk_mgr->dfs_ref_freq_khz);

	/* integer part is now VCO frequency in kHz */
	return dc_fixpt_floor(pll_req);
}

static void rn_dump_clk_registers_internal(struct rn_clk_internal *internal, struct clk_mgr *clk_mgr_base)
{
	struct clk_mgr_internal *clk_mgr = TO_CLK_MGR_INTERNAL(clk_mgr_base);

	internal->CLK1_CLK3_CURRENT_CNT = REG_READ(CLK1_CLK3_CURRENT_CNT);
	internal->CLK1_CLK3_BYPASS_CNTL = REG_READ(CLK1_CLK3_BYPASS_CNTL);

	internal->CLK1_CLK3_DS_CNTL = REG_READ(CLK1_CLK3_DS_CNTL);	//dcf deep sleep divider
	internal->CLK1_CLK3_ALLOW_DS = REG_READ(CLK1_CLK3_ALLOW_DS);

	internal->CLK1_CLK1_CURRENT_CNT = REG_READ(CLK1_CLK1_CURRENT_CNT);
	internal->CLK1_CLK1_BYPASS_CNTL = REG_READ(CLK1_CLK1_BYPASS_CNTL);

	internal->CLK1_CLK2_CURRENT_CNT = REG_READ(CLK1_CLK2_CURRENT_CNT);
	internal->CLK1_CLK2_BYPASS_CNTL = REG_READ(CLK1_CLK2_BYPASS_CNTL);

	internal->CLK1_CLK0_CURRENT_CNT = REG_READ(CLK1_CLK0_CURRENT_CNT);
	internal->CLK1_CLK0_BYPASS_CNTL = REG_READ(CLK1_CLK0_BYPASS_CNTL);
}

/* This function collect raw clk register values */
static void rn_dump_clk_registers(struct clk_state_registers_and_bypass *regs_and_bypass,
		struct clk_mgr *clk_mgr_base, struct clk_log_info *log_info)
{
	struct rn_clk_internal internal = {0};
	char *bypass_clks[5] = {"0x0 DFS", "0x1 REFCLK", "0x2 ERROR", "0x3 400 FCH", "0x4 600 FCH"};
	unsigned int chars_printed = 0;
	unsigned int remaining_buffer = log_info->bufSize;

	rn_dump_clk_registers_internal(&internal, clk_mgr_base);

	regs_and_bypass->dcfclk = internal.CLK1_CLK3_CURRENT_CNT / 10;
	regs_and_bypass->dcf_deep_sleep_divider = internal.CLK1_CLK3_DS_CNTL / 10;
	regs_and_bypass->dcf_deep_sleep_allow = internal.CLK1_CLK3_ALLOW_DS;
	regs_and_bypass->dprefclk = internal.CLK1_CLK2_CURRENT_CNT / 10;
	regs_and_bypass->dispclk = internal.CLK1_CLK0_CURRENT_CNT / 10;
	regs_and_bypass->dppclk = internal.CLK1_CLK1_CURRENT_CNT / 10;

	regs_and_bypass->dppclk_bypass = internal.CLK1_CLK1_BYPASS_CNTL & 0x0007;
	if (regs_and_bypass->dppclk_bypass < 0 || regs_and_bypass->dppclk_bypass > 4)
		regs_and_bypass->dppclk_bypass = 0;
	regs_and_bypass->dcfclk_bypass = internal.CLK1_CLK3_BYPASS_CNTL & 0x0007;
	if (regs_and_bypass->dcfclk_bypass < 0 || regs_and_bypass->dcfclk_bypass > 4)
		regs_and_bypass->dcfclk_bypass = 0;
	regs_and_bypass->dispclk_bypass = internal.CLK1_CLK0_BYPASS_CNTL & 0x0007;
	if (regs_and_bypass->dispclk_bypass < 0 || regs_and_bypass->dispclk_bypass > 4)
		regs_and_bypass->dispclk_bypass = 0;
	regs_and_bypass->dprefclk_bypass = internal.CLK1_CLK2_BYPASS_CNTL & 0x0007;
	if (regs_and_bypass->dprefclk_bypass < 0 || regs_and_bypass->dprefclk_bypass > 4)
		regs_and_bypass->dprefclk_bypass = 0;

	if (log_info->enabled) {
		chars_printed = snprintf_count(log_info->pBuf, remaining_buffer, "clk_type,clk_value,deepsleep_cntl,deepsleep_allow,bypass\n");
		remaining_buffer -= chars_printed;
		*log_info->sum_chars_printed += chars_printed;
		log_info->pBuf += chars_printed;

		chars_printed = snprintf_count(log_info->pBuf, remaining_buffer, "dcfclk,%d,%d,%d,%s\n",
			regs_and_bypass->dcfclk,
			regs_and_bypass->dcf_deep_sleep_divider,
			regs_and_bypass->dcf_deep_sleep_allow,
			bypass_clks[(int) regs_and_bypass->dcfclk_bypass]);
		remaining_buffer -= chars_printed;
		*log_info->sum_chars_printed += chars_printed;
		log_info->pBuf += chars_printed;

		chars_printed = snprintf_count(log_info->pBuf, remaining_buffer, "dprefclk,%d,N/A,N/A,%s\n",
			regs_and_bypass->dprefclk,
			bypass_clks[(int) regs_and_bypass->dprefclk_bypass]);
		remaining_buffer -= chars_printed;
		*log_info->sum_chars_printed += chars_printed;
		log_info->pBuf += chars_printed;

		chars_printed = snprintf_count(log_info->pBuf, remaining_buffer, "dispclk,%d,N/A,N/A,%s\n",
			regs_and_bypass->dispclk,
			bypass_clks[(int) regs_and_bypass->dispclk_bypass]);
		remaining_buffer -= chars_printed;
		*log_info->sum_chars_printed += chars_printed;
		log_info->pBuf += chars_printed;

		//split
		chars_printed = snprintf_count(log_info->pBuf, remaining_buffer, "SPLIT\n");
		remaining_buffer -= chars_printed;
		*log_info->sum_chars_printed += chars_printed;
		log_info->pBuf += chars_printed;

		// REGISTER VALUES
		chars_printed = snprintf_count(log_info->pBuf, remaining_buffer, "reg_name,value,clk_type\n");
		remaining_buffer -= chars_printed;
		*log_info->sum_chars_printed += chars_printed;
		log_info->pBuf += chars_printed;

		chars_printed = snprintf_count(log_info->pBuf, remaining_buffer, "CLK1_CLK3_CURRENT_CNT,%d,dcfclk\n",
				internal.CLK1_CLK3_CURRENT_CNT);
		remaining_buffer -= chars_printed;
		*log_info->sum_chars_printed += chars_printed;
		log_info->pBuf += chars_printed;

		chars_printed = snprintf_count(log_info->pBuf, remaining_buffer, "CLK1_CLK3_DS_CNTL,%d,dcf_deep_sleep_divider\n",
					internal.CLK1_CLK3_DS_CNTL);
		remaining_buffer -= chars_printed;
		*log_info->sum_chars_printed += chars_printed;
		log_info->pBuf += chars_printed;

		chars_printed = snprintf_count(log_info->pBuf, remaining_buffer, "CLK1_CLK3_ALLOW_DS,%d,dcf_deep_sleep_allow\n",
					internal.CLK1_CLK3_ALLOW_DS);
		remaining_buffer -= chars_printed;
		*log_info->sum_chars_printed += chars_printed;
		log_info->pBuf += chars_printed;

		chars_printed = snprintf_count(log_info->pBuf, remaining_buffer, "CLK1_CLK2_CURRENT_CNT,%d,dprefclk\n",
					internal.CLK1_CLK2_CURRENT_CNT);
		remaining_buffer -= chars_printed;
		*log_info->sum_chars_printed += chars_printed;
		log_info->pBuf += chars_printed;

		chars_printed = snprintf_count(log_info->pBuf, remaining_buffer, "CLK1_CLK0_CURRENT_CNT,%d,dispclk\n",
					internal.CLK1_CLK0_CURRENT_CNT);
		remaining_buffer -= chars_printed;
		*log_info->sum_chars_printed += chars_printed;
		log_info->pBuf += chars_printed;

		chars_printed = snprintf_count(log_info->pBuf, remaining_buffer, "CLK1_CLK1_CURRENT_CNT,%d,dppclk\n",
					internal.CLK1_CLK1_CURRENT_CNT);
		remaining_buffer -= chars_printed;
		*log_info->sum_chars_printed += chars_printed;
		log_info->pBuf += chars_printed;

		chars_printed = snprintf_count(log_info->pBuf, remaining_buffer, "CLK1_CLK3_BYPASS_CNTL,%d,dcfclk_bypass\n",
					internal.CLK1_CLK3_BYPASS_CNTL);
		remaining_buffer -= chars_printed;
		*log_info->sum_chars_printed += chars_printed;
		log_info->pBuf += chars_printed;

		chars_printed = snprintf_count(log_info->pBuf, remaining_buffer, "CLK1_CLK2_BYPASS_CNTL,%d,dprefclk_bypass\n",
					internal.CLK1_CLK2_BYPASS_CNTL);
		remaining_buffer -= chars_printed;
		*log_info->sum_chars_printed += chars_printed;
		log_info->pBuf += chars_printed;

		chars_printed = snprintf_count(log_info->pBuf, remaining_buffer, "CLK1_CLK0_BYPASS_CNTL,%d,dispclk_bypass\n",
					internal.CLK1_CLK0_BYPASS_CNTL);
		remaining_buffer -= chars_printed;
		*log_info->sum_chars_printed += chars_printed;
		log_info->pBuf += chars_printed;

		chars_printed = snprintf_count(log_info->pBuf, remaining_buffer, "CLK1_CLK1_BYPASS_CNTL,%d,dppclk_bypass\n",
					internal.CLK1_CLK1_BYPASS_CNTL);
		remaining_buffer -= chars_printed;
		*log_info->sum_chars_printed += chars_printed;
		log_info->pBuf += chars_printed;
	}
}

static void rn_enable_pme_wa(struct clk_mgr *clk_mgr_base)
{
	struct clk_mgr_internal *clk_mgr = TO_CLK_MGR_INTERNAL(clk_mgr_base);

	rn_vbios_smu_enable_pme_wa(clk_mgr);
}

static void rn_init_clocks(struct clk_mgr *clk_mgr)
{
	memset(&(clk_mgr->clks), 0, sizeof(struct dc_clocks));
	// Assumption is that boot state always supports pstate
	clk_mgr->clks.p_state_change_support = true;
	clk_mgr->clks.prev_p_state_change_support = true;
	clk_mgr->clks.pwr_state = DCN_PWR_STATE_UNKNOWN;
}

static void build_watermark_ranges(struct clk_bw_params *bw_params, struct pp_smu_wm_range_sets *ranges)
{
	int i, num_valid_sets;

	num_valid_sets = 0;

	for (i = 0; i < WM_SET_COUNT; i++) {
		/* skip empty entries, the smu array has no holes*/
		if (!bw_params->wm_table.entries[i].valid)
			continue;

		ranges->reader_wm_sets[num_valid_sets].wm_inst = bw_params->wm_table.entries[i].wm_inst;
		ranges->reader_wm_sets[num_valid_sets].wm_type = bw_params->wm_table.entries[i].wm_type;
		/* We will not select WM based on fclk, so leave it as unconstrained */
		ranges->reader_wm_sets[num_valid_sets].min_fill_clk_mhz = PP_SMU_WM_SET_RANGE_CLK_UNCONSTRAINED_MIN;
		ranges->reader_wm_sets[num_valid_sets].max_fill_clk_mhz = PP_SMU_WM_SET_RANGE_CLK_UNCONSTRAINED_MAX;
		/* dcfclk wil be used to select WM*/

		if (ranges->reader_wm_sets[num_valid_sets].wm_type == WM_TYPE_PSTATE_CHG) {
			if (i == 0)
				ranges->reader_wm_sets[num_valid_sets].min_drain_clk_mhz = 0;
			else {
				/* add 1 to make it non-overlapping with next lvl */
				ranges->reader_wm_sets[num_valid_sets].min_drain_clk_mhz = bw_params->clk_table.entries[i - 1].dcfclk_mhz + 1;
			}
			ranges->reader_wm_sets[num_valid_sets].max_drain_clk_mhz = bw_params->clk_table.entries[i].dcfclk_mhz;

		} else {
			/* unconstrained for memory retraining */
			ranges->reader_wm_sets[num_valid_sets].min_fill_clk_mhz = PP_SMU_WM_SET_RANGE_CLK_UNCONSTRAINED_MIN;
			ranges->reader_wm_sets[num_valid_sets].max_fill_clk_mhz = PP_SMU_WM_SET_RANGE_CLK_UNCONSTRAINED_MAX;

			/* Modify previous watermark range to cover up to max */
			ranges->reader_wm_sets[num_valid_sets - 1].max_fill_clk_mhz = PP_SMU_WM_SET_RANGE_CLK_UNCONSTRAINED_MAX;
		}
		num_valid_sets++;
	}

	ASSERT(num_valid_sets != 0); /* Must have at least one set of valid watermarks */
	ranges->num_reader_wm_sets = num_valid_sets;

	/* modify the min and max to make sure we cover the whole range*/
	ranges->reader_wm_sets[0].min_drain_clk_mhz = PP_SMU_WM_SET_RANGE_CLK_UNCONSTRAINED_MIN;
	ranges->reader_wm_sets[0].min_fill_clk_mhz = PP_SMU_WM_SET_RANGE_CLK_UNCONSTRAINED_MIN;
	ranges->reader_wm_sets[ranges->num_reader_wm_sets - 1].max_drain_clk_mhz = PP_SMU_WM_SET_RANGE_CLK_UNCONSTRAINED_MAX;
	ranges->reader_wm_sets[ranges->num_reader_wm_sets - 1].max_fill_clk_mhz = PP_SMU_WM_SET_RANGE_CLK_UNCONSTRAINED_MAX;

	/* This is for writeback only, does not matter currently as no writeback support*/
	ranges->num_writer_wm_sets = 1;
	ranges->writer_wm_sets[0].wm_inst = WM_A;
	ranges->writer_wm_sets[0].min_fill_clk_mhz = PP_SMU_WM_SET_RANGE_CLK_UNCONSTRAINED_MIN;
	ranges->writer_wm_sets[0].max_fill_clk_mhz = PP_SMU_WM_SET_RANGE_CLK_UNCONSTRAINED_MAX;
	ranges->writer_wm_sets[0].min_drain_clk_mhz = PP_SMU_WM_SET_RANGE_CLK_UNCONSTRAINED_MIN;
	ranges->writer_wm_sets[0].max_drain_clk_mhz = PP_SMU_WM_SET_RANGE_CLK_UNCONSTRAINED_MAX;

}

static void rn_notify_wm_ranges(struct clk_mgr *clk_mgr_base)
{
	struct dc_debug_options *debug = &clk_mgr_base->ctx->dc->debug;
	struct clk_mgr_internal *clk_mgr = TO_CLK_MGR_INTERNAL(clk_mgr_base);
	struct pp_smu_funcs *pp_smu = clk_mgr->pp_smu;

	if (!debug->disable_pplib_wm_range) {
		build_watermark_ranges(clk_mgr_base->bw_params, &clk_mgr_base->ranges);

		/* Notify PP Lib/SMU which Watermarks to use for which clock ranges */
		if (pp_smu && pp_smu->rn_funcs.set_wm_ranges)
			pp_smu->rn_funcs.set_wm_ranges(&pp_smu->rn_funcs.pp_smu, &clk_mgr_base->ranges);
	}

}

static bool rn_are_clock_states_equal(struct dc_clocks *a,
		struct dc_clocks *b)
{
	if (a->dispclk_khz != b->dispclk_khz)
		return false;
	else if (a->dppclk_khz != b->dppclk_khz)
		return false;
	else if (a->dcfclk_khz != b->dcfclk_khz)
		return false;
	else if (a->dcfclk_deep_sleep_khz != b->dcfclk_deep_sleep_khz)
		return false;

	return true;
}


/* Notify clk_mgr of a change in link rate, update phyclk frequency if necessary */
static void rn_notify_link_rate_change(struct clk_mgr *clk_mgr_base, struct dc_link *link)
{
	struct clk_mgr_internal *clk_mgr = TO_CLK_MGR_INTERNAL(clk_mgr_base);
	unsigned int i, max_phyclk_req = 0;

	clk_mgr->cur_phyclk_req_table[link->link_index] = link->cur_link_settings.link_rate * LINK_RATE_REF_FREQ_IN_KHZ;

	for (i = 0; i < MAX_PIPES * 2; i++) {
		if (clk_mgr->cur_phyclk_req_table[i] > max_phyclk_req)
			max_phyclk_req = clk_mgr->cur_phyclk_req_table[i];
	}

	if (max_phyclk_req != clk_mgr_base->clks.phyclk_khz) {
		clk_mgr_base->clks.phyclk_khz = max_phyclk_req;
		rn_vbios_smu_set_phyclk(clk_mgr, clk_mgr_base->clks.phyclk_khz);
	}
}

static struct clk_mgr_funcs dcn21_funcs = {
	.get_dp_ref_clk_frequency = dce12_get_dp_ref_freq_khz,
	.update_clocks = rn_update_clocks,
	.init_clocks = rn_init_clocks,
	.enable_pme_wa = rn_enable_pme_wa,
	.are_clock_states_equal = rn_are_clock_states_equal,
	.set_low_power_state = rn_set_low_power_state,
	.notify_wm_ranges = rn_notify_wm_ranges,
	.notify_link_rate_change = rn_notify_link_rate_change,
};

static struct clk_bw_params rn_bw_params = {
	.vram_type = Ddr4MemType,
	.num_channels = 1,
	.clk_table = {
		.entries = {
			{
				.voltage = 0,
				.dcfclk_mhz = 400,
				.fclk_mhz = 400,
				.memclk_mhz = 800,
				.socclk_mhz = 0,
			},
			{
				.voltage = 0,
				.dcfclk_mhz = 483,
				.fclk_mhz = 800,
				.memclk_mhz = 1600,
				.socclk_mhz = 0,
			},
			{
				.voltage = 0,
				.dcfclk_mhz = 602,
				.fclk_mhz = 1067,
				.memclk_mhz = 1067,
				.socclk_mhz = 0,
			},
			{
				.voltage = 0,
				.dcfclk_mhz = 738,
				.fclk_mhz = 1333,
				.memclk_mhz = 1600,
				.socclk_mhz = 0,
			},
		},

		.num_entries = 4,
	},

};

static unsigned int find_socclk_for_voltage(struct dpm_clocks *clock_table, unsigned int voltage)
{
	int i;

	for (i = 0; i < PP_SMU_NUM_SOCCLK_DPM_LEVELS; i++) {
		if (clock_table->SocClocks[i].Vol == voltage)
			return clock_table->SocClocks[i].Freq;
	}

	ASSERT(0);
	return 0;
}

static unsigned int find_dcfclk_for_voltage(struct dpm_clocks *clock_table, unsigned int voltage)
{
	int i;

	for (i = 0; i < PP_SMU_NUM_DCFCLK_DPM_LEVELS; i++) {
		if (clock_table->DcfClocks[i].Vol == voltage)
			return clock_table->DcfClocks[i].Freq;
	}

	ASSERT(0);
	return 0;
}

static void rn_clk_mgr_helper_populate_bw_params(struct clk_bw_params *bw_params, struct dpm_clocks *clock_table, struct integrated_info *bios_info)
{
	int i, j = 0;

	j = -1;

	ASSERT(PP_SMU_NUM_FCLK_DPM_LEVELS <= MAX_NUM_DPM_LVL);

	/* Find lowest DPM, FCLK is filled in reverse order*/

	for (i = PP_SMU_NUM_FCLK_DPM_LEVELS - 1; i >= 0; i--) {
		if (clock_table->FClocks[i].Freq != 0 && clock_table->FClocks[i].Vol != 0) {
			j = i;
			break;
		}
	}

	if (j == -1) {
		/* clock table is all 0s, just use our own hardcode */
		ASSERT(0);
		return;
	}

	bw_params->clk_table.num_entries = j + 1;

	for (i = 0; i < bw_params->clk_table.num_entries; i++, j--) {
		bw_params->clk_table.entries[i].fclk_mhz = clock_table->FClocks[j].Freq;
		bw_params->clk_table.entries[i].memclk_mhz = clock_table->MemClocks[j].Freq;
		bw_params->clk_table.entries[i].voltage = clock_table->FClocks[j].Vol;
		bw_params->clk_table.entries[i].dcfclk_mhz = find_dcfclk_for_voltage(clock_table, clock_table->FClocks[j].Vol);
		bw_params->clk_table.entries[i].socclk_mhz = find_socclk_for_voltage(clock_table,
									bw_params->clk_table.entries[i].voltage);
	}

	bw_params->vram_type = bios_info->memory_type;
	bw_params->num_channels = bios_info->ma_channel_number;

	for (i = 0; i < WM_SET_COUNT; i++) {
		bw_params->wm_table.entries[i].wm_inst = i;

		if (i >= bw_params->clk_table.num_entries) {
			bw_params->wm_table.entries[i].valid = false;
			continue;
		}

		bw_params->wm_table.entries[i].wm_type = WM_TYPE_PSTATE_CHG;
		bw_params->wm_table.entries[i].valid = true;
	}

	if (bw_params->vram_type == LpDdr4MemType) {
		/*
		 * WM set D will be re-purposed for memory retraining
		 */
		DC_FP_START();
		dcn21_clk_mgr_set_bw_params_wm_table(bw_params);
		DC_FP_END();
	}
}

void rn_clk_mgr_construct(
		struct dc_context *ctx,
		struct clk_mgr_internal *clk_mgr,
		struct pp_smu_funcs *pp_smu,
		struct dccg *dccg)
{
	struct dc_debug_options *debug = &ctx->dc->debug;
	struct dpm_clocks clock_table = { 0 };
	enum pp_smu_status status = 0;
	int is_green_sardine = 0;

#if defined(CONFIG_DRM_AMD_DC_DCN)
	is_green_sardine = ASICREV_IS_GREEN_SARDINE(ctx->asic_id.hw_internal_rev);
#endif

	clk_mgr->base.ctx = ctx;
	clk_mgr->base.funcs = &dcn21_funcs;

	clk_mgr->pp_smu = pp_smu;

	clk_mgr->dccg = dccg;
	clk_mgr->dfs_bypass_disp_clk = 0;

	clk_mgr->dprefclk_ss_percentage = 0;
	clk_mgr->dprefclk_ss_divider = 1000;
	clk_mgr->ss_on_dprefclk = false;
	clk_mgr->dfs_ref_freq_khz = 48000;

	clk_mgr->smu_ver = rn_vbios_smu_get_smu_version(clk_mgr);

	if (IS_FPGA_MAXIMUS_DC(ctx->dce_environment)) {
		dcn21_funcs.update_clocks = dcn2_update_clocks_fpga;
		clk_mgr->base.dentist_vco_freq_khz = 3600000;
	} else {
		struct clk_log_info log_info = {0};

		clk_mgr->periodic_retraining_disabled = rn_vbios_smu_is_periodic_retraining_disabled(clk_mgr);

		/* SMU Version 55.51.0 and up no longer have an issue
		 * that needs to limit minimum dispclk */
		if (clk_mgr->smu_ver >= SMU_VER_55_51_0)
			debug->min_disp_clk_khz = 0;

		/* TODO: Check we get what we expect during bringup */
		clk_mgr->base.dentist_vco_freq_khz = get_vco_frequency_from_reg(clk_mgr);

		/* in case we don't get a value from the register, use default */
		if (clk_mgr->base.dentist_vco_freq_khz == 0)
			clk_mgr->base.dentist_vco_freq_khz = 3600000;

		if (ctx->dc_bios->integrated_info->memory_type == LpDdr4MemType) {
			if (clk_mgr->periodic_retraining_disabled) {
				rn_bw_params.wm_table = lpddr4_wm_table_with_disabled_ppt;
			} else {
				if (is_green_sardine)
					rn_bw_params.wm_table = lpddr4_wm_table_gs;
				else
					rn_bw_params.wm_table = lpddr4_wm_table_rn;
			}
		} else {
			if (is_green_sardine)
				rn_bw_params.wm_table = ddr4_wm_table_gs;
			else {
				if (ctx->dc->config.is_single_rank_dimm)
					rn_bw_params.wm_table = ddr4_1R_wm_table_rn;
				else
					rn_bw_params.wm_table = ddr4_wm_table_rn;
			}
		}
		/* Saved clocks configured at boot for debug purposes */
		rn_dump_clk_registers(&clk_mgr->base.boot_snapshot, &clk_mgr->base, &log_info);
	}

	clk_mgr->base.dprefclk_khz = 600000;
	dce_clock_read_ss_info(clk_mgr);


	clk_mgr->base.bw_params = &rn_bw_params;

	if (pp_smu && pp_smu->rn_funcs.get_dpm_clock_table) {
		status = pp_smu->rn_funcs.get_dpm_clock_table(&pp_smu->rn_funcs.pp_smu, &clock_table);

		if (status == PP_SMU_RESULT_OK &&
		    ctx->dc_bios && ctx->dc_bios->integrated_info) {
			rn_clk_mgr_helper_populate_bw_params (clk_mgr->base.bw_params, &clock_table, ctx->dc_bios->integrated_info);
			/* treat memory config as single channel if memory is asymmetrics. */
			if (ctx->dc->config.is_asymmetric_memory)
				clk_mgr->base.bw_params->num_channels = 1;
		}
	}

	if (!IS_FPGA_MAXIMUS_DC(ctx->dce_environment) && clk_mgr->smu_ver >= 0x00371500) {
		/* enable powerfeatures when displaycount goes to 0 */
		rn_vbios_smu_enable_48mhz_tmdp_refclk_pwrdwn(clk_mgr, !debug->disable_48mhz_pwrdwn);
	}
}
<|MERGE_RESOLUTION|>--- conflicted
+++ resolved
@@ -24,16 +24,9 @@
  */
 
 #include "dccg.h"
-<<<<<<< HEAD
-#include "clk_mgr_internal.h"
+#include "rn_clk_mgr.h"
 
 #include "dcn20/dcn20_clk_mgr.h"
-#include "rn_clk_mgr.h"
-=======
-#include "rn_clk_mgr.h"
-
-#include "dcn20/dcn20_clk_mgr.h"
->>>>>>> 7365df19
 #include "dml/dcn20/dcn20_fpu.h"
 
 #include "dce100/dce_clk_mgr.h"
@@ -96,15 +89,9 @@
 	struct clk_mgr_internal *clk_mgr = TO_CLK_MGR_INTERNAL(clk_mgr_base);
 	struct dc *dc = clk_mgr_base->ctx->dc;
 	struct dc_state *context = dc->current_state;
-<<<<<<< HEAD
 
 	if (clk_mgr_base->clks.pwr_state != DCN_PWR_STATE_LOW_POWER) {
 
-=======
-
-	if (clk_mgr_base->clks.pwr_state != DCN_PWR_STATE_LOW_POWER) {
-
->>>>>>> 7365df19
 		display_count = rn_get_active_display_cnt_wa(dc, context);
 
 		/* if we can go lower, go lower */
