/*
 * Copyright 2019 Advanced Micro Devices, Inc.
 *
 * Permission is hereby granted, free of charge, to any person obtaining a
 * copy of this software and associated documentation files (the "Software"),
 * to deal in the Software without restriction, including without limitation
 * the rights to use, copy, modify, merge, publish, distribute, sublicense,
 * and/or sell copies of the Software, and to permit persons to whom the
 * Software is furnished to do so, subject to the following conditions:
 *
 * The above copyright notice and this permission notice shall be included in
 * all copies or substantial portions of the Software.
 *
 * THE SOFTWARE IS PROVIDED "AS IS", WITHOUT WARRANTY OF ANY KIND, EXPRESS OR
 * IMPLIED, INCLUDING BUT NOT LIMITED TO THE WARRANTIES OF MERCHANTABILITY,
 * FITNESS FOR A PARTICULAR PURPOSE AND NONINFRINGEMENT.  IN NO EVENT SHALL
 * THE COPYRIGHT HOLDER(S) OR AUTHOR(S) BE LIABLE FOR ANY CLAIM, DAMAGES OR
 * OTHER LIABILITY, WHETHER IN AN ACTION OF CONTRACT, TORT OR OTHERWISE,
 * ARISING FROM, OUT OF OR IN CONNECTION WITH THE SOFTWARE OR THE USE OR
 * OTHER DEALINGS IN THE SOFTWARE.
 *
 * Authors: AMD
 *
 */

#include "dc.h"
#include "dc_dmub_srv.h"
#include "../dmub/dmub_srv.h"
#include "dm_helpers.h"
#include "dc_hw_types.h"
#include "core_types.h"
#include "../basics/conversion.h"
#include "cursor_reg_cache.h"
#include "resource.h"
#include "clk_mgr.h"
#include "dc_state_priv.h"

#define CTX dc_dmub_srv->ctx
#define DC_LOGGER CTX->logger

static void dc_dmub_srv_construct(struct dc_dmub_srv *dc_srv, struct dc *dc,
				  struct dmub_srv *dmub)
{
	dc_srv->dmub = dmub;
	dc_srv->ctx = dc->ctx;
}

struct dc_dmub_srv *dc_dmub_srv_create(struct dc *dc, struct dmub_srv *dmub)
{
	struct dc_dmub_srv *dc_srv =
		kzalloc(sizeof(struct dc_dmub_srv), GFP_KERNEL);

	if (dc_srv == NULL) {
		BREAK_TO_DEBUGGER();
		return NULL;
	}

	dc_dmub_srv_construct(dc_srv, dc, dmub);

	return dc_srv;
}

void dc_dmub_srv_destroy(struct dc_dmub_srv **dmub_srv)
{
	if (*dmub_srv) {
		kfree(*dmub_srv);
		*dmub_srv = NULL;
	}
}

void dc_dmub_srv_wait_idle(struct dc_dmub_srv *dc_dmub_srv)
{
	struct dmub_srv *dmub = dc_dmub_srv->dmub;
	struct dc_context *dc_ctx = dc_dmub_srv->ctx;
	enum dmub_status status;

	status = dmub_srv_wait_for_idle(dmub, 100000);
	if (status != DMUB_STATUS_OK) {
		DC_ERROR("Error waiting for DMUB idle: status=%d\n", status);
		dc_dmub_srv_log_diagnostic_data(dc_dmub_srv);
	}
}

void dc_dmub_srv_clear_inbox0_ack(struct dc_dmub_srv *dc_dmub_srv)
{
	struct dmub_srv *dmub = dc_dmub_srv->dmub;
	struct dc_context *dc_ctx = dc_dmub_srv->ctx;
	enum dmub_status status = DMUB_STATUS_OK;

	status = dmub_srv_clear_inbox0_ack(dmub);
	if (status != DMUB_STATUS_OK) {
		DC_ERROR("Error clearing INBOX0 ack: status=%d\n", status);
		dc_dmub_srv_log_diagnostic_data(dc_dmub_srv);
	}
}

void dc_dmub_srv_wait_for_inbox0_ack(struct dc_dmub_srv *dc_dmub_srv)
{
	struct dmub_srv *dmub = dc_dmub_srv->dmub;
	struct dc_context *dc_ctx = dc_dmub_srv->ctx;
	enum dmub_status status = DMUB_STATUS_OK;

	status = dmub_srv_wait_for_inbox0_ack(dmub, 100000);
	if (status != DMUB_STATUS_OK) {
		DC_ERROR("Error waiting for INBOX0 HW Lock Ack\n");
		dc_dmub_srv_log_diagnostic_data(dc_dmub_srv);
	}
}

void dc_dmub_srv_send_inbox0_cmd(struct dc_dmub_srv *dc_dmub_srv,
				 union dmub_inbox0_data_register data)
{
	struct dmub_srv *dmub = dc_dmub_srv->dmub;
	struct dc_context *dc_ctx = dc_dmub_srv->ctx;
	enum dmub_status status = DMUB_STATUS_OK;

	status = dmub_srv_send_inbox0_cmd(dmub, data);
	if (status != DMUB_STATUS_OK) {
		DC_ERROR("Error sending INBOX0 cmd\n");
		dc_dmub_srv_log_diagnostic_data(dc_dmub_srv);
	}
}

bool dc_dmub_srv_cmd_list_queue_execute(struct dc_dmub_srv *dc_dmub_srv,
		unsigned int count,
		union dmub_rb_cmd *cmd_list)
{
	struct dc_context *dc_ctx = dc_dmub_srv->ctx;
	struct dmub_srv *dmub;
	enum dmub_status status;
	int i;

	if (!dc_dmub_srv || !dc_dmub_srv->dmub)
		return false;

	dmub = dc_dmub_srv->dmub;

	for (i = 0 ; i < count; i++) {
		// Queue command
		status = dmub_srv_cmd_queue(dmub, &cmd_list[i]);

		if (status == DMUB_STATUS_QUEUE_FULL) {
			/* Execute and wait for queue to become empty again. */
			status = dmub_srv_cmd_execute(dmub);
			if (status == DMUB_STATUS_POWER_STATE_D3)
				return false;

			dmub_srv_wait_for_idle(dmub, 100000);

			/* Requeue the command. */
			status = dmub_srv_cmd_queue(dmub, &cmd_list[i]);
		}

		if (status != DMUB_STATUS_OK) {
			if (status != DMUB_STATUS_POWER_STATE_D3) {
				DC_ERROR("Error queueing DMUB command: status=%d\n", status);
				dc_dmub_srv_log_diagnostic_data(dc_dmub_srv);
			}
			return false;
		}
	}

	status = dmub_srv_cmd_execute(dmub);
	if (status != DMUB_STATUS_OK) {
		if (status != DMUB_STATUS_POWER_STATE_D3) {
			DC_ERROR("Error starting DMUB execution: status=%d\n", status);
			dc_dmub_srv_log_diagnostic_data(dc_dmub_srv);
		}
		return false;
	}

	return true;
}

bool dc_dmub_srv_wait_for_idle(struct dc_dmub_srv *dc_dmub_srv,
		enum dm_dmub_wait_type wait_type,
		union dmub_rb_cmd *cmd_list)
{
	struct dmub_srv *dmub;
	enum dmub_status status;

	if (!dc_dmub_srv || !dc_dmub_srv->dmub)
		return false;

	dmub = dc_dmub_srv->dmub;

	// Wait for DMUB to process command
	if (wait_type != DM_DMUB_WAIT_TYPE_NO_WAIT) {
		status = dmub_srv_wait_for_idle(dmub, 100000);

		if (status != DMUB_STATUS_OK) {
			DC_LOG_DEBUG("No reply for DMUB command: status=%d\n", status);
			dc_dmub_srv_log_diagnostic_data(dc_dmub_srv);
			return false;
		}

		// Copy data back from ring buffer into command
		if (wait_type == DM_DMUB_WAIT_TYPE_WAIT_WITH_REPLY)
			dmub_rb_get_return_data(&dmub->inbox1_rb, cmd_list);
	}

	return true;
}

bool dc_dmub_srv_cmd_run(struct dc_dmub_srv *dc_dmub_srv, union dmub_rb_cmd *cmd, enum dm_dmub_wait_type wait_type)
{
	return dc_dmub_srv_cmd_run_list(dc_dmub_srv, 1, cmd, wait_type);
}

bool dc_dmub_srv_cmd_run_list(struct dc_dmub_srv *dc_dmub_srv, unsigned int count, union dmub_rb_cmd *cmd_list, enum dm_dmub_wait_type wait_type)
{
	struct dc_context *dc_ctx;
	struct dmub_srv *dmub;
	enum dmub_status status;
	int i;

	if (!dc_dmub_srv || !dc_dmub_srv->dmub)
		return false;

	dc_ctx = dc_dmub_srv->ctx;
	dmub = dc_dmub_srv->dmub;

	for (i = 0 ; i < count; i++) {
		// Queue command
		status = dmub_srv_cmd_queue(dmub, &cmd_list[i]);

		if (status == DMUB_STATUS_QUEUE_FULL) {
			/* Execute and wait for queue to become empty again. */
			status = dmub_srv_cmd_execute(dmub);
			if (status == DMUB_STATUS_POWER_STATE_D3)
				return false;

			dmub_srv_wait_for_idle(dmub, 100000);

			/* Requeue the command. */
			status = dmub_srv_cmd_queue(dmub, &cmd_list[i]);
		}

		if (status != DMUB_STATUS_OK) {
			if (status != DMUB_STATUS_POWER_STATE_D3) {
				DC_ERROR("Error queueing DMUB command: status=%d\n", status);
				dc_dmub_srv_log_diagnostic_data(dc_dmub_srv);
			}
			return false;
		}
	}

	status = dmub_srv_cmd_execute(dmub);
	if (status != DMUB_STATUS_OK) {
		if (status != DMUB_STATUS_POWER_STATE_D3) {
			DC_ERROR("Error starting DMUB execution: status=%d\n", status);
			dc_dmub_srv_log_diagnostic_data(dc_dmub_srv);
		}
		return false;
	}

	// Wait for DMUB to process command
	if (wait_type != DM_DMUB_WAIT_TYPE_NO_WAIT) {
		if (dc_dmub_srv->ctx->dc->debug.disable_timeout) {
			do {
				status = dmub_srv_wait_for_idle(dmub, 100000);
			} while (status != DMUB_STATUS_OK);
		} else
			status = dmub_srv_wait_for_idle(dmub, 100000);

		if (status != DMUB_STATUS_OK) {
			DC_LOG_DEBUG("No reply for DMUB command: status=%d\n", status);
			dc_dmub_srv_log_diagnostic_data(dc_dmub_srv);
			return false;
		}

		// Copy data back from ring buffer into command
		if (wait_type == DM_DMUB_WAIT_TYPE_WAIT_WITH_REPLY)
			dmub_rb_get_return_data(&dmub->inbox1_rb, cmd_list);
	}

	return true;
}

bool dc_dmub_srv_optimized_init_done(struct dc_dmub_srv *dc_dmub_srv)
{
	struct dmub_srv *dmub;
	struct dc_context *dc_ctx;
	union dmub_fw_boot_status boot_status;
	enum dmub_status status;

	if (!dc_dmub_srv || !dc_dmub_srv->dmub)
		return false;

	dmub = dc_dmub_srv->dmub;
	dc_ctx = dc_dmub_srv->ctx;

	status = dmub_srv_get_fw_boot_status(dmub, &boot_status);
	if (status != DMUB_STATUS_OK) {
		DC_ERROR("Error querying DMUB boot status: error=%d\n", status);
		return false;
	}

	return boot_status.bits.optimized_init_done;
}

bool dc_dmub_srv_notify_stream_mask(struct dc_dmub_srv *dc_dmub_srv,
				    unsigned int stream_mask)
{
	if (!dc_dmub_srv || !dc_dmub_srv->dmub)
		return false;

	return dc_wake_and_execute_gpint(dc_dmub_srv->ctx, DMUB_GPINT__IDLE_OPT_NOTIFY_STREAM_MASK,
					 stream_mask, NULL, DM_DMUB_WAIT_TYPE_WAIT);
}

bool dc_dmub_srv_is_restore_required(struct dc_dmub_srv *dc_dmub_srv)
{
	struct dmub_srv *dmub;
	struct dc_context *dc_ctx;
	union dmub_fw_boot_status boot_status;
	enum dmub_status status;

	if (!dc_dmub_srv || !dc_dmub_srv->dmub)
		return false;

	dmub = dc_dmub_srv->dmub;
	dc_ctx = dc_dmub_srv->ctx;

	status = dmub_srv_get_fw_boot_status(dmub, &boot_status);
	if (status != DMUB_STATUS_OK) {
		DC_ERROR("Error querying DMUB boot status: error=%d\n", status);
		return false;
	}

	return boot_status.bits.restore_required;
}

bool dc_dmub_srv_get_dmub_outbox0_msg(const struct dc *dc, struct dmcub_trace_buf_entry *entry)
{
	struct dmub_srv *dmub = dc->ctx->dmub_srv->dmub;
	return dmub_srv_get_outbox0_msg(dmub, entry);
}

void dc_dmub_trace_event_control(struct dc *dc, bool enable)
{
	dm_helpers_dmub_outbox_interrupt_control(dc->ctx, enable);
}

void dc_dmub_srv_drr_update_cmd(struct dc *dc, uint32_t tg_inst, uint32_t vtotal_min, uint32_t vtotal_max)
{
	union dmub_rb_cmd cmd = { 0 };

	cmd.drr_update.header.type = DMUB_CMD__FW_ASSISTED_MCLK_SWITCH;
	cmd.drr_update.header.sub_type = DMUB_CMD__FAMS_DRR_UPDATE;
	cmd.drr_update.dmub_optc_state_req.v_total_max = vtotal_max;
	cmd.drr_update.dmub_optc_state_req.v_total_min = vtotal_min;
	cmd.drr_update.dmub_optc_state_req.tg_inst = tg_inst;

	cmd.drr_update.header.payload_bytes = sizeof(cmd.drr_update) - sizeof(cmd.drr_update.header);

	// Send the command to the DMCUB.
	dc_wake_and_execute_dmub_cmd(dc->ctx, &cmd, DM_DMUB_WAIT_TYPE_WAIT);
}

void dc_dmub_srv_set_drr_manual_trigger_cmd(struct dc *dc, uint32_t tg_inst)
{
	union dmub_rb_cmd cmd = { 0 };

	cmd.drr_update.header.type = DMUB_CMD__FW_ASSISTED_MCLK_SWITCH;
	cmd.drr_update.header.sub_type = DMUB_CMD__FAMS_SET_MANUAL_TRIGGER;
	cmd.drr_update.dmub_optc_state_req.tg_inst = tg_inst;

	cmd.drr_update.header.payload_bytes = sizeof(cmd.drr_update) - sizeof(cmd.drr_update.header);

	// Send the command to the DMCUB.
	dc_wake_and_execute_dmub_cmd(dc->ctx, &cmd, DM_DMUB_WAIT_TYPE_WAIT);
}

static uint8_t dc_dmub_srv_get_pipes_for_stream(struct dc *dc, struct dc_stream_state *stream)
{
	uint8_t pipes = 0;
	int i = 0;

	for (i = 0; i < MAX_PIPES; i++) {
		struct pipe_ctx *pipe = &dc->current_state->res_ctx.pipe_ctx[i];

		if (pipe->stream == stream && pipe->stream_res.tg)
			pipes = i;
	}
	return pipes;
}

static void dc_dmub_srv_populate_fams_pipe_info(struct dc *dc, struct dc_state *context,
		struct pipe_ctx *head_pipe,
		struct dmub_cmd_fw_assisted_mclk_switch_pipe_data *fams_pipe_data)
{
	int j;
	int pipe_idx = 0;

	fams_pipe_data->pipe_index[pipe_idx++] = head_pipe->plane_res.hubp->inst;
	for (j = 0; j < dc->res_pool->pipe_count; j++) {
		struct pipe_ctx *split_pipe = &context->res_ctx.pipe_ctx[j];

		if (split_pipe->stream == head_pipe->stream && (split_pipe->top_pipe || split_pipe->prev_odm_pipe)) {
			fams_pipe_data->pipe_index[pipe_idx++] = split_pipe->plane_res.hubp->inst;
		}
	}
	fams_pipe_data->pipe_count = pipe_idx;
}

bool dc_dmub_srv_p_state_delegate(struct dc *dc, bool should_manage_pstate, struct dc_state *context)
{
	union dmub_rb_cmd cmd = { 0 };
	struct dmub_cmd_fw_assisted_mclk_switch_config *config_data = &cmd.fw_assisted_mclk_switch.config_data;
	int i = 0, k = 0;
	int ramp_up_num_steps = 1; // TODO: Ramp is currently disabled. Reenable it.
	uint8_t visual_confirm_enabled;
	int pipe_idx = 0;

	if (dc == NULL)
		return false;

	visual_confirm_enabled = dc->debug.visual_confirm == VISUAL_CONFIRM_FAMS;

	// Format command.
	cmd.fw_assisted_mclk_switch.header.type = DMUB_CMD__FW_ASSISTED_MCLK_SWITCH;
	cmd.fw_assisted_mclk_switch.header.sub_type = DMUB_CMD__FAMS_SETUP_FW_CTRL;
	cmd.fw_assisted_mclk_switch.config_data.fams_enabled = should_manage_pstate;
	cmd.fw_assisted_mclk_switch.config_data.visual_confirm_enabled = visual_confirm_enabled;

	if (should_manage_pstate) {
		for (i = 0, pipe_idx = 0; i < dc->res_pool->pipe_count; i++) {
			struct pipe_ctx *pipe = &context->res_ctx.pipe_ctx[i];

			if (!pipe->stream)
				continue;

			/* If FAMS is being used to support P-State and there is a stream
			 * that does not use FAMS, we are in an FPO + VActive scenario.
			 * Assign vactive stretch margin in this case.
			 */
			if (!pipe->stream->fpo_in_use) {
				cmd.fw_assisted_mclk_switch.config_data.vactive_stretch_margin_us = dc->debug.fpo_vactive_margin_us;
				break;
			}
			pipe_idx++;
		}
	}

	for (i = 0, k = 0; context && i < dc->res_pool->pipe_count; i++) {
		struct pipe_ctx *pipe = &context->res_ctx.pipe_ctx[i];

		if (resource_is_pipe_type(pipe, OTG_MASTER) && pipe->stream->fpo_in_use) {
			struct pipe_ctx *pipe = &context->res_ctx.pipe_ctx[i];
			uint8_t min_refresh_in_hz = (pipe->stream->timing.min_refresh_in_uhz + 999999) / 1000000;

			config_data->pipe_data[k].pix_clk_100hz = pipe->stream->timing.pix_clk_100hz;
			config_data->pipe_data[k].min_refresh_in_hz = min_refresh_in_hz;
			config_data->pipe_data[k].max_ramp_step = ramp_up_num_steps;
			config_data->pipe_data[k].pipes = dc_dmub_srv_get_pipes_for_stream(dc, pipe->stream);
			dc_dmub_srv_populate_fams_pipe_info(dc, context, pipe, &config_data->pipe_data[k]);
			k++;
		}
	}
	cmd.fw_assisted_mclk_switch.header.payload_bytes =
		sizeof(cmd.fw_assisted_mclk_switch) - sizeof(cmd.fw_assisted_mclk_switch.header);

	// Send the command to the DMCUB.
	dc_wake_and_execute_dmub_cmd(dc->ctx, &cmd, DM_DMUB_WAIT_TYPE_WAIT);

	return true;
}

void dc_dmub_srv_query_caps_cmd(struct dc_dmub_srv *dc_dmub_srv)
{
	union dmub_rb_cmd cmd = { 0 };

	if (dc_dmub_srv->ctx->dc->debug.dmcub_emulation)
		return;

	memset(&cmd, 0, sizeof(cmd));

	/* Prepare fw command */
	cmd.query_feature_caps.header.type = DMUB_CMD__QUERY_FEATURE_CAPS;
	cmd.query_feature_caps.header.sub_type = 0;
	cmd.query_feature_caps.header.ret_status = 1;
	cmd.query_feature_caps.header.payload_bytes = sizeof(struct dmub_cmd_query_feature_caps_data);

	/* If command was processed, copy feature caps to dmub srv */
	if (dc_wake_and_execute_dmub_cmd(dc_dmub_srv->ctx, &cmd, DM_DMUB_WAIT_TYPE_WAIT_WITH_REPLY) &&
	    cmd.query_feature_caps.header.ret_status == 0) {
		memcpy(&dc_dmub_srv->dmub->feature_caps,
		       &cmd.query_feature_caps.query_feature_caps_data,
		       sizeof(struct dmub_feature_caps));
	}
}

void dc_dmub_srv_get_visual_confirm_color_cmd(struct dc *dc, struct pipe_ctx *pipe_ctx)
{
	union dmub_rb_cmd cmd = { 0 };
	unsigned int panel_inst = 0;

	dc_get_edp_link_panel_inst(dc, pipe_ctx->stream->link, &panel_inst);

	memset(&cmd, 0, sizeof(cmd));

	// Prepare fw command
	cmd.visual_confirm_color.header.type = DMUB_CMD__GET_VISUAL_CONFIRM_COLOR;
	cmd.visual_confirm_color.header.sub_type = 0;
	cmd.visual_confirm_color.header.ret_status = 1;
	cmd.visual_confirm_color.header.payload_bytes = sizeof(struct dmub_cmd_visual_confirm_color_data);
	cmd.visual_confirm_color.visual_confirm_color_data.visual_confirm_color.panel_inst = panel_inst;

	// If command was processed, copy feature caps to dmub srv
	if (dc_wake_and_execute_dmub_cmd(dc->ctx, &cmd, DM_DMUB_WAIT_TYPE_WAIT_WITH_REPLY) &&
		cmd.visual_confirm_color.header.ret_status == 0) {
		memcpy(&dc->ctx->dmub_srv->dmub->visual_confirm_color,
			&cmd.visual_confirm_color.visual_confirm_color_data,
			sizeof(struct dmub_visual_confirm_color));
	}
}

/**
 * populate_subvp_cmd_drr_info - Helper to populate DRR pipe info for the DMCUB subvp command
 *
 * @dc: [in] pointer to dc object
 * @subvp_pipe: [in] pipe_ctx for the SubVP pipe
 * @vblank_pipe: [in] pipe_ctx for the DRR pipe
 * @pipe_data: [in] Pipe data which stores the VBLANK/DRR info
 * @context: [in] DC state for access to phantom stream
 *
 * Populate the DMCUB SubVP command with DRR pipe info. All the information
 * required for calculating the SubVP + DRR microschedule is populated here.
 *
 * High level algorithm:
 * 1. Get timing for SubVP pipe, phantom pipe, and DRR pipe
 * 2. Calculate the min and max vtotal which supports SubVP + DRR microschedule
 * 3. Populate the drr_info with the min and max supported vtotal values
 */
static void populate_subvp_cmd_drr_info(struct dc *dc,
		struct dc_state *context,
		struct pipe_ctx *subvp_pipe,
		struct pipe_ctx *vblank_pipe,
		struct dmub_cmd_fw_assisted_mclk_switch_pipe_data_v2 *pipe_data)
{
	struct dc_stream_state *phantom_stream = dc_state_get_paired_subvp_stream(context, subvp_pipe->stream);
	struct dc_crtc_timing *main_timing = &subvp_pipe->stream->timing;
	struct dc_crtc_timing *phantom_timing = &phantom_stream->timing;
	struct dc_crtc_timing *drr_timing = &vblank_pipe->stream->timing;
	uint16_t drr_frame_us = 0;
	uint16_t min_drr_supported_us = 0;
	uint16_t max_drr_supported_us = 0;
	uint16_t max_drr_vblank_us = 0;
	uint16_t max_drr_mallregion_us = 0;
	uint16_t mall_region_us = 0;
	uint16_t prefetch_us = 0;
	uint16_t subvp_active_us = 0;
	uint16_t drr_active_us = 0;
	uint16_t min_vtotal_supported = 0;
	uint16_t max_vtotal_supported = 0;

	pipe_data->pipe_config.vblank_data.drr_info.drr_in_use = true;
	pipe_data->pipe_config.vblank_data.drr_info.use_ramping = false; // for now don't use ramping
	pipe_data->pipe_config.vblank_data.drr_info.drr_window_size_ms = 4; // hardcode 4ms DRR window for now

	drr_frame_us = div64_u64(((uint64_t)drr_timing->v_total * drr_timing->h_total * 1000000),
			(((uint64_t)drr_timing->pix_clk_100hz * 100)));
	// P-State allow width and FW delays already included phantom_timing->v_addressable
	mall_region_us = div64_u64(((uint64_t)phantom_timing->v_addressable * phantom_timing->h_total * 1000000),
			(((uint64_t)phantom_timing->pix_clk_100hz * 100)));
	min_drr_supported_us = drr_frame_us + mall_region_us + SUBVP_DRR_MARGIN_US;
	min_vtotal_supported = div64_u64(((uint64_t)drr_timing->pix_clk_100hz * 100 * min_drr_supported_us),
			(((uint64_t)drr_timing->h_total * 1000000)));

	prefetch_us = div64_u64(((uint64_t)(phantom_timing->v_total - phantom_timing->v_front_porch) * phantom_timing->h_total * 1000000),
			(((uint64_t)phantom_timing->pix_clk_100hz * 100) + dc->caps.subvp_prefetch_end_to_mall_start_us));
	subvp_active_us = div64_u64(((uint64_t)main_timing->v_addressable * main_timing->h_total * 1000000),
			(((uint64_t)main_timing->pix_clk_100hz * 100)));
	drr_active_us = div64_u64(((uint64_t)drr_timing->v_addressable * drr_timing->h_total * 1000000),
			(((uint64_t)drr_timing->pix_clk_100hz * 100)));
	max_drr_vblank_us = div64_u64((subvp_active_us - prefetch_us -
			dc->caps.subvp_fw_processing_delay_us - drr_active_us), 2) + drr_active_us;
	max_drr_mallregion_us = subvp_active_us - prefetch_us - mall_region_us - dc->caps.subvp_fw_processing_delay_us;
	max_drr_supported_us = max_drr_vblank_us > max_drr_mallregion_us ? max_drr_vblank_us : max_drr_mallregion_us;
	max_vtotal_supported = div64_u64(((uint64_t)drr_timing->pix_clk_100hz * 100 * max_drr_supported_us),
			(((uint64_t)drr_timing->h_total * 1000000)));

	/* When calculating the max vtotal supported for SubVP + DRR cases, add
	 * margin due to possible rounding errors (being off by 1 line in the
	 * FW calculation can incorrectly push the P-State switch to wait 1 frame
	 * longer).
	 */
	max_vtotal_supported = max_vtotal_supported - dc->caps.subvp_drr_max_vblank_margin_us;

	pipe_data->pipe_config.vblank_data.drr_info.min_vtotal_supported = min_vtotal_supported;
	pipe_data->pipe_config.vblank_data.drr_info.max_vtotal_supported = max_vtotal_supported;
	pipe_data->pipe_config.vblank_data.drr_info.drr_vblank_start_margin = dc->caps.subvp_drr_vblank_start_margin_us;
}

/**
 * populate_subvp_cmd_vblank_pipe_info - Helper to populate VBLANK pipe info for the DMUB subvp command
 *
 * @dc: [in] current dc state
 * @context: [in] new dc state
 * @cmd: [in] DMUB cmd to be populated with SubVP info
 * @vblank_pipe: [in] pipe_ctx for the VBLANK pipe
 * @cmd_pipe_index: [in] index for the pipe array in DMCUB SubVP cmd
 *
 * Populate the DMCUB SubVP command with VBLANK pipe info. All the information
 * required to calculate the microschedule for SubVP + VBLANK case is stored in
 * the pipe_data (subvp_data and vblank_data).  Also check if the VBLANK pipe
 * is a DRR display -- if it is make a call to populate drr_info.
 */
static void populate_subvp_cmd_vblank_pipe_info(struct dc *dc,
		struct dc_state *context,
		union dmub_rb_cmd *cmd,
		struct pipe_ctx *vblank_pipe,
		uint8_t cmd_pipe_index)
{
	uint32_t i;
	struct pipe_ctx *pipe = NULL;
	struct dmub_cmd_fw_assisted_mclk_switch_pipe_data_v2 *pipe_data =
			&cmd->fw_assisted_mclk_switch_v2.config_data.pipe_data[cmd_pipe_index];

	// Find the SubVP pipe
	for (i = 0; i < dc->res_pool->pipe_count; i++) {
		pipe = &context->res_ctx.pipe_ctx[i];

		// We check for master pipe, but it shouldn't matter since we only need
		// the pipe for timing info (stream should be same for any pipe splits)
		if (!resource_is_pipe_type(pipe, OTG_MASTER) ||
				!resource_is_pipe_type(pipe, DPP_PIPE))
			continue;

		// Find the SubVP pipe
		if (dc_state_get_pipe_subvp_type(context, pipe) == SUBVP_MAIN)
			break;
	}

	pipe_data->mode = VBLANK;
	pipe_data->pipe_config.vblank_data.pix_clk_100hz = vblank_pipe->stream->timing.pix_clk_100hz;
	pipe_data->pipe_config.vblank_data.vblank_start = vblank_pipe->stream->timing.v_total -
							vblank_pipe->stream->timing.v_front_porch;
	pipe_data->pipe_config.vblank_data.vtotal = vblank_pipe->stream->timing.v_total;
	pipe_data->pipe_config.vblank_data.htotal = vblank_pipe->stream->timing.h_total;
	pipe_data->pipe_config.vblank_data.vblank_pipe_index = vblank_pipe->pipe_idx;
	pipe_data->pipe_config.vblank_data.vstartup_start = vblank_pipe->pipe_dlg_param.vstartup_start;
	pipe_data->pipe_config.vblank_data.vblank_end =
			vblank_pipe->stream->timing.v_total - vblank_pipe->stream->timing.v_front_porch - vblank_pipe->stream->timing.v_addressable;

	if (vblank_pipe->stream->ignore_msa_timing_param &&
		(vblank_pipe->stream->allow_freesync || vblank_pipe->stream->vrr_active_variable || vblank_pipe->stream->vrr_active_fixed))
		populate_subvp_cmd_drr_info(dc, context, pipe, vblank_pipe, pipe_data);
}

/**
 * update_subvp_prefetch_end_to_mall_start - Helper for SubVP + SubVP case
 *
 * @dc: [in] current dc state
 * @context: [in] new dc state
 * @cmd: [in] DMUB cmd to be populated with SubVP info
 * @subvp_pipes: [in] Array of SubVP pipes (should always be length 2)
 *
 * For SubVP + SubVP, we use a single vertical interrupt to start the
 * microschedule for both SubVP pipes. In order for this to work correctly, the
 * MALL REGION of both SubVP pipes must start at the same time. This function
 * lengthens the prefetch end to mall start delay of the SubVP pipe that has
 * the shorter prefetch so that both MALL REGION's will start at the same time.
 */
static void update_subvp_prefetch_end_to_mall_start(struct dc *dc,
		struct dc_state *context,
		union dmub_rb_cmd *cmd,
		struct pipe_ctx *subvp_pipes[])
{
	uint32_t subvp0_prefetch_us = 0;
	uint32_t subvp1_prefetch_us = 0;
	uint32_t prefetch_delta_us = 0;
	struct dc_stream_state *phantom_stream0 = NULL;
	struct dc_stream_state *phantom_stream1 = NULL;
	struct dc_crtc_timing *phantom_timing0 = NULL;
	struct dc_crtc_timing *phantom_timing1 = NULL;
	struct dmub_cmd_fw_assisted_mclk_switch_pipe_data_v2 *pipe_data = NULL;

	phantom_stream0 = dc_state_get_paired_subvp_stream(context, subvp_pipes[0]->stream);
	phantom_stream1 = dc_state_get_paired_subvp_stream(context, subvp_pipes[1]->stream);
	phantom_timing0 = &phantom_stream0->timing;
	phantom_timing1 = &phantom_stream1->timing;

	subvp0_prefetch_us = div64_u64(((uint64_t)(phantom_timing0->v_total - phantom_timing0->v_front_porch) *
			(uint64_t)phantom_timing0->h_total * 1000000),
			(((uint64_t)phantom_timing0->pix_clk_100hz * 100) + dc->caps.subvp_prefetch_end_to_mall_start_us));
	subvp1_prefetch_us = div64_u64(((uint64_t)(phantom_timing1->v_total - phantom_timing1->v_front_porch) *
			(uint64_t)phantom_timing1->h_total * 1000000),
			(((uint64_t)phantom_timing1->pix_clk_100hz * 100) + dc->caps.subvp_prefetch_end_to_mall_start_us));

	// Whichever SubVP PIPE has the smaller prefetch (including the prefetch end to mall start time)
	// should increase it's prefetch time to match the other
	if (subvp0_prefetch_us > subvp1_prefetch_us) {
		pipe_data = &cmd->fw_assisted_mclk_switch_v2.config_data.pipe_data[1];
		prefetch_delta_us = subvp0_prefetch_us - subvp1_prefetch_us;
		pipe_data->pipe_config.subvp_data.prefetch_to_mall_start_lines =
				div64_u64(((uint64_t)(dc->caps.subvp_prefetch_end_to_mall_start_us + prefetch_delta_us) *
					((uint64_t)phantom_timing1->pix_clk_100hz * 100) + ((uint64_t)phantom_timing1->h_total * 1000000 - 1)),
					((uint64_t)phantom_timing1->h_total * 1000000));

	} else if (subvp1_prefetch_us >  subvp0_prefetch_us) {
		pipe_data = &cmd->fw_assisted_mclk_switch_v2.config_data.pipe_data[0];
		prefetch_delta_us = subvp1_prefetch_us - subvp0_prefetch_us;
		pipe_data->pipe_config.subvp_data.prefetch_to_mall_start_lines =
				div64_u64(((uint64_t)(dc->caps.subvp_prefetch_end_to_mall_start_us + prefetch_delta_us) *
					((uint64_t)phantom_timing0->pix_clk_100hz * 100) + ((uint64_t)phantom_timing0->h_total * 1000000 - 1)),
					((uint64_t)phantom_timing0->h_total * 1000000));
	}
}

/**
 * populate_subvp_cmd_pipe_info - Helper to populate the SubVP pipe info for the DMUB subvp command
 *
 * @dc: [in] current dc state
 * @context: [in] new dc state
 * @cmd: [in] DMUB cmd to be populated with SubVP info
 * @subvp_pipe: [in] pipe_ctx for the SubVP pipe
 * @cmd_pipe_index: [in] index for the pipe array in DMCUB SubVP cmd
 *
 * Populate the DMCUB SubVP command with SubVP pipe info. All the information
 * required to calculate the microschedule for the SubVP pipe is stored in the
 * pipe_data of the DMCUB SubVP command.
 */
static void populate_subvp_cmd_pipe_info(struct dc *dc,
		struct dc_state *context,
		union dmub_rb_cmd *cmd,
		struct pipe_ctx *subvp_pipe,
		uint8_t cmd_pipe_index)
{
	uint32_t j;
	struct dmub_cmd_fw_assisted_mclk_switch_pipe_data_v2 *pipe_data =
			&cmd->fw_assisted_mclk_switch_v2.config_data.pipe_data[cmd_pipe_index];
	struct dc_stream_state *phantom_stream = dc_state_get_paired_subvp_stream(context, subvp_pipe->stream);
	struct dc_crtc_timing *main_timing = &subvp_pipe->stream->timing;
	struct dc_crtc_timing *phantom_timing = &phantom_stream->timing;
	uint32_t out_num_stream, out_den_stream, out_num_plane, out_den_plane, out_num, out_den;

	pipe_data->mode = SUBVP;
	pipe_data->pipe_config.subvp_data.pix_clk_100hz = subvp_pipe->stream->timing.pix_clk_100hz;
	pipe_data->pipe_config.subvp_data.htotal = subvp_pipe->stream->timing.h_total;
	pipe_data->pipe_config.subvp_data.vtotal = subvp_pipe->stream->timing.v_total;
	pipe_data->pipe_config.subvp_data.main_vblank_start =
			main_timing->v_total - main_timing->v_front_porch;
	pipe_data->pipe_config.subvp_data.main_vblank_end =
			main_timing->v_total - main_timing->v_front_porch - main_timing->v_addressable;
	pipe_data->pipe_config.subvp_data.mall_region_lines = phantom_timing->v_addressable;
	pipe_data->pipe_config.subvp_data.main_pipe_index = subvp_pipe->stream_res.tg->inst;
	pipe_data->pipe_config.subvp_data.is_drr = subvp_pipe->stream->ignore_msa_timing_param &&
		(subvp_pipe->stream->allow_freesync || subvp_pipe->stream->vrr_active_variable || subvp_pipe->stream->vrr_active_fixed);

	/* Calculate the scaling factor from the src and dst height.
	 * e.g. If 3840x2160 being downscaled to 1920x1080, the scaling factor is 1/2.
	 * Reduce the fraction 1080/2160 = 1/2 for the "scaling factor"
	 *
	 * Make sure to combine stream and plane scaling together.
	 */
	reduce_fraction(subvp_pipe->stream->src.height, subvp_pipe->stream->dst.height,
			&out_num_stream, &out_den_stream);
	reduce_fraction(subvp_pipe->plane_state->src_rect.height, subvp_pipe->plane_state->dst_rect.height,
			&out_num_plane, &out_den_plane);
	reduce_fraction(out_num_stream * out_num_plane, out_den_stream * out_den_plane, &out_num, &out_den);
	pipe_data->pipe_config.subvp_data.scale_factor_numerator = out_num;
	pipe_data->pipe_config.subvp_data.scale_factor_denominator = out_den;

	// Prefetch lines is equal to VACTIVE + BP + VSYNC
	pipe_data->pipe_config.subvp_data.prefetch_lines =
			phantom_timing->v_total - phantom_timing->v_front_porch;

	// Round up
	pipe_data->pipe_config.subvp_data.prefetch_to_mall_start_lines =
			div64_u64(((uint64_t)dc->caps.subvp_prefetch_end_to_mall_start_us * ((uint64_t)phantom_timing->pix_clk_100hz * 100) +
					((uint64_t)phantom_timing->h_total * 1000000 - 1)), ((uint64_t)phantom_timing->h_total * 1000000));
	pipe_data->pipe_config.subvp_data.processing_delay_lines =
			div64_u64(((uint64_t)(dc->caps.subvp_fw_processing_delay_us) * ((uint64_t)phantom_timing->pix_clk_100hz * 100) +
					((uint64_t)phantom_timing->h_total * 1000000 - 1)), ((uint64_t)phantom_timing->h_total * 1000000));

	if (subvp_pipe->bottom_pipe) {
		pipe_data->pipe_config.subvp_data.main_split_pipe_index = subvp_pipe->bottom_pipe->pipe_idx;
	} else if (subvp_pipe->next_odm_pipe) {
		pipe_data->pipe_config.subvp_data.main_split_pipe_index = subvp_pipe->next_odm_pipe->pipe_idx;
	} else {
		pipe_data->pipe_config.subvp_data.main_split_pipe_index = 0;
	}

	// Find phantom pipe index based on phantom stream
	for (j = 0; j < dc->res_pool->pipe_count; j++) {
		struct pipe_ctx *phantom_pipe = &context->res_ctx.pipe_ctx[j];

		if (phantom_pipe->stream == dc_state_get_paired_subvp_stream(context, subvp_pipe->stream)) {
			pipe_data->pipe_config.subvp_data.phantom_pipe_index = phantom_pipe->stream_res.tg->inst;
			if (phantom_pipe->bottom_pipe) {
				pipe_data->pipe_config.subvp_data.phantom_split_pipe_index = phantom_pipe->bottom_pipe->plane_res.hubp->inst;
			} else if (phantom_pipe->next_odm_pipe) {
				pipe_data->pipe_config.subvp_data.phantom_split_pipe_index = phantom_pipe->next_odm_pipe->plane_res.hubp->inst;
			} else {
				pipe_data->pipe_config.subvp_data.phantom_split_pipe_index = 0;
			}
			break;
		}
	}
}

/**
 * dc_dmub_setup_subvp_dmub_command - Populate the DMCUB SubVP command
 *
 * @dc: [in] current dc state
 * @context: [in] new dc state
 * @enable: [in] if true enables the pipes population
 *
 * This function loops through each pipe and populates the DMUB SubVP CMD info
 * based on the pipe (e.g. SubVP, VBLANK).
 */
void dc_dmub_setup_subvp_dmub_command(struct dc *dc,
		struct dc_state *context,
		bool enable)
{
	uint8_t cmd_pipe_index = 0;
	uint32_t i, pipe_idx;
	uint8_t subvp_count = 0;
	union dmub_rb_cmd cmd;
	struct pipe_ctx *subvp_pipes[2];
	uint32_t wm_val_refclk = 0;
	enum mall_stream_type pipe_mall_type;

	memset(&cmd, 0, sizeof(cmd));
	// FW command for SUBVP
	cmd.fw_assisted_mclk_switch_v2.header.type = DMUB_CMD__FW_ASSISTED_MCLK_SWITCH;
	cmd.fw_assisted_mclk_switch_v2.header.sub_type = DMUB_CMD__HANDLE_SUBVP_CMD;
	cmd.fw_assisted_mclk_switch_v2.header.payload_bytes =
			sizeof(cmd.fw_assisted_mclk_switch_v2) - sizeof(cmd.fw_assisted_mclk_switch_v2.header);

	for (i = 0; i < dc->res_pool->pipe_count; i++) {
		struct pipe_ctx *pipe = &context->res_ctx.pipe_ctx[i];

		/* For SubVP pipe count, only count the top most (ODM / MPC) pipe
		 */
		if (resource_is_pipe_type(pipe, OTG_MASTER) &&
				resource_is_pipe_type(pipe, DPP_PIPE) &&
				dc_state_get_pipe_subvp_type(context, pipe) == SUBVP_MAIN)
			subvp_pipes[subvp_count++] = pipe;
	}

	if (enable) {
		// For each pipe that is a "main" SUBVP pipe, fill in pipe data for DMUB SUBVP cmd
		for (i = 0, pipe_idx = 0; i < dc->res_pool->pipe_count; i++) {
			struct pipe_ctx *pipe = &context->res_ctx.pipe_ctx[i];
			pipe_mall_type = dc_state_get_pipe_subvp_type(context, pipe);

			if (!pipe->stream)
				continue;

			/* When populating subvp cmd info, only pass in the top most (ODM / MPC) pipe.
			 * Any ODM or MPC splits being used in SubVP will be handled internally in
			 * populate_subvp_cmd_pipe_info
			 */
			if (resource_is_pipe_type(pipe, OTG_MASTER) &&
					resource_is_pipe_type(pipe, DPP_PIPE) &&
					pipe_mall_type == SUBVP_MAIN) {
				populate_subvp_cmd_pipe_info(dc, context, &cmd, pipe, cmd_pipe_index++);
			} else if (resource_is_pipe_type(pipe, OTG_MASTER) &&
					resource_is_pipe_type(pipe, DPP_PIPE) &&
					pipe_mall_type == SUBVP_NONE) {
				// Don't need to check for ActiveDRAMClockChangeMargin < 0, not valid in cases where
				// we run through DML without calculating "natural" P-state support
				populate_subvp_cmd_vblank_pipe_info(dc, context, &cmd, pipe, cmd_pipe_index++);

			}
			pipe_idx++;
		}
		if (subvp_count == 2) {
			update_subvp_prefetch_end_to_mall_start(dc, context, &cmd, subvp_pipes);
		}
		cmd.fw_assisted_mclk_switch_v2.config_data.pstate_allow_width_us = dc->caps.subvp_pstate_allow_width_us;
		cmd.fw_assisted_mclk_switch_v2.config_data.vertical_int_margin_us = dc->caps.subvp_vertical_int_margin_us;

		// Store the original watermark value for this SubVP config so we can lower it when the
		// MCLK switch starts
		wm_val_refclk = context->bw_ctx.bw.dcn.watermarks.a.cstate_pstate.pstate_change_ns *
				(dc->res_pool->ref_clocks.dchub_ref_clock_inKhz / 1000) / 1000;

		cmd.fw_assisted_mclk_switch_v2.config_data.watermark_a_cache = wm_val_refclk < 0xFFFF ? wm_val_refclk : 0xFFFF;
	}

	dc_wake_and_execute_dmub_cmd(dc->ctx, &cmd, DM_DMUB_WAIT_TYPE_WAIT);
}

bool dc_dmub_srv_get_diagnostic_data(struct dc_dmub_srv *dc_dmub_srv, struct dmub_diagnostic_data *diag_data)
{
	if (!dc_dmub_srv || !dc_dmub_srv->dmub || !diag_data)
		return false;
	return dmub_srv_get_diagnostic_data(dc_dmub_srv->dmub, diag_data);
}

void dc_dmub_srv_log_diagnostic_data(struct dc_dmub_srv *dc_dmub_srv)
{
	struct dmub_diagnostic_data diag_data = {0};

	if (!dc_dmub_srv || !dc_dmub_srv->dmub) {
		DC_LOG_ERROR("%s: invalid parameters.", __func__);
		return;
	}

	if (!dc_dmub_srv_get_diagnostic_data(dc_dmub_srv, &diag_data)) {
		DC_LOG_ERROR("%s: dc_dmub_srv_get_diagnostic_data failed.", __func__);
		return;
	}

	DC_LOG_DEBUG("DMCUB STATE:");
	DC_LOG_DEBUG("    dmcub_version      : %08x", diag_data.dmcub_version);
	DC_LOG_DEBUG("    scratch  [0]       : %08x", diag_data.scratch[0]);
	DC_LOG_DEBUG("    scratch  [1]       : %08x", diag_data.scratch[1]);
	DC_LOG_DEBUG("    scratch  [2]       : %08x", diag_data.scratch[2]);
	DC_LOG_DEBUG("    scratch  [3]       : %08x", diag_data.scratch[3]);
	DC_LOG_DEBUG("    scratch  [4]       : %08x", diag_data.scratch[4]);
	DC_LOG_DEBUG("    scratch  [5]       : %08x", diag_data.scratch[5]);
	DC_LOG_DEBUG("    scratch  [6]       : %08x", diag_data.scratch[6]);
	DC_LOG_DEBUG("    scratch  [7]       : %08x", diag_data.scratch[7]);
	DC_LOG_DEBUG("    scratch  [8]       : %08x", diag_data.scratch[8]);
	DC_LOG_DEBUG("    scratch  [9]       : %08x", diag_data.scratch[9]);
	DC_LOG_DEBUG("    scratch [10]       : %08x", diag_data.scratch[10]);
	DC_LOG_DEBUG("    scratch [11]       : %08x", diag_data.scratch[11]);
	DC_LOG_DEBUG("    scratch [12]       : %08x", diag_data.scratch[12]);
	DC_LOG_DEBUG("    scratch [13]       : %08x", diag_data.scratch[13]);
	DC_LOG_DEBUG("    scratch [14]       : %08x", diag_data.scratch[14]);
	DC_LOG_DEBUG("    scratch [15]       : %08x", diag_data.scratch[15]);
	DC_LOG_DEBUG("    pc                 : %08x", diag_data.pc);
	DC_LOG_DEBUG("    unk_fault_addr     : %08x", diag_data.undefined_address_fault_addr);
	DC_LOG_DEBUG("    inst_fault_addr    : %08x", diag_data.inst_fetch_fault_addr);
	DC_LOG_DEBUG("    data_fault_addr    : %08x", diag_data.data_write_fault_addr);
	DC_LOG_DEBUG("    inbox1_rptr        : %08x", diag_data.inbox1_rptr);
	DC_LOG_DEBUG("    inbox1_wptr        : %08x", diag_data.inbox1_wptr);
	DC_LOG_DEBUG("    inbox1_size        : %08x", diag_data.inbox1_size);
	DC_LOG_DEBUG("    inbox0_rptr        : %08x", diag_data.inbox0_rptr);
	DC_LOG_DEBUG("    inbox0_wptr        : %08x", diag_data.inbox0_wptr);
	DC_LOG_DEBUG("    inbox0_size        : %08x", diag_data.inbox0_size);
	DC_LOG_DEBUG("    is_enabled         : %d", diag_data.is_dmcub_enabled);
	DC_LOG_DEBUG("    is_soft_reset      : %d", diag_data.is_dmcub_soft_reset);
	DC_LOG_DEBUG("    is_secure_reset    : %d", diag_data.is_dmcub_secure_reset);
	DC_LOG_DEBUG("    is_traceport_en    : %d", diag_data.is_traceport_en);
	DC_LOG_DEBUG("    is_cw0_en          : %d", diag_data.is_cw0_enabled);
	DC_LOG_DEBUG("    is_cw6_en          : %d", diag_data.is_cw6_enabled);
}

static bool dc_can_pipe_disable_cursor(struct pipe_ctx *pipe_ctx)
{
	struct pipe_ctx *test_pipe, *split_pipe;
	const struct scaler_data *scl_data = &pipe_ctx->plane_res.scl_data;
	struct rect r1 = scl_data->recout, r2, r2_half;
	int r1_r = r1.x + r1.width, r1_b = r1.y + r1.height, r2_r, r2_b;
	int cur_layer = pipe_ctx->plane_state->layer_index;

	/**
	 * Disable the cursor if there's another pipe above this with a
	 * plane that contains this pipe's viewport to prevent double cursor
	 * and incorrect scaling artifacts.
	 */
	for (test_pipe = pipe_ctx->top_pipe; test_pipe;
	     test_pipe = test_pipe->top_pipe) {
		// Skip invisible layer and pipe-split plane on same layer
		if (!test_pipe->plane_state->visible || test_pipe->plane_state->layer_index == cur_layer)
			continue;

		r2 = test_pipe->plane_res.scl_data.recout;
		r2_r = r2.x + r2.width;
		r2_b = r2.y + r2.height;
		split_pipe = test_pipe;

		/**
		 * There is another half plane on same layer because of
		 * pipe-split, merge together per same height.
		 */
		for (split_pipe = pipe_ctx->top_pipe; split_pipe;
		     split_pipe = split_pipe->top_pipe)
			if (split_pipe->plane_state->layer_index == test_pipe->plane_state->layer_index) {
				r2_half = split_pipe->plane_res.scl_data.recout;
				r2.x = (r2_half.x < r2.x) ? r2_half.x : r2.x;
				r2.width = r2.width + r2_half.width;
				r2_r = r2.x + r2.width;
				break;
			}

		if (r1.x >= r2.x && r1.y >= r2.y && r1_r <= r2_r && r1_b <= r2_b)
			return true;
	}

	return false;
}

static bool dc_dmub_should_update_cursor_data(struct pipe_ctx *pipe_ctx)
{
	if (pipe_ctx->plane_state != NULL) {
		if (pipe_ctx->plane_state->address.type == PLN_ADDR_TYPE_VIDEO_PROGRESSIVE)
			return false;

		if (dc_can_pipe_disable_cursor(pipe_ctx))
			return false;
	}

	if ((pipe_ctx->stream->link->psr_settings.psr_version == DC_PSR_VERSION_SU_1 ||
		pipe_ctx->stream->link->psr_settings.psr_version == DC_PSR_VERSION_1) &&
		pipe_ctx->stream->ctx->dce_version >= DCN_VERSION_3_1)
		return true;

	if (pipe_ctx->stream->link->replay_settings.config.replay_supported)
		return true;

	return false;
}

static void dc_build_cursor_update_payload0(
		struct pipe_ctx *pipe_ctx, uint8_t p_idx,
		struct dmub_cmd_update_cursor_payload0 *payload)
{
	struct hubp *hubp = pipe_ctx->plane_res.hubp;
	unsigned int panel_inst = 0;

	if (!dc_get_edp_link_panel_inst(hubp->ctx->dc,
		pipe_ctx->stream->link, &panel_inst))
		return;

	/* Payload: Cursor Rect is built from position & attribute
	 * x & y are obtained from postion
	 */
	payload->cursor_rect.x = hubp->cur_rect.x;
	payload->cursor_rect.y = hubp->cur_rect.y;
	/* w & h are obtained from attribute */
	payload->cursor_rect.width  = hubp->cur_rect.w;
	payload->cursor_rect.height = hubp->cur_rect.h;

	payload->enable      = hubp->pos.cur_ctl.bits.cur_enable;
	payload->pipe_idx    = p_idx;
	payload->cmd_version = DMUB_CMD_PSR_CONTROL_VERSION_1;
	payload->panel_inst  = panel_inst;
}

static void dc_build_cursor_position_update_payload0(
		struct dmub_cmd_update_cursor_payload0 *pl, const uint8_t p_idx,
		const struct hubp *hubp, const struct dpp *dpp)
{
	/* Hubp */
	pl->position_cfg.pHubp.cur_ctl.raw  = hubp->pos.cur_ctl.raw;
	pl->position_cfg.pHubp.position.raw = hubp->pos.position.raw;
	pl->position_cfg.pHubp.hot_spot.raw = hubp->pos.hot_spot.raw;
	pl->position_cfg.pHubp.dst_offset.raw = hubp->pos.dst_offset.raw;

	/* dpp */
	pl->position_cfg.pDpp.cur0_ctl.raw = dpp->pos.cur0_ctl.raw;
	pl->position_cfg.pipe_idx = p_idx;
}

static void dc_build_cursor_attribute_update_payload1(
		struct dmub_cursor_attributes_cfg *pl_A, const uint8_t p_idx,
		const struct hubp *hubp, const struct dpp *dpp)
{
	/* Hubp */
	pl_A->aHubp.SURFACE_ADDR_HIGH = hubp->att.SURFACE_ADDR_HIGH;
	pl_A->aHubp.SURFACE_ADDR = hubp->att.SURFACE_ADDR;
	pl_A->aHubp.cur_ctl.raw  = hubp->att.cur_ctl.raw;
	pl_A->aHubp.size.raw     = hubp->att.size.raw;
	pl_A->aHubp.settings.raw = hubp->att.settings.raw;

	/* dpp */
	pl_A->aDpp.cur0_ctl.raw = dpp->att.cur0_ctl.raw;
}

/**
 * dc_send_update_cursor_info_to_dmu - Populate the DMCUB Cursor update info command
 *
 * @pCtx: [in] pipe context
 * @pipe_idx: [in] pipe index
 *
 * This function would store the cursor related information and pass it into
 * dmub
 */
void dc_send_update_cursor_info_to_dmu(
		struct pipe_ctx *pCtx, uint8_t pipe_idx)
{
	union dmub_rb_cmd cmd[2];
	union dmub_cmd_update_cursor_info_data *update_cursor_info_0 =
					&cmd[0].update_cursor_info.update_cursor_info_data;

	memset(cmd, 0, sizeof(cmd));

	if (!dc_dmub_should_update_cursor_data(pCtx))
		return;
	/*
	 * Since we use multi_cmd_pending for dmub command, the 2nd command is
	 * only assigned to store cursor attributes info.
	 * 1st command can view as 2 parts, 1st is for PSR/Replay data, the other
	 * is to store cursor position info.
	 *
	 * Command heaer type must be the same type if using  multi_cmd_pending.
	 * Besides, while process 2nd command in DMU, the sub type is useless.
	 * So it's meanless to pass the sub type header with different type.
	 */

	{
		/* Build Payload#0 Header */
		cmd[0].update_cursor_info.header.type = DMUB_CMD__UPDATE_CURSOR_INFO;
		cmd[0].update_cursor_info.header.payload_bytes =
				sizeof(cmd[0].update_cursor_info.update_cursor_info_data);
		cmd[0].update_cursor_info.header.multi_cmd_pending = 1; //To combine multi dmu cmd, 1st cmd

		/* Prepare Payload */
		dc_build_cursor_update_payload0(pCtx, pipe_idx, &update_cursor_info_0->payload0);

		dc_build_cursor_position_update_payload0(&update_cursor_info_0->payload0, pipe_idx,
				pCtx->plane_res.hubp, pCtx->plane_res.dpp);
		}
	{
		/* Build Payload#1 Header */
		cmd[1].update_cursor_info.header.type = DMUB_CMD__UPDATE_CURSOR_INFO;
		cmd[1].update_cursor_info.header.payload_bytes = sizeof(struct cursor_attributes_cfg);
		cmd[1].update_cursor_info.header.multi_cmd_pending = 0; //Indicate it's the last command.

		dc_build_cursor_attribute_update_payload1(
				&cmd[1].update_cursor_info.update_cursor_info_data.payload1.attribute_cfg,
				pipe_idx, pCtx->plane_res.hubp, pCtx->plane_res.dpp);

		/* Combine 2nd cmds update_curosr_info to DMU */
		dc_wake_and_execute_dmub_cmd_list(pCtx->stream->ctx, 2, cmd, DM_DMUB_WAIT_TYPE_WAIT);
	}
}

bool dc_dmub_check_min_version(struct dmub_srv *srv)
{
	if (!srv->hw_funcs.is_psrsu_supported)
		return true;
	return srv->hw_funcs.is_psrsu_supported(srv);
}

void dc_dmub_srv_enable_dpia_trace(const struct dc *dc)
{
	struct dc_dmub_srv *dc_dmub_srv = dc->ctx->dmub_srv;

	if (!dc_dmub_srv || !dc_dmub_srv->dmub) {
		DC_LOG_ERROR("%s: invalid parameters.", __func__);
		return;
	}

	if (!dc_wake_and_execute_gpint(dc->ctx, DMUB_GPINT__SET_TRACE_BUFFER_MASK_WORD1,
				       0x0010, NULL, DM_DMUB_WAIT_TYPE_WAIT)) {
		DC_LOG_ERROR("timeout updating trace buffer mask word\n");
		return;
	}

	if (!dc_wake_and_execute_gpint(dc->ctx, DMUB_GPINT__UPDATE_TRACE_BUFFER_MASK,
				       0x0000, NULL, DM_DMUB_WAIT_TYPE_WAIT)) {
		DC_LOG_ERROR("timeout updating trace buffer mask word\n");
		return;
	}

	DC_LOG_DEBUG("Enabled DPIA trace\n");
}

void dc_dmub_srv_subvp_save_surf_addr(const struct dc_dmub_srv *dc_dmub_srv, const struct dc_plane_address *addr, uint8_t subvp_index)
{
	dmub_srv_subvp_save_surf_addr(dc_dmub_srv->dmub, addr, subvp_index);
}

bool dc_dmub_srv_is_hw_pwr_up(struct dc_dmub_srv *dc_dmub_srv, bool wait)
{
	struct dc_context *dc_ctx = dc_dmub_srv->ctx;
	enum dmub_status status;

	if (!dc_dmub_srv || !dc_dmub_srv->dmub)
		return true;

	if (dc_dmub_srv->ctx->dc->debug.dmcub_emulation)
		return true;

	if (wait) {
		if (dc_dmub_srv->ctx->dc->debug.disable_timeout) {
			do {
				status = dmub_srv_wait_for_hw_pwr_up(dc_dmub_srv->dmub, 500000);
			} while (status != DMUB_STATUS_OK);
		} else {
			status = dmub_srv_wait_for_hw_pwr_up(dc_dmub_srv->dmub, 500000);
			if (status != DMUB_STATUS_OK) {
				DC_ERROR("Error querying DMUB hw power up status: error=%d\n", status);
				return false;
			}
		}
	} else
		return dmub_srv_is_hw_pwr_up(dc_dmub_srv->dmub);

	return true;
}

static void dc_dmub_srv_notify_idle(const struct dc *dc, bool allow_idle)
{
	union dmub_rb_cmd cmd = {0};

	if (dc->debug.dmcub_emulation)
		return;

	memset(&cmd, 0, sizeof(cmd));
	cmd.idle_opt_notify_idle.header.type = DMUB_CMD__IDLE_OPT;
	cmd.idle_opt_notify_idle.header.sub_type = DMUB_CMD__IDLE_OPT_DCN_NOTIFY_IDLE;
	cmd.idle_opt_notify_idle.header.payload_bytes =
		sizeof(cmd.idle_opt_notify_idle) -
		sizeof(cmd.idle_opt_notify_idle.header);

	cmd.idle_opt_notify_idle.cntl_data.driver_idle = allow_idle;

	if (allow_idle) {
		if (dc->hwss.set_idle_state)
			dc->hwss.set_idle_state(dc, true);
	}

	/* NOTE: This does not use the "wake" interface since this is part of the wake path. */
	/* We also do not perform a wait since DMCUB could enter idle after the notification. */
	dm_execute_dmub_cmd(dc->ctx, &cmd, DM_DMUB_WAIT_TYPE_NO_WAIT);
}

static void dc_dmub_srv_exit_low_power_state(const struct dc *dc)
{
	uint32_t allow_state = 0;
	uint32_t commit_state = 0;

	if (dc->debug.dmcub_emulation)
		return;

	if (!dc->ctx->dmub_srv || !dc->ctx->dmub_srv->dmub)
		return;

	if (dc->hwss.get_idle_state &&
		dc->hwss.set_idle_state &&
		dc->clk_mgr->funcs->exit_low_power_state) {

		allow_state = dc->hwss.get_idle_state(dc);
		dc->hwss.set_idle_state(dc, false);

		if (!(allow_state & DMUB_IPS2_ALLOW_MASK)) {
			// Wait for evaluation time
<<<<<<< HEAD
			udelay(dc->debug.ips2_eval_delay_us);
			commit_state = dc->hwss.get_idle_state(dc);
=======
			for (;;) {
				udelay(dc->debug.ips2_eval_delay_us);
				commit_state = dc->hwss.get_idle_state(dc);
				if (commit_state & DMUB_IPS2_ALLOW_MASK)
					break;

				/* allow was still set, retry eval delay */
				dc->hwss.set_idle_state(dc, false);
			}

>>>>>>> b76c01f1
			if (!(commit_state & DMUB_IPS2_COMMIT_MASK)) {
				// Tell PMFW to exit low power state
				dc->clk_mgr->funcs->exit_low_power_state(dc->clk_mgr);

				// Wait for IPS2 entry upper bound
				udelay(dc->debug.ips2_entry_delay_us);
				dc->clk_mgr->funcs->exit_low_power_state(dc->clk_mgr);

				for (;;) {
					commit_state = dc->hwss.get_idle_state(dc);
					if (commit_state & DMUB_IPS2_COMMIT_MASK)
						break;

					udelay(1);
				}

				if (!dc_dmub_srv_is_hw_pwr_up(dc->ctx->dmub_srv, true))
					ASSERT(0);

				/* TODO: See if we can return early here - IPS2 should go
				 * back directly to IPS0 and clear the flags, but it will
				 * be safer to directly notify DMCUB of this.
				 */
				allow_state = dc->hwss.get_idle_state(dc);
			}
		}

		dc_dmub_srv_notify_idle(dc, false);
		if (!(allow_state & DMUB_IPS1_ALLOW_MASK)) {
<<<<<<< HEAD
			for (i = 0; i < max_num_polls; ++i) {
=======
			for (;;) {
>>>>>>> b76c01f1
				commit_state = dc->hwss.get_idle_state(dc);
				if (commit_state & DMUB_IPS1_COMMIT_MASK)
					break;

				udelay(1);
			}
		}
	}

	if (!dc_dmub_srv_is_hw_pwr_up(dc->ctx->dmub_srv, true))
		ASSERT(0);
}

void dc_dmub_srv_set_power_state(struct dc_dmub_srv *dc_dmub_srv, enum dc_acpi_cm_power_state powerState)
{
	struct dmub_srv *dmub;

	if (!dc_dmub_srv)
		return;

	dmub = dc_dmub_srv->dmub;

	if (powerState == DC_ACPI_CM_POWER_STATE_D0)
		dmub_srv_set_power_state(dmub, DMUB_POWER_STATE_D0);
	else
		dmub_srv_set_power_state(dmub, DMUB_POWER_STATE_D3);
}

void dc_dmub_srv_apply_idle_power_optimizations(const struct dc *dc, bool allow_idle)
{
	struct dc_dmub_srv *dc_dmub_srv = dc->ctx->dmub_srv;

	if (!dc_dmub_srv || !dc_dmub_srv->dmub)
		return;

	if (dc_dmub_srv->idle_allowed == allow_idle)
		return;

	/*
	 * Entering a low power state requires a driver notification.
	 * Powering up the hardware requires notifying PMFW and DMCUB.
	 * Clearing the driver idle allow requires a DMCUB command.
	 * DMCUB commands requires the DMCUB to be powered up and restored.
	 *
	 * Exit out early to prevent an infinite loop of DMCUB commands
	 * triggering exit low power - use software state to track this.
	 */
	dc_dmub_srv->idle_allowed = allow_idle;

	if (!allow_idle)
		dc_dmub_srv_exit_low_power_state(dc);
	else
		dc_dmub_srv_notify_idle(dc, allow_idle);
}

bool dc_wake_and_execute_dmub_cmd(const struct dc_context *ctx, union dmub_rb_cmd *cmd,
				  enum dm_dmub_wait_type wait_type)
{
	return dc_wake_and_execute_dmub_cmd_list(ctx, 1, cmd, wait_type);
}

bool dc_wake_and_execute_dmub_cmd_list(const struct dc_context *ctx, unsigned int count,
				       union dmub_rb_cmd *cmd, enum dm_dmub_wait_type wait_type)
{
	struct dc_dmub_srv *dc_dmub_srv = ctx->dmub_srv;
	bool result = false, reallow_idle = false;

	if (!dc_dmub_srv || !dc_dmub_srv->dmub)
		return false;

	if (count == 0)
		return true;

	if (dc_dmub_srv->idle_allowed) {
		dc_dmub_srv_apply_idle_power_optimizations(ctx->dc, false);
		reallow_idle = true;
	}

	/*
	 * These may have different implementations in DM, so ensure
	 * that we guide it to the expected helper.
	 */
	if (count > 1)
		result = dm_execute_dmub_cmd_list(ctx, count, cmd, wait_type);
	else
		result = dm_execute_dmub_cmd(ctx, cmd, wait_type);

	if (result && reallow_idle)
		dc_dmub_srv_apply_idle_power_optimizations(ctx->dc, true);

	return result;
}

static bool dc_dmub_execute_gpint(const struct dc_context *ctx, enum dmub_gpint_command command_code,
				  uint16_t param, uint32_t *response, enum dm_dmub_wait_type wait_type)
{
	struct dc_dmub_srv *dc_dmub_srv = ctx->dmub_srv;
	const uint32_t wait_us = wait_type == DM_DMUB_WAIT_TYPE_NO_WAIT ? 0 : 30;
	enum dmub_status status;

	if (response)
		*response = 0;

	if (!dc_dmub_srv || !dc_dmub_srv->dmub)
		return false;

	status = dmub_srv_send_gpint_command(dc_dmub_srv->dmub, command_code, param, wait_us);
	if (status != DMUB_STATUS_OK) {
		if (status == DMUB_STATUS_TIMEOUT && wait_type == DM_DMUB_WAIT_TYPE_NO_WAIT)
			return true;

		return false;
	}

	if (response && wait_type == DM_DMUB_WAIT_TYPE_WAIT_WITH_REPLY)
		dmub_srv_get_gpint_response(dc_dmub_srv->dmub, response);

	return true;
}

bool dc_wake_and_execute_gpint(const struct dc_context *ctx, enum dmub_gpint_command command_code,
			       uint16_t param, uint32_t *response, enum dm_dmub_wait_type wait_type)
{
	struct dc_dmub_srv *dc_dmub_srv = ctx->dmub_srv;
	bool result = false, reallow_idle = false;

	if (!dc_dmub_srv || !dc_dmub_srv->dmub)
		return false;

	if (dc_dmub_srv->idle_allowed) {
		dc_dmub_srv_apply_idle_power_optimizations(ctx->dc, false);
		reallow_idle = true;
	}

	result = dc_dmub_execute_gpint(ctx, command_code, param, response, wait_type);

	if (result && reallow_idle)
		dc_dmub_srv_apply_idle_power_optimizations(ctx->dc, true);

	return result;
}<|MERGE_RESOLUTION|>--- conflicted
+++ resolved
@@ -1234,10 +1234,6 @@
 
 		if (!(allow_state & DMUB_IPS2_ALLOW_MASK)) {
 			// Wait for evaluation time
-<<<<<<< HEAD
-			udelay(dc->debug.ips2_eval_delay_us);
-			commit_state = dc->hwss.get_idle_state(dc);
-=======
 			for (;;) {
 				udelay(dc->debug.ips2_eval_delay_us);
 				commit_state = dc->hwss.get_idle_state(dc);
@@ -1248,7 +1244,6 @@
 				dc->hwss.set_idle_state(dc, false);
 			}
 
->>>>>>> b76c01f1
 			if (!(commit_state & DMUB_IPS2_COMMIT_MASK)) {
 				// Tell PMFW to exit low power state
 				dc->clk_mgr->funcs->exit_low_power_state(dc->clk_mgr);
@@ -1278,11 +1273,7 @@
 
 		dc_dmub_srv_notify_idle(dc, false);
 		if (!(allow_state & DMUB_IPS1_ALLOW_MASK)) {
-<<<<<<< HEAD
-			for (i = 0; i < max_num_polls; ++i) {
-=======
 			for (;;) {
->>>>>>> b76c01f1
 				commit_state = dc->hwss.get_idle_state(dc);
 				if (commit_state & DMUB_IPS1_COMMIT_MASK)
 					break;
