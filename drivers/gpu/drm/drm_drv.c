/*
 * Created: Fri Jan 19 10:48:35 2001 by faith@acm.org
 *
 * Copyright 2001 VA Linux Systems, Inc., Sunnyvale, California.
 * All Rights Reserved.
 *
 * Author Rickard E. (Rik) Faith <faith@valinux.com>
 *
 * Permission is hereby granted, free of charge, to any person obtaining a
 * copy of this software and associated documentation files (the "Software"),
 * to deal in the Software without restriction, including without limitation
 * the rights to use, copy, modify, merge, publish, distribute, sublicense,
 * and/or sell copies of the Software, and to permit persons to whom the
 * Software is furnished to do so, subject to the following conditions:
 *
 * The above copyright notice and this permission notice (including the next
 * paragraph) shall be included in all copies or substantial portions of the
 * Software.
 *
 * THE SOFTWARE IS PROVIDED "AS IS", WITHOUT WARRANTY OF ANY KIND, EXPRESS OR
 * IMPLIED, INCLUDING BUT NOT LIMITED TO THE WARRANTIES OF MERCHANTABILITY,
 * FITNESS FOR A PARTICULAR PURPOSE AND NONINFRINGEMENT.  IN NO EVENT SHALL
 * PRECISION INSIGHT AND/OR ITS SUPPLIERS BE LIABLE FOR ANY CLAIM, DAMAGES OR
 * OTHER LIABILITY, WHETHER IN AN ACTION OF CONTRACT, TORT OR OTHERWISE,
 * ARISING FROM, OUT OF OR IN CONNECTION WITH THE SOFTWARE OR THE USE OR OTHER
 * DEALINGS IN THE SOFTWARE.
 */

#include <linux/debugfs.h>
#include <linux/fs.h>
#include <linux/module.h>
#include <linux/moduleparam.h>
#include <linux/mount.h>
#include <linux/pseudo_fs.h>
#include <linux/slab.h>
#include <linux/srcu.h>

#include <drm/drm_cache.h>
#include <drm/drm_client.h>
#include <drm/drm_color_mgmt.h>
#include <drm/drm_drv.h>
#include <drm/drm_file.h>
#include <drm/drm_managed.h>
#include <drm/drm_mode_object.h>
#include <drm/drm_print.h>

#include "drm_crtc_internal.h"
#include "drm_internal.h"
#include "drm_legacy.h"

MODULE_AUTHOR("Gareth Hughes, Leif Delgass, José Fonseca, Jon Smirl");
MODULE_DESCRIPTION("DRM shared core routines");
MODULE_LICENSE("GPL and additional rights");

static DEFINE_SPINLOCK(drm_minor_lock);
static struct idr drm_minors_idr;

/*
 * If the drm core fails to init for whatever reason,
 * we should prevent any drivers from registering with it.
 * It's best to check this at drm_dev_init(), as some drivers
 * prefer to embed struct drm_device into their own device
 * structure and call drm_dev_init() themselves.
 */
static bool drm_core_init_complete;

static struct dentry *drm_debugfs_root;

DEFINE_STATIC_SRCU(drm_unplug_srcu);

/*
 * DRM Minors
 * A DRM device can provide several char-dev interfaces on the DRM-Major. Each
 * of them is represented by a drm_minor object. Depending on the capabilities
 * of the device-driver, different interfaces are registered.
 *
 * Minors can be accessed via dev->$minor_name. This pointer is either
 * NULL or a valid drm_minor pointer and stays valid as long as the device is
 * valid. This means, DRM minors have the same life-time as the underlying
 * device. However, this doesn't mean that the minor is active. Minors are
 * registered and unregistered dynamically according to device-state.
 */

static struct drm_minor **drm_minor_get_slot(struct drm_device *dev,
					     unsigned int type)
{
	switch (type) {
	case DRM_MINOR_PRIMARY:
		return &dev->primary;
	case DRM_MINOR_RENDER:
		return &dev->render;
	default:
		BUG();
	}
}

static void drm_minor_alloc_release(struct drm_device *dev, void *data)
{
	struct drm_minor *minor = data;
	unsigned long flags;

	WARN_ON(dev != minor->dev);

	put_device(minor->kdev);

	spin_lock_irqsave(&drm_minor_lock, flags);
	idr_remove(&drm_minors_idr, minor->index);
	spin_unlock_irqrestore(&drm_minor_lock, flags);
}

static int drm_minor_alloc(struct drm_device *dev, unsigned int type)
{
	struct drm_minor *minor;
	unsigned long flags;
	int r;

	minor = drmm_kzalloc(dev, sizeof(*minor), GFP_KERNEL);
	if (!minor)
		return -ENOMEM;

	minor->type = type;
	minor->dev = dev;

	idr_preload(GFP_KERNEL);
	spin_lock_irqsave(&drm_minor_lock, flags);
	r = idr_alloc(&drm_minors_idr,
		      NULL,
		      64 * type,
		      64 * (type + 1),
		      GFP_NOWAIT);
	spin_unlock_irqrestore(&drm_minor_lock, flags);
	idr_preload_end();

	if (r < 0)
		return r;

	minor->index = r;

	r = drmm_add_action_or_reset(dev, drm_minor_alloc_release, minor);
	if (r)
		return r;

	minor->kdev = drm_sysfs_minor_alloc(minor);
	if (IS_ERR(minor->kdev))
		return PTR_ERR(minor->kdev);

	*drm_minor_get_slot(dev, type) = minor;
	return 0;
}

static int drm_minor_register(struct drm_device *dev, unsigned int type)
{
	struct drm_minor *minor;
	unsigned long flags;
	int ret;

	DRM_DEBUG("\n");

	minor = *drm_minor_get_slot(dev, type);
	if (!minor)
		return 0;

	ret = drm_debugfs_init(minor, minor->index, drm_debugfs_root);
	if (ret) {
		DRM_ERROR("DRM: Failed to initialize /sys/kernel/debug/dri.\n");
		goto err_debugfs;
	}

	ret = device_add(minor->kdev);
	if (ret)
		goto err_debugfs;

	/* replace NULL with @minor so lookups will succeed from now on */
	spin_lock_irqsave(&drm_minor_lock, flags);
	idr_replace(&drm_minors_idr, minor, minor->index);
	spin_unlock_irqrestore(&drm_minor_lock, flags);

	DRM_DEBUG("new minor registered %d\n", minor->index);
	return 0;

err_debugfs:
	drm_debugfs_cleanup(minor);
	return ret;
}

static void drm_minor_unregister(struct drm_device *dev, unsigned int type)
{
	struct drm_minor *minor;
	unsigned long flags;

	minor = *drm_minor_get_slot(dev, type);
	if (!minor || !device_is_registered(minor->kdev))
		return;

	/* replace @minor with NULL so lookups will fail from now on */
	spin_lock_irqsave(&drm_minor_lock, flags);
	idr_replace(&drm_minors_idr, NULL, minor->index);
	spin_unlock_irqrestore(&drm_minor_lock, flags);

	device_del(minor->kdev);
	dev_set_drvdata(minor->kdev, NULL); /* safety belt */
	drm_debugfs_cleanup(minor);
}

/*
 * Looks up the given minor-ID and returns the respective DRM-minor object. The
 * refence-count of the underlying device is increased so you must release this
 * object with drm_minor_release().
 *
 * As long as you hold this minor, it is guaranteed that the object and the
 * minor->dev pointer will stay valid! However, the device may get unplugged and
 * unregistered while you hold the minor.
 */
struct drm_minor *drm_minor_acquire(unsigned int minor_id)
{
	struct drm_minor *minor;
	unsigned long flags;

	spin_lock_irqsave(&drm_minor_lock, flags);
	minor = idr_find(&drm_minors_idr, minor_id);
	if (minor)
		drm_dev_get(minor->dev);
	spin_unlock_irqrestore(&drm_minor_lock, flags);

	if (!minor) {
		return ERR_PTR(-ENODEV);
	} else if (drm_dev_is_unplugged(minor->dev)) {
		drm_dev_put(minor->dev);
		return ERR_PTR(-ENODEV);
	}

	return minor;
}

void drm_minor_release(struct drm_minor *minor)
{
	drm_dev_put(minor->dev);
}

/**
 * DOC: driver instance overview
 *
 * A device instance for a drm driver is represented by &struct drm_device. This
 * is allocated and initialized with devm_drm_dev_alloc(), usually from
 * bus-specific ->probe() callbacks implemented by the driver. The driver then
 * needs to initialize all the various subsystems for the drm device like memory
 * management, vblank handling, modesetting support and initial output
 * configuration plus obviously initialize all the corresponding hardware bits.
 * Finally when everything is up and running and ready for userspace the device
 * instance can be published using drm_dev_register().
 *
 * There is also deprecated support for initalizing device instances using
 * bus-specific helpers and the &drm_driver.load callback. But due to
 * backwards-compatibility needs the device instance have to be published too
 * early, which requires unpretty global locking to make safe and is therefore
 * only support for existing drivers not yet converted to the new scheme.
 *
 * When cleaning up a device instance everything needs to be done in reverse:
 * First unpublish the device instance with drm_dev_unregister(). Then clean up
 * any other resources allocated at device initialization and drop the driver's
 * reference to &drm_device using drm_dev_put().
 *
 * Note that any allocation or resource which is visible to userspace must be
 * released only when the final drm_dev_put() is called, and not when the
 * driver is unbound from the underlying physical struct &device. Best to use
 * &drm_device managed resources with drmm_add_action(), drmm_kmalloc() and
 * related functions.
 *
 * devres managed resources like devm_kmalloc() can only be used for resources
 * directly related to the underlying hardware device, and only used in code
 * paths fully protected by drm_dev_enter() and drm_dev_exit().
 *
 * Display driver example
 * ~~~~~~~~~~~~~~~~~~~~~~
 *
 * The following example shows a typical structure of a DRM display driver.
 * The example focus on the probe() function and the other functions that is
<<<<<<< HEAD
 * almost always present and serves as a demonstration of devm_drm_dev_init().
=======
 * almost always present and serves as a demonstration of devm_drm_dev_alloc().
>>>>>>> 7d2a07b7
 *
 * .. code-block:: c
 *
 *	struct driver_device {
 *		struct drm_device drm;
 *		void *userspace_facing;
 *		struct clk *pclk;
 *	};
 *
<<<<<<< HEAD
 *	static struct drm_driver driver_drm_driver = {
=======
 *	static const struct drm_driver driver_drm_driver = {
>>>>>>> 7d2a07b7
 *		[...]
 *	};
 *
 *	static int driver_probe(struct platform_device *pdev)
 *	{
 *		struct driver_device *priv;
 *		struct drm_device *drm;
 *		int ret;
 *
<<<<<<< HEAD
 *		// devm_kzalloc() can't be used here because the drm_device '
 *		// lifetime can exceed the device lifetime if driver unbind
 *		// happens when userspace still has open file descriptors.
 *		priv = kzalloc(sizeof(*priv), GFP_KERNEL);
 *		if (!priv)
 *			return -ENOMEM;
 *
 *		drm = &priv->drm;
 *
 *		ret = devm_drm_dev_init(&pdev->dev, drm, &driver_drm_driver);
 *		if (ret) {
 *			kfree(priv);
 *			return ret;
 *		}
 *		drmm_add_final_kfree(drm, priv);
 *
 *		ret = drmm_mode_config_init(drm);
 *		if (ret)
 *			return ret;
=======
 *		priv = devm_drm_dev_alloc(&pdev->dev, &driver_drm_driver,
 *					  struct driver_device, drm);
 *		if (IS_ERR(priv))
 *			return PTR_ERR(priv);
 *		drm = &priv->drm;
 *
 *		ret = drmm_mode_config_init(drm);
 *		if (ret)
 *			return ret;
>>>>>>> 7d2a07b7
 *
 *		priv->userspace_facing = drmm_kzalloc(..., GFP_KERNEL);
 *		if (!priv->userspace_facing)
 *			return -ENOMEM;
 *
 *		priv->pclk = devm_clk_get(dev, "PCLK");
 *		if (IS_ERR(priv->pclk))
 *			return PTR_ERR(priv->pclk);
 *
 *		// Further setup, display pipeline etc
 *
 *		platform_set_drvdata(pdev, drm);
 *
 *		drm_mode_config_reset(drm);
 *
 *		ret = drm_dev_register(drm);
 *		if (ret)
 *			return ret;
 *
 *		drm_fbdev_generic_setup(drm, 32);
 *
 *		return 0;
 *	}
 *
 *	// This function is called before the devm_ resources are released
 *	static int driver_remove(struct platform_device *pdev)
 *	{
 *		struct drm_device *drm = platform_get_drvdata(pdev);
 *
 *		drm_dev_unregister(drm);
 *		drm_atomic_helper_shutdown(drm)
 *
 *		return 0;
 *	}
 *
 *	// This function is called on kernel restart and shutdown
 *	static void driver_shutdown(struct platform_device *pdev)
 *	{
 *		drm_atomic_helper_shutdown(platform_get_drvdata(pdev));
 *	}
 *
 *	static int __maybe_unused driver_pm_suspend(struct device *dev)
 *	{
 *		return drm_mode_config_helper_suspend(dev_get_drvdata(dev));
 *	}
 *
 *	static int __maybe_unused driver_pm_resume(struct device *dev)
 *	{
 *		drm_mode_config_helper_resume(dev_get_drvdata(dev));
 *
 *		return 0;
 *	}
 *
 *	static const struct dev_pm_ops driver_pm_ops = {
 *		SET_SYSTEM_SLEEP_PM_OPS(driver_pm_suspend, driver_pm_resume)
 *	};
 *
 *	static struct platform_driver driver_driver = {
 *		.driver = {
 *			[...]
 *			.pm = &driver_pm_ops,
 *		},
 *		.probe = driver_probe,
 *		.remove = driver_remove,
 *		.shutdown = driver_shutdown,
 *	};
 *	module_platform_driver(driver_driver);
 *
 * Drivers that want to support device unplugging (USB, DT overlay unload) should
 * use drm_dev_unplug() instead of drm_dev_unregister(). The driver must protect
 * regions that is accessing device resources to prevent use after they're
 * released. This is done using drm_dev_enter() and drm_dev_exit(). There is one
 * shortcoming however, drm_dev_unplug() marks the drm_device as unplugged before
 * drm_atomic_helper_shutdown() is called. This means that if the disable code
 * paths are protected, they will not run on regular driver module unload,
 * possibily leaving the hardware enabled.
 */

/**
 * drm_put_dev - Unregister and release a DRM device
 * @dev: DRM device
 *
 * Called at module unload time or when a PCI device is unplugged.
 *
 * Cleans up all DRM device, calling drm_lastclose().
 *
 * Note: Use of this function is deprecated. It will eventually go away
 * completely.  Please use drm_dev_unregister() and drm_dev_put() explicitly
 * instead to make sure that the device isn't userspace accessible any more
 * while teardown is in progress, ensuring that userspace can't access an
 * inconsistent state.
 */
void drm_put_dev(struct drm_device *dev)
{
	DRM_DEBUG("\n");

	if (!dev) {
		DRM_ERROR("cleanup called no dev\n");
		return;
	}

	drm_dev_unregister(dev);
	drm_dev_put(dev);
}
EXPORT_SYMBOL(drm_put_dev);

/**
 * drm_dev_enter - Enter device critical section
 * @dev: DRM device
 * @idx: Pointer to index that will be passed to the matching drm_dev_exit()
 *
 * This function marks and protects the beginning of a section that should not
 * be entered after the device has been unplugged. The section end is marked
 * with drm_dev_exit(). Calls to this function can be nested.
 *
 * Returns:
 * True if it is OK to enter the section, false otherwise.
 */
bool drm_dev_enter(struct drm_device *dev, int *idx)
{
	*idx = srcu_read_lock(&drm_unplug_srcu);

	if (dev->unplugged) {
		srcu_read_unlock(&drm_unplug_srcu, *idx);
		return false;
	}

	return true;
}
EXPORT_SYMBOL(drm_dev_enter);

/**
 * drm_dev_exit - Exit device critical section
 * @idx: index returned from drm_dev_enter()
 *
 * This function marks the end of a section that should not be entered after
 * the device has been unplugged.
 */
void drm_dev_exit(int idx)
{
	srcu_read_unlock(&drm_unplug_srcu, idx);
}
EXPORT_SYMBOL(drm_dev_exit);

/**
 * drm_dev_unplug - unplug a DRM device
 * @dev: DRM device
 *
 * This unplugs a hotpluggable DRM device, which makes it inaccessible to
 * userspace operations. Entry-points can use drm_dev_enter() and
 * drm_dev_exit() to protect device resources in a race free manner. This
 * essentially unregisters the device like drm_dev_unregister(), but can be
 * called while there are still open users of @dev.
 */
void drm_dev_unplug(struct drm_device *dev)
{
	/*
	 * After synchronizing any critical read section is guaranteed to see
	 * the new value of ->unplugged, and any critical section which might
	 * still have seen the old value of ->unplugged is guaranteed to have
	 * finished.
	 */
	dev->unplugged = true;
	synchronize_srcu(&drm_unplug_srcu);

	drm_dev_unregister(dev);

	/* Clear all CPU mappings pointing to this device */
	unmap_mapping_range(dev->anon_inode->i_mapping, 0, 0, 1);
}
EXPORT_SYMBOL(drm_dev_unplug);

/*
 * DRM internal mount
 * We want to be able to allocate our own "struct address_space" to control
 * memory-mappings in VRAM (or stolen RAM, ...). However, core MM does not allow
 * stand-alone address_space objects, so we need an underlying inode. As there
 * is no way to allocate an independent inode easily, we need a fake internal
 * VFS mount-point.
 *
 * The drm_fs_inode_new() function allocates a new inode, drm_fs_inode_free()
 * frees it again. You are allowed to use iget() and iput() to get references to
 * the inode. But each drm_fs_inode_new() call must be paired with exactly one
 * drm_fs_inode_free() call (which does not have to be the last iput()).
 * We use drm_fs_inode_*() to manage our internal VFS mount-point and share it
 * between multiple inode-users. You could, technically, call
 * iget() + drm_fs_inode_free() directly after alloc and sometime later do an
 * iput(), but this way you'd end up with a new vfsmount for each inode.
 */

static int drm_fs_cnt;
static struct vfsmount *drm_fs_mnt;

static int drm_fs_init_fs_context(struct fs_context *fc)
{
	return init_pseudo(fc, 0x010203ff) ? 0 : -ENOMEM;
}

static struct file_system_type drm_fs_type = {
	.name		= "drm",
	.owner		= THIS_MODULE,
	.init_fs_context = drm_fs_init_fs_context,
	.kill_sb	= kill_anon_super,
};

static struct inode *drm_fs_inode_new(void)
{
	struct inode *inode;
	int r;

	r = simple_pin_fs(&drm_fs_type, &drm_fs_mnt, &drm_fs_cnt);
	if (r < 0) {
		DRM_ERROR("Cannot mount pseudo fs: %d\n", r);
		return ERR_PTR(r);
	}

	inode = alloc_anon_inode(drm_fs_mnt->mnt_sb);
	if (IS_ERR(inode))
		simple_release_fs(&drm_fs_mnt, &drm_fs_cnt);

	return inode;
}

static void drm_fs_inode_free(struct inode *inode)
{
	if (inode) {
		iput(inode);
		simple_release_fs(&drm_fs_mnt, &drm_fs_cnt);
	}
}

/**
 * DOC: component helper usage recommendations
 *
 * DRM drivers that drive hardware where a logical device consists of a pile of
 * independent hardware blocks are recommended to use the :ref:`component helper
 * library<component>`. For consistency and better options for code reuse the
 * following guidelines apply:
 *
 *  - The entire device initialization procedure should be run from the
 *    &component_master_ops.master_bind callback, starting with
 *    devm_drm_dev_alloc(), then binding all components with
 *    component_bind_all() and finishing with drm_dev_register().
 *
 *  - The opaque pointer passed to all components through component_bind_all()
 *    should point at &struct drm_device of the device instance, not some driver
 *    specific private structure.
 *
 *  - The component helper fills the niche where further standardization of
 *    interfaces is not practical. When there already is, or will be, a
 *    standardized interface like &drm_bridge or &drm_panel, providing its own
 *    functions to find such components at driver load time, like
 *    drm_of_find_panel_or_bridge(), then the component helper should not be
 *    used.
 */

static void drm_dev_init_release(struct drm_device *dev, void *res)
{
	drm_legacy_ctxbitmap_cleanup(dev);
	drm_legacy_remove_map_hash(dev);
	drm_fs_inode_free(dev->anon_inode);

	put_device(dev->dev);
	/* Prevent use-after-free in drm_managed_release when debugging is
	 * enabled. Slightly awkward, but can't really be helped. */
	dev->dev = NULL;
	mutex_destroy(&dev->master_mutex);
	mutex_destroy(&dev->clientlist_mutex);
	mutex_destroy(&dev->filelist_mutex);
	mutex_destroy(&dev->struct_mutex);
	drm_legacy_destroy_members(dev);
}

<<<<<<< HEAD
/**
 * drm_dev_init - Initialise new DRM device
 * @dev: DRM device
 * @driver: DRM driver
 * @parent: Parent device object
 *
 * Initialize a new DRM device. No device registration is done.
 * Call drm_dev_register() to advertice the device to user space and register it
 * with other core subsystems. This should be done last in the device
 * initialization sequence to make sure userspace can't access an inconsistent
 * state.
 *
 * The initial ref-count of the object is 1. Use drm_dev_get() and
 * drm_dev_put() to take and drop further ref-counts.
 *
 * It is recommended that drivers embed &struct drm_device into their own device
 * structure.
 *
 * Drivers that do not want to allocate their own device struct
 * embedding &struct drm_device can call drm_dev_alloc() instead. For drivers
 * that do embed &struct drm_device it must be placed first in the overall
 * structure, and the overall structure must be allocated using kmalloc(): The
 * drm core's release function unconditionally calls kfree() on the @dev pointer
 * when the final reference is released. To override this behaviour, and so
 * allow embedding of the drm_device inside the driver's device struct at an
 * arbitrary offset, you must supply a &drm_driver.release callback and control
 * the finalization explicitly.
 *
 * Note that drivers must call drmm_add_final_kfree() after this function has
 * completed successfully.
 *
 * RETURNS:
 * 0 on success, or error code on failure.
 */
int drm_dev_init(struct drm_device *dev,
		 struct drm_driver *driver,
		 struct device *parent)
=======
static int drm_dev_init(struct drm_device *dev,
			const struct drm_driver *driver,
			struct device *parent)
>>>>>>> 7d2a07b7
{
	int ret;

	if (!drm_core_init_complete) {
		DRM_ERROR("DRM core is not initialized\n");
		return -ENODEV;
	}

	if (WARN_ON(!parent))
		return -EINVAL;

	kref_init(&dev->ref);
	dev->dev = get_device(parent);
	dev->driver = driver;

	INIT_LIST_HEAD(&dev->managed.resources);
	spin_lock_init(&dev->managed.lock);

	/* no per-device feature limits by default */
	dev->driver_features = ~0u;

	drm_legacy_init_members(dev);
	INIT_LIST_HEAD(&dev->filelist);
	INIT_LIST_HEAD(&dev->filelist_internal);
	INIT_LIST_HEAD(&dev->clientlist);
	INIT_LIST_HEAD(&dev->vblank_event_list);

	spin_lock_init(&dev->event_lock);
	mutex_init(&dev->struct_mutex);
	mutex_init(&dev->filelist_mutex);
	mutex_init(&dev->clientlist_mutex);
	mutex_init(&dev->master_mutex);

	ret = drmm_add_action(dev, drm_dev_init_release, NULL);
	if (ret)
		return ret;

	dev->anon_inode = drm_fs_inode_new();
	if (IS_ERR(dev->anon_inode)) {
		ret = PTR_ERR(dev->anon_inode);
		DRM_ERROR("Cannot allocate anonymous inode: %d\n", ret);
		goto err;
	}

	if (drm_core_check_feature(dev, DRIVER_RENDER)) {
		ret = drm_minor_alloc(dev, DRM_MINOR_RENDER);
		if (ret)
			goto err;
	}

	ret = drm_minor_alloc(dev, DRM_MINOR_PRIMARY);
	if (ret)
		goto err;

	ret = drm_legacy_create_map_hash(dev);
	if (ret)
		goto err;

	drm_legacy_ctxbitmap_init(dev);

	if (drm_core_check_feature(dev, DRIVER_GEM)) {
		ret = drm_gem_init(dev);
		if (ret) {
			DRM_ERROR("Cannot initialize graphics execution manager (GEM)\n");
			goto err;
		}
	}

	ret = drm_dev_set_unique(dev, dev_name(parent));
	if (ret)
		goto err;

	return 0;

err:
	drm_managed_release(dev);

	return ret;
}

static void devm_drm_dev_init_release(void *data)
{
	drm_dev_put(data);
}

<<<<<<< HEAD
/**
 * devm_drm_dev_init - Resource managed drm_dev_init()
 * @parent: Parent device object
 * @dev: DRM device
 * @driver: DRM driver
 *
 * Managed drm_dev_init(). The DRM device initialized with this function is
 * automatically put on driver detach using drm_dev_put().
 *
 * Note that drivers must call drmm_add_final_kfree() after this function has
 * completed successfully.
 *
 * RETURNS:
 * 0 on success, or error code on failure.
 */
int devm_drm_dev_init(struct device *parent,
		      struct drm_device *dev,
		      struct drm_driver *driver)
=======
static int devm_drm_dev_init(struct device *parent,
			     struct drm_device *dev,
			     const struct drm_driver *driver)
>>>>>>> 7d2a07b7
{
	int ret;

	ret = drm_dev_init(dev, driver, parent);
	if (ret)
		return ret;

	return devm_add_action_or_reset(parent,
					devm_drm_dev_init_release, dev);
}

<<<<<<< HEAD
void *__devm_drm_dev_alloc(struct device *parent, struct drm_driver *driver,
=======
void *__devm_drm_dev_alloc(struct device *parent,
			   const struct drm_driver *driver,
>>>>>>> 7d2a07b7
			   size_t size, size_t offset)
{
	void *container;
	struct drm_device *drm;
	int ret;

	container = kzalloc(size, GFP_KERNEL);
	if (!container)
		return ERR_PTR(-ENOMEM);

	drm = container + offset;
	ret = devm_drm_dev_init(parent, drm, driver);
	if (ret) {
		kfree(container);
		return ERR_PTR(ret);
	}
	drmm_add_final_kfree(drm, container);

	return container;
}
EXPORT_SYMBOL(__devm_drm_dev_alloc);

/**
 * drm_dev_alloc - Allocate new DRM device
 * @driver: DRM driver to allocate device for
 * @parent: Parent device object
 *
 * This is the deprecated version of devm_drm_dev_alloc(), which does not support
 * subclassing through embedding the struct &drm_device in a driver private
 * structure, and which does not support automatic cleanup through devres.
 *
 * RETURNS:
 * Pointer to new DRM device, or ERR_PTR on failure.
 */
struct drm_device *drm_dev_alloc(const struct drm_driver *driver,
				 struct device *parent)
{
	struct drm_device *dev;
	int ret;

	dev = kzalloc(sizeof(*dev), GFP_KERNEL);
	if (!dev)
		return ERR_PTR(-ENOMEM);

	ret = drm_dev_init(dev, driver, parent);
	if (ret) {
		kfree(dev);
		return ERR_PTR(ret);
	}

	drmm_add_final_kfree(dev, dev);

	return dev;
}
EXPORT_SYMBOL(drm_dev_alloc);

static void drm_dev_release(struct kref *ref)
{
	struct drm_device *dev = container_of(ref, struct drm_device, ref);

	if (dev->driver->release)
		dev->driver->release(dev);

	drm_managed_release(dev);

	kfree(dev->managed.final_kfree);
}

/**
 * drm_dev_get - Take reference of a DRM device
 * @dev: device to take reference of or NULL
 *
 * This increases the ref-count of @dev by one. You *must* already own a
 * reference when calling this. Use drm_dev_put() to drop this reference
 * again.
 *
 * This function never fails. However, this function does not provide *any*
 * guarantee whether the device is alive or running. It only provides a
 * reference to the object and the memory associated with it.
 */
void drm_dev_get(struct drm_device *dev)
{
	if (dev)
		kref_get(&dev->ref);
}
EXPORT_SYMBOL(drm_dev_get);

/**
 * drm_dev_put - Drop reference of a DRM device
 * @dev: device to drop reference of or NULL
 *
 * This decreases the ref-count of @dev by one. The device is destroyed if the
 * ref-count drops to zero.
 */
void drm_dev_put(struct drm_device *dev)
{
	if (dev)
		kref_put(&dev->ref, drm_dev_release);
}
EXPORT_SYMBOL(drm_dev_put);

static int create_compat_control_link(struct drm_device *dev)
{
	struct drm_minor *minor;
	char *name;
	int ret;

	if (!drm_core_check_feature(dev, DRIVER_MODESET))
		return 0;

	minor = *drm_minor_get_slot(dev, DRM_MINOR_PRIMARY);
	if (!minor)
		return 0;

	/*
	 * Some existing userspace out there uses the existing of the controlD*
	 * sysfs files to figure out whether it's a modeset driver. It only does
	 * readdir, hence a symlink is sufficient (and the least confusing
	 * option). Otherwise controlD* is entirely unused.
	 *
	 * Old controlD chardev have been allocated in the range
	 * 64-127.
	 */
	name = kasprintf(GFP_KERNEL, "controlD%d", minor->index + 64);
	if (!name)
		return -ENOMEM;

	ret = sysfs_create_link(minor->kdev->kobj.parent,
				&minor->kdev->kobj,
				name);

	kfree(name);

	return ret;
}

static void remove_compat_control_link(struct drm_device *dev)
{
	struct drm_minor *minor;
	char *name;

	if (!drm_core_check_feature(dev, DRIVER_MODESET))
		return;

	minor = *drm_minor_get_slot(dev, DRM_MINOR_PRIMARY);
	if (!minor)
		return;

	name = kasprintf(GFP_KERNEL, "controlD%d", minor->index + 64);
	if (!name)
		return;

	sysfs_remove_link(minor->kdev->kobj.parent, name);

	kfree(name);
}

/**
 * drm_dev_register - Register DRM device
 * @dev: Device to register
 * @flags: Flags passed to the driver's .load() function
 *
 * Register the DRM device @dev with the system, advertise device to user-space
 * and start normal device operation. @dev must be initialized via drm_dev_init()
 * previously.
 *
 * Never call this twice on any device!
 *
 * NOTE: To ensure backward compatibility with existing drivers method this
 * function calls the &drm_driver.load method after registering the device
 * nodes, creating race conditions. Usage of the &drm_driver.load methods is
 * therefore deprecated, drivers must perform all initialization before calling
 * drm_dev_register().
 *
 * RETURNS:
 * 0 on success, negative error code on failure.
 */
int drm_dev_register(struct drm_device *dev, unsigned long flags)
{
	const struct drm_driver *driver = dev->driver;
	int ret;

	if (!driver->load)
		drm_mode_config_validate(dev);

	WARN_ON(!dev->managed.final_kfree);

	if (drm_dev_needs_global_mutex(dev))
		mutex_lock(&drm_global_mutex);

	ret = drm_minor_register(dev, DRM_MINOR_RENDER);
	if (ret)
		goto err_minors;

	ret = drm_minor_register(dev, DRM_MINOR_PRIMARY);
	if (ret)
		goto err_minors;

	ret = create_compat_control_link(dev);
	if (ret)
		goto err_minors;

	dev->registered = true;

	if (dev->driver->load) {
		ret = dev->driver->load(dev, flags);
		if (ret)
			goto err_minors;
	}

	if (drm_core_check_feature(dev, DRIVER_MODESET))
		drm_modeset_register_all(dev);

	DRM_INFO("Initialized %s %d.%d.%d %s for %s on minor %d\n",
		 driver->name, driver->major, driver->minor,
		 driver->patchlevel, driver->date,
		 dev->dev ? dev_name(dev->dev) : "virtual device",
		 dev->primary->index);

	goto out_unlock;

err_minors:
	remove_compat_control_link(dev);
	drm_minor_unregister(dev, DRM_MINOR_PRIMARY);
	drm_minor_unregister(dev, DRM_MINOR_RENDER);
out_unlock:
	if (drm_dev_needs_global_mutex(dev))
		mutex_unlock(&drm_global_mutex);
	return ret;
}
EXPORT_SYMBOL(drm_dev_register);

/**
 * drm_dev_unregister - Unregister DRM device
 * @dev: Device to unregister
 *
 * Unregister the DRM device from the system. This does the reverse of
 * drm_dev_register() but does not deallocate the device. The caller must call
 * drm_dev_put() to drop their final reference.
 *
 * A special form of unregistering for hotpluggable devices is drm_dev_unplug(),
 * which can be called while there are still open users of @dev.
 *
 * This should be called first in the device teardown code to make sure
 * userspace can't access the device instance any more.
 */
void drm_dev_unregister(struct drm_device *dev)
{
	if (drm_core_check_feature(dev, DRIVER_LEGACY))
		drm_lastclose(dev);

	dev->registered = false;

	drm_client_dev_unregister(dev);

	if (drm_core_check_feature(dev, DRIVER_MODESET))
		drm_modeset_unregister_all(dev);

	if (dev->driver->unload)
		dev->driver->unload(dev);

	drm_legacy_pci_agp_destroy(dev);
	drm_legacy_rmmaps(dev);

	remove_compat_control_link(dev);
	drm_minor_unregister(dev, DRM_MINOR_PRIMARY);
	drm_minor_unregister(dev, DRM_MINOR_RENDER);
}
EXPORT_SYMBOL(drm_dev_unregister);

/**
 * drm_dev_set_unique - Set the unique name of a DRM device
 * @dev: device of which to set the unique name
 * @name: unique name
 *
 * Sets the unique name of a DRM device using the specified string. This is
 * already done by drm_dev_init(), drivers should only override the default
 * unique name for backwards compatibility reasons.
 *
 * Return: 0 on success or a negative error code on failure.
 */
int drm_dev_set_unique(struct drm_device *dev, const char *name)
{
	drmm_kfree(dev, dev->unique);
	dev->unique = drmm_kstrdup(dev, name, GFP_KERNEL);

	return dev->unique ? 0 : -ENOMEM;
}
EXPORT_SYMBOL(drm_dev_set_unique);

/*
 * DRM Core
 * The DRM core module initializes all global DRM objects and makes them
 * available to drivers. Once setup, drivers can probe their respective
 * devices.
 * Currently, core management includes:
 *  - The "DRM-Global" key/value database
 *  - Global ID management for connectors
 *  - DRM major number allocation
 *  - DRM minor management
 *  - DRM sysfs class
 *  - DRM debugfs root
 *
 * Furthermore, the DRM core provides dynamic char-dev lookups. For each
 * interface registered on a DRM device, you can request minor numbers from DRM
 * core. DRM core takes care of major-number management and char-dev
 * registration. A stub ->open() callback forwards any open() requests to the
 * registered minor.
 */

static int drm_stub_open(struct inode *inode, struct file *filp)
{
	const struct file_operations *new_fops;
	struct drm_minor *minor;
	int err;

	DRM_DEBUG("\n");

	minor = drm_minor_acquire(iminor(inode));
	if (IS_ERR(minor))
		return PTR_ERR(minor);

	new_fops = fops_get(minor->dev->driver->fops);
	if (!new_fops) {
		err = -ENODEV;
		goto out;
	}

	replace_fops(filp, new_fops);
	if (filp->f_op->open)
		err = filp->f_op->open(inode, filp);
	else
		err = 0;

out:
	drm_minor_release(minor);

	return err;
}

static const struct file_operations drm_stub_fops = {
	.owner = THIS_MODULE,
	.open = drm_stub_open,
	.llseek = noop_llseek,
};

static void drm_core_exit(void)
{
	unregister_chrdev(DRM_MAJOR, "drm");
	debugfs_remove(drm_debugfs_root);
	drm_sysfs_destroy();
	idr_destroy(&drm_minors_idr);
	drm_connector_ida_destroy();
}

static int __init drm_core_init(void)
{
	int ret;

	drm_connector_ida_init();
	idr_init(&drm_minors_idr);
	drm_memcpy_init_early();

	ret = drm_sysfs_init();
	if (ret < 0) {
		DRM_ERROR("Cannot create DRM class: %d\n", ret);
		goto error;
	}

	drm_debugfs_root = debugfs_create_dir("dri", NULL);

	ret = register_chrdev(DRM_MAJOR, "drm", &drm_stub_fops);
	if (ret < 0)
		goto error;

	drm_core_init_complete = true;

	DRM_DEBUG("Initialized\n");
	return 0;

error:
	drm_core_exit();
	return ret;
}

module_init(drm_core_init);
module_exit(drm_core_exit);<|MERGE_RESOLUTION|>--- conflicted
+++ resolved
@@ -275,11 +275,7 @@
  *
  * The following example shows a typical structure of a DRM display driver.
  * The example focus on the probe() function and the other functions that is
-<<<<<<< HEAD
- * almost always present and serves as a demonstration of devm_drm_dev_init().
-=======
  * almost always present and serves as a demonstration of devm_drm_dev_alloc().
->>>>>>> 7d2a07b7
  *
  * .. code-block:: c
  *
@@ -289,11 +285,7 @@
  *		struct clk *pclk;
  *	};
  *
-<<<<<<< HEAD
- *	static struct drm_driver driver_drm_driver = {
-=======
  *	static const struct drm_driver driver_drm_driver = {
->>>>>>> 7d2a07b7
  *		[...]
  *	};
  *
@@ -303,27 +295,6 @@
  *		struct drm_device *drm;
  *		int ret;
  *
-<<<<<<< HEAD
- *		// devm_kzalloc() can't be used here because the drm_device '
- *		// lifetime can exceed the device lifetime if driver unbind
- *		// happens when userspace still has open file descriptors.
- *		priv = kzalloc(sizeof(*priv), GFP_KERNEL);
- *		if (!priv)
- *			return -ENOMEM;
- *
- *		drm = &priv->drm;
- *
- *		ret = devm_drm_dev_init(&pdev->dev, drm, &driver_drm_driver);
- *		if (ret) {
- *			kfree(priv);
- *			return ret;
- *		}
- *		drmm_add_final_kfree(drm, priv);
- *
- *		ret = drmm_mode_config_init(drm);
- *		if (ret)
- *			return ret;
-=======
  *		priv = devm_drm_dev_alloc(&pdev->dev, &driver_drm_driver,
  *					  struct driver_device, drm);
  *		if (IS_ERR(priv))
@@ -333,7 +304,6 @@
  *		ret = drmm_mode_config_init(drm);
  *		if (ret)
  *			return ret;
->>>>>>> 7d2a07b7
  *
  *		priv->userspace_facing = drmm_kzalloc(..., GFP_KERNEL);
  *		if (!priv->userspace_facing)
@@ -607,49 +577,9 @@
 	drm_legacy_destroy_members(dev);
 }
 
-<<<<<<< HEAD
-/**
- * drm_dev_init - Initialise new DRM device
- * @dev: DRM device
- * @driver: DRM driver
- * @parent: Parent device object
- *
- * Initialize a new DRM device. No device registration is done.
- * Call drm_dev_register() to advertice the device to user space and register it
- * with other core subsystems. This should be done last in the device
- * initialization sequence to make sure userspace can't access an inconsistent
- * state.
- *
- * The initial ref-count of the object is 1. Use drm_dev_get() and
- * drm_dev_put() to take and drop further ref-counts.
- *
- * It is recommended that drivers embed &struct drm_device into their own device
- * structure.
- *
- * Drivers that do not want to allocate their own device struct
- * embedding &struct drm_device can call drm_dev_alloc() instead. For drivers
- * that do embed &struct drm_device it must be placed first in the overall
- * structure, and the overall structure must be allocated using kmalloc(): The
- * drm core's release function unconditionally calls kfree() on the @dev pointer
- * when the final reference is released. To override this behaviour, and so
- * allow embedding of the drm_device inside the driver's device struct at an
- * arbitrary offset, you must supply a &drm_driver.release callback and control
- * the finalization explicitly.
- *
- * Note that drivers must call drmm_add_final_kfree() after this function has
- * completed successfully.
- *
- * RETURNS:
- * 0 on success, or error code on failure.
- */
-int drm_dev_init(struct drm_device *dev,
-		 struct drm_driver *driver,
-		 struct device *parent)
-=======
 static int drm_dev_init(struct drm_device *dev,
 			const struct drm_driver *driver,
 			struct device *parent)
->>>>>>> 7d2a07b7
 {
 	int ret;
 
@@ -735,30 +665,9 @@
 	drm_dev_put(data);
 }
 
-<<<<<<< HEAD
-/**
- * devm_drm_dev_init - Resource managed drm_dev_init()
- * @parent: Parent device object
- * @dev: DRM device
- * @driver: DRM driver
- *
- * Managed drm_dev_init(). The DRM device initialized with this function is
- * automatically put on driver detach using drm_dev_put().
- *
- * Note that drivers must call drmm_add_final_kfree() after this function has
- * completed successfully.
- *
- * RETURNS:
- * 0 on success, or error code on failure.
- */
-int devm_drm_dev_init(struct device *parent,
-		      struct drm_device *dev,
-		      struct drm_driver *driver)
-=======
 static int devm_drm_dev_init(struct device *parent,
 			     struct drm_device *dev,
 			     const struct drm_driver *driver)
->>>>>>> 7d2a07b7
 {
 	int ret;
 
@@ -770,12 +679,8 @@
 					devm_drm_dev_init_release, dev);
 }
 
-<<<<<<< HEAD
-void *__devm_drm_dev_alloc(struct device *parent, struct drm_driver *driver,
-=======
 void *__devm_drm_dev_alloc(struct device *parent,
 			   const struct drm_driver *driver,
->>>>>>> 7d2a07b7
 			   size_t size, size_t offset)
 {
 	void *container;
