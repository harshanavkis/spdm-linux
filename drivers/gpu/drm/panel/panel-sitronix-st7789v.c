// SPDX-License-Identifier: GPL-2.0-only
/*
 * Copyright (C) 2017 Free Electrons
 */

#include <linux/delay.h>
#include <linux/gpio/consumer.h>
#include <linux/module.h>
#include <linux/regulator/consumer.h>
#include <linux/spi/spi.h>

#include <video/mipi_display.h>

#include <drm/drm_device.h>
#include <drm/drm_modes.h>
#include <drm/drm_panel.h>

#define ST7789V_COLMOD_RGB_FMT_18BITS		(6 << 4)
#define ST7789V_COLMOD_CTRL_FMT_18BITS		(6 << 0)

#define ST7789V_RAMCTRL_CMD		0xb0
#define ST7789V_RAMCTRL_RM_RGB			BIT(4)
#define ST7789V_RAMCTRL_DM_RGB			BIT(0)
#define ST7789V_RAMCTRL_MAGIC			(3 << 6)
#define ST7789V_RAMCTRL_EPF(n)			(((n) & 3) << 4)

#define ST7789V_RGBCTRL_CMD		0xb1
#define ST7789V_RGBCTRL_WO			BIT(7)
#define ST7789V_RGBCTRL_RCM(n)			(((n) & 3) << 5)
#define ST7789V_RGBCTRL_VSYNC_HIGH		BIT(3)
#define ST7789V_RGBCTRL_HSYNC_HIGH		BIT(2)
#define ST7789V_RGBCTRL_PCLK_HIGH		BIT(1)
#define ST7789V_RGBCTRL_VBP(n)			((n) & 0x7f)
#define ST7789V_RGBCTRL_HBP(n)			((n) & 0x1f)

#define ST7789V_PORCTRL_CMD		0xb2
#define ST7789V_PORCTRL_IDLE_BP(n)		(((n) & 0xf) << 4)
#define ST7789V_PORCTRL_IDLE_FP(n)		((n) & 0xf)
#define ST7789V_PORCTRL_PARTIAL_BP(n)		(((n) & 0xf) << 4)
#define ST7789V_PORCTRL_PARTIAL_FP(n)		((n) & 0xf)

#define ST7789V_GCTRL_CMD		0xb7
#define ST7789V_GCTRL_VGHS(n)			(((n) & 7) << 4)
#define ST7789V_GCTRL_VGLS(n)			((n) & 7)

#define ST7789V_VCOMS_CMD		0xbb

#define ST7789V_LCMCTRL_CMD		0xc0
#define ST7789V_LCMCTRL_XBGR			BIT(5)
#define ST7789V_LCMCTRL_XMX			BIT(3)
#define ST7789V_LCMCTRL_XMH			BIT(2)

#define ST7789V_VDVVRHEN_CMD		0xc2
#define ST7789V_VDVVRHEN_CMDEN			BIT(0)

#define ST7789V_VRHS_CMD		0xc3

#define ST7789V_VDVS_CMD		0xc4

#define ST7789V_FRCTRL2_CMD		0xc6

#define ST7789V_PWCTRL1_CMD		0xd0
#define ST7789V_PWCTRL1_MAGIC			0xa4
#define ST7789V_PWCTRL1_AVDD(n)			(((n) & 3) << 6)
#define ST7789V_PWCTRL1_AVCL(n)			(((n) & 3) << 4)
#define ST7789V_PWCTRL1_VDS(n)			((n) & 3)

#define ST7789V_PVGAMCTRL_CMD		0xe0
#define ST7789V_PVGAMCTRL_JP0(n)		(((n) & 3) << 4)
#define ST7789V_PVGAMCTRL_JP1(n)		(((n) & 3) << 4)
#define ST7789V_PVGAMCTRL_VP0(n)		((n) & 0xf)
#define ST7789V_PVGAMCTRL_VP1(n)		((n) & 0x3f)
#define ST7789V_PVGAMCTRL_VP2(n)		((n) & 0x3f)
#define ST7789V_PVGAMCTRL_VP4(n)		((n) & 0x1f)
#define ST7789V_PVGAMCTRL_VP6(n)		((n) & 0x1f)
#define ST7789V_PVGAMCTRL_VP13(n)		((n) & 0xf)
#define ST7789V_PVGAMCTRL_VP20(n)		((n) & 0x7f)
#define ST7789V_PVGAMCTRL_VP27(n)		((n) & 7)
#define ST7789V_PVGAMCTRL_VP36(n)		(((n) & 7) << 4)
#define ST7789V_PVGAMCTRL_VP43(n)		((n) & 0x7f)
#define ST7789V_PVGAMCTRL_VP50(n)		((n) & 0xf)
#define ST7789V_PVGAMCTRL_VP57(n)		((n) & 0x1f)
#define ST7789V_PVGAMCTRL_VP59(n)		((n) & 0x1f)
#define ST7789V_PVGAMCTRL_VP61(n)		((n) & 0x3f)
#define ST7789V_PVGAMCTRL_VP62(n)		((n) & 0x3f)
#define ST7789V_PVGAMCTRL_VP63(n)		(((n) & 0xf) << 4)

#define ST7789V_NVGAMCTRL_CMD		0xe1
#define ST7789V_NVGAMCTRL_JN0(n)		(((n) & 3) << 4)
#define ST7789V_NVGAMCTRL_JN1(n)		(((n) & 3) << 4)
#define ST7789V_NVGAMCTRL_VN0(n)		((n) & 0xf)
#define ST7789V_NVGAMCTRL_VN1(n)		((n) & 0x3f)
#define ST7789V_NVGAMCTRL_VN2(n)		((n) & 0x3f)
#define ST7789V_NVGAMCTRL_VN4(n)		((n) & 0x1f)
#define ST7789V_NVGAMCTRL_VN6(n)		((n) & 0x1f)
#define ST7789V_NVGAMCTRL_VN13(n)		((n) & 0xf)
#define ST7789V_NVGAMCTRL_VN20(n)		((n) & 0x7f)
#define ST7789V_NVGAMCTRL_VN27(n)		((n) & 7)
#define ST7789V_NVGAMCTRL_VN36(n)		(((n) & 7) << 4)
#define ST7789V_NVGAMCTRL_VN43(n)		((n) & 0x7f)
#define ST7789V_NVGAMCTRL_VN50(n)		((n) & 0xf)
#define ST7789V_NVGAMCTRL_VN57(n)		((n) & 0x1f)
#define ST7789V_NVGAMCTRL_VN59(n)		((n) & 0x1f)
#define ST7789V_NVGAMCTRL_VN61(n)		((n) & 0x3f)
#define ST7789V_NVGAMCTRL_VN62(n)		((n) & 0x3f)
#define ST7789V_NVGAMCTRL_VN63(n)		(((n) & 0xf) << 4)

#define ST7789V_TEST(val, func)			\
	do {					\
		if ((val = (func)))		\
			return val;		\
	} while (0)

struct st7789v {
	struct drm_panel panel;
	struct spi_device *spi;
	struct gpio_desc *reset;
	struct regulator *power;
};

enum st7789v_prefix {
	ST7789V_COMMAND = 0,
	ST7789V_DATA = 1,
};

static inline struct st7789v *panel_to_st7789v(struct drm_panel *panel)
{
	return container_of(panel, struct st7789v, panel);
}

static int st7789v_spi_write(struct st7789v *ctx, enum st7789v_prefix prefix,
			     u8 data)
{
	struct spi_transfer xfer = { };
	struct spi_message msg;
	u16 txbuf = ((prefix & 1) << 8) | data;

	spi_message_init(&msg);

	xfer.tx_buf = &txbuf;
	xfer.bits_per_word = 9;
	xfer.len = sizeof(txbuf);

	spi_message_add_tail(&xfer, &msg);
	return spi_sync(ctx->spi, &msg);
}

static int st7789v_write_command(struct st7789v *ctx, u8 cmd)
{
	return st7789v_spi_write(ctx, ST7789V_COMMAND, cmd);
}

static int st7789v_write_data(struct st7789v *ctx, u8 cmd)
{
	return st7789v_spi_write(ctx, ST7789V_DATA, cmd);
}

static const struct drm_display_mode default_mode = {
	.clock = 7000,
	.hdisplay = 240,
	.hsync_start = 240 + 38,
	.hsync_end = 240 + 38 + 10,
	.htotal = 240 + 38 + 10 + 10,
	.vdisplay = 320,
	.vsync_start = 320 + 8,
	.vsync_end = 320 + 8 + 4,
	.vtotal = 320 + 8 + 4 + 4,
};

static int st7789v_get_modes(struct drm_panel *panel,
			     struct drm_connector *connector)
{
	struct drm_display_mode *mode;

	mode = drm_mode_duplicate(connector->dev, &default_mode);
	if (!mode) {
		dev_err(panel->dev, "failed to add mode %ux%ux@%u\n",
			default_mode.hdisplay, default_mode.vdisplay,
			drm_mode_vrefresh(&default_mode));
		return -ENOMEM;
	}

	drm_mode_set_name(mode);

	mode->type = DRM_MODE_TYPE_DRIVER | DRM_MODE_TYPE_PREFERRED;
	drm_mode_probed_add(connector, mode);

	connector->display_info.width_mm = 61;
	connector->display_info.height_mm = 103;

	return 1;
}

static int st7789v_prepare(struct drm_panel *panel)
{
	struct st7789v *ctx = panel_to_st7789v(panel);
	int ret;

	ret = regulator_enable(ctx->power);
	if (ret)
		return ret;

	gpiod_set_value(ctx->reset, 1);
	msleep(30);
	gpiod_set_value(ctx->reset, 0);
	msleep(120);

	ST7789V_TEST(ret, st7789v_write_command(ctx, MIPI_DCS_EXIT_SLEEP_MODE));

	/* We need to wait 120ms after a sleep out command */
	msleep(120);

	ST7789V_TEST(ret, st7789v_write_command(ctx,
						MIPI_DCS_SET_ADDRESS_MODE));
	ST7789V_TEST(ret, st7789v_write_data(ctx, 0));

	ST7789V_TEST(ret, st7789v_write_command(ctx,
						MIPI_DCS_SET_PIXEL_FORMAT));
	ST7789V_TEST(ret, st7789v_write_data(ctx,
					     (MIPI_DCS_PIXEL_FMT_18BIT << 4) |
					     (MIPI_DCS_PIXEL_FMT_18BIT)));

	ST7789V_TEST(ret, st7789v_write_command(ctx, ST7789V_PORCTRL_CMD));
	ST7789V_TEST(ret, st7789v_write_data(ctx, 0xc));
	ST7789V_TEST(ret, st7789v_write_data(ctx, 0xc));
	ST7789V_TEST(ret, st7789v_write_data(ctx, 0));
	ST7789V_TEST(ret, st7789v_write_data(ctx, ST7789V_PORCTRL_IDLE_BP(3) |
					     ST7789V_PORCTRL_IDLE_FP(3)));
	ST7789V_TEST(ret, st7789v_write_data(ctx,
					     ST7789V_PORCTRL_PARTIAL_BP(3) |
					     ST7789V_PORCTRL_PARTIAL_FP(3)));

	ST7789V_TEST(ret, st7789v_write_command(ctx, ST7789V_GCTRL_CMD));
	ST7789V_TEST(ret, st7789v_write_data(ctx, ST7789V_GCTRL_VGLS(5) |
					     ST7789V_GCTRL_VGHS(3)));

	ST7789V_TEST(ret, st7789v_write_command(ctx, ST7789V_VCOMS_CMD));
	ST7789V_TEST(ret, st7789v_write_data(ctx, 0x2b));

	ST7789V_TEST(ret, st7789v_write_command(ctx, ST7789V_LCMCTRL_CMD));
	ST7789V_TEST(ret, st7789v_write_data(ctx, ST7789V_LCMCTRL_XMH |
					     ST7789V_LCMCTRL_XMX |
					     ST7789V_LCMCTRL_XBGR));

	ST7789V_TEST(ret, st7789v_write_command(ctx, ST7789V_VDVVRHEN_CMD));
	ST7789V_TEST(ret, st7789v_write_data(ctx, ST7789V_VDVVRHEN_CMDEN));

	ST7789V_TEST(ret, st7789v_write_command(ctx, ST7789V_VRHS_CMD));
	ST7789V_TEST(ret, st7789v_write_data(ctx, 0xf));

	ST7789V_TEST(ret, st7789v_write_command(ctx, ST7789V_VDVS_CMD));
	ST7789V_TEST(ret, st7789v_write_data(ctx, 0x20));

	ST7789V_TEST(ret, st7789v_write_command(ctx, ST7789V_FRCTRL2_CMD));
	ST7789V_TEST(ret, st7789v_write_data(ctx, 0xf));

	ST7789V_TEST(ret, st7789v_write_command(ctx, ST7789V_PWCTRL1_CMD));
	ST7789V_TEST(ret, st7789v_write_data(ctx, ST7789V_PWCTRL1_MAGIC));
	ST7789V_TEST(ret, st7789v_write_data(ctx, ST7789V_PWCTRL1_AVDD(2) |
					     ST7789V_PWCTRL1_AVCL(2) |
					     ST7789V_PWCTRL1_VDS(1)));

	ST7789V_TEST(ret, st7789v_write_command(ctx, ST7789V_PVGAMCTRL_CMD));
	ST7789V_TEST(ret, st7789v_write_data(ctx, ST7789V_PVGAMCTRL_VP63(0xd)));
	ST7789V_TEST(ret, st7789v_write_data(ctx, ST7789V_PVGAMCTRL_VP1(0xca)));
	ST7789V_TEST(ret, st7789v_write_data(ctx, ST7789V_PVGAMCTRL_VP2(0xe)));
	ST7789V_TEST(ret, st7789v_write_data(ctx, ST7789V_PVGAMCTRL_VP4(8)));
	ST7789V_TEST(ret, st7789v_write_data(ctx, ST7789V_PVGAMCTRL_VP6(9)));
	ST7789V_TEST(ret, st7789v_write_data(ctx, ST7789V_PVGAMCTRL_VP13(7)));
	ST7789V_TEST(ret, st7789v_write_data(ctx, ST7789V_PVGAMCTRL_VP20(0x2d)));
	ST7789V_TEST(ret, st7789v_write_data(ctx, ST7789V_PVGAMCTRL_VP27(0xb) |
					     ST7789V_PVGAMCTRL_VP36(3)));
	ST7789V_TEST(ret, st7789v_write_data(ctx, ST7789V_PVGAMCTRL_VP43(0x3d)));
	ST7789V_TEST(ret, st7789v_write_data(ctx, ST7789V_PVGAMCTRL_JP1(3) |
					     ST7789V_PVGAMCTRL_VP50(4)));
	ST7789V_TEST(ret, st7789v_write_data(ctx, ST7789V_PVGAMCTRL_VP57(0xa)));
	ST7789V_TEST(ret, st7789v_write_data(ctx, ST7789V_PVGAMCTRL_VP59(0xa)));
	ST7789V_TEST(ret, st7789v_write_data(ctx, ST7789V_PVGAMCTRL_VP61(0x1b)));
	ST7789V_TEST(ret, st7789v_write_data(ctx, ST7789V_PVGAMCTRL_VP62(0x28)));

	ST7789V_TEST(ret, st7789v_write_command(ctx, ST7789V_NVGAMCTRL_CMD));
	ST7789V_TEST(ret, st7789v_write_data(ctx, ST7789V_NVGAMCTRL_VN63(0xd)));
	ST7789V_TEST(ret, st7789v_write_data(ctx, ST7789V_NVGAMCTRL_VN1(0xca)));
	ST7789V_TEST(ret, st7789v_write_data(ctx, ST7789V_NVGAMCTRL_VN2(0xf)));
	ST7789V_TEST(ret, st7789v_write_data(ctx, ST7789V_NVGAMCTRL_VN4(8)));
	ST7789V_TEST(ret, st7789v_write_data(ctx, ST7789V_NVGAMCTRL_VN6(8)));
	ST7789V_TEST(ret, st7789v_write_data(ctx, ST7789V_NVGAMCTRL_VN13(7)));
	ST7789V_TEST(ret, st7789v_write_data(ctx, ST7789V_NVGAMCTRL_VN20(0x2e)));
	ST7789V_TEST(ret, st7789v_write_data(ctx, ST7789V_NVGAMCTRL_VN27(0xc) |
					     ST7789V_NVGAMCTRL_VN36(5)));
	ST7789V_TEST(ret, st7789v_write_data(ctx, ST7789V_NVGAMCTRL_VN43(0x40)));
	ST7789V_TEST(ret, st7789v_write_data(ctx, ST7789V_NVGAMCTRL_JN1(3) |
					     ST7789V_NVGAMCTRL_VN50(4)));
	ST7789V_TEST(ret, st7789v_write_data(ctx, ST7789V_NVGAMCTRL_VN57(9)));
	ST7789V_TEST(ret, st7789v_write_data(ctx, ST7789V_NVGAMCTRL_VN59(0xb)));
	ST7789V_TEST(ret, st7789v_write_data(ctx, ST7789V_NVGAMCTRL_VN61(0x1b)));
	ST7789V_TEST(ret, st7789v_write_data(ctx, ST7789V_NVGAMCTRL_VN62(0x28)));

	ST7789V_TEST(ret, st7789v_write_command(ctx, MIPI_DCS_ENTER_INVERT_MODE));

	ST7789V_TEST(ret, st7789v_write_command(ctx, ST7789V_RAMCTRL_CMD));
	ST7789V_TEST(ret, st7789v_write_data(ctx, ST7789V_RAMCTRL_DM_RGB |
					     ST7789V_RAMCTRL_RM_RGB));
	ST7789V_TEST(ret, st7789v_write_data(ctx, ST7789V_RAMCTRL_EPF(3) |
					     ST7789V_RAMCTRL_MAGIC));

	ST7789V_TEST(ret, st7789v_write_command(ctx, ST7789V_RGBCTRL_CMD));
	ST7789V_TEST(ret, st7789v_write_data(ctx, ST7789V_RGBCTRL_WO |
					     ST7789V_RGBCTRL_RCM(2) |
					     ST7789V_RGBCTRL_VSYNC_HIGH |
					     ST7789V_RGBCTRL_HSYNC_HIGH |
					     ST7789V_RGBCTRL_PCLK_HIGH));
	ST7789V_TEST(ret, st7789v_write_data(ctx, ST7789V_RGBCTRL_VBP(8)));
	ST7789V_TEST(ret, st7789v_write_data(ctx, ST7789V_RGBCTRL_HBP(20)));

	return 0;
}

static int st7789v_enable(struct drm_panel *panel)
{
	struct st7789v *ctx = panel_to_st7789v(panel);

	return st7789v_write_command(ctx, MIPI_DCS_SET_DISPLAY_ON);
}

static int st7789v_disable(struct drm_panel *panel)
{
	struct st7789v *ctx = panel_to_st7789v(panel);
	int ret;

	ST7789V_TEST(ret, st7789v_write_command(ctx, MIPI_DCS_SET_DISPLAY_OFF));

	return 0;
}

static int st7789v_unprepare(struct drm_panel *panel)
{
	struct st7789v *ctx = panel_to_st7789v(panel);
	int ret;

	ST7789V_TEST(ret, st7789v_write_command(ctx, MIPI_DCS_ENTER_SLEEP_MODE));

	regulator_disable(ctx->power);

	return 0;
}

static const struct drm_panel_funcs st7789v_drm_funcs = {
	.disable	= st7789v_disable,
	.enable		= st7789v_enable,
	.get_modes	= st7789v_get_modes,
	.prepare	= st7789v_prepare,
	.unprepare	= st7789v_unprepare,
};

static int st7789v_probe(struct spi_device *spi)
{
	struct st7789v *ctx;
	int ret;

	ctx = devm_kzalloc(&spi->dev, sizeof(*ctx), GFP_KERNEL);
	if (!ctx)
		return -ENOMEM;

	spi_set_drvdata(spi, ctx);
	ctx->spi = spi;

	drm_panel_init(&ctx->panel, &spi->dev, &st7789v_drm_funcs,
		       DRM_MODE_CONNECTOR_DPI);

	ctx->power = devm_regulator_get(&spi->dev, "power");
	if (IS_ERR(ctx->power))
		return PTR_ERR(ctx->power);

	ctx->reset = devm_gpiod_get(&spi->dev, "reset", GPIOD_OUT_LOW);
	if (IS_ERR(ctx->reset)) {
		dev_err(&spi->dev, "Couldn't get our reset line\n");
		return PTR_ERR(ctx->reset);
	}

	ret = drm_panel_of_backlight(&ctx->panel);
	if (ret)
		return ret;

<<<<<<< HEAD
	ret = drm_panel_add(&ctx->panel);
	if (ret < 0)
		return ret;
=======
	drm_panel_add(&ctx->panel);
>>>>>>> 7d2a07b7

	return 0;
}

static int st7789v_remove(struct spi_device *spi)
{
	struct st7789v *ctx = spi_get_drvdata(spi);

	drm_panel_remove(&ctx->panel);

	return 0;
}

static const struct of_device_id st7789v_of_match[] = {
	{ .compatible = "sitronix,st7789v" },
	{ }
};
MODULE_DEVICE_TABLE(of, st7789v_of_match);

static struct spi_driver st7789v_driver = {
	.probe = st7789v_probe,
	.remove = st7789v_remove,
	.driver = {
		.name = "st7789v",
		.of_match_table = st7789v_of_match,
	},
};
module_spi_driver(st7789v_driver);

MODULE_AUTHOR("Maxime Ripard <maxime.ripard@free-electrons.com>");
MODULE_DESCRIPTION("Sitronix st7789v LCD Driver");
MODULE_LICENSE("GPL v2");<|MERGE_RESOLUTION|>--- conflicted
+++ resolved
@@ -382,13 +382,7 @@
 	if (ret)
 		return ret;
 
-<<<<<<< HEAD
-	ret = drm_panel_add(&ctx->panel);
-	if (ret < 0)
-		return ret;
-=======
 	drm_panel_add(&ctx->panel);
->>>>>>> 7d2a07b7
 
 	return 0;
 }
