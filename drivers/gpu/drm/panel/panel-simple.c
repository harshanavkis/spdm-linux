/*
 * Copyright (C) 2013, NVIDIA Corporation.  All rights reserved.
 *
 * Permission is hereby granted, free of charge, to any person obtaining a
 * copy of this software and associated documentation files (the "Software"),
 * to deal in the Software without restriction, including without limitation
 * the rights to use, copy, modify, merge, publish, distribute, sub license,
 * and/or sell copies of the Software, and to permit persons to whom the
 * Software is furnished to do so, subject to the following conditions:
 *
 * The above copyright notice and this permission notice (including the
 * next paragraph) shall be included in all copies or substantial portions
 * of the Software.
 *
 * THE SOFTWARE IS PROVIDED "AS IS", WITHOUT WARRANTY OF ANY KIND, EXPRESS OR
 * IMPLIED, INCLUDING BUT NOT LIMITED TO THE WARRANTIES OF MERCHANTABILITY,
 * FITNESS FOR A PARTICULAR PURPOSE AND NON-INFRINGEMENT. IN NO EVENT SHALL
 * THE AUTHORS OR COPYRIGHT HOLDERS BE LIABLE FOR ANY CLAIM, DAMAGES OR OTHER
 * LIABILITY, WHETHER IN AN ACTION OF CONTRACT, TORT OR OTHERWISE, ARISING
 * FROM, OUT OF OR IN CONNECTION WITH THE SOFTWARE OR THE USE OR OTHER
 * DEALINGS IN THE SOFTWARE.
 */

#include <linux/delay.h>
#include <linux/gpio/consumer.h>
#include <linux/iopoll.h>
#include <linux/module.h>
#include <linux/of_platform.h>
#include <linux/platform_device.h>
#include <linux/regulator/consumer.h>

#include <video/display_timing.h>
#include <video/of_display_timing.h>
#include <video/videomode.h>

#include <drm/drm_crtc.h>
#include <drm/drm_device.h>
#include <drm/drm_mipi_dsi.h>
#include <drm/drm_panel.h>

/**
 * @modes: Pointer to array of fixed modes appropriate for this panel.  If
 *         only one mode then this can just be the address of this the mode.
 *         NOTE: cannot be used with "timings" and also if this is specified
 *         then you cannot override the mode in the device tree.
 * @num_modes: Number of elements in modes array.
 * @timings: Pointer to array of display timings.  NOTE: cannot be used with
 *           "modes" and also these will be used to validate a device tree
 *           override if one is present.
 * @num_timings: Number of elements in timings array.
 * @bpc: Bits per color.
 * @size: Structure containing the physical size of this panel.
 * @delay: Structure containing various delay values for this panel.
 * @bus_format: See MEDIA_BUS_FMT_... defines.
 * @bus_flags: See DRM_BUS_FLAG_... defines.
 */
struct panel_desc {
	const struct drm_display_mode *modes;
	unsigned int num_modes;
	const struct display_timing *timings;
	unsigned int num_timings;

	unsigned int bpc;

	/**
	 * @width: width (in millimeters) of the panel's active display area
	 * @height: height (in millimeters) of the panel's active display area
	 */
	struct {
		unsigned int width;
		unsigned int height;
	} size;

	/**
	 * @prepare: the time (in milliseconds) that it takes for the panel to
	 *           become ready and start receiving video data
	 * @hpd_absent_delay: Add this to the prepare delay if we know Hot
	 *                    Plug Detect isn't used.
	 * @enable: the time (in milliseconds) that it takes for the panel to
	 *          display the first valid frame after starting to receive
	 *          video data
	 * @disable: the time (in milliseconds) that it takes for the panel to
	 *           turn the display off (no content is visible)
	 * @unprepare: the time (in milliseconds) that it takes for the panel
	 *             to power itself down completely
	 */
	struct {
		unsigned int prepare;
		unsigned int hpd_absent_delay;
		unsigned int enable;
		unsigned int disable;
		unsigned int unprepare;
	} delay;

	u32 bus_format;
	u32 bus_flags;
	int connector_type;
};

struct panel_simple {
	struct drm_panel base;
	bool prepared;
	bool enabled;
	bool no_hpd;

	const struct panel_desc *desc;

	struct regulator *supply;
	struct i2c_adapter *ddc;

	struct gpio_desc *enable_gpio;
	struct gpio_desc *hpd_gpio;

	struct drm_display_mode override_mode;
};

static inline struct panel_simple *to_panel_simple(struct drm_panel *panel)
{
	return container_of(panel, struct panel_simple, base);
}

static unsigned int panel_simple_get_timings_modes(struct panel_simple *panel,
						   struct drm_connector *connector)
{
	struct drm_display_mode *mode;
	unsigned int i, num = 0;

	for (i = 0; i < panel->desc->num_timings; i++) {
		const struct display_timing *dt = &panel->desc->timings[i];
		struct videomode vm;

		videomode_from_timing(dt, &vm);
		mode = drm_mode_create(connector->dev);
		if (!mode) {
			dev_err(panel->base.dev, "failed to add mode %ux%u\n",
				dt->hactive.typ, dt->vactive.typ);
			continue;
		}

		drm_display_mode_from_videomode(&vm, mode);

		mode->type |= DRM_MODE_TYPE_DRIVER;

		if (panel->desc->num_timings == 1)
			mode->type |= DRM_MODE_TYPE_PREFERRED;

		drm_mode_probed_add(connector, mode);
		num++;
	}

	return num;
}

static unsigned int panel_simple_get_display_modes(struct panel_simple *panel,
						   struct drm_connector *connector)
{
	struct drm_display_mode *mode;
	unsigned int i, num = 0;

	for (i = 0; i < panel->desc->num_modes; i++) {
		const struct drm_display_mode *m = &panel->desc->modes[i];

		mode = drm_mode_duplicate(connector->dev, m);
		if (!mode) {
			dev_err(panel->base.dev, "failed to add mode %ux%u@%u\n",
				m->hdisplay, m->vdisplay,
				drm_mode_vrefresh(m));
			continue;
		}

		mode->type |= DRM_MODE_TYPE_DRIVER;

		if (panel->desc->num_modes == 1)
			mode->type |= DRM_MODE_TYPE_PREFERRED;

		drm_mode_set_name(mode);

		drm_mode_probed_add(connector, mode);
		num++;
	}

	return num;
}

static int panel_simple_get_non_edid_modes(struct panel_simple *panel,
					   struct drm_connector *connector)
{
	struct drm_display_mode *mode;
	bool has_override = panel->override_mode.type;
	unsigned int num = 0;

	if (!panel->desc)
		return 0;

	if (has_override) {
		mode = drm_mode_duplicate(connector->dev,
					  &panel->override_mode);
		if (mode) {
			drm_mode_probed_add(connector, mode);
			num = 1;
		} else {
			dev_err(panel->base.dev, "failed to add override mode\n");
		}
	}

	/* Only add timings if override was not there or failed to validate */
	if (num == 0 && panel->desc->num_timings)
		num = panel_simple_get_timings_modes(panel, connector);

	/*
	 * Only add fixed modes if timings/override added no mode.
	 *
	 * We should only ever have either the display timings specified
	 * or a fixed mode. Anything else is rather bogus.
	 */
	WARN_ON(panel->desc->num_timings && panel->desc->num_modes);
	if (num == 0)
		num = panel_simple_get_display_modes(panel, connector);

	connector->display_info.bpc = panel->desc->bpc;
	connector->display_info.width_mm = panel->desc->size.width;
	connector->display_info.height_mm = panel->desc->size.height;
	if (panel->desc->bus_format)
		drm_display_info_set_bus_formats(&connector->display_info,
						 &panel->desc->bus_format, 1);
	connector->display_info.bus_flags = panel->desc->bus_flags;

	return num;
}

static int panel_simple_disable(struct drm_panel *panel)
{
	struct panel_simple *p = to_panel_simple(panel);

	if (!p->enabled)
		return 0;

	if (p->desc->delay.disable)
		msleep(p->desc->delay.disable);

	p->enabled = false;

	return 0;
}

static int panel_simple_unprepare(struct drm_panel *panel)
{
	struct panel_simple *p = to_panel_simple(panel);

	if (!p->prepared)
		return 0;

	gpiod_set_value_cansleep(p->enable_gpio, 0);

	regulator_disable(p->supply);

	if (p->desc->delay.unprepare)
		msleep(p->desc->delay.unprepare);

	p->prepared = false;

	return 0;
}

static int panel_simple_get_hpd_gpio(struct device *dev,
				     struct panel_simple *p, bool from_probe)
{
	int err;

	p->hpd_gpio = devm_gpiod_get_optional(dev, "hpd", GPIOD_IN);
	if (IS_ERR(p->hpd_gpio)) {
		err = PTR_ERR(p->hpd_gpio);

		/*
		 * If we're called from probe we won't consider '-EPROBE_DEFER'
		 * to be an error--we'll leave the error code in "hpd_gpio".
		 * When we try to use it we'll try again.  This allows for
		 * circular dependencies where the component providing the
		 * hpd gpio needs the panel to init before probing.
		 */
		if (err != -EPROBE_DEFER || !from_probe) {
			dev_err(dev, "failed to get 'hpd' GPIO: %d\n", err);
			return err;
		}
	}

	return 0;
}

static int panel_simple_prepare(struct drm_panel *panel)
{
	struct panel_simple *p = to_panel_simple(panel);
	unsigned int delay;
	int err;
	int hpd_asserted;

	if (p->prepared)
		return 0;

	err = regulator_enable(p->supply);
	if (err < 0) {
		dev_err(panel->dev, "failed to enable supply: %d\n", err);
		return err;
	}

	gpiod_set_value_cansleep(p->enable_gpio, 1);

	delay = p->desc->delay.prepare;
	if (p->no_hpd)
		delay += p->desc->delay.hpd_absent_delay;
	if (delay)
		msleep(delay);

	if (p->hpd_gpio) {
		if (IS_ERR(p->hpd_gpio)) {
			err = panel_simple_get_hpd_gpio(panel->dev, p, false);
			if (err)
				return err;
		}

		err = readx_poll_timeout(gpiod_get_value_cansleep, p->hpd_gpio,
					 hpd_asserted, hpd_asserted,
					 1000, 2000000);
		if (hpd_asserted < 0)
			err = hpd_asserted;

		if (err) {
			dev_err(panel->dev,
				"error waiting for hpd GPIO: %d\n", err);
			return err;
		}
	}

	p->prepared = true;

	return 0;
}

static int panel_simple_enable(struct drm_panel *panel)
{
	struct panel_simple *p = to_panel_simple(panel);

	if (p->enabled)
		return 0;

	if (p->desc->delay.enable)
		msleep(p->desc->delay.enable);

	p->enabled = true;

	return 0;
}

static int panel_simple_get_modes(struct drm_panel *panel,
				  struct drm_connector *connector)
{
	struct panel_simple *p = to_panel_simple(panel);
	int num = 0;

	/* probe EDID if a DDC bus is available */
	if (p->ddc) {
		struct edid *edid = drm_get_edid(connector, p->ddc);

		drm_connector_update_edid_property(connector, edid);
		if (edid) {
			num += drm_add_edid_modes(connector, edid);
			kfree(edid);
		}
	}

	/* add hard-coded panel modes */
	num += panel_simple_get_non_edid_modes(p, connector);

	return num;
}

static int panel_simple_get_timings(struct drm_panel *panel,
				    unsigned int num_timings,
				    struct display_timing *timings)
{
	struct panel_simple *p = to_panel_simple(panel);
	unsigned int i;

	if (p->desc->num_timings < num_timings)
		num_timings = p->desc->num_timings;

	if (timings)
		for (i = 0; i < num_timings; i++)
			timings[i] = p->desc->timings[i];

	return p->desc->num_timings;
}

static const struct drm_panel_funcs panel_simple_funcs = {
	.disable = panel_simple_disable,
	.unprepare = panel_simple_unprepare,
	.prepare = panel_simple_prepare,
	.enable = panel_simple_enable,
	.get_modes = panel_simple_get_modes,
	.get_timings = panel_simple_get_timings,
};

static struct panel_desc panel_dpi;

static int panel_dpi_probe(struct device *dev,
			   struct panel_simple *panel)
{
	struct display_timing *timing;
	const struct device_node *np;
	struct panel_desc *desc;
	unsigned int bus_flags;
	struct videomode vm;
	int ret;

	np = dev->of_node;
	desc = devm_kzalloc(dev, sizeof(*desc), GFP_KERNEL);
	if (!desc)
		return -ENOMEM;

	timing = devm_kzalloc(dev, sizeof(*timing), GFP_KERNEL);
	if (!timing)
		return -ENOMEM;

	ret = of_get_display_timing(np, "panel-timing", timing);
	if (ret < 0) {
		dev_err(dev, "%pOF: no panel-timing node found for \"panel-dpi\" binding\n",
			np);
		return ret;
	}

	desc->timings = timing;
	desc->num_timings = 1;

	of_property_read_u32(np, "width-mm", &desc->size.width);
	of_property_read_u32(np, "height-mm", &desc->size.height);

	/* Extract bus_flags from display_timing */
	bus_flags = 0;
	vm.flags = timing->flags;
	drm_bus_flags_from_videomode(&vm, &bus_flags);
	desc->bus_flags = bus_flags;

	/* We do not know the connector for the DT node, so guess it */
	desc->connector_type = DRM_MODE_CONNECTOR_DPI;

	panel->desc = desc;

	return 0;
}

#define PANEL_SIMPLE_BOUNDS_CHECK(to_check, bounds, field) \
	(to_check->field.typ >= bounds->field.min && \
	 to_check->field.typ <= bounds->field.max)
static void panel_simple_parse_panel_timing_node(struct device *dev,
						 struct panel_simple *panel,
						 const struct display_timing *ot)
{
	const struct panel_desc *desc = panel->desc;
	struct videomode vm;
	unsigned int i;

	if (WARN_ON(desc->num_modes)) {
		dev_err(dev, "Reject override mode: panel has a fixed mode\n");
		return;
	}
	if (WARN_ON(!desc->num_timings)) {
		dev_err(dev, "Reject override mode: no timings specified\n");
		return;
	}

	for (i = 0; i < panel->desc->num_timings; i++) {
		const struct display_timing *dt = &panel->desc->timings[i];

		if (!PANEL_SIMPLE_BOUNDS_CHECK(ot, dt, hactive) ||
		    !PANEL_SIMPLE_BOUNDS_CHECK(ot, dt, hfront_porch) ||
		    !PANEL_SIMPLE_BOUNDS_CHECK(ot, dt, hback_porch) ||
		    !PANEL_SIMPLE_BOUNDS_CHECK(ot, dt, hsync_len) ||
		    !PANEL_SIMPLE_BOUNDS_CHECK(ot, dt, vactive) ||
		    !PANEL_SIMPLE_BOUNDS_CHECK(ot, dt, vfront_porch) ||
		    !PANEL_SIMPLE_BOUNDS_CHECK(ot, dt, vback_porch) ||
		    !PANEL_SIMPLE_BOUNDS_CHECK(ot, dt, vsync_len))
			continue;

		if (ot->flags != dt->flags)
			continue;

		videomode_from_timing(ot, &vm);
		drm_display_mode_from_videomode(&vm, &panel->override_mode);
		panel->override_mode.type |= DRM_MODE_TYPE_DRIVER |
					     DRM_MODE_TYPE_PREFERRED;
		break;
	}

	if (WARN_ON(!panel->override_mode.type))
		dev_err(dev, "Reject override mode: No display_timing found\n");
}

static int panel_simple_probe(struct device *dev, const struct panel_desc *desc)
{
	struct panel_simple *panel;
	struct display_timing dt;
	struct device_node *ddc;
	int err;

	panel = devm_kzalloc(dev, sizeof(*panel), GFP_KERNEL);
	if (!panel)
		return -ENOMEM;

	panel->enabled = false;
	panel->prepared = false;
	panel->desc = desc;

	panel->no_hpd = of_property_read_bool(dev->of_node, "no-hpd");
	if (!panel->no_hpd) {
		err = panel_simple_get_hpd_gpio(dev, panel, true);
		if (err)
			return err;
	}

	panel->supply = devm_regulator_get(dev, "power");
	if (IS_ERR(panel->supply))
		return PTR_ERR(panel->supply);

	panel->enable_gpio = devm_gpiod_get_optional(dev, "enable",
						     GPIOD_OUT_LOW);
	if (IS_ERR(panel->enable_gpio)) {
		err = PTR_ERR(panel->enable_gpio);
		if (err != -EPROBE_DEFER)
			dev_err(dev, "failed to request GPIO: %d\n", err);
		return err;
	}

	ddc = of_parse_phandle(dev->of_node, "ddc-i2c-bus", 0);
	if (ddc) {
		panel->ddc = of_find_i2c_adapter_by_node(ddc);
		of_node_put(ddc);

		if (!panel->ddc)
			return -EPROBE_DEFER;
	}

	if (desc == &panel_dpi) {
		/* Handle the generic panel-dpi binding */
		err = panel_dpi_probe(dev, panel);
		if (err)
			goto free_ddc;
	} else {
		if (!of_get_display_timing(dev->of_node, "panel-timing", &dt))
			panel_simple_parse_panel_timing_node(dev, panel, &dt);
	}

	if (desc->connector_type == DRM_MODE_CONNECTOR_LVDS) {
		/* Catch common mistakes for LVDS panels. */
		WARN_ON(desc->bus_flags &
			~(DRM_BUS_FLAG_DE_LOW |
			  DRM_BUS_FLAG_DE_HIGH |
			  DRM_BUS_FLAG_DATA_MSB_TO_LSB |
			  DRM_BUS_FLAG_DATA_LSB_TO_MSB));
		WARN_ON(desc->bus_format != MEDIA_BUS_FMT_RGB666_1X7X3_SPWG &&
			desc->bus_format != MEDIA_BUS_FMT_RGB888_1X7X4_SPWG &&
			desc->bus_format != MEDIA_BUS_FMT_RGB888_1X7X4_JEIDA);
		WARN_ON(desc->bus_format == MEDIA_BUS_FMT_RGB666_1X7X3_SPWG &&
			desc->bpc != 6);
		WARN_ON((desc->bus_format == MEDIA_BUS_FMT_RGB888_1X7X4_SPWG ||
			 desc->bus_format == MEDIA_BUS_FMT_RGB888_1X7X4_JEIDA) &&
			desc->bpc != 8);
	}

	drm_panel_init(&panel->base, dev, &panel_simple_funcs,
		       desc->connector_type);

	err = drm_panel_of_backlight(&panel->base);
	if (err)
		goto free_ddc;

	err = drm_panel_add(&panel->base);
	if (err < 0)
		goto free_ddc;

	dev_set_drvdata(dev, panel);

	return 0;

free_ddc:
	if (panel->ddc)
		put_device(&panel->ddc->dev);

	return err;
}

static int panel_simple_remove(struct device *dev)
{
	struct panel_simple *panel = dev_get_drvdata(dev);

	drm_panel_remove(&panel->base);
	drm_panel_disable(&panel->base);
	drm_panel_unprepare(&panel->base);

	if (panel->ddc)
		put_device(&panel->ddc->dev);

	return 0;
}

static void panel_simple_shutdown(struct device *dev)
{
	struct panel_simple *panel = dev_get_drvdata(dev);

	drm_panel_disable(&panel->base);
	drm_panel_unprepare(&panel->base);
}

static const struct drm_display_mode ampire_am_480272h3tmqw_t01h_mode = {
	.clock = 9000,
	.hdisplay = 480,
	.hsync_start = 480 + 2,
	.hsync_end = 480 + 2 + 41,
	.htotal = 480 + 2 + 41 + 2,
	.vdisplay = 272,
	.vsync_start = 272 + 2,
	.vsync_end = 272 + 2 + 10,
	.vtotal = 272 + 2 + 10 + 2,
	.flags = DRM_MODE_FLAG_PHSYNC | DRM_MODE_FLAG_PVSYNC,
};

static const struct panel_desc ampire_am_480272h3tmqw_t01h = {
	.modes = &ampire_am_480272h3tmqw_t01h_mode,
	.num_modes = 1,
	.bpc = 8,
	.size = {
		.width = 105,
		.height = 67,
	},
	.bus_format = MEDIA_BUS_FMT_RGB888_1X24,
};

static const struct drm_display_mode ampire_am800480r3tmqwa1h_mode = {
	.clock = 33333,
	.hdisplay = 800,
	.hsync_start = 800 + 0,
	.hsync_end = 800 + 0 + 255,
	.htotal = 800 + 0 + 255 + 0,
	.vdisplay = 480,
	.vsync_start = 480 + 2,
	.vsync_end = 480 + 2 + 45,
	.vtotal = 480 + 2 + 45 + 0,
	.flags = DRM_MODE_FLAG_PHSYNC | DRM_MODE_FLAG_PVSYNC,
};

static const struct panel_desc ampire_am800480r3tmqwa1h = {
	.modes = &ampire_am800480r3tmqwa1h_mode,
	.num_modes = 1,
	.bpc = 6,
	.size = {
		.width = 152,
		.height = 91,
	},
	.bus_format = MEDIA_BUS_FMT_RGB666_1X18,
};

static const struct display_timing santek_st0700i5y_rbslw_f_timing = {
	.pixelclock = { 26400000, 33300000, 46800000 },
	.hactive = { 800, 800, 800 },
	.hfront_porch = { 16, 210, 354 },
	.hback_porch = { 45, 36, 6 },
	.hsync_len = { 1, 10, 40 },
	.vactive = { 480, 480, 480 },
	.vfront_porch = { 7, 22, 147 },
	.vback_porch = { 22, 13, 3 },
	.vsync_len = { 1, 10, 20 },
	.flags = DISPLAY_FLAGS_HSYNC_LOW | DISPLAY_FLAGS_VSYNC_LOW |
		DISPLAY_FLAGS_DE_HIGH | DISPLAY_FLAGS_PIXDATA_POSEDGE
};

static const struct panel_desc armadeus_st0700_adapt = {
	.timings = &santek_st0700i5y_rbslw_f_timing,
	.num_timings = 1,
	.bpc = 6,
	.size = {
		.width = 154,
		.height = 86,
	},
	.bus_format = MEDIA_BUS_FMT_RGB666_1X18,
	.bus_flags = DRM_BUS_FLAG_DE_HIGH | DRM_BUS_FLAG_PIXDATA_SAMPLE_NEGEDGE,
};

static const struct drm_display_mode auo_b101aw03_mode = {
	.clock = 51450,
	.hdisplay = 1024,
	.hsync_start = 1024 + 156,
	.hsync_end = 1024 + 156 + 8,
	.htotal = 1024 + 156 + 8 + 156,
	.vdisplay = 600,
	.vsync_start = 600 + 16,
	.vsync_end = 600 + 16 + 6,
	.vtotal = 600 + 16 + 6 + 16,
};

static const struct panel_desc auo_b101aw03 = {
	.modes = &auo_b101aw03_mode,
	.num_modes = 1,
	.bpc = 6,
	.size = {
		.width = 223,
		.height = 125,
	},
	.bus_format = MEDIA_BUS_FMT_RGB666_1X7X3_SPWG,
	.bus_flags = DRM_BUS_FLAG_DE_HIGH,
	.connector_type = DRM_MODE_CONNECTOR_LVDS,
};

static const struct display_timing auo_b101ean01_timing = {
	.pixelclock = { 65300000, 72500000, 75000000 },
	.hactive = { 1280, 1280, 1280 },
	.hfront_porch = { 18, 119, 119 },
	.hback_porch = { 21, 21, 21 },
	.hsync_len = { 32, 32, 32 },
	.vactive = { 800, 800, 800 },
	.vfront_porch = { 4, 4, 4 },
	.vback_porch = { 8, 8, 8 },
	.vsync_len = { 18, 20, 20 },
};

static const struct panel_desc auo_b101ean01 = {
	.timings = &auo_b101ean01_timing,
	.num_timings = 1,
	.bpc = 6,
	.size = {
		.width = 217,
		.height = 136,
	},
};

static const struct drm_display_mode auo_b101xtn01_mode = {
	.clock = 72000,
	.hdisplay = 1366,
	.hsync_start = 1366 + 20,
	.hsync_end = 1366 + 20 + 70,
	.htotal = 1366 + 20 + 70,
	.vdisplay = 768,
	.vsync_start = 768 + 14,
	.vsync_end = 768 + 14 + 42,
	.vtotal = 768 + 14 + 42,
	.flags = DRM_MODE_FLAG_NVSYNC | DRM_MODE_FLAG_NHSYNC,
};

static const struct panel_desc auo_b101xtn01 = {
	.modes = &auo_b101xtn01_mode,
	.num_modes = 1,
	.bpc = 6,
	.size = {
		.width = 223,
		.height = 125,
	},
};

static const struct drm_display_mode auo_b116xak01_mode = {
	.clock = 69300,
	.hdisplay = 1366,
	.hsync_start = 1366 + 48,
	.hsync_end = 1366 + 48 + 32,
	.htotal = 1366 + 48 + 32 + 10,
	.vdisplay = 768,
	.vsync_start = 768 + 4,
	.vsync_end = 768 + 4 + 6,
	.vtotal = 768 + 4 + 6 + 15,
	.flags = DRM_MODE_FLAG_NVSYNC | DRM_MODE_FLAG_NHSYNC,
};

static const struct panel_desc auo_b116xak01 = {
	.modes = &auo_b116xak01_mode,
	.num_modes = 1,
	.bpc = 6,
	.size = {
		.width = 256,
		.height = 144,
	},
	.delay = {
		.hpd_absent_delay = 200,
	},
	.bus_format = MEDIA_BUS_FMT_RGB666_1X18,
	.connector_type = DRM_MODE_CONNECTOR_eDP,
};

static const struct drm_display_mode auo_b116xw03_mode = {
	.clock = 70589,
	.hdisplay = 1366,
	.hsync_start = 1366 + 40,
	.hsync_end = 1366 + 40 + 40,
	.htotal = 1366 + 40 + 40 + 32,
	.vdisplay = 768,
	.vsync_start = 768 + 10,
	.vsync_end = 768 + 10 + 12,
	.vtotal = 768 + 10 + 12 + 6,
	.flags = DRM_MODE_FLAG_NVSYNC | DRM_MODE_FLAG_NHSYNC,
};

static const struct panel_desc auo_b116xw03 = {
	.modes = &auo_b116xw03_mode,
	.num_modes = 1,
	.bpc = 6,
	.size = {
		.width = 256,
		.height = 144,
	},
	.delay = {
		.enable = 400,
	},
	.bus_flags = DRM_BUS_FLAG_SYNC_DRIVE_NEGEDGE,
	.bus_format = MEDIA_BUS_FMT_RGB666_1X18,
	.connector_type = DRM_MODE_CONNECTOR_eDP,
};

static const struct drm_display_mode auo_b133xtn01_mode = {
	.clock = 69500,
	.hdisplay = 1366,
	.hsync_start = 1366 + 48,
	.hsync_end = 1366 + 48 + 32,
	.htotal = 1366 + 48 + 32 + 20,
	.vdisplay = 768,
	.vsync_start = 768 + 3,
	.vsync_end = 768 + 3 + 6,
	.vtotal = 768 + 3 + 6 + 13,
};

static const struct panel_desc auo_b133xtn01 = {
	.modes = &auo_b133xtn01_mode,
	.num_modes = 1,
	.bpc = 6,
	.size = {
		.width = 293,
		.height = 165,
	},
};

static const struct drm_display_mode auo_b133htn01_mode = {
	.clock = 150660,
	.hdisplay = 1920,
	.hsync_start = 1920 + 172,
	.hsync_end = 1920 + 172 + 80,
	.htotal = 1920 + 172 + 80 + 60,
	.vdisplay = 1080,
	.vsync_start = 1080 + 25,
	.vsync_end = 1080 + 25 + 10,
	.vtotal = 1080 + 25 + 10 + 10,
};

static const struct panel_desc auo_b133htn01 = {
	.modes = &auo_b133htn01_mode,
	.num_modes = 1,
	.bpc = 6,
	.size = {
		.width = 293,
		.height = 165,
	},
	.delay = {
		.prepare = 105,
		.enable = 20,
		.unprepare = 50,
	},
};

static const struct display_timing auo_g070vvn01_timings = {
	.pixelclock = { 33300000, 34209000, 45000000 },
	.hactive = { 800, 800, 800 },
	.hfront_porch = { 20, 40, 200 },
	.hback_porch = { 87, 40, 1 },
	.hsync_len = { 1, 48, 87 },
	.vactive = { 480, 480, 480 },
	.vfront_porch = { 5, 13, 200 },
	.vback_porch = { 31, 31, 29 },
	.vsync_len = { 1, 1, 3 },
};

static const struct panel_desc auo_g070vvn01 = {
	.timings = &auo_g070vvn01_timings,
	.num_timings = 1,
	.bpc = 8,
	.size = {
		.width = 152,
		.height = 91,
	},
	.delay = {
		.prepare = 200,
		.enable = 50,
		.disable = 50,
		.unprepare = 1000,
	},
};

static const struct drm_display_mode auo_g101evn010_mode = {
	.clock = 68930,
	.hdisplay = 1280,
	.hsync_start = 1280 + 82,
	.hsync_end = 1280 + 82 + 2,
	.htotal = 1280 + 82 + 2 + 84,
	.vdisplay = 800,
	.vsync_start = 800 + 8,
	.vsync_end = 800 + 8 + 2,
	.vtotal = 800 + 8 + 2 + 6,
};

static const struct panel_desc auo_g101evn010 = {
	.modes = &auo_g101evn010_mode,
	.num_modes = 1,
	.bpc = 6,
	.size = {
		.width = 216,
		.height = 135,
	},
	.bus_format = MEDIA_BUS_FMT_RGB666_1X7X3_SPWG,
	.connector_type = DRM_MODE_CONNECTOR_LVDS,
};

static const struct drm_display_mode auo_g104sn02_mode = {
	.clock = 40000,
	.hdisplay = 800,
	.hsync_start = 800 + 40,
	.hsync_end = 800 + 40 + 216,
	.htotal = 800 + 40 + 216 + 128,
	.vdisplay = 600,
	.vsync_start = 600 + 10,
	.vsync_end = 600 + 10 + 35,
	.vtotal = 600 + 10 + 35 + 2,
};

static const struct panel_desc auo_g104sn02 = {
	.modes = &auo_g104sn02_mode,
	.num_modes = 1,
	.bpc = 8,
	.size = {
		.width = 211,
		.height = 158,
	},
};

static const struct drm_display_mode auo_g121ean01_mode = {
	.clock = 66700,
	.hdisplay = 1280,
	.hsync_start = 1280 + 58,
	.hsync_end = 1280 + 58 + 8,
	.htotal = 1280 + 58 + 8 + 70,
	.vdisplay = 800,
	.vsync_start = 800 + 6,
	.vsync_end = 800 + 6 + 4,
	.vtotal = 800 + 6 + 4 + 10,
};

static const struct panel_desc auo_g121ean01 = {
	.modes = &auo_g121ean01_mode,
	.num_modes = 1,
	.bpc = 8,
	.size = {
		.width = 261,
		.height = 163,
	},
	.bus_format = MEDIA_BUS_FMT_RGB888_1X7X4_SPWG,
	.connector_type = DRM_MODE_CONNECTOR_LVDS,
};

static const struct display_timing auo_g133han01_timings = {
	.pixelclock = { 134000000, 141200000, 149000000 },
	.hactive = { 1920, 1920, 1920 },
	.hfront_porch = { 39, 58, 77 },
	.hback_porch = { 59, 88, 117 },
	.hsync_len = { 28, 42, 56 },
	.vactive = { 1080, 1080, 1080 },
	.vfront_porch = { 3, 8, 11 },
	.vback_porch = { 5, 14, 19 },
	.vsync_len = { 4, 14, 19 },
};

static const struct panel_desc auo_g133han01 = {
	.timings = &auo_g133han01_timings,
	.num_timings = 1,
	.bpc = 8,
	.size = {
		.width = 293,
		.height = 165,
	},
	.delay = {
		.prepare = 200,
		.enable = 50,
		.disable = 50,
		.unprepare = 1000,
	},
	.bus_format = MEDIA_BUS_FMT_RGB888_1X7X4_JEIDA,
	.connector_type = DRM_MODE_CONNECTOR_LVDS,
};

static const struct drm_display_mode auo_g156xtn01_mode = {
	.clock = 76000,
	.hdisplay = 1366,
	.hsync_start = 1366 + 33,
	.hsync_end = 1366 + 33 + 67,
	.htotal = 1560,
	.vdisplay = 768,
	.vsync_start = 768 + 4,
	.vsync_end = 768 + 4 + 4,
	.vtotal = 806,
};

static const struct panel_desc auo_g156xtn01 = {
	.modes = &auo_g156xtn01_mode,
	.num_modes = 1,
	.bpc = 8,
	.size = {
		.width = 344,
		.height = 194,
	},
	.bus_format = MEDIA_BUS_FMT_RGB888_1X7X4_SPWG,
	.connector_type = DRM_MODE_CONNECTOR_LVDS,
};

static const struct display_timing auo_g185han01_timings = {
	.pixelclock = { 120000000, 144000000, 175000000 },
	.hactive = { 1920, 1920, 1920 },
	.hfront_porch = { 36, 120, 148 },
	.hback_porch = { 24, 88, 108 },
	.hsync_len = { 20, 48, 64 },
	.vactive = { 1080, 1080, 1080 },
	.vfront_porch = { 6, 10, 40 },
	.vback_porch = { 2, 5, 20 },
	.vsync_len = { 2, 5, 20 },
};

static const struct panel_desc auo_g185han01 = {
	.timings = &auo_g185han01_timings,
	.num_timings = 1,
	.bpc = 8,
	.size = {
		.width = 409,
		.height = 230,
	},
	.delay = {
		.prepare = 50,
		.enable = 200,
		.disable = 110,
		.unprepare = 1000,
	},
	.bus_format = MEDIA_BUS_FMT_RGB888_1X7X4_SPWG,
	.connector_type = DRM_MODE_CONNECTOR_LVDS,
};

static const struct display_timing auo_g190ean01_timings = {
	.pixelclock = { 90000000, 108000000, 135000000 },
	.hactive = { 1280, 1280, 1280 },
	.hfront_porch = { 126, 184, 1266 },
	.hback_porch = { 84, 122, 844 },
	.hsync_len = { 70, 102, 704 },
	.vactive = { 1024, 1024, 1024 },
	.vfront_porch = { 4, 26, 76 },
	.vback_porch = { 2, 8, 25 },
	.vsync_len = { 2, 8, 25 },
};

static const struct panel_desc auo_g190ean01 = {
	.timings = &auo_g190ean01_timings,
	.num_timings = 1,
	.bpc = 8,
	.size = {
		.width = 376,
		.height = 301,
	},
	.delay = {
		.prepare = 50,
		.enable = 200,
		.disable = 110,
		.unprepare = 1000,
	},
	.bus_format = MEDIA_BUS_FMT_RGB888_1X7X4_SPWG,
	.connector_type = DRM_MODE_CONNECTOR_LVDS,
};

static const struct display_timing auo_p320hvn03_timings = {
	.pixelclock = { 106000000, 148500000, 164000000 },
	.hactive = { 1920, 1920, 1920 },
	.hfront_porch = { 25, 50, 130 },
	.hback_porch = { 25, 50, 130 },
	.hsync_len = { 20, 40, 105 },
	.vactive = { 1080, 1080, 1080 },
	.vfront_porch = { 8, 17, 150 },
	.vback_porch = { 8, 17, 150 },
	.vsync_len = { 4, 11, 100 },
};

static const struct panel_desc auo_p320hvn03 = {
	.timings = &auo_p320hvn03_timings,
	.num_timings = 1,
	.bpc = 8,
	.size = {
		.width = 698,
		.height = 393,
	},
	.delay = {
		.prepare = 1,
		.enable = 450,
		.unprepare = 500,
	},
	.bus_format = MEDIA_BUS_FMT_RGB888_1X7X4_SPWG,
	.connector_type = DRM_MODE_CONNECTOR_LVDS,
};

static const struct drm_display_mode auo_t215hvn01_mode = {
	.clock = 148800,
	.hdisplay = 1920,
	.hsync_start = 1920 + 88,
	.hsync_end = 1920 + 88 + 44,
	.htotal = 1920 + 88 + 44 + 148,
	.vdisplay = 1080,
	.vsync_start = 1080 + 4,
	.vsync_end = 1080 + 4 + 5,
	.vtotal = 1080 + 4 + 5 + 36,
};

static const struct panel_desc auo_t215hvn01 = {
	.modes = &auo_t215hvn01_mode,
	.num_modes = 1,
	.bpc = 8,
	.size = {
		.width = 430,
		.height = 270,
	},
	.delay = {
		.disable = 5,
		.unprepare = 1000,
	}
};

static const struct drm_display_mode avic_tm070ddh03_mode = {
	.clock = 51200,
	.hdisplay = 1024,
	.hsync_start = 1024 + 160,
	.hsync_end = 1024 + 160 + 4,
	.htotal = 1024 + 160 + 4 + 156,
	.vdisplay = 600,
	.vsync_start = 600 + 17,
	.vsync_end = 600 + 17 + 1,
	.vtotal = 600 + 17 + 1 + 17,
};

static const struct panel_desc avic_tm070ddh03 = {
	.modes = &avic_tm070ddh03_mode,
	.num_modes = 1,
	.bpc = 8,
	.size = {
		.width = 154,
		.height = 90,
	},
	.delay = {
		.prepare = 20,
		.enable = 200,
		.disable = 200,
	},
};

static const struct drm_display_mode bananapi_s070wv20_ct16_mode = {
	.clock = 30000,
	.hdisplay = 800,
	.hsync_start = 800 + 40,
	.hsync_end = 800 + 40 + 48,
	.htotal = 800 + 40 + 48 + 40,
	.vdisplay = 480,
	.vsync_start = 480 + 13,
	.vsync_end = 480 + 13 + 3,
	.vtotal = 480 + 13 + 3 + 29,
};

static const struct panel_desc bananapi_s070wv20_ct16 = {
	.modes = &bananapi_s070wv20_ct16_mode,
	.num_modes = 1,
	.bpc = 6,
	.size = {
		.width = 154,
		.height = 86,
	},
};

static const struct drm_display_mode boe_hv070wsa_mode = {
	.clock = 42105,
	.hdisplay = 1024,
	.hsync_start = 1024 + 30,
	.hsync_end = 1024 + 30 + 30,
	.htotal = 1024 + 30 + 30 + 30,
	.vdisplay = 600,
	.vsync_start = 600 + 10,
	.vsync_end = 600 + 10 + 10,
	.vtotal = 600 + 10 + 10 + 10,
};

static const struct panel_desc boe_hv070wsa = {
	.modes = &boe_hv070wsa_mode,
	.num_modes = 1,
	.size = {
		.width = 154,
		.height = 90,
	},
};

static const struct drm_display_mode boe_nv101wxmn51_modes[] = {
	{
		.clock = 71900,
		.hdisplay = 1280,
		.hsync_start = 1280 + 48,
		.hsync_end = 1280 + 48 + 32,
		.htotal = 1280 + 48 + 32 + 80,
		.vdisplay = 800,
		.vsync_start = 800 + 3,
		.vsync_end = 800 + 3 + 5,
		.vtotal = 800 + 3 + 5 + 24,
	},
	{
		.clock = 57500,
		.hdisplay = 1280,
		.hsync_start = 1280 + 48,
		.hsync_end = 1280 + 48 + 32,
		.htotal = 1280 + 48 + 32 + 80,
		.vdisplay = 800,
		.vsync_start = 800 + 3,
		.vsync_end = 800 + 3 + 5,
		.vtotal = 800 + 3 + 5 + 24,
	},
};

static const struct panel_desc boe_nv101wxmn51 = {
	.modes = boe_nv101wxmn51_modes,
	.num_modes = ARRAY_SIZE(boe_nv101wxmn51_modes),
	.bpc = 8,
	.size = {
		.width = 217,
		.height = 136,
	},
	.delay = {
		.prepare = 210,
		.enable = 50,
		.unprepare = 160,
	},
};

/* Also used for boe_nv133fhm_n62 */
static const struct drm_display_mode boe_nv133fhm_n61_modes = {
	.clock = 147840,
	.hdisplay = 1920,
	.hsync_start = 1920 + 48,
	.hsync_end = 1920 + 48 + 32,
	.htotal = 1920 + 48 + 32 + 200,
	.vdisplay = 1080,
	.vsync_start = 1080 + 3,
	.vsync_end = 1080 + 3 + 6,
	.vtotal = 1080 + 3 + 6 + 31,
};

/* Also used for boe_nv133fhm_n62 */
static const struct panel_desc boe_nv133fhm_n61 = {
	.modes = &boe_nv133fhm_n61_modes,
	.num_modes = 1,
	.bpc = 6,
	.size = {
		.width = 294,
		.height = 165,
	},
	.delay = {
		/*
		 * When power is first given to the panel there's a short
		 * spike on the HPD line.  It was explained that this spike
		 * was until the TCON data download was complete.  On
		 * one system this was measured at 8 ms.  We'll put 15 ms
		 * in the prepare delay just to be safe and take it away
		 * from the hpd_absent_delay (which would otherwise be 200 ms)
		 * to handle this.  That means:
		 * - If HPD isn't hooked up you still have 200 ms delay.
		 * - If HPD is hooked up we won't try to look at it for the
		 *   first 15 ms.
		 */
		.prepare = 15,
		.hpd_absent_delay = 185,

		.unprepare = 500,
	},
	.bus_format = MEDIA_BUS_FMT_RGB888_1X24,
	.bus_flags = DRM_BUS_FLAG_DATA_MSB_TO_LSB,
	.connector_type = DRM_MODE_CONNECTOR_eDP,
};

static const struct drm_display_mode boe_nv140fhmn49_modes[] = {
	{
		.clock = 148500,
		.hdisplay = 1920,
		.hsync_start = 1920 + 48,
		.hsync_end = 1920 + 48 + 32,
		.htotal = 2200,
		.vdisplay = 1080,
		.vsync_start = 1080 + 3,
		.vsync_end = 1080 + 3 + 5,
		.vtotal = 1125,
	},
};

static const struct panel_desc boe_nv140fhmn49 = {
	.modes = boe_nv140fhmn49_modes,
	.num_modes = ARRAY_SIZE(boe_nv140fhmn49_modes),
	.bpc = 6,
	.size = {
		.width = 309,
		.height = 174,
	},
	.delay = {
		.prepare = 210,
		.enable = 50,
		.unprepare = 160,
	},
	.bus_format = MEDIA_BUS_FMT_RGB666_1X18,
	.connector_type = DRM_MODE_CONNECTOR_eDP,
};

static const struct drm_display_mode cdtech_s043wq26h_ct7_mode = {
	.clock = 9000,
	.hdisplay = 480,
	.hsync_start = 480 + 5,
	.hsync_end = 480 + 5 + 5,
	.htotal = 480 + 5 + 5 + 40,
	.vdisplay = 272,
	.vsync_start = 272 + 8,
	.vsync_end = 272 + 8 + 8,
	.vtotal = 272 + 8 + 8 + 8,
	.flags = DRM_MODE_FLAG_NHSYNC | DRM_MODE_FLAG_NVSYNC,
};

static const struct panel_desc cdtech_s043wq26h_ct7 = {
	.modes = &cdtech_s043wq26h_ct7_mode,
	.num_modes = 1,
	.bpc = 8,
	.size = {
		.width = 95,
		.height = 54,
	},
	.bus_flags = DRM_BUS_FLAG_PIXDATA_DRIVE_POSEDGE,
};

/* S070PWS19HP-FC21 2017/04/22 */
static const struct drm_display_mode cdtech_s070pws19hp_fc21_mode = {
	.clock = 51200,
	.hdisplay = 1024,
	.hsync_start = 1024 + 160,
	.hsync_end = 1024 + 160 + 20,
	.htotal = 1024 + 160 + 20 + 140,
	.vdisplay = 600,
	.vsync_start = 600 + 12,
	.vsync_end = 600 + 12 + 3,
	.vtotal = 600 + 12 + 3 + 20,
	.flags = DRM_MODE_FLAG_NHSYNC | DRM_MODE_FLAG_NVSYNC,
};

static const struct panel_desc cdtech_s070pws19hp_fc21 = {
	.modes = &cdtech_s070pws19hp_fc21_mode,
	.num_modes = 1,
	.bpc = 6,
	.size = {
		.width = 154,
		.height = 86,
	},
	.bus_format = MEDIA_BUS_FMT_RGB666_1X18,
	.bus_flags = DRM_BUS_FLAG_DE_HIGH | DRM_BUS_FLAG_PIXDATA_SAMPLE_NEGEDGE,
	.connector_type = DRM_MODE_CONNECTOR_DPI,
};

/* S070SWV29HG-DC44 2017/09/21 */
static const struct drm_display_mode cdtech_s070swv29hg_dc44_mode = {
	.clock = 33300,
	.hdisplay = 800,
	.hsync_start = 800 + 210,
	.hsync_end = 800 + 210 + 2,
	.htotal = 800 + 210 + 2 + 44,
	.vdisplay = 480,
	.vsync_start = 480 + 22,
	.vsync_end = 480 + 22 + 2,
	.vtotal = 480 + 22 + 2 + 21,
	.flags = DRM_MODE_FLAG_NHSYNC | DRM_MODE_FLAG_NVSYNC,
};

static const struct panel_desc cdtech_s070swv29hg_dc44 = {
	.modes = &cdtech_s070swv29hg_dc44_mode,
	.num_modes = 1,
	.bpc = 6,
	.size = {
		.width = 154,
		.height = 86,
	},
	.bus_format = MEDIA_BUS_FMT_RGB666_1X18,
	.bus_flags = DRM_BUS_FLAG_DE_HIGH | DRM_BUS_FLAG_PIXDATA_SAMPLE_NEGEDGE,
	.connector_type = DRM_MODE_CONNECTOR_DPI,
};

static const struct drm_display_mode cdtech_s070wv95_ct16_mode = {
	.clock = 35000,
	.hdisplay = 800,
	.hsync_start = 800 + 40,
	.hsync_end = 800 + 40 + 40,
	.htotal = 800 + 40 + 40 + 48,
	.vdisplay = 480,
	.vsync_start = 480 + 29,
	.vsync_end = 480 + 29 + 13,
	.vtotal = 480 + 29 + 13 + 3,
	.flags = DRM_MODE_FLAG_NHSYNC | DRM_MODE_FLAG_NVSYNC,
};

static const struct panel_desc cdtech_s070wv95_ct16 = {
	.modes = &cdtech_s070wv95_ct16_mode,
	.num_modes = 1,
	.bpc = 8,
	.size = {
		.width = 154,
		.height = 85,
	},
};

static const struct drm_display_mode chunghwa_claa070wp03xg_mode = {
	.clock = 66770,
	.hdisplay = 800,
	.hsync_start = 800 + 49,
	.hsync_end = 800 + 49 + 33,
	.htotal = 800 + 49 + 33 + 17,
	.vdisplay = 1280,
	.vsync_start = 1280 + 1,
	.vsync_end = 1280 + 1 + 7,
	.vtotal = 1280 + 1 + 7 + 15,
	.flags = DRM_MODE_FLAG_NVSYNC | DRM_MODE_FLAG_NHSYNC,
};

static const struct panel_desc chunghwa_claa070wp03xg = {
	.modes = &chunghwa_claa070wp03xg_mode,
	.num_modes = 1,
	.bpc = 6,
	.size = {
		.width = 94,
		.height = 150,
	},
	.bus_format = MEDIA_BUS_FMT_RGB666_1X7X3_SPWG,
	.bus_flags = DRM_BUS_FLAG_DE_HIGH,
	.connector_type = DRM_MODE_CONNECTOR_LVDS,
};

static const struct drm_display_mode chunghwa_claa101wa01a_mode = {
	.clock = 72070,
	.hdisplay = 1366,
	.hsync_start = 1366 + 58,
	.hsync_end = 1366 + 58 + 58,
	.htotal = 1366 + 58 + 58 + 58,
	.vdisplay = 768,
	.vsync_start = 768 + 4,
	.vsync_end = 768 + 4 + 4,
	.vtotal = 768 + 4 + 4 + 4,
};

static const struct panel_desc chunghwa_claa101wa01a = {
	.modes = &chunghwa_claa101wa01a_mode,
	.num_modes = 1,
	.bpc = 6,
	.size = {
		.width = 220,
		.height = 120,
	},
	.bus_format = MEDIA_BUS_FMT_RGB666_1X7X3_SPWG,
	.bus_flags = DRM_BUS_FLAG_DE_HIGH,
	.connector_type = DRM_MODE_CONNECTOR_LVDS,
};

static const struct drm_display_mode chunghwa_claa101wb01_mode = {
	.clock = 69300,
	.hdisplay = 1366,
	.hsync_start = 1366 + 48,
	.hsync_end = 1366 + 48 + 32,
	.htotal = 1366 + 48 + 32 + 20,
	.vdisplay = 768,
	.vsync_start = 768 + 16,
	.vsync_end = 768 + 16 + 8,
	.vtotal = 768 + 16 + 8 + 16,
};

static const struct panel_desc chunghwa_claa101wb01 = {
	.modes = &chunghwa_claa101wb01_mode,
	.num_modes = 1,
	.bpc = 6,
	.size = {
		.width = 223,
		.height = 125,
	},
	.bus_format = MEDIA_BUS_FMT_RGB666_1X7X3_SPWG,
	.bus_flags = DRM_BUS_FLAG_DE_HIGH,
	.connector_type = DRM_MODE_CONNECTOR_LVDS,
};

static const struct drm_display_mode dataimage_scf0700c48ggu18_mode = {
	.clock = 33260,
	.hdisplay = 800,
	.hsync_start = 800 + 40,
	.hsync_end = 800 + 40 + 128,
	.htotal = 800 + 40 + 128 + 88,
	.vdisplay = 480,
	.vsync_start = 480 + 10,
	.vsync_end = 480 + 10 + 2,
	.vtotal = 480 + 10 + 2 + 33,
	.flags = DRM_MODE_FLAG_NVSYNC | DRM_MODE_FLAG_NHSYNC,
};

static const struct panel_desc dataimage_scf0700c48ggu18 = {
	.modes = &dataimage_scf0700c48ggu18_mode,
	.num_modes = 1,
	.bpc = 8,
	.size = {
		.width = 152,
		.height = 91,
	},
	.bus_format = MEDIA_BUS_FMT_RGB888_1X24,
	.bus_flags = DRM_BUS_FLAG_DE_HIGH | DRM_BUS_FLAG_PIXDATA_DRIVE_POSEDGE,
};

static const struct display_timing dlc_dlc0700yzg_1_timing = {
	.pixelclock = { 45000000, 51200000, 57000000 },
	.hactive = { 1024, 1024, 1024 },
	.hfront_porch = { 100, 106, 113 },
	.hback_porch = { 100, 106, 113 },
	.hsync_len = { 100, 108, 114 },
	.vactive = { 600, 600, 600 },
	.vfront_porch = { 8, 11, 15 },
	.vback_porch = { 8, 11, 15 },
	.vsync_len = { 9, 13, 15 },
	.flags = DISPLAY_FLAGS_DE_HIGH,
};

static const struct panel_desc dlc_dlc0700yzg_1 = {
	.timings = &dlc_dlc0700yzg_1_timing,
	.num_timings = 1,
	.bpc = 6,
	.size = {
		.width = 154,
		.height = 86,
	},
	.delay = {
		.prepare = 30,
		.enable = 200,
		.disable = 200,
	},
	.bus_format = MEDIA_BUS_FMT_RGB666_1X7X3_SPWG,
	.connector_type = DRM_MODE_CONNECTOR_LVDS,
};

static const struct display_timing dlc_dlc1010gig_timing = {
	.pixelclock = { 68900000, 71100000, 73400000 },
	.hactive = { 1280, 1280, 1280 },
	.hfront_porch = { 43, 53, 63 },
	.hback_porch = { 43, 53, 63 },
	.hsync_len = { 44, 54, 64 },
	.vactive = { 800, 800, 800 },
	.vfront_porch = { 5, 8, 11 },
	.vback_porch = { 5, 8, 11 },
	.vsync_len = { 5, 7, 11 },
	.flags = DISPLAY_FLAGS_DE_HIGH,
};

static const struct panel_desc dlc_dlc1010gig = {
	.timings = &dlc_dlc1010gig_timing,
	.num_timings = 1,
	.bpc = 8,
	.size = {
		.width = 216,
		.height = 135,
	},
	.delay = {
		.prepare = 60,
		.enable = 150,
		.disable = 100,
		.unprepare = 60,
	},
	.bus_format = MEDIA_BUS_FMT_RGB888_1X7X4_SPWG,
	.connector_type = DRM_MODE_CONNECTOR_LVDS,
};

static const struct drm_display_mode edt_et035012dm6_mode = {
	.clock = 6500,
	.hdisplay = 320,
	.hsync_start = 320 + 20,
	.hsync_end = 320 + 20 + 30,
	.htotal = 320 + 20 + 68,
	.vdisplay = 240,
	.vsync_start = 240 + 4,
	.vsync_end = 240 + 4 + 4,
	.vtotal = 240 + 4 + 4 + 14,
	.flags = DRM_MODE_FLAG_NVSYNC | DRM_MODE_FLAG_NHSYNC,
};

static const struct panel_desc edt_et035012dm6 = {
	.modes = &edt_et035012dm6_mode,
	.num_modes = 1,
	.bpc = 8,
	.size = {
		.width = 70,
		.height = 52,
	},
	.bus_format = MEDIA_BUS_FMT_RGB888_1X24,
	.bus_flags = DRM_BUS_FLAG_DE_LOW | DRM_BUS_FLAG_PIXDATA_SAMPLE_POSEDGE,
};

static const struct drm_display_mode edt_etm043080dh6gp_mode = {
	.clock = 10870,
	.hdisplay = 480,
	.hsync_start = 480 + 8,
	.hsync_end = 480 + 8 + 4,
	.htotal = 480 + 8 + 4 + 41,

	/*
	 * IWG22M: Y resolution changed for "dc_linuxfb" module crashing while
	 * fb_align
	 */

	.vdisplay = 288,
	.vsync_start = 288 + 2,
	.vsync_end = 288 + 2 + 4,
	.vtotal = 288 + 2 + 4 + 10,
};

static const struct panel_desc edt_etm043080dh6gp = {
	.modes = &edt_etm043080dh6gp_mode,
	.num_modes = 1,
	.bpc = 8,
	.size = {
		.width = 100,
		.height = 65,
	},
	.bus_format = MEDIA_BUS_FMT_RGB666_1X18,
	.connector_type = DRM_MODE_CONNECTOR_DPI,
};

static const struct drm_display_mode edt_etm0430g0dh6_mode = {
	.clock = 9000,
	.hdisplay = 480,
	.hsync_start = 480 + 2,
	.hsync_end = 480 + 2 + 41,
	.htotal = 480 + 2 + 41 + 2,
	.vdisplay = 272,
	.vsync_start = 272 + 2,
	.vsync_end = 272 + 2 + 10,
	.vtotal = 272 + 2 + 10 + 2,
	.flags = DRM_MODE_FLAG_NHSYNC | DRM_MODE_FLAG_NVSYNC,
};

static const struct panel_desc edt_etm0430g0dh6 = {
	.modes = &edt_etm0430g0dh6_mode,
	.num_modes = 1,
	.bpc = 6,
	.size = {
		.width = 95,
		.height = 54,
	},
};

static const struct drm_display_mode edt_et057090dhu_mode = {
	.clock = 25175,
	.hdisplay = 640,
	.hsync_start = 640 + 16,
	.hsync_end = 640 + 16 + 30,
	.htotal = 640 + 16 + 30 + 114,
	.vdisplay = 480,
	.vsync_start = 480 + 10,
	.vsync_end = 480 + 10 + 3,
	.vtotal = 480 + 10 + 3 + 32,
	.flags = DRM_MODE_FLAG_NVSYNC | DRM_MODE_FLAG_NHSYNC,
};

static const struct panel_desc edt_et057090dhu = {
	.modes = &edt_et057090dhu_mode,
	.num_modes = 1,
	.bpc = 6,
	.size = {
		.width = 115,
		.height = 86,
	},
	.bus_format = MEDIA_BUS_FMT_RGB666_1X18,
	.bus_flags = DRM_BUS_FLAG_DE_HIGH | DRM_BUS_FLAG_PIXDATA_DRIVE_NEGEDGE,
	.connector_type = DRM_MODE_CONNECTOR_DPI,
};

static const struct drm_display_mode edt_etm0700g0dh6_mode = {
	.clock = 33260,
	.hdisplay = 800,
	.hsync_start = 800 + 40,
	.hsync_end = 800 + 40 + 128,
	.htotal = 800 + 40 + 128 + 88,
	.vdisplay = 480,
	.vsync_start = 480 + 10,
	.vsync_end = 480 + 10 + 2,
	.vtotal = 480 + 10 + 2 + 33,
	.flags = DRM_MODE_FLAG_NHSYNC | DRM_MODE_FLAG_NVSYNC,
};

static const struct panel_desc edt_etm0700g0dh6 = {
	.modes = &edt_etm0700g0dh6_mode,
	.num_modes = 1,
	.bpc = 6,
	.size = {
		.width = 152,
		.height = 91,
	},
	.bus_format = MEDIA_BUS_FMT_RGB666_1X18,
	.bus_flags = DRM_BUS_FLAG_DE_HIGH | DRM_BUS_FLAG_PIXDATA_DRIVE_NEGEDGE,
};

static const struct panel_desc edt_etm0700g0bdh6 = {
	.modes = &edt_etm0700g0dh6_mode,
	.num_modes = 1,
	.bpc = 6,
	.size = {
		.width = 152,
		.height = 91,
	},
	.bus_format = MEDIA_BUS_FMT_RGB666_1X18,
	.bus_flags = DRM_BUS_FLAG_DE_HIGH | DRM_BUS_FLAG_PIXDATA_DRIVE_POSEDGE,
};

static const struct display_timing evervision_vgg804821_timing = {
	.pixelclock = { 27600000, 33300000, 50000000 },
	.hactive = { 800, 800, 800 },
	.hfront_porch = { 40, 66, 70 },
	.hback_porch = { 40, 67, 70 },
	.hsync_len = { 40, 67, 70 },
	.vactive = { 480, 480, 480 },
	.vfront_porch = { 6, 10, 10 },
	.vback_porch = { 7, 11, 11 },
	.vsync_len = { 7, 11, 11 },
	.flags = DISPLAY_FLAGS_HSYNC_HIGH | DISPLAY_FLAGS_VSYNC_HIGH |
		 DISPLAY_FLAGS_DE_HIGH | DISPLAY_FLAGS_PIXDATA_NEGEDGE |
		 DISPLAY_FLAGS_SYNC_NEGEDGE,
};

static const struct panel_desc evervision_vgg804821 = {
	.timings = &evervision_vgg804821_timing,
	.num_timings = 1,
	.bpc = 8,
	.size = {
		.width = 108,
		.height = 64,
	},
	.bus_format = MEDIA_BUS_FMT_RGB888_1X24,
	.bus_flags = DRM_BUS_FLAG_DE_HIGH | DRM_BUS_FLAG_PIXDATA_SAMPLE_POSEDGE,
};

static const struct drm_display_mode foxlink_fl500wvr00_a0t_mode = {
	.clock = 32260,
	.hdisplay = 800,
	.hsync_start = 800 + 168,
	.hsync_end = 800 + 168 + 64,
	.htotal = 800 + 168 + 64 + 88,
	.vdisplay = 480,
	.vsync_start = 480 + 37,
	.vsync_end = 480 + 37 + 2,
	.vtotal = 480 + 37 + 2 + 8,
};

static const struct panel_desc foxlink_fl500wvr00_a0t = {
	.modes = &foxlink_fl500wvr00_a0t_mode,
	.num_modes = 1,
	.bpc = 8,
	.size = {
		.width = 108,
		.height = 65,
	},
	.bus_format = MEDIA_BUS_FMT_RGB888_1X24,
};

static const struct drm_display_mode frida_frd350h54004_modes[] = {
	{ /* 60 Hz */
		.clock = 6000,
		.hdisplay = 320,
		.hsync_start = 320 + 44,
		.hsync_end = 320 + 44 + 16,
		.htotal = 320 + 44 + 16 + 20,
		.vdisplay = 240,
		.vsync_start = 240 + 2,
		.vsync_end = 240 + 2 + 6,
		.vtotal = 240 + 2 + 6 + 2,
		.flags = DRM_MODE_FLAG_NHSYNC | DRM_MODE_FLAG_NVSYNC,
	},
	{ /* 50 Hz */
		.clock = 5400,
		.hdisplay = 320,
		.hsync_start = 320 + 56,
		.hsync_end = 320 + 56 + 16,
		.htotal = 320 + 56 + 16 + 40,
		.vdisplay = 240,
		.vsync_start = 240 + 2,
		.vsync_end = 240 + 2 + 6,
		.vtotal = 240 + 2 + 6 + 2,
		.flags = DRM_MODE_FLAG_NHSYNC | DRM_MODE_FLAG_NVSYNC,
	},
};

static const struct panel_desc frida_frd350h54004 = {
	.modes = frida_frd350h54004_modes,
	.num_modes = ARRAY_SIZE(frida_frd350h54004_modes),
	.bpc = 8,
	.size = {
		.width = 77,
		.height = 64,
	},
	.bus_format = MEDIA_BUS_FMT_RGB888_1X24,
	.bus_flags = DRM_BUS_FLAG_DE_HIGH | DRM_BUS_FLAG_PIXDATA_SAMPLE_NEGEDGE,
	.connector_type = DRM_MODE_CONNECTOR_DPI,
};

static const struct drm_display_mode friendlyarm_hd702e_mode = {
	.clock		= 67185,
	.hdisplay	= 800,
	.hsync_start	= 800 + 20,
	.hsync_end	= 800 + 20 + 24,
	.htotal		= 800 + 20 + 24 + 20,
	.vdisplay	= 1280,
	.vsync_start	= 1280 + 4,
	.vsync_end	= 1280 + 4 + 8,
	.vtotal		= 1280 + 4 + 8 + 4,
	.flags		= DRM_MODE_FLAG_NVSYNC | DRM_MODE_FLAG_NHSYNC,
};

static const struct panel_desc friendlyarm_hd702e = {
	.modes = &friendlyarm_hd702e_mode,
	.num_modes = 1,
	.size = {
		.width	= 94,
		.height	= 151,
	},
};

static const struct drm_display_mode giantplus_gpg482739qs5_mode = {
	.clock = 9000,
	.hdisplay = 480,
	.hsync_start = 480 + 5,
	.hsync_end = 480 + 5 + 1,
	.htotal = 480 + 5 + 1 + 40,
	.vdisplay = 272,
	.vsync_start = 272 + 8,
	.vsync_end = 272 + 8 + 1,
	.vtotal = 272 + 8 + 1 + 8,
};

static const struct panel_desc giantplus_gpg482739qs5 = {
	.modes = &giantplus_gpg482739qs5_mode,
	.num_modes = 1,
	.bpc = 8,
	.size = {
		.width = 95,
		.height = 54,
	},
	.bus_format = MEDIA_BUS_FMT_RGB888_1X24,
};

static const struct display_timing giantplus_gpm940b0_timing = {
	.pixelclock = { 13500000, 27000000, 27500000 },
	.hactive = { 320, 320, 320 },
	.hfront_porch = { 14, 686, 718 },
	.hback_porch = { 50, 70, 255 },
	.hsync_len = { 1, 1, 1 },
	.vactive = { 240, 240, 240 },
	.vfront_porch = { 1, 1, 179 },
	.vback_porch = { 1, 21, 31 },
	.vsync_len = { 1, 1, 6 },
	.flags = DISPLAY_FLAGS_HSYNC_LOW | DISPLAY_FLAGS_VSYNC_LOW,
};

static const struct panel_desc giantplus_gpm940b0 = {
	.timings = &giantplus_gpm940b0_timing,
	.num_timings = 1,
	.bpc = 8,
	.size = {
		.width = 60,
		.height = 45,
	},
	.bus_format = MEDIA_BUS_FMT_RGB888_3X8,
	.bus_flags = DRM_BUS_FLAG_DE_HIGH | DRM_BUS_FLAG_PIXDATA_SAMPLE_POSEDGE,
};

static const struct display_timing hannstar_hsd070pww1_timing = {
	.pixelclock = { 64300000, 71100000, 82000000 },
	.hactive = { 1280, 1280, 1280 },
	.hfront_porch = { 1, 1, 10 },
	.hback_porch = { 1, 1, 10 },
	/*
	 * According to the data sheet, the minimum horizontal blanking interval
	 * is 54 clocks (1 + 52 + 1), but tests with a Nitrogen6X have shown the
	 * minimum working horizontal blanking interval to be 60 clocks.
	 */
	.hsync_len = { 58, 158, 661 },
	.vactive = { 800, 800, 800 },
	.vfront_porch = { 1, 1, 10 },
	.vback_porch = { 1, 1, 10 },
	.vsync_len = { 1, 21, 203 },
	.flags = DISPLAY_FLAGS_DE_HIGH,
};

static const struct panel_desc hannstar_hsd070pww1 = {
	.timings = &hannstar_hsd070pww1_timing,
	.num_timings = 1,
	.bpc = 6,
	.size = {
		.width = 151,
		.height = 94,
	},
	.bus_format = MEDIA_BUS_FMT_RGB666_1X7X3_SPWG,
	.connector_type = DRM_MODE_CONNECTOR_LVDS,
};

static const struct display_timing hannstar_hsd100pxn1_timing = {
	.pixelclock = { 55000000, 65000000, 75000000 },
	.hactive = { 1024, 1024, 1024 },
	.hfront_porch = { 40, 40, 40 },
	.hback_porch = { 220, 220, 220 },
	.hsync_len = { 20, 60, 100 },
	.vactive = { 768, 768, 768 },
	.vfront_porch = { 7, 7, 7 },
	.vback_porch = { 21, 21, 21 },
	.vsync_len = { 10, 10, 10 },
	.flags = DISPLAY_FLAGS_DE_HIGH,
};

static const struct panel_desc hannstar_hsd100pxn1 = {
	.timings = &hannstar_hsd100pxn1_timing,
	.num_timings = 1,
	.bpc = 6,
	.size = {
		.width = 203,
		.height = 152,
	},
	.bus_format = MEDIA_BUS_FMT_RGB666_1X7X3_SPWG,
	.connector_type = DRM_MODE_CONNECTOR_LVDS,
};

static const struct drm_display_mode hitachi_tx23d38vm0caa_mode = {
	.clock = 33333,
	.hdisplay = 800,
	.hsync_start = 800 + 85,
	.hsync_end = 800 + 85 + 86,
	.htotal = 800 + 85 + 86 + 85,
	.vdisplay = 480,
	.vsync_start = 480 + 16,
	.vsync_end = 480 + 16 + 13,
	.vtotal = 480 + 16 + 13 + 16,
};

static const struct panel_desc hitachi_tx23d38vm0caa = {
	.modes = &hitachi_tx23d38vm0caa_mode,
	.num_modes = 1,
	.bpc = 6,
	.size = {
		.width = 195,
		.height = 117,
	},
	.delay = {
		.enable = 160,
		.disable = 160,
	},
};

static const struct drm_display_mode innolux_at043tn24_mode = {
	.clock = 9000,
	.hdisplay = 480,
	.hsync_start = 480 + 2,
	.hsync_end = 480 + 2 + 41,
	.htotal = 480 + 2 + 41 + 2,
	.vdisplay = 272,
	.vsync_start = 272 + 2,
	.vsync_end = 272 + 2 + 10,
	.vtotal = 272 + 2 + 10 + 2,
	.flags = DRM_MODE_FLAG_NHSYNC | DRM_MODE_FLAG_NVSYNC,
};

static const struct panel_desc innolux_at043tn24 = {
	.modes = &innolux_at043tn24_mode,
	.num_modes = 1,
	.bpc = 8,
	.size = {
		.width = 95,
		.height = 54,
	},
	.bus_format = MEDIA_BUS_FMT_RGB888_1X24,
	.bus_flags = DRM_BUS_FLAG_DE_HIGH | DRM_BUS_FLAG_PIXDATA_DRIVE_POSEDGE,
};

static const struct drm_display_mode innolux_at070tn92_mode = {
	.clock = 33333,
	.hdisplay = 800,
	.hsync_start = 800 + 210,
	.hsync_end = 800 + 210 + 20,
	.htotal = 800 + 210 + 20 + 46,
	.vdisplay = 480,
	.vsync_start = 480 + 22,
	.vsync_end = 480 + 22 + 10,
	.vtotal = 480 + 22 + 23 + 10,
};

static const struct panel_desc innolux_at070tn92 = {
	.modes = &innolux_at070tn92_mode,
	.num_modes = 1,
	.size = {
		.width = 154,
		.height = 86,
	},
	.bus_format = MEDIA_BUS_FMT_RGB888_1X24,
};

static const struct display_timing innolux_g070y2_l01_timing = {
	.pixelclock = { 28000000, 29500000, 32000000 },
	.hactive = { 800, 800, 800 },
	.hfront_porch = { 61, 91, 141 },
	.hback_porch = { 60, 90, 140 },
	.hsync_len = { 12, 12, 12 },
	.vactive = { 480, 480, 480 },
	.vfront_porch = { 4, 9, 30 },
	.vback_porch = { 4, 8, 28 },
	.vsync_len = { 2, 2, 2 },
	.flags = DISPLAY_FLAGS_DE_HIGH,
};

static const struct panel_desc innolux_g070y2_l01 = {
	.timings = &innolux_g070y2_l01_timing,
	.num_timings = 1,
	.bpc = 6,
	.size = {
		.width = 152,
		.height = 91,
	},
	.delay = {
		.prepare = 10,
		.enable = 100,
		.disable = 100,
		.unprepare = 800,
	},
	.bus_format = MEDIA_BUS_FMT_RGB888_1X7X4_SPWG,
	.connector_type = DRM_MODE_CONNECTOR_LVDS,
};

static const struct display_timing innolux_g101ice_l01_timing = {
	.pixelclock = { 60400000, 71100000, 74700000 },
	.hactive = { 1280, 1280, 1280 },
	.hfront_porch = { 41, 80, 100 },
	.hback_porch = { 40, 79, 99 },
	.hsync_len = { 1, 1, 1 },
	.vactive = { 800, 800, 800 },
	.vfront_porch = { 5, 11, 14 },
	.vback_porch = { 4, 11, 14 },
	.vsync_len = { 1, 1, 1 },
	.flags = DISPLAY_FLAGS_DE_HIGH,
};

static const struct panel_desc innolux_g101ice_l01 = {
	.timings = &innolux_g101ice_l01_timing,
	.num_timings = 1,
	.bpc = 8,
	.size = {
		.width = 217,
		.height = 135,
	},
	.delay = {
		.enable = 200,
		.disable = 200,
	},
	.bus_format = MEDIA_BUS_FMT_RGB888_1X7X4_SPWG,
	.connector_type = DRM_MODE_CONNECTOR_LVDS,
};

static const struct display_timing innolux_g121i1_l01_timing = {
	.pixelclock = { 67450000, 71000000, 74550000 },
	.hactive = { 1280, 1280, 1280 },
	.hfront_porch = { 40, 80, 160 },
	.hback_porch = { 39, 79, 159 },
	.hsync_len = { 1, 1, 1 },
	.vactive = { 800, 800, 800 },
	.vfront_porch = { 5, 11, 100 },
	.vback_porch = { 4, 11, 99 },
	.vsync_len = { 1, 1, 1 },
};

static const struct panel_desc innolux_g121i1_l01 = {
	.timings = &innolux_g121i1_l01_timing,
	.num_timings = 1,
	.bpc = 6,
	.size = {
		.width = 261,
		.height = 163,
	},
	.delay = {
		.enable = 200,
		.disable = 20,
	},
	.bus_format = MEDIA_BUS_FMT_RGB888_1X7X4_SPWG,
	.connector_type = DRM_MODE_CONNECTOR_LVDS,
};

static const struct drm_display_mode innolux_g121x1_l03_mode = {
	.clock = 65000,
	.hdisplay = 1024,
	.hsync_start = 1024 + 0,
	.hsync_end = 1024 + 1,
	.htotal = 1024 + 0 + 1 + 320,
	.vdisplay = 768,
	.vsync_start = 768 + 38,
	.vsync_end = 768 + 38 + 1,
	.vtotal = 768 + 38 + 1 + 0,
	.flags = DRM_MODE_FLAG_NHSYNC | DRM_MODE_FLAG_NVSYNC,
};

static const struct panel_desc innolux_g121x1_l03 = {
	.modes = &innolux_g121x1_l03_mode,
	.num_modes = 1,
	.bpc = 6,
	.size = {
		.width = 246,
		.height = 185,
	},
	.delay = {
		.enable = 200,
		.unprepare = 200,
		.disable = 400,
	},
};

/*
 * Datasheet specifies that at 60 Hz refresh rate:
 * - total horizontal time: { 1506, 1592, 1716 }
 * - total vertical time: { 788, 800, 868 }
 *
 * ...but doesn't go into exactly how that should be split into a front
 * porch, back porch, or sync length.  For now we'll leave a single setting
 * here which allows a bit of tweaking of the pixel clock at the expense of
 * refresh rate.
 */
static const struct display_timing innolux_n116bge_timing = {
	.pixelclock = { 72600000, 76420000, 80240000 },
	.hactive = { 1366, 1366, 1366 },
	.hfront_porch = { 136, 136, 136 },
	.hback_porch = { 60, 60, 60 },
	.hsync_len = { 30, 30, 30 },
	.vactive = { 768, 768, 768 },
	.vfront_porch = { 8, 8, 8 },
	.vback_porch = { 12, 12, 12 },
	.vsync_len = { 12, 12, 12 },
	.flags = DISPLAY_FLAGS_VSYNC_LOW | DISPLAY_FLAGS_HSYNC_LOW,
};

static const struct panel_desc innolux_n116bge = {
	.timings = &innolux_n116bge_timing,
	.num_timings = 1,
	.bpc = 6,
	.size = {
		.width = 256,
		.height = 144,
	},
};

static const struct drm_display_mode innolux_n156bge_l21_mode = {
	.clock = 69300,
	.hdisplay = 1366,
	.hsync_start = 1366 + 16,
	.hsync_end = 1366 + 16 + 34,
	.htotal = 1366 + 16 + 34 + 50,
	.vdisplay = 768,
	.vsync_start = 768 + 2,
	.vsync_end = 768 + 2 + 6,
	.vtotal = 768 + 2 + 6 + 12,
};

static const struct panel_desc innolux_n156bge_l21 = {
	.modes = &innolux_n156bge_l21_mode,
	.num_modes = 1,
	.bpc = 6,
	.size = {
		.width = 344,
		.height = 193,
	},
	.bus_format = MEDIA_BUS_FMT_RGB666_1X7X3_SPWG,
	.bus_flags = DRM_BUS_FLAG_DE_HIGH,
	.connector_type = DRM_MODE_CONNECTOR_LVDS,
};

static const struct drm_display_mode innolux_p120zdg_bf1_mode = {
	.clock = 206016,
	.hdisplay = 2160,
	.hsync_start = 2160 + 48,
	.hsync_end = 2160 + 48 + 32,
	.htotal = 2160 + 48 + 32 + 80,
	.vdisplay = 1440,
	.vsync_start = 1440 + 3,
	.vsync_end = 1440 + 3 + 10,
	.vtotal = 1440 + 3 + 10 + 27,
	.flags = DRM_MODE_FLAG_PHSYNC | DRM_MODE_FLAG_PVSYNC,
};

static const struct panel_desc innolux_p120zdg_bf1 = {
	.modes = &innolux_p120zdg_bf1_mode,
	.num_modes = 1,
	.bpc = 8,
	.size = {
		.width = 254,
		.height = 169,
	},
	.delay = {
		.hpd_absent_delay = 200,
		.unprepare = 500,
	},
};

static const struct drm_display_mode innolux_zj070na_01p_mode = {
	.clock = 51501,
	.hdisplay = 1024,
	.hsync_start = 1024 + 128,
	.hsync_end = 1024 + 128 + 64,
	.htotal = 1024 + 128 + 64 + 128,
	.vdisplay = 600,
	.vsync_start = 600 + 16,
	.vsync_end = 600 + 16 + 4,
	.vtotal = 600 + 16 + 4 + 16,
};

static const struct panel_desc innolux_zj070na_01p = {
	.modes = &innolux_zj070na_01p_mode,
	.num_modes = 1,
	.bpc = 6,
	.size = {
		.width = 154,
		.height = 90,
	},
};

static const struct drm_display_mode ivo_m133nwf4_r0_mode = {
	.clock = 138778,
	.hdisplay = 1920,
	.hsync_start = 1920 + 24,
	.hsync_end = 1920 + 24 + 48,
	.htotal = 1920 + 24 + 48 + 88,
	.vdisplay = 1080,
	.vsync_start = 1080 + 3,
	.vsync_end = 1080 + 3 + 12,
	.vtotal = 1080 + 3 + 12 + 17,
	.flags = DRM_MODE_FLAG_PHSYNC | DRM_MODE_FLAG_PVSYNC,
};

static const struct panel_desc ivo_m133nwf4_r0 = {
	.modes = &ivo_m133nwf4_r0_mode,
	.num_modes = 1,
	.bpc = 8,
	.size = {
		.width = 294,
		.height = 165,
	},
	.delay = {
		.hpd_absent_delay = 200,
		.unprepare = 500,
	},
	.bus_format = MEDIA_BUS_FMT_RGB888_1X24,
	.bus_flags = DRM_BUS_FLAG_DATA_MSB_TO_LSB,
	.connector_type = DRM_MODE_CONNECTOR_eDP,
};

static const struct display_timing koe_tx14d24vm1bpa_timing = {
	.pixelclock = { 5580000, 5850000, 6200000 },
	.hactive = { 320, 320, 320 },
	.hfront_porch = { 30, 30, 30 },
	.hback_porch = { 30, 30, 30 },
	.hsync_len = { 1, 5, 17 },
	.vactive = { 240, 240, 240 },
	.vfront_porch = { 6, 6, 6 },
	.vback_porch = { 5, 5, 5 },
	.vsync_len = { 1, 2, 11 },
	.flags = DISPLAY_FLAGS_DE_HIGH,
};

static const struct panel_desc koe_tx14d24vm1bpa = {
	.timings = &koe_tx14d24vm1bpa_timing,
	.num_timings = 1,
	.bpc = 6,
	.size = {
		.width = 115,
		.height = 86,
	},
};

static const struct display_timing koe_tx26d202vm0bwa_timing = {
	.pixelclock = { 151820000, 156720000, 159780000 },
	.hactive = { 1920, 1920, 1920 },
	.hfront_porch = { 105, 130, 142 },
	.hback_porch = { 45, 70, 82 },
	.hsync_len = { 30, 30, 30 },
	.vactive = { 1200, 1200, 1200},
	.vfront_porch = { 3, 5, 10 },
	.vback_porch = { 2, 5, 10 },
	.vsync_len = { 5, 5, 5 },
};

static const struct panel_desc koe_tx26d202vm0bwa = {
	.timings = &koe_tx26d202vm0bwa_timing,
	.num_timings = 1,
	.bpc = 8,
	.size = {
		.width = 217,
		.height = 136,
	},
	.delay = {
		.prepare = 1000,
		.enable = 1000,
		.unprepare = 1000,
		.disable = 1000,
	},
	.bus_format = MEDIA_BUS_FMT_RGB888_1X7X4_SPWG,
	.bus_flags = DRM_BUS_FLAG_DE_HIGH,
	.connector_type = DRM_MODE_CONNECTOR_LVDS,
};

static const struct display_timing koe_tx31d200vm0baa_timing = {
	.pixelclock = { 39600000, 43200000, 48000000 },
	.hactive = { 1280, 1280, 1280 },
	.hfront_porch = { 16, 36, 56 },
	.hback_porch = { 16, 36, 56 },
	.hsync_len = { 8, 8, 8 },
	.vactive = { 480, 480, 480 },
	.vfront_porch = { 6, 21, 33 },
	.vback_porch = { 6, 21, 33 },
	.vsync_len = { 8, 8, 8 },
	.flags = DISPLAY_FLAGS_DE_HIGH,
};

static const struct panel_desc koe_tx31d200vm0baa = {
	.timings = &koe_tx31d200vm0baa_timing,
	.num_timings = 1,
	.bpc = 6,
	.size = {
		.width = 292,
		.height = 109,
	},
	.bus_format = MEDIA_BUS_FMT_RGB666_1X7X3_SPWG,
	.connector_type = DRM_MODE_CONNECTOR_LVDS,
};

static const struct display_timing kyo_tcg121xglp_timing = {
	.pixelclock = { 52000000, 65000000, 71000000 },
	.hactive = { 1024, 1024, 1024 },
	.hfront_porch = { 2, 2, 2 },
	.hback_porch = { 2, 2, 2 },
	.hsync_len = { 86, 124, 244 },
	.vactive = { 768, 768, 768 },
	.vfront_porch = { 2, 2, 2 },
	.vback_porch = { 2, 2, 2 },
	.vsync_len = { 6, 34, 73 },
	.flags = DISPLAY_FLAGS_DE_HIGH,
};

static const struct panel_desc kyo_tcg121xglp = {
	.timings = &kyo_tcg121xglp_timing,
	.num_timings = 1,
	.bpc = 8,
	.size = {
		.width = 246,
		.height = 184,
	},
	.bus_format = MEDIA_BUS_FMT_RGB888_1X7X4_SPWG,
	.connector_type = DRM_MODE_CONNECTOR_LVDS,
};

static const struct drm_display_mode lemaker_bl035_rgb_002_mode = {
	.clock = 7000,
	.hdisplay = 320,
	.hsync_start = 320 + 20,
	.hsync_end = 320 + 20 + 30,
	.htotal = 320 + 20 + 30 + 38,
	.vdisplay = 240,
	.vsync_start = 240 + 4,
	.vsync_end = 240 + 4 + 3,
	.vtotal = 240 + 4 + 3 + 15,
};

static const struct panel_desc lemaker_bl035_rgb_002 = {
	.modes = &lemaker_bl035_rgb_002_mode,
	.num_modes = 1,
	.size = {
		.width = 70,
		.height = 52,
	},
	.bus_format = MEDIA_BUS_FMT_RGB888_1X24,
	.bus_flags = DRM_BUS_FLAG_DE_LOW,
};

static const struct drm_display_mode lg_lb070wv8_mode = {
	.clock = 33246,
	.hdisplay = 800,
	.hsync_start = 800 + 88,
	.hsync_end = 800 + 88 + 80,
	.htotal = 800 + 88 + 80 + 88,
	.vdisplay = 480,
	.vsync_start = 480 + 10,
	.vsync_end = 480 + 10 + 25,
	.vtotal = 480 + 10 + 25 + 10,
};

static const struct panel_desc lg_lb070wv8 = {
	.modes = &lg_lb070wv8_mode,
	.num_modes = 1,
	.bpc = 8,
	.size = {
		.width = 151,
		.height = 91,
	},
	.bus_format = MEDIA_BUS_FMT_RGB888_1X7X4_SPWG,
	.connector_type = DRM_MODE_CONNECTOR_LVDS,
};

static const struct drm_display_mode lg_lp079qx1_sp0v_mode = {
	.clock = 200000,
	.hdisplay = 1536,
	.hsync_start = 1536 + 12,
	.hsync_end = 1536 + 12 + 16,
	.htotal = 1536 + 12 + 16 + 48,
	.vdisplay = 2048,
	.vsync_start = 2048 + 8,
	.vsync_end = 2048 + 8 + 4,
	.vtotal = 2048 + 8 + 4 + 8,
	.flags = DRM_MODE_FLAG_NVSYNC | DRM_MODE_FLAG_NHSYNC,
};

static const struct panel_desc lg_lp079qx1_sp0v = {
	.modes = &lg_lp079qx1_sp0v_mode,
	.num_modes = 1,
	.size = {
		.width = 129,
		.height = 171,
	},
};

static const struct drm_display_mode lg_lp097qx1_spa1_mode = {
	.clock = 205210,
	.hdisplay = 2048,
	.hsync_start = 2048 + 150,
	.hsync_end = 2048 + 150 + 5,
	.htotal = 2048 + 150 + 5 + 5,
	.vdisplay = 1536,
	.vsync_start = 1536 + 3,
	.vsync_end = 1536 + 3 + 1,
	.vtotal = 1536 + 3 + 1 + 9,
};

static const struct panel_desc lg_lp097qx1_spa1 = {
	.modes = &lg_lp097qx1_spa1_mode,
	.num_modes = 1,
	.size = {
		.width = 208,
		.height = 147,
	},
};

static const struct drm_display_mode lg_lp120up1_mode = {
	.clock = 162300,
	.hdisplay = 1920,
	.hsync_start = 1920 + 40,
	.hsync_end = 1920 + 40 + 40,
	.htotal = 1920 + 40 + 40+ 80,
	.vdisplay = 1280,
	.vsync_start = 1280 + 4,
	.vsync_end = 1280 + 4 + 4,
	.vtotal = 1280 + 4 + 4 + 12,
};

static const struct panel_desc lg_lp120up1 = {
	.modes = &lg_lp120up1_mode,
	.num_modes = 1,
	.bpc = 8,
	.size = {
		.width = 267,
		.height = 183,
	},
	.connector_type = DRM_MODE_CONNECTOR_eDP,
};

static const struct drm_display_mode lg_lp129qe_mode = {
	.clock = 285250,
	.hdisplay = 2560,
	.hsync_start = 2560 + 48,
	.hsync_end = 2560 + 48 + 32,
	.htotal = 2560 + 48 + 32 + 80,
	.vdisplay = 1700,
	.vsync_start = 1700 + 3,
	.vsync_end = 1700 + 3 + 10,
	.vtotal = 1700 + 3 + 10 + 36,
};

static const struct panel_desc lg_lp129qe = {
	.modes = &lg_lp129qe_mode,
	.num_modes = 1,
	.bpc = 8,
	.size = {
		.width = 272,
		.height = 181,
	},
};

static const struct display_timing logictechno_lt161010_2nh_timing = {
	.pixelclock = { 26400000, 33300000, 46800000 },
	.hactive = { 800, 800, 800 },
	.hfront_porch = { 16, 210, 354 },
	.hback_porch = { 46, 46, 46 },
	.hsync_len = { 1, 20, 40 },
	.vactive = { 480, 480, 480 },
	.vfront_porch = { 7, 22, 147 },
	.vback_porch = { 23, 23, 23 },
	.vsync_len = { 1, 10, 20 },
	.flags = DISPLAY_FLAGS_HSYNC_LOW | DISPLAY_FLAGS_VSYNC_LOW |
		 DISPLAY_FLAGS_DE_HIGH | DISPLAY_FLAGS_PIXDATA_POSEDGE |
		 DISPLAY_FLAGS_SYNC_POSEDGE,
};

static const struct panel_desc logictechno_lt161010_2nh = {
	.timings = &logictechno_lt161010_2nh_timing,
	.num_timings = 1,
	.size = {
		.width = 154,
		.height = 86,
	},
	.bus_format = MEDIA_BUS_FMT_RGB666_1X18,
	.bus_flags = DRM_BUS_FLAG_DE_HIGH |
		     DRM_BUS_FLAG_PIXDATA_SAMPLE_NEGEDGE |
		     DRM_BUS_FLAG_SYNC_SAMPLE_NEGEDGE,
	.connector_type = DRM_MODE_CONNECTOR_DPI,
};

static const struct display_timing logictechno_lt170410_2whc_timing = {
	.pixelclock = { 68900000, 71100000, 73400000 },
	.hactive = { 1280, 1280, 1280 },
	.hfront_porch = { 23, 60, 71 },
	.hback_porch = { 23, 60, 71 },
	.hsync_len = { 15, 40, 47 },
	.vactive = { 800, 800, 800 },
	.vfront_porch = { 5, 7, 10 },
	.vback_porch = { 5, 7, 10 },
	.vsync_len = { 6, 9, 12 },
	.flags = DISPLAY_FLAGS_HSYNC_LOW | DISPLAY_FLAGS_VSYNC_LOW |
		 DISPLAY_FLAGS_DE_HIGH | DISPLAY_FLAGS_PIXDATA_POSEDGE |
		 DISPLAY_FLAGS_SYNC_POSEDGE,
};

static const struct panel_desc logictechno_lt170410_2whc = {
	.timings = &logictechno_lt170410_2whc_timing,
	.num_timings = 1,
	.size = {
		.width = 217,
		.height = 136,
	},
	.bus_format = MEDIA_BUS_FMT_RGB888_1X7X4_SPWG,
	.bus_flags = DRM_BUS_FLAG_DE_HIGH,
	.connector_type = DRM_MODE_CONNECTOR_LVDS,
};

static const struct drm_display_mode mitsubishi_aa070mc01_mode = {
	.clock = 30400,
	.hdisplay = 800,
	.hsync_start = 800 + 0,
	.hsync_end = 800 + 1,
	.htotal = 800 + 0 + 1 + 160,
	.vdisplay = 480,
	.vsync_start = 480 + 0,
	.vsync_end = 480 + 48 + 1,
	.vtotal = 480 + 48 + 1 + 0,
	.flags = DRM_MODE_FLAG_NHSYNC | DRM_MODE_FLAG_NVSYNC,
};

static const struct drm_display_mode logicpd_type_28_mode = {
	.clock = 9107,
	.hdisplay = 480,
	.hsync_start = 480 + 3,
	.hsync_end = 480 + 3 + 42,
	.htotal = 480 + 3 + 42 + 2,

	.vdisplay = 272,
	.vsync_start = 272 + 2,
	.vsync_end = 272 + 2 + 11,
	.vtotal = 272 + 2 + 11 + 3,
	.flags = DRM_MODE_FLAG_PHSYNC | DRM_MODE_FLAG_PVSYNC,
};

static const struct panel_desc logicpd_type_28 = {
	.modes = &logicpd_type_28_mode,
	.num_modes = 1,
	.bpc = 8,
	.size = {
		.width = 105,
		.height = 67,
	},
	.delay = {
		.prepare = 200,
		.enable = 200,
		.unprepare = 200,
		.disable = 200,
	},
	.bus_format = MEDIA_BUS_FMT_RGB888_1X24,
	.bus_flags = DRM_BUS_FLAG_DE_HIGH | DRM_BUS_FLAG_PIXDATA_DRIVE_POSEDGE |
		     DRM_BUS_FLAG_SYNC_DRIVE_NEGEDGE,
	.connector_type = DRM_MODE_CONNECTOR_DPI,
};

static const struct panel_desc mitsubishi_aa070mc01 = {
	.modes = &mitsubishi_aa070mc01_mode,
	.num_modes = 1,
	.bpc = 8,
	.size = {
		.width = 152,
		.height = 91,
	},

	.delay = {
		.enable = 200,
		.unprepare = 200,
		.disable = 400,
	},
	.bus_format = MEDIA_BUS_FMT_RGB888_1X7X4_SPWG,
	.connector_type = DRM_MODE_CONNECTOR_LVDS,
	.bus_flags = DRM_BUS_FLAG_DE_HIGH,
};

static const struct display_timing nec_nl12880bc20_05_timing = {
	.pixelclock = { 67000000, 71000000, 75000000 },
	.hactive = { 1280, 1280, 1280 },
	.hfront_porch = { 2, 30, 30 },
	.hback_porch = { 6, 100, 100 },
	.hsync_len = { 2, 30, 30 },
	.vactive = { 800, 800, 800 },
	.vfront_porch = { 5, 5, 5 },
	.vback_porch = { 11, 11, 11 },
	.vsync_len = { 7, 7, 7 },
};

static const struct panel_desc nec_nl12880bc20_05 = {
	.timings = &nec_nl12880bc20_05_timing,
	.num_timings = 1,
	.bpc = 8,
	.size = {
		.width = 261,
		.height = 163,
	},
	.delay = {
		.enable = 50,
		.disable = 50,
	},
	.bus_format = MEDIA_BUS_FMT_RGB888_1X7X4_SPWG,
	.connector_type = DRM_MODE_CONNECTOR_LVDS,
};

static const struct drm_display_mode nec_nl4827hc19_05b_mode = {
	.clock = 10870,
	.hdisplay = 480,
	.hsync_start = 480 + 2,
	.hsync_end = 480 + 2 + 41,
	.htotal = 480 + 2 + 41 + 2,
	.vdisplay = 272,
	.vsync_start = 272 + 2,
	.vsync_end = 272 + 2 + 4,
	.vtotal = 272 + 2 + 4 + 2,
	.flags = DRM_MODE_FLAG_NVSYNC | DRM_MODE_FLAG_NHSYNC,
};

static const struct panel_desc nec_nl4827hc19_05b = {
	.modes = &nec_nl4827hc19_05b_mode,
	.num_modes = 1,
	.bpc = 8,
	.size = {
		.width = 95,
		.height = 54,
	},
	.bus_format = MEDIA_BUS_FMT_RGB888_1X24,
	.bus_flags = DRM_BUS_FLAG_PIXDATA_DRIVE_POSEDGE,
};

static const struct drm_display_mode netron_dy_e231732_mode = {
	.clock = 66000,
	.hdisplay = 1024,
	.hsync_start = 1024 + 160,
	.hsync_end = 1024 + 160 + 70,
	.htotal = 1024 + 160 + 70 + 90,
	.vdisplay = 600,
	.vsync_start = 600 + 127,
	.vsync_end = 600 + 127 + 20,
	.vtotal = 600 + 127 + 20 + 3,
};

static const struct panel_desc netron_dy_e231732 = {
	.modes = &netron_dy_e231732_mode,
	.num_modes = 1,
	.size = {
		.width = 154,
		.height = 87,
	},
	.bus_format = MEDIA_BUS_FMT_RGB666_1X18,
};

static const struct drm_display_mode neweast_wjfh116008a_modes[] = {
	{
		.clock = 138500,
		.hdisplay = 1920,
		.hsync_start = 1920 + 48,
		.hsync_end = 1920 + 48 + 32,
		.htotal = 1920 + 48 + 32 + 80,
		.vdisplay = 1080,
		.vsync_start = 1080 + 3,
		.vsync_end = 1080 + 3 + 5,
		.vtotal = 1080 + 3 + 5 + 23,
		.flags = DRM_MODE_FLAG_NVSYNC | DRM_MODE_FLAG_NHSYNC,
	}, {
		.clock = 110920,
		.hdisplay = 1920,
		.hsync_start = 1920 + 48,
		.hsync_end = 1920 + 48 + 32,
		.htotal = 1920 + 48 + 32 + 80,
		.vdisplay = 1080,
		.vsync_start = 1080 + 3,
		.vsync_end = 1080 + 3 + 5,
		.vtotal = 1080 + 3 + 5 + 23,
		.flags = DRM_MODE_FLAG_NVSYNC | DRM_MODE_FLAG_NHSYNC,
	}
};

static const struct panel_desc neweast_wjfh116008a = {
	.modes = neweast_wjfh116008a_modes,
	.num_modes = 2,
	.bpc = 6,
	.size = {
		.width = 260,
		.height = 150,
	},
	.delay = {
		.prepare = 110,
		.enable = 20,
		.unprepare = 500,
	},
	.bus_format = MEDIA_BUS_FMT_RGB666_1X18,
	.connector_type = DRM_MODE_CONNECTOR_eDP,
};

static const struct drm_display_mode newhaven_nhd_43_480272ef_atxl_mode = {
	.clock = 9000,
	.hdisplay = 480,
	.hsync_start = 480 + 2,
	.hsync_end = 480 + 2 + 41,
	.htotal = 480 + 2 + 41 + 2,
	.vdisplay = 272,
	.vsync_start = 272 + 2,
	.vsync_end = 272 + 2 + 10,
	.vtotal = 272 + 2 + 10 + 2,
	.flags = DRM_MODE_FLAG_NVSYNC | DRM_MODE_FLAG_NHSYNC,
};

static const struct panel_desc newhaven_nhd_43_480272ef_atxl = {
	.modes = &newhaven_nhd_43_480272ef_atxl_mode,
	.num_modes = 1,
	.bpc = 8,
	.size = {
		.width = 95,
		.height = 54,
	},
	.bus_format = MEDIA_BUS_FMT_RGB888_1X24,
	.bus_flags = DRM_BUS_FLAG_DE_HIGH | DRM_BUS_FLAG_PIXDATA_DRIVE_POSEDGE |
		     DRM_BUS_FLAG_SYNC_DRIVE_POSEDGE,
	.connector_type = DRM_MODE_CONNECTOR_DPI,
};

static const struct display_timing nlt_nl192108ac18_02d_timing = {
	.pixelclock = { 130000000, 148350000, 163000000 },
	.hactive = { 1920, 1920, 1920 },
	.hfront_porch = { 80, 100, 100 },
	.hback_porch = { 100, 120, 120 },
	.hsync_len = { 50, 60, 60 },
	.vactive = { 1080, 1080, 1080 },
	.vfront_porch = { 12, 30, 30 },
	.vback_porch = { 4, 10, 10 },
	.vsync_len = { 4, 5, 5 },
};

static const struct panel_desc nlt_nl192108ac18_02d = {
	.timings = &nlt_nl192108ac18_02d_timing,
	.num_timings = 1,
	.bpc = 8,
	.size = {
		.width = 344,
		.height = 194,
	},
	.delay = {
		.unprepare = 500,
	},
	.bus_format = MEDIA_BUS_FMT_RGB888_1X7X4_SPWG,
	.connector_type = DRM_MODE_CONNECTOR_LVDS,
};

static const struct drm_display_mode nvd_9128_mode = {
	.clock = 29500,
	.hdisplay = 800,
	.hsync_start = 800 + 130,
	.hsync_end = 800 + 130 + 98,
	.htotal = 800 + 0 + 130 + 98,
	.vdisplay = 480,
	.vsync_start = 480 + 10,
	.vsync_end = 480 + 10 + 50,
	.vtotal = 480 + 0 + 10 + 50,
};

static const struct panel_desc nvd_9128 = {
	.modes = &nvd_9128_mode,
	.num_modes = 1,
	.bpc = 8,
	.size = {
		.width = 156,
		.height = 88,
	},
	.bus_format = MEDIA_BUS_FMT_RGB888_1X7X4_SPWG,
	.connector_type = DRM_MODE_CONNECTOR_LVDS,
};

static const struct display_timing okaya_rs800480t_7x0gp_timing = {
	.pixelclock = { 30000000, 30000000, 40000000 },
	.hactive = { 800, 800, 800 },
	.hfront_porch = { 40, 40, 40 },
	.hback_porch = { 40, 40, 40 },
	.hsync_len = { 1, 48, 48 },
	.vactive = { 480, 480, 480 },
	.vfront_porch = { 13, 13, 13 },
	.vback_porch = { 29, 29, 29 },
	.vsync_len = { 3, 3, 3 },
	.flags = DISPLAY_FLAGS_DE_HIGH,
};

static const struct panel_desc okaya_rs800480t_7x0gp = {
	.timings = &okaya_rs800480t_7x0gp_timing,
	.num_timings = 1,
	.bpc = 6,
	.size = {
		.width = 154,
		.height = 87,
	},
	.delay = {
		.prepare = 41,
		.enable = 50,
		.unprepare = 41,
		.disable = 50,
	},
	.bus_format = MEDIA_BUS_FMT_RGB666_1X18,
};

static const struct drm_display_mode olimex_lcd_olinuxino_43ts_mode = {
	.clock = 9000,
	.hdisplay = 480,
	.hsync_start = 480 + 5,
	.hsync_end = 480 + 5 + 30,
	.htotal = 480 + 5 + 30 + 10,
	.vdisplay = 272,
	.vsync_start = 272 + 8,
	.vsync_end = 272 + 8 + 5,
	.vtotal = 272 + 8 + 5 + 3,
};

static const struct panel_desc olimex_lcd_olinuxino_43ts = {
	.modes = &olimex_lcd_olinuxino_43ts_mode,
	.num_modes = 1,
	.size = {
		.width = 95,
		.height = 54,
	},
	.bus_format = MEDIA_BUS_FMT_RGB888_1X24,
};

/*
 * 800x480 CVT. The panel appears to be quite accepting, at least as far as
 * pixel clocks, but this is the timing that was being used in the Adafruit
 * installation instructions.
 */
static const struct drm_display_mode ontat_yx700wv03_mode = {
	.clock = 29500,
	.hdisplay = 800,
	.hsync_start = 824,
	.hsync_end = 896,
	.htotal = 992,
	.vdisplay = 480,
	.vsync_start = 483,
	.vsync_end = 493,
	.vtotal = 500,
	.flags = DRM_MODE_FLAG_NVSYNC | DRM_MODE_FLAG_NHSYNC,
};

/*
 * Specification at:
 * https://www.adafruit.com/images/product-files/2406/c3163.pdf
 */
static const struct panel_desc ontat_yx700wv03 = {
	.modes = &ontat_yx700wv03_mode,
	.num_modes = 1,
	.bpc = 8,
	.size = {
		.width = 154,
		.height = 83,
	},
	.bus_format = MEDIA_BUS_FMT_RGB666_1X18,
};

static const struct drm_display_mode ortustech_com37h3m_mode  = {
	.clock = 22230,
	.hdisplay = 480,
	.hsync_start = 480 + 40,
	.hsync_end = 480 + 40 + 10,
	.htotal = 480 + 40 + 10 + 40,
	.vdisplay = 640,
	.vsync_start = 640 + 4,
	.vsync_end = 640 + 4 + 2,
	.vtotal = 640 + 4 + 2 + 4,
	.flags = DRM_MODE_FLAG_NVSYNC | DRM_MODE_FLAG_NHSYNC,
};

static const struct panel_desc ortustech_com37h3m = {
	.modes = &ortustech_com37h3m_mode,
	.num_modes = 1,
	.bpc = 8,
	.size = {
		.width = 56,	/* 56.16mm */
		.height = 75,	/* 74.88mm */
	},
	.bus_format = MEDIA_BUS_FMT_RGB888_1X24,
	.bus_flags = DRM_BUS_FLAG_DE_HIGH | DRM_BUS_FLAG_PIXDATA_SAMPLE_NEGEDGE |
		     DRM_BUS_FLAG_SYNC_DRIVE_POSEDGE,
};

static const struct drm_display_mode ortustech_com43h4m85ulc_mode  = {
	.clock = 25000,
	.hdisplay = 480,
	.hsync_start = 480 + 10,
	.hsync_end = 480 + 10 + 10,
	.htotal = 480 + 10 + 10 + 15,
	.vdisplay = 800,
	.vsync_start = 800 + 3,
	.vsync_end = 800 + 3 + 3,
	.vtotal = 800 + 3 + 3 + 3,
};

static const struct panel_desc ortustech_com43h4m85ulc = {
	.modes = &ortustech_com43h4m85ulc_mode,
	.num_modes = 1,
	.bpc = 6,
	.size = {
		.width = 56,
		.height = 93,
	},
	.bus_format = MEDIA_BUS_FMT_RGB888_1X24,
	.bus_flags = DRM_BUS_FLAG_DE_HIGH | DRM_BUS_FLAG_PIXDATA_DRIVE_POSEDGE,
	.connector_type = DRM_MODE_CONNECTOR_DPI,
};

static const struct drm_display_mode osddisplays_osd070t1718_19ts_mode  = {
	.clock = 33000,
	.hdisplay = 800,
	.hsync_start = 800 + 210,
	.hsync_end = 800 + 210 + 30,
	.htotal = 800 + 210 + 30 + 16,
	.vdisplay = 480,
	.vsync_start = 480 + 22,
	.vsync_end = 480 + 22 + 13,
	.vtotal = 480 + 22 + 13 + 10,
	.flags = DRM_MODE_FLAG_NVSYNC | DRM_MODE_FLAG_NHSYNC,
};

static const struct panel_desc osddisplays_osd070t1718_19ts = {
	.modes = &osddisplays_osd070t1718_19ts_mode,
	.num_modes = 1,
	.bpc = 8,
	.size = {
		.width = 152,
		.height = 91,
	},
	.bus_format = MEDIA_BUS_FMT_RGB888_1X24,
	.bus_flags = DRM_BUS_FLAG_DE_HIGH | DRM_BUS_FLAG_PIXDATA_DRIVE_POSEDGE |
		DRM_BUS_FLAG_SYNC_DRIVE_POSEDGE,
	.connector_type = DRM_MODE_CONNECTOR_DPI,
};

static const struct drm_display_mode pda_91_00156_a0_mode = {
	.clock = 33300,
	.hdisplay = 800,
	.hsync_start = 800 + 1,
	.hsync_end = 800 + 1 + 64,
	.htotal = 800 + 1 + 64 + 64,
	.vdisplay = 480,
	.vsync_start = 480 + 1,
	.vsync_end = 480 + 1 + 23,
	.vtotal = 480 + 1 + 23 + 22,
};

static const struct panel_desc pda_91_00156_a0  = {
	.modes = &pda_91_00156_a0_mode,
	.num_modes = 1,
	.size = {
		.width = 152,
		.height = 91,
	},
	.bus_format = MEDIA_BUS_FMT_RGB888_1X24,
};


static const struct drm_display_mode qd43003c0_40_mode = {
	.clock = 9000,
	.hdisplay = 480,
	.hsync_start = 480 + 8,
	.hsync_end = 480 + 8 + 4,
	.htotal = 480 + 8 + 4 + 39,
	.vdisplay = 272,
	.vsync_start = 272 + 4,
	.vsync_end = 272 + 4 + 10,
	.vtotal = 272 + 4 + 10 + 2,
};

static const struct panel_desc qd43003c0_40 = {
	.modes = &qd43003c0_40_mode,
	.num_modes = 1,
	.bpc = 8,
	.size = {
		.width = 95,
		.height = 53,
	},
	.bus_format = MEDIA_BUS_FMT_RGB888_1X24,
};

static const struct display_timing rocktech_rk070er9427_timing = {
	.pixelclock = { 26400000, 33300000, 46800000 },
	.hactive = { 800, 800, 800 },
	.hfront_porch = { 16, 210, 354 },
	.hback_porch = { 46, 46, 46 },
	.hsync_len = { 1, 1, 1 },
	.vactive = { 480, 480, 480 },
	.vfront_porch = { 7, 22, 147 },
	.vback_porch = { 23, 23, 23 },
	.vsync_len = { 1, 1, 1 },
	.flags = DISPLAY_FLAGS_DE_HIGH,
};

static const struct panel_desc rocktech_rk070er9427 = {
	.timings = &rocktech_rk070er9427_timing,
	.num_timings = 1,
	.bpc = 6,
	.size = {
		.width = 154,
		.height = 86,
	},
	.delay = {
		.prepare = 41,
		.enable = 50,
		.unprepare = 41,
		.disable = 50,
	},
	.bus_format = MEDIA_BUS_FMT_RGB666_1X18,
};

static const struct drm_display_mode rocktech_rk101ii01d_ct_mode = {
	.clock = 71100,
	.hdisplay = 1280,
	.hsync_start = 1280 + 48,
	.hsync_end = 1280 + 48 + 32,
	.htotal = 1280 + 48 + 32 + 80,
	.vdisplay = 800,
	.vsync_start = 800 + 2,
	.vsync_end = 800 + 2 + 5,
	.vtotal = 800 + 2 + 5 + 16,
};

static const struct panel_desc rocktech_rk101ii01d_ct = {
	.modes = &rocktech_rk101ii01d_ct_mode,
	.num_modes = 1,
	.size = {
		.width = 217,
		.height = 136,
	},
	.delay = {
		.prepare = 50,
		.disable = 50,
	},
	.bus_flags = DRM_BUS_FLAG_DE_HIGH,
	.bus_format = MEDIA_BUS_FMT_RGB888_1X7X4_SPWG,
	.connector_type = DRM_MODE_CONNECTOR_LVDS,
};

static const struct drm_display_mode samsung_lsn122dl01_c01_mode = {
	.clock = 271560,
	.hdisplay = 2560,
	.hsync_start = 2560 + 48,
	.hsync_end = 2560 + 48 + 32,
	.htotal = 2560 + 48 + 32 + 80,
	.vdisplay = 1600,
	.vsync_start = 1600 + 2,
	.vsync_end = 1600 + 2 + 5,
	.vtotal = 1600 + 2 + 5 + 57,
};

static const struct panel_desc samsung_lsn122dl01_c01 = {
	.modes = &samsung_lsn122dl01_c01_mode,
	.num_modes = 1,
	.size = {
		.width = 263,
		.height = 164,
	},
};

static const struct drm_display_mode samsung_ltn101nt05_mode = {
	.clock = 54030,
	.hdisplay = 1024,
	.hsync_start = 1024 + 24,
	.hsync_end = 1024 + 24 + 136,
	.htotal = 1024 + 24 + 136 + 160,
	.vdisplay = 600,
	.vsync_start = 600 + 3,
	.vsync_end = 600 + 3 + 6,
	.vtotal = 600 + 3 + 6 + 61,
};

static const struct panel_desc samsung_ltn101nt05 = {
	.modes = &samsung_ltn101nt05_mode,
	.num_modes = 1,
	.bpc = 6,
	.size = {
		.width = 223,
		.height = 125,
	},
	.bus_format = MEDIA_BUS_FMT_RGB666_1X7X3_SPWG,
	.bus_flags = DRM_BUS_FLAG_DE_HIGH,
	.connector_type = DRM_MODE_CONNECTOR_LVDS,
};

static const struct drm_display_mode samsung_ltn140at29_301_mode = {
	.clock = 76300,
	.hdisplay = 1366,
	.hsync_start = 1366 + 64,
	.hsync_end = 1366 + 64 + 48,
	.htotal = 1366 + 64 + 48 + 128,
	.vdisplay = 768,
	.vsync_start = 768 + 2,
	.vsync_end = 768 + 2 + 5,
	.vtotal = 768 + 2 + 5 + 17,
};

static const struct panel_desc samsung_ltn140at29_301 = {
	.modes = &samsung_ltn140at29_301_mode,
	.num_modes = 1,
	.bpc = 6,
	.size = {
		.width = 320,
		.height = 187,
	},
};

static const struct display_timing satoz_sat050at40h12r2_timing = {
	.pixelclock = {33300000, 33300000, 50000000},
	.hactive = {800, 800, 800},
	.hfront_porch = {16, 210, 354},
	.hback_porch = {46, 46, 46},
	.hsync_len = {1, 1, 40},
	.vactive = {480, 480, 480},
	.vfront_porch = {7, 22, 147},
	.vback_porch = {23, 23, 23},
	.vsync_len = {1, 1, 20},
};

static const struct panel_desc satoz_sat050at40h12r2 = {
	.timings = &satoz_sat050at40h12r2_timing,
	.num_timings = 1,
	.bpc = 8,
	.size = {
		.width = 108,
		.height = 65,
	},
	.bus_format = MEDIA_BUS_FMT_RGB888_1X7X4_SPWG,
	.connector_type = DRM_MODE_CONNECTOR_LVDS,
};

static const struct drm_display_mode sharp_ld_d5116z01b_mode = {
	.clock = 168480,
	.hdisplay = 1920,
	.hsync_start = 1920 + 48,
	.hsync_end = 1920 + 48 + 32,
	.htotal = 1920 + 48 + 32 + 80,
	.vdisplay = 1280,
	.vsync_start = 1280 + 3,
	.vsync_end = 1280 + 3 + 10,
	.vtotal = 1280 + 3 + 10 + 57,
	.flags = DRM_MODE_FLAG_PHSYNC | DRM_MODE_FLAG_PVSYNC,
};

static const struct panel_desc sharp_ld_d5116z01b = {
	.modes = &sharp_ld_d5116z01b_mode,
	.num_modes = 1,
	.bpc = 8,
	.size = {
		.width = 260,
		.height = 120,
	},
	.bus_format = MEDIA_BUS_FMT_RGB888_1X24,
	.bus_flags = DRM_BUS_FLAG_DATA_MSB_TO_LSB,
};

static const struct drm_display_mode sharp_lq070y3dg3b_mode = {
	.clock = 33260,
	.hdisplay = 800,
	.hsync_start = 800 + 64,
	.hsync_end = 800 + 64 + 128,
	.htotal = 800 + 64 + 128 + 64,
	.vdisplay = 480,
	.vsync_start = 480 + 8,
	.vsync_end = 480 + 8 + 2,
	.vtotal = 480 + 8 + 2 + 35,
	.flags = DISPLAY_FLAGS_PIXDATA_POSEDGE,
};

static const struct panel_desc sharp_lq070y3dg3b = {
	.modes = &sharp_lq070y3dg3b_mode,
	.num_modes = 1,
	.bpc = 8,
	.size = {
		.width = 152,	/* 152.4mm */
		.height = 91,	/* 91.4mm */
	},
	.bus_format = MEDIA_BUS_FMT_RGB888_1X24,
	.bus_flags = DRM_BUS_FLAG_DE_HIGH | DRM_BUS_FLAG_PIXDATA_SAMPLE_NEGEDGE |
		     DRM_BUS_FLAG_SYNC_DRIVE_POSEDGE,
};

static const struct drm_display_mode sharp_lq035q7db03_mode = {
	.clock = 5500,
	.hdisplay = 240,
	.hsync_start = 240 + 16,
	.hsync_end = 240 + 16 + 7,
	.htotal = 240 + 16 + 7 + 5,
	.vdisplay = 320,
	.vsync_start = 320 + 9,
	.vsync_end = 320 + 9 + 1,
	.vtotal = 320 + 9 + 1 + 7,
};

static const struct panel_desc sharp_lq035q7db03 = {
	.modes = &sharp_lq035q7db03_mode,
	.num_modes = 1,
	.bpc = 6,
	.size = {
		.width = 54,
		.height = 72,
	},
	.bus_format = MEDIA_BUS_FMT_RGB666_1X18,
};

static const struct display_timing sharp_lq101k1ly04_timing = {
	.pixelclock = { 60000000, 65000000, 80000000 },
	.hactive = { 1280, 1280, 1280 },
	.hfront_porch = { 20, 20, 20 },
	.hback_porch = { 20, 20, 20 },
	.hsync_len = { 10, 10, 10 },
	.vactive = { 800, 800, 800 },
	.vfront_porch = { 4, 4, 4 },
	.vback_porch = { 4, 4, 4 },
	.vsync_len = { 4, 4, 4 },
	.flags = DISPLAY_FLAGS_PIXDATA_POSEDGE,
};

static const struct panel_desc sharp_lq101k1ly04 = {
	.timings = &sharp_lq101k1ly04_timing,
	.num_timings = 1,
	.bpc = 8,
	.size = {
		.width = 217,
		.height = 136,
	},
	.bus_format = MEDIA_BUS_FMT_RGB888_1X7X4_JEIDA,
	.connector_type = DRM_MODE_CONNECTOR_LVDS,
};

static const struct display_timing sharp_lq123p1jx31_timing = {
	.pixelclock = { 252750000, 252750000, 266604720 },
	.hactive = { 2400, 2400, 2400 },
	.hfront_porch = { 48, 48, 48 },
	.hback_porch = { 80, 80, 84 },
	.hsync_len = { 32, 32, 32 },
	.vactive = { 1600, 1600, 1600 },
	.vfront_porch = { 3, 3, 3 },
	.vback_porch = { 33, 33, 120 },
	.vsync_len = { 10, 10, 10 },
	.flags = DISPLAY_FLAGS_VSYNC_LOW | DISPLAY_FLAGS_HSYNC_LOW,
};

static const struct panel_desc sharp_lq123p1jx31 = {
	.timings = &sharp_lq123p1jx31_timing,
	.num_timings = 1,
	.bpc = 8,
	.size = {
		.width = 259,
		.height = 173,
	},
	.delay = {
		.prepare = 110,
		.enable = 50,
		.unprepare = 550,
	},
};

static const struct display_timing sharp_ls020b1dd01d_timing = {
	.pixelclock = { 2000000, 4200000, 5000000 },
	.hactive = { 240, 240, 240 },
	.hfront_porch = { 66, 66, 66 },
	.hback_porch = { 1, 1, 1 },
	.hsync_len = { 1, 1, 1 },
	.vactive = { 160, 160, 160 },
	.vfront_porch = { 52, 52, 52 },
	.vback_porch = { 6, 6, 6 },
	.vsync_len = { 10, 10, 10 },
	.flags = DISPLAY_FLAGS_HSYNC_HIGH | DISPLAY_FLAGS_VSYNC_LOW,
};

static const struct panel_desc sharp_ls020b1dd01d = {
	.timings = &sharp_ls020b1dd01d_timing,
	.num_timings = 1,
	.bpc = 6,
	.size = {
		.width = 42,
		.height = 28,
	},
	.bus_format = MEDIA_BUS_FMT_RGB565_1X16,
	.bus_flags = DRM_BUS_FLAG_DE_HIGH
		   | DRM_BUS_FLAG_PIXDATA_SAMPLE_POSEDGE
		   | DRM_BUS_FLAG_SHARP_SIGNALS,
};

static const struct drm_display_mode shelly_sca07010_bfn_lnn_mode = {
	.clock = 33300,
	.hdisplay = 800,
	.hsync_start = 800 + 1,
	.hsync_end = 800 + 1 + 64,
	.htotal = 800 + 1 + 64 + 64,
	.vdisplay = 480,
	.vsync_start = 480 + 1,
	.vsync_end = 480 + 1 + 23,
	.vtotal = 480 + 1 + 23 + 22,
};

static const struct panel_desc shelly_sca07010_bfn_lnn = {
	.modes = &shelly_sca07010_bfn_lnn_mode,
	.num_modes = 1,
	.size = {
		.width = 152,
		.height = 91,
	},
	.bus_format = MEDIA_BUS_FMT_RGB666_1X18,
};

static const struct drm_display_mode starry_kr070pe2t_mode = {
	.clock = 33000,
	.hdisplay = 800,
	.hsync_start = 800 + 209,
	.hsync_end = 800 + 209 + 1,
	.htotal = 800 + 209 + 1 + 45,
	.vdisplay = 480,
	.vsync_start = 480 + 22,
	.vsync_end = 480 + 22 + 1,
	.vtotal = 480 + 22 + 1 + 22,
};

static const struct panel_desc starry_kr070pe2t = {
	.modes = &starry_kr070pe2t_mode,
	.num_modes = 1,
	.bpc = 8,
	.size = {
		.width = 152,
		.height = 86,
	},
	.bus_format = MEDIA_BUS_FMT_RGB888_1X24,
	.bus_flags = DRM_BUS_FLAG_DE_HIGH | DRM_BUS_FLAG_PIXDATA_DRIVE_NEGEDGE,
	.connector_type = DRM_MODE_CONNECTOR_DPI,
};

static const struct drm_display_mode starry_kr122ea0sra_mode = {
	.clock = 147000,
	.hdisplay = 1920,
	.hsync_start = 1920 + 16,
	.hsync_end = 1920 + 16 + 16,
	.htotal = 1920 + 16 + 16 + 32,
	.vdisplay = 1200,
	.vsync_start = 1200 + 15,
	.vsync_end = 1200 + 15 + 2,
	.vtotal = 1200 + 15 + 2 + 18,
	.flags = DRM_MODE_FLAG_NVSYNC | DRM_MODE_FLAG_NHSYNC,
};

static const struct panel_desc starry_kr122ea0sra = {
	.modes = &starry_kr122ea0sra_mode,
	.num_modes = 1,
	.size = {
		.width = 263,
		.height = 164,
	},
	.delay = {
		.prepare = 10 + 200,
		.enable = 50,
		.unprepare = 10 + 500,
	},
};

static const struct drm_display_mode tfc_s9700rtwv43tr_01b_mode = {
	.clock = 30000,
	.hdisplay = 800,
	.hsync_start = 800 + 39,
	.hsync_end = 800 + 39 + 47,
	.htotal = 800 + 39 + 47 + 39,
	.vdisplay = 480,
	.vsync_start = 480 + 13,
	.vsync_end = 480 + 13 + 2,
	.vtotal = 480 + 13 + 2 + 29,
};

static const struct panel_desc tfc_s9700rtwv43tr_01b = {
	.modes = &tfc_s9700rtwv43tr_01b_mode,
	.num_modes = 1,
	.bpc = 8,
	.size = {
		.width = 155,
		.height = 90,
	},
	.bus_format = MEDIA_BUS_FMT_RGB888_1X24,
	.bus_flags = DRM_BUS_FLAG_DE_HIGH | DRM_BUS_FLAG_PIXDATA_SAMPLE_NEGEDGE,
};

static const struct display_timing tianma_tm070jdhg30_timing = {
	.pixelclock = { 62600000, 68200000, 78100000 },
	.hactive = { 1280, 1280, 1280 },
	.hfront_porch = { 15, 64, 159 },
	.hback_porch = { 5, 5, 5 },
	.hsync_len = { 1, 1, 256 },
	.vactive = { 800, 800, 800 },
	.vfront_porch = { 3, 40, 99 },
	.vback_porch = { 2, 2, 2 },
	.vsync_len = { 1, 1, 128 },
	.flags = DISPLAY_FLAGS_DE_HIGH,
};

static const struct panel_desc tianma_tm070jdhg30 = {
	.timings = &tianma_tm070jdhg30_timing,
	.num_timings = 1,
	.bpc = 8,
	.size = {
		.width = 151,
		.height = 95,
	},
	.bus_format = MEDIA_BUS_FMT_RGB888_1X7X4_SPWG,
	.connector_type = DRM_MODE_CONNECTOR_LVDS,
};

static const struct panel_desc tianma_tm070jvhg33 = {
	.timings = &tianma_tm070jdhg30_timing,
	.num_timings = 1,
	.bpc = 8,
	.size = {
		.width = 150,
		.height = 94,
	},
	.bus_format = MEDIA_BUS_FMT_RGB888_1X7X4_SPWG,
	.connector_type = DRM_MODE_CONNECTOR_LVDS,
};

static const struct display_timing tianma_tm070rvhg71_timing = {
	.pixelclock = { 27700000, 29200000, 39600000 },
	.hactive = { 800, 800, 800 },
	.hfront_porch = { 12, 40, 212 },
	.hback_porch = { 88, 88, 88 },
	.hsync_len = { 1, 1, 40 },
	.vactive = { 480, 480, 480 },
	.vfront_porch = { 1, 13, 88 },
	.vback_porch = { 32, 32, 32 },
	.vsync_len = { 1, 1, 3 },
	.flags = DISPLAY_FLAGS_DE_HIGH,
};

static const struct panel_desc tianma_tm070rvhg71 = {
	.timings = &tianma_tm070rvhg71_timing,
	.num_timings = 1,
	.bpc = 8,
	.size = {
		.width = 154,
		.height = 86,
	},
	.bus_format = MEDIA_BUS_FMT_RGB888_1X7X4_SPWG,
	.connector_type = DRM_MODE_CONNECTOR_LVDS,
};

static const struct drm_display_mode ti_nspire_cx_lcd_mode[] = {
	{
		.clock = 10000,
		.hdisplay = 320,
		.hsync_start = 320 + 50,
		.hsync_end = 320 + 50 + 6,
		.htotal = 320 + 50 + 6 + 38,
		.vdisplay = 240,
		.vsync_start = 240 + 3,
		.vsync_end = 240 + 3 + 1,
		.vtotal = 240 + 3 + 1 + 17,
		.flags = DRM_MODE_FLAG_NVSYNC | DRM_MODE_FLAG_NHSYNC,
	},
};

static const struct panel_desc ti_nspire_cx_lcd_panel = {
	.modes = ti_nspire_cx_lcd_mode,
	.num_modes = 1,
	.bpc = 8,
	.size = {
		.width = 65,
		.height = 49,
	},
	.bus_format = MEDIA_BUS_FMT_RGB888_1X24,
	.bus_flags = DRM_BUS_FLAG_PIXDATA_SAMPLE_POSEDGE,
};

static const struct drm_display_mode ti_nspire_classic_lcd_mode[] = {
	{
		.clock = 10000,
		.hdisplay = 320,
		.hsync_start = 320 + 6,
		.hsync_end = 320 + 6 + 6,
		.htotal = 320 + 6 + 6 + 6,
		.vdisplay = 240,
		.vsync_start = 240 + 0,
		.vsync_end = 240 + 0 + 1,
		.vtotal = 240 + 0 + 1 + 0,
		.flags = DRM_MODE_FLAG_PHSYNC | DRM_MODE_FLAG_PVSYNC,
	},
};

static const struct panel_desc ti_nspire_classic_lcd_panel = {
	.modes = ti_nspire_classic_lcd_mode,
	.num_modes = 1,
	/* The grayscale panel has 8 bit for the color .. Y (black) */
	.bpc = 8,
	.size = {
		.width = 71,
		.height = 53,
	},
	/* This is the grayscale bus format */
	.bus_format = MEDIA_BUS_FMT_Y8_1X8,
	.bus_flags = DRM_BUS_FLAG_PIXDATA_SAMPLE_NEGEDGE,
};

static const struct drm_display_mode toshiba_lt089ac29000_mode = {
	.clock = 79500,
	.hdisplay = 1280,
	.hsync_start = 1280 + 192,
	.hsync_end = 1280 + 192 + 128,
	.htotal = 1280 + 192 + 128 + 64,
	.vdisplay = 768,
	.vsync_start = 768 + 20,
	.vsync_end = 768 + 20 + 7,
	.vtotal = 768 + 20 + 7 + 3,
};

static const struct panel_desc toshiba_lt089ac29000 = {
	.modes = &toshiba_lt089ac29000_mode,
	.num_modes = 1,
	.size = {
		.width = 194,
		.height = 116,
	},
<<<<<<< HEAD
	.bus_format = MEDIA_BUS_FMT_RGB888_1X7X4_JEIDA,
	.bus_flags = DRM_BUS_FLAG_DE_HIGH,
	.connector_type = DRM_MODE_CONNECTOR_LVDS,
=======
	.bus_format = MEDIA_BUS_FMT_RGB666_1X18,
	.bus_flags = DRM_BUS_FLAG_DE_HIGH | DRM_BUS_FLAG_PIXDATA_DRIVE_POSEDGE,
>>>>>>> 1aecf7e5
};

static const struct drm_display_mode tpk_f07a_0102_mode = {
	.clock = 33260,
	.hdisplay = 800,
	.hsync_start = 800 + 40,
	.hsync_end = 800 + 40 + 128,
	.htotal = 800 + 40 + 128 + 88,
	.vdisplay = 480,
	.vsync_start = 480 + 10,
	.vsync_end = 480 + 10 + 2,
	.vtotal = 480 + 10 + 2 + 33,
};

static const struct panel_desc tpk_f07a_0102 = {
	.modes = &tpk_f07a_0102_mode,
	.num_modes = 1,
	.size = {
		.width = 152,
		.height = 91,
	},
	.bus_flags = DRM_BUS_FLAG_PIXDATA_DRIVE_POSEDGE,
};

static const struct drm_display_mode tpk_f10a_0102_mode = {
	.clock = 45000,
	.hdisplay = 1024,
	.hsync_start = 1024 + 176,
	.hsync_end = 1024 + 176 + 5,
	.htotal = 1024 + 176 + 5 + 88,
	.vdisplay = 600,
	.vsync_start = 600 + 20,
	.vsync_end = 600 + 20 + 5,
	.vtotal = 600 + 20 + 5 + 25,
};

static const struct panel_desc tpk_f10a_0102 = {
	.modes = &tpk_f10a_0102_mode,
	.num_modes = 1,
	.size = {
		.width = 223,
		.height = 125,
	},
};

static const struct display_timing urt_umsh_8596md_timing = {
	.pixelclock = { 33260000, 33260000, 33260000 },
	.hactive = { 800, 800, 800 },
	.hfront_porch = { 41, 41, 41 },
	.hback_porch = { 216 - 128, 216 - 128, 216 - 128 },
	.hsync_len = { 71, 128, 128 },
	.vactive = { 480, 480, 480 },
	.vfront_porch = { 10, 10, 10 },
	.vback_porch = { 35 - 2, 35 - 2, 35 - 2 },
	.vsync_len = { 2, 2, 2 },
	.flags = DISPLAY_FLAGS_DE_HIGH | DISPLAY_FLAGS_PIXDATA_NEGEDGE |
		DISPLAY_FLAGS_HSYNC_LOW | DISPLAY_FLAGS_VSYNC_LOW,
};

static const struct panel_desc urt_umsh_8596md_lvds = {
	.timings = &urt_umsh_8596md_timing,
	.num_timings = 1,
	.bpc = 6,
	.size = {
		.width = 152,
		.height = 91,
	},
	.bus_format = MEDIA_BUS_FMT_RGB666_1X7X3_SPWG,
	.connector_type = DRM_MODE_CONNECTOR_LVDS,
};

static const struct panel_desc urt_umsh_8596md_parallel = {
	.timings = &urt_umsh_8596md_timing,
	.num_timings = 1,
	.bpc = 6,
	.size = {
		.width = 152,
		.height = 91,
	},
	.bus_format = MEDIA_BUS_FMT_RGB666_1X18,
};

static const struct drm_display_mode vl050_8048nt_c01_mode = {
	.clock = 33333,
	.hdisplay = 800,
	.hsync_start = 800 + 210,
	.hsync_end = 800 + 210 + 20,
	.htotal = 800 + 210 + 20 + 46,
	.vdisplay =  480,
	.vsync_start = 480 + 22,
	.vsync_end = 480 + 22 + 10,
	.vtotal = 480 + 22 + 10 + 23,
	.flags = DRM_MODE_FLAG_NHSYNC | DRM_MODE_FLAG_NVSYNC,
};

static const struct panel_desc vl050_8048nt_c01 = {
	.modes = &vl050_8048nt_c01_mode,
	.num_modes = 1,
	.bpc = 8,
	.size = {
		.width = 120,
		.height = 76,
	},
	.bus_format = MEDIA_BUS_FMT_RGB888_1X24,
	.bus_flags = DRM_BUS_FLAG_DE_HIGH | DRM_BUS_FLAG_PIXDATA_SAMPLE_NEGEDGE,
};

static const struct drm_display_mode winstar_wf35ltiacd_mode = {
	.clock = 6410,
	.hdisplay = 320,
	.hsync_start = 320 + 20,
	.hsync_end = 320 + 20 + 30,
	.htotal = 320 + 20 + 30 + 38,
	.vdisplay = 240,
	.vsync_start = 240 + 4,
	.vsync_end = 240 + 4 + 3,
	.vtotal = 240 + 4 + 3 + 15,
	.flags = DRM_MODE_FLAG_NVSYNC | DRM_MODE_FLAG_NHSYNC,
};

static const struct panel_desc winstar_wf35ltiacd = {
	.modes = &winstar_wf35ltiacd_mode,
	.num_modes = 1,
	.bpc = 8,
	.size = {
		.width = 70,
		.height = 53,
	},
	.bus_format = MEDIA_BUS_FMT_RGB888_1X24,
};

static const struct drm_display_mode arm_rtsm_mode[] = {
	{
		.clock = 65000,
		.hdisplay = 1024,
		.hsync_start = 1024 + 24,
		.hsync_end = 1024 + 24 + 136,
		.htotal = 1024 + 24 + 136 + 160,
		.vdisplay = 768,
		.vsync_start = 768 + 3,
		.vsync_end = 768 + 3 + 6,
		.vtotal = 768 + 3 + 6 + 29,
		.flags = DRM_MODE_FLAG_NVSYNC | DRM_MODE_FLAG_NHSYNC,
	},
};

static const struct panel_desc arm_rtsm = {
	.modes = arm_rtsm_mode,
	.num_modes = 1,
	.bpc = 8,
	.size = {
		.width = 400,
		.height = 300,
	},
	.bus_format = MEDIA_BUS_FMT_RGB888_1X24,
};

static const struct of_device_id platform_of_match[] = {
	{
		.compatible = "ampire,am-480272h3tmqw-t01h",
		.data = &ampire_am_480272h3tmqw_t01h,
	}, {
		.compatible = "ampire,am800480r3tmqwa1h",
		.data = &ampire_am800480r3tmqwa1h,
	}, {
		.compatible = "arm,rtsm-display",
		.data = &arm_rtsm,
	}, {
		.compatible = "armadeus,st0700-adapt",
		.data = &armadeus_st0700_adapt,
	}, {
		.compatible = "auo,b101aw03",
		.data = &auo_b101aw03,
	}, {
		.compatible = "auo,b101ean01",
		.data = &auo_b101ean01,
	}, {
		.compatible = "auo,b101xtn01",
		.data = &auo_b101xtn01,
	}, {
		.compatible = "auo,b116xa01",
		.data = &auo_b116xak01,
	}, {
		.compatible = "auo,b116xw03",
		.data = &auo_b116xw03,
	}, {
		.compatible = "auo,b133htn01",
		.data = &auo_b133htn01,
	}, {
		.compatible = "auo,b133xtn01",
		.data = &auo_b133xtn01,
	}, {
		.compatible = "auo,g070vvn01",
		.data = &auo_g070vvn01,
	}, {
		.compatible = "auo,g101evn010",
		.data = &auo_g101evn010,
	}, {
		.compatible = "auo,g104sn02",
		.data = &auo_g104sn02,
	}, {
		.compatible = "auo,g121ean01",
		.data = &auo_g121ean01,
	}, {
		.compatible = "auo,g133han01",
		.data = &auo_g133han01,
	}, {
		.compatible = "auo,g156xtn01",
		.data = &auo_g156xtn01,
	}, {
		.compatible = "auo,g185han01",
		.data = &auo_g185han01,
	}, {
		.compatible = "auo,g190ean01",
		.data = &auo_g190ean01,
	}, {
		.compatible = "auo,p320hvn03",
		.data = &auo_p320hvn03,
	}, {
		.compatible = "auo,t215hvn01",
		.data = &auo_t215hvn01,
	}, {
		.compatible = "avic,tm070ddh03",
		.data = &avic_tm070ddh03,
	}, {
		.compatible = "bananapi,s070wv20-ct16",
		.data = &bananapi_s070wv20_ct16,
	}, {
		.compatible = "boe,hv070wsa-100",
		.data = &boe_hv070wsa
	}, {
		.compatible = "boe,nv101wxmn51",
		.data = &boe_nv101wxmn51,
	}, {
		.compatible = "boe,nv133fhm-n61",
		.data = &boe_nv133fhm_n61,
	}, {
		.compatible = "boe,nv133fhm-n62",
		.data = &boe_nv133fhm_n61,
	}, {
		.compatible = "boe,nv140fhmn49",
		.data = &boe_nv140fhmn49,
	}, {
		.compatible = "cdtech,s043wq26h-ct7",
		.data = &cdtech_s043wq26h_ct7,
	}, {
		.compatible = "cdtech,s070pws19hp-fc21",
		.data = &cdtech_s070pws19hp_fc21,
	}, {
		.compatible = "cdtech,s070swv29hg-dc44",
		.data = &cdtech_s070swv29hg_dc44,
	}, {
		.compatible = "cdtech,s070wv95-ct16",
		.data = &cdtech_s070wv95_ct16,
	}, {
		.compatible = "chunghwa,claa070wp03xg",
		.data = &chunghwa_claa070wp03xg,
	}, {
		.compatible = "chunghwa,claa101wa01a",
		.data = &chunghwa_claa101wa01a
	}, {
		.compatible = "chunghwa,claa101wb01",
		.data = &chunghwa_claa101wb01
	}, {
		.compatible = "dataimage,scf0700c48ggu18",
		.data = &dataimage_scf0700c48ggu18,
	}, {
		.compatible = "dlc,dlc0700yzg-1",
		.data = &dlc_dlc0700yzg_1,
	}, {
		.compatible = "dlc,dlc1010gig",
		.data = &dlc_dlc1010gig,
	}, {
		.compatible = "edt,et035012dm6",
		.data = &edt_et035012dm6,
	}, {
		.compatible = "edt,etm043080dh6gp",
		.data = &edt_etm043080dh6gp,
	}, {
		.compatible = "edt,etm0430g0dh6",
		.data = &edt_etm0430g0dh6,
	}, {
		.compatible = "edt,et057090dhu",
		.data = &edt_et057090dhu,
	}, {
		.compatible = "edt,et070080dh6",
		.data = &edt_etm0700g0dh6,
	}, {
		.compatible = "edt,etm0700g0dh6",
		.data = &edt_etm0700g0dh6,
	}, {
		.compatible = "edt,etm0700g0bdh6",
		.data = &edt_etm0700g0bdh6,
	}, {
		.compatible = "edt,etm0700g0edh6",
		.data = &edt_etm0700g0bdh6,
	}, {
		.compatible = "evervision,vgg804821",
		.data = &evervision_vgg804821,
	}, {
		.compatible = "foxlink,fl500wvr00-a0t",
		.data = &foxlink_fl500wvr00_a0t,
	}, {
		.compatible = "frida,frd350h54004",
		.data = &frida_frd350h54004,
	}, {
		.compatible = "friendlyarm,hd702e",
		.data = &friendlyarm_hd702e,
	}, {
		.compatible = "giantplus,gpg482739qs5",
		.data = &giantplus_gpg482739qs5
	}, {
		.compatible = "giantplus,gpm940b0",
		.data = &giantplus_gpm940b0,
	}, {
		.compatible = "hannstar,hsd070pww1",
		.data = &hannstar_hsd070pww1,
	}, {
		.compatible = "hannstar,hsd100pxn1",
		.data = &hannstar_hsd100pxn1,
	}, {
		.compatible = "hit,tx23d38vm0caa",
		.data = &hitachi_tx23d38vm0caa
	}, {
		.compatible = "innolux,at043tn24",
		.data = &innolux_at043tn24,
	}, {
		.compatible = "innolux,at070tn92",
		.data = &innolux_at070tn92,
	}, {
		.compatible = "innolux,g070y2-l01",
		.data = &innolux_g070y2_l01,
	}, {
		.compatible = "innolux,g101ice-l01",
		.data = &innolux_g101ice_l01
	}, {
		.compatible = "innolux,g121i1-l01",
		.data = &innolux_g121i1_l01
	}, {
		.compatible = "innolux,g121x1-l03",
		.data = &innolux_g121x1_l03,
	}, {
		.compatible = "innolux,n116bge",
		.data = &innolux_n116bge,
	}, {
		.compatible = "innolux,n156bge-l21",
		.data = &innolux_n156bge_l21,
	}, {
		.compatible = "innolux,p120zdg-bf1",
		.data = &innolux_p120zdg_bf1,
	}, {
		.compatible = "innolux,zj070na-01p",
		.data = &innolux_zj070na_01p,
	}, {
		.compatible = "ivo,m133nwf4-r0",
		.data = &ivo_m133nwf4_r0,
	}, {
		.compatible = "koe,tx14d24vm1bpa",
		.data = &koe_tx14d24vm1bpa,
	}, {
		.compatible = "koe,tx26d202vm0bwa",
		.data = &koe_tx26d202vm0bwa,
	}, {
		.compatible = "koe,tx31d200vm0baa",
		.data = &koe_tx31d200vm0baa,
	}, {
		.compatible = "kyo,tcg121xglp",
		.data = &kyo_tcg121xglp,
	}, {
		.compatible = "lemaker,bl035-rgb-002",
		.data = &lemaker_bl035_rgb_002,
	}, {
		.compatible = "lg,lb070wv8",
		.data = &lg_lb070wv8,
	}, {
		.compatible = "lg,lp079qx1-sp0v",
		.data = &lg_lp079qx1_sp0v,
	}, {
		.compatible = "lg,lp097qx1-spa1",
		.data = &lg_lp097qx1_spa1,
	}, {
		.compatible = "lg,lp120up1",
		.data = &lg_lp120up1,
	}, {
		.compatible = "lg,lp129qe",
		.data = &lg_lp129qe,
	}, {
		.compatible = "logicpd,type28",
		.data = &logicpd_type_28,
	}, {
		.compatible = "logictechno,lt161010-2nhc",
		.data = &logictechno_lt161010_2nh,
	}, {
		.compatible = "logictechno,lt161010-2nhr",
		.data = &logictechno_lt161010_2nh,
	}, {
		.compatible = "logictechno,lt170410-2whc",
		.data = &logictechno_lt170410_2whc,
	}, {
		.compatible = "mitsubishi,aa070mc01-ca1",
		.data = &mitsubishi_aa070mc01,
	}, {
		.compatible = "nec,nl12880bc20-05",
		.data = &nec_nl12880bc20_05,
	}, {
		.compatible = "nec,nl4827hc19-05b",
		.data = &nec_nl4827hc19_05b,
	}, {
		.compatible = "netron-dy,e231732",
		.data = &netron_dy_e231732,
	}, {
		.compatible = "neweast,wjfh116008a",
		.data = &neweast_wjfh116008a,
	}, {
		.compatible = "newhaven,nhd-4.3-480272ef-atxl",
		.data = &newhaven_nhd_43_480272ef_atxl,
	}, {
		.compatible = "nlt,nl192108ac18-02d",
		.data = &nlt_nl192108ac18_02d,
	}, {
		.compatible = "nvd,9128",
		.data = &nvd_9128,
	}, {
		.compatible = "okaya,rs800480t-7x0gp",
		.data = &okaya_rs800480t_7x0gp,
	}, {
		.compatible = "olimex,lcd-olinuxino-43-ts",
		.data = &olimex_lcd_olinuxino_43ts,
	}, {
		.compatible = "ontat,yx700wv03",
		.data = &ontat_yx700wv03,
	}, {
		.compatible = "ortustech,com37h3m05dtc",
		.data = &ortustech_com37h3m,
	}, {
		.compatible = "ortustech,com37h3m99dtc",
		.data = &ortustech_com37h3m,
	}, {
		.compatible = "ortustech,com43h4m85ulc",
		.data = &ortustech_com43h4m85ulc,
	}, {
		.compatible = "osddisplays,osd070t1718-19ts",
		.data = &osddisplays_osd070t1718_19ts,
	}, {
		.compatible = "pda,91-00156-a0",
		.data = &pda_91_00156_a0,
	}, {
		.compatible = "qiaodian,qd43003c0-40",
		.data = &qd43003c0_40,
	}, {
		.compatible = "rocktech,rk070er9427",
		.data = &rocktech_rk070er9427,
	}, {
		.compatible = "rocktech,rk101ii01d-ct",
		.data = &rocktech_rk101ii01d_ct,
	}, {
		.compatible = "samsung,lsn122dl01-c01",
		.data = &samsung_lsn122dl01_c01,
	}, {
		.compatible = "samsung,ltn101nt05",
		.data = &samsung_ltn101nt05,
	}, {
		.compatible = "samsung,ltn140at29-301",
		.data = &samsung_ltn140at29_301,
	}, {
		.compatible = "satoz,sat050at40h12r2",
		.data = &satoz_sat050at40h12r2,
	}, {
		.compatible = "sharp,ld-d5116z01b",
		.data = &sharp_ld_d5116z01b,
	}, {
		.compatible = "sharp,lq035q7db03",
		.data = &sharp_lq035q7db03,
	}, {
		.compatible = "sharp,lq070y3dg3b",
		.data = &sharp_lq070y3dg3b,
	}, {
		.compatible = "sharp,lq101k1ly04",
		.data = &sharp_lq101k1ly04,
	}, {
		.compatible = "sharp,lq123p1jx31",
		.data = &sharp_lq123p1jx31,
	}, {
		.compatible = "sharp,ls020b1dd01d",
		.data = &sharp_ls020b1dd01d,
	}, {
		.compatible = "shelly,sca07010-bfn-lnn",
		.data = &shelly_sca07010_bfn_lnn,
	}, {
		.compatible = "starry,kr070pe2t",
		.data = &starry_kr070pe2t,
	}, {
		.compatible = "starry,kr122ea0sra",
		.data = &starry_kr122ea0sra,
	}, {
		.compatible = "tfc,s9700rtwv43tr-01b",
		.data = &tfc_s9700rtwv43tr_01b,
	}, {
		.compatible = "tianma,tm070jdhg30",
		.data = &tianma_tm070jdhg30,
	}, {
		.compatible = "tianma,tm070jvhg33",
		.data = &tianma_tm070jvhg33,
	}, {
		.compatible = "tianma,tm070rvhg71",
		.data = &tianma_tm070rvhg71,
	}, {
		.compatible = "ti,nspire-cx-lcd-panel",
		.data = &ti_nspire_cx_lcd_panel,
	}, {
		.compatible = "ti,nspire-classic-lcd-panel",
		.data = &ti_nspire_classic_lcd_panel,
	}, {
		.compatible = "toshiba,lt089ac29000",
		.data = &toshiba_lt089ac29000,
	}, {
		.compatible = "tpk,f07a-0102",
		.data = &tpk_f07a_0102,
	}, {
		.compatible = "tpk,f10a-0102",
		.data = &tpk_f10a_0102,
	}, {
		.compatible = "urt,umsh-8596md-t",
		.data = &urt_umsh_8596md_parallel,
	}, {
		.compatible = "urt,umsh-8596md-1t",
		.data = &urt_umsh_8596md_parallel,
	}, {
		.compatible = "urt,umsh-8596md-7t",
		.data = &urt_umsh_8596md_parallel,
	}, {
		.compatible = "urt,umsh-8596md-11t",
		.data = &urt_umsh_8596md_lvds,
	}, {
		.compatible = "urt,umsh-8596md-19t",
		.data = &urt_umsh_8596md_lvds,
	}, {
		.compatible = "urt,umsh-8596md-20t",
		.data = &urt_umsh_8596md_parallel,
	}, {
		.compatible = "vxt,vl050-8048nt-c01",
		.data = &vl050_8048nt_c01,
	}, {
		.compatible = "winstar,wf35ltiacd",
		.data = &winstar_wf35ltiacd,
	}, {
		/* Must be the last entry */
		.compatible = "panel-dpi",
		.data = &panel_dpi,
	}, {
		/* sentinel */
	}
};
MODULE_DEVICE_TABLE(of, platform_of_match);

static int panel_simple_platform_probe(struct platform_device *pdev)
{
	const struct of_device_id *id;

	id = of_match_node(platform_of_match, pdev->dev.of_node);
	if (!id)
		return -ENODEV;

	return panel_simple_probe(&pdev->dev, id->data);
}

static int panel_simple_platform_remove(struct platform_device *pdev)
{
	return panel_simple_remove(&pdev->dev);
}

static void panel_simple_platform_shutdown(struct platform_device *pdev)
{
	panel_simple_shutdown(&pdev->dev);
}

static struct platform_driver panel_simple_platform_driver = {
	.driver = {
		.name = "panel-simple",
		.of_match_table = platform_of_match,
	},
	.probe = panel_simple_platform_probe,
	.remove = panel_simple_platform_remove,
	.shutdown = panel_simple_platform_shutdown,
};

struct panel_desc_dsi {
	struct panel_desc desc;

	unsigned long flags;
	enum mipi_dsi_pixel_format format;
	unsigned int lanes;
};

static const struct drm_display_mode auo_b080uan01_mode = {
	.clock = 154500,
	.hdisplay = 1200,
	.hsync_start = 1200 + 62,
	.hsync_end = 1200 + 62 + 4,
	.htotal = 1200 + 62 + 4 + 62,
	.vdisplay = 1920,
	.vsync_start = 1920 + 9,
	.vsync_end = 1920 + 9 + 2,
	.vtotal = 1920 + 9 + 2 + 8,
};

static const struct panel_desc_dsi auo_b080uan01 = {
	.desc = {
		.modes = &auo_b080uan01_mode,
		.num_modes = 1,
		.bpc = 8,
		.size = {
			.width = 108,
			.height = 272,
		},
		.connector_type = DRM_MODE_CONNECTOR_DSI,
	},
	.flags = MIPI_DSI_MODE_VIDEO | MIPI_DSI_CLOCK_NON_CONTINUOUS,
	.format = MIPI_DSI_FMT_RGB888,
	.lanes = 4,
};

static const struct drm_display_mode boe_tv080wum_nl0_mode = {
	.clock = 160000,
	.hdisplay = 1200,
	.hsync_start = 1200 + 120,
	.hsync_end = 1200 + 120 + 20,
	.htotal = 1200 + 120 + 20 + 21,
	.vdisplay = 1920,
	.vsync_start = 1920 + 21,
	.vsync_end = 1920 + 21 + 3,
	.vtotal = 1920 + 21 + 3 + 18,
	.flags = DRM_MODE_FLAG_NVSYNC | DRM_MODE_FLAG_NHSYNC,
};

static const struct panel_desc_dsi boe_tv080wum_nl0 = {
	.desc = {
		.modes = &boe_tv080wum_nl0_mode,
		.num_modes = 1,
		.size = {
			.width = 107,
			.height = 172,
		},
		.connector_type = DRM_MODE_CONNECTOR_DSI,
	},
	.flags = MIPI_DSI_MODE_VIDEO |
		 MIPI_DSI_MODE_VIDEO_BURST |
		 MIPI_DSI_MODE_VIDEO_SYNC_PULSE,
	.format = MIPI_DSI_FMT_RGB888,
	.lanes = 4,
};

static const struct drm_display_mode lg_ld070wx3_sl01_mode = {
	.clock = 71000,
	.hdisplay = 800,
	.hsync_start = 800 + 32,
	.hsync_end = 800 + 32 + 1,
	.htotal = 800 + 32 + 1 + 57,
	.vdisplay = 1280,
	.vsync_start = 1280 + 28,
	.vsync_end = 1280 + 28 + 1,
	.vtotal = 1280 + 28 + 1 + 14,
};

static const struct panel_desc_dsi lg_ld070wx3_sl01 = {
	.desc = {
		.modes = &lg_ld070wx3_sl01_mode,
		.num_modes = 1,
		.bpc = 8,
		.size = {
			.width = 94,
			.height = 151,
		},
		.connector_type = DRM_MODE_CONNECTOR_DSI,
	},
	.flags = MIPI_DSI_MODE_VIDEO | MIPI_DSI_CLOCK_NON_CONTINUOUS,
	.format = MIPI_DSI_FMT_RGB888,
	.lanes = 4,
};

static const struct drm_display_mode lg_lh500wx1_sd03_mode = {
	.clock = 67000,
	.hdisplay = 720,
	.hsync_start = 720 + 12,
	.hsync_end = 720 + 12 + 4,
	.htotal = 720 + 12 + 4 + 112,
	.vdisplay = 1280,
	.vsync_start = 1280 + 8,
	.vsync_end = 1280 + 8 + 4,
	.vtotal = 1280 + 8 + 4 + 12,
};

static const struct panel_desc_dsi lg_lh500wx1_sd03 = {
	.desc = {
		.modes = &lg_lh500wx1_sd03_mode,
		.num_modes = 1,
		.bpc = 8,
		.size = {
			.width = 62,
			.height = 110,
		},
		.connector_type = DRM_MODE_CONNECTOR_DSI,
	},
	.flags = MIPI_DSI_MODE_VIDEO,
	.format = MIPI_DSI_FMT_RGB888,
	.lanes = 4,
};

static const struct drm_display_mode panasonic_vvx10f004b00_mode = {
	.clock = 157200,
	.hdisplay = 1920,
	.hsync_start = 1920 + 154,
	.hsync_end = 1920 + 154 + 16,
	.htotal = 1920 + 154 + 16 + 32,
	.vdisplay = 1200,
	.vsync_start = 1200 + 17,
	.vsync_end = 1200 + 17 + 2,
	.vtotal = 1200 + 17 + 2 + 16,
};

static const struct panel_desc_dsi panasonic_vvx10f004b00 = {
	.desc = {
		.modes = &panasonic_vvx10f004b00_mode,
		.num_modes = 1,
		.bpc = 8,
		.size = {
			.width = 217,
			.height = 136,
		},
		.connector_type = DRM_MODE_CONNECTOR_DSI,
	},
	.flags = MIPI_DSI_MODE_VIDEO | MIPI_DSI_MODE_VIDEO_SYNC_PULSE |
		 MIPI_DSI_CLOCK_NON_CONTINUOUS,
	.format = MIPI_DSI_FMT_RGB888,
	.lanes = 4,
};

static const struct drm_display_mode lg_acx467akm_7_mode = {
	.clock = 150000,
	.hdisplay = 1080,
	.hsync_start = 1080 + 2,
	.hsync_end = 1080 + 2 + 2,
	.htotal = 1080 + 2 + 2 + 2,
	.vdisplay = 1920,
	.vsync_start = 1920 + 2,
	.vsync_end = 1920 + 2 + 2,
	.vtotal = 1920 + 2 + 2 + 2,
};

static const struct panel_desc_dsi lg_acx467akm_7 = {
	.desc = {
		.modes = &lg_acx467akm_7_mode,
		.num_modes = 1,
		.bpc = 8,
		.size = {
			.width = 62,
			.height = 110,
		},
		.connector_type = DRM_MODE_CONNECTOR_DSI,
	},
	.flags = 0,
	.format = MIPI_DSI_FMT_RGB888,
	.lanes = 4,
};

static const struct drm_display_mode osd101t2045_53ts_mode = {
	.clock = 154500,
	.hdisplay = 1920,
	.hsync_start = 1920 + 112,
	.hsync_end = 1920 + 112 + 16,
	.htotal = 1920 + 112 + 16 + 32,
	.vdisplay = 1200,
	.vsync_start = 1200 + 16,
	.vsync_end = 1200 + 16 + 2,
	.vtotal = 1200 + 16 + 2 + 16,
	.flags = DRM_MODE_FLAG_NHSYNC | DRM_MODE_FLAG_NVSYNC,
};

static const struct panel_desc_dsi osd101t2045_53ts = {
	.desc = {
		.modes = &osd101t2045_53ts_mode,
		.num_modes = 1,
		.bpc = 8,
		.size = {
			.width = 217,
			.height = 136,
		},
		.connector_type = DRM_MODE_CONNECTOR_DSI,
	},
	.flags = MIPI_DSI_MODE_VIDEO | MIPI_DSI_MODE_VIDEO_BURST |
		 MIPI_DSI_MODE_VIDEO_SYNC_PULSE |
		 MIPI_DSI_MODE_EOT_PACKET,
	.format = MIPI_DSI_FMT_RGB888,
	.lanes = 4,
};

static const struct of_device_id dsi_of_match[] = {
	{
		.compatible = "auo,b080uan01",
		.data = &auo_b080uan01
	}, {
		.compatible = "boe,tv080wum-nl0",
		.data = &boe_tv080wum_nl0
	}, {
		.compatible = "lg,ld070wx3-sl01",
		.data = &lg_ld070wx3_sl01
	}, {
		.compatible = "lg,lh500wx1-sd03",
		.data = &lg_lh500wx1_sd03
	}, {
		.compatible = "panasonic,vvx10f004b00",
		.data = &panasonic_vvx10f004b00
	}, {
		.compatible = "lg,acx467akm-7",
		.data = &lg_acx467akm_7
	}, {
		.compatible = "osddisplays,osd101t2045-53ts",
		.data = &osd101t2045_53ts
	}, {
		/* sentinel */
	}
};
MODULE_DEVICE_TABLE(of, dsi_of_match);

static int panel_simple_dsi_probe(struct mipi_dsi_device *dsi)
{
	const struct panel_desc_dsi *desc;
	const struct of_device_id *id;
	int err;

	id = of_match_node(dsi_of_match, dsi->dev.of_node);
	if (!id)
		return -ENODEV;

	desc = id->data;

	err = panel_simple_probe(&dsi->dev, &desc->desc);
	if (err < 0)
		return err;

	dsi->mode_flags = desc->flags;
	dsi->format = desc->format;
	dsi->lanes = desc->lanes;

	err = mipi_dsi_attach(dsi);
	if (err) {
		struct panel_simple *panel = dev_get_drvdata(&dsi->dev);

		drm_panel_remove(&panel->base);
	}

	return err;
}

static int panel_simple_dsi_remove(struct mipi_dsi_device *dsi)
{
	int err;

	err = mipi_dsi_detach(dsi);
	if (err < 0)
		dev_err(&dsi->dev, "failed to detach from DSI host: %d\n", err);

	return panel_simple_remove(&dsi->dev);
}

static void panel_simple_dsi_shutdown(struct mipi_dsi_device *dsi)
{
	panel_simple_shutdown(&dsi->dev);
}

static struct mipi_dsi_driver panel_simple_dsi_driver = {
	.driver = {
		.name = "panel-simple-dsi",
		.of_match_table = dsi_of_match,
	},
	.probe = panel_simple_dsi_probe,
	.remove = panel_simple_dsi_remove,
	.shutdown = panel_simple_dsi_shutdown,
};

static int __init panel_simple_init(void)
{
	int err;

	err = platform_driver_register(&panel_simple_platform_driver);
	if (err < 0)
		return err;

	if (IS_ENABLED(CONFIG_DRM_MIPI_DSI)) {
		err = mipi_dsi_driver_register(&panel_simple_dsi_driver);
		if (err < 0)
			return err;
	}

	return 0;
}
module_init(panel_simple_init);

static void __exit panel_simple_exit(void)
{
	if (IS_ENABLED(CONFIG_DRM_MIPI_DSI))
		mipi_dsi_driver_unregister(&panel_simple_dsi_driver);

	platform_driver_unregister(&panel_simple_platform_driver);
}
module_exit(panel_simple_exit);

MODULE_AUTHOR("Thierry Reding <treding@nvidia.com>");
MODULE_DESCRIPTION("DRM Driver for Simple Panels");
MODULE_LICENSE("GPL and additional rights");<|MERGE_RESOLUTION|>--- conflicted
+++ resolved
@@ -2946,7 +2946,7 @@
 		.width = 56,
 		.height = 93,
 	},
-	.bus_format = MEDIA_BUS_FMT_RGB888_1X24,
+	.bus_format = MEDIA_BUS_FMT_RGB666_1X18,
 	.bus_flags = DRM_BUS_FLAG_DE_HIGH | DRM_BUS_FLAG_PIXDATA_DRIVE_POSEDGE,
 	.connector_type = DRM_MODE_CONNECTOR_DPI,
 };
@@ -3563,14 +3563,9 @@
 		.width = 194,
 		.height = 116,
 	},
-<<<<<<< HEAD
 	.bus_format = MEDIA_BUS_FMT_RGB888_1X7X4_JEIDA,
 	.bus_flags = DRM_BUS_FLAG_DE_HIGH,
 	.connector_type = DRM_MODE_CONNECTOR_LVDS,
-=======
-	.bus_format = MEDIA_BUS_FMT_RGB666_1X18,
-	.bus_flags = DRM_BUS_FLAG_DE_HIGH | DRM_BUS_FLAG_PIXDATA_DRIVE_POSEDGE,
->>>>>>> 1aecf7e5
 };
 
 static const struct drm_display_mode tpk_f07a_0102_mode = {
