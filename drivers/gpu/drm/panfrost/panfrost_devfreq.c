--- conflicted
+++ resolved
@@ -10,9 +10,6 @@
 #include "panfrost_device.h"
 #include "panfrost_devfreq.h"
 
-<<<<<<< HEAD
-static void panfrost_devfreq_update_utilization(struct panfrost_device *pfdev);
-=======
 static void panfrost_devfreq_update_utilization(struct panfrost_devfreq *pfdevfreq)
 {
 	ktime_t now, last;
@@ -27,69 +24,39 @@
 
 	pfdevfreq->time_last_update = now;
 }
->>>>>>> 7d2a07b7
 
 static int panfrost_devfreq_target(struct device *dev, unsigned long *freq,
 				   u32 flags)
 {
 	struct dev_pm_opp *opp;
-<<<<<<< HEAD
-	int err;
-=======
->>>>>>> 7d2a07b7
 
 	opp = devfreq_recommended_opp(dev, freq, flags);
 	if (IS_ERR(opp))
 		return PTR_ERR(opp);
 	dev_pm_opp_put(opp);
 
-<<<<<<< HEAD
-	err = dev_pm_opp_set_rate(dev, *freq);
-	if (err)
-		return err;
-
-	return 0;
-=======
 	return dev_pm_opp_set_rate(dev, *freq);
->>>>>>> 7d2a07b7
 }
 
 static void panfrost_devfreq_reset(struct panfrost_devfreq *pfdevfreq)
 {
-<<<<<<< HEAD
-	pfdev->devfreq.busy_time = 0;
-	pfdev->devfreq.idle_time = 0;
-	pfdev->devfreq.time_last_update = ktime_get();
-=======
 	pfdevfreq->busy_time = 0;
 	pfdevfreq->idle_time = 0;
 	pfdevfreq->time_last_update = ktime_get();
->>>>>>> 7d2a07b7
 }
 
 static int panfrost_devfreq_get_dev_status(struct device *dev,
 					   struct devfreq_dev_status *status)
 {
 	struct panfrost_device *pfdev = dev_get_drvdata(dev);
-<<<<<<< HEAD
-
-	panfrost_devfreq_update_utilization(pfdev);
+	struct panfrost_devfreq *pfdevfreq = &pfdev->pfdevfreq;
+	unsigned long irqflags;
 
 	status->current_frequency = clk_get_rate(pfdev->clock);
-	status->total_time = ktime_to_ns(ktime_add(pfdev->devfreq.busy_time,
-						   pfdev->devfreq.idle_time));
-
-	status->busy_time = ktime_to_ns(pfdev->devfreq.busy_time);
-=======
-	struct panfrost_devfreq *pfdevfreq = &pfdev->pfdevfreq;
-	unsigned long irqflags;
-
-	status->current_frequency = clk_get_rate(pfdev->clock);
 
 	spin_lock_irqsave(&pfdevfreq->lock, irqflags);
 
 	panfrost_devfreq_update_utilization(pfdevfreq);
->>>>>>> 7d2a07b7
 
 	status->total_time = ktime_to_ns(ktime_add(pfdevfreq->busy_time,
 						   pfdevfreq->idle_time));
@@ -98,8 +65,6 @@
 
 	panfrost_devfreq_reset(pfdevfreq);
 
-<<<<<<< HEAD
-=======
 	spin_unlock_irqrestore(&pfdevfreq->lock, irqflags);
 
 	dev_dbg(pfdev->dev, "busy %lu total %lu %lu %% freq %lu MHz\n",
@@ -110,7 +75,6 @@
 	return 0;
 }
 
->>>>>>> 7d2a07b7
 static struct devfreq_dev_profile panfrost_devfreq_profile = {
 	.timer = DEVFREQ_TIMER_DELAYED,
 	.polling_ms = 50, /* ~3 frames */
@@ -126,13 +90,6 @@
 	struct device *dev = &pfdev->pdev->dev;
 	struct devfreq *devfreq;
 	struct thermal_cooling_device *cooling;
-<<<<<<< HEAD
-
-	ret = dev_pm_opp_of_add_table(dev);
-	if (ret == -ENODEV) /* Optional, continue without devfreq */
-		return 0;
-	else if (ret)
-=======
 	struct panfrost_devfreq *pfdevfreq = &pfdev->pfdevfreq;
 
 	if (pfdev->comp->num_supplies > 1) {
@@ -159,7 +116,6 @@
 		/* Optional, continue without devfreq */
 		if (ret == -ENODEV)
 			ret = 0;
->>>>>>> 7d2a07b7
 		return ret;
 	}
 	pfdevfreq->opp_of_table_added = true;
@@ -177,22 +133,6 @@
 	panfrost_devfreq_profile.initial_freq = cur_freq;
 	dev_pm_opp_put(opp);
 
-<<<<<<< HEAD
-	devfreq = devm_devfreq_add_device(dev, &panfrost_devfreq_profile,
-					  DEVFREQ_GOV_SIMPLE_ONDEMAND, NULL);
-	if (IS_ERR(devfreq)) {
-		DRM_DEV_ERROR(dev, "Couldn't initialize GPU devfreq\n");
-		dev_pm_opp_of_remove_table(dev);
-		return PTR_ERR(devfreq);
-	}
-	pfdev->devfreq.devfreq = devfreq;
-
-	cooling = of_devfreq_cooling_register(dev->of_node, devfreq);
-	if (IS_ERR(cooling))
-		DRM_DEV_INFO(dev, "Failed to register cooling device\n");
-	else
-		pfdev->devfreq.cooling = cooling;
-=======
 	/*
 	 * Setup default thresholds for the simple_ondemand governor.
 	 * The values are chosen based on experiments.
@@ -214,26 +154,11 @@
 		DRM_DEV_INFO(dev, "Failed to register cooling device\n");
 	else
 		pfdevfreq->cooling = cooling;
->>>>>>> 7d2a07b7
 
 	return 0;
 }
 
 void panfrost_devfreq_fini(struct panfrost_device *pfdev)
-<<<<<<< HEAD
-{
-	if (pfdev->devfreq.cooling)
-		devfreq_cooling_unregister(pfdev->devfreq.cooling);
-	dev_pm_opp_of_remove_table(&pfdev->pdev->dev);
-}
-
-void panfrost_devfreq_resume(struct panfrost_device *pfdev)
-{
-	if (!pfdev->devfreq.devfreq)
-		return;
-
-	panfrost_devfreq_reset(pfdev);
-=======
 {
 	struct panfrost_devfreq *pfdevfreq = &pfdev->pfdevfreq;
 
@@ -251,7 +176,6 @@
 		return;
 
 	panfrost_devfreq_reset(pfdevfreq);
->>>>>>> 7d2a07b7
 
 	devfreq_resume_device(pfdevfreq->devfreq);
 }
@@ -266,46 +190,13 @@
 	devfreq_suspend_device(pfdevfreq->devfreq);
 }
 
-<<<<<<< HEAD
-static void panfrost_devfreq_update_utilization(struct panfrost_device *pfdev)
-{
-	ktime_t now;
-	ktime_t last;
-=======
 void panfrost_devfreq_record_busy(struct panfrost_devfreq *pfdevfreq)
 {
 	unsigned long irqflags;
->>>>>>> 7d2a07b7
-
-	if (!pfdevfreq->devfreq)
-		return;
-
-<<<<<<< HEAD
-	now = ktime_get();
-	last = pfdev->devfreq.time_last_update;
-
-	if (atomic_read(&pfdev->devfreq.busy_count) > 0)
-		pfdev->devfreq.busy_time += ktime_sub(now, last);
-	else
-		pfdev->devfreq.idle_time += ktime_sub(now, last);
-
-	pfdev->devfreq.time_last_update = now;
-}
-
-void panfrost_devfreq_record_busy(struct panfrost_device *pfdev)
-{
-	panfrost_devfreq_update_utilization(pfdev);
-	atomic_inc(&pfdev->devfreq.busy_count);
-}
-
-void panfrost_devfreq_record_idle(struct panfrost_device *pfdev)
-{
-	int count;
-
-	panfrost_devfreq_update_utilization(pfdev);
-	count = atomic_dec_if_positive(&pfdev->devfreq.busy_count);
-	WARN_ON(count < 0);
-=======
+
+	if (!pfdevfreq->devfreq)
+		return;
+
 	spin_lock_irqsave(&pfdevfreq->lock, irqflags);
 
 	panfrost_devfreq_update_utilization(pfdevfreq);
@@ -329,5 +220,4 @@
 	WARN_ON(--pfdevfreq->busy_count < 0);
 
 	spin_unlock_irqrestore(&pfdevfreq->lock, irqflags);
->>>>>>> 7d2a07b7
 }