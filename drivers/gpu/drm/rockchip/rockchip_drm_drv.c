// SPDX-License-Identifier: GPL-2.0-only
/*
 * Copyright (C) Fuzhou Rockchip Electronics Co.Ltd
 * Author:Mark Yao <mark.yao@rock-chips.com>
 *
 * based on exynos_drm_drv.c
 */

#include <linux/dma-mapping.h>
#include <linux/dma-iommu.h>
#include <linux/pm_runtime.h>
#include <linux/module.h>
#include <linux/of_graph.h>
#include <linux/of_platform.h>
#include <linux/component.h>
#include <linux/console.h>
#include <linux/iommu.h>

<<<<<<< HEAD
=======
#include <drm/drm_aperture.h>
>>>>>>> 7d2a07b7
#include <drm/drm_drv.h>
#include <drm/drm_fb_helper.h>
#include <drm/drm_gem_cma_helper.h>
#include <drm/drm_of.h>
#include <drm/drm_probe_helper.h>
#include <drm/drm_vblank.h>

#include "rockchip_drm_drv.h"
#include "rockchip_drm_fb.h"
#include "rockchip_drm_fbdev.h"
#include "rockchip_drm_gem.h"

#define DRIVER_NAME	"rockchip"
#define DRIVER_DESC	"RockChip Soc DRM"
#define DRIVER_DATE	"20140818"
#define DRIVER_MAJOR	1
#define DRIVER_MINOR	0

static bool is_support_iommu = true;
static const struct drm_driver rockchip_drm_driver;

/*
 * Attach a (component) device to the shared drm dma mapping from master drm
 * device.  This is used by the VOPs to map GEM buffers to a common DMA
 * mapping.
 */
int rockchip_drm_dma_attach_device(struct drm_device *drm_dev,
				   struct device *dev)
{
	struct rockchip_drm_private *private = drm_dev->dev_private;
	int ret;

	if (!is_support_iommu)
		return 0;

	ret = iommu_attach_device(private->domain, dev);
	if (ret) {
		DRM_DEV_ERROR(dev, "Failed to attach iommu device\n");
		return ret;
	}

	return 0;
}

void rockchip_drm_dma_detach_device(struct drm_device *drm_dev,
				    struct device *dev)
{
	struct rockchip_drm_private *private = drm_dev->dev_private;
	struct iommu_domain *domain = private->domain;

	if (!is_support_iommu)
		return;

	iommu_detach_device(domain, dev);
}

static int rockchip_drm_init_iommu(struct drm_device *drm_dev)
{
	struct rockchip_drm_private *private = drm_dev->dev_private;
	struct iommu_domain_geometry *geometry;
	u64 start, end;

	if (!is_support_iommu)
		return 0;

	private->domain = iommu_domain_alloc(&platform_bus_type);
	if (!private->domain)
		return -ENOMEM;

	geometry = &private->domain->geometry;
	start = geometry->aperture_start;
	end = geometry->aperture_end;

	DRM_DEBUG("IOMMU context initialized (aperture: %#llx-%#llx)\n",
		  start, end);
	drm_mm_init(&private->mm, start, end - start + 1);
	mutex_init(&private->mm_lock);

	return 0;
}

static void rockchip_iommu_cleanup(struct drm_device *drm_dev)
{
	struct rockchip_drm_private *private = drm_dev->dev_private;

	if (!is_support_iommu)
		return;

	drm_mm_takedown(&private->mm);
	iommu_domain_free(private->domain);
}

static int rockchip_drm_bind(struct device *dev)
{
	struct drm_device *drm_dev;
	struct rockchip_drm_private *private;
	int ret;

	/* Remove existing drivers that may own the framebuffer memory. */
	ret = drm_aperture_remove_framebuffers(false, "rockchip-drm-fb");
	if (ret) {
		DRM_DEV_ERROR(dev,
			      "Failed to remove existing framebuffers - %d.\n",
			      ret);
		return ret;
	}

	drm_dev = drm_dev_alloc(&rockchip_drm_driver, dev);
	if (IS_ERR(drm_dev))
		return PTR_ERR(drm_dev);

	dev_set_drvdata(dev, drm_dev);

	private = devm_kzalloc(drm_dev->dev, sizeof(*private), GFP_KERNEL);
	if (!private) {
		ret = -ENOMEM;
		goto err_free;
	}

	drm_dev->dev_private = private;

	INIT_LIST_HEAD(&private->psr_list);
	mutex_init(&private->psr_list_lock);

	ret = rockchip_drm_init_iommu(drm_dev);
	if (ret)
		goto err_free;

	ret = drmm_mode_config_init(drm_dev);
	if (ret)
		goto err_iommu_cleanup;

	rockchip_drm_mode_config_init(drm_dev);

	/* Try to bind all sub drivers. */
	ret = component_bind_all(dev, drm_dev);
	if (ret)
		goto err_iommu_cleanup;

	ret = drm_vblank_init(drm_dev, drm_dev->mode_config.num_crtc);
	if (ret)
		goto err_unbind_all;

	drm_mode_config_reset(drm_dev);

	/*
	 * enable drm irq mode.
	 * - with irq_enabled = true, we can use the vblank feature.
	 */
	drm_dev->irq_enabled = true;

	ret = rockchip_drm_fbdev_init(drm_dev);
	if (ret)
		goto err_unbind_all;

	/* init kms poll for handling hpd */
	drm_kms_helper_poll_init(drm_dev);

	ret = drm_dev_register(drm_dev, 0);
	if (ret)
		goto err_kms_helper_poll_fini;

	return 0;
err_kms_helper_poll_fini:
	drm_kms_helper_poll_fini(drm_dev);
	rockchip_drm_fbdev_fini(drm_dev);
err_unbind_all:
	component_unbind_all(dev, drm_dev);
err_iommu_cleanup:
	rockchip_iommu_cleanup(drm_dev);
err_free:
	drm_dev_put(drm_dev);
	return ret;
}

static void rockchip_drm_unbind(struct device *dev)
{
	struct drm_device *drm_dev = dev_get_drvdata(dev);

	drm_dev_unregister(drm_dev);

	rockchip_drm_fbdev_fini(drm_dev);
	drm_kms_helper_poll_fini(drm_dev);

	drm_atomic_helper_shutdown(drm_dev);
	component_unbind_all(dev, drm_dev);
	rockchip_iommu_cleanup(drm_dev);

	drm_dev_put(drm_dev);
}

static const struct file_operations rockchip_drm_driver_fops = {
	.owner = THIS_MODULE,
	.open = drm_open,
	.mmap = rockchip_gem_mmap,
	.poll = drm_poll,
	.read = drm_read,
	.unlocked_ioctl = drm_ioctl,
	.compat_ioctl = drm_compat_ioctl,
	.release = drm_release,
};

<<<<<<< HEAD
static struct drm_driver rockchip_drm_driver = {
=======
static const struct drm_driver rockchip_drm_driver = {
>>>>>>> 7d2a07b7
	.driver_features	= DRIVER_MODESET | DRIVER_GEM | DRIVER_ATOMIC,
	.lastclose		= drm_fb_helper_lastclose,
	.dumb_create		= rockchip_gem_dumb_create,
	.prime_handle_to_fd	= drm_gem_prime_handle_to_fd,
	.prime_fd_to_handle	= drm_gem_prime_fd_to_handle,
<<<<<<< HEAD
	.gem_prime_get_sg_table	= rockchip_gem_prime_get_sg_table,
=======
>>>>>>> 7d2a07b7
	.gem_prime_import_sg_table	= rockchip_gem_prime_import_sg_table,
	.gem_prime_mmap		= rockchip_gem_mmap_buf,
	.fops			= &rockchip_drm_driver_fops,
	.name	= DRIVER_NAME,
	.desc	= DRIVER_DESC,
	.date	= DRIVER_DATE,
	.major	= DRIVER_MAJOR,
	.minor	= DRIVER_MINOR,
};

#ifdef CONFIG_PM_SLEEP
static int rockchip_drm_sys_suspend(struct device *dev)
{
	struct drm_device *drm = dev_get_drvdata(dev);

	return drm_mode_config_helper_suspend(drm);
}

static int rockchip_drm_sys_resume(struct device *dev)
{
	struct drm_device *drm = dev_get_drvdata(dev);

	return drm_mode_config_helper_resume(drm);
}
#endif

static const struct dev_pm_ops rockchip_drm_pm_ops = {
	SET_SYSTEM_SLEEP_PM_OPS(rockchip_drm_sys_suspend,
				rockchip_drm_sys_resume)
};

#define MAX_ROCKCHIP_SUB_DRIVERS 16
static struct platform_driver *rockchip_sub_drivers[MAX_ROCKCHIP_SUB_DRIVERS];
static int num_rockchip_sub_drivers;

/*
 * Check if a vop endpoint is leading to a rockchip subdriver or bridge.
 * Should be called from the component bind stage of the drivers
 * to ensure that all subdrivers are probed.
 *
 * @ep: endpoint of a rockchip vop
 *
 * returns true if subdriver, false if external bridge and -ENODEV
 * if remote port does not contain a device.
 */
int rockchip_drm_endpoint_is_subdriver(struct device_node *ep)
{
	struct device_node *node = of_graph_get_remote_port_parent(ep);
	struct platform_device *pdev;
	struct device_driver *drv;
	int i;

	if (!node)
		return -ENODEV;

	/* status disabled will prevent creation of platform-devices */
	pdev = of_find_device_by_node(node);
	of_node_put(node);
	if (!pdev)
		return -ENODEV;

	/*
	 * All rockchip subdrivers have probed at this point, so
	 * any device not having a driver now is an external bridge.
	 */
	drv = pdev->dev.driver;
	if (!drv) {
		platform_device_put(pdev);
		return false;
	}

	for (i = 0; i < num_rockchip_sub_drivers; i++) {
		if (rockchip_sub_drivers[i] == to_platform_driver(drv)) {
			platform_device_put(pdev);
			return true;
		}
	}

	platform_device_put(pdev);
	return false;
}

static int compare_dev(struct device *dev, void *data)
{
	return dev == (struct device *)data;
}

static void rockchip_drm_match_remove(struct device *dev)
{
	struct device_link *link;

	list_for_each_entry(link, &dev->links.consumers, s_node)
		device_link_del(link);
}

static struct component_match *rockchip_drm_match_add(struct device *dev)
{
	struct component_match *match = NULL;
	int i;

	for (i = 0; i < num_rockchip_sub_drivers; i++) {
		struct platform_driver *drv = rockchip_sub_drivers[i];
		struct device *p = NULL, *d;

		do {
			d = platform_find_device_by_driver(p, &drv->driver);
			put_device(p);
			p = d;

			if (!d)
				break;

			device_link_add(dev, d, DL_FLAG_STATELESS);
			component_match_add(dev, &match, compare_dev, d);
		} while (true);
	}

	if (IS_ERR(match))
		rockchip_drm_match_remove(dev);

	return match ?: ERR_PTR(-ENODEV);
}

static const struct component_master_ops rockchip_drm_ops = {
	.bind = rockchip_drm_bind,
	.unbind = rockchip_drm_unbind,
};

static int rockchip_drm_platform_of_probe(struct device *dev)
{
	struct device_node *np = dev->of_node;
	struct device_node *port;
	bool found = false;
	int i;

	if (!np)
		return -ENODEV;

	for (i = 0;; i++) {
		struct device_node *iommu;

		port = of_parse_phandle(np, "ports", i);
		if (!port)
			break;

		if (!of_device_is_available(port->parent)) {
			of_node_put(port);
			continue;
		}

		iommu = of_parse_phandle(port->parent, "iommus", 0);
		if (!iommu || !of_device_is_available(iommu->parent)) {
			DRM_DEV_DEBUG(dev,
				      "no iommu attached for %pOF, using non-iommu buffers\n",
				      port->parent);
			/*
			 * if there is a crtc not support iommu, force set all
			 * crtc use non-iommu buffer.
			 */
			is_support_iommu = false;
		}

		found = true;

		of_node_put(iommu);
		of_node_put(port);
	}

	if (i == 0) {
		DRM_DEV_ERROR(dev, "missing 'ports' property\n");
		return -ENODEV;
	}

	if (!found) {
		DRM_DEV_ERROR(dev,
			      "No available vop found for display-subsystem.\n");
		return -ENODEV;
	}

	return 0;
}

static int rockchip_drm_platform_probe(struct platform_device *pdev)
{
	struct device *dev = &pdev->dev;
	struct component_match *match = NULL;
	int ret;

	ret = rockchip_drm_platform_of_probe(dev);
	if (ret)
		return ret;

	match = rockchip_drm_match_add(dev);
	if (IS_ERR(match))
		return PTR_ERR(match);

	ret = component_master_add_with_match(dev, &rockchip_drm_ops, match);
	if (ret < 0) {
		rockchip_drm_match_remove(dev);
		return ret;
	}

	return 0;
}

static int rockchip_drm_platform_remove(struct platform_device *pdev)
{
	component_master_del(&pdev->dev, &rockchip_drm_ops);

	rockchip_drm_match_remove(&pdev->dev);

	return 0;
}

static void rockchip_drm_platform_shutdown(struct platform_device *pdev)
{
	struct drm_device *drm = platform_get_drvdata(pdev);

	if (drm)
		drm_atomic_helper_shutdown(drm);
}

static const struct of_device_id rockchip_drm_dt_ids[] = {
	{ .compatible = "rockchip,display-subsystem", },
	{ /* sentinel */ },
};
MODULE_DEVICE_TABLE(of, rockchip_drm_dt_ids);

static struct platform_driver rockchip_drm_platform_driver = {
	.probe = rockchip_drm_platform_probe,
	.remove = rockchip_drm_platform_remove,
	.shutdown = rockchip_drm_platform_shutdown,
	.driver = {
		.name = "rockchip-drm",
		.of_match_table = rockchip_drm_dt_ids,
		.pm = &rockchip_drm_pm_ops,
	},
};

#define ADD_ROCKCHIP_SUB_DRIVER(drv, cond) { \
	if (IS_ENABLED(cond) && \
	    !WARN_ON(num_rockchip_sub_drivers >= MAX_ROCKCHIP_SUB_DRIVERS)) \
		rockchip_sub_drivers[num_rockchip_sub_drivers++] = &drv; \
}

static int __init rockchip_drm_init(void)
{
	int ret;

	num_rockchip_sub_drivers = 0;
	ADD_ROCKCHIP_SUB_DRIVER(vop_platform_driver, CONFIG_DRM_ROCKCHIP);
	ADD_ROCKCHIP_SUB_DRIVER(rockchip_lvds_driver,
				CONFIG_ROCKCHIP_LVDS);
	ADD_ROCKCHIP_SUB_DRIVER(rockchip_dp_driver,
				CONFIG_ROCKCHIP_ANALOGIX_DP);
	ADD_ROCKCHIP_SUB_DRIVER(cdn_dp_driver, CONFIG_ROCKCHIP_CDN_DP);
	ADD_ROCKCHIP_SUB_DRIVER(dw_hdmi_rockchip_pltfm_driver,
				CONFIG_ROCKCHIP_DW_HDMI);
	ADD_ROCKCHIP_SUB_DRIVER(dw_mipi_dsi_rockchip_driver,
				CONFIG_ROCKCHIP_DW_MIPI_DSI);
	ADD_ROCKCHIP_SUB_DRIVER(inno_hdmi_driver, CONFIG_ROCKCHIP_INNO_HDMI);
	ADD_ROCKCHIP_SUB_DRIVER(rk3066_hdmi_driver,
				CONFIG_ROCKCHIP_RK3066_HDMI);

	ret = platform_register_drivers(rockchip_sub_drivers,
					num_rockchip_sub_drivers);
	if (ret)
		return ret;

	ret = platform_driver_register(&rockchip_drm_platform_driver);
	if (ret)
		goto err_unreg_drivers;

	return 0;

err_unreg_drivers:
	platform_unregister_drivers(rockchip_sub_drivers,
				    num_rockchip_sub_drivers);
	return ret;
}

static void __exit rockchip_drm_fini(void)
{
	platform_driver_unregister(&rockchip_drm_platform_driver);

	platform_unregister_drivers(rockchip_sub_drivers,
				    num_rockchip_sub_drivers);
}

module_init(rockchip_drm_init);
module_exit(rockchip_drm_fini);

MODULE_AUTHOR("Mark Yao <mark.yao@rock-chips.com>");
MODULE_DESCRIPTION("ROCKCHIP DRM Driver");
MODULE_LICENSE("GPL v2");<|MERGE_RESOLUTION|>--- conflicted
+++ resolved
@@ -16,10 +16,7 @@
 #include <linux/console.h>
 #include <linux/iommu.h>
 
-<<<<<<< HEAD
-=======
 #include <drm/drm_aperture.h>
->>>>>>> 7d2a07b7
 #include <drm/drm_drv.h>
 #include <drm/drm_fb_helper.h>
 #include <drm/drm_gem_cma_helper.h>
@@ -222,20 +219,12 @@
 	.release = drm_release,
 };
 
-<<<<<<< HEAD
-static struct drm_driver rockchip_drm_driver = {
-=======
 static const struct drm_driver rockchip_drm_driver = {
->>>>>>> 7d2a07b7
 	.driver_features	= DRIVER_MODESET | DRIVER_GEM | DRIVER_ATOMIC,
 	.lastclose		= drm_fb_helper_lastclose,
 	.dumb_create		= rockchip_gem_dumb_create,
 	.prime_handle_to_fd	= drm_gem_prime_handle_to_fd,
 	.prime_fd_to_handle	= drm_gem_prime_fd_to_handle,
-<<<<<<< HEAD
-	.gem_prime_get_sg_table	= rockchip_gem_prime_get_sg_table,
-=======
->>>>>>> 7d2a07b7
 	.gem_prime_import_sg_table	= rockchip_gem_prime_import_sg_table,
 	.gem_prime_mmap		= rockchip_gem_mmap_buf,
 	.fops			= &rockchip_drm_driver_fops,
