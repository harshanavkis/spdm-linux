--- conflicted
+++ resolved
@@ -42,11 +42,7 @@
 		container_of(c, struct rockchip_lvds, encoder)
 
 /**
-<<<<<<< HEAD
- * rockchip_lvds_soc_data - rockchip lvds Soc private data
-=======
  * struct rockchip_lvds_soc_data - rockchip lvds Soc private data
->>>>>>> 7d2a07b7
  * @probe: LVDS platform probe function
  * @helper_funcs: LVDS connector helper functions
  */
@@ -352,7 +348,6 @@
 			   PX30_LVDS_MODE_EN(0) | PX30_LVDS_P2S_EN(0));
 
 	pm_runtime_put(lvds->dev);
-<<<<<<< HEAD
 }
 
 static int px30_lvds_grf_config(struct drm_encoder *encoder,
@@ -386,41 +381,6 @@
 				  PX30_LVDS_VOP_SEL(vop));
 }
 
-=======
-}
-
-static int px30_lvds_grf_config(struct drm_encoder *encoder,
-				struct drm_display_mode *mode)
-{
-	struct rockchip_lvds *lvds = encoder_to_lvds(encoder);
-
-	if (lvds->output != DISPLAY_OUTPUT_LVDS) {
-		DRM_DEV_ERROR(lvds->dev, "Unsupported display output %d\n",
-			      lvds->output);
-		return -EINVAL;
-	}
-
-	/* Set format */
-	return regmap_update_bits(lvds->grf, PX30_LVDS_GRF_PD_VO_CON1,
-				  PX30_LVDS_FORMAT(lvds->format),
-				  PX30_LVDS_FORMAT(lvds->format));
-}
-
-static int px30_lvds_set_vop_source(struct rockchip_lvds *lvds,
-				    struct drm_encoder *encoder)
-{
-	int vop;
-
-	vop = drm_of_encoder_active_endpoint_id(lvds->dev->of_node, encoder);
-	if (vop < 0)
-		return vop;
-
-	return regmap_update_bits(lvds->grf, PX30_LVDS_GRF_PD_VO_CON1,
-				  PX30_LVDS_VOP_SEL(1),
-				  PX30_LVDS_VOP_SEL(vop));
-}
-
->>>>>>> 7d2a07b7
 static void px30_lvds_encoder_enable(struct drm_encoder *encoder)
 {
 	struct rockchip_lvds *lvds = encoder_to_lvds(encoder);
@@ -432,22 +392,10 @@
 	ret = px30_lvds_poweron(lvds);
 	if (ret) {
 		DRM_DEV_ERROR(lvds->dev, "failed to power on LVDS: %d\n", ret);
-<<<<<<< HEAD
 		drm_panel_unprepare(lvds->panel);
 		return;
 	}
 
-	ret = px30_lvds_grf_config(encoder, mode);
-	if (ret) {
-		DRM_DEV_ERROR(lvds->dev, "failed to configure LVDS: %d\n", ret);
-=======
->>>>>>> 7d2a07b7
-		drm_panel_unprepare(lvds->panel);
-		return;
-	}
-
-<<<<<<< HEAD
-=======
 	ret = px30_lvds_grf_config(encoder, mode);
 	if (ret) {
 		DRM_DEV_ERROR(lvds->dev, "failed to configure LVDS: %d\n", ret);
@@ -455,7 +403,6 @@
 		return;
 	}
 
->>>>>>> 7d2a07b7
 	ret = px30_lvds_set_vop_source(lvds, encoder);
 	if (ret) {
 		DRM_DEV_ERROR(lvds->dev, "failed to set VOP source: %d\n", ret);
@@ -722,11 +669,6 @@
 
 	encoder_funcs = lvds->soc_data->helper_funcs;
 	encoder_funcs->disable(&lvds->encoder);
-<<<<<<< HEAD
-	if (lvds->panel)
-		drm_panel_detach(lvds->panel);
-=======
->>>>>>> 7d2a07b7
 	pm_runtime_disable(dev);
 	drm_connector_cleanup(&lvds->connector);
 	drm_encoder_cleanup(&lvds->encoder);
