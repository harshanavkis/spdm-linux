--- conflicted
+++ resolved
@@ -1091,11 +1091,7 @@
 	}
 
 	list_for_each_entry_safe(fb, fbt, &dev->mode_config.fb_list, head) {
-<<<<<<< HEAD
-		fb->funcs->destroy(fb);
-=======
 		drm_framebuffer_remove(fb);
->>>>>>> ddffeb8c
 	}
 
 	list_for_each_entry_safe(plane, plt, &dev->mode_config.plane_list,
