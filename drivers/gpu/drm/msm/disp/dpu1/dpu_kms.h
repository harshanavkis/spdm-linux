--- conflicted
+++ resolved
@@ -8,11 +8,8 @@
 #ifndef __DPU_KMS_H__
 #define __DPU_KMS_H__
 
-<<<<<<< HEAD
-=======
 #include <linux/interconnect.h>
 
->>>>>>> 7d2a07b7
 #include <drm/drm_drv.h>
 
 #include "msm_drv.h"
@@ -129,12 +126,6 @@
 	struct platform_device *pdev;
 	bool rpm_enabled;
 
-<<<<<<< HEAD
-	struct opp_table *opp_table;
-	bool has_opp_table;
-
-=======
->>>>>>> 7d2a07b7
 	struct dss_module_power mp;
 
 	/* reference count bandwidth requests, so we know when we can
@@ -144,11 +135,8 @@
 	 * when disabled.
 	 */
 	atomic_t bandwidth_ref;
-<<<<<<< HEAD
-=======
 	struct icc_path *path[2];
 	u32 num_paths;
->>>>>>> 7d2a07b7
 };
 
 struct vsync_info {
