// SPDX-License-Identifier: GPL-2.0-only
/*
 * Copyright (c) 2015, The Linux Foundation. All rights reserved.
 */

#include <linux/clk.h>
#include <linux/clk-provider.h>

#include "dsi_phy.h"
#include "dsi.xml.h"
#include "dsi_phy_28nm.xml.h"

/*
 * DSI PLL 28nm - clock diagram (eg: DSI0):
 *
 *         dsi0analog_postdiv_clk
 *                             |         dsi0indirect_path_div2_clk
 *                             |          |
 *                   +------+  |  +----+  |  |\   dsi0byte_mux
 *  dsi0vco_clk --o--| DIV1 |--o--| /2 |--o--| \   |
 *                |  +------+     +----+     | m|  |  +----+
 *                |                          | u|--o--| /4 |-- dsi0pllbyte
 *                |                          | x|     +----+
 *                o--------------------------| /
 *                |                          |/
 *                |          +------+
 *                o----------| DIV3 |------------------------- dsi0pll
 *                           +------+
 */

#define POLL_MAX_READS			10
#define POLL_TIMEOUT_US		50

#define VCO_REF_CLK_RATE		19200000
#define VCO_MIN_RATE			350000000
#define VCO_MAX_RATE			750000000

/* v2.0.0 28nm LP implementation */
#define DSI_PHY_28NM_QUIRK_PHY_LP	BIT(0)

#define LPFR_LUT_SIZE			10
struct lpfr_cfg {
	unsigned long vco_rate;
	u32 resistance;
};

/* Loop filter resistance: */
static const struct lpfr_cfg lpfr_lut[LPFR_LUT_SIZE] = {
	{ 479500000,  8 },
	{ 480000000, 11 },
	{ 575500000,  8 },
	{ 576000000, 12 },
	{ 610500000,  8 },
	{ 659500000,  9 },
	{ 671500000, 10 },
	{ 672000000, 14 },
	{ 708500000, 10 },
	{ 750000000, 11 },
};

struct pll_28nm_cached_state {
	unsigned long vco_rate;
	u8 postdiv3;
	u8 postdiv1;
	u8 byte_mux;
};

struct dsi_pll_28nm {
	struct clk_hw clk_hw;

	struct msm_dsi_phy *phy;

	struct pll_28nm_cached_state cached_state;
};

#define to_pll_28nm(x)	container_of(x, struct dsi_pll_28nm, clk_hw)

static bool pll_28nm_poll_for_ready(struct dsi_pll_28nm *pll_28nm,
				u32 nb_tries, u32 timeout_us)
{
	bool pll_locked = false;
	u32 val;

	while (nb_tries--) {
		val = dsi_phy_read(pll_28nm->phy->pll_base + REG_DSI_28nm_PHY_PLL_STATUS);
		pll_locked = !!(val & DSI_28nm_PHY_PLL_STATUS_PLL_RDY);

		if (pll_locked)
			break;

		udelay(timeout_us);
	}
	DBG("DSI PLL is %slocked", pll_locked ? "" : "*not* ");

	return pll_locked;
}

static void pll_28nm_software_reset(struct dsi_pll_28nm *pll_28nm)
{
	void __iomem *base = pll_28nm->phy->pll_base;

	/*
	 * Add HW recommended delays after toggling the software
	 * reset bit off and back on.
	 */
	dsi_phy_write_udelay(base + REG_DSI_28nm_PHY_PLL_TEST_CFG,
			DSI_28nm_PHY_PLL_TEST_CFG_PLL_SW_RESET, 1);
	dsi_phy_write_udelay(base + REG_DSI_28nm_PHY_PLL_TEST_CFG, 0x00, 1);
}

/*
 * Clock Callbacks
 */
static int dsi_pll_28nm_clk_set_rate(struct clk_hw *hw, unsigned long rate,
		unsigned long parent_rate)
{
	struct dsi_pll_28nm *pll_28nm = to_pll_28nm(hw);
	struct device *dev = &pll_28nm->phy->pdev->dev;
	void __iomem *base = pll_28nm->phy->pll_base;
	unsigned long div_fbx1000, gen_vco_clk;
	u32 refclk_cfg, frac_n_mode, frac_n_value;
	u32 sdm_cfg0, sdm_cfg1, sdm_cfg2, sdm_cfg3;
	u32 cal_cfg10, cal_cfg11;
	u32 rem;
	int i;

	VERB("rate=%lu, parent's=%lu", rate, parent_rate);

	/* Force postdiv2 to be div-4 */
	dsi_phy_write(base + REG_DSI_28nm_PHY_PLL_POSTDIV2_CFG, 3);

	/* Configure the Loop filter resistance */
	for (i = 0; i < LPFR_LUT_SIZE; i++)
		if (rate <= lpfr_lut[i].vco_rate)
			break;
	if (i == LPFR_LUT_SIZE) {
		DRM_DEV_ERROR(dev, "unable to get loop filter resistance. vco=%lu\n",
				rate);
		return -EINVAL;
	}
	dsi_phy_write(base + REG_DSI_28nm_PHY_PLL_LPFR_CFG, lpfr_lut[i].resistance);

	/* Loop filter capacitance values : c1 and c2 */
	dsi_phy_write(base + REG_DSI_28nm_PHY_PLL_LPFC1_CFG, 0x70);
	dsi_phy_write(base + REG_DSI_28nm_PHY_PLL_LPFC2_CFG, 0x15);

	rem = rate % VCO_REF_CLK_RATE;
	if (rem) {
		refclk_cfg = DSI_28nm_PHY_PLL_REFCLK_CFG_DBLR;
		frac_n_mode = 1;
		div_fbx1000 = rate / (VCO_REF_CLK_RATE / 500);
		gen_vco_clk = div_fbx1000 * (VCO_REF_CLK_RATE / 500);
	} else {
		refclk_cfg = 0x0;
		frac_n_mode = 0;
		div_fbx1000 = rate / (VCO_REF_CLK_RATE / 1000);
		gen_vco_clk = div_fbx1000 * (VCO_REF_CLK_RATE / 1000);
	}

	DBG("refclk_cfg = %d", refclk_cfg);

	rem = div_fbx1000 % 1000;
	frac_n_value = (rem << 16) / 1000;

	DBG("div_fb = %lu", div_fbx1000);
	DBG("frac_n_value = %d", frac_n_value);

	DBG("Generated VCO Clock: %lu", gen_vco_clk);
	rem = 0;
	sdm_cfg1 = dsi_phy_read(base + REG_DSI_28nm_PHY_PLL_SDM_CFG1);
	sdm_cfg1 &= ~DSI_28nm_PHY_PLL_SDM_CFG1_DC_OFFSET__MASK;
	if (frac_n_mode) {
		sdm_cfg0 = 0x0;
		sdm_cfg0 |= DSI_28nm_PHY_PLL_SDM_CFG0_BYP_DIV(0);
		sdm_cfg1 |= DSI_28nm_PHY_PLL_SDM_CFG1_DC_OFFSET(
				(u32)(((div_fbx1000 / 1000) & 0x3f) - 1));
		sdm_cfg3 = frac_n_value >> 8;
		sdm_cfg2 = frac_n_value & 0xff;
	} else {
		sdm_cfg0 = DSI_28nm_PHY_PLL_SDM_CFG0_BYP;
		sdm_cfg0 |= DSI_28nm_PHY_PLL_SDM_CFG0_BYP_DIV(
				(u32)(((div_fbx1000 / 1000) & 0x3f) - 1));
		sdm_cfg1 |= DSI_28nm_PHY_PLL_SDM_CFG1_DC_OFFSET(0);
		sdm_cfg2 = 0;
		sdm_cfg3 = 0;
	}

	DBG("sdm_cfg0=%d", sdm_cfg0);
	DBG("sdm_cfg1=%d", sdm_cfg1);
	DBG("sdm_cfg2=%d", sdm_cfg2);
	DBG("sdm_cfg3=%d", sdm_cfg3);

	cal_cfg11 = (u32)(gen_vco_clk / (256 * 1000000));
	cal_cfg10 = (u32)((gen_vco_clk % (256 * 1000000)) / 1000000);
	DBG("cal_cfg10=%d, cal_cfg11=%d", cal_cfg10, cal_cfg11);

	dsi_phy_write(base + REG_DSI_28nm_PHY_PLL_CHGPUMP_CFG, 0x02);
	dsi_phy_write(base + REG_DSI_28nm_PHY_PLL_CAL_CFG3,    0x2b);
	dsi_phy_write(base + REG_DSI_28nm_PHY_PLL_CAL_CFG4,    0x06);
	dsi_phy_write(base + REG_DSI_28nm_PHY_PLL_LKDET_CFG2,  0x0d);

	dsi_phy_write(base + REG_DSI_28nm_PHY_PLL_SDM_CFG1, sdm_cfg1);
	dsi_phy_write(base + REG_DSI_28nm_PHY_PLL_SDM_CFG2,
		DSI_28nm_PHY_PLL_SDM_CFG2_FREQ_SEED_7_0(sdm_cfg2));
	dsi_phy_write(base + REG_DSI_28nm_PHY_PLL_SDM_CFG3,
		DSI_28nm_PHY_PLL_SDM_CFG3_FREQ_SEED_15_8(sdm_cfg3));
	dsi_phy_write(base + REG_DSI_28nm_PHY_PLL_SDM_CFG4, 0x00);

	/* Add hardware recommended delay for correct PLL configuration */
	if (pll_28nm->phy->cfg->quirks & DSI_PHY_28NM_QUIRK_PHY_LP)
		udelay(1000);
	else
		udelay(1);

	dsi_phy_write(base + REG_DSI_28nm_PHY_PLL_REFCLK_CFG, refclk_cfg);
	dsi_phy_write(base + REG_DSI_28nm_PHY_PLL_PWRGEN_CFG, 0x00);
	dsi_phy_write(base + REG_DSI_28nm_PHY_PLL_VCOLPF_CFG, 0x31);
	dsi_phy_write(base + REG_DSI_28nm_PHY_PLL_SDM_CFG0,   sdm_cfg0);
	dsi_phy_write(base + REG_DSI_28nm_PHY_PLL_CAL_CFG0,   0x12);
	dsi_phy_write(base + REG_DSI_28nm_PHY_PLL_CAL_CFG6,   0x30);
	dsi_phy_write(base + REG_DSI_28nm_PHY_PLL_CAL_CFG7,   0x00);
	dsi_phy_write(base + REG_DSI_28nm_PHY_PLL_CAL_CFG8,   0x60);
	dsi_phy_write(base + REG_DSI_28nm_PHY_PLL_CAL_CFG9,   0x00);
	dsi_phy_write(base + REG_DSI_28nm_PHY_PLL_CAL_CFG10,  cal_cfg10 & 0xff);
	dsi_phy_write(base + REG_DSI_28nm_PHY_PLL_CAL_CFG11,  cal_cfg11 & 0xff);
	dsi_phy_write(base + REG_DSI_28nm_PHY_PLL_EFUSE_CFG,  0x20);

	return 0;
}

static int dsi_pll_28nm_clk_is_enabled(struct clk_hw *hw)
{
	struct dsi_pll_28nm *pll_28nm = to_pll_28nm(hw);

	return pll_28nm_poll_for_ready(pll_28nm, POLL_MAX_READS,
					POLL_TIMEOUT_US);
}

static unsigned long dsi_pll_28nm_clk_recalc_rate(struct clk_hw *hw,
		unsigned long parent_rate)
{
	struct dsi_pll_28nm *pll_28nm = to_pll_28nm(hw);
	void __iomem *base = pll_28nm->phy->pll_base;
	u32 sdm0, doubler, sdm_byp_div;
	u32 sdm_dc_off, sdm_freq_seed, sdm2, sdm3;
	u32 ref_clk = VCO_REF_CLK_RATE;
	unsigned long vco_rate;

	VERB("parent_rate=%lu", parent_rate);

	/* Check to see if the ref clk doubler is enabled */
	doubler = dsi_phy_read(base + REG_DSI_28nm_PHY_PLL_REFCLK_CFG) &
			DSI_28nm_PHY_PLL_REFCLK_CFG_DBLR;
	ref_clk += (doubler * VCO_REF_CLK_RATE);

	/* see if it is integer mode or sdm mode */
	sdm0 = dsi_phy_read(base + REG_DSI_28nm_PHY_PLL_SDM_CFG0);
	if (sdm0 & DSI_28nm_PHY_PLL_SDM_CFG0_BYP) {
		/* integer mode */
		sdm_byp_div = FIELD(
				dsi_phy_read(base + REG_DSI_28nm_PHY_PLL_SDM_CFG0),
				DSI_28nm_PHY_PLL_SDM_CFG0_BYP_DIV) + 1;
		vco_rate = ref_clk * sdm_byp_div;
	} else {
		/* sdm mode */
		sdm_dc_off = FIELD(
				dsi_phy_read(base + REG_DSI_28nm_PHY_PLL_SDM_CFG1),
				DSI_28nm_PHY_PLL_SDM_CFG1_DC_OFFSET);
		DBG("sdm_dc_off = %d", sdm_dc_off);
		sdm2 = FIELD(dsi_phy_read(base + REG_DSI_28nm_PHY_PLL_SDM_CFG2),
				DSI_28nm_PHY_PLL_SDM_CFG2_FREQ_SEED_7_0);
		sdm3 = FIELD(dsi_phy_read(base + REG_DSI_28nm_PHY_PLL_SDM_CFG3),
				DSI_28nm_PHY_PLL_SDM_CFG3_FREQ_SEED_15_8);
		sdm_freq_seed = (sdm3 << 8) | sdm2;
		DBG("sdm_freq_seed = %d", sdm_freq_seed);

		vco_rate = (ref_clk * (sdm_dc_off + 1)) +
			mult_frac(ref_clk, sdm_freq_seed, BIT(16));
		DBG("vco rate = %lu", vco_rate);
	}

	DBG("returning vco rate = %lu", vco_rate);

	return vco_rate;
}

static int _dsi_pll_28nm_vco_prepare_hpm(struct dsi_pll_28nm *pll_28nm)
{
	struct device *dev = &pll_28nm->phy->pdev->dev;
	void __iomem *base = pll_28nm->phy->pll_base;
	u32 max_reads = 5, timeout_us = 100;
	bool locked;
	u32 val;
	int i;

	DBG("id=%d", pll_28nm->phy->id);

	pll_28nm_software_reset(pll_28nm);

	/*
	 * PLL power up sequence.
	 * Add necessary delays recommended by hardware.
	 */
	val = DSI_28nm_PHY_PLL_GLB_CFG_PLL_PWRDN_B;
	dsi_phy_write_udelay(base + REG_DSI_28nm_PHY_PLL_GLB_CFG, val, 1);

	val |= DSI_28nm_PHY_PLL_GLB_CFG_PLL_PWRGEN_PWRDN_B;
	dsi_phy_write_udelay(base + REG_DSI_28nm_PHY_PLL_GLB_CFG, val, 200);

	val |= DSI_28nm_PHY_PLL_GLB_CFG_PLL_LDO_PWRDN_B;
	dsi_phy_write_udelay(base + REG_DSI_28nm_PHY_PLL_GLB_CFG, val, 500);

	val |= DSI_28nm_PHY_PLL_GLB_CFG_PLL_ENABLE;
	dsi_phy_write_udelay(base + REG_DSI_28nm_PHY_PLL_GLB_CFG, val, 600);

	for (i = 0; i < 2; i++) {
		/* DSI Uniphy lock detect setting */
		dsi_phy_write_udelay(base + REG_DSI_28nm_PHY_PLL_LKDET_CFG2,
				0x0c, 100);
		dsi_phy_write(base + REG_DSI_28nm_PHY_PLL_LKDET_CFG2, 0x0d);

		/* poll for PLL ready status */
		locked = pll_28nm_poll_for_ready(pll_28nm,
						max_reads, timeout_us);
		if (locked)
			break;

		pll_28nm_software_reset(pll_28nm);

		/*
		 * PLL power up sequence.
		 * Add necessary delays recommended by hardware.
		 */
		val = DSI_28nm_PHY_PLL_GLB_CFG_PLL_PWRDN_B;
		dsi_phy_write_udelay(base + REG_DSI_28nm_PHY_PLL_GLB_CFG, val, 1);

		val |= DSI_28nm_PHY_PLL_GLB_CFG_PLL_PWRGEN_PWRDN_B;
		dsi_phy_write_udelay(base + REG_DSI_28nm_PHY_PLL_GLB_CFG, val, 200);

		val |= DSI_28nm_PHY_PLL_GLB_CFG_PLL_LDO_PWRDN_B;
		dsi_phy_write_udelay(base + REG_DSI_28nm_PHY_PLL_GLB_CFG, val, 250);

		val &= ~DSI_28nm_PHY_PLL_GLB_CFG_PLL_LDO_PWRDN_B;
		dsi_phy_write_udelay(base + REG_DSI_28nm_PHY_PLL_GLB_CFG, val, 200);

		val |= DSI_28nm_PHY_PLL_GLB_CFG_PLL_LDO_PWRDN_B;
		dsi_phy_write_udelay(base + REG_DSI_28nm_PHY_PLL_GLB_CFG, val, 500);

		val |= DSI_28nm_PHY_PLL_GLB_CFG_PLL_ENABLE;
		dsi_phy_write_udelay(base + REG_DSI_28nm_PHY_PLL_GLB_CFG, val, 600);
	}

	if (unlikely(!locked))
		DRM_DEV_ERROR(dev, "DSI PLL lock failed\n");
	else
		DBG("DSI PLL Lock success");

	return locked ? 0 : -EINVAL;
}

static int dsi_pll_28nm_vco_prepare_hpm(struct clk_hw *hw)
{
	struct dsi_pll_28nm *pll_28nm = to_pll_28nm(hw);
	int i, ret;

	if (unlikely(pll_28nm->phy->pll_on))
		return 0;

	for (i = 0; i < 3; i++) {
		ret = _dsi_pll_28nm_vco_prepare_hpm(pll_28nm);
		if (!ret) {
			pll_28nm->phy->pll_on = true;
			return 0;
		}
	}

	return ret;
}

static int dsi_pll_28nm_vco_prepare_lp(struct clk_hw *hw)
{
	struct dsi_pll_28nm *pll_28nm = to_pll_28nm(hw);
	struct device *dev = &pll_28nm->phy->pdev->dev;
	void __iomem *base = pll_28nm->phy->pll_base;
	bool locked;
	u32 max_reads = 10, timeout_us = 50;
	u32 val;

	DBG("id=%d", pll_28nm->phy->id);

	if (unlikely(pll_28nm->phy->pll_on))
		return 0;

	pll_28nm_software_reset(pll_28nm);

	/*
	 * PLL power up sequence.
	 * Add necessary delays recommended by hardware.
	 */
	dsi_phy_write_ndelay(base + REG_DSI_28nm_PHY_PLL_CAL_CFG1, 0x34, 500);

	val = DSI_28nm_PHY_PLL_GLB_CFG_PLL_PWRDN_B;
	dsi_phy_write_ndelay(base + REG_DSI_28nm_PHY_PLL_GLB_CFG, val, 500);

	val |= DSI_28nm_PHY_PLL_GLB_CFG_PLL_PWRGEN_PWRDN_B;
	dsi_phy_write_ndelay(base + REG_DSI_28nm_PHY_PLL_GLB_CFG, val, 500);

	val |= DSI_28nm_PHY_PLL_GLB_CFG_PLL_LDO_PWRDN_B |
		DSI_28nm_PHY_PLL_GLB_CFG_PLL_ENABLE;
	dsi_phy_write_ndelay(base + REG_DSI_28nm_PHY_PLL_GLB_CFG, val, 500);

	/* DSI PLL toggle lock detect setting */
	dsi_phy_write_ndelay(base + REG_DSI_28nm_PHY_PLL_LKDET_CFG2, 0x04, 500);
	dsi_phy_write_udelay(base + REG_DSI_28nm_PHY_PLL_LKDET_CFG2, 0x05, 512);

	locked = pll_28nm_poll_for_ready(pll_28nm, max_reads, timeout_us);

	if (unlikely(!locked)) {
		DRM_DEV_ERROR(dev, "DSI PLL lock failed\n");
		return -EINVAL;
	}

	DBG("DSI PLL lock success");
	pll_28nm->phy->pll_on = true;

	return 0;
}

static void dsi_pll_28nm_vco_unprepare(struct clk_hw *hw)
{
	struct dsi_pll_28nm *pll_28nm = to_pll_28nm(hw);

	DBG("id=%d", pll_28nm->phy->id);

	if (unlikely(!pll_28nm->phy->pll_on))
		return;

	dsi_phy_write(pll_28nm->phy->pll_base + REG_DSI_28nm_PHY_PLL_GLB_CFG, 0x00);

	pll_28nm->phy->pll_on = false;
}

static long dsi_pll_28nm_clk_round_rate(struct clk_hw *hw,
		unsigned long rate, unsigned long *parent_rate)
{
	struct dsi_pll_28nm *pll_28nm = to_pll_28nm(hw);

	if      (rate < pll_28nm->phy->cfg->min_pll_rate)
		return  pll_28nm->phy->cfg->min_pll_rate;
	else if (rate > pll_28nm->phy->cfg->max_pll_rate)
		return  pll_28nm->phy->cfg->max_pll_rate;
	else
		return rate;
}

static const struct clk_ops clk_ops_dsi_pll_28nm_vco_hpm = {
	.round_rate = dsi_pll_28nm_clk_round_rate,
	.set_rate = dsi_pll_28nm_clk_set_rate,
	.recalc_rate = dsi_pll_28nm_clk_recalc_rate,
	.prepare = dsi_pll_28nm_vco_prepare_hpm,
	.unprepare = dsi_pll_28nm_vco_unprepare,
	.is_enabled = dsi_pll_28nm_clk_is_enabled,
};

static const struct clk_ops clk_ops_dsi_pll_28nm_vco_lp = {
	.round_rate = dsi_pll_28nm_clk_round_rate,
	.set_rate = dsi_pll_28nm_clk_set_rate,
	.recalc_rate = dsi_pll_28nm_clk_recalc_rate,
	.prepare = dsi_pll_28nm_vco_prepare_lp,
	.unprepare = dsi_pll_28nm_vco_unprepare,
	.is_enabled = dsi_pll_28nm_clk_is_enabled,
};

/*
 * PLL Callbacks
 */

static void dsi_28nm_pll_save_state(struct msm_dsi_phy *phy)
{
	struct dsi_pll_28nm *pll_28nm = to_pll_28nm(phy->vco_hw);
	struct pll_28nm_cached_state *cached_state = &pll_28nm->cached_state;
	void __iomem *base = pll_28nm->phy->pll_base;

	cached_state->postdiv3 =
			dsi_phy_read(base + REG_DSI_28nm_PHY_PLL_POSTDIV3_CFG);
	cached_state->postdiv1 =
			dsi_phy_read(base + REG_DSI_28nm_PHY_PLL_POSTDIV1_CFG);
	cached_state->byte_mux = dsi_phy_read(base + REG_DSI_28nm_PHY_PLL_VREG_CFG);
	if (dsi_pll_28nm_clk_is_enabled(phy->vco_hw))
		cached_state->vco_rate = clk_hw_get_rate(phy->vco_hw);
	else
		cached_state->vco_rate = 0;
}

static int dsi_28nm_pll_restore_state(struct msm_dsi_phy *phy)
{
	struct dsi_pll_28nm *pll_28nm = to_pll_28nm(phy->vco_hw);
	struct pll_28nm_cached_state *cached_state = &pll_28nm->cached_state;
	void __iomem *base = pll_28nm->phy->pll_base;
	int ret;

	ret = dsi_pll_28nm_clk_set_rate(phy->vco_hw,
					cached_state->vco_rate, 0);
	if (ret) {
		DRM_DEV_ERROR(&pll_28nm->phy->pdev->dev,
			"restore vco rate failed. ret=%d\n", ret);
		return ret;
	}

	dsi_phy_write(base + REG_DSI_28nm_PHY_PLL_POSTDIV3_CFG,
			cached_state->postdiv3);
	dsi_phy_write(base + REG_DSI_28nm_PHY_PLL_POSTDIV1_CFG,
			cached_state->postdiv1);
	dsi_phy_write(base + REG_DSI_28nm_PHY_PLL_VREG_CFG,
			cached_state->byte_mux);

	return 0;
}

static int pll_28nm_register(struct dsi_pll_28nm *pll_28nm, struct clk_hw **provided_clocks)
{
	char clk_name[32], parent1[32], parent2[32], vco_name[32];
	struct clk_init_data vco_init = {
		.parent_names = (const char *[]){ "xo" },
		.num_parents = 1,
		.name = vco_name,
		.flags = CLK_IGNORE_UNUSED,
	};
	struct device *dev = &pll_28nm->phy->pdev->dev;
	struct clk_hw *hw;
	int ret;

	DBG("%d", pll_28nm->phy->id);

	if (pll_28nm->phy->cfg->quirks & DSI_PHY_28NM_QUIRK_PHY_LP)
		vco_init.ops = &clk_ops_dsi_pll_28nm_vco_lp;
	else
		vco_init.ops = &clk_ops_dsi_pll_28nm_vco_hpm;

	snprintf(vco_name, 32, "dsi%dvco_clk", pll_28nm->phy->id);
	pll_28nm->clk_hw.init = &vco_init;
	ret = devm_clk_hw_register(dev, &pll_28nm->clk_hw);
	if (ret)
		return ret;

	snprintf(clk_name, 32, "dsi%danalog_postdiv_clk", pll_28nm->phy->id);
	snprintf(parent1, 32, "dsi%dvco_clk", pll_28nm->phy->id);
	hw = devm_clk_hw_register_divider(dev, clk_name,
			parent1, CLK_SET_RATE_PARENT,
			pll_28nm->phy->pll_base +
			REG_DSI_28nm_PHY_PLL_POSTDIV1_CFG,
			0, 4, 0, NULL);
	if (IS_ERR(hw))
		return PTR_ERR(hw);

	snprintf(clk_name, 32, "dsi%dindirect_path_div2_clk", pll_28nm->phy->id);
	snprintf(parent1, 32, "dsi%danalog_postdiv_clk", pll_28nm->phy->id);
	hw = devm_clk_hw_register_fixed_factor(dev, clk_name,
			parent1, CLK_SET_RATE_PARENT,
			1, 2);
	if (IS_ERR(hw))
		return PTR_ERR(hw);

	snprintf(clk_name, 32, "dsi%dpll", pll_28nm->phy->id);
	snprintf(parent1, 32, "dsi%dvco_clk", pll_28nm->phy->id);
	hw = devm_clk_hw_register_divider(dev, clk_name,
				parent1, 0, pll_28nm->phy->pll_base +
				REG_DSI_28nm_PHY_PLL_POSTDIV3_CFG,
				0, 8, 0, NULL);
	if (IS_ERR(hw))
		return PTR_ERR(hw);
	provided_clocks[DSI_PIXEL_PLL_CLK] = hw;

	snprintf(clk_name, 32, "dsi%dbyte_mux", pll_28nm->phy->id);
	snprintf(parent1, 32, "dsi%dvco_clk", pll_28nm->phy->id);
	snprintf(parent2, 32, "dsi%dindirect_path_div2_clk", pll_28nm->phy->id);
	hw = devm_clk_hw_register_mux(dev, clk_name,
			((const char *[]){
				parent1, parent2
			}), 2, CLK_SET_RATE_PARENT, pll_28nm->phy->pll_base +
			REG_DSI_28nm_PHY_PLL_VREG_CFG, 1, 1, 0, NULL);
	if (IS_ERR(hw))
		return PTR_ERR(hw);

	snprintf(clk_name, 32, "dsi%dpllbyte", pll_28nm->phy->id);
	snprintf(parent1, 32, "dsi%dbyte_mux", pll_28nm->phy->id);
	hw = devm_clk_hw_register_fixed_factor(dev, clk_name,
				parent1, CLK_SET_RATE_PARENT, 1, 4);
	if (IS_ERR(hw))
		return PTR_ERR(hw);
	provided_clocks[DSI_BYTE_PLL_CLK] = hw;

	return 0;
}

static int dsi_pll_28nm_init(struct msm_dsi_phy *phy)
{
	struct platform_device *pdev = phy->pdev;
	struct dsi_pll_28nm *pll_28nm;
	int ret;

	if (!pdev)
		return -ENODEV;

	pll_28nm = devm_kzalloc(&pdev->dev, sizeof(*pll_28nm), GFP_KERNEL);
	if (!pll_28nm)
		return -ENOMEM;

	pll_28nm->phy = phy;

	ret = pll_28nm_register(pll_28nm, phy->provided_clocks->hws);
	if (ret) {
		DRM_DEV_ERROR(&pdev->dev, "failed to register PLL: %d\n", ret);
		return ret;
	}

	phy->vco_hw = &pll_28nm->clk_hw;

	return 0;
}

static void dsi_28nm_dphy_set_timing(struct msm_dsi_phy *phy,
		struct msm_dsi_dphy_timing *timing)
{
	void __iomem *base = phy->base;

	dsi_phy_write(base + REG_DSI_28nm_PHY_TIMING_CTRL_0,
		DSI_28nm_PHY_TIMING_CTRL_0_CLK_ZERO(timing->clk_zero));
	dsi_phy_write(base + REG_DSI_28nm_PHY_TIMING_CTRL_1,
		DSI_28nm_PHY_TIMING_CTRL_1_CLK_TRAIL(timing->clk_trail));
	dsi_phy_write(base + REG_DSI_28nm_PHY_TIMING_CTRL_2,
		DSI_28nm_PHY_TIMING_CTRL_2_CLK_PREPARE(timing->clk_prepare));
	if (timing->clk_zero & BIT(8))
		dsi_phy_write(base + REG_DSI_28nm_PHY_TIMING_CTRL_3,
			DSI_28nm_PHY_TIMING_CTRL_3_CLK_ZERO_8);
	dsi_phy_write(base + REG_DSI_28nm_PHY_TIMING_CTRL_4,
		DSI_28nm_PHY_TIMING_CTRL_4_HS_EXIT(timing->hs_exit));
	dsi_phy_write(base + REG_DSI_28nm_PHY_TIMING_CTRL_5,
		DSI_28nm_PHY_TIMING_CTRL_5_HS_ZERO(timing->hs_zero));
	dsi_phy_write(base + REG_DSI_28nm_PHY_TIMING_CTRL_6,
		DSI_28nm_PHY_TIMING_CTRL_6_HS_PREPARE(timing->hs_prepare));
	dsi_phy_write(base + REG_DSI_28nm_PHY_TIMING_CTRL_7,
		DSI_28nm_PHY_TIMING_CTRL_7_HS_TRAIL(timing->hs_trail));
	dsi_phy_write(base + REG_DSI_28nm_PHY_TIMING_CTRL_8,
		DSI_28nm_PHY_TIMING_CTRL_8_HS_RQST(timing->hs_rqst));
	dsi_phy_write(base + REG_DSI_28nm_PHY_TIMING_CTRL_9,
		DSI_28nm_PHY_TIMING_CTRL_9_TA_GO(timing->ta_go) |
		DSI_28nm_PHY_TIMING_CTRL_9_TA_SURE(timing->ta_sure));
	dsi_phy_write(base + REG_DSI_28nm_PHY_TIMING_CTRL_10,
		DSI_28nm_PHY_TIMING_CTRL_10_TA_GET(timing->ta_get));
	dsi_phy_write(base + REG_DSI_28nm_PHY_TIMING_CTRL_11,
		DSI_28nm_PHY_TIMING_CTRL_11_TRIG3_CMD(0));
}

static void dsi_28nm_phy_regulator_enable_dcdc(struct msm_dsi_phy *phy)
{
	void __iomem *base = phy->reg_base;

	dsi_phy_write(base + REG_DSI_28nm_PHY_REGULATOR_CTRL_0, 0x0);
	dsi_phy_write(base + REG_DSI_28nm_PHY_REGULATOR_CAL_PWR_CFG, 1);
	dsi_phy_write(base + REG_DSI_28nm_PHY_REGULATOR_CTRL_5, 0);
	dsi_phy_write(base + REG_DSI_28nm_PHY_REGULATOR_CTRL_3, 0);
	dsi_phy_write(base + REG_DSI_28nm_PHY_REGULATOR_CTRL_2, 0x3);
	dsi_phy_write(base + REG_DSI_28nm_PHY_REGULATOR_CTRL_1, 0x9);
	dsi_phy_write(base + REG_DSI_28nm_PHY_REGULATOR_CTRL_0, 0x7);
	dsi_phy_write(base + REG_DSI_28nm_PHY_REGULATOR_CTRL_4, 0x20);
	dsi_phy_write(phy->base + REG_DSI_28nm_PHY_LDO_CNTRL, 0x00);
<<<<<<< HEAD
}

static void dsi_28nm_phy_regulator_enable_ldo(struct msm_dsi_phy *phy)
{
	void __iomem *base = phy->reg_base;

	dsi_phy_write(base + REG_DSI_28nm_PHY_REGULATOR_CTRL_0, 0x0);
	dsi_phy_write(base + REG_DSI_28nm_PHY_REGULATOR_CAL_PWR_CFG, 0);
	dsi_phy_write(base + REG_DSI_28nm_PHY_REGULATOR_CTRL_5, 0x7);
	dsi_phy_write(base + REG_DSI_28nm_PHY_REGULATOR_CTRL_3, 0);
	dsi_phy_write(base + REG_DSI_28nm_PHY_REGULATOR_CTRL_2, 0x1);
	dsi_phy_write(base + REG_DSI_28nm_PHY_REGULATOR_CTRL_1, 0x1);
	dsi_phy_write(base + REG_DSI_28nm_PHY_REGULATOR_CTRL_4, 0x20);

	if (phy->cfg->type == MSM_DSI_PHY_28NM_LP)
		dsi_phy_write(phy->base + REG_DSI_28nm_PHY_LDO_CNTRL, 0x05);
	else
		dsi_phy_write(phy->base + REG_DSI_28nm_PHY_LDO_CNTRL, 0x0d);
}

static void dsi_28nm_phy_regulator_ctrl(struct msm_dsi_phy *phy, bool enable)
{
	if (!enable) {
		dsi_phy_write(phy->reg_base +
			      REG_DSI_28nm_PHY_REGULATOR_CAL_PWR_CFG, 0);
		return;
	}

	if (phy->regulator_ldo_mode)
		dsi_28nm_phy_regulator_enable_ldo(phy);
	else
		dsi_28nm_phy_regulator_enable_dcdc(phy);
=======
>>>>>>> 7d2a07b7
}

static void dsi_28nm_phy_regulator_enable_ldo(struct msm_dsi_phy *phy)
{
	void __iomem *base = phy->reg_base;

	dsi_phy_write(base + REG_DSI_28nm_PHY_REGULATOR_CTRL_0, 0x0);
	dsi_phy_write(base + REG_DSI_28nm_PHY_REGULATOR_CAL_PWR_CFG, 0);
	dsi_phy_write(base + REG_DSI_28nm_PHY_REGULATOR_CTRL_5, 0x7);
	dsi_phy_write(base + REG_DSI_28nm_PHY_REGULATOR_CTRL_3, 0);
	dsi_phy_write(base + REG_DSI_28nm_PHY_REGULATOR_CTRL_2, 0x1);
	dsi_phy_write(base + REG_DSI_28nm_PHY_REGULATOR_CTRL_1, 0x1);
	dsi_phy_write(base + REG_DSI_28nm_PHY_REGULATOR_CTRL_4, 0x20);

	if (phy->cfg->quirks & DSI_PHY_28NM_QUIRK_PHY_LP)
		dsi_phy_write(phy->base + REG_DSI_28nm_PHY_LDO_CNTRL, 0x05);
	else
		dsi_phy_write(phy->base + REG_DSI_28nm_PHY_LDO_CNTRL, 0x0d);
}

static void dsi_28nm_phy_regulator_ctrl(struct msm_dsi_phy *phy, bool enable)
{
	if (!enable) {
		dsi_phy_write(phy->reg_base +
			      REG_DSI_28nm_PHY_REGULATOR_CAL_PWR_CFG, 0);
		return;
	}

	if (phy->regulator_ldo_mode)
		dsi_28nm_phy_regulator_enable_ldo(phy);
	else
		dsi_28nm_phy_regulator_enable_dcdc(phy);
}

static int dsi_28nm_phy_enable(struct msm_dsi_phy *phy,
				struct msm_dsi_phy_clk_request *clk_req)
{
	struct msm_dsi_dphy_timing *timing = &phy->timing;
	int i;
	void __iomem *base = phy->base;
	u32 val;

	DBG("");

	if (msm_dsi_dphy_timing_calc(timing, clk_req)) {
		DRM_DEV_ERROR(&phy->pdev->dev,
			"%s: D-PHY timing calculation failed\n", __func__);
		return -EINVAL;
	}

	dsi_phy_write(base + REG_DSI_28nm_PHY_STRENGTH_0, 0xff);

	dsi_28nm_phy_regulator_ctrl(phy, true);

	dsi_28nm_dphy_set_timing(phy, timing);

	dsi_phy_write(base + REG_DSI_28nm_PHY_CTRL_1, 0x00);
	dsi_phy_write(base + REG_DSI_28nm_PHY_CTRL_0, 0x5f);

	dsi_phy_write(base + REG_DSI_28nm_PHY_STRENGTH_1, 0x6);

	for (i = 0; i < 4; i++) {
		dsi_phy_write(base + REG_DSI_28nm_PHY_LN_CFG_0(i), 0);
		dsi_phy_write(base + REG_DSI_28nm_PHY_LN_CFG_1(i), 0);
		dsi_phy_write(base + REG_DSI_28nm_PHY_LN_CFG_2(i), 0);
		dsi_phy_write(base + REG_DSI_28nm_PHY_LN_CFG_3(i), 0);
		dsi_phy_write(base + REG_DSI_28nm_PHY_LN_CFG_4(i), 0);
		dsi_phy_write(base + REG_DSI_28nm_PHY_LN_TEST_DATAPATH(i), 0);
		dsi_phy_write(base + REG_DSI_28nm_PHY_LN_DEBUG_SEL(i), 0);
		dsi_phy_write(base + REG_DSI_28nm_PHY_LN_TEST_STR_0(i), 0x1);
		dsi_phy_write(base + REG_DSI_28nm_PHY_LN_TEST_STR_1(i), 0x97);
	}

	dsi_phy_write(base + REG_DSI_28nm_PHY_LNCK_CFG_4, 0);
	dsi_phy_write(base + REG_DSI_28nm_PHY_LNCK_CFG_1, 0xc0);
	dsi_phy_write(base + REG_DSI_28nm_PHY_LNCK_TEST_STR0, 0x1);
	dsi_phy_write(base + REG_DSI_28nm_PHY_LNCK_TEST_STR1, 0xbb);

	dsi_phy_write(base + REG_DSI_28nm_PHY_CTRL_0, 0x5f);

	val = dsi_phy_read(base + REG_DSI_28nm_PHY_GLBL_TEST_CTRL);
	if (phy->id == DSI_1 && phy->usecase == MSM_DSI_PHY_SLAVE)
		val &= ~DSI_28nm_PHY_GLBL_TEST_CTRL_BITCLK_HS_SEL;
	else
		val |= DSI_28nm_PHY_GLBL_TEST_CTRL_BITCLK_HS_SEL;
	dsi_phy_write(base + REG_DSI_28nm_PHY_GLBL_TEST_CTRL, val);

	return 0;
}

static void dsi_28nm_phy_disable(struct msm_dsi_phy *phy)
{
	dsi_phy_write(phy->base + REG_DSI_28nm_PHY_CTRL_0, 0);
	dsi_28nm_phy_regulator_ctrl(phy, false);

	/*
	 * Wait for the registers writes to complete in order to
	 * ensure that the phy is completely disabled
	 */
	wmb();
}

const struct msm_dsi_phy_cfg dsi_phy_28nm_hpm_cfgs = {
	.has_phy_regulator = true,
	.reg_cfg = {
		.num = 1,
		.regs = {
			{"vddio", 100000, 100},
		},
	},
	.ops = {
		.enable = dsi_28nm_phy_enable,
		.disable = dsi_28nm_phy_disable,
		.pll_init = dsi_pll_28nm_init,
		.save_pll_state = dsi_28nm_pll_save_state,
		.restore_pll_state = dsi_28nm_pll_restore_state,
	},
	.min_pll_rate = VCO_MIN_RATE,
	.max_pll_rate = VCO_MAX_RATE,
	.io_start = { 0xfd922b00, 0xfd923100 },
	.num_dsi_phy = 2,
};

const struct msm_dsi_phy_cfg dsi_phy_28nm_hpm_famb_cfgs = {
<<<<<<< HEAD
	.type = MSM_DSI_PHY_28NM_HPM,
	.src_pll_truthtable = { {true, true}, {false, true} },
=======
	.has_phy_regulator = true,
>>>>>>> 7d2a07b7
	.reg_cfg = {
		.num = 1,
		.regs = {
			{"vddio", 100000, 100},
		},
	},
	.ops = {
		.enable = dsi_28nm_phy_enable,
		.disable = dsi_28nm_phy_disable,
<<<<<<< HEAD
		.init = msm_dsi_phy_init_common,
	},
=======
		.pll_init = dsi_pll_28nm_init,
		.save_pll_state = dsi_28nm_pll_save_state,
		.restore_pll_state = dsi_28nm_pll_restore_state,
	},
	.min_pll_rate = VCO_MIN_RATE,
	.max_pll_rate = VCO_MAX_RATE,
>>>>>>> 7d2a07b7
	.io_start = { 0x1a94400, 0x1a96400 },
	.num_dsi_phy = 2,
};

const struct msm_dsi_phy_cfg dsi_phy_28nm_lp_cfgs = {
	.has_phy_regulator = true,
	.reg_cfg = {
		.num = 1,
		.regs = {
			{"vddio", 100000, 100},	/* 1.8 V */
		},
	},
	.ops = {
		.enable = dsi_28nm_phy_enable,
		.disable = dsi_28nm_phy_disable,
		.pll_init = dsi_pll_28nm_init,
		.save_pll_state = dsi_28nm_pll_save_state,
		.restore_pll_state = dsi_28nm_pll_restore_state,
	},
	.min_pll_rate = VCO_MIN_RATE,
	.max_pll_rate = VCO_MAX_RATE,
	.io_start = { 0x1a98500 },
	.num_dsi_phy = 1,
	.quirks = DSI_PHY_28NM_QUIRK_PHY_LP,
};
<|MERGE_RESOLUTION|>--- conflicted
+++ resolved
@@ -665,41 +665,6 @@
 	dsi_phy_write(base + REG_DSI_28nm_PHY_REGULATOR_CTRL_0, 0x7);
 	dsi_phy_write(base + REG_DSI_28nm_PHY_REGULATOR_CTRL_4, 0x20);
 	dsi_phy_write(phy->base + REG_DSI_28nm_PHY_LDO_CNTRL, 0x00);
-<<<<<<< HEAD
-}
-
-static void dsi_28nm_phy_regulator_enable_ldo(struct msm_dsi_phy *phy)
-{
-	void __iomem *base = phy->reg_base;
-
-	dsi_phy_write(base + REG_DSI_28nm_PHY_REGULATOR_CTRL_0, 0x0);
-	dsi_phy_write(base + REG_DSI_28nm_PHY_REGULATOR_CAL_PWR_CFG, 0);
-	dsi_phy_write(base + REG_DSI_28nm_PHY_REGULATOR_CTRL_5, 0x7);
-	dsi_phy_write(base + REG_DSI_28nm_PHY_REGULATOR_CTRL_3, 0);
-	dsi_phy_write(base + REG_DSI_28nm_PHY_REGULATOR_CTRL_2, 0x1);
-	dsi_phy_write(base + REG_DSI_28nm_PHY_REGULATOR_CTRL_1, 0x1);
-	dsi_phy_write(base + REG_DSI_28nm_PHY_REGULATOR_CTRL_4, 0x20);
-
-	if (phy->cfg->type == MSM_DSI_PHY_28NM_LP)
-		dsi_phy_write(phy->base + REG_DSI_28nm_PHY_LDO_CNTRL, 0x05);
-	else
-		dsi_phy_write(phy->base + REG_DSI_28nm_PHY_LDO_CNTRL, 0x0d);
-}
-
-static void dsi_28nm_phy_regulator_ctrl(struct msm_dsi_phy *phy, bool enable)
-{
-	if (!enable) {
-		dsi_phy_write(phy->reg_base +
-			      REG_DSI_28nm_PHY_REGULATOR_CAL_PWR_CFG, 0);
-		return;
-	}
-
-	if (phy->regulator_ldo_mode)
-		dsi_28nm_phy_regulator_enable_ldo(phy);
-	else
-		dsi_28nm_phy_regulator_enable_dcdc(phy);
-=======
->>>>>>> 7d2a07b7
 }
 
 static void dsi_28nm_phy_regulator_enable_ldo(struct msm_dsi_phy *phy)
@@ -824,12 +789,7 @@
 };
 
 const struct msm_dsi_phy_cfg dsi_phy_28nm_hpm_famb_cfgs = {
-<<<<<<< HEAD
-	.type = MSM_DSI_PHY_28NM_HPM,
-	.src_pll_truthtable = { {true, true}, {false, true} },
-=======
 	.has_phy_regulator = true,
->>>>>>> 7d2a07b7
 	.reg_cfg = {
 		.num = 1,
 		.regs = {
@@ -839,17 +799,12 @@
 	.ops = {
 		.enable = dsi_28nm_phy_enable,
 		.disable = dsi_28nm_phy_disable,
-<<<<<<< HEAD
-		.init = msm_dsi_phy_init_common,
-	},
-=======
 		.pll_init = dsi_pll_28nm_init,
 		.save_pll_state = dsi_28nm_pll_save_state,
 		.restore_pll_state = dsi_28nm_pll_restore_state,
 	},
 	.min_pll_rate = VCO_MIN_RATE,
 	.max_pll_rate = VCO_MAX_RATE,
->>>>>>> 7d2a07b7
 	.io_start = { 0x1a94400, 0x1a96400 },
 	.num_dsi_phy = 2,
 };
