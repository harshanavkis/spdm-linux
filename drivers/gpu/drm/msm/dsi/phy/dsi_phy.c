// SPDX-License-Identifier: GPL-2.0-only
/*
 * Copyright (c) 2015, The Linux Foundation. All rights reserved.
 */

#include <linux/clk-provider.h>
#include <linux/platform_device.h>

#include "dsi_phy.h"

#define S_DIV_ROUND_UP(n, d)	\
	(((n) >= 0) ? (((n) + (d) - 1) / (d)) : (((n) - (d) + 1) / (d)))

static inline s32 linear_inter(s32 tmax, s32 tmin, s32 percent,
				s32 min_result, bool even)
{
	s32 v;

	v = (tmax - tmin) * percent;
	v = S_DIV_ROUND_UP(v, 100) + tmin;
	if (even && (v & 0x1))
		return max_t(s32, min_result, v - 1);
	else
		return max_t(s32, min_result, v);
}

static void dsi_dphy_timing_calc_clk_zero(struct msm_dsi_dphy_timing *timing,
					s32 ui, s32 coeff, s32 pcnt)
{
	s32 tmax, tmin, clk_z;
	s32 temp;

	/* reset */
	temp = 300 * coeff - ((timing->clk_prepare >> 1) + 1) * 2 * ui;
	tmin = S_DIV_ROUND_UP(temp, ui) - 2;
	if (tmin > 255) {
		tmax = 511;
		clk_z = linear_inter(2 * tmin, tmin, pcnt, 0, true);
	} else {
		tmax = 255;
		clk_z = linear_inter(tmax, tmin, pcnt, 0, true);
	}

	/* adjust */
	temp = (timing->hs_rqst + timing->clk_prepare + clk_z) & 0x7;
	timing->clk_zero = clk_z + 8 - temp;
}

int msm_dsi_dphy_timing_calc(struct msm_dsi_dphy_timing *timing,
			     struct msm_dsi_phy_clk_request *clk_req)
{
	const unsigned long bit_rate = clk_req->bitclk_rate;
	const unsigned long esc_rate = clk_req->escclk_rate;
	s32 ui, lpx;
	s32 tmax, tmin;
	s32 pcnt0 = 10;
	s32 pcnt1 = (bit_rate > 1200000000) ? 15 : 10;
	s32 pcnt2 = 10;
	s32 pcnt3 = (bit_rate > 180000000) ? 10 : 40;
	s32 coeff = 1000; /* Precision, should avoid overflow */
	s32 temp;

	if (!bit_rate || !esc_rate)
		return -EINVAL;

	ui = mult_frac(NSEC_PER_MSEC, coeff, bit_rate / 1000);
	lpx = mult_frac(NSEC_PER_MSEC, coeff, esc_rate / 1000);

	tmax = S_DIV_ROUND_UP(95 * coeff, ui) - 2;
	tmin = S_DIV_ROUND_UP(38 * coeff, ui) - 2;
	timing->clk_prepare = linear_inter(tmax, tmin, pcnt0, 0, true);

	temp = lpx / ui;
	if (temp & 0x1)
		timing->hs_rqst = temp;
	else
		timing->hs_rqst = max_t(s32, 0, temp - 2);

	/* Calculate clk_zero after clk_prepare and hs_rqst */
	dsi_dphy_timing_calc_clk_zero(timing, ui, coeff, pcnt2);

	temp = 105 * coeff + 12 * ui - 20 * coeff;
	tmax = S_DIV_ROUND_UP(temp, ui) - 2;
	tmin = S_DIV_ROUND_UP(60 * coeff, ui) - 2;
	timing->clk_trail = linear_inter(tmax, tmin, pcnt3, 0, true);

	temp = 85 * coeff + 6 * ui;
	tmax = S_DIV_ROUND_UP(temp, ui) - 2;
	temp = 40 * coeff + 4 * ui;
	tmin = S_DIV_ROUND_UP(temp, ui) - 2;
	timing->hs_prepare = linear_inter(tmax, tmin, pcnt1, 0, true);

	tmax = 255;
	temp = ((timing->hs_prepare >> 1) + 1) * 2 * ui + 2 * ui;
	temp = 145 * coeff + 10 * ui - temp;
	tmin = S_DIV_ROUND_UP(temp, ui) - 2;
	timing->hs_zero = linear_inter(tmax, tmin, pcnt2, 24, true);

	temp = 105 * coeff + 12 * ui - 20 * coeff;
	tmax = S_DIV_ROUND_UP(temp, ui) - 2;
	temp = 60 * coeff + 4 * ui;
	tmin = DIV_ROUND_UP(temp, ui) - 2;
	timing->hs_trail = linear_inter(tmax, tmin, pcnt3, 0, true);

	tmax = 255;
	tmin = S_DIV_ROUND_UP(100 * coeff, ui) - 2;
	timing->hs_exit = linear_inter(tmax, tmin, pcnt2, 0, true);

	tmax = 63;
	temp = ((timing->hs_exit >> 1) + 1) * 2 * ui;
	temp = 60 * coeff + 52 * ui - 24 * ui - temp;
	tmin = S_DIV_ROUND_UP(temp, 8 * ui) - 1;
	timing->shared_timings.clk_post = linear_inter(tmax, tmin, pcnt2, 0,
						       false);
	tmax = 63;
	temp = ((timing->clk_prepare >> 1) + 1) * 2 * ui;
	temp += ((timing->clk_zero >> 1) + 1) * 2 * ui;
	temp += 8 * ui + lpx;
	tmin = S_DIV_ROUND_UP(temp, 8 * ui) - 1;
	if (tmin > tmax) {
		temp = linear_inter(2 * tmax, tmin, pcnt2, 0, false);
		timing->shared_timings.clk_pre = temp >> 1;
		timing->shared_timings.clk_pre_inc_by_2 = true;
	} else {
		timing->shared_timings.clk_pre =
				linear_inter(tmax, tmin, pcnt2, 0, false);
		timing->shared_timings.clk_pre_inc_by_2 = false;
	}

	timing->ta_go = 3;
	timing->ta_sure = 0;
	timing->ta_get = 4;

	DBG("PHY timings: %d, %d, %d, %d, %d, %d, %d, %d, %d, %d, %d",
		timing->shared_timings.clk_pre, timing->shared_timings.clk_post,
		timing->shared_timings.clk_pre_inc_by_2, timing->clk_zero,
		timing->clk_trail, timing->clk_prepare, timing->hs_exit,
		timing->hs_zero, timing->hs_prepare, timing->hs_trail,
		timing->hs_rqst);

	return 0;
}

int msm_dsi_dphy_timing_calc_v2(struct msm_dsi_dphy_timing *timing,
				struct msm_dsi_phy_clk_request *clk_req)
{
	const unsigned long bit_rate = clk_req->bitclk_rate;
	const unsigned long esc_rate = clk_req->escclk_rate;
	s32 ui, ui_x8;
	s32 tmax, tmin;
	s32 pcnt0 = 50;
	s32 pcnt1 = 50;
	s32 pcnt2 = 10;
	s32 pcnt3 = 30;
	s32 pcnt4 = 10;
	s32 pcnt5 = 2;
	s32 coeff = 1000; /* Precision, should avoid overflow */
	s32 hb_en, hb_en_ckln, pd_ckln, pd;
	s32 val, val_ckln;
	s32 temp;

	if (!bit_rate || !esc_rate)
		return -EINVAL;

	timing->hs_halfbyte_en = 0;
	hb_en = 0;
	timing->hs_halfbyte_en_ckln = 0;
	hb_en_ckln = 0;
	timing->hs_prep_dly_ckln = (bit_rate > 100000000) ? 0 : 3;
	pd_ckln = timing->hs_prep_dly_ckln;
	timing->hs_prep_dly = (bit_rate > 120000000) ? 0 : 1;
	pd = timing->hs_prep_dly;

	val = (hb_en << 2) + (pd << 1);
	val_ckln = (hb_en_ckln << 2) + (pd_ckln << 1);

	ui = mult_frac(NSEC_PER_MSEC, coeff, bit_rate / 1000);
	ui_x8 = ui << 3;

	temp = S_DIV_ROUND_UP(38 * coeff - val_ckln * ui, ui_x8);
	tmin = max_t(s32, temp, 0);
	temp = (95 * coeff - val_ckln * ui) / ui_x8;
	tmax = max_t(s32, temp, 0);
	timing->clk_prepare = linear_inter(tmax, tmin, pcnt0, 0, false);

	temp = 300 * coeff - ((timing->clk_prepare << 3) + val_ckln) * ui;
	tmin = S_DIV_ROUND_UP(temp - 11 * ui, ui_x8) - 3;
	tmax = (tmin > 255) ? 511 : 255;
	timing->clk_zero = linear_inter(tmax, tmin, pcnt5, 0, false);

	tmin = DIV_ROUND_UP(60 * coeff + 3 * ui, ui_x8);
	temp = 105 * coeff + 12 * ui - 20 * coeff;
	tmax = (temp + 3 * ui) / ui_x8;
	timing->clk_trail = linear_inter(tmax, tmin, pcnt3, 0, false);

	temp = S_DIV_ROUND_UP(40 * coeff + 4 * ui - val * ui, ui_x8);
	tmin = max_t(s32, temp, 0);
	temp = (85 * coeff + 6 * ui - val * ui) / ui_x8;
	tmax = max_t(s32, temp, 0);
	timing->hs_prepare = linear_inter(tmax, tmin, pcnt1, 0, false);

	temp = 145 * coeff + 10 * ui - ((timing->hs_prepare << 3) + val) * ui;
	tmin = S_DIV_ROUND_UP(temp - 11 * ui, ui_x8) - 3;
	tmax = 255;
	timing->hs_zero = linear_inter(tmax, tmin, pcnt4, 0, false);

	tmin = DIV_ROUND_UP(60 * coeff + 4 * ui + 3 * ui, ui_x8);
	temp = 105 * coeff + 12 * ui - 20 * coeff;
	tmax = (temp + 3 * ui) / ui_x8;
	timing->hs_trail = linear_inter(tmax, tmin, pcnt3, 0, false);

	temp = 50 * coeff + ((hb_en << 2) - 8) * ui;
	timing->hs_rqst = S_DIV_ROUND_UP(temp, ui_x8);

	tmin = DIV_ROUND_UP(100 * coeff, ui_x8) - 1;
	tmax = 255;
	timing->hs_exit = linear_inter(tmax, tmin, pcnt2, 0, false);

	temp = 50 * coeff + ((hb_en_ckln << 2) - 8) * ui;
	timing->hs_rqst_ckln = S_DIV_ROUND_UP(temp, ui_x8);

	temp = 60 * coeff + 52 * ui - 43 * ui;
	tmin = DIV_ROUND_UP(temp, ui_x8) - 1;
	tmax = 63;
	timing->shared_timings.clk_post =
				linear_inter(tmax, tmin, pcnt2, 0, false);

	temp = 8 * ui + ((timing->clk_prepare << 3) + val_ckln) * ui;
	temp += (((timing->clk_zero + 3) << 3) + 11 - (pd_ckln << 1)) * ui;
	temp += hb_en_ckln ? (((timing->hs_rqst_ckln << 3) + 4) * ui) :
				(((timing->hs_rqst_ckln << 3) + 8) * ui);
	tmin = S_DIV_ROUND_UP(temp, ui_x8) - 1;
	tmax = 63;
	if (tmin > tmax) {
		temp = linear_inter(tmax << 1, tmin, pcnt2, 0, false);
		timing->shared_timings.clk_pre = temp >> 1;
		timing->shared_timings.clk_pre_inc_by_2 = 1;
	} else {
		timing->shared_timings.clk_pre =
				linear_inter(tmax, tmin, pcnt2, 0, false);
		timing->shared_timings.clk_pre_inc_by_2 = 0;
	}

	timing->ta_go = 3;
	timing->ta_sure = 0;
	timing->ta_get = 4;

	DBG("%d, %d, %d, %d, %d, %d, %d, %d, %d, %d, %d, %d, %d, %d, %d, %d",
	    timing->shared_timings.clk_pre, timing->shared_timings.clk_post,
	    timing->shared_timings.clk_pre_inc_by_2, timing->clk_zero,
	    timing->clk_trail, timing->clk_prepare, timing->hs_exit,
	    timing->hs_zero, timing->hs_prepare, timing->hs_trail,
	    timing->hs_rqst, timing->hs_rqst_ckln, timing->hs_halfbyte_en,
	    timing->hs_halfbyte_en_ckln, timing->hs_prep_dly,
	    timing->hs_prep_dly_ckln);

	return 0;
}

int msm_dsi_dphy_timing_calc_v3(struct msm_dsi_dphy_timing *timing,
	struct msm_dsi_phy_clk_request *clk_req)
{
	const unsigned long bit_rate = clk_req->bitclk_rate;
	const unsigned long esc_rate = clk_req->escclk_rate;
	s32 ui, ui_x8;
	s32 tmax, tmin;
	s32 pcnt0 = 50;
	s32 pcnt1 = 50;
	s32 pcnt2 = 10;
	s32 pcnt3 = 30;
	s32 pcnt4 = 10;
	s32 pcnt5 = 2;
	s32 coeff = 1000; /* Precision, should avoid overflow */
	s32 hb_en, hb_en_ckln;
	s32 temp;

	if (!bit_rate || !esc_rate)
		return -EINVAL;

	timing->hs_halfbyte_en = 0;
	hb_en = 0;
	timing->hs_halfbyte_en_ckln = 0;
	hb_en_ckln = 0;

	ui = mult_frac(NSEC_PER_MSEC, coeff, bit_rate / 1000);
	ui_x8 = ui << 3;

	temp = S_DIV_ROUND_UP(38 * coeff, ui_x8);
	tmin = max_t(s32, temp, 0);
	temp = (95 * coeff) / ui_x8;
	tmax = max_t(s32, temp, 0);
	timing->clk_prepare = linear_inter(tmax, tmin, pcnt0, 0, false);

	temp = 300 * coeff - (timing->clk_prepare << 3) * ui;
	tmin = S_DIV_ROUND_UP(temp, ui_x8) - 1;
	tmax = (tmin > 255) ? 511 : 255;
	timing->clk_zero = linear_inter(tmax, tmin, pcnt5, 0, false);

	tmin = DIV_ROUND_UP(60 * coeff + 3 * ui, ui_x8);
	temp = 105 * coeff + 12 * ui - 20 * coeff;
	tmax = (temp + 3 * ui) / ui_x8;
	timing->clk_trail = linear_inter(tmax, tmin, pcnt3, 0, false);

	temp = S_DIV_ROUND_UP(40 * coeff + 4 * ui, ui_x8);
	tmin = max_t(s32, temp, 0);
	temp = (85 * coeff + 6 * ui) / ui_x8;
	tmax = max_t(s32, temp, 0);
	timing->hs_prepare = linear_inter(tmax, tmin, pcnt1, 0, false);

	temp = 145 * coeff + 10 * ui - (timing->hs_prepare << 3) * ui;
	tmin = S_DIV_ROUND_UP(temp, ui_x8) - 1;
	tmax = 255;
	timing->hs_zero = linear_inter(tmax, tmin, pcnt4, 0, false);

	tmin = DIV_ROUND_UP(60 * coeff + 4 * ui, ui_x8) - 1;
	temp = 105 * coeff + 12 * ui - 20 * coeff;
	tmax = (temp / ui_x8) - 1;
	timing->hs_trail = linear_inter(tmax, tmin, pcnt3, 0, false);

	temp = 50 * coeff + ((hb_en << 2) - 8) * ui;
	timing->hs_rqst = S_DIV_ROUND_UP(temp, ui_x8);

	tmin = DIV_ROUND_UP(100 * coeff, ui_x8) - 1;
	tmax = 255;
	timing->hs_exit = linear_inter(tmax, tmin, pcnt2, 0, false);

	temp = 50 * coeff + ((hb_en_ckln << 2) - 8) * ui;
	timing->hs_rqst_ckln = S_DIV_ROUND_UP(temp, ui_x8);

	temp = 60 * coeff + 52 * ui - 43 * ui;
	tmin = DIV_ROUND_UP(temp, ui_x8) - 1;
	tmax = 63;
	timing->shared_timings.clk_post =
		linear_inter(tmax, tmin, pcnt2, 0, false);

	temp = 8 * ui + (timing->clk_prepare << 3) * ui;
	temp += (((timing->clk_zero + 3) << 3) + 11) * ui;
	temp += hb_en_ckln ? (((timing->hs_rqst_ckln << 3) + 4) * ui) :
		(((timing->hs_rqst_ckln << 3) + 8) * ui);
	tmin = S_DIV_ROUND_UP(temp, ui_x8) - 1;
	tmax = 63;
	if (tmin > tmax) {
		temp = linear_inter(tmax << 1, tmin, pcnt2, 0, false);
		timing->shared_timings.clk_pre = temp >> 1;
		timing->shared_timings.clk_pre_inc_by_2 = 1;
	} else {
		timing->shared_timings.clk_pre =
			linear_inter(tmax, tmin, pcnt2, 0, false);
			timing->shared_timings.clk_pre_inc_by_2 = 0;
	}

	timing->ta_go = 3;
	timing->ta_sure = 0;
	timing->ta_get = 4;

	DBG("%d, %d, %d, %d, %d, %d, %d, %d, %d, %d, %d, %d, %d, %d, %d, %d",
		timing->shared_timings.clk_pre, timing->shared_timings.clk_post,
		timing->shared_timings.clk_pre_inc_by_2, timing->clk_zero,
		timing->clk_trail, timing->clk_prepare, timing->hs_exit,
		timing->hs_zero, timing->hs_prepare, timing->hs_trail,
		timing->hs_rqst, timing->hs_rqst_ckln, timing->hs_halfbyte_en,
		timing->hs_halfbyte_en_ckln, timing->hs_prep_dly,
		timing->hs_prep_dly_ckln);

	return 0;
}

int msm_dsi_dphy_timing_calc_v4(struct msm_dsi_dphy_timing *timing,
	struct msm_dsi_phy_clk_request *clk_req)
{
	const unsigned long bit_rate = clk_req->bitclk_rate;
	const unsigned long esc_rate = clk_req->escclk_rate;
	s32 ui, ui_x8;
	s32 tmax, tmin;
	s32 pcnt_clk_prep = 50;
	s32 pcnt_clk_zero = 2;
	s32 pcnt_clk_trail = 30;
	s32 pcnt_hs_prep = 50;
	s32 pcnt_hs_zero = 10;
	s32 pcnt_hs_trail = 30;
	s32 pcnt_hs_exit = 10;
	s32 coeff = 1000; /* Precision, should avoid overflow */
	s32 hb_en;
	s32 temp;

	if (!bit_rate || !esc_rate)
		return -EINVAL;

	hb_en = 0;

	ui = mult_frac(NSEC_PER_MSEC, coeff, bit_rate / 1000);
	ui_x8 = ui << 3;

	/* TODO: verify these calculations against latest downstream driver
	 * everything except clk_post/clk_pre uses calculations from v3 based
	 * on the downstream driver having the same calculations for v3 and v4
	 */

	temp = S_DIV_ROUND_UP(38 * coeff, ui_x8);
	tmin = max_t(s32, temp, 0);
	temp = (95 * coeff) / ui_x8;
	tmax = max_t(s32, temp, 0);
	timing->clk_prepare = linear_inter(tmax, tmin, pcnt_clk_prep, 0, false);

	temp = 300 * coeff - (timing->clk_prepare << 3) * ui;
	tmin = S_DIV_ROUND_UP(temp, ui_x8) - 1;
	tmax = (tmin > 255) ? 511 : 255;
	timing->clk_zero = linear_inter(tmax, tmin, pcnt_clk_zero, 0, false);

	tmin = DIV_ROUND_UP(60 * coeff + 3 * ui, ui_x8);
	temp = 105 * coeff + 12 * ui - 20 * coeff;
	tmax = (temp + 3 * ui) / ui_x8;
	timing->clk_trail = linear_inter(tmax, tmin, pcnt_clk_trail, 0, false);

	temp = S_DIV_ROUND_UP(40 * coeff + 4 * ui, ui_x8);
	tmin = max_t(s32, temp, 0);
	temp = (85 * coeff + 6 * ui) / ui_x8;
	tmax = max_t(s32, temp, 0);
	timing->hs_prepare = linear_inter(tmax, tmin, pcnt_hs_prep, 0, false);

	temp = 145 * coeff + 10 * ui - (timing->hs_prepare << 3) * ui;
	tmin = S_DIV_ROUND_UP(temp, ui_x8) - 1;
	tmax = 255;
	timing->hs_zero = linear_inter(tmax, tmin, pcnt_hs_zero, 0, false);

	tmin = DIV_ROUND_UP(60 * coeff + 4 * ui, ui_x8) - 1;
	temp = 105 * coeff + 12 * ui - 20 * coeff;
	tmax = (temp / ui_x8) - 1;
	timing->hs_trail = linear_inter(tmax, tmin, pcnt_hs_trail, 0, false);

	temp = 50 * coeff + ((hb_en << 2) - 8) * ui;
	timing->hs_rqst = S_DIV_ROUND_UP(temp, ui_x8);

	tmin = DIV_ROUND_UP(100 * coeff, ui_x8) - 1;
	tmax = 255;
	timing->hs_exit = linear_inter(tmax, tmin, pcnt_hs_exit, 0, false);

	/* recommended min
	 * = roundup((mipi_min_ns + t_hs_trail_ns)/(16*bit_clk_ns), 0) - 1
	 */
	temp = 60 * coeff + 52 * ui + + (timing->hs_trail + 1) * ui_x8;
	tmin = DIV_ROUND_UP(temp, 16 * ui) - 1;
	tmax = 255;
	timing->shared_timings.clk_post = linear_inter(tmax, tmin, 5, 0, false);

	/* recommended min
	 * val1 = (tlpx_ns + clk_prepare_ns + clk_zero_ns + hs_rqst_ns)
	 * val2 = (16 * bit_clk_ns)
	 * final = roundup(val1/val2, 0) - 1
	 */
	temp = 52 * coeff + (timing->clk_prepare + timing->clk_zero + 1) * ui_x8 + 54 * coeff;
	tmin = DIV_ROUND_UP(temp, 16 * ui) - 1;
	tmax = 255;
	timing->shared_timings.clk_pre = DIV_ROUND_UP((tmax - tmin) * 125, 10000) + tmin;

	DBG("%d, %d, %d, %d, %d, %d, %d, %d, %d, %d",
		timing->shared_timings.clk_pre, timing->shared_timings.clk_post,
		timing->clk_zero, timing->clk_trail, timing->clk_prepare, timing->hs_exit,
		timing->hs_zero, timing->hs_prepare, timing->hs_trail, timing->hs_rqst);

	return 0;
}

static int dsi_phy_regulator_init(struct msm_dsi_phy *phy)
{
	struct regulator_bulk_data *s = phy->supplies;
	const struct dsi_reg_entry *regs = phy->cfg->reg_cfg.regs;
	struct device *dev = &phy->pdev->dev;
	int num = phy->cfg->reg_cfg.num;
	int i, ret;

	for (i = 0; i < num; i++)
		s[i].supply = regs[i].name;

	ret = devm_regulator_bulk_get(dev, num, s);
	if (ret < 0) {
		if (ret != -EPROBE_DEFER) {
			DRM_DEV_ERROR(dev,
				      "%s: failed to init regulator, ret=%d\n",
				      __func__, ret);
		}

		return ret;
	}

	return 0;
}

static void dsi_phy_regulator_disable(struct msm_dsi_phy *phy)
{
	struct regulator_bulk_data *s = phy->supplies;
	const struct dsi_reg_entry *regs = phy->cfg->reg_cfg.regs;
	int num = phy->cfg->reg_cfg.num;
	int i;

	DBG("");
	for (i = num - 1; i >= 0; i--)
		if (regs[i].disable_load >= 0)
			regulator_set_load(s[i].consumer, regs[i].disable_load);

	regulator_bulk_disable(num, s);
}

static int dsi_phy_regulator_enable(struct msm_dsi_phy *phy)
{
	struct regulator_bulk_data *s = phy->supplies;
	const struct dsi_reg_entry *regs = phy->cfg->reg_cfg.regs;
	struct device *dev = &phy->pdev->dev;
	int num = phy->cfg->reg_cfg.num;
	int ret, i;

	DBG("");
	for (i = 0; i < num; i++) {
		if (regs[i].enable_load >= 0) {
			ret = regulator_set_load(s[i].consumer,
							regs[i].enable_load);
			if (ret < 0) {
				DRM_DEV_ERROR(dev,
					"regulator %d set op mode failed, %d\n",
					i, ret);
				goto fail;
			}
		}
	}

	ret = regulator_bulk_enable(num, s);
	if (ret < 0) {
		DRM_DEV_ERROR(dev, "regulator enable failed, %d\n", ret);
		goto fail;
	}

	return 0;

fail:
	for (i--; i >= 0; i--)
		regulator_set_load(s[i].consumer, regs[i].disable_load);
	return ret;
}

static int dsi_phy_enable_resource(struct msm_dsi_phy *phy)
{
	struct device *dev = &phy->pdev->dev;
	int ret;

	pm_runtime_get_sync(dev);

	ret = clk_prepare_enable(phy->ahb_clk);
	if (ret) {
		DRM_DEV_ERROR(dev, "%s: can't enable ahb clk, %d\n", __func__, ret);
		pm_runtime_put_sync(dev);
	}

	return ret;
}

static void dsi_phy_disable_resource(struct msm_dsi_phy *phy)
{
	clk_disable_unprepare(phy->ahb_clk);
	pm_runtime_put_autosuspend(&phy->pdev->dev);
}

static const struct of_device_id dsi_phy_dt_match[] = {
#ifdef CONFIG_DRM_MSM_DSI_28NM_PHY
	{ .compatible = "qcom,dsi-phy-28nm-hpm",
	  .data = &dsi_phy_28nm_hpm_cfgs },
	{ .compatible = "qcom,dsi-phy-28nm-hpm-fam-b",
	  .data = &dsi_phy_28nm_hpm_famb_cfgs },
	{ .compatible = "qcom,dsi-phy-28nm-lp",
	  .data = &dsi_phy_28nm_lp_cfgs },
#endif
#ifdef CONFIG_DRM_MSM_DSI_20NM_PHY
	{ .compatible = "qcom,dsi-phy-20nm",
	  .data = &dsi_phy_20nm_cfgs },
#endif
#ifdef CONFIG_DRM_MSM_DSI_28NM_8960_PHY
	{ .compatible = "qcom,dsi-phy-28nm-8960",
	  .data = &dsi_phy_28nm_8960_cfgs },
#endif
#ifdef CONFIG_DRM_MSM_DSI_14NM_PHY
	{ .compatible = "qcom,dsi-phy-14nm",
	  .data = &dsi_phy_14nm_cfgs },
	{ .compatible = "qcom,dsi-phy-14nm-660",
	  .data = &dsi_phy_14nm_660_cfgs },
#endif
#ifdef CONFIG_DRM_MSM_DSI_10NM_PHY
	{ .compatible = "qcom,dsi-phy-10nm",
	  .data = &dsi_phy_10nm_cfgs },
	{ .compatible = "qcom,dsi-phy-10nm-8998",
	  .data = &dsi_phy_10nm_8998_cfgs },
#endif
#ifdef CONFIG_DRM_MSM_DSI_7NM_PHY
	{ .compatible = "qcom,dsi-phy-7nm",
	  .data = &dsi_phy_7nm_cfgs },
	{ .compatible = "qcom,dsi-phy-7nm-8150",
	  .data = &dsi_phy_7nm_8150_cfgs },
#endif
	{}
};

/*
 * Currently, we only support one SoC for each PHY type. When we have multiple
 * SoCs for the same PHY, we can try to make the index searching a bit more
 * clever.
 */
static int dsi_phy_get_id(struct msm_dsi_phy *phy)
{
	struct platform_device *pdev = phy->pdev;
	const struct msm_dsi_phy_cfg *cfg = phy->cfg;
	struct resource *res;
	int i;

	res = platform_get_resource_byname(pdev, IORESOURCE_MEM, "dsi_phy");
	if (!res)
		return -EINVAL;

	for (i = 0; i < cfg->num_dsi_phy; i++) {
		if (cfg->io_start[i] == res->start)
			return i;
	}

	return -EINVAL;
}

static int dsi_phy_driver_probe(struct platform_device *pdev)
{
	struct msm_dsi_phy *phy;
	struct device *dev = &pdev->dev;
	const struct of_device_id *match;
	int ret;

	phy = devm_kzalloc(dev, sizeof(*phy), GFP_KERNEL);
	if (!phy)
		return -ENOMEM;

	match = of_match_node(dsi_phy_dt_match, dev->of_node);
	if (!match)
		return -ENODEV;

	phy->provided_clocks = devm_kzalloc(dev,
			struct_size(phy->provided_clocks, hws, NUM_PROVIDED_CLKS),
			GFP_KERNEL);
	if (!phy->provided_clocks)
		return -ENOMEM;

	phy->provided_clocks->num = NUM_PROVIDED_CLKS;

	phy->cfg = match->data;
	phy->pdev = pdev;

	phy->id = dsi_phy_get_id(phy);
	if (phy->id < 0) {
		ret = phy->id;
		DRM_DEV_ERROR(dev, "%s: couldn't identify PHY index, %d\n",
			__func__, ret);
		goto fail;
	}

	phy->regulator_ldo_mode = of_property_read_bool(dev->of_node,
				"qcom,dsi-phy-regulator-ldo-mode");

	phy->base = msm_ioremap_size(pdev, "dsi_phy", "DSI_PHY", &phy->base_size);
	if (IS_ERR(phy->base)) {
		DRM_DEV_ERROR(dev, "%s: failed to map phy base\n", __func__);
		ret = -ENOMEM;
		goto fail;
	}

<<<<<<< HEAD
	ret = dsi_phy_regulator_init(phy);
	if (ret)
=======
	phy->pll_base = msm_ioremap_size(pdev, "dsi_pll", "DSI_PLL", &phy->pll_size);
	if (IS_ERR(phy->pll_base)) {
		DRM_DEV_ERROR(&pdev->dev, "%s: failed to map pll base\n", __func__);
		ret = -ENOMEM;
>>>>>>> 7d2a07b7
		goto fail;

	if (phy->cfg->has_phy_lane) {
		phy->lane_base = msm_ioremap_size(pdev, "dsi_phy_lane", "DSI_PHY_LANE", &phy->lane_size);
		if (IS_ERR(phy->lane_base)) {
			DRM_DEV_ERROR(&pdev->dev, "%s: failed to map phy lane base\n", __func__);
			ret = -ENOMEM;
			goto fail;
		}
	}

	if (phy->cfg->has_phy_regulator) {
		phy->reg_base = msm_ioremap_size(pdev, "dsi_phy_regulator", "DSI_PHY_REG", &phy->reg_size);
		if (IS_ERR(phy->reg_base)) {
			DRM_DEV_ERROR(&pdev->dev, "%s: failed to map phy regulator base\n", __func__);
			ret = -ENOMEM;
			goto fail;
		}
	}

	ret = dsi_phy_regulator_init(phy);
	if (ret)
		goto fail;

	phy->ahb_clk = msm_clk_get(pdev, "iface");
	if (IS_ERR(phy->ahb_clk)) {
		DRM_DEV_ERROR(dev, "%s: Unable to get ahb clk\n", __func__);
		ret = PTR_ERR(phy->ahb_clk);
		goto fail;
	}

	/* PLL init will call into clk_register which requires
	 * register access, so we need to enable power and ahb clock.
	 */
	ret = dsi_phy_enable_resource(phy);
	if (ret)
		goto fail;

	if (phy->cfg->ops.pll_init) {
		ret = phy->cfg->ops.pll_init(phy);
		if (ret) {
			DRM_DEV_INFO(dev,
				"%s: pll init failed: %d, need separate pll clk driver\n",
				__func__, ret);
			goto fail;
		}
	}

	ret = devm_of_clk_add_hw_provider(dev, of_clk_hw_onecell_get,
				     phy->provided_clocks);
	if (ret) {
		DRM_DEV_ERROR(dev, "%s: failed to register clk provider: %d\n", __func__, ret);
		goto fail;
	}

	dsi_phy_disable_resource(phy);

	platform_set_drvdata(pdev, phy);

	return 0;

fail:
	return ret;
}

static struct platform_driver dsi_phy_platform_driver = {
	.probe      = dsi_phy_driver_probe,
	.driver     = {
		.name   = "msm_dsi_phy",
		.of_match_table = dsi_phy_dt_match,
	},
};

void __init msm_dsi_phy_driver_register(void)
{
	platform_driver_register(&dsi_phy_platform_driver);
}

void __exit msm_dsi_phy_driver_unregister(void)
{
	platform_driver_unregister(&dsi_phy_platform_driver);
}

int msm_dsi_phy_enable(struct msm_dsi_phy *phy,
			struct msm_dsi_phy_clk_request *clk_req)
{
	struct device *dev = &phy->pdev->dev;
	int ret;

	if (!phy || !phy->cfg->ops.enable)
		return -EINVAL;

	ret = dsi_phy_enable_resource(phy);
	if (ret) {
		DRM_DEV_ERROR(dev, "%s: resource enable failed, %d\n",
			__func__, ret);
		goto res_en_fail;
	}

	ret = dsi_phy_regulator_enable(phy);
	if (ret) {
		DRM_DEV_ERROR(dev, "%s: regulator enable failed, %d\n",
			__func__, ret);
		goto reg_en_fail;
	}

	ret = phy->cfg->ops.enable(phy, clk_req);
	if (ret) {
		DRM_DEV_ERROR(dev, "%s: phy enable failed, %d\n", __func__, ret);
		goto phy_en_fail;
	}

	/*
	 * Resetting DSI PHY silently changes its PLL registers to reset status,
	 * which will confuse clock driver and result in wrong output rate of
	 * link clocks. Restore PLL status if its PLL is being used as clock
	 * source.
	 */
	if (phy->usecase != MSM_DSI_PHY_SLAVE) {
		ret = msm_dsi_phy_pll_restore_state(phy);
		if (ret) {
			DRM_DEV_ERROR(dev, "%s: failed to restore phy state, %d\n",
				__func__, ret);
			goto pll_restor_fail;
		}
	}

	return 0;

pll_restor_fail:
	if (phy->cfg->ops.disable)
		phy->cfg->ops.disable(phy);
phy_en_fail:
	dsi_phy_regulator_disable(phy);
reg_en_fail:
	dsi_phy_disable_resource(phy);
res_en_fail:
	return ret;
}

void msm_dsi_phy_disable(struct msm_dsi_phy *phy)
{
	if (!phy || !phy->cfg->ops.disable)
		return;

	phy->cfg->ops.disable(phy);

	dsi_phy_regulator_disable(phy);
	dsi_phy_disable_resource(phy);
}

void msm_dsi_phy_get_shared_timings(struct msm_dsi_phy *phy,
			struct msm_dsi_phy_shared_timings *shared_timings)
{
	memcpy(shared_timings, &phy->timing.shared_timings,
	       sizeof(*shared_timings));
}

void msm_dsi_phy_set_usecase(struct msm_dsi_phy *phy,
			     enum msm_dsi_phy_usecase uc)
{
	if (phy)
		phy->usecase = uc;
}

int msm_dsi_phy_get_clk_provider(struct msm_dsi_phy *phy,
	struct clk **byte_clk_provider, struct clk **pixel_clk_provider)
{
	if (byte_clk_provider)
		*byte_clk_provider = phy->provided_clocks->hws[DSI_BYTE_PLL_CLK]->clk;
	if (pixel_clk_provider)
		*pixel_clk_provider = phy->provided_clocks->hws[DSI_PIXEL_PLL_CLK]->clk;

	return 0;
}

void msm_dsi_phy_pll_save_state(struct msm_dsi_phy *phy)
{
	if (phy->cfg->ops.save_pll_state) {
		phy->cfg->ops.save_pll_state(phy);
		phy->state_saved = true;
	}
}

int msm_dsi_phy_pll_restore_state(struct msm_dsi_phy *phy)
{
	int ret;

	if (phy->cfg->ops.restore_pll_state && phy->state_saved) {
		ret = phy->cfg->ops.restore_pll_state(phy);
		if (ret)
			return ret;

		phy->state_saved = false;
	}

	return 0;
}

void msm_dsi_phy_snapshot(struct msm_disp_state *disp_state, struct msm_dsi_phy *phy)
{
	msm_disp_snapshot_add_block(disp_state,
			phy->base_size, phy->base,
			"dsi%d_phy", phy->id);

	/* Do not try accessing PLL registers if it is switched off */
	if (phy->pll_on)
		msm_disp_snapshot_add_block(disp_state,
			phy->pll_size, phy->pll_base,
			"dsi%d_pll", phy->id);

	if (phy->lane_base)
		msm_disp_snapshot_add_block(disp_state,
			phy->lane_size, phy->lane_base,
			"dsi%d_lane", phy->id);

	if (phy->reg_base)
		msm_disp_snapshot_add_block(disp_state,
			phy->reg_size, phy->reg_base,
			"dsi%d_reg", phy->id);
}<|MERGE_RESOLUTION|>--- conflicted
+++ resolved
@@ -665,16 +665,12 @@
 		goto fail;
 	}
 
-<<<<<<< HEAD
-	ret = dsi_phy_regulator_init(phy);
-	if (ret)
-=======
 	phy->pll_base = msm_ioremap_size(pdev, "dsi_pll", "DSI_PLL", &phy->pll_size);
 	if (IS_ERR(phy->pll_base)) {
 		DRM_DEV_ERROR(&pdev->dev, "%s: failed to map pll base\n", __func__);
 		ret = -ENOMEM;
->>>>>>> 7d2a07b7
 		goto fail;
+	}
 
 	if (phy->cfg->has_phy_lane) {
 		phy->lane_base = msm_ioremap_size(pdev, "dsi_phy_lane", "DSI_PHY_LANE", &phy->lane_size);
