--- conflicted
+++ resolved
@@ -6,16 +6,10 @@
 	depends on ARCH_QCOM || SOC_IMX5 || (ARM && COMPILE_TEST)
 	depends on IOMMU_SUPPORT
 	depends on OF && COMMON_CLK
-<<<<<<< HEAD
-	depends on MMU
-	depends on INTERCONNECT || !INTERCONNECT
-	depends on QCOM_OCMEM || QCOM_OCMEM=n
-=======
 	depends on QCOM_OCMEM || QCOM_OCMEM=n
 	depends on QCOM_LLCC || QCOM_LLCC=n
 	depends on QCOM_COMMAND_DB || QCOM_COMMAND_DB=n
 	select IOMMU_IO_PGTABLE
->>>>>>> 7d2a07b7
 	select QCOM_MDT_LOADER if ARCH_QCOM
 	select REGULATOR
 	select DRM_KMS_HELPER
@@ -23,15 +17,11 @@
 	select SHMEM
 	select TMPFS
 	select QCOM_SCM if ARCH_QCOM
-	select QCOM_COMMAND_DB if ARCH_QCOM
 	select WANT_DEV_COREDUMP
 	select SND_SOC_HDMI_CODEC if SND_SOC
 	select SYNC_FILE
 	select PM_OPP
-<<<<<<< HEAD
-=======
 	select NVMEM
->>>>>>> 7d2a07b7
 	help
 	  DRM/KMS driver for MSM/snapdragon.
 
