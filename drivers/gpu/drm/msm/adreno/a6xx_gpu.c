// SPDX-License-Identifier: GPL-2.0
/* Copyright (c) 2017-2019 The Linux Foundation. All rights reserved. */


#include "msm_gem.h"
#include "msm_mmu.h"
#include "msm_gpu_trace.h"
#include "a6xx_gpu.h"
#include "a6xx_gmu.xml.h"

#include <linux/bitfield.h>
#include <linux/devfreq.h>
#include <linux/nvmem-consumer.h>
#include <linux/soc/qcom/llcc-qcom.h>

#define GPU_PAS_ID 13

static inline bool _a6xx_check_idle(struct msm_gpu *gpu)
{
	struct adreno_gpu *adreno_gpu = to_adreno_gpu(gpu);
	struct a6xx_gpu *a6xx_gpu = to_a6xx_gpu(adreno_gpu);

	/* Check that the GMU is idle */
	if (!a6xx_gmu_isidle(&a6xx_gpu->gmu))
		return false;

	/* Check tha the CX master is idle */
	if (gpu_read(gpu, REG_A6XX_RBBM_STATUS) &
			~A6XX_RBBM_STATUS_CP_AHB_BUSY_CX_MASTER)
		return false;

	return !(gpu_read(gpu, REG_A6XX_RBBM_INT_0_STATUS) &
		A6XX_RBBM_INT_0_MASK_RBBM_HANG_DETECT);
}

static bool a6xx_idle(struct msm_gpu *gpu, struct msm_ringbuffer *ring)
{
	/* wait for CP to drain ringbuffer: */
	if (!adreno_idle(gpu, ring))
		return false;

	if (spin_until(_a6xx_check_idle(gpu))) {
		DRM_ERROR("%s: %ps: timeout waiting for GPU to idle: status %8.8X irq %8.8X rptr/wptr %d/%d\n",
			gpu->name, __builtin_return_address(0),
			gpu_read(gpu, REG_A6XX_RBBM_STATUS),
			gpu_read(gpu, REG_A6XX_RBBM_INT_0_STATUS),
			gpu_read(gpu, REG_A6XX_CP_RB_RPTR),
			gpu_read(gpu, REG_A6XX_CP_RB_WPTR));
		return false;
	}

	return true;
}

static void a6xx_flush(struct msm_gpu *gpu, struct msm_ringbuffer *ring)
{
	struct adreno_gpu *adreno_gpu = to_adreno_gpu(gpu);
	struct a6xx_gpu *a6xx_gpu = to_a6xx_gpu(adreno_gpu);
	uint32_t wptr;
	unsigned long flags;

	/* Expanded APRIV doesn't need to issue the WHERE_AM_I opcode */
	if (a6xx_gpu->has_whereami && !adreno_gpu->base.hw_apriv) {
		struct a6xx_gpu *a6xx_gpu = to_a6xx_gpu(adreno_gpu);

		OUT_PKT7(ring, CP_WHERE_AM_I, 2);
		OUT_RING(ring, lower_32_bits(shadowptr(a6xx_gpu, ring)));
		OUT_RING(ring, upper_32_bits(shadowptr(a6xx_gpu, ring)));
	}

	spin_lock_irqsave(&ring->preempt_lock, flags);

	/* Copy the shadow to the actual register */
	ring->cur = ring->next;

	/* Make sure to wrap wptr if we need to */
	wptr = get_wptr(ring);

	spin_unlock_irqrestore(&ring->preempt_lock, flags);

	/* Make sure everything is posted before making a decision */
	mb();

	gpu_write(gpu, REG_A6XX_CP_RB_WPTR, wptr);
}

static void get_stats_counter(struct msm_ringbuffer *ring, u32 counter,
		u64 iova)
{
	OUT_PKT7(ring, CP_REG_TO_MEM, 3);
	OUT_RING(ring, CP_REG_TO_MEM_0_REG(counter) |
		CP_REG_TO_MEM_0_CNT(2) |
		CP_REG_TO_MEM_0_64B);
	OUT_RING(ring, lower_32_bits(iova));
	OUT_RING(ring, upper_32_bits(iova));
}

static void a6xx_set_pagetable(struct a6xx_gpu *a6xx_gpu,
		struct msm_ringbuffer *ring, struct msm_file_private *ctx)
{
	phys_addr_t ttbr;
	u32 asid;
	u64 memptr = rbmemptr(ring, ttbr0);

	if (ctx == a6xx_gpu->cur_ctx)
		return;

	if (msm_iommu_pagetable_params(ctx->aspace->mmu, &ttbr, &asid))
		return;

	/* Execute the table update */
	OUT_PKT7(ring, CP_SMMU_TABLE_UPDATE, 4);
	OUT_RING(ring, CP_SMMU_TABLE_UPDATE_0_TTBR0_LO(lower_32_bits(ttbr)));

	OUT_RING(ring,
		CP_SMMU_TABLE_UPDATE_1_TTBR0_HI(upper_32_bits(ttbr)) |
		CP_SMMU_TABLE_UPDATE_1_ASID(asid));
	OUT_RING(ring, CP_SMMU_TABLE_UPDATE_2_CONTEXTIDR(0));
	OUT_RING(ring, CP_SMMU_TABLE_UPDATE_3_CONTEXTBANK(0));

	/*
	 * Write the new TTBR0 to the memstore. This is good for debugging.
	 */
	OUT_PKT7(ring, CP_MEM_WRITE, 4);
	OUT_RING(ring, CP_MEM_WRITE_0_ADDR_LO(lower_32_bits(memptr)));
	OUT_RING(ring, CP_MEM_WRITE_1_ADDR_HI(upper_32_bits(memptr)));
	OUT_RING(ring, lower_32_bits(ttbr));
	OUT_RING(ring, (asid << 16) | upper_32_bits(ttbr));

	/*
	 * And finally, trigger a uche flush to be sure there isn't anything
	 * lingering in that part of the GPU
	 */

	OUT_PKT7(ring, CP_EVENT_WRITE, 1);
	OUT_RING(ring, 0x31);

	a6xx_gpu->cur_ctx = ctx;
}

static void a6xx_submit(struct msm_gpu *gpu, struct msm_gem_submit *submit)
{
	unsigned int index = submit->seqno % MSM_GPU_SUBMIT_STATS_COUNT;
	struct msm_drm_private *priv = gpu->dev->dev_private;
	struct adreno_gpu *adreno_gpu = to_adreno_gpu(gpu);
	struct a6xx_gpu *a6xx_gpu = to_a6xx_gpu(adreno_gpu);
	struct msm_ringbuffer *ring = submit->ring;
	unsigned int i;

	a6xx_set_pagetable(a6xx_gpu, ring, submit->queue->ctx);

	get_stats_counter(ring, REG_A6XX_RBBM_PERFCTR_CP(0),
		rbmemptr_stats(ring, index, cpcycles_start));

	/*
	 * For PM4 the GMU register offsets are calculated from the base of the
	 * GPU registers so we need to add 0x1a800 to the register value on A630
	 * to get the right value from PM4.
	 */
	get_stats_counter(ring, REG_A6XX_CP_ALWAYS_ON_COUNTER_LO,
		rbmemptr_stats(ring, index, alwayson_start));

	/* Invalidate CCU depth and color */
	OUT_PKT7(ring, CP_EVENT_WRITE, 1);
	OUT_RING(ring, CP_EVENT_WRITE_0_EVENT(PC_CCU_INVALIDATE_DEPTH));

	OUT_PKT7(ring, CP_EVENT_WRITE, 1);
	OUT_RING(ring, CP_EVENT_WRITE_0_EVENT(PC_CCU_INVALIDATE_COLOR));

	/* Submit the commands */
	for (i = 0; i < submit->nr_cmds; i++) {
		switch (submit->cmd[i].type) {
		case MSM_SUBMIT_CMD_IB_TARGET_BUF:
			break;
		case MSM_SUBMIT_CMD_CTX_RESTORE_BUF:
			if (priv->lastctx == submit->queue->ctx)
				break;
			fallthrough;
		case MSM_SUBMIT_CMD_BUF:
			OUT_PKT7(ring, CP_INDIRECT_BUFFER_PFE, 3);
			OUT_RING(ring, lower_32_bits(submit->cmd[i].iova));
			OUT_RING(ring, upper_32_bits(submit->cmd[i].iova));
			OUT_RING(ring, submit->cmd[i].size);
			break;
		}
	}

	get_stats_counter(ring, REG_A6XX_RBBM_PERFCTR_CP(0),
		rbmemptr_stats(ring, index, cpcycles_end));
	get_stats_counter(ring, REG_A6XX_CP_ALWAYS_ON_COUNTER_LO,
		rbmemptr_stats(ring, index, alwayson_end));

	/* Write the fence to the scratch register */
	OUT_PKT4(ring, REG_A6XX_CP_SCRATCH_REG(2), 1);
	OUT_RING(ring, submit->seqno);

	/*
	 * Execute a CACHE_FLUSH_TS event. This will ensure that the
	 * timestamp is written to the memory and then triggers the interrupt
	 */
	OUT_PKT7(ring, CP_EVENT_WRITE, 4);
	OUT_RING(ring, CP_EVENT_WRITE_0_EVENT(CACHE_FLUSH_TS) |
		CP_EVENT_WRITE_0_IRQ);
	OUT_RING(ring, lower_32_bits(rbmemptr(ring, fence)));
	OUT_RING(ring, upper_32_bits(rbmemptr(ring, fence)));
	OUT_RING(ring, submit->seqno);

	trace_msm_gpu_submit_flush(submit,
		gpu_read64(gpu, REG_A6XX_CP_ALWAYS_ON_COUNTER_LO,
			REG_A6XX_CP_ALWAYS_ON_COUNTER_HI));

	a6xx_flush(gpu, ring);
}

const struct adreno_reglist a630_hwcg[] = {
	{REG_A6XX_RBBM_CLOCK_CNTL_SP0, 0x22222222},
	{REG_A6XX_RBBM_CLOCK_CNTL_SP1, 0x22222222},
	{REG_A6XX_RBBM_CLOCK_CNTL_SP2, 0x22222222},
	{REG_A6XX_RBBM_CLOCK_CNTL_SP3, 0x22222222},
	{REG_A6XX_RBBM_CLOCK_CNTL2_SP0, 0x02022220},
	{REG_A6XX_RBBM_CLOCK_CNTL2_SP1, 0x02022220},
	{REG_A6XX_RBBM_CLOCK_CNTL2_SP2, 0x02022220},
	{REG_A6XX_RBBM_CLOCK_CNTL2_SP3, 0x02022220},
	{REG_A6XX_RBBM_CLOCK_DELAY_SP0, 0x00000080},
	{REG_A6XX_RBBM_CLOCK_DELAY_SP1, 0x00000080},
	{REG_A6XX_RBBM_CLOCK_DELAY_SP2, 0x00000080},
	{REG_A6XX_RBBM_CLOCK_DELAY_SP3, 0x00000080},
	{REG_A6XX_RBBM_CLOCK_HYST_SP0, 0x0000f3cf},
	{REG_A6XX_RBBM_CLOCK_HYST_SP1, 0x0000f3cf},
	{REG_A6XX_RBBM_CLOCK_HYST_SP2, 0x0000f3cf},
	{REG_A6XX_RBBM_CLOCK_HYST_SP3, 0x0000f3cf},
	{REG_A6XX_RBBM_CLOCK_CNTL_TP0, 0x02222222},
	{REG_A6XX_RBBM_CLOCK_CNTL_TP1, 0x02222222},
	{REG_A6XX_RBBM_CLOCK_CNTL_TP2, 0x02222222},
	{REG_A6XX_RBBM_CLOCK_CNTL_TP3, 0x02222222},
	{REG_A6XX_RBBM_CLOCK_CNTL2_TP0, 0x22222222},
	{REG_A6XX_RBBM_CLOCK_CNTL2_TP1, 0x22222222},
	{REG_A6XX_RBBM_CLOCK_CNTL2_TP2, 0x22222222},
	{REG_A6XX_RBBM_CLOCK_CNTL2_TP3, 0x22222222},
	{REG_A6XX_RBBM_CLOCK_CNTL3_TP0, 0x22222222},
	{REG_A6XX_RBBM_CLOCK_CNTL3_TP1, 0x22222222},
	{REG_A6XX_RBBM_CLOCK_CNTL3_TP2, 0x22222222},
	{REG_A6XX_RBBM_CLOCK_CNTL3_TP3, 0x22222222},
	{REG_A6XX_RBBM_CLOCK_CNTL4_TP0, 0x00022222},
	{REG_A6XX_RBBM_CLOCK_CNTL4_TP1, 0x00022222},
	{REG_A6XX_RBBM_CLOCK_CNTL4_TP2, 0x00022222},
	{REG_A6XX_RBBM_CLOCK_CNTL4_TP3, 0x00022222},
	{REG_A6XX_RBBM_CLOCK_HYST_TP0, 0x77777777},
	{REG_A6XX_RBBM_CLOCK_HYST_TP1, 0x77777777},
	{REG_A6XX_RBBM_CLOCK_HYST_TP2, 0x77777777},
	{REG_A6XX_RBBM_CLOCK_HYST_TP3, 0x77777777},
	{REG_A6XX_RBBM_CLOCK_HYST2_TP0, 0x77777777},
	{REG_A6XX_RBBM_CLOCK_HYST2_TP1, 0x77777777},
	{REG_A6XX_RBBM_CLOCK_HYST2_TP2, 0x77777777},
	{REG_A6XX_RBBM_CLOCK_HYST2_TP3, 0x77777777},
	{REG_A6XX_RBBM_CLOCK_HYST3_TP0, 0x77777777},
	{REG_A6XX_RBBM_CLOCK_HYST3_TP1, 0x77777777},
	{REG_A6XX_RBBM_CLOCK_HYST3_TP2, 0x77777777},
	{REG_A6XX_RBBM_CLOCK_HYST3_TP3, 0x77777777},
	{REG_A6XX_RBBM_CLOCK_HYST4_TP0, 0x00077777},
	{REG_A6XX_RBBM_CLOCK_HYST4_TP1, 0x00077777},
	{REG_A6XX_RBBM_CLOCK_HYST4_TP2, 0x00077777},
	{REG_A6XX_RBBM_CLOCK_HYST4_TP3, 0x00077777},
	{REG_A6XX_RBBM_CLOCK_DELAY_TP0, 0x11111111},
	{REG_A6XX_RBBM_CLOCK_DELAY_TP1, 0x11111111},
	{REG_A6XX_RBBM_CLOCK_DELAY_TP2, 0x11111111},
	{REG_A6XX_RBBM_CLOCK_DELAY_TP3, 0x11111111},
	{REG_A6XX_RBBM_CLOCK_DELAY2_TP0, 0x11111111},
	{REG_A6XX_RBBM_CLOCK_DELAY2_TP1, 0x11111111},
	{REG_A6XX_RBBM_CLOCK_DELAY2_TP2, 0x11111111},
	{REG_A6XX_RBBM_CLOCK_DELAY2_TP3, 0x11111111},
	{REG_A6XX_RBBM_CLOCK_DELAY3_TP0, 0x11111111},
	{REG_A6XX_RBBM_CLOCK_DELAY3_TP1, 0x11111111},
	{REG_A6XX_RBBM_CLOCK_DELAY3_TP2, 0x11111111},
	{REG_A6XX_RBBM_CLOCK_DELAY3_TP3, 0x11111111},
	{REG_A6XX_RBBM_CLOCK_DELAY4_TP0, 0x00011111},
	{REG_A6XX_RBBM_CLOCK_DELAY4_TP1, 0x00011111},
	{REG_A6XX_RBBM_CLOCK_DELAY4_TP2, 0x00011111},
	{REG_A6XX_RBBM_CLOCK_DELAY4_TP3, 0x00011111},
	{REG_A6XX_RBBM_CLOCK_CNTL_UCHE, 0x22222222},
	{REG_A6XX_RBBM_CLOCK_CNTL2_UCHE, 0x22222222},
	{REG_A6XX_RBBM_CLOCK_CNTL3_UCHE, 0x22222222},
	{REG_A6XX_RBBM_CLOCK_CNTL4_UCHE, 0x00222222},
	{REG_A6XX_RBBM_CLOCK_HYST_UCHE, 0x00000004},
	{REG_A6XX_RBBM_CLOCK_DELAY_UCHE, 0x00000002},
	{REG_A6XX_RBBM_CLOCK_CNTL_RB0, 0x22222222},
	{REG_A6XX_RBBM_CLOCK_CNTL_RB1, 0x22222222},
	{REG_A6XX_RBBM_CLOCK_CNTL_RB2, 0x22222222},
	{REG_A6XX_RBBM_CLOCK_CNTL_RB3, 0x22222222},
	{REG_A6XX_RBBM_CLOCK_CNTL2_RB0, 0x00002222},
	{REG_A6XX_RBBM_CLOCK_CNTL2_RB1, 0x00002222},
	{REG_A6XX_RBBM_CLOCK_CNTL2_RB2, 0x00002222},
	{REG_A6XX_RBBM_CLOCK_CNTL2_RB3, 0x00002222},
	{REG_A6XX_RBBM_CLOCK_CNTL_CCU0, 0x00002220},
	{REG_A6XX_RBBM_CLOCK_CNTL_CCU1, 0x00002220},
	{REG_A6XX_RBBM_CLOCK_CNTL_CCU2, 0x00002220},
	{REG_A6XX_RBBM_CLOCK_CNTL_CCU3, 0x00002220},
	{REG_A6XX_RBBM_CLOCK_HYST_RB_CCU0, 0x00040f00},
	{REG_A6XX_RBBM_CLOCK_HYST_RB_CCU1, 0x00040f00},
	{REG_A6XX_RBBM_CLOCK_HYST_RB_CCU2, 0x00040f00},
	{REG_A6XX_RBBM_CLOCK_HYST_RB_CCU3, 0x00040f00},
	{REG_A6XX_RBBM_CLOCK_CNTL_RAC, 0x05022022},
	{REG_A6XX_RBBM_CLOCK_CNTL2_RAC, 0x00005555},
	{REG_A6XX_RBBM_CLOCK_DELAY_RAC, 0x00000011},
	{REG_A6XX_RBBM_CLOCK_HYST_RAC, 0x00445044},
	{REG_A6XX_RBBM_CLOCK_CNTL_TSE_RAS_RBBM, 0x04222222},
	{REG_A6XX_RBBM_CLOCK_MODE_GPC, 0x00222222},
	{REG_A6XX_RBBM_CLOCK_MODE_VFD, 0x00002222},
	{REG_A6XX_RBBM_CLOCK_HYST_TSE_RAS_RBBM, 0x00000000},
	{REG_A6XX_RBBM_CLOCK_HYST_GPC, 0x04104004},
	{REG_A6XX_RBBM_CLOCK_HYST_VFD, 0x00000000},
	{REG_A6XX_RBBM_CLOCK_DELAY_HLSQ, 0x00000000},
	{REG_A6XX_RBBM_CLOCK_DELAY_TSE_RAS_RBBM, 0x00004000},
	{REG_A6XX_RBBM_CLOCK_DELAY_GPC, 0x00000200},
	{REG_A6XX_RBBM_CLOCK_DELAY_VFD, 0x00002222},
	{REG_A6XX_RBBM_CLOCK_DELAY_HLSQ_2, 0x00000002},
	{REG_A6XX_RBBM_CLOCK_MODE_HLSQ, 0x00002222},
	{REG_A6XX_RBBM_CLOCK_CNTL_GMU_GX, 0x00000222},
	{REG_A6XX_RBBM_CLOCK_DELAY_GMU_GX, 0x00000111},
	{REG_A6XX_RBBM_CLOCK_HYST_GMU_GX, 0x00000555},
	{},
};

const struct adreno_reglist a640_hwcg[] = {
	{REG_A6XX_RBBM_CLOCK_CNTL_SP0, 0x02222222},
	{REG_A6XX_RBBM_CLOCK_CNTL2_SP0, 0x02222220},
	{REG_A6XX_RBBM_CLOCK_DELAY_SP0, 0x00000080},
	{REG_A6XX_RBBM_CLOCK_HYST_SP0, 0x0000F3CF},
	{REG_A6XX_RBBM_CLOCK_CNTL_TP0, 0x02222222},
	{REG_A6XX_RBBM_CLOCK_CNTL2_TP0, 0x22222222},
	{REG_A6XX_RBBM_CLOCK_CNTL3_TP0, 0x22222222},
	{REG_A6XX_RBBM_CLOCK_CNTL4_TP0, 0x00022222},
	{REG_A6XX_RBBM_CLOCK_DELAY_TP0, 0x11111111},
	{REG_A6XX_RBBM_CLOCK_DELAY2_TP0, 0x11111111},
	{REG_A6XX_RBBM_CLOCK_DELAY3_TP0, 0x11111111},
	{REG_A6XX_RBBM_CLOCK_DELAY4_TP0, 0x00011111},
	{REG_A6XX_RBBM_CLOCK_HYST_TP0, 0x77777777},
	{REG_A6XX_RBBM_CLOCK_HYST2_TP0, 0x77777777},
	{REG_A6XX_RBBM_CLOCK_HYST3_TP0, 0x77777777},
	{REG_A6XX_RBBM_CLOCK_HYST4_TP0, 0x00077777},
	{REG_A6XX_RBBM_CLOCK_CNTL_RB0, 0x22222222},
	{REG_A6XX_RBBM_CLOCK_CNTL2_RB0, 0x01002222},
	{REG_A6XX_RBBM_CLOCK_CNTL_CCU0, 0x00002220},
	{REG_A6XX_RBBM_CLOCK_HYST_RB_CCU0, 0x00040F00},
	{REG_A6XX_RBBM_CLOCK_CNTL_RAC, 0x05222022},
	{REG_A6XX_RBBM_CLOCK_CNTL2_RAC, 0x00005555},
	{REG_A6XX_RBBM_CLOCK_DELAY_RAC, 0x00000011},
	{REG_A6XX_RBBM_CLOCK_HYST_RAC, 0x00445044},
	{REG_A6XX_RBBM_CLOCK_CNTL_TSE_RAS_RBBM, 0x04222222},
	{REG_A6XX_RBBM_CLOCK_MODE_VFD, 0x00002222},
	{REG_A6XX_RBBM_CLOCK_MODE_GPC, 0x00222222},
	{REG_A6XX_RBBM_CLOCK_DELAY_HLSQ_2, 0x00000002},
	{REG_A6XX_RBBM_CLOCK_MODE_HLSQ, 0x00002222},
	{REG_A6XX_RBBM_CLOCK_DELAY_TSE_RAS_RBBM, 0x00004000},
	{REG_A6XX_RBBM_CLOCK_DELAY_VFD, 0x00002222},
	{REG_A6XX_RBBM_CLOCK_DELAY_GPC, 0x00000200},
	{REG_A6XX_RBBM_CLOCK_DELAY_HLSQ, 0x00000000},
	{REG_A6XX_RBBM_CLOCK_HYST_TSE_RAS_RBBM, 0x00000000},
	{REG_A6XX_RBBM_CLOCK_HYST_VFD, 0x00000000},
	{REG_A6XX_RBBM_CLOCK_HYST_GPC, 0x04104004},
	{REG_A6XX_RBBM_CLOCK_HYST_HLSQ, 0x00000000},
	{REG_A6XX_RBBM_CLOCK_CNTL_TEX_FCHE, 0x00000222},
	{REG_A6XX_RBBM_CLOCK_DELAY_TEX_FCHE, 0x00000111},
	{REG_A6XX_RBBM_CLOCK_HYST_TEX_FCHE, 0x00000000},
	{REG_A6XX_RBBM_CLOCK_CNTL_UCHE, 0x22222222},
	{REG_A6XX_RBBM_CLOCK_HYST_UCHE, 0x00000004},
	{REG_A6XX_RBBM_CLOCK_DELAY_UCHE, 0x00000002},
	{REG_A6XX_RBBM_ISDB_CNT, 0x00000182},
	{REG_A6XX_RBBM_RAC_THRESHOLD_CNT, 0x00000000},
	{REG_A6XX_RBBM_SP_HYST_CNT, 0x00000000},
	{REG_A6XX_RBBM_CLOCK_CNTL_GMU_GX, 0x00000222},
	{REG_A6XX_RBBM_CLOCK_DELAY_GMU_GX, 0x00000111},
	{REG_A6XX_RBBM_CLOCK_HYST_GMU_GX, 0x00000555},
	{},
};

const struct adreno_reglist a650_hwcg[] = {
	{REG_A6XX_RBBM_CLOCK_CNTL_SP0, 0x02222222},
	{REG_A6XX_RBBM_CLOCK_CNTL2_SP0, 0x02222220},
	{REG_A6XX_RBBM_CLOCK_DELAY_SP0, 0x00000080},
	{REG_A6XX_RBBM_CLOCK_HYST_SP0, 0x0000F3CF},
	{REG_A6XX_RBBM_CLOCK_CNTL_TP0, 0x02222222},
	{REG_A6XX_RBBM_CLOCK_CNTL2_TP0, 0x22222222},
	{REG_A6XX_RBBM_CLOCK_CNTL3_TP0, 0x22222222},
	{REG_A6XX_RBBM_CLOCK_CNTL4_TP0, 0x00022222},
	{REG_A6XX_RBBM_CLOCK_DELAY_TP0, 0x11111111},
	{REG_A6XX_RBBM_CLOCK_DELAY2_TP0, 0x11111111},
	{REG_A6XX_RBBM_CLOCK_DELAY3_TP0, 0x11111111},
	{REG_A6XX_RBBM_CLOCK_DELAY4_TP0, 0x00011111},
	{REG_A6XX_RBBM_CLOCK_HYST_TP0, 0x77777777},
	{REG_A6XX_RBBM_CLOCK_HYST2_TP0, 0x77777777},
	{REG_A6XX_RBBM_CLOCK_HYST3_TP0, 0x77777777},
	{REG_A6XX_RBBM_CLOCK_HYST4_TP0, 0x00077777},
	{REG_A6XX_RBBM_CLOCK_CNTL_RB0, 0x22222222},
	{REG_A6XX_RBBM_CLOCK_CNTL2_RB0, 0x01002222},
	{REG_A6XX_RBBM_CLOCK_CNTL_CCU0, 0x00002220},
	{REG_A6XX_RBBM_CLOCK_HYST_RB_CCU0, 0x00040F00},
	{REG_A6XX_RBBM_CLOCK_CNTL_RAC, 0x25222022},
	{REG_A6XX_RBBM_CLOCK_CNTL2_RAC, 0x00005555},
	{REG_A6XX_RBBM_CLOCK_DELAY_RAC, 0x00000011},
	{REG_A6XX_RBBM_CLOCK_HYST_RAC, 0x00445044},
	{REG_A6XX_RBBM_CLOCK_CNTL_TSE_RAS_RBBM, 0x04222222},
	{REG_A6XX_RBBM_CLOCK_MODE_VFD, 0x00002222},
	{REG_A6XX_RBBM_CLOCK_MODE_GPC, 0x00222222},
	{REG_A6XX_RBBM_CLOCK_DELAY_HLSQ_2, 0x00000002},
	{REG_A6XX_RBBM_CLOCK_MODE_HLSQ, 0x00002222},
	{REG_A6XX_RBBM_CLOCK_DELAY_TSE_RAS_RBBM, 0x00004000},
	{REG_A6XX_RBBM_CLOCK_DELAY_VFD, 0x00002222},
	{REG_A6XX_RBBM_CLOCK_DELAY_GPC, 0x00000200},
	{REG_A6XX_RBBM_CLOCK_DELAY_HLSQ, 0x00000000},
	{REG_A6XX_RBBM_CLOCK_HYST_TSE_RAS_RBBM, 0x00000000},
	{REG_A6XX_RBBM_CLOCK_HYST_VFD, 0x00000000},
	{REG_A6XX_RBBM_CLOCK_HYST_GPC, 0x04104004},
	{REG_A6XX_RBBM_CLOCK_HYST_HLSQ, 0x00000000},
	{REG_A6XX_RBBM_CLOCK_CNTL_TEX_FCHE, 0x00000222},
	{REG_A6XX_RBBM_CLOCK_DELAY_TEX_FCHE, 0x00000111},
	{REG_A6XX_RBBM_CLOCK_HYST_TEX_FCHE, 0x00000777},
	{REG_A6XX_RBBM_CLOCK_CNTL_UCHE, 0x22222222},
	{REG_A6XX_RBBM_CLOCK_HYST_UCHE, 0x00000004},
	{REG_A6XX_RBBM_CLOCK_DELAY_UCHE, 0x00000002},
	{REG_A6XX_RBBM_ISDB_CNT, 0x00000182},
	{REG_A6XX_RBBM_RAC_THRESHOLD_CNT, 0x00000000},
	{REG_A6XX_RBBM_SP_HYST_CNT, 0x00000000},
	{REG_A6XX_RBBM_CLOCK_CNTL_GMU_GX, 0x00000222},
	{REG_A6XX_RBBM_CLOCK_DELAY_GMU_GX, 0x00000111},
	{REG_A6XX_RBBM_CLOCK_HYST_GMU_GX, 0x00000555},
	{},
<<<<<<< HEAD
=======
};

const struct adreno_reglist a660_hwcg[] = {
	{REG_A6XX_RBBM_CLOCK_CNTL_SP0, 0x02222222},
	{REG_A6XX_RBBM_CLOCK_CNTL2_SP0, 0x02222220},
	{REG_A6XX_RBBM_CLOCK_DELAY_SP0, 0x00000080},
	{REG_A6XX_RBBM_CLOCK_HYST_SP0, 0x0000F3CF},
	{REG_A6XX_RBBM_CLOCK_CNTL_TP0, 0x22222222},
	{REG_A6XX_RBBM_CLOCK_CNTL2_TP0, 0x22222222},
	{REG_A6XX_RBBM_CLOCK_CNTL3_TP0, 0x22222222},
	{REG_A6XX_RBBM_CLOCK_CNTL4_TP0, 0x00022222},
	{REG_A6XX_RBBM_CLOCK_DELAY_TP0, 0x11111111},
	{REG_A6XX_RBBM_CLOCK_DELAY2_TP0, 0x11111111},
	{REG_A6XX_RBBM_CLOCK_DELAY3_TP0, 0x11111111},
	{REG_A6XX_RBBM_CLOCK_DELAY4_TP0, 0x00011111},
	{REG_A6XX_RBBM_CLOCK_HYST_TP0, 0x77777777},
	{REG_A6XX_RBBM_CLOCK_HYST2_TP0, 0x77777777},
	{REG_A6XX_RBBM_CLOCK_HYST3_TP0, 0x77777777},
	{REG_A6XX_RBBM_CLOCK_HYST4_TP0, 0x00077777},
	{REG_A6XX_RBBM_CLOCK_CNTL_RB0, 0x22222222},
	{REG_A6XX_RBBM_CLOCK_CNTL2_RB0, 0x01002222},
	{REG_A6XX_RBBM_CLOCK_CNTL_CCU0, 0x00002220},
	{REG_A6XX_RBBM_CLOCK_HYST_RB_CCU0, 0x00040F00},
	{REG_A6XX_RBBM_CLOCK_CNTL_RAC, 0x25222022},
	{REG_A6XX_RBBM_CLOCK_CNTL2_RAC, 0x00005555},
	{REG_A6XX_RBBM_CLOCK_DELAY_RAC, 0x00000011},
	{REG_A6XX_RBBM_CLOCK_HYST_RAC, 0x00445044},
	{REG_A6XX_RBBM_CLOCK_CNTL_TSE_RAS_RBBM, 0x04222222},
	{REG_A6XX_RBBM_CLOCK_MODE_VFD, 0x00002222},
	{REG_A6XX_RBBM_CLOCK_MODE_GPC, 0x00222222},
	{REG_A6XX_RBBM_CLOCK_DELAY_HLSQ_2, 0x00000002},
	{REG_A6XX_RBBM_CLOCK_MODE_HLSQ, 0x00002222},
	{REG_A6XX_RBBM_CLOCK_DELAY_TSE_RAS_RBBM, 0x00004000},
	{REG_A6XX_RBBM_CLOCK_DELAY_VFD, 0x00002222},
	{REG_A6XX_RBBM_CLOCK_DELAY_GPC, 0x00000200},
	{REG_A6XX_RBBM_CLOCK_DELAY_HLSQ, 0x00000000},
	{REG_A6XX_RBBM_CLOCK_HYST_TSE_RAS_RBBM, 0x00000000},
	{REG_A6XX_RBBM_CLOCK_HYST_VFD, 0x00000000},
	{REG_A6XX_RBBM_CLOCK_HYST_GPC, 0x04104004},
	{REG_A6XX_RBBM_CLOCK_HYST_HLSQ, 0x00000000},
	{REG_A6XX_RBBM_CLOCK_CNTL_TEX_FCHE, 0x00000222},
	{REG_A6XX_RBBM_CLOCK_DELAY_TEX_FCHE, 0x00000111},
	{REG_A6XX_RBBM_CLOCK_HYST_TEX_FCHE, 0x00000000},
	{REG_A6XX_RBBM_CLOCK_CNTL_UCHE, 0x22222222},
	{REG_A6XX_RBBM_CLOCK_HYST_UCHE, 0x00000004},
	{REG_A6XX_RBBM_CLOCK_DELAY_UCHE, 0x00000002},
	{REG_A6XX_RBBM_ISDB_CNT, 0x00000182},
	{REG_A6XX_RBBM_RAC_THRESHOLD_CNT, 0x00000000},
	{REG_A6XX_RBBM_SP_HYST_CNT, 0x00000000},
	{REG_A6XX_RBBM_CLOCK_CNTL_GMU_GX, 0x00000222},
	{REG_A6XX_RBBM_CLOCK_DELAY_GMU_GX, 0x00000111},
	{REG_A6XX_RBBM_CLOCK_HYST_GMU_GX, 0x00000555},
	{},
>>>>>>> 7d2a07b7
};

static void a6xx_set_hwcg(struct msm_gpu *gpu, bool state)
{
	struct adreno_gpu *adreno_gpu = to_adreno_gpu(gpu);
	struct a6xx_gpu *a6xx_gpu = to_a6xx_gpu(adreno_gpu);
	struct a6xx_gmu *gmu = &a6xx_gpu->gmu;
	const struct adreno_reglist *reg;
	unsigned int i;
	u32 val, clock_cntl_on;

	if (!adreno_gpu->info->hwcg)
		return;

	if (adreno_is_a630(adreno_gpu))
		clock_cntl_on = 0x8aa8aa02;
	else
		clock_cntl_on = 0x8aa8aa82;

	val = gpu_read(gpu, REG_A6XX_RBBM_CLOCK_CNTL);

	/* Don't re-program the registers if they are already correct */
	if ((!state && !val) || (state && (val == clock_cntl_on)))
		return;

	/* Disable SP clock before programming HWCG registers */
	gmu_rmw(gmu, REG_A6XX_GPU_GMU_GX_SPTPRAC_CLOCK_CONTROL, 1, 0);

	for (i = 0; (reg = &adreno_gpu->info->hwcg[i], reg->offset); i++)
		gpu_write(gpu, reg->offset, state ? reg->value : 0);

	/* Enable SP clock */
	gmu_rmw(gmu, REG_A6XX_GPU_GMU_GX_SPTPRAC_CLOCK_CONTROL, 0, 1);

	gpu_write(gpu, REG_A6XX_RBBM_CLOCK_CNTL, state ? clock_cntl_on : 0);
}

/* For a615, a616, a618, A619, a630, a640 and a680 */
static const u32 a6xx_protect[] = {
	A6XX_PROTECT_RDONLY(0x00000, 0x04ff),
	A6XX_PROTECT_RDONLY(0x00501, 0x0005),
	A6XX_PROTECT_RDONLY(0x0050b, 0x02f4),
	A6XX_PROTECT_NORDWR(0x0050e, 0x0000),
	A6XX_PROTECT_NORDWR(0x00510, 0x0000),
	A6XX_PROTECT_NORDWR(0x00534, 0x0000),
	A6XX_PROTECT_NORDWR(0x00800, 0x0082),
	A6XX_PROTECT_NORDWR(0x008a0, 0x0008),
	A6XX_PROTECT_NORDWR(0x008ab, 0x0024),
	A6XX_PROTECT_RDONLY(0x008de, 0x00ae),
	A6XX_PROTECT_NORDWR(0x00900, 0x004d),
	A6XX_PROTECT_NORDWR(0x0098d, 0x0272),
	A6XX_PROTECT_NORDWR(0x00e00, 0x0001),
	A6XX_PROTECT_NORDWR(0x00e03, 0x000c),
	A6XX_PROTECT_NORDWR(0x03c00, 0x00c3),
	A6XX_PROTECT_RDONLY(0x03cc4, 0x1fff),
	A6XX_PROTECT_NORDWR(0x08630, 0x01cf),
	A6XX_PROTECT_NORDWR(0x08e00, 0x0000),
	A6XX_PROTECT_NORDWR(0x08e08, 0x0000),
	A6XX_PROTECT_NORDWR(0x08e50, 0x001f),
	A6XX_PROTECT_NORDWR(0x09624, 0x01db),
	A6XX_PROTECT_NORDWR(0x09e70, 0x0001),
	A6XX_PROTECT_NORDWR(0x09e78, 0x0187),
	A6XX_PROTECT_NORDWR(0x0a630, 0x01cf),
	A6XX_PROTECT_NORDWR(0x0ae02, 0x0000),
	A6XX_PROTECT_NORDWR(0x0ae50, 0x032f),
	A6XX_PROTECT_NORDWR(0x0b604, 0x0000),
	A6XX_PROTECT_NORDWR(0x0be02, 0x0001),
	A6XX_PROTECT_NORDWR(0x0be20, 0x17df),
	A6XX_PROTECT_NORDWR(0x0f000, 0x0bff),
	A6XX_PROTECT_RDONLY(0x0fc00, 0x1fff),
	A6XX_PROTECT_NORDWR(0x11c00, 0x0000), /* note: infinite range */
};

/* These are for a620 and a650 */
static const u32 a650_protect[] = {
	A6XX_PROTECT_RDONLY(0x00000, 0x04ff),
	A6XX_PROTECT_RDONLY(0x00501, 0x0005),
	A6XX_PROTECT_RDONLY(0x0050b, 0x02f4),
	A6XX_PROTECT_NORDWR(0x0050e, 0x0000),
	A6XX_PROTECT_NORDWR(0x00510, 0x0000),
	A6XX_PROTECT_NORDWR(0x00534, 0x0000),
	A6XX_PROTECT_NORDWR(0x00800, 0x0082),
	A6XX_PROTECT_NORDWR(0x008a0, 0x0008),
	A6XX_PROTECT_NORDWR(0x008ab, 0x0024),
	A6XX_PROTECT_RDONLY(0x008de, 0x00ae),
	A6XX_PROTECT_NORDWR(0x00900, 0x004d),
	A6XX_PROTECT_NORDWR(0x0098d, 0x0272),
	A6XX_PROTECT_NORDWR(0x00e00, 0x0001),
	A6XX_PROTECT_NORDWR(0x00e03, 0x000c),
	A6XX_PROTECT_NORDWR(0x03c00, 0x00c3),
	A6XX_PROTECT_RDONLY(0x03cc4, 0x1fff),
	A6XX_PROTECT_NORDWR(0x08630, 0x01cf),
	A6XX_PROTECT_NORDWR(0x08e00, 0x0000),
	A6XX_PROTECT_NORDWR(0x08e08, 0x0000),
	A6XX_PROTECT_NORDWR(0x08e50, 0x001f),
	A6XX_PROTECT_NORDWR(0x08e80, 0x027f),
	A6XX_PROTECT_NORDWR(0x09624, 0x01db),
	A6XX_PROTECT_NORDWR(0x09e60, 0x0011),
	A6XX_PROTECT_NORDWR(0x09e78, 0x0187),
	A6XX_PROTECT_NORDWR(0x0a630, 0x01cf),
	A6XX_PROTECT_NORDWR(0x0ae02, 0x0000),
	A6XX_PROTECT_NORDWR(0x0ae50, 0x032f),
	A6XX_PROTECT_NORDWR(0x0b604, 0x0000),
	A6XX_PROTECT_NORDWR(0x0b608, 0x0007),
	A6XX_PROTECT_NORDWR(0x0be02, 0x0001),
	A6XX_PROTECT_NORDWR(0x0be20, 0x17df),
	A6XX_PROTECT_NORDWR(0x0f000, 0x0bff),
	A6XX_PROTECT_RDONLY(0x0fc00, 0x1fff),
	A6XX_PROTECT_NORDWR(0x18400, 0x1fff),
	A6XX_PROTECT_NORDWR(0x1a800, 0x1fff),
	A6XX_PROTECT_NORDWR(0x1f400, 0x0443),
	A6XX_PROTECT_RDONLY(0x1f844, 0x007b),
	A6XX_PROTECT_NORDWR(0x1f887, 0x001b),
	A6XX_PROTECT_NORDWR(0x1f8c0, 0x0000), /* note: infinite range */
};

<<<<<<< HEAD
=======
/* These are for a635 and a660 */
static const u32 a660_protect[] = {
	A6XX_PROTECT_RDONLY(0x00000, 0x04ff),
	A6XX_PROTECT_RDONLY(0x00501, 0x0005),
	A6XX_PROTECT_RDONLY(0x0050b, 0x02f4),
	A6XX_PROTECT_NORDWR(0x0050e, 0x0000),
	A6XX_PROTECT_NORDWR(0x00510, 0x0000),
	A6XX_PROTECT_NORDWR(0x00534, 0x0000),
	A6XX_PROTECT_NORDWR(0x00800, 0x0082),
	A6XX_PROTECT_NORDWR(0x008a0, 0x0008),
	A6XX_PROTECT_NORDWR(0x008ab, 0x0024),
	A6XX_PROTECT_RDONLY(0x008de, 0x00ae),
	A6XX_PROTECT_NORDWR(0x00900, 0x004d),
	A6XX_PROTECT_NORDWR(0x0098d, 0x0272),
	A6XX_PROTECT_NORDWR(0x00e00, 0x0001),
	A6XX_PROTECT_NORDWR(0x00e03, 0x000c),
	A6XX_PROTECT_NORDWR(0x03c00, 0x00c3),
	A6XX_PROTECT_RDONLY(0x03cc4, 0x1fff),
	A6XX_PROTECT_NORDWR(0x08630, 0x01cf),
	A6XX_PROTECT_NORDWR(0x08e00, 0x0000),
	A6XX_PROTECT_NORDWR(0x08e08, 0x0000),
	A6XX_PROTECT_NORDWR(0x08e50, 0x001f),
	A6XX_PROTECT_NORDWR(0x08e80, 0x027f),
	A6XX_PROTECT_NORDWR(0x09624, 0x01db),
	A6XX_PROTECT_NORDWR(0x09e60, 0x0011),
	A6XX_PROTECT_NORDWR(0x09e78, 0x0187),
	A6XX_PROTECT_NORDWR(0x0a630, 0x01cf),
	A6XX_PROTECT_NORDWR(0x0ae02, 0x0000),
	A6XX_PROTECT_NORDWR(0x0ae50, 0x012f),
	A6XX_PROTECT_NORDWR(0x0b604, 0x0000),
	A6XX_PROTECT_NORDWR(0x0b608, 0x0006),
	A6XX_PROTECT_NORDWR(0x0be02, 0x0001),
	A6XX_PROTECT_NORDWR(0x0be20, 0x015f),
	A6XX_PROTECT_NORDWR(0x0d000, 0x05ff),
	A6XX_PROTECT_NORDWR(0x0f000, 0x0bff),
	A6XX_PROTECT_RDONLY(0x0fc00, 0x1fff),
	A6XX_PROTECT_NORDWR(0x18400, 0x1fff),
	A6XX_PROTECT_NORDWR(0x1a400, 0x1fff),
	A6XX_PROTECT_NORDWR(0x1f400, 0x0443),
	A6XX_PROTECT_RDONLY(0x1f844, 0x007b),
	A6XX_PROTECT_NORDWR(0x1f860, 0x0000),
	A6XX_PROTECT_NORDWR(0x1f887, 0x001b),
	A6XX_PROTECT_NORDWR(0x1f8c0, 0x0000), /* note: infinite range */
};

>>>>>>> 7d2a07b7
static void a6xx_set_cp_protect(struct msm_gpu *gpu)
{
	struct adreno_gpu *adreno_gpu = to_adreno_gpu(gpu);
	const u32 *regs = a6xx_protect;
	unsigned i, count = ARRAY_SIZE(a6xx_protect), count_max = 32;

	BUILD_BUG_ON(ARRAY_SIZE(a6xx_protect) > 32);
	BUILD_BUG_ON(ARRAY_SIZE(a650_protect) > 48);

	if (adreno_is_a650(adreno_gpu)) {
		regs = a650_protect;
		count = ARRAY_SIZE(a650_protect);
		count_max = 48;
<<<<<<< HEAD
=======
	} else if (adreno_is_a660(adreno_gpu)) {
		regs = a660_protect;
		count = ARRAY_SIZE(a660_protect);
		count_max = 48;
>>>>>>> 7d2a07b7
	}

	/*
	 * Enable access protection to privileged registers, fault on an access
	 * protect violation and select the last span to protect from the start
	 * address all the way to the end of the register address space
	 */
	gpu_write(gpu, REG_A6XX_CP_PROTECT_CNTL, BIT(0) | BIT(1) | BIT(3));

	for (i = 0; i < count - 1; i++)
		gpu_write(gpu, REG_A6XX_CP_PROTECT(i), regs[i]);
	/* last CP_PROTECT to have "infinite" length on the last entry */
	gpu_write(gpu, REG_A6XX_CP_PROTECT(count_max - 1), regs[i]);
}

static void a6xx_set_ubwc_config(struct msm_gpu *gpu)
{
	struct adreno_gpu *adreno_gpu = to_adreno_gpu(gpu);
	u32 lower_bit = 2;
	u32 amsbc = 0;
	u32 rgb565_predicator = 0;
	u32 uavflagprd_inv = 0;

	/* a618 is using the hw default values */
	if (adreno_is_a618(adreno_gpu))
		return;

	if (adreno_is_a640(adreno_gpu))
		amsbc = 1;

<<<<<<< HEAD
	if (adreno_is_a650(adreno_gpu)) {
=======
	if (adreno_is_a650(adreno_gpu) || adreno_is_a660(adreno_gpu)) {
>>>>>>> 7d2a07b7
		/* TODO: get ddr type from bootloader and use 2 for LPDDR4 */
		lower_bit = 3;
		amsbc = 1;
		rgb565_predicator = 1;
		uavflagprd_inv = 2;
	}

	gpu_write(gpu, REG_A6XX_RB_NC_MODE_CNTL,
		rgb565_predicator << 11 | amsbc << 4 | lower_bit << 1);
	gpu_write(gpu, REG_A6XX_TPL1_NC_MODE_CNTL, lower_bit << 1);
	gpu_write(gpu, REG_A6XX_SP_NC_MODE_CNTL,
		uavflagprd_inv << 4 | lower_bit << 1);
	gpu_write(gpu, REG_A6XX_UCHE_MODE_CNTL, lower_bit << 21);
}

static int a6xx_cp_init(struct msm_gpu *gpu)
{
	struct msm_ringbuffer *ring = gpu->rb[0];

	OUT_PKT7(ring, CP_ME_INIT, 8);

	OUT_RING(ring, 0x0000002f);

	/* Enable multiple hardware contexts */
	OUT_RING(ring, 0x00000003);

	/* Enable error detection */
	OUT_RING(ring, 0x20000000);

	/* Don't enable header dump */
	OUT_RING(ring, 0x00000000);
	OUT_RING(ring, 0x00000000);

	/* No workarounds enabled */
	OUT_RING(ring, 0x00000000);

	/* Pad rest of the cmds with 0's */
	OUT_RING(ring, 0x00000000);
	OUT_RING(ring, 0x00000000);

	a6xx_flush(gpu, ring);
	return a6xx_idle(gpu, ring) ? 0 : -EINVAL;
}

/*
 * Check that the microcode version is new enough to include several key
 * security fixes. Return true if the ucode is safe.
 */
static bool a6xx_ucode_check_version(struct a6xx_gpu *a6xx_gpu,
		struct drm_gem_object *obj)
{
	struct adreno_gpu *adreno_gpu = &a6xx_gpu->base;
	struct msm_gpu *gpu = &adreno_gpu->base;
	u32 *buf = msm_gem_get_vaddr(obj);
	bool ret = false;

	if (IS_ERR(buf))
		return false;

	/*
	 * Targets up to a640 (a618, a630 and a640) need to check for a
	 * microcode version that is patched to support the whereami opcode or
	 * one that is new enough to include it by default.
	 *
	 * a650 tier targets don't need whereami but still need to be
	 * equal to or newer than 0.95 for other security fixes
	 *
	 * a660 targets have all the critical security fixes from the start
	 */
	if (adreno_is_a618(adreno_gpu) || adreno_is_a630(adreno_gpu) ||
		adreno_is_a640(adreno_gpu)) {
		/*
		 * If the lowest nibble is 0xa that is an indication that this
		 * microcode has been patched. The actual version is in dword
		 * [3] but we only care about the patchlevel which is the lowest
		 * nibble of dword [3]
		 *
		 * Otherwise check that the firmware is greater than or equal
		 * to 1.90 which was the first version that had this fix built
		 * in
		 */
		if ((((buf[0] & 0xf) == 0xa) && (buf[2] & 0xf) >= 1) ||
			(buf[0] & 0xfff) >= 0x190) {
			a6xx_gpu->has_whereami = true;
			ret = true;
			goto out;
		}

		DRM_DEV_ERROR(&gpu->pdev->dev,
			"a630 SQE ucode is too old. Have version %x need at least %x\n",
			buf[0] & 0xfff, 0x190);
	} else if (adreno_is_a650(adreno_gpu)) {
		if ((buf[0] & 0xfff) >= 0x095) {
			ret = true;
			goto out;
		}

		DRM_DEV_ERROR(&gpu->pdev->dev,
			"a650 SQE ucode is too old. Have version %x need at least %x\n",
			buf[0] & 0xfff, 0x095);
	} else if (adreno_is_a660(adreno_gpu)) {
		ret = true;
	} else {
		DRM_DEV_ERROR(&gpu->pdev->dev,
			"unknown GPU, add it to a6xx_ucode_check_version()!!\n");
	}
out:
	msm_gem_put_vaddr(obj);
	return ret;
}

static int a6xx_ucode_init(struct msm_gpu *gpu)
{
	struct adreno_gpu *adreno_gpu = to_adreno_gpu(gpu);
	struct a6xx_gpu *a6xx_gpu = to_a6xx_gpu(adreno_gpu);

	if (!a6xx_gpu->sqe_bo) {
		a6xx_gpu->sqe_bo = adreno_fw_create_bo(gpu,
			adreno_gpu->fw[ADRENO_FW_SQE], &a6xx_gpu->sqe_iova);

		if (IS_ERR(a6xx_gpu->sqe_bo)) {
			int ret = PTR_ERR(a6xx_gpu->sqe_bo);

			a6xx_gpu->sqe_bo = NULL;
			DRM_DEV_ERROR(&gpu->pdev->dev,
				"Could not allocate SQE ucode: %d\n", ret);

			return ret;
		}

		msm_gem_object_set_name(a6xx_gpu->sqe_bo, "sqefw");
		if (!a6xx_ucode_check_version(a6xx_gpu, a6xx_gpu->sqe_bo)) {
			msm_gem_unpin_iova(a6xx_gpu->sqe_bo, gpu->aspace);
			drm_gem_object_put(a6xx_gpu->sqe_bo);

			a6xx_gpu->sqe_bo = NULL;
			return -EPERM;
		}
	}

	gpu_write64(gpu, REG_A6XX_CP_SQE_INSTR_BASE,
		REG_A6XX_CP_SQE_INSTR_BASE+1, a6xx_gpu->sqe_iova);

	return 0;
}

static int a6xx_zap_shader_init(struct msm_gpu *gpu)
{
	static bool loaded;
	int ret;

	if (loaded)
		return 0;

	ret = adreno_zap_shader_load(gpu, GPU_PAS_ID);

	loaded = !ret;
	return ret;
}

#define A6XX_INT_MASK (A6XX_RBBM_INT_0_MASK_CP_AHB_ERROR | \
	  A6XX_RBBM_INT_0_MASK_RBBM_ATB_ASYNCFIFO_OVERFLOW | \
	  A6XX_RBBM_INT_0_MASK_CP_HW_ERROR | \
	  A6XX_RBBM_INT_0_MASK_CP_IB2 | \
	  A6XX_RBBM_INT_0_MASK_CP_IB1 | \
	  A6XX_RBBM_INT_0_MASK_CP_RB | \
	  A6XX_RBBM_INT_0_MASK_CP_CACHE_FLUSH_TS | \
	  A6XX_RBBM_INT_0_MASK_RBBM_ATB_BUS_OVERFLOW | \
	  A6XX_RBBM_INT_0_MASK_RBBM_HANG_DETECT | \
	  A6XX_RBBM_INT_0_MASK_UCHE_OOB_ACCESS | \
	  A6XX_RBBM_INT_0_MASK_UCHE_TRAP_INTR)

static int a6xx_hw_init(struct msm_gpu *gpu)
{
	struct adreno_gpu *adreno_gpu = to_adreno_gpu(gpu);
	struct a6xx_gpu *a6xx_gpu = to_a6xx_gpu(adreno_gpu);
	int ret;

	/* Make sure the GMU keeps the GPU on while we set it up */
	a6xx_gmu_set_oob(&a6xx_gpu->gmu, GMU_OOB_GPU_SET);

	gpu_write(gpu, REG_A6XX_RBBM_SECVID_TSB_CNTL, 0);

	/*
	 * Disable the trusted memory range - we don't actually supported secure
	 * memory rendering at this point in time and we don't want to block off
	 * part of the virtual memory space.
	 */
	gpu_write64(gpu, REG_A6XX_RBBM_SECVID_TSB_TRUSTED_BASE_LO,
		REG_A6XX_RBBM_SECVID_TSB_TRUSTED_BASE_HI, 0x00000000);
	gpu_write(gpu, REG_A6XX_RBBM_SECVID_TSB_TRUSTED_SIZE, 0x00000000);

	/* Turn on 64 bit addressing for all blocks */
	gpu_write(gpu, REG_A6XX_CP_ADDR_MODE_CNTL, 0x1);
	gpu_write(gpu, REG_A6XX_VSC_ADDR_MODE_CNTL, 0x1);
	gpu_write(gpu, REG_A6XX_GRAS_ADDR_MODE_CNTL, 0x1);
	gpu_write(gpu, REG_A6XX_RB_ADDR_MODE_CNTL, 0x1);
	gpu_write(gpu, REG_A6XX_PC_ADDR_MODE_CNTL, 0x1);
	gpu_write(gpu, REG_A6XX_HLSQ_ADDR_MODE_CNTL, 0x1);
	gpu_write(gpu, REG_A6XX_VFD_ADDR_MODE_CNTL, 0x1);
	gpu_write(gpu, REG_A6XX_VPC_ADDR_MODE_CNTL, 0x1);
	gpu_write(gpu, REG_A6XX_UCHE_ADDR_MODE_CNTL, 0x1);
	gpu_write(gpu, REG_A6XX_SP_ADDR_MODE_CNTL, 0x1);
	gpu_write(gpu, REG_A6XX_TPL1_ADDR_MODE_CNTL, 0x1);
	gpu_write(gpu, REG_A6XX_RBBM_SECVID_TSB_ADDR_MODE_CNTL, 0x1);

	/* enable hardware clockgating */
	a6xx_set_hwcg(gpu, true);

	/* VBIF/GBIF start*/
<<<<<<< HEAD
	if (adreno_is_a640(adreno_gpu) || adreno_is_a650(adreno_gpu)) {
=======
	if (adreno_is_a640(adreno_gpu) || adreno_is_a650_family(adreno_gpu)) {
>>>>>>> 7d2a07b7
		gpu_write(gpu, REG_A6XX_GBIF_QSB_SIDE0, 0x00071620);
		gpu_write(gpu, REG_A6XX_GBIF_QSB_SIDE1, 0x00071620);
		gpu_write(gpu, REG_A6XX_GBIF_QSB_SIDE2, 0x00071620);
		gpu_write(gpu, REG_A6XX_GBIF_QSB_SIDE3, 0x00071620);
		gpu_write(gpu, REG_A6XX_GBIF_QSB_SIDE3, 0x00071620);
		gpu_write(gpu, REG_A6XX_RBBM_GBIF_CLIENT_QOS_CNTL, 0x3);
	} else {
		gpu_write(gpu, REG_A6XX_RBBM_VBIF_CLIENT_QOS_CNTL, 0x3);
	}

	if (adreno_is_a630(adreno_gpu))
		gpu_write(gpu, REG_A6XX_VBIF_GATE_OFF_WRREQ_EN, 0x00000009);

	/* Make all blocks contribute to the GPU BUSY perf counter */
	gpu_write(gpu, REG_A6XX_RBBM_PERFCTR_GPU_BUSY_MASKED, 0xffffffff);

	/* Disable L2 bypass in the UCHE */
	gpu_write(gpu, REG_A6XX_UCHE_WRITE_RANGE_MAX_LO, 0xffffffc0);
	gpu_write(gpu, REG_A6XX_UCHE_WRITE_RANGE_MAX_HI, 0x0001ffff);
	gpu_write(gpu, REG_A6XX_UCHE_TRAP_BASE_LO, 0xfffff000);
	gpu_write(gpu, REG_A6XX_UCHE_TRAP_BASE_HI, 0x0001ffff);
	gpu_write(gpu, REG_A6XX_UCHE_WRITE_THRU_BASE_LO, 0xfffff000);
	gpu_write(gpu, REG_A6XX_UCHE_WRITE_THRU_BASE_HI, 0x0001ffff);

<<<<<<< HEAD
	if (!adreno_is_a650(adreno_gpu)) {
=======
	if (!adreno_is_a650_family(adreno_gpu)) {
>>>>>>> 7d2a07b7
		/* Set the GMEM VA range [0x100000:0x100000 + gpu->gmem - 1] */
		gpu_write64(gpu, REG_A6XX_UCHE_GMEM_RANGE_MIN_LO,
			REG_A6XX_UCHE_GMEM_RANGE_MIN_HI, 0x00100000);

		gpu_write64(gpu, REG_A6XX_UCHE_GMEM_RANGE_MAX_LO,
			REG_A6XX_UCHE_GMEM_RANGE_MAX_HI,
			0x00100000 + adreno_gpu->gmem - 1);
	}

	gpu_write(gpu, REG_A6XX_UCHE_FILTER_CNTL, 0x804);
	gpu_write(gpu, REG_A6XX_UCHE_CACHE_WAYS, 0x4);

<<<<<<< HEAD
	if (adreno_is_a640(adreno_gpu) || adreno_is_a650(adreno_gpu))
=======
	if (adreno_is_a640(adreno_gpu) || adreno_is_a650_family(adreno_gpu))
>>>>>>> 7d2a07b7
		gpu_write(gpu, REG_A6XX_CP_ROQ_THRESHOLDS_2, 0x02000140);
	else
		gpu_write(gpu, REG_A6XX_CP_ROQ_THRESHOLDS_2, 0x010000c0);
	gpu_write(gpu, REG_A6XX_CP_ROQ_THRESHOLDS_1, 0x8040362c);

	if (adreno_is_a660(adreno_gpu))
		gpu_write(gpu, REG_A6XX_CP_LPAC_PROG_FIFO_SIZE, 0x00000020);

	/* Setting the mem pool size */
	gpu_write(gpu, REG_A6XX_CP_MEM_POOL_SIZE, 128);

<<<<<<< HEAD
	/* Setting the primFifo thresholds default values */
	if (adreno_is_a650(adreno_gpu))
		gpu_write(gpu, REG_A6XX_PC_DBG_ECO_CNTL, 0x00300000);
	else if (adreno_is_a640(adreno_gpu))
		gpu_write(gpu, REG_A6XX_PC_DBG_ECO_CNTL, 0x00200000);
	else
		gpu_write(gpu, REG_A6XX_PC_DBG_ECO_CNTL, (0x300 << 11));
=======
	/* Setting the primFifo thresholds default values,
	 * and vccCacheSkipDis=1 bit (0x200) for A640 and newer
	*/
	if (adreno_is_a650(adreno_gpu) || adreno_is_a660(adreno_gpu))
		gpu_write(gpu, REG_A6XX_PC_DBG_ECO_CNTL, 0x00300200);
	else if (adreno_is_a640(adreno_gpu))
		gpu_write(gpu, REG_A6XX_PC_DBG_ECO_CNTL, 0x00200200);
	else
		gpu_write(gpu, REG_A6XX_PC_DBG_ECO_CNTL, 0x00180000);
>>>>>>> 7d2a07b7

	/* Set the AHB default slave response to "ERROR" */
	gpu_write(gpu, REG_A6XX_CP_AHB_CNTL, 0x1);

	/* Turn on performance counters */
	gpu_write(gpu, REG_A6XX_RBBM_PERFCTR_CNTL, 0x1);

	/* Select CP0 to always count cycles */
	gpu_write(gpu, REG_A6XX_CP_PERFCTR_CP_SEL(0), PERF_CP_ALWAYS_COUNT);

	a6xx_set_ubwc_config(gpu);

	/* Enable fault detection */
	gpu_write(gpu, REG_A6XX_RBBM_INTERFACE_HANG_INT_CNTL,
		(1 << 30) | 0x1fffff);

	gpu_write(gpu, REG_A6XX_UCHE_CLIENT_PF, 1);

	/* Set weights for bicubic filtering */
<<<<<<< HEAD
	if (adreno_is_a650(adreno_gpu)) {
=======
	if (adreno_is_a650_family(adreno_gpu)) {
>>>>>>> 7d2a07b7
		gpu_write(gpu, REG_A6XX_TPL1_BICUBIC_WEIGHTS_TABLE_0, 0);
		gpu_write(gpu, REG_A6XX_TPL1_BICUBIC_WEIGHTS_TABLE_1,
			0x3fe05ff4);
		gpu_write(gpu, REG_A6XX_TPL1_BICUBIC_WEIGHTS_TABLE_2,
			0x3fa0ebee);
		gpu_write(gpu, REG_A6XX_TPL1_BICUBIC_WEIGHTS_TABLE_3,
			0x3f5193ed);
		gpu_write(gpu, REG_A6XX_TPL1_BICUBIC_WEIGHTS_TABLE_4,
			0x3f0243f0);
	}

	/* Protect registers from the CP */
	a6xx_set_cp_protect(gpu);

<<<<<<< HEAD
=======
	if (adreno_is_a660(adreno_gpu)) {
		gpu_write(gpu, REG_A6XX_CP_CHICKEN_DBG, 0x1);
		gpu_write(gpu, REG_A6XX_RBBM_GBIF_CLIENT_QOS_CNTL, 0x0);
		/* Set dualQ + disable afull for A660 GPU but not for A635 */
		gpu_write(gpu, REG_A6XX_UCHE_CMDQ_CONFIG, 0x66906);
	}

>>>>>>> 7d2a07b7
	/* Enable expanded apriv for targets that support it */
	if (gpu->hw_apriv) {
		gpu_write(gpu, REG_A6XX_CP_APRIV_CNTL,
			(1 << 6) | (1 << 5) | (1 << 3) | (1 << 2) | (1 << 1));
	}

	/* Enable interrupts */
	gpu_write(gpu, REG_A6XX_RBBM_INT_0_MASK, A6XX_INT_MASK);

	ret = adreno_hw_init(gpu);
	if (ret)
		goto out;

	ret = a6xx_ucode_init(gpu);
	if (ret)
		goto out;

	/* Set the ringbuffer address */
	gpu_write64(gpu, REG_A6XX_CP_RB_BASE, REG_A6XX_CP_RB_BASE_HI,
		gpu->rb[0]->iova);

<<<<<<< HEAD
	gpu_write(gpu, REG_A6XX_CP_RB_CNTL,
		MSM_GPU_RB_CNTL_DEFAULT | AXXX_CP_RB_CNTL_NO_UPDATE);
=======
	/* Targets that support extended APRIV can use the RPTR shadow from
	 * hardware but all the other ones need to disable the feature. Targets
	 * that support the WHERE_AM_I opcode can use that instead
	 */
	if (adreno_gpu->base.hw_apriv)
		gpu_write(gpu, REG_A6XX_CP_RB_CNTL, MSM_GPU_RB_CNTL_DEFAULT);
	else
		gpu_write(gpu, REG_A6XX_CP_RB_CNTL,
			MSM_GPU_RB_CNTL_DEFAULT | AXXX_CP_RB_CNTL_NO_UPDATE);

	/*
	 * Expanded APRIV and targets that support WHERE_AM_I both need a
	 * privileged buffer to store the RPTR shadow
	 */

	if (adreno_gpu->base.hw_apriv || a6xx_gpu->has_whereami) {
		if (!a6xx_gpu->shadow_bo) {
			a6xx_gpu->shadow = msm_gem_kernel_new_locked(gpu->dev,
				sizeof(u32) * gpu->nr_rings,
				MSM_BO_WC | MSM_BO_MAP_PRIV,
				gpu->aspace, &a6xx_gpu->shadow_bo,
				&a6xx_gpu->shadow_iova);

			if (IS_ERR(a6xx_gpu->shadow))
				return PTR_ERR(a6xx_gpu->shadow);
		}

		gpu_write64(gpu, REG_A6XX_CP_RB_RPTR_ADDR_LO,
			REG_A6XX_CP_RB_RPTR_ADDR_HI,
			shadowptr(a6xx_gpu, gpu->rb[0]));
	}
>>>>>>> 7d2a07b7

	/* Always come up on rb 0 */
	a6xx_gpu->cur_ring = gpu->rb[0];

	a6xx_gpu->cur_ctx = NULL;

	/* Enable the SQE_to start the CP engine */
	gpu_write(gpu, REG_A6XX_CP_SQE_CNTL, 1);

	ret = a6xx_cp_init(gpu);
	if (ret)
		goto out;

	/*
	 * Try to load a zap shader into the secure world. If successful
	 * we can use the CP to switch out of secure mode. If not then we
	 * have no resource but to try to switch ourselves out manually. If we
	 * guessed wrong then access to the RBBM_SECVID_TRUST_CNTL register will
	 * be blocked and a permissions violation will soon follow.
	 */
	ret = a6xx_zap_shader_init(gpu);
	if (!ret) {
		OUT_PKT7(gpu->rb[0], CP_SET_SECURE_MODE, 1);
		OUT_RING(gpu->rb[0], 0x00000000);

		a6xx_flush(gpu, gpu->rb[0]);
		if (!a6xx_idle(gpu, gpu->rb[0]))
			return -EINVAL;
	} else if (ret == -ENODEV) {
		/*
		 * This device does not use zap shader (but print a warning
		 * just in case someone got their dt wrong.. hopefully they
		 * have a debug UART to realize the error of their ways...
		 * if you mess this up you are about to crash horribly)
		 */
		dev_warn_once(gpu->dev->dev,
			"Zap shader not enabled - using SECVID_TRUST_CNTL instead\n");
		gpu_write(gpu, REG_A6XX_RBBM_SECVID_TRUST_CNTL, 0x0);
		ret = 0;
	} else {
		return ret;
	}

out:
	/*
	 * Tell the GMU that we are done touching the GPU and it can start power
	 * management
	 */
	a6xx_gmu_clear_oob(&a6xx_gpu->gmu, GMU_OOB_GPU_SET);

	if (a6xx_gpu->gmu.legacy) {
		/* Take the GMU out of its special boot mode */
		a6xx_gmu_clear_oob(&a6xx_gpu->gmu, GMU_OOB_BOOT_SLUMBER);
	}

	return ret;
}

static void a6xx_dump(struct msm_gpu *gpu)
{
	DRM_DEV_INFO(&gpu->pdev->dev, "status:   %08x\n",
			gpu_read(gpu, REG_A6XX_RBBM_STATUS));
	adreno_dump(gpu);
}

#define VBIF_RESET_ACK_TIMEOUT	100
#define VBIF_RESET_ACK_MASK	0x00f0

static void a6xx_recover(struct msm_gpu *gpu)
{
	struct adreno_gpu *adreno_gpu = to_adreno_gpu(gpu);
	struct a6xx_gpu *a6xx_gpu = to_a6xx_gpu(adreno_gpu);
	int i;

	adreno_dump_info(gpu);

	for (i = 0; i < 8; i++)
		DRM_DEV_INFO(&gpu->pdev->dev, "CP_SCRATCH_REG%d: %u\n", i,
			gpu_read(gpu, REG_A6XX_CP_SCRATCH_REG(i)));

	if (hang_debug)
		a6xx_dump(gpu);

	/*
	 * Turn off keep alive that might have been enabled by the hang
	 * interrupt
	 */
	gmu_write(&a6xx_gpu->gmu, REG_A6XX_GMU_GMU_PWR_COL_KEEPALIVE, 0);

	gpu->funcs->pm_suspend(gpu);
	gpu->funcs->pm_resume(gpu);

	msm_gpu_hw_init(gpu);
}

static const char *a6xx_uche_fault_block(struct msm_gpu *gpu, u32 mid)
{
	static const char *uche_clients[7] = {
		"VFD", "SP", "VSC", "VPC", "HLSQ", "PC", "LRZ",
	};
	u32 val;

	if (mid < 1 || mid > 3)
		return "UNKNOWN";

	/*
	 * The source of the data depends on the mid ID read from FSYNR1.
	 * and the client ID read from the UCHE block
	 */
	val = gpu_read(gpu, REG_A6XX_UCHE_CLIENT_PF);

	/* mid = 3 is most precise and refers to only one block per client */
	if (mid == 3)
		return uche_clients[val & 7];

	/* For mid=2 the source is TP or VFD except when the client id is 0 */
	if (mid == 2)
		return ((val & 7) == 0) ? "TP" : "TP|VFD";

	/* For mid=1 just return "UCHE" as a catchall for everything else */
	return "UCHE";
}

static const char *a6xx_fault_block(struct msm_gpu *gpu, u32 id)
{
	if (id == 0)
		return "CP";
	else if (id == 4)
		return "CCU";
	else if (id == 6)
		return "CDP Prefetch";

	return a6xx_uche_fault_block(gpu, id);
}

#define ARM_SMMU_FSR_TF                 BIT(1)
#define ARM_SMMU_FSR_PF			BIT(3)
#define ARM_SMMU_FSR_EF			BIT(4)

static int a6xx_fault_handler(void *arg, unsigned long iova, int flags, void *data)
{
	struct msm_gpu *gpu = arg;
	struct adreno_smmu_fault_info *info = data;
	const char *type = "UNKNOWN";
	const char *block;
	bool do_devcoredump = info && !READ_ONCE(gpu->crashstate);

	/*
	 * If we aren't going to be resuming later from fault_worker, then do
	 * it now.
	 */
	if (!do_devcoredump) {
		gpu->aspace->mmu->funcs->resume_translation(gpu->aspace->mmu);
	}

	/*
	 * Print a default message if we couldn't get the data from the
	 * adreno-smmu-priv
	 */
	if (!info) {
		pr_warn_ratelimited("*** gpu fault: iova=%.16lx flags=%d (%u,%u,%u,%u)\n",
			iova, flags,
			gpu_read(gpu, REG_A6XX_CP_SCRATCH_REG(4)),
			gpu_read(gpu, REG_A6XX_CP_SCRATCH_REG(5)),
			gpu_read(gpu, REG_A6XX_CP_SCRATCH_REG(6)),
			gpu_read(gpu, REG_A6XX_CP_SCRATCH_REG(7)));

		return 0;
	}

	if (info->fsr & ARM_SMMU_FSR_TF)
		type = "TRANSLATION";
	else if (info->fsr & ARM_SMMU_FSR_PF)
		type = "PERMISSION";
	else if (info->fsr & ARM_SMMU_FSR_EF)
		type = "EXTERNAL";

	block = a6xx_fault_block(gpu, info->fsynr1 & 0xff);

	pr_warn_ratelimited("*** gpu fault: ttbr0=%.16llx iova=%.16lx dir=%s type=%s source=%s (%u,%u,%u,%u)\n",
			info->ttbr0, iova,
			flags & IOMMU_FAULT_WRITE ? "WRITE" : "READ",
			type, block,
			gpu_read(gpu, REG_A6XX_CP_SCRATCH_REG(4)),
			gpu_read(gpu, REG_A6XX_CP_SCRATCH_REG(5)),
			gpu_read(gpu, REG_A6XX_CP_SCRATCH_REG(6)),
			gpu_read(gpu, REG_A6XX_CP_SCRATCH_REG(7)));

	if (do_devcoredump) {
		/* Turn off the hangcheck timer to keep it from bothering us */
		del_timer(&gpu->hangcheck_timer);

		gpu->fault_info.ttbr0 = info->ttbr0;
		gpu->fault_info.iova  = iova;
		gpu->fault_info.flags = flags;
		gpu->fault_info.type  = type;
		gpu->fault_info.block = block;

		kthread_queue_work(gpu->worker, &gpu->fault_work);
	}

	return 0;
}

static void a6xx_cp_hw_err_irq(struct msm_gpu *gpu)
{
	u32 status = gpu_read(gpu, REG_A6XX_CP_INTERRUPT_STATUS);

	if (status & A6XX_CP_INT_CP_OPCODE_ERROR) {
		u32 val;

		gpu_write(gpu, REG_A6XX_CP_SQE_STAT_ADDR, 1);
		val = gpu_read(gpu, REG_A6XX_CP_SQE_STAT_DATA);
		dev_err_ratelimited(&gpu->pdev->dev,
			"CP | opcode error | possible opcode=0x%8.8X\n",
			val);
	}

	if (status & A6XX_CP_INT_CP_UCODE_ERROR)
		dev_err_ratelimited(&gpu->pdev->dev,
			"CP ucode error interrupt\n");

	if (status & A6XX_CP_INT_CP_HW_FAULT_ERROR)
		dev_err_ratelimited(&gpu->pdev->dev, "CP | HW fault | status=0x%8.8X\n",
			gpu_read(gpu, REG_A6XX_CP_HW_FAULT));

	if (status & A6XX_CP_INT_CP_REGISTER_PROTECTION_ERROR) {
		u32 val = gpu_read(gpu, REG_A6XX_CP_PROTECT_STATUS);

		dev_err_ratelimited(&gpu->pdev->dev,
			"CP | protected mode error | %s | addr=0x%8.8X | status=0x%8.8X\n",
			val & (1 << 20) ? "READ" : "WRITE",
			(val & 0x3ffff), val);
	}

	if (status & A6XX_CP_INT_CP_AHB_ERROR)
		dev_err_ratelimited(&gpu->pdev->dev, "CP AHB error interrupt\n");

	if (status & A6XX_CP_INT_CP_VSD_PARITY_ERROR)
		dev_err_ratelimited(&gpu->pdev->dev, "CP VSD decoder parity error\n");

	if (status & A6XX_CP_INT_CP_ILLEGAL_INSTR_ERROR)
		dev_err_ratelimited(&gpu->pdev->dev, "CP illegal instruction error\n");

}

static void a6xx_fault_detect_irq(struct msm_gpu *gpu)
{
	struct adreno_gpu *adreno_gpu = to_adreno_gpu(gpu);
	struct a6xx_gpu *a6xx_gpu = to_a6xx_gpu(adreno_gpu);
	struct msm_ringbuffer *ring = gpu->funcs->active_ring(gpu);

	/*
	 * If stalled on SMMU fault, we could trip the GPU's hang detection,
	 * but the fault handler will trigger the devcore dump, and we want
	 * to otherwise resume normally rather than killing the submit, so
	 * just bail.
	 */
	if (gpu_read(gpu, REG_A6XX_RBBM_STATUS3) & A6XX_RBBM_STATUS3_SMMU_STALLED_ON_FAULT)
		return;

	/*
	 * Force the GPU to stay on until after we finish
	 * collecting information
	 */
	gmu_write(&a6xx_gpu->gmu, REG_A6XX_GMU_GMU_PWR_COL_KEEPALIVE, 1);

	DRM_DEV_ERROR(&gpu->pdev->dev,
		"gpu fault ring %d fence %x status %8.8X rb %4.4x/%4.4x ib1 %16.16llX/%4.4x ib2 %16.16llX/%4.4x\n",
		ring ? ring->id : -1, ring ? ring->seqno : 0,
		gpu_read(gpu, REG_A6XX_RBBM_STATUS),
		gpu_read(gpu, REG_A6XX_CP_RB_RPTR),
		gpu_read(gpu, REG_A6XX_CP_RB_WPTR),
		gpu_read64(gpu, REG_A6XX_CP_IB1_BASE, REG_A6XX_CP_IB1_BASE_HI),
		gpu_read(gpu, REG_A6XX_CP_IB1_REM_SIZE),
		gpu_read64(gpu, REG_A6XX_CP_IB2_BASE, REG_A6XX_CP_IB2_BASE_HI),
		gpu_read(gpu, REG_A6XX_CP_IB2_REM_SIZE));

	/* Turn off the hangcheck timer to keep it from bothering us */
	del_timer(&gpu->hangcheck_timer);

	kthread_queue_work(gpu->worker, &gpu->recover_work);
}

static irqreturn_t a6xx_irq(struct msm_gpu *gpu)
{
	u32 status = gpu_read(gpu, REG_A6XX_RBBM_INT_0_STATUS);

	gpu_write(gpu, REG_A6XX_RBBM_INT_CLEAR_CMD, status);

	if (status & A6XX_RBBM_INT_0_MASK_RBBM_HANG_DETECT)
		a6xx_fault_detect_irq(gpu);

	if (status & A6XX_RBBM_INT_0_MASK_CP_AHB_ERROR)
		dev_err_ratelimited(&gpu->pdev->dev, "CP | AHB bus error\n");

	if (status & A6XX_RBBM_INT_0_MASK_CP_HW_ERROR)
		a6xx_cp_hw_err_irq(gpu);

	if (status & A6XX_RBBM_INT_0_MASK_RBBM_ATB_ASYNCFIFO_OVERFLOW)
		dev_err_ratelimited(&gpu->pdev->dev, "RBBM | ATB ASYNC overflow\n");

	if (status & A6XX_RBBM_INT_0_MASK_RBBM_ATB_BUS_OVERFLOW)
		dev_err_ratelimited(&gpu->pdev->dev, "RBBM | ATB bus overflow\n");

	if (status & A6XX_RBBM_INT_0_MASK_UCHE_OOB_ACCESS)
		dev_err_ratelimited(&gpu->pdev->dev, "UCHE | Out of bounds access\n");

	if (status & A6XX_RBBM_INT_0_MASK_CP_CACHE_FLUSH_TS)
		msm_gpu_retire(gpu);

	return IRQ_HANDLED;
}

static void a6xx_llc_rmw(struct a6xx_gpu *a6xx_gpu, u32 reg, u32 mask, u32 or)
{
	return msm_rmw(a6xx_gpu->llc_mmio + (reg << 2), mask, or);
}

static void a6xx_llc_write(struct a6xx_gpu *a6xx_gpu, u32 reg, u32 value)
{
	return msm_writel(value, a6xx_gpu->llc_mmio + (reg << 2));
}

static void a6xx_llc_deactivate(struct a6xx_gpu *a6xx_gpu)
{
	llcc_slice_deactivate(a6xx_gpu->llc_slice);
	llcc_slice_deactivate(a6xx_gpu->htw_llc_slice);
}

static void a6xx_llc_activate(struct a6xx_gpu *a6xx_gpu)
{
	struct adreno_gpu *adreno_gpu = &a6xx_gpu->base;
	struct msm_gpu *gpu = &adreno_gpu->base;
	u32 cntl1_regval = 0;

	if (IS_ERR(a6xx_gpu->llc_mmio))
		return;

	if (!llcc_slice_activate(a6xx_gpu->llc_slice)) {
		u32 gpu_scid = llcc_get_slice_id(a6xx_gpu->llc_slice);

		gpu_scid &= 0x1f;
		cntl1_regval = (gpu_scid << 0) | (gpu_scid << 5) | (gpu_scid << 10) |
			       (gpu_scid << 15) | (gpu_scid << 20);
	}

	/*
	 * For targets with a MMU500, activate the slice but don't program the
	 * register.  The XBL will take care of that.
	 */
	if (!llcc_slice_activate(a6xx_gpu->htw_llc_slice)) {
		if (!a6xx_gpu->have_mmu500) {
			u32 gpuhtw_scid = llcc_get_slice_id(a6xx_gpu->htw_llc_slice);

			gpuhtw_scid &= 0x1f;
			cntl1_regval |= FIELD_PREP(GENMASK(29, 25), gpuhtw_scid);
		}
	}

	if (cntl1_regval) {
		/*
		 * Program the slice IDs for the various GPU blocks and GPU MMU
		 * pagetables
		 */
		if (a6xx_gpu->have_mmu500)
			gpu_rmw(gpu, REG_A6XX_GBIF_SCACHE_CNTL1, GENMASK(24, 0),
				cntl1_regval);
		else {
			a6xx_llc_write(a6xx_gpu,
				REG_A6XX_CX_MISC_SYSTEM_CACHE_CNTL_1, cntl1_regval);

			/*
			 * Program cacheability overrides to not allocate cache
			 * lines on a write miss
			 */
			a6xx_llc_rmw(a6xx_gpu,
				REG_A6XX_CX_MISC_SYSTEM_CACHE_CNTL_0, 0xF, 0x03);
		}
	}
}

static void a6xx_llc_slices_destroy(struct a6xx_gpu *a6xx_gpu)
{
	llcc_slice_putd(a6xx_gpu->llc_slice);
	llcc_slice_putd(a6xx_gpu->htw_llc_slice);
}

static void a6xx_llc_slices_init(struct platform_device *pdev,
		struct a6xx_gpu *a6xx_gpu)
{
	struct device_node *phandle;

	/*
	 * There is a different programming path for targets with an mmu500
	 * attached, so detect if that is the case
	 */
	phandle = of_parse_phandle(pdev->dev.of_node, "iommus", 0);
	a6xx_gpu->have_mmu500 = (phandle &&
		of_device_is_compatible(phandle, "arm,mmu-500"));
	of_node_put(phandle);

	if (a6xx_gpu->have_mmu500)
		a6xx_gpu->llc_mmio = NULL;
	else
		a6xx_gpu->llc_mmio = msm_ioremap(pdev, "cx_mem", "gpu_cx");

	a6xx_gpu->llc_slice = llcc_slice_getd(LLCC_GPU);
	a6xx_gpu->htw_llc_slice = llcc_slice_getd(LLCC_GPUHTW);

	if (IS_ERR_OR_NULL(a6xx_gpu->llc_slice) && IS_ERR_OR_NULL(a6xx_gpu->htw_llc_slice))
		a6xx_gpu->llc_mmio = ERR_PTR(-EINVAL);
}

static int a6xx_pm_resume(struct msm_gpu *gpu)
{
	struct adreno_gpu *adreno_gpu = to_adreno_gpu(gpu);
	struct a6xx_gpu *a6xx_gpu = to_a6xx_gpu(adreno_gpu);
	int ret;

	gpu->needs_hw_init = true;

	trace_msm_gpu_resume(0);

	ret = a6xx_gmu_resume(a6xx_gpu);
	if (ret)
		return ret;

	msm_gpu_resume_devfreq(gpu);

	a6xx_llc_activate(a6xx_gpu);

	return 0;
}

static int a6xx_pm_suspend(struct msm_gpu *gpu)
{
	struct adreno_gpu *adreno_gpu = to_adreno_gpu(gpu);
	struct a6xx_gpu *a6xx_gpu = to_a6xx_gpu(adreno_gpu);
	int i, ret;

	trace_msm_gpu_suspend(0);

	a6xx_llc_deactivate(a6xx_gpu);

	devfreq_suspend_device(gpu->devfreq.devfreq);

	ret = a6xx_gmu_stop(a6xx_gpu);
	if (ret)
		return ret;

	if (a6xx_gpu->shadow_bo)
		for (i = 0; i < gpu->nr_rings; i++)
			a6xx_gpu->shadow[i] = 0;

	return 0;
}

static int a6xx_get_timestamp(struct msm_gpu *gpu, uint64_t *value)
{
	struct adreno_gpu *adreno_gpu = to_adreno_gpu(gpu);
	struct a6xx_gpu *a6xx_gpu = to_a6xx_gpu(adreno_gpu);
	static DEFINE_MUTEX(perfcounter_oob);

	mutex_lock(&perfcounter_oob);

	/* Force the GPU power on so we can read this register */
	a6xx_gmu_set_oob(&a6xx_gpu->gmu, GMU_OOB_PERFCOUNTER_SET);

	*value = gpu_read64(gpu, REG_A6XX_CP_ALWAYS_ON_COUNTER_LO,
		REG_A6XX_CP_ALWAYS_ON_COUNTER_HI);

	a6xx_gmu_clear_oob(&a6xx_gpu->gmu, GMU_OOB_PERFCOUNTER_SET);
	mutex_unlock(&perfcounter_oob);
	return 0;
}

static struct msm_ringbuffer *a6xx_active_ring(struct msm_gpu *gpu)
{
	struct adreno_gpu *adreno_gpu = to_adreno_gpu(gpu);
	struct a6xx_gpu *a6xx_gpu = to_a6xx_gpu(adreno_gpu);

	return a6xx_gpu->cur_ring;
}

static void a6xx_destroy(struct msm_gpu *gpu)
{
	struct adreno_gpu *adreno_gpu = to_adreno_gpu(gpu);
	struct a6xx_gpu *a6xx_gpu = to_a6xx_gpu(adreno_gpu);

	if (a6xx_gpu->sqe_bo) {
		msm_gem_unpin_iova(a6xx_gpu->sqe_bo, gpu->aspace);
		drm_gem_object_put(a6xx_gpu->sqe_bo);
	}

	if (a6xx_gpu->shadow_bo) {
		msm_gem_unpin_iova(a6xx_gpu->shadow_bo, gpu->aspace);
		drm_gem_object_put(a6xx_gpu->shadow_bo);
	}

	a6xx_llc_slices_destroy(a6xx_gpu);

	a6xx_gmu_remove(a6xx_gpu);

	adreno_gpu_cleanup(adreno_gpu);

	kfree(a6xx_gpu);
}

static unsigned long a6xx_gpu_busy(struct msm_gpu *gpu)
{
	struct adreno_gpu *adreno_gpu = to_adreno_gpu(gpu);
	struct a6xx_gpu *a6xx_gpu = to_a6xx_gpu(adreno_gpu);
	u64 busy_cycles, busy_time;


	/* Only read the gpu busy if the hardware is already active */
	if (pm_runtime_get_if_in_use(a6xx_gpu->gmu.dev) == 0)
		return 0;

	busy_cycles = gmu_read64(&a6xx_gpu->gmu,
			REG_A6XX_GMU_CX_GMU_POWER_COUNTER_XOCLK_0_L,
			REG_A6XX_GMU_CX_GMU_POWER_COUNTER_XOCLK_0_H);

	busy_time = (busy_cycles - gpu->devfreq.busy_cycles) * 10;
	do_div(busy_time, 192);

	gpu->devfreq.busy_cycles = busy_cycles;

	pm_runtime_put(a6xx_gpu->gmu.dev);

	if (WARN_ON(busy_time > ~0LU))
		return ~0LU;

	return (unsigned long)busy_time;
}

static struct msm_gem_address_space *
a6xx_create_address_space(struct msm_gpu *gpu, struct platform_device *pdev)
{
	struct adreno_gpu *adreno_gpu = to_adreno_gpu(gpu);
	struct a6xx_gpu *a6xx_gpu = to_a6xx_gpu(adreno_gpu);
	struct iommu_domain *iommu;
	struct msm_mmu *mmu;
	struct msm_gem_address_space *aspace;
	u64 start, size;

	iommu = iommu_domain_alloc(&platform_bus_type);
	if (!iommu)
		return NULL;

	/*
	 * This allows GPU to set the bus attributes required to use system
	 * cache on behalf of the iommu page table walker.
	 */
	if (!IS_ERR_OR_NULL(a6xx_gpu->htw_llc_slice))
		adreno_set_llc_attributes(iommu);

	mmu = msm_iommu_new(&pdev->dev, iommu);
	if (IS_ERR(mmu)) {
		iommu_domain_free(iommu);
		return ERR_CAST(mmu);
	}

	/*
	 * Use the aperture start or SZ_16M, whichever is greater. This will
	 * ensure that we align with the allocated pagetable range while still
	 * allowing room in the lower 32 bits for GMEM and whatnot
	 */
	start = max_t(u64, SZ_16M, iommu->geometry.aperture_start);
	size = iommu->geometry.aperture_end - start + 1;

	aspace = msm_gem_address_space_create(mmu, "gpu",
		start & GENMASK_ULL(48, 0), size);

	if (IS_ERR(aspace) && !IS_ERR(mmu))
		mmu->funcs->destroy(mmu);

	return aspace;
}

static struct msm_gem_address_space *
a6xx_create_private_address_space(struct msm_gpu *gpu)
{
	struct msm_mmu *mmu;

	mmu = msm_iommu_pagetable_create(gpu->aspace->mmu);

	if (IS_ERR(mmu))
		return ERR_CAST(mmu);

	return msm_gem_address_space_create(mmu,
		"gpu", 0x100000000ULL, 0x1ffffffffULL);
}

static uint32_t a6xx_get_rptr(struct msm_gpu *gpu, struct msm_ringbuffer *ring)
{
	struct adreno_gpu *adreno_gpu = to_adreno_gpu(gpu);
	struct a6xx_gpu *a6xx_gpu = to_a6xx_gpu(adreno_gpu);

	if (adreno_gpu->base.hw_apriv || a6xx_gpu->has_whereami)
		return a6xx_gpu->shadow[ring->id];

	return ring->memptrs->rptr = gpu_read(gpu, REG_A6XX_CP_RB_RPTR);
}

static u32 a618_get_speed_bin(u32 fuse)
{
	if (fuse == 0)
		return 0;
	else if (fuse == 169)
		return 1;
	else if (fuse == 174)
		return 2;

	return UINT_MAX;
}

static u32 fuse_to_supp_hw(struct device *dev, u32 revn, u32 fuse)
{
	u32 val = UINT_MAX;

	if (revn == 618)
		val = a618_get_speed_bin(fuse);

	if (val == UINT_MAX) {
		DRM_DEV_ERROR(dev,
			"missing support for speed-bin: %u. Some OPPs may not be supported by hardware",
			fuse);
		return UINT_MAX;
	}

	return (1 << val);
}

static int a6xx_set_supported_hw(struct device *dev, struct a6xx_gpu *a6xx_gpu,
		u32 revn)
{
	u32 supp_hw = UINT_MAX;
	u16 speedbin;
	int ret;

	ret = nvmem_cell_read_u16(dev, "speed_bin", &speedbin);
	/*
	 * -ENOENT means that the platform doesn't support speedbin which is
	 * fine
	 */
	if (ret == -ENOENT) {
		return 0;
	} else if (ret) {
		DRM_DEV_ERROR(dev,
			      "failed to read speed-bin (%d). Some OPPs may not be supported by hardware",
			      ret);
		goto done;
	}
	speedbin = le16_to_cpu(speedbin);

	supp_hw = fuse_to_supp_hw(dev, revn, speedbin);

done:
	ret = devm_pm_opp_set_supported_hw(dev, &supp_hw, 1);
	if (ret)
		return ret;

	return 0;
}

static const struct adreno_gpu_funcs funcs = {
	.base = {
		.get_param = adreno_get_param,
		.hw_init = a6xx_hw_init,
		.pm_suspend = a6xx_pm_suspend,
		.pm_resume = a6xx_pm_resume,
		.recover = a6xx_recover,
		.submit = a6xx_submit,
		.active_ring = a6xx_active_ring,
		.irq = a6xx_irq,
		.destroy = a6xx_destroy,
#if defined(CONFIG_DRM_MSM_GPU_STATE)
		.show = a6xx_show,
#endif
		.gpu_busy = a6xx_gpu_busy,
		.gpu_get_freq = a6xx_gmu_get_freq,
		.gpu_set_freq = a6xx_gmu_set_freq,
#if defined(CONFIG_DRM_MSM_GPU_STATE)
		.gpu_state_get = a6xx_gpu_state_get,
		.gpu_state_put = a6xx_gpu_state_put,
#endif
<<<<<<< HEAD
		.create_address_space = adreno_iommu_create_address_space,
=======
		.create_address_space = a6xx_create_address_space,
		.create_private_address_space = a6xx_create_private_address_space,
		.get_rptr = a6xx_get_rptr,
>>>>>>> 7d2a07b7
	},
	.get_timestamp = a6xx_get_timestamp,
};

struct msm_gpu *a6xx_gpu_init(struct drm_device *dev)
{
	struct msm_drm_private *priv = dev->dev_private;
	struct platform_device *pdev = priv->gpu_pdev;
	struct adreno_platform_config *config = pdev->dev.platform_data;
	const struct adreno_info *info;
	struct device_node *node;
	struct a6xx_gpu *a6xx_gpu;
	struct adreno_gpu *adreno_gpu;
	struct msm_gpu *gpu;
	int ret;

	a6xx_gpu = kzalloc(sizeof(*a6xx_gpu), GFP_KERNEL);
	if (!a6xx_gpu)
		return ERR_PTR(-ENOMEM);

	adreno_gpu = &a6xx_gpu->base;
	gpu = &adreno_gpu->base;

	adreno_gpu->registers = NULL;

	/*
	 * We need to know the platform type before calling into adreno_gpu_init
	 * so that the hw_apriv flag can be correctly set. Snoop into the info
	 * and grab the revision number
	 */
	info = adreno_info(config->rev);

	if (info && (info->revn == 650 || info->revn == 660))
		adreno_gpu->base.hw_apriv = true;

	a6xx_llc_slices_init(pdev, a6xx_gpu);

	ret = a6xx_set_supported_hw(&pdev->dev, a6xx_gpu, info->revn);
	if (ret) {
		a6xx_destroy(&(a6xx_gpu->base.base));
		return ERR_PTR(ret);
	}

	/*
	 * We need to know the platform type before calling into adreno_gpu_init
	 * so that the hw_apriv flag can be correctly set. Snoop into the info
	 * and grab the revision number
	 */
	info = adreno_info(config->rev);

	if (info && info->revn == 650)
		adreno_gpu->base.hw_apriv = true;

	ret = adreno_gpu_init(dev, pdev, adreno_gpu, &funcs, 1);
	if (ret) {
		a6xx_destroy(&(a6xx_gpu->base.base));
		return ERR_PTR(ret);
	}

	/* Check if there is a GMU phandle and set it up */
	node = of_parse_phandle(pdev->dev.of_node, "qcom,gmu", 0);

	/* FIXME: How do we gracefully handle this? */
	BUG_ON(!node);

	ret = a6xx_gmu_init(a6xx_gpu, node);
	if (ret) {
		a6xx_destroy(&(a6xx_gpu->base.base));
		return ERR_PTR(ret);
	}

	if (gpu->aspace)
		msm_mmu_set_fault_handler(gpu->aspace->mmu, gpu,
				a6xx_fault_handler);

	return gpu;
}<|MERGE_RESOLUTION|>--- conflicted
+++ resolved
@@ -425,8 +425,6 @@
 	{REG_A6XX_RBBM_CLOCK_DELAY_GMU_GX, 0x00000111},
 	{REG_A6XX_RBBM_CLOCK_HYST_GMU_GX, 0x00000555},
 	{},
-<<<<<<< HEAD
-=======
 };
 
 const struct adreno_reglist a660_hwcg[] = {
@@ -480,7 +478,6 @@
 	{REG_A6XX_RBBM_CLOCK_DELAY_GMU_GX, 0x00000111},
 	{REG_A6XX_RBBM_CLOCK_HYST_GMU_GX, 0x00000555},
 	{},
->>>>>>> 7d2a07b7
 };
 
 static void a6xx_set_hwcg(struct msm_gpu *gpu, bool state)
@@ -597,8 +594,6 @@
 	A6XX_PROTECT_NORDWR(0x1f8c0, 0x0000), /* note: infinite range */
 };
 
-<<<<<<< HEAD
-=======
 /* These are for a635 and a660 */
 static const u32 a660_protect[] = {
 	A6XX_PROTECT_RDONLY(0x00000, 0x04ff),
@@ -644,7 +639,6 @@
 	A6XX_PROTECT_NORDWR(0x1f8c0, 0x0000), /* note: infinite range */
 };
 
->>>>>>> 7d2a07b7
 static void a6xx_set_cp_protect(struct msm_gpu *gpu)
 {
 	struct adreno_gpu *adreno_gpu = to_adreno_gpu(gpu);
@@ -658,13 +652,10 @@
 		regs = a650_protect;
 		count = ARRAY_SIZE(a650_protect);
 		count_max = 48;
-<<<<<<< HEAD
-=======
 	} else if (adreno_is_a660(adreno_gpu)) {
 		regs = a660_protect;
 		count = ARRAY_SIZE(a660_protect);
 		count_max = 48;
->>>>>>> 7d2a07b7
 	}
 
 	/*
@@ -695,11 +686,7 @@
 	if (adreno_is_a640(adreno_gpu))
 		amsbc = 1;
 
-<<<<<<< HEAD
-	if (adreno_is_a650(adreno_gpu)) {
-=======
 	if (adreno_is_a650(adreno_gpu) || adreno_is_a660(adreno_gpu)) {
->>>>>>> 7d2a07b7
 		/* TODO: get ddr type from bootloader and use 2 for LPDDR4 */
 		lower_bit = 3;
 		amsbc = 1;
@@ -910,11 +897,7 @@
 	a6xx_set_hwcg(gpu, true);
 
 	/* VBIF/GBIF start*/
-<<<<<<< HEAD
-	if (adreno_is_a640(adreno_gpu) || adreno_is_a650(adreno_gpu)) {
-=======
 	if (adreno_is_a640(adreno_gpu) || adreno_is_a650_family(adreno_gpu)) {
->>>>>>> 7d2a07b7
 		gpu_write(gpu, REG_A6XX_GBIF_QSB_SIDE0, 0x00071620);
 		gpu_write(gpu, REG_A6XX_GBIF_QSB_SIDE1, 0x00071620);
 		gpu_write(gpu, REG_A6XX_GBIF_QSB_SIDE2, 0x00071620);
@@ -939,11 +922,7 @@
 	gpu_write(gpu, REG_A6XX_UCHE_WRITE_THRU_BASE_LO, 0xfffff000);
 	gpu_write(gpu, REG_A6XX_UCHE_WRITE_THRU_BASE_HI, 0x0001ffff);
 
-<<<<<<< HEAD
-	if (!adreno_is_a650(adreno_gpu)) {
-=======
 	if (!adreno_is_a650_family(adreno_gpu)) {
->>>>>>> 7d2a07b7
 		/* Set the GMEM VA range [0x100000:0x100000 + gpu->gmem - 1] */
 		gpu_write64(gpu, REG_A6XX_UCHE_GMEM_RANGE_MIN_LO,
 			REG_A6XX_UCHE_GMEM_RANGE_MIN_HI, 0x00100000);
@@ -956,11 +935,7 @@
 	gpu_write(gpu, REG_A6XX_UCHE_FILTER_CNTL, 0x804);
 	gpu_write(gpu, REG_A6XX_UCHE_CACHE_WAYS, 0x4);
 
-<<<<<<< HEAD
-	if (adreno_is_a640(adreno_gpu) || adreno_is_a650(adreno_gpu))
-=======
 	if (adreno_is_a640(adreno_gpu) || adreno_is_a650_family(adreno_gpu))
->>>>>>> 7d2a07b7
 		gpu_write(gpu, REG_A6XX_CP_ROQ_THRESHOLDS_2, 0x02000140);
 	else
 		gpu_write(gpu, REG_A6XX_CP_ROQ_THRESHOLDS_2, 0x010000c0);
@@ -972,15 +947,6 @@
 	/* Setting the mem pool size */
 	gpu_write(gpu, REG_A6XX_CP_MEM_POOL_SIZE, 128);
 
-<<<<<<< HEAD
-	/* Setting the primFifo thresholds default values */
-	if (adreno_is_a650(adreno_gpu))
-		gpu_write(gpu, REG_A6XX_PC_DBG_ECO_CNTL, 0x00300000);
-	else if (adreno_is_a640(adreno_gpu))
-		gpu_write(gpu, REG_A6XX_PC_DBG_ECO_CNTL, 0x00200000);
-	else
-		gpu_write(gpu, REG_A6XX_PC_DBG_ECO_CNTL, (0x300 << 11));
-=======
 	/* Setting the primFifo thresholds default values,
 	 * and vccCacheSkipDis=1 bit (0x200) for A640 and newer
 	*/
@@ -990,7 +956,6 @@
 		gpu_write(gpu, REG_A6XX_PC_DBG_ECO_CNTL, 0x00200200);
 	else
 		gpu_write(gpu, REG_A6XX_PC_DBG_ECO_CNTL, 0x00180000);
->>>>>>> 7d2a07b7
 
 	/* Set the AHB default slave response to "ERROR" */
 	gpu_write(gpu, REG_A6XX_CP_AHB_CNTL, 0x1);
@@ -1010,11 +975,7 @@
 	gpu_write(gpu, REG_A6XX_UCHE_CLIENT_PF, 1);
 
 	/* Set weights for bicubic filtering */
-<<<<<<< HEAD
-	if (adreno_is_a650(adreno_gpu)) {
-=======
 	if (adreno_is_a650_family(adreno_gpu)) {
->>>>>>> 7d2a07b7
 		gpu_write(gpu, REG_A6XX_TPL1_BICUBIC_WEIGHTS_TABLE_0, 0);
 		gpu_write(gpu, REG_A6XX_TPL1_BICUBIC_WEIGHTS_TABLE_1,
 			0x3fe05ff4);
@@ -1029,8 +990,6 @@
 	/* Protect registers from the CP */
 	a6xx_set_cp_protect(gpu);
 
-<<<<<<< HEAD
-=======
 	if (adreno_is_a660(adreno_gpu)) {
 		gpu_write(gpu, REG_A6XX_CP_CHICKEN_DBG, 0x1);
 		gpu_write(gpu, REG_A6XX_RBBM_GBIF_CLIENT_QOS_CNTL, 0x0);
@@ -1038,7 +997,6 @@
 		gpu_write(gpu, REG_A6XX_UCHE_CMDQ_CONFIG, 0x66906);
 	}
 
->>>>>>> 7d2a07b7
 	/* Enable expanded apriv for targets that support it */
 	if (gpu->hw_apriv) {
 		gpu_write(gpu, REG_A6XX_CP_APRIV_CNTL,
@@ -1060,10 +1018,6 @@
 	gpu_write64(gpu, REG_A6XX_CP_RB_BASE, REG_A6XX_CP_RB_BASE_HI,
 		gpu->rb[0]->iova);
 
-<<<<<<< HEAD
-	gpu_write(gpu, REG_A6XX_CP_RB_CNTL,
-		MSM_GPU_RB_CNTL_DEFAULT | AXXX_CP_RB_CNTL_NO_UPDATE);
-=======
 	/* Targets that support extended APRIV can use the RPTR shadow from
 	 * hardware but all the other ones need to disable the feature. Targets
 	 * that support the WHERE_AM_I opcode can use that instead
@@ -1095,7 +1049,6 @@
 			REG_A6XX_CP_RB_RPTR_ADDR_HI,
 			shadowptr(a6xx_gpu, gpu->rb[0]));
 	}
->>>>>>> 7d2a07b7
 
 	/* Always come up on rb 0 */
 	a6xx_gpu->cur_ring = gpu->rb[0];
@@ -1784,13 +1737,9 @@
 		.gpu_state_get = a6xx_gpu_state_get,
 		.gpu_state_put = a6xx_gpu_state_put,
 #endif
-<<<<<<< HEAD
-		.create_address_space = adreno_iommu_create_address_space,
-=======
 		.create_address_space = a6xx_create_address_space,
 		.create_private_address_space = a6xx_create_private_address_space,
 		.get_rptr = a6xx_get_rptr,
->>>>>>> 7d2a07b7
 	},
 	.get_timestamp = a6xx_get_timestamp,
 };
@@ -1834,16 +1783,6 @@
 		return ERR_PTR(ret);
 	}
 
-	/*
-	 * We need to know the platform type before calling into adreno_gpu_init
-	 * so that the hw_apriv flag can be correctly set. Snoop into the info
-	 * and grab the revision number
-	 */
-	info = adreno_info(config->rev);
-
-	if (info && info->revn == 650)
-		adreno_gpu->base.hw_apriv = true;
-
 	ret = adreno_gpu_init(dev, pdev, adreno_gpu, &funcs, 1);
 	if (ret) {
 		a6xx_destroy(&(a6xx_gpu->base.base));
