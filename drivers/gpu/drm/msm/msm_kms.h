/* SPDX-License-Identifier: GPL-2.0-only */
/*
 * Copyright (c) 2016-2018, The Linux Foundation. All rights reserved.
 * Copyright (C) 2013 Red Hat
 * Author: Rob Clark <robdclark@gmail.com>
 */

#ifndef __MSM_KMS_H__
#define __MSM_KMS_H__

#include <linux/clk.h>
#include <linux/regulator/consumer.h>

#include "msm_drv.h"

#define MAX_PLANE	4

/* As there are different display controller blocks depending on the
 * snapdragon version, the kms support is split out and the appropriate
 * implementation is loaded at runtime.  The kms module is responsible
 * for constructing the appropriate planes/crtcs/encoders/connectors.
 */
struct msm_kms_funcs {
	/* hw initialization: */
	int (*hw_init)(struct msm_kms *kms);
	/* irq handling: */
	void (*irq_preinstall)(struct msm_kms *kms);
	int (*irq_postinstall)(struct msm_kms *kms);
	void (*irq_uninstall)(struct msm_kms *kms);
	irqreturn_t (*irq)(struct msm_kms *kms);
	int (*enable_vblank)(struct msm_kms *kms, struct drm_crtc *crtc);
	void (*disable_vblank)(struct msm_kms *kms, struct drm_crtc *crtc);

	/*
	 * Atomic commit handling:
	 *
	 * Note that in the case of async commits, the funcs which take
	 * a crtc_mask (ie. ->flush_commit(), and ->complete_commit())
	 * might not be evenly balanced with ->prepare_commit(), however
	 * each crtc that effected by a ->prepare_commit() (potentially
	 * multiple times) will eventually (at end of vsync period) be
	 * flushed and completed.
	 *
	 * This has some implications about tracking of cleanup state,
	 * for example SMP blocks to release after commit completes.  Ie.
	 * cleanup state should be also duplicated in the various
	 * duplicate_state() methods, as the current cleanup state at
	 * ->complete_commit() time may have accumulated cleanup work
	 * from multiple commits.
	 */

	/**
	 * Enable/disable power/clks needed for hw access done in other
	 * commit related methods.
	 *
	 * If mdp4 is migrated to runpm, we could probably drop these
	 * and use runpm directly.
	 */
	void (*enable_commit)(struct msm_kms *kms);
	void (*disable_commit)(struct msm_kms *kms);

	/**
	 * If the kms backend supports async commit, it should implement
	 * this method to return the time of the next vsync.  This is
	 * used to determine a time slightly before vsync, for the async
	 * commit timer to run and complete an async commit.
	 */
	ktime_t (*vsync_time)(struct msm_kms *kms, struct drm_crtc *crtc);

	/**
	 * Prepare for atomic commit.  This is called after any previous
	 * (async or otherwise) commit has completed.
	 */
	void (*prepare_commit)(struct msm_kms *kms, struct drm_atomic_state *state);

	/**
	 * Flush an atomic commit.  This is called after the hardware
	 * updates have already been pushed down to effected planes/
	 * crtcs/encoders/connectors.
	 */
	void (*flush_commit)(struct msm_kms *kms, unsigned crtc_mask);

	/**
	 * Wait for any in-progress flush to complete on the specified
	 * crtcs.  This should not block if there is no in-progress
	 * commit (ie. don't just wait for a vblank), as it will also
	 * be called before ->prepare_commit() to ensure any potential
	 * "async" commit has completed.
	 */
	void (*wait_flush)(struct msm_kms *kms, unsigned crtc_mask);

	/**
	 * Clean up after commit is completed.  This is called after
	 * ->wait_flush(), to give the backend a chance to do any
	 * post-commit cleanup.
	 */
	void (*complete_commit)(struct msm_kms *kms, unsigned crtc_mask);

	/*
	 * Format handling:
	 */

	/* get msm_format w/ optional format modifiers from drm_mode_fb_cmd2 */
	const struct msm_format *(*get_format)(struct msm_kms *kms,
					const uint32_t format,
					const uint64_t modifiers);
	/* do format checking on format modified through fb_cmd2 modifiers */
	int (*check_modified_format)(const struct msm_kms *kms,
			const struct msm_format *msm_fmt,
			const struct drm_mode_fb_cmd2 *cmd,
			struct drm_gem_object **bos);

	/* misc: */
	long (*round_pixclk)(struct msm_kms *kms, unsigned long rate,
			struct drm_encoder *encoder);
	int (*set_split_display)(struct msm_kms *kms,
			struct drm_encoder *encoder,
			struct drm_encoder *slave_encoder,
			bool is_cmd_mode);
	void (*set_encoder_mode)(struct msm_kms *kms,
				 struct drm_encoder *encoder,
				 bool cmd_mode);
	/* cleanup: */
	void (*destroy)(struct msm_kms *kms);

	/* snapshot: */
	void (*snapshot)(struct msm_disp_state *disp_state, struct msm_kms *kms);

#ifdef CONFIG_DEBUG_FS
	/* debugfs: */
	int (*debugfs_init)(struct msm_kms *kms, struct drm_minor *minor);
#endif
};

struct msm_kms;

/*
 * A per-crtc timer for pending async atomic flushes.  Scheduled to expire
 * shortly before vblank to flush pending async updates.
 */
struct msm_pending_timer {
	struct hrtimer timer;
<<<<<<< HEAD
	struct work_struct work;
=======
	struct kthread_work work;
	struct kthread_worker *worker;
>>>>>>> 7d2a07b7
	struct msm_kms *kms;
	unsigned crtc_idx;
};

struct msm_kms {
	const struct msm_kms_funcs *funcs;
	struct drm_device *dev;

	/* irq number to be passed on to drm_irq_install */
	int irq;

	/* mapper-id used to request GEM buffer mapped for scanout: */
	struct msm_gem_address_space *aspace;

<<<<<<< HEAD
=======
	/* disp snapshot support */
	struct kthread_worker *dump_worker;
	struct kthread_work dump_work;
	struct mutex dump_mutex;

>>>>>>> 7d2a07b7
	/*
	 * For async commit, where ->flush_commit() and later happens
	 * from the crtc's pending_timer close to end of the frame:
	 */
<<<<<<< HEAD
	struct mutex commit_lock;
=======
	struct mutex commit_lock[MAX_CRTCS];
>>>>>>> 7d2a07b7
	unsigned pending_crtc_mask;
	struct msm_pending_timer pending_timers[MAX_CRTCS];
};

static inline int msm_kms_init(struct msm_kms *kms,
		const struct msm_kms_funcs *funcs)
{
<<<<<<< HEAD
	unsigned i;

	mutex_init(&kms->commit_lock);
	kms->funcs = funcs;

	for (i = 0; i < ARRAY_SIZE(kms->pending_timers); i++)
		msm_atomic_init_pending_timer(&kms->pending_timers[i], kms, i);
=======
	unsigned i, ret;

	for (i = 0; i < ARRAY_SIZE(kms->commit_lock); i++)
		mutex_init(&kms->commit_lock[i]);

	kms->funcs = funcs;

	for (i = 0; i < ARRAY_SIZE(kms->pending_timers); i++) {
		ret = msm_atomic_init_pending_timer(&kms->pending_timers[i], kms, i);
		if (ret) {
			return ret;
		}
	}

	return 0;
}

static inline void msm_kms_destroy(struct msm_kms *kms)
{
	unsigned i;

	for (i = 0; i < ARRAY_SIZE(kms->pending_timers); i++)
		msm_atomic_destroy_pending_timer(&kms->pending_timers[i]);
>>>>>>> 7d2a07b7
}

struct msm_kms *mdp4_kms_init(struct drm_device *dev);
struct msm_kms *mdp5_kms_init(struct drm_device *dev);
struct msm_kms *dpu_kms_init(struct drm_device *dev);

struct msm_mdss_funcs {
	int (*enable)(struct msm_mdss *mdss);
	int (*disable)(struct msm_mdss *mdss);
	void (*destroy)(struct drm_device *dev);
};

struct msm_mdss {
	struct drm_device *dev;
	const struct msm_mdss_funcs *funcs;
};

int mdp5_mdss_init(struct drm_device *dev);
int dpu_mdss_init(struct drm_device *dev);

#define for_each_crtc_mask(dev, crtc, crtc_mask) \
	drm_for_each_crtc(crtc, dev) \
		for_each_if (drm_crtc_mask(crtc) & (crtc_mask))

<<<<<<< HEAD
=======
#define for_each_crtc_mask_reverse(dev, crtc, crtc_mask) \
	drm_for_each_crtc_reverse(crtc, dev) \
		for_each_if (drm_crtc_mask(crtc) & (crtc_mask))

>>>>>>> 7d2a07b7
#endif /* __MSM_KMS_H__ */<|MERGE_RESOLUTION|>--- conflicted
+++ resolved
@@ -140,12 +140,8 @@
  */
 struct msm_pending_timer {
 	struct hrtimer timer;
-<<<<<<< HEAD
-	struct work_struct work;
-=======
 	struct kthread_work work;
 	struct kthread_worker *worker;
->>>>>>> 7d2a07b7
 	struct msm_kms *kms;
 	unsigned crtc_idx;
 };
@@ -160,23 +156,16 @@
 	/* mapper-id used to request GEM buffer mapped for scanout: */
 	struct msm_gem_address_space *aspace;
 
-<<<<<<< HEAD
-=======
 	/* disp snapshot support */
 	struct kthread_worker *dump_worker;
 	struct kthread_work dump_work;
 	struct mutex dump_mutex;
 
->>>>>>> 7d2a07b7
 	/*
 	 * For async commit, where ->flush_commit() and later happens
 	 * from the crtc's pending_timer close to end of the frame:
 	 */
-<<<<<<< HEAD
-	struct mutex commit_lock;
-=======
 	struct mutex commit_lock[MAX_CRTCS];
->>>>>>> 7d2a07b7
 	unsigned pending_crtc_mask;
 	struct msm_pending_timer pending_timers[MAX_CRTCS];
 };
@@ -184,15 +173,6 @@
 static inline int msm_kms_init(struct msm_kms *kms,
 		const struct msm_kms_funcs *funcs)
 {
-<<<<<<< HEAD
-	unsigned i;
-
-	mutex_init(&kms->commit_lock);
-	kms->funcs = funcs;
-
-	for (i = 0; i < ARRAY_SIZE(kms->pending_timers); i++)
-		msm_atomic_init_pending_timer(&kms->pending_timers[i], kms, i);
-=======
 	unsigned i, ret;
 
 	for (i = 0; i < ARRAY_SIZE(kms->commit_lock); i++)
@@ -216,7 +196,6 @@
 
 	for (i = 0; i < ARRAY_SIZE(kms->pending_timers); i++)
 		msm_atomic_destroy_pending_timer(&kms->pending_timers[i]);
->>>>>>> 7d2a07b7
 }
 
 struct msm_kms *mdp4_kms_init(struct drm_device *dev);
@@ -241,11 +220,8 @@
 	drm_for_each_crtc(crtc, dev) \
 		for_each_if (drm_crtc_mask(crtc) & (crtc_mask))
 
-<<<<<<< HEAD
-=======
 #define for_each_crtc_mask_reverse(dev, crtc, crtc_mask) \
 	drm_for_each_crtc_reverse(crtc, dev) \
 		for_each_if (drm_crtc_mask(crtc) & (crtc_mask))
 
->>>>>>> 7d2a07b7
 #endif /* __MSM_KMS_H__ */