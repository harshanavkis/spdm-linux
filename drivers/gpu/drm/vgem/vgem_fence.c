--- conflicted
+++ resolved
@@ -151,12 +151,7 @@
 
 	/* Check for a conflicting fence */
 	resv = obj->resv;
-<<<<<<< HEAD
-	if (!dma_resv_test_signaled_rcu(resv,
-						  arg->flags & VGEM_FENCE_WRITE)) {
-=======
 	if (!dma_resv_test_signaled(resv, arg->flags & VGEM_FENCE_WRITE)) {
->>>>>>> 7d2a07b7
 		ret = -EBUSY;
 		goto err_fence;
 	}
