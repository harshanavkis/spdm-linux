--- conflicted
+++ resolved
@@ -549,11 +549,7 @@
 }
 
 /**
-<<<<<<< HEAD
- * drm_mode_getfb2 - get extended FB info
-=======
  * drm_mode_getfb2_ioctl - get extended FB info
->>>>>>> 7d2a07b7
  * @dev: drm device for the ioctl
  * @data: data pointer for the ioctl
  * @file_priv: drm file for the ioctl call
@@ -593,7 +589,6 @@
 	r->height = fb->height;
 	r->width = fb->width;
 	r->pixel_format = fb->format->format;
-<<<<<<< HEAD
 
 	r->flags = 0;
 	if (dev->mode_config.allow_fb_modifiers)
@@ -613,27 +608,6 @@
 			r->modifier[i] = fb->modifier;
 	}
 
-=======
-
-	r->flags = 0;
-	if (dev->mode_config.allow_fb_modifiers)
-		r->flags |= DRM_MODE_FB_MODIFIERS;
-
-	for (i = 0; i < ARRAY_SIZE(r->handles); i++) {
-		r->handles[i] = 0;
-		r->pitches[i] = 0;
-		r->offsets[i] = 0;
-		r->modifier[i] = 0;
-	}
-
-	for (i = 0; i < fb->format->num_planes; i++) {
-		r->pitches[i] = fb->pitches[i];
-		r->offsets[i] = fb->offsets[i];
-		if (dev->mode_config.allow_fb_modifiers)
-			r->modifier[i] = fb->modifier;
-	}
-
->>>>>>> 7d2a07b7
 	/* GET_FB2() is an unprivileged ioctl so we must not return a
 	 * buffer-handle to non master/root processes! To match GET_FB()
 	 * just return invalid handles (0) for non masters/root
