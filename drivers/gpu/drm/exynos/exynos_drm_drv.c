--- conflicted
+++ resolved
@@ -75,14 +75,6 @@
 	file->driver_priv = NULL;
 }
 
-<<<<<<< HEAD
-static const struct vm_operations_struct exynos_drm_gem_vm_ops = {
-	.open = drm_gem_vm_open,
-	.close = drm_gem_vm_close,
-};
-
-=======
->>>>>>> 7d2a07b7
 static const struct drm_ioctl_desc exynos_ioctls[] = {
 	DRM_IOCTL_DEF_DRV(EXYNOS_GEM_CREATE, exynos_drm_gem_create_ioctl,
 			DRM_RENDER_ALLOW),
@@ -121,11 +113,7 @@
 	.release	= drm_release,
 };
 
-<<<<<<< HEAD
-static struct drm_driver exynos_drm_driver = {
-=======
 static const struct drm_driver exynos_drm_driver = {
->>>>>>> 7d2a07b7
 	.driver_features	= DRIVER_MODESET | DRIVER_GEM
 				  | DRIVER_ATOMIC | DRIVER_RENDER,
 	.open			= exynos_drm_open,
