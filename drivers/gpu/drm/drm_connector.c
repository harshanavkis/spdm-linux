/*
 * Copyright (c) 2016 Intel Corporation
 *
 * Permission to use, copy, modify, distribute, and sell this software and its
 * documentation for any purpose is hereby granted without fee, provided that
 * the above copyright notice appear in all copies and that both that copyright
 * notice and this permission notice appear in supporting documentation, and
 * that the name of the copyright holders not be used in advertising or
 * publicity pertaining to distribution of the software without specific,
 * written prior permission.  The copyright holders make no representations
 * about the suitability of this software for any purpose.  It is provided "as
 * is" without express or implied warranty.
 *
 * THE COPYRIGHT HOLDERS DISCLAIM ALL WARRANTIES WITH REGARD TO THIS SOFTWARE,
 * INCLUDING ALL IMPLIED WARRANTIES OF MERCHANTABILITY AND FITNESS, IN NO
 * EVENT SHALL THE COPYRIGHT HOLDERS BE LIABLE FOR ANY SPECIAL, INDIRECT OR
 * CONSEQUENTIAL DAMAGES OR ANY DAMAGES WHATSOEVER RESULTING FROM LOSS OF USE,
 * DATA OR PROFITS, WHETHER IN AN ACTION OF CONTRACT, NEGLIGENCE OR OTHER
 * TORTIOUS ACTION, ARISING OUT OF OR IN CONNECTION WITH THE USE OR PERFORMANCE
 * OF THIS SOFTWARE.
 */

#include <drm/drm_auth.h>
#include <drm/drm_connector.h>
#include <drm/drm_edid.h>
#include <drm/drm_encoder.h>
#include <drm/drm_utils.h>
#include <drm/drm_print.h>
#include <drm/drm_drv.h>
#include <drm/drm_file.h>
#include <drm/drm_sysfs.h>

#include <linux/uaccess.h>

#include "drm_crtc_internal.h"
#include "drm_internal.h"

/**
 * DOC: overview
 *
 * In DRM connectors are the general abstraction for display sinks, and include
 * also fixed panels or anything else that can display pixels in some form. As
 * opposed to all other KMS objects representing hardware (like CRTC, encoder or
 * plane abstractions) connectors can be hotplugged and unplugged at runtime.
 * Hence they are reference-counted using drm_connector_get() and
 * drm_connector_put().
 *
 * KMS driver must create, initialize, register and attach at a &struct
 * drm_connector for each such sink. The instance is created as other KMS
 * objects and initialized by setting the following fields. The connector is
 * initialized with a call to drm_connector_init() with a pointer to the
 * &struct drm_connector_funcs and a connector type, and then exposed to
 * userspace with a call to drm_connector_register().
 *
 * Connectors must be attached to an encoder to be used. For devices that map
 * connectors to encoders 1:1, the connector should be attached at
 * initialization time with a call to drm_connector_attach_encoder(). The
 * driver must also set the &drm_connector.encoder field to point to the
 * attached encoder.
 *
 * For connectors which are not fixed (like built-in panels) the driver needs to
 * support hotplug notifications. The simplest way to do that is by using the
 * probe helpers, see drm_kms_helper_poll_init() for connectors which don't have
 * hardware support for hotplug interrupts. Connectors with hardware hotplug
 * support can instead use e.g. drm_helper_hpd_irq_event().
 */

struct drm_conn_prop_enum_list {
	int type;
	const char *name;
	struct ida ida;
};

/*
 * Connector and encoder types.
 */
static struct drm_conn_prop_enum_list drm_connector_enum_list[] = {
	{ DRM_MODE_CONNECTOR_Unknown, "Unknown" },
	{ DRM_MODE_CONNECTOR_VGA, "VGA" },
	{ DRM_MODE_CONNECTOR_DVII, "DVI-I" },
	{ DRM_MODE_CONNECTOR_DVID, "DVI-D" },
	{ DRM_MODE_CONNECTOR_DVIA, "DVI-A" },
	{ DRM_MODE_CONNECTOR_Composite, "Composite" },
	{ DRM_MODE_CONNECTOR_SVIDEO, "SVIDEO" },
	{ DRM_MODE_CONNECTOR_LVDS, "LVDS" },
	{ DRM_MODE_CONNECTOR_Component, "Component" },
	{ DRM_MODE_CONNECTOR_9PinDIN, "DIN" },
	{ DRM_MODE_CONNECTOR_DisplayPort, "DP" },
	{ DRM_MODE_CONNECTOR_HDMIA, "HDMI-A" },
	{ DRM_MODE_CONNECTOR_HDMIB, "HDMI-B" },
	{ DRM_MODE_CONNECTOR_TV, "TV" },
	{ DRM_MODE_CONNECTOR_eDP, "eDP" },
	{ DRM_MODE_CONNECTOR_VIRTUAL, "Virtual" },
	{ DRM_MODE_CONNECTOR_DSI, "DSI" },
	{ DRM_MODE_CONNECTOR_DPI, "DPI" },
	{ DRM_MODE_CONNECTOR_WRITEBACK, "Writeback" },
	{ DRM_MODE_CONNECTOR_SPI, "SPI" },
<<<<<<< HEAD
=======
	{ DRM_MODE_CONNECTOR_USB, "USB" },
>>>>>>> 7d2a07b7
};

void drm_connector_ida_init(void)
{
	int i;

	for (i = 0; i < ARRAY_SIZE(drm_connector_enum_list); i++)
		ida_init(&drm_connector_enum_list[i].ida);
}

void drm_connector_ida_destroy(void)
{
	int i;

	for (i = 0; i < ARRAY_SIZE(drm_connector_enum_list); i++)
		ida_destroy(&drm_connector_enum_list[i].ida);
}

/**
 * drm_get_connector_type_name - return a string for connector type
 * @type: The connector type (DRM_MODE_CONNECTOR_*)
 *
 * Returns: the name of the connector type, or NULL if the type is not valid.
 */
const char *drm_get_connector_type_name(unsigned int type)
{
	if (type < ARRAY_SIZE(drm_connector_enum_list))
		return drm_connector_enum_list[type].name;

	return NULL;
}
EXPORT_SYMBOL(drm_get_connector_type_name);

/**
 * drm_connector_get_cmdline_mode - reads the user's cmdline mode
 * @connector: connector to query
 *
 * The kernel supports per-connector configuration of its consoles through
 * use of the video= parameter. This function parses that option and
 * extracts the user's specified mode (or enable/disable status) for a
 * particular connector. This is typically only used during the early fbdev
 * setup.
 */
static void drm_connector_get_cmdline_mode(struct drm_connector *connector)
{
	struct drm_cmdline_mode *mode = &connector->cmdline_mode;
	char *option = NULL;

	if (fb_get_options(connector->name, &option))
		return;

	if (!drm_mode_parse_command_line_for_connector(option,
						       connector,
						       mode))
		return;

	if (mode->force) {
		DRM_INFO("forcing %s connector %s\n", connector->name,
			 drm_get_connector_force_name(mode->force));
		connector->force = mode->force;
	}

	if (mode->panel_orientation != DRM_MODE_PANEL_ORIENTATION_UNKNOWN) {
		DRM_INFO("cmdline forces connector %s panel_orientation to %d\n",
			 connector->name, mode->panel_orientation);
		drm_connector_set_panel_orientation(connector,
						    mode->panel_orientation);
	}

	DRM_DEBUG_KMS("cmdline mode for connector %s %s %dx%d@%dHz%s%s%s\n",
		      connector->name, mode->name,
		      mode->xres, mode->yres,
		      mode->refresh_specified ? mode->refresh : 60,
		      mode->rb ? " reduced blanking" : "",
		      mode->margins ? " with margins" : "",
		      mode->interlace ?  " interlaced" : "");
}

static void drm_connector_free(struct kref *kref)
{
	struct drm_connector *connector =
		container_of(kref, struct drm_connector, base.refcount);
	struct drm_device *dev = connector->dev;

	drm_mode_object_unregister(dev, &connector->base);
	connector->funcs->destroy(connector);
}

void drm_connector_free_work_fn(struct work_struct *work)
{
	struct drm_connector *connector, *n;
	struct drm_device *dev =
		container_of(work, struct drm_device, mode_config.connector_free_work);
	struct drm_mode_config *config = &dev->mode_config;
	unsigned long flags;
	struct llist_node *freed;

	spin_lock_irqsave(&config->connector_list_lock, flags);
	freed = llist_del_all(&config->connector_free_list);
	spin_unlock_irqrestore(&config->connector_list_lock, flags);

	llist_for_each_entry_safe(connector, n, freed, free_node) {
		drm_mode_object_unregister(dev, &connector->base);
		connector->funcs->destroy(connector);
	}
}

/**
 * drm_connector_init - Init a preallocated connector
 * @dev: DRM device
 * @connector: the connector to init
 * @funcs: callbacks for this connector
 * @connector_type: user visible type of the connector
 *
 * Initialises a preallocated connector. Connectors should be
 * subclassed as part of driver connector objects.
 *
 * Returns:
 * Zero on success, error code on failure.
 */
int drm_connector_init(struct drm_device *dev,
		       struct drm_connector *connector,
		       const struct drm_connector_funcs *funcs,
		       int connector_type)
{
	struct drm_mode_config *config = &dev->mode_config;
	int ret;
	struct ida *connector_ida =
		&drm_connector_enum_list[connector_type].ida;

	WARN_ON(drm_drv_uses_atomic_modeset(dev) &&
		(!funcs->atomic_destroy_state ||
		 !funcs->atomic_duplicate_state));

	ret = __drm_mode_object_add(dev, &connector->base,
				    DRM_MODE_OBJECT_CONNECTOR,
				    false, drm_connector_free);
	if (ret)
		return ret;

	connector->base.properties = &connector->properties;
	connector->dev = dev;
	connector->funcs = funcs;

	/* connector index is used with 32bit bitmasks */
	ret = ida_simple_get(&config->connector_ida, 0, 32, GFP_KERNEL);
	if (ret < 0) {
		DRM_DEBUG_KMS("Failed to allocate %s connector index: %d\n",
			      drm_connector_enum_list[connector_type].name,
			      ret);
		goto out_put;
	}
	connector->index = ret;
	ret = 0;

	connector->connector_type = connector_type;
	connector->connector_type_id =
		ida_simple_get(connector_ida, 1, 0, GFP_KERNEL);
	if (connector->connector_type_id < 0) {
		ret = connector->connector_type_id;
		goto out_put_id;
	}
	connector->name =
		kasprintf(GFP_KERNEL, "%s-%d",
			  drm_connector_enum_list[connector_type].name,
			  connector->connector_type_id);
	if (!connector->name) {
		ret = -ENOMEM;
		goto out_put_type_id;
	}

	INIT_LIST_HEAD(&connector->probed_modes);
	INIT_LIST_HEAD(&connector->modes);
	mutex_init(&connector->mutex);
	connector->edid_blob_ptr = NULL;
	connector->epoch_counter = 0;
	connector->tile_blob_ptr = NULL;
	connector->status = connector_status_unknown;
	connector->display_info.panel_orientation =
		DRM_MODE_PANEL_ORIENTATION_UNKNOWN;

	drm_connector_get_cmdline_mode(connector);

	/* We should add connectors at the end to avoid upsetting the connector
	 * index too much.
	 */
	spin_lock_irq(&config->connector_list_lock);
	list_add_tail(&connector->head, &config->connector_list);
	config->num_connector++;
	spin_unlock_irq(&config->connector_list_lock);

	if (connector_type != DRM_MODE_CONNECTOR_VIRTUAL &&
	    connector_type != DRM_MODE_CONNECTOR_WRITEBACK)
		drm_connector_attach_edid_property(connector);

	drm_object_attach_property(&connector->base,
				      config->dpms_property, 0);

	drm_object_attach_property(&connector->base,
				   config->link_status_property,
				   0);

	drm_object_attach_property(&connector->base,
				   config->non_desktop_property,
				   0);
	drm_object_attach_property(&connector->base,
				   config->tile_property,
				   0);

	if (drm_core_check_feature(dev, DRIVER_ATOMIC)) {
		drm_object_attach_property(&connector->base, config->prop_crtc_id, 0);
	}

	connector->debugfs_entry = NULL;
out_put_type_id:
	if (ret)
		ida_simple_remove(connector_ida, connector->connector_type_id);
out_put_id:
	if (ret)
		ida_simple_remove(&config->connector_ida, connector->index);
out_put:
	if (ret)
		drm_mode_object_unregister(dev, &connector->base);

	return ret;
}
EXPORT_SYMBOL(drm_connector_init);

/**
 * drm_connector_init_with_ddc - Init a preallocated connector
 * @dev: DRM device
 * @connector: the connector to init
 * @funcs: callbacks for this connector
 * @connector_type: user visible type of the connector
 * @ddc: pointer to the associated ddc adapter
 *
 * Initialises a preallocated connector. Connectors should be
 * subclassed as part of driver connector objects.
 *
 * Ensures that the ddc field of the connector is correctly set.
 *
 * Returns:
 * Zero on success, error code on failure.
 */
int drm_connector_init_with_ddc(struct drm_device *dev,
				struct drm_connector *connector,
				const struct drm_connector_funcs *funcs,
				int connector_type,
				struct i2c_adapter *ddc)
{
	int ret;

	ret = drm_connector_init(dev, connector, funcs, connector_type);
	if (ret)
		return ret;

	/* provide ddc symlink in sysfs */
	connector->ddc = ddc;

	return ret;
}
EXPORT_SYMBOL(drm_connector_init_with_ddc);

/**
 * drm_connector_attach_edid_property - attach edid property.
 * @connector: the connector
 *
 * Some connector types like DRM_MODE_CONNECTOR_VIRTUAL do not get a
 * edid property attached by default.  This function can be used to
 * explicitly enable the edid property in these cases.
 */
void drm_connector_attach_edid_property(struct drm_connector *connector)
{
	struct drm_mode_config *config = &connector->dev->mode_config;

	drm_object_attach_property(&connector->base,
				   config->edid_property,
				   0);
}
EXPORT_SYMBOL(drm_connector_attach_edid_property);

/**
 * drm_connector_attach_encoder - attach a connector to an encoder
 * @connector: connector to attach
 * @encoder: encoder to attach @connector to
 *
 * This function links up a connector to an encoder. Note that the routing
 * restrictions between encoders and crtcs are exposed to userspace through the
 * possible_clones and possible_crtcs bitmasks.
 *
 * Returns:
 * Zero on success, negative errno on failure.
 */
int drm_connector_attach_encoder(struct drm_connector *connector,
				 struct drm_encoder *encoder)
{
	/*
	 * In the past, drivers have attempted to model the static association
	 * of connector to encoder in simple connector/encoder devices using a
	 * direct assignment of connector->encoder = encoder. This connection
	 * is a logical one and the responsibility of the core, so drivers are
	 * expected not to mess with this.
	 *
	 * Note that the error return should've been enough here, but a large
	 * majority of drivers ignores the return value, so add in a big WARN
	 * to get people's attention.
	 */
	if (WARN_ON(connector->encoder))
		return -EINVAL;

	connector->possible_encoders |= drm_encoder_mask(encoder);

	return 0;
}
EXPORT_SYMBOL(drm_connector_attach_encoder);

/**
 * drm_connector_has_possible_encoder - check if the connector and encoder are
 * associated with each other
 * @connector: the connector
 * @encoder: the encoder
 *
 * Returns:
 * True if @encoder is one of the possible encoders for @connector.
 */
bool drm_connector_has_possible_encoder(struct drm_connector *connector,
					struct drm_encoder *encoder)
{
	return connector->possible_encoders & drm_encoder_mask(encoder);
}
EXPORT_SYMBOL(drm_connector_has_possible_encoder);

static void drm_mode_remove(struct drm_connector *connector,
			    struct drm_display_mode *mode)
{
	list_del(&mode->head);
	drm_mode_destroy(connector->dev, mode);
}

/**
 * drm_connector_cleanup - cleans up an initialised connector
 * @connector: connector to cleanup
 *
 * Cleans up the connector but doesn't free the object.
 */
void drm_connector_cleanup(struct drm_connector *connector)
{
	struct drm_device *dev = connector->dev;
	struct drm_display_mode *mode, *t;

	/* The connector should have been removed from userspace long before
	 * it is finally destroyed.
	 */
	if (WARN_ON(connector->registration_state ==
		    DRM_CONNECTOR_REGISTERED))
		drm_connector_unregister(connector);

	if (connector->tile_group) {
		drm_mode_put_tile_group(dev, connector->tile_group);
		connector->tile_group = NULL;
	}

	list_for_each_entry_safe(mode, t, &connector->probed_modes, head)
		drm_mode_remove(connector, mode);

	list_for_each_entry_safe(mode, t, &connector->modes, head)
		drm_mode_remove(connector, mode);

	ida_simple_remove(&drm_connector_enum_list[connector->connector_type].ida,
			  connector->connector_type_id);

	ida_simple_remove(&dev->mode_config.connector_ida,
			  connector->index);

	kfree(connector->display_info.bus_formats);
	drm_mode_object_unregister(dev, &connector->base);
	kfree(connector->name);
	connector->name = NULL;
	spin_lock_irq(&dev->mode_config.connector_list_lock);
	list_del(&connector->head);
	dev->mode_config.num_connector--;
	spin_unlock_irq(&dev->mode_config.connector_list_lock);

	WARN_ON(connector->state && !connector->funcs->atomic_destroy_state);
	if (connector->state && connector->funcs->atomic_destroy_state)
		connector->funcs->atomic_destroy_state(connector,
						       connector->state);

	mutex_destroy(&connector->mutex);

	memset(connector, 0, sizeof(*connector));
}
EXPORT_SYMBOL(drm_connector_cleanup);

/**
 * drm_connector_register - register a connector
 * @connector: the connector to register
 *
 * Register userspace interfaces for a connector. Only call this for connectors
 * which can be hotplugged after drm_dev_register() has been called already,
 * e.g. DP MST connectors. All other connectors will be registered automatically
 * when calling drm_dev_register().
 *
 * Returns:
 * Zero on success, error code on failure.
 */
int drm_connector_register(struct drm_connector *connector)
{
	int ret = 0;

	if (!connector->dev->registered)
		return 0;

	mutex_lock(&connector->mutex);
	if (connector->registration_state != DRM_CONNECTOR_INITIALIZING)
		goto unlock;

	ret = drm_sysfs_connector_add(connector);
	if (ret)
		goto unlock;

	drm_debugfs_connector_add(connector);

	if (connector->funcs->late_register) {
		ret = connector->funcs->late_register(connector);
		if (ret)
			goto err_debugfs;
	}

	drm_mode_object_register(connector->dev, &connector->base);

	connector->registration_state = DRM_CONNECTOR_REGISTERED;

	/* Let userspace know we have a new connector */
	drm_sysfs_hotplug_event(connector->dev);

	goto unlock;

err_debugfs:
	drm_debugfs_connector_remove(connector);
	drm_sysfs_connector_remove(connector);
unlock:
	mutex_unlock(&connector->mutex);
	return ret;
}
EXPORT_SYMBOL(drm_connector_register);

/**
 * drm_connector_unregister - unregister a connector
 * @connector: the connector to unregister
 *
 * Unregister userspace interfaces for a connector. Only call this for
 * connectors which have registered explicitly by calling drm_dev_register(),
 * since connectors are unregistered automatically when drm_dev_unregister() is
 * called.
 */
void drm_connector_unregister(struct drm_connector *connector)
{
	mutex_lock(&connector->mutex);
	if (connector->registration_state != DRM_CONNECTOR_REGISTERED) {
		mutex_unlock(&connector->mutex);
		return;
	}

	if (connector->funcs->early_unregister)
		connector->funcs->early_unregister(connector);

	drm_sysfs_connector_remove(connector);
	drm_debugfs_connector_remove(connector);

	connector->registration_state = DRM_CONNECTOR_UNREGISTERED;
	mutex_unlock(&connector->mutex);
}
EXPORT_SYMBOL(drm_connector_unregister);

void drm_connector_unregister_all(struct drm_device *dev)
{
	struct drm_connector *connector;
	struct drm_connector_list_iter conn_iter;

	drm_connector_list_iter_begin(dev, &conn_iter);
	drm_for_each_connector_iter(connector, &conn_iter)
		drm_connector_unregister(connector);
	drm_connector_list_iter_end(&conn_iter);
}

int drm_connector_register_all(struct drm_device *dev)
{
	struct drm_connector *connector;
	struct drm_connector_list_iter conn_iter;
	int ret = 0;

	drm_connector_list_iter_begin(dev, &conn_iter);
	drm_for_each_connector_iter(connector, &conn_iter) {
		ret = drm_connector_register(connector);
		if (ret)
			break;
	}
	drm_connector_list_iter_end(&conn_iter);

	if (ret)
		drm_connector_unregister_all(dev);
	return ret;
}

/**
 * drm_get_connector_status_name - return a string for connector status
 * @status: connector status to compute name of
 *
 * In contrast to the other drm_get_*_name functions this one here returns a
 * const pointer and hence is threadsafe.
 */
const char *drm_get_connector_status_name(enum drm_connector_status status)
{
	if (status == connector_status_connected)
		return "connected";
	else if (status == connector_status_disconnected)
		return "disconnected";
	else
		return "unknown";
}
EXPORT_SYMBOL(drm_get_connector_status_name);

/**
 * drm_get_connector_force_name - return a string for connector force
 * @force: connector force to get name of
 *
 * Returns: const pointer to name.
 */
const char *drm_get_connector_force_name(enum drm_connector_force force)
{
	switch (force) {
	case DRM_FORCE_UNSPECIFIED:
		return "unspecified";
	case DRM_FORCE_OFF:
		return "off";
	case DRM_FORCE_ON:
		return "on";
	case DRM_FORCE_ON_DIGITAL:
		return "digital";
	default:
		return "unknown";
	}
}

#ifdef CONFIG_LOCKDEP
static struct lockdep_map connector_list_iter_dep_map = {
	.name = "drm_connector_list_iter"
};
#endif

/**
 * drm_connector_list_iter_begin - initialize a connector_list iterator
 * @dev: DRM device
 * @iter: connector_list iterator
 *
 * Sets @iter up to walk the &drm_mode_config.connector_list of @dev. @iter
 * must always be cleaned up again by calling drm_connector_list_iter_end().
 * Iteration itself happens using drm_connector_list_iter_next() or
 * drm_for_each_connector_iter().
 */
void drm_connector_list_iter_begin(struct drm_device *dev,
				   struct drm_connector_list_iter *iter)
{
	iter->dev = dev;
	iter->conn = NULL;
	lock_acquire_shared_recursive(&connector_list_iter_dep_map, 0, 1, NULL, _RET_IP_);
}
EXPORT_SYMBOL(drm_connector_list_iter_begin);

/*
 * Extra-safe connector put function that works in any context. Should only be
 * used from the connector_iter functions, where we never really expect to
 * actually release the connector when dropping our final reference.
 */
static void
__drm_connector_put_safe(struct drm_connector *conn)
{
	struct drm_mode_config *config = &conn->dev->mode_config;

	lockdep_assert_held(&config->connector_list_lock);

	if (!refcount_dec_and_test(&conn->base.refcount.refcount))
		return;

	llist_add(&conn->free_node, &config->connector_free_list);
	schedule_work(&config->connector_free_work);
}

/**
 * drm_connector_list_iter_next - return next connector
 * @iter: connector_list iterator
 *
 * Returns the next connector for @iter, or NULL when the list walk has
 * completed.
 */
struct drm_connector *
drm_connector_list_iter_next(struct drm_connector_list_iter *iter)
{
	struct drm_connector *old_conn = iter->conn;
	struct drm_mode_config *config = &iter->dev->mode_config;
	struct list_head *lhead;
	unsigned long flags;

	spin_lock_irqsave(&config->connector_list_lock, flags);
	lhead = old_conn ? &old_conn->head : &config->connector_list;

	do {
		if (lhead->next == &config->connector_list) {
			iter->conn = NULL;
			break;
		}

		lhead = lhead->next;
		iter->conn = list_entry(lhead, struct drm_connector, head);

		/* loop until it's not a zombie connector */
	} while (!kref_get_unless_zero(&iter->conn->base.refcount));

	if (old_conn)
		__drm_connector_put_safe(old_conn);
	spin_unlock_irqrestore(&config->connector_list_lock, flags);

	return iter->conn;
}
EXPORT_SYMBOL(drm_connector_list_iter_next);

/**
 * drm_connector_list_iter_end - tear down a connector_list iterator
 * @iter: connector_list iterator
 *
 * Tears down @iter and releases any resources (like &drm_connector references)
 * acquired while walking the list. This must always be called, both when the
 * iteration completes fully or when it was aborted without walking the entire
 * list.
 */
void drm_connector_list_iter_end(struct drm_connector_list_iter *iter)
{
	struct drm_mode_config *config = &iter->dev->mode_config;
	unsigned long flags;

	iter->dev = NULL;
	if (iter->conn) {
		spin_lock_irqsave(&config->connector_list_lock, flags);
		__drm_connector_put_safe(iter->conn);
		spin_unlock_irqrestore(&config->connector_list_lock, flags);
	}
	lock_release(&connector_list_iter_dep_map, _RET_IP_);
}
EXPORT_SYMBOL(drm_connector_list_iter_end);

static const struct drm_prop_enum_list drm_subpixel_enum_list[] = {
	{ SubPixelUnknown, "Unknown" },
	{ SubPixelHorizontalRGB, "Horizontal RGB" },
	{ SubPixelHorizontalBGR, "Horizontal BGR" },
	{ SubPixelVerticalRGB, "Vertical RGB" },
	{ SubPixelVerticalBGR, "Vertical BGR" },
	{ SubPixelNone, "None" },
};

/**
 * drm_get_subpixel_order_name - return a string for a given subpixel enum
 * @order: enum of subpixel_order
 *
 * Note you could abuse this and return something out of bounds, but that
 * would be a caller error.  No unscrubbed user data should make it here.
 */
const char *drm_get_subpixel_order_name(enum subpixel_order order)
{
	return drm_subpixel_enum_list[order].name;
}
EXPORT_SYMBOL(drm_get_subpixel_order_name);

static const struct drm_prop_enum_list drm_dpms_enum_list[] = {
	{ DRM_MODE_DPMS_ON, "On" },
	{ DRM_MODE_DPMS_STANDBY, "Standby" },
	{ DRM_MODE_DPMS_SUSPEND, "Suspend" },
	{ DRM_MODE_DPMS_OFF, "Off" }
};
DRM_ENUM_NAME_FN(drm_get_dpms_name, drm_dpms_enum_list)

static const struct drm_prop_enum_list drm_link_status_enum_list[] = {
	{ DRM_MODE_LINK_STATUS_GOOD, "Good" },
	{ DRM_MODE_LINK_STATUS_BAD, "Bad" },
};

/**
 * drm_display_info_set_bus_formats - set the supported bus formats
 * @info: display info to store bus formats in
 * @formats: array containing the supported bus formats
 * @num_formats: the number of entries in the fmts array
 *
 * Store the supported bus formats in display info structure.
 * See MEDIA_BUS_FMT_* definitions in include/uapi/linux/media-bus-format.h for
 * a full list of available formats.
 */
int drm_display_info_set_bus_formats(struct drm_display_info *info,
				     const u32 *formats,
				     unsigned int num_formats)
{
	u32 *fmts = NULL;

	if (!formats && num_formats)
		return -EINVAL;

	if (formats && num_formats) {
		fmts = kmemdup(formats, sizeof(*formats) * num_formats,
			       GFP_KERNEL);
		if (!fmts)
			return -ENOMEM;
	}

	kfree(info->bus_formats);
	info->bus_formats = fmts;
	info->num_bus_formats = num_formats;

	return 0;
}
EXPORT_SYMBOL(drm_display_info_set_bus_formats);

/* Optional connector properties. */
static const struct drm_prop_enum_list drm_scaling_mode_enum_list[] = {
	{ DRM_MODE_SCALE_NONE, "None" },
	{ DRM_MODE_SCALE_FULLSCREEN, "Full" },
	{ DRM_MODE_SCALE_CENTER, "Center" },
	{ DRM_MODE_SCALE_ASPECT, "Full aspect" },
};

static const struct drm_prop_enum_list drm_aspect_ratio_enum_list[] = {
	{ DRM_MODE_PICTURE_ASPECT_NONE, "Automatic" },
	{ DRM_MODE_PICTURE_ASPECT_4_3, "4:3" },
	{ DRM_MODE_PICTURE_ASPECT_16_9, "16:9" },
};

static const struct drm_prop_enum_list drm_content_type_enum_list[] = {
	{ DRM_MODE_CONTENT_TYPE_NO_DATA, "No Data" },
	{ DRM_MODE_CONTENT_TYPE_GRAPHICS, "Graphics" },
	{ DRM_MODE_CONTENT_TYPE_PHOTO, "Photo" },
	{ DRM_MODE_CONTENT_TYPE_CINEMA, "Cinema" },
	{ DRM_MODE_CONTENT_TYPE_GAME, "Game" },
};

static const struct drm_prop_enum_list drm_panel_orientation_enum_list[] = {
	{ DRM_MODE_PANEL_ORIENTATION_NORMAL,	"Normal"	},
	{ DRM_MODE_PANEL_ORIENTATION_BOTTOM_UP,	"Upside Down"	},
	{ DRM_MODE_PANEL_ORIENTATION_LEFT_UP,	"Left Side Up"	},
	{ DRM_MODE_PANEL_ORIENTATION_RIGHT_UP,	"Right Side Up"	},
};

static const struct drm_prop_enum_list drm_dvi_i_select_enum_list[] = {
	{ DRM_MODE_SUBCONNECTOR_Automatic, "Automatic" }, /* DVI-I and TV-out */
	{ DRM_MODE_SUBCONNECTOR_DVID,      "DVI-D"     }, /* DVI-I  */
	{ DRM_MODE_SUBCONNECTOR_DVIA,      "DVI-A"     }, /* DVI-I  */
};
DRM_ENUM_NAME_FN(drm_get_dvi_i_select_name, drm_dvi_i_select_enum_list)

static const struct drm_prop_enum_list drm_dvi_i_subconnector_enum_list[] = {
	{ DRM_MODE_SUBCONNECTOR_Unknown,   "Unknown"   }, /* DVI-I, TV-out and DP */
	{ DRM_MODE_SUBCONNECTOR_DVID,      "DVI-D"     }, /* DVI-I  */
	{ DRM_MODE_SUBCONNECTOR_DVIA,      "DVI-A"     }, /* DVI-I  */
};
DRM_ENUM_NAME_FN(drm_get_dvi_i_subconnector_name,
		 drm_dvi_i_subconnector_enum_list)

static const struct drm_prop_enum_list drm_tv_select_enum_list[] = {
	{ DRM_MODE_SUBCONNECTOR_Automatic, "Automatic" }, /* DVI-I and TV-out */
	{ DRM_MODE_SUBCONNECTOR_Composite, "Composite" }, /* TV-out */
	{ DRM_MODE_SUBCONNECTOR_SVIDEO,    "SVIDEO"    }, /* TV-out */
	{ DRM_MODE_SUBCONNECTOR_Component, "Component" }, /* TV-out */
	{ DRM_MODE_SUBCONNECTOR_SCART,     "SCART"     }, /* TV-out */
};
DRM_ENUM_NAME_FN(drm_get_tv_select_name, drm_tv_select_enum_list)

static const struct drm_prop_enum_list drm_tv_subconnector_enum_list[] = {
	{ DRM_MODE_SUBCONNECTOR_Unknown,   "Unknown"   }, /* DVI-I, TV-out and DP */
	{ DRM_MODE_SUBCONNECTOR_Composite, "Composite" }, /* TV-out */
	{ DRM_MODE_SUBCONNECTOR_SVIDEO,    "SVIDEO"    }, /* TV-out */
	{ DRM_MODE_SUBCONNECTOR_Component, "Component" }, /* TV-out */
	{ DRM_MODE_SUBCONNECTOR_SCART,     "SCART"     }, /* TV-out */
};
DRM_ENUM_NAME_FN(drm_get_tv_subconnector_name,
		 drm_tv_subconnector_enum_list)

static const struct drm_prop_enum_list drm_dp_subconnector_enum_list[] = {
	{ DRM_MODE_SUBCONNECTOR_Unknown,     "Unknown"   }, /* DVI-I, TV-out and DP */
	{ DRM_MODE_SUBCONNECTOR_VGA,	     "VGA"       }, /* DP */
	{ DRM_MODE_SUBCONNECTOR_DVID,	     "DVI-D"     }, /* DP */
	{ DRM_MODE_SUBCONNECTOR_HDMIA,	     "HDMI"      }, /* DP */
	{ DRM_MODE_SUBCONNECTOR_DisplayPort, "DP"        }, /* DP */
	{ DRM_MODE_SUBCONNECTOR_Wireless,    "Wireless"  }, /* DP */
	{ DRM_MODE_SUBCONNECTOR_Native,	     "Native"    }, /* DP */
};

DRM_ENUM_NAME_FN(drm_get_dp_subconnector_name,
		 drm_dp_subconnector_enum_list)

static const struct drm_prop_enum_list hdmi_colorspaces[] = {
	/* For Default case, driver will set the colorspace */
	{ DRM_MODE_COLORIMETRY_DEFAULT, "Default" },
	/* Standard Definition Colorimetry based on CEA 861 */
	{ DRM_MODE_COLORIMETRY_SMPTE_170M_YCC, "SMPTE_170M_YCC" },
	{ DRM_MODE_COLORIMETRY_BT709_YCC, "BT709_YCC" },
	/* Standard Definition Colorimetry based on IEC 61966-2-4 */
	{ DRM_MODE_COLORIMETRY_XVYCC_601, "XVYCC_601" },
	/* High Definition Colorimetry based on IEC 61966-2-4 */
	{ DRM_MODE_COLORIMETRY_XVYCC_709, "XVYCC_709" },
	/* Colorimetry based on IEC 61966-2-1/Amendment 1 */
	{ DRM_MODE_COLORIMETRY_SYCC_601, "SYCC_601" },
	/* Colorimetry based on IEC 61966-2-5 [33] */
	{ DRM_MODE_COLORIMETRY_OPYCC_601, "opYCC_601" },
	/* Colorimetry based on IEC 61966-2-5 */
	{ DRM_MODE_COLORIMETRY_OPRGB, "opRGB" },
	/* Colorimetry based on ITU-R BT.2020 */
	{ DRM_MODE_COLORIMETRY_BT2020_CYCC, "BT2020_CYCC" },
	/* Colorimetry based on ITU-R BT.2020 */
	{ DRM_MODE_COLORIMETRY_BT2020_RGB, "BT2020_RGB" },
	/* Colorimetry based on ITU-R BT.2020 */
	{ DRM_MODE_COLORIMETRY_BT2020_YCC, "BT2020_YCC" },
	/* Added as part of Additional Colorimetry Extension in 861.G */
	{ DRM_MODE_COLORIMETRY_DCI_P3_RGB_D65, "DCI-P3_RGB_D65" },
	{ DRM_MODE_COLORIMETRY_DCI_P3_RGB_THEATER, "DCI-P3_RGB_Theater" },
};

/*
 * As per DP 1.4a spec, 2.2.5.7.5 VSC SDP Payload for Pixel Encoding/Colorimetry
 * Format Table 2-120
 */
static const struct drm_prop_enum_list dp_colorspaces[] = {
	/* For Default case, driver will set the colorspace */
	{ DRM_MODE_COLORIMETRY_DEFAULT, "Default" },
	{ DRM_MODE_COLORIMETRY_RGB_WIDE_FIXED, "RGB_Wide_Gamut_Fixed_Point" },
	/* Colorimetry based on scRGB (IEC 61966-2-2) */
	{ DRM_MODE_COLORIMETRY_RGB_WIDE_FLOAT, "RGB_Wide_Gamut_Floating_Point" },
	/* Colorimetry based on IEC 61966-2-5 */
	{ DRM_MODE_COLORIMETRY_OPRGB, "opRGB" },
	/* Colorimetry based on SMPTE RP 431-2 */
	{ DRM_MODE_COLORIMETRY_DCI_P3_RGB_D65, "DCI-P3_RGB_D65" },
	/* Colorimetry based on ITU-R BT.2020 */
	{ DRM_MODE_COLORIMETRY_BT2020_RGB, "BT2020_RGB" },
	{ DRM_MODE_COLORIMETRY_BT601_YCC, "BT601_YCC" },
	{ DRM_MODE_COLORIMETRY_BT709_YCC, "BT709_YCC" },
	/* Standard Definition Colorimetry based on IEC 61966-2-4 */
	{ DRM_MODE_COLORIMETRY_XVYCC_601, "XVYCC_601" },
	/* High Definition Colorimetry based on IEC 61966-2-4 */
	{ DRM_MODE_COLORIMETRY_XVYCC_709, "XVYCC_709" },
	/* Colorimetry based on IEC 61966-2-1/Amendment 1 */
	{ DRM_MODE_COLORIMETRY_SYCC_601, "SYCC_601" },
	/* Colorimetry based on IEC 61966-2-5 [33] */
	{ DRM_MODE_COLORIMETRY_OPYCC_601, "opYCC_601" },
	/* Colorimetry based on ITU-R BT.2020 */
	{ DRM_MODE_COLORIMETRY_BT2020_CYCC, "BT2020_CYCC" },
	/* Colorimetry based on ITU-R BT.2020 */
	{ DRM_MODE_COLORIMETRY_BT2020_YCC, "BT2020_YCC" },
};

/**
 * DOC: standard connector properties
 *
 * DRM connectors have a few standardized properties:
 *
 * EDID:
 * 	Blob property which contains the current EDID read from the sink. This
 * 	is useful to parse sink identification information like vendor, model
 * 	and serial. Drivers should update this property by calling
 * 	drm_connector_update_edid_property(), usually after having parsed
 * 	the EDID using drm_add_edid_modes(). Userspace cannot change this
 * 	property.
 *
 * 	User-space should not parse the EDID to obtain information exposed via
 * 	other KMS properties (because the kernel might apply limits, quirks or
 * 	fixups to the EDID). For instance, user-space should not try to parse
 * 	mode lists from the EDID.
 * DPMS:
 * 	Legacy property for setting the power state of the connector. For atomic
 * 	drivers this is only provided for backwards compatibility with existing
 * 	drivers, it remaps to controlling the "ACTIVE" property on the CRTC the
 * 	connector is linked to. Drivers should never set this property directly,
 * 	it is handled by the DRM core by calling the &drm_connector_funcs.dpms
 * 	callback. For atomic drivers the remapping to the "ACTIVE" property is
 * 	implemented in the DRM core.
 *
 * 	Note that this property cannot be set through the MODE_ATOMIC ioctl,
 * 	userspace must use "ACTIVE" on the CRTC instead.
 *
 * 	WARNING:
 *
 * 	For userspace also running on legacy drivers the "DPMS" semantics are a
 * 	lot more complicated. First, userspace cannot rely on the "DPMS" value
 * 	returned by the GETCONNECTOR actually reflecting reality, because many
 * 	drivers fail to update it. For atomic drivers this is taken care of in
 * 	drm_atomic_helper_update_legacy_modeset_state().
 *
 * 	The second issue is that the DPMS state is only well-defined when the
 * 	connector is connected to a CRTC. In atomic the DRM core enforces that
 * 	"ACTIVE" is off in such a case, no such checks exists for "DPMS".
 *
 * 	Finally, when enabling an output using the legacy SETCONFIG ioctl then
 * 	"DPMS" is forced to ON. But see above, that might not be reflected in
 * 	the software value on legacy drivers.
 *
 * 	Summarizing: Only set "DPMS" when the connector is known to be enabled,
 * 	assume that a successful SETCONFIG call also sets "DPMS" to on, and
 * 	never read back the value of "DPMS" because it can be incorrect.
 * PATH:
 * 	Connector path property to identify how this sink is physically
 * 	connected. Used by DP MST. This should be set by calling
 * 	drm_connector_set_path_property(), in the case of DP MST with the
 * 	path property the MST manager created. Userspace cannot change this
 * 	property.
 * TILE:
 * 	Connector tile group property to indicate how a set of DRM connector
 * 	compose together into one logical screen. This is used by both high-res
 * 	external screens (often only using a single cable, but exposing multiple
 * 	DP MST sinks), or high-res integrated panels (like dual-link DSI) which
 * 	are not gen-locked. Note that for tiled panels which are genlocked, like
 * 	dual-link LVDS or dual-link DSI, the driver should try to not expose the
 * 	tiling and virtualise both &drm_crtc and &drm_plane if needed. Drivers
 * 	should update this value using drm_connector_set_tile_property().
 * 	Userspace cannot change this property.
 * link-status:
 *      Connector link-status property to indicate the status of link. The
 *      default value of link-status is "GOOD". If something fails during or
 *      after modeset, the kernel driver may set this to "BAD" and issue a
 *      hotplug uevent. Drivers should update this value using
 *      drm_connector_set_link_status_property().
 *
 *      When user-space receives the hotplug uevent and detects a "BAD"
 *      link-status, the sink doesn't receive pixels anymore (e.g. the screen
 *      becomes completely black). The list of available modes may have
 *      changed. User-space is expected to pick a new mode if the current one
 *      has disappeared and perform a new modeset with link-status set to
 *      "GOOD" to re-enable the connector.
 *
 *      If multiple connectors share the same CRTC and one of them gets a "BAD"
 *      link-status, the other are unaffected (ie. the sinks still continue to
 *      receive pixels).
 *
 *      When user-space performs an atomic commit on a connector with a "BAD"
 *      link-status without resetting the property to "GOOD", the sink may
 *      still not receive pixels. When user-space performs an atomic commit
 *      which resets the link-status property to "GOOD" without the
 *      ALLOW_MODESET flag set, it might fail because a modeset is required.
 *
 *      User-space can only change link-status to "GOOD", changing it to "BAD"
 *      is a no-op.
 *
 *      For backwards compatibility with non-atomic userspace the kernel
 *      tries to automatically set the link-status back to "GOOD" in the
 *      SETCRTC IOCTL. This might fail if the mode is no longer valid, similar
 *      to how it might fail if a different screen has been connected in the
 *      interim.
 * non_desktop:
 * 	Indicates the output should be ignored for purposes of displaying a
 * 	standard desktop environment or console. This is most likely because
 * 	the output device is not rectilinear.
 * Content Protection:
 *	This property is used by userspace to request the kernel protect future
 *	content communicated over the link. When requested, kernel will apply
 *	the appropriate means of protection (most often HDCP), and use the
 *	property to tell userspace the protection is active.
 *
 *	Drivers can set this up by calling
 *	drm_connector_attach_content_protection_property() on initialization.
 *
 *	The value of this property can be one of the following:
 *
 *	DRM_MODE_CONTENT_PROTECTION_UNDESIRED = 0
 *		The link is not protected, content is transmitted in the clear.
 *	DRM_MODE_CONTENT_PROTECTION_DESIRED = 1
 *		Userspace has requested content protection, but the link is not
 *		currently protected. When in this state, kernel should enable
 *		Content Protection as soon as possible.
 *	DRM_MODE_CONTENT_PROTECTION_ENABLED = 2
 *		Userspace has requested content protection, and the link is
 *		protected. Only the driver can set the property to this value.
 *		If userspace attempts to set to ENABLED, kernel will return
 *		-EINVAL.
 *
 *	A few guidelines:
 *
 *	- DESIRED state should be preserved until userspace de-asserts it by
 *	  setting the property to UNDESIRED. This means ENABLED should only
 *	  transition to UNDESIRED when the user explicitly requests it.
 *	- If the state is DESIRED, kernel should attempt to re-authenticate the
 *	  link whenever possible. This includes across disable/enable, dpms,
 *	  hotplug, downstream device changes, link status failures, etc..
 *	- Kernel sends uevent with the connector id and property id through
 *	  @drm_hdcp_update_content_protection, upon below kernel triggered
 *	  scenarios:
 *
 *		- DESIRED -> ENABLED (authentication success)
 *		- ENABLED -> DESIRED (termination of authentication)
 *	- Please note no uevents for userspace triggered property state changes,
 *	  which can't fail such as
 *
 *		- DESIRED/ENABLED -> UNDESIRED
 *		- UNDESIRED -> DESIRED
 *	- Userspace is responsible for polling the property or listen to uevents
 *	  to determine when the value transitions from ENABLED to DESIRED.
 *	  This signifies the link is no longer protected and userspace should
 *	  take appropriate action (whatever that might be).
 *
 * HDCP Content Type:
 *	This Enum property is used by the userspace to declare the content type
 *	of the display stream, to kernel. Here display stream stands for any
 *	display content that userspace intended to display through HDCP
 *	encryption.
 *
 *	Content Type of a stream is decided by the owner of the stream, as
 *	"HDCP Type0" or "HDCP Type1".
 *
 *	The value of the property can be one of the below:
 *	  - "HDCP Type0": DRM_MODE_HDCP_CONTENT_TYPE0 = 0
 *	  - "HDCP Type1": DRM_MODE_HDCP_CONTENT_TYPE1 = 1
 *
 *	When kernel starts the HDCP authentication (see "Content Protection"
 *	for details), it uses the content type in "HDCP Content Type"
 *	for performing the HDCP authentication with the display sink.
 *
 *	Please note in HDCP spec versions, a link can be authenticated with
 *	HDCP 2.2 for Content Type 0/Content Type 1. Where as a link can be
 *	authenticated with HDCP1.4 only for Content Type 0(though it is implicit
 *	in nature. As there is no reference for Content Type in HDCP1.4).
 *
 *	HDCP2.2 authentication protocol itself takes the "Content Type" as a
 *	parameter, which is a input for the DP HDCP2.2 encryption algo.
 *
 *	In case of Type 0 content protection request, kernel driver can choose
 *	either of HDCP spec versions 1.4 and 2.2. When HDCP2.2 is used for
 *	"HDCP Type 0", a HDCP 2.2 capable repeater in the downstream can send
 *	that content to a HDCP 1.4 authenticated HDCP sink (Type0 link).
 *	But if the content is classified as "HDCP Type 1", above mentioned
 *	HDCP 2.2 repeater wont send the content to the HDCP sink as it can't
 *	authenticate the HDCP1.4 capable sink for "HDCP Type 1".
 *
 *	Please note userspace can be ignorant of the HDCP versions used by the
 *	kernel driver to achieve the "HDCP Content Type".
 *
 *	At current scenario, classifying a content as Type 1 ensures that the
 *	content will be displayed only through the HDCP2.2 encrypted link.
 *
 *	Note that the HDCP Content Type property is introduced at HDCP 2.2, and
 *	defaults to type 0. It is only exposed by drivers supporting HDCP 2.2
 *	(hence supporting Type 0 and Type 1). Based on how next versions of
 *	HDCP specs are defined content Type could be used for higher versions
 *	too.
 *
 *	If content type is changed when "Content Protection" is not UNDESIRED,
 *	then kernel will disable the HDCP and re-enable with new type in the
 *	same atomic commit. And when "Content Protection" is ENABLED, it means
 *	that link is HDCP authenticated and encrypted, for the transmission of
 *	the Type of stream mentioned at "HDCP Content Type".
 *
 * HDR_OUTPUT_METADATA:
 *	Connector property to enable userspace to send HDR Metadata to
 *	driver. This metadata is based on the composition and blending
 *	policies decided by user, taking into account the hardware and
 *	sink capabilities. The driver gets this metadata and creates a
 *	Dynamic Range and Mastering Infoframe (DRM) in case of HDMI,
 *	SDP packet (Non-audio INFOFRAME SDP v1.3) for DP. This is then
 *	sent to sink. This notifies the sink of the upcoming frame's Color
 *	Encoding and Luminance parameters.
 *
 *	Userspace first need to detect the HDR capabilities of sink by
 *	reading and parsing the EDID. Details of HDR metadata for HDMI
 *	are added in CTA 861.G spec. For DP , its defined in VESA DP
 *	Standard v1.4. It needs to then get the metadata information
 *	of the video/game/app content which are encoded in HDR (basically
 *	using HDR transfer functions). With this information it needs to
 *	decide on a blending policy and compose the relevant
 *	layers/overlays into a common format. Once this blending is done,
 *	userspace will be aware of the metadata of the composed frame to
 *	be send to sink. It then uses this property to communicate this
 *	metadata to driver which then make a Infoframe packet and sends
 *	to sink based on the type of encoder connected.
 *
 *	Userspace will be responsible to do Tone mapping operation in case:
 *		- Some layers are HDR and others are SDR
 *		- HDR layers luminance is not same as sink
 *
 *	It will even need to do colorspace conversion and get all layers
 *	to one common colorspace for blending. It can use either GL, Media
 *	or display engine to get this done based on the capabilities of the
 *	associated hardware.
 *
 *	Driver expects metadata to be put in &struct hdr_output_metadata
 *	structure from userspace. This is received as blob and stored in
 *	&drm_connector_state.hdr_output_metadata. It parses EDID and saves the
 *	sink metadata in &struct hdr_sink_metadata, as
 *	&drm_connector.hdr_sink_metadata.  Driver uses
 *	drm_hdmi_infoframe_set_hdr_metadata() helper to set the HDR metadata,
 *	hdmi_drm_infoframe_pack() to pack the infoframe as per spec, in case of
 *	HDMI encoder.
 *
 * max bpc:
 *	This range property is used by userspace to limit the bit depth. When
 *	used the driver would limit the bpc in accordance with the valid range
 *	supported by the hardware and sink. Drivers to use the function
 *	drm_connector_attach_max_bpc_property() to create and attach the
 *	property to the connector during initialization.
 *
 * Connectors also have one standardized atomic property:
 *
 * CRTC_ID:
 * 	Mode object ID of the &drm_crtc this connector should be connected to.
 *
 * Connectors for LCD panels may also have one standardized property:
 *
 * panel orientation:
 *	On some devices the LCD panel is mounted in the casing in such a way
 *	that the up/top side of the panel does not match with the top side of
 *	the device. Userspace can use this property to check for this.
 *	Note that input coordinates from touchscreens (input devices with
 *	INPUT_PROP_DIRECT) will still map 1:1 to the actual LCD panel
 *	coordinates, so if userspace rotates the picture to adjust for
 *	the orientation it must also apply the same transformation to the
 *	touchscreen input coordinates. This property is initialized by calling
 *	drm_connector_set_panel_orientation() or
 *	drm_connector_set_panel_orientation_with_quirk()
 *
 * scaling mode:
 *	This property defines how a non-native mode is upscaled to the native
 *	mode of an LCD panel:
 *
 *	None:
 *		No upscaling happens, scaling is left to the panel. Not all
 *		drivers expose this mode.
 *	Full:
 *		The output is upscaled to the full resolution of the panel,
 *		ignoring the aspect ratio.
 *	Center:
 *		No upscaling happens, the output is centered within the native
 *		resolution the panel.
 *	Full aspect:
 *		The output is upscaled to maximize either the width or height
 *		while retaining the aspect ratio.
 *
 *	This property should be set up by calling
 *	drm_connector_attach_scaling_mode_property(). Note that drivers
 *	can also expose this property to external outputs, in which case they
 *	must support "None", which should be the default (since external screens
 *	have a built-in scaler).
 *
 * subconnector:
 *	This property is used by DVI-I, TVout and DisplayPort to indicate different
 *	connector subtypes. Enum values more or less match with those from main
 *	connector types.
 *	For DVI-I and TVout there is also a matching property "select subconnector"
 *	allowing to switch between signal types.
 *	DP subconnector corresponds to a downstream port.
 */

int drm_connector_create_standard_properties(struct drm_device *dev)
{
	struct drm_property *prop;

	prop = drm_property_create(dev, DRM_MODE_PROP_BLOB |
				   DRM_MODE_PROP_IMMUTABLE,
				   "EDID", 0);
	if (!prop)
		return -ENOMEM;
	dev->mode_config.edid_property = prop;

	prop = drm_property_create_enum(dev, 0,
				   "DPMS", drm_dpms_enum_list,
				   ARRAY_SIZE(drm_dpms_enum_list));
	if (!prop)
		return -ENOMEM;
	dev->mode_config.dpms_property = prop;

	prop = drm_property_create(dev,
				   DRM_MODE_PROP_BLOB |
				   DRM_MODE_PROP_IMMUTABLE,
				   "PATH", 0);
	if (!prop)
		return -ENOMEM;
	dev->mode_config.path_property = prop;

	prop = drm_property_create(dev,
				   DRM_MODE_PROP_BLOB |
				   DRM_MODE_PROP_IMMUTABLE,
				   "TILE", 0);
	if (!prop)
		return -ENOMEM;
	dev->mode_config.tile_property = prop;

	prop = drm_property_create_enum(dev, 0, "link-status",
					drm_link_status_enum_list,
					ARRAY_SIZE(drm_link_status_enum_list));
	if (!prop)
		return -ENOMEM;
	dev->mode_config.link_status_property = prop;

	prop = drm_property_create_bool(dev, DRM_MODE_PROP_IMMUTABLE, "non-desktop");
	if (!prop)
		return -ENOMEM;
	dev->mode_config.non_desktop_property = prop;

	prop = drm_property_create(dev, DRM_MODE_PROP_BLOB,
				   "HDR_OUTPUT_METADATA", 0);
	if (!prop)
		return -ENOMEM;
	dev->mode_config.hdr_output_metadata_property = prop;

	return 0;
}

/**
 * drm_mode_create_dvi_i_properties - create DVI-I specific connector properties
 * @dev: DRM device
 *
 * Called by a driver the first time a DVI-I connector is made.
 */
int drm_mode_create_dvi_i_properties(struct drm_device *dev)
{
	struct drm_property *dvi_i_selector;
	struct drm_property *dvi_i_subconnector;

	if (dev->mode_config.dvi_i_select_subconnector_property)
		return 0;

	dvi_i_selector =
		drm_property_create_enum(dev, 0,
				    "select subconnector",
				    drm_dvi_i_select_enum_list,
				    ARRAY_SIZE(drm_dvi_i_select_enum_list));
	dev->mode_config.dvi_i_select_subconnector_property = dvi_i_selector;

	dvi_i_subconnector = drm_property_create_enum(dev, DRM_MODE_PROP_IMMUTABLE,
				    "subconnector",
				    drm_dvi_i_subconnector_enum_list,
				    ARRAY_SIZE(drm_dvi_i_subconnector_enum_list));
	dev->mode_config.dvi_i_subconnector_property = dvi_i_subconnector;

	return 0;
}
EXPORT_SYMBOL(drm_mode_create_dvi_i_properties);

/**
 * drm_connector_attach_dp_subconnector_property - create subconnector property for DP
 * @connector: drm_connector to attach property
 *
 * Called by a driver when DP connector is created.
 */
void drm_connector_attach_dp_subconnector_property(struct drm_connector *connector)
{
	struct drm_mode_config *mode_config = &connector->dev->mode_config;

	if (!mode_config->dp_subconnector_property)
		mode_config->dp_subconnector_property =
			drm_property_create_enum(connector->dev,
				DRM_MODE_PROP_IMMUTABLE,
				"subconnector",
				drm_dp_subconnector_enum_list,
				ARRAY_SIZE(drm_dp_subconnector_enum_list));

	drm_object_attach_property(&connector->base,
				   mode_config->dp_subconnector_property,
				   DRM_MODE_SUBCONNECTOR_Unknown);
}
EXPORT_SYMBOL(drm_connector_attach_dp_subconnector_property);

/**
 * DOC: HDMI connector properties
 *
 * content type (HDMI specific):
 *	Indicates content type setting to be used in HDMI infoframes to indicate
 *	content type for the external device, so that it adjusts its display
 *	settings accordingly.
 *
 *	The value of this property can be one of the following:
 *
 *	No Data:
 *		Content type is unknown
 *	Graphics:
 *		Content type is graphics
 *	Photo:
 *		Content type is photo
 *	Cinema:
 *		Content type is cinema
 *	Game:
 *		Content type is game
 *
 *	Drivers can set up this property by calling
 *	drm_connector_attach_content_type_property(). Decoding to
 *	infoframe values is done through drm_hdmi_avi_infoframe_content_type().
 */

/**
 * drm_connector_attach_content_type_property - attach content-type property
 * @connector: connector to attach content type property on.
 *
 * Called by a driver the first time a HDMI connector is made.
 */
int drm_connector_attach_content_type_property(struct drm_connector *connector)
{
	if (!drm_mode_create_content_type_property(connector->dev))
		drm_object_attach_property(&connector->base,
					   connector->dev->mode_config.content_type_property,
					   DRM_MODE_CONTENT_TYPE_NO_DATA);
	return 0;
}
EXPORT_SYMBOL(drm_connector_attach_content_type_property);


/**
 * drm_hdmi_avi_infoframe_content_type() - fill the HDMI AVI infoframe
 *                                         content type information, based
 *                                         on correspondent DRM property.
 * @frame: HDMI AVI infoframe
 * @conn_state: DRM display connector state
 *
 */
void drm_hdmi_avi_infoframe_content_type(struct hdmi_avi_infoframe *frame,
					 const struct drm_connector_state *conn_state)
{
	switch (conn_state->content_type) {
	case DRM_MODE_CONTENT_TYPE_GRAPHICS:
		frame->content_type = HDMI_CONTENT_TYPE_GRAPHICS;
		break;
	case DRM_MODE_CONTENT_TYPE_CINEMA:
		frame->content_type = HDMI_CONTENT_TYPE_CINEMA;
		break;
	case DRM_MODE_CONTENT_TYPE_GAME:
		frame->content_type = HDMI_CONTENT_TYPE_GAME;
		break;
	case DRM_MODE_CONTENT_TYPE_PHOTO:
		frame->content_type = HDMI_CONTENT_TYPE_PHOTO;
		break;
	default:
		/* Graphics is the default(0) */
		frame->content_type = HDMI_CONTENT_TYPE_GRAPHICS;
	}

	frame->itc = conn_state->content_type != DRM_MODE_CONTENT_TYPE_NO_DATA;
}
EXPORT_SYMBOL(drm_hdmi_avi_infoframe_content_type);

/**
 * drm_connector_attach_tv_margin_properties - attach TV connector margin
 * 	properties
 * @connector: DRM connector
 *
 * Called by a driver when it needs to attach TV margin props to a connector.
 * Typically used on SDTV and HDMI connectors.
 */
void drm_connector_attach_tv_margin_properties(struct drm_connector *connector)
{
	struct drm_device *dev = connector->dev;

	drm_object_attach_property(&connector->base,
				   dev->mode_config.tv_left_margin_property,
				   0);
	drm_object_attach_property(&connector->base,
				   dev->mode_config.tv_right_margin_property,
				   0);
	drm_object_attach_property(&connector->base,
				   dev->mode_config.tv_top_margin_property,
				   0);
	drm_object_attach_property(&connector->base,
				   dev->mode_config.tv_bottom_margin_property,
				   0);
}
EXPORT_SYMBOL(drm_connector_attach_tv_margin_properties);

/**
 * drm_mode_create_tv_margin_properties - create TV connector margin properties
 * @dev: DRM device
 *
 * Called by a driver's HDMI connector initialization routine, this function
 * creates the TV margin properties for a given device. No need to call this
 * function for an SDTV connector, it's already called from
 * drm_mode_create_tv_properties().
 */
int drm_mode_create_tv_margin_properties(struct drm_device *dev)
{
	if (dev->mode_config.tv_left_margin_property)
		return 0;

	dev->mode_config.tv_left_margin_property =
		drm_property_create_range(dev, 0, "left margin", 0, 100);
	if (!dev->mode_config.tv_left_margin_property)
		return -ENOMEM;

	dev->mode_config.tv_right_margin_property =
		drm_property_create_range(dev, 0, "right margin", 0, 100);
	if (!dev->mode_config.tv_right_margin_property)
		return -ENOMEM;

	dev->mode_config.tv_top_margin_property =
		drm_property_create_range(dev, 0, "top margin", 0, 100);
	if (!dev->mode_config.tv_top_margin_property)
		return -ENOMEM;

	dev->mode_config.tv_bottom_margin_property =
		drm_property_create_range(dev, 0, "bottom margin", 0, 100);
	if (!dev->mode_config.tv_bottom_margin_property)
		return -ENOMEM;

	return 0;
}
EXPORT_SYMBOL(drm_mode_create_tv_margin_properties);

/**
 * drm_mode_create_tv_properties - create TV specific connector properties
 * @dev: DRM device
 * @num_modes: number of different TV formats (modes) supported
 * @modes: array of pointers to strings containing name of each format
 *
 * Called by a driver's TV initialization routine, this function creates
 * the TV specific connector properties for a given device.  Caller is
 * responsible for allocating a list of format names and passing them to
 * this routine.
 */
int drm_mode_create_tv_properties(struct drm_device *dev,
				  unsigned int num_modes,
				  const char * const modes[])
{
	struct drm_property *tv_selector;
	struct drm_property *tv_subconnector;
	unsigned int i;

	if (dev->mode_config.tv_select_subconnector_property)
		return 0;

	/*
	 * Basic connector properties
	 */
	tv_selector = drm_property_create_enum(dev, 0,
					  "select subconnector",
					  drm_tv_select_enum_list,
					  ARRAY_SIZE(drm_tv_select_enum_list));
	if (!tv_selector)
		goto nomem;

	dev->mode_config.tv_select_subconnector_property = tv_selector;

	tv_subconnector =
		drm_property_create_enum(dev, DRM_MODE_PROP_IMMUTABLE,
				    "subconnector",
				    drm_tv_subconnector_enum_list,
				    ARRAY_SIZE(drm_tv_subconnector_enum_list));
	if (!tv_subconnector)
		goto nomem;
	dev->mode_config.tv_subconnector_property = tv_subconnector;

	/*
	 * Other, TV specific properties: margins & TV modes.
	 */
	if (drm_mode_create_tv_margin_properties(dev))
		goto nomem;

	dev->mode_config.tv_mode_property =
		drm_property_create(dev, DRM_MODE_PROP_ENUM,
				    "mode", num_modes);
	if (!dev->mode_config.tv_mode_property)
		goto nomem;

	for (i = 0; i < num_modes; i++)
		drm_property_add_enum(dev->mode_config.tv_mode_property,
				      i, modes[i]);

	dev->mode_config.tv_brightness_property =
		drm_property_create_range(dev, 0, "brightness", 0, 100);
	if (!dev->mode_config.tv_brightness_property)
		goto nomem;

	dev->mode_config.tv_contrast_property =
		drm_property_create_range(dev, 0, "contrast", 0, 100);
	if (!dev->mode_config.tv_contrast_property)
		goto nomem;

	dev->mode_config.tv_flicker_reduction_property =
		drm_property_create_range(dev, 0, "flicker reduction", 0, 100);
	if (!dev->mode_config.tv_flicker_reduction_property)
		goto nomem;

	dev->mode_config.tv_overscan_property =
		drm_property_create_range(dev, 0, "overscan", 0, 100);
	if (!dev->mode_config.tv_overscan_property)
		goto nomem;

	dev->mode_config.tv_saturation_property =
		drm_property_create_range(dev, 0, "saturation", 0, 100);
	if (!dev->mode_config.tv_saturation_property)
		goto nomem;

	dev->mode_config.tv_hue_property =
		drm_property_create_range(dev, 0, "hue", 0, 100);
	if (!dev->mode_config.tv_hue_property)
		goto nomem;

	return 0;
nomem:
	return -ENOMEM;
}
EXPORT_SYMBOL(drm_mode_create_tv_properties);

/**
 * drm_mode_create_scaling_mode_property - create scaling mode property
 * @dev: DRM device
 *
 * Called by a driver the first time it's needed, must be attached to desired
 * connectors.
 *
 * Atomic drivers should use drm_connector_attach_scaling_mode_property()
 * instead to correctly assign &drm_connector_state.picture_aspect_ratio
 * in the atomic state.
 */
int drm_mode_create_scaling_mode_property(struct drm_device *dev)
{
	struct drm_property *scaling_mode;

	if (dev->mode_config.scaling_mode_property)
		return 0;

	scaling_mode =
		drm_property_create_enum(dev, 0, "scaling mode",
				drm_scaling_mode_enum_list,
				    ARRAY_SIZE(drm_scaling_mode_enum_list));

	dev->mode_config.scaling_mode_property = scaling_mode;

	return 0;
}
EXPORT_SYMBOL(drm_mode_create_scaling_mode_property);

/**
 * DOC: Variable refresh properties
 *
 * Variable refresh rate capable displays can dynamically adjust their
 * refresh rate by extending the duration of their vertical front porch
 * until page flip or timeout occurs. This can reduce or remove stuttering
 * and latency in scenarios where the page flip does not align with the
 * vblank interval.
 *
 * An example scenario would be an application flipping at a constant rate
 * of 48Hz on a 60Hz display. The page flip will frequently miss the vblank
 * interval and the same contents will be displayed twice. This can be
 * observed as stuttering for content with motion.
 *
 * If variable refresh rate was active on a display that supported a
 * variable refresh range from 35Hz to 60Hz no stuttering would be observable
 * for the example scenario. The minimum supported variable refresh rate of
 * 35Hz is below the page flip frequency and the vertical front porch can
 * be extended until the page flip occurs. The vblank interval will be
 * directly aligned to the page flip rate.
 *
 * Not all userspace content is suitable for use with variable refresh rate.
 * Large and frequent changes in vertical front porch duration may worsen
 * perceived stuttering for input sensitive applications.
 *
 * Panel brightness will also vary with vertical front porch duration. Some
 * panels may have noticeable differences in brightness between the minimum
 * vertical front porch duration and the maximum vertical front porch duration.
 * Large and frequent changes in vertical front porch duration may produce
 * observable flickering for such panels.
 *
 * Userspace control for variable refresh rate is supported via properties
 * on the &drm_connector and &drm_crtc objects.
 *
 * "vrr_capable":
 *	Optional &drm_connector boolean property that drivers should attach
 *	with drm_connector_attach_vrr_capable_property() on connectors that
 *	could support variable refresh rates. Drivers should update the
 *	property value by calling drm_connector_set_vrr_capable_property().
 *
 *	Absence of the property should indicate absence of support.
 *
 * "VRR_ENABLED":
 *	Default &drm_crtc boolean property that notifies the driver that the
 *	content on the CRTC is suitable for variable refresh rate presentation.
 *	The driver will take this property as a hint to enable variable
 *	refresh rate support if the receiver supports it, ie. if the
 *	"vrr_capable" property is true on the &drm_connector object. The
 *	vertical front porch duration will be extended until page-flip or
 *	timeout when enabled.
 *
 *	The minimum vertical front porch duration is defined as the vertical
 *	front porch duration for the current mode.
 *
 *	The maximum vertical front porch duration is greater than or equal to
 *	the minimum vertical front porch duration. The duration is derived
 *	from the minimum supported variable refresh rate for the connector.
 *
 *	The driver may place further restrictions within these minimum
 *	and maximum bounds.
 */

/**
 * drm_connector_attach_vrr_capable_property - creates the
 * vrr_capable property
 * @connector: connector to create the vrr_capable property on.
 *
 * This is used by atomic drivers to add support for querying
 * variable refresh rate capability for a connector.
 *
 * Returns:
 * Zero on success, negative errno on failure.
 */
int drm_connector_attach_vrr_capable_property(
	struct drm_connector *connector)
{
	struct drm_device *dev = connector->dev;
	struct drm_property *prop;

	if (!connector->vrr_capable_property) {
		prop = drm_property_create_bool(dev, DRM_MODE_PROP_IMMUTABLE,
			"vrr_capable");
		if (!prop)
			return -ENOMEM;

		connector->vrr_capable_property = prop;
		drm_object_attach_property(&connector->base, prop, 0);
	}

	return 0;
}
EXPORT_SYMBOL(drm_connector_attach_vrr_capable_property);

/**
 * drm_connector_attach_scaling_mode_property - attach atomic scaling mode property
 * @connector: connector to attach scaling mode property on.
 * @scaling_mode_mask: or'ed mask of BIT(%DRM_MODE_SCALE_\*).
 *
 * This is used to add support for scaling mode to atomic drivers.
 * The scaling mode will be set to &drm_connector_state.picture_aspect_ratio
 * and can be used from &drm_connector_helper_funcs->atomic_check for validation.
 *
 * This is the atomic version of drm_mode_create_scaling_mode_property().
 *
 * Returns:
 * Zero on success, negative errno on failure.
 */
int drm_connector_attach_scaling_mode_property(struct drm_connector *connector,
					       u32 scaling_mode_mask)
{
	struct drm_device *dev = connector->dev;
	struct drm_property *scaling_mode_property;
	int i;
	const unsigned valid_scaling_mode_mask =
		(1U << ARRAY_SIZE(drm_scaling_mode_enum_list)) - 1;

	if (WARN_ON(hweight32(scaling_mode_mask) < 2 ||
		    scaling_mode_mask & ~valid_scaling_mode_mask))
		return -EINVAL;

	scaling_mode_property =
		drm_property_create(dev, DRM_MODE_PROP_ENUM, "scaling mode",
				    hweight32(scaling_mode_mask));

	if (!scaling_mode_property)
		return -ENOMEM;

	for (i = 0; i < ARRAY_SIZE(drm_scaling_mode_enum_list); i++) {
		int ret;

		if (!(BIT(i) & scaling_mode_mask))
			continue;

		ret = drm_property_add_enum(scaling_mode_property,
					    drm_scaling_mode_enum_list[i].type,
					    drm_scaling_mode_enum_list[i].name);

		if (ret) {
			drm_property_destroy(dev, scaling_mode_property);

			return ret;
		}
	}

	drm_object_attach_property(&connector->base,
				   scaling_mode_property, 0);

	connector->scaling_mode_property = scaling_mode_property;

	return 0;
}
EXPORT_SYMBOL(drm_connector_attach_scaling_mode_property);

/**
 * drm_mode_create_aspect_ratio_property - create aspect ratio property
 * @dev: DRM device
 *
 * Called by a driver the first time it's needed, must be attached to desired
 * connectors.
 *
 * Returns:
 * Zero on success, negative errno on failure.
 */
int drm_mode_create_aspect_ratio_property(struct drm_device *dev)
{
	if (dev->mode_config.aspect_ratio_property)
		return 0;

	dev->mode_config.aspect_ratio_property =
		drm_property_create_enum(dev, 0, "aspect ratio",
				drm_aspect_ratio_enum_list,
				ARRAY_SIZE(drm_aspect_ratio_enum_list));

	if (dev->mode_config.aspect_ratio_property == NULL)
		return -ENOMEM;

	return 0;
}
EXPORT_SYMBOL(drm_mode_create_aspect_ratio_property);

/**
 * DOC: standard connector properties
 *
 * Colorspace:
 *     This property helps select a suitable colorspace based on the sink
 *     capability. Modern sink devices support wider gamut like BT2020.
 *     This helps switch to BT2020 mode if the BT2020 encoded video stream
 *     is being played by the user, same for any other colorspace. Thereby
 *     giving a good visual experience to users.
 *
 *     The expectation from userspace is that it should parse the EDID
 *     and get supported colorspaces. Use this property and switch to the
 *     one supported. Sink supported colorspaces should be retrieved by
 *     userspace from EDID and driver will not explicitly expose them.
 *
 *     Basically the expectation from userspace is:
 *      - Set up CRTC DEGAMMA/CTM/GAMMA to convert to some sink
 *        colorspace
 *      - Set this new property to let the sink know what it
 *        converted the CRTC output to.
 *      - This property is just to inform sink what colorspace
 *        source is trying to drive.
 *
 * Because between HDMI and DP have different colorspaces,
 * drm_mode_create_hdmi_colorspace_property() is used for HDMI connector and
 * drm_mode_create_dp_colorspace_property() is used for DP connector.
 */

/**
 * drm_mode_create_hdmi_colorspace_property - create hdmi colorspace property
 * @connector: connector to create the Colorspace property on.
 *
 * Called by a driver the first time it's needed, must be attached to desired
 * HDMI connectors.
 *
 * Returns:
 * Zero on success, negative errno on failure.
 */
int drm_mode_create_hdmi_colorspace_property(struct drm_connector *connector)
{
	struct drm_device *dev = connector->dev;

	if (connector->colorspace_property)
		return 0;

	connector->colorspace_property =
		drm_property_create_enum(dev, DRM_MODE_PROP_ENUM, "Colorspace",
					 hdmi_colorspaces,
					 ARRAY_SIZE(hdmi_colorspaces));

	if (!connector->colorspace_property)
		return -ENOMEM;
<<<<<<< HEAD

	return 0;
}
EXPORT_SYMBOL(drm_mode_create_hdmi_colorspace_property);

/**
 * drm_mode_create_dp_colorspace_property - create dp colorspace property
 * @connector: connector to create the Colorspace property on.
 *
 * Called by a driver the first time it's needed, must be attached to desired
 * DP connectors.
 *
 * Returns:
 * Zero on success, negative errno on failure.
 */
int drm_mode_create_dp_colorspace_property(struct drm_connector *connector)
{
	struct drm_device *dev = connector->dev;

	if (connector->colorspace_property)
		return 0;

	connector->colorspace_property =
		drm_property_create_enum(dev, DRM_MODE_PROP_ENUM, "Colorspace",
					 dp_colorspaces,
					 ARRAY_SIZE(dp_colorspaces));

	if (!connector->colorspace_property)
		return -ENOMEM;

	return 0;
}
=======

	return 0;
}
EXPORT_SYMBOL(drm_mode_create_hdmi_colorspace_property);

/**
 * drm_mode_create_dp_colorspace_property - create dp colorspace property
 * @connector: connector to create the Colorspace property on.
 *
 * Called by a driver the first time it's needed, must be attached to desired
 * DP connectors.
 *
 * Returns:
 * Zero on success, negative errno on failure.
 */
int drm_mode_create_dp_colorspace_property(struct drm_connector *connector)
{
	struct drm_device *dev = connector->dev;

	if (connector->colorspace_property)
		return 0;

	connector->colorspace_property =
		drm_property_create_enum(dev, DRM_MODE_PROP_ENUM, "Colorspace",
					 dp_colorspaces,
					 ARRAY_SIZE(dp_colorspaces));

	if (!connector->colorspace_property)
		return -ENOMEM;

	return 0;
}
>>>>>>> 7d2a07b7
EXPORT_SYMBOL(drm_mode_create_dp_colorspace_property);

/**
 * drm_mode_create_content_type_property - create content type property
 * @dev: DRM device
 *
 * Called by a driver the first time it's needed, must be attached to desired
 * connectors.
 *
 * Returns:
 * Zero on success, negative errno on failure.
 */
int drm_mode_create_content_type_property(struct drm_device *dev)
{
	if (dev->mode_config.content_type_property)
		return 0;

	dev->mode_config.content_type_property =
		drm_property_create_enum(dev, 0, "content type",
					 drm_content_type_enum_list,
					 ARRAY_SIZE(drm_content_type_enum_list));

	if (dev->mode_config.content_type_property == NULL)
		return -ENOMEM;

	return 0;
}
EXPORT_SYMBOL(drm_mode_create_content_type_property);

/**
 * drm_mode_create_suggested_offset_properties - create suggests offset properties
 * @dev: DRM device
 *
 * Create the suggested x/y offset property for connectors.
 */
int drm_mode_create_suggested_offset_properties(struct drm_device *dev)
{
	if (dev->mode_config.suggested_x_property && dev->mode_config.suggested_y_property)
		return 0;

	dev->mode_config.suggested_x_property =
		drm_property_create_range(dev, DRM_MODE_PROP_IMMUTABLE, "suggested X", 0, 0xffffffff);

	dev->mode_config.suggested_y_property =
		drm_property_create_range(dev, DRM_MODE_PROP_IMMUTABLE, "suggested Y", 0, 0xffffffff);

	if (dev->mode_config.suggested_x_property == NULL ||
	    dev->mode_config.suggested_y_property == NULL)
		return -ENOMEM;
	return 0;
}
EXPORT_SYMBOL(drm_mode_create_suggested_offset_properties);

/**
 * drm_connector_set_path_property - set tile property on connector
 * @connector: connector to set property on.
 * @path: path to use for property; must not be NULL.
 *
 * This creates a property to expose to userspace to specify a
 * connector path. This is mainly used for DisplayPort MST where
 * connectors have a topology and we want to allow userspace to give
 * them more meaningful names.
 *
 * Returns:
 * Zero on success, negative errno on failure.
 */
int drm_connector_set_path_property(struct drm_connector *connector,
				    const char *path)
{
	struct drm_device *dev = connector->dev;
	int ret;

	ret = drm_property_replace_global_blob(dev,
					       &connector->path_blob_ptr,
					       strlen(path) + 1,
					       path,
					       &connector->base,
					       dev->mode_config.path_property);
	return ret;
}
EXPORT_SYMBOL(drm_connector_set_path_property);

/**
 * drm_connector_set_tile_property - set tile property on connector
 * @connector: connector to set property on.
 *
 * This looks up the tile information for a connector, and creates a
 * property for userspace to parse if it exists. The property is of
 * the form of 8 integers using ':' as a separator.
 * This is used for dual port tiled displays with DisplayPort SST
 * or DisplayPort MST connectors.
 *
 * Returns:
 * Zero on success, errno on failure.
 */
int drm_connector_set_tile_property(struct drm_connector *connector)
{
	struct drm_device *dev = connector->dev;
	char tile[256];
	int ret;

	if (!connector->has_tile) {
		ret  = drm_property_replace_global_blob(dev,
							&connector->tile_blob_ptr,
							0,
							NULL,
							&connector->base,
							dev->mode_config.tile_property);
		return ret;
	}

	snprintf(tile, 256, "%d:%d:%d:%d:%d:%d:%d:%d",
		 connector->tile_group->id, connector->tile_is_single_monitor,
		 connector->num_h_tile, connector->num_v_tile,
		 connector->tile_h_loc, connector->tile_v_loc,
		 connector->tile_h_size, connector->tile_v_size);

	ret = drm_property_replace_global_blob(dev,
					       &connector->tile_blob_ptr,
					       strlen(tile) + 1,
					       tile,
					       &connector->base,
					       dev->mode_config.tile_property);
	return ret;
}
EXPORT_SYMBOL(drm_connector_set_tile_property);

/**
 * drm_connector_update_edid_property - update the edid property of a connector
 * @connector: drm connector
 * @edid: new value of the edid property
 *
 * This function creates a new blob modeset object and assigns its id to the
 * connector's edid property.
 * Since we also parse tile information from EDID's displayID block, we also
 * set the connector's tile property here. See drm_connector_set_tile_property()
 * for more details.
 *
 * Returns:
 * Zero on success, negative errno on failure.
 */
int drm_connector_update_edid_property(struct drm_connector *connector,
				       const struct edid *edid)
{
	struct drm_device *dev = connector->dev;
	size_t size = 0;
	int ret;
	const struct edid *old_edid;

	/* ignore requests to set edid when overridden */
	if (connector->override_edid)
		return 0;

	if (edid)
		size = EDID_LENGTH * (1 + edid->extensions);

	/* Set the display info, using edid if available, otherwise
	 * resetting the values to defaults. This duplicates the work
	 * done in drm_add_edid_modes, but that function is not
	 * consistently called before this one in all drivers and the
	 * computation is cheap enough that it seems better to
	 * duplicate it rather than attempt to ensure some arbitrary
	 * ordering of calls.
	 */
	if (edid)
		drm_add_display_info(connector, edid);
	else
		drm_reset_display_info(connector);

	drm_update_tile_info(connector, edid);

	if (connector->edid_blob_ptr) {
		old_edid = (const struct edid *)connector->edid_blob_ptr->data;
		if (old_edid) {
			if (!drm_edid_are_equal(edid, old_edid)) {
				DRM_DEBUG_KMS("[CONNECTOR:%d:%s] Edid was changed.\n",
					      connector->base.id, connector->name);

				connector->epoch_counter += 1;
				DRM_DEBUG_KMS("Updating change counter to %llu\n",
					      connector->epoch_counter);
			}
		}
	}

	drm_object_property_set_value(&connector->base,
				      dev->mode_config.non_desktop_property,
				      connector->display_info.non_desktop);

	ret = drm_property_replace_global_blob(dev,
					       &connector->edid_blob_ptr,
					       size,
					       edid,
					       &connector->base,
					       dev->mode_config.edid_property);
	if (ret)
		return ret;
	return drm_connector_set_tile_property(connector);
}
EXPORT_SYMBOL(drm_connector_update_edid_property);

/**
 * drm_connector_set_link_status_property - Set link status property of a connector
 * @connector: drm connector
 * @link_status: new value of link status property (0: Good, 1: Bad)
 *
 * In usual working scenario, this link status property will always be set to
 * "GOOD". If something fails during or after a mode set, the kernel driver
 * may set this link status property to "BAD". The caller then needs to send a
 * hotplug uevent for userspace to re-check the valid modes through
 * GET_CONNECTOR_IOCTL and retry modeset.
 *
 * Note: Drivers cannot rely on userspace to support this property and
 * issue a modeset. As such, they may choose to handle issues (like
 * re-training a link) without userspace's intervention.
 *
 * The reason for adding this property is to handle link training failures, but
 * it is not limited to DP or link training. For example, if we implement
 * asynchronous setcrtc, this property can be used to report any failures in that.
 */
void drm_connector_set_link_status_property(struct drm_connector *connector,
					    uint64_t link_status)
{
	struct drm_device *dev = connector->dev;

	drm_modeset_lock(&dev->mode_config.connection_mutex, NULL);
	connector->state->link_status = link_status;
	drm_modeset_unlock(&dev->mode_config.connection_mutex);
}
EXPORT_SYMBOL(drm_connector_set_link_status_property);

/**
 * drm_connector_attach_max_bpc_property - attach "max bpc" property
 * @connector: connector to attach max bpc property on.
 * @min: The minimum bit depth supported by the connector.
 * @max: The maximum bit depth supported by the connector.
 *
 * This is used to add support for limiting the bit depth on a connector.
 *
 * Returns:
 * Zero on success, negative errno on failure.
 */
int drm_connector_attach_max_bpc_property(struct drm_connector *connector,
					  int min, int max)
{
	struct drm_device *dev = connector->dev;
	struct drm_property *prop;

	prop = connector->max_bpc_property;
	if (!prop) {
		prop = drm_property_create_range(dev, 0, "max bpc", min, max);
		if (!prop)
			return -ENOMEM;

		connector->max_bpc_property = prop;
	}

	drm_object_attach_property(&connector->base, prop, max);
	connector->state->max_requested_bpc = max;
	connector->state->max_bpc = max;

	return 0;
}
EXPORT_SYMBOL(drm_connector_attach_max_bpc_property);

/**
 * drm_connector_attach_hdr_output_metadata_property - attach "HDR_OUTPUT_METADA" property
 * @connector: connector to attach the property on.
 *
 * This is used to allow the userspace to send HDR Metadata to the
 * driver.
 *
 * Returns:
 * Zero on success, negative errno on failure.
 */
int drm_connector_attach_hdr_output_metadata_property(struct drm_connector *connector)
{
	struct drm_device *dev = connector->dev;
	struct drm_property *prop = dev->mode_config.hdr_output_metadata_property;

	drm_object_attach_property(&connector->base, prop, 0);

	return 0;
}
EXPORT_SYMBOL(drm_connector_attach_hdr_output_metadata_property);

/**
 * drm_connector_attach_colorspace_property - attach "Colorspace" property
 * @connector: connector to attach the property on.
 *
 * This is used to allow the userspace to signal the output colorspace
 * to the driver.
 *
 * Returns:
 * Zero on success, negative errno on failure.
 */
int drm_connector_attach_colorspace_property(struct drm_connector *connector)
{
	struct drm_property *prop = connector->colorspace_property;

	drm_object_attach_property(&connector->base, prop, DRM_MODE_COLORIMETRY_DEFAULT);

	return 0;
}
EXPORT_SYMBOL(drm_connector_attach_colorspace_property);

/**
 * drm_connector_atomic_hdr_metadata_equal - checks if the hdr metadata changed
 * @old_state: old connector state to compare
 * @new_state: new connector state to compare
 *
 * This is used by HDR-enabled drivers to test whether the HDR metadata
 * have changed between two different connector state (and thus probably
 * requires a full blown mode change).
 *
 * Returns:
 * True if the metadata are equal, False otherwise
 */
bool drm_connector_atomic_hdr_metadata_equal(struct drm_connector_state *old_state,
					     struct drm_connector_state *new_state)
{
	struct drm_property_blob *old_blob = old_state->hdr_output_metadata;
	struct drm_property_blob *new_blob = new_state->hdr_output_metadata;

	if (!old_blob || !new_blob)
		return old_blob == new_blob;

	if (old_blob->length != new_blob->length)
		return false;

	return !memcmp(old_blob->data, new_blob->data, old_blob->length);
}
EXPORT_SYMBOL(drm_connector_atomic_hdr_metadata_equal);

/**
 * drm_connector_set_vrr_capable_property - sets the variable refresh rate
 * capable property for a connector
 * @connector: drm connector
 * @capable: True if the connector is variable refresh rate capable
 *
 * Should be used by atomic drivers to update the indicated support for
 * variable refresh rate over a connector.
 */
void drm_connector_set_vrr_capable_property(
		struct drm_connector *connector, bool capable)
{
	drm_object_property_set_value(&connector->base,
				      connector->vrr_capable_property,
				      capable);
}
EXPORT_SYMBOL(drm_connector_set_vrr_capable_property);

/**
 * drm_connector_set_panel_orientation - sets the connector's panel_orientation
 * @connector: connector for which to set the panel-orientation property.
 * @panel_orientation: drm_panel_orientation value to set
 *
 * This function sets the connector's panel_orientation and attaches
 * a "panel orientation" property to the connector.
 *
 * Calling this function on a connector where the panel_orientation has
 * already been set is a no-op (e.g. the orientation has been overridden with
 * a kernel commandline option).
 *
 * It is allowed to call this function with a panel_orientation of
 * DRM_MODE_PANEL_ORIENTATION_UNKNOWN, in which case it is a no-op.
 *
 * Returns:
 * Zero on success, negative errno on failure.
 */
int drm_connector_set_panel_orientation(
	struct drm_connector *connector,
	enum drm_panel_orientation panel_orientation)
{
	struct drm_device *dev = connector->dev;
	struct drm_display_info *info = &connector->display_info;
	struct drm_property *prop;

	/* Already set? */
	if (info->panel_orientation != DRM_MODE_PANEL_ORIENTATION_UNKNOWN)
		return 0;

	/* Don't attach the property if the orientation is unknown */
	if (panel_orientation == DRM_MODE_PANEL_ORIENTATION_UNKNOWN)
		return 0;

	info->panel_orientation = panel_orientation;

	prop = dev->mode_config.panel_orientation_property;
	if (!prop) {
		prop = drm_property_create_enum(dev, DRM_MODE_PROP_IMMUTABLE,
				"panel orientation",
				drm_panel_orientation_enum_list,
				ARRAY_SIZE(drm_panel_orientation_enum_list));
		if (!prop)
			return -ENOMEM;

		dev->mode_config.panel_orientation_property = prop;
	}

	drm_object_attach_property(&connector->base, prop,
				   info->panel_orientation);
	return 0;
}
EXPORT_SYMBOL(drm_connector_set_panel_orientation);

/**
 * drm_connector_set_panel_orientation_with_quirk -
 *	set the connector's panel_orientation after checking for quirks
 * @connector: connector for which to init the panel-orientation property.
 * @panel_orientation: drm_panel_orientation value to set
 * @width: width in pixels of the panel, used for panel quirk detection
 * @height: height in pixels of the panel, used for panel quirk detection
 *
 * Like drm_connector_set_panel_orientation(), but with a check for platform
 * specific (e.g. DMI based) quirks overriding the passed in panel_orientation.
 *
 * Returns:
 * Zero on success, negative errno on failure.
 */
int drm_connector_set_panel_orientation_with_quirk(
	struct drm_connector *connector,
	enum drm_panel_orientation panel_orientation,
	int width, int height)
{
	int orientation_quirk;

	orientation_quirk = drm_get_panel_orientation_quirk(width, height);
	if (orientation_quirk != DRM_MODE_PANEL_ORIENTATION_UNKNOWN)
		panel_orientation = orientation_quirk;

	return drm_connector_set_panel_orientation(connector,
						   panel_orientation);
}
EXPORT_SYMBOL(drm_connector_set_panel_orientation_with_quirk);

int drm_connector_set_obj_prop(struct drm_mode_object *obj,
				    struct drm_property *property,
				    uint64_t value)
{
	int ret = -EINVAL;
	struct drm_connector *connector = obj_to_connector(obj);

	/* Do DPMS ourselves */
	if (property == connector->dev->mode_config.dpms_property) {
		ret = (*connector->funcs->dpms)(connector, (int)value);
	} else if (connector->funcs->set_property)
		ret = connector->funcs->set_property(connector, property, value);

	if (!ret)
		drm_object_property_set_value(&connector->base, property, value);
	return ret;
}

int drm_connector_property_set_ioctl(struct drm_device *dev,
				     void *data, struct drm_file *file_priv)
{
	struct drm_mode_connector_set_property *conn_set_prop = data;
	struct drm_mode_obj_set_property obj_set_prop = {
		.value = conn_set_prop->value,
		.prop_id = conn_set_prop->prop_id,
		.obj_id = conn_set_prop->connector_id,
		.obj_type = DRM_MODE_OBJECT_CONNECTOR
	};

	/* It does all the locking and checking we need */
	return drm_mode_obj_set_property_ioctl(dev, &obj_set_prop, file_priv);
}

static struct drm_encoder *drm_connector_get_encoder(struct drm_connector *connector)
{
	/* For atomic drivers only state objects are synchronously updated and
	 * protected by modeset locks, so check those first.
	 */
	if (connector->state)
		return connector->state->best_encoder;
	return connector->encoder;
}

static bool
drm_mode_expose_to_userspace(const struct drm_display_mode *mode,
			     const struct list_head *modes,
			     const struct drm_file *file_priv)
{
	/*
	 * If user-space hasn't configured the driver to expose the stereo 3D
	 * modes, don't expose them.
	 */
	if (!file_priv->stereo_allowed && drm_mode_is_stereo(mode))
		return false;
	/*
	 * If user-space hasn't configured the driver to expose the modes
	 * with aspect-ratio, don't expose them. However if such a mode
	 * is unique, let it be exposed, but reset the aspect-ratio flags
	 * while preparing the list of user-modes.
	 */
	if (!file_priv->aspect_ratio_allowed) {
		const struct drm_display_mode *mode_itr;

		list_for_each_entry(mode_itr, modes, head) {
			if (mode_itr->expose_to_userspace &&
			    drm_mode_match(mode_itr, mode,
					   DRM_MODE_MATCH_TIMINGS |
					   DRM_MODE_MATCH_CLOCK |
					   DRM_MODE_MATCH_FLAGS |
					   DRM_MODE_MATCH_3D_FLAGS))
				return false;
		}
	}

	return true;
}

int drm_mode_getconnector(struct drm_device *dev, void *data,
			  struct drm_file *file_priv)
{
	struct drm_mode_get_connector *out_resp = data;
	struct drm_connector *connector;
	struct drm_encoder *encoder;
	struct drm_display_mode *mode;
	int mode_count = 0;
	int encoders_count = 0;
	int ret = 0;
	int copied = 0;
	struct drm_mode_modeinfo u_mode;
	struct drm_mode_modeinfo __user *mode_ptr;
	uint32_t __user *encoder_ptr;

	if (!drm_core_check_feature(dev, DRIVER_MODESET))
		return -EOPNOTSUPP;

	memset(&u_mode, 0, sizeof(struct drm_mode_modeinfo));

	connector = drm_connector_lookup(dev, file_priv, out_resp->connector_id);
	if (!connector)
		return -ENOENT;

	encoders_count = hweight32(connector->possible_encoders);

	if ((out_resp->count_encoders >= encoders_count) && encoders_count) {
		copied = 0;
		encoder_ptr = (uint32_t __user *)(unsigned long)(out_resp->encoders_ptr);

		drm_connector_for_each_possible_encoder(connector, encoder) {
			if (put_user(encoder->base.id, encoder_ptr + copied)) {
				ret = -EFAULT;
				goto out;
			}
			copied++;
		}
	}
	out_resp->count_encoders = encoders_count;

	out_resp->connector_id = connector->base.id;
	out_resp->connector_type = connector->connector_type;
	out_resp->connector_type_id = connector->connector_type_id;

	mutex_lock(&dev->mode_config.mutex);
	if (out_resp->count_modes == 0) {
		if (drm_is_current_master(file_priv))
			connector->funcs->fill_modes(connector,
						     dev->mode_config.max_width,
						     dev->mode_config.max_height);
		else
			drm_dbg_kms(dev, "User-space requested a forced probe on [CONNECTOR:%d:%s] but is not the DRM master, demoting to read-only probe",
				    connector->base.id, connector->name);
	}

	out_resp->mm_width = connector->display_info.width_mm;
	out_resp->mm_height = connector->display_info.height_mm;
	out_resp->subpixel = connector->display_info.subpixel_order;
	out_resp->connection = connector->status;

	/* delayed so we get modes regardless of pre-fill_modes state */
	list_for_each_entry(mode, &connector->modes, head) {
		WARN_ON(mode->expose_to_userspace);

		if (drm_mode_expose_to_userspace(mode, &connector->modes,
						 file_priv)) {
			mode->expose_to_userspace = true;
			mode_count++;
		}
	}

	/*
	 * This ioctl is called twice, once to determine how much space is
	 * needed, and the 2nd time to fill it.
	 */
	if ((out_resp->count_modes >= mode_count) && mode_count) {
		copied = 0;
		mode_ptr = (struct drm_mode_modeinfo __user *)(unsigned long)out_resp->modes_ptr;
		list_for_each_entry(mode, &connector->modes, head) {
			if (!mode->expose_to_userspace)
				continue;

			/* Clear the tag for the next time around */
			mode->expose_to_userspace = false;

			drm_mode_convert_to_umode(&u_mode, mode);
			/*
			 * Reset aspect ratio flags of user-mode, if modes with
			 * aspect-ratio are not supported.
			 */
			if (!file_priv->aspect_ratio_allowed)
				u_mode.flags &= ~DRM_MODE_FLAG_PIC_AR_MASK;
			if (copy_to_user(mode_ptr + copied,
					 &u_mode, sizeof(u_mode))) {
				ret = -EFAULT;

				/*
				 * Clear the tag for the rest of
				 * the modes for the next time around.
				 */
				list_for_each_entry_continue(mode, &connector->modes, head)
					mode->expose_to_userspace = false;

				mutex_unlock(&dev->mode_config.mutex);

				goto out;
			}
			copied++;
		}
	} else {
		/* Clear the tag for the next time around */
		list_for_each_entry(mode, &connector->modes, head)
			mode->expose_to_userspace = false;
	}

	out_resp->count_modes = mode_count;
	mutex_unlock(&dev->mode_config.mutex);

	drm_modeset_lock(&dev->mode_config.connection_mutex, NULL);
	encoder = drm_connector_get_encoder(connector);
	if (encoder)
		out_resp->encoder_id = encoder->base.id;
	else
		out_resp->encoder_id = 0;

	/* Only grab properties after probing, to make sure EDID and other
	 * properties reflect the latest status.
	 */
	ret = drm_mode_object_get_properties(&connector->base, file_priv->atomic,
			(uint32_t __user *)(unsigned long)(out_resp->props_ptr),
			(uint64_t __user *)(unsigned long)(out_resp->prop_values_ptr),
			&out_resp->count_props);
	drm_modeset_unlock(&dev->mode_config.connection_mutex);

out:
	drm_connector_put(connector);

	return ret;
}


/**
 * DOC: Tile group
 *
 * Tile groups are used to represent tiled monitors with a unique integer
 * identifier. Tiled monitors using DisplayID v1.3 have a unique 8-byte handle,
 * we store this in a tile group, so we have a common identifier for all tiles
 * in a monitor group. The property is called "TILE". Drivers can manage tile
 * groups using drm_mode_create_tile_group(), drm_mode_put_tile_group() and
 * drm_mode_get_tile_group(). But this is only needed for internal panels where
 * the tile group information is exposed through a non-standard way.
 */

static void drm_tile_group_free(struct kref *kref)
{
	struct drm_tile_group *tg = container_of(kref, struct drm_tile_group, refcount);
	struct drm_device *dev = tg->dev;

	mutex_lock(&dev->mode_config.idr_mutex);
	idr_remove(&dev->mode_config.tile_idr, tg->id);
	mutex_unlock(&dev->mode_config.idr_mutex);
	kfree(tg);
}

/**
 * drm_mode_put_tile_group - drop a reference to a tile group.
 * @dev: DRM device
 * @tg: tile group to drop reference to.
 *
 * drop reference to tile group and free if 0.
 */
void drm_mode_put_tile_group(struct drm_device *dev,
			     struct drm_tile_group *tg)
{
	kref_put(&tg->refcount, drm_tile_group_free);
}
EXPORT_SYMBOL(drm_mode_put_tile_group);

/**
 * drm_mode_get_tile_group - get a reference to an existing tile group
 * @dev: DRM device
 * @topology: 8-bytes unique per monitor.
 *
 * Use the unique bytes to get a reference to an existing tile group.
 *
 * RETURNS:
 * tile group or NULL if not found.
 */
struct drm_tile_group *drm_mode_get_tile_group(struct drm_device *dev,
					       const char topology[8])
{
	struct drm_tile_group *tg;
	int id;

	mutex_lock(&dev->mode_config.idr_mutex);
	idr_for_each_entry(&dev->mode_config.tile_idr, tg, id) {
		if (!memcmp(tg->group_data, topology, 8)) {
			if (!kref_get_unless_zero(&tg->refcount))
				tg = NULL;
			mutex_unlock(&dev->mode_config.idr_mutex);
			return tg;
		}
	}
	mutex_unlock(&dev->mode_config.idr_mutex);
	return NULL;
}
EXPORT_SYMBOL(drm_mode_get_tile_group);

/**
 * drm_mode_create_tile_group - create a tile group from a displayid description
 * @dev: DRM device
 * @topology: 8-bytes unique per monitor.
 *
 * Create a tile group for the unique monitor, and get a unique
 * identifier for the tile group.
 *
 * RETURNS:
 * new tile group or NULL.
 */
struct drm_tile_group *drm_mode_create_tile_group(struct drm_device *dev,
						  const char topology[8])
{
	struct drm_tile_group *tg;
	int ret;

	tg = kzalloc(sizeof(*tg), GFP_KERNEL);
	if (!tg)
		return NULL;

	kref_init(&tg->refcount);
	memcpy(tg->group_data, topology, 8);
	tg->dev = dev;

	mutex_lock(&dev->mode_config.idr_mutex);
	ret = idr_alloc(&dev->mode_config.tile_idr, tg, 1, 0, GFP_KERNEL);
	if (ret >= 0) {
		tg->id = ret;
	} else {
		kfree(tg);
		tg = NULL;
	}

	mutex_unlock(&dev->mode_config.idr_mutex);
	return tg;
}
EXPORT_SYMBOL(drm_mode_create_tile_group);<|MERGE_RESOLUTION|>--- conflicted
+++ resolved
@@ -95,10 +95,7 @@
 	{ DRM_MODE_CONNECTOR_DPI, "DPI" },
 	{ DRM_MODE_CONNECTOR_WRITEBACK, "Writeback" },
 	{ DRM_MODE_CONNECTOR_SPI, "SPI" },
-<<<<<<< HEAD
-=======
 	{ DRM_MODE_CONNECTOR_USB, "USB" },
->>>>>>> 7d2a07b7
 };
 
 void drm_connector_ida_init(void)
@@ -1858,7 +1855,6 @@
 
 	if (!connector->colorspace_property)
 		return -ENOMEM;
-<<<<<<< HEAD
 
 	return 0;
 }
@@ -1891,40 +1887,6 @@
 
 	return 0;
 }
-=======
-
-	return 0;
-}
-EXPORT_SYMBOL(drm_mode_create_hdmi_colorspace_property);
-
-/**
- * drm_mode_create_dp_colorspace_property - create dp colorspace property
- * @connector: connector to create the Colorspace property on.
- *
- * Called by a driver the first time it's needed, must be attached to desired
- * DP connectors.
- *
- * Returns:
- * Zero on success, negative errno on failure.
- */
-int drm_mode_create_dp_colorspace_property(struct drm_connector *connector)
-{
-	struct drm_device *dev = connector->dev;
-
-	if (connector->colorspace_property)
-		return 0;
-
-	connector->colorspace_property =
-		drm_property_create_enum(dev, DRM_MODE_PROP_ENUM, "Colorspace",
-					 dp_colorspaces,
-					 ARRAY_SIZE(dp_colorspaces));
-
-	if (!connector->colorspace_property)
-		return -ENOMEM;
-
-	return 0;
-}
->>>>>>> 7d2a07b7
 EXPORT_SYMBOL(drm_mode_create_dp_colorspace_property);
 
 /**
