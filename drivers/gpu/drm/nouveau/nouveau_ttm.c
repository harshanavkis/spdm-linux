// SPDX-License-Identifier: GPL-2.0 OR MIT
/*
 * Copyright (c) 2007-2008 Tungsten Graphics, Inc., Cedar Park, TX., USA,
 * Copyright (c) 2009 VMware, Inc., Palo Alto, CA., USA,
 *
 * Permission is hereby granted, free of charge, to any person obtaining a
 * copy of this software and associated documentation files (the "Software"),
 * to deal in the Software without restriction, including without limitation
 * the rights to use, copy, modify, merge, publish, distribute, sub license,
 * and/or sell copies of the Software, and to permit persons to whom the
 * Software is furnished to do so, subject to the following conditions:
 *
 * The above copyright notice and this permission notice (including the
 * next paragraph) shall be included in all copies or substantial portions
 * of the Software.
 *
 * THE SOFTWARE IS PROVIDED "AS IS", WITHOUT WARRANTY OF ANY KIND, EXPRESS OR
 * IMPLIED, INCLUDING BUT NOT LIMITED TO THE WARRANTIES OF MERCHANTABILITY,
 * FITNESS FOR A PARTICULAR PURPOSE AND NON-INFRINGEMENT. IN NO EVENT SHALL
 * THE COPYRIGHT HOLDERS, AUTHORS AND/OR ITS SUPPLIERS BE LIABLE FOR ANY CLAIM,
 * DAMAGES OR OTHER LIABILITY, WHETHER IN AN ACTION OF CONTRACT, TORT OR
 * OTHERWISE, ARISING FROM, OUT OF OR IN CONNECTION WITH THE SOFTWARE OR THE
 * USE OR OTHER DEALINGS IN THE SOFTWARE.
 */

#include <linux/limits.h>
#include <linux/swiotlb.h>

#include <drm/ttm/ttm_range_manager.h>

#include "nouveau_drv.h"
#include "nouveau_gem.h"
#include "nouveau_mem.h"
#include "nouveau_ttm.h"

#include <core/tegra.h>

static void
nouveau_manager_del(struct ttm_resource_manager *man, struct ttm_resource *reg)
{
	nouveau_mem_del(reg);
}

static int
nouveau_vram_manager_new(struct ttm_resource_manager *man,
			 struct ttm_buffer_object *bo,
			 const struct ttm_place *place,
			 struct ttm_resource **res)
{
	struct nouveau_bo *nvbo = nouveau_bo(bo);
	struct nouveau_drm *drm = nouveau_bdev(bo->bdev);
	int ret;

	if (drm->client.device.info.ram_size == 0)
		return -ENOMEM;

<<<<<<< HEAD
	ret = nouveau_mem_new(&drm->master, nvbo->kind, nvbo->comp, reg);
=======
	ret = nouveau_mem_new(&drm->master, nvbo->kind, nvbo->comp, res);
>>>>>>> 7d2a07b7
	if (ret)
		return ret;

	ttm_resource_init(bo, place, *res);

	ret = nouveau_mem_vram(*res, nvbo->contig, nvbo->page);
	if (ret) {
<<<<<<< HEAD
		nouveau_mem_del(reg);
=======
		nouveau_mem_del(*res);
>>>>>>> 7d2a07b7
		return ret;
	}

	return 0;
}

const struct ttm_resource_manager_func nouveau_vram_manager = {
	.alloc = nouveau_vram_manager_new,
	.free = nouveau_manager_del,
};

static int
nouveau_gart_manager_new(struct ttm_resource_manager *man,
			 struct ttm_buffer_object *bo,
			 const struct ttm_place *place,
			 struct ttm_resource **res)
{
	struct nouveau_bo *nvbo = nouveau_bo(bo);
	struct nouveau_drm *drm = nouveau_bdev(bo->bdev);
	int ret;

<<<<<<< HEAD
	ret = nouveau_mem_new(&drm->master, nvbo->kind, nvbo->comp, reg);
=======
	ret = nouveau_mem_new(&drm->master, nvbo->kind, nvbo->comp, res);
>>>>>>> 7d2a07b7
	if (ret)
		return ret;

	ttm_resource_init(bo, place, *res);
	(*res)->start = 0;
	return 0;
}

const struct ttm_resource_manager_func nouveau_gart_manager = {
	.alloc = nouveau_gart_manager_new,
	.free = nouveau_manager_del,
};

static int
nv04_gart_manager_new(struct ttm_resource_manager *man,
		      struct ttm_buffer_object *bo,
		      const struct ttm_place *place,
		      struct ttm_resource **res)
{
	struct nouveau_bo *nvbo = nouveau_bo(bo);
	struct nouveau_drm *drm = nouveau_bdev(bo->bdev);
	struct nouveau_mem *mem;
	int ret;

	ret = nouveau_mem_new(&drm->master, nvbo->kind, nvbo->comp, res);
	if (ret)
		return ret;

	mem = nouveau_mem(*res);
	ttm_resource_init(bo, place, *res);
	ret = nvif_vmm_get(&mem->cli->vmm.vmm, PTES, false, 12, 0,
			   (long)(*res)->num_pages << PAGE_SHIFT, &mem->vma[0]);
	if (ret) {
<<<<<<< HEAD
		nouveau_mem_del(reg);
=======
		nouveau_mem_del(*res);
>>>>>>> 7d2a07b7
		return ret;
	}

	(*res)->start = mem->vma[0].addr >> PAGE_SHIFT;
	return 0;
}

const struct ttm_resource_manager_func nv04_gart_manager = {
	.alloc = nv04_gart_manager_new,
	.free = nouveau_manager_del,
};

static int
nouveau_ttm_init_host(struct nouveau_drm *drm, u8 kind)
{
	struct nvif_mmu *mmu = &drm->client.mmu;
	int typei;

	typei = nvif_mmu_type(mmu, NVIF_MEM_HOST | NVIF_MEM_MAPPABLE |
					    kind | NVIF_MEM_COHERENT);
	if (typei < 0)
		return -ENOSYS;

	drm->ttm.type_host[!!kind] = typei;

	typei = nvif_mmu_type(mmu, NVIF_MEM_HOST | NVIF_MEM_MAPPABLE | kind);
	if (typei < 0)
		return -ENOSYS;

	drm->ttm.type_ncoh[!!kind] = typei;
	return 0;
}

static int
nouveau_ttm_init_vram(struct nouveau_drm *drm)
{
	if (drm->client.device.info.family >= NV_DEVICE_INFO_V0_TESLA) {
		struct ttm_resource_manager *man = kzalloc(sizeof(*man), GFP_KERNEL);

		if (!man)
			return -ENOMEM;

		man->func = &nouveau_vram_manager;

		ttm_resource_manager_init(man,
					  drm->gem.vram_available >> PAGE_SHIFT);
		ttm_set_driver_manager(&drm->ttm.bdev, TTM_PL_VRAM, man);
		ttm_resource_manager_set_used(man, true);
		return 0;
	} else {
		return ttm_range_man_init(&drm->ttm.bdev, TTM_PL_VRAM, false,
					  drm->gem.vram_available >> PAGE_SHIFT);
	}
}

static void
nouveau_ttm_fini_vram(struct nouveau_drm *drm)
{
	struct ttm_resource_manager *man = ttm_manager_type(&drm->ttm.bdev, TTM_PL_VRAM);

	if (drm->client.device.info.family >= NV_DEVICE_INFO_V0_TESLA) {
		ttm_resource_manager_set_used(man, false);
		ttm_resource_manager_evict_all(&drm->ttm.bdev, man);
		ttm_resource_manager_cleanup(man);
		ttm_set_driver_manager(&drm->ttm.bdev, TTM_PL_VRAM, NULL);
		kfree(man);
	} else
		ttm_range_man_fini(&drm->ttm.bdev, TTM_PL_VRAM);
}

static int
nouveau_ttm_init_gtt(struct nouveau_drm *drm)
{
	struct ttm_resource_manager *man;
	unsigned long size_pages = drm->gem.gart_available >> PAGE_SHIFT;
	const struct ttm_resource_manager_func *func = NULL;

	if (drm->client.device.info.family >= NV_DEVICE_INFO_V0_TESLA)
		func = &nouveau_gart_manager;
	else if (!drm->agp.bridge)
		func = &nv04_gart_manager;
	else
		return ttm_range_man_init(&drm->ttm.bdev, TTM_PL_TT, true,
					  size_pages);

	man = kzalloc(sizeof(*man), GFP_KERNEL);
	if (!man)
		return -ENOMEM;

	man->func = func;
	man->use_tt = true;
	ttm_resource_manager_init(man, size_pages);
	ttm_set_driver_manager(&drm->ttm.bdev, TTM_PL_TT, man);
	ttm_resource_manager_set_used(man, true);
	return 0;
}

static void
nouveau_ttm_fini_gtt(struct nouveau_drm *drm)
{
	struct ttm_resource_manager *man = ttm_manager_type(&drm->ttm.bdev, TTM_PL_TT);

	if (drm->client.device.info.family < NV_DEVICE_INFO_V0_TESLA &&
	    drm->agp.bridge)
		ttm_range_man_fini(&drm->ttm.bdev, TTM_PL_TT);
	else {
		ttm_resource_manager_set_used(man, false);
		ttm_resource_manager_evict_all(&drm->ttm.bdev, man);
		ttm_resource_manager_cleanup(man);
		ttm_set_driver_manager(&drm->ttm.bdev, TTM_PL_TT, NULL);
		kfree(man);
	}
}

int
nouveau_ttm_init(struct nouveau_drm *drm)
{
	struct nvkm_device *device = nvxx_device(&drm->client.device);
	struct nvkm_pci *pci = device->pci;
	struct nvif_mmu *mmu = &drm->client.mmu;
	struct drm_device *dev = drm->dev;
	bool need_swiotlb = false;
	int typei, ret;

	ret = nouveau_ttm_init_host(drm, 0);
	if (ret)
		return ret;

	if (drm->client.device.info.family >= NV_DEVICE_INFO_V0_TESLA &&
	    drm->client.device.info.chipset != 0x50) {
		ret = nouveau_ttm_init_host(drm, NVIF_MEM_KIND);
		if (ret)
			return ret;
	}

	if (drm->client.device.info.platform != NV_DEVICE_INFO_V0_SOC &&
	    drm->client.device.info.family >= NV_DEVICE_INFO_V0_TESLA) {
		typei = nvif_mmu_type(mmu, NVIF_MEM_VRAM | NVIF_MEM_MAPPABLE |
					   NVIF_MEM_KIND |
					   NVIF_MEM_COMP |
					   NVIF_MEM_DISP);
		if (typei < 0)
			return -ENOSYS;

		drm->ttm.type_vram = typei;
	} else {
		drm->ttm.type_vram = -1;
	}

	if (pci && pci->agp.bridge) {
		drm->agp.bridge = pci->agp.bridge;
		drm->agp.base = pci->agp.base;
		drm->agp.size = pci->agp.size;
		drm->agp.cma = pci->agp.cma;
	}

#if IS_ENABLED(CONFIG_SWIOTLB) && IS_ENABLED(CONFIG_X86)
	need_swiotlb = is_swiotlb_active();
#endif

	ret = ttm_device_init(&drm->ttm.bdev, &nouveau_bo_driver, drm->dev->dev,
				  dev->anon_inode->i_mapping,
<<<<<<< HEAD
				  dev->vma_offset_manager,
				  drm->client.mmu.dmabits <= 32 ? true : false);
=======
				  dev->vma_offset_manager, need_swiotlb,
				  drm->client.mmu.dmabits <= 32);
>>>>>>> 7d2a07b7
	if (ret) {
		NV_ERROR(drm, "error initialising bo driver, %d\n", ret);
		return ret;
	}

	/* VRAM init */
	drm->gem.vram_available = drm->client.device.info.ram_user;

	arch_io_reserve_memtype_wc(device->func->resource_addr(device, 1),
				   device->func->resource_size(device, 1));

	ret = nouveau_ttm_init_vram(drm);
	if (ret) {
		NV_ERROR(drm, "VRAM mm init failed, %d\n", ret);
		return ret;
	}

	drm->ttm.mtrr = arch_phys_wc_add(device->func->resource_addr(device, 1),
					 device->func->resource_size(device, 1));

	/* GART init */
	if (!drm->agp.bridge) {
		drm->gem.gart_available = drm->client.vmm.vmm.limit;
	} else {
		drm->gem.gart_available = drm->agp.size;
	}

	ret = nouveau_ttm_init_gtt(drm);
	if (ret) {
		NV_ERROR(drm, "GART mm init failed, %d\n", ret);
		return ret;
	}

	mutex_init(&drm->ttm.io_reserve_mutex);
	INIT_LIST_HEAD(&drm->ttm.io_reserve_lru);

	NV_INFO(drm, "VRAM: %d MiB\n", (u32)(drm->gem.vram_available >> 20));
	NV_INFO(drm, "GART: %d MiB\n", (u32)(drm->gem.gart_available >> 20));
	return 0;
}

void
nouveau_ttm_fini(struct nouveau_drm *drm)
{
	struct nvkm_device *device = nvxx_device(&drm->client.device);

	nouveau_ttm_fini_vram(drm);
	nouveau_ttm_fini_gtt(drm);

	ttm_device_fini(&drm->ttm.bdev);

	arch_phys_wc_del(drm->ttm.mtrr);
	drm->ttm.mtrr = 0;
	arch_io_free_memtype_wc(device->func->resource_addr(device, 1),
				device->func->resource_size(device, 1));

}<|MERGE_RESOLUTION|>--- conflicted
+++ resolved
@@ -54,11 +54,7 @@
 	if (drm->client.device.info.ram_size == 0)
 		return -ENOMEM;
 
-<<<<<<< HEAD
-	ret = nouveau_mem_new(&drm->master, nvbo->kind, nvbo->comp, reg);
-=======
 	ret = nouveau_mem_new(&drm->master, nvbo->kind, nvbo->comp, res);
->>>>>>> 7d2a07b7
 	if (ret)
 		return ret;
 
@@ -66,11 +62,7 @@
 
 	ret = nouveau_mem_vram(*res, nvbo->contig, nvbo->page);
 	if (ret) {
-<<<<<<< HEAD
-		nouveau_mem_del(reg);
-=======
 		nouveau_mem_del(*res);
->>>>>>> 7d2a07b7
 		return ret;
 	}
 
@@ -92,11 +84,7 @@
 	struct nouveau_drm *drm = nouveau_bdev(bo->bdev);
 	int ret;
 
-<<<<<<< HEAD
-	ret = nouveau_mem_new(&drm->master, nvbo->kind, nvbo->comp, reg);
-=======
 	ret = nouveau_mem_new(&drm->master, nvbo->kind, nvbo->comp, res);
->>>>>>> 7d2a07b7
 	if (ret)
 		return ret;
 
@@ -130,11 +118,7 @@
 	ret = nvif_vmm_get(&mem->cli->vmm.vmm, PTES, false, 12, 0,
 			   (long)(*res)->num_pages << PAGE_SHIFT, &mem->vma[0]);
 	if (ret) {
-<<<<<<< HEAD
-		nouveau_mem_del(reg);
-=======
 		nouveau_mem_del(*res);
->>>>>>> 7d2a07b7
 		return ret;
 	}
 
@@ -297,13 +281,8 @@
 
 	ret = ttm_device_init(&drm->ttm.bdev, &nouveau_bo_driver, drm->dev->dev,
 				  dev->anon_inode->i_mapping,
-<<<<<<< HEAD
-				  dev->vma_offset_manager,
-				  drm->client.mmu.dmabits <= 32 ? true : false);
-=======
 				  dev->vma_offset_manager, need_swiotlb,
 				  drm->client.mmu.dmabits <= 32);
->>>>>>> 7d2a07b7
 	if (ret) {
 		NV_ERROR(drm, "error initialising bo driver, %d\n", ret);
 		return ret;
