/*
 * Copyright 2009 Red Hat Inc.
 *
 * Permission is hereby granted, free of charge, to any person obtaining a
 * copy of this software and associated documentation files (the "Software"),
 * to deal in the Software without restriction, including without limitation
 * the rights to use, copy, modify, merge, publish, distribute, sublicense,
 * and/or sell copies of the Software, and to permit persons to whom the
 * Software is furnished to do so, subject to the following conditions:
 *
 * The above copyright notice and this permission notice shall be included in
 * all copies or substantial portions of the Software.
 *
 * THE SOFTWARE IS PROVIDED "AS IS", WITHOUT WARRANTY OF ANY KIND, EXPRESS OR
 * IMPLIED, INCLUDING BUT NOT LIMITED TO THE WARRANTIES OF MERCHANTABILITY,
 * FITNESS FOR A PARTICULAR PURPOSE AND NONINFRINGEMENT.  IN NO EVENT SHALL
 * THE COPYRIGHT HOLDER(S) OR AUTHOR(S) BE LIABLE FOR ANY CLAIM, DAMAGES OR
 * OTHER LIABILITY, WHETHER IN AN ACTION OF CONTRACT, TORT OR OTHERWISE,
 * ARISING FROM, OUT OF OR IN CONNECTION WITH THE SOFTWARE OR THE USE OR
 * OTHER DEALINGS IN THE SOFTWARE.
 *
 * Authors: Ben Skeggs
 */

#include <drm/drm_dp_helper.h>

#include "nouveau_drv.h"
#include "nouveau_connector.h"
#include "nouveau_encoder.h"
#include "nouveau_crtc.h"

#include <nvif/class.h>
#include <nvif/cl5070.h>

MODULE_PARM_DESC(mst, "Enable DisplayPort multi-stream (default: enabled)");
static int nouveau_mst = 1;
module_param_named(mst, nouveau_mst, int, 0400);

static bool
nouveau_dp_has_sink_count(struct drm_connector *connector,
			  struct nouveau_encoder *outp)
{
	return drm_dp_read_sink_count_cap(connector, outp->dp.dpcd, &outp->dp.desc);
}

static enum drm_connector_status
nouveau_dp_probe_dpcd(struct nouveau_connector *nv_connector,
		      struct nouveau_encoder *outp)
{
	struct drm_connector *connector = &nv_connector->base;
	struct drm_dp_aux *aux = &nv_connector->aux;
	struct nv50_mstm *mstm = NULL;
	enum drm_connector_status status = connector_status_disconnected;
	int ret;
	u8 *dpcd = outp->dp.dpcd;

	ret = drm_dp_read_dpcd_caps(aux, dpcd);
	if (ret < 0)
		goto out;

	ret = drm_dp_read_desc(aux, &outp->dp.desc, drm_dp_is_branch(dpcd));
	if (ret < 0)
		goto out;

	if (nouveau_mst) {
		mstm = outp->dp.mstm;
		if (mstm)
			mstm->can_mst = drm_dp_read_mst_cap(aux, dpcd);
	}

	if (nouveau_dp_has_sink_count(connector, outp)) {
		ret = drm_dp_read_sink_count(aux);
		if (ret < 0)
			goto out;

		outp->dp.sink_count = ret;

		/*
		 * Dongle connected, but no display. Don't bother reading
		 * downstream port info
		 */
		if (!outp->dp.sink_count)
			return connector_status_disconnected;
	}

	ret = drm_dp_read_downstream_info(aux, dpcd,
					  outp->dp.downstream_ports);
	if (ret < 0)
		goto out;

	status = connector_status_connected;
out:
	if (status != connector_status_connected) {
		/* Clear any cached info */
		outp->dp.sink_count = 0;
	}
	return status;
}

int
nouveau_dp_detect(struct nouveau_connector *nv_connector,
		  struct nouveau_encoder *nv_encoder)
{
	struct drm_device *dev = nv_encoder->base.base.dev;
	struct nouveau_drm *drm = nouveau_drm(dev);
	struct drm_connector *connector = &nv_connector->base;
	struct nv50_mstm *mstm = nv_encoder->dp.mstm;
	enum drm_connector_status status;
	u8 *dpcd = nv_encoder->dp.dpcd;
	int ret = NOUVEAU_DP_NONE;

	/* If we've already read the DPCD on an eDP device, we don't need to
	 * reread it as it won't change
	 */
	if (connector->connector_type == DRM_MODE_CONNECTOR_eDP &&
	    dpcd[DP_DPCD_REV] != 0)
		return NOUVEAU_DP_SST;

	mutex_lock(&nv_encoder->dp.hpd_irq_lock);
	if (mstm) {
		/* If we're not ready to handle MST state changes yet, just
		 * report the last status of the connector. We'll reprobe it
		 * once we've resumed.
		 */
		if (mstm->suspended) {
			if (mstm->is_mst)
				ret = NOUVEAU_DP_MST;
			else if (connector->status ==
				 connector_status_connected)
				ret = NOUVEAU_DP_SST;

			goto out;
		}
	}

	status = nouveau_dp_probe_dpcd(nv_connector, nv_encoder);
	if (status == connector_status_disconnected)
		goto out;

	/* If we're in MST mode, we're done here */
	if (mstm && mstm->can_mst && mstm->is_mst) {
		ret = NOUVEAU_DP_MST;
		goto out;
	}

	nv_encoder->dp.link_bw = 27000 * dpcd[DP_MAX_LINK_RATE];
	nv_encoder->dp.link_nr =
		dpcd[DP_MAX_LANE_COUNT] & DP_MAX_LANE_COUNT_MASK;

	NV_DEBUG(drm, "display: %dx%d dpcd 0x%02x\n",
		 nv_encoder->dp.link_nr, nv_encoder->dp.link_bw,
		 dpcd[DP_DPCD_REV]);
	NV_DEBUG(drm, "encoder: %dx%d\n",
		 nv_encoder->dcb->dpconf.link_nr,
		 nv_encoder->dcb->dpconf.link_bw);

	if (nv_encoder->dcb->dpconf.link_nr < nv_encoder->dp.link_nr)
		nv_encoder->dp.link_nr = nv_encoder->dcb->dpconf.link_nr;
	if (nv_encoder->dcb->dpconf.link_bw < nv_encoder->dp.link_bw)
		nv_encoder->dp.link_bw = nv_encoder->dcb->dpconf.link_bw;

	NV_DEBUG(drm, "maximum: %dx%d\n",
		 nv_encoder->dp.link_nr, nv_encoder->dp.link_bw);

	if (mstm && mstm->can_mst) {
		ret = nv50_mstm_detect(nv_encoder);
		if (ret == 1) {
			ret = NOUVEAU_DP_MST;
			goto out;
		} else if (ret != 0) {
			goto out;
		}
	}
	ret = NOUVEAU_DP_SST;

out:
	if (mstm && !mstm->suspended && ret != NOUVEAU_DP_MST)
		nv50_mstm_remove(mstm);

	mutex_unlock(&nv_encoder->dp.hpd_irq_lock);
	return ret;
}

<<<<<<< HEAD
/* TODO:
 * - Use the minimum possible BPC here, once we add support for the max bpc
 *   property.
 * - Validate the mode against downstream port caps (see
 *   drm_dp_downstream_max_clock())
=======
void nouveau_dp_irq(struct nouveau_drm *drm,
		    struct nouveau_connector *nv_connector)
{
	struct drm_connector *connector = &nv_connector->base;
	struct nouveau_encoder *outp = find_encoder(connector, DCB_OUTPUT_DP);
	struct nv50_mstm *mstm;
	int ret;
	bool send_hpd = false;

	if (!outp)
		return;

	mstm = outp->dp.mstm;
	NV_DEBUG(drm, "service %s\n", connector->name);

	mutex_lock(&outp->dp.hpd_irq_lock);

	if (mstm && mstm->is_mst) {
		if (!nv50_mstm_service(drm, nv_connector, mstm))
			send_hpd = true;
	} else {
		drm_dp_cec_irq(&nv_connector->aux);

		if (nouveau_dp_has_sink_count(connector, outp)) {
			ret = drm_dp_read_sink_count(&nv_connector->aux);
			if (ret != outp->dp.sink_count)
				send_hpd = true;
			if (ret >= 0)
				outp->dp.sink_count = ret;
		}
	}

	mutex_unlock(&outp->dp.hpd_irq_lock);

	if (send_hpd)
		nouveau_connector_hpd(connector);
}

/* TODO:
 * - Use the minimum possible BPC here, once we add support for the max bpc
 *   property.
>>>>>>> 7d2a07b7
 * - Validate against the DP caps advertised by the GPU (we don't check these
 *   yet)
 */
enum drm_mode_status
nv50_dp_mode_valid(struct drm_connector *connector,
		   struct nouveau_encoder *outp,
		   const struct drm_display_mode *mode,
		   unsigned *out_clock)
{
<<<<<<< HEAD
	const unsigned min_clock = 25000;
	unsigned max_clock, clock = mode->clock;
=======
	const unsigned int min_clock = 25000;
	unsigned int max_rate, mode_rate, ds_max_dotclock, clock = mode->clock;
	const u8 bpp = connector->display_info.bpc * 3;
>>>>>>> 7d2a07b7

	if (mode->flags & DRM_MODE_FLAG_INTERLACE && !outp->caps.dp_interlace)
		return MODE_NO_INTERLACE;

	if ((mode->flags & DRM_MODE_FLAG_3D_MASK) == DRM_MODE_FLAG_3D_FRAME_PACKING)
		clock *= 2;

<<<<<<< HEAD
	max_clock = outp->dp.link_nr * outp->dp.link_bw;
	clock = mode->clock * (connector->display_info.bpc * 3) / 10;

	if (clock < min_clock)
		return MODE_CLOCK_LOW;
	if (clock > max_clock)
		return MODE_CLOCK_HIGH;
=======
	max_rate = outp->dp.link_nr * outp->dp.link_bw;
	mode_rate = DIV_ROUND_UP(clock * bpp, 8);
	if (mode_rate > max_rate)
		return MODE_CLOCK_HIGH;

	ds_max_dotclock = drm_dp_downstream_max_dotclock(outp->dp.dpcd, outp->dp.downstream_ports);
	if (ds_max_dotclock && clock > ds_max_dotclock)
		return MODE_CLOCK_HIGH;

	if (clock < min_clock)
		return MODE_CLOCK_LOW;
>>>>>>> 7d2a07b7

	if (out_clock)
		*out_clock = clock;

	return MODE_OK;
}<|MERGE_RESOLUTION|>--- conflicted
+++ resolved
@@ -181,13 +181,6 @@
 	return ret;
 }
 
-<<<<<<< HEAD
-/* TODO:
- * - Use the minimum possible BPC here, once we add support for the max bpc
- *   property.
- * - Validate the mode against downstream port caps (see
- *   drm_dp_downstream_max_clock())
-=======
 void nouveau_dp_irq(struct nouveau_drm *drm,
 		    struct nouveau_connector *nv_connector)
 {
@@ -229,7 +222,6 @@
 /* TODO:
  * - Use the minimum possible BPC here, once we add support for the max bpc
  *   property.
->>>>>>> 7d2a07b7
  * - Validate against the DP caps advertised by the GPU (we don't check these
  *   yet)
  */
@@ -239,14 +231,9 @@
 		   const struct drm_display_mode *mode,
 		   unsigned *out_clock)
 {
-<<<<<<< HEAD
-	const unsigned min_clock = 25000;
-	unsigned max_clock, clock = mode->clock;
-=======
 	const unsigned int min_clock = 25000;
 	unsigned int max_rate, mode_rate, ds_max_dotclock, clock = mode->clock;
 	const u8 bpp = connector->display_info.bpc * 3;
->>>>>>> 7d2a07b7
 
 	if (mode->flags & DRM_MODE_FLAG_INTERLACE && !outp->caps.dp_interlace)
 		return MODE_NO_INTERLACE;
@@ -254,15 +241,6 @@
 	if ((mode->flags & DRM_MODE_FLAG_3D_MASK) == DRM_MODE_FLAG_3D_FRAME_PACKING)
 		clock *= 2;
 
-<<<<<<< HEAD
-	max_clock = outp->dp.link_nr * outp->dp.link_bw;
-	clock = mode->clock * (connector->display_info.bpc * 3) / 10;
-
-	if (clock < min_clock)
-		return MODE_CLOCK_LOW;
-	if (clock > max_clock)
-		return MODE_CLOCK_HIGH;
-=======
 	max_rate = outp->dp.link_nr * outp->dp.link_bw;
 	mode_rate = DIV_ROUND_UP(clock * bpp, 8);
 	if (mode_rate > max_rate)
@@ -274,7 +252,6 @@
 
 	if (clock < min_clock)
 		return MODE_CLOCK_LOW;
->>>>>>> 7d2a07b7
 
 	if (out_clock)
 		*out_clock = clock;
