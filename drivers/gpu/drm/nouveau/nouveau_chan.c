--- conflicted
+++ resolved
@@ -520,11 +520,7 @@
 	if (ret) {
 		NV_PRINTK(err, cli, "channel failed to initialise, %d\n", ret);
 		nouveau_channel_del(pchan);
-<<<<<<< HEAD
-		goto done;
-=======
 		return ret;
->>>>>>> 7d2a07b7
 	}
 
 	ret = nouveau_svmm_join((*pchan)->vmm->svmm, (*pchan)->inst);
