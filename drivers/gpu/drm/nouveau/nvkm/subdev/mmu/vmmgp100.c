--- conflicted
+++ resolved
@@ -325,12 +325,9 @@
 		if (!(*map->pfn & NVKM_VMM_PFN_W))
 			data |= BIT_ULL(6); /* RO. */
 
-<<<<<<< HEAD
-=======
 		if (!(*map->pfn & NVKM_VMM_PFN_A))
 			data |= BIT_ULL(7); /* Atomic disable. */
 
->>>>>>> 7d2a07b7
 		if (!(*map->pfn & NVKM_VMM_PFN_VRAM)) {
 			addr = *map->pfn >> NVKM_VMM_PFN_ADDR_SHIFT;
 			addr = dma_map_page(dev, pfn_to_page(addr), 0,
