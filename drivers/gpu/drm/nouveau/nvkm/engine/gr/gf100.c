/*
 * Copyright 2012 Red Hat Inc.
 *
 * Permission is hereby granted, free of charge, to any person obtaining a
 * copy of this software and associated documentation files (the "Software"),
 * to deal in the Software without restriction, including without limitation
 * the rights to use, copy, modify, merge, publish, distribute, sublicense,
 * and/or sell copies of the Software, and to permit persons to whom the
 * Software is furnished to do so, subject to the following conditions:
 *
 * The above copyright notice and this permission notice shall be included in
 * all copies or substantial portions of the Software.
 *
 * THE SOFTWARE IS PROVIDED "AS IS", WITHOUT WARRANTY OF ANY KIND, EXPRESS OR
 * IMPLIED, INCLUDING BUT NOT LIMITED TO THE WARRANTIES OF MERCHANTABILITY,
 * FITNESS FOR A PARTICULAR PURPOSE AND NONINFRINGEMENT.  IN NO EVENT SHALL
 * THE COPYRIGHT HOLDER(S) OR AUTHOR(S) BE LIABLE FOR ANY CLAIM, DAMAGES OR
 * OTHER LIABILITY, WHETHER IN AN ACTION OF CONTRACT, TORT OR OTHERWISE,
 * ARISING FROM, OUT OF OR IN CONNECTION WITH THE SOFTWARE OR THE USE OR
 * OTHER DEALINGS IN THE SOFTWARE.
 *
 * Authors: Ben Skeggs
 */
#include "gf100.h"
#include "ctxgf100.h"
#include "fuc/os.h"

#include <core/client.h>
#include <core/firmware.h>
#include <core/option.h>
#include <subdev/acr.h>
#include <subdev/fb.h>
#include <subdev/mc.h>
#include <subdev/pmu.h>
#include <subdev/therm.h>
#include <subdev/timer.h>
#include <engine/fifo.h>

#include <nvif/class.h>
#include <nvif/cl9097.h>
#include <nvif/if900d.h>
#include <nvif/unpack.h>

/*******************************************************************************
 * Zero Bandwidth Clear
 ******************************************************************************/

static void
gf100_gr_zbc_clear_color(struct gf100_gr *gr, int zbc)
{
	struct nvkm_device *device = gr->base.engine.subdev.device;
	if (gr->zbc_color[zbc].format) {
		nvkm_wr32(device, 0x405804, gr->zbc_color[zbc].ds[0]);
		nvkm_wr32(device, 0x405808, gr->zbc_color[zbc].ds[1]);
		nvkm_wr32(device, 0x40580c, gr->zbc_color[zbc].ds[2]);
		nvkm_wr32(device, 0x405810, gr->zbc_color[zbc].ds[3]);
	}
	nvkm_wr32(device, 0x405814, gr->zbc_color[zbc].format);
	nvkm_wr32(device, 0x405820, zbc);
	nvkm_wr32(device, 0x405824, 0x00000004); /* TRIGGER | WRITE | COLOR */
}

static int
gf100_gr_zbc_color_get(struct gf100_gr *gr, int format,
		       const u32 ds[4], const u32 l2[4])
{
	struct nvkm_ltc *ltc = gr->base.engine.subdev.device->ltc;
	int zbc = -ENOSPC, i;

	for (i = ltc->zbc_min; i <= ltc->zbc_max; i++) {
		if (gr->zbc_color[i].format) {
			if (gr->zbc_color[i].format != format)
				continue;
			if (memcmp(gr->zbc_color[i].ds, ds, sizeof(
				   gr->zbc_color[i].ds)))
				continue;
			if (memcmp(gr->zbc_color[i].l2, l2, sizeof(
				   gr->zbc_color[i].l2))) {
				WARN_ON(1);
				return -EINVAL;
			}
			return i;
		} else {
			zbc = (zbc < 0) ? i : zbc;
		}
	}

	if (zbc < 0)
		return zbc;

	memcpy(gr->zbc_color[zbc].ds, ds, sizeof(gr->zbc_color[zbc].ds));
	memcpy(gr->zbc_color[zbc].l2, l2, sizeof(gr->zbc_color[zbc].l2));
	gr->zbc_color[zbc].format = format;
	nvkm_ltc_zbc_color_get(ltc, zbc, l2);
	gr->func->zbc->clear_color(gr, zbc);
	return zbc;
}

static void
gf100_gr_zbc_clear_depth(struct gf100_gr *gr, int zbc)
{
	struct nvkm_device *device = gr->base.engine.subdev.device;
	if (gr->zbc_depth[zbc].format)
		nvkm_wr32(device, 0x405818, gr->zbc_depth[zbc].ds);
	nvkm_wr32(device, 0x40581c, gr->zbc_depth[zbc].format);
	nvkm_wr32(device, 0x405820, zbc);
	nvkm_wr32(device, 0x405824, 0x00000005); /* TRIGGER | WRITE | DEPTH */
}

static int
gf100_gr_zbc_depth_get(struct gf100_gr *gr, int format,
		       const u32 ds, const u32 l2)
{
	struct nvkm_ltc *ltc = gr->base.engine.subdev.device->ltc;
	int zbc = -ENOSPC, i;

	for (i = ltc->zbc_min; i <= ltc->zbc_max; i++) {
		if (gr->zbc_depth[i].format) {
			if (gr->zbc_depth[i].format != format)
				continue;
			if (gr->zbc_depth[i].ds != ds)
				continue;
			if (gr->zbc_depth[i].l2 != l2) {
				WARN_ON(1);
				return -EINVAL;
			}
			return i;
		} else {
			zbc = (zbc < 0) ? i : zbc;
		}
	}

	if (zbc < 0)
		return zbc;

	gr->zbc_depth[zbc].format = format;
	gr->zbc_depth[zbc].ds = ds;
	gr->zbc_depth[zbc].l2 = l2;
	nvkm_ltc_zbc_depth_get(ltc, zbc, l2);
	gr->func->zbc->clear_depth(gr, zbc);
	return zbc;
}

const struct gf100_gr_func_zbc
gf100_gr_zbc = {
	.clear_color = gf100_gr_zbc_clear_color,
	.clear_depth = gf100_gr_zbc_clear_depth,
};

/*******************************************************************************
 * Graphics object classes
 ******************************************************************************/
#define gf100_gr_object(p) container_of((p), struct gf100_gr_object, object)

struct gf100_gr_object {
	struct nvkm_object object;
	struct gf100_gr_chan *chan;
};

static int
gf100_fermi_mthd_zbc_color(struct nvkm_object *object, void *data, u32 size)
{
	struct gf100_gr *gr = gf100_gr(nvkm_gr(object->engine));
	union {
		struct fermi_a_zbc_color_v0 v0;
	} *args = data;
	int ret = -ENOSYS;

	if (!(ret = nvif_unpack(ret, &data, &size, args->v0, 0, 0, false))) {
		switch (args->v0.format) {
		case FERMI_A_ZBC_COLOR_V0_FMT_ZERO:
		case FERMI_A_ZBC_COLOR_V0_FMT_UNORM_ONE:
		case FERMI_A_ZBC_COLOR_V0_FMT_RF32_GF32_BF32_AF32:
		case FERMI_A_ZBC_COLOR_V0_FMT_R16_G16_B16_A16:
		case FERMI_A_ZBC_COLOR_V0_FMT_RN16_GN16_BN16_AN16:
		case FERMI_A_ZBC_COLOR_V0_FMT_RS16_GS16_BS16_AS16:
		case FERMI_A_ZBC_COLOR_V0_FMT_RU16_GU16_BU16_AU16:
		case FERMI_A_ZBC_COLOR_V0_FMT_RF16_GF16_BF16_AF16:
		case FERMI_A_ZBC_COLOR_V0_FMT_A8R8G8B8:
		case FERMI_A_ZBC_COLOR_V0_FMT_A8RL8GL8BL8:
		case FERMI_A_ZBC_COLOR_V0_FMT_A2B10G10R10:
		case FERMI_A_ZBC_COLOR_V0_FMT_AU2BU10GU10RU10:
		case FERMI_A_ZBC_COLOR_V0_FMT_A8B8G8R8:
		case FERMI_A_ZBC_COLOR_V0_FMT_A8BL8GL8RL8:
		case FERMI_A_ZBC_COLOR_V0_FMT_AN8BN8GN8RN8:
		case FERMI_A_ZBC_COLOR_V0_FMT_AS8BS8GS8RS8:
		case FERMI_A_ZBC_COLOR_V0_FMT_AU8BU8GU8RU8:
		case FERMI_A_ZBC_COLOR_V0_FMT_A2R10G10B10:
		case FERMI_A_ZBC_COLOR_V0_FMT_BF10GF11RF11:
			ret = gf100_gr_zbc_color_get(gr, args->v0.format,
							   args->v0.ds,
							   args->v0.l2);
			if (ret >= 0) {
				args->v0.index = ret;
				return 0;
			}
			break;
		default:
			return -EINVAL;
		}
	}

	return ret;
}

static int
gf100_fermi_mthd_zbc_depth(struct nvkm_object *object, void *data, u32 size)
{
	struct gf100_gr *gr = gf100_gr(nvkm_gr(object->engine));
	union {
		struct fermi_a_zbc_depth_v0 v0;
	} *args = data;
	int ret = -ENOSYS;

	if (!(ret = nvif_unpack(ret, &data, &size, args->v0, 0, 0, false))) {
		switch (args->v0.format) {
		case FERMI_A_ZBC_DEPTH_V0_FMT_FP32:
			ret = gf100_gr_zbc_depth_get(gr, args->v0.format,
							   args->v0.ds,
							   args->v0.l2);
			return (ret >= 0) ? 0 : -ENOSPC;
		default:
			return -EINVAL;
		}
	}

	return ret;
}

static int
gf100_fermi_mthd(struct nvkm_object *object, u32 mthd, void *data, u32 size)
{
	nvif_ioctl(object, "fermi mthd %08x\n", mthd);
	switch (mthd) {
	case FERMI_A_ZBC_COLOR:
		return gf100_fermi_mthd_zbc_color(object, data, size);
	case FERMI_A_ZBC_DEPTH:
		return gf100_fermi_mthd_zbc_depth(object, data, size);
	default:
		break;
	}
	return -EINVAL;
}

const struct nvkm_object_func
gf100_fermi = {
	.mthd = gf100_fermi_mthd,
};

static void
gf100_gr_mthd_set_shader_exceptions(struct nvkm_device *device, u32 data)
{
	nvkm_wr32(device, 0x419e44, data ? 0xffffffff : 0x00000000);
	nvkm_wr32(device, 0x419e4c, data ? 0xffffffff : 0x00000000);
}

static bool
gf100_gr_mthd_sw(struct nvkm_device *device, u16 class, u32 mthd, u32 data)
{
	switch (class & 0x00ff) {
	case 0x97:
	case 0xc0:
		switch (mthd) {
		case 0x1528:
			gf100_gr_mthd_set_shader_exceptions(device, data);
			return true;
		default:
			break;
		}
		break;
	default:
		break;
	}
	return false;
}

static const struct nvkm_object_func
gf100_gr_object_func = {
};

static int
gf100_gr_object_new(const struct nvkm_oclass *oclass, void *data, u32 size,
		    struct nvkm_object **pobject)
{
	struct gf100_gr_chan *chan = gf100_gr_chan(oclass->parent);
	struct gf100_gr_object *object;

	if (!(object = kzalloc(sizeof(*object), GFP_KERNEL)))
		return -ENOMEM;
	*pobject = &object->object;

	nvkm_object_ctor(oclass->base.func ? oclass->base.func :
			 &gf100_gr_object_func, oclass, &object->object);
	object->chan = chan;
	return 0;
}

static int
gf100_gr_object_get(struct nvkm_gr *base, int index, struct nvkm_sclass *sclass)
{
	struct gf100_gr *gr = gf100_gr(base);
	int c = 0;

	while (gr->func->sclass[c].oclass) {
		if (c++ == index) {
			*sclass = gr->func->sclass[index];
			sclass->ctor = gf100_gr_object_new;
			return index;
		}
	}

	return c;
}

/*******************************************************************************
 * PGRAPH context
 ******************************************************************************/

static int
gf100_gr_chan_bind(struct nvkm_object *object, struct nvkm_gpuobj *parent,
		   int align, struct nvkm_gpuobj **pgpuobj)
{
	struct gf100_gr_chan *chan = gf100_gr_chan(object);
	struct gf100_gr *gr = chan->gr;
	int ret, i;

	ret = nvkm_gpuobj_new(gr->base.engine.subdev.device, gr->size,
			      align, false, parent, pgpuobj);
	if (ret)
		return ret;

	nvkm_kmap(*pgpuobj);
	for (i = 0; i < gr->size; i += 4)
		nvkm_wo32(*pgpuobj, i, gr->data[i / 4]);

	if (!gr->firmware) {
		nvkm_wo32(*pgpuobj, 0x00, chan->mmio_nr / 2);
		nvkm_wo32(*pgpuobj, 0x04, chan->mmio_vma->addr >> 8);
	} else {
		nvkm_wo32(*pgpuobj, 0xf4, 0);
		nvkm_wo32(*pgpuobj, 0xf8, 0);
		nvkm_wo32(*pgpuobj, 0x10, chan->mmio_nr / 2);
		nvkm_wo32(*pgpuobj, 0x14, lower_32_bits(chan->mmio_vma->addr));
		nvkm_wo32(*pgpuobj, 0x18, upper_32_bits(chan->mmio_vma->addr));
		nvkm_wo32(*pgpuobj, 0x1c, 1);
		nvkm_wo32(*pgpuobj, 0x20, 0);
		nvkm_wo32(*pgpuobj, 0x28, 0);
		nvkm_wo32(*pgpuobj, 0x2c, 0);
	}
	nvkm_done(*pgpuobj);
	return 0;
}

static void *
gf100_gr_chan_dtor(struct nvkm_object *object)
{
	struct gf100_gr_chan *chan = gf100_gr_chan(object);
	int i;

	for (i = 0; i < ARRAY_SIZE(chan->data); i++) {
		nvkm_vmm_put(chan->vmm, &chan->data[i].vma);
		nvkm_memory_unref(&chan->data[i].mem);
	}

	nvkm_vmm_put(chan->vmm, &chan->mmio_vma);
	nvkm_memory_unref(&chan->mmio);
	nvkm_vmm_unref(&chan->vmm);
	return chan;
}

static const struct nvkm_object_func
gf100_gr_chan = {
	.dtor = gf100_gr_chan_dtor,
	.bind = gf100_gr_chan_bind,
};

static int
gf100_gr_chan_new(struct nvkm_gr *base, struct nvkm_fifo_chan *fifoch,
		  const struct nvkm_oclass *oclass,
		  struct nvkm_object **pobject)
{
	struct gf100_gr *gr = gf100_gr(base);
	struct gf100_gr_data *data = gr->mmio_data;
	struct gf100_gr_mmio *mmio = gr->mmio_list;
	struct gf100_gr_chan *chan;
	struct gf100_vmm_map_v0 args = { .priv = 1 };
	struct nvkm_device *device = gr->base.engine.subdev.device;
	int ret, i;

	if (!(chan = kzalloc(sizeof(*chan), GFP_KERNEL)))
		return -ENOMEM;
	nvkm_object_ctor(&gf100_gr_chan, oclass, &chan->object);
	chan->gr = gr;
	chan->vmm = nvkm_vmm_ref(fifoch->vmm);
	*pobject = &chan->object;

	/* allocate memory for a "mmio list" buffer that's used by the HUB
	 * fuc to modify some per-context register settings on first load
	 * of the context.
	 */
	ret = nvkm_memory_new(device, NVKM_MEM_TARGET_INST, 0x1000, 0x100,
			      false, &chan->mmio);
	if (ret)
		return ret;

	ret = nvkm_vmm_get(fifoch->vmm, 12, 0x1000, &chan->mmio_vma);
	if (ret)
		return ret;

	ret = nvkm_memory_map(chan->mmio, 0, fifoch->vmm,
			      chan->mmio_vma, &args, sizeof(args));
	if (ret)
		return ret;

	/* allocate buffers referenced by mmio list */
	for (i = 0; data->size && i < ARRAY_SIZE(gr->mmio_data); i++) {
		ret = nvkm_memory_new(device, NVKM_MEM_TARGET_INST,
				      data->size, data->align, false,
				      &chan->data[i].mem);
		if (ret)
			return ret;

		ret = nvkm_vmm_get(fifoch->vmm, 12,
				   nvkm_memory_size(chan->data[i].mem),
				   &chan->data[i].vma);
		if (ret)
			return ret;

		args.priv = data->priv;

		ret = nvkm_memory_map(chan->data[i].mem, 0, chan->vmm,
				      chan->data[i].vma, &args, sizeof(args));
		if (ret)
			return ret;

		data++;
	}

	/* finally, fill in the mmio list and point the context at it */
	nvkm_kmap(chan->mmio);
	for (i = 0; mmio->addr && i < ARRAY_SIZE(gr->mmio_list); i++) {
		u32 addr = mmio->addr;
		u32 data = mmio->data;

		if (mmio->buffer >= 0) {
			u64 info = chan->data[mmio->buffer].vma->addr;
			data |= info >> mmio->shift;
		}

		nvkm_wo32(chan->mmio, chan->mmio_nr++ * 4, addr);
		nvkm_wo32(chan->mmio, chan->mmio_nr++ * 4, data);
		mmio++;
	}
	nvkm_done(chan->mmio);
	return 0;
}

/*******************************************************************************
 * PGRAPH register lists
 ******************************************************************************/

const struct gf100_gr_init
gf100_gr_init_main_0[] = {
	{ 0x400080,   1, 0x04, 0x003083c2 },
	{ 0x400088,   1, 0x04, 0x00006fe7 },
	{ 0x40008c,   1, 0x04, 0x00000000 },
	{ 0x400090,   1, 0x04, 0x00000030 },
	{ 0x40013c,   1, 0x04, 0x013901f7 },
	{ 0x400140,   1, 0x04, 0x00000100 },
	{ 0x400144,   1, 0x04, 0x00000000 },
	{ 0x400148,   1, 0x04, 0x00000110 },
	{ 0x400138,   1, 0x04, 0x00000000 },
	{ 0x400130,   2, 0x04, 0x00000000 },
	{ 0x400124,   1, 0x04, 0x00000002 },
	{}
};

const struct gf100_gr_init
gf100_gr_init_fe_0[] = {
	{ 0x40415c,   1, 0x04, 0x00000000 },
	{ 0x404170,   1, 0x04, 0x00000000 },
	{}
};

const struct gf100_gr_init
gf100_gr_init_pri_0[] = {
	{ 0x404488,   2, 0x04, 0x00000000 },
	{}
};

const struct gf100_gr_init
gf100_gr_init_rstr2d_0[] = {
	{ 0x407808,   1, 0x04, 0x00000000 },
	{}
};

const struct gf100_gr_init
gf100_gr_init_pd_0[] = {
	{ 0x406024,   1, 0x04, 0x00000000 },
	{}
};

const struct gf100_gr_init
gf100_gr_init_ds_0[] = {
	{ 0x405844,   1, 0x04, 0x00ffffff },
	{ 0x405850,   1, 0x04, 0x00000000 },
	{ 0x405908,   1, 0x04, 0x00000000 },
	{}
};

const struct gf100_gr_init
gf100_gr_init_scc_0[] = {
	{ 0x40803c,   1, 0x04, 0x00000000 },
	{}
};

const struct gf100_gr_init
gf100_gr_init_prop_0[] = {
	{ 0x4184a0,   1, 0x04, 0x00000000 },
	{}
};

const struct gf100_gr_init
gf100_gr_init_gpc_unk_0[] = {
	{ 0x418604,   1, 0x04, 0x00000000 },
	{ 0x418680,   1, 0x04, 0x00000000 },
	{ 0x418714,   1, 0x04, 0x80000000 },
	{ 0x418384,   1, 0x04, 0x00000000 },
	{}
};

const struct gf100_gr_init
gf100_gr_init_setup_0[] = {
	{ 0x418814,   3, 0x04, 0x00000000 },
	{}
};

const struct gf100_gr_init
gf100_gr_init_crstr_0[] = {
	{ 0x418b04,   1, 0x04, 0x00000000 },
	{}
};

const struct gf100_gr_init
gf100_gr_init_setup_1[] = {
	{ 0x4188c8,   1, 0x04, 0x80000000 },
	{ 0x4188cc,   1, 0x04, 0x00000000 },
	{ 0x4188d0,   1, 0x04, 0x00010000 },
	{ 0x4188d4,   1, 0x04, 0x00000001 },
	{}
};

const struct gf100_gr_init
gf100_gr_init_zcull_0[] = {
	{ 0x418910,   1, 0x04, 0x00010001 },
	{ 0x418914,   1, 0x04, 0x00000301 },
	{ 0x418918,   1, 0x04, 0x00800000 },
	{ 0x418980,   1, 0x04, 0x77777770 },
	{ 0x418984,   3, 0x04, 0x77777777 },
	{}
};

const struct gf100_gr_init
gf100_gr_init_gpm_0[] = {
	{ 0x418c04,   1, 0x04, 0x00000000 },
	{ 0x418c88,   1, 0x04, 0x00000000 },
	{}
};

const struct gf100_gr_init
gf100_gr_init_gpc_unk_1[] = {
	{ 0x418d00,   1, 0x04, 0x00000000 },
	{ 0x418f08,   1, 0x04, 0x00000000 },
	{ 0x418e00,   1, 0x04, 0x00000050 },
	{ 0x418e08,   1, 0x04, 0x00000000 },
	{}
};

const struct gf100_gr_init
gf100_gr_init_gcc_0[] = {
	{ 0x41900c,   1, 0x04, 0x00000000 },
	{ 0x419018,   1, 0x04, 0x00000000 },
	{}
};

const struct gf100_gr_init
gf100_gr_init_tpccs_0[] = {
	{ 0x419d08,   2, 0x04, 0x00000000 },
	{ 0x419d10,   1, 0x04, 0x00000014 },
	{}
};

const struct gf100_gr_init
gf100_gr_init_tex_0[] = {
	{ 0x419ab0,   1, 0x04, 0x00000000 },
	{ 0x419ab8,   1, 0x04, 0x000000e7 },
	{ 0x419abc,   2, 0x04, 0x00000000 },
	{}
};

const struct gf100_gr_init
gf100_gr_init_pe_0[] = {
	{ 0x41980c,   3, 0x04, 0x00000000 },
	{ 0x419844,   1, 0x04, 0x00000000 },
	{ 0x41984c,   1, 0x04, 0x00005bc5 },
	{ 0x419850,   4, 0x04, 0x00000000 },
	{}
};

const struct gf100_gr_init
gf100_gr_init_l1c_0[] = {
	{ 0x419c98,   1, 0x04, 0x00000000 },
	{ 0x419ca8,   1, 0x04, 0x80000000 },
	{ 0x419cb4,   1, 0x04, 0x00000000 },
	{ 0x419cb8,   1, 0x04, 0x00008bf4 },
	{ 0x419cbc,   1, 0x04, 0x28137606 },
	{ 0x419cc0,   2, 0x04, 0x00000000 },
	{}
};

const struct gf100_gr_init
gf100_gr_init_wwdx_0[] = {
	{ 0x419bd4,   1, 0x04, 0x00800000 },
	{ 0x419bdc,   1, 0x04, 0x00000000 },
	{}
};

const struct gf100_gr_init
gf100_gr_init_tpccs_1[] = {
	{ 0x419d2c,   1, 0x04, 0x00000000 },
	{}
};

const struct gf100_gr_init
gf100_gr_init_mpc_0[] = {
	{ 0x419c0c,   1, 0x04, 0x00000000 },
	{}
};

static const struct gf100_gr_init
gf100_gr_init_sm_0[] = {
	{ 0x419e00,   1, 0x04, 0x00000000 },
	{ 0x419ea0,   1, 0x04, 0x00000000 },
	{ 0x419ea4,   1, 0x04, 0x00000100 },
	{ 0x419ea8,   1, 0x04, 0x00001100 },
	{ 0x419eac,   1, 0x04, 0x11100702 },
	{ 0x419eb0,   1, 0x04, 0x00000003 },
	{ 0x419eb4,   4, 0x04, 0x00000000 },
	{ 0x419ec8,   1, 0x04, 0x06060618 },
	{ 0x419ed0,   1, 0x04, 0x0eff0e38 },
	{ 0x419ed4,   1, 0x04, 0x011104f1 },
	{ 0x419edc,   1, 0x04, 0x00000000 },
	{ 0x419f00,   1, 0x04, 0x00000000 },
	{ 0x419f2c,   1, 0x04, 0x00000000 },
	{}
};

const struct gf100_gr_init
gf100_gr_init_be_0[] = {
	{ 0x40880c,   1, 0x04, 0x00000000 },
	{ 0x408910,   9, 0x04, 0x00000000 },
	{ 0x408950,   1, 0x04, 0x00000000 },
	{ 0x408954,   1, 0x04, 0x0000ffff },
	{ 0x408984,   1, 0x04, 0x00000000 },
	{ 0x408988,   1, 0x04, 0x08040201 },
	{ 0x40898c,   1, 0x04, 0x80402010 },
	{}
};

const struct gf100_gr_init
gf100_gr_init_fe_1[] = {
	{ 0x4040f0,   1, 0x04, 0x00000000 },
	{}
};

const struct gf100_gr_init
gf100_gr_init_pe_1[] = {
	{ 0x419880,   1, 0x04, 0x00000002 },
	{}
};

static const struct gf100_gr_pack
gf100_gr_pack_mmio[] = {
	{ gf100_gr_init_main_0 },
	{ gf100_gr_init_fe_0 },
	{ gf100_gr_init_pri_0 },
	{ gf100_gr_init_rstr2d_0 },
	{ gf100_gr_init_pd_0 },
	{ gf100_gr_init_ds_0 },
	{ gf100_gr_init_scc_0 },
	{ gf100_gr_init_prop_0 },
	{ gf100_gr_init_gpc_unk_0 },
	{ gf100_gr_init_setup_0 },
	{ gf100_gr_init_crstr_0 },
	{ gf100_gr_init_setup_1 },
	{ gf100_gr_init_zcull_0 },
	{ gf100_gr_init_gpm_0 },
	{ gf100_gr_init_gpc_unk_1 },
	{ gf100_gr_init_gcc_0 },
	{ gf100_gr_init_tpccs_0 },
	{ gf100_gr_init_tex_0 },
	{ gf100_gr_init_pe_0 },
	{ gf100_gr_init_l1c_0 },
	{ gf100_gr_init_wwdx_0 },
	{ gf100_gr_init_tpccs_1 },
	{ gf100_gr_init_mpc_0 },
	{ gf100_gr_init_sm_0 },
	{ gf100_gr_init_be_0 },
	{ gf100_gr_init_fe_1 },
	{ gf100_gr_init_pe_1 },
	{}
};

/*******************************************************************************
 * PGRAPH engine/subdev functions
 ******************************************************************************/

static u32
gf100_gr_ctxsw_inst(struct nvkm_gr *gr)
{
	return nvkm_rd32(gr->engine.subdev.device, 0x409b00);
}

static int
gf100_gr_fecs_ctrl_ctxsw(struct gf100_gr *gr, u32 mthd)
{
	struct nvkm_device *device = gr->base.engine.subdev.device;

	nvkm_wr32(device, 0x409804, 0xffffffff);
	nvkm_wr32(device, 0x409840, 0xffffffff);
	nvkm_wr32(device, 0x409500, 0xffffffff);
	nvkm_wr32(device, 0x409504, mthd);
	nvkm_msec(device, 2000,
		u32 stat = nvkm_rd32(device, 0x409804);
		if (stat == 0x00000002)
			return -EIO;
		if (stat == 0x00000001)
			return 0;
	);

	return -ETIMEDOUT;
}

static int
gf100_gr_fecs_start_ctxsw(struct nvkm_gr *base)
{
	struct gf100_gr *gr = gf100_gr(base);
	int ret = 0;

	mutex_lock(&gr->fecs.mutex);
	if (!--gr->fecs.disable) {
		if (WARN_ON(ret = gf100_gr_fecs_ctrl_ctxsw(gr, 0x39)))
			gr->fecs.disable++;
	}
	mutex_unlock(&gr->fecs.mutex);
	return ret;
}

static int
gf100_gr_fecs_stop_ctxsw(struct nvkm_gr *base)
{
	struct gf100_gr *gr = gf100_gr(base);
	int ret = 0;

	mutex_lock(&gr->fecs.mutex);
	if (!gr->fecs.disable++) {
		if (WARN_ON(ret = gf100_gr_fecs_ctrl_ctxsw(gr, 0x38)))
			gr->fecs.disable--;
	}
	mutex_unlock(&gr->fecs.mutex);
	return ret;
}

int
gf100_gr_fecs_bind_pointer(struct gf100_gr *gr, u32 inst)
{
	struct nvkm_device *device = gr->base.engine.subdev.device;

	nvkm_wr32(device, 0x409840, 0x00000030);
	nvkm_wr32(device, 0x409500, inst);
	nvkm_wr32(device, 0x409504, 0x00000003);
	nvkm_msec(device, 2000,
		u32 stat = nvkm_rd32(device, 0x409800);
		if (stat & 0x00000020)
			return -EIO;
		if (stat & 0x00000010)
			return 0;
	);

	return -ETIMEDOUT;
}

static int
gf100_gr_fecs_set_reglist_virtual_address(struct gf100_gr *gr, u64 addr)
{
	struct nvkm_device *device = gr->base.engine.subdev.device;

	nvkm_wr32(device, 0x409810, addr >> 8);
	nvkm_wr32(device, 0x409800, 0x00000000);
	nvkm_wr32(device, 0x409500, 0x00000001);
	nvkm_wr32(device, 0x409504, 0x00000032);
	nvkm_msec(device, 2000,
		if (nvkm_rd32(device, 0x409800) == 0x00000001)
			return 0;
	);

	return -ETIMEDOUT;
}

static int
gf100_gr_fecs_set_reglist_bind_instance(struct gf100_gr *gr, u32 inst)
{
	struct nvkm_device *device = gr->base.engine.subdev.device;

	nvkm_wr32(device, 0x409810, inst);
	nvkm_wr32(device, 0x409800, 0x00000000);
	nvkm_wr32(device, 0x409500, 0x00000001);
	nvkm_wr32(device, 0x409504, 0x00000031);
	nvkm_msec(device, 2000,
		if (nvkm_rd32(device, 0x409800) == 0x00000001)
			return 0;
	);

	return -ETIMEDOUT;
}

static int
gf100_gr_fecs_discover_reglist_image_size(struct gf100_gr *gr, u32 *psize)
{
	struct nvkm_device *device = gr->base.engine.subdev.device;

	nvkm_wr32(device, 0x409800, 0x00000000);
	nvkm_wr32(device, 0x409500, 0x00000001);
	nvkm_wr32(device, 0x409504, 0x00000030);
	nvkm_msec(device, 2000,
		if ((*psize = nvkm_rd32(device, 0x409800)))
			return 0;
	);

	return -ETIMEDOUT;
}

static int
gf100_gr_fecs_elpg_bind(struct gf100_gr *gr)
{
	u32 size;
	int ret;

	ret = gf100_gr_fecs_discover_reglist_image_size(gr, &size);
	if (ret)
		return ret;

	/*XXX: We need to allocate + map the above into PMU's inst block,
	 *     which which means we probably need a proper PMU before we
	 *     even bother.
	 */

	ret = gf100_gr_fecs_set_reglist_bind_instance(gr, 0);
	if (ret)
		return ret;

	return gf100_gr_fecs_set_reglist_virtual_address(gr, 0);
}

static int
gf100_gr_fecs_discover_pm_image_size(struct gf100_gr *gr, u32 *psize)
{
	struct nvkm_device *device = gr->base.engine.subdev.device;

	nvkm_wr32(device, 0x409840, 0xffffffff);
	nvkm_wr32(device, 0x409500, 0x00000000);
	nvkm_wr32(device, 0x409504, 0x00000025);
	nvkm_msec(device, 2000,
		if ((*psize = nvkm_rd32(device, 0x409800)))
			return 0;
	);

	return -ETIMEDOUT;
}

static int
gf100_gr_fecs_discover_zcull_image_size(struct gf100_gr *gr, u32 *psize)
{
	struct nvkm_device *device = gr->base.engine.subdev.device;

	nvkm_wr32(device, 0x409840, 0xffffffff);
	nvkm_wr32(device, 0x409500, 0x00000000);
	nvkm_wr32(device, 0x409504, 0x00000016);
	nvkm_msec(device, 2000,
		if ((*psize = nvkm_rd32(device, 0x409800)))
			return 0;
	);

	return -ETIMEDOUT;
}

static int
gf100_gr_fecs_discover_image_size(struct gf100_gr *gr, u32 *psize)
{
	struct nvkm_device *device = gr->base.engine.subdev.device;

	nvkm_wr32(device, 0x409840, 0xffffffff);
	nvkm_wr32(device, 0x409500, 0x00000000);
	nvkm_wr32(device, 0x409504, 0x00000010);
	nvkm_msec(device, 2000,
		if ((*psize = nvkm_rd32(device, 0x409800)))
			return 0;
	);

	return -ETIMEDOUT;
}

static void
gf100_gr_fecs_set_watchdog_timeout(struct gf100_gr *gr, u32 timeout)
{
	struct nvkm_device *device = gr->base.engine.subdev.device;

	nvkm_wr32(device, 0x409840, 0xffffffff);
	nvkm_wr32(device, 0x409500, timeout);
	nvkm_wr32(device, 0x409504, 0x00000021);
}

static bool
gf100_gr_chsw_load(struct nvkm_gr *base)
{
	struct gf100_gr *gr = gf100_gr(base);
	if (!gr->firmware) {
		u32 trace = nvkm_rd32(gr->base.engine.subdev.device, 0x40981c);
		if (trace & 0x00000040)
			return true;
	} else {
		u32 mthd = nvkm_rd32(gr->base.engine.subdev.device, 0x409808);
		if (mthd & 0x00080000)
			return true;
	}
	return false;
}

int
gf100_gr_rops(struct gf100_gr *gr)
{
	struct nvkm_device *device = gr->base.engine.subdev.device;
	return (nvkm_rd32(device, 0x409604) & 0x001f0000) >> 16;
}

void
gf100_gr_zbc_init(struct gf100_gr *gr)
{
	const u32  zero[] = { 0x00000000, 0x00000000, 0x00000000, 0x00000000,
			      0x00000000, 0x00000000, 0x00000000, 0x00000000 };
	const u32   one[] = { 0x3f800000, 0x3f800000, 0x3f800000, 0x3f800000,
			      0xffffffff, 0xffffffff, 0xffffffff, 0xffffffff };
	const u32 f32_0[] = { 0x00000000, 0x00000000, 0x00000000, 0x00000000,
			      0x00000000, 0x00000000, 0x00000000, 0x00000000 };
	const u32 f32_1[] = { 0x3f800000, 0x3f800000, 0x3f800000, 0x3f800000,
			      0x3f800000, 0x3f800000, 0x3f800000, 0x3f800000 };
	struct nvkm_ltc *ltc = gr->base.engine.subdev.device->ltc;
	int index, c = ltc->zbc_min, d = ltc->zbc_min, s = ltc->zbc_min;

	if (!gr->zbc_color[0].format) {
		gf100_gr_zbc_color_get(gr, 1,  & zero[0],   &zero[4]); c++;
		gf100_gr_zbc_color_get(gr, 2,  &  one[0],    &one[4]); c++;
		gf100_gr_zbc_color_get(gr, 4,  &f32_0[0],  &f32_0[4]); c++;
		gf100_gr_zbc_color_get(gr, 4,  &f32_1[0],  &f32_1[4]); c++;
		gf100_gr_zbc_depth_get(gr, 1, 0x00000000, 0x00000000); d++;
		gf100_gr_zbc_depth_get(gr, 1, 0x3f800000, 0x3f800000); d++;
		if (gr->func->zbc->stencil_get) {
			gr->func->zbc->stencil_get(gr, 1, 0x00, 0x00); s++;
			gr->func->zbc->stencil_get(gr, 1, 0x01, 0x01); s++;
			gr->func->zbc->stencil_get(gr, 1, 0xff, 0xff); s++;
		}
	}

	for (index = c; index <= ltc->zbc_max; index++)
		gr->func->zbc->clear_color(gr, index);
	for (index = d; index <= ltc->zbc_max; index++)
		gr->func->zbc->clear_depth(gr, index);

	if (gr->func->zbc->clear_stencil) {
		for (index = s; index <= ltc->zbc_max; index++)
			gr->func->zbc->clear_stencil(gr, index);
	}
}

/**
 * Wait until GR goes idle. GR is considered idle if it is disabled by the
 * MC (0x200) register, or GR is not busy and a context switch is not in
 * progress.
 */
int
gf100_gr_wait_idle(struct gf100_gr *gr)
{
	struct nvkm_subdev *subdev = &gr->base.engine.subdev;
	struct nvkm_device *device = subdev->device;
	unsigned long end_jiffies = jiffies + msecs_to_jiffies(2000);
	bool gr_enabled, ctxsw_active, gr_busy;

	do {
		/*
		 * required to make sure FIFO_ENGINE_STATUS (0x2640) is
		 * up-to-date
		 */
		nvkm_rd32(device, 0x400700);

		gr_enabled = nvkm_rd32(device, 0x200) & 0x1000;
		ctxsw_active = nvkm_rd32(device, 0x2640) & 0x8000;
		gr_busy = nvkm_rd32(device, 0x40060c) & 0x1;

		if (!gr_enabled || (!gr_busy && !ctxsw_active))
			return 0;
	} while (time_before(jiffies, end_jiffies));

	nvkm_error(subdev,
		   "wait for idle timeout (en: %d, ctxsw: %d, busy: %d)\n",
		   gr_enabled, ctxsw_active, gr_busy);
	return -EAGAIN;
}

void
gf100_gr_mmio(struct gf100_gr *gr, const struct gf100_gr_pack *p)
{
	struct nvkm_device *device = gr->base.engine.subdev.device;
	const struct gf100_gr_pack *pack;
	const struct gf100_gr_init *init;

	pack_for_each_init(init, pack, p) {
		u32 next = init->addr + init->count * init->pitch;
		u32 addr = init->addr;
		while (addr < next) {
			nvkm_wr32(device, addr, init->data);
			addr += init->pitch;
		}
	}
}

void
gf100_gr_icmd(struct gf100_gr *gr, const struct gf100_gr_pack *p)
{
	struct nvkm_device *device = gr->base.engine.subdev.device;
	const struct gf100_gr_pack *pack;
	const struct gf100_gr_init *init;
	u32 data = 0;

	nvkm_wr32(device, 0x400208, 0x80000000);

	pack_for_each_init(init, pack, p) {
		u32 next = init->addr + init->count * init->pitch;
		u32 addr = init->addr;

		if ((pack == p && init == p->init) || data != init->data) {
			nvkm_wr32(device, 0x400204, init->data);
			data = init->data;
		}

		while (addr < next) {
			nvkm_wr32(device, 0x400200, addr);
			/**
			 * Wait for GR to go idle after submitting a
			 * GO_IDLE bundle
			 */
			if ((addr & 0xffff) == 0xe100)
				gf100_gr_wait_idle(gr);
			nvkm_msec(device, 2000,
				if (!(nvkm_rd32(device, 0x400700) & 0x00000004))
					break;
			);
			addr += init->pitch;
		}
	}

	nvkm_wr32(device, 0x400208, 0x00000000);
}

void
gf100_gr_mthd(struct gf100_gr *gr, const struct gf100_gr_pack *p)
{
	struct nvkm_device *device = gr->base.engine.subdev.device;
	const struct gf100_gr_pack *pack;
	const struct gf100_gr_init *init;
	u32 data = 0;

	pack_for_each_init(init, pack, p) {
		u32 ctrl = 0x80000000 | pack->type;
		u32 next = init->addr + init->count * init->pitch;
		u32 addr = init->addr;

		if ((pack == p && init == p->init) || data != init->data) {
			nvkm_wr32(device, 0x40448c, init->data);
			data = init->data;
		}

		while (addr < next) {
			nvkm_wr32(device, 0x404488, ctrl | (addr << 14));
			addr += init->pitch;
		}
	}
}

u64
gf100_gr_units(struct nvkm_gr *base)
{
	struct gf100_gr *gr = gf100_gr(base);
	u64 cfg;

	cfg  = (u32)gr->gpc_nr;
	cfg |= (u32)gr->tpc_total << 8;
	cfg |= (u64)gr->rop_nr << 32;

	return cfg;
}

static const struct nvkm_bitfield gf100_dispatch_error[] = {
	{ 0x00000001, "INJECTED_BUNDLE_ERROR" },
	{ 0x00000002, "CLASS_SUBCH_MISMATCH" },
	{ 0x00000004, "SUBCHSW_DURING_NOTIFY" },
	{}
};

static const struct nvkm_bitfield gf100_m2mf_error[] = {
	{ 0x00000001, "PUSH_TOO_MUCH_DATA" },
	{ 0x00000002, "PUSH_NOT_ENOUGH_DATA" },
	{}
};

static const struct nvkm_bitfield gf100_unk6_error[] = {
	{ 0x00000001, "TEMP_TOO_SMALL" },
	{}
};

static const struct nvkm_bitfield gf100_ccache_error[] = {
	{ 0x00000001, "INTR" },
	{ 0x00000002, "LDCONST_OOB" },
	{}
};

static const struct nvkm_bitfield gf100_macro_error[] = {
	{ 0x00000001, "TOO_FEW_PARAMS" },
	{ 0x00000002, "TOO_MANY_PARAMS" },
	{ 0x00000004, "ILLEGAL_OPCODE" },
	{ 0x00000008, "DOUBLE_BRANCH" },
	{ 0x00000010, "WATCHDOG" },
	{}
};

static const struct nvkm_bitfield gk104_sked_error[] = {
	{ 0x00000040, "CTA_RESUME" },
	{ 0x00000080, "CONSTANT_BUFFER_SIZE" },
	{ 0x00000200, "LOCAL_MEMORY_SIZE_POS" },
	{ 0x00000400, "LOCAL_MEMORY_SIZE_NEG" },
	{ 0x00000800, "WARP_CSTACK_SIZE" },
	{ 0x00001000, "TOTAL_TEMP_SIZE" },
	{ 0x00002000, "REGISTER_COUNT" },
	{ 0x00040000, "TOTAL_THREADS" },
	{ 0x00100000, "PROGRAM_OFFSET" },
	{ 0x00200000, "SHARED_MEMORY_SIZE" },
	{ 0x00800000, "CTA_THREAD_DIMENSION_ZERO" },
	{ 0x01000000, "MEMORY_WINDOW_OVERLAP" },
	{ 0x02000000, "SHARED_CONFIG_TOO_SMALL" },
	{ 0x04000000, "TOTAL_REGISTER_COUNT" },
	{}
};

static const struct nvkm_bitfield gf100_gpc_rop_error[] = {
	{ 0x00000002, "RT_PITCH_OVERRUN" },
	{ 0x00000010, "RT_WIDTH_OVERRUN" },
	{ 0x00000020, "RT_HEIGHT_OVERRUN" },
	{ 0x00000080, "ZETA_STORAGE_TYPE_MISMATCH" },
	{ 0x00000100, "RT_STORAGE_TYPE_MISMATCH" },
	{ 0x00000400, "RT_LINEAR_MISMATCH" },
	{}
};

static void
gf100_gr_trap_gpc_rop(struct gf100_gr *gr, int gpc)
{
	struct nvkm_subdev *subdev = &gr->base.engine.subdev;
	struct nvkm_device *device = subdev->device;
	char error[128];
	u32 trap[4];

	trap[0] = nvkm_rd32(device, GPC_UNIT(gpc, 0x0420)) & 0x3fffffff;
	trap[1] = nvkm_rd32(device, GPC_UNIT(gpc, 0x0434));
	trap[2] = nvkm_rd32(device, GPC_UNIT(gpc, 0x0438));
	trap[3] = nvkm_rd32(device, GPC_UNIT(gpc, 0x043c));

	nvkm_snprintbf(error, sizeof(error), gf100_gpc_rop_error, trap[0]);

	nvkm_error(subdev, "GPC%d/PROP trap: %08x [%s] x = %u, y = %u, "
			   "format = %x, storage type = %x\n",
		   gpc, trap[0], error, trap[1] & 0xffff, trap[1] >> 16,
		   (trap[2] >> 8) & 0x3f, trap[3] & 0xff);
	nvkm_wr32(device, GPC_UNIT(gpc, 0x0420), 0xc0000000);
}

const struct nvkm_enum gf100_mp_warp_error[] = {
	{ 0x01, "STACK_ERROR" },
	{ 0x02, "API_STACK_ERROR" },
	{ 0x03, "RET_EMPTY_STACK_ERROR" },
	{ 0x04, "PC_WRAP" },
	{ 0x05, "MISALIGNED_PC" },
	{ 0x06, "PC_OVERFLOW" },
	{ 0x07, "MISALIGNED_IMMC_ADDR" },
	{ 0x08, "MISALIGNED_REG" },
	{ 0x09, "ILLEGAL_INSTR_ENCODING" },
	{ 0x0a, "ILLEGAL_SPH_INSTR_COMBO" },
	{ 0x0b, "ILLEGAL_INSTR_PARAM" },
	{ 0x0c, "INVALID_CONST_ADDR" },
	{ 0x0d, "OOR_REG" },
	{ 0x0e, "OOR_ADDR" },
	{ 0x0f, "MISALIGNED_ADDR" },
	{ 0x10, "INVALID_ADDR_SPACE" },
	{ 0x11, "ILLEGAL_INSTR_PARAM2" },
	{ 0x12, "INVALID_CONST_ADDR_LDC" },
	{ 0x13, "GEOMETRY_SM_ERROR" },
	{ 0x14, "DIVERGENT" },
	{ 0x15, "WARP_EXIT" },
	{}
};

const struct nvkm_bitfield gf100_mp_global_error[] = {
	{ 0x00000001, "SM_TO_SM_FAULT" },
	{ 0x00000002, "L1_ERROR" },
	{ 0x00000004, "MULTIPLE_WARP_ERRORS" },
	{ 0x00000008, "PHYSICAL_STACK_OVERFLOW" },
	{ 0x00000010, "BPT_INT" },
	{ 0x00000020, "BPT_PAUSE" },
	{ 0x00000040, "SINGLE_STEP_COMPLETE" },
	{ 0x20000000, "ECC_SEC_ERROR" },
	{ 0x40000000, "ECC_DED_ERROR" },
	{ 0x80000000, "TIMEOUT" },
	{}
};

void
gf100_gr_trap_mp(struct gf100_gr *gr, int gpc, int tpc)
{
	struct nvkm_subdev *subdev = &gr->base.engine.subdev;
	struct nvkm_device *device = subdev->device;
	u32 werr = nvkm_rd32(device, TPC_UNIT(gpc, tpc, 0x648));
	u32 gerr = nvkm_rd32(device, TPC_UNIT(gpc, tpc, 0x650));
	const struct nvkm_enum *warp;
	char glob[128];

	nvkm_snprintbf(glob, sizeof(glob), gf100_mp_global_error, gerr);
	warp = nvkm_enum_find(gf100_mp_warp_error, werr & 0xffff);

	nvkm_error(subdev, "GPC%i/TPC%i/MP trap: "
			   "global %08x [%s] warp %04x [%s]\n",
		   gpc, tpc, gerr, glob, werr, warp ? warp->name : "");

	nvkm_wr32(device, TPC_UNIT(gpc, tpc, 0x648), 0x00000000);
	nvkm_wr32(device, TPC_UNIT(gpc, tpc, 0x650), gerr);
}

static void
gf100_gr_trap_tpc(struct gf100_gr *gr, int gpc, int tpc)
{
	struct nvkm_subdev *subdev = &gr->base.engine.subdev;
	struct nvkm_device *device = subdev->device;
	u32 stat = nvkm_rd32(device, TPC_UNIT(gpc, tpc, 0x0508));

	if (stat & 0x00000001) {
		u32 trap = nvkm_rd32(device, TPC_UNIT(gpc, tpc, 0x0224));
		nvkm_error(subdev, "GPC%d/TPC%d/TEX: %08x\n", gpc, tpc, trap);
		nvkm_wr32(device, TPC_UNIT(gpc, tpc, 0x0224), 0xc0000000);
		stat &= ~0x00000001;
	}

	if (stat & 0x00000002) {
		gr->func->trap_mp(gr, gpc, tpc);
		stat &= ~0x00000002;
	}

	if (stat & 0x00000004) {
		u32 trap = nvkm_rd32(device, TPC_UNIT(gpc, tpc, 0x0084));
		nvkm_error(subdev, "GPC%d/TPC%d/POLY: %08x\n", gpc, tpc, trap);
		nvkm_wr32(device, TPC_UNIT(gpc, tpc, 0x0084), 0xc0000000);
		stat &= ~0x00000004;
	}

	if (stat & 0x00000008) {
		u32 trap = nvkm_rd32(device, TPC_UNIT(gpc, tpc, 0x048c));
		nvkm_error(subdev, "GPC%d/TPC%d/L1C: %08x\n", gpc, tpc, trap);
		nvkm_wr32(device, TPC_UNIT(gpc, tpc, 0x048c), 0xc0000000);
		stat &= ~0x00000008;
	}

	if (stat & 0x00000010) {
		u32 trap = nvkm_rd32(device, TPC_UNIT(gpc, tpc, 0x0430));
		nvkm_error(subdev, "GPC%d/TPC%d/MPC: %08x\n", gpc, tpc, trap);
		nvkm_wr32(device, TPC_UNIT(gpc, tpc, 0x0430), 0xc0000000);
		stat &= ~0x00000010;
	}

	if (stat) {
		nvkm_error(subdev, "GPC%d/TPC%d/%08x: unknown\n", gpc, tpc, stat);
	}
}

static void
gf100_gr_trap_gpc(struct gf100_gr *gr, int gpc)
{
	struct nvkm_subdev *subdev = &gr->base.engine.subdev;
	struct nvkm_device *device = subdev->device;
	u32 stat = nvkm_rd32(device, GPC_UNIT(gpc, 0x2c90));
	int tpc;

	if (stat & 0x00000001) {
		gf100_gr_trap_gpc_rop(gr, gpc);
		stat &= ~0x00000001;
	}

	if (stat & 0x00000002) {
		u32 trap = nvkm_rd32(device, GPC_UNIT(gpc, 0x0900));
		nvkm_error(subdev, "GPC%d/ZCULL: %08x\n", gpc, trap);
		nvkm_wr32(device, GPC_UNIT(gpc, 0x0900), 0xc0000000);
		stat &= ~0x00000002;
	}

	if (stat & 0x00000004) {
		u32 trap = nvkm_rd32(device, GPC_UNIT(gpc, 0x1028));
		nvkm_error(subdev, "GPC%d/CCACHE: %08x\n", gpc, trap);
		nvkm_wr32(device, GPC_UNIT(gpc, 0x1028), 0xc0000000);
		stat &= ~0x00000004;
	}

	if (stat & 0x00000008) {
		u32 trap = nvkm_rd32(device, GPC_UNIT(gpc, 0x0824));
		nvkm_error(subdev, "GPC%d/ESETUP: %08x\n", gpc, trap);
		nvkm_wr32(device, GPC_UNIT(gpc, 0x0824), 0xc0000000);
		stat &= ~0x00000009;
	}

	for (tpc = 0; tpc < gr->tpc_nr[gpc]; tpc++) {
		u32 mask = 0x00010000 << tpc;
		if (stat & mask) {
			gf100_gr_trap_tpc(gr, gpc, tpc);
			nvkm_wr32(device, GPC_UNIT(gpc, 0x2c90), mask);
			stat &= ~mask;
		}
	}

	if (stat) {
		nvkm_error(subdev, "GPC%d/%08x: unknown\n", gpc, stat);
	}
}

static void
gf100_gr_trap_intr(struct gf100_gr *gr)
{
	struct nvkm_subdev *subdev = &gr->base.engine.subdev;
	struct nvkm_device *device = subdev->device;
	char error[128];
	u32 trap = nvkm_rd32(device, 0x400108);
	int rop, gpc;

	if (trap & 0x00000001) {
		u32 stat = nvkm_rd32(device, 0x404000);

		nvkm_snprintbf(error, sizeof(error), gf100_dispatch_error,
			       stat & 0x3fffffff);
		nvkm_error(subdev, "DISPATCH %08x [%s]\n", stat, error);
		nvkm_wr32(device, 0x404000, 0xc0000000);
		nvkm_wr32(device, 0x400108, 0x00000001);
		trap &= ~0x00000001;
	}

	if (trap & 0x00000002) {
		u32 stat = nvkm_rd32(device, 0x404600);

		nvkm_snprintbf(error, sizeof(error), gf100_m2mf_error,
			       stat & 0x3fffffff);
		nvkm_error(subdev, "M2MF %08x [%s]\n", stat, error);

		nvkm_wr32(device, 0x404600, 0xc0000000);
		nvkm_wr32(device, 0x400108, 0x00000002);
		trap &= ~0x00000002;
	}

	if (trap & 0x00000008) {
		u32 stat = nvkm_rd32(device, 0x408030);

		nvkm_snprintbf(error, sizeof(error), gf100_ccache_error,
			       stat & 0x3fffffff);
		nvkm_error(subdev, "CCACHE %08x [%s]\n", stat, error);
		nvkm_wr32(device, 0x408030, 0xc0000000);
		nvkm_wr32(device, 0x400108, 0x00000008);
		trap &= ~0x00000008;
	}

	if (trap & 0x00000010) {
		u32 stat = nvkm_rd32(device, 0x405840);
		nvkm_error(subdev, "SHADER %08x, sph: 0x%06x, stage: 0x%02x\n",
			   stat, stat & 0xffffff, (stat >> 24) & 0x3f);
		nvkm_wr32(device, 0x405840, 0xc0000000);
		nvkm_wr32(device, 0x400108, 0x00000010);
		trap &= ~0x00000010;
	}

	if (trap & 0x00000040) {
		u32 stat = nvkm_rd32(device, 0x40601c);

		nvkm_snprintbf(error, sizeof(error), gf100_unk6_error,
			       stat & 0x3fffffff);
		nvkm_error(subdev, "UNK6 %08x [%s]\n", stat, error);

		nvkm_wr32(device, 0x40601c, 0xc0000000);
		nvkm_wr32(device, 0x400108, 0x00000040);
		trap &= ~0x00000040;
	}

	if (trap & 0x00000080) {
		u32 stat = nvkm_rd32(device, 0x404490);
		u32 pc = nvkm_rd32(device, 0x404494);
		u32 op = nvkm_rd32(device, 0x40449c);

		nvkm_snprintbf(error, sizeof(error), gf100_macro_error,
			       stat & 0x1fffffff);
		nvkm_error(subdev, "MACRO %08x [%s], pc: 0x%03x%s, op: 0x%08x\n",
			   stat, error, pc & 0x7ff,
			   (pc & 0x10000000) ? "" : " (invalid)",
			   op);

		nvkm_wr32(device, 0x404490, 0xc0000000);
		nvkm_wr32(device, 0x400108, 0x00000080);
		trap &= ~0x00000080;
	}

	if (trap & 0x00000100) {
		u32 stat = nvkm_rd32(device, 0x407020) & 0x3fffffff;

		nvkm_snprintbf(error, sizeof(error), gk104_sked_error, stat);
		nvkm_error(subdev, "SKED: %08x [%s]\n", stat, error);

		if (stat)
			nvkm_wr32(device, 0x407020, 0x40000000);
		nvkm_wr32(device, 0x400108, 0x00000100);
		trap &= ~0x00000100;
	}

	if (trap & 0x01000000) {
		u32 stat = nvkm_rd32(device, 0x400118);
		for (gpc = 0; stat && gpc < gr->gpc_nr; gpc++) {
			u32 mask = 0x00000001 << gpc;
			if (stat & mask) {
				gf100_gr_trap_gpc(gr, gpc);
				nvkm_wr32(device, 0x400118, mask);
				stat &= ~mask;
			}
		}
		nvkm_wr32(device, 0x400108, 0x01000000);
		trap &= ~0x01000000;
	}

	if (trap & 0x02000000) {
		for (rop = 0; rop < gr->rop_nr; rop++) {
			u32 statz = nvkm_rd32(device, ROP_UNIT(rop, 0x070));
			u32 statc = nvkm_rd32(device, ROP_UNIT(rop, 0x144));
			nvkm_error(subdev, "ROP%d %08x %08x\n",
				 rop, statz, statc);
			nvkm_wr32(device, ROP_UNIT(rop, 0x070), 0xc0000000);
			nvkm_wr32(device, ROP_UNIT(rop, 0x144), 0xc0000000);
		}
		nvkm_wr32(device, 0x400108, 0x02000000);
		trap &= ~0x02000000;
	}

	if (trap) {
		nvkm_error(subdev, "TRAP UNHANDLED %08x\n", trap);
		nvkm_wr32(device, 0x400108, trap);
	}
}

static void
gf100_gr_ctxctl_debug_unit(struct gf100_gr *gr, u32 base)
{
	struct nvkm_subdev *subdev = &gr->base.engine.subdev;
	struct nvkm_device *device = subdev->device;
	nvkm_error(subdev, "%06x - done %08x\n", base,
		   nvkm_rd32(device, base + 0x400));
	nvkm_error(subdev, "%06x - stat %08x %08x %08x %08x\n", base,
		   nvkm_rd32(device, base + 0x800),
		   nvkm_rd32(device, base + 0x804),
		   nvkm_rd32(device, base + 0x808),
		   nvkm_rd32(device, base + 0x80c));
	nvkm_error(subdev, "%06x - stat %08x %08x %08x %08x\n", base,
		   nvkm_rd32(device, base + 0x810),
		   nvkm_rd32(device, base + 0x814),
		   nvkm_rd32(device, base + 0x818),
		   nvkm_rd32(device, base + 0x81c));
}

void
gf100_gr_ctxctl_debug(struct gf100_gr *gr)
{
	struct nvkm_device *device = gr->base.engine.subdev.device;
	u32 gpcnr = nvkm_rd32(device, 0x409604) & 0xffff;
	u32 gpc;

	gf100_gr_ctxctl_debug_unit(gr, 0x409000);
	for (gpc = 0; gpc < gpcnr; gpc++)
		gf100_gr_ctxctl_debug_unit(gr, 0x502000 + (gpc * 0x8000));
}

static void
gf100_gr_ctxctl_isr(struct gf100_gr *gr)
{
	struct nvkm_subdev *subdev = &gr->base.engine.subdev;
	struct nvkm_device *device = subdev->device;
	u32 stat = nvkm_rd32(device, 0x409c18);

	if (!gr->firmware && (stat & 0x00000001)) {
		u32 code = nvkm_rd32(device, 0x409814);
		if (code == E_BAD_FWMTHD) {
			u32 class = nvkm_rd32(device, 0x409808);
			u32  addr = nvkm_rd32(device, 0x40980c);
			u32  subc = (addr & 0x00070000) >> 16;
			u32  mthd = (addr & 0x00003ffc);
			u32  data = nvkm_rd32(device, 0x409810);

			nvkm_error(subdev, "FECS MTHD subc %d class %04x "
					   "mthd %04x data %08x\n",
				   subc, class, mthd, data);
		} else {
			nvkm_error(subdev, "FECS ucode error %d\n", code);
		}
		nvkm_wr32(device, 0x409c20, 0x00000001);
		stat &= ~0x00000001;
	}

	if (!gr->firmware && (stat & 0x00080000)) {
		nvkm_error(subdev, "FECS watchdog timeout\n");
		gf100_gr_ctxctl_debug(gr);
		nvkm_wr32(device, 0x409c20, 0x00080000);
		stat &= ~0x00080000;
	}

	if (stat) {
		nvkm_error(subdev, "FECS %08x\n", stat);
		gf100_gr_ctxctl_debug(gr);
		nvkm_wr32(device, 0x409c20, stat);
	}
}

static void
gf100_gr_intr(struct nvkm_gr *base)
{
	struct gf100_gr *gr = gf100_gr(base);
	struct nvkm_subdev *subdev = &gr->base.engine.subdev;
	struct nvkm_device *device = subdev->device;
	struct nvkm_fifo_chan *chan;
	unsigned long flags;
	u64 inst = nvkm_rd32(device, 0x409b00) & 0x0fffffff;
	u32 stat = nvkm_rd32(device, 0x400100);
	u32 addr = nvkm_rd32(device, 0x400704);
	u32 mthd = (addr & 0x00003ffc);
	u32 subc = (addr & 0x00070000) >> 16;
	u32 data = nvkm_rd32(device, 0x400708);
	u32 code = nvkm_rd32(device, 0x400110);
	u32 class;
	const char *name = "unknown";
	int chid = -1;

	chan = nvkm_fifo_chan_inst(device->fifo, (u64)inst << 12, &flags);
	if (chan) {
		name = chan->object.client->name;
		chid = chan->chid;
	}

	if (device->card_type < NV_E0 || subc < 4)
		class = nvkm_rd32(device, 0x404200 + (subc * 4));
	else
		class = 0x0000;

	if (stat & 0x00000001) {
		/*
		 * notifier interrupt, only needed for cyclestats
		 * can be safely ignored
		 */
		nvkm_wr32(device, 0x400100, 0x00000001);
		stat &= ~0x00000001;
	}

	if (stat & 0x00000010) {
		if (!gf100_gr_mthd_sw(device, class, mthd, data)) {
			nvkm_error(subdev, "ILLEGAL_MTHD ch %d [%010llx %s] "
				   "subc %d class %04x mthd %04x data %08x\n",
				   chid, inst << 12, name, subc,
				   class, mthd, data);
		}
		nvkm_wr32(device, 0x400100, 0x00000010);
		stat &= ~0x00000010;
	}

	if (stat & 0x00000020) {
		nvkm_error(subdev, "ILLEGAL_CLASS ch %d [%010llx %s] "
			   "subc %d class %04x mthd %04x data %08x\n",
			   chid, inst << 12, name, subc, class, mthd, data);
		nvkm_wr32(device, 0x400100, 0x00000020);
		stat &= ~0x00000020;
	}

	if (stat & 0x00100000) {
		const struct nvkm_enum *en =
			nvkm_enum_find(nv50_data_error_names, code);
		nvkm_error(subdev, "DATA_ERROR %08x [%s] ch %d [%010llx %s] "
				   "subc %d class %04x mthd %04x data %08x\n",
			   code, en ? en->name : "", chid, inst << 12,
			   name, subc, class, mthd, data);
		nvkm_wr32(device, 0x400100, 0x00100000);
		stat &= ~0x00100000;
	}

	if (stat & 0x00200000) {
		nvkm_error(subdev, "TRAP ch %d [%010llx %s]\n",
			   chid, inst << 12, name);
		gf100_gr_trap_intr(gr);
		nvkm_wr32(device, 0x400100, 0x00200000);
		stat &= ~0x00200000;
	}

	if (stat & 0x00080000) {
		gf100_gr_ctxctl_isr(gr);
		nvkm_wr32(device, 0x400100, 0x00080000);
		stat &= ~0x00080000;
	}

	if (stat) {
		nvkm_error(subdev, "intr %08x\n", stat);
		nvkm_wr32(device, 0x400100, stat);
	}

	nvkm_wr32(device, 0x400500, 0x00010001);
	nvkm_fifo_chan_put(device->fifo, flags, &chan);
}

static void
gf100_gr_init_fw(struct nvkm_falcon *falcon,
		 struct nvkm_blob *code, struct nvkm_blob *data)
{
	nvkm_falcon_load_dmem(falcon, data->data, 0x0, data->size, 0);
	nvkm_falcon_load_imem(falcon, code->data, 0x0, code->size, 0, 0, false);
}

static void
gf100_gr_init_csdata(struct gf100_gr *gr,
		     const struct gf100_gr_pack *pack,
		     u32 falcon, u32 starstar, u32 base)
{
	struct nvkm_device *device = gr->base.engine.subdev.device;
	const struct gf100_gr_pack *iter;
	const struct gf100_gr_init *init;
	u32 addr = ~0, prev = ~0, xfer = 0;
	u32 star, temp;

	nvkm_wr32(device, falcon + 0x01c0, 0x02000000 + starstar);
	star = nvkm_rd32(device, falcon + 0x01c4);
	temp = nvkm_rd32(device, falcon + 0x01c4);
	if (temp > star)
		star = temp;
	nvkm_wr32(device, falcon + 0x01c0, 0x01000000 + star);

	pack_for_each_init(init, iter, pack) {
		u32 head = init->addr - base;
		u32 tail = head + init->count * init->pitch;
		while (head < tail) {
			if (head != prev + 4 || xfer >= 32) {
				if (xfer) {
					u32 data = ((--xfer << 26) | addr);
					nvkm_wr32(device, falcon + 0x01c4, data);
					star += 4;
				}
				addr = head;
				xfer = 0;
			}
			prev = head;
			xfer = xfer + 1;
			head = head + init->pitch;
		}
	}

	nvkm_wr32(device, falcon + 0x01c4, (--xfer << 26) | addr);
	nvkm_wr32(device, falcon + 0x01c0, 0x01000004 + starstar);
	nvkm_wr32(device, falcon + 0x01c4, star + 4);
}

/* Initialize context from an external (secure or not) firmware */
static int
gf100_gr_init_ctxctl_ext(struct gf100_gr *gr)
{
	struct nvkm_subdev *subdev = &gr->base.engine.subdev;
	struct nvkm_device *device = subdev->device;
	u32 lsf_mask = 0;
	int ret;

	/* load fuc microcode */
	nvkm_mc_unk260(device, 0);

	/* securely-managed falcons must be reset using secure boot */

	if (!nvkm_acr_managed_falcon(device, NVKM_ACR_LSF_FECS)) {
		gf100_gr_init_fw(&gr->fecs.falcon, &gr->fecs.inst,
						   &gr->fecs.data);
	} else {
		lsf_mask |= BIT(NVKM_ACR_LSF_FECS);
	}

	if (!nvkm_acr_managed_falcon(device, NVKM_ACR_LSF_GPCCS)) {
		gf100_gr_init_fw(&gr->gpccs.falcon, &gr->gpccs.inst,
						    &gr->gpccs.data);
	} else {
		lsf_mask |= BIT(NVKM_ACR_LSF_GPCCS);
	}

	if (lsf_mask) {
		ret = nvkm_acr_bootstrap_falcons(device, lsf_mask);
		if (ret)
			return ret;
	}

	nvkm_mc_unk260(device, 1);

	/* start both of them running */
	nvkm_wr32(device, 0x409840, 0xffffffff);
	nvkm_wr32(device, 0x41a10c, 0x00000000);
	nvkm_wr32(device, 0x40910c, 0x00000000);

	nvkm_falcon_start(&gr->gpccs.falcon);
	nvkm_falcon_start(&gr->fecs.falcon);

	if (nvkm_msec(device, 2000,
		if (nvkm_rd32(device, 0x409800) & 0x00000001)
			break;
	) < 0)
		return -EBUSY;

	gf100_gr_fecs_set_watchdog_timeout(gr, 0x7fffffff);

	/* Determine how much memory is required to store main context image. */
	ret = gf100_gr_fecs_discover_image_size(gr, &gr->size);
	if (ret)
		return ret;

	/* Determine how much memory is required to store ZCULL image. */
	ret = gf100_gr_fecs_discover_zcull_image_size(gr, &gr->size_zcull);
	if (ret)
		return ret;

	/* Determine how much memory is required to store PerfMon image. */
	ret = gf100_gr_fecs_discover_pm_image_size(gr, &gr->size_pm);
	if (ret)
		return ret;

	/*XXX: We (likely) require PMU support to even bother with this.
	 *
	 *     Also, it seems like not all GPUs support ELPG.  Traces I
	 *     have here show RM enabling it on Kepler/Turing, but none
	 *     of the GPUs between those.  NVGPU decides this by PCIID.
	 */
	if (0) {
		ret = gf100_gr_fecs_elpg_bind(gr);
		if (ret)
			return ret;
	}

	/* Generate golden context image. */
	if (gr->data == NULL) {
		int ret = gf100_grctx_generate(gr);
		if (ret) {
			nvkm_error(subdev, "failed to construct context\n");
			return ret;
		}
	}

	return 0;
}

static int
gf100_gr_init_ctxctl_int(struct gf100_gr *gr)
{
	const struct gf100_grctx_func *grctx = gr->func->grctx;
	struct nvkm_subdev *subdev = &gr->base.engine.subdev;
	struct nvkm_device *device = subdev->device;

	if (!gr->func->fecs.ucode) {
		return -ENOSYS;
	}

	/* load HUB microcode */
	nvkm_mc_unk260(device, 0);
	nvkm_falcon_load_dmem(&gr->fecs.falcon,
			      gr->func->fecs.ucode->data.data, 0x0,
			      gr->func->fecs.ucode->data.size, 0);
	nvkm_falcon_load_imem(&gr->fecs.falcon,
			      gr->func->fecs.ucode->code.data, 0x0,
			      gr->func->fecs.ucode->code.size, 0, 0, false);

	/* load GPC microcode */
	nvkm_falcon_load_dmem(&gr->gpccs.falcon,
			      gr->func->gpccs.ucode->data.data, 0x0,
			      gr->func->gpccs.ucode->data.size, 0);
	nvkm_falcon_load_imem(&gr->gpccs.falcon,
			      gr->func->gpccs.ucode->code.data, 0x0,
			      gr->func->gpccs.ucode->code.size, 0, 0, false);
	nvkm_mc_unk260(device, 1);

	/* load register lists */
	gf100_gr_init_csdata(gr, grctx->hub, 0x409000, 0x000, 0x000000);
	gf100_gr_init_csdata(gr, grctx->gpc_0, 0x41a000, 0x000, 0x418000);
	gf100_gr_init_csdata(gr, grctx->gpc_1, 0x41a000, 0x000, 0x418000);
	gf100_gr_init_csdata(gr, grctx->tpc, 0x41a000, 0x004, 0x419800);
	gf100_gr_init_csdata(gr, grctx->ppc, 0x41a000, 0x008, 0x41be00);

	/* start HUB ucode running, it'll init the GPCs */
	nvkm_wr32(device, 0x40910c, 0x00000000);
	nvkm_wr32(device, 0x409100, 0x00000002);
	if (nvkm_msec(device, 2000,
		if (nvkm_rd32(device, 0x409800) & 0x80000000)
			break;
	) < 0) {
		gf100_gr_ctxctl_debug(gr);
		return -EBUSY;
	}

	gr->size = nvkm_rd32(device, 0x409804);
	if (gr->data == NULL) {
		int ret = gf100_grctx_generate(gr);
		if (ret) {
			nvkm_error(subdev, "failed to construct context\n");
			return ret;
		}
	}

	return 0;
}

int
gf100_gr_init_ctxctl(struct gf100_gr *gr)
{
	int ret;

	if (gr->firmware)
		ret = gf100_gr_init_ctxctl_ext(gr);
	else
		ret = gf100_gr_init_ctxctl_int(gr);

	return ret;
}

void
gf100_gr_oneinit_sm_id(struct gf100_gr *gr)
{
	int tpc, gpc;
	for (tpc = 0; tpc < gr->tpc_max; tpc++) {
		for (gpc = 0; gpc < gr->gpc_nr; gpc++) {
			if (tpc < gr->tpc_nr[gpc]) {
				gr->sm[gr->sm_nr].gpc = gpc;
				gr->sm[gr->sm_nr].tpc = tpc;
				gr->sm_nr++;
			}
		}
	}
}

void
gf100_gr_oneinit_tiles(struct gf100_gr *gr)
{
	static const u8 primes[] = {
		3, 5, 7, 11, 13, 17, 19, 23, 29, 31, 37, 41, 43, 47, 53, 59, 61
	};
	int init_frac[GPC_MAX], init_err[GPC_MAX], run_err[GPC_MAX], i, j;
	u32 mul_factor, comm_denom;
	u8  gpc_map[GPC_MAX];
	bool sorted;

	switch (gr->tpc_total) {
	case 15: gr->screen_tile_row_offset = 0x06; break;
	case 14: gr->screen_tile_row_offset = 0x05; break;
	case 13: gr->screen_tile_row_offset = 0x02; break;
	case 11: gr->screen_tile_row_offset = 0x07; break;
	case 10: gr->screen_tile_row_offset = 0x06; break;
	case  7:
	case  5: gr->screen_tile_row_offset = 0x01; break;
	case  3: gr->screen_tile_row_offset = 0x02; break;
	case  2:
	case  1: gr->screen_tile_row_offset = 0x01; break;
	default: gr->screen_tile_row_offset = 0x03;
		for (i = 0; i < ARRAY_SIZE(primes); i++) {
			if (gr->tpc_total % primes[i]) {
				gr->screen_tile_row_offset = primes[i];
				break;
			}
		}
		break;
	}

	/* Sort GPCs by TPC count, highest-to-lowest. */
	for (i = 0; i < gr->gpc_nr; i++)
		gpc_map[i] = i;
	sorted = false;

	while (!sorted) {
		for (sorted = true, i = 0; i < gr->gpc_nr - 1; i++) {
			if (gr->tpc_nr[gpc_map[i + 1]] >
			    gr->tpc_nr[gpc_map[i + 0]]) {
				u8 swap = gpc_map[i];
				gpc_map[i + 0] = gpc_map[i + 1];
				gpc_map[i + 1] = swap;
				sorted = false;
			}
		}
	}

	/* Determine tile->GPC mapping */
	mul_factor = gr->gpc_nr * gr->tpc_max;
	if (mul_factor & 1)
		mul_factor = 2;
	else
		mul_factor = 1;

	comm_denom = gr->gpc_nr * gr->tpc_max * mul_factor;

	for (i = 0; i < gr->gpc_nr; i++) {
		init_frac[i] = gr->tpc_nr[gpc_map[i]] * gr->gpc_nr * mul_factor;
		 init_err[i] = i * gr->tpc_max * mul_factor - comm_denom/2;
		  run_err[i] = init_frac[i] + init_err[i];
	}

	for (i = 0; i < gr->tpc_total;) {
		for (j = 0; j < gr->gpc_nr; j++) {
			if ((run_err[j] * 2) >= comm_denom) {
				gr->tile[i++] = gpc_map[j];
				run_err[j] += init_frac[j] - comm_denom;
			} else {
				run_err[j] += init_frac[j];
			}
		}
	}
}

static int
gf100_gr_oneinit(struct nvkm_gr *base)
{
	struct gf100_gr *gr = gf100_gr(base);
	struct nvkm_subdev *subdev = &gr->base.engine.subdev;
	struct nvkm_device *device = subdev->device;
	int i, j;

	nvkm_pmu_pgob(device->pmu, false);

	gr->rop_nr = gr->func->rops(gr);
	gr->gpc_nr = nvkm_rd32(device, 0x409604) & 0x0000001f;
	for (i = 0; i < gr->gpc_nr; i++) {
		gr->tpc_nr[i]  = nvkm_rd32(device, GPC_UNIT(i, 0x2608));
		gr->tpc_max = max(gr->tpc_max, gr->tpc_nr[i]);
		gr->tpc_total += gr->tpc_nr[i];
		gr->ppc_nr[i]  = gr->func->ppc_nr;
		for (j = 0; j < gr->ppc_nr[i]; j++) {
			gr->ppc_tpc_mask[i][j] =
				nvkm_rd32(device, GPC_UNIT(i, 0x0c30 + (j * 4)));
			if (gr->ppc_tpc_mask[i][j] == 0)
				continue;
			gr->ppc_mask[i] |= (1 << j);
			gr->ppc_tpc_nr[i][j] = hweight8(gr->ppc_tpc_mask[i][j]);
			if (gr->ppc_tpc_min == 0 ||
			    gr->ppc_tpc_min > gr->ppc_tpc_nr[i][j])
				gr->ppc_tpc_min = gr->ppc_tpc_nr[i][j];
			if (gr->ppc_tpc_max < gr->ppc_tpc_nr[i][j])
				gr->ppc_tpc_max = gr->ppc_tpc_nr[i][j];
		}
	}

	memset(gr->tile, 0xff, sizeof(gr->tile));
	gr->func->oneinit_tiles(gr);
	gr->func->oneinit_sm_id(gr);
	return 0;
}

static int
gf100_gr_init_(struct nvkm_gr *base)
{
	struct gf100_gr *gr = gf100_gr(base);
	struct nvkm_subdev *subdev = &base->engine.subdev;
	struct nvkm_device *device = subdev->device;
	bool reset = device->chipset == 0x137 || device->chipset == 0x138;
	u32 ret;

	/* On certain GP107/GP108 boards, we trigger a weird issue where
	 * GR will stop responding to PRI accesses after we've asked the
	 * SEC2 RTOS to boot the GR falcons.  This happens with far more
	 * frequency when cold-booting a board (ie. returning from D3).
	 *
	 * The root cause for this is not known and has proven difficult
	 * to isolate, with many avenues being dead-ends.
	 *
	 * A workaround was discovered by Karol, whereby putting GR into
	 * reset for an extended period right before initialisation
	 * prevents the problem from occuring.
	 *
	 * XXX: As RM does not require any such workaround, this is more
	 *      of a hack than a true fix.
	 */
	reset = nvkm_boolopt(device->cfgopt, "NvGrResetWar", reset);
	if (reset) {
		nvkm_mask(device, 0x000200, 0x00001000, 0x00000000);
		nvkm_rd32(device, 0x000200);
		msleep(50);
		nvkm_mask(device, 0x000200, 0x00001000, 0x00001000);
		nvkm_rd32(device, 0x000200);
	}

	nvkm_pmu_pgob(gr->base.engine.subdev.device->pmu, false);

	ret = nvkm_falcon_get(&gr->fecs.falcon, subdev);
	if (ret)
		return ret;

	ret = nvkm_falcon_get(&gr->gpccs.falcon, subdev);
	if (ret)
		return ret;

	return gr->func->init(gr);
}

static int
gf100_gr_fini(struct nvkm_gr *base, bool suspend)
{
	struct gf100_gr *gr = gf100_gr(base);
	struct nvkm_subdev *subdev = &gr->base.engine.subdev;
	nvkm_falcon_put(&gr->gpccs.falcon, subdev);
	nvkm_falcon_put(&gr->fecs.falcon, subdev);
	return 0;
}

static void *
gf100_gr_dtor(struct nvkm_gr *base)
{
	struct gf100_gr *gr = gf100_gr(base);

	kfree(gr->data);

	nvkm_falcon_dtor(&gr->gpccs.falcon);
	nvkm_falcon_dtor(&gr->fecs.falcon);

	nvkm_blob_dtor(&gr->fecs.inst);
	nvkm_blob_dtor(&gr->fecs.data);
	nvkm_blob_dtor(&gr->gpccs.inst);
	nvkm_blob_dtor(&gr->gpccs.data);

	vfree(gr->bundle);
	vfree(gr->method);
	vfree(gr->sw_ctx);
	vfree(gr->sw_nonctx);

	return gr;
}

static const struct nvkm_gr_func
gf100_gr_ = {
	.dtor = gf100_gr_dtor,
	.oneinit = gf100_gr_oneinit,
	.init = gf100_gr_init_,
	.fini = gf100_gr_fini,
	.intr = gf100_gr_intr,
	.units = gf100_gr_units,
	.chan_new = gf100_gr_chan_new,
	.object_get = gf100_gr_object_get,
	.chsw_load = gf100_gr_chsw_load,
	.ctxsw.pause = gf100_gr_fecs_stop_ctxsw,
	.ctxsw.resume = gf100_gr_fecs_start_ctxsw,
	.ctxsw.inst = gf100_gr_ctxsw_inst,
};

static const struct nvkm_falcon_func
gf100_gr_flcn = {
	.fbif = 0x600,
	.load_imem = nvkm_falcon_v1_load_imem,
	.load_dmem = nvkm_falcon_v1_load_dmem,
	.read_dmem = nvkm_falcon_v1_read_dmem,
	.bind_context = nvkm_falcon_v1_bind_context,
	.wait_for_halt = nvkm_falcon_v1_wait_for_halt,
	.clear_interrupt = nvkm_falcon_v1_clear_interrupt,
	.set_start_addr = nvkm_falcon_v1_set_start_addr,
	.start = nvkm_falcon_v1_start,
	.enable = nvkm_falcon_v1_enable,
	.disable = nvkm_falcon_v1_disable,
};

int
<<<<<<< HEAD
gf100_gr_new_(const struct gf100_gr_fwif *fwif,
	      struct nvkm_device *device, int index, struct nvkm_gr **pgr)
=======
gf100_gr_new_(const struct gf100_gr_fwif *fwif, struct nvkm_device *device,
	      enum nvkm_subdev_type type, int inst, struct nvkm_gr **pgr)
>>>>>>> 7d2a07b7
{
	struct gf100_gr *gr;
	int ret;

	if (!(gr = kzalloc(sizeof(*gr), GFP_KERNEL)))
		return -ENOMEM;
	*pgr = &gr->base;

<<<<<<< HEAD
	ret = nvkm_gr_ctor(&gf100_gr_, device, index, true, &gr->base);
=======
	ret = nvkm_gr_ctor(&gf100_gr_, device, type, inst, true, &gr->base);
>>>>>>> 7d2a07b7
	if (ret)
		return ret;

	fwif = nvkm_firmware_load(&gr->base.engine.subdev, fwif, "Gr", gr);
	if (IS_ERR(fwif))
		return PTR_ERR(fwif);

	gr->func = fwif->func;

	ret = nvkm_falcon_ctor(&gf100_gr_flcn, &gr->base.engine.subdev,
			       "fecs", 0x409000, &gr->fecs.falcon);
	if (ret)
		return ret;

	mutex_init(&gr->fecs.mutex);

	ret = nvkm_falcon_ctor(&gf100_gr_flcn, &gr->base.engine.subdev,
			       "gpccs", 0x41a000, &gr->gpccs.falcon);
	if (ret)
		return ret;

	return 0;
}

void
gf100_gr_init_num_tpc_per_gpc(struct gf100_gr *gr, bool pd, bool ds)
{
	struct nvkm_device *device = gr->base.engine.subdev.device;
	int gpc, i, j;
	u32 data;

	for (gpc = 0, i = 0; i < 4; i++) {
		for (data = 0, j = 0; j < 8 && gpc < gr->gpc_nr; j++, gpc++)
			data |= gr->tpc_nr[gpc] << (j * 4);
		if (pd)
			nvkm_wr32(device, 0x406028 + (i * 4), data);
		if (ds)
			nvkm_wr32(device, 0x405870 + (i * 4), data);
	}
}

void
gf100_gr_init_400054(struct gf100_gr *gr)
{
	nvkm_wr32(gr->base.engine.subdev.device, 0x400054, 0x34ce3464);
}

void
gf100_gr_init_shader_exceptions(struct gf100_gr *gr, int gpc, int tpc)
{
	struct nvkm_device *device = gr->base.engine.subdev.device;
	nvkm_wr32(device, TPC_UNIT(gpc, tpc, 0x644), 0x001ffffe);
	nvkm_wr32(device, TPC_UNIT(gpc, tpc, 0x64c), 0x0000000f);
}

void
gf100_gr_init_tex_hww_esr(struct gf100_gr *gr, int gpc, int tpc)
{
	struct nvkm_device *device = gr->base.engine.subdev.device;
	nvkm_wr32(device, TPC_UNIT(gpc, tpc, 0x224), 0xc0000000);
}

void
gf100_gr_init_419eb4(struct gf100_gr *gr)
{
	struct nvkm_device *device = gr->base.engine.subdev.device;
	nvkm_mask(device, 0x419eb4, 0x00001000, 0x00001000);
}

void
gf100_gr_init_419cc0(struct gf100_gr *gr)
{
	struct nvkm_device *device = gr->base.engine.subdev.device;
	int gpc, tpc;

	nvkm_mask(device, 0x419cc0, 0x00000008, 0x00000008);

	for (gpc = 0; gpc < gr->gpc_nr; gpc++) {
		for (tpc = 0; tpc < gr->tpc_nr[gpc]; tpc++)
			nvkm_wr32(device, TPC_UNIT(gpc, tpc, 0x48c), 0xc0000000);
	}
}

void
gf100_gr_init_40601c(struct gf100_gr *gr)
{
	nvkm_wr32(gr->base.engine.subdev.device, 0x40601c, 0xc0000000);
}

void
gf100_gr_init_fecs_exceptions(struct gf100_gr *gr)
{
	const u32 data = gr->firmware ? 0x000e0000 : 0x000e0001;
	nvkm_wr32(gr->base.engine.subdev.device, 0x409c24, data);
}

void
gf100_gr_init_gpc_mmu(struct gf100_gr *gr)
{
	struct nvkm_device *device = gr->base.engine.subdev.device;
	struct nvkm_fb *fb = device->fb;

	nvkm_wr32(device, 0x418880, nvkm_rd32(device, 0x100c80) & 0x00000001);
	nvkm_wr32(device, 0x4188a4, 0x03000000);
	nvkm_wr32(device, 0x418888, 0x00000000);
	nvkm_wr32(device, 0x41888c, 0x00000000);
	nvkm_wr32(device, 0x418890, 0x00000000);
	nvkm_wr32(device, 0x418894, 0x00000000);
	nvkm_wr32(device, 0x4188b4, nvkm_memory_addr(fb->mmu_wr) >> 8);
	nvkm_wr32(device, 0x4188b8, nvkm_memory_addr(fb->mmu_rd) >> 8);
}

void
gf100_gr_init_num_active_ltcs(struct gf100_gr *gr)
{
	struct nvkm_device *device = gr->base.engine.subdev.device;
	nvkm_wr32(device, GPC_BCAST(0x08ac), nvkm_rd32(device, 0x100800));
}

void
gf100_gr_init_zcull(struct gf100_gr *gr)
{
	struct nvkm_device *device = gr->base.engine.subdev.device;
	const u32 magicgpc918 = DIV_ROUND_UP(0x00800000, gr->tpc_total);
	const u8 tile_nr = ALIGN(gr->tpc_total, 32);
	u8 bank[GPC_MAX] = {}, gpc, i, j;
	u32 data;

	for (i = 0; i < tile_nr; i += 8) {
		for (data = 0, j = 0; j < 8 && i + j < gr->tpc_total; j++) {
			data |= bank[gr->tile[i + j]] << (j * 4);
			bank[gr->tile[i + j]]++;
		}
		nvkm_wr32(device, GPC_BCAST(0x0980 + ((i / 8) * 4)), data);
	}

	for (gpc = 0; gpc < gr->gpc_nr; gpc++) {
		nvkm_wr32(device, GPC_UNIT(gpc, 0x0914),
			  gr->screen_tile_row_offset << 8 | gr->tpc_nr[gpc]);
		nvkm_wr32(device, GPC_UNIT(gpc, 0x0910), 0x00040000 |
							 gr->tpc_total);
		nvkm_wr32(device, GPC_UNIT(gpc, 0x0918), magicgpc918);
	}

	nvkm_wr32(device, GPC_BCAST(0x1bd4), magicgpc918);
}

void
gf100_gr_init_vsc_stream_master(struct gf100_gr *gr)
{
	struct nvkm_device *device = gr->base.engine.subdev.device;
	nvkm_mask(device, TPC_UNIT(0, 0, 0x05c), 0x00000001, 0x00000001);
}

int
gf100_gr_init(struct gf100_gr *gr)
{
	struct nvkm_device *device = gr->base.engine.subdev.device;
	int gpc, tpc, rop;

	if (gr->func->init_419bd8)
		gr->func->init_419bd8(gr);

	gr->func->init_gpc_mmu(gr);

	if (gr->sw_nonctx)
		gf100_gr_mmio(gr, gr->sw_nonctx);
	else
		gf100_gr_mmio(gr, gr->func->mmio);

	gf100_gr_wait_idle(gr);

	if (gr->func->init_r405a14)
		gr->func->init_r405a14(gr);

	if (gr->func->clkgate_pack)
		nvkm_therm_clkgate_init(device->therm, gr->func->clkgate_pack);

	if (gr->func->init_bios)
		gr->func->init_bios(gr);

	gr->func->init_vsc_stream_master(gr);
	gr->func->init_zcull(gr);
	gr->func->init_num_active_ltcs(gr);
	if (gr->func->init_rop_active_fbps)
		gr->func->init_rop_active_fbps(gr);
	if (gr->func->init_bios_2)
		gr->func->init_bios_2(gr);
	if (gr->func->init_swdx_pes_mask)
		gr->func->init_swdx_pes_mask(gr);
	if (gr->func->init_fs)
		gr->func->init_fs(gr);

	nvkm_wr32(device, 0x400500, 0x00010001);

	nvkm_wr32(device, 0x400100, 0xffffffff);
	nvkm_wr32(device, 0x40013c, 0xffffffff);
	nvkm_wr32(device, 0x400124, 0x00000002);

	gr->func->init_fecs_exceptions(gr);
	if (gr->func->init_ds_hww_esr_2)
		gr->func->init_ds_hww_esr_2(gr);

	nvkm_wr32(device, 0x404000, 0xc0000000);
	nvkm_wr32(device, 0x404600, 0xc0000000);
	nvkm_wr32(device, 0x408030, 0xc0000000);

	if (gr->func->init_40601c)
		gr->func->init_40601c(gr);

	nvkm_wr32(device, 0x406018, 0xc0000000);
	nvkm_wr32(device, 0x404490, 0xc0000000);

	if (gr->func->init_sked_hww_esr)
		gr->func->init_sked_hww_esr(gr);

	nvkm_wr32(device, 0x405840, 0xc0000000);
	nvkm_wr32(device, 0x405844, 0x00ffffff);

	if (gr->func->init_419cc0)
		gr->func->init_419cc0(gr);
	if (gr->func->init_419eb4)
		gr->func->init_419eb4(gr);
	if (gr->func->init_419c9c)
		gr->func->init_419c9c(gr);

	if (gr->func->init_ppc_exceptions)
		gr->func->init_ppc_exceptions(gr);

	for (gpc = 0; gpc < gr->gpc_nr; gpc++) {
		nvkm_wr32(device, GPC_UNIT(gpc, 0x0420), 0xc0000000);
		nvkm_wr32(device, GPC_UNIT(gpc, 0x0900), 0xc0000000);
		nvkm_wr32(device, GPC_UNIT(gpc, 0x1028), 0xc0000000);
		nvkm_wr32(device, GPC_UNIT(gpc, 0x0824), 0xc0000000);
		for (tpc = 0; tpc < gr->tpc_nr[gpc]; tpc++) {
			nvkm_wr32(device, TPC_UNIT(gpc, tpc, 0x508), 0xffffffff);
			nvkm_wr32(device, TPC_UNIT(gpc, tpc, 0x50c), 0xffffffff);
			if (gr->func->init_tex_hww_esr)
				gr->func->init_tex_hww_esr(gr, gpc, tpc);
			nvkm_wr32(device, TPC_UNIT(gpc, tpc, 0x084), 0xc0000000);
			if (gr->func->init_504430)
				gr->func->init_504430(gr, gpc, tpc);
			gr->func->init_shader_exceptions(gr, gpc, tpc);
		}
		nvkm_wr32(device, GPC_UNIT(gpc, 0x2c90), 0xffffffff);
		nvkm_wr32(device, GPC_UNIT(gpc, 0x2c94), 0xffffffff);
	}

	for (rop = 0; rop < gr->rop_nr; rop++) {
		nvkm_wr32(device, ROP_UNIT(rop, 0x144), 0x40000000);
		nvkm_wr32(device, ROP_UNIT(rop, 0x070), 0x40000000);
		nvkm_wr32(device, ROP_UNIT(rop, 0x204), 0xffffffff);
		nvkm_wr32(device, ROP_UNIT(rop, 0x208), 0xffffffff);
	}

	nvkm_wr32(device, 0x400108, 0xffffffff);
	nvkm_wr32(device, 0x400138, 0xffffffff);
	nvkm_wr32(device, 0x400118, 0xffffffff);
	nvkm_wr32(device, 0x400130, 0xffffffff);
	nvkm_wr32(device, 0x40011c, 0xffffffff);
	nvkm_wr32(device, 0x400134, 0xffffffff);

	if (gr->func->init_400054)
		gr->func->init_400054(gr);

	gf100_gr_zbc_init(gr);

	if (gr->func->init_4188a4)
		gr->func->init_4188a4(gr);

	return gf100_gr_init_ctxctl(gr);
}

#include "fuc/hubgf100.fuc3.h"

struct gf100_gr_ucode
gf100_gr_fecs_ucode = {
	.code.data = gf100_grhub_code,
	.code.size = sizeof(gf100_grhub_code),
	.data.data = gf100_grhub_data,
	.data.size = sizeof(gf100_grhub_data),
};

#include "fuc/gpcgf100.fuc3.h"

struct gf100_gr_ucode
gf100_gr_gpccs_ucode = {
	.code.data = gf100_grgpc_code,
	.code.size = sizeof(gf100_grgpc_code),
	.data.data = gf100_grgpc_data,
	.data.size = sizeof(gf100_grgpc_data),
};

static const struct gf100_gr_func
gf100_gr = {
	.oneinit_tiles = gf100_gr_oneinit_tiles,
	.oneinit_sm_id = gf100_gr_oneinit_sm_id,
	.init = gf100_gr_init,
	.init_gpc_mmu = gf100_gr_init_gpc_mmu,
	.init_vsc_stream_master = gf100_gr_init_vsc_stream_master,
	.init_zcull = gf100_gr_init_zcull,
	.init_num_active_ltcs = gf100_gr_init_num_active_ltcs,
	.init_fecs_exceptions = gf100_gr_init_fecs_exceptions,
	.init_40601c = gf100_gr_init_40601c,
	.init_419cc0 = gf100_gr_init_419cc0,
	.init_419eb4 = gf100_gr_init_419eb4,
	.init_tex_hww_esr = gf100_gr_init_tex_hww_esr,
	.init_shader_exceptions = gf100_gr_init_shader_exceptions,
	.init_400054 = gf100_gr_init_400054,
	.trap_mp = gf100_gr_trap_mp,
	.mmio = gf100_gr_pack_mmio,
	.fecs.ucode = &gf100_gr_fecs_ucode,
	.gpccs.ucode = &gf100_gr_gpccs_ucode,
	.rops = gf100_gr_rops,
	.grctx = &gf100_grctx,
	.zbc = &gf100_gr_zbc,
	.sclass = {
		{ -1, -1, FERMI_TWOD_A },
		{ -1, -1, FERMI_MEMORY_TO_MEMORY_FORMAT_A },
		{ -1, -1, FERMI_A, &gf100_fermi },
		{ -1, -1, FERMI_COMPUTE_A },
		{}
	}
};

int
gf100_gr_nofw(struct gf100_gr *gr, int ver, const struct gf100_gr_fwif *fwif)
{
	gr->firmware = false;
	return 0;
}

static int
gf100_gr_load_fw(struct gf100_gr *gr, const char *name,
		 struct nvkm_blob *blob)
{
	struct nvkm_subdev *subdev = &gr->base.engine.subdev;
	struct nvkm_device *device = subdev->device;
	const struct firmware *fw;
	char f[32];
	int ret;

	snprintf(f, sizeof(f), "nouveau/nv%02x_%s", device->chipset, name);
	ret = request_firmware(&fw, f, device->dev);
	if (ret) {
		snprintf(f, sizeof(f), "nouveau/%s", name);
		ret = request_firmware(&fw, f, device->dev);
		if (ret) {
			nvkm_error(subdev, "failed to load %s\n", name);
			return ret;
		}
	}

	blob->size = fw->size;
	blob->data = kmemdup(fw->data, blob->size, GFP_KERNEL);
	release_firmware(fw);
	return (blob->data != NULL) ? 0 : -ENOMEM;
}

int
gf100_gr_load(struct gf100_gr *gr, int ver, const struct gf100_gr_fwif *fwif)
{
	struct nvkm_device *device = gr->base.engine.subdev.device;

	if (!nvkm_boolopt(device->cfgopt, "NvGrUseFW", false))
		return -EINVAL;

	if (gf100_gr_load_fw(gr, "fuc409c", &gr->fecs.inst) ||
	    gf100_gr_load_fw(gr, "fuc409d", &gr->fecs.data) ||
	    gf100_gr_load_fw(gr, "fuc41ac", &gr->gpccs.inst) ||
	    gf100_gr_load_fw(gr, "fuc41ad", &gr->gpccs.data))
		return -ENOENT;

	gr->firmware = true;
	return 0;
}

static const struct gf100_gr_fwif
gf100_gr_fwif[] = {
	{ -1, gf100_gr_load, &gf100_gr },
	{ -1, gf100_gr_nofw, &gf100_gr },
	{}
};

int
<<<<<<< HEAD
gf100_gr_new(struct nvkm_device *device, int index, struct nvkm_gr **pgr)
{
	return gf100_gr_new_(gf100_gr_fwif, device, index, pgr);
=======
gf100_gr_new(struct nvkm_device *device, enum nvkm_subdev_type type, int inst, struct nvkm_gr **pgr)
{
	return gf100_gr_new_(gf100_gr_fwif, device, type, inst, pgr);
>>>>>>> 7d2a07b7
}<|MERGE_RESOLUTION|>--- conflicted
+++ resolved
@@ -2087,13 +2087,8 @@
 };
 
 int
-<<<<<<< HEAD
-gf100_gr_new_(const struct gf100_gr_fwif *fwif,
-	      struct nvkm_device *device, int index, struct nvkm_gr **pgr)
-=======
 gf100_gr_new_(const struct gf100_gr_fwif *fwif, struct nvkm_device *device,
 	      enum nvkm_subdev_type type, int inst, struct nvkm_gr **pgr)
->>>>>>> 7d2a07b7
 {
 	struct gf100_gr *gr;
 	int ret;
@@ -2102,11 +2097,7 @@
 		return -ENOMEM;
 	*pgr = &gr->base;
 
-<<<<<<< HEAD
-	ret = nvkm_gr_ctor(&gf100_gr_, device, index, true, &gr->base);
-=======
 	ret = nvkm_gr_ctor(&gf100_gr_, device, type, inst, true, &gr->base);
->>>>>>> 7d2a07b7
 	if (ret)
 		return ret;
 
@@ -2492,13 +2483,7 @@
 };
 
 int
-<<<<<<< HEAD
-gf100_gr_new(struct nvkm_device *device, int index, struct nvkm_gr **pgr)
-{
-	return gf100_gr_new_(gf100_gr_fwif, device, index, pgr);
-=======
 gf100_gr_new(struct nvkm_device *device, enum nvkm_subdev_type type, int inst, struct nvkm_gr **pgr)
 {
 	return gf100_gr_new_(gf100_gr_fwif, device, type, inst, pgr);
->>>>>>> 7d2a07b7
 }