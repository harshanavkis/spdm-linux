# SPDX-License-Identifier: GPL-2.0-only
config DRM_VIRTIO_GPU
	tristate "Virtio GPU driver"
	depends on DRM && VIRTIO_MENU && MMU
	select VIRTIO
	select DRM_KMS_HELPER
	select DRM_GEM_SHMEM_HELPER
<<<<<<< HEAD
=======
	select VIRTIO_DMA_SHARED_BUFFER
>>>>>>> 7d2a07b7
	help
	   This is the virtual GPU driver for virtio.  It can be used with
	   QEMU based VMMs (like KVM or Xen).

	   If unsure say M.<|MERGE_RESOLUTION|>--- conflicted
+++ resolved
@@ -5,10 +5,7 @@
 	select VIRTIO
 	select DRM_KMS_HELPER
 	select DRM_GEM_SHMEM_HELPER
-<<<<<<< HEAD
-=======
 	select VIRTIO_DMA_SHARED_BUFFER
->>>>>>> 7d2a07b7
 	help
 	   This is the virtual GPU driver for virtio.  It can be used with
 	   QEMU based VMMs (like KVM or Xen).
