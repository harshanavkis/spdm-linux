--- conflicted
+++ resolved
@@ -66,21 +66,6 @@
 
 void _rtw_init_queue(struct __queue *pqueue);
 
-<<<<<<< HEAD
-struct rtw_netdev_priv_indicator {
-	void *priv;
-};
-struct net_device *rtw_alloc_etherdev_with_old_priv(void *old_priv);
-
-static inline struct adapter *rtw_netdev_priv(struct net_device *netdev)
-{
-	return ((struct rtw_netdev_priv_indicator *)netdev_priv(netdev))->priv;
-}
-
-void rtw_free_netdev(struct net_device *netdev);
-
-=======
->>>>>>> 7d2a07b7
 #define FUNC_NDEV_FMT "%s(%s)"
 #define FUNC_NDEV_ARG(ndev) __func__, ndev->name
 #define FUNC_ADPT_FMT "%s(%s)"
