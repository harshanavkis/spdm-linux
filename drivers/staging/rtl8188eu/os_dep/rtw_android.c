--- conflicted
+++ resolved
@@ -65,11 +65,7 @@
 static int rtw_android_get_rssi(struct net_device *net, char *command,
 				int total_len)
 {
-<<<<<<< HEAD
-	struct adapter *padapter = (struct adapter *)rtw_netdev_priv(net);
-=======
 	struct adapter *padapter = netdev_priv(net);
->>>>>>> 7d2a07b7
 	struct	mlme_priv	*pmlmepriv = &padapter->mlmepriv;
 	struct	wlan_network	*pcur_network = &pmlmepriv->cur_network;
 	int bytes_written = 0;
