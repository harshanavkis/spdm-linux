--- conflicted
+++ resolved
@@ -330,15 +330,8 @@
 
 	spinlock_t slock;	/* Protect events */
 	struct mipi_csis_event events[MIPI_CSIS_NUM_EVENTS];
-<<<<<<< HEAD
-
-	struct csis_hw_reset hw_reset;
-	struct regulator *mipi_phy_regulator;
-	bool sink_linked;
-=======
 	struct dentry *debugfs_root;
 	bool debug;
->>>>>>> 7d2a07b7
 };
 
 /* -----------------------------------------------------------------------------
@@ -477,28 +470,6 @@
 	usleep_range(10, 20);
 }
 
-<<<<<<< HEAD
-static int mipi_csis_phy_init(struct csi_state *state)
-{
-	state->mipi_phy_regulator = devm_regulator_get(state->dev, "phy");
-	if (IS_ERR(state->mipi_phy_regulator))
-		return PTR_ERR(state->mipi_phy_regulator);
-
-	return regulator_set_voltage(state->mipi_phy_regulator, 1000000,
-				     1000000);
-}
-
-static void mipi_csis_phy_reset(struct csi_state *state)
-{
-	reset_control_assert(state->mrst);
-
-	msleep(20);
-
-	reset_control_deassert(state->mrst);
-}
-
-=======
->>>>>>> 7d2a07b7
 static void mipi_csis_system_enable(struct csi_state *state, int on)
 {
 	u32 val, mask;
@@ -769,12 +740,7 @@
 static void mipi_csis_log_counters(struct csi_state *state, bool non_errors)
 {
 	unsigned int num_events = non_errors ? MIPI_CSIS_NUM_EVENTS
-<<<<<<< HEAD
-				: MIPI_CSIS_NUM_EVENTS - 6;
-	struct device *dev = &state->pdev->dev;
-=======
 				: MIPI_CSIS_NUM_EVENTS - 8;
->>>>>>> 7d2a07b7
 	unsigned long flags;
 	unsigned int i;
 
@@ -894,11 +860,8 @@
 	} else {
 		v4l2_subdev_call(state->src_sd, video, s_stream, 0);
 		ret = v4l2_subdev_call(state->src_sd, core, s_power, 0);
-<<<<<<< HEAD
-=======
 		if (ret == -ENOIOCTLCMD)
 			ret = 0;
->>>>>>> 7d2a07b7
 		mipi_csis_stop_stream(state);
 		state->state &= ~ST_STREAMING;
 		if (state->debug)
@@ -982,16 +945,6 @@
 	return 0;
 }
 
-<<<<<<< HEAD
-static struct v4l2_mbus_framefmt *
-mipi_csis_get_format(struct csi_state *state,
-		     struct v4l2_subdev_pad_config *cfg,
-		     enum v4l2_subdev_format_whence which,
-		     unsigned int pad)
-{
-	if (which == V4L2_SUBDEV_FORMAT_TRY)
-		return v4l2_subdev_get_try_format(&state->mipi_sd, cfg, pad);
-=======
 static int mipi_csis_enum_mbus_code(struct v4l2_subdev *sd,
 				    struct v4l2_subdev_state *sd_state,
 				    struct v4l2_subdev_mbus_code_enum *code)
@@ -1021,45 +974,19 @@
 		return -EINVAL;
 
 	code->code = mipi_csis_formats[code->index].code;
->>>>>>> 7d2a07b7
 
 	return 0;
 }
 
-<<<<<<< HEAD
-static int mipi_csis_get_fmt(struct v4l2_subdev *mipi_sd,
-			     struct v4l2_subdev_pad_config *cfg,
-			     struct v4l2_subdev_format *sdformat)
-{
-	struct csi_state *state = mipi_sd_to_csis_state(mipi_sd);
-=======
 static int mipi_csis_set_fmt(struct v4l2_subdev *sd,
 			     struct v4l2_subdev_state *sd_state,
 			     struct v4l2_subdev_format *sdformat)
 {
 	struct csi_state *state = mipi_sd_to_csis_state(sd);
 	struct csis_pix_format const *csis_fmt;
->>>>>>> 7d2a07b7
 	struct v4l2_mbus_framefmt *fmt;
 	unsigned int align;
 
-<<<<<<< HEAD
-	mutex_lock(&state->lock);
-	fmt = mipi_csis_get_format(state, cfg, sdformat->which, sdformat->pad);
-	sdformat->format = *fmt;
-	mutex_unlock(&state->lock);
-
-	return 0;
-}
-
-static int mipi_csis_set_fmt(struct v4l2_subdev *mipi_sd,
-			     struct v4l2_subdev_pad_config *cfg,
-			     struct v4l2_subdev_format *sdformat)
-{
-	struct csi_state *state = mipi_sd_to_csis_state(mipi_sd);
-	struct csis_pix_format const *csis_fmt;
-	struct v4l2_mbus_framefmt *fmt;
-=======
 	/*
 	 * The CSIS can't transcode in any way, the source format can't be
 	 * modified.
@@ -1107,45 +1034,17 @@
 
 	fmt = mipi_csis_get_format(state, sd_state, sdformat->which,
 				   sdformat->pad);
->>>>>>> 7d2a07b7
-
-	/*
-	 * The CSIS can't transcode in any way, the source format can't be
-	 * modified.
-	 */
-	if (sdformat->pad == CSIS_PAD_SOURCE)
-		return mipi_csis_get_fmt(mipi_sd, cfg, sdformat);
-
-	if (sdformat->pad != CSIS_PAD_SINK)
-		return -EINVAL;
+
+	mutex_lock(&state->lock);
 
 	fmt->code = csis_fmt->code;
 	fmt->width = sdformat->format.width;
 	fmt->height = sdformat->format.height;
 
-	mutex_lock(&state->lock);
-
-	/* Validate the media bus code and clamp the size. */
-	csis_fmt = find_csis_format(sdformat->format.code);
-	if (!csis_fmt)
-		csis_fmt = &mipi_csis_formats[0];
-
-	fmt->code = csis_fmt->code;
-	fmt->width = sdformat->format.width;
-	fmt->height = sdformat->format.height;
-
-	v4l_bound_align_image(&fmt->width, 1, CSIS_MAX_PIX_WIDTH,
-			      csis_fmt->pix_width_alignment,
-			      &fmt->height, 1, CSIS_MAX_PIX_HEIGHT, 1, 0);
-
 	sdformat->format = *fmt;
 
 	/* Propagate the format from sink to source. */
-<<<<<<< HEAD
-	fmt = mipi_csis_get_format(state, cfg, sdformat->which,
-=======
 	fmt = mipi_csis_get_format(state, sd_state, sdformat->which,
->>>>>>> 7d2a07b7
 				   CSIS_PAD_SOURCE);
 	*fmt = sdformat->format;
 
@@ -1465,19 +1364,8 @@
 		return ret;
 	}
 
-<<<<<<< HEAD
-	ret = mipi_csis_phy_init(state);
-	if (ret < 0)
-		return ret;
-
-	mipi_csis_phy_reset(state);
-
-	mem_res = platform_get_resource(pdev, IORESOURCE_MEM, 0);
-	state->regs = devm_ioremap_resource(dev, mem_res);
-=======
 	/* Acquire resources. */
 	state->regs = devm_platform_ioremap_resource(pdev, 0);
->>>>>>> 7d2a07b7
 	if (IS_ERR(state->regs))
 		return PTR_ERR(state->regs);
 
@@ -1559,13 +1447,9 @@
 	struct csi_state *state = mipi_sd_to_csis_state(sd);
 
 	mipi_csis_debugfs_exit(state);
-<<<<<<< HEAD
-	v4l2_async_unregister_subdev(&state->mipi_sd);
-=======
 	v4l2_async_notifier_unregister(&state->notifier);
 	v4l2_async_notifier_cleanup(&state->notifier);
 	v4l2_async_unregister_subdev(&state->sd);
->>>>>>> 7d2a07b7
 
 	pm_runtime_disable(&pdev->dev);
 	mipi_csis_pm_suspend(&pdev->dev, true);
