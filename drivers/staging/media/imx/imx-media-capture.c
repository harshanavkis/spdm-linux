--- conflicted
+++ resolved
@@ -27,12 +27,6 @@
 #include "imx-media.h"
 
 #define IMX_CAPTURE_NAME "imx-capture"
-<<<<<<< HEAD
-
-struct capture_priv {
-	struct imx_media_video_dev vdev;
-=======
->>>>>>> 7d2a07b7
 
 struct capture_priv {
 	struct imx_media_dev *md;		/* Media device */
@@ -706,19 +700,7 @@
 	if (!cc || priv->vdev.cc->cs != cc->cs)
 		return -EPIPE;
 
-<<<<<<< HEAD
-	ret = __capture_try_fmt_vid_cap(priv, &fmt_src, &f, &cc, &compose);
-	if (ret)
-		return ret;
-
-	return (priv->vdev.fmt.fmt.pix.width != f.fmt.pix.width ||
-		priv->vdev.fmt.fmt.pix.height != f.fmt.pix.height ||
-		priv->vdev.cc->cs != cc->cs ||
-		priv->vdev.compose.width != compose.width ||
-		priv->vdev.compose.height != compose.height) ? -EPIPE : 0;
-=======
-	return 0;
->>>>>>> 7d2a07b7
+	return 0;
 }
 
 static int capture_start_streaming(struct vb2_queue *vq, unsigned int count)
@@ -951,23 +933,9 @@
 	ret = media_create_pad_link(&sd->entity, priv->src_sd_pad,
 				    &vfd->entity, 0, link_flags);
 	if (ret) {
-<<<<<<< HEAD
-		v4l2_err(sd, "failed to create link to device node\n");
-		goto unreg;
-	}
-
-	/* setup default format */
-	fmt_src.pad = priv->src_sd_pad;
-	fmt_src.which = V4L2_SUBDEV_FORMAT_ACTIVE;
-	ret = v4l2_subdev_call(sd, pad, get_fmt, NULL, &fmt_src);
-	if (ret) {
-		v4l2_err(sd, "failed to get src_sd format\n");
-		goto unreg;
-=======
 		dev_err(priv->dev, "failed to create link to device node\n");
 		video_unregister_device(vfd);
 		return ret;
->>>>>>> 7d2a07b7
 	}
 
 	/* Add vdev to the video devices list. */
