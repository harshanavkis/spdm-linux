--- conflicted
+++ resolved
@@ -254,13 +254,8 @@
 		return -EBUSY;
 	}
 	mutex_unlock(&ev_int->event_list_lock);
-<<<<<<< HEAD
-	fd = anon_inode_getfd("iio:event", &iio_event_chrdev_fileops,
-				ev_int, O_RDONLY);
-=======
 	fd = anon_inode_getfd("iio:event",
 				&iio_event_chrdev_fileops, ev_int, O_RDONLY);
->>>>>>> 5611cc45
 	if (fd < 0) {
 		mutex_lock(&ev_int->event_list_lock);
 		clear_bit(IIO_BUSY_BIT_POS, &ev_int->flags);
