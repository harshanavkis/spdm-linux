/* SPDX-License-Identifier: GPL-2.0 */
/******************************************************************************
 *
 * Copyright(c) 2007 - 2011 Realtek Corporation. All rights reserved.
 *
 ******************************************************************************/

#ifndef _RTW_IO_H_
#define _RTW_IO_H_

#define NUM_IOREQ		8

#define MAX_PROT_SZ	(64-16)

#define _IOREADY			0
#define _IO_WAIT_COMPLETE   1
#define _IO_WAIT_RSP        2

/*  IO COMMAND TYPE */
#define _IOSZ_MASK_		(0x7F)
#define _IO_WRITE_		BIT(7)
#define _IO_FIXED_		BIT(8)
#define _IO_BURST_		BIT(9)
#define _IO_BYTE_		BIT(10)
#define _IO_HW_			BIT(11)
#define _IO_WORD_		BIT(12)
#define _IO_SYNC_		BIT(13)
#define _IO_CMDMASK_	(0x1F80)


/*
	For prompt mode accessing, caller shall free io_req
	Otherwise, io_handler will free io_req
*/



/*  IO STATUS TYPE */
#define _IO_ERR_		BIT(2)
#define _IO_SUCCESS_	BIT(1)
#define _IO_DONE_		BIT(0)


#define IO_RD32			(_IO_SYNC_ | _IO_WORD_)
#define IO_RD16			(_IO_SYNC_ | _IO_HW_)
#define IO_RD8			(_IO_SYNC_ | _IO_BYTE_)

#define IO_RD32_ASYNC	(_IO_WORD_)
#define IO_RD16_ASYNC	(_IO_HW_)
#define IO_RD8_ASYNC	(_IO_BYTE_)

#define IO_WR32			(_IO_WRITE_ | _IO_SYNC_ | _IO_WORD_)
#define IO_WR16			(_IO_WRITE_ | _IO_SYNC_ | _IO_HW_)
#define IO_WR8			(_IO_WRITE_ | _IO_SYNC_ | _IO_BYTE_)

#define IO_WR32_ASYNC	(_IO_WRITE_ | _IO_WORD_)
#define IO_WR16_ASYNC	(_IO_WRITE_ | _IO_HW_)
#define IO_WR8_ASYNC	(_IO_WRITE_ | _IO_BYTE_)

/*

	Only Sync. burst accessing is provided.

*/

#define IO_WR_BURST(x)		(_IO_WRITE_ | _IO_SYNC_ | _IO_BURST_ | ((x) & _IOSZ_MASK_))
#define IO_RD_BURST(x)		(_IO_SYNC_ | _IO_BURST_ | ((x) & _IOSZ_MASK_))



/* below is for the intf_option bit defition... */

#define _INTF_ASYNC_	BIT(0)	/* support async io */

struct intf_priv;
struct intf_hdl;
struct io_queue;

struct _io_ops {
		u8 (*_read8)(struct intf_hdl *pintfhdl, u32 addr);
		u16 (*_read16)(struct intf_hdl *pintfhdl, u32 addr);
		u32 (*_read32)(struct intf_hdl *pintfhdl, u32 addr);

		int (*_write8)(struct intf_hdl *pintfhdl, u32 addr, u8 val);
		int (*_write16)(struct intf_hdl *pintfhdl, u32 addr, u16 val);
		int (*_write32)(struct intf_hdl *pintfhdl, u32 addr, u32 val);
		int (*_writeN)(struct intf_hdl *pintfhdl, u32 addr, u32 length, u8 *pdata);

		int (*_write8_async)(struct intf_hdl *pintfhdl, u32 addr, u8 val);
		int (*_write16_async)(struct intf_hdl *pintfhdl, u32 addr, u16 val);
		int (*_write32_async)(struct intf_hdl *pintfhdl, u32 addr, u32 val);

		void (*_read_mem)(struct intf_hdl *pintfhdl, u32 addr, u32 cnt, u8 *pmem);
		void (*_write_mem)(struct intf_hdl *pintfhdl, u32 addr, u32 cnt, u8 *pmem);

		void (*_sync_irp_protocol_rw)(struct io_queue *pio_q);

		u32 (*_read_interrupt)(struct intf_hdl *pintfhdl, u32 addr);

		u32 (*_read_port)(struct intf_hdl *pintfhdl, u32 addr, u32 cnt, u8 *pmem);
		u32 (*_write_port)(struct intf_hdl *pintfhdl, u32 addr, u32 cnt, u8 *pmem);

		u32 (*_write_scsi)(struct intf_hdl *pintfhdl, u32 cnt, u8 *pmem);

		void (*_read_port_cancel)(struct intf_hdl *pintfhdl);
		void (*_write_port_cancel)(struct intf_hdl *pintfhdl);
};

struct io_req {
	struct list_head	list;
	u32 addr;
	volatile u32 val;
	u32 command;
	u32 status;
	u8 *pbuf;

	void (*_async_io_callback)(struct adapter *padater, struct io_req *pio_req, u8 *cnxt);
	u8 *cnxt;
};

struct	intf_hdl {
	struct adapter *padapter;
	struct dvobj_priv *pintf_dev;/* 	pointer to &(padapter->dvobjpriv); */

	struct _io_ops	io_ops;
};

<<<<<<< HEAD
struct reg_protocol_rd {

#ifdef __LITTLE_ENDIAN

	/* DW1 */
	u32 	NumOfTrans:4;
	u32 	Reserved1:4;
	u32 	Reserved2:24;
	/* DW2 */
	u32 	ByteCount:7;
	u32 	WriteEnable:1;		/* 0:read, 1:write */
	u32 	FixOrContinuous:1;	/* 0:continuous, 1: Fix */
	u32 	BurstMode:1;
	u32 	Byte1Access:1;
	u32 	Byte2Access:1;
	u32 	Byte4Access:1;
	u32 	Reserved3:3;
	u32 	Reserved4:16;
	/* DW3 */
	u32 	BusAddress;
	/* DW4 */
	/* u32 	Value; */
#else


/* DW1 */
	u32 Reserved1  :4;
	u32 NumOfTrans :4;

	u32 Reserved2  :24;

	/* DW2 */
	u32 WriteEnable : 1;
	u32 ByteCount :7;


	u32 Reserved3 : 3;
	u32 Byte4Access : 1;

	u32 Byte2Access : 1;
	u32 Byte1Access : 1;
	u32 BurstMode :1;
	u32 FixOrContinuous : 1;

	u32 Reserved4 : 16;

	/* DW3 */
	u32 	BusAddress;

	/* DW4 */
	/* u32 	Value; */

#endif

};


struct reg_protocol_wt {


#ifdef __LITTLE_ENDIAN

	/* DW1 */
	u32 	NumOfTrans:4;
	u32 	Reserved1:4;
	u32 	Reserved2:24;
	/* DW2 */
	u32 	ByteCount:7;
	u32 	WriteEnable:1;		/* 0:read, 1:write */
	u32 	FixOrContinuous:1;	/* 0:continuous, 1: Fix */
	u32 	BurstMode:1;
	u32 	Byte1Access:1;
	u32 	Byte2Access:1;
	u32 	Byte4Access:1;
	u32 	Reserved3:3;
	u32 	Reserved4:16;
	/* DW3 */
	u32 	BusAddress;
	/* DW4 */
	u32 	Value;

#else
	/* DW1 */
	u32 Reserved1  :4;
	u32 NumOfTrans :4;

	u32 Reserved2  :24;

	/* DW2 */
	u32 WriteEnable : 1;
	u32 ByteCount :7;

	u32 Reserved3 : 3;
	u32 Byte4Access : 1;

	u32 Byte2Access : 1;
	u32 Byte1Access : 1;
	u32 BurstMode :1;
	u32 FixOrContinuous : 1;

	u32 Reserved4 : 16;

	/* DW3 */
	u32 	BusAddress;

	/* DW4 */
	u32 	Value;

#endif

};
=======
>>>>>>> 7d2a07b7
#define SD_IO_TRY_CNT (8)
#define MAX_CONTINUAL_IO_ERR SD_IO_TRY_CNT

int rtw_inc_and_chk_continual_io_error(struct dvobj_priv *dvobj);
void rtw_reset_continual_io_error(struct dvobj_priv *dvobj);

/*
Below is the data structure used by _io_handler

*/

struct io_queue {
	spinlock_t	lock;
	struct list_head	free_ioreqs;
	struct list_head		pending;		/* The io_req list that will be served in the single protocol read/write. */
	struct list_head		processing;
	u8 *free_ioreqs_buf; /*  4-byte aligned */
	u8 *pallocated_free_ioreqs_buf;
	struct	intf_hdl	intf;
};

struct io_priv {

	struct adapter *padapter;

	struct intf_hdl intf;

};

extern uint ioreq_flush(struct adapter *adapter, struct io_queue *ioqueue);
extern void sync_ioreq_enqueue(struct io_req *preq, struct io_queue *ioqueue);
extern uint sync_ioreq_flush(struct adapter *adapter, struct io_queue *ioqueue);


extern uint free_ioreq(struct io_req *preq, struct io_queue *pio_queue);
extern struct io_req *alloc_ioreq(struct io_queue *pio_q);

extern uint register_intf_hdl(u8 *dev, struct intf_hdl *pintfhdl);
extern void unregister_intf_hdl(struct intf_hdl *pintfhdl);

extern void _rtw_attrib_read(struct adapter *adapter, u32 addr, u32 cnt, u8 *pmem);
extern void _rtw_attrib_write(struct adapter *adapter, u32 addr, u32 cnt, u8 *pmem);

extern u8 rtw_read8(struct adapter *adapter, u32 addr);
extern u16 rtw_read16(struct adapter *adapter, u32 addr);
extern u32 rtw_read32(struct adapter *adapter, u32 addr);

extern int rtw_write8(struct adapter *adapter, u32 addr, u8 val);
extern int rtw_write16(struct adapter *adapter, u32 addr, u16 val);
extern int rtw_write32(struct adapter *adapter, u32 addr, u32 val);

extern u32 rtw_write_port(struct adapter *adapter, u32 addr, u32 cnt, u8 *pmem);

extern void rtw_write_scsi(struct adapter *adapter, u32 cnt, u8 *pmem);

/* ioreq */
extern void ioreq_read8(struct adapter *adapter, u32 addr, u8 *pval);
extern void ioreq_read16(struct adapter *adapter, u32 addr, u16 *pval);
extern void ioreq_read32(struct adapter *adapter, u32 addr, u32 *pval);
extern void ioreq_write8(struct adapter *adapter, u32 addr, u8 val);
extern void ioreq_write16(struct adapter *adapter, u32 addr, u16 val);
extern void ioreq_write32(struct adapter *adapter, u32 addr, u32 val);


extern uint async_read8(struct adapter *adapter, u32 addr, u8 *pbuff,
	void (*_async_io_callback)(struct adapter *padater, struct io_req *pio_req, u8 *cnxt), u8 *cnxt);
extern uint async_read16(struct adapter *adapter, u32 addr,  u8 *pbuff,
	void (*_async_io_callback)(struct adapter *padater, struct io_req *pio_req, u8 *cnxt), u8 *cnxt);
extern uint async_read32(struct adapter *adapter, u32 addr,  u8 *pbuff,
	void (*_async_io_callback)(struct adapter *padater, struct io_req *pio_req, u8 *cnxt), u8 *cnxt);

extern void async_read_mem(struct adapter *adapter, u32 addr, u32 cnt, u8 *pmem);
extern void async_read_port(struct adapter *adapter, u32 addr, u32 cnt, u8 *pmem);

extern void async_write8(struct adapter *adapter, u32 addr, u8 val,
	void (*_async_io_callback)(struct adapter *padater, struct io_req *pio_req, u8 *cnxt), u8 *cnxt);
extern void async_write16(struct adapter *adapter, u32 addr, u16 val,
	void (*_async_io_callback)(struct adapter *padater, struct io_req *pio_req, u8 *cnxt), u8 *cnxt);
extern void async_write32(struct adapter *adapter, u32 addr, u32 val,
	void (*_async_io_callback)(struct adapter *padater, struct io_req *pio_req, u8 *cnxt), u8 *cnxt);

extern void async_write_mem(struct adapter *adapter, u32 addr, u32 cnt, u8 *pmem);
extern void async_write_port(struct adapter *adapter, u32 addr, u32 cnt, u8 *pmem);


int rtw_init_io_priv(struct adapter *padapter, void (*set_intf_ops)(struct adapter *padapter, struct _io_ops *pops));


extern uint alloc_io_queue(struct adapter *adapter);
extern void free_io_queue(struct adapter *adapter);
extern void async_bus_io(struct io_queue *pio_q);
extern void bus_sync_io(struct io_queue *pio_q);
extern u32 _ioreq2rwmem(struct io_queue *pio_q);
extern void dev_power_down(struct adapter *Adapter, u8 bpwrup);

#endif	/* _RTL8711_IO_H_ */<|MERGE_RESOLUTION|>--- conflicted
+++ resolved
@@ -125,120 +125,6 @@
 	struct _io_ops	io_ops;
 };
 
-<<<<<<< HEAD
-struct reg_protocol_rd {
-
-#ifdef __LITTLE_ENDIAN
-
-	/* DW1 */
-	u32 	NumOfTrans:4;
-	u32 	Reserved1:4;
-	u32 	Reserved2:24;
-	/* DW2 */
-	u32 	ByteCount:7;
-	u32 	WriteEnable:1;		/* 0:read, 1:write */
-	u32 	FixOrContinuous:1;	/* 0:continuous, 1: Fix */
-	u32 	BurstMode:1;
-	u32 	Byte1Access:1;
-	u32 	Byte2Access:1;
-	u32 	Byte4Access:1;
-	u32 	Reserved3:3;
-	u32 	Reserved4:16;
-	/* DW3 */
-	u32 	BusAddress;
-	/* DW4 */
-	/* u32 	Value; */
-#else
-
-
-/* DW1 */
-	u32 Reserved1  :4;
-	u32 NumOfTrans :4;
-
-	u32 Reserved2  :24;
-
-	/* DW2 */
-	u32 WriteEnable : 1;
-	u32 ByteCount :7;
-
-
-	u32 Reserved3 : 3;
-	u32 Byte4Access : 1;
-
-	u32 Byte2Access : 1;
-	u32 Byte1Access : 1;
-	u32 BurstMode :1;
-	u32 FixOrContinuous : 1;
-
-	u32 Reserved4 : 16;
-
-	/* DW3 */
-	u32 	BusAddress;
-
-	/* DW4 */
-	/* u32 	Value; */
-
-#endif
-
-};
-
-
-struct reg_protocol_wt {
-
-
-#ifdef __LITTLE_ENDIAN
-
-	/* DW1 */
-	u32 	NumOfTrans:4;
-	u32 	Reserved1:4;
-	u32 	Reserved2:24;
-	/* DW2 */
-	u32 	ByteCount:7;
-	u32 	WriteEnable:1;		/* 0:read, 1:write */
-	u32 	FixOrContinuous:1;	/* 0:continuous, 1: Fix */
-	u32 	BurstMode:1;
-	u32 	Byte1Access:1;
-	u32 	Byte2Access:1;
-	u32 	Byte4Access:1;
-	u32 	Reserved3:3;
-	u32 	Reserved4:16;
-	/* DW3 */
-	u32 	BusAddress;
-	/* DW4 */
-	u32 	Value;
-
-#else
-	/* DW1 */
-	u32 Reserved1  :4;
-	u32 NumOfTrans :4;
-
-	u32 Reserved2  :24;
-
-	/* DW2 */
-	u32 WriteEnable : 1;
-	u32 ByteCount :7;
-
-	u32 Reserved3 : 3;
-	u32 Byte4Access : 1;
-
-	u32 Byte2Access : 1;
-	u32 Byte1Access : 1;
-	u32 BurstMode :1;
-	u32 FixOrContinuous : 1;
-
-	u32 Reserved4 : 16;
-
-	/* DW3 */
-	u32 	BusAddress;
-
-	/* DW4 */
-	u32 	Value;
-
-#endif
-
-};
-=======
->>>>>>> 7d2a07b7
 #define SD_IO_TRY_CNT (8)
 #define MAX_CONTINUAL_IO_ERR SD_IO_TRY_CNT
 
