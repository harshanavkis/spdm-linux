--- conflicted
+++ resolved
@@ -829,10 +829,6 @@
 	ret = sdio_read_port(&adapter->iopriv.intf, WLAN_RX0FF_DEVICE_ID, readsize, readbuf);
 	if (ret == _FAIL)
 		return NULL;
-<<<<<<< HEAD
-	}
-=======
->>>>>>> 7d2a07b7
 
 	/* 3 4. init recvbuf */
 	recvbuf->len = size;
@@ -922,16 +918,6 @@
 			_set_workitem(&adapter->evtpriv.c2h_wk);
 		}
 	}
-<<<<<<< HEAD
-#endif
-
-	if (hal->sdio_hisr & SDIO_HISR_RXFOVW)
-		DBG_8192C("%s: Rx Overflow\n", __func__);
-
-	if (hal->sdio_hisr & SDIO_HISR_RXERR)
-		DBG_8192C("%s: Rx Error\n", __func__);
-=======
->>>>>>> 7d2a07b7
 
 	if (hal->sdio_hisr & SDIO_HISR_RX_REQUEST) {
 		struct recv_buf *recvbuf;
@@ -1011,16 +997,6 @@
 	numof_free_page = sdio_local_cmd53_read4byte(adapter, SDIO_REG_FREE_TXPG);
 
 	memcpy(hal->SdioTxFIFOFreePage, &numof_free_page, 4);
-<<<<<<< HEAD
-	RT_TRACE(_module_hci_ops_c_, _drv_notice_,
-			("%s: Free page for HIQ(%#x), MIDQ(%#x), LOWQ(%#x), PUBQ(%#x)\n",
-			__func__,
-			hal->SdioTxFIFOFreePage[HI_QUEUE_IDX],
-			hal->SdioTxFIFOFreePage[MID_QUEUE_IDX],
-			hal->SdioTxFIFOFreePage[LOW_QUEUE_IDX],
-			hal->SdioTxFIFOFreePage[PUBLIC_QUEUE_IDX]));
-=======
->>>>>>> 7d2a07b7
 
 	return true;
 }
@@ -1036,42 +1012,3 @@
 	haldata->SdioTxOQTFreeSpace = SdioLocalCmd52Read1Byte(adapter, SDIO_REG_OQT_FREE_PG);
 }
 
-<<<<<<< HEAD
-#if defined(CONFIG_WOWLAN) || defined(CONFIG_AP_WOWLAN)
-u8 RecvOnePkt(struct adapter *adapter, u32 size)
-{
-	struct recv_buf *recvbuf;
-	struct dvobj_priv *sddev;
-	struct sdio_func *func;
-
-	u8 res = false;
-
-	DBG_871X("+%s: size: %d+\n", __func__, size);
-
-	if (!adapter) {
-		DBG_871X(KERN_ERR "%s: adapter is NULL!\n", __func__);
-		return false;
-	}
-
-	sddev = adapter_to_dvobj(adapter);
-	psdio_data = &sddev->intf_data;
-	func = psdio_data->func;
-
-	if (size) {
-		sdio_claim_host(func);
-		recvbuf = sd_recv_rxfifo(adapter, size);
-
-		if (recvbuf) {
-			sd_rxhandler(adapter, recvbuf);
-			res = true;
-		} else {
-			res = false;
-		}
-		sdio_release_host(func);
-	}
-	DBG_871X("-%s-\n", __func__);
-	return res;
-}
-#endif /* CONFIG_WOWLAN */
-=======
->>>>>>> 7d2a07b7
