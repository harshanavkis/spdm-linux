// SPDX-License-Identifier: GPL-2.0
/******************************************************************************
 *
 * Copyright(c) 2007 - 2012 Realtek Corporation. All rights reserved.
 *
 ******************************************************************************/
#define _RTL8723BS_RECV_C_

#include <drv_types.h>
#include <rtw_debug.h>
#include <rtl8723b_hal.h>

static void initrecvbuf(struct recv_buf *precvbuf, struct adapter *padapter)
{
	INIT_LIST_HEAD(&precvbuf->list);
	spin_lock_init(&precvbuf->recvbuf_lock);

	precvbuf->adapter = padapter;
}

static void update_recvframe_attrib(struct adapter *padapter,
				    union recv_frame *precvframe,
				    struct recv_stat *prxstat)
{
	struct rx_pkt_attrib *pattrib;
	struct recv_stat report;
	struct rxreport_8723b *prxreport = (struct rxreport_8723b *)&report;

	report.rxdw0 = prxstat->rxdw0;
	report.rxdw1 = prxstat->rxdw1;
	report.rxdw2 = prxstat->rxdw2;
	report.rxdw3 = prxstat->rxdw3;
	report.rxdw4 = prxstat->rxdw4;
	report.rxdw5 = prxstat->rxdw5;

	pattrib = &precvframe->u.hdr.attrib;
	memset(pattrib, 0, sizeof(struct rx_pkt_attrib));

	/*  update rx report to recv_frame attribute */
	pattrib->pkt_rpt_type = prxreport->c2h_ind ? C2H_PACKET : NORMAL_RX;

	if (pattrib->pkt_rpt_type == NORMAL_RX) {
		/*  Normal rx packet */
		/*  update rx report to recv_frame attribute */
		pattrib->pkt_len = (u16)prxreport->pktlen;
		pattrib->drvinfo_sz = (u8)(prxreport->drvinfosize << 3);
		pattrib->physt = (u8)prxreport->physt;

		pattrib->crc_err = (u8)prxreport->crc32;
		pattrib->icv_err = (u8)prxreport->icverr;

		pattrib->bdecrypted = (u8)(prxreport->swdec ? 0 : 1);
		pattrib->encrypt = (u8)prxreport->security;

		pattrib->qos = (u8)prxreport->qos;
		pattrib->priority = (u8)prxreport->tid;

		pattrib->amsdu = (u8)prxreport->amsdu;

		pattrib->seq_num = (u16)prxreport->seq;
		pattrib->frag_num = (u8)prxreport->frag;
		pattrib->mfrag = (u8)prxreport->mf;
		pattrib->mdata = (u8)prxreport->md;

		pattrib->data_rate = (u8)prxreport->rx_rate;
	} else {
		pattrib->pkt_len = (u16)prxreport->pktlen;
	}
}

/*
 * Notice:
 *Before calling this function,
 *precvframe->u.hdr.rx_data should be ready!
 */
static void update_recvframe_phyinfo(union recv_frame *precvframe,
				     struct phy_stat *pphy_status)
{
	struct adapter *padapter = precvframe->u.hdr.adapter;
	struct rx_pkt_attrib *pattrib = &precvframe->u.hdr.attrib;
	struct hal_com_data *p_hal_data = GET_HAL_DATA(padapter);
	struct odm_phy_info *p_phy_info =
		(struct odm_phy_info *)(&pattrib->phy_info);

	u8 *wlanhdr;
	u8 *my_bssid;
	u8 *rx_bssid;
	u8 *rx_ra;
	u8 *my_hwaddr;
	u8 *sa = NULL;

	struct odm_packet_info pkt_info = {
		.data_rate   = 0x00,
		.station_id  = 0x00,
		.bssid_match = false,
		.to_self     = false,
		.is_beacon   = false,
	};

	/* unsigned long		irqL; */
	struct sta_priv *pstapriv;
	struct sta_info *psta;

	wlanhdr = get_recvframe_data(precvframe);
	my_bssid = get_bssid(&padapter->mlmepriv);
	rx_bssid = get_hdr_bssid(wlanhdr);
	pkt_info.bssid_match = ((!IsFrameTypeCtrl(wlanhdr)) &&
				!pattrib->icv_err && !pattrib->crc_err &&
				ether_addr_equal(rx_bssid, my_bssid));

	rx_ra = rtl8723bs_get_ra(wlanhdr);
	my_hwaddr = myid(&padapter->eeprompriv);
	pkt_info.to_self = pkt_info.bssid_match &&
		ether_addr_equal(rx_ra, my_hwaddr);


	pkt_info.is_beacon = pkt_info.bssid_match &&
		(GetFrameSubType(wlanhdr) == WIFI_BEACON);

	sa = get_ta(wlanhdr);

	pkt_info.station_id = 0xFF;

	pstapriv = &padapter->stapriv;
	psta = rtw_get_stainfo(pstapriv, sa);
	if (psta)
		pkt_info.station_id = psta->mac_id;

	pkt_info.data_rate = pattrib->data_rate;

	/* rtl8723b_query_rx_phy_status(precvframe, pphy_status); */
	/* spin_lock_bh(&p_hal_data->odm_stainfo_lock); */
	ODM_PhyStatusQuery(&p_hal_data->odmpriv, p_phy_info,
			   (u8 *)pphy_status, &(pkt_info));
	if (psta)
		psta->rssi = pattrib->phy_info.RecvSignalPower;
	/* spin_unlock_bh(&p_hal_data->odm_stainfo_lock); */
	precvframe->u.hdr.psta = NULL;
	if (
		pkt_info.bssid_match &&
		(check_fwstate(&padapter->mlmepriv, WIFI_AP_STATE) == true)
	) {
		if (psta) {
			precvframe->u.hdr.psta = psta;
			rtl8723b_process_phy_info(padapter, precvframe);
		}
	} else if (pkt_info.to_self || pkt_info.is_beacon) {
		u32 adhoc_state = WIFI_ADHOC_STATE | WIFI_ADHOC_MASTER_STATE;
		if (check_fwstate(&padapter->mlmepriv, adhoc_state))
			if (psta)
				precvframe->u.hdr.psta = psta;
		rtl8723b_process_phy_info(padapter, precvframe);
	}
}

static void rtl8723bs_c2h_packet_handler(struct adapter *padapter,
					 u8 *pbuf, u16 length)
{
	u8 *tmp = NULL;
	u8 res = false;

	if (length == 0)
		return;

	tmp = rtw_zmalloc(length);
	if (!tmp)
		return;

	memcpy(tmp, pbuf, length);

	res = rtw_c2h_packet_wk_cmd(padapter, tmp, length);

	if (!res)
		kfree(tmp);
<<<<<<< HEAD

	/* DBG_871X("-%s res(%d)\n", __func__, res); */
=======
>>>>>>> 7d2a07b7
}

static inline union recv_frame *try_alloc_recvframe(struct recv_priv *precvpriv,
						    struct recv_buf *precvbuf)
{
	union recv_frame *precvframe;

	precvframe = rtw_alloc_recvframe(&precvpriv->free_recv_queue);
	if (!precvframe) {
		rtw_enqueue_recvbuf_to_head(precvbuf,
					    &precvpriv->recv_buf_pending_queue);

		/*  The case of can't allocate recvframe should be temporary, */
		/*  schedule again and hope recvframe is available next time. */
		tasklet_schedule(&precvpriv->recv_tasklet);
	}

	return precvframe;
}

static inline bool rx_crc_err(struct recv_priv *precvpriv,
			      struct hal_com_data *p_hal_data,
			      struct rx_pkt_attrib *pattrib,
			      union recv_frame *precvframe)
{
	/*  fix Hardware RX data error, drop whole recv_buffer */
	if ((!(p_hal_data->ReceiveConfig & RCR_ACRC32)) && pattrib->crc_err) {
		rtw_free_recvframe(precvframe, &precvpriv->free_recv_queue);
		return true;
	}

	return false;
}

static inline bool pkt_exceeds_tail(struct recv_priv *precvpriv,
				    u8 *end, u8 *tail,
				    union recv_frame *precvframe)
{
	if (end > tail) {
		rtw_free_recvframe(precvframe, &precvpriv->free_recv_queue);
		return true;
	}

	return false;
}

<<<<<<< HEAD
static void rtl8723bs_recv_tasklet(unsigned long priv)
=======
static void rtl8723bs_recv_tasklet(struct tasklet_struct *t)
>>>>>>> 7d2a07b7
{
	struct adapter *padapter = from_tasklet(padapter, t,
						recvpriv.recv_tasklet);
	struct hal_com_data *p_hal_data;
	struct recv_priv *precvpriv;
	struct recv_buf *precvbuf;
	union recv_frame *precvframe;
	struct rx_pkt_attrib *pattrib;
	struct __queue *recv_buf_queue;
	u8 *ptr;
	u32 pkt_offset, skb_len, alloc_sz;
	struct sk_buff *pkt_copy = NULL;
	u8 shift_sz = 0, rx_report_sz = 0;

<<<<<<< HEAD
	padapter = (struct adapter *)priv;
=======
>>>>>>> 7d2a07b7
	p_hal_data = GET_HAL_DATA(padapter);
	precvpriv = &padapter->recvpriv;
	recv_buf_queue = &precvpriv->recv_buf_pending_queue;

	do {
		precvbuf = rtw_dequeue_recvbuf(recv_buf_queue);
		if (!precvbuf)
			break;

		ptr = precvbuf->pdata;

		while (ptr < precvbuf->ptail) {
			precvframe = try_alloc_recvframe(precvpriv, precvbuf);
			if (!precvframe)
				return;

			/* rx desc parsing */
			update_recvframe_attrib(padapter, precvframe,
						(struct recv_stat *)ptr);

			pattrib = &precvframe->u.hdr.attrib;

			if (rx_crc_err(precvpriv, p_hal_data,
				       pattrib, precvframe))
				break;

			rx_report_sz = RXDESC_SIZE + pattrib->drvinfo_sz;
			pkt_offset = rx_report_sz +
				pattrib->shift_sz +
				pattrib->pkt_len;

			if (pkt_exceeds_tail(precvpriv, ptr + pkt_offset,
					     precvbuf->ptail, precvframe))
				break;

			if ((pattrib->crc_err) || (pattrib->icv_err)) {
				rtw_free_recvframe(precvframe,
						   &precvpriv->free_recv_queue);
			} else {
				/* 	Modified by Albert 20101213 */
				/* 	For 8 bytes IP header alignment. */
				if (pattrib->qos)	/* 	Qos data, wireless lan header length is 26 */
					shift_sz = 6;
				else
					shift_sz = 0;

				skb_len = pattrib->pkt_len;

				/*  for first fragment packet, driver need allocate 1536+drvinfo_sz+RXDESC_SIZE to defrag packet. */
				/*  modify alloc_sz for recvive crc error packet by thomas 2011-06-02 */
				if ((pattrib->mfrag == 1) && (pattrib->frag_num == 0)) {
					if (skb_len <= 1650)
						alloc_sz = 1664;
					else
						alloc_sz = skb_len + 14;
				} else {
					alloc_sz = skb_len;
					/* 	6 is for IP header 8 bytes alignment in QoS packet case. */
					/* 	8 is for skb->data 4 bytes alignment. */
					alloc_sz += 14;
				}

				pkt_copy = rtw_skb_alloc(alloc_sz);
				if (!pkt_copy) {
<<<<<<< HEAD
					DBG_8192C("%s: alloc_skb fail, drop frame\n", __func__);
=======
>>>>>>> 7d2a07b7
					rtw_free_recvframe(precvframe, &precvpriv->free_recv_queue);
					break;
				}

				pkt_copy->dev = padapter->pnetdev;
				precvframe->u.hdr.pkt = pkt_copy;
				skb_reserve(pkt_copy, 8 - ((SIZE_PTR)(pkt_copy->data) & 7));/* force pkt_copy->data at 8-byte alignment address */
				skb_reserve(pkt_copy, shift_sz);/* force ip_hdr at 8-byte alignment address according to shift_sz. */
				memcpy(pkt_copy->data, (ptr + rx_report_sz + pattrib->shift_sz), skb_len);
				precvframe->u.hdr.rx_head = pkt_copy->head;
				precvframe->u.hdr.rx_data = precvframe->u.hdr.rx_tail = pkt_copy->data;
				precvframe->u.hdr.rx_end = skb_end_pointer(pkt_copy);

				recvframe_put(precvframe, skb_len);
				/* recvframe_pull(precvframe, drvinfo_sz + RXDESC_SIZE); */

				if (p_hal_data->ReceiveConfig & RCR_APPFCS)
					recvframe_pull_tail(precvframe, IEEE80211_FCS_LEN);

				/*  move to drv info position */
				ptr += RXDESC_SIZE;

				/*  update drv info */
				if (p_hal_data->ReceiveConfig & RCR_APP_BA_SSN) {
					/* rtl8723s_update_bassn(padapter, pdrvinfo); */
					ptr += 4;
				}

				if (pattrib->pkt_rpt_type == NORMAL_RX) { /* Normal rx packet */
					if (pattrib->physt)
						update_recvframe_phyinfo(precvframe, (struct phy_stat *)ptr);

					rtw_recv_entry(precvframe);
				} else if (pattrib->pkt_rpt_type == C2H_PACKET) {
					struct c2h_evt_hdr_t	C2hEvent;

					u16 len_c2h = pattrib->pkt_len;
					u8 *pbuf_c2h = precvframe->u.hdr.rx_data;
					u8 *pdata_c2h;

					C2hEvent.CmdID = pbuf_c2h[0];
					C2hEvent.CmdSeq = pbuf_c2h[1];
					C2hEvent.CmdLen = (len_c2h-2);
					pdata_c2h = pbuf_c2h+2;

					if (C2hEvent.CmdID == C2H_CCX_TX_RPT)
						CCX_FwC2HTxRpt_8723b(padapter, pdata_c2h, C2hEvent.CmdLen);
					else
						rtl8723bs_c2h_packet_handler(padapter, precvframe->u.hdr.rx_data, pattrib->pkt_len);

					rtw_free_recvframe(precvframe, &precvpriv->free_recv_queue);
				}
			}

			pkt_offset = round_up(pkt_offset, 8);
			precvbuf->pdata += pkt_offset;
			ptr = precvbuf->pdata;
			precvframe = NULL;
			pkt_copy = NULL;
		}

		rtw_enqueue_recvbuf(precvbuf, &precvpriv->free_recv_buf_queue);
	} while (1);
}

/*
 * Initialize recv private variable for hardware dependent
 * 1. recv buf
 * 2. recv tasklet
 *
 */
s32 rtl8723bs_init_recv_priv(struct adapter *padapter)
{
	s32 res;
	u32 i, n;
	struct recv_priv *precvpriv;
	struct recv_buf *precvbuf;

	res = _SUCCESS;
	precvpriv = &padapter->recvpriv;

	/* 3 1. init recv buffer */
	_rtw_init_queue(&precvpriv->free_recv_buf_queue);
	_rtw_init_queue(&precvpriv->recv_buf_pending_queue);

	n = NR_RECVBUFF * sizeof(struct recv_buf) + 4;
	precvpriv->pallocated_recv_buf = rtw_zmalloc(n);
	if (!precvpriv->pallocated_recv_buf) {
		res = _FAIL;
		goto exit;
	}

	precvpriv->precv_buf = (u8 *)N_BYTE_ALIGMENT((SIZE_PTR)(precvpriv->pallocated_recv_buf), 4);

	/*  init each recv buffer */
	precvbuf = (struct recv_buf *)precvpriv->precv_buf;
	for (i = 0; i < NR_RECVBUFF; i++) {
		initrecvbuf(precvbuf, padapter);

		if (!precvbuf->pskb) {
			SIZE_PTR tmpaddr = 0;
			SIZE_PTR alignment = 0;

			precvbuf->pskb = rtw_skb_alloc(MAX_RECVBUF_SZ + RECVBUFF_ALIGN_SZ);

			if (precvbuf->pskb) {
				precvbuf->pskb->dev = padapter->pnetdev;

				tmpaddr = (SIZE_PTR)precvbuf->pskb->data;
				alignment = tmpaddr & (RECVBUFF_ALIGN_SZ-1);
				skb_reserve(precvbuf->pskb, (RECVBUFF_ALIGN_SZ - alignment));
			}
		}

		list_add_tail(&precvbuf->list, &precvpriv->free_recv_buf_queue.queue);

		precvbuf++;
	}
	precvpriv->free_recv_buf_queue_cnt = i;

	if (res == _FAIL)
		goto initbuferror;

	/* 3 2. init tasklet */
<<<<<<< HEAD
	tasklet_init(&precvpriv->recv_tasklet, rtl8723bs_recv_tasklet,
		     (unsigned long)padapter);
=======
	tasklet_setup(&precvpriv->recv_tasklet, rtl8723bs_recv_tasklet);
>>>>>>> 7d2a07b7

	goto exit;

initbuferror:
	precvbuf = (struct recv_buf *)precvpriv->precv_buf;
	if (precvbuf) {
		n = precvpriv->free_recv_buf_queue_cnt;
		precvpriv->free_recv_buf_queue_cnt = 0;
		for (i = 0; i < n ; i++) {
			list_del_init(&precvbuf->list);
			rtw_os_recvbuf_resource_free(padapter, precvbuf);
			precvbuf++;
		}
		precvpriv->precv_buf = NULL;
	}

	kfree(precvpriv->pallocated_recv_buf);
	precvpriv->pallocated_recv_buf = NULL;

exit:
	return res;
}

/*
 * Free recv private variable of hardware dependent
 * 1. recv buf
 * 2. recv tasklet
 *
 */
void rtl8723bs_free_recv_priv(struct adapter *padapter)
{
	u32 i;
	struct recv_priv *precvpriv;
	struct recv_buf *precvbuf;

	precvpriv = &padapter->recvpriv;

	/* 3 1. kill tasklet */
	tasklet_kill(&precvpriv->recv_tasklet);

	/* 3 2. free all recv buffers */
	precvbuf = (struct recv_buf *)precvpriv->precv_buf;
	if (precvbuf) {
		precvpriv->free_recv_buf_queue_cnt = 0;
		for (i = 0; i < NR_RECVBUFF; i++) {
			list_del_init(&precvbuf->list);
			rtw_os_recvbuf_resource_free(padapter, precvbuf);
			precvbuf++;
		}
		precvpriv->precv_buf = NULL;
	}

	kfree(precvpriv->pallocated_recv_buf);
	precvpriv->pallocated_recv_buf = NULL;
}<|MERGE_RESOLUTION|>--- conflicted
+++ resolved
@@ -172,11 +172,6 @@
 
 	if (!res)
 		kfree(tmp);
-<<<<<<< HEAD
-
-	/* DBG_871X("-%s res(%d)\n", __func__, res); */
-=======
->>>>>>> 7d2a07b7
 }
 
 static inline union recv_frame *try_alloc_recvframe(struct recv_priv *precvpriv,
@@ -223,11 +218,7 @@
 	return false;
 }
 
-<<<<<<< HEAD
-static void rtl8723bs_recv_tasklet(unsigned long priv)
-=======
 static void rtl8723bs_recv_tasklet(struct tasklet_struct *t)
->>>>>>> 7d2a07b7
 {
 	struct adapter *padapter = from_tasklet(padapter, t,
 						recvpriv.recv_tasklet);
@@ -242,10 +233,6 @@
 	struct sk_buff *pkt_copy = NULL;
 	u8 shift_sz = 0, rx_report_sz = 0;
 
-<<<<<<< HEAD
-	padapter = (struct adapter *)priv;
-=======
->>>>>>> 7d2a07b7
 	p_hal_data = GET_HAL_DATA(padapter);
 	precvpriv = &padapter->recvpriv;
 	recv_buf_queue = &precvpriv->recv_buf_pending_queue;
@@ -310,10 +297,6 @@
 
 				pkt_copy = rtw_skb_alloc(alloc_sz);
 				if (!pkt_copy) {
-<<<<<<< HEAD
-					DBG_8192C("%s: alloc_skb fail, drop frame\n", __func__);
-=======
->>>>>>> 7d2a07b7
 					rtw_free_recvframe(precvframe, &precvpriv->free_recv_queue);
 					break;
 				}
@@ -438,12 +421,7 @@
 		goto initbuferror;
 
 	/* 3 2. init tasklet */
-<<<<<<< HEAD
-	tasklet_init(&precvpriv->recv_tasklet, rtl8723bs_recv_tasklet,
-		     (unsigned long)padapter);
-=======
 	tasklet_setup(&precvpriv->recv_tasklet, rtl8723bs_recv_tasklet);
->>>>>>> 7d2a07b7
 
 	goto exit;
 
