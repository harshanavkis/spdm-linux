--- conflicted
+++ resolved
@@ -284,16 +284,8 @@
 		pxmitbuf++;
 	}
 
-<<<<<<< HEAD
-	if (pxmitpriv->pallocated_frame_buf)
-		vfree(pxmitpriv->pallocated_frame_buf);
-
-	if (pxmitpriv->pallocated_xmitbuf)
-		vfree(pxmitpriv->pallocated_xmitbuf);
-=======
 	vfree(pxmitpriv->pallocated_frame_buf);
 	vfree(pxmitpriv->pallocated_xmitbuf);
->>>>>>> 7d2a07b7
 
 	/* free xframe_ext queue,  the same count as extbuf  */
 	pxmitframe = (struct xmit_frame *)pxmitpriv->xframe_ext;
@@ -314,12 +306,7 @@
 		pxmitbuf++;
 	}
 
-<<<<<<< HEAD
-	if (pxmitpriv->pallocated_xmit_extbuf)
-		vfree(pxmitpriv->pallocated_xmit_extbuf);
-=======
 	vfree(pxmitpriv->pallocated_xmit_extbuf);
->>>>>>> 7d2a07b7
 
 	for (i = 0; i < CMDBUF_MAX; i++) {
 		pxmitbuf = &pxmitpriv->pcmd_xmitbuf[i];
@@ -471,14 +458,6 @@
 		pattrib->ampdu_spacing = psta->htpriv.rx_ampdu_min_spacing;
 
 	pattrib->retry_ctrl = false;
-<<<<<<< HEAD
-
-#ifdef CONFIG_AUTO_AP_MODE
-	if (psta->isrc && psta->pid > 0)
-		pattrib->pctrl = true;
-#endif
-=======
->>>>>>> 7d2a07b7
 }
 
 static s32 update_attrib_sec_info(struct adapter *padapter, struct pkt_attrib *pattrib, struct sta_info *psta)
@@ -691,13 +670,8 @@
 			if (piphdr->protocol == 0x1) /*  protocol type in ip header 0x1 is ICMP */
 				pattrib->icmp_pkt = 1;
 		}
-<<<<<<< HEAD
-	} else if (0x888e == pattrib->ether_type) {
-		DBG_871X_LEVEL(_drv_always_, "send eapol packet\n");
-=======
 	} else if (pattrib->ether_type == 0x888e) {
 		netdev_dbg(padapter->pnetdev, "send eapol packet\n");
->>>>>>> 7d2a07b7
 	}
 
 	if ((pattrib->ether_type == 0x888e) || (pattrib->dhcp_pkt == 1))
@@ -733,10 +707,6 @@
 
 	if (!(psta->state & _FW_LINKED))
 		return _FAIL;
-<<<<<<< HEAD
-	}
-=======
->>>>>>> 7d2a07b7
 
 	/* TODO:_lock */
 	if (update_attrib_sec_info(padapter, pattrib, psta) == _FAIL) {
@@ -781,15 +751,6 @@
 {
 	signed int			curfragnum, length;
 	u8 *pframe, *payload, mic[8];
-<<<<<<< HEAD
-	struct	mic_data		micdata;
-	struct	pkt_attrib	 *pattrib = &pxmitframe->attrib;
-	struct	security_priv *psecuritypriv = &padapter->securitypriv;
-	struct	xmit_priv 	*pxmitpriv = &padapter->xmitpriv;
-	u8 priority[4] = {0x0, 0x0, 0x0, 0x0};
-	u8 hw_hdr_offset = 0;
-	sint bmcst = IS_MCAST(pattrib->ra);
-=======
 	struct mic_data micdata;
 	struct pkt_attrib *pattrib = &pxmitframe->attrib;
 	struct security_priv *psecuritypriv = &padapter->securitypriv;
@@ -797,7 +758,6 @@
 	u8 priority[4] = {0x0, 0x0, 0x0, 0x0};
 	u8 hw_hdr_offset = 0;
 	signed int bmcst = IS_MCAST(pattrib->ra);
->>>>>>> 7d2a07b7
 
 	hw_hdr_offset = TXDESC_OFFSET;
 
@@ -856,24 +816,11 @@
 				}
 			}
 			rtw_secgetmic(&micdata, &mic[0]);
-<<<<<<< HEAD
-			RT_TRACE(_module_rtl871x_xmit_c_, _drv_err_, ("xmitframe_addmic: before add mic code!!!\n"));
-			RT_TRACE(_module_rtl871x_xmit_c_, _drv_err_, ("xmitframe_addmic: pattrib->last_txcmdsz =%d!!!\n", pattrib->last_txcmdsz));
-			RT_TRACE(_module_rtl871x_xmit_c_, _drv_err_, ("xmitframe_addmic: mic[0]= 0x%.2x , mic[1]= 0x%.2x , mic[2]= 0x%.2x , mic[3]= 0x%.2x\n\
-  mic[4]= 0x%.2x , mic[5]= 0x%.2x , mic[6]= 0x%.2x , mic[7]= 0x%.2x !!!!\n",
-				mic[0], mic[1], mic[2], mic[3], mic[4], mic[5], mic[6], mic[7]));
-=======
->>>>>>> 7d2a07b7
 			/* add mic code  and add the mic code length in last_txcmdsz */
 
 			memcpy(payload, &mic[0], 8);
 			pattrib->last_txcmdsz += 8;
 			}
-<<<<<<< HEAD
-/*
-*/
-=======
->>>>>>> 7d2a07b7
 	}
 	return _SUCCESS;
 }
@@ -883,10 +830,6 @@
 	struct	pkt_attrib	 *pattrib = &pxmitframe->attrib;
 
 	if (pattrib->bswenc) {
-<<<<<<< HEAD
-		RT_TRACE(_module_rtl871x_xmit_c_, _drv_alert_, ("### xmitframe_swencrypt\n"));
-=======
->>>>>>> 7d2a07b7
 		switch (pattrib->encrypt) {
 		case _WEP40_:
 		case _WEP104_:
@@ -901,12 +844,7 @@
 		default:
 				break;
 		}
-<<<<<<< HEAD
-	} else
-		RT_TRACE(_module_rtl871x_xmit_c_, _drv_notice_, ("### xmitframe_hwencrypt\n"));
-=======
-	}
->>>>>>> 7d2a07b7
+	}
 
 	return _SUCCESS;
 }
@@ -995,10 +933,6 @@
 
 			if (!(psta->state & _FW_LINKED))
 				return _FAIL;
-<<<<<<< HEAD
-			}
-=======
->>>>>>> 7d2a07b7
 
 			if (psta) {
 				psta->sta_xmitpriv.txseq_tid[pattrib->priority]++;
@@ -1096,12 +1030,7 @@
 	s32 bmcst = IS_MCAST(pattrib->ra);
 	s32 res = _SUCCESS;
 
-<<<<<<< HEAD
-	if (!pxmitframe->buf_addr) {
-		DBG_8192C("==> %s buf_addr == NULL\n", __func__);
-=======
 	if (!pxmitframe->buf_addr)
->>>>>>> 7d2a07b7
 		return _FAIL;
 
 	pbuf_start = pxmitframe->buf_addr;
@@ -1258,11 +1187,7 @@
 		pmlmeext->mgnt_80211w_IPN++;
 
 		/* add MME IE with MIC all zero, MME string doesn't include element id and length */
-<<<<<<< HEAD
-		pframe = rtw_set_ie(pframe, _MME_IE_, 16,
-=======
 		pframe = rtw_set_ie(pframe, WLAN_EID_MMIE, 16,
->>>>>>> 7d2a07b7
 				    MME, &pattrib->pktlen);
 		pattrib->last_txcmdsz = pattrib->pktlen;
 		/*  total frame length - header length */
@@ -1293,12 +1218,7 @@
 			else
 				psta = rtw_get_stainfo(&padapter->stapriv, pattrib->ra);
 
-<<<<<<< HEAD
-			if (!psta) {
-				DBG_871X("%s, psta ==NUL\n", __func__);
-=======
 			if (!psta)
->>>>>>> 7d2a07b7
 				goto xmitframe_coalesce_fail;
 
 			if (!(psta->state & _FW_LINKED) || !pxmitframe->buf_addr)
@@ -1536,12 +1456,6 @@
 
 	if (pxmitbuf) {
 		pxmitpriv->free_xmit_extbuf_cnt--;
-<<<<<<< HEAD
-		#ifdef DBG_XMIT_BUF_EXT
-		DBG_871X("DBG_XMIT_BUF_EXT ALLOC no =%d,  free_xmit_extbuf_cnt =%d\n", pxmitbuf->no, pxmitpriv->free_xmit_extbuf_cnt);
-		#endif
-=======
->>>>>>> 7d2a07b7
 
 		pxmitbuf->priv_data = NULL;
 
@@ -1551,10 +1465,6 @@
 
 		if (pxmitbuf->sctx)
 			rtw_sctx_done_err(&pxmitbuf->sctx, RTW_SCTX_DONE_BUF_ALLOC);
-<<<<<<< HEAD
-		}
-=======
->>>>>>> 7d2a07b7
 	}
 
 	spin_unlock_irqrestore(&pfree_queue->lock, irqL);
@@ -1605,12 +1515,6 @@
 
 	if (pxmitbuf) {
 		pxmitpriv->free_xmitbuf_cnt--;
-<<<<<<< HEAD
-		#ifdef DBG_XMIT_BUF
-		DBG_871X("DBG_XMIT_BUF ALLOC no =%d,  free_xmitbuf_cnt =%d\n", pxmitbuf->no, pxmitpriv->free_xmitbuf_cnt);
-		#endif
-=======
->>>>>>> 7d2a07b7
 
 		pxmitbuf->priv_data = NULL;
 
@@ -1651,12 +1555,6 @@
 			      get_list_head(pfree_xmitbuf_queue));
 
 		pxmitpriv->free_xmitbuf_cnt++;
-<<<<<<< HEAD
-		#ifdef DBG_XMIT_BUF
-		DBG_871X("DBG_XMIT_BUF FREE no =%d, free_xmitbuf_cnt =%d\n", pxmitbuf->no, pxmitpriv->free_xmitbuf_cnt);
-		#endif
-=======
->>>>>>> 7d2a07b7
 		spin_unlock_irqrestore(&pfree_xmitbuf_queue->lock, irqL);
 	}
 	return _SUCCESS;
@@ -1828,17 +1726,8 @@
 	spin_lock_bh(&pframequeue->lock);
 
 	phead = get_list_head(pframequeue);
-<<<<<<< HEAD
-	plist = get_next(phead);
-
-	while (phead != plist) {
-		pxmitframe = LIST_CONTAINOR(plist, struct xmit_frame, list);
-
-		plist = get_next(plist);
-=======
 	list_for_each_safe(plist, tmp, phead) {
 		pxmitframe = list_entry(plist, struct xmit_frame, list);
->>>>>>> 7d2a07b7
 
 		rtw_free_xmitframe(pxmitpriv, pxmitframe);
 	}
@@ -1847,14 +1736,7 @@
 
 s32 rtw_xmitframe_enqueue(struct adapter *padapter, struct xmit_frame *pxmitframe)
 {
-<<<<<<< HEAD
-	DBG_COUNTER(padapter->tx_logs.core_tx_enqueue);
-	if (rtw_xmit_classifier(padapter, pxmitframe) == _FAIL) {
-		RT_TRACE(_module_rtl871x_xmit_c_, _drv_err_,
-			 ("rtw_xmitframe_enqueue: drop xmit pkt for classifier fail\n"));
-=======
 	if (rtw_xmit_classifier(padapter, pxmitframe) == _FAIL)
->>>>>>> 7d2a07b7
 		return _FAIL;
 
 	return _SUCCESS;
@@ -1905,13 +1787,7 @@
 	struct tx_servq	*ptxservq;
 	struct pkt_attrib	*pattrib = &pxmitframe->attrib;
 	struct hw_xmit	*phwxmits =  padapter->xmitpriv.hwxmits;
-<<<<<<< HEAD
-	sint res = _SUCCESS;
-
-	DBG_COUNTER(padapter->tx_logs.core_tx_enqueue_class);
-=======
 	signed int res = _SUCCESS;
->>>>>>> 7d2a07b7
 
 	psta = rtw_get_stainfo(&padapter->stapriv, pattrib->ra);
 	if (pattrib->psta != psta)
@@ -2070,24 +1946,12 @@
 
 	if (!pxmitframe) {
 		drop_cnt++;
-<<<<<<< HEAD
-		RT_TRACE(_module_xmit_osdep_c_, _drv_err_, ("%s: no more pxmitframe\n", __func__));
-		DBG_COUNTER(padapter->tx_logs.core_tx_err_pxmitframe);
-=======
->>>>>>> 7d2a07b7
 		return -1;
 	}
 
 	res = update_attrib(padapter, *ppkt, &pxmitframe->attrib);
 
 	if (res == _FAIL) {
-<<<<<<< HEAD
-		RT_TRACE(_module_xmit_osdep_c_, _drv_err_, ("%s: update attrib fail\n", __func__));
-		#ifdef DBG_TX_DROP_FRAME
-		DBG_871X("DBG_TX_DROP_FRAME %s update attrib fail\n", __func__);
-		#endif
-=======
->>>>>>> 7d2a07b7
 		rtw_free_xmitframe(pxmitpriv, pxmitframe);
 		return -1;
 	}
@@ -2149,10 +2013,6 @@
 
 	if (check_fwstate(pmlmepriv, WIFI_AP_STATE) == false)
 		return ret;
-<<<<<<< HEAD
-	}
-=======
->>>>>>> 7d2a07b7
 	psta = rtw_get_stainfo(&padapter->stapriv, pattrib->ra);
 	if (pattrib->psta != psta)
 		return false;
@@ -2164,11 +2024,6 @@
 		return false;
 
 	if (pattrib->triggered == 1) {
-<<<<<<< HEAD
-		DBG_COUNTER(padapter->tx_logs.core_tx_ap_enqueue_warn_trigger);
-
-=======
->>>>>>> 7d2a07b7
 		if (bmcst && xmitframe_hiq_filter(pxmitframe))
 			pattrib->qsel = 0x11;/* HIQ */
 
@@ -2194,20 +2049,11 @@
 			pstapriv->sta_dz_bitmap |= BIT(0);
 
 			if (update_tim)
-<<<<<<< HEAD
-				update_beacon(padapter, _TIM_IE_, NULL, true);
-=======
 				update_beacon(padapter, WLAN_EID_TIM, NULL, true);
->>>>>>> 7d2a07b7
 			else
 				chk_bmc_sleepq_cmd(padapter);
 
 			ret = true;
-<<<<<<< HEAD
-
-			DBG_COUNTER(padapter->tx_logs.core_tx_ap_enqueue_mcast);
-=======
->>>>>>> 7d2a07b7
 		}
 
 		spin_unlock_bh(&psta->sleep_q.lock);
@@ -2258,11 +2104,7 @@
 
 				if (update_tim)
 					/* update BCN for TIM IE */
-<<<<<<< HEAD
-					update_beacon(padapter, _TIM_IE_, NULL, true);
-=======
 					update_beacon(padapter, WLAN_EID_TIM, NULL, true);
->>>>>>> 7d2a07b7
 			}
 
 			ret = true;
@@ -2457,11 +2299,7 @@
 	spin_unlock_bh(&pxmitpriv->lock);
 
 	if (update_mask)
-<<<<<<< HEAD
-		update_beacon(padapter, _TIM_IE_, NULL, true);
-=======
 		update_beacon(padapter, WLAN_EID_TIM, NULL, true);
->>>>>>> 7d2a07b7
 }
 
 void xmit_delivery_enabled_frames(struct adapter *padapter, struct sta_info *psta)
@@ -2521,11 +2359,7 @@
 		if ((psta->sleepq_ac_len == 0) && (!psta->has_legacy_ac) && (wmmps_ac)) {
 			pstapriv->tim_bitmap &= ~BIT(psta->aid);
 
-<<<<<<< HEAD
-			update_beacon(padapter, _TIM_IE_, NULL, true);
-=======
 			update_beacon(padapter, WLAN_EID_TIM, NULL, true);
->>>>>>> 7d2a07b7
 		}
 	}
 
@@ -2718,9 +2552,4 @@
 
 	if (pxmitpriv->ack_tx)
 		rtw_sctx_done_err(&pack_tx_ops, status);
-<<<<<<< HEAD
-	else
-		DBG_871X("%s ack_tx not set\n", __func__);
-=======
->>>>>>> 7d2a07b7
 }