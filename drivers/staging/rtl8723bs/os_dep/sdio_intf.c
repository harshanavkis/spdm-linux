--- conflicted
+++ resolved
@@ -99,13 +99,9 @@
 			err = sdio_release_irq(func);
 			if (err) {
 				dvobj->drv_dbg.dbg_sdio_free_irq_error_cnt++;
-<<<<<<< HEAD
-				DBG_871X_LEVEL(_drv_err_, "%s: sdio_release_irq FAIL(%d)!\n", __func__, err);
-=======
 				netdev_err(dvobj->if1->pnetdev,
 					   "%s: sdio_release_irq FAIL(%d)!\n",
 					   __func__, err);
->>>>>>> 7d2a07b7
 			} else
 				dvobj->drv_dbg.dbg_sdio_free_irq_cnt++;
 			sdio_release_host(func);
@@ -346,14 +342,6 @@
 
 	rtw_cancel_all_timer(if1);
 
-<<<<<<< HEAD
-#ifdef CONFIG_WOWLAN
-	adapter_to_pwrctl(if1)->wowlan_mode = false;
-	DBG_871X_LEVEL(_drv_always_, "%s wowlan_mode:%d\n", __func__, adapter_to_pwrctl(if1)->wowlan_mode);
-#endif /* CONFIG_WOWLAN */
-
-=======
->>>>>>> 7d2a07b7
 	rtw_dev_unload(if1);
 
 	if (if1->rtw_wdev)
@@ -451,19 +439,10 @@
 	struct adapter *padapter = psdpriv->if1;
 	struct debug_priv *pdbgpriv = &psdpriv->drv_dbg;
 
-<<<<<<< HEAD
-	if (padapter->bDriverStopped) {
-		DBG_871X("%s bDriverStopped = %d\n", __func__, padapter->bDriverStopped);
-=======
 	if (padapter->bDriverStopped)
->>>>>>> 7d2a07b7
 		return 0;
 
 	if (pwrpriv->bInSuspend) {
-<<<<<<< HEAD
-		DBG_871X("%s bInSuspend = %d\n", __func__, pwrpriv->bInSuspend);
-=======
->>>>>>> 7d2a07b7
 		pdbgpriv->dbg_suspend_error_cnt++;
 		return 0;
 	}
@@ -508,16 +487,8 @@
 {
 	int ret;
 
-<<<<<<< HEAD
-	sdio_drvpriv.drv_registered = true;
-
-	ret = sdio_register_driver(&sdio_drvpriv.r871xs_drv);
-	if (ret != 0) {
-		sdio_drvpriv.drv_registered = false;
-=======
 	ret = sdio_register_driver(&rtl8723bs_sdio_driver);
 	if (ret != 0)
->>>>>>> 7d2a07b7
 		rtw_ndev_notifier_unregister();
 
 	return ret;
@@ -527,13 +498,6 @@
 {
 	sdio_unregister_driver(&rtl8723bs_sdio_driver);
 
-<<<<<<< HEAD
-	sdio_drvpriv.drv_registered = false;
-
-	sdio_unregister_driver(&sdio_drvpriv.r871xs_drv);
-
-=======
->>>>>>> 7d2a07b7
 	rtw_ndev_notifier_unregister();
 }
 
