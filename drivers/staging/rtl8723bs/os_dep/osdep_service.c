// SPDX-License-Identifier: GPL-2.0
/******************************************************************************
 *
 * Copyright(c) 2007 - 2012 Realtek Corporation. All rights reserved.
 *
 ******************************************************************************/
#include <drv_types.h>
#include <rtw_debug.h>

/*
* Translate the OS dependent @param error_code to OS independent RTW_STATUS_CODE
* @return: one of RTW_STATUS_CODE
*/
inline int RTW_STATUS_CODE(int error_code)
{
	if (error_code >= 0)
		return _SUCCESS;
	return _FAIL;
}

void *_rtw_malloc(u32 sz)
{
	return kmalloc(sz, in_interrupt() ? GFP_ATOMIC : GFP_KERNEL);
}

void *_rtw_zmalloc(u32 sz)
{
	void *pbuf = _rtw_malloc(sz);

	if (pbuf)
		memset(pbuf, 0, sz);

	return pbuf;
}

inline struct sk_buff *_rtw_skb_alloc(u32 sz)
{
	return __dev_alloc_skb(sz, in_interrupt() ? GFP_ATOMIC : GFP_KERNEL);
}

inline struct sk_buff *_rtw_skb_copy(const struct sk_buff *skb)
{
	return skb_copy(skb, in_interrupt() ? GFP_ATOMIC : GFP_KERNEL);
}

<<<<<<< HEAD
inline int _rtw_netif_rx(_nic_hdl ndev, struct sk_buff *skb)
=======
inline int _rtw_netif_rx(struct net_device *ndev, struct sk_buff *skb)
>>>>>>> 7d2a07b7
{
	skb->dev = ndev;
	return netif_rx(skb);
}

void _rtw_init_queue(struct __queue *pqueue)
{
	INIT_LIST_HEAD(&(pqueue->queue));

	spin_lock_init(&(pqueue->lock));
}

struct net_device *rtw_alloc_etherdev_with_old_priv(int sizeof_priv, void *old_priv)
{
	struct net_device *pnetdev;
	struct rtw_netdev_priv_indicator *pnpi;

	pnetdev = alloc_etherdev_mq(sizeof(struct rtw_netdev_priv_indicator), 4);
	if (!pnetdev)
		goto RETURN;

	pnpi = netdev_priv(pnetdev);
	pnpi->priv = old_priv;
	pnpi->sizeof_priv = sizeof_priv;

RETURN:
	return pnetdev;
}

struct net_device *rtw_alloc_etherdev(int sizeof_priv)
{
	struct net_device *pnetdev;
	struct rtw_netdev_priv_indicator *pnpi;

	pnetdev = alloc_etherdev_mq(sizeof(struct rtw_netdev_priv_indicator), 4);
	if (!pnetdev)
		goto RETURN;

	pnpi = netdev_priv(pnetdev);

	pnpi->priv = vzalloc(sizeof_priv);
	if (!pnpi->priv) {
		free_netdev(pnetdev);
		pnetdev = NULL;
		goto RETURN;
	}

	pnpi->sizeof_priv = sizeof_priv;
RETURN:
	return pnetdev;
}

void rtw_free_netdev(struct net_device *netdev)
{
	struct rtw_netdev_priv_indicator *pnpi;

	if (!netdev)
		goto RETURN;

	pnpi = netdev_priv(netdev);

	if (!pnpi->priv)
		goto RETURN;

	vfree(pnpi->priv);
	free_netdev(netdev);

RETURN:
	return;
}

int rtw_change_ifname(struct adapter *padapter, const char *ifname)
{
	struct net_device *pnetdev;
	struct net_device *cur_pnetdev;
	struct rereg_nd_name_data *rereg_priv;
	int ret;

	if (!padapter)
		goto error;

	cur_pnetdev = padapter->pnetdev;
	rereg_priv = &padapter->rereg_nd_name_priv;

	/* free the old_pnetdev */
	if (rereg_priv->old_pnetdev) {
		free_netdev(rereg_priv->old_pnetdev);
		rereg_priv->old_pnetdev = NULL;
	}

	if (!rtnl_is_locked())
		unregister_netdev(cur_pnetdev);
	else
		unregister_netdevice(cur_pnetdev);

	rereg_priv->old_pnetdev = cur_pnetdev;

	pnetdev = rtw_init_netdev(padapter);
	if (!pnetdev)
		goto error;

	SET_NETDEV_DEV(pnetdev, dvobj_to_dev(adapter_to_dvobj(padapter)));

	rtw_init_netdev_name(pnetdev, ifname);

	memcpy(pnetdev->dev_addr, padapter->eeprompriv.mac_addr, ETH_ALEN);

	if (!rtnl_is_locked())
		ret = register_netdev(pnetdev);
	else
		ret = register_netdevice(pnetdev);

	if (ret != 0)
		goto error;

	return 0;

error:
	return -1;
}

void rtw_buf_free(u8 **buf, u32 *buf_len)
{
	if (!buf || !buf_len)
		return;

	if (*buf) {
		*buf_len = 0;
		kfree(*buf);
		*buf = NULL;
	}
}

void rtw_buf_update(u8 **buf, u32 *buf_len, u8 *src, u32 src_len)
{
	u32 ori_len = 0, dup_len = 0;
	u8 *ori = NULL;
	u8 *dup = NULL;

	if (!buf || !buf_len)
		return;

	if (!src || !src_len)
		goto keep_ori;

	/* duplicate src */
	dup = rtw_malloc(src_len);
	if (dup) {
		dup_len = src_len;
		memcpy(dup, src, dup_len);
	}

keep_ori:
	ori = *buf;
	ori_len = *buf_len;

	/* replace buf with dup */
	*buf_len = 0;
	*buf = dup;
	*buf_len = dup_len;

	/* free ori */
	if (ori && ori_len > 0)
		kfree(ori);
}


/**
 * rtw_cbuf_full - test if cbuf is full
 * @cbuf: pointer of struct rtw_cbuf
 *
 * Returns: true if cbuf is full
 */
inline bool rtw_cbuf_full(struct rtw_cbuf *cbuf)
{
	return (cbuf->write == cbuf->read - 1) ? true : false;
}

/**
 * rtw_cbuf_empty - test if cbuf is empty
 * @cbuf: pointer of struct rtw_cbuf
 *
 * Returns: true if cbuf is empty
 */
inline bool rtw_cbuf_empty(struct rtw_cbuf *cbuf)
{
	return (cbuf->write == cbuf->read) ? true : false;
}

/**
 * rtw_cbuf_push - push a pointer into cbuf
 * @cbuf: pointer of struct rtw_cbuf
 * @buf: pointer to push in
 *
 * Lock free operation, be careful of the use scheme
 * Returns: true push success
 */
bool rtw_cbuf_push(struct rtw_cbuf *cbuf, void *buf)
{
	if (rtw_cbuf_full(cbuf))
		return _FAIL;

	cbuf->bufs[cbuf->write] = buf;
	cbuf->write = (cbuf->write + 1) % cbuf->size;

	return _SUCCESS;
}

/**
 * rtw_cbuf_pop - pop a pointer from cbuf
 * @cbuf: pointer of struct rtw_cbuf
 *
 * Lock free operation, be careful of the use scheme
 * Returns: pointer popped out
 */
void *rtw_cbuf_pop(struct rtw_cbuf *cbuf)
{
	void *buf;
	if (rtw_cbuf_empty(cbuf))
		return NULL;

	buf = cbuf->bufs[cbuf->read];
	cbuf->read = (cbuf->read + 1) % cbuf->size;

	return buf;
}

/**
 * rtw_cbuf_alloc - allocate a rtw_cbuf with given size and do initialization
 * @size: size of pointer
 *
 * Returns: pointer of srtuct rtw_cbuf, NULL for allocation failure
 */
struct rtw_cbuf *rtw_cbuf_alloc(u32 size)
{
	struct rtw_cbuf *cbuf;

	cbuf = rtw_malloc(sizeof(*cbuf) + sizeof(void *) * size);

	if (cbuf) {
		cbuf->write = cbuf->read = 0;
		cbuf->size = size;
	}

	return cbuf;
}<|MERGE_RESOLUTION|>--- conflicted
+++ resolved
@@ -43,11 +43,7 @@
 	return skb_copy(skb, in_interrupt() ? GFP_ATOMIC : GFP_KERNEL);
 }
 
-<<<<<<< HEAD
-inline int _rtw_netif_rx(_nic_hdl ndev, struct sk_buff *skb)
-=======
 inline int _rtw_netif_rx(struct net_device *ndev, struct sk_buff *skb)
->>>>>>> 7d2a07b7
 {
 	skb->dev = ndev;
 	return netif_rx(skb);
