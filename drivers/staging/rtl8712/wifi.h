--- conflicted
+++ resolved
@@ -172,54 +172,6 @@
 
 #define GetAddr4Ptr(pbuf)	((unsigned char *)((addr_t)(pbuf) + 24))
 
-<<<<<<< HEAD
-static inline unsigned char *get_da(unsigned char *pframe)
-{
-	unsigned char	*da;
-	unsigned int	to_fr_ds = (GetToDs(pframe) << 1) | GetFrDs(pframe);
-
-	switch (to_fr_ds) {
-	case 0x00:	/* ToDs=0, FromDs=0 */
-		da = GetAddr1Ptr(pframe);
-		break;
-	case 0x01:	/* ToDs=0, FromDs=1 */
-		da = GetAddr1Ptr(pframe);
-		break;
-	case 0x02:	/* ToDs=1, FromDs=0 */
-		da = GetAddr3Ptr(pframe);
-		break;
-	default:	/* ToDs=1, FromDs=1 */
-		da = GetAddr3Ptr(pframe);
-		break;
-	}
-	return da;
-}
-
-static inline unsigned char *get_sa(unsigned char *pframe)
-{
-	unsigned char	*sa;
-	unsigned int	to_fr_ds = (GetToDs(pframe) << 1) | GetFrDs(pframe);
-
-	switch (to_fr_ds) {
-	case 0x00:	/* ToDs=0, FromDs=0 */
-		sa = GetAddr2Ptr(pframe);
-		break;
-	case 0x01:	/* ToDs=0, FromDs=1 */
-		sa = GetAddr3Ptr(pframe);
-		break;
-	case 0x02:	/* ToDs=1, FromDs=0 */
-		sa = GetAddr2Ptr(pframe);
-		break;
-	default:	/* ToDs=1, FromDs=1 */
-		sa = GetAddr4Ptr(pframe);
-		break;
-	}
-
-	return sa;
-}
-
-=======
->>>>>>> 7d2a07b7
 static inline unsigned char *get_hdr_bssid(unsigned char *pframe)
 {
 	unsigned char	*sa;
@@ -258,24 +210,6 @@
 
 #define _FIXED_IE_LENGTH_	_BEACON_IE_OFFSET_
 
-<<<<<<< HEAD
-#define _SSID_IE_		0
-#define _SUPPORTEDRATES_IE_	1
-#define _DSSET_IE_		3
-#define _IBSS_PARA_IE_		6
-#define _ERPINFO_IE_		42
-#define _EXT_SUPPORTEDRATES_IE_	50
-
-#define _HT_CAPABILITY_IE_	45
-#define _HT_EXTRA_INFO_IE_	61
-#define _HT_ADD_INFO_IE_	61 /* _HT_EXTRA_INFO_IE_ */
-
-#define _VENDOR_SPECIFIC_IE_	221
-
-#define	_RESERVED47_		47
-
-=======
->>>>>>> 7d2a07b7
 /* ---------------------------------------------------------------------------
  *			Below is the fixed elements...
  * ---------------------------------------------------------------------------
@@ -306,51 +240,5 @@
  *------------------------------------------------------------------------------
  */
 #define _WMM_IE_Length_				7  /* for WMM STA */
-<<<<<<< HEAD
-#define _WMM_Para_Element_Length_		24
-
-/*-----------------------------------------------------------------------------
- *			Below is the definition for 802.11n
- *------------------------------------------------------------------------------
- */
-
-#define SetOrderBit(pbuf) ({ \
-	*(__le16 *)(pbuf) |= cpu_to_le16(_ORDER_); \
-})
-
-#define GetOrderBit(pbuf)	(((*(__le16 *)(pbuf)) & \
-				le16_to_cpu(_ORDER_)) != 0)
-
-/*
- * struct rtl_ieee80211_ht_cap - HT capabilities
- *
- * This structure refers to "HT capabilities element" as
- * described in 802.11n draft section 7.3.2.52
- */
-
-struct rtl_ieee80211_ht_cap {
-	__le16	cap_info;
-	unsigned char	ampdu_params_info;
-	unsigned char	supp_mcs_set[16];
-	__le16	extended_ht_cap_info;
-	__le32	tx_BF_cap_info;
-	unsigned char	       antenna_selection_info;
-} __packed;
-
-/**
- * struct ieee80211_ht_addt_info - HT additional information
- *
- * This structure refers to "HT information element" as
- * described in 802.11n draft section 7.3.2.53
- */
-struct ieee80211_ht_addt_info {
-	unsigned char	control_chan;
-	unsigned char		ht_param;
-	__le16	operation_mode;
-	__le16	stbc_param;
-	unsigned char		basic_set[16];
-} __packed;
-=======
->>>>>>> 7d2a07b7
 
 #endif /* _WIFI_H_ */
