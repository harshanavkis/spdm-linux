--- conflicted
+++ resolved
@@ -316,21 +316,9 @@
 	platform_set_drvdata(pdev, imx);
 
 	imx->clk_ipg = devm_clk_get(&pdev->dev, "ipg");
-<<<<<<< HEAD
-	if (IS_ERR(imx->clk_ipg)) {
-		int ret = PTR_ERR(imx->clk_ipg);
-
-		if (ret != -EPROBE_DEFER)
-			dev_err(&pdev->dev,
-				"getting ipg clock failed with %d\n",
-				ret);
-		return ret;
-	}
-=======
 	if (IS_ERR(imx->clk_ipg))
 		return dev_err_probe(&pdev->dev, PTR_ERR(imx->clk_ipg),
 				     "getting ipg clock failed\n");
->>>>>>> 7d2a07b7
 
 	imx->clk_per = devm_clk_get(&pdev->dev, "per");
 	if (IS_ERR(imx->clk_per))
