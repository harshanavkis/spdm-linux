--- conflicted
+++ resolved
@@ -28,11 +28,7 @@
 config CRYPTO_DEV_PADLOCK_AES
 	tristate "PadLock driver for AES algorithm"
 	depends on CRYPTO_DEV_PADLOCK
-<<<<<<< HEAD
-	select CRYPTO_BLKCIPHER
-=======
-	select CRYPTO_SKCIPHER
->>>>>>> 7d2a07b7
+	select CRYPTO_SKCIPHER
 	select CRYPTO_LIB_AES
 	help
 	  Use VIA PadLock for AES algorithm.
@@ -191,11 +187,7 @@
 	tristate "DES and Triple DES cipher algorithms"
 	depends on S390
 	select CRYPTO_ALGAPI
-<<<<<<< HEAD
-	select CRYPTO_BLKCIPHER
-=======
-	select CRYPTO_SKCIPHER
->>>>>>> 7d2a07b7
+	select CRYPTO_SKCIPHER
 	select CRYPTO_LIB_DES
 	help
 	  This is the s390 hardware accelerated implementation of the
@@ -257,43 +249,16 @@
 
 	  It is available with IBM z13 or later.
 
-<<<<<<< HEAD
-config CRYPTO_DEV_MARVELL_CESA
-	tristate "Marvell's Cryptographic Engine driver"
-	depends on PLAT_ORION || ARCH_MVEBU
-	select CRYPTO_LIB_AES
-	select CRYPTO_LIB_DES
-	select CRYPTO_BLKCIPHER
-=======
 config CRYPTO_DEV_NIAGARA2
 	tristate "Niagara2 Stream Processing Unit driver"
 	select CRYPTO_LIB_DES
 	select CRYPTO_SKCIPHER
->>>>>>> 7d2a07b7
 	select CRYPTO_HASH
 	select CRYPTO_MD5
 	select CRYPTO_SHA1
 	select CRYPTO_SHA256
 	depends on SPARC64
 	help
-<<<<<<< HEAD
-	  This driver allows you to utilize the Cryptographic Engines and
-	  Security Accelerator (CESA) which can be found on MVEBU and ORION
-	  platforms.
-	  This driver supports CPU offload through DMA transfers.
-
-config CRYPTO_DEV_NIAGARA2
-       tristate "Niagara2 Stream Processing Unit driver"
-       select CRYPTO_LIB_DES
-       select CRYPTO_BLKCIPHER
-       select CRYPTO_HASH
-       select CRYPTO_MD5
-       select CRYPTO_SHA1
-       select CRYPTO_SHA256
-       depends on SPARC64
-       help
-=======
->>>>>>> 7d2a07b7
 	  Each core of a Niagara2 processor contains a Stream
 	  Processing Unit, which itself contains several cryptographic
 	  sub-units.  One set provides the Modular Arithmetic Unit,
@@ -325,11 +290,7 @@
 config CRYPTO_DEV_HIFN_795X
 	tristate "Driver HIFN 795x crypto accelerator chips"
 	select CRYPTO_LIB_DES
-<<<<<<< HEAD
-	select CRYPTO_BLKCIPHER
-=======
-	select CRYPTO_SKCIPHER
->>>>>>> 7d2a07b7
+	select CRYPTO_SKCIPHER
 	select HW_RANDOM if CRYPTO_DEV_HIFN_795X_RNG
 	depends on PCI
 	depends on !ARCH_DMA_ADDR_T_64BIT
@@ -385,14 +346,11 @@
 config CRYPTO_DEV_IXP4XX
 	tristate "Driver for IXP4xx crypto hardware acceleration"
 	depends on ARCH_IXP4XX && IXP4XX_QMGR && IXP4XX_NPE
-<<<<<<< HEAD
-=======
 	select CRYPTO_AES
 	select CRYPTO_DES
 	select CRYPTO_ECB
 	select CRYPTO_CBC
 	select CRYPTO_CTR
->>>>>>> 7d2a07b7
 	select CRYPTO_LIB_DES
 	select CRYPTO_AEAD
 	select CRYPTO_AUTHENC
@@ -462,11 +420,7 @@
 	tristate "Support for OMAP DES/3DES hw engine"
 	depends on ARCH_OMAP2PLUS
 	select CRYPTO_LIB_DES
-<<<<<<< HEAD
-	select CRYPTO_BLKCIPHER
-=======
-	select CRYPTO_SKCIPHER
->>>>>>> 7d2a07b7
+	select CRYPTO_SKCIPHER
 	select CRYPTO_ENGINE
 	help
 	  OMAP processors have DES/3DES module accelerator. Select this if you
@@ -476,27 +430,6 @@
 
 endif # CRYPTO_DEV_OMAP
 
-<<<<<<< HEAD
-config CRYPTO_DEV_PICOXCELL
-	tristate "Support for picoXcell IPSEC and Layer2 crypto engines"
-	depends on (ARCH_PICOXCELL || COMPILE_TEST) && HAVE_CLK
-	select CRYPTO_AEAD
-	select CRYPTO_AES
-	select CRYPTO_AUTHENC
-	select CRYPTO_BLKCIPHER
-	select CRYPTO_LIB_DES
-	select CRYPTO_CBC
-	select CRYPTO_ECB
-	select CRYPTO_SEQIV
-	help
-	  This option enables support for the hardware offload engines in the
-	  Picochip picoXcell SoC devices. Select this for IPSEC ESP offload
-	  and for 3gpp Layer 2 ciphering support.
-
-	  Saying m here will build a module named pipcoxcell_crypto.
-
-=======
->>>>>>> 7d2a07b7
 config CRYPTO_DEV_SAHARA
 	tristate "Support for SAHARA crypto accelerator"
 	depends on ARCH_MXC && OF
@@ -573,10 +506,6 @@
 config CRYPTO_DEV_ATMEL_AUTHENC
 	bool "Support for Atmel IPSEC/SSL hw accelerator"
 	depends on ARCH_AT91 || COMPILE_TEST
-<<<<<<< HEAD
-	select CRYPTO_AUTHENC
-=======
->>>>>>> 7d2a07b7
 	depends on CRYPTO_DEV_ATMEL_AES
 	help
 	  Some Atmel processors can combine the AES and SHA hw accelerators
@@ -589,11 +518,7 @@
 	depends on ARCH_AT91 || COMPILE_TEST
 	select CRYPTO_AES
 	select CRYPTO_AEAD
-<<<<<<< HEAD
-	select CRYPTO_BLKCIPHER
-=======
-	select CRYPTO_SKCIPHER
->>>>>>> 7d2a07b7
+	select CRYPTO_SKCIPHER
 	select CRYPTO_AUTHENC if CRYPTO_DEV_ATMEL_AUTHENC
 	select CRYPTO_DEV_ATMEL_SHA if CRYPTO_DEV_ATMEL_AUTHENC
 	help
@@ -608,11 +533,7 @@
 	tristate "Support for Atmel DES/TDES hw accelerator"
 	depends on ARCH_AT91 || COMPILE_TEST
 	select CRYPTO_LIB_DES
-<<<<<<< HEAD
-	select CRYPTO_BLKCIPHER
-=======
-	select CRYPTO_SKCIPHER
->>>>>>> 7d2a07b7
+	select CRYPTO_SKCIPHER
 	help
 	  Some Atmel processors have DES/TDES hw accelerator.
 	  Select this if you want to use the Atmel module for
@@ -848,34 +769,6 @@
 	  hardware hash accelerator. Supporting MD5/SHA1/SHA224/SHA256
 	  hashing algorithms.
 
-<<<<<<< HEAD
-config CRYPTO_DEV_SUN4I_SS
-	tristate "Support for Allwinner Security System cryptographic accelerator"
-	depends on ARCH_SUNXI && !64BIT
-	select CRYPTO_MD5
-	select CRYPTO_SHA1
-	select CRYPTO_AES
-	select CRYPTO_LIB_DES
-	select CRYPTO_BLKCIPHER
-	help
-	  Some Allwinner SoC have a crypto accelerator named
-	  Security System. Select this if you want to use it.
-	  The Security System handle AES/DES/3DES ciphers in CBC mode
-	  and SHA1 and MD5 hash algorithms.
-
-	  To compile this driver as a module, choose M here: the module
-	  will be called sun4i-ss.
-
-config CRYPTO_DEV_SUN4I_SS_PRNG
-	bool "Support for Allwinner Security System PRNG"
-	depends on CRYPTO_DEV_SUN4I_SS
-	select CRYPTO_RNG
-	help
-	  Select this option if you want to provide kernel-side support for
-	  the Pseudo-Random Number Generator found in the Security System.
-
-=======
->>>>>>> 7d2a07b7
 config CRYPTO_DEV_ROCKCHIP
 	tristate "Rockchip's Cryptographic Engine driver"
 	depends on OF && ARCH_ROCKCHIP
@@ -927,18 +820,10 @@
 
 config CRYPTO_DEV_SAFEXCEL
 	tristate "Inside Secure's SafeXcel cryptographic engine driver"
-<<<<<<< HEAD
-	depends on OF
-	depends on (ARM64 && ARCH_MVEBU) || (COMPILE_TEST && 64BIT)
-	select CRYPTO_LIB_AES
-	select CRYPTO_AUTHENC
-	select CRYPTO_BLKCIPHER
-=======
 	depends on (OF || PCI || COMPILE_TEST) && HAS_IOMEM
 	select CRYPTO_LIB_AES
 	select CRYPTO_AUTHENC
 	select CRYPTO_SKCIPHER
->>>>>>> 7d2a07b7
 	select CRYPTO_LIB_DES
 	select CRYPTO_HASH
 	select CRYPTO_HMAC
@@ -979,11 +864,7 @@
 	depends on CRYPTO && CRYPTO_HW && OF && HAS_DMA
 	default n
 	select CRYPTO_HASH
-<<<<<<< HEAD
-	select CRYPTO_BLKCIPHER
-=======
-	select CRYPTO_SKCIPHER
->>>>>>> 7d2a07b7
+	select CRYPTO_SKCIPHER
 	select CRYPTO_LIB_DES
 	select CRYPTO_AEAD
 	select CRYPTO_AUTHENC
