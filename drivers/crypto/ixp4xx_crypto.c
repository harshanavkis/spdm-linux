--- conflicted
+++ resolved
@@ -582,17 +582,9 @@
 
 	npe_release(npe_c);
 
-<<<<<<< HEAD
-	if (crypt_virt) {
-		dma_free_coherent(dev,
-			NPE_QLEN * sizeof(struct crypt_ctl),
-			crypt_virt, crypt_phys);
-	}
-=======
 	if (crypt_virt)
 		dma_free_coherent(dev, NPE_QLEN * sizeof(struct crypt_ctl),
 				  crypt_virt, crypt_phys);
->>>>>>> 7d2a07b7
 }
 
 static void reset_sa_dir(struct ix_sa_dir *dir)
@@ -850,13 +842,9 @@
 		}
 		cipher_cfg |= keylen_cfg;
 	} else {
-<<<<<<< HEAD
-		crypto_des_verify_key(tfm, key);
-=======
 		err = crypto_des_verify_key(tfm, key);
 		if (err)
 			return err;
->>>>>>> 7d2a07b7
 	}
 	/* write cfg word to cryptinfo */
 	*(u32 *)cinfo = cpu_to_be32(cipher_cfg);
@@ -942,11 +930,7 @@
 static int ablk_des3_setkey(struct crypto_skcipher *tfm, const u8 *key,
 			    unsigned int key_len)
 {
-<<<<<<< HEAD
-	return verify_ablkcipher_des3_key(tfm, key) ?:
-=======
 	return verify_skcipher_des3_key(tfm, key) ?:
->>>>>>> 7d2a07b7
 	       ablk_setkey(tfm, key, key_len);
 }
 
