/*
 * This file is part of the Chelsio T4/T5/T6 Ethernet driver for Linux.
 *
 * Copyright (C) 2011-2016 Chelsio Communications.  All rights reserved.
 *
 * This program is free software; you can redistribute it and/or modify
 * it under the terms of the GNU General Public License as published by
 * the Free Software Foundation.
 *
 * Written and Maintained by:
 * Manoj Malviya (manojmalviya@chelsio.com)
 * Atul Gupta (atul.gupta@chelsio.com)
 * Jitendra Lulla (jlulla@chelsio.com)
 * Yeshaswi M R Gowda (yeshaswi@chelsio.com)
 * Harsh Jain (harsh@chelsio.com)
 */

#include <linux/kernel.h>
#include <linux/module.h>
#include <linux/skbuff.h>

#include <crypto/aes.h>
#include <crypto/hash.h>

#include "t4_msg.h"
#include "chcr_core.h"
#include "cxgb4_uld.h"

static struct chcr_driver_data drv_data;

typedef int (*chcr_handler_func)(struct adapter *adap, unsigned char *input);
static int cpl_fw6_pld_handler(struct adapter *adap, unsigned char *input);
static void *chcr_uld_add(const struct cxgb4_lld_info *lld);
static int chcr_uld_state_change(void *handle, enum cxgb4_state state);

static chcr_handler_func work_handlers[NUM_CPL_CMDS] = {
	[CPL_FW6_PLD] = cpl_fw6_pld_handler,
};

static struct cxgb4_uld_info chcr_uld_info = {
	.name = DRV_MODULE_NAME,
	.nrxq = MAX_ULD_QSETS,
	/* Max ntxq will be derived from fw config file*/
	.rxq_size = 1024,
	.add = chcr_uld_add,
	.state_change = chcr_uld_state_change,
	.rx_handler = chcr_uld_rx_handler,
};

static void detach_work_fn(struct work_struct *work)
{
	struct chcr_dev *dev;

	dev = container_of(work, struct chcr_dev, detach_work.work);

	if (atomic_read(&dev->inflight)) {
		dev->wqretry--;
		if (dev->wqretry) {
			pr_debug("Request Inflight Count %d\n",
				atomic_read(&dev->inflight));

			schedule_delayed_work(&dev->detach_work, WQ_DETACH_TM);
		} else {
			WARN(1, "CHCR:%d request Still Pending\n",
				atomic_read(&dev->inflight));
			complete(&dev->detach_comp);
		}
	} else {
		complete(&dev->detach_comp);
	}
}

struct uld_ctx *assign_chcr_device(void)
{
	struct uld_ctx *u_ctx = NULL;

	/*
	 * When multiple devices are present in system select
	 * device in round-robin fashion for crypto operations
	 * Although One session must use the same device to
	 * maintain request-response ordering.
	 */
	mutex_lock(&drv_data.drv_mutex);
	if (!list_empty(&drv_data.act_dev)) {
		u_ctx = drv_data.last_dev;
		if (list_is_last(&drv_data.last_dev->entry, &drv_data.act_dev))
			drv_data.last_dev = list_first_entry(&drv_data.act_dev,
						  struct uld_ctx, entry);
		else
			drv_data.last_dev =
				list_next_entry(drv_data.last_dev, entry);
	}
	mutex_unlock(&drv_data.drv_mutex);
	return u_ctx;
}

static void chcr_dev_add(struct uld_ctx *u_ctx)
{
	struct chcr_dev *dev;

	dev = &u_ctx->dev;
	dev->state = CHCR_ATTACH;
	atomic_set(&dev->inflight, 0);
	mutex_lock(&drv_data.drv_mutex);
	list_move(&u_ctx->entry, &drv_data.act_dev);
	if (!drv_data.last_dev)
		drv_data.last_dev = u_ctx;
	mutex_unlock(&drv_data.drv_mutex);
}

static void chcr_dev_init(struct uld_ctx *u_ctx)
{
	struct chcr_dev *dev;

	dev = &u_ctx->dev;
	spin_lock_init(&dev->lock_chcr_dev);
	INIT_DELAYED_WORK(&dev->detach_work, detach_work_fn);
	init_completion(&dev->detach_comp);
	dev->state = CHCR_INIT;
	dev->wqretry = WQ_RETRY;
	atomic_inc(&drv_data.dev_count);
	atomic_set(&dev->inflight, 0);
	mutex_lock(&drv_data.drv_mutex);
	list_add_tail(&u_ctx->entry, &drv_data.inact_dev);
	mutex_unlock(&drv_data.drv_mutex);
}

static int chcr_dev_move(struct uld_ctx *u_ctx)
{
	mutex_lock(&drv_data.drv_mutex);
	if (drv_data.last_dev == u_ctx) {
		if (list_is_last(&drv_data.last_dev->entry, &drv_data.act_dev))
			drv_data.last_dev = list_first_entry(&drv_data.act_dev,
						  struct uld_ctx, entry);
		else
			drv_data.last_dev =
				list_next_entry(drv_data.last_dev, entry);
	}
	list_move(&u_ctx->entry, &drv_data.inact_dev);
	if (list_empty(&drv_data.act_dev))
		drv_data.last_dev = NULL;
	atomic_dec(&drv_data.dev_count);
	mutex_unlock(&drv_data.drv_mutex);

	return 0;
}

static int cpl_fw6_pld_handler(struct adapter *adap,
			       unsigned char *input)
{
	struct crypto_async_request *req;
	struct cpl_fw6_pld *fw6_pld;
	u32 ack_err_status = 0;
	int error_status = 0;

	fw6_pld = (struct cpl_fw6_pld *)input;
	req = (struct crypto_async_request *)(uintptr_t)be64_to_cpu(
						    fw6_pld->data[1]);

	ack_err_status =
		ntohl(*(__be32 *)((unsigned char *)&fw6_pld->data[0] + 4));
	if (CHK_MAC_ERR_BIT(ack_err_status) || CHK_PAD_ERR_BIT(ack_err_status))
		error_status = -EBADMSG;
	/* call completion callback with failure status */
	if (req) {
		error_status = chcr_handle_resp(req, input, error_status);
	} else {
		pr_err("Incorrect request address from the firmware\n");
		return -EFAULT;
	}
	if (error_status)
		atomic_inc(&adap->chcr_stats.error);

	return 0;
}

int chcr_send_wr(struct sk_buff *skb)
{
	return cxgb4_crypto_send(skb->dev, skb);
}

static void *chcr_uld_add(const struct cxgb4_lld_info *lld)
{
	struct uld_ctx *u_ctx;

	/* Create the device and add it in the device list */
<<<<<<< HEAD
	pr_info_once("%s - version %s\n", DRV_DESC, DRV_VERSION);
=======
	pr_info_once("%s\n", DRV_DESC);
>>>>>>> 7d2a07b7
	if (!(lld->ulp_crypto & ULP_CRYPTO_LOOKASIDE))
		return ERR_PTR(-EOPNOTSUPP);

	/* Create the device and add it in the device list */
	u_ctx = kzalloc(sizeof(*u_ctx), GFP_KERNEL);
	if (!u_ctx) {
		u_ctx = ERR_PTR(-ENOMEM);
		goto out;
	}
	u_ctx->lldi = *lld;
	chcr_dev_init(u_ctx);
out:
	return u_ctx;
}

int chcr_uld_rx_handler(void *handle, const __be64 *rsp,
			const struct pkt_gl *pgl)
{
	struct uld_ctx *u_ctx = (struct uld_ctx *)handle;
	struct chcr_dev *dev = &u_ctx->dev;
	struct adapter *adap = padap(dev);
	const struct cpl_fw6_pld *rpl = (struct cpl_fw6_pld *)rsp;

	if (!work_handlers[rpl->opcode]) {
		pr_err("Unsupported opcode %d received\n", rpl->opcode);
		return 0;
	}

	if (!pgl)
		work_handlers[rpl->opcode](adap, (unsigned char *)&rsp[1]);
	else
		work_handlers[rpl->opcode](adap, pgl->va);
	return 0;
}

static void chcr_detach_device(struct uld_ctx *u_ctx)
{
	struct chcr_dev *dev = &u_ctx->dev;

	if (dev->state == CHCR_DETACH) {
		pr_debug("Detached Event received for already detach device\n");
		return;
	}
	dev->state = CHCR_DETACH;
	if (atomic_read(&dev->inflight) != 0) {
		schedule_delayed_work(&dev->detach_work, WQ_DETACH_TM);
		wait_for_completion(&dev->detach_comp);
	}

	// Move u_ctx to inactive_dev list
	chcr_dev_move(u_ctx);
}

static int chcr_uld_state_change(void *handle, enum cxgb4_state state)
{
	struct uld_ctx *u_ctx = handle;
	int ret = 0;

	switch (state) {
	case CXGB4_STATE_UP:
		if (u_ctx->dev.state != CHCR_INIT) {
			// ALready Initialised.
			return 0;
		}
		chcr_dev_add(u_ctx);
		ret = start_crypto();
		break;

	case CXGB4_STATE_DETACH:
		chcr_detach_device(u_ctx);
		if (!atomic_read(&drv_data.dev_count))
			stop_crypto();
		break;

	case CXGB4_STATE_START_RECOVERY:
	case CXGB4_STATE_DOWN:
	default:
		break;
	}
	return ret;
}

static int __init chcr_crypto_init(void)
{
	INIT_LIST_HEAD(&drv_data.act_dev);
	INIT_LIST_HEAD(&drv_data.inact_dev);
	atomic_set(&drv_data.dev_count, 0);
	mutex_init(&drv_data.drv_mutex);
	drv_data.last_dev = NULL;
	cxgb4_register_uld(CXGB4_ULD_CRYPTO, &chcr_uld_info);

	return 0;
}

static void __exit chcr_crypto_exit(void)
{
	struct uld_ctx *u_ctx, *tmp;
	struct adapter *adap;

	stop_crypto();
	cxgb4_unregister_uld(CXGB4_ULD_CRYPTO);
	/* Remove all devices from list */
	mutex_lock(&drv_data.drv_mutex);
	list_for_each_entry_safe(u_ctx, tmp, &drv_data.act_dev, entry) {
		adap = padap(&u_ctx->dev);
		memset(&adap->chcr_stats, 0, sizeof(adap->chcr_stats));
		list_del(&u_ctx->entry);
		kfree(u_ctx);
	}
	list_for_each_entry_safe(u_ctx, tmp, &drv_data.inact_dev, entry) {
		adap = padap(&u_ctx->dev);
		memset(&adap->chcr_stats, 0, sizeof(adap->chcr_stats));
		list_del(&u_ctx->entry);
		kfree(u_ctx);
	}
	mutex_unlock(&drv_data.drv_mutex);
}

module_init(chcr_crypto_init);
module_exit(chcr_crypto_exit);

MODULE_DESCRIPTION("Crypto Co-processor for Chelsio Terminator cards.");
MODULE_LICENSE("GPL");
MODULE_AUTHOR("Chelsio Communications");<|MERGE_RESOLUTION|>--- conflicted
+++ resolved
@@ -184,11 +184,7 @@
 	struct uld_ctx *u_ctx;
 
 	/* Create the device and add it in the device list */
-<<<<<<< HEAD
-	pr_info_once("%s - version %s\n", DRV_DESC, DRV_VERSION);
-=======
 	pr_info_once("%s\n", DRV_DESC);
->>>>>>> 7d2a07b7
 	if (!(lld->ulp_crypto & ULP_CRYPTO_LOOKASIDE))
 		return ERR_PTR(-EOPNOTSUPP);
 
