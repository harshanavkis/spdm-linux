--- conflicted
+++ resolved
@@ -35,11 +35,7 @@
  *
  * The caller needs to hold lock for protection.
  */
-<<<<<<< HEAD
-void __afu_port_enable(struct platform_device *pdev)
-=======
 int __afu_port_enable(struct platform_device *pdev)
->>>>>>> 7d2a07b7
 {
 	struct dfl_feature_platform_data *pdata = dev_get_platdata(&pdev->dev);
 	void __iomem *base;
@@ -127,13 +123,8 @@
 	int ret;
 
 	ret = __afu_port_disable(pdev);
-<<<<<<< HEAD
-	if (!ret)
-		__afu_port_enable(pdev);
-=======
 	if (ret)
 		return ret;
->>>>>>> 7d2a07b7
 
 	return __afu_port_enable(pdev);
 }
@@ -171,13 +162,8 @@
 static ssize_t
 ltr_show(struct device *dev, struct device_attribute *attr, char *buf)
 {
-<<<<<<< HEAD
-    struct dfl_feature_platform_data *pdata = dev_get_platdata(dev);
-    void __iomem *base;
-=======
-	struct dfl_feature_platform_data *pdata = dev_get_platdata(dev);
-	void __iomem *base;
->>>>>>> 7d2a07b7
+	struct dfl_feature_platform_data *pdata = dev_get_platdata(dev);
+	void __iomem *base;
 	u64 v;
 
 	base = dfl_get_feature_ioaddr_by_id(dev, PORT_FEATURE_ID_HEADER);
@@ -191,11 +177,7 @@
 
 static ssize_t
 ltr_store(struct device *dev, struct device_attribute *attr,
-<<<<<<< HEAD
-	const char *buf, size_t count)
-=======
 	  const char *buf, size_t count)
->>>>>>> 7d2a07b7
 {
 	struct dfl_feature_platform_data *pdata = dev_get_platdata(dev);
 	void __iomem *base;
@@ -257,11 +239,7 @@
 
 static ssize_t
 ap2_event_show(struct device *dev, struct device_attribute *attr,
-<<<<<<< HEAD
-		char *buf)
-=======
 	       char *buf)
->>>>>>> 7d2a07b7
 {
 	struct dfl_feature_platform_data *pdata = dev_get_platdata(dev);
 	void __iomem *base;
@@ -314,8 +292,6 @@
 }
 static DEVICE_ATTR_RO(power_state);
 
-<<<<<<< HEAD
-=======
 static ssize_t
 userclk_freqcmd_store(struct device *dev, struct device_attribute *attr,
 		      const char *buf, size_t count)
@@ -395,7 +371,6 @@
 }
 static DEVICE_ATTR_RO(userclk_freqcntrsts);
 
->>>>>>> 7d2a07b7
 static struct attribute *port_hdr_attrs[] = {
 	&dev_attr_id.attr,
 	&dev_attr_ltr.attr,
@@ -409,17 +384,6 @@
 	NULL,
 };
 
-<<<<<<< HEAD
-static const struct attribute_group port_hdr_group = {
-	.attrs = port_hdr_attrs,
-};
-
-static int port_hdr_init(struct platform_device *pdev,
-			 struct dfl_feature *feature)
-{
-	port_reset(pdev);
-
-=======
 static umode_t port_hdr_attrs_visible(struct kobject *kobj,
 				      struct attribute *attr, int n)
 {
@@ -455,7 +419,6 @@
 {
 	port_reset(pdev);
 
->>>>>>> 7d2a07b7
 	return 0;
 }
 
@@ -926,11 +889,7 @@
 
 	mutex_lock(&pdata->lock);
 	if (enable)
-<<<<<<< HEAD
-		__afu_port_enable(pdev);
-=======
 		ret = __afu_port_enable(pdev);
->>>>>>> 7d2a07b7
 	else
 		ret = __afu_port_disable(pdev);
 	mutex_unlock(&pdata->lock);
