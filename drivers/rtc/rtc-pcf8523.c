--- conflicted
+++ resolved
@@ -416,11 +416,6 @@
 		if (ret < 0)
 			return ret;
 		if (ret)
-<<<<<<< HEAD
-			ret = RTC_VL_BACKUP_LOW;
-
-		return put_user(ret, (unsigned int __user *)arg);
-=======
 			flags |= RTC_VL_BACKUP_LOW;
 
 		ret = pcf8523_read(client, PCF8523_REG_SECONDS, &value);
@@ -431,7 +426,6 @@
 			flags |= RTC_VL_DATA_INVALID;
 
 		return put_user(flags, (unsigned int __user *)arg);
->>>>>>> 7d2a07b7
 
 	default:
 		return -ENOIOCTLCMD;
