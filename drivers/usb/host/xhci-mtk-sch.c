--- conflicted
+++ resolved
@@ -268,10 +268,7 @@
 
 	sch_ep->sch_tt = tt;
 	sch_ep->ep = ep;
-<<<<<<< HEAD
-=======
 	sch_ep->speed = udev->speed;
->>>>>>> 7d2a07b7
 	INIT_LIST_HEAD(&sch_ep->endpoint);
 	INIT_LIST_HEAD(&sch_ep->tt_endpoint);
 
@@ -444,32 +441,6 @@
 					sch_ep->bw_budget_table[j];
 		}
 	}
-	sch_ep->allocated = used;
-}
-
-static int check_fs_bus_bw(struct mu3h_sch_ep_info *sch_ep, int offset)
-{
-	struct mu3h_sch_tt *tt = sch_ep->sch_tt;
-	u32 num_esit, tmp;
-	int base;
-	int i, j;
-
-	num_esit = XHCI_MTK_MAX_ESIT / sch_ep->esit;
-	for (i = 0; i < num_esit; i++) {
-		base = offset + i * sch_ep->esit;
-
-		/*
-		 * Compared with hs bus, no matter what ep type,
-		 * the hub will always delay one uframe to send data
-		 */
-		for (j = 0; j < sch_ep->cs_count; j++) {
-			tmp = tt->fs_bus_bw[base + j] + sch_ep->bw_cost_per_microframe;
-			if (tmp > FS_PAYLOAD_MAX)
-				return -ERANGE;
-		}
-	}
-
-	return 0;
 }
 
 static int check_fs_bus_bw(struct mu3h_sch_ep_info *sch_ep, int offset)
@@ -516,15 +487,7 @@
 		 * must never schedule Start-Split in Y6
 		 */
 		if (!(start_ss == 7 || last_ss < 6))
-<<<<<<< HEAD
-			return -ERANGE;
-
-		for (i = 0; i < sch_ep->cs_count; i++)
-			if (test_bit(offset + i, tt->ss_bit_map))
-				return -ERANGE;
-=======
 			return -ESCH_SS_Y6;
->>>>>>> 7d2a07b7
 
 	} else {
 		u32 cs_count = DIV_ROUND_UP(sch_ep->maxpkt, FS_PAYLOAD_MAX);
@@ -552,14 +515,6 @@
 		if (cs_count > 7)
 			cs_count = 7; /* HW limit */
 
-<<<<<<< HEAD
-		for (i = 0; i < cs_count + 2; i++) {
-			if (test_bit(offset + i, tt->ss_bit_map))
-				return -ERANGE;
-		}
-
-=======
->>>>>>> 7d2a07b7
 		sch_ep->cs_count = cs_count;
 		/* one for ss, the other for idle */
 		sch_ep->num_budget_microframes = cs_count + 2;
@@ -575,27 +530,14 @@
 	return check_fs_bus_bw(sch_ep, offset);
 }
 
-<<<<<<< HEAD
-static void update_sch_tt(struct usb_device *udev,
-	struct mu3h_sch_ep_info *sch_ep, bool used)
-=======
 static void update_sch_tt(struct mu3h_sch_ep_info *sch_ep, bool used)
->>>>>>> 7d2a07b7
 {
 	struct mu3h_sch_tt *tt = sch_ep->sch_tt;
 	u32 base, num_esit;
 	int bw_updated;
-<<<<<<< HEAD
-	int bits;
 	int i, j;
 
 	num_esit = XHCI_MTK_MAX_ESIT / sch_ep->esit;
-	bits = (sch_ep->ep_type == ISOC_OUT_EP) ? sch_ep->cs_count : 1;
-=======
-	int i, j;
-
-	num_esit = XHCI_MTK_MAX_ESIT / sch_ep->esit;
->>>>>>> 7d2a07b7
 
 	if (used)
 		bw_updated = sch_ep->bw_cost_per_microframe;
@@ -605,16 +547,6 @@
 	for (i = 0; i < num_esit; i++) {
 		base = sch_ep->offset + i * sch_ep->esit;
 
-<<<<<<< HEAD
-		for (j = 0; j < bits; j++) {
-			if (used)
-				set_bit(base + j, tt->ss_bit_map);
-			else
-				clear_bit(base + j, tt->ss_bit_map);
-		}
-
-=======
->>>>>>> 7d2a07b7
 		for (j = 0; j < sch_ep->cs_count; j++)
 			tt->fs_bus_bw[base + j] += bw_updated;
 	}
@@ -701,34 +633,12 @@
 	return load_ep_bw(sch_bw, sch_ep, true);
 }
 
-<<<<<<< HEAD
-		update_sch_tt(udev, sch_ep, 1);
-	}
-=======
 static void destroy_sch_ep(struct usb_device *udev,
 	struct mu3h_sch_bw_info *sch_bw, struct mu3h_sch_ep_info *sch_ep)
 {
 	/* only release ep bw check passed by check_sch_bw() */
 	if (sch_ep->allocated)
 		load_ep_bw(sch_bw, sch_ep, false);
->>>>>>> 7d2a07b7
-
-	if (sch_ep->sch_tt)
-		drop_tt(udev);
-
-	list_del(&sch_ep->endpoint);
-	kfree(sch_ep);
-}
-
-static void destroy_sch_ep(struct usb_device *udev,
-	struct mu3h_sch_bw_info *sch_bw, struct mu3h_sch_ep_info *sch_ep)
-{
-	/* only release ep bw check passed by check_sch_bw() */
-	if (sch_ep->allocated) {
-		update_bus_bw(sch_bw, sch_ep, 0);
-		if (sch_ep->sch_tt)
-			update_sch_tt(udev, sch_ep, 0);
-	}
 
 	if (sch_ep->sch_tt)
 		drop_tt(udev);
@@ -836,10 +746,6 @@
 	struct xhci_virt_device *virt_dev;
 	struct mu3h_sch_bw_info *sch_bw;
 	struct mu3h_sch_ep_info *sch_ep, *tmp;
-<<<<<<< HEAD
-	int bw_index;
-=======
->>>>>>> 7d2a07b7
 
 	virt_dev = xhci->devs[udev->slot_id];
 
@@ -857,10 +763,6 @@
 		}
 	}
 }
-<<<<<<< HEAD
-EXPORT_SYMBOL_GPL(xhci_mtk_drop_ep_quirk);
-=======
->>>>>>> 7d2a07b7
 
 int xhci_mtk_check_bandwidth(struct usb_hcd *hcd, struct usb_device *udev)
 {
@@ -869,30 +771,17 @@
 	struct xhci_virt_device *virt_dev = xhci->devs[udev->slot_id];
 	struct mu3h_sch_bw_info *sch_bw;
 	struct mu3h_sch_ep_info *sch_ep, *tmp;
-<<<<<<< HEAD
-	int bw_index, ret;
-=======
 	int ret;
->>>>>>> 7d2a07b7
 
 	xhci_dbg(xhci, "%s() udev %s\n", __func__, dev_name(&udev->dev));
 
 	list_for_each_entry(sch_ep, &mtk->bw_ep_chk_list, endpoint) {
-<<<<<<< HEAD
-		bw_index = get_bw_index(xhci, udev, sch_ep->ep);
-		sch_bw = &mtk->sch_array[bw_index];
-
-		ret = check_sch_bw(udev, sch_bw, sch_ep);
-		if (ret) {
-			xhci_err(xhci, "Not enough bandwidth!\n");
-=======
 		sch_bw = get_bw_info(mtk, udev, sch_ep->ep);
 
 		ret = check_sch_bw(sch_bw, sch_ep);
 		if (ret) {
 			xhci_err(xhci, "Not enough bandwidth! (%s)\n",
 				 sch_error_string(-ret));
->>>>>>> 7d2a07b7
 			return -ENOSPC;
 		}
 	}
@@ -902,13 +791,7 @@
 		struct usb_host_endpoint *ep = sch_ep->ep;
 		unsigned int ep_index = xhci_get_endpoint_index(&ep->desc);
 
-<<<<<<< HEAD
-		bw_index = get_bw_index(xhci, udev, ep);
-		sch_bw = &mtk->sch_array[bw_index];
-
-=======
 		sch_bw = get_bw_info(mtk, udev, ep);
->>>>>>> 7d2a07b7
 		list_move_tail(&sch_ep->endpoint, &sch_bw->bw_ep_list);
 
 		ep_ctx = xhci_get_ep_ctx(xhci, virt_dev->in_ctx, ep_index);
@@ -925,10 +808,6 @@
 
 	return xhci_check_bandwidth(hcd, udev);
 }
-<<<<<<< HEAD
-EXPORT_SYMBOL_GPL(xhci_mtk_check_bandwidth);
-=======
->>>>>>> 7d2a07b7
 
 void xhci_mtk_reset_bandwidth(struct usb_hcd *hcd, struct usb_device *udev)
 {
@@ -936,28 +815,16 @@
 	struct xhci_hcd *xhci = hcd_to_xhci(hcd);
 	struct mu3h_sch_bw_info *sch_bw;
 	struct mu3h_sch_ep_info *sch_ep, *tmp;
-<<<<<<< HEAD
-	int bw_index;
-=======
->>>>>>> 7d2a07b7
 
 	xhci_dbg(xhci, "%s() udev %s\n", __func__, dev_name(&udev->dev));
 
 	list_for_each_entry_safe(sch_ep, tmp, &mtk->bw_ep_chk_list, endpoint) {
-<<<<<<< HEAD
-		bw_index = get_bw_index(xhci, udev, sch_ep->ep);
-		sch_bw = &mtk->sch_array[bw_index];
-=======
 		sch_bw = get_bw_info(mtk, udev, sch_ep->ep);
->>>>>>> 7d2a07b7
 		destroy_sch_ep(udev, sch_bw, sch_ep);
 	}
 
 	xhci_reset_bandwidth(hcd, udev);
 }
-<<<<<<< HEAD
-EXPORT_SYMBOL_GPL(xhci_mtk_reset_bandwidth);
-=======
 
 int xhci_mtk_add_ep(struct usb_hcd *hcd, struct usb_device *udev,
 		    struct usb_host_endpoint *ep)
@@ -987,5 +854,4 @@
 		drop_ep_quirk(hcd, udev, ep);
 
 	return 0;
-}
->>>>>>> 7d2a07b7
+}