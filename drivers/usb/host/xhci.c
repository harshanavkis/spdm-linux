// SPDX-License-Identifier: GPL-2.0
/*
 * xHCI host controller driver
 *
 * Copyright (C) 2008 Intel Corp.
 *
 * Author: Sarah Sharp
 * Some code borrowed from the Linux EHCI driver.
 */

#include <linux/pci.h>
#include <linux/irq.h>
#include <linux/log2.h>
#include <linux/module.h>
#include <linux/moduleparam.h>
#include <linux/slab.h>
#include <linux/dmi.h>
#include <linux/dma-mapping.h>

#include "xhci.h"
#include "xhci-trace.h"
#include "xhci-mtk.h"
#include "xhci-debugfs.h"
#include "xhci-dbgcap.h"

#define DRIVER_AUTHOR "Sarah Sharp"
#define DRIVER_DESC "'eXtensible' Host Controller (xHC) Driver"

#define	PORT_WAKE_BITS	(PORT_WKOC_E | PORT_WKDISC_E | PORT_WKCONN_E)

/* Some 0.95 hardware can't handle the chain bit on a Link TRB being cleared */
static int link_quirk;
module_param(link_quirk, int, S_IRUGO | S_IWUSR);
MODULE_PARM_DESC(link_quirk, "Don't clear the chain bit on a link TRB");

static unsigned int quirks;
module_param(quirks, uint, S_IRUGO);
MODULE_PARM_DESC(quirks, "Bit flags for quirks to be enabled as default");

/* TODO: copied from ehci-hcd.c - can this be refactored? */
/*
 * xhci_handshake - spin reading hc until handshake completes or fails
 * @ptr: address of hc register to be read
 * @mask: bits to look at in result of read
 * @done: value of those bits when handshake succeeds
 * @usec: timeout in microseconds
 *
 * Returns negative errno, or zero on success
 *
 * Success happens when the "mask" bits have the specified value (hardware
 * handshake done).  There are two failure modes:  "usec" have passed (major
 * hardware flakeout), or the register reads as all-ones (hardware removed).
 */
int xhci_handshake(void __iomem *ptr, u32 mask, u32 done, int usec)
{
	u32	result;

	do {
		result = readl(ptr);
		if (result == ~(u32)0)		/* card removed */
			return -ENODEV;
		result &= mask;
		if (result == done)
			return 0;
		udelay(1);
		usec--;
	} while (usec > 0);
	return -ETIMEDOUT;
}

/*
 * Disable interrupts and begin the xHCI halting process.
 */
void xhci_quiesce(struct xhci_hcd *xhci)
{
	u32 halted;
	u32 cmd;
	u32 mask;

	mask = ~(XHCI_IRQS);
	halted = readl(&xhci->op_regs->status) & STS_HALT;
	if (!halted)
		mask &= ~CMD_RUN;

	cmd = readl(&xhci->op_regs->command);
	cmd &= mask;
	writel(cmd, &xhci->op_regs->command);
}

/*
 * Force HC into halt state.
 *
 * Disable any IRQs and clear the run/stop bit.
 * HC will complete any current and actively pipelined transactions, and
 * should halt within 16 ms of the run/stop bit being cleared.
 * Read HC Halted bit in the status register to see when the HC is finished.
 */
int xhci_halt(struct xhci_hcd *xhci)
{
	int ret;
	xhci_dbg_trace(xhci, trace_xhci_dbg_init, "// Halt the HC");
	xhci_quiesce(xhci);

	ret = xhci_handshake(&xhci->op_regs->status,
			STS_HALT, STS_HALT, XHCI_MAX_HALT_USEC);
	if (ret) {
		xhci_warn(xhci, "Host halt failed, %d\n", ret);
		return ret;
	}
	xhci->xhc_state |= XHCI_STATE_HALTED;
	xhci->cmd_ring_state = CMD_RING_STATE_STOPPED;
	return ret;
}

/*
 * Set the run bit and wait for the host to be running.
 */
int xhci_start(struct xhci_hcd *xhci)
{
	u32 temp;
	int ret;

	temp = readl(&xhci->op_regs->command);
	temp |= (CMD_RUN);
	xhci_dbg_trace(xhci, trace_xhci_dbg_init, "// Turn on HC, cmd = 0x%x.",
			temp);
	writel(temp, &xhci->op_regs->command);

	/*
	 * Wait for the HCHalted Status bit to be 0 to indicate the host is
	 * running.
	 */
	ret = xhci_handshake(&xhci->op_regs->status,
			STS_HALT, 0, XHCI_MAX_HALT_USEC);
	if (ret == -ETIMEDOUT)
		xhci_err(xhci, "Host took too long to start, "
				"waited %u microseconds.\n",
				XHCI_MAX_HALT_USEC);
	if (!ret)
		/* clear state flags. Including dying, halted or removing */
		xhci->xhc_state = 0;

	return ret;
}

/*
 * Reset a halted HC.
 *
 * This resets pipelines, timers, counters, state machines, etc.
 * Transactions will be terminated immediately, and operational registers
 * will be set to their defaults.
 */
int xhci_reset(struct xhci_hcd *xhci)
{
	u32 command;
	u32 state;
	int ret, i;

	state = readl(&xhci->op_regs->status);

	if (state == ~(u32)0) {
		xhci_warn(xhci, "Host not accessible, reset failed.\n");
		return -ENODEV;
	}

	if ((state & STS_HALT) == 0) {
		xhci_warn(xhci, "Host controller not halted, aborting reset.\n");
		return 0;
	}

	xhci_dbg_trace(xhci, trace_xhci_dbg_init, "// Reset the HC");
	command = readl(&xhci->op_regs->command);
	command |= CMD_RESET;
	writel(command, &xhci->op_regs->command);

	/* Existing Intel xHCI controllers require a delay of 1 mS,
	 * after setting the CMD_RESET bit, and before accessing any
	 * HC registers. This allows the HC to complete the
	 * reset operation and be ready for HC register access.
	 * Without this delay, the subsequent HC register access,
	 * may result in a system hang very rarely.
	 */
	if (xhci->quirks & XHCI_INTEL_HOST)
		udelay(1000);

	ret = xhci_handshake(&xhci->op_regs->command,
			CMD_RESET, 0, 10 * 1000 * 1000);
	if (ret)
		return ret;

	if (xhci->quirks & XHCI_ASMEDIA_MODIFY_FLOWCONTROL)
		usb_asmedia_modifyflowcontrol(to_pci_dev(xhci_to_hcd(xhci)->self.controller));

	xhci_dbg_trace(xhci, trace_xhci_dbg_init,
			 "Wait for controller to be ready for doorbell rings");
	/*
	 * xHCI cannot write to any doorbells or operational registers other
	 * than status until the "Controller Not Ready" flag is cleared.
	 */
	ret = xhci_handshake(&xhci->op_regs->status,
			STS_CNR, 0, 10 * 1000 * 1000);

	for (i = 0; i < 2; i++) {
		xhci->bus_state[i].port_c_suspend = 0;
		xhci->bus_state[i].suspended_ports = 0;
		xhci->bus_state[i].resuming_ports = 0;
	}

	return ret;
}


#ifdef CONFIG_USB_PCI
/*
 * Set up MSI
 */
static int xhci_setup_msi(struct xhci_hcd *xhci)
{
	int ret;
	/*
	 * TODO:Check with MSI Soc for sysdev
	 */
	struct pci_dev  *pdev = to_pci_dev(xhci_to_hcd(xhci)->self.controller);

	ret = pci_alloc_irq_vectors(pdev, 1, 1, PCI_IRQ_MSI);
	if (ret < 0) {
		xhci_dbg_trace(xhci, trace_xhci_dbg_init,
				"failed to allocate MSI entry");
		return ret;
	}

	ret = request_irq(pdev->irq, xhci_msi_irq,
				0, "xhci_hcd", xhci_to_hcd(xhci));
	if (ret) {
		xhci_dbg_trace(xhci, trace_xhci_dbg_init,
				"disable MSI interrupt");
		pci_free_irq_vectors(pdev);
	}

	return ret;
}

/*
 * Set up MSI-X
 */
static int xhci_setup_msix(struct xhci_hcd *xhci)
{
	int i, ret = 0;
	struct usb_hcd *hcd = xhci_to_hcd(xhci);
	struct pci_dev *pdev = to_pci_dev(hcd->self.controller);

	/*
	 * calculate number of msi-x vectors supported.
	 * - HCS_MAX_INTRS: the max number of interrupts the host can handle,
	 *   with max number of interrupters based on the xhci HCSPARAMS1.
	 * - num_online_cpus: maximum msi-x vectors per CPUs core.
	 *   Add additional 1 vector to ensure always available interrupt.
	 */
	xhci->msix_count = min(num_online_cpus() + 1,
				HCS_MAX_INTRS(xhci->hcs_params1));

	ret = pci_alloc_irq_vectors(pdev, xhci->msix_count, xhci->msix_count,
			PCI_IRQ_MSIX);
	if (ret < 0) {
		xhci_dbg_trace(xhci, trace_xhci_dbg_init,
				"Failed to enable MSI-X");
		return ret;
	}

	for (i = 0; i < xhci->msix_count; i++) {
		ret = request_irq(pci_irq_vector(pdev, i), xhci_msi_irq, 0,
				"xhci_hcd", xhci_to_hcd(xhci));
		if (ret)
			goto disable_msix;
	}

	hcd->msix_enabled = 1;
	return ret;

disable_msix:
	xhci_dbg_trace(xhci, trace_xhci_dbg_init, "disable MSI-X interrupt");
	while (--i >= 0)
		free_irq(pci_irq_vector(pdev, i), xhci_to_hcd(xhci));
	pci_free_irq_vectors(pdev);
	return ret;
}

/* Free any IRQs and disable MSI-X */
static void xhci_cleanup_msix(struct xhci_hcd *xhci)
{
	struct usb_hcd *hcd = xhci_to_hcd(xhci);
	struct pci_dev *pdev = to_pci_dev(hcd->self.controller);

	if (xhci->quirks & XHCI_PLAT)
		return;

	/* return if using legacy interrupt */
	if (hcd->irq > 0)
		return;

	if (hcd->msix_enabled) {
		int i;

		for (i = 0; i < xhci->msix_count; i++)
			free_irq(pci_irq_vector(pdev, i), xhci_to_hcd(xhci));
	} else {
		free_irq(pci_irq_vector(pdev, 0), xhci_to_hcd(xhci));
	}

	pci_free_irq_vectors(pdev);
	hcd->msix_enabled = 0;
}

static void __maybe_unused xhci_msix_sync_irqs(struct xhci_hcd *xhci)
{
	struct usb_hcd *hcd = xhci_to_hcd(xhci);

	if (hcd->msix_enabled) {
		struct pci_dev *pdev = to_pci_dev(hcd->self.controller);
		int i;

		for (i = 0; i < xhci->msix_count; i++)
			synchronize_irq(pci_irq_vector(pdev, i));
	}
}

static int xhci_try_enable_msi(struct usb_hcd *hcd)
{
	struct xhci_hcd *xhci = hcd_to_xhci(hcd);
	struct pci_dev  *pdev;
	int ret;

	/* The xhci platform device has set up IRQs through usb_add_hcd. */
	if (xhci->quirks & XHCI_PLAT)
		return 0;

	pdev = to_pci_dev(xhci_to_hcd(xhci)->self.controller);
	/*
	 * Some Fresco Logic host controllers advertise MSI, but fail to
	 * generate interrupts.  Don't even try to enable MSI.
	 */
	if (xhci->quirks & XHCI_BROKEN_MSI)
		goto legacy_irq;

	/* unregister the legacy interrupt */
	if (hcd->irq)
		free_irq(hcd->irq, hcd);
	hcd->irq = 0;

	ret = xhci_setup_msix(xhci);
	if (ret)
		/* fall back to msi*/
		ret = xhci_setup_msi(xhci);

	if (!ret) {
		hcd->msi_enabled = 1;
		return 0;
	}

	if (!pdev->irq) {
		xhci_err(xhci, "No msi-x/msi found and no IRQ in BIOS\n");
		return -EINVAL;
	}

 legacy_irq:
	if (!strlen(hcd->irq_descr))
		snprintf(hcd->irq_descr, sizeof(hcd->irq_descr), "%s:usb%d",
			 hcd->driver->description, hcd->self.busnum);

	/* fall back to legacy interrupt*/
	ret = request_irq(pdev->irq, &usb_hcd_irq, IRQF_SHARED,
			hcd->irq_descr, hcd);
	if (ret) {
		xhci_err(xhci, "request interrupt %d failed\n",
				pdev->irq);
		return ret;
	}
	hcd->irq = pdev->irq;
	return 0;
}

#else

static inline int xhci_try_enable_msi(struct usb_hcd *hcd)
{
	return 0;
}

static inline void xhci_cleanup_msix(struct xhci_hcd *xhci)
{
}

static inline void xhci_msix_sync_irqs(struct xhci_hcd *xhci)
{
}

#endif

static void compliance_mode_recovery(struct timer_list *t)
{
	struct xhci_hcd *xhci;
	struct usb_hcd *hcd;
	u32 temp;
	int i;

	xhci = from_timer(xhci, t, comp_mode_recovery_timer);

	for (i = 0; i < xhci->num_usb3_ports; i++) {
		temp = readl(xhci->usb3_ports[i]);
		if ((temp & PORT_PLS_MASK) == USB_SS_PORT_LS_COMP_MOD) {
			/*
			 * Compliance Mode Detected. Letting USB Core
			 * handle the Warm Reset
			 */
			xhci_dbg_trace(xhci, trace_xhci_dbg_quirks,
					"Compliance mode detected->port %d",
					i + 1);
			xhci_dbg_trace(xhci, trace_xhci_dbg_quirks,
					"Attempting compliance mode recovery");
			hcd = xhci->shared_hcd;

			if (hcd->state == HC_STATE_SUSPENDED)
				usb_hcd_resume_root_hub(hcd);

			usb_hcd_poll_rh_status(hcd);
		}
	}

	if (xhci->port_status_u0 != ((1 << xhci->num_usb3_ports)-1))
		mod_timer(&xhci->comp_mode_recovery_timer,
			jiffies + msecs_to_jiffies(COMP_MODE_RCVRY_MSECS));
}

/*
 * Quirk to work around issue generated by the SN65LVPE502CP USB3.0 re-driver
 * that causes ports behind that hardware to enter compliance mode sometimes.
 * The quirk creates a timer that polls every 2 seconds the link state of
 * each host controller's port and recovers it by issuing a Warm reset
 * if Compliance mode is detected, otherwise the port will become "dead" (no
 * device connections or disconnections will be detected anymore). Becasue no
 * status event is generated when entering compliance mode (per xhci spec),
 * this quirk is needed on systems that have the failing hardware installed.
 */
static void compliance_mode_recovery_timer_init(struct xhci_hcd *xhci)
{
	xhci->port_status_u0 = 0;
	timer_setup(&xhci->comp_mode_recovery_timer, compliance_mode_recovery,
		    0);
	xhci->comp_mode_recovery_timer.expires = jiffies +
			msecs_to_jiffies(COMP_MODE_RCVRY_MSECS);

	add_timer(&xhci->comp_mode_recovery_timer);
	xhci_dbg_trace(xhci, trace_xhci_dbg_quirks,
			"Compliance mode recovery timer initialized");
}

/*
 * This function identifies the systems that have installed the SN65LVPE502CP
 * USB3.0 re-driver and that need the Compliance Mode Quirk.
 * Systems:
 * Vendor: Hewlett-Packard -> System Models: Z420, Z620 and Z820
 */
static bool xhci_compliance_mode_recovery_timer_quirk_check(void)
{
	const char *dmi_product_name, *dmi_sys_vendor;

	dmi_product_name = dmi_get_system_info(DMI_PRODUCT_NAME);
	dmi_sys_vendor = dmi_get_system_info(DMI_SYS_VENDOR);
	if (!dmi_product_name || !dmi_sys_vendor)
		return false;

	if (!(strstr(dmi_sys_vendor, "Hewlett-Packard")))
		return false;

	if (strstr(dmi_product_name, "Z420") ||
			strstr(dmi_product_name, "Z620") ||
			strstr(dmi_product_name, "Z820") ||
			strstr(dmi_product_name, "Z1 Workstation"))
		return true;

	return false;
}

static int xhci_all_ports_seen_u0(struct xhci_hcd *xhci)
{
	return (xhci->port_status_u0 == ((1 << xhci->num_usb3_ports)-1));
}


/*
 * Initialize memory for HCD and xHC (one-time init).
 *
 * Program the PAGESIZE register, initialize the device context array, create
 * device contexts (?), set up a command ring segment (or two?), create event
 * ring (one for now).
 */
static int xhci_init(struct usb_hcd *hcd)
{
	struct xhci_hcd *xhci = hcd_to_xhci(hcd);
	int retval = 0;

	xhci_dbg_trace(xhci, trace_xhci_dbg_init, "xhci_init");
	spin_lock_init(&xhci->lock);
	if (xhci->hci_version == 0x95 && link_quirk) {
		xhci_dbg_trace(xhci, trace_xhci_dbg_quirks,
				"QUIRK: Not clearing Link TRB chain bits.");
		xhci->quirks |= XHCI_LINK_TRB_QUIRK;
	} else {
		xhci_dbg_trace(xhci, trace_xhci_dbg_init,
				"xHCI doesn't need link TRB QUIRK");
	}
	retval = xhci_mem_init(xhci, GFP_KERNEL);
	xhci_dbg_trace(xhci, trace_xhci_dbg_init, "Finished xhci_init");

	/* Initializing Compliance Mode Recovery Data If Needed */
	if (xhci_compliance_mode_recovery_timer_quirk_check()) {
		xhci->quirks |= XHCI_COMP_MODE_QUIRK;
		compliance_mode_recovery_timer_init(xhci);
	}

	return retval;
}

/*-------------------------------------------------------------------------*/


static int xhci_run_finished(struct xhci_hcd *xhci)
{
	if (xhci_start(xhci)) {
		xhci_halt(xhci);
		return -ENODEV;
	}
	xhci->shared_hcd->state = HC_STATE_RUNNING;
	xhci->cmd_ring_state = CMD_RING_STATE_RUNNING;

	if (xhci->quirks & XHCI_NEC_HOST)
		xhci_ring_cmd_db(xhci);

	xhci_dbg_trace(xhci, trace_xhci_dbg_init,
			"Finished xhci_run for USB3 roothub");
	return 0;
}

/*
 * Start the HC after it was halted.
 *
 * This function is called by the USB core when the HC driver is added.
 * Its opposite is xhci_stop().
 *
 * xhci_init() must be called once before this function can be called.
 * Reset the HC, enable device slot contexts, program DCBAAP, and
 * set command ring pointer and event ring pointer.
 *
 * Setup MSI-X vectors and enable interrupts.
 */
int xhci_run(struct usb_hcd *hcd)
{
	u32 temp;
	u64 temp_64;
	int ret;
	struct xhci_hcd *xhci = hcd_to_xhci(hcd);

	/* Start the xHCI host controller running only after the USB 2.0 roothub
	 * is setup.
	 */

	hcd->uses_new_polling = 1;
	if (!usb_hcd_is_primary_hcd(hcd))
		return xhci_run_finished(xhci);

	xhci_dbg_trace(xhci, trace_xhci_dbg_init, "xhci_run");

	ret = xhci_try_enable_msi(hcd);
	if (ret)
		return ret;

	temp_64 = xhci_read_64(xhci, &xhci->ir_set->erst_dequeue);
	temp_64 &= ~ERST_PTR_MASK;
	xhci_dbg_trace(xhci, trace_xhci_dbg_init,
			"ERST deq = 64'h%0lx", (long unsigned int) temp_64);

	xhci_dbg_trace(xhci, trace_xhci_dbg_init,
			"// Set the interrupt modulation register");
	temp = readl(&xhci->ir_set->irq_control);
	temp &= ~ER_IRQ_INTERVAL_MASK;
	temp |= (xhci->imod_interval / 250) & ER_IRQ_INTERVAL_MASK;
	writel(temp, &xhci->ir_set->irq_control);

	/* Set the HCD state before we enable the irqs */
	temp = readl(&xhci->op_regs->command);
	temp |= (CMD_EIE);
	xhci_dbg_trace(xhci, trace_xhci_dbg_init,
			"// Enable interrupts, cmd = 0x%x.", temp);
	writel(temp, &xhci->op_regs->command);

	temp = readl(&xhci->ir_set->irq_pending);
	xhci_dbg_trace(xhci, trace_xhci_dbg_init,
			"// Enabling event ring interrupter %p by writing 0x%x to irq_pending",
			xhci->ir_set, (unsigned int) ER_IRQ_ENABLE(temp));
	writel(ER_IRQ_ENABLE(temp), &xhci->ir_set->irq_pending);

	if (xhci->quirks & XHCI_NEC_HOST) {
		struct xhci_command *command;

		command = xhci_alloc_command(xhci, false, GFP_KERNEL);
		if (!command)
			return -ENOMEM;

		ret = xhci_queue_vendor_command(xhci, command, 0, 0, 0,
				TRB_TYPE(TRB_NEC_GET_FW));
		if (ret)
			xhci_free_command(xhci, command);
	}
	xhci_dbg_trace(xhci, trace_xhci_dbg_init,
			"Finished xhci_run for USB2 roothub");

	xhci_dbc_init(xhci);

	xhci_debugfs_init(xhci);

	return 0;
}
EXPORT_SYMBOL_GPL(xhci_run);

/*
 * Stop xHCI driver.
 *
 * This function is called by the USB core when the HC driver is removed.
 * Its opposite is xhci_run().
 *
 * Disable device contexts, disable IRQs, and quiesce the HC.
 * Reset the HC, finish any completed transactions, and cleanup memory.
 */
static void xhci_stop(struct usb_hcd *hcd)
{
	u32 temp;
	struct xhci_hcd *xhci = hcd_to_xhci(hcd);

	mutex_lock(&xhci->mutex);

	/* Only halt host and free memory after both hcds are removed */
	if (!usb_hcd_is_primary_hcd(hcd)) {
		/* usb core will free this hcd shortly, unset pointer */
		xhci->shared_hcd = NULL;
		mutex_unlock(&xhci->mutex);
		return;
	}

<<<<<<< HEAD
=======
	xhci_debugfs_exit(xhci);

	xhci_dbc_exit(xhci);

>>>>>>> 7928b2cb
	spin_lock_irq(&xhci->lock);
	xhci->xhc_state |= XHCI_STATE_HALTED;
	xhci->cmd_ring_state = CMD_RING_STATE_STOPPED;
	xhci_halt(xhci);
	xhci_reset(xhci);
	spin_unlock_irq(&xhci->lock);

	xhci_cleanup_msix(xhci);

	/* Deleting Compliance Mode Recovery Timer */
	if ((xhci->quirks & XHCI_COMP_MODE_QUIRK) &&
			(!(xhci_all_ports_seen_u0(xhci)))) {
		del_timer_sync(&xhci->comp_mode_recovery_timer);
		xhci_dbg_trace(xhci, trace_xhci_dbg_quirks,
				"%s: compliance mode recovery timer deleted",
				__func__);
	}

	if (xhci->quirks & XHCI_AMD_PLL_FIX)
		usb_amd_dev_put();

	xhci_dbg_trace(xhci, trace_xhci_dbg_init,
			"// Disabling event ring interrupts");
	temp = readl(&xhci->op_regs->status);
	writel((temp & ~0x1fff) | STS_EINT, &xhci->op_regs->status);
	temp = readl(&xhci->ir_set->irq_pending);
	writel(ER_IRQ_DISABLE(temp), &xhci->ir_set->irq_pending);

	xhci_dbg_trace(xhci, trace_xhci_dbg_init, "cleaning up memory");
	xhci_mem_cleanup(xhci);
	xhci_debugfs_exit(xhci);
	xhci_dbg_trace(xhci, trace_xhci_dbg_init,
			"xhci_stop completed - status = %x",
			readl(&xhci->op_regs->status));
	mutex_unlock(&xhci->mutex);
}

/*
 * Shutdown HC (not bus-specific)
 *
 * This is called when the machine is rebooting or halting.  We assume that the
 * machine will be powered off, and the HC's internal state will be reset.
 * Don't bother to free memory.
 *
 * This will only ever be called with the main usb_hcd (the USB3 roothub).
 */
static void xhci_shutdown(struct usb_hcd *hcd)
{
	struct xhci_hcd *xhci = hcd_to_xhci(hcd);

	if (xhci->quirks & XHCI_SPURIOUS_REBOOT)
		usb_disable_xhci_ports(to_pci_dev(hcd->self.sysdev));

	spin_lock_irq(&xhci->lock);
	xhci_halt(xhci);
	/* Workaround for spurious wakeups at shutdown with HSW */
	if (xhci->quirks & XHCI_SPURIOUS_WAKEUP)
		xhci_reset(xhci);
	spin_unlock_irq(&xhci->lock);

	xhci_cleanup_msix(xhci);

	xhci_dbg_trace(xhci, trace_xhci_dbg_init,
			"xhci_shutdown completed - status = %x",
			readl(&xhci->op_regs->status));

	/* Yet another workaround for spurious wakeups at shutdown with HSW */
	if (xhci->quirks & XHCI_SPURIOUS_WAKEUP)
		pci_set_power_state(to_pci_dev(hcd->self.sysdev), PCI_D3hot);
}

#ifdef CONFIG_PM
static void xhci_save_registers(struct xhci_hcd *xhci)
{
	xhci->s3.command = readl(&xhci->op_regs->command);
	xhci->s3.dev_nt = readl(&xhci->op_regs->dev_notification);
	xhci->s3.dcbaa_ptr = xhci_read_64(xhci, &xhci->op_regs->dcbaa_ptr);
	xhci->s3.config_reg = readl(&xhci->op_regs->config_reg);
	xhci->s3.erst_size = readl(&xhci->ir_set->erst_size);
	xhci->s3.erst_base = xhci_read_64(xhci, &xhci->ir_set->erst_base);
	xhci->s3.erst_dequeue = xhci_read_64(xhci, &xhci->ir_set->erst_dequeue);
	xhci->s3.irq_pending = readl(&xhci->ir_set->irq_pending);
	xhci->s3.irq_control = readl(&xhci->ir_set->irq_control);
}

static void xhci_restore_registers(struct xhci_hcd *xhci)
{
	writel(xhci->s3.command, &xhci->op_regs->command);
	writel(xhci->s3.dev_nt, &xhci->op_regs->dev_notification);
	xhci_write_64(xhci, xhci->s3.dcbaa_ptr, &xhci->op_regs->dcbaa_ptr);
	writel(xhci->s3.config_reg, &xhci->op_regs->config_reg);
	writel(xhci->s3.erst_size, &xhci->ir_set->erst_size);
	xhci_write_64(xhci, xhci->s3.erst_base, &xhci->ir_set->erst_base);
	xhci_write_64(xhci, xhci->s3.erst_dequeue, &xhci->ir_set->erst_dequeue);
	writel(xhci->s3.irq_pending, &xhci->ir_set->irq_pending);
	writel(xhci->s3.irq_control, &xhci->ir_set->irq_control);
}

static void xhci_set_cmd_ring_deq(struct xhci_hcd *xhci)
{
	u64	val_64;

	/* step 2: initialize command ring buffer */
	val_64 = xhci_read_64(xhci, &xhci->op_regs->cmd_ring);
	val_64 = (val_64 & (u64) CMD_RING_RSVD_BITS) |
		(xhci_trb_virt_to_dma(xhci->cmd_ring->deq_seg,
				      xhci->cmd_ring->dequeue) &
		 (u64) ~CMD_RING_RSVD_BITS) |
		xhci->cmd_ring->cycle_state;
	xhci_dbg_trace(xhci, trace_xhci_dbg_init,
			"// Setting command ring address to 0x%llx",
			(long unsigned long) val_64);
	xhci_write_64(xhci, val_64, &xhci->op_regs->cmd_ring);
}

/*
 * The whole command ring must be cleared to zero when we suspend the host.
 *
 * The host doesn't save the command ring pointer in the suspend well, so we
 * need to re-program it on resume.  Unfortunately, the pointer must be 64-byte
 * aligned, because of the reserved bits in the command ring dequeue pointer
 * register.  Therefore, we can't just set the dequeue pointer back in the
 * middle of the ring (TRBs are 16-byte aligned).
 */
static void xhci_clear_command_ring(struct xhci_hcd *xhci)
{
	struct xhci_ring *ring;
	struct xhci_segment *seg;

	ring = xhci->cmd_ring;
	seg = ring->deq_seg;
	do {
		memset(seg->trbs, 0,
			sizeof(union xhci_trb) * (TRBS_PER_SEGMENT - 1));
		seg->trbs[TRBS_PER_SEGMENT - 1].link.control &=
			cpu_to_le32(~TRB_CYCLE);
		seg = seg->next;
	} while (seg != ring->deq_seg);

	/* Reset the software enqueue and dequeue pointers */
	ring->deq_seg = ring->first_seg;
	ring->dequeue = ring->first_seg->trbs;
	ring->enq_seg = ring->deq_seg;
	ring->enqueue = ring->dequeue;

	ring->num_trbs_free = ring->num_segs * (TRBS_PER_SEGMENT - 1) - 1;
	/*
	 * Ring is now zeroed, so the HW should look for change of ownership
	 * when the cycle bit is set to 1.
	 */
	ring->cycle_state = 1;

	/*
	 * Reset the hardware dequeue pointer.
	 * Yes, this will need to be re-written after resume, but we're paranoid
	 * and want to make sure the hardware doesn't access bogus memory
	 * because, say, the BIOS or an SMI started the host without changing
	 * the command ring pointers.
	 */
	xhci_set_cmd_ring_deq(xhci);
}

static void xhci_disable_port_wake_on_bits(struct xhci_hcd *xhci)
{
	int port_index;
	__le32 __iomem **port_array;
	unsigned long flags;
	u32 t1, t2;

	spin_lock_irqsave(&xhci->lock, flags);

	/* disable usb3 ports Wake bits */
	port_index = xhci->num_usb3_ports;
	port_array = xhci->usb3_ports;
	while (port_index--) {
		t1 = readl(port_array[port_index]);
		t1 = xhci_port_state_to_neutral(t1);
		t2 = t1 & ~PORT_WAKE_BITS;
		if (t1 != t2)
			writel(t2, port_array[port_index]);
	}

	/* disable usb2 ports Wake bits */
	port_index = xhci->num_usb2_ports;
	port_array = xhci->usb2_ports;
	while (port_index--) {
		t1 = readl(port_array[port_index]);
		t1 = xhci_port_state_to_neutral(t1);
		t2 = t1 & ~PORT_WAKE_BITS;
		if (t1 != t2)
			writel(t2, port_array[port_index]);
	}

	spin_unlock_irqrestore(&xhci->lock, flags);
}

/*
 * Stop HC (not bus-specific)
 *
 * This is called when the machine transition into S3/S4 mode.
 *
 */
int xhci_suspend(struct xhci_hcd *xhci, bool do_wakeup)
{
	int			rc = 0;
	unsigned int		delay = XHCI_MAX_HALT_USEC;
	struct usb_hcd		*hcd = xhci_to_hcd(xhci);
	u32			command;

	if (!hcd->state)
		return 0;

	if (hcd->state != HC_STATE_SUSPENDED ||
			xhci->shared_hcd->state != HC_STATE_SUSPENDED)
		return -EINVAL;

	xhci_dbc_suspend(xhci);

	/* Clear root port wake on bits if wakeup not allowed. */
	if (!do_wakeup)
		xhci_disable_port_wake_on_bits(xhci);

	/* Don't poll the roothubs on bus suspend. */
	xhci_dbg(xhci, "%s: stopping port polling.\n", __func__);
	clear_bit(HCD_FLAG_POLL_RH, &hcd->flags);
	del_timer_sync(&hcd->rh_timer);
	clear_bit(HCD_FLAG_POLL_RH, &xhci->shared_hcd->flags);
	del_timer_sync(&xhci->shared_hcd->rh_timer);

	spin_lock_irq(&xhci->lock);
	clear_bit(HCD_FLAG_HW_ACCESSIBLE, &hcd->flags);
	clear_bit(HCD_FLAG_HW_ACCESSIBLE, &xhci->shared_hcd->flags);
	/* step 1: stop endpoint */
	/* skipped assuming that port suspend has done */

	/* step 2: clear Run/Stop bit */
	command = readl(&xhci->op_regs->command);
	command &= ~CMD_RUN;
	writel(command, &xhci->op_regs->command);

	/* Some chips from Fresco Logic need an extraordinary delay */
	delay *= (xhci->quirks & XHCI_SLOW_SUSPEND) ? 10 : 1;

	if (xhci_handshake(&xhci->op_regs->status,
		      STS_HALT, STS_HALT, delay)) {
		xhci_warn(xhci, "WARN: xHC CMD_RUN timeout\n");
		spin_unlock_irq(&xhci->lock);
		return -ETIMEDOUT;
	}
	xhci_clear_command_ring(xhci);

	/* step 3: save registers */
	xhci_save_registers(xhci);

	/* step 4: set CSS flag */
	command = readl(&xhci->op_regs->command);
	command |= CMD_CSS;
	writel(command, &xhci->op_regs->command);
	if (xhci_handshake(&xhci->op_regs->status,
				STS_SAVE, 0, 10 * 1000)) {
		xhci_warn(xhci, "WARN: xHC save state timeout\n");
		spin_unlock_irq(&xhci->lock);
		return -ETIMEDOUT;
	}
	spin_unlock_irq(&xhci->lock);

	/*
	 * Deleting Compliance Mode Recovery Timer because the xHCI Host
	 * is about to be suspended.
	 */
	if ((xhci->quirks & XHCI_COMP_MODE_QUIRK) &&
			(!(xhci_all_ports_seen_u0(xhci)))) {
		del_timer_sync(&xhci->comp_mode_recovery_timer);
		xhci_dbg_trace(xhci, trace_xhci_dbg_quirks,
				"%s: compliance mode recovery timer deleted",
				__func__);
	}

	/* step 5: remove core well power */
	/* synchronize irq when using MSI-X */
	xhci_msix_sync_irqs(xhci);

	return rc;
}
EXPORT_SYMBOL_GPL(xhci_suspend);

/*
 * start xHC (not bus-specific)
 *
 * This is called when the machine transition from S3/S4 mode.
 *
 */
int xhci_resume(struct xhci_hcd *xhci, bool hibernated)
{
	u32			command, temp = 0, status;
	struct usb_hcd		*hcd = xhci_to_hcd(xhci);
	struct usb_hcd		*secondary_hcd;
	int			retval = 0;
	bool			comp_timer_running = false;

	if (!hcd->state)
		return 0;

	/* Wait a bit if either of the roothubs need to settle from the
	 * transition into bus suspend.
	 */
	if (time_before(jiffies, xhci->bus_state[0].next_statechange) ||
			time_before(jiffies,
				xhci->bus_state[1].next_statechange))
		msleep(100);

	set_bit(HCD_FLAG_HW_ACCESSIBLE, &hcd->flags);
	set_bit(HCD_FLAG_HW_ACCESSIBLE, &xhci->shared_hcd->flags);

	spin_lock_irq(&xhci->lock);
	if (xhci->quirks & XHCI_RESET_ON_RESUME)
		hibernated = true;

	if (!hibernated) {
		/* step 1: restore register */
		xhci_restore_registers(xhci);
		/* step 2: initialize command ring buffer */
		xhci_set_cmd_ring_deq(xhci);
		/* step 3: restore state and start state*/
		/* step 3: set CRS flag */
		command = readl(&xhci->op_regs->command);
		command |= CMD_CRS;
		writel(command, &xhci->op_regs->command);
		if (xhci_handshake(&xhci->op_regs->status,
			      STS_RESTORE, 0, 10 * 1000)) {
			xhci_warn(xhci, "WARN: xHC restore state timeout\n");
			spin_unlock_irq(&xhci->lock);
			return -ETIMEDOUT;
		}
		temp = readl(&xhci->op_regs->status);
	}

	/* If restore operation fails, re-initialize the HC during resume */
	if ((temp & STS_SRE) || hibernated) {

		if ((xhci->quirks & XHCI_COMP_MODE_QUIRK) &&
				!(xhci_all_ports_seen_u0(xhci))) {
			del_timer_sync(&xhci->comp_mode_recovery_timer);
			xhci_dbg_trace(xhci, trace_xhci_dbg_quirks,
				"Compliance Mode Recovery Timer deleted!");
		}

		/* Let the USB core know _both_ roothubs lost power. */
		usb_root_hub_lost_power(xhci->main_hcd->self.root_hub);
		usb_root_hub_lost_power(xhci->shared_hcd->self.root_hub);

		xhci_dbg(xhci, "Stop HCD\n");
		xhci_halt(xhci);
		xhci_reset(xhci);
		spin_unlock_irq(&xhci->lock);
		xhci_cleanup_msix(xhci);

		xhci_dbg(xhci, "// Disabling event ring interrupts\n");
		temp = readl(&xhci->op_regs->status);
		writel((temp & ~0x1fff) | STS_EINT, &xhci->op_regs->status);
		temp = readl(&xhci->ir_set->irq_pending);
		writel(ER_IRQ_DISABLE(temp), &xhci->ir_set->irq_pending);

		xhci_dbg(xhci, "cleaning up memory\n");
		xhci_mem_cleanup(xhci);
		xhci_debugfs_exit(xhci);
		xhci_dbg(xhci, "xhci_stop completed - status = %x\n",
			    readl(&xhci->op_regs->status));

		/* USB core calls the PCI reinit and start functions twice:
		 * first with the primary HCD, and then with the secondary HCD.
		 * If we don't do the same, the host will never be started.
		 */
		if (!usb_hcd_is_primary_hcd(hcd))
			secondary_hcd = hcd;
		else
			secondary_hcd = xhci->shared_hcd;

		xhci_dbg(xhci, "Initialize the xhci_hcd\n");
		retval = xhci_init(hcd->primary_hcd);
		if (retval)
			return retval;
		comp_timer_running = true;

		xhci_dbg(xhci, "Start the primary HCD\n");
		retval = xhci_run(hcd->primary_hcd);
		if (!retval) {
			xhci_dbg(xhci, "Start the secondary HCD\n");
			retval = xhci_run(secondary_hcd);
		}
		hcd->state = HC_STATE_SUSPENDED;
		xhci->shared_hcd->state = HC_STATE_SUSPENDED;
		goto done;
	}

	/* step 4: set Run/Stop bit */
	command = readl(&xhci->op_regs->command);
	command |= CMD_RUN;
	writel(command, &xhci->op_regs->command);
	xhci_handshake(&xhci->op_regs->status, STS_HALT,
		  0, 250 * 1000);

	/* step 5: walk topology and initialize portsc,
	 * portpmsc and portli
	 */
	/* this is done in bus_resume */

	/* step 6: restart each of the previously
	 * Running endpoints by ringing their doorbells
	 */

	spin_unlock_irq(&xhci->lock);

	xhci_dbc_resume(xhci);

 done:
	if (retval == 0) {
		/* Resume root hubs only when have pending events. */
		status = readl(&xhci->op_regs->status);
		if (status & STS_EINT) {
			usb_hcd_resume_root_hub(xhci->shared_hcd);
			usb_hcd_resume_root_hub(hcd);
		}
	}

	/*
	 * If system is subject to the Quirk, Compliance Mode Timer needs to
	 * be re-initialized Always after a system resume. Ports are subject
	 * to suffer the Compliance Mode issue again. It doesn't matter if
	 * ports have entered previously to U0 before system's suspension.
	 */
	if ((xhci->quirks & XHCI_COMP_MODE_QUIRK) && !comp_timer_running)
		compliance_mode_recovery_timer_init(xhci);

	if (xhci->quirks & XHCI_ASMEDIA_MODIFY_FLOWCONTROL)
		usb_asmedia_modifyflowcontrol(to_pci_dev(hcd->self.controller));

	/* Re-enable port polling. */
	xhci_dbg(xhci, "%s: starting port polling.\n", __func__);
	set_bit(HCD_FLAG_POLL_RH, &xhci->shared_hcd->flags);
	usb_hcd_poll_rh_status(xhci->shared_hcd);
	set_bit(HCD_FLAG_POLL_RH, &hcd->flags);
	usb_hcd_poll_rh_status(hcd);

	return retval;
}
EXPORT_SYMBOL_GPL(xhci_resume);
#endif	/* CONFIG_PM */

/*-------------------------------------------------------------------------*/

/**
 * xhci_get_endpoint_index - Used for passing endpoint bitmasks between the core and
 * HCDs.  Find the index for an endpoint given its descriptor.  Use the return
 * value to right shift 1 for the bitmask.
 *
 * Index  = (epnum * 2) + direction - 1,
 * where direction = 0 for OUT, 1 for IN.
 * For control endpoints, the IN index is used (OUT index is unused), so
 * index = (epnum * 2) + direction - 1 = (epnum * 2) + 1 - 1 = (epnum * 2)
 */
unsigned int xhci_get_endpoint_index(struct usb_endpoint_descriptor *desc)
{
	unsigned int index;
	if (usb_endpoint_xfer_control(desc))
		index = (unsigned int) (usb_endpoint_num(desc)*2);
	else
		index = (unsigned int) (usb_endpoint_num(desc)*2) +
			(usb_endpoint_dir_in(desc) ? 1 : 0) - 1;
	return index;
}

/* The reverse operation to xhci_get_endpoint_index. Calculate the USB endpoint
 * address from the XHCI endpoint index.
 */
unsigned int xhci_get_endpoint_address(unsigned int ep_index)
{
	unsigned int number = DIV_ROUND_UP(ep_index, 2);
	unsigned int direction = ep_index % 2 ? USB_DIR_OUT : USB_DIR_IN;
	return direction | number;
}

/* Find the flag for this endpoint (for use in the control context).  Use the
 * endpoint index to create a bitmask.  The slot context is bit 0, endpoint 0 is
 * bit 1, etc.
 */
static unsigned int xhci_get_endpoint_flag(struct usb_endpoint_descriptor *desc)
{
	return 1 << (xhci_get_endpoint_index(desc) + 1);
}

/* Find the flag for this endpoint (for use in the control context).  Use the
 * endpoint index to create a bitmask.  The slot context is bit 0, endpoint 0 is
 * bit 1, etc.
 */
static unsigned int xhci_get_endpoint_flag_from_index(unsigned int ep_index)
{
	return 1 << (ep_index + 1);
}

/* Compute the last valid endpoint context index.  Basically, this is the
 * endpoint index plus one.  For slot contexts with more than valid endpoint,
 * we find the most significant bit set in the added contexts flags.
 * e.g. ep 1 IN (with epnum 0x81) => added_ctxs = 0b1000
 * fls(0b1000) = 4, but the endpoint context index is 3, so subtract one.
 */
unsigned int xhci_last_valid_endpoint(u32 added_ctxs)
{
	return fls(added_ctxs) - 1;
}

/* Returns 1 if the arguments are OK;
 * returns 0 this is a root hub; returns -EINVAL for NULL pointers.
 */
static int xhci_check_args(struct usb_hcd *hcd, struct usb_device *udev,
		struct usb_host_endpoint *ep, int check_ep, bool check_virt_dev,
		const char *func) {
	struct xhci_hcd	*xhci;
	struct xhci_virt_device	*virt_dev;

	if (!hcd || (check_ep && !ep) || !udev) {
		pr_debug("xHCI %s called with invalid args\n", func);
		return -EINVAL;
	}
	if (!udev->parent) {
		pr_debug("xHCI %s called for root hub\n", func);
		return 0;
	}

	xhci = hcd_to_xhci(hcd);
	if (check_virt_dev) {
		if (!udev->slot_id || !xhci->devs[udev->slot_id]) {
			xhci_dbg(xhci, "xHCI %s called with unaddressed device\n",
					func);
			return -EINVAL;
		}

		virt_dev = xhci->devs[udev->slot_id];
		if (virt_dev->udev != udev) {
			xhci_dbg(xhci, "xHCI %s called with udev and "
					  "virt_dev does not match\n", func);
			return -EINVAL;
		}
	}

	if (xhci->xhc_state & XHCI_STATE_HALTED)
		return -ENODEV;

	return 1;
}

static int xhci_configure_endpoint(struct xhci_hcd *xhci,
		struct usb_device *udev, struct xhci_command *command,
		bool ctx_change, bool must_succeed);

/*
 * Full speed devices may have a max packet size greater than 8 bytes, but the
 * USB core doesn't know that until it reads the first 8 bytes of the
 * descriptor.  If the usb_device's max packet size changes after that point,
 * we need to issue an evaluate context command and wait on it.
 */
static int xhci_check_maxpacket(struct xhci_hcd *xhci, unsigned int slot_id,
		unsigned int ep_index, struct urb *urb)
{
	struct xhci_container_ctx *out_ctx;
	struct xhci_input_control_ctx *ctrl_ctx;
	struct xhci_ep_ctx *ep_ctx;
	struct xhci_command *command;
	int max_packet_size;
	int hw_max_packet_size;
	int ret = 0;

	out_ctx = xhci->devs[slot_id]->out_ctx;
	ep_ctx = xhci_get_ep_ctx(xhci, out_ctx, ep_index);
	hw_max_packet_size = MAX_PACKET_DECODED(le32_to_cpu(ep_ctx->ep_info2));
	max_packet_size = usb_endpoint_maxp(&urb->dev->ep0.desc);
	if (hw_max_packet_size != max_packet_size) {
		xhci_dbg_trace(xhci,  trace_xhci_dbg_context_change,
				"Max Packet Size for ep 0 changed.");
		xhci_dbg_trace(xhci,  trace_xhci_dbg_context_change,
				"Max packet size in usb_device = %d",
				max_packet_size);
		xhci_dbg_trace(xhci,  trace_xhci_dbg_context_change,
				"Max packet size in xHCI HW = %d",
				hw_max_packet_size);
		xhci_dbg_trace(xhci,  trace_xhci_dbg_context_change,
				"Issuing evaluate context command.");

		/* Set up the input context flags for the command */
		/* FIXME: This won't work if a non-default control endpoint
		 * changes max packet sizes.
		 */

		command = xhci_alloc_command(xhci, true, GFP_KERNEL);
		if (!command)
			return -ENOMEM;

		command->in_ctx = xhci->devs[slot_id]->in_ctx;
		ctrl_ctx = xhci_get_input_control_ctx(command->in_ctx);
		if (!ctrl_ctx) {
			xhci_warn(xhci, "%s: Could not get input context, bad type.\n",
					__func__);
			ret = -ENOMEM;
			goto command_cleanup;
		}
		/* Set up the modified control endpoint 0 */
		xhci_endpoint_copy(xhci, xhci->devs[slot_id]->in_ctx,
				xhci->devs[slot_id]->out_ctx, ep_index);

		ep_ctx = xhci_get_ep_ctx(xhci, command->in_ctx, ep_index);
		ep_ctx->ep_info2 &= cpu_to_le32(~MAX_PACKET_MASK);
		ep_ctx->ep_info2 |= cpu_to_le32(MAX_PACKET(max_packet_size));

		ctrl_ctx->add_flags = cpu_to_le32(EP0_FLAG);
		ctrl_ctx->drop_flags = 0;

		ret = xhci_configure_endpoint(xhci, urb->dev, command,
				true, false);

		/* Clean up the input context for later use by bandwidth
		 * functions.
		 */
		ctrl_ctx->add_flags = cpu_to_le32(SLOT_FLAG);
command_cleanup:
		kfree(command->completion);
		kfree(command);
	}
	return ret;
}

/*
 * non-error returns are a promise to giveback() the urb later
 * we drop ownership so next owner (or urb unlink) can get it
 */
static int xhci_urb_enqueue(struct usb_hcd *hcd, struct urb *urb, gfp_t mem_flags)
{
	struct xhci_hcd *xhci = hcd_to_xhci(hcd);
	unsigned long flags;
	int ret = 0;
	unsigned int slot_id, ep_index, ep_state;
	struct urb_priv	*urb_priv;
	int num_tds;

	if (!urb || xhci_check_args(hcd, urb->dev, urb->ep,
					true, true, __func__) <= 0)
		return -EINVAL;

	slot_id = urb->dev->slot_id;
	ep_index = xhci_get_endpoint_index(&urb->ep->desc);

	if (!HCD_HW_ACCESSIBLE(hcd)) {
		if (!in_interrupt())
			xhci_dbg(xhci, "urb submitted during PCI suspend\n");
		return -ESHUTDOWN;
	}

	if (usb_endpoint_xfer_isoc(&urb->ep->desc))
		num_tds = urb->number_of_packets;
	else if (usb_endpoint_is_bulk_out(&urb->ep->desc) &&
	    urb->transfer_buffer_length > 0 &&
	    urb->transfer_flags & URB_ZERO_PACKET &&
	    !(urb->transfer_buffer_length % usb_endpoint_maxp(&urb->ep->desc)))
		num_tds = 2;
	else
		num_tds = 1;

	urb_priv = kzalloc(sizeof(struct urb_priv) +
			   num_tds * sizeof(struct xhci_td), mem_flags);
	if (!urb_priv)
		return -ENOMEM;

	urb_priv->num_tds = num_tds;
	urb_priv->num_tds_done = 0;
	urb->hcpriv = urb_priv;

	trace_xhci_urb_enqueue(urb);

	if (usb_endpoint_xfer_control(&urb->ep->desc)) {
		/* Check to see if the max packet size for the default control
		 * endpoint changed during FS device enumeration
		 */
		if (urb->dev->speed == USB_SPEED_FULL) {
			ret = xhci_check_maxpacket(xhci, slot_id,
					ep_index, urb);
			if (ret < 0) {
				xhci_urb_free_priv(urb_priv);
				urb->hcpriv = NULL;
				return ret;
			}
		}
	}

	spin_lock_irqsave(&xhci->lock, flags);

	if (xhci->xhc_state & XHCI_STATE_DYING) {
		xhci_dbg(xhci, "Ep 0x%x: URB %p submitted for non-responsive xHCI host.\n",
			 urb->ep->desc.bEndpointAddress, urb);
		ret = -ESHUTDOWN;
		goto free_priv;
	}

	switch (usb_endpoint_type(&urb->ep->desc)) {

	case USB_ENDPOINT_XFER_CONTROL:
		ret = xhci_queue_ctrl_tx(xhci, GFP_ATOMIC, urb,
					 slot_id, ep_index);
		break;
	case USB_ENDPOINT_XFER_BULK:
		ep_state = xhci->devs[slot_id]->eps[ep_index].ep_state;
		if (ep_state & (EP_GETTING_STREAMS | EP_GETTING_NO_STREAMS)) {
			xhci_warn(xhci, "WARN: Can't enqueue URB, ep in streams transition state %x\n",
				  ep_state);
			ret = -EINVAL;
			break;
		}
		ret = xhci_queue_bulk_tx(xhci, GFP_ATOMIC, urb,
					 slot_id, ep_index);
		break;


	case USB_ENDPOINT_XFER_INT:
		ret = xhci_queue_intr_tx(xhci, GFP_ATOMIC, urb,
				slot_id, ep_index);
		break;

	case USB_ENDPOINT_XFER_ISOC:
		ret = xhci_queue_isoc_tx_prepare(xhci, GFP_ATOMIC, urb,
				slot_id, ep_index);
	}

	if (ret) {
free_priv:
		xhci_urb_free_priv(urb_priv);
		urb->hcpriv = NULL;
	}
	spin_unlock_irqrestore(&xhci->lock, flags);
	return ret;
}

/*
 * Remove the URB's TD from the endpoint ring.  This may cause the HC to stop
 * USB transfers, potentially stopping in the middle of a TRB buffer.  The HC
 * should pick up where it left off in the TD, unless a Set Transfer Ring
 * Dequeue Pointer is issued.
 *
 * The TRBs that make up the buffers for the canceled URB will be "removed" from
 * the ring.  Since the ring is a contiguous structure, they can't be physically
 * removed.  Instead, there are two options:
 *
 *  1) If the HC is in the middle of processing the URB to be canceled, we
 *     simply move the ring's dequeue pointer past those TRBs using the Set
 *     Transfer Ring Dequeue Pointer command.  This will be the common case,
 *     when drivers timeout on the last submitted URB and attempt to cancel.
 *
 *  2) If the HC is in the middle of a different TD, we turn the TRBs into a
 *     series of 1-TRB transfer no-op TDs.  (No-ops shouldn't be chained.)  The
 *     HC will need to invalidate the any TRBs it has cached after the stop
 *     endpoint command, as noted in the xHCI 0.95 errata.
 *
 *  3) The TD may have completed by the time the Stop Endpoint Command
 *     completes, so software needs to handle that case too.
 *
 * This function should protect against the TD enqueueing code ringing the
 * doorbell while this code is waiting for a Stop Endpoint command to complete.
 * It also needs to account for multiple cancellations on happening at the same
 * time for the same endpoint.
 *
 * Note that this function can be called in any context, or so says
 * usb_hcd_unlink_urb()
 */
static int xhci_urb_dequeue(struct usb_hcd *hcd, struct urb *urb, int status)
{
	unsigned long flags;
	int ret, i;
	u32 temp;
	struct xhci_hcd *xhci;
	struct urb_priv	*urb_priv;
	struct xhci_td *td;
	unsigned int ep_index;
	struct xhci_ring *ep_ring;
	struct xhci_virt_ep *ep;
	struct xhci_command *command;
	struct xhci_virt_device *vdev;

	xhci = hcd_to_xhci(hcd);
	spin_lock_irqsave(&xhci->lock, flags);

	trace_xhci_urb_dequeue(urb);

	/* Make sure the URB hasn't completed or been unlinked already */
	ret = usb_hcd_check_unlink_urb(hcd, urb, status);
	if (ret)
		goto done;

	/* give back URB now if we can't queue it for cancel */
	vdev = xhci->devs[urb->dev->slot_id];
	urb_priv = urb->hcpriv;
	if (!vdev || !urb_priv)
		goto err_giveback;

	ep_index = xhci_get_endpoint_index(&urb->ep->desc);
	ep = &vdev->eps[ep_index];
	ep_ring = xhci_urb_to_transfer_ring(xhci, urb);
	if (!ep || !ep_ring)
		goto err_giveback;

	/* If xHC is dead take it down and return ALL URBs in xhci_hc_died() */
	temp = readl(&xhci->op_regs->status);
	if (temp == ~(u32)0 || xhci->xhc_state & XHCI_STATE_DYING) {
		xhci_hc_died(xhci);
		goto done;
	}

	if (xhci->xhc_state & XHCI_STATE_HALTED) {
		xhci_dbg_trace(xhci, trace_xhci_dbg_cancel_urb,
				"HC halted, freeing TD manually.");
		for (i = urb_priv->num_tds_done;
		     i < urb_priv->num_tds;
		     i++) {
			td = &urb_priv->td[i];
			if (!list_empty(&td->td_list))
				list_del_init(&td->td_list);
			if (!list_empty(&td->cancelled_td_list))
				list_del_init(&td->cancelled_td_list);
		}
		goto err_giveback;
	}

	i = urb_priv->num_tds_done;
	if (i < urb_priv->num_tds)
		xhci_dbg_trace(xhci, trace_xhci_dbg_cancel_urb,
				"Cancel URB %p, dev %s, ep 0x%x, "
				"starting at offset 0x%llx",
				urb, urb->dev->devpath,
				urb->ep->desc.bEndpointAddress,
				(unsigned long long) xhci_trb_virt_to_dma(
					urb_priv->td[i].start_seg,
					urb_priv->td[i].first_trb));

	for (; i < urb_priv->num_tds; i++) {
		td = &urb_priv->td[i];
		list_add_tail(&td->cancelled_td_list, &ep->cancelled_td_list);
	}

	/* Queue a stop endpoint command, but only if this is
	 * the first cancellation to be handled.
	 */
	if (!(ep->ep_state & EP_STOP_CMD_PENDING)) {
		command = xhci_alloc_command(xhci, false, GFP_ATOMIC);
		if (!command) {
			ret = -ENOMEM;
			goto done;
		}
		ep->ep_state |= EP_STOP_CMD_PENDING;
		ep->stop_cmd_timer.expires = jiffies +
			XHCI_STOP_EP_CMD_TIMEOUT * HZ;
		add_timer(&ep->stop_cmd_timer);
		xhci_queue_stop_endpoint(xhci, command, urb->dev->slot_id,
					 ep_index, 0);
		xhci_ring_cmd_db(xhci);
	}
done:
	spin_unlock_irqrestore(&xhci->lock, flags);
	return ret;

err_giveback:
	if (urb_priv)
		xhci_urb_free_priv(urb_priv);
	usb_hcd_unlink_urb_from_ep(hcd, urb);
	spin_unlock_irqrestore(&xhci->lock, flags);
	usb_hcd_giveback_urb(hcd, urb, -ESHUTDOWN);
	return ret;
}

/* Drop an endpoint from a new bandwidth configuration for this device.
 * Only one call to this function is allowed per endpoint before
 * check_bandwidth() or reset_bandwidth() must be called.
 * A call to xhci_drop_endpoint() followed by a call to xhci_add_endpoint() will
 * add the endpoint to the schedule with possibly new parameters denoted by a
 * different endpoint descriptor in usb_host_endpoint.
 * A call to xhci_add_endpoint() followed by a call to xhci_drop_endpoint() is
 * not allowed.
 *
 * The USB core will not allow URBs to be queued to an endpoint that is being
 * disabled, so there's no need for mutual exclusion to protect
 * the xhci->devs[slot_id] structure.
 */
static int xhci_drop_endpoint(struct usb_hcd *hcd, struct usb_device *udev,
		struct usb_host_endpoint *ep)
{
	struct xhci_hcd *xhci;
	struct xhci_container_ctx *in_ctx, *out_ctx;
	struct xhci_input_control_ctx *ctrl_ctx;
	unsigned int ep_index;
	struct xhci_ep_ctx *ep_ctx;
	u32 drop_flag;
	u32 new_add_flags, new_drop_flags;
	int ret;

	ret = xhci_check_args(hcd, udev, ep, 1, true, __func__);
	if (ret <= 0)
		return ret;
	xhci = hcd_to_xhci(hcd);
	if (xhci->xhc_state & XHCI_STATE_DYING)
		return -ENODEV;

	xhci_dbg(xhci, "%s called for udev %p\n", __func__, udev);
	drop_flag = xhci_get_endpoint_flag(&ep->desc);
	if (drop_flag == SLOT_FLAG || drop_flag == EP0_FLAG) {
		xhci_dbg(xhci, "xHCI %s - can't drop slot or ep 0 %#x\n",
				__func__, drop_flag);
		return 0;
	}

	in_ctx = xhci->devs[udev->slot_id]->in_ctx;
	out_ctx = xhci->devs[udev->slot_id]->out_ctx;
	ctrl_ctx = xhci_get_input_control_ctx(in_ctx);
	if (!ctrl_ctx) {
		xhci_warn(xhci, "%s: Could not get input context, bad type.\n",
				__func__);
		return 0;
	}

	ep_index = xhci_get_endpoint_index(&ep->desc);
	ep_ctx = xhci_get_ep_ctx(xhci, out_ctx, ep_index);
	/* If the HC already knows the endpoint is disabled,
	 * or the HCD has noted it is disabled, ignore this request
	 */
	if ((GET_EP_CTX_STATE(ep_ctx) == EP_STATE_DISABLED) ||
	    le32_to_cpu(ctrl_ctx->drop_flags) &
	    xhci_get_endpoint_flag(&ep->desc)) {
		/* Do not warn when called after a usb_device_reset */
		if (xhci->devs[udev->slot_id]->eps[ep_index].ring != NULL)
			xhci_warn(xhci, "xHCI %s called with disabled ep %p\n",
				  __func__, ep);
		return 0;
	}

	ctrl_ctx->drop_flags |= cpu_to_le32(drop_flag);
	new_drop_flags = le32_to_cpu(ctrl_ctx->drop_flags);

	ctrl_ctx->add_flags &= cpu_to_le32(~drop_flag);
	new_add_flags = le32_to_cpu(ctrl_ctx->add_flags);

	xhci_debugfs_remove_endpoint(xhci, xhci->devs[udev->slot_id], ep_index);

	xhci_endpoint_zero(xhci, xhci->devs[udev->slot_id], ep);

	if (xhci->quirks & XHCI_MTK_HOST)
		xhci_mtk_drop_ep_quirk(hcd, udev, ep);

	xhci_dbg(xhci, "drop ep 0x%x, slot id %d, new drop flags = %#x, new add flags = %#x\n",
			(unsigned int) ep->desc.bEndpointAddress,
			udev->slot_id,
			(unsigned int) new_drop_flags,
			(unsigned int) new_add_flags);
	return 0;
}

/* Add an endpoint to a new possible bandwidth configuration for this device.
 * Only one call to this function is allowed per endpoint before
 * check_bandwidth() or reset_bandwidth() must be called.
 * A call to xhci_drop_endpoint() followed by a call to xhci_add_endpoint() will
 * add the endpoint to the schedule with possibly new parameters denoted by a
 * different endpoint descriptor in usb_host_endpoint.
 * A call to xhci_add_endpoint() followed by a call to xhci_drop_endpoint() is
 * not allowed.
 *
 * The USB core will not allow URBs to be queued to an endpoint until the
 * configuration or alt setting is installed in the device, so there's no need
 * for mutual exclusion to protect the xhci->devs[slot_id] structure.
 */
static int xhci_add_endpoint(struct usb_hcd *hcd, struct usb_device *udev,
		struct usb_host_endpoint *ep)
{
	struct xhci_hcd *xhci;
	struct xhci_container_ctx *in_ctx;
	unsigned int ep_index;
	struct xhci_input_control_ctx *ctrl_ctx;
	u32 added_ctxs;
	u32 new_add_flags, new_drop_flags;
	struct xhci_virt_device *virt_dev;
	int ret = 0;

	ret = xhci_check_args(hcd, udev, ep, 1, true, __func__);
	if (ret <= 0) {
		/* So we won't queue a reset ep command for a root hub */
		ep->hcpriv = NULL;
		return ret;
	}
	xhci = hcd_to_xhci(hcd);
	if (xhci->xhc_state & XHCI_STATE_DYING)
		return -ENODEV;

	added_ctxs = xhci_get_endpoint_flag(&ep->desc);
	if (added_ctxs == SLOT_FLAG || added_ctxs == EP0_FLAG) {
		/* FIXME when we have to issue an evaluate endpoint command to
		 * deal with ep0 max packet size changing once we get the
		 * descriptors
		 */
		xhci_dbg(xhci, "xHCI %s - can't add slot or ep 0 %#x\n",
				__func__, added_ctxs);
		return 0;
	}

	virt_dev = xhci->devs[udev->slot_id];
	in_ctx = virt_dev->in_ctx;
	ctrl_ctx = xhci_get_input_control_ctx(in_ctx);
	if (!ctrl_ctx) {
		xhci_warn(xhci, "%s: Could not get input context, bad type.\n",
				__func__);
		return 0;
	}

	ep_index = xhci_get_endpoint_index(&ep->desc);
	/* If this endpoint is already in use, and the upper layers are trying
	 * to add it again without dropping it, reject the addition.
	 */
	if (virt_dev->eps[ep_index].ring &&
			!(le32_to_cpu(ctrl_ctx->drop_flags) & added_ctxs)) {
		xhci_warn(xhci, "Trying to add endpoint 0x%x "
				"without dropping it.\n",
				(unsigned int) ep->desc.bEndpointAddress);
		return -EINVAL;
	}

	/* If the HCD has already noted the endpoint is enabled,
	 * ignore this request.
	 */
	if (le32_to_cpu(ctrl_ctx->add_flags) & added_ctxs) {
		xhci_warn(xhci, "xHCI %s called with enabled ep %p\n",
				__func__, ep);
		return 0;
	}

	/*
	 * Configuration and alternate setting changes must be done in
	 * process context, not interrupt context (or so documenation
	 * for usb_set_interface() and usb_set_configuration() claim).
	 */
	if (xhci_endpoint_init(xhci, virt_dev, udev, ep, GFP_NOIO) < 0) {
		dev_dbg(&udev->dev, "%s - could not initialize ep %#x\n",
				__func__, ep->desc.bEndpointAddress);
		return -ENOMEM;
	}

	if (xhci->quirks & XHCI_MTK_HOST) {
		ret = xhci_mtk_add_ep_quirk(hcd, udev, ep);
		if (ret < 0) {
			xhci_ring_free(xhci, virt_dev->eps[ep_index].new_ring);
			virt_dev->eps[ep_index].new_ring = NULL;
			return ret;
		}
	}

	ctrl_ctx->add_flags |= cpu_to_le32(added_ctxs);
	new_add_flags = le32_to_cpu(ctrl_ctx->add_flags);

	/* If xhci_endpoint_disable() was called for this endpoint, but the
	 * xHC hasn't been notified yet through the check_bandwidth() call,
	 * this re-adds a new state for the endpoint from the new endpoint
	 * descriptors.  We must drop and re-add this endpoint, so we leave the
	 * drop flags alone.
	 */
	new_drop_flags = le32_to_cpu(ctrl_ctx->drop_flags);

	/* Store the usb_device pointer for later use */
	ep->hcpriv = udev;

	xhci_debugfs_create_endpoint(xhci, virt_dev, ep_index);

	xhci_dbg(xhci, "add ep 0x%x, slot id %d, new drop flags = %#x, new add flags = %#x\n",
			(unsigned int) ep->desc.bEndpointAddress,
			udev->slot_id,
			(unsigned int) new_drop_flags,
			(unsigned int) new_add_flags);
	return 0;
}

static void xhci_zero_in_ctx(struct xhci_hcd *xhci, struct xhci_virt_device *virt_dev)
{
	struct xhci_input_control_ctx *ctrl_ctx;
	struct xhci_ep_ctx *ep_ctx;
	struct xhci_slot_ctx *slot_ctx;
	int i;

	ctrl_ctx = xhci_get_input_control_ctx(virt_dev->in_ctx);
	if (!ctrl_ctx) {
		xhci_warn(xhci, "%s: Could not get input context, bad type.\n",
				__func__);
		return;
	}

	/* When a device's add flag and drop flag are zero, any subsequent
	 * configure endpoint command will leave that endpoint's state
	 * untouched.  Make sure we don't leave any old state in the input
	 * endpoint contexts.
	 */
	ctrl_ctx->drop_flags = 0;
	ctrl_ctx->add_flags = 0;
	slot_ctx = xhci_get_slot_ctx(xhci, virt_dev->in_ctx);
	slot_ctx->dev_info &= cpu_to_le32(~LAST_CTX_MASK);
	/* Endpoint 0 is always valid */
	slot_ctx->dev_info |= cpu_to_le32(LAST_CTX(1));
	for (i = 1; i < 31; i++) {
		ep_ctx = xhci_get_ep_ctx(xhci, virt_dev->in_ctx, i);
		ep_ctx->ep_info = 0;
		ep_ctx->ep_info2 = 0;
		ep_ctx->deq = 0;
		ep_ctx->tx_info = 0;
	}
}

static int xhci_configure_endpoint_result(struct xhci_hcd *xhci,
		struct usb_device *udev, u32 *cmd_status)
{
	int ret;

	switch (*cmd_status) {
	case COMP_COMMAND_ABORTED:
	case COMP_COMMAND_RING_STOPPED:
		xhci_warn(xhci, "Timeout while waiting for configure endpoint command\n");
		ret = -ETIME;
		break;
	case COMP_RESOURCE_ERROR:
		dev_warn(&udev->dev,
			 "Not enough host controller resources for new device state.\n");
		ret = -ENOMEM;
		/* FIXME: can we allocate more resources for the HC? */
		break;
	case COMP_BANDWIDTH_ERROR:
	case COMP_SECONDARY_BANDWIDTH_ERROR:
		dev_warn(&udev->dev,
			 "Not enough bandwidth for new device state.\n");
		ret = -ENOSPC;
		/* FIXME: can we go back to the old state? */
		break;
	case COMP_TRB_ERROR:
		/* the HCD set up something wrong */
		dev_warn(&udev->dev, "ERROR: Endpoint drop flag = 0, "
				"add flag = 1, "
				"and endpoint is not disabled.\n");
		ret = -EINVAL;
		break;
	case COMP_INCOMPATIBLE_DEVICE_ERROR:
		dev_warn(&udev->dev,
			 "ERROR: Incompatible device for endpoint configure command.\n");
		ret = -ENODEV;
		break;
	case COMP_SUCCESS:
		xhci_dbg_trace(xhci, trace_xhci_dbg_context_change,
				"Successful Endpoint Configure command");
		ret = 0;
		break;
	default:
		xhci_err(xhci, "ERROR: unexpected command completion code 0x%x.\n",
				*cmd_status);
		ret = -EINVAL;
		break;
	}
	return ret;
}

static int xhci_evaluate_context_result(struct xhci_hcd *xhci,
		struct usb_device *udev, u32 *cmd_status)
{
	int ret;

	switch (*cmd_status) {
	case COMP_COMMAND_ABORTED:
	case COMP_COMMAND_RING_STOPPED:
		xhci_warn(xhci, "Timeout while waiting for evaluate context command\n");
		ret = -ETIME;
		break;
	case COMP_PARAMETER_ERROR:
		dev_warn(&udev->dev,
			 "WARN: xHCI driver setup invalid evaluate context command.\n");
		ret = -EINVAL;
		break;
	case COMP_SLOT_NOT_ENABLED_ERROR:
		dev_warn(&udev->dev,
			"WARN: slot not enabled for evaluate context command.\n");
		ret = -EINVAL;
		break;
	case COMP_CONTEXT_STATE_ERROR:
		dev_warn(&udev->dev,
			"WARN: invalid context state for evaluate context command.\n");
		ret = -EINVAL;
		break;
	case COMP_INCOMPATIBLE_DEVICE_ERROR:
		dev_warn(&udev->dev,
			"ERROR: Incompatible device for evaluate context command.\n");
		ret = -ENODEV;
		break;
	case COMP_MAX_EXIT_LATENCY_TOO_LARGE_ERROR:
		/* Max Exit Latency too large error */
		dev_warn(&udev->dev, "WARN: Max Exit Latency too large\n");
		ret = -EINVAL;
		break;
	case COMP_SUCCESS:
		xhci_dbg_trace(xhci, trace_xhci_dbg_context_change,
				"Successful evaluate context command");
		ret = 0;
		break;
	default:
		xhci_err(xhci, "ERROR: unexpected command completion code 0x%x.\n",
			*cmd_status);
		ret = -EINVAL;
		break;
	}
	return ret;
}

static u32 xhci_count_num_new_endpoints(struct xhci_hcd *xhci,
		struct xhci_input_control_ctx *ctrl_ctx)
{
	u32 valid_add_flags;
	u32 valid_drop_flags;

	/* Ignore the slot flag (bit 0), and the default control endpoint flag
	 * (bit 1).  The default control endpoint is added during the Address
	 * Device command and is never removed until the slot is disabled.
	 */
	valid_add_flags = le32_to_cpu(ctrl_ctx->add_flags) >> 2;
	valid_drop_flags = le32_to_cpu(ctrl_ctx->drop_flags) >> 2;

	/* Use hweight32 to count the number of ones in the add flags, or
	 * number of endpoints added.  Don't count endpoints that are changed
	 * (both added and dropped).
	 */
	return hweight32(valid_add_flags) -
		hweight32(valid_add_flags & valid_drop_flags);
}

static unsigned int xhci_count_num_dropped_endpoints(struct xhci_hcd *xhci,
		struct xhci_input_control_ctx *ctrl_ctx)
{
	u32 valid_add_flags;
	u32 valid_drop_flags;

	valid_add_flags = le32_to_cpu(ctrl_ctx->add_flags) >> 2;
	valid_drop_flags = le32_to_cpu(ctrl_ctx->drop_flags) >> 2;

	return hweight32(valid_drop_flags) -
		hweight32(valid_add_flags & valid_drop_flags);
}

/*
 * We need to reserve the new number of endpoints before the configure endpoint
 * command completes.  We can't subtract the dropped endpoints from the number
 * of active endpoints until the command completes because we can oversubscribe
 * the host in this case:
 *
 *  - the first configure endpoint command drops more endpoints than it adds
 *  - a second configure endpoint command that adds more endpoints is queued
 *  - the first configure endpoint command fails, so the config is unchanged
 *  - the second command may succeed, even though there isn't enough resources
 *
 * Must be called with xhci->lock held.
 */
static int xhci_reserve_host_resources(struct xhci_hcd *xhci,
		struct xhci_input_control_ctx *ctrl_ctx)
{
	u32 added_eps;

	added_eps = xhci_count_num_new_endpoints(xhci, ctrl_ctx);
	if (xhci->num_active_eps + added_eps > xhci->limit_active_eps) {
		xhci_dbg_trace(xhci, trace_xhci_dbg_quirks,
				"Not enough ep ctxs: "
				"%u active, need to add %u, limit is %u.",
				xhci->num_active_eps, added_eps,
				xhci->limit_active_eps);
		return -ENOMEM;
	}
	xhci->num_active_eps += added_eps;
	xhci_dbg_trace(xhci, trace_xhci_dbg_quirks,
			"Adding %u ep ctxs, %u now active.", added_eps,
			xhci->num_active_eps);
	return 0;
}

/*
 * The configure endpoint was failed by the xHC for some other reason, so we
 * need to revert the resources that failed configuration would have used.
 *
 * Must be called with xhci->lock held.
 */
static void xhci_free_host_resources(struct xhci_hcd *xhci,
		struct xhci_input_control_ctx *ctrl_ctx)
{
	u32 num_failed_eps;

	num_failed_eps = xhci_count_num_new_endpoints(xhci, ctrl_ctx);
	xhci->num_active_eps -= num_failed_eps;
	xhci_dbg_trace(xhci, trace_xhci_dbg_quirks,
			"Removing %u failed ep ctxs, %u now active.",
			num_failed_eps,
			xhci->num_active_eps);
}

/*
 * Now that the command has completed, clean up the active endpoint count by
 * subtracting out the endpoints that were dropped (but not changed).
 *
 * Must be called with xhci->lock held.
 */
static void xhci_finish_resource_reservation(struct xhci_hcd *xhci,
		struct xhci_input_control_ctx *ctrl_ctx)
{
	u32 num_dropped_eps;

	num_dropped_eps = xhci_count_num_dropped_endpoints(xhci, ctrl_ctx);
	xhci->num_active_eps -= num_dropped_eps;
	if (num_dropped_eps)
		xhci_dbg_trace(xhci, trace_xhci_dbg_quirks,
				"Removing %u dropped ep ctxs, %u now active.",
				num_dropped_eps,
				xhci->num_active_eps);
}

static unsigned int xhci_get_block_size(struct usb_device *udev)
{
	switch (udev->speed) {
	case USB_SPEED_LOW:
	case USB_SPEED_FULL:
		return FS_BLOCK;
	case USB_SPEED_HIGH:
		return HS_BLOCK;
	case USB_SPEED_SUPER:
	case USB_SPEED_SUPER_PLUS:
		return SS_BLOCK;
	case USB_SPEED_UNKNOWN:
	case USB_SPEED_WIRELESS:
	default:
		/* Should never happen */
		return 1;
	}
}

static unsigned int
xhci_get_largest_overhead(struct xhci_interval_bw *interval_bw)
{
	if (interval_bw->overhead[LS_OVERHEAD_TYPE])
		return LS_OVERHEAD;
	if (interval_bw->overhead[FS_OVERHEAD_TYPE])
		return FS_OVERHEAD;
	return HS_OVERHEAD;
}

/* If we are changing a LS/FS device under a HS hub,
 * make sure (if we are activating a new TT) that the HS bus has enough
 * bandwidth for this new TT.
 */
static int xhci_check_tt_bw_table(struct xhci_hcd *xhci,
		struct xhci_virt_device *virt_dev,
		int old_active_eps)
{
	struct xhci_interval_bw_table *bw_table;
	struct xhci_tt_bw_info *tt_info;

	/* Find the bandwidth table for the root port this TT is attached to. */
	bw_table = &xhci->rh_bw[virt_dev->real_port - 1].bw_table;
	tt_info = virt_dev->tt_info;
	/* If this TT already had active endpoints, the bandwidth for this TT
	 * has already been added.  Removing all periodic endpoints (and thus
	 * making the TT enactive) will only decrease the bandwidth used.
	 */
	if (old_active_eps)
		return 0;
	if (old_active_eps == 0 && tt_info->active_eps != 0) {
		if (bw_table->bw_used + TT_HS_OVERHEAD > HS_BW_LIMIT)
			return -ENOMEM;
		return 0;
	}
	/* Not sure why we would have no new active endpoints...
	 *
	 * Maybe because of an Evaluate Context change for a hub update or a
	 * control endpoint 0 max packet size change?
	 * FIXME: skip the bandwidth calculation in that case.
	 */
	return 0;
}

static int xhci_check_ss_bw(struct xhci_hcd *xhci,
		struct xhci_virt_device *virt_dev)
{
	unsigned int bw_reserved;

	bw_reserved = DIV_ROUND_UP(SS_BW_RESERVED*SS_BW_LIMIT_IN, 100);
	if (virt_dev->bw_table->ss_bw_in > (SS_BW_LIMIT_IN - bw_reserved))
		return -ENOMEM;

	bw_reserved = DIV_ROUND_UP(SS_BW_RESERVED*SS_BW_LIMIT_OUT, 100);
	if (virt_dev->bw_table->ss_bw_out > (SS_BW_LIMIT_OUT - bw_reserved))
		return -ENOMEM;

	return 0;
}

/*
 * This algorithm is a very conservative estimate of the worst-case scheduling
 * scenario for any one interval.  The hardware dynamically schedules the
 * packets, so we can't tell which microframe could be the limiting factor in
 * the bandwidth scheduling.  This only takes into account periodic endpoints.
 *
 * Obviously, we can't solve an NP complete problem to find the minimum worst
 * case scenario.  Instead, we come up with an estimate that is no less than
 * the worst case bandwidth used for any one microframe, but may be an
 * over-estimate.
 *
 * We walk the requirements for each endpoint by interval, starting with the
 * smallest interval, and place packets in the schedule where there is only one
 * possible way to schedule packets for that interval.  In order to simplify
 * this algorithm, we record the largest max packet size for each interval, and
 * assume all packets will be that size.
 *
 * For interval 0, we obviously must schedule all packets for each interval.
 * The bandwidth for interval 0 is just the amount of data to be transmitted
 * (the sum of all max ESIT payload sizes, plus any overhead per packet times
 * the number of packets).
 *
 * For interval 1, we have two possible microframes to schedule those packets
 * in.  For this algorithm, if we can schedule the same number of packets for
 * each possible scheduling opportunity (each microframe), we will do so.  The
 * remaining number of packets will be saved to be transmitted in the gaps in
 * the next interval's scheduling sequence.
 *
 * As we move those remaining packets to be scheduled with interval 2 packets,
 * we have to double the number of remaining packets to transmit.  This is
 * because the intervals are actually powers of 2, and we would be transmitting
 * the previous interval's packets twice in this interval.  We also have to be
 * sure that when we look at the largest max packet size for this interval, we
 * also look at the largest max packet size for the remaining packets and take
 * the greater of the two.
 *
 * The algorithm continues to evenly distribute packets in each scheduling
 * opportunity, and push the remaining packets out, until we get to the last
 * interval.  Then those packets and their associated overhead are just added
 * to the bandwidth used.
 */
static int xhci_check_bw_table(struct xhci_hcd *xhci,
		struct xhci_virt_device *virt_dev,
		int old_active_eps)
{
	unsigned int bw_reserved;
	unsigned int max_bandwidth;
	unsigned int bw_used;
	unsigned int block_size;
	struct xhci_interval_bw_table *bw_table;
	unsigned int packet_size = 0;
	unsigned int overhead = 0;
	unsigned int packets_transmitted = 0;
	unsigned int packets_remaining = 0;
	unsigned int i;

	if (virt_dev->udev->speed >= USB_SPEED_SUPER)
		return xhci_check_ss_bw(xhci, virt_dev);

	if (virt_dev->udev->speed == USB_SPEED_HIGH) {
		max_bandwidth = HS_BW_LIMIT;
		/* Convert percent of bus BW reserved to blocks reserved */
		bw_reserved = DIV_ROUND_UP(HS_BW_RESERVED * max_bandwidth, 100);
	} else {
		max_bandwidth = FS_BW_LIMIT;
		bw_reserved = DIV_ROUND_UP(FS_BW_RESERVED * max_bandwidth, 100);
	}

	bw_table = virt_dev->bw_table;
	/* We need to translate the max packet size and max ESIT payloads into
	 * the units the hardware uses.
	 */
	block_size = xhci_get_block_size(virt_dev->udev);

	/* If we are manipulating a LS/FS device under a HS hub, double check
	 * that the HS bus has enough bandwidth if we are activing a new TT.
	 */
	if (virt_dev->tt_info) {
		xhci_dbg_trace(xhci, trace_xhci_dbg_quirks,
				"Recalculating BW for rootport %u",
				virt_dev->real_port);
		if (xhci_check_tt_bw_table(xhci, virt_dev, old_active_eps)) {
			xhci_warn(xhci, "Not enough bandwidth on HS bus for "
					"newly activated TT.\n");
			return -ENOMEM;
		}
		xhci_dbg_trace(xhci, trace_xhci_dbg_quirks,
				"Recalculating BW for TT slot %u port %u",
				virt_dev->tt_info->slot_id,
				virt_dev->tt_info->ttport);
	} else {
		xhci_dbg_trace(xhci, trace_xhci_dbg_quirks,
				"Recalculating BW for rootport %u",
				virt_dev->real_port);
	}

	/* Add in how much bandwidth will be used for interval zero, or the
	 * rounded max ESIT payload + number of packets * largest overhead.
	 */
	bw_used = DIV_ROUND_UP(bw_table->interval0_esit_payload, block_size) +
		bw_table->interval_bw[0].num_packets *
		xhci_get_largest_overhead(&bw_table->interval_bw[0]);

	for (i = 1; i < XHCI_MAX_INTERVAL; i++) {
		unsigned int bw_added;
		unsigned int largest_mps;
		unsigned int interval_overhead;

		/*
		 * How many packets could we transmit in this interval?
		 * If packets didn't fit in the previous interval, we will need
		 * to transmit that many packets twice within this interval.
		 */
		packets_remaining = 2 * packets_remaining +
			bw_table->interval_bw[i].num_packets;

		/* Find the largest max packet size of this or the previous
		 * interval.
		 */
		if (list_empty(&bw_table->interval_bw[i].endpoints))
			largest_mps = 0;
		else {
			struct xhci_virt_ep *virt_ep;
			struct list_head *ep_entry;

			ep_entry = bw_table->interval_bw[i].endpoints.next;
			virt_ep = list_entry(ep_entry,
					struct xhci_virt_ep, bw_endpoint_list);
			/* Convert to blocks, rounding up */
			largest_mps = DIV_ROUND_UP(
					virt_ep->bw_info.max_packet_size,
					block_size);
		}
		if (largest_mps > packet_size)
			packet_size = largest_mps;

		/* Use the larger overhead of this or the previous interval. */
		interval_overhead = xhci_get_largest_overhead(
				&bw_table->interval_bw[i]);
		if (interval_overhead > overhead)
			overhead = interval_overhead;

		/* How many packets can we evenly distribute across
		 * (1 << (i + 1)) possible scheduling opportunities?
		 */
		packets_transmitted = packets_remaining >> (i + 1);

		/* Add in the bandwidth used for those scheduled packets */
		bw_added = packets_transmitted * (overhead + packet_size);

		/* How many packets do we have remaining to transmit? */
		packets_remaining = packets_remaining % (1 << (i + 1));

		/* What largest max packet size should those packets have? */
		/* If we've transmitted all packets, don't carry over the
		 * largest packet size.
		 */
		if (packets_remaining == 0) {
			packet_size = 0;
			overhead = 0;
		} else if (packets_transmitted > 0) {
			/* Otherwise if we do have remaining packets, and we've
			 * scheduled some packets in this interval, take the
			 * largest max packet size from endpoints with this
			 * interval.
			 */
			packet_size = largest_mps;
			overhead = interval_overhead;
		}
		/* Otherwise carry over packet_size and overhead from the last
		 * time we had a remainder.
		 */
		bw_used += bw_added;
		if (bw_used > max_bandwidth) {
			xhci_warn(xhci, "Not enough bandwidth. "
					"Proposed: %u, Max: %u\n",
				bw_used, max_bandwidth);
			return -ENOMEM;
		}
	}
	/*
	 * Ok, we know we have some packets left over after even-handedly
	 * scheduling interval 15.  We don't know which microframes they will
	 * fit into, so we over-schedule and say they will be scheduled every
	 * microframe.
	 */
	if (packets_remaining > 0)
		bw_used += overhead + packet_size;

	if (!virt_dev->tt_info && virt_dev->udev->speed == USB_SPEED_HIGH) {
		unsigned int port_index = virt_dev->real_port - 1;

		/* OK, we're manipulating a HS device attached to a
		 * root port bandwidth domain.  Include the number of active TTs
		 * in the bandwidth used.
		 */
		bw_used += TT_HS_OVERHEAD *
			xhci->rh_bw[port_index].num_active_tts;
	}

	xhci_dbg_trace(xhci, trace_xhci_dbg_quirks,
		"Final bandwidth: %u, Limit: %u, Reserved: %u, "
		"Available: %u " "percent",
		bw_used, max_bandwidth, bw_reserved,
		(max_bandwidth - bw_used - bw_reserved) * 100 /
		max_bandwidth);

	bw_used += bw_reserved;
	if (bw_used > max_bandwidth) {
		xhci_warn(xhci, "Not enough bandwidth. Proposed: %u, Max: %u\n",
				bw_used, max_bandwidth);
		return -ENOMEM;
	}

	bw_table->bw_used = bw_used;
	return 0;
}

static bool xhci_is_async_ep(unsigned int ep_type)
{
	return (ep_type != ISOC_OUT_EP && ep_type != INT_OUT_EP &&
					ep_type != ISOC_IN_EP &&
					ep_type != INT_IN_EP);
}

static bool xhci_is_sync_in_ep(unsigned int ep_type)
{
	return (ep_type == ISOC_IN_EP || ep_type == INT_IN_EP);
}

static unsigned int xhci_get_ss_bw_consumed(struct xhci_bw_info *ep_bw)
{
	unsigned int mps = DIV_ROUND_UP(ep_bw->max_packet_size, SS_BLOCK);

	if (ep_bw->ep_interval == 0)
		return SS_OVERHEAD_BURST +
			(ep_bw->mult * ep_bw->num_packets *
					(SS_OVERHEAD + mps));
	return DIV_ROUND_UP(ep_bw->mult * ep_bw->num_packets *
				(SS_OVERHEAD + mps + SS_OVERHEAD_BURST),
				1 << ep_bw->ep_interval);

}

static void xhci_drop_ep_from_interval_table(struct xhci_hcd *xhci,
		struct xhci_bw_info *ep_bw,
		struct xhci_interval_bw_table *bw_table,
		struct usb_device *udev,
		struct xhci_virt_ep *virt_ep,
		struct xhci_tt_bw_info *tt_info)
{
	struct xhci_interval_bw	*interval_bw;
	int normalized_interval;

	if (xhci_is_async_ep(ep_bw->type))
		return;

	if (udev->speed >= USB_SPEED_SUPER) {
		if (xhci_is_sync_in_ep(ep_bw->type))
			xhci->devs[udev->slot_id]->bw_table->ss_bw_in -=
				xhci_get_ss_bw_consumed(ep_bw);
		else
			xhci->devs[udev->slot_id]->bw_table->ss_bw_out -=
				xhci_get_ss_bw_consumed(ep_bw);
		return;
	}

	/* SuperSpeed endpoints never get added to intervals in the table, so
	 * this check is only valid for HS/FS/LS devices.
	 */
	if (list_empty(&virt_ep->bw_endpoint_list))
		return;
	/* For LS/FS devices, we need to translate the interval expressed in
	 * microframes to frames.
	 */
	if (udev->speed == USB_SPEED_HIGH)
		normalized_interval = ep_bw->ep_interval;
	else
		normalized_interval = ep_bw->ep_interval - 3;

	if (normalized_interval == 0)
		bw_table->interval0_esit_payload -= ep_bw->max_esit_payload;
	interval_bw = &bw_table->interval_bw[normalized_interval];
	interval_bw->num_packets -= ep_bw->num_packets;
	switch (udev->speed) {
	case USB_SPEED_LOW:
		interval_bw->overhead[LS_OVERHEAD_TYPE] -= 1;
		break;
	case USB_SPEED_FULL:
		interval_bw->overhead[FS_OVERHEAD_TYPE] -= 1;
		break;
	case USB_SPEED_HIGH:
		interval_bw->overhead[HS_OVERHEAD_TYPE] -= 1;
		break;
	case USB_SPEED_SUPER:
	case USB_SPEED_SUPER_PLUS:
	case USB_SPEED_UNKNOWN:
	case USB_SPEED_WIRELESS:
		/* Should never happen because only LS/FS/HS endpoints will get
		 * added to the endpoint list.
		 */
		return;
	}
	if (tt_info)
		tt_info->active_eps -= 1;
	list_del_init(&virt_ep->bw_endpoint_list);
}

static void xhci_add_ep_to_interval_table(struct xhci_hcd *xhci,
		struct xhci_bw_info *ep_bw,
		struct xhci_interval_bw_table *bw_table,
		struct usb_device *udev,
		struct xhci_virt_ep *virt_ep,
		struct xhci_tt_bw_info *tt_info)
{
	struct xhci_interval_bw	*interval_bw;
	struct xhci_virt_ep *smaller_ep;
	int normalized_interval;

	if (xhci_is_async_ep(ep_bw->type))
		return;

	if (udev->speed == USB_SPEED_SUPER) {
		if (xhci_is_sync_in_ep(ep_bw->type))
			xhci->devs[udev->slot_id]->bw_table->ss_bw_in +=
				xhci_get_ss_bw_consumed(ep_bw);
		else
			xhci->devs[udev->slot_id]->bw_table->ss_bw_out +=
				xhci_get_ss_bw_consumed(ep_bw);
		return;
	}

	/* For LS/FS devices, we need to translate the interval expressed in
	 * microframes to frames.
	 */
	if (udev->speed == USB_SPEED_HIGH)
		normalized_interval = ep_bw->ep_interval;
	else
		normalized_interval = ep_bw->ep_interval - 3;

	if (normalized_interval == 0)
		bw_table->interval0_esit_payload += ep_bw->max_esit_payload;
	interval_bw = &bw_table->interval_bw[normalized_interval];
	interval_bw->num_packets += ep_bw->num_packets;
	switch (udev->speed) {
	case USB_SPEED_LOW:
		interval_bw->overhead[LS_OVERHEAD_TYPE] += 1;
		break;
	case USB_SPEED_FULL:
		interval_bw->overhead[FS_OVERHEAD_TYPE] += 1;
		break;
	case USB_SPEED_HIGH:
		interval_bw->overhead[HS_OVERHEAD_TYPE] += 1;
		break;
	case USB_SPEED_SUPER:
	case USB_SPEED_SUPER_PLUS:
	case USB_SPEED_UNKNOWN:
	case USB_SPEED_WIRELESS:
		/* Should never happen because only LS/FS/HS endpoints will get
		 * added to the endpoint list.
		 */
		return;
	}

	if (tt_info)
		tt_info->active_eps += 1;
	/* Insert the endpoint into the list, largest max packet size first. */
	list_for_each_entry(smaller_ep, &interval_bw->endpoints,
			bw_endpoint_list) {
		if (ep_bw->max_packet_size >=
				smaller_ep->bw_info.max_packet_size) {
			/* Add the new ep before the smaller endpoint */
			list_add_tail(&virt_ep->bw_endpoint_list,
					&smaller_ep->bw_endpoint_list);
			return;
		}
	}
	/* Add the new endpoint at the end of the list. */
	list_add_tail(&virt_ep->bw_endpoint_list,
			&interval_bw->endpoints);
}

void xhci_update_tt_active_eps(struct xhci_hcd *xhci,
		struct xhci_virt_device *virt_dev,
		int old_active_eps)
{
	struct xhci_root_port_bw_info *rh_bw_info;
	if (!virt_dev->tt_info)
		return;

	rh_bw_info = &xhci->rh_bw[virt_dev->real_port - 1];
	if (old_active_eps == 0 &&
				virt_dev->tt_info->active_eps != 0) {
		rh_bw_info->num_active_tts += 1;
		rh_bw_info->bw_table.bw_used += TT_HS_OVERHEAD;
	} else if (old_active_eps != 0 &&
				virt_dev->tt_info->active_eps == 0) {
		rh_bw_info->num_active_tts -= 1;
		rh_bw_info->bw_table.bw_used -= TT_HS_OVERHEAD;
	}
}

static int xhci_reserve_bandwidth(struct xhci_hcd *xhci,
		struct xhci_virt_device *virt_dev,
		struct xhci_container_ctx *in_ctx)
{
	struct xhci_bw_info ep_bw_info[31];
	int i;
	struct xhci_input_control_ctx *ctrl_ctx;
	int old_active_eps = 0;

	if (virt_dev->tt_info)
		old_active_eps = virt_dev->tt_info->active_eps;

	ctrl_ctx = xhci_get_input_control_ctx(in_ctx);
	if (!ctrl_ctx) {
		xhci_warn(xhci, "%s: Could not get input context, bad type.\n",
				__func__);
		return -ENOMEM;
	}

	for (i = 0; i < 31; i++) {
		if (!EP_IS_ADDED(ctrl_ctx, i) && !EP_IS_DROPPED(ctrl_ctx, i))
			continue;

		/* Make a copy of the BW info in case we need to revert this */
		memcpy(&ep_bw_info[i], &virt_dev->eps[i].bw_info,
				sizeof(ep_bw_info[i]));
		/* Drop the endpoint from the interval table if the endpoint is
		 * being dropped or changed.
		 */
		if (EP_IS_DROPPED(ctrl_ctx, i))
			xhci_drop_ep_from_interval_table(xhci,
					&virt_dev->eps[i].bw_info,
					virt_dev->bw_table,
					virt_dev->udev,
					&virt_dev->eps[i],
					virt_dev->tt_info);
	}
	/* Overwrite the information stored in the endpoints' bw_info */
	xhci_update_bw_info(xhci, virt_dev->in_ctx, ctrl_ctx, virt_dev);
	for (i = 0; i < 31; i++) {
		/* Add any changed or added endpoints to the interval table */
		if (EP_IS_ADDED(ctrl_ctx, i))
			xhci_add_ep_to_interval_table(xhci,
					&virt_dev->eps[i].bw_info,
					virt_dev->bw_table,
					virt_dev->udev,
					&virt_dev->eps[i],
					virt_dev->tt_info);
	}

	if (!xhci_check_bw_table(xhci, virt_dev, old_active_eps)) {
		/* Ok, this fits in the bandwidth we have.
		 * Update the number of active TTs.
		 */
		xhci_update_tt_active_eps(xhci, virt_dev, old_active_eps);
		return 0;
	}

	/* We don't have enough bandwidth for this, revert the stored info. */
	for (i = 0; i < 31; i++) {
		if (!EP_IS_ADDED(ctrl_ctx, i) && !EP_IS_DROPPED(ctrl_ctx, i))
			continue;

		/* Drop the new copies of any added or changed endpoints from
		 * the interval table.
		 */
		if (EP_IS_ADDED(ctrl_ctx, i)) {
			xhci_drop_ep_from_interval_table(xhci,
					&virt_dev->eps[i].bw_info,
					virt_dev->bw_table,
					virt_dev->udev,
					&virt_dev->eps[i],
					virt_dev->tt_info);
		}
		/* Revert the endpoint back to its old information */
		memcpy(&virt_dev->eps[i].bw_info, &ep_bw_info[i],
				sizeof(ep_bw_info[i]));
		/* Add any changed or dropped endpoints back into the table */
		if (EP_IS_DROPPED(ctrl_ctx, i))
			xhci_add_ep_to_interval_table(xhci,
					&virt_dev->eps[i].bw_info,
					virt_dev->bw_table,
					virt_dev->udev,
					&virt_dev->eps[i],
					virt_dev->tt_info);
	}
	return -ENOMEM;
}


/* Issue a configure endpoint command or evaluate context command
 * and wait for it to finish.
 */
static int xhci_configure_endpoint(struct xhci_hcd *xhci,
		struct usb_device *udev,
		struct xhci_command *command,
		bool ctx_change, bool must_succeed)
{
	int ret;
	unsigned long flags;
	struct xhci_input_control_ctx *ctrl_ctx;
	struct xhci_virt_device *virt_dev;
	struct xhci_slot_ctx *slot_ctx;

	if (!command)
		return -EINVAL;

	spin_lock_irqsave(&xhci->lock, flags);

	if (xhci->xhc_state & XHCI_STATE_DYING) {
		spin_unlock_irqrestore(&xhci->lock, flags);
		return -ESHUTDOWN;
	}

	virt_dev = xhci->devs[udev->slot_id];

	ctrl_ctx = xhci_get_input_control_ctx(command->in_ctx);
	if (!ctrl_ctx) {
		spin_unlock_irqrestore(&xhci->lock, flags);
		xhci_warn(xhci, "%s: Could not get input context, bad type.\n",
				__func__);
		return -ENOMEM;
	}

	if ((xhci->quirks & XHCI_EP_LIMIT_QUIRK) &&
			xhci_reserve_host_resources(xhci, ctrl_ctx)) {
		spin_unlock_irqrestore(&xhci->lock, flags);
		xhci_warn(xhci, "Not enough host resources, "
				"active endpoint contexts = %u\n",
				xhci->num_active_eps);
		return -ENOMEM;
	}
	if ((xhci->quirks & XHCI_SW_BW_CHECKING) &&
	    xhci_reserve_bandwidth(xhci, virt_dev, command->in_ctx)) {
		if ((xhci->quirks & XHCI_EP_LIMIT_QUIRK))
			xhci_free_host_resources(xhci, ctrl_ctx);
		spin_unlock_irqrestore(&xhci->lock, flags);
		xhci_warn(xhci, "Not enough bandwidth\n");
		return -ENOMEM;
	}

	slot_ctx = xhci_get_slot_ctx(xhci, command->in_ctx);
	trace_xhci_configure_endpoint(slot_ctx);

	if (!ctx_change)
		ret = xhci_queue_configure_endpoint(xhci, command,
				command->in_ctx->dma,
				udev->slot_id, must_succeed);
	else
		ret = xhci_queue_evaluate_context(xhci, command,
				command->in_ctx->dma,
				udev->slot_id, must_succeed);
	if (ret < 0) {
		if ((xhci->quirks & XHCI_EP_LIMIT_QUIRK))
			xhci_free_host_resources(xhci, ctrl_ctx);
		spin_unlock_irqrestore(&xhci->lock, flags);
		xhci_dbg_trace(xhci,  trace_xhci_dbg_context_change,
				"FIXME allocate a new ring segment");
		return -ENOMEM;
	}
	xhci_ring_cmd_db(xhci);
	spin_unlock_irqrestore(&xhci->lock, flags);

	/* Wait for the configure endpoint command to complete */
	wait_for_completion(command->completion);

	if (!ctx_change)
		ret = xhci_configure_endpoint_result(xhci, udev,
						     &command->status);
	else
		ret = xhci_evaluate_context_result(xhci, udev,
						   &command->status);

	if ((xhci->quirks & XHCI_EP_LIMIT_QUIRK)) {
		spin_lock_irqsave(&xhci->lock, flags);
		/* If the command failed, remove the reserved resources.
		 * Otherwise, clean up the estimate to include dropped eps.
		 */
		if (ret)
			xhci_free_host_resources(xhci, ctrl_ctx);
		else
			xhci_finish_resource_reservation(xhci, ctrl_ctx);
		spin_unlock_irqrestore(&xhci->lock, flags);
	}
	return ret;
}

static void xhci_check_bw_drop_ep_streams(struct xhci_hcd *xhci,
	struct xhci_virt_device *vdev, int i)
{
	struct xhci_virt_ep *ep = &vdev->eps[i];

	if (ep->ep_state & EP_HAS_STREAMS) {
		xhci_warn(xhci, "WARN: endpoint 0x%02x has streams on set_interface, freeing streams.\n",
				xhci_get_endpoint_address(i));
		xhci_free_stream_info(xhci, ep->stream_info);
		ep->stream_info = NULL;
		ep->ep_state &= ~EP_HAS_STREAMS;
	}
}

/* Called after one or more calls to xhci_add_endpoint() or
 * xhci_drop_endpoint().  If this call fails, the USB core is expected
 * to call xhci_reset_bandwidth().
 *
 * Since we are in the middle of changing either configuration or
 * installing a new alt setting, the USB core won't allow URBs to be
 * enqueued for any endpoint on the old config or interface.  Nothing
 * else should be touching the xhci->devs[slot_id] structure, so we
 * don't need to take the xhci->lock for manipulating that.
 */
static int xhci_check_bandwidth(struct usb_hcd *hcd, struct usb_device *udev)
{
	int i;
	int ret = 0;
	struct xhci_hcd *xhci;
	struct xhci_virt_device	*virt_dev;
	struct xhci_input_control_ctx *ctrl_ctx;
	struct xhci_slot_ctx *slot_ctx;
	struct xhci_command *command;

	ret = xhci_check_args(hcd, udev, NULL, 0, true, __func__);
	if (ret <= 0)
		return ret;
	xhci = hcd_to_xhci(hcd);
	if ((xhci->xhc_state & XHCI_STATE_DYING) ||
		(xhci->xhc_state & XHCI_STATE_REMOVING))
		return -ENODEV;

	xhci_dbg(xhci, "%s called for udev %p\n", __func__, udev);
	virt_dev = xhci->devs[udev->slot_id];

	command = xhci_alloc_command(xhci, true, GFP_KERNEL);
	if (!command)
		return -ENOMEM;

	command->in_ctx = virt_dev->in_ctx;

	/* See section 4.6.6 - A0 = 1; A1 = D0 = D1 = 0 */
	ctrl_ctx = xhci_get_input_control_ctx(command->in_ctx);
	if (!ctrl_ctx) {
		xhci_warn(xhci, "%s: Could not get input context, bad type.\n",
				__func__);
		ret = -ENOMEM;
		goto command_cleanup;
	}
	ctrl_ctx->add_flags |= cpu_to_le32(SLOT_FLAG);
	ctrl_ctx->add_flags &= cpu_to_le32(~EP0_FLAG);
	ctrl_ctx->drop_flags &= cpu_to_le32(~(SLOT_FLAG | EP0_FLAG));

	/* Don't issue the command if there's no endpoints to update. */
	if (ctrl_ctx->add_flags == cpu_to_le32(SLOT_FLAG) &&
	    ctrl_ctx->drop_flags == 0) {
		ret = 0;
		goto command_cleanup;
	}
	/* Fix up Context Entries field. Minimum value is EP0 == BIT(1). */
	slot_ctx = xhci_get_slot_ctx(xhci, virt_dev->in_ctx);
	for (i = 31; i >= 1; i--) {
		__le32 le32 = cpu_to_le32(BIT(i));

		if ((virt_dev->eps[i-1].ring && !(ctrl_ctx->drop_flags & le32))
		    || (ctrl_ctx->add_flags & le32) || i == 1) {
			slot_ctx->dev_info &= cpu_to_le32(~LAST_CTX_MASK);
			slot_ctx->dev_info |= cpu_to_le32(LAST_CTX(i));
			break;
		}
	}

	ret = xhci_configure_endpoint(xhci, udev, command,
			false, false);
	if (ret)
		/* Callee should call reset_bandwidth() */
		goto command_cleanup;

	/* Free any rings that were dropped, but not changed. */
	for (i = 1; i < 31; i++) {
		if ((le32_to_cpu(ctrl_ctx->drop_flags) & (1 << (i + 1))) &&
		    !(le32_to_cpu(ctrl_ctx->add_flags) & (1 << (i + 1)))) {
			xhci_free_endpoint_ring(xhci, virt_dev, i);
			xhci_check_bw_drop_ep_streams(xhci, virt_dev, i);
		}
	}
	xhci_zero_in_ctx(xhci, virt_dev);
	/*
	 * Install any rings for completely new endpoints or changed endpoints,
	 * and free any old rings from changed endpoints.
	 */
	for (i = 1; i < 31; i++) {
		if (!virt_dev->eps[i].new_ring)
			continue;
		/* Only free the old ring if it exists.
		 * It may not if this is the first add of an endpoint.
		 */
		if (virt_dev->eps[i].ring) {
			xhci_free_endpoint_ring(xhci, virt_dev, i);
		}
		xhci_check_bw_drop_ep_streams(xhci, virt_dev, i);
		virt_dev->eps[i].ring = virt_dev->eps[i].new_ring;
		virt_dev->eps[i].new_ring = NULL;
	}
command_cleanup:
	kfree(command->completion);
	kfree(command);

	return ret;
}

static void xhci_reset_bandwidth(struct usb_hcd *hcd, struct usb_device *udev)
{
	struct xhci_hcd *xhci;
	struct xhci_virt_device	*virt_dev;
	int i, ret;

	ret = xhci_check_args(hcd, udev, NULL, 0, true, __func__);
	if (ret <= 0)
		return;
	xhci = hcd_to_xhci(hcd);

	xhci_dbg(xhci, "%s called for udev %p\n", __func__, udev);
	virt_dev = xhci->devs[udev->slot_id];
	/* Free any rings allocated for added endpoints */
	for (i = 0; i < 31; i++) {
		if (virt_dev->eps[i].new_ring) {
			xhci_debugfs_remove_endpoint(xhci, virt_dev, i);
			xhci_ring_free(xhci, virt_dev->eps[i].new_ring);
			virt_dev->eps[i].new_ring = NULL;
		}
	}
	xhci_zero_in_ctx(xhci, virt_dev);
}

static void xhci_setup_input_ctx_for_config_ep(struct xhci_hcd *xhci,
		struct xhci_container_ctx *in_ctx,
		struct xhci_container_ctx *out_ctx,
		struct xhci_input_control_ctx *ctrl_ctx,
		u32 add_flags, u32 drop_flags)
{
	ctrl_ctx->add_flags = cpu_to_le32(add_flags);
	ctrl_ctx->drop_flags = cpu_to_le32(drop_flags);
	xhci_slot_copy(xhci, in_ctx, out_ctx);
	ctrl_ctx->add_flags |= cpu_to_le32(SLOT_FLAG);
}

static void xhci_setup_input_ctx_for_quirk(struct xhci_hcd *xhci,
		unsigned int slot_id, unsigned int ep_index,
		struct xhci_dequeue_state *deq_state)
{
	struct xhci_input_control_ctx *ctrl_ctx;
	struct xhci_container_ctx *in_ctx;
	struct xhci_ep_ctx *ep_ctx;
	u32 added_ctxs;
	dma_addr_t addr;

	in_ctx = xhci->devs[slot_id]->in_ctx;
	ctrl_ctx = xhci_get_input_control_ctx(in_ctx);
	if (!ctrl_ctx) {
		xhci_warn(xhci, "%s: Could not get input context, bad type.\n",
				__func__);
		return;
	}

	xhci_endpoint_copy(xhci, xhci->devs[slot_id]->in_ctx,
			xhci->devs[slot_id]->out_ctx, ep_index);
	ep_ctx = xhci_get_ep_ctx(xhci, in_ctx, ep_index);
	addr = xhci_trb_virt_to_dma(deq_state->new_deq_seg,
			deq_state->new_deq_ptr);
	if (addr == 0) {
		xhci_warn(xhci, "WARN Cannot submit config ep after "
				"reset ep command\n");
		xhci_warn(xhci, "WARN deq seg = %p, deq ptr = %p\n",
				deq_state->new_deq_seg,
				deq_state->new_deq_ptr);
		return;
	}
	ep_ctx->deq = cpu_to_le64(addr | deq_state->new_cycle_state);

	added_ctxs = xhci_get_endpoint_flag_from_index(ep_index);
	xhci_setup_input_ctx_for_config_ep(xhci, xhci->devs[slot_id]->in_ctx,
			xhci->devs[slot_id]->out_ctx, ctrl_ctx,
			added_ctxs, added_ctxs);
}

void xhci_cleanup_stalled_ring(struct xhci_hcd *xhci, unsigned int ep_index,
			       unsigned int stream_id, struct xhci_td *td)
{
	struct xhci_dequeue_state deq_state;
	struct usb_device *udev = td->urb->dev;

	xhci_dbg_trace(xhci, trace_xhci_dbg_reset_ep,
			"Cleaning up stalled endpoint ring");
	/* We need to move the HW's dequeue pointer past this TD,
	 * or it will attempt to resend it on the next doorbell ring.
	 */
	xhci_find_new_dequeue_state(xhci, udev->slot_id,
			ep_index, stream_id, td, &deq_state);

	if (!deq_state.new_deq_ptr || !deq_state.new_deq_seg)
		return;

	/* HW with the reset endpoint quirk will use the saved dequeue state to
	 * issue a configure endpoint command later.
	 */
	if (!(xhci->quirks & XHCI_RESET_EP_QUIRK)) {
		xhci_dbg_trace(xhci, trace_xhci_dbg_reset_ep,
				"Queueing new dequeue state");
		xhci_queue_new_dequeue_state(xhci, udev->slot_id,
				ep_index, &deq_state);
	} else {
		/* Better hope no one uses the input context between now and the
		 * reset endpoint completion!
		 * XXX: No idea how this hardware will react when stream rings
		 * are enabled.
		 */
		xhci_dbg_trace(xhci, trace_xhci_dbg_quirks,
				"Setting up input context for "
				"configure endpoint command");
		xhci_setup_input_ctx_for_quirk(xhci, udev->slot_id,
				ep_index, &deq_state);
	}
}

/* Called when clearing halted device. The core should have sent the control
 * message to clear the device halt condition. The host side of the halt should
 * already be cleared with a reset endpoint command issued when the STALL tx
 * event was received.
 *
 * Context: in_interrupt
 */

static void xhci_endpoint_reset(struct usb_hcd *hcd,
		struct usb_host_endpoint *ep)
{
	struct xhci_hcd *xhci;

	xhci = hcd_to_xhci(hcd);

	/*
	 * We might need to implement the config ep cmd in xhci 4.8.1 note:
	 * The Reset Endpoint Command may only be issued to endpoints in the
	 * Halted state. If software wishes reset the Data Toggle or Sequence
	 * Number of an endpoint that isn't in the Halted state, then software
	 * may issue a Configure Endpoint Command with the Drop and Add bits set
	 * for the target endpoint. that is in the Stopped state.
	 */

	/* For now just print debug to follow the situation */
	xhci_dbg(xhci, "Endpoint 0x%x ep reset callback called\n",
		 ep->desc.bEndpointAddress);
}

static int xhci_check_streams_endpoint(struct xhci_hcd *xhci,
		struct usb_device *udev, struct usb_host_endpoint *ep,
		unsigned int slot_id)
{
	int ret;
	unsigned int ep_index;
	unsigned int ep_state;

	if (!ep)
		return -EINVAL;
	ret = xhci_check_args(xhci_to_hcd(xhci), udev, ep, 1, true, __func__);
	if (ret <= 0)
		return -EINVAL;
	if (usb_ss_max_streams(&ep->ss_ep_comp) == 0) {
		xhci_warn(xhci, "WARN: SuperSpeed Endpoint Companion"
				" descriptor for ep 0x%x does not support streams\n",
				ep->desc.bEndpointAddress);
		return -EINVAL;
	}

	ep_index = xhci_get_endpoint_index(&ep->desc);
	ep_state = xhci->devs[slot_id]->eps[ep_index].ep_state;
	if (ep_state & EP_HAS_STREAMS ||
			ep_state & EP_GETTING_STREAMS) {
		xhci_warn(xhci, "WARN: SuperSpeed bulk endpoint 0x%x "
				"already has streams set up.\n",
				ep->desc.bEndpointAddress);
		xhci_warn(xhci, "Send email to xHCI maintainer and ask for "
				"dynamic stream context array reallocation.\n");
		return -EINVAL;
	}
	if (!list_empty(&xhci->devs[slot_id]->eps[ep_index].ring->td_list)) {
		xhci_warn(xhci, "Cannot setup streams for SuperSpeed bulk "
				"endpoint 0x%x; URBs are pending.\n",
				ep->desc.bEndpointAddress);
		return -EINVAL;
	}
	return 0;
}

static void xhci_calculate_streams_entries(struct xhci_hcd *xhci,
		unsigned int *num_streams, unsigned int *num_stream_ctxs)
{
	unsigned int max_streams;

	/* The stream context array size must be a power of two */
	*num_stream_ctxs = roundup_pow_of_two(*num_streams);
	/*
	 * Find out how many primary stream array entries the host controller
	 * supports.  Later we may use secondary stream arrays (similar to 2nd
	 * level page entries), but that's an optional feature for xHCI host
	 * controllers. xHCs must support at least 4 stream IDs.
	 */
	max_streams = HCC_MAX_PSA(xhci->hcc_params);
	if (*num_stream_ctxs > max_streams) {
		xhci_dbg(xhci, "xHCI HW only supports %u stream ctx entries.\n",
				max_streams);
		*num_stream_ctxs = max_streams;
		*num_streams = max_streams;
	}
}

/* Returns an error code if one of the endpoint already has streams.
 * This does not change any data structures, it only checks and gathers
 * information.
 */
static int xhci_calculate_streams_and_bitmask(struct xhci_hcd *xhci,
		struct usb_device *udev,
		struct usb_host_endpoint **eps, unsigned int num_eps,
		unsigned int *num_streams, u32 *changed_ep_bitmask)
{
	unsigned int max_streams;
	unsigned int endpoint_flag;
	int i;
	int ret;

	for (i = 0; i < num_eps; i++) {
		ret = xhci_check_streams_endpoint(xhci, udev,
				eps[i], udev->slot_id);
		if (ret < 0)
			return ret;

		max_streams = usb_ss_max_streams(&eps[i]->ss_ep_comp);
		if (max_streams < (*num_streams - 1)) {
			xhci_dbg(xhci, "Ep 0x%x only supports %u stream IDs.\n",
					eps[i]->desc.bEndpointAddress,
					max_streams);
			*num_streams = max_streams+1;
		}

		endpoint_flag = xhci_get_endpoint_flag(&eps[i]->desc);
		if (*changed_ep_bitmask & endpoint_flag)
			return -EINVAL;
		*changed_ep_bitmask |= endpoint_flag;
	}
	return 0;
}

static u32 xhci_calculate_no_streams_bitmask(struct xhci_hcd *xhci,
		struct usb_device *udev,
		struct usb_host_endpoint **eps, unsigned int num_eps)
{
	u32 changed_ep_bitmask = 0;
	unsigned int slot_id;
	unsigned int ep_index;
	unsigned int ep_state;
	int i;

	slot_id = udev->slot_id;
	if (!xhci->devs[slot_id])
		return 0;

	for (i = 0; i < num_eps; i++) {
		ep_index = xhci_get_endpoint_index(&eps[i]->desc);
		ep_state = xhci->devs[slot_id]->eps[ep_index].ep_state;
		/* Are streams already being freed for the endpoint? */
		if (ep_state & EP_GETTING_NO_STREAMS) {
			xhci_warn(xhci, "WARN Can't disable streams for "
					"endpoint 0x%x, "
					"streams are being disabled already\n",
					eps[i]->desc.bEndpointAddress);
			return 0;
		}
		/* Are there actually any streams to free? */
		if (!(ep_state & EP_HAS_STREAMS) &&
				!(ep_state & EP_GETTING_STREAMS)) {
			xhci_warn(xhci, "WARN Can't disable streams for "
					"endpoint 0x%x, "
					"streams are already disabled!\n",
					eps[i]->desc.bEndpointAddress);
			xhci_warn(xhci, "WARN xhci_free_streams() called "
					"with non-streams endpoint\n");
			return 0;
		}
		changed_ep_bitmask |= xhci_get_endpoint_flag(&eps[i]->desc);
	}
	return changed_ep_bitmask;
}

/*
 * The USB device drivers use this function (through the HCD interface in USB
 * core) to prepare a set of bulk endpoints to use streams.  Streams are used to
 * coordinate mass storage command queueing across multiple endpoints (basically
 * a stream ID == a task ID).
 *
 * Setting up streams involves allocating the same size stream context array
 * for each endpoint and issuing a configure endpoint command for all endpoints.
 *
 * Don't allow the call to succeed if one endpoint only supports one stream
 * (which means it doesn't support streams at all).
 *
 * Drivers may get less stream IDs than they asked for, if the host controller
 * hardware or endpoints claim they can't support the number of requested
 * stream IDs.
 */
static int xhci_alloc_streams(struct usb_hcd *hcd, struct usb_device *udev,
		struct usb_host_endpoint **eps, unsigned int num_eps,
		unsigned int num_streams, gfp_t mem_flags)
{
	int i, ret;
	struct xhci_hcd *xhci;
	struct xhci_virt_device *vdev;
	struct xhci_command *config_cmd;
	struct xhci_input_control_ctx *ctrl_ctx;
	unsigned int ep_index;
	unsigned int num_stream_ctxs;
	unsigned int max_packet;
	unsigned long flags;
	u32 changed_ep_bitmask = 0;

	if (!eps)
		return -EINVAL;

	/* Add one to the number of streams requested to account for
	 * stream 0 that is reserved for xHCI usage.
	 */
	num_streams += 1;
	xhci = hcd_to_xhci(hcd);
	xhci_dbg(xhci, "Driver wants %u stream IDs (including stream 0).\n",
			num_streams);

	/* MaxPSASize value 0 (2 streams) means streams are not supported */
	if ((xhci->quirks & XHCI_BROKEN_STREAMS) ||
			HCC_MAX_PSA(xhci->hcc_params) < 4) {
		xhci_dbg(xhci, "xHCI controller does not support streams.\n");
		return -ENOSYS;
	}

	config_cmd = xhci_alloc_command_with_ctx(xhci, true, mem_flags);
	if (!config_cmd)
		return -ENOMEM;

	ctrl_ctx = xhci_get_input_control_ctx(config_cmd->in_ctx);
	if (!ctrl_ctx) {
		xhci_warn(xhci, "%s: Could not get input context, bad type.\n",
				__func__);
		xhci_free_command(xhci, config_cmd);
		return -ENOMEM;
	}

	/* Check to make sure all endpoints are not already configured for
	 * streams.  While we're at it, find the maximum number of streams that
	 * all the endpoints will support and check for duplicate endpoints.
	 */
	spin_lock_irqsave(&xhci->lock, flags);
	ret = xhci_calculate_streams_and_bitmask(xhci, udev, eps,
			num_eps, &num_streams, &changed_ep_bitmask);
	if (ret < 0) {
		xhci_free_command(xhci, config_cmd);
		spin_unlock_irqrestore(&xhci->lock, flags);
		return ret;
	}
	if (num_streams <= 1) {
		xhci_warn(xhci, "WARN: endpoints can't handle "
				"more than one stream.\n");
		xhci_free_command(xhci, config_cmd);
		spin_unlock_irqrestore(&xhci->lock, flags);
		return -EINVAL;
	}
	vdev = xhci->devs[udev->slot_id];
	/* Mark each endpoint as being in transition, so
	 * xhci_urb_enqueue() will reject all URBs.
	 */
	for (i = 0; i < num_eps; i++) {
		ep_index = xhci_get_endpoint_index(&eps[i]->desc);
		vdev->eps[ep_index].ep_state |= EP_GETTING_STREAMS;
	}
	spin_unlock_irqrestore(&xhci->lock, flags);

	/* Setup internal data structures and allocate HW data structures for
	 * streams (but don't install the HW structures in the input context
	 * until we're sure all memory allocation succeeded).
	 */
	xhci_calculate_streams_entries(xhci, &num_streams, &num_stream_ctxs);
	xhci_dbg(xhci, "Need %u stream ctx entries for %u stream IDs.\n",
			num_stream_ctxs, num_streams);

	for (i = 0; i < num_eps; i++) {
		ep_index = xhci_get_endpoint_index(&eps[i]->desc);
		max_packet = usb_endpoint_maxp(&eps[i]->desc);
		vdev->eps[ep_index].stream_info = xhci_alloc_stream_info(xhci,
				num_stream_ctxs,
				num_streams,
				max_packet, mem_flags);
		if (!vdev->eps[ep_index].stream_info)
			goto cleanup;
		/* Set maxPstreams in endpoint context and update deq ptr to
		 * point to stream context array. FIXME
		 */
	}

	/* Set up the input context for a configure endpoint command. */
	for (i = 0; i < num_eps; i++) {
		struct xhci_ep_ctx *ep_ctx;

		ep_index = xhci_get_endpoint_index(&eps[i]->desc);
		ep_ctx = xhci_get_ep_ctx(xhci, config_cmd->in_ctx, ep_index);

		xhci_endpoint_copy(xhci, config_cmd->in_ctx,
				vdev->out_ctx, ep_index);
		xhci_setup_streams_ep_input_ctx(xhci, ep_ctx,
				vdev->eps[ep_index].stream_info);
	}
	/* Tell the HW to drop its old copy of the endpoint context info
	 * and add the updated copy from the input context.
	 */
	xhci_setup_input_ctx_for_config_ep(xhci, config_cmd->in_ctx,
			vdev->out_ctx, ctrl_ctx,
			changed_ep_bitmask, changed_ep_bitmask);

	/* Issue and wait for the configure endpoint command */
	ret = xhci_configure_endpoint(xhci, udev, config_cmd,
			false, false);

	/* xHC rejected the configure endpoint command for some reason, so we
	 * leave the old ring intact and free our internal streams data
	 * structure.
	 */
	if (ret < 0)
		goto cleanup;

	spin_lock_irqsave(&xhci->lock, flags);
	for (i = 0; i < num_eps; i++) {
		ep_index = xhci_get_endpoint_index(&eps[i]->desc);
		vdev->eps[ep_index].ep_state &= ~EP_GETTING_STREAMS;
		xhci_dbg(xhci, "Slot %u ep ctx %u now has streams.\n",
			 udev->slot_id, ep_index);
		vdev->eps[ep_index].ep_state |= EP_HAS_STREAMS;
	}
	xhci_free_command(xhci, config_cmd);
	spin_unlock_irqrestore(&xhci->lock, flags);

	/* Subtract 1 for stream 0, which drivers can't use */
	return num_streams - 1;

cleanup:
	/* If it didn't work, free the streams! */
	for (i = 0; i < num_eps; i++) {
		ep_index = xhci_get_endpoint_index(&eps[i]->desc);
		xhci_free_stream_info(xhci, vdev->eps[ep_index].stream_info);
		vdev->eps[ep_index].stream_info = NULL;
		/* FIXME Unset maxPstreams in endpoint context and
		 * update deq ptr to point to normal string ring.
		 */
		vdev->eps[ep_index].ep_state &= ~EP_GETTING_STREAMS;
		vdev->eps[ep_index].ep_state &= ~EP_HAS_STREAMS;
		xhci_endpoint_zero(xhci, vdev, eps[i]);
	}
	xhci_free_command(xhci, config_cmd);
	return -ENOMEM;
}

/* Transition the endpoint from using streams to being a "normal" endpoint
 * without streams.
 *
 * Modify the endpoint context state, submit a configure endpoint command,
 * and free all endpoint rings for streams if that completes successfully.
 */
static int xhci_free_streams(struct usb_hcd *hcd, struct usb_device *udev,
		struct usb_host_endpoint **eps, unsigned int num_eps,
		gfp_t mem_flags)
{
	int i, ret;
	struct xhci_hcd *xhci;
	struct xhci_virt_device *vdev;
	struct xhci_command *command;
	struct xhci_input_control_ctx *ctrl_ctx;
	unsigned int ep_index;
	unsigned long flags;
	u32 changed_ep_bitmask;

	xhci = hcd_to_xhci(hcd);
	vdev = xhci->devs[udev->slot_id];

	/* Set up a configure endpoint command to remove the streams rings */
	spin_lock_irqsave(&xhci->lock, flags);
	changed_ep_bitmask = xhci_calculate_no_streams_bitmask(xhci,
			udev, eps, num_eps);
	if (changed_ep_bitmask == 0) {
		spin_unlock_irqrestore(&xhci->lock, flags);
		return -EINVAL;
	}

	/* Use the xhci_command structure from the first endpoint.  We may have
	 * allocated too many, but the driver may call xhci_free_streams() for
	 * each endpoint it grouped into one call to xhci_alloc_streams().
	 */
	ep_index = xhci_get_endpoint_index(&eps[0]->desc);
	command = vdev->eps[ep_index].stream_info->free_streams_command;
	ctrl_ctx = xhci_get_input_control_ctx(command->in_ctx);
	if (!ctrl_ctx) {
		spin_unlock_irqrestore(&xhci->lock, flags);
		xhci_warn(xhci, "%s: Could not get input context, bad type.\n",
				__func__);
		return -EINVAL;
	}

	for (i = 0; i < num_eps; i++) {
		struct xhci_ep_ctx *ep_ctx;

		ep_index = xhci_get_endpoint_index(&eps[i]->desc);
		ep_ctx = xhci_get_ep_ctx(xhci, command->in_ctx, ep_index);
		xhci->devs[udev->slot_id]->eps[ep_index].ep_state |=
			EP_GETTING_NO_STREAMS;

		xhci_endpoint_copy(xhci, command->in_ctx,
				vdev->out_ctx, ep_index);
		xhci_setup_no_streams_ep_input_ctx(ep_ctx,
				&vdev->eps[ep_index]);
	}
	xhci_setup_input_ctx_for_config_ep(xhci, command->in_ctx,
			vdev->out_ctx, ctrl_ctx,
			changed_ep_bitmask, changed_ep_bitmask);
	spin_unlock_irqrestore(&xhci->lock, flags);

	/* Issue and wait for the configure endpoint command,
	 * which must succeed.
	 */
	ret = xhci_configure_endpoint(xhci, udev, command,
			false, true);

	/* xHC rejected the configure endpoint command for some reason, so we
	 * leave the streams rings intact.
	 */
	if (ret < 0)
		return ret;

	spin_lock_irqsave(&xhci->lock, flags);
	for (i = 0; i < num_eps; i++) {
		ep_index = xhci_get_endpoint_index(&eps[i]->desc);
		xhci_free_stream_info(xhci, vdev->eps[ep_index].stream_info);
		vdev->eps[ep_index].stream_info = NULL;
		/* FIXME Unset maxPstreams in endpoint context and
		 * update deq ptr to point to normal string ring.
		 */
		vdev->eps[ep_index].ep_state &= ~EP_GETTING_NO_STREAMS;
		vdev->eps[ep_index].ep_state &= ~EP_HAS_STREAMS;
	}
	spin_unlock_irqrestore(&xhci->lock, flags);

	return 0;
}

/*
 * Deletes endpoint resources for endpoints that were active before a Reset
 * Device command, or a Disable Slot command.  The Reset Device command leaves
 * the control endpoint intact, whereas the Disable Slot command deletes it.
 *
 * Must be called with xhci->lock held.
 */
void xhci_free_device_endpoint_resources(struct xhci_hcd *xhci,
	struct xhci_virt_device *virt_dev, bool drop_control_ep)
{
	int i;
	unsigned int num_dropped_eps = 0;
	unsigned int drop_flags = 0;

	for (i = (drop_control_ep ? 0 : 1); i < 31; i++) {
		if (virt_dev->eps[i].ring) {
			drop_flags |= 1 << i;
			num_dropped_eps++;
		}
	}
	xhci->num_active_eps -= num_dropped_eps;
	if (num_dropped_eps)
		xhci_dbg_trace(xhci, trace_xhci_dbg_quirks,
				"Dropped %u ep ctxs, flags = 0x%x, "
				"%u now active.",
				num_dropped_eps, drop_flags,
				xhci->num_active_eps);
}

/*
 * This submits a Reset Device Command, which will set the device state to 0,
 * set the device address to 0, and disable all the endpoints except the default
 * control endpoint.  The USB core should come back and call
 * xhci_address_device(), and then re-set up the configuration.  If this is
 * called because of a usb_reset_and_verify_device(), then the old alternate
 * settings will be re-installed through the normal bandwidth allocation
 * functions.
 *
 * Wait for the Reset Device command to finish.  Remove all structures
 * associated with the endpoints that were disabled.  Clear the input device
 * structure? Reset the control endpoint 0 max packet size?
 *
 * If the virt_dev to be reset does not exist or does not match the udev,
 * it means the device is lost, possibly due to the xHC restore error and
 * re-initialization during S3/S4. In this case, call xhci_alloc_dev() to
 * re-allocate the device.
 */
static int xhci_discover_or_reset_device(struct usb_hcd *hcd,
		struct usb_device *udev)
{
	int ret, i;
	unsigned long flags;
	struct xhci_hcd *xhci;
	unsigned int slot_id;
	struct xhci_virt_device *virt_dev;
	struct xhci_command *reset_device_cmd;
	struct xhci_slot_ctx *slot_ctx;
	int old_active_eps = 0;

	ret = xhci_check_args(hcd, udev, NULL, 0, false, __func__);
	if (ret <= 0)
		return ret;
	xhci = hcd_to_xhci(hcd);
	slot_id = udev->slot_id;
	virt_dev = xhci->devs[slot_id];
	if (!virt_dev) {
		xhci_dbg(xhci, "The device to be reset with slot ID %u does "
				"not exist. Re-allocate the device\n", slot_id);
		ret = xhci_alloc_dev(hcd, udev);
		if (ret == 1)
			return 0;
		else
			return -EINVAL;
	}

	if (virt_dev->tt_info)
		old_active_eps = virt_dev->tt_info->active_eps;

	if (virt_dev->udev != udev) {
		/* If the virt_dev and the udev does not match, this virt_dev
		 * may belong to another udev.
		 * Re-allocate the device.
		 */
		xhci_dbg(xhci, "The device to be reset with slot ID %u does "
				"not match the udev. Re-allocate the device\n",
				slot_id);
		ret = xhci_alloc_dev(hcd, udev);
		if (ret == 1)
			return 0;
		else
			return -EINVAL;
	}

	/* If device is not setup, there is no point in resetting it */
	slot_ctx = xhci_get_slot_ctx(xhci, virt_dev->out_ctx);
	if (GET_SLOT_STATE(le32_to_cpu(slot_ctx->dev_state)) ==
						SLOT_STATE_DISABLED)
		return 0;

	trace_xhci_discover_or_reset_device(slot_ctx);

	xhci_dbg(xhci, "Resetting device with slot ID %u\n", slot_id);
	/* Allocate the command structure that holds the struct completion.
	 * Assume we're in process context, since the normal device reset
	 * process has to wait for the device anyway.  Storage devices are
	 * reset as part of error handling, so use GFP_NOIO instead of
	 * GFP_KERNEL.
	 */
	reset_device_cmd = xhci_alloc_command(xhci, true, GFP_NOIO);
	if (!reset_device_cmd) {
		xhci_dbg(xhci, "Couldn't allocate command structure.\n");
		return -ENOMEM;
	}

	/* Attempt to submit the Reset Device command to the command ring */
	spin_lock_irqsave(&xhci->lock, flags);

	ret = xhci_queue_reset_device(xhci, reset_device_cmd, slot_id);
	if (ret) {
		xhci_dbg(xhci, "FIXME: allocate a command ring segment\n");
		spin_unlock_irqrestore(&xhci->lock, flags);
		goto command_cleanup;
	}
	xhci_ring_cmd_db(xhci);
	spin_unlock_irqrestore(&xhci->lock, flags);

	/* Wait for the Reset Device command to finish */
	wait_for_completion(reset_device_cmd->completion);

	/* The Reset Device command can't fail, according to the 0.95/0.96 spec,
	 * unless we tried to reset a slot ID that wasn't enabled,
	 * or the device wasn't in the addressed or configured state.
	 */
	ret = reset_device_cmd->status;
	switch (ret) {
	case COMP_COMMAND_ABORTED:
	case COMP_COMMAND_RING_STOPPED:
		xhci_warn(xhci, "Timeout waiting for reset device command\n");
		ret = -ETIME;
		goto command_cleanup;
	case COMP_SLOT_NOT_ENABLED_ERROR: /* 0.95 completion for bad slot ID */
	case COMP_CONTEXT_STATE_ERROR: /* 0.96 completion code for same thing */
		xhci_dbg(xhci, "Can't reset device (slot ID %u) in %s state\n",
				slot_id,
				xhci_get_slot_state(xhci, virt_dev->out_ctx));
		xhci_dbg(xhci, "Not freeing device rings.\n");
		/* Don't treat this as an error.  May change my mind later. */
		ret = 0;
		goto command_cleanup;
	case COMP_SUCCESS:
		xhci_dbg(xhci, "Successful reset device command.\n");
		break;
	default:
		if (xhci_is_vendor_info_code(xhci, ret))
			break;
		xhci_warn(xhci, "Unknown completion code %u for "
				"reset device command.\n", ret);
		ret = -EINVAL;
		goto command_cleanup;
	}

	/* Free up host controller endpoint resources */
	if ((xhci->quirks & XHCI_EP_LIMIT_QUIRK)) {
		spin_lock_irqsave(&xhci->lock, flags);
		/* Don't delete the default control endpoint resources */
		xhci_free_device_endpoint_resources(xhci, virt_dev, false);
		spin_unlock_irqrestore(&xhci->lock, flags);
	}

	/* Everything but endpoint 0 is disabled, so free the rings. */
	for (i = 1; i < 31; i++) {
		struct xhci_virt_ep *ep = &virt_dev->eps[i];

		if (ep->ep_state & EP_HAS_STREAMS) {
			xhci_warn(xhci, "WARN: endpoint 0x%02x has streams on device reset, freeing streams.\n",
					xhci_get_endpoint_address(i));
			xhci_free_stream_info(xhci, ep->stream_info);
			ep->stream_info = NULL;
			ep->ep_state &= ~EP_HAS_STREAMS;
		}

		if (ep->ring) {
			xhci_debugfs_remove_endpoint(xhci, virt_dev, i);
			xhci_free_endpoint_ring(xhci, virt_dev, i);
		}
		if (!list_empty(&virt_dev->eps[i].bw_endpoint_list))
			xhci_drop_ep_from_interval_table(xhci,
					&virt_dev->eps[i].bw_info,
					virt_dev->bw_table,
					udev,
					&virt_dev->eps[i],
					virt_dev->tt_info);
		xhci_clear_endpoint_bw_info(&virt_dev->eps[i].bw_info);
	}
	/* If necessary, update the number of active TTs on this root port */
	xhci_update_tt_active_eps(xhci, virt_dev, old_active_eps);
	ret = 0;

command_cleanup:
	xhci_free_command(xhci, reset_device_cmd);
	return ret;
}

/*
 * At this point, the struct usb_device is about to go away, the device has
 * disconnected, and all traffic has been stopped and the endpoints have been
 * disabled.  Free any HC data structures associated with that device.
 */
static void xhci_free_dev(struct usb_hcd *hcd, struct usb_device *udev)
{
	struct xhci_hcd *xhci = hcd_to_xhci(hcd);
	struct xhci_virt_device *virt_dev;
	struct xhci_slot_ctx *slot_ctx;
	int i, ret;

#ifndef CONFIG_USB_DEFAULT_PERSIST
	/*
	 * We called pm_runtime_get_noresume when the device was attached.
	 * Decrement the counter here to allow controller to runtime suspend
	 * if no devices remain.
	 */
	if (xhci->quirks & XHCI_RESET_ON_RESUME)
		pm_runtime_put_noidle(hcd->self.controller);
#endif

	ret = xhci_check_args(hcd, udev, NULL, 0, true, __func__);
	/* If the host is halted due to driver unload, we still need to free the
	 * device.
	 */
	if (ret <= 0 && ret != -ENODEV)
		return;

	virt_dev = xhci->devs[udev->slot_id];
	slot_ctx = xhci_get_slot_ctx(xhci, virt_dev->out_ctx);
	trace_xhci_free_dev(slot_ctx);

	/* Stop any wayward timer functions (which may grab the lock) */
	for (i = 0; i < 31; i++) {
		virt_dev->eps[i].ep_state &= ~EP_STOP_CMD_PENDING;
		del_timer_sync(&virt_dev->eps[i].stop_cmd_timer);
	}
	xhci_debugfs_remove_slot(xhci, udev->slot_id);
	ret = xhci_disable_slot(xhci, udev->slot_id);
	if (ret)
		xhci_free_virt_device(xhci, udev->slot_id);
}

int xhci_disable_slot(struct xhci_hcd *xhci, u32 slot_id)
{
	struct xhci_command *command;
	unsigned long flags;
	u32 state;
	int ret = 0;

	command = xhci_alloc_command(xhci, false, GFP_KERNEL);
	if (!command)
		return -ENOMEM;

	spin_lock_irqsave(&xhci->lock, flags);
	/* Don't disable the slot if the host controller is dead. */
	state = readl(&xhci->op_regs->status);
	if (state == 0xffffffff || (xhci->xhc_state & XHCI_STATE_DYING) ||
			(xhci->xhc_state & XHCI_STATE_HALTED)) {
		spin_unlock_irqrestore(&xhci->lock, flags);
		kfree(command);
		return -ENODEV;
	}

	ret = xhci_queue_slot_control(xhci, command, TRB_DISABLE_SLOT,
				slot_id);
	if (ret) {
		spin_unlock_irqrestore(&xhci->lock, flags);
		kfree(command);
		return ret;
	}
	xhci_ring_cmd_db(xhci);
	spin_unlock_irqrestore(&xhci->lock, flags);
	return ret;
}

/*
 * Checks if we have enough host controller resources for the default control
 * endpoint.
 *
 * Must be called with xhci->lock held.
 */
static int xhci_reserve_host_control_ep_resources(struct xhci_hcd *xhci)
{
	if (xhci->num_active_eps + 1 > xhci->limit_active_eps) {
		xhci_dbg_trace(xhci, trace_xhci_dbg_quirks,
				"Not enough ep ctxs: "
				"%u active, need to add 1, limit is %u.",
				xhci->num_active_eps, xhci->limit_active_eps);
		return -ENOMEM;
	}
	xhci->num_active_eps += 1;
	xhci_dbg_trace(xhci, trace_xhci_dbg_quirks,
			"Adding 1 ep ctx, %u now active.",
			xhci->num_active_eps);
	return 0;
}


/*
 * Returns 0 if the xHC ran out of device slots, the Enable Slot command
 * timed out, or allocating memory failed.  Returns 1 on success.
 */
int xhci_alloc_dev(struct usb_hcd *hcd, struct usb_device *udev)
{
	struct xhci_hcd *xhci = hcd_to_xhci(hcd);
	struct xhci_virt_device *vdev;
	struct xhci_slot_ctx *slot_ctx;
	unsigned long flags;
	int ret, slot_id;
	struct xhci_command *command;

	command = xhci_alloc_command(xhci, true, GFP_KERNEL);
	if (!command)
		return 0;

	spin_lock_irqsave(&xhci->lock, flags);
	ret = xhci_queue_slot_control(xhci, command, TRB_ENABLE_SLOT, 0);
	if (ret) {
		spin_unlock_irqrestore(&xhci->lock, flags);
		xhci_dbg(xhci, "FIXME: allocate a command ring segment\n");
		xhci_free_command(xhci, command);
		return 0;
	}
	xhci_ring_cmd_db(xhci);
	spin_unlock_irqrestore(&xhci->lock, flags);

	wait_for_completion(command->completion);
	slot_id = command->slot_id;

	if (!slot_id || command->status != COMP_SUCCESS) {
		xhci_err(xhci, "Error while assigning device slot ID\n");
		xhci_err(xhci, "Max number of devices this xHCI host supports is %u.\n",
				HCS_MAX_SLOTS(
					readl(&xhci->cap_regs->hcs_params1)));
		xhci_free_command(xhci, command);
		return 0;
	}

	xhci_free_command(xhci, command);

	if ((xhci->quirks & XHCI_EP_LIMIT_QUIRK)) {
		spin_lock_irqsave(&xhci->lock, flags);
		ret = xhci_reserve_host_control_ep_resources(xhci);
		if (ret) {
			spin_unlock_irqrestore(&xhci->lock, flags);
			xhci_warn(xhci, "Not enough host resources, "
					"active endpoint contexts = %u\n",
					xhci->num_active_eps);
			goto disable_slot;
		}
		spin_unlock_irqrestore(&xhci->lock, flags);
	}
	/* Use GFP_NOIO, since this function can be called from
	 * xhci_discover_or_reset_device(), which may be called as part of
	 * mass storage driver error handling.
	 */
	if (!xhci_alloc_virt_device(xhci, slot_id, udev, GFP_NOIO)) {
		xhci_warn(xhci, "Could not allocate xHCI USB device data structures\n");
		goto disable_slot;
	}
	vdev = xhci->devs[slot_id];
	slot_ctx = xhci_get_slot_ctx(xhci, vdev->out_ctx);
	trace_xhci_alloc_dev(slot_ctx);

	udev->slot_id = slot_id;

	xhci_debugfs_create_slot(xhci, slot_id);

#ifndef CONFIG_USB_DEFAULT_PERSIST
	/*
	 * If resetting upon resume, we can't put the controller into runtime
	 * suspend if there is a device attached.
	 */
	if (xhci->quirks & XHCI_RESET_ON_RESUME)
		pm_runtime_get_noresume(hcd->self.controller);
#endif

	/* Is this a LS or FS device under a HS hub? */
	/* Hub or peripherial? */
	return 1;

disable_slot:
	ret = xhci_disable_slot(xhci, udev->slot_id);
	if (ret)
		xhci_free_virt_device(xhci, udev->slot_id);

	return 0;
}

/*
 * Issue an Address Device command and optionally send a corresponding
 * SetAddress request to the device.
 */
static int xhci_setup_device(struct usb_hcd *hcd, struct usb_device *udev,
			     enum xhci_setup_dev setup)
{
	const char *act = setup == SETUP_CONTEXT_ONLY ? "context" : "address";
	unsigned long flags;
	struct xhci_virt_device *virt_dev;
	int ret = 0;
	struct xhci_hcd *xhci = hcd_to_xhci(hcd);
	struct xhci_slot_ctx *slot_ctx;
	struct xhci_input_control_ctx *ctrl_ctx;
	u64 temp_64;
	struct xhci_command *command = NULL;

	mutex_lock(&xhci->mutex);

	if (xhci->xhc_state) {	/* dying, removing or halted */
		ret = -ESHUTDOWN;
		goto out;
	}

	if (!udev->slot_id) {
		xhci_dbg_trace(xhci, trace_xhci_dbg_address,
				"Bad Slot ID %d", udev->slot_id);
		ret = -EINVAL;
		goto out;
	}

	virt_dev = xhci->devs[udev->slot_id];

	if (WARN_ON(!virt_dev)) {
		/*
		 * In plug/unplug torture test with an NEC controller,
		 * a zero-dereference was observed once due to virt_dev = 0.
		 * Print useful debug rather than crash if it is observed again!
		 */
		xhci_warn(xhci, "Virt dev invalid for slot_id 0x%x!\n",
			udev->slot_id);
		ret = -EINVAL;
		goto out;
	}
	slot_ctx = xhci_get_slot_ctx(xhci, virt_dev->out_ctx);
	trace_xhci_setup_device_slot(slot_ctx);

	if (setup == SETUP_CONTEXT_ONLY) {
		if (GET_SLOT_STATE(le32_to_cpu(slot_ctx->dev_state)) ==
		    SLOT_STATE_DEFAULT) {
			xhci_dbg(xhci, "Slot already in default state\n");
			goto out;
		}
	}

	command = xhci_alloc_command(xhci, true, GFP_KERNEL);
	if (!command) {
		ret = -ENOMEM;
		goto out;
	}

	command->in_ctx = virt_dev->in_ctx;

	slot_ctx = xhci_get_slot_ctx(xhci, virt_dev->in_ctx);
	ctrl_ctx = xhci_get_input_control_ctx(virt_dev->in_ctx);
	if (!ctrl_ctx) {
		xhci_warn(xhci, "%s: Could not get input context, bad type.\n",
				__func__);
		ret = -EINVAL;
		goto out;
	}
	/*
	 * If this is the first Set Address since device plug-in or
	 * virt_device realloaction after a resume with an xHCI power loss,
	 * then set up the slot context.
	 */
	if (!slot_ctx->dev_info)
		xhci_setup_addressable_virt_dev(xhci, udev);
	/* Otherwise, update the control endpoint ring enqueue pointer. */
	else
		xhci_copy_ep0_dequeue_into_input_ctx(xhci, udev);
	ctrl_ctx->add_flags = cpu_to_le32(SLOT_FLAG | EP0_FLAG);
	ctrl_ctx->drop_flags = 0;

	trace_xhci_address_ctx(xhci, virt_dev->in_ctx,
				le32_to_cpu(slot_ctx->dev_info) >> 27);

	spin_lock_irqsave(&xhci->lock, flags);
	trace_xhci_setup_device(virt_dev);
	ret = xhci_queue_address_device(xhci, command, virt_dev->in_ctx->dma,
					udev->slot_id, setup);
	if (ret) {
		spin_unlock_irqrestore(&xhci->lock, flags);
		xhci_dbg_trace(xhci, trace_xhci_dbg_address,
				"FIXME: allocate a command ring segment");
		goto out;
	}
	xhci_ring_cmd_db(xhci);
	spin_unlock_irqrestore(&xhci->lock, flags);

	/* ctrl tx can take up to 5 sec; XXX: need more time for xHC? */
	wait_for_completion(command->completion);

	/* FIXME: From section 4.3.4: "Software shall be responsible for timing
	 * the SetAddress() "recovery interval" required by USB and aborting the
	 * command on a timeout.
	 */
	switch (command->status) {
	case COMP_COMMAND_ABORTED:
	case COMP_COMMAND_RING_STOPPED:
		xhci_warn(xhci, "Timeout while waiting for setup device command\n");
		ret = -ETIME;
		break;
	case COMP_CONTEXT_STATE_ERROR:
	case COMP_SLOT_NOT_ENABLED_ERROR:
		xhci_err(xhci, "Setup ERROR: setup %s command for slot %d.\n",
			 act, udev->slot_id);
		ret = -EINVAL;
		break;
	case COMP_USB_TRANSACTION_ERROR:
		dev_warn(&udev->dev, "Device not responding to setup %s.\n", act);

		mutex_unlock(&xhci->mutex);
		ret = xhci_disable_slot(xhci, udev->slot_id);
		if (!ret)
			xhci_alloc_dev(hcd, udev);
		kfree(command->completion);
		kfree(command);
		return -EPROTO;
	case COMP_INCOMPATIBLE_DEVICE_ERROR:
		dev_warn(&udev->dev,
			 "ERROR: Incompatible device for setup %s command\n", act);
		ret = -ENODEV;
		break;
	case COMP_SUCCESS:
		xhci_dbg_trace(xhci, trace_xhci_dbg_address,
			       "Successful setup %s command", act);
		break;
	default:
		xhci_err(xhci,
			 "ERROR: unexpected setup %s command completion code 0x%x.\n",
			 act, command->status);
		trace_xhci_address_ctx(xhci, virt_dev->out_ctx, 1);
		ret = -EINVAL;
		break;
	}
	if (ret)
		goto out;
	temp_64 = xhci_read_64(xhci, &xhci->op_regs->dcbaa_ptr);
	xhci_dbg_trace(xhci, trace_xhci_dbg_address,
			"Op regs DCBAA ptr = %#016llx", temp_64);
	xhci_dbg_trace(xhci, trace_xhci_dbg_address,
		"Slot ID %d dcbaa entry @%p = %#016llx",
		udev->slot_id,
		&xhci->dcbaa->dev_context_ptrs[udev->slot_id],
		(unsigned long long)
		le64_to_cpu(xhci->dcbaa->dev_context_ptrs[udev->slot_id]));
	xhci_dbg_trace(xhci, trace_xhci_dbg_address,
			"Output Context DMA address = %#08llx",
			(unsigned long long)virt_dev->out_ctx->dma);
	trace_xhci_address_ctx(xhci, virt_dev->in_ctx,
				le32_to_cpu(slot_ctx->dev_info) >> 27);
	/*
	 * USB core uses address 1 for the roothubs, so we add one to the
	 * address given back to us by the HC.
	 */
	trace_xhci_address_ctx(xhci, virt_dev->out_ctx,
				le32_to_cpu(slot_ctx->dev_info) >> 27);
	/* Zero the input context control for later use */
	ctrl_ctx->add_flags = 0;
	ctrl_ctx->drop_flags = 0;

	xhci_dbg_trace(xhci, trace_xhci_dbg_address,
		       "Internal device address = %d",
		       le32_to_cpu(slot_ctx->dev_state) & DEV_ADDR_MASK);
out:
	mutex_unlock(&xhci->mutex);
	if (command) {
		kfree(command->completion);
		kfree(command);
	}
	return ret;
}

static int xhci_address_device(struct usb_hcd *hcd, struct usb_device *udev)
{
	return xhci_setup_device(hcd, udev, SETUP_CONTEXT_ADDRESS);
}

static int xhci_enable_device(struct usb_hcd *hcd, struct usb_device *udev)
{
	return xhci_setup_device(hcd, udev, SETUP_CONTEXT_ONLY);
}

/*
 * Transfer the port index into real index in the HW port status
 * registers. Caculate offset between the port's PORTSC register
 * and port status base. Divide the number of per port register
 * to get the real index. The raw port number bases 1.
 */
int xhci_find_raw_port_number(struct usb_hcd *hcd, int port1)
{
	struct xhci_hcd *xhci = hcd_to_xhci(hcd);
	__le32 __iomem *base_addr = &xhci->op_regs->port_status_base;
	__le32 __iomem *addr;
	int raw_port;

	if (hcd->speed < HCD_USB3)
		addr = xhci->usb2_ports[port1 - 1];
	else
		addr = xhci->usb3_ports[port1 - 1];

	raw_port = (addr - base_addr)/NUM_PORT_REGS + 1;
	return raw_port;
}

/*
 * Issue an Evaluate Context command to change the Maximum Exit Latency in the
 * slot context.  If that succeeds, store the new MEL in the xhci_virt_device.
 */
static int __maybe_unused xhci_change_max_exit_latency(struct xhci_hcd *xhci,
			struct usb_device *udev, u16 max_exit_latency)
{
	struct xhci_virt_device *virt_dev;
	struct xhci_command *command;
	struct xhci_input_control_ctx *ctrl_ctx;
	struct xhci_slot_ctx *slot_ctx;
	unsigned long flags;
	int ret;

	spin_lock_irqsave(&xhci->lock, flags);

	virt_dev = xhci->devs[udev->slot_id];

	/*
	 * virt_dev might not exists yet if xHC resumed from hibernate (S4) and
	 * xHC was re-initialized. Exit latency will be set later after
	 * hub_port_finish_reset() is done and xhci->devs[] are re-allocated
	 */

	if (!virt_dev || max_exit_latency == virt_dev->current_mel) {
		spin_unlock_irqrestore(&xhci->lock, flags);
		return 0;
	}

	/* Attempt to issue an Evaluate Context command to change the MEL. */
	command = xhci->lpm_command;
	ctrl_ctx = xhci_get_input_control_ctx(command->in_ctx);
	if (!ctrl_ctx) {
		spin_unlock_irqrestore(&xhci->lock, flags);
		xhci_warn(xhci, "%s: Could not get input context, bad type.\n",
				__func__);
		return -ENOMEM;
	}

	xhci_slot_copy(xhci, command->in_ctx, virt_dev->out_ctx);
	spin_unlock_irqrestore(&xhci->lock, flags);

	ctrl_ctx->add_flags |= cpu_to_le32(SLOT_FLAG);
	slot_ctx = xhci_get_slot_ctx(xhci, command->in_ctx);
	slot_ctx->dev_info2 &= cpu_to_le32(~((u32) MAX_EXIT));
	slot_ctx->dev_info2 |= cpu_to_le32(max_exit_latency);
	slot_ctx->dev_state = 0;

	xhci_dbg_trace(xhci, trace_xhci_dbg_context_change,
			"Set up evaluate context for LPM MEL change.");

	/* Issue and wait for the evaluate context command. */
	ret = xhci_configure_endpoint(xhci, udev, command,
			true, true);

	if (!ret) {
		spin_lock_irqsave(&xhci->lock, flags);
		virt_dev->current_mel = max_exit_latency;
		spin_unlock_irqrestore(&xhci->lock, flags);
	}
	return ret;
}

#ifdef CONFIG_PM

/* BESL to HIRD Encoding array for USB2 LPM */
static int xhci_besl_encoding[16] = {125, 150, 200, 300, 400, 500, 1000, 2000,
	3000, 4000, 5000, 6000, 7000, 8000, 9000, 10000};

/* Calculate HIRD/BESL for USB2 PORTPMSC*/
static int xhci_calculate_hird_besl(struct xhci_hcd *xhci,
					struct usb_device *udev)
{
	int u2del, besl, besl_host;
	int besl_device = 0;
	u32 field;

	u2del = HCS_U2_LATENCY(xhci->hcs_params3);
	field = le32_to_cpu(udev->bos->ext_cap->bmAttributes);

	if (field & USB_BESL_SUPPORT) {
		for (besl_host = 0; besl_host < 16; besl_host++) {
			if (xhci_besl_encoding[besl_host] >= u2del)
				break;
		}
		/* Use baseline BESL value as default */
		if (field & USB_BESL_BASELINE_VALID)
			besl_device = USB_GET_BESL_BASELINE(field);
		else if (field & USB_BESL_DEEP_VALID)
			besl_device = USB_GET_BESL_DEEP(field);
	} else {
		if (u2del <= 50)
			besl_host = 0;
		else
			besl_host = (u2del - 51) / 75 + 1;
	}

	besl = besl_host + besl_device;
	if (besl > 15)
		besl = 15;

	return besl;
}

/* Calculate BESLD, L1 timeout and HIRDM for USB2 PORTHLPMC */
static int xhci_calculate_usb2_hw_lpm_params(struct usb_device *udev)
{
	u32 field;
	int l1;
	int besld = 0;
	int hirdm = 0;

	field = le32_to_cpu(udev->bos->ext_cap->bmAttributes);

	/* xHCI l1 is set in steps of 256us, xHCI 1.0 section 5.4.11.2 */
	l1 = udev->l1_params.timeout / 256;

	/* device has preferred BESLD */
	if (field & USB_BESL_DEEP_VALID) {
		besld = USB_GET_BESL_DEEP(field);
		hirdm = 1;
	}

	return PORT_BESLD(besld) | PORT_L1_TIMEOUT(l1) | PORT_HIRDM(hirdm);
}

static int xhci_set_usb2_hardware_lpm(struct usb_hcd *hcd,
			struct usb_device *udev, int enable)
{
	struct xhci_hcd	*xhci = hcd_to_xhci(hcd);
	__le32 __iomem	**port_array;
	__le32 __iomem	*pm_addr, *hlpm_addr;
	u32		pm_val, hlpm_val, field;
	unsigned int	port_num;
	unsigned long	flags;
	int		hird, exit_latency;
	int		ret;

	if (hcd->speed >= HCD_USB3 || !xhci->hw_lpm_support ||
			!udev->lpm_capable)
		return -EPERM;

	if (!udev->parent || udev->parent->parent ||
			udev->descriptor.bDeviceClass == USB_CLASS_HUB)
		return -EPERM;

	if (udev->usb2_hw_lpm_capable != 1)
		return -EPERM;

	spin_lock_irqsave(&xhci->lock, flags);

	port_array = xhci->usb2_ports;
	port_num = udev->portnum - 1;
	pm_addr = port_array[port_num] + PORTPMSC;
	pm_val = readl(pm_addr);
	hlpm_addr = port_array[port_num] + PORTHLPMC;
	field = le32_to_cpu(udev->bos->ext_cap->bmAttributes);

	xhci_dbg(xhci, "%s port %d USB2 hardware LPM\n",
			enable ? "enable" : "disable", port_num + 1);

	if (enable && !(xhci->quirks & XHCI_HW_LPM_DISABLE)) {
		/* Host supports BESL timeout instead of HIRD */
		if (udev->usb2_hw_lpm_besl_capable) {
			/* if device doesn't have a preferred BESL value use a
			 * default one which works with mixed HIRD and BESL
			 * systems. See XHCI_DEFAULT_BESL definition in xhci.h
			 */
			if ((field & USB_BESL_SUPPORT) &&
			    (field & USB_BESL_BASELINE_VALID))
				hird = USB_GET_BESL_BASELINE(field);
			else
				hird = udev->l1_params.besl;

			exit_latency = xhci_besl_encoding[hird];
			spin_unlock_irqrestore(&xhci->lock, flags);

			/* USB 3.0 code dedicate one xhci->lpm_command->in_ctx
			 * input context for link powermanagement evaluate
			 * context commands. It is protected by hcd->bandwidth
			 * mutex and is shared by all devices. We need to set
			 * the max ext latency in USB 2 BESL LPM as well, so
			 * use the same mutex and xhci_change_max_exit_latency()
			 */
			mutex_lock(hcd->bandwidth_mutex);
			ret = xhci_change_max_exit_latency(xhci, udev,
							   exit_latency);
			mutex_unlock(hcd->bandwidth_mutex);

			if (ret < 0)
				return ret;
			spin_lock_irqsave(&xhci->lock, flags);

			hlpm_val = xhci_calculate_usb2_hw_lpm_params(udev);
			writel(hlpm_val, hlpm_addr);
			/* flush write */
			readl(hlpm_addr);
		} else {
			hird = xhci_calculate_hird_besl(xhci, udev);
		}

		pm_val &= ~PORT_HIRD_MASK;
		pm_val |= PORT_HIRD(hird) | PORT_RWE | PORT_L1DS(udev->slot_id);
		writel(pm_val, pm_addr);
		pm_val = readl(pm_addr);
		pm_val |= PORT_HLE;
		writel(pm_val, pm_addr);
		/* flush write */
		readl(pm_addr);
	} else {
		pm_val &= ~(PORT_HLE | PORT_RWE | PORT_HIRD_MASK | PORT_L1DS_MASK);
		writel(pm_val, pm_addr);
		/* flush write */
		readl(pm_addr);
		if (udev->usb2_hw_lpm_besl_capable) {
			spin_unlock_irqrestore(&xhci->lock, flags);
			mutex_lock(hcd->bandwidth_mutex);
			xhci_change_max_exit_latency(xhci, udev, 0);
			mutex_unlock(hcd->bandwidth_mutex);
			return 0;
		}
	}

	spin_unlock_irqrestore(&xhci->lock, flags);
	return 0;
}

/* check if a usb2 port supports a given extened capability protocol
 * only USB2 ports extended protocol capability values are cached.
 * Return 1 if capability is supported
 */
static int xhci_check_usb2_port_capability(struct xhci_hcd *xhci, int port,
					   unsigned capability)
{
	u32 port_offset, port_count;
	int i;

	for (i = 0; i < xhci->num_ext_caps; i++) {
		if (xhci->ext_caps[i] & capability) {
			/* port offsets starts at 1 */
			port_offset = XHCI_EXT_PORT_OFF(xhci->ext_caps[i]) - 1;
			port_count = XHCI_EXT_PORT_COUNT(xhci->ext_caps[i]);
			if (port >= port_offset &&
			    port < port_offset + port_count)
				return 1;
		}
	}
	return 0;
}

static int xhci_update_device(struct usb_hcd *hcd, struct usb_device *udev)
{
	struct xhci_hcd	*xhci = hcd_to_xhci(hcd);
	int		portnum = udev->portnum - 1;

	if (hcd->speed >= HCD_USB3 || !xhci->sw_lpm_support ||
			!udev->lpm_capable)
		return 0;

	/* we only support lpm for non-hub device connected to root hub yet */
	if (!udev->parent || udev->parent->parent ||
			udev->descriptor.bDeviceClass == USB_CLASS_HUB)
		return 0;

	if (xhci->hw_lpm_support == 1 &&
			xhci_check_usb2_port_capability(
				xhci, portnum, XHCI_HLC)) {
		udev->usb2_hw_lpm_capable = 1;
		udev->l1_params.timeout = XHCI_L1_TIMEOUT;
		udev->l1_params.besl = XHCI_DEFAULT_BESL;
		if (xhci_check_usb2_port_capability(xhci, portnum,
					XHCI_BLC))
			udev->usb2_hw_lpm_besl_capable = 1;
	}

	return 0;
}

/*---------------------- USB 3.0 Link PM functions ------------------------*/

/* Service interval in nanoseconds = 2^(bInterval - 1) * 125us * 1000ns / 1us */
static unsigned long long xhci_service_interval_to_ns(
		struct usb_endpoint_descriptor *desc)
{
	return (1ULL << (desc->bInterval - 1)) * 125 * 1000;
}

static u16 xhci_get_timeout_no_hub_lpm(struct usb_device *udev,
		enum usb3_link_state state)
{
	unsigned long long sel;
	unsigned long long pel;
	unsigned int max_sel_pel;
	char *state_name;

	switch (state) {
	case USB3_LPM_U1:
		/* Convert SEL and PEL stored in nanoseconds to microseconds */
		sel = DIV_ROUND_UP(udev->u1_params.sel, 1000);
		pel = DIV_ROUND_UP(udev->u1_params.pel, 1000);
		max_sel_pel = USB3_LPM_MAX_U1_SEL_PEL;
		state_name = "U1";
		break;
	case USB3_LPM_U2:
		sel = DIV_ROUND_UP(udev->u2_params.sel, 1000);
		pel = DIV_ROUND_UP(udev->u2_params.pel, 1000);
		max_sel_pel = USB3_LPM_MAX_U2_SEL_PEL;
		state_name = "U2";
		break;
	default:
		dev_warn(&udev->dev, "%s: Can't get timeout for non-U1 or U2 state.\n",
				__func__);
		return USB3_LPM_DISABLED;
	}

	if (sel <= max_sel_pel && pel <= max_sel_pel)
		return USB3_LPM_DEVICE_INITIATED;

	if (sel > max_sel_pel)
		dev_dbg(&udev->dev, "Device-initiated %s disabled "
				"due to long SEL %llu ms\n",
				state_name, sel);
	else
		dev_dbg(&udev->dev, "Device-initiated %s disabled "
				"due to long PEL %llu ms\n",
				state_name, pel);
	return USB3_LPM_DISABLED;
}

/* The U1 timeout should be the maximum of the following values:
 *  - For control endpoints, U1 system exit latency (SEL) * 3
 *  - For bulk endpoints, U1 SEL * 5
 *  - For interrupt endpoints:
 *    - Notification EPs, U1 SEL * 3
 *    - Periodic EPs, max(105% of bInterval, U1 SEL * 2)
 *  - For isochronous endpoints, max(105% of bInterval, U1 SEL * 2)
 */
static unsigned long long xhci_calculate_intel_u1_timeout(
		struct usb_device *udev,
		struct usb_endpoint_descriptor *desc)
{
	unsigned long long timeout_ns;
	int ep_type;
	int intr_type;

	ep_type = usb_endpoint_type(desc);
	switch (ep_type) {
	case USB_ENDPOINT_XFER_CONTROL:
		timeout_ns = udev->u1_params.sel * 3;
		break;
	case USB_ENDPOINT_XFER_BULK:
		timeout_ns = udev->u1_params.sel * 5;
		break;
	case USB_ENDPOINT_XFER_INT:
		intr_type = usb_endpoint_interrupt_type(desc);
		if (intr_type == USB_ENDPOINT_INTR_NOTIFICATION) {
			timeout_ns = udev->u1_params.sel * 3;
			break;
		}
		/* Otherwise the calculation is the same as isoc eps */
		/* fall through */
	case USB_ENDPOINT_XFER_ISOC:
		timeout_ns = xhci_service_interval_to_ns(desc);
		timeout_ns = DIV_ROUND_UP_ULL(timeout_ns * 105, 100);
		if (timeout_ns < udev->u1_params.sel * 2)
			timeout_ns = udev->u1_params.sel * 2;
		break;
	default:
		return 0;
	}

	return timeout_ns;
}

/* Returns the hub-encoded U1 timeout value. */
static u16 xhci_calculate_u1_timeout(struct xhci_hcd *xhci,
		struct usb_device *udev,
		struct usb_endpoint_descriptor *desc)
{
	unsigned long long timeout_ns;

	if (xhci->quirks & XHCI_INTEL_HOST)
		timeout_ns = xhci_calculate_intel_u1_timeout(udev, desc);
	else
		timeout_ns = udev->u1_params.sel;

	/* The U1 timeout is encoded in 1us intervals.
	 * Don't return a timeout of zero, because that's USB3_LPM_DISABLED.
	 */
	if (timeout_ns == USB3_LPM_DISABLED)
		timeout_ns = 1;
	else
		timeout_ns = DIV_ROUND_UP_ULL(timeout_ns, 1000);

	/* If the necessary timeout value is bigger than what we can set in the
	 * USB 3.0 hub, we have to disable hub-initiated U1.
	 */
	if (timeout_ns <= USB3_LPM_U1_MAX_TIMEOUT)
		return timeout_ns;
	dev_dbg(&udev->dev, "Hub-initiated U1 disabled "
			"due to long timeout %llu ms\n", timeout_ns);
	return xhci_get_timeout_no_hub_lpm(udev, USB3_LPM_U1);
}

/* The U2 timeout should be the maximum of:
 *  - 10 ms (to avoid the bandwidth impact on the scheduler)
 *  - largest bInterval of any active periodic endpoint (to avoid going
 *    into lower power link states between intervals).
 *  - the U2 Exit Latency of the device
 */
static unsigned long long xhci_calculate_intel_u2_timeout(
		struct usb_device *udev,
		struct usb_endpoint_descriptor *desc)
{
	unsigned long long timeout_ns;
	unsigned long long u2_del_ns;

	timeout_ns = 10 * 1000 * 1000;

	if ((usb_endpoint_xfer_int(desc) || usb_endpoint_xfer_isoc(desc)) &&
			(xhci_service_interval_to_ns(desc) > timeout_ns))
		timeout_ns = xhci_service_interval_to_ns(desc);

	u2_del_ns = le16_to_cpu(udev->bos->ss_cap->bU2DevExitLat) * 1000ULL;
	if (u2_del_ns > timeout_ns)
		timeout_ns = u2_del_ns;

	return timeout_ns;
}

/* Returns the hub-encoded U2 timeout value. */
static u16 xhci_calculate_u2_timeout(struct xhci_hcd *xhci,
		struct usb_device *udev,
		struct usb_endpoint_descriptor *desc)
{
	unsigned long long timeout_ns;

	if (xhci->quirks & XHCI_INTEL_HOST)
		timeout_ns = xhci_calculate_intel_u2_timeout(udev, desc);
	else
		timeout_ns = udev->u2_params.sel;

	/* The U2 timeout is encoded in 256us intervals */
	timeout_ns = DIV_ROUND_UP_ULL(timeout_ns, 256 * 1000);
	/* If the necessary timeout value is bigger than what we can set in the
	 * USB 3.0 hub, we have to disable hub-initiated U2.
	 */
	if (timeout_ns <= USB3_LPM_U2_MAX_TIMEOUT)
		return timeout_ns;
	dev_dbg(&udev->dev, "Hub-initiated U2 disabled "
			"due to long timeout %llu ms\n", timeout_ns);
	return xhci_get_timeout_no_hub_lpm(udev, USB3_LPM_U2);
}

static u16 xhci_call_host_update_timeout_for_endpoint(struct xhci_hcd *xhci,
		struct usb_device *udev,
		struct usb_endpoint_descriptor *desc,
		enum usb3_link_state state,
		u16 *timeout)
{
	if (state == USB3_LPM_U1)
		return xhci_calculate_u1_timeout(xhci, udev, desc);
	else if (state == USB3_LPM_U2)
		return xhci_calculate_u2_timeout(xhci, udev, desc);

	return USB3_LPM_DISABLED;
}

static int xhci_update_timeout_for_endpoint(struct xhci_hcd *xhci,
		struct usb_device *udev,
		struct usb_endpoint_descriptor *desc,
		enum usb3_link_state state,
		u16 *timeout)
{
	u16 alt_timeout;

	alt_timeout = xhci_call_host_update_timeout_for_endpoint(xhci, udev,
		desc, state, timeout);

	/* If we found we can't enable hub-initiated LPM, or
	 * the U1 or U2 exit latency was too high to allow
	 * device-initiated LPM as well, just stop searching.
	 */
	if (alt_timeout == USB3_LPM_DISABLED ||
			alt_timeout == USB3_LPM_DEVICE_INITIATED) {
		*timeout = alt_timeout;
		return -E2BIG;
	}
	if (alt_timeout > *timeout)
		*timeout = alt_timeout;
	return 0;
}

static int xhci_update_timeout_for_interface(struct xhci_hcd *xhci,
		struct usb_device *udev,
		struct usb_host_interface *alt,
		enum usb3_link_state state,
		u16 *timeout)
{
	int j;

	for (j = 0; j < alt->desc.bNumEndpoints; j++) {
		if (xhci_update_timeout_for_endpoint(xhci, udev,
					&alt->endpoint[j].desc, state, timeout))
			return -E2BIG;
		continue;
	}
	return 0;
}

static int xhci_check_intel_tier_policy(struct usb_device *udev,
		enum usb3_link_state state)
{
	struct usb_device *parent;
	unsigned int num_hubs;

	if (state == USB3_LPM_U2)
		return 0;

	/* Don't enable U1 if the device is on a 2nd tier hub or lower. */
	for (parent = udev->parent, num_hubs = 0; parent->parent;
			parent = parent->parent)
		num_hubs++;

	if (num_hubs < 2)
		return 0;

	dev_dbg(&udev->dev, "Disabling U1 link state for device"
			" below second-tier hub.\n");
	dev_dbg(&udev->dev, "Plug device into first-tier hub "
			"to decrease power consumption.\n");
	return -E2BIG;
}

static int xhci_check_tier_policy(struct xhci_hcd *xhci,
		struct usb_device *udev,
		enum usb3_link_state state)
{
	if (xhci->quirks & XHCI_INTEL_HOST)
		return xhci_check_intel_tier_policy(udev, state);
	else
		return 0;
}

/* Returns the U1 or U2 timeout that should be enabled.
 * If the tier check or timeout setting functions return with a non-zero exit
 * code, that means the timeout value has been finalized and we shouldn't look
 * at any more endpoints.
 */
static u16 xhci_calculate_lpm_timeout(struct usb_hcd *hcd,
			struct usb_device *udev, enum usb3_link_state state)
{
	struct xhci_hcd *xhci = hcd_to_xhci(hcd);
	struct usb_host_config *config;
	char *state_name;
	int i;
	u16 timeout = USB3_LPM_DISABLED;

	if (state == USB3_LPM_U1)
		state_name = "U1";
	else if (state == USB3_LPM_U2)
		state_name = "U2";
	else {
		dev_warn(&udev->dev, "Can't enable unknown link state %i\n",
				state);
		return timeout;
	}

	if (xhci_check_tier_policy(xhci, udev, state) < 0)
		return timeout;

	/* Gather some information about the currently installed configuration
	 * and alternate interface settings.
	 */
	if (xhci_update_timeout_for_endpoint(xhci, udev, &udev->ep0.desc,
			state, &timeout))
		return timeout;

	config = udev->actconfig;
	if (!config)
		return timeout;

	for (i = 0; i < config->desc.bNumInterfaces; i++) {
		struct usb_driver *driver;
		struct usb_interface *intf = config->interface[i];

		if (!intf)
			continue;

		/* Check if any currently bound drivers want hub-initiated LPM
		 * disabled.
		 */
		if (intf->dev.driver) {
			driver = to_usb_driver(intf->dev.driver);
			if (driver && driver->disable_hub_initiated_lpm) {
				dev_dbg(&udev->dev, "Hub-initiated %s disabled "
						"at request of driver %s\n",
						state_name, driver->name);
				return xhci_get_timeout_no_hub_lpm(udev, state);
			}
		}

		/* Not sure how this could happen... */
		if (!intf->cur_altsetting)
			continue;

		if (xhci_update_timeout_for_interface(xhci, udev,
					intf->cur_altsetting,
					state, &timeout))
			return timeout;
	}
	return timeout;
}

static int calculate_max_exit_latency(struct usb_device *udev,
		enum usb3_link_state state_changed,
		u16 hub_encoded_timeout)
{
	unsigned long long u1_mel_us = 0;
	unsigned long long u2_mel_us = 0;
	unsigned long long mel_us = 0;
	bool disabling_u1;
	bool disabling_u2;
	bool enabling_u1;
	bool enabling_u2;

	disabling_u1 = (state_changed == USB3_LPM_U1 &&
			hub_encoded_timeout == USB3_LPM_DISABLED);
	disabling_u2 = (state_changed == USB3_LPM_U2 &&
			hub_encoded_timeout == USB3_LPM_DISABLED);

	enabling_u1 = (state_changed == USB3_LPM_U1 &&
			hub_encoded_timeout != USB3_LPM_DISABLED);
	enabling_u2 = (state_changed == USB3_LPM_U2 &&
			hub_encoded_timeout != USB3_LPM_DISABLED);

	/* If U1 was already enabled and we're not disabling it,
	 * or we're going to enable U1, account for the U1 max exit latency.
	 */
	if ((udev->u1_params.timeout != USB3_LPM_DISABLED && !disabling_u1) ||
			enabling_u1)
		u1_mel_us = DIV_ROUND_UP(udev->u1_params.mel, 1000);
	if ((udev->u2_params.timeout != USB3_LPM_DISABLED && !disabling_u2) ||
			enabling_u2)
		u2_mel_us = DIV_ROUND_UP(udev->u2_params.mel, 1000);

	if (u1_mel_us > u2_mel_us)
		mel_us = u1_mel_us;
	else
		mel_us = u2_mel_us;
	/* xHCI host controller max exit latency field is only 16 bits wide. */
	if (mel_us > MAX_EXIT) {
		dev_warn(&udev->dev, "Link PM max exit latency of %lluus "
				"is too big.\n", mel_us);
		return -E2BIG;
	}
	return mel_us;
}

/* Returns the USB3 hub-encoded value for the U1/U2 timeout. */
static int xhci_enable_usb3_lpm_timeout(struct usb_hcd *hcd,
			struct usb_device *udev, enum usb3_link_state state)
{
	struct xhci_hcd	*xhci;
	u16 hub_encoded_timeout;
	int mel;
	int ret;

	xhci = hcd_to_xhci(hcd);
	/* The LPM timeout values are pretty host-controller specific, so don't
	 * enable hub-initiated timeouts unless the vendor has provided
	 * information about their timeout algorithm.
	 */
	if (!xhci || !(xhci->quirks & XHCI_LPM_SUPPORT) ||
			!xhci->devs[udev->slot_id])
		return USB3_LPM_DISABLED;

	hub_encoded_timeout = xhci_calculate_lpm_timeout(hcd, udev, state);
	mel = calculate_max_exit_latency(udev, state, hub_encoded_timeout);
	if (mel < 0) {
		/* Max Exit Latency is too big, disable LPM. */
		hub_encoded_timeout = USB3_LPM_DISABLED;
		mel = 0;
	}

	ret = xhci_change_max_exit_latency(xhci, udev, mel);
	if (ret)
		return ret;
	return hub_encoded_timeout;
}

static int xhci_disable_usb3_lpm_timeout(struct usb_hcd *hcd,
			struct usb_device *udev, enum usb3_link_state state)
{
	struct xhci_hcd	*xhci;
	u16 mel;

	xhci = hcd_to_xhci(hcd);
	if (!xhci || !(xhci->quirks & XHCI_LPM_SUPPORT) ||
			!xhci->devs[udev->slot_id])
		return 0;

	mel = calculate_max_exit_latency(udev, state, USB3_LPM_DISABLED);
	return xhci_change_max_exit_latency(xhci, udev, mel);
}
#else /* CONFIG_PM */

static int xhci_set_usb2_hardware_lpm(struct usb_hcd *hcd,
				struct usb_device *udev, int enable)
{
	return 0;
}

static int xhci_update_device(struct usb_hcd *hcd, struct usb_device *udev)
{
	return 0;
}

static int xhci_enable_usb3_lpm_timeout(struct usb_hcd *hcd,
			struct usb_device *udev, enum usb3_link_state state)
{
	return USB3_LPM_DISABLED;
}

static int xhci_disable_usb3_lpm_timeout(struct usb_hcd *hcd,
			struct usb_device *udev, enum usb3_link_state state)
{
	return 0;
}
#endif	/* CONFIG_PM */

/*-------------------------------------------------------------------------*/

/* Once a hub descriptor is fetched for a device, we need to update the xHC's
 * internal data structures for the device.
 */
static int xhci_update_hub_device(struct usb_hcd *hcd, struct usb_device *hdev,
			struct usb_tt *tt, gfp_t mem_flags)
{
	struct xhci_hcd *xhci = hcd_to_xhci(hcd);
	struct xhci_virt_device *vdev;
	struct xhci_command *config_cmd;
	struct xhci_input_control_ctx *ctrl_ctx;
	struct xhci_slot_ctx *slot_ctx;
	unsigned long flags;
	unsigned think_time;
	int ret;

	/* Ignore root hubs */
	if (!hdev->parent)
		return 0;

	vdev = xhci->devs[hdev->slot_id];
	if (!vdev) {
		xhci_warn(xhci, "Cannot update hub desc for unknown device.\n");
		return -EINVAL;
	}

	config_cmd = xhci_alloc_command_with_ctx(xhci, true, mem_flags);
	if (!config_cmd)
		return -ENOMEM;

	ctrl_ctx = xhci_get_input_control_ctx(config_cmd->in_ctx);
	if (!ctrl_ctx) {
		xhci_warn(xhci, "%s: Could not get input context, bad type.\n",
				__func__);
		xhci_free_command(xhci, config_cmd);
		return -ENOMEM;
	}

	spin_lock_irqsave(&xhci->lock, flags);
	if (hdev->speed == USB_SPEED_HIGH &&
			xhci_alloc_tt_info(xhci, vdev, hdev, tt, GFP_ATOMIC)) {
		xhci_dbg(xhci, "Could not allocate xHCI TT structure.\n");
		xhci_free_command(xhci, config_cmd);
		spin_unlock_irqrestore(&xhci->lock, flags);
		return -ENOMEM;
	}

	xhci_slot_copy(xhci, config_cmd->in_ctx, vdev->out_ctx);
	ctrl_ctx->add_flags |= cpu_to_le32(SLOT_FLAG);
	slot_ctx = xhci_get_slot_ctx(xhci, config_cmd->in_ctx);
	slot_ctx->dev_info |= cpu_to_le32(DEV_HUB);
	/*
	 * refer to section 6.2.2: MTT should be 0 for full speed hub,
	 * but it may be already set to 1 when setup an xHCI virtual
	 * device, so clear it anyway.
	 */
	if (tt->multi)
		slot_ctx->dev_info |= cpu_to_le32(DEV_MTT);
	else if (hdev->speed == USB_SPEED_FULL)
		slot_ctx->dev_info &= cpu_to_le32(~DEV_MTT);

	if (xhci->hci_version > 0x95) {
		xhci_dbg(xhci, "xHCI version %x needs hub "
				"TT think time and number of ports\n",
				(unsigned int) xhci->hci_version);
		slot_ctx->dev_info2 |= cpu_to_le32(XHCI_MAX_PORTS(hdev->maxchild));
		/* Set TT think time - convert from ns to FS bit times.
		 * 0 = 8 FS bit times, 1 = 16 FS bit times,
		 * 2 = 24 FS bit times, 3 = 32 FS bit times.
		 *
		 * xHCI 1.0: this field shall be 0 if the device is not a
		 * High-spped hub.
		 */
		think_time = tt->think_time;
		if (think_time != 0)
			think_time = (think_time / 666) - 1;
		if (xhci->hci_version < 0x100 || hdev->speed == USB_SPEED_HIGH)
			slot_ctx->tt_info |=
				cpu_to_le32(TT_THINK_TIME(think_time));
	} else {
		xhci_dbg(xhci, "xHCI version %x doesn't need hub "
				"TT think time or number of ports\n",
				(unsigned int) xhci->hci_version);
	}
	slot_ctx->dev_state = 0;
	spin_unlock_irqrestore(&xhci->lock, flags);

	xhci_dbg(xhci, "Set up %s for hub device.\n",
			(xhci->hci_version > 0x95) ?
			"configure endpoint" : "evaluate context");

	/* Issue and wait for the configure endpoint or
	 * evaluate context command.
	 */
	if (xhci->hci_version > 0x95)
		ret = xhci_configure_endpoint(xhci, hdev, config_cmd,
				false, false);
	else
		ret = xhci_configure_endpoint(xhci, hdev, config_cmd,
				true, false);

	xhci_free_command(xhci, config_cmd);
	return ret;
}

static int xhci_get_frame(struct usb_hcd *hcd)
{
	struct xhci_hcd *xhci = hcd_to_xhci(hcd);
	/* EHCI mods by the periodic size.  Why? */
	return readl(&xhci->run_regs->microframe_index) >> 3;
}

int xhci_gen_setup(struct usb_hcd *hcd, xhci_get_quirks_t get_quirks)
{
	struct xhci_hcd		*xhci;
	/*
	 * TODO: Check with DWC3 clients for sysdev according to
	 * quirks
	 */
	struct device		*dev = hcd->self.sysdev;
	int			retval;

	/* Accept arbitrarily long scatter-gather lists */
	hcd->self.sg_tablesize = ~0;

	/* support to build packet from discontinuous buffers */
	hcd->self.no_sg_constraint = 1;

	/* XHCI controllers don't stop the ep queue on short packets :| */
	hcd->self.no_stop_on_short = 1;

	xhci = hcd_to_xhci(hcd);

	if (usb_hcd_is_primary_hcd(hcd)) {
		xhci->main_hcd = hcd;
		/* Mark the first roothub as being USB 2.0.
		 * The xHCI driver will register the USB 3.0 roothub.
		 */
		hcd->speed = HCD_USB2;
		hcd->self.root_hub->speed = USB_SPEED_HIGH;
		/*
		 * USB 2.0 roothub under xHCI has an integrated TT,
		 * (rate matching hub) as opposed to having an OHCI/UHCI
		 * companion controller.
		 */
		hcd->has_tt = 1;
	} else {
		/* Some 3.1 hosts return sbrn 0x30, can't rely on sbrn alone */
		if (xhci->sbrn == 0x31 || xhci->usb3_rhub.min_rev >= 1) {
			xhci_info(xhci, "Host supports USB 3.1 Enhanced SuperSpeed\n");
			hcd->speed = HCD_USB31;
			hcd->self.root_hub->speed = USB_SPEED_SUPER_PLUS;
		}
		/* xHCI private pointer was set in xhci_pci_probe for the second
		 * registered roothub.
		 */
		return 0;
	}

	mutex_init(&xhci->mutex);
	xhci->cap_regs = hcd->regs;
	xhci->op_regs = hcd->regs +
		HC_LENGTH(readl(&xhci->cap_regs->hc_capbase));
	xhci->run_regs = hcd->regs +
		(readl(&xhci->cap_regs->run_regs_off) & RTSOFF_MASK);
	/* Cache read-only capability registers */
	xhci->hcs_params1 = readl(&xhci->cap_regs->hcs_params1);
	xhci->hcs_params2 = readl(&xhci->cap_regs->hcs_params2);
	xhci->hcs_params3 = readl(&xhci->cap_regs->hcs_params3);
	xhci->hcc_params = readl(&xhci->cap_regs->hc_capbase);
	xhci->hci_version = HC_VERSION(xhci->hcc_params);
	xhci->hcc_params = readl(&xhci->cap_regs->hcc_params);
	if (xhci->hci_version > 0x100)
		xhci->hcc_params2 = readl(&xhci->cap_regs->hcc_params2);

	xhci->quirks |= quirks;

	get_quirks(dev, xhci);

	/* In xhci controllers which follow xhci 1.0 spec gives a spurious
	 * success event after a short transfer. This quirk will ignore such
	 * spurious event.
	 */
	if (xhci->hci_version > 0x96)
		xhci->quirks |= XHCI_SPURIOUS_SUCCESS;

	/* Make sure the HC is halted. */
	retval = xhci_halt(xhci);
	if (retval)
		return retval;

	xhci_dbg(xhci, "Resetting HCD\n");
	/* Reset the internal HC memory state and registers. */
	retval = xhci_reset(xhci);
	if (retval)
		return retval;
	xhci_dbg(xhci, "Reset complete\n");

	/*
	 * On some xHCI controllers (e.g. R-Car SoCs), the AC64 bit (bit 0)
	 * of HCCPARAMS1 is set to 1. However, the xHCs don't support 64-bit
	 * address memory pointers actually. So, this driver clears the AC64
	 * bit of xhci->hcc_params to call dma_set_coherent_mask(dev,
	 * DMA_BIT_MASK(32)) in this xhci_gen_setup().
	 */
	if (xhci->quirks & XHCI_NO_64BIT_SUPPORT)
		xhci->hcc_params &= ~BIT(0);

	/* Set dma_mask and coherent_dma_mask to 64-bits,
	 * if xHC supports 64-bit addressing */
	if (HCC_64BIT_ADDR(xhci->hcc_params) &&
			!dma_set_mask(dev, DMA_BIT_MASK(64))) {
		xhci_dbg(xhci, "Enabling 64-bit DMA addresses.\n");
		dma_set_coherent_mask(dev, DMA_BIT_MASK(64));
	} else {
		/*
		 * This is to avoid error in cases where a 32-bit USB
		 * controller is used on a 64-bit capable system.
		 */
		retval = dma_set_mask(dev, DMA_BIT_MASK(32));
		if (retval)
			return retval;
		xhci_dbg(xhci, "Enabling 32-bit DMA addresses.\n");
		dma_set_coherent_mask(dev, DMA_BIT_MASK(32));
	}

	xhci_dbg(xhci, "Calling HCD init\n");
	/* Initialize HCD and host controller data structures. */
	retval = xhci_init(hcd);
	if (retval)
		return retval;
	xhci_dbg(xhci, "Called HCD init\n");

	xhci_info(xhci, "hcc params 0x%08x hci version 0x%x quirks 0x%08x\n",
		  xhci->hcc_params, xhci->hci_version, xhci->quirks);

	return 0;
}
EXPORT_SYMBOL_GPL(xhci_gen_setup);

static const struct hc_driver xhci_hc_driver = {
	.description =		"xhci-hcd",
	.product_desc =		"xHCI Host Controller",
	.hcd_priv_size =	sizeof(struct xhci_hcd),

	/*
	 * generic hardware linkage
	 */
	.irq =			xhci_irq,
	.flags =		HCD_MEMORY | HCD_USB3 | HCD_SHARED,

	/*
	 * basic lifecycle operations
	 */
	.reset =		NULL, /* set in xhci_init_driver() */
	.start =		xhci_run,
	.stop =			xhci_stop,
	.shutdown =		xhci_shutdown,

	/*
	 * managing i/o requests and associated device resources
	 */
	.urb_enqueue =		xhci_urb_enqueue,
	.urb_dequeue =		xhci_urb_dequeue,
	.alloc_dev =		xhci_alloc_dev,
	.free_dev =		xhci_free_dev,
	.alloc_streams =	xhci_alloc_streams,
	.free_streams =		xhci_free_streams,
	.add_endpoint =		xhci_add_endpoint,
	.drop_endpoint =	xhci_drop_endpoint,
	.endpoint_reset =	xhci_endpoint_reset,
	.check_bandwidth =	xhci_check_bandwidth,
	.reset_bandwidth =	xhci_reset_bandwidth,
	.address_device =	xhci_address_device,
	.enable_device =	xhci_enable_device,
	.update_hub_device =	xhci_update_hub_device,
	.reset_device =		xhci_discover_or_reset_device,

	/*
	 * scheduling support
	 */
	.get_frame_number =	xhci_get_frame,

	/*
	 * root hub support
	 */
	.hub_control =		xhci_hub_control,
	.hub_status_data =	xhci_hub_status_data,
	.bus_suspend =		xhci_bus_suspend,
	.bus_resume =		xhci_bus_resume,

	/*
	 * call back when device connected and addressed
	 */
	.update_device =        xhci_update_device,
	.set_usb2_hw_lpm =	xhci_set_usb2_hardware_lpm,
	.enable_usb3_lpm_timeout =	xhci_enable_usb3_lpm_timeout,
	.disable_usb3_lpm_timeout =	xhci_disable_usb3_lpm_timeout,
	.find_raw_port_number =	xhci_find_raw_port_number,
};

void xhci_init_driver(struct hc_driver *drv,
		      const struct xhci_driver_overrides *over)
{
	BUG_ON(!over);

	/* Copy the generic table to drv then apply the overrides */
	*drv = xhci_hc_driver;

	if (over) {
		drv->hcd_priv_size += over->extra_priv_size;
		if (over->reset)
			drv->reset = over->reset;
		if (over->start)
			drv->start = over->start;
	}
}
EXPORT_SYMBOL_GPL(xhci_init_driver);

MODULE_DESCRIPTION(DRIVER_DESC);
MODULE_AUTHOR(DRIVER_AUTHOR);
MODULE_LICENSE("GPL");

static int __init xhci_hcd_init(void)
{
	/*
	 * Check the compiler generated sizes of structures that must be laid
	 * out in specific ways for hardware access.
	 */
	BUILD_BUG_ON(sizeof(struct xhci_doorbell_array) != 256*32/8);
	BUILD_BUG_ON(sizeof(struct xhci_slot_ctx) != 8*32/8);
	BUILD_BUG_ON(sizeof(struct xhci_ep_ctx) != 8*32/8);
	/* xhci_device_control has eight fields, and also
	 * embeds one xhci_slot_ctx and 31 xhci_ep_ctx
	 */
	BUILD_BUG_ON(sizeof(struct xhci_stream_ctx) != 4*32/8);
	BUILD_BUG_ON(sizeof(union xhci_trb) != 4*32/8);
	BUILD_BUG_ON(sizeof(struct xhci_erst_entry) != 4*32/8);
	BUILD_BUG_ON(sizeof(struct xhci_cap_regs) != 8*32/8);
	BUILD_BUG_ON(sizeof(struct xhci_intr_reg) != 8*32/8);
	/* xhci_run_regs has eight fields and embeds 128 xhci_intr_regs */
	BUILD_BUG_ON(sizeof(struct xhci_run_regs) != (8+8*128)*32/8);

	if (usb_disabled())
		return -ENODEV;

	xhci_debugfs_create_root();

	return 0;
}

/*
 * If an init function is provided, an exit function must also be provided
 * to allow module unload.
 */
static void __exit xhci_hcd_fini(void)
{
	xhci_debugfs_remove_root();
}

module_init(xhci_hcd_init);
module_exit(xhci_hcd_fini);<|MERGE_RESOLUTION|>--- conflicted
+++ resolved
@@ -646,13 +646,10 @@
 		return;
 	}
 
-<<<<<<< HEAD
-=======
 	xhci_debugfs_exit(xhci);
 
 	xhci_dbc_exit(xhci);
 
->>>>>>> 7928b2cb
 	spin_lock_irq(&xhci->lock);
 	xhci->xhc_state |= XHCI_STATE_HALTED;
 	xhci->cmd_ring_state = CMD_RING_STATE_STOPPED;
@@ -683,7 +680,6 @@
 
 	xhci_dbg_trace(xhci, trace_xhci_dbg_init, "cleaning up memory");
 	xhci_mem_cleanup(xhci);
-	xhci_debugfs_exit(xhci);
 	xhci_dbg_trace(xhci, trace_xhci_dbg_init,
 			"xhci_stop completed - status = %x",
 			readl(&xhci->op_regs->status));
@@ -1018,7 +1014,6 @@
 
 		xhci_dbg(xhci, "cleaning up memory\n");
 		xhci_mem_cleanup(xhci);
-		xhci_debugfs_exit(xhci);
 		xhci_dbg(xhci, "xhci_stop completed - status = %x\n",
 			    readl(&xhci->op_regs->status));
 
@@ -3549,10 +3544,12 @@
 		virt_dev->eps[i].ep_state &= ~EP_STOP_CMD_PENDING;
 		del_timer_sync(&virt_dev->eps[i].stop_cmd_timer);
 	}
-	xhci_debugfs_remove_slot(xhci, udev->slot_id);
+
 	ret = xhci_disable_slot(xhci, udev->slot_id);
-	if (ret)
+	if (ret) {
+		xhci_debugfs_remove_slot(xhci, udev->slot_id);
 		xhci_free_virt_device(xhci, udev->slot_id);
+	}
 }
 
 int xhci_disable_slot(struct xhci_hcd *xhci, u32 slot_id)
