/* SPDX-License-Identifier: GPL-2.0 */
/*
 * Copyright (c) 2015 MediaTek Inc.
 * Author:
 *  Zhigang.Wei <zhigang.wei@mediatek.com>
 *  Chunfeng.Yun <chunfeng.yun@mediatek.com>
 */

#ifndef _XHCI_MTK_H_
#define _XHCI_MTK_H_

#include <linux/clk.h>

#include "xhci.h"

#define BULK_CLKS_NUM	5

/**
 * To simplify scheduler algorithm, set a upper limit for ESIT,
 * if a synchromous ep's ESIT is larger than @XHCI_MTK_MAX_ESIT,
 * round down to the limit value, that means allocating more
 * bandwidth to it.
 */
#define XHCI_MTK_MAX_ESIT	64

/**
<<<<<<< HEAD
 * @ss_bit_map: used to avoid start split microframes overlay
=======
>>>>>>> 7d2a07b7
 * @fs_bus_bw: array to keep track of bandwidth already used for FS
 * @ep_list: Endpoints using this TT
 */
struct mu3h_sch_tt {
<<<<<<< HEAD
	DECLARE_BITMAP(ss_bit_map, XHCI_MTK_MAX_ESIT);
=======
>>>>>>> 7d2a07b7
	u32 fs_bus_bw[XHCI_MTK_MAX_ESIT];
	struct list_head ep_list;
};

/**
 * struct mu3h_sch_bw_info: schedule information for bandwidth domain
 *
 * @bus_bw: array to keep track of bandwidth already used at each uframes
 * @bw_ep_list: eps in the bandwidth domain
 *
 * treat a HS root port as a bandwidth domain, but treat a SS root port as
 * two bandwidth domains, one for IN eps and another for OUT eps.
 */
struct mu3h_sch_bw_info {
	u32 bus_bw[XHCI_MTK_MAX_ESIT];
	struct list_head bw_ep_list;
};

/**
 * struct mu3h_sch_ep_info: schedule information for endpoint
 *
 * @esit: unit is 125us, equal to 2 << Interval field in ep-context
 * @num_budget_microframes: number of continuous uframes
 *		(@repeat==1) scheduled within the interval
 * @bw_cost_per_microframe: bandwidth cost per microframe
 * @endpoint: linked into bandwidth domain which it belongs to
 * @tt_endpoint: linked into mu3h_sch_tt's list which it belongs to
 * @sch_tt: mu3h_sch_tt linked into
 * @ep_type: endpoint type
 * @maxpkt: max packet size of endpoint
 * @ep: address of usb_host_endpoint struct
 * @allocated: the bandwidth is aready allocated from bus_bw
 * @offset: which uframe of the interval that transfer should be
 *		scheduled first time within the interval
 * @repeat: the time gap between two uframes that transfers are
 *		scheduled within a interval. in the simple algorithm, only
 *		assign 0 or 1 to it; 0 means using only one uframe in a
 *		interval, and 1 means using @num_budget_microframes
 *		continuous uframes
 * @pkts: number of packets to be transferred in the scheduled uframes
 * @cs_count: number of CS that host will trigger
 * @burst_mode: burst mode for scheduling. 0: normal burst mode,
 *		distribute the bMaxBurst+1 packets for a single burst
 *		according to @pkts and @repeat, repeate the burst multiple
 *		times; 1: distribute the (bMaxBurst+1)*(Mult+1) packets
 *		according to @pkts and @repeat. normal mode is used by
 *		default
 * @bw_budget_table: table to record bandwidth budget per microframe
 */
struct mu3h_sch_ep_info {
	u32 esit;
	u32 num_budget_microframes;
	u32 bw_cost_per_microframe;
	struct list_head endpoint;
	struct list_head tt_endpoint;
	struct mu3h_sch_tt *sch_tt;
	u32 ep_type;
	u32 maxpkt;
<<<<<<< HEAD
	void *ep;
=======
	struct usb_host_endpoint *ep;
	enum usb_device_speed speed;
>>>>>>> 7d2a07b7
	bool allocated;
	/*
	 * mtk xHCI scheduling information put into reserved DWs
	 * in ep context
	 */
	u32 offset;
	u32 repeat;
	u32 pkts;
	u32 cs_count;
	u32 burst_mode;
	u32 bw_budget_table[];
};

#define MU3C_U3_PORT_MAX 4
#define MU3C_U2_PORT_MAX 5

/**
 * struct mu3c_ippc_regs: MTK ssusb ip port control registers
 * @ip_pw_ctr0~3: ip power and clock control registers
 * @ip_pw_sts1~2: ip power and clock status registers
 * @ip_xhci_cap: ip xHCI capability register
 * @u3_ctrl_p[x]: ip usb3 port x control register, only low 4bytes are used
 * @u2_ctrl_p[x]: ip usb2 port x control register, only low 4bytes are used
 * @u2_phy_pll: usb2 phy pll control register
 */
struct mu3c_ippc_regs {
	__le32 ip_pw_ctr0;
	__le32 ip_pw_ctr1;
	__le32 ip_pw_ctr2;
	__le32 ip_pw_ctr3;
	__le32 ip_pw_sts1;
	__le32 ip_pw_sts2;
	__le32 reserved0[3];
	__le32 ip_xhci_cap;
	__le32 reserved1[2];
	__le64 u3_ctrl_p[MU3C_U3_PORT_MAX];
	__le64 u2_ctrl_p[MU3C_U2_PORT_MAX];
	__le32 reserved2;
	__le32 u2_phy_pll;
	__le32 reserved3[33]; /* 0x80 ~ 0xff */
};

struct xhci_hcd_mtk {
	struct device *dev;
	struct usb_hcd *hcd;
	struct mu3h_sch_bw_info *sch_array;
	struct list_head bw_ep_chk_list;
	struct mu3c_ippc_regs __iomem *ippc_regs;
	int num_u2_ports;
	int num_u3_ports;
	int u3p_dis_msk;
	struct regulator *vusb33;
	struct regulator *vbus;
	struct clk_bulk_data clks[BULK_CLKS_NUM];
	unsigned int has_ippc:1;
	unsigned int lpm_support:1;
	unsigned int u2_lpm_disable:1;
	/* usb remote wakeup */
	unsigned int uwk_en:1;
	struct regmap *uwk;
	u32 uwk_reg_base;
	u32 uwk_vers;
};

static inline struct xhci_hcd_mtk *hcd_to_mtk(struct usb_hcd *hcd)
{
	return dev_get_drvdata(hcd->self.controller);
}

int xhci_mtk_sch_init(struct xhci_hcd_mtk *mtk);
void xhci_mtk_sch_exit(struct xhci_hcd_mtk *mtk);
<<<<<<< HEAD
int xhci_mtk_add_ep_quirk(struct usb_hcd *hcd, struct usb_device *udev,
		struct usb_host_endpoint *ep);
void xhci_mtk_drop_ep_quirk(struct usb_hcd *hcd, struct usb_device *udev,
		struct usb_host_endpoint *ep);
int xhci_mtk_check_bandwidth(struct usb_hcd *hcd, struct usb_device *udev);
void xhci_mtk_reset_bandwidth(struct usb_hcd *hcd, struct usb_device *udev);

#else
static inline int xhci_mtk_add_ep_quirk(struct usb_hcd *hcd,
	struct usb_device *udev, struct usb_host_endpoint *ep)
{
	return 0;
}

static inline void xhci_mtk_drop_ep_quirk(struct usb_hcd *hcd,
	struct usb_device *udev, struct usb_host_endpoint *ep)
{
}

static inline int xhci_mtk_check_bandwidth(struct usb_hcd *hcd,
		struct usb_device *udev)
{
	return 0;
}

static inline void xhci_mtk_reset_bandwidth(struct usb_hcd *hcd,
		struct usb_device *udev)
{
}
#endif
=======
int xhci_mtk_add_ep(struct usb_hcd *hcd, struct usb_device *udev,
		    struct usb_host_endpoint *ep);
int xhci_mtk_drop_ep(struct usb_hcd *hcd, struct usb_device *udev,
		     struct usb_host_endpoint *ep);
int xhci_mtk_check_bandwidth(struct usb_hcd *hcd, struct usb_device *udev);
void xhci_mtk_reset_bandwidth(struct usb_hcd *hcd, struct usb_device *udev);
>>>>>>> 7d2a07b7

#endif		/* _XHCI_MTK_H_ */<|MERGE_RESOLUTION|>--- conflicted
+++ resolved
@@ -24,18 +24,10 @@
 #define XHCI_MTK_MAX_ESIT	64
 
 /**
-<<<<<<< HEAD
- * @ss_bit_map: used to avoid start split microframes overlay
-=======
->>>>>>> 7d2a07b7
  * @fs_bus_bw: array to keep track of bandwidth already used for FS
  * @ep_list: Endpoints using this TT
  */
 struct mu3h_sch_tt {
-<<<<<<< HEAD
-	DECLARE_BITMAP(ss_bit_map, XHCI_MTK_MAX_ESIT);
-=======
->>>>>>> 7d2a07b7
 	u32 fs_bus_bw[XHCI_MTK_MAX_ESIT];
 	struct list_head ep_list;
 };
@@ -94,12 +86,8 @@
 	struct mu3h_sch_tt *sch_tt;
 	u32 ep_type;
 	u32 maxpkt;
-<<<<<<< HEAD
-	void *ep;
-=======
 	struct usb_host_endpoint *ep;
 	enum usb_device_speed speed;
->>>>>>> 7d2a07b7
 	bool allocated;
 	/*
 	 * mtk xHCI scheduling information put into reserved DWs
@@ -171,44 +159,11 @@
 
 int xhci_mtk_sch_init(struct xhci_hcd_mtk *mtk);
 void xhci_mtk_sch_exit(struct xhci_hcd_mtk *mtk);
-<<<<<<< HEAD
-int xhci_mtk_add_ep_quirk(struct usb_hcd *hcd, struct usb_device *udev,
-		struct usb_host_endpoint *ep);
-void xhci_mtk_drop_ep_quirk(struct usb_hcd *hcd, struct usb_device *udev,
-		struct usb_host_endpoint *ep);
-int xhci_mtk_check_bandwidth(struct usb_hcd *hcd, struct usb_device *udev);
-void xhci_mtk_reset_bandwidth(struct usb_hcd *hcd, struct usb_device *udev);
-
-#else
-static inline int xhci_mtk_add_ep_quirk(struct usb_hcd *hcd,
-	struct usb_device *udev, struct usb_host_endpoint *ep)
-{
-	return 0;
-}
-
-static inline void xhci_mtk_drop_ep_quirk(struct usb_hcd *hcd,
-	struct usb_device *udev, struct usb_host_endpoint *ep)
-{
-}
-
-static inline int xhci_mtk_check_bandwidth(struct usb_hcd *hcd,
-		struct usb_device *udev)
-{
-	return 0;
-}
-
-static inline void xhci_mtk_reset_bandwidth(struct usb_hcd *hcd,
-		struct usb_device *udev)
-{
-}
-#endif
-=======
 int xhci_mtk_add_ep(struct usb_hcd *hcd, struct usb_device *udev,
 		    struct usb_host_endpoint *ep);
 int xhci_mtk_drop_ep(struct usb_hcd *hcd, struct usb_device *udev,
 		     struct usb_host_endpoint *ep);
 int xhci_mtk_check_bandwidth(struct usb_hcd *hcd, struct usb_device *udev);
 void xhci_mtk_reset_bandwidth(struct usb_hcd *hcd, struct usb_device *udev);
->>>>>>> 7d2a07b7
 
 #endif		/* _XHCI_MTK_H_ */