// SPDX-License-Identifier: GPL-2.0

/*
 * xHCI host controller driver
 *
 * Copyright (C) 2008 Intel Corp.
 *
 * Author: Sarah Sharp
 * Some code borrowed from the Linux EHCI driver.
 */

#ifndef __LINUX_XHCI_HCD_H
#define __LINUX_XHCI_HCD_H

#include <linux/usb.h>
#include <linux/timer.h>
#include <linux/kernel.h>
#include <linux/usb/hcd.h>
#include <linux/io-64-nonatomic-lo-hi.h>

/* Code sharing between pci-quirks and xhci hcd */
#include	"xhci-ext-caps.h"
#include "pci-quirks.h"

/* xHCI PCI Configuration Registers */
#define XHCI_SBRN_OFFSET	(0x60)

/* Max number of USB devices for any host controller - limit in section 6.1 */
#define MAX_HC_SLOTS		256
/* Section 5.3.3 - MaxPorts */
#define MAX_HC_PORTS		127

/*
 * xHCI register interface.
 * This corresponds to the eXtensible Host Controller Interface (xHCI)
 * Revision 0.95 specification
 */

/**
 * struct xhci_cap_regs - xHCI Host Controller Capability Registers.
 * @hc_capbase:		length of the capabilities register and HC version number
 * @hcs_params1:	HCSPARAMS1 - Structural Parameters 1
 * @hcs_params2:	HCSPARAMS2 - Structural Parameters 2
 * @hcs_params3:	HCSPARAMS3 - Structural Parameters 3
 * @hcc_params:		HCCPARAMS - Capability Parameters
 * @db_off:		DBOFF - Doorbell array offset
 * @run_regs_off:	RTSOFF - Runtime register space offset
 * @hcc_params2:	HCCPARAMS2 Capability Parameters 2, xhci 1.1 only
 */
struct xhci_cap_regs {
	__le32	hc_capbase;
	__le32	hcs_params1;
	__le32	hcs_params2;
	__le32	hcs_params3;
	__le32	hcc_params;
	__le32	db_off;
	__le32	run_regs_off;
	__le32	hcc_params2; /* xhci 1.1 */
	/* Reserved up to (CAPLENGTH - 0x1C) */
};

/* hc_capbase bitmasks */
/* bits 7:0 - how long is the Capabilities register */
#define HC_LENGTH(p)		XHCI_HC_LENGTH(p)
/* bits 31:16	*/
#define HC_VERSION(p)		(((p) >> 16) & 0xffff)

/* HCSPARAMS1 - hcs_params1 - bitmasks */
/* bits 0:7, Max Device Slots */
#define HCS_MAX_SLOTS(p)	(((p) >> 0) & 0xff)
#define HCS_SLOTS_MASK		0xff
/* bits 8:18, Max Interrupters */
#define HCS_MAX_INTRS(p)	(((p) >> 8) & 0x7ff)
/* bits 24:31, Max Ports - max value is 0x7F = 127 ports */
#define HCS_MAX_PORTS(p)	(((p) >> 24) & 0x7f)

/* HCSPARAMS2 - hcs_params2 - bitmasks */
/* bits 0:3, frames or uframes that SW needs to queue transactions
 * ahead of the HW to meet periodic deadlines */
#define HCS_IST(p)		(((p) >> 0) & 0xf)
/* bits 4:7, max number of Event Ring segments */
#define HCS_ERST_MAX(p)		(((p) >> 4) & 0xf)
/* bits 21:25 Hi 5 bits of Scratchpad buffers SW must allocate for the HW */
/* bit 26 Scratchpad restore - for save/restore HW state - not used yet */
/* bits 27:31 Lo 5 bits of Scratchpad buffers SW must allocate for the HW */
#define HCS_MAX_SCRATCHPAD(p)   ((((p) >> 16) & 0x3e0) | (((p) >> 27) & 0x1f))

/* HCSPARAMS3 - hcs_params3 - bitmasks */
/* bits 0:7, Max U1 to U0 latency for the roothub ports */
#define HCS_U1_LATENCY(p)	(((p) >> 0) & 0xff)
/* bits 16:31, Max U2 to U0 latency for the roothub ports */
#define HCS_U2_LATENCY(p)	(((p) >> 16) & 0xffff)

/* HCCPARAMS - hcc_params - bitmasks */
/* true: HC can use 64-bit address pointers */
#define HCC_64BIT_ADDR(p)	((p) & (1 << 0))
/* true: HC can do bandwidth negotiation */
#define HCC_BANDWIDTH_NEG(p)	((p) & (1 << 1))
/* true: HC uses 64-byte Device Context structures
 * FIXME 64-byte context structures aren't supported yet.
 */
#define HCC_64BYTE_CONTEXT(p)	((p) & (1 << 2))
/* true: HC has port power switches */
#define HCC_PPC(p)		((p) & (1 << 3))
/* true: HC has port indicators */
#define HCS_INDICATOR(p)	((p) & (1 << 4))
/* true: HC has Light HC Reset Capability */
#define HCC_LIGHT_RESET(p)	((p) & (1 << 5))
/* true: HC supports latency tolerance messaging */
#define HCC_LTC(p)		((p) & (1 << 6))
/* true: no secondary Stream ID Support */
#define HCC_NSS(p)		((p) & (1 << 7))
/* true: HC supports Stopped - Short Packet */
#define HCC_SPC(p)		((p) & (1 << 9))
/* true: HC has Contiguous Frame ID Capability */
#define HCC_CFC(p)		((p) & (1 << 11))
/* Max size for Primary Stream Arrays - 2^(n+1), where n is bits 12:15 */
#define HCC_MAX_PSA(p)		(1 << ((((p) >> 12) & 0xf) + 1))
/* Extended Capabilities pointer from PCI base - section 5.3.6 */
#define HCC_EXT_CAPS(p)		XHCI_HCC_EXT_CAPS(p)

#define CTX_SIZE(_hcc)		(HCC_64BYTE_CONTEXT(_hcc) ? 64 : 32)

/* db_off bitmask - bits 0:1 reserved */
#define	DBOFF_MASK	(~0x3)

/* run_regs_off bitmask - bits 0:4 reserved */
#define	RTSOFF_MASK	(~0x1f)

/* HCCPARAMS2 - hcc_params2 - bitmasks */
/* true: HC supports U3 entry Capability */
#define	HCC2_U3C(p)		((p) & (1 << 0))
/* true: HC supports Configure endpoint command Max exit latency too large */
#define	HCC2_CMC(p)		((p) & (1 << 1))
/* true: HC supports Force Save context Capability */
#define	HCC2_FSC(p)		((p) & (1 << 2))
/* true: HC supports Compliance Transition Capability */
#define	HCC2_CTC(p)		((p) & (1 << 3))
/* true: HC support Large ESIT payload Capability > 48k */
#define	HCC2_LEC(p)		((p) & (1 << 4))
/* true: HC support Configuration Information Capability */
#define	HCC2_CIC(p)		((p) & (1 << 5))
/* true: HC support Extended TBC Capability, Isoc burst count > 65535 */
#define	HCC2_ETC(p)		((p) & (1 << 6))

/* Number of registers per port */
#define	NUM_PORT_REGS	4

#define PORTSC		0
#define PORTPMSC	1
#define PORTLI		2
#define PORTHLPMC	3

/**
 * struct xhci_op_regs - xHCI Host Controller Operational Registers.
 * @command:		USBCMD - xHC command register
 * @status:		USBSTS - xHC status register
 * @page_size:		This indicates the page size that the host controller
 * 			supports.  If bit n is set, the HC supports a page size
 * 			of 2^(n+12), up to a 128MB page size.
 * 			4K is the minimum page size.
 * @cmd_ring:		CRP - 64-bit Command Ring Pointer
 * @dcbaa_ptr:		DCBAAP - 64-bit Device Context Base Address Array Pointer
 * @config_reg:		CONFIG - Configure Register
 * @port_status_base:	PORTSCn - base address for Port Status and Control
 * 			Each port has a Port Status and Control register,
 * 			followed by a Port Power Management Status and Control
 * 			register, a Port Link Info register, and a reserved
 * 			register.
 * @port_power_base:	PORTPMSCn - base address for
 * 			Port Power Management Status and Control
 * @port_link_base:	PORTLIn - base address for Port Link Info (current
 * 			Link PM state and control) for USB 2.1 and USB 3.0
 * 			devices.
 */
struct xhci_op_regs {
	__le32	command;
	__le32	status;
	__le32	page_size;
	__le32	reserved1;
	__le32	reserved2;
	__le32	dev_notification;
	__le64	cmd_ring;
	/* rsvd: offset 0x20-2F */
	__le32	reserved3[4];
	__le64	dcbaa_ptr;
	__le32	config_reg;
	/* rsvd: offset 0x3C-3FF */
	__le32	reserved4[241];
	/* port 1 registers, which serve as a base address for other ports */
	__le32	port_status_base;
	__le32	port_power_base;
	__le32	port_link_base;
	__le32	reserved5;
	/* registers for ports 2-255 */
	__le32	reserved6[NUM_PORT_REGS*254];
};

/* USBCMD - USB command - command bitmasks */
/* start/stop HC execution - do not write unless HC is halted*/
#define CMD_RUN		XHCI_CMD_RUN
/* Reset HC - resets internal HC state machine and all registers (except
 * PCI config regs).  HC does NOT drive a USB reset on the downstream ports.
 * The xHCI driver must reinitialize the xHC after setting this bit.
 */
#define CMD_RESET	(1 << 1)
/* Event Interrupt Enable - a '1' allows interrupts from the host controller */
#define CMD_EIE		XHCI_CMD_EIE
/* Host System Error Interrupt Enable - get out-of-band signal for HC errors */
#define CMD_HSEIE	XHCI_CMD_HSEIE
/* bits 4:6 are reserved (and should be preserved on writes). */
/* light reset (port status stays unchanged) - reset completed when this is 0 */
#define CMD_LRESET	(1 << 7)
/* host controller save/restore state. */
#define CMD_CSS		(1 << 8)
#define CMD_CRS		(1 << 9)
/* Enable Wrap Event - '1' means xHC generates an event when MFINDEX wraps. */
#define CMD_EWE		XHCI_CMD_EWE
/* MFINDEX power management - '1' means xHC can stop MFINDEX counter if all root
 * hubs are in U3 (selective suspend), disconnect, disabled, or powered-off.
 * '0' means the xHC can power it off if all ports are in the disconnect,
 * disabled, or powered-off state.
 */
#define CMD_PM_INDEX	(1 << 11)
/* bit 14 Extended TBC Enable, changes Isoc TRB fields to support larger TBC */
#define CMD_ETE		(1 << 14)
/* bits 15:31 are reserved (and should be preserved on writes). */

/* IMAN - Interrupt Management Register */
#define IMAN_IE		(1 << 1)
#define IMAN_IP		(1 << 0)

/* USBSTS - USB status - status bitmasks */
/* HC not running - set to 1 when run/stop bit is cleared. */
#define STS_HALT	XHCI_STS_HALT
/* serious error, e.g. PCI parity error.  The HC will clear the run/stop bit. */
#define STS_FATAL	(1 << 2)
/* event interrupt - clear this prior to clearing any IP flags in IR set*/
#define STS_EINT	(1 << 3)
/* port change detect */
#define STS_PORT	(1 << 4)
/* bits 5:7 reserved and zeroed */
/* save state status - '1' means xHC is saving state */
#define STS_SAVE	(1 << 8)
/* restore state status - '1' means xHC is restoring state */
#define STS_RESTORE	(1 << 9)
/* true: save or restore error */
#define STS_SRE		(1 << 10)
/* true: Controller Not Ready to accept doorbell or op reg writes after reset */
#define STS_CNR		XHCI_STS_CNR
/* true: internal Host Controller Error - SW needs to reset and reinitialize */
#define STS_HCE		(1 << 12)
/* bits 13:31 reserved and should be preserved */

/*
 * DNCTRL - Device Notification Control Register - dev_notification bitmasks
 * Generate a device notification event when the HC sees a transaction with a
 * notification type that matches a bit set in this bit field.
 */
#define	DEV_NOTE_MASK		(0xffff)
#define ENABLE_DEV_NOTE(x)	(1 << (x))
/* Most of the device notification types should only be used for debug.
 * SW does need to pay attention to function wake notifications.
 */
#define	DEV_NOTE_FWAKE		ENABLE_DEV_NOTE(1)

/* CRCR - Command Ring Control Register - cmd_ring bitmasks */
/* bit 0 is the command ring cycle state */
/* stop ring operation after completion of the currently executing command */
#define CMD_RING_PAUSE		(1 << 1)
/* stop ring immediately - abort the currently executing command */
#define CMD_RING_ABORT		(1 << 2)
/* true: command ring is running */
#define CMD_RING_RUNNING	(1 << 3)
/* bits 4:5 reserved and should be preserved */
/* Command Ring pointer - bit mask for the lower 32 bits. */
#define CMD_RING_RSVD_BITS	(0x3f)

/* CONFIG - Configure Register - config_reg bitmasks */
/* bits 0:7 - maximum number of device slots enabled (NumSlotsEn) */
#define MAX_DEVS(p)	((p) & 0xff)
/* bit 8: U3 Entry Enabled, assert PLC when root port enters U3, xhci 1.1 */
#define CONFIG_U3E		(1 << 8)
/* bit 9: Configuration Information Enable, xhci 1.1 */
#define CONFIG_CIE		(1 << 9)
/* bits 10:31 - reserved and should be preserved */

/* PORTSC - Port Status and Control Register - port_status_base bitmasks */
/* true: device connected */
#define PORT_CONNECT	(1 << 0)
/* true: port enabled */
#define PORT_PE		(1 << 1)
/* bit 2 reserved and zeroed */
/* true: port has an over-current condition */
#define PORT_OC		(1 << 3)
/* true: port reset signaling asserted */
#define PORT_RESET	(1 << 4)
/* Port Link State - bits 5:8
 * A read gives the current link PM state of the port,
 * a write with Link State Write Strobe set sets the link state.
 */
#define PORT_PLS_MASK	(0xf << 5)
#define XDEV_U0		(0x0 << 5)
#define XDEV_U1		(0x1 << 5)
#define XDEV_U2		(0x2 << 5)
#define XDEV_U3		(0x3 << 5)
#define XDEV_DISABLED	(0x4 << 5)
#define XDEV_RXDETECT	(0x5 << 5)
#define XDEV_INACTIVE	(0x6 << 5)
#define XDEV_POLLING	(0x7 << 5)
#define XDEV_RECOVERY	(0x8 << 5)
#define XDEV_HOT_RESET	(0x9 << 5)
#define XDEV_COMP_MODE	(0xa << 5)
#define XDEV_TEST_MODE	(0xb << 5)
#define XDEV_RESUME	(0xf << 5)

/* true: port has power (see HCC_PPC) */
#define PORT_POWER	(1 << 9)
/* bits 10:13 indicate device speed:
 * 0 - undefined speed - port hasn't be initialized by a reset yet
 * 1 - full speed
 * 2 - low speed
 * 3 - high speed
 * 4 - super speed
 * 5-15 reserved
 */
#define DEV_SPEED_MASK		(0xf << 10)
#define	XDEV_FS			(0x1 << 10)
#define	XDEV_LS			(0x2 << 10)
#define	XDEV_HS			(0x3 << 10)
#define	XDEV_SS			(0x4 << 10)
#define	XDEV_SSP		(0x5 << 10)
#define DEV_UNDEFSPEED(p)	(((p) & DEV_SPEED_MASK) == (0x0<<10))
#define DEV_FULLSPEED(p)	(((p) & DEV_SPEED_MASK) == XDEV_FS)
#define DEV_LOWSPEED(p)		(((p) & DEV_SPEED_MASK) == XDEV_LS)
#define DEV_HIGHSPEED(p)	(((p) & DEV_SPEED_MASK) == XDEV_HS)
#define DEV_SUPERSPEED(p)	(((p) & DEV_SPEED_MASK) == XDEV_SS)
#define DEV_SUPERSPEEDPLUS(p)	(((p) & DEV_SPEED_MASK) == XDEV_SSP)
#define DEV_SUPERSPEED_ANY(p)	(((p) & DEV_SPEED_MASK) >= XDEV_SS)
#define DEV_PORT_SPEED(p)	(((p) >> 10) & 0x0f)

/* Bits 20:23 in the Slot Context are the speed for the device */
#define	SLOT_SPEED_FS		(XDEV_FS << 10)
#define	SLOT_SPEED_LS		(XDEV_LS << 10)
#define	SLOT_SPEED_HS		(XDEV_HS << 10)
#define	SLOT_SPEED_SS		(XDEV_SS << 10)
#define	SLOT_SPEED_SSP		(XDEV_SSP << 10)
/* Port Indicator Control */
#define PORT_LED_OFF	(0 << 14)
#define PORT_LED_AMBER	(1 << 14)
#define PORT_LED_GREEN	(2 << 14)
#define PORT_LED_MASK	(3 << 14)
/* Port Link State Write Strobe - set this when changing link state */
#define PORT_LINK_STROBE	(1 << 16)
/* true: connect status change */
#define PORT_CSC	(1 << 17)
/* true: port enable change */
#define PORT_PEC	(1 << 18)
/* true: warm reset for a USB 3.0 device is done.  A "hot" reset puts the port
 * into an enabled state, and the device into the default state.  A "warm" reset
 * also resets the link, forcing the device through the link training sequence.
 * SW can also look at the Port Reset register to see when warm reset is done.
 */
#define PORT_WRC	(1 << 19)
/* true: over-current change */
#define PORT_OCC	(1 << 20)
/* true: reset change - 1 to 0 transition of PORT_RESET */
#define PORT_RC		(1 << 21)
/* port link status change - set on some port link state transitions:
 *  Transition				Reason
 *  ------------------------------------------------------------------------------
 *  - U3 to Resume			Wakeup signaling from a device
 *  - Resume to Recovery to U0		USB 3.0 device resume
 *  - Resume to U0			USB 2.0 device resume
 *  - U3 to Recovery to U0		Software resume of USB 3.0 device complete
 *  - U3 to U0				Software resume of USB 2.0 device complete
 *  - U2 to U0				L1 resume of USB 2.1 device complete
 *  - U0 to U0 (???)			L1 entry rejection by USB 2.1 device
 *  - U0 to disabled			L1 entry error with USB 2.1 device
 *  - Any state to inactive		Error on USB 3.0 port
 */
#define PORT_PLC	(1 << 22)
/* port configure error change - port failed to configure its link partner */
#define PORT_CEC	(1 << 23)
#define PORT_CHANGE_MASK	(PORT_CSC | PORT_PEC | PORT_WRC | PORT_OCC | \
				 PORT_RC | PORT_PLC | PORT_CEC)


/* Cold Attach Status - xHC can set this bit to report device attached during
 * Sx state. Warm port reset should be perfomed to clear this bit and move port
 * to connected state.
 */
#define PORT_CAS	(1 << 24)
/* wake on connect (enable) */
#define PORT_WKCONN_E	(1 << 25)
/* wake on disconnect (enable) */
#define PORT_WKDISC_E	(1 << 26)
/* wake on over-current (enable) */
#define PORT_WKOC_E	(1 << 27)
/* bits 28:29 reserved */
/* true: device is non-removable - for USB 3.0 roothub emulation */
#define PORT_DEV_REMOVE	(1 << 30)
/* Initiate a warm port reset - complete when PORT_WRC is '1' */
#define PORT_WR		(1 << 31)

/* We mark duplicate entries with -1 */
#define DUPLICATE_ENTRY ((u8)(-1))

/* Port Power Management Status and Control - port_power_base bitmasks */
/* Inactivity timer value for transitions into U1, in microseconds.
 * Timeout can be up to 127us.  0xFF means an infinite timeout.
 */
#define PORT_U1_TIMEOUT(p)	((p) & 0xff)
#define PORT_U1_TIMEOUT_MASK	0xff
/* Inactivity timer value for transitions into U2 */
#define PORT_U2_TIMEOUT(p)	(((p) & 0xff) << 8)
#define PORT_U2_TIMEOUT_MASK	(0xff << 8)
/* Bits 24:31 for port testing */

/* USB2 Protocol PORTSPMSC */
#define	PORT_L1S_MASK		7
#define	PORT_L1S_SUCCESS	1
#define	PORT_RWE		(1 << 3)
#define	PORT_HIRD(p)		(((p) & 0xf) << 4)
#define	PORT_HIRD_MASK		(0xf << 4)
#define	PORT_L1DS_MASK		(0xff << 8)
#define	PORT_L1DS(p)		(((p) & 0xff) << 8)
#define	PORT_HLE		(1 << 16)
#define PORT_TEST_MODE_SHIFT	28

/* USB3 Protocol PORTLI  Port Link Information */
#define PORT_RX_LANES(p)	(((p) >> 16) & 0xf)
#define PORT_TX_LANES(p)	(((p) >> 20) & 0xf)

/* USB2 Protocol PORTHLPMC */
#define PORT_HIRDM(p)((p) & 3)
#define PORT_L1_TIMEOUT(p)(((p) & 0xff) << 2)
#define PORT_BESLD(p)(((p) & 0xf) << 10)

/* use 512 microseconds as USB2 LPM L1 default timeout. */
#define XHCI_L1_TIMEOUT		512

/* Set default HIRD/BESL value to 4 (350/400us) for USB2 L1 LPM resume latency.
 * Safe to use with mixed HIRD and BESL systems (host and device) and is used
 * by other operating systems.
 *
 * XHCI 1.0 errata 8/14/12 Table 13 notes:
 * "Software should choose xHC BESL/BESLD field values that do not violate a
 * device's resume latency requirements,
 * e.g. not program values > '4' if BLC = '1' and a HIRD device is attached,
 * or not program values < '4' if BLC = '0' and a BESL device is attached.
 */
#define XHCI_DEFAULT_BESL	4

/*
 * USB3 specification define a 360ms tPollingLFPSTiemout for USB3 ports
 * to complete link training. usually link trainig completes much faster
 * so check status 10 times with 36ms sleep in places we need to wait for
 * polling to complete.
 */
#define XHCI_PORT_POLLING_LFPS_TIME  36

/**
 * struct xhci_intr_reg - Interrupt Register Set
 * @irq_pending:	IMAN - Interrupt Management Register.  Used to enable
 *			interrupts and check for pending interrupts.
 * @irq_control:	IMOD - Interrupt Moderation Register.
 * 			Used to throttle interrupts.
 * @erst_size:		Number of segments in the Event Ring Segment Table (ERST).
 * @erst_base:		ERST base address.
 * @erst_dequeue:	Event ring dequeue pointer.
 *
 * Each interrupter (defined by a MSI-X vector) has an event ring and an Event
 * Ring Segment Table (ERST) associated with it.  The event ring is comprised of
 * multiple segments of the same size.  The HC places events on the ring and
 * "updates the Cycle bit in the TRBs to indicate to software the current
 * position of the Enqueue Pointer." The HCD (Linux) processes those events and
 * updates the dequeue pointer.
 */
struct xhci_intr_reg {
	__le32	irq_pending;
	__le32	irq_control;
	__le32	erst_size;
	__le32	rsvd;
	__le64	erst_base;
	__le64	erst_dequeue;
};

/* irq_pending bitmasks */
#define	ER_IRQ_PENDING(p)	((p) & 0x1)
/* bits 2:31 need to be preserved */
/* THIS IS BUGGY - FIXME - IP IS WRITE 1 TO CLEAR */
#define	ER_IRQ_CLEAR(p)		((p) & 0xfffffffe)
#define	ER_IRQ_ENABLE(p)	((ER_IRQ_CLEAR(p)) | 0x2)
#define	ER_IRQ_DISABLE(p)	((ER_IRQ_CLEAR(p)) & ~(0x2))

/* irq_control bitmasks */
/* Minimum interval between interrupts (in 250ns intervals).  The interval
 * between interrupts will be longer if there are no events on the event ring.
 * Default is 4000 (1 ms).
 */
#define ER_IRQ_INTERVAL_MASK	(0xffff)
/* Counter used to count down the time to the next interrupt - HW use only */
#define ER_IRQ_COUNTER_MASK	(0xffff << 16)

/* erst_size bitmasks */
/* Preserve bits 16:31 of erst_size */
#define	ERST_SIZE_MASK		(0xffff << 16)

/* erst_dequeue bitmasks */
/* Dequeue ERST Segment Index (DESI) - Segment number (or alias)
 * where the current dequeue pointer lies.  This is an optional HW hint.
 */
#define ERST_DESI_MASK		(0x7)
/* Event Handler Busy (EHB) - is the event ring scheduled to be serviced by
 * a work queue (or delayed service routine)?
 */
#define ERST_EHB		(1 << 3)
#define ERST_PTR_MASK		(0xf)

/**
 * struct xhci_run_regs
 * @microframe_index:
 * 		MFINDEX - current microframe number
 *
 * Section 5.5 Host Controller Runtime Registers:
 * "Software should read and write these registers using only Dword (32 bit)
 * or larger accesses"
 */
struct xhci_run_regs {
	__le32			microframe_index;
	__le32			rsvd[7];
	struct xhci_intr_reg	ir_set[128];
};

/**
 * struct doorbell_array
 *
 * Bits  0 -  7: Endpoint target
 * Bits  8 - 15: RsvdZ
 * Bits 16 - 31: Stream ID
 *
 * Section 5.6
 */
struct xhci_doorbell_array {
	__le32	doorbell[256];
};

#define DB_VALUE(ep, stream)	((((ep) + 1) & 0xff) | ((stream) << 16))
#define DB_VALUE_HOST		0x00000000

/**
 * struct xhci_protocol_caps
 * @revision:		major revision, minor revision, capability ID,
 *			and next capability pointer.
 * @name_string:	Four ASCII characters to say which spec this xHC
 *			follows, typically "USB ".
 * @port_info:		Port offset, count, and protocol-defined information.
 */
struct xhci_protocol_caps {
	u32	revision;
	u32	name_string;
	u32	port_info;
};

#define	XHCI_EXT_PORT_MAJOR(x)	(((x) >> 24) & 0xff)
#define	XHCI_EXT_PORT_MINOR(x)	(((x) >> 16) & 0xff)
#define	XHCI_EXT_PORT_PSIC(x)	(((x) >> 28) & 0x0f)
#define	XHCI_EXT_PORT_OFF(x)	((x) & 0xff)
#define	XHCI_EXT_PORT_COUNT(x)	(((x) >> 8) & 0xff)

#define	XHCI_EXT_PORT_PSIV(x)	(((x) >> 0) & 0x0f)
#define	XHCI_EXT_PORT_PSIE(x)	(((x) >> 4) & 0x03)
#define	XHCI_EXT_PORT_PLT(x)	(((x) >> 6) & 0x03)
#define	XHCI_EXT_PORT_PFD(x)	(((x) >> 8) & 0x01)
#define	XHCI_EXT_PORT_LP(x)	(((x) >> 14) & 0x03)
#define	XHCI_EXT_PORT_PSIM(x)	(((x) >> 16) & 0xffff)

#define PLT_MASK        (0x03 << 6)
#define PLT_SYM         (0x00 << 6)
#define PLT_ASYM_RX     (0x02 << 6)
#define PLT_ASYM_TX     (0x03 << 6)

/**
 * struct xhci_container_ctx
 * @type: Type of context.  Used to calculated offsets to contained contexts.
 * @size: Size of the context data
 * @bytes: The raw context data given to HW
 * @dma: dma address of the bytes
 *
 * Represents either a Device or Input context.  Holds a pointer to the raw
 * memory used for the context (bytes) and dma address of it (dma).
 */
struct xhci_container_ctx {
	unsigned type;
#define XHCI_CTX_TYPE_DEVICE  0x1
#define XHCI_CTX_TYPE_INPUT   0x2

	int size;

	u8 *bytes;
	dma_addr_t dma;
};

/**
 * struct xhci_slot_ctx
 * @dev_info:	Route string, device speed, hub info, and last valid endpoint
 * @dev_info2:	Max exit latency for device number, root hub port number
 * @tt_info:	tt_info is used to construct split transaction tokens
 * @dev_state:	slot state and device address
 *
 * Slot Context - section 6.2.1.1.  This assumes the HC uses 32-byte context
 * structures.  If the HC uses 64-byte contexts, there is an additional 32 bytes
 * reserved at the end of the slot context for HC internal use.
 */
struct xhci_slot_ctx {
	__le32	dev_info;
	__le32	dev_info2;
	__le32	tt_info;
	__le32	dev_state;
	/* offset 0x10 to 0x1f reserved for HC internal use */
	__le32	reserved[4];
};

/* dev_info bitmasks */
/* Route String - 0:19 */
#define ROUTE_STRING_MASK	(0xfffff)
/* Device speed - values defined by PORTSC Device Speed field - 20:23 */
#define DEV_SPEED	(0xf << 20)
#define GET_DEV_SPEED(n) (((n) & DEV_SPEED) >> 20)
/* bit 24 reserved */
/* Is this LS/FS device connected through a HS hub? - bit 25 */
#define DEV_MTT		(0x1 << 25)
/* Set if the device is a hub - bit 26 */
#define DEV_HUB		(0x1 << 26)
/* Index of the last valid endpoint context in this device context - 27:31 */
#define LAST_CTX_MASK	(0x1f << 27)
#define LAST_CTX(p)	((p) << 27)
#define LAST_CTX_TO_EP_NUM(p)	(((p) >> 27) - 1)
#define SLOT_FLAG	(1 << 0)
#define EP0_FLAG	(1 << 1)

/* dev_info2 bitmasks */
/* Max Exit Latency (ms) - worst case time to wake up all links in dev path */
#define MAX_EXIT	(0xffff)
/* Root hub port number that is needed to access the USB device */
#define ROOT_HUB_PORT(p)	(((p) & 0xff) << 16)
#define DEVINFO_TO_ROOT_HUB_PORT(p)	(((p) >> 16) & 0xff)
/* Maximum number of ports under a hub device */
#define XHCI_MAX_PORTS(p)	(((p) & 0xff) << 24)
#define DEVINFO_TO_MAX_PORTS(p)	(((p) & (0xff << 24)) >> 24)

/* tt_info bitmasks */
/*
 * TT Hub Slot ID - for low or full speed devices attached to a high-speed hub
 * The Slot ID of the hub that isolates the high speed signaling from
 * this low or full-speed device.  '0' if attached to root hub port.
 */
#define TT_SLOT		(0xff)
/*
 * The number of the downstream facing port of the high-speed hub
 * '0' if the device is not low or full speed.
 */
#define TT_PORT		(0xff << 8)
#define TT_THINK_TIME(p)	(((p) & 0x3) << 16)
#define GET_TT_THINK_TIME(p)	(((p) & (0x3 << 16)) >> 16)

/* dev_state bitmasks */
/* USB device address - assigned by the HC */
#define DEV_ADDR_MASK	(0xff)
/* bits 8:26 reserved */
/* Slot state */
#define SLOT_STATE	(0x1f << 27)
#define GET_SLOT_STATE(p)	(((p) & (0x1f << 27)) >> 27)

#define SLOT_STATE_DISABLED	0
#define SLOT_STATE_ENABLED	SLOT_STATE_DISABLED
#define SLOT_STATE_DEFAULT	1
#define SLOT_STATE_ADDRESSED	2
#define SLOT_STATE_CONFIGURED	3

/**
 * struct xhci_ep_ctx
 * @ep_info:	endpoint state, streams, mult, and interval information.
 * @ep_info2:	information on endpoint type, max packet size, max burst size,
 * 		error count, and whether the HC will force an event for all
 * 		transactions.
 * @deq:	64-bit ring dequeue pointer address.  If the endpoint only
 * 		defines one stream, this points to the endpoint transfer ring.
 * 		Otherwise, it points to a stream context array, which has a
 * 		ring pointer for each flow.
 * @tx_info:
 * 		Average TRB lengths for the endpoint ring and
 * 		max payload within an Endpoint Service Interval Time (ESIT).
 *
 * Endpoint Context - section 6.2.1.2.  This assumes the HC uses 32-byte context
 * structures.  If the HC uses 64-byte contexts, there is an additional 32 bytes
 * reserved at the end of the endpoint context for HC internal use.
 */
struct xhci_ep_ctx {
	__le32	ep_info;
	__le32	ep_info2;
	__le64	deq;
	__le32	tx_info;
	/* offset 0x14 - 0x1f reserved for HC internal use */
	__le32	reserved[3];
};

/* ep_info bitmasks */
/*
 * Endpoint State - bits 0:2
 * 0 - disabled
 * 1 - running
 * 2 - halted due to halt condition - ok to manipulate endpoint ring
 * 3 - stopped
 * 4 - TRB error
 * 5-7 - reserved
 */
#define EP_STATE_MASK		(0x7)
#define EP_STATE_DISABLED	0
#define EP_STATE_RUNNING	1
#define EP_STATE_HALTED		2
#define EP_STATE_STOPPED	3
#define EP_STATE_ERROR		4
#define GET_EP_CTX_STATE(ctx)	(le32_to_cpu((ctx)->ep_info) & EP_STATE_MASK)

/* Mult - Max number of burtst within an interval, in EP companion desc. */
#define EP_MULT(p)		(((p) & 0x3) << 8)
#define CTX_TO_EP_MULT(p)	(((p) >> 8) & 0x3)
/* bits 10:14 are Max Primary Streams */
/* bit 15 is Linear Stream Array */
/* Interval - period between requests to an endpoint - 125u increments. */
#define EP_INTERVAL(p)			(((p) & 0xff) << 16)
#define EP_INTERVAL_TO_UFRAMES(p)	(1 << (((p) >> 16) & 0xff))
#define CTX_TO_EP_INTERVAL(p)		(((p) >> 16) & 0xff)
#define EP_MAXPSTREAMS_MASK		(0x1f << 10)
#define EP_MAXPSTREAMS(p)		(((p) << 10) & EP_MAXPSTREAMS_MASK)
#define CTX_TO_EP_MAXPSTREAMS(p)	(((p) & EP_MAXPSTREAMS_MASK) >> 10)
/* Endpoint is set up with a Linear Stream Array (vs. Secondary Stream Array) */
#define	EP_HAS_LSA		(1 << 15)
/* hosts with LEC=1 use bits 31:24 as ESIT high bits. */
#define CTX_TO_MAX_ESIT_PAYLOAD_HI(p)	(((p) >> 24) & 0xff)

/* ep_info2 bitmasks */
/*
 * Force Event - generate transfer events for all TRBs for this endpoint
 * This will tell the HC to ignore the IOC and ISP flags (for debugging only).
 */
#define	FORCE_EVENT	(0x1)
#define ERROR_COUNT(p)	(((p) & 0x3) << 1)
#define CTX_TO_EP_TYPE(p)	(((p) >> 3) & 0x7)
#define EP_TYPE(p)	((p) << 3)
#define ISOC_OUT_EP	1
#define BULK_OUT_EP	2
#define INT_OUT_EP	3
#define CTRL_EP		4
#define ISOC_IN_EP	5
#define BULK_IN_EP	6
#define INT_IN_EP	7
/* bit 6 reserved */
/* bit 7 is Host Initiate Disable - for disabling stream selection */
#define MAX_BURST(p)	(((p)&0xff) << 8)
#define CTX_TO_MAX_BURST(p)	(((p) >> 8) & 0xff)
#define MAX_PACKET(p)	(((p)&0xffff) << 16)
#define MAX_PACKET_MASK		(0xffff << 16)
#define MAX_PACKET_DECODED(p)	(((p) >> 16) & 0xffff)

/* tx_info bitmasks */
#define EP_AVG_TRB_LENGTH(p)		((p) & 0xffff)
#define EP_MAX_ESIT_PAYLOAD_LO(p)	(((p) & 0xffff) << 16)
#define EP_MAX_ESIT_PAYLOAD_HI(p)	((((p) >> 16) & 0xff) << 24)
#define CTX_TO_MAX_ESIT_PAYLOAD(p)	(((p) >> 16) & 0xffff)

/* deq bitmasks */
#define EP_CTX_CYCLE_MASK		(1 << 0)
#define SCTX_DEQ_MASK			(~0xfL)


/**
 * struct xhci_input_control_context
 * Input control context; see section 6.2.5.
 *
 * @drop_context:	set the bit of the endpoint context you want to disable
 * @add_context:	set the bit of the endpoint context you want to enable
 */
struct xhci_input_control_ctx {
	__le32	drop_flags;
	__le32	add_flags;
	__le32	rsvd2[6];
};

#define	EP_IS_ADDED(ctrl_ctx, i) \
	(le32_to_cpu(ctrl_ctx->add_flags) & (1 << (i + 1)))
#define	EP_IS_DROPPED(ctrl_ctx, i)       \
	(le32_to_cpu(ctrl_ctx->drop_flags) & (1 << (i + 1)))

/* Represents everything that is needed to issue a command on the command ring.
 * It's useful to pre-allocate these for commands that cannot fail due to
 * out-of-memory errors, like freeing streams.
 */
struct xhci_command {
	/* Input context for changing device state */
	struct xhci_container_ctx	*in_ctx;
	u32				status;
	int				slot_id;
	/* If completion is null, no one is waiting on this command
	 * and the structure can be freed after the command completes.
	 */
	struct completion		*completion;
	union xhci_trb			*command_trb;
	struct list_head		cmd_list;
};

/* drop context bitmasks */
#define	DROP_EP(x)	(0x1 << x)
/* add context bitmasks */
#define	ADD_EP(x)	(0x1 << x)

struct xhci_stream_ctx {
	/* 64-bit stream ring address, cycle state, and stream type */
	__le64	stream_ring;
	/* offset 0x14 - 0x1f reserved for HC internal use */
	__le32	reserved[2];
};

/* Stream Context Types (section 6.4.1) - bits 3:1 of stream ctx deq ptr */
#define	SCT_FOR_CTX(p)		(((p) & 0x7) << 1)
/* Secondary stream array type, dequeue pointer is to a transfer ring */
#define	SCT_SEC_TR		0
/* Primary stream array type, dequeue pointer is to a transfer ring */
#define	SCT_PRI_TR		1
/* Dequeue pointer is for a secondary stream array (SSA) with 8 entries */
#define SCT_SSA_8		2
#define SCT_SSA_16		3
#define SCT_SSA_32		4
#define SCT_SSA_64		5
#define SCT_SSA_128		6
#define SCT_SSA_256		7

/* Assume no secondary streams for now */
struct xhci_stream_info {
	struct xhci_ring		**stream_rings;
	/* Number of streams, including stream 0 (which drivers can't use) */
	unsigned int			num_streams;
	/* The stream context array may be bigger than
	 * the number of streams the driver asked for
	 */
	struct xhci_stream_ctx		*stream_ctx_array;
	unsigned int			num_stream_ctxs;
	dma_addr_t			ctx_array_dma;
	/* For mapping physical TRB addresses to segments in stream rings */
	struct radix_tree_root		trb_address_map;
	struct xhci_command		*free_streams_command;
};

#define	SMALL_STREAM_ARRAY_SIZE		256
#define	MEDIUM_STREAM_ARRAY_SIZE	1024

/* Some Intel xHCI host controllers need software to keep track of the bus
 * bandwidth.  Keep track of endpoint info here.  Each root port is allocated
 * the full bus bandwidth.  We must also treat TTs (including each port under a
 * multi-TT hub) as a separate bandwidth domain.  The direct memory interface
 * (DMI) also limits the total bandwidth (across all domains) that can be used.
 */
struct xhci_bw_info {
	/* ep_interval is zero-based */
	unsigned int		ep_interval;
	/* mult and num_packets are one-based */
	unsigned int		mult;
	unsigned int		num_packets;
	unsigned int		max_packet_size;
	unsigned int		max_esit_payload;
	unsigned int		type;
};

/* "Block" sizes in bytes the hardware uses for different device speeds.
 * The logic in this part of the hardware limits the number of bits the hardware
 * can use, so must represent bandwidth in a less precise manner to mimic what
 * the scheduler hardware computes.
 */
#define	FS_BLOCK	1
#define	HS_BLOCK	4
#define	SS_BLOCK	16
#define	DMI_BLOCK	32

/* Each device speed has a protocol overhead (CRC, bit stuffing, etc) associated
 * with each byte transferred.  SuperSpeed devices have an initial overhead to
 * set up bursts.  These are in blocks, see above.  LS overhead has already been
 * translated into FS blocks.
 */
#define DMI_OVERHEAD 8
#define DMI_OVERHEAD_BURST 4
#define SS_OVERHEAD 8
#define SS_OVERHEAD_BURST 32
#define HS_OVERHEAD 26
#define FS_OVERHEAD 20
#define LS_OVERHEAD 128
/* The TTs need to claim roughly twice as much bandwidth (94 bytes per
 * microframe ~= 24Mbps) of the HS bus as the devices can actually use because
 * of overhead associated with split transfers crossing microframe boundaries.
 * 31 blocks is pure protocol overhead.
 */
#define TT_HS_OVERHEAD (31 + 94)
#define TT_DMI_OVERHEAD (25 + 12)

/* Bandwidth limits in blocks */
#define FS_BW_LIMIT		1285
#define TT_BW_LIMIT		1320
#define HS_BW_LIMIT		1607
#define SS_BW_LIMIT_IN		3906
#define DMI_BW_LIMIT_IN		3906
#define SS_BW_LIMIT_OUT		3906
#define DMI_BW_LIMIT_OUT	3906

/* Percentage of bus bandwidth reserved for non-periodic transfers */
#define FS_BW_RESERVED		10
#define HS_BW_RESERVED		20
#define SS_BW_RESERVED		10

struct xhci_virt_ep {
	struct xhci_ring		*ring;
	/* Related to endpoints that are configured to use stream IDs only */
	struct xhci_stream_info		*stream_info;
	/* Temporary storage in case the configure endpoint command fails and we
	 * have to restore the device state to the previous state
	 */
	struct xhci_ring		*new_ring;
	unsigned int			ep_state;
#define SET_DEQ_PENDING		(1 << 0)
#define EP_HALTED		(1 << 1)	/* For stall handling */
#define EP_STOP_CMD_PENDING	(1 << 2)	/* For URB cancellation */
/* Transitioning the endpoint to using streams, don't enqueue URBs */
#define EP_GETTING_STREAMS	(1 << 3)
#define EP_HAS_STREAMS		(1 << 4)
/* Transitioning the endpoint to not using streams, don't enqueue URBs */
#define EP_GETTING_NO_STREAMS	(1 << 5)
#define EP_HARD_CLEAR_TOGGLE	(1 << 6)
#define EP_SOFT_CLEAR_TOGGLE	(1 << 7)
/* usb_hub_clear_tt_buffer is in progress */
#define EP_CLEARING_TT		(1 << 8)
	/* ----  Related to URB cancellation ---- */
	struct list_head	cancelled_td_list;
	/* Watchdog timer for stop endpoint command to cancel URBs */
	struct timer_list	stop_cmd_timer;
	struct xhci_hcd		*xhci;
	/* Dequeue pointer and dequeue segment for a submitted Set TR Dequeue
	 * command.  We'll need to update the ring's dequeue segment and dequeue
	 * pointer after the command completes.
	 */
	struct xhci_segment	*queued_deq_seg;
	union xhci_trb		*queued_deq_ptr;
	/*
	 * Sometimes the xHC can not process isochronous endpoint ring quickly
	 * enough, and it will miss some isoc tds on the ring and generate
	 * a Missed Service Error Event.
	 * Set skip flag when receive a Missed Service Error Event and
	 * process the missed tds on the endpoint ring.
	 */
	bool			skip;
	/* Bandwidth checking storage */
	struct xhci_bw_info	bw_info;
	struct list_head	bw_endpoint_list;
	/* Isoch Frame ID checking storage */
	int			next_frame_id;
	/* Use new Isoch TRB layout needed for extended TBC support */
	bool			use_extended_tbc;
};

enum xhci_overhead_type {
	LS_OVERHEAD_TYPE = 0,
	FS_OVERHEAD_TYPE,
	HS_OVERHEAD_TYPE,
};

struct xhci_interval_bw {
	unsigned int		num_packets;
	/* Sorted by max packet size.
	 * Head of the list is the greatest max packet size.
	 */
	struct list_head	endpoints;
	/* How many endpoints of each speed are present. */
	unsigned int		overhead[3];
};

#define	XHCI_MAX_INTERVAL	16

struct xhci_interval_bw_table {
	unsigned int		interval0_esit_payload;
	struct xhci_interval_bw	interval_bw[XHCI_MAX_INTERVAL];
	/* Includes reserved bandwidth for async endpoints */
	unsigned int		bw_used;
	unsigned int		ss_bw_in;
	unsigned int		ss_bw_out;
};


struct xhci_virt_device {
	struct usb_device		*udev;
	/*
	 * Commands to the hardware are passed an "input context" that
	 * tells the hardware what to change in its data structures.
	 * The hardware will return changes in an "output context" that
	 * software must allocate for the hardware.  We need to keep
	 * track of input and output contexts separately because
	 * these commands might fail and we don't trust the hardware.
	 */
	struct xhci_container_ctx       *out_ctx;
	/* Used for addressing devices and configuration changes */
	struct xhci_container_ctx       *in_ctx;
	struct xhci_virt_ep		eps[31];
	u8				fake_port;
	u8				real_port;
	struct xhci_interval_bw_table	*bw_table;
	struct xhci_tt_bw_info		*tt_info;
	/*
	 * flags for state tracking based on events and issued commands.
	 * Software can not rely on states from output contexts because of
	 * latency between events and xHC updating output context values.
	 * See xhci 1.1 section 4.8.3 for more details
	 */
	unsigned long			flags;
#define VDEV_PORT_ERROR			BIT(0) /* Port error, link inactive */

	/* The current max exit latency for the enabled USB3 link states. */
	u16				current_mel;
	/* Used for the debugfs interfaces. */
	void				*debugfs_private;
};

/*
 * For each roothub, keep track of the bandwidth information for each periodic
 * interval.
 *
 * If a high speed hub is attached to the roothub, each TT associated with that
 * hub is a separate bandwidth domain.  The interval information for the
 * endpoints on the devices under that TT will appear in the TT structure.
 */
struct xhci_root_port_bw_info {
	struct list_head		tts;
	unsigned int			num_active_tts;
	struct xhci_interval_bw_table	bw_table;
};

struct xhci_tt_bw_info {
	struct list_head		tt_list;
	int				slot_id;
	int				ttport;
	struct xhci_interval_bw_table	bw_table;
	int				active_eps;
};


/**
 * struct xhci_device_context_array
 * @dev_context_ptr	array of 64-bit DMA addresses for device contexts
 */
struct xhci_device_context_array {
	/* 64-bit device addresses; we only write 32-bit addresses */
	__le64			dev_context_ptrs[MAX_HC_SLOTS];
	/* private xHCD pointers */
	dma_addr_t	dma;
};
/* TODO: write function to set the 64-bit device DMA address */
/*
 * TODO: change this to be dynamically sized at HC mem init time since the HC
 * might not be able to handle the maximum number of devices possible.
 */


struct xhci_transfer_event {
	/* 64-bit buffer address, or immediate data */
	__le64	buffer;
	__le32	transfer_len;
	/* This field is interpreted differently based on the type of TRB */
	__le32	flags;
};

/* Transfer event TRB length bit mask */
/* bits 0:23 */
#define	EVENT_TRB_LEN(p)		((p) & 0xffffff)

/** Transfer Event bit fields **/
#define	TRB_TO_EP_ID(p)	(((p) >> 16) & 0x1f)

/* Completion Code - only applicable for some types of TRBs */
#define	COMP_CODE_MASK		(0xff << 24)
#define GET_COMP_CODE(p)	(((p) & COMP_CODE_MASK) >> 24)
#define COMP_INVALID				0
#define COMP_SUCCESS				1
#define COMP_DATA_BUFFER_ERROR			2
#define COMP_BABBLE_DETECTED_ERROR		3
#define COMP_USB_TRANSACTION_ERROR		4
#define COMP_TRB_ERROR				5
#define COMP_STALL_ERROR			6
#define COMP_RESOURCE_ERROR			7
#define COMP_BANDWIDTH_ERROR			8
#define COMP_NO_SLOTS_AVAILABLE_ERROR		9
#define COMP_INVALID_STREAM_TYPE_ERROR		10
#define COMP_SLOT_NOT_ENABLED_ERROR		11
#define COMP_ENDPOINT_NOT_ENABLED_ERROR		12
#define COMP_SHORT_PACKET			13
#define COMP_RING_UNDERRUN			14
#define COMP_RING_OVERRUN			15
#define COMP_VF_EVENT_RING_FULL_ERROR		16
#define COMP_PARAMETER_ERROR			17
#define COMP_BANDWIDTH_OVERRUN_ERROR		18
#define COMP_CONTEXT_STATE_ERROR		19
#define COMP_NO_PING_RESPONSE_ERROR		20
#define COMP_EVENT_RING_FULL_ERROR		21
#define COMP_INCOMPATIBLE_DEVICE_ERROR		22
#define COMP_MISSED_SERVICE_ERROR		23
#define COMP_COMMAND_RING_STOPPED		24
#define COMP_COMMAND_ABORTED			25
#define COMP_STOPPED				26
#define COMP_STOPPED_LENGTH_INVALID		27
#define COMP_STOPPED_SHORT_PACKET		28
#define COMP_MAX_EXIT_LATENCY_TOO_LARGE_ERROR	29
#define COMP_ISOCH_BUFFER_OVERRUN		31
#define COMP_EVENT_LOST_ERROR			32
#define COMP_UNDEFINED_ERROR			33
#define COMP_INVALID_STREAM_ID_ERROR		34
#define COMP_SECONDARY_BANDWIDTH_ERROR		35
#define COMP_SPLIT_TRANSACTION_ERROR		36

static inline const char *xhci_trb_comp_code_string(u8 status)
{
	switch (status) {
	case COMP_INVALID:
		return "Invalid";
	case COMP_SUCCESS:
		return "Success";
	case COMP_DATA_BUFFER_ERROR:
		return "Data Buffer Error";
	case COMP_BABBLE_DETECTED_ERROR:
		return "Babble Detected";
	case COMP_USB_TRANSACTION_ERROR:
		return "USB Transaction Error";
	case COMP_TRB_ERROR:
		return "TRB Error";
	case COMP_STALL_ERROR:
		return "Stall Error";
	case COMP_RESOURCE_ERROR:
		return "Resource Error";
	case COMP_BANDWIDTH_ERROR:
		return "Bandwidth Error";
	case COMP_NO_SLOTS_AVAILABLE_ERROR:
		return "No Slots Available Error";
	case COMP_INVALID_STREAM_TYPE_ERROR:
		return "Invalid Stream Type Error";
	case COMP_SLOT_NOT_ENABLED_ERROR:
		return "Slot Not Enabled Error";
	case COMP_ENDPOINT_NOT_ENABLED_ERROR:
		return "Endpoint Not Enabled Error";
	case COMP_SHORT_PACKET:
		return "Short Packet";
	case COMP_RING_UNDERRUN:
		return "Ring Underrun";
	case COMP_RING_OVERRUN:
		return "Ring Overrun";
	case COMP_VF_EVENT_RING_FULL_ERROR:
		return "VF Event Ring Full Error";
	case COMP_PARAMETER_ERROR:
		return "Parameter Error";
	case COMP_BANDWIDTH_OVERRUN_ERROR:
		return "Bandwidth Overrun Error";
	case COMP_CONTEXT_STATE_ERROR:
		return "Context State Error";
	case COMP_NO_PING_RESPONSE_ERROR:
		return "No Ping Response Error";
	case COMP_EVENT_RING_FULL_ERROR:
		return "Event Ring Full Error";
	case COMP_INCOMPATIBLE_DEVICE_ERROR:
		return "Incompatible Device Error";
	case COMP_MISSED_SERVICE_ERROR:
		return "Missed Service Error";
	case COMP_COMMAND_RING_STOPPED:
		return "Command Ring Stopped";
	case COMP_COMMAND_ABORTED:
		return "Command Aborted";
	case COMP_STOPPED:
		return "Stopped";
	case COMP_STOPPED_LENGTH_INVALID:
		return "Stopped - Length Invalid";
	case COMP_STOPPED_SHORT_PACKET:
		return "Stopped - Short Packet";
	case COMP_MAX_EXIT_LATENCY_TOO_LARGE_ERROR:
		return "Max Exit Latency Too Large Error";
	case COMP_ISOCH_BUFFER_OVERRUN:
		return "Isoch Buffer Overrun";
	case COMP_EVENT_LOST_ERROR:
		return "Event Lost Error";
	case COMP_UNDEFINED_ERROR:
		return "Undefined Error";
	case COMP_INVALID_STREAM_ID_ERROR:
		return "Invalid Stream ID Error";
	case COMP_SECONDARY_BANDWIDTH_ERROR:
		return "Secondary Bandwidth Error";
	case COMP_SPLIT_TRANSACTION_ERROR:
		return "Split Transaction Error";
	default:
		return "Unknown!!";
	}
}

struct xhci_link_trb {
	/* 64-bit segment pointer*/
	__le64 segment_ptr;
	__le32 intr_target;
	__le32 control;
};

/* control bitfields */
#define LINK_TOGGLE	(0x1<<1)

/* Command completion event TRB */
struct xhci_event_cmd {
	/* Pointer to command TRB, or the value passed by the event data trb */
	__le64 cmd_trb;
	__le32 status;
	__le32 flags;
};

/* flags bitmasks */

/* Address device - disable SetAddress */
#define TRB_BSR		(1<<9)

/* Configure Endpoint - Deconfigure */
#define TRB_DC		(1<<9)

/* Stop Ring - Transfer State Preserve */
#define TRB_TSP		(1<<9)

enum xhci_ep_reset_type {
	EP_HARD_RESET,
	EP_SOFT_RESET,
};

/* Force Event */
#define TRB_TO_VF_INTR_TARGET(p)	(((p) & (0x3ff << 22)) >> 22)
#define TRB_TO_VF_ID(p)			(((p) & (0xff << 16)) >> 16)

/* Set Latency Tolerance Value */
#define TRB_TO_BELT(p)			(((p) & (0xfff << 16)) >> 16)

/* Get Port Bandwidth */
#define TRB_TO_DEV_SPEED(p)		(((p) & (0xf << 16)) >> 16)

/* Force Header */
#define TRB_TO_PACKET_TYPE(p)		((p) & 0x1f)
#define TRB_TO_ROOTHUB_PORT(p)		(((p) & (0xff << 24)) >> 24)

enum xhci_setup_dev {
	SETUP_CONTEXT_ONLY,
	SETUP_CONTEXT_ADDRESS,
};

/* bits 16:23 are the virtual function ID */
/* bits 24:31 are the slot ID */
#define TRB_TO_SLOT_ID(p)	(((p) & (0xff<<24)) >> 24)
#define SLOT_ID_FOR_TRB(p)	(((p) & 0xff) << 24)

/* Stop Endpoint TRB - ep_index to endpoint ID for this TRB */
#define TRB_TO_EP_INDEX(p)		((((p) & (0x1f << 16)) >> 16) - 1)
#define	EP_ID_FOR_TRB(p)		((((p) + 1) & 0x1f) << 16)

#define SUSPEND_PORT_FOR_TRB(p)		(((p) & 1) << 23)
#define TRB_TO_SUSPEND_PORT(p)		(((p) & (1 << 23)) >> 23)
#define LAST_EP_INDEX			30

/* Set TR Dequeue Pointer command TRB fields, 6.4.3.9 */
#define TRB_TO_STREAM_ID(p)		((((p) & (0xffff << 16)) >> 16))
#define STREAM_ID_FOR_TRB(p)		((((p)) & 0xffff) << 16)
#define SCT_FOR_TRB(p)			(((p) << 1) & 0x7)

/* Link TRB specific fields */
#define TRB_TC			(1<<1)

/* Port Status Change Event TRB fields */
/* Port ID - bits 31:24 */
#define GET_PORT_ID(p)		(((p) & (0xff << 24)) >> 24)

#define EVENT_DATA		(1 << 2)

/* Normal TRB fields */
/* transfer_len bitmasks - bits 0:16 */
#define	TRB_LEN(p)		((p) & 0x1ffff)
/* TD Size, packets remaining in this TD, bits 21:17 (5 bits, so max 31) */
#define TRB_TD_SIZE(p)          (min((p), (u32)31) << 17)
#define GET_TD_SIZE(p)		(((p) & 0x3e0000) >> 17)
/* xhci 1.1 uses the TD_SIZE field for TBC if Extended TBC is enabled (ETE) */
#define TRB_TD_SIZE_TBC(p)      (min((p), (u32)31) << 17)
/* Interrupter Target - which MSI-X vector to target the completion event at */
#define TRB_INTR_TARGET(p)	(((p) & 0x3ff) << 22)
#define GET_INTR_TARGET(p)	(((p) >> 22) & 0x3ff)
/* Total burst count field, Rsvdz on xhci 1.1 with Extended TBC enabled (ETE) */
#define TRB_TBC(p)		(((p) & 0x3) << 7)
#define TRB_TLBPC(p)		(((p) & 0xf) << 16)

/* Cycle bit - indicates TRB ownership by HC or HCD */
#define TRB_CYCLE		(1<<0)
/*
 * Force next event data TRB to be evaluated before task switch.
 * Used to pass OS data back after a TD completes.
 */
#define TRB_ENT			(1<<1)
/* Interrupt on short packet */
#define TRB_ISP			(1<<2)
/* Set PCIe no snoop attribute */
#define TRB_NO_SNOOP		(1<<3)
/* Chain multiple TRBs into a TD */
#define TRB_CHAIN		(1<<4)
/* Interrupt on completion */
#define TRB_IOC			(1<<5)
/* The buffer pointer contains immediate data */
#define TRB_IDT			(1<<6)
/* TDs smaller than this might use IDT */
#define TRB_IDT_MAX_SIZE	8

/* Block Event Interrupt */
#define	TRB_BEI			(1<<9)

/* Control transfer TRB specific fields */
#define TRB_DIR_IN		(1<<16)
#define	TRB_TX_TYPE(p)		((p) << 16)
#define	TRB_DATA_OUT		2
#define	TRB_DATA_IN		3

/* Isochronous TRB specific fields */
#define TRB_SIA			(1<<31)
#define TRB_FRAME_ID(p)		(((p) & 0x7ff) << 20)

struct xhci_generic_trb {
	__le32 field[4];
};

union xhci_trb {
	struct xhci_link_trb		link;
	struct xhci_transfer_event	trans_event;
	struct xhci_event_cmd		event_cmd;
	struct xhci_generic_trb		generic;
};

/* TRB bit mask */
#define	TRB_TYPE_BITMASK	(0xfc00)
#define TRB_TYPE(p)		((p) << 10)
#define TRB_FIELD_TO_TYPE(p)	(((p) & TRB_TYPE_BITMASK) >> 10)
/* TRB type IDs */
/* bulk, interrupt, isoc scatter/gather, and control data stage */
#define TRB_NORMAL		1
/* setup stage for control transfers */
#define TRB_SETUP		2
/* data stage for control transfers */
#define TRB_DATA		3
/* status stage for control transfers */
#define TRB_STATUS		4
/* isoc transfers */
#define TRB_ISOC		5
/* TRB for linking ring segments */
#define TRB_LINK		6
#define TRB_EVENT_DATA		7
/* Transfer Ring No-op (not for the command ring) */
#define TRB_TR_NOOP		8
/* Command TRBs */
/* Enable Slot Command */
#define TRB_ENABLE_SLOT		9
/* Disable Slot Command */
#define TRB_DISABLE_SLOT	10
/* Address Device Command */
#define TRB_ADDR_DEV		11
/* Configure Endpoint Command */
#define TRB_CONFIG_EP		12
/* Evaluate Context Command */
#define TRB_EVAL_CONTEXT	13
/* Reset Endpoint Command */
#define TRB_RESET_EP		14
/* Stop Transfer Ring Command */
#define TRB_STOP_RING		15
/* Set Transfer Ring Dequeue Pointer Command */
#define TRB_SET_DEQ		16
/* Reset Device Command */
#define TRB_RESET_DEV		17
/* Force Event Command (opt) */
#define TRB_FORCE_EVENT		18
/* Negotiate Bandwidth Command (opt) */
#define TRB_NEG_BANDWIDTH	19
/* Set Latency Tolerance Value Command (opt) */
#define TRB_SET_LT		20
/* Get port bandwidth Command */
#define TRB_GET_BW		21
/* Force Header Command - generate a transaction or link management packet */
#define TRB_FORCE_HEADER	22
/* No-op Command - not for transfer rings */
#define TRB_CMD_NOOP		23
/* TRB IDs 24-31 reserved */
/* Event TRBS */
/* Transfer Event */
#define TRB_TRANSFER		32
/* Command Completion Event */
#define TRB_COMPLETION		33
/* Port Status Change Event */
#define TRB_PORT_STATUS		34
/* Bandwidth Request Event (opt) */
#define TRB_BANDWIDTH_EVENT	35
/* Doorbell Event (opt) */
#define TRB_DOORBELL		36
/* Host Controller Event */
#define TRB_HC_EVENT		37
/* Device Notification Event - device sent function wake notification */
#define TRB_DEV_NOTE		38
/* MFINDEX Wrap Event - microframe counter wrapped */
#define TRB_MFINDEX_WRAP	39
/* TRB IDs 40-47 reserved, 48-63 is vendor-defined */

/* Nec vendor-specific command completion event. */
#define	TRB_NEC_CMD_COMP	48
/* Get NEC firmware revision. */
#define	TRB_NEC_GET_FW		49

static inline const char *xhci_trb_type_string(u8 type)
{
	switch (type) {
	case TRB_NORMAL:
		return "Normal";
	case TRB_SETUP:
		return "Setup Stage";
	case TRB_DATA:
		return "Data Stage";
	case TRB_STATUS:
		return "Status Stage";
	case TRB_ISOC:
		return "Isoch";
	case TRB_LINK:
		return "Link";
	case TRB_EVENT_DATA:
		return "Event Data";
	case TRB_TR_NOOP:
		return "No-Op";
	case TRB_ENABLE_SLOT:
		return "Enable Slot Command";
	case TRB_DISABLE_SLOT:
		return "Disable Slot Command";
	case TRB_ADDR_DEV:
		return "Address Device Command";
	case TRB_CONFIG_EP:
		return "Configure Endpoint Command";
	case TRB_EVAL_CONTEXT:
		return "Evaluate Context Command";
	case TRB_RESET_EP:
		return "Reset Endpoint Command";
	case TRB_STOP_RING:
		return "Stop Ring Command";
	case TRB_SET_DEQ:
		return "Set TR Dequeue Pointer Command";
	case TRB_RESET_DEV:
		return "Reset Device Command";
	case TRB_FORCE_EVENT:
		return "Force Event Command";
	case TRB_NEG_BANDWIDTH:
		return "Negotiate Bandwidth Command";
	case TRB_SET_LT:
		return "Set Latency Tolerance Value Command";
	case TRB_GET_BW:
		return "Get Port Bandwidth Command";
	case TRB_FORCE_HEADER:
		return "Force Header Command";
	case TRB_CMD_NOOP:
		return "No-Op Command";
	case TRB_TRANSFER:
		return "Transfer Event";
	case TRB_COMPLETION:
		return "Command Completion Event";
	case TRB_PORT_STATUS:
		return "Port Status Change Event";
	case TRB_BANDWIDTH_EVENT:
		return "Bandwidth Request Event";
	case TRB_DOORBELL:
		return "Doorbell Event";
	case TRB_HC_EVENT:
		return "Host Controller Event";
	case TRB_DEV_NOTE:
		return "Device Notification Event";
	case TRB_MFINDEX_WRAP:
		return "MFINDEX Wrap Event";
	case TRB_NEC_CMD_COMP:
		return "NEC Command Completion Event";
	case TRB_NEC_GET_FW:
		return "NET Get Firmware Revision Command";
	default:
		return "UNKNOWN";
	}
}

#define TRB_TYPE_LINK(x)	(((x) & TRB_TYPE_BITMASK) == TRB_TYPE(TRB_LINK))
/* Above, but for __le32 types -- can avoid work by swapping constants: */
#define TRB_TYPE_LINK_LE32(x)	(((x) & cpu_to_le32(TRB_TYPE_BITMASK)) == \
				 cpu_to_le32(TRB_TYPE(TRB_LINK)))
#define TRB_TYPE_NOOP_LE32(x)	(((x) & cpu_to_le32(TRB_TYPE_BITMASK)) == \
				 cpu_to_le32(TRB_TYPE(TRB_TR_NOOP)))

#define NEC_FW_MINOR(p)		(((p) >> 0) & 0xff)
#define NEC_FW_MAJOR(p)		(((p) >> 8) & 0xff)

/*
 * TRBS_PER_SEGMENT must be a multiple of 4,
 * since the command ring is 64-byte aligned.
 * It must also be greater than 16.
 */
#define TRBS_PER_SEGMENT	256
/* Allow two commands + a link TRB, along with any reserved command TRBs */
#define MAX_RSVD_CMD_TRBS	(TRBS_PER_SEGMENT - 3)
#define TRB_SEGMENT_SIZE	(TRBS_PER_SEGMENT*16)
#define TRB_SEGMENT_SHIFT	(ilog2(TRB_SEGMENT_SIZE))
/* TRB buffer pointers can't cross 64KB boundaries */
#define TRB_MAX_BUFF_SHIFT		16
#define TRB_MAX_BUFF_SIZE	(1 << TRB_MAX_BUFF_SHIFT)
/* How much data is left before the 64KB boundary? */
#define TRB_BUFF_LEN_UP_TO_BOUNDARY(addr)	(TRB_MAX_BUFF_SIZE - \
					(addr & (TRB_MAX_BUFF_SIZE - 1)))
#define MAX_SOFT_RETRY		3

struct xhci_segment {
	union xhci_trb		*trbs;
	/* private to HCD */
	struct xhci_segment	*next;
	dma_addr_t		dma;
	/* Max packet sized bounce buffer for td-fragmant alignment */
	dma_addr_t		bounce_dma;
	void			*bounce_buf;
	unsigned int		bounce_offs;
	unsigned int		bounce_len;
};

struct xhci_td {
	struct list_head	td_list;
	struct list_head	cancelled_td_list;
	struct urb		*urb;
	struct xhci_segment	*start_seg;
	union xhci_trb		*first_trb;
	union xhci_trb		*last_trb;
	struct xhci_segment	*bounce_seg;
	/* actual_length of the URB has already been set */
	bool			urb_length_set;
};

/* xHCI command default timeout value */
#define XHCI_CMD_DEFAULT_TIMEOUT	(5 * HZ)

/* command descriptor */
struct xhci_cd {
	struct xhci_command	*command;
	union xhci_trb		*cmd_trb;
};

struct xhci_dequeue_state {
	struct xhci_segment *new_deq_seg;
	union xhci_trb *new_deq_ptr;
	int new_cycle_state;
	unsigned int stream_id;
};

enum xhci_ring_type {
	TYPE_CTRL = 0,
	TYPE_ISOC,
	TYPE_BULK,
	TYPE_INTR,
	TYPE_STREAM,
	TYPE_COMMAND,
	TYPE_EVENT,
};

static inline const char *xhci_ring_type_string(enum xhci_ring_type type)
{
	switch (type) {
	case TYPE_CTRL:
		return "CTRL";
	case TYPE_ISOC:
		return "ISOC";
	case TYPE_BULK:
		return "BULK";
	case TYPE_INTR:
		return "INTR";
	case TYPE_STREAM:
		return "STREAM";
	case TYPE_COMMAND:
		return "CMD";
	case TYPE_EVENT:
		return "EVENT";
	}

	return "UNKNOWN";
}

struct xhci_ring {
	struct xhci_segment	*first_seg;
	struct xhci_segment	*last_seg;
	union  xhci_trb		*enqueue;
	struct xhci_segment	*enq_seg;
	union  xhci_trb		*dequeue;
	struct xhci_segment	*deq_seg;
	struct list_head	td_list;
	/*
	 * Write the cycle state into the TRB cycle field to give ownership of
	 * the TRB to the host controller (if we are the producer), or to check
	 * if we own the TRB (if we are the consumer).  See section 4.9.1.
	 */
	u32			cycle_state;
	unsigned int            err_count;
	unsigned int		stream_id;
	unsigned int		num_segs;
	unsigned int		num_trbs_free;
	unsigned int		num_trbs_free_temp;
	unsigned int		bounce_buf_len;
	enum xhci_ring_type	type;
	bool			last_td_was_short;
	struct radix_tree_root	*trb_address_map;
};

struct xhci_erst_entry {
	/* 64-bit event ring segment address */
	__le64	seg_addr;
	__le32	seg_size;
	/* Set to zero */
	__le32	rsvd;
};

struct xhci_erst {
	struct xhci_erst_entry	*entries;
	unsigned int		num_entries;
	/* xhci->event_ring keeps track of segment dma addresses */
	dma_addr_t		erst_dma_addr;
	/* Num entries the ERST can contain */
	unsigned int		erst_size;
};

struct xhci_scratchpad {
	u64 *sp_array;
	dma_addr_t sp_dma;
	void **sp_buffers;
};

struct urb_priv {
	int	num_tds;
	int	num_tds_done;
	struct	xhci_td	td[];
};

/*
 * Each segment table entry is 4*32bits long.  1K seems like an ok size:
 * (1K bytes * 8bytes/bit) / (4*32 bits) = 64 segment entries in the table,
 * meaning 64 ring segments.
 * Initial allocated size of the ERST, in number of entries */
#define	ERST_NUM_SEGS	1
/* Initial allocated size of the ERST, in number of entries */
#define	ERST_SIZE	64
/* Initial number of event segment rings allocated */
#define	ERST_ENTRIES	1
/* Poll every 60 seconds */
#define	POLL_TIMEOUT	60
/* Stop endpoint command timeout (secs) for URB cancellation watchdog timer */
#define XHCI_STOP_EP_CMD_TIMEOUT	5
/* XXX: Make these module parameters */

struct s3_save {
	u32	command;
	u32	dev_nt;
	u64	dcbaa_ptr;
	u32	config_reg;
	u32	irq_pending;
	u32	irq_control;
	u32	erst_size;
	u64	erst_base;
	u64	erst_dequeue;
};

/* Use for lpm */
struct dev_info {
	u32			dev_id;
	struct	list_head	list;
};

struct xhci_bus_state {
	unsigned long		bus_suspended;
	unsigned long		next_statechange;

	/* Port suspend arrays are indexed by the portnum of the fake roothub */
	/* ports suspend status arrays - max 31 ports for USB2, 15 for USB3 */
	u32			port_c_suspend;
	u32			suspended_ports;
	u32			port_remote_wakeup;
	unsigned long		resume_done[USB_MAXCHILDREN];
	/* which ports have started to resume */
	unsigned long		resuming_ports;
	/* Which ports are waiting on RExit to U0 transition. */
	unsigned long		rexit_ports;
	struct completion	rexit_done[USB_MAXCHILDREN];
	struct completion	u3exit_done[USB_MAXCHILDREN];
};


/*
 * It can take up to 20 ms to transition from RExit to U0 on the
 * Intel Lynx Point LP xHCI host.
 */
#define	XHCI_MAX_REXIT_TIMEOUT_MS	20
struct xhci_port_cap {
	u32			*psi;	/* array of protocol speed ID entries */
	u8			psi_count;
	u8			psi_uid_count;
	u8			maj_rev;
	u8			min_rev;
};

struct xhci_port {
	__le32 __iomem		*addr;
	int			hw_portnum;
	int			hcd_portnum;
	struct xhci_hub		*rhub;
	struct xhci_port_cap	*port_cap;
};

struct xhci_hub {
	struct xhci_port	**ports;
	unsigned int		num_ports;
	struct usb_hcd		*hcd;
	/* keep track of bus suspend info */
	struct xhci_bus_state   bus_state;
	/* supported prococol extended capabiliy values */
	u8			maj_rev;
	u8			min_rev;
};

/* There is one xhci_hcd structure per controller */
struct xhci_hcd {
	struct usb_hcd *main_hcd;
	struct usb_hcd *shared_hcd;
	/* glue to PCI and HCD framework */
	struct xhci_cap_regs __iomem *cap_regs;
	struct xhci_op_regs __iomem *op_regs;
	struct xhci_run_regs __iomem *run_regs;
	struct xhci_doorbell_array __iomem *dba;
	/* Our HCD's current interrupter register set */
	struct	xhci_intr_reg __iomem *ir_set;

	/* Cached register copies of read-only HC data */
	__u32		hcs_params1;
	__u32		hcs_params2;
	__u32		hcs_params3;
	__u32		hcc_params;
	__u32		hcc_params2;

	spinlock_t	lock;

	/* packed release number */
	u8		sbrn;
	u16		hci_version;
	u8		max_slots;
	u8		max_interrupters;
	u8		max_ports;
	u8		isoc_threshold;
	/* imod_interval in ns (I * 250ns) */
	u32		imod_interval;
	int		event_ring_max;
	/* 4KB min, 128MB max */
	int		page_size;
	/* Valid values are 12 to 20, inclusive */
	int		page_shift;
	/* msi-x vectors */
	int		msix_count;
	/* optional clocks */
	struct clk		*clk;
	struct clk		*reg_clk;
	/* optional reset controller */
	struct reset_control *reset;
	/* data structures */
	struct xhci_device_context_array *dcbaa;
	struct xhci_ring	*cmd_ring;
	unsigned int            cmd_ring_state;
#define CMD_RING_STATE_RUNNING         (1 << 0)
#define CMD_RING_STATE_ABORTED         (1 << 1)
#define CMD_RING_STATE_STOPPED         (1 << 2)
	struct list_head        cmd_list;
	unsigned int		cmd_ring_reserved_trbs;
	struct delayed_work	cmd_timer;
	struct completion	cmd_ring_stop_completion;
	struct xhci_command	*current_cmd;
	struct xhci_ring	*event_ring;
	struct xhci_erst	erst;
	/* Scratchpad */
	struct xhci_scratchpad  *scratchpad;
	/* Store LPM test failed devices' information */
	struct list_head	lpm_failed_devs;

	/* slot enabling and address device helpers */
	/* these are not thread safe so use mutex */
	struct mutex mutex;
	/* For USB 3.0 LPM enable/disable. */
	struct xhci_command		*lpm_command;
	/* Internal mirror of the HW's dcbaa */
	struct xhci_virt_device	*devs[MAX_HC_SLOTS];
	/* For keeping track of bandwidth domains per roothub. */
	struct xhci_root_port_bw_info	*rh_bw;

	/* DMA pools */
	struct dma_pool	*device_pool;
	struct dma_pool	*segment_pool;
	struct dma_pool	*small_streams_pool;
	struct dma_pool	*medium_streams_pool;

	/* Host controller watchdog timer structures */
	unsigned int		xhc_state;

	u32			command;
	struct s3_save		s3;
/* Host controller is dying - not responding to commands. "I'm not dead yet!"
 *
 * xHC interrupts have been disabled and a watchdog timer will (or has already)
 * halt the xHCI host, and complete all URBs with an -ESHUTDOWN code.  Any code
 * that sees this status (other than the timer that set it) should stop touching
 * hardware immediately.  Interrupt handlers should return immediately when
 * they see this status (any time they drop and re-acquire xhci->lock).
 * xhci_urb_dequeue() should call usb_hcd_check_unlink_urb() and return without
 * putting the TD on the canceled list, etc.
 *
 * There are no reports of xHCI host controllers that display this issue.
 */
#define XHCI_STATE_DYING	(1 << 0)
#define XHCI_STATE_HALTED	(1 << 1)
#define XHCI_STATE_REMOVING	(1 << 2)
	unsigned long long	quirks;
#define	XHCI_LINK_TRB_QUIRK	BIT_ULL(0)
#define XHCI_RESET_EP_QUIRK	BIT_ULL(1)
#define XHCI_NEC_HOST		BIT_ULL(2)
#define XHCI_AMD_PLL_FIX	BIT_ULL(3)
#define XHCI_SPURIOUS_SUCCESS	BIT_ULL(4)
/*
 * Certain Intel host controllers have a limit to the number of endpoint
 * contexts they can handle.  Ideally, they would signal that they can't handle
 * anymore endpoint contexts by returning a Resource Error for the Configure
 * Endpoint command, but they don't.  Instead they expect software to keep track
 * of the number of active endpoints for them, across configure endpoint
 * commands, reset device commands, disable slot commands, and address device
 * commands.
 */
#define XHCI_EP_LIMIT_QUIRK	BIT_ULL(5)
#define XHCI_BROKEN_MSI		BIT_ULL(6)
#define XHCI_RESET_ON_RESUME	BIT_ULL(7)
#define	XHCI_SW_BW_CHECKING	BIT_ULL(8)
#define XHCI_AMD_0x96_HOST	BIT_ULL(9)
#define XHCI_TRUST_TX_LENGTH	BIT_ULL(10)
#define XHCI_LPM_SUPPORT	BIT_ULL(11)
#define XHCI_INTEL_HOST		BIT_ULL(12)
#define XHCI_SPURIOUS_REBOOT	BIT_ULL(13)
#define XHCI_COMP_MODE_QUIRK	BIT_ULL(14)
#define XHCI_AVOID_BEI		BIT_ULL(15)
#define XHCI_PLAT		BIT_ULL(16)
#define XHCI_SLOW_SUSPEND	BIT_ULL(17)
#define XHCI_SPURIOUS_WAKEUP	BIT_ULL(18)
/* For controllers with a broken beyond repair streams implementation */
#define XHCI_BROKEN_STREAMS	BIT_ULL(19)
#define XHCI_PME_STUCK_QUIRK	BIT_ULL(20)
#define XHCI_MTK_HOST		BIT_ULL(21)
#define XHCI_SSIC_PORT_UNUSED	BIT_ULL(22)
#define XHCI_NO_64BIT_SUPPORT	BIT_ULL(23)
#define XHCI_MISSING_CAS	BIT_ULL(24)
/* For controller with a broken Port Disable implementation */
#define XHCI_BROKEN_PORT_PED	BIT_ULL(25)
#define XHCI_LIMIT_ENDPOINT_INTERVAL_7	BIT_ULL(26)
#define XHCI_U2_DISABLE_WAKE	BIT_ULL(27)
#define XHCI_ASMEDIA_MODIFY_FLOWCONTROL	BIT_ULL(28)
#define XHCI_HW_LPM_DISABLE	BIT_ULL(29)
#define XHCI_SUSPEND_DELAY	BIT_ULL(30)
#define XHCI_INTEL_USB_ROLE_SW	BIT_ULL(31)
#define XHCI_ZERO_64B_REGS	BIT_ULL(32)
#define XHCI_DEFAULT_PM_RUNTIME_ALLOW	BIT_ULL(33)
#define XHCI_RESET_PLL_ON_DISCONNECT	BIT_ULL(34)
#define XHCI_SNPS_BROKEN_SUSPEND    BIT_ULL(35)
<<<<<<< HEAD
#define XHCI_SKIP_PHY_INIT     BIT_ULL(37)
=======
#define XHCI_NO_SOFT_RETRY	BIT_ULL(40)
>>>>>>> 79bee15c

	unsigned int		num_active_eps;
	unsigned int		limit_active_eps;
	struct xhci_port	*hw_ports;
	struct xhci_hub		usb2_rhub;
	struct xhci_hub		usb3_rhub;
	/* support xHCI 1.0 spec USB2 hardware LPM */
	unsigned		hw_lpm_support:1;
	/* Broken Suspend flag for SNPS Suspend resume issue */
	unsigned		broken_suspend:1;
	/* cached usb2 extened protocol capabilites */
	u32                     *ext_caps;
	unsigned int            num_ext_caps;
	/* cached extended protocol port capabilities */
	struct xhci_port_cap	*port_caps;
	unsigned int		num_port_caps;
	/* Compliance Mode Recovery Data */
	struct timer_list	comp_mode_recovery_timer;
	u32			port_status_u0;
	u16			test_mode;
/* Compliance Mode Timer Triggered every 2 seconds */
#define COMP_MODE_RCVRY_MSECS 2000

	struct dentry		*debugfs_root;
	struct dentry		*debugfs_slots;
	struct list_head	regset_list;

	void			*dbc;
	/* platform-specific data -- must come last */
	unsigned long		priv[] __aligned(sizeof(s64));
};

/* Platform specific overrides to generic XHCI hc_driver ops */
struct xhci_driver_overrides {
	size_t extra_priv_size;
	int (*reset)(struct usb_hcd *hcd);
	int (*start)(struct usb_hcd *hcd);
	int (*check_bandwidth)(struct usb_hcd *, struct usb_device *);
	void (*reset_bandwidth)(struct usb_hcd *, struct usb_device *);
};

#define	XHCI_CFC_DELAY		10

/* convert between an HCD pointer and the corresponding EHCI_HCD */
static inline struct xhci_hcd *hcd_to_xhci(struct usb_hcd *hcd)
{
	struct usb_hcd *primary_hcd;

	if (usb_hcd_is_primary_hcd(hcd))
		primary_hcd = hcd;
	else
		primary_hcd = hcd->primary_hcd;

	return (struct xhci_hcd *) (primary_hcd->hcd_priv);
}

static inline struct usb_hcd *xhci_to_hcd(struct xhci_hcd *xhci)
{
	return xhci->main_hcd;
}

#define xhci_dbg(xhci, fmt, args...) \
	dev_dbg(xhci_to_hcd(xhci)->self.controller , fmt , ## args)
#define xhci_err(xhci, fmt, args...) \
	dev_err(xhci_to_hcd(xhci)->self.controller , fmt , ## args)
#define xhci_warn(xhci, fmt, args...) \
	dev_warn(xhci_to_hcd(xhci)->self.controller , fmt , ## args)
#define xhci_warn_ratelimited(xhci, fmt, args...) \
	dev_warn_ratelimited(xhci_to_hcd(xhci)->self.controller , fmt , ## args)
#define xhci_info(xhci, fmt, args...) \
	dev_info(xhci_to_hcd(xhci)->self.controller , fmt , ## args)

/*
 * Registers should always be accessed with double word or quad word accesses.
 *
 * Some xHCI implementations may support 64-bit address pointers.  Registers
 * with 64-bit address pointers should be written to with dword accesses by
 * writing the low dword first (ptr[0]), then the high dword (ptr[1]) second.
 * xHCI implementations that do not support 64-bit address pointers will ignore
 * the high dword, and write order is irrelevant.
 */
static inline u64 xhci_read_64(const struct xhci_hcd *xhci,
		__le64 __iomem *regs)
{
	return lo_hi_readq(regs);
}
static inline void xhci_write_64(struct xhci_hcd *xhci,
				 const u64 val, __le64 __iomem *regs)
{
	lo_hi_writeq(val, regs);
}

static inline int xhci_link_trb_quirk(struct xhci_hcd *xhci)
{
	return xhci->quirks & XHCI_LINK_TRB_QUIRK;
}

/* xHCI debugging */
char *xhci_get_slot_state(struct xhci_hcd *xhci,
		struct xhci_container_ctx *ctx);
void xhci_dbg_trace(struct xhci_hcd *xhci, void (*trace)(struct va_format *),
			const char *fmt, ...);

/* xHCI memory management */
void xhci_mem_cleanup(struct xhci_hcd *xhci);
int xhci_mem_init(struct xhci_hcd *xhci, gfp_t flags);
void xhci_free_virt_device(struct xhci_hcd *xhci, int slot_id);
int xhci_alloc_virt_device(struct xhci_hcd *xhci, int slot_id, struct usb_device *udev, gfp_t flags);
int xhci_setup_addressable_virt_dev(struct xhci_hcd *xhci, struct usb_device *udev);
void xhci_copy_ep0_dequeue_into_input_ctx(struct xhci_hcd *xhci,
		struct usb_device *udev);
unsigned int xhci_get_endpoint_index(struct usb_endpoint_descriptor *desc);
unsigned int xhci_get_endpoint_address(unsigned int ep_index);
unsigned int xhci_last_valid_endpoint(u32 added_ctxs);
void xhci_endpoint_zero(struct xhci_hcd *xhci, struct xhci_virt_device *virt_dev, struct usb_host_endpoint *ep);
void xhci_update_tt_active_eps(struct xhci_hcd *xhci,
		struct xhci_virt_device *virt_dev,
		int old_active_eps);
void xhci_clear_endpoint_bw_info(struct xhci_bw_info *bw_info);
void xhci_update_bw_info(struct xhci_hcd *xhci,
		struct xhci_container_ctx *in_ctx,
		struct xhci_input_control_ctx *ctrl_ctx,
		struct xhci_virt_device *virt_dev);
void xhci_endpoint_copy(struct xhci_hcd *xhci,
		struct xhci_container_ctx *in_ctx,
		struct xhci_container_ctx *out_ctx,
		unsigned int ep_index);
void xhci_slot_copy(struct xhci_hcd *xhci,
		struct xhci_container_ctx *in_ctx,
		struct xhci_container_ctx *out_ctx);
int xhci_endpoint_init(struct xhci_hcd *xhci, struct xhci_virt_device *virt_dev,
		struct usb_device *udev, struct usb_host_endpoint *ep,
		gfp_t mem_flags);
struct xhci_ring *xhci_ring_alloc(struct xhci_hcd *xhci,
		unsigned int num_segs, unsigned int cycle_state,
		enum xhci_ring_type type, unsigned int max_packet, gfp_t flags);
void xhci_ring_free(struct xhci_hcd *xhci, struct xhci_ring *ring);
int xhci_ring_expansion(struct xhci_hcd *xhci, struct xhci_ring *ring,
		unsigned int num_trbs, gfp_t flags);
int xhci_alloc_erst(struct xhci_hcd *xhci,
		struct xhci_ring *evt_ring,
		struct xhci_erst *erst,
		gfp_t flags);
void xhci_initialize_ring_info(struct xhci_ring *ring,
			unsigned int cycle_state);
void xhci_free_erst(struct xhci_hcd *xhci, struct xhci_erst *erst);
void xhci_free_endpoint_ring(struct xhci_hcd *xhci,
		struct xhci_virt_device *virt_dev,
		unsigned int ep_index);
struct xhci_stream_info *xhci_alloc_stream_info(struct xhci_hcd *xhci,
		unsigned int num_stream_ctxs,
		unsigned int num_streams,
		unsigned int max_packet, gfp_t flags);
void xhci_free_stream_info(struct xhci_hcd *xhci,
		struct xhci_stream_info *stream_info);
void xhci_setup_streams_ep_input_ctx(struct xhci_hcd *xhci,
		struct xhci_ep_ctx *ep_ctx,
		struct xhci_stream_info *stream_info);
void xhci_setup_no_streams_ep_input_ctx(struct xhci_ep_ctx *ep_ctx,
		struct xhci_virt_ep *ep);
void xhci_free_device_endpoint_resources(struct xhci_hcd *xhci,
	struct xhci_virt_device *virt_dev, bool drop_control_ep);
struct xhci_ring *xhci_dma_to_transfer_ring(
		struct xhci_virt_ep *ep,
		u64 address);
struct xhci_ring *xhci_stream_id_to_ring(
		struct xhci_virt_device *dev,
		unsigned int ep_index,
		unsigned int stream_id);
struct xhci_command *xhci_alloc_command(struct xhci_hcd *xhci,
		bool allocate_completion, gfp_t mem_flags);
struct xhci_command *xhci_alloc_command_with_ctx(struct xhci_hcd *xhci,
		bool allocate_completion, gfp_t mem_flags);
void xhci_urb_free_priv(struct urb_priv *urb_priv);
void xhci_free_command(struct xhci_hcd *xhci,
		struct xhci_command *command);
struct xhci_container_ctx *xhci_alloc_container_ctx(struct xhci_hcd *xhci,
		int type, gfp_t flags);
void xhci_free_container_ctx(struct xhci_hcd *xhci,
		struct xhci_container_ctx *ctx);

/* xHCI host controller glue */
typedef void (*xhci_get_quirks_t)(struct device *, struct xhci_hcd *);
int xhci_handshake(void __iomem *ptr, u32 mask, u32 done, int usec);
void xhci_quiesce(struct xhci_hcd *xhci);
int xhci_halt(struct xhci_hcd *xhci);
int xhci_start(struct xhci_hcd *xhci);
int xhci_reset(struct xhci_hcd *xhci);
int xhci_run(struct usb_hcd *hcd);
int xhci_gen_setup(struct usb_hcd *hcd, xhci_get_quirks_t get_quirks);
void xhci_shutdown(struct usb_hcd *hcd);
void xhci_init_driver(struct hc_driver *drv,
		      const struct xhci_driver_overrides *over);
int xhci_check_bandwidth(struct usb_hcd *hcd, struct usb_device *udev);
void xhci_reset_bandwidth(struct usb_hcd *hcd, struct usb_device *udev);
int xhci_disable_slot(struct xhci_hcd *xhci, u32 slot_id);
int xhci_ext_cap_init(struct xhci_hcd *xhci);

int xhci_suspend(struct xhci_hcd *xhci, bool do_wakeup);
int xhci_resume(struct xhci_hcd *xhci, bool hibernated);

irqreturn_t xhci_irq(struct usb_hcd *hcd);
irqreturn_t xhci_msi_irq(int irq, void *hcd);
int xhci_alloc_dev(struct usb_hcd *hcd, struct usb_device *udev);
int xhci_alloc_tt_info(struct xhci_hcd *xhci,
		struct xhci_virt_device *virt_dev,
		struct usb_device *hdev,
		struct usb_tt *tt, gfp_t mem_flags);

/* xHCI ring, segment, TRB, and TD functions */
dma_addr_t xhci_trb_virt_to_dma(struct xhci_segment *seg, union xhci_trb *trb);
struct xhci_segment *trb_in_td(struct xhci_hcd *xhci,
		struct xhci_segment *start_seg, union xhci_trb *start_trb,
		union xhci_trb *end_trb, dma_addr_t suspect_dma, bool debug);
int xhci_is_vendor_info_code(struct xhci_hcd *xhci, unsigned int trb_comp_code);
void xhci_ring_cmd_db(struct xhci_hcd *xhci);
int xhci_queue_slot_control(struct xhci_hcd *xhci, struct xhci_command *cmd,
		u32 trb_type, u32 slot_id);
int xhci_queue_address_device(struct xhci_hcd *xhci, struct xhci_command *cmd,
		dma_addr_t in_ctx_ptr, u32 slot_id, enum xhci_setup_dev);
int xhci_queue_vendor_command(struct xhci_hcd *xhci, struct xhci_command *cmd,
		u32 field1, u32 field2, u32 field3, u32 field4);
int xhci_queue_stop_endpoint(struct xhci_hcd *xhci, struct xhci_command *cmd,
		int slot_id, unsigned int ep_index, int suspend);
int xhci_queue_ctrl_tx(struct xhci_hcd *xhci, gfp_t mem_flags, struct urb *urb,
		int slot_id, unsigned int ep_index);
int xhci_queue_bulk_tx(struct xhci_hcd *xhci, gfp_t mem_flags, struct urb *urb,
		int slot_id, unsigned int ep_index);
int xhci_queue_intr_tx(struct xhci_hcd *xhci, gfp_t mem_flags, struct urb *urb,
		int slot_id, unsigned int ep_index);
int xhci_queue_isoc_tx_prepare(struct xhci_hcd *xhci, gfp_t mem_flags,
		struct urb *urb, int slot_id, unsigned int ep_index);
int xhci_queue_configure_endpoint(struct xhci_hcd *xhci,
		struct xhci_command *cmd, dma_addr_t in_ctx_ptr, u32 slot_id,
		bool command_must_succeed);
int xhci_queue_evaluate_context(struct xhci_hcd *xhci, struct xhci_command *cmd,
		dma_addr_t in_ctx_ptr, u32 slot_id, bool command_must_succeed);
int xhci_queue_reset_ep(struct xhci_hcd *xhci, struct xhci_command *cmd,
		int slot_id, unsigned int ep_index,
		enum xhci_ep_reset_type reset_type);
int xhci_queue_reset_device(struct xhci_hcd *xhci, struct xhci_command *cmd,
		u32 slot_id);
void xhci_find_new_dequeue_state(struct xhci_hcd *xhci,
		unsigned int slot_id, unsigned int ep_index,
		unsigned int stream_id, struct xhci_td *cur_td,
		struct xhci_dequeue_state *state);
void xhci_queue_new_dequeue_state(struct xhci_hcd *xhci,
		unsigned int slot_id, unsigned int ep_index,
		struct xhci_dequeue_state *deq_state);
void xhci_cleanup_stalled_ring(struct xhci_hcd *xhci, unsigned int slot_id,
			       unsigned int ep_index, unsigned int stream_id,
			       struct xhci_td *td);
void xhci_stop_endpoint_command_watchdog(struct timer_list *t);
void xhci_handle_command_timeout(struct work_struct *work);

void xhci_ring_ep_doorbell(struct xhci_hcd *xhci, unsigned int slot_id,
		unsigned int ep_index, unsigned int stream_id);
void xhci_ring_doorbell_for_active_rings(struct xhci_hcd *xhci,
		unsigned int slot_id,
		unsigned int ep_index);
void xhci_cleanup_command_queue(struct xhci_hcd *xhci);
void inc_deq(struct xhci_hcd *xhci, struct xhci_ring *ring);
unsigned int count_trbs(u64 addr, u64 len);

/* xHCI roothub code */
void xhci_set_link_state(struct xhci_hcd *xhci, struct xhci_port *port,
				u32 link_state);
void xhci_test_and_clear_bit(struct xhci_hcd *xhci, struct xhci_port *port,
				u32 port_bit);
int xhci_hub_control(struct usb_hcd *hcd, u16 typeReq, u16 wValue, u16 wIndex,
		char *buf, u16 wLength);
int xhci_hub_status_data(struct usb_hcd *hcd, char *buf);
int xhci_find_raw_port_number(struct usb_hcd *hcd, int port1);
struct xhci_hub *xhci_get_rhub(struct usb_hcd *hcd);

void xhci_hc_died(struct xhci_hcd *xhci);

#ifdef CONFIG_PM
int xhci_bus_suspend(struct usb_hcd *hcd);
int xhci_bus_resume(struct usb_hcd *hcd);
unsigned long xhci_get_resuming_ports(struct usb_hcd *hcd);
#else
#define	xhci_bus_suspend	NULL
#define	xhci_bus_resume		NULL
#define	xhci_get_resuming_ports	NULL
#endif	/* CONFIG_PM */

u32 xhci_port_state_to_neutral(u32 state);
int xhci_find_slot_id_by_port(struct usb_hcd *hcd, struct xhci_hcd *xhci,
		u16 port);
void xhci_ring_device(struct xhci_hcd *xhci, int slot_id);

/* xHCI contexts */
struct xhci_input_control_ctx *xhci_get_input_control_ctx(struct xhci_container_ctx *ctx);
struct xhci_slot_ctx *xhci_get_slot_ctx(struct xhci_hcd *xhci, struct xhci_container_ctx *ctx);
struct xhci_ep_ctx *xhci_get_ep_ctx(struct xhci_hcd *xhci, struct xhci_container_ctx *ctx, unsigned int ep_index);

struct xhci_ring *xhci_triad_to_transfer_ring(struct xhci_hcd *xhci,
		unsigned int slot_id, unsigned int ep_index,
		unsigned int stream_id);

static inline struct xhci_ring *xhci_urb_to_transfer_ring(struct xhci_hcd *xhci,
								struct urb *urb)
{
	return xhci_triad_to_transfer_ring(xhci, urb->dev->slot_id,
					xhci_get_endpoint_index(&urb->ep->desc),
					urb->stream_id);
}

/*
 * TODO: As per spec Isochronous IDT transmissions are supported. We bypass
 * them anyways as we where unable to find a device that matches the
 * constraints.
 */
static inline bool xhci_urb_suitable_for_idt(struct urb *urb)
{
	if (!usb_endpoint_xfer_isoc(&urb->ep->desc) && usb_urb_dir_out(urb) &&
	    usb_endpoint_maxp(&urb->ep->desc) >= TRB_IDT_MAX_SIZE &&
	    urb->transfer_buffer_length <= TRB_IDT_MAX_SIZE &&
	    !(urb->transfer_flags & URB_NO_TRANSFER_DMA_MAP) &&
	    !urb->num_sgs)
		return true;

	return false;
}

static inline char *xhci_slot_state_string(u32 state)
{
	switch (state) {
	case SLOT_STATE_ENABLED:
		return "enabled/disabled";
	case SLOT_STATE_DEFAULT:
		return "default";
	case SLOT_STATE_ADDRESSED:
		return "addressed";
	case SLOT_STATE_CONFIGURED:
		return "configured";
	default:
		return "reserved";
	}
}

static inline const char *xhci_decode_trb(u32 field0, u32 field1, u32 field2,
		u32 field3)
{
	static char str[256];
	int type = TRB_FIELD_TO_TYPE(field3);

	switch (type) {
	case TRB_LINK:
		sprintf(str,
			"LINK %08x%08x intr %d type '%s' flags %c:%c:%c:%c",
			field1, field0, GET_INTR_TARGET(field2),
			xhci_trb_type_string(type),
			field3 & TRB_IOC ? 'I' : 'i',
			field3 & TRB_CHAIN ? 'C' : 'c',
			field3 & TRB_TC ? 'T' : 't',
			field3 & TRB_CYCLE ? 'C' : 'c');
		break;
	case TRB_TRANSFER:
	case TRB_COMPLETION:
	case TRB_PORT_STATUS:
	case TRB_BANDWIDTH_EVENT:
	case TRB_DOORBELL:
	case TRB_HC_EVENT:
	case TRB_DEV_NOTE:
	case TRB_MFINDEX_WRAP:
		sprintf(str,
			"TRB %08x%08x status '%s' len %d slot %d ep %d type '%s' flags %c:%c",
			field1, field0,
			xhci_trb_comp_code_string(GET_COMP_CODE(field2)),
			EVENT_TRB_LEN(field2), TRB_TO_SLOT_ID(field3),
			/* Macro decrements 1, maybe it shouldn't?!? */
			TRB_TO_EP_INDEX(field3) + 1,
			xhci_trb_type_string(type),
			field3 & EVENT_DATA ? 'E' : 'e',
			field3 & TRB_CYCLE ? 'C' : 'c');

		break;
	case TRB_SETUP:
		sprintf(str, "bRequestType %02x bRequest %02x wValue %02x%02x wIndex %02x%02x wLength %d length %d TD size %d intr %d type '%s' flags %c:%c:%c",
				field0 & 0xff,
				(field0 & 0xff00) >> 8,
				(field0 & 0xff000000) >> 24,
				(field0 & 0xff0000) >> 16,
				(field1 & 0xff00) >> 8,
				field1 & 0xff,
				(field1 & 0xff000000) >> 16 |
				(field1 & 0xff0000) >> 16,
				TRB_LEN(field2), GET_TD_SIZE(field2),
				GET_INTR_TARGET(field2),
				xhci_trb_type_string(type),
				field3 & TRB_IDT ? 'I' : 'i',
				field3 & TRB_IOC ? 'I' : 'i',
				field3 & TRB_CYCLE ? 'C' : 'c');
		break;
	case TRB_DATA:
		sprintf(str, "Buffer %08x%08x length %d TD size %d intr %d type '%s' flags %c:%c:%c:%c:%c:%c:%c",
				field1, field0, TRB_LEN(field2), GET_TD_SIZE(field2),
				GET_INTR_TARGET(field2),
				xhci_trb_type_string(type),
				field3 & TRB_IDT ? 'I' : 'i',
				field3 & TRB_IOC ? 'I' : 'i',
				field3 & TRB_CHAIN ? 'C' : 'c',
				field3 & TRB_NO_SNOOP ? 'S' : 's',
				field3 & TRB_ISP ? 'I' : 'i',
				field3 & TRB_ENT ? 'E' : 'e',
				field3 & TRB_CYCLE ? 'C' : 'c');
		break;
	case TRB_STATUS:
		sprintf(str, "Buffer %08x%08x length %d TD size %d intr %d type '%s' flags %c:%c:%c:%c",
				field1, field0, TRB_LEN(field2), GET_TD_SIZE(field2),
				GET_INTR_TARGET(field2),
				xhci_trb_type_string(type),
				field3 & TRB_IOC ? 'I' : 'i',
				field3 & TRB_CHAIN ? 'C' : 'c',
				field3 & TRB_ENT ? 'E' : 'e',
				field3 & TRB_CYCLE ? 'C' : 'c');
		break;
	case TRB_NORMAL:
	case TRB_ISOC:
	case TRB_EVENT_DATA:
	case TRB_TR_NOOP:
		sprintf(str,
			"Buffer %08x%08x length %d TD size %d intr %d type '%s' flags %c:%c:%c:%c:%c:%c:%c:%c",
			field1, field0, TRB_LEN(field2), GET_TD_SIZE(field2),
			GET_INTR_TARGET(field2),
			xhci_trb_type_string(type),
			field3 & TRB_BEI ? 'B' : 'b',
			field3 & TRB_IDT ? 'I' : 'i',
			field3 & TRB_IOC ? 'I' : 'i',
			field3 & TRB_CHAIN ? 'C' : 'c',
			field3 & TRB_NO_SNOOP ? 'S' : 's',
			field3 & TRB_ISP ? 'I' : 'i',
			field3 & TRB_ENT ? 'E' : 'e',
			field3 & TRB_CYCLE ? 'C' : 'c');
		break;

	case TRB_CMD_NOOP:
	case TRB_ENABLE_SLOT:
		sprintf(str,
			"%s: flags %c",
			xhci_trb_type_string(type),
			field3 & TRB_CYCLE ? 'C' : 'c');
		break;
	case TRB_DISABLE_SLOT:
	case TRB_NEG_BANDWIDTH:
		sprintf(str,
			"%s: slot %d flags %c",
			xhci_trb_type_string(type),
			TRB_TO_SLOT_ID(field3),
			field3 & TRB_CYCLE ? 'C' : 'c');
		break;
	case TRB_ADDR_DEV:
		sprintf(str,
			"%s: ctx %08x%08x slot %d flags %c:%c",
			xhci_trb_type_string(type),
			field1, field0,
			TRB_TO_SLOT_ID(field3),
			field3 & TRB_BSR ? 'B' : 'b',
			field3 & TRB_CYCLE ? 'C' : 'c');
		break;
	case TRB_CONFIG_EP:
		sprintf(str,
			"%s: ctx %08x%08x slot %d flags %c:%c",
			xhci_trb_type_string(type),
			field1, field0,
			TRB_TO_SLOT_ID(field3),
			field3 & TRB_DC ? 'D' : 'd',
			field3 & TRB_CYCLE ? 'C' : 'c');
		break;
	case TRB_EVAL_CONTEXT:
		sprintf(str,
			"%s: ctx %08x%08x slot %d flags %c",
			xhci_trb_type_string(type),
			field1, field0,
			TRB_TO_SLOT_ID(field3),
			field3 & TRB_CYCLE ? 'C' : 'c');
		break;
	case TRB_RESET_EP:
		sprintf(str,
			"%s: ctx %08x%08x slot %d ep %d flags %c:%c",
			xhci_trb_type_string(type),
			field1, field0,
			TRB_TO_SLOT_ID(field3),
			/* Macro decrements 1, maybe it shouldn't?!? */
			TRB_TO_EP_INDEX(field3) + 1,
			field3 & TRB_TSP ? 'T' : 't',
			field3 & TRB_CYCLE ? 'C' : 'c');
		break;
	case TRB_STOP_RING:
		sprintf(str,
			"%s: slot %d sp %d ep %d flags %c",
			xhci_trb_type_string(type),
			TRB_TO_SLOT_ID(field3),
			TRB_TO_SUSPEND_PORT(field3),
			/* Macro decrements 1, maybe it shouldn't?!? */
			TRB_TO_EP_INDEX(field3) + 1,
			field3 & TRB_CYCLE ? 'C' : 'c');
		break;
	case TRB_SET_DEQ:
		sprintf(str,
			"%s: deq %08x%08x stream %d slot %d ep %d flags %c",
			xhci_trb_type_string(type),
			field1, field0,
			TRB_TO_STREAM_ID(field2),
			TRB_TO_SLOT_ID(field3),
			/* Macro decrements 1, maybe it shouldn't?!? */
			TRB_TO_EP_INDEX(field3) + 1,
			field3 & TRB_CYCLE ? 'C' : 'c');
		break;
	case TRB_RESET_DEV:
		sprintf(str,
			"%s: slot %d flags %c",
			xhci_trb_type_string(type),
			TRB_TO_SLOT_ID(field3),
			field3 & TRB_CYCLE ? 'C' : 'c');
		break;
	case TRB_FORCE_EVENT:
		sprintf(str,
			"%s: event %08x%08x vf intr %d vf id %d flags %c",
			xhci_trb_type_string(type),
			field1, field0,
			TRB_TO_VF_INTR_TARGET(field2),
			TRB_TO_VF_ID(field3),
			field3 & TRB_CYCLE ? 'C' : 'c');
		break;
	case TRB_SET_LT:
		sprintf(str,
			"%s: belt %d flags %c",
			xhci_trb_type_string(type),
			TRB_TO_BELT(field3),
			field3 & TRB_CYCLE ? 'C' : 'c');
		break;
	case TRB_GET_BW:
		sprintf(str,
			"%s: ctx %08x%08x slot %d speed %d flags %c",
			xhci_trb_type_string(type),
			field1, field0,
			TRB_TO_SLOT_ID(field3),
			TRB_TO_DEV_SPEED(field3),
			field3 & TRB_CYCLE ? 'C' : 'c');
		break;
	case TRB_FORCE_HEADER:
		sprintf(str,
			"%s: info %08x%08x%08x pkt type %d roothub port %d flags %c",
			xhci_trb_type_string(type),
			field2, field1, field0 & 0xffffffe0,
			TRB_TO_PACKET_TYPE(field0),
			TRB_TO_ROOTHUB_PORT(field3),
			field3 & TRB_CYCLE ? 'C' : 'c');
		break;
	default:
		sprintf(str,
			"type '%s' -> raw %08x %08x %08x %08x",
			xhci_trb_type_string(type),
			field0, field1, field2, field3);
	}

	return str;
}

static inline const char *xhci_decode_ctrl_ctx(unsigned long drop,
					       unsigned long add)
{
	static char	str[1024];
	unsigned int	bit;
	int		ret = 0;

	if (drop) {
		ret = sprintf(str, "Drop:");
		for_each_set_bit(bit, &drop, 32)
			ret += sprintf(str + ret, " %d%s",
				       bit / 2,
				       bit % 2 ? "in":"out");
		ret += sprintf(str + ret, ", ");
	}

	if (add) {
		ret += sprintf(str + ret, "Add:%s%s",
			       (add & SLOT_FLAG) ? " slot":"",
			       (add & EP0_FLAG) ? " ep0":"");
		add &= ~(SLOT_FLAG | EP0_FLAG);
		for_each_set_bit(bit, &add, 32)
			ret += sprintf(str + ret, " %d%s",
				       bit / 2,
				       bit % 2 ? "in":"out");
	}
	return str;
}

static inline const char *xhci_decode_slot_context(u32 info, u32 info2,
		u32 tt_info, u32 state)
{
	static char str[1024];
	u32 speed;
	u32 hub;
	u32 mtt;
	int ret = 0;

	speed = info & DEV_SPEED;
	hub = info & DEV_HUB;
	mtt = info & DEV_MTT;

	ret = sprintf(str, "RS %05x %s%s%s Ctx Entries %d MEL %d us Port# %d/%d",
			info & ROUTE_STRING_MASK,
			({ char *s;
			switch (speed) {
			case SLOT_SPEED_FS:
				s = "full-speed";
				break;
			case SLOT_SPEED_LS:
				s = "low-speed";
				break;
			case SLOT_SPEED_HS:
				s = "high-speed";
				break;
			case SLOT_SPEED_SS:
				s = "super-speed";
				break;
			case SLOT_SPEED_SSP:
				s = "super-speed plus";
				break;
			default:
				s = "UNKNOWN speed";
			} s; }),
			mtt ? " multi-TT" : "",
			hub ? " Hub" : "",
			(info & LAST_CTX_MASK) >> 27,
			info2 & MAX_EXIT,
			DEVINFO_TO_ROOT_HUB_PORT(info2),
			DEVINFO_TO_MAX_PORTS(info2));

	ret += sprintf(str + ret, " [TT Slot %d Port# %d TTT %d Intr %d] Addr %d State %s",
			tt_info & TT_SLOT, (tt_info & TT_PORT) >> 8,
			GET_TT_THINK_TIME(tt_info), GET_INTR_TARGET(tt_info),
			state & DEV_ADDR_MASK,
			xhci_slot_state_string(GET_SLOT_STATE(state)));

	return str;
}


static inline const char *xhci_portsc_link_state_string(u32 portsc)
{
	switch (portsc & PORT_PLS_MASK) {
	case XDEV_U0:
		return "U0";
	case XDEV_U1:
		return "U1";
	case XDEV_U2:
		return "U2";
	case XDEV_U3:
		return "U3";
	case XDEV_DISABLED:
		return "Disabled";
	case XDEV_RXDETECT:
		return "RxDetect";
	case XDEV_INACTIVE:
		return "Inactive";
	case XDEV_POLLING:
		return "Polling";
	case XDEV_RECOVERY:
		return "Recovery";
	case XDEV_HOT_RESET:
		return "Hot Reset";
	case XDEV_COMP_MODE:
		return "Compliance mode";
	case XDEV_TEST_MODE:
		return "Test mode";
	case XDEV_RESUME:
		return "Resume";
	default:
		break;
	}
	return "Unknown";
}

static inline const char *xhci_decode_portsc(u32 portsc)
{
	static char str[256];
	int ret;

	ret = sprintf(str, "%s %s %s Link:%s PortSpeed:%d ",
		      portsc & PORT_POWER	? "Powered" : "Powered-off",
		      portsc & PORT_CONNECT	? "Connected" : "Not-connected",
		      portsc & PORT_PE		? "Enabled" : "Disabled",
		      xhci_portsc_link_state_string(portsc),
		      DEV_PORT_SPEED(portsc));

	if (portsc & PORT_OC)
		ret += sprintf(str + ret, "OverCurrent ");
	if (portsc & PORT_RESET)
		ret += sprintf(str + ret, "In-Reset ");

	ret += sprintf(str + ret, "Change: ");
	if (portsc & PORT_CSC)
		ret += sprintf(str + ret, "CSC ");
	if (portsc & PORT_PEC)
		ret += sprintf(str + ret, "PEC ");
	if (portsc & PORT_WRC)
		ret += sprintf(str + ret, "WRC ");
	if (portsc & PORT_OCC)
		ret += sprintf(str + ret, "OCC ");
	if (portsc & PORT_RC)
		ret += sprintf(str + ret, "PRC ");
	if (portsc & PORT_PLC)
		ret += sprintf(str + ret, "PLC ");
	if (portsc & PORT_CEC)
		ret += sprintf(str + ret, "CEC ");
	if (portsc & PORT_CAS)
		ret += sprintf(str + ret, "CAS ");

	ret += sprintf(str + ret, "Wake: ");
	if (portsc & PORT_WKCONN_E)
		ret += sprintf(str + ret, "WCE ");
	if (portsc & PORT_WKDISC_E)
		ret += sprintf(str + ret, "WDE ");
	if (portsc & PORT_WKOC_E)
		ret += sprintf(str + ret, "WOE ");

	return str;
}

static inline const char *xhci_decode_usbsts(u32 usbsts)
{
	static char str[256];
	int ret = 0;

	if (usbsts == ~(u32)0)
		return " 0xffffffff";
	if (usbsts & STS_HALT)
		ret += sprintf(str + ret, " HCHalted");
	if (usbsts & STS_FATAL)
		ret += sprintf(str + ret, " HSE");
	if (usbsts & STS_EINT)
		ret += sprintf(str + ret, " EINT");
	if (usbsts & STS_PORT)
		ret += sprintf(str + ret, " PCD");
	if (usbsts & STS_SAVE)
		ret += sprintf(str + ret, " SSS");
	if (usbsts & STS_RESTORE)
		ret += sprintf(str + ret, " RSS");
	if (usbsts & STS_SRE)
		ret += sprintf(str + ret, " SRE");
	if (usbsts & STS_CNR)
		ret += sprintf(str + ret, " CNR");
	if (usbsts & STS_HCE)
		ret += sprintf(str + ret, " HCE");

	return str;
}

static inline const char *xhci_decode_doorbell(u32 slot, u32 doorbell)
{
	static char str[256];
	u8 ep;
	u16 stream;
	int ret;

	ep = (doorbell & 0xff);
	stream = doorbell >> 16;

	if (slot == 0) {
		sprintf(str, "Command Ring %d", doorbell);
		return str;
	}
	ret = sprintf(str, "Slot %d ", slot);
	if (ep > 0 && ep < 32)
		ret = sprintf(str + ret, "ep%d%s",
			      ep / 2,
			      ep % 2 ? "in" : "out");
	else if (ep == 0 || ep < 248)
		ret = sprintf(str + ret, "Reserved %d", ep);
	else
		ret = sprintf(str + ret, "Vendor Defined %d", ep);
	if (stream)
		ret = sprintf(str + ret, " Stream %d", stream);

	return str;
}

static inline const char *xhci_ep_state_string(u8 state)
{
	switch (state) {
	case EP_STATE_DISABLED:
		return "disabled";
	case EP_STATE_RUNNING:
		return "running";
	case EP_STATE_HALTED:
		return "halted";
	case EP_STATE_STOPPED:
		return "stopped";
	case EP_STATE_ERROR:
		return "error";
	default:
		return "INVALID";
	}
}

static inline const char *xhci_ep_type_string(u8 type)
{
	switch (type) {
	case ISOC_OUT_EP:
		return "Isoc OUT";
	case BULK_OUT_EP:
		return "Bulk OUT";
	case INT_OUT_EP:
		return "Int OUT";
	case CTRL_EP:
		return "Ctrl";
	case ISOC_IN_EP:
		return "Isoc IN";
	case BULK_IN_EP:
		return "Bulk IN";
	case INT_IN_EP:
		return "Int IN";
	default:
		return "INVALID";
	}
}

static inline const char *xhci_decode_ep_context(u32 info, u32 info2, u64 deq,
		u32 tx_info)
{
	static char str[1024];
	int ret;

	u32 esit;
	u16 maxp;
	u16 avg;

	u8 max_pstr;
	u8 ep_state;
	u8 interval;
	u8 ep_type;
	u8 burst;
	u8 cerr;
	u8 mult;

	bool lsa;
	bool hid;

	esit = CTX_TO_MAX_ESIT_PAYLOAD_HI(info) << 16 |
		CTX_TO_MAX_ESIT_PAYLOAD(tx_info);

	ep_state = info & EP_STATE_MASK;
	max_pstr = CTX_TO_EP_MAXPSTREAMS(info);
	interval = CTX_TO_EP_INTERVAL(info);
	mult = CTX_TO_EP_MULT(info) + 1;
	lsa = !!(info & EP_HAS_LSA);

	cerr = (info2 & (3 << 1)) >> 1;
	ep_type = CTX_TO_EP_TYPE(info2);
	hid = !!(info2 & (1 << 7));
	burst = CTX_TO_MAX_BURST(info2);
	maxp = MAX_PACKET_DECODED(info2);

	avg = EP_AVG_TRB_LENGTH(tx_info);

	ret = sprintf(str, "State %s mult %d max P. Streams %d %s",
			xhci_ep_state_string(ep_state), mult,
			max_pstr, lsa ? "LSA " : "");

	ret += sprintf(str + ret, "interval %d us max ESIT payload %d CErr %d ",
			(1 << interval) * 125, esit, cerr);

	ret += sprintf(str + ret, "Type %s %sburst %d maxp %d deq %016llx ",
			xhci_ep_type_string(ep_type), hid ? "HID" : "",
			burst, maxp, deq);

	ret += sprintf(str + ret, "avg trb len %d", avg);

	return str;
}

#endif /* __LINUX_XHCI_HCD_H */<|MERGE_RESOLUTION|>--- conflicted
+++ resolved
@@ -1875,11 +1875,8 @@
 #define XHCI_DEFAULT_PM_RUNTIME_ALLOW	BIT_ULL(33)
 #define XHCI_RESET_PLL_ON_DISCONNECT	BIT_ULL(34)
 #define XHCI_SNPS_BROKEN_SUSPEND    BIT_ULL(35)
-<<<<<<< HEAD
 #define XHCI_SKIP_PHY_INIT     BIT_ULL(37)
-=======
 #define XHCI_NO_SOFT_RETRY	BIT_ULL(40)
->>>>>>> 79bee15c
 
 	unsigned int		num_active_eps;
 	unsigned int		limit_active_eps;
