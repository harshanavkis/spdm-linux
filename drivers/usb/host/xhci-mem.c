--- conflicted
+++ resolved
@@ -2250,12 +2250,9 @@
 		return;
 	rhub->ports = kcalloc_node(rhub->num_ports, sizeof(*rhub->ports),
 			flags, dev_to_node(dev));
-<<<<<<< HEAD
-=======
 	if (!rhub->ports)
 		return;
 
->>>>>>> 7d2a07b7
 	for (i = 0; i < HCS_MAX_PORTS(xhci->hcs_params1); i++) {
 		if (xhci->hw_ports[i].rhub != rhub ||
 		    xhci->hw_ports[i].hcd_portnum == DUPLICATE_ENTRY)
