// SPDX-License-Identifier: GPL-2.0+
/*
 * dwc3-st.c Support for dwc3 platform devices on ST Microelectronics platforms
 *
 * This is a small driver for the dwc3 to provide the glue logic
 * to configure the controller. Tested on STi platforms.
 *
 * Copyright (C) 2014 Stmicroelectronics
 *
 * Author: Giuseppe Cavallaro <peppe.cavallaro@st.com>
 * Contributors: Aymen Bouattay <aymen.bouattay@st.com>
 *               Peter Griffin <peter.griffin@linaro.org>
 *
 * Inspired by dwc3-omap.c and dwc3-exynos.c.
 */

#include <linux/delay.h>
#include <linux/interrupt.h>
#include <linux/io.h>
#include <linux/ioport.h>
#include <linux/kernel.h>
#include <linux/mfd/syscon.h>
#include <linux/module.h>
#include <linux/of.h>
#include <linux/of_platform.h>
#include <linux/platform_device.h>
#include <linux/slab.h>
#include <linux/regmap.h>
#include <linux/reset.h>
#include <linux/pinctrl/consumer.h>
#include <linux/usb/of.h>

#include "core.h"
#include "io.h"

/* glue registers */
#define CLKRST_CTRL		0x00
#define AUX_CLK_EN		BIT(0)
#define SW_PIPEW_RESET_N	BIT(4)
#define EXT_CFG_RESET_N		BIT(8)
/*
 * 1'b0 : The host controller complies with the xHCI revision 0.96
 * 1'b1 : The host controller complies with the xHCI revision 1.0
 */
#define XHCI_REVISION		BIT(12)

#define USB2_VBUS_MNGMNT_SEL1	0x2C
/*
 * For all fields in USB2_VBUS_MNGMNT_SEL1
 * 2’b00 : Override value from Reg 0x30 is selected
 * 2’b01 : utmiotg_<signal_name> from usb3_top is selected
 * 2’b10 : pipew_<signal_name> from PIPEW instance is selected
 * 2’b11 : value is 1'b0
 */
#define USB2_VBUS_REG30		0x0
#define USB2_VBUS_UTMIOTG	0x1
#define USB2_VBUS_PIPEW		0x2
#define USB2_VBUS_ZERO		0x3

#define SEL_OVERRIDE_VBUSVALID(n)	(n << 0)
#define SEL_OVERRIDE_POWERPRESENT(n)	(n << 4)
#define SEL_OVERRIDE_BVALID(n)		(n << 8)

/* Static DRD configuration */
#define USB3_CONTROL_MASK		0xf77

#define USB3_DEVICE_NOT_HOST		BIT(0)
#define USB3_FORCE_VBUSVALID		BIT(1)
#define USB3_DELAY_VBUSVALID		BIT(2)
#define USB3_SEL_FORCE_OPMODE		BIT(4)
#define USB3_FORCE_OPMODE(n)		(n << 5)
#define USB3_SEL_FORCE_DPPULLDOWN2	BIT(8)
#define USB3_FORCE_DPPULLDOWN2		BIT(9)
#define USB3_SEL_FORCE_DMPULLDOWN2	BIT(10)
#define USB3_FORCE_DMPULLDOWN2		BIT(11)

/**
 * struct st_dwc3 - dwc3-st driver private structure
 * @dev:		device pointer
 * @glue_base:		ioaddr for the glue registers
 * @regmap:		regmap pointer for getting syscfg
 * @syscfg_reg_off:	usb syscfg control offset
 * @dr_mode:		drd static host/device config
 * @rstc_pwrdn:		rest controller for powerdown signal
 * @rstc_rst:		reset controller for softreset signal
 */

struct st_dwc3 {
	struct device *dev;
	void __iomem *glue_base;
	struct regmap *regmap;
	int syscfg_reg_off;
	enum usb_dr_mode dr_mode;
	struct reset_control *rstc_pwrdn;
	struct reset_control *rstc_rst;
};

static inline u32 st_dwc3_readl(void __iomem *base, u32 offset)
{
	return readl_relaxed(base + offset);
}

static inline void st_dwc3_writel(void __iomem *base, u32 offset, u32 value)
{
	writel_relaxed(value, base + offset);
}

/**
 * st_dwc3_drd_init: program the port
 * @dwc3_data: driver private structure
 * Description: this function is to program the port as either host or device
 * according to the static configuration passed from devicetree.
 * OTG and dual role are not yet supported!
 */
static int st_dwc3_drd_init(struct st_dwc3 *dwc3_data)
{
	u32 val;
	int err;

	err = regmap_read(dwc3_data->regmap, dwc3_data->syscfg_reg_off, &val);
	if (err)
		return err;

	val &= USB3_CONTROL_MASK;

	switch (dwc3_data->dr_mode) {
	case USB_DR_MODE_PERIPHERAL:

		val &= ~(USB3_DELAY_VBUSVALID
			| USB3_SEL_FORCE_OPMODE | USB3_FORCE_OPMODE(0x3)
			| USB3_SEL_FORCE_DPPULLDOWN2 | USB3_FORCE_DPPULLDOWN2
			| USB3_SEL_FORCE_DMPULLDOWN2 | USB3_FORCE_DMPULLDOWN2);

		/*
		 * USB3_PORT2_FORCE_VBUSVALID When '1' and when
		 * USB3_PORT2_DEVICE_NOT_HOST = 1, forces VBUSVLDEXT2 input
		 * of the pico PHY to 1.
		 */

		val |= USB3_DEVICE_NOT_HOST | USB3_FORCE_VBUSVALID;
		break;

	case USB_DR_MODE_HOST:

		val &= ~(USB3_DEVICE_NOT_HOST | USB3_FORCE_VBUSVALID
			| USB3_SEL_FORCE_OPMODE	| USB3_FORCE_OPMODE(0x3)
			| USB3_SEL_FORCE_DPPULLDOWN2 | USB3_FORCE_DPPULLDOWN2
			| USB3_SEL_FORCE_DMPULLDOWN2 | USB3_FORCE_DMPULLDOWN2);

		/*
		 * USB3_DELAY_VBUSVALID is ANDed with USB_C_VBUSVALID. Thus,
		 * when set to ‘0‘, it can delay the arrival of VBUSVALID
		 * information to VBUSVLDEXT2 input of the pico PHY.
		 * We don't want to do that so we set the bit to '1'.
		 */

		val |= USB3_DELAY_VBUSVALID;
		break;

	default:
		dev_err(dwc3_data->dev, "Unsupported mode of operation %d\n",
			dwc3_data->dr_mode);
		return -EINVAL;
	}

	return regmap_write(dwc3_data->regmap, dwc3_data->syscfg_reg_off, val);
}

/**
 * st_dwc3_init: init the controller via glue logic
 * @dwc3_data: driver private structure
 */
static void st_dwc3_init(struct st_dwc3 *dwc3_data)
{
	u32 reg = st_dwc3_readl(dwc3_data->glue_base, CLKRST_CTRL);

	reg |= AUX_CLK_EN | EXT_CFG_RESET_N | XHCI_REVISION;
	reg &= ~SW_PIPEW_RESET_N;
	st_dwc3_writel(dwc3_data->glue_base, CLKRST_CTRL, reg);

	/* configure mux for vbus, powerpresent and bvalid signals */
	reg = st_dwc3_readl(dwc3_data->glue_base, USB2_VBUS_MNGMNT_SEL1);

	reg |= SEL_OVERRIDE_VBUSVALID(USB2_VBUS_UTMIOTG) |
		SEL_OVERRIDE_POWERPRESENT(USB2_VBUS_UTMIOTG) |
		SEL_OVERRIDE_BVALID(USB2_VBUS_UTMIOTG);

	st_dwc3_writel(dwc3_data->glue_base, USB2_VBUS_MNGMNT_SEL1, reg);

	reg = st_dwc3_readl(dwc3_data->glue_base, CLKRST_CTRL);
	reg |= SW_PIPEW_RESET_N;
	st_dwc3_writel(dwc3_data->glue_base, CLKRST_CTRL, reg);
}

static int st_dwc3_probe(struct platform_device *pdev)
{
	struct st_dwc3 *dwc3_data;
	struct resource *res;
	struct device *dev = &pdev->dev;
	struct device_node *node = dev->of_node, *child;
	struct platform_device *child_pdev;
	struct regmap *regmap;
	int ret;

	dwc3_data = devm_kzalloc(dev, sizeof(*dwc3_data), GFP_KERNEL);
	if (!dwc3_data)
		return -ENOMEM;

	dwc3_data->glue_base =
		devm_platform_ioremap_resource_byname(pdev, "reg-glue");
	if (IS_ERR(dwc3_data->glue_base))
		return PTR_ERR(dwc3_data->glue_base);

	regmap = syscon_regmap_lookup_by_phandle(node, "st,syscfg");
	if (IS_ERR(regmap))
		return PTR_ERR(regmap);

	dwc3_data->dev = dev;
	dwc3_data->regmap = regmap;

	res = platform_get_resource_byname(pdev, IORESOURCE_MEM, "syscfg-reg");
	if (!res) {
		ret = -ENXIO;
		goto undo_platform_dev_alloc;
	}

	dwc3_data->syscfg_reg_off = res->start;

	dev_vdbg(&pdev->dev, "glue-logic addr 0x%pK, syscfg-reg offset 0x%x\n",
		 dwc3_data->glue_base, dwc3_data->syscfg_reg_off);

	dwc3_data->rstc_pwrdn =
		devm_reset_control_get_exclusive(dev, "powerdown");
	if (IS_ERR(dwc3_data->rstc_pwrdn)) {
		dev_err(&pdev->dev, "could not get power controller\n");
		ret = PTR_ERR(dwc3_data->rstc_pwrdn);
		goto undo_platform_dev_alloc;
	}

	/* Manage PowerDown */
	reset_control_deassert(dwc3_data->rstc_pwrdn);

	dwc3_data->rstc_rst =
		devm_reset_control_get_shared(dev, "softreset");
	if (IS_ERR(dwc3_data->rstc_rst)) {
		dev_err(&pdev->dev, "could not get reset controller\n");
		ret = PTR_ERR(dwc3_data->rstc_rst);
		goto undo_powerdown;
	}

	/* Manage SoftReset */
	reset_control_deassert(dwc3_data->rstc_rst);

	child = of_get_child_by_name(node, "dwc3");
	if (!child) {
		dev_err(&pdev->dev, "failed to find dwc3 core node\n");
		ret = -ENODEV;
		goto err_node_put;
	}

	/* Allocate and initialize the core */
	ret = of_platform_populate(node, NULL, NULL, dev);
	if (ret) {
		dev_err(dev, "failed to add dwc3 core\n");
		goto err_node_put;
	}

	child_pdev = of_find_device_by_node(child);
	if (!child_pdev) {
		dev_err(dev, "failed to find dwc3 core device\n");
		ret = -ENODEV;
		goto err_node_put;
	}

	dwc3_data->dr_mode = usb_get_dr_mode(&child_pdev->dev);
	of_node_put(child);
<<<<<<< HEAD
	of_dev_put(child_pdev);
=======
	platform_device_put(child_pdev);
>>>>>>> 7d2a07b7

	/*
	 * Configure the USB port as device or host according to the static
	 * configuration passed from DT.
	 * DRD is the only mode currently supported so this will be enhanced
	 * as soon as OTG is available.
	 */
	ret = st_dwc3_drd_init(dwc3_data);
	if (ret) {
		dev_err(dev, "drd initialisation failed\n");
		goto undo_softreset;
	}

	/* ST glue logic init */
	st_dwc3_init(dwc3_data);

	platform_set_drvdata(pdev, dwc3_data);
	return 0;

err_node_put:
	of_node_put(child);
undo_softreset:
	reset_control_assert(dwc3_data->rstc_rst);
undo_powerdown:
	reset_control_assert(dwc3_data->rstc_pwrdn);
undo_platform_dev_alloc:
	platform_device_put(pdev);
	return ret;
}

static int st_dwc3_remove(struct platform_device *pdev)
{
	struct st_dwc3 *dwc3_data = platform_get_drvdata(pdev);

	of_platform_depopulate(&pdev->dev);

	reset_control_assert(dwc3_data->rstc_pwrdn);
	reset_control_assert(dwc3_data->rstc_rst);

	return 0;
}

#ifdef CONFIG_PM_SLEEP
static int st_dwc3_suspend(struct device *dev)
{
	struct st_dwc3 *dwc3_data = dev_get_drvdata(dev);

	reset_control_assert(dwc3_data->rstc_pwrdn);
	reset_control_assert(dwc3_data->rstc_rst);

	pinctrl_pm_select_sleep_state(dev);

	return 0;
}

static int st_dwc3_resume(struct device *dev)
{
	struct st_dwc3 *dwc3_data = dev_get_drvdata(dev);
	int ret;

	pinctrl_pm_select_default_state(dev);

	reset_control_deassert(dwc3_data->rstc_pwrdn);
	reset_control_deassert(dwc3_data->rstc_rst);

	ret = st_dwc3_drd_init(dwc3_data);
	if (ret) {
		dev_err(dev, "drd initialisation failed\n");
		return ret;
	}

	/* ST glue logic init */
	st_dwc3_init(dwc3_data);

	return 0;
}
#endif /* CONFIG_PM_SLEEP */

static SIMPLE_DEV_PM_OPS(st_dwc3_dev_pm_ops, st_dwc3_suspend, st_dwc3_resume);

static const struct of_device_id st_dwc3_match[] = {
	{ .compatible = "st,stih407-dwc3" },
	{ /* sentinel */ },
};

MODULE_DEVICE_TABLE(of, st_dwc3_match);

static struct platform_driver st_dwc3_driver = {
	.probe = st_dwc3_probe,
	.remove = st_dwc3_remove,
	.driver = {
		.name = "usb-st-dwc3",
		.of_match_table = st_dwc3_match,
		.pm = &st_dwc3_dev_pm_ops,
	},
};

module_platform_driver(st_dwc3_driver);

MODULE_AUTHOR("Giuseppe Cavallaro <peppe.cavallaro@st.com>");
MODULE_DESCRIPTION("DesignWare USB3 STi Glue Layer");
MODULE_LICENSE("GPL v2");<|MERGE_RESOLUTION|>--- conflicted
+++ resolved
@@ -274,11 +274,7 @@
 
 	dwc3_data->dr_mode = usb_get_dr_mode(&child_pdev->dev);
 	of_node_put(child);
-<<<<<<< HEAD
-	of_dev_put(child_pdev);
-=======
 	platform_device_put(child_pdev);
->>>>>>> 7d2a07b7
 
 	/*
 	 * Configure the USB port as device or host according to the static
