--- conflicted
+++ resolved
@@ -127,8 +127,6 @@
 
 	pm_runtime_get_sync(dwc->dev);
 
-	pm_runtime_get_sync(dwc->dev);
-
 	if (dwc->current_dr_role == DWC3_GCTL_PRTCAP_OTG)
 		dwc3_otg_update(dwc, 0);
 
@@ -227,10 +225,7 @@
 out:
 	pm_runtime_mark_last_busy(dwc->dev);
 	pm_runtime_put_autosuspend(dwc->dev);
-<<<<<<< HEAD
-=======
 	mutex_unlock(&dwc->mutex);
->>>>>>> 7d2a07b7
 }
 
 void dwc3_set_mode(struct dwc3 *dwc, u32 mode)
@@ -301,11 +296,7 @@
 	 * take a little more than 50ms. Set the polling rate at 20ms
 	 * for 10 times instead.
 	 */
-<<<<<<< HEAD
-	if (dwc3_is_usb31(dwc) && dwc->revision >= DWC3_USB31_REVISION_190A)
-=======
 	if (DWC3_VER_IS_WITHIN(DWC31, 190A, ANY) || DWC3_IP_IS(DWC32))
->>>>>>> 7d2a07b7
 		retries = 10;
 
 	do {
@@ -313,12 +304,7 @@
 		if (!(reg & DWC3_DCTL_CSFTRST))
 			goto done;
 
-<<<<<<< HEAD
-		if (dwc3_is_usb31(dwc) &&
-		    dwc->revision >= DWC3_USB31_REVISION_190A)
-=======
 		if (DWC3_VER_IS_WITHIN(DWC31, 190A, ANY) || DWC3_IP_IS(DWC32))
->>>>>>> 7d2a07b7
 			msleep(20);
 		else
 			udelay(1);
@@ -335,11 +321,7 @@
 	 * is cleared, we must wait at least 50ms before accessing the PHY
 	 * domain (synchronization delay).
 	 */
-<<<<<<< HEAD
-	if (dwc3_is_usb31(dwc) && dwc->revision <= DWC3_USB31_REVISION_180A)
-=======
 	if (DWC3_VER_IS_WITHIN(DWC31, ANY, 180A))
->>>>>>> 7d2a07b7
 		msleep(50);
 
 	return 0;
@@ -1005,11 +987,7 @@
 		goto err0a;
 
 	if (hw_mode == DWC3_GHWPARAMS0_MODE_DRD &&
-<<<<<<< HEAD
-	    dwc->revision > DWC3_REVISION_194A) {
-=======
 	    !DWC3_VER_IS_WITHIN(DWC3, ANY, 194A)) {
->>>>>>> 7d2a07b7
 		if (!dwc->dis_u3_susphy_quirk) {
 			reg = dwc3_readl(dwc->regs, DWC3_GUSB3PIPECTL(0));
 			reg |= DWC3_GUSB3PIPECTL_SUSPHY;
@@ -1576,13 +1554,7 @@
 		return PTR_ERR(dwc->reset);
 
 	if (dev->of_node) {
-<<<<<<< HEAD
-		dwc->num_clks = ARRAY_SIZE(dwc3_core_clks);
-
-		ret = devm_clk_bulk_get(dev, dwc->num_clks, dwc->clks);
-=======
 		ret = devm_clk_bulk_get_all(dev, &dwc->clks);
->>>>>>> 7d2a07b7
 		if (ret == -EPROBE_DEFER)
 			return ret;
 		/*
@@ -1691,12 +1663,9 @@
 	clk_bulk_disable_unprepare(dwc->num_clks, dwc->clks);
 assert_reset:
 	reset_control_assert(dwc->reset);
-<<<<<<< HEAD
-=======
 
 	if (dwc->usb_psy)
 		power_supply_put(dwc->usb_psy);
->>>>>>> 7d2a07b7
 
 	return ret;
 }
@@ -1719,12 +1688,9 @@
 
 	dwc3_free_event_buffers(dwc);
 	dwc3_free_scratch_buffers(dwc);
-<<<<<<< HEAD
-=======
 
 	if (dwc->usb_psy)
 		power_supply_put(dwc->usb_psy);
->>>>>>> 7d2a07b7
 
 	return 0;
 }
