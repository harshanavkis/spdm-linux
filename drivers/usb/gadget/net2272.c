/*
 * Driver for PLX NET2272 USB device controller
 *
 * Copyright (C) 2005-2006 PLX Technology, Inc.
 * Copyright (C) 2006-2011 Analog Devices, Inc.
 *
 * This program is free software; you can redistribute it and/or modify
 * it under the terms of the GNU General Public License as published by
 * the Free Software Foundation; either version 2 of the License, or
 * (at your option) any later version.
 *
 * This program is distributed in the hope that it will be useful,
 * but WITHOUT ANY WARRANTY; without even the implied warranty of
 * MERCHANTABILITY or FITNESS FOR A PARTICULAR PURPOSE.  See the
 * GNU General Public License for more details.
 *
 * You should have received a copy of the GNU General Public License
 * along with this program; if not, write to the Free Software
 * Foundation, Inc., 59 Temple Place, Suite 330, Boston, MA  02111-1307  USA
 */

#include <linux/delay.h>
#include <linux/device.h>
#include <linux/errno.h>
#include <linux/gpio.h>
#include <linux/init.h>
#include <linux/interrupt.h>
#include <linux/io.h>
#include <linux/ioport.h>
#include <linux/kernel.h>
#include <linux/list.h>
#include <linux/module.h>
#include <linux/moduleparam.h>
#include <linux/pci.h>
#include <linux/platform_device.h>
#include <linux/prefetch.h>
#include <linux/sched.h>
#include <linux/slab.h>
#include <linux/timer.h>
#include <linux/usb.h>
#include <linux/usb/ch9.h>
#include <linux/usb/gadget.h>

#include <asm/byteorder.h>
#include <asm/unaligned.h>

#include "net2272.h"

#define DRIVER_DESC "PLX NET2272 USB Peripheral Controller"

static const char driver_name[] = "net2272";
static const char driver_vers[] = "2006 October 17/mainline";
static const char driver_desc[] = DRIVER_DESC;

static const char ep0name[] = "ep0";
static const char * const ep_name[] = {
	ep0name,
	"ep-a", "ep-b", "ep-c",
};

<<<<<<< HEAD
#define DMA_ADDR_INVALID	(~(dma_addr_t)0)
#ifdef CONFIG_USB_NET2272_DMA
=======
#ifdef CONFIG_USB_GADGET_NET2272_DMA
>>>>>>> 9b192de6
/*
 * use_dma: the NET2272 can use an external DMA controller.
 * Note that since there is no generic DMA api, some functions,
 * notably request_dma, start_dma, and cancel_dma will need to be
 * modified for your platform's particular dma controller.
 *
 * If use_dma is disabled, pio will be used instead.
 */
static bool use_dma = 0;
module_param(use_dma, bool, 0644);

/*
 * dma_ep: selects the endpoint for use with dma (1=ep-a, 2=ep-b)
 * The NET2272 can only use dma for a single endpoint at a time.
 * At some point this could be modified to allow either endpoint
 * to take control of dma as it becomes available.
 *
 * Note that DMA should not be used on OUT endpoints unless it can
 * be guaranteed that no short packets will arrive on an IN endpoint
 * while the DMA operation is pending.  Otherwise the OUT DMA will
 * terminate prematurely (See NET2272 Errata 630-0213-0101)
 */
static ushort dma_ep = 1;
module_param(dma_ep, ushort, 0644);

/*
 * dma_mode: net2272 dma mode setting (see LOCCTL1 definiton):
 *	mode 0 == Slow DREQ mode
 *	mode 1 == Fast DREQ mode
 *	mode 2 == Burst mode
 */
static ushort dma_mode = 2;
module_param(dma_mode, ushort, 0644);
#else
#define use_dma 0
#define dma_ep 1
#define dma_mode 2
#endif

/*
 * fifo_mode: net2272 buffer configuration:
 *      mode 0 == ep-{a,b,c} 512db each
 *      mode 1 == ep-a 1k, ep-{b,c} 512db
 *      mode 2 == ep-a 1k, ep-b 1k, ep-c 512db
 *      mode 3 == ep-a 1k, ep-b disabled, ep-c 512db
 */
static ushort fifo_mode = 0;
module_param(fifo_mode, ushort, 0644);

/*
 * enable_suspend: When enabled, the driver will respond to
 * USB suspend requests by powering down the NET2272.  Otherwise,
 * USB suspend requests will be ignored.  This is acceptible for
 * self-powered devices.  For bus powered devices set this to 1.
 */
static ushort enable_suspend = 0;
module_param(enable_suspend, ushort, 0644);

static void assert_out_naking(struct net2272_ep *ep, const char *where)
{
	u8 tmp;

#ifndef DEBUG
	return;
#endif

	tmp = net2272_ep_read(ep, EP_STAT0);
	if ((tmp & (1 << NAK_OUT_PACKETS)) == 0) {
		dev_dbg(ep->dev->dev, "%s %s %02x !NAK\n",
			ep->ep.name, where, tmp);
		net2272_ep_write(ep, EP_RSPSET, 1 << ALT_NAK_OUT_PACKETS);
	}
}
#define ASSERT_OUT_NAKING(ep) assert_out_naking(ep, __func__)

static void stop_out_naking(struct net2272_ep *ep)
{
	u8 tmp = net2272_ep_read(ep, EP_STAT0);

	if ((tmp & (1 << NAK_OUT_PACKETS)) != 0)
		net2272_ep_write(ep, EP_RSPCLR, 1 << ALT_NAK_OUT_PACKETS);
}

#define PIPEDIR(bAddress) (usb_pipein(bAddress) ? "in" : "out")

static char *type_string(u8 bmAttributes)
{
	switch ((bmAttributes) & USB_ENDPOINT_XFERTYPE_MASK) {
	case USB_ENDPOINT_XFER_BULK: return "bulk";
	case USB_ENDPOINT_XFER_ISOC: return "iso";
	case USB_ENDPOINT_XFER_INT:  return "intr";
	default:                     return "control";
	}
}

static char *buf_state_string(unsigned state)
{
	switch (state) {
	case BUFF_FREE:  return "free";
	case BUFF_VALID: return "valid";
	case BUFF_LCL:   return "local";
	case BUFF_USB:   return "usb";
	default:         return "unknown";
	}
}

static char *dma_mode_string(void)
{
	if (!use_dma)
		return "PIO";
	switch (dma_mode) {
	case 0:  return "SLOW DREQ";
	case 1:  return "FAST DREQ";
	case 2:  return "BURST";
	default: return "invalid";
	}
}

static void net2272_dequeue_all(struct net2272_ep *);
static int net2272_kick_dma(struct net2272_ep *, struct net2272_request *);
static int net2272_fifo_status(struct usb_ep *);

static struct usb_ep_ops net2272_ep_ops;

/*---------------------------------------------------------------------------*/

static int
net2272_enable(struct usb_ep *_ep, const struct usb_endpoint_descriptor *desc)
{
	struct net2272 *dev;
	struct net2272_ep *ep;
	u32 max;
	u8 tmp;
	unsigned long flags;

	ep = container_of(_ep, struct net2272_ep, ep);
	if (!_ep || !desc || ep->desc || _ep->name == ep0name
			|| desc->bDescriptorType != USB_DT_ENDPOINT)
		return -EINVAL;
	dev = ep->dev;
	if (!dev->driver || dev->gadget.speed == USB_SPEED_UNKNOWN)
		return -ESHUTDOWN;

	max = usb_endpoint_maxp(desc) & 0x1fff;

	spin_lock_irqsave(&dev->lock, flags);
	_ep->maxpacket = max & 0x7fff;
	ep->desc = desc;

	/* net2272_ep_reset() has already been called */
	ep->stopped = 0;
	ep->wedged = 0;

	/* set speed-dependent max packet */
	net2272_ep_write(ep, EP_MAXPKT0, max & 0xff);
	net2272_ep_write(ep, EP_MAXPKT1, (max & 0xff00) >> 8);

	/* set type, direction, address; reset fifo counters */
	net2272_ep_write(ep, EP_STAT1, 1 << BUFFER_FLUSH);
	tmp = usb_endpoint_type(desc);
	if (usb_endpoint_xfer_bulk(desc)) {
		/* catch some particularly blatant driver bugs */
		if ((dev->gadget.speed == USB_SPEED_HIGH && max != 512) ||
		    (dev->gadget.speed == USB_SPEED_FULL && max > 64)) {
			spin_unlock_irqrestore(&dev->lock, flags);
			return -ERANGE;
		}
	}
	ep->is_iso = usb_endpoint_xfer_isoc(desc) ? 1 : 0;
	tmp <<= ENDPOINT_TYPE;
	tmp |= ((desc->bEndpointAddress & 0x0f) << ENDPOINT_NUMBER);
	tmp |= usb_endpoint_dir_in(desc) << ENDPOINT_DIRECTION;
	tmp |= (1 << ENDPOINT_ENABLE);

	/* for OUT transfers, block the rx fifo until a read is posted */
	ep->is_in = usb_endpoint_dir_in(desc);
	if (!ep->is_in)
		net2272_ep_write(ep, EP_RSPSET, 1 << ALT_NAK_OUT_PACKETS);

	net2272_ep_write(ep, EP_CFG, tmp);

	/* enable irqs */
	tmp = (1 << ep->num) | net2272_read(dev, IRQENB0);
	net2272_write(dev, IRQENB0, tmp);

	tmp = (1 << DATA_PACKET_RECEIVED_INTERRUPT_ENABLE)
		| (1 << DATA_PACKET_TRANSMITTED_INTERRUPT_ENABLE)
		| net2272_ep_read(ep, EP_IRQENB);
	net2272_ep_write(ep, EP_IRQENB, tmp);

	tmp = desc->bEndpointAddress;
	dev_dbg(dev->dev, "enabled %s (ep%d%s-%s) max %04x cfg %02x\n",
		_ep->name, tmp & 0x0f, PIPEDIR(tmp),
		type_string(desc->bmAttributes), max,
		net2272_ep_read(ep, EP_CFG));

	spin_unlock_irqrestore(&dev->lock, flags);
	return 0;
}

static void net2272_ep_reset(struct net2272_ep *ep)
{
	u8 tmp;

	ep->desc = NULL;
	INIT_LIST_HEAD(&ep->queue);

	ep->ep.maxpacket = ~0;
	ep->ep.ops = &net2272_ep_ops;

	/* disable irqs, endpoint */
	net2272_ep_write(ep, EP_IRQENB, 0);

	/* init to our chosen defaults, notably so that we NAK OUT
	 * packets until the driver queues a read.
	 */
	tmp = (1 << NAK_OUT_PACKETS_MODE) | (1 << ALT_NAK_OUT_PACKETS);
	net2272_ep_write(ep, EP_RSPSET, tmp);

	tmp = (1 << INTERRUPT_MODE) | (1 << HIDE_STATUS_PHASE);
	if (ep->num != 0)
		tmp |= (1 << ENDPOINT_TOGGLE) | (1 << ENDPOINT_HALT);

	net2272_ep_write(ep, EP_RSPCLR, tmp);

	/* scrub most status bits, and flush any fifo state */
	net2272_ep_write(ep, EP_STAT0,
			  (1 << DATA_IN_TOKEN_INTERRUPT)
			| (1 << DATA_OUT_TOKEN_INTERRUPT)
			| (1 << DATA_PACKET_TRANSMITTED_INTERRUPT)
			| (1 << DATA_PACKET_RECEIVED_INTERRUPT)
			| (1 << SHORT_PACKET_TRANSFERRED_INTERRUPT));

	net2272_ep_write(ep, EP_STAT1,
			    (1 << TIMEOUT)
			  | (1 << USB_OUT_ACK_SENT)
			  | (1 << USB_OUT_NAK_SENT)
			  | (1 << USB_IN_ACK_RCVD)
			  | (1 << USB_IN_NAK_SENT)
			  | (1 << USB_STALL_SENT)
			  | (1 << LOCAL_OUT_ZLP)
			  | (1 << BUFFER_FLUSH));

	/* fifo size is handled seperately */
}

static int net2272_disable(struct usb_ep *_ep)
{
	struct net2272_ep *ep;
	unsigned long flags;

	ep = container_of(_ep, struct net2272_ep, ep);
	if (!_ep || !ep->desc || _ep->name == ep0name)
		return -EINVAL;

	spin_lock_irqsave(&ep->dev->lock, flags);
	net2272_dequeue_all(ep);
	net2272_ep_reset(ep);

	dev_vdbg(ep->dev->dev, "disabled %s\n", _ep->name);

	spin_unlock_irqrestore(&ep->dev->lock, flags);
	return 0;
}

/*---------------------------------------------------------------------------*/

static struct usb_request *
net2272_alloc_request(struct usb_ep *_ep, gfp_t gfp_flags)
{
	struct net2272_ep *ep;
	struct net2272_request *req;

	if (!_ep)
		return NULL;
	ep = container_of(_ep, struct net2272_ep, ep);

	req = kzalloc(sizeof(*req), gfp_flags);
	if (!req)
		return NULL;

	INIT_LIST_HEAD(&req->queue);

	return &req->req;
}

static void
net2272_free_request(struct usb_ep *_ep, struct usb_request *_req)
{
	struct net2272_ep *ep;
	struct net2272_request *req;

	ep = container_of(_ep, struct net2272_ep, ep);
	if (!_ep || !_req)
		return;

	req = container_of(_req, struct net2272_request, req);
	WARN_ON(!list_empty(&req->queue));
	kfree(req);
}

static void
net2272_done(struct net2272_ep *ep, struct net2272_request *req, int status)
{
	struct net2272 *dev;
	unsigned stopped = ep->stopped;

	if (ep->num == 0) {
		if (ep->dev->protocol_stall) {
			ep->stopped = 1;
			set_halt(ep);
		}
		allow_status(ep);
	}

	list_del_init(&req->queue);

	if (req->req.status == -EINPROGRESS)
		req->req.status = status;
	else
		status = req->req.status;

	dev = ep->dev;
	if (use_dma && ep->dma)
		usb_gadget_unmap_request(&dev->gadget, &req->req,
				ep->is_in);

	if (status && status != -ESHUTDOWN)
		dev_vdbg(dev->dev, "complete %s req %p stat %d len %u/%u buf %p\n",
			ep->ep.name, &req->req, status,
			req->req.actual, req->req.length, req->req.buf);

	/* don't modify queue heads during completion callback */
	ep->stopped = 1;
	spin_unlock(&dev->lock);
	req->req.complete(&ep->ep, &req->req);
	spin_lock(&dev->lock);
	ep->stopped = stopped;
}

static int
net2272_write_packet(struct net2272_ep *ep, u8 *buf,
	struct net2272_request *req, unsigned max)
{
	u16 __iomem *ep_data = net2272_reg_addr(ep->dev, EP_DATA);
	u16 *bufp;
	unsigned length, count;
	u8 tmp;

	length = min(req->req.length - req->req.actual, max);
	req->req.actual += length;

	dev_vdbg(ep->dev->dev, "write packet %s req %p max %u len %u avail %u\n",
		ep->ep.name, req, max, length,
		(net2272_ep_read(ep, EP_AVAIL1) << 8) | net2272_ep_read(ep, EP_AVAIL0));

	count = length;
	bufp = (u16 *)buf;

	while (likely(count >= 2)) {
		/* no byte-swap required; chip endian set during init */
		writew(*bufp++, ep_data);
		count -= 2;
	}
	buf = (u8 *)bufp;

	/* write final byte by placing the NET2272 into 8-bit mode */
	if (unlikely(count)) {
		tmp = net2272_read(ep->dev, LOCCTL);
		net2272_write(ep->dev, LOCCTL, tmp & ~(1 << DATA_WIDTH));
		writeb(*buf, ep_data);
		net2272_write(ep->dev, LOCCTL, tmp);
	}
	return length;
}

/* returns: 0: still running, 1: completed, negative: errno */
static int
net2272_write_fifo(struct net2272_ep *ep, struct net2272_request *req)
{
	u8 *buf;
	unsigned count, max;
	int status;

	dev_vdbg(ep->dev->dev, "write_fifo %s actual %d len %d\n",
		ep->ep.name, req->req.actual, req->req.length);

	/*
	 * Keep loading the endpoint until the final packet is loaded,
	 * or the endpoint buffer is full.
	 */
 top:
	/*
	 * Clear interrupt status
	 *  - Packet Transmitted interrupt will become set again when the
	 *    host successfully takes another packet
	 */
	net2272_ep_write(ep, EP_STAT0, (1 << DATA_PACKET_TRANSMITTED_INTERRUPT));
	while (!(net2272_ep_read(ep, EP_STAT0) & (1 << BUFFER_FULL))) {
		buf = req->req.buf + req->req.actual;
		prefetch(buf);

		/* force pagesel */
		net2272_ep_read(ep, EP_STAT0);

		max = (net2272_ep_read(ep, EP_AVAIL1) << 8) |
			(net2272_ep_read(ep, EP_AVAIL0));

		if (max < ep->ep.maxpacket)
			max = (net2272_ep_read(ep, EP_AVAIL1) << 8)
				| (net2272_ep_read(ep, EP_AVAIL0));

		count = net2272_write_packet(ep, buf, req, max);
		/* see if we are done */
		if (req->req.length == req->req.actual) {
			/* validate short or zlp packet */
			if (count < ep->ep.maxpacket)
				set_fifo_bytecount(ep, 0);
			net2272_done(ep, req, 0);

			if (!list_empty(&ep->queue)) {
				req = list_entry(ep->queue.next,
						struct net2272_request,
						queue);
				status = net2272_kick_dma(ep, req);

				if (status < 0)
					if ((net2272_ep_read(ep, EP_STAT0)
							& (1 << BUFFER_EMPTY)))
						goto top;
			}
			return 1;
		}
		net2272_ep_write(ep, EP_STAT0, (1 << DATA_PACKET_TRANSMITTED_INTERRUPT));
	}
	return 0;
}

static void
net2272_out_flush(struct net2272_ep *ep)
{
	ASSERT_OUT_NAKING(ep);

	net2272_ep_write(ep, EP_STAT0, (1 << DATA_OUT_TOKEN_INTERRUPT)
			| (1 << DATA_PACKET_RECEIVED_INTERRUPT));
	net2272_ep_write(ep, EP_STAT1, 1 << BUFFER_FLUSH);
}

static int
net2272_read_packet(struct net2272_ep *ep, u8 *buf,
	struct net2272_request *req, unsigned avail)
{
	u16 __iomem *ep_data = net2272_reg_addr(ep->dev, EP_DATA);
	unsigned is_short;
	u16 *bufp;

	req->req.actual += avail;

	dev_vdbg(ep->dev->dev, "read packet %s req %p len %u avail %u\n",
		ep->ep.name, req, avail,
		(net2272_ep_read(ep, EP_AVAIL1) << 8) | net2272_ep_read(ep, EP_AVAIL0));

	is_short = (avail < ep->ep.maxpacket);

	if (unlikely(avail == 0)) {
		/* remove any zlp from the buffer */
		(void)readw(ep_data);
		return is_short;
	}

	/* Ensure we get the final byte */
	if (unlikely(avail % 2))
		avail++;
	bufp = (u16 *)buf;

	do {
		*bufp++ = readw(ep_data);
		avail -= 2;
	} while (avail);

	/*
	 * To avoid false endpoint available race condition must read
	 * ep stat0 twice in the case of a short transfer
	 */
	if (net2272_ep_read(ep, EP_STAT0) & (1 << SHORT_PACKET_TRANSFERRED_INTERRUPT))
		net2272_ep_read(ep, EP_STAT0);

	return is_short;
}

static int
net2272_read_fifo(struct net2272_ep *ep, struct net2272_request *req)
{
	u8 *buf;
	unsigned is_short;
	int count;
	int tmp;
	int cleanup = 0;
	int status = -1;

	dev_vdbg(ep->dev->dev, "read_fifo %s actual %d len %d\n",
		ep->ep.name, req->req.actual, req->req.length);

 top:
	do {
		buf = req->req.buf + req->req.actual;
		prefetchw(buf);

		count = (net2272_ep_read(ep, EP_AVAIL1) << 8)
			| net2272_ep_read(ep, EP_AVAIL0);

		net2272_ep_write(ep, EP_STAT0,
			(1 << SHORT_PACKET_TRANSFERRED_INTERRUPT) |
			(1 << DATA_PACKET_RECEIVED_INTERRUPT));

		tmp = req->req.length - req->req.actual;

		if (count > tmp) {
			if ((tmp % ep->ep.maxpacket) != 0) {
				dev_err(ep->dev->dev,
					"%s out fifo %d bytes, expected %d\n",
					ep->ep.name, count, tmp);
				cleanup = 1;
			}
			count = (tmp > 0) ? tmp : 0;
		}

		is_short = net2272_read_packet(ep, buf, req, count);

		/* completion */
		if (unlikely(cleanup || is_short ||
				((req->req.actual == req->req.length)
				 && !req->req.zero))) {

			if (cleanup) {
				net2272_out_flush(ep);
				net2272_done(ep, req, -EOVERFLOW);
			} else
				net2272_done(ep, req, 0);

			/* re-initialize endpoint transfer registers
			 * otherwise they may result in erroneous pre-validation
			 * for subsequent control reads
			 */
			if (unlikely(ep->num == 0)) {
				net2272_ep_write(ep, EP_TRANSFER2, 0);
				net2272_ep_write(ep, EP_TRANSFER1, 0);
				net2272_ep_write(ep, EP_TRANSFER0, 0);
			}

			if (!list_empty(&ep->queue)) {
				req = list_entry(ep->queue.next,
					struct net2272_request, queue);
				status = net2272_kick_dma(ep, req);
				if ((status < 0) &&
				    !(net2272_ep_read(ep, EP_STAT0) & (1 << BUFFER_EMPTY)))
					goto top;
			}
			return 1;
		}
	} while (!(net2272_ep_read(ep, EP_STAT0) & (1 << BUFFER_EMPTY)));

	return 0;
}

static void
net2272_pio_advance(struct net2272_ep *ep)
{
	struct net2272_request *req;

	if (unlikely(list_empty(&ep->queue)))
		return;

	req = list_entry(ep->queue.next, struct net2272_request, queue);
	(ep->is_in ? net2272_write_fifo : net2272_read_fifo)(ep, req);
}

/* returns 0 on success, else negative errno */
static int
net2272_request_dma(struct net2272 *dev, unsigned ep, u32 buf,
	unsigned len, unsigned dir)
{
	dev_vdbg(dev->dev, "request_dma ep %d buf %08x len %d dir %d\n",
		ep, buf, len, dir);

	/* The NET2272 only supports a single dma channel */
	if (dev->dma_busy)
		return -EBUSY;
	/*
	 * EP_TRANSFER (used to determine the number of bytes received
	 * in an OUT transfer) is 24 bits wide; don't ask for more than that.
	 */
	if ((dir == 1) && (len > 0x1000000))
		return -EINVAL;

	dev->dma_busy = 1;

	/* initialize platform's dma */
#ifdef CONFIG_PCI
	/* NET2272 addr, buffer addr, length, etc. */
	switch (dev->dev_id) {
	case PCI_DEVICE_ID_RDK1:
		/* Setup PLX 9054 DMA mode */
		writel((1 << LOCAL_BUS_WIDTH) |
			(1 << TA_READY_INPUT_ENABLE) |
			(0 << LOCAL_BURST_ENABLE) |
			(1 << DONE_INTERRUPT_ENABLE) |
			(1 << LOCAL_ADDRESSING_MODE) |
			(1 << DEMAND_MODE) |
			(1 << DMA_EOT_ENABLE) |
			(1 << FAST_SLOW_TERMINATE_MODE_SELECT) |
			(1 << DMA_CHANNEL_INTERRUPT_SELECT),
			dev->rdk1.plx9054_base_addr + DMAMODE0);

		writel(0x100000, dev->rdk1.plx9054_base_addr + DMALADR0);
		writel(buf, dev->rdk1.plx9054_base_addr + DMAPADR0);
		writel(len, dev->rdk1.plx9054_base_addr + DMASIZ0);
		writel((dir << DIRECTION_OF_TRANSFER) |
			(1 << INTERRUPT_AFTER_TERMINAL_COUNT),
			dev->rdk1.plx9054_base_addr + DMADPR0);
		writel((1 << LOCAL_DMA_CHANNEL_0_INTERRUPT_ENABLE) |
			readl(dev->rdk1.plx9054_base_addr + INTCSR),
			dev->rdk1.plx9054_base_addr + INTCSR);

		break;
	}
#endif

	net2272_write(dev, DMAREQ,
		(0 << DMA_BUFFER_VALID) |
		(1 << DMA_REQUEST_ENABLE) |
		(1 << DMA_CONTROL_DACK) |
		(dev->dma_eot_polarity << EOT_POLARITY) |
		(dev->dma_dack_polarity << DACK_POLARITY) |
		(dev->dma_dreq_polarity << DREQ_POLARITY) |
		((ep >> 1) << DMA_ENDPOINT_SELECT));

	(void) net2272_read(dev, SCRATCH);

	return 0;
}

static void
net2272_start_dma(struct net2272 *dev)
{
	/* start platform's dma controller */
#ifdef CONFIG_PCI
	switch (dev->dev_id) {
	case PCI_DEVICE_ID_RDK1:
		writeb((1 << CHANNEL_ENABLE) | (1 << CHANNEL_START),
			dev->rdk1.plx9054_base_addr + DMACSR0);
		break;
	}
#endif
}

/* returns 0 on success, else negative errno */
static int
net2272_kick_dma(struct net2272_ep *ep, struct net2272_request *req)
{
	unsigned size;
	u8 tmp;

	if (!use_dma || (ep->num < 1) || (ep->num > 2) || !ep->dma)
		return -EINVAL;

	/* don't use dma for odd-length transfers
	 * otherwise, we'd need to deal with the last byte with pio
	 */
	if (req->req.length & 1)
		return -EINVAL;

	dev_vdbg(ep->dev->dev, "kick_dma %s req %p dma %08llx\n",
		ep->ep.name, req, (unsigned long long) req->req.dma);

	net2272_ep_write(ep, EP_RSPSET, 1 << ALT_NAK_OUT_PACKETS);

	/* The NET2272 can only use DMA on one endpoint at a time */
	if (ep->dev->dma_busy)
		return -EBUSY;

	/* Make sure we only DMA an even number of bytes (we'll use
	 * pio to complete the transfer)
	 */
	size = req->req.length;
	size &= ~1;

	/* device-to-host transfer */
	if (ep->is_in) {
		/* initialize platform's dma controller */
		if (net2272_request_dma(ep->dev, ep->num, req->req.dma, size, 0))
			/* unable to obtain DMA channel; return error and use pio mode */
			return -EBUSY;
		req->req.actual += size;

	/* host-to-device transfer */
	} else {
		tmp = net2272_ep_read(ep, EP_STAT0);

		/* initialize platform's dma controller */
		if (net2272_request_dma(ep->dev, ep->num, req->req.dma, size, 1))
			/* unable to obtain DMA channel; return error and use pio mode */
			return -EBUSY;

		if (!(tmp & (1 << BUFFER_EMPTY)))
			ep->not_empty = 1;
		else
			ep->not_empty = 0;


		/* allow the endpoint's buffer to fill */
		net2272_ep_write(ep, EP_RSPCLR, 1 << ALT_NAK_OUT_PACKETS);

		/* this transfer completed and data's already in the fifo
		 * return error so pio gets used.
		 */
		if (tmp & (1 << SHORT_PACKET_TRANSFERRED_INTERRUPT)) {

			/* deassert dreq */
			net2272_write(ep->dev, DMAREQ,
				(0 << DMA_BUFFER_VALID) |
				(0 << DMA_REQUEST_ENABLE) |
				(1 << DMA_CONTROL_DACK) |
				(ep->dev->dma_eot_polarity << EOT_POLARITY) |
				(ep->dev->dma_dack_polarity << DACK_POLARITY) |
				(ep->dev->dma_dreq_polarity << DREQ_POLARITY) |
				((ep->num >> 1) << DMA_ENDPOINT_SELECT));

			return -EBUSY;
		}
	}

	/* Don't use per-packet interrupts: use dma interrupts only */
	net2272_ep_write(ep, EP_IRQENB, 0);

	net2272_start_dma(ep->dev);

	return 0;
}

static void net2272_cancel_dma(struct net2272 *dev)
{
#ifdef CONFIG_PCI
	switch (dev->dev_id) {
	case PCI_DEVICE_ID_RDK1:
		writeb(0, dev->rdk1.plx9054_base_addr + DMACSR0);
		writeb(1 << CHANNEL_ABORT, dev->rdk1.plx9054_base_addr + DMACSR0);
		while (!(readb(dev->rdk1.plx9054_base_addr + DMACSR0) &
		         (1 << CHANNEL_DONE)))
			continue;	/* wait for dma to stabalize */

		/* dma abort generates an interrupt */
		writeb(1 << CHANNEL_CLEAR_INTERRUPT,
			dev->rdk1.plx9054_base_addr + DMACSR0);
		break;
	}
#endif

	dev->dma_busy = 0;
}

/*---------------------------------------------------------------------------*/

static int
net2272_queue(struct usb_ep *_ep, struct usb_request *_req, gfp_t gfp_flags)
{
	struct net2272_request *req;
	struct net2272_ep *ep;
	struct net2272 *dev;
	unsigned long flags;
	int status = -1;
	u8 s;

	req = container_of(_req, struct net2272_request, req);
	if (!_req || !_req->complete || !_req->buf
			|| !list_empty(&req->queue))
		return -EINVAL;
	ep = container_of(_ep, struct net2272_ep, ep);
	if (!_ep || (!ep->desc && ep->num != 0))
		return -EINVAL;
	dev = ep->dev;
	if (!dev->driver || dev->gadget.speed == USB_SPEED_UNKNOWN)
		return -ESHUTDOWN;

	/* set up dma mapping in case the caller didn't */
	if (use_dma && ep->dma) {
		status = usb_gadget_map_request(&dev->gadget, _req,
				ep->is_in);
		if (status)
			return status;
	}

	dev_vdbg(dev->dev, "%s queue req %p, len %d buf %p dma %08llx %s\n",
		_ep->name, _req, _req->length, _req->buf,
		(unsigned long long) _req->dma, _req->zero ? "zero" : "!zero");

	spin_lock_irqsave(&dev->lock, flags);

	_req->status = -EINPROGRESS;
	_req->actual = 0;

	/* kickstart this i/o queue? */
	if (list_empty(&ep->queue) && !ep->stopped) {
		/* maybe there's no control data, just status ack */
		if (ep->num == 0 && _req->length == 0) {
			net2272_done(ep, req, 0);
			dev_vdbg(dev->dev, "%s status ack\n", ep->ep.name);
			goto done;
		}

		/* Return zlp, don't let it block subsequent packets */
		s = net2272_ep_read(ep, EP_STAT0);
		if (s & (1 << BUFFER_EMPTY)) {
			/* Buffer is empty check for a blocking zlp, handle it */
			if ((s & (1 << NAK_OUT_PACKETS)) &&
			    net2272_ep_read(ep, EP_STAT1) & (1 << LOCAL_OUT_ZLP)) {
				dev_dbg(dev->dev, "WARNING: returning ZLP short packet termination!\n");
				/*
				 * Request is going to terminate with a short packet ...
				 * hope the client is ready for it!
				 */
				status = net2272_read_fifo(ep, req);
				/* clear short packet naking */
				net2272_ep_write(ep, EP_STAT0, (1 << NAK_OUT_PACKETS));
				goto done;
			}
		}

		/* try dma first */
		status = net2272_kick_dma(ep, req);

		if (status < 0) {
			/* dma failed (most likely in use by another endpoint)
			 * fallback to pio
			 */
			status = 0;

			if (ep->is_in)
				status = net2272_write_fifo(ep, req);
			else {
				s = net2272_ep_read(ep, EP_STAT0);
				if ((s & (1 << BUFFER_EMPTY)) == 0)
					status = net2272_read_fifo(ep, req);
			}

			if (unlikely(status != 0)) {
				if (status > 0)
					status = 0;
				req = NULL;
			}
		}
	}
	if (likely(req))
		list_add_tail(&req->queue, &ep->queue);

	if (likely(!list_empty(&ep->queue)))
		net2272_ep_write(ep, EP_RSPCLR, 1 << ALT_NAK_OUT_PACKETS);
 done:
	spin_unlock_irqrestore(&dev->lock, flags);

	return 0;
}

/* dequeue ALL requests */
static void
net2272_dequeue_all(struct net2272_ep *ep)
{
	struct net2272_request *req;

	/* called with spinlock held */
	ep->stopped = 1;

	while (!list_empty(&ep->queue)) {
		req = list_entry(ep->queue.next,
				struct net2272_request,
				queue);
		net2272_done(ep, req, -ESHUTDOWN);
	}
}

/* dequeue JUST ONE request */
static int
net2272_dequeue(struct usb_ep *_ep, struct usb_request *_req)
{
	struct net2272_ep *ep;
	struct net2272_request *req;
	unsigned long flags;
	int stopped;

	ep = container_of(_ep, struct net2272_ep, ep);
	if (!_ep || (!ep->desc && ep->num != 0) || !_req)
		return -EINVAL;

	spin_lock_irqsave(&ep->dev->lock, flags);
	stopped = ep->stopped;
	ep->stopped = 1;

	/* make sure it's still queued on this endpoint */
	list_for_each_entry(req, &ep->queue, queue) {
		if (&req->req == _req)
			break;
	}
	if (&req->req != _req) {
		spin_unlock_irqrestore(&ep->dev->lock, flags);
		return -EINVAL;
	}

	/* queue head may be partially complete */
	if (ep->queue.next == &req->queue) {
		dev_dbg(ep->dev->dev, "unlink (%s) pio\n", _ep->name);
		net2272_done(ep, req, -ECONNRESET);
	}
	req = NULL;
	ep->stopped = stopped;

	spin_unlock_irqrestore(&ep->dev->lock, flags);
	return 0;
}

/*---------------------------------------------------------------------------*/

static int
net2272_set_halt_and_wedge(struct usb_ep *_ep, int value, int wedged)
{
	struct net2272_ep *ep;
	unsigned long flags;
	int ret = 0;

	ep = container_of(_ep, struct net2272_ep, ep);
	if (!_ep || (!ep->desc && ep->num != 0))
		return -EINVAL;
	if (!ep->dev->driver || ep->dev->gadget.speed == USB_SPEED_UNKNOWN)
		return -ESHUTDOWN;
	if (ep->desc /* not ep0 */ && usb_endpoint_xfer_isoc(ep->desc))
		return -EINVAL;

	spin_lock_irqsave(&ep->dev->lock, flags);
	if (!list_empty(&ep->queue))
		ret = -EAGAIN;
	else if (ep->is_in && value && net2272_fifo_status(_ep) != 0)
		ret = -EAGAIN;
	else {
		dev_vdbg(ep->dev->dev, "%s %s %s\n", _ep->name,
			value ? "set" : "clear",
			wedged ? "wedge" : "halt");
		/* set/clear */
		if (value) {
			if (ep->num == 0)
				ep->dev->protocol_stall = 1;
			else
				set_halt(ep);
			if (wedged)
				ep->wedged = 1;
		} else {
			clear_halt(ep);
			ep->wedged = 0;
		}
	}
	spin_unlock_irqrestore(&ep->dev->lock, flags);

	return ret;
}

static int
net2272_set_halt(struct usb_ep *_ep, int value)
{
	return net2272_set_halt_and_wedge(_ep, value, 0);
}

static int
net2272_set_wedge(struct usb_ep *_ep)
{
	if (!_ep || _ep->name == ep0name)
		return -EINVAL;
	return net2272_set_halt_and_wedge(_ep, 1, 1);
}

static int
net2272_fifo_status(struct usb_ep *_ep)
{
	struct net2272_ep *ep;
	u16 avail;

	ep = container_of(_ep, struct net2272_ep, ep);
	if (!_ep || (!ep->desc && ep->num != 0))
		return -ENODEV;
	if (!ep->dev->driver || ep->dev->gadget.speed == USB_SPEED_UNKNOWN)
		return -ESHUTDOWN;

	avail = net2272_ep_read(ep, EP_AVAIL1) << 8;
	avail |= net2272_ep_read(ep, EP_AVAIL0);
	if (avail > ep->fifo_size)
		return -EOVERFLOW;
	if (ep->is_in)
		avail = ep->fifo_size - avail;
	return avail;
}

static void
net2272_fifo_flush(struct usb_ep *_ep)
{
	struct net2272_ep *ep;

	ep = container_of(_ep, struct net2272_ep, ep);
	if (!_ep || (!ep->desc && ep->num != 0))
		return;
	if (!ep->dev->driver || ep->dev->gadget.speed == USB_SPEED_UNKNOWN)
		return;

	net2272_ep_write(ep, EP_STAT1, 1 << BUFFER_FLUSH);
}

static struct usb_ep_ops net2272_ep_ops = {
	.enable        = net2272_enable,
	.disable       = net2272_disable,

	.alloc_request = net2272_alloc_request,
	.free_request  = net2272_free_request,

	.queue         = net2272_queue,
	.dequeue       = net2272_dequeue,

	.set_halt      = net2272_set_halt,
	.set_wedge     = net2272_set_wedge,
	.fifo_status   = net2272_fifo_status,
	.fifo_flush    = net2272_fifo_flush,
};

/*---------------------------------------------------------------------------*/

static int
net2272_get_frame(struct usb_gadget *_gadget)
{
	struct net2272 *dev;
	unsigned long flags;
	u16 ret;

	if (!_gadget)
		return -ENODEV;
	dev = container_of(_gadget, struct net2272, gadget);
	spin_lock_irqsave(&dev->lock, flags);

	ret = net2272_read(dev, FRAME1) << 8;
	ret |= net2272_read(dev, FRAME0);

	spin_unlock_irqrestore(&dev->lock, flags);
	return ret;
}

static int
net2272_wakeup(struct usb_gadget *_gadget)
{
	struct net2272 *dev;
	u8 tmp;
	unsigned long flags;

	if (!_gadget)
		return 0;
	dev = container_of(_gadget, struct net2272, gadget);

	spin_lock_irqsave(&dev->lock, flags);
	tmp = net2272_read(dev, USBCTL0);
	if (tmp & (1 << IO_WAKEUP_ENABLE))
		net2272_write(dev, USBCTL1, (1 << GENERATE_RESUME));

	spin_unlock_irqrestore(&dev->lock, flags);

	return 0;
}

static int
net2272_set_selfpowered(struct usb_gadget *_gadget, int value)
{
	struct net2272 *dev;

	if (!_gadget)
		return -ENODEV;
	dev = container_of(_gadget, struct net2272, gadget);

	dev->is_selfpowered = value;

	return 0;
}

static int
net2272_pullup(struct usb_gadget *_gadget, int is_on)
{
	struct net2272 *dev;
	u8 tmp;
	unsigned long flags;

	if (!_gadget)
		return -ENODEV;
	dev = container_of(_gadget, struct net2272, gadget);

	spin_lock_irqsave(&dev->lock, flags);
	tmp = net2272_read(dev, USBCTL0);
	dev->softconnect = (is_on != 0);
	if (is_on)
		tmp |= (1 << USB_DETECT_ENABLE);
	else
		tmp &= ~(1 << USB_DETECT_ENABLE);
	net2272_write(dev, USBCTL0, tmp);
	spin_unlock_irqrestore(&dev->lock, flags);

	return 0;
}

static int net2272_start(struct usb_gadget *_gadget,
		struct usb_gadget_driver *driver);
static int net2272_stop(struct usb_gadget *_gadget,
		struct usb_gadget_driver *driver);

static const struct usb_gadget_ops net2272_ops = {
	.get_frame	= net2272_get_frame,
	.wakeup		= net2272_wakeup,
	.set_selfpowered = net2272_set_selfpowered,
	.pullup		= net2272_pullup,
	.udc_start	= net2272_start,
	.udc_stop	= net2272_stop,
};

/*---------------------------------------------------------------------------*/

static ssize_t
net2272_show_registers(struct device *_dev, struct device_attribute *attr, char *buf)
{
	struct net2272 *dev;
	char *next;
	unsigned size, t;
	unsigned long flags;
	u8 t1, t2;
	int i;
	const char *s;

	dev = dev_get_drvdata(_dev);
	next = buf;
	size = PAGE_SIZE;
	spin_lock_irqsave(&dev->lock, flags);

	if (dev->driver)
		s = dev->driver->driver.name;
	else
		s = "(none)";

	/* Main Control Registers */
	t = scnprintf(next, size, "%s version %s,"
		"chiprev %02x, locctl %02x\n"
		"irqenb0 %02x irqenb1 %02x "
		"irqstat0 %02x irqstat1 %02x\n",
		driver_name, driver_vers, dev->chiprev,
		net2272_read(dev, LOCCTL),
		net2272_read(dev, IRQENB0),
		net2272_read(dev, IRQENB1),
		net2272_read(dev, IRQSTAT0),
		net2272_read(dev, IRQSTAT1));
	size -= t;
	next += t;

	/* DMA */
	t1 = net2272_read(dev, DMAREQ);
	t = scnprintf(next, size, "\ndmareq %02x: %s %s%s%s%s\n",
		t1, ep_name[(t1 & 0x01) + 1],
		t1 & (1 << DMA_CONTROL_DACK) ? "dack " : "",
		t1 & (1 << DMA_REQUEST_ENABLE) ? "reqenb " : "",
		t1 & (1 << DMA_REQUEST) ? "req " : "",
		t1 & (1 << DMA_BUFFER_VALID) ? "valid " : "");
	size -= t;
	next += t;

	/* USB Control Registers */
	t1 = net2272_read(dev, USBCTL1);
	if (t1 & (1 << VBUS_PIN)) {
		if (t1 & (1 << USB_HIGH_SPEED))
			s = "high speed";
		else if (dev->gadget.speed == USB_SPEED_UNKNOWN)
			s = "powered";
		else
			s = "full speed";
	} else
		s = "not attached";
	t = scnprintf(next, size,
		"usbctl0 %02x usbctl1 %02x addr 0x%02x (%s)\n",
		net2272_read(dev, USBCTL0), t1,
		net2272_read(dev, OURADDR), s);
	size -= t;
	next += t;

	/* Endpoint Registers */
	for (i = 0; i < 4; ++i) {
		struct net2272_ep *ep;

		ep = &dev->ep[i];
		if (i && !ep->desc)
			continue;

		t1 = net2272_ep_read(ep, EP_CFG);
		t2 = net2272_ep_read(ep, EP_RSPSET);
		t = scnprintf(next, size,
			"\n%s\tcfg %02x rsp (%02x) %s%s%s%s%s%s%s%s"
			"irqenb %02x\n",
			ep->ep.name, t1, t2,
			(t2 & (1 << ALT_NAK_OUT_PACKETS)) ? "NAK " : "",
			(t2 & (1 << HIDE_STATUS_PHASE)) ? "hide " : "",
			(t2 & (1 << AUTOVALIDATE)) ? "auto " : "",
			(t2 & (1 << INTERRUPT_MODE)) ? "interrupt " : "",
			(t2 & (1 << CONTROL_STATUS_PHASE_HANDSHAKE)) ? "status " : "",
			(t2 & (1 << NAK_OUT_PACKETS_MODE)) ? "NAKmode " : "",
			(t2 & (1 << ENDPOINT_TOGGLE)) ? "DATA1 " : "DATA0 ",
			(t2 & (1 << ENDPOINT_HALT)) ? "HALT " : "",
			net2272_ep_read(ep, EP_IRQENB));
		size -= t;
		next += t;

		t = scnprintf(next, size,
			"\tstat0 %02x stat1 %02x avail %04x "
			"(ep%d%s-%s)%s\n",
			net2272_ep_read(ep, EP_STAT0),
			net2272_ep_read(ep, EP_STAT1),
			(net2272_ep_read(ep, EP_AVAIL1) << 8) | net2272_ep_read(ep, EP_AVAIL0),
			t1 & 0x0f,
			ep->is_in ? "in" : "out",
			type_string(t1 >> 5),
			ep->stopped ? "*" : "");
		size -= t;
		next += t;

		t = scnprintf(next, size,
			"\tep_transfer %06x\n",
			((net2272_ep_read(ep, EP_TRANSFER2) & 0xff) << 16) |
			((net2272_ep_read(ep, EP_TRANSFER1) & 0xff) << 8) |
			((net2272_ep_read(ep, EP_TRANSFER0) & 0xff)));
		size -= t;
		next += t;

		t1 = net2272_ep_read(ep, EP_BUFF_STATES) & 0x03;
		t2 = (net2272_ep_read(ep, EP_BUFF_STATES) >> 2) & 0x03;
		t = scnprintf(next, size,
			"\tbuf-a %s buf-b %s\n",
			buf_state_string(t1),
			buf_state_string(t2));
		size -= t;
		next += t;
	}

	spin_unlock_irqrestore(&dev->lock, flags);

	return PAGE_SIZE - size;
}
static DEVICE_ATTR(registers, S_IRUGO, net2272_show_registers, NULL);

/*---------------------------------------------------------------------------*/

static void
net2272_set_fifo_mode(struct net2272 *dev, int mode)
{
	u8 tmp;

	tmp = net2272_read(dev, LOCCTL) & 0x3f;
	tmp |= (mode << 6);
	net2272_write(dev, LOCCTL, tmp);

	INIT_LIST_HEAD(&dev->gadget.ep_list);

	/* always ep-a, ep-c ... maybe not ep-b */
	list_add_tail(&dev->ep[1].ep.ep_list, &dev->gadget.ep_list);

	switch (mode) {
	case 0:
		list_add_tail(&dev->ep[2].ep.ep_list, &dev->gadget.ep_list);
		dev->ep[1].fifo_size = dev->ep[2].fifo_size = 512;
		break;
	case 1:
		list_add_tail(&dev->ep[2].ep.ep_list, &dev->gadget.ep_list);
		dev->ep[1].fifo_size = 1024;
		dev->ep[2].fifo_size = 512;
		break;
	case 2:
		list_add_tail(&dev->ep[2].ep.ep_list, &dev->gadget.ep_list);
		dev->ep[1].fifo_size = dev->ep[2].fifo_size = 1024;
		break;
	case 3:
		dev->ep[1].fifo_size = 1024;
		break;
	}

	/* ep-c is always 2 512 byte buffers */
	list_add_tail(&dev->ep[3].ep.ep_list, &dev->gadget.ep_list);
	dev->ep[3].fifo_size = 512;
}

/*---------------------------------------------------------------------------*/

static void
net2272_usb_reset(struct net2272 *dev)
{
	dev->gadget.speed = USB_SPEED_UNKNOWN;

	net2272_cancel_dma(dev);

	net2272_write(dev, IRQENB0, 0);
	net2272_write(dev, IRQENB1, 0);

	/* clear irq state */
	net2272_write(dev, IRQSTAT0, 0xff);
	net2272_write(dev, IRQSTAT1, ~(1 << SUSPEND_REQUEST_INTERRUPT));

	net2272_write(dev, DMAREQ,
		(0 << DMA_BUFFER_VALID) |
		(0 << DMA_REQUEST_ENABLE) |
		(1 << DMA_CONTROL_DACK) |
		(dev->dma_eot_polarity << EOT_POLARITY) |
		(dev->dma_dack_polarity << DACK_POLARITY) |
		(dev->dma_dreq_polarity << DREQ_POLARITY) |
		((dma_ep >> 1) << DMA_ENDPOINT_SELECT));

	net2272_cancel_dma(dev);
	net2272_set_fifo_mode(dev, (fifo_mode <= 3) ? fifo_mode : 0);

	/* Set the NET2272 ep fifo data width to 16-bit mode and for correct byte swapping
	 * note that the higher level gadget drivers are expected to convert data to little endian.
	 * Enable byte swap for your local bus/cpu if needed by setting BYTE_SWAP in LOCCTL here
	 */
	net2272_write(dev, LOCCTL, net2272_read(dev, LOCCTL) | (1 << DATA_WIDTH));
	net2272_write(dev, LOCCTL1, (dma_mode << DMA_MODE));
}

static void
net2272_usb_reinit(struct net2272 *dev)
{
	int i;

	/* basic endpoint init */
	for (i = 0; i < 4; ++i) {
		struct net2272_ep *ep = &dev->ep[i];

		ep->ep.name = ep_name[i];
		ep->dev = dev;
		ep->num = i;
		ep->not_empty = 0;

		if (use_dma && ep->num == dma_ep)
			ep->dma = 1;

		if (i > 0 && i <= 3)
			ep->fifo_size = 512;
		else
			ep->fifo_size = 64;
		net2272_ep_reset(ep);
	}
	dev->ep[0].ep.maxpacket = 64;

	dev->gadget.ep0 = &dev->ep[0].ep;
	dev->ep[0].stopped = 0;
	INIT_LIST_HEAD(&dev->gadget.ep0->ep_list);
}

static void
net2272_ep0_start(struct net2272 *dev)
{
	struct net2272_ep *ep0 = &dev->ep[0];

	net2272_ep_write(ep0, EP_RSPSET,
		(1 << NAK_OUT_PACKETS_MODE) |
		(1 << ALT_NAK_OUT_PACKETS));
	net2272_ep_write(ep0, EP_RSPCLR,
		(1 << HIDE_STATUS_PHASE) |
		(1 << CONTROL_STATUS_PHASE_HANDSHAKE));
	net2272_write(dev, USBCTL0,
		(dev->softconnect << USB_DETECT_ENABLE) |
		(1 << USB_ROOT_PORT_WAKEUP_ENABLE) |
		(1 << IO_WAKEUP_ENABLE));
	net2272_write(dev, IRQENB0,
		(1 << SETUP_PACKET_INTERRUPT_ENABLE) |
		(1 << ENDPOINT_0_INTERRUPT_ENABLE) |
		(1 << DMA_DONE_INTERRUPT_ENABLE));
	net2272_write(dev, IRQENB1,
		(1 << VBUS_INTERRUPT_ENABLE) |
		(1 << ROOT_PORT_RESET_INTERRUPT_ENABLE) |
		(1 << SUSPEND_REQUEST_CHANGE_INTERRUPT_ENABLE));
}

/* when a driver is successfully registered, it will receive
 * control requests including set_configuration(), which enables
 * non-control requests.  then usb traffic follows until a
 * disconnect is reported.  then a host may connect again, or
 * the driver might get unbound.
 */
static int net2272_start(struct usb_gadget *_gadget,
		struct usb_gadget_driver *driver)
{
	struct net2272 *dev;
	unsigned i;

	if (!driver || !driver->unbind || !driver->setup ||
	    driver->max_speed != USB_SPEED_HIGH)
		return -EINVAL;

	dev = container_of(_gadget, struct net2272, gadget);

	for (i = 0; i < 4; ++i)
		dev->ep[i].irqs = 0;
	/* hook up the driver ... */
	dev->softconnect = 1;
	driver->driver.bus = NULL;
	dev->driver = driver;

	/* ... then enable host detection and ep0; and we're ready
	 * for set_configuration as well as eventual disconnect.
	 */
	net2272_ep0_start(dev);

	dev_dbg(dev->dev, "%s ready\n", driver->driver.name);

	return 0;
}

static void
stop_activity(struct net2272 *dev, struct usb_gadget_driver *driver)
{
	int i;

	/* don't disconnect if it's not connected */
	if (dev->gadget.speed == USB_SPEED_UNKNOWN)
		driver = NULL;

	/* stop hardware; prevent new request submissions;
	 * and kill any outstanding requests.
	 */
	net2272_usb_reset(dev);
	for (i = 0; i < 4; ++i)
		net2272_dequeue_all(&dev->ep[i]);

	/* report disconnect; the driver is already quiesced */
	if (driver) {
		spin_unlock(&dev->lock);
		driver->disconnect(&dev->gadget);
		spin_lock(&dev->lock);
	}

	net2272_usb_reinit(dev);
}

static int net2272_stop(struct usb_gadget *_gadget,
		struct usb_gadget_driver *driver)
{
	struct net2272 *dev;
	unsigned long flags;

	dev = container_of(_gadget, struct net2272, gadget);

	spin_lock_irqsave(&dev->lock, flags);
	stop_activity(dev, driver);
	spin_unlock_irqrestore(&dev->lock, flags);

	dev->driver = NULL;

	dev_dbg(dev->dev, "unregistered driver '%s'\n", driver->driver.name);
	return 0;
}

/*---------------------------------------------------------------------------*/
/* handle ep-a/ep-b dma completions */
static void
net2272_handle_dma(struct net2272_ep *ep)
{
	struct net2272_request *req;
	unsigned len;
	int status;

	if (!list_empty(&ep->queue))
		req = list_entry(ep->queue.next,
				struct net2272_request, queue);
	else
		req = NULL;

	dev_vdbg(ep->dev->dev, "handle_dma %s req %p\n", ep->ep.name, req);

	/* Ensure DREQ is de-asserted */
	net2272_write(ep->dev, DMAREQ,
		(0 << DMA_BUFFER_VALID)
	      | (0 << DMA_REQUEST_ENABLE)
	      | (1 << DMA_CONTROL_DACK)
	      | (ep->dev->dma_eot_polarity << EOT_POLARITY)
	      | (ep->dev->dma_dack_polarity << DACK_POLARITY)
	      | (ep->dev->dma_dreq_polarity << DREQ_POLARITY)
	      | (ep->dma << DMA_ENDPOINT_SELECT));

	ep->dev->dma_busy = 0;

	net2272_ep_write(ep, EP_IRQENB,
		  (1 << DATA_PACKET_RECEIVED_INTERRUPT_ENABLE)
		| (1 << DATA_PACKET_TRANSMITTED_INTERRUPT_ENABLE)
		| net2272_ep_read(ep, EP_IRQENB));

	/* device-to-host transfer completed */
	if (ep->is_in) {
		/* validate a short packet or zlp if necessary */
		if ((req->req.length % ep->ep.maxpacket != 0) ||
				req->req.zero)
			set_fifo_bytecount(ep, 0);

		net2272_done(ep, req, 0);
		if (!list_empty(&ep->queue)) {
			req = list_entry(ep->queue.next,
					struct net2272_request, queue);
			status = net2272_kick_dma(ep, req);
			if (status < 0)
				net2272_pio_advance(ep);
		}

	/* host-to-device transfer completed */
	} else {
		/* terminated with a short packet? */
		if (net2272_read(ep->dev, IRQSTAT0) &
				(1 << DMA_DONE_INTERRUPT)) {
			/* abort system dma */
			net2272_cancel_dma(ep->dev);
		}

		/* EP_TRANSFER will contain the number of bytes
		 * actually received.
		 * NOTE: There is no overflow detection on EP_TRANSFER:
		 * We can't deal with transfers larger than 2^24 bytes!
		 */
		len = (net2272_ep_read(ep, EP_TRANSFER2) << 16)
			| (net2272_ep_read(ep, EP_TRANSFER1) << 8)
			| (net2272_ep_read(ep, EP_TRANSFER0));

		if (ep->not_empty)
			len += 4;

		req->req.actual += len;

		/* get any remaining data */
		net2272_pio_advance(ep);
	}
}

/*---------------------------------------------------------------------------*/

static void
net2272_handle_ep(struct net2272_ep *ep)
{
	struct net2272_request *req;
	u8 stat0, stat1;

	if (!list_empty(&ep->queue))
		req = list_entry(ep->queue.next,
			struct net2272_request, queue);
	else
		req = NULL;

	/* ack all, and handle what we care about */
	stat0 = net2272_ep_read(ep, EP_STAT0);
	stat1 = net2272_ep_read(ep, EP_STAT1);
	ep->irqs++;

	dev_vdbg(ep->dev->dev, "%s ack ep_stat0 %02x, ep_stat1 %02x, req %p\n",
		ep->ep.name, stat0, stat1, req ? &req->req : NULL);

	net2272_ep_write(ep, EP_STAT0, stat0 &
		~((1 << NAK_OUT_PACKETS)
		| (1 << SHORT_PACKET_TRANSFERRED_INTERRUPT)));
	net2272_ep_write(ep, EP_STAT1, stat1);

	/* data packet(s) received (in the fifo, OUT)
	 * direction must be validated, otherwise control read status phase
	 * could be interpreted as a valid packet
	 */
	if (!ep->is_in && (stat0 & (1 << DATA_PACKET_RECEIVED_INTERRUPT)))
		net2272_pio_advance(ep);
	/* data packet(s) transmitted (IN) */
	else if (stat0 & (1 << DATA_PACKET_TRANSMITTED_INTERRUPT))
		net2272_pio_advance(ep);
}

static struct net2272_ep *
net2272_get_ep_by_addr(struct net2272 *dev, u16 wIndex)
{
	struct net2272_ep *ep;

	if ((wIndex & USB_ENDPOINT_NUMBER_MASK) == 0)
		return &dev->ep[0];

	list_for_each_entry(ep, &dev->gadget.ep_list, ep.ep_list) {
		u8 bEndpointAddress;

		if (!ep->desc)
			continue;
		bEndpointAddress = ep->desc->bEndpointAddress;
		if ((wIndex ^ bEndpointAddress) & USB_DIR_IN)
			continue;
		if ((wIndex & 0x0f) == (bEndpointAddress & 0x0f))
			return ep;
	}
	return NULL;
}

/*
 * USB Test Packet:
 * JKJKJKJK * 9
 * JJKKJJKK * 8
 * JJJJKKKK * 8
 * JJJJJJJKKKKKKK * 8
 * JJJJJJJK * 8
 * {JKKKKKKK * 10}, JK
 */
static const u8 net2272_test_packet[] = {
	0x00, 0x00, 0x00, 0x00, 0x00, 0x00, 0x00, 0x00, 0x00,
	0xAA, 0xAA, 0xAA, 0xAA, 0xAA, 0xAA, 0xAA, 0xAA,
	0xEE, 0xEE, 0xEE, 0xEE, 0xEE, 0xEE, 0xEE, 0xEE,
	0xFE, 0xFF, 0xFF, 0xFF, 0xFF, 0xFF, 0xFF, 0xFF, 0xFF, 0xFF, 0xFF, 0xFF,
	0x7F, 0xBF, 0xDF, 0xEF, 0xF7, 0xFB, 0xFD,
	0xFC, 0x7E, 0xBF, 0xDF, 0xEF, 0xF7, 0xFD, 0x7E
};

static void
net2272_set_test_mode(struct net2272 *dev, int mode)
{
	int i;

	/* Disable all net2272 interrupts:
	 * Nothing but a power cycle should stop the test.
	 */
	net2272_write(dev, IRQENB0, 0x00);
	net2272_write(dev, IRQENB1, 0x00);

	/* Force tranceiver to high-speed */
	net2272_write(dev, XCVRDIAG, 1 << FORCE_HIGH_SPEED);

	net2272_write(dev, PAGESEL, 0);
	net2272_write(dev, EP_STAT0, 1 << DATA_PACKET_TRANSMITTED_INTERRUPT);
	net2272_write(dev, EP_RSPCLR,
			  (1 << CONTROL_STATUS_PHASE_HANDSHAKE)
			| (1 << HIDE_STATUS_PHASE));
	net2272_write(dev, EP_CFG, 1 << ENDPOINT_DIRECTION);
	net2272_write(dev, EP_STAT1, 1 << BUFFER_FLUSH);

	/* wait for status phase to complete */
	while (!(net2272_read(dev, EP_STAT0) &
				(1 << DATA_PACKET_TRANSMITTED_INTERRUPT)))
		;

	/* Enable test mode */
	net2272_write(dev, USBTEST, mode);

	/* load test packet */
	if (mode == TEST_PACKET) {
		/* switch to 8 bit mode */
		net2272_write(dev, LOCCTL, net2272_read(dev, LOCCTL) &
				~(1 << DATA_WIDTH));

		for (i = 0; i < sizeof(net2272_test_packet); ++i)
			net2272_write(dev, EP_DATA, net2272_test_packet[i]);

		/* Validate test packet */
		net2272_write(dev, EP_TRANSFER0, 0);
	}
}

static void
net2272_handle_stat0_irqs(struct net2272 *dev, u8 stat)
{
	struct net2272_ep *ep;
	u8 num, scratch;

	/* starting a control request? */
	if (unlikely(stat & (1 << SETUP_PACKET_INTERRUPT))) {
		union {
			u8 raw[8];
			struct usb_ctrlrequest	r;
		} u;
		int tmp = 0;
		struct net2272_request *req;

		if (dev->gadget.speed == USB_SPEED_UNKNOWN) {
			if (net2272_read(dev, USBCTL1) & (1 << USB_HIGH_SPEED))
				dev->gadget.speed = USB_SPEED_HIGH;
			else
				dev->gadget.speed = USB_SPEED_FULL;
			dev_dbg(dev->dev, "%s\n",
				usb_speed_string(dev->gadget.speed));
		}

		ep = &dev->ep[0];
		ep->irqs++;

		/* make sure any leftover interrupt state is cleared */
		stat &= ~(1 << ENDPOINT_0_INTERRUPT);
		while (!list_empty(&ep->queue)) {
			req = list_entry(ep->queue.next,
				struct net2272_request, queue);
			net2272_done(ep, req,
				(req->req.actual == req->req.length) ? 0 : -EPROTO);
		}
		ep->stopped = 0;
		dev->protocol_stall = 0;
		net2272_ep_write(ep, EP_STAT0,
			    (1 << DATA_IN_TOKEN_INTERRUPT)
			  | (1 << DATA_OUT_TOKEN_INTERRUPT)
			  | (1 << DATA_PACKET_TRANSMITTED_INTERRUPT)
			  | (1 << DATA_PACKET_RECEIVED_INTERRUPT)
			  | (1 << SHORT_PACKET_TRANSFERRED_INTERRUPT));
		net2272_ep_write(ep, EP_STAT1,
			    (1 << TIMEOUT)
			  | (1 << USB_OUT_ACK_SENT)
			  | (1 << USB_OUT_NAK_SENT)
			  | (1 << USB_IN_ACK_RCVD)
			  | (1 << USB_IN_NAK_SENT)
			  | (1 << USB_STALL_SENT)
			  | (1 << LOCAL_OUT_ZLP));

		/*
		 * Ensure Control Read pre-validation setting is beyond maximum size
		 *  - Control Writes can leave non-zero values in EP_TRANSFER. If
		 *    an EP0 transfer following the Control Write is a Control Read,
		 *    the NET2272 sees the non-zero EP_TRANSFER as an unexpected
		 *    pre-validation count.
		 *  - Setting EP_TRANSFER beyond the maximum EP0 transfer size ensures
		 *    the pre-validation count cannot cause an unexpected validatation
		 */
		net2272_write(dev, PAGESEL, 0);
		net2272_write(dev, EP_TRANSFER2, 0xff);
		net2272_write(dev, EP_TRANSFER1, 0xff);
		net2272_write(dev, EP_TRANSFER0, 0xff);

		u.raw[0] = net2272_read(dev, SETUP0);
		u.raw[1] = net2272_read(dev, SETUP1);
		u.raw[2] = net2272_read(dev, SETUP2);
		u.raw[3] = net2272_read(dev, SETUP3);
		u.raw[4] = net2272_read(dev, SETUP4);
		u.raw[5] = net2272_read(dev, SETUP5);
		u.raw[6] = net2272_read(dev, SETUP6);
		u.raw[7] = net2272_read(dev, SETUP7);
		/*
		 * If you have a big endian cpu make sure le16_to_cpus
		 * performs the proper byte swapping here...
		 */
		le16_to_cpus(&u.r.wValue);
		le16_to_cpus(&u.r.wIndex);
		le16_to_cpus(&u.r.wLength);

		/* ack the irq */
		net2272_write(dev, IRQSTAT0, 1 << SETUP_PACKET_INTERRUPT);
		stat ^= (1 << SETUP_PACKET_INTERRUPT);

		/* watch control traffic at the token level, and force
		 * synchronization before letting the status phase happen.
		 */
		ep->is_in = (u.r.bRequestType & USB_DIR_IN) != 0;
		if (ep->is_in) {
			scratch = (1 << DATA_PACKET_TRANSMITTED_INTERRUPT_ENABLE)
				| (1 << DATA_OUT_TOKEN_INTERRUPT_ENABLE)
				| (1 << DATA_IN_TOKEN_INTERRUPT_ENABLE);
			stop_out_naking(ep);
		} else
			scratch = (1 << DATA_PACKET_RECEIVED_INTERRUPT_ENABLE)
				| (1 << DATA_OUT_TOKEN_INTERRUPT_ENABLE)
				| (1 << DATA_IN_TOKEN_INTERRUPT_ENABLE);
		net2272_ep_write(ep, EP_IRQENB, scratch);

		if ((u.r.bRequestType & USB_TYPE_MASK) != USB_TYPE_STANDARD)
			goto delegate;
		switch (u.r.bRequest) {
		case USB_REQ_GET_STATUS: {
			struct net2272_ep *e;
			u16 status = 0;

			switch (u.r.bRequestType & USB_RECIP_MASK) {
			case USB_RECIP_ENDPOINT:
				e = net2272_get_ep_by_addr(dev, u.r.wIndex);
				if (!e || u.r.wLength > 2)
					goto do_stall;
				if (net2272_ep_read(e, EP_RSPSET) & (1 << ENDPOINT_HALT))
					status = __constant_cpu_to_le16(1);
				else
					status = __constant_cpu_to_le16(0);

				/* don't bother with a request object! */
				net2272_ep_write(&dev->ep[0], EP_IRQENB, 0);
				writew(status, net2272_reg_addr(dev, EP_DATA));
				set_fifo_bytecount(&dev->ep[0], 0);
				allow_status(ep);
				dev_vdbg(dev->dev, "%s stat %02x\n",
					ep->ep.name, status);
				goto next_endpoints;
			case USB_RECIP_DEVICE:
				if (u.r.wLength > 2)
					goto do_stall;
				if (dev->is_selfpowered)
					status = (1 << USB_DEVICE_SELF_POWERED);

				/* don't bother with a request object! */
				net2272_ep_write(&dev->ep[0], EP_IRQENB, 0);
				writew(status, net2272_reg_addr(dev, EP_DATA));
				set_fifo_bytecount(&dev->ep[0], 0);
				allow_status(ep);
				dev_vdbg(dev->dev, "device stat %02x\n", status);
				goto next_endpoints;
			case USB_RECIP_INTERFACE:
				if (u.r.wLength > 2)
					goto do_stall;

				/* don't bother with a request object! */
				net2272_ep_write(&dev->ep[0], EP_IRQENB, 0);
				writew(status, net2272_reg_addr(dev, EP_DATA));
				set_fifo_bytecount(&dev->ep[0], 0);
				allow_status(ep);
				dev_vdbg(dev->dev, "interface status %02x\n", status);
				goto next_endpoints;
			}

			break;
		}
		case USB_REQ_CLEAR_FEATURE: {
			struct net2272_ep *e;

			if (u.r.bRequestType != USB_RECIP_ENDPOINT)
				goto delegate;
			if (u.r.wValue != USB_ENDPOINT_HALT ||
			    u.r.wLength != 0)
				goto do_stall;
			e = net2272_get_ep_by_addr(dev, u.r.wIndex);
			if (!e)
				goto do_stall;
			if (e->wedged) {
				dev_vdbg(dev->dev, "%s wedged, halt not cleared\n",
					ep->ep.name);
			} else {
				dev_vdbg(dev->dev, "%s clear halt\n", ep->ep.name);
				clear_halt(e);
			}
			allow_status(ep);
			goto next_endpoints;
		}
		case USB_REQ_SET_FEATURE: {
			struct net2272_ep *e;

			if (u.r.bRequestType == USB_RECIP_DEVICE) {
				if (u.r.wIndex != NORMAL_OPERATION)
					net2272_set_test_mode(dev, (u.r.wIndex >> 8));
				allow_status(ep);
				dev_vdbg(dev->dev, "test mode: %d\n", u.r.wIndex);
				goto next_endpoints;
			} else if (u.r.bRequestType != USB_RECIP_ENDPOINT)
				goto delegate;
			if (u.r.wValue != USB_ENDPOINT_HALT ||
			    u.r.wLength != 0)
				goto do_stall;
			e = net2272_get_ep_by_addr(dev, u.r.wIndex);
			if (!e)
				goto do_stall;
			set_halt(e);
			allow_status(ep);
			dev_vdbg(dev->dev, "%s set halt\n", ep->ep.name);
			goto next_endpoints;
		}
		case USB_REQ_SET_ADDRESS: {
			net2272_write(dev, OURADDR, u.r.wValue & 0xff);
			allow_status(ep);
			break;
		}
		default:
 delegate:
			dev_vdbg(dev->dev, "setup %02x.%02x v%04x i%04x "
				"ep_cfg %08x\n",
				u.r.bRequestType, u.r.bRequest,
				u.r.wValue, u.r.wIndex,
				net2272_ep_read(ep, EP_CFG));
			spin_unlock(&dev->lock);
			tmp = dev->driver->setup(&dev->gadget, &u.r);
			spin_lock(&dev->lock);
		}

		/* stall ep0 on error */
		if (tmp < 0) {
 do_stall:
			dev_vdbg(dev->dev, "req %02x.%02x protocol STALL; stat %d\n",
				u.r.bRequestType, u.r.bRequest, tmp);
			dev->protocol_stall = 1;
		}
	/* endpoint dma irq? */
	} else if (stat & (1 << DMA_DONE_INTERRUPT)) {
		net2272_cancel_dma(dev);
		net2272_write(dev, IRQSTAT0, 1 << DMA_DONE_INTERRUPT);
		stat &= ~(1 << DMA_DONE_INTERRUPT);
		num = (net2272_read(dev, DMAREQ) & (1 << DMA_ENDPOINT_SELECT))
			? 2 : 1;

		ep = &dev->ep[num];
		net2272_handle_dma(ep);
	}

 next_endpoints:
	/* endpoint data irq? */
	scratch = stat & 0x0f;
	stat &= ~0x0f;
	for (num = 0; scratch; num++) {
		u8 t;

		/* does this endpoint's FIFO and queue need tending? */
		t = 1 << num;
		if ((scratch & t) == 0)
			continue;
		scratch ^= t;

		ep = &dev->ep[num];
		net2272_handle_ep(ep);
	}

	/* some interrupts we can just ignore */
	stat &= ~(1 << SOF_INTERRUPT);

	if (stat)
		dev_dbg(dev->dev, "unhandled irqstat0 %02x\n", stat);
}

static void
net2272_handle_stat1_irqs(struct net2272 *dev, u8 stat)
{
	u8 tmp, mask;

	/* after disconnect there's nothing else to do! */
	tmp = (1 << VBUS_INTERRUPT) | (1 << ROOT_PORT_RESET_INTERRUPT);
	mask = (1 << USB_HIGH_SPEED) | (1 << USB_FULL_SPEED);

	if (stat & tmp) {
		net2272_write(dev, IRQSTAT1, tmp);
		if ((((stat & (1 << ROOT_PORT_RESET_INTERRUPT)) &&
				((net2272_read(dev, USBCTL1) & mask) == 0))
			|| ((net2272_read(dev, USBCTL1) & (1 << VBUS_PIN))
				== 0))
				&& (dev->gadget.speed != USB_SPEED_UNKNOWN)) {
			dev_dbg(dev->dev, "disconnect %s\n",
				dev->driver->driver.name);
			stop_activity(dev, dev->driver);
			net2272_ep0_start(dev);
			return;
		}
		stat &= ~tmp;

		if (!stat)
			return;
	}

	tmp = (1 << SUSPEND_REQUEST_CHANGE_INTERRUPT);
	if (stat & tmp) {
		net2272_write(dev, IRQSTAT1, tmp);
		if (stat & (1 << SUSPEND_REQUEST_INTERRUPT)) {
			if (dev->driver->suspend)
				dev->driver->suspend(&dev->gadget);
			if (!enable_suspend) {
				stat &= ~(1 << SUSPEND_REQUEST_INTERRUPT);
				dev_dbg(dev->dev, "Suspend disabled, ignoring\n");
			}
		} else {
			if (dev->driver->resume)
				dev->driver->resume(&dev->gadget);
		}
		stat &= ~tmp;
	}

	/* clear any other status/irqs */
	if (stat)
		net2272_write(dev, IRQSTAT1, stat);

	/* some status we can just ignore */
	stat &= ~((1 << CONTROL_STATUS_INTERRUPT)
			| (1 << SUSPEND_REQUEST_INTERRUPT)
			| (1 << RESUME_INTERRUPT));
	if (!stat)
		return;
	else
		dev_dbg(dev->dev, "unhandled irqstat1 %02x\n", stat);
}

static irqreturn_t net2272_irq(int irq, void *_dev)
{
	struct net2272 *dev = _dev;
#if defined(PLX_PCI_RDK) || defined(PLX_PCI_RDK2)
	u32 intcsr;
#endif
#if defined(PLX_PCI_RDK)
	u8 dmareq;
#endif
	spin_lock(&dev->lock);
#if defined(PLX_PCI_RDK)
	intcsr = readl(dev->rdk1.plx9054_base_addr + INTCSR);

	if ((intcsr & LOCAL_INTERRUPT_TEST) == LOCAL_INTERRUPT_TEST) {
		writel(intcsr & ~(1 << PCI_INTERRUPT_ENABLE),
				dev->rdk1.plx9054_base_addr + INTCSR);
		net2272_handle_stat1_irqs(dev, net2272_read(dev, IRQSTAT1));
		net2272_handle_stat0_irqs(dev, net2272_read(dev, IRQSTAT0));
		intcsr = readl(dev->rdk1.plx9054_base_addr + INTCSR);
		writel(intcsr | (1 << PCI_INTERRUPT_ENABLE),
			dev->rdk1.plx9054_base_addr + INTCSR);
	}
	if ((intcsr & DMA_CHANNEL_0_TEST) == DMA_CHANNEL_0_TEST) {
		writeb((1 << CHANNEL_CLEAR_INTERRUPT | (0 << CHANNEL_ENABLE)),
				dev->rdk1.plx9054_base_addr + DMACSR0);

		dmareq = net2272_read(dev, DMAREQ);
		if (dmareq & 0x01)
			net2272_handle_dma(&dev->ep[2]);
		else
			net2272_handle_dma(&dev->ep[1]);
	}
#endif
#if defined(PLX_PCI_RDK2)
	/* see if PCI int for us by checking irqstat */
	intcsr = readl(dev->rdk2.fpga_base_addr + RDK2_IRQSTAT);
	if (!intcsr & (1 << NET2272_PCI_IRQ)) {
		spin_unlock(&dev->lock);
		return IRQ_NONE;
	}
	/* check dma interrupts */
#endif
	/* Platform/devcice interrupt handler */
#if !defined(PLX_PCI_RDK)
	net2272_handle_stat1_irqs(dev, net2272_read(dev, IRQSTAT1));
	net2272_handle_stat0_irqs(dev, net2272_read(dev, IRQSTAT0));
#endif
	spin_unlock(&dev->lock);

	return IRQ_HANDLED;
}

static int net2272_present(struct net2272 *dev)
{
	/*
	 * Quick test to see if CPU can communicate properly with the NET2272.
	 * Verifies connection using writes and reads to write/read and
	 * read-only registers.
	 *
	 * This routine is strongly recommended especially during early bring-up
	 * of new hardware, however for designs that do not apply Power On System
	 * Tests (POST) it may discarded (or perhaps minimized).
	 */
	unsigned int ii;
	u8 val, refval;

	/* Verify NET2272 write/read SCRATCH register can write and read */
	refval = net2272_read(dev, SCRATCH);
	for (ii = 0; ii < 0x100; ii += 7) {
		net2272_write(dev, SCRATCH, ii);
		val = net2272_read(dev, SCRATCH);
		if (val != ii) {
			dev_dbg(dev->dev,
				"%s: write/read SCRATCH register test failed: "
				"wrote:0x%2.2x, read:0x%2.2x\n",
				__func__, ii, val);
			return -EINVAL;
		}
	}
	/* To be nice, we write the original SCRATCH value back: */
	net2272_write(dev, SCRATCH, refval);

	/* Verify NET2272 CHIPREV register is read-only: */
	refval = net2272_read(dev, CHIPREV_2272);
	for (ii = 0; ii < 0x100; ii += 7) {
		net2272_write(dev, CHIPREV_2272, ii);
		val = net2272_read(dev, CHIPREV_2272);
		if (val != refval) {
			dev_dbg(dev->dev,
				"%s: write/read CHIPREV register test failed: "
				"wrote 0x%2.2x, read:0x%2.2x expected:0x%2.2x\n",
				__func__, ii, val, refval);
			return -EINVAL;
		}
	}

	/*
	 * Verify NET2272's "NET2270 legacy revision" register
	 *  - NET2272 has two revision registers. The NET2270 legacy revision
	 *    register should read the same value, regardless of the NET2272
	 *    silicon revision.  The legacy register applies to NET2270
	 *    firmware being applied to the NET2272.
	 */
	val = net2272_read(dev, CHIPREV_LEGACY);
	if (val != NET2270_LEGACY_REV) {
		/*
		 * Unexpected legacy revision value
		 * - Perhaps the chip is a NET2270?
		 */
		dev_dbg(dev->dev,
			"%s: WARNING: UNEXPECTED NET2272 LEGACY REGISTER VALUE:\n"
			" - CHIPREV_LEGACY: expected 0x%2.2x, got:0x%2.2x. (Not NET2272?)\n",
			__func__, NET2270_LEGACY_REV, val);
		return -EINVAL;
	}

	/*
	 * Verify NET2272 silicon revision
	 *  - This revision register is appropriate for the silicon version
	 *    of the NET2272
	 */
	val = net2272_read(dev, CHIPREV_2272);
	switch (val) {
	case CHIPREV_NET2272_R1:
		/*
		 * NET2272 Rev 1 has DMA related errata:
		 *  - Newer silicon (Rev 1A or better) required
		 */
		dev_dbg(dev->dev,
			"%s: Rev 1 detected: newer silicon recommended for DMA support\n",
			__func__);
		break;
	case CHIPREV_NET2272_R1A:
		break;
	default:
		/* NET2272 silicon version *may* not work with this firmware */
		dev_dbg(dev->dev,
			"%s: unexpected silicon revision register value: "
			" CHIPREV_2272: 0x%2.2x\n",
			__func__, val);
		/*
		 * Return Success, even though the chip rev is not an expected value
		 *  - Older, pre-built firmware can attempt to operate on newer silicon
		 *  - Often, new silicon is perfectly compatible
		 */
	}

	/* Success: NET2272 checks out OK */
	return 0;
}

static void
net2272_gadget_release(struct device *_dev)
{
	struct net2272 *dev = dev_get_drvdata(_dev);
	kfree(dev);
}

/*---------------------------------------------------------------------------*/

static void
net2272_remove(struct net2272 *dev)
{
	usb_del_gadget_udc(&dev->gadget);

	/* start with the driver above us */
	if (dev->driver) {
		/* should have been done already by driver model core */
		dev_warn(dev->dev, "pci remove, driver '%s' is still registered\n",
			dev->driver->driver.name);
		usb_gadget_unregister_driver(dev->driver);
	}

	free_irq(dev->irq, dev);
	iounmap(dev->base_addr);

	device_remove_file(dev->dev, &dev_attr_registers);

	dev_info(dev->dev, "unbind\n");
}

static struct net2272 *net2272_probe_init(struct device *dev, unsigned int irq)
{
	struct net2272 *ret;

	if (!irq) {
		dev_dbg(dev, "No IRQ!\n");
		return ERR_PTR(-ENODEV);
	}

	/* alloc, and start init */
	ret = kzalloc(sizeof(*ret), GFP_KERNEL);
	if (!ret)
		return ERR_PTR(-ENOMEM);

	spin_lock_init(&ret->lock);
	ret->irq = irq;
	ret->dev = dev;
	ret->gadget.ops = &net2272_ops;
	ret->gadget.max_speed = USB_SPEED_HIGH;

	/* the "gadget" abstracts/virtualizes the controller */
	ret->gadget.name = driver_name;

	return ret;
}

static int
net2272_probe_fin(struct net2272 *dev, unsigned int irqflags)
{
	int ret;

	/* See if there... */
	if (net2272_present(dev)) {
		dev_warn(dev->dev, "2272 not found!\n");
		ret = -ENODEV;
		goto err;
	}

	net2272_usb_reset(dev);
	net2272_usb_reinit(dev);

	ret = request_irq(dev->irq, net2272_irq, irqflags, driver_name, dev);
	if (ret) {
		dev_err(dev->dev, "request interrupt %i failed\n", dev->irq);
		goto err;
	}

	dev->chiprev = net2272_read(dev, CHIPREV_2272);

	/* done */
	dev_info(dev->dev, "%s\n", driver_desc);
	dev_info(dev->dev, "irq %i, mem %p, chip rev %04x, dma %s\n",
		dev->irq, dev->base_addr, dev->chiprev,
		dma_mode_string());
	dev_info(dev->dev, "version: %s\n", driver_vers);

	ret = device_create_file(dev->dev, &dev_attr_registers);
	if (ret)
		goto err_irq;

	ret = usb_add_gadget_udc_release(dev->dev, &dev->gadget,
			net2272_gadget_release);
	if (ret)
		goto err_add_udc;

	return 0;

err_add_udc:
	device_remove_file(dev->dev, &dev_attr_registers);
 err_irq:
	free_irq(dev->irq, dev);
 err:
	return ret;
}

#ifdef CONFIG_PCI

/*
 * wrap this driver around the specified device, but
 * don't respond over USB until a gadget driver binds to us
 */

static int
net2272_rdk1_probe(struct pci_dev *pdev, struct net2272 *dev)
{
	unsigned long resource, len, tmp;
	void __iomem *mem_mapped_addr[4];
	int ret, i;

	/*
	 * BAR 0 holds PLX 9054 config registers
	 * BAR 1 is i/o memory; unused here
	 * BAR 2 holds EPLD config registers
	 * BAR 3 holds NET2272 registers
	 */

	/* Find and map all address spaces */
	for (i = 0; i < 4; ++i) {
		if (i == 1)
			continue;	/* BAR1 unused */

		resource = pci_resource_start(pdev, i);
		len = pci_resource_len(pdev, i);

		if (!request_mem_region(resource, len, driver_name)) {
			dev_dbg(dev->dev, "controller already in use\n");
			ret = -EBUSY;
			goto err;
		}

		mem_mapped_addr[i] = ioremap_nocache(resource, len);
		if (mem_mapped_addr[i] == NULL) {
			release_mem_region(resource, len);
			dev_dbg(dev->dev, "can't map memory\n");
			ret = -EFAULT;
			goto err;
		}
	}

	dev->rdk1.plx9054_base_addr = mem_mapped_addr[0];
	dev->rdk1.epld_base_addr = mem_mapped_addr[2];
	dev->base_addr = mem_mapped_addr[3];

	/* Set PLX 9054 bus width (16 bits) */
	tmp = readl(dev->rdk1.plx9054_base_addr + LBRD1);
	writel((tmp & ~(3 << MEMORY_SPACE_LOCAL_BUS_WIDTH)) | W16_BIT,
			dev->rdk1.plx9054_base_addr + LBRD1);

	/* Enable PLX 9054 Interrupts */
	writel(readl(dev->rdk1.plx9054_base_addr + INTCSR) |
			(1 << PCI_INTERRUPT_ENABLE) |
			(1 << LOCAL_INTERRUPT_INPUT_ENABLE),
			dev->rdk1.plx9054_base_addr + INTCSR);

	writeb((1 << CHANNEL_CLEAR_INTERRUPT | (0 << CHANNEL_ENABLE)),
			dev->rdk1.plx9054_base_addr + DMACSR0);

	/* reset */
	writeb((1 << EPLD_DMA_ENABLE) |
		(1 << DMA_CTL_DACK) |
		(1 << DMA_TIMEOUT_ENABLE) |
		(1 << USER) |
		(0 << MPX_MODE) |
		(1 << BUSWIDTH) |
		(1 << NET2272_RESET),
		dev->base_addr + EPLD_IO_CONTROL_REGISTER);

	mb();
	writeb(readb(dev->base_addr + EPLD_IO_CONTROL_REGISTER) &
		~(1 << NET2272_RESET),
		dev->base_addr + EPLD_IO_CONTROL_REGISTER);
	udelay(200);

	return 0;

 err:
	while (--i >= 0) {
		iounmap(mem_mapped_addr[i]);
		release_mem_region(pci_resource_start(pdev, i),
			pci_resource_len(pdev, i));
	}

	return ret;
}

static int
net2272_rdk2_probe(struct pci_dev *pdev, struct net2272 *dev)
{
	unsigned long resource, len;
	void __iomem *mem_mapped_addr[2];
	int ret, i;

	/*
	 * BAR 0 holds FGPA config registers
	 * BAR 1 holds NET2272 registers
	 */

	/* Find and map all address spaces, bar2-3 unused in rdk 2 */
	for (i = 0; i < 2; ++i) {
		resource = pci_resource_start(pdev, i);
		len = pci_resource_len(pdev, i);

		if (!request_mem_region(resource, len, driver_name)) {
			dev_dbg(dev->dev, "controller already in use\n");
			ret = -EBUSY;
			goto err;
		}

		mem_mapped_addr[i] = ioremap_nocache(resource, len);
		if (mem_mapped_addr[i] == NULL) {
			release_mem_region(resource, len);
			dev_dbg(dev->dev, "can't map memory\n");
			ret = -EFAULT;
			goto err;
		}
	}

	dev->rdk2.fpga_base_addr = mem_mapped_addr[0];
	dev->base_addr = mem_mapped_addr[1];

	mb();
	/* Set 2272 bus width (16 bits) and reset */
	writel((1 << CHIP_RESET), dev->rdk2.fpga_base_addr + RDK2_LOCCTLRDK);
	udelay(200);
	writel((1 << BUS_WIDTH), dev->rdk2.fpga_base_addr + RDK2_LOCCTLRDK);
	/* Print fpga version number */
	dev_info(dev->dev, "RDK2 FPGA version %08x\n",
		readl(dev->rdk2.fpga_base_addr + RDK2_FPGAREV));
	/* Enable FPGA Interrupts */
	writel((1 << NET2272_PCI_IRQ), dev->rdk2.fpga_base_addr + RDK2_IRQENB);

	return 0;

 err:
	while (--i >= 0) {
		iounmap(mem_mapped_addr[i]);
		release_mem_region(pci_resource_start(pdev, i),
			pci_resource_len(pdev, i));
	}

	return ret;
}

static int
net2272_pci_probe(struct pci_dev *pdev, const struct pci_device_id *id)
{
	struct net2272 *dev;
	int ret;

	dev = net2272_probe_init(&pdev->dev, pdev->irq);
	if (IS_ERR(dev))
		return PTR_ERR(dev);
	dev->dev_id = pdev->device;

	if (pci_enable_device(pdev) < 0) {
		ret = -ENODEV;
		goto err_free;
	}

	pci_set_master(pdev);

	switch (pdev->device) {
	case PCI_DEVICE_ID_RDK1: ret = net2272_rdk1_probe(pdev, dev); break;
	case PCI_DEVICE_ID_RDK2: ret = net2272_rdk2_probe(pdev, dev); break;
	default: BUG();
	}
	if (ret)
		goto err_pci;

	ret = net2272_probe_fin(dev, 0);
	if (ret)
		goto err_pci;

	pci_set_drvdata(pdev, dev);

	return 0;

 err_pci:
	pci_disable_device(pdev);
 err_free:
	kfree(dev);

	return ret;
}

static void
net2272_rdk1_remove(struct pci_dev *pdev, struct net2272 *dev)
{
	int i;

	/* disable PLX 9054 interrupts */
	writel(readl(dev->rdk1.plx9054_base_addr + INTCSR) &
		~(1 << PCI_INTERRUPT_ENABLE),
		dev->rdk1.plx9054_base_addr + INTCSR);

	/* clean up resources allocated during probe() */
	iounmap(dev->rdk1.plx9054_base_addr);
	iounmap(dev->rdk1.epld_base_addr);

	for (i = 0; i < 4; ++i) {
		if (i == 1)
			continue;	/* BAR1 unused */
		release_mem_region(pci_resource_start(pdev, i),
			pci_resource_len(pdev, i));
	}
}

static void
net2272_rdk2_remove(struct pci_dev *pdev, struct net2272 *dev)
{
	int i;

	/* disable fpga interrupts
	writel(readl(dev->rdk1.plx9054_base_addr + INTCSR) &
			~(1 << PCI_INTERRUPT_ENABLE),
			dev->rdk1.plx9054_base_addr + INTCSR);
	*/

	/* clean up resources allocated during probe() */
	iounmap(dev->rdk2.fpga_base_addr);

	for (i = 0; i < 2; ++i)
		release_mem_region(pci_resource_start(pdev, i),
			pci_resource_len(pdev, i));
}

static void
net2272_pci_remove(struct pci_dev *pdev)
{
	struct net2272 *dev = pci_get_drvdata(pdev);

	net2272_remove(dev);

	switch (pdev->device) {
	case PCI_DEVICE_ID_RDK1: net2272_rdk1_remove(pdev, dev); break;
	case PCI_DEVICE_ID_RDK2: net2272_rdk2_remove(pdev, dev); break;
	default: BUG();
	}

	pci_disable_device(pdev);

	kfree(dev);
}

/* Table of matching PCI IDs */
static struct pci_device_id pci_ids[] = {
	{	/* RDK 1 card */
		.class       = ((PCI_CLASS_BRIDGE_OTHER << 8) | 0xfe),
		.class_mask  = 0,
		.vendor      = PCI_VENDOR_ID_PLX,
		.device      = PCI_DEVICE_ID_RDK1,
		.subvendor   = PCI_ANY_ID,
		.subdevice   = PCI_ANY_ID,
	},
	{	/* RDK 2 card */
		.class       = ((PCI_CLASS_BRIDGE_OTHER << 8) | 0xfe),
		.class_mask  = 0,
		.vendor      = PCI_VENDOR_ID_PLX,
		.device      = PCI_DEVICE_ID_RDK2,
		.subvendor   = PCI_ANY_ID,
		.subdevice   = PCI_ANY_ID,
	},
	{ }
};
MODULE_DEVICE_TABLE(pci, pci_ids);

static struct pci_driver net2272_pci_driver = {
	.name     = driver_name,
	.id_table = pci_ids,

	.probe    = net2272_pci_probe,
	.remove   = net2272_pci_remove,
};

static int net2272_pci_register(void)
{
	return pci_register_driver(&net2272_pci_driver);
}

static void net2272_pci_unregister(void)
{
	pci_unregister_driver(&net2272_pci_driver);
}

#else
static inline int net2272_pci_register(void) { return 0; }
static inline void net2272_pci_unregister(void) { }
#endif

/*---------------------------------------------------------------------------*/

static int
net2272_plat_probe(struct platform_device *pdev)
{
	struct net2272 *dev;
	int ret;
	unsigned int irqflags;
	resource_size_t base, len;
	struct resource *iomem, *iomem_bus, *irq_res;

	irq_res = platform_get_resource(pdev, IORESOURCE_IRQ, 0);
	iomem = platform_get_resource(pdev, IORESOURCE_MEM, 0);
	iomem_bus = platform_get_resource(pdev, IORESOURCE_BUS, 0);
	if (!irq_res || !iomem) {
		dev_err(&pdev->dev, "must provide irq/base addr");
		return -EINVAL;
	}

	dev = net2272_probe_init(&pdev->dev, irq_res->start);
	if (IS_ERR(dev))
		return PTR_ERR(dev);

	irqflags = 0;
	if (irq_res->flags & IORESOURCE_IRQ_HIGHEDGE)
		irqflags |= IRQF_TRIGGER_RISING;
	if (irq_res->flags & IORESOURCE_IRQ_LOWEDGE)
		irqflags |= IRQF_TRIGGER_FALLING;
	if (irq_res->flags & IORESOURCE_IRQ_HIGHLEVEL)
		irqflags |= IRQF_TRIGGER_HIGH;
	if (irq_res->flags & IORESOURCE_IRQ_LOWLEVEL)
		irqflags |= IRQF_TRIGGER_LOW;

	base = iomem->start;
	len = resource_size(iomem);
	if (iomem_bus)
		dev->base_shift = iomem_bus->start;

	if (!request_mem_region(base, len, driver_name)) {
		dev_dbg(dev->dev, "get request memory region!\n");
		ret = -EBUSY;
		goto err;
	}
	dev->base_addr = ioremap_nocache(base, len);
	if (!dev->base_addr) {
		dev_dbg(dev->dev, "can't map memory\n");
		ret = -EFAULT;
		goto err_req;
	}

	ret = net2272_probe_fin(dev, IRQF_TRIGGER_LOW);
	if (ret)
		goto err_io;

	platform_set_drvdata(pdev, dev);
	dev_info(&pdev->dev, "running in 16-bit, %sbyte swap local bus mode\n",
		(net2272_read(dev, LOCCTL) & (1 << BYTE_SWAP)) ? "" : "no ");

	return 0;

 err_io:
	iounmap(dev->base_addr);
 err_req:
	release_mem_region(base, len);
 err:
	return ret;
}

static int
net2272_plat_remove(struct platform_device *pdev)
{
	struct net2272 *dev = platform_get_drvdata(pdev);

	net2272_remove(dev);

	release_mem_region(pdev->resource[0].start,
		resource_size(&pdev->resource[0]));

	kfree(dev);

	return 0;
}

static struct platform_driver net2272_plat_driver = {
	.probe   = net2272_plat_probe,
	.remove  = net2272_plat_remove,
	.driver  = {
		.name  = driver_name,
		.owner = THIS_MODULE,
	},
	/* FIXME .suspend, .resume */
};
MODULE_ALIAS("platform:net2272");

static int __init net2272_init(void)
{
	int ret;

	ret = net2272_pci_register();
	if (ret)
		return ret;
	ret = platform_driver_register(&net2272_plat_driver);
	if (ret)
		goto err_pci;
	return ret;

err_pci:
	net2272_pci_unregister();
	return ret;
}
module_init(net2272_init);

static void __exit net2272_cleanup(void)
{
	net2272_pci_unregister();
	platform_driver_unregister(&net2272_plat_driver);
}
module_exit(net2272_cleanup);

MODULE_DESCRIPTION(DRIVER_DESC);
MODULE_AUTHOR("PLX Technology, Inc.");
MODULE_LICENSE("GPL");<|MERGE_RESOLUTION|>--- conflicted
+++ resolved
@@ -58,12 +58,7 @@
 	"ep-a", "ep-b", "ep-c",
 };
 
-<<<<<<< HEAD
-#define DMA_ADDR_INVALID	(~(dma_addr_t)0)
 #ifdef CONFIG_USB_NET2272_DMA
-=======
-#ifdef CONFIG_USB_GADGET_NET2272_DMA
->>>>>>> 9b192de6
 /*
  * use_dma: the NET2272 can use an external DMA controller.
  * Note that since there is no generic DMA api, some functions,
