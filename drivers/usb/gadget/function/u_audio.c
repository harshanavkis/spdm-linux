// SPDX-License-Identifier: GPL-2.0+
/*
 * u_audio.c -- interface to USB gadget "ALSA sound card" utilities
 *
 * Copyright (C) 2016
 * Author: Ruslan Bilovol <ruslan.bilovol@gmail.com>
 *
 * Sound card implementation was cut-and-pasted with changes
 * from f_uac2.c and has:
 *    Copyright (C) 2011
 *    Yadwinder Singh (yadi.brar01@gmail.com)
 *    Jaswinder Singh (jaswinder.singh@linaro.org)
 */

#include <linux/module.h>
#include <sound/core.h>
#include <sound/pcm.h>
#include <sound/pcm_params.h>
#include <sound/control.h>

#include "u_audio.h"

#define BUFF_SIZE_MAX	(PAGE_SIZE * 16)
#define PRD_SIZE_MAX	PAGE_SIZE
#define MIN_PERIODS	4

/* Runtime data params for one stream */
struct uac_rtd_params {
	struct snd_uac_chip *uac; /* parent chip */
	bool ep_enabled; /* if the ep is enabled */

	struct snd_pcm_substream *ss;

	/* Ring buffer */
	ssize_t hw_ptr;

	void *rbuf;

	unsigned int pitch;	/* Stream pitch ratio to 1000000 */
	unsigned int max_psize;	/* MaxPacketSize of endpoint */

	struct usb_request **reqs;

	struct usb_request *req_fback; /* Feedback endpoint request */
	bool fb_ep_enabled; /* if the ep is enabled */
};

struct snd_uac_chip {
	struct g_audio *audio_dev;

	struct uac_rtd_params p_prm;
	struct uac_rtd_params c_prm;

	struct snd_card *card;
	struct snd_pcm *pcm;

	/* timekeeping for the playback endpoint */
	unsigned int p_interval;
	unsigned int p_residue;

	/* pre-calculated values for playback iso completion */
	unsigned int p_pktsize;
	unsigned int p_pktsize_residue;
	unsigned int p_framesize;
};

static const struct snd_pcm_hardware uac_pcm_hardware = {
	.info = SNDRV_PCM_INFO_INTERLEAVED | SNDRV_PCM_INFO_BLOCK_TRANSFER
		 | SNDRV_PCM_INFO_MMAP | SNDRV_PCM_INFO_MMAP_VALID
		 | SNDRV_PCM_INFO_PAUSE | SNDRV_PCM_INFO_RESUME,
	.rates = SNDRV_PCM_RATE_CONTINUOUS,
	.periods_max = BUFF_SIZE_MAX / PRD_SIZE_MAX,
	.buffer_bytes_max = BUFF_SIZE_MAX,
	.period_bytes_max = PRD_SIZE_MAX,
	.periods_min = MIN_PERIODS,
};

static void u_audio_set_fback_frequency(enum usb_device_speed speed,
					unsigned long long freq,
					unsigned int pitch,
					void *buf)
{
	u32 ff = 0;

	/*
	 * Because the pitch base is 1000000, the final divider here
	 * will be 1000 * 1000000 = 1953125 << 9
	 *
	 * Instead of dealing with big numbers lets fold this 9 left shift
	 */

	if (speed == USB_SPEED_FULL) {
		/*
		 * Full-speed feedback endpoints report frequency
		 * in samples/frame
		 * Format is encoded in Q10.10 left-justified in the 24 bits,
		 * so that it has a Q10.14 format.
		 *
		 * ff = (freq << 14) / 1000
		 */
		freq <<= 5;
	} else {
		/*
		 * High-speed feedback endpoints report frequency
		 * in samples/microframe.
		 * Format is encoded in Q12.13 fitted into four bytes so that
		 * the binary point is located between the second and the third
		 * byte fromat (that is Q16.16)
		 *
		 * ff = (freq << 16) / 8000
		 */
		freq <<= 4;
	}

	ff = DIV_ROUND_CLOSEST_ULL((freq * pitch), 1953125);

	*(__le32 *)buf = cpu_to_le32(ff);
}

static void u_audio_iso_complete(struct usb_ep *ep, struct usb_request *req)
{
	unsigned int pending;
	unsigned int hw_ptr;
	int status = req->status;
	struct snd_pcm_substream *substream;
	struct snd_pcm_runtime *runtime;
	struct uac_rtd_params *prm = req->context;
	struct snd_uac_chip *uac = prm->uac;

	/* i/f shutting down */
	if (!prm->ep_enabled) {
		usb_ep_free_request(ep, req);
		return;
	}

	if (req->status == -ESHUTDOWN)
		return;

	/*
	 * We can't really do much about bad xfers.
	 * Afterall, the ISOCH xfers could fail legitimately.
	 */
	if (status)
		pr_debug("%s: iso_complete status(%d) %d/%d\n",
			__func__, status, req->actual, req->length);

	substream = prm->ss;

	/* Do nothing if ALSA isn't active */
	if (!substream)
		goto exit;

	snd_pcm_stream_lock(substream);

	runtime = substream->runtime;
	if (!runtime || !snd_pcm_running(substream)) {
		snd_pcm_stream_unlock(substream);
		goto exit;
	}

	if (substream->stream == SNDRV_PCM_STREAM_PLAYBACK) {
		/*
		 * For each IN packet, take the quotient of the current data
		 * rate and the endpoint's interval as the base packet size.
		 * If there is a residue from this division, add it to the
		 * residue accumulator.
		 */
		req->length = uac->p_pktsize;
		uac->p_residue += uac->p_pktsize_residue;

		/*
		 * Whenever there are more bytes in the accumulator than we
		 * need to add one more sample frame, increase this packet's
		 * size and decrease the accumulator.
		 */
		if (uac->p_residue / uac->p_interval >= uac->p_framesize) {
			req->length += uac->p_framesize;
			uac->p_residue -= uac->p_framesize *
					   uac->p_interval;
		}

		req->actual = req->length;
	}

	hw_ptr = prm->hw_ptr;

	/* Pack USB load in ALSA ring buffer */
	pending = runtime->dma_bytes - hw_ptr;

	if (substream->stream == SNDRV_PCM_STREAM_PLAYBACK) {
		if (unlikely(pending < req->actual)) {
			memcpy(req->buf, runtime->dma_area + hw_ptr, pending);
			memcpy(req->buf + pending, runtime->dma_area,
			       req->actual - pending);
		} else {
			memcpy(req->buf, runtime->dma_area + hw_ptr,
			       req->actual);
		}
	} else {
		if (unlikely(pending < req->actual)) {
			memcpy(runtime->dma_area + hw_ptr, req->buf, pending);
			memcpy(runtime->dma_area, req->buf + pending,
			       req->actual - pending);
		} else {
			memcpy(runtime->dma_area + hw_ptr, req->buf,
			       req->actual);
		}
	}

	/* update hw_ptr after data is copied to memory */
	prm->hw_ptr = (hw_ptr + req->actual) % runtime->dma_bytes;
	hw_ptr = prm->hw_ptr;
	snd_pcm_stream_unlock(substream);

	if ((hw_ptr % snd_pcm_lib_period_bytes(substream)) < req->actual)
		snd_pcm_period_elapsed(substream);

exit:
	if (usb_ep_queue(ep, req, GFP_ATOMIC))
		dev_err(uac->card->dev, "%d Error!\n", __LINE__);
}

static void u_audio_iso_fback_complete(struct usb_ep *ep,
				       struct usb_request *req)
{
	struct uac_rtd_params *prm = req->context;
	struct snd_uac_chip *uac = prm->uac;
	struct g_audio *audio_dev = uac->audio_dev;
	struct uac_params *params = &audio_dev->params;
	int status = req->status;

	/* i/f shutting down */
	if (!prm->fb_ep_enabled) {
		kfree(req->buf);
		usb_ep_free_request(ep, req);
		return;
	}

	if (req->status == -ESHUTDOWN)
		return;

	/*
	 * We can't really do much about bad xfers.
	 * Afterall, the ISOCH xfers could fail legitimately.
	 */
	if (status)
		pr_debug("%s: iso_complete status(%d) %d/%d\n",
			__func__, status, req->actual, req->length);

	u_audio_set_fback_frequency(audio_dev->gadget->speed,
				    params->c_srate, prm->pitch,
				    req->buf);

	if (usb_ep_queue(ep, req, GFP_ATOMIC))
		dev_err(uac->card->dev, "%d Error!\n", __LINE__);
}

static int uac_pcm_trigger(struct snd_pcm_substream *substream, int cmd)
{
	struct snd_uac_chip *uac = snd_pcm_substream_chip(substream);
	struct uac_rtd_params *prm;
	struct g_audio *audio_dev;
	struct uac_params *params;
	int err = 0;

	audio_dev = uac->audio_dev;
	params = &audio_dev->params;

	if (substream->stream == SNDRV_PCM_STREAM_PLAYBACK)
		prm = &uac->p_prm;
	else
		prm = &uac->c_prm;

	/* Reset */
	prm->hw_ptr = 0;

	switch (cmd) {
	case SNDRV_PCM_TRIGGER_START:
	case SNDRV_PCM_TRIGGER_RESUME:
		prm->ss = substream;
		break;
	case SNDRV_PCM_TRIGGER_STOP:
	case SNDRV_PCM_TRIGGER_SUSPEND:
		prm->ss = NULL;
		break;
	default:
		err = -EINVAL;
	}

	/* Clear buffer after Play stops */
	if (substream->stream == SNDRV_PCM_STREAM_PLAYBACK && !prm->ss)
		memset(prm->rbuf, 0, prm->max_psize * params->req_number);

	return err;
}

static snd_pcm_uframes_t uac_pcm_pointer(struct snd_pcm_substream *substream)
{
	struct snd_uac_chip *uac = snd_pcm_substream_chip(substream);
	struct uac_rtd_params *prm;

	if (substream->stream == SNDRV_PCM_STREAM_PLAYBACK)
		prm = &uac->p_prm;
	else
		prm = &uac->c_prm;

	return bytes_to_frames(substream->runtime, prm->hw_ptr);
}

<<<<<<< HEAD
=======
static u64 uac_ssize_to_fmt(int ssize)
{
	u64 ret;

	switch (ssize) {
	case 3:
		ret = SNDRV_PCM_FMTBIT_S24_3LE;
		break;
	case 4:
		ret = SNDRV_PCM_FMTBIT_S32_LE;
		break;
	default:
		ret = SNDRV_PCM_FMTBIT_S16_LE;
		break;
	}

	return ret;
}

>>>>>>> 7d2a07b7
static int uac_pcm_open(struct snd_pcm_substream *substream)
{
	struct snd_uac_chip *uac = snd_pcm_substream_chip(substream);
	struct snd_pcm_runtime *runtime = substream->runtime;
	struct g_audio *audio_dev;
	struct uac_params *params;
	int p_ssize, c_ssize;
	int p_srate, c_srate;
	int p_chmask, c_chmask;

	audio_dev = uac->audio_dev;
	params = &audio_dev->params;
	p_ssize = params->p_ssize;
	c_ssize = params->c_ssize;
	p_srate = params->p_srate;
	c_srate = params->c_srate;
	p_chmask = params->p_chmask;
	c_chmask = params->c_chmask;
	uac->p_residue = 0;

	runtime->hw = uac_pcm_hardware;

	if (substream->stream == SNDRV_PCM_STREAM_PLAYBACK) {
		runtime->hw.rate_min = p_srate;
		runtime->hw.formats = uac_ssize_to_fmt(p_ssize);
		runtime->hw.channels_min = num_channels(p_chmask);
		runtime->hw.period_bytes_min = 2 * uac->p_prm.max_psize
						/ runtime->hw.periods_min;
	} else {
		runtime->hw.rate_min = c_srate;
		runtime->hw.formats = uac_ssize_to_fmt(c_ssize);
		runtime->hw.channels_min = num_channels(c_chmask);
		runtime->hw.period_bytes_min = 2 * uac->c_prm.max_psize
						/ runtime->hw.periods_min;
	}

	runtime->hw.rate_max = runtime->hw.rate_min;
	runtime->hw.channels_max = runtime->hw.channels_min;

	snd_pcm_hw_constraint_integer(runtime, SNDRV_PCM_HW_PARAM_PERIODS);

	return 0;
}

/* ALSA cries without these function pointers */
static int uac_pcm_null(struct snd_pcm_substream *substream)
{
	return 0;
}

static const struct snd_pcm_ops uac_pcm_ops = {
	.open = uac_pcm_open,
	.close = uac_pcm_null,
	.trigger = uac_pcm_trigger,
	.pointer = uac_pcm_pointer,
	.prepare = uac_pcm_null,
};

static inline void free_ep(struct uac_rtd_params *prm, struct usb_ep *ep)
{
	struct snd_uac_chip *uac = prm->uac;
	struct g_audio *audio_dev;
	struct uac_params *params;
	int i;

	if (!prm->ep_enabled)
		return;

	audio_dev = uac->audio_dev;
	params = &audio_dev->params;

	for (i = 0; i < params->req_number; i++) {
<<<<<<< HEAD
		if (prm->ureq[i].req) {
			if (usb_ep_dequeue(ep, prm->ureq[i].req))
				usb_ep_free_request(ep, prm->ureq[i].req);
=======
		if (prm->reqs[i]) {
			if (usb_ep_dequeue(ep, prm->reqs[i]))
				usb_ep_free_request(ep, prm->reqs[i]);
>>>>>>> 7d2a07b7
			/*
			 * If usb_ep_dequeue() cannot successfully dequeue the
			 * request, the request will be freed by the completion
			 * callback.
			 */

<<<<<<< HEAD
			prm->ureq[i].req = NULL;
=======
			prm->reqs[i] = NULL;
>>>>>>> 7d2a07b7
		}
	}

	prm->ep_enabled = false;

	if (usb_ep_disable(ep))
		dev_err(uac->card->dev, "%s:%d Error!\n", __func__, __LINE__);
}

static inline void free_ep_fback(struct uac_rtd_params *prm, struct usb_ep *ep)
{
	struct snd_uac_chip *uac = prm->uac;

	if (!prm->fb_ep_enabled)
		return;

	if (prm->req_fback) {
		if (usb_ep_dequeue(ep, prm->req_fback)) {
			kfree(prm->req_fback->buf);
			usb_ep_free_request(ep, prm->req_fback);
		}
		prm->req_fback = NULL;
	}

	prm->fb_ep_enabled = false;

	if (usb_ep_disable(ep))
		dev_err(uac->card->dev, "%s:%d Error!\n", __func__, __LINE__);
}

int u_audio_start_capture(struct g_audio *audio_dev)
{
	struct snd_uac_chip *uac = audio_dev->uac;
	struct usb_gadget *gadget = audio_dev->gadget;
	struct device *dev = &gadget->dev;
	struct usb_request *req, *req_fback;
	struct usb_ep *ep, *ep_fback;
	struct uac_rtd_params *prm;
	struct uac_params *params = &audio_dev->params;
	int req_len, i;

	ep = audio_dev->out_ep;
	prm = &uac->c_prm;
	config_ep_by_speed(gadget, &audio_dev->func, ep);
	req_len = ep->maxpacket;

	prm->ep_enabled = true;
	usb_ep_enable(ep);

	for (i = 0; i < params->req_number; i++) {
		if (!prm->reqs[i]) {
			req = usb_ep_alloc_request(ep, GFP_ATOMIC);
			if (req == NULL)
				return -ENOMEM;

			prm->reqs[i] = req;

			req->zero = 0;
			req->context = prm;
			req->length = req_len;
			req->complete = u_audio_iso_complete;
			req->buf = prm->rbuf + i * ep->maxpacket;
		}

		if (usb_ep_queue(ep, prm->reqs[i], GFP_ATOMIC))
			dev_err(dev, "%s:%d Error!\n", __func__, __LINE__);
	}

	ep_fback = audio_dev->in_ep_fback;
	if (!ep_fback)
		return 0;

	/* Setup feedback endpoint */
	config_ep_by_speed(gadget, &audio_dev->func, ep_fback);
	prm->fb_ep_enabled = true;
	usb_ep_enable(ep_fback);
	req_len = ep_fback->maxpacket;

	req_fback = usb_ep_alloc_request(ep_fback, GFP_ATOMIC);
	if (req_fback == NULL)
		return -ENOMEM;

	prm->req_fback = req_fback;
	req_fback->zero = 0;
	req_fback->context = prm;
	req_fback->length = req_len;
	req_fback->complete = u_audio_iso_fback_complete;

	req_fback->buf = kzalloc(req_len, GFP_ATOMIC);
	if (!req_fback->buf)
		return -ENOMEM;

	/*
	 * Configure the feedback endpoint's reported frequency.
	 * Always start with original frequency since its deviation can't
	 * be meauserd at start of playback
	 */
	prm->pitch = 1000000;
	u_audio_set_fback_frequency(audio_dev->gadget->speed,
				    params->c_srate, prm->pitch,
				    req_fback->buf);

	if (usb_ep_queue(ep_fback, req_fback, GFP_ATOMIC))
		dev_err(dev, "%s:%d Error!\n", __func__, __LINE__);

	return 0;
}
EXPORT_SYMBOL_GPL(u_audio_start_capture);

void u_audio_stop_capture(struct g_audio *audio_dev)
{
	struct snd_uac_chip *uac = audio_dev->uac;

	if (audio_dev->in_ep_fback)
		free_ep_fback(&uac->c_prm, audio_dev->in_ep_fback);
	free_ep(&uac->c_prm, audio_dev->out_ep);
}
EXPORT_SYMBOL_GPL(u_audio_stop_capture);

int u_audio_start_playback(struct g_audio *audio_dev)
{
	struct snd_uac_chip *uac = audio_dev->uac;
	struct usb_gadget *gadget = audio_dev->gadget;
	struct device *dev = &gadget->dev;
	struct usb_request *req;
	struct usb_ep *ep;
	struct uac_rtd_params *prm;
	struct uac_params *params = &audio_dev->params;
	unsigned int factor;
	const struct usb_endpoint_descriptor *ep_desc;
	int req_len, i;

	ep = audio_dev->in_ep;
	prm = &uac->p_prm;
	config_ep_by_speed(gadget, &audio_dev->func, ep);

	ep_desc = ep->desc;

	/* pre-calculate the playback endpoint's interval */
	if (gadget->speed == USB_SPEED_FULL)
		factor = 1000;
	else
		factor = 8000;

	/* pre-compute some values for iso_complete() */
	uac->p_framesize = params->p_ssize *
			    num_channels(params->p_chmask);
	uac->p_interval = factor / (1 << (ep_desc->bInterval - 1));
	uac->p_pktsize = min_t(unsigned int,
				uac->p_framesize *
					(params->p_srate / uac->p_interval),
				ep->maxpacket);

	if (uac->p_pktsize < ep->maxpacket)
		uac->p_pktsize_residue = uac->p_framesize *
			(params->p_srate % uac->p_interval);
	else
		uac->p_pktsize_residue = 0;

	req_len = uac->p_pktsize;
	uac->p_residue = 0;

	prm->ep_enabled = true;
	usb_ep_enable(ep);

	for (i = 0; i < params->req_number; i++) {
		if (!prm->reqs[i]) {
			req = usb_ep_alloc_request(ep, GFP_ATOMIC);
			if (req == NULL)
				return -ENOMEM;

			prm->reqs[i] = req;

			req->zero = 0;
			req->context = prm;
			req->length = req_len;
			req->complete = u_audio_iso_complete;
			req->buf = prm->rbuf + i * ep->maxpacket;
		}

		if (usb_ep_queue(ep, prm->reqs[i], GFP_ATOMIC))
			dev_err(dev, "%s:%d Error!\n", __func__, __LINE__);
	}

	return 0;
}
EXPORT_SYMBOL_GPL(u_audio_start_playback);

void u_audio_stop_playback(struct g_audio *audio_dev)
{
	struct snd_uac_chip *uac = audio_dev->uac;

	free_ep(&uac->p_prm, audio_dev->in_ep);
}
EXPORT_SYMBOL_GPL(u_audio_stop_playback);

static int u_audio_pitch_info(struct snd_kcontrol *kcontrol,
				   struct snd_ctl_elem_info *uinfo)
{
	struct uac_rtd_params *prm = snd_kcontrol_chip(kcontrol);
	struct snd_uac_chip *uac = prm->uac;
	struct g_audio *audio_dev = uac->audio_dev;
	struct uac_params *params = &audio_dev->params;
	unsigned int pitch_min, pitch_max;

	pitch_min = (1000 - FBACK_SLOW_MAX) * 1000;
	pitch_max = (1000 + params->fb_max) * 1000;

	uinfo->type = SNDRV_CTL_ELEM_TYPE_INTEGER;
	uinfo->count = 1;
	uinfo->value.integer.min = pitch_min;
	uinfo->value.integer.max = pitch_max;
	uinfo->value.integer.step = 1;
	return 0;
}

static int u_audio_pitch_get(struct snd_kcontrol *kcontrol,
				   struct snd_ctl_elem_value *ucontrol)
{
	struct uac_rtd_params *prm = snd_kcontrol_chip(kcontrol);

	ucontrol->value.integer.value[0] = prm->pitch;

	return 0;
}

static int u_audio_pitch_put(struct snd_kcontrol *kcontrol,
				  struct snd_ctl_elem_value *ucontrol)
{
	struct uac_rtd_params *prm = snd_kcontrol_chip(kcontrol);
	struct snd_uac_chip *uac = prm->uac;
	struct g_audio *audio_dev = uac->audio_dev;
	struct uac_params *params = &audio_dev->params;
	unsigned int val;
	unsigned int pitch_min, pitch_max;
	int change = 0;

	pitch_min = (1000 - FBACK_SLOW_MAX) * 1000;
	pitch_max = (1000 + params->fb_max) * 1000;

	val = ucontrol->value.integer.value[0];

	if (val < pitch_min)
		val = pitch_min;
	if (val > pitch_max)
		val = pitch_max;

	if (prm->pitch != val) {
		prm->pitch = val;
		change = 1;
	}

	return change;
}

static const struct snd_kcontrol_new u_audio_controls[]  = {
{
	.iface =        SNDRV_CTL_ELEM_IFACE_PCM,
	.name =         "Capture Pitch 1000000",
	.info =         u_audio_pitch_info,
	.get =          u_audio_pitch_get,
	.put =          u_audio_pitch_put,
},
};

int g_audio_setup(struct g_audio *g_audio, const char *pcm_name,
					const char *card_name)
{
	struct snd_uac_chip *uac;
	struct snd_card *card;
	struct snd_pcm *pcm;
	struct snd_kcontrol *kctl;
	struct uac_params *params;
	int p_chmask, c_chmask;
	int err;

	if (!g_audio)
		return -EINVAL;

	uac = kzalloc(sizeof(*uac), GFP_KERNEL);
	if (!uac)
		return -ENOMEM;
	g_audio->uac = uac;
	uac->audio_dev = g_audio;

	params = &g_audio->params;
	p_chmask = params->p_chmask;
	c_chmask = params->c_chmask;

	if (c_chmask) {
		struct uac_rtd_params *prm = &uac->c_prm;

		uac->c_prm.uac = uac;
		prm->max_psize = g_audio->out_ep_maxpsize;

		prm->reqs = kcalloc(params->req_number,
				    sizeof(struct usb_request *),
				    GFP_KERNEL);
		if (!prm->reqs) {
			err = -ENOMEM;
			goto fail;
		}

		prm->rbuf = kcalloc(params->req_number, prm->max_psize,
				GFP_KERNEL);
		if (!prm->rbuf) {
			prm->max_psize = 0;
			err = -ENOMEM;
			goto fail;
		}
	}

	if (p_chmask) {
		struct uac_rtd_params *prm = &uac->p_prm;

		uac->p_prm.uac = uac;
		prm->max_psize = g_audio->in_ep_maxpsize;

		prm->reqs = kcalloc(params->req_number,
				    sizeof(struct usb_request *),
				    GFP_KERNEL);
		if (!prm->reqs) {
			err = -ENOMEM;
			goto fail;
		}

		prm->rbuf = kcalloc(params->req_number, prm->max_psize,
				GFP_KERNEL);
		if (!prm->rbuf) {
			prm->max_psize = 0;
			err = -ENOMEM;
			goto fail;
		}
	}

	/* Choose any slot, with no id */
	err = snd_card_new(&g_audio->gadget->dev,
			-1, NULL, THIS_MODULE, 0, &card);
	if (err < 0)
		goto fail;

	uac->card = card;

	/*
	 * Create first PCM device
	 * Create a substream only for non-zero channel streams
	 */
	err = snd_pcm_new(uac->card, pcm_name, 0,
			       p_chmask ? 1 : 0, c_chmask ? 1 : 0, &pcm);
	if (err < 0)
		goto snd_fail;

	strscpy(pcm->name, pcm_name, sizeof(pcm->name));
	pcm->private_data = uac;
	uac->pcm = pcm;

	snd_pcm_set_ops(pcm, SNDRV_PCM_STREAM_PLAYBACK, &uac_pcm_ops);
	snd_pcm_set_ops(pcm, SNDRV_PCM_STREAM_CAPTURE, &uac_pcm_ops);

	if (c_chmask && g_audio->in_ep_fback) {
		strscpy(card->mixername, card_name, sizeof(card->driver));

		kctl = snd_ctl_new1(&u_audio_controls[0], &uac->c_prm);
		if (!kctl) {
			err = -ENOMEM;
			goto snd_fail;
		}

		kctl->id.device = pcm->device;
		kctl->id.subdevice = 0;

		err = snd_ctl_add(card, kctl);
		if (err < 0)
			goto snd_fail;
	}

	strscpy(card->driver, card_name, sizeof(card->driver));
	strscpy(card->shortname, card_name, sizeof(card->shortname));
	sprintf(card->longname, "%s %i", card_name, card->dev->id);

	snd_pcm_set_managed_buffer_all(pcm, SNDRV_DMA_TYPE_CONTINUOUS,
				       NULL, 0, BUFF_SIZE_MAX);

	err = snd_card_register(card);

	if (!err)
		return 0;

snd_fail:
	snd_card_free(card);
fail:
	kfree(uac->p_prm.reqs);
	kfree(uac->c_prm.reqs);
	kfree(uac->p_prm.rbuf);
	kfree(uac->c_prm.rbuf);
	kfree(uac);

	return err;
}
EXPORT_SYMBOL_GPL(g_audio_setup);

void g_audio_cleanup(struct g_audio *g_audio)
{
	struct snd_uac_chip *uac;
	struct snd_card *card;

	if (!g_audio || !g_audio->uac)
		return;

	uac = g_audio->uac;
	card = uac->card;
	if (card)
		snd_card_free(card);

	kfree(uac->p_prm.reqs);
	kfree(uac->c_prm.reqs);
	kfree(uac->p_prm.rbuf);
	kfree(uac->c_prm.rbuf);
	kfree(uac);
}
EXPORT_SYMBOL_GPL(g_audio_cleanup);

MODULE_LICENSE("GPL");
MODULE_DESCRIPTION("USB gadget \"ALSA sound card\" utilities");
MODULE_AUTHOR("Ruslan Bilovol");<|MERGE_RESOLUTION|>--- conflicted
+++ resolved
@@ -307,8 +307,6 @@
 	return bytes_to_frames(substream->runtime, prm->hw_ptr);
 }
 
-<<<<<<< HEAD
-=======
 static u64 uac_ssize_to_fmt(int ssize)
 {
 	u64 ret;
@@ -328,7 +326,6 @@
 	return ret;
 }
 
->>>>>>> 7d2a07b7
 static int uac_pcm_open(struct snd_pcm_substream *substream)
 {
 	struct snd_uac_chip *uac = snd_pcm_substream_chip(substream);
@@ -401,26 +398,16 @@
 	params = &audio_dev->params;
 
 	for (i = 0; i < params->req_number; i++) {
-<<<<<<< HEAD
-		if (prm->ureq[i].req) {
-			if (usb_ep_dequeue(ep, prm->ureq[i].req))
-				usb_ep_free_request(ep, prm->ureq[i].req);
-=======
 		if (prm->reqs[i]) {
 			if (usb_ep_dequeue(ep, prm->reqs[i]))
 				usb_ep_free_request(ep, prm->reqs[i]);
->>>>>>> 7d2a07b7
 			/*
 			 * If usb_ep_dequeue() cannot successfully dequeue the
 			 * request, the request will be freed by the completion
 			 * callback.
 			 */
 
-<<<<<<< HEAD
-			prm->ureq[i].req = NULL;
-=======
 			prm->reqs[i] = NULL;
->>>>>>> 7d2a07b7
 		}
 	}
 
