// SPDX-License-Identifier: GPL-2.0
/*
 * USB Type-C Connector Class
 *
 * Copyright (C) 2017, Intel Corporation
 * Author: Heikki Krogerus <heikki.krogerus@linux.intel.com>
 */

#include <linux/module.h>
#include <linux/mutex.h>
#include <linux/property.h>
#include <linux/slab.h>
#include <linux/usb/pd_vdo.h>
#include <linux/usb/typec_mux.h>

#include "bus.h"
#include "class.h"

static DEFINE_IDA(typec_index_ida);

<<<<<<< HEAD
	const struct typec_capability	*cap;
	const struct typec_operations   *ops;
=======
struct class typec_class = {
	.name = "typec",
	.owner = THIS_MODULE,
>>>>>>> 7d2a07b7
};

/* ------------------------------------------------------------------------- */
/* Common attributes */

static const char * const typec_accessory_modes[] = {
	[TYPEC_ACCESSORY_NONE]		= "none",
	[TYPEC_ACCESSORY_AUDIO]		= "analog_audio",
	[TYPEC_ACCESSORY_DEBUG]		= "debug",
};

/* Product types defined in USB PD Specification R3.0 V2.0 */
static const char * const product_type_ufp[8] = {
	[IDH_PTYPE_NOT_UFP]		= "not_ufp",
	[IDH_PTYPE_HUB]			= "hub",
	[IDH_PTYPE_PERIPH]		= "peripheral",
	[IDH_PTYPE_PSD]			= "psd",
	[IDH_PTYPE_AMA]			= "ama",
};

static const char * const product_type_dfp[8] = {
	[IDH_PTYPE_NOT_DFP]		= "not_dfp",
	[IDH_PTYPE_DFP_HUB]		= "hub",
	[IDH_PTYPE_DFP_HOST]		= "host",
	[IDH_PTYPE_DFP_PB]		= "power_brick",
};

static const char * const product_type_cable[8] = {
	[IDH_PTYPE_NOT_CABLE]		= "not_cable",
	[IDH_PTYPE_PCABLE]		= "passive",
	[IDH_PTYPE_ACABLE]		= "active",
	[IDH_PTYPE_VPD]			= "vpd",
};

static struct usb_pd_identity *get_pd_identity(struct device *dev)
{
	if (is_typec_partner(dev)) {
		struct typec_partner *partner = to_typec_partner(dev);

		return partner->identity;
	} else if (is_typec_cable(dev)) {
		struct typec_cable *cable = to_typec_cable(dev);

		return cable->identity;
	}
	return NULL;
}

static const char *get_pd_product_type(struct device *dev)
{
	struct typec_port *port = to_typec_port(dev->parent);
	struct usb_pd_identity *id = get_pd_identity(dev);
	const char *ptype = NULL;

	if (is_typec_partner(dev)) {
		if (!id)
			return NULL;

		if (port->data_role == TYPEC_HOST)
			ptype = product_type_ufp[PD_IDH_PTYPE(id->id_header)];
		else
			ptype = product_type_dfp[PD_IDH_DFP_PTYPE(id->id_header)];
	} else if (is_typec_cable(dev)) {
		if (id)
			ptype = product_type_cable[PD_IDH_PTYPE(id->id_header)];
		else
			ptype = to_typec_cable(dev)->active ?
				product_type_cable[IDH_PTYPE_ACABLE] :
				product_type_cable[IDH_PTYPE_PCABLE];
	}

	return ptype;
}

static ssize_t id_header_show(struct device *dev, struct device_attribute *attr,
			      char *buf)
{
	struct usb_pd_identity *id = get_pd_identity(dev);

	return sprintf(buf, "0x%08x\n", id->id_header);
}
static DEVICE_ATTR_RO(id_header);

static ssize_t cert_stat_show(struct device *dev, struct device_attribute *attr,
			      char *buf)
{
	struct usb_pd_identity *id = get_pd_identity(dev);

	return sprintf(buf, "0x%08x\n", id->cert_stat);
}
static DEVICE_ATTR_RO(cert_stat);

static ssize_t product_show(struct device *dev, struct device_attribute *attr,
			    char *buf)
{
	struct usb_pd_identity *id = get_pd_identity(dev);

	return sprintf(buf, "0x%08x\n", id->product);
}
static DEVICE_ATTR_RO(product);

static ssize_t product_type_vdo1_show(struct device *dev, struct device_attribute *attr,
				      char *buf)
{
	struct usb_pd_identity *id = get_pd_identity(dev);

	return sysfs_emit(buf, "0x%08x\n", id->vdo[0]);
}
static DEVICE_ATTR_RO(product_type_vdo1);

static ssize_t product_type_vdo2_show(struct device *dev, struct device_attribute *attr,
				      char *buf)
{
	struct usb_pd_identity *id = get_pd_identity(dev);

	return sysfs_emit(buf, "0x%08x\n", id->vdo[1]);
}
static DEVICE_ATTR_RO(product_type_vdo2);

static ssize_t product_type_vdo3_show(struct device *dev, struct device_attribute *attr,
				      char *buf)
{
	struct usb_pd_identity *id = get_pd_identity(dev);

	return sysfs_emit(buf, "0x%08x\n", id->vdo[2]);
}
static DEVICE_ATTR_RO(product_type_vdo3);

static struct attribute *usb_pd_id_attrs[] = {
	&dev_attr_id_header.attr,
	&dev_attr_cert_stat.attr,
	&dev_attr_product.attr,
	&dev_attr_product_type_vdo1.attr,
	&dev_attr_product_type_vdo2.attr,
	&dev_attr_product_type_vdo3.attr,
	NULL
};

static const struct attribute_group usb_pd_id_group = {
	.name = "identity",
	.attrs = usb_pd_id_attrs,
};

static const struct attribute_group *usb_pd_id_groups[] = {
	&usb_pd_id_group,
	NULL,
};

static void typec_product_type_notify(struct device *dev)
{
	char *envp[2] = { };
	const char *ptype;

	ptype = get_pd_product_type(dev);
	if (!ptype)
		return;

	sysfs_notify(&dev->kobj, NULL, "type");

	envp[0] = kasprintf(GFP_KERNEL, "PRODUCT_TYPE=%s", ptype);
	if (!envp[0])
		return;

	kobject_uevent_env(&dev->kobj, KOBJ_CHANGE, envp);
	kfree(envp[0]);
}

static void typec_report_identity(struct device *dev)
{
	sysfs_notify(&dev->kobj, "identity", "id_header");
	sysfs_notify(&dev->kobj, "identity", "cert_stat");
	sysfs_notify(&dev->kobj, "identity", "product");
	sysfs_notify(&dev->kobj, "identity", "product_type_vdo1");
	sysfs_notify(&dev->kobj, "identity", "product_type_vdo2");
	sysfs_notify(&dev->kobj, "identity", "product_type_vdo3");
	typec_product_type_notify(dev);
}

static ssize_t
type_show(struct device *dev, struct device_attribute *attr, char *buf)
{
	const char *ptype;

	ptype = get_pd_product_type(dev);
	if (!ptype)
		return 0;

	return sysfs_emit(buf, "%s\n", ptype);
}
static DEVICE_ATTR_RO(type);

static ssize_t usb_power_delivery_revision_show(struct device *dev,
						struct device_attribute *attr,
						char *buf);
static DEVICE_ATTR_RO(usb_power_delivery_revision);

/* ------------------------------------------------------------------------- */
/* Alternate Modes */

static int altmode_match(struct device *dev, void *data)
{
	struct typec_altmode *adev = to_typec_altmode(dev);
	struct typec_device_id *id = data;

	if (!is_typec_altmode(dev))
		return 0;

	return ((adev->svid == id->svid) && (adev->mode == id->mode));
}

static void typec_altmode_set_partner(struct altmode *altmode)
{
	struct typec_altmode *adev = &altmode->adev;
	struct typec_device_id id = { adev->svid, adev->mode, };
	struct typec_port *port = typec_altmode2port(adev);
	struct altmode *partner;
	struct device *dev;

	dev = device_find_child(&port->dev, &id, altmode_match);
	if (!dev)
		return;

	/* Bind the port alt mode to the partner/plug alt mode. */
	partner = to_altmode(to_typec_altmode(dev));
	altmode->partner = partner;

	/* Bind the partner/plug alt mode to the port alt mode. */
	if (is_typec_plug(adev->dev.parent)) {
		struct typec_plug *plug = to_typec_plug(adev->dev.parent);

		partner->plug[plug->index] = altmode;
	} else {
		partner->partner = altmode;
	}
}

static void typec_altmode_put_partner(struct altmode *altmode)
{
	struct altmode *partner = altmode->partner;
	struct typec_altmode *adev;

	if (!partner)
		return;

	adev = &partner->adev;

	if (is_typec_plug(adev->dev.parent)) {
		struct typec_plug *plug = to_typec_plug(adev->dev.parent);

		partner->plug[plug->index] = NULL;
	} else {
		partner->partner = NULL;
	}
	put_device(&adev->dev);
}

/**
 * typec_altmode_update_active - Report Enter/Exit mode
 * @adev: Handle to the alternate mode
 * @active: True when the mode has been entered
 *
 * If a partner or cable plug executes Enter/Exit Mode command successfully, the
 * drivers use this routine to report the updated state of the mode.
 */
void typec_altmode_update_active(struct typec_altmode *adev, bool active)
{
	char dir[6];

	if (adev->active == active)
		return;

	if (!is_typec_port(adev->dev.parent) && adev->dev.driver) {
		if (!active)
			module_put(adev->dev.driver->owner);
		else
			WARN_ON(!try_module_get(adev->dev.driver->owner));
	}

	adev->active = active;
	snprintf(dir, sizeof(dir), "mode%d", adev->mode);
	sysfs_notify(&adev->dev.kobj, dir, "active");
	sysfs_notify(&adev->dev.kobj, NULL, "active");
	kobject_uevent(&adev->dev.kobj, KOBJ_CHANGE);
}
EXPORT_SYMBOL_GPL(typec_altmode_update_active);

/**
 * typec_altmode2port - Alternate Mode to USB Type-C port
 * @alt: The Alternate Mode
 *
 * Returns handle to the port that a cable plug or partner with @alt is
 * connected to.
 */
struct typec_port *typec_altmode2port(struct typec_altmode *alt)
{
	if (is_typec_plug(alt->dev.parent))
		return to_typec_port(alt->dev.parent->parent->parent);
	if (is_typec_partner(alt->dev.parent))
		return to_typec_port(alt->dev.parent->parent);
	if (is_typec_port(alt->dev.parent))
		return to_typec_port(alt->dev.parent);

	return NULL;
}
EXPORT_SYMBOL_GPL(typec_altmode2port);

static ssize_t
vdo_show(struct device *dev, struct device_attribute *attr, char *buf)
{
	struct typec_altmode *alt = to_typec_altmode(dev);

	return sprintf(buf, "0x%08x\n", alt->vdo);
}
static DEVICE_ATTR_RO(vdo);

static ssize_t
description_show(struct device *dev, struct device_attribute *attr, char *buf)
{
	struct typec_altmode *alt = to_typec_altmode(dev);

	return sprintf(buf, "%s\n", alt->desc ? alt->desc : "");
}
static DEVICE_ATTR_RO(description);

static ssize_t
active_show(struct device *dev, struct device_attribute *attr, char *buf)
{
	struct typec_altmode *alt = to_typec_altmode(dev);

	return sprintf(buf, "%s\n", alt->active ? "yes" : "no");
}

static ssize_t active_store(struct device *dev, struct device_attribute *attr,
			    const char *buf, size_t size)
{
	struct typec_altmode *adev = to_typec_altmode(dev);
	struct altmode *altmode = to_altmode(adev);
	bool enter;
	int ret;

	ret = kstrtobool(buf, &enter);
	if (ret)
		return ret;

	if (adev->active == enter)
		return size;

	if (is_typec_port(adev->dev.parent)) {
		typec_altmode_update_active(adev, enter);

		/* Make sure that the partner exits the mode before disabling */
		if (altmode->partner && !enter && altmode->partner->adev.active)
			typec_altmode_exit(&altmode->partner->adev);
	} else if (altmode->partner) {
		if (enter && !altmode->partner->adev.active) {
			dev_warn(dev, "port has the mode disabled\n");
			return -EPERM;
		}
	}

	/* Note: If there is no driver, the mode will not be entered */
	if (adev->ops && adev->ops->activate) {
		ret = adev->ops->activate(adev, enter);
		if (ret)
			return ret;
	}

	return size;
}
static DEVICE_ATTR_RW(active);

static ssize_t
supported_roles_show(struct device *dev, struct device_attribute *attr,
		     char *buf)
{
	struct altmode *alt = to_altmode(to_typec_altmode(dev));
	ssize_t ret;

	switch (alt->roles) {
	case TYPEC_PORT_SRC:
		ret = sprintf(buf, "source\n");
		break;
	case TYPEC_PORT_SNK:
		ret = sprintf(buf, "sink\n");
		break;
	case TYPEC_PORT_DRP:
	default:
		ret = sprintf(buf, "source sink\n");
		break;
	}
	return ret;
}
static DEVICE_ATTR_RO(supported_roles);

static ssize_t
mode_show(struct device *dev, struct device_attribute *attr, char *buf)
{
	struct typec_altmode *adev = to_typec_altmode(dev);

	return sprintf(buf, "%u\n", adev->mode);
}
static DEVICE_ATTR_RO(mode);

static ssize_t
svid_show(struct device *dev, struct device_attribute *attr, char *buf)
{
	struct typec_altmode *adev = to_typec_altmode(dev);

	return sprintf(buf, "%04x\n", adev->svid);
}
static DEVICE_ATTR_RO(svid);

static struct attribute *typec_altmode_attrs[] = {
	&dev_attr_active.attr,
	&dev_attr_mode.attr,
	&dev_attr_svid.attr,
	&dev_attr_vdo.attr,
	NULL
};

static umode_t typec_altmode_attr_is_visible(struct kobject *kobj,
					     struct attribute *attr, int n)
{
	struct typec_altmode *adev = to_typec_altmode(kobj_to_dev(kobj));

	if (attr == &dev_attr_active.attr)
		if (!adev->ops || !adev->ops->activate)
			return 0444;

	return attr->mode;
}

<<<<<<< HEAD
static struct attribute_group typec_altmode_group = {
=======
static const struct attribute_group typec_altmode_group = {
>>>>>>> 7d2a07b7
	.is_visible = typec_altmode_attr_is_visible,
	.attrs = typec_altmode_attrs,
};

static const struct attribute_group *typec_altmode_groups[] = {
	&typec_altmode_group,
	NULL
};

static int altmode_id_get(struct device *dev)
{
	struct ida *ids;

	if (is_typec_partner(dev))
		ids = &to_typec_partner(dev)->mode_ids;
	else if (is_typec_plug(dev))
		ids = &to_typec_plug(dev)->mode_ids;
	else
		ids = &to_typec_port(dev)->mode_ids;

	return ida_simple_get(ids, 0, 0, GFP_KERNEL);
}

static void altmode_id_remove(struct device *dev, int id)
{
	struct ida *ids;

	if (is_typec_partner(dev))
		ids = &to_typec_partner(dev)->mode_ids;
	else if (is_typec_plug(dev))
		ids = &to_typec_plug(dev)->mode_ids;
	else
		ids = &to_typec_port(dev)->mode_ids;

	ida_simple_remove(ids, id);
}

static void typec_altmode_release(struct device *dev)
{
	struct altmode *alt = to_altmode(to_typec_altmode(dev));

	typec_altmode_put_partner(alt);

	altmode_id_remove(alt->adev.dev.parent, alt->id);
	kfree(alt);
}

const struct device_type typec_altmode_dev_type = {
	.name = "typec_alternate_mode",
	.groups = typec_altmode_groups,
	.release = typec_altmode_release,
};

static struct typec_altmode *
typec_register_altmode(struct device *parent,
		       const struct typec_altmode_desc *desc)
{
	unsigned int id = altmode_id_get(parent);
	bool is_port = is_typec_port(parent);
	struct altmode *alt;
	int ret;

	alt = kzalloc(sizeof(*alt), GFP_KERNEL);
	if (!alt) {
		altmode_id_remove(parent, id);
		return ERR_PTR(-ENOMEM);
	}

	alt->adev.svid = desc->svid;
	alt->adev.mode = desc->mode;
	alt->adev.vdo = desc->vdo;
	alt->roles = desc->roles;
	alt->id = id;

	alt->attrs[0] = &dev_attr_vdo.attr;
	alt->attrs[1] = &dev_attr_description.attr;
	alt->attrs[2] = &dev_attr_active.attr;

	if (is_port) {
		alt->attrs[3] = &dev_attr_supported_roles.attr;
		alt->adev.active = true; /* Enabled by default */
	}

	sprintf(alt->group_name, "mode%d", desc->mode);
	alt->group.name = alt->group_name;
	alt->group.attrs = alt->attrs;
	alt->groups[0] = &alt->group;

	alt->adev.dev.parent = parent;
	alt->adev.dev.groups = alt->groups;
	alt->adev.dev.type = &typec_altmode_dev_type;
	dev_set_name(&alt->adev.dev, "%s.%u", dev_name(parent), id);

	/* Link partners and plugs with the ports */
	if (!is_port)
		typec_altmode_set_partner(alt);

	/* The partners are bind to drivers */
	if (is_typec_partner(parent))
		alt->adev.dev.bus = &typec_bus;

	/* Plug alt modes need a class to generate udev events. */
	if (is_typec_plug(parent))
		alt->adev.dev.class = &typec_class;

	ret = device_register(&alt->adev.dev);
	if (ret) {
		dev_err(parent, "failed to register alternate mode (%d)\n",
			ret);
		put_device(&alt->adev.dev);
		return ERR_PTR(ret);
	}

	return &alt->adev;
}

/**
 * typec_unregister_altmode - Unregister Alternate Mode
 * @adev: The alternate mode to be unregistered
 *
 * Unregister device created with typec_partner_register_altmode(),
 * typec_plug_register_altmode() or typec_port_register_altmode().
 */
void typec_unregister_altmode(struct typec_altmode *adev)
{
	if (IS_ERR_OR_NULL(adev))
		return;
	typec_mux_put(to_altmode(adev)->mux);
	device_unregister(&adev->dev);
}
EXPORT_SYMBOL_GPL(typec_unregister_altmode);

/* ------------------------------------------------------------------------- */
/* Type-C Partners */

static ssize_t accessory_mode_show(struct device *dev,
				   struct device_attribute *attr,
				   char *buf)
{
	struct typec_partner *p = to_typec_partner(dev);

	return sprintf(buf, "%s\n", typec_accessory_modes[p->accessory]);
}
static DEVICE_ATTR_RO(accessory_mode);

static ssize_t supports_usb_power_delivery_show(struct device *dev,
						struct device_attribute *attr,
						char *buf)
{
	struct typec_partner *p = to_typec_partner(dev);

	return sprintf(buf, "%s\n", p->usb_pd ? "yes" : "no");
}
static DEVICE_ATTR_RO(supports_usb_power_delivery);

static ssize_t number_of_alternate_modes_show(struct device *dev, struct device_attribute *attr,
					      char *buf)
{
	struct typec_partner *partner;
	struct typec_plug *plug;
	int num_altmodes;

	if (is_typec_partner(dev)) {
		partner = to_typec_partner(dev);
		num_altmodes = partner->num_altmodes;
	} else if (is_typec_plug(dev)) {
		plug = to_typec_plug(dev);
		num_altmodes = plug->num_altmodes;
	} else {
		return 0;
	}

	return sysfs_emit(buf, "%d\n", num_altmodes);
}
static DEVICE_ATTR_RO(number_of_alternate_modes);

static struct attribute *typec_partner_attrs[] = {
	&dev_attr_accessory_mode.attr,
	&dev_attr_supports_usb_power_delivery.attr,
	&dev_attr_number_of_alternate_modes.attr,
	&dev_attr_type.attr,
	&dev_attr_usb_power_delivery_revision.attr,
	NULL
};

static umode_t typec_partner_attr_is_visible(struct kobject *kobj, struct attribute *attr, int n)
{
	struct typec_partner *partner = to_typec_partner(kobj_to_dev(kobj));

	if (attr == &dev_attr_number_of_alternate_modes.attr) {
		if (partner->num_altmodes < 0)
			return 0;
	}

	if (attr == &dev_attr_type.attr)
		if (!get_pd_product_type(kobj_to_dev(kobj)))
			return 0;

	return attr->mode;
}

static const struct attribute_group typec_partner_group = {
	.is_visible = typec_partner_attr_is_visible,
	.attrs = typec_partner_attrs
};

static const struct attribute_group *typec_partner_groups[] = {
	&typec_partner_group,
	NULL
};

static void typec_partner_release(struct device *dev)
{
	struct typec_partner *partner = to_typec_partner(dev);

	ida_destroy(&partner->mode_ids);
	kfree(partner);
}

const struct device_type typec_partner_dev_type = {
	.name = "typec_partner",
	.groups = typec_partner_groups,
	.release = typec_partner_release,
};

/**
 * typec_partner_set_identity - Report result from Discover Identity command
 * @partner: The partner updated identity values
 *
 * This routine is used to report that the result of Discover Identity USB power
 * delivery command has become available.
 */
int typec_partner_set_identity(struct typec_partner *partner)
{
	if (!partner->identity)
		return -EINVAL;

	typec_report_identity(&partner->dev);
	return 0;
}
EXPORT_SYMBOL_GPL(typec_partner_set_identity);

/**
 * typec_partner_set_pd_revision - Set the PD revision supported by the partner
 * @partner: The partner to be updated.
 * @pd_revision:  USB Power Delivery Specification Revision supported by partner
 *
 * This routine is used to report that the PD revision of the port partner has
 * become available.
 */
void typec_partner_set_pd_revision(struct typec_partner *partner, u16 pd_revision)
{
	if (partner->pd_revision == pd_revision)
		return;

	partner->pd_revision = pd_revision;
	sysfs_notify(&partner->dev.kobj, NULL, "usb_power_delivery_revision");
	if (pd_revision != 0 && !partner->usb_pd) {
		partner->usb_pd = 1;
		sysfs_notify(&partner->dev.kobj, NULL,
			     "supports_usb_power_delivery");
	}
	kobject_uevent(&partner->dev.kobj, KOBJ_CHANGE);
}
EXPORT_SYMBOL_GPL(typec_partner_set_pd_revision);

/**
 * typec_partner_set_num_altmodes - Set the number of available partner altmodes
 * @partner: The partner to be updated.
 * @num_altmodes: The number of altmodes we want to specify as available.
 *
 * This routine is used to report the number of alternate modes supported by the
 * partner. This value is *not* enforced in alternate mode registration routines.
 *
 * @partner.num_altmodes is set to -1 on partner registration, denoting that
 * a valid value has not been set for it yet.
 *
 * Returns 0 on success or negative error number on failure.
 */
int typec_partner_set_num_altmodes(struct typec_partner *partner, int num_altmodes)
{
	int ret;

	if (num_altmodes < 0)
		return -EINVAL;

	partner->num_altmodes = num_altmodes;
	ret = sysfs_update_group(&partner->dev.kobj, &typec_partner_group);
	if (ret < 0)
		return ret;

	sysfs_notify(&partner->dev.kobj, NULL, "number_of_alternate_modes");
	kobject_uevent(&partner->dev.kobj, KOBJ_CHANGE);

	return 0;
}
EXPORT_SYMBOL_GPL(typec_partner_set_num_altmodes);

/**
 * typec_partner_register_altmode - Register USB Type-C Partner Alternate Mode
 * @partner: USB Type-C Partner that supports the alternate mode
 * @desc: Description of the alternate mode
 *
 * This routine is used to register each alternate mode individually that
 * @partner has listed in response to Discover SVIDs command. The modes for a
 * SVID listed in response to Discover Modes command need to be listed in an
 * array in @desc.
 *
 * Returns handle to the alternate mode on success or ERR_PTR on failure.
 */
struct typec_altmode *
typec_partner_register_altmode(struct typec_partner *partner,
			       const struct typec_altmode_desc *desc)
{
	return typec_register_altmode(&partner->dev, desc);
}
EXPORT_SYMBOL_GPL(typec_partner_register_altmode);

/**
 * typec_partner_set_svdm_version - Set negotiated Structured VDM (SVDM) Version
 * @partner: USB Type-C Partner that supports SVDM
 * @svdm_version: Negotiated SVDM Version
 *
 * This routine is used to save the negotiated SVDM Version.
 */
void typec_partner_set_svdm_version(struct typec_partner *partner,
				   enum usb_pd_svdm_ver svdm_version)
{
	partner->svdm_version = svdm_version;
}
EXPORT_SYMBOL_GPL(typec_partner_set_svdm_version);

/**
 * typec_register_partner - Register a USB Type-C Partner
 * @port: The USB Type-C Port the partner is connected to
 * @desc: Description of the partner
 *
 * Registers a device for USB Type-C Partner described in @desc.
 *
 * Returns handle to the partner on success or ERR_PTR on failure.
 */
struct typec_partner *typec_register_partner(struct typec_port *port,
					     struct typec_partner_desc *desc)
{
	struct typec_partner *partner;
	int ret;

	partner = kzalloc(sizeof(*partner), GFP_KERNEL);
	if (!partner)
		return ERR_PTR(-ENOMEM);

	ida_init(&partner->mode_ids);
	partner->usb_pd = desc->usb_pd;
	partner->accessory = desc->accessory;
	partner->num_altmodes = -1;
	partner->pd_revision = desc->pd_revision;
	partner->svdm_version = port->cap->svdm_version;

	if (desc->identity) {
		/*
		 * Creating directory for the identity only if the driver is
		 * able to provide data to it.
		 */
		partner->dev.groups = usb_pd_id_groups;
		partner->identity = desc->identity;
	}

	partner->dev.class = &typec_class;
	partner->dev.parent = &port->dev;
	partner->dev.type = &typec_partner_dev_type;
	dev_set_name(&partner->dev, "%s-partner", dev_name(&port->dev));

	ret = device_register(&partner->dev);
	if (ret) {
		dev_err(&port->dev, "failed to register partner (%d)\n", ret);
		put_device(&partner->dev);
		return ERR_PTR(ret);
	}

	return partner;
}
EXPORT_SYMBOL_GPL(typec_register_partner);

/**
 * typec_unregister_partner - Unregister a USB Type-C Partner
 * @partner: The partner to be unregistered
 *
 * Unregister device created with typec_register_partner().
 */
void typec_unregister_partner(struct typec_partner *partner)
{
	if (!IS_ERR_OR_NULL(partner))
		device_unregister(&partner->dev);
}
EXPORT_SYMBOL_GPL(typec_unregister_partner);

/* ------------------------------------------------------------------------- */
/* Type-C Cable Plugs */

static void typec_plug_release(struct device *dev)
{
	struct typec_plug *plug = to_typec_plug(dev);

	ida_destroy(&plug->mode_ids);
	kfree(plug);
}

static struct attribute *typec_plug_attrs[] = {
	&dev_attr_number_of_alternate_modes.attr,
	NULL
};

static umode_t typec_plug_attr_is_visible(struct kobject *kobj, struct attribute *attr, int n)
{
	struct typec_plug *plug = to_typec_plug(kobj_to_dev(kobj));

	if (attr == &dev_attr_number_of_alternate_modes.attr) {
		if (plug->num_altmodes < 0)
			return 0;
	}

	return attr->mode;
}

static const struct attribute_group typec_plug_group = {
	.is_visible = typec_plug_attr_is_visible,
	.attrs = typec_plug_attrs
};

static const struct attribute_group *typec_plug_groups[] = {
	&typec_plug_group,
	NULL
};

const struct device_type typec_plug_dev_type = {
	.name = "typec_plug",
	.groups = typec_plug_groups,
	.release = typec_plug_release,
};

/**
 * typec_plug_set_num_altmodes - Set the number of available plug altmodes
 * @plug: The plug to be updated.
 * @num_altmodes: The number of altmodes we want to specify as available.
 *
 * This routine is used to report the number of alternate modes supported by the
 * plug. This value is *not* enforced in alternate mode registration routines.
 *
 * @plug.num_altmodes is set to -1 on plug registration, denoting that
 * a valid value has not been set for it yet.
 *
 * Returns 0 on success or negative error number on failure.
 */
int typec_plug_set_num_altmodes(struct typec_plug *plug, int num_altmodes)
{
	int ret;

	if (num_altmodes < 0)
		return -EINVAL;

	plug->num_altmodes = num_altmodes;
	ret = sysfs_update_group(&plug->dev.kobj, &typec_plug_group);
	if (ret < 0)
		return ret;

	sysfs_notify(&plug->dev.kobj, NULL, "number_of_alternate_modes");
	kobject_uevent(&plug->dev.kobj, KOBJ_CHANGE);

	return 0;
}
EXPORT_SYMBOL_GPL(typec_plug_set_num_altmodes);

/**
 * typec_plug_register_altmode - Register USB Type-C Cable Plug Alternate Mode
 * @plug: USB Type-C Cable Plug that supports the alternate mode
 * @desc: Description of the alternate mode
 *
 * This routine is used to register each alternate mode individually that @plug
 * has listed in response to Discover SVIDs command. The modes for a SVID that
 * the plug lists in response to Discover Modes command need to be listed in an
 * array in @desc.
 *
 * Returns handle to the alternate mode on success or ERR_PTR on failure.
 */
struct typec_altmode *
typec_plug_register_altmode(struct typec_plug *plug,
			    const struct typec_altmode_desc *desc)
{
	return typec_register_altmode(&plug->dev, desc);
}
EXPORT_SYMBOL_GPL(typec_plug_register_altmode);

/**
 * typec_register_plug - Register a USB Type-C Cable Plug
 * @cable: USB Type-C Cable with the plug
 * @desc: Description of the cable plug
 *
 * Registers a device for USB Type-C Cable Plug described in @desc. A USB Type-C
 * Cable Plug represents a plug with electronics in it that can response to USB
 * Power Delivery SOP Prime or SOP Double Prime packages.
 *
 * Returns handle to the cable plug on success or ERR_PTR on failure.
 */
struct typec_plug *typec_register_plug(struct typec_cable *cable,
				       struct typec_plug_desc *desc)
{
	struct typec_plug *plug;
	char name[8];
	int ret;

	plug = kzalloc(sizeof(*plug), GFP_KERNEL);
	if (!plug)
		return ERR_PTR(-ENOMEM);

	sprintf(name, "plug%d", desc->index);

	ida_init(&plug->mode_ids);
	plug->num_altmodes = -1;
	plug->index = desc->index;
	plug->dev.class = &typec_class;
	plug->dev.parent = &cable->dev;
	plug->dev.type = &typec_plug_dev_type;
	dev_set_name(&plug->dev, "%s-%s", dev_name(cable->dev.parent), name);

	ret = device_register(&plug->dev);
	if (ret) {
		dev_err(&cable->dev, "failed to register plug (%d)\n", ret);
		put_device(&plug->dev);
		return ERR_PTR(ret);
	}

	return plug;
}
EXPORT_SYMBOL_GPL(typec_register_plug);

/**
 * typec_unregister_plug - Unregister a USB Type-C Cable Plug
 * @plug: The cable plug to be unregistered
 *
 * Unregister device created with typec_register_plug().
 */
void typec_unregister_plug(struct typec_plug *plug)
{
	if (!IS_ERR_OR_NULL(plug))
		device_unregister(&plug->dev);
}
EXPORT_SYMBOL_GPL(typec_unregister_plug);

/* Type-C Cables */

static const char * const typec_plug_types[] = {
	[USB_PLUG_NONE]		= "unknown",
	[USB_PLUG_TYPE_A]	= "type-a",
	[USB_PLUG_TYPE_B]	= "type-b",
	[USB_PLUG_TYPE_C]	= "type-c",
	[USB_PLUG_CAPTIVE]	= "captive",
};

static ssize_t plug_type_show(struct device *dev,
			      struct device_attribute *attr, char *buf)
{
	struct typec_cable *cable = to_typec_cable(dev);

	return sprintf(buf, "%s\n", typec_plug_types[cable->type]);
}
static DEVICE_ATTR_RO(plug_type);

static struct attribute *typec_cable_attrs[] = {
	&dev_attr_type.attr,
	&dev_attr_plug_type.attr,
	&dev_attr_usb_power_delivery_revision.attr,
	NULL
};
ATTRIBUTE_GROUPS(typec_cable);

static void typec_cable_release(struct device *dev)
{
	struct typec_cable *cable = to_typec_cable(dev);

	kfree(cable);
}

const struct device_type typec_cable_dev_type = {
	.name = "typec_cable",
	.groups = typec_cable_groups,
	.release = typec_cable_release,
};

static int cable_match(struct device *dev, void *data)
{
	return is_typec_cable(dev);
}

/**
 * typec_cable_get - Get a reference to the USB Type-C cable
 * @port: The USB Type-C Port the cable is connected to
 *
 * The caller must decrement the reference count with typec_cable_put() after
 * use.
 */
struct typec_cable *typec_cable_get(struct typec_port *port)
{
	struct device *dev;

	dev = device_find_child(&port->dev, NULL, cable_match);
	if (!dev)
		return NULL;

	return to_typec_cable(dev);
}
EXPORT_SYMBOL_GPL(typec_cable_get);

/**
 * typec_cable_put - Decrement the reference count on USB Type-C cable
 * @cable: The USB Type-C cable
 */
void typec_cable_put(struct typec_cable *cable)
{
	put_device(&cable->dev);
}
EXPORT_SYMBOL_GPL(typec_cable_put);

/**
 * typec_cable_is_active - Check is the USB Type-C cable active or passive
 * @cable: The USB Type-C Cable
 *
 * Return 1 if the cable is active or 0 if it's passive.
 */
int typec_cable_is_active(struct typec_cable *cable)
{
	return cable->active;
}
EXPORT_SYMBOL_GPL(typec_cable_is_active);

/**
 * typec_cable_set_identity - Report result from Discover Identity command
 * @cable: The cable updated identity values
 *
 * This routine is used to report that the result of Discover Identity USB power
 * delivery command has become available.
 */
int typec_cable_set_identity(struct typec_cable *cable)
{
	if (!cable->identity)
		return -EINVAL;

	typec_report_identity(&cable->dev);
	return 0;
}
EXPORT_SYMBOL_GPL(typec_cable_set_identity);

/**
 * typec_register_cable - Register a USB Type-C Cable
 * @port: The USB Type-C Port the cable is connected to
 * @desc: Description of the cable
 *
 * Registers a device for USB Type-C Cable described in @desc. The cable will be
 * parent for the optional cable plug devises.
 *
 * Returns handle to the cable on success or ERR_PTR on failure.
 */
struct typec_cable *typec_register_cable(struct typec_port *port,
					 struct typec_cable_desc *desc)
{
	struct typec_cable *cable;
	int ret;

	cable = kzalloc(sizeof(*cable), GFP_KERNEL);
	if (!cable)
		return ERR_PTR(-ENOMEM);

	cable->type = desc->type;
	cable->active = desc->active;
	cable->pd_revision = desc->pd_revision;

	if (desc->identity) {
		/*
		 * Creating directory for the identity only if the driver is
		 * able to provide data to it.
		 */
		cable->dev.groups = usb_pd_id_groups;
		cable->identity = desc->identity;
	}

	cable->dev.class = &typec_class;
	cable->dev.parent = &port->dev;
	cable->dev.type = &typec_cable_dev_type;
	dev_set_name(&cable->dev, "%s-cable", dev_name(&port->dev));

	ret = device_register(&cable->dev);
	if (ret) {
		dev_err(&port->dev, "failed to register cable (%d)\n", ret);
		put_device(&cable->dev);
		return ERR_PTR(ret);
	}

	return cable;
}
EXPORT_SYMBOL_GPL(typec_register_cable);

/**
 * typec_unregister_cable - Unregister a USB Type-C Cable
 * @cable: The cable to be unregistered
 *
 * Unregister device created with typec_register_cable().
 */
void typec_unregister_cable(struct typec_cable *cable)
{
	if (!IS_ERR_OR_NULL(cable))
		device_unregister(&cable->dev);
}
EXPORT_SYMBOL_GPL(typec_unregister_cable);

/* ------------------------------------------------------------------------- */
/* USB Type-C ports */

static const char * const typec_orientations[] = {
	[TYPEC_ORIENTATION_NONE]	= "unknown",
	[TYPEC_ORIENTATION_NORMAL]	= "normal",
	[TYPEC_ORIENTATION_REVERSE]	= "reverse",
};

static const char * const typec_roles[] = {
	[TYPEC_SINK]	= "sink",
	[TYPEC_SOURCE]	= "source",
};

static const char * const typec_data_roles[] = {
	[TYPEC_DEVICE]	= "device",
	[TYPEC_HOST]	= "host",
};

static const char * const typec_port_power_roles[] = {
	[TYPEC_PORT_SRC] = "source",
	[TYPEC_PORT_SNK] = "sink",
	[TYPEC_PORT_DRP] = "dual",
};

static const char * const typec_port_data_roles[] = {
	[TYPEC_PORT_DFP] = "host",
	[TYPEC_PORT_UFP] = "device",
	[TYPEC_PORT_DRD] = "dual",
};

static const char * const typec_port_types_drp[] = {
	[TYPEC_PORT_SRC] = "dual [source] sink",
	[TYPEC_PORT_SNK] = "dual source [sink]",
	[TYPEC_PORT_DRP] = "[dual] source sink",
};

static ssize_t
preferred_role_store(struct device *dev, struct device_attribute *attr,
		     const char *buf, size_t size)
{
	struct typec_port *port = to_typec_port(dev);
	int role;
	int ret;

	if (port->cap->type != TYPEC_PORT_DRP) {
		dev_dbg(dev, "Preferred role only supported with DRP ports\n");
		return -EOPNOTSUPP;
	}

	if (!port->ops || !port->ops->try_role) {
		dev_dbg(dev, "Setting preferred role not supported\n");
		return -EOPNOTSUPP;
	}

	role = sysfs_match_string(typec_roles, buf);
	if (role < 0) {
		if (sysfs_streq(buf, "none"))
			role = TYPEC_NO_PREFERRED_ROLE;
		else
			return -EINVAL;
	}

	ret = port->ops->try_role(port, role);
	if (ret)
		return ret;

	port->prefer_role = role;
	return size;
}

static ssize_t
preferred_role_show(struct device *dev, struct device_attribute *attr,
		    char *buf)
{
	struct typec_port *port = to_typec_port(dev);

	if (port->cap->type != TYPEC_PORT_DRP)
		return 0;

	if (port->prefer_role < 0)
		return 0;

	return sprintf(buf, "%s\n", typec_roles[port->prefer_role]);
}
static DEVICE_ATTR_RW(preferred_role);

static ssize_t data_role_store(struct device *dev,
			       struct device_attribute *attr,
			       const char *buf, size_t size)
{
	struct typec_port *port = to_typec_port(dev);
	int ret;

	if (!port->ops || !port->ops->dr_set) {
		dev_dbg(dev, "data role swapping not supported\n");
		return -EOPNOTSUPP;
	}

	ret = sysfs_match_string(typec_data_roles, buf);
	if (ret < 0)
		return ret;

	mutex_lock(&port->port_type_lock);
	if (port->cap->data != TYPEC_PORT_DRD) {
		ret = -EOPNOTSUPP;
		goto unlock_and_ret;
	}

	ret = port->ops->dr_set(port, ret);
	if (ret)
		goto unlock_and_ret;

	ret = size;
unlock_and_ret:
	mutex_unlock(&port->port_type_lock);
	return ret;
}

static ssize_t data_role_show(struct device *dev,
			      struct device_attribute *attr, char *buf)
{
	struct typec_port *port = to_typec_port(dev);

	if (port->cap->data == TYPEC_PORT_DRD)
		return sprintf(buf, "%s\n", port->data_role == TYPEC_HOST ?
			       "[host] device" : "host [device]");

	return sprintf(buf, "[%s]\n", typec_data_roles[port->data_role]);
}
static DEVICE_ATTR_RW(data_role);

static ssize_t power_role_store(struct device *dev,
				struct device_attribute *attr,
				const char *buf, size_t size)
{
	struct typec_port *port = to_typec_port(dev);
	int ret;

	if (!port->ops || !port->ops->pr_set) {
		dev_dbg(dev, "power role swapping not supported\n");
		return -EOPNOTSUPP;
	}

	if (port->pwr_opmode != TYPEC_PWR_MODE_PD) {
		dev_dbg(dev, "partner unable to swap power role\n");
		return -EIO;
	}

	ret = sysfs_match_string(typec_roles, buf);
	if (ret < 0)
		return ret;

	mutex_lock(&port->port_type_lock);
	if (port->port_type != TYPEC_PORT_DRP) {
		dev_dbg(dev, "port type fixed at \"%s\"",
			     typec_port_power_roles[port->port_type]);
		ret = -EOPNOTSUPP;
		goto unlock_and_ret;
	}

	ret = port->ops->pr_set(port, ret);
	if (ret)
		goto unlock_and_ret;

	ret = size;
unlock_and_ret:
	mutex_unlock(&port->port_type_lock);
	return ret;
}

static ssize_t power_role_show(struct device *dev,
			       struct device_attribute *attr, char *buf)
{
	struct typec_port *port = to_typec_port(dev);

	if (port->cap->type == TYPEC_PORT_DRP)
		return sprintf(buf, "%s\n", port->pwr_role == TYPEC_SOURCE ?
			       "[source] sink" : "source [sink]");

	return sprintf(buf, "[%s]\n", typec_roles[port->pwr_role]);
}
static DEVICE_ATTR_RW(power_role);

static ssize_t
port_type_store(struct device *dev, struct device_attribute *attr,
			const char *buf, size_t size)
{
	struct typec_port *port = to_typec_port(dev);
	int ret;
	enum typec_port_type type;

	if (port->cap->type != TYPEC_PORT_DRP ||
	    !port->ops || !port->ops->port_type_set) {
		dev_dbg(dev, "changing port type not supported\n");
		return -EOPNOTSUPP;
	}

	ret = sysfs_match_string(typec_port_power_roles, buf);
	if (ret < 0)
		return ret;

	type = ret;
	mutex_lock(&port->port_type_lock);

	if (port->port_type == type) {
		ret = size;
		goto unlock_and_ret;
	}

	ret = port->ops->port_type_set(port, type);
	if (ret)
		goto unlock_and_ret;

	port->port_type = type;
	ret = size;

unlock_and_ret:
	mutex_unlock(&port->port_type_lock);
	return ret;
}

static ssize_t
port_type_show(struct device *dev, struct device_attribute *attr,
		char *buf)
{
	struct typec_port *port = to_typec_port(dev);

	if (port->cap->type == TYPEC_PORT_DRP)
		return sprintf(buf, "%s\n",
			       typec_port_types_drp[port->port_type]);

	return sprintf(buf, "[%s]\n", typec_port_power_roles[port->cap->type]);
}
static DEVICE_ATTR_RW(port_type);

static const char * const typec_pwr_opmodes[] = {
	[TYPEC_PWR_MODE_USB]	= "default",
	[TYPEC_PWR_MODE_1_5A]	= "1.5A",
	[TYPEC_PWR_MODE_3_0A]	= "3.0A",
	[TYPEC_PWR_MODE_PD]	= "usb_power_delivery",
};

static ssize_t power_operation_mode_show(struct device *dev,
					 struct device_attribute *attr,
					 char *buf)
{
	struct typec_port *port = to_typec_port(dev);

	return sprintf(buf, "%s\n", typec_pwr_opmodes[port->pwr_opmode]);
}
static DEVICE_ATTR_RO(power_operation_mode);

static ssize_t vconn_source_store(struct device *dev,
				  struct device_attribute *attr,
				  const char *buf, size_t size)
{
	struct typec_port *port = to_typec_port(dev);
	bool source;
	int ret;

	if (!port->cap->pd_revision) {
		dev_dbg(dev, "VCONN swap depends on USB Power Delivery\n");
		return -EOPNOTSUPP;
	}

	if (!port->ops || !port->ops->vconn_set) {
		dev_dbg(dev, "VCONN swapping not supported\n");
		return -EOPNOTSUPP;
	}

	ret = kstrtobool(buf, &source);
	if (ret)
		return ret;

	ret = port->ops->vconn_set(port, (enum typec_role)source);
	if (ret)
		return ret;

	return size;
}

static ssize_t vconn_source_show(struct device *dev,
				 struct device_attribute *attr, char *buf)
{
	struct typec_port *port = to_typec_port(dev);

	return sprintf(buf, "%s\n",
		       port->vconn_role == TYPEC_SOURCE ? "yes" : "no");
}
static DEVICE_ATTR_RW(vconn_source);

static ssize_t supported_accessory_modes_show(struct device *dev,
					      struct device_attribute *attr,
					      char *buf)
{
	struct typec_port *port = to_typec_port(dev);
	ssize_t ret = 0;
	int i;

	for (i = 0; i < ARRAY_SIZE(port->cap->accessory); i++) {
		if (port->cap->accessory[i])
			ret += sprintf(buf + ret, "%s ",
			       typec_accessory_modes[port->cap->accessory[i]]);
	}

	if (!ret)
		return sprintf(buf, "none\n");

	buf[ret - 1] = '\n';

	return ret;
}
static DEVICE_ATTR_RO(supported_accessory_modes);

static ssize_t usb_typec_revision_show(struct device *dev,
				       struct device_attribute *attr,
				       char *buf)
{
	struct typec_port *port = to_typec_port(dev);
	u16 rev = port->cap->revision;

	return sprintf(buf, "%d.%d\n", (rev >> 8) & 0xff, (rev >> 4) & 0xf);
}
static DEVICE_ATTR_RO(usb_typec_revision);

static ssize_t usb_power_delivery_revision_show(struct device *dev,
						struct device_attribute *attr,
						char *buf)
{
	u16 rev = 0;

	if (is_typec_partner(dev)) {
		struct typec_partner *partner = to_typec_partner(dev);

		rev = partner->pd_revision;
	} else if (is_typec_cable(dev)) {
		struct typec_cable *cable = to_typec_cable(dev);

		rev = cable->pd_revision;
	} else if (is_typec_port(dev)) {
		struct typec_port *p = to_typec_port(dev);

		rev = p->cap->pd_revision;
	}
	return sysfs_emit(buf, "%d.%d\n", (rev >> 8) & 0xff, (rev >> 4) & 0xf);
}

static ssize_t orientation_show(struct device *dev,
				   struct device_attribute *attr,
				   char *buf)
{
	struct typec_port *port = to_typec_port(dev);

	return sprintf(buf, "%s\n", typec_orientations[port->orientation]);
}
static DEVICE_ATTR_RO(orientation);

static ssize_t orientation_show(struct device *dev,
				   struct device_attribute *attr,
				   char *buf)
{
	struct typec_port *port = to_typec_port(dev);

	return sprintf(buf, "%s\n", typec_orientations[port->orientation]);
}
static DEVICE_ATTR_RO(orientation);

static struct attribute *typec_attrs[] = {
	&dev_attr_data_role.attr,
	&dev_attr_power_operation_mode.attr,
	&dev_attr_power_role.attr,
	&dev_attr_preferred_role.attr,
	&dev_attr_supported_accessory_modes.attr,
	&dev_attr_usb_power_delivery_revision.attr,
	&dev_attr_usb_typec_revision.attr,
	&dev_attr_vconn_source.attr,
	&dev_attr_port_type.attr,
	&dev_attr_orientation.attr,
	NULL,
};

static umode_t typec_attr_is_visible(struct kobject *kobj,
				     struct attribute *attr, int n)
{
	struct typec_port *port = to_typec_port(kobj_to_dev(kobj));

	if (attr == &dev_attr_data_role.attr) {
		if (port->cap->data != TYPEC_PORT_DRD ||
		    !port->ops || !port->ops->dr_set)
			return 0444;
	} else if (attr == &dev_attr_power_role.attr) {
		if (port->cap->type != TYPEC_PORT_DRP ||
		    !port->ops || !port->ops->pr_set)
			return 0444;
	} else if (attr == &dev_attr_vconn_source.attr) {
		if (!port->cap->pd_revision ||
		    !port->ops || !port->ops->vconn_set)
			return 0444;
	} else if (attr == &dev_attr_preferred_role.attr) {
		if (port->cap->type != TYPEC_PORT_DRP ||
		    !port->ops || !port->ops->try_role)
			return 0444;
	} else if (attr == &dev_attr_port_type.attr) {
		if (!port->ops || !port->ops->port_type_set)
			return 0;
		if (port->cap->type != TYPEC_PORT_DRP)
			return 0444;
	} else if (attr == &dev_attr_orientation.attr) {
		if (port->cap->orientation_aware)
			return 0444;
		return 0;
	}

	return attr->mode;
}

<<<<<<< HEAD
static struct attribute_group typec_group = {
=======
static const struct attribute_group typec_group = {
>>>>>>> 7d2a07b7
	.is_visible = typec_attr_is_visible,
	.attrs = typec_attrs,
};

static const struct attribute_group *typec_groups[] = {
	&typec_group,
	NULL
};

static int typec_uevent(struct device *dev, struct kobj_uevent_env *env)
{
	int ret;

	ret = add_uevent_var(env, "TYPEC_PORT=%s", dev_name(dev));
	if (ret)
		dev_err(dev, "failed to add uevent TYPEC_PORT\n");

	return ret;
}

static void typec_release(struct device *dev)
{
	struct typec_port *port = to_typec_port(dev);

	ida_simple_remove(&typec_index_ida, port->id);
	ida_destroy(&port->mode_ids);
	typec_switch_put(port->sw);
	typec_mux_put(port->mux);
	kfree(port->cap);
	kfree(port);
}

const struct device_type typec_port_dev_type = {
	.name = "typec_port",
	.groups = typec_groups,
	.uevent = typec_uevent,
	.release = typec_release,
};

/* --------------------------------------- */
/* Driver callbacks to report role updates */

static int partner_match(struct device *dev, void *data)
{
	return is_typec_partner(dev);
}

/**
 * typec_set_data_role - Report data role change
 * @port: The USB Type-C Port where the role was changed
 * @role: The new data role
 *
 * This routine is used by the port drivers to report data role changes.
 */
void typec_set_data_role(struct typec_port *port, enum typec_data_role role)
{
	struct device *partner_dev;

	if (port->data_role == role)
		return;

	port->data_role = role;
	sysfs_notify(&port->dev.kobj, NULL, "data_role");
	kobject_uevent(&port->dev.kobj, KOBJ_CHANGE);

	partner_dev = device_find_child(&port->dev, NULL, partner_match);
	if (!partner_dev)
		return;

	if (to_typec_partner(partner_dev)->identity)
		typec_product_type_notify(partner_dev);

	put_device(partner_dev);
}
EXPORT_SYMBOL_GPL(typec_set_data_role);

/**
 * typec_set_pwr_role - Report power role change
 * @port: The USB Type-C Port where the role was changed
 * @role: The new data role
 *
 * This routine is used by the port drivers to report power role changes.
 */
void typec_set_pwr_role(struct typec_port *port, enum typec_role role)
{
	if (port->pwr_role == role)
		return;

	port->pwr_role = role;
	sysfs_notify(&port->dev.kobj, NULL, "power_role");
	kobject_uevent(&port->dev.kobj, KOBJ_CHANGE);
}
EXPORT_SYMBOL_GPL(typec_set_pwr_role);

/**
 * typec_set_vconn_role - Report VCONN source change
 * @port: The USB Type-C Port which VCONN role changed
 * @role: Source when @port is sourcing VCONN, or Sink when it's not
 *
 * This routine is used by the port drivers to report if the VCONN source is
 * changes.
 */
void typec_set_vconn_role(struct typec_port *port, enum typec_role role)
{
	if (port->vconn_role == role)
		return;

	port->vconn_role = role;
	sysfs_notify(&port->dev.kobj, NULL, "vconn_source");
	kobject_uevent(&port->dev.kobj, KOBJ_CHANGE);
}
EXPORT_SYMBOL_GPL(typec_set_vconn_role);

/**
 * typec_set_pwr_opmode - Report changed power operation mode
 * @port: The USB Type-C Port where the mode was changed
 * @opmode: New power operation mode
 *
 * This routine is used by the port drivers to report changed power operation
 * mode in @port. The modes are USB (default), 1.5A, 3.0A as defined in USB
 * Type-C specification, and "USB Power Delivery" when the power levels are
 * negotiated with methods defined in USB Power Delivery specification.
 */
void typec_set_pwr_opmode(struct typec_port *port,
			  enum typec_pwr_opmode opmode)
{
	struct device *partner_dev;

	if (port->pwr_opmode == opmode)
		return;

	port->pwr_opmode = opmode;
	sysfs_notify(&port->dev.kobj, NULL, "power_operation_mode");
	kobject_uevent(&port->dev.kobj, KOBJ_CHANGE);

	partner_dev = device_find_child(&port->dev, NULL, partner_match);
	if (partner_dev) {
		struct typec_partner *partner = to_typec_partner(partner_dev);

		if (opmode == TYPEC_PWR_MODE_PD && !partner->usb_pd) {
			partner->usb_pd = 1;
			sysfs_notify(&partner_dev->kobj, NULL,
				     "supports_usb_power_delivery");
		}
		put_device(partner_dev);
	}
}
EXPORT_SYMBOL_GPL(typec_set_pwr_opmode);

/**
<<<<<<< HEAD
=======
 * typec_find_pwr_opmode - Get the typec power operation mode capability
 * @name: power operation mode string
 *
 * This routine is used to find the typec_pwr_opmode by its string @name.
 *
 * Returns typec_pwr_opmode if success, otherwise negative error code.
 */
int typec_find_pwr_opmode(const char *name)
{
	return match_string(typec_pwr_opmodes,
			    ARRAY_SIZE(typec_pwr_opmodes), name);
}
EXPORT_SYMBOL_GPL(typec_find_pwr_opmode);

/**
>>>>>>> 7d2a07b7
 * typec_find_orientation - Convert orientation string to enum typec_orientation
 * @name: Orientation string
 *
 * This routine is used to find the typec_orientation by its string name @name.
 *
 * Returns the orientation value on success, otherwise negative error code.
 */
int typec_find_orientation(const char *name)
{
	return match_string(typec_orientations, ARRAY_SIZE(typec_orientations),
			    name);
}
EXPORT_SYMBOL_GPL(typec_find_orientation);

/**
 * typec_find_port_power_role - Get the typec port power capability
 * @name: port power capability string
 *
 * This routine is used to find the typec_port_type by its string name.
 *
 * Returns typec_port_type if success, otherwise negative error code.
 */
int typec_find_port_power_role(const char *name)
{
	return match_string(typec_port_power_roles,
			    ARRAY_SIZE(typec_port_power_roles), name);
}
EXPORT_SYMBOL_GPL(typec_find_port_power_role);

/**
 * typec_find_power_role - Find the typec one specific power role
 * @name: power role string
 *
 * This routine is used to find the typec_role by its string name.
 *
 * Returns typec_role if success, otherwise negative error code.
 */
int typec_find_power_role(const char *name)
{
	return match_string(typec_roles, ARRAY_SIZE(typec_roles), name);
}
EXPORT_SYMBOL_GPL(typec_find_power_role);

/**
 * typec_find_port_data_role - Get the typec port data capability
 * @name: port data capability string
 *
 * This routine is used to find the typec_port_data by its string name.
 *
 * Returns typec_port_data if success, otherwise negative error code.
 */
int typec_find_port_data_role(const char *name)
{
	return match_string(typec_port_data_roles,
			    ARRAY_SIZE(typec_port_data_roles), name);
}
EXPORT_SYMBOL_GPL(typec_find_port_data_role);

/* ------------------------------------------ */
/* API for Multiplexer/DeMultiplexer Switches */

/**
 * typec_set_orientation - Set USB Type-C cable plug orientation
 * @port: USB Type-C Port
 * @orientation: USB Type-C cable plug orientation
 *
 * Set cable plug orientation for @port.
 */
int typec_set_orientation(struct typec_port *port,
			  enum typec_orientation orientation)
{
	int ret;

	ret = typec_switch_set(port->sw, orientation);
	if (ret)
		return ret;

	port->orientation = orientation;
	sysfs_notify(&port->dev.kobj, NULL, "orientation");
	kobject_uevent(&port->dev.kobj, KOBJ_CHANGE);

	return 0;
}
EXPORT_SYMBOL_GPL(typec_set_orientation);

/**
 * typec_get_orientation - Get USB Type-C cable plug orientation
 * @port: USB Type-C Port
 *
 * Get current cable plug orientation for @port.
 */
enum typec_orientation typec_get_orientation(struct typec_port *port)
{
	return port->orientation;
}
EXPORT_SYMBOL_GPL(typec_get_orientation);

/**
 * typec_set_mode - Set mode of operation for USB Type-C connector
 * @port: USB Type-C connector
 * @mode: Accessory Mode, USB Operation or Safe State
 *
 * Configure @port for Accessory Mode @mode. This function will configure the
 * muxes needed for @mode.
 */
int typec_set_mode(struct typec_port *port, int mode)
{
	struct typec_mux_state state = { };

	state.mode = mode;

	return typec_mux_set(port->mux, &state);
}
EXPORT_SYMBOL_GPL(typec_set_mode);

/* --------------------------------------- */

/**
<<<<<<< HEAD
=======
 * typec_get_negotiated_svdm_version - Get negotiated SVDM Version
 * @port: USB Type-C Port.
 *
 * Get the negotiated SVDM Version. The Version is set to the port default
 * value stored in typec_capability on partner registration, and updated after
 * a successful Discover Identity if the negotiated value is less than the
 * default value.
 *
 * Returns usb_pd_svdm_ver if the partner has been registered otherwise -ENODEV.
 */
int typec_get_negotiated_svdm_version(struct typec_port *port)
{
	enum usb_pd_svdm_ver svdm_version;
	struct device *partner_dev;

	partner_dev = device_find_child(&port->dev, NULL, partner_match);
	if (!partner_dev)
		return -ENODEV;

	svdm_version = to_typec_partner(partner_dev)->svdm_version;
	put_device(partner_dev);

	return svdm_version;
}
EXPORT_SYMBOL_GPL(typec_get_negotiated_svdm_version);

/**
>>>>>>> 7d2a07b7
 * typec_get_drvdata - Return private driver data pointer
 * @port: USB Type-C port
 */
void *typec_get_drvdata(struct typec_port *port)
{
	return dev_get_drvdata(&port->dev);
}
EXPORT_SYMBOL_GPL(typec_get_drvdata);

/**
 * typec_port_register_altmode - Register USB Type-C Port Alternate Mode
 * @port: USB Type-C Port that supports the alternate mode
 * @desc: Description of the alternate mode
 *
 * This routine is used to register an alternate mode that @port is capable of
 * supporting.
 *
 * Returns handle to the alternate mode on success or ERR_PTR on failure.
 */
struct typec_altmode *
typec_port_register_altmode(struct typec_port *port,
			    const struct typec_altmode_desc *desc)
{
	struct typec_altmode *adev;
	struct typec_mux *mux;

	mux = typec_mux_get(&port->dev, desc);
	if (IS_ERR(mux))
		return ERR_CAST(mux);

	adev = typec_register_altmode(&port->dev, desc);
	if (IS_ERR(adev))
		typec_mux_put(mux);
	else
		to_altmode(adev)->mux = mux;

	return adev;
}
EXPORT_SYMBOL_GPL(typec_port_register_altmode);

void typec_port_register_altmodes(struct typec_port *port,
	const struct typec_altmode_ops *ops, void *drvdata,
	struct typec_altmode **altmodes, size_t n)
{
	struct fwnode_handle *altmodes_node, *child;
	struct typec_altmode_desc desc;
	struct typec_altmode *alt;
	size_t index = 0;
	u32 svid, vdo;
	int ret;

	altmodes_node = device_get_named_child_node(&port->dev, "altmodes");
	if (!altmodes_node)
		return; /* No altmodes specified */

	fwnode_for_each_child_node(altmodes_node, child) {
		ret = fwnode_property_read_u32(child, "svid", &svid);
		if (ret) {
			dev_err(&port->dev, "Error reading svid for altmode %s\n",
				fwnode_get_name(child));
			continue;
		}

		ret = fwnode_property_read_u32(child, "vdo", &vdo);
		if (ret) {
			dev_err(&port->dev, "Error reading vdo for altmode %s\n",
				fwnode_get_name(child));
			continue;
		}

		if (index >= n) {
			dev_err(&port->dev, "Error not enough space for altmode %s\n",
				fwnode_get_name(child));
			continue;
		}

		desc.svid = svid;
		desc.vdo = vdo;
		desc.mode = index + 1;
		alt = typec_port_register_altmode(port, &desc);
		if (IS_ERR(alt)) {
			dev_err(&port->dev, "Error registering altmode %s\n",
				fwnode_get_name(child));
			continue;
		}

		alt->ops = ops;
		typec_altmode_set_drvdata(alt, drvdata);
		altmodes[index] = alt;
		index++;
	}
}
EXPORT_SYMBOL_GPL(typec_port_register_altmodes);

/**
 * typec_register_port - Register a USB Type-C Port
 * @parent: Parent device
 * @cap: Description of the port
 *
 * Registers a device for USB Type-C Port described in @cap.
 *
 * Returns handle to the port on success or ERR_PTR on failure.
 */
struct typec_port *typec_register_port(struct device *parent,
				       const struct typec_capability *cap)
{
	struct typec_port *port;
	int ret;
	int id;

	port = kzalloc(sizeof(*port), GFP_KERNEL);
	if (!port)
		return ERR_PTR(-ENOMEM);

	id = ida_simple_get(&typec_index_ida, 0, 0, GFP_KERNEL);
	if (id < 0) {
		kfree(port);
		return ERR_PTR(id);
	}

	switch (cap->type) {
	case TYPEC_PORT_SRC:
		port->pwr_role = TYPEC_SOURCE;
		port->vconn_role = TYPEC_SOURCE;
		break;
	case TYPEC_PORT_SNK:
		port->pwr_role = TYPEC_SINK;
		port->vconn_role = TYPEC_SINK;
		break;
	case TYPEC_PORT_DRP:
		if (cap->prefer_role != TYPEC_NO_PREFERRED_ROLE)
			port->pwr_role = cap->prefer_role;
		else
			port->pwr_role = TYPEC_SINK;
		break;
	}

	switch (cap->data) {
	case TYPEC_PORT_DFP:
		port->data_role = TYPEC_HOST;
		break;
	case TYPEC_PORT_UFP:
		port->data_role = TYPEC_DEVICE;
		break;
	case TYPEC_PORT_DRD:
		if (cap->prefer_role == TYPEC_SOURCE)
			port->data_role = TYPEC_HOST;
		else
			port->data_role = TYPEC_DEVICE;
		break;
	}

	ida_init(&port->mode_ids);
	mutex_init(&port->port_type_lock);
	mutex_init(&port->port_list_lock);
	INIT_LIST_HEAD(&port->port_list);

	port->id = id;
	port->ops = cap->ops;
	port->port_type = cap->type;
	port->prefer_role = cap->prefer_role;

	device_initialize(&port->dev);
	port->dev.class = &typec_class;
	port->dev.parent = parent;
	port->dev.fwnode = cap->fwnode;
	port->dev.type = &typec_port_dev_type;
	dev_set_name(&port->dev, "port%d", id);
	dev_set_drvdata(&port->dev, cap->driver_data);

	port->cap = kmemdup(cap, sizeof(*cap), GFP_KERNEL);
	if (!port->cap) {
		put_device(&port->dev);
		return ERR_PTR(-ENOMEM);
	}

	port->sw = typec_switch_get(&port->dev);
	if (IS_ERR(port->sw)) {
		ret = PTR_ERR(port->sw);
		put_device(&port->dev);
		return ERR_PTR(ret);
	}

	port->mux = typec_mux_get(&port->dev, NULL);
	if (IS_ERR(port->mux)) {
		ret = PTR_ERR(port->mux);
		put_device(&port->dev);
		return ERR_PTR(ret);
	}

	ret = device_add(&port->dev);
	if (ret) {
		dev_err(parent, "failed to register port (%d)\n", ret);
		put_device(&port->dev);
		return ERR_PTR(ret);
	}

	ret = typec_link_ports(port);
	if (ret)
		dev_warn(&port->dev, "failed to create symlinks (%d)\n", ret);

	return port;
}
EXPORT_SYMBOL_GPL(typec_register_port);

/**
 * typec_unregister_port - Unregister a USB Type-C Port
 * @port: The port to be unregistered
 *
 * Unregister device created with typec_register_port().
 */
void typec_unregister_port(struct typec_port *port)
{
	if (!IS_ERR_OR_NULL(port)) {
		typec_unlink_ports(port);
		device_unregister(&port->dev);
	}
}
EXPORT_SYMBOL_GPL(typec_unregister_port);

static int __init typec_init(void)
{
	int ret;

	ret = bus_register(&typec_bus);
	if (ret)
		return ret;

	ret = class_register(&typec_mux_class);
	if (ret)
		goto err_unregister_bus;

	ret = class_register(&typec_class);
	if (ret)
		goto err_unregister_mux_class;

	return 0;

err_unregister_mux_class:
	class_unregister(&typec_mux_class);

err_unregister_bus:
	bus_unregister(&typec_bus);

	return ret;
}
subsys_initcall(typec_init);

static void __exit typec_exit(void)
{
	class_unregister(&typec_class);
	ida_destroy(&typec_index_ida);
	bus_unregister(&typec_bus);
	class_unregister(&typec_mux_class);
}
module_exit(typec_exit);

MODULE_AUTHOR("Heikki Krogerus <heikki.krogerus@linux.intel.com>");
MODULE_LICENSE("GPL v2");
MODULE_DESCRIPTION("USB Type-C Connector Class");<|MERGE_RESOLUTION|>--- conflicted
+++ resolved
@@ -18,14 +18,9 @@
 
 static DEFINE_IDA(typec_index_ida);
 
-<<<<<<< HEAD
-	const struct typec_capability	*cap;
-	const struct typec_operations   *ops;
-=======
 struct class typec_class = {
 	.name = "typec",
 	.owner = THIS_MODULE,
->>>>>>> 7d2a07b7
 };
 
 /* ------------------------------------------------------------------------- */
@@ -458,11 +453,7 @@
 	return attr->mode;
 }
 
-<<<<<<< HEAD
-static struct attribute_group typec_altmode_group = {
-=======
 static const struct attribute_group typec_altmode_group = {
->>>>>>> 7d2a07b7
 	.is_visible = typec_altmode_attr_is_visible,
 	.attrs = typec_altmode_attrs,
 };
@@ -1523,16 +1514,6 @@
 	}
 	return sysfs_emit(buf, "%d.%d\n", (rev >> 8) & 0xff, (rev >> 4) & 0xf);
 }
-
-static ssize_t orientation_show(struct device *dev,
-				   struct device_attribute *attr,
-				   char *buf)
-{
-	struct typec_port *port = to_typec_port(dev);
-
-	return sprintf(buf, "%s\n", typec_orientations[port->orientation]);
-}
-static DEVICE_ATTR_RO(orientation);
 
 static ssize_t orientation_show(struct device *dev,
 				   struct device_attribute *attr,
@@ -1593,11 +1574,7 @@
 	return attr->mode;
 }
 
-<<<<<<< HEAD
-static struct attribute_group typec_group = {
-=======
 static const struct attribute_group typec_group = {
->>>>>>> 7d2a07b7
 	.is_visible = typec_attr_is_visible,
 	.attrs = typec_attrs,
 };
@@ -1748,8 +1725,6 @@
 EXPORT_SYMBOL_GPL(typec_set_pwr_opmode);
 
 /**
-<<<<<<< HEAD
-=======
  * typec_find_pwr_opmode - Get the typec power operation mode capability
  * @name: power operation mode string
  *
@@ -1765,7 +1740,6 @@
 EXPORT_SYMBOL_GPL(typec_find_pwr_opmode);
 
 /**
->>>>>>> 7d2a07b7
  * typec_find_orientation - Convert orientation string to enum typec_orientation
  * @name: Orientation string
  *
@@ -1884,8 +1858,6 @@
 /* --------------------------------------- */
 
 /**
-<<<<<<< HEAD
-=======
  * typec_get_negotiated_svdm_version - Get negotiated SVDM Version
  * @port: USB Type-C Port.
  *
@@ -1913,7 +1885,6 @@
 EXPORT_SYMBOL_GPL(typec_get_negotiated_svdm_version);
 
 /**
->>>>>>> 7d2a07b7
  * typec_get_drvdata - Return private driver data pointer
  * @port: USB Type-C port
  */
