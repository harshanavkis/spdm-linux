// SPDX-License-Identifier: GPL-2.0
/*
 * USB Type-C Multiplexer/DeMultiplexer Switch support
 *
 * Copyright (C) 2018 Intel Corporation
 * Author: Heikki Krogerus <heikki.krogerus@linux.intel.com>
 *         Hans de Goede <hdegoede@redhat.com>
 */

#include <linux/device.h>
#include <linux/list.h>
#include <linux/module.h>
#include <linux/mutex.h>
#include <linux/property.h>
#include <linux/slab.h>
<<<<<<< HEAD
#include <linux/usb/typec_mux.h>

#include "bus.h"

static bool dev_name_ends_with(struct device *dev, const char *suffix)
{
	const char *name = dev_name(dev);
	const int name_len = strlen(name);
	const int suffix_len = strlen(suffix);

	if (suffix_len > name_len)
		return false;
=======
>>>>>>> 7d2a07b7

#include "class.h"
#include "mux.h"

static int switch_fwnode_match(struct device *dev, const void *fwnode)
{
	if (!is_typec_switch(dev))
		return 0;

	return dev_fwnode(dev) == fwnode;
}

static void *typec_switch_match(struct fwnode_handle *fwnode, const char *id,
				void *data)
{
	struct device *dev;

<<<<<<< HEAD
	if (con->id && !fwnode_property_present(con->fwnode, con->id))
		return NULL;

	dev = class_find_device(&typec_mux_class, NULL, con->fwnode,
=======
	/*
	 * Device graph (OF graph) does not give any means to identify the
	 * device type or the device class of the remote port parent that @fwnode
	 * represents, so in order to identify the type or the class of @fwnode
	 * an additional device property is needed. With typec switches the
	 * property is named "orientation-switch" (@id). The value of the device
	 * property is ignored.
	 */
	if (id && !fwnode_property_present(fwnode, id))
		return NULL;

	/*
	 * At this point we are sure that @fwnode is a typec switch in all
	 * cases. If the switch hasn't yet been registered for some reason, the
	 * function "defers probe" for now.
	 */
	dev = class_find_device(&typec_mux_class, NULL, fwnode,
>>>>>>> 7d2a07b7
				switch_fwnode_match);

	return dev ? to_typec_switch(dev) : ERR_PTR(-EPROBE_DEFER);
}

/**
 * fwnode_typec_switch_get - Find USB Type-C orientation switch
 * @fwnode: The caller device node
 *
 * Finds a switch linked with @dev. Returns a reference to the switch on
 * success, NULL if no matching connection was found, or
 * ERR_PTR(-EPROBE_DEFER) when a connection was found but the switch
 * has not been enumerated yet.
 */
struct typec_switch *fwnode_typec_switch_get(struct fwnode_handle *fwnode)
{
	struct typec_switch *sw;

	sw = fwnode_connection_find_match(fwnode, "orientation-switch", NULL,
					  typec_switch_match);
	if (!IS_ERR_OR_NULL(sw))
		WARN_ON(!try_module_get(sw->dev.parent->driver->owner));

	return sw;
}
EXPORT_SYMBOL_GPL(fwnode_typec_switch_get);

/**
 * typec_switch_put - Release USB Type-C orientation switch
 * @sw: USB Type-C orientation switch
 *
 * Decrement reference count for @sw.
 */
void typec_switch_put(struct typec_switch *sw)
{
	if (!IS_ERR_OR_NULL(sw)) {
		module_put(sw->dev.parent->driver->owner);
		put_device(&sw->dev);
	}
}
EXPORT_SYMBOL_GPL(typec_switch_put);

static void typec_switch_release(struct device *dev)
{
	kfree(to_typec_switch(dev));
}

const struct device_type typec_switch_dev_type = {
	.name = "orientation_switch",
	.release = typec_switch_release,
};

/**
 * typec_switch_register - Register USB Type-C orientation switch
 * @parent: Parent device
 * @desc: Orientation switch description
 *
 * This function registers a switch that can be used for routing the correct
 * data pairs depending on the cable plug orientation from the USB Type-C
 * connector to the USB controllers. USB Type-C plugs can be inserted
 * right-side-up or upside-down.
 */
struct typec_switch *
typec_switch_register(struct device *parent,
		      const struct typec_switch_desc *desc)
{
	struct typec_switch *sw;
	int ret;

	if (!desc || !desc->set)
		return ERR_PTR(-EINVAL);

	sw = kzalloc(sizeof(*sw), GFP_KERNEL);
	if (!sw)
		return ERR_PTR(-ENOMEM);

	sw->set = desc->set;

	device_initialize(&sw->dev);
	sw->dev.parent = parent;
	sw->dev.fwnode = desc->fwnode;
	sw->dev.class = &typec_mux_class;
	sw->dev.type = &typec_switch_dev_type;
	sw->dev.driver_data = desc->drvdata;
	dev_set_name(&sw->dev, "%s-switch",
		     desc->name ? desc->name : dev_name(parent));

	ret = device_add(&sw->dev);
	if (ret) {
		dev_err(parent, "failed to register switch (%d)\n", ret);
		put_device(&sw->dev);
		return ERR_PTR(ret);
	}

	return sw;
}
EXPORT_SYMBOL_GPL(typec_switch_register);

int typec_switch_set(struct typec_switch *sw,
		     enum typec_orientation orientation)
{
	if (IS_ERR_OR_NULL(sw))
		return 0;

	return sw->set(sw, orientation);
}
EXPORT_SYMBOL_GPL(typec_switch_set);

/**
 * typec_switch_unregister - Unregister USB Type-C orientation switch
 * @sw: USB Type-C orientation switch
 *
 * Unregister switch that was registered with typec_switch_register().
 */
void typec_switch_unregister(struct typec_switch *sw)
{
	if (!IS_ERR_OR_NULL(sw))
		device_unregister(&sw->dev);
}
EXPORT_SYMBOL_GPL(typec_switch_unregister);

void typec_switch_set_drvdata(struct typec_switch *sw, void *data)
{
	dev_set_drvdata(&sw->dev, data);
}
EXPORT_SYMBOL_GPL(typec_switch_set_drvdata);

void *typec_switch_get_drvdata(struct typec_switch *sw)
{
	return dev_get_drvdata(&sw->dev);
}
EXPORT_SYMBOL_GPL(typec_switch_get_drvdata);

/* ------------------------------------------------------------------------- */

static int mux_fwnode_match(struct device *dev, const void *fwnode)
{
	if (!is_typec_mux(dev))
		return 0;

	return dev_fwnode(dev) == fwnode;
}

static void *typec_mux_match(struct fwnode_handle *fwnode, const char *id,
			     void *data)
{
	const struct typec_altmode_desc *desc = data;
	struct device *dev;
	bool match;
	int nval;
	u16 *val;
	int ret;
	int i;

	/*
	 * Check has the identifier already been "consumed". If it
	 * has, no need to do any extra connection identification.
	 */
	match = !id;
	if (match)
		goto find_mux;

	/* Accessory Mode muxes */
	if (!desc) {
		match = fwnode_property_present(fwnode, "accessory");
		if (match)
			goto find_mux;
		return NULL;
	}

	/* Alternate Mode muxes */
<<<<<<< HEAD
	nval = fwnode_property_count_u16(con->fwnode, "svid");
=======
	nval = fwnode_property_count_u16(fwnode, "svid");
>>>>>>> 7d2a07b7
	if (nval <= 0)
		return NULL;

	val = kcalloc(nval, sizeof(*val), GFP_KERNEL);
	if (!val)
		return ERR_PTR(-ENOMEM);

<<<<<<< HEAD
	ret = fwnode_property_read_u16_array(con->fwnode, "svid", val, nval);
=======
	ret = fwnode_property_read_u16_array(fwnode, "svid", val, nval);
>>>>>>> 7d2a07b7
	if (ret < 0) {
		kfree(val);
		return ERR_PTR(ret);
	}

	for (i = 0; i < nval; i++) {
		match = val[i] == desc->svid;
		if (match) {
			kfree(val);
			goto find_mux;
		}
	}
	kfree(val);
	return NULL;

find_mux:
	dev = class_find_device(&typec_mux_class, NULL, fwnode,
				mux_fwnode_match);

	return dev ? to_typec_mux(dev) : ERR_PTR(-EPROBE_DEFER);
}

/**
 * fwnode_typec_mux_get - Find USB Type-C Multiplexer
 * @fwnode: The caller device node
 * @desc: Alt Mode description
 *
 * Finds a mux linked to the caller. This function is primarily meant for the
 * Type-C drivers. Returns a reference to the mux on success, NULL if no
 * matching connection was found, or ERR_PTR(-EPROBE_DEFER) when a connection
 * was found but the mux has not been enumerated yet.
 */
struct typec_mux *fwnode_typec_mux_get(struct fwnode_handle *fwnode,
				       const struct typec_altmode_desc *desc)
{
	struct typec_mux *mux;

	mux = fwnode_connection_find_match(fwnode, "mode-switch", (void *)desc,
					   typec_mux_match);
	if (!IS_ERR_OR_NULL(mux))
		WARN_ON(!try_module_get(mux->dev.parent->driver->owner));

	return mux;
}
EXPORT_SYMBOL_GPL(fwnode_typec_mux_get);

/**
 * typec_mux_put - Release handle to a Multiplexer
 * @mux: USB Type-C Connector Multiplexer/DeMultiplexer
 *
 * Decrements reference count for @mux.
 */
void typec_mux_put(struct typec_mux *mux)
{
	if (!IS_ERR_OR_NULL(mux)) {
		module_put(mux->dev.parent->driver->owner);
		put_device(&mux->dev);
	}
}
EXPORT_SYMBOL_GPL(typec_mux_put);

int typec_mux_set(struct typec_mux *mux, struct typec_mux_state *state)
{
	if (IS_ERR_OR_NULL(mux))
		return 0;

	return mux->set(mux, state);
}
EXPORT_SYMBOL_GPL(typec_mux_set);

static void typec_mux_release(struct device *dev)
{
	kfree(to_typec_mux(dev));
}

const struct device_type typec_mux_dev_type = {
	.name = "mode_switch",
	.release = typec_mux_release,
};

/**
 * typec_mux_register - Register Multiplexer routing USB Type-C pins
 * @parent: Parent device
 * @desc: Multiplexer description
 *
 * USB Type-C connectors can be used for alternate modes of operation besides
 * USB when Accessory/Alternate Modes are supported. With some of those modes,
 * the pins on the connector need to be reconfigured. This function registers
 * multiplexer switches routing the pins on the connector.
 */
struct typec_mux *
typec_mux_register(struct device *parent, const struct typec_mux_desc *desc)
{
	struct typec_mux *mux;
	int ret;

	if (!desc || !desc->set)
		return ERR_PTR(-EINVAL);

	mux = kzalloc(sizeof(*mux), GFP_KERNEL);
	if (!mux)
		return ERR_PTR(-ENOMEM);

	mux->set = desc->set;

	device_initialize(&mux->dev);
	mux->dev.parent = parent;
	mux->dev.fwnode = desc->fwnode;
	mux->dev.class = &typec_mux_class;
	mux->dev.type = &typec_mux_dev_type;
	mux->dev.driver_data = desc->drvdata;
	dev_set_name(&mux->dev, "%s-mux",
		     desc->name ? desc->name : dev_name(parent));

	ret = device_add(&mux->dev);
	if (ret) {
		dev_err(parent, "failed to register mux (%d)\n", ret);
		put_device(&mux->dev);
		return ERR_PTR(ret);
	}

	return mux;
}
EXPORT_SYMBOL_GPL(typec_mux_register);

/**
 * typec_mux_unregister - Unregister Multiplexer Switch
 * @mux: USB Type-C Connector Multiplexer/DeMultiplexer
 *
 * Unregister mux that was registered with typec_mux_register().
 */
void typec_mux_unregister(struct typec_mux *mux)
{
	if (!IS_ERR_OR_NULL(mux))
		device_unregister(&mux->dev);
}
EXPORT_SYMBOL_GPL(typec_mux_unregister);

void typec_mux_set_drvdata(struct typec_mux *mux, void *data)
{
	dev_set_drvdata(&mux->dev, data);
}
EXPORT_SYMBOL_GPL(typec_mux_set_drvdata);

void *typec_mux_get_drvdata(struct typec_mux *mux)
{
	return dev_get_drvdata(&mux->dev);
}
EXPORT_SYMBOL_GPL(typec_mux_get_drvdata);

struct class typec_mux_class = {
	.name = "typec_mux",
	.owner = THIS_MODULE,
};<|MERGE_RESOLUTION|>--- conflicted
+++ resolved
@@ -13,21 +13,6 @@
 #include <linux/mutex.h>
 #include <linux/property.h>
 #include <linux/slab.h>
-<<<<<<< HEAD
-#include <linux/usb/typec_mux.h>
-
-#include "bus.h"
-
-static bool dev_name_ends_with(struct device *dev, const char *suffix)
-{
-	const char *name = dev_name(dev);
-	const int name_len = strlen(name);
-	const int suffix_len = strlen(suffix);
-
-	if (suffix_len > name_len)
-		return false;
-=======
->>>>>>> 7d2a07b7
 
 #include "class.h"
 #include "mux.h"
@@ -45,12 +30,6 @@
 {
 	struct device *dev;
 
-<<<<<<< HEAD
-	if (con->id && !fwnode_property_present(con->fwnode, con->id))
-		return NULL;
-
-	dev = class_find_device(&typec_mux_class, NULL, con->fwnode,
-=======
 	/*
 	 * Device graph (OF graph) does not give any means to identify the
 	 * device type or the device class of the remote port parent that @fwnode
@@ -68,7 +47,6 @@
 	 * function "defers probe" for now.
 	 */
 	dev = class_find_device(&typec_mux_class, NULL, fwnode,
->>>>>>> 7d2a07b7
 				switch_fwnode_match);
 
 	return dev ? to_typec_switch(dev) : ERR_PTR(-EPROBE_DEFER);
@@ -240,11 +218,7 @@
 	}
 
 	/* Alternate Mode muxes */
-<<<<<<< HEAD
-	nval = fwnode_property_count_u16(con->fwnode, "svid");
-=======
 	nval = fwnode_property_count_u16(fwnode, "svid");
->>>>>>> 7d2a07b7
 	if (nval <= 0)
 		return NULL;
 
@@ -252,11 +226,7 @@
 	if (!val)
 		return ERR_PTR(-ENOMEM);
 
-<<<<<<< HEAD
-	ret = fwnode_property_read_u16_array(con->fwnode, "svid", val, nval);
-=======
 	ret = fwnode_property_read_u16_array(fwnode, "svid", val, nval);
->>>>>>> 7d2a07b7
 	if (ret < 0) {
 		kfree(val);
 		return ERR_PTR(ret);
