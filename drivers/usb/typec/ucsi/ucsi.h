--- conflicted
+++ resolved
@@ -7,7 +7,6 @@
 #include <linux/device.h>
 #include <linux/power_supply.h>
 #include <linux/types.h>
-#include <linux/usb/pd.h>
 #include <linux/usb/typec.h>
 #include <linux/usb/pd.h>
 #include <linux/usb/role.h>
@@ -306,11 +305,6 @@
 
 #define UCSI_MAX_SVID		5
 #define UCSI_MAX_ALTMODES	(UCSI_MAX_SVID * 6)
-#define UCSI_MAX_PDOS		(4)
-
-#define UCSI_TYPEC_VSAFE5V	5000
-#define UCSI_TYPEC_1_5_CURRENT	1500
-#define UCSI_TYPEC_3_0_CURRENT	3000
 
 #define UCSI_TYPEC_VSAFE5V	5000
 #define UCSI_TYPEC_1_5_CURRENT	1500
@@ -338,22 +332,10 @@
 	struct power_supply *psy;
 	struct power_supply_desc psy_desc;
 	u32 rdo;
-<<<<<<< HEAD
-#ifdef __GENKSYMS__
-	u32 src_pdos[UCSI_MAX_PDOS];
-#else
-	u32 src_pdos_old[UCSI_MAX_PDOS];
-#endif
-	int num_pdos;
-#ifndef __GENKSYMS__
-	u32 src_pdos[PDO_MAX_OBJECTS];
-#endif
-=======
 	u32 src_pdos[PDO_MAX_OBJECTS];
 	int num_pdos;
 
 	struct usb_role_switch *usb_role_sw;
->>>>>>> 7d2a07b7
 };
 
 int ucsi_send_command(struct ucsi *ucsi, u64 command,
