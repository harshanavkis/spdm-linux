/*
 * USB Serial Converter driver
 *
 * Copyright (C) 1999 - 2005 Greg Kroah-Hartman (greg@kroah.com)
 * Copyright (C) 2000 Peter Berger (pberger@brimson.com)
 * Copyright (C) 2000 Al Borchers (borchers@steinerpoint.com)
 *
 *	This program is free software; you can redistribute it and/or
 *	modify it under the terms of the GNU General Public License version
 *	2 as published by the Free Software Foundation.
 *
 * This driver was originally based on the ACM driver by Armin Fuerst (which was
 * based on a driver by Brad Keryan)
 *
 * See Documentation/usb/usb-serial.txt for more information on using this
 * driver
 *
 */

#include <linux/kernel.h>
#include <linux/errno.h>
#include <linux/init.h>
#include <linux/slab.h>
#include <linux/smp_lock.h>
#include <linux/tty.h>
#include <linux/tty_driver.h>
#include <linux/tty_flip.h>
#include <linux/module.h>
#include <linux/moduleparam.h>
#include <linux/seq_file.h>
#include <linux/spinlock.h>
#include <linux/mutex.h>
#include <linux/list.h>
#include <linux/uaccess.h>
#include <linux/usb.h>
#include <linux/usb/serial.h>
#include "pl2303.h"

/*
 * Version Information
 */
#define DRIVER_AUTHOR "Greg Kroah-Hartman, greg@kroah.com, http://www.kroah.com/linux/"
#define DRIVER_DESC "USB Serial Driver core"

static void port_free(struct usb_serial_port *port);

/* Driver structure we register with the USB core */
static struct usb_driver usb_serial_driver = {
	.name =		"usbserial",
	.probe =	usb_serial_probe,
	.disconnect =	usb_serial_disconnect,
	.suspend =	usb_serial_suspend,
	.resume =	usb_serial_resume,
	.no_dynamic_id = 	1,
};

/* There is no MODULE_DEVICE_TABLE for usbserial.c.  Instead
   the MODULE_DEVICE_TABLE declarations in each serial driver
   cause the "hotplug" program to pull in whatever module is necessary
   via modprobe, and modprobe will load usbserial because the serial
   drivers depend on it.
*/

static int debug;
/* initially all NULL */
static struct usb_serial *serial_table[SERIAL_TTY_MINORS];
static DEFINE_MUTEX(table_lock);
static LIST_HEAD(usb_serial_driver_list);

struct usb_serial *usb_serial_get_by_index(unsigned index)
{
	struct usb_serial *serial;

	mutex_lock(&table_lock);
	serial = serial_table[index];

	if (serial)
		kref_get(&serial->kref);
	mutex_unlock(&table_lock);
	return serial;
}

static struct usb_serial *get_free_serial(struct usb_serial *serial,
					int num_ports, unsigned int *minor)
{
	unsigned int i, j;
	int good_spot;

	dbg("%s %d", __func__, num_ports);

	*minor = 0;
	mutex_lock(&table_lock);
	for (i = 0; i < SERIAL_TTY_MINORS; ++i) {
		if (serial_table[i])
			continue;

		good_spot = 1;
		for (j = 1; j <= num_ports-1; ++j)
			if ((i+j >= SERIAL_TTY_MINORS) || (serial_table[i+j])) {
				good_spot = 0;
				i += j;
				break;
			}
		if (good_spot == 0)
			continue;

		*minor = i;
		j = 0;
		dbg("%s - minor base = %d", __func__, *minor);
		for (i = *minor; (i < (*minor + num_ports)) && (i < SERIAL_TTY_MINORS); ++i) {
			serial_table[i] = serial;
			serial->port[j++]->number = i;
		}
		mutex_unlock(&table_lock);
		return serial;
	}
	mutex_unlock(&table_lock);
	return NULL;
}

static void return_serial(struct usb_serial *serial)
{
	int i;

	dbg("%s", __func__);

	for (i = 0; i < serial->num_ports; ++i)
		serial_table[serial->minor + i] = NULL;
}

static void destroy_serial(struct kref *kref)
{
	struct usb_serial *serial;
	struct usb_serial_port *port;
	int i;

	serial = to_usb_serial(kref);

	dbg("%s - %s", __func__, serial->type->description);

	/* return the minor range that this device had */
	if (serial->minor != SERIAL_TTY_NO_MINOR)
		return_serial(serial);

	serial->type->release(serial);

	for (i = 0; i < serial->num_ports; ++i) {
		port = serial->port[i];
		if (port)
			put_device(&port->dev);
	}

	/* If this is a "fake" port, we have to clean it up here, as it will
	 * not get cleaned up in port_release() as it was never registered with
	 * the driver core */
	if (serial->num_ports < serial->num_port_pointers) {
		for (i = serial->num_ports;
					i < serial->num_port_pointers; ++i) {
			port = serial->port[i];
			if (port)
				port_free(port);
		}
	}

	usb_put_dev(serial->dev);

	/* free up any memory that we allocated */
	kfree(serial);
}

void usb_serial_put(struct usb_serial *serial)
{
	mutex_lock(&table_lock);
	kref_put(&serial->kref, destroy_serial);
	mutex_unlock(&table_lock);
}

/*****************************************************************************
 * Driver tty interface functions
 *****************************************************************************/
static int serial_open (struct tty_struct *tty, struct file *filp)
{
	struct usb_serial *serial;
	struct usb_serial_port *port;
	unsigned int portNumber;
	int retval = 0;

	dbg("%s", __func__);

	/* get the serial object associated with this tty pointer */
	serial = usb_serial_get_by_index(tty->index);
	if (!serial) {
		tty->driver_data = NULL;
		return -ENODEV;
	}

	mutex_lock(&serial->disc_mutex);
	portNumber = tty->index - serial->minor;
	port = serial->port[portNumber];
	if (!port || serial->disconnected)
		retval = -ENODEV;
	else
		get_device(&port->dev);
	/*
	 * Note: Our locking order requirement does not allow port->mutex
	 * to be acquired while serial->disc_mutex is held.
	 */
	mutex_unlock(&serial->disc_mutex);
	if (retval)
		goto bailout_serial_put;

	if (mutex_lock_interruptible(&port->mutex)) {
		retval = -ERESTARTSYS;
		goto bailout_port_put;
	}

	++port->port.count;

	/* set up our port structure making the tty driver
	 * remember our port object, and us it */
	tty->driver_data = port;
	tty_port_tty_set(&port->port, tty);

	/* If the console is attached, the device is already open */
	if (port->port.count == 1 && !port->console) {

		/* lock this module before we call it
		 * this may fail, which means we must bail out,
		 * safe because we are called with BKL held */
		if (!try_module_get(serial->type->driver.owner)) {
			retval = -ENODEV;
			goto bailout_mutex_unlock;
		}

		mutex_lock(&serial->disc_mutex);
		if (serial->disconnected)
			retval = -ENODEV;
		else
			retval = usb_autopm_get_interface(serial->interface);
		if (retval)
			goto bailout_module_put;

		/* only call the device specific open if this
		 * is the first time the port is opened */
		retval = serial->type->open(tty, port, filp);
		if (retval)
			goto bailout_interface_put;
		mutex_unlock(&serial->disc_mutex);
	}
	mutex_unlock(&port->mutex);
	/* Now do the correct tty layer semantics */
	retval = tty_port_block_til_ready(&port->port, tty, filp);
	if (retval == 0)
		return 0;

bailout_interface_put:
	usb_autopm_put_interface(serial->interface);
bailout_module_put:
	mutex_unlock(&serial->disc_mutex);
	module_put(serial->type->driver.owner);
bailout_mutex_unlock:
	port->port.count = 0;
	tty->driver_data = NULL;
	tty_port_tty_set(&port->port, NULL);
	mutex_unlock(&port->mutex);
bailout_port_put:
	put_device(&port->dev);
bailout_serial_put:
	usb_serial_put(serial);
	return retval;
}

/**
 *	serial_do_down		-	shut down hardware
 *	@port: port to shut down
 *
 *	Shut down a USB port unless it is the console. We never shut down the
 *	console hardware as it will always be in use.
 *
 *	Don't free any resources at this point
 */
static void serial_do_down(struct usb_serial_port *port)
{
	struct usb_serial_driver *drv = port->serial->type;
	struct usb_serial *serial;
	struct module *owner;

	/* The console is magical, do not hang up the console hardware
	   or there will be tears */
	if (port->console)
		return;

	mutex_lock(&port->mutex);
	serial = port->serial;
	owner = serial->type->driver.owner;

	if (drv->close)
		drv->close(port);

	mutex_unlock(&port->mutex);
}

/**
 *	serial_do_free		-	free resources post close/hangup
 *	@port: port to free up
 *
 *	Do the resource freeing and refcount dropping for the port. We must
 *	be careful about ordering and we must avoid freeing up the console.
 */

static void serial_do_free(struct usb_serial_port *port)
{
	struct usb_serial *serial;
	struct module *owner;

	/* The console is magical, do not hang up the console hardware
	   or there will be tears */
	if (port->console)
		return;

	serial = port->serial;
	owner = serial->type->driver.owner;
	put_device(&port->dev);
	/* Mustn't dereference port any more */
	mutex_lock(&serial->disc_mutex);
	if (!serial->disconnected)
		usb_autopm_put_interface(serial->interface);
	mutex_unlock(&serial->disc_mutex);
	usb_serial_put(serial);
	/* Mustn't dereference serial any more */
	module_put(owner);
}

static void serial_close(struct tty_struct *tty, struct file *filp)
{
	struct usb_serial_port *port = tty->driver_data;

	if (!port)
		return;

	dbg("%s - port %d", __func__, port->number);


	if (tty_port_close_start(&port->port, tty, filp) == 0)
		return;

	serial_do_down(port);		
	tty_port_close_end(&port->port, tty);
	tty_port_tty_set(&port->port, NULL);
	serial_do_free(port);
}

static void serial_hangup(struct tty_struct *tty)
{
	struct usb_serial_port *port = tty->driver_data;
	serial_do_down(port);
	tty_port_hangup(&port->port);
	serial_do_free(port);
}

static int serial_write(struct tty_struct *tty, const unsigned char *buf,
								int count)
{
	struct usb_serial_port *port = tty->driver_data;
	int retval = -ENODEV;

	if (port->serial->dev->state == USB_STATE_NOTATTACHED)
		goto exit;

	dbg("%s - port %d, %d byte(s)", __func__, port->number, count);

	/* count is managed under the mutex lock for the tty so cannot
	   drop to zero until after the last close completes */
	WARN_ON(!port->port.count);

	/* pass on to the driver specific version of this function */
	retval = port->serial->type->write(tty, port, buf, count);

exit:
	return retval;
}

static int serial_write_room(struct tty_struct *tty)
{
	struct usb_serial_port *port = tty->driver_data;
	dbg("%s - port %d", __func__, port->number);
	WARN_ON(!port->port.count);
	/* pass on to the driver specific version of this function */
	return port->serial->type->write_room(tty);
}

static int serial_chars_in_buffer(struct tty_struct *tty)
{
	struct usb_serial_port *port = tty->driver_data;
	dbg("%s = port %d", __func__, port->number);

	WARN_ON(!port->port.count);
	/* if the device was unplugged then any remaining characters
	   fell out of the connector ;) */
	if (port->serial->disconnected)
		return 0;
	/* pass on to the driver specific version of this function */
	return port->serial->type->chars_in_buffer(tty);
}

static void serial_throttle(struct tty_struct *tty)
{
	struct usb_serial_port *port = tty->driver_data;
	dbg("%s - port %d", __func__, port->number);

	WARN_ON(!port->port.count);
	/* pass on to the driver specific version of this function */
	if (port->serial->type->throttle)
		port->serial->type->throttle(tty);
}

static void serial_unthrottle(struct tty_struct *tty)
{
	struct usb_serial_port *port = tty->driver_data;
	dbg("%s - port %d", __func__, port->number);

	WARN_ON(!port->port.count);
	/* pass on to the driver specific version of this function */
	if (port->serial->type->unthrottle)
		port->serial->type->unthrottle(tty);
}

static int serial_ioctl(struct tty_struct *tty, struct file *file,
					unsigned int cmd, unsigned long arg)
{
	struct usb_serial_port *port = tty->driver_data;
	int retval = -ENODEV;

	dbg("%s - port %d, cmd 0x%.4x", __func__, port->number, cmd);

	WARN_ON(!port->port.count);

	/* pass on to the driver specific version of this function
	   if it is available */
	if (port->serial->type->ioctl) {
		retval = port->serial->type->ioctl(tty, file, cmd, arg);
	} else
		retval = -ENOIOCTLCMD;
	return retval;
}

static void serial_set_termios(struct tty_struct *tty, struct ktermios *old)
{
	struct usb_serial_port *port = tty->driver_data;
	dbg("%s - port %d", __func__, port->number);

	WARN_ON(!port->port.count);
	/* pass on to the driver specific version of this function
	   if it is available */
	if (port->serial->type->set_termios)
		port->serial->type->set_termios(tty, port, old);
	else
		tty_termios_copy_hw(tty->termios, old);
}

static int serial_break(struct tty_struct *tty, int break_state)
{
	struct usb_serial_port *port = tty->driver_data;

	dbg("%s - port %d", __func__, port->number);

	WARN_ON(!port->port.count);
	/* pass on to the driver specific version of this function
	   if it is available */
	if (port->serial->type->break_ctl)
		port->serial->type->break_ctl(tty, break_state);
	return 0;
}

static int serial_proc_show(struct seq_file *m, void *v)
{
	struct usb_serial *serial;
	int i;
	char tmp[40];

	dbg("%s", __func__);
	seq_puts(m, "usbserinfo:1.0 driver:2.0\n");
	for (i = 0; i < SERIAL_TTY_MINORS; ++i) {
		serial = usb_serial_get_by_index(i);
		if (serial == NULL)
			continue;

		seq_printf(m, "%d:", i);
		if (serial->type->driver.owner)
			seq_printf(m, " module:%s",
				module_name(serial->type->driver.owner));
		seq_printf(m, " name:\"%s\"",
				serial->type->description);
		seq_printf(m, " vendor:%04x product:%04x",
			le16_to_cpu(serial->dev->descriptor.idVendor),
			le16_to_cpu(serial->dev->descriptor.idProduct));
		seq_printf(m, " num_ports:%d", serial->num_ports);
		seq_printf(m, " port:%d", i - serial->minor + 1);
		usb_make_path(serial->dev, tmp, sizeof(tmp));
		seq_printf(m, " path:%s", tmp);

		seq_putc(m, '\n');
		usb_serial_put(serial);
	}
	return 0;
}

static int serial_proc_open(struct inode *inode, struct file *file)
{
	return single_open(file, serial_proc_show, NULL);
}

static const struct file_operations serial_proc_fops = {
	.owner		= THIS_MODULE,
	.open		= serial_proc_open,
	.read		= seq_read,
	.llseek		= seq_lseek,
	.release	= single_release,
};

static int serial_tiocmget(struct tty_struct *tty, struct file *file)
{
	struct usb_serial_port *port = tty->driver_data;

	dbg("%s - port %d", __func__, port->number);

	WARN_ON(!port->port.count);
	if (port->serial->type->tiocmget)
		return port->serial->type->tiocmget(tty, file);
	return -EINVAL;
}

static int serial_tiocmset(struct tty_struct *tty, struct file *file,
			    unsigned int set, unsigned int clear)
{
	struct usb_serial_port *port = tty->driver_data;

	dbg("%s - port %d", __func__, port->number);

	WARN_ON(!port->port.count);
	if (port->serial->type->tiocmset)
		return port->serial->type->tiocmset(tty, file, set, clear);
	return -EINVAL;
}

/*
 * We would be calling tty_wakeup here, but unfortunately some line
 * disciplines have an annoying habit of calling tty->write from
 * the write wakeup callback (e.g. n_hdlc.c).
 */
void usb_serial_port_softint(struct usb_serial_port *port)
{
	schedule_work(&port->work);
}
EXPORT_SYMBOL_GPL(usb_serial_port_softint);

static void usb_serial_port_work(struct work_struct *work)
{
	struct usb_serial_port *port =
		container_of(work, struct usb_serial_port, work);
	struct tty_struct *tty;

	dbg("%s - port %d", __func__, port->number);

	tty = tty_port_tty_get(&port->port);
	if (!tty)
		return;

	tty_wakeup(tty);
	tty_kref_put(tty);
}

static void port_release(struct device *dev)
{
	struct usb_serial_port *port = to_usb_serial_port(dev);

	dbg ("%s - %s", __func__, dev_name(dev));
	port_free(port);
}

static void kill_traffic(struct usb_serial_port *port)
{
	usb_kill_urb(port->read_urb);
	usb_kill_urb(port->write_urb);
	/*
	 * This is tricky.
	 * Some drivers submit the read_urb in the
	 * handler for the write_urb or vice versa
	 * this order determines the order in which
	 * usb_kill_urb() must be used to reliably
	 * kill the URBs. As it is unknown here,
	 * both orders must be used in turn.
	 * The call below is not redundant.
	 */
	usb_kill_urb(port->read_urb);
	usb_kill_urb(port->interrupt_in_urb);
	usb_kill_urb(port->interrupt_out_urb);
}

static void port_free(struct usb_serial_port *port)
{
	/*
	 * Stop all the traffic before cancelling the work, so that
	 * nobody will restart it by calling usb_serial_port_softint.
	 */
	kill_traffic(port);
	cancel_work_sync(&port->work);

	usb_free_urb(port->read_urb);
	usb_free_urb(port->write_urb);
	usb_free_urb(port->interrupt_in_urb);
	usb_free_urb(port->interrupt_out_urb);
	kfree(port->bulk_in_buffer);
	kfree(port->bulk_out_buffer);
	kfree(port->interrupt_in_buffer);
	kfree(port->interrupt_out_buffer);
	kfree(port);
}

static struct usb_serial *create_serial(struct usb_device *dev,
					struct usb_interface *interface,
					struct usb_serial_driver *driver)
{
	struct usb_serial *serial;

	serial = kzalloc(sizeof(*serial), GFP_KERNEL);
	if (!serial) {
		dev_err(&dev->dev, "%s - out of memory\n", __func__);
		return NULL;
	}
	serial->dev = usb_get_dev(dev);
	serial->type = driver;
	serial->interface = interface;
	kref_init(&serial->kref);
	mutex_init(&serial->disc_mutex);
	serial->minor = SERIAL_TTY_NO_MINOR;

	return serial;
}

static const struct usb_device_id *match_dynamic_id(struct usb_interface *intf,
					    struct usb_serial_driver *drv)
{
	struct usb_dynid *dynid;

	spin_lock(&drv->dynids.lock);
	list_for_each_entry(dynid, &drv->dynids.list, node) {
		if (usb_match_one_id(intf, &dynid->id)) {
			spin_unlock(&drv->dynids.lock);
			return &dynid->id;
		}
	}
	spin_unlock(&drv->dynids.lock);
	return NULL;
}

static const struct usb_device_id *get_iface_id(struct usb_serial_driver *drv,
						struct usb_interface *intf)
{
	const struct usb_device_id *id;

	id = usb_match_id(intf, drv->id_table);
	if (id) {
		dbg("static descriptor matches");
		goto exit;
	}
	id = match_dynamic_id(intf, drv);
	if (id)
		dbg("dynamic descriptor matches");
exit:
	return id;
}

static struct usb_serial_driver *search_serial_device(
					struct usb_interface *iface)
{
	const struct usb_device_id *id;
	struct usb_serial_driver *drv;

	/* Check if the usb id matches a known device */
	list_for_each_entry(drv, &usb_serial_driver_list, driver_list) {
		id = get_iface_id(drv, iface);
		if (id)
			return drv;
	}

	return NULL;
}

static int serial_carrier_raised(struct tty_port *port)
{
	struct usb_serial_port *p = container_of(port, struct usb_serial_port, port);
	struct usb_serial_driver *drv = p->serial->type;
	if (drv->carrier_raised)
		return drv->carrier_raised(p);
	/* No carrier control - don't block */
	return 1;	
}

static void serial_dtr_rts(struct tty_port *port, int on)
{
	struct usb_serial_port *p = container_of(port, struct usb_serial_port, port);
	struct usb_serial_driver *drv = p->serial->type;
	if (drv->dtr_rts)
		drv->dtr_rts(p, on);
}

static const struct tty_port_operations serial_port_ops = {
	.carrier_raised = serial_carrier_raised,
	.dtr_rts = serial_dtr_rts,
};

int usb_serial_probe(struct usb_interface *interface,
			       const struct usb_device_id *id)
{
	struct usb_device *dev = interface_to_usbdev(interface);
	struct usb_serial *serial = NULL;
	struct usb_serial_port *port;
	struct usb_host_interface *iface_desc;
	struct usb_endpoint_descriptor *endpoint;
	struct usb_endpoint_descriptor *interrupt_in_endpoint[MAX_NUM_PORTS];
	struct usb_endpoint_descriptor *interrupt_out_endpoint[MAX_NUM_PORTS];
	struct usb_endpoint_descriptor *bulk_in_endpoint[MAX_NUM_PORTS];
	struct usb_endpoint_descriptor *bulk_out_endpoint[MAX_NUM_PORTS];
	struct usb_serial_driver *type = NULL;
	int retval;
	unsigned int minor;
	int buffer_size;
	int i;
	int num_interrupt_in = 0;
	int num_interrupt_out = 0;
	int num_bulk_in = 0;
	int num_bulk_out = 0;
	int num_ports = 0;
	int max_endpoints;

	lock_kernel(); /* guard against unloading a serial driver module */
	type = search_serial_device(interface);
	if (!type) {
		unlock_kernel();
		dbg("none matched");
		return -ENODEV;
	}

	serial = create_serial(dev, interface, type);
	if (!serial) {
		unlock_kernel();
		dev_err(&interface->dev, "%s - out of memory\n", __func__);
		return -ENOMEM;
	}

	/* if this device type has a probe function, call it */
	if (type->probe) {
		const struct usb_device_id *id;

		if (!try_module_get(type->driver.owner)) {
			unlock_kernel();
			dev_err(&interface->dev,
				"module get failed, exiting\n");
			kfree(serial);
			return -EIO;
		}

		id = get_iface_id(type, interface);
		retval = type->probe(serial, id);
		module_put(type->driver.owner);

		if (retval) {
			unlock_kernel();
			dbg("sub driver rejected device");
			kfree(serial);
			return retval;
		}
	}

	/* descriptor matches, let's find the endpoints needed */
	/* check out the endpoints */
	iface_desc = interface->cur_altsetting;
	for (i = 0; i < iface_desc->desc.bNumEndpoints; ++i) {
		endpoint = &iface_desc->endpoint[i].desc;

		if (usb_endpoint_is_bulk_in(endpoint)) {
			/* we found a bulk in endpoint */
			dbg("found bulk in on endpoint %d", i);
			bulk_in_endpoint[num_bulk_in] = endpoint;
			++num_bulk_in;
		}

		if (usb_endpoint_is_bulk_out(endpoint)) {
			/* we found a bulk out endpoint */
			dbg("found bulk out on endpoint %d", i);
			bulk_out_endpoint[num_bulk_out] = endpoint;
			++num_bulk_out;
		}

		if (usb_endpoint_is_int_in(endpoint)) {
			/* we found a interrupt in endpoint */
			dbg("found interrupt in on endpoint %d", i);
			interrupt_in_endpoint[num_interrupt_in] = endpoint;
			++num_interrupt_in;
		}

		if (usb_endpoint_is_int_out(endpoint)) {
			/* we found an interrupt out endpoint */
			dbg("found interrupt out on endpoint %d", i);
			interrupt_out_endpoint[num_interrupt_out] = endpoint;
			++num_interrupt_out;
		}
	}

#if defined(CONFIG_USB_SERIAL_PL2303) || defined(CONFIG_USB_SERIAL_PL2303_MODULE)
	/* BEGIN HORRIBLE HACK FOR PL2303 */
	/* this is needed due to the looney way its endpoints are set up */
	if (((le16_to_cpu(dev->descriptor.idVendor) == PL2303_VENDOR_ID) &&
	     (le16_to_cpu(dev->descriptor.idProduct) == PL2303_PRODUCT_ID)) ||
	    ((le16_to_cpu(dev->descriptor.idVendor) == ATEN_VENDOR_ID) &&
	     (le16_to_cpu(dev->descriptor.idProduct) == ATEN_PRODUCT_ID)) ||
	    ((le16_to_cpu(dev->descriptor.idVendor) == ALCOR_VENDOR_ID) &&
	     (le16_to_cpu(dev->descriptor.idProduct) == ALCOR_PRODUCT_ID)) ||
	    ((le16_to_cpu(dev->descriptor.idVendor) == SIEMENS_VENDOR_ID) &&
	     (le16_to_cpu(dev->descriptor.idProduct) == SIEMENS_PRODUCT_ID_EF81))) {
		if (interface != dev->actconfig->interface[0]) {
			/* check out the endpoints of the other interface*/
			iface_desc = dev->actconfig->interface[0]->cur_altsetting;
			for (i = 0; i < iface_desc->desc.bNumEndpoints; ++i) {
				endpoint = &iface_desc->endpoint[i].desc;
				if (usb_endpoint_is_int_in(endpoint)) {
					/* we found a interrupt in endpoint */
					dbg("found interrupt in for Prolific device on separate interface");
					interrupt_in_endpoint[num_interrupt_in] = endpoint;
					++num_interrupt_in;
				}
			}
		}

		/* Now make sure the PL-2303 is configured correctly.
		 * If not, give up now and hope this hack will work
		 * properly during a later invocation of usb_serial_probe
		 */
		if (num_bulk_in == 0 || num_bulk_out == 0) {
			unlock_kernel();
			dev_info(&interface->dev, "PL-2303 hack: descriptors matched but endpoints did not\n");
			kfree(serial);
			return -ENODEV;
		}
	}
	/* END HORRIBLE HACK FOR PL2303 */
#endif

#ifdef CONFIG_USB_SERIAL_GENERIC
	if (type == &usb_serial_generic_device) {
		num_ports = num_bulk_out;
		if (num_ports == 0) {
			unlock_kernel();
			dev_err(&interface->dev,
			    "Generic device with no bulk out, not allowed.\n");
			kfree(serial);
			return -EIO;
		}
	}
#endif
	if (!num_ports) {
		/* if this device type has a calc_num_ports function, call it */
		if (type->calc_num_ports) {
			if (!try_module_get(type->driver.owner)) {
				unlock_kernel();
				dev_err(&interface->dev,
					"module get failed, exiting\n");
				kfree(serial);
				return -EIO;
			}
			num_ports = type->calc_num_ports(serial);
			module_put(type->driver.owner);
		}
		if (!num_ports)
			num_ports = type->num_ports;
	}

	serial->num_ports = num_ports;
	serial->num_bulk_in = num_bulk_in;
	serial->num_bulk_out = num_bulk_out;
	serial->num_interrupt_in = num_interrupt_in;
	serial->num_interrupt_out = num_interrupt_out;

	/* found all that we need */
	dev_info(&interface->dev, "%s converter detected\n",
			type->description);

	/* create our ports, we need as many as the max endpoints */
	/* we don't use num_ports here because some devices have more
	   endpoint pairs than ports */
	max_endpoints = max(num_bulk_in, num_bulk_out);
	max_endpoints = max(max_endpoints, num_interrupt_in);
	max_endpoints = max(max_endpoints, num_interrupt_out);
	max_endpoints = max(max_endpoints, (int)serial->num_ports);
	serial->num_port_pointers = max_endpoints;
	unlock_kernel();

	dbg("%s - setting up %d port structures for this device",
						__func__, max_endpoints);
	for (i = 0; i < max_endpoints; ++i) {
		port = kzalloc(sizeof(struct usb_serial_port), GFP_KERNEL);
		if (!port)
			goto probe_error;
		tty_port_init(&port->port);
		port->port.ops = &serial_port_ops;
		port->serial = serial;
		spin_lock_init(&port->lock);
		mutex_init(&port->mutex);
		INIT_WORK(&port->work, usb_serial_port_work);
		serial->port[i] = port;
	}

	/* set up the endpoint information */
	for (i = 0; i < num_bulk_in; ++i) {
		endpoint = bulk_in_endpoint[i];
		port = serial->port[i];
		port->read_urb = usb_alloc_urb(0, GFP_KERNEL);
		if (!port->read_urb) {
			dev_err(&interface->dev, "No free urbs available\n");
			goto probe_error;
		}
		buffer_size = le16_to_cpu(endpoint->wMaxPacketSize);
		port->bulk_in_size = buffer_size;
		port->bulk_in_endpointAddress = endpoint->bEndpointAddress;
		port->bulk_in_buffer = kmalloc(buffer_size, GFP_KERNEL);
		if (!port->bulk_in_buffer) {
			dev_err(&interface->dev,
					"Couldn't allocate bulk_in_buffer\n");
			goto probe_error;
		}
		usb_fill_bulk_urb(port->read_urb, dev,
				usb_rcvbulkpipe(dev,
						endpoint->bEndpointAddress),
				port->bulk_in_buffer, buffer_size,
				serial->type->read_bulk_callback, port);
	}

	for (i = 0; i < num_bulk_out; ++i) {
		endpoint = bulk_out_endpoint[i];
		port = serial->port[i];
		port->write_urb = usb_alloc_urb(0, GFP_KERNEL);
		if (!port->write_urb) {
			dev_err(&interface->dev, "No free urbs available\n");
			goto probe_error;
		}
		buffer_size = le16_to_cpu(endpoint->wMaxPacketSize);
		port->bulk_out_size = buffer_size;
		port->bulk_out_endpointAddress = endpoint->bEndpointAddress;
		port->bulk_out_buffer = kmalloc(buffer_size, GFP_KERNEL);
		if (!port->bulk_out_buffer) {
			dev_err(&interface->dev,
					"Couldn't allocate bulk_out_buffer\n");
			goto probe_error;
		}
		usb_fill_bulk_urb(port->write_urb, dev,
				usb_sndbulkpipe(dev,
					endpoint->bEndpointAddress),
				port->bulk_out_buffer, buffer_size,
				serial->type->write_bulk_callback, port);
	}

	if (serial->type->read_int_callback) {
		for (i = 0; i < num_interrupt_in; ++i) {
			endpoint = interrupt_in_endpoint[i];
			port = serial->port[i];
			port->interrupt_in_urb = usb_alloc_urb(0, GFP_KERNEL);
			if (!port->interrupt_in_urb) {
				dev_err(&interface->dev,
						"No free urbs available\n");
				goto probe_error;
			}
			buffer_size = le16_to_cpu(endpoint->wMaxPacketSize);
			port->interrupt_in_endpointAddress =
						endpoint->bEndpointAddress;
			port->interrupt_in_buffer = kmalloc(buffer_size,
								GFP_KERNEL);
			if (!port->interrupt_in_buffer) {
				dev_err(&interface->dev,
				    "Couldn't allocate interrupt_in_buffer\n");
				goto probe_error;
			}
			usb_fill_int_urb(port->interrupt_in_urb, dev,
				usb_rcvintpipe(dev,
						endpoint->bEndpointAddress),
				port->interrupt_in_buffer, buffer_size,
				serial->type->read_int_callback, port,
				endpoint->bInterval);
		}
	} else if (num_interrupt_in) {
		dbg("the device claims to support interrupt in transfers, but read_int_callback is not defined");
	}

	if (serial->type->write_int_callback) {
		for (i = 0; i < num_interrupt_out; ++i) {
			endpoint = interrupt_out_endpoint[i];
			port = serial->port[i];
			port->interrupt_out_urb = usb_alloc_urb(0, GFP_KERNEL);
			if (!port->interrupt_out_urb) {
				dev_err(&interface->dev,
						"No free urbs available\n");
				goto probe_error;
			}
			buffer_size = le16_to_cpu(endpoint->wMaxPacketSize);
			port->interrupt_out_size = buffer_size;
			port->interrupt_out_endpointAddress =
						endpoint->bEndpointAddress;
			port->interrupt_out_buffer = kmalloc(buffer_size,
								GFP_KERNEL);
			if (!port->interrupt_out_buffer) {
				dev_err(&interface->dev,
				  "Couldn't allocate interrupt_out_buffer\n");
				goto probe_error;
			}
			usb_fill_int_urb(port->interrupt_out_urb, dev,
				usb_sndintpipe(dev,
						  endpoint->bEndpointAddress),
				port->interrupt_out_buffer, buffer_size,
				serial->type->write_int_callback, port,
				endpoint->bInterval);
		}
	} else if (num_interrupt_out) {
		dbg("the device claims to support interrupt out transfers, but write_int_callback is not defined");
	}

	/* if this device type has an attach function, call it */
	if (type->attach) {
		if (!try_module_get(type->driver.owner)) {
			dev_err(&interface->dev,
					"module get failed, exiting\n");
			goto probe_error;
		}
		retval = type->attach(serial);
		module_put(type->driver.owner);
		if (retval < 0)
			goto probe_error;
		if (retval > 0) {
			/* quietly accept this device, but don't bind to a
			   serial port as it's about to disappear */
			serial->num_ports = 0;
			goto exit;
		}
	}

	if (get_free_serial(serial, num_ports, &minor) == NULL) {
		dev_err(&interface->dev, "No more free serial devices\n");
		goto probe_error;
	}
	serial->minor = minor;

	/* register all of the individual ports with the driver core */
	for (i = 0; i < num_ports; ++i) {
		port = serial->port[i];
		port->dev.parent = &interface->dev;
		port->dev.driver = NULL;
		port->dev.bus = &usb_serial_bus_type;
		port->dev.release = &port_release;

		dev_set_name(&port->dev, "ttyUSB%d", port->number);
		dbg ("%s - registering %s", __func__, dev_name(&port->dev));
		port->dev_state = PORT_REGISTERING;
		retval = device_register(&port->dev);
		if (retval) {
			dev_err(&port->dev, "Error registering port device, "
				"continuing\n");
			port->dev_state = PORT_UNREGISTERED;
		} else {
			port->dev_state = PORT_REGISTERED;
		}
	}

	usb_serial_console_init(debug, minor);

exit:
	/* success */
	usb_set_intfdata(interface, serial);
	return 0;

probe_error:
	for (i = 0; i < num_bulk_in; ++i) {
		port = serial->port[i];
		if (!port)
			continue;
		usb_free_urb(port->read_urb);
		kfree(port->bulk_in_buffer);
	}
	for (i = 0; i < num_bulk_out; ++i) {
		port = serial->port[i];
		if (!port)
			continue;
		usb_free_urb(port->write_urb);
		kfree(port->bulk_out_buffer);
	}
	for (i = 0; i < num_interrupt_in; ++i) {
		port = serial->port[i];
		if (!port)
			continue;
		usb_free_urb(port->interrupt_in_urb);
		kfree(port->interrupt_in_buffer);
	}
	for (i = 0; i < num_interrupt_out; ++i) {
		port = serial->port[i];
		if (!port)
			continue;
		usb_free_urb(port->interrupt_out_urb);
		kfree(port->interrupt_out_buffer);
	}

	/* free up any memory that we allocated */
	for (i = 0; i < serial->num_port_pointers; ++i)
		kfree(serial->port[i]);
	kfree(serial);
	return -EIO;
}
EXPORT_SYMBOL_GPL(usb_serial_probe);

void usb_serial_disconnect(struct usb_interface *interface)
{
	int i;
	struct usb_serial *serial = usb_get_intfdata(interface);
	struct device *dev = &interface->dev;
	struct usb_serial_port *port;

	usb_serial_console_disconnect(serial);
	dbg("%s", __func__);

	mutex_lock(&serial->disc_mutex);
	usb_set_intfdata(interface, NULL);
	/* must set a flag, to signal subdrivers */
	serial->disconnected = 1;
	mutex_unlock(&serial->disc_mutex);

	for (i = 0; i < serial->num_ports; ++i) {
		port = serial->port[i];
		if (port) {
			struct tty_struct *tty = tty_port_tty_get(&port->port);
			if (tty) {
				/* The hangup will occur asynchronously but
				   the object refcounts will sort out all the
				   cleanup */
				tty_hangup(tty);
				tty_kref_put(tty);
			}
			kill_traffic(port);
			cancel_work_sync(&port->work);
<<<<<<< HEAD
			device_del(&port->dev);
=======
			if (port->dev_state == PORT_REGISTERED) {

				/* Make sure the port is bound so that the
				 * driver's port_remove method is called.
				 */
				if (!port->dev.driver) {
					int rc;

					port->dev.driver =
							&serial->type->driver;
					rc = device_bind_driver(&port->dev);
				}
				port->dev_state = PORT_UNREGISTERING;
				device_del(&port->dev);
				port->dev_state = PORT_UNREGISTERED;
			}
>>>>>>> 56d1ed69
		}
	}
	serial->type->disconnect(serial);

	/* let the last holder of this object
	 * cause it to be cleaned up */
	usb_serial_put(serial);
	dev_info(dev, "device disconnected\n");
}
EXPORT_SYMBOL_GPL(usb_serial_disconnect);

int usb_serial_suspend(struct usb_interface *intf, pm_message_t message)
{
	struct usb_serial *serial = usb_get_intfdata(intf);
	struct usb_serial_port *port;
	int i, r = 0;

	serial->suspending = 1;

	for (i = 0; i < serial->num_ports; ++i) {
		port = serial->port[i];
		if (port)
			kill_traffic(port);
	}

	if (serial->type->suspend)
		r = serial->type->suspend(serial, message);

	return r;
}
EXPORT_SYMBOL(usb_serial_suspend);

int usb_serial_resume(struct usb_interface *intf)
{
	struct usb_serial *serial = usb_get_intfdata(intf);
	int rv;

	serial->suspending = 0;
	if (serial->type->resume)
		rv = serial->type->resume(serial);
	else
		rv = usb_serial_generic_resume(serial);

	return rv;
}
EXPORT_SYMBOL(usb_serial_resume);

static const struct tty_operations serial_ops = {
	.open =			serial_open,
	.close =		serial_close,
	.write =		serial_write,
	.hangup = 		serial_hangup,
	.write_room =		serial_write_room,
	.ioctl =		serial_ioctl,
	.set_termios =		serial_set_termios,
	.throttle =		serial_throttle,
	.unthrottle =		serial_unthrottle,
	.break_ctl =		serial_break,
	.chars_in_buffer =	serial_chars_in_buffer,
	.tiocmget =		serial_tiocmget,
	.tiocmset =		serial_tiocmset,
	.proc_fops =		&serial_proc_fops,
};


struct tty_driver *usb_serial_tty_driver;

static int __init usb_serial_init(void)
{
	int i;
	int result;

	usb_serial_tty_driver = alloc_tty_driver(SERIAL_TTY_MINORS);
	if (!usb_serial_tty_driver)
		return -ENOMEM;

	/* Initialize our global data */
	for (i = 0; i < SERIAL_TTY_MINORS; ++i)
		serial_table[i] = NULL;

	result = bus_register(&usb_serial_bus_type);
	if (result) {
		printk(KERN_ERR "usb-serial: %s - registering bus driver "
		       "failed\n", __func__);
		goto exit_bus;
	}

	usb_serial_tty_driver->owner = THIS_MODULE;
	usb_serial_tty_driver->driver_name = "usbserial";
	usb_serial_tty_driver->name = 	"ttyUSB";
	usb_serial_tty_driver->major = SERIAL_TTY_MAJOR;
	usb_serial_tty_driver->minor_start = 0;
	usb_serial_tty_driver->type = TTY_DRIVER_TYPE_SERIAL;
	usb_serial_tty_driver->subtype = SERIAL_TYPE_NORMAL;
	usb_serial_tty_driver->flags = TTY_DRIVER_REAL_RAW |
						TTY_DRIVER_DYNAMIC_DEV;
	usb_serial_tty_driver->init_termios = tty_std_termios;
	usb_serial_tty_driver->init_termios.c_cflag = B9600 | CS8 | CREAD
							| HUPCL | CLOCAL;
	usb_serial_tty_driver->init_termios.c_ispeed = 9600;
	usb_serial_tty_driver->init_termios.c_ospeed = 9600;
	tty_set_operations(usb_serial_tty_driver, &serial_ops);
	result = tty_register_driver(usb_serial_tty_driver);
	if (result) {
		printk(KERN_ERR "usb-serial: %s - tty_register_driver failed\n",
		       __func__);
		goto exit_reg_driver;
	}

	/* register the USB driver */
	result = usb_register(&usb_serial_driver);
	if (result < 0) {
		printk(KERN_ERR "usb-serial: %s - usb_register failed\n",
		       __func__);
		goto exit_tty;
	}

	/* register the generic driver, if we should */
	result = usb_serial_generic_register(debug);
	if (result < 0) {
		printk(KERN_ERR "usb-serial: %s - registering generic "
		       "driver failed\n", __func__);
		goto exit_generic;
	}

	printk(KERN_INFO KBUILD_MODNAME ": " DRIVER_DESC "\n");

	return result;

exit_generic:
	usb_deregister(&usb_serial_driver);

exit_tty:
	tty_unregister_driver(usb_serial_tty_driver);

exit_reg_driver:
	bus_unregister(&usb_serial_bus_type);

exit_bus:
	printk(KERN_ERR "usb-serial: %s - returning with error %d\n",
	       __func__, result);
	put_tty_driver(usb_serial_tty_driver);
	return result;
}


static void __exit usb_serial_exit(void)
{
	usb_serial_console_exit();

	usb_serial_generic_deregister();

	usb_deregister(&usb_serial_driver);
	tty_unregister_driver(usb_serial_tty_driver);
	put_tty_driver(usb_serial_tty_driver);
	bus_unregister(&usb_serial_bus_type);
}


module_init(usb_serial_init);
module_exit(usb_serial_exit);

#define set_to_generic_if_null(type, function)				\
	do {								\
		if (!type->function) {					\
			type->function = usb_serial_generic_##function;	\
			dbg("Had to override the " #function		\
				" usb serial operation with the generic one.");\
			}						\
	} while (0)

static void fixup_generic(struct usb_serial_driver *device)
{
	set_to_generic_if_null(device, open);
	set_to_generic_if_null(device, write);
	set_to_generic_if_null(device, close);
	set_to_generic_if_null(device, write_room);
	set_to_generic_if_null(device, chars_in_buffer);
	set_to_generic_if_null(device, read_bulk_callback);
	set_to_generic_if_null(device, write_bulk_callback);
	set_to_generic_if_null(device, disconnect);
	set_to_generic_if_null(device, release);
}

int usb_serial_register(struct usb_serial_driver *driver)
{
	/* must be called with BKL held */
	int retval;

	if (usb_disabled())
		return -ENODEV;

	fixup_generic(driver);

	if (!driver->description)
		driver->description = driver->driver.name;

	/* Add this device to our list of devices */
	list_add(&driver->driver_list, &usb_serial_driver_list);

	retval = usb_serial_bus_register(driver);
	if (retval) {
		printk(KERN_ERR "usb-serial: problem %d when registering "
		       "driver %s\n", retval, driver->description);
		list_del(&driver->driver_list);
	} else
		printk(KERN_INFO "USB Serial support registered for %s\n",
						driver->description);

	return retval;
}
EXPORT_SYMBOL_GPL(usb_serial_register);


void usb_serial_deregister(struct usb_serial_driver *device)
{
	/* must be called with BKL held */
	printk(KERN_INFO "USB Serial deregistering driver %s\n",
	       device->description);
	list_del(&device->driver_list);
	usb_serial_bus_deregister(device);
}
EXPORT_SYMBOL_GPL(usb_serial_deregister);

/* Module information */
MODULE_AUTHOR(DRIVER_AUTHOR);
MODULE_DESCRIPTION(DRIVER_DESC);
MODULE_LICENSE("GPL");

module_param(debug, bool, S_IRUGO | S_IWUSR);
MODULE_PARM_DESC(debug, "Debug enabled or not");<|MERGE_RESOLUTION|>--- conflicted
+++ resolved
@@ -1143,9 +1143,6 @@
 			}
 			kill_traffic(port);
 			cancel_work_sync(&port->work);
-<<<<<<< HEAD
-			device_del(&port->dev);
-=======
 			if (port->dev_state == PORT_REGISTERED) {
 
 				/* Make sure the port is bound so that the
@@ -1162,7 +1159,6 @@
 				device_del(&port->dev);
 				port->dev_state = PORT_UNREGISTERED;
 			}
->>>>>>> 56d1ed69
 		}
 	}
 	serial->type->disconnect(serial);
