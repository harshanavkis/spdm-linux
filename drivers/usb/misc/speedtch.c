/******************************************************************************
 *  speedtouch.c  -  Alcatel SpeedTouch USB xDSL modem driver
 *
 *  Copyright (C) 2001, Alcatel
 *  Copyright (C) 2003, Duncan Sands
 *
 *  This program is free software; you can redistribute it and/or modify it
 *  under the terms of the GNU General Public License as published by the Free
 *  Software Foundation; either version 2 of the License, or (at your option)
 *  any later version.
 *
 *  This program is distributed in the hope that it will be useful, but WITHOUT
 *  ANY WARRANTY; without even the implied warranty of MERCHANTABILITY or
 *  FITNESS FOR A PARTICULAR PURPOSE.  See the GNU General Public License for
 *  more details.
 *
 *  You should have received a copy of the GNU General Public License along with
 *  this program; if not, write to the Free Software Foundation, Inc., 59
 *  Temple Place - Suite 330, Boston, MA  02111-1307, USA.
 *
 ******************************************************************************/

/*
 *  Written by Johan Verrept, maintained by Duncan Sands (duncan.sands@wanadoo.fr)
 *
 *  1.6:	- No longer opens a connection if the firmware is not loaded
 *  		- Added support for the speedtouch 330
 *  		- Removed the limit on the number of devices
 *  		- Module now autoloads on device plugin
 *  		- Merged relevant parts of sarlib
 *  		- Replaced the kernel thread with a tasklet
 *  		- New packet transmission code
 *  		- Changed proc file contents
 *  		- Fixed all known SMP races
 *  		- Many fixes and cleanups
 *  		- Various fixes by Oliver Neukum (oliver@neukum.name)
 *
 *  1.5A:	- Version for inclusion in 2.5 series kernel
 *		- Modifications by Richard Purdie (rpurdie@rpsys.net)
 *		- made compatible with kernel 2.5.6 onwards by changing
 *		udsl_usb_send_data_context->urb to a pointer and adding code
 *		to alloc and free it
 *		- remove_wait_queue() added to udsl_atm_processqueue_thread()
 *
 *  1.5:	- fixed memory leak when atmsar_decode_aal5 returned NULL.
 *		(reported by stephen.robinson@zen.co.uk)
 *
 *  1.4:	- changed the spin_lock() under interrupt to spin_lock_irqsave()
 *		- unlink all active send urbs of a vcc that is being closed.
 *
 *  1.3.1:	- added the version number
 *
 *  1.3:	- Added multiple send urb support
 *		- fixed memory leak and vcc->tx_inuse starvation bug
 *		  when not enough memory left in vcc.
 *
 *  1.2:	- Fixed race condition in udsl_usb_send_data()
 *  1.1:	- Turned off packet debugging
 *
 */

#include <asm/semaphore.h>
#include <linux/module.h>
#include <linux/kernel.h>
#include <linux/sched.h>
#include <linux/timer.h>
#include <linux/errno.h>
#include <linux/proc_fs.h>
#include <linux/slab.h>
#include <linux/list.h>
#include <asm/uaccess.h>
#include <linux/smp_lock.h>
#include <linux/interrupt.h>
#include <linux/atm.h>
#include <linux/atmdev.h>
#include <linux/crc32.h>
#include <linux/init.h>

/*
#define DEBUG
#define VERBOSE_DEBUG
*/

#include <linux/usb.h>


#ifdef VERBOSE_DEBUG
static int udsl_print_packet (const unsigned char *data, int len);
#define PACKETDEBUG(arg...)	udsl_print_packet (arg)
#define vdbg(arg...)		dbg (arg)
#else
#define PACKETDEBUG(arg...)
#define vdbg(arg...)
#endif

#define DRIVER_AUTHOR	"Johan Verrept, Duncan Sands <duncan.sands@wanadoo.fr>"
#define DRIVER_DESC	"Alcatel SpeedTouch USB driver"
#define DRIVER_VERSION	"1.6"

static const char udsl_driver_name [] = "speedtch";

#define SPEEDTOUCH_VENDORID		0x06b9
#define SPEEDTOUCH_PRODUCTID		0x4061

#define UDSL_NUM_RCV_URBS		1
#define UDSL_NUM_SND_URBS		1
#define UDSL_NUM_RCV_BUFS		(2*UDSL_NUM_RCV_URBS)
#define UDSL_NUM_SND_BUFS		(2*UDSL_NUM_SND_URBS)
#define UDSL_RCV_BUF_SIZE		32 /* ATM cells */
#define UDSL_SND_BUF_SIZE		64 /* ATM cells */

#define UDSL_IOCTL_LINE_UP		1
#define UDSL_IOCTL_LINE_DOWN		2

#define UDSL_ENDPOINT_DATA_OUT		0x07
#define UDSL_ENDPOINT_DATA_IN		0x87

#define ATM_CELL_HEADER			(ATM_CELL_SIZE - ATM_CELL_PAYLOAD)
#define UDSL_NUM_CELLS(x)		(((x) + ATM_AAL5_TRAILER + ATM_CELL_PAYLOAD - 1) / ATM_CELL_PAYLOAD)

#define hex2int(c) ( (c >= '0') && (c <= '9') ? (c - '0') : ((c & 0xf) + 9) )

static struct usb_device_id udsl_usb_ids [] = {
	{ USB_DEVICE (SPEEDTOUCH_VENDORID, SPEEDTOUCH_PRODUCTID) },
	{ }
};

MODULE_DEVICE_TABLE (usb, udsl_usb_ids);

/* receive */

struct udsl_receive_buffer {
	struct list_head list;
	unsigned char *base;
	unsigned int filled_cells;
};

struct udsl_receiver {
	struct list_head list;
	struct udsl_receive_buffer *buffer;
	struct urb *urb;
	struct udsl_instance_data *instance;
};

struct udsl_vcc_data {
	/* vpi/vci lookup */
	struct list_head list;
	short vpi;
	int vci;
	struct atm_vcc *vcc;

	/* raw cell reassembly */
	struct sk_buff *skb;
	unsigned int max_pdu;
};

/* send */

struct udsl_send_buffer {
	struct list_head list;
	unsigned char *base;
	unsigned char *free_start;
	unsigned int free_cells;
};

struct udsl_sender {
	struct list_head list;
	struct udsl_send_buffer *buffer;
	struct urb *urb;
	struct udsl_instance_data *instance;
};

struct udsl_control {
	struct atm_skb_data atm_data;
	unsigned int num_cells;
	unsigned int num_entire;
	unsigned int pdu_padding;
	unsigned char cell_header [ATM_CELL_HEADER];
	unsigned char aal5_trailer [ATM_AAL5_TRAILER];
};

#define UDSL_SKB(x)		((struct udsl_control *)(x)->cb)

/* main driver data */

struct udsl_instance_data {
	struct semaphore serialize;

	/* USB device part */
	struct usb_device *usb_dev;
	char description [64];
	int firmware_loaded;

	/* ATM device part */
	struct atm_dev *atm_dev;
	struct list_head vcc_list;

	/* receive */
	struct udsl_receiver receivers [UDSL_NUM_RCV_URBS];
	struct udsl_receive_buffer receive_buffers [UDSL_NUM_RCV_BUFS];

	spinlock_t receive_lock;
	struct list_head spare_receivers;
	struct list_head filled_receive_buffers;

	struct tasklet_struct receive_tasklet;
	struct list_head spare_receive_buffers;

	/* send */
	struct udsl_sender senders [UDSL_NUM_SND_URBS];
	struct udsl_send_buffer send_buffers [UDSL_NUM_SND_BUFS];

	struct sk_buff_head sndqueue;

	spinlock_t send_lock;
	struct list_head spare_senders;
	struct list_head spare_send_buffers;

	struct tasklet_struct send_tasklet;
	struct sk_buff *current_skb;			/* being emptied */
	struct udsl_send_buffer *current_buffer;	/* being filled */
	struct list_head filled_send_buffers;
};

/* ATM */

static void udsl_atm_dev_close (struct atm_dev *dev);
static int udsl_atm_open (struct atm_vcc *vcc, short vpi, int vci);
static void udsl_atm_close (struct atm_vcc *vcc);
static int udsl_atm_ioctl (struct atm_dev *dev, unsigned int cmd, void *arg);
static int udsl_atm_send (struct atm_vcc *vcc, struct sk_buff *skb);
static int udsl_atm_proc_read (struct atm_dev *atm_dev, loff_t *pos, char *page);

static struct atmdev_ops udsl_atm_devops = {
	.dev_close =	udsl_atm_dev_close,
	.open =		udsl_atm_open,
	.close =	udsl_atm_close,
	.ioctl =	udsl_atm_ioctl,
	.send =		udsl_atm_send,
	.proc_read =	udsl_atm_proc_read,
};

/* USB */

static int udsl_usb_probe (struct usb_interface *intf, const struct usb_device_id *id);
static void udsl_usb_disconnect (struct usb_interface *intf);
static int udsl_usb_ioctl (struct usb_interface *intf, unsigned int code, void *user_data);

static struct usb_driver udsl_usb_driver = {
	.name =		udsl_driver_name,
	.probe =	udsl_usb_probe,
	.disconnect =	udsl_usb_disconnect,
	.ioctl =	udsl_usb_ioctl,
	.id_table =	udsl_usb_ids,
};


/*************
**  decode  **
*************/

static inline struct udsl_vcc_data *udsl_find_vcc (struct udsl_instance_data *instance, short vpi, int vci)
{
	struct udsl_vcc_data *vcc;

	list_for_each_entry (vcc, &instance->vcc_list, list)
		if ((vcc->vci == vci) && (vcc->vpi == vpi))
			return vcc;
	return NULL;
}

static void udsl_extract_cells (struct udsl_instance_data *instance, unsigned char *source, unsigned int howmany)
{
	struct udsl_vcc_data *cached_vcc = NULL;
	struct atm_vcc *vcc;
	struct sk_buff *skb;
	struct udsl_vcc_data *vcc_data;
	int cached_vci = 0;
	unsigned int i;
	unsigned int length;
	unsigned int pdu_length;
	int pti;
	int vci;
	short cached_vpi = 0;
	short vpi;

	for (i = 0; i < howmany; i++, source += ATM_CELL_SIZE) {
		vpi = ((source [0] & 0x0f) << 4) | (source [1] >> 4);
		vci = ((source [1] & 0x0f) << 12) | (source [2] << 4) | (source [3] >> 4);
		pti = (source [3] & 0x2) != 0;

		vdbg ("udsl_extract_cells: vpi %hd, vci %d, pti %d", vpi, vci, pti);

<<<<<<< HEAD
		vdbg ("udsl_decode_rawcell (0x%p, 0x%p, 0x%p) called", instance, skb, ctx);
		vdbg ("udsl_decode_rawcell skb->data %p, skb->tail %p", skb->data, skb->tail);
=======
		if (cached_vcc && (vci == cached_vci) && (vpi == cached_vpi))
			vcc_data = cached_vcc;
		else if ((vcc_data = udsl_find_vcc (instance, vpi, vci))) {
			cached_vcc = vcc_data;
			cached_vpi = vpi;
			cached_vci = vci;
		} else {
			dbg ("udsl_extract_cells: unknown vpi/vci (%hd/%d)!", vpi, vci);
			continue;
		}
>>>>>>> 74265588

		vcc = vcc_data->vcc;

<<<<<<< HEAD
		if (!(vcc = udsl_find_vcc (instance, vpi, vci))) {
			dbg ("udsl_decode_rawcell: no vcc found for packet on vpi %d, vci %d", vpi, vci);
			__skb_pull (skb, min (skb->len, (unsigned) 53));
		} else {
			vdbg ("udsl_decode_rawcell found vcc %p for packet on vpi %d, vci %d", vcc, vpi, vci);

			if (skb->len >= 53) {
				cell_payload = cell + 5;

				if (!vcc->reasBuffer)
					vcc->reasBuffer = dev_alloc_skb (vcc->mtu);

				/* if alloc fails, we just drop the cell. it is possible that we can still
				 * receive cells on other vcc's
				 */
				if (vcc->reasBuffer) {
					/* if (buffer overrun) discard received cells until now */
					if ((vcc->reasBuffer->len) > (vcc->mtu - 48))
						skb_trim (vcc->reasBuffer, 0);

					/* copy data */
					memcpy (vcc->reasBuffer->tail, cell_payload, 48);
					skb_put (vcc->reasBuffer, 48);

					/* check for end of buffer */
					if (cell[3] & 0x2) {
						struct sk_buff *tmp;

						/* the aal5 buffer ends here, cut the buffer. */
						/* buffer will always have at least one whole cell, so */
						/* don't need to check return from skb_pull */
						skb_pull (skb, 53);
						*ctx = vcc;
						tmp = vcc->reasBuffer;
						vcc->reasBuffer = NULL;

						vdbg ("udsl_decode_rawcell returns ATM_AAL5 pdu 0x%p with length %d", tmp, tmp->len);
						return tmp;
					}
				}
				/* flush the cell */
				/* buffer will always contain at least one whole cell, so don't */
				/* need to check return value from skb_pull */
				skb_pull (skb, 53);
			} else {
				/* If data is corrupt and skb doesn't hold a whole cell, flush the lot */
				__skb_pull (skb, skb->len);
				return NULL;
			}
=======
		if (!vcc_data->skb && !(vcc_data->skb = dev_alloc_skb (vcc_data->max_pdu))) {
			dbg ("udsl_extract_cells: no memory for skb (vcc: 0x%p)!", vcc);
			if (pti)
				atomic_inc (&vcc->stats->rx_err);
			continue;
>>>>>>> 74265588
		}

		skb = vcc_data->skb;

		if (skb->len + ATM_CELL_PAYLOAD > vcc_data->max_pdu) {
			dbg ("udsl_extract_cells: buffer overrun (max_pdu: %u, skb->len %u, vcc: 0x%p)", vcc_data->max_pdu, skb->len, vcc);
			/* discard cells already received */
			skb_trim (skb, 0);
			BUG_ON (vcc_data->max_pdu < ATM_CELL_PAYLOAD);
		}

<<<<<<< HEAD
	vdbg ("udsl_decode_aal5 (0x%p, 0x%p) called", ctx, skb);
=======
		memcpy (skb->tail, source + ATM_CELL_HEADER, ATM_CELL_PAYLOAD);
		__skb_put (skb, ATM_CELL_PAYLOAD);
>>>>>>> 74265588

		if (pti) {
			length = (source [ATM_CELL_SIZE - 6] << 8) + source [ATM_CELL_SIZE - 5];

			/* guard against overflow */
			if (length > ATM_MAX_AAL5_PDU) {
				dbg ("udsl_extract_cells: bogus length %u (vcc: 0x%p)", length, vcc);
				goto drop;
			}

<<<<<<< HEAD
	vdbg ("udsl_decode_aal5: skb->len = %d, length = %d, pdu_crc = 0x%x, pdu_length = %d", skb->len, length, pdu_crc, pdu_length);

	/* is skb long enough ? */
	if (skb->len < pdu_length) {
		atomic_inc (&ctx->vcc->stats->rx_err);
		return NULL;
	}
=======
			pdu_length = UDSL_NUM_CELLS (length) * ATM_CELL_PAYLOAD;

			if (skb->len < pdu_length) {
				dbg ("udsl_extract_cells: bogus pdu_length %u (skb->len: %u, vcc: 0x%p)", pdu_length, skb->len, vcc);
				goto drop;
			}
>>>>>>> 74265588

			if (crc32_be (~0, skb->tail - pdu_length, pdu_length) != 0xc704dd7b) {
				dbg ("udsl_extract_cells: packet failed crc check (vcc: 0x%p)", vcc);
				goto drop;
			}

			if (!atm_charge (vcc, skb->truesize)) {
				dbg ("udsl_extract_cells: failed atm_charge (skb->truesize: %u)", skb->truesize);
				goto drop_no_stats; /* atm_charge increments rx_drop */
			}

<<<<<<< HEAD
	/* check crc */
	if (pdu_crc != crc) {
		dbg ("udsl_decode_aal5: crc check failed!");
		atomic_inc (&ctx->vcc->stats->rx_err);
		return NULL;
	}
=======
			/* now that we are sure to send the skb, it is ok to change skb->data */
			if (skb->len > pdu_length)
				skb_pull (skb, skb->len - pdu_length); /* discard initial junk */

			skb_trim (skb, length); /* drop zero padding and trailer */

			atomic_inc (&vcc->stats->rx);

			PACKETDEBUG (skb->data, skb->len);

			vdbg ("udsl_extract_cells: sending skb 0x%p, skb->len %u, skb->truesize %u", skb, skb->len, skb->truesize);
>>>>>>> 74265588

			vcc->push (vcc, skb);

<<<<<<< HEAD
	/* update stats */
	atomic_inc (&ctx->vcc->stats->rx);

	vdbg ("udsl_decode_aal5 returns pdu 0x%p with length %d", skb, skb->len);
	return skb;
=======
			vcc_data->skb = NULL;

			continue;

drop:
			atomic_inc (&vcc->stats->rx_err);
drop_no_stats:
			skb_trim (skb, 0);
		}
	}
>>>>>>> 74265588
}


/*************
**  encode  **
*************/

static const unsigned char zeros [ATM_CELL_PAYLOAD];

static void udsl_groom_skb (struct atm_vcc *vcc, struct sk_buff *skb)
{
	struct udsl_control *ctrl = UDSL_SKB (skb);
	unsigned int zero_padding;
	u32 crc;

	ctrl->atm_data.vcc = vcc;
	ctrl->cell_header [0] = vcc->vpi >> 4;
	ctrl->cell_header [1] = (vcc->vpi << 4) | (vcc->vci >> 12);
	ctrl->cell_header [2] = vcc->vci >> 4;
	ctrl->cell_header [3] = vcc->vci << 4;
	ctrl->cell_header [4] = 0xec;

	ctrl->num_cells = UDSL_NUM_CELLS (skb->len);
	ctrl->num_entire = skb->len / ATM_CELL_PAYLOAD;

	zero_padding = ctrl->num_cells * ATM_CELL_PAYLOAD - skb->len - ATM_AAL5_TRAILER;

	if (ctrl->num_entire + 1 < ctrl->num_cells)
		ctrl->pdu_padding = zero_padding - (ATM_CELL_PAYLOAD - ATM_AAL5_TRAILER);
	else
		ctrl->pdu_padding = zero_padding;

	ctrl->aal5_trailer [0] = 0; /* UU = 0 */
	ctrl->aal5_trailer [1] = 0; /* CPI = 0 */
	ctrl->aal5_trailer [2] = skb->len >> 8;
	ctrl->aal5_trailer [3] = skb->len;

	crc = crc32_be (~0, skb->data, skb->len);
	crc = crc32_be (crc, zeros, zero_padding);
	crc = crc32_be (crc, ctrl->aal5_trailer, 4);
	crc = ~crc;

	ctrl->aal5_trailer [4] = crc >> 24;
	ctrl->aal5_trailer [5] = crc >> 16;
	ctrl->aal5_trailer [6] = crc >> 8;
	ctrl->aal5_trailer [7] = crc;
}

static unsigned int udsl_write_cells (unsigned int howmany, struct sk_buff *skb, unsigned char **target_p)
{
	struct udsl_control *ctrl = UDSL_SKB (skb);
	unsigned char *target = *target_p;
	unsigned int nc, ne, i;

	vdbg ("udsl_write_cells: howmany=%u, skb->len=%d, num_cells=%u, num_entire=%u, pdu_padding=%u", howmany, skb->len, ctrl->num_cells, ctrl->num_entire, ctrl->pdu_padding);

	nc = ctrl->num_cells;
	ne = min (howmany, ctrl->num_entire);

	for (i = 0; i < ne; i++) {
		memcpy (target, ctrl->cell_header, ATM_CELL_HEADER);
		target += ATM_CELL_HEADER;
		memcpy (target, skb->data, ATM_CELL_PAYLOAD);
		target += ATM_CELL_PAYLOAD;
		__skb_pull (skb, ATM_CELL_PAYLOAD);
	}

	ctrl->num_entire -= ne;

	if (!(ctrl->num_cells -= ne) || !(howmany -= ne))
		goto out;

	memcpy (target, ctrl->cell_header, ATM_CELL_HEADER);
	target += ATM_CELL_HEADER;
	memcpy (target, skb->data, skb->len);
	target += skb->len;
	__skb_pull (skb, skb->len);
	memset (target, 0, ctrl->pdu_padding);
	target += ctrl->pdu_padding;

	if (--ctrl->num_cells) {
		if (!--howmany) {
			ctrl->pdu_padding = ATM_CELL_PAYLOAD - ATM_AAL5_TRAILER;
			goto out;
		}

		memcpy (target, ctrl->cell_header, ATM_CELL_HEADER);
		target += ATM_CELL_HEADER;
		memset (target, 0, ATM_CELL_PAYLOAD - ATM_AAL5_TRAILER);
		target += ATM_CELL_PAYLOAD - ATM_AAL5_TRAILER;

		BUG_ON (--ctrl->num_cells);
	}

	memcpy (target, ctrl->aal5_trailer, ATM_AAL5_TRAILER);
	target += ATM_AAL5_TRAILER;
	/* set pti bit in last cell */
	*(target + 3 - ATM_CELL_SIZE) |= 0x2;

out:
	*target_p = target;
	return nc - ctrl->num_cells;
}


/**************
**  receive  **
**************/

static void udsl_complete_receive (struct urb *urb, struct pt_regs *regs)
{
	struct udsl_receive_buffer *buf;
	struct udsl_instance_data *instance;
	struct udsl_receiver *rcv;
	unsigned long flags;

	if (!urb || !(rcv = urb->context)) {
		dbg ("udsl_complete_receive: bad urb!");
		return;
	}

<<<<<<< HEAD
	vdbg ("udsl_complete_receive entered (urb 0x%p, status %d)", urb, urb->status);
=======
	instance = rcv->instance;
	buf = rcv->buffer;

	buf->filled_cells = urb->actual_length / ATM_CELL_SIZE;

	vdbg ("udsl_complete_receive: urb 0x%p, status %d, actual_length %d, filled_cells %u, rcv 0x%p, buf 0x%p", urb, urb->status, urb->actual_length, buf->filled_cells, rcv, buf);

	BUG_ON (buf->filled_cells > UDSL_RCV_BUF_SIZE);
>>>>>>> 74265588

	/* may not be in_interrupt() */
	spin_lock_irqsave (&instance->receive_lock, flags);
	list_add (&rcv->list, &instance->spare_receivers);
	list_add_tail (&buf->list, &instance->filled_receive_buffers);
	if (likely (!urb->status))
		tasklet_schedule (&instance->receive_tasklet);
	spin_unlock_irqrestore (&instance->receive_lock, flags);
}

static void udsl_process_receive (unsigned long data)
{
	struct udsl_receive_buffer *buf;
	struct udsl_instance_data *instance = (struct udsl_instance_data *) data;
	struct udsl_receiver *rcv;
<<<<<<< HEAD
	unsigned char *data_start;
	struct sk_buff *skb;
	struct urb *urb;
	struct udsl_vcc_data *atmsar_vcc = NULL;
	struct sk_buff *new = NULL, *tmp = NULL;
	int err;

	vdbg ("udsl_process_receive entered");

	spin_lock_irq (&instance->completed_receivers_lock);
	while (!list_empty (&instance->completed_receivers)) {
		rcv = list_entry (instance->completed_receivers.next, struct udsl_receiver, list);
		list_del (&rcv->list);
		spin_unlock_irq (&instance->completed_receivers_lock);

		urb = rcv->urb;
		vdbg ("udsl_process_receive: got packet %p with length %d and status %d", urb, urb->actual_length, urb->status);

		switch (urb->status) {
		case 0:
			vdbg ("udsl_process_receive: processing urb with rcv %p, urb %p, skb %p", rcv, urb, rcv->skb);

			/* update the skb structure */
			skb = rcv->skb;
			skb_trim (skb, 0);
			skb_put (skb, urb->actual_length);
			data_start = skb->data;

			vdbg ("skb->len = %d", skb->len);
			PACKETDEBUG (skb->data, skb->len);

			while ((new = udsl_decode_rawcell (instance, skb, &atmsar_vcc))) {
				vdbg ("(after cell processing)skb->len = %d", new->len);

				tmp = new;
				new = udsl_decode_aal5 (atmsar_vcc, new);

				/* we can't send NULL skbs upstream, the ATM layer would try to close the vcc... */
				if (new) {
					vdbg ("(after aal5 decap) skb->len = %d", new->len);
					if (new->len && atm_charge (atmsar_vcc->vcc, new->truesize)) {
						PACKETDEBUG (new->data, new->len);
						atmsar_vcc->vcc->push (atmsar_vcc->vcc, new);
					} else {
						dbg
						    ("dropping incoming packet : vcc->sk->rcvbuf = %d, skb->true_size = %d",
						     atmsar_vcc->vcc->sk->rcvbuf, new->truesize);
						dev_kfree_skb (new);
					}
				} else {
					dbg ("udsl_decode_aal5 returned NULL!");
					dev_kfree_skb (tmp);
				}
			}

			/* restore skb */
			skb_push (skb, skb->data - data_start);

			usb_fill_bulk_urb (urb,
					   instance->usb_dev,
					   usb_rcvbulkpipe (instance->usb_dev, UDSL_ENDPOINT_DATA_IN),
					   (unsigned char *) rcv->skb->data,
					   UDSL_RCV_BUFFER_SIZE * ATM_CELL_SIZE,
					   udsl_complete_receive,
					   rcv);
			if (!(err = usb_submit_urb (urb, GFP_ATOMIC)))
				break;
			dbg ("udsl_process_receive: submission failed (%d)", err);
			/* fall through */
		default: /* error or urb unlinked */
			vdbg ("udsl_process_receive: adding to spare_receivers");
			spin_lock_irq (&instance->spare_receivers_lock);
			list_add (&rcv->list, &instance->spare_receivers);
			spin_unlock_irq (&instance->spare_receivers_lock);
			break;
		} /* switch */

		spin_lock_irq (&instance->completed_receivers_lock);
	} /* while */
	spin_unlock_irq (&instance->completed_receivers_lock);
	vdbg ("udsl_process_receive successful");
}

static void udsl_fire_receivers (struct udsl_instance_data *instance)
{
	struct list_head receivers, *pos, *n;

	INIT_LIST_HEAD (&receivers);

	down (&instance->serialize);

	spin_lock_irq (&instance->spare_receivers_lock);
	list_splice_init (&instance->spare_receivers, &receivers);
	spin_unlock_irq (&instance->spare_receivers_lock);
=======
	int err;

made_progress:
	while (!list_empty (&instance->spare_receive_buffers)) {
		spin_lock_irq (&instance->receive_lock);
		if (list_empty (&instance->spare_receivers)) {
			spin_unlock_irq (&instance->receive_lock);
			break;
		}
		rcv = list_entry (instance->spare_receivers.next, struct udsl_receiver, list);
		list_del (&rcv->list);
		spin_unlock_irq (&instance->receive_lock);
>>>>>>> 74265588

		buf = list_entry (instance->spare_receive_buffers.next, struct udsl_receive_buffer, list);
		list_del (&buf->list);

		rcv->buffer = buf;

		usb_fill_bulk_urb (rcv->urb,
				   instance->usb_dev,
				   usb_rcvbulkpipe (instance->usb_dev, UDSL_ENDPOINT_DATA_IN),
				   buf->base,
				   UDSL_RCV_BUF_SIZE * ATM_CELL_SIZE,
				   udsl_complete_receive,
				   rcv);

<<<<<<< HEAD
		if (usb_submit_urb (rcv->urb, GFP_KERNEL) < 0) {
			dbg ("udsl_fire_receivers: submit failed!");
			spin_lock_irq (&instance->spare_receivers_lock);
			list_move (pos, &instance->spare_receivers);
			spin_unlock_irq (&instance->spare_receivers_lock);
=======
		vdbg ("udsl_process_receive: sending urb 0x%p, rcv 0x%p, buf 0x%p", rcv->urb, rcv, buf);

		if ((err = usb_submit_urb(rcv->urb, GFP_ATOMIC)) < 0) {
			dbg ("udsl_process_receive: urb submission failed (%d)!", err);
			list_add (&buf->list, &instance->spare_receive_buffers);
			spin_lock_irq (&instance->receive_lock);
			list_add (&rcv->list, &instance->spare_receivers);
			spin_unlock_irq (&instance->receive_lock);
			break;
>>>>>>> 74265588
		}
	}

	spin_lock_irq (&instance->receive_lock);
	if (list_empty (&instance->filled_receive_buffers)) {
		spin_unlock_irq (&instance->receive_lock);
		return; /* done - no more buffers */
	}
	buf = list_entry (instance->filled_receive_buffers.next, struct udsl_receive_buffer, list);
	list_del (&buf->list);
	spin_unlock_irq (&instance->receive_lock);
	vdbg ("udsl_process_receive: processing buf 0x%p", buf);
	udsl_extract_cells (instance, buf->base, buf->filled_cells);
	list_add (&buf->list, &instance->spare_receive_buffers);
	goto made_progress;
}


/***********
**  send  **
***********/

static void udsl_complete_send (struct urb *urb, struct pt_regs *regs)
{
	struct udsl_instance_data *instance;
	struct udsl_sender *snd;
	unsigned long flags;

	if (!urb || !(snd = urb->context) || !(instance = snd->instance)) {
		dbg ("udsl_complete_send: bad urb!");
		return;
	}

	vdbg ("udsl_complete_send: urb 0x%p, status %d, snd 0x%p, buf 0x%p", urb, urb->status, snd, snd->buffer);

	/* may not be in_interrupt() */
	spin_lock_irqsave (&instance->send_lock, flags);
	list_add (&snd->list, &instance->spare_senders);
	list_add (&snd->buffer->list, &instance->spare_send_buffers);
	tasklet_schedule (&instance->send_tasklet);
	spin_unlock_irqrestore (&instance->send_lock, flags);
}

static void udsl_process_send (unsigned long data)
{
	struct udsl_send_buffer *buf;
<<<<<<< HEAD
	int err;
=======
>>>>>>> 74265588
	struct udsl_instance_data *instance = (struct udsl_instance_data *) data;
	struct sk_buff *skb;
	struct udsl_sender *snd;
<<<<<<< HEAD
=======
	int err;
	unsigned int num_written;
>>>>>>> 74265588

made_progress:
	spin_lock_irq (&instance->send_lock);
	while (!list_empty (&instance->spare_senders)) {
		if (!list_empty (&instance->filled_send_buffers)) {
			buf = list_entry (instance->filled_send_buffers.next, struct udsl_send_buffer, list);
			list_del (&buf->list);
		} else if ((buf = instance->current_buffer)) {
			instance->current_buffer = NULL;
		} else /* all buffers empty */
			break;

		snd = list_entry (instance->spare_senders.next, struct udsl_sender, list);
		list_del (&snd->list);
		spin_unlock_irq (&instance->send_lock);

		snd->buffer = buf;
	        usb_fill_bulk_urb (snd->urb,
				   instance->usb_dev,
				   usb_sndbulkpipe (instance->usb_dev, UDSL_ENDPOINT_DATA_OUT),
				   buf->base,
				   (UDSL_SND_BUF_SIZE - buf->free_cells) * ATM_CELL_SIZE,
				   udsl_complete_send,
				   snd);

		vdbg ("udsl_process_send: submitting urb 0x%p (%d cells), snd 0x%p, buf 0x%p", snd->urb, UDSL_SND_BUF_SIZE - buf->free_cells, snd, buf);

		if ((err = usb_submit_urb(snd->urb, GFP_ATOMIC)) < 0) {
			dbg ("udsl_process_send: urb submission failed (%d)!", err);
			spin_lock_irq (&instance->send_lock);
			list_add (&snd->list, &instance->spare_senders);
			spin_unlock_irq (&instance->send_lock);
<<<<<<< HEAD
			list_add (&buf->list, &instance->filled_buffers);
			return;
=======
			list_add (&buf->list, &instance->filled_send_buffers);
			return; /* bail out */
>>>>>>> 74265588
		}

		spin_lock_irq (&instance->send_lock);
	} /* while */
	spin_unlock_irq (&instance->send_lock);

<<<<<<< HEAD
	if (!instance->current_skb && !(instance->current_skb = skb_dequeue (&instance->sndqueue))) {
		return; /* done - no more skbs */
	}
=======
	if (!instance->current_skb && !(instance->current_skb = skb_dequeue (&instance->sndqueue)))
		return; /* done - no more skbs */
>>>>>>> 74265588

	skb = instance->current_skb;

	if (!(buf = instance->current_buffer)) {
		spin_lock_irq (&instance->send_lock);
<<<<<<< HEAD
		if (list_empty (&instance->spare_buffers)) {
=======
		if (list_empty (&instance->spare_send_buffers)) {
>>>>>>> 74265588
			instance->current_buffer = NULL;
			spin_unlock_irq (&instance->send_lock);
			return; /* done - no more buffers */
		}
		buf = list_entry (instance->spare_send_buffers.next, struct udsl_send_buffer, list);
		list_del (&buf->list);
		spin_unlock_irq (&instance->send_lock);

		buf->free_start = buf->base;
		buf->free_cells = UDSL_SND_BUF_SIZE;

		instance->current_buffer = buf;
	}

	num_written = udsl_write_cells (buf->free_cells, skb, &buf->free_start);

	vdbg ("udsl_process_send: wrote %u cells from skb 0x%p to buffer 0x%p", num_written, skb, buf);

	if (!(buf->free_cells -= num_written)) {
		list_add_tail (&buf->list, &instance->filled_send_buffers);
		instance->current_buffer = NULL;
	}

	vdbg ("udsl_process_send: buffer contains %d cells, %d left", UDSL_SND_BUF_SIZE - buf->free_cells, buf->free_cells);

	if (!UDSL_SKB (skb)->num_cells) {
		struct atm_vcc *vcc = UDSL_SKB (skb)->atm_data.vcc;

		if (vcc->pop)
			vcc->pop (vcc, skb);
		else
			dev_kfree_skb (skb);
		instance->current_skb = NULL;

		atomic_inc (&vcc->stats->tx);
	}

	goto made_progress;
}

static void udsl_cancel_send (struct udsl_instance_data *instance, struct atm_vcc *vcc)
{
	struct sk_buff *skb, *n;

	dbg ("udsl_cancel_send entered");
	spin_lock_irq (&instance->sndqueue.lock);
	for (skb = instance->sndqueue.next, n = skb->next; skb != (struct sk_buff *)&instance->sndqueue; skb = n, n = skb->next)
		if (UDSL_SKB (skb)->atm_data.vcc == vcc) {
			dbg ("udsl_cancel_send: popping skb 0x%p", skb);
			__skb_unlink (skb, &instance->sndqueue);
			if (vcc->pop)
				vcc->pop (vcc, skb);
			else
				dev_kfree_skb (skb);
		}
	spin_unlock_irq (&instance->sndqueue.lock);

	tasklet_disable (&instance->send_tasklet);
	if ((skb = instance->current_skb) && (UDSL_SKB (skb)->atm_data.vcc == vcc)) {
		dbg ("udsl_cancel_send: popping current skb (0x%p)", skb);
		instance->current_skb = NULL;
		if (vcc->pop)
			vcc->pop (vcc, skb);
		else
			dev_kfree_skb (skb);
	}
	tasklet_enable (&instance->send_tasklet);
	dbg ("udsl_cancel_send done");
}

static int udsl_atm_send (struct atm_vcc *vcc, struct sk_buff *skb)
{
	struct udsl_instance_data *instance = vcc->dev->dev_data;

	vdbg ("udsl_atm_send called (skb 0x%p, len %u)", skb, skb->len);

	if (!instance || !instance->usb_dev) {
		dbg ("udsl_atm_send: NULL data!");
		return -ENODEV;
	}

	if (vcc->qos.aal != ATM_AAL5) {
		dbg ("udsl_atm_send: unsupported ATM type %d!", vcc->qos.aal);
		return -EINVAL;
	}

	if (skb->len > ATM_MAX_AAL5_PDU) {
		dbg ("udsl_atm_send: packet too long (%d vs %d)!", skb->len, ATM_MAX_AAL5_PDU);
		return -EINVAL;
	}

	PACKETDEBUG (skb->data, skb->len);

	udsl_groom_skb (vcc, skb);
	skb_queue_tail (&instance->sndqueue, skb);
	tasklet_schedule (&instance->send_tasklet);

	return 0;
}


/**********
**  ATM  **
**********/

static void udsl_atm_dev_close (struct atm_dev *dev)
{
	struct udsl_instance_data *instance = dev->dev_data;

	if (!instance) {
		dbg ("udsl_atm_dev_close: NULL instance!");
		return;
	}

	dbg ("udsl_atm_dev_close: queue has %u elements", instance->sndqueue.qlen);

<<<<<<< HEAD
=======
	tasklet_kill (&instance->receive_tasklet);
>>>>>>> 74265588
	tasklet_kill (&instance->send_tasklet);
	kfree (instance);
	dev->dev_data = NULL;
}

static int udsl_atm_proc_read (struct atm_dev *atm_dev, loff_t *pos, char *page)
{
	struct udsl_instance_data *instance = atm_dev->dev_data;
	int left = *pos;

	if (!instance) {
		dbg ("udsl_atm_proc_read: NULL instance!");
		return -ENODEV;
	}

	if (!left--)
		return sprintf (page, "%s\n", instance->description);

	if (!left--)
		return sprintf (page, "MAC: %02x:%02x:%02x:%02x:%02x:%02x\n",
				atm_dev->esi [0], atm_dev->esi [1], atm_dev->esi [2],
				atm_dev->esi [3], atm_dev->esi [4], atm_dev->esi [5]);

	if (!left--)
		return sprintf (page, "AAL5: tx %d ( %d err ), rx %d ( %d err, %d drop )\n",
				atomic_read (&atm_dev->stats.aal5.tx),
				atomic_read (&atm_dev->stats.aal5.tx_err),
				atomic_read (&atm_dev->stats.aal5.rx),
				atomic_read (&atm_dev->stats.aal5.rx_err),
				atomic_read (&atm_dev->stats.aal5.rx_drop));

	if (!left--) {
		switch (atm_dev->signal) {
		case ATM_PHY_SIG_FOUND:
			sprintf (page, "Line up");
			break;
		case ATM_PHY_SIG_LOST:
			sprintf (page, "Line down");
			break;
		default:
			sprintf (page, "Line state unknown");
			break;
		}

		if (instance->usb_dev) {
			if (!instance->firmware_loaded)
				strcat (page, ", no firmware\n");
			else
				strcat (page, ", firmware loaded\n");
		} else
			strcat (page, ", disconnected\n");

		return strlen (page);
	}

	return 0;
}

static int udsl_atm_open (struct atm_vcc *vcc, short vpi, int vci)
{
	struct udsl_instance_data *instance = vcc->dev->dev_data;
	struct udsl_vcc_data *new;

	dbg ("udsl_atm_open: vpi %hd, vci %d", vpi, vci);

	if (!instance || !instance->usb_dev) {
		dbg ("udsl_atm_open: NULL data!");
		return -ENODEV;
	}

	if ((vpi == ATM_VPI_ANY) || (vci == ATM_VCI_ANY))
		return -EINVAL;

	/* only support AAL5 */
	if ((vcc->qos.aal != ATM_AAL5) || (vcc->qos.rxtp.max_sdu < 0) || (vcc->qos.rxtp.max_sdu > ATM_MAX_AAL5_PDU))
		return -EINVAL;

	if (!instance->firmware_loaded) {
		dbg ("udsl_atm_open: firmware not loaded!");
		return -EAGAIN;
	}

	down (&instance->serialize); /* vs self, udsl_atm_close */

	if (udsl_find_vcc (instance, vpi, vci)) {
		up (&instance->serialize);
		return -EADDRINUSE;
	}

	if (!(new = kmalloc (sizeof (struct udsl_vcc_data), GFP_KERNEL))) {
		up (&instance->serialize);
		return -ENOMEM;
	}

	memset (new, 0, sizeof (struct udsl_vcc_data));
	new->vcc = vcc;
	new->vpi = vpi;
	new->vci = vci;
	new->max_pdu = max (1, UDSL_NUM_CELLS (vcc->qos.rxtp.max_sdu)) * ATM_CELL_PAYLOAD;

	vcc->dev_data = new;
	vcc->vpi = vpi;
	vcc->vci = vci;

	tasklet_disable (&instance->receive_tasklet);
	list_add (&new->list, &instance->vcc_list);
	tasklet_enable (&instance->receive_tasklet);

	set_bit (ATM_VF_ADDR, &vcc->flags);
	set_bit (ATM_VF_PARTIAL, &vcc->flags);
	set_bit (ATM_VF_READY, &vcc->flags);

	up (&instance->serialize);

<<<<<<< HEAD
	udsl_fire_receivers (instance);
=======
	tasklet_schedule (&instance->receive_tasklet);
>>>>>>> 74265588

	dbg ("udsl_atm_open: allocated vcc data 0x%p (max_pdu: %u)", new, new->max_pdu);

	return 0;
}

static void udsl_atm_close (struct atm_vcc *vcc)
{
	struct udsl_instance_data *instance = vcc->dev->dev_data;
	struct udsl_vcc_data *vcc_data = vcc->dev_data;

	dbg ("udsl_atm_close called");

	if (!instance || !vcc_data) {
		dbg ("udsl_atm_close: NULL data!");
		return;
	}

	dbg ("udsl_atm_close: deallocating vcc 0x%p with vpi %d vci %d", vcc_data, vcc_data->vpi, vcc_data->vci);

	udsl_cancel_send (instance, vcc);

	down (&instance->serialize); /* vs self, udsl_atm_open */

	tasklet_disable (&instance->receive_tasklet);
	list_del (&vcc_data->list);
	tasklet_enable (&instance->receive_tasklet);

	if (vcc_data->skb)
		dev_kfree_skb (vcc_data->skb);
	vcc_data->skb = NULL;

	kfree (vcc_data);
	vcc->dev_data = NULL;

	vcc->vpi = ATM_VPI_UNSPEC;
	vcc->vci = ATM_VCI_UNSPEC;
	clear_bit (ATM_VF_READY, &vcc->flags);
	clear_bit (ATM_VF_PARTIAL, &vcc->flags);
	clear_bit (ATM_VF_ADDR, &vcc->flags);

	up (&instance->serialize);

	dbg ("udsl_atm_close successful");
}

static int udsl_atm_ioctl (struct atm_dev *dev, unsigned int cmd, void *arg)
{
	switch (cmd) {
	case ATM_QUERYLOOP:
		return put_user (ATM_LM_NONE, (int *) arg) ? -EFAULT : 0;
	default:
		return -ENOIOCTLCMD;
	}
}


/**********
**  USB  **
**********/

static int udsl_set_alternate (struct udsl_instance_data *instance)
{
	down (&instance->serialize); /* vs self */
	if (!instance->firmware_loaded) {
		int ret;

		if ((ret = usb_set_interface (instance->usb_dev, 1, 1)) < 0) {
			dbg ("udsl_set_alternate: usb_set_interface returned %d!", ret);
			up (&instance->serialize);
			return ret;
		}
		instance->firmware_loaded = 1;
	}
	up (&instance->serialize);

	tasklet_schedule (&instance->receive_tasklet);

	return 0;
}

static int udsl_usb_ioctl (struct usb_interface *intf, unsigned int code, void *user_data)
{
	struct udsl_instance_data *instance = usb_get_intfdata (intf);

	dbg ("udsl_usb_ioctl entered");

	if (!instance) {
		dbg ("udsl_usb_ioctl: NULL instance!");
		return -ENODEV;
	}

	switch (code) {
	case UDSL_IOCTL_LINE_UP:
		instance->atm_dev->signal = ATM_PHY_SIG_FOUND;
		return udsl_set_alternate (instance);
	case UDSL_IOCTL_LINE_DOWN:
		instance->atm_dev->signal = ATM_PHY_SIG_LOST;
		return 0;
	default:
		return -ENOTTY;
	}
}

static int udsl_usb_probe (struct usb_interface *intf, const struct usb_device_id *id)
{
	struct usb_device *dev = interface_to_usbdev(intf);
	int ifnum = intf->altsetting->desc.bInterfaceNumber;
	struct udsl_instance_data *instance;
	unsigned char mac_str [13];
	int i, length;
	char *buf;

	dbg ("udsl_usb_probe: trying device with vendor=0x%x, product=0x%x, ifnum %d",
	     dev->descriptor.idVendor, dev->descriptor.idProduct, ifnum);

	if ((dev->descriptor.bDeviceClass != USB_CLASS_VENDOR_SPEC) ||
	    (dev->descriptor.idVendor != SPEEDTOUCH_VENDORID) ||
	    (dev->descriptor.idProduct != SPEEDTOUCH_PRODUCTID) || (ifnum != 1))
		return -ENODEV;

	dbg ("udsl_usb_probe: device accepted");

	/* instance init */
	if (!(instance = kmalloc (sizeof (struct udsl_instance_data), GFP_KERNEL))) {
		dbg ("udsl_usb_probe: no memory for instance data!");
		return -ENOMEM;
	}

	memset (instance, 0, sizeof (struct udsl_instance_data));

	init_MUTEX (&instance->serialize);

	instance->usb_dev = dev;

	INIT_LIST_HEAD (&instance->vcc_list);

	spin_lock_init (&instance->receive_lock);
	INIT_LIST_HEAD (&instance->spare_receivers);
	INIT_LIST_HEAD (&instance->filled_receive_buffers);

	tasklet_init (&instance->receive_tasklet, udsl_process_receive, (unsigned long) instance);
	INIT_LIST_HEAD (&instance->spare_receive_buffers);

	skb_queue_head_init (&instance->sndqueue);

	spin_lock_init (&instance->send_lock);
	INIT_LIST_HEAD (&instance->spare_senders);
	INIT_LIST_HEAD (&instance->spare_send_buffers);

	tasklet_init (&instance->send_tasklet, udsl_process_send, (unsigned long) instance);
	INIT_LIST_HEAD (&instance->filled_send_buffers);

	/* receive init */
<<<<<<< HEAD
	for (i = 0; i < UDSL_NUMBER_RCV_URBS; i++) {
		struct udsl_receiver *rcv = &(instance->all_receivers[i]);

		if (!(rcv->skb = dev_alloc_skb (UDSL_RCV_BUFFER_SIZE * ATM_CELL_SIZE))) {
			dbg ("udsl_usb_probe: no memory for skb %d!", i);
			goto fail;
		}
=======
	for (i = 0; i < UDSL_NUM_RCV_URBS; i++) {
		struct udsl_receiver *rcv = &(instance->receivers [i]);
>>>>>>> 74265588

		if (!(rcv->urb = usb_alloc_urb (0, GFP_KERNEL))) {
			dbg ("udsl_usb_probe: no memory for receive urb %d!", i);
			goto fail;
		}

		rcv->instance = instance;

		list_add (&rcv->list, &instance->spare_receivers);
	}

<<<<<<< HEAD
		dbg ("udsl_usb_probe: skb->truesize = %d (asked for %d)", rcv->skb->truesize, UDSL_RCV_BUF_SIZE * ATM_CELL_SIZE);
=======
	for (i = 0; i < UDSL_NUM_RCV_BUFS; i++) {
		struct udsl_receive_buffer *buf = &(instance->receive_buffers [i]);

		if (!(buf->base = kmalloc (UDSL_RCV_BUF_SIZE * ATM_CELL_SIZE, GFP_KERNEL))) {
			dbg ("udsl_usb_probe: no memory for receive buffer %d!", i);
			goto fail;
		}

		list_add (&buf->list, &instance->spare_receive_buffers);
>>>>>>> 74265588
	}

	/* send init */
	for (i = 0; i < UDSL_NUM_SND_URBS; i++) {
		struct udsl_sender *snd = &(instance->senders [i]);

		if (!(snd->urb = usb_alloc_urb (0, GFP_KERNEL))) {
			dbg ("udsl_usb_probe: no memory for send urb %d!", i);
			goto fail;
		}

		snd->instance = instance;

		list_add (&snd->list, &instance->spare_senders);
	}

	for (i = 0; i < UDSL_NUM_SND_BUFS; i++) {
		struct udsl_send_buffer *buf = &(instance->send_buffers [i]);

<<<<<<< HEAD
		if (!(buf->base = kmalloc (UDSL_SND_BUFFER_SIZE * ATM_CELL_SIZE, GFP_KERNEL))) {
=======
		if (!(buf->base = kmalloc (UDSL_SND_BUF_SIZE * ATM_CELL_SIZE, GFP_KERNEL))) {
>>>>>>> 74265588
			dbg ("udsl_usb_probe: no memory for send buffer %d!", i);
			goto fail;
		}

		list_add (&buf->list, &instance->spare_send_buffers);
	}

	/* ATM init */
	if (!(instance->atm_dev = atm_dev_register (udsl_driver_name, &udsl_atm_devops, -1, 0))) {
		dbg ("udsl_usb_probe: failed to register ATM device!");
		goto fail;
	}

	instance->atm_dev->ci_range.vpi_bits = ATM_CI_MAX;
	instance->atm_dev->ci_range.vci_bits = ATM_CI_MAX;
	instance->atm_dev->signal = ATM_PHY_SIG_UNKNOWN;

	/* temp init ATM device, set to 128kbit */
	instance->atm_dev->link_rate = 128 * 1000 / 424;

	/* set MAC address, it is stored in the serial number */
	memset (instance->atm_dev->esi, 0, sizeof (instance->atm_dev->esi));
	if (usb_string (dev, dev->descriptor.iSerialNumber, mac_str, sizeof (mac_str)) == 12)
		for (i = 0; i < 6; i++)
			instance->atm_dev->esi [i] = (hex2int (mac_str [i * 2]) * 16) + (hex2int (mac_str [i * 2 + 1]));

	/* device description */
	buf = instance->description;
	length = sizeof (instance->description);

	if ((i = usb_string (dev, dev->descriptor.iProduct, buf, length)) < 0)
		goto finish;

	buf += i;
	length -= i;

	i = snprintf (buf, length, " (");
	buf += i;
	length -= i;

	if (length <= 0 || (i = usb_make_path (dev, buf, length)) < 0)
		goto finish;

	buf += i;
	length -= i;

	snprintf (buf, length, ")");

finish:
	/* ready for ATM callbacks */
	wmb ();
	instance->atm_dev->dev_data = instance;

	usb_set_intfdata (intf, instance);

	return 0;

fail:
	for (i = 0; i < UDSL_NUM_SND_BUFS; i++)
		kfree (instance->send_buffers [i].base);

	for (i = 0; i < UDSL_NUM_SND_URBS; i++)
		usb_free_urb (instance->senders [i].urb);

	for (i = 0; i < UDSL_NUM_RCV_BUFS; i++)
		kfree (instance->receive_buffers [i].base);

	for (i = 0; i < UDSL_NUM_RCV_URBS; i++)
		usb_free_urb (instance->receivers [i].urb);

	kfree (instance);

	return -ENOMEM;
}

static void udsl_usb_disconnect (struct usb_interface *intf)
{
	struct udsl_instance_data *instance = usb_get_intfdata (intf);
	struct list_head *pos;
<<<<<<< HEAD
	unsigned int count = 0;
=======
	unsigned int count;
>>>>>>> 74265588
	int result, i;

	dbg ("udsl_usb_disconnect entered");

	usb_set_intfdata (intf, NULL);

	if (!instance) {
		dbg ("udsl_usb_disconnect: NULL instance!");
		return;
	}

	/* receive finalize */
	tasklet_disable (&instance->receive_tasklet);

	for (i = 0; i < UDSL_NUM_RCV_URBS; i++)
		if ((result = usb_unlink_urb (instance->receivers [i].urb)) < 0)
			dbg ("udsl_usb_disconnect: usb_unlink_urb on receive urb %d returned %d", i, result);

	/* wait for completion handlers to finish */
	do {
<<<<<<< HEAD
		unsigned int completed = 0;

		spin_lock_irq (&instance->completed_receivers_lock);
		list_for_each (pos, &instance->completed_receivers)
			if (++completed > count)
				panic (__FILE__ ": memory corruption detected at line %d!\n", __LINE__);
		spin_unlock_irq (&instance->completed_receivers_lock);
=======
		count = 0;
		spin_lock_irq (&instance->receive_lock);
		list_for_each (pos, &instance->spare_receivers)
			if (++count > UDSL_NUM_RCV_URBS)
				panic (__FILE__ ": memory corruption detected at line %d!\n", __LINE__);
		spin_unlock_irq (&instance->receive_lock);
>>>>>>> 74265588

		dbg ("udsl_usb_disconnect: found %u spare receivers", count);

		if (count == UDSL_NUM_RCV_URBS)
			break;

		set_current_state (TASK_RUNNING);
		schedule ();
	} while (1);

	/* no need to take the spinlock */
	INIT_LIST_HEAD (&instance->filled_receive_buffers);
	INIT_LIST_HEAD (&instance->spare_receive_buffers);

	tasklet_enable (&instance->receive_tasklet);

<<<<<<< HEAD
	for (i = 0; i < UDSL_NUMBER_RCV_URBS; i++) {
		struct udsl_receiver *rcv = &(instance->all_receivers[i]);
=======
	for (i = 0; i < UDSL_NUM_RCV_URBS; i++)
		usb_free_urb (instance->receivers [i].urb);
>>>>>>> 74265588

	for (i = 0; i < UDSL_NUM_RCV_BUFS; i++)
		kfree (instance->receive_buffers [i].base);

	/* send finalize */
	tasklet_disable (&instance->send_tasklet);

	for (i = 0; i < UDSL_NUM_SND_URBS; i++)
		if ((result = usb_unlink_urb (instance->senders [i].urb)) < 0)
			dbg ("udsl_usb_disconnect: usb_unlink_urb on send urb %d returned %d", i, result);

	/* wait for completion handlers to finish */
	do {
		count = 0;
<<<<<<< HEAD
		spin_lock (&instance->send_lock);
=======
		spin_lock_irq (&instance->send_lock);
>>>>>>> 74265588
		list_for_each (pos, &instance->spare_senders)
			if (++count > UDSL_NUM_SND_URBS)
				panic (__FILE__ ": memory corruption detected at line %d!\n", __LINE__);
<<<<<<< HEAD
		spin_unlock (&instance->send_lock);
=======
		spin_unlock_irq (&instance->send_lock);
>>>>>>> 74265588

		dbg ("udsl_usb_disconnect: found %u spare senders", count);

		if (count == UDSL_NUM_SND_URBS)
			break;

		set_current_state (TASK_RUNNING);
		schedule ();
	} while (1);

	/* no need to take the spinlock */
	INIT_LIST_HEAD (&instance->spare_senders);
	INIT_LIST_HEAD (&instance->spare_send_buffers);
	instance->current_buffer = NULL;

	tasklet_enable (&instance->send_tasklet);

<<<<<<< HEAD
	for (i = 0; i < UDSL_NUMBER_SND_URBS; i++)
		usb_free_urb (instance->all_senders[i].urb);

	for (i = 0; i < UDSL_NUMBER_SND_BUFS; i++)
		kfree (instance->all_buffers[i].base);
=======
	for (i = 0; i < UDSL_NUM_SND_URBS; i++)
		usb_free_urb (instance->senders [i].urb);

	for (i = 0; i < UDSL_NUM_SND_BUFS; i++)
		kfree (instance->send_buffers [i].base);
>>>>>>> 74265588

	wmb ();
	instance->usb_dev = NULL;

	/* ATM finalize */
	shutdown_atm_dev (instance->atm_dev); /* frees instance, kills tasklets */
}


/***********
**  init  **
***********/

static int __init udsl_usb_init (void)
{
	struct sk_buff *skb; /* dummy for sizeof */

	dbg ("udsl_usb_init: driver version " DRIVER_VERSION);

	if (sizeof (struct udsl_control) > sizeof (skb->cb)) {
		printk (KERN_ERR __FILE__ ": unusable with this kernel!\n");
		return -EIO;
	}

	return usb_register (&udsl_usb_driver);
}

static void __exit udsl_usb_cleanup (void)
{
	dbg ("udsl_usb_cleanup entered");

	usb_deregister (&udsl_usb_driver);
}

module_init (udsl_usb_init);
module_exit (udsl_usb_cleanup);

MODULE_AUTHOR (DRIVER_AUTHOR);
MODULE_DESCRIPTION (DRIVER_DESC);
MODULE_LICENSE ("GPL");


/************
**  debug  **
************/

#ifdef VERBOSE_DEBUG
static int udsl_print_packet (const unsigned char *data, int len)
{
	unsigned char buffer [256];
	int i = 0, j = 0;

	for (i = 0; i < len;) {
		buffer [0] = '\0';
		sprintf (buffer, "%.3d :", i);
		for (j = 0; (j < 16) && (i < len); j++, i++) {
			sprintf (buffer, "%s %2.2x", buffer, data [i]);
		}
		dbg ("%s", buffer);
	}
	return i;
}
#endif<|MERGE_RESOLUTION|>--- conflicted
+++ resolved
@@ -291,10 +291,6 @@
 
 		vdbg ("udsl_extract_cells: vpi %hd, vci %d, pti %d", vpi, vci, pti);
 
-<<<<<<< HEAD
-		vdbg ("udsl_decode_rawcell (0x%p, 0x%p, 0x%p) called", instance, skb, ctx);
-		vdbg ("udsl_decode_rawcell skb->data %p, skb->tail %p", skb->data, skb->tail);
-=======
 		if (cached_vcc && (vci == cached_vci) && (vpi == cached_vpi))
 			vcc_data = cached_vcc;
 		else if ((vcc_data = udsl_find_vcc (instance, vpi, vci))) {
@@ -305,162 +301,15 @@
 			dbg ("udsl_extract_cells: unknown vpi/vci (%hd/%d)!", vpi, vci);
 			continue;
 		}
->>>>>>> 74265588
 
 		vcc = vcc_data->vcc;
 
-<<<<<<< HEAD
-		if (!(vcc = udsl_find_vcc (instance, vpi, vci))) {
-			dbg ("udsl_decode_rawcell: no vcc found for packet on vpi %d, vci %d", vpi, vci);
-			__skb_pull (skb, min (skb->len, (unsigned) 53));
-		} else {
-			vdbg ("udsl_decode_rawcell found vcc %p for packet on vpi %d, vci %d", vcc, vpi, vci);
-
-			if (skb->len >= 53) {
-				cell_payload = cell + 5;
-
-				if (!vcc->reasBuffer)
-					vcc->reasBuffer = dev_alloc_skb (vcc->mtu);
-
-				/* if alloc fails, we just drop the cell. it is possible that we can still
-				 * receive cells on other vcc's
-				 */
-				if (vcc->reasBuffer) {
-					/* if (buffer overrun) discard received cells until now */
-					if ((vcc->reasBuffer->len) > (vcc->mtu - 48))
-						skb_trim (vcc->reasBuffer, 0);
-
-					/* copy data */
-					memcpy (vcc->reasBuffer->tail, cell_payload, 48);
-					skb_put (vcc->reasBuffer, 48);
-
-					/* check for end of buffer */
-					if (cell[3] & 0x2) {
-						struct sk_buff *tmp;
-
-						/* the aal5 buffer ends here, cut the buffer. */
-						/* buffer will always have at least one whole cell, so */
-						/* don't need to check return from skb_pull */
-						skb_pull (skb, 53);
-						*ctx = vcc;
-						tmp = vcc->reasBuffer;
-						vcc->reasBuffer = NULL;
-
-						vdbg ("udsl_decode_rawcell returns ATM_AAL5 pdu 0x%p with length %d", tmp, tmp->len);
-						return tmp;
-					}
-				}
-				/* flush the cell */
-				/* buffer will always contain at least one whole cell, so don't */
-				/* need to check return value from skb_pull */
-				skb_pull (skb, 53);
-			} else {
-				/* If data is corrupt and skb doesn't hold a whole cell, flush the lot */
-				__skb_pull (skb, skb->len);
-				return NULL;
-			}
-=======
 		if (!vcc_data->skb && !(vcc_data->skb = dev_alloc_skb (vcc_data->max_pdu))) {
 			dbg ("udsl_extract_cells: no memory for skb (vcc: 0x%p)!", vcc);
 			if (pti)
 				atomic_inc (&vcc->stats->rx_err);
 			continue;
->>>>>>> 74265588
-		}
-
-		skb = vcc_data->skb;
-
-		if (skb->len + ATM_CELL_PAYLOAD > vcc_data->max_pdu) {
-			dbg ("udsl_extract_cells: buffer overrun (max_pdu: %u, skb->len %u, vcc: 0x%p)", vcc_data->max_pdu, skb->len, vcc);
-			/* discard cells already received */
-			skb_trim (skb, 0);
-			BUG_ON (vcc_data->max_pdu < ATM_CELL_PAYLOAD);
-		}
-
-<<<<<<< HEAD
-	vdbg ("udsl_decode_aal5 (0x%p, 0x%p) called", ctx, skb);
-=======
-		memcpy (skb->tail, source + ATM_CELL_HEADER, ATM_CELL_PAYLOAD);
-		__skb_put (skb, ATM_CELL_PAYLOAD);
->>>>>>> 74265588
-
-		if (pti) {
-			length = (source [ATM_CELL_SIZE - 6] << 8) + source [ATM_CELL_SIZE - 5];
-
-			/* guard against overflow */
-			if (length > ATM_MAX_AAL5_PDU) {
-				dbg ("udsl_extract_cells: bogus length %u (vcc: 0x%p)", length, vcc);
-				goto drop;
-			}
-
-<<<<<<< HEAD
-	vdbg ("udsl_decode_aal5: skb->len = %d, length = %d, pdu_crc = 0x%x, pdu_length = %d", skb->len, length, pdu_crc, pdu_length);
-
-	/* is skb long enough ? */
-	if (skb->len < pdu_length) {
-		atomic_inc (&ctx->vcc->stats->rx_err);
-		return NULL;
-	}
-=======
-			pdu_length = UDSL_NUM_CELLS (length) * ATM_CELL_PAYLOAD;
-
-			if (skb->len < pdu_length) {
-				dbg ("udsl_extract_cells: bogus pdu_length %u (skb->len: %u, vcc: 0x%p)", pdu_length, skb->len, vcc);
-				goto drop;
-			}
->>>>>>> 74265588
-
-			if (crc32_be (~0, skb->tail - pdu_length, pdu_length) != 0xc704dd7b) {
-				dbg ("udsl_extract_cells: packet failed crc check (vcc: 0x%p)", vcc);
-				goto drop;
-			}
-
-			if (!atm_charge (vcc, skb->truesize)) {
-				dbg ("udsl_extract_cells: failed atm_charge (skb->truesize: %u)", skb->truesize);
-				goto drop_no_stats; /* atm_charge increments rx_drop */
-			}
-
-<<<<<<< HEAD
-	/* check crc */
-	if (pdu_crc != crc) {
-		dbg ("udsl_decode_aal5: crc check failed!");
-		atomic_inc (&ctx->vcc->stats->rx_err);
-		return NULL;
-	}
-=======
-			/* now that we are sure to send the skb, it is ok to change skb->data */
-			if (skb->len > pdu_length)
-				skb_pull (skb, skb->len - pdu_length); /* discard initial junk */
-
-			skb_trim (skb, length); /* drop zero padding and trailer */
-
-			atomic_inc (&vcc->stats->rx);
-
-			PACKETDEBUG (skb->data, skb->len);
-
-			vdbg ("udsl_extract_cells: sending skb 0x%p, skb->len %u, skb->truesize %u", skb, skb->len, skb->truesize);
->>>>>>> 74265588
-
-			vcc->push (vcc, skb);
-
-<<<<<<< HEAD
-	/* update stats */
-	atomic_inc (&ctx->vcc->stats->rx);
-
-	vdbg ("udsl_decode_aal5 returns pdu 0x%p with length %d", skb, skb->len);
-	return skb;
-=======
-			vcc_data->skb = NULL;
-
-			continue;
-
-drop:
-			atomic_inc (&vcc->stats->rx_err);
-drop_no_stats:
-			skb_trim (skb, 0);
-		}
-	}
->>>>>>> 74265588
+		}
 }
 
 
@@ -582,9 +431,6 @@
 		return;
 	}
 
-<<<<<<< HEAD
-	vdbg ("udsl_complete_receive entered (urb 0x%p, status %d)", urb, urb->status);
-=======
 	instance = rcv->instance;
 	buf = rcv->buffer;
 
@@ -593,7 +439,6 @@
 	vdbg ("udsl_complete_receive: urb 0x%p, status %d, actual_length %d, filled_cells %u, rcv 0x%p, buf 0x%p", urb, urb->status, urb->actual_length, buf->filled_cells, rcv, buf);
 
 	BUG_ON (buf->filled_cells > UDSL_RCV_BUF_SIZE);
->>>>>>> 74265588
 
 	/* may not be in_interrupt() */
 	spin_lock_irqsave (&instance->receive_lock, flags);
@@ -609,102 +454,6 @@
 	struct udsl_receive_buffer *buf;
 	struct udsl_instance_data *instance = (struct udsl_instance_data *) data;
 	struct udsl_receiver *rcv;
-<<<<<<< HEAD
-	unsigned char *data_start;
-	struct sk_buff *skb;
-	struct urb *urb;
-	struct udsl_vcc_data *atmsar_vcc = NULL;
-	struct sk_buff *new = NULL, *tmp = NULL;
-	int err;
-
-	vdbg ("udsl_process_receive entered");
-
-	spin_lock_irq (&instance->completed_receivers_lock);
-	while (!list_empty (&instance->completed_receivers)) {
-		rcv = list_entry (instance->completed_receivers.next, struct udsl_receiver, list);
-		list_del (&rcv->list);
-		spin_unlock_irq (&instance->completed_receivers_lock);
-
-		urb = rcv->urb;
-		vdbg ("udsl_process_receive: got packet %p with length %d and status %d", urb, urb->actual_length, urb->status);
-
-		switch (urb->status) {
-		case 0:
-			vdbg ("udsl_process_receive: processing urb with rcv %p, urb %p, skb %p", rcv, urb, rcv->skb);
-
-			/* update the skb structure */
-			skb = rcv->skb;
-			skb_trim (skb, 0);
-			skb_put (skb, urb->actual_length);
-			data_start = skb->data;
-
-			vdbg ("skb->len = %d", skb->len);
-			PACKETDEBUG (skb->data, skb->len);
-
-			while ((new = udsl_decode_rawcell (instance, skb, &atmsar_vcc))) {
-				vdbg ("(after cell processing)skb->len = %d", new->len);
-
-				tmp = new;
-				new = udsl_decode_aal5 (atmsar_vcc, new);
-
-				/* we can't send NULL skbs upstream, the ATM layer would try to close the vcc... */
-				if (new) {
-					vdbg ("(after aal5 decap) skb->len = %d", new->len);
-					if (new->len && atm_charge (atmsar_vcc->vcc, new->truesize)) {
-						PACKETDEBUG (new->data, new->len);
-						atmsar_vcc->vcc->push (atmsar_vcc->vcc, new);
-					} else {
-						dbg
-						    ("dropping incoming packet : vcc->sk->rcvbuf = %d, skb->true_size = %d",
-						     atmsar_vcc->vcc->sk->rcvbuf, new->truesize);
-						dev_kfree_skb (new);
-					}
-				} else {
-					dbg ("udsl_decode_aal5 returned NULL!");
-					dev_kfree_skb (tmp);
-				}
-			}
-
-			/* restore skb */
-			skb_push (skb, skb->data - data_start);
-
-			usb_fill_bulk_urb (urb,
-					   instance->usb_dev,
-					   usb_rcvbulkpipe (instance->usb_dev, UDSL_ENDPOINT_DATA_IN),
-					   (unsigned char *) rcv->skb->data,
-					   UDSL_RCV_BUFFER_SIZE * ATM_CELL_SIZE,
-					   udsl_complete_receive,
-					   rcv);
-			if (!(err = usb_submit_urb (urb, GFP_ATOMIC)))
-				break;
-			dbg ("udsl_process_receive: submission failed (%d)", err);
-			/* fall through */
-		default: /* error or urb unlinked */
-			vdbg ("udsl_process_receive: adding to spare_receivers");
-			spin_lock_irq (&instance->spare_receivers_lock);
-			list_add (&rcv->list, &instance->spare_receivers);
-			spin_unlock_irq (&instance->spare_receivers_lock);
-			break;
-		} /* switch */
-
-		spin_lock_irq (&instance->completed_receivers_lock);
-	} /* while */
-	spin_unlock_irq (&instance->completed_receivers_lock);
-	vdbg ("udsl_process_receive successful");
-}
-
-static void udsl_fire_receivers (struct udsl_instance_data *instance)
-{
-	struct list_head receivers, *pos, *n;
-
-	INIT_LIST_HEAD (&receivers);
-
-	down (&instance->serialize);
-
-	spin_lock_irq (&instance->spare_receivers_lock);
-	list_splice_init (&instance->spare_receivers, &receivers);
-	spin_unlock_irq (&instance->spare_receivers_lock);
-=======
 	int err;
 
 made_progress:
@@ -717,11 +466,8 @@
 		rcv = list_entry (instance->spare_receivers.next, struct udsl_receiver, list);
 		list_del (&rcv->list);
 		spin_unlock_irq (&instance->receive_lock);
->>>>>>> 74265588
-
 		buf = list_entry (instance->spare_receive_buffers.next, struct udsl_receive_buffer, list);
 		list_del (&buf->list);
-
 		rcv->buffer = buf;
 
 		usb_fill_bulk_urb (rcv->urb,
@@ -732,13 +478,6 @@
 				   udsl_complete_receive,
 				   rcv);
 
-<<<<<<< HEAD
-		if (usb_submit_urb (rcv->urb, GFP_KERNEL) < 0) {
-			dbg ("udsl_fire_receivers: submit failed!");
-			spin_lock_irq (&instance->spare_receivers_lock);
-			list_move (pos, &instance->spare_receivers);
-			spin_unlock_irq (&instance->spare_receivers_lock);
-=======
 		vdbg ("udsl_process_receive: sending urb 0x%p, rcv 0x%p, buf 0x%p", rcv->urb, rcv, buf);
 
 		if ((err = usb_submit_urb(rcv->urb, GFP_ATOMIC)) < 0) {
@@ -748,7 +487,6 @@
 			list_add (&rcv->list, &instance->spare_receivers);
 			spin_unlock_irq (&instance->receive_lock);
 			break;
->>>>>>> 74265588
 		}
 	}
 
@@ -795,18 +533,11 @@
 static void udsl_process_send (unsigned long data)
 {
 	struct udsl_send_buffer *buf;
-<<<<<<< HEAD
-	int err;
-=======
->>>>>>> 74265588
 	struct udsl_instance_data *instance = (struct udsl_instance_data *) data;
 	struct sk_buff *skb;
 	struct udsl_sender *snd;
-<<<<<<< HEAD
-=======
 	int err;
 	unsigned int num_written;
->>>>>>> 74265588
 
 made_progress:
 	spin_lock_irq (&instance->send_lock);
@@ -839,37 +570,22 @@
 			spin_lock_irq (&instance->send_lock);
 			list_add (&snd->list, &instance->spare_senders);
 			spin_unlock_irq (&instance->send_lock);
-<<<<<<< HEAD
-			list_add (&buf->list, &instance->filled_buffers);
-			return;
-=======
 			list_add (&buf->list, &instance->filled_send_buffers);
 			return; /* bail out */
->>>>>>> 74265588
 		}
 
 		spin_lock_irq (&instance->send_lock);
 	} /* while */
 	spin_unlock_irq (&instance->send_lock);
 
-<<<<<<< HEAD
-	if (!instance->current_skb && !(instance->current_skb = skb_dequeue (&instance->sndqueue))) {
-		return; /* done - no more skbs */
-	}
-=======
 	if (!instance->current_skb && !(instance->current_skb = skb_dequeue (&instance->sndqueue)))
 		return; /* done - no more skbs */
->>>>>>> 74265588
 
 	skb = instance->current_skb;
 
 	if (!(buf = instance->current_buffer)) {
 		spin_lock_irq (&instance->send_lock);
-<<<<<<< HEAD
-		if (list_empty (&instance->spare_buffers)) {
-=======
 		if (list_empty (&instance->spare_send_buffers)) {
->>>>>>> 74265588
 			instance->current_buffer = NULL;
 			spin_unlock_irq (&instance->send_lock);
 			return; /* done - no more buffers */
@@ -986,10 +702,7 @@
 
 	dbg ("udsl_atm_dev_close: queue has %u elements", instance->sndqueue.qlen);
 
-<<<<<<< HEAD
-=======
 	tasklet_kill (&instance->receive_tasklet);
->>>>>>> 74265588
 	tasklet_kill (&instance->send_tasklet);
 	kfree (instance);
 	dev->dev_data = NULL;
@@ -1104,11 +817,7 @@
 
 	up (&instance->serialize);
 
-<<<<<<< HEAD
-	udsl_fire_receivers (instance);
-=======
 	tasklet_schedule (&instance->receive_tasklet);
->>>>>>> 74265588
 
 	dbg ("udsl_atm_open: allocated vcc data 0x%p (max_pdu: %u)", new, new->max_pdu);
 
@@ -1263,18 +972,8 @@
 	INIT_LIST_HEAD (&instance->filled_send_buffers);
 
 	/* receive init */
-<<<<<<< HEAD
-	for (i = 0; i < UDSL_NUMBER_RCV_URBS; i++) {
-		struct udsl_receiver *rcv = &(instance->all_receivers[i]);
-
-		if (!(rcv->skb = dev_alloc_skb (UDSL_RCV_BUFFER_SIZE * ATM_CELL_SIZE))) {
-			dbg ("udsl_usb_probe: no memory for skb %d!", i);
-			goto fail;
-		}
-=======
 	for (i = 0; i < UDSL_NUM_RCV_URBS; i++) {
 		struct udsl_receiver *rcv = &(instance->receivers [i]);
->>>>>>> 74265588
 
 		if (!(rcv->urb = usb_alloc_urb (0, GFP_KERNEL))) {
 			dbg ("udsl_usb_probe: no memory for receive urb %d!", i);
@@ -1285,10 +984,6 @@
 
 		list_add (&rcv->list, &instance->spare_receivers);
 	}
-
-<<<<<<< HEAD
-		dbg ("udsl_usb_probe: skb->truesize = %d (asked for %d)", rcv->skb->truesize, UDSL_RCV_BUF_SIZE * ATM_CELL_SIZE);
-=======
 	for (i = 0; i < UDSL_NUM_RCV_BUFS; i++) {
 		struct udsl_receive_buffer *buf = &(instance->receive_buffers [i]);
 
@@ -1298,7 +993,6 @@
 		}
 
 		list_add (&buf->list, &instance->spare_receive_buffers);
->>>>>>> 74265588
 	}
 
 	/* send init */
@@ -1318,11 +1012,8 @@
 	for (i = 0; i < UDSL_NUM_SND_BUFS; i++) {
 		struct udsl_send_buffer *buf = &(instance->send_buffers [i]);
 
-<<<<<<< HEAD
-		if (!(buf->base = kmalloc (UDSL_SND_BUFFER_SIZE * ATM_CELL_SIZE, GFP_KERNEL))) {
-=======
 		if (!(buf->base = kmalloc (UDSL_SND_BUF_SIZE * ATM_CELL_SIZE, GFP_KERNEL))) {
->>>>>>> 74265588
+			dbg ("udsl_usb_probe: no memory for send buffer %d!", i);
 			dbg ("udsl_usb_probe: no memory for send buffer %d!", i);
 			goto fail;
 		}
@@ -1402,11 +1093,7 @@
 {
 	struct udsl_instance_data *instance = usb_get_intfdata (intf);
 	struct list_head *pos;
-<<<<<<< HEAD
-	unsigned int count = 0;
-=======
 	unsigned int count;
->>>>>>> 74265588
 	int result, i;
 
 	dbg ("udsl_usb_disconnect entered");
@@ -1427,22 +1114,12 @@
 
 	/* wait for completion handlers to finish */
 	do {
-<<<<<<< HEAD
-		unsigned int completed = 0;
-
-		spin_lock_irq (&instance->completed_receivers_lock);
-		list_for_each (pos, &instance->completed_receivers)
-			if (++completed > count)
-				panic (__FILE__ ": memory corruption detected at line %d!\n", __LINE__);
-		spin_unlock_irq (&instance->completed_receivers_lock);
-=======
 		count = 0;
 		spin_lock_irq (&instance->receive_lock);
 		list_for_each (pos, &instance->spare_receivers)
 			if (++count > UDSL_NUM_RCV_URBS)
 				panic (__FILE__ ": memory corruption detected at line %d!\n", __LINE__);
 		spin_unlock_irq (&instance->receive_lock);
->>>>>>> 74265588
 
 		dbg ("udsl_usb_disconnect: found %u spare receivers", count);
 
@@ -1459,13 +1136,8 @@
 
 	tasklet_enable (&instance->receive_tasklet);
 
-<<<<<<< HEAD
-	for (i = 0; i < UDSL_NUMBER_RCV_URBS; i++) {
-		struct udsl_receiver *rcv = &(instance->all_receivers[i]);
-=======
 	for (i = 0; i < UDSL_NUM_RCV_URBS; i++)
 		usb_free_urb (instance->receivers [i].urb);
->>>>>>> 74265588
 
 	for (i = 0; i < UDSL_NUM_RCV_BUFS; i++)
 		kfree (instance->receive_buffers [i].base);
@@ -1480,19 +1152,11 @@
 	/* wait for completion handlers to finish */
 	do {
 		count = 0;
-<<<<<<< HEAD
-		spin_lock (&instance->send_lock);
-=======
 		spin_lock_irq (&instance->send_lock);
->>>>>>> 74265588
 		list_for_each (pos, &instance->spare_senders)
 			if (++count > UDSL_NUM_SND_URBS)
 				panic (__FILE__ ": memory corruption detected at line %d!\n", __LINE__);
-<<<<<<< HEAD
-		spin_unlock (&instance->send_lock);
-=======
 		spin_unlock_irq (&instance->send_lock);
->>>>>>> 74265588
 
 		dbg ("udsl_usb_disconnect: found %u spare senders", count);
 
@@ -1510,19 +1174,11 @@
 
 	tasklet_enable (&instance->send_tasklet);
 
-<<<<<<< HEAD
-	for (i = 0; i < UDSL_NUMBER_SND_URBS; i++)
-		usb_free_urb (instance->all_senders[i].urb);
-
-	for (i = 0; i < UDSL_NUMBER_SND_BUFS; i++)
-		kfree (instance->all_buffers[i].base);
-=======
 	for (i = 0; i < UDSL_NUM_SND_URBS; i++)
 		usb_free_urb (instance->senders [i].urb);
 
 	for (i = 0; i < UDSL_NUM_SND_BUFS; i++)
 		kfree (instance->send_buffers [i].base);
->>>>>>> 74265588
 
 	wmb ();
 	instance->usb_dev = NULL;
