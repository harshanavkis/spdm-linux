--- conflicted
+++ resolved
@@ -75,10 +75,7 @@
  * pinmux_can_be_used_for_gpio() - check if a specific pin
  *	is either muxed to a different function or used as gpio.
  *
-<<<<<<< HEAD
-=======
  * @pctldev: the associated pin controller device
->>>>>>> 7d2a07b7
  * @pin: the pin number in the global pin space
  *
  * Controllers not defined as strict will always return true,
