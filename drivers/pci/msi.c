--- conflicted
+++ resolved
@@ -104,14 +104,6 @@
 			for (i = 0; i < entry->nvec_used; i++)
 				arch_teardown_msi_irq(entry->irq + i);
 }
-<<<<<<< HEAD
-
-void __weak arch_teardown_msi_irqs(struct pci_dev *dev)
-{
-	return default_teardown_msi_irqs(dev);
-}
-=======
->>>>>>> 7d2a07b7
 #endif /* CONFIG_PCI_MSI_ARCH_FALLBACKS */
 
 static void default_restore_msi_irq(struct pci_dev *dev, int irq)
@@ -784,12 +776,9 @@
 	u32 ctrl = PCI_MSIX_ENTRY_CTRL_MASKBIT;
 	int i;
 
-<<<<<<< HEAD
-=======
 	if (pci_msi_ignore_mask)
 		return;
 
->>>>>>> 7d2a07b7
 	for (i = 0; i < tsize; i++, base += PCI_MSIX_ENTRY_SIZE)
 		writel(ctrl, base + PCI_MSIX_ENTRY_VECTOR_CTRL);
 }
@@ -1619,9 +1608,6 @@
 	return dom->bus_token != DOMAIN_BUS_PCI_MSI;
 }
 
-<<<<<<< HEAD
-#endif /* CONFIG_PCI_MSI_IRQ_DOMAIN */
-=======
 #endif /* CONFIG_PCI_MSI_IRQ_DOMAIN */
 #endif /* CONFIG_PCI_MSI */
 
@@ -1659,5 +1645,4 @@
 	if (ctrl & PCI_MSIX_FLAGS_ENABLE)
 		pci_write_config_word(dev, dev->msix_cap + PCI_MSIX_FLAGS,
 				      ctrl & ~PCI_MSIX_FLAGS_ENABLE);
-}
->>>>>>> 7d2a07b7
+}