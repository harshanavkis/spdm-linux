// SPDX-License-Identifier: GPL-2.0
/*
 * Volume Management Device driver
 * Copyright (c) 2015, Intel Corporation.
 */

#include <linux/device.h>
#include <linux/interrupt.h>
#include <linux/irq.h>
#include <linux/kernel.h>
#include <linux/module.h>
#include <linux/msi.h>
#include <linux/pci.h>
#include <linux/pci-ecam.h>
#include <linux/srcu.h>
#include <linux/rculist.h>
#include <linux/rcupdate.h>

#include <asm/irqdomain.h>
#include <asm/device.h>
#include <asm/msi.h>

#define VMD_CFGBAR	0
#define VMD_MEMBAR1	2
#define VMD_MEMBAR2	4

#define PCI_REG_VMCAP		0x40
#define BUS_RESTRICT_CAP(vmcap)	(vmcap & 0x1)
#define PCI_REG_VMCONFIG	0x44
#define BUS_RESTRICT_CFG(vmcfg)	((vmcfg >> 8) & 0x3)
#define VMCONFIG_MSI_REMAP	0x2
#define PCI_REG_VMLOCK		0x70
#define MB2_SHADOW_EN(vmlock)	(vmlock & 0x2)

#define MB2_SHADOW_OFFSET	0x2000
#define MB2_SHADOW_SIZE		16

enum vmd_features {
	/*
	 * Device may contain registers which hint the physical location of the
	 * membars, in order to allow proper address translation during
	 * resource assignment to enable guest virtualization
	 */
	VMD_FEAT_HAS_MEMBAR_SHADOW		= (1 << 0),

	/*
	 * Device may provide root port configuration information which limits
	 * bus numbering
	 */
	VMD_FEAT_HAS_BUS_RESTRICTIONS		= (1 << 1),

	/*
	 * Device contains physical location shadow registers in
	 * vendor-specific capability space
	 */
	VMD_FEAT_HAS_MEMBAR_SHADOW_VSCAP	= (1 << 2),

	/*
	 * Device may use MSI-X vector 0 for software triggering and will not
	 * be used for MSI remapping
	 */
	VMD_FEAT_OFFSET_FIRST_VECTOR		= (1 << 3),

	/*
	 * Device can bypass remapping MSI-X transactions into its MSI-X table,
	 * avoiding the requirement of a VMD MSI domain for child device
	 * interrupt handling.
	 */
	VMD_FEAT_CAN_BYPASS_MSI_REMAP		= (1 << 4),
};

/*
 * Lock for manipulating VMD IRQ lists.
 */
static DEFINE_RAW_SPINLOCK(list_lock);

/**
 * struct vmd_irq - private data to map driver IRQ to the VMD shared vector
 * @node:	list item for parent traversal.
 * @irq:	back pointer to parent.
 * @enabled:	true if driver enabled IRQ
 * @virq:	the virtual IRQ value provided to the requesting driver.
 *
 * Every MSI/MSI-X IRQ requested for a device in a VMD domain will be mapped to
 * a VMD IRQ using this structure.
 */
struct vmd_irq {
	struct list_head	node;
	struct vmd_irq_list	*irq;
	bool			enabled;
	unsigned int		virq;
};

/**
 * struct vmd_irq_list - list of driver requested IRQs mapping to a VMD vector
 * @irq_list:	the list of irq's the VMD one demuxes to.
 * @srcu:	SRCU struct for local synchronization.
 * @count:	number of child IRQs assigned to this vector; used to track
 *		sharing.
 */
struct vmd_irq_list {
	struct list_head	irq_list;
	struct srcu_struct	srcu;
	unsigned int		count;
};

struct vmd_dev {
	struct pci_dev		*dev;

	spinlock_t		cfg_lock;
	void __iomem		*cfgbar;

	int msix_count;
	struct vmd_irq_list	*irqs;

	struct pci_sysdata	sysdata;
	struct resource		resources[3];
	struct irq_domain	*irq_domain;
	struct pci_bus		*bus;
	u8			busn_start;
<<<<<<< HEAD
=======
	u8			first_vec;
>>>>>>> 7d2a07b7
};

static inline struct vmd_dev *vmd_from_bus(struct pci_bus *bus)
{
	return container_of(bus->sysdata, struct vmd_dev, sysdata);
}

static inline unsigned int index_from_irqs(struct vmd_dev *vmd,
					   struct vmd_irq_list *irqs)
{
	return irqs - vmd->irqs;
}

/*
 * Drivers managing a device in a VMD domain allocate their own IRQs as before,
 * but the MSI entry for the hardware it's driving will be programmed with a
 * destination ID for the VMD MSI-X table.  The VMD muxes interrupts in its
 * domain into one of its own, and the VMD driver de-muxes these for the
 * handlers sharing that VMD IRQ.  The vmd irq_domain provides the operations
 * and irq_chip to set this up.
 */
static void vmd_compose_msi_msg(struct irq_data *data, struct msi_msg *msg)
{
	struct vmd_irq *vmdirq = data->chip_data;
	struct vmd_irq_list *irq = vmdirq->irq;
	struct vmd_dev *vmd = irq_data_get_irq_handler_data(data);

	memset(msg, 0, sizeof(*msg));
	msg->address_hi = X86_MSI_BASE_ADDRESS_HIGH;
	msg->arch_addr_lo.base_address = X86_MSI_BASE_ADDRESS_LOW;
	msg->arch_addr_lo.destid_0_7 = index_from_irqs(vmd, irq);
}

/*
 * We rely on MSI_FLAG_USE_DEF_CHIP_OPS to set the IRQ mask/unmask ops.
 */
static void vmd_irq_enable(struct irq_data *data)
{
	struct vmd_irq *vmdirq = data->chip_data;
	unsigned long flags;

	raw_spin_lock_irqsave(&list_lock, flags);
	WARN_ON(vmdirq->enabled);
	list_add_tail_rcu(&vmdirq->node, &vmdirq->irq->irq_list);
	vmdirq->enabled = true;
	raw_spin_unlock_irqrestore(&list_lock, flags);

	data->chip->irq_unmask(data);
}

static void vmd_irq_disable(struct irq_data *data)
{
	struct vmd_irq *vmdirq = data->chip_data;
	unsigned long flags;

	data->chip->irq_mask(data);

	raw_spin_lock_irqsave(&list_lock, flags);
	if (vmdirq->enabled) {
		list_del_rcu(&vmdirq->node);
		vmdirq->enabled = false;
	}
	raw_spin_unlock_irqrestore(&list_lock, flags);
}

/*
 * XXX: Stubbed until we develop acceptable way to not create conflicts with
 * other devices sharing the same vector.
 */
static int vmd_irq_set_affinity(struct irq_data *data,
				const struct cpumask *dest, bool force)
{
	return -EINVAL;
}

static struct irq_chip vmd_msi_controller = {
	.name			= "VMD-MSI",
	.irq_enable		= vmd_irq_enable,
	.irq_disable		= vmd_irq_disable,
	.irq_compose_msi_msg	= vmd_compose_msi_msg,
	.irq_set_affinity	= vmd_irq_set_affinity,
};

static irq_hw_number_t vmd_get_hwirq(struct msi_domain_info *info,
				     msi_alloc_info_t *arg)
{
	return 0;
}

/*
 * XXX: We can be even smarter selecting the best IRQ once we solve the
 * affinity problem.
 */
static struct vmd_irq_list *vmd_next_irq(struct vmd_dev *vmd, struct msi_desc *desc)
{
	unsigned long flags;
	int i, best;

	if (vmd->msix_count == 1 + vmd->first_vec)
		return &vmd->irqs[vmd->first_vec];

	/*
	 * White list for fast-interrupt handlers. All others will share the
	 * "slow" interrupt vector.
	 */
	switch (msi_desc_to_pci_dev(desc)->class) {
	case PCI_CLASS_STORAGE_EXPRESS:
		break;
	default:
		return &vmd->irqs[vmd->first_vec];
	}

	raw_spin_lock_irqsave(&list_lock, flags);
	best = vmd->first_vec + 1;
	for (i = best; i < vmd->msix_count; i++)
		if (vmd->irqs[i].count < vmd->irqs[best].count)
			best = i;
	vmd->irqs[best].count++;
	raw_spin_unlock_irqrestore(&list_lock, flags);

	return &vmd->irqs[best];
}

static int vmd_msi_init(struct irq_domain *domain, struct msi_domain_info *info,
			unsigned int virq, irq_hw_number_t hwirq,
			msi_alloc_info_t *arg)
{
	struct msi_desc *desc = arg->desc;
	struct vmd_dev *vmd = vmd_from_bus(msi_desc_to_pci_dev(desc)->bus);
	struct vmd_irq *vmdirq = kzalloc(sizeof(*vmdirq), GFP_KERNEL);
	unsigned int index, vector;

	if (!vmdirq)
		return -ENOMEM;

	INIT_LIST_HEAD(&vmdirq->node);
	vmdirq->irq = vmd_next_irq(vmd, desc);
	vmdirq->virq = virq;
	index = index_from_irqs(vmd, vmdirq->irq);
	vector = pci_irq_vector(vmd->dev, index);

	irq_domain_set_info(domain, virq, vector, info->chip, vmdirq,
			    handle_untracked_irq, vmd, NULL);
	return 0;
}

static void vmd_msi_free(struct irq_domain *domain,
			struct msi_domain_info *info, unsigned int virq)
{
	struct vmd_irq *vmdirq = irq_get_chip_data(virq);
	unsigned long flags;

	synchronize_srcu(&vmdirq->irq->srcu);

	/* XXX: Potential optimization to rebalance */
	raw_spin_lock_irqsave(&list_lock, flags);
	vmdirq->irq->count--;
	raw_spin_unlock_irqrestore(&list_lock, flags);

	kfree(vmdirq);
}

static int vmd_msi_prepare(struct irq_domain *domain, struct device *dev,
			   int nvec, msi_alloc_info_t *arg)
{
	struct pci_dev *pdev = to_pci_dev(dev);
	struct vmd_dev *vmd = vmd_from_bus(pdev->bus);

	if (nvec > vmd->msix_count)
		return vmd->msix_count;

	memset(arg, 0, sizeof(*arg));
	return 0;
}

static void vmd_set_desc(msi_alloc_info_t *arg, struct msi_desc *desc)
{
	arg->desc = desc;
}

static struct msi_domain_ops vmd_msi_domain_ops = {
	.get_hwirq	= vmd_get_hwirq,
	.msi_init	= vmd_msi_init,
	.msi_free	= vmd_msi_free,
	.msi_prepare	= vmd_msi_prepare,
	.set_desc	= vmd_set_desc,
};

static struct msi_domain_info vmd_msi_domain_info = {
	.flags		= MSI_FLAG_USE_DEF_DOM_OPS | MSI_FLAG_USE_DEF_CHIP_OPS |
			  MSI_FLAG_PCI_MSIX,
	.ops		= &vmd_msi_domain_ops,
	.chip		= &vmd_msi_controller,
};

<<<<<<< HEAD
static char __iomem *vmd_cfg_addr(struct vmd_dev *vmd, struct pci_bus *bus,
				  unsigned int devfn, int reg, int len)
{
	char __iomem *addr = vmd->cfgbar +
			     ((bus->number - vmd->busn_start) << 20) +
			     (devfn << 12) + reg;
=======
static void vmd_set_msi_remapping(struct vmd_dev *vmd, bool enable)
{
	u16 reg;

	pci_read_config_word(vmd->dev, PCI_REG_VMCONFIG, &reg);
	reg = enable ? (reg & ~VMCONFIG_MSI_REMAP) :
		       (reg | VMCONFIG_MSI_REMAP);
	pci_write_config_word(vmd->dev, PCI_REG_VMCONFIG, reg);
}

static int vmd_create_irq_domain(struct vmd_dev *vmd)
{
	struct fwnode_handle *fn;

	fn = irq_domain_alloc_named_id_fwnode("VMD-MSI", vmd->sysdata.domain);
	if (!fn)
		return -ENODEV;

	vmd->irq_domain = pci_msi_create_irq_domain(fn, &vmd_msi_domain_info, NULL);
	if (!vmd->irq_domain) {
		irq_domain_free_fwnode(fn);
		return -ENODEV;
	}

	return 0;
}

static void vmd_remove_irq_domain(struct vmd_dev *vmd)
{
	/*
	 * Some production BIOS won't enable remapping between soft reboots.
	 * Ensure remapping is restored before unloading the driver.
	 */
	if (!vmd->msix_count)
		vmd_set_msi_remapping(vmd, true);

	if (vmd->irq_domain) {
		struct fwnode_handle *fn = vmd->irq_domain->fwnode;

		irq_domain_remove(vmd->irq_domain);
		irq_domain_free_fwnode(fn);
	}
}

static void __iomem *vmd_cfg_addr(struct vmd_dev *vmd, struct pci_bus *bus,
				  unsigned int devfn, int reg, int len)
{
	unsigned int busnr_ecam = bus->number - vmd->busn_start;
	u32 offset = PCIE_ECAM_OFFSET(busnr_ecam, devfn, reg);
>>>>>>> 7d2a07b7

	if (offset + len >= resource_size(&vmd->dev->resource[VMD_CFGBAR]))
		return NULL;

	return vmd->cfgbar + offset;
}

/*
 * CPU may deadlock if config space is not serialized on some versions of this
 * hardware, so all config space access is done under a spinlock.
 */
static int vmd_pci_read(struct pci_bus *bus, unsigned int devfn, int reg,
			int len, u32 *value)
{
	struct vmd_dev *vmd = vmd_from_bus(bus);
	void __iomem *addr = vmd_cfg_addr(vmd, bus, devfn, reg, len);
	unsigned long flags;
	int ret = 0;

	if (!addr)
		return -EFAULT;

	spin_lock_irqsave(&vmd->cfg_lock, flags);
	switch (len) {
	case 1:
		*value = readb(addr);
		break;
	case 2:
		*value = readw(addr);
		break;
	case 4:
		*value = readl(addr);
		break;
	default:
		ret = -EINVAL;
		break;
	}
	spin_unlock_irqrestore(&vmd->cfg_lock, flags);
	return ret;
}

/*
 * VMD h/w converts non-posted config writes to posted memory writes. The
 * read-back in this function forces the completion so it returns only after
 * the config space was written, as expected.
 */
static int vmd_pci_write(struct pci_bus *bus, unsigned int devfn, int reg,
			 int len, u32 value)
{
	struct vmd_dev *vmd = vmd_from_bus(bus);
	void __iomem *addr = vmd_cfg_addr(vmd, bus, devfn, reg, len);
	unsigned long flags;
	int ret = 0;

	if (!addr)
		return -EFAULT;

	spin_lock_irqsave(&vmd->cfg_lock, flags);
	switch (len) {
	case 1:
		writeb(value, addr);
		readb(addr);
		break;
	case 2:
		writew(value, addr);
		readw(addr);
		break;
	case 4:
		writel(value, addr);
		readl(addr);
		break;
	default:
		ret = -EINVAL;
		break;
	}
	spin_unlock_irqrestore(&vmd->cfg_lock, flags);
	return ret;
}

static struct pci_ops vmd_ops = {
	.read		= vmd_pci_read,
	.write		= vmd_pci_write,
};

static void vmd_attach_resources(struct vmd_dev *vmd)
{
	vmd->dev->resource[VMD_MEMBAR1].child = &vmd->resources[1];
	vmd->dev->resource[VMD_MEMBAR2].child = &vmd->resources[2];
}

static void vmd_detach_resources(struct vmd_dev *vmd)
{
	vmd->dev->resource[VMD_MEMBAR1].child = NULL;
	vmd->dev->resource[VMD_MEMBAR2].child = NULL;
}

/*
 * VMD domains start at 0x10000 to not clash with ACPI _SEG domains.
 * Per ACPI r6.0, sec 6.5.6,  _SEG returns an integer, of which the lower
 * 16 bits are the PCI Segment Group (domain) number.  Other bits are
 * currently reserved.
 */
static int vmd_find_free_domain(void)
{
	int domain = 0xffff;
	struct pci_bus *bus = NULL;

	while ((bus = pci_find_next_bus(bus)) != NULL)
		domain = max_t(int, domain, pci_domain_nr(bus));
	return domain + 1;
}

static int vmd_get_phys_offsets(struct vmd_dev *vmd, bool native_hint,
				resource_size_t *offset1,
				resource_size_t *offset2)
{
	struct pci_dev *dev = vmd->dev;
	u64 phys1, phys2;

	if (native_hint) {
		u32 vmlock;
		int ret;

		ret = pci_read_config_dword(dev, PCI_REG_VMLOCK, &vmlock);
		if (ret || vmlock == ~0)
			return -ENODEV;

		if (MB2_SHADOW_EN(vmlock)) {
			void __iomem *membar2;

			membar2 = pci_iomap(dev, VMD_MEMBAR2, 0);
			if (!membar2)
				return -ENOMEM;
			phys1 = readq(membar2 + MB2_SHADOW_OFFSET);
			phys2 = readq(membar2 + MB2_SHADOW_OFFSET + 8);
			pci_iounmap(dev, membar2);
		} else
			return 0;
	} else {
		/* Hypervisor-Emulated Vendor-Specific Capability */
		int pos = pci_find_capability(dev, PCI_CAP_ID_VNDR);
		u32 reg, regu;

		pci_read_config_dword(dev, pos + 4, &reg);

		/* "SHDW" */
		if (pos && reg == 0x53484457) {
			pci_read_config_dword(dev, pos + 8, &reg);
			pci_read_config_dword(dev, pos + 12, &regu);
			phys1 = (u64) regu << 32 | reg;

			pci_read_config_dword(dev, pos + 16, &reg);
			pci_read_config_dword(dev, pos + 20, &regu);
			phys2 = (u64) regu << 32 | reg;
		} else
			return 0;
	}

	*offset1 = dev->resource[VMD_MEMBAR1].start -
			(phys1 & PCI_BASE_ADDRESS_MEM_MASK);
	*offset2 = dev->resource[VMD_MEMBAR2].start -
			(phys2 & PCI_BASE_ADDRESS_MEM_MASK);

	return 0;
}

static int vmd_get_bus_number_start(struct vmd_dev *vmd)
{
	struct pci_dev *dev = vmd->dev;
	u16 reg;

	pci_read_config_word(dev, PCI_REG_VMCAP, &reg);
	if (BUS_RESTRICT_CAP(reg)) {
		pci_read_config_word(dev, PCI_REG_VMCONFIG, &reg);

		switch (BUS_RESTRICT_CFG(reg)) {
		case 0:
			vmd->busn_start = 0;
			break;
		case 1:
			vmd->busn_start = 128;
			break;
		case 2:
			vmd->busn_start = 224;
			break;
		default:
			pci_err(dev, "Unknown Bus Offset Setting (%d)\n",
				BUS_RESTRICT_CFG(reg));
			return -ENODEV;
		}
	}

	return 0;
}

static irqreturn_t vmd_irq(int irq, void *data)
{
	struct vmd_irq_list *irqs = data;
	struct vmd_irq *vmdirq;
	int idx;

	idx = srcu_read_lock(&irqs->srcu);
	list_for_each_entry_rcu(vmdirq, &irqs->irq_list, node)
		generic_handle_irq(vmdirq->virq);
	srcu_read_unlock(&irqs->srcu, idx);

	return IRQ_HANDLED;
}

static int vmd_alloc_irqs(struct vmd_dev *vmd)
{
	struct pci_dev *dev = vmd->dev;
	int i, err;

	vmd->msix_count = pci_msix_vec_count(dev);
	if (vmd->msix_count < 0)
		return -ENODEV;

	vmd->msix_count = pci_alloc_irq_vectors(dev, vmd->first_vec + 1,
						vmd->msix_count, PCI_IRQ_MSIX);
	if (vmd->msix_count < 0)
		return vmd->msix_count;

	vmd->irqs = devm_kcalloc(&dev->dev, vmd->msix_count, sizeof(*vmd->irqs),
				 GFP_KERNEL);
	if (!vmd->irqs)
		return -ENOMEM;

	for (i = 0; i < vmd->msix_count; i++) {
		err = init_srcu_struct(&vmd->irqs[i].srcu);
		if (err)
			return err;

		INIT_LIST_HEAD(&vmd->irqs[i].irq_list);
		err = devm_request_irq(&dev->dev, pci_irq_vector(dev, i),
				       vmd_irq, IRQF_NO_THREAD,
				       "vmd", &vmd->irqs[i]);
		if (err)
			return err;
	}

	return 0;
}

static int vmd_enable_domain(struct vmd_dev *vmd, unsigned long features)
{
	struct pci_sysdata *sd = &vmd->sysdata;
	struct resource *res;
	u32 upper_bits;
	unsigned long flags;
	LIST_HEAD(resources);
	resource_size_t offset[2] = {0};
	resource_size_t membar2_offset = 0x2000;
	struct pci_bus *child;
	int ret;

	/*
	 * Shadow registers may exist in certain VMD device ids which allow
	 * guests to correctly assign host physical addresses to the root ports
	 * and child devices. These registers will either return the host value
	 * or 0, depending on an enable bit in the VMD device.
	 */
	if (features & VMD_FEAT_HAS_MEMBAR_SHADOW) {
<<<<<<< HEAD
		u32 vmlock;
		int ret;

		membar2_offset = MB2_SHADOW_OFFSET + MB2_SHADOW_SIZE;
		ret = pci_read_config_dword(vmd->dev, PCI_REG_VMLOCK, &vmlock);
		if (ret || vmlock == ~0)
			return -ENODEV;

		if (MB2_SHADOW_EN(vmlock)) {
			void __iomem *membar2;

			membar2 = pci_iomap(vmd->dev, VMD_MEMBAR2, 0);
			if (!membar2)
				return -ENOMEM;
			offset[0] = vmd->dev->resource[VMD_MEMBAR1].start -
					(readq(membar2 + MB2_SHADOW_OFFSET) &
					 PCI_BASE_ADDRESS_MEM_MASK);
			offset[1] = vmd->dev->resource[VMD_MEMBAR2].start -
					(readq(membar2 + MB2_SHADOW_OFFSET + 8) &
					 PCI_BASE_ADDRESS_MEM_MASK);
			pci_iounmap(vmd->dev, membar2);
		}
=======
		membar2_offset = MB2_SHADOW_OFFSET + MB2_SHADOW_SIZE;
		ret = vmd_get_phys_offsets(vmd, true, &offset[0], &offset[1]);
		if (ret)
			return ret;
	} else if (features & VMD_FEAT_HAS_MEMBAR_SHADOW_VSCAP) {
		ret = vmd_get_phys_offsets(vmd, false, &offset[0], &offset[1]);
		if (ret)
			return ret;
>>>>>>> 7d2a07b7
	}

	/*
	 * Certain VMD devices may have a root port configuration option which
	 * limits the bus range to between 0-127, 128-255, or 224-255
	 */
	if (features & VMD_FEAT_HAS_BUS_RESTRICTIONS) {
<<<<<<< HEAD
		u32 vmcap, vmconfig;

		pci_read_config_dword(vmd->dev, PCI_REG_VMCAP, &vmcap);
		pci_read_config_dword(vmd->dev, PCI_REG_VMCONFIG, &vmconfig);
		if (BUS_RESTRICT_CAP(vmcap) &&
		    (BUS_RESTRICT_CFG(vmconfig) == 0x1))
			vmd->busn_start = 128;
=======
		ret = vmd_get_bus_number_start(vmd);
		if (ret)
			return ret;
>>>>>>> 7d2a07b7
	}

	res = &vmd->dev->resource[VMD_CFGBAR];
	vmd->resources[0] = (struct resource) {
		.name  = "VMD CFGBAR",
		.start = vmd->busn_start,
		.end   = vmd->busn_start + (resource_size(res) >> 20) - 1,
		.flags = IORESOURCE_BUS | IORESOURCE_PCI_FIXED,
	};

	/*
	 * If the window is below 4GB, clear IORESOURCE_MEM_64 so we can
	 * put 32-bit resources in the window.
	 *
	 * There's no hardware reason why a 64-bit window *couldn't*
	 * contain a 32-bit resource, but pbus_size_mem() computes the
	 * bridge window size assuming a 64-bit window will contain no
	 * 32-bit resources.  __pci_assign_resource() enforces that
	 * artificial restriction to make sure everything will fit.
	 *
	 * The only way we could use a 64-bit non-prefetchable MEMBAR is
	 * if its address is <4GB so that we can convert it to a 32-bit
	 * resource.  To be visible to the host OS, all VMD endpoints must
	 * be initially configured by platform BIOS, which includes setting
	 * up these resources.  We can assume the device is configured
	 * according to the platform needs.
	 */
	res = &vmd->dev->resource[VMD_MEMBAR1];
	upper_bits = upper_32_bits(res->end);
	flags = res->flags & ~IORESOURCE_SIZEALIGN;
	if (!upper_bits)
		flags &= ~IORESOURCE_MEM_64;
	vmd->resources[1] = (struct resource) {
		.name  = "VMD MEMBAR1",
		.start = res->start,
		.end   = res->end,
		.flags = flags,
		.parent = res,
	};

	res = &vmd->dev->resource[VMD_MEMBAR2];
	upper_bits = upper_32_bits(res->end);
	flags = res->flags & ~IORESOURCE_SIZEALIGN;
	if (!upper_bits)
		flags &= ~IORESOURCE_MEM_64;
	vmd->resources[2] = (struct resource) {
		.name  = "VMD MEMBAR2",
		.start = res->start + membar2_offset,
		.end   = res->end,
		.flags = flags,
		.parent = res,
	};

	sd->vmd_dev = vmd->dev;
	sd->domain = vmd_find_free_domain();
	if (sd->domain < 0)
		return sd->domain;

	sd->node = pcibus_to_node(vmd->dev->bus);

<<<<<<< HEAD
	fn = irq_domain_alloc_named_id_fwnode("VMD-MSI", vmd->sysdata.domain);
	if (!fn)
		return -ENODEV;

	vmd->irq_domain = pci_msi_create_irq_domain(fn, &vmd_msi_domain_info,
						    NULL);

	if (!vmd->irq_domain) {
		irq_domain_free_fwnode(fn);
		return -ENODEV;
	}

	/*
	 * Override the irq domain bus token so the domain can be distinguished
	 * from a regular PCI/MSI domain.
	 */
	irq_domain_update_bus_token(vmd->irq_domain, DOMAIN_BUS_VMD_MSI);
=======
	/*
	 * Currently MSI remapping must be enabled in guest passthrough mode
	 * due to some missing interrupt remapping plumbing. This is probably
	 * acceptable because the guest is usually CPU-limited and MSI
	 * remapping doesn't become a performance bottleneck.
	 */
	if (!(features & VMD_FEAT_CAN_BYPASS_MSI_REMAP) ||
	    offset[0] || offset[1]) {
		ret = vmd_alloc_irqs(vmd);
		if (ret)
			return ret;

		vmd_set_msi_remapping(vmd, true);

		ret = vmd_create_irq_domain(vmd);
		if (ret)
			return ret;

		/*
		 * Override the IRQ domain bus token so the domain can be
		 * distinguished from a regular PCI/MSI domain.
		 */
		irq_domain_update_bus_token(vmd->irq_domain, DOMAIN_BUS_VMD_MSI);
	} else {
		vmd_set_msi_remapping(vmd, false);
	}
>>>>>>> 7d2a07b7

	pci_add_resource(&resources, &vmd->resources[0]);
	pci_add_resource_offset(&resources, &vmd->resources[1], offset[0]);
	pci_add_resource_offset(&resources, &vmd->resources[2], offset[1]);

	vmd->bus = pci_create_root_bus(&vmd->dev->dev, vmd->busn_start,
				       &vmd_ops, sd, &resources);
	if (!vmd->bus) {
		pci_free_resource_list(&resources);
		vmd_remove_irq_domain(vmd);
		return -ENODEV;
	}

	vmd_attach_resources(vmd);
<<<<<<< HEAD
	dev_set_msi_domain(&vmd->bus->dev, vmd->irq_domain);
=======
	if (vmd->irq_domain)
		dev_set_msi_domain(&vmd->bus->dev, vmd->irq_domain);
>>>>>>> 7d2a07b7

	pci_scan_child_bus(vmd->bus);
	pci_assign_unassigned_bus_resources(vmd->bus);

	/*
	 * VMD root buses are virtual and don't return true on pci_is_pcie()
	 * and will fail pcie_bus_configure_settings() early. It can instead be
	 * run on each of the real root ports.
	 */
	list_for_each_entry(child, &vmd->bus->children, node)
		pcie_bus_configure_settings(child);

	pci_bus_add_devices(vmd->bus);

	WARN(sysfs_create_link(&vmd->dev->dev.kobj, &vmd->bus->dev.kobj,
			       "domain"), "Can't create symlink to domain\n");
	return 0;
}

static int vmd_probe(struct pci_dev *dev, const struct pci_device_id *id)
{
	unsigned long features = (unsigned long) id->driver_data;
	struct vmd_dev *vmd;
	int err;

	if (resource_size(&dev->resource[VMD_CFGBAR]) < (1 << 20))
		return -ENOMEM;

	vmd = devm_kzalloc(&dev->dev, sizeof(*vmd), GFP_KERNEL);
	if (!vmd)
		return -ENOMEM;

	vmd->dev = dev;
	err = pcim_enable_device(dev);
	if (err < 0)
		return err;

	vmd->cfgbar = pcim_iomap(dev, VMD_CFGBAR, 0);
	if (!vmd->cfgbar)
		return -ENOMEM;

	pci_set_master(dev);
	if (dma_set_mask_and_coherent(&dev->dev, DMA_BIT_MASK(64)) &&
	    dma_set_mask_and_coherent(&dev->dev, DMA_BIT_MASK(32)))
		return -ENODEV;

	if (features & VMD_FEAT_OFFSET_FIRST_VECTOR)
		vmd->first_vec = 1;

	spin_lock_init(&vmd->cfg_lock);
	pci_set_drvdata(dev, vmd);
	err = vmd_enable_domain(vmd, features);
	if (err)
		return err;

	dev_info(&vmd->dev->dev, "Bound to PCI domain %04x\n",
		 vmd->sysdata.domain);
	return 0;
}

static void vmd_cleanup_srcu(struct vmd_dev *vmd)
{
	int i;

	for (i = 0; i < vmd->msix_count; i++)
		cleanup_srcu_struct(&vmd->irqs[i].srcu);
}

static void vmd_remove(struct pci_dev *dev)
{
	struct vmd_dev *vmd = pci_get_drvdata(dev);
	struct fwnode_handle *fn = vmd->irq_domain->fwnode;

	sysfs_remove_link(&vmd->dev->dev.kobj, "domain");
	pci_stop_root_bus(vmd->bus);
	pci_remove_root_bus(vmd->bus);
	vmd_cleanup_srcu(vmd);
	vmd_detach_resources(vmd);
<<<<<<< HEAD
	irq_domain_remove(vmd->irq_domain);
	irq_domain_free_fwnode(fn);
=======
	vmd_remove_irq_domain(vmd);
>>>>>>> 7d2a07b7
}

#ifdef CONFIG_PM_SLEEP
static int vmd_suspend(struct device *dev)
{
	struct pci_dev *pdev = to_pci_dev(dev);
	struct vmd_dev *vmd = pci_get_drvdata(pdev);
	int i;

	for (i = 0; i < vmd->msix_count; i++)
		devm_free_irq(dev, pci_irq_vector(pdev, i), &vmd->irqs[i]);

	return 0;
}

static int vmd_resume(struct device *dev)
{
	struct pci_dev *pdev = to_pci_dev(dev);
	struct vmd_dev *vmd = pci_get_drvdata(pdev);
	int err, i;

	for (i = 0; i < vmd->msix_count; i++) {
		err = devm_request_irq(dev, pci_irq_vector(pdev, i),
				       vmd_irq, IRQF_NO_THREAD,
				       "vmd", &vmd->irqs[i]);
		if (err)
			return err;
	}

	return 0;
}
#endif
static SIMPLE_DEV_PM_OPS(vmd_dev_pm_ops, vmd_suspend, vmd_resume);

static const struct pci_device_id vmd_ids[] = {
	{PCI_DEVICE(PCI_VENDOR_ID_INTEL, PCI_DEVICE_ID_INTEL_VMD_201D),
		.driver_data = VMD_FEAT_HAS_MEMBAR_SHADOW_VSCAP,},
	{PCI_DEVICE(PCI_VENDOR_ID_INTEL, PCI_DEVICE_ID_INTEL_VMD_28C0),
		.driver_data = VMD_FEAT_HAS_MEMBAR_SHADOW |
<<<<<<< HEAD
				VMD_FEAT_HAS_BUS_RESTRICTIONS,},
	{PCI_DEVICE(PCI_VENDOR_ID_INTEL, PCI_DEVICE_ID_INTEL_VMD_9A0B),
		.driver_data = VMD_FEAT_HAS_BUS_RESTRICTIONS,},
=======
				VMD_FEAT_HAS_BUS_RESTRICTIONS |
				VMD_FEAT_CAN_BYPASS_MSI_REMAP,},
	{PCI_DEVICE(PCI_VENDOR_ID_INTEL, 0x467f),
		.driver_data = VMD_FEAT_HAS_MEMBAR_SHADOW_VSCAP |
				VMD_FEAT_HAS_BUS_RESTRICTIONS |
				VMD_FEAT_OFFSET_FIRST_VECTOR,},
	{PCI_DEVICE(PCI_VENDOR_ID_INTEL, 0x4c3d),
		.driver_data = VMD_FEAT_HAS_MEMBAR_SHADOW_VSCAP |
				VMD_FEAT_HAS_BUS_RESTRICTIONS |
				VMD_FEAT_OFFSET_FIRST_VECTOR,},
	{PCI_DEVICE(PCI_VENDOR_ID_INTEL, PCI_DEVICE_ID_INTEL_VMD_9A0B),
		.driver_data = VMD_FEAT_HAS_MEMBAR_SHADOW_VSCAP |
				VMD_FEAT_HAS_BUS_RESTRICTIONS |
				VMD_FEAT_OFFSET_FIRST_VECTOR,},
>>>>>>> 7d2a07b7
	{0,}
};
MODULE_DEVICE_TABLE(pci, vmd_ids);

static struct pci_driver vmd_drv = {
	.name		= "vmd",
	.id_table	= vmd_ids,
	.probe		= vmd_probe,
	.remove		= vmd_remove,
	.driver		= {
		.pm	= &vmd_dev_pm_ops,
	},
};
module_pci_driver(vmd_drv);

MODULE_AUTHOR("Intel Corporation");
MODULE_LICENSE("GPL v2");
MODULE_VERSION("0.6");<|MERGE_RESOLUTION|>--- conflicted
+++ resolved
@@ -118,10 +118,7 @@
 	struct irq_domain	*irq_domain;
 	struct pci_bus		*bus;
 	u8			busn_start;
-<<<<<<< HEAD
-=======
 	u8			first_vec;
->>>>>>> 7d2a07b7
 };
 
 static inline struct vmd_dev *vmd_from_bus(struct pci_bus *bus)
@@ -317,14 +314,6 @@
 	.chip		= &vmd_msi_controller,
 };
 
-<<<<<<< HEAD
-static char __iomem *vmd_cfg_addr(struct vmd_dev *vmd, struct pci_bus *bus,
-				  unsigned int devfn, int reg, int len)
-{
-	char __iomem *addr = vmd->cfgbar +
-			     ((bus->number - vmd->busn_start) << 20) +
-			     (devfn << 12) + reg;
-=======
 static void vmd_set_msi_remapping(struct vmd_dev *vmd, bool enable)
 {
 	u16 reg;
@@ -374,7 +363,6 @@
 {
 	unsigned int busnr_ecam = bus->number - vmd->busn_start;
 	u32 offset = PCIE_ECAM_OFFSET(busnr_ecam, devfn, reg);
->>>>>>> 7d2a07b7
 
 	if (offset + len >= resource_size(&vmd->dev->resource[VMD_CFGBAR]))
 		return NULL;
@@ -638,30 +626,6 @@
 	 * or 0, depending on an enable bit in the VMD device.
 	 */
 	if (features & VMD_FEAT_HAS_MEMBAR_SHADOW) {
-<<<<<<< HEAD
-		u32 vmlock;
-		int ret;
-
-		membar2_offset = MB2_SHADOW_OFFSET + MB2_SHADOW_SIZE;
-		ret = pci_read_config_dword(vmd->dev, PCI_REG_VMLOCK, &vmlock);
-		if (ret || vmlock == ~0)
-			return -ENODEV;
-
-		if (MB2_SHADOW_EN(vmlock)) {
-			void __iomem *membar2;
-
-			membar2 = pci_iomap(vmd->dev, VMD_MEMBAR2, 0);
-			if (!membar2)
-				return -ENOMEM;
-			offset[0] = vmd->dev->resource[VMD_MEMBAR1].start -
-					(readq(membar2 + MB2_SHADOW_OFFSET) &
-					 PCI_BASE_ADDRESS_MEM_MASK);
-			offset[1] = vmd->dev->resource[VMD_MEMBAR2].start -
-					(readq(membar2 + MB2_SHADOW_OFFSET + 8) &
-					 PCI_BASE_ADDRESS_MEM_MASK);
-			pci_iounmap(vmd->dev, membar2);
-		}
-=======
 		membar2_offset = MB2_SHADOW_OFFSET + MB2_SHADOW_SIZE;
 		ret = vmd_get_phys_offsets(vmd, true, &offset[0], &offset[1]);
 		if (ret)
@@ -670,7 +634,6 @@
 		ret = vmd_get_phys_offsets(vmd, false, &offset[0], &offset[1]);
 		if (ret)
 			return ret;
->>>>>>> 7d2a07b7
 	}
 
 	/*
@@ -678,19 +641,9 @@
 	 * limits the bus range to between 0-127, 128-255, or 224-255
 	 */
 	if (features & VMD_FEAT_HAS_BUS_RESTRICTIONS) {
-<<<<<<< HEAD
-		u32 vmcap, vmconfig;
-
-		pci_read_config_dword(vmd->dev, PCI_REG_VMCAP, &vmcap);
-		pci_read_config_dword(vmd->dev, PCI_REG_VMCONFIG, &vmconfig);
-		if (BUS_RESTRICT_CAP(vmcap) &&
-		    (BUS_RESTRICT_CFG(vmconfig) == 0x1))
-			vmd->busn_start = 128;
-=======
 		ret = vmd_get_bus_number_start(vmd);
 		if (ret)
 			return ret;
->>>>>>> 7d2a07b7
 	}
 
 	res = &vmd->dev->resource[VMD_CFGBAR];
@@ -751,25 +704,6 @@
 
 	sd->node = pcibus_to_node(vmd->dev->bus);
 
-<<<<<<< HEAD
-	fn = irq_domain_alloc_named_id_fwnode("VMD-MSI", vmd->sysdata.domain);
-	if (!fn)
-		return -ENODEV;
-
-	vmd->irq_domain = pci_msi_create_irq_domain(fn, &vmd_msi_domain_info,
-						    NULL);
-
-	if (!vmd->irq_domain) {
-		irq_domain_free_fwnode(fn);
-		return -ENODEV;
-	}
-
-	/*
-	 * Override the irq domain bus token so the domain can be distinguished
-	 * from a regular PCI/MSI domain.
-	 */
-	irq_domain_update_bus_token(vmd->irq_domain, DOMAIN_BUS_VMD_MSI);
-=======
 	/*
 	 * Currently MSI remapping must be enabled in guest passthrough mode
 	 * due to some missing interrupt remapping plumbing. This is probably
@@ -796,7 +730,6 @@
 	} else {
 		vmd_set_msi_remapping(vmd, false);
 	}
->>>>>>> 7d2a07b7
 
 	pci_add_resource(&resources, &vmd->resources[0]);
 	pci_add_resource_offset(&resources, &vmd->resources[1], offset[0]);
@@ -811,12 +744,8 @@
 	}
 
 	vmd_attach_resources(vmd);
-<<<<<<< HEAD
-	dev_set_msi_domain(&vmd->bus->dev, vmd->irq_domain);
-=======
 	if (vmd->irq_domain)
 		dev_set_msi_domain(&vmd->bus->dev, vmd->irq_domain);
->>>>>>> 7d2a07b7
 
 	pci_scan_child_bus(vmd->bus);
 	pci_assign_unassigned_bus_resources(vmd->bus);
@@ -888,19 +817,13 @@
 static void vmd_remove(struct pci_dev *dev)
 {
 	struct vmd_dev *vmd = pci_get_drvdata(dev);
-	struct fwnode_handle *fn = vmd->irq_domain->fwnode;
 
 	sysfs_remove_link(&vmd->dev->dev.kobj, "domain");
 	pci_stop_root_bus(vmd->bus);
 	pci_remove_root_bus(vmd->bus);
 	vmd_cleanup_srcu(vmd);
 	vmd_detach_resources(vmd);
-<<<<<<< HEAD
-	irq_domain_remove(vmd->irq_domain);
-	irq_domain_free_fwnode(fn);
-=======
 	vmd_remove_irq_domain(vmd);
->>>>>>> 7d2a07b7
 }
 
 #ifdef CONFIG_PM_SLEEP
@@ -940,11 +863,6 @@
 		.driver_data = VMD_FEAT_HAS_MEMBAR_SHADOW_VSCAP,},
 	{PCI_DEVICE(PCI_VENDOR_ID_INTEL, PCI_DEVICE_ID_INTEL_VMD_28C0),
 		.driver_data = VMD_FEAT_HAS_MEMBAR_SHADOW |
-<<<<<<< HEAD
-				VMD_FEAT_HAS_BUS_RESTRICTIONS,},
-	{PCI_DEVICE(PCI_VENDOR_ID_INTEL, PCI_DEVICE_ID_INTEL_VMD_9A0B),
-		.driver_data = VMD_FEAT_HAS_BUS_RESTRICTIONS,},
-=======
 				VMD_FEAT_HAS_BUS_RESTRICTIONS |
 				VMD_FEAT_CAN_BYPASS_MSI_REMAP,},
 	{PCI_DEVICE(PCI_VENDOR_ID_INTEL, 0x467f),
@@ -959,7 +877,6 @@
 		.driver_data = VMD_FEAT_HAS_MEMBAR_SHADOW_VSCAP |
 				VMD_FEAT_HAS_BUS_RESTRICTIONS |
 				VMD_FEAT_OFFSET_FIRST_VECTOR,},
->>>>>>> 7d2a07b7
 	{0,}
 };
 MODULE_DEVICE_TABLE(pci, vmd_ids);
