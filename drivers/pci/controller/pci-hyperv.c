--- conflicted
+++ resolved
@@ -444,10 +444,6 @@
 	hv_pcibus_probed,
 	hv_pcibus_installed,
 	hv_pcibus_removing,
-<<<<<<< HEAD
-	hv_pcibus_removed,
-=======
->>>>>>> 7d2a07b7
 	hv_pcibus_maximum
 };
 
@@ -1213,11 +1209,7 @@
 	params = &hbus->retarget_msi_interrupt_params;
 	memset(params, 0, sizeof(*params));
 	params->partition_id = HV_PARTITION_ID_SELF;
-<<<<<<< HEAD
-	params->int_entry.source = 1; /* MSI(-X) */
-=======
 	params->int_entry.source = HV_INTERRUPT_SOURCE_MSI;
->>>>>>> 7d2a07b7
 	hv_set_msi_entry_from_desc(&params->int_entry.msi_entry, msi_desc);
 	params->device_id = (hbus->hdev->dev_instance.b[5] << 24) |
 			   (hbus->hdev->dev_instance.b[4] << 16) |
@@ -1293,11 +1285,7 @@
 	 * resumes, hv_pci_restore_msi_state() is able to correctly restore
 	 * the interrupt with the correct affinity.
 	 */
-<<<<<<< HEAD
-	if (res && hbus->state != hv_pcibus_removing)
-=======
 	if (!hv_result_success(res) && hbus->state != hv_pcibus_removing)
->>>>>>> 7d2a07b7
 		dev_err(&hbus->hdev->device,
 			"%s() failed: %#llx", __func__, res);
 
@@ -1463,11 +1451,7 @@
 	 * Prevents hv_pci_onchannelcallback() from running concurrently
 	 * in the tasklet.
 	 */
-<<<<<<< HEAD
-	tasklet_disable(&channel->callback_event);
-=======
 	tasklet_disable_in_atomic(&channel->callback_event);
->>>>>>> 7d2a07b7
 
 	/*
 	 * Since this function is called with IRQ locks held, can't
@@ -1723,11 +1707,7 @@
 	 * resumed and suspended again: see hibernation_snapshot() and
 	 * hibernation_platform_enter().
 	 *
-<<<<<<< HEAD
-	 * If the memory enable bit is already set, Hyper-V sliently ignores
-=======
 	 * If the memory enable bit is already set, Hyper-V silently ignores
->>>>>>> 7d2a07b7
 	 * the below BAR updates, and the related PCI device driver can not
 	 * work, because reading from the device register(s) always returns
 	 * 0xFFFFFFFF.
@@ -2281,83 +2261,6 @@
 			relations->func[i].virtual_numa_node;
 	}
 
-<<<<<<< HEAD
-	return 0;
-}
-
-/**
- * hv_pci_devices_present() - Handle list of new children
- * @hbus:      Root PCI bus, as understood by this driver
- * @relations: Packet from host listing children
- *
- * Process a new list of devices on the bus. The list of devices is
- * discovered by VSP and sent to us via VSP message PCI_BUS_RELATIONS,
- * whenever a new list of devices for this bus appears.
- */
-static void hv_pci_devices_present(struct hv_pcibus_device *hbus,
-				   struct pci_bus_relations *relations)
-{
-	struct hv_dr_state *dr;
-	int i;
-
-	dr = kzalloc(struct_size(dr, func, relations->device_count),
-		     GFP_NOWAIT);
-	if (!dr)
-		return;
-
-	dr->device_count = relations->device_count;
-	for (i = 0; i < dr->device_count; i++) {
-		dr->func[i].v_id = relations->func[i].v_id;
-		dr->func[i].d_id = relations->func[i].d_id;
-		dr->func[i].rev = relations->func[i].rev;
-		dr->func[i].prog_intf = relations->func[i].prog_intf;
-		dr->func[i].subclass = relations->func[i].subclass;
-		dr->func[i].base_class = relations->func[i].base_class;
-		dr->func[i].subsystem_id = relations->func[i].subsystem_id;
-		dr->func[i].win_slot = relations->func[i].win_slot;
-		dr->func[i].ser = relations->func[i].ser;
-	}
-
-	if (hv_pci_start_relations_work(hbus, dr))
-		kfree(dr);
-}
-
-/**
- * hv_pci_devices_present2() - Handle list of new children
- * @hbus:	Root PCI bus, as understood by this driver
- * @relations:	Packet from host listing children
- *
- * This function is the v2 version of hv_pci_devices_present()
- */
-static void hv_pci_devices_present2(struct hv_pcibus_device *hbus,
-				    struct pci_bus_relations2 *relations)
-{
-	struct hv_dr_state *dr;
-	int i;
-
-	dr = kzalloc(struct_size(dr, func, relations->device_count),
-		     GFP_NOWAIT);
-	if (!dr)
-		return;
-
-	dr->device_count = relations->device_count;
-	for (i = 0; i < dr->device_count; i++) {
-		dr->func[i].v_id = relations->func[i].v_id;
-		dr->func[i].d_id = relations->func[i].d_id;
-		dr->func[i].rev = relations->func[i].rev;
-		dr->func[i].prog_intf = relations->func[i].prog_intf;
-		dr->func[i].subclass = relations->func[i].subclass;
-		dr->func[i].base_class = relations->func[i].base_class;
-		dr->func[i].subsystem_id = relations->func[i].subsystem_id;
-		dr->func[i].win_slot = relations->func[i].win_slot;
-		dr->func[i].ser = relations->func[i].ser;
-		dr->func[i].flags = relations->func[i].flags;
-		dr->func[i].virtual_numa_node =
-			relations->func[i].virtual_numa_node;
-	}
-
-=======
->>>>>>> 7d2a07b7
 	if (hv_pci_start_relations_work(hbus, dr))
 		kfree(dr);
 }
@@ -2448,10 +2351,6 @@
 	hpdev->state = hv_pcichild_ejecting;
 	get_pcichild(hpdev);
 	INIT_WORK(&hpdev->wrk, hv_eject_device_work);
-<<<<<<< HEAD
-	get_hvpcibus(hbus);
-=======
->>>>>>> 7d2a07b7
 	queue_work(hbus->wq, &hpdev->wrk);
 }
 
@@ -3049,48 +2948,6 @@
 	hbus->wslot_res_allocated = -1;
 
 	return 0;
-}
-
-#define HVPCI_DOM_MAP_SIZE (64 * 1024)
-static DECLARE_BITMAP(hvpci_dom_map, HVPCI_DOM_MAP_SIZE);
-
-/*
- * PCI domain number 0 is used by emulated devices on Gen1 VMs, so define 0
- * as invalid for passthrough PCI devices of this driver.
- */
-#define HVPCI_DOM_INVALID 0
-
-/**
- * hv_get_dom_num() - Get a valid PCI domain number
- * Check if the PCI domain number is in use, and return another number if
- * it is in use.
- *
- * @dom: Requested domain number
- *
- * return: domain number on success, HVPCI_DOM_INVALID on failure
- */
-static u16 hv_get_dom_num(u16 dom)
-{
-	unsigned int i;
-
-	if (test_and_set_bit(dom, hvpci_dom_map) == 0)
-		return dom;
-
-	for_each_clear_bit(i, hvpci_dom_map, HVPCI_DOM_MAP_SIZE) {
-		if (test_and_set_bit(i, hvpci_dom_map) == 0)
-			return i;
-	}
-
-	return HVPCI_DOM_INVALID;
-}
-
-/**
- * hv_put_dom_num() - Mark the PCI domain number as free
- * @dom: Domain number to be freed
- */
-static void hv_put_dom_num(u16 dom)
-{
-	clear_bit(dom, hvpci_dom_map);
 }
 
 #define HVPCI_DOM_MAP_SIZE (64 * 1024)
@@ -3359,10 +3216,6 @@
 		struct pci_packet teardown_packet;
 		u8 buffer[sizeof(struct pci_message)];
 	} pkt;
-<<<<<<< HEAD
-	struct hv_dr_state *dr;
-=======
->>>>>>> 7d2a07b7
 	struct hv_pci_compl comp_pkt;
 	struct hv_pci_dev *hpdev, *tmp;
 	unsigned long flags;
@@ -3377,11 +3230,6 @@
 
 	if (!keep_devs) {
 		/* Delete any children which might still exist. */
-<<<<<<< HEAD
-		dr = kzalloc(sizeof(*dr), GFP_KERNEL);
-		if (dr && hv_pci_start_relations_work(hbus, dr))
-			kfree(dr);
-=======
 		spin_lock_irqsave(&hbus->device_list_lock, flags);
 		list_for_each_entry_safe(hpdev, tmp, &hbus->children, list_entry) {
 			list_del(&hpdev->list_entry);
@@ -3392,7 +3240,6 @@
 			put_pcichild(hpdev);
 		}
 		spin_unlock_irqrestore(&hbus->device_list_lock, flags);
->>>>>>> 7d2a07b7
 	}
 
 	ret = hv_send_resources_released(hdev);
@@ -3464,12 +3311,6 @@
 	hv_pci_free_bridge_windows(hbus);
 	irq_domain_remove(hbus->irq_domain);
 	irq_domain_free_fwnode(hbus->sysdata.fwnode);
-<<<<<<< HEAD
-	put_hvpcibus(hbus);
-	wait_for_completion(&hbus->remove_event);
-	destroy_workqueue(hbus->wq);
-=======
->>>>>>> 7d2a07b7
 
 	hv_put_dom_num(hbus->sysdata.domain);
 
@@ -3521,80 +3362,7 @@
 
 	vmbus_close(hdev->channel);
 
-<<<<<<< HEAD
-=======
 	return 0;
-}
-
-static int hv_pci_restore_msi_msg(struct pci_dev *pdev, void *arg)
-{
-	struct msi_desc *entry;
-	struct irq_data *irq_data;
-
-	for_each_pci_msi_entry(entry, pdev) {
-		irq_data = irq_get_irq_data(entry->irq);
-		if (WARN_ON_ONCE(!irq_data))
-			return -EINVAL;
-
-		hv_compose_msi_msg(irq_data, &entry->msg);
-	}
-
-	return 0;
-}
-
-/*
- * Upon resume, pci_restore_msi_state() -> ... ->  __pci_write_msi_msg()
- * directly writes the MSI/MSI-X registers via MMIO, but since Hyper-V
- * doesn't trap and emulate the MMIO accesses, here hv_compose_msi_msg()
- * must be used to ask Hyper-V to re-create the IOMMU Interrupt Remapping
- * Table entries.
- */
-static void hv_pci_restore_msi_state(struct hv_pcibus_device *hbus)
-{
-	pci_walk_bus(hbus->pci_bus, hv_pci_restore_msi_msg, NULL);
-}
-
-static int hv_pci_resume(struct hv_device *hdev)
-{
-	struct hv_pcibus_device *hbus = hv_get_drvdata(hdev);
-	enum pci_protocol_version_t version[1];
-	int ret;
-
-	hbus->state = hv_pcibus_init;
-
-	ret = vmbus_open(hdev->channel, pci_ring_size, pci_ring_size, NULL, 0,
-			 hv_pci_onchannelcallback, hbus);
-	if (ret)
-		return ret;
-
-	/* Only use the version that was in use before hibernation. */
-	version[0] = hbus->protocol_version;
-	ret = hv_pci_protocol_negotiation(hdev, version, 1);
-	if (ret)
-		goto out;
-
-	ret = hv_pci_query_relations(hdev);
-	if (ret)
-		goto out;
-
-	ret = hv_pci_enter_d0(hdev);
-	if (ret)
-		goto out;
-
-	ret = hv_send_resources_allocated(hdev);
-	if (ret)
-		goto out;
-
-	prepopulate_bars(hbus);
-
-	hv_pci_restore_msi_state(hbus);
-
-	hbus->state = hv_pcibus_installed;
->>>>>>> 7d2a07b7
-	return 0;
-out:
-	vmbus_close(hdev->channel);
-	return ret;
 }
 
 static int hv_pci_restore_msi_msg(struct pci_dev *pdev, void *arg)
@@ -3696,12 +3464,9 @@
 
 static int __init init_hv_pci_drv(void)
 {
-<<<<<<< HEAD
-=======
 	if (!hv_is_hyperv_initialized())
 		return -ENODEV;
 
->>>>>>> 7d2a07b7
 	/* Set the invalid domain number's bit, so it will not be used */
 	set_bit(HVPCI_DOM_INVALID, hvpci_dom_map);
 
