--- conflicted
+++ resolved
@@ -303,15 +303,11 @@
 	if (cfg_res) {
 		pp->cfg0_size = resource_size(cfg_res);
 		pp->cfg0_base = cfg_res->start;
-<<<<<<< HEAD
-	} else if (!pp->va_cfg0_base) {
-=======
 
 		pp->va_cfg0_base = devm_pci_remap_cfg_resource(dev, cfg_res);
 		if (IS_ERR(pp->va_cfg0_base))
 			return PTR_ERR(pp->va_cfg0_base);
 	} else {
->>>>>>> 7d2a07b7
 		dev_err(dev, "Missing *config* reg space\n");
 		return -ENODEV;
 	}
@@ -323,52 +319,18 @@
 			return PTR_ERR(pci->dbi_base);
 	}
 
-	if (!pci->dbi_base) {
-		struct resource *dbi_res = platform_get_resource_byname(pdev, IORESOURCE_MEM, "dbi");
-		pci->dbi_base = devm_pci_remap_cfg_resource(dev, dbi_res);
-		if (IS_ERR(pci->dbi_base))
-			return PTR_ERR(pci->dbi_base);
-	}
-
 	bridge = devm_pci_alloc_host_bridge(dev, 0);
 	if (!bridge)
 		return -ENOMEM;
 
 	pp->bridge = bridge;
-<<<<<<< HEAD
-
-	/* Get the I/O and memory ranges from DT */
-	resource_list_for_each_entry(win, &bridge->windows) {
-		switch (resource_type(win->res)) {
-		case IORESOURCE_IO:
-			pp->io_size = resource_size(win->res);
-			pp->io_bus_addr = win->res->start - win->offset;
-			pp->io_base = pci_pio_to_address(win->res->start);
-			break;
-		case 0:
-			dev_err(dev, "Missing *config* reg space\n");
-			pp->cfg0_size = resource_size(win->res);
-			pp->cfg0_base = win->res->start;
-			if (!pci->dbi_base) {
-				pci->dbi_base = devm_pci_remap_cfgspace(dev,
-								pp->cfg0_base,
-								pp->cfg0_size);
-				if (!pci->dbi_base) {
-					dev_err(dev, "Error with ioremap\n");
-					return -ENOMEM;
-				}
-			}
-			break;
-		}
-	}
-
-	if (!pp->va_cfg0_base) {
-		pp->va_cfg0_base = devm_pci_remap_cfgspace(dev,
-					pp->cfg0_base, pp->cfg0_size);
-		if (!pp->va_cfg0_base) {
-			dev_err(dev, "Error with ioremap in function\n");
-			return -ENOMEM;
-		}
+
+	/* Get the I/O range from DT */
+	win = resource_list_first_type(&bridge->windows, IORESOURCE_IO);
+	if (win) {
+		pp->io_size = resource_size(win->res);
+		pp->io_bus_addr = win->res->start - win->offset;
+		pp->io_base = pci_pio_to_address(win->res->start);
 	}
 
 	if (pci->link_gen < 1)
@@ -400,46 +362,6 @@
 				}
 			}
 
-=======
-
-	/* Get the I/O range from DT */
-	win = resource_list_first_type(&bridge->windows, IORESOURCE_IO);
-	if (win) {
-		pp->io_size = resource_size(win->res);
-		pp->io_bus_addr = win->res->start - win->offset;
-		pp->io_base = pci_pio_to_address(win->res->start);
-	}
-
-	if (pci->link_gen < 1)
-		pci->link_gen = of_pci_get_max_link_speed(np);
-
-	if (pci_msi_enabled()) {
-		pp->has_msi_ctrl = !(pp->ops->msi_host_init ||
-				     of_property_read_bool(np, "msi-parent") ||
-				     of_property_read_bool(np, "msi-map"));
-
-		if (!pp->num_vectors) {
-			pp->num_vectors = MSI_DEF_NUM_VECTORS;
-		} else if (pp->num_vectors > MAX_MSI_IRQS) {
-			dev_err(dev, "Invalid number of vectors\n");
-			return -EINVAL;
-		}
-
-		if (pp->ops->msi_host_init) {
-			ret = pp->ops->msi_host_init(pp);
-			if (ret < 0)
-				return ret;
-		} else if (pp->has_msi_ctrl) {
-			if (!pp->msi_irq) {
-				pp->msi_irq = platform_get_irq_byname_optional(pdev, "msi");
-				if (pp->msi_irq < 0) {
-					pp->msi_irq = platform_get_irq(pdev, 0);
-					if (pp->msi_irq < 0)
-						return pp->msi_irq;
-				}
-			}
-
->>>>>>> 7d2a07b7
 			pp->msi_irq_chip = &dw_pci_msi_bottom_irq_chip;
 
 			ret = dw_pcie_allocate_domains(pp);
@@ -451,13 +373,10 @@
 							    dw_chained_msi_isr,
 							    pp);
 
-<<<<<<< HEAD
-=======
 			ret = dma_set_mask(pci->dev, DMA_BIT_MASK(32));
 			if (ret)
 				dev_warn(pci->dev, "Failed to set DMA mask to 32-bit. Devices with only 32-bit MSI support may not work properly\n");
 
->>>>>>> 7d2a07b7
 			pp->msi_data = dma_map_single_attrs(pci->dev, &pp->msi_msg,
 						      sizeof(pp->msi_msg),
 						      DMA_FROM_DEVICE,
@@ -481,15 +400,9 @@
 	}
 	dw_pcie_iatu_detect(pci);
 
-<<<<<<< HEAD
-	dw_pcie_msi_init(pp);
-
-	if (!dw_pcie_link_up(pci) && pci->ops->start_link) {
-=======
 	dw_pcie_setup_rc(pp);
 
 	if (!dw_pcie_link_up(pci) && pci->ops && pci->ops->start_link) {
->>>>>>> 7d2a07b7
 		ret = pci->ops->start_link(pci);
 		if (ret)
 			goto err_free_msi;
@@ -546,17 +459,10 @@
 		type = PCIE_ATU_TYPE_CFG0;
 	else
 		type = PCIE_ATU_TYPE_CFG1;
-<<<<<<< HEAD
 
 
 	dw_pcie_prog_outbound_atu(pci, 0, type, pp->cfg0_base, busdev, pp->cfg0_size);
 
-=======
-
-
-	dw_pcie_prog_outbound_atu(pci, 0, type, pp->cfg0_base, busdev, pp->cfg0_size);
-
->>>>>>> 7d2a07b7
 	return pp->va_cfg0_base + where;
 }
 
