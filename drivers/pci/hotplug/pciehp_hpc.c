/*
 * PCI Express PCI Hot Plug Driver
 *
 * Copyright (C) 1995,2001 Compaq Computer Corporation
 * Copyright (C) 2001 Greg Kroah-Hartman (greg@kroah.com)
 * Copyright (C) 2001 IBM Corp.
 * Copyright (C) 2003-2004 Intel Corporation
 *
 * All rights reserved.
 *
 * This program is free software; you can redistribute it and/or modify
 * it under the terms of the GNU General Public License as published by
 * the Free Software Foundation; either version 2 of the License, or (at
 * your option) any later version.
 *
 * This program is distributed in the hope that it will be useful, but
 * WITHOUT ANY WARRANTY; without even the implied warranty of
 * MERCHANTABILITY OR FITNESS FOR A PARTICULAR PURPOSE, GOOD TITLE or
 * NON INFRINGEMENT.  See the GNU General Public License for more
 * details.
 *
 * You should have received a copy of the GNU General Public License
 * along with this program; if not, write to the Free Software
 * Foundation, Inc., 675 Mass Ave, Cambridge, MA 02139, USA.
 *
 * Send feedback to <greg@kroah.com>,<dely.l.sy@intel.com>
 *
 */

#include <linux/config.h>
#include <linux/kernel.h>
#include <linux/module.h>
#include <linux/types.h>
#include <linux/slab.h>
#include <linux/vmalloc.h>
#include <linux/interrupt.h>
#include <linux/spinlock.h>
#include <linux/pci.h>
#include <asm/system.h>
#include "../pci.h"
#include "pciehp.h"

#ifdef DEBUG
#define DBG_K_TRACE_ENTRY      ((unsigned int)0x00000001)	/* On function entry */
#define DBG_K_TRACE_EXIT       ((unsigned int)0x00000002)	/* On function exit */
#define DBG_K_INFO             ((unsigned int)0x00000004)	/* Info messages */
#define DBG_K_ERROR            ((unsigned int)0x00000008)	/* Error messages */
#define DBG_K_TRACE            (DBG_K_TRACE_ENTRY|DBG_K_TRACE_EXIT)
#define DBG_K_STANDARD         (DBG_K_INFO|DBG_K_ERROR|DBG_K_TRACE)
/* Redefine this flagword to set debug level */
#define DEBUG_LEVEL            DBG_K_STANDARD

#define DEFINE_DBG_BUFFER     char __dbg_str_buf[256];

#define DBG_PRINT( dbg_flags, args... )              \
	do {                                             \
	  if ( DEBUG_LEVEL & ( dbg_flags ) )             \
	  {                                              \
	    int len;                                     \
	    len = sprintf( __dbg_str_buf, "%s:%d: %s: ", \
		  __FILE__, __LINE__, __FUNCTION__ );    \
	    sprintf( __dbg_str_buf + len, args );        \
	    printk( KERN_NOTICE "%s\n", __dbg_str_buf ); \
	  }                                              \
	} while (0)

#define DBG_ENTER_ROUTINE	DBG_PRINT (DBG_K_TRACE_ENTRY, "%s", "[Entry]");
#define DBG_LEAVE_ROUTINE	DBG_PRINT (DBG_K_TRACE_EXIT, "%s", "[Exit]");
#else
#define DEFINE_DBG_BUFFER
#define DBG_ENTER_ROUTINE
#define DBG_LEAVE_ROUTINE
#endif				/* DEBUG */

struct ctrl_reg {
	u8 cap_id;
	u8 nxt_ptr;
	u16 cap_reg;
	u32 dev_cap;
	u16 dev_ctrl;
	u16 dev_status;
	u32 lnk_cap;
	u16 lnk_ctrl;
	u16 lnk_status;
	u32 slot_cap;
	u16 slot_ctrl;
	u16 slot_status;
	u16 root_ctrl;
	u16 rsvp;
	u32 root_status;
} __attribute__ ((packed));

/* offsets to the controller registers based on the above structure layout */
enum ctrl_offsets {
	PCIECAPID	=	offsetof(struct ctrl_reg, cap_id),
	NXTCAPPTR	=	offsetof(struct ctrl_reg, nxt_ptr),
	CAPREG		=	offsetof(struct ctrl_reg, cap_reg),
	DEVCAP		=	offsetof(struct ctrl_reg, dev_cap),
	DEVCTRL		=	offsetof(struct ctrl_reg, dev_ctrl),
	DEVSTATUS	=	offsetof(struct ctrl_reg, dev_status),
	LNKCAP		=	offsetof(struct ctrl_reg, lnk_cap),
	LNKCTRL		=	offsetof(struct ctrl_reg, lnk_ctrl),
	LNKSTATUS	=	offsetof(struct ctrl_reg, lnk_status),
	SLOTCAP		=	offsetof(struct ctrl_reg, slot_cap),
	SLOTCTRL	=	offsetof(struct ctrl_reg, slot_ctrl),
	SLOTSTATUS	=	offsetof(struct ctrl_reg, slot_status),
	ROOTCTRL	=	offsetof(struct ctrl_reg, root_ctrl),
	ROOTSTATUS	=	offsetof(struct ctrl_reg, root_status),
};
static int pcie_cap_base = 0;		/* Base of the PCI Express capability item structure */ 

#define PCIE_CAP_ID	( pcie_cap_base + PCIECAPID )
#define NXT_CAP_PTR	( pcie_cap_base + NXTCAPPTR )
#define CAP_REG		( pcie_cap_base + CAPREG )
#define DEV_CAP		( pcie_cap_base + DEVCAP )
#define DEV_CTRL	( pcie_cap_base + DEVCTRL )
#define DEV_STATUS	( pcie_cap_base + DEVSTATUS )
#define LNK_CAP		( pcie_cap_base + LNKCAP )
#define LNK_CTRL	( pcie_cap_base + LNKCTRL )
#define LNK_STATUS	( pcie_cap_base + LNKSTATUS )
#define SLOT_CAP	( pcie_cap_base + SLOTCAP )
#define SLOT_CTRL	( pcie_cap_base + SLOTCTRL )
#define SLOT_STATUS	( pcie_cap_base + SLOTSTATUS )
#define ROOT_CTRL	( pcie_cap_base + ROOTCTRL )
#define ROOT_STATUS	( pcie_cap_base + ROOTSTATUS )

#define hp_register_read_word(pdev, reg , value)		\
	pci_read_config_word(pdev, reg, &value)

#define hp_register_read_dword(pdev, reg , value)		\
	pci_read_config_dword(pdev, reg, &value)
 
#define hp_register_write_word(pdev, reg , value)		\
	pci_write_config_word(pdev, reg, value)

#define hp_register_dwrite_word(pdev, reg , value)		\
	pci_write_config_dword(pdev, reg, value)

/* Field definitions in PCI Express Capabilities Register */
#define CAP_VER			0x000F
#define DEV_PORT_TYPE		0x00F0
#define SLOT_IMPL		0x0100
#define MSG_NUM			0x3E00

/* Device or Port Type */
#define NAT_ENDPT		0x00
#define LEG_ENDPT		0x01
#define ROOT_PORT		0x04
#define UP_STREAM		0x05
#define	DN_STREAM		0x06
#define PCIE_PCI_BRDG		0x07
#define PCI_PCIE_BRDG		0x10

/* Field definitions in Device Capabilities Register */
#define DATTN_BUTTN_PRSN	0x1000
#define DATTN_LED_PRSN		0x2000
#define DPWR_LED_PRSN		0x4000

/* Field definitions in Link Capabilities Register */
#define MAX_LNK_SPEED		0x000F
#define MAX_LNK_WIDTH		0x03F0

/* Link Width Encoding */
#define LNK_X1		0x01
#define LNK_X2		0x02
#define LNK_X4		0x04	
#define LNK_X8		0x08
#define LNK_X12		0x0C
#define LNK_X16		0x10	
#define LNK_X32		0x20

/*Field definitions of Link Status Register */
#define LNK_SPEED	0x000F
#define NEG_LINK_WD	0x03F0
#define LNK_TRN_ERR	0x0400
#define	LNK_TRN		0x0800
#define SLOT_CLK_CONF	0x1000

/* Field definitions in Slot Capabilities Register */
#define ATTN_BUTTN_PRSN	0x00000001
#define	PWR_CTRL_PRSN	0x00000002
#define MRL_SENS_PRSN	0x00000004
#define ATTN_LED_PRSN	0x00000008
#define PWR_LED_PRSN	0x00000010
#define HP_SUPR_RM	0x00000020
#define HP_CAP		0x00000040
#define SLOT_PWR_VALUE	0x000003F8
#define SLOT_PWR_LIMIT	0x00000C00
#define PSN		0xFFF80000	/* PSN: Physical Slot Number */

/* Field definitions in Slot Control Register */
#define ATTN_BUTTN_ENABLE		0x0001
#define PWR_FAULT_DETECT_ENABLE		0x0002
#define MRL_DETECT_ENABLE		0x0004
#define PRSN_DETECT_ENABLE		0x0008
#define CMD_CMPL_INTR_ENABLE		0x0010
#define HP_INTR_ENABLE			0x0020
#define ATTN_LED_CTRL			0x00C0
#define PWR_LED_CTRL			0x0300
#define PWR_CTRL			0x0400

/* Attention indicator and Power indicator states */
#define LED_ON		0x01
#define LED_BLINK	0x10
#define LED_OFF		0x11

/* Power Control Command */
#define POWER_ON	0
#define POWER_OFF	0x0400

/* Field definitions in Slot Status Register */
#define ATTN_BUTTN_PRESSED	0x0001
#define PWR_FAULT_DETECTED	0x0002
#define MRL_SENS_CHANGED	0x0004
#define PRSN_DETECT_CHANGED	0x0008
#define CMD_COMPLETED		0x0010
#define MRL_STATE		0x0020
#define PRSN_STATE		0x0040

struct php_ctlr_state_s {
	struct php_ctlr_state_s *pnext;
	struct pci_dev *pci_dev;
	unsigned int irq;
	unsigned long flags;				/* spinlock's */
	u32 slot_device_offset;
	u32 num_slots;
    	struct timer_list	int_poll_timer;		/* Added for poll event */
	php_intr_callback_t 	attention_button_callback;
	php_intr_callback_t 	switch_change_callback;
	php_intr_callback_t 	presence_change_callback;
	php_intr_callback_t 	power_fault_callback;
	void 			*callback_instance_id;
	struct ctrl_reg 	*creg;				/* Ptr to controller register space */
};


static spinlock_t hpc_event_lock;

DEFINE_DBG_BUFFER		/* Debug string buffer for entire HPC defined here */
static struct php_ctlr_state_s *php_ctlr_list_head = 0;	/* HPC state linked list */
static int ctlr_seq_num = 0;	/* Controller sequence # */
static spinlock_t list_lock;

static irqreturn_t pcie_isr(int IRQ, void *dev_id, struct pt_regs *regs);

static void start_int_poll_timer(struct php_ctlr_state_s *php_ctlr, int seconds);

/* This is the interrupt polling timeout function. */
static void int_poll_timeout(unsigned long lphp_ctlr)
{
	struct php_ctlr_state_s *php_ctlr = (struct php_ctlr_state_s *)lphp_ctlr;

	DBG_ENTER_ROUTINE

	if ( !php_ctlr ) {
		err("%s: Invalid HPC controller handle!\n", __FUNCTION__);
		return;
	}

	/* Poll for interrupt events.  regs == NULL => polling */
	pcie_isr( 0, (void *)php_ctlr, NULL );

	init_timer(&php_ctlr->int_poll_timer);

	if (!pciehp_poll_time)
		pciehp_poll_time = 2; /* reset timer to poll in 2 secs if user doesn't specify at module installation*/

	start_int_poll_timer(php_ctlr, pciehp_poll_time);  
	
	return;
}

/* This function starts the interrupt polling timer. */
static void start_int_poll_timer(struct php_ctlr_state_s *php_ctlr, int seconds)
{
	if (!php_ctlr) {
		err("%s: Invalid HPC controller handle!\n", __FUNCTION__);
		return;
	}

	if ( ( seconds <= 0 ) || ( seconds > 60 ) )
        	seconds = 2;            /* Clamp to sane value */

	php_ctlr->int_poll_timer.function = &int_poll_timeout;
	php_ctlr->int_poll_timer.data = (unsigned long)php_ctlr;    /* Instance data */
	php_ctlr->int_poll_timer.expires = jiffies + seconds * HZ;
	add_timer(&php_ctlr->int_poll_timer);

	return;
}

static int pcie_write_cmd(struct slot *slot, u16 cmd)
{
	struct php_ctlr_state_s *php_ctlr = (struct php_ctlr_state_s *) slot->ctrl->hpc_ctlr_handle;
	int retval = 0;
	u16 slot_status;

	DBG_ENTER_ROUTINE 
	
	dbg("%s : Enter\n", __FUNCTION__);
	if (!slot->ctrl->hpc_ctlr_handle) {
		err("%s: Invalid HPC controller handle!\n", __FUNCTION__);
		return -1;
	}

	retval = hp_register_read_word(php_ctlr->pci_dev, SLOT_STATUS, slot_status);
	if (retval) {
			err("%s : hp_register_read_word SLOT_STATUS failed\n", __FUNCTION__);
			return retval;
		}
	dbg("%s : hp_register_read_word SLOT_STATUS %x\n", __FUNCTION__, slot_status);
	
	if ((slot_status & CMD_COMPLETED) == CMD_COMPLETED ) { 
		/* After 1 sec and CMD_COMPLETED still not set, just proceed forward to issue 
		   the next command according to spec.  Just print out the error message */
		dbg("%s : CMD_COMPLETED not clear after 1 sec.\n", __FUNCTION__);
	}

	dbg("%s: Before hp_register_write_word SLOT_CTRL %x\n", __FUNCTION__, cmd);
	retval = hp_register_write_word(php_ctlr->pci_dev, SLOT_CTRL, cmd | CMD_CMPL_INTR_ENABLE);
	if (retval) {
		err("%s : hp_register_write_word SLOT_CTRL failed\n", __FUNCTION__);
		return retval;
	}
	dbg("%s : hp_register_write_word SLOT_CTRL %x\n", __FUNCTION__, cmd | CMD_CMPL_INTR_ENABLE);
	dbg("%s : Exit\n", __FUNCTION__);

	DBG_LEAVE_ROUTINE 
	return retval;
}

static int hpc_check_lnk_status(struct controller *ctrl)
{
	struct php_ctlr_state_s *php_ctlr = (struct php_ctlr_state_s *) ctrl->hpc_ctlr_handle;
	u16 lnk_status;
	int retval = 0;

	DBG_ENTER_ROUTINE 

	if (!ctrl->hpc_ctlr_handle) {
		err("%s: Invalid HPC controller handle!\n", __FUNCTION__);
		return -1;
	}
	
	retval = hp_register_read_word(php_ctlr->pci_dev, LNK_STATUS, lnk_status);

	if (retval) {
		err("%s : hp_register_read_word LNK_STATUS failed\n", __FUNCTION__);
		return retval;
	}

	if ( (lnk_status & (LNK_TRN | LNK_TRN_ERR)) == 0x0C00) {
		err("%s : Link Training Error occurs \n", __FUNCTION__);
		retval = -1;
		return retval;
	}

	DBG_LEAVE_ROUTINE 
	return retval;
}


static int hpc_get_attention_status(struct slot *slot, u8 *status)
{
	struct php_ctlr_state_s *php_ctlr = (struct php_ctlr_state_s *) slot->ctrl->hpc_ctlr_handle;
	u16 slot_ctrl;
	u8 atten_led_state;
	int retval = 0;
	
	DBG_ENTER_ROUTINE 

	if (!slot->ctrl->hpc_ctlr_handle) {
		err("%s: Invalid HPC controller handle!\n", __FUNCTION__);
		return -1;
	}

	retval = hp_register_read_word(php_ctlr->pci_dev, SLOT_CTRL, slot_ctrl);

	if (retval) {
		err("%s : hp_register_read_word SLOT_CTRL failed\n", __FUNCTION__);
		return retval;
	}

	dbg("%s: SLOT_CTRL %x, value read %x\n", __FUNCTION__,SLOT_CTRL, slot_ctrl);

	atten_led_state = (slot_ctrl & ATTN_LED_CTRL) >> 6;

	switch (atten_led_state) {
	case 0:
		*status = 0xFF;	/* Reserved */
		break;
	case 1:
		*status = 1;	/* On */
		break;
	case 2:
		*status = 2;	/* Blink */
		break;
	case 3:
		*status = 0;	/* Off */
		break;
	default:
		*status = 0xFF;
		break;
	}

	DBG_LEAVE_ROUTINE 
	return 0;
}

static int hpc_get_power_status(struct slot * slot, u8 *status)
{
	struct php_ctlr_state_s *php_ctlr = (struct php_ctlr_state_s *) slot->ctrl->hpc_ctlr_handle;
	u16 slot_ctrl;
	u8 pwr_state;
	int	retval = 0;
	
	DBG_ENTER_ROUTINE 

	if (!slot->ctrl->hpc_ctlr_handle) {
		err("%s: Invalid HPC controller handle!\n", __FUNCTION__);
		return -1;
	}

	retval = hp_register_read_word(php_ctlr->pci_dev, SLOT_CTRL, slot_ctrl);

	if (retval) {
		err("%s : hp_register_read_word SLOT_CTRL failed\n", __FUNCTION__);
		return retval;
	}
	dbg("%s: SLOT_CTRL %x value read %x\n", __FUNCTION__, SLOT_CTRL, slot_ctrl);

	pwr_state = (slot_ctrl & PWR_CTRL) >> 10;

	switch (pwr_state) {
	case 0:
		*status = 1;
		break;
	case 1:
		*status = 0;	
		break;
	default:
		*status = 0xFF;
		break;
	}

	DBG_LEAVE_ROUTINE 
	return retval;
}


static int hpc_get_latch_status(struct slot *slot, u8 *status)
{
	struct php_ctlr_state_s *php_ctlr = (struct php_ctlr_state_s *) slot->ctrl->hpc_ctlr_handle;
	u16 slot_status;
	int retval = 0;

	DBG_ENTER_ROUTINE 

	if (!slot->ctrl->hpc_ctlr_handle) {
		err("%s: Invalid HPC controller handle!\n", __FUNCTION__);
		return -1;
	}

	retval = hp_register_read_word(php_ctlr->pci_dev, SLOT_STATUS, slot_status);

	if (retval) {
		err("%s : hp_register_read_word SLOT_STATUS failed\n", __FUNCTION__);
		return retval;
	}

	*status = (((slot_status & MRL_STATE) >> 5) == 0) ? 0 : 1;  

	DBG_LEAVE_ROUTINE 
	return 0;
}

static int hpc_get_adapter_status(struct slot *slot, u8 *status)
{
	struct php_ctlr_state_s *php_ctlr = (struct php_ctlr_state_s *) slot->ctrl->hpc_ctlr_handle;
	u16 slot_status;
	u8 card_state;
	int retval = 0;

	DBG_ENTER_ROUTINE 

	if (!slot->ctrl->hpc_ctlr_handle) {
		err("%s: Invalid HPC controller handle!\n", __FUNCTION__);
		return -1;
	}

	retval = hp_register_read_word(php_ctlr->pci_dev, SLOT_STATUS, slot_status);

	if (retval) {
		err("%s : hp_register_read_word SLOT_STATUS failed\n", __FUNCTION__);
		return retval;
	}
	card_state = (u8)((slot_status & PRSN_STATE) >> 6);
	*status = (card_state == 1) ? 1 : 0;

	DBG_LEAVE_ROUTINE 
	return 0;
}

static int hpc_query_power_fault(struct slot * slot)
{
	struct php_ctlr_state_s *php_ctlr = (struct php_ctlr_state_s *) slot->ctrl->hpc_ctlr_handle;
	u16 slot_status;
	u8 pwr_fault;
	int retval = 0;
	u8 status;

	DBG_ENTER_ROUTINE 

	if (!slot->ctrl->hpc_ctlr_handle) {
		err("%s: Invalid HPC controller handle!\n", __FUNCTION__);
		return -1;
	}

	retval = hp_register_read_word(php_ctlr->pci_dev, SLOT_STATUS, slot_status);

	if (retval) {
		err("%s : hp_register_read_word SLOT_STATUS failed\n", __FUNCTION__);
		return retval;
	}
	pwr_fault = (u8)((slot_status & PWR_FAULT_DETECTED) >> 1);
	status = (pwr_fault != 1) ? 1 : 0;
	
	DBG_LEAVE_ROUTINE
	/* Note: Logic 0 => fault */
	return status;
}

static int hpc_set_attention_status(struct slot *slot, u8 value)
{
	struct php_ctlr_state_s *php_ctlr = (struct php_ctlr_state_s *) slot->ctrl->hpc_ctlr_handle;
	u16 slot_cmd = 0;
	u16 slot_ctrl;
	int rc = 0;

	dbg("%s: \n", __FUNCTION__);
	if (!slot->ctrl->hpc_ctlr_handle) {
		err("%s: Invalid HPC controller handle!\n", __FUNCTION__);
		return -1;
	}

	if (slot->hp_slot >= php_ctlr->num_slots) {
		err("%s: Invalid HPC slot number!\n", __FUNCTION__);
		return -1;
	}
	rc = hp_register_read_word(php_ctlr->pci_dev, SLOT_CTRL, slot_ctrl);

	if (rc) {
		err("%s : hp_register_read_word SLOT_CTRL failed\n", __FUNCTION__);
		return rc;
	}
	dbg("%s : hp_register_read_word SLOT_CTRL %x\n", __FUNCTION__, slot_ctrl);

	switch (value) {
		case 0 :	/* turn off */
			slot_cmd = (slot_ctrl & ~ATTN_LED_CTRL) | 0x00C0;
			break;
		case 1:		/* turn on */
			slot_cmd = (slot_ctrl & ~ATTN_LED_CTRL) | 0x0040;
			break;
		case 2:		/* turn blink */
			slot_cmd = (slot_ctrl & ~ATTN_LED_CTRL) | 0x0080;
			break;
		default:
			return -1;
	}
	if (!pciehp_poll_mode)
		slot_cmd = slot_cmd | HP_INTR_ENABLE; 

	pcie_write_cmd(slot, slot_cmd);
	dbg("%s: SLOT_CTRL %x write cmd %x\n", __FUNCTION__, SLOT_CTRL, slot_cmd);
	
	return rc;
}


static void hpc_set_green_led_on(struct slot *slot)
{
	struct php_ctlr_state_s *php_ctlr = (struct php_ctlr_state_s *) slot->ctrl->hpc_ctlr_handle;
	u16 slot_cmd;
	u16 slot_ctrl;
	int rc = 0;
       	
	dbg("%s: \n", __FUNCTION__);	
	if (!slot->ctrl->hpc_ctlr_handle) {
		err("%s: Invalid HPC controller handle!\n", __FUNCTION__);
		return ;
	}

	if (slot->hp_slot >= php_ctlr->num_slots) {
		err("%s: Invalid HPC slot number!\n", __FUNCTION__);
		return ;
	}

	rc = hp_register_read_word(php_ctlr->pci_dev, SLOT_CTRL, slot_ctrl);

	if (rc) {
		err("%s : hp_register_read_word SLOT_CTRL failed\n", __FUNCTION__);
		return;
	}
	dbg("%s : hp_register_read_word SLOT_CTRL %x\n", __FUNCTION__, slot_ctrl);
	slot_cmd = (slot_ctrl & ~PWR_LED_CTRL) | 0x0100;
	if (!pciehp_poll_mode)
		slot_cmd = slot_cmd | HP_INTR_ENABLE; 

	pcie_write_cmd(slot, slot_cmd);

	dbg("%s: SLOT_CTRL %x write cmd %x\n",__FUNCTION__, SLOT_CTRL, slot_cmd);
	return;
}

static void hpc_set_green_led_off(struct slot *slot)
{
	struct php_ctlr_state_s *php_ctlr = (struct php_ctlr_state_s *) slot->ctrl->hpc_ctlr_handle;
	u16 slot_cmd;
	u16 slot_ctrl;
	int rc = 0;

	dbg("%s: \n", __FUNCTION__);	
	if (!slot->ctrl->hpc_ctlr_handle) {
		err("%s: Invalid HPC controller handle!\n", __FUNCTION__);
		return ;
	}

	if (slot->hp_slot >= php_ctlr->num_slots) {
		err("%s: Invalid HPC slot number!\n", __FUNCTION__);
		return ;
	}

	rc = hp_register_read_word(php_ctlr->pci_dev, SLOT_CTRL, slot_ctrl);

	if (rc) {
		err("%s : hp_register_read_word SLOT_CTRL failed\n", __FUNCTION__);
		return;
	}
	dbg("%s : hp_register_read_word SLOT_CTRL %x\n", __FUNCTION__, slot_ctrl);

	slot_cmd = (slot_ctrl & ~PWR_LED_CTRL) | 0x0300;

	if (!pciehp_poll_mode)
		slot_cmd = slot_cmd | HP_INTR_ENABLE; 
	pcie_write_cmd(slot, slot_cmd);
	dbg("%s: SLOT_CTRL %x write cmd %x\n", __FUNCTION__, SLOT_CTRL, slot_cmd);

	return;
}

static void hpc_set_green_led_blink(struct slot *slot)
{
	struct php_ctlr_state_s *php_ctlr =(struct php_ctlr_state_s *) slot->ctrl->hpc_ctlr_handle;
	u16 slot_cmd;
	u16 slot_ctrl;
	int rc = 0; 
	
	dbg("%s: \n", __FUNCTION__);	
	if (!slot->ctrl->hpc_ctlr_handle) {
		err("%s: Invalid HPC controller handle!\n", __FUNCTION__);
		return ;
	}

	if (slot->hp_slot >= php_ctlr->num_slots) {
		err("%s: Invalid HPC slot number!\n", __FUNCTION__);
		return ;
	}

	rc = hp_register_read_word(php_ctlr->pci_dev, SLOT_CTRL, slot_ctrl);

	if (rc) {
		err("%s : hp_register_read_word SLOT_CTRL failed\n", __FUNCTION__);
		return;
	}
	dbg("%s : hp_register_read_word SLOT_CTRL %x\n", __FUNCTION__, slot_ctrl);

	slot_cmd = (slot_ctrl & ~PWR_LED_CTRL) | 0x0200;

	if (!pciehp_poll_mode)
		slot_cmd = slot_cmd | HP_INTR_ENABLE; 
	pcie_write_cmd(slot, slot_cmd);

	dbg("%s: SLOT_CTRL %x write cmd %x\n",__FUNCTION__, SLOT_CTRL, slot_cmd);
	return;
}

int pcie_get_ctlr_slot_config(struct controller *ctrl,
	int *num_ctlr_slots,	/* number of slots in this HPC; only 1 in PCIE  */	
	int *first_device_num,	/* PCI dev num of the first slot in this PCIE	*/
	int *physical_slot_num,	/* phy slot num of the first slot in this PCIE	*/
	int *updown,		/* physical_slot_num increament: 1 or -1	*/
	int *flags)
{
	struct php_ctlr_state_s *php_ctlr = (struct php_ctlr_state_s *) ctrl->hpc_ctlr_handle;
	u32 slot_cap;
	int rc = 0;
	
	DBG_ENTER_ROUTINE 

	if (!ctrl->hpc_ctlr_handle) {
		err("%s: Invalid HPC controller handle!\n", __FUNCTION__);
		return -1;
	}

	*first_device_num = 0;
	*num_ctlr_slots = 1; 

	rc = hp_register_read_dword(php_ctlr->pci_dev, SLOT_CAP, slot_cap);

	if (rc) {
		err("%s : hp_register_read_dword SLOT_CAP failed\n", __FUNCTION__);
		return -1;
	}
	
	*physical_slot_num = slot_cap >> 19;

	*updown = -1;

	DBG_LEAVE_ROUTINE 
	return 0;
}

static void hpc_release_ctlr(struct controller *ctrl)
{
	struct php_ctlr_state_s *php_ctlr = (struct php_ctlr_state_s *) ctrl->hpc_ctlr_handle;
	struct php_ctlr_state_s *p, *p_prev;

	DBG_ENTER_ROUTINE 

	if (!ctrl->hpc_ctlr_handle) {
		err("%s: Invalid HPC controller handle!\n", __FUNCTION__);
		return ;
	}

	if (pciehp_poll_mode) {
	    del_timer(&php_ctlr->int_poll_timer);
	} else {	
		if (php_ctlr->irq) {
			free_irq(php_ctlr->irq, ctrl);
			php_ctlr->irq = 0;
		}
	}
	if (php_ctlr->pci_dev) 
		php_ctlr->pci_dev = 0;

	spin_lock(&list_lock);
	p = php_ctlr_list_head;
	p_prev = NULL;
	while (p) {
		if (p == php_ctlr) {
			if (p_prev)
				p_prev->pnext = p->pnext;
			else
				php_ctlr_list_head = p->pnext;
			break;
		} else {
			p_prev = p;
			p = p->pnext;
		}
	}
	spin_unlock(&list_lock);

	kfree(php_ctlr);

	DBG_LEAVE_ROUTINE
			  
}

static int hpc_power_on_slot(struct slot * slot)
{
	struct php_ctlr_state_s *php_ctlr = (struct php_ctlr_state_s *) slot->ctrl->hpc_ctlr_handle;
	u16 slot_cmd;
	u16 slot_ctrl;

	int retval = 0;

	DBG_ENTER_ROUTINE 
	dbg("%s: \n", __FUNCTION__);	

	if (!slot->ctrl->hpc_ctlr_handle) {
		err("%s: Invalid HPC controller handle!\n", __FUNCTION__);
		return -1;
	}

	dbg("%s: slot->hp_slot %x\n", __FUNCTION__, slot->hp_slot);
	if (slot->hp_slot >= php_ctlr->num_slots) {
		err("%s: Invalid HPC slot number!\n", __FUNCTION__);
		return -1;
	}

	retval = hp_register_read_word(php_ctlr->pci_dev, SLOT_CTRL, slot_ctrl);

	if (retval) {
		err("%s : hp_register_read_word SLOT_CTRL failed\n", __FUNCTION__);
		return retval;
	}
	dbg("%s: SLOT_CTRL %x, value read %xn", __FUNCTION__, SLOT_CTRL, 
		slot_ctrl);

	slot_cmd = (slot_ctrl & ~PWR_CTRL) | POWER_ON;

	if (!pciehp_poll_mode)
		slot_cmd = slot_cmd | HP_INTR_ENABLE; 

	retval = pcie_write_cmd(slot, slot_cmd);

	if (retval) {
		err("%s: Write %x command failed!\n", __FUNCTION__, slot_cmd);
		return -1;
	}
	dbg("%s: SLOT_CTRL %x write cmd %x\n",__FUNCTION__, SLOT_CTRL, slot_cmd);

	DBG_LEAVE_ROUTINE

	return retval;
}

static int hpc_power_off_slot(struct slot * slot)
{
	struct php_ctlr_state_s *php_ctlr = (struct php_ctlr_state_s *) slot->ctrl->hpc_ctlr_handle;
	u16 slot_cmd;
	u16 slot_ctrl;

	int retval = 0;

	DBG_ENTER_ROUTINE 
	dbg("%s: \n", __FUNCTION__);	

	if (!slot->ctrl->hpc_ctlr_handle) {
		err("%s: Invalid HPC controller handle!\n", __FUNCTION__);
		return -1;
	}

	dbg("%s: slot->hp_slot %x\n", __FUNCTION__, slot->hp_slot);
	slot->hp_slot = 0;
	if (slot->hp_slot >= php_ctlr->num_slots) {
		err("%s: Invalid HPC slot number!\n", __FUNCTION__);
		return -1;
	}
	retval = hp_register_read_word(php_ctlr->pci_dev, SLOT_CTRL, slot_ctrl);

	if (retval) {
		err("%s : hp_register_read_word SLOT_CTRL failed\n", __FUNCTION__);
		return retval;
	}
	dbg("%s: SLOT_CTRL %x, value read %x\n", __FUNCTION__, SLOT_CTRL, 
		slot_ctrl);

	slot_cmd = (slot_ctrl & ~PWR_CTRL) | POWER_OFF;

	if (!pciehp_poll_mode)
		slot_cmd = slot_cmd | HP_INTR_ENABLE; 

	retval = pcie_write_cmd(slot, slot_cmd);

	if (retval) {
		err("%s: Write command failed!\n", __FUNCTION__);
		return -1;
	}
	dbg("%s: SLOT_CTRL %x write cmd %x\n",__FUNCTION__, SLOT_CTRL, slot_cmd);

	DBG_LEAVE_ROUTINE

	return retval;
}

static irqreturn_t pcie_isr(int IRQ, void *dev_id, struct pt_regs *regs)
{
	struct controller *ctrl = NULL;
	struct php_ctlr_state_s *php_ctlr;
	u8 schedule_flag = 0;
	u16 slot_status, intr_detect, intr_loc;
	u16 temp_word;
	int hp_slot = 0;	/* only 1 slot per PCI Express port */
	int rc = 0;

	if (!dev_id)
		return IRQ_NONE;

	if (!pciehp_poll_mode) { 
		ctrl = (struct controller *)dev_id;
		php_ctlr = ctrl->hpc_ctlr_handle;
	} else {
		php_ctlr = (struct php_ctlr_state_s *) dev_id;
		ctrl = (struct controller *)php_ctlr->callback_instance_id;
	}

	if (!ctrl) {
		dbg("%s: dev_id %p ctlr == NULL\n", __FUNCTION__, (void*) dev_id);
		return IRQ_NONE;
	}
	
	if (!php_ctlr) {
		dbg("%s: php_ctlr == NULL\n", __FUNCTION__);
		return IRQ_NONE;
	}

	rc = hp_register_read_word(php_ctlr->pci_dev, SLOT_STATUS, slot_status);
	if (rc) {
		err("%s : hp_register_read_word SLOT_STATUS failed\n", __FUNCTION__);
		return IRQ_NONE;
	}

	intr_detect = ( ATTN_BUTTN_PRESSED | PWR_FAULT_DETECTED | MRL_SENS_CHANGED |
					PRSN_DETECT_CHANGED | CMD_COMPLETED );

	intr_loc = slot_status & intr_detect;

	/* Check to see if it was our interrupt */
	if ( !intr_loc )
		return IRQ_NONE;

	dbg("%s: intr_loc %x\n", __FUNCTION__, intr_loc);
	/* Mask Hot-plug Interrupt Enable */
	if (!pciehp_poll_mode) {
		rc = hp_register_read_word(php_ctlr->pci_dev, SLOT_CTRL, temp_word);
		if (rc) {
			err("%s : hp_register_read_word SLOT_CTRL failed\n", __FUNCTION__);
			return IRQ_NONE;
		}

		dbg("%s: Set Mask Hot-plug Interrupt Enable\n", __FUNCTION__);
		dbg("%s: hp_register_read_word SLOT_CTRL with value %x\n", __FUNCTION__, temp_word);
		temp_word = (temp_word & ~HP_INTR_ENABLE & ~CMD_CMPL_INTR_ENABLE) | 0x00;

		rc = hp_register_write_word(php_ctlr->pci_dev, SLOT_CTRL, temp_word);
		if (rc) {
			err("%s : hp_register_write_word SLOT_CTRL failed\n", __FUNCTION__);
			return IRQ_NONE;
<<<<<<< HEAD
=======
		}
		dbg("%s: hp_register_write_word SLOT_CTRL with value %x\n", __FUNCTION__, temp_word);
		
		rc = hp_register_read_word(php_ctlr->pci_dev, SLOT_STATUS, slot_status);
		if (rc) {
			err("%s : hp_register_read_word SLOT_STATUS failed\n", __FUNCTION__);
			return IRQ_NONE;
		}
		dbg("%s: hp_register_read_word SLOT_STATUS with value %x\n", __FUNCTION__, slot_status); 
		
		/* Clear command complete interrupt caused by this write */
		temp_word = 0x1f;
		rc = hp_register_write_word(php_ctlr->pci_dev, SLOT_STATUS, temp_word);
		if (rc) {
			err("%s : hp_register_write_word SLOT_STATUS failed\n", __FUNCTION__);
			return IRQ_NONE;
>>>>>>> 8c8079c3
		}
		dbg("%s: hp_register_write_word SLOT_STATUS with value %x\n", __FUNCTION__, temp_word);
	}
	
	if (intr_loc & CMD_COMPLETED) {
		/* 
		 * Command Complete Interrupt Pending 
		 */
		dbg("%s: In Command Complete Interrupt Pending\n", __FUNCTION__);
		wake_up_interruptible(&ctrl->queue);
	}

	if ((php_ctlr->switch_change_callback) && (intr_loc & MRL_SENS_CHANGED))
		schedule_flag += php_ctlr->switch_change_callback(
			hp_slot, php_ctlr->callback_instance_id);
	if ((php_ctlr->attention_button_callback) && (intr_loc & ATTN_BUTTN_PRESSED))
		schedule_flag += php_ctlr->attention_button_callback(
			hp_slot, php_ctlr->callback_instance_id);
	if ((php_ctlr->presence_change_callback) && (intr_loc & PRSN_DETECT_CHANGED))
		schedule_flag += php_ctlr->presence_change_callback(
			hp_slot , php_ctlr->callback_instance_id);
	if ((php_ctlr->power_fault_callback) && (intr_loc & PWR_FAULT_DETECTED))
		schedule_flag += php_ctlr->power_fault_callback(
			hp_slot, php_ctlr->callback_instance_id);

	/* Clear all events after serving them */
	temp_word = 0x1F;
	rc = hp_register_write_word(php_ctlr->pci_dev, SLOT_STATUS, temp_word);
	if (rc) {
		err("%s : hp_register_write_word SLOT_STATUS failed\n", __FUNCTION__);
		return IRQ_NONE;
	}
	/* Unmask Hot-plug Interrupt Enable */
	if (!pciehp_poll_mode) {
		rc = hp_register_read_word(php_ctlr->pci_dev, SLOT_CTRL, temp_word);
		if (rc) {
			err("%s : hp_register_read_word SLOT_CTRL failed\n", __FUNCTION__);
			return IRQ_NONE;
		}

		dbg("%s: Unmask Hot-plug Interrupt Enable\n", __FUNCTION__);
		dbg("%s: hp_register_read_word SLOT_CTRL with value %x\n", __FUNCTION__, temp_word);
		temp_word = (temp_word & ~HP_INTR_ENABLE) | HP_INTR_ENABLE;

		rc = hp_register_write_word(php_ctlr->pci_dev, SLOT_CTRL, temp_word);
		if (rc) {
			err("%s : hp_register_write_word SLOT_CTRL failed\n", __FUNCTION__);
			return IRQ_NONE;
		}
		dbg("%s: hp_register_write_word SLOT_CTRL with value %x\n", __FUNCTION__, temp_word); 	
	
		rc = hp_register_read_word(php_ctlr->pci_dev, SLOT_STATUS, slot_status);
		if (rc) {
			err("%s : hp_register_read_word SLOT_STATUS failed\n", __FUNCTION__);
			return IRQ_NONE;
		}
		dbg("%s: hp_register_read_word SLOT_STATUS with value %x\n", __FUNCTION__, slot_status); 
		
		/* Clear command complete interrupt caused by this write */
		temp_word = 0x1F;
		rc = hp_register_write_word(php_ctlr->pci_dev, SLOT_STATUS, temp_word);
		if (rc) {
			err("%s : hp_register_write_word SLOT_STATUS failed\n", __FUNCTION__);
			return IRQ_NONE;
		}
		dbg("%s: hp_register_write_word SLOT_STATUS with value %x\n", __FUNCTION__, temp_word); 
	}
	
	return IRQ_HANDLED;
}

static int hpc_get_max_lnk_speed (struct slot *slot, enum pcie_link_speed *value)
{
	struct php_ctlr_state_s *php_ctlr = (struct php_ctlr_state_s *) slot->ctrl->hpc_ctlr_handle;
	enum pcie_link_speed lnk_speed;
	u32	lnk_cap;
	int retval = 0;

	DBG_ENTER_ROUTINE 

	if (!slot->ctrl->hpc_ctlr_handle) {
		err("%s: Invalid HPC controller handle!\n", __FUNCTION__);
		return -1;
	}

	if (slot->hp_slot >= php_ctlr->num_slots) {
		err("%s: Invalid HPC slot number!\n", __FUNCTION__);
		return -1;
	}

	retval = hp_register_read_dword(php_ctlr->pci_dev, LNK_CAP, lnk_cap);

	if (retval) {
		err("%s : hp_register_read_dword  LNK_CAP failed\n", __FUNCTION__);
		return retval;
	}

	switch (lnk_cap & 0x000F) {
	case 1:
		lnk_speed = PCIE_2PT5GB;
		break;
	default:
		lnk_speed = PCIE_LNK_SPEED_UNKNOWN;
		break;
	}

	*value = lnk_speed;
	dbg("Max link speed = %d\n", lnk_speed);
	DBG_LEAVE_ROUTINE 
	return retval;
}

static int hpc_get_max_lnk_width (struct slot *slot, enum pcie_link_width *value)
{
	struct php_ctlr_state_s *php_ctlr = (struct php_ctlr_state_s *) slot->ctrl->hpc_ctlr_handle;
	enum pcie_link_width lnk_wdth;
	u32	lnk_cap;
	int retval = 0;

	DBG_ENTER_ROUTINE 

	if (!slot->ctrl->hpc_ctlr_handle) {
		err("%s: Invalid HPC controller handle!\n", __FUNCTION__);
		return -1;
	}

	if (slot->hp_slot >= php_ctlr->num_slots) {
		err("%s: Invalid HPC slot number!\n", __FUNCTION__);
		return -1;
	}

	retval = hp_register_read_dword(php_ctlr->pci_dev, LNK_CAP, lnk_cap);

	if (retval) {
		err("%s : hp_register_read_dword  LNK_CAP failed\n", __FUNCTION__);
		return retval;
	}

	switch ((lnk_cap & 0x03F0) >> 4){
	case 0:
		lnk_wdth = PCIE_LNK_WIDTH_RESRV;
		break;
	case 1:
		lnk_wdth = PCIE_LNK_X1;
		break;
	case 2:
		lnk_wdth = PCIE_LNK_X2;
		break;
	case 4:
		lnk_wdth = PCIE_LNK_X4;
		break;
	case 8:
		lnk_wdth = PCIE_LNK_X8;
		break;
	case 12:
		lnk_wdth = PCIE_LNK_X12;
		break;
	case 16:
		lnk_wdth = PCIE_LNK_X16;
		break;
	case 32:
		lnk_wdth = PCIE_LNK_X32;
		break;
	default:
		lnk_wdth = PCIE_LNK_WIDTH_UNKNOWN;
		break;
	}

	*value = lnk_wdth;
	dbg("Max link width = %d\n", lnk_wdth);
	DBG_LEAVE_ROUTINE 
	return retval;
}

static int hpc_get_cur_lnk_speed (struct slot *slot, enum pcie_link_speed *value)
{
	struct php_ctlr_state_s *php_ctlr = (struct php_ctlr_state_s *) slot->ctrl->hpc_ctlr_handle;
	enum pcie_link_speed lnk_speed = PCI_SPEED_UNKNOWN;
	int retval = 0;
	u16 lnk_status;

	DBG_ENTER_ROUTINE 

	if (!slot->ctrl->hpc_ctlr_handle) {
		err("%s: Invalid HPC controller handle!\n", __FUNCTION__);
		return -1;
	}

	if (slot->hp_slot >= php_ctlr->num_slots) {
		err("%s: Invalid HPC slot number!\n", __FUNCTION__);
		return -1;
	}

	retval = hp_register_read_word(php_ctlr->pci_dev, LNK_STATUS, lnk_status);

	if (retval) {
		err("%s : hp_register_read_word LNK_STATUS failed\n", __FUNCTION__);
		return retval;
	}

	switch (lnk_status & 0x0F) {
	case 1:
		lnk_speed = PCIE_2PT5GB;
		break;
	default:
		lnk_speed = PCIE_LNK_SPEED_UNKNOWN;
		break;
	}

	*value = lnk_speed;
	dbg("Current link speed = %d\n", lnk_speed);
	DBG_LEAVE_ROUTINE 
	return retval;
}

static int hpc_get_cur_lnk_width (struct slot *slot, enum pcie_link_width *value)
{
	struct php_ctlr_state_s *php_ctlr = (struct php_ctlr_state_s *) slot->ctrl->hpc_ctlr_handle;
	enum pcie_link_width lnk_wdth = PCIE_LNK_WIDTH_UNKNOWN;
	int retval = 0;
	u16 lnk_status;

	DBG_ENTER_ROUTINE 

	if (!slot->ctrl->hpc_ctlr_handle) {
		err("%s: Invalid HPC controller handle!\n", __FUNCTION__);
		return -1;
	}

	if (slot->hp_slot >= php_ctlr->num_slots) {
		err("%s: Invalid HPC slot number!\n", __FUNCTION__);
		return -1;
	}

	retval = hp_register_read_word(php_ctlr->pci_dev, LNK_STATUS, lnk_status);

	if (retval) {
		err("%s : hp_register_read_word LNK_STATUS failed\n", __FUNCTION__);
		return retval;
	}
	
	switch ((lnk_status & 0x03F0) >> 4){
	case 0:
		lnk_wdth = PCIE_LNK_WIDTH_RESRV;
		break;
	case 1:
		lnk_wdth = PCIE_LNK_X1;
		break;
	case 2:
		lnk_wdth = PCIE_LNK_X2;
		break;
	case 4:
		lnk_wdth = PCIE_LNK_X4;
		break;
	case 8:
		lnk_wdth = PCIE_LNK_X8;
		break;
	case 12:
		lnk_wdth = PCIE_LNK_X12;
		break;
	case 16:
		lnk_wdth = PCIE_LNK_X16;
		break;
	case 32:
		lnk_wdth = PCIE_LNK_X32;
		break;
	default:
		lnk_wdth = PCIE_LNK_WIDTH_UNKNOWN;
		break;
	}

	*value = lnk_wdth;
	dbg("Current link width = %d\n", lnk_wdth);
	DBG_LEAVE_ROUTINE 
	return retval;
}

static struct hpc_ops pciehp_hpc_ops = {
	.power_on_slot			= hpc_power_on_slot,
	.power_off_slot			= hpc_power_off_slot,
	.set_attention_status		= hpc_set_attention_status,
	.get_power_status		= hpc_get_power_status,
	.get_attention_status		= hpc_get_attention_status,
	.get_latch_status		= hpc_get_latch_status,
	.get_adapter_status		= hpc_get_adapter_status,

	.get_max_bus_speed		= hpc_get_max_lnk_speed,
	.get_cur_bus_speed		= hpc_get_cur_lnk_speed,
	.get_max_lnk_width		= hpc_get_max_lnk_width,
	.get_cur_lnk_width		= hpc_get_cur_lnk_width,
	
	.query_power_fault		= hpc_query_power_fault,
	.green_led_on			= hpc_set_green_led_on,
	.green_led_off			= hpc_set_green_led_off,
	.green_led_blink		= hpc_set_green_led_blink,
	
	.release_ctlr			= hpc_release_ctlr,
	.check_lnk_status		= hpc_check_lnk_status,
};

int pcie_init(struct controller * ctrl,
	struct pci_dev * pdev,
	php_intr_callback_t attention_button_callback,
	php_intr_callback_t switch_change_callback,
	php_intr_callback_t presence_change_callback,
	php_intr_callback_t power_fault_callback)
{
	struct php_ctlr_state_s *php_ctlr, *p;
	void *instance_id = ctrl;
	int rc;
	static int first = 1;
	u16 temp_word;
	u16 cap_reg;
	u16 intr_enable;
	u32 slot_cap;
	int cap_base, saved_cap_base;
	u16 slot_status, slot_ctrl;

	DBG_ENTER_ROUTINE
	
	spin_lock_init(&list_lock);	
	php_ctlr = (struct php_ctlr_state_s *) kmalloc(sizeof(struct php_ctlr_state_s), GFP_KERNEL);

	if (!php_ctlr) {	/* allocate controller state data */
		err("%s: HPC controller memory allocation error!\n", __FUNCTION__);
		goto abort;
	}

	memset(php_ctlr, 0, sizeof(struct php_ctlr_state_s));

	php_ctlr->pci_dev = pdev;	/* save pci_dev in context */

	dbg("%s: pdev->vendor %x pdev->device %x\n", __FUNCTION__,
		pdev->vendor, pdev->device);

	saved_cap_base = pcie_cap_base;

	if ((cap_base = pci_find_capability(pdev, PCI_CAP_ID_EXP)) == 0) {
		dbg("%s: Can't find PCI_CAP_ID_EXP (0x10)\n", __FUNCTION__);
		goto abort_free_ctlr;
	}

	pcie_cap_base = cap_base;

	dbg("%s: pcie_cap_base %x\n", __FUNCTION__, pcie_cap_base);

	rc = hp_register_read_word(pdev, CAP_REG, cap_reg);
	if (rc) {
		err("%s : hp_register_read_word CAP_REG failed\n", __FUNCTION__);
		goto abort_free_ctlr;
	}
	dbg("%s: CAP_REG offset %x cap_reg %x\n", __FUNCTION__, CAP_REG, cap_reg);

	if (((cap_reg & SLOT_IMPL) == 0) || ((cap_reg & DEV_PORT_TYPE) != 0x0040)){
		dbg("%s : This is not a root port or the port is not connected to a slot\n", __FUNCTION__);
		goto abort_free_ctlr;
	}

	rc = hp_register_read_dword(php_ctlr->pci_dev, SLOT_CAP, slot_cap);
	if (rc) {
		err("%s : hp_register_read_word CAP_REG failed\n", __FUNCTION__);
		goto abort_free_ctlr;
	}
	dbg("%s: SLOT_CAP offset %x slot_cap %x\n", __FUNCTION__, SLOT_CAP, slot_cap);

	if (!(slot_cap & HP_CAP)) {
		dbg("%s : This slot is not hot-plug capable\n", __FUNCTION__);
		goto abort_free_ctlr;
	}
	/* For debugging purpose */
	rc = hp_register_read_word(php_ctlr->pci_dev, SLOT_STATUS, slot_status);
	if (rc) {
		err("%s : hp_register_read_word SLOT_STATUS failed\n", __FUNCTION__);
		goto abort_free_ctlr;
	}
	dbg("%s: SLOT_STATUS offset %x slot_status %x\n", __FUNCTION__, SLOT_STATUS, slot_status);

	rc = hp_register_read_word(php_ctlr->pci_dev, SLOT_CTRL, slot_ctrl);
	if (rc) {
		err("%s : hp_register_read_word SLOT_CTRL failed\n", __FUNCTION__);
		goto abort_free_ctlr;
	}
	dbg("%s: SLOT_CTRL offset %x slot_ctrl %x\n", __FUNCTION__, SLOT_CTRL, slot_ctrl);

	if (first) {
		spin_lock_init(&hpc_event_lock);
		first = 0;
	}

	dbg("pdev = %p: b:d:f:irq=0x%x:%x:%x:%x\n", pdev, pdev->bus->number, 
		PCI_SLOT(pdev->devfn), PCI_FUNC(pdev->devfn), pdev->irq);
	for ( rc = 0; rc < DEVICE_COUNT_RESOURCE; rc++)
		if (pci_resource_len(pdev, rc) > 0)
			dbg("pci resource[%d] start=0x%lx(len=0x%lx)\n", rc,
				pci_resource_start(pdev, rc), pci_resource_len(pdev, rc));

	info("HPC vendor_id %x device_id %x ss_vid %x ss_did %x\n", pdev->vendor, pdev->device, 
		pdev->subsystem_vendor, pdev->subsystem_device);

	init_MUTEX(&ctrl->crit_sect);
	/* setup wait queue */
	init_waitqueue_head(&ctrl->queue);

	/* find the IRQ */
	php_ctlr->irq = pdev->irq;
	dbg("HPC interrupt = %d\n", php_ctlr->irq);

	/* Save interrupt callback info */
	php_ctlr->attention_button_callback = attention_button_callback;
	php_ctlr->switch_change_callback = switch_change_callback;
	php_ctlr->presence_change_callback = presence_change_callback;
	php_ctlr->power_fault_callback = power_fault_callback;
	php_ctlr->callback_instance_id = instance_id;

	/* return PCI Controller Info */
	php_ctlr->slot_device_offset = 0;
	php_ctlr->num_slots = 1;

	/* Mask Hot-plug Interrupt Enable */
	rc = hp_register_read_word(pdev, SLOT_CTRL, temp_word);
	if (rc) {
		err("%s : hp_register_read_word SLOT_CTRL failed\n", __FUNCTION__);
		goto abort_free_ctlr;
	}

	dbg("%s: SLOT_CTRL %x value read %x\n", __FUNCTION__, SLOT_CTRL, temp_word);
	temp_word = (temp_word & ~HP_INTR_ENABLE & ~CMD_CMPL_INTR_ENABLE) | 0x00;

	rc = hp_register_write_word(pdev, SLOT_CTRL, temp_word);
	if (rc) {
		err("%s : hp_register_write_word SLOT_CTRL failed\n", __FUNCTION__);
		goto abort_free_ctlr;
	}
	dbg("%s : Mask HPIE hp_register_write_word SLOT_CTRL %x\n", __FUNCTION__, temp_word);

	rc = hp_register_read_word(php_ctlr->pci_dev, SLOT_STATUS, slot_status);
	if (rc) {
		err("%s : hp_register_read_word SLOT_STATUS failed\n", __FUNCTION__);
		goto abort_free_ctlr;
	}
	dbg("%s: Mask HPIE SLOT_STATUS offset %x reads slot_status %x\n", __FUNCTION__, SLOT_STATUS, slot_status);

	temp_word = 0x1F; /* Clear all events */
	rc = hp_register_write_word(php_ctlr->pci_dev, SLOT_STATUS, temp_word);
	if (rc) {
		err("%s : hp_register_write_word SLOT_STATUS failed\n", __FUNCTION__);
		goto abort_free_ctlr;
	}
	dbg("%s: SLOT_STATUS offset %x writes slot_status %x\n", __FUNCTION__, SLOT_STATUS, temp_word);

	if (pciehp_poll_mode)  {/* Install interrupt polling code */
		/* Install and start the interrupt polling timer */
		init_timer(&php_ctlr->int_poll_timer);
		start_int_poll_timer( php_ctlr, 10 );   /* start with 10 second delay */
	} else {
		/* Installs the interrupt handler */
		dbg("%s: pciehp_msi_quirk = %x\n", __FUNCTION__, pciehp_msi_quirk);
		if (!pciehp_msi_quirk) {
			rc = pci_enable_msi(pdev);
			if (rc) {
				info("Can't get msi for the hotplug controller\n");
				info("Use INTx for the hotplug controller\n");
				dbg("%s: rc = %x\n", __FUNCTION__, rc);
			} else 
				php_ctlr->irq = pdev->irq;
		}
		rc = request_irq(php_ctlr->irq, pcie_isr, SA_SHIRQ, MY_NAME, (void *) ctrl);
		dbg("%s: request_irq %d for hpc%d (returns %d)\n", __FUNCTION__, php_ctlr->irq, ctlr_seq_num, rc);
		if (rc) {
			err("Can't get irq %d for the hotplug controller\n", php_ctlr->irq);
			goto abort_free_ctlr;
		}
	}

	rc = hp_register_read_word(pdev, SLOT_CTRL, temp_word);
	if (rc) {
		err("%s : hp_register_read_word SLOT_CTRL failed\n", __FUNCTION__);
		goto abort_free_ctlr;
	}
	dbg("%s: SLOT_CTRL %x value read %x\n", __FUNCTION__, SLOT_CTRL, temp_word);

	intr_enable = ATTN_BUTTN_ENABLE | PWR_FAULT_DETECT_ENABLE | MRL_DETECT_ENABLE |
					PRSN_DETECT_ENABLE;

	temp_word = (temp_word & ~intr_enable) | intr_enable; 

	if (pciehp_poll_mode) {
		temp_word = (temp_word & ~HP_INTR_ENABLE) | 0x0;
	} else {
		temp_word = (temp_word & ~HP_INTR_ENABLE) | HP_INTR_ENABLE;
	}
	dbg("%s: temp_word %x\n", __FUNCTION__, temp_word);

	/* Unmask Hot-plug Interrupt Enable for the interrupt notification mechanism case */
	rc = hp_register_write_word(pdev, SLOT_CTRL, temp_word);
	if (rc) {
		err("%s : hp_register_write_word SLOT_CTRL failed\n", __FUNCTION__);
		goto abort_free_ctlr;
	}
	dbg("%s : Unmask HPIE hp_register_write_word SLOT_CTRL with %x\n", __FUNCTION__, temp_word);
	rc = hp_register_read_word(php_ctlr->pci_dev, SLOT_STATUS, slot_status);
	if (rc) {
		err("%s : hp_register_read_word SLOT_STATUS failed\n", __FUNCTION__);
		goto abort_free_ctlr;
	}
	dbg("%s: Unmask HPIE SLOT_STATUS offset %x reads slot_status %x\n", __FUNCTION__, 
		SLOT_STATUS, slot_status);
	
	temp_word =  0x1F; /* Clear all events */
	rc = hp_register_write_word(php_ctlr->pci_dev, SLOT_STATUS, temp_word);
	if (rc) {
		err("%s : hp_register_write_word SLOT_STATUS failed\n", __FUNCTION__);
		goto abort_free_ctlr;
	}
	dbg("%s: SLOT_STATUS offset %x writes slot_status %x\n", __FUNCTION__, SLOT_STATUS, temp_word);
	
	/*  Add this HPC instance into the HPC list */
	spin_lock(&list_lock);
	if (php_ctlr_list_head == 0) {
		php_ctlr_list_head = php_ctlr;
		p = php_ctlr_list_head;
		p->pnext = 0;
	} else {
		p = php_ctlr_list_head;

		while (p->pnext)
			p = p->pnext;

		p->pnext = php_ctlr;
	}
	spin_unlock(&list_lock);

	ctlr_seq_num++;
	ctrl->hpc_ctlr_handle = php_ctlr;
	ctrl->hpc_ops = &pciehp_hpc_ops;

	DBG_LEAVE_ROUTINE
	return 0;

	/* We end up here for the many possible ways to fail this API.  */
abort_free_ctlr:
	pcie_cap_base = saved_cap_base;
	kfree(php_ctlr);
abort:
	DBG_LEAVE_ROUTINE
	return -1;
}<|MERGE_RESOLUTION|>--- conflicted
+++ resolved
@@ -928,8 +928,6 @@
 		if (rc) {
 			err("%s : hp_register_write_word SLOT_CTRL failed\n", __FUNCTION__);
 			return IRQ_NONE;
-<<<<<<< HEAD
-=======
 		}
 		dbg("%s: hp_register_write_word SLOT_CTRL with value %x\n", __FUNCTION__, temp_word);
 		
@@ -946,7 +944,6 @@
 		if (rc) {
 			err("%s : hp_register_write_word SLOT_STATUS failed\n", __FUNCTION__);
 			return IRQ_NONE;
->>>>>>> 8c8079c3
 		}
 		dbg("%s: hp_register_write_word SLOT_STATUS with value %x\n", __FUNCTION__, temp_word);
 	}
