/******************************************************************************
 * xenbus_probe.h
 *
 * Talks to Xen Store to figure out what devices we have.
 *
 * Copyright (C) 2005 Rusty Russell, IBM Corporation
 * Copyright (C) 2005 XenSource Ltd.
 *
 * This program is free software; you can redistribute it and/or
 * modify it under the terms of the GNU General Public License version 2
 * as published by the Free Software Foundation; or, when distributed
 * separately from the Linux kernel or incorporated into other
 * software packages, subject to the following license:
 *
 * Permission is hereby granted, free of charge, to any person obtaining a copy
 * of this source file (the "Software"), to deal in the Software without
 * restriction, including without limitation the rights to use, copy, modify,
 * merge, publish, distribute, sublicense, and/or sell copies of the Software,
 * and to permit persons to whom the Software is furnished to do so, subject to
 * the following conditions:
 *
 * The above copyright notice and this permission notice shall be included in
 * all copies or substantial portions of the Software.
 *
 * THE SOFTWARE IS PROVIDED "AS IS", WITHOUT WARRANTY OF ANY KIND, EXPRESS OR
 * IMPLIED, INCLUDING BUT NOT LIMITED TO THE WARRANTIES OF MERCHANTABILITY,
 * FITNESS FOR A PARTICULAR PURPOSE AND NONINFRINGEMENT. IN NO EVENT SHALL THE
 * AUTHORS OR COPYRIGHT HOLDERS BE LIABLE FOR ANY CLAIM, DAMAGES OR OTHER
 * LIABILITY, WHETHER IN AN ACTION OF CONTRACT, TORT OR OTHERWISE, ARISING
 * FROM, OUT OF OR IN CONNECTION WITH THE SOFTWARE OR THE USE OR OTHER DEALINGS
 * IN THE SOFTWARE.
 */

#ifndef _XENBUS_PROBE_H
#define _XENBUS_PROBE_H

<<<<<<< HEAD
#if defined(CONFIG_XEN_BACKEND) || defined(CONFIG_XEN_BACKEND_MODULE)
=======
#define XEN_BUS_ID_SIZE			20

#ifdef CONFIG_XEN_BACKEND
>>>>>>> 18e352e4
extern void xenbus_backend_suspend(int (*fn)(struct device *, void *));
extern void xenbus_backend_resume(int (*fn)(struct device *, void *));
extern void xenbus_backend_probe_and_watch(void);
extern void xenbus_backend_bus_register(void);
extern void xenbus_backend_device_register(void);
#else
static inline void xenbus_backend_suspend(int (*fn)(struct device *, void *)) {}
static inline void xenbus_backend_resume(int (*fn)(struct device *, void *)) {}
static inline void xenbus_backend_probe_and_watch(void) {}
static inline void xenbus_backend_bus_register(void) {}
static inline void xenbus_backend_device_register(void) {}
#endif

struct xen_bus_type
{
	char *root;
	int error;
	unsigned int levels;
	int (*get_bus_id)(char bus_id[XEN_BUS_ID_SIZE], const char *nodename);
	int (*probe)(const char *type, const char *dir);
	struct bus_type bus;
#if defined(CONFIG_XEN) || defined(MODULE)
	struct device dev;
#endif
};

extern int xenbus_match(struct device *_dev, struct device_driver *_drv);
extern int xenbus_dev_probe(struct device *_dev);
extern int xenbus_dev_remove(struct device *_dev);
extern int xenbus_register_driver_common(struct xenbus_driver *drv,
					 struct xen_bus_type *bus,
					 struct module *owner,
					 const char *mod_name);
extern int xenbus_probe_node(struct xen_bus_type *bus,
			     const char *type,
			     const char *nodename);
extern int xenbus_probe_devices(struct xen_bus_type *bus);

extern void xenbus_dev_changed(const char *node, struct xen_bus_type *bus);

#endif
<|MERGE_RESOLUTION|>--- conflicted
+++ resolved
@@ -34,37 +34,29 @@
 #ifndef _XENBUS_PROBE_H
 #define _XENBUS_PROBE_H
 
-<<<<<<< HEAD
-#if defined(CONFIG_XEN_BACKEND) || defined(CONFIG_XEN_BACKEND_MODULE)
-=======
 #define XEN_BUS_ID_SIZE			20
 
 #ifdef CONFIG_XEN_BACKEND
->>>>>>> 18e352e4
 extern void xenbus_backend_suspend(int (*fn)(struct device *, void *));
 extern void xenbus_backend_resume(int (*fn)(struct device *, void *));
 extern void xenbus_backend_probe_and_watch(void);
-extern void xenbus_backend_bus_register(void);
-extern void xenbus_backend_device_register(void);
+extern int xenbus_backend_bus_register(void);
+extern void xenbus_backend_bus_unregister(void);
 #else
 static inline void xenbus_backend_suspend(int (*fn)(struct device *, void *)) {}
 static inline void xenbus_backend_resume(int (*fn)(struct device *, void *)) {}
 static inline void xenbus_backend_probe_and_watch(void) {}
-static inline void xenbus_backend_bus_register(void) {}
-static inline void xenbus_backend_device_register(void) {}
+static inline int xenbus_backend_bus_register(void) { return 0; }
+static inline void xenbus_backend_bus_unregister(void) {}
 #endif
 
 struct xen_bus_type
 {
 	char *root;
-	int error;
 	unsigned int levels;
 	int (*get_bus_id)(char bus_id[XEN_BUS_ID_SIZE], const char *nodename);
 	int (*probe)(const char *type, const char *dir);
 	struct bus_type bus;
-#if defined(CONFIG_XEN) || defined(MODULE)
-	struct device dev;
-#endif
 };
 
 extern int xenbus_match(struct device *_dev, struct device_driver *_drv);
@@ -81,4 +73,4 @@
 
 extern void xenbus_dev_changed(const char *node, struct xen_bus_type *bus);
 
-#endif
+#endif