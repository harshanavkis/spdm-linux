--- conflicted
+++ resolved
@@ -86,11 +86,7 @@
 
 	if (dev) {
 		get_device(dev);
-<<<<<<< HEAD
-		error = driverfs_create_file(entry,&dev->dir);
-=======
 		error = driverfs_create_file(&entry->attr,&dev->dir);
->>>>>>> 9e27f077
 		put_device(dev);
 	}
 	return error;
