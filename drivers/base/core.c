/*
 * drivers/base/core.c - core driver model code (device registration, etc)
 * 
 * Copyright (c) 2002 Patrick Mochel
 *		 2002 Open Source Development Lab
 */

#define DEBUG 0

#include <linux/device.h>
#include <linux/module.h>
#include <linux/slab.h>
#include <linux/err.h>
#include <linux/init.h>
#include "base.h"

LIST_HEAD(global_device_list);

int (*platform_notify)(struct device * dev) = NULL;
int (*platform_notify_remove)(struct device * dev) = NULL;

spinlock_t device_lock = SPIN_LOCK_UNLOCKED;

#define to_dev(node) container_of(node,struct device,driver_list)


/**
 * found_match - do actual binding of device to driver
 * @dev:	device 
 * @drv:	driver
 *
 * We're here because the bus's match callback returned success for this 
 * pair. We call the driver's probe callback to verify they're really a
 * match made in heaven.
 *
 * In the future, we may want to notify userspace of the binding. (But, 
 * we might not want to do it here).
 * 
 * We may also want to create a symlink in the driver's directory to the 
 * device's physical directory.
 */
static int found_match(struct device * dev, struct device_driver * drv)
{
	int error = 0;

	dev->driver = get_driver(drv);
	if (drv->probe)
		if (drv->probe(dev))
			goto ProbeFailed;

	pr_debug("bound device '%s' to driver '%s'\n",
		 dev->bus_id,drv->name);

	spin_lock(&device_lock);
	list_add_tail(&dev->driver_list,&drv->devices);
	spin_unlock(&device_lock);
	devclass_add_device(dev);

	goto Done;

 ProbeFailed:
	put_driver(drv);
	dev->driver = NULL;
 Done:
	return error;
}

/**
 * device_attach - try to associated device with a driver
 * @drv:	current driver to try
 * @data:	device in disguise
 *
 * This function is used as a callback to bus_for_each_drv.
 * It calls the bus's match callback to check if the driver supports
 * the device. If so, it calls the found_match() function above to 
 * take care of all the details.
 */
static int do_device_attach(struct device_driver * drv, void * data)
{
	struct device * dev = (struct device *)data;
	int error = 0;

	if (!dev->driver) {
		if (drv->bus->match && drv->bus->match(dev,drv))
			error = found_match(dev,drv);
	}
	return error;
}

static int device_attach(struct device * dev)
{
	int error = 0;
	if (dev->bus)
		error = bus_for_each_drv(dev->bus,dev,do_device_attach);
	return error;
}

static void device_detach(struct device * dev)
{
	struct device_driver * drv = dev->driver;

	if (drv) {
		devclass_remove_device(dev);
<<<<<<< HEAD
		spin_lock(&device_lock);
		drv = dev->driver;
		spin_unlock(&device_lock);

		/* detach from driver */
		if (drv && drv->remove)
			drv->remove(dev);

=======
		if (drv && drv->remove)
			drv->remove(dev);
>>>>>>> 9d5f4b16
		dev->driver = NULL;
	}
}

static int do_driver_attach(struct device * dev, void * data)
{
	struct device_driver * drv = (struct device_driver *)data;
	int error = 0;

	if (!dev->driver) {
		if (dev->bus->match && dev->bus->match(dev,drv))
			error = found_match(dev,drv);
	}
	return error;
}

int driver_attach(struct device_driver * drv)
{
	return bus_for_each_dev(drv->bus,drv,do_driver_attach);
}

void driver_detach(struct device_driver * drv)
{
	struct list_head * node;
	struct device * prev = NULL;

	spin_lock(&device_lock);
	list_for_each(node,&drv->devices) {
		struct device * dev = get_device_locked(to_dev(node));
		if (dev) {
			if (prev)
				list_del_init(&prev->driver_list);
			spin_unlock(&device_lock);
			device_detach(dev);
			if (prev)
				put_device(prev);
			prev = dev;
			spin_lock(&device_lock);
		}
	}
	spin_unlock(&device_lock);
}

/**
 * device_register - register a device
 * @dev:	pointer to the device structure
 *
 * First, make sure that the device has a parent, create
 * a directory for it, then add it to the parent's list of
 * children.
 *
 * Maintains a global list of all devices, in depth-first ordering.
 * The head for that list is device_root.g_list.
 */
int device_register(struct device *dev)
{
	int error;

	if (!dev || !strlen(dev->bus_id))
		return -EINVAL;

	INIT_LIST_HEAD(&dev->node);
	INIT_LIST_HEAD(&dev->children);
	INIT_LIST_HEAD(&dev->g_list);
	INIT_LIST_HEAD(&dev->driver_list);
	INIT_LIST_HEAD(&dev->bus_list);
	INIT_LIST_HEAD(&dev->intf_list);
	spin_lock_init(&dev->lock);
	atomic_set(&dev->refcount,2);
	
	spin_lock(&device_lock);
	if (dev->parent) {
		get_device_locked(dev->parent);
		list_add_tail(&dev->g_list,&dev->parent->g_list);
		list_add_tail(&dev->node,&dev->parent->children);
	} else
		list_add_tail(&dev->g_list,&global_device_list);
	spin_unlock(&device_lock);

	pr_debug("DEV: registering device: ID = '%s', name = %s\n",
		 dev->bus_id, dev->name);

	if ((error = device_make_dir(dev)))
		goto register_done;

	bus_add_device(dev);

	/* bind to driver */
	device_attach(dev);

	/* notify platform of device entry */
	if (platform_notify)
		platform_notify(dev);

 register_done:
	if (error) {
		spin_lock(&device_lock);
		list_del_init(&dev->g_list);
		list_del_init(&dev->node);
		spin_unlock(&device_lock);
		if (dev->parent)
			put_device(dev->parent);
	}
	put_device(dev);
	return error;
}

struct device * get_device_locked(struct device * dev)
{
	struct device * ret = dev;
	if (dev && atomic_read(&dev->refcount) > 0)
		atomic_inc(&dev->refcount);
	else
		ret = NULL;
	return ret;
}

struct device * get_device(struct device * dev)
{
	struct device * ret;
	spin_lock(&device_lock);
	ret = get_device_locked(dev);
	spin_unlock(&device_lock);
	return ret;
}

/**
 * put_device - decrement reference count, and clean up when it hits 0
 * @dev:	device in question
 */
void put_device(struct device * dev)
{
	if (!atomic_dec_and_lock(&dev->refcount,&device_lock))
		return;
	list_del_init(&dev->node);
	list_del_init(&dev->g_list);
	list_del_init(&dev->bus_list);
	list_del_init(&dev->driver_list);
	spin_unlock(&device_lock);

	pr_debug("DEV: Unregistering device. ID = '%s', name = '%s'\n",
		 dev->bus_id,dev->name);

	/* Notify the platform of the removal, in case they
	 * need to do anything...
	 */
	if (platform_notify_remove)
		platform_notify_remove(dev);

	device_detach(dev);
	bus_remove_device(dev);

	/* remove the driverfs directory */
	device_remove_dir(dev);

	if (dev->release)
		dev->release(dev);

	if (dev->parent)
		put_device(dev->parent);
}

static int __init device_init(void)
{
	int error;

	error = init_driverfs_fs();
	if (error)
		panic("DEV: could not initialize driverfs");
	return 0;
}

core_initcall(device_init);

EXPORT_SYMBOL(device_register);
EXPORT_SYMBOL(get_device);
EXPORT_SYMBOL(put_device);<|MERGE_RESOLUTION|>--- conflicted
+++ resolved
@@ -101,19 +101,9 @@
 
 	if (drv) {
 		devclass_remove_device(dev);
-<<<<<<< HEAD
-		spin_lock(&device_lock);
-		drv = dev->driver;
-		spin_unlock(&device_lock);
-
-		/* detach from driver */
 		if (drv && drv->remove)
 			drv->remove(dev);
 
-=======
-		if (drv && drv->remove)
-			drv->remove(dev);
->>>>>>> 9d5f4b16
 		dev->driver = NULL;
 	}
 }
