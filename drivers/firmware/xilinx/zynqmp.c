--- conflicted
+++ resolved
@@ -1379,12 +1379,6 @@
 	pr_info("%s Trustzone version v%d.%d\n", __func__,
 		pm_tz_version >> 16, pm_tz_version & 0xFFFF);
 
-<<<<<<< HEAD
-	/* Assign eemi_ops_table */
-	eemi_ops_tbl = &eemi_ops;
-
-=======
->>>>>>> 7d2a07b7
 	ret = mfd_add_devices(&pdev->dev, PLATFORM_DEVID_NONE, firmware_devs,
 			      ARRAY_SIZE(firmware_devs), NULL, 0, NULL);
 	if (ret) {
