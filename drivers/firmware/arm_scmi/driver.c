// SPDX-License-Identifier: GPL-2.0
/*
 * System Control and Management Interface (SCMI) Message Protocol driver
 *
 * SCMI Message Protocol is used between the System Control Processor(SCP)
 * and the Application Processors(AP). The Message Handling Unit(MHU)
 * provides a mechanism for inter-processor communication between SCP's
 * Cortex M3 and AP.
 *
 * SCP offers control and management of the core/cluster power states,
 * various power domain DVFS including the core/cluster, certain system
 * clocks configuration, thermal sensors and many others.
 *
 * Copyright (C) 2018-2021 ARM Ltd.
 */

#include <linux/bitmap.h>
#include <linux/device.h>
#include <linux/export.h>
#include <linux/idr.h>
#include <linux/io.h>
#include <linux/kernel.h>
#include <linux/ktime.h>
#include <linux/list.h>
#include <linux/module.h>
#include <linux/of_address.h>
#include <linux/of_device.h>
#include <linux/processor.h>
#include <linux/refcount.h>
#include <linux/slab.h>

#include "common.h"
#include "notify.h"

#define CREATE_TRACE_POINTS
#include <trace/events/scmi.h>

enum scmi_error_codes {
	SCMI_SUCCESS = 0,	/* Success */
	SCMI_ERR_SUPPORT = -1,	/* Not supported */
	SCMI_ERR_PARAMS = -2,	/* Invalid Parameters */
	SCMI_ERR_ACCESS = -3,	/* Invalid access/permission denied */
	SCMI_ERR_ENTRY = -4,	/* Not found */
	SCMI_ERR_RANGE = -5,	/* Value out of range */
	SCMI_ERR_BUSY = -6,	/* Device busy */
	SCMI_ERR_COMMS = -7,	/* Communication Error */
	SCMI_ERR_GENERIC = -8,	/* Generic Error */
	SCMI_ERR_HARDWARE = -9,	/* Hardware Error */
	SCMI_ERR_PROTOCOL = -10,/* Protocol Error */
};

/* List of all SCMI devices active in system */
static LIST_HEAD(scmi_list);
/* Protection for the entire list */
static DEFINE_MUTEX(scmi_list_mutex);
/* Track the unique id for the transfers for debug & profiling purpose */
static atomic_t transfer_last_id;

static DEFINE_IDR(scmi_requested_devices);
static DEFINE_MUTEX(scmi_requested_devices_mtx);

struct scmi_requested_dev {
	const struct scmi_device_id *id_table;
	struct list_head node;
};

/**
 * struct scmi_xfers_info - Structure to manage transfer information
 *
 * @xfer_block: Preallocated Message array
 * @xfer_alloc_table: Bitmap table for allocated messages.
 *	Index of this bitmap table is also used for message
 *	sequence identifier.
 * @xfer_lock: Protection for message allocation
 */
struct scmi_xfers_info {
	struct scmi_xfer *xfer_block;
	unsigned long *xfer_alloc_table;
	spinlock_t xfer_lock;
};

/**
 * struct scmi_protocol_instance  - Describe an initialized protocol instance.
 * @handle: Reference to the SCMI handle associated to this protocol instance.
 * @proto: A reference to the protocol descriptor.
 * @gid: A reference for per-protocol devres management.
 * @users: A refcount to track effective users of this protocol.
 * @priv: Reference for optional protocol private data.
 * @ph: An embedded protocol handle that will be passed down to protocol
 *	initialization code to identify this instance.
 *
 * Each protocol is initialized independently once for each SCMI platform in
 * which is defined by DT and implemented by the SCMI server fw.
 */
struct scmi_protocol_instance {
	const struct scmi_handle	*handle;
	const struct scmi_protocol	*proto;
	void				*gid;
	refcount_t			users;
	void				*priv;
	struct scmi_protocol_handle	ph;
};

#define ph_to_pi(h)	container_of(h, struct scmi_protocol_instance, ph)

/**
 * struct scmi_info - Structure representing a SCMI instance
 *
 * @dev: Device pointer
 * @desc: SoC description for this instance
 * @version: SCMI revision information containing protocol version,
 *	implementation version and (sub-)vendor identification.
 * @handle: Instance of SCMI handle to send to clients
 * @tx_minfo: Universal Transmit Message management info
 * @rx_minfo: Universal Receive Message management info
 * @tx_idr: IDR object to map protocol id to Tx channel info pointer
 * @rx_idr: IDR object to map protocol id to Rx channel info pointer
 * @protocols: IDR for protocols' instance descriptors initialized for
 *	       this SCMI instance: populated on protocol's first attempted
 *	       usage.
 * @protocols_mtx: A mutex to protect protocols instances initialization.
 * @protocols_imp: List of protocols implemented, currently maximum of
 *	MAX_PROTOCOLS_IMP elements allocated by the base protocol
 * @active_protocols: IDR storing device_nodes for protocols actually defined
 *		      in the DT and confirmed as implemented by fw.
 * @notify_priv: Pointer to private data structure specific to notifications.
 * @node: List head
 * @users: Number of users of this instance
 */
struct scmi_info {
	struct device *dev;
	const struct scmi_desc *desc;
	struct scmi_revision_info version;
	struct scmi_handle handle;
	struct scmi_xfers_info tx_minfo;
	struct scmi_xfers_info rx_minfo;
	struct idr tx_idr;
	struct idr rx_idr;
	struct idr protocols;
	/* Ensure mutual exclusive access to protocols instance array */
	struct mutex protocols_mtx;
	u8 *protocols_imp;
	struct idr active_protocols;
	void *notify_priv;
	struct list_head node;
	int users;
};

#define handle_to_scmi_info(h)	container_of(h, struct scmi_info, handle)

static const int scmi_linux_errmap[] = {
	/* better than switch case as long as return value is continuous */
	0,			/* SCMI_SUCCESS */
	-EOPNOTSUPP,		/* SCMI_ERR_SUPPORT */
	-EINVAL,		/* SCMI_ERR_PARAM */
	-EACCES,		/* SCMI_ERR_ACCESS */
	-ENOENT,		/* SCMI_ERR_ENTRY */
	-ERANGE,		/* SCMI_ERR_RANGE */
	-EBUSY,			/* SCMI_ERR_BUSY */
	-ECOMM,			/* SCMI_ERR_COMMS */
	-EIO,			/* SCMI_ERR_GENERIC */
	-EREMOTEIO,		/* SCMI_ERR_HARDWARE */
	-EPROTO,		/* SCMI_ERR_PROTOCOL */
};

static inline int scmi_to_linux_errno(int errno)
{
	int err_idx = -errno;

	if (err_idx >= SCMI_SUCCESS && err_idx < ARRAY_SIZE(scmi_linux_errmap))
		return scmi_linux_errmap[err_idx];
	return -EIO;
}

/**
 * scmi_dump_header_dbg() - Helper to dump a message header.
 *
 * @dev: Device pointer corresponding to the SCMI entity
 * @hdr: pointer to header.
 */
static inline void scmi_dump_header_dbg(struct device *dev,
					struct scmi_msg_hdr *hdr)
{
	dev_dbg(dev, "Message ID: %x Sequence ID: %x Protocol: %x\n",
		hdr->id, hdr->seq, hdr->protocol_id);
}

void scmi_notification_instance_data_set(const struct scmi_handle *handle,
					 void *priv)
{
	struct scmi_info *info = handle_to_scmi_info(handle);

	info->notify_priv = priv;
	/* Ensure updated protocol private date are visible */
	smp_wmb();
}

void *scmi_notification_instance_data_get(const struct scmi_handle *handle)
{
	struct scmi_info *info = handle_to_scmi_info(handle);

<<<<<<< HEAD
	/*
	 * Ideally channel must be free by now unless OS timeout last
	 * request and platform continued to process the same, wait
	 * until it releases the shared memory, otherwise we may endup
	 * overwriting its response with new message payload or vice-versa
	 */
	spin_until_cond(ioread32(&mem->channel_status) &
			SCMI_SHMEM_CHAN_STAT_CHANNEL_FREE);
	/* Mark channel busy + clear error */
	iowrite32(0x0, &mem->channel_status);
	iowrite32(t->hdr.poll_completion ? 0 : SCMI_SHMEM_FLAG_INTR_ENABLED,
		  &mem->flags);
	iowrite32(sizeof(mem->msg_header) + t->tx.len, &mem->length);
	iowrite32(pack_scmi_header(&t->hdr), &mem->msg_header);
	if (t->tx.buf)
		memcpy_toio(mem->msg_payload, t->tx.buf, t->tx.len);
=======
	/* Ensure protocols_private_data has been updated */
	smp_rmb();
	return info->notify_priv;
>>>>>>> 7d2a07b7
}

/**
 * scmi_xfer_get() - Allocate one message
 *
 * @handle: Pointer to SCMI entity handle
 * @minfo: Pointer to Tx/Rx Message management info based on channel type
 *
 * Helper function which is used by various message functions that are
 * exposed to clients of this driver for allocating a message traffic event.
 *
 * This function can sleep depending on pending requests already in the system
 * for the SCMI entity. Further, this also holds a spinlock to maintain
 * integrity of internal data structures.
 *
 * Return: 0 if all went fine, else corresponding error.
 */
static struct scmi_xfer *scmi_xfer_get(const struct scmi_handle *handle,
				       struct scmi_xfers_info *minfo)
{
	u16 xfer_id;
	struct scmi_xfer *xfer;
	unsigned long flags, bit_pos;
	struct scmi_info *info = handle_to_scmi_info(handle);

	/* Keep the locked section as small as possible */
	spin_lock_irqsave(&minfo->xfer_lock, flags);
	bit_pos = find_first_zero_bit(minfo->xfer_alloc_table,
				      info->desc->max_msg);
	if (bit_pos == info->desc->max_msg) {
		spin_unlock_irqrestore(&minfo->xfer_lock, flags);
		return ERR_PTR(-ENOMEM);
	}
	set_bit(bit_pos, minfo->xfer_alloc_table);
	spin_unlock_irqrestore(&minfo->xfer_lock, flags);

	xfer_id = bit_pos;

	xfer = &minfo->xfer_block[xfer_id];
	xfer->hdr.seq = xfer_id;
	xfer->transfer_id = atomic_inc_return(&transfer_last_id);

	return xfer;
}

/**
 * __scmi_xfer_put() - Release a message
 *
 * @minfo: Pointer to Tx/Rx Message management info based on channel type
 * @xfer: message that was reserved by scmi_xfer_get
 *
 * This holds a spinlock to maintain integrity of internal data structures.
 */
static void
__scmi_xfer_put(struct scmi_xfers_info *minfo, struct scmi_xfer *xfer)
{
	unsigned long flags;

	/*
	 * Keep the locked section as small as possible
	 * NOTE: we might escape with smp_mb and no lock here..
	 * but just be conservative and symmetric.
	 */
	spin_lock_irqsave(&minfo->xfer_lock, flags);
	clear_bit(xfer->hdr.seq, minfo->xfer_alloc_table);
	spin_unlock_irqrestore(&minfo->xfer_lock, flags);
}

static void scmi_handle_notification(struct scmi_chan_info *cinfo, u32 msg_hdr)
{
	struct scmi_xfer *xfer;
	struct device *dev = cinfo->dev;
	struct scmi_info *info = handle_to_scmi_info(cinfo->handle);
	struct scmi_xfers_info *minfo = &info->rx_minfo;
	ktime_t ts;

	ts = ktime_get_boottime();
	xfer = scmi_xfer_get(cinfo->handle, minfo);
	if (IS_ERR(xfer)) {
		dev_err(dev, "failed to get free message slot (%ld)\n",
			PTR_ERR(xfer));
		info->desc->ops->clear_channel(cinfo);
		return;
	}

	unpack_scmi_header(msg_hdr, &xfer->hdr);
	scmi_dump_header_dbg(dev, &xfer->hdr);
	info->desc->ops->fetch_notification(cinfo, info->desc->max_msg_size,
					    xfer);
	scmi_notify(cinfo->handle, xfer->hdr.protocol_id,
		    xfer->hdr.id, xfer->rx.buf, xfer->rx.len, ts);

	trace_scmi_rx_done(xfer->transfer_id, xfer->hdr.id,
			   xfer->hdr.protocol_id, xfer->hdr.seq,
			   MSG_TYPE_NOTIFICATION);

	__scmi_xfer_put(minfo, xfer);

	info->desc->ops->clear_channel(cinfo);
}

static void scmi_handle_response(struct scmi_chan_info *cinfo,
				 u16 xfer_id, u8 msg_type)
{
	struct scmi_xfer *xfer;
	struct device *dev = cinfo->dev;
	struct scmi_info *info = handle_to_scmi_info(cinfo->handle);
	struct scmi_xfers_info *minfo = &info->tx_minfo;

	/* Are we even expecting this? */
	if (!test_bit(xfer_id, minfo->xfer_alloc_table)) {
		dev_err(dev, "message for %d is not expected!\n", xfer_id);
		info->desc->ops->clear_channel(cinfo);
		return;
	}

	xfer = &minfo->xfer_block[xfer_id];
	/*
	 * Even if a response was indeed expected on this slot at this point,
	 * a buggy platform could wrongly reply feeding us an unexpected
	 * delayed response we're not prepared to handle: bail-out safely
	 * blaming firmware.
	 */
	if (unlikely(msg_type == MSG_TYPE_DELAYED_RESP && !xfer->async_done)) {
		dev_err(dev,
			"Delayed Response for %d not expected! Buggy F/W ?\n",
			xfer_id);
		info->desc->ops->clear_channel(cinfo);
		/* It was unexpected, so nobody will clear the xfer if not us */
		__scmi_xfer_put(minfo, xfer);
		return;
	}

	/* rx.len could be shrunk in the sync do_xfer, so reset to maxsz */
	if (msg_type == MSG_TYPE_DELAYED_RESP)
		xfer->rx.len = info->desc->max_msg_size;

	scmi_dump_header_dbg(dev, &xfer->hdr);

	info->desc->ops->fetch_response(cinfo, xfer);

	trace_scmi_rx_done(xfer->transfer_id, xfer->hdr.id,
			   xfer->hdr.protocol_id, xfer->hdr.seq,
			   msg_type);

	if (msg_type == MSG_TYPE_DELAYED_RESP) {
		info->desc->ops->clear_channel(cinfo);
		complete(xfer->async_done);
	} else {
		complete(&xfer->done);
	}
}

/**
 * scmi_rx_callback() - callback for receiving messages
 *
 * @cinfo: SCMI channel info
 * @msg_hdr: Message header
 *
 * Processes one received message to appropriate transfer information and
 * signals completion of the transfer.
 *
 * NOTE: This function will be invoked in IRQ context, hence should be
 * as optimal as possible.
 */
void scmi_rx_callback(struct scmi_chan_info *cinfo, u32 msg_hdr)
{
	u16 xfer_id = MSG_XTRACT_TOKEN(msg_hdr);
	u8 msg_type = MSG_XTRACT_TYPE(msg_hdr);

	switch (msg_type) {
	case MSG_TYPE_NOTIFICATION:
		scmi_handle_notification(cinfo, msg_hdr);
		break;
	case MSG_TYPE_COMMAND:
	case MSG_TYPE_DELAYED_RESP:
		scmi_handle_response(cinfo, xfer_id, msg_type);
		break;
	default:
		WARN_ONCE(1, "received unknown msg_type:%d\n", msg_type);
		break;
	}
}

/**
 * xfer_put() - Release a transmit message
 *
 * @ph: Pointer to SCMI protocol handle
 * @xfer: message that was reserved by scmi_xfer_get
 */
static void xfer_put(const struct scmi_protocol_handle *ph,
		     struct scmi_xfer *xfer)
{
	const struct scmi_protocol_instance *pi = ph_to_pi(ph);
	struct scmi_info *info = handle_to_scmi_info(pi->handle);

	__scmi_xfer_put(&info->tx_minfo, xfer);
}

#define SCMI_MAX_POLL_TO_NS	(100 * NSEC_PER_USEC)

static bool scmi_xfer_done_no_timeout(struct scmi_chan_info *cinfo,
				      struct scmi_xfer *xfer, ktime_t stop)
{
	struct scmi_info *info = handle_to_scmi_info(cinfo->handle);

	return info->desc->ops->poll_done(cinfo, xfer) ||
	       ktime_after(ktime_get(), stop);
}

/**
 * do_xfer() - Do one transfer
 *
 * @ph: Pointer to SCMI protocol handle
 * @xfer: Transfer to initiate and wait for response
 *
 * Return: -ETIMEDOUT in case of no response, if transmit error,
 *	return corresponding error, else if all goes well,
 *	return 0.
 */
static int do_xfer(const struct scmi_protocol_handle *ph,
		   struct scmi_xfer *xfer)
{
	int ret;
	int timeout;
	const struct scmi_protocol_instance *pi = ph_to_pi(ph);
	struct scmi_info *info = handle_to_scmi_info(pi->handle);
	struct device *dev = info->dev;
	struct scmi_chan_info *cinfo;

	/*
	 * Initialise protocol id now from protocol handle to avoid it being
	 * overridden by mistake (or malice) by the protocol code mangling with
	 * the scmi_xfer structure prior to this.
	 */
	xfer->hdr.protocol_id = pi->proto->id;
	reinit_completion(&xfer->done);

	cinfo = idr_find(&info->tx_idr, xfer->hdr.protocol_id);
	if (unlikely(!cinfo))
		return -EINVAL;

	trace_scmi_xfer_begin(xfer->transfer_id, xfer->hdr.id,
			      xfer->hdr.protocol_id, xfer->hdr.seq,
			      xfer->hdr.poll_completion);

	ret = info->desc->ops->send_message(cinfo, xfer);
	if (ret < 0) {
		dev_dbg(dev, "Failed to send message %d\n", ret);
		return ret;
	}

	if (xfer->hdr.poll_completion) {
		ktime_t stop = ktime_add_ns(ktime_get(), SCMI_MAX_POLL_TO_NS);

		spin_until_cond(scmi_xfer_done_no_timeout(cinfo, xfer, stop));

		if (ktime_before(ktime_get(), stop))
			info->desc->ops->fetch_response(cinfo, xfer);
		else
			ret = -ETIMEDOUT;
	} else {
		/* And we wait for the response. */
		timeout = msecs_to_jiffies(info->desc->max_rx_timeout_ms);
		if (!wait_for_completion_timeout(&xfer->done, timeout)) {
			dev_err(dev, "timed out in resp(caller: %pS)\n",
				(void *)_RET_IP_);
			ret = -ETIMEDOUT;
		}
	}

	if (!ret && xfer->hdr.status)
		ret = scmi_to_linux_errno(xfer->hdr.status);

	if (info->desc->ops->mark_txdone)
		info->desc->ops->mark_txdone(cinfo, ret);

	trace_scmi_xfer_end(xfer->transfer_id, xfer->hdr.id,
			    xfer->hdr.protocol_id, xfer->hdr.seq, ret);

	return ret;
}

static void reset_rx_to_maxsz(const struct scmi_protocol_handle *ph,
			      struct scmi_xfer *xfer)
{
	const struct scmi_protocol_instance *pi = ph_to_pi(ph);
	struct scmi_info *info = handle_to_scmi_info(pi->handle);

	xfer->rx.len = info->desc->max_msg_size;
}

#define SCMI_MAX_RESPONSE_TIMEOUT	(2 * MSEC_PER_SEC)

/**
 * do_xfer_with_response() - Do one transfer and wait until the delayed
 *	response is received
 *
 * @ph: Pointer to SCMI protocol handle
 * @xfer: Transfer to initiate and wait for response
 *
 * Return: -ETIMEDOUT in case of no delayed response, if transmit error,
 *	return corresponding error, else if all goes well, return 0.
 */
static int do_xfer_with_response(const struct scmi_protocol_handle *ph,
				 struct scmi_xfer *xfer)
{
	int ret, timeout = msecs_to_jiffies(SCMI_MAX_RESPONSE_TIMEOUT);
	DECLARE_COMPLETION_ONSTACK(async_response);

	xfer->async_done = &async_response;

	ret = do_xfer(ph, xfer);
	if (!ret) {
		if (!wait_for_completion_timeout(xfer->async_done, timeout))
			ret = -ETIMEDOUT;
		else if (xfer->hdr.status)
			ret = scmi_to_linux_errno(xfer->hdr.status);
	}

	xfer->async_done = NULL;
	return ret;
}

/**
 * xfer_get_init() - Allocate and initialise one message for transmit
 *
 * @ph: Pointer to SCMI protocol handle
 * @msg_id: Message identifier
 * @tx_size: transmit message size
 * @rx_size: receive message size
 * @p: pointer to the allocated and initialised message
 *
 * This function allocates the message using @scmi_xfer_get and
 * initialise the header.
 *
 * Return: 0 if all went fine with @p pointing to message, else
 *	corresponding error.
 */
static int xfer_get_init(const struct scmi_protocol_handle *ph,
			 u8 msg_id, size_t tx_size, size_t rx_size,
			 struct scmi_xfer **p)
{
	int ret;
	struct scmi_xfer *xfer;
	const struct scmi_protocol_instance *pi = ph_to_pi(ph);
	struct scmi_info *info = handle_to_scmi_info(pi->handle);
	struct scmi_xfers_info *minfo = &info->tx_minfo;
	struct device *dev = info->dev;

	/* Ensure we have sane transfer sizes */
	if (rx_size > info->desc->max_msg_size ||
	    tx_size > info->desc->max_msg_size)
		return -ERANGE;

	xfer = scmi_xfer_get(pi->handle, minfo);
	if (IS_ERR(xfer)) {
		ret = PTR_ERR(xfer);
		dev_err(dev, "failed to get free message slot(%d)\n", ret);
		return ret;
	}

	xfer->tx.len = tx_size;
	xfer->rx.len = rx_size ? : info->desc->max_msg_size;
	xfer->hdr.id = msg_id;
	xfer->hdr.poll_completion = false;

	*p = xfer;

	return 0;
}

/**
 * version_get() - command to get the revision of the SCMI entity
 *
 * @ph: Pointer to SCMI protocol handle
 * @version: Holds returned version of protocol.
 *
 * Updates the SCMI information in the internal data structure.
 *
 * Return: 0 if all went fine, else return appropriate error.
 */
static int version_get(const struct scmi_protocol_handle *ph, u32 *version)
{
	int ret;
	__le32 *rev_info;
	struct scmi_xfer *t;

	ret = xfer_get_init(ph, PROTOCOL_VERSION, 0, sizeof(*version), &t);
	if (ret)
		return ret;

	ret = do_xfer(ph, t);
	if (!ret) {
		rev_info = t->rx.buf;
		*version = le32_to_cpu(*rev_info);
	}

	xfer_put(ph, t);
	return ret;
}

/**
 * scmi_set_protocol_priv  - Set protocol specific data at init time
 *
 * @ph: A reference to the protocol handle.
 * @priv: The private data to set.
 *
 * Return: 0 on Success
 */
static int scmi_set_protocol_priv(const struct scmi_protocol_handle *ph,
				  void *priv)
{
	struct scmi_protocol_instance *pi = ph_to_pi(ph);

	pi->priv = priv;

	return 0;
}

/**
 * scmi_get_protocol_priv  - Set protocol specific data at init time
 *
 * @ph: A reference to the protocol handle.
 *
 * Return: Protocol private data if any was set.
 */
static void *scmi_get_protocol_priv(const struct scmi_protocol_handle *ph)
{
	const struct scmi_protocol_instance *pi = ph_to_pi(ph);

	return pi->priv;
}

static const struct scmi_xfer_ops xfer_ops = {
	.version_get = version_get,
	.xfer_get_init = xfer_get_init,
	.reset_rx_to_maxsz = reset_rx_to_maxsz,
	.do_xfer = do_xfer,
	.do_xfer_with_response = do_xfer_with_response,
	.xfer_put = xfer_put,
};

/**
 * scmi_revision_area_get  - Retrieve version memory area.
 *
 * @ph: A reference to the protocol handle.
 *
 * A helper to grab the version memory area reference during SCMI Base protocol
 * initialization.
 *
 * Return: A reference to the version memory area associated to the SCMI
 *	   instance underlying this protocol handle.
 */
struct scmi_revision_info *
scmi_revision_area_get(const struct scmi_protocol_handle *ph)
{
	const struct scmi_protocol_instance *pi = ph_to_pi(ph);

	return pi->handle->version;
}

/**
 * scmi_alloc_init_protocol_instance  - Allocate and initialize a protocol
 * instance descriptor.
 * @info: The reference to the related SCMI instance.
 * @proto: The protocol descriptor.
 *
 * Allocate a new protocol instance descriptor, using the provided @proto
 * description, against the specified SCMI instance @info, and initialize it;
 * all resources management is handled via a dedicated per-protocol devres
 * group.
 *
 * Context: Assumes to be called with @protocols_mtx already acquired.
 * Return: A reference to a freshly allocated and initialized protocol instance
 *	   or ERR_PTR on failure. On failure the @proto reference is at first
 *	   put using @scmi_protocol_put() before releasing all the devres group.
 */
static struct scmi_protocol_instance *
scmi_alloc_init_protocol_instance(struct scmi_info *info,
				  const struct scmi_protocol *proto)
{
	int ret = -ENOMEM;
	void *gid;
	struct scmi_protocol_instance *pi;
	const struct scmi_handle *handle = &info->handle;

	/* Protocol specific devres group */
	gid = devres_open_group(handle->dev, NULL, GFP_KERNEL);
	if (!gid) {
		scmi_protocol_put(proto->id);
		goto out;
	}

	pi = devm_kzalloc(handle->dev, sizeof(*pi), GFP_KERNEL);
	if (!pi)
		goto clean;

	pi->gid = gid;
	pi->proto = proto;
	pi->handle = handle;
	pi->ph.dev = handle->dev;
	pi->ph.xops = &xfer_ops;
	pi->ph.set_priv = scmi_set_protocol_priv;
	pi->ph.get_priv = scmi_get_protocol_priv;
	refcount_set(&pi->users, 1);
	/* proto->init is assured NON NULL by scmi_protocol_register */
	ret = pi->proto->instance_init(&pi->ph);
	if (ret)
		goto clean;

	ret = idr_alloc(&info->protocols, pi, proto->id, proto->id + 1,
			GFP_KERNEL);
	if (ret != proto->id)
		goto clean;

	/*
	 * Warn but ignore events registration errors since we do not want
	 * to skip whole protocols if their notifications are messed up.
	 */
	if (pi->proto->events) {
		ret = scmi_register_protocol_events(handle, pi->proto->id,
						    &pi->ph,
						    pi->proto->events);
		if (ret)
			dev_warn(handle->dev,
				 "Protocol:%X - Events Registration Failed - err:%d\n",
				 pi->proto->id, ret);
	}

	devres_close_group(handle->dev, pi->gid);
	dev_dbg(handle->dev, "Initialized protocol: 0x%X\n", pi->proto->id);

	return pi;

clean:
	/* Take care to put the protocol module's owner before releasing all */
	scmi_protocol_put(proto->id);
	devres_release_group(handle->dev, gid);
out:
	return ERR_PTR(ret);
}

/**
 * scmi_get_protocol_instance  - Protocol initialization helper.
 * @handle: A reference to the SCMI platform instance.
 * @protocol_id: The protocol being requested.
 *
 * In case the required protocol has never been requested before for this
 * instance, allocate and initialize all the needed structures while handling
 * resource allocation with a dedicated per-protocol devres subgroup.
 *
 * Return: A reference to an initialized protocol instance or error on failure:
 *	   in particular returns -EPROBE_DEFER when the desired protocol could
 *	   NOT be found.
 */
static struct scmi_protocol_instance * __must_check
scmi_get_protocol_instance(const struct scmi_handle *handle, u8 protocol_id)
{
	struct scmi_protocol_instance *pi;
	struct scmi_info *info = handle_to_scmi_info(handle);

	mutex_lock(&info->protocols_mtx);
	pi = idr_find(&info->protocols, protocol_id);

	if (pi) {
		refcount_inc(&pi->users);
	} else {
		const struct scmi_protocol *proto;

		/* Fails if protocol not registered on bus */
		proto = scmi_protocol_get(protocol_id);
		if (proto)
			pi = scmi_alloc_init_protocol_instance(info, proto);
		else
			pi = ERR_PTR(-EPROBE_DEFER);
	}
	mutex_unlock(&info->protocols_mtx);

	return pi;
}

/**
 * scmi_protocol_acquire  - Protocol acquire
 * @handle: A reference to the SCMI platform instance.
 * @protocol_id: The protocol being requested.
 *
 * Register a new user for the requested protocol on the specified SCMI
 * platform instance, possibly triggering its initialization on first user.
 *
 * Return: 0 if protocol was acquired successfully.
 */
int scmi_protocol_acquire(const struct scmi_handle *handle, u8 protocol_id)
{
	return PTR_ERR_OR_ZERO(scmi_get_protocol_instance(handle, protocol_id));
}

/**
 * scmi_protocol_release  - Protocol de-initialization helper.
 * @handle: A reference to the SCMI platform instance.
 * @protocol_id: The protocol being requested.
 *
 * Remove one user for the specified protocol and triggers de-initialization
 * and resources de-allocation once the last user has gone.
 */
void scmi_protocol_release(const struct scmi_handle *handle, u8 protocol_id)
{
	struct scmi_info *info = handle_to_scmi_info(handle);
	struct scmi_protocol_instance *pi;

	mutex_lock(&info->protocols_mtx);
	pi = idr_find(&info->protocols, protocol_id);
	if (WARN_ON(!pi))
		goto out;

	if (refcount_dec_and_test(&pi->users)) {
		void *gid = pi->gid;

		if (pi->proto->events)
			scmi_deregister_protocol_events(handle, protocol_id);

		if (pi->proto->instance_deinit)
			pi->proto->instance_deinit(&pi->ph);

		idr_remove(&info->protocols, protocol_id);

		scmi_protocol_put(protocol_id);

		devres_release_group(handle->dev, gid);
		dev_dbg(handle->dev, "De-Initialized protocol: 0x%X\n",
			protocol_id);
	}

out:
	mutex_unlock(&info->protocols_mtx);
}

void scmi_setup_protocol_implemented(const struct scmi_protocol_handle *ph,
				     u8 *prot_imp)
{
	const struct scmi_protocol_instance *pi = ph_to_pi(ph);
	struct scmi_info *info = handle_to_scmi_info(pi->handle);

	info->protocols_imp = prot_imp;
}

static bool
scmi_is_protocol_implemented(const struct scmi_handle *handle, u8 prot_id)
{
	int i;
	struct scmi_info *info = handle_to_scmi_info(handle);

	if (!info->protocols_imp)
		return false;

	for (i = 0; i < MAX_PROTOCOLS_IMP; i++)
		if (info->protocols_imp[i] == prot_id)
			return true;
	return false;
}

struct scmi_protocol_devres {
	const struct scmi_handle *handle;
	u8 protocol_id;
};

static void scmi_devm_release_protocol(struct device *dev, void *res)
{
	struct scmi_protocol_devres *dres = res;

	scmi_protocol_release(dres->handle, dres->protocol_id);
}

/**
 * scmi_devm_protocol_get  - Devres managed get protocol operations and handle
 * @sdev: A reference to an scmi_device whose embedded struct device is to
 *	  be used for devres accounting.
 * @protocol_id: The protocol being requested.
 * @ph: A pointer reference used to pass back the associated protocol handle.
 *
 * Get hold of a protocol accounting for its usage, eventually triggering its
 * initialization, and returning the protocol specific operations and related
 * protocol handle which will be used as first argument in most of the
 * protocols operations methods.
 * Being a devres based managed method, protocol hold will be automatically
 * released, and possibly de-initialized on last user, once the SCMI driver
 * owning the scmi_device is unbound from it.
 *
 * Return: A reference to the requested protocol operations or error.
 *	   Must be checked for errors by caller.
 */
static const void __must_check *
scmi_devm_protocol_get(struct scmi_device *sdev, u8 protocol_id,
		       struct scmi_protocol_handle **ph)
{
	struct scmi_protocol_instance *pi;
	struct scmi_protocol_devres *dres;
	struct scmi_handle *handle = sdev->handle;

	if (!ph)
		return ERR_PTR(-EINVAL);

	dres = devres_alloc(scmi_devm_release_protocol,
			    sizeof(*dres), GFP_KERNEL);
	if (!dres)
		return ERR_PTR(-ENOMEM);

	pi = scmi_get_protocol_instance(handle, protocol_id);
	if (IS_ERR(pi)) {
		devres_free(dres);
		return pi;
	}

	dres->handle = handle;
	dres->protocol_id = protocol_id;
	devres_add(&sdev->dev, dres);

	*ph = &pi->ph;

	return pi->proto->ops;
}

static int scmi_devm_protocol_match(struct device *dev, void *res, void *data)
{
	struct scmi_protocol_devres *dres = res;

	if (WARN_ON(!dres || !data))
		return 0;

	return dres->protocol_id == *((u8 *)data);
}

/**
 * scmi_devm_protocol_put  - Devres managed put protocol operations and handle
 * @sdev: A reference to an scmi_device whose embedded struct device is to
 *	  be used for devres accounting.
 * @protocol_id: The protocol being requested.
 *
 * Explicitly release a protocol hold previously obtained calling the above
 * @scmi_devm_protocol_get.
 */
static void scmi_devm_protocol_put(struct scmi_device *sdev, u8 protocol_id)
{
	int ret;

	ret = devres_release(&sdev->dev, scmi_devm_release_protocol,
			     scmi_devm_protocol_match, &protocol_id);
	WARN_ON(ret);
}

static inline
struct scmi_handle *scmi_handle_get_from_info_unlocked(struct scmi_info *info)
{
	info->users++;
	return &info->handle;
}

/**
 * scmi_handle_get() - Get the SCMI handle for a device
 *
 * @dev: pointer to device for which we want SCMI handle
 *
 * NOTE: The function does not track individual clients of the framework
 * and is expected to be maintained by caller of SCMI protocol library.
 * scmi_handle_put must be balanced with successful scmi_handle_get
 *
 * Return: pointer to handle if successful, NULL on error
 */
struct scmi_handle *scmi_handle_get(struct device *dev)
{
	struct list_head *p;
	struct scmi_info *info;
	struct scmi_handle *handle = NULL;

	mutex_lock(&scmi_list_mutex);
	list_for_each(p, &scmi_list) {
		info = list_entry(p, struct scmi_info, node);
		if (dev->parent == info->dev) {
			handle = scmi_handle_get_from_info_unlocked(info);
			break;
		}
	}
	mutex_unlock(&scmi_list_mutex);

	return handle;
}

/**
 * scmi_handle_put() - Release the handle acquired by scmi_handle_get
 *
 * @handle: handle acquired by scmi_handle_get
 *
 * NOTE: The function does not track individual clients of the framework
 * and is expected to be maintained by caller of SCMI protocol library.
 * scmi_handle_put must be balanced with successful scmi_handle_get
 *
 * Return: 0 is successfully released
 *	if null was passed, it returns -EINVAL;
 */
int scmi_handle_put(const struct scmi_handle *handle)
{
	struct scmi_info *info;

	if (!handle)
		return -EINVAL;

	info = handle_to_scmi_info(handle);
	mutex_lock(&scmi_list_mutex);
	if (!WARN_ON(!info->users))
		info->users--;
	mutex_unlock(&scmi_list_mutex);

	return 0;
}

static int __scmi_xfer_info_init(struct scmi_info *sinfo,
				 struct scmi_xfers_info *info)
{
	int i;
	struct scmi_xfer *xfer;
	struct device *dev = sinfo->dev;
	const struct scmi_desc *desc = sinfo->desc;

	/* Pre-allocated messages, no more than what hdr.seq can support */
	if (WARN_ON(!desc->max_msg || desc->max_msg > MSG_TOKEN_MAX)) {
		dev_err(dev,
			"Invalid maximum messages %d, not in range [1 - %lu]\n",
			desc->max_msg, MSG_TOKEN_MAX);
		return -EINVAL;
	}

	info->xfer_block = devm_kcalloc(dev, desc->max_msg,
					sizeof(*info->xfer_block), GFP_KERNEL);
	if (!info->xfer_block)
		return -ENOMEM;

	info->xfer_alloc_table = devm_kcalloc(dev, BITS_TO_LONGS(desc->max_msg),
					      sizeof(long), GFP_KERNEL);
	if (!info->xfer_alloc_table)
		return -ENOMEM;

	/* Pre-initialize the buffer pointer to pre-allocated buffers */
	for (i = 0, xfer = info->xfer_block; i < desc->max_msg; i++, xfer++) {
		xfer->rx.buf = devm_kcalloc(dev, sizeof(u8), desc->max_msg_size,
					    GFP_KERNEL);
		if (!xfer->rx.buf)
			return -ENOMEM;

		xfer->tx.buf = xfer->rx.buf;
		init_completion(&xfer->done);
	}

	spin_lock_init(&info->xfer_lock);

	return 0;
}

static int scmi_xfer_info_init(struct scmi_info *sinfo)
{
	int ret = __scmi_xfer_info_init(sinfo, &sinfo->tx_minfo);

	if (!ret && idr_find(&sinfo->rx_idr, SCMI_PROTOCOL_BASE))
		ret = __scmi_xfer_info_init(sinfo, &sinfo->rx_minfo);

	return ret;
}

static int scmi_chan_setup(struct scmi_info *info, struct device *dev,
			   int prot_id, bool tx)
{
	int ret, idx;
	struct scmi_chan_info *cinfo;
	struct idr *idr;

	/* Transmit channel is first entry i.e. index 0 */
	idx = tx ? 0 : 1;
	idr = tx ? &info->tx_idr : &info->rx_idr;

	/* check if already allocated, used for multiple device per protocol */
	cinfo = idr_find(idr, prot_id);
	if (cinfo)
		return 0;

	if (!info->desc->ops->chan_available(dev, idx)) {
		cinfo = idr_find(idr, SCMI_PROTOCOL_BASE);
		if (unlikely(!cinfo)) /* Possible only if platform has no Rx */
			return -EINVAL;
		goto idr_alloc;
	}

	cinfo = devm_kzalloc(info->dev, sizeof(*cinfo), GFP_KERNEL);
	if (!cinfo)
		return -ENOMEM;

	cinfo->dev = dev;

	ret = info->desc->ops->chan_setup(cinfo, info->dev, tx);
	if (ret)
		return ret;

idr_alloc:
	ret = idr_alloc(idr, cinfo, prot_id, prot_id + 1, GFP_KERNEL);
	if (ret != prot_id) {
		dev_err(dev, "unable to allocate SCMI idr slot err %d\n", ret);
		return ret;
	}

	cinfo->handle = &info->handle;
	return 0;
}

static inline int
scmi_txrx_setup(struct scmi_info *info, struct device *dev, int prot_id)
{
	int ret = scmi_chan_setup(info, dev, prot_id, true);

	if (!ret) /* Rx is optional, hence no error check */
		scmi_chan_setup(info, dev, prot_id, false);

	return ret;
}

/**
 * scmi_get_protocol_device  - Helper to get/create an SCMI device.
 *
 * @np: A device node representing a valid active protocols for the referred
 * SCMI instance.
 * @info: The referred SCMI instance for which we are getting/creating this
 * device.
 * @prot_id: The protocol ID.
 * @name: The device name.
 *
 * Referring to the specific SCMI instance identified by @info, this helper
 * takes care to return a properly initialized device matching the requested
 * @proto_id and @name: if device was still not existent it is created as a
 * child of the specified SCMI instance @info and its transport properly
 * initialized as usual.
 *
 * Return: A properly initialized scmi device, NULL otherwise.
 */
static inline struct scmi_device *
scmi_get_protocol_device(struct device_node *np, struct scmi_info *info,
			 int prot_id, const char *name)
{
	struct scmi_device *sdev;

	/* Already created for this parent SCMI instance ? */
	sdev = scmi_child_dev_find(info->dev, prot_id, name);
	if (sdev)
		return sdev;

	pr_debug("Creating SCMI device (%s) for protocol %x\n", name, prot_id);

	sdev = scmi_device_create(np, info->dev, prot_id, name);
	if (!sdev) {
		dev_err(info->dev, "failed to create %d protocol device\n",
			prot_id);
		return NULL;
	}

	if (scmi_txrx_setup(info, &sdev->dev, prot_id)) {
		dev_err(&sdev->dev, "failed to setup transport\n");
		scmi_device_destroy(sdev);
		return NULL;
	}

	return sdev;
}

static inline void
scmi_create_protocol_device(struct device_node *np, struct scmi_info *info,
			    int prot_id, const char *name)
{
	struct scmi_device *sdev;

	sdev = scmi_get_protocol_device(np, info, prot_id, name);
	if (!sdev)
		return;

	/* setup handle now as the transport is ready */
	scmi_set_handle(sdev);
}

/**
 * scmi_create_protocol_devices  - Create devices for all pending requests for
 * this SCMI instance.
 *
 * @np: The device node describing the protocol
 * @info: The SCMI instance descriptor
 * @prot_id: The protocol ID
 *
 * All devices previously requested for this instance (if any) are found and
 * created by scanning the proper @&scmi_requested_devices entry.
 */
static void scmi_create_protocol_devices(struct device_node *np,
					 struct scmi_info *info, int prot_id)
{
	struct list_head *phead;

	mutex_lock(&scmi_requested_devices_mtx);
	phead = idr_find(&scmi_requested_devices, prot_id);
	if (phead) {
		struct scmi_requested_dev *rdev;

		list_for_each_entry(rdev, phead, node)
			scmi_create_protocol_device(np, info, prot_id,
						    rdev->id_table->name);
	}
	mutex_unlock(&scmi_requested_devices_mtx);
}

/**
 * scmi_protocol_device_request  - Helper to request a device
 *
 * @id_table: A protocol/name pair descriptor for the device to be created.
 *
 * This helper let an SCMI driver request specific devices identified by the
 * @id_table to be created for each active SCMI instance.
 *
 * The requested device name MUST NOT be already existent for any protocol;
 * at first the freshly requested @id_table is annotated in the IDR table
 * @scmi_requested_devices, then a matching device is created for each already
 * active SCMI instance. (if any)
 *
 * This way the requested device is created straight-away for all the already
 * initialized(probed) SCMI instances (handles) and it remains also annotated
 * as pending creation if the requesting SCMI driver was loaded before some
 * SCMI instance and related transports were available: when such late instance
 * is probed, its probe will take care to scan the list of pending requested
 * devices and create those on its own (see @scmi_create_protocol_devices and
 * its enclosing loop)
 *
 * Return: 0 on Success
 */
int scmi_protocol_device_request(const struct scmi_device_id *id_table)
{
	int ret = 0;
	unsigned int id = 0;
	struct list_head *head, *phead = NULL;
	struct scmi_requested_dev *rdev;
	struct scmi_info *info;

	pr_debug("Requesting SCMI device (%s) for protocol %x\n",
		 id_table->name, id_table->protocol_id);

	/*
	 * Search for the matching protocol rdev list and then search
	 * of any existent equally named device...fails if any duplicate found.
	 */
	mutex_lock(&scmi_requested_devices_mtx);
	idr_for_each_entry(&scmi_requested_devices, head, id) {
		if (!phead) {
			/* A list found registered in the IDR is never empty */
			rdev = list_first_entry(head, struct scmi_requested_dev,
						node);
			if (rdev->id_table->protocol_id ==
			    id_table->protocol_id)
				phead = head;
		}
		list_for_each_entry(rdev, head, node) {
			if (!strcmp(rdev->id_table->name, id_table->name)) {
				pr_err("Ignoring duplicate request [%d] %s\n",
				       rdev->id_table->protocol_id,
				       rdev->id_table->name);
				ret = -EINVAL;
				goto out;
			}
		}
	}

	/*
	 * No duplicate found for requested id_table, so let's create a new
	 * requested device entry for this new valid request.
	 */
	rdev = kzalloc(sizeof(*rdev), GFP_KERNEL);
	if (!rdev) {
		ret = -ENOMEM;
		goto out;
	}
	rdev->id_table = id_table;

	/*
	 * Append the new requested device table descriptor to the head of the
	 * related protocol list, eventually creating such head if not already
	 * there.
	 */
	if (!phead) {
		phead = kzalloc(sizeof(*phead), GFP_KERNEL);
		if (!phead) {
			kfree(rdev);
			ret = -ENOMEM;
			goto out;
		}
		INIT_LIST_HEAD(phead);

		ret = idr_alloc(&scmi_requested_devices, (void *)phead,
				id_table->protocol_id,
				id_table->protocol_id + 1, GFP_KERNEL);
		if (ret != id_table->protocol_id) {
			pr_err("Failed to save SCMI device - ret:%d\n", ret);
			kfree(rdev);
			kfree(phead);
			ret = -EINVAL;
			goto out;
		}
		ret = 0;
	}
	list_add(&rdev->node, phead);

	/*
	 * Now effectively create and initialize the requested device for every
	 * already initialized SCMI instance which has registered the requested
	 * protocol as a valid active one: i.e. defined in DT and supported by
	 * current platform FW.
	 */
	mutex_lock(&scmi_list_mutex);
	list_for_each_entry(info, &scmi_list, node) {
		struct device_node *child;

		child = idr_find(&info->active_protocols,
				 id_table->protocol_id);
		if (child) {
			struct scmi_device *sdev;

			sdev = scmi_get_protocol_device(child, info,
							id_table->protocol_id,
							id_table->name);
			/* Set handle if not already set: device existed */
			if (sdev && !sdev->handle)
				sdev->handle =
					scmi_handle_get_from_info_unlocked(info);
		} else {
			dev_err(info->dev,
				"Failed. SCMI protocol %d not active.\n",
				id_table->protocol_id);
		}
	}
	mutex_unlock(&scmi_list_mutex);

out:
	mutex_unlock(&scmi_requested_devices_mtx);

	return ret;
}

/**
 * scmi_protocol_device_unrequest  - Helper to unrequest a device
 *
 * @id_table: A protocol/name pair descriptor for the device to be unrequested.
 *
 * An helper to let an SCMI driver release its request about devices; note that
 * devices are created and initialized once the first SCMI driver request them
 * but they destroyed only on SCMI core unloading/unbinding.
 *
 * The current SCMI transport layer uses such devices as internal references and
 * as such they could be shared as same transport between multiple drivers so
 * that cannot be safely destroyed till the whole SCMI stack is removed.
 * (unless adding further burden of refcounting.)
 */
void scmi_protocol_device_unrequest(const struct scmi_device_id *id_table)
{
	struct list_head *phead;

	pr_debug("Unrequesting SCMI device (%s) for protocol %x\n",
		 id_table->name, id_table->protocol_id);

	mutex_lock(&scmi_requested_devices_mtx);
	phead = idr_find(&scmi_requested_devices, id_table->protocol_id);
	if (phead) {
		struct scmi_requested_dev *victim, *tmp;

		list_for_each_entry_safe(victim, tmp, phead, node) {
			if (!strcmp(victim->id_table->name, id_table->name)) {
				list_del(&victim->node);
				kfree(victim);
				break;
			}
		}

		if (list_empty(phead)) {
			idr_remove(&scmi_requested_devices,
				   id_table->protocol_id);
			kfree(phead);
		}
	}
	mutex_unlock(&scmi_requested_devices_mtx);
}

static int scmi_probe(struct platform_device *pdev)
{
	int ret;
	struct scmi_handle *handle;
	const struct scmi_desc *desc;
	struct scmi_info *info;
	struct device *dev = &pdev->dev;
	struct device_node *child, *np = dev->of_node;

	desc = of_device_get_match_data(dev);
	if (!desc)
		return -EINVAL;

	info = devm_kzalloc(dev, sizeof(*info), GFP_KERNEL);
	if (!info)
		return -ENOMEM;

	info->dev = dev;
	info->desc = desc;
	INIT_LIST_HEAD(&info->node);
	idr_init(&info->protocols);
	mutex_init(&info->protocols_mtx);
	idr_init(&info->active_protocols);

	platform_set_drvdata(pdev, info);
	idr_init(&info->tx_idr);
	idr_init(&info->rx_idr);

	handle = &info->handle;
	handle->dev = info->dev;
	handle->version = &info->version;
	handle->devm_protocol_get = scmi_devm_protocol_get;
	handle->devm_protocol_put = scmi_devm_protocol_put;

	ret = scmi_txrx_setup(info, dev, SCMI_PROTOCOL_BASE);
	if (ret)
		return ret;

	ret = scmi_xfer_info_init(info);
	if (ret)
		return ret;

	if (scmi_notification_init(handle))
		dev_err(dev, "SCMI Notifications NOT available.\n");

	/*
	 * Trigger SCMI Base protocol initialization.
	 * It's mandatory and won't be ever released/deinit until the
	 * SCMI stack is shutdown/unloaded as a whole.
	 */
	ret = scmi_protocol_acquire(handle, SCMI_PROTOCOL_BASE);
	if (ret) {
		dev_err(dev, "unable to communicate with SCMI\n");
		return ret;
	}

	mutex_lock(&scmi_list_mutex);
	list_add_tail(&info->node, &scmi_list);
	mutex_unlock(&scmi_list_mutex);

	for_each_available_child_of_node(np, child) {
		u32 prot_id;

		if (of_property_read_u32(child, "reg", &prot_id))
			continue;

		if (!FIELD_FIT(MSG_PROTOCOL_ID_MASK, prot_id))
			dev_err(dev, "Out of range protocol %d\n", prot_id);

		if (!scmi_is_protocol_implemented(handle, prot_id)) {
			dev_err(dev, "SCMI protocol %d not implemented\n",
				prot_id);
			continue;
		}

		/*
		 * Save this valid DT protocol descriptor amongst
		 * @active_protocols for this SCMI instance/
		 */
		ret = idr_alloc(&info->active_protocols, child,
				prot_id, prot_id + 1, GFP_KERNEL);
		if (ret != prot_id) {
			dev_err(dev, "SCMI protocol %d already activated. Skip\n",
				prot_id);
			continue;
		}

		of_node_get(child);
		scmi_create_protocol_devices(child, info, prot_id);
	}

	return 0;
}

void scmi_free_channel(struct scmi_chan_info *cinfo, struct idr *idr, int id)
{
	idr_remove(idr, id);
}

static int scmi_remove(struct platform_device *pdev)
{
	int ret = 0, id;
	struct scmi_info *info = platform_get_drvdata(pdev);
	struct idr *idr = &info->tx_idr;
	struct device_node *child;

	mutex_lock(&scmi_list_mutex);
	if (info->users)
		ret = -EBUSY;
	else
		list_del(&info->node);
	mutex_unlock(&scmi_list_mutex);

	if (ret)
		return ret;

	scmi_notification_exit(&info->handle);

	mutex_lock(&info->protocols_mtx);
	idr_destroy(&info->protocols);
	mutex_unlock(&info->protocols_mtx);

	idr_for_each_entry(&info->active_protocols, child, id)
		of_node_put(child);
	idr_destroy(&info->active_protocols);

	/* Safe to free channels since no more users */
	ret = idr_for_each(idr, info->desc->ops->chan_free, idr);
	idr_destroy(&info->tx_idr);

	idr = &info->rx_idr;
	ret = idr_for_each(idr, info->desc->ops->chan_free, idr);
	idr_destroy(&info->rx_idr);

	return ret;
}

static ssize_t protocol_version_show(struct device *dev,
				     struct device_attribute *attr, char *buf)
{
	struct scmi_info *info = dev_get_drvdata(dev);

	return sprintf(buf, "%u.%u\n", info->version.major_ver,
		       info->version.minor_ver);
}
static DEVICE_ATTR_RO(protocol_version);

static ssize_t firmware_version_show(struct device *dev,
				     struct device_attribute *attr, char *buf)
{
	struct scmi_info *info = dev_get_drvdata(dev);

	return sprintf(buf, "0x%x\n", info->version.impl_ver);
}
static DEVICE_ATTR_RO(firmware_version);

static ssize_t vendor_id_show(struct device *dev,
			      struct device_attribute *attr, char *buf)
{
	struct scmi_info *info = dev_get_drvdata(dev);

	return sprintf(buf, "%s\n", info->version.vendor_id);
}
static DEVICE_ATTR_RO(vendor_id);

static ssize_t sub_vendor_id_show(struct device *dev,
				  struct device_attribute *attr, char *buf)
{
	struct scmi_info *info = dev_get_drvdata(dev);

	return sprintf(buf, "%s\n", info->version.sub_vendor_id);
}
static DEVICE_ATTR_RO(sub_vendor_id);

static struct attribute *versions_attrs[] = {
	&dev_attr_firmware_version.attr,
	&dev_attr_protocol_version.attr,
	&dev_attr_vendor_id.attr,
	&dev_attr_sub_vendor_id.attr,
	NULL,
};
ATTRIBUTE_GROUPS(versions);

/* Each compatible listed below must have descriptor associated with it */
static const struct of_device_id scmi_of_match[] = {
#ifdef CONFIG_MAILBOX
	{ .compatible = "arm,scmi", .data = &scmi_mailbox_desc },
#endif
#ifdef CONFIG_HAVE_ARM_SMCCC_DISCOVERY
	{ .compatible = "arm,scmi-smc", .data = &scmi_smc_desc},
#endif
	{ /* Sentinel */ },
};

MODULE_DEVICE_TABLE(of, scmi_of_match);

static struct platform_driver scmi_driver = {
	.driver = {
		   .name = "arm-scmi",
		   .of_match_table = scmi_of_match,
		   .dev_groups = versions_groups,
		   },
	.probe = scmi_probe,
	.remove = scmi_remove,
};

static int __init scmi_driver_init(void)
{
	scmi_bus_init();

	scmi_base_register();

	scmi_clock_register();
	scmi_perf_register();
	scmi_power_register();
	scmi_reset_register();
	scmi_sensors_register();
	scmi_voltage_register();
	scmi_system_register();

	return platform_driver_register(&scmi_driver);
}
subsys_initcall(scmi_driver_init);

static void __exit scmi_driver_exit(void)
{
	scmi_base_unregister();

	scmi_clock_unregister();
	scmi_perf_unregister();
	scmi_power_unregister();
	scmi_reset_unregister();
	scmi_sensors_unregister();
	scmi_voltage_unregister();
	scmi_system_unregister();

	scmi_bus_exit();

	platform_driver_unregister(&scmi_driver);
}
module_exit(scmi_driver_exit);

MODULE_ALIAS("platform: arm-scmi");
MODULE_AUTHOR("Sudeep Holla <sudeep.holla@arm.com>");
MODULE_DESCRIPTION("ARM SCMI protocol driver");
MODULE_LICENSE("GPL v2");<|MERGE_RESOLUTION|>--- conflicted
+++ resolved
@@ -199,28 +199,9 @@
 {
 	struct scmi_info *info = handle_to_scmi_info(handle);
 
-<<<<<<< HEAD
-	/*
-	 * Ideally channel must be free by now unless OS timeout last
-	 * request and platform continued to process the same, wait
-	 * until it releases the shared memory, otherwise we may endup
-	 * overwriting its response with new message payload or vice-versa
-	 */
-	spin_until_cond(ioread32(&mem->channel_status) &
-			SCMI_SHMEM_CHAN_STAT_CHANNEL_FREE);
-	/* Mark channel busy + clear error */
-	iowrite32(0x0, &mem->channel_status);
-	iowrite32(t->hdr.poll_completion ? 0 : SCMI_SHMEM_FLAG_INTR_ENABLED,
-		  &mem->flags);
-	iowrite32(sizeof(mem->msg_header) + t->tx.len, &mem->length);
-	iowrite32(pack_scmi_header(&t->hdr), &mem->msg_header);
-	if (t->tx.buf)
-		memcpy_toio(mem->msg_payload, t->tx.buf, t->tx.len);
-=======
 	/* Ensure protocols_private_data has been updated */
 	smp_rmb();
 	return info->notify_priv;
->>>>>>> 7d2a07b7
 }
 
 /**
