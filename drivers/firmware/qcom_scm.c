// SPDX-License-Identifier: GPL-2.0-only
/* Copyright (c) 2010,2015,2019 The Linux Foundation. All rights reserved.
 * Copyright (C) 2015 Linaro Ltd.
 */
#include <linux/platform_device.h>
#include <linux/init.h>
#include <linux/cpumask.h>
#include <linux/export.h>
#include <linux/dma-mapping.h>
#include <linux/module.h>
#include <linux/types.h>
#include <linux/qcom_scm.h>
#include <linux/of.h>
#include <linux/of_address.h>
#include <linux/of_platform.h>
#include <linux/clk.h>
#include <linux/reset-controller.h>
#include <linux/arm-smccc.h>

#include "qcom_scm.h"

static bool download_mode = IS_ENABLED(CONFIG_QCOM_SCM_DOWNLOAD_MODE_DEFAULT);
module_param(download_mode, bool, 0);

#define SCM_HAS_CORE_CLK	BIT(0)
#define SCM_HAS_IFACE_CLK	BIT(1)
#define SCM_HAS_BUS_CLK		BIT(2)

struct qcom_scm {
	struct device *dev;
	struct clk *core_clk;
	struct clk *iface_clk;
	struct clk *bus_clk;
	struct reset_controller_dev reset;

	u64 dload_mode_addr;
};

struct qcom_scm_current_perm_info {
	__le32 vmid;
	__le32 perm;
	__le64 ctx;
	__le32 ctx_size;
	__le32 unused;
};

struct qcom_scm_mem_map_info {
	__le64 mem_addr;
	__le64 mem_size;
};

#define QCOM_SCM_FLAG_COLDBOOT_CPU0	0x00
#define QCOM_SCM_FLAG_COLDBOOT_CPU1	0x01
#define QCOM_SCM_FLAG_COLDBOOT_CPU2	0x08
#define QCOM_SCM_FLAG_COLDBOOT_CPU3	0x20

#define QCOM_SCM_FLAG_WARMBOOT_CPU0	0x04
#define QCOM_SCM_FLAG_WARMBOOT_CPU1	0x02
#define QCOM_SCM_FLAG_WARMBOOT_CPU2	0x10
#define QCOM_SCM_FLAG_WARMBOOT_CPU3	0x40

struct qcom_scm_wb_entry {
	int flag;
	void *entry;
};

static struct qcom_scm_wb_entry qcom_scm_wb[] = {
	{ .flag = QCOM_SCM_FLAG_WARMBOOT_CPU0 },
	{ .flag = QCOM_SCM_FLAG_WARMBOOT_CPU1 },
	{ .flag = QCOM_SCM_FLAG_WARMBOOT_CPU2 },
	{ .flag = QCOM_SCM_FLAG_WARMBOOT_CPU3 },
};

static const char *qcom_scm_convention_names[] = {
	[SMC_CONVENTION_UNKNOWN] = "unknown",
	[SMC_CONVENTION_ARM_32] = "smc arm 32",
	[SMC_CONVENTION_ARM_64] = "smc arm 64",
	[SMC_CONVENTION_LEGACY] = "smc legacy",
};

static struct qcom_scm *__scm;

static int qcom_scm_clk_enable(void)
{
	int ret;

	ret = clk_prepare_enable(__scm->core_clk);
	if (ret)
		goto bail;

	ret = clk_prepare_enable(__scm->iface_clk);
	if (ret)
		goto disable_core;

	ret = clk_prepare_enable(__scm->bus_clk);
	if (ret)
		goto disable_iface;

	return 0;

disable_iface:
	clk_disable_unprepare(__scm->iface_clk);
disable_core:
	clk_disable_unprepare(__scm->core_clk);
bail:
	return ret;
}

static void qcom_scm_clk_disable(void)
{
	clk_disable_unprepare(__scm->core_clk);
	clk_disable_unprepare(__scm->iface_clk);
	clk_disable_unprepare(__scm->bus_clk);
}

enum qcom_scm_convention qcom_scm_convention = SMC_CONVENTION_UNKNOWN;
static DEFINE_SPINLOCK(scm_query_lock);

static enum qcom_scm_convention __get_convention(void)
{
	unsigned long flags;
	struct qcom_scm_desc desc = {
		.svc = QCOM_SCM_SVC_INFO,
		.cmd = QCOM_SCM_INFO_IS_CALL_AVAIL,
		.args[0] = SCM_SMC_FNID(QCOM_SCM_SVC_INFO,
					   QCOM_SCM_INFO_IS_CALL_AVAIL) |
			   (ARM_SMCCC_OWNER_SIP << ARM_SMCCC_OWNER_SHIFT),
		.arginfo = QCOM_SCM_ARGS(1),
		.owner = ARM_SMCCC_OWNER_SIP,
	};
	struct qcom_scm_res res;
	enum qcom_scm_convention probed_convention;
	int ret;
	bool forced = false;

	if (likely(qcom_scm_convention != SMC_CONVENTION_UNKNOWN))
		return qcom_scm_convention;

	/*
	 * Device isn't required as there is only one argument - no device
	 * needed to dma_map_single to secure world
	 */
	probed_convention = SMC_CONVENTION_ARM_64;
	ret = __scm_smc_call(NULL, &desc, probed_convention, &res, true);
	if (!ret && res.result[0] == 1)
		goto found;

	/*
	 * Some SC7180 firmwares didn't implement the
	 * QCOM_SCM_INFO_IS_CALL_AVAIL call, so we fallback to forcing ARM_64
	 * calling conventions on these firmwares. Luckily we don't make any
	 * early calls into the firmware on these SoCs so the device pointer
	 * will be valid here to check if the compatible matches.
	 */
	if (of_device_is_compatible(__scm ? __scm->dev->of_node : NULL, "qcom,scm-sc7180")) {
		forced = true;
		goto found;
	}

	probed_convention = SMC_CONVENTION_ARM_32;
	ret = __scm_smc_call(NULL, &desc, probed_convention, &res, true);
	if (!ret && res.result[0] == 1)
		goto found;

	probed_convention = SMC_CONVENTION_LEGACY;
found:
	spin_lock_irqsave(&scm_query_lock, flags);
	if (probed_convention != qcom_scm_convention) {
		qcom_scm_convention = probed_convention;
		pr_info("qcom_scm: convention: %s%s\n",
			qcom_scm_convention_names[qcom_scm_convention],
			forced ? " (forced)" : "");
	}
	spin_unlock_irqrestore(&scm_query_lock, flags);

	return qcom_scm_convention;
}

/**
 * qcom_scm_call() - Invoke a syscall in the secure world
 * @dev:	device
 * @svc_id:	service identifier
 * @cmd_id:	command identifier
 * @desc:	Descriptor structure containing arguments and return values
 *
 * Sends a command to the SCM and waits for the command to finish processing.
 * This should *only* be called in pre-emptible context.
 */
static int qcom_scm_call(struct device *dev, const struct qcom_scm_desc *desc,
			 struct qcom_scm_res *res)
{
	might_sleep();
	switch (__get_convention()) {
	case SMC_CONVENTION_ARM_32:
	case SMC_CONVENTION_ARM_64:
		return scm_smc_call(dev, desc, res, false);
	case SMC_CONVENTION_LEGACY:
		return scm_legacy_call(dev, desc, res);
	default:
		pr_err("Unknown current SCM calling convention.\n");
		return -EINVAL;
	}
}

/**
 * qcom_scm_call_atomic() - atomic variation of qcom_scm_call()
 * @dev:	device
 * @svc_id:	service identifier
 * @cmd_id:	command identifier
 * @desc:	Descriptor structure containing arguments and return values
 * @res:	Structure containing results from SMC/HVC call
 *
 * Sends a command to the SCM and waits for the command to finish processing.
 * This can be called in atomic context.
 */
static int qcom_scm_call_atomic(struct device *dev,
				const struct qcom_scm_desc *desc,
				struct qcom_scm_res *res)
{
	switch (__get_convention()) {
	case SMC_CONVENTION_ARM_32:
	case SMC_CONVENTION_ARM_64:
		return scm_smc_call(dev, desc, res, true);
	case SMC_CONVENTION_LEGACY:
		return scm_legacy_call_atomic(dev, desc, res);
	default:
		pr_err("Unknown current SCM calling convention.\n");
		return -EINVAL;
	}
}

static bool __qcom_scm_is_call_available(struct device *dev, u32 svc_id,
					 u32 cmd_id)
{
	int ret;
	struct qcom_scm_desc desc = {
		.svc = QCOM_SCM_SVC_INFO,
		.cmd = QCOM_SCM_INFO_IS_CALL_AVAIL,
		.owner = ARM_SMCCC_OWNER_SIP,
	};
	struct qcom_scm_res res;

	desc.arginfo = QCOM_SCM_ARGS(1);
	switch (__get_convention()) {
	case SMC_CONVENTION_ARM_32:
	case SMC_CONVENTION_ARM_64:
		desc.args[0] = SCM_SMC_FNID(svc_id, cmd_id) |
				(ARM_SMCCC_OWNER_SIP << ARM_SMCCC_OWNER_SHIFT);
		break;
	case SMC_CONVENTION_LEGACY:
		desc.args[0] = SCM_LEGACY_FNID(svc_id, cmd_id);
		break;
	default:
		pr_err("Unknown SMC convention being used\n");
		return -EINVAL;
	}

	ret = qcom_scm_call(dev, &desc, &res);

	return ret ? false : !!res.result[0];
}

/**
 * qcom_scm_set_warm_boot_addr() - Set the warm boot address for cpus
 * @entry: Entry point function for the cpus
 * @cpus: The cpumask of cpus that will use the entry point
 *
 * Set the Linux entry point for the SCM to transfer control to when coming
 * out of a power down. CPU power down may be executed on cpuidle or hotplug.
 */
int qcom_scm_set_warm_boot_addr(void *entry, const cpumask_t *cpus)
{
	int ret;
	int flags = 0;
	int cpu;
	struct qcom_scm_desc desc = {
		.svc = QCOM_SCM_SVC_BOOT,
		.cmd = QCOM_SCM_BOOT_SET_ADDR,
		.arginfo = QCOM_SCM_ARGS(2),
	};

	/*
	 * Reassign only if we are switching from hotplug entry point
	 * to cpuidle entry point or vice versa.
	 */
	for_each_cpu(cpu, cpus) {
		if (entry == qcom_scm_wb[cpu].entry)
			continue;
		flags |= qcom_scm_wb[cpu].flag;
	}

	/* No change in entry function */
	if (!flags)
		return 0;

	desc.args[0] = flags;
	desc.args[1] = virt_to_phys(entry);

	ret = qcom_scm_call(__scm->dev, &desc, NULL);
	if (!ret) {
		for_each_cpu(cpu, cpus)
			qcom_scm_wb[cpu].entry = entry;
	}

	return ret;
}
EXPORT_SYMBOL(qcom_scm_set_warm_boot_addr);

/**
 * qcom_scm_set_cold_boot_addr() - Set the cold boot address for cpus
 * @entry: Entry point function for the cpus
 * @cpus: The cpumask of cpus that will use the entry point
 *
 * Set the cold boot address of the cpus. Any cpu outside the supported
 * range would be removed from the cpu present mask.
 */
int qcom_scm_set_cold_boot_addr(void *entry, const cpumask_t *cpus)
{
	int flags = 0;
	int cpu;
	int scm_cb_flags[] = {
		QCOM_SCM_FLAG_COLDBOOT_CPU0,
		QCOM_SCM_FLAG_COLDBOOT_CPU1,
		QCOM_SCM_FLAG_COLDBOOT_CPU2,
		QCOM_SCM_FLAG_COLDBOOT_CPU3,
	};
	struct qcom_scm_desc desc = {
		.svc = QCOM_SCM_SVC_BOOT,
		.cmd = QCOM_SCM_BOOT_SET_ADDR,
		.arginfo = QCOM_SCM_ARGS(2),
		.owner = ARM_SMCCC_OWNER_SIP,
	};

	if (!cpus || (cpus && cpumask_empty(cpus)))
		return -EINVAL;

	for_each_cpu(cpu, cpus) {
		if (cpu < ARRAY_SIZE(scm_cb_flags))
			flags |= scm_cb_flags[cpu];
		else
			set_cpu_present(cpu, false);
	}

	desc.args[0] = flags;
	desc.args[1] = virt_to_phys(entry);

	return qcom_scm_call_atomic(__scm ? __scm->dev : NULL, &desc, NULL);
}
EXPORT_SYMBOL(qcom_scm_set_cold_boot_addr);

/**
 * qcom_scm_cpu_power_down() - Power down the cpu
 * @flags - Flags to flush cache
 *
 * This is an end point to power down cpu. If there was a pending interrupt,
 * the control would return from this function, otherwise, the cpu jumps to the
 * warm boot entry point set for this cpu upon reset.
 */
void qcom_scm_cpu_power_down(u32 flags)
{
	struct qcom_scm_desc desc = {
		.svc = QCOM_SCM_SVC_BOOT,
		.cmd = QCOM_SCM_BOOT_TERMINATE_PC,
		.args[0] = flags & QCOM_SCM_FLUSH_FLAG_MASK,
		.arginfo = QCOM_SCM_ARGS(1),
		.owner = ARM_SMCCC_OWNER_SIP,
	};

	qcom_scm_call_atomic(__scm ? __scm->dev : NULL, &desc, NULL);
}
EXPORT_SYMBOL(qcom_scm_cpu_power_down);

int qcom_scm_set_remote_state(u32 state, u32 id)
{
	struct qcom_scm_desc desc = {
		.svc = QCOM_SCM_SVC_BOOT,
		.cmd = QCOM_SCM_BOOT_SET_REMOTE_STATE,
		.arginfo = QCOM_SCM_ARGS(2),
		.args[0] = state,
		.args[1] = id,
		.owner = ARM_SMCCC_OWNER_SIP,
	};
	struct qcom_scm_res res;
	int ret;

	ret = qcom_scm_call(__scm->dev, &desc, &res);

	return ret ? : res.result[0];
}
EXPORT_SYMBOL(qcom_scm_set_remote_state);

static int __qcom_scm_set_dload_mode(struct device *dev, bool enable)
{
	struct qcom_scm_desc desc = {
		.svc = QCOM_SCM_SVC_BOOT,
		.cmd = QCOM_SCM_BOOT_SET_DLOAD_MODE,
		.arginfo = QCOM_SCM_ARGS(2),
		.args[0] = QCOM_SCM_BOOT_SET_DLOAD_MODE,
		.owner = ARM_SMCCC_OWNER_SIP,
	};

	desc.args[1] = enable ? QCOM_SCM_BOOT_SET_DLOAD_MODE : 0;

	return qcom_scm_call_atomic(__scm->dev, &desc, NULL);
}

static void qcom_scm_set_download_mode(bool enable)
{
	bool avail;
	int ret = 0;

	avail = __qcom_scm_is_call_available(__scm->dev,
					     QCOM_SCM_SVC_BOOT,
					     QCOM_SCM_BOOT_SET_DLOAD_MODE);
	if (avail) {
		ret = __qcom_scm_set_dload_mode(__scm->dev, enable);
	} else if (__scm->dload_mode_addr) {
		ret = qcom_scm_io_writel(__scm->dload_mode_addr,
				enable ? QCOM_SCM_BOOT_SET_DLOAD_MODE : 0);
	} else {
		dev_err(__scm->dev,
			"No available mechanism for setting download mode\n");
	}

	if (ret)
		dev_err(__scm->dev, "failed to set download mode: %d\n", ret);
}

/**
 * qcom_scm_pas_init_image() - Initialize peripheral authentication service
 *			       state machine for a given peripheral, using the
 *			       metadata
 * @peripheral: peripheral id
 * @metadata:	pointer to memory containing ELF header, program header table
 *		and optional blob of data used for authenticating the metadata
 *		and the rest of the firmware
 * @size:	size of the metadata
 *
 * Returns 0 on success.
 */
int qcom_scm_pas_init_image(u32 peripheral, const void *metadata, size_t size)
{
	dma_addr_t mdata_phys;
	void *mdata_buf;
	int ret;
	struct qcom_scm_desc desc = {
		.svc = QCOM_SCM_SVC_PIL,
		.cmd = QCOM_SCM_PIL_PAS_INIT_IMAGE,
		.arginfo = QCOM_SCM_ARGS(2, QCOM_SCM_VAL, QCOM_SCM_RW),
		.args[0] = peripheral,
		.owner = ARM_SMCCC_OWNER_SIP,
	};
	struct qcom_scm_res res;

	/*
	 * During the scm call memory protection will be enabled for the meta
	 * data blob, so make sure it's physically contiguous, 4K aligned and
	 * non-cachable to avoid XPU violations.
	 */
	mdata_buf = dma_alloc_coherent(__scm->dev, size, &mdata_phys,
				       GFP_KERNEL);
	if (!mdata_buf) {
		dev_err(__scm->dev, "Allocation of metadata buffer failed.\n");
		return -ENOMEM;
	}
	memcpy(mdata_buf, metadata, size);

	ret = qcom_scm_clk_enable();
	if (ret)
		goto free_metadata;

	desc.args[1] = mdata_phys;

	ret = qcom_scm_call(__scm->dev, &desc, &res);

	qcom_scm_clk_disable();

free_metadata:
	dma_free_coherent(__scm->dev, size, mdata_buf, mdata_phys);

	return ret ? : res.result[0];
}
EXPORT_SYMBOL(qcom_scm_pas_init_image);

/**
 * qcom_scm_pas_mem_setup() - Prepare the memory related to a given peripheral
 *			      for firmware loading
 * @peripheral:	peripheral id
 * @addr:	start address of memory area to prepare
 * @size:	size of the memory area to prepare
 *
 * Returns 0 on success.
 */
int qcom_scm_pas_mem_setup(u32 peripheral, phys_addr_t addr, phys_addr_t size)
{
	int ret;
	struct qcom_scm_desc desc = {
		.svc = QCOM_SCM_SVC_PIL,
		.cmd = QCOM_SCM_PIL_PAS_MEM_SETUP,
		.arginfo = QCOM_SCM_ARGS(3),
		.args[0] = peripheral,
		.args[1] = addr,
		.args[2] = size,
		.owner = ARM_SMCCC_OWNER_SIP,
	};
	struct qcom_scm_res res;

	ret = qcom_scm_clk_enable();
	if (ret)
		return ret;

	ret = qcom_scm_call(__scm->dev, &desc, &res);
	qcom_scm_clk_disable();

	return ret ? : res.result[0];
}
EXPORT_SYMBOL(qcom_scm_pas_mem_setup);

/**
 * qcom_scm_pas_auth_and_reset() - Authenticate the given peripheral firmware
 *				   and reset the remote processor
 * @peripheral:	peripheral id
 *
 * Return 0 on success.
 */
int qcom_scm_pas_auth_and_reset(u32 peripheral)
{
	int ret;
	struct qcom_scm_desc desc = {
		.svc = QCOM_SCM_SVC_PIL,
		.cmd = QCOM_SCM_PIL_PAS_AUTH_AND_RESET,
		.arginfo = QCOM_SCM_ARGS(1),
		.args[0] = peripheral,
		.owner = ARM_SMCCC_OWNER_SIP,
	};
	struct qcom_scm_res res;

	ret = qcom_scm_clk_enable();
	if (ret)
		return ret;

	ret = qcom_scm_call(__scm->dev, &desc, &res);
	qcom_scm_clk_disable();

	return ret ? : res.result[0];
}
EXPORT_SYMBOL(qcom_scm_pas_auth_and_reset);

/**
 * qcom_scm_pas_shutdown() - Shut down the remote processor
 * @peripheral: peripheral id
 *
 * Returns 0 on success.
 */
int qcom_scm_pas_shutdown(u32 peripheral)
{
	int ret;
	struct qcom_scm_desc desc = {
		.svc = QCOM_SCM_SVC_PIL,
		.cmd = QCOM_SCM_PIL_PAS_SHUTDOWN,
		.arginfo = QCOM_SCM_ARGS(1),
		.args[0] = peripheral,
		.owner = ARM_SMCCC_OWNER_SIP,
	};
	struct qcom_scm_res res;

	ret = qcom_scm_clk_enable();
	if (ret)
		return ret;

	ret = qcom_scm_call(__scm->dev, &desc, &res);

	qcom_scm_clk_disable();

	return ret ? : res.result[0];
}
EXPORT_SYMBOL(qcom_scm_pas_shutdown);

/**
 * qcom_scm_pas_supported() - Check if the peripheral authentication service is
 *			      available for the given peripherial
 * @peripheral:	peripheral id
 *
 * Returns true if PAS is supported for this peripheral, otherwise false.
 */
bool qcom_scm_pas_supported(u32 peripheral)
{
	int ret;
	struct qcom_scm_desc desc = {
		.svc = QCOM_SCM_SVC_PIL,
		.cmd = QCOM_SCM_PIL_PAS_IS_SUPPORTED,
		.arginfo = QCOM_SCM_ARGS(1),
		.args[0] = peripheral,
		.owner = ARM_SMCCC_OWNER_SIP,
	};
	struct qcom_scm_res res;

	if (!__qcom_scm_is_call_available(__scm->dev, QCOM_SCM_SVC_PIL,
					  QCOM_SCM_PIL_PAS_IS_SUPPORTED))
		return false;

	ret = qcom_scm_call(__scm->dev, &desc, &res);

	return ret ? false : !!res.result[0];
}
EXPORT_SYMBOL(qcom_scm_pas_supported);

static int __qcom_scm_pas_mss_reset(struct device *dev, bool reset)
{
	struct qcom_scm_desc desc = {
		.svc = QCOM_SCM_SVC_PIL,
		.cmd = QCOM_SCM_PIL_PAS_MSS_RESET,
		.arginfo = QCOM_SCM_ARGS(2),
		.args[0] = reset,
		.args[1] = 0,
		.owner = ARM_SMCCC_OWNER_SIP,
	};
	struct qcom_scm_res res;
	int ret;

	ret = qcom_scm_call(__scm->dev, &desc, &res);

	return ret ? : res.result[0];
}

static int qcom_scm_pas_reset_assert(struct reset_controller_dev *rcdev,
				     unsigned long idx)
{
	if (idx != 0)
		return -EINVAL;

	return __qcom_scm_pas_mss_reset(__scm->dev, 1);
}

static int qcom_scm_pas_reset_deassert(struct reset_controller_dev *rcdev,
				       unsigned long idx)
{
	if (idx != 0)
		return -EINVAL;

	return __qcom_scm_pas_mss_reset(__scm->dev, 0);
}

static const struct reset_control_ops qcom_scm_pas_reset_ops = {
	.assert = qcom_scm_pas_reset_assert,
	.deassert = qcom_scm_pas_reset_deassert,
};

int qcom_scm_io_readl(phys_addr_t addr, unsigned int *val)
{
	struct qcom_scm_desc desc = {
		.svc = QCOM_SCM_SVC_IO,
		.cmd = QCOM_SCM_IO_READ,
		.arginfo = QCOM_SCM_ARGS(1),
		.args[0] = addr,
		.owner = ARM_SMCCC_OWNER_SIP,
	};
	struct qcom_scm_res res;
	int ret;


	ret = qcom_scm_call_atomic(__scm->dev, &desc, &res);
	if (ret >= 0)
		*val = res.result[0];

	return ret < 0 ? ret : 0;
}
EXPORT_SYMBOL(qcom_scm_io_readl);

int qcom_scm_io_writel(phys_addr_t addr, unsigned int val)
{
	struct qcom_scm_desc desc = {
		.svc = QCOM_SCM_SVC_IO,
		.cmd = QCOM_SCM_IO_WRITE,
		.arginfo = QCOM_SCM_ARGS(2),
		.args[0] = addr,
		.args[1] = val,
		.owner = ARM_SMCCC_OWNER_SIP,
	};

	return qcom_scm_call_atomic(__scm->dev, &desc, NULL);
}
EXPORT_SYMBOL(qcom_scm_io_writel);

/**
 * qcom_scm_restore_sec_cfg_available() - Check if secure environment
 * supports restore security config interface.
 *
 * Return true if restore-cfg interface is supported, false if not.
 */
bool qcom_scm_restore_sec_cfg_available(void)
{
	return __qcom_scm_is_call_available(__scm->dev, QCOM_SCM_SVC_MP,
					    QCOM_SCM_MP_RESTORE_SEC_CFG);
<<<<<<< HEAD
}
EXPORT_SYMBOL(qcom_scm_restore_sec_cfg_available);

int qcom_scm_restore_sec_cfg(u32 device_id, u32 spare)
{
	struct qcom_scm_desc desc = {
		.svc = QCOM_SCM_SVC_MP,
		.cmd = QCOM_SCM_MP_RESTORE_SEC_CFG,
		.arginfo = QCOM_SCM_ARGS(2),
		.args[0] = device_id,
		.args[1] = spare,
=======
}
EXPORT_SYMBOL(qcom_scm_restore_sec_cfg_available);

int qcom_scm_restore_sec_cfg(u32 device_id, u32 spare)
{
	struct qcom_scm_desc desc = {
		.svc = QCOM_SCM_SVC_MP,
		.cmd = QCOM_SCM_MP_RESTORE_SEC_CFG,
		.arginfo = QCOM_SCM_ARGS(2),
		.args[0] = device_id,
		.args[1] = spare,
		.owner = ARM_SMCCC_OWNER_SIP,
	};
	struct qcom_scm_res res;
	int ret;

	ret = qcom_scm_call(__scm->dev, &desc, &res);

	return ret ? : res.result[0];
}
EXPORT_SYMBOL(qcom_scm_restore_sec_cfg);

int qcom_scm_iommu_secure_ptbl_size(u32 spare, size_t *size)
{
	struct qcom_scm_desc desc = {
		.svc = QCOM_SCM_SVC_MP,
		.cmd = QCOM_SCM_MP_IOMMU_SECURE_PTBL_SIZE,
		.arginfo = QCOM_SCM_ARGS(1),
		.args[0] = spare,
>>>>>>> 7d2a07b7
		.owner = ARM_SMCCC_OWNER_SIP,
	};
	struct qcom_scm_res res;
	int ret;

	ret = qcom_scm_call(__scm->dev, &desc, &res);

<<<<<<< HEAD
	return ret ? : res.result[0];
}
EXPORT_SYMBOL(qcom_scm_restore_sec_cfg);

int qcom_scm_iommu_secure_ptbl_size(u32 spare, size_t *size)
{
	struct qcom_scm_desc desc = {
		.svc = QCOM_SCM_SVC_MP,
		.cmd = QCOM_SCM_MP_IOMMU_SECURE_PTBL_SIZE,
		.arginfo = QCOM_SCM_ARGS(1),
		.args[0] = spare,
		.owner = ARM_SMCCC_OWNER_SIP,
	};
	struct qcom_scm_res res;
	int ret;

	ret = qcom_scm_call(__scm->dev, &desc, &res);

	if (size)
		*size = res.result[0];

	return ret ? : res.result[1];
}
EXPORT_SYMBOL(qcom_scm_iommu_secure_ptbl_size);

int qcom_scm_iommu_secure_ptbl_init(u64 addr, u32 size, u32 spare)
{
	struct qcom_scm_desc desc = {
		.svc = QCOM_SCM_SVC_MP,
		.cmd = QCOM_SCM_MP_IOMMU_SECURE_PTBL_INIT,
		.arginfo = QCOM_SCM_ARGS(3, QCOM_SCM_RW, QCOM_SCM_VAL,
					 QCOM_SCM_VAL),
		.args[0] = addr,
		.args[1] = size,
		.args[2] = spare,
		.owner = ARM_SMCCC_OWNER_SIP,
	};
	int ret;

	desc.args[0] = addr;
	desc.args[1] = size;
	desc.args[2] = spare;
	desc.arginfo = QCOM_SCM_ARGS(3, QCOM_SCM_RW, QCOM_SCM_VAL,
				     QCOM_SCM_VAL);

	ret = qcom_scm_call(__scm->dev, &desc, NULL);

	/* the pg table has been initialized already, ignore the error */
	if (ret == -EPERM)
		ret = 0;

	return ret;
}
EXPORT_SYMBOL(qcom_scm_iommu_secure_ptbl_init);
=======
	if (size)
		*size = res.result[0];

	return ret ? : res.result[1];
}
EXPORT_SYMBOL(qcom_scm_iommu_secure_ptbl_size);

int qcom_scm_iommu_secure_ptbl_init(u64 addr, u32 size, u32 spare)
{
	struct qcom_scm_desc desc = {
		.svc = QCOM_SCM_SVC_MP,
		.cmd = QCOM_SCM_MP_IOMMU_SECURE_PTBL_INIT,
		.arginfo = QCOM_SCM_ARGS(3, QCOM_SCM_RW, QCOM_SCM_VAL,
					 QCOM_SCM_VAL),
		.args[0] = addr,
		.args[1] = size,
		.args[2] = spare,
		.owner = ARM_SMCCC_OWNER_SIP,
	};
	int ret;

	desc.args[0] = addr;
	desc.args[1] = size;
	desc.args[2] = spare;
	desc.arginfo = QCOM_SCM_ARGS(3, QCOM_SCM_RW, QCOM_SCM_VAL,
				     QCOM_SCM_VAL);

	ret = qcom_scm_call(__scm->dev, &desc, NULL);

	/* the pg table has been initialized already, ignore the error */
	if (ret == -EPERM)
		ret = 0;

	return ret;
}
EXPORT_SYMBOL(qcom_scm_iommu_secure_ptbl_init);

int qcom_scm_mem_protect_video_var(u32 cp_start, u32 cp_size,
				   u32 cp_nonpixel_start,
				   u32 cp_nonpixel_size)
{
	int ret;
	struct qcom_scm_desc desc = {
		.svc = QCOM_SCM_SVC_MP,
		.cmd = QCOM_SCM_MP_VIDEO_VAR,
		.arginfo = QCOM_SCM_ARGS(4, QCOM_SCM_VAL, QCOM_SCM_VAL,
					 QCOM_SCM_VAL, QCOM_SCM_VAL),
		.args[0] = cp_start,
		.args[1] = cp_size,
		.args[2] = cp_nonpixel_start,
		.args[3] = cp_nonpixel_size,
		.owner = ARM_SMCCC_OWNER_SIP,
	};
	struct qcom_scm_res res;

	ret = qcom_scm_call(__scm->dev, &desc, &res);

	return ret ? : res.result[0];
}
EXPORT_SYMBOL(qcom_scm_mem_protect_video_var);
>>>>>>> 7d2a07b7

static int __qcom_scm_assign_mem(struct device *dev, phys_addr_t mem_region,
				 size_t mem_sz, phys_addr_t src, size_t src_sz,
				 phys_addr_t dest, size_t dest_sz)
{
	int ret;
	struct qcom_scm_desc desc = {
		.svc = QCOM_SCM_SVC_MP,
		.cmd = QCOM_SCM_MP_ASSIGN,
		.arginfo = QCOM_SCM_ARGS(7, QCOM_SCM_RO, QCOM_SCM_VAL,
					 QCOM_SCM_RO, QCOM_SCM_VAL, QCOM_SCM_RO,
					 QCOM_SCM_VAL, QCOM_SCM_VAL),
		.args[0] = mem_region,
		.args[1] = mem_sz,
		.args[2] = src,
		.args[3] = src_sz,
		.args[4] = dest,
		.args[5] = dest_sz,
		.args[6] = 0,
		.owner = ARM_SMCCC_OWNER_SIP,
	};
	struct qcom_scm_res res;

	ret = qcom_scm_call(dev, &desc, &res);

	return ret ? : res.result[0];
}

/**
 * qcom_scm_assign_mem() - Make a secure call to reassign memory ownership
 * @mem_addr: mem region whose ownership need to be reassigned
 * @mem_sz:   size of the region.
 * @srcvm:    vmid for current set of owners, each set bit in
 *            flag indicate a unique owner
 * @newvm:    array having new owners and corresponding permission
 *            flags
 * @dest_cnt: number of owners in next set.
 *
 * Return negative errno on failure or 0 on success with @srcvm updated.
 */
int qcom_scm_assign_mem(phys_addr_t mem_addr, size_t mem_sz,
			unsigned int *srcvm,
			const struct qcom_scm_vmperm *newvm,
			unsigned int dest_cnt)
{
	struct qcom_scm_current_perm_info *destvm;
	struct qcom_scm_mem_map_info *mem_to_map;
	phys_addr_t mem_to_map_phys;
	phys_addr_t dest_phys;
	dma_addr_t ptr_phys;
	size_t mem_to_map_sz;
	size_t dest_sz;
	size_t src_sz;
	size_t ptr_sz;
	int next_vm;
	__le32 *src;
	void *ptr;
	int ret, i, b;
	unsigned long srcvm_bits = *srcvm;

	src_sz = hweight_long(srcvm_bits) * sizeof(*src);
	mem_to_map_sz = sizeof(*mem_to_map);
	dest_sz = dest_cnt * sizeof(*destvm);
	ptr_sz = ALIGN(src_sz, SZ_64) + ALIGN(mem_to_map_sz, SZ_64) +
			ALIGN(dest_sz, SZ_64);

	ptr = dma_alloc_coherent(__scm->dev, ptr_sz, &ptr_phys, GFP_KERNEL);
	if (!ptr)
		return -ENOMEM;

	/* Fill source vmid detail */
	src = ptr;
	i = 0;
	for_each_set_bit(b, &srcvm_bits, BITS_PER_LONG)
		src[i++] = cpu_to_le32(b);

	/* Fill details of mem buff to map */
	mem_to_map = ptr + ALIGN(src_sz, SZ_64);
	mem_to_map_phys = ptr_phys + ALIGN(src_sz, SZ_64);
	mem_to_map->mem_addr = cpu_to_le64(mem_addr);
	mem_to_map->mem_size = cpu_to_le64(mem_sz);

	next_vm = 0;
	/* Fill details of next vmid detail */
	destvm = ptr + ALIGN(mem_to_map_sz, SZ_64) + ALIGN(src_sz, SZ_64);
	dest_phys = ptr_phys + ALIGN(mem_to_map_sz, SZ_64) + ALIGN(src_sz, SZ_64);
	for (i = 0; i < dest_cnt; i++, destvm++, newvm++) {
		destvm->vmid = cpu_to_le32(newvm->vmid);
		destvm->perm = cpu_to_le32(newvm->perm);
		destvm->ctx = 0;
		destvm->ctx_size = 0;
		next_vm |= BIT(newvm->vmid);
	}

	ret = __qcom_scm_assign_mem(__scm->dev, mem_to_map_phys, mem_to_map_sz,
				    ptr_phys, src_sz, dest_phys, dest_sz);
	dma_free_coherent(__scm->dev, ptr_sz, ptr, ptr_phys);
	if (ret) {
		dev_err(__scm->dev,
			"Assign memory protection call failed %d\n", ret);
		return -EINVAL;
	}

	*srcvm = next_vm;
	return 0;
}
EXPORT_SYMBOL(qcom_scm_assign_mem);

/**
 * qcom_scm_ocmem_lock_available() - is OCMEM lock/unlock interface available
 */
bool qcom_scm_ocmem_lock_available(void)
{
	return __qcom_scm_is_call_available(__scm->dev, QCOM_SCM_SVC_OCMEM,
					    QCOM_SCM_OCMEM_LOCK_CMD);
}
EXPORT_SYMBOL(qcom_scm_ocmem_lock_available);

/**
 * qcom_scm_ocmem_lock() - call OCMEM lock interface to assign an OCMEM
 * region to the specified initiator
 *
 * @id:     tz initiator id
 * @offset: OCMEM offset
 * @size:   OCMEM size
 * @mode:   access mode (WIDE/NARROW)
 */
int qcom_scm_ocmem_lock(enum qcom_scm_ocmem_client id, u32 offset, u32 size,
			u32 mode)
{
	struct qcom_scm_desc desc = {
		.svc = QCOM_SCM_SVC_OCMEM,
		.cmd = QCOM_SCM_OCMEM_LOCK_CMD,
		.args[0] = id,
		.args[1] = offset,
		.args[2] = size,
		.args[3] = mode,
		.arginfo = QCOM_SCM_ARGS(4),
	};

	return qcom_scm_call(__scm->dev, &desc, NULL);
}
EXPORT_SYMBOL(qcom_scm_ocmem_lock);

/**
 * qcom_scm_ocmem_unlock() - call OCMEM unlock interface to release an OCMEM
 * region from the specified initiator
 *
 * @id:     tz initiator id
 * @offset: OCMEM offset
 * @size:   OCMEM size
 */
int qcom_scm_ocmem_unlock(enum qcom_scm_ocmem_client id, u32 offset, u32 size)
{
	struct qcom_scm_desc desc = {
		.svc = QCOM_SCM_SVC_OCMEM,
		.cmd = QCOM_SCM_OCMEM_UNLOCK_CMD,
		.args[0] = id,
		.args[1] = offset,
		.args[2] = size,
		.arginfo = QCOM_SCM_ARGS(3),
	};

	return qcom_scm_call(__scm->dev, &desc, NULL);
}
EXPORT_SYMBOL(qcom_scm_ocmem_unlock);

/**
<<<<<<< HEAD
=======
 * qcom_scm_ice_available() - Is the ICE key programming interface available?
 *
 * Return: true iff the SCM calls wrapped by qcom_scm_ice_invalidate_key() and
 *	   qcom_scm_ice_set_key() are available.
 */
bool qcom_scm_ice_available(void)
{
	return __qcom_scm_is_call_available(__scm->dev, QCOM_SCM_SVC_ES,
					    QCOM_SCM_ES_INVALIDATE_ICE_KEY) &&
		__qcom_scm_is_call_available(__scm->dev, QCOM_SCM_SVC_ES,
					     QCOM_SCM_ES_CONFIG_SET_ICE_KEY);
}
EXPORT_SYMBOL(qcom_scm_ice_available);

/**
 * qcom_scm_ice_invalidate_key() - Invalidate an inline encryption key
 * @index: the keyslot to invalidate
 *
 * The UFSHCI and eMMC standards define a standard way to do this, but it
 * doesn't work on these SoCs; only this SCM call does.
 *
 * It is assumed that the SoC has only one ICE instance being used, as this SCM
 * call doesn't specify which ICE instance the keyslot belongs to.
 *
 * Return: 0 on success; -errno on failure.
 */
int qcom_scm_ice_invalidate_key(u32 index)
{
	struct qcom_scm_desc desc = {
		.svc = QCOM_SCM_SVC_ES,
		.cmd = QCOM_SCM_ES_INVALIDATE_ICE_KEY,
		.arginfo = QCOM_SCM_ARGS(1),
		.args[0] = index,
		.owner = ARM_SMCCC_OWNER_SIP,
	};

	return qcom_scm_call(__scm->dev, &desc, NULL);
}
EXPORT_SYMBOL(qcom_scm_ice_invalidate_key);

/**
 * qcom_scm_ice_set_key() - Set an inline encryption key
 * @index: the keyslot into which to set the key
 * @key: the key to program
 * @key_size: the size of the key in bytes
 * @cipher: the encryption algorithm the key is for
 * @data_unit_size: the encryption data unit size, i.e. the size of each
 *		    individual plaintext and ciphertext.  Given in 512-byte
 *		    units, e.g. 1 = 512 bytes, 8 = 4096 bytes, etc.
 *
 * Program a key into a keyslot of Qualcomm ICE (Inline Crypto Engine), where it
 * can then be used to encrypt/decrypt UFS or eMMC I/O requests inline.
 *
 * The UFSHCI and eMMC standards define a standard way to do this, but it
 * doesn't work on these SoCs; only this SCM call does.
 *
 * It is assumed that the SoC has only one ICE instance being used, as this SCM
 * call doesn't specify which ICE instance the keyslot belongs to.
 *
 * Return: 0 on success; -errno on failure.
 */
int qcom_scm_ice_set_key(u32 index, const u8 *key, u32 key_size,
			 enum qcom_scm_ice_cipher cipher, u32 data_unit_size)
{
	struct qcom_scm_desc desc = {
		.svc = QCOM_SCM_SVC_ES,
		.cmd = QCOM_SCM_ES_CONFIG_SET_ICE_KEY,
		.arginfo = QCOM_SCM_ARGS(5, QCOM_SCM_VAL, QCOM_SCM_RW,
					 QCOM_SCM_VAL, QCOM_SCM_VAL,
					 QCOM_SCM_VAL),
		.args[0] = index,
		.args[2] = key_size,
		.args[3] = cipher,
		.args[4] = data_unit_size,
		.owner = ARM_SMCCC_OWNER_SIP,
	};
	void *keybuf;
	dma_addr_t key_phys;
	int ret;

	/*
	 * 'key' may point to vmalloc()'ed memory, but we need to pass a
	 * physical address that's been properly flushed.  The sanctioned way to
	 * do this is by using the DMA API.  But as is best practice for crypto
	 * keys, we also must wipe the key after use.  This makes kmemdup() +
	 * dma_map_single() not clearly correct, since the DMA API can use
	 * bounce buffers.  Instead, just use dma_alloc_coherent().  Programming
	 * keys is normally rare and thus not performance-critical.
	 */

	keybuf = dma_alloc_coherent(__scm->dev, key_size, &key_phys,
				    GFP_KERNEL);
	if (!keybuf)
		return -ENOMEM;
	memcpy(keybuf, key, key_size);
	desc.args[1] = key_phys;

	ret = qcom_scm_call(__scm->dev, &desc, NULL);

	memzero_explicit(keybuf, key_size);

	dma_free_coherent(__scm->dev, key_size, keybuf, key_phys);
	return ret;
}
EXPORT_SYMBOL(qcom_scm_ice_set_key);

/**
>>>>>>> 7d2a07b7
 * qcom_scm_hdcp_available() - Check if secure environment supports HDCP.
 *
 * Return true if HDCP is supported, false if not.
 */
bool qcom_scm_hdcp_available(void)
{
	bool avail;
	int ret = qcom_scm_clk_enable();

	if (ret)
		return ret;

	avail = __qcom_scm_is_call_available(__scm->dev, QCOM_SCM_SVC_HDCP,
						QCOM_SCM_HDCP_INVOKE);

	qcom_scm_clk_disable();

	return avail;
}
EXPORT_SYMBOL(qcom_scm_hdcp_available);

/**
 * qcom_scm_hdcp_req() - Send HDCP request.
 * @req: HDCP request array
 * @req_cnt: HDCP request array count
 * @resp: response buffer passed to SCM
 *
 * Write HDCP register(s) through SCM.
 */
int qcom_scm_hdcp_req(struct qcom_scm_hdcp_req *req, u32 req_cnt, u32 *resp)
{
	int ret;
	struct qcom_scm_desc desc = {
		.svc = QCOM_SCM_SVC_HDCP,
		.cmd = QCOM_SCM_HDCP_INVOKE,
		.arginfo = QCOM_SCM_ARGS(10),
		.args = {
			req[0].addr,
			req[0].val,
			req[1].addr,
			req[1].val,
			req[2].addr,
			req[2].val,
			req[3].addr,
			req[3].val,
			req[4].addr,
			req[4].val
		},
		.owner = ARM_SMCCC_OWNER_SIP,
	};
	struct qcom_scm_res res;

	if (req_cnt > QCOM_SCM_HDCP_MAX_REQ_CNT)
		return -ERANGE;

	ret = qcom_scm_clk_enable();
	if (ret)
		return ret;

	ret = qcom_scm_call(__scm->dev, &desc, &res);
	*resp = res.result[0];

	qcom_scm_clk_disable();

	return ret;
}
EXPORT_SYMBOL(qcom_scm_hdcp_req);

int qcom_scm_qsmmu500_wait_safe_toggle(bool en)
{
	struct qcom_scm_desc desc = {
		.svc = QCOM_SCM_SVC_SMMU_PROGRAM,
		.cmd = QCOM_SCM_SMMU_CONFIG_ERRATA1,
		.arginfo = QCOM_SCM_ARGS(2),
		.args[0] = QCOM_SCM_SMMU_CONFIG_ERRATA1_CLIENT_ALL,
		.args[1] = en,
		.owner = ARM_SMCCC_OWNER_SIP,
	};


	return qcom_scm_call_atomic(__scm->dev, &desc, NULL);
}
EXPORT_SYMBOL(qcom_scm_qsmmu500_wait_safe_toggle);

static int qcom_scm_find_dload_address(struct device *dev, u64 *addr)
{
	struct device_node *tcsr;
	struct device_node *np = dev->of_node;
	struct resource res;
	u32 offset;
	int ret;

	tcsr = of_parse_phandle(np, "qcom,dload-mode", 0);
	if (!tcsr)
		return 0;

	ret = of_address_to_resource(tcsr, 0, &res);
	of_node_put(tcsr);
	if (ret)
		return ret;

	ret = of_property_read_u32_index(np, "qcom,dload-mode", 1, &offset);
	if (ret < 0)
		return ret;

	*addr = res.start + offset;

	return 0;
}

/**
 * qcom_scm_is_available() - Checks if SCM is available
 */
bool qcom_scm_is_available(void)
{
	return !!__scm;
}
EXPORT_SYMBOL(qcom_scm_is_available);

static int qcom_scm_probe(struct platform_device *pdev)
{
	struct qcom_scm *scm;
	unsigned long clks;
	int ret;

	scm = devm_kzalloc(&pdev->dev, sizeof(*scm), GFP_KERNEL);
	if (!scm)
		return -ENOMEM;

	ret = qcom_scm_find_dload_address(&pdev->dev, &scm->dload_mode_addr);
	if (ret < 0)
		return ret;

	clks = (unsigned long)of_device_get_match_data(&pdev->dev);

	scm->core_clk = devm_clk_get(&pdev->dev, "core");
	if (IS_ERR(scm->core_clk)) {
		if (PTR_ERR(scm->core_clk) == -EPROBE_DEFER)
			return PTR_ERR(scm->core_clk);

		if (clks & SCM_HAS_CORE_CLK) {
			dev_err(&pdev->dev, "failed to acquire core clk\n");
			return PTR_ERR(scm->core_clk);
		}

		scm->core_clk = NULL;
	}

	scm->iface_clk = devm_clk_get(&pdev->dev, "iface");
	if (IS_ERR(scm->iface_clk)) {
		if (PTR_ERR(scm->iface_clk) == -EPROBE_DEFER)
			return PTR_ERR(scm->iface_clk);

		if (clks & SCM_HAS_IFACE_CLK) {
			dev_err(&pdev->dev, "failed to acquire iface clk\n");
			return PTR_ERR(scm->iface_clk);
		}

		scm->iface_clk = NULL;
	}

	scm->bus_clk = devm_clk_get(&pdev->dev, "bus");
	if (IS_ERR(scm->bus_clk)) {
		if (PTR_ERR(scm->bus_clk) == -EPROBE_DEFER)
			return PTR_ERR(scm->bus_clk);

		if (clks & SCM_HAS_BUS_CLK) {
			dev_err(&pdev->dev, "failed to acquire bus clk\n");
			return PTR_ERR(scm->bus_clk);
		}

		scm->bus_clk = NULL;
	}

	scm->reset.ops = &qcom_scm_pas_reset_ops;
	scm->reset.nr_resets = 1;
	scm->reset.of_node = pdev->dev.of_node;
	ret = devm_reset_controller_register(&pdev->dev, &scm->reset);
	if (ret)
		return ret;

	/* vote for max clk rate for highest performance */
	ret = clk_set_rate(scm->core_clk, INT_MAX);
	if (ret)
		return ret;

	__scm = scm;
	__scm->dev = &pdev->dev;

	__get_convention();

	/*
	 * If requested enable "download mode", from this point on warmboot
	 * will cause the the boot stages to enter download mode, unless
	 * disabled below by a clean shutdown/reboot.
	 */
	if (download_mode)
		qcom_scm_set_download_mode(true);

	return 0;
}

static void qcom_scm_shutdown(struct platform_device *pdev)
{
	/* Clean shutdown, disable download mode to allow normal restart */
	if (download_mode)
		qcom_scm_set_download_mode(false);
}

static const struct of_device_id qcom_scm_dt_match[] = {
	{ .compatible = "qcom,scm-apq8064",
	  /* FIXME: This should have .data = (void *) SCM_HAS_CORE_CLK */
	},
	{ .compatible = "qcom,scm-apq8084", .data = (void *)(SCM_HAS_CORE_CLK |
							     SCM_HAS_IFACE_CLK |
							     SCM_HAS_BUS_CLK)
	},
	{ .compatible = "qcom,scm-ipq4019" },
	{ .compatible = "qcom,scm-mdm9607", .data = (void *)(SCM_HAS_CORE_CLK |
							     SCM_HAS_IFACE_CLK |
							     SCM_HAS_BUS_CLK) },
	{ .compatible = "qcom,scm-msm8660", .data = (void *) SCM_HAS_CORE_CLK },
	{ .compatible = "qcom,scm-msm8960", .data = (void *) SCM_HAS_CORE_CLK },
	{ .compatible = "qcom,scm-msm8916", .data = (void *)(SCM_HAS_CORE_CLK |
							     SCM_HAS_IFACE_CLK |
							     SCM_HAS_BUS_CLK)
	},
	{ .compatible = "qcom,scm-msm8974", .data = (void *)(SCM_HAS_CORE_CLK |
							     SCM_HAS_IFACE_CLK |
							     SCM_HAS_BUS_CLK)
	},
	{ .compatible = "qcom,scm-msm8994" },
	{ .compatible = "qcom,scm-msm8996" },
	{ .compatible = "qcom,scm" },
	{}
};

static struct platform_driver qcom_scm_driver = {
	.driver = {
		.name	= "qcom_scm",
		.of_match_table = qcom_scm_dt_match,
		.suppress_bind_attrs = true,
	},
	.probe = qcom_scm_probe,
	.shutdown = qcom_scm_shutdown,
};

static int __init qcom_scm_init(void)
{
	return platform_driver_register(&qcom_scm_driver);
}
subsys_initcall(qcom_scm_init);<|MERGE_RESOLUTION|>--- conflicted
+++ resolved
@@ -692,7 +692,6 @@
 {
 	return __qcom_scm_is_call_available(__scm->dev, QCOM_SCM_SVC_MP,
 					    QCOM_SCM_MP_RESTORE_SEC_CFG);
-<<<<<<< HEAD
 }
 EXPORT_SYMBOL(qcom_scm_restore_sec_cfg_available);
 
@@ -704,18 +703,6 @@
 		.arginfo = QCOM_SCM_ARGS(2),
 		.args[0] = device_id,
 		.args[1] = spare,
-=======
-}
-EXPORT_SYMBOL(qcom_scm_restore_sec_cfg_available);
-
-int qcom_scm_restore_sec_cfg(u32 device_id, u32 spare)
-{
-	struct qcom_scm_desc desc = {
-		.svc = QCOM_SCM_SVC_MP,
-		.cmd = QCOM_SCM_MP_RESTORE_SEC_CFG,
-		.arginfo = QCOM_SCM_ARGS(2),
-		.args[0] = device_id,
-		.args[1] = spare,
 		.owner = ARM_SMCCC_OWNER_SIP,
 	};
 	struct qcom_scm_res res;
@@ -734,7 +721,6 @@
 		.cmd = QCOM_SCM_MP_IOMMU_SECURE_PTBL_SIZE,
 		.arginfo = QCOM_SCM_ARGS(1),
 		.args[0] = spare,
->>>>>>> 7d2a07b7
 		.owner = ARM_SMCCC_OWNER_SIP,
 	};
 	struct qcom_scm_res res;
@@ -742,62 +728,6 @@
 
 	ret = qcom_scm_call(__scm->dev, &desc, &res);
 
-<<<<<<< HEAD
-	return ret ? : res.result[0];
-}
-EXPORT_SYMBOL(qcom_scm_restore_sec_cfg);
-
-int qcom_scm_iommu_secure_ptbl_size(u32 spare, size_t *size)
-{
-	struct qcom_scm_desc desc = {
-		.svc = QCOM_SCM_SVC_MP,
-		.cmd = QCOM_SCM_MP_IOMMU_SECURE_PTBL_SIZE,
-		.arginfo = QCOM_SCM_ARGS(1),
-		.args[0] = spare,
-		.owner = ARM_SMCCC_OWNER_SIP,
-	};
-	struct qcom_scm_res res;
-	int ret;
-
-	ret = qcom_scm_call(__scm->dev, &desc, &res);
-
-	if (size)
-		*size = res.result[0];
-
-	return ret ? : res.result[1];
-}
-EXPORT_SYMBOL(qcom_scm_iommu_secure_ptbl_size);
-
-int qcom_scm_iommu_secure_ptbl_init(u64 addr, u32 size, u32 spare)
-{
-	struct qcom_scm_desc desc = {
-		.svc = QCOM_SCM_SVC_MP,
-		.cmd = QCOM_SCM_MP_IOMMU_SECURE_PTBL_INIT,
-		.arginfo = QCOM_SCM_ARGS(3, QCOM_SCM_RW, QCOM_SCM_VAL,
-					 QCOM_SCM_VAL),
-		.args[0] = addr,
-		.args[1] = size,
-		.args[2] = spare,
-		.owner = ARM_SMCCC_OWNER_SIP,
-	};
-	int ret;
-
-	desc.args[0] = addr;
-	desc.args[1] = size;
-	desc.args[2] = spare;
-	desc.arginfo = QCOM_SCM_ARGS(3, QCOM_SCM_RW, QCOM_SCM_VAL,
-				     QCOM_SCM_VAL);
-
-	ret = qcom_scm_call(__scm->dev, &desc, NULL);
-
-	/* the pg table has been initialized already, ignore the error */
-	if (ret == -EPERM)
-		ret = 0;
-
-	return ret;
-}
-EXPORT_SYMBOL(qcom_scm_iommu_secure_ptbl_init);
-=======
 	if (size)
 		*size = res.result[0];
 
@@ -858,7 +788,6 @@
 	return ret ? : res.result[0];
 }
 EXPORT_SYMBOL(qcom_scm_mem_protect_video_var);
->>>>>>> 7d2a07b7
 
 static int __qcom_scm_assign_mem(struct device *dev, phys_addr_t mem_region,
 				 size_t mem_sz, phys_addr_t src, size_t src_sz,
@@ -1027,8 +956,6 @@
 EXPORT_SYMBOL(qcom_scm_ocmem_unlock);
 
 /**
-<<<<<<< HEAD
-=======
  * qcom_scm_ice_available() - Is the ICE key programming interface available?
  *
  * Return: true iff the SCM calls wrapped by qcom_scm_ice_invalidate_key() and
@@ -1136,7 +1063,6 @@
 EXPORT_SYMBOL(qcom_scm_ice_set_key);
 
 /**
->>>>>>> 7d2a07b7
  * qcom_scm_hdcp_available() - Check if secure environment supports HDCP.
  *
  * Return true if HDCP is supported, false if not.
