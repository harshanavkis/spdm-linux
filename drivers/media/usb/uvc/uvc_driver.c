// SPDX-License-Identifier: GPL-2.0-or-later
/*
 *      uvc_driver.c  --  USB Video Class driver
 *
 *      Copyright (C) 2005-2010
 *          Laurent Pinchart (laurent.pinchart@ideasonboard.com)
 */

#include <linux/atomic.h>
#include <linux/gpio/consumer.h>
#include <linux/kernel.h>
#include <linux/list.h>
#include <linux/module.h>
#include <linux/slab.h>
#include <linux/usb.h>
#include <linux/videodev2.h>
#include <linux/vmalloc.h>
#include <linux/wait.h>
#include <linux/version.h>
#include <asm/unaligned.h>

#include <media/v4l2-common.h>
#include <media/v4l2-ioctl.h>

#include "uvcvideo.h"

#define DRIVER_AUTHOR		"Laurent Pinchart " \
				"<laurent.pinchart@ideasonboard.com>"
#define DRIVER_DESC		"USB Video Class driver"

unsigned int uvc_clock_param = CLOCK_MONOTONIC;
unsigned int uvc_hw_timestamps_param;
unsigned int uvc_no_drop_param;
static unsigned int uvc_quirks_param = -1;
unsigned int uvc_dbg_param;
unsigned int uvc_timeout_param = UVC_CTRL_STREAMING_TIMEOUT;

/* ------------------------------------------------------------------------
 * Video formats
 */

static struct uvc_format_desc uvc_fmts[] = {
	{
		.name		= "YUV 4:2:2 (YUYV)",
		.guid		= UVC_GUID_FORMAT_YUY2,
		.fcc		= V4L2_PIX_FMT_YUYV,
	},
	{
		.name		= "YUV 4:2:2 (YUYV)",
		.guid		= UVC_GUID_FORMAT_YUY2_ISIGHT,
		.fcc		= V4L2_PIX_FMT_YUYV,
	},
	{
		.name		= "YUV 4:2:0 (NV12)",
		.guid		= UVC_GUID_FORMAT_NV12,
		.fcc		= V4L2_PIX_FMT_NV12,
	},
	{
		.name		= "MJPEG",
		.guid		= UVC_GUID_FORMAT_MJPEG,
		.fcc		= V4L2_PIX_FMT_MJPEG,
	},
	{
		.name		= "YVU 4:2:0 (YV12)",
		.guid		= UVC_GUID_FORMAT_YV12,
		.fcc		= V4L2_PIX_FMT_YVU420,
	},
	{
		.name		= "YUV 4:2:0 (I420)",
		.guid		= UVC_GUID_FORMAT_I420,
		.fcc		= V4L2_PIX_FMT_YUV420,
	},
	{
		.name		= "YUV 4:2:0 (M420)",
		.guid		= UVC_GUID_FORMAT_M420,
		.fcc		= V4L2_PIX_FMT_M420,
	},
	{
		.name		= "YUV 4:2:2 (UYVY)",
		.guid		= UVC_GUID_FORMAT_UYVY,
		.fcc		= V4L2_PIX_FMT_UYVY,
	},
	{
		.name		= "Greyscale 8-bit (Y800)",
		.guid		= UVC_GUID_FORMAT_Y800,
		.fcc		= V4L2_PIX_FMT_GREY,
	},
	{
		.name		= "Greyscale 8-bit (Y8  )",
		.guid		= UVC_GUID_FORMAT_Y8,
		.fcc		= V4L2_PIX_FMT_GREY,
	},
	{
		.name		= "Greyscale 8-bit (D3DFMT_L8)",
		.guid		= UVC_GUID_FORMAT_D3DFMT_L8,
		.fcc		= V4L2_PIX_FMT_GREY,
	},
	{
		.name		= "IR 8-bit (L8_IR)",
		.guid		= UVC_GUID_FORMAT_KSMEDIA_L8_IR,
		.fcc		= V4L2_PIX_FMT_GREY,
	},
	{
		.name		= "Greyscale 10-bit (Y10 )",
		.guid		= UVC_GUID_FORMAT_Y10,
		.fcc		= V4L2_PIX_FMT_Y10,
	},
	{
		.name		= "Greyscale 12-bit (Y12 )",
		.guid		= UVC_GUID_FORMAT_Y12,
		.fcc		= V4L2_PIX_FMT_Y12,
	},
	{
		.name		= "Greyscale 16-bit (Y16 )",
		.guid		= UVC_GUID_FORMAT_Y16,
		.fcc		= V4L2_PIX_FMT_Y16,
	},
	{
		.name		= "BGGR Bayer (BY8 )",
		.guid		= UVC_GUID_FORMAT_BY8,
		.fcc		= V4L2_PIX_FMT_SBGGR8,
	},
	{
		.name		= "BGGR Bayer (BA81)",
		.guid		= UVC_GUID_FORMAT_BA81,
		.fcc		= V4L2_PIX_FMT_SBGGR8,
	},
	{
		.name		= "GBRG Bayer (GBRG)",
		.guid		= UVC_GUID_FORMAT_GBRG,
		.fcc		= V4L2_PIX_FMT_SGBRG8,
	},
	{
		.name		= "GRBG Bayer (GRBG)",
		.guid		= UVC_GUID_FORMAT_GRBG,
		.fcc		= V4L2_PIX_FMT_SGRBG8,
	},
	{
		.name		= "RGGB Bayer (RGGB)",
		.guid		= UVC_GUID_FORMAT_RGGB,
		.fcc		= V4L2_PIX_FMT_SRGGB8,
	},
	{
		.name		= "RGB565",
		.guid		= UVC_GUID_FORMAT_RGBP,
		.fcc		= V4L2_PIX_FMT_RGB565,
	},
	{
		.name		= "BGR 8:8:8 (BGR3)",
		.guid		= UVC_GUID_FORMAT_BGR3,
		.fcc		= V4L2_PIX_FMT_BGR24,
	},
	{
		.name		= "H.264",
		.guid		= UVC_GUID_FORMAT_H264,
		.fcc		= V4L2_PIX_FMT_H264,
	},
	{
		.name		= "Greyscale 8 L/R (Y8I)",
		.guid		= UVC_GUID_FORMAT_Y8I,
		.fcc		= V4L2_PIX_FMT_Y8I,
	},
	{
		.name		= "Greyscale 12 L/R (Y12I)",
		.guid		= UVC_GUID_FORMAT_Y12I,
		.fcc		= V4L2_PIX_FMT_Y12I,
	},
	{
		.name		= "Depth data 16-bit (Z16)",
		.guid		= UVC_GUID_FORMAT_Z16,
		.fcc		= V4L2_PIX_FMT_Z16,
	},
	{
		.name		= "Bayer 10-bit (SRGGB10P)",
		.guid		= UVC_GUID_FORMAT_RW10,
		.fcc		= V4L2_PIX_FMT_SRGGB10P,
	},
	{
		.name		= "Bayer 16-bit (SBGGR16)",
		.guid		= UVC_GUID_FORMAT_BG16,
		.fcc		= V4L2_PIX_FMT_SBGGR16,
	},
	{
		.name		= "Bayer 16-bit (SGBRG16)",
		.guid		= UVC_GUID_FORMAT_GB16,
		.fcc		= V4L2_PIX_FMT_SGBRG16,
	},
	{
		.name		= "Bayer 16-bit (SRGGB16)",
		.guid		= UVC_GUID_FORMAT_RG16,
		.fcc		= V4L2_PIX_FMT_SRGGB16,
	},
	{
		.name		= "Bayer 16-bit (SGRBG16)",
		.guid		= UVC_GUID_FORMAT_GR16,
		.fcc		= V4L2_PIX_FMT_SGRBG16,
	},
	{
		.name		= "Depth data 16-bit (Z16)",
		.guid		= UVC_GUID_FORMAT_INVZ,
		.fcc		= V4L2_PIX_FMT_Z16,
	},
	{
		.name		= "Greyscale 10-bit (Y10 )",
		.guid		= UVC_GUID_FORMAT_INVI,
		.fcc		= V4L2_PIX_FMT_Y10,
	},
	{
		.name		= "IR:Depth 26-bit (INZI)",
		.guid		= UVC_GUID_FORMAT_INZI,
		.fcc		= V4L2_PIX_FMT_INZI,
	},
	{
		.name		= "4-bit Depth Confidence (Packed)",
		.guid		= UVC_GUID_FORMAT_CNF4,
		.fcc		= V4L2_PIX_FMT_CNF4,
	},
	{
		.name		= "HEVC",
		.guid		= UVC_GUID_FORMAT_HEVC,
		.fcc		= V4L2_PIX_FMT_HEVC,
	},
};

/* ------------------------------------------------------------------------
 * Utility functions
 */

struct usb_host_endpoint *uvc_find_endpoint(struct usb_host_interface *alts,
		u8 epaddr)
{
	struct usb_host_endpoint *ep;
	unsigned int i;

	for (i = 0; i < alts->desc.bNumEndpoints; ++i) {
		ep = &alts->endpoint[i];
		if (ep->desc.bEndpointAddress == epaddr)
			return ep;
	}

	return NULL;
}

static struct uvc_format_desc *uvc_format_by_guid(const u8 guid[16])
{
	unsigned int len = ARRAY_SIZE(uvc_fmts);
	unsigned int i;

	for (i = 0; i < len; ++i) {
		if (memcmp(guid, uvc_fmts[i].guid, 16) == 0)
			return &uvc_fmts[i];
	}

	return NULL;
}

static enum v4l2_colorspace uvc_colorspace(const u8 primaries)
{
	static const enum v4l2_colorspace colorprimaries[] = {
		V4L2_COLORSPACE_DEFAULT,  /* Unspecified */
		V4L2_COLORSPACE_SRGB,
		V4L2_COLORSPACE_470_SYSTEM_M,
		V4L2_COLORSPACE_470_SYSTEM_BG,
		V4L2_COLORSPACE_SMPTE170M,
		V4L2_COLORSPACE_SMPTE240M,
	};

	if (primaries < ARRAY_SIZE(colorprimaries))
		return colorprimaries[primaries];

	return V4L2_COLORSPACE_DEFAULT;  /* Reserved */
}

static enum v4l2_xfer_func uvc_xfer_func(const u8 transfer_characteristics)
{
	/*
	 * V4L2 does not currently have definitions for all possible values of
	 * UVC transfer characteristics. If v4l2_xfer_func is extended with new
	 * values, the mapping below should be updated.
	 *
	 * Substitutions are taken from the mapping given for
	 * V4L2_XFER_FUNC_DEFAULT documented in videodev2.h.
	 */
	static const enum v4l2_xfer_func xfer_funcs[] = {
		V4L2_XFER_FUNC_DEFAULT,    /* Unspecified */
		V4L2_XFER_FUNC_709,
		V4L2_XFER_FUNC_709,        /* Substitution for BT.470-2 M */
		V4L2_XFER_FUNC_709,        /* Substitution for BT.470-2 B, G */
		V4L2_XFER_FUNC_709,        /* Substitution for SMPTE 170M */
		V4L2_XFER_FUNC_SMPTE240M,
		V4L2_XFER_FUNC_NONE,
		V4L2_XFER_FUNC_SRGB,
	};

	if (transfer_characteristics < ARRAY_SIZE(xfer_funcs))
		return xfer_funcs[transfer_characteristics];

	return V4L2_XFER_FUNC_DEFAULT;  /* Reserved */
}

static enum v4l2_ycbcr_encoding uvc_ycbcr_enc(const u8 matrix_coefficients)
{
	/*
	 * V4L2 does not currently have definitions for all possible values of
	 * UVC matrix coefficients. If v4l2_ycbcr_encoding is extended with new
	 * values, the mapping below should be updated.
	 *
	 * Substitutions are taken from the mapping given for
	 * V4L2_YCBCR_ENC_DEFAULT documented in videodev2.h.
	 *
	 * FCC is assumed to be close enough to 601.
	 */
	static const enum v4l2_ycbcr_encoding ycbcr_encs[] = {
		V4L2_YCBCR_ENC_DEFAULT,  /* Unspecified */
		V4L2_YCBCR_ENC_709,
		V4L2_YCBCR_ENC_601,      /* Substitution for FCC */
		V4L2_YCBCR_ENC_601,      /* Substitution for BT.470-2 B, G */
		V4L2_YCBCR_ENC_601,
		V4L2_YCBCR_ENC_SMPTE240M,
	};

	if (matrix_coefficients < ARRAY_SIZE(ycbcr_encs))
		return ycbcr_encs[matrix_coefficients];

	return V4L2_YCBCR_ENC_DEFAULT;  /* Reserved */
}

/* Simplify a fraction using a simple continued fraction decomposition. The
 * idea here is to convert fractions such as 333333/10000000 to 1/30 using
 * 32 bit arithmetic only. The algorithm is not perfect and relies upon two
 * arbitrary parameters to remove non-significative terms from the simple
 * continued fraction decomposition. Using 8 and 333 for n_terms and threshold
 * respectively seems to give nice results.
 */
void uvc_simplify_fraction(u32 *numerator, u32 *denominator,
		unsigned int n_terms, unsigned int threshold)
{
	u32 *an;
	u32 x, y, r;
	unsigned int i, n;

	an = kmalloc_array(n_terms, sizeof(*an), GFP_KERNEL);
	if (an == NULL)
		return;

	/* Convert the fraction to a simple continued fraction. See
	 * https://mathforum.org/dr.math/faq/faq.fractions.html
	 * Stop if the current term is bigger than or equal to the given
	 * threshold.
	 */
	x = *numerator;
	y = *denominator;

	for (n = 0; n < n_terms && y != 0; ++n) {
		an[n] = x / y;
		if (an[n] >= threshold) {
			if (n < 2)
				n++;
			break;
		}

		r = x - an[n] * y;
		x = y;
		y = r;
	}

	/* Expand the simple continued fraction back to an integer fraction. */
	x = 0;
	y = 1;

	for (i = n; i > 0; --i) {
		r = y;
		y = an[i-1] * y + x;
		x = r;
	}

	*numerator = y;
	*denominator = x;
	kfree(an);
}

/* Convert a fraction to a frame interval in 100ns multiples. The idea here is
 * to compute numerator / denominator * 10000000 using 32 bit fixed point
 * arithmetic only.
 */
u32 uvc_fraction_to_interval(u32 numerator, u32 denominator)
{
	u32 multiplier;

	/* Saturate the result if the operation would overflow. */
	if (denominator == 0 ||
	    numerator/denominator >= ((u32)-1)/10000000)
		return (u32)-1;

	/* Divide both the denominator and the multiplier by two until
	 * numerator * multiplier doesn't overflow. If anyone knows a better
	 * algorithm please let me know.
	 */
	multiplier = 10000000;
	while (numerator > ((u32)-1)/multiplier) {
		multiplier /= 2;
		denominator /= 2;
	}

	return denominator ? numerator * multiplier / denominator : 0;
}

/* ------------------------------------------------------------------------
 * Terminal and unit management
 */

struct uvc_entity *uvc_entity_by_id(struct uvc_device *dev, int id)
{
	struct uvc_entity *entity;

	list_for_each_entry(entity, &dev->entities, list) {
		if (entity->id == id)
			return entity;
	}

	return NULL;
}

static struct uvc_entity *uvc_entity_by_reference(struct uvc_device *dev,
	int id, struct uvc_entity *entity)
{
	unsigned int i;

	if (entity == NULL)
		entity = list_entry(&dev->entities, struct uvc_entity, list);

	list_for_each_entry_continue(entity, &dev->entities, list) {
		for (i = 0; i < entity->bNrInPins; ++i)
			if (entity->baSourceID[i] == id)
				return entity;
	}

	return NULL;
}

static struct uvc_streaming *uvc_stream_by_id(struct uvc_device *dev, int id)
{
	struct uvc_streaming *stream;

	list_for_each_entry(stream, &dev->streams, list) {
		if (stream->header.bTerminalLink == id)
			return stream;
	}

	return NULL;
}

/* ------------------------------------------------------------------------
 * Streaming Object Management
 */

static void uvc_stream_delete(struct uvc_streaming *stream)
{
	if (stream->async_wq)
		destroy_workqueue(stream->async_wq);

	mutex_destroy(&stream->mutex);

	usb_put_intf(stream->intf);

	kfree(stream->format);
	kfree(stream->header.bmaControls);
	kfree(stream);
}

static struct uvc_streaming *uvc_stream_new(struct uvc_device *dev,
					    struct usb_interface *intf)
{
	struct uvc_streaming *stream;

	stream = kzalloc(sizeof(*stream), GFP_KERNEL);
	if (stream == NULL)
		return NULL;

	mutex_init(&stream->mutex);

	stream->dev = dev;
	stream->intf = usb_get_intf(intf);
	stream->intfnum = intf->cur_altsetting->desc.bInterfaceNumber;

	/* Allocate a stream specific work queue for asynchronous tasks. */
	stream->async_wq = alloc_workqueue("uvcvideo", WQ_UNBOUND | WQ_HIGHPRI,
					   0);
	if (!stream->async_wq) {
		uvc_stream_delete(stream);
		return NULL;
	}

	return stream;
}

/* ------------------------------------------------------------------------
 * Descriptors parsing
 */

static int uvc_parse_format(struct uvc_device *dev,
	struct uvc_streaming *streaming, struct uvc_format *format,
	u32 **intervals, unsigned char *buffer, int buflen)
{
	struct usb_interface *intf = streaming->intf;
	struct usb_host_interface *alts = intf->cur_altsetting;
	struct uvc_format_desc *fmtdesc;
	struct uvc_frame *frame;
	const unsigned char *start = buffer;
	unsigned int width_multiplier = 1;
	unsigned int interval;
	unsigned int i, n;
	u8 ftype;

	format->type = buffer[2];
	format->index = buffer[3];

	switch (buffer[2]) {
	case UVC_VS_FORMAT_UNCOMPRESSED:
	case UVC_VS_FORMAT_FRAME_BASED:
		n = buffer[2] == UVC_VS_FORMAT_UNCOMPRESSED ? 27 : 28;
		if (buflen < n) {
			uvc_dbg(dev, DESCR,
				"device %d videostreaming interface %d FORMAT error\n",
				dev->udev->devnum,
				alts->desc.bInterfaceNumber);
			return -EINVAL;
		}

		/* Find the format descriptor from its GUID. */
		fmtdesc = uvc_format_by_guid(&buffer[5]);

		if (fmtdesc != NULL) {
			strscpy(format->name, fmtdesc->name,
				sizeof(format->name));
			format->fcc = fmtdesc->fcc;
		} else {
			dev_info(&streaming->intf->dev,
				 "Unknown video format %pUl\n", &buffer[5]);
			snprintf(format->name, sizeof(format->name), "%pUl\n",
				&buffer[5]);
			format->fcc = 0;
		}

		format->bpp = buffer[21];

		/* Some devices report a format that doesn't match what they
		 * really send.
		 */
		if (dev->quirks & UVC_QUIRK_FORCE_Y8) {
			if (format->fcc == V4L2_PIX_FMT_YUYV) {
				strscpy(format->name, "Greyscale 8-bit (Y8  )",
					sizeof(format->name));
				format->fcc = V4L2_PIX_FMT_GREY;
				format->bpp = 8;
				width_multiplier = 2;
			}
		}

		/* Some devices report bpp that doesn't match the format. */
		if (dev->quirks & UVC_QUIRK_FORCE_BPP) {
			const struct v4l2_format_info *info =
				v4l2_format_info(format->fcc);

			if (info) {
				unsigned int div = info->hdiv * info->vdiv;

				n = info->bpp[0] * div;
				for (i = 1; i < info->comp_planes; i++)
					n += info->bpp[i];

				format->bpp = DIV_ROUND_UP(8 * n, div);
			}
		}

		if (buffer[2] == UVC_VS_FORMAT_UNCOMPRESSED) {
			ftype = UVC_VS_FRAME_UNCOMPRESSED;
		} else {
			ftype = UVC_VS_FRAME_FRAME_BASED;
			if (buffer[27])
				format->flags = UVC_FMT_FLAG_COMPRESSED;
		}
		break;

	case UVC_VS_FORMAT_MJPEG:
		if (buflen < 11) {
			uvc_dbg(dev, DESCR,
				"device %d videostreaming interface %d FORMAT error\n",
				dev->udev->devnum,
				alts->desc.bInterfaceNumber);
			return -EINVAL;
		}

		strscpy(format->name, "MJPEG", sizeof(format->name));
		format->fcc = V4L2_PIX_FMT_MJPEG;
		format->flags = UVC_FMT_FLAG_COMPRESSED;
		format->bpp = 0;
		ftype = UVC_VS_FRAME_MJPEG;
		break;

	case UVC_VS_FORMAT_DV:
		if (buflen < 9) {
			uvc_dbg(dev, DESCR,
				"device %d videostreaming interface %d FORMAT error\n",
				dev->udev->devnum,
				alts->desc.bInterfaceNumber);
			return -EINVAL;
		}

		switch (buffer[8] & 0x7f) {
		case 0:
			strscpy(format->name, "SD-DV", sizeof(format->name));
			break;
		case 1:
			strscpy(format->name, "SDL-DV", sizeof(format->name));
			break;
		case 2:
			strscpy(format->name, "HD-DV", sizeof(format->name));
			break;
		default:
			uvc_dbg(dev, DESCR,
				"device %d videostreaming interface %d: unknown DV format %u\n",
				dev->udev->devnum,
				alts->desc.bInterfaceNumber, buffer[8]);
			return -EINVAL;
		}

		strlcat(format->name, buffer[8] & (1 << 7) ? " 60Hz" : " 50Hz",
			sizeof(format->name));

		format->fcc = V4L2_PIX_FMT_DV;
		format->flags = UVC_FMT_FLAG_COMPRESSED | UVC_FMT_FLAG_STREAM;
		format->bpp = 0;
		ftype = 0;

		/* Create a dummy frame descriptor. */
		frame = &format->frame[0];
		memset(&format->frame[0], 0, sizeof(format->frame[0]));
		frame->bFrameIntervalType = 1;
		frame->dwDefaultFrameInterval = 1;
		frame->dwFrameInterval = *intervals;
		*(*intervals)++ = 1;
		format->nframes = 1;
		break;

	case UVC_VS_FORMAT_MPEG2TS:
	case UVC_VS_FORMAT_STREAM_BASED:
		/* Not supported yet. */
	default:
		uvc_dbg(dev, DESCR,
			"device %d videostreaming interface %d unsupported format %u\n",
			dev->udev->devnum, alts->desc.bInterfaceNumber,
			buffer[2]);
		return -EINVAL;
	}

	uvc_dbg(dev, DESCR, "Found format %s\n", format->name);

	buflen -= buffer[0];
	buffer += buffer[0];

	/* Parse the frame descriptors. Only uncompressed, MJPEG and frame
	 * based formats have frame descriptors.
	 */
	while (buflen > 2 && buffer[1] == USB_DT_CS_INTERFACE &&
	       buffer[2] == ftype) {
		frame = &format->frame[format->nframes];
		if (ftype != UVC_VS_FRAME_FRAME_BASED)
			n = buflen > 25 ? buffer[25] : 0;
		else
			n = buflen > 21 ? buffer[21] : 0;

		n = n ? n : 3;

		if (buflen < 26 + 4*n) {
			uvc_dbg(dev, DESCR,
				"device %d videostreaming interface %d FRAME error\n",
				dev->udev->devnum,
				alts->desc.bInterfaceNumber);
			return -EINVAL;
		}

		frame->bFrameIndex = buffer[3];
		frame->bmCapabilities = buffer[4];
		frame->wWidth = get_unaligned_le16(&buffer[5])
			      * width_multiplier;
		frame->wHeight = get_unaligned_le16(&buffer[7]);
		frame->dwMinBitRate = get_unaligned_le32(&buffer[9]);
		frame->dwMaxBitRate = get_unaligned_le32(&buffer[13]);
		if (ftype != UVC_VS_FRAME_FRAME_BASED) {
			frame->dwMaxVideoFrameBufferSize =
				get_unaligned_le32(&buffer[17]);
			frame->dwDefaultFrameInterval =
				get_unaligned_le32(&buffer[21]);
			frame->bFrameIntervalType = buffer[25];
		} else {
			frame->dwMaxVideoFrameBufferSize = 0;
			frame->dwDefaultFrameInterval =
				get_unaligned_le32(&buffer[17]);
			frame->bFrameIntervalType = buffer[21];
		}
		frame->dwFrameInterval = *intervals;

		/* Several UVC chipsets screw up dwMaxVideoFrameBufferSize
		 * completely. Observed behaviours range from setting the
		 * value to 1.1x the actual frame size to hardwiring the
		 * 16 low bits to 0. This results in a higher than necessary
		 * memory usage as well as a wrong image size information. For
		 * uncompressed formats this can be fixed by computing the
		 * value from the frame size.
		 */
		if (!(format->flags & UVC_FMT_FLAG_COMPRESSED))
			frame->dwMaxVideoFrameBufferSize = format->bpp
				* frame->wWidth * frame->wHeight / 8;

		/* Some bogus devices report dwMinFrameInterval equal to
		 * dwMaxFrameInterval and have dwFrameIntervalStep set to
		 * zero. Setting all null intervals to 1 fixes the problem and
		 * some other divisions by zero that could happen.
		 */
		for (i = 0; i < n; ++i) {
			interval = get_unaligned_le32(&buffer[26+4*i]);
			*(*intervals)++ = interval ? interval : 1;
		}

		/* Make sure that the default frame interval stays between
		 * the boundaries.
		 */
		n -= frame->bFrameIntervalType ? 1 : 2;
		frame->dwDefaultFrameInterval =
			min(frame->dwFrameInterval[n],
			    max(frame->dwFrameInterval[0],
				frame->dwDefaultFrameInterval));

		if (dev->quirks & UVC_QUIRK_RESTRICT_FRAME_RATE) {
			frame->bFrameIntervalType = 1;
			frame->dwFrameInterval[0] =
				frame->dwDefaultFrameInterval;
		}

		uvc_dbg(dev, DESCR, "- %ux%u (%u.%u fps)\n",
			frame->wWidth, frame->wHeight,
			10000000 / frame->dwDefaultFrameInterval,
			(100000000 / frame->dwDefaultFrameInterval) % 10);

		format->nframes++;
		buflen -= buffer[0];
		buffer += buffer[0];
	}

	if (buflen > 2 && buffer[1] == USB_DT_CS_INTERFACE &&
	    buffer[2] == UVC_VS_STILL_IMAGE_FRAME) {
		buflen -= buffer[0];
		buffer += buffer[0];
	}

	if (buflen > 2 && buffer[1] == USB_DT_CS_INTERFACE &&
	    buffer[2] == UVC_VS_COLORFORMAT) {
		if (buflen < 6) {
			uvc_dbg(dev, DESCR,
				"device %d videostreaming interface %d COLORFORMAT error\n",
				dev->udev->devnum,
				alts->desc.bInterfaceNumber);
			return -EINVAL;
		}

		format->colorspace = uvc_colorspace(buffer[3]);
		format->xfer_func = uvc_xfer_func(buffer[4]);
		format->ycbcr_enc = uvc_ycbcr_enc(buffer[5]);

		buflen -= buffer[0];
		buffer += buffer[0];
	}

	return buffer - start;
}

static int uvc_parse_streaming(struct uvc_device *dev,
	struct usb_interface *intf)
{
	struct uvc_streaming *streaming = NULL;
	struct uvc_format *format;
	struct uvc_frame *frame;
	struct usb_host_interface *alts = &intf->altsetting[0];
	unsigned char *_buffer, *buffer = alts->extra;
	int _buflen, buflen = alts->extralen;
	unsigned int nformats = 0, nframes = 0, nintervals = 0;
	unsigned int size, i, n, p;
	u32 *interval;
	u16 psize;
	int ret = -EINVAL;

	if (intf->cur_altsetting->desc.bInterfaceSubClass
		!= UVC_SC_VIDEOSTREAMING) {
		uvc_dbg(dev, DESCR,
			"device %d interface %d isn't a video streaming interface\n",
			dev->udev->devnum,
			intf->altsetting[0].desc.bInterfaceNumber);
		return -EINVAL;
	}

	if (usb_driver_claim_interface(&uvc_driver.driver, intf, dev)) {
		uvc_dbg(dev, DESCR,
			"device %d interface %d is already claimed\n",
			dev->udev->devnum,
			intf->altsetting[0].desc.bInterfaceNumber);
		return -EINVAL;
	}

	streaming = uvc_stream_new(dev, intf);
	if (streaming == NULL) {
		usb_driver_release_interface(&uvc_driver.driver, intf);
		return -ENOMEM;
	}

	/* The Pico iMage webcam has its class-specific interface descriptors
	 * after the endpoint descriptors.
	 */
	if (buflen == 0) {
		for (i = 0; i < alts->desc.bNumEndpoints; ++i) {
			struct usb_host_endpoint *ep = &alts->endpoint[i];

			if (ep->extralen == 0)
				continue;

			if (ep->extralen > 2 &&
			    ep->extra[1] == USB_DT_CS_INTERFACE) {
				uvc_dbg(dev, DESCR,
					"trying extra data from endpoint %u\n",
					i);
				buffer = alts->endpoint[i].extra;
				buflen = alts->endpoint[i].extralen;
				break;
			}
		}
	}

	/* Skip the standard interface descriptors. */
	while (buflen > 2 && buffer[1] != USB_DT_CS_INTERFACE) {
		buflen -= buffer[0];
		buffer += buffer[0];
	}

	if (buflen <= 2) {
		uvc_dbg(dev, DESCR,
			"no class-specific streaming interface descriptors found\n");
		goto error;
	}

	/* Parse the header descriptor. */
	switch (buffer[2]) {
	case UVC_VS_OUTPUT_HEADER:
		streaming->type = V4L2_BUF_TYPE_VIDEO_OUTPUT;
		size = 9;
		break;

	case UVC_VS_INPUT_HEADER:
		streaming->type = V4L2_BUF_TYPE_VIDEO_CAPTURE;
		size = 13;
		break;

	default:
		uvc_dbg(dev, DESCR,
			"device %d videostreaming interface %d HEADER descriptor not found\n",
			dev->udev->devnum, alts->desc.bInterfaceNumber);
		goto error;
	}

	p = buflen >= 4 ? buffer[3] : 0;
	n = buflen >= size ? buffer[size-1] : 0;

	if (buflen < size + p*n) {
		uvc_dbg(dev, DESCR,
			"device %d videostreaming interface %d HEADER descriptor is invalid\n",
			dev->udev->devnum, alts->desc.bInterfaceNumber);
		goto error;
	}

	streaming->header.bNumFormats = p;
	streaming->header.bEndpointAddress = buffer[6];
	if (buffer[2] == UVC_VS_INPUT_HEADER) {
		streaming->header.bmInfo = buffer[7];
		streaming->header.bTerminalLink = buffer[8];
		streaming->header.bStillCaptureMethod = buffer[9];
		streaming->header.bTriggerSupport = buffer[10];
		streaming->header.bTriggerUsage = buffer[11];
	} else {
		streaming->header.bTerminalLink = buffer[7];
	}
	streaming->header.bControlSize = n;

	streaming->header.bmaControls = kmemdup(&buffer[size], p * n,
						GFP_KERNEL);
	if (streaming->header.bmaControls == NULL) {
		ret = -ENOMEM;
		goto error;
	}

	buflen -= buffer[0];
	buffer += buffer[0];

	_buffer = buffer;
	_buflen = buflen;

	/* Count the format and frame descriptors. */
	while (_buflen > 2 && _buffer[1] == USB_DT_CS_INTERFACE) {
		switch (_buffer[2]) {
		case UVC_VS_FORMAT_UNCOMPRESSED:
		case UVC_VS_FORMAT_MJPEG:
		case UVC_VS_FORMAT_FRAME_BASED:
			nformats++;
			break;

		case UVC_VS_FORMAT_DV:
			/* DV format has no frame descriptor. We will create a
			 * dummy frame descriptor with a dummy frame interval.
			 */
			nformats++;
			nframes++;
			nintervals++;
			break;

		case UVC_VS_FORMAT_MPEG2TS:
		case UVC_VS_FORMAT_STREAM_BASED:
			uvc_dbg(dev, DESCR,
				"device %d videostreaming interface %d FORMAT %u is not supported\n",
				dev->udev->devnum,
				alts->desc.bInterfaceNumber, _buffer[2]);
			break;

		case UVC_VS_FRAME_UNCOMPRESSED:
		case UVC_VS_FRAME_MJPEG:
			nframes++;
			if (_buflen > 25)
				nintervals += _buffer[25] ? _buffer[25] : 3;
			break;

		case UVC_VS_FRAME_FRAME_BASED:
			nframes++;
			if (_buflen > 21)
				nintervals += _buffer[21] ? _buffer[21] : 3;
			break;
		}

		_buflen -= _buffer[0];
		_buffer += _buffer[0];
	}

	if (nformats == 0) {
		uvc_dbg(dev, DESCR,
			"device %d videostreaming interface %d has no supported formats defined\n",
			dev->udev->devnum, alts->desc.bInterfaceNumber);
		goto error;
	}

	size = nformats * sizeof(*format) + nframes * sizeof(*frame)
	     + nintervals * sizeof(*interval);
	format = kzalloc(size, GFP_KERNEL);
	if (format == NULL) {
		ret = -ENOMEM;
		goto error;
	}

	frame = (struct uvc_frame *)&format[nformats];
	interval = (u32 *)&frame[nframes];

	streaming->format = format;
	streaming->nformats = nformats;

	/* Parse the format descriptors. */
	while (buflen > 2 && buffer[1] == USB_DT_CS_INTERFACE) {
		switch (buffer[2]) {
		case UVC_VS_FORMAT_UNCOMPRESSED:
		case UVC_VS_FORMAT_MJPEG:
		case UVC_VS_FORMAT_DV:
		case UVC_VS_FORMAT_FRAME_BASED:
			format->frame = frame;
			ret = uvc_parse_format(dev, streaming, format,
				&interval, buffer, buflen);
			if (ret < 0)
				goto error;

			frame += format->nframes;
			format++;

			buflen -= ret;
			buffer += ret;
			continue;

		default:
			break;
		}

		buflen -= buffer[0];
		buffer += buffer[0];
	}

	if (buflen)
		uvc_dbg(dev, DESCR,
			"device %d videostreaming interface %d has %u bytes of trailing descriptor garbage\n",
			dev->udev->devnum, alts->desc.bInterfaceNumber, buflen);

	/* Parse the alternate settings to find the maximum bandwidth. */
	for (i = 0; i < intf->num_altsetting; ++i) {
		struct usb_host_endpoint *ep;
		alts = &intf->altsetting[i];
		ep = uvc_find_endpoint(alts,
				streaming->header.bEndpointAddress);
		if (ep == NULL)
			continue;

		psize = le16_to_cpu(ep->desc.wMaxPacketSize);
		psize = (psize & 0x07ff) * (1 + ((psize >> 11) & 3));
		if (psize > streaming->maxpsize)
			streaming->maxpsize = psize;
	}

	list_add_tail(&streaming->list, &dev->streams);
	return 0;

error:
	usb_driver_release_interface(&uvc_driver.driver, intf);
	uvc_stream_delete(streaming);
	return ret;
}

static const u8 uvc_camera_guid[16] = UVC_GUID_UVC_CAMERA;
static const u8 uvc_gpio_guid[16] = UVC_GUID_EXT_GPIO_CONTROLLER;
static const u8 uvc_media_transport_input_guid[16] =
	UVC_GUID_UVC_MEDIA_TRANSPORT_INPUT;
static const u8 uvc_processing_guid[16] = UVC_GUID_UVC_PROCESSING;

static struct uvc_entity *uvc_alloc_entity(u16 type, u16 id,
		unsigned int num_pads, unsigned int extra_size)
{
	struct uvc_entity *entity;
	unsigned int num_inputs;
	unsigned int size;
	unsigned int i;

	extra_size = roundup(extra_size, sizeof(*entity->pads));
	if (num_pads)
		num_inputs = type & UVC_TERM_OUTPUT ? num_pads : num_pads - 1;
	else
		num_inputs = 0;
	size = sizeof(*entity) + extra_size + sizeof(*entity->pads) * num_pads
	     + num_inputs;
	entity = kzalloc(size, GFP_KERNEL);
	if (entity == NULL)
		return NULL;

	entity->id = id;
	entity->type = type;

	/*
	 * Set the GUID for standard entity types. For extension units, the GUID
	 * is initialized by the caller.
	 */
	switch (type) {
	case UVC_EXT_GPIO_UNIT:
		memcpy(entity->guid, uvc_gpio_guid, 16);
		break;
	case UVC_ITT_CAMERA:
		memcpy(entity->guid, uvc_camera_guid, 16);
		break;
	case UVC_ITT_MEDIA_TRANSPORT_INPUT:
		memcpy(entity->guid, uvc_media_transport_input_guid, 16);
		break;
	case UVC_VC_PROCESSING_UNIT:
		memcpy(entity->guid, uvc_processing_guid, 16);
		break;
	}

	entity->num_links = 0;
	entity->num_pads = num_pads;
	entity->pads = ((void *)(entity + 1)) + extra_size;

	for (i = 0; i < num_inputs; ++i)
		entity->pads[i].flags = MEDIA_PAD_FL_SINK;
	if (!UVC_ENTITY_IS_OTERM(entity) && num_pads)
		entity->pads[num_pads-1].flags = MEDIA_PAD_FL_SOURCE;

	entity->bNrInPins = num_inputs;
	entity->baSourceID = (u8 *)(&entity->pads[num_pads]);

	return entity;
}

/* Parse vendor-specific extensions. */
static int uvc_parse_vendor_control(struct uvc_device *dev,
	const unsigned char *buffer, int buflen)
{
	struct usb_device *udev = dev->udev;
	struct usb_host_interface *alts = dev->intf->cur_altsetting;
	struct uvc_entity *unit;
	unsigned int n, p;
	int handled = 0;

	switch (le16_to_cpu(dev->udev->descriptor.idVendor)) {
	case 0x046d:		/* Logitech */
		if (buffer[1] != 0x41 || buffer[2] != 0x01)
			break;

		/* Logitech implements several vendor specific functions
		 * through vendor specific extension units (LXU).
		 *
		 * The LXU descriptors are similar to XU descriptors
		 * (see "USB Device Video Class for Video Devices", section
		 * 3.7.2.6 "Extension Unit Descriptor") with the following
		 * differences:
		 *
		 * ----------------------------------------------------------
		 * 0		bLength		1	 Number
		 *	Size of this descriptor, in bytes: 24+p+n*2
		 * ----------------------------------------------------------
		 * 23+p+n	bmControlsType	N	Bitmap
		 *	Individual bits in the set are defined:
		 *	0: Absolute
		 *	1: Relative
		 *
		 *	This bitset is mapped exactly the same as bmControls.
		 * ----------------------------------------------------------
		 * 23+p+n*2	bReserved	1	Boolean
		 * ----------------------------------------------------------
		 * 24+p+n*2	iExtension	1	Index
		 *	Index of a string descriptor that describes this
		 *	extension unit.
		 * ----------------------------------------------------------
		 */
		p = buflen >= 22 ? buffer[21] : 0;
		n = buflen >= 25 + p ? buffer[22+p] : 0;

		if (buflen < 25 + p + 2*n) {
			uvc_dbg(dev, DESCR,
				"device %d videocontrol interface %d EXTENSION_UNIT error\n",
				udev->devnum, alts->desc.bInterfaceNumber);
			break;
		}

		unit = uvc_alloc_entity(UVC_VC_EXTENSION_UNIT, buffer[3],
					p + 1, 2*n);
		if (unit == NULL)
			return -ENOMEM;

		memcpy(unit->guid, &buffer[4], 16);
		unit->extension.bNumControls = buffer[20];
		memcpy(unit->baSourceID, &buffer[22], p);
		unit->extension.bControlSize = buffer[22+p];
		unit->extension.bmControls = (u8 *)unit + sizeof(*unit);
		unit->extension.bmControlsType = (u8 *)unit + sizeof(*unit)
					       + n;
		memcpy(unit->extension.bmControls, &buffer[23+p], 2*n);

		if (buffer[24+p+2*n] != 0)
			usb_string(udev, buffer[24+p+2*n], unit->name,
				   sizeof(unit->name));
		else
			sprintf(unit->name, "Extension %u", buffer[3]);

		list_add_tail(&unit->list, &dev->entities);
		handled = 1;
		break;
	}

	return handled;
}

static int uvc_parse_standard_control(struct uvc_device *dev,
	const unsigned char *buffer, int buflen)
{
	struct usb_device *udev = dev->udev;
	struct uvc_entity *unit, *term;
	struct usb_interface *intf;
	struct usb_host_interface *alts = dev->intf->cur_altsetting;
	unsigned int i, n, p, len;
	u16 type;

	switch (buffer[2]) {
	case UVC_VC_HEADER:
		n = buflen >= 12 ? buffer[11] : 0;

		if (buflen < 12 + n) {
			uvc_dbg(dev, DESCR,
				"device %d videocontrol interface %d HEADER error\n",
				udev->devnum, alts->desc.bInterfaceNumber);
			return -EINVAL;
		}

		dev->uvc_version = get_unaligned_le16(&buffer[3]);
		dev->clock_frequency = get_unaligned_le32(&buffer[7]);

		/* Parse all USB Video Streaming interfaces. */
		for (i = 0; i < n; ++i) {
			intf = usb_ifnum_to_if(udev, buffer[12+i]);
			if (intf == NULL) {
				uvc_dbg(dev, DESCR,
					"device %d interface %d doesn't exists\n",
					udev->devnum, i);
				continue;
			}

			uvc_parse_streaming(dev, intf);
		}
		break;

	case UVC_VC_INPUT_TERMINAL:
		if (buflen < 8) {
			uvc_dbg(dev, DESCR,
				"device %d videocontrol interface %d INPUT_TERMINAL error\n",
				udev->devnum, alts->desc.bInterfaceNumber);
			return -EINVAL;
		}

		/*
		 * Reject invalid terminal types that would cause issues:
		 *
		 * - The high byte must be non-zero, otherwise it would be
		 *   confused with a unit.
		 *
		 * - Bit 15 must be 0, as we use it internally as a terminal
		 *   direction flag.
		 *
		 * Other unknown types are accepted.
		 */
		type = get_unaligned_le16(&buffer[4]);
		if ((type & 0x7f00) == 0 || (type & 0x8000) != 0) {
			uvc_dbg(dev, DESCR,
				"device %d videocontrol interface %d INPUT_TERMINAL %d has invalid type 0x%04x, skipping\n",
				udev->devnum, alts->desc.bInterfaceNumber,
				buffer[3], type);
			return 0;
		}

		n = 0;
		p = 0;
		len = 8;

		if (type == UVC_ITT_CAMERA) {
			n = buflen >= 15 ? buffer[14] : 0;
			len = 15;

		} else if (type == UVC_ITT_MEDIA_TRANSPORT_INPUT) {
			n = buflen >= 9 ? buffer[8] : 0;
			p = buflen >= 10 + n ? buffer[9+n] : 0;
			len = 10;
		}

		if (buflen < len + n + p) {
			uvc_dbg(dev, DESCR,
				"device %d videocontrol interface %d INPUT_TERMINAL error\n",
				udev->devnum, alts->desc.bInterfaceNumber);
			return -EINVAL;
		}

		term = uvc_alloc_entity(type | UVC_TERM_INPUT, buffer[3],
					1, n + p);
		if (term == NULL)
			return -ENOMEM;

		if (UVC_ENTITY_TYPE(term) == UVC_ITT_CAMERA) {
			term->camera.bControlSize = n;
			term->camera.bmControls = (u8 *)term + sizeof(*term);
			term->camera.wObjectiveFocalLengthMin =
				get_unaligned_le16(&buffer[8]);
			term->camera.wObjectiveFocalLengthMax =
				get_unaligned_le16(&buffer[10]);
			term->camera.wOcularFocalLength =
				get_unaligned_le16(&buffer[12]);
			memcpy(term->camera.bmControls, &buffer[15], n);
		} else if (UVC_ENTITY_TYPE(term) ==
			   UVC_ITT_MEDIA_TRANSPORT_INPUT) {
			term->media.bControlSize = n;
			term->media.bmControls = (u8 *)term + sizeof(*term);
			term->media.bTransportModeSize = p;
			term->media.bmTransportModes = (u8 *)term
						     + sizeof(*term) + n;
			memcpy(term->media.bmControls, &buffer[9], n);
			memcpy(term->media.bmTransportModes, &buffer[10+n], p);
		}

		if (buffer[7] != 0)
			usb_string(udev, buffer[7], term->name,
				   sizeof(term->name));
		else if (UVC_ENTITY_TYPE(term) == UVC_ITT_CAMERA)
			sprintf(term->name, "Camera %u", buffer[3]);
		else if (UVC_ENTITY_TYPE(term) == UVC_ITT_MEDIA_TRANSPORT_INPUT)
			sprintf(term->name, "Media %u", buffer[3]);
		else
			sprintf(term->name, "Input %u", buffer[3]);

		list_add_tail(&term->list, &dev->entities);
		break;

	case UVC_VC_OUTPUT_TERMINAL:
		if (buflen < 9) {
			uvc_dbg(dev, DESCR,
				"device %d videocontrol interface %d OUTPUT_TERMINAL error\n",
				udev->devnum, alts->desc.bInterfaceNumber);
			return -EINVAL;
		}

		/* Make sure the terminal type MSB is not null, otherwise it
		 * could be confused with a unit.
		 */
		type = get_unaligned_le16(&buffer[4]);
		if ((type & 0xff00) == 0) {
			uvc_dbg(dev, DESCR,
				"device %d videocontrol interface %d OUTPUT_TERMINAL %d has invalid type 0x%04x, skipping\n",
				udev->devnum, alts->desc.bInterfaceNumber,
				buffer[3], type);
			return 0;
		}

		term = uvc_alloc_entity(type | UVC_TERM_OUTPUT, buffer[3],
					1, 0);
		if (term == NULL)
			return -ENOMEM;

		memcpy(term->baSourceID, &buffer[7], 1);

		if (buffer[8] != 0)
			usb_string(udev, buffer[8], term->name,
				   sizeof(term->name));
		else
			sprintf(term->name, "Output %u", buffer[3]);

		list_add_tail(&term->list, &dev->entities);
		break;

	case UVC_VC_SELECTOR_UNIT:
		p = buflen >= 5 ? buffer[4] : 0;

		if (buflen < 5 || buflen < 6 + p) {
			uvc_dbg(dev, DESCR,
				"device %d videocontrol interface %d SELECTOR_UNIT error\n",
				udev->devnum, alts->desc.bInterfaceNumber);
			return -EINVAL;
		}

		unit = uvc_alloc_entity(buffer[2], buffer[3], p + 1, 0);
		if (unit == NULL)
			return -ENOMEM;

		memcpy(unit->baSourceID, &buffer[5], p);

		if (buffer[5+p] != 0)
			usb_string(udev, buffer[5+p], unit->name,
				   sizeof(unit->name));
		else
			sprintf(unit->name, "Selector %u", buffer[3]);

		list_add_tail(&unit->list, &dev->entities);
		break;

	case UVC_VC_PROCESSING_UNIT:
		n = buflen >= 8 ? buffer[7] : 0;
		p = dev->uvc_version >= 0x0110 ? 10 : 9;

		if (buflen < p + n) {
			uvc_dbg(dev, DESCR,
				"device %d videocontrol interface %d PROCESSING_UNIT error\n",
				udev->devnum, alts->desc.bInterfaceNumber);
			return -EINVAL;
		}

		unit = uvc_alloc_entity(buffer[2], buffer[3], 2, n);
		if (unit == NULL)
			return -ENOMEM;

		memcpy(unit->baSourceID, &buffer[4], 1);
		unit->processing.wMaxMultiplier =
			get_unaligned_le16(&buffer[5]);
		unit->processing.bControlSize = buffer[7];
		unit->processing.bmControls = (u8 *)unit + sizeof(*unit);
		memcpy(unit->processing.bmControls, &buffer[8], n);
		if (dev->uvc_version >= 0x0110)
			unit->processing.bmVideoStandards = buffer[9+n];

		if (buffer[8+n] != 0)
			usb_string(udev, buffer[8+n], unit->name,
				   sizeof(unit->name));
		else
			sprintf(unit->name, "Processing %u", buffer[3]);

		list_add_tail(&unit->list, &dev->entities);
		break;

	case UVC_VC_EXTENSION_UNIT:
		p = buflen >= 22 ? buffer[21] : 0;
		n = buflen >= 24 + p ? buffer[22+p] : 0;

		if (buflen < 24 + p + n) {
			uvc_dbg(dev, DESCR,
				"device %d videocontrol interface %d EXTENSION_UNIT error\n",
				udev->devnum, alts->desc.bInterfaceNumber);
			return -EINVAL;
		}

		unit = uvc_alloc_entity(buffer[2], buffer[3], p + 1, n);
		if (unit == NULL)
			return -ENOMEM;

		memcpy(unit->guid, &buffer[4], 16);
		unit->extension.bNumControls = buffer[20];
		memcpy(unit->baSourceID, &buffer[22], p);
		unit->extension.bControlSize = buffer[22+p];
		unit->extension.bmControls = (u8 *)unit + sizeof(*unit);
		memcpy(unit->extension.bmControls, &buffer[23+p], n);

		if (buffer[23+p+n] != 0)
			usb_string(udev, buffer[23+p+n], unit->name,
				   sizeof(unit->name));
		else
			sprintf(unit->name, "Extension %u", buffer[3]);

		list_add_tail(&unit->list, &dev->entities);
		break;

	default:
		uvc_dbg(dev, DESCR,
			"Found an unknown CS_INTERFACE descriptor (%u)\n",
			buffer[2]);
		break;
	}

	return 0;
}

static int uvc_parse_control(struct uvc_device *dev)
{
	struct usb_host_interface *alts = dev->intf->cur_altsetting;
	unsigned char *buffer = alts->extra;
	int buflen = alts->extralen;
	int ret;

	/* Parse the default alternate setting only, as the UVC specification
	 * defines a single alternate setting, the default alternate setting
	 * zero.
	 */

	while (buflen > 2) {
		if (uvc_parse_vendor_control(dev, buffer, buflen) ||
		    buffer[1] != USB_DT_CS_INTERFACE)
			goto next_descriptor;

		if ((ret = uvc_parse_standard_control(dev, buffer, buflen)) < 0)
			return ret;

next_descriptor:
		buflen -= buffer[0];
		buffer += buffer[0];
	}

	/* Check if the optional status endpoint is present. Built-in iSight
	 * webcams have an interrupt endpoint but spit proprietary data that
	 * don't conform to the UVC status endpoint messages. Don't try to
	 * handle the interrupt endpoint for those cameras.
	 */
	if (alts->desc.bNumEndpoints == 1 &&
	    !(dev->quirks & UVC_QUIRK_BUILTIN_ISIGHT)) {
		struct usb_host_endpoint *ep = &alts->endpoint[0];
		struct usb_endpoint_descriptor *desc = &ep->desc;

		if (usb_endpoint_is_int_in(desc) &&
		    le16_to_cpu(desc->wMaxPacketSize) >= 8 &&
		    desc->bInterval != 0) {
			uvc_dbg(dev, DESCR,
				"Found a Status endpoint (addr %02x)\n",
				desc->bEndpointAddress);
			dev->int_ep = ep;
		}
	}

	return 0;
}

/* -----------------------------------------------------------------------------
 * Privacy GPIO
 */

static void uvc_gpio_event(struct uvc_device *dev)
{
	struct uvc_entity *unit = dev->gpio_unit;
	struct uvc_video_chain *chain;
	u8 new_val;

	if (!unit)
		return;

	new_val = gpiod_get_value_cansleep(unit->gpio.gpio_privacy);

	/* GPIO entities are always on the first chain. */
	chain = list_first_entry(&dev->chains, struct uvc_video_chain, list);
	uvc_ctrl_status_event(chain, unit->controls, &new_val);
}

static int uvc_gpio_get_cur(struct uvc_device *dev, struct uvc_entity *entity,
			    u8 cs, void *data, u16 size)
{
	if (cs != UVC_CT_PRIVACY_CONTROL || size < 1)
		return -EINVAL;

	*(u8 *)data = gpiod_get_value_cansleep(entity->gpio.gpio_privacy);

	return 0;
}

static int uvc_gpio_get_info(struct uvc_device *dev, struct uvc_entity *entity,
			     u8 cs, u8 *caps)
{
	if (cs != UVC_CT_PRIVACY_CONTROL)
		return -EINVAL;

	*caps = UVC_CONTROL_CAP_GET | UVC_CONTROL_CAP_AUTOUPDATE;
	return 0;
}

static irqreturn_t uvc_gpio_irq(int irq, void *data)
{
	struct uvc_device *dev = data;

	uvc_gpio_event(dev);
	return IRQ_HANDLED;
}

static int uvc_gpio_parse(struct uvc_device *dev)
{
	struct uvc_entity *unit;
	struct gpio_desc *gpio_privacy;
	int irq;

	gpio_privacy = devm_gpiod_get_optional(&dev->udev->dev, "privacy",
					       GPIOD_IN);
	if (IS_ERR_OR_NULL(gpio_privacy))
		return PTR_ERR_OR_ZERO(gpio_privacy);

	unit = uvc_alloc_entity(UVC_EXT_GPIO_UNIT, UVC_EXT_GPIO_UNIT_ID, 0, 1);
	if (!unit)
		return -ENOMEM;

	irq = gpiod_to_irq(gpio_privacy);
	if (irq < 0) {
		if (irq != EPROBE_DEFER)
			dev_err(&dev->udev->dev,
				"No IRQ for privacy GPIO (%d)\n", irq);
		return irq;
	}

	unit->gpio.gpio_privacy = gpio_privacy;
	unit->gpio.irq = irq;
	unit->gpio.bControlSize = 1;
	unit->gpio.bmControls = (u8 *)unit + sizeof(*unit);
	unit->gpio.bmControls[0] = 1;
	unit->get_cur = uvc_gpio_get_cur;
	unit->get_info = uvc_gpio_get_info;
	strscpy(unit->name, "GPIO", sizeof(unit->name));

	list_add_tail(&unit->list, &dev->entities);

	dev->gpio_unit = unit;

	return 0;
}

static int uvc_gpio_init_irq(struct uvc_device *dev)
{
	struct uvc_entity *unit = dev->gpio_unit;

	if (!unit || unit->gpio.irq < 0)
		return 0;

	return devm_request_threaded_irq(&dev->udev->dev, unit->gpio.irq, NULL,
					 uvc_gpio_irq,
					 IRQF_ONESHOT | IRQF_TRIGGER_FALLING |
					 IRQF_TRIGGER_RISING,
					 "uvc_privacy_gpio", dev);
}

/* ------------------------------------------------------------------------
 * UVC device scan
 */

/*
 * Scan the UVC descriptors to locate a chain starting at an Output Terminal
 * and containing the following units:
 *
 * - one or more Output Terminals (USB Streaming or Display)
 * - zero or one Processing Unit
 * - zero, one or more single-input Selector Units
 * - zero or one multiple-input Selector Units, provided all inputs are
 *   connected to input terminals
 * - zero, one or mode single-input Extension Units
 * - one or more Input Terminals (Camera, External or USB Streaming)
 *
 * The terminal and units must match on of the following structures:
 *
 * ITT_*(0) -> +---------+    +---------+    +---------+ -> TT_STREAMING(0)
 * ...         | SU{0,1} | -> | PU{0,1} | -> | XU{0,n} |    ...
 * ITT_*(n) -> +---------+    +---------+    +---------+ -> TT_STREAMING(n)
 *
 *                 +---------+    +---------+ -> OTT_*(0)
 * TT_STREAMING -> | PU{0,1} | -> | XU{0,n} |    ...
 *                 +---------+    +---------+ -> OTT_*(n)
 *
 * The Processing Unit and Extension Units can be in any order. Additional
 * Extension Units connected to the main chain as single-unit branches are
 * also supported. Single-input Selector Units are ignored.
 */
static int uvc_scan_chain_entity(struct uvc_video_chain *chain,
	struct uvc_entity *entity)
{
	switch (UVC_ENTITY_TYPE(entity)) {
	case UVC_VC_EXTENSION_UNIT:
		uvc_dbg_cont(PROBE, " <- XU %d", entity->id);

		if (entity->bNrInPins != 1) {
			uvc_dbg(chain->dev, DESCR,
				"Extension unit %d has more than 1 input pin\n",
				entity->id);
			return -1;
		}

		break;

	case UVC_VC_PROCESSING_UNIT:
		uvc_dbg_cont(PROBE, " <- PU %d", entity->id);

		if (chain->processing != NULL) {
			uvc_dbg(chain->dev, DESCR,
				"Found multiple Processing Units in chain\n");
			return -1;
		}

		chain->processing = entity;
		break;

	case UVC_VC_SELECTOR_UNIT:
		uvc_dbg_cont(PROBE, " <- SU %d", entity->id);

		/* Single-input selector units are ignored. */
		if (entity->bNrInPins == 1)
			break;

		if (chain->selector != NULL) {
			uvc_dbg(chain->dev, DESCR,
				"Found multiple Selector Units in chain\n");
			return -1;
		}

		chain->selector = entity;
		break;

	case UVC_ITT_VENDOR_SPECIFIC:
	case UVC_ITT_CAMERA:
	case UVC_ITT_MEDIA_TRANSPORT_INPUT:
		uvc_dbg_cont(PROBE, " <- IT %d\n", entity->id);

		break;

	case UVC_OTT_VENDOR_SPECIFIC:
	case UVC_OTT_DISPLAY:
	case UVC_OTT_MEDIA_TRANSPORT_OUTPUT:
		uvc_dbg_cont(PROBE, " OT %d", entity->id);

		break;

	case UVC_TT_STREAMING:
		if (UVC_ENTITY_IS_ITERM(entity))
			uvc_dbg_cont(PROBE, " <- IT %d\n", entity->id);
		else
			uvc_dbg_cont(PROBE, " OT %d", entity->id);

		break;

	default:
		uvc_dbg(chain->dev, DESCR,
			"Unsupported entity type 0x%04x found in chain\n",
			UVC_ENTITY_TYPE(entity));
		return -1;
	}

	list_add_tail(&entity->chain, &chain->entities);
	return 0;
}

static int uvc_scan_chain_forward(struct uvc_video_chain *chain,
	struct uvc_entity *entity, struct uvc_entity *prev)
{
	struct uvc_entity *forward;
	int found;

	/* Forward scan */
	forward = NULL;
	found = 0;

	while (1) {
		forward = uvc_entity_by_reference(chain->dev, entity->id,
			forward);
		if (forward == NULL)
			break;
		if (forward == prev)
			continue;
		if (forward->chain.next || forward->chain.prev) {
<<<<<<< HEAD
			uvc_trace(UVC_TRACE_DESCR, "Found reference to "
				"entity %d already in chain.\n", forward->id);
=======
			uvc_dbg(chain->dev, DESCR,
				"Found reference to entity %d already in chain\n",
				forward->id);
>>>>>>> 7d2a07b7
			return -EINVAL;
		}

		switch (UVC_ENTITY_TYPE(forward)) {
		case UVC_VC_EXTENSION_UNIT:
			if (forward->bNrInPins != 1) {
				uvc_dbg(chain->dev, DESCR,
					"Extension unit %d has more than 1 input pin\n",
					forward->id);
				return -EINVAL;
			}

			/*
			 * Some devices reference an output terminal as the
			 * source of extension units. This is incorrect, as
			 * output terminals only have an input pin, and thus
			 * can't be connected to any entity in the forward
			 * direction. The resulting topology would cause issues
			 * when registering the media controller graph. To
			 * avoid this problem, connect the extension unit to
			 * the source of the output terminal instead.
			 */
			if (UVC_ENTITY_IS_OTERM(entity)) {
				struct uvc_entity *source;

				source = uvc_entity_by_id(chain->dev,
							  entity->baSourceID[0]);
				if (!source) {
					uvc_dbg(chain->dev, DESCR,
						"Can't connect extension unit %u in chain\n",
						forward->id);
					break;
				}

				forward->baSourceID[0] = source->id;
			}

			list_add_tail(&forward->chain, &chain->entities);
			if (!found)
				uvc_dbg_cont(PROBE, " (->");

			uvc_dbg_cont(PROBE, " XU %d", forward->id);
			found = 1;
			break;

		case UVC_OTT_VENDOR_SPECIFIC:
		case UVC_OTT_DISPLAY:
		case UVC_OTT_MEDIA_TRANSPORT_OUTPUT:
		case UVC_TT_STREAMING:
			if (UVC_ENTITY_IS_ITERM(forward)) {
				uvc_dbg(chain->dev, DESCR,
					"Unsupported input terminal %u\n",
					forward->id);
				return -EINVAL;
			}

			if (UVC_ENTITY_IS_OTERM(entity)) {
				uvc_dbg(chain->dev, DESCR,
					"Unsupported connection between output terminals %u and %u\n",
					entity->id, forward->id);
				break;
			}

			list_add_tail(&forward->chain, &chain->entities);
			if (!found)
				uvc_dbg_cont(PROBE, " (->");

			uvc_dbg_cont(PROBE, " OT %d", forward->id);
			found = 1;
			break;
		}
	}
	if (found)
		uvc_dbg_cont(PROBE, ")");

	return 0;
}

static int uvc_scan_chain_backward(struct uvc_video_chain *chain,
	struct uvc_entity **_entity)
{
	struct uvc_entity *entity = *_entity;
	struct uvc_entity *term;
	int id = -EINVAL, i;

	switch (UVC_ENTITY_TYPE(entity)) {
	case UVC_VC_EXTENSION_UNIT:
	case UVC_VC_PROCESSING_UNIT:
		id = entity->baSourceID[0];
		break;

	case UVC_VC_SELECTOR_UNIT:
		/* Single-input selector units are ignored. */
		if (entity->bNrInPins == 1) {
			id = entity->baSourceID[0];
			break;
		}

		uvc_dbg_cont(PROBE, " <- IT");

		chain->selector = entity;
		for (i = 0; i < entity->bNrInPins; ++i) {
			id = entity->baSourceID[i];
			term = uvc_entity_by_id(chain->dev, id);
			if (term == NULL || !UVC_ENTITY_IS_ITERM(term)) {
				uvc_dbg(chain->dev, DESCR,
					"Selector unit %d input %d isn't connected to an input terminal\n",
					entity->id, i);
				return -1;
			}

			if (term->chain.next || term->chain.prev) {
<<<<<<< HEAD
				uvc_trace(UVC_TRACE_DESCR, "Found reference to "
					"entity %d already in chain.\n",
=======
				uvc_dbg(chain->dev, DESCR,
					"Found reference to entity %d already in chain\n",
>>>>>>> 7d2a07b7
					term->id);
				return -EINVAL;
			}

<<<<<<< HEAD
			if (uvc_trace_param & UVC_TRACE_PROBE)
				printk(KERN_CONT " %d", term->id);
=======
			uvc_dbg_cont(PROBE, " %d", term->id);
>>>>>>> 7d2a07b7

			list_add_tail(&term->chain, &chain->entities);
			uvc_scan_chain_forward(chain, term, entity);
		}

		uvc_dbg_cont(PROBE, "\n");

		id = 0;
		break;

	case UVC_ITT_VENDOR_SPECIFIC:
	case UVC_ITT_CAMERA:
	case UVC_ITT_MEDIA_TRANSPORT_INPUT:
	case UVC_OTT_VENDOR_SPECIFIC:
	case UVC_OTT_DISPLAY:
	case UVC_OTT_MEDIA_TRANSPORT_OUTPUT:
	case UVC_TT_STREAMING:
		id = UVC_ENTITY_IS_OTERM(entity) ? entity->baSourceID[0] : 0;
		break;
	}

	if (id <= 0) {
		*_entity = NULL;
		return id;
	}

	entity = uvc_entity_by_id(chain->dev, id);
	if (entity == NULL) {
		uvc_dbg(chain->dev, DESCR,
			"Found reference to unknown entity %d\n", id);
		return -EINVAL;
	}

	*_entity = entity;
	return 0;
}

static int uvc_scan_chain(struct uvc_video_chain *chain,
			  struct uvc_entity *term)
{
	struct uvc_entity *entity, *prev;

	uvc_dbg(chain->dev, PROBE, "Scanning UVC chain:");

	entity = term;
	prev = NULL;

	while (entity != NULL) {
		/* Entity must not be part of an existing chain */
		if (entity->chain.next || entity->chain.prev) {
			uvc_dbg(chain->dev, DESCR,
				"Found reference to entity %d already in chain\n",
				entity->id);
			return -EINVAL;
		}

		/* Process entity */
		if (uvc_scan_chain_entity(chain, entity) < 0)
			return -EINVAL;

		/* Forward scan */
		if (uvc_scan_chain_forward(chain, entity, prev) < 0)
			return -EINVAL;

		/* Backward scan */
		prev = entity;
		if (uvc_scan_chain_backward(chain, &entity) < 0)
			return -EINVAL;
	}

	return 0;
}

static unsigned int uvc_print_terms(struct list_head *terms, u16 dir,
		char *buffer)
{
	struct uvc_entity *term;
	unsigned int nterms = 0;
	char *p = buffer;

	list_for_each_entry(term, terms, chain) {
		if (!UVC_ENTITY_IS_TERM(term) ||
		    UVC_TERM_DIRECTION(term) != dir)
			continue;

		if (nterms)
			p += sprintf(p, ",");
		if (++nterms >= 4) {
			p += sprintf(p, "...");
			break;
		}
		p += sprintf(p, "%u", term->id);
	}

	return p - buffer;
}

static const char *uvc_print_chain(struct uvc_video_chain *chain)
{
	static char buffer[43];
	char *p = buffer;

	p += uvc_print_terms(&chain->entities, UVC_TERM_INPUT, p);
	p += sprintf(p, " -> ");
	uvc_print_terms(&chain->entities, UVC_TERM_OUTPUT, p);

	return buffer;
}

static struct uvc_video_chain *uvc_alloc_chain(struct uvc_device *dev)
{
	struct uvc_video_chain *chain;

	chain = kzalloc(sizeof(*chain), GFP_KERNEL);
	if (chain == NULL)
		return NULL;

	INIT_LIST_HEAD(&chain->entities);
	mutex_init(&chain->ctrl_mutex);
	chain->dev = dev;
	v4l2_prio_init(&chain->prio);

	return chain;
}

/*
 * Fallback heuristic for devices that don't connect units and terminals in a
 * valid chain.
 *
 * Some devices have invalid baSourceID references, causing uvc_scan_chain()
 * to fail, but if we just take the entities we can find and put them together
 * in the most sensible chain we can think of, turns out they do work anyway.
 * Note: This heuristic assumes there is a single chain.
 *
 * At the time of writing, devices known to have such a broken chain are
 *  - Acer Integrated Camera (5986:055a)
 *  - Realtek rtl157a7 (0bda:57a7)
 */
static int uvc_scan_fallback(struct uvc_device *dev)
{
	struct uvc_video_chain *chain;
	struct uvc_entity *iterm = NULL;
	struct uvc_entity *oterm = NULL;
	struct uvc_entity *entity;
	struct uvc_entity *prev;

	/*
	 * Start by locating the input and output terminals. We only support
	 * devices with exactly one of each for now.
	 */
	list_for_each_entry(entity, &dev->entities, list) {
		if (UVC_ENTITY_IS_ITERM(entity)) {
			if (iterm)
				return -EINVAL;
			iterm = entity;
		}

		if (UVC_ENTITY_IS_OTERM(entity)) {
			if (oterm)
				return -EINVAL;
			oterm = entity;
		}
	}

	if (iterm == NULL || oterm == NULL)
		return -EINVAL;

	/* Allocate the chain and fill it. */
	chain = uvc_alloc_chain(dev);
	if (chain == NULL)
		return -ENOMEM;

	if (uvc_scan_chain_entity(chain, oterm) < 0)
		goto error;

	prev = oterm;

	/*
	 * Add all Processing and Extension Units with two pads. The order
	 * doesn't matter much, use reverse list traversal to connect units in
	 * UVC descriptor order as we build the chain from output to input. This
	 * leads to units appearing in the order meant by the manufacturer for
	 * the cameras known to require this heuristic.
	 */
	list_for_each_entry_reverse(entity, &dev->entities, list) {
		if (entity->type != UVC_VC_PROCESSING_UNIT &&
		    entity->type != UVC_VC_EXTENSION_UNIT)
			continue;

		if (entity->num_pads != 2)
			continue;

		if (uvc_scan_chain_entity(chain, entity) < 0)
			goto error;

		prev->baSourceID[0] = entity->id;
		prev = entity;
	}

	if (uvc_scan_chain_entity(chain, iterm) < 0)
		goto error;

	prev->baSourceID[0] = iterm->id;

	list_add_tail(&chain->list, &dev->chains);

	uvc_dbg(dev, PROBE, "Found a video chain by fallback heuristic (%s)\n",
		uvc_print_chain(chain));

	return 0;

error:
	kfree(chain);
	return -EINVAL;
}

/*
 * Scan the device for video chains and register video devices.
 *
 * Chains are scanned starting at their output terminals and walked backwards.
 */
static int uvc_scan_device(struct uvc_device *dev)
{
	struct uvc_video_chain *chain;
	struct uvc_entity *term;

	list_for_each_entry(term, &dev->entities, list) {
		if (!UVC_ENTITY_IS_OTERM(term))
			continue;

		/* If the terminal is already included in a chain, skip it.
		 * This can happen for chains that have multiple output
		 * terminals, where all output terminals beside the first one
		 * will be inserted in the chain in forward scans.
		 */
		if (term->chain.next || term->chain.prev)
			continue;

		chain = uvc_alloc_chain(dev);
		if (chain == NULL)
			return -ENOMEM;

		term->flags |= UVC_ENTITY_FLAG_DEFAULT;

		if (uvc_scan_chain(chain, term) < 0) {
			kfree(chain);
			continue;
		}

		uvc_dbg(dev, PROBE, "Found a valid video chain (%s)\n",
			uvc_print_chain(chain));

		list_add_tail(&chain->list, &dev->chains);
	}

	if (list_empty(&dev->chains))
		uvc_scan_fallback(dev);

	if (list_empty(&dev->chains)) {
		dev_info(&dev->udev->dev, "No valid video chain found.\n");
		return -1;
	}

	/* Add GPIO entity to the first chain. */
	if (dev->gpio_unit) {
		chain = list_first_entry(&dev->chains,
					 struct uvc_video_chain, list);
		list_add_tail(&dev->gpio_unit->chain, &chain->entities);
	}

	return 0;
}

/* ------------------------------------------------------------------------
 * Video device registration and unregistration
 */

/*
 * Delete the UVC device.
 *
 * Called by the kernel when the last reference to the uvc_device structure
 * is released.
 *
 * As this function is called after or during disconnect(), all URBs have
 * already been cancelled by the USB core. There is no need to kill the
 * interrupt URB manually.
 */
static void uvc_delete(struct kref *kref)
{
	struct uvc_device *dev = container_of(kref, struct uvc_device, ref);
	struct list_head *p, *n;

	uvc_status_cleanup(dev);
	uvc_ctrl_cleanup_device(dev);

	usb_put_intf(dev->intf);
	usb_put_dev(dev->udev);

#ifdef CONFIG_MEDIA_CONTROLLER
	media_device_cleanup(&dev->mdev);
#endif

	list_for_each_safe(p, n, &dev->chains) {
		struct uvc_video_chain *chain;
		chain = list_entry(p, struct uvc_video_chain, list);
		kfree(chain);
	}

	list_for_each_safe(p, n, &dev->entities) {
		struct uvc_entity *entity;
		entity = list_entry(p, struct uvc_entity, list);
#ifdef CONFIG_MEDIA_CONTROLLER
		uvc_mc_cleanup_entity(entity);
#endif
		kfree(entity);
	}

	list_for_each_safe(p, n, &dev->streams) {
		struct uvc_streaming *streaming;
		streaming = list_entry(p, struct uvc_streaming, list);
		usb_driver_release_interface(&uvc_driver.driver,
			streaming->intf);
		uvc_stream_delete(streaming);
	}

	kfree(dev);
}

static void uvc_release(struct video_device *vdev)
{
	struct uvc_streaming *stream = video_get_drvdata(vdev);
	struct uvc_device *dev = stream->dev;

	kref_put(&dev->ref, uvc_delete);
}

/*
 * Unregister the video devices.
 */
static void uvc_unregister_video(struct uvc_device *dev)
{
	struct uvc_streaming *stream;

	list_for_each_entry(stream, &dev->streams, list) {
		if (!video_is_registered(&stream->vdev))
			continue;

		video_unregister_device(&stream->vdev);
		video_unregister_device(&stream->meta.vdev);

		uvc_debugfs_cleanup_stream(stream);
	}

	uvc_status_unregister(dev);

	if (dev->vdev.dev)
		v4l2_device_unregister(&dev->vdev);
#ifdef CONFIG_MEDIA_CONTROLLER
	if (media_devnode_is_registered(dev->mdev.devnode))
		media_device_unregister(&dev->mdev);
#endif
}

int uvc_register_video_device(struct uvc_device *dev,
			      struct uvc_streaming *stream,
			      struct video_device *vdev,
			      struct uvc_video_queue *queue,
			      enum v4l2_buf_type type,
			      const struct v4l2_file_operations *fops,
			      const struct v4l2_ioctl_ops *ioctl_ops)
{
	int ret;

	/* Initialize the video buffers queue. */
	ret = uvc_queue_init(queue, type, !uvc_no_drop_param);
	if (ret)
		return ret;

	/* Register the device with V4L. */

	/*
	 * We already hold a reference to dev->udev. The video device will be
	 * unregistered before the reference is released, so we don't need to
	 * get another one.
	 */
	vdev->v4l2_dev = &dev->vdev;
	vdev->fops = fops;
	vdev->ioctl_ops = ioctl_ops;
	vdev->release = uvc_release;
	vdev->prio = &stream->chain->prio;
	if (type == V4L2_BUF_TYPE_VIDEO_OUTPUT)
		vdev->vfl_dir = VFL_DIR_TX;
	else
		vdev->vfl_dir = VFL_DIR_RX;

	switch (type) {
	case V4L2_BUF_TYPE_VIDEO_CAPTURE:
	default:
		vdev->device_caps = V4L2_CAP_VIDEO_CAPTURE | V4L2_CAP_STREAMING;
		break;
	case V4L2_BUF_TYPE_VIDEO_OUTPUT:
		vdev->device_caps = V4L2_CAP_VIDEO_OUTPUT | V4L2_CAP_STREAMING;
		break;
	case V4L2_BUF_TYPE_META_CAPTURE:
		vdev->device_caps = V4L2_CAP_META_CAPTURE | V4L2_CAP_STREAMING;
		break;
	}

	strscpy(vdev->name, dev->name, sizeof(vdev->name));

	/*
	 * Set the driver data before calling video_register_device, otherwise
	 * the file open() handler might race us.
	 */
	video_set_drvdata(vdev, stream);

	ret = video_register_device(vdev, VFL_TYPE_VIDEO, -1);
	if (ret < 0) {
		dev_err(&stream->intf->dev,
			"Failed to register %s device (%d).\n",
			v4l2_type_names[type], ret);
		return ret;
	}

	kref_get(&dev->ref);
	return 0;
}

static int uvc_register_video(struct uvc_device *dev,
		struct uvc_streaming *stream)
{
	int ret;

	/* Initialize the streaming interface with default parameters. */
	ret = uvc_video_init(stream);
	if (ret < 0) {
		dev_err(&stream->intf->dev,
			"Failed to initialize the device (%d).\n", ret);
		return ret;
	}

	if (stream->type == V4L2_BUF_TYPE_VIDEO_CAPTURE)
		stream->chain->caps |= V4L2_CAP_VIDEO_CAPTURE
			| V4L2_CAP_META_CAPTURE;
	else
		stream->chain->caps |= V4L2_CAP_VIDEO_OUTPUT;

	uvc_debugfs_init_stream(stream);

	/* Register the device with V4L. */
	return uvc_register_video_device(dev, stream, &stream->vdev,
					 &stream->queue, stream->type,
					 &uvc_fops, &uvc_ioctl_ops);
}

/*
 * Register all video devices in all chains.
 */
static int uvc_register_terms(struct uvc_device *dev,
	struct uvc_video_chain *chain)
{
	struct uvc_streaming *stream;
	struct uvc_entity *term;
	int ret;

	list_for_each_entry(term, &chain->entities, chain) {
		if (UVC_ENTITY_TYPE(term) != UVC_TT_STREAMING)
			continue;

		stream = uvc_stream_by_id(dev, term->id);
		if (stream == NULL) {
			dev_info(&dev->udev->dev,
				 "No streaming interface found for terminal %u.",
				 term->id);
			continue;
		}

		stream->chain = chain;
		ret = uvc_register_video(dev, stream);
		if (ret < 0)
			return ret;

		/* Register a metadata node, but ignore a possible failure,
		 * complete registration of video nodes anyway.
		 */
		uvc_meta_register(stream);

		term->vdev = &stream->vdev;
	}

	return 0;
}

static int uvc_register_chains(struct uvc_device *dev)
{
	struct uvc_video_chain *chain;
	int ret;

	list_for_each_entry(chain, &dev->chains, list) {
		ret = uvc_register_terms(dev, chain);
		if (ret < 0)
			return ret;

#ifdef CONFIG_MEDIA_CONTROLLER
		ret = uvc_mc_register_entities(chain);
		if (ret < 0)
			dev_info(&dev->udev->dev,
				 "Failed to register entities (%d).\n", ret);
#endif
	}

	return 0;
}

/* ------------------------------------------------------------------------
 * USB probe, disconnect, suspend and resume
 */

static const struct uvc_device_info uvc_quirk_none = { 0 };

static int uvc_probe(struct usb_interface *intf,
		     const struct usb_device_id *id)
{
	struct usb_device *udev = interface_to_usbdev(intf);
	struct uvc_device *dev;
	const struct uvc_device_info *info =
		(const struct uvc_device_info *)id->driver_info;
	int function;
	int ret;

	/* Allocate memory for the device and initialize it. */
	dev = kzalloc(sizeof(*dev), GFP_KERNEL);
	if (dev == NULL)
		return -ENOMEM;

	INIT_LIST_HEAD(&dev->entities);
	INIT_LIST_HEAD(&dev->chains);
	INIT_LIST_HEAD(&dev->streams);
	kref_init(&dev->ref);
	atomic_set(&dev->nmappings, 0);
	mutex_init(&dev->lock);

	dev->udev = usb_get_dev(udev);
	dev->intf = usb_get_intf(intf);
	dev->intfnum = intf->cur_altsetting->desc.bInterfaceNumber;
	dev->info = info ? info : &uvc_quirk_none;
	dev->quirks = uvc_quirks_param == -1
		    ? dev->info->quirks : uvc_quirks_param;

	if (id->idVendor && id->idProduct)
		uvc_dbg(dev, PROBE, "Probing known UVC device %s (%04x:%04x)\n",
			udev->devpath, id->idVendor, id->idProduct);
	else
		uvc_dbg(dev, PROBE, "Probing generic UVC device %s\n",
			udev->devpath);

	if (udev->product != NULL)
		strscpy(dev->name, udev->product, sizeof(dev->name));
	else
		snprintf(dev->name, sizeof(dev->name),
			 "UVC Camera (%04x:%04x)",
			 le16_to_cpu(udev->descriptor.idVendor),
			 le16_to_cpu(udev->descriptor.idProduct));

	/*
	 * Add iFunction or iInterface to names when available as additional
	 * distinguishers between interfaces. iFunction is prioritized over
	 * iInterface which matches Windows behavior at the point of writing.
	 */
	if (intf->intf_assoc && intf->intf_assoc->iFunction != 0)
		function = intf->intf_assoc->iFunction;
	else
		function = intf->cur_altsetting->desc.iInterface;
	if (function != 0) {
		size_t len;

		strlcat(dev->name, ": ", sizeof(dev->name));
		len = strlen(dev->name);
		usb_string(udev, function, dev->name + len,
			   sizeof(dev->name) - len);
	}

	/* Initialize the media device. */
#ifdef CONFIG_MEDIA_CONTROLLER
	dev->mdev.dev = &intf->dev;
	strscpy(dev->mdev.model, dev->name, sizeof(dev->mdev.model));
	if (udev->serial)
		strscpy(dev->mdev.serial, udev->serial,
			sizeof(dev->mdev.serial));
	usb_make_path(udev, dev->mdev.bus_info, sizeof(dev->mdev.bus_info));
	dev->mdev.hw_revision = le16_to_cpu(udev->descriptor.bcdDevice);
	media_device_init(&dev->mdev);

	dev->vdev.mdev = &dev->mdev;
#endif

	/* Parse the Video Class control descriptor. */
	if (uvc_parse_control(dev) < 0) {
<<<<<<< HEAD
		uvc_trace(UVC_TRACE_PROBE, "Unable to parse UVC "
			"descriptors.\n");
		goto error;
	}

	uvc_printk(KERN_INFO, "Found UVC %u.%02x device %s (%04x:%04x)\n",
		dev->uvc_version >> 8, dev->uvc_version & 0xff,
		udev->product ? udev->product : "<unnamed>",
		le16_to_cpu(udev->descriptor.idVendor),
		le16_to_cpu(udev->descriptor.idProduct));

	if (dev->quirks != dev->info->quirks) {
		uvc_printk(KERN_INFO, "Forcing device quirks to 0x%x by module "
			"parameter for testing purpose.\n", dev->quirks);
		uvc_printk(KERN_INFO, "Please report required quirks to the "
			"linux-uvc-devel mailing list.\n");
=======
		uvc_dbg(dev, PROBE, "Unable to parse UVC descriptors\n");
		goto error;
	}

	/* Parse the associated GPIOs. */
	if (uvc_gpio_parse(dev) < 0) {
		uvc_dbg(dev, PROBE, "Unable to parse UVC GPIOs\n");
		goto error;
	}

	dev_info(&dev->udev->dev, "Found UVC %u.%02x device %s (%04x:%04x)\n",
		 dev->uvc_version >> 8, dev->uvc_version & 0xff,
		 udev->product ? udev->product : "<unnamed>",
		 le16_to_cpu(udev->descriptor.idVendor),
		 le16_to_cpu(udev->descriptor.idProduct));

	if (dev->quirks != dev->info->quirks) {
		dev_info(&dev->udev->dev,
			 "Forcing device quirks to 0x%x by module parameter for testing purpose.\n",
			 dev->quirks);
		dev_info(&dev->udev->dev,
			 "Please report required quirks to the linux-uvc-devel mailing list.\n");
	}

	if (dev->info->uvc_version) {
		dev->uvc_version = dev->info->uvc_version;
		dev_info(&dev->udev->dev, "Forcing UVC version to %u.%02x\n",
			 dev->uvc_version >> 8, dev->uvc_version & 0xff);
>>>>>>> 7d2a07b7
	}

	/* Register the V4L2 device. */
	if (v4l2_device_register(&intf->dev, &dev->vdev) < 0)
		goto error;

	/* Initialize controls. */
	if (uvc_ctrl_init_device(dev) < 0)
		goto error;

	/* Scan the device for video chains. */
	if (uvc_scan_device(dev) < 0)
		goto error;

	/* Register video device nodes. */
	if (uvc_register_chains(dev) < 0)
		goto error;

#ifdef CONFIG_MEDIA_CONTROLLER
	/* Register the media device node */
	if (media_device_register(&dev->mdev) < 0)
		goto error;
#endif
	/* Save our data pointer in the interface data. */
	usb_set_intfdata(intf, dev);

	/* Initialize the interrupt URB. */
	if ((ret = uvc_status_init(dev)) < 0) {
		dev_info(&dev->udev->dev,
			 "Unable to initialize the status endpoint (%d), status interrupt will not be supported.\n",
			 ret);
	}

	ret = uvc_gpio_init_irq(dev);
	if (ret < 0) {
		dev_err(&dev->udev->dev,
			"Unable to request privacy GPIO IRQ (%d)\n", ret);
		goto error;
	}

	uvc_dbg(dev, PROBE, "UVC device initialized\n");
	usb_enable_autosuspend(udev);
	return 0;

error:
	uvc_unregister_video(dev);
	kref_put(&dev->ref, uvc_delete);
	return -ENODEV;
}

static void uvc_disconnect(struct usb_interface *intf)
{
	struct uvc_device *dev = usb_get_intfdata(intf);

	/* Set the USB interface data to NULL. This can be done outside the
	 * lock, as there's no other reader.
	 */
	usb_set_intfdata(intf, NULL);

	if (intf->cur_altsetting->desc.bInterfaceSubClass ==
	    UVC_SC_VIDEOSTREAMING)
		return;

	uvc_unregister_video(dev);
	kref_put(&dev->ref, uvc_delete);
}

static int uvc_suspend(struct usb_interface *intf, pm_message_t message)
{
	struct uvc_device *dev = usb_get_intfdata(intf);
	struct uvc_streaming *stream;

	uvc_dbg(dev, SUSPEND, "Suspending interface %u\n",
		intf->cur_altsetting->desc.bInterfaceNumber);

	/* Controls are cached on the fly so they don't need to be saved. */
	if (intf->cur_altsetting->desc.bInterfaceSubClass ==
	    UVC_SC_VIDEOCONTROL) {
		mutex_lock(&dev->lock);
		if (dev->users)
			uvc_status_stop(dev);
		mutex_unlock(&dev->lock);
		return 0;
	}

	list_for_each_entry(stream, &dev->streams, list) {
		if (stream->intf == intf)
			return uvc_video_suspend(stream);
	}

	uvc_dbg(dev, SUSPEND,
		"Suspend: video streaming USB interface mismatch\n");
	return -EINVAL;
}

static int __uvc_resume(struct usb_interface *intf, int reset)
{
	struct uvc_device *dev = usb_get_intfdata(intf);
	struct uvc_streaming *stream;
	int ret = 0;

	uvc_dbg(dev, SUSPEND, "Resuming interface %u\n",
		intf->cur_altsetting->desc.bInterfaceNumber);

	if (intf->cur_altsetting->desc.bInterfaceSubClass ==
	    UVC_SC_VIDEOCONTROL) {
		if (reset) {
			ret = uvc_ctrl_restore_values(dev);
			if (ret < 0)
				return ret;
		}

		mutex_lock(&dev->lock);
		if (dev->users)
			ret = uvc_status_start(dev, GFP_NOIO);
		mutex_unlock(&dev->lock);

		return ret;
	}

	list_for_each_entry(stream, &dev->streams, list) {
		if (stream->intf == intf) {
			ret = uvc_video_resume(stream, reset);
			if (ret < 0)
				uvc_queue_streamoff(&stream->queue,
						    stream->queue.queue.type);
			return ret;
		}
	}

	uvc_dbg(dev, SUSPEND,
		"Resume: video streaming USB interface mismatch\n");
	return -EINVAL;
}

static int uvc_resume(struct usb_interface *intf)
{
	return __uvc_resume(intf, 0);
}

static int uvc_reset_resume(struct usb_interface *intf)
{
	return __uvc_resume(intf, 1);
}

/* ------------------------------------------------------------------------
 * Module parameters
 */

static int uvc_clock_param_get(char *buffer, const struct kernel_param *kp)
{
	if (uvc_clock_param == CLOCK_MONOTONIC)
		return sprintf(buffer, "CLOCK_MONOTONIC");
	else
		return sprintf(buffer, "CLOCK_REALTIME");
}

static int uvc_clock_param_set(const char *val, const struct kernel_param *kp)
{
	if (strncasecmp(val, "clock_", strlen("clock_")) == 0)
		val += strlen("clock_");

	if (strcasecmp(val, "monotonic") == 0)
		uvc_clock_param = CLOCK_MONOTONIC;
	else if (strcasecmp(val, "realtime") == 0)
		uvc_clock_param = CLOCK_REALTIME;
	else
		return -EINVAL;

	return 0;
}

module_param_call(clock, uvc_clock_param_set, uvc_clock_param_get,
		  &uvc_clock_param, S_IRUGO|S_IWUSR);
MODULE_PARM_DESC(clock, "Video buffers timestamp clock");
module_param_named(hwtimestamps, uvc_hw_timestamps_param, uint, S_IRUGO|S_IWUSR);
MODULE_PARM_DESC(hwtimestamps, "Use hardware timestamps");
module_param_named(nodrop, uvc_no_drop_param, uint, S_IRUGO|S_IWUSR);
MODULE_PARM_DESC(nodrop, "Don't drop incomplete frames");
module_param_named(quirks, uvc_quirks_param, uint, S_IRUGO|S_IWUSR);
MODULE_PARM_DESC(quirks, "Forced device quirks");
module_param_named(trace, uvc_dbg_param, uint, S_IRUGO|S_IWUSR);
MODULE_PARM_DESC(trace, "Trace level bitmask");
module_param_named(timeout, uvc_timeout_param, uint, S_IRUGO|S_IWUSR);
MODULE_PARM_DESC(timeout, "Streaming control requests timeout");

/* ------------------------------------------------------------------------
 * Driver initialization and cleanup
 */

static const struct uvc_device_info uvc_quirk_probe_minmax = {
	.quirks = UVC_QUIRK_PROBE_MINMAX,
};

static const struct uvc_device_info uvc_quirk_fix_bandwidth = {
	.quirks = UVC_QUIRK_FIX_BANDWIDTH,
};

static const struct uvc_device_info uvc_quirk_probe_def = {
	.quirks = UVC_QUIRK_PROBE_DEF,
};

static const struct uvc_device_info uvc_quirk_stream_no_fid = {
	.quirks = UVC_QUIRK_STREAM_NO_FID,
};

static const struct uvc_device_info uvc_quirk_force_y8 = {
	.quirks = UVC_QUIRK_FORCE_Y8,
};

#define UVC_INFO_QUIRK(q) (kernel_ulong_t)&(struct uvc_device_info){.quirks = q}
#define UVC_INFO_META(m) (kernel_ulong_t)&(struct uvc_device_info) \
	{.meta_format = m}

/*
 * The Logitech cameras listed below have their interface class set to
 * VENDOR_SPEC because they don't announce themselves as UVC devices, even
 * though they are compliant.
 */
static const struct usb_device_id uvc_ids[] = {
	/* LogiLink Wireless Webcam */
	{ .match_flags		= USB_DEVICE_ID_MATCH_DEVICE
				| USB_DEVICE_ID_MATCH_INT_INFO,
	  .idVendor		= 0x0416,
	  .idProduct		= 0xa91a,
	  .bInterfaceClass	= USB_CLASS_VIDEO,
	  .bInterfaceSubClass	= 1,
	  .bInterfaceProtocol	= 0,
	  .driver_info		= (kernel_ulong_t)&uvc_quirk_probe_minmax },
	/* Genius eFace 2025 */
	{ .match_flags		= USB_DEVICE_ID_MATCH_DEVICE
				| USB_DEVICE_ID_MATCH_INT_INFO,
	  .idVendor		= 0x0458,
	  .idProduct		= 0x706e,
	  .bInterfaceClass	= USB_CLASS_VIDEO,
	  .bInterfaceSubClass	= 1,
	  .bInterfaceProtocol	= 0,
	  .driver_info		= (kernel_ulong_t)&uvc_quirk_probe_minmax },
	/* Microsoft Lifecam NX-6000 */
	{ .match_flags		= USB_DEVICE_ID_MATCH_DEVICE
				| USB_DEVICE_ID_MATCH_INT_INFO,
	  .idVendor		= 0x045e,
	  .idProduct		= 0x00f8,
	  .bInterfaceClass	= USB_CLASS_VIDEO,
	  .bInterfaceSubClass	= 1,
	  .bInterfaceProtocol	= 0,
	  .driver_info		= (kernel_ulong_t)&uvc_quirk_probe_minmax },
	/* Microsoft Lifecam NX-3000 */
	{ .match_flags		= USB_DEVICE_ID_MATCH_DEVICE
				| USB_DEVICE_ID_MATCH_INT_INFO,
	  .idVendor		= 0x045e,
	  .idProduct		= 0x0721,
	  .bInterfaceClass	= USB_CLASS_VIDEO,
	  .bInterfaceSubClass	= 1,
	  .bInterfaceProtocol	= 0,
	  .driver_info		= (kernel_ulong_t)&uvc_quirk_probe_def },
	/* Microsoft Lifecam VX-7000 */
	{ .match_flags		= USB_DEVICE_ID_MATCH_DEVICE
				| USB_DEVICE_ID_MATCH_INT_INFO,
	  .idVendor		= 0x045e,
	  .idProduct		= 0x0723,
	  .bInterfaceClass	= USB_CLASS_VIDEO,
	  .bInterfaceSubClass	= 1,
	  .bInterfaceProtocol	= 0,
	  .driver_info		= (kernel_ulong_t)&uvc_quirk_probe_minmax },
	/* Logitech Quickcam Fusion */
	{ .match_flags		= USB_DEVICE_ID_MATCH_DEVICE
				| USB_DEVICE_ID_MATCH_INT_INFO,
	  .idVendor		= 0x046d,
	  .idProduct		= 0x08c1,
	  .bInterfaceClass	= USB_CLASS_VENDOR_SPEC,
	  .bInterfaceSubClass	= 1,
	  .bInterfaceProtocol	= 0 },
	/* Logitech Quickcam Orbit MP */
	{ .match_flags		= USB_DEVICE_ID_MATCH_DEVICE
				| USB_DEVICE_ID_MATCH_INT_INFO,
	  .idVendor		= 0x046d,
	  .idProduct		= 0x08c2,
	  .bInterfaceClass	= USB_CLASS_VENDOR_SPEC,
	  .bInterfaceSubClass	= 1,
	  .bInterfaceProtocol	= 0 },
	/* Logitech Quickcam Pro for Notebook */
	{ .match_flags		= USB_DEVICE_ID_MATCH_DEVICE
				| USB_DEVICE_ID_MATCH_INT_INFO,
	  .idVendor		= 0x046d,
	  .idProduct		= 0x08c3,
	  .bInterfaceClass	= USB_CLASS_VENDOR_SPEC,
	  .bInterfaceSubClass	= 1,
	  .bInterfaceProtocol	= 0 },
	/* Logitech Quickcam Pro 5000 */
	{ .match_flags		= USB_DEVICE_ID_MATCH_DEVICE
				| USB_DEVICE_ID_MATCH_INT_INFO,
	  .idVendor		= 0x046d,
	  .idProduct		= 0x08c5,
	  .bInterfaceClass	= USB_CLASS_VENDOR_SPEC,
	  .bInterfaceSubClass	= 1,
	  .bInterfaceProtocol	= 0 },
	/* Logitech Quickcam OEM Dell Notebook */
	{ .match_flags		= USB_DEVICE_ID_MATCH_DEVICE
				| USB_DEVICE_ID_MATCH_INT_INFO,
	  .idVendor		= 0x046d,
	  .idProduct		= 0x08c6,
	  .bInterfaceClass	= USB_CLASS_VENDOR_SPEC,
	  .bInterfaceSubClass	= 1,
	  .bInterfaceProtocol	= 0 },
	/* Logitech Quickcam OEM Cisco VT Camera II */
	{ .match_flags		= USB_DEVICE_ID_MATCH_DEVICE
				| USB_DEVICE_ID_MATCH_INT_INFO,
	  .idVendor		= 0x046d,
	  .idProduct		= 0x08c7,
	  .bInterfaceClass	= USB_CLASS_VENDOR_SPEC,
	  .bInterfaceSubClass	= 1,
	  .bInterfaceProtocol	= 0 },
	/* Logitech HD Pro Webcam C920 */
	{ .match_flags		= USB_DEVICE_ID_MATCH_DEVICE
				| USB_DEVICE_ID_MATCH_INT_INFO,
	  .idVendor		= 0x046d,
	  .idProduct		= 0x082d,
	  .bInterfaceClass	= USB_CLASS_VIDEO,
	  .bInterfaceSubClass	= 1,
	  .bInterfaceProtocol	= 0,
	  .driver_info		= UVC_INFO_QUIRK(UVC_QUIRK_RESTORE_CTRLS_ON_INIT) },
	/* Chicony CNF7129 (Asus EEE 100HE) */
	{ .match_flags		= USB_DEVICE_ID_MATCH_DEVICE
				| USB_DEVICE_ID_MATCH_INT_INFO,
	  .idVendor		= 0x04f2,
	  .idProduct		= 0xb071,
	  .bInterfaceClass	= USB_CLASS_VIDEO,
	  .bInterfaceSubClass	= 1,
	  .bInterfaceProtocol	= 0,
	  .driver_info		= UVC_INFO_QUIRK(UVC_QUIRK_RESTRICT_FRAME_RATE) },
	/* Alcor Micro AU3820 (Future Boy PC USB Webcam) */
	{ .match_flags		= USB_DEVICE_ID_MATCH_DEVICE
				| USB_DEVICE_ID_MATCH_INT_INFO,
	  .idVendor		= 0x058f,
	  .idProduct		= 0x3820,
	  .bInterfaceClass	= USB_CLASS_VIDEO,
	  .bInterfaceSubClass	= 1,
	  .bInterfaceProtocol	= 0,
	  .driver_info		= (kernel_ulong_t)&uvc_quirk_probe_minmax },
	/* Dell XPS m1530 */
	{ .match_flags		= USB_DEVICE_ID_MATCH_DEVICE
				| USB_DEVICE_ID_MATCH_INT_INFO,
	  .idVendor		= 0x05a9,
	  .idProduct		= 0x2640,
	  .bInterfaceClass	= USB_CLASS_VIDEO,
	  .bInterfaceSubClass	= 1,
	  .bInterfaceProtocol	= 0,
	  .driver_info		= (kernel_ulong_t)&uvc_quirk_probe_def },
	/* Dell SP2008WFP Monitor */
	{ .match_flags		= USB_DEVICE_ID_MATCH_DEVICE
				| USB_DEVICE_ID_MATCH_INT_INFO,
	  .idVendor		= 0x05a9,
	  .idProduct		= 0x2641,
	  .bInterfaceClass	= USB_CLASS_VIDEO,
	  .bInterfaceSubClass	= 1,
	  .bInterfaceProtocol	= 0,
	  .driver_info		= (kernel_ulong_t)&uvc_quirk_probe_def },
	/* Dell Alienware X51 */
	{ .match_flags		= USB_DEVICE_ID_MATCH_DEVICE
				| USB_DEVICE_ID_MATCH_INT_INFO,
	  .idVendor		= 0x05a9,
	  .idProduct		= 0x2643,
	  .bInterfaceClass	= USB_CLASS_VIDEO,
	  .bInterfaceSubClass	= 1,
	  .bInterfaceProtocol	= 0,
	  .driver_info		= (kernel_ulong_t)&uvc_quirk_probe_def },
	/* Dell Studio Hybrid 140g (OmniVision webcam) */
	{ .match_flags		= USB_DEVICE_ID_MATCH_DEVICE
				| USB_DEVICE_ID_MATCH_INT_INFO,
	  .idVendor		= 0x05a9,
	  .idProduct		= 0x264a,
	  .bInterfaceClass	= USB_CLASS_VIDEO,
	  .bInterfaceSubClass	= 1,
	  .bInterfaceProtocol	= 0,
	  .driver_info		= (kernel_ulong_t)&uvc_quirk_probe_def },
	/* Dell XPS M1330 (OmniVision OV7670 webcam) */
	{ .match_flags		= USB_DEVICE_ID_MATCH_DEVICE
				| USB_DEVICE_ID_MATCH_INT_INFO,
	  .idVendor		= 0x05a9,
	  .idProduct		= 0x7670,
	  .bInterfaceClass	= USB_CLASS_VIDEO,
	  .bInterfaceSubClass	= 1,
	  .bInterfaceProtocol	= 0,
	  .driver_info		= (kernel_ulong_t)&uvc_quirk_probe_def },
	/* Apple Built-In iSight */
	{ .match_flags		= USB_DEVICE_ID_MATCH_DEVICE
				| USB_DEVICE_ID_MATCH_INT_INFO,
	  .idVendor		= 0x05ac,
	  .idProduct		= 0x8501,
	  .bInterfaceClass	= USB_CLASS_VIDEO,
	  .bInterfaceSubClass	= 1,
	  .bInterfaceProtocol	= 0,
	  .driver_info		= UVC_INFO_QUIRK(UVC_QUIRK_PROBE_MINMAX
					| UVC_QUIRK_BUILTIN_ISIGHT) },
	/* Apple Built-In iSight via iBridge */
	{ .match_flags		= USB_DEVICE_ID_MATCH_DEVICE
				| USB_DEVICE_ID_MATCH_INT_INFO,
	  .idVendor		= 0x05ac,
	  .idProduct		= 0x8600,
	  .bInterfaceClass	= USB_CLASS_VIDEO,
	  .bInterfaceSubClass	= 1,
	  .bInterfaceProtocol	= 0,
	  .driver_info		= (kernel_ulong_t)&uvc_quirk_probe_def },
	/* Foxlink ("HP Webcam" on HP Mini 5103) */
	{ .match_flags		= USB_DEVICE_ID_MATCH_DEVICE
				| USB_DEVICE_ID_MATCH_INT_INFO,
	  .idVendor		= 0x05c8,
	  .idProduct		= 0x0403,
	  .bInterfaceClass	= USB_CLASS_VIDEO,
	  .bInterfaceSubClass	= 1,
	  .bInterfaceProtocol	= 0,
	  .driver_info		= (kernel_ulong_t)&uvc_quirk_fix_bandwidth },
	/* Genesys Logic USB 2.0 PC Camera */
	{ .match_flags		= USB_DEVICE_ID_MATCH_DEVICE
				| USB_DEVICE_ID_MATCH_INT_INFO,
	  .idVendor		= 0x05e3,
	  .idProduct		= 0x0505,
	  .bInterfaceClass	= USB_CLASS_VIDEO,
	  .bInterfaceSubClass	= 1,
	  .bInterfaceProtocol	= 0,
	  .driver_info		= (kernel_ulong_t)&uvc_quirk_stream_no_fid },
	/* Hercules Classic Silver */
	{ .match_flags		= USB_DEVICE_ID_MATCH_DEVICE
				| USB_DEVICE_ID_MATCH_INT_INFO,
	  .idVendor		= 0x06f8,
	  .idProduct		= 0x300c,
	  .bInterfaceClass	= USB_CLASS_VIDEO,
	  .bInterfaceSubClass	= 1,
	  .bInterfaceProtocol	= 0,
	  .driver_info		= (kernel_ulong_t)&uvc_quirk_fix_bandwidth },
	/* ViMicro Vega */
	{ .match_flags		= USB_DEVICE_ID_MATCH_DEVICE
				| USB_DEVICE_ID_MATCH_INT_INFO,
	  .idVendor		= 0x0ac8,
	  .idProduct		= 0x332d,
	  .bInterfaceClass	= USB_CLASS_VIDEO,
	  .bInterfaceSubClass	= 1,
	  .bInterfaceProtocol	= 0,
	  .driver_info		= (kernel_ulong_t)&uvc_quirk_fix_bandwidth },
	/* ViMicro - Minoru3D */
	{ .match_flags		= USB_DEVICE_ID_MATCH_DEVICE
				| USB_DEVICE_ID_MATCH_INT_INFO,
	  .idVendor		= 0x0ac8,
	  .idProduct		= 0x3410,
	  .bInterfaceClass	= USB_CLASS_VIDEO,
	  .bInterfaceSubClass	= 1,
	  .bInterfaceProtocol	= 0,
	  .driver_info		= (kernel_ulong_t)&uvc_quirk_fix_bandwidth },
	/* ViMicro Venus - Minoru3D */
	{ .match_flags		= USB_DEVICE_ID_MATCH_DEVICE
				| USB_DEVICE_ID_MATCH_INT_INFO,
	  .idVendor		= 0x0ac8,
	  .idProduct		= 0x3420,
	  .bInterfaceClass	= USB_CLASS_VIDEO,
	  .bInterfaceSubClass	= 1,
	  .bInterfaceProtocol	= 0,
	  .driver_info		= (kernel_ulong_t)&uvc_quirk_fix_bandwidth },
	/* Ophir Optronics - SPCAM 620U */
	{ .match_flags		= USB_DEVICE_ID_MATCH_DEVICE
				| USB_DEVICE_ID_MATCH_INT_INFO,
	  .idVendor		= 0x0bd3,
	  .idProduct		= 0x0555,
	  .bInterfaceClass	= USB_CLASS_VIDEO,
	  .bInterfaceSubClass	= 1,
	  .bInterfaceProtocol	= 0,
	  .driver_info		= (kernel_ulong_t)&uvc_quirk_probe_minmax },
	/* MT6227 */
	{ .match_flags		= USB_DEVICE_ID_MATCH_DEVICE
				| USB_DEVICE_ID_MATCH_INT_INFO,
	  .idVendor		= 0x0e8d,
	  .idProduct		= 0x0004,
	  .bInterfaceClass	= USB_CLASS_VIDEO,
	  .bInterfaceSubClass	= 1,
	  .bInterfaceProtocol	= 0,
	  .driver_info		= UVC_INFO_QUIRK(UVC_QUIRK_PROBE_MINMAX
					| UVC_QUIRK_PROBE_DEF) },
	/* IMC Networks (Medion Akoya) */
	{ .match_flags		= USB_DEVICE_ID_MATCH_DEVICE
				| USB_DEVICE_ID_MATCH_INT_INFO,
	  .idVendor		= 0x13d3,
	  .idProduct		= 0x5103,
	  .bInterfaceClass	= USB_CLASS_VIDEO,
	  .bInterfaceSubClass	= 1,
	  .bInterfaceProtocol	= 0,
	  .driver_info		= (kernel_ulong_t)&uvc_quirk_stream_no_fid },
	/* JMicron USB2.0 XGA WebCam */
	{ .match_flags		= USB_DEVICE_ID_MATCH_DEVICE
				| USB_DEVICE_ID_MATCH_INT_INFO,
	  .idVendor		= 0x152d,
	  .idProduct		= 0x0310,
	  .bInterfaceClass	= USB_CLASS_VIDEO,
	  .bInterfaceSubClass	= 1,
	  .bInterfaceProtocol	= 0,
	  .driver_info		= (kernel_ulong_t)&uvc_quirk_probe_minmax },
	/* Syntek (HP Spartan) */
	{ .match_flags		= USB_DEVICE_ID_MATCH_DEVICE
				| USB_DEVICE_ID_MATCH_INT_INFO,
	  .idVendor		= 0x174f,
	  .idProduct		= 0x5212,
	  .bInterfaceClass	= USB_CLASS_VIDEO,
	  .bInterfaceSubClass	= 1,
	  .bInterfaceProtocol	= 0,
	  .driver_info		= (kernel_ulong_t)&uvc_quirk_stream_no_fid },
	/* Syntek (Samsung Q310) */
	{ .match_flags		= USB_DEVICE_ID_MATCH_DEVICE
				| USB_DEVICE_ID_MATCH_INT_INFO,
	  .idVendor		= 0x174f,
	  .idProduct		= 0x5931,
	  .bInterfaceClass	= USB_CLASS_VIDEO,
	  .bInterfaceSubClass	= 1,
	  .bInterfaceProtocol	= 0,
	  .driver_info		= (kernel_ulong_t)&uvc_quirk_stream_no_fid },
	/* Syntek (Packard Bell EasyNote MX52 */
	{ .match_flags		= USB_DEVICE_ID_MATCH_DEVICE
				| USB_DEVICE_ID_MATCH_INT_INFO,
	  .idVendor		= 0x174f,
	  .idProduct		= 0x8a12,
	  .bInterfaceClass	= USB_CLASS_VIDEO,
	  .bInterfaceSubClass	= 1,
	  .bInterfaceProtocol	= 0,
	  .driver_info		= (kernel_ulong_t)&uvc_quirk_stream_no_fid },
	/* Syntek (Asus F9SG) */
	{ .match_flags		= USB_DEVICE_ID_MATCH_DEVICE
				| USB_DEVICE_ID_MATCH_INT_INFO,
	  .idVendor		= 0x174f,
	  .idProduct		= 0x8a31,
	  .bInterfaceClass	= USB_CLASS_VIDEO,
	  .bInterfaceSubClass	= 1,
	  .bInterfaceProtocol	= 0,
	  .driver_info		= (kernel_ulong_t)&uvc_quirk_stream_no_fid },
	/* Syntek (Asus U3S) */
	{ .match_flags		= USB_DEVICE_ID_MATCH_DEVICE
				| USB_DEVICE_ID_MATCH_INT_INFO,
	  .idVendor		= 0x174f,
	  .idProduct		= 0x8a33,
	  .bInterfaceClass	= USB_CLASS_VIDEO,
	  .bInterfaceSubClass	= 1,
	  .bInterfaceProtocol	= 0,
	  .driver_info		= (kernel_ulong_t)&uvc_quirk_stream_no_fid },
	/* Syntek (JAOtech Smart Terminal) */
	{ .match_flags		= USB_DEVICE_ID_MATCH_DEVICE
				| USB_DEVICE_ID_MATCH_INT_INFO,
	  .idVendor		= 0x174f,
	  .idProduct		= 0x8a34,
	  .bInterfaceClass	= USB_CLASS_VIDEO,
	  .bInterfaceSubClass	= 1,
	  .bInterfaceProtocol	= 0,
	  .driver_info		= (kernel_ulong_t)&uvc_quirk_stream_no_fid },
	/* Miricle 307K */
	{ .match_flags		= USB_DEVICE_ID_MATCH_DEVICE
				| USB_DEVICE_ID_MATCH_INT_INFO,
	  .idVendor		= 0x17dc,
	  .idProduct		= 0x0202,
	  .bInterfaceClass	= USB_CLASS_VIDEO,
	  .bInterfaceSubClass	= 1,
	  .bInterfaceProtocol	= 0,
	  .driver_info		= (kernel_ulong_t)&uvc_quirk_stream_no_fid },
	/* Lenovo Thinkpad SL400/SL500 */
	{ .match_flags		= USB_DEVICE_ID_MATCH_DEVICE
				| USB_DEVICE_ID_MATCH_INT_INFO,
	  .idVendor		= 0x17ef,
	  .idProduct		= 0x480b,
	  .bInterfaceClass	= USB_CLASS_VIDEO,
	  .bInterfaceSubClass	= 1,
	  .bInterfaceProtocol	= 0,
	  .driver_info		= (kernel_ulong_t)&uvc_quirk_stream_no_fid },
	/* Aveo Technology USB 2.0 Camera */
	{ .match_flags		= USB_DEVICE_ID_MATCH_DEVICE
				| USB_DEVICE_ID_MATCH_INT_INFO,
	  .idVendor		= 0x1871,
	  .idProduct		= 0x0306,
	  .bInterfaceClass	= USB_CLASS_VIDEO,
	  .bInterfaceSubClass	= 1,
	  .bInterfaceProtocol	= 0,
	  .driver_info		= UVC_INFO_QUIRK(UVC_QUIRK_PROBE_MINMAX
					| UVC_QUIRK_PROBE_EXTRAFIELDS) },
	/* Aveo Technology USB 2.0 Camera (Tasco USB Microscope) */
	{ .match_flags		= USB_DEVICE_ID_MATCH_DEVICE
				| USB_DEVICE_ID_MATCH_INT_INFO,
	  .idVendor		= 0x1871,
	  .idProduct		= 0x0516,
	  .bInterfaceClass	= USB_CLASS_VENDOR_SPEC,
	  .bInterfaceSubClass	= 1,
	  .bInterfaceProtocol	= 0 },
	/* Ecamm Pico iMage */
	{ .match_flags		= USB_DEVICE_ID_MATCH_DEVICE
				| USB_DEVICE_ID_MATCH_INT_INFO,
	  .idVendor		= 0x18cd,
	  .idProduct		= 0xcafe,
	  .bInterfaceClass	= USB_CLASS_VIDEO,
	  .bInterfaceSubClass	= 1,
	  .bInterfaceProtocol	= 0,
	  .driver_info		= UVC_INFO_QUIRK(UVC_QUIRK_PROBE_EXTRAFIELDS) },
	/* Manta MM-353 Plako */
	{ .match_flags		= USB_DEVICE_ID_MATCH_DEVICE
				| USB_DEVICE_ID_MATCH_INT_INFO,
	  .idVendor		= 0x18ec,
	  .idProduct		= 0x3188,
	  .bInterfaceClass	= USB_CLASS_VIDEO,
	  .bInterfaceSubClass	= 1,
	  .bInterfaceProtocol	= 0,
	  .driver_info		= (kernel_ulong_t)&uvc_quirk_probe_minmax },
	/* FSC WebCam V30S */
	{ .match_flags		= USB_DEVICE_ID_MATCH_DEVICE
				| USB_DEVICE_ID_MATCH_INT_INFO,
	  .idVendor		= 0x18ec,
	  .idProduct		= 0x3288,
	  .bInterfaceClass	= USB_CLASS_VIDEO,
	  .bInterfaceSubClass	= 1,
	  .bInterfaceProtocol	= 0,
	  .driver_info		= (kernel_ulong_t)&uvc_quirk_probe_minmax },
	/* Arkmicro unbranded */
	{ .match_flags		= USB_DEVICE_ID_MATCH_DEVICE
				| USB_DEVICE_ID_MATCH_INT_INFO,
	  .idVendor		= 0x18ec,
	  .idProduct		= 0x3290,
	  .bInterfaceClass	= USB_CLASS_VIDEO,
	  .bInterfaceSubClass	= 1,
	  .bInterfaceProtocol	= 0,
	  .driver_info		= (kernel_ulong_t)&uvc_quirk_probe_def },
	/* The Imaging Source USB CCD cameras */
	{ .match_flags		= USB_DEVICE_ID_MATCH_DEVICE
				| USB_DEVICE_ID_MATCH_INT_INFO,
	  .idVendor		= 0x199e,
	  .idProduct		= 0x8102,
	  .bInterfaceClass	= USB_CLASS_VENDOR_SPEC,
	  .bInterfaceSubClass	= 1,
	  .bInterfaceProtocol	= 0 },
	/* Bodelin ProScopeHR */
	{ .match_flags		= USB_DEVICE_ID_MATCH_DEVICE
				| USB_DEVICE_ID_MATCH_DEV_HI
				| USB_DEVICE_ID_MATCH_INT_INFO,
	  .idVendor		= 0x19ab,
	  .idProduct		= 0x1000,
	  .bcdDevice_hi		= 0x0126,
	  .bInterfaceClass	= USB_CLASS_VIDEO,
	  .bInterfaceSubClass	= 1,
	  .bInterfaceProtocol	= 0,
	  .driver_info		= UVC_INFO_QUIRK(UVC_QUIRK_STATUS_INTERVAL) },
	/* MSI StarCam 370i */
	{ .match_flags		= USB_DEVICE_ID_MATCH_DEVICE
				| USB_DEVICE_ID_MATCH_INT_INFO,
	  .idVendor		= 0x1b3b,
	  .idProduct		= 0x2951,
	  .bInterfaceClass	= USB_CLASS_VIDEO,
	  .bInterfaceSubClass	= 1,
	  .bInterfaceProtocol	= 0,
	  .driver_info		= (kernel_ulong_t)&uvc_quirk_probe_minmax },
	/* Generalplus Technology Inc. 808 Camera */
	{ .match_flags		= USB_DEVICE_ID_MATCH_DEVICE
				| USB_DEVICE_ID_MATCH_INT_INFO,
	  .idVendor		= 0x1b3f,
	  .idProduct		= 0x2002,
	  .bInterfaceClass	= USB_CLASS_VIDEO,
	  .bInterfaceSubClass	= 1,
	  .bInterfaceProtocol	= 0,
	  .driver_info		= (kernel_ulong_t)&uvc_quirk_probe_minmax },
	/* Shenzhen Aoni Electronic Co.,Ltd 2K FHD camera */
	{ .match_flags		= USB_DEVICE_ID_MATCH_DEVICE
				| USB_DEVICE_ID_MATCH_INT_INFO,
	  .idVendor		= 0x1bcf,
	  .idProduct		= 0x0b40,
	  .bInterfaceClass	= USB_CLASS_VIDEO,
	  .bInterfaceSubClass	= 1,
	  .bInterfaceProtocol	= 0,
	  .driver_info		= (kernel_ulong_t)&(const struct uvc_device_info){
		.uvc_version = 0x010a,
	  } },
	/* SiGma Micro USB Web Camera */
	{ .match_flags		= USB_DEVICE_ID_MATCH_DEVICE
				| USB_DEVICE_ID_MATCH_INT_INFO,
	  .idVendor		= 0x1c4f,
	  .idProduct		= 0x3000,
	  .bInterfaceClass	= USB_CLASS_VIDEO,
	  .bInterfaceSubClass	= 1,
	  .bInterfaceProtocol	= 0,
	  .driver_info		= UVC_INFO_QUIRK(UVC_QUIRK_PROBE_MINMAX
					| UVC_QUIRK_IGNORE_SELECTOR_UNIT) },
	/* Oculus VR Positional Tracker DK2 */
	{ .match_flags		= USB_DEVICE_ID_MATCH_DEVICE
				| USB_DEVICE_ID_MATCH_INT_INFO,
	  .idVendor		= 0x2833,
	  .idProduct		= 0x0201,
	  .bInterfaceClass	= USB_CLASS_VIDEO,
	  .bInterfaceSubClass	= 1,
	  .bInterfaceProtocol	= 0,
	  .driver_info		= (kernel_ulong_t)&uvc_quirk_force_y8 },
	/* Oculus VR Rift Sensor */
	{ .match_flags		= USB_DEVICE_ID_MATCH_DEVICE
				| USB_DEVICE_ID_MATCH_INT_INFO,
	  .idVendor		= 0x2833,
	  .idProduct		= 0x0211,
	  .bInterfaceClass	= USB_CLASS_VENDOR_SPEC,
	  .bInterfaceSubClass	= 1,
	  .bInterfaceProtocol	= 0,
	  .driver_info		= (kernel_ulong_t)&uvc_quirk_force_y8 },
	/* GEO Semiconductor GC6500 */
	{ .match_flags		= USB_DEVICE_ID_MATCH_DEVICE
				| USB_DEVICE_ID_MATCH_INT_INFO,
	  .idVendor		= 0x29fe,
	  .idProduct		= 0x4d53,
	  .bInterfaceClass	= USB_CLASS_VIDEO,
	  .bInterfaceSubClass	= 1,
	  .bInterfaceProtocol	= 0,
	  .driver_info		= UVC_INFO_QUIRK(UVC_QUIRK_FORCE_BPP) },
	/* Intel RealSense D4M */
	{ .match_flags		= USB_DEVICE_ID_MATCH_DEVICE
				| USB_DEVICE_ID_MATCH_INT_INFO,
	  .idVendor		= 0x8086,
	  .idProduct		= 0x0b03,
	  .bInterfaceClass	= USB_CLASS_VIDEO,
	  .bInterfaceSubClass	= 1,
	  .bInterfaceProtocol	= 0,
	  .driver_info		= UVC_INFO_META(V4L2_META_FMT_D4XX) },
	/* Generic USB Video Class */
	{ USB_INTERFACE_INFO(USB_CLASS_VIDEO, 1, UVC_PC_PROTOCOL_UNDEFINED) },
	{ USB_INTERFACE_INFO(USB_CLASS_VIDEO, 1, UVC_PC_PROTOCOL_15) },
	{}
};

MODULE_DEVICE_TABLE(usb, uvc_ids);

struct uvc_driver uvc_driver = {
	.driver = {
		.name		= "uvcvideo",
		.probe		= uvc_probe,
		.disconnect	= uvc_disconnect,
		.suspend	= uvc_suspend,
		.resume		= uvc_resume,
		.reset_resume	= uvc_reset_resume,
		.id_table	= uvc_ids,
		.supports_autosuspend = 1,
	},
};

static int __init uvc_init(void)
{
	int ret;

	uvc_debugfs_init();

	ret = usb_register(&uvc_driver.driver);
	if (ret < 0) {
		uvc_debugfs_cleanup();
		return ret;
	}

	return 0;
}

static void __exit uvc_cleanup(void)
{
	usb_deregister(&uvc_driver.driver);
	uvc_debugfs_cleanup();
}

module_init(uvc_init);
module_exit(uvc_cleanup);

MODULE_AUTHOR(DRIVER_AUTHOR);
MODULE_DESCRIPTION(DRIVER_DESC);
MODULE_LICENSE("GPL");
MODULE_VERSION(DRIVER_VERSION);
<|MERGE_RESOLUTION|>--- conflicted
+++ resolved
@@ -1701,14 +1701,9 @@
 		if (forward == prev)
 			continue;
 		if (forward->chain.next || forward->chain.prev) {
-<<<<<<< HEAD
-			uvc_trace(UVC_TRACE_DESCR, "Found reference to "
-				"entity %d already in chain.\n", forward->id);
-=======
 			uvc_dbg(chain->dev, DESCR,
 				"Found reference to entity %d already in chain\n",
 				forward->id);
->>>>>>> 7d2a07b7
 			return -EINVAL;
 		}
 
@@ -1821,23 +1816,13 @@
 			}
 
 			if (term->chain.next || term->chain.prev) {
-<<<<<<< HEAD
-				uvc_trace(UVC_TRACE_DESCR, "Found reference to "
-					"entity %d already in chain.\n",
-=======
 				uvc_dbg(chain->dev, DESCR,
 					"Found reference to entity %d already in chain\n",
->>>>>>> 7d2a07b7
 					term->id);
 				return -EINVAL;
 			}
 
-<<<<<<< HEAD
-			if (uvc_trace_param & UVC_TRACE_PROBE)
-				printk(KERN_CONT " %d", term->id);
-=======
 			uvc_dbg_cont(PROBE, " %d", term->id);
->>>>>>> 7d2a07b7
 
 			list_add_tail(&term->chain, &chain->entities);
 			uvc_scan_chain_forward(chain, term, entity);
@@ -2436,24 +2421,6 @@
 
 	/* Parse the Video Class control descriptor. */
 	if (uvc_parse_control(dev) < 0) {
-<<<<<<< HEAD
-		uvc_trace(UVC_TRACE_PROBE, "Unable to parse UVC "
-			"descriptors.\n");
-		goto error;
-	}
-
-	uvc_printk(KERN_INFO, "Found UVC %u.%02x device %s (%04x:%04x)\n",
-		dev->uvc_version >> 8, dev->uvc_version & 0xff,
-		udev->product ? udev->product : "<unnamed>",
-		le16_to_cpu(udev->descriptor.idVendor),
-		le16_to_cpu(udev->descriptor.idProduct));
-
-	if (dev->quirks != dev->info->quirks) {
-		uvc_printk(KERN_INFO, "Forcing device quirks to 0x%x by module "
-			"parameter for testing purpose.\n", dev->quirks);
-		uvc_printk(KERN_INFO, "Please report required quirks to the "
-			"linux-uvc-devel mailing list.\n");
-=======
 		uvc_dbg(dev, PROBE, "Unable to parse UVC descriptors\n");
 		goto error;
 	}
@@ -2482,7 +2449,6 @@
 		dev->uvc_version = dev->info->uvc_version;
 		dev_info(&dev->udev->dev, "Forcing UVC version to %u.%02x\n",
 			 dev->uvc_version >> 8, dev->uvc_version & 0xff);
->>>>>>> 7d2a07b7
 	}
 
 	/* Register the V4L2 device. */
