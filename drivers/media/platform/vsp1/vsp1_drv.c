--- conflicted
+++ resolved
@@ -559,19 +559,7 @@
  */
 int vsp1_device_get(struct vsp1_device *vsp1)
 {
-<<<<<<< HEAD
-	int ret;
-
-	ret = pm_runtime_get_sync(vsp1->dev);
-	if (ret < 0) {
-		pm_runtime_put_noidle(vsp1->dev);
-		return ret;
-	}
-
-	return 0;
-=======
 	return pm_runtime_resume_and_get(vsp1->dev);
->>>>>>> 7d2a07b7
 }
 
 /*
