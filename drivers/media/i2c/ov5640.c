// SPDX-License-Identifier: GPL-2.0-or-later
/*
 * Copyright (C) 2011-2013 Freescale Semiconductor, Inc. All Rights Reserved.
 * Copyright (C) 2014-2017 Mentor Graphics Inc.
 */

#include <linux/clk.h>
#include <linux/clk-provider.h>
#include <linux/clkdev.h>
#include <linux/ctype.h>
#include <linux/delay.h>
#include <linux/device.h>
#include <linux/gpio/consumer.h>
#include <linux/i2c.h>
#include <linux/init.h>
#include <linux/module.h>
#include <linux/of_device.h>
#include <linux/regulator/consumer.h>
#include <linux/slab.h>
#include <linux/types.h>
#include <media/v4l2-async.h>
#include <media/v4l2-ctrls.h>
#include <media/v4l2-device.h>
#include <media/v4l2-event.h>
#include <media/v4l2-fwnode.h>
#include <media/v4l2-subdev.h>

/* min/typical/max system clock (xclk) frequencies */
#define OV5640_XCLK_MIN  6000000
#define OV5640_XCLK_MAX 54000000

#define OV5640_DEFAULT_SLAVE_ID 0x3c

#define OV5640_REG_SYS_RESET02		0x3002
#define OV5640_REG_SYS_CLOCK_ENABLE02	0x3006
#define OV5640_REG_SYS_CTRL0		0x3008
#define OV5640_REG_SYS_CTRL0_SW_PWDN	0x42
#define OV5640_REG_SYS_CTRL0_SW_PWUP	0x02
#define OV5640_REG_CHIP_ID		0x300a
#define OV5640_REG_IO_MIPI_CTRL00	0x300e
#define OV5640_REG_PAD_OUTPUT_ENABLE01	0x3017
#define OV5640_REG_PAD_OUTPUT_ENABLE02	0x3018
#define OV5640_REG_PAD_OUTPUT00		0x3019
#define OV5640_REG_SYSTEM_CONTROL1	0x302e
#define OV5640_REG_SC_PLL_CTRL0		0x3034
#define OV5640_REG_SC_PLL_CTRL1		0x3035
#define OV5640_REG_SC_PLL_CTRL2		0x3036
#define OV5640_REG_SC_PLL_CTRL3		0x3037
#define OV5640_REG_SLAVE_ID		0x3100
#define OV5640_REG_SCCB_SYS_CTRL1	0x3103
#define OV5640_REG_SYS_ROOT_DIVIDER	0x3108
#define OV5640_REG_AWB_R_GAIN		0x3400
#define OV5640_REG_AWB_G_GAIN		0x3402
#define OV5640_REG_AWB_B_GAIN		0x3404
#define OV5640_REG_AWB_MANUAL_CTRL	0x3406
#define OV5640_REG_AEC_PK_EXPOSURE_HI	0x3500
#define OV5640_REG_AEC_PK_EXPOSURE_MED	0x3501
#define OV5640_REG_AEC_PK_EXPOSURE_LO	0x3502
#define OV5640_REG_AEC_PK_MANUAL	0x3503
#define OV5640_REG_AEC_PK_REAL_GAIN	0x350a
#define OV5640_REG_AEC_PK_VTS		0x350c
#define OV5640_REG_TIMING_DVPHO		0x3808
#define OV5640_REG_TIMING_DVPVO		0x380a
#define OV5640_REG_TIMING_HTS		0x380c
#define OV5640_REG_TIMING_VTS		0x380e
#define OV5640_REG_TIMING_TC_REG20	0x3820
#define OV5640_REG_TIMING_TC_REG21	0x3821
#define OV5640_REG_AEC_CTRL00		0x3a00
#define OV5640_REG_AEC_B50_STEP		0x3a08
#define OV5640_REG_AEC_B60_STEP		0x3a0a
#define OV5640_REG_AEC_CTRL0D		0x3a0d
#define OV5640_REG_AEC_CTRL0E		0x3a0e
#define OV5640_REG_AEC_CTRL0F		0x3a0f
#define OV5640_REG_AEC_CTRL10		0x3a10
#define OV5640_REG_AEC_CTRL11		0x3a11
#define OV5640_REG_AEC_CTRL1B		0x3a1b
#define OV5640_REG_AEC_CTRL1E		0x3a1e
#define OV5640_REG_AEC_CTRL1F		0x3a1f
#define OV5640_REG_HZ5060_CTRL00	0x3c00
#define OV5640_REG_HZ5060_CTRL01	0x3c01
#define OV5640_REG_SIGMADELTA_CTRL0C	0x3c0c
#define OV5640_REG_FRAME_CTRL01		0x4202
#define OV5640_REG_FORMAT_CONTROL00	0x4300
#define OV5640_REG_VFIFO_HSIZE		0x4602
#define OV5640_REG_VFIFO_VSIZE		0x4604
#define OV5640_REG_JPG_MODE_SELECT	0x4713
#define OV5640_REG_CCIR656_CTRL00	0x4730
#define OV5640_REG_POLARITY_CTRL00	0x4740
#define OV5640_REG_MIPI_CTRL00		0x4800
#define OV5640_REG_DEBUG_MODE		0x4814
#define OV5640_REG_ISP_FORMAT_MUX_CTRL	0x501f
#define OV5640_REG_PRE_ISP_TEST_SET1	0x503d
#define OV5640_REG_SDE_CTRL0		0x5580
#define OV5640_REG_SDE_CTRL1		0x5581
#define OV5640_REG_SDE_CTRL3		0x5583
#define OV5640_REG_SDE_CTRL4		0x5584
#define OV5640_REG_SDE_CTRL5		0x5585
#define OV5640_REG_AVG_READOUT		0x56a1

enum ov5640_mode_id {
	OV5640_MODE_QQVGA_160_120 = 0,
	OV5640_MODE_QCIF_176_144,
	OV5640_MODE_QVGA_320_240,
	OV5640_MODE_VGA_640_480,
	OV5640_MODE_NTSC_720_480,
	OV5640_MODE_PAL_720_576,
	OV5640_MODE_XGA_1024_768,
	OV5640_MODE_720P_1280_720,
	OV5640_MODE_1080P_1920_1080,
	OV5640_MODE_QSXGA_2592_1944,
	OV5640_NUM_MODES,
};

enum ov5640_frame_rate {
	OV5640_15_FPS = 0,
	OV5640_30_FPS,
	OV5640_60_FPS,
	OV5640_NUM_FRAMERATES,
};

enum ov5640_format_mux {
	OV5640_FMT_MUX_YUV422 = 0,
	OV5640_FMT_MUX_RGB,
	OV5640_FMT_MUX_DITHER,
	OV5640_FMT_MUX_RAW_DPC,
	OV5640_FMT_MUX_SNR_RAW,
	OV5640_FMT_MUX_RAW_CIP,
};

struct ov5640_pixfmt {
	u32 code;
	u32 colorspace;
};

static const struct ov5640_pixfmt ov5640_formats[] = {
	{ MEDIA_BUS_FMT_JPEG_1X8, V4L2_COLORSPACE_JPEG, },
	{ MEDIA_BUS_FMT_UYVY8_2X8, V4L2_COLORSPACE_SRGB, },
	{ MEDIA_BUS_FMT_YUYV8_2X8, V4L2_COLORSPACE_SRGB, },
	{ MEDIA_BUS_FMT_RGB565_2X8_LE, V4L2_COLORSPACE_SRGB, },
	{ MEDIA_BUS_FMT_RGB565_2X8_BE, V4L2_COLORSPACE_SRGB, },
	{ MEDIA_BUS_FMT_SBGGR8_1X8, V4L2_COLORSPACE_SRGB, },
	{ MEDIA_BUS_FMT_SGBRG8_1X8, V4L2_COLORSPACE_SRGB, },
	{ MEDIA_BUS_FMT_SGRBG8_1X8, V4L2_COLORSPACE_SRGB, },
	{ MEDIA_BUS_FMT_SRGGB8_1X8, V4L2_COLORSPACE_SRGB, },
};

/*
 * FIXME: remove this when a subdev API becomes available
 * to set the MIPI CSI-2 virtual channel.
 */
static unsigned int virtual_channel;
module_param(virtual_channel, uint, 0444);
MODULE_PARM_DESC(virtual_channel,
		 "MIPI CSI-2 virtual channel (0..3), default 0");

static const int ov5640_framerates[] = {
	[OV5640_15_FPS] = 15,
	[OV5640_30_FPS] = 30,
	[OV5640_60_FPS] = 60,
};

/* regulator supplies */
static const char * const ov5640_supply_name[] = {
	"DOVDD", /* Digital I/O (1.8V) supply */
	"AVDD",  /* Analog (2.8V) supply */
	"DVDD",  /* Digital Core (1.5V) supply */
};

#define OV5640_NUM_SUPPLIES ARRAY_SIZE(ov5640_supply_name)

/*
 * Image size under 1280 * 960 are SUBSAMPLING
 * Image size upper 1280 * 960 are SCALING
 */
enum ov5640_downsize_mode {
	SUBSAMPLING,
	SCALING,
};

struct reg_value {
	u16 reg_addr;
	u8 val;
	u8 mask;
	u32 delay_ms;
};

struct ov5640_mode_info {
	enum ov5640_mode_id id;
	enum ov5640_downsize_mode dn_mode;
	u32 hact;
	u32 htot;
	u32 vact;
	u32 vtot;
	const struct reg_value *reg_data;
	u32 reg_data_size;
	u32 max_fps;
};

struct ov5640_ctrls {
	struct v4l2_ctrl_handler handler;
	struct v4l2_ctrl *pixel_rate;
	struct {
		struct v4l2_ctrl *auto_exp;
		struct v4l2_ctrl *exposure;
	};
	struct {
		struct v4l2_ctrl *auto_wb;
		struct v4l2_ctrl *blue_balance;
		struct v4l2_ctrl *red_balance;
	};
	struct {
		struct v4l2_ctrl *auto_gain;
		struct v4l2_ctrl *gain;
	};
	struct v4l2_ctrl *brightness;
	struct v4l2_ctrl *light_freq;
	struct v4l2_ctrl *saturation;
	struct v4l2_ctrl *contrast;
	struct v4l2_ctrl *hue;
	struct v4l2_ctrl *test_pattern;
	struct v4l2_ctrl *hflip;
	struct v4l2_ctrl *vflip;
};

struct ov5640_dev {
	struct i2c_client *i2c_client;
	struct v4l2_subdev sd;
	struct media_pad pad;
	struct v4l2_fwnode_endpoint ep; /* the parsed DT endpoint info */
	struct clk *xclk; /* system clock to OV5640 */
	u32 xclk_freq;

	struct regulator_bulk_data supplies[OV5640_NUM_SUPPLIES];
	struct gpio_desc *reset_gpio;
	struct gpio_desc *pwdn_gpio;
	bool   upside_down;

	/* lock to protect all members below */
	struct mutex lock;

	int power_count;

	struct v4l2_mbus_framefmt fmt;
	bool pending_fmt_change;

	const struct ov5640_mode_info *current_mode;
	const struct ov5640_mode_info *last_mode;
	enum ov5640_frame_rate current_fr;
	struct v4l2_fract frame_interval;

	struct ov5640_ctrls ctrls;

	u32 prev_sysclk, prev_hts;
	u32 ae_low, ae_high, ae_target;

	bool pending_mode_change;
	bool streaming;
};

static inline struct ov5640_dev *to_ov5640_dev(struct v4l2_subdev *sd)
{
	return container_of(sd, struct ov5640_dev, sd);
}

static inline struct v4l2_subdev *ctrl_to_sd(struct v4l2_ctrl *ctrl)
{
	return &container_of(ctrl->handler, struct ov5640_dev,
			     ctrls.handler)->sd;
}

/*
 * FIXME: all of these register tables are likely filled with
 * entries that set the register to their power-on default values,
 * and which are otherwise not touched by this driver. Those entries
 * should be identified and removed to speed register load time
 * over i2c.
 */
/* YUV422 UYVY VGA@30fps */
static const struct reg_value ov5640_init_setting_30fps_VGA[] = {
	{0x3103, 0x11, 0, 0}, {0x3008, 0x82, 0, 5}, {0x3008, 0x42, 0, 0},
	{0x3103, 0x03, 0, 0}, {0x3630, 0x36, 0, 0},
	{0x3631, 0x0e, 0, 0}, {0x3632, 0xe2, 0, 0}, {0x3633, 0x12, 0, 0},
	{0x3621, 0xe0, 0, 0}, {0x3704, 0xa0, 0, 0}, {0x3703, 0x5a, 0, 0},
	{0x3715, 0x78, 0, 0}, {0x3717, 0x01, 0, 0}, {0x370b, 0x60, 0, 0},
	{0x3705, 0x1a, 0, 0}, {0x3905, 0x02, 0, 0}, {0x3906, 0x10, 0, 0},
	{0x3901, 0x0a, 0, 0}, {0x3731, 0x12, 0, 0}, {0x3600, 0x08, 0, 0},
	{0x3601, 0x33, 0, 0}, {0x302d, 0x60, 0, 0}, {0x3620, 0x52, 0, 0},
	{0x371b, 0x20, 0, 0}, {0x471c, 0x50, 0, 0}, {0x3a13, 0x43, 0, 0},
	{0x3a18, 0x00, 0, 0}, {0x3a19, 0xf8, 0, 0}, {0x3635, 0x13, 0, 0},
	{0x3636, 0x03, 0, 0}, {0x3634, 0x40, 0, 0}, {0x3622, 0x01, 0, 0},
	{0x3c01, 0xa4, 0, 0}, {0x3c04, 0x28, 0, 0}, {0x3c05, 0x98, 0, 0},
	{0x3c06, 0x00, 0, 0}, {0x3c07, 0x08, 0, 0}, {0x3c08, 0x00, 0, 0},
	{0x3c09, 0x1c, 0, 0}, {0x3c0a, 0x9c, 0, 0}, {0x3c0b, 0x40, 0, 0},
	{0x3820, 0x41, 0, 0}, {0x3821, 0x07, 0, 0}, {0x3814, 0x31, 0, 0},
	{0x3815, 0x31, 0, 0}, {0x3800, 0x00, 0, 0}, {0x3801, 0x00, 0, 0},
	{0x3802, 0x00, 0, 0}, {0x3803, 0x04, 0, 0}, {0x3804, 0x0a, 0, 0},
	{0x3805, 0x3f, 0, 0}, {0x3806, 0x07, 0, 0}, {0x3807, 0x9b, 0, 0},
	{0x3810, 0x00, 0, 0},
	{0x3811, 0x10, 0, 0}, {0x3812, 0x00, 0, 0}, {0x3813, 0x06, 0, 0},
	{0x3618, 0x00, 0, 0}, {0x3612, 0x29, 0, 0}, {0x3708, 0x64, 0, 0},
	{0x3709, 0x52, 0, 0}, {0x370c, 0x03, 0, 0}, {0x3a02, 0x03, 0, 0},
	{0x3a03, 0xd8, 0, 0}, {0x3a08, 0x01, 0, 0}, {0x3a09, 0x27, 0, 0},
	{0x3a0a, 0x00, 0, 0}, {0x3a0b, 0xf6, 0, 0}, {0x3a0e, 0x03, 0, 0},
	{0x3a0d, 0x04, 0, 0}, {0x3a14, 0x03, 0, 0}, {0x3a15, 0xd8, 0, 0},
	{0x4001, 0x02, 0, 0}, {0x4004, 0x02, 0, 0}, {0x3000, 0x00, 0, 0},
	{0x3002, 0x1c, 0, 0}, {0x3004, 0xff, 0, 0}, {0x3006, 0xc3, 0, 0},
	{0x302e, 0x08, 0, 0}, {0x4300, 0x3f, 0, 0},
	{0x501f, 0x00, 0, 0}, {0x4407, 0x04, 0, 0},
	{0x440e, 0x00, 0, 0}, {0x460b, 0x35, 0, 0}, {0x460c, 0x22, 0, 0},
	{0x4837, 0x0a, 0, 0}, {0x3824, 0x02, 0, 0},
	{0x5000, 0xa7, 0, 0}, {0x5001, 0xa3, 0, 0}, {0x5180, 0xff, 0, 0},
	{0x5181, 0xf2, 0, 0}, {0x5182, 0x00, 0, 0}, {0x5183, 0x14, 0, 0},
	{0x5184, 0x25, 0, 0}, {0x5185, 0x24, 0, 0}, {0x5186, 0x09, 0, 0},
	{0x5187, 0x09, 0, 0}, {0x5188, 0x09, 0, 0}, {0x5189, 0x88, 0, 0},
	{0x518a, 0x54, 0, 0}, {0x518b, 0xee, 0, 0}, {0x518c, 0xb2, 0, 0},
	{0x518d, 0x50, 0, 0}, {0x518e, 0x34, 0, 0}, {0x518f, 0x6b, 0, 0},
	{0x5190, 0x46, 0, 0}, {0x5191, 0xf8, 0, 0}, {0x5192, 0x04, 0, 0},
	{0x5193, 0x70, 0, 0}, {0x5194, 0xf0, 0, 0}, {0x5195, 0xf0, 0, 0},
	{0x5196, 0x03, 0, 0}, {0x5197, 0x01, 0, 0}, {0x5198, 0x04, 0, 0},
	{0x5199, 0x6c, 0, 0}, {0x519a, 0x04, 0, 0}, {0x519b, 0x00, 0, 0},
	{0x519c, 0x09, 0, 0}, {0x519d, 0x2b, 0, 0}, {0x519e, 0x38, 0, 0},
	{0x5381, 0x1e, 0, 0}, {0x5382, 0x5b, 0, 0}, {0x5383, 0x08, 0, 0},
	{0x5384, 0x0a, 0, 0}, {0x5385, 0x7e, 0, 0}, {0x5386, 0x88, 0, 0},
	{0x5387, 0x7c, 0, 0}, {0x5388, 0x6c, 0, 0}, {0x5389, 0x10, 0, 0},
	{0x538a, 0x01, 0, 0}, {0x538b, 0x98, 0, 0}, {0x5300, 0x08, 0, 0},
	{0x5301, 0x30, 0, 0}, {0x5302, 0x10, 0, 0}, {0x5303, 0x00, 0, 0},
	{0x5304, 0x08, 0, 0}, {0x5305, 0x30, 0, 0}, {0x5306, 0x08, 0, 0},
	{0x5307, 0x16, 0, 0}, {0x5309, 0x08, 0, 0}, {0x530a, 0x30, 0, 0},
	{0x530b, 0x04, 0, 0}, {0x530c, 0x06, 0, 0}, {0x5480, 0x01, 0, 0},
	{0x5481, 0x08, 0, 0}, {0x5482, 0x14, 0, 0}, {0x5483, 0x28, 0, 0},
	{0x5484, 0x51, 0, 0}, {0x5485, 0x65, 0, 0}, {0x5486, 0x71, 0, 0},
	{0x5487, 0x7d, 0, 0}, {0x5488, 0x87, 0, 0}, {0x5489, 0x91, 0, 0},
	{0x548a, 0x9a, 0, 0}, {0x548b, 0xaa, 0, 0}, {0x548c, 0xb8, 0, 0},
	{0x548d, 0xcd, 0, 0}, {0x548e, 0xdd, 0, 0}, {0x548f, 0xea, 0, 0},
	{0x5490, 0x1d, 0, 0}, {0x5580, 0x02, 0, 0}, {0x5583, 0x40, 0, 0},
	{0x5584, 0x10, 0, 0}, {0x5589, 0x10, 0, 0}, {0x558a, 0x00, 0, 0},
	{0x558b, 0xf8, 0, 0}, {0x5800, 0x23, 0, 0}, {0x5801, 0x14, 0, 0},
	{0x5802, 0x0f, 0, 0}, {0x5803, 0x0f, 0, 0}, {0x5804, 0x12, 0, 0},
	{0x5805, 0x26, 0, 0}, {0x5806, 0x0c, 0, 0}, {0x5807, 0x08, 0, 0},
	{0x5808, 0x05, 0, 0}, {0x5809, 0x05, 0, 0}, {0x580a, 0x08, 0, 0},
	{0x580b, 0x0d, 0, 0}, {0x580c, 0x08, 0, 0}, {0x580d, 0x03, 0, 0},
	{0x580e, 0x00, 0, 0}, {0x580f, 0x00, 0, 0}, {0x5810, 0x03, 0, 0},
	{0x5811, 0x09, 0, 0}, {0x5812, 0x07, 0, 0}, {0x5813, 0x03, 0, 0},
	{0x5814, 0x00, 0, 0}, {0x5815, 0x01, 0, 0}, {0x5816, 0x03, 0, 0},
	{0x5817, 0x08, 0, 0}, {0x5818, 0x0d, 0, 0}, {0x5819, 0x08, 0, 0},
	{0x581a, 0x05, 0, 0}, {0x581b, 0x06, 0, 0}, {0x581c, 0x08, 0, 0},
	{0x581d, 0x0e, 0, 0}, {0x581e, 0x29, 0, 0}, {0x581f, 0x17, 0, 0},
	{0x5820, 0x11, 0, 0}, {0x5821, 0x11, 0, 0}, {0x5822, 0x15, 0, 0},
	{0x5823, 0x28, 0, 0}, {0x5824, 0x46, 0, 0}, {0x5825, 0x26, 0, 0},
	{0x5826, 0x08, 0, 0}, {0x5827, 0x26, 0, 0}, {0x5828, 0x64, 0, 0},
	{0x5829, 0x26, 0, 0}, {0x582a, 0x24, 0, 0}, {0x582b, 0x22, 0, 0},
	{0x582c, 0x24, 0, 0}, {0x582d, 0x24, 0, 0}, {0x582e, 0x06, 0, 0},
	{0x582f, 0x22, 0, 0}, {0x5830, 0x40, 0, 0}, {0x5831, 0x42, 0, 0},
	{0x5832, 0x24, 0, 0}, {0x5833, 0x26, 0, 0}, {0x5834, 0x24, 0, 0},
	{0x5835, 0x22, 0, 0}, {0x5836, 0x22, 0, 0}, {0x5837, 0x26, 0, 0},
	{0x5838, 0x44, 0, 0}, {0x5839, 0x24, 0, 0}, {0x583a, 0x26, 0, 0},
	{0x583b, 0x28, 0, 0}, {0x583c, 0x42, 0, 0}, {0x583d, 0xce, 0, 0},
	{0x5025, 0x00, 0, 0}, {0x3a0f, 0x30, 0, 0}, {0x3a10, 0x28, 0, 0},
	{0x3a1b, 0x30, 0, 0}, {0x3a1e, 0x26, 0, 0}, {0x3a11, 0x60, 0, 0},
	{0x3a1f, 0x14, 0, 0}, {0x3008, 0x02, 0, 0}, {0x3c00, 0x04, 0, 300},
};

static const struct reg_value ov5640_setting_VGA_640_480[] = {
	{0x3c07, 0x08, 0, 0},
	{0x3c09, 0x1c, 0, 0}, {0x3c0a, 0x9c, 0, 0}, {0x3c0b, 0x40, 0, 0},
	{0x3814, 0x31, 0, 0},
	{0x3815, 0x31, 0, 0}, {0x3800, 0x00, 0, 0}, {0x3801, 0x00, 0, 0},
	{0x3802, 0x00, 0, 0}, {0x3803, 0x04, 0, 0}, {0x3804, 0x0a, 0, 0},
	{0x3805, 0x3f, 0, 0}, {0x3806, 0x07, 0, 0}, {0x3807, 0x9b, 0, 0},
	{0x3810, 0x00, 0, 0},
	{0x3811, 0x10, 0, 0}, {0x3812, 0x00, 0, 0}, {0x3813, 0x06, 0, 0},
	{0x3618, 0x00, 0, 0}, {0x3612, 0x29, 0, 0}, {0x3708, 0x64, 0, 0},
	{0x3709, 0x52, 0, 0}, {0x370c, 0x03, 0, 0}, {0x3a02, 0x03, 0, 0},
	{0x3a03, 0xd8, 0, 0}, {0x3a08, 0x01, 0, 0}, {0x3a09, 0x27, 0, 0},
	{0x3a0a, 0x00, 0, 0}, {0x3a0b, 0xf6, 0, 0}, {0x3a0e, 0x03, 0, 0},
	{0x3a0d, 0x04, 0, 0}, {0x3a14, 0x03, 0, 0}, {0x3a15, 0xd8, 0, 0},
	{0x4001, 0x02, 0, 0}, {0x4004, 0x02, 0, 0},
	{0x4407, 0x04, 0, 0}, {0x460b, 0x35, 0, 0}, {0x460c, 0x22, 0, 0},
	{0x3824, 0x02, 0, 0}, {0x5001, 0xa3, 0, 0},
};

static const struct reg_value ov5640_setting_XGA_1024_768[] = {
	{0x3c07, 0x08, 0, 0},
	{0x3c09, 0x1c, 0, 0}, {0x3c0a, 0x9c, 0, 0}, {0x3c0b, 0x40, 0, 0},
	{0x3814, 0x31, 0, 0},
	{0x3815, 0x31, 0, 0}, {0x3800, 0x00, 0, 0}, {0x3801, 0x00, 0, 0},
	{0x3802, 0x00, 0, 0}, {0x3803, 0x04, 0, 0}, {0x3804, 0x0a, 0, 0},
	{0x3805, 0x3f, 0, 0}, {0x3806, 0x07, 0, 0}, {0x3807, 0x9b, 0, 0},
	{0x3810, 0x00, 0, 0},
	{0x3811, 0x10, 0, 0}, {0x3812, 0x00, 0, 0}, {0x3813, 0x06, 0, 0},
	{0x3618, 0x00, 0, 0}, {0x3612, 0x29, 0, 0}, {0x3708, 0x64, 0, 0},
	{0x3709, 0x52, 0, 0}, {0x370c, 0x03, 0, 0}, {0x3a02, 0x03, 0, 0},
	{0x3a03, 0xd8, 0, 0}, {0x3a08, 0x01, 0, 0}, {0x3a09, 0x27, 0, 0},
	{0x3a0a, 0x00, 0, 0}, {0x3a0b, 0xf6, 0, 0}, {0x3a0e, 0x03, 0, 0},
	{0x3a0d, 0x04, 0, 0}, {0x3a14, 0x03, 0, 0}, {0x3a15, 0xd8, 0, 0},
	{0x4001, 0x02, 0, 0}, {0x4004, 0x02, 0, 0},
	{0x4407, 0x04, 0, 0}, {0x460b, 0x35, 0, 0}, {0x460c, 0x22, 0, 0},
	{0x3824, 0x02, 0, 0}, {0x5001, 0xa3, 0, 0},
};

static const struct reg_value ov5640_setting_QVGA_320_240[] = {
	{0x3c07, 0x08, 0, 0},
	{0x3c09, 0x1c, 0, 0}, {0x3c0a, 0x9c, 0, 0}, {0x3c0b, 0x40, 0, 0},
	{0x3814, 0x31, 0, 0},
	{0x3815, 0x31, 0, 0}, {0x3800, 0x00, 0, 0}, {0x3801, 0x00, 0, 0},
	{0x3802, 0x00, 0, 0}, {0x3803, 0x04, 0, 0}, {0x3804, 0x0a, 0, 0},
	{0x3805, 0x3f, 0, 0}, {0x3806, 0x07, 0, 0}, {0x3807, 0x9b, 0, 0},
	{0x3810, 0x00, 0, 0},
	{0x3811, 0x10, 0, 0}, {0x3812, 0x00, 0, 0}, {0x3813, 0x06, 0, 0},
	{0x3618, 0x00, 0, 0}, {0x3612, 0x29, 0, 0}, {0x3708, 0x64, 0, 0},
	{0x3709, 0x52, 0, 0}, {0x370c, 0x03, 0, 0}, {0x3a02, 0x03, 0, 0},
	{0x3a03, 0xd8, 0, 0}, {0x3a08, 0x01, 0, 0}, {0x3a09, 0x27, 0, 0},
	{0x3a0a, 0x00, 0, 0}, {0x3a0b, 0xf6, 0, 0}, {0x3a0e, 0x03, 0, 0},
	{0x3a0d, 0x04, 0, 0}, {0x3a14, 0x03, 0, 0}, {0x3a15, 0xd8, 0, 0},
	{0x4001, 0x02, 0, 0}, {0x4004, 0x02, 0, 0},
	{0x4407, 0x04, 0, 0}, {0x460b, 0x35, 0, 0}, {0x460c, 0x22, 0, 0},
	{0x3824, 0x02, 0, 0}, {0x5001, 0xa3, 0, 0},
};

static const struct reg_value ov5640_setting_QQVGA_160_120[] = {
	{0x3c07, 0x08, 0, 0},
	{0x3c09, 0x1c, 0, 0}, {0x3c0a, 0x9c, 0, 0}, {0x3c0b, 0x40, 0, 0},
	{0x3814, 0x31, 0, 0},
	{0x3815, 0x31, 0, 0}, {0x3800, 0x00, 0, 0}, {0x3801, 0x00, 0, 0},
	{0x3802, 0x00, 0, 0}, {0x3803, 0x04, 0, 0}, {0x3804, 0x0a, 0, 0},
	{0x3805, 0x3f, 0, 0}, {0x3806, 0x07, 0, 0}, {0x3807, 0x9b, 0, 0},
	{0x3810, 0x00, 0, 0},
	{0x3811, 0x10, 0, 0}, {0x3812, 0x00, 0, 0}, {0x3813, 0x06, 0, 0},
	{0x3618, 0x00, 0, 0}, {0x3612, 0x29, 0, 0}, {0x3708, 0x64, 0, 0},
	{0x3709, 0x52, 0, 0}, {0x370c, 0x03, 0, 0}, {0x3a02, 0x03, 0, 0},
	{0x3a03, 0xd8, 0, 0}, {0x3a08, 0x01, 0, 0}, {0x3a09, 0x27, 0, 0},
	{0x3a0a, 0x00, 0, 0}, {0x3a0b, 0xf6, 0, 0}, {0x3a0e, 0x03, 0, 0},
	{0x3a0d, 0x04, 0, 0}, {0x3a14, 0x03, 0, 0}, {0x3a15, 0xd8, 0, 0},
	{0x4001, 0x02, 0, 0}, {0x4004, 0x02, 0, 0},
	{0x4407, 0x04, 0, 0}, {0x5001, 0xa3, 0, 0},
};

static const struct reg_value ov5640_setting_QCIF_176_144[] = {
	{0x3c07, 0x08, 0, 0},
	{0x3c09, 0x1c, 0, 0}, {0x3c0a, 0x9c, 0, 0}, {0x3c0b, 0x40, 0, 0},
	{0x3814, 0x31, 0, 0},
	{0x3815, 0x31, 0, 0}, {0x3800, 0x00, 0, 0}, {0x3801, 0x00, 0, 0},
	{0x3802, 0x00, 0, 0}, {0x3803, 0x04, 0, 0}, {0x3804, 0x0a, 0, 0},
	{0x3805, 0x3f, 0, 0}, {0x3806, 0x07, 0, 0}, {0x3807, 0x9b, 0, 0},
	{0x3810, 0x00, 0, 0},
	{0x3811, 0x10, 0, 0}, {0x3812, 0x00, 0, 0}, {0x3813, 0x06, 0, 0},
	{0x3618, 0x00, 0, 0}, {0x3612, 0x29, 0, 0}, {0x3708, 0x64, 0, 0},
	{0x3709, 0x52, 0, 0}, {0x370c, 0x03, 0, 0}, {0x3a02, 0x03, 0, 0},
	{0x3a03, 0xd8, 0, 0}, {0x3a08, 0x01, 0, 0}, {0x3a09, 0x27, 0, 0},
	{0x3a0a, 0x00, 0, 0}, {0x3a0b, 0xf6, 0, 0}, {0x3a0e, 0x03, 0, 0},
	{0x3a0d, 0x04, 0, 0}, {0x3a14, 0x03, 0, 0}, {0x3a15, 0xd8, 0, 0},
	{0x4001, 0x02, 0, 0}, {0x4004, 0x02, 0, 0},
	{0x4407, 0x04, 0, 0}, {0x460b, 0x35, 0, 0}, {0x460c, 0x22, 0, 0},
	{0x3824, 0x02, 0, 0}, {0x5001, 0xa3, 0, 0},
};

static const struct reg_value ov5640_setting_NTSC_720_480[] = {
	{0x3c07, 0x08, 0, 0},
	{0x3c09, 0x1c, 0, 0}, {0x3c0a, 0x9c, 0, 0}, {0x3c0b, 0x40, 0, 0},
	{0x3814, 0x31, 0, 0},
	{0x3815, 0x31, 0, 0}, {0x3800, 0x00, 0, 0}, {0x3801, 0x00, 0, 0},
	{0x3802, 0x00, 0, 0}, {0x3803, 0x04, 0, 0}, {0x3804, 0x0a, 0, 0},
	{0x3805, 0x3f, 0, 0}, {0x3806, 0x07, 0, 0}, {0x3807, 0x9b, 0, 0},
	{0x3810, 0x00, 0, 0},
	{0x3811, 0x10, 0, 0}, {0x3812, 0x00, 0, 0}, {0x3813, 0x3c, 0, 0},
	{0x3618, 0x00, 0, 0}, {0x3612, 0x29, 0, 0}, {0x3708, 0x64, 0, 0},
	{0x3709, 0x52, 0, 0}, {0x370c, 0x03, 0, 0}, {0x3a02, 0x03, 0, 0},
	{0x3a03, 0xd8, 0, 0}, {0x3a08, 0x01, 0, 0}, {0x3a09, 0x27, 0, 0},
	{0x3a0a, 0x00, 0, 0}, {0x3a0b, 0xf6, 0, 0}, {0x3a0e, 0x03, 0, 0},
	{0x3a0d, 0x04, 0, 0}, {0x3a14, 0x03, 0, 0}, {0x3a15, 0xd8, 0, 0},
	{0x4001, 0x02, 0, 0}, {0x4004, 0x02, 0, 0},
	{0x4407, 0x04, 0, 0}, {0x460b, 0x35, 0, 0}, {0x460c, 0x22, 0, 0},
	{0x3824, 0x02, 0, 0}, {0x5001, 0xa3, 0, 0},
};

static const struct reg_value ov5640_setting_PAL_720_576[] = {
	{0x3c07, 0x08, 0, 0},
	{0x3c09, 0x1c, 0, 0}, {0x3c0a, 0x9c, 0, 0}, {0x3c0b, 0x40, 0, 0},
	{0x3814, 0x31, 0, 0},
	{0x3815, 0x31, 0, 0}, {0x3800, 0x00, 0, 0}, {0x3801, 0x00, 0, 0},
	{0x3802, 0x00, 0, 0}, {0x3803, 0x04, 0, 0}, {0x3804, 0x0a, 0, 0},
	{0x3805, 0x3f, 0, 0}, {0x3806, 0x07, 0, 0}, {0x3807, 0x9b, 0, 0},
	{0x3810, 0x00, 0, 0},
	{0x3811, 0x38, 0, 0}, {0x3812, 0x00, 0, 0}, {0x3813, 0x06, 0, 0},
	{0x3618, 0x00, 0, 0}, {0x3612, 0x29, 0, 0}, {0x3708, 0x64, 0, 0},
	{0x3709, 0x52, 0, 0}, {0x370c, 0x03, 0, 0}, {0x3a02, 0x03, 0, 0},
	{0x3a03, 0xd8, 0, 0}, {0x3a08, 0x01, 0, 0}, {0x3a09, 0x27, 0, 0},
	{0x3a0a, 0x00, 0, 0}, {0x3a0b, 0xf6, 0, 0}, {0x3a0e, 0x03, 0, 0},
	{0x3a0d, 0x04, 0, 0}, {0x3a14, 0x03, 0, 0}, {0x3a15, 0xd8, 0, 0},
	{0x4001, 0x02, 0, 0}, {0x4004, 0x02, 0, 0},
	{0x4407, 0x04, 0, 0}, {0x460b, 0x35, 0, 0}, {0x460c, 0x22, 0, 0},
	{0x3824, 0x02, 0, 0}, {0x5001, 0xa3, 0, 0},
};

static const struct reg_value ov5640_setting_720P_1280_720[] = {
	{0x3c07, 0x07, 0, 0},
	{0x3c09, 0x1c, 0, 0}, {0x3c0a, 0x9c, 0, 0}, {0x3c0b, 0x40, 0, 0},
	{0x3814, 0x31, 0, 0},
	{0x3815, 0x31, 0, 0}, {0x3800, 0x00, 0, 0}, {0x3801, 0x00, 0, 0},
	{0x3802, 0x00, 0, 0}, {0x3803, 0xfa, 0, 0}, {0x3804, 0x0a, 0, 0},
	{0x3805, 0x3f, 0, 0}, {0x3806, 0x06, 0, 0}, {0x3807, 0xa9, 0, 0},
	{0x3810, 0x00, 0, 0},
	{0x3811, 0x10, 0, 0}, {0x3812, 0x00, 0, 0}, {0x3813, 0x04, 0, 0},
	{0x3618, 0x00, 0, 0}, {0x3612, 0x29, 0, 0}, {0x3708, 0x64, 0, 0},
	{0x3709, 0x52, 0, 0}, {0x370c, 0x03, 0, 0}, {0x3a02, 0x02, 0, 0},
	{0x3a03, 0xe4, 0, 0}, {0x3a08, 0x01, 0, 0}, {0x3a09, 0xbc, 0, 0},
	{0x3a0a, 0x01, 0, 0}, {0x3a0b, 0x72, 0, 0}, {0x3a0e, 0x01, 0, 0},
	{0x3a0d, 0x02, 0, 0}, {0x3a14, 0x02, 0, 0}, {0x3a15, 0xe4, 0, 0},
	{0x4001, 0x02, 0, 0}, {0x4004, 0x02, 0, 0},
	{0x4407, 0x04, 0, 0}, {0x460b, 0x37, 0, 0}, {0x460c, 0x20, 0, 0},
	{0x3824, 0x04, 0, 0}, {0x5001, 0x83, 0, 0},
};

static const struct reg_value ov5640_setting_1080P_1920_1080[] = {
	{0x3c07, 0x08, 0, 0},
	{0x3c09, 0x1c, 0, 0}, {0x3c0a, 0x9c, 0, 0}, {0x3c0b, 0x40, 0, 0},
	{0x3814, 0x11, 0, 0},
	{0x3815, 0x11, 0, 0}, {0x3800, 0x00, 0, 0}, {0x3801, 0x00, 0, 0},
	{0x3802, 0x00, 0, 0}, {0x3803, 0x00, 0, 0}, {0x3804, 0x0a, 0, 0},
	{0x3805, 0x3f, 0, 0}, {0x3806, 0x07, 0, 0}, {0x3807, 0x9f, 0, 0},
	{0x3810, 0x00, 0, 0},
	{0x3811, 0x10, 0, 0}, {0x3812, 0x00, 0, 0}, {0x3813, 0x04, 0, 0},
	{0x3618, 0x04, 0, 0}, {0x3612, 0x29, 0, 0}, {0x3708, 0x21, 0, 0},
	{0x3709, 0x12, 0, 0}, {0x370c, 0x00, 0, 0}, {0x3a02, 0x03, 0, 0},
	{0x3a03, 0xd8, 0, 0}, {0x3a08, 0x01, 0, 0}, {0x3a09, 0x27, 0, 0},
	{0x3a0a, 0x00, 0, 0}, {0x3a0b, 0xf6, 0, 0}, {0x3a0e, 0x03, 0, 0},
	{0x3a0d, 0x04, 0, 0}, {0x3a14, 0x03, 0, 0}, {0x3a15, 0xd8, 0, 0},
	{0x4001, 0x02, 0, 0}, {0x4004, 0x06, 0, 0},
	{0x4407, 0x04, 0, 0}, {0x460b, 0x35, 0, 0}, {0x460c, 0x22, 0, 0},
	{0x3824, 0x02, 0, 0}, {0x5001, 0x83, 0, 0},
	{0x3c07, 0x07, 0, 0}, {0x3c08, 0x00, 0, 0},
	{0x3c09, 0x1c, 0, 0}, {0x3c0a, 0x9c, 0, 0}, {0x3c0b, 0x40, 0, 0},
	{0x3800, 0x01, 0, 0}, {0x3801, 0x50, 0, 0}, {0x3802, 0x01, 0, 0},
	{0x3803, 0xb2, 0, 0}, {0x3804, 0x08, 0, 0}, {0x3805, 0xef, 0, 0},
	{0x3806, 0x05, 0, 0}, {0x3807, 0xf1, 0, 0},
	{0x3612, 0x2b, 0, 0}, {0x3708, 0x64, 0, 0},
	{0x3a02, 0x04, 0, 0}, {0x3a03, 0x60, 0, 0}, {0x3a08, 0x01, 0, 0},
	{0x3a09, 0x50, 0, 0}, {0x3a0a, 0x01, 0, 0}, {0x3a0b, 0x18, 0, 0},
	{0x3a0e, 0x03, 0, 0}, {0x3a0d, 0x04, 0, 0}, {0x3a14, 0x04, 0, 0},
	{0x3a15, 0x60, 0, 0}, {0x4407, 0x04, 0, 0},
	{0x460b, 0x37, 0, 0}, {0x460c, 0x20, 0, 0}, {0x3824, 0x04, 0, 0},
	{0x4005, 0x1a, 0, 0},
};

static const struct reg_value ov5640_setting_QSXGA_2592_1944[] = {
	{0x3c07, 0x08, 0, 0},
	{0x3c09, 0x1c, 0, 0}, {0x3c0a, 0x9c, 0, 0}, {0x3c0b, 0x40, 0, 0},
	{0x3814, 0x11, 0, 0},
	{0x3815, 0x11, 0, 0}, {0x3800, 0x00, 0, 0}, {0x3801, 0x00, 0, 0},
	{0x3802, 0x00, 0, 0}, {0x3803, 0x00, 0, 0}, {0x3804, 0x0a, 0, 0},
	{0x3805, 0x3f, 0, 0}, {0x3806, 0x07, 0, 0}, {0x3807, 0x9f, 0, 0},
	{0x3810, 0x00, 0, 0},
	{0x3811, 0x10, 0, 0}, {0x3812, 0x00, 0, 0}, {0x3813, 0x04, 0, 0},
	{0x3618, 0x04, 0, 0}, {0x3612, 0x29, 0, 0}, {0x3708, 0x21, 0, 0},
	{0x3709, 0x12, 0, 0}, {0x370c, 0x00, 0, 0}, {0x3a02, 0x03, 0, 0},
	{0x3a03, 0xd8, 0, 0}, {0x3a08, 0x01, 0, 0}, {0x3a09, 0x27, 0, 0},
	{0x3a0a, 0x00, 0, 0}, {0x3a0b, 0xf6, 0, 0}, {0x3a0e, 0x03, 0, 0},
	{0x3a0d, 0x04, 0, 0}, {0x3a14, 0x03, 0, 0}, {0x3a15, 0xd8, 0, 0},
	{0x4001, 0x02, 0, 0}, {0x4004, 0x06, 0, 0},
	{0x4407, 0x04, 0, 0}, {0x460b, 0x35, 0, 0}, {0x460c, 0x22, 0, 0},
	{0x3824, 0x02, 0, 0}, {0x5001, 0x83, 0, 70},
};

/* power-on sensor init reg table */
static const struct ov5640_mode_info ov5640_mode_init_data = {
	0, SUBSAMPLING, 640, 1896, 480, 984,
	ov5640_init_setting_30fps_VGA,
	ARRAY_SIZE(ov5640_init_setting_30fps_VGA),
	OV5640_30_FPS,
};

static const struct ov5640_mode_info
ov5640_mode_data[OV5640_NUM_MODES] = {
	{OV5640_MODE_QQVGA_160_120, SUBSAMPLING,
	 160, 1896, 120, 984,
	 ov5640_setting_QQVGA_160_120,
	 ARRAY_SIZE(ov5640_setting_QQVGA_160_120),
	 OV5640_30_FPS},
	{OV5640_MODE_QCIF_176_144, SUBSAMPLING,
	 176, 1896, 144, 984,
	 ov5640_setting_QCIF_176_144,
	 ARRAY_SIZE(ov5640_setting_QCIF_176_144),
	 OV5640_30_FPS},
	{OV5640_MODE_QVGA_320_240, SUBSAMPLING,
	 320, 1896, 240, 984,
	 ov5640_setting_QVGA_320_240,
	 ARRAY_SIZE(ov5640_setting_QVGA_320_240),
	 OV5640_30_FPS},
	{OV5640_MODE_VGA_640_480, SUBSAMPLING,
	 640, 1896, 480, 1080,
	 ov5640_setting_VGA_640_480,
	 ARRAY_SIZE(ov5640_setting_VGA_640_480),
	 OV5640_60_FPS},
	{OV5640_MODE_NTSC_720_480, SUBSAMPLING,
	 720, 1896, 480, 984,
	 ov5640_setting_NTSC_720_480,
	 ARRAY_SIZE(ov5640_setting_NTSC_720_480),
	OV5640_30_FPS},
	{OV5640_MODE_PAL_720_576, SUBSAMPLING,
	 720, 1896, 576, 984,
	 ov5640_setting_PAL_720_576,
	 ARRAY_SIZE(ov5640_setting_PAL_720_576),
	 OV5640_30_FPS},
	{OV5640_MODE_XGA_1024_768, SUBSAMPLING,
	 1024, 1896, 768, 1080,
	 ov5640_setting_XGA_1024_768,
	 ARRAY_SIZE(ov5640_setting_XGA_1024_768),
	 OV5640_30_FPS},
	{OV5640_MODE_720P_1280_720, SUBSAMPLING,
	 1280, 1892, 720, 740,
	 ov5640_setting_720P_1280_720,
	 ARRAY_SIZE(ov5640_setting_720P_1280_720),
	 OV5640_30_FPS},
	{OV5640_MODE_1080P_1920_1080, SCALING,
	 1920, 2500, 1080, 1120,
	 ov5640_setting_1080P_1920_1080,
	 ARRAY_SIZE(ov5640_setting_1080P_1920_1080),
	 OV5640_30_FPS},
	{OV5640_MODE_QSXGA_2592_1944, SCALING,
	 2592, 2844, 1944, 1968,
	 ov5640_setting_QSXGA_2592_1944,
	 ARRAY_SIZE(ov5640_setting_QSXGA_2592_1944),
	 OV5640_15_FPS},
};

static int ov5640_init_slave_id(struct ov5640_dev *sensor)
{
	struct i2c_client *client = sensor->i2c_client;
	struct i2c_msg msg;
	u8 buf[3];
	int ret;

	if (client->addr == OV5640_DEFAULT_SLAVE_ID)
		return 0;

	buf[0] = OV5640_REG_SLAVE_ID >> 8;
	buf[1] = OV5640_REG_SLAVE_ID & 0xff;
	buf[2] = client->addr << 1;

	msg.addr = OV5640_DEFAULT_SLAVE_ID;
	msg.flags = 0;
	msg.buf = buf;
	msg.len = sizeof(buf);

	ret = i2c_transfer(client->adapter, &msg, 1);
	if (ret < 0) {
		dev_err(&client->dev, "%s: failed with %d\n", __func__, ret);
		return ret;
	}

	return 0;
}

static int ov5640_write_reg(struct ov5640_dev *sensor, u16 reg, u8 val)
{
	struct i2c_client *client = sensor->i2c_client;
	struct i2c_msg msg;
	u8 buf[3];
	int ret;

	buf[0] = reg >> 8;
	buf[1] = reg & 0xff;
	buf[2] = val;

	msg.addr = client->addr;
	msg.flags = client->flags;
	msg.buf = buf;
	msg.len = sizeof(buf);

	ret = i2c_transfer(client->adapter, &msg, 1);
	if (ret < 0) {
		dev_err(&client->dev, "%s: error: reg=%x, val=%x\n",
			__func__, reg, val);
		return ret;
	}

	return 0;
}

static int ov5640_read_reg(struct ov5640_dev *sensor, u16 reg, u8 *val)
{
	struct i2c_client *client = sensor->i2c_client;
	struct i2c_msg msg[2];
	u8 buf[2];
	int ret;

	buf[0] = reg >> 8;
	buf[1] = reg & 0xff;

	msg[0].addr = client->addr;
	msg[0].flags = client->flags;
	msg[0].buf = buf;
	msg[0].len = sizeof(buf);

	msg[1].addr = client->addr;
	msg[1].flags = client->flags | I2C_M_RD;
	msg[1].buf = buf;
	msg[1].len = 1;

	ret = i2c_transfer(client->adapter, msg, 2);
	if (ret < 0) {
		dev_err(&client->dev, "%s: error: reg=%x\n",
			__func__, reg);
		return ret;
	}

	*val = buf[0];
	return 0;
}

static int ov5640_read_reg16(struct ov5640_dev *sensor, u16 reg, u16 *val)
{
	u8 hi, lo;
	int ret;

	ret = ov5640_read_reg(sensor, reg, &hi);
	if (ret)
		return ret;
	ret = ov5640_read_reg(sensor, reg + 1, &lo);
	if (ret)
		return ret;

	*val = ((u16)hi << 8) | (u16)lo;
	return 0;
}

static int ov5640_write_reg16(struct ov5640_dev *sensor, u16 reg, u16 val)
{
	int ret;

	ret = ov5640_write_reg(sensor, reg, val >> 8);
	if (ret)
		return ret;

	return ov5640_write_reg(sensor, reg + 1, val & 0xff);
}

static int ov5640_mod_reg(struct ov5640_dev *sensor, u16 reg,
			  u8 mask, u8 val)
{
	u8 readval;
	int ret;

	ret = ov5640_read_reg(sensor, reg, &readval);
	if (ret)
		return ret;

	readval &= ~mask;
	val &= mask;
	val |= readval;

	return ov5640_write_reg(sensor, reg, val);
}

/*
 * After trying the various combinations, reading various
 * documentations spread around the net, and from the various
 * feedback, the clock tree is probably as follows:
 *
 *   +--------------+
 *   |  Ext. Clock  |
 *   +-+------------+
 *     |  +----------+
 *     +->|   PLL1   | - reg 0x3036, for the multiplier
 *        +-+--------+ - reg 0x3037, bits 0-3 for the pre-divider
 *          |  +--------------+
 *          +->| System Clock |  - reg 0x3035, bits 4-7
 *             +-+------------+
 *               |  +--------------+
 *               +->| MIPI Divider | - reg 0x3035, bits 0-3
 *               |  +-+------------+
 *               |    +----------------> MIPI SCLK
 *               |    +  +-----+
 *               |    +->| / 2 |-------> MIPI BIT CLK
 *               |       +-----+
 *               |  +--------------+
 *               +->| PLL Root Div | - reg 0x3037, bit 4
 *                  +-+------------+
 *                    |  +---------+
 *                    +->| Bit Div | - reg 0x3034, bits 0-3
 *                       +-+-------+
 *                         |  +-------------+
 *                         +->| SCLK Div    | - reg 0x3108, bits 0-1
 *                         |  +-+-----------+
 *                         |    +---------------> SCLK
 *                         |  +-------------+
 *                         +->| SCLK 2X Div | - reg 0x3108, bits 2-3
 *                         |  +-+-----------+
 *                         |    +---------------> SCLK 2X
 *                         |  +-------------+
 *                         +->| PCLK Div    | - reg 0x3108, bits 4-5
 *                            ++------------+
 *                             +  +-----------+
 *                             +->|   P_DIV   | - reg 0x3035, bits 0-3
 *                                +-----+-----+
 *                                       +------------> PCLK
 *
 * This is deviating from the datasheet at least for the register
 * 0x3108, since it's said here that the PCLK would be clocked from
 * the PLL.
 *
 * There seems to be also (unverified) constraints:
 *  - the PLL pre-divider output rate should be in the 4-27MHz range
 *  - the PLL multiplier output rate should be in the 500-1000MHz range
 *  - PCLK >= SCLK * 2 in YUV, >= SCLK in Raw or JPEG
 *
 * In the two latter cases, these constraints are met since our
 * factors are hardcoded. If we were to change that, we would need to
 * take this into account. The only varying parts are the PLL
 * multiplier and the system clock divider, which are shared between
 * all these clocks so won't cause any issue.
 */

/*
 * This is supposed to be ranging from 1 to 8, but the value is always
 * set to 3 in the vendor kernels.
 */
#define OV5640_PLL_PREDIV	3

#define OV5640_PLL_MULT_MIN	4
#define OV5640_PLL_MULT_MAX	252

/*
 * This is supposed to be ranging from 1 to 16, but the value is
 * always set to either 1 or 2 in the vendor kernels.
 */
#define OV5640_SYSDIV_MIN	1
#define OV5640_SYSDIV_MAX	16

/*
 * Hardcode these values for scaler and non-scaler modes.
 * FIXME: to be re-calcualted for 1 data lanes setups
 */
#define OV5640_MIPI_DIV_PCLK	2
#define OV5640_MIPI_DIV_SCLK	1

/*
 * This is supposed to be ranging from 1 to 2, but the value is always
 * set to 2 in the vendor kernels.
 */
#define OV5640_PLL_ROOT_DIV			2
#define OV5640_PLL_CTRL3_PLL_ROOT_DIV_2		BIT(4)

/*
 * We only supports 8-bit formats at the moment
 */
#define OV5640_BIT_DIV				2
#define OV5640_PLL_CTRL0_MIPI_MODE_8BIT		0x08

/*
 * This is supposed to be ranging from 1 to 8, but the value is always
 * set to 2 in the vendor kernels.
 */
#define OV5640_SCLK_ROOT_DIV	2

/*
 * This is hardcoded so that the consistency is maintained between SCLK and
 * SCLK 2x.
 */
#define OV5640_SCLK2X_ROOT_DIV (OV5640_SCLK_ROOT_DIV / 2)

/*
 * This is supposed to be ranging from 1 to 8, but the value is always
 * set to 1 in the vendor kernels.
 */
#define OV5640_PCLK_ROOT_DIV			1
#define OV5640_PLL_SYS_ROOT_DIVIDER_BYPASS	0x00

static unsigned long ov5640_compute_sys_clk(struct ov5640_dev *sensor,
					    u8 pll_prediv, u8 pll_mult,
					    u8 sysdiv)
{
	unsigned long sysclk = sensor->xclk_freq / pll_prediv * pll_mult;

	/* PLL1 output cannot exceed 1GHz. */
	if (sysclk / 1000000 > 1000)
		return 0;

	return sysclk / sysdiv;
}

static unsigned long ov5640_calc_sys_clk(struct ov5640_dev *sensor,
					 unsigned long rate,
					 u8 *pll_prediv, u8 *pll_mult,
					 u8 *sysdiv)
{
	unsigned long best = ~0;
	u8 best_sysdiv = 1, best_mult = 1;
	u8 _sysdiv, _pll_mult;

	for (_sysdiv = OV5640_SYSDIV_MIN;
	     _sysdiv <= OV5640_SYSDIV_MAX;
	     _sysdiv++) {
		for (_pll_mult = OV5640_PLL_MULT_MIN;
		     _pll_mult <= OV5640_PLL_MULT_MAX;
		     _pll_mult++) {
			unsigned long _rate;

			/*
			 * The PLL multiplier cannot be odd if above
			 * 127.
			 */
			if (_pll_mult > 127 && (_pll_mult % 2))
				continue;

			_rate = ov5640_compute_sys_clk(sensor,
						       OV5640_PLL_PREDIV,
						       _pll_mult, _sysdiv);

			/*
			 * We have reached the maximum allowed PLL1 output,
			 * increase sysdiv.
			 */
			if (!_rate)
				break;

			/*
			 * Prefer rates above the expected clock rate than
			 * below, even if that means being less precise.
			 */
			if (_rate < rate)
				continue;

			if (abs(rate - _rate) < abs(rate - best)) {
				best = _rate;
				best_sysdiv = _sysdiv;
				best_mult = _pll_mult;
			}

			if (_rate == rate)
				goto out;
		}
	}

out:
	*sysdiv = best_sysdiv;
	*pll_prediv = OV5640_PLL_PREDIV;
	*pll_mult = best_mult;

	return best;
}

/*
 * ov5640_set_mipi_pclk() - Calculate the clock tree configuration values
 *			    for the MIPI CSI-2 output.
 *
 * @rate: The requested bandwidth per lane in bytes per second.
 *	  'Bandwidth Per Lane' is calculated as:
 *	  bpl = HTOT * VTOT * FPS * bpp / num_lanes;
 *
 * This function use the requested bandwidth to calculate:
 * - sample_rate = bpl / (bpp / num_lanes);
 *	         = bpl / (PLL_RDIV * BIT_DIV * PCLK_DIV * MIPI_DIV / num_lanes);
 *
 * - mipi_sclk   = bpl / MIPI_DIV / 2; ( / 2 is for CSI-2 DDR)
 *
 * with these fixed parameters:
 *	PLL_RDIV	= 2;
 *	BIT_DIVIDER	= 2; (MIPI_BIT_MODE == 8 ? 2 : 2,5);
 *	PCLK_DIV	= 1;
 *
 * The MIPI clock generation differs for modes that use the scaler and modes
 * that do not. In case the scaler is in use, the MIPI_SCLK generates the MIPI
 * BIT CLk, and thus:
 *
 * - mipi_sclk = bpl / MIPI_DIV / 2;
 *   MIPI_DIV = 1;
 *
 * For modes that do not go through the scaler, the MIPI BIT CLOCK is generated
 * from the pixel clock, and thus:
 *
 * - sample_rate = bpl / (bpp / num_lanes);
 *	         = bpl / (2 * 2 * 1 * MIPI_DIV / num_lanes);
 *		 = bpl / (4 * MIPI_DIV / num_lanes);
 * - MIPI_DIV	 = bpp / (4 * num_lanes);
 *
 * FIXME: this have been tested with 16bpp and 2 lanes setup only.
 * MIPI_DIV is fixed to value 2, but it -might- be changed according to the
 * above formula for setups with 1 lane or image formats with different bpp.
 *
 * FIXME: this deviates from the sensor manual documentation which is quite
 * thin on the MIPI clock tree generation part.
 */
static int ov5640_set_mipi_pclk(struct ov5640_dev *sensor,
				unsigned long rate)
{
	const struct ov5640_mode_info *mode = sensor->current_mode;
	u8 prediv, mult, sysdiv;
	u8 mipi_div;
	int ret;

	/*
	 * 1280x720 is reported to use 'SUBSAMPLING' only,
	 * but according to the sensor manual it goes through the
	 * scaler before subsampling.
	 */
	if (mode->dn_mode == SCALING ||
	   (mode->id == OV5640_MODE_720P_1280_720))
		mipi_div = OV5640_MIPI_DIV_SCLK;
	else
		mipi_div = OV5640_MIPI_DIV_PCLK;

	ov5640_calc_sys_clk(sensor, rate, &prediv, &mult, &sysdiv);

	ret = ov5640_mod_reg(sensor, OV5640_REG_SC_PLL_CTRL0,
			     0x0f, OV5640_PLL_CTRL0_MIPI_MODE_8BIT);

	ret = ov5640_mod_reg(sensor, OV5640_REG_SC_PLL_CTRL1,
			     0xff, sysdiv << 4 | mipi_div);
	if (ret)
		return ret;

	ret = ov5640_mod_reg(sensor, OV5640_REG_SC_PLL_CTRL2, 0xff, mult);
	if (ret)
		return ret;

	ret = ov5640_mod_reg(sensor, OV5640_REG_SC_PLL_CTRL3,
			     0x1f, OV5640_PLL_CTRL3_PLL_ROOT_DIV_2 | prediv);
	if (ret)
		return ret;

	return ov5640_mod_reg(sensor, OV5640_REG_SYS_ROOT_DIVIDER,
			      0x30, OV5640_PLL_SYS_ROOT_DIVIDER_BYPASS);
}

static unsigned long ov5640_calc_pclk(struct ov5640_dev *sensor,
				      unsigned long rate,
				      u8 *pll_prediv, u8 *pll_mult, u8 *sysdiv,
				      u8 *pll_rdiv, u8 *bit_div, u8 *pclk_div)
{
	unsigned long _rate = rate * OV5640_PLL_ROOT_DIV * OV5640_BIT_DIV *
				OV5640_PCLK_ROOT_DIV;

	_rate = ov5640_calc_sys_clk(sensor, _rate, pll_prediv, pll_mult,
				    sysdiv);
	*pll_rdiv = OV5640_PLL_ROOT_DIV;
	*bit_div = OV5640_BIT_DIV;
	*pclk_div = OV5640_PCLK_ROOT_DIV;

	return _rate / *pll_rdiv / *bit_div / *pclk_div;
}

static int ov5640_set_dvp_pclk(struct ov5640_dev *sensor, unsigned long rate)
{
	u8 prediv, mult, sysdiv, pll_rdiv, bit_div, pclk_div;
	int ret;

	ov5640_calc_pclk(sensor, rate, &prediv, &mult, &sysdiv, &pll_rdiv,
			 &bit_div, &pclk_div);

	if (bit_div == 2)
		bit_div = 8;

	ret = ov5640_mod_reg(sensor, OV5640_REG_SC_PLL_CTRL0,
			     0x0f, bit_div);
	if (ret)
		return ret;

	/*
	 * We need to set sysdiv according to the clock, and to clear
	 * the MIPI divider.
	 */
	ret = ov5640_mod_reg(sensor, OV5640_REG_SC_PLL_CTRL1,
			     0xff, sysdiv << 4);
	if (ret)
		return ret;

	ret = ov5640_mod_reg(sensor, OV5640_REG_SC_PLL_CTRL2,
			     0xff, mult);
	if (ret)
		return ret;

	ret = ov5640_mod_reg(sensor, OV5640_REG_SC_PLL_CTRL3,
			     0x1f, prediv | ((pll_rdiv - 1) << 4));
	if (ret)
		return ret;

	return ov5640_mod_reg(sensor, OV5640_REG_SYS_ROOT_DIVIDER, 0x30,
			      (ilog2(pclk_div) << 4));
}

/* set JPEG framing sizes */
static int ov5640_set_jpeg_timings(struct ov5640_dev *sensor,
				   const struct ov5640_mode_info *mode)
{
	int ret;

	/*
	 * compression mode 3 timing
	 *
	 * Data is transmitted with programmable width (VFIFO_HSIZE).
	 * No padding done. Last line may have less data. Varying
	 * number of lines per frame, depending on amount of data.
	 */
	ret = ov5640_mod_reg(sensor, OV5640_REG_JPG_MODE_SELECT, 0x7, 0x3);
	if (ret < 0)
		return ret;

	ret = ov5640_write_reg16(sensor, OV5640_REG_VFIFO_HSIZE, mode->hact);
	if (ret < 0)
		return ret;

	return ov5640_write_reg16(sensor, OV5640_REG_VFIFO_VSIZE, mode->vact);
}

/* download ov5640 settings to sensor through i2c */
static int ov5640_set_timings(struct ov5640_dev *sensor,
			      const struct ov5640_mode_info *mode)
{
	int ret;

	if (sensor->fmt.code == MEDIA_BUS_FMT_JPEG_1X8) {
		ret = ov5640_set_jpeg_timings(sensor, mode);
		if (ret < 0)
			return ret;
	}

	ret = ov5640_write_reg16(sensor, OV5640_REG_TIMING_DVPHO, mode->hact);
	if (ret < 0)
		return ret;

	ret = ov5640_write_reg16(sensor, OV5640_REG_TIMING_DVPVO, mode->vact);
	if (ret < 0)
		return ret;

	ret = ov5640_write_reg16(sensor, OV5640_REG_TIMING_HTS, mode->htot);
	if (ret < 0)
		return ret;

	return ov5640_write_reg16(sensor, OV5640_REG_TIMING_VTS, mode->vtot);
}

static int ov5640_load_regs(struct ov5640_dev *sensor,
			    const struct ov5640_mode_info *mode)
{
	const struct reg_value *regs = mode->reg_data;
	unsigned int i;
	u32 delay_ms;
	u16 reg_addr;
	u8 mask, val;
	int ret = 0;

	for (i = 0; i < mode->reg_data_size; ++i, ++regs) {
		delay_ms = regs->delay_ms;
		reg_addr = regs->reg_addr;
		val = regs->val;
		mask = regs->mask;

		/* remain in power down mode for DVP */
		if (regs->reg_addr == OV5640_REG_SYS_CTRL0 &&
		    val == OV5640_REG_SYS_CTRL0_SW_PWUP &&
		    sensor->ep.bus_type != V4L2_MBUS_CSI2_DPHY)
			continue;

		if (mask)
			ret = ov5640_mod_reg(sensor, reg_addr, mask, val);
		else
			ret = ov5640_write_reg(sensor, reg_addr, val);
		if (ret)
			break;

		if (delay_ms)
			usleep_range(1000 * delay_ms, 1000 * delay_ms + 100);
	}

	return ov5640_set_timings(sensor, mode);
}

static int ov5640_set_autoexposure(struct ov5640_dev *sensor, bool on)
{
	return ov5640_mod_reg(sensor, OV5640_REG_AEC_PK_MANUAL,
			      BIT(0), on ? 0 : BIT(0));
}

/* read exposure, in number of line periods */
static int ov5640_get_exposure(struct ov5640_dev *sensor)
{
	int exp, ret;
	u8 temp;

	ret = ov5640_read_reg(sensor, OV5640_REG_AEC_PK_EXPOSURE_HI, &temp);
	if (ret)
		return ret;
	exp = ((int)temp & 0x0f) << 16;
	ret = ov5640_read_reg(sensor, OV5640_REG_AEC_PK_EXPOSURE_MED, &temp);
	if (ret)
		return ret;
	exp |= ((int)temp << 8);
	ret = ov5640_read_reg(sensor, OV5640_REG_AEC_PK_EXPOSURE_LO, &temp);
	if (ret)
		return ret;
	exp |= (int)temp;

	return exp >> 4;
}

/* write exposure, given number of line periods */
static int ov5640_set_exposure(struct ov5640_dev *sensor, u32 exposure)
{
	int ret;

	exposure <<= 4;

	ret = ov5640_write_reg(sensor,
			       OV5640_REG_AEC_PK_EXPOSURE_LO,
			       exposure & 0xff);
	if (ret)
		return ret;
	ret = ov5640_write_reg(sensor,
			       OV5640_REG_AEC_PK_EXPOSURE_MED,
			       (exposure >> 8) & 0xff);
	if (ret)
		return ret;
	return ov5640_write_reg(sensor,
				OV5640_REG_AEC_PK_EXPOSURE_HI,
				(exposure >> 16) & 0x0f);
}

static int ov5640_get_gain(struct ov5640_dev *sensor)
{
	u16 gain;
	int ret;

	ret = ov5640_read_reg16(sensor, OV5640_REG_AEC_PK_REAL_GAIN, &gain);
	if (ret)
		return ret;

	return gain & 0x3ff;
}

static int ov5640_set_gain(struct ov5640_dev *sensor, int gain)
{
	return ov5640_write_reg16(sensor, OV5640_REG_AEC_PK_REAL_GAIN,
				  (u16)gain & 0x3ff);
}

static int ov5640_set_autogain(struct ov5640_dev *sensor, bool on)
{
	return ov5640_mod_reg(sensor, OV5640_REG_AEC_PK_MANUAL,
			      BIT(1), on ? 0 : BIT(1));
}

static int ov5640_set_stream_dvp(struct ov5640_dev *sensor, bool on)
{
<<<<<<< HEAD
	int ret;
	unsigned int flags = sensor->ep.bus.parallel.flags;
	u8 pclk_pol = 0;
	u8 hsync_pol = 0;
	u8 vsync_pol = 0;

	/*
	 * Note about parallel port configuration.
	 *
	 * When configured in parallel mode, the OV5640 will
	 * output 10 bits data on DVP data lines [9:0].
	 * If only 8 bits data are wanted, the 8 bits data lines
	 * of the camera interface must be physically connected
	 * on the DVP data lines [9:2].
	 *
	 * Control lines polarity can be configured through
	 * devicetree endpoint control lines properties.
	 * If no endpoint control lines properties are set,
	 * polarity will be as below:
	 * - VSYNC:	active high
	 * - HREF:	active low
	 * - PCLK:	active low
	 */

	if (on) {
		/*
		 * configure parallel port control lines polarity
		 *
		 * POLARITY CTRL0
		 * - [5]:	PCLK polarity (0: active low, 1: active high)
		 * - [1]:	HREF polarity (0: active low, 1: active high)
		 * - [0]:	VSYNC polarity (mismatch here between
		 *		datasheet and hardware, 0 is active high
		 *		and 1 is active low...)
		 */
		if (flags & V4L2_MBUS_PCLK_SAMPLE_RISING)
			pclk_pol = 1;
		if (flags & V4L2_MBUS_HSYNC_ACTIVE_HIGH)
			hsync_pol = 1;
		if (flags & V4L2_MBUS_VSYNC_ACTIVE_LOW)
			vsync_pol = 1;

		ret = ov5640_write_reg(sensor,
				       OV5640_REG_POLARITY_CTRL00,
				       (pclk_pol << 5) |
				       (hsync_pol << 1) |
				       vsync_pol);

		if (ret)
			return ret;
	}

	/*
	 * powerdown MIPI TX/RX PHY & disable MIPI
	 *
	 * MIPI CONTROL 00
	 * 4:	 PWDN PHY TX
	 * 3:	 PWDN PHY RX
	 * 2:	 MIPI enable
	 */
	ret = ov5640_write_reg(sensor,
			       OV5640_REG_IO_MIPI_CTRL00, on ? 0x18 : 0);
	if (ret)
		return ret;

=======
>>>>>>> 7d2a07b7
	return ov5640_write_reg(sensor, OV5640_REG_SYS_CTRL0, on ?
				OV5640_REG_SYS_CTRL0_SW_PWUP :
				OV5640_REG_SYS_CTRL0_SW_PWDN);
}

static int ov5640_set_stream_mipi(struct ov5640_dev *sensor, bool on)
{
	int ret;

	/*
	 * Enable/disable the MIPI interface
	 *
	 * 0x300e = on ? 0x45 : 0x40
	 *
	 * FIXME: the sensor manual (version 2.03) reports
	 * [7:5] = 000  : 1 data lane mode
	 * [7:5] = 001  : 2 data lanes mode
	 * But this settings do not work, while the following ones
	 * have been validated for 2 data lanes mode.
	 *
	 * [7:5] = 010	: 2 data lanes mode
	 * [4] = 0	: Power up MIPI HS Tx
	 * [3] = 0	: Power up MIPI LS Rx
	 * [2] = 1/0	: MIPI interface enable/disable
	 * [1:0] = 01/00: FIXME: 'debug'
	 */
	ret = ov5640_write_reg(sensor, OV5640_REG_IO_MIPI_CTRL00,
			       on ? 0x45 : 0x40);
	if (ret)
		return ret;

	return ov5640_write_reg(sensor, OV5640_REG_FRAME_CTRL01,
				on ? 0x00 : 0x0f);
}

static int ov5640_get_sysclk(struct ov5640_dev *sensor)
{
	 /* calculate sysclk */
	u32 xvclk = sensor->xclk_freq / 10000;
	u32 multiplier, prediv, VCO, sysdiv, pll_rdiv;
	u32 sclk_rdiv_map[] = {1, 2, 4, 8};
	u32 bit_div2x = 1, sclk_rdiv, sysclk;
	u8 temp1, temp2;
	int ret;

	ret = ov5640_read_reg(sensor, OV5640_REG_SC_PLL_CTRL0, &temp1);
	if (ret)
		return ret;
	temp2 = temp1 & 0x0f;
	if (temp2 == 8 || temp2 == 10)
		bit_div2x = temp2 / 2;

	ret = ov5640_read_reg(sensor, OV5640_REG_SC_PLL_CTRL1, &temp1);
	if (ret)
		return ret;
	sysdiv = temp1 >> 4;
	if (sysdiv == 0)
		sysdiv = 16;

	ret = ov5640_read_reg(sensor, OV5640_REG_SC_PLL_CTRL2, &temp1);
	if (ret)
		return ret;
	multiplier = temp1;

	ret = ov5640_read_reg(sensor, OV5640_REG_SC_PLL_CTRL3, &temp1);
	if (ret)
		return ret;
	prediv = temp1 & 0x0f;
	pll_rdiv = ((temp1 >> 4) & 0x01) + 1;

	ret = ov5640_read_reg(sensor, OV5640_REG_SYS_ROOT_DIVIDER, &temp1);
	if (ret)
		return ret;
	temp2 = temp1 & 0x03;
	sclk_rdiv = sclk_rdiv_map[temp2];

	if (!prediv || !sysdiv || !pll_rdiv || !bit_div2x)
		return -EINVAL;

	VCO = xvclk * multiplier / prediv;

	sysclk = VCO / sysdiv / pll_rdiv * 2 / bit_div2x / sclk_rdiv;

	return sysclk;
}

static int ov5640_set_night_mode(struct ov5640_dev *sensor)
{
	 /* read HTS from register settings */
	u8 mode;
	int ret;

	ret = ov5640_read_reg(sensor, OV5640_REG_AEC_CTRL00, &mode);
	if (ret)
		return ret;
	mode &= 0xfb;
	return ov5640_write_reg(sensor, OV5640_REG_AEC_CTRL00, mode);
}

static int ov5640_get_hts(struct ov5640_dev *sensor)
{
	/* read HTS from register settings */
	u16 hts;
	int ret;

	ret = ov5640_read_reg16(sensor, OV5640_REG_TIMING_HTS, &hts);
	if (ret)
		return ret;
	return hts;
}

static int ov5640_get_vts(struct ov5640_dev *sensor)
{
	u16 vts;
	int ret;

	ret = ov5640_read_reg16(sensor, OV5640_REG_TIMING_VTS, &vts);
	if (ret)
		return ret;
	return vts;
}

static int ov5640_set_vts(struct ov5640_dev *sensor, int vts)
{
	return ov5640_write_reg16(sensor, OV5640_REG_TIMING_VTS, vts);
}

static int ov5640_get_light_freq(struct ov5640_dev *sensor)
{
	/* get banding filter value */
	int ret, light_freq = 0;
	u8 temp, temp1;

	ret = ov5640_read_reg(sensor, OV5640_REG_HZ5060_CTRL01, &temp);
	if (ret)
		return ret;

	if (temp & 0x80) {
		/* manual */
		ret = ov5640_read_reg(sensor, OV5640_REG_HZ5060_CTRL00,
				      &temp1);
		if (ret)
			return ret;
		if (temp1 & 0x04) {
			/* 50Hz */
			light_freq = 50;
		} else {
			/* 60Hz */
			light_freq = 60;
		}
	} else {
		/* auto */
		ret = ov5640_read_reg(sensor, OV5640_REG_SIGMADELTA_CTRL0C,
				      &temp1);
		if (ret)
			return ret;

		if (temp1 & 0x01) {
			/* 50Hz */
			light_freq = 50;
		} else {
			/* 60Hz */
		}
	}

	return light_freq;
}

static int ov5640_set_bandingfilter(struct ov5640_dev *sensor)
{
	u32 band_step60, max_band60, band_step50, max_band50, prev_vts;
	int ret;

	/* read preview PCLK */
	ret = ov5640_get_sysclk(sensor);
	if (ret < 0)
		return ret;
	if (ret == 0)
		return -EINVAL;
	sensor->prev_sysclk = ret;
	/* read preview HTS */
	ret = ov5640_get_hts(sensor);
	if (ret < 0)
		return ret;
	if (ret == 0)
		return -EINVAL;
	sensor->prev_hts = ret;

	/* read preview VTS */
	ret = ov5640_get_vts(sensor);
	if (ret < 0)
		return ret;
	prev_vts = ret;

	/* calculate banding filter */
	/* 60Hz */
	band_step60 = sensor->prev_sysclk * 100 / sensor->prev_hts * 100 / 120;
	ret = ov5640_write_reg16(sensor, OV5640_REG_AEC_B60_STEP, band_step60);
	if (ret)
		return ret;
	if (!band_step60)
		return -EINVAL;
	max_band60 = (int)((prev_vts - 4) / band_step60);
	ret = ov5640_write_reg(sensor, OV5640_REG_AEC_CTRL0D, max_band60);
	if (ret)
		return ret;

	/* 50Hz */
	band_step50 = sensor->prev_sysclk * 100 / sensor->prev_hts;
	ret = ov5640_write_reg16(sensor, OV5640_REG_AEC_B50_STEP, band_step50);
	if (ret)
		return ret;
	if (!band_step50)
		return -EINVAL;
	max_band50 = (int)((prev_vts - 4) / band_step50);
	return ov5640_write_reg(sensor, OV5640_REG_AEC_CTRL0E, max_band50);
}

static int ov5640_set_ae_target(struct ov5640_dev *sensor, int target)
{
	/* stable in high */
	u32 fast_high, fast_low;
	int ret;

	sensor->ae_low = target * 23 / 25;	/* 0.92 */
	sensor->ae_high = target * 27 / 25;	/* 1.08 */

	fast_high = sensor->ae_high << 1;
	if (fast_high > 255)
		fast_high = 255;

	fast_low = sensor->ae_low >> 1;

	ret = ov5640_write_reg(sensor, OV5640_REG_AEC_CTRL0F, sensor->ae_high);
	if (ret)
		return ret;
	ret = ov5640_write_reg(sensor, OV5640_REG_AEC_CTRL10, sensor->ae_low);
	if (ret)
		return ret;
	ret = ov5640_write_reg(sensor, OV5640_REG_AEC_CTRL1B, sensor->ae_high);
	if (ret)
		return ret;
	ret = ov5640_write_reg(sensor, OV5640_REG_AEC_CTRL1E, sensor->ae_low);
	if (ret)
		return ret;
	ret = ov5640_write_reg(sensor, OV5640_REG_AEC_CTRL11, fast_high);
	if (ret)
		return ret;
	return ov5640_write_reg(sensor, OV5640_REG_AEC_CTRL1F, fast_low);
}

static int ov5640_get_binning(struct ov5640_dev *sensor)
{
	u8 temp;
	int ret;

	ret = ov5640_read_reg(sensor, OV5640_REG_TIMING_TC_REG21, &temp);
	if (ret)
		return ret;

	return temp & BIT(0);
}

static int ov5640_set_binning(struct ov5640_dev *sensor, bool enable)
{
	int ret;

	/*
	 * TIMING TC REG21:
	 * - [0]:	Horizontal binning enable
	 */
	ret = ov5640_mod_reg(sensor, OV5640_REG_TIMING_TC_REG21,
			     BIT(0), enable ? BIT(0) : 0);
	if (ret)
		return ret;
	/*
	 * TIMING TC REG20:
	 * - [0]:	Undocumented, but hardcoded init sequences
	 *		are always setting REG21/REG20 bit 0 to same value...
	 */
	return ov5640_mod_reg(sensor, OV5640_REG_TIMING_TC_REG20,
			      BIT(0), enable ? BIT(0) : 0);
}

static int ov5640_set_virtual_channel(struct ov5640_dev *sensor)
{
	struct i2c_client *client = sensor->i2c_client;
	u8 temp, channel = virtual_channel;
	int ret;

	if (channel > 3) {
		dev_err(&client->dev,
			"%s: wrong virtual_channel parameter, expected (0..3), got %d\n",
			__func__, channel);
		return -EINVAL;
	}

	ret = ov5640_read_reg(sensor, OV5640_REG_DEBUG_MODE, &temp);
	if (ret)
		return ret;
	temp &= ~(3 << 6);
	temp |= (channel << 6);
	return ov5640_write_reg(sensor, OV5640_REG_DEBUG_MODE, temp);
}

static const struct ov5640_mode_info *
ov5640_find_mode(struct ov5640_dev *sensor, enum ov5640_frame_rate fr,
		 int width, int height, bool nearest)
{
	const struct ov5640_mode_info *mode;

	mode = v4l2_find_nearest_size(ov5640_mode_data,
				      ARRAY_SIZE(ov5640_mode_data),
				      hact, vact,
				      width, height);

	if (!mode ||
	    (!nearest && (mode->hact != width || mode->vact != height)))
		return NULL;

	/* Check to see if the current mode exceeds the max frame rate */
	if (ov5640_framerates[fr] > ov5640_framerates[mode->max_fps])
		return NULL;

	/* 2592x1944 only works at 15fps max */
	if ((mode->hact == 2592 && mode->vact == 1944) &&
	    fr > OV5640_15_FPS)
		return NULL;

	return mode;
}

static u64 ov5640_calc_pixel_rate(struct ov5640_dev *sensor)
{
	u64 rate;

	rate = sensor->current_mode->vtot * sensor->current_mode->htot;
	rate *= ov5640_framerates[sensor->current_fr];

	return rate;
}

/*
 * sensor changes between scaling and subsampling, go through
 * exposure calculation
 */
static int ov5640_set_mode_exposure_calc(struct ov5640_dev *sensor,
					 const struct ov5640_mode_info *mode)
{
	u32 prev_shutter, prev_gain16;
	u32 cap_shutter, cap_gain16;
	u32 cap_sysclk, cap_hts, cap_vts;
	u32 light_freq, cap_bandfilt, cap_maxband;
	u32 cap_gain16_shutter;
	u8 average;
	int ret;

	if (!mode->reg_data)
		return -EINVAL;

	/* read preview shutter */
	ret = ov5640_get_exposure(sensor);
	if (ret < 0)
		return ret;
	prev_shutter = ret;
	ret = ov5640_get_binning(sensor);
	if (ret < 0)
		return ret;
	if (ret && mode->id != OV5640_MODE_720P_1280_720 &&
	    mode->id != OV5640_MODE_1080P_1920_1080)
		prev_shutter *= 2;

	/* read preview gain */
	ret = ov5640_get_gain(sensor);
	if (ret < 0)
		return ret;
	prev_gain16 = ret;

	/* get average */
	ret = ov5640_read_reg(sensor, OV5640_REG_AVG_READOUT, &average);
	if (ret)
		return ret;

	/* turn off night mode for capture */
	ret = ov5640_set_night_mode(sensor);
	if (ret < 0)
		return ret;

	/* Write capture setting */
	ret = ov5640_load_regs(sensor, mode);
	if (ret < 0)
		return ret;

	/* read capture VTS */
	ret = ov5640_get_vts(sensor);
	if (ret < 0)
		return ret;
	cap_vts = ret;
	ret = ov5640_get_hts(sensor);
	if (ret < 0)
		return ret;
	if (ret == 0)
		return -EINVAL;
	cap_hts = ret;

	ret = ov5640_get_sysclk(sensor);
	if (ret < 0)
		return ret;
	if (ret == 0)
		return -EINVAL;
	cap_sysclk = ret;

	/* calculate capture banding filter */
	ret = ov5640_get_light_freq(sensor);
	if (ret < 0)
		return ret;
	light_freq = ret;

	if (light_freq == 60) {
		/* 60Hz */
		cap_bandfilt = cap_sysclk * 100 / cap_hts * 100 / 120;
	} else {
		/* 50Hz */
		cap_bandfilt = cap_sysclk * 100 / cap_hts;
	}

	if (!sensor->prev_sysclk) {
		ret = ov5640_get_sysclk(sensor);
		if (ret < 0)
			return ret;
		if (ret == 0)
			return -EINVAL;
		sensor->prev_sysclk = ret;
	}

	if (!cap_bandfilt)
		return -EINVAL;

	cap_maxband = (int)((cap_vts - 4) / cap_bandfilt);

	/* calculate capture shutter/gain16 */
	if (average > sensor->ae_low && average < sensor->ae_high) {
		/* in stable range */
		cap_gain16_shutter =
			prev_gain16 * prev_shutter *
			cap_sysclk / sensor->prev_sysclk *
			sensor->prev_hts / cap_hts *
			sensor->ae_target / average;
	} else {
		cap_gain16_shutter =
			prev_gain16 * prev_shutter *
			cap_sysclk / sensor->prev_sysclk *
			sensor->prev_hts / cap_hts;
	}

	/* gain to shutter */
	if (cap_gain16_shutter < (cap_bandfilt * 16)) {
		/* shutter < 1/100 */
		cap_shutter = cap_gain16_shutter / 16;
		if (cap_shutter < 1)
			cap_shutter = 1;

		cap_gain16 = cap_gain16_shutter / cap_shutter;
		if (cap_gain16 < 16)
			cap_gain16 = 16;
	} else {
		if (cap_gain16_shutter > (cap_bandfilt * cap_maxband * 16)) {
			/* exposure reach max */
			cap_shutter = cap_bandfilt * cap_maxband;
			if (!cap_shutter)
				return -EINVAL;

			cap_gain16 = cap_gain16_shutter / cap_shutter;
		} else {
			/* 1/100 < (cap_shutter = n/100) =< max */
			cap_shutter =
				((int)(cap_gain16_shutter / 16 / cap_bandfilt))
				* cap_bandfilt;
			if (!cap_shutter)
				return -EINVAL;

			cap_gain16 = cap_gain16_shutter / cap_shutter;
		}
	}

	/* set capture gain */
	ret = ov5640_set_gain(sensor, cap_gain16);
	if (ret)
		return ret;

	/* write capture shutter */
	if (cap_shutter > (cap_vts - 4)) {
		cap_vts = cap_shutter + 4;
		ret = ov5640_set_vts(sensor, cap_vts);
		if (ret < 0)
			return ret;
	}

	/* set exposure */
	return ov5640_set_exposure(sensor, cap_shutter);
}

/*
 * if sensor changes inside scaling or subsampling
 * change mode directly
 */
static int ov5640_set_mode_direct(struct ov5640_dev *sensor,
				  const struct ov5640_mode_info *mode)
{
	if (!mode->reg_data)
		return -EINVAL;

	/* Write capture setting */
	return ov5640_load_regs(sensor, mode);
}

static int ov5640_set_mode(struct ov5640_dev *sensor)
{
	const struct ov5640_mode_info *mode = sensor->current_mode;
	const struct ov5640_mode_info *orig_mode = sensor->last_mode;
	enum ov5640_downsize_mode dn_mode, orig_dn_mode;
	bool auto_gain = sensor->ctrls.auto_gain->val == 1;
	bool auto_exp =  sensor->ctrls.auto_exp->val == V4L2_EXPOSURE_AUTO;
	unsigned long rate;
	int ret;

	dn_mode = mode->dn_mode;
	orig_dn_mode = orig_mode->dn_mode;

	/* auto gain and exposure must be turned off when changing modes */
	if (auto_gain) {
		ret = ov5640_set_autogain(sensor, false);
		if (ret)
			return ret;
	}

	if (auto_exp) {
		ret = ov5640_set_autoexposure(sensor, false);
		if (ret)
			goto restore_auto_gain;
	}

	/*
	 * All the formats we support have 16 bits per pixel, seems to require
	 * the same rate than YUV, so we can just use 16 bpp all the time.
	 */
	rate = ov5640_calc_pixel_rate(sensor) * 16;
	if (sensor->ep.bus_type == V4L2_MBUS_CSI2_DPHY) {
		rate = rate / sensor->ep.bus.mipi_csi2.num_data_lanes;
		ret = ov5640_set_mipi_pclk(sensor, rate);
	} else {
		rate = rate / sensor->ep.bus.parallel.bus_width;
		ret = ov5640_set_dvp_pclk(sensor, rate);
	}

	if (ret < 0)
		return 0;

	if ((dn_mode == SUBSAMPLING && orig_dn_mode == SCALING) ||
	    (dn_mode == SCALING && orig_dn_mode == SUBSAMPLING)) {
		/*
		 * change between subsampling and scaling
		 * go through exposure calculation
		 */
		ret = ov5640_set_mode_exposure_calc(sensor, mode);
	} else {
		/*
		 * change inside subsampling or scaling
		 * download firmware directly
		 */
		ret = ov5640_set_mode_direct(sensor, mode);
	}
	if (ret < 0)
		goto restore_auto_exp_gain;

	/* restore auto gain and exposure */
	if (auto_gain)
		ov5640_set_autogain(sensor, true);
	if (auto_exp)
		ov5640_set_autoexposure(sensor, true);

	ret = ov5640_set_binning(sensor, dn_mode != SCALING);
	if (ret < 0)
		return ret;
	ret = ov5640_set_ae_target(sensor, sensor->ae_target);
	if (ret < 0)
		return ret;
	ret = ov5640_get_light_freq(sensor);
	if (ret < 0)
		return ret;
	ret = ov5640_set_bandingfilter(sensor);
	if (ret < 0)
		return ret;
	ret = ov5640_set_virtual_channel(sensor);
	if (ret < 0)
		return ret;

	sensor->pending_mode_change = false;
	sensor->last_mode = mode;

	return 0;

restore_auto_exp_gain:
	if (auto_exp)
		ov5640_set_autoexposure(sensor, true);
restore_auto_gain:
	if (auto_gain)
		ov5640_set_autogain(sensor, true);

	return ret;
}

static int ov5640_set_framefmt(struct ov5640_dev *sensor,
			       struct v4l2_mbus_framefmt *format);

/* restore the last set video mode after chip power-on */
static int ov5640_restore_mode(struct ov5640_dev *sensor)
{
	int ret;

	/* first load the initial register values */
	ret = ov5640_load_regs(sensor, &ov5640_mode_init_data);
	if (ret < 0)
		return ret;
	sensor->last_mode = &ov5640_mode_init_data;

	ret = ov5640_mod_reg(sensor, OV5640_REG_SYS_ROOT_DIVIDER, 0x3f,
			     (ilog2(OV5640_SCLK2X_ROOT_DIV) << 2) |
			     ilog2(OV5640_SCLK_ROOT_DIV));
	if (ret)
		return ret;

	/* now restore the last capture mode */
	ret = ov5640_set_mode(sensor);
	if (ret < 0)
		return ret;

	return ov5640_set_framefmt(sensor, &sensor->fmt);
}

static void ov5640_power(struct ov5640_dev *sensor, bool enable)
{
	gpiod_set_value_cansleep(sensor->pwdn_gpio, enable ? 0 : 1);
}

static void ov5640_reset(struct ov5640_dev *sensor)
{
	if (!sensor->reset_gpio)
		return;

	gpiod_set_value_cansleep(sensor->reset_gpio, 0);

	/* camera power cycle */
	ov5640_power(sensor, false);
	usleep_range(5000, 10000);
	ov5640_power(sensor, true);
	usleep_range(5000, 10000);

	gpiod_set_value_cansleep(sensor->reset_gpio, 1);
	usleep_range(1000, 2000);

	gpiod_set_value_cansleep(sensor->reset_gpio, 0);
	usleep_range(20000, 25000);
}

static int ov5640_set_power_on(struct ov5640_dev *sensor)
{
	struct i2c_client *client = sensor->i2c_client;
	int ret;

	ret = clk_prepare_enable(sensor->xclk);
	if (ret) {
		dev_err(&client->dev, "%s: failed to enable clock\n",
			__func__);
		return ret;
	}

	ret = regulator_bulk_enable(OV5640_NUM_SUPPLIES,
				    sensor->supplies);
	if (ret) {
		dev_err(&client->dev, "%s: failed to enable regulators\n",
			__func__);
		goto xclk_off;
	}

	ov5640_reset(sensor);
	ov5640_power(sensor, true);

	ret = ov5640_init_slave_id(sensor);
	if (ret)
		goto power_off;

	return 0;

power_off:
	ov5640_power(sensor, false);
	regulator_bulk_disable(OV5640_NUM_SUPPLIES, sensor->supplies);
xclk_off:
	clk_disable_unprepare(sensor->xclk);
	return ret;
}

static void ov5640_set_power_off(struct ov5640_dev *sensor)
{
	ov5640_power(sensor, false);
	regulator_bulk_disable(OV5640_NUM_SUPPLIES, sensor->supplies);
	clk_disable_unprepare(sensor->xclk);
}

static int ov5640_set_power_mipi(struct ov5640_dev *sensor, bool on)
{
	int ret;

	if (!on) {
		/* Reset MIPI bus settings to their default values. */
		ov5640_write_reg(sensor, OV5640_REG_IO_MIPI_CTRL00, 0x58);
		ov5640_write_reg(sensor, OV5640_REG_MIPI_CTRL00, 0x04);
		ov5640_write_reg(sensor, OV5640_REG_PAD_OUTPUT00, 0x00);
		return 0;
	}

	/*
	 * Power up MIPI HS Tx and LS Rx; 2 data lanes mode
	 *
	 * 0x300e = 0x40
	 * [7:5] = 010	: 2 data lanes mode (see FIXME note in
	 *		  "ov5640_set_stream_mipi()")
	 * [4] = 0	: Power up MIPI HS Tx
	 * [3] = 0	: Power up MIPI LS Rx
	 * [2] = 0	: MIPI interface disabled
	 */
	ret = ov5640_write_reg(sensor, OV5640_REG_IO_MIPI_CTRL00, 0x40);
	if (ret)
		return ret;

	/*
	 * Gate clock and set LP11 in 'no packets mode' (idle)
	 *
	 * 0x4800 = 0x24
	 * [5] = 1	: Gate clock when 'no packets'
	 * [2] = 1	: MIPI bus in LP11 when 'no packets'
	 */
	ret = ov5640_write_reg(sensor, OV5640_REG_MIPI_CTRL00, 0x24);
	if (ret)
		return ret;

	/*
	 * Set data lanes and clock in LP11 when 'sleeping'
	 *
	 * 0x3019 = 0x70
	 * [6] = 1	: MIPI data lane 2 in LP11 when 'sleeping'
	 * [5] = 1	: MIPI data lane 1 in LP11 when 'sleeping'
	 * [4] = 1	: MIPI clock lane in LP11 when 'sleeping'
	 */
	ret = ov5640_write_reg(sensor, OV5640_REG_PAD_OUTPUT00, 0x70);
	if (ret)
		return ret;

	/* Give lanes some time to coax into LP11 state. */
	usleep_range(500, 1000);

	return 0;
}

static int ov5640_set_power_dvp(struct ov5640_dev *sensor, bool on)
{
<<<<<<< HEAD
=======
	unsigned int flags = sensor->ep.bus.parallel.flags;
	bool bt656 = sensor->ep.bus_type == V4L2_MBUS_BT656;
	u8 polarities = 0;
>>>>>>> 7d2a07b7
	int ret;

	if (!on) {
		/* Reset settings to their default values. */
<<<<<<< HEAD
=======
		ov5640_write_reg(sensor, OV5640_REG_CCIR656_CTRL00, 0x00);
		ov5640_write_reg(sensor, OV5640_REG_IO_MIPI_CTRL00, 0x58);
		ov5640_write_reg(sensor, OV5640_REG_POLARITY_CTRL00, 0x20);
>>>>>>> 7d2a07b7
		ov5640_write_reg(sensor, OV5640_REG_PAD_OUTPUT_ENABLE01, 0x00);
		ov5640_write_reg(sensor, OV5640_REG_PAD_OUTPUT_ENABLE02, 0x00);
		return 0;
	}

	/*
<<<<<<< HEAD
=======
	 * Note about parallel port configuration.
	 *
	 * When configured in parallel mode, the OV5640 will
	 * output 10 bits data on DVP data lines [9:0].
	 * If only 8 bits data are wanted, the 8 bits data lines
	 * of the camera interface must be physically connected
	 * on the DVP data lines [9:2].
	 *
	 * Control lines polarity can be configured through
	 * devicetree endpoint control lines properties.
	 * If no endpoint control lines properties are set,
	 * polarity will be as below:
	 * - VSYNC:	active high
	 * - HREF:	active low
	 * - PCLK:	active low
	 *
	 * VSYNC & HREF are not configured if BT656 bus mode is selected
	 */

	/*
	 * BT656 embedded synchronization configuration
	 *
	 * CCIR656 CTRL00
	 * - [7]:	SYNC code selection (0: auto generate sync code,
	 *		1: sync code from regs 0x4732-0x4735)
	 * - [6]:	f value in CCIR656 SYNC code when fixed f value
	 * - [5]:	Fixed f value
	 * - [4:3]:	Blank toggle data options (00: data=1'h040/1'h200,
	 *		01: data from regs 0x4736-0x4738, 10: always keep 0)
	 * - [1]:	Clip data disable
	 * - [0]:	CCIR656 mode enable
	 *
	 * Default CCIR656 SAV/EAV mode with default codes
	 * SAV=0xff000080 & EAV=0xff00009d is enabled here with settings:
	 * - CCIR656 mode enable
	 * - auto generation of sync codes
	 * - blank toggle data 1'h040/1'h200
	 * - clip reserved data (0x00 & 0xff changed to 0x01 & 0xfe)
	 */
	ret = ov5640_write_reg(sensor, OV5640_REG_CCIR656_CTRL00,
			       bt656 ? 0x01 : 0x00);
	if (ret)
		return ret;

	/*
	 * configure parallel port control lines polarity
	 *
	 * POLARITY CTRL0
	 * - [5]:	PCLK polarity (0: active low, 1: active high)
	 * - [1]:	HREF polarity (0: active low, 1: active high)
	 * - [0]:	VSYNC polarity (mismatch here between
	 *		datasheet and hardware, 0 is active high
	 *		and 1 is active low...)
	 */
	if (!bt656) {
		if (flags & V4L2_MBUS_HSYNC_ACTIVE_HIGH)
			polarities |= BIT(1);
		if (flags & V4L2_MBUS_VSYNC_ACTIVE_LOW)
			polarities |= BIT(0);
	}
	if (flags & V4L2_MBUS_PCLK_SAMPLE_RISING)
		polarities |= BIT(5);

	ret = ov5640_write_reg(sensor, OV5640_REG_POLARITY_CTRL00, polarities);
	if (ret)
		return ret;

	/*
	 * powerdown MIPI TX/RX PHY & enable DVP
	 *
	 * MIPI CONTROL 00
	 * [4] = 1	: Power down MIPI HS Tx
	 * [3] = 1	: Power down MIPI LS Rx
	 * [2] = 0	: DVP enable (MIPI disable)
	 */
	ret = ov5640_write_reg(sensor, OV5640_REG_IO_MIPI_CTRL00, 0x18);
	if (ret)
		return ret;

	/*
>>>>>>> 7d2a07b7
	 * enable VSYNC/HREF/PCLK DVP control lines
	 * & D[9:6] DVP data lines
	 *
	 * PAD OUTPUT ENABLE 01
	 * - 6:		VSYNC output enable
	 * - 5:		HREF output enable
	 * - 4:		PCLK output enable
	 * - [3:0]:	D[9:6] output enable
	 */
<<<<<<< HEAD
	ret = ov5640_write_reg(sensor, OV5640_REG_PAD_OUTPUT_ENABLE01, 0x7f);
=======
	ret = ov5640_write_reg(sensor, OV5640_REG_PAD_OUTPUT_ENABLE01,
			       bt656 ? 0x1f : 0x7f);
>>>>>>> 7d2a07b7
	if (ret)
		return ret;

	/*
	 * enable D[5:0] DVP data lines
	 *
	 * PAD OUTPUT ENABLE 02
	 * - [7:2]:	D[5:0] output enable
	 */
	return ov5640_write_reg(sensor, OV5640_REG_PAD_OUTPUT_ENABLE02, 0xfc);
}

static int ov5640_set_power(struct ov5640_dev *sensor, bool on)
{
	int ret = 0;

	if (on) {
		ret = ov5640_set_power_on(sensor);
		if (ret)
			return ret;

		ret = ov5640_restore_mode(sensor);
		if (ret)
			goto power_off;
	}

	if (sensor->ep.bus_type == V4L2_MBUS_CSI2_DPHY)
		ret = ov5640_set_power_mipi(sensor, on);
	else
		ret = ov5640_set_power_dvp(sensor, on);
	if (ret)
		goto power_off;

	if (!on)
		ov5640_set_power_off(sensor);

	return 0;

power_off:
	ov5640_set_power_off(sensor);
	return ret;
}

/* --------------- Subdev Operations --------------- */

static int ov5640_s_power(struct v4l2_subdev *sd, int on)
{
	struct ov5640_dev *sensor = to_ov5640_dev(sd);
	int ret = 0;

	mutex_lock(&sensor->lock);

	/*
	 * If the power count is modified from 0 to != 0 or from != 0 to 0,
	 * update the power state.
	 */
	if (sensor->power_count == !on) {
		ret = ov5640_set_power(sensor, !!on);
		if (ret)
			goto out;
	}

	/* Update the power count. */
	sensor->power_count += on ? 1 : -1;
	WARN_ON(sensor->power_count < 0);
out:
	mutex_unlock(&sensor->lock);

	if (on && !ret && sensor->power_count == 1) {
		/* restore controls */
		ret = v4l2_ctrl_handler_setup(&sensor->ctrls.handler);
	}

	return ret;
}

static int ov5640_try_frame_interval(struct ov5640_dev *sensor,
				     struct v4l2_fract *fi,
				     u32 width, u32 height)
{
	const struct ov5640_mode_info *mode;
	enum ov5640_frame_rate rate = OV5640_15_FPS;
	int minfps, maxfps, best_fps, fps;
	int i;

	minfps = ov5640_framerates[OV5640_15_FPS];
	maxfps = ov5640_framerates[OV5640_60_FPS];

	if (fi->numerator == 0) {
		fi->denominator = maxfps;
		fi->numerator = 1;
		rate = OV5640_60_FPS;
		goto find_mode;
	}

	fps = clamp_val(DIV_ROUND_CLOSEST(fi->denominator, fi->numerator),
			minfps, maxfps);

	best_fps = minfps;
	for (i = 0; i < ARRAY_SIZE(ov5640_framerates); i++) {
		int curr_fps = ov5640_framerates[i];

		if (abs(curr_fps - fps) < abs(best_fps - fps)) {
			best_fps = curr_fps;
			rate = i;
		}
	}

	fi->numerator = 1;
	fi->denominator = best_fps;

find_mode:
	mode = ov5640_find_mode(sensor, rate, width, height, false);
	return mode ? rate : -EINVAL;
}

static int ov5640_get_fmt(struct v4l2_subdev *sd,
			  struct v4l2_subdev_state *sd_state,
			  struct v4l2_subdev_format *format)
{
	struct ov5640_dev *sensor = to_ov5640_dev(sd);
	struct v4l2_mbus_framefmt *fmt;

	if (format->pad != 0)
		return -EINVAL;

	mutex_lock(&sensor->lock);

	if (format->which == V4L2_SUBDEV_FORMAT_TRY)
		fmt = v4l2_subdev_get_try_format(&sensor->sd, sd_state,
						 format->pad);
	else
		fmt = &sensor->fmt;

	format->format = *fmt;

	mutex_unlock(&sensor->lock);

	return 0;
}

static int ov5640_try_fmt_internal(struct v4l2_subdev *sd,
				   struct v4l2_mbus_framefmt *fmt,
				   enum ov5640_frame_rate fr,
				   const struct ov5640_mode_info **new_mode)
{
	struct ov5640_dev *sensor = to_ov5640_dev(sd);
	const struct ov5640_mode_info *mode;
	int i;

	mode = ov5640_find_mode(sensor, fr, fmt->width, fmt->height, true);
	if (!mode)
		return -EINVAL;
	fmt->width = mode->hact;
	fmt->height = mode->vact;

	if (new_mode)
		*new_mode = mode;

	for (i = 0; i < ARRAY_SIZE(ov5640_formats); i++)
		if (ov5640_formats[i].code == fmt->code)
			break;
	if (i >= ARRAY_SIZE(ov5640_formats))
		i = 0;

	fmt->code = ov5640_formats[i].code;
	fmt->colorspace = ov5640_formats[i].colorspace;
	fmt->ycbcr_enc = V4L2_MAP_YCBCR_ENC_DEFAULT(fmt->colorspace);
	fmt->quantization = V4L2_QUANTIZATION_FULL_RANGE;
	fmt->xfer_func = V4L2_MAP_XFER_FUNC_DEFAULT(fmt->colorspace);

	return 0;
}

static int ov5640_set_fmt(struct v4l2_subdev *sd,
			  struct v4l2_subdev_state *sd_state,
			  struct v4l2_subdev_format *format)
{
	struct ov5640_dev *sensor = to_ov5640_dev(sd);
	const struct ov5640_mode_info *new_mode;
	struct v4l2_mbus_framefmt *mbus_fmt = &format->format;
	struct v4l2_mbus_framefmt *fmt;
	int ret;

	if (format->pad != 0)
		return -EINVAL;

	mutex_lock(&sensor->lock);

	if (sensor->streaming) {
		ret = -EBUSY;
		goto out;
	}

	ret = ov5640_try_fmt_internal(sd, mbus_fmt,
				      sensor->current_fr, &new_mode);
	if (ret)
		goto out;

	if (format->which == V4L2_SUBDEV_FORMAT_TRY)
		fmt = v4l2_subdev_get_try_format(sd, sd_state, 0);
	else
		fmt = &sensor->fmt;

	*fmt = *mbus_fmt;

	if (new_mode != sensor->current_mode) {
		sensor->current_mode = new_mode;
		sensor->pending_mode_change = true;
	}
	if (mbus_fmt->code != sensor->fmt.code)
		sensor->pending_fmt_change = true;

	__v4l2_ctrl_s_ctrl_int64(sensor->ctrls.pixel_rate,
				 ov5640_calc_pixel_rate(sensor));
out:
	mutex_unlock(&sensor->lock);
	return ret;
}

static int ov5640_set_framefmt(struct ov5640_dev *sensor,
			       struct v4l2_mbus_framefmt *format)
{
	int ret = 0;
	bool is_jpeg = false;
	u8 fmt, mux;

	switch (format->code) {
	case MEDIA_BUS_FMT_UYVY8_2X8:
		/* YUV422, UYVY */
		fmt = 0x3f;
		mux = OV5640_FMT_MUX_YUV422;
		break;
	case MEDIA_BUS_FMT_YUYV8_2X8:
		/* YUV422, YUYV */
		fmt = 0x30;
		mux = OV5640_FMT_MUX_YUV422;
		break;
	case MEDIA_BUS_FMT_RGB565_2X8_LE:
		/* RGB565 {g[2:0],b[4:0]},{r[4:0],g[5:3]} */
		fmt = 0x6F;
		mux = OV5640_FMT_MUX_RGB;
		break;
	case MEDIA_BUS_FMT_RGB565_2X8_BE:
		/* RGB565 {r[4:0],g[5:3]},{g[2:0],b[4:0]} */
		fmt = 0x61;
		mux = OV5640_FMT_MUX_RGB;
		break;
	case MEDIA_BUS_FMT_JPEG_1X8:
		/* YUV422, YUYV */
		fmt = 0x30;
		mux = OV5640_FMT_MUX_YUV422;
		is_jpeg = true;
		break;
	case MEDIA_BUS_FMT_SBGGR8_1X8:
		/* Raw, BGBG... / GRGR... */
		fmt = 0x00;
		mux = OV5640_FMT_MUX_RAW_DPC;
		break;
	case MEDIA_BUS_FMT_SGBRG8_1X8:
		/* Raw bayer, GBGB... / RGRG... */
		fmt = 0x01;
		mux = OV5640_FMT_MUX_RAW_DPC;
		break;
	case MEDIA_BUS_FMT_SGRBG8_1X8:
		/* Raw bayer, GRGR... / BGBG... */
		fmt = 0x02;
		mux = OV5640_FMT_MUX_RAW_DPC;
		break;
	case MEDIA_BUS_FMT_SRGGB8_1X8:
		/* Raw bayer, RGRG... / GBGB... */
		fmt = 0x03;
		mux = OV5640_FMT_MUX_RAW_DPC;
		break;
	default:
		return -EINVAL;
	}

	/* FORMAT CONTROL00: YUV and RGB formatting */
	ret = ov5640_write_reg(sensor, OV5640_REG_FORMAT_CONTROL00, fmt);
	if (ret)
		return ret;

	/* FORMAT MUX CONTROL: ISP YUV or RGB */
	ret = ov5640_write_reg(sensor, OV5640_REG_ISP_FORMAT_MUX_CTRL, mux);
	if (ret)
		return ret;

	/*
	 * TIMING TC REG21:
	 * - [5]:	JPEG enable
	 */
	ret = ov5640_mod_reg(sensor, OV5640_REG_TIMING_TC_REG21,
			     BIT(5), is_jpeg ? BIT(5) : 0);
	if (ret)
		return ret;

	/*
	 * SYSTEM RESET02:
	 * - [4]:	Reset JFIFO
	 * - [3]:	Reset SFIFO
	 * - [2]:	Reset JPEG
	 */
	ret = ov5640_mod_reg(sensor, OV5640_REG_SYS_RESET02,
			     BIT(4) | BIT(3) | BIT(2),
			     is_jpeg ? 0 : (BIT(4) | BIT(3) | BIT(2)));
	if (ret)
		return ret;

	/*
	 * CLOCK ENABLE02:
	 * - [5]:	Enable JPEG 2x clock
	 * - [3]:	Enable JPEG clock
	 */
	return ov5640_mod_reg(sensor, OV5640_REG_SYS_CLOCK_ENABLE02,
			      BIT(5) | BIT(3),
			      is_jpeg ? (BIT(5) | BIT(3)) : 0);
}

/*
 * Sensor Controls.
 */

static int ov5640_set_ctrl_hue(struct ov5640_dev *sensor, int value)
{
	int ret;

	if (value) {
		ret = ov5640_mod_reg(sensor, OV5640_REG_SDE_CTRL0,
				     BIT(0), BIT(0));
		if (ret)
			return ret;
		ret = ov5640_write_reg16(sensor, OV5640_REG_SDE_CTRL1, value);
	} else {
		ret = ov5640_mod_reg(sensor, OV5640_REG_SDE_CTRL0, BIT(0), 0);
	}

	return ret;
}

static int ov5640_set_ctrl_contrast(struct ov5640_dev *sensor, int value)
{
	int ret;

	if (value) {
		ret = ov5640_mod_reg(sensor, OV5640_REG_SDE_CTRL0,
				     BIT(2), BIT(2));
		if (ret)
			return ret;
		ret = ov5640_write_reg(sensor, OV5640_REG_SDE_CTRL5,
				       value & 0xff);
	} else {
		ret = ov5640_mod_reg(sensor, OV5640_REG_SDE_CTRL0, BIT(2), 0);
	}

	return ret;
}

static int ov5640_set_ctrl_saturation(struct ov5640_dev *sensor, int value)
{
	int ret;

	if (value) {
		ret = ov5640_mod_reg(sensor, OV5640_REG_SDE_CTRL0,
				     BIT(1), BIT(1));
		if (ret)
			return ret;
		ret = ov5640_write_reg(sensor, OV5640_REG_SDE_CTRL3,
				       value & 0xff);
		if (ret)
			return ret;
		ret = ov5640_write_reg(sensor, OV5640_REG_SDE_CTRL4,
				       value & 0xff);
	} else {
		ret = ov5640_mod_reg(sensor, OV5640_REG_SDE_CTRL0, BIT(1), 0);
	}

	return ret;
}

static int ov5640_set_ctrl_white_balance(struct ov5640_dev *sensor, int awb)
{
	int ret;

	ret = ov5640_mod_reg(sensor, OV5640_REG_AWB_MANUAL_CTRL,
			     BIT(0), awb ? 0 : 1);
	if (ret)
		return ret;

	if (!awb) {
		u16 red = (u16)sensor->ctrls.red_balance->val;
		u16 blue = (u16)sensor->ctrls.blue_balance->val;

		ret = ov5640_write_reg16(sensor, OV5640_REG_AWB_R_GAIN, red);
		if (ret)
			return ret;
		ret = ov5640_write_reg16(sensor, OV5640_REG_AWB_B_GAIN, blue);
	}

	return ret;
}

static int ov5640_set_ctrl_exposure(struct ov5640_dev *sensor,
				    enum v4l2_exposure_auto_type auto_exposure)
{
	struct ov5640_ctrls *ctrls = &sensor->ctrls;
	bool auto_exp = (auto_exposure == V4L2_EXPOSURE_AUTO);
	int ret = 0;

	if (ctrls->auto_exp->is_new) {
		ret = ov5640_set_autoexposure(sensor, auto_exp);
		if (ret)
			return ret;
	}

	if (!auto_exp && ctrls->exposure->is_new) {
		u16 max_exp;

		ret = ov5640_read_reg16(sensor, OV5640_REG_AEC_PK_VTS,
					&max_exp);
		if (ret)
			return ret;
		ret = ov5640_get_vts(sensor);
		if (ret < 0)
			return ret;
		max_exp += ret;
		ret = 0;

		if (ctrls->exposure->val < max_exp)
			ret = ov5640_set_exposure(sensor, ctrls->exposure->val);
	}

	return ret;
}

static int ov5640_set_ctrl_gain(struct ov5640_dev *sensor, bool auto_gain)
{
	struct ov5640_ctrls *ctrls = &sensor->ctrls;
	int ret = 0;

	if (ctrls->auto_gain->is_new) {
		ret = ov5640_set_autogain(sensor, auto_gain);
		if (ret)
			return ret;
	}

	if (!auto_gain && ctrls->gain->is_new)
		ret = ov5640_set_gain(sensor, ctrls->gain->val);

	return ret;
}

static const char * const test_pattern_menu[] = {
	"Disabled",
	"Color bars",
	"Color bars w/ rolling bar",
	"Color squares",
	"Color squares w/ rolling bar",
};

#define OV5640_TEST_ENABLE		BIT(7)
#define OV5640_TEST_ROLLING		BIT(6)	/* rolling horizontal bar */
#define OV5640_TEST_TRANSPARENT		BIT(5)
#define OV5640_TEST_SQUARE_BW		BIT(4)	/* black & white squares */
#define OV5640_TEST_BAR_STANDARD	(0 << 2)
#define OV5640_TEST_BAR_VERT_CHANGE_1	(1 << 2)
#define OV5640_TEST_BAR_HOR_CHANGE	(2 << 2)
#define OV5640_TEST_BAR_VERT_CHANGE_2	(3 << 2)
#define OV5640_TEST_BAR			(0 << 0)
#define OV5640_TEST_RANDOM		(1 << 0)
#define OV5640_TEST_SQUARE		(2 << 0)
#define OV5640_TEST_BLACK		(3 << 0)

static const u8 test_pattern_val[] = {
	0,
	OV5640_TEST_ENABLE | OV5640_TEST_BAR_VERT_CHANGE_1 |
		OV5640_TEST_BAR,
	OV5640_TEST_ENABLE | OV5640_TEST_ROLLING |
		OV5640_TEST_BAR_VERT_CHANGE_1 | OV5640_TEST_BAR,
	OV5640_TEST_ENABLE | OV5640_TEST_SQUARE,
	OV5640_TEST_ENABLE | OV5640_TEST_ROLLING | OV5640_TEST_SQUARE,
};

static int ov5640_set_ctrl_test_pattern(struct ov5640_dev *sensor, int value)
{
	return ov5640_write_reg(sensor, OV5640_REG_PRE_ISP_TEST_SET1,
				test_pattern_val[value]);
}

static int ov5640_set_ctrl_light_freq(struct ov5640_dev *sensor, int value)
{
	int ret;

	ret = ov5640_mod_reg(sensor, OV5640_REG_HZ5060_CTRL01, BIT(7),
			     (value == V4L2_CID_POWER_LINE_FREQUENCY_AUTO) ?
			     0 : BIT(7));
	if (ret)
		return ret;

	return ov5640_mod_reg(sensor, OV5640_REG_HZ5060_CTRL00, BIT(2),
			      (value == V4L2_CID_POWER_LINE_FREQUENCY_50HZ) ?
			      BIT(2) : 0);
}

static int ov5640_set_ctrl_hflip(struct ov5640_dev *sensor, int value)
{
	/*
	 * If sensor is mounted upside down, mirror logic is inversed.
	 *
	 * Sensor is a BSI (Back Side Illuminated) one,
	 * so image captured is physically mirrored.
	 * This is why mirror logic is inversed in
	 * order to cancel this mirror effect.
	 */

	/*
	 * TIMING TC REG21:
	 * - [2]:	ISP mirror
	 * - [1]:	Sensor mirror
	 */
	return ov5640_mod_reg(sensor, OV5640_REG_TIMING_TC_REG21,
			      BIT(2) | BIT(1),
			      (!(value ^ sensor->upside_down)) ?
			      (BIT(2) | BIT(1)) : 0);
}

static int ov5640_set_ctrl_vflip(struct ov5640_dev *sensor, int value)
{
	/* If sensor is mounted upside down, flip logic is inversed */

	/*
	 * TIMING TC REG20:
	 * - [2]:	ISP vflip
	 * - [1]:	Sensor vflip
	 */
	return ov5640_mod_reg(sensor, OV5640_REG_TIMING_TC_REG20,
			      BIT(2) | BIT(1),
			      (value ^ sensor->upside_down) ?
			      (BIT(2) | BIT(1)) : 0);
}

static int ov5640_g_volatile_ctrl(struct v4l2_ctrl *ctrl)
{
	struct v4l2_subdev *sd = ctrl_to_sd(ctrl);
	struct ov5640_dev *sensor = to_ov5640_dev(sd);
	int val;

	/* v4l2_ctrl_lock() locks our own mutex */

	switch (ctrl->id) {
	case V4L2_CID_AUTOGAIN:
		val = ov5640_get_gain(sensor);
		if (val < 0)
			return val;
		sensor->ctrls.gain->val = val;
		break;
	case V4L2_CID_EXPOSURE_AUTO:
		val = ov5640_get_exposure(sensor);
		if (val < 0)
			return val;
		sensor->ctrls.exposure->val = val;
		break;
	}

	return 0;
}

static int ov5640_s_ctrl(struct v4l2_ctrl *ctrl)
{
	struct v4l2_subdev *sd = ctrl_to_sd(ctrl);
	struct ov5640_dev *sensor = to_ov5640_dev(sd);
	int ret;

	/* v4l2_ctrl_lock() locks our own mutex */

	/*
	 * If the device is not powered up by the host driver do
	 * not apply any controls to H/W at this time. Instead
	 * the controls will be restored right after power-up.
	 */
	if (sensor->power_count == 0)
		return 0;

	switch (ctrl->id) {
	case V4L2_CID_AUTOGAIN:
		ret = ov5640_set_ctrl_gain(sensor, ctrl->val);
		break;
	case V4L2_CID_EXPOSURE_AUTO:
		ret = ov5640_set_ctrl_exposure(sensor, ctrl->val);
		break;
	case V4L2_CID_AUTO_WHITE_BALANCE:
		ret = ov5640_set_ctrl_white_balance(sensor, ctrl->val);
		break;
	case V4L2_CID_HUE:
		ret = ov5640_set_ctrl_hue(sensor, ctrl->val);
		break;
	case V4L2_CID_CONTRAST:
		ret = ov5640_set_ctrl_contrast(sensor, ctrl->val);
		break;
	case V4L2_CID_SATURATION:
		ret = ov5640_set_ctrl_saturation(sensor, ctrl->val);
		break;
	case V4L2_CID_TEST_PATTERN:
		ret = ov5640_set_ctrl_test_pattern(sensor, ctrl->val);
		break;
	case V4L2_CID_POWER_LINE_FREQUENCY:
		ret = ov5640_set_ctrl_light_freq(sensor, ctrl->val);
		break;
	case V4L2_CID_HFLIP:
		ret = ov5640_set_ctrl_hflip(sensor, ctrl->val);
		break;
	case V4L2_CID_VFLIP:
		ret = ov5640_set_ctrl_vflip(sensor, ctrl->val);
		break;
	default:
		ret = -EINVAL;
		break;
	}

	return ret;
}

static const struct v4l2_ctrl_ops ov5640_ctrl_ops = {
	.g_volatile_ctrl = ov5640_g_volatile_ctrl,
	.s_ctrl = ov5640_s_ctrl,
};

static int ov5640_init_controls(struct ov5640_dev *sensor)
{
	const struct v4l2_ctrl_ops *ops = &ov5640_ctrl_ops;
	struct ov5640_ctrls *ctrls = &sensor->ctrls;
	struct v4l2_ctrl_handler *hdl = &ctrls->handler;
	int ret;

	v4l2_ctrl_handler_init(hdl, 32);

	/* we can use our own mutex for the ctrl lock */
	hdl->lock = &sensor->lock;

	/* Clock related controls */
	ctrls->pixel_rate = v4l2_ctrl_new_std(hdl, ops, V4L2_CID_PIXEL_RATE,
					      0, INT_MAX, 1,
					      ov5640_calc_pixel_rate(sensor));

	/* Auto/manual white balance */
	ctrls->auto_wb = v4l2_ctrl_new_std(hdl, ops,
					   V4L2_CID_AUTO_WHITE_BALANCE,
					   0, 1, 1, 1);
	ctrls->blue_balance = v4l2_ctrl_new_std(hdl, ops, V4L2_CID_BLUE_BALANCE,
						0, 4095, 1, 0);
	ctrls->red_balance = v4l2_ctrl_new_std(hdl, ops, V4L2_CID_RED_BALANCE,
					       0, 4095, 1, 0);
	/* Auto/manual exposure */
	ctrls->auto_exp = v4l2_ctrl_new_std_menu(hdl, ops,
						 V4L2_CID_EXPOSURE_AUTO,
						 V4L2_EXPOSURE_MANUAL, 0,
						 V4L2_EXPOSURE_AUTO);
	ctrls->exposure = v4l2_ctrl_new_std(hdl, ops, V4L2_CID_EXPOSURE,
					    0, 65535, 1, 0);
	/* Auto/manual gain */
	ctrls->auto_gain = v4l2_ctrl_new_std(hdl, ops, V4L2_CID_AUTOGAIN,
					     0, 1, 1, 1);
	ctrls->gain = v4l2_ctrl_new_std(hdl, ops, V4L2_CID_GAIN,
					0, 1023, 1, 0);

	ctrls->saturation = v4l2_ctrl_new_std(hdl, ops, V4L2_CID_SATURATION,
					      0, 255, 1, 64);
	ctrls->hue = v4l2_ctrl_new_std(hdl, ops, V4L2_CID_HUE,
				       0, 359, 1, 0);
	ctrls->contrast = v4l2_ctrl_new_std(hdl, ops, V4L2_CID_CONTRAST,
					    0, 255, 1, 0);
	ctrls->test_pattern =
		v4l2_ctrl_new_std_menu_items(hdl, ops, V4L2_CID_TEST_PATTERN,
					     ARRAY_SIZE(test_pattern_menu) - 1,
					     0, 0, test_pattern_menu);
	ctrls->hflip = v4l2_ctrl_new_std(hdl, ops, V4L2_CID_HFLIP,
					 0, 1, 1, 0);
	ctrls->vflip = v4l2_ctrl_new_std(hdl, ops, V4L2_CID_VFLIP,
					 0, 1, 1, 0);

	ctrls->light_freq =
		v4l2_ctrl_new_std_menu(hdl, ops,
				       V4L2_CID_POWER_LINE_FREQUENCY,
				       V4L2_CID_POWER_LINE_FREQUENCY_AUTO, 0,
				       V4L2_CID_POWER_LINE_FREQUENCY_50HZ);

	if (hdl->error) {
		ret = hdl->error;
		goto free_ctrls;
	}

	ctrls->pixel_rate->flags |= V4L2_CTRL_FLAG_READ_ONLY;
	ctrls->gain->flags |= V4L2_CTRL_FLAG_VOLATILE;
	ctrls->exposure->flags |= V4L2_CTRL_FLAG_VOLATILE;

	v4l2_ctrl_auto_cluster(3, &ctrls->auto_wb, 0, false);
	v4l2_ctrl_auto_cluster(2, &ctrls->auto_gain, 0, true);
	v4l2_ctrl_auto_cluster(2, &ctrls->auto_exp, 1, true);

	sensor->sd.ctrl_handler = hdl;
	return 0;

free_ctrls:
	v4l2_ctrl_handler_free(hdl);
	return ret;
}

static int ov5640_enum_frame_size(struct v4l2_subdev *sd,
				  struct v4l2_subdev_state *sd_state,
				  struct v4l2_subdev_frame_size_enum *fse)
{
	if (fse->pad != 0)
		return -EINVAL;
	if (fse->index >= OV5640_NUM_MODES)
		return -EINVAL;

	fse->min_width =
		ov5640_mode_data[fse->index].hact;
	fse->max_width = fse->min_width;
	fse->min_height =
		ov5640_mode_data[fse->index].vact;
	fse->max_height = fse->min_height;

	return 0;
}

static int ov5640_enum_frame_interval(
	struct v4l2_subdev *sd,
	struct v4l2_subdev_state *sd_state,
	struct v4l2_subdev_frame_interval_enum *fie)
{
	struct ov5640_dev *sensor = to_ov5640_dev(sd);
	struct v4l2_fract tpf;
	int ret;

	if (fie->pad != 0)
		return -EINVAL;
	if (fie->index >= OV5640_NUM_FRAMERATES)
		return -EINVAL;

	tpf.numerator = 1;
	tpf.denominator = ov5640_framerates[fie->index];

	ret = ov5640_try_frame_interval(sensor, &tpf,
					fie->width, fie->height);
	if (ret < 0)
		return -EINVAL;

	fie->interval = tpf;
	return 0;
}

static int ov5640_g_frame_interval(struct v4l2_subdev *sd,
				   struct v4l2_subdev_frame_interval *fi)
{
	struct ov5640_dev *sensor = to_ov5640_dev(sd);

	mutex_lock(&sensor->lock);
	fi->interval = sensor->frame_interval;
	mutex_unlock(&sensor->lock);

	return 0;
}

static int ov5640_s_frame_interval(struct v4l2_subdev *sd,
				   struct v4l2_subdev_frame_interval *fi)
{
	struct ov5640_dev *sensor = to_ov5640_dev(sd);
	const struct ov5640_mode_info *mode;
	int frame_rate, ret = 0;

	if (fi->pad != 0)
		return -EINVAL;

	mutex_lock(&sensor->lock);

	if (sensor->streaming) {
		ret = -EBUSY;
		goto out;
	}

	mode = sensor->current_mode;

	frame_rate = ov5640_try_frame_interval(sensor, &fi->interval,
					       mode->hact, mode->vact);
	if (frame_rate < 0) {
		/* Always return a valid frame interval value */
		fi->interval = sensor->frame_interval;
		goto out;
	}

	mode = ov5640_find_mode(sensor, frame_rate, mode->hact,
				mode->vact, true);
	if (!mode) {
		ret = -EINVAL;
		goto out;
	}

	if (mode != sensor->current_mode ||
	    frame_rate != sensor->current_fr) {
		sensor->current_fr = frame_rate;
		sensor->frame_interval = fi->interval;
		sensor->current_mode = mode;
		sensor->pending_mode_change = true;

		__v4l2_ctrl_s_ctrl_int64(sensor->ctrls.pixel_rate,
					 ov5640_calc_pixel_rate(sensor));
	}
out:
	mutex_unlock(&sensor->lock);
	return ret;
}

static int ov5640_enum_mbus_code(struct v4l2_subdev *sd,
				 struct v4l2_subdev_state *sd_state,
				 struct v4l2_subdev_mbus_code_enum *code)
{
	if (code->pad != 0)
		return -EINVAL;
	if (code->index >= ARRAY_SIZE(ov5640_formats))
		return -EINVAL;

	code->code = ov5640_formats[code->index].code;
	return 0;
}

static int ov5640_s_stream(struct v4l2_subdev *sd, int enable)
{
	struct ov5640_dev *sensor = to_ov5640_dev(sd);
	int ret = 0;

	mutex_lock(&sensor->lock);

	if (sensor->streaming == !enable) {
		if (enable && sensor->pending_mode_change) {
			ret = ov5640_set_mode(sensor);
			if (ret)
				goto out;
		}

		if (enable && sensor->pending_fmt_change) {
			ret = ov5640_set_framefmt(sensor, &sensor->fmt);
			if (ret)
				goto out;
			sensor->pending_fmt_change = false;
		}

		if (sensor->ep.bus_type == V4L2_MBUS_CSI2_DPHY)
			ret = ov5640_set_stream_mipi(sensor, enable);
		else
			ret = ov5640_set_stream_dvp(sensor, enable);

		if (!ret)
			sensor->streaming = enable;
	}
out:
	mutex_unlock(&sensor->lock);
	return ret;
}

static const struct v4l2_subdev_core_ops ov5640_core_ops = {
	.s_power = ov5640_s_power,
	.log_status = v4l2_ctrl_subdev_log_status,
	.subscribe_event = v4l2_ctrl_subdev_subscribe_event,
	.unsubscribe_event = v4l2_event_subdev_unsubscribe,
};

static const struct v4l2_subdev_video_ops ov5640_video_ops = {
	.g_frame_interval = ov5640_g_frame_interval,
	.s_frame_interval = ov5640_s_frame_interval,
	.s_stream = ov5640_s_stream,
};

static const struct v4l2_subdev_pad_ops ov5640_pad_ops = {
	.enum_mbus_code = ov5640_enum_mbus_code,
	.get_fmt = ov5640_get_fmt,
	.set_fmt = ov5640_set_fmt,
	.enum_frame_size = ov5640_enum_frame_size,
	.enum_frame_interval = ov5640_enum_frame_interval,
};

static const struct v4l2_subdev_ops ov5640_subdev_ops = {
	.core = &ov5640_core_ops,
	.video = &ov5640_video_ops,
	.pad = &ov5640_pad_ops,
};

static int ov5640_get_regulators(struct ov5640_dev *sensor)
{
	int i;

	for (i = 0; i < OV5640_NUM_SUPPLIES; i++)
		sensor->supplies[i].supply = ov5640_supply_name[i];

	return devm_regulator_bulk_get(&sensor->i2c_client->dev,
				       OV5640_NUM_SUPPLIES,
				       sensor->supplies);
}

static int ov5640_check_chip_id(struct ov5640_dev *sensor)
{
	struct i2c_client *client = sensor->i2c_client;
	int ret = 0;
	u16 chip_id;

	ret = ov5640_set_power_on(sensor);
	if (ret)
		return ret;

	ret = ov5640_read_reg16(sensor, OV5640_REG_CHIP_ID, &chip_id);
	if (ret) {
		dev_err(&client->dev, "%s: failed to read chip identifier\n",
			__func__);
		goto power_off;
	}

	if (chip_id != 0x5640) {
		dev_err(&client->dev, "%s: wrong chip identifier, expected 0x5640, got 0x%x\n",
			__func__, chip_id);
		ret = -ENXIO;
	}

power_off:
	ov5640_set_power_off(sensor);
	return ret;
}

static int ov5640_probe(struct i2c_client *client)
{
	struct device *dev = &client->dev;
	struct fwnode_handle *endpoint;
	struct ov5640_dev *sensor;
	struct v4l2_mbus_framefmt *fmt;
	u32 rotation;
	int ret;

	sensor = devm_kzalloc(dev, sizeof(*sensor), GFP_KERNEL);
	if (!sensor)
		return -ENOMEM;

	sensor->i2c_client = client;

	/*
	 * default init sequence initialize sensor to
	 * YUV422 UYVY VGA@30fps
	 */
	fmt = &sensor->fmt;
	fmt->code = MEDIA_BUS_FMT_UYVY8_2X8;
	fmt->colorspace = V4L2_COLORSPACE_SRGB;
	fmt->ycbcr_enc = V4L2_MAP_YCBCR_ENC_DEFAULT(fmt->colorspace);
	fmt->quantization = V4L2_QUANTIZATION_FULL_RANGE;
	fmt->xfer_func = V4L2_MAP_XFER_FUNC_DEFAULT(fmt->colorspace);
	fmt->width = 640;
	fmt->height = 480;
	fmt->field = V4L2_FIELD_NONE;
	sensor->frame_interval.numerator = 1;
	sensor->frame_interval.denominator = ov5640_framerates[OV5640_30_FPS];
	sensor->current_fr = OV5640_30_FPS;
	sensor->current_mode =
		&ov5640_mode_data[OV5640_MODE_VGA_640_480];
	sensor->last_mode = sensor->current_mode;

	sensor->ae_target = 52;

	/* optional indication of physical rotation of sensor */
	ret = fwnode_property_read_u32(dev_fwnode(&client->dev), "rotation",
				       &rotation);
	if (!ret) {
		switch (rotation) {
		case 180:
			sensor->upside_down = true;
			fallthrough;
		case 0:
			break;
		default:
			dev_warn(dev, "%u degrees rotation is not supported, ignoring...\n",
				 rotation);
		}
	}

	endpoint = fwnode_graph_get_next_endpoint(dev_fwnode(&client->dev),
						  NULL);
	if (!endpoint) {
		dev_err(dev, "endpoint node not found\n");
		return -EINVAL;
	}

	ret = v4l2_fwnode_endpoint_parse(endpoint, &sensor->ep);
	fwnode_handle_put(endpoint);
	if (ret) {
		dev_err(dev, "Could not parse endpoint\n");
		return ret;
	}

	if (sensor->ep.bus_type != V4L2_MBUS_PARALLEL &&
	    sensor->ep.bus_type != V4L2_MBUS_CSI2_DPHY &&
	    sensor->ep.bus_type != V4L2_MBUS_BT656) {
		dev_err(dev, "Unsupported bus type %d\n", sensor->ep.bus_type);
		return -EINVAL;
	}

	/* get system clock (xclk) */
	sensor->xclk = devm_clk_get(dev, "xclk");
	if (IS_ERR(sensor->xclk)) {
		dev_err(dev, "failed to get xclk\n");
		return PTR_ERR(sensor->xclk);
	}

	sensor->xclk_freq = clk_get_rate(sensor->xclk);
	if (sensor->xclk_freq < OV5640_XCLK_MIN ||
	    sensor->xclk_freq > OV5640_XCLK_MAX) {
		dev_err(dev, "xclk frequency out of range: %d Hz\n",
			sensor->xclk_freq);
		return -EINVAL;
	}

	/* request optional power down pin */
	sensor->pwdn_gpio = devm_gpiod_get_optional(dev, "powerdown",
						    GPIOD_OUT_HIGH);
	if (IS_ERR(sensor->pwdn_gpio))
		return PTR_ERR(sensor->pwdn_gpio);

	/* request optional reset pin */
	sensor->reset_gpio = devm_gpiod_get_optional(dev, "reset",
						     GPIOD_OUT_HIGH);
	if (IS_ERR(sensor->reset_gpio))
		return PTR_ERR(sensor->reset_gpio);

	v4l2_i2c_subdev_init(&sensor->sd, client, &ov5640_subdev_ops);

	sensor->sd.flags |= V4L2_SUBDEV_FL_HAS_DEVNODE |
			    V4L2_SUBDEV_FL_HAS_EVENTS;
	sensor->pad.flags = MEDIA_PAD_FL_SOURCE;
	sensor->sd.entity.function = MEDIA_ENT_F_CAM_SENSOR;
	ret = media_entity_pads_init(&sensor->sd.entity, 1, &sensor->pad);
	if (ret)
		return ret;

	ret = ov5640_get_regulators(sensor);
	if (ret)
		return ret;

	mutex_init(&sensor->lock);

	ret = ov5640_check_chip_id(sensor);
	if (ret)
		goto entity_cleanup;

	ret = ov5640_init_controls(sensor);
	if (ret)
		goto entity_cleanup;

	ret = v4l2_async_register_subdev_sensor(&sensor->sd);
	if (ret)
		goto free_ctrls;

	return 0;

free_ctrls:
	v4l2_ctrl_handler_free(&sensor->ctrls.handler);
entity_cleanup:
	media_entity_cleanup(&sensor->sd.entity);
	mutex_destroy(&sensor->lock);
	return ret;
}

static int ov5640_remove(struct i2c_client *client)
{
	struct v4l2_subdev *sd = i2c_get_clientdata(client);
	struct ov5640_dev *sensor = to_ov5640_dev(sd);

	v4l2_async_unregister_subdev(&sensor->sd);
	media_entity_cleanup(&sensor->sd.entity);
	v4l2_ctrl_handler_free(&sensor->ctrls.handler);
	mutex_destroy(&sensor->lock);

	return 0;
}

static const struct i2c_device_id ov5640_id[] = {
	{"ov5640", 0},
	{},
};
MODULE_DEVICE_TABLE(i2c, ov5640_id);

static const struct of_device_id ov5640_dt_ids[] = {
	{ .compatible = "ovti,ov5640" },
	{ /* sentinel */ }
};
MODULE_DEVICE_TABLE(of, ov5640_dt_ids);

static struct i2c_driver ov5640_i2c_driver = {
	.driver = {
		.name  = "ov5640",
		.of_match_table	= ov5640_dt_ids,
	},
	.id_table = ov5640_id,
	.probe_new = ov5640_probe,
	.remove   = ov5640_remove,
};

module_i2c_driver(ov5640_i2c_driver);

MODULE_DESCRIPTION("OV5640 MIPI Camera Subdev Driver");
MODULE_LICENSE("GPL");<|MERGE_RESOLUTION|>--- conflicted
+++ resolved
@@ -1242,74 +1242,6 @@
 
 static int ov5640_set_stream_dvp(struct ov5640_dev *sensor, bool on)
 {
-<<<<<<< HEAD
-	int ret;
-	unsigned int flags = sensor->ep.bus.parallel.flags;
-	u8 pclk_pol = 0;
-	u8 hsync_pol = 0;
-	u8 vsync_pol = 0;
-
-	/*
-	 * Note about parallel port configuration.
-	 *
-	 * When configured in parallel mode, the OV5640 will
-	 * output 10 bits data on DVP data lines [9:0].
-	 * If only 8 bits data are wanted, the 8 bits data lines
-	 * of the camera interface must be physically connected
-	 * on the DVP data lines [9:2].
-	 *
-	 * Control lines polarity can be configured through
-	 * devicetree endpoint control lines properties.
-	 * If no endpoint control lines properties are set,
-	 * polarity will be as below:
-	 * - VSYNC:	active high
-	 * - HREF:	active low
-	 * - PCLK:	active low
-	 */
-
-	if (on) {
-		/*
-		 * configure parallel port control lines polarity
-		 *
-		 * POLARITY CTRL0
-		 * - [5]:	PCLK polarity (0: active low, 1: active high)
-		 * - [1]:	HREF polarity (0: active low, 1: active high)
-		 * - [0]:	VSYNC polarity (mismatch here between
-		 *		datasheet and hardware, 0 is active high
-		 *		and 1 is active low...)
-		 */
-		if (flags & V4L2_MBUS_PCLK_SAMPLE_RISING)
-			pclk_pol = 1;
-		if (flags & V4L2_MBUS_HSYNC_ACTIVE_HIGH)
-			hsync_pol = 1;
-		if (flags & V4L2_MBUS_VSYNC_ACTIVE_LOW)
-			vsync_pol = 1;
-
-		ret = ov5640_write_reg(sensor,
-				       OV5640_REG_POLARITY_CTRL00,
-				       (pclk_pol << 5) |
-				       (hsync_pol << 1) |
-				       vsync_pol);
-
-		if (ret)
-			return ret;
-	}
-
-	/*
-	 * powerdown MIPI TX/RX PHY & disable MIPI
-	 *
-	 * MIPI CONTROL 00
-	 * 4:	 PWDN PHY TX
-	 * 3:	 PWDN PHY RX
-	 * 2:	 MIPI enable
-	 */
-	ret = ov5640_write_reg(sensor,
-			       OV5640_REG_IO_MIPI_CTRL00, on ? 0x18 : 0);
-	if (ret)
-		return ret;
-
-=======
->>>>>>> 7d2a07b7
 	return ov5640_write_reg(sensor, OV5640_REG_SYS_CTRL0, on ?
 				OV5640_REG_SYS_CTRL0_SW_PWUP :
 				OV5640_REG_SYS_CTRL0_SW_PWDN);
@@ -1634,11 +1566,6 @@
 	if (ov5640_framerates[fr] > ov5640_framerates[mode->max_fps])
 		return NULL;
 
-	/* 2592x1944 only works at 15fps max */
-	if ((mode->hact == 2592 && mode->vact == 1944) &&
-	    fr > OV5640_15_FPS)
-		return NULL;
-
 	return mode;
 }
 
@@ -2076,30 +2003,22 @@
 
 static int ov5640_set_power_dvp(struct ov5640_dev *sensor, bool on)
 {
-<<<<<<< HEAD
-=======
 	unsigned int flags = sensor->ep.bus.parallel.flags;
 	bool bt656 = sensor->ep.bus_type == V4L2_MBUS_BT656;
 	u8 polarities = 0;
->>>>>>> 7d2a07b7
 	int ret;
 
 	if (!on) {
 		/* Reset settings to their default values. */
-<<<<<<< HEAD
-=======
 		ov5640_write_reg(sensor, OV5640_REG_CCIR656_CTRL00, 0x00);
 		ov5640_write_reg(sensor, OV5640_REG_IO_MIPI_CTRL00, 0x58);
 		ov5640_write_reg(sensor, OV5640_REG_POLARITY_CTRL00, 0x20);
->>>>>>> 7d2a07b7
 		ov5640_write_reg(sensor, OV5640_REG_PAD_OUTPUT_ENABLE01, 0x00);
 		ov5640_write_reg(sensor, OV5640_REG_PAD_OUTPUT_ENABLE02, 0x00);
 		return 0;
 	}
 
 	/*
-<<<<<<< HEAD
-=======
 	 * Note about parallel port configuration.
 	 *
 	 * When configured in parallel mode, the OV5640 will
@@ -2180,7 +2099,6 @@
 		return ret;
 
 	/*
->>>>>>> 7d2a07b7
 	 * enable VSYNC/HREF/PCLK DVP control lines
 	 * & D[9:6] DVP data lines
 	 *
@@ -2190,12 +2108,8 @@
 	 * - 4:		PCLK output enable
 	 * - [3:0]:	D[9:6] output enable
 	 */
-<<<<<<< HEAD
-	ret = ov5640_write_reg(sensor, OV5640_REG_PAD_OUTPUT_ENABLE01, 0x7f);
-=======
 	ret = ov5640_write_reg(sensor, OV5640_REG_PAD_OUTPUT_ENABLE01,
 			       bt656 ? 0x1f : 0x7f);
->>>>>>> 7d2a07b7
 	if (ret)
 		return ret;
 
