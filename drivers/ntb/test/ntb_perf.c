/*
 * This file is provided under a dual BSD/GPLv2 license.  When using or
 *   redistributing this file, you may do so under either license.
 *
 *   GPL LICENSE SUMMARY
 *
 *   Copyright(c) 2015 Intel Corporation. All rights reserved.
 *   Copyright(c) 2017 T-Platforms. All Rights Reserved.
 *
 *   This program is free software; you can redistribute it and/or modify
 *   it under the terms of version 2 of the GNU General Public License as
 *   published by the Free Software Foundation.
 *
 *   BSD LICENSE
 *
 *   Copyright(c) 2015 Intel Corporation. All rights reserved.
 *   Copyright(c) 2017 T-Platforms. All Rights Reserved.
 *
 *   Redistribution and use in source and binary forms, with or without
 *   modification, are permitted provided that the following conditions
 *   are met:
 *
 *     * Redistributions of source code must retain the above copyright
 *       notice, this list of conditions and the following disclaimer.
 *     * Redistributions in binary form must reproduce the above copy
 *       notice, this list of conditions and the following disclaimer in
 *       the documentation and/or other materials provided with the
 *       distribution.
 *     * Neither the name of Intel Corporation nor the names of its
 *       contributors may be used to endorse or promote products derived
 *       from this software without specific prior written permission.
 *
 *   THIS SOFTWARE IS PROVIDED BY THE COPYRIGHT HOLDERS AND CONTRIBUTORS
 *   "AS IS" AND ANY EXPRESS OR IMPLIED WARRANTIES, INCLUDING, BUT NOT
 *   LIMITED TO, THE IMPLIED WARRANTIES OF MERCHANTABILITY AND FITNESS FOR
 *   A PARTICULAR PURPOSE ARE DISCLAIMED. IN NO EVENT SHALL THE COPYRIGHT
 *   OWNER OR CONTRIBUTORS BE LIABLE FOR ANY DIRECT, INDIRECT, INCIDENTAL,
 *   SPECIAL, EXEMPLARY, OR CONSEQUENTIAL DAMAGES (INCLUDING, BUT NOT
 *   LIMITED TO, PROCUREMENT OF SUBSTITUTE GOODS OR SERVICES; LOSS OF USE,
 *   DATA, OR PROFITS; OR BUSINESS INTERRUPTION) HOWEVER CAUSED AND ON ANY
 *   THEORY OF LIABILITY, WHETHER IN CONTRACT, STRICT LIABILITY, OR TORT
 *   (INCLUDING NEGLIGENCE OR OTHERWISE) ARISING IN ANY WAY OUT OF THE USE
 *   OF THIS SOFTWARE, EVEN IF ADVISED OF THE POSSIBILITY OF SUCH DAMAGE.
 *
 * PCIe NTB Perf Linux driver
 */

/*
 * How to use this tool, by example.
 *
 * Assuming $DBG_DIR is something like:
 * '/sys/kernel/debug/ntb_perf/0000:00:03.0'
 * Suppose aside from local device there is at least one remote device
 * connected to NTB with index 0.
 *-----------------------------------------------------------------------------
 * Eg: install driver with specified chunk/total orders and dma-enabled flag
 *
 * root@self# insmod ntb_perf.ko chunk_order=19 total_order=28 use_dma
 *-----------------------------------------------------------------------------
 * Eg: check NTB ports (index) and MW mapping information
 *
 * root@self# cat $DBG_DIR/info
 *-----------------------------------------------------------------------------
 * Eg: start performance test with peer (index 0) and get the test metrics
 *
 * root@self# echo 0 > $DBG_DIR/run
 * root@self# cat $DBG_DIR/run
 */

#include <linux/init.h>
#include <linux/kernel.h>
#include <linux/module.h>
#include <linux/sched.h>
#include <linux/wait.h>
#include <linux/dma-mapping.h>
#include <linux/dmaengine.h>
#include <linux/pci.h>
#include <linux/ktime.h>
#include <linux/slab.h>
#include <linux/delay.h>
#include <linux/sizes.h>
#include <linux/workqueue.h>
#include <linux/debugfs.h>
#include <linux/random.h>
#include <linux/ntb.h>

#define DRIVER_NAME		"ntb_perf"
#define DRIVER_VERSION		"2.0"

MODULE_LICENSE("Dual BSD/GPL");
MODULE_VERSION(DRIVER_VERSION);
MODULE_AUTHOR("Dave Jiang <dave.jiang@intel.com>");
MODULE_DESCRIPTION("PCIe NTB Performance Measurement Tool");

#define MAX_THREADS_CNT		32
#define DEF_THREADS_CNT		1
#define MAX_CHUNK_SIZE		SZ_1M
#define MAX_CHUNK_ORDER		20 /* no larger than 1M */

#define DMA_TRIES		100
#define DMA_MDELAY		10

#define MSG_TRIES		1000
#define MSG_UDELAY_LOW		1000000
#define MSG_UDELAY_HIGH		2000000

#define PERF_BUF_LEN 1024

static unsigned long max_mw_size;
module_param(max_mw_size, ulong, 0644);
MODULE_PARM_DESC(max_mw_size, "Upper limit of memory window size");

static unsigned char chunk_order = 19; /* 512K */
module_param(chunk_order, byte, 0644);
MODULE_PARM_DESC(chunk_order, "Data chunk order [2^n] to transfer");

static unsigned char total_order = 30; /* 1G */
module_param(total_order, byte, 0644);
MODULE_PARM_DESC(total_order, "Total data order [2^n] to transfer");

static bool use_dma; /* default to 0 */
module_param(use_dma, bool, 0644);
MODULE_PARM_DESC(use_dma, "Use DMA engine to measure performance");

/*==============================================================================
 *                         Perf driver data definition
 *==============================================================================
 */

enum perf_cmd {
	PERF_CMD_INVAL = -1,/* invalid spad command */
	PERF_CMD_SSIZE = 0, /* send out buffer size */
	PERF_CMD_RSIZE = 1, /* recv in  buffer size */
	PERF_CMD_SXLAT = 2, /* send in  buffer xlat */
	PERF_CMD_RXLAT = 3, /* recv out buffer xlat */
	PERF_CMD_CLEAR = 4, /* clear allocated memory */
	PERF_STS_DONE  = 5, /* init is done */
	PERF_STS_LNKUP = 6, /* link up state flag */
};

struct perf_ctx;

struct perf_peer {
	struct perf_ctx	*perf;
	int pidx;
	int gidx;

	/* Outbound MW params */
	u64 outbuf_xlat;
	resource_size_t outbuf_size;
	void __iomem *outbuf;
	phys_addr_t out_phys_addr;
	dma_addr_t dma_dst_addr;
	/* Inbound MW params */
	dma_addr_t inbuf_xlat;
	resource_size_t inbuf_size;
	void		*inbuf;

	/* NTB connection setup service */
	struct work_struct	service;
	unsigned long		sts;

	struct completion init_comp;
};
#define to_peer_service(__work) \
	container_of(__work, struct perf_peer, service)

struct perf_thread {
	struct perf_ctx *perf;
	int tidx;

	/* DMA-based test sync parameters */
	atomic_t dma_sync;
	wait_queue_head_t dma_wait;
	struct dma_chan *dma_chan;

	/* Data source and measured statistics */
	void *src;
	u64 copied;
	ktime_t duration;
	int status;
	struct work_struct work;
};
#define to_thread_work(__work) \
	container_of(__work, struct perf_thread, work)

struct perf_ctx {
	struct ntb_dev *ntb;

	/* Global device index and peers descriptors */
	int gidx;
	int pcnt;
	struct perf_peer *peers;

	/* Performance measuring work-threads interface */
	unsigned long busy_flag;
	wait_queue_head_t twait;
	atomic_t tsync;
	u8 tcnt;
	struct perf_peer *test_peer;
	struct perf_thread threads[MAX_THREADS_CNT];

	/* Scratchpad/Message IO operations */
	int (*cmd_send)(struct perf_peer *peer, enum perf_cmd cmd, u64 data);
	int (*cmd_recv)(struct perf_ctx *perf, int *pidx, enum perf_cmd *cmd,
			u64 *data);

	struct dentry *dbgfs_dir;
};

/*
 * Scratchpads-base commands interface
 */
#define PERF_SPAD_CNT(_pcnt) \
	(3*((_pcnt) + 1))
#define PERF_SPAD_CMD(_gidx) \
	(3*(_gidx))
#define PERF_SPAD_LDATA(_gidx) \
	(3*(_gidx) + 1)
#define PERF_SPAD_HDATA(_gidx) \
	(3*(_gidx) + 2)
#define PERF_SPAD_NOTIFY(_gidx) \
	(BIT_ULL(_gidx))

/*
 * Messages-base commands interface
 */
#define PERF_MSG_CNT		3
#define PERF_MSG_CMD		0
#define PERF_MSG_LDATA		1
#define PERF_MSG_HDATA		2

/*==============================================================================
 *                           Static data declarations
 *==============================================================================
 */

static struct dentry *perf_dbgfs_topdir;

static struct workqueue_struct *perf_wq __read_mostly;

/*==============================================================================
 *                  NTB cross-link commands execution service
 *==============================================================================
 */

static void perf_terminate_test(struct perf_ctx *perf);

static inline bool perf_link_is_up(struct perf_peer *peer)
{
	u64 link;

	link = ntb_link_is_up(peer->perf->ntb, NULL, NULL);
	return !!(link & BIT_ULL_MASK(peer->pidx));
}

static int perf_spad_cmd_send(struct perf_peer *peer, enum perf_cmd cmd,
			      u64 data)
{
	struct perf_ctx *perf = peer->perf;
	int try;
	u32 sts;

	dev_dbg(&perf->ntb->dev, "CMD send: %d 0x%llx\n", cmd, data);

	/*
	 * Perform predefined number of attempts before give up.
	 * We are sending the data to the port specific scratchpad, so
	 * to prevent a multi-port access race-condition. Additionally
	 * there is no need in local locking since only thread-safe
	 * service work is using this method.
	 */
	for (try = 0; try < MSG_TRIES; try++) {
		if (!perf_link_is_up(peer))
			return -ENOLINK;

		sts = ntb_peer_spad_read(perf->ntb, peer->pidx,
					 PERF_SPAD_CMD(perf->gidx));
		if (sts != PERF_CMD_INVAL) {
			usleep_range(MSG_UDELAY_LOW, MSG_UDELAY_HIGH);
			continue;
		}

		ntb_peer_spad_write(perf->ntb, peer->pidx,
				    PERF_SPAD_LDATA(perf->gidx),
				    lower_32_bits(data));
		ntb_peer_spad_write(perf->ntb, peer->pidx,
				    PERF_SPAD_HDATA(perf->gidx),
				    upper_32_bits(data));
		ntb_peer_spad_write(perf->ntb, peer->pidx,
				    PERF_SPAD_CMD(perf->gidx),
				    cmd);
		ntb_peer_db_set(perf->ntb, PERF_SPAD_NOTIFY(peer->gidx));

		dev_dbg(&perf->ntb->dev, "DB ring peer %#llx\n",
			PERF_SPAD_NOTIFY(peer->gidx));

		break;
	}

	return try < MSG_TRIES ? 0 : -EAGAIN;
}

static int perf_spad_cmd_recv(struct perf_ctx *perf, int *pidx,
			      enum perf_cmd *cmd, u64 *data)
{
	struct perf_peer *peer;
	u32 val;

	ntb_db_clear(perf->ntb, PERF_SPAD_NOTIFY(perf->gidx));

	/*
	 * We start scanning all over, since cleared DB may have been set
	 * by any peer. Yes, it makes peer with smaller index being
	 * serviced with greater priority, but it's convenient for spad
	 * and message code unification and simplicity.
	 */
	for (*pidx = 0; *pidx < perf->pcnt; (*pidx)++) {
		peer = &perf->peers[*pidx];

		if (!perf_link_is_up(peer))
			continue;

		val = ntb_spad_read(perf->ntb, PERF_SPAD_CMD(peer->gidx));
		if (val == PERF_CMD_INVAL)
			continue;

		*cmd = val;

		val = ntb_spad_read(perf->ntb, PERF_SPAD_LDATA(peer->gidx));
		*data = val;

		val = ntb_spad_read(perf->ntb, PERF_SPAD_HDATA(peer->gidx));
		*data |= (u64)val << 32;

		/* Next command can be retrieved from now */
		ntb_spad_write(perf->ntb, PERF_SPAD_CMD(peer->gidx),
			       PERF_CMD_INVAL);

		dev_dbg(&perf->ntb->dev, "CMD recv: %d 0x%llx\n", *cmd, *data);

		return 0;
	}

	return -ENODATA;
}

static int perf_msg_cmd_send(struct perf_peer *peer, enum perf_cmd cmd,
			     u64 data)
{
	struct perf_ctx *perf = peer->perf;
	int try, ret;
	u64 outbits;

	dev_dbg(&perf->ntb->dev, "CMD send: %d 0x%llx\n", cmd, data);

	/*
	 * Perform predefined number of attempts before give up. Message
	 * registers are free of race-condition problem when accessed
	 * from different ports, so we don't need splitting registers
	 * by global device index. We also won't have local locking,
	 * since the method is used from service work only.
	 */
	outbits = ntb_msg_outbits(perf->ntb);
	for (try = 0; try < MSG_TRIES; try++) {
		if (!perf_link_is_up(peer))
			return -ENOLINK;

		ret = ntb_msg_clear_sts(perf->ntb, outbits);
		if (ret)
			return ret;

		ntb_peer_msg_write(perf->ntb, peer->pidx, PERF_MSG_LDATA,
				   lower_32_bits(data));

		if (ntb_msg_read_sts(perf->ntb) & outbits) {
			usleep_range(MSG_UDELAY_LOW, MSG_UDELAY_HIGH);
			continue;
		}

		ntb_peer_msg_write(perf->ntb, peer->pidx, PERF_MSG_HDATA,
				   upper_32_bits(data));

		/* This call shall trigger peer message event */
		ntb_peer_msg_write(perf->ntb, peer->pidx, PERF_MSG_CMD, cmd);

		break;
	}

	return try < MSG_TRIES ? 0 : -EAGAIN;
}

static int perf_msg_cmd_recv(struct perf_ctx *perf, int *pidx,
			     enum perf_cmd *cmd, u64 *data)
{
	u64 inbits;
	u32 val;

	inbits = ntb_msg_inbits(perf->ntb);

	if (hweight64(ntb_msg_read_sts(perf->ntb) & inbits) < 3)
		return -ENODATA;

	val = ntb_msg_read(perf->ntb, pidx, PERF_MSG_CMD);
	*cmd = val;

	val = ntb_msg_read(perf->ntb, pidx, PERF_MSG_LDATA);
	*data = val;

	val = ntb_msg_read(perf->ntb, pidx, PERF_MSG_HDATA);
	*data |= (u64)val << 32;

	/* Next command can be retrieved from now */
	ntb_msg_clear_sts(perf->ntb, inbits);

	dev_dbg(&perf->ntb->dev, "CMD recv: %d 0x%llx\n", *cmd, *data);

	return 0;
}

static int perf_cmd_send(struct perf_peer *peer, enum perf_cmd cmd, u64 data)
{
	struct perf_ctx *perf = peer->perf;

	if (cmd == PERF_CMD_SSIZE || cmd == PERF_CMD_SXLAT)
		return perf->cmd_send(peer, cmd, data);

	dev_err(&perf->ntb->dev, "Send invalid command\n");
	return -EINVAL;
}

static int perf_cmd_exec(struct perf_peer *peer, enum perf_cmd cmd)
{
	switch (cmd) {
	case PERF_CMD_SSIZE:
	case PERF_CMD_RSIZE:
	case PERF_CMD_SXLAT:
	case PERF_CMD_RXLAT:
	case PERF_CMD_CLEAR:
		break;
	default:
		dev_err(&peer->perf->ntb->dev, "Exec invalid command\n");
		return -EINVAL;
	}

	/* No need of memory barrier, since bit ops have invernal lock */
	set_bit(cmd, &peer->sts);

	dev_dbg(&peer->perf->ntb->dev, "CMD exec: %d\n", cmd);

	(void)queue_work(system_highpri_wq, &peer->service);

	return 0;
}

static int perf_cmd_recv(struct perf_ctx *perf)
{
	struct perf_peer *peer;
	int ret, pidx, cmd;
	u64 data;

	while (!(ret = perf->cmd_recv(perf, &pidx, &cmd, &data))) {
		peer = &perf->peers[pidx];

		switch (cmd) {
		case PERF_CMD_SSIZE:
			peer->inbuf_size = data;
			return perf_cmd_exec(peer, PERF_CMD_RSIZE);
		case PERF_CMD_SXLAT:
			peer->outbuf_xlat = data;
			return perf_cmd_exec(peer, PERF_CMD_RXLAT);
		default:
			dev_err(&perf->ntb->dev, "Recv invalid command\n");
			return -EINVAL;
		}
	}

	/* Return 0 if no data left to process, otherwise an error */
	return ret == -ENODATA ? 0 : ret;
}

static void perf_link_event(void *ctx)
{
	struct perf_ctx *perf = ctx;
	struct perf_peer *peer;
	bool lnk_up;
	int pidx;

	for (pidx = 0; pidx < perf->pcnt; pidx++) {
		peer = &perf->peers[pidx];

		lnk_up = perf_link_is_up(peer);

		if (lnk_up &&
		    !test_and_set_bit(PERF_STS_LNKUP, &peer->sts)) {
			perf_cmd_exec(peer, PERF_CMD_SSIZE);
		} else if (!lnk_up &&
			   test_and_clear_bit(PERF_STS_LNKUP, &peer->sts)) {
			perf_cmd_exec(peer, PERF_CMD_CLEAR);
		}
	}
}

static void perf_db_event(void *ctx, int vec)
{
	struct perf_ctx *perf = ctx;

	dev_dbg(&perf->ntb->dev, "DB vec %d mask %#llx bits %#llx\n", vec,
		ntb_db_vector_mask(perf->ntb, vec), ntb_db_read(perf->ntb));

	/* Just receive all available commands */
	(void)perf_cmd_recv(perf);
}

static void perf_msg_event(void *ctx)
{
	struct perf_ctx *perf = ctx;

	dev_dbg(&perf->ntb->dev, "Msg status bits %#llx\n",
		ntb_msg_read_sts(perf->ntb));

	/* Messages are only sent one-by-one */
	(void)perf_cmd_recv(perf);
}

static const struct ntb_ctx_ops perf_ops = {
	.link_event = perf_link_event,
	.db_event = perf_db_event,
	.msg_event = perf_msg_event
};

static void perf_free_outbuf(struct perf_peer *peer)
{
	(void)ntb_peer_mw_clear_trans(peer->perf->ntb, peer->pidx, peer->gidx);
}

static int perf_setup_outbuf(struct perf_peer *peer)
{
	struct perf_ctx *perf = peer->perf;
	int ret;

	/* Outbuf size can be unaligned due to custom max_mw_size */
	ret = ntb_peer_mw_set_trans(perf->ntb, peer->pidx, peer->gidx,
				    peer->outbuf_xlat, peer->outbuf_size);
	if (ret) {
		dev_err(&perf->ntb->dev, "Failed to set outbuf translation\n");
		return ret;
	}

	/* Initialization is finally done */
	set_bit(PERF_STS_DONE, &peer->sts);
	complete_all(&peer->init_comp);

	return 0;
}

static void perf_free_inbuf(struct perf_peer *peer)
{
	if (!peer->inbuf)
		return;

	(void)ntb_mw_clear_trans(peer->perf->ntb, peer->pidx, peer->gidx);
	dma_free_coherent(&peer->perf->ntb->pdev->dev, peer->inbuf_size,
			  peer->inbuf, peer->inbuf_xlat);
	peer->inbuf = NULL;
}

static int perf_setup_inbuf(struct perf_peer *peer)
{
	resource_size_t xlat_align, size_align, size_max;
	struct perf_ctx *perf = peer->perf;
	int ret;

	/* Get inbound MW parameters */
	ret = ntb_mw_get_align(perf->ntb, peer->pidx, perf->gidx,
			       &xlat_align, &size_align, &size_max);
	if (ret) {
		dev_err(&perf->ntb->dev, "Couldn't get inbuf restrictions\n");
		return ret;
	}

	if (peer->inbuf_size > size_max) {
		dev_err(&perf->ntb->dev, "Too big inbuf size %pa > %pa\n",
			&peer->inbuf_size, &size_max);
		return -EINVAL;
	}

	peer->inbuf_size = round_up(peer->inbuf_size, size_align);

	perf_free_inbuf(peer);

	peer->inbuf = dma_alloc_coherent(&perf->ntb->pdev->dev,
					 peer->inbuf_size, &peer->inbuf_xlat,
					 GFP_KERNEL);
	if (!peer->inbuf) {
		dev_err(&perf->ntb->dev, "Failed to alloc inbuf of %pa\n",
			&peer->inbuf_size);
		return -ENOMEM;
	}
	if (!IS_ALIGNED(peer->inbuf_xlat, xlat_align)) {
		dev_err(&perf->ntb->dev, "Unaligned inbuf allocated\n");
		goto err_free_inbuf;
	}

	ret = ntb_mw_set_trans(perf->ntb, peer->pidx, peer->gidx,
			       peer->inbuf_xlat, peer->inbuf_size);
	if (ret) {
		dev_err(&perf->ntb->dev, "Failed to set inbuf translation\n");
		goto err_free_inbuf;
	}

	/*
	 * We submit inbuf xlat transmission cmd for execution here to follow
	 * the code architecture, even though this method is called from service
	 * work itself so the command will be executed right after it returns.
	 */
	(void)perf_cmd_exec(peer, PERF_CMD_SXLAT);

	return 0;

err_free_inbuf:
	perf_free_inbuf(peer);

	return ret;
}

static void perf_service_work(struct work_struct *work)
{
	struct perf_peer *peer = to_peer_service(work);

	if (test_and_clear_bit(PERF_CMD_SSIZE, &peer->sts))
		perf_cmd_send(peer, PERF_CMD_SSIZE, peer->outbuf_size);

	if (test_and_clear_bit(PERF_CMD_RSIZE, &peer->sts))
		perf_setup_inbuf(peer);

	if (test_and_clear_bit(PERF_CMD_SXLAT, &peer->sts))
		perf_cmd_send(peer, PERF_CMD_SXLAT, peer->inbuf_xlat);

	if (test_and_clear_bit(PERF_CMD_RXLAT, &peer->sts))
		perf_setup_outbuf(peer);

	if (test_and_clear_bit(PERF_CMD_CLEAR, &peer->sts)) {
		init_completion(&peer->init_comp);
		clear_bit(PERF_STS_DONE, &peer->sts);
		if (test_bit(0, &peer->perf->busy_flag) &&
		    peer == peer->perf->test_peer) {
			dev_warn(&peer->perf->ntb->dev,
				"Freeing while test on-fly\n");
			perf_terminate_test(peer->perf);
		}
		perf_free_outbuf(peer);
		perf_free_inbuf(peer);
	}
}

static int perf_init_service(struct perf_ctx *perf)
{
	u64 mask;

	if (ntb_peer_mw_count(perf->ntb) < perf->pcnt) {
		dev_err(&perf->ntb->dev, "Not enough memory windows\n");
		return -EINVAL;
	}

	if (ntb_msg_count(perf->ntb) >= PERF_MSG_CNT) {
		perf->cmd_send = perf_msg_cmd_send;
		perf->cmd_recv = perf_msg_cmd_recv;

		dev_dbg(&perf->ntb->dev, "Message service initialized\n");

		return 0;
	}

	dev_dbg(&perf->ntb->dev, "Message service unsupported\n");

	mask = GENMASK_ULL(perf->pcnt, 0);
	if (ntb_spad_count(perf->ntb) >= PERF_SPAD_CNT(perf->pcnt) &&
	    (ntb_db_valid_mask(perf->ntb) & mask) == mask) {
		perf->cmd_send = perf_spad_cmd_send;
		perf->cmd_recv = perf_spad_cmd_recv;

		dev_dbg(&perf->ntb->dev, "Scratchpad service initialized\n");

		return 0;
	}

	dev_dbg(&perf->ntb->dev, "Scratchpad service unsupported\n");

	dev_err(&perf->ntb->dev, "Command services unsupported\n");

	return -EINVAL;
}

static int perf_enable_service(struct perf_ctx *perf)
{
	u64 mask, incmd_bit;
	int ret, sidx, scnt;

	mask = ntb_db_valid_mask(perf->ntb);
	(void)ntb_db_set_mask(perf->ntb, mask);

	ret = ntb_set_ctx(perf->ntb, perf, &perf_ops);
	if (ret)
		return ret;

	if (perf->cmd_send == perf_msg_cmd_send) {
		u64 inbits, outbits;

		inbits = ntb_msg_inbits(perf->ntb);
		outbits = ntb_msg_outbits(perf->ntb);
		(void)ntb_msg_set_mask(perf->ntb, inbits | outbits);

		incmd_bit = BIT_ULL(__ffs64(inbits));
		ret = ntb_msg_clear_mask(perf->ntb, incmd_bit);

		dev_dbg(&perf->ntb->dev, "MSG sts unmasked %#llx\n", incmd_bit);
	} else {
		scnt = ntb_spad_count(perf->ntb);
		for (sidx = 0; sidx < scnt; sidx++)
			ntb_spad_write(perf->ntb, sidx, PERF_CMD_INVAL);
		incmd_bit = PERF_SPAD_NOTIFY(perf->gidx);
		ret = ntb_db_clear_mask(perf->ntb, incmd_bit);

		dev_dbg(&perf->ntb->dev, "DB bits unmasked %#llx\n", incmd_bit);
	}
	if (ret) {
		ntb_clear_ctx(perf->ntb);
		return ret;
	}

	ntb_link_enable(perf->ntb, NTB_SPEED_AUTO, NTB_WIDTH_AUTO);
	/* Might be not necessary */
	ntb_link_event(perf->ntb);

	return 0;
}

static void perf_disable_service(struct perf_ctx *perf)
{
	int pidx;

	if (perf->cmd_send == perf_msg_cmd_send) {
		u64 inbits;

		inbits = ntb_msg_inbits(perf->ntb);
		(void)ntb_msg_set_mask(perf->ntb, inbits);
	} else {
		(void)ntb_db_set_mask(perf->ntb, PERF_SPAD_NOTIFY(perf->gidx));
	}

	ntb_clear_ctx(perf->ntb);

	for (pidx = 0; pidx < perf->pcnt; pidx++)
		perf_cmd_exec(&perf->peers[pidx], PERF_CMD_CLEAR);

	for (pidx = 0; pidx < perf->pcnt; pidx++)
		flush_work(&perf->peers[pidx].service);

	for (pidx = 0; pidx < perf->pcnt; pidx++) {
		struct perf_peer *peer = &perf->peers[pidx];

		ntb_spad_write(perf->ntb, PERF_SPAD_CMD(peer->gidx), 0);
	}

	ntb_db_clear(perf->ntb, PERF_SPAD_NOTIFY(perf->gidx));

	ntb_link_disable(perf->ntb);
}

/*==============================================================================
 *                      Performance measuring work-thread
 *==============================================================================
 */

static void perf_dma_copy_callback(void *data)
{
	struct perf_thread *pthr = data;

	atomic_dec(&pthr->dma_sync);
	wake_up(&pthr->dma_wait);
}

static int perf_copy_chunk(struct perf_thread *pthr,
			   void __iomem *dst, void *src, size_t len)
{
	struct dma_async_tx_descriptor *tx;
	struct dmaengine_unmap_data *unmap;
	struct device *dma_dev;
	int try = 0, ret = 0;
	struct perf_peer *peer = pthr->perf->test_peer;
	void __iomem *vbase;
	void __iomem *dst_vaddr;
	dma_addr_t dst_dma_addr;

	if (!use_dma) {
		memcpy_toio(dst, src, len);
		goto ret_check_tsync;
	}

	dma_dev = pthr->dma_chan->device->dev;

	if (!is_dma_copy_aligned(pthr->dma_chan->device, offset_in_page(src),
				 offset_in_page(dst), len))
		return -EIO;

	vbase = peer->outbuf;
	dst_vaddr = dst;
	dst_dma_addr = peer->dma_dst_addr + (dst_vaddr - vbase);

<<<<<<< HEAD
	unmap = dmaengine_get_unmap_data(dma_dev, 2, GFP_NOWAIT);
=======
	unmap = dmaengine_get_unmap_data(dma_dev, 1, GFP_NOWAIT);
>>>>>>> 7d2a07b7
	if (!unmap)
		return -ENOMEM;

	unmap->len = len;
	unmap->addr[0] = dma_map_page(dma_dev, virt_to_page(src),
		offset_in_page(src), len, DMA_TO_DEVICE);
	if (dma_mapping_error(dma_dev, unmap->addr[0])) {
		ret = -EIO;
		goto err_free_resource;
	}
	unmap->to_cnt = 1;

<<<<<<< HEAD
	unmap->addr[1] = dst_dma_addr;
	if (dma_mapping_error(dma_dev, unmap->addr[1])) {
		ret = -EIO;
		goto err_free_resource;
	}
	unmap->from_cnt = 1;

=======
>>>>>>> 7d2a07b7
	do {
		tx = dmaengine_prep_dma_memcpy(pthr->dma_chan, dst_dma_addr,
			unmap->addr[0], len, DMA_PREP_INTERRUPT | DMA_CTRL_ACK);
		if (!tx)
			msleep(DMA_MDELAY);
	} while (!tx && (try++ < DMA_TRIES));

	if (!tx) {
		ret = -EIO;
		goto err_free_resource;
	}

	tx->callback = perf_dma_copy_callback;
	tx->callback_param = pthr;
	dma_set_unmap(tx, unmap);

	ret = dma_submit_error(dmaengine_submit(tx));
	if (ret) {
		dmaengine_unmap_put(unmap);
		goto err_free_resource;
	}

	dmaengine_unmap_put(unmap);

	atomic_inc(&pthr->dma_sync);
	dma_async_issue_pending(pthr->dma_chan);

ret_check_tsync:
	return likely(atomic_read(&pthr->perf->tsync) > 0) ? 0 : -EINTR;

err_free_resource:
	dmaengine_unmap_put(unmap);

	return ret;
}

static bool perf_dma_filter(struct dma_chan *chan, void *data)
{
	struct perf_ctx *perf = data;
	int node;

	node = dev_to_node(&perf->ntb->dev);

	return node == NUMA_NO_NODE || node == dev_to_node(chan->device->dev);
}

static int perf_init_test(struct perf_thread *pthr)
{
	struct perf_ctx *perf = pthr->perf;
	dma_cap_mask_t dma_mask;
	struct perf_peer *peer = pthr->perf->test_peer;

	pthr->src = kmalloc_node(perf->test_peer->outbuf_size, GFP_KERNEL,
				 dev_to_node(&perf->ntb->dev));
	if (!pthr->src)
		return -ENOMEM;

	get_random_bytes(pthr->src, perf->test_peer->outbuf_size);

	if (!use_dma)
		return 0;

	dma_cap_zero(dma_mask);
	dma_cap_set(DMA_MEMCPY, dma_mask);
	pthr->dma_chan = dma_request_channel(dma_mask, perf_dma_filter, perf);
	if (!pthr->dma_chan) {
		dev_err(&perf->ntb->dev, "%d: Failed to get DMA channel\n",
			pthr->tidx);
		goto err_free;
<<<<<<< HEAD
	}
	peer->dma_dst_addr =
		dma_map_resource(pthr->dma_chan->device->dev,
				 peer->out_phys_addr, peer->outbuf_size,
				 DMA_FROM_DEVICE, 0);
	if (dma_mapping_error(pthr->dma_chan->device->dev,
			      peer->dma_dst_addr)) {
		dev_err(pthr->dma_chan->device->dev, "%d: Failed to map DMA addr\n",
			pthr->tidx);
		peer->dma_dst_addr = 0;
		dma_release_channel(pthr->dma_chan);
		goto err_free;
	}
=======
	}
	peer->dma_dst_addr =
		dma_map_resource(pthr->dma_chan->device->dev,
				 peer->out_phys_addr, peer->outbuf_size,
				 DMA_FROM_DEVICE, 0);
	if (dma_mapping_error(pthr->dma_chan->device->dev,
			      peer->dma_dst_addr)) {
		dev_err(pthr->dma_chan->device->dev, "%d: Failed to map DMA addr\n",
			pthr->tidx);
		peer->dma_dst_addr = 0;
		dma_release_channel(pthr->dma_chan);
		goto err_free;
	}
>>>>>>> 7d2a07b7
	dev_dbg(pthr->dma_chan->device->dev, "%d: Map MMIO %pa to DMA addr %pad\n",
			pthr->tidx,
			&peer->out_phys_addr,
			&peer->dma_dst_addr);

	atomic_set(&pthr->dma_sync, 0);
	return 0;

err_free:
	atomic_dec(&perf->tsync);
	wake_up(&perf->twait);
	kfree(pthr->src);
	return -ENODEV;
}

static int perf_run_test(struct perf_thread *pthr)
{
	struct perf_peer *peer = pthr->perf->test_peer;
	struct perf_ctx *perf = pthr->perf;
	void __iomem *flt_dst, *bnd_dst;
	u64 total_size, chunk_size;
	void *flt_src;
	int ret = 0;

	total_size = 1ULL << total_order;
	chunk_size = 1ULL << chunk_order;
	chunk_size = min_t(u64, peer->outbuf_size, chunk_size);

	flt_src = pthr->src;
	bnd_dst = peer->outbuf + peer->outbuf_size;
	flt_dst = peer->outbuf;

	pthr->duration = ktime_get();

	/* Copied field is cleared on test launch stage */
	while (pthr->copied < total_size) {
		ret = perf_copy_chunk(pthr, flt_dst, flt_src, chunk_size);
		if (ret) {
			dev_err(&perf->ntb->dev, "%d: Got error %d on test\n",
				pthr->tidx, ret);
			return ret;
		}

		pthr->copied += chunk_size;

		flt_dst += chunk_size;
		flt_src += chunk_size;
		if (flt_dst >= bnd_dst || flt_dst < peer->outbuf) {
			flt_dst = peer->outbuf;
			flt_src = pthr->src;
		}

		/* Give up CPU to give a chance for other threads to use it */
		schedule();
	}

	return 0;
}

static int perf_sync_test(struct perf_thread *pthr)
{
	struct perf_ctx *perf = pthr->perf;

	if (!use_dma)
		goto no_dma_ret;

	wait_event(pthr->dma_wait,
		   (atomic_read(&pthr->dma_sync) == 0 ||
		    atomic_read(&perf->tsync) < 0));

	if (atomic_read(&perf->tsync) < 0)
		return -EINTR;

no_dma_ret:
	pthr->duration = ktime_sub(ktime_get(), pthr->duration);

	dev_dbg(&perf->ntb->dev, "%d: copied %llu bytes\n",
		pthr->tidx, pthr->copied);

	dev_dbg(&perf->ntb->dev, "%d: lasted %llu usecs\n",
		pthr->tidx, ktime_to_us(pthr->duration));

	dev_dbg(&perf->ntb->dev, "%d: %llu MBytes/s\n", pthr->tidx,
		div64_u64(pthr->copied, ktime_to_us(pthr->duration)));

	return 0;
}

static void perf_clear_test(struct perf_thread *pthr)
{
	struct perf_ctx *perf = pthr->perf;

	if (!use_dma)
		goto no_dma_notify;

	/*
	 * If test finished without errors, termination isn't needed.
	 * We call it anyway just to be sure of the transfers completion.
	 */
	(void)dmaengine_terminate_sync(pthr->dma_chan);
	if (pthr->perf->test_peer->dma_dst_addr)
		dma_unmap_resource(pthr->dma_chan->device->dev,
				   pthr->perf->test_peer->dma_dst_addr,
				   pthr->perf->test_peer->outbuf_size,
				   DMA_FROM_DEVICE, 0);

	dma_release_channel(pthr->dma_chan);

no_dma_notify:
	atomic_dec(&perf->tsync);
	wake_up(&perf->twait);
	kfree(pthr->src);
}

static void perf_thread_work(struct work_struct *work)
{
	struct perf_thread *pthr = to_thread_work(work);
	int ret;

	/*
	 * Perform stages in compliance with use_dma flag value.
	 * Test status is changed only if error happened, otherwise
	 * status -ENODATA is kept while test is on-fly. Results
	 * synchronization is performed only if test fininshed
	 * without an error or interruption.
	 */
	ret = perf_init_test(pthr);
	if (ret) {
		pthr->status = ret;
		return;
	}

	ret = perf_run_test(pthr);
	if (ret) {
		pthr->status = ret;
		goto err_clear_test;
	}

	pthr->status = perf_sync_test(pthr);

err_clear_test:
	perf_clear_test(pthr);
}

static int perf_set_tcnt(struct perf_ctx *perf, u8 tcnt)
{
	if (tcnt == 0 || tcnt > MAX_THREADS_CNT)
		return -EINVAL;

	if (test_and_set_bit_lock(0, &perf->busy_flag))
		return -EBUSY;

	perf->tcnt = tcnt;

	clear_bit_unlock(0, &perf->busy_flag);

	return 0;
}

static void perf_terminate_test(struct perf_ctx *perf)
{
	int tidx;

	atomic_set(&perf->tsync, -1);
	wake_up(&perf->twait);

	for (tidx = 0; tidx < MAX_THREADS_CNT; tidx++) {
		wake_up(&perf->threads[tidx].dma_wait);
		cancel_work_sync(&perf->threads[tidx].work);
	}
}

static int perf_submit_test(struct perf_peer *peer)
{
	struct perf_ctx *perf = peer->perf;
	struct perf_thread *pthr;
	int tidx, ret;

	ret = wait_for_completion_interruptible(&peer->init_comp);
	if (ret < 0)
		return ret;

	if (test_and_set_bit_lock(0, &perf->busy_flag))
		return -EBUSY;

	perf->test_peer = peer;
	atomic_set(&perf->tsync, perf->tcnt);

	for (tidx = 0; tidx < MAX_THREADS_CNT; tidx++) {
		pthr = &perf->threads[tidx];

		pthr->status = -ENODATA;
		pthr->copied = 0;
		pthr->duration = ktime_set(0, 0);
		if (tidx < perf->tcnt)
			(void)queue_work(perf_wq, &pthr->work);
	}

	ret = wait_event_interruptible(perf->twait,
				       atomic_read(&perf->tsync) <= 0);
	if (ret == -ERESTARTSYS) {
		perf_terminate_test(perf);
		ret = -EINTR;
	}

	clear_bit_unlock(0, &perf->busy_flag);

	return ret;
}

static int perf_read_stats(struct perf_ctx *perf, char *buf,
			   size_t size, ssize_t *pos)
{
	struct perf_thread *pthr;
	int tidx;

	if (test_and_set_bit_lock(0, &perf->busy_flag))
		return -EBUSY;

	(*pos) += scnprintf(buf + *pos, size - *pos,
		"    Peer %d test statistics:\n", perf->test_peer->pidx);

	for (tidx = 0; tidx < MAX_THREADS_CNT; tidx++) {
		pthr = &perf->threads[tidx];

		if (pthr->status == -ENODATA)
			continue;

		if (pthr->status) {
			(*pos) += scnprintf(buf + *pos, size - *pos,
				"%d: error status %d\n", tidx, pthr->status);
			continue;
		}

		(*pos) += scnprintf(buf + *pos, size - *pos,
			"%d: copied %llu bytes in %llu usecs, %llu MBytes/s\n",
			tidx, pthr->copied, ktime_to_us(pthr->duration),
			div64_u64(pthr->copied, ktime_to_us(pthr->duration)));
	}

	clear_bit_unlock(0, &perf->busy_flag);

	return 0;
}

static void perf_init_threads(struct perf_ctx *perf)
{
	struct perf_thread *pthr;
	int tidx;

	perf->tcnt = DEF_THREADS_CNT;
	perf->test_peer = &perf->peers[0];
	init_waitqueue_head(&perf->twait);

	for (tidx = 0; tidx < MAX_THREADS_CNT; tidx++) {
		pthr = &perf->threads[tidx];

		pthr->perf = perf;
		pthr->tidx = tidx;
		pthr->status = -ENODATA;
		init_waitqueue_head(&pthr->dma_wait);
		INIT_WORK(&pthr->work, perf_thread_work);
	}
}

static void perf_clear_threads(struct perf_ctx *perf)
{
	perf_terminate_test(perf);
}

/*==============================================================================
 *                               DebugFS nodes
 *==============================================================================
 */

static ssize_t perf_dbgfs_read_info(struct file *filep, char __user *ubuf,
				    size_t size, loff_t *offp)
{
	struct perf_ctx *perf = filep->private_data;
	struct perf_peer *peer;
	size_t buf_size;
	ssize_t pos = 0;
	int ret, pidx;
	char *buf;

	buf_size = min_t(size_t, size, 0x1000U);

	buf = kmalloc(buf_size, GFP_KERNEL);
	if (!buf)
		return -ENOMEM;

	pos += scnprintf(buf + pos, buf_size - pos,
		"    Performance measuring tool info:\n\n");

	pos += scnprintf(buf + pos, buf_size - pos,
		"Local port %d, Global index %d\n", ntb_port_number(perf->ntb),
		perf->gidx);
	pos += scnprintf(buf + pos, buf_size - pos, "Test status: ");
	if (test_bit(0, &perf->busy_flag)) {
		pos += scnprintf(buf + pos, buf_size - pos,
			"on-fly with port %d (%d)\n",
			ntb_peer_port_number(perf->ntb, perf->test_peer->pidx),
			perf->test_peer->pidx);
	} else {
		pos += scnprintf(buf + pos, buf_size - pos, "idle\n");
	}

	for (pidx = 0; pidx < perf->pcnt; pidx++) {
		peer = &perf->peers[pidx];

		pos += scnprintf(buf + pos, buf_size - pos,
			"Port %d (%d), Global index %d:\n",
			ntb_peer_port_number(perf->ntb, peer->pidx), peer->pidx,
			peer->gidx);

		pos += scnprintf(buf + pos, buf_size - pos,
			"\tLink status: %s\n",
			test_bit(PERF_STS_LNKUP, &peer->sts) ? "up" : "down");

		pos += scnprintf(buf + pos, buf_size - pos,
			"\tOut buffer addr 0x%pK\n", peer->outbuf);

		pos += scnprintf(buf + pos, buf_size - pos,
			"\tOut buff phys addr %pa[p]\n", &peer->out_phys_addr);

		pos += scnprintf(buf + pos, buf_size - pos,
			"\tOut buffer size %pa\n", &peer->outbuf_size);

		pos += scnprintf(buf + pos, buf_size - pos,
			"\tOut buffer xlat 0x%016llx[p]\n", peer->outbuf_xlat);

		if (!peer->inbuf) {
			pos += scnprintf(buf + pos, buf_size - pos,
				"\tIn buffer addr: unallocated\n");
			continue;
		}

		pos += scnprintf(buf + pos, buf_size - pos,
			"\tIn buffer addr 0x%pK\n", peer->inbuf);

		pos += scnprintf(buf + pos, buf_size - pos,
			"\tIn buffer size %pa\n", &peer->inbuf_size);

		pos += scnprintf(buf + pos, buf_size - pos,
			"\tIn buffer xlat %pad[p]\n", &peer->inbuf_xlat);
	}

	ret = simple_read_from_buffer(ubuf, size, offp, buf, pos);
	kfree(buf);

	return ret;
}

static const struct file_operations perf_dbgfs_info = {
	.open = simple_open,
	.read = perf_dbgfs_read_info
};

static ssize_t perf_dbgfs_read_run(struct file *filep, char __user *ubuf,
				   size_t size, loff_t *offp)
{
	struct perf_ctx *perf = filep->private_data;
	ssize_t ret, pos = 0;
	char *buf;

	buf = kmalloc(PERF_BUF_LEN, GFP_KERNEL);
	if (!buf)
		return -ENOMEM;

	ret = perf_read_stats(perf, buf, PERF_BUF_LEN, &pos);
	if (ret)
		goto err_free;

	ret = simple_read_from_buffer(ubuf, size, offp, buf, pos);
err_free:
	kfree(buf);

	return ret;
}

static ssize_t perf_dbgfs_write_run(struct file *filep, const char __user *ubuf,
				    size_t size, loff_t *offp)
{
	struct perf_ctx *perf = filep->private_data;
	struct perf_peer *peer;
	int pidx, ret;

	ret = kstrtoint_from_user(ubuf, size, 0, &pidx);
	if (ret)
		return ret;

	if (pidx < 0 || pidx >= perf->pcnt)
		return -EINVAL;

	peer = &perf->peers[pidx];

	ret = perf_submit_test(peer);
	if (ret)
		return ret;

	return size;
}

static const struct file_operations perf_dbgfs_run = {
	.open = simple_open,
	.read = perf_dbgfs_read_run,
	.write = perf_dbgfs_write_run
};

static ssize_t perf_dbgfs_read_tcnt(struct file *filep, char __user *ubuf,
				    size_t size, loff_t *offp)
{
	struct perf_ctx *perf = filep->private_data;
	char buf[8];
	ssize_t pos;

	pos = scnprintf(buf, sizeof(buf), "%hhu\n", perf->tcnt);

	return simple_read_from_buffer(ubuf, size, offp, buf, pos);
}

static ssize_t perf_dbgfs_write_tcnt(struct file *filep,
				     const char __user *ubuf,
				     size_t size, loff_t *offp)
{
	struct perf_ctx *perf = filep->private_data;
	int ret;
	u8 val;

	ret = kstrtou8_from_user(ubuf, size, 0, &val);
	if (ret)
		return ret;

	ret = perf_set_tcnt(perf, val);
	if (ret)
		return ret;

	return size;
}

static const struct file_operations perf_dbgfs_tcnt = {
	.open = simple_open,
	.read = perf_dbgfs_read_tcnt,
	.write = perf_dbgfs_write_tcnt
};

static void perf_setup_dbgfs(struct perf_ctx *perf)
{
	struct pci_dev *pdev = perf->ntb->pdev;

	perf->dbgfs_dir = debugfs_create_dir(pci_name(pdev), perf_dbgfs_topdir);
	if (!perf->dbgfs_dir) {
		dev_warn(&perf->ntb->dev, "DebugFS unsupported\n");
		return;
	}

	debugfs_create_file("info", 0600, perf->dbgfs_dir, perf,
			    &perf_dbgfs_info);

	debugfs_create_file("run", 0600, perf->dbgfs_dir, perf,
			    &perf_dbgfs_run);

	debugfs_create_file("threads_count", 0600, perf->dbgfs_dir, perf,
			    &perf_dbgfs_tcnt);

	/* They are made read-only for test exec safety and integrity */
	debugfs_create_u8("chunk_order", 0500, perf->dbgfs_dir, &chunk_order);

	debugfs_create_u8("total_order", 0500, perf->dbgfs_dir, &total_order);

	debugfs_create_bool("use_dma", 0500, perf->dbgfs_dir, &use_dma);
}

static void perf_clear_dbgfs(struct perf_ctx *perf)
{
	debugfs_remove_recursive(perf->dbgfs_dir);
}

/*==============================================================================
 *                        Basic driver initialization
 *==============================================================================
 */

static struct perf_ctx *perf_create_data(struct ntb_dev *ntb)
{
	struct perf_ctx *perf;

	perf = devm_kzalloc(&ntb->dev, sizeof(*perf), GFP_KERNEL);
	if (!perf)
		return ERR_PTR(-ENOMEM);

	perf->pcnt = ntb_peer_port_count(ntb);
	perf->peers = devm_kcalloc(&ntb->dev, perf->pcnt, sizeof(*perf->peers),
				  GFP_KERNEL);
	if (!perf->peers)
		return ERR_PTR(-ENOMEM);

	perf->ntb = ntb;

	return perf;
}

static int perf_setup_peer_mw(struct perf_peer *peer)
{
	struct perf_ctx *perf = peer->perf;
	phys_addr_t phys_addr;
	int ret;

	/* Get outbound MW parameters and map it */
	ret = ntb_peer_mw_get_addr(perf->ntb, perf->gidx, &phys_addr,
				   &peer->outbuf_size);
	if (ret)
		return ret;

	peer->outbuf = devm_ioremap_wc(&perf->ntb->dev, phys_addr,
					peer->outbuf_size);
	if (!peer->outbuf)
		return -ENOMEM;

	peer->out_phys_addr = phys_addr;

	if (max_mw_size && peer->outbuf_size > max_mw_size) {
		peer->outbuf_size = max_mw_size;
		dev_warn(&peer->perf->ntb->dev,
			"Peer %d outbuf reduced to %pa\n", peer->pidx,
			&peer->outbuf_size);
	}

	return 0;
}

static int perf_init_peers(struct perf_ctx *perf)
{
	struct perf_peer *peer;
	int pidx, lport, ret;

	lport = ntb_port_number(perf->ntb);
	perf->gidx = -1;
	for (pidx = 0; pidx < perf->pcnt; pidx++) {
		peer = &perf->peers[pidx];

		peer->perf = perf;
		peer->pidx = pidx;
		if (lport < ntb_peer_port_number(perf->ntb, pidx)) {
			if (perf->gidx == -1)
				perf->gidx = pidx;
			peer->gidx = pidx + 1;
		} else {
			peer->gidx = pidx;
		}
		INIT_WORK(&peer->service, perf_service_work);
		init_completion(&peer->init_comp);
	}
	if (perf->gidx == -1)
		perf->gidx = pidx;

	/*
	 * Hardware with only two ports may not have unique port
	 * numbers. In this case, the gidxs should all be zero.
	 */
	if (perf->pcnt == 1 &&  ntb_port_number(perf->ntb) == 0 &&
	    ntb_peer_port_number(perf->ntb, 0) == 0) {
		perf->gidx = 0;
		perf->peers[0].gidx = 0;
	}

	for (pidx = 0; pidx < perf->pcnt; pidx++) {
		ret = perf_setup_peer_mw(&perf->peers[pidx]);
		if (ret)
			return ret;
	}

	dev_dbg(&perf->ntb->dev, "Global port index %d\n", perf->gidx);

	return 0;
}

static int perf_probe(struct ntb_client *client, struct ntb_dev *ntb)
{
	struct perf_ctx *perf;
	int ret;

	perf = perf_create_data(ntb);
	if (IS_ERR(perf))
		return PTR_ERR(perf);

	ret = perf_init_peers(perf);
	if (ret)
		return ret;

	perf_init_threads(perf);

	ret = perf_init_service(perf);
	if (ret)
		return ret;

	ret = perf_enable_service(perf);
	if (ret)
		return ret;

	perf_setup_dbgfs(perf);

	return 0;
}

static void perf_remove(struct ntb_client *client, struct ntb_dev *ntb)
{
	struct perf_ctx *perf = ntb->ctx;

	perf_clear_dbgfs(perf);

	perf_disable_service(perf);

	perf_clear_threads(perf);
}

static struct ntb_client perf_client = {
	.ops = {
		.probe = perf_probe,
		.remove = perf_remove
	}
};

static int __init perf_init(void)
{
	int ret;

	if (chunk_order > MAX_CHUNK_ORDER) {
		chunk_order = MAX_CHUNK_ORDER;
		pr_info("Chunk order reduced to %hhu\n", chunk_order);
	}

	if (total_order < chunk_order) {
		total_order = chunk_order;
		pr_info("Total data order reduced to %hhu\n", total_order);
	}

	perf_wq = alloc_workqueue("perf_wq", WQ_UNBOUND | WQ_SYSFS, 0);
	if (!perf_wq)
		return -ENOMEM;

	if (debugfs_initialized())
		perf_dbgfs_topdir = debugfs_create_dir(KBUILD_MODNAME, NULL);

	ret = ntb_register_client(&perf_client);
	if (ret) {
		debugfs_remove_recursive(perf_dbgfs_topdir);
		destroy_workqueue(perf_wq);
	}

	return ret;
}
module_init(perf_init);

static void __exit perf_exit(void)
{
	ntb_unregister_client(&perf_client);
	debugfs_remove_recursive(perf_dbgfs_topdir);
	destroy_workqueue(perf_wq);
}
module_exit(perf_exit);<|MERGE_RESOLUTION|>--- conflicted
+++ resolved
@@ -808,11 +808,7 @@
 	dst_vaddr = dst;
 	dst_dma_addr = peer->dma_dst_addr + (dst_vaddr - vbase);
 
-<<<<<<< HEAD
-	unmap = dmaengine_get_unmap_data(dma_dev, 2, GFP_NOWAIT);
-=======
 	unmap = dmaengine_get_unmap_data(dma_dev, 1, GFP_NOWAIT);
->>>>>>> 7d2a07b7
 	if (!unmap)
 		return -ENOMEM;
 
@@ -825,16 +821,6 @@
 	}
 	unmap->to_cnt = 1;
 
-<<<<<<< HEAD
-	unmap->addr[1] = dst_dma_addr;
-	if (dma_mapping_error(dma_dev, unmap->addr[1])) {
-		ret = -EIO;
-		goto err_free_resource;
-	}
-	unmap->from_cnt = 1;
-
-=======
->>>>>>> 7d2a07b7
 	do {
 		tx = dmaengine_prep_dma_memcpy(pthr->dma_chan, dst_dma_addr,
 			unmap->addr[0], len, DMA_PREP_INTERRUPT | DMA_CTRL_ACK);
@@ -904,7 +890,6 @@
 		dev_err(&perf->ntb->dev, "%d: Failed to get DMA channel\n",
 			pthr->tidx);
 		goto err_free;
-<<<<<<< HEAD
 	}
 	peer->dma_dst_addr =
 		dma_map_resource(pthr->dma_chan->device->dev,
@@ -918,21 +903,6 @@
 		dma_release_channel(pthr->dma_chan);
 		goto err_free;
 	}
-=======
-	}
-	peer->dma_dst_addr =
-		dma_map_resource(pthr->dma_chan->device->dev,
-				 peer->out_phys_addr, peer->outbuf_size,
-				 DMA_FROM_DEVICE, 0);
-	if (dma_mapping_error(pthr->dma_chan->device->dev,
-			      peer->dma_dst_addr)) {
-		dev_err(pthr->dma_chan->device->dev, "%d: Failed to map DMA addr\n",
-			pthr->tidx);
-		peer->dma_dst_addr = 0;
-		dma_release_channel(pthr->dma_chan);
-		goto err_free;
-	}
->>>>>>> 7d2a07b7
 	dev_dbg(pthr->dma_chan->device->dev, "%d: Map MMIO %pa to DMA addr %pad\n",
 			pthr->tidx,
 			&peer->out_phys_addr,
