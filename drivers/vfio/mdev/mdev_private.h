/* SPDX-License-Identifier: GPL-2.0-only */
/*
 * Mediated device internal definitions
 *
 * Copyright (c) 2016, NVIDIA CORPORATION. All rights reserved.
 *     Author: Neo Jia <cjia@nvidia.com>
 *             Kirti Wankhede <kwankhede@nvidia.com>
 */

#ifndef MDEV_PRIVATE_H
#define MDEV_PRIVATE_H

int  mdev_bus_register(void);
void mdev_bus_unregister(void);

struct mdev_parent {
	struct device *dev;
	const struct mdev_parent_ops *ops;
	struct kref ref;
	struct list_head next;
	struct kset *mdev_types_kset;
	struct list_head type_list;
	/* Synchronize device creation/removal with parent unregistration */
	struct rw_semaphore unreg_sem;
};

<<<<<<< HEAD
struct mdev_device {
	struct device dev;
	struct mdev_parent *parent;
	guid_t uuid;
	void *driver_data;
	struct list_head next;
	struct kobject *type_kobj;
	struct device *iommu_device;
	bool active;
};

static inline struct mdev_device *to_mdev_device(struct device *dev)
{
	return container_of(dev, struct mdev_device, dev);
}
#define dev_is_mdev(d)		((d)->bus == &mdev_bus_type)

=======
>>>>>>> 7d2a07b7
struct mdev_type {
	struct kobject kobj;
	struct kobject *devices_kobj;
	struct mdev_parent *parent;
	struct list_head next;
	unsigned int type_group_id;
};

#define to_mdev_type_attr(_attr)	\
	container_of(_attr, struct mdev_type_attribute, attr)
#define to_mdev_type(_kobj)		\
	container_of(_kobj, struct mdev_type, kobj)

extern struct mdev_driver vfio_mdev_driver;

int  parent_create_sysfs_files(struct mdev_parent *parent);
void parent_remove_sysfs_files(struct mdev_parent *parent);

int  mdev_create_sysfs_files(struct mdev_device *mdev);
void mdev_remove_sysfs_files(struct mdev_device *mdev);

int mdev_device_create(struct mdev_type *kobj, const guid_t *uuid);
int  mdev_device_remove(struct mdev_device *dev);

void mdev_release_parent(struct kref *kref);

static inline void mdev_get_parent(struct mdev_parent *parent)
{
	kref_get(&parent->ref);
}

static inline void mdev_put_parent(struct mdev_parent *parent)
{
	kref_put(&parent->ref, mdev_release_parent);
}

#endif /* MDEV_PRIVATE_H */<|MERGE_RESOLUTION|>--- conflicted
+++ resolved
@@ -24,26 +24,6 @@
 	struct rw_semaphore unreg_sem;
 };
 
-<<<<<<< HEAD
-struct mdev_device {
-	struct device dev;
-	struct mdev_parent *parent;
-	guid_t uuid;
-	void *driver_data;
-	struct list_head next;
-	struct kobject *type_kobj;
-	struct device *iommu_device;
-	bool active;
-};
-
-static inline struct mdev_device *to_mdev_device(struct device *dev)
-{
-	return container_of(dev, struct mdev_device, dev);
-}
-#define dev_is_mdev(d)		((d)->bus == &mdev_bus_type)
-
-=======
->>>>>>> 7d2a07b7
 struct mdev_type {
 	struct kobject kobj;
 	struct kobject *devices_kobj;
