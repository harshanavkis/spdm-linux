--- conflicted
+++ resolved
@@ -58,11 +58,7 @@
 MODULE_VERSION(IBMVFC_DRIVER_VERSION);
 
 module_param_named(mq, mq_enabled, uint, S_IRUGO);
-<<<<<<< HEAD
 MODULE_PARM_DESC(mq, "Enable (EXPERIMENTAL) multiqueue support. "
-=======
-MODULE_PARM_DESC(mq, "Enable multiqueue support. "
->>>>>>> 7d2a07b7
 		 "[Default=" __stringify(IBMVFC_MQ) "]");
 module_param_named(scsi_host_queues, nr_scsi_hw_queues, uint, S_IRUGO);
 MODULE_PARM_DESC(scsi_host_queues, "Number of SCSI Host submission queues. "
@@ -656,11 +652,6 @@
 /**
  * ibmvfc_del_tgt - Schedule cleanup and removal of the target
  * @tgt:		ibmvfc target struct
-<<<<<<< HEAD
- * @job_step:	job step to perform
- *
-=======
->>>>>>> 7d2a07b7
  **/
 static void ibmvfc_del_tgt(struct ibmvfc_target *tgt)
 {
@@ -779,11 +770,8 @@
 /**
  * ibmvfc_init_event_pool - Allocates and initializes the event pool for a host
  * @vhost:	ibmvfc host who owns the event pool
-<<<<<<< HEAD
-=======
  * @queue:      ibmvfc queue struct
  * @size:       pool size
->>>>>>> 7d2a07b7
  *
  * Returns zero on success.
  **/
@@ -843,10 +831,7 @@
 /**
  * ibmvfc_free_event_pool - Frees memory of the event pool of a host
  * @vhost:	ibmvfc host who owns the event pool
-<<<<<<< HEAD
-=======
  * @queue:      ibmvfc queue struct
->>>>>>> 7d2a07b7
  *
  **/
 static void ibmvfc_free_event_pool(struct ibmvfc_host *vhost,
@@ -1519,11 +1504,7 @@
 
 /**
  * ibmvfc_get_event - Gets the next free event in pool
-<<<<<<< HEAD
- * @vhost:	ibmvfc host struct
-=======
  * @queue:      ibmvfc queue struct
->>>>>>> 7d2a07b7
  *
  * Returns a free event from the pool.
  **/
@@ -2169,11 +2150,7 @@
 		port_id = (bsg_request->rqst_data.h_els.port_id[0] << 16) |
 			(bsg_request->rqst_data.h_els.port_id[1] << 8) |
 			bsg_request->rqst_data.h_els.port_id[2];
-<<<<<<< HEAD
-		/* fall through */
-=======
 		fallthrough;
->>>>>>> 7d2a07b7
 	case FC_BSG_RPT_ELS:
 		fc_flags = IBMVFC_FC_ELS;
 		break;
@@ -2182,11 +2159,7 @@
 		port_id = (bsg_request->rqst_data.h_ct.port_id[0] << 16) |
 			(bsg_request->rqst_data.h_ct.port_id[1] << 8) |
 			bsg_request->rqst_data.h_ct.port_id[2];
-<<<<<<< HEAD
-		/* fall through */
-=======
 		fallthrough;
->>>>>>> 7d2a07b7
 	case FC_BSG_RPT_CT:
 		fc_flags = IBMVFC_FC_CT_IU;
 		break;
@@ -3226,11 +3199,7 @@
  * @vhost:	ibmvfc host struct
  * @evt_doneq:	Event done queue
  *
-<<<<<<< HEAD
- **/
-=======
 **/
->>>>>>> 7d2a07b7
 static void ibmvfc_handle_crq(struct ibmvfc_crq *crq, struct ibmvfc_host *vhost,
 			      struct list_head *evt_doneq)
 {
@@ -3795,173 +3764,6 @@
 
 	rc = plpar_hcall_norets(H_VIOCTL, vdev->unit_address, irq_action,
 				scrq->hw_irq, 0, 0);
-<<<<<<< HEAD
-
-	if (rc)
-		dev_err(dev, "Couldn't %s sub-crq[%lu] irq. rc=%ld\n",
-			enable ? "enable" : "disable", scrq->hwq_id, rc);
-
-	return rc;
-}
-
-static void ibmvfc_handle_scrq(struct ibmvfc_crq *crq, struct ibmvfc_host *vhost,
-			       struct list_head *evt_doneq)
-{
-	struct ibmvfc_event *evt = (struct ibmvfc_event *)be64_to_cpu(crq->ioba);
-
-	switch (crq->valid) {
-	case IBMVFC_CRQ_CMD_RSP:
-		break;
-	case IBMVFC_CRQ_XPORT_EVENT:
-		return;
-	default:
-		dev_err(vhost->dev, "Got and invalid message type 0x%02x\n", crq->valid);
-		return;
-	}
-
-	/* The only kind of payload CRQs we should get are responses to
-	 * things we send. Make sure this response is to something we
-	 * actually sent
-	 */
-	if (unlikely(!ibmvfc_valid_event(&evt->queue->evt_pool, evt))) {
-		dev_err(vhost->dev, "Returned correlation_token 0x%08llx is invalid!\n",
-			crq->ioba);
-		return;
-	}
-
-	if (unlikely(atomic_dec_if_positive(&evt->active))) {
-		dev_err(vhost->dev, "Received duplicate correlation_token 0x%08llx!\n",
-			crq->ioba);
-		return;
-	}
-
-	spin_lock(&evt->queue->l_lock);
-	list_move_tail(&evt->queue_list, evt_doneq);
-	spin_unlock(&evt->queue->l_lock);
-}
-
-static struct ibmvfc_crq *ibmvfc_next_scrq(struct ibmvfc_queue *scrq)
-{
-	struct ibmvfc_crq *crq;
-
-	crq = &scrq->msgs.scrq[scrq->cur].crq;
-	if (crq->valid & 0x80) {
-		if (++scrq->cur == scrq->size)
-			scrq->cur = 0;
-		rmb();
-	} else
-		crq = NULL;
-
-	return crq;
-}
-
-static void ibmvfc_drain_sub_crq(struct ibmvfc_queue *scrq)
-{
-	struct ibmvfc_crq *crq;
-	struct ibmvfc_event *evt, *temp;
-	unsigned long flags;
-	int done = 0;
-	LIST_HEAD(evt_doneq);
-
-	spin_lock_irqsave(scrq->q_lock, flags);
-	while (!done) {
-		while ((crq = ibmvfc_next_scrq(scrq)) != NULL) {
-			ibmvfc_handle_scrq(crq, scrq->vhost, &evt_doneq);
-			crq->valid = 0;
-			wmb();
-		}
-
-		ibmvfc_toggle_scrq_irq(scrq, 1);
-		if ((crq = ibmvfc_next_scrq(scrq)) != NULL) {
-			ibmvfc_toggle_scrq_irq(scrq, 0);
-			ibmvfc_handle_scrq(crq, scrq->vhost, &evt_doneq);
-			crq->valid = 0;
-			wmb();
-		} else
-			done = 1;
-	}
-	spin_unlock_irqrestore(scrq->q_lock, flags);
-
-	list_for_each_entry_safe(evt, temp, &evt_doneq, queue_list) {
-		del_timer(&evt->timer);
-		list_del(&evt->queue_list);
-		ibmvfc_trc_end(evt);
-		evt->done(evt);
-	}
-}
-
-static irqreturn_t ibmvfc_interrupt_scsi(int irq, void *scrq_instance)
-{
-	struct ibmvfc_queue *scrq = (struct ibmvfc_queue *)scrq_instance;
-
-	ibmvfc_toggle_scrq_irq(scrq, 0);
-	ibmvfc_drain_sub_crq(scrq);
-
-	return IRQ_HANDLED;
-}
-
-/**
- * ibmvfc_init_tgt - Set the next init job step for the target
- * @tgt:		ibmvfc target struct
- * @job_step:	job step to perform
- *
- **/
-static void ibmvfc_init_tgt(struct ibmvfc_target *tgt,
-			    void (*job_step) (struct ibmvfc_target *))
-{
-	if (!ibmvfc_set_tgt_action(tgt, IBMVFC_TGT_ACTION_INIT))
-		tgt->job_step = job_step;
-	wake_up(&tgt->vhost->work_wait_q);
-}
-
-/**
- * ibmvfc_retry_tgt_init - Attempt to retry a step in target initialization
- * @tgt:		ibmvfc target struct
- * @job_step:	initialization job step
- *
- * Returns: 1 if step will be retried / 0 if not
- *
- **/
-static int ibmvfc_retry_tgt_init(struct ibmvfc_target *tgt,
-				  void (*job_step) (struct ibmvfc_target *))
-{
-	if (++tgt->init_retries > IBMVFC_MAX_TGT_INIT_RETRIES) {
-		ibmvfc_del_tgt(tgt);
-		wake_up(&tgt->vhost->work_wait_q);
-		return 0;
-	} else
-		ibmvfc_init_tgt(tgt, job_step);
-	return 1;
-}
-
-/* Defined in FC-LS */
-static const struct {
-	int code;
-	int retry;
-	int logged_in;
-} prli_rsp [] = {
-	{ 0, 1, 0 },
-	{ 1, 0, 1 },
-	{ 2, 1, 0 },
-	{ 3, 1, 0 },
-	{ 4, 0, 0 },
-	{ 5, 0, 0 },
-	{ 6, 0, 1 },
-	{ 7, 0, 0 },
-	{ 8, 1, 0 },
-};
-
-/**
- * ibmvfc_get_prli_rsp - Find PRLI response index
- * @flags:	PRLI response flags
- *
- **/
-static int ibmvfc_get_prli_rsp(u16 flags)
-{
-	int i;
-	int code = (flags & 0x0f00) >> 8;
-=======
->>>>>>> 7d2a07b7
 
 	if (rc)
 		dev_err(dev, "Couldn't %s sub-crq[%lu] irq. rc=%ld\n",
@@ -5138,10 +4940,6 @@
 		min(vhost->client_scsi_channels, vhost->max_vios_scsi_channels);
 	int i;
 
-<<<<<<< HEAD
-	for (i = 0, rc = 0; !rc && i < vhost->num_targets; i++)
-		rc = ibmvfc_alloc_target(vhost, &vhost->disc_buf[i]);
-=======
 	memset(setup_buf, 0, sizeof(*setup_buf));
 	if (num_channels == 0)
 		setup_buf->flags = cpu_to_be32(IBMVFC_CANCEL_CHANNELS);
@@ -5150,7 +4948,6 @@
 		for (i = 0; i < num_channels; i++)
 			setup_buf->channel_handles[i] = cpu_to_be64(scrqs->scrqs[i].cookie);
 	}
->>>>>>> 7d2a07b7
 
 	ibmvfc_init_event(evt, ibmvfc_channel_setup_done, IBMVFC_MAD_FORMAT);
 	mad = &evt->iu.channel_setup;
@@ -5202,159 +4999,6 @@
 
 static void ibmvfc_channel_enquiry(struct ibmvfc_host *vhost)
 {
-<<<<<<< HEAD
-	struct ibmvfc_discover_targets *mad;
-=======
-	struct ibmvfc_channel_enquiry *mad;
->>>>>>> 7d2a07b7
-	struct ibmvfc_event *evt = ibmvfc_get_event(&vhost->crq);
-
-	ibmvfc_init_event(evt, ibmvfc_channel_enquiry_done, IBMVFC_MAD_FORMAT);
-	mad = &evt->iu.channel_enquiry;
-	memset(mad, 0, sizeof(*mad));
-	mad->common.version = cpu_to_be32(1);
-	mad->common.opcode = cpu_to_be32(IBMVFC_CHANNEL_ENQUIRY);
-	mad->common.length = cpu_to_be16(sizeof(*mad));
-<<<<<<< HEAD
-	mad->bufflen = cpu_to_be32(vhost->disc_buf_sz);
-	mad->buffer.va = cpu_to_be64(vhost->disc_buf_dma);
-	mad->buffer.len = cpu_to_be32(vhost->disc_buf_sz);
-	mad->flags = cpu_to_be32(IBMVFC_DISC_TGT_PORT_ID_WWPN_LIST);
-=======
-
-	if (mig_channels_only)
-		mad->flags |= cpu_to_be32(IBMVFC_NO_CHANNELS_TO_CRQ_SUPPORT);
-	if (mig_no_less_channels)
-		mad->flags |= cpu_to_be32(IBMVFC_NO_N_TO_M_CHANNELS_SUPPORT);
-
->>>>>>> 7d2a07b7
-	ibmvfc_set_host_action(vhost, IBMVFC_HOST_ACTION_INIT_WAIT);
-
-	if (!ibmvfc_send_event(evt, vhost, default_timeout))
-		ibmvfc_dbg(vhost, "Send channel enquiry\n");
-	else
-		ibmvfc_link_down(vhost, IBMVFC_LINK_DEAD);
-}
-
-static void ibmvfc_channel_setup_done(struct ibmvfc_event *evt)
-{
-	struct ibmvfc_host *vhost = evt->vhost;
-	struct ibmvfc_channel_setup *setup = vhost->channel_setup_buf;
-	struct ibmvfc_scsi_channels *scrqs = &vhost->scsi_scrqs;
-	u32 mad_status = be16_to_cpu(evt->xfer_iu->channel_setup.common.status);
-	int level = IBMVFC_DEFAULT_LOG_LEVEL;
-	int flags, active_queues, i;
-
-	ibmvfc_free_event(evt);
-
-	switch (mad_status) {
-	case IBMVFC_MAD_SUCCESS:
-		ibmvfc_dbg(vhost, "Channel Setup succeeded\n");
-		flags = be32_to_cpu(setup->flags);
-		vhost->do_enquiry = 0;
-		active_queues = be32_to_cpu(setup->num_scsi_subq_channels);
-		scrqs->active_queues = active_queues;
-
-		if (flags & IBMVFC_CHANNELS_CANCELED) {
-			ibmvfc_dbg(vhost, "Channels Canceled\n");
-			vhost->using_channels = 0;
-		} else {
-			if (active_queues)
-				vhost->using_channels = 1;
-			for (i = 0; i < active_queues; i++)
-				scrqs->scrqs[i].vios_cookie =
-					be64_to_cpu(setup->channel_handles[i]);
-
-			ibmvfc_dbg(vhost, "Using %u channels\n",
-				   vhost->scsi_scrqs.active_queues);
-		}
-		break;
-	case IBMVFC_MAD_FAILED:
-		level += ibmvfc_retry_host_init(vhost);
-		ibmvfc_log(vhost, level, "Channel Setup failed\n");
-		fallthrough;
-	case IBMVFC_MAD_DRIVER_FAILED:
-		return;
-	default:
-		dev_err(vhost->dev, "Invalid Channel Setup response: 0x%x\n",
-			mad_status);
-		ibmvfc_link_down(vhost, IBMVFC_LINK_DEAD);
-		return;
-	}
-
-	ibmvfc_set_host_action(vhost, IBMVFC_HOST_ACTION_QUERY);
-	wake_up(&vhost->work_wait_q);
-}
-
-static void ibmvfc_channel_setup(struct ibmvfc_host *vhost)
-{
-	struct ibmvfc_channel_setup_mad *mad;
-	struct ibmvfc_channel_setup *setup_buf = vhost->channel_setup_buf;
-	struct ibmvfc_event *evt = ibmvfc_get_event(&vhost->crq);
-	struct ibmvfc_scsi_channels *scrqs = &vhost->scsi_scrqs;
-	unsigned int num_channels =
-		min(vhost->client_scsi_channels, vhost->max_vios_scsi_channels);
-	int i;
-
-	memset(setup_buf, 0, sizeof(*setup_buf));
-	if (num_channels == 0)
-		setup_buf->flags = cpu_to_be32(IBMVFC_CANCEL_CHANNELS);
-	else {
-		setup_buf->num_scsi_subq_channels = cpu_to_be32(num_channels);
-		for (i = 0; i < num_channels; i++)
-			setup_buf->channel_handles[i] = cpu_to_be64(scrqs->scrqs[i].cookie);
-	}
-
-	ibmvfc_init_event(evt, ibmvfc_channel_setup_done, IBMVFC_MAD_FORMAT);
-	mad = &evt->iu.channel_setup;
-	memset(mad, 0, sizeof(*mad));
-	mad->common.version = cpu_to_be32(1);
-	mad->common.opcode = cpu_to_be32(IBMVFC_CHANNEL_SETUP);
-	mad->common.length = cpu_to_be16(sizeof(*mad));
-	mad->buffer.va = cpu_to_be64(vhost->channel_setup_dma);
-	mad->buffer.len = cpu_to_be32(sizeof(*vhost->channel_setup_buf));
-
-	ibmvfc_set_host_action(vhost, IBMVFC_HOST_ACTION_INIT_WAIT);
-
-	if (!ibmvfc_send_event(evt, vhost, default_timeout))
-		ibmvfc_dbg(vhost, "Sent channel setup\n");
-	else
-		ibmvfc_link_down(vhost, IBMVFC_LINK_DOWN);
-}
-
-static void ibmvfc_channel_enquiry_done(struct ibmvfc_event *evt)
-{
-	struct ibmvfc_host *vhost = evt->vhost;
-	struct ibmvfc_channel_enquiry *rsp = &evt->xfer_iu->channel_enquiry;
-	u32 mad_status = be16_to_cpu(rsp->common.status);
-	int level = IBMVFC_DEFAULT_LOG_LEVEL;
-
-	switch (mad_status) {
-	case IBMVFC_MAD_SUCCESS:
-		ibmvfc_dbg(vhost, "Channel Enquiry succeeded\n");
-		vhost->max_vios_scsi_channels = be32_to_cpu(rsp->num_scsi_subq_channels);
-		ibmvfc_free_event(evt);
-		break;
-	case IBMVFC_MAD_FAILED:
-		level += ibmvfc_retry_host_init(vhost);
-		ibmvfc_log(vhost, level, "Channel Enquiry failed\n");
-		fallthrough;
-	case IBMVFC_MAD_DRIVER_FAILED:
-		ibmvfc_free_event(evt);
-		return;
-	default:
-		dev_err(vhost->dev, "Invalid Channel Enquiry response: 0x%x\n",
-			mad_status);
-		ibmvfc_link_down(vhost, IBMVFC_LINK_DEAD);
-		ibmvfc_free_event(evt);
-		return;
-	}
-
-	ibmvfc_channel_setup(vhost);
-}
-
-static void ibmvfc_channel_enquiry(struct ibmvfc_host *vhost)
-{
 	struct ibmvfc_channel_enquiry *mad;
 	struct ibmvfc_event *evt = ibmvfc_get_event(&vhost->crq);
 
@@ -5407,11 +5051,7 @@
 		return;
 	case IBMVFC_MAD_CRQ_ERROR:
 		ibmvfc_retry_host_init(vhost);
-<<<<<<< HEAD
-		/* fall through */
-=======
 		fallthrough;
->>>>>>> 7d2a07b7
 	case IBMVFC_MAD_DRIVER_FAILED:
 		ibmvfc_free_event(evt);
 		return;
@@ -6443,10 +6083,7 @@
 	vhost->partition_number = -1;
 	vhost->log_level = log_level;
 	vhost->task_set = 1;
-<<<<<<< HEAD
 	vhost->scan_timeout = 0;
-=======
->>>>>>> 7d2a07b7
 
 	vhost->mq_enabled = mq_enabled;
 	vhost->client_scsi_channels = min(shost->nr_hw_queues, nr_scsi_channels);
