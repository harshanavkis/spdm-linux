/*
 *  scsi_error.c Copyright (C) 1997 Eric Youngdale
 *
 *  SCSI error/timeout handling
 *      Initial versions: Eric Youngdale.  Based upon conversations with
 *                        Leonard Zubkoff and David Miller at Linux Expo,
 *                        ideas originating from all over the place.
 *
 *	Restructured scsi_unjam_host and associated functions.
 *	September 04, 2002 Mike Anderson (andmike@us.ibm.com)
 *
 *	Forward port of Russell King's (rmk@arm.linux.org.uk) changes and
 *	minor cleanups.
 *	September 30, 2002 Mike Anderson (andmike@us.ibm.com)
 */

#include <linux/module.h>
#include <linux/sched.h>
#include <linux/gfp.h>
#include <linux/timer.h>
#include <linux/string.h>
#include <linux/kernel.h>
#include <linux/freezer.h>
#include <linux/kthread.h>
#include <linux/interrupt.h>
#include <linux/blkdev.h>
#include <linux/delay.h>
#include <linux/jiffies.h>
#include <linux/netlink.h>
#include <net/netlink.h>

#include <scsi/scsi.h>
#include <scsi/scsi_cmnd.h>
#include <scsi/scsi_dbg.h>
#include <scsi/scsi_device.h>
#include <scsi/scsi_driver.h>
#include <scsi/scsi_eh.h>
#include <scsi/scsi_transport.h>
#include <scsi/scsi_host.h>
#include <scsi/scsi_ioctl.h>
#include <scsi/scsi_netlink_ml.h>

#include "scsi_priv.h"
#include "scsi_logging.h"
#include "scsi_transport_api.h"

#include <trace/events/scsi.h>

static void scsi_eh_done(struct scsi_cmnd *scmd);

/*
 * These should *probably* be handled by the host itself.
 * Since it is allowed to sleep, it probably should.
 */
#define BUS_RESET_SETTLE_TIME   (10)
#define HOST_RESET_SETTLE_TIME  (10)

static int scsi_eh_try_stu(struct scsi_cmnd *scmd);

/* called with shost->host_lock held */
void scsi_eh_wakeup(struct Scsi_Host *shost)
{
	if (shost->host_busy == shost->host_failed) {
		trace_scsi_eh_wakeup(shost);
		wake_up_process(shost->ehandler);
		SCSI_LOG_ERROR_RECOVERY(5,
				printk("Waking error handler thread\n"));
	}
}

/**
 * scsi_schedule_eh - schedule EH for SCSI host
 * @shost:	SCSI host to invoke error handling on.
 *
 * Schedule SCSI EH without scmd.
 */
void scsi_schedule_eh(struct Scsi_Host *shost)
{
	unsigned long flags;

	spin_lock_irqsave(shost->host_lock, flags);

	if (scsi_host_set_state(shost, SHOST_RECOVERY) == 0 ||
	    scsi_host_set_state(shost, SHOST_CANCEL_RECOVERY) == 0) {
		shost->host_eh_scheduled++;
		scsi_eh_wakeup(shost);
	}

	spin_unlock_irqrestore(shost->host_lock, flags);
}
EXPORT_SYMBOL_GPL(scsi_schedule_eh);

/**
 * scsi_eh_scmd_add - add scsi cmd to error handling.
 * @scmd:	scmd to run eh on.
 * @eh_flag:	optional SCSI_EH flag.
 *
 * Return value:
 *	0 on failure.
 */
int scsi_eh_scmd_add(struct scsi_cmnd *scmd, int eh_flag)
{
	struct Scsi_Host *shost = scmd->device->host;
	unsigned long flags;
	int ret = 0;

	if (!shost->ehandler)
		return 0;

	spin_lock_irqsave(shost->host_lock, flags);
	if (scsi_host_set_state(shost, SHOST_RECOVERY))
		if (scsi_host_set_state(shost, SHOST_CANCEL_RECOVERY))
			goto out_unlock;

	ret = 1;
	scmd->eh_eflags |= eh_flag;
	list_add_tail(&scmd->eh_entry, &shost->eh_cmd_q);
	shost->host_failed++;
	scsi_eh_wakeup(shost);
 out_unlock:
	spin_unlock_irqrestore(shost->host_lock, flags);
	return ret;
}

/**
 * scsi_times_out - Timeout function for normal scsi commands.
 * @req:	request that is timing out.
 *
 * Notes:
 *     We do not need to lock this.  There is the potential for a race
 *     only in that the normal completion handling might run, but if the
 *     normal completion function determines that the timer has already
 *     fired, then it mustn't do anything.
 */
enum blk_eh_timer_return scsi_times_out(struct request *req)
{
	struct scsi_cmnd *scmd = req->special;
	enum blk_eh_timer_return rtn = BLK_EH_NOT_HANDLED;
	struct Scsi_Host *host = scmd->device->host;

	trace_scsi_dispatch_cmd_timeout(scmd);
	scsi_log_completion(scmd, TIMEOUT_ERROR);

	if (host->transportt->eh_timed_out)
		rtn = host->transportt->eh_timed_out(scmd);
	else if (host->hostt->eh_timed_out)
		rtn = host->hostt->eh_timed_out(scmd);

	scmd->result |= DID_TIME_OUT << 16;

	if (unlikely(rtn == BLK_EH_NOT_HANDLED &&
		     !scsi_eh_scmd_add(scmd, SCSI_EH_CANCEL_CMD)))
		rtn = BLK_EH_HANDLED;

	return rtn;
}

/**
 * scsi_block_when_processing_errors - Prevent cmds from being queued.
 * @sdev:	Device on which we are performing recovery.
 *
 * Description:
 *     We block until the host is out of error recovery, and then check to
 *     see whether the host or the device is offline.
 *
 * Return value:
 *     0 when dev was taken offline by error recovery. 1 OK to proceed.
 */
int scsi_block_when_processing_errors(struct scsi_device *sdev)
{
	int online;

	wait_event(sdev->host->host_wait, !scsi_host_in_recovery(sdev->host));

	online = scsi_device_online(sdev);

	SCSI_LOG_ERROR_RECOVERY(5, printk("%s: rtn: %d\n", __func__,
					  online));

	return online;
}
EXPORT_SYMBOL(scsi_block_when_processing_errors);

#ifdef CONFIG_SCSI_LOGGING
/**
 * scsi_eh_prt_fail_stats - Log info on failures.
 * @shost:	scsi host being recovered.
 * @work_q:	Queue of scsi cmds to process.
 */
static inline void scsi_eh_prt_fail_stats(struct Scsi_Host *shost,
					  struct list_head *work_q)
{
	struct scsi_cmnd *scmd;
	struct scsi_device *sdev;
	int total_failures = 0;
	int cmd_failed = 0;
	int cmd_cancel = 0;
	int devices_failed = 0;

	shost_for_each_device(sdev, shost) {
		list_for_each_entry(scmd, work_q, eh_entry) {
			if (scmd->device == sdev) {
				++total_failures;
				if (scmd->eh_eflags & SCSI_EH_CANCEL_CMD)
					++cmd_cancel;
				else
					++cmd_failed;
			}
		}

		if (cmd_cancel || cmd_failed) {
			SCSI_LOG_ERROR_RECOVERY(3,
				sdev_printk(KERN_INFO, sdev,
					    "%s: cmds failed: %d, cancel: %d\n",
					    __func__, cmd_failed,
					    cmd_cancel));
			cmd_cancel = 0;
			cmd_failed = 0;
			++devices_failed;
		}
	}

	SCSI_LOG_ERROR_RECOVERY(2, printk("Total of %d commands on %d"
					  " devices require eh work\n",
				   total_failures, devices_failed));
}
#endif

<<<<<<< HEAD
#ifdef CONFIG_SCSI_NETLINK
/**
 * scsi_post_sense_event - called to post a 'Sense Code' event
 *
 * @sdev:		SCSI device the sense code occured on
 * @sshdr:		SCSI sense code
 *
 * Returns:
 *   0 on succesful return
 *   otherwise, failing error code
 *
 */
static void scsi_post_sense_event(struct scsi_device *sdev,
			struct scsi_sense_hdr *sshdr)
{
	struct sk_buff *skb;
	struct nlmsghdr	*nlh;
	struct scsi_nl_sense_msg *msg;
	u32 len, skblen;
	int err;

	if (!scsi_nl_sock) {
		err = -ENOENT;
		goto send_fail;
	}

	len = SCSI_NL_MSGALIGN(sizeof(*msg));
	skblen = NLMSG_SPACE(len);

	skb = alloc_skb(skblen, GFP_ATOMIC);
	if (!skb) {
		err = -ENOBUFS;
		goto send_fail;
	}

	nlh = nlmsg_put(skb, 0, 0, SCSI_TRANSPORT_MSG,
				skblen - sizeof(*nlh), 0);
	if (!nlh) {
		err = -ENOBUFS;
		goto send_fail_skb;
	}
	msg = NLMSG_DATA(nlh);

	INIT_SCSI_NL_HDR(&msg->snlh, SCSI_NL_TRANSPORT_ML,
			 ML_NL_SCSI_SENSE, len);
	msg->host_no = sdev->host->host_no;
	msg->channel = sdev->channel;
	msg->id = sdev->id;
	msg->lun = sdev->lun;
	msg->sense = (sshdr->response_code << 24) | (sshdr->sense_key << 16) |
		(sshdr->asc << 8) | sshdr->ascq;

	err = nlmsg_multicast(scsi_nl_sock, skb, 0, SCSI_NL_GRP_ML_EVENTS,
			      GFP_KERNEL);
	if (err && (err != -ESRCH))
		/* nlmsg_multicast already kfree_skb'd */
		goto send_fail;

	return;

send_fail_skb:
	kfree_skb(skb);
send_fail:
	sdev_printk(KERN_WARNING, sdev,
		    "Dropped SCSI Msg %02x/%02x/%02x/%02x: err %d\n",
		    sshdr->response_code, sshdr->sense_key,
		    sshdr->asc, sshdr->ascq, err);
	return;
}
#else
static inline void scsi_post_sense_event(struct scsi_device *sdev,
			   struct scsi_sense_hdr *sshdr) {}
#endif
=======
 /**
 * scsi_report_lun_change - Set flag on all *other* devices on the same target
 *                          to indicate that a UNIT ATTENTION is expected.
 * @sdev:	Device reporting the UNIT ATTENTION
 */
static void scsi_report_lun_change(struct scsi_device *sdev)
{
	sdev->sdev_target->expecting_lun_change = 1;
}

/**
 * scsi_report_sense - Examine scsi sense information and log messages for
 *		       certain conditions, also issue uevents for some of them.
 * @sdev:	Device reporting the sense code
 * @sshdr:	sshdr to be examined
 */
static void scsi_report_sense(struct scsi_device *sdev,
			      struct scsi_sense_hdr *sshdr)
{
	enum scsi_device_event evt_type = SDEV_EVT_MAXBITS;	/* i.e. none */

	if (sshdr->sense_key == UNIT_ATTENTION) {
		if (sshdr->asc == 0x3f && sshdr->ascq == 0x03) {
			evt_type = SDEV_EVT_INQUIRY_CHANGE_REPORTED;
			sdev_printk(KERN_WARNING, sdev,
				    "Inquiry data has changed");
		} else if (sshdr->asc == 0x3f && sshdr->ascq == 0x0e) {
			evt_type = SDEV_EVT_LUN_CHANGE_REPORTED;
			scsi_report_lun_change(sdev);
			sdev_printk(KERN_WARNING, sdev,
				    "Warning! Received an indication that the "
				    "LUN assignments on this target have "
				    "changed. The Linux SCSI layer does not "
				    "automatically remap LUN assignments.\n");
		} else if (sshdr->asc == 0x3f)
			sdev_printk(KERN_WARNING, sdev,
				    "Warning! Received an indication that the "
				    "operating parameters on this target have "
				    "changed. The Linux SCSI layer does not "
				    "automatically adjust these parameters.\n");

		if (sshdr->asc == 0x38 && sshdr->ascq == 0x07) {
			evt_type = SDEV_EVT_SOFT_THRESHOLD_REACHED_REPORTED;
			sdev_printk(KERN_WARNING, sdev,
				    "Warning! Received an indication that the "
				    "LUN reached a thin provisioning soft "
				    "threshold.\n");
		}

		if (sshdr->asc == 0x2a && sshdr->ascq == 0x01) {
			evt_type = SDEV_EVT_MODE_PARAMETER_CHANGE_REPORTED;
			sdev_printk(KERN_WARNING, sdev,
				    "Mode parameters changed");
		} else if (sshdr->asc == 0x2a && sshdr->ascq == 0x09) {
			evt_type = SDEV_EVT_CAPACITY_CHANGE_REPORTED;
			sdev_printk(KERN_WARNING, sdev,
				    "Capacity data has changed");
		} else if (sshdr->asc == 0x2a)
			sdev_printk(KERN_WARNING, sdev,
				    "Parameters changed");
	}

	if (evt_type != SDEV_EVT_MAXBITS) {
		set_bit(evt_type, sdev->pending_events);
		schedule_work(&sdev->event_work);
	}
}
>>>>>>> 61e6cfa8

/**
 * scsi_check_sense - Examine scsi cmd sense
 * @scmd:	Cmd to have sense checked.
 *
 * Return value:
 *	SUCCESS or FAILED or NEEDS_RETRY or ADD_TO_MLQUEUE
 *
 * Notes:
 *	When a deferred error is detected the current command has
 *	not been executed and needs retrying.
 */
static int scsi_check_sense(struct scsi_cmnd *scmd)
{
	struct scsi_device *sdev = scmd->device;
	struct scsi_sense_hdr sshdr;

	if (! scsi_command_normalize_sense(scmd, &sshdr))
		return FAILED;	/* no valid sense data */

	if (scmd->cmnd[0] == TEST_UNIT_READY && scmd->scsi_done != scsi_eh_done)
		/*
		 * nasty: for mid-layer issued TURs, we need to return the
		 * actual sense data without any recovery attempt.  For eh
		 * issued ones, we need to try to recover and interpret
		 */
		return SUCCESS;

	scsi_report_sense(sdev, &sshdr);

	if (scsi_sense_is_deferred(&sshdr))
		return NEEDS_RETRY;

	scsi_post_sense_event(sdev, &sshdr);

	if (sdev->scsi_dh_data && sdev->scsi_dh_data->scsi_dh &&
			sdev->scsi_dh_data->scsi_dh->check_sense) {
		int rc;

		rc = sdev->scsi_dh_data->scsi_dh->check_sense(sdev, &sshdr);
		if (rc != SCSI_RETURN_NOT_HANDLED)
			return rc;
		/* handler does not care. Drop down to default handling */
	}

	/*
	 * Previous logic looked for FILEMARK, EOM or ILI which are
	 * mainly associated with tapes and returned SUCCESS.
	 */
	if (sshdr.response_code == 0x70) {
		/* fixed format */
		if (scmd->sense_buffer[2] & 0xe0)
			return SUCCESS;
	} else {
		/*
		 * descriptor format: look for "stream commands sense data
		 * descriptor" (see SSC-3). Assume single sense data
		 * descriptor. Ignore ILI from SBC-2 READ LONG and WRITE LONG.
		 */
		if ((sshdr.additional_length > 3) &&
		    (scmd->sense_buffer[8] == 0x4) &&
		    (scmd->sense_buffer[11] & 0xe0))
			return SUCCESS;
	}

	switch (sshdr.sense_key) {
	case NO_SENSE:
		return SUCCESS;
	case RECOVERED_ERROR:
		return /* soft_error */ SUCCESS;

	case ABORTED_COMMAND:
		if (sshdr.asc == 0x10) /* DIF */
			return SUCCESS;

		return NEEDS_RETRY;
	case NOT_READY:
	case UNIT_ATTENTION:
		/*
		 * if we are expecting a cc/ua because of a bus reset that we
		 * performed, treat this just as a retry.  otherwise this is
		 * information that we should pass up to the upper-level driver
		 * so that we can deal with it there.
		 */
		if (scmd->device->expecting_cc_ua) {
			/*
			 * Because some device does not queue unit
			 * attentions correctly, we carefully check
			 * additional sense code and qualifier so as
			 * not to squash media change unit attention.
			 */
			if (sshdr.asc != 0x28 || sshdr.ascq != 0x00) {
				scmd->device->expecting_cc_ua = 0;
				return NEEDS_RETRY;
			}
		}
		/*
		 * we might also expect a cc/ua if another LUN on the target
		 * reported a UA with an ASC/ASCQ of 3F 0E -
		 * REPORTED LUNS DATA HAS CHANGED.
		 */
		if (scmd->device->sdev_target->expecting_lun_change &&
		    sshdr.asc == 0x3f && sshdr.ascq == 0x0e)
			return NEEDS_RETRY;
		/*
		 * if the device is in the process of becoming ready, we
		 * should retry.
		 */
		if ((sshdr.asc == 0x04) &&
		    (sshdr.ascq == 0x01 || sshdr.ascq == 0x0a))
			return NEEDS_RETRY;
		/*
		 * if the device is not started, we need to wake
		 * the error handler to start the motor
		 */
		if (scmd->device->allow_restart &&
		    (sshdr.asc == 0x04) && (sshdr.ascq == 0x02))
			return FAILED;
		/*
		 * Pass the UA upwards for a determination in the completion
		 * functions.
		 */
		return SUCCESS;

		/* these are not supported */
	case DATA_PROTECT:
		if (sshdr.asc == 0x27 && sshdr.ascq == 0x07) {
			/* Thin provisioning hard threshold reached */
			set_host_byte(scmd, DID_ALLOC_FAILURE);
			return SUCCESS;
		}
	case COPY_ABORTED:
	case VOLUME_OVERFLOW:
	case MISCOMPARE:
	case BLANK_CHECK:
		set_host_byte(scmd, DID_TARGET_FAILURE);
		return SUCCESS;

	case MEDIUM_ERROR:
		if (sshdr.asc == 0x11 || /* UNRECOVERED READ ERR */
		    sshdr.asc == 0x13 || /* AMNF DATA FIELD */
		    sshdr.asc == 0x14) { /* RECORD NOT FOUND */
			set_host_byte(scmd, DID_MEDIUM_ERROR);
			return SUCCESS;
		}
		return NEEDS_RETRY;

	case HARDWARE_ERROR:
		if (scmd->device->retry_hwerror)
			return ADD_TO_MLQUEUE;
		else
			set_host_byte(scmd, DID_TARGET_FAILURE);

	case ILLEGAL_REQUEST:
		if (sshdr.asc == 0x20 || /* Invalid command operation code */
		    sshdr.asc == 0x21 || /* Logical block address out of range */
		    sshdr.asc == 0x24 || /* Invalid field in cdb */
		    sshdr.asc == 0x26) { /* Parameter value invalid */
			set_host_byte(scmd, DID_TARGET_FAILURE);
		}
		return SUCCESS;

	default:
		return SUCCESS;
	}
}

static void scsi_handle_queue_ramp_up(struct scsi_device *sdev)
{
	struct scsi_host_template *sht = sdev->host->hostt;
	struct scsi_device *tmp_sdev;

	if (!sht->change_queue_depth ||
	    sdev->queue_depth >= sdev->max_queue_depth)
		return;

	if (time_before(jiffies,
	    sdev->last_queue_ramp_up + sdev->queue_ramp_up_period))
		return;

	if (time_before(jiffies,
	    sdev->last_queue_full_time + sdev->queue_ramp_up_period))
		return;

	/*
	 * Walk all devices of a target and do
	 * ramp up on them.
	 */
	shost_for_each_device(tmp_sdev, sdev->host) {
		if (tmp_sdev->channel != sdev->channel ||
		    tmp_sdev->id != sdev->id ||
		    tmp_sdev->queue_depth == sdev->max_queue_depth)
			continue;
		/*
		 * call back into LLD to increase queue_depth by one
		 * with ramp up reason code.
		 */
		sht->change_queue_depth(tmp_sdev, tmp_sdev->queue_depth + 1,
					SCSI_QDEPTH_RAMP_UP);
		sdev->last_queue_ramp_up = jiffies;
	}
}

static void scsi_handle_queue_full(struct scsi_device *sdev)
{
	struct scsi_host_template *sht = sdev->host->hostt;
	struct scsi_device *tmp_sdev;

	if (!sht->change_queue_depth)
		return;

	shost_for_each_device(tmp_sdev, sdev->host) {
		if (tmp_sdev->channel != sdev->channel ||
		    tmp_sdev->id != sdev->id)
			continue;
		/*
		 * We do not know the number of commands that were at
		 * the device when we got the queue full so we start
		 * from the highest possible value and work our way down.
		 */
		sht->change_queue_depth(tmp_sdev, tmp_sdev->queue_depth - 1,
					SCSI_QDEPTH_QFULL);
	}
}

/**
 * scsi_eh_completed_normally - Disposition a eh cmd on return from LLD.
 * @scmd:	SCSI cmd to examine.
 *
 * Notes:
 *    This is *only* called when we are examining the status of commands
 *    queued during error recovery.  the main difference here is that we
 *    don't allow for the possibility of retries here, and we are a lot
 *    more restrictive about what we consider acceptable.
 */
static int scsi_eh_completed_normally(struct scsi_cmnd *scmd)
{
	/*
	 * first check the host byte, to see if there is anything in there
	 * that would indicate what we need to do.
	 */
	if (host_byte(scmd->result) == DID_RESET) {
		/*
		 * rats.  we are already in the error handler, so we now
		 * get to try and figure out what to do next.  if the sense
		 * is valid, we have a pretty good idea of what to do.
		 * if not, we mark it as FAILED.
		 */
		return scsi_check_sense(scmd);
	}
	if (host_byte(scmd->result) != DID_OK)
		return FAILED;

	/*
	 * next, check the message byte.
	 */
	if (msg_byte(scmd->result) != COMMAND_COMPLETE)
		return FAILED;

	/*
	 * now, check the status byte to see if this indicates
	 * anything special.
	 */
	switch (status_byte(scmd->result)) {
	case GOOD:
		scsi_handle_queue_ramp_up(scmd->device);
	case COMMAND_TERMINATED:
		return SUCCESS;
	case CHECK_CONDITION:
		return scsi_check_sense(scmd);
	case CONDITION_GOOD:
	case INTERMEDIATE_GOOD:
	case INTERMEDIATE_C_GOOD:
		/*
		 * who knows?  FIXME(eric)
		 */
		return SUCCESS;
	case RESERVATION_CONFLICT:
		if (scmd->cmnd[0] == TEST_UNIT_READY)
			/* it is a success, we probed the device and
			 * found it */
			return SUCCESS;
		/* otherwise, we failed to send the command */
		return FAILED;
	case QUEUE_FULL:
		scsi_handle_queue_full(scmd->device);
		/* fall through */
	case BUSY:
		return NEEDS_RETRY;
	default:
		return FAILED;
	}
	return FAILED;
}

/**
 * scsi_eh_done - Completion function for error handling.
 * @scmd:	Cmd that is done.
 */
static void scsi_eh_done(struct scsi_cmnd *scmd)
{
	struct completion *eh_action;

	SCSI_LOG_ERROR_RECOVERY(3,
		printk("%s scmd: %p result: %x\n",
			__func__, scmd, scmd->result));

	eh_action = scmd->device->host->eh_action;
	if (eh_action)
		complete(eh_action);
}

/**
 * scsi_try_host_reset - ask host adapter to reset itself
 * @scmd:	SCSI cmd to send host reset.
 */
static int scsi_try_host_reset(struct scsi_cmnd *scmd)
{
	unsigned long flags;
	int rtn;
	struct Scsi_Host *host = scmd->device->host;
	struct scsi_host_template *hostt = host->hostt;

	SCSI_LOG_ERROR_RECOVERY(3, printk("%s: Snd Host RST\n",
					  __func__));

	if (!hostt->eh_host_reset_handler)
		return FAILED;

	rtn = hostt->eh_host_reset_handler(scmd);

	if (rtn == SUCCESS) {
		if (!hostt->skip_settle_delay)
			ssleep(HOST_RESET_SETTLE_TIME);
		spin_lock_irqsave(host->host_lock, flags);
		scsi_report_bus_reset(host, scmd_channel(scmd));
		spin_unlock_irqrestore(host->host_lock, flags);
	}

	return rtn;
}

/**
 * scsi_try_bus_reset - ask host to perform a bus reset
 * @scmd:	SCSI cmd to send bus reset.
 */
static int scsi_try_bus_reset(struct scsi_cmnd *scmd)
{
	unsigned long flags;
	int rtn;
	struct Scsi_Host *host = scmd->device->host;
	struct scsi_host_template *hostt = host->hostt;

	SCSI_LOG_ERROR_RECOVERY(3, printk("%s: Snd Bus RST\n",
					  __func__));

	if (!hostt->eh_bus_reset_handler)
		return FAILED;

	rtn = hostt->eh_bus_reset_handler(scmd);

	if (rtn == SUCCESS) {
		if (!hostt->skip_settle_delay)
			ssleep(BUS_RESET_SETTLE_TIME);
		spin_lock_irqsave(host->host_lock, flags);
		scsi_report_bus_reset(host, scmd_channel(scmd));
		spin_unlock_irqrestore(host->host_lock, flags);
	}

	return rtn;
}

static void __scsi_report_device_reset(struct scsi_device *sdev, void *data)
{
	sdev->was_reset = 1;
	sdev->expecting_cc_ua = 1;
}

/**
 * scsi_try_target_reset - Ask host to perform a target reset
 * @scmd:	SCSI cmd used to send a target reset
 *
 * Notes:
 *    There is no timeout for this operation.  if this operation is
 *    unreliable for a given host, then the host itself needs to put a
 *    timer on it, and set the host back to a consistent state prior to
 *    returning.
 */
static int scsi_try_target_reset(struct scsi_cmnd *scmd)
{
	unsigned long flags;
	int rtn;
	struct Scsi_Host *host = scmd->device->host;
	struct scsi_host_template *hostt = host->hostt;

	if (!hostt->eh_target_reset_handler)
		return FAILED;

	rtn = hostt->eh_target_reset_handler(scmd);
	if (rtn == SUCCESS) {
		spin_lock_irqsave(host->host_lock, flags);
		__starget_for_each_device(scsi_target(scmd->device), NULL,
					  __scsi_report_device_reset);
		spin_unlock_irqrestore(host->host_lock, flags);
	}

	return rtn;
}

/**
 * scsi_try_bus_device_reset - Ask host to perform a BDR on a dev
 * @scmd:	SCSI cmd used to send BDR
 *
 * Notes:
 *    There is no timeout for this operation.  if this operation is
 *    unreliable for a given host, then the host itself needs to put a
 *    timer on it, and set the host back to a consistent state prior to
 *    returning.
 */
static int scsi_try_bus_device_reset(struct scsi_cmnd *scmd)
{
	int rtn;
	struct scsi_host_template *hostt = scmd->device->host->hostt;

	if (!hostt->eh_device_reset_handler)
		return FAILED;

	rtn = hostt->eh_device_reset_handler(scmd);
	if (rtn == SUCCESS)
		__scsi_report_device_reset(scmd->device, NULL);
	return rtn;
}

static int scsi_try_to_abort_cmd(struct scsi_host_template *hostt, struct scsi_cmnd *scmd)
{
	if (!hostt->eh_abort_handler)
		return FAILED;

	return hostt->eh_abort_handler(scmd);
}

static void scsi_abort_eh_cmnd(struct scsi_cmnd *scmd)
{
	if (scsi_try_to_abort_cmd(scmd->device->host->hostt, scmd) != SUCCESS)
		if (scsi_try_bus_device_reset(scmd) != SUCCESS)
			if (scsi_try_target_reset(scmd) != SUCCESS)
				if (scsi_try_bus_reset(scmd) != SUCCESS)
					scsi_try_host_reset(scmd);
}

/**
 * scsi_eh_prep_cmnd  - Save a scsi command info as part of error recovery
 * @scmd:       SCSI command structure to hijack
 * @ses:        structure to save restore information
 * @cmnd:       CDB to send. Can be NULL if no new cmnd is needed
 * @cmnd_size:  size in bytes of @cmnd (must be <= BLK_MAX_CDB)
 * @sense_bytes: size of sense data to copy. or 0 (if != 0 @cmnd is ignored)
 *
 * This function is used to save a scsi command information before re-execution
 * as part of the error recovery process.  If @sense_bytes is 0 the command
 * sent must be one that does not transfer any data.  If @sense_bytes != 0
 * @cmnd is ignored and this functions sets up a REQUEST_SENSE command
 * and cmnd buffers to read @sense_bytes into @scmd->sense_buffer.
 */
void scsi_eh_prep_cmnd(struct scsi_cmnd *scmd, struct scsi_eh_save *ses,
			unsigned char *cmnd, int cmnd_size, unsigned sense_bytes)
{
	struct scsi_device *sdev = scmd->device;

	/*
	 * We need saved copies of a number of fields - this is because
	 * error handling may need to overwrite these with different values
	 * to run different commands, and once error handling is complete,
	 * we will need to restore these values prior to running the actual
	 * command.
	 */
	ses->cmd_len = scmd->cmd_len;
	ses->cmnd = scmd->cmnd;
	ses->data_direction = scmd->sc_data_direction;
	ses->sdb = scmd->sdb;
	ses->next_rq = scmd->request->next_rq;
	ses->result = scmd->result;
	ses->underflow = scmd->underflow;
	ses->prot_op = scmd->prot_op;

	scmd->prot_op = SCSI_PROT_NORMAL;
	scmd->cmnd = ses->eh_cmnd;
	memset(scmd->cmnd, 0, BLK_MAX_CDB);
	memset(&scmd->sdb, 0, sizeof(scmd->sdb));
	scmd->request->next_rq = NULL;

	if (sense_bytes) {
		scmd->sdb.length = min_t(unsigned, SCSI_SENSE_BUFFERSIZE,
					 sense_bytes);
		sg_init_one(&ses->sense_sgl, scmd->sense_buffer,
			    scmd->sdb.length);
		scmd->sdb.table.sgl = &ses->sense_sgl;
		scmd->sc_data_direction = DMA_FROM_DEVICE;
		scmd->sdb.table.nents = 1;
		scmd->cmnd[0] = REQUEST_SENSE;
		scmd->cmnd[4] = scmd->sdb.length;
		scmd->cmd_len = COMMAND_SIZE(scmd->cmnd[0]);
	} else {
		scmd->sc_data_direction = DMA_NONE;
		if (cmnd) {
			BUG_ON(cmnd_size > BLK_MAX_CDB);
			memcpy(scmd->cmnd, cmnd, cmnd_size);
			scmd->cmd_len = COMMAND_SIZE(scmd->cmnd[0]);
		}
	}

	scmd->underflow = 0;

	if (sdev->scsi_level <= SCSI_2 && sdev->scsi_level != SCSI_UNKNOWN)
		scmd->cmnd[1] = (scmd->cmnd[1] & 0x1f) |
			(sdev->lun << 5 & 0xe0);

	/*
	 * Zero the sense buffer.  The scsi spec mandates that any
	 * untransferred sense data should be interpreted as being zero.
	 */
	memset(scmd->sense_buffer, 0, SCSI_SENSE_BUFFERSIZE);
}
EXPORT_SYMBOL(scsi_eh_prep_cmnd);

/**
 * scsi_eh_restore_cmnd  - Restore a scsi command info as part of error recovery
 * @scmd:       SCSI command structure to restore
 * @ses:        saved information from a coresponding call to scsi_eh_prep_cmnd
 *
 * Undo any damage done by above scsi_eh_prep_cmnd().
 */
void scsi_eh_restore_cmnd(struct scsi_cmnd* scmd, struct scsi_eh_save *ses)
{
	/*
	 * Restore original data
	 */
	scmd->cmd_len = ses->cmd_len;
	scmd->cmnd = ses->cmnd;
	scmd->sc_data_direction = ses->data_direction;
	scmd->sdb = ses->sdb;
	scmd->request->next_rq = ses->next_rq;
	scmd->result = ses->result;
	scmd->underflow = ses->underflow;
	scmd->prot_op = ses->prot_op;
}
EXPORT_SYMBOL(scsi_eh_restore_cmnd);

/**
 * scsi_send_eh_cmnd  - submit a scsi command as part of error recovery
 * @scmd:       SCSI command structure to hijack
 * @cmnd:       CDB to send
 * @cmnd_size:  size in bytes of @cmnd
 * @timeout:    timeout for this request
 * @sense_bytes: size of sense data to copy or 0
 *
 * This function is used to send a scsi command down to a target device
 * as part of the error recovery process. See also scsi_eh_prep_cmnd() above.
 *
 * Return value:
 *    SUCCESS or FAILED or NEEDS_RETRY
 */
static int scsi_send_eh_cmnd(struct scsi_cmnd *scmd, unsigned char *cmnd,
			     int cmnd_size, int timeout, unsigned sense_bytes)
{
	struct scsi_device *sdev = scmd->device;
	struct Scsi_Host *shost = sdev->host;
	DECLARE_COMPLETION_ONSTACK(done);
	unsigned long timeleft = timeout;
	struct scsi_eh_save ses;
	const unsigned long stall_for = msecs_to_jiffies(100);
	int rtn;

retry:
	scsi_eh_prep_cmnd(scmd, &ses, cmnd, cmnd_size, sense_bytes);
	shost->eh_action = &done;

	scsi_log_send(scmd);
	scmd->scsi_done = scsi_eh_done;
	rtn = shost->hostt->queuecommand(shost, scmd);
	if (rtn) {
		if (timeleft > stall_for) {
			scsi_eh_restore_cmnd(scmd, &ses);
			timeleft -= stall_for;
			msleep(jiffies_to_msecs(stall_for));
			goto retry;
		}
		/* signal not to enter either branch of the if () below */
		timeleft = 0;
		rtn = NEEDS_RETRY;
	} else {
		timeleft = wait_for_completion_timeout(&done, timeout);
	}

	shost->eh_action = NULL;

	scsi_log_completion(scmd, rtn);

	SCSI_LOG_ERROR_RECOVERY(3,
		printk("%s: scmd: %p, timeleft: %ld\n",
			__func__, scmd, timeleft));

	/*
	 * If there is time left scsi_eh_done got called, and we will examine
	 * the actual status codes to see whether the command actually did
	 * complete normally, else if we have a zero return and no time left,
	 * the command must still be pending, so abort it and return FAILED.
	 * If we never actually managed to issue the command, because
	 * ->queuecommand() kept returning non zero, use the rtn = FAILED
	 * value above (so don't execute either branch of the if)
	 */
	if (timeleft) {
		rtn = scsi_eh_completed_normally(scmd);
		SCSI_LOG_ERROR_RECOVERY(3,
			printk("%s: scsi_eh_completed_normally %x\n",
			       __func__, rtn));

		switch (rtn) {
		case SUCCESS:
		case NEEDS_RETRY:
		case FAILED:
			break;
		case ADD_TO_MLQUEUE:
			rtn = NEEDS_RETRY;
			break;
		default:
			rtn = FAILED;
			break;
		}
	} else if (!rtn) {
		scsi_abort_eh_cmnd(scmd);
		rtn = FAILED;
	}

	scsi_eh_restore_cmnd(scmd, &ses);

	if (scmd->request->cmd_type != REQ_TYPE_BLOCK_PC) {
		struct scsi_driver *sdrv = scsi_cmd_to_driver(scmd);
		if (sdrv->eh_action)
			rtn = sdrv->eh_action(scmd, cmnd, cmnd_size, rtn);
	}

	return rtn;
}

/**
 * scsi_request_sense - Request sense data from a particular target.
 * @scmd:	SCSI cmd for request sense.
 *
 * Notes:
 *    Some hosts automatically obtain this information, others require
 *    that we obtain it on our own. This function will *not* return until
 *    the command either times out, or it completes.
 */
static int scsi_request_sense(struct scsi_cmnd *scmd)
{
	return scsi_send_eh_cmnd(scmd, NULL, 0, scmd->device->eh_timeout, ~0);
}

/**
 * scsi_eh_finish_cmd - Handle a cmd that eh is finished with.
 * @scmd:	Original SCSI cmd that eh has finished.
 * @done_q:	Queue for processed commands.
 *
 * Notes:
 *    We don't want to use the normal command completion while we are are
 *    still handling errors - it may cause other commands to be queued,
 *    and that would disturb what we are doing.  Thus we really want to
 *    keep a list of pending commands for final completion, and once we
 *    are ready to leave error handling we handle completion for real.
 */
void scsi_eh_finish_cmd(struct scsi_cmnd *scmd, struct list_head *done_q)
{
	scmd->device->host->host_failed--;
	scmd->eh_eflags = 0;
	list_move_tail(&scmd->eh_entry, done_q);
}
EXPORT_SYMBOL(scsi_eh_finish_cmd);

/**
 * scsi_eh_get_sense - Get device sense data.
 * @work_q:	Queue of commands to process.
 * @done_q:	Queue of processed commands.
 *
 * Description:
 *    See if we need to request sense information.  if so, then get it
 *    now, so we have a better idea of what to do.
 *
 * Notes:
 *    This has the unfortunate side effect that if a shost adapter does
 *    not automatically request sense information, we end up shutting
 *    it down before we request it.
 *
 *    All drivers should request sense information internally these days,
 *    so for now all I have to say is tough noogies if you end up in here.
 *
 *    XXX: Long term this code should go away, but that needs an audit of
 *         all LLDDs first.
 */
int scsi_eh_get_sense(struct list_head *work_q,
		      struct list_head *done_q)
{
	struct scsi_cmnd *scmd, *next;
	int rtn;

	list_for_each_entry_safe(scmd, next, work_q, eh_entry) {
		if ((scmd->eh_eflags & SCSI_EH_CANCEL_CMD) ||
		    SCSI_SENSE_VALID(scmd))
			continue;

		SCSI_LOG_ERROR_RECOVERY(2, scmd_printk(KERN_INFO, scmd,
						  "%s: requesting sense\n",
						  current->comm));
		rtn = scsi_request_sense(scmd);
		if (rtn != SUCCESS)
			continue;

		SCSI_LOG_ERROR_RECOVERY(3, printk("sense requested for %p"
						  " result %x\n", scmd,
						  scmd->result));
		SCSI_LOG_ERROR_RECOVERY(3, scsi_print_sense("bh", scmd));

		rtn = scsi_decide_disposition(scmd);

		/*
		 * if the result was normal, then just pass it along to the
		 * upper level.
		 */
		if (rtn == SUCCESS)
			/* we don't want this command reissued, just
			 * finished with the sense data, so set
			 * retries to the max allowed to ensure it
			 * won't get reissued */
			scmd->retries = scmd->allowed;
		else if (rtn != NEEDS_RETRY)
			continue;

		scsi_eh_finish_cmd(scmd, done_q);
	}

	return list_empty(work_q);
}
EXPORT_SYMBOL_GPL(scsi_eh_get_sense);

/**
 * scsi_eh_tur - Send TUR to device.
 * @scmd:	&scsi_cmnd to send TUR
 *
 * Return value:
 *    0 - Device is ready. 1 - Device NOT ready.
 */
static int scsi_eh_tur(struct scsi_cmnd *scmd)
{
	static unsigned char tur_command[6] = {TEST_UNIT_READY, 0, 0, 0, 0, 0};
	int retry_cnt = 1, rtn;

retry_tur:
	rtn = scsi_send_eh_cmnd(scmd, tur_command, 6,
				scmd->device->eh_timeout, 0);

	SCSI_LOG_ERROR_RECOVERY(3, printk("%s: scmd %p rtn %x\n",
		__func__, scmd, rtn));

	switch (rtn) {
	case NEEDS_RETRY:
		if (retry_cnt--)
			goto retry_tur;
		/*FALLTHRU*/
	case SUCCESS:
		return 0;
	default:
		return 1;
	}
}

/**
 * scsi_eh_test_devices - check if devices are responding from error recovery.
 * @cmd_list:	scsi commands in error recovery.
 * @work_q:     queue for commands which still need more error recovery
 * @done_q:     queue for commands which are finished
 * @try_stu:    boolean on if a STU command should be tried in addition to TUR.
 *
 * Decription:
 *    Tests if devices are in a working state.  Commands to devices now in
 *    a working state are sent to the done_q while commands to devices which
 *    are still failing to respond are returned to the work_q for more
 *    processing.
 **/
static int scsi_eh_test_devices(struct list_head *cmd_list,
				struct list_head *work_q,
				struct list_head *done_q, int try_stu)
{
	struct scsi_cmnd *scmd, *next;
	struct scsi_device *sdev;
	int finish_cmds;

	while (!list_empty(cmd_list)) {
		scmd = list_entry(cmd_list->next, struct scsi_cmnd, eh_entry);
		sdev = scmd->device;

		finish_cmds = !scsi_device_online(scmd->device) ||
			(try_stu && !scsi_eh_try_stu(scmd) &&
			 !scsi_eh_tur(scmd)) ||
			!scsi_eh_tur(scmd);

		list_for_each_entry_safe(scmd, next, cmd_list, eh_entry)
			if (scmd->device == sdev) {
				if (finish_cmds)
					scsi_eh_finish_cmd(scmd, done_q);
				else
					list_move_tail(&scmd->eh_entry, work_q);
			}
	}
	return list_empty(work_q);
}


/**
 * scsi_eh_abort_cmds - abort pending commands.
 * @work_q:	&list_head for pending commands.
 * @done_q:	&list_head for processed commands.
 *
 * Decription:
 *    Try and see whether or not it makes sense to try and abort the
 *    running command.  This only works out to be the case if we have one
 *    command that has timed out.  If the command simply failed, it makes
 *    no sense to try and abort the command, since as far as the shost
 *    adapter is concerned, it isn't running.
 */
static int scsi_eh_abort_cmds(struct list_head *work_q,
			      struct list_head *done_q)
{
	struct scsi_cmnd *scmd, *next;
	LIST_HEAD(check_list);
	int rtn;

	list_for_each_entry_safe(scmd, next, work_q, eh_entry) {
		if (!(scmd->eh_eflags & SCSI_EH_CANCEL_CMD))
			continue;
		SCSI_LOG_ERROR_RECOVERY(3, printk("%s: aborting cmd:"
						  "0x%p\n", current->comm,
						  scmd));
		rtn = scsi_try_to_abort_cmd(scmd->device->host->hostt, scmd);
		if (rtn == SUCCESS || rtn == FAST_IO_FAIL) {
			scmd->eh_eflags &= ~SCSI_EH_CANCEL_CMD;
			if (rtn == FAST_IO_FAIL)
				scsi_eh_finish_cmd(scmd, done_q);
			else
				list_move_tail(&scmd->eh_entry, &check_list);
		} else
			SCSI_LOG_ERROR_RECOVERY(3, printk("%s: aborting"
							  " cmd failed:"
							  "0x%p\n",
							  current->comm,
							  scmd));
	}

	return scsi_eh_test_devices(&check_list, work_q, done_q, 0);
}

/**
 * scsi_eh_try_stu - Send START_UNIT to device.
 * @scmd:	&scsi_cmnd to send START_UNIT
 *
 * Return value:
 *    0 - Device is ready. 1 - Device NOT ready.
 */
static int scsi_eh_try_stu(struct scsi_cmnd *scmd)
{
	static unsigned char stu_command[6] = {START_STOP, 0, 0, 0, 1, 0};

	if (scmd->device->allow_restart) {
		int i, rtn = NEEDS_RETRY;

		for (i = 0; rtn == NEEDS_RETRY && i < 2; i++)
			rtn = scsi_send_eh_cmnd(scmd, stu_command, 6, scmd->device->request_queue->rq_timeout, 0);

		if (rtn == SUCCESS)
			return 0;
	}

	return 1;
}

 /**
 * scsi_eh_stu - send START_UNIT if needed
 * @shost:	&scsi host being recovered.
 * @work_q:     &list_head for pending commands.
 * @done_q:	&list_head for processed commands.
 *
 * Notes:
 *    If commands are failing due to not ready, initializing command required,
 *	try revalidating the device, which will end up sending a start unit.
 */
static int scsi_eh_stu(struct Scsi_Host *shost,
			      struct list_head *work_q,
			      struct list_head *done_q)
{
	struct scsi_cmnd *scmd, *stu_scmd, *next;
	struct scsi_device *sdev;

	shost_for_each_device(sdev, shost) {
		stu_scmd = NULL;
		list_for_each_entry(scmd, work_q, eh_entry)
			if (scmd->device == sdev && SCSI_SENSE_VALID(scmd) &&
			    scsi_check_sense(scmd) == FAILED ) {
				stu_scmd = scmd;
				break;
			}

		if (!stu_scmd)
			continue;

		SCSI_LOG_ERROR_RECOVERY(3, printk("%s: Sending START_UNIT to sdev:"
						  " 0x%p\n", current->comm, sdev));

		if (!scsi_eh_try_stu(stu_scmd)) {
			if (!scsi_device_online(sdev) ||
			    !scsi_eh_tur(stu_scmd)) {
				list_for_each_entry_safe(scmd, next,
							  work_q, eh_entry) {
					if (scmd->device == sdev)
						scsi_eh_finish_cmd(scmd, done_q);
				}
			}
		} else {
			SCSI_LOG_ERROR_RECOVERY(3,
						printk("%s: START_UNIT failed to sdev:"
						       " 0x%p\n", current->comm, sdev));
		}
	}

	return list_empty(work_q);
}


/**
 * scsi_eh_bus_device_reset - send bdr if needed
 * @shost:	scsi host being recovered.
 * @work_q:     &list_head for pending commands.
 * @done_q:	&list_head for processed commands.
 *
 * Notes:
 *    Try a bus device reset.  Still, look to see whether we have multiple
 *    devices that are jammed or not - if we have multiple devices, it
 *    makes no sense to try bus_device_reset - we really would need to try
 *    a bus_reset instead.
 */
static int scsi_eh_bus_device_reset(struct Scsi_Host *shost,
				    struct list_head *work_q,
				    struct list_head *done_q)
{
	struct scsi_cmnd *scmd, *bdr_scmd, *next;
	struct scsi_device *sdev;
	int rtn;

	shost_for_each_device(sdev, shost) {
		bdr_scmd = NULL;
		list_for_each_entry(scmd, work_q, eh_entry)
			if (scmd->device == sdev) {
				bdr_scmd = scmd;
				break;
			}

		if (!bdr_scmd)
			continue;

		SCSI_LOG_ERROR_RECOVERY(3, printk("%s: Sending BDR sdev:"
						  " 0x%p\n", current->comm,
						  sdev));
		rtn = scsi_try_bus_device_reset(bdr_scmd);
		if (rtn == SUCCESS || rtn == FAST_IO_FAIL) {
			if (!scsi_device_online(sdev) ||
			    rtn == FAST_IO_FAIL ||
			    !scsi_eh_tur(bdr_scmd)) {
				list_for_each_entry_safe(scmd, next,
							 work_q, eh_entry) {
					if (scmd->device == sdev)
						scsi_eh_finish_cmd(scmd,
								   done_q);
				}
			}
		} else {
			SCSI_LOG_ERROR_RECOVERY(3, printk("%s: BDR"
							  " failed sdev:"
							  "0x%p\n",
							  current->comm,
							   sdev));
		}
	}

	return list_empty(work_q);
}

/**
 * scsi_eh_target_reset - send target reset if needed
 * @shost:	scsi host being recovered.
 * @work_q:     &list_head for pending commands.
 * @done_q:	&list_head for processed commands.
 *
 * Notes:
 *    Try a target reset.
 */
static int scsi_eh_target_reset(struct Scsi_Host *shost,
				struct list_head *work_q,
				struct list_head *done_q)
{
	LIST_HEAD(tmp_list);
	LIST_HEAD(check_list);

	list_splice_init(work_q, &tmp_list);

	while (!list_empty(&tmp_list)) {
		struct scsi_cmnd *next, *scmd;
		int rtn;
		unsigned int id;

		scmd = list_entry(tmp_list.next, struct scsi_cmnd, eh_entry);
		id = scmd_id(scmd);

		SCSI_LOG_ERROR_RECOVERY(3, printk("%s: Sending target reset "
						  "to target %d\n",
						  current->comm, id));
		rtn = scsi_try_target_reset(scmd);
		if (rtn != SUCCESS && rtn != FAST_IO_FAIL)
			SCSI_LOG_ERROR_RECOVERY(3, printk("%s: Target reset"
							  " failed target: "
							  "%d\n",
							  current->comm, id));
		list_for_each_entry_safe(scmd, next, &tmp_list, eh_entry) {
			if (scmd_id(scmd) != id)
				continue;

			if (rtn == SUCCESS)
				list_move_tail(&scmd->eh_entry, &check_list);
			else if (rtn == FAST_IO_FAIL)
				scsi_eh_finish_cmd(scmd, done_q);
			else
				/* push back on work queue for further processing */
				list_move(&scmd->eh_entry, work_q);
		}
	}

	return scsi_eh_test_devices(&check_list, work_q, done_q, 0);
}

/**
 * scsi_eh_bus_reset - send a bus reset
 * @shost:	&scsi host being recovered.
 * @work_q:     &list_head for pending commands.
 * @done_q:	&list_head for processed commands.
 */
static int scsi_eh_bus_reset(struct Scsi_Host *shost,
			     struct list_head *work_q,
			     struct list_head *done_q)
{
	struct scsi_cmnd *scmd, *chan_scmd, *next;
	LIST_HEAD(check_list);
	unsigned int channel;
	int rtn;

	/*
	 * we really want to loop over the various channels, and do this on
	 * a channel by channel basis.  we should also check to see if any
	 * of the failed commands are on soft_reset devices, and if so, skip
	 * the reset.
	 */

	for (channel = 0; channel <= shost->max_channel; channel++) {
		chan_scmd = NULL;
		list_for_each_entry(scmd, work_q, eh_entry) {
			if (channel == scmd_channel(scmd)) {
				chan_scmd = scmd;
				break;
				/*
				 * FIXME add back in some support for
				 * soft_reset devices.
				 */
			}
		}

		if (!chan_scmd)
			continue;
		SCSI_LOG_ERROR_RECOVERY(3, printk("%s: Sending BRST chan:"
						  " %d\n", current->comm,
						  channel));
		rtn = scsi_try_bus_reset(chan_scmd);
		if (rtn == SUCCESS || rtn == FAST_IO_FAIL) {
			list_for_each_entry_safe(scmd, next, work_q, eh_entry) {
				if (channel == scmd_channel(scmd)) {
					if (rtn == FAST_IO_FAIL)
						scsi_eh_finish_cmd(scmd,
								   done_q);
					else
						list_move_tail(&scmd->eh_entry,
							       &check_list);
				}
			}
		} else {
			SCSI_LOG_ERROR_RECOVERY(3, printk("%s: BRST"
							  " failed chan: %d\n",
							  current->comm,
							  channel));
		}
	}
	return scsi_eh_test_devices(&check_list, work_q, done_q, 0);
}

/**
 * scsi_eh_host_reset - send a host reset
 * @work_q:	list_head for processed commands.
 * @done_q:	list_head for processed commands.
 */
static int scsi_eh_host_reset(struct list_head *work_q,
			      struct list_head *done_q)
{
	struct scsi_cmnd *scmd, *next;
	LIST_HEAD(check_list);
	int rtn;

	if (!list_empty(work_q)) {
		scmd = list_entry(work_q->next,
				  struct scsi_cmnd, eh_entry);

		SCSI_LOG_ERROR_RECOVERY(3, printk("%s: Sending HRST\n"
						  , current->comm));

		rtn = scsi_try_host_reset(scmd);
		if (rtn == SUCCESS) {
			list_splice_init(work_q, &check_list);
		} else if (rtn == FAST_IO_FAIL) {
			list_for_each_entry_safe(scmd, next, work_q, eh_entry) {
					scsi_eh_finish_cmd(scmd, done_q);
			}
		} else {
			SCSI_LOG_ERROR_RECOVERY(3, printk("%s: HRST"
							  " failed\n",
							  current->comm));
		}
	}
	return scsi_eh_test_devices(&check_list, work_q, done_q, 1);
}

/**
 * scsi_eh_offline_sdevs - offline scsi devices that fail to recover
 * @work_q:	list_head for processed commands.
 * @done_q:	list_head for processed commands.
 */
static void scsi_eh_offline_sdevs(struct list_head *work_q,
				  struct list_head *done_q)
{
	struct scsi_cmnd *scmd, *next;

	list_for_each_entry_safe(scmd, next, work_q, eh_entry) {
		sdev_printk(KERN_INFO, scmd->device, "Device offlined - "
			    "not ready after error recovery\n");
		scsi_device_set_state(scmd->device, SDEV_OFFLINE);
		if (scmd->eh_eflags & SCSI_EH_CANCEL_CMD) {
			/*
			 * FIXME: Handle lost cmds.
			 */
		}
		scsi_eh_finish_cmd(scmd, done_q);
	}
	return;
}

/**
 * scsi_noretry_cmd - determinte if command should be failed fast
 * @scmd:	SCSI cmd to examine.
 */
int scsi_noretry_cmd(struct scsi_cmnd *scmd)
{
	switch (host_byte(scmd->result)) {
	case DID_OK:
		break;
	case DID_BUS_BUSY:
		return (scmd->request->cmd_flags & REQ_FAILFAST_TRANSPORT);
	case DID_PARITY:
		return (scmd->request->cmd_flags & REQ_FAILFAST_DEV);
	case DID_ERROR:
		if (msg_byte(scmd->result) == COMMAND_COMPLETE &&
		    status_byte(scmd->result) == RESERVATION_CONFLICT)
			return 0;
		/* fall through */
	case DID_SOFT_ERROR:
		return (scmd->request->cmd_flags & REQ_FAILFAST_DRIVER);
	}

	switch (status_byte(scmd->result)) {
	case CHECK_CONDITION:
		/*
		 * assume caller has checked sense and determinted
		 * the check condition was retryable.
		 */
		if (scmd->request->cmd_flags & REQ_FAILFAST_DEV ||
		    scmd->request->cmd_type == REQ_TYPE_BLOCK_PC)
			return 1;
	}

	return 0;
}

/**
 * scsi_decide_disposition - Disposition a cmd on return from LLD.
 * @scmd:	SCSI cmd to examine.
 *
 * Notes:
 *    This is *only* called when we are examining the status after sending
 *    out the actual data command.  any commands that are queued for error
 *    recovery (e.g. test_unit_ready) do *not* come through here.
 *
 *    When this routine returns failed, it means the error handler thread
 *    is woken.  In cases where the error code indicates an error that
 *    doesn't require the error handler read (i.e. we don't need to
 *    abort/reset), this function should return SUCCESS.
 */
int scsi_decide_disposition(struct scsi_cmnd *scmd)
{
	int rtn;

	/*
	 * if the device is offline, then we clearly just pass the result back
	 * up to the top level.
	 */
	if (!scsi_device_online(scmd->device)) {
		SCSI_LOG_ERROR_RECOVERY(5, printk("%s: device offline - report"
						  " as SUCCESS\n",
						  __func__));
		return SUCCESS;
	}

	/*
	 * first check the host byte, to see if there is anything in there
	 * that would indicate what we need to do.
	 */
	switch (host_byte(scmd->result)) {
	case DID_PASSTHROUGH:
		/*
		 * no matter what, pass this through to the upper layer.
		 * nuke this special code so that it looks like we are saying
		 * did_ok.
		 */
		scmd->result &= 0xff00ffff;
		return SUCCESS;
	case DID_OK:
		/*
		 * looks good.  drop through, and check the next byte.
		 */
		break;
	case DID_NO_CONNECT:
	case DID_BAD_TARGET:
	case DID_ABORT:
		/*
		 * note - this means that we just report the status back
		 * to the top level driver, not that we actually think
		 * that it indicates SUCCESS.
		 */
		return SUCCESS;
		/*
		 * when the low level driver returns did_soft_error,
		 * it is responsible for keeping an internal retry counter
		 * in order to avoid endless loops (db)
		 *
		 * actually this is a bug in this function here.  we should
		 * be mindful of the maximum number of retries specified
		 * and not get stuck in a loop.
		 */
	case DID_SOFT_ERROR:
		goto maybe_retry;
	case DID_IMM_RETRY:
		return NEEDS_RETRY;

	case DID_REQUEUE:
		return ADD_TO_MLQUEUE;
	case DID_TRANSPORT_DISRUPTED:
		/*
		 * LLD/transport was disrupted during processing of the IO.
		 * The transport class is now blocked/blocking,
		 * and the transport will decide what to do with the IO
		 * based on its timers and recovery capablilities if
		 * there are enough retries.
		 */
		goto maybe_retry;
	case DID_TRANSPORT_FAILFAST:
		/*
		 * The transport decided to failfast the IO (most likely
		 * the fast io fail tmo fired), so send IO directly upwards.
		 */
		return SUCCESS;
	case DID_ERROR:
		if (msg_byte(scmd->result) == COMMAND_COMPLETE &&
		    status_byte(scmd->result) == RESERVATION_CONFLICT)
			/*
			 * execute reservation conflict processing code
			 * lower down
			 */
			break;
		/* fallthrough */
	case DID_BUS_BUSY:
	case DID_PARITY:
		goto maybe_retry;
	case DID_TIME_OUT:
		/*
		 * when we scan the bus, we get timeout messages for
		 * these commands if there is no device available.
		 * other hosts report did_no_connect for the same thing.
		 */
		if ((scmd->cmnd[0] == TEST_UNIT_READY ||
		     scmd->cmnd[0] == INQUIRY)) {
			return SUCCESS;
		} else {
			return FAILED;
		}
	case DID_RESET:
		return SUCCESS;
#ifdef CONFIG_XEN /* Shouldn't this be done always?
		   *
		   * Overall, shouldn't the return value of this function be
		   * the same when called twice in immediate succession?
		   */
	case DID_TARGET_FAILURE:
		/*
		 * scsi_check_sense(scmd) returning TARGET_ERROR gets
		 * converted to DID_TARGET_FAILURE below, so if that
		 * happened on the backend side, the frontend side
		 * handling here would otherwise cause error handling to be
		 * invoked from scsi_softirq_done().
		 */
		if (msg_byte(scmd->result) == COMMAND_COMPLETE &&
		    status_byte(scmd->result) == CHECK_CONDITION &&
		    scsi_check_sense(scmd) == TARGET_ERROR)
			return SUCCESS;
		return FAILED;
	case DID_NEXUS_FAILURE:
		/* Similarly for the respective conversion above/below. */
		if (msg_byte(scmd->result) == COMMAND_COMPLETE &&
		    status_byte(scmd->result) == RESERVATION_CONFLICT)
			break;
		/* fallthrough */
#endif
	default:
		return FAILED;
	}

	/*
	 * next, check the message byte.
	 */
	if (msg_byte(scmd->result) != COMMAND_COMPLETE)
		return FAILED;

	/*
	 * check the status byte to see if this indicates anything special.
	 */
	switch (status_byte(scmd->result)) {
	case QUEUE_FULL:
		scsi_handle_queue_full(scmd->device);
		/*
		 * the case of trying to send too many commands to a
		 * tagged queueing device.
		 */
	case BUSY:
		/*
		 * device can't talk to us at the moment.  Should only
		 * occur (SAM-3) when the task queue is empty, so will cause
		 * the empty queue handling to trigger a stall in the
		 * device.
		 */
		return ADD_TO_MLQUEUE;
	case GOOD:
		if (scmd->cmnd[0] == REPORT_LUNS)
			scmd->device->sdev_target->expecting_lun_change = 0;
		scsi_handle_queue_ramp_up(scmd->device);
	case COMMAND_TERMINATED:
		return SUCCESS;
	case TASK_ABORTED:
		goto maybe_retry;
	case CHECK_CONDITION:
		rtn = scsi_check_sense(scmd);
		if (rtn == NEEDS_RETRY)
			goto maybe_retry;
		/* if rtn == FAILED, we have no sense information;
		 * returning FAILED will wake the error handler thread
		 * to collect the sense and redo the decide
		 * disposition */
		return rtn;
	case CONDITION_GOOD:
	case INTERMEDIATE_GOOD:
	case INTERMEDIATE_C_GOOD:
	case ACA_ACTIVE:
		/*
		 * who knows?  FIXME(eric)
		 */
		return SUCCESS;

	case RESERVATION_CONFLICT:
		sdev_printk(KERN_INFO, scmd->device,
			    "reservation conflict\n");
		set_host_byte(scmd, DID_NEXUS_FAILURE);
		return SUCCESS; /* causes immediate i/o error */
	default:
		return FAILED;
	}
	return FAILED;

      maybe_retry:

	/* we requeue for retry because the error was retryable, and
	 * the request was not marked fast fail.  Note that above,
	 * even if the request is marked fast fail, we still requeue
	 * for queue congestion conditions (QUEUE_FULL or BUSY) */
	if ((++scmd->retries) <= scmd->allowed
	    && !scsi_noretry_cmd(scmd)) {
		return NEEDS_RETRY;
	} else {
		/*
		 * no more retries - report this one back to upper level.
		 */
		return SUCCESS;
	}
}

static void eh_lock_door_done(struct request *req, int uptodate)
{
	__blk_put_request(req->q, req);
}

/**
 * scsi_eh_lock_door - Prevent medium removal for the specified device
 * @sdev:	SCSI device to prevent medium removal
 *
 * Locking:
 * 	We must be called from process context.
 *
 * Notes:
 * 	We queue up an asynchronous "ALLOW MEDIUM REMOVAL" request on the
 * 	head of the devices request queue, and continue.
 */
static void scsi_eh_lock_door(struct scsi_device *sdev)
{
	struct request *req;

	/*
	 * blk_get_request with GFP_KERNEL (__GFP_WAIT) sleeps until a
	 * request becomes available
	 */
	req = blk_get_request(sdev->request_queue, READ, GFP_KERNEL);

	req->cmd[0] = ALLOW_MEDIUM_REMOVAL;
	req->cmd[1] = 0;
	req->cmd[2] = 0;
	req->cmd[3] = 0;
	req->cmd[4] = SCSI_REMOVAL_PREVENT;
	req->cmd[5] = 0;

	req->cmd_len = COMMAND_SIZE(req->cmd[0]);

	req->cmd_type = REQ_TYPE_BLOCK_PC;
	req->cmd_flags |= REQ_QUIET;
	req->timeout = 10 * HZ;
	req->retries = 5;

	blk_execute_rq_nowait(req->q, NULL, req, 1, eh_lock_door_done);
}

/**
 * scsi_restart_operations - restart io operations to the specified host.
 * @shost:	Host we are restarting.
 *
 * Notes:
 *    When we entered the error handler, we blocked all further i/o to
 *    this device.  we need to 'reverse' this process.
 */
static void scsi_restart_operations(struct Scsi_Host *shost)
{
	struct scsi_device *sdev;
	unsigned long flags;

	/*
	 * If the door was locked, we need to insert a door lock request
	 * onto the head of the SCSI request queue for the device.  There
	 * is no point trying to lock the door of an off-line device.
	 */
	shost_for_each_device(sdev, shost) {
		if (scsi_device_online(sdev) && sdev->locked)
			scsi_eh_lock_door(sdev);
	}

	/*
	 * next free up anything directly waiting upon the host.  this
	 * will be requests for character device operations, and also for
	 * ioctls to queued block devices.
	 */
	SCSI_LOG_ERROR_RECOVERY(3, printk("%s: waking up host to restart\n",
					  __func__));

	spin_lock_irqsave(shost->host_lock, flags);
	if (scsi_host_set_state(shost, SHOST_RUNNING))
		if (scsi_host_set_state(shost, SHOST_CANCEL))
			BUG_ON(scsi_host_set_state(shost, SHOST_DEL));
	spin_unlock_irqrestore(shost->host_lock, flags);

	wake_up(&shost->host_wait);

	/*
	 * finally we need to re-initiate requests that may be pending.  we will
	 * have had everything blocked while error handling is taking place, and
	 * now that error recovery is done, we will need to ensure that these
	 * requests are started.
	 */
	scsi_run_host_queues(shost);

	/*
	 * if eh is active and host_eh_scheduled is pending we need to re-run
	 * recovery.  we do this check after scsi_run_host_queues() to allow
	 * everything pent up since the last eh run a chance to make forward
	 * progress before we sync again.  Either we'll immediately re-run
	 * recovery or scsi_device_unbusy() will wake us again when these
	 * pending commands complete.
	 */
	spin_lock_irqsave(shost->host_lock, flags);
	if (shost->host_eh_scheduled)
		if (scsi_host_set_state(shost, SHOST_RECOVERY))
			WARN_ON(scsi_host_set_state(shost, SHOST_CANCEL_RECOVERY));
	spin_unlock_irqrestore(shost->host_lock, flags);
}

/**
 * scsi_eh_ready_devs - check device ready state and recover if not.
 * @shost: 	host to be recovered.
 * @work_q:     &list_head for pending commands.
 * @done_q:	&list_head for processed commands.
 */
void scsi_eh_ready_devs(struct Scsi_Host *shost,
			struct list_head *work_q,
			struct list_head *done_q)
{
	if (!scsi_eh_stu(shost, work_q, done_q))
		if (!scsi_eh_bus_device_reset(shost, work_q, done_q))
			if (!scsi_eh_target_reset(shost, work_q, done_q))
				if (!scsi_eh_bus_reset(shost, work_q, done_q))
					if (!scsi_eh_host_reset(work_q, done_q))
						scsi_eh_offline_sdevs(work_q,
								      done_q);
}
EXPORT_SYMBOL_GPL(scsi_eh_ready_devs);

/**
 * scsi_eh_flush_done_q - finish processed commands or retry them.
 * @done_q:	list_head of processed commands.
 */
void scsi_eh_flush_done_q(struct list_head *done_q)
{
	struct scsi_cmnd *scmd, *next;

	list_for_each_entry_safe(scmd, next, done_q, eh_entry) {
		list_del_init(&scmd->eh_entry);
		if (scsi_device_online(scmd->device) &&
		    !scsi_noretry_cmd(scmd) &&
		    (++scmd->retries <= scmd->allowed)) {
			SCSI_LOG_ERROR_RECOVERY(3, printk("%s: flush"
							  " retry cmd: %p\n",
							  current->comm,
							  scmd));
				scsi_queue_insert(scmd, SCSI_MLQUEUE_EH_RETRY);
		} else {
			/*
			 * If just we got sense for the device (called
			 * scsi_eh_get_sense), scmd->result is already
			 * set, do not set DRIVER_TIMEOUT.
			 */
			if (!scmd->result)
				scmd->result |= (DRIVER_TIMEOUT << 24);
			SCSI_LOG_ERROR_RECOVERY(3, printk("%s: flush finish"
							" cmd: %p\n",
							current->comm, scmd));
			scsi_finish_command(scmd);
		}
	}
}
EXPORT_SYMBOL(scsi_eh_flush_done_q);

/**
 * scsi_unjam_host - Attempt to fix a host which has a cmd that failed.
 * @shost:	Host to unjam.
 *
 * Notes:
 *    When we come in here, we *know* that all commands on the bus have
 *    either completed, failed or timed out.  we also know that no further
 *    commands are being sent to the host, so things are relatively quiet
 *    and we have freedom to fiddle with things as we wish.
 *
 *    This is only the *default* implementation.  it is possible for
 *    individual drivers to supply their own version of this function, and
 *    if the maintainer wishes to do this, it is strongly suggested that
 *    this function be taken as a template and modified.  this function
 *    was designed to correctly handle problems for about 95% of the
 *    different cases out there, and it should always provide at least a
 *    reasonable amount of error recovery.
 *
 *    Any command marked 'failed' or 'timeout' must eventually have
 *    scsi_finish_cmd() called for it.  we do all of the retry stuff
 *    here, so when we restart the host after we return it should have an
 *    empty queue.
 */
static void scsi_unjam_host(struct Scsi_Host *shost)
{
	unsigned long flags;
	LIST_HEAD(eh_work_q);
	LIST_HEAD(eh_done_q);

	spin_lock_irqsave(shost->host_lock, flags);
	list_splice_init(&shost->eh_cmd_q, &eh_work_q);
	spin_unlock_irqrestore(shost->host_lock, flags);

	SCSI_LOG_ERROR_RECOVERY(1, scsi_eh_prt_fail_stats(shost, &eh_work_q));

	if (!scsi_eh_get_sense(&eh_work_q, &eh_done_q))
		if (!scsi_eh_abort_cmds(&eh_work_q, &eh_done_q))
			scsi_eh_ready_devs(shost, &eh_work_q, &eh_done_q);

	scsi_eh_flush_done_q(&eh_done_q);
}

/**
 * scsi_error_handler - SCSI error handler thread
 * @data:	Host for which we are running.
 *
 * Notes:
 *    This is the main error handling loop.  This is run as a kernel thread
 *    for every SCSI host and handles all error handling activity.
 */
int scsi_error_handler(void *data)
{
	struct Scsi_Host *shost = data;

	/*
	 * We use TASK_INTERRUPTIBLE so that the thread is not
	 * counted against the load average as a running process.
	 * We never actually get interrupted because kthread_run
	 * disables signal delivery for the created thread.
	 */
	while (!kthread_should_stop()) {
		set_current_state(TASK_INTERRUPTIBLE);
		if ((shost->host_failed == 0 && shost->host_eh_scheduled == 0) ||
		    shost->host_failed != shost->host_busy) {
			SCSI_LOG_ERROR_RECOVERY(1,
				printk("Error handler scsi_eh_%d sleeping\n",
					shost->host_no));
			schedule();
			continue;
		}

		__set_current_state(TASK_RUNNING);
		SCSI_LOG_ERROR_RECOVERY(1,
			printk("Error handler scsi_eh_%d waking up\n",
				shost->host_no));

		/*
		 * We have a host that is failing for some reason.  Figure out
		 * what we need to do to get it up and online again (if we can).
		 * If we fail, we end up taking the thing offline.
		 */
		if (!shost->eh_noresume && scsi_autopm_get_host(shost) != 0) {
			SCSI_LOG_ERROR_RECOVERY(1,
				printk(KERN_ERR "Error handler scsi_eh_%d "
						"unable to autoresume\n",
						shost->host_no));
			continue;
		}

		if (shost->transportt->eh_strategy_handler)
			shost->transportt->eh_strategy_handler(shost);
		else
			scsi_unjam_host(shost);

		/*
		 * Note - if the above fails completely, the action is to take
		 * individual devices offline and flush the queue of any
		 * outstanding requests that may have been pending.  When we
		 * restart, we restart any I/O to any other devices on the bus
		 * which are still online.
		 */
		scsi_restart_operations(shost);
		if (!shost->eh_noresume)
			scsi_autopm_put_host(shost);
	}
	__set_current_state(TASK_RUNNING);

	SCSI_LOG_ERROR_RECOVERY(1,
		printk("Error handler scsi_eh_%d exiting\n", shost->host_no));
	shost->ehandler = NULL;
	return 0;
}

/*
 * Function:    scsi_report_bus_reset()
 *
 * Purpose:     Utility function used by low-level drivers to report that
 *		they have observed a bus reset on the bus being handled.
 *
 * Arguments:   shost       - Host in question
 *		channel     - channel on which reset was observed.
 *
 * Returns:     Nothing
 *
 * Lock status: Host lock must be held.
 *
 * Notes:       This only needs to be called if the reset is one which
 *		originates from an unknown location.  Resets originated
 *		by the mid-level itself don't need to call this, but there
 *		should be no harm.
 *
 *		The main purpose of this is to make sure that a CHECK_CONDITION
 *		is properly treated.
 */
void scsi_report_bus_reset(struct Scsi_Host *shost, int channel)
{
	struct scsi_device *sdev;

	__shost_for_each_device(sdev, shost) {
		if (channel == sdev_channel(sdev))
			__scsi_report_device_reset(sdev, NULL);
	}
}
EXPORT_SYMBOL(scsi_report_bus_reset);

/*
 * Function:    scsi_report_device_reset()
 *
 * Purpose:     Utility function used by low-level drivers to report that
 *		they have observed a device reset on the device being handled.
 *
 * Arguments:   shost       - Host in question
 *		channel     - channel on which reset was observed
 *		target	    - target on which reset was observed
 *
 * Returns:     Nothing
 *
 * Lock status: Host lock must be held
 *
 * Notes:       This only needs to be called if the reset is one which
 *		originates from an unknown location.  Resets originated
 *		by the mid-level itself don't need to call this, but there
 *		should be no harm.
 *
 *		The main purpose of this is to make sure that a CHECK_CONDITION
 *		is properly treated.
 */
void scsi_report_device_reset(struct Scsi_Host *shost, int channel, int target)
{
	struct scsi_device *sdev;

	__shost_for_each_device(sdev, shost) {
		if (channel == sdev_channel(sdev) &&
		    target == sdev_id(sdev))
			__scsi_report_device_reset(sdev, NULL);
	}
}
EXPORT_SYMBOL(scsi_report_device_reset);

static void
scsi_reset_provider_done_command(struct scsi_cmnd *scmd)
{
}

/*
 * Function:	scsi_reset_provider
 *
 * Purpose:	Send requested reset to a bus or device at any phase.
 *
 * Arguments:	device	- device to send reset to
 *		flag - reset type (see scsi.h)
 *
 * Returns:	SUCCESS/FAILURE.
 *
 * Notes:	This is used by the SCSI Generic driver to provide
 *		Bus/Device reset capability.
 */
int
scsi_reset_provider(struct scsi_device *dev, int flag)
{
	struct scsi_cmnd *scmd;
	struct Scsi_Host *shost = dev->host;
	struct request req;
	unsigned long flags;
	int rtn;

	if (scsi_autopm_get_host(shost) < 0)
		return FAILED;

	scmd = scsi_get_command(dev, GFP_KERNEL);
	blk_rq_init(NULL, &req);
	scmd->request = &req;

	scmd->cmnd = req.cmd;

	scmd->scsi_done		= scsi_reset_provider_done_command;
	memset(&scmd->sdb, 0, sizeof(scmd->sdb));

	scmd->cmd_len			= 0;

	scmd->sc_data_direction		= DMA_BIDIRECTIONAL;

	spin_lock_irqsave(shost->host_lock, flags);
	shost->tmf_in_progress = 1;
	spin_unlock_irqrestore(shost->host_lock, flags);

	switch (flag) {
	case SCSI_TRY_RESET_DEVICE:
		rtn = scsi_try_bus_device_reset(scmd);
		if (rtn == SUCCESS)
			break;
		/* FALLTHROUGH */
	case SCSI_TRY_RESET_TARGET:
		rtn = scsi_try_target_reset(scmd);
		if (rtn == SUCCESS)
			break;
		/* FALLTHROUGH */
	case SCSI_TRY_RESET_BUS:
		rtn = scsi_try_bus_reset(scmd);
		if (rtn == SUCCESS)
			break;
		/* FALLTHROUGH */
	case SCSI_TRY_RESET_HOST:
		rtn = scsi_try_host_reset(scmd);
		break;
	default:
		rtn = FAILED;
	}

	spin_lock_irqsave(shost->host_lock, flags);
	shost->tmf_in_progress = 0;
	spin_unlock_irqrestore(shost->host_lock, flags);

	/*
	 * be sure to wake up anyone who was sleeping or had their queue
	 * suspended while we performed the TMF.
	 */
	SCSI_LOG_ERROR_RECOVERY(3,
		printk("%s: waking up host to restart after TMF\n",
		__func__));

	wake_up(&shost->host_wait);

	scsi_run_host_queues(shost);

	scsi_next_command(scmd);
	scsi_autopm_put_host(shost);
	return rtn;
}
EXPORT_SYMBOL(scsi_reset_provider);

/**
 * scsi_normalize_sense - normalize main elements from either fixed or
 *			descriptor sense data format into a common format.
 *
 * @sense_buffer:	byte array containing sense data returned by device
 * @sb_len:		number of valid bytes in sense_buffer
 * @sshdr:		pointer to instance of structure that common
 *			elements are written to.
 *
 * Notes:
 *	The "main elements" from sense data are: response_code, sense_key,
 *	asc, ascq and additional_length (only for descriptor format).
 *
 *	Typically this function can be called after a device has
 *	responded to a SCSI command with the CHECK_CONDITION status.
 *
 * Return value:
 *	1 if valid sense data information found, else 0;
 */
int scsi_normalize_sense(const u8 *sense_buffer, int sb_len,
                         struct scsi_sense_hdr *sshdr)
{
	if (!sense_buffer || !sb_len)
		return 0;

	memset(sshdr, 0, sizeof(struct scsi_sense_hdr));

	sshdr->response_code = (sense_buffer[0] & 0x7f);

	if (!scsi_sense_valid(sshdr))
		return 0;

	if (sshdr->response_code >= 0x72) {
		/*
		 * descriptor format
		 */
		if (sb_len > 1)
			sshdr->sense_key = (sense_buffer[1] & 0xf);
		if (sb_len > 2)
			sshdr->asc = sense_buffer[2];
		if (sb_len > 3)
			sshdr->ascq = sense_buffer[3];
		if (sb_len > 7)
			sshdr->additional_length = sense_buffer[7];
	} else {
		/*
		 * fixed format
		 */
		if (sb_len > 2)
			sshdr->sense_key = (sense_buffer[2] & 0xf);
		if (sb_len > 7) {
			sb_len = (sb_len < (sense_buffer[7] + 8)) ?
					 sb_len : (sense_buffer[7] + 8);
			if (sb_len > 12)
				sshdr->asc = sense_buffer[12];
			if (sb_len > 13)
				sshdr->ascq = sense_buffer[13];
		}
	}

	return 1;
}
EXPORT_SYMBOL(scsi_normalize_sense);

int scsi_command_normalize_sense(struct scsi_cmnd *cmd,
				 struct scsi_sense_hdr *sshdr)
{
	return scsi_normalize_sense(cmd->sense_buffer,
			SCSI_SENSE_BUFFERSIZE, sshdr);
}
EXPORT_SYMBOL(scsi_command_normalize_sense);

/**
 * scsi_sense_desc_find - search for a given descriptor type in	descriptor sense data format.
 * @sense_buffer:	byte array of descriptor format sense data
 * @sb_len:		number of valid bytes in sense_buffer
 * @desc_type:		value of descriptor type to find
 *			(e.g. 0 -> information)
 *
 * Notes:
 *	only valid when sense data is in descriptor format
 *
 * Return value:
 *	pointer to start of (first) descriptor if found else NULL
 */
const u8 * scsi_sense_desc_find(const u8 * sense_buffer, int sb_len,
				int desc_type)
{
	int add_sen_len, add_len, desc_len, k;
	const u8 * descp;

	if ((sb_len < 8) || (0 == (add_sen_len = sense_buffer[7])))
		return NULL;
	if ((sense_buffer[0] < 0x72) || (sense_buffer[0] > 0x73))
		return NULL;
	add_sen_len = (add_sen_len < (sb_len - 8)) ?
			add_sen_len : (sb_len - 8);
	descp = &sense_buffer[8];
	for (desc_len = 0, k = 0; k < add_sen_len; k += desc_len) {
		descp += desc_len;
		add_len = (k < (add_sen_len - 1)) ? descp[1]: -1;
		desc_len = add_len + 2;
		if (descp[0] == desc_type)
			return descp;
		if (add_len < 0) // short descriptor ??
			break;
	}
	return NULL;
}
EXPORT_SYMBOL(scsi_sense_desc_find);

/**
 * scsi_get_sense_info_fld - get information field from sense data (either fixed or descriptor format)
 * @sense_buffer:	byte array of sense data
 * @sb_len:		number of valid bytes in sense_buffer
 * @info_out:		pointer to 64 integer where 8 or 4 byte information
 *			field will be placed if found.
 *
 * Return value:
 *	1 if information field found, 0 if not found.
 */
int scsi_get_sense_info_fld(const u8 * sense_buffer, int sb_len,
			    u64 * info_out)
{
	int j;
	const u8 * ucp;
	u64 ull;

	if (sb_len < 7)
		return 0;
	switch (sense_buffer[0] & 0x7f) {
	case 0x70:
	case 0x71:
		if (sense_buffer[0] & 0x80) {
			*info_out = (sense_buffer[3] << 24) +
				    (sense_buffer[4] << 16) +
				    (sense_buffer[5] << 8) + sense_buffer[6];
			return 1;
		} else
			return 0;
	case 0x72:
	case 0x73:
		ucp = scsi_sense_desc_find(sense_buffer, sb_len,
					   0 /* info desc */);
		if (ucp && (0xa == ucp[1])) {
			ull = 0;
			for (j = 0; j < 8; ++j) {
				if (j > 0)
					ull <<= 8;
				ull |= ucp[4 + j];
			}
			*info_out = ull;
			return 1;
		} else
			return 0;
	default:
		return 0;
	}
}
EXPORT_SYMBOL(scsi_get_sense_info_fld);

/**
 * scsi_build_sense_buffer - build sense data in a buffer
 * @desc:	Sense format (non zero == descriptor format,
 * 		0 == fixed format)
 * @buf:	Where to build sense data
 * @key:	Sense key
 * @asc:	Additional sense code
 * @ascq:	Additional sense code qualifier
 *
 **/
void scsi_build_sense_buffer(int desc, u8 *buf, u8 key, u8 asc, u8 ascq)
{
	if (desc) {
		buf[0] = 0x72;	/* descriptor, current */
		buf[1] = key;
		buf[2] = asc;
		buf[3] = ascq;
		buf[7] = 0;
	} else {
		buf[0] = 0x70;	/* fixed, current */
		buf[2] = key;
		buf[7] = 0xa;
		buf[12] = asc;
		buf[13] = ascq;
	}
}
EXPORT_SYMBOL(scsi_build_sense_buffer);<|MERGE_RESOLUTION|>--- conflicted
+++ resolved
@@ -226,81 +226,6 @@
 }
 #endif
 
-<<<<<<< HEAD
-#ifdef CONFIG_SCSI_NETLINK
-/**
- * scsi_post_sense_event - called to post a 'Sense Code' event
- *
- * @sdev:		SCSI device the sense code occured on
- * @sshdr:		SCSI sense code
- *
- * Returns:
- *   0 on succesful return
- *   otherwise, failing error code
- *
- */
-static void scsi_post_sense_event(struct scsi_device *sdev,
-			struct scsi_sense_hdr *sshdr)
-{
-	struct sk_buff *skb;
-	struct nlmsghdr	*nlh;
-	struct scsi_nl_sense_msg *msg;
-	u32 len, skblen;
-	int err;
-
-	if (!scsi_nl_sock) {
-		err = -ENOENT;
-		goto send_fail;
-	}
-
-	len = SCSI_NL_MSGALIGN(sizeof(*msg));
-	skblen = NLMSG_SPACE(len);
-
-	skb = alloc_skb(skblen, GFP_ATOMIC);
-	if (!skb) {
-		err = -ENOBUFS;
-		goto send_fail;
-	}
-
-	nlh = nlmsg_put(skb, 0, 0, SCSI_TRANSPORT_MSG,
-				skblen - sizeof(*nlh), 0);
-	if (!nlh) {
-		err = -ENOBUFS;
-		goto send_fail_skb;
-	}
-	msg = NLMSG_DATA(nlh);
-
-	INIT_SCSI_NL_HDR(&msg->snlh, SCSI_NL_TRANSPORT_ML,
-			 ML_NL_SCSI_SENSE, len);
-	msg->host_no = sdev->host->host_no;
-	msg->channel = sdev->channel;
-	msg->id = sdev->id;
-	msg->lun = sdev->lun;
-	msg->sense = (sshdr->response_code << 24) | (sshdr->sense_key << 16) |
-		(sshdr->asc << 8) | sshdr->ascq;
-
-	err = nlmsg_multicast(scsi_nl_sock, skb, 0, SCSI_NL_GRP_ML_EVENTS,
-			      GFP_KERNEL);
-	if (err && (err != -ESRCH))
-		/* nlmsg_multicast already kfree_skb'd */
-		goto send_fail;
-
-	return;
-
-send_fail_skb:
-	kfree_skb(skb);
-send_fail:
-	sdev_printk(KERN_WARNING, sdev,
-		    "Dropped SCSI Msg %02x/%02x/%02x/%02x: err %d\n",
-		    sshdr->response_code, sshdr->sense_key,
-		    sshdr->asc, sshdr->ascq, err);
-	return;
-}
-#else
-static inline void scsi_post_sense_event(struct scsi_device *sdev,
-			   struct scsi_sense_hdr *sshdr) {}
-#endif
-=======
  /**
  * scsi_report_lun_change - Set flag on all *other* devices on the same target
  *                          to indicate that a UNIT ATTENTION is expected.
@@ -368,7 +293,80 @@
 		schedule_work(&sdev->event_work);
 	}
 }
->>>>>>> 61e6cfa8
+
+#ifdef CONFIG_SCSI_NETLINK
+/**
+ * scsi_post_sense_event - called to post a 'Sense Code' event
+ *
+ * @sdev:		SCSI device the sense code occured on
+ * @sshdr:		SCSI sense code
+ *
+ * Returns:
+ *   0 on succesful return
+ *   otherwise, failing error code
+ *
+ */
+static void scsi_post_sense_event(struct scsi_device *sdev,
+			struct scsi_sense_hdr *sshdr)
+{
+	struct sk_buff *skb;
+	struct nlmsghdr	*nlh;
+	struct scsi_nl_sense_msg *msg;
+	u32 len, skblen;
+	int err;
+
+	if (!scsi_nl_sock) {
+		err = -ENOENT;
+		goto send_fail;
+	}
+
+	len = SCSI_NL_MSGALIGN(sizeof(*msg));
+	skblen = NLMSG_SPACE(len);
+
+	skb = alloc_skb(skblen, GFP_ATOMIC);
+	if (!skb) {
+		err = -ENOBUFS;
+		goto send_fail;
+	}
+
+	nlh = nlmsg_put(skb, 0, 0, SCSI_TRANSPORT_MSG,
+				skblen - sizeof(*nlh), 0);
+	if (!nlh) {
+		err = -ENOBUFS;
+		goto send_fail_skb;
+	}
+	msg = NLMSG_DATA(nlh);
+
+	INIT_SCSI_NL_HDR(&msg->snlh, SCSI_NL_TRANSPORT_ML,
+			 ML_NL_SCSI_SENSE, len);
+	msg->host_no = sdev->host->host_no;
+	msg->channel = sdev->channel;
+	msg->id = sdev->id;
+	msg->lun = sdev->lun;
+	msg->sense = (sshdr->response_code << 24) | (sshdr->sense_key << 16) |
+		(sshdr->asc << 8) | sshdr->ascq;
+
+	err = nlmsg_multicast(scsi_nl_sock, skb, 0, SCSI_NL_GRP_ML_EVENTS,
+			      GFP_KERNEL);
+	if (err && (err != -ESRCH))
+		/* nlmsg_multicast already kfree_skb'd */
+		goto send_fail;
+
+	return;
+
+send_fail_skb:
+	kfree_skb(skb);
+send_fail:
+	sdev_printk(KERN_WARNING, sdev,
+		    "Dropped SCSI Msg %02x/%02x/%02x/%02x: err %d\n",
+		    sshdr->response_code, sshdr->sense_key,
+		    sshdr->asc, sshdr->ascq, err);
+	return;
+}
+#else
+static inline void scsi_post_sense_event(struct scsi_device *sdev,
+			   struct scsi_sense_hdr *sshdr) {}
+#endif
 
 /**
  * scsi_check_sense - Examine scsi cmd sense
@@ -1690,19 +1688,6 @@
 		   * Overall, shouldn't the return value of this function be
 		   * the same when called twice in immediate succession?
 		   */
-	case DID_TARGET_FAILURE:
-		/*
-		 * scsi_check_sense(scmd) returning TARGET_ERROR gets
-		 * converted to DID_TARGET_FAILURE below, so if that
-		 * happened on the backend side, the frontend side
-		 * handling here would otherwise cause error handling to be
-		 * invoked from scsi_softirq_done().
-		 */
-		if (msg_byte(scmd->result) == COMMAND_COMPLETE &&
-		    status_byte(scmd->result) == CHECK_CONDITION &&
-		    scsi_check_sense(scmd) == TARGET_ERROR)
-			return SUCCESS;
-		return FAILED;
 	case DID_NEXUS_FAILURE:
 		/* Similarly for the respective conversion above/below. */
 		if (msg_byte(scmd->result) == COMMAND_COMPLETE &&
