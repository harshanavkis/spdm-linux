--- conflicted
+++ resolved
@@ -1800,19 +1800,16 @@
 	 * from the host.
 	 */
 	host->sg_tablesize = (stor_device->max_transfer_bytes >> PAGE_SHIFT);
-<<<<<<< HEAD
 #else
 	dev_warn(&device->device, "adjusting sg_tablesize 0x%x -> 0x%x",
 		 host->sg_tablesize, MAX_MULTIPAGE_BUFFER_COUNT);
 	host->sg_tablesize = MAX_MULTIPAGE_BUFFER_COUNT;
 #endif
-=======
 	/*
 	 * Set the number of HW queues we are supporting.
 	 */
 	if (stor_device->num_sc != 0)
 		host->nr_hw_queues = stor_device->num_sc + 1;
->>>>>>> c1ae3cfa
 
 	/* Register the HBA and start the scsi bus scan */
 	ret = scsi_add_host(host, &device->device);
