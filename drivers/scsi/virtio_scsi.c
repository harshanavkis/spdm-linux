// SPDX-License-Identifier: GPL-2.0-or-later
/*
 * Virtio SCSI HBA driver
 *
 * Copyright IBM Corp. 2010
 * Copyright Red Hat, Inc. 2011
 *
 * Authors:
 *  Stefan Hajnoczi   <stefanha@linux.vnet.ibm.com>
 *  Paolo Bonzini   <pbonzini@redhat.com>
 */

#define pr_fmt(fmt) KBUILD_MODNAME ": " fmt

#include <linux/module.h>
#include <linux/slab.h>
#include <linux/mempool.h>
#include <linux/interrupt.h>
#include <linux/virtio.h>
#include <linux/virtio_ids.h>
#include <linux/virtio_config.h>
#include <linux/virtio_scsi.h>
#include <linux/cpu.h>
#include <linux/blkdev.h>
#include <scsi/scsi_host.h>
#include <scsi/scsi_device.h>
#include <scsi/scsi_cmnd.h>
#include <scsi/scsi_tcq.h>
#include <scsi/scsi_devinfo.h>
#include <linux/seqlock.h>
#include <linux/blk-mq-virtio.h>

#include "sd.h"

#define VIRTIO_SCSI_MEMPOOL_SZ 64
#define VIRTIO_SCSI_EVENT_LEN 8
#define VIRTIO_SCSI_VQ_BASE 2

/* Command queue element */
struct virtio_scsi_cmd {
	struct scsi_cmnd *sc;
	struct completion *comp;
	union {
		struct virtio_scsi_cmd_req       cmd;
		struct virtio_scsi_cmd_req_pi    cmd_pi;
		struct virtio_scsi_ctrl_tmf_req  tmf;
		struct virtio_scsi_ctrl_an_req   an;
	} req;
	union {
		struct virtio_scsi_cmd_resp      cmd;
		struct virtio_scsi_ctrl_tmf_resp tmf;
		struct virtio_scsi_ctrl_an_resp  an;
		struct virtio_scsi_event         evt;
	} resp;
} ____cacheline_aligned_in_smp;

struct virtio_scsi_event_node {
	struct virtio_scsi *vscsi;
	struct virtio_scsi_event event;
	struct work_struct work;
};

struct virtio_scsi_vq {
	/* Protects vq */
	spinlock_t vq_lock;

	struct virtqueue *vq;
};

/* Driver instance state */
struct virtio_scsi {
	struct virtio_device *vdev;

	/* Get some buffers ready for event vq */
	struct virtio_scsi_event_node event_list[VIRTIO_SCSI_EVENT_LEN];

	u32 num_queues;

	struct hlist_node node;

	/* Protected by event_vq lock */
	bool stop_events;

	struct virtio_scsi_vq ctrl_vq;
	struct virtio_scsi_vq event_vq;
	struct virtio_scsi_vq req_vqs[];
};

static struct kmem_cache *virtscsi_cmd_cache;
static mempool_t *virtscsi_cmd_pool;

static inline struct Scsi_Host *virtio_scsi_host(struct virtio_device *vdev)
{
	return vdev->priv;
}

static void virtscsi_compute_resid(struct scsi_cmnd *sc, u32 resid)
{
	if (resid)
		scsi_set_resid(sc, min(resid, scsi_bufflen(sc)));
}

/*
 * virtscsi_complete_cmd - finish a scsi_cmd and invoke scsi_done
 *
 * Called with vq_lock held.
 */
static void virtscsi_complete_cmd(struct virtio_scsi *vscsi, void *buf)
{
	struct virtio_scsi_cmd *cmd = buf;
	struct scsi_cmnd *sc = cmd->sc;
	struct virtio_scsi_cmd_resp *resp = &cmd->resp.cmd;

	dev_dbg(&sc->device->sdev_gendev,
		"cmd %p response %u status %#02x sense_len %u\n",
		sc, resp->response, resp->status, resp->sense_len);

	sc->result = resp->status;
	virtscsi_compute_resid(sc, virtio32_to_cpu(vscsi->vdev, resp->resid));
	switch (resp->response) {
	case VIRTIO_SCSI_S_OK:
		set_host_byte(sc, DID_OK);
		break;
	case VIRTIO_SCSI_S_OVERRUN:
		set_host_byte(sc, DID_ERROR);
		break;
	case VIRTIO_SCSI_S_ABORTED:
		set_host_byte(sc, DID_ABORT);
		break;
	case VIRTIO_SCSI_S_BAD_TARGET:
		set_host_byte(sc, DID_BAD_TARGET);
		break;
	case VIRTIO_SCSI_S_RESET:
		set_host_byte(sc, DID_RESET);
		break;
	case VIRTIO_SCSI_S_BUSY:
		set_host_byte(sc, DID_BUS_BUSY);
		break;
	case VIRTIO_SCSI_S_TRANSPORT_FAILURE:
		set_host_byte(sc, DID_TRANSPORT_DISRUPTED);
		break;
	case VIRTIO_SCSI_S_TARGET_FAILURE:
		set_host_byte(sc, DID_TARGET_FAILURE);
		break;
	case VIRTIO_SCSI_S_NEXUS_FAILURE:
		set_host_byte(sc, DID_NEXUS_FAILURE);
		break;
	default:
		scmd_printk(KERN_WARNING, sc, "Unknown response %d",
			    resp->response);
		fallthrough;
	case VIRTIO_SCSI_S_FAILURE:
		set_host_byte(sc, DID_ERROR);
		break;
	}

	WARN_ON(virtio32_to_cpu(vscsi->vdev, resp->sense_len) >
		VIRTIO_SCSI_SENSE_SIZE);
	if (resp->sense_len) {
		memcpy(sc->sense_buffer, resp->sense,
		       min_t(u32,
			     virtio32_to_cpu(vscsi->vdev, resp->sense_len),
			     VIRTIO_SCSI_SENSE_SIZE));
	}

	sc->scsi_done(sc);
}

static void virtscsi_vq_done(struct virtio_scsi *vscsi,
			     struct virtio_scsi_vq *virtscsi_vq,
			     void (*fn)(struct virtio_scsi *vscsi, void *buf))
{
	void *buf;
	unsigned int len;
	unsigned long flags;
	struct virtqueue *vq = virtscsi_vq->vq;

	spin_lock_irqsave(&virtscsi_vq->vq_lock, flags);
	do {
		virtqueue_disable_cb(vq);
		while ((buf = virtqueue_get_buf(vq, &len)) != NULL)
			fn(vscsi, buf);

		if (unlikely(virtqueue_is_broken(vq)))
			break;
	} while (!virtqueue_enable_cb(vq));
	spin_unlock_irqrestore(&virtscsi_vq->vq_lock, flags);
}

static void virtscsi_req_done(struct virtqueue *vq)
{
	struct Scsi_Host *sh = virtio_scsi_host(vq->vdev);
	struct virtio_scsi *vscsi = shost_priv(sh);
	int index = vq->index - VIRTIO_SCSI_VQ_BASE;
	struct virtio_scsi_vq *req_vq = &vscsi->req_vqs[index];

	virtscsi_vq_done(vscsi, req_vq, virtscsi_complete_cmd);
};

static void virtscsi_poll_requests(struct virtio_scsi *vscsi)
{
	int i, num_vqs;

	num_vqs = vscsi->num_queues;
	for (i = 0; i < num_vqs; i++)
		virtscsi_vq_done(vscsi, &vscsi->req_vqs[i],
				 virtscsi_complete_cmd);
}

static void virtscsi_complete_free(struct virtio_scsi *vscsi, void *buf)
{
	struct virtio_scsi_cmd *cmd = buf;

	if (cmd->comp)
		complete(cmd->comp);
}

static void virtscsi_ctrl_done(struct virtqueue *vq)
{
	struct Scsi_Host *sh = virtio_scsi_host(vq->vdev);
	struct virtio_scsi *vscsi = shost_priv(sh);

	virtscsi_vq_done(vscsi, &vscsi->ctrl_vq, virtscsi_complete_free);
};

static void virtscsi_handle_event(struct work_struct *work);

static int virtscsi_kick_event(struct virtio_scsi *vscsi,
			       struct virtio_scsi_event_node *event_node)
{
	int err;
	struct scatterlist sg;
	unsigned long flags;

	INIT_WORK(&event_node->work, virtscsi_handle_event);
	sg_init_one(&sg, &event_node->event, sizeof(struct virtio_scsi_event));

	spin_lock_irqsave(&vscsi->event_vq.vq_lock, flags);

	err = virtqueue_add_inbuf(vscsi->event_vq.vq, &sg, 1, event_node,
				  GFP_ATOMIC);
	if (!err)
		virtqueue_kick(vscsi->event_vq.vq);

	spin_unlock_irqrestore(&vscsi->event_vq.vq_lock, flags);

	return err;
}

static int virtscsi_kick_event_all(struct virtio_scsi *vscsi)
{
	int i;

	for (i = 0; i < VIRTIO_SCSI_EVENT_LEN; i++) {
		vscsi->event_list[i].vscsi = vscsi;
		virtscsi_kick_event(vscsi, &vscsi->event_list[i]);
	}

	return 0;
}

static void virtscsi_cancel_event_work(struct virtio_scsi *vscsi)
{
	int i;

	/* Stop scheduling work before calling cancel_work_sync.  */
	spin_lock_irq(&vscsi->event_vq.vq_lock);
	vscsi->stop_events = true;
	spin_unlock_irq(&vscsi->event_vq.vq_lock);

	for (i = 0; i < VIRTIO_SCSI_EVENT_LEN; i++)
		cancel_work_sync(&vscsi->event_list[i].work);
}

static void virtscsi_handle_transport_reset(struct virtio_scsi *vscsi,
					    struct virtio_scsi_event *event)
{
	struct scsi_device *sdev;
	struct Scsi_Host *shost = virtio_scsi_host(vscsi->vdev);
	unsigned int target = event->lun[1];
	unsigned int lun = (event->lun[2] << 8) | event->lun[3];

	switch (virtio32_to_cpu(vscsi->vdev, event->reason)) {
	case VIRTIO_SCSI_EVT_RESET_RESCAN:
		if (lun == 0) {
			scsi_scan_target(&shost->shost_gendev, 0, target,
					 SCAN_WILD_CARD, SCSI_SCAN_INITIAL);
		} else {
			scsi_add_device(shost, 0, target, lun);
		}
		break;
	case VIRTIO_SCSI_EVT_RESET_REMOVED:
		sdev = scsi_device_lookup(shost, 0, target, lun);
		if (sdev) {
			scsi_remove_device(sdev);
			scsi_device_put(sdev);
		} else {
			pr_err("SCSI device %d 0 %d %d not found\n",
				shost->host_no, target, lun);
		}
		break;
	default:
		pr_info("Unsupport virtio scsi event reason %x\n", event->reason);
	}
}

static void virtscsi_handle_param_change(struct virtio_scsi *vscsi,
					 struct virtio_scsi_event *event)
{
	struct scsi_device *sdev;
	struct Scsi_Host *shost = virtio_scsi_host(vscsi->vdev);
	unsigned int target = event->lun[1];
	unsigned int lun = (event->lun[2] << 8) | event->lun[3];
	u8 asc = virtio32_to_cpu(vscsi->vdev, event->reason) & 255;
	u8 ascq = virtio32_to_cpu(vscsi->vdev, event->reason) >> 8;

	sdev = scsi_device_lookup(shost, 0, target, lun);
	if (!sdev) {
		pr_err("SCSI device %d 0 %d %d not found\n",
			shost->host_no, target, lun);
		return;
	}

	/* Handle "Parameters changed", "Mode parameters changed", and
	   "Capacity data has changed".  */
	if (asc == 0x2a && (ascq == 0x00 || ascq == 0x01 || ascq == 0x09))
		scsi_rescan_device(&sdev->sdev_gendev);

	scsi_device_put(sdev);
}

static void virtscsi_rescan_hotunplug(struct virtio_scsi *vscsi)
{
	struct scsi_device *sdev;
	struct Scsi_Host *shost = virtio_scsi_host(vscsi->vdev);
	unsigned char scsi_cmd[MAX_COMMAND_SIZE];
	int result, inquiry_len, inq_result_len = 256;
	char *inq_result = kmalloc(inq_result_len, GFP_KERNEL);

	shost_for_each_device(sdev, shost) {
		inquiry_len = sdev->inquiry_len ? sdev->inquiry_len : 36;

		memset(scsi_cmd, 0, sizeof(scsi_cmd));
		scsi_cmd[0] = INQUIRY;
		scsi_cmd[4] = (unsigned char) inquiry_len;

		memset(inq_result, 0, inq_result_len);

		result = scsi_execute_req(sdev, scsi_cmd, DMA_FROM_DEVICE,
					  inq_result, inquiry_len, NULL,
					  SD_TIMEOUT, SD_MAX_RETRIES, NULL);

		if (result == 0 && inq_result[0] >> 5) {
			/* PQ indicates the LUN is not attached */
			scsi_remove_device(sdev);
<<<<<<< HEAD
=======
		} else if (result > 0 && host_byte(result) == DID_BAD_TARGET) {
			/*
			 * If all LUNs of a virtio-scsi device are unplugged
			 * it will respond with BAD TARGET on any INQUIRY
			 * command.
			 * Remove the device in this case as well.
			 */
			scsi_remove_device(sdev);
>>>>>>> 7d2a07b7
		}
	}

	kfree(inq_result);
}

static void virtscsi_handle_event(struct work_struct *work)
{
	struct virtio_scsi_event_node *event_node =
		container_of(work, struct virtio_scsi_event_node, work);
	struct virtio_scsi *vscsi = event_node->vscsi;
	struct virtio_scsi_event *event = &event_node->event;

	if (event->event &
	    cpu_to_virtio32(vscsi->vdev, VIRTIO_SCSI_T_EVENTS_MISSED)) {
		event->event &= ~cpu_to_virtio32(vscsi->vdev,
						   VIRTIO_SCSI_T_EVENTS_MISSED);
		virtscsi_rescan_hotunplug(vscsi);
		scsi_scan_host(virtio_scsi_host(vscsi->vdev));
	}

	switch (virtio32_to_cpu(vscsi->vdev, event->event)) {
	case VIRTIO_SCSI_T_NO_EVENT:
		break;
	case VIRTIO_SCSI_T_TRANSPORT_RESET:
		virtscsi_handle_transport_reset(vscsi, event);
		break;
	case VIRTIO_SCSI_T_PARAM_CHANGE:
		virtscsi_handle_param_change(vscsi, event);
		break;
	default:
		pr_err("Unsupport virtio scsi event %x\n", event->event);
	}
	virtscsi_kick_event(vscsi, event_node);
}

static void virtscsi_complete_event(struct virtio_scsi *vscsi, void *buf)
{
	struct virtio_scsi_event_node *event_node = buf;

	if (!vscsi->stop_events)
		queue_work(system_freezable_wq, &event_node->work);
}

static void virtscsi_event_done(struct virtqueue *vq)
{
	struct Scsi_Host *sh = virtio_scsi_host(vq->vdev);
	struct virtio_scsi *vscsi = shost_priv(sh);

	virtscsi_vq_done(vscsi, &vscsi->event_vq, virtscsi_complete_event);
};

static int __virtscsi_add_cmd(struct virtqueue *vq,
			    struct virtio_scsi_cmd *cmd,
			    size_t req_size, size_t resp_size)
{
	struct scsi_cmnd *sc = cmd->sc;
	struct scatterlist *sgs[6], req, resp;
	struct sg_table *out, *in;
	unsigned out_num = 0, in_num = 0;

	out = in = NULL;

	if (sc && sc->sc_data_direction != DMA_NONE) {
		if (sc->sc_data_direction != DMA_FROM_DEVICE)
			out = &sc->sdb.table;
		if (sc->sc_data_direction != DMA_TO_DEVICE)
			in = &sc->sdb.table;
	}

	/* Request header.  */
	sg_init_one(&req, &cmd->req, req_size);
	sgs[out_num++] = &req;

	/* Data-out buffer.  */
	if (out) {
		/* Place WRITE protection SGLs before Data OUT payload */
		if (scsi_prot_sg_count(sc))
			sgs[out_num++] = scsi_prot_sglist(sc);
		sgs[out_num++] = out->sgl;
	}

	/* Response header.  */
	sg_init_one(&resp, &cmd->resp, resp_size);
	sgs[out_num + in_num++] = &resp;

	/* Data-in buffer */
	if (in) {
		/* Place READ protection SGLs before Data IN payload */
		if (scsi_prot_sg_count(sc))
			sgs[out_num + in_num++] = scsi_prot_sglist(sc);
		sgs[out_num + in_num++] = in->sgl;
	}

	return virtqueue_add_sgs(vq, sgs, out_num, in_num, cmd, GFP_ATOMIC);
}

static void virtscsi_kick_vq(struct virtio_scsi_vq *vq)
{
	bool needs_kick;
	unsigned long flags;

	spin_lock_irqsave(&vq->vq_lock, flags);
	needs_kick = virtqueue_kick_prepare(vq->vq);
	spin_unlock_irqrestore(&vq->vq_lock, flags);

	if (needs_kick)
		virtqueue_notify(vq->vq);
}

/**
 * virtscsi_add_cmd - add a virtio_scsi_cmd to a virtqueue, optionally kick it
 * @vq		: the struct virtqueue we're talking about
 * @cmd		: command structure
 * @req_size	: size of the request buffer
 * @resp_size	: size of the response buffer
 * @kick	: whether to kick the virtqueue immediately
 */
static int virtscsi_add_cmd(struct virtio_scsi_vq *vq,
			     struct virtio_scsi_cmd *cmd,
			     size_t req_size, size_t resp_size,
			     bool kick)
{
	unsigned long flags;
	int err;
	bool needs_kick = false;

	spin_lock_irqsave(&vq->vq_lock, flags);
	err = __virtscsi_add_cmd(vq->vq, cmd, req_size, resp_size);
	if (!err && kick)
		needs_kick = virtqueue_kick_prepare(vq->vq);

	spin_unlock_irqrestore(&vq->vq_lock, flags);

	if (needs_kick)
		virtqueue_notify(vq->vq);
	return err;
}

static void virtio_scsi_init_hdr(struct virtio_device *vdev,
				 struct virtio_scsi_cmd_req *cmd,
				 struct scsi_cmnd *sc)
{
	cmd->lun[0] = 1;
	cmd->lun[1] = sc->device->id;
	cmd->lun[2] = (sc->device->lun >> 8) | 0x40;
	cmd->lun[3] = sc->device->lun & 0xff;
	cmd->tag = cpu_to_virtio64(vdev, (unsigned long)sc);
	cmd->task_attr = VIRTIO_SCSI_S_SIMPLE;
	cmd->prio = 0;
	cmd->crn = 0;
}

#ifdef CONFIG_BLK_DEV_INTEGRITY
static void virtio_scsi_init_hdr_pi(struct virtio_device *vdev,
				    struct virtio_scsi_cmd_req_pi *cmd_pi,
				    struct scsi_cmnd *sc)
{
	struct request *rq = sc->request;
	struct blk_integrity *bi;

	virtio_scsi_init_hdr(vdev, (struct virtio_scsi_cmd_req *)cmd_pi, sc);

	if (!rq || !scsi_prot_sg_count(sc))
		return;

	bi = blk_get_integrity(rq->rq_disk);

	if (sc->sc_data_direction == DMA_TO_DEVICE)
		cmd_pi->pi_bytesout = cpu_to_virtio32(vdev,
						      bio_integrity_bytes(bi,
							blk_rq_sectors(rq)));
	else if (sc->sc_data_direction == DMA_FROM_DEVICE)
		cmd_pi->pi_bytesin = cpu_to_virtio32(vdev,
						     bio_integrity_bytes(bi,
							blk_rq_sectors(rq)));
}
#endif

static struct virtio_scsi_vq *virtscsi_pick_vq_mq(struct virtio_scsi *vscsi,
						  struct scsi_cmnd *sc)
{
	u32 tag = blk_mq_unique_tag(sc->request);
	u16 hwq = blk_mq_unique_tag_to_hwq(tag);

	return &vscsi->req_vqs[hwq];
}

static int virtscsi_queuecommand(struct Scsi_Host *shost,
				 struct scsi_cmnd *sc)
{
	struct virtio_scsi *vscsi = shost_priv(shost);
	struct virtio_scsi_vq *req_vq = virtscsi_pick_vq_mq(vscsi, sc);
	struct virtio_scsi_cmd *cmd = scsi_cmd_priv(sc);
	bool kick;
	unsigned long flags;
	int req_size;
	int ret;

	BUG_ON(scsi_sg_count(sc) > shost->sg_tablesize);

	/* TODO: check feature bit and fail if unsupported?  */
	BUG_ON(sc->sc_data_direction == DMA_BIDIRECTIONAL);

	dev_dbg(&sc->device->sdev_gendev,
		"cmd %p CDB: %#02x\n", sc, sc->cmnd[0]);

	cmd->sc = sc;

	BUG_ON(sc->cmd_len > VIRTIO_SCSI_CDB_SIZE);

#ifdef CONFIG_BLK_DEV_INTEGRITY
	if (virtio_has_feature(vscsi->vdev, VIRTIO_SCSI_F_T10_PI)) {
		virtio_scsi_init_hdr_pi(vscsi->vdev, &cmd->req.cmd_pi, sc);
		memcpy(cmd->req.cmd_pi.cdb, sc->cmnd, sc->cmd_len);
		req_size = sizeof(cmd->req.cmd_pi);
	} else
#endif
	{
		virtio_scsi_init_hdr(vscsi->vdev, &cmd->req.cmd, sc);
		memcpy(cmd->req.cmd.cdb, sc->cmnd, sc->cmd_len);
		req_size = sizeof(cmd->req.cmd);
	}

	kick = (sc->flags & SCMD_LAST) != 0;
	ret = virtscsi_add_cmd(req_vq, cmd, req_size, sizeof(cmd->resp.cmd), kick);
	if (ret == -EIO) {
		cmd->resp.cmd.response = VIRTIO_SCSI_S_BAD_TARGET;
		spin_lock_irqsave(&req_vq->vq_lock, flags);
		virtscsi_complete_cmd(vscsi, cmd);
		spin_unlock_irqrestore(&req_vq->vq_lock, flags);
	} else if (ret != 0) {
		return SCSI_MLQUEUE_HOST_BUSY;
	}
	return 0;
}

static int virtscsi_tmf(struct virtio_scsi *vscsi, struct virtio_scsi_cmd *cmd)
{
	DECLARE_COMPLETION_ONSTACK(comp);
	int ret = FAILED;

	cmd->comp = &comp;
	if (virtscsi_add_cmd(&vscsi->ctrl_vq, cmd,
			      sizeof cmd->req.tmf, sizeof cmd->resp.tmf, true) < 0)
		goto out;

	wait_for_completion(&comp);
	if (cmd->resp.tmf.response == VIRTIO_SCSI_S_OK ||
	    cmd->resp.tmf.response == VIRTIO_SCSI_S_FUNCTION_SUCCEEDED)
		ret = SUCCESS;

	/*
	 * The spec guarantees that all requests related to the TMF have
	 * been completed, but the callback might not have run yet if
	 * we're using independent interrupts (e.g. MSI).  Poll the
	 * virtqueues once.
	 *
	 * In the abort case, sc->scsi_done will do nothing, because
	 * the block layer must have detected a timeout and as a result
	 * REQ_ATOM_COMPLETE has been set.
	 */
	virtscsi_poll_requests(vscsi);

out:
	mempool_free(cmd, virtscsi_cmd_pool);
	return ret;
}

static int virtscsi_device_reset(struct scsi_cmnd *sc)
{
	struct virtio_scsi *vscsi = shost_priv(sc->device->host);
	struct virtio_scsi_cmd *cmd;

	sdev_printk(KERN_INFO, sc->device, "device reset\n");
	cmd = mempool_alloc(virtscsi_cmd_pool, GFP_NOIO);
	if (!cmd)
		return FAILED;

	memset(cmd, 0, sizeof(*cmd));
	cmd->req.tmf = (struct virtio_scsi_ctrl_tmf_req){
		.type = VIRTIO_SCSI_T_TMF,
		.subtype = cpu_to_virtio32(vscsi->vdev,
					     VIRTIO_SCSI_T_TMF_LOGICAL_UNIT_RESET),
		.lun[0] = 1,
		.lun[1] = sc->device->id,
		.lun[2] = (sc->device->lun >> 8) | 0x40,
		.lun[3] = sc->device->lun & 0xff,
	};
	return virtscsi_tmf(vscsi, cmd);
}

static int virtscsi_device_alloc(struct scsi_device *sdevice)
{
	/*
	 * Passed through SCSI targets (e.g. with qemu's 'scsi-block')
	 * may have transfer limits which come from the host SCSI
	 * controller or something on the host side other than the
	 * target itself.
	 *
	 * To make this work properly, the hypervisor can adjust the
	 * target's VPD information to advertise these limits.  But
	 * for that to work, the guest has to look at the VPD pages,
	 * which we won't do by default if it is an SPC-2 device, even
	 * if it does actually support it.
	 *
	 * So, set the blist to always try to read the VPD pages.
	 */
	sdevice->sdev_bflags = BLIST_TRY_VPD_PAGES;

	return 0;
}


/**
 * virtscsi_change_queue_depth() - Change a virtscsi target's queue depth
 * @sdev:	Virtscsi target whose queue depth to change
 * @qdepth:	New queue depth
 */
static int virtscsi_change_queue_depth(struct scsi_device *sdev, int qdepth)
{
	struct Scsi_Host *shost = sdev->host;
	int max_depth = shost->cmd_per_lun;

	return scsi_change_queue_depth(sdev, min(max_depth, qdepth));
}

static int virtscsi_abort(struct scsi_cmnd *sc)
{
	struct virtio_scsi *vscsi = shost_priv(sc->device->host);
	struct virtio_scsi_cmd *cmd;

	scmd_printk(KERN_INFO, sc, "abort\n");
	cmd = mempool_alloc(virtscsi_cmd_pool, GFP_NOIO);
	if (!cmd)
		return FAILED;

	memset(cmd, 0, sizeof(*cmd));
	cmd->req.tmf = (struct virtio_scsi_ctrl_tmf_req){
		.type = VIRTIO_SCSI_T_TMF,
		.subtype = VIRTIO_SCSI_T_TMF_ABORT_TASK,
		.lun[0] = 1,
		.lun[1] = sc->device->id,
		.lun[2] = (sc->device->lun >> 8) | 0x40,
		.lun[3] = sc->device->lun & 0xff,
		.tag = cpu_to_virtio64(vscsi->vdev, (unsigned long)sc),
	};
	return virtscsi_tmf(vscsi, cmd);
}

static int virtscsi_map_queues(struct Scsi_Host *shost)
{
	struct virtio_scsi *vscsi = shost_priv(shost);
	struct blk_mq_queue_map *qmap = &shost->tag_set.map[HCTX_TYPE_DEFAULT];

	return blk_mq_virtio_map_queues(qmap, vscsi->vdev, 2);
}

static void virtscsi_commit_rqs(struct Scsi_Host *shost, u16 hwq)
{
	struct virtio_scsi *vscsi = shost_priv(shost);

	virtscsi_kick_vq(&vscsi->req_vqs[hwq]);
}

/*
 * The host guarantees to respond to each command, although I/O
 * latencies might be higher than on bare metal.  Reset the timer
 * unconditionally to give the host a chance to perform EH.
 */
static enum blk_eh_timer_return virtscsi_eh_timed_out(struct scsi_cmnd *scmnd)
{
	return BLK_EH_RESET_TIMER;
}

static struct scsi_host_template virtscsi_host_template = {
	.module = THIS_MODULE,
	.name = "Virtio SCSI HBA",
	.proc_name = "virtio_scsi",
	.this_id = -1,
	.cmd_size = sizeof(struct virtio_scsi_cmd),
	.queuecommand = virtscsi_queuecommand,
	.commit_rqs = virtscsi_commit_rqs,
	.change_queue_depth = virtscsi_change_queue_depth,
	.eh_abort_handler = virtscsi_abort,
	.eh_device_reset_handler = virtscsi_device_reset,
	.eh_timed_out = virtscsi_eh_timed_out,
	.slave_alloc = virtscsi_device_alloc,

	.dma_boundary = UINT_MAX,
	.map_queues = virtscsi_map_queues,
	.track_queue_depth = 1,
};

#define virtscsi_config_get(vdev, fld) \
	({ \
		__virtio_native_type(struct virtio_scsi_config, fld) __val; \
		virtio_cread(vdev, struct virtio_scsi_config, fld, &__val); \
		__val; \
	})

#define virtscsi_config_set(vdev, fld, val) \
	do { \
		__virtio_native_type(struct virtio_scsi_config, fld) __val = (val); \
		virtio_cwrite(vdev, struct virtio_scsi_config, fld, &__val); \
	} while(0)

static void virtscsi_init_vq(struct virtio_scsi_vq *virtscsi_vq,
			     struct virtqueue *vq)
{
	spin_lock_init(&virtscsi_vq->vq_lock);
	virtscsi_vq->vq = vq;
}

static void virtscsi_remove_vqs(struct virtio_device *vdev)
{
	/* Stop all the virtqueues. */
	vdev->config->reset(vdev);
	vdev->config->del_vqs(vdev);
}

static int virtscsi_init(struct virtio_device *vdev,
			 struct virtio_scsi *vscsi)
{
	int err;
	u32 i;
	u32 num_vqs;
	vq_callback_t **callbacks;
	const char **names;
	struct virtqueue **vqs;
	struct irq_affinity desc = { .pre_vectors = 2 };

	num_vqs = vscsi->num_queues + VIRTIO_SCSI_VQ_BASE;
	vqs = kmalloc_array(num_vqs, sizeof(struct virtqueue *), GFP_KERNEL);
	callbacks = kmalloc_array(num_vqs, sizeof(vq_callback_t *),
				  GFP_KERNEL);
	names = kmalloc_array(num_vqs, sizeof(char *), GFP_KERNEL);

	if (!callbacks || !vqs || !names) {
		err = -ENOMEM;
		goto out;
	}

	callbacks[0] = virtscsi_ctrl_done;
	callbacks[1] = virtscsi_event_done;
	names[0] = "control";
	names[1] = "event";
	for (i = VIRTIO_SCSI_VQ_BASE; i < num_vqs; i++) {
		callbacks[i] = virtscsi_req_done;
		names[i] = "request";
	}

	/* Discover virtqueues and write information to configuration.  */
	err = virtio_find_vqs(vdev, num_vqs, vqs, callbacks, names, &desc);
	if (err)
		goto out;

	virtscsi_init_vq(&vscsi->ctrl_vq, vqs[0]);
	virtscsi_init_vq(&vscsi->event_vq, vqs[1]);
	for (i = VIRTIO_SCSI_VQ_BASE; i < num_vqs; i++)
		virtscsi_init_vq(&vscsi->req_vqs[i - VIRTIO_SCSI_VQ_BASE],
				 vqs[i]);

	virtscsi_config_set(vdev, cdb_size, VIRTIO_SCSI_CDB_SIZE);
	virtscsi_config_set(vdev, sense_size, VIRTIO_SCSI_SENSE_SIZE);

	err = 0;

out:
	kfree(names);
	kfree(callbacks);
	kfree(vqs);
	if (err)
		virtscsi_remove_vqs(vdev);
	return err;
}

static int virtscsi_probe(struct virtio_device *vdev)
{
	struct Scsi_Host *shost;
	struct virtio_scsi *vscsi;
	int err;
	u32 sg_elems, num_targets;
	u32 cmd_per_lun;
	u32 num_queues;

	if (!vdev->config->get) {
		dev_err(&vdev->dev, "%s failure: config access disabled\n",
			__func__);
		return -EINVAL;
	}

	/* We need to know how many queues before we allocate. */
	num_queues = virtscsi_config_get(vdev, num_queues) ? : 1;
	num_queues = min_t(unsigned int, nr_cpu_ids, num_queues);

	num_targets = virtscsi_config_get(vdev, max_target) + 1;

	shost = scsi_host_alloc(&virtscsi_host_template,
				struct_size(vscsi, req_vqs, num_queues));
	if (!shost)
		return -ENOMEM;

	sg_elems = virtscsi_config_get(vdev, seg_max) ?: 1;
	shost->sg_tablesize = sg_elems;
	vscsi = shost_priv(shost);
	vscsi->vdev = vdev;
	vscsi->num_queues = num_queues;
	vdev->priv = shost;

	err = virtscsi_init(vdev, vscsi);
	if (err)
		goto virtscsi_init_failed;

	shost->can_queue = virtqueue_get_vring_size(vscsi->req_vqs[0].vq);

	cmd_per_lun = virtscsi_config_get(vdev, cmd_per_lun) ?: 1;
	shost->cmd_per_lun = min_t(u32, cmd_per_lun, shost->can_queue);
	shost->max_sectors = virtscsi_config_get(vdev, max_sectors) ?: 0xFFFF;

	/* LUNs > 256 are reported with format 1, so they go in the range
	 * 16640-32767.
	 */
	shost->max_lun = virtscsi_config_get(vdev, max_lun) + 1 + 0x4000;
	shost->max_id = num_targets;
	shost->max_channel = 0;
	shost->max_cmd_len = VIRTIO_SCSI_CDB_SIZE;
	shost->nr_hw_queues = num_queues;

#ifdef CONFIG_BLK_DEV_INTEGRITY
	if (virtio_has_feature(vdev, VIRTIO_SCSI_F_T10_PI)) {
		int host_prot;

		host_prot = SHOST_DIF_TYPE1_PROTECTION | SHOST_DIF_TYPE2_PROTECTION |
			    SHOST_DIF_TYPE3_PROTECTION | SHOST_DIX_TYPE1_PROTECTION |
			    SHOST_DIX_TYPE2_PROTECTION | SHOST_DIX_TYPE3_PROTECTION;

		scsi_host_set_prot(shost, host_prot);
		scsi_host_set_guard(shost, SHOST_DIX_GUARD_CRC);
	}
#endif

	err = scsi_add_host(shost, &vdev->dev);
	if (err)
		goto scsi_add_host_failed;

	virtio_device_ready(vdev);

	if (virtio_has_feature(vdev, VIRTIO_SCSI_F_HOTPLUG))
		virtscsi_kick_event_all(vscsi);

	scsi_scan_host(shost);
	return 0;

scsi_add_host_failed:
	vdev->config->del_vqs(vdev);
virtscsi_init_failed:
	scsi_host_put(shost);
	return err;
}

static void virtscsi_remove(struct virtio_device *vdev)
{
	struct Scsi_Host *shost = virtio_scsi_host(vdev);
	struct virtio_scsi *vscsi = shost_priv(shost);

	if (virtio_has_feature(vdev, VIRTIO_SCSI_F_HOTPLUG))
		virtscsi_cancel_event_work(vscsi);

	scsi_remove_host(shost);
	virtscsi_remove_vqs(vdev);
	scsi_host_put(shost);
}

#ifdef CONFIG_PM_SLEEP
static int virtscsi_freeze(struct virtio_device *vdev)
{
	virtscsi_remove_vqs(vdev);
	return 0;
}

static int virtscsi_restore(struct virtio_device *vdev)
{
	struct Scsi_Host *sh = virtio_scsi_host(vdev);
	struct virtio_scsi *vscsi = shost_priv(sh);
	int err;

	err = virtscsi_init(vdev, vscsi);
	if (err)
		return err;

	virtio_device_ready(vdev);

	if (virtio_has_feature(vdev, VIRTIO_SCSI_F_HOTPLUG))
		virtscsi_kick_event_all(vscsi);

	return err;
}
#endif

static struct virtio_device_id id_table[] = {
	{ VIRTIO_ID_SCSI, VIRTIO_DEV_ANY_ID },
	{ 0 },
};

static unsigned int features[] = {
	VIRTIO_SCSI_F_HOTPLUG,
	VIRTIO_SCSI_F_CHANGE,
#ifdef CONFIG_BLK_DEV_INTEGRITY
	VIRTIO_SCSI_F_T10_PI,
#endif
};

static struct virtio_driver virtio_scsi_driver = {
	.feature_table = features,
	.feature_table_size = ARRAY_SIZE(features),
	.driver.name = KBUILD_MODNAME,
	.driver.owner = THIS_MODULE,
	.id_table = id_table,
	.probe = virtscsi_probe,
#ifdef CONFIG_PM_SLEEP
	.freeze = virtscsi_freeze,
	.restore = virtscsi_restore,
#endif
	.remove = virtscsi_remove,
};

static int __init init(void)
{
	int ret = -ENOMEM;

	virtscsi_cmd_cache = KMEM_CACHE(virtio_scsi_cmd, 0);
	if (!virtscsi_cmd_cache) {
		pr_err("kmem_cache_create() for virtscsi_cmd_cache failed\n");
		goto error;
	}


	virtscsi_cmd_pool =
		mempool_create_slab_pool(VIRTIO_SCSI_MEMPOOL_SZ,
					 virtscsi_cmd_cache);
	if (!virtscsi_cmd_pool) {
		pr_err("mempool_create() for virtscsi_cmd_pool failed\n");
		goto error;
	}
	ret = register_virtio_driver(&virtio_scsi_driver);
	if (ret < 0)
		goto error;

	return 0;

error:
	mempool_destroy(virtscsi_cmd_pool);
	virtscsi_cmd_pool = NULL;
	kmem_cache_destroy(virtscsi_cmd_cache);
	virtscsi_cmd_cache = NULL;
	return ret;
}

static void __exit fini(void)
{
	unregister_virtio_driver(&virtio_scsi_driver);
	mempool_destroy(virtscsi_cmd_pool);
	kmem_cache_destroy(virtscsi_cmd_cache);
}
module_init(init);
module_exit(fini);

MODULE_DEVICE_TABLE(virtio, id_table);
MODULE_DESCRIPTION("Virtio SCSI HBA driver");
MODULE_LICENSE("GPL");<|MERGE_RESOLUTION|>--- conflicted
+++ resolved
@@ -353,8 +353,6 @@
 		if (result == 0 && inq_result[0] >> 5) {
 			/* PQ indicates the LUN is not attached */
 			scsi_remove_device(sdev);
-<<<<<<< HEAD
-=======
 		} else if (result > 0 && host_byte(result) == DID_BAD_TARGET) {
 			/*
 			 * If all LUNs of a virtio-scsi device are unplugged
@@ -363,7 +361,6 @@
 			 * Remove the device in this case as well.
 			 */
 			scsi_remove_device(sdev);
->>>>>>> 7d2a07b7
 		}
 	}
 
