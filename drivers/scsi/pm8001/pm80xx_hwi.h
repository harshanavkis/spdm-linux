/*
 * PMC-Sierra SPCv/ve 8088/8089 SAS/SATA based host adapters driver
 *
 * Copyright (c) 2008-2009 USI Co., Ltd.
 * All rights reserved.
 *
 * Redistribution and use in source and binary forms, with or without
 * modification, are permitted provided that the following conditions
 * are met:
 * 1. Redistributions of source code must retain the above copyright
 *	notice, this list of conditions, and the following disclaimer,
 *	without modification.
 * 2. Redistributions in binary form must reproduce at minimum a disclaimer
 *	substantially similar to the "NO WARRANTY" disclaimer below
 *	("Disclaimer") and any redistribution must be conditioned upon
 *	including a substantially similar Disclaimer requirement for further
 *	binary redistribution.
 * 3. Neither the names of the above-listed copyright holders nor the names
 *	of any contributors may be used to endorse or promote products derived
 *	from this software without specific prior written permission.
 *
 * Alternatively, this software may be distributed under the terms of the
 * GNU General Public License ("GPL") version 2 as published by the Free
 * Software Foundation.
 *
 * NO WARRANTY
 * THIS SOFTWARE IS PROVIDED BY THE COPYRIGHT HOLDERS AND CONTRIBUTORS
 * "AS IS" AND ANY EXPRESS OR IMPLIED WARRANTIES, INCLUDING, BUT NOT
 * LIMITED TO, THE IMPLIED WARRANTIES OF MERCHANTIBILITY AND FITNESS FOR
 * A PARTICULAR PURPOSE ARE DISCLAIMED. IN NO EVENT SHALL THE COPYRIGHT
 * HOLDERS OR CONTRIBUTORS BE LIABLE FOR SPECIAL, EXEMPLARY, OR CONSEQUENTIAL
 * DAMAGES (INCLUDING, BUT NOT LIMITED TO, PROCUREMENT OF SUBSTITUTE GOODS
 * OR SERVICES; LOSS OF USE, DATA, OR PROFITS; OR BUSINESS INTERRUPTION)
 * HOWEVER CAUSED AND ON ANY THEORY OF LIABILITY, WHETHER IN CONTRACT,
 * STRICT LIABILITY, OR TORT (INCLUDING NEGLIGENCE OR OTHERWISE) ARISING
 * IN ANY WAY OUT OF THE USE OF THIS SOFTWARE, EVEN IF ADVISED OF THE
 * POSSIBILITY OF SUCH DAMAGES.
 *
 */

#ifndef _PMC8001_REG_H_
#define _PMC8001_REG_H_

#include <linux/types.h>
#include <scsi/libsas.h>

/* for Request Opcode of IOMB */
#define OPC_INB_ECHO				1	/* 0x000 */
#define OPC_INB_PHYSTART			4	/* 0x004 */
#define OPC_INB_PHYSTOP				5	/* 0x005 */
#define OPC_INB_SSPINIIOSTART			6	/* 0x006 */
#define OPC_INB_SSPINITMSTART			7	/* 0x007 */
/* 0x8 RESV IN SPCv */
#define OPC_INB_RSVD				8	/* 0x008 */
#define OPC_INB_DEV_HANDLE_ACCEPT		9	/* 0x009 */
#define OPC_INB_SSPTGTIOSTART			10	/* 0x00A */
#define OPC_INB_SSPTGTRSPSTART			11	/* 0x00B */
/* 0xC, 0xD, 0xE removed in SPCv */
#define OPC_INB_SSP_ABORT			15	/* 0x00F */
#define OPC_INB_DEREG_DEV_HANDLE		16	/* 0x010 */
#define OPC_INB_GET_DEV_HANDLE			17	/* 0x011 */
#define OPC_INB_SMP_REQUEST			18	/* 0x012 */
/* 0x13 SMP_RESPONSE is removed in SPCv */
#define OPC_INB_SMP_ABORT			20	/* 0x014 */
/* 0x16 RESV IN SPCv */
#define OPC_INB_RSVD1				22	/* 0x016 */
#define OPC_INB_SATA_HOST_OPSTART		23	/* 0x017 */
#define OPC_INB_SATA_ABORT			24	/* 0x018 */
#define OPC_INB_LOCAL_PHY_CONTROL		25	/* 0x019 */
/* 0x1A RESV IN SPCv */
#define OPC_INB_RSVD2				26	/* 0x01A */
#define OPC_INB_FW_FLASH_UPDATE			32	/* 0x020 */
#define OPC_INB_GPIO				34	/* 0x022 */
#define OPC_INB_SAS_DIAG_MODE_START_END		35	/* 0x023 */
#define OPC_INB_SAS_DIAG_EXECUTE		36	/* 0x024 */
/* 0x25 RESV IN SPCv */
#define OPC_INB_RSVD3				37	/* 0x025 */
#define OPC_INB_GET_TIME_STAMP			38	/* 0x026 */
#define OPC_INB_PORT_CONTROL			39	/* 0x027 */
#define OPC_INB_GET_NVMD_DATA			40	/* 0x028 */
#define OPC_INB_SET_NVMD_DATA			41	/* 0x029 */
#define OPC_INB_SET_DEVICE_STATE		42	/* 0x02A */
#define OPC_INB_GET_DEVICE_STATE		43	/* 0x02B */
#define OPC_INB_SET_DEV_INFO			44	/* 0x02C */
/* 0x2D RESV IN SPCv */
#define OPC_INB_RSVD4				45	/* 0x02D */
#define OPC_INB_SGPIO_REGISTER			46	/* 0x02E */
#define OPC_INB_PCIE_DIAG_EXEC			47	/* 0x02F */
#define OPC_INB_SET_CONTROLLER_CONFIG		48	/* 0x030 */
#define OPC_INB_GET_CONTROLLER_CONFIG		49	/* 0x031 */
#define OPC_INB_REG_DEV				50	/* 0x032 */
#define OPC_INB_SAS_HW_EVENT_ACK		51	/* 0x033 */
#define OPC_INB_GET_DEVICE_INFO			52	/* 0x034 */
#define OPC_INB_GET_PHY_PROFILE			53	/* 0x035 */
#define OPC_INB_FLASH_OP_EXT			54	/* 0x036 */
#define OPC_INB_SET_PHY_PROFILE			55	/* 0x037 */
#define OPC_INB_KEK_MANAGEMENT			256	/* 0x100 */
#define OPC_INB_DEK_MANAGEMENT			257	/* 0x101 */
#define OPC_INB_SSP_INI_DIF_ENC_IO		258	/* 0x102 */
#define OPC_INB_SATA_DIF_ENC_IO			259	/* 0x103 */

/* for Response Opcode of IOMB */
#define OPC_OUB_ECHO					1	/* 0x001 */
#define OPC_OUB_RSVD					4	/* 0x004 */
#define OPC_OUB_SSP_COMP				5	/* 0x005 */
#define OPC_OUB_SMP_COMP				6	/* 0x006 */
#define OPC_OUB_LOCAL_PHY_CNTRL				7	/* 0x007 */
#define OPC_OUB_RSVD1					10	/* 0x00A */
#define OPC_OUB_DEREG_DEV				11	/* 0x00B */
#define OPC_OUB_GET_DEV_HANDLE				12	/* 0x00C */
#define OPC_OUB_SATA_COMP				13	/* 0x00D */
#define OPC_OUB_SATA_EVENT				14	/* 0x00E */
#define OPC_OUB_SSP_EVENT				15	/* 0x00F */
#define OPC_OUB_RSVD2					16	/* 0x010 */
/* 0x11 - SMP_RECEIVED Notification removed in SPCv*/
#define OPC_OUB_SSP_RECV_EVENT				18	/* 0x012 */
#define OPC_OUB_RSVD3					19	/* 0x013 */
#define OPC_OUB_FW_FLASH_UPDATE				20	/* 0x014 */
#define OPC_OUB_GPIO_RESPONSE				22	/* 0x016 */
#define OPC_OUB_GPIO_EVENT				23	/* 0x017 */
#define OPC_OUB_GENERAL_EVENT				24	/* 0x018 */
#define OPC_OUB_SSP_ABORT_RSP				26	/* 0x01A */
#define OPC_OUB_SATA_ABORT_RSP				27	/* 0x01B */
#define OPC_OUB_SAS_DIAG_MODE_START_END			28	/* 0x01C */
#define OPC_OUB_SAS_DIAG_EXECUTE			29	/* 0x01D */
#define OPC_OUB_GET_TIME_STAMP				30	/* 0x01E */
#define OPC_OUB_RSVD4					31	/* 0x01F */
#define OPC_OUB_PORT_CONTROL				32	/* 0x020 */
#define OPC_OUB_SKIP_ENTRY				33	/* 0x021 */
#define OPC_OUB_SMP_ABORT_RSP				34	/* 0x022 */
#define OPC_OUB_GET_NVMD_DATA				35	/* 0x023 */
#define OPC_OUB_SET_NVMD_DATA				36	/* 0x024 */
#define OPC_OUB_DEVICE_HANDLE_REMOVAL			37	/* 0x025 */
#define OPC_OUB_SET_DEVICE_STATE			38	/* 0x026 */
#define OPC_OUB_GET_DEVICE_STATE			39	/* 0x027 */
#define OPC_OUB_SET_DEV_INFO				40	/* 0x028 */
#define OPC_OUB_RSVD5					41	/* 0x029 */
#define OPC_OUB_HW_EVENT				1792	/* 0x700 */
#define OPC_OUB_DEV_HANDLE_ARRIV			1824	/* 0x720 */
#define OPC_OUB_THERM_HW_EVENT				1840	/* 0x730 */
#define OPC_OUB_SGPIO_RESP				2094	/* 0x82E */
#define OPC_OUB_PCIE_DIAG_EXECUTE			2095	/* 0x82F */
#define OPC_OUB_DEV_REGIST				2098	/* 0x832 */
#define OPC_OUB_SAS_HW_EVENT_ACK			2099	/* 0x833 */
#define OPC_OUB_GET_DEVICE_INFO				2100	/* 0x834 */
/* spcv specific commands */
#define OPC_OUB_PHY_START_RESP				2052	/* 0x804 */
#define OPC_OUB_PHY_STOP_RESP				2053	/* 0x805 */
#define OPC_OUB_SET_CONTROLLER_CONFIG			2096	/* 0x830 */
#define OPC_OUB_GET_CONTROLLER_CONFIG			2097	/* 0x831 */
#define OPC_OUB_GET_PHY_PROFILE				2101	/* 0x835 */
#define OPC_OUB_FLASH_OP_EXT				2102	/* 0x836 */
#define OPC_OUB_SET_PHY_PROFILE				2103	/* 0x837 */
#define OPC_OUB_KEK_MANAGEMENT_RESP			2304	/* 0x900 */
#define OPC_OUB_DEK_MANAGEMENT_RESP			2305	/* 0x901 */
#define OPC_OUB_SSP_COALESCED_COMP_RESP			2306	/* 0x902 */

/* for phy start*/
#define SSC_DISABLE_15			(0x01 << 16)
#define SSC_DISABLE_30			(0x02 << 16)
#define SSC_DISABLE_60			(0x04 << 16)
#define SAS_ASE				(0x01 << 15)
#define SPINHOLD_DISABLE		(0x00 << 14)
#define SPINHOLD_ENABLE			(0x01 << 14)
#define LINKMODE_SAS			(0x01 << 12)
#define LINKMODE_DSATA			(0x02 << 12)
#define LINKMODE_AUTO			(0x03 << 12)
#define LINKRATE_15			(0x01 << 8)
#define LINKRATE_30			(0x02 << 8)
#define LINKRATE_60			(0x04 << 8)
#define LINKRATE_120			(0x08 << 8)

/*phy_stop*/
#define PHY_STOP_SUCCESS		0x00
#define PHY_STOP_ERR_DEVICE_ATTACHED	0x1046

/* phy_profile */
#define SAS_PHY_ANALOG_SETTINGS_PAGE	0x04
#define PHY_DWORD_LENGTH		0xC

/* Thermal related */
#define	THERMAL_ENABLE			0x1
#define	THERMAL_LOG_ENABLE		0x1
#define THERMAL_PAGE_CODE_7H		0x6
#define THERMAL_PAGE_CODE_8H		0x7
#define LTEMPHIL			 70
#define RTEMPHIL			100

/* Encryption info */
#define SCRATCH_PAD3_ENC_DISABLED	0x00000000
#define SCRATCH_PAD3_ENC_DIS_ERR	0x00000001
#define SCRATCH_PAD3_ENC_ENA_ERR	0x00000002
#define SCRATCH_PAD3_ENC_READY		0x00000003
#define SCRATCH_PAD3_ENC_MASK		SCRATCH_PAD3_ENC_READY

#define SCRATCH_PAD3_XTS_ENABLED		(1 << 14)
#define SCRATCH_PAD3_SMA_ENABLED		(1 << 4)
#define SCRATCH_PAD3_SMB_ENABLED		(1 << 5)
#define SCRATCH_PAD3_SMF_ENABLED		0
#define SCRATCH_PAD3_SM_MASK			0x000000F0
#define SCRATCH_PAD3_ERR_CODE			0x00FF0000

#define SEC_MODE_SMF				0x0
#define SEC_MODE_SMA				0x100
#define SEC_MODE_SMB				0x200
#define CIPHER_MODE_ECB				0x00000001
#define CIPHER_MODE_XTS				0x00000002
#define KEK_MGMT_SUBOP_KEYCARDUPDATE		0x4

/* SAS protocol timer configuration page */
#define SAS_PROTOCOL_TIMER_CONFIG_PAGE  0x04
#define STP_MCT_TMO                     32
#define SSP_MCT_TMO                     32
#define SAS_MAX_OPEN_TIME				5
#define SMP_MAX_CONN_TIMER              0xFF
#define STP_FRM_TIMER                   0
#define STP_IDLE_TIME                   5 /* 5 us; controller default */
#define SAS_MFD                         0
#define SAS_OPNRJT_RTRY_INTVL           2
#define SAS_DOPNRJT_RTRY_TMO            128
#define SAS_COPNRJT_RTRY_TMO            128

<<<<<<< HEAD
#define SPCV_DOORBELL_CLEAR_TIMEOUT	(30 * 1000 * 1000) /* 30 sec */
#define SPC_DOORBELL_CLEAR_TIMEOUT	(15 * 1000 * 1000) /* 15 sec */
=======
#define SPCV_DOORBELL_CLEAR_TIMEOUT	(30 * 50) /* 30 sec */
#define SPC_DOORBELL_CLEAR_TIMEOUT	(15 * 50) /* 15 sec */
>>>>>>> 7d2a07b7

/*
  Making ORR bigger than IT NEXUS LOSS which is 2000000us = 2 second.
  Assuming a bigger value 3 second, 3000000/128 = 23437.5 where 128
  is DOPNRJT_RTRY_TMO
*/
#define SAS_DOPNRJT_RTRY_THR            23438
#define SAS_COPNRJT_RTRY_THR            23438
#define SAS_MAX_AIP                     0x200000
#define IT_NEXUS_TIMEOUT       0x7D0
#define PORT_RECOVERY_TIMEOUT  ((IT_NEXUS_TIMEOUT/100) + 30)
/* Port recovery timeout, 10000 ms for PM8006 controller */
#define CHIP_8006_PORT_RECOVERY_TIMEOUT 0x640000

#ifdef __LITTLE_ENDIAN_BITFIELD
struct sas_identify_frame_local {
	/* Byte 0 */
	u8  frame_type:4;
	u8  dev_type:3;
	u8  _un0:1;

	/* Byte 1 */
	u8  _un1;

	/* Byte 2 */
	union {
		struct {
			u8  _un20:1;
			u8  smp_iport:1;
			u8  stp_iport:1;
			u8  ssp_iport:1;
			u8  _un247:4;
		};
		u8 initiator_bits;
	};

	/* Byte 3 */
	union {
		struct {
			u8  _un30:1;
			u8 smp_tport:1;
			u8 stp_tport:1;
			u8 ssp_tport:1;
			u8 _un347:4;
		};
		u8 target_bits;
	};

	/* Byte 4 - 11 */
	u8 _un4_11[8];

	/* Byte 12 - 19 */
	u8 sas_addr[SAS_ADDR_SIZE];

	/* Byte 20 */
	u8 phy_id;

	u8 _un21_27[7];

} __packed;

#elif defined(__BIG_ENDIAN_BITFIELD)
struct sas_identify_frame_local {
	/* Byte 0 */
	u8  _un0:1;
	u8  dev_type:3;
	u8  frame_type:4;

	/* Byte 1 */
	u8  _un1;

	/* Byte 2 */
	union {
		struct {
			u8  _un247:4;
			u8  ssp_iport:1;
			u8  stp_iport:1;
			u8  smp_iport:1;
			u8  _un20:1;
		};
		u8 initiator_bits;
	};

	/* Byte 3 */
	union {
		struct {
			u8 _un347:4;
			u8 ssp_tport:1;
			u8 stp_tport:1;
			u8 smp_tport:1;
			u8 _un30:1;
		};
		u8 target_bits;
	};

	/* Byte 4 - 11 */
	u8 _un4_11[8];

	/* Byte 12 - 19 */
	u8 sas_addr[SAS_ADDR_SIZE];

	/* Byte 20 */
	u8 phy_id;

	u8 _un21_27[7];
} __packed;
#else
#error "Bitfield order not defined!"
#endif

struct mpi_msg_hdr {
	__le32	header;	/* Bits [11:0] - Message operation code */
	/* Bits [15:12] - Message Category */
	/* Bits [21:16] - Outboundqueue ID for the
	operation completion message */
	/* Bits [23:22] - Reserved */
	/* Bits [28:24] - Buffer Count, indicates how
	many buffer are allocated for the massage */
	/* Bits [30:29] - Reserved */
	/* Bits [31] - Message Valid bit */
} __attribute__((packed, aligned(4)));

/*
 * brief the data structure of PHY Start Command
 * use to describe enable the phy (128 bytes)
 */
struct phy_start_req {
	__le32	tag;
	__le32	ase_sh_lm_slr_phyid;
	struct sas_identify_frame_local sas_identify; /* 28 Bytes */
	__le32 spasti;
	u32	reserved[21];
} __attribute__((packed, aligned(4)));

/*
 * brief the data structure of PHY Start Command
 * use to disable the phy (128 bytes)
 */
struct phy_stop_req {
	__le32	tag;
	__le32	phy_id;
	u32	reserved[29];
} __attribute__((packed, aligned(4)));

/* set device bits fis - device to host */
struct set_dev_bits_fis {
	u8	fis_type;	/* 0xA1*/
	u8	n_i_pmport;
	/* b7 : n Bit. Notification bit. If set device needs attention. */
	/* b6 : i Bit. Interrupt Bit */
	/* b5-b4: reserved2 */
	/* b3-b0: PM Port */
	u8	status;
	u8	error;
	u32	_r_a;
} __attribute__ ((packed));
/* PIO setup FIS - device to host */
struct pio_setup_fis {
	u8	fis_type;	/* 0x5f */
	u8	i_d_pmPort;
	/* b7 : reserved */
	/* b6 : i bit. Interrupt bit */
	/* b5 : d bit. data transfer direction. set to 1 for device to host
	xfer */
	/* b4 : reserved */
	/* b3-b0: PM Port */
	u8	status;
	u8	error;
	u8	lbal;
	u8	lbam;
	u8	lbah;
	u8	device;
	u8	lbal_exp;
	u8	lbam_exp;
	u8	lbah_exp;
	u8	_r_a;
	u8	sector_count;
	u8	sector_count_exp;
	u8	_r_b;
	u8	e_status;
	u8	_r_c[2];
	u8	transfer_count;
} __attribute__ ((packed));

/*
 * brief the data structure of SATA Completion Response
 * use to describe the sata task response (64 bytes)
 */
struct sata_completion_resp {
	__le32	tag;
	__le32	status;
	__le32	param;
	u32	sata_resp[12];
} __attribute__((packed, aligned(4)));

/*
 * brief the data structure of SAS HW Event Notification
 * use to alert the host about the hardware event(64 bytes)
 */
/* updated outbound struct for spcv */

struct hw_event_resp {
	__le32	lr_status_evt_portid;
	__le32	evt_param;
	__le32	phyid_npip_portstate;
	struct sas_identify_frame	sas_identify;
	struct dev_to_host_fis	sata_fis;
} __attribute__((packed, aligned(4)));

/*
 * brief the data structure for thermal event notification
 */

struct thermal_hw_event {
	__le32	thermal_event;
	__le32	rht_lht;
} __attribute__((packed, aligned(4)));

/*
 * brief the data structure of REGISTER DEVICE Command
 * use to describe MPI REGISTER DEVICE Command (64 bytes)
 */

struct reg_dev_req {
	__le32	tag;
	__le32	phyid_portid;
	__le32	dtype_dlr_mcn_ir_retry;
	__le32	firstburstsize_ITNexustimeout;
	u8	sas_addr[SAS_ADDR_SIZE];
	__le32	upper_device_id;
	u32	reserved[24];
} __attribute__((packed, aligned(4)));

/*
 * brief the data structure of DEREGISTER DEVICE Command
 * use to request spc to remove all internal resources associated
 * with the device id (64 bytes)
 */

struct dereg_dev_req {
	__le32	tag;
	__le32	device_id;
	u32	reserved[29];
} __attribute__((packed, aligned(4)));

/*
 * brief the data structure of DEVICE_REGISTRATION Response
 * use to notify the completion of the device registration (64 bytes)
 */
struct dev_reg_resp {
	__le32	tag;
	__le32	status;
	__le32	device_id;
	u32	reserved[12];
} __attribute__((packed, aligned(4)));

/*
 * brief the data structure of Local PHY Control Command
 * use to issue PHY CONTROL to local phy (64 bytes)
 */
struct local_phy_ctl_req {
	__le32	tag;
	__le32	phyop_phyid;
	u32	reserved1[29];
} __attribute__((packed, aligned(4)));

/**
 * brief the data structure of Local Phy Control Response
 * use to describe MPI Local Phy Control Response (64 bytes)
 */
 struct local_phy_ctl_resp {
	__le32	tag;
	__le32	phyop_phyid;
	__le32	status;
	u32	reserved[12];
} __attribute__((packed, aligned(4)));

#define OP_BITS 0x0000FF00
#define ID_BITS 0x000000FF

/*
 * brief the data structure of PORT Control Command
 * use to control port properties (64 bytes)
 */

struct port_ctl_req {
	__le32	tag;
	__le32	portop_portid;
	__le32	param0;
	__le32	param1;
	u32	reserved1[27];
} __attribute__((packed, aligned(4)));

/*
 * brief the data structure of HW Event Ack Command
 * use to acknowledge receive HW event (64 bytes)
 */
struct hw_event_ack_req {
	__le32	tag;
	__le32	phyid_sea_portid;
	__le32	param0;
	__le32	param1;
	u32	reserved1[27];
} __attribute__((packed, aligned(4)));

/*
 * brief the data structure of PHY_START Response Command
 * indicates the completion of PHY_START command (64 bytes)
 */
struct phy_start_resp {
	__le32	tag;
	__le32	status;
	__le32	phyid;
	u32	reserved[12];
} __attribute__((packed, aligned(4)));

/*
 * brief the data structure of PHY_STOP Response Command
 * indicates the completion of PHY_STOP command (64 bytes)
 */
struct phy_stop_resp {
	__le32	tag;
	__le32	status;
	__le32	phyid;
	u32	reserved[12];
} __attribute__((packed, aligned(4)));

/*
 * brief the data structure of SSP Completion Response
 * use to indicate a SSP Completion (n bytes)
 */
struct ssp_completion_resp {
	__le32	tag;
	__le32	status;
	__le32	param;
	__le32	ssptag_rescv_rescpad;
	struct ssp_response_iu ssp_resp_iu;
	__le32	residual_count;
} __attribute__((packed, aligned(4)));

#define SSP_RESCV_BIT	0x00010000

/*
 * brief the data structure of SATA EVNET response
 * use to indicate a SATA Completion (64 bytes)
 */
struct sata_event_resp {
	__le32 tag;
	__le32 event;
	__le32 port_id;
	__le32 device_id;
	u32 reserved;
	__le32 event_param0;
	__le32 event_param1;
	__le32 sata_addr_h32;
	__le32 sata_addr_l32;
	__le32 e_udt1_udt0_crc;
	__le32 e_udt5_udt4_udt3_udt2;
	__le32 a_udt1_udt0_crc;
	__le32 a_udt5_udt4_udt3_udt2;
	__le32 hwdevid_diferr;
	__le32 err_framelen_byteoffset;
	__le32 err_dataframe;
} __attribute__((packed, aligned(4)));

/*
 * brief the data structure of SSP EVNET esponse
 * use to indicate a SSP Completion (64 bytes)
 */
struct ssp_event_resp {
	__le32 tag;
	__le32 event;
	__le32 port_id;
	__le32 device_id;
	__le32 ssp_tag;
	__le32 event_param0;
	__le32 event_param1;
	__le32 sas_addr_h32;
	__le32 sas_addr_l32;
	__le32 e_udt1_udt0_crc;
	__le32 e_udt5_udt4_udt3_udt2;
	__le32 a_udt1_udt0_crc;
	__le32 a_udt5_udt4_udt3_udt2;
	__le32 hwdevid_diferr;
	__le32 err_framelen_byteoffset;
	__le32 err_dataframe;
} __attribute__((packed, aligned(4)));

/**
 * brief the data structure of General Event Notification Response
 * use to describe MPI General Event Notification Response (64 bytes)
 */
struct general_event_resp {
	__le32	status;
	__le32	inb_IOMB_payload[14];
} __attribute__((packed, aligned(4)));

#define GENERAL_EVENT_PAYLOAD	14
#define OPCODE_BITS	0x00000fff

/*
 * brief the data structure of SMP Request Command
 * use to describe MPI SMP REQUEST Command (64 bytes)
 */
struct smp_req {
	__le32	tag;
	__le32	device_id;
	__le32	len_ip_ir;
	/* Bits [0] - Indirect response */
	/* Bits [1] - Indirect Payload */
	/* Bits [15:2] - Reserved */
	/* Bits [23:16] - direct payload Len */
	/* Bits [31:24] - Reserved */
	u8	smp_req16[16];
	union {
		u8	smp_req[32];
		struct {
			__le64 long_req_addr;/* sg dma address, LE */
			__le32 long_req_size;/* LE */
			u32	_r_a;
			__le64 long_resp_addr;/* sg dma address, LE */
			__le32 long_resp_size;/* LE */
			u32	_r_b;
			} long_smp_req;/* sequencer extension */
	};
	__le32	rsvd[16];
} __attribute__((packed, aligned(4)));
/*
 * brief the data structure of SMP Completion Response
 * use to describe MPI SMP Completion Response (64 bytes)
 */
struct smp_completion_resp {
	__le32	tag;
	__le32	status;
	__le32	param;
	u8	_r_a[252];
} __attribute__((packed, aligned(4)));

/*
 *brief the data structure of SSP SMP SATA Abort Command
 * use to describe MPI SSP SMP & SATA Abort Command (64 bytes)
 */
struct task_abort_req {
	__le32	tag;
	__le32	device_id;
	__le32	tag_to_abort;
	__le32	abort_all;
	u32	reserved[27];
} __attribute__((packed, aligned(4)));

/* These flags used for SSP SMP & SATA Abort */
#define ABORT_MASK		0x3
#define ABORT_SINGLE		0x0
#define ABORT_ALL		0x1

/**
 * brief the data structure of SSP SATA SMP Abort Response
 * use to describe SSP SMP & SATA Abort Response ( 64 bytes)
 */
struct task_abort_resp {
	__le32	tag;
	__le32	status;
	__le32	scp;
	u32	reserved[12];
} __attribute__((packed, aligned(4)));

/**
 * brief the data structure of SAS Diagnostic Start/End Command
 * use to describe MPI SAS Diagnostic Start/End Command (64 bytes)
 */
struct sas_diag_start_end_req {
	__le32	tag;
	__le32	operation_phyid;
	u32	reserved[29];
} __attribute__((packed, aligned(4)));

/**
 * brief the data structure of SAS Diagnostic Execute Command
 * use to describe MPI SAS Diagnostic Execute Command (64 bytes)
 */
struct sas_diag_execute_req {
	__le32	tag;
	__le32	cmdtype_cmddesc_phyid;
	__le32	pat1_pat2;
	__le32	threshold;
	__le32	codepat_errmsk;
	__le32	pmon;
	__le32	pERF1CTL;
	u32	reserved[24];
} __attribute__((packed, aligned(4)));

#define SAS_DIAG_PARAM_BYTES 24

/*
 * brief the data structure of Set Device State Command
 * use to describe MPI Set Device State Command (64 bytes)
 */
struct set_dev_state_req {
	__le32	tag;
	__le32	device_id;
	__le32	nds;
	u32	reserved[28];
} __attribute__((packed, aligned(4)));

/*
 * brief the data structure of SATA Start Command
 * use to describe MPI SATA IO Start Command (64 bytes)
 * Note: This structure is common for normal / encryption I/O
 */

struct sata_start_req {
	__le32	tag;
	__le32	device_id;
	__le32	data_len;
	__le32	ncqtag_atap_dir_m_dad;
	struct host_to_dev_fis	sata_fis;
	u32	reserved1;
	u32	reserved2;	/* dword 11. rsvd for normal I/O. */
				/* EPLE Descl for enc I/O */
	u32	addr_low;	/* dword 12. rsvd for enc I/O */
	u32	addr_high;	/* dword 13. reserved for enc I/O */
	__le32	len;		/* dword 14: length for normal I/O. */
				/* EPLE Desch for enc I/O */
	__le32	esgl;		/* dword 15. rsvd for enc I/O */
	__le32	atapi_scsi_cdb[4];	/* dword 16-19. rsvd for enc I/O */
	/* The below fields are reserved for normal I/O */
	__le32	key_index_mode;	/* dword 20 */
	__le32	sector_cnt_enss;/* dword 21 */
	__le32	keytagl;	/* dword 22 */
	__le32	keytagh;	/* dword 23 */
	__le32	twk_val0;	/* dword 24 */
	__le32	twk_val1;	/* dword 25 */
	__le32	twk_val2;	/* dword 26 */
	__le32	twk_val3;	/* dword 27 */
	__le32	enc_addr_low;	/* dword 28. Encryption SGL address high */
	__le32	enc_addr_high;	/* dword 29. Encryption SGL address low */
	__le32	enc_len;	/* dword 30. Encryption length */
	__le32	enc_esgl;	/* dword 31. Encryption esgl bit */
} __attribute__((packed, aligned(4)));

/**
 * brief the data structure of SSP INI TM Start Command
 * use to describe MPI SSP INI TM Start Command (64 bytes)
 */
struct ssp_ini_tm_start_req {
	__le32	tag;
	__le32	device_id;
	__le32	relate_tag;
	__le32	tmf;
	u8	lun[8];
	__le32	ds_ads_m;
	u32	reserved[24];
} __attribute__((packed, aligned(4)));

struct ssp_info_unit {
	u8	lun[8];/* SCSI Logical Unit Number */
	u8	reserved1;/* reserved */
	u8	efb_prio_attr;
	/* B7 : enabledFirstBurst */
	/* B6-3 : taskPriority */
	/* B2-0 : taskAttribute */
	u8	reserved2;	/* reserved */
	u8	additional_cdb_len;
	/* B7-2 : additional_cdb_len */
	/* B1-0 : reserved */
	u8	cdb[16];/* The SCSI CDB up to 16 bytes length */
} __attribute__((packed, aligned(4)));

/**
 * brief the data structure of SSP INI IO Start Command
 * use to describe MPI SSP INI IO Start Command (64 bytes)
 * Note: This structure is common for normal / encryption I/O
 */
struct ssp_ini_io_start_req {
	__le32	tag;
	__le32	device_id;
	__le32	data_len;
	__le32	dad_dir_m_tlr;
	struct ssp_info_unit	ssp_iu;
	__le32	addr_low;	/* dword 12: sgl low for normal I/O. */
				/* epl_descl for encryption I/O */
	__le32	addr_high;	/* dword 13: sgl hi for normal I/O */
				/* dpl_descl for encryption I/O */
	__le32	len;		/* dword 14: len for normal I/O. */
				/* edpl_desch for encryption I/O */
	__le32	esgl;		/* dword 15: ESGL bit for normal I/O. */
				/* user defined tag mask for enc I/O */
	/* The below fields are reserved for normal I/O */
	u8	udt[12];	/* dword 16-18 */
	__le32	sectcnt_ios;	/* dword 19 */
	__le32	key_cmode;	/* dword 20 */
	__le32	ks_enss;	/* dword 21 */
	__le32	keytagl;	/* dword 22 */
	__le32	keytagh;	/* dword 23 */
	__le32	twk_val0;	/* dword 24 */
	__le32	twk_val1;	/* dword 25 */
	__le32	twk_val2;	/* dword 26 */
	__le32	twk_val3;	/* dword 27 */
	__le32	enc_addr_low;	/* dword 28: Encryption sgl addr low */
	__le32	enc_addr_high;	/* dword 29: Encryption sgl addr hi */
	__le32	enc_len;	/* dword 30: Encryption length */
	__le32	enc_esgl;	/* dword 31: ESGL bit for encryption */
} __attribute__((packed, aligned(4)));

/**
 * brief the data structure for SSP_INI_DIF_ENC_IO COMMAND
 * use to initiate SSP I/O operation with optional DIF/ENC
 */
struct ssp_dif_enc_io_req {
	__le32	tag;
	__le32	device_id;
	__le32	data_len;
	__le32	dirMTlr;
	__le32	sspiu0;
	__le32	sspiu1;
	__le32	sspiu2;
	__le32	sspiu3;
	__le32	sspiu4;
	__le32	sspiu5;
	__le32	sspiu6;
	__le32	epl_des;
	__le32	dpl_desl_ndplr;
	__le32	dpl_desh;
	__le32	uum_uuv_bss_difbits;
	u8	udt[12];
	__le32	sectcnt_ios;
	__le32	key_cmode;
	__le32	ks_enss;
	__le32	keytagl;
	__le32	keytagh;
	__le32	twk_val0;
	__le32	twk_val1;
	__le32	twk_val2;
	__le32	twk_val3;
	__le32	addr_low;
	__le32	addr_high;
	__le32	len;
	__le32	esgl;
} __attribute__((packed, aligned(4)));

/**
 * brief the data structure of Firmware download
 * use to describe MPI FW DOWNLOAD Command (64 bytes)
 */
struct fw_flash_Update_req {
	__le32	tag;
	__le32	cur_image_offset;
	__le32	cur_image_len;
	__le32	total_image_len;
	u32	reserved0[7];
	__le32	sgl_addr_lo;
	__le32	sgl_addr_hi;
	__le32	len;
	__le32	ext_reserved;
	u32	reserved1[16];
} __attribute__((packed, aligned(4)));

#define FWFLASH_IOMB_RESERVED_LEN 0x07
/**
 * brief the data structure of FW_FLASH_UPDATE Response
 * use to describe MPI FW_FLASH_UPDATE Response (64 bytes)
 *
 */
 struct fw_flash_Update_resp {
	__le32	tag;
	__le32	status;
	u32	reserved[13];
} __attribute__((packed, aligned(4)));

/**
 * brief the data structure of Get NVM Data Command
 * use to get data from NVM in HBA(64 bytes)
 */
struct get_nvm_data_req {
	__le32	tag;
	__le32	len_ir_vpdd;
	__le32	vpd_offset;
	u32	reserved[8];
	__le32	resp_addr_lo;
	__le32	resp_addr_hi;
	__le32	resp_len;
	u32	reserved1[17];
} __attribute__((packed, aligned(4)));

struct set_nvm_data_req {
	__le32	tag;
	__le32	len_ir_vpdd;
	__le32	vpd_offset;
	u32	reserved[8];
	__le32	resp_addr_lo;
	__le32	resp_addr_hi;
	__le32	resp_len;
	u32	reserved1[17];
} __attribute__((packed, aligned(4)));

/**
 * brief the data structure for SET CONTROLLER CONFIG COMMAND
 * use to modify controller configuration
 */
struct set_ctrl_cfg_req {
	__le32	tag;
	__le32	cfg_pg[14];
	u32	reserved[16];
} __attribute__((packed, aligned(4)));

/**
 * brief the data structure for GET CONTROLLER CONFIG COMMAND
 * use to get controller configuration page
 */
struct get_ctrl_cfg_req {
	__le32	tag;
	__le32	pgcd;
	__le32	int_vec;
	u32	reserved[28];
} __attribute__((packed, aligned(4)));

/**
 * brief the data structure for KEK_MANAGEMENT COMMAND
 * use for KEK management
 */
struct kek_mgmt_req {
	__le32	tag;
	__le32	new_curidx_ksop;
	u32	reserved;
	__le32	kblob[12];
	u32	reserved1[16];
} __attribute__((packed, aligned(4)));

/**
 * brief the data structure for DEK_MANAGEMENT COMMAND
 * use for DEK management
 */
struct dek_mgmt_req {
	__le32	tag;
	__le32	kidx_dsop;
	__le32	dekidx;
	__le32	addr_l;
	__le32	addr_h;
	__le32	nent;
	__le32	dbf_tblsize;
	u32	reserved[24];
} __attribute__((packed, aligned(4)));

/**
 * brief the data structure for SET PHY PROFILE COMMAND
 * use to retrive phy specific information
 */
struct set_phy_profile_req {
	__le32	tag;
	__le32	ppc_phyid;
	u32	reserved[29];
} __attribute__((packed, aligned(4)));

/**
 * brief the data structure for GET PHY PROFILE COMMAND
 * use to retrive phy specific information
 */
struct get_phy_profile_req {
	__le32	tag;
	__le32	ppc_phyid;
	__le32	profile[29];
} __attribute__((packed, aligned(4)));

/**
 * brief the data structure for EXT FLASH PARTITION
 * use to manage ext flash partition
 */
struct ext_flash_partition_req {
	__le32	tag;
	__le32	cmd;
	__le32	offset;
	__le32	len;
	u32	reserved[7];
	__le32	addr_low;
	__le32	addr_high;
	__le32	len1;
	__le32	ext;
	u32	reserved1[16];
} __attribute__((packed, aligned(4)));

#define TWI_DEVICE	0x0
#define C_SEEPROM	0x1
#define VPD_FLASH	0x4
#define AAP1_RDUMP	0x5
#define IOP_RDUMP	0x6
#define EXPAN_ROM	0x7

#define IPMode		0x80000000
#define NVMD_TYPE	0x0000000F
#define NVMD_STAT	0x0000FFFF
#define NVMD_LEN	0xFF000000
/**
 * brief the data structure of Get NVMD Data Response
 * use to describe MPI Get NVMD Data Response (64 bytes)
 */
struct get_nvm_data_resp {
	__le32		tag;
	__le32		ir_tda_bn_dps_das_nvm;
	__le32		dlen_status;
	__le32		nvm_data[12];
} __attribute__((packed, aligned(4)));

/**
 * brief the data structure of SAS Diagnostic Start/End Response
 * use to describe MPI SAS Diagnostic Start/End Response (64 bytes)
 *
 */
struct sas_diag_start_end_resp {
	__le32		tag;
	__le32		status;
	u32		reserved[13];
} __attribute__((packed, aligned(4)));

/**
 * brief the data structure of SAS Diagnostic Execute Response
 * use to describe MPI SAS Diagnostic Execute Response (64 bytes)
 *
 */
struct sas_diag_execute_resp {
	__le32		tag;
	__le32		cmdtype_cmddesc_phyid;
	__le32		Status;
	__le32		ReportData;
	u32		reserved[11];
} __attribute__((packed, aligned(4)));

/**
 * brief the data structure of Set Device State Response
 * use to describe MPI Set Device State Response (64 bytes)
 *
 */
struct set_dev_state_resp {
	__le32		tag;
	__le32		status;
	__le32		device_id;
	__le32		pds_nds;
	u32		reserved[11];
} __attribute__((packed, aligned(4)));

/* new outbound structure for spcv - begins */
/**
 * brief the data structure for SET CONTROLLER CONFIG COMMAND
 * use to modify controller configuration
 */
struct set_ctrl_cfg_resp {
	__le32 tag;
	__le32 status;
	__le32 err_qlfr_pgcd;
	u32 reserved[12];
} __attribute__((packed, aligned(4)));

struct get_ctrl_cfg_resp {
	__le32 tag;
	__le32 status;
	__le32 err_qlfr;
	__le32 confg_page[12];
} __attribute__((packed, aligned(4)));

struct kek_mgmt_resp {
	__le32 tag;
	__le32 status;
	__le32 kidx_new_curr_ksop;
	__le32 err_qlfr;
	u32 reserved[11];
} __attribute__((packed, aligned(4)));

struct dek_mgmt_resp {
	__le32 tag;
	__le32 status;
	__le32 kekidx_tbls_dsop;
	__le32 dekidx;
	__le32 err_qlfr;
	u32 reserved[10];
} __attribute__((packed, aligned(4)));

struct get_phy_profile_resp {
	__le32 tag;
	__le32 status;
	__le32 ppc_phyid;
	__le32 ppc_specific_rsp[12];
} __attribute__((packed, aligned(4)));

struct flash_op_ext_resp {
	__le32 tag;
	__le32 cmd;
	__le32 status;
	__le32 epart_size;
	__le32 epart_sect_size;
	u32 reserved[10];
} __attribute__((packed, aligned(4)));

struct set_phy_profile_resp {
	__le32 tag;
	__le32 status;
	__le32 ppc_phyid;
	__le32 ppc_specific_rsp[12];
} __attribute__((packed, aligned(4)));

struct ssp_coalesced_comp_resp {
	__le32 coal_cnt;
	__le32 tag0;
	__le32 ssp_tag0;
	__le32 tag1;
	__le32 ssp_tag1;
	__le32 add_tag_ssp_tag[10];
} __attribute__((packed, aligned(4)));

/* new outbound structure for spcv - ends */

/* brief data structure for SAS protocol timer configuration page.
 *
 */
struct SASProtocolTimerConfig {
	__le32 pageCode;			/* 0 */
	__le32 MST_MSI;				/* 1 */
	__le32 STP_SSP_MCT_TMO;			/* 2 */
	__le32 STP_FRM_TMO;			/* 3 */
	__le32 STP_IDLE_TMO;			/* 4 */
	__le32 OPNRJT_RTRY_INTVL;		/* 5 */
	__le32 Data_Cmd_OPNRJT_RTRY_TMO;	/* 6 */
	__le32 Data_Cmd_OPNRJT_RTRY_THR;	/* 7 */
	__le32 MAX_AIP;				/* 8 */
} __attribute__((packed, aligned(4)));

typedef struct SASProtocolTimerConfig SASProtocolTimerConfig_t;

#define NDS_BITS 0x0F
#define PDS_BITS 0xF0

/*
 * HW Events type
 */

#define HW_EVENT_RESET_START			0x01
#define HW_EVENT_CHIP_RESET_COMPLETE		0x02
#define HW_EVENT_PHY_STOP_STATUS		0x03
#define HW_EVENT_SAS_PHY_UP			0x04
#define HW_EVENT_SATA_PHY_UP			0x05
#define HW_EVENT_SATA_SPINUP_HOLD		0x06
#define HW_EVENT_PHY_DOWN			0x07
#define HW_EVENT_PORT_INVALID			0x08
#define HW_EVENT_BROADCAST_CHANGE		0x09
#define HW_EVENT_PHY_ERROR			0x0A
#define HW_EVENT_BROADCAST_SES			0x0B
#define HW_EVENT_INBOUND_CRC_ERROR		0x0C
#define HW_EVENT_HARD_RESET_RECEIVED		0x0D
#define HW_EVENT_MALFUNCTION			0x0E
#define HW_EVENT_ID_FRAME_TIMEOUT		0x0F
#define HW_EVENT_BROADCAST_EXP			0x10
#define HW_EVENT_PHY_START_STATUS		0x11
#define HW_EVENT_LINK_ERR_INVALID_DWORD		0x12
#define HW_EVENT_LINK_ERR_DISPARITY_ERROR	0x13
#define HW_EVENT_LINK_ERR_CODE_VIOLATION	0x14
#define HW_EVENT_LINK_ERR_LOSS_OF_DWORD_SYNCH	0x15
#define HW_EVENT_LINK_ERR_PHY_RESET_FAILED	0x16
#define HW_EVENT_PORT_RECOVERY_TIMER_TMO	0x17
#define HW_EVENT_PORT_RECOVER			0x18
#define HW_EVENT_PORT_RESET_TIMER_TMO		0x19
#define HW_EVENT_PORT_RESET_COMPLETE		0x20
#define EVENT_BROADCAST_ASYNCH_EVENT		0x21

/* port state */
#define PORT_NOT_ESTABLISHED			0x00
#define PORT_VALID				0x01
#define PORT_LOSTCOMM				0x02
#define PORT_IN_RESET				0x04
#define PORT_3RD_PARTY_RESET			0x07
#define PORT_INVALID				0x08

/*
 * SSP/SMP/SATA IO Completion Status values
 */

#define IO_SUCCESS				0x00
#define IO_ABORTED				0x01
#define IO_OVERFLOW				0x02
#define IO_UNDERFLOW				0x03
#define IO_FAILED				0x04
#define IO_ABORT_RESET				0x05
#define IO_NOT_VALID				0x06
#define IO_NO_DEVICE				0x07
#define IO_ILLEGAL_PARAMETER			0x08
#define IO_LINK_FAILURE				0x09
#define IO_PROG_ERROR				0x0A

#define IO_EDC_IN_ERROR				0x0B
#define IO_EDC_OUT_ERROR			0x0C
#define IO_ERROR_HW_TIMEOUT			0x0D
#define IO_XFER_ERROR_BREAK			0x0E
#define IO_XFER_ERROR_PHY_NOT_READY		0x0F
#define IO_OPEN_CNX_ERROR_PROTOCOL_NOT_SUPPORTED	0x10
#define IO_OPEN_CNX_ERROR_ZONE_VIOLATION		0x11
#define IO_OPEN_CNX_ERROR_BREAK				0x12
#define IO_OPEN_CNX_ERROR_IT_NEXUS_LOSS			0x13
#define IO_OPEN_CNX_ERROR_BAD_DESTINATION		0x14
#define IO_OPEN_CNX_ERROR_CONNECTION_RATE_NOT_SUPPORTED	0x15
#define IO_OPEN_CNX_ERROR_STP_RESOURCES_BUSY		0x16
#define IO_OPEN_CNX_ERROR_WRONG_DESTINATION		0x17
/* This error code 0x18 is not used on SPCv */
#define IO_OPEN_CNX_ERROR_UNKNOWN_ERROR			0x18
#define IO_XFER_ERROR_NAK_RECEIVED			0x19
#define IO_XFER_ERROR_ACK_NAK_TIMEOUT			0x1A
#define IO_XFER_ERROR_PEER_ABORTED			0x1B
#define IO_XFER_ERROR_RX_FRAME				0x1C
#define IO_XFER_ERROR_DMA				0x1D
#define IO_XFER_ERROR_CREDIT_TIMEOUT			0x1E
#define IO_XFER_ERROR_SATA_LINK_TIMEOUT			0x1F
#define IO_XFER_ERROR_SATA				0x20

/* This error code 0x22 is not used on SPCv */
#define IO_XFER_ERROR_ABORTED_DUE_TO_SRST		0x22
#define IO_XFER_ERROR_REJECTED_NCQ_MODE			0x21
#define IO_XFER_ERROR_ABORTED_NCQ_MODE			0x23
#define IO_XFER_OPEN_RETRY_TIMEOUT			0x24
/* This error code 0x25 is not used on SPCv */
#define IO_XFER_SMP_RESP_CONNECTION_ERROR		0x25
#define IO_XFER_ERROR_UNEXPECTED_PHASE			0x26
#define IO_XFER_ERROR_XFER_RDY_OVERRUN			0x27
#define IO_XFER_ERROR_XFER_RDY_NOT_EXPECTED		0x28
#define IO_XFER_ERROR_CMD_ISSUE_ACK_NAK_TIMEOUT		0x30

/* The following error code 0x31 and 0x32 are not using (obsolete) */
#define IO_XFER_ERROR_CMD_ISSUE_BREAK_BEFORE_ACK_NAK	0x31
#define IO_XFER_ERROR_CMD_ISSUE_PHY_DOWN_BEFORE_ACK_NAK	0x32

#define IO_XFER_ERROR_OFFSET_MISMATCH			0x34
#define IO_XFER_ERROR_XFER_ZERO_DATA_LEN		0x35
#define IO_XFER_CMD_FRAME_ISSUED			0x36
#define IO_ERROR_INTERNAL_SMP_RESOURCE			0x37
#define IO_PORT_IN_RESET				0x38
#define IO_DS_NON_OPERATIONAL				0x39
#define IO_DS_IN_RECOVERY				0x3A
#define IO_TM_TAG_NOT_FOUND				0x3B
#define IO_XFER_PIO_SETUP_ERROR				0x3C
#define IO_SSP_EXT_IU_ZERO_LEN_ERROR			0x3D
#define IO_DS_IN_ERROR					0x3E
#define IO_OPEN_CNX_ERROR_HW_RESOURCE_BUSY		0x3F
#define IO_ABORT_IN_PROGRESS				0x40
#define IO_ABORT_DELAYED				0x41
#define IO_INVALID_LENGTH				0x42

/********** additional response event values *****************/

#define IO_OPEN_CNX_ERROR_HW_RESOURCE_BUSY_ALT		0x43
#define IO_XFER_OPEN_RETRY_BACKOFF_THRESHOLD_REACHED	0x44
#define IO_OPEN_CNX_ERROR_IT_NEXUS_LOSS_OPEN_TMO	0x45
#define IO_OPEN_CNX_ERROR_IT_NEXUS_LOSS_NO_DEST		0x46
#define IO_OPEN_CNX_ERROR_IT_NEXUS_LOSS_OPEN_COLLIDE	0x47
#define IO_OPEN_CNX_ERROR_IT_NEXUS_LOSS_PATHWAY_BLOCKED	0x48
#define IO_DS_INVALID					0x49
#define IO_FATAL_ERROR					0x51
/* WARNING: the value is not contiguous from here */
#define IO_XFER_ERR_LAST_PIO_DATAIN_CRC_ERR	0x52
#define IO_XFER_DMA_ACTIVATE_TIMEOUT		0x53
#define IO_XFER_ERROR_INTERNAL_CRC_ERROR	0x54
#define MPI_IO_RQE_BUSY_FULL			0x55
#define IO_XFER_ERR_EOB_DATA_OVERRUN		0x56
#define IO_XFER_ERROR_INVALID_SSP_RSP_FRAME	0x57
#define IO_OPEN_CNX_ERROR_OPEN_PREEMPTED	0x58

#define MPI_ERR_IO_RESOURCE_UNAVAILABLE		0x1004
#define MPI_ERR_ATAPI_DEVICE_BUSY		0x1024

#define IO_XFR_ERROR_DEK_KEY_CACHE_MISS		0x2040
/*
 * An encryption IO request failed due to DEK Key Tag mismatch.
 * The key tag supplied in the encryption IOMB does not match with
 * the Key Tag in the referenced DEK Entry.
 */
#define IO_XFR_ERROR_DEK_KEY_TAG_MISMATCH	0x2041
#define IO_XFR_ERROR_CIPHER_MODE_INVALID	0x2042
/*
 * An encryption I/O request failed because the initial value (IV)
 * in the unwrapped DEK blob didn't match the IV used to unwrap it.
 */
#define IO_XFR_ERROR_DEK_IV_MISMATCH		0x2043
/* An encryption I/O request failed due to an internal RAM ECC or
 * interface error while unwrapping the DEK. */
#define IO_XFR_ERROR_DEK_RAM_INTERFACE_ERROR	0x2044
/* An encryption I/O request failed due to an internal RAM ECC or
 * interface error while unwrapping the DEK. */
#define IO_XFR_ERROR_INTERNAL_RAM		0x2045
/*
 * An encryption I/O request failed
 * because the DEK index specified in the I/O was outside the bounds of
 * the total number of entries in the host DEK table.
 */
#define IO_XFR_ERROR_DEK_INDEX_OUT_OF_BOUNDS0x2046

/* define DIF IO response error status code */
#define IO_XFR_ERROR_DIF_MISMATCH			0x3000
#define IO_XFR_ERROR_DIF_APPLICATION_TAG_MISMATCH	0x3001
#define IO_XFR_ERROR_DIF_REFERENCE_TAG_MISMATCH		0x3002
#define IO_XFR_ERROR_DIF_CRC_MISMATCH			0x3003

/* define operator management response status and error qualifier code */
#define OPR_MGMT_OP_NOT_SUPPORTED			0x2060
#define OPR_MGMT_MPI_ENC_ERR_OPR_PARAM_ILLEGAL		0x2061
#define OPR_MGMT_MPI_ENC_ERR_OPR_ID_NOT_FOUND		0x2062
#define OPR_MGMT_MPI_ENC_ERR_OPR_ROLE_NOT_MATCH		0x2063
#define OPR_MGMT_MPI_ENC_ERR_OPR_MAX_NUM_EXCEEDED	0x2064
#define OPR_MGMT_MPI_ENC_ERR_KEK_UNWRAP_FAIL		0x2022
#define OPR_MGMT_MPI_ENC_ERR_NVRAM_OPERATION_FAILURE	0x2023
/***************** additional response event values ***************/

/* WARNING: This error code must always be the last number.
 * If you add error code, modify this code also
 * It is used as an index
 */
#define IO_ERROR_UNKNOWN_GENERIC			0x2023

/* MSGU CONFIGURATION TABLE*/

#define SPCv_MSGU_CFG_TABLE_UPDATE		0x001
#define SPCv_MSGU_CFG_TABLE_RESET		0x002
#define SPCv_MSGU_CFG_TABLE_FREEZE		0x004
#define SPCv_MSGU_CFG_TABLE_UNFREEZE		0x008
#define MSGU_IBDB_SET				0x00
#define MSGU_HOST_INT_STATUS			0x08
#define MSGU_HOST_INT_MASK			0x0C
#define MSGU_IOPIB_INT_STATUS			0x18
#define MSGU_IOPIB_INT_MASK			0x1C
#define MSGU_IBDB_CLEAR				0x20

#define MSGU_MSGU_CONTROL			0x24
#define MSGU_ODR				0x20
#define MSGU_ODCR				0x28

#define MSGU_ODMR				0x30
#define MSGU_ODMR_U				0x34
#define MSGU_ODMR_CLR				0x38
#define MSGU_ODMR_CLR_U				0x3C
#define MSGU_OD_RSVD				0x40

#define MSGU_SCRATCH_PAD_0			0x44
#define MSGU_SCRATCH_PAD_1			0x48
#define MSGU_SCRATCH_PAD_2			0x4C
#define MSGU_SCRATCH_PAD_3			0x50
#define MSGU_HOST_SCRATCH_PAD_0			0x54
#define MSGU_HOST_SCRATCH_PAD_1			0x58
#define MSGU_HOST_SCRATCH_PAD_2			0x5C
#define MSGU_HOST_SCRATCH_PAD_3			0x60
#define MSGU_HOST_SCRATCH_PAD_4			0x64
#define MSGU_HOST_SCRATCH_PAD_5			0x68
#define MSGU_HOST_SCRATCH_PAD_6			0x6C
#define MSGU_HOST_SCRATCH_PAD_7			0x70

#define MSGU_SCRATCHPAD1_RAAE_STATE_ERR(x) ((x & 0x3) == 0x2)
#define MSGU_SCRATCHPAD1_ILA_STATE_ERR(x) (((x >> 2) & 0x3) == 0x2)
#define MSGU_SCRATCHPAD1_BOOTLDR_STATE_ERR(x) ((((x >> 4) & 0x7) == 0x7) || \
						(((x >> 4) & 0x7) == 0x4))
#define MSGU_SCRATCHPAD1_IOP0_STATE_ERR(x) (((x >> 10) & 0x3) == 0x2)
#define MSGU_SCRATCHPAD1_IOP1_STATE_ERR(x) (((x >> 12) & 0x3) == 0x2)
#define MSGU_SCRATCHPAD1_STATE_FATAL_ERROR(x)  \
			(MSGU_SCRATCHPAD1_RAAE_STATE_ERR(x) ||      \
			 MSGU_SCRATCHPAD1_ILA_STATE_ERR(x) ||       \
			 MSGU_SCRATCHPAD1_BOOTLDR_STATE_ERR(x) ||   \
			 MSGU_SCRATCHPAD1_IOP0_STATE_ERR(x) ||      \
			 MSGU_SCRATCHPAD1_IOP1_STATE_ERR(x))

/* bit definition for ODMR register */
#define ODMR_MASK_ALL			0xFFFFFFFF/* mask all
					interrupt vector */
#define ODMR_CLEAR_ALL			0	/* clear all
					interrupt vector */
/* bit definition for ODCR register */
#define ODCR_CLEAR_ALL			0xFFFFFFFF /* mask all
					interrupt vector*/
/* MSIX Interupts */
#define MSIX_TABLE_OFFSET		0x2000
#define MSIX_TABLE_ELEMENT_SIZE		0x10
#define MSIX_INTERRUPT_CONTROL_OFFSET	0xC
#define MSIX_TABLE_BASE			(MSIX_TABLE_OFFSET + \
					MSIX_INTERRUPT_CONTROL_OFFSET)
#define MSIX_INTERRUPT_DISABLE		0x1
#define MSIX_INTERRUPT_ENABLE		0x0

/* state definition for Scratch Pad1 register */
#define SCRATCH_PAD_RAAE_READY		0x3
#define SCRATCH_PAD_ILA_READY		0xC
#define SCRATCH_PAD_BOOT_LOAD_SUCCESS	0x0
#define SCRATCH_PAD_IOP0_READY		0xC00
#define SCRATCH_PAD_IOP1_READY		0x3000
#define SCRATCH_PAD_MIPSALL_READY	(SCRATCH_PAD_IOP1_READY | \
					SCRATCH_PAD_IOP0_READY | \
					SCRATCH_PAD_RAAE_READY)

/* boot loader state */
#define SCRATCH_PAD1_BOOTSTATE_MASK		0x70	/* Bit 4-6 */
#define SCRATCH_PAD1_BOOTSTATE_SUCESS		0x0	/* Load successful */
#define SCRATCH_PAD1_BOOTSTATE_HDA_SEEPROM	0x10	/* HDA SEEPROM */
#define SCRATCH_PAD1_BOOTSTATE_HDA_BOOTSTRAP	0x20	/* HDA BootStrap Pins */
#define SCRATCH_PAD1_BOOTSTATE_HDA_SOFTRESET	0x30	/* HDA Soft Reset */
#define SCRATCH_PAD1_BOOTSTATE_CRIT_ERROR	0x40	/* HDA critical error */
#define SCRATCH_PAD1_BOOTSTATE_R1		0x50	/* Reserved */
#define SCRATCH_PAD1_BOOTSTATE_R2		0x60	/* Reserved */
#define SCRATCH_PAD1_BOOTSTATE_FATAL		0x70	/* Fatal Error */

 /* state definition for Scratch Pad2 register */
#define SCRATCH_PAD2_POR		0x00	/* power on state */
#define SCRATCH_PAD2_SFR		0x01	/* soft reset state */
#define SCRATCH_PAD2_ERR		0x02	/* error state */
#define SCRATCH_PAD2_RDY		0x03	/* ready state */
#define SCRATCH_PAD2_FWRDY_RST		0x04	/* FW rdy for soft reset flag */
#define SCRATCH_PAD2_IOPRDY_RST		0x08	/* IOP ready for soft reset */
#define SCRATCH_PAD2_STATE_MASK		0xFFFFFFF4 /* ScratchPad 2
 Mask, bit1-0 State */
#define SCRATCH_PAD2_RESERVED		0x000003FC/* Scratch Pad1
 Reserved bit 2 to 9 */

#define SCRATCH_PAD_ERROR_MASK		0xFFFFFC00 /* Error mask bits */
#define SCRATCH_PAD_STATE_MASK		0x00000003 /* State Mask bits */

/* main configuration offset - byte offset */
#define MAIN_SIGNATURE_OFFSET		0x00 /* DWORD 0x00 */
#define MAIN_INTERFACE_REVISION		0x04 /* DWORD 0x01 */
#define MAIN_FW_REVISION		0x08 /* DWORD 0x02 */
#define MAIN_MAX_OUTSTANDING_IO_OFFSET	0x0C /* DWORD 0x03 */
#define MAIN_MAX_SGL_OFFSET		0x10 /* DWORD 0x04 */
#define MAIN_CNTRL_CAP_OFFSET		0x14 /* DWORD 0x05 */
#define MAIN_GST_OFFSET			0x18 /* DWORD 0x06 */
#define MAIN_IBQ_OFFSET			0x1C /* DWORD 0x07 */
#define MAIN_OBQ_OFFSET			0x20 /* DWORD 0x08 */
#define MAIN_IQNPPD_HPPD_OFFSET		0x24 /* DWORD 0x09 */

/* 0x28 - 0x4C - RSVD */
#define MAIN_EVENT_CRC_CHECK		0x48 /* DWORD 0x12 */
#define MAIN_EVENT_LOG_ADDR_HI		0x50 /* DWORD 0x14 */
#define MAIN_EVENT_LOG_ADDR_LO		0x54 /* DWORD 0x15 */
#define MAIN_EVENT_LOG_BUFF_SIZE	0x58 /* DWORD 0x16 */
#define MAIN_EVENT_LOG_OPTION		0x5C /* DWORD 0x17 */
#define MAIN_PCS_EVENT_LOG_ADDR_HI	0x60 /* DWORD 0x18 */
#define MAIN_PCS_EVENT_LOG_ADDR_LO	0x64 /* DWORD 0x19 */
#define MAIN_PCS_EVENT_LOG_BUFF_SIZE	0x68 /* DWORD 0x1A */
#define MAIN_PCS_EVENT_LOG_OPTION	0x6C /* DWORD 0x1B */
#define MAIN_FATAL_ERROR_INTERRUPT	0x70 /* DWORD 0x1C */
#define MAIN_FATAL_ERROR_RDUMP0_OFFSET	0x74 /* DWORD 0x1D */
#define MAIN_FATAL_ERROR_RDUMP0_LENGTH	0x78 /* DWORD 0x1E */
#define MAIN_FATAL_ERROR_RDUMP1_OFFSET	0x7C /* DWORD 0x1F */
#define MAIN_FATAL_ERROR_RDUMP1_LENGTH	0x80 /* DWORD 0x20 */
#define MAIN_GPIO_LED_FLAGS_OFFSET	0x84 /* DWORD 0x21 */
#define MAIN_ANALOG_SETUP_OFFSET	0x88 /* DWORD 0x22 */

#define MAIN_INT_VECTOR_TABLE_OFFSET	0x8C /* DWORD 0x23 */
#define MAIN_SAS_PHY_ATTR_TABLE_OFFSET	0x90 /* DWORD 0x24 */
#define MAIN_PORT_RECOVERY_TIMER	0x94 /* DWORD 0x25 */
#define MAIN_INT_REASSERTION_DELAY	0x98 /* DWORD 0x26 */
#define MAIN_MPI_ILA_RELEASE_TYPE	0xA4 /* DWORD 0x29 */
#define MAIN_MPI_INACTIVE_FW_VERSION	0XB0 /* DWORD 0x2C */

/* Gereral Status Table offset - byte offset */
#define GST_GSTLEN_MPIS_OFFSET		0x00
#define GST_IQ_FREEZE_STATE0_OFFSET	0x04
#define GST_IQ_FREEZE_STATE1_OFFSET	0x08
#define GST_MSGUTCNT_OFFSET		0x0C
#define GST_IOPTCNT_OFFSET		0x10
/* 0x14 - 0x34 - RSVD */
#define GST_GPIO_INPUT_VAL		0x38
/* 0x3c - 0x40 - RSVD */
#define GST_RERRINFO_OFFSET0		0x44
#define GST_RERRINFO_OFFSET1		0x48
#define GST_RERRINFO_OFFSET2		0x4c
#define GST_RERRINFO_OFFSET3		0x50
#define GST_RERRINFO_OFFSET4		0x54
#define GST_RERRINFO_OFFSET5		0x58
#define GST_RERRINFO_OFFSET6		0x5c
#define GST_RERRINFO_OFFSET7		0x60

/* General Status Table - MPI state */
#define GST_MPI_STATE_UNINIT		0x00
#define GST_MPI_STATE_INIT		0x01
#define GST_MPI_STATE_TERMINATION	0x02
#define GST_MPI_STATE_ERROR		0x03
#define GST_MPI_STATE_MASK		0x07

/* Per SAS PHY Attributes */

#define PSPA_PHYSTATE0_OFFSET		0x00 /* Dword V */
#define PSPA_OB_HW_EVENT_PID0_OFFSET	0x04 /* DWORD V+1 */
#define PSPA_PHYSTATE1_OFFSET		0x08 /* Dword V+2 */
#define PSPA_OB_HW_EVENT_PID1_OFFSET	0x0C /* DWORD V+3 */
#define PSPA_PHYSTATE2_OFFSET		0x10 /* Dword V+4 */
#define PSPA_OB_HW_EVENT_PID2_OFFSET	0x14 /* DWORD V+5 */
#define PSPA_PHYSTATE3_OFFSET		0x18 /* Dword V+6 */
#define PSPA_OB_HW_EVENT_PID3_OFFSET	0x1C /* DWORD V+7 */
#define PSPA_PHYSTATE4_OFFSET		0x20 /* Dword V+8 */
#define PSPA_OB_HW_EVENT_PID4_OFFSET	0x24 /* DWORD V+9 */
#define PSPA_PHYSTATE5_OFFSET		0x28 /* Dword V+10 */
#define PSPA_OB_HW_EVENT_PID5_OFFSET	0x2C /* DWORD V+11 */
#define PSPA_PHYSTATE6_OFFSET		0x30 /* Dword V+12 */
#define PSPA_OB_HW_EVENT_PID6_OFFSET	0x34 /* DWORD V+13 */
#define PSPA_PHYSTATE7_OFFSET		0x38 /* Dword V+14 */
#define PSPA_OB_HW_EVENT_PID7_OFFSET	0x3C /* DWORD V+15 */
#define PSPA_PHYSTATE8_OFFSET		0x40 /* DWORD V+16 */
#define PSPA_OB_HW_EVENT_PID8_OFFSET	0x44 /* DWORD V+17 */
#define PSPA_PHYSTATE9_OFFSET		0x48 /* DWORD V+18 */
#define PSPA_OB_HW_EVENT_PID9_OFFSET	0x4C /* DWORD V+19 */
#define PSPA_PHYSTATE10_OFFSET		0x50 /* DWORD V+20 */
#define PSPA_OB_HW_EVENT_PID10_OFFSET	0x54 /* DWORD V+21 */
#define PSPA_PHYSTATE11_OFFSET		0x58 /* DWORD V+22 */
#define PSPA_OB_HW_EVENT_PID11_OFFSET	0x5C /* DWORD V+23 */
#define PSPA_PHYSTATE12_OFFSET		0x60 /* DWORD V+24 */
#define PSPA_OB_HW_EVENT_PID12_OFFSET	0x64 /* DWORD V+25 */
#define PSPA_PHYSTATE13_OFFSET		0x68 /* DWORD V+26 */
#define PSPA_OB_HW_EVENT_PID13_OFFSET	0x6c /* DWORD V+27 */
#define PSPA_PHYSTATE14_OFFSET		0x70 /* DWORD V+28 */
#define PSPA_OB_HW_EVENT_PID14_OFFSET	0x74 /* DWORD V+29 */
#define PSPA_PHYSTATE15_OFFSET		0x78 /* DWORD V+30 */
#define PSPA_OB_HW_EVENT_PID15_OFFSET	0x7c /* DWORD V+31 */
/* end PSPA */

/* inbound queue configuration offset - byte offset */
#define IB_PROPERITY_OFFSET		0x00
#define IB_BASE_ADDR_HI_OFFSET		0x04
#define IB_BASE_ADDR_LO_OFFSET		0x08
#define IB_CI_BASE_ADDR_HI_OFFSET	0x0C
#define IB_CI_BASE_ADDR_LO_OFFSET	0x10
#define IB_PIPCI_BAR			0x14
#define IB_PIPCI_BAR_OFFSET		0x18
#define IB_RESERVED_OFFSET		0x1C

/* outbound queue configuration offset - byte offset */
#define OB_PROPERITY_OFFSET		0x00
#define OB_BASE_ADDR_HI_OFFSET		0x04
#define OB_BASE_ADDR_LO_OFFSET		0x08
#define OB_PI_BASE_ADDR_HI_OFFSET	0x0C
#define OB_PI_BASE_ADDR_LO_OFFSET	0x10
#define OB_CIPCI_BAR			0x14
#define OB_CIPCI_BAR_OFFSET		0x18
#define OB_INTERRUPT_COALES_OFFSET	0x1C
#define OB_DYNAMIC_COALES_OFFSET	0x20
#define OB_PROPERTY_INT_ENABLE		0x40000000

#define MBIC_NMI_ENABLE_VPE0_IOP	0x000418
#define MBIC_NMI_ENABLE_VPE0_AAP1	0x000418
/* PCIE registers - BAR2(0x18), BAR1(win) 0x010000 */
#define PCIE_EVENT_INTERRUPT_ENABLE	0x003040
#define PCIE_EVENT_INTERRUPT		0x003044
#define PCIE_ERROR_INTERRUPT_ENABLE	0x003048
#define PCIE_ERROR_INTERRUPT		0x00304C

/* SPCV soft reset */
#define SPC_REG_SOFT_RESET 0x00001000
#define SPCv_NORMAL_RESET_VALUE		0x1

#define SPCv_SOFT_RESET_READ_MASK		0xC0
#define SPCv_SOFT_RESET_NO_RESET		0x0
#define SPCv_SOFT_RESET_NORMAL_RESET_OCCURED	0x40
#define SPCv_SOFT_RESET_HDA_MODE_OCCURED	0x80
#define SPCv_SOFT_RESET_CHIP_RESET_OCCURED	0xC0

/* signature definition for host scratch pad0 register */
#define SPC_SOFT_RESET_SIGNATURE	0x252acbcd
/* Signature for Soft Reset */

/* SPC Reset register - BAR4(0x20), BAR2(win) (need dynamic mapping) */
#define SPC_REG_RESET			0x000000/* reset register */

/* bit definition for SPC_RESET register */
#define SPC_REG_RESET_OSSP		0x00000001
#define SPC_REG_RESET_RAAE		0x00000002
#define SPC_REG_RESET_PCS_SPBC		0x00000004
#define SPC_REG_RESET_PCS_IOP_SS	0x00000008
#define SPC_REG_RESET_PCS_AAP1_SS	0x00000010
#define SPC_REG_RESET_PCS_AAP2_SS	0x00000020
#define SPC_REG_RESET_PCS_LM		0x00000040
#define SPC_REG_RESET_PCS		0x00000080
#define SPC_REG_RESET_GSM		0x00000100
#define SPC_REG_RESET_DDR2		0x00010000
#define SPC_REG_RESET_BDMA_CORE		0x00020000
#define SPC_REG_RESET_BDMA_SXCBI	0x00040000
#define SPC_REG_RESET_PCIE_AL_SXCBI	0x00080000
#define SPC_REG_RESET_PCIE_PWR		0x00100000
#define SPC_REG_RESET_PCIE_SFT		0x00200000
#define SPC_REG_RESET_PCS_SXCBI		0x00400000
#define SPC_REG_RESET_LMS_SXCBI		0x00800000
#define SPC_REG_RESET_PMIC_SXCBI	0x01000000
#define SPC_REG_RESET_PMIC_CORE		0x02000000
#define SPC_REG_RESET_PCIE_PC_SXCBI	0x04000000
#define SPC_REG_RESET_DEVICE		0x80000000

/* registers for BAR Shifting - BAR2(0x18), BAR1(win) */
#define SPCV_IBW_AXI_TRANSLATION_LOW	0x001010

#define MBIC_AAP1_ADDR_BASE		0x060000
#define MBIC_IOP_ADDR_BASE		0x070000
#define GSM_ADDR_BASE			0x0700000
/* Dynamic map through Bar4 - 0x00700000 */
#define GSM_CONFIG_RESET		0x00000000
#define RAM_ECC_DB_ERR			0x00000018
#define GSM_READ_ADDR_PARITY_INDIC	0x00000058
#define GSM_WRITE_ADDR_PARITY_INDIC	0x00000060
#define GSM_WRITE_DATA_PARITY_INDIC	0x00000068
#define GSM_READ_ADDR_PARITY_CHECK	0x00000038
#define GSM_WRITE_ADDR_PARITY_CHECK	0x00000040
#define GSM_WRITE_DATA_PARITY_CHECK	0x00000048

#define RB6_ACCESS_REG			0x6A0000
#define HDAC_EXEC_CMD			0x0002
#define HDA_C_PA			0xcb
#define HDA_SEQ_ID_BITS			0x00ff0000
#define HDA_GSM_OFFSET_BITS		0x00FFFFFF
#define HDA_GSM_CMD_OFFSET_BITS		0x42C0
#define HDA_GSM_RSP_OFFSET_BITS		0x42E0

#define MBIC_AAP1_ADDR_BASE		0x060000
#define MBIC_IOP_ADDR_BASE		0x070000
#define GSM_ADDR_BASE			0x0700000
#define SPC_TOP_LEVEL_ADDR_BASE		0x000000
#define GSM_CONFIG_RESET_VALUE		0x00003b00
#define GPIO_ADDR_BASE			0x00090000
#define GPIO_GPIO_0_0UTPUT_CTL_OFFSET	0x0000010c

/* RB6 offset */
#define SPC_RB6_OFFSET			0x80C0
/* Magic number of soft reset for RB6 */
#define RB6_MAGIC_NUMBER_RST		0x1234

/* Device Register status */
#define DEVREG_SUCCESS					0x00
#define DEVREG_FAILURE_OUT_OF_RESOURCE			0x01
#define DEVREG_FAILURE_DEVICE_ALREADY_REGISTERED	0x02
#define DEVREG_FAILURE_INVALID_PHY_ID			0x03
#define DEVREG_FAILURE_PHY_ID_ALREADY_REGISTERED	0x04
#define DEVREG_FAILURE_PORT_ID_OUT_OF_RANGE		0x05
#define DEVREG_FAILURE_PORT_NOT_VALID_STATE		0x06
#define DEVREG_FAILURE_DEVICE_TYPE_NOT_VALID		0x07


#define MEMBASE_II_SHIFT_REGISTER       0x1010
#endif

/**
 * As we know sleep (1~20) ms may result in sleep longer than ~20 ms, hence we
 * choose 20 ms interval.
 */
#define FW_READY_INTERVAL	20<|MERGE_RESOLUTION|>--- conflicted
+++ resolved
@@ -220,13 +220,8 @@
 #define SAS_DOPNRJT_RTRY_TMO            128
 #define SAS_COPNRJT_RTRY_TMO            128
 
-<<<<<<< HEAD
-#define SPCV_DOORBELL_CLEAR_TIMEOUT	(30 * 1000 * 1000) /* 30 sec */
-#define SPC_DOORBELL_CLEAR_TIMEOUT	(15 * 1000 * 1000) /* 15 sec */
-=======
 #define SPCV_DOORBELL_CLEAR_TIMEOUT	(30 * 50) /* 30 sec */
 #define SPC_DOORBELL_CLEAR_TIMEOUT	(15 * 50) /* 15 sec */
->>>>>>> 7d2a07b7
 
 /*
   Making ORR bigger than IT NEXUS LOSS which is 2000000us = 2 second.
