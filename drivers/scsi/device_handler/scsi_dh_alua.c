/*
 * Generic SCSI-3 ALUA SCSI Device Handler
 *
 * Copyright (C) 2007-2010 Hannes Reinecke, SUSE Linux Products GmbH.
 * All rights reserved.
 *
 * This program is free software; you can redistribute it and/or modify
 * it under the terms of the GNU General Public License as published by
 * the Free Software Foundation; either version 2 of the License, or
 * (at your option) any later version.
 *
 * This program is distributed in the hope that it will be useful,
 * but WITHOUT ANY WARRANTY; without even the implied warranty of
 * MERCHANTABILITY or FITNESS FOR A PARTICULAR PURPOSE.  See the
 * GNU General Public License for more details.
 *
 * You should have received a copy of the GNU General Public License
 * along with this program; if not, write to the Free Software
 * Foundation, Inc., 59 Temple Place - Suite 330, Boston, MA 02111-1307, USA.
 *
 */
#include <linux/slab.h>
#include <linux/delay.h>
#include <scsi/scsi.h>
#include <scsi/scsi_eh.h>
#include <scsi/scsi_dh.h>

#define ALUA_DH_NAME "alua"
#define ALUA_DH_VER "1.3"

#define TPGS_STATE_OPTIMIZED		0x0
#define TPGS_STATE_NONOPTIMIZED		0x1
#define TPGS_STATE_STANDBY		0x2
#define TPGS_STATE_UNAVAILABLE		0x3
#define TPGS_STATE_LBA_DEPENDENT	0x4
#define TPGS_STATE_OFFLINE		0xe
#define TPGS_STATE_TRANSITIONING	0xf

#define TPGS_SUPPORT_NONE		0x00
#define TPGS_SUPPORT_OPTIMIZED		0x01
#define TPGS_SUPPORT_NONOPTIMIZED	0x02
#define TPGS_SUPPORT_STANDBY		0x04
#define TPGS_SUPPORT_UNAVAILABLE	0x08
#define TPGS_SUPPORT_LBA_DEPENDENT	0x10
#define TPGS_SUPPORT_OFFLINE		0x40
#define TPGS_SUPPORT_TRANSITION		0x80

#define TPGS_MODE_UNINITIALIZED		 -1
#define TPGS_MODE_NONE			0x0
#define TPGS_MODE_IMPLICIT		0x1
#define TPGS_MODE_EXPLICIT		0x2

#define ALUA_INQUIRY_SIZE		36
#define ALUA_FAILOVER_TIMEOUT		(60 * HZ)
#define ALUA_FAILOVER_RETRIES		5

struct alua_dh_data {
	int			group_id;
	int			rel_port;
	int			tpgs;
	int			state;
	unsigned char		inq[ALUA_INQUIRY_SIZE];
	unsigned char		*buff;
	int			bufflen;
	unsigned char		sense[SCSI_SENSE_BUFFERSIZE];
	int			senselen;
	struct scsi_device	*sdev;
	activate_complete	callback_fn;
	void			*callback_data;
};

#define ALUA_POLICY_SWITCH_CURRENT	0
#define ALUA_POLICY_SWITCH_ALL		1

static char print_alua_state(int);
static int alua_check_sense(struct scsi_device *, struct scsi_sense_hdr *);

static inline struct alua_dh_data *get_alua_data(struct scsi_device *sdev)
{
	struct scsi_dh_data *scsi_dh_data = sdev->scsi_dh_data;
	BUG_ON(scsi_dh_data == NULL);
	return ((struct alua_dh_data *) scsi_dh_data->buf);
}

static int realloc_buffer(struct alua_dh_data *h, unsigned len)
{
	if (h->buff && h->buff != h->inq)
		kfree(h->buff);

	h->buff = kmalloc(len, GFP_NOIO);
	if (!h->buff) {
		h->buff = h->inq;
		h->bufflen = ALUA_INQUIRY_SIZE;
		return 1;
	}
	h->bufflen = len;
	return 0;
}

static struct request *get_alua_req(struct scsi_device *sdev,
				    void *buffer, unsigned buflen, int rw)
{
	struct request *rq;
	struct request_queue *q = sdev->request_queue;

	rq = blk_get_request(q, rw, GFP_NOIO);

	if (!rq) {
		sdev_printk(KERN_INFO, sdev,
			    "%s: blk_get_request failed\n", __func__);
		return NULL;
	}

	if (buflen && blk_rq_map_kern(q, rq, buffer, buflen, GFP_NOIO)) {
		blk_put_request(rq);
		sdev_printk(KERN_INFO, sdev,
			    "%s: blk_rq_map_kern failed\n", __func__);
		return NULL;
	}

	rq->cmd_type = REQ_TYPE_BLOCK_PC;
	rq->cmd_flags |= REQ_FAILFAST_DEV | REQ_FAILFAST_TRANSPORT |
			 REQ_FAILFAST_DRIVER;
	rq->retries = ALUA_FAILOVER_RETRIES;
	rq->timeout = ALUA_FAILOVER_TIMEOUT;

	return rq;
}

/*
 * submit_vpd_inquiry - Issue an INQUIRY VPD page 0x83 command
 * @sdev: sdev the command should be sent to
 */
static int submit_vpd_inquiry(struct scsi_device *sdev, struct alua_dh_data *h)
{
	struct request *rq;
	int err = SCSI_DH_RES_TEMP_UNAVAIL;

	rq = get_alua_req(sdev, h->buff, h->bufflen, READ);
	if (!rq)
		goto done;

	/* Prepare the command. */
	rq->cmd[0] = INQUIRY;
	rq->cmd[1] = 1;
	rq->cmd[2] = 0x83;
	rq->cmd[4] = h->bufflen;
	rq->cmd_len = COMMAND_SIZE(INQUIRY);

	rq->sense = h->sense;
	memset(rq->sense, 0, SCSI_SENSE_BUFFERSIZE);
	rq->sense_len = h->senselen = 0;

	err = blk_execute_rq(rq->q, NULL, rq, 1);
	if (err == -EIO) {
		sdev_printk(KERN_INFO, sdev,
			    "%s: evpd inquiry failed with %x\n",
			    ALUA_DH_NAME, rq->errors);
		h->senselen = rq->sense_len;
		err = SCSI_DH_IO;
	}
	blk_put_request(rq);
done:
	return err;
}

/*
 * submit_rtpg - Issue a REPORT TARGET GROUP STATES command
 * @sdev: sdev the command should be sent to
 */
static unsigned submit_rtpg(struct scsi_device *sdev, struct alua_dh_data *h)
{
	struct request *rq;
	int err = SCSI_DH_RES_TEMP_UNAVAIL;

	rq = get_alua_req(sdev, h->buff, h->bufflen, READ);
	if (!rq)
		goto done;

	/* Prepare the command. */
	rq->cmd[0] = MAINTENANCE_IN;
	rq->cmd[1] = MI_REPORT_TARGET_PGS;
	rq->cmd[6] = (h->bufflen >> 24) & 0xff;
	rq->cmd[7] = (h->bufflen >> 16) & 0xff;
	rq->cmd[8] = (h->bufflen >>  8) & 0xff;
	rq->cmd[9] = h->bufflen & 0xff;
	rq->cmd_len = COMMAND_SIZE(MAINTENANCE_IN);

	rq->sense = h->sense;
	memset(rq->sense, 0, SCSI_SENSE_BUFFERSIZE);
	rq->sense_len = h->senselen = 0;

	err = blk_execute_rq(rq->q, NULL, rq, 1);
	if (err == -EIO) {
		sdev_printk(KERN_INFO, sdev,
			    "%s: rtpg failed with %x\n",
			    ALUA_DH_NAME, rq->errors);
		h->senselen = rq->sense_len;
		err = SCSI_DH_IO;
	}
	blk_put_request(rq);
done:
	return err;
}

/*
 * alua_stpg - Evaluate SET TARGET GROUP STATES
 * @sdev: the device to be evaluated
 * @state: the new target group state
 *
 * Send a SET TARGET GROUP STATES command to the device.
 * We only have to test here if we should resubmit the command;
 * any other error is assumed as a failure.
 */
static void stpg_endio(struct request *req, int error)
{
	struct alua_dh_data *h = req->end_io_data;
	struct scsi_sense_hdr sense_hdr;
	unsigned err = SCSI_DH_OK;

	if (error || host_byte(req->errors) != DID_OK ||
			msg_byte(req->errors) != COMMAND_COMPLETE) {
		err = SCSI_DH_IO;
		goto done;
	}

	if (h->senselen > 0) {
		err = scsi_normalize_sense(h->sense, SCSI_SENSE_BUFFERSIZE,
					   &sense_hdr);
		if (!err) {
			err = SCSI_DH_IO;
			goto done;
		}
		err = alua_check_sense(h->sdev, &sense_hdr);
		if (err == ADD_TO_MLQUEUE) {
			err = SCSI_DH_RETRY;
			goto done;
		}
		sdev_printk(KERN_INFO, h->sdev,
			    "%s: stpg sense code: %02x/%02x/%02x\n",
			    ALUA_DH_NAME, sense_hdr.sense_key,
			    sense_hdr.asc, sense_hdr.ascq);
		err = SCSI_DH_IO;
	}
	if (err == SCSI_DH_OK) {
		h->state = TPGS_STATE_OPTIMIZED;
		sdev_printk(KERN_INFO, h->sdev,
			    "%s: port group %02x switched to state %c\n",
			    ALUA_DH_NAME, h->group_id,
			    print_alua_state(h->state));
	}
done:
	req->end_io_data = NULL;
	__blk_put_request(req->q, req);
	if (h->callback_fn) {
		h->callback_fn(h->callback_data, err);
		h->callback_fn = h->callback_data = NULL;
	}
	return;
}

/*
 * submit_stpg - Issue a SET TARGET GROUP STATES command
 *
 * Currently we're only setting the current target port group state
 * to 'active/optimized' and let the array firmware figure out
 * the states of the remaining groups.
 */
static unsigned submit_stpg(struct alua_dh_data *h)
{
	struct request *rq;
	int stpg_len = 8;
	struct scsi_device *sdev = h->sdev;

	/* Prepare the data buffer */
	memset(h->buff, 0, stpg_len);
	h->buff[4] = TPGS_STATE_OPTIMIZED & 0x0f;
	h->buff[6] = (h->group_id >> 8) & 0xff;
	h->buff[7] = h->group_id & 0xff;

	rq = get_alua_req(sdev, h->buff, stpg_len, WRITE);
	if (!rq)
		return SCSI_DH_RES_TEMP_UNAVAIL;

	/* Prepare the command. */
	rq->cmd[0] = MAINTENANCE_OUT;
	rq->cmd[1] = MO_SET_TARGET_PGS;
	rq->cmd[6] = (stpg_len >> 24) & 0xff;
	rq->cmd[7] = (stpg_len >> 16) & 0xff;
	rq->cmd[8] = (stpg_len >>  8) & 0xff;
	rq->cmd[9] = stpg_len & 0xff;
	rq->cmd_len = COMMAND_SIZE(MAINTENANCE_OUT);

	rq->sense = h->sense;
	memset(rq->sense, 0, SCSI_SENSE_BUFFERSIZE);
	rq->sense_len = h->senselen = 0;
	rq->end_io_data = h;

	blk_execute_rq_nowait(rq->q, NULL, rq, 1, stpg_endio);
	return SCSI_DH_OK;
}

/*
 * alua_check_tgps - Evaluate TGPS setting
 * @sdev: device to be checked
 *
 * Just examine the TPGS setting of the device to find out if ALUA
 * is supported.
 */
static int alua_check_tgps(struct scsi_device *sdev, struct alua_dh_data *h)
{
	int err = SCSI_DH_OK;

	/* Check TPGS setting */
	h->tpgs = sdev->tgps;

	switch (h->tpgs) {
	case TPGS_MODE_EXPLICIT|TPGS_MODE_IMPLICIT:
		sdev_printk(KERN_INFO, sdev,
			    "%s: supports implicit and explicit TPGS\n",
			    ALUA_DH_NAME);
		break;
	case TPGS_MODE_EXPLICIT:
		sdev_printk(KERN_INFO, sdev, "%s: supports explicit TPGS\n",
			    ALUA_DH_NAME);
		break;
	case TPGS_MODE_IMPLICIT:
		sdev_printk(KERN_INFO, sdev, "%s: supports implicit TPGS\n",
			    ALUA_DH_NAME);
		break;
	default:
		h->tpgs = TPGS_MODE_NONE;
		sdev_printk(KERN_INFO, sdev, "%s: not supported\n",
			    ALUA_DH_NAME);
		err = SCSI_DH_DEV_UNSUPP;
		break;
	}

	return err;
}

/*
 * alua_vpd_inquiry - Evaluate INQUIRY vpd page 0x83
 * @sdev: device to be checked
 *
 * Extract the relative target port and the target port group
 * descriptor from the list of identificators.
 */
static int alua_vpd_inquiry(struct scsi_device *sdev, struct alua_dh_data *h)
{
	int len;
	unsigned err;
	unsigned char *d;

 retry:
	err = submit_vpd_inquiry(sdev, h);

	if (err != SCSI_DH_OK)
		return err;

	/* Check if vpd page exceeds initial buffer */
	len = (h->buff[2] << 8) + h->buff[3] + 4;
	if (len > h->bufflen) {
		/* Resubmit with the correct length */
		if (realloc_buffer(h, len)) {
			sdev_printk(KERN_WARNING, sdev,
				    "%s: kmalloc buffer failed\n",
				    ALUA_DH_NAME);
			/* Temporary failure, bypass */
			return SCSI_DH_DEV_TEMP_BUSY;
		}
		goto retry;
	}

	/*
	 * Now look for the correct descriptor.
	 */
	d = h->buff + 4;
	while (d < h->buff + len) {
		switch (d[1] & 0xf) {
		case 0x4:
			/* Relative target port */
			h->rel_port = (d[6] << 8) + d[7];
			break;
		case 0x5:
			/* Target port group */
			h->group_id = (d[6] << 8) + d[7];
			break;
		default:
			break;
		}
		d += d[3] + 4;
	}

	if (h->group_id == -1) {
		/*
		 * Internal error; TPGS supported but required
		 * VPD identification descriptors not present.
		 * Disable ALUA support
		 */
		sdev_printk(KERN_INFO, sdev,
			    "%s: No target port descriptors found\n",
			    ALUA_DH_NAME);
		h->state = TPGS_STATE_OPTIMIZED;
		h->tpgs = TPGS_MODE_NONE;
		err = SCSI_DH_DEV_UNSUPP;
	} else {
		sdev_printk(KERN_INFO, sdev,
			    "%s: port group %02x rel port %02x\n",
			    ALUA_DH_NAME, h->group_id, h->rel_port);
	}

	return err;
}

static char print_alua_state(int state)
{
	switch (state) {
	case TPGS_STATE_OPTIMIZED:
		return 'A';
	case TPGS_STATE_NONOPTIMIZED:
		return 'N';
	case TPGS_STATE_STANDBY:
		return 'S';
	case TPGS_STATE_UNAVAILABLE:
		return 'U';
	case TPGS_STATE_LBA_DEPENDENT:
		return 'L';
	case TPGS_STATE_OFFLINE:
		return 'O';
	case TPGS_STATE_TRANSITIONING:
		return 'T';
	default:
		return 'X';
	}
}

static int alua_check_sense(struct scsi_device *sdev,
			    struct scsi_sense_hdr *sense_hdr)
{
	switch (sense_hdr->sense_key) {
	case NOT_READY:
		if (sense_hdr->asc == 0x04 && sense_hdr->ascq == 0x0a)
			/*
			 * LUN Not Accessible - ALUA state transition
			 */
			return ADD_TO_MLQUEUE;
		if (sense_hdr->asc == 0x04 && sense_hdr->ascq == 0x0b)
			/*
			 * LUN Not Accessible -- Target port in standby state
			 */
			return SUCCESS;
		if (sense_hdr->asc == 0x04 && sense_hdr->ascq == 0x0c)
			/*
			 * LUN Not Accessible -- Target port in unavailable state
			 */
			return SUCCESS;
		if (sense_hdr->asc == 0x04 && sense_hdr->ascq == 0x12)
			/*
			 * LUN Not Ready -- Offline
			 */
			return SUCCESS;
		break;
	case UNIT_ATTENTION:
		/*
		 * Just retry for UNIT_ATTENTION
		 */
		return ADD_TO_MLQUEUE;
	}

	return SCSI_RETURN_NOT_HANDLED;
}

/*
 * alua_rtpg - Evaluate REPORT TARGET GROUP STATES
 * @sdev: the device to be evaluated.
 *
 * Evaluate the Target Port Group State.
 * Returns SCSI_DH_DEV_OFFLINED if the path is
 * found to be unuseable.
 */
static int alua_rtpg(struct scsi_device *sdev, struct alua_dh_data *h)
{
	struct scsi_sense_hdr sense_hdr;
	int len, k, off, valid_states = 0;
	char *ucp;
	unsigned err;
	unsigned long expiry, interval = 10;

	expiry = round_jiffies_up(jiffies + ALUA_FAILOVER_TIMEOUT);
 retry:
	err = submit_rtpg(sdev, h);

	if (err == SCSI_DH_IO && h->senselen > 0) {
		err = scsi_normalize_sense(h->sense, SCSI_SENSE_BUFFERSIZE,
					   &sense_hdr);
		if (!err)
			return SCSI_DH_IO;

		err = alua_check_sense(sdev, &sense_hdr);
		if (err == ADD_TO_MLQUEUE && time_before(jiffies, expiry))
			goto retry;
		sdev_printk(KERN_INFO, sdev,
			    "%s: rtpg sense code %02x/%02x/%02x\n",
			    ALUA_DH_NAME, sense_hdr.sense_key,
			    sense_hdr.asc, sense_hdr.ascq);
		err = SCSI_DH_IO;
	}
	if (err != SCSI_DH_OK)
		return err;

	len = (h->buff[0] << 24) + (h->buff[1] << 16) +
		(h->buff[2] << 8) + h->buff[3] + 4;

	if (len > h->bufflen) {
		/* Resubmit with the correct length */
		if (realloc_buffer(h, len)) {
			sdev_printk(KERN_WARNING, sdev,
				    "%s: kmalloc buffer failed\n",__func__);
			/* Temporary failure, bypass */
			return SCSI_DH_DEV_TEMP_BUSY;
		}
		goto retry;
	}

	for (k = 4, ucp = h->buff + 4; k < len; k += off, ucp += off) {
		if (h->group_id == (ucp[2] << 8) + ucp[3]) {
			h->state = ucp[0] & 0x0f;
			valid_states = ucp[1];
		}
		off = 8 + (ucp[7] * 4);
	}

	sdev_printk(KERN_INFO, sdev,
		    "%s: port group %02x state %c supports %c%c%c%c%c%c%c\n",
		    ALUA_DH_NAME, h->group_id, print_alua_state(h->state),
		    valid_states&TPGS_SUPPORT_TRANSITION?'T':'t',
		    valid_states&TPGS_SUPPORT_OFFLINE?'O':'o',
		    valid_states&TPGS_SUPPORT_LBA_DEPENDENT?'L':'l',
		    valid_states&TPGS_SUPPORT_UNAVAILABLE?'U':'u',
		    valid_states&TPGS_SUPPORT_STANDBY?'S':'s',
		    valid_states&TPGS_SUPPORT_NONOPTIMIZED?'N':'n',
		    valid_states&TPGS_SUPPORT_OPTIMIZED?'A':'a');

	switch (h->state) {
	case TPGS_STATE_TRANSITIONING:
		if (time_before(jiffies, expiry)) {
			/* State transition, retry */
			interval *= 10;
			msleep(interval);
			goto retry;
		}
		/* Transitioning time exceeded, set port to standby */
		err = SCSI_DH_RETRY;
		h->state = TPGS_STATE_STANDBY;
		break;
	case TPGS_STATE_OFFLINE:
	case TPGS_STATE_UNAVAILABLE:
		/* Path unuseable for unavailable/offline */
		err = SCSI_DH_DEV_OFFLINED;
		break;
	default:
		/* Useable path if active */
		err = SCSI_DH_OK;
		break;
	}
	return err;
}

/*
 * alua_initialize - Initialize ALUA state
 * @sdev: the device to be initialized
 *
 * For the prep_fn to work correctly we have
 * to initialize the ALUA state for the device.
 */
static int alua_initialize(struct scsi_device *sdev, struct alua_dh_data *h)
{
	int err;

	err = alua_check_tgps(sdev, h);
	if (err != SCSI_DH_OK)
		goto out;

	err = alua_vpd_inquiry(sdev, h);
	if (err != SCSI_DH_OK)
		goto out;

	err = alua_rtpg(sdev, h);
	if (err != SCSI_DH_OK)
		goto out;

out:
	return err;
}

/*
 * alua_activate - activate a path
 * @sdev: device on the path to be activated
 *
 * We're currently switching the port group to be activated only and
 * let the array figure out the rest.
 * There may be other arrays which require us to switch all port groups
 * based on a certain policy. But until we actually encounter them it
 * should be okay.
 */
static int alua_activate(struct scsi_device *sdev,
			activate_complete fn, void *data)
{
	struct alua_dh_data *h = get_alua_data(sdev);
	int err = SCSI_DH_OK;

	err = alua_rtpg(sdev, h);
	if (err != SCSI_DH_OK)
		goto out;

	if ((h->tpgs & TPGS_MODE_EXPLICIT) &&
	    h->state != TPGS_STATE_OPTIMIZED &&
	    h->state != TPGS_STATE_LBA_DEPENDENT) {
		h->callback_fn = fn;
		h->callback_data = data;
		err = submit_stpg(h);
		if (err == SCSI_DH_OK)
			return 0;
		h->callback_fn = h->callback_data = NULL;
	}

out:
	if (fn)
		fn(data, err);
	return 0;
}

/*
 * alua_prep_fn - request callback
 *
 * Fail I/O to all paths not in state
 * active/optimized or active/non-optimized.
 */
static int alua_prep_fn(struct scsi_device *sdev, struct request *req)
{
	struct alua_dh_data *h = get_alua_data(sdev);
	int ret = BLKPREP_OK;

	if (h->state == TPGS_STATE_TRANSITIONING)
		ret = BLKPREP_DEFER;
	else if (h->state != TPGS_STATE_OPTIMIZED &&
		 h->state != TPGS_STATE_NONOPTIMIZED &&
		 h->state != TPGS_STATE_LBA_DEPENDENT) {
		ret = BLKPREP_KILL;
		req->cmd_flags |= REQ_QUIET;
	}
	return ret;

}

static const struct scsi_dh_devlist alua_dev_list[] = {
<<<<<<< HEAD
	{"", "", 3 },
	{NULL, NULL, 0}
=======
	{"HP", "MSA VOLUME" },
	{"HP", "HSV101" },
	{"HP", "HSV111" },
	{"HP", "HSV200" },
	{"HP", "HSV210" },
	{"HP", "HSV300" },
	{"IBM", "2107900" },
	{"IBM", "2145" },
	{"Pillar", "Axiom" },
	{"Intel", "Multi-Flex"},
	{"NETAPP", "LUN"},
	{"NETAPP", "LUN C-Mode"},
	{"AIX", "NVDISK"},
	{"Promise", "VTrak"},
	{NULL, NULL}
>>>>>>> 6221f222
};

static int alua_bus_attach(struct scsi_device *sdev);
static void alua_bus_detach(struct scsi_device *sdev);

static struct scsi_device_handler alua_dh = {
	.name = ALUA_DH_NAME,
	.module = THIS_MODULE,
	.devlist = alua_dev_list,
	.attach = alua_bus_attach,
	.detach = alua_bus_detach,
	.prep_fn = alua_prep_fn,
	.check_sense = alua_check_sense,
	.activate = alua_activate,
};

/*
 * alua_bus_attach - Attach device handler
 * @sdev: device to be attached to
 */
static int alua_bus_attach(struct scsi_device *sdev)
{
	struct scsi_dh_data *scsi_dh_data;
	struct alua_dh_data *h;
	unsigned long flags;
	int err = SCSI_DH_OK;

	scsi_dh_data = kzalloc(sizeof(*scsi_dh_data)
			       + sizeof(*h) , GFP_KERNEL);
	if (!scsi_dh_data) {
		sdev_printk(KERN_ERR, sdev, "%s: Attach failed\n",
			    ALUA_DH_NAME);
		return -ENOMEM;
	}

	scsi_dh_data->scsi_dh = &alua_dh;
	h = (struct alua_dh_data *) scsi_dh_data->buf;
	h->tpgs = TPGS_MODE_UNINITIALIZED;
	h->state = TPGS_STATE_OPTIMIZED;
	h->group_id = -1;
	h->rel_port = -1;
	h->buff = h->inq;
	h->bufflen = ALUA_INQUIRY_SIZE;
	h->sdev = sdev;

	err = alua_initialize(sdev, h);
	if (err != SCSI_DH_OK)
		goto failed;

	if (!try_module_get(THIS_MODULE))
		goto failed;

	spin_lock_irqsave(sdev->request_queue->queue_lock, flags);
	sdev->scsi_dh_data = scsi_dh_data;
	spin_unlock_irqrestore(sdev->request_queue->queue_lock, flags);

	return 0;

failed:
	kfree(scsi_dh_data);
	sdev_printk(KERN_ERR, sdev, "%s: not attached\n", ALUA_DH_NAME);
	return -EINVAL;
}

/*
 * alua_bus_detach - Detach device handler
 * @sdev: device to be detached from
 */
static void alua_bus_detach(struct scsi_device *sdev)
{
	struct scsi_dh_data *scsi_dh_data;
	struct alua_dh_data *h;
	unsigned long flags;

	spin_lock_irqsave(sdev->request_queue->queue_lock, flags);
	scsi_dh_data = sdev->scsi_dh_data;
	sdev->scsi_dh_data = NULL;
	spin_unlock_irqrestore(sdev->request_queue->queue_lock, flags);

	h = (struct alua_dh_data *) scsi_dh_data->buf;
	if (h->buff && h->inq != h->buff)
		kfree(h->buff);
	kfree(scsi_dh_data);
	module_put(THIS_MODULE);
	sdev_printk(KERN_NOTICE, sdev, "%s: Detached\n", ALUA_DH_NAME);
}

static int __init alua_init(void)
{
	int r;

	r = scsi_register_device_handler(&alua_dh);
	if (r != 0)
		printk(KERN_ERR "%s: Failed to register scsi device handler",
			ALUA_DH_NAME);
	return r;
}

static void __exit alua_exit(void)
{
	scsi_unregister_device_handler(&alua_dh);
}

module_init(alua_init);
module_exit(alua_exit);

MODULE_DESCRIPTION("DM Multipath ALUA support");
MODULE_AUTHOR("Hannes Reinecke <hare@suse.de>");
MODULE_LICENSE("GPL");
MODULE_VERSION(ALUA_DH_VER);<|MERGE_RESOLUTION|>--- conflicted
+++ resolved
@@ -125,6 +125,43 @@
 	rq->timeout = ALUA_FAILOVER_TIMEOUT;
 
 	return rq;
+}
+
+/*
+ * submit_std_inquiry - Issue a standard INQUIRY command
+ * @sdev: sdev the command should be send to
+ */
+static int submit_std_inquiry(struct scsi_device *sdev, struct alua_dh_data *h)
+{
+	struct request *rq;
+	int err = SCSI_DH_RES_TEMP_UNAVAIL;
+
+	rq = get_alua_req(sdev, h->inq, ALUA_INQUIRY_SIZE, READ);
+	if (!rq)
+		goto done;
+
+	/* Prepare the command. */
+	rq->cmd[0] = INQUIRY;
+	rq->cmd[1] = 0;
+	rq->cmd[2] = 0;
+	rq->cmd[4] = ALUA_INQUIRY_SIZE;
+	rq->cmd_len = COMMAND_SIZE(INQUIRY);
+
+	rq->sense = h->sense;
+	memset(rq->sense, 0, SCSI_SENSE_BUFFERSIZE);
+	rq->sense_len = h->senselen = 0;
+
+	err = blk_execute_rq(rq->q, NULL, rq, 1);
+	if (err == -EIO) {
+		sdev_printk(KERN_INFO, sdev,
+			    "%s: std inquiry failed with %x\n",
+			    ALUA_DH_NAME, rq->errors);
+		h->senselen = rq->sense_len;
+		err = SCSI_DH_IO;
+	}
+	blk_put_request(rq);
+done:
+	return err;
 }
 
 /*
@@ -301,19 +338,23 @@
 }
 
 /*
- * alua_check_tgps - Evaluate TGPS setting
+ * alua_std_inquiry - Evaluate standard INQUIRY command
  * @sdev: device to be checked
  *
- * Just examine the TPGS setting of the device to find out if ALUA
+ * Just extract the TPGS setting to find out if ALUA
  * is supported.
  */
-static int alua_check_tgps(struct scsi_device *sdev, struct alua_dh_data *h)
-{
-	int err = SCSI_DH_OK;
+static int alua_std_inquiry(struct scsi_device *sdev, struct alua_dh_data *h)
+{
+	int err;
+
+	err = submit_std_inquiry(sdev, h);
+
+	if (err != SCSI_DH_OK)
+		return err;
 
 	/* Check TPGS setting */
-	h->tpgs = sdev->tgps;
-
+	h->tpgs = (h->inq[5] >> 4) & 0x3;
 	switch (h->tpgs) {
 	case TPGS_MODE_EXPLICIT|TPGS_MODE_IMPLICIT:
 		sdev_printk(KERN_INFO, sdev,
@@ -578,7 +619,7 @@
 {
 	int err;
 
-	err = alua_check_tgps(sdev, h);
+	err = alua_std_inquiry(sdev, h);
 	if (err != SCSI_DH_OK)
 		goto out;
 
@@ -655,10 +696,6 @@
 }
 
 static const struct scsi_dh_devlist alua_dev_list[] = {
-<<<<<<< HEAD
-	{"", "", 3 },
-	{NULL, NULL, 0}
-=======
 	{"HP", "MSA VOLUME" },
 	{"HP", "HSV101" },
 	{"HP", "HSV111" },
@@ -674,7 +711,6 @@
 	{"AIX", "NVDISK"},
 	{"Promise", "VTrak"},
 	{NULL, NULL}
->>>>>>> 6221f222
 };
 
 static int alua_bus_attach(struct scsi_device *sdev);
