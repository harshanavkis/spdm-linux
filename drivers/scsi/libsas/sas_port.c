// SPDX-License-Identifier: GPL-2.0
/*
 * Serial Attached SCSI (SAS) Port class
 *
 * Copyright (C) 2005 Adaptec, Inc.  All rights reserved.
 * Copyright (C) 2005 Luben Tuikov <luben_tuikov@adaptec.com>
 */

#include "sas_internal.h"

#include <scsi/scsi_transport.h>
#include <scsi/scsi_transport_sas.h>
#include "../scsi_sas_internal.h"

static bool phy_is_wideport_member(struct asd_sas_port *port, struct asd_sas_phy *phy)
{
	struct sas_ha_struct *sas_ha = phy->ha;

	if (memcmp(port->attached_sas_addr, phy->attached_sas_addr,
		   SAS_ADDR_SIZE) != 0 || (sas_ha->strict_wide_ports &&
	     memcmp(port->sas_addr, phy->sas_addr, SAS_ADDR_SIZE) != 0))
		return false;
	return true;
}

static void sas_resume_port(struct asd_sas_phy *phy)
{
	struct domain_device *dev;
	struct asd_sas_port *port = phy->port;
	struct sas_ha_struct *sas_ha = phy->ha;
	struct sas_internal *si = to_sas_internal(sas_ha->core.shost->transportt);

	if (si->dft->lldd_port_formed)
		si->dft->lldd_port_formed(phy);

	if (port->suspended)
		port->suspended = 0;
	else {
		/* we only need to handle "link returned" actions once */
		return;
	}

	/* if the port came back:
	 * 1/ presume every device came back
	 * 2/ force the next revalidation to check all expander phys
	 */
	list_for_each_entry(dev, &port->dev_list, dev_list_node) {
		int i, rc;

		rc = sas_notify_lldd_dev_found(dev);
		if (rc) {
			sas_unregister_dev(port, dev);
			sas_destruct_devices(port);
			continue;
		}

		if (dev_is_expander(dev->dev_type)) {
			dev->ex_dev.ex_change_count = -1;
			for (i = 0; i < dev->ex_dev.num_phys; i++) {
				struct ex_phy *phy = &dev->ex_dev.ex_phy[i];

				phy->phy_change_count = -1;
			}
		}
	}

	sas_discover_event(port, DISCE_RESUME);
}

/**
 * sas_form_port - add this phy to a port
 * @phy: the phy of interest
 *
 * This function adds this phy to an existing port, thus creating a wide
 * port, or it creates a port and adds the phy to the port.
 */
static void sas_form_port(struct asd_sas_phy *phy)
{
	int i;
	struct sas_ha_struct *sas_ha = phy->ha;
	struct asd_sas_port *port = phy->port;
	struct domain_device *port_dev;
	struct sas_internal *si =
		to_sas_internal(sas_ha->core.shost->transportt);
	unsigned long flags;

	if (port) {
		if (!phy_is_wideport_member(port, phy))
			sas_deform_port(phy, 0);
		else if (phy->suspended) {
			phy->suspended = 0;
			sas_resume_port(phy);

			/* phy came back, try to cancel the timeout */
			wake_up(&sas_ha->eh_wait_q);
			return;
		} else {
			pr_info("%s: phy%d belongs to port%d already(%d)!\n",
				__func__, phy->id, phy->port->id,
				phy->port->num_phys);
			return;
		}
	}

	/* see if the phy should be part of a wide port */
	spin_lock_irqsave(&sas_ha->phy_port_lock, flags);
	for (i = 0; i < sas_ha->num_phys; i++) {
		port = sas_ha->sas_port[i];
		spin_lock(&port->phy_list_lock);
		if (*(u64 *) port->sas_addr &&
		    phy_is_wideport_member(port, phy) && port->num_phys > 0) {
			/* wide port */
			pr_debug("phy%d matched wide port%d\n", phy->id,
				 port->id);
			break;
		}
		spin_unlock(&port->phy_list_lock);
	}
	/* The phy does not match any existing port, create a new one */
	if (i == sas_ha->num_phys) {
		for (i = 0; i < sas_ha->num_phys; i++) {
			port = sas_ha->sas_port[i];
			spin_lock(&port->phy_list_lock);
			if (*(u64 *)port->sas_addr == 0
				&& port->num_phys == 0) {
				memcpy(port->sas_addr, phy->sas_addr,
					SAS_ADDR_SIZE);
				break;
			}
			spin_unlock(&port->phy_list_lock);
		}
	}

	if (i >= sas_ha->num_phys) {
		pr_err("%s: couldn't find a free port, bug?\n", __func__);
		spin_unlock_irqrestore(&sas_ha->phy_port_lock, flags);
		return;
	}

	/* add the phy to the port */
	port_dev = port->port_dev;
	list_add_tail(&phy->port_phy_el, &port->phy_list);
	sas_phy_set_target(phy, port_dev);
	phy->port = port;
	port->num_phys++;
	port->phy_mask |= (1U << phy->id);

	if (*(u64 *)port->attached_sas_addr == 0) {
		port->class = phy->class;
		memcpy(port->attached_sas_addr, phy->attached_sas_addr,
		       SAS_ADDR_SIZE);
		port->iproto = phy->iproto;
		port->tproto = phy->tproto;
		port->oob_mode = phy->oob_mode;
		port->linkrate = phy->linkrate;
	} else
		port->linkrate = max(port->linkrate, phy->linkrate);
	spin_unlock(&port->phy_list_lock);
	spin_unlock_irqrestore(&sas_ha->phy_port_lock, flags);

	if (!port->port) {
		port->port = sas_port_alloc(phy->phy->dev.parent, port->id);
		BUG_ON(!port->port);
		sas_port_add(port->port);
	}
	sas_port_add_phy(port->port, phy->phy);

	pr_debug("%s added to %s, phy_mask:0x%x (%16llx)\n",
		 dev_name(&phy->phy->dev), dev_name(&port->port->dev),
		 port->phy_mask,
		 SAS_ADDR(port->attached_sas_addr));

	if (port_dev)
		port_dev->pathways = port->num_phys;

	/* Tell the LLDD about this port formation. */
	if (si->dft->lldd_port_formed)
		si->dft->lldd_port_formed(phy);

	sas_discover_event(phy->port, DISCE_DISCOVER_DOMAIN);
	/* Only insert a revalidate event after initial discovery */
<<<<<<< HEAD
	if (port_dev && sas_dev_type_is_expander(port_dev->dev_type)) {
=======
	if (port_dev && dev_is_expander(port_dev->dev_type)) {
>>>>>>> 4ff96fb5
		struct expander_device *ex_dev = &port_dev->ex_dev;

		ex_dev->ex_change_count = -1;
		sas_discover_event(port, DISCE_REVALIDATE_DOMAIN);
	}
	flush_workqueue(sas_ha->disco_q);
}

/**
 * sas_deform_port - remove this phy from the port it belongs to
 * @phy: the phy of interest
 * @gone: whether or not the PHY is gone
 *
 * This is called when the physical link to the other phy has been
 * lost (on this phy), in Event thread context. We cannot delay here.
 */
void sas_deform_port(struct asd_sas_phy *phy, int gone)
{
	struct sas_ha_struct *sas_ha = phy->ha;
	struct asd_sas_port *port = phy->port;
	struct sas_internal *si =
		to_sas_internal(sas_ha->core.shost->transportt);
	struct domain_device *dev;
	unsigned long flags;

	if (!port)
		return;		  /* done by a phy event */

	dev = port->port_dev;
	if (dev)
		dev->pathways--;

	if (port->num_phys == 1) {
		sas_unregister_domain_devices(port, gone);
		sas_destruct_devices(port);
		sas_port_delete(port->port);
		port->port = NULL;
	} else {
		sas_port_delete_phy(port->port, phy->phy);
		sas_device_set_phy(dev, port->port);
	}

	if (si->dft->lldd_port_deformed)
		si->dft->lldd_port_deformed(phy);

	spin_lock_irqsave(&sas_ha->phy_port_lock, flags);
	spin_lock(&port->phy_list_lock);

	list_del_init(&phy->port_phy_el);
	sas_phy_set_target(phy, NULL);
	phy->port = NULL;
	port->num_phys--;
	port->phy_mask &= ~(1U << phy->id);

	if (port->num_phys == 0) {
		INIT_LIST_HEAD(&port->phy_list);
		memset(port->sas_addr, 0, SAS_ADDR_SIZE);
		memset(port->attached_sas_addr, 0, SAS_ADDR_SIZE);
		port->class = 0;
		port->iproto = 0;
		port->tproto = 0;
		port->oob_mode = 0;
		port->phy_mask = 0;
	}
	spin_unlock(&port->phy_list_lock);
	spin_unlock_irqrestore(&sas_ha->phy_port_lock, flags);

	/* Only insert revalidate event if the port still has members */
<<<<<<< HEAD
	if (port->port && dev && sas_dev_type_is_expander(dev->dev_type)) {
=======
	if (port->port && dev && dev_is_expander(dev->dev_type)) {
>>>>>>> 4ff96fb5
		struct expander_device *ex_dev = &dev->ex_dev;

		ex_dev->ex_change_count = -1;
		sas_discover_event(port, DISCE_REVALIDATE_DOMAIN);
	}
	flush_workqueue(sas_ha->disco_q);

	return;
}

/* ---------- SAS port events ---------- */

void sas_porte_bytes_dmaed(struct work_struct *work)
{
	struct asd_sas_event *ev = to_asd_sas_event(work);
	struct asd_sas_phy *phy = ev->phy;

	sas_form_port(phy);
}

void sas_porte_broadcast_rcvd(struct work_struct *work)
{
	struct asd_sas_event *ev = to_asd_sas_event(work);
	struct asd_sas_phy *phy = ev->phy;
	unsigned long flags;
	u32 prim;

	spin_lock_irqsave(&phy->sas_prim_lock, flags);
	prim = phy->sas_prim;
	spin_unlock_irqrestore(&phy->sas_prim_lock, flags);

	pr_debug("broadcast received: %d\n", prim);
	sas_discover_event(phy->port, DISCE_REVALIDATE_DOMAIN);

	if (phy->port)
		flush_workqueue(phy->port->ha->disco_q);
}

void sas_porte_link_reset_err(struct work_struct *work)
{
	struct asd_sas_event *ev = to_asd_sas_event(work);
	struct asd_sas_phy *phy = ev->phy;

	sas_deform_port(phy, 1);
}

void sas_porte_timer_event(struct work_struct *work)
{
	struct asd_sas_event *ev = to_asd_sas_event(work);
	struct asd_sas_phy *phy = ev->phy;

	sas_deform_port(phy, 1);
}

void sas_porte_hard_reset(struct work_struct *work)
{
	struct asd_sas_event *ev = to_asd_sas_event(work);
	struct asd_sas_phy *phy = ev->phy;

	sas_deform_port(phy, 1);
}

/* ---------- SAS port registration ---------- */

static void sas_init_port(struct asd_sas_port *port,
			  struct sas_ha_struct *sas_ha, int i)
{
	memset(port, 0, sizeof(*port));
	port->id = i;
	INIT_LIST_HEAD(&port->dev_list);
	INIT_LIST_HEAD(&port->disco_list);
	INIT_LIST_HEAD(&port->destroy_list);
	INIT_LIST_HEAD(&port->sas_port_del_list);
	spin_lock_init(&port->phy_list_lock);
	INIT_LIST_HEAD(&port->phy_list);
	port->ha = sas_ha;

	spin_lock_init(&port->dev_list_lock);
}

int sas_register_ports(struct sas_ha_struct *sas_ha)
{
	int i;

	/* initialize the ports and discovery */
	for (i = 0; i < sas_ha->num_phys; i++) {
		struct asd_sas_port *port = sas_ha->sas_port[i];

		sas_init_port(port, sas_ha, i);
		sas_init_disc(&port->disc, port);
	}
	return 0;
}

void sas_unregister_ports(struct sas_ha_struct *sas_ha)
{
	int i;

	for (i = 0; i < sas_ha->num_phys; i++)
		if (sas_ha->sas_phy[i]->port)
			sas_deform_port(sas_ha->sas_phy[i], 0);

}

const work_func_t sas_port_event_fns[PORT_NUM_EVENTS] = {
	[PORTE_BYTES_DMAED] = sas_porte_bytes_dmaed,
	[PORTE_BROADCAST_RCVD] = sas_porte_broadcast_rcvd,
	[PORTE_LINK_RESET_ERR] = sas_porte_link_reset_err,
	[PORTE_TIMER_EVENT] = sas_porte_timer_event,
	[PORTE_HARD_RESET] = sas_porte_hard_reset,
};<|MERGE_RESOLUTION|>--- conflicted
+++ resolved
@@ -179,11 +179,7 @@
 
 	sas_discover_event(phy->port, DISCE_DISCOVER_DOMAIN);
 	/* Only insert a revalidate event after initial discovery */
-<<<<<<< HEAD
-	if (port_dev && sas_dev_type_is_expander(port_dev->dev_type)) {
-=======
 	if (port_dev && dev_is_expander(port_dev->dev_type)) {
->>>>>>> 4ff96fb5
 		struct expander_device *ex_dev = &port_dev->ex_dev;
 
 		ex_dev->ex_change_count = -1;
@@ -252,11 +248,7 @@
 	spin_unlock_irqrestore(&sas_ha->phy_port_lock, flags);
 
 	/* Only insert revalidate event if the port still has members */
-<<<<<<< HEAD
-	if (port->port && dev && sas_dev_type_is_expander(dev->dev_type)) {
-=======
 	if (port->port && dev && dev_is_expander(dev->dev_type)) {
->>>>>>> 4ff96fb5
 		struct expander_device *ex_dev = &dev->ex_dev;
 
 		ex_dev->ex_change_count = -1;
