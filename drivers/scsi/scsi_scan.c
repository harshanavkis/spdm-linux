/*
 * scsi_scan.c
 *
 * Copyright (C) 2000 Eric Youngdale,
 * Copyright (C) 2002 Patrick Mansfield
 *
 * The general scanning/probing algorithm is as follows, exceptions are
 * made to it depending on device specific flags, compilation options, and
 * global variable (boot or module load time) settings.
 *
 * A specific LUN is scanned via an INQUIRY command; if the LUN has a
 * device attached, a Scsi_Device is allocated and setup for it.
 *
 * For every id of every channel on the given host:
 *
 * 	Scan LUN 0; if the target responds to LUN 0 (even if there is no
 * 	device or storage attached to LUN 0):
 *
 * 		If LUN 0 has a device attached, allocate and setup a
 * 		Scsi_Device for it.
 *
 * 		If target is SCSI-3 or up, issue a REPORT LUN, and scan
 * 		all of the LUNs returned by the REPORT LUN; else,
 * 		sequentially scan LUNs up until some maximum is reached,
 * 		or a LUN is seen that cannot have a device attached to it.
 */

#include <linux/config.h>
#include <linux/module.h>
#include <linux/moduleparam.h>
#include <linux/init.h>
#include <linux/blkdev.h>

#include "scsi.h"
#include "hosts.h"
#include <scsi/scsi_driver.h>

#include "scsi_priv.h"
#include "scsi_logging.h"
#include "scsi_devinfo.h"

#define ALLOC_FAILURE_MSG	KERN_ERR "%s: Allocation failure during" \
	" SCSI scanning, some SCSI devices might not be configured\n"

/*
 * Prefix values for the SCSI id's (stored in driverfs name field)
 */
#define SCSI_UID_SER_NUM 'S'
#define SCSI_UID_UNKNOWN 'Z'

/*
 * Return values of some of the scanning functions.
 *
 * SCSI_SCAN_NO_RESPONSE: no valid response received from the target, this
 * includes allocation or general failures preventing IO from being sent.
 *
 * SCSI_SCAN_TARGET_PRESENT: target responded, but no device is available
 * on the given LUN.
 *
 * SCSI_SCAN_LUN_PRESENT: target responded, and a device is available on a
 * given LUN.
 */
#define SCSI_SCAN_NO_RESPONSE		0
#define SCSI_SCAN_TARGET_PRESENT	1
#define SCSI_SCAN_LUN_PRESENT		2

static char *scsi_null_device_strs = "nullnullnullnull";

#define MAX_SCSI_LUNS	512

#ifdef CONFIG_SCSI_MULTI_LUN
static unsigned int max_scsi_luns = MAX_SCSI_LUNS;
#else
static unsigned int max_scsi_luns = 1;
#endif

module_param_named(max_luns, max_scsi_luns, int, S_IRUGO|S_IWUSR);
MODULE_PARM_DESC(max_luns,
		 "last scsi LUN (should be between 1 and 2^32-1)");

#ifdef CONFIG_SCSI_REPORT_LUNS
/*
 * max_scsi_report_luns: the maximum number of LUNS that will be
 * returned from the REPORT LUNS command. 8 times this value must
 * be allocated. In theory this could be up to an 8 byte value, but
 * in practice, the maximum number of LUNs suppored by any device
 * is about 16k.
 */
static unsigned int max_scsi_report_luns = 128;

module_param_named(max_report_luns, max_scsi_report_luns, int, S_IRUGO|S_IWUSR);
MODULE_PARM_DESC(max_report_luns,
		 "REPORT LUNS maximum number of LUNS received (should be"
		 " between 1 and 16384)");
#endif

/**
 * scsi_unlock_floptical - unlock device via a special MODE SENSE command
 * @sreq:	used to send the command
 * @result:	area to store the result of the MODE SENSE
 *
 * Description:
 *     Send a vendor specific MODE SENSE (not a MODE SELECT) command using
 *     @sreq to unlock a device, storing the (unused) results into result.
 *     Called for BLIST_KEY devices.
 **/
static void scsi_unlock_floptical(struct scsi_request *sreq,
				  unsigned char *result)
{
	unsigned char scsi_cmd[MAX_COMMAND_SIZE];

	printk(KERN_NOTICE "scsi: unlocking floptical drive\n");
	scsi_cmd[0] = MODE_SENSE;
	scsi_cmd[1] = 0;
	scsi_cmd[2] = 0x2e;
	scsi_cmd[3] = 0;
	scsi_cmd[4] = 0x2a;	/* size */
	scsi_cmd[5] = 0;
	sreq->sr_cmd_len = 0;
	sreq->sr_data_direction = DMA_FROM_DEVICE;
	scsi_wait_req(sreq, scsi_cmd, result, 0x2a /* size */, SCSI_TIMEOUT, 3);
}

/**
 * print_inquiry - printk the inquiry information
 * @inq_result:	printk this SCSI INQUIRY
 *
 * Description:
 *     printk the vendor, model, and other information found in the
 *     INQUIRY data in @inq_result.
 *
 * Notes:
 *     Remove this, and replace with a hotplug event that logs any
 *     relevant information.
 **/
static void print_inquiry(unsigned char *inq_result)
{
	int i;

	printk(KERN_NOTICE "  Vendor: ");
	for (i = 8; i < 16; i++)
		if (inq_result[i] >= 0x20 && i < inq_result[4] + 5)
			printk("%c", inq_result[i]);
		else
			printk(" ");

	printk("  Model: ");
	for (i = 16; i < 32; i++)
		if (inq_result[i] >= 0x20 && i < inq_result[4] + 5)
			printk("%c", inq_result[i]);
		else
			printk(" ");

	printk("  Rev: ");
	for (i = 32; i < 36; i++)
		if (inq_result[i] >= 0x20 && i < inq_result[4] + 5)
			printk("%c", inq_result[i]);
		else
			printk(" ");

	printk("\n");

	i = inq_result[0] & 0x1f;

	printk(KERN_NOTICE "  Type:   %s ",
	       i <
	       MAX_SCSI_DEVICE_CODE ? scsi_device_types[i] :
	       "Unknown          ");
	printk("                 ANSI SCSI revision: %02x",
	       inq_result[2] & 0x07);
	if ((inq_result[2] & 0x07) == 1 && (inq_result[3] & 0x0f) == 1)
		printk(" CCS\n");
	else
		printk("\n");
}

/**
 * scsi_alloc_sdev - allocate and setup a scsi_Device
 *
 * Description:
 *     Allocate, initialize for io, and return a pointer to a scsi_Device.
 *     Stores the @shost, @channel, @id, and @lun in the scsi_Device, and
 *     adds scsi_Device to the appropriate list.
 *
 * Return value:
 *     scsi_Device pointer, or NULL on failure.
 **/
static struct scsi_device *scsi_alloc_sdev(struct Scsi_Host *shost,
	       	uint channel, uint id, uint lun)
{
	struct scsi_device *sdev, *device;

	sdev = kmalloc(sizeof(*sdev), GFP_ATOMIC);
	if (!sdev)
		goto out;

	memset(sdev, 0, sizeof(*sdev));
	sdev->vendor = scsi_null_device_strs;
	sdev->model = scsi_null_device_strs;
	sdev->rev = scsi_null_device_strs;
	sdev->host = shost;
	sdev->id = id;
	sdev->lun = lun;
	sdev->channel = channel;
	sdev->online = TRUE;
	INIT_LIST_HEAD(&sdev->siblings);
	INIT_LIST_HEAD(&sdev->same_target_siblings);
	INIT_LIST_HEAD(&sdev->cmd_list);
	INIT_LIST_HEAD(&sdev->starved_entry);
	spin_lock_init(&sdev->list_lock);

	/*
	 * Some low level driver could use device->type
	 */
	sdev->type = -1;

	/*
	 * Assume that the device will have handshaking problems,
	 * and then fix this field later if it turns out it
	 * doesn't
	 */
	sdev->borken = 1;

	spin_lock_init(&sdev->sdev_lock);
	sdev->request_queue = scsi_alloc_queue(sdev);
	if (!sdev->request_queue)
		goto out_free_dev;

	sdev->request_queue->queuedata = sdev;
	scsi_adjust_queue_depth(sdev, 0, sdev->host->cmd_per_lun);

	if (shost->hostt->slave_alloc) {
		if (shost->hostt->slave_alloc(sdev))
			goto out_free_queue;
	}

	/*
	 * If there are any same target siblings, add this to the
	 * sibling list
	 */
	list_for_each_entry(device, &shost->my_devices, siblings) {
		if (device->id == sdev->id &&
		    device->channel == sdev->channel) {
			list_add_tail(&sdev->same_target_siblings,
				      &device->same_target_siblings);
			sdev->scsi_level = device->scsi_level;
			break;
		}
	}

	/*
	 * If there wasn't another lun already configured at this
	 * target, then default this device to SCSI_2 until we
	 * know better
	 */
	if (!sdev->scsi_level)
		sdev->scsi_level = SCSI_2;

	/*
	 * Add it to the end of the shost->my_devices list.
	 */
	list_add_tail(&sdev->siblings, &shost->my_devices);
	return sdev;

out_free_queue:
	scsi_free_queue(sdev->request_queue);
out_free_dev:
	kfree(sdev);
out:
	printk(ALLOC_FAILURE_MSG, __FUNCTION__);
	return NULL;
}

/**
 * scsi_free_sdev - cleanup and free a scsi_device
 * @sdev:	cleanup and free this scsi_device
 *
 * Description:
 *     Undo the actions in scsi_alloc_sdev, including removing @sdev from
 *     the list, and freeing @sdev.
 **/
void scsi_free_sdev(struct scsi_device *sdev)
{
	unsigned long flags;

	list_del(&sdev->siblings);
	list_del(&sdev->same_target_siblings);

	if (sdev->request_queue)
		scsi_free_queue(sdev->request_queue);
	if (sdev->inquiry)
		kfree(sdev->inquiry);
	spin_lock_irqsave(sdev->host->host_lock, flags);
	list_del(&sdev->starved_entry);
	if (sdev->single_lun) {
		if (--sdev->sdev_target->starget_refcnt == 0)
			kfree(sdev->sdev_target);
	}
	spin_unlock_irqrestore(sdev->host->host_lock, flags);

	kfree(sdev);
}

/**
 * scsi_probe_lun - probe a single LUN using a SCSI INQUIRY
 * @sreq:	used to send the INQUIRY
 * @inq_result:	area to store the INQUIRY result
 * @bflags:	store any bflags found here
 *
 * Description:
 *     Probe the lun associated with @sreq using a standard SCSI INQUIRY;
 *
 *     If the INQUIRY is successful, sreq->sr_result is zero and: the
 *     INQUIRY data is in @inq_result; the scsi_level and INQUIRY length
 *     are copied to the Scsi_Device at @sreq->sr_device (sdev);
 *     any flags value is stored in *@bflags.
 **/
static void scsi_probe_lun(struct scsi_request *sreq, char *inq_result,
			   int *bflags)
{
	struct scsi_device *sdev = sreq->sr_device;	/* a bit ugly */
	unsigned char scsi_cmd[MAX_COMMAND_SIZE];
	int possible_inq_resp_len;

	*bflags = 0;
 repeat_inquiry:
	SCSI_LOG_SCAN_BUS(3, printk(KERN_INFO "scsi scan: INQUIRY to host %d"
			" channel %d id %d lun %d\n", sdev->host->host_no,
			sdev->channel, sdev->id, sdev->lun));

	memset(scsi_cmd, 0, 6);
	scsi_cmd[0] = INQUIRY;
	scsi_cmd[4] = 36;	/* issue conservative alloc_length */
	sreq->sr_cmd_len = 0;
	sreq->sr_data_direction = DMA_FROM_DEVICE;

	memset(inq_result, 0, 36);
	scsi_wait_req(sreq, (void *) scsi_cmd, (void *) inq_result, 36,
		      SCSI_TIMEOUT + 4 * HZ, 3);

	SCSI_LOG_SCAN_BUS(3, printk(KERN_INFO "scsi scan: 1st INQUIRY %s with"
			" code 0x%x\n", sreq->sr_result ?
			"failed" : "successful", sreq->sr_result));

	if (sreq->sr_result) {
		if ((driver_byte(sreq->sr_result) & DRIVER_SENSE) != 0 &&
		    (sreq->sr_sense_buffer[2] & 0xf) == UNIT_ATTENTION &&
		    sreq->sr_sense_buffer[12] == 0x28 &&
		    sreq->sr_sense_buffer[13] == 0) {
			/* not-ready to ready transition - good */
			/* dpg: bogus? INQUIRY never returns UNIT_ATTENTION */
		} else
			/*
			 * assume no peripheral if any other sort of error
			 */
			return;
	}

	/*
	 * Get any flags for this device.
	 *
	 * XXX add a bflags to Scsi_Device, and replace the corresponding
	 * bit fields in Scsi_Device, so bflags need not be passed as an
	 * argument.
	 */
	*bflags |= scsi_get_device_flags(&inq_result[8], &inq_result[16]);

	possible_inq_resp_len = (unsigned char) inq_result[4] + 5;
	if (BLIST_INQUIRY_36 & *bflags)
		possible_inq_resp_len = 36;
	else if (BLIST_INQUIRY_58 & *bflags)
		possible_inq_resp_len = 58;
	else if (possible_inq_resp_len > 255)
		possible_inq_resp_len = 36;	/* sanity */

	if (possible_inq_resp_len > 36) {	/* do additional INQUIRY */
		memset(scsi_cmd, 0, 6);
		scsi_cmd[0] = INQUIRY;
		scsi_cmd[4] = (unsigned char) possible_inq_resp_len;
		sreq->sr_cmd_len = 0;
		sreq->sr_data_direction = DMA_FROM_DEVICE;
		/*
		 * re-zero inq_result just to be safe.
		 */
		memset(inq_result, 0, possible_inq_resp_len);
		scsi_wait_req(sreq, (void *) scsi_cmd,
			      (void *) inq_result,
			      possible_inq_resp_len, SCSI_TIMEOUT + 4 * HZ, 3);
		SCSI_LOG_SCAN_BUS(3, printk(KERN_INFO "scsi scan: 2nd INQUIRY"
				" %s with code 0x%x\n", sreq->sr_result ?
				"failed" : "successful", sreq->sr_result));
		if (sreq->sr_result) {
			/* if the longer inquiry has failed, flag the device
			 * as only accepting 36 byte inquiries and retry the
			 * 36 byte inquiry */
			printk(KERN_INFO "scsi scan: %d byte inquiry failed"
			       " with code %d.  Consider BLIST_INQUIRY_36 for"
			       " this device\n", possible_inq_resp_len,
			       sreq->sr_result);
			*bflags = BLIST_INQUIRY_36;
			goto repeat_inquiry;
		}

		/*
		 * The INQUIRY can change, this means the length can change.
		 */
		possible_inq_resp_len = (unsigned char) inq_result[4] + 5;
		if (BLIST_INQUIRY_58 & *bflags)
			possible_inq_resp_len = 58;
		else if (possible_inq_resp_len > 255)
			possible_inq_resp_len = 36;	/* sanity */
	}

	sdev->inquiry_len = possible_inq_resp_len;

	/*
	 * XXX Abort if the response length is less than 36? If less than
	 * 32, the lookup of the device flags (above) could be invalid,
	 * and it would be possible to take an incorrect action - we do
	 * not want to hang because of a short INQUIRY. On the flip side,
	 * if the device is spun down or becoming ready (and so it gives a
	 * short INQUIRY), an abort here prevents any further use of the
	 * device, including spin up.
	 *
	 * Related to the above issue:
	 *
	 * XXX Devices (disk or all?) should be sent a TEST UNIT READY,
	 * and if not ready, sent a START_STOP to start (maybe spin up) and
	 * then send the INQUIRY again, since the INQUIRY can change after
	 * a device is initialized.
	 *
	 * Ideally, start a device if explicitly asked to do so.  This
	 * assumes that a device is spun up on power on, spun down on
	 * request, and then spun up on request.
	 */

	/*
	 * The scanning code needs to know the scsi_level, even if no
	 * device is attached at LUN 0 (SCSI_SCAN_TARGET_PRESENT) so
	 * non-zero LUNs can be scanned.
	 */
	sdev->scsi_level = inq_result[2] & 0x07;
	if (sdev->scsi_level >= 2 ||
	    (sdev->scsi_level == 1 && (inq_result[3] & 0x0f) == 1))
		sdev->scsi_level++;

	return;
}

static void scsi_set_name(struct scsi_device *sdev, char *inq_result)
{
	int i;
	char type[72];

	i = inq_result[0] & 0x1f;
	if (i < MAX_SCSI_DEVICE_CODE)
		strcpy(type, scsi_device_types[i]);
	else
		strcpy(type, "Unknown");

	i = strlen(type) - 1;
	while (i >= 0 && type[i] == ' ')
		type[i--] = '\0';

	snprintf(sdev->sdev_gendev.name, DEVICE_NAME_SIZE, "SCSI %s", type);
}

/**
 * scsi_add_lun - allocate and fully initialze a Scsi_Device
 * @sdevscan:	holds information to be stored in the new Scsi_Device
 * @sdevnew:	store the address of the newly allocated Scsi_Device
 * @inq_result:	holds the result of a previous INQUIRY to the LUN
 * @bflags:	black/white list flag
 *
 * Description:
 *     Allocate and initialize a Scsi_Device matching sdevscan. Optionally
 *     set fields based on values in *@bflags. If @sdevnew is not
 *     NULL, store the address of the new Scsi_Device in *@sdevnew (needed
 *     when scanning a particular LUN).
 *
 * Return:
 *     SCSI_SCAN_NO_RESPONSE: could not allocate or setup a Scsi_Device
 *     SCSI_SCAN_LUN_PRESENT: a new Scsi_Device was allocated and initialized
 **/
static int scsi_add_lun(struct scsi_device *sdev, char *inq_result, int *bflags)
{
	struct scsi_device *sdev_sibling;
	struct scsi_target *starget;
	unsigned long flags;

	/*
	 * XXX do not save the inquiry, since it can change underneath us,
	 * save just vendor/model/rev.
	 *
	 * Rather than save it and have an ioctl that retrieves the saved
	 * value, have an ioctl that executes the same INQUIRY code used
	 * in scsi_probe_lun, let user level programs doing INQUIRY
	 * scanning run at their own risk, or supply a user level program
	 * that can correctly scan.
	 */
	sdev->inquiry = kmalloc(sdev->inquiry_len, GFP_ATOMIC);
	if (sdev->inquiry == NULL) {
		return SCSI_SCAN_NO_RESPONSE;
	}

	memcpy(sdev->inquiry, inq_result, sdev->inquiry_len);
	sdev->vendor = (char *) (sdev->inquiry + 8);
	sdev->model = (char *) (sdev->inquiry + 16);
	sdev->rev = (char *) (sdev->inquiry + 32);

	if (*bflags & BLIST_ISROM) {
		/*
		 * It would be better to modify sdev->type, and set
		 * sdev->removable, but then the print_inquiry() output
		 * would not show TYPE_ROM; if print_inquiry() is removed
		 * the issue goes away.
		 */
		inq_result[0] = TYPE_ROM;
		inq_result[1] |= 0x80;	/* removable */
	}

	switch (sdev->type = (inq_result[0] & 0x1f)) {
	case TYPE_TAPE:
	case TYPE_DISK:
	case TYPE_PRINTER:
	case TYPE_MOD:
	case TYPE_PROCESSOR:
	case TYPE_SCANNER:
	case TYPE_MEDIUM_CHANGER:
	case TYPE_ENCLOSURE:
	case TYPE_COMM:
		sdev->writeable = 1;
		break;
	case TYPE_WORM:
	case TYPE_ROM:
		sdev->writeable = 0;
		break;
	default:
		printk(KERN_INFO "scsi: unknown device type %d\n", sdev->type);
	}

	scsi_set_name(sdev, inq_result);

	print_inquiry(inq_result);

	/*
	 * For a peripheral qualifier (PQ) value of 1 (001b), the SCSI
	 * spec says: The device server is capable of supporting the
	 * specified peripheral device type on this logical unit. However,
	 * the physical device is not currently connected to this logical
	 * unit.
	 *
	 * The above is vague, as it implies that we could treat 001 and
	 * 011 the same. Stay compatible with previous code, and create a
	 * Scsi_Device for a PQ of 1
	 *
	 * XXX Save the PQ field let the upper layers figure out if they
	 * want to attach or not to this device, do not set online FALSE;
	 * otherwise, offline devices still get an sd allocated, and they
	 * use up an sd slot.
	 */
	if (((inq_result[0] >> 5) & 7) == 1) {
		SCSI_LOG_SCAN_BUS(3, printk(KERN_INFO "scsi scan: peripheral"
				" qualifier of 1, device offlined\n"));
		sdev->online = FALSE;
	}

	sdev->removable = (0x80 & inq_result[1]) >> 7;
	sdev->lockable = sdev->removable;
	sdev->soft_reset = (inq_result[7] & 1) && ((inq_result[3] & 7) == 2);

	if (sdev->scsi_level >= SCSI_3 || (sdev->inquiry_len > 56 &&
		inq_result[56] & 0x04))
		sdev->ppr = 1;
	if (inq_result[7] & 0x60)
		sdev->wdtr = 1;
	if (inq_result[7] & 0x10)
		sdev->sdtr = 1;

	sprintf(sdev->devfs_name, "scsi/host%d/bus%d/target%d/lun%d",
				sdev->host->host_no, sdev->channel,
				sdev->id, sdev->lun);

	/*
	 * End driverfs/devfs code.
	 */

	if ((sdev->scsi_level >= SCSI_2) && (inq_result[7] & 2) &&
	    !(*bflags & BLIST_NOTQ))
		sdev->tagged_supported = 1;
	/*
	 * Some devices (Texel CD ROM drives) have handshaking problems
	 * when used with the Seagate controllers. borken is initialized
	 * to 1, and then set it to 0 here.
	 */
	if ((*bflags & BLIST_BORKEN) == 0)
		sdev->borken = 0;

	/*
	 * Some devices may not want to have a start command automatically
	 * issued when a device is added.
	 */
	if (*bflags & BLIST_NOSTARTONADD)
		sdev->no_start_on_add = 1;

	/*
	 * If we need to allow I/O to only one of the luns attached to
	 * this target id at a time set single_lun, and allocate or modify
	 * sdev_target.
	 */
	if (*bflags & BLIST_SINGLELUN) {
		sdev->single_lun = 1;
		spin_lock_irqsave(sdev->host->host_lock, flags);
		starget = NULL;
		/*
		 * Search for an existing target for this sdev.
		 */
		list_for_each_entry(sdev_sibling, &sdev->same_target_siblings,
				    same_target_siblings) {
			if (sdev_sibling->sdev_target != NULL) {
				starget = sdev_sibling->sdev_target;
				break;
			}
		}
		if (!starget) {
			starget = kmalloc(sizeof(*starget), GFP_ATOMIC);
			if (!starget) {
				printk(ALLOC_FAILURE_MSG, __FUNCTION__);
				spin_unlock_irqrestore(sdev->host->host_lock,
						       flags);
				return SCSI_SCAN_NO_RESPONSE;
			}
			starget->starget_refcnt = 0;
			starget->starget_sdev_user = NULL;
		}
		starget->starget_refcnt++;
		sdev->sdev_target = starget;
		spin_unlock_irqrestore(sdev->host->host_lock, flags);
	}

	/* if the device needs this changing, it may do so in the detect
	 * function */
	sdev->max_device_blocked = SCSI_DEFAULT_DEVICE_BLOCKED;

	sdev->use_10_for_rw = 1;
	sdev->use_10_for_ms = 0;

	if(sdev->host->hostt->slave_configure)
		sdev->host->hostt->slave_configure(sdev);

	/*
	 * Ok, the device is now all set up, we can
	 * register it and tell the rest of the kernel
	 * about it.
	 */
	scsi_device_register(sdev);

	return SCSI_SCAN_LUN_PRESENT;
}

/**
 * scsi_probe_and_add_lun - probe a LUN, if a LUN is found add it
 * @sdevscan:	probe the LUN corresponding to this Scsi_Device
 * @sdevnew:	store the value of any new Scsi_Device allocated
 * @bflagsp:	store bflags here if not NULL
 *
 * Description:
 *     Call scsi_probe_lun, if a LUN with an attached device is found,
 *     allocate and set it up by calling scsi_add_lun.
 *
 * Return:
 *     SCSI_SCAN_NO_RESPONSE: could not allocate or setup a Scsi_Device
 *     SCSI_SCAN_TARGET_PRESENT: target responded, but no device is
 *         attached at the LUN
 *     SCSI_SCAN_LUN_PRESENT: a new Scsi_Device was allocated and initialized
 **/
static int scsi_probe_and_add_lun(struct Scsi_Host *host,
		uint channel, uint id, uint lun, int *bflagsp,
		struct scsi_device **sdevp)
{
	struct scsi_device *sdev;
	struct scsi_request *sreq;
	unsigned char *result;
	int bflags, res = SCSI_SCAN_NO_RESPONSE;

	sdev = scsi_alloc_sdev(host, channel, id, lun);
	if (!sdev)
		goto out;
	sreq = scsi_allocate_request(sdev);
	if (!sreq)
		goto out_free_sdev;
	result = kmalloc(256, GFP_ATOMIC |
			(host->unchecked_isa_dma) ? __GFP_DMA : 0);
	if (!result)
		goto out_free_sreq;

	scsi_probe_lun(sreq, result, &bflags);
	if (sreq->sr_result)
		goto out_free_result;

	/*
	 * result contains valid SCSI INQUIRY data.
	 */
	if ((result[0] >> 5) == 3) {
		/*
		 * For a Peripheral qualifier 3 (011b), the SCSI
		 * spec says: The device server is not capable of
		 * supporting a physical device on this logical
		 * unit.
		 *
		 * For disks, this implies that there is no
		 * logical disk configured at sdev->lun, but there
		 * is a target id responding.
		 */
		SCSI_LOG_SCAN_BUS(3, printk(KERN_INFO
					"scsi scan: peripheral qualifier of 3,"
					" no device added\n"));
		res = SCSI_SCAN_TARGET_PRESENT;
		goto out_free_result;
	}

	res = scsi_add_lun(sdev, result, &bflags);
	if (res == SCSI_SCAN_LUN_PRESENT) {
		if (bflags & BLIST_KEY) {
			sdev->lockable = 0;
			scsi_unlock_floptical(sreq, result);
		}
		if (bflagsp)
			*bflagsp = bflags;
	}

 out_free_result:
	kfree(result);
 out_free_sreq:
	scsi_release_request(sreq);
 out_free_sdev:
	if (res == SCSI_SCAN_LUN_PRESENT) {
		if (sdevp)
			*sdevp = sdev;
	} else
		scsi_free_sdev(sdev);
 out:
	return res;
}

/**
 * scsi_sequential_lun_scan - sequentially scan a SCSI target
 * @sdevscan:	scan the host, channel, and id of this Scsi_Device
 * @bflags:	black/white list flag for LUN 0
 * @lun0_res:	result of scanning LUN 0
 *
 * Description:
 *     Generally, scan from LUN 1 (LUN 0 is assumed to already have been
 *     scanned) to some maximum lun until a LUN is found with no device
 *     attached. Use the bflags to figure out any oddities.
 *
 *     Modifies sdevscan->lun.
 **/
static void scsi_sequential_lun_scan(struct Scsi_Host *shost, uint channel,
		uint id, int bflags, int lun0_res, int scsi_level)
{
	unsigned int sparse_lun, lun, max_dev_lun;

	SCSI_LOG_SCAN_BUS(3, printk(KERN_INFO "scsi scan: Sequential scan of"
			" host %d channel %d id %d\n", shost->host_no,
			channel, id));

	max_dev_lun = min(max_scsi_luns, shost->max_lun);
	/*
	 * If this device is known to support sparse multiple units,
	 * override the other settings, and scan all of them. Normally,
	 * SCSI-3 devices should be scanned via the REPORT LUNS.
	 */
	if (bflags & BLIST_SPARSELUN) {
		max_dev_lun = shost->max_lun;
		sparse_lun = 1;
	} else
		sparse_lun = 0;

	/*
	 * If not sparse lun and no device attached at LUN 0 do not scan
	 * any further.
	 */
	if (!sparse_lun && (lun0_res != SCSI_SCAN_LUN_PRESENT))
		return;

	/*
	 * If less than SCSI_1_CSS, and no special lun scaning, stop
	 * scanning; this matches 2.4 behaviour, but could just be a bug
	 * (to continue scanning a SCSI_1_CSS device).
	 *
	 * This test is broken.  We might not have any device on lun0 for
	 * a sparselun device, and if that's the case then how would we
	 * know the real scsi_level, eh?  It might make sense to just not
	 * scan any SCSI_1 device for non-0 luns, but that check would best
	 * go into scsi_alloc_sdev() and just have it return null when asked
	 * to alloc an sdev for lun > 0 on an already found SCSI_1 device.
	 *
	if ((sdevscan->scsi_level < SCSI_1_CCS) &&
	    ((bflags & (BLIST_FORCELUN | BLIST_SPARSELUN | BLIST_MAX5LUN))
	     == 0))
		return;
	 */
	/*
	 * If this device is known to support multiple units, override
	 * the other settings, and scan all of them.
	 */
	if (bflags & BLIST_FORCELUN)
		max_dev_lun = shost->max_lun;
	/*
	 * REGAL CDC-4X: avoid hang after LUN 4
	 */
	if (bflags & BLIST_MAX5LUN)
		max_dev_lun = min(5U, max_dev_lun);
	/*
	 * Do not scan SCSI-2 or lower device past LUN 7, unless
	 * BLIST_LARGELUN.
	 */
	if (scsi_level < SCSI_3 && !(bflags & BLIST_LARGELUN))
		max_dev_lun = min(8U, max_dev_lun);

	/*
	 * We have already scanned LUN 0, so start at LUN 1. Keep scanning
	 * until we reach the max, or no LUN is found and we are not
	 * sparse_lun.
	 */
	for (lun = 1; lun < max_dev_lun; ++lun)
		if ((scsi_probe_and_add_lun(shost, channel, id, lun,
		      NULL, NULL) != SCSI_SCAN_LUN_PRESENT) && !sparse_lun)
			return;
}

#ifdef CONFIG_SCSI_REPORT_LUNS
/**
 * scsilun_to_int: convert a scsi_lun to an int
 * @scsilun:	struct scsi_lun to be converted.
 *
 * Description:
 *     Convert @scsilun from a struct scsi_lun to a four byte host byte-ordered
 *     integer, and return the result. The caller must check for
 *     truncation before using this function.
 *
 * Notes:
 *     The struct scsi_lun is assumed to be four levels, with each level
 *     effectively containing a SCSI byte-ordered (big endian) short; the
 *     addressing bits of each level are ignored (the highest two bits).
 *     For a description of the LUN format, post SCSI-3 see the SCSI
 *     Architecture Model, for SCSI-3 see the SCSI Controller Commands.
 *
 *     Given a struct scsi_lun of: 0a 04 0b 03 00 00 00 00, this function returns
 *     the integer: 0x0b030a04
 **/
static int scsilun_to_int(struct scsi_lun *scsilun)
{
	int i;
	unsigned int lun;

	lun = 0;
	for (i = 0; i < sizeof(lun); i += 2)
		lun = lun | (((scsilun->scsi_lun[i] << 8) |
			      scsilun->scsi_lun[i + 1]) << (i * 8));
	return lun;
}

/**
 * scsi_report_lun_scan - Scan using SCSI REPORT LUN results
 * @sdevscan:	scan the host, channel, and id of this Scsi_Device
 *
 * Description:
 *     If @sdevscan is for a SCSI-3 or up device, send a REPORT LUN
 *     command, and scan the resulting list of LUNs by calling
 *     scsi_probe_and_add_lun.
 *
 *     Modifies sdevscan->lun.
 *
 * Return:
 *     0: scan completed (or no memory, so further scanning is futile)
 *     1: no report lun scan, or not configured
 **/
static int scsi_report_lun_scan(struct scsi_device *sdev, int bflags)
{
	char devname[64];
	unsigned char scsi_cmd[MAX_COMMAND_SIZE];
	unsigned int length;
	unsigned int lun;
	unsigned int num_luns;
	unsigned int retries;
	struct scsi_lun *lunp, *lun_data;
	struct scsi_request *sreq;
	char *data;

	/*
	 * Only support SCSI-3 and up devices.
	 */
	if (sdev->scsi_level < SCSI_3)
		return 1;
	if (bflags & BLIST_NOLUN)
		return 0;

	sreq = scsi_allocate_request(sdev);
	if (!sreq)
		goto out;

	sprintf(devname, "host %d channel %d id %d",
		sdev->host->host_no, sdev->channel, sdev->id);

	/*
	 * Allocate enough to hold the header (the same size as one scsi_lun)
	 * plus the max number of luns we are requesting.
	 *
	 * Reallocating and trying again (with the exact amount we need)
	 * would be nice, but then we need to somehow limit the size
	 * allocated based on the available memory and the limits of
	 * kmalloc - we don't want a kmalloc() failure of a huge value to
	 * prevent us from finding any LUNs on this target.
	 */
	length = (max_scsi_report_luns + 1) * sizeof(struct scsi_lun);
	lun_data = kmalloc(length, GFP_ATOMIC |
			   (sdev->host->unchecked_isa_dma ? __GFP_DMA : 0));
	if (!lun_data)
		goto out_release_request;

	scsi_cmd[0] = REPORT_LUNS;

	/*
	 * bytes 1 - 5: reserved, set to zero.
	 */
	memset(&scsi_cmd[1], 0, 5);

	/*
	 * bytes 6 - 9: length of the command.
	 */
	scsi_cmd[6] = (unsigned char) (length >> 24) & 0xff;
	scsi_cmd[7] = (unsigned char) (length >> 16) & 0xff;
	scsi_cmd[8] = (unsigned char) (length >> 8) & 0xff;
	scsi_cmd[9] = (unsigned char) length & 0xff;

	scsi_cmd[10] = 0;	/* reserved */
	scsi_cmd[11] = 0;	/* control */
	sreq->sr_cmd_len = 0;
	sreq->sr_data_direction = DMA_FROM_DEVICE;

	/*
	 * We can get a UNIT ATTENTION, for example a power on/reset, so
	 * retry a few times (like sd.c does for TEST UNIT READY).
	 * Experience shows some combinations of adapter/devices get at
	 * least two power on/resets.
	 *
	 * Illegal requests (for devices that do not support REPORT LUNS)
	 * should come through as a check condition, and will not generate
	 * a retry.
	 */
	for (retries = 0; retries < 3; retries++) {
		SCSI_LOG_SCAN_BUS(3, printk (KERN_INFO "scsi scan: Sending"
				" REPORT LUNS to %s (try %d)\n", devname,
				retries));
		scsi_wait_req(sreq, scsi_cmd, lun_data, length,
				SCSI_TIMEOUT + 4*HZ, 3);
		SCSI_LOG_SCAN_BUS(3, printk (KERN_INFO "scsi scan: REPORT LUNS"
				" %s (try %d) result 0x%x\n", sreq->sr_result
				?  "failed" : "successful", retries,
				sreq->sr_result));
		if (sreq->sr_result == 0 ||
		    sreq->sr_sense_buffer[2] != UNIT_ATTENTION)
			break;
	}

	if (sreq->sr_result) {
		/*
		 * The device probably does not support a REPORT LUN command
		 */
		kfree(lun_data);
		scsi_release_request(sreq);
		return 1;
	}
	scsi_release_request(sreq);

	/*
	 * Get the length from the first four bytes of lun_data.
	 */
	data = (char *) lun_data->scsi_lun;
	length = ((data[0] << 24) | (data[1] << 16) |
		  (data[2] << 8) | (data[3] << 0));

	num_luns = (length / sizeof(struct scsi_lun));
	if (num_luns > max_scsi_report_luns) {
		printk(KERN_WARNING "scsi: On %s only %d (max_scsi_report_luns)"
		       " of %d luns reported, try increasing"
		       " max_scsi_report_luns.\n", devname,
		       max_scsi_report_luns, num_luns);
		num_luns = max_scsi_report_luns;
	}

	SCSI_LOG_SCAN_BUS(3, printk (KERN_INFO "scsi scan: REPORT LUN scan of"
			" host %d channel %d id %d\n", sdev->host->host_no,
			sdev->channel, sdev->id));

	/*
	 * Scan the luns in lun_data. The entry at offset 0 is really
	 * the header, so start at 1 and go up to and including num_luns.
	 */
	for (lunp = &lun_data[1]; lunp <= &lun_data[num_luns]; lunp++) {
		lun = scsilun_to_int(lunp);

		/*
		 * Check if the unused part of lunp is non-zero, and so
		 * does not fit in lun.
		 */
		if (memcmp(&lunp->scsi_lun[sizeof(lun)], "\0\0\0\0", 4)) {
			int i;

			/*
			 * Output an error displaying the LUN in byte order,
			 * this differs from what linux would print for the
			 * integer LUN value.
			 */
			printk(KERN_WARNING "scsi: %s lun 0x", devname);
			data = (char *)lunp->scsi_lun;
			for (i = 0; i < sizeof(struct scsi_lun); i++)
				printk("%02x", data[i]);
			printk(" has a LUN larger than currently supported.\n");
		} else if (lun == 0) {
			/*
			 * LUN 0 has already been scanned.
			 */
		} else if (lun > sdev->host->max_lun) {
			printk(KERN_WARNING "scsi: %s lun%d has a LUN larger"
			       " than allowed by the host adapter\n",
			       devname, lun);
		} else {
			int res;

			res = scsi_probe_and_add_lun(sdev->host, sdev->channel,
				sdev->id, lun, NULL, NULL);
			if (res == SCSI_SCAN_NO_RESPONSE) {
				/*
				 * Got some results, but now none, abort.
				 */
				printk(KERN_ERR "scsi: Unexpected response"
				       " from %s lun %d while scanning, scan"
				       " aborted\n", devname, lun);
				break;
			}
		}
	}

	kfree(lun_data);
	return 0;

 out_release_request:
	scsi_release_request(sreq);
 out:
	/*
	 * We are out of memory, don't try scanning any further.
	 */
	printk(ALLOC_FAILURE_MSG, __FUNCTION__);
	return 0;
}
#else
# define scsi_report_lun_scan(sdev, blags)	(1)
#endif	/* CONFIG_SCSI_REPORT_LUNS */

struct scsi_device *scsi_add_device(struct Scsi_Host *shost,
				    uint channel, uint id, uint lun)
{
	struct scsi_device *sdev;
	int res;

	res = scsi_probe_and_add_lun(shost, channel, id, lun, NULL, &sdev);
	if (res != SCSI_SCAN_LUN_PRESENT)
		sdev = ERR_PTR(-ENODEV);
	return sdev;
}

<<<<<<< HEAD
=======
int scsi_remove_device(struct scsi_device *sdev)
{
	if (sdev->host->hostt->slave_destroy)
		sdev->host->hostt->slave_destroy(sdev);
	scsi_device_unregister(sdev);
	return 0;
}

>>>>>>> 360bdb0e
void scsi_rescan_device(struct device *dev)
{
	struct scsi_driver *drv = to_scsi_driver(dev->driver);

	if (try_module_get(drv->owner)) {
		if (drv->rescan)
			drv->rescan(dev);
		module_put(drv->owner);
	}
}

/**
 * scsi_scan_target - scan a target id, possibly including all LUNs on the
 *     target.
 * @sdevsca:	Scsi_Device handle for scanning
 * @shost:	host to scan
 * @channel:	channel to scan
 * @id:		target id to scan
 *
 * Description:
 *     Scan the target id on @shost, @channel, and @id. Scan at least LUN
 *     0, and possibly all LUNs on the target id.
 *
 *     Use the pre-allocated @sdevscan as a handle for the scanning. This
 *     function sets sdevscan->host, sdevscan->id and sdevscan->lun; the
 *     scanning functions modify sdevscan->lun.
 *
 *     First try a REPORT LUN scan, if that does not scan the target, do a
 *     sequential scan of LUNs on the target id.
 **/
static void scsi_scan_target(struct Scsi_Host *shost, unsigned int channel,
			     unsigned int id)
{
	int bflags = 0;
	int res;
	struct scsi_device *sdev;

	if (shost->this_id == id)
		/*
		 * Don't scan the host adapter
		 */
		return;

	/*
	 * Scan LUN 0, if there is some response, scan further. Ideally, we
	 * would not configure LUN 0 until all LUNs are scanned.
	 */
	res = scsi_probe_and_add_lun(shost, channel, id, 0, &bflags, &sdev);
	if (res == SCSI_SCAN_LUN_PRESENT) {
		if (scsi_report_lun_scan(sdev, bflags) != 0)
			/*
			 * The REPORT LUN did not scan the target,
			 * do a sequential scan.
			 */
			scsi_sequential_lun_scan(shost, channel, id, bflags,
				       	res, sdev->scsi_level);
	} else if (res == SCSI_SCAN_TARGET_PRESENT) {
		/*
		 * There's a target here, but lun 0 is offline so we
		 * can't use the report_lun scan.  Fall back to a
		 * sequential lun scan with a bflags of SPARSELUN and
		 * a default scsi level of SCSI_2
		 */
		scsi_sequential_lun_scan(shost, channel, id, BLIST_SPARSELUN,
				SCSI_SCAN_TARGET_PRESENT, SCSI_2);
	}
}

/**
 * scsi_scan_host - scan the given adapter
 * @shost:	adapter to scan
 *
 * Description:
 *     Iterate and call scsi_scan_target to scan all possible target id's
 *     on all possible channels.
 **/
void scsi_scan_host(struct Scsi_Host *shost)
{
	uint channel, id, order_id;

	/*
	 * The sdevscan host, channel, id and lun are filled in as
	 * needed to scan.
	 */
	for (channel = 0; channel <= shost->max_channel; channel++) {
		/*
		 * XXX adapter drivers when possible (FCP, iSCSI)
		 * could modify max_id to match the current max,
		 * not the absolute max.
		 *
		 * XXX add a shost id iterator, so for example,
		 * the FC ID can be the same as a target id
		 * without a huge overhead of sparse id's.
		 */
		for (id = 0; id < shost->max_id; ++id) {
			if (shost->reverse_ordering)
				/*
				 * Scan from high to low id.
				 */
				order_id = shost->max_id - id - 1;
			else
				order_id = id;
			scsi_scan_target(shost, channel, order_id);
		}
	}
}

void scsi_forget_host(struct Scsi_Host *shost)
{
	struct list_head *le, *lh;
	struct scsi_device *sdev;

	list_for_each_safe(le, lh, &shost->my_devices) {
		sdev = list_entry(le, struct scsi_device, siblings);
		
		scsi_remove_device(sdev);
	}
}

/*
 * Function:    scsi_get_host_dev()
 *
 * Purpose:     Create a Scsi_Device that points to the host adapter itself.
 *
 * Arguments:   SHpnt   - Host that needs a Scsi_Device
 *
 * Lock status: None assumed.
 *
 * Returns:     The Scsi_Device or NULL
 *
 * Notes:
 *	Attach a single Scsi_Device to the Scsi_Host - this should
 *	be made to look like a "pseudo-device" that points to the
 *	HA itself.
 *
 *	Note - this device is not accessible from any high-level
 *	drivers (including generics), which is probably not
 *	optimal.  We can add hooks later to attach 
 */
struct scsi_device *scsi_get_host_dev(struct Scsi_Host *shost)
{
	struct scsi_device *sdev;

	sdev = scsi_alloc_sdev(shost, 0, shost->this_id, 0);
	if (sdev) {
		sdev->borken = 0;
	}
	return sdev;
}

/*
 * Function:    scsi_free_host_dev()
 *
 * Purpose:     Free a scsi_device that points to the host adapter itself.
 *
 * Arguments:   SHpnt   - Host that needs a Scsi_Device
 *
 * Lock status: None assumed.
 *
 * Returns:     Nothing
 *
 * Notes:
 */
void scsi_free_host_dev(struct scsi_device *sdev)
{
	BUG_ON(sdev->id != sdev->host->this_id);
	scsi_free_sdev(sdev);
}<|MERGE_RESOLUTION|>--- conflicted
+++ resolved
@@ -1072,17 +1072,6 @@
 	return sdev;
 }
 
-<<<<<<< HEAD
-=======
-int scsi_remove_device(struct scsi_device *sdev)
-{
-	if (sdev->host->hostt->slave_destroy)
-		sdev->host->hostt->slave_destroy(sdev);
-	scsi_device_unregister(sdev);
-	return 0;
-}
-
->>>>>>> 360bdb0e
 void scsi_rescan_device(struct device *dev)
 {
 	struct scsi_driver *drv = to_scsi_driver(dev->driver);
