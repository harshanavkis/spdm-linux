--- conflicted
+++ resolved
@@ -178,14 +178,6 @@
 #define WRT_REG_BYTE(addr, data)	writeb(data,addr)
 #define WRT_REG_WORD(addr, data)	writew(data,addr)
 #define WRT_REG_DWORD(addr, data)	writel(data,addr)
-#ifdef CONFIG_SCSI_QLA2XXX_FAILOVER
-/*
- * The ISP2312 v2 chip cannot access the FLASH/GPIO registers via MMIO in an
- * 133Mhz slot.
- */
-#define RD_REG_WORD_IOMEM(addr)		(inw((unsigned long)addr))
-#define WRT_REG_WORD_IOMEM(addr, data)	(outw(data,(unsigned long)addr))
-#endif
 
 /*
  * Fibre Channel device definitions.
@@ -1704,14 +1696,6 @@
 	uint8_t mp_byte;		/* multi-path byte (not used) */
     	uint8_t cur_path;		/* current path id */
 
-#ifdef CONFIG_SCSI_QLA2XXX_FAILOVER
-	int16_t cfg_id;			/* index into cfg device table */
-	uint16_t notify_type;
-	int (*fo_combine)(void *, uint16_t, struct fc_port *, uint16_t);
-	int (*fo_detect)(void);
-	int (*fo_notify)(void);
-	int (*fo_select)(void);
-#endif
 	lun_bit_mask_t lun_mask;
 } fc_port_t;
 
@@ -1770,14 +1754,6 @@
 
 	uint8_t max_path_retries;
 	uint32_t flags;
-<<<<<<< HEAD
-#ifdef CONFIG_SCSI_QLA2XXX_FAILOVER
-	void *mplun;	
-	void *mpbuf;	/* ptr to buffer use by multi-path driver */
-	int mplen;
-#endif
-=======
->>>>>>> 30e74fea
 } fc_lun_t;
 
 #define	FLF_VISIBLE_LUN		BIT_0
@@ -2368,29 +2344,6 @@
 #define BINZERO		"\0\0\0\0\0\0\0\0\0\0\0\0\0\0\0\0"
 	char		*model_desc;
 
-<<<<<<< HEAD
-#ifdef CONFIG_SCSI_QLA2XXX_FAILOVER
-/* following are new and needed for IOCTL support */
-	struct hba_ioctl *ioctl;
-
-	void        *ioctl_mem;
-	dma_addr_t  ioctl_mem_phys;
-	uint32_t    ioctl_mem_size;
-
-	struct scsi_cmnd *ioctl_err_cmd;
-
-	/* PCI expansion ROM image information. */
-	unsigned long	code_types;
-#define ROM_CODE_TYPE_BIOS	0
-#define ROM_CODE_TYPE_FCODE	1
-#define ROM_CODE_TYPE_EFI	3
-
-	uint8_t		bios_revision[2];
-	uint8_t		efi_revision[2];
-	uint8_t		fcode_revision[16];
-#endif
-=======
->>>>>>> 30e74fea
 	uint8_t     node_name[WWN_SIZE];
 	uint8_t     nvram_version; 
 	uint32_t    isp_abort_cnt;
@@ -2480,9 +2433,6 @@
  */
 #define FLASH_IMAGE_SIZE	131072
 
-#ifdef CONFIG_SCSI_QLA2XXX_FAILOVER
-#include "qla_foln.h"
-#endif
 #include "qla_gbl.h"
 #include "qla_dbg.h"
 #include "qla_inline.h"
