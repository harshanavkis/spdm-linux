/*******************************************************************
 * This file is part of the Emulex Linux Device Driver for         *
 * Fibre Channel Host Bus Adapters.                                *
 * Copyright (C) 2017-2021 Broadcom. All Rights Reserved. The term *
 * “Broadcom” refers to Broadcom Inc. and/or its subsidiaries.     *
 * Copyright (C) 2004-2016 Emulex.  All rights reserved.           *
 * EMULEX and SLI are trademarks of Emulex.                        *
 * www.broadcom.com                                                *
 *                                                                 *
 * This program is free software; you can redistribute it and/or   *
 * modify it under the terms of version 2 of the GNU General       *
 * Public License as published by the Free Software Foundation.    *
 * This program is distributed in the hope that it will be useful. *
 * ALL EXPRESS OR IMPLIED CONDITIONS, REPRESENTATIONS AND          *
 * WARRANTIES, INCLUDING ANY IMPLIED WARRANTY OF MERCHANTABILITY,  *
 * FITNESS FOR A PARTICULAR PURPOSE, OR NON-INFRINGEMENT, ARE      *
 * DISCLAIMED, EXCEPT TO THE EXTENT THAT SUCH DISCLAIMERS ARE HELD *
 * TO BE LEGALLY INVALID.  See the GNU General Public License for  *
 * more details, a copy of which can be found in the file COPYING  *
 * included with this package.                                     *
 *******************************************************************/

/*
 * Fibre Channel SCSI LAN Device Driver CT support: FC Generic Services FC-GS
 */

#include <linux/blkdev.h>
#include <linux/pci.h>
#include <linux/interrupt.h>
#include <linux/slab.h>
#include <linux/utsname.h>

#include <scsi/scsi.h>
#include <scsi/scsi_device.h>
#include <scsi/scsi_host.h>
#include <scsi/scsi_transport_fc.h>
#include <scsi/fc/fc_fs.h>

#include "lpfc_hw4.h"
#include "lpfc_hw.h"
#include "lpfc_sli.h"
#include "lpfc_sli4.h"
#include "lpfc_nl.h"
#include "lpfc_disc.h"
#include "lpfc.h"
#include "lpfc_scsi.h"
#include "lpfc_logmsg.h"
#include "lpfc_crtn.h"
#include "lpfc_version.h"
#include "lpfc_vport.h"
#include "lpfc_debugfs.h"

/* FDMI Port Speed definitions - FC-GS-7 */
#define HBA_PORTSPEED_1GFC		0x00000001	/* 1G FC */
#define HBA_PORTSPEED_2GFC		0x00000002	/* 2G FC */
#define HBA_PORTSPEED_4GFC		0x00000008	/* 4G FC */
#define HBA_PORTSPEED_10GFC		0x00000004	/* 10G FC */
#define HBA_PORTSPEED_8GFC		0x00000010	/* 8G FC */
#define HBA_PORTSPEED_16GFC		0x00000020	/* 16G FC */
#define HBA_PORTSPEED_32GFC		0x00000040	/* 32G FC */
#define HBA_PORTSPEED_20GFC		0x00000080	/* 20G FC */
#define HBA_PORTSPEED_40GFC		0x00000100	/* 40G FC */
#define HBA_PORTSPEED_128GFC		0x00000200	/* 128G FC */
#define HBA_PORTSPEED_64GFC		0x00000400	/* 64G FC */
#define HBA_PORTSPEED_256GFC		0x00000800	/* 256G FC */
#define HBA_PORTSPEED_UNKNOWN		0x00008000	/* Unknown */
#define HBA_PORTSPEED_10GE		0x00010000	/* 10G E */
#define HBA_PORTSPEED_40GE		0x00020000	/* 40G E */
#define HBA_PORTSPEED_100GE		0x00040000	/* 100G E */
#define HBA_PORTSPEED_25GE		0x00080000	/* 25G E */
#define HBA_PORTSPEED_50GE		0x00100000	/* 50G E */
#define HBA_PORTSPEED_400GE		0x00200000	/* 400G E */

#define FOURBYTES	4


static char *lpfc_release_version = LPFC_DRIVER_VERSION;
static void
lpfc_cmpl_ct_cmd_vmid(struct lpfc_hba *phba, struct lpfc_iocbq *cmdiocb,
		      struct lpfc_iocbq *rspiocb);

static void
lpfc_ct_ignore_hbq_buffer(struct lpfc_hba *phba, struct lpfc_iocbq *piocbq,
			  struct lpfc_dmabuf *mp, uint32_t size)
{
	if (!mp) {
		lpfc_printf_log(phba, KERN_INFO, LOG_ELS,
				"0146 Ignoring unsolicited CT No HBQ "
				"status = x%x\n",
				piocbq->iocb.ulpStatus);
	}
	lpfc_printf_log(phba, KERN_INFO, LOG_ELS,
			"0145 Ignoring unsolicted CT HBQ Size:%d "
			"status = x%x\n",
			size, piocbq->iocb.ulpStatus);
}

static void
lpfc_ct_unsol_buffer(struct lpfc_hba *phba, struct lpfc_iocbq *piocbq,
		     struct lpfc_dmabuf *mp, uint32_t size)
{
	lpfc_ct_ignore_hbq_buffer(phba, piocbq, mp, size);
}

/**
 * lpfc_ct_unsol_cmpl : Completion callback function for unsol ct commands
 * @phba : pointer to lpfc hba data structure.
 * @cmdiocb : pointer to lpfc command iocb data structure.
 * @rspiocb : pointer to lpfc response iocb data structure.
 *
 * This routine is the callback function for issuing unsol ct reject command.
 * The memory allocated in the reject command path is freed up here.
 **/
static void
lpfc_ct_unsol_cmpl(struct lpfc_hba *phba, struct lpfc_iocbq *cmdiocb,
		   struct lpfc_iocbq *rspiocb)
{
	struct lpfc_nodelist *ndlp;
	struct lpfc_dmabuf *mp, *bmp;

	ndlp = (struct lpfc_nodelist *)cmdiocb->context1;
	if (ndlp)
		lpfc_nlp_put(ndlp);

	mp = cmdiocb->context2;
	bmp = cmdiocb->context3;
	if (mp) {
		lpfc_mbuf_free(phba, mp->virt, mp->phys);
		kfree(mp);
		cmdiocb->context2 = NULL;
	}

	if (bmp) {
		lpfc_mbuf_free(phba, bmp->virt, bmp->phys);
		kfree(bmp);
		cmdiocb->context3 = NULL;
	}

	lpfc_sli_release_iocbq(phba, cmdiocb);
}

/**
 * lpfc_ct_reject_event - Issue reject for unhandled CT MIB commands
 * @ndlp: pointer to a node-list data structure.
 * @ct_req: pointer to the CT request data structure.
 * @rx_id: rx_id of the received UNSOL CT command
 * @ox_id: ox_id of the UNSOL CT command
 *
 * This routine is invoked by the lpfc_ct_handle_mibreq routine for sending
 * a reject response. Reject response is sent for the unhandled commands.
 **/
static void
lpfc_ct_reject_event(struct lpfc_nodelist *ndlp,
		     struct lpfc_sli_ct_request *ct_req,
		     u16 rx_id, u16 ox_id)
{
	struct lpfc_vport *vport = ndlp->vport;
	struct lpfc_hba *phba = vport->phba;
	struct lpfc_sli_ct_request *ct_rsp;
	struct lpfc_iocbq *cmdiocbq = NULL;
	struct lpfc_dmabuf *bmp = NULL;
	struct lpfc_dmabuf *mp = NULL;
	struct ulp_bde64 *bpl;
	IOCB_t *icmd;
	u8 rc = 0;

	/* fill in BDEs for command */
	mp = kmalloc(sizeof(*mp), GFP_KERNEL);
	if (!mp) {
		rc = 1;
		goto ct_exit;
	}

	mp->virt = lpfc_mbuf_alloc(phba, MEM_PRI, &mp->phys);
	if (!mp->virt) {
		rc = 2;
		goto ct_free_mp;
	}

	/* Allocate buffer for Buffer ptr list */
	bmp = kmalloc(sizeof(*bmp), GFP_KERNEL);
	if (!bmp) {
		rc = 3;
		goto ct_free_mpvirt;
	}

	bmp->virt = lpfc_mbuf_alloc(phba, MEM_PRI, &bmp->phys);
	if (!bmp->virt) {
		rc = 4;
		goto ct_free_bmp;
	}

	INIT_LIST_HEAD(&mp->list);
	INIT_LIST_HEAD(&bmp->list);

	bpl = (struct ulp_bde64 *)bmp->virt;
	memset(bpl, 0, sizeof(struct ulp_bde64));
	bpl->addrHigh = le32_to_cpu(putPaddrHigh(mp->phys));
	bpl->addrLow = le32_to_cpu(putPaddrLow(mp->phys));
	bpl->tus.f.bdeFlags = BUFF_TYPE_BLP_64;
	bpl->tus.f.bdeSize = (LPFC_CT_PREAMBLE - 4);
	bpl->tus.w = le32_to_cpu(bpl->tus.w);

	ct_rsp = (struct lpfc_sli_ct_request *)mp->virt;
	memset(ct_rsp, 0, sizeof(struct lpfc_sli_ct_request));

	ct_rsp->RevisionId.bits.Revision = SLI_CT_REVISION;
	ct_rsp->RevisionId.bits.InId = 0;
	ct_rsp->FsType = ct_req->FsType;
	ct_rsp->FsSubType = ct_req->FsSubType;
	ct_rsp->CommandResponse.bits.Size = 0;
	ct_rsp->CommandResponse.bits.CmdRsp =
		cpu_to_be16(SLI_CT_RESPONSE_FS_RJT);
	ct_rsp->ReasonCode = SLI_CT_REQ_NOT_SUPPORTED;
	ct_rsp->Explanation = SLI_CT_NO_ADDITIONAL_EXPL;

	cmdiocbq = lpfc_sli_get_iocbq(phba);
	if (!cmdiocbq) {
		rc = 5;
		goto ct_free_bmpvirt;
	}

	icmd = &cmdiocbq->iocb;
	icmd->un.genreq64.bdl.ulpIoTag32 = 0;
	icmd->un.genreq64.bdl.addrHigh = putPaddrHigh(bmp->phys);
	icmd->un.genreq64.bdl.addrLow = putPaddrLow(bmp->phys);
	icmd->un.genreq64.bdl.bdeFlags = BUFF_TYPE_BLP_64;
	icmd->un.genreq64.bdl.bdeSize = sizeof(struct ulp_bde64);
	icmd->un.genreq64.w5.hcsw.Fctl = (LS | LA);
	icmd->un.genreq64.w5.hcsw.Dfctl = 0;
	icmd->un.genreq64.w5.hcsw.Rctl = FC_RCTL_DD_SOL_CTL;
	icmd->un.genreq64.w5.hcsw.Type = FC_TYPE_CT;
	icmd->ulpCommand = CMD_XMIT_SEQUENCE64_CX;
	icmd->ulpBdeCount = 1;
	icmd->ulpLe = 1;
	icmd->ulpClass = CLASS3;

	/* Save for completion so we can release these resources */
	cmdiocbq->context1 = lpfc_nlp_get(ndlp);
	cmdiocbq->context2 = (uint8_t *)mp;
	cmdiocbq->context3 = (uint8_t *)bmp;
	cmdiocbq->iocb_cmpl = lpfc_ct_unsol_cmpl;
	icmd->ulpContext = rx_id;  /* Xri / rx_id */
	icmd->unsli3.rcvsli3.ox_id = ox_id;
	icmd->un.ulpWord[3] =
		phba->sli4_hba.rpi_ids[ndlp->nlp_rpi];
	icmd->ulpTimeout = (3 * phba->fc_ratov);

	cmdiocbq->retry = 0;
	cmdiocbq->vport = vport;
	cmdiocbq->context_un.ndlp = NULL;
	cmdiocbq->drvrTimeout = icmd->ulpTimeout + LPFC_DRVR_TIMEOUT;

	rc = lpfc_sli_issue_iocb(phba, LPFC_ELS_RING, cmdiocbq, 0);
	if (!rc)
		return;

	rc = 6;
	lpfc_nlp_put(ndlp);
	lpfc_sli_release_iocbq(phba, cmdiocbq);
ct_free_bmpvirt:
	lpfc_mbuf_free(phba, bmp->virt, bmp->phys);
ct_free_bmp:
	kfree(bmp);
ct_free_mpvirt:
	lpfc_mbuf_free(phba, mp->virt, mp->phys);
ct_free_mp:
	kfree(mp);
ct_exit:
	lpfc_printf_vlog(vport, KERN_ERR, LOG_ELS,
			 "6440 Unsol CT: Rsp err %d Data: x%x\n",
			 rc, vport->fc_flag);
}

/**
 * lpfc_ct_handle_mibreq - Process an unsolicited CT MIB request data buffer
 * @phba: pointer to lpfc hba data structure.
 * @ctiocbq: pointer to lpfc CT command iocb data structure.
 *
 * This routine is used for processing the IOCB associated with a unsolicited
 * CT MIB request. It first determines whether there is an existing ndlp that
 * matches the DID from the unsolicited IOCB. If not, it will return.
 **/
static void
lpfc_ct_handle_mibreq(struct lpfc_hba *phba, struct lpfc_iocbq *ctiocbq)
{
	struct lpfc_sli_ct_request *ct_req;
	struct lpfc_nodelist *ndlp = NULL;
	struct lpfc_vport *vport = NULL;
	IOCB_t *icmd = &ctiocbq->iocb;
	u32 mi_cmd, vpi;
	u32 did = 0;

	vpi = ctiocbq->iocb.unsli3.rcvsli3.vpi;
	vport = lpfc_find_vport_by_vpid(phba, vpi);
	if (!vport) {
		lpfc_printf_log(phba, KERN_INFO, LOG_ELS,
				"6437 Unsol CT: VPORT NULL vpi : x%x\n",
				vpi);
		return;
	}

	did = ctiocbq->iocb.un.rcvels.remoteID;
	if (icmd->ulpStatus) {
		lpfc_printf_vlog(vport, KERN_INFO, LOG_ELS,
				 "6438 Unsol CT: status:x%x/x%x did : x%x\n",
				 icmd->ulpStatus, icmd->un.ulpWord[4], did);
		return;
	}

	/* Ignore traffic received during vport shutdown */
	if (vport->fc_flag & FC_UNLOADING)
		return;

	ndlp = lpfc_findnode_did(vport, did);
	if (!ndlp) {
		lpfc_printf_vlog(vport, KERN_INFO, LOG_ELS,
				 "6439 Unsol CT: NDLP Not Found for DID : x%x",
				 did);
		return;
	}

	ct_req = ((struct lpfc_sli_ct_request *)
		 (((struct lpfc_dmabuf *)ctiocbq->context2)->virt));

	mi_cmd = ct_req->CommandResponse.bits.CmdRsp;
	lpfc_printf_vlog(vport, KERN_INFO, LOG_ELS,
			 "6442 : MI Cmd : x%x Not Supported\n", mi_cmd);
	lpfc_ct_reject_event(ndlp, ct_req,
			     ctiocbq->iocb.ulpContext,
			     ctiocbq->iocb.unsli3.rcvsli3.ox_id);
}

/**
 * lpfc_ct_unsol_event - Process an unsolicited event from a ct sli ring
 * @phba: pointer to lpfc hba data structure.
 * @pring: pointer to a SLI ring.
 * @ctiocbq: pointer to lpfc ct iocb data structure.
 *
 * This routine is used to process an unsolicited event received from a SLI
 * (Service Level Interface) ring. The actual processing of the data buffer
 * associated with the unsolicited event is done by invoking appropriate routine
 * after properly set up the iocb buffer from the SLI ring on which the
 * unsolicited event was received.
 **/
void
lpfc_ct_unsol_event(struct lpfc_hba *phba, struct lpfc_sli_ring *pring,
		    struct lpfc_iocbq *ctiocbq)
{
	struct lpfc_dmabuf *mp = NULL;
	IOCB_t *icmd = &ctiocbq->iocb;
	int i;
	struct lpfc_iocbq *iocbq;
	dma_addr_t dma_addr;
	uint32_t size;
	struct list_head head;
	struct lpfc_sli_ct_request *ct_req;
	struct lpfc_dmabuf *bdeBuf1 = ctiocbq->context2;
	struct lpfc_dmabuf *bdeBuf2 = ctiocbq->context3;

	ctiocbq->context1 = NULL;
	ctiocbq->context2 = NULL;
	ctiocbq->context3 = NULL;

	if (unlikely(icmd->ulpStatus == IOSTAT_NEED_BUFFER)) {
		lpfc_sli_hbqbuf_add_hbqs(phba, LPFC_ELS_HBQ);
	} else if ((icmd->ulpStatus == IOSTAT_LOCAL_REJECT) &&
		   ((icmd->un.ulpWord[4] & IOERR_PARAM_MASK) ==
		   IOERR_RCV_BUFFER_WAITING)) {
		/* Not enough posted buffers; Try posting more buffers */
		phba->fc_stat.NoRcvBuf++;
		if (!(phba->sli3_options & LPFC_SLI3_HBQ_ENABLED))
			lpfc_post_buffer(phba, pring, 2);
		return;
	}

	/* If there are no BDEs associated
	 * with this IOCB, there is nothing to do.
	 */
	if (icmd->ulpBdeCount == 0)
		return;

	if (phba->sli3_options & LPFC_SLI3_HBQ_ENABLED) {
		ctiocbq->context2 = bdeBuf1;
		if (icmd->ulpBdeCount == 2)
			ctiocbq->context3 = bdeBuf2;
	} else {
		dma_addr = getPaddr(icmd->un.cont64[0].addrHigh,
				    icmd->un.cont64[0].addrLow);
		ctiocbq->context2 = lpfc_sli_ringpostbuf_get(phba, pring,
							     dma_addr);
		if (icmd->ulpBdeCount == 2) {
			dma_addr = getPaddr(icmd->un.cont64[1].addrHigh,
					    icmd->un.cont64[1].addrLow);
			ctiocbq->context3 = lpfc_sli_ringpostbuf_get(phba,
								     pring,
								     dma_addr);
		}
	}

	ct_req = ((struct lpfc_sli_ct_request *)
		 (((struct lpfc_dmabuf *)ctiocbq->context2)->virt));

	if (ct_req->FsType == SLI_CT_MANAGEMENT_SERVICE &&
	    ct_req->FsSubType == SLI_CT_MIB_Subtypes) {
		lpfc_ct_handle_mibreq(phba, ctiocbq);
	} else {
		if (!lpfc_bsg_ct_unsol_event(phba, pring, ctiocbq))
			return;
	}

	if (phba->sli3_options & LPFC_SLI3_HBQ_ENABLED) {
		INIT_LIST_HEAD(&head);
		list_add_tail(&head, &ctiocbq->list);
		list_for_each_entry(iocbq, &head, list) {
			icmd = &iocbq->iocb;
			if (icmd->ulpBdeCount == 0)
				continue;
			bdeBuf1 = iocbq->context2;
			iocbq->context2 = NULL;
			size  = icmd->un.cont64[0].tus.f.bdeSize;
			lpfc_ct_unsol_buffer(phba, ctiocbq, bdeBuf1, size);
			lpfc_in_buf_free(phba, bdeBuf1);
			if (icmd->ulpBdeCount == 2) {
				bdeBuf2 = iocbq->context3;
				iocbq->context3 = NULL;
				size  = icmd->unsli3.rcvsli3.bde2.tus.f.bdeSize;
				lpfc_ct_unsol_buffer(phba, ctiocbq, bdeBuf2,
						     size);
				lpfc_in_buf_free(phba, bdeBuf2);
			}
		}
		list_del(&head);
	} else {
		INIT_LIST_HEAD(&head);
		list_add_tail(&head, &ctiocbq->list);
		list_for_each_entry(iocbq, &head, list) {
			icmd = &iocbq->iocb;
			if (icmd->ulpBdeCount == 0)
				lpfc_ct_unsol_buffer(phba, iocbq, NULL, 0);
			for (i = 0; i < icmd->ulpBdeCount; i++) {
				dma_addr = getPaddr(icmd->un.cont64[i].addrHigh,
						    icmd->un.cont64[i].addrLow);
				mp = lpfc_sli_ringpostbuf_get(phba, pring,
							      dma_addr);
				size = icmd->un.cont64[i].tus.f.bdeSize;
				lpfc_ct_unsol_buffer(phba, iocbq, mp, size);
				lpfc_in_buf_free(phba, mp);
			}
			lpfc_post_buffer(phba, pring, i);
		}
		list_del(&head);
	}
}

/**
 * lpfc_ct_handle_unsol_abort - ct upper level protocol abort handler
 * @phba: Pointer to HBA context object.
 * @dmabuf: pointer to a dmabuf that describes the FC sequence
 *
 * This function serves as the upper level protocol abort handler for CT
 * protocol.
 *
 * Return 1 if abort has been handled, 0 otherwise.
 **/
int
lpfc_ct_handle_unsol_abort(struct lpfc_hba *phba, struct hbq_dmabuf *dmabuf)
{
	int handled;

	/* CT upper level goes through BSG */
	handled = lpfc_bsg_ct_unsol_abort(phba, dmabuf);

	return handled;
}

static void
lpfc_free_ct_rsp(struct lpfc_hba *phba, struct lpfc_dmabuf *mlist)
{
	struct lpfc_dmabuf *mlast, *next_mlast;

	list_for_each_entry_safe(mlast, next_mlast, &mlist->list, list) {
		lpfc_mbuf_free(phba, mlast->virt, mlast->phys);
		list_del(&mlast->list);
		kfree(mlast);
	}
	lpfc_mbuf_free(phba, mlist->virt, mlist->phys);
	kfree(mlist);
	return;
}

static struct lpfc_dmabuf *
lpfc_alloc_ct_rsp(struct lpfc_hba *phba, int cmdcode, struct ulp_bde64 *bpl,
		  uint32_t size, int *entries)
{
	struct lpfc_dmabuf *mlist = NULL;
	struct lpfc_dmabuf *mp;
	int cnt, i = 0;

	/* We get chunks of FCELSSIZE */
	cnt = size > FCELSSIZE ? FCELSSIZE: size;

	while (size) {
		/* Allocate buffer for rsp payload */
		mp = kmalloc(sizeof(struct lpfc_dmabuf), GFP_KERNEL);
		if (!mp) {
			if (mlist)
				lpfc_free_ct_rsp(phba, mlist);
			return NULL;
		}

		INIT_LIST_HEAD(&mp->list);

		if (cmdcode == be16_to_cpu(SLI_CTNS_GID_FT) ||
		    cmdcode == be16_to_cpu(SLI_CTNS_GFF_ID))
			mp->virt = lpfc_mbuf_alloc(phba, MEM_PRI, &(mp->phys));
		else
			mp->virt = lpfc_mbuf_alloc(phba, 0, &(mp->phys));

		if (!mp->virt) {
			kfree(mp);
			if (mlist)
				lpfc_free_ct_rsp(phba, mlist);
			return NULL;
		}

		/* Queue it to a linked list */
		if (!mlist)
			mlist = mp;
		else
			list_add_tail(&mp->list, &mlist->list);

		bpl->tus.f.bdeFlags = BUFF_TYPE_BDE_64I;
		/* build buffer ptr list for IOCB */
		bpl->addrLow = le32_to_cpu(putPaddrLow(mp->phys) );
		bpl->addrHigh = le32_to_cpu(putPaddrHigh(mp->phys) );
		bpl->tus.f.bdeSize = (uint16_t) cnt;
		bpl->tus.w = le32_to_cpu(bpl->tus.w);
		bpl++;

		i++;
		size -= cnt;
	}

	*entries = i;
	return mlist;
}

int
lpfc_ct_free_iocb(struct lpfc_hba *phba, struct lpfc_iocbq *ctiocb)
{
	struct lpfc_dmabuf *buf_ptr;

	/* I/O job is complete so context is now invalid*/
	ctiocb->context_un.ndlp = NULL;
	if (ctiocb->context1) {
		buf_ptr = (struct lpfc_dmabuf *) ctiocb->context1;
		lpfc_mbuf_free(phba, buf_ptr->virt, buf_ptr->phys);
		kfree(buf_ptr);
		ctiocb->context1 = NULL;
	}
	if (ctiocb->context2) {
		lpfc_free_ct_rsp(phba, (struct lpfc_dmabuf *) ctiocb->context2);
		ctiocb->context2 = NULL;
	}

	if (ctiocb->context3) {
		buf_ptr = (struct lpfc_dmabuf *) ctiocb->context3;
		lpfc_mbuf_free(phba, buf_ptr->virt, buf_ptr->phys);
		kfree(buf_ptr);
		ctiocb->context3 = NULL;
	}
	lpfc_sli_release_iocbq(phba, ctiocb);
	return 0;
}

/*
 * lpfc_gen_req - Build and issue a GEN_REQUEST command  to the SLI Layer
 * @vport: pointer to a host virtual N_Port data structure.
 * @bmp: Pointer to BPL for SLI command
 * @inp: Pointer to data buffer for response data.
 * @outp: Pointer to data buffer that hold the CT command.
 * @cmpl: completion routine to call when command completes
 * @ndlp: Destination NPort nodelist entry
 *
 * This function as the final part for issuing a CT command.
 */
static int
lpfc_gen_req(struct lpfc_vport *vport, struct lpfc_dmabuf *bmp,
	     struct lpfc_dmabuf *inp, struct lpfc_dmabuf *outp,
	     void (*cmpl) (struct lpfc_hba *, struct lpfc_iocbq *,
		     struct lpfc_iocbq *),
	     struct lpfc_nodelist *ndlp, uint32_t event_tag, uint32_t num_entry,
	     uint32_t tmo, uint8_t retry)
{
	struct lpfc_hba  *phba = vport->phba;
	IOCB_t *icmd;
	struct lpfc_iocbq *geniocb;
	int rc;

	/* Allocate buffer for  command iocb */
	geniocb = lpfc_sli_get_iocbq(phba);

	if (geniocb == NULL)
		return 1;

	icmd = &geniocb->iocb;
	icmd->un.genreq64.bdl.ulpIoTag32 = 0;
	icmd->un.genreq64.bdl.addrHigh = putPaddrHigh(bmp->phys);
	icmd->un.genreq64.bdl.addrLow = putPaddrLow(bmp->phys);
	icmd->un.genreq64.bdl.bdeFlags = BUFF_TYPE_BLP_64;
	icmd->un.genreq64.bdl.bdeSize = (num_entry * sizeof(struct ulp_bde64));

	geniocb->context3 = (uint8_t *) bmp;

	/* Save for completion so we can release these resources */
	geniocb->context1 = (uint8_t *) inp;
	geniocb->context2 = (uint8_t *) outp;

	geniocb->event_tag = event_tag;

	/* Fill in payload, bp points to frame payload */
	icmd->ulpCommand = CMD_GEN_REQUEST64_CR;

	/* Fill in rest of iocb */
	icmd->un.genreq64.w5.hcsw.Fctl = (SI | LA);
	icmd->un.genreq64.w5.hcsw.Dfctl = 0;
	icmd->un.genreq64.w5.hcsw.Rctl = FC_RCTL_DD_UNSOL_CTL;
	icmd->un.genreq64.w5.hcsw.Type = FC_TYPE_CT;

	if (!tmo) {
		 /* FC spec states we need 3 * ratov for CT requests */
		tmo = (3 * phba->fc_ratov);
	}
	icmd->ulpTimeout = tmo;
	icmd->ulpBdeCount = 1;
	icmd->ulpLe = 1;
	icmd->ulpClass = CLASS3;
	icmd->ulpContext = ndlp->nlp_rpi;
	if (phba->sli_rev == LPFC_SLI_REV4)
		icmd->ulpContext = phba->sli4_hba.rpi_ids[ndlp->nlp_rpi];

	if (phba->sli3_options & LPFC_SLI3_NPIV_ENABLED) {
		/* For GEN_REQUEST64_CR, use the RPI */
		icmd->ulpCt_h = 0;
		icmd->ulpCt_l = 0;
	}

	/* Issue GEN REQ IOCB for NPORT <did> */
	lpfc_printf_vlog(vport, KERN_INFO, LOG_ELS,
			 "0119 Issue GEN REQ IOCB to NPORT x%x "
			 "Data: x%x x%x\n",
			 ndlp->nlp_DID, icmd->ulpIoTag,
			 vport->port_state);
	geniocb->iocb_cmpl = cmpl;
	geniocb->drvrTimeout = icmd->ulpTimeout + LPFC_DRVR_TIMEOUT;
	geniocb->vport = vport;
	geniocb->retry = retry;
	geniocb->context_un.ndlp = lpfc_nlp_get(ndlp);
	if (!geniocb->context_un.ndlp)
		goto out;
	rc = lpfc_sli_issue_iocb(phba, LPFC_ELS_RING, geniocb, 0);

	if (rc == IOCB_ERROR) {
		geniocb->context_un.ndlp = NULL;
		lpfc_nlp_put(ndlp);
		goto out;
	}

	return 0;
out:
	lpfc_sli_release_iocbq(phba, geniocb);
	return 1;
}

/*
 * lpfc_ct_cmd - Build and issue a CT command
 * @vport: pointer to a host virtual N_Port data structure.
 * @inmp: Pointer to data buffer for response data.
 * @bmp: Pointer to BPL for SLI command
 * @ndlp: Destination NPort nodelist entry
 * @cmpl: completion routine to call when command completes
 *
 * This function is called for issuing a CT command.
 */
static int
lpfc_ct_cmd(struct lpfc_vport *vport, struct lpfc_dmabuf *inmp,
	    struct lpfc_dmabuf *bmp, struct lpfc_nodelist *ndlp,
	    void (*cmpl) (struct lpfc_hba *, struct lpfc_iocbq *,
			  struct lpfc_iocbq *),
	    uint32_t rsp_size, uint8_t retry)
{
	struct lpfc_hba  *phba = vport->phba;
	struct ulp_bde64 *bpl = (struct ulp_bde64 *) bmp->virt;
	struct lpfc_dmabuf *outmp;
	int cnt = 0, status;
	int cmdcode = ((struct lpfc_sli_ct_request *) inmp->virt)->
		CommandResponse.bits.CmdRsp;

	bpl++;			/* Skip past ct request */

	/* Put buffer(s) for ct rsp in bpl */
	outmp = lpfc_alloc_ct_rsp(phba, cmdcode, bpl, rsp_size, &cnt);
	if (!outmp)
		return -ENOMEM;
	/*
	 * Form the CT IOCB.  The total number of BDEs in this IOCB
	 * is the single command plus response count from
	 * lpfc_alloc_ct_rsp.
	 */
	cnt += 1;
	status = lpfc_gen_req(vport, bmp, inmp, outmp, cmpl, ndlp,
			phba->fc_eventTag, cnt, 0, retry);
	if (status) {
		lpfc_free_ct_rsp(phba, outmp);
		return -ENOMEM;
	}
	return 0;
}

struct lpfc_vport *
lpfc_find_vport_by_did(struct lpfc_hba *phba, uint32_t did) {
	struct lpfc_vport *vport_curr;
	unsigned long flags;

	spin_lock_irqsave(&phba->port_list_lock, flags);
	list_for_each_entry(vport_curr, &phba->port_list, listentry) {
		if ((vport_curr->fc_myDID) && (vport_curr->fc_myDID == did)) {
			spin_unlock_irqrestore(&phba->port_list_lock, flags);
			return vport_curr;
		}
	}
	spin_unlock_irqrestore(&phba->port_list_lock, flags);
	return NULL;
}

static void
lpfc_prep_node_fc4type(struct lpfc_vport *vport, uint32_t Did, uint8_t fc4_type)
{
	struct lpfc_nodelist *ndlp;

	if ((vport->port_type != LPFC_NPIV_PORT) ||
	    !(vport->ct_flags & FC_CT_RFF_ID) || !vport->cfg_restrict_login) {

		ndlp = lpfc_setup_disc_node(vport, Did);

		if (ndlp) {
			lpfc_debugfs_disc_trc(vport, LPFC_DISC_TRC_CT,
				"Parse GID_FTrsp: did:x%x flg:x%x x%x",
				Did, ndlp->nlp_flag, vport->fc_flag);

			/* By default, the driver expects to support FCP FC4 */
			if (fc4_type == FC_TYPE_FCP)
				ndlp->nlp_fc4_type |= NLP_FC4_FCP;

			if (fc4_type == FC_TYPE_NVME)
				ndlp->nlp_fc4_type |= NLP_FC4_NVME;

			lpfc_printf_vlog(vport, KERN_INFO, LOG_DISCOVERY,
					 "0238 Process x%06x NameServer Rsp "
					 "Data: x%x x%x x%x x%x x%x\n", Did,
					 ndlp->nlp_flag, ndlp->nlp_fc4_type,
					 ndlp->nlp_state, vport->fc_flag,
					 vport->fc_rscn_id_cnt);

			/* if ndlp needs to be discovered and prior
			 * state of ndlp hit devloss, change state to
			 * allow rediscovery.
			 */
			if (ndlp->nlp_flag & NLP_NPR_2B_DISC &&
			    ndlp->nlp_state == NLP_STE_UNUSED_NODE) {
				lpfc_nlp_set_state(vport, ndlp,
						   NLP_STE_NPR_NODE);
			}
		} else {
			lpfc_debugfs_disc_trc(vport, LPFC_DISC_TRC_CT,
				"Skip1 GID_FTrsp: did:x%x flg:x%x cnt:%d",
				Did, vport->fc_flag, vport->fc_rscn_id_cnt);

			lpfc_printf_vlog(vport, KERN_INFO, LOG_DISCOVERY,
					 "0239 Skip x%06x NameServer Rsp "
					 "Data: x%x x%x x%px\n",
					 Did, vport->fc_flag,
					 vport->fc_rscn_id_cnt, ndlp);
		}
	} else {
		if (!(vport->fc_flag & FC_RSCN_MODE) ||
		    lpfc_rscn_payload_check(vport, Did)) {
			lpfc_debugfs_disc_trc(vport, LPFC_DISC_TRC_CT,
				"Query GID_FTrsp: did:x%x flg:x%x cnt:%d",
				Did, vport->fc_flag, vport->fc_rscn_id_cnt);

			/*
			 * This NPortID was previously a FCP/NVMe target,
			 * Don't even bother to send GFF_ID.
			 */
			ndlp = lpfc_findnode_did(vport, Did);
			if (ndlp &&
			    (ndlp->nlp_type &
			    (NLP_FCP_TARGET | NLP_NVME_TARGET))) {
				if (fc4_type == FC_TYPE_FCP)
					ndlp->nlp_fc4_type |= NLP_FC4_FCP;
				if (fc4_type == FC_TYPE_NVME)
					ndlp->nlp_fc4_type |= NLP_FC4_NVME;
				lpfc_setup_disc_node(vport, Did);
			} else if (lpfc_ns_cmd(vport, SLI_CTNS_GFF_ID,
				   0, Did) == 0)
				vport->num_disc_nodes++;
			else
				lpfc_setup_disc_node(vport, Did);
		} else {
			lpfc_debugfs_disc_trc(vport, LPFC_DISC_TRC_CT,
				"Skip2 GID_FTrsp: did:x%x flg:x%x cnt:%d",
				Did, vport->fc_flag, vport->fc_rscn_id_cnt);

			lpfc_printf_vlog(vport, KERN_INFO, LOG_DISCOVERY,
					 "0245 Skip x%06x NameServer Rsp "
					 "Data: x%x x%x\n", Did,
					 vport->fc_flag,
					 vport->fc_rscn_id_cnt);
		}
	}
}

static void
lpfc_ns_rsp_audit_did(struct lpfc_vport *vport, uint32_t Did, uint8_t fc4_type)
{
	struct lpfc_hba *phba = vport->phba;
	struct lpfc_nodelist *ndlp = NULL;
	char *str;

	if (phba->cfg_ns_query == LPFC_NS_QUERY_GID_FT)
		str = "GID_FT";
	else
		str = "GID_PT";
	lpfc_printf_vlog(vport, KERN_INFO, LOG_DISCOVERY,
			 "6430 Process %s rsp for %08x type %x %s %s\n",
			 str, Did, fc4_type,
			 (fc4_type == FC_TYPE_FCP) ?  "FCP" : " ",
			 (fc4_type == FC_TYPE_NVME) ?  "NVME" : " ");
	/*
	 * To conserve rpi's, filter out addresses for other
	 * vports on the same physical HBAs.
	 */
	if (Did != vport->fc_myDID &&
	    (!lpfc_find_vport_by_did(phba, Did) ||
	     vport->cfg_peer_port_login)) {
		if (!phba->nvmet_support) {
			/* FCPI/NVMEI path. Process Did */
			lpfc_prep_node_fc4type(vport, Did, fc4_type);
			return;
		}
		/* NVMET path.  NVMET only cares about NVMEI nodes. */
		list_for_each_entry(ndlp, &vport->fc_nodes, nlp_listp) {
			if (ndlp->nlp_type != NLP_NVME_INITIATOR ||
			    ndlp->nlp_state != NLP_STE_UNMAPPED_NODE)
				continue;
			spin_lock_irq(&ndlp->lock);
			if (ndlp->nlp_DID == Did)
				ndlp->nlp_flag &= ~NLP_NVMET_RECOV;
			else
				ndlp->nlp_flag |= NLP_NVMET_RECOV;
			spin_unlock_irq(&ndlp->lock);
		}
	}
}

static int
lpfc_ns_rsp(struct lpfc_vport *vport, struct lpfc_dmabuf *mp, uint8_t fc4_type,
	    uint32_t Size)
{
	struct lpfc_sli_ct_request *Response =
		(struct lpfc_sli_ct_request *) mp->virt;
	struct lpfc_dmabuf *mlast, *next_mp;
	uint32_t *ctptr = (uint32_t *) & Response->un.gid.PortType;
	uint32_t Did, CTentry;
	int Cnt;
	struct list_head head;
	struct lpfc_nodelist *ndlp = NULL;

	lpfc_set_disctmo(vport);
	vport->num_disc_nodes = 0;
	vport->fc_ns_retry = 0;


	list_add_tail(&head, &mp->list);
	list_for_each_entry_safe(mp, next_mp, &head, list) {
		mlast = mp;

		Cnt = Size  > FCELSSIZE ? FCELSSIZE : Size;

		Size -= Cnt;

		if (!ctptr) {
			ctptr = (uint32_t *) mlast->virt;
		} else
			Cnt -= 16;	/* subtract length of CT header */

		/* Loop through entire NameServer list of DIDs */
		while (Cnt >= sizeof(uint32_t)) {
			/* Get next DID from NameServer List */
			CTentry = *ctptr++;
			Did = ((be32_to_cpu(CTentry)) & Mask_DID);
			lpfc_ns_rsp_audit_did(vport, Did, fc4_type);
			if (CTentry & (cpu_to_be32(SLI_CT_LAST_ENTRY)))
				goto nsout1;

			Cnt -= sizeof(uint32_t);
		}
		ctptr = NULL;

	}

	/* All GID_FT entries processed.  If the driver is running in
	 * in target mode, put impacted nodes into recovery and drop
	 * the RPI to flush outstanding IO.
	 */
	if (vport->phba->nvmet_support) {
		list_for_each_entry(ndlp, &vport->fc_nodes, nlp_listp) {
			if (!(ndlp->nlp_flag & NLP_NVMET_RECOV))
				continue;
			lpfc_disc_state_machine(vport, ndlp, NULL,
						NLP_EVT_DEVICE_RECOVERY);
			spin_lock_irq(&ndlp->lock);
			ndlp->nlp_flag &= ~NLP_NVMET_RECOV;
			spin_unlock_irq(&ndlp->lock);
		}
	}

nsout1:
	list_del(&head);
	return 0;
}

static void
lpfc_cmpl_ct_cmd_gid_ft(struct lpfc_hba *phba, struct lpfc_iocbq *cmdiocb,
			struct lpfc_iocbq *rspiocb)
{
	struct lpfc_vport *vport = cmdiocb->vport;
	struct Scsi_Host *shost = lpfc_shost_from_vport(vport);
	IOCB_t *irsp;
	struct lpfc_dmabuf *outp;
	struct lpfc_dmabuf *inp;
	struct lpfc_sli_ct_request *CTrsp;
	struct lpfc_sli_ct_request *CTreq;
	struct lpfc_nodelist *ndlp;
	int rc, type;

	/* First save ndlp, before we overwrite it */
	ndlp = cmdiocb->context_un.ndlp;

	/* we pass cmdiocb to state machine which needs rspiocb as well */
	cmdiocb->context_un.rsp_iocb = rspiocb;
	inp = (struct lpfc_dmabuf *) cmdiocb->context1;
	outp = (struct lpfc_dmabuf *) cmdiocb->context2;
	irsp = &rspiocb->iocb;

	lpfc_debugfs_disc_trc(vport, LPFC_DISC_TRC_CT,
		 "GID_FT cmpl:     status:x%x/x%x rtry:%d",
		irsp->ulpStatus, irsp->un.ulpWord[4], vport->fc_ns_retry);

	/* Ignore response if link flipped after this request was made */
	if (cmdiocb->event_tag != phba->fc_eventTag) {
		lpfc_printf_vlog(vport, KERN_INFO, LOG_DISCOVERY,
				 "9043 Event tag mismatch. Ignoring NS rsp\n");
		goto out;
	}

	/* Don't bother processing response if vport is being torn down. */
	if (vport->load_flag & FC_UNLOADING) {
		if (vport->fc_flag & FC_RSCN_MODE)
			lpfc_els_flush_rscn(vport);
		goto out;
	}

	if (lpfc_els_chk_latt(vport)) {
		lpfc_printf_vlog(vport, KERN_INFO, LOG_DISCOVERY,
				 "0216 Link event during NS query\n");
		if (vport->fc_flag & FC_RSCN_MODE)
			lpfc_els_flush_rscn(vport);
		lpfc_vport_set_state(vport, FC_VPORT_FAILED);
		goto out;
	}
	if (lpfc_error_lost_link(irsp)) {
		lpfc_printf_vlog(vport, KERN_INFO, LOG_DISCOVERY,
				 "0226 NS query failed due to link event\n");
		if (vport->fc_flag & FC_RSCN_MODE)
			lpfc_els_flush_rscn(vport);
		goto out;
	}

	spin_lock_irq(shost->host_lock);
	if (vport->fc_flag & FC_RSCN_DEFERRED) {
		vport->fc_flag &= ~FC_RSCN_DEFERRED;
		spin_unlock_irq(shost->host_lock);

		/* This is a GID_FT completing so the gidft_inp counter was
		 * incremented before the GID_FT was issued to the wire.
		 */
		if (vport->gidft_inp)
			vport->gidft_inp--;

		/*
		 * Skip processing the NS response
		 * Re-issue the NS cmd
		 */
		lpfc_printf_vlog(vport, KERN_INFO, LOG_ELS,
				 "0151 Process Deferred RSCN Data: x%x x%x\n",
				 vport->fc_flag, vport->fc_rscn_id_cnt);
		lpfc_els_handle_rscn(vport);

		goto out;
	}
	spin_unlock_irq(shost->host_lock);

	if (irsp->ulpStatus) {
		/* Check for retry */
		if (vport->fc_ns_retry < LPFC_MAX_NS_RETRY) {
			if (irsp->ulpStatus != IOSTAT_LOCAL_REJECT ||
			    (irsp->un.ulpWord[4] & IOERR_PARAM_MASK) !=
			    IOERR_NO_RESOURCES)
				vport->fc_ns_retry++;

			type = lpfc_get_gidft_type(vport, cmdiocb);
			if (type == 0)
				goto out;

			/* CT command is being retried */
			rc = lpfc_ns_cmd(vport, SLI_CTNS_GID_FT,
					 vport->fc_ns_retry, type);
			if (rc == 0)
				goto out;
			else { /* Unable to send NS cmd */
				if (vport->gidft_inp)
					vport->gidft_inp--;
			}
		}
		if (vport->fc_flag & FC_RSCN_MODE)
			lpfc_els_flush_rscn(vport);
		lpfc_vport_set_state(vport, FC_VPORT_FAILED);
		lpfc_printf_vlog(vport, KERN_ERR, LOG_TRACE_EVENT,
				 "0257 GID_FT Query error: 0x%x 0x%x\n",
				 irsp->ulpStatus, vport->fc_ns_retry);
	} else {
		/* Good status, continue checking */
		CTreq = (struct lpfc_sli_ct_request *) inp->virt;
		CTrsp = (struct lpfc_sli_ct_request *) outp->virt;
		if (CTrsp->CommandResponse.bits.CmdRsp ==
		    cpu_to_be16(SLI_CT_RESPONSE_FS_ACC)) {
			lpfc_printf_vlog(vport, KERN_INFO, LOG_DISCOVERY,
					 "0208 NameServer Rsp Data: x%x x%x "
					 "x%x x%x sz x%x\n",
					 vport->fc_flag,
					 CTreq->un.gid.Fc4Type,
					 vport->num_disc_nodes,
					 vport->gidft_inp,
					 irsp->un.genreq64.bdl.bdeSize);

			lpfc_ns_rsp(vport,
				    outp,
				    CTreq->un.gid.Fc4Type,
				    (uint32_t) (irsp->un.genreq64.bdl.bdeSize));
		} else if (CTrsp->CommandResponse.bits.CmdRsp ==
			   be16_to_cpu(SLI_CT_RESPONSE_FS_RJT)) {
			/* NameServer Rsp Error */
			if ((CTrsp->ReasonCode == SLI_CT_UNABLE_TO_PERFORM_REQ)
			    && (CTrsp->Explanation == SLI_CT_NO_FC4_TYPES)) {
				lpfc_printf_vlog(vport, KERN_INFO,
					LOG_DISCOVERY,
					"0269 No NameServer Entries "
					"Data: x%x x%x x%x x%x\n",
					CTrsp->CommandResponse.bits.CmdRsp,
					(uint32_t) CTrsp->ReasonCode,
					(uint32_t) CTrsp->Explanation,
					vport->fc_flag);

				lpfc_debugfs_disc_trc(vport, LPFC_DISC_TRC_CT,
				"GID_FT no entry  cmd:x%x rsn:x%x exp:x%x",
				(uint32_t)CTrsp->CommandResponse.bits.CmdRsp,
				(uint32_t) CTrsp->ReasonCode,
				(uint32_t) CTrsp->Explanation);
			} else {
				lpfc_printf_vlog(vport, KERN_INFO,
					LOG_DISCOVERY,
					"0240 NameServer Rsp Error "
					"Data: x%x x%x x%x x%x\n",
					CTrsp->CommandResponse.bits.CmdRsp,
					(uint32_t) CTrsp->ReasonCode,
					(uint32_t) CTrsp->Explanation,
					vport->fc_flag);

				lpfc_debugfs_disc_trc(vport, LPFC_DISC_TRC_CT,
				"GID_FT rsp err1  cmd:x%x rsn:x%x exp:x%x",
				(uint32_t)CTrsp->CommandResponse.bits.CmdRsp,
				(uint32_t) CTrsp->ReasonCode,
				(uint32_t) CTrsp->Explanation);
			}


		} else {
			/* NameServer Rsp Error */
			lpfc_printf_vlog(vport, KERN_ERR, LOG_TRACE_EVENT,
					"0241 NameServer Rsp Error "
					"Data: x%x x%x x%x x%x\n",
					CTrsp->CommandResponse.bits.CmdRsp,
					(uint32_t) CTrsp->ReasonCode,
					(uint32_t) CTrsp->Explanation,
					vport->fc_flag);

			lpfc_debugfs_disc_trc(vport, LPFC_DISC_TRC_CT,
				"GID_FT rsp err2  cmd:x%x rsn:x%x exp:x%x",
				(uint32_t)CTrsp->CommandResponse.bits.CmdRsp,
				(uint32_t) CTrsp->ReasonCode,
				(uint32_t) CTrsp->Explanation);
		}
		if (vport->gidft_inp)
			vport->gidft_inp--;
	}

	lpfc_printf_vlog(vport, KERN_INFO, LOG_DISCOVERY,
			 "4216 GID_FT cmpl inp %d disc %d\n",
			 vport->gidft_inp, vport->num_disc_nodes);

	/* Link up / RSCN discovery */
	if ((vport->num_disc_nodes == 0) &&
	    (vport->gidft_inp == 0)) {
		/*
		 * The driver has cycled through all Nports in the RSCN payload.
		 * Complete the handling by cleaning up and marking the
		 * current driver state.
		 */
		if (vport->port_state >= LPFC_DISC_AUTH) {
			if (vport->fc_flag & FC_RSCN_MODE) {
				lpfc_els_flush_rscn(vport);
				spin_lock_irq(shost->host_lock);
				vport->fc_flag |= FC_RSCN_MODE; /* RSCN still */
				spin_unlock_irq(shost->host_lock);
			}
			else
				lpfc_els_flush_rscn(vport);
		}

		lpfc_disc_start(vport);
	}
out:
	lpfc_ct_free_iocb(phba, cmdiocb);
	lpfc_nlp_put(ndlp);
	return;
}

static void
lpfc_cmpl_ct_cmd_gid_pt(struct lpfc_hba *phba, struct lpfc_iocbq *cmdiocb,
			struct lpfc_iocbq *rspiocb)
{
	struct lpfc_vport *vport = cmdiocb->vport;
	struct Scsi_Host *shost = lpfc_shost_from_vport(vport);
	IOCB_t *irsp;
	struct lpfc_dmabuf *outp;
	struct lpfc_dmabuf *inp;
	struct lpfc_sli_ct_request *CTrsp;
	struct lpfc_sli_ct_request *CTreq;
	struct lpfc_nodelist *ndlp;
	int rc;

	/* First save ndlp, before we overwrite it */
	ndlp = cmdiocb->context_un.ndlp;

	/* we pass cmdiocb to state machine which needs rspiocb as well */
	cmdiocb->context_un.rsp_iocb = rspiocb;
	inp = (struct lpfc_dmabuf *)cmdiocb->context1;
	outp = (struct lpfc_dmabuf *)cmdiocb->context2;
	irsp = &rspiocb->iocb;

	lpfc_debugfs_disc_trc(vport, LPFC_DISC_TRC_CT,
			      "GID_PT cmpl:     status:x%x/x%x rtry:%d",
			      irsp->ulpStatus, irsp->un.ulpWord[4],
			      vport->fc_ns_retry);

	/* Ignore response if link flipped after this request was made */
	if (cmdiocb->event_tag != phba->fc_eventTag) {
		lpfc_printf_vlog(vport, KERN_INFO, LOG_DISCOVERY,
				 "9044 Event tag mismatch. Ignoring NS rsp\n");
		goto out;
	}

	/* Don't bother processing response if vport is being torn down. */
	if (vport->load_flag & FC_UNLOADING) {
		if (vport->fc_flag & FC_RSCN_MODE)
			lpfc_els_flush_rscn(vport);
		goto out;
	}

	if (lpfc_els_chk_latt(vport)) {
		lpfc_printf_vlog(vport, KERN_INFO, LOG_DISCOVERY,
				 "4108 Link event during NS query\n");
		if (vport->fc_flag & FC_RSCN_MODE)
			lpfc_els_flush_rscn(vport);
		lpfc_vport_set_state(vport, FC_VPORT_FAILED);
		goto out;
	}
	if (lpfc_error_lost_link(irsp)) {
		lpfc_printf_vlog(vport, KERN_INFO, LOG_DISCOVERY,
				 "4166 NS query failed due to link event\n");
		if (vport->fc_flag & FC_RSCN_MODE)
			lpfc_els_flush_rscn(vport);
		goto out;
	}

	spin_lock_irq(shost->host_lock);
	if (vport->fc_flag & FC_RSCN_DEFERRED) {
		vport->fc_flag &= ~FC_RSCN_DEFERRED;
		spin_unlock_irq(shost->host_lock);

		/* This is a GID_PT completing so the gidft_inp counter was
		 * incremented before the GID_PT was issued to the wire.
		 */
		if (vport->gidft_inp)
			vport->gidft_inp--;

		/*
		 * Skip processing the NS response
		 * Re-issue the NS cmd
		 */
		lpfc_printf_vlog(vport, KERN_INFO, LOG_ELS,
				 "4167 Process Deferred RSCN Data: x%x x%x\n",
				 vport->fc_flag, vport->fc_rscn_id_cnt);
		lpfc_els_handle_rscn(vport);

		goto out;
	}
	spin_unlock_irq(shost->host_lock);

	if (irsp->ulpStatus) {
		/* Check for retry */
		if (vport->fc_ns_retry < LPFC_MAX_NS_RETRY) {
			if (irsp->ulpStatus != IOSTAT_LOCAL_REJECT ||
			    (irsp->un.ulpWord[4] & IOERR_PARAM_MASK) !=
			    IOERR_NO_RESOURCES)
				vport->fc_ns_retry++;

			/* CT command is being retried */
			rc = lpfc_ns_cmd(vport, SLI_CTNS_GID_PT,
					 vport->fc_ns_retry, GID_PT_N_PORT);
			if (rc == 0)
				goto out;
			else { /* Unable to send NS cmd */
				if (vport->gidft_inp)
					vport->gidft_inp--;
			}
		}
		if (vport->fc_flag & FC_RSCN_MODE)
			lpfc_els_flush_rscn(vport);
		lpfc_vport_set_state(vport, FC_VPORT_FAILED);
		lpfc_printf_vlog(vport, KERN_ERR, LOG_TRACE_EVENT,
				 "4103 GID_FT Query error: 0x%x 0x%x\n",
				 irsp->ulpStatus, vport->fc_ns_retry);
	} else {
		/* Good status, continue checking */
		CTreq = (struct lpfc_sli_ct_request *)inp->virt;
		CTrsp = (struct lpfc_sli_ct_request *)outp->virt;
		if (CTrsp->CommandResponse.bits.CmdRsp ==
		    cpu_to_be16(SLI_CT_RESPONSE_FS_ACC)) {
			lpfc_printf_vlog(vport, KERN_INFO, LOG_DISCOVERY,
					 "4105 NameServer Rsp Data: x%x x%x "
					 "x%x x%x sz x%x\n",
					 vport->fc_flag,
					 CTreq->un.gid.Fc4Type,
					 vport->num_disc_nodes,
					 vport->gidft_inp,
					 irsp->un.genreq64.bdl.bdeSize);

			lpfc_ns_rsp(vport,
				    outp,
				    CTreq->un.gid.Fc4Type,
				    (uint32_t)(irsp->un.genreq64.bdl.bdeSize));
		} else if (CTrsp->CommandResponse.bits.CmdRsp ==
			   be16_to_cpu(SLI_CT_RESPONSE_FS_RJT)) {
			/* NameServer Rsp Error */
			if ((CTrsp->ReasonCode == SLI_CT_UNABLE_TO_PERFORM_REQ)
			    && (CTrsp->Explanation == SLI_CT_NO_FC4_TYPES)) {
				lpfc_printf_vlog(
					vport, KERN_INFO, LOG_DISCOVERY,
					"4106 No NameServer Entries "
					"Data: x%x x%x x%x x%x\n",
					CTrsp->CommandResponse.bits.CmdRsp,
					(uint32_t)CTrsp->ReasonCode,
					(uint32_t)CTrsp->Explanation,
					vport->fc_flag);

				lpfc_debugfs_disc_trc(
				vport, LPFC_DISC_TRC_CT,
				"GID_PT no entry  cmd:x%x rsn:x%x exp:x%x",
				(uint32_t)CTrsp->CommandResponse.bits.CmdRsp,
				(uint32_t)CTrsp->ReasonCode,
				(uint32_t)CTrsp->Explanation);
			} else {
				lpfc_printf_vlog(
					vport, KERN_INFO, LOG_DISCOVERY,
					"4107 NameServer Rsp Error "
					"Data: x%x x%x x%x x%x\n",
					CTrsp->CommandResponse.bits.CmdRsp,
					(uint32_t)CTrsp->ReasonCode,
					(uint32_t)CTrsp->Explanation,
					vport->fc_flag);

				lpfc_debugfs_disc_trc(
				vport, LPFC_DISC_TRC_CT,
				"GID_PT rsp err1  cmd:x%x rsn:x%x exp:x%x",
				(uint32_t)CTrsp->CommandResponse.bits.CmdRsp,
				(uint32_t)CTrsp->ReasonCode,
				(uint32_t)CTrsp->Explanation);
			}
		} else {
			/* NameServer Rsp Error */
			lpfc_printf_vlog(vport, KERN_ERR, LOG_TRACE_EVENT,
					 "4109 NameServer Rsp Error "
					 "Data: x%x x%x x%x x%x\n",
					 CTrsp->CommandResponse.bits.CmdRsp,
					 (uint32_t)CTrsp->ReasonCode,
					 (uint32_t)CTrsp->Explanation,
					 vport->fc_flag);

			lpfc_debugfs_disc_trc(
				vport, LPFC_DISC_TRC_CT,
				"GID_PT rsp err2  cmd:x%x rsn:x%x exp:x%x",
				(uint32_t)CTrsp->CommandResponse.bits.CmdRsp,
				(uint32_t)CTrsp->ReasonCode,
				(uint32_t)CTrsp->Explanation);
		}
		if (vport->gidft_inp)
			vport->gidft_inp--;
	}

	lpfc_printf_vlog(vport, KERN_INFO, LOG_DISCOVERY,
			 "6450 GID_PT cmpl inp %d disc %d\n",
			 vport->gidft_inp, vport->num_disc_nodes);

	/* Link up / RSCN discovery */
	if ((vport->num_disc_nodes == 0) &&
	    (vport->gidft_inp == 0)) {
		/*
		 * The driver has cycled through all Nports in the RSCN payload.
		 * Complete the handling by cleaning up and marking the
		 * current driver state.
		 */
		if (vport->port_state >= LPFC_DISC_AUTH) {
			if (vport->fc_flag & FC_RSCN_MODE) {
				lpfc_els_flush_rscn(vport);
				spin_lock_irq(shost->host_lock);
				vport->fc_flag |= FC_RSCN_MODE; /* RSCN still */
				spin_unlock_irq(shost->host_lock);
			} else {
				lpfc_els_flush_rscn(vport);
			}
		}

		lpfc_disc_start(vport);
	}
out:
	lpfc_ct_free_iocb(phba, cmdiocb);
	lpfc_nlp_put(ndlp);
}

static void
lpfc_cmpl_ct_cmd_gff_id(struct lpfc_hba *phba, struct lpfc_iocbq *cmdiocb,
			struct lpfc_iocbq *rspiocb)
{
	struct lpfc_vport *vport = cmdiocb->vport;
	struct Scsi_Host *shost = lpfc_shost_from_vport(vport);
	IOCB_t *irsp = &rspiocb->iocb;
	struct lpfc_dmabuf *inp = (struct lpfc_dmabuf *) cmdiocb->context1;
	struct lpfc_dmabuf *outp = (struct lpfc_dmabuf *) cmdiocb->context2;
	struct lpfc_sli_ct_request *CTrsp;
	int did, rc, retry;
	uint8_t fbits;
	struct lpfc_nodelist *ndlp = NULL, *free_ndlp = NULL;

	did = ((struct lpfc_sli_ct_request *) inp->virt)->un.gff.PortId;
	did = be32_to_cpu(did);

	lpfc_debugfs_disc_trc(vport, LPFC_DISC_TRC_CT,
		"GFF_ID cmpl:     status:x%x/x%x did:x%x",
		irsp->ulpStatus, irsp->un.ulpWord[4], did);

	/* Ignore response if link flipped after this request was made */
	if (cmdiocb->event_tag != phba->fc_eventTag) {
		lpfc_printf_vlog(vport, KERN_INFO, LOG_DISCOVERY,
				 "9045 Event tag mismatch. Ignoring NS rsp\n");
		goto iocb_free;
	}

	if (irsp->ulpStatus == IOSTAT_SUCCESS) {
		/* Good status, continue checking */
		CTrsp = (struct lpfc_sli_ct_request *) outp->virt;
		fbits = CTrsp->un.gff_acc.fbits[FCP_TYPE_FEATURE_OFFSET];

		lpfc_printf_vlog(vport, KERN_INFO, LOG_DISCOVERY,
				 "6431 Process GFF_ID rsp for %08x "
				 "fbits %02x %s %s\n",
				 did, fbits,
				 (fbits & FC4_FEATURE_INIT) ? "Initiator" : " ",
				 (fbits & FC4_FEATURE_TARGET) ? "Target" : " ");

		if (CTrsp->CommandResponse.bits.CmdRsp ==
		    be16_to_cpu(SLI_CT_RESPONSE_FS_ACC)) {
			if ((fbits & FC4_FEATURE_INIT) &&
			    !(fbits & FC4_FEATURE_TARGET)) {
				lpfc_printf_vlog(vport, KERN_INFO,
						 LOG_DISCOVERY,
						 "0270 Skip x%x GFF "
						 "NameServer Rsp Data: (init) "
						 "x%x x%x\n", did, fbits,
						 vport->fc_rscn_id_cnt);
				goto out;
			}
		}
	}
	else {
		/* Check for retry */
		if (cmdiocb->retry < LPFC_MAX_NS_RETRY) {
			retry = 1;
			if (irsp->ulpStatus == IOSTAT_LOCAL_REJECT) {
				switch ((irsp->un.ulpWord[4] &
					IOERR_PARAM_MASK)) {

				case IOERR_NO_RESOURCES:
					/* We don't increment the retry
					 * count for this case.
					 */
					break;
				case IOERR_LINK_DOWN:
				case IOERR_SLI_ABORTED:
				case IOERR_SLI_DOWN:
					retry = 0;
					break;
				default:
					cmdiocb->retry++;
				}
			}
			else
				cmdiocb->retry++;

			if (retry) {
				/* CT command is being retried */
				rc = lpfc_ns_cmd(vport, SLI_CTNS_GFF_ID,
					 cmdiocb->retry, did);
				if (rc == 0) {
					/* success */
					free_ndlp = cmdiocb->context_un.ndlp;
					lpfc_ct_free_iocb(phba, cmdiocb);
					lpfc_nlp_put(free_ndlp);
					return;
				}
			}
		}
		lpfc_printf_vlog(vport, KERN_ERR, LOG_TRACE_EVENT,
				 "0267 NameServer GFF Rsp "
				 "x%x Error (%d %d) Data: x%x x%x\n",
				 did, irsp->ulpStatus, irsp->un.ulpWord[4],
				 vport->fc_flag, vport->fc_rscn_id_cnt);
	}

	/* This is a target port, unregistered port, or the GFF_ID failed */
	ndlp = lpfc_setup_disc_node(vport, did);
	if (ndlp) {
		lpfc_printf_vlog(vport, KERN_INFO, LOG_DISCOVERY,
				 "0242 Process x%x GFF "
				 "NameServer Rsp Data: x%x x%x x%x\n",
				 did, ndlp->nlp_flag, vport->fc_flag,
				 vport->fc_rscn_id_cnt);
	} else {
		lpfc_printf_vlog(vport, KERN_INFO, LOG_DISCOVERY,
				 "0243 Skip x%x GFF "
				 "NameServer Rsp Data: x%x x%x\n", did,
				 vport->fc_flag, vport->fc_rscn_id_cnt);
	}
out:
	/* Link up / RSCN discovery */
	if (vport->num_disc_nodes)
		vport->num_disc_nodes--;

	lpfc_printf_vlog(vport, KERN_INFO, LOG_DISCOVERY,
			 "6451 GFF_ID cmpl inp %d disc %d\n",
			 vport->gidft_inp, vport->num_disc_nodes);

	if (vport->num_disc_nodes == 0) {
		/*
		 * The driver has cycled through all Nports in the RSCN payload.
		 * Complete the handling by cleaning up and marking the
		 * current driver state.
		 */
		if (vport->port_state >= LPFC_DISC_AUTH) {
			if (vport->fc_flag & FC_RSCN_MODE) {
				lpfc_els_flush_rscn(vport);
				spin_lock_irq(shost->host_lock);
				vport->fc_flag |= FC_RSCN_MODE; /* RSCN still */
				spin_unlock_irq(shost->host_lock);
			}
			else
				lpfc_els_flush_rscn(vport);
		}
		lpfc_disc_start(vport);
	}

iocb_free:
	free_ndlp = cmdiocb->context_un.ndlp;
	lpfc_ct_free_iocb(phba, cmdiocb);
	lpfc_nlp_put(free_ndlp);
	return;
}

static void
lpfc_cmpl_ct_cmd_gft_id(struct lpfc_hba *phba, struct lpfc_iocbq *cmdiocb,
				struct lpfc_iocbq *rspiocb)
{
	struct lpfc_vport *vport = cmdiocb->vport;
	IOCB_t *irsp = &rspiocb->iocb;
	struct lpfc_dmabuf *inp = (struct lpfc_dmabuf *)cmdiocb->context1;
	struct lpfc_dmabuf *outp = (struct lpfc_dmabuf *)cmdiocb->context2;
	struct lpfc_sli_ct_request *CTrsp;
	int did;
	struct lpfc_nodelist *ndlp = NULL;
	struct lpfc_nodelist *ns_ndlp = NULL;
	uint32_t fc4_data_0, fc4_data_1;

	did = ((struct lpfc_sli_ct_request *)inp->virt)->un.gft.PortId;
	did = be32_to_cpu(did);

	lpfc_debugfs_disc_trc(vport, LPFC_DISC_TRC_CT,
			      "GFT_ID cmpl: status:x%x/x%x did:x%x",
			      irsp->ulpStatus, irsp->un.ulpWord[4], did);

	/* Ignore response if link flipped after this request was made */
	if ((uint32_t) cmdiocb->event_tag != phba->fc_eventTag) {
		lpfc_printf_vlog(vport, KERN_INFO, LOG_DISCOVERY,
				 "9046 Event tag mismatch. Ignoring NS rsp\n");
		goto out;
	}

	/* Preserve the nameserver node to release the reference. */
	ns_ndlp = cmdiocb->context_un.ndlp;

	if (irsp->ulpStatus == IOSTAT_SUCCESS) {
		/* Good status, continue checking */
		CTrsp = (struct lpfc_sli_ct_request *)outp->virt;
		fc4_data_0 = be32_to_cpu(CTrsp->un.gft_acc.fc4_types[0]);
		fc4_data_1 = be32_to_cpu(CTrsp->un.gft_acc.fc4_types[1]);

		lpfc_printf_vlog(vport, KERN_INFO, LOG_DISCOVERY,
				 "6432 Process GFT_ID rsp for %08x "
				 "Data %08x %08x %s %s\n",
				 did, fc4_data_0, fc4_data_1,
				 (fc4_data_0 & LPFC_FC4_TYPE_BITMASK) ?
				  "FCP" : " ",
				 (fc4_data_1 & LPFC_FC4_TYPE_BITMASK) ?
				  "NVME" : " ");

		/* Lookup the NPort_ID queried in the GFT_ID and find the
		 * driver's local node.  It's an error if the driver
		 * doesn't have one.
		 */
		ndlp = lpfc_findnode_did(vport, did);
		if (ndlp) {
			/* The bitmask value for FCP and NVME FCP types is
			 * the same because they are 32 bits distant from
			 * each other in word0 and word0.
			 */
			if (fc4_data_0 & LPFC_FC4_TYPE_BITMASK)
				ndlp->nlp_fc4_type |= NLP_FC4_FCP;
			if (fc4_data_1 &  LPFC_FC4_TYPE_BITMASK)
				ndlp->nlp_fc4_type |= NLP_FC4_NVME;
			lpfc_printf_vlog(vport, KERN_INFO, LOG_DISCOVERY,
					 "3064 Setting ndlp x%px, DID x%06x "
					 "with FC4 x%08x, Data: x%08x x%08x "
					 "%d\n",
					 ndlp, did, ndlp->nlp_fc4_type,
					 FC_TYPE_FCP, FC_TYPE_NVME,
					 ndlp->nlp_state);

			if (ndlp->nlp_state == NLP_STE_REG_LOGIN_ISSUE &&
			    ndlp->nlp_fc4_type) {
				ndlp->nlp_prev_state = NLP_STE_REG_LOGIN_ISSUE;

				lpfc_nlp_set_state(vport, ndlp,
						   NLP_STE_PRLI_ISSUE);
				lpfc_issue_els_prli(vport, ndlp, 0);
			} else if (!ndlp->nlp_fc4_type) {
				/* If fc4 type is still unknown, then LOGO */
				lpfc_printf_vlog(vport, KERN_INFO,
						 LOG_DISCOVERY,
						 "6443 Sending LOGO ndlp x%px,"
						 "DID x%06x with fc4_type: "
						 "x%08x, state: %d\n",
						 ndlp, did, ndlp->nlp_fc4_type,
						 ndlp->nlp_state);
				lpfc_issue_els_logo(vport, ndlp, 0);
				ndlp->nlp_prev_state = NLP_STE_REG_LOGIN_ISSUE;
				lpfc_nlp_set_state(vport, ndlp,
						   NLP_STE_NPR_NODE);
			}
		}
	} else
		lpfc_printf_vlog(vport, KERN_ERR, LOG_TRACE_EVENT,
				 "3065 GFT_ID failed x%08x\n", irsp->ulpStatus);

out:
	lpfc_ct_free_iocb(phba, cmdiocb);
	lpfc_nlp_put(ns_ndlp);
}

static void
lpfc_cmpl_ct(struct lpfc_hba *phba, struct lpfc_iocbq *cmdiocb,
	     struct lpfc_iocbq *rspiocb)
{
	struct lpfc_vport *vport = cmdiocb->vport;
	struct lpfc_dmabuf *inp;
	struct lpfc_dmabuf *outp;
	IOCB_t *irsp;
	struct lpfc_sli_ct_request *CTrsp;
	struct lpfc_nodelist *ndlp;
	int cmdcode, rc;
	uint8_t retry;
	uint32_t latt;

	/* First save ndlp, before we overwrite it */
	ndlp = cmdiocb->context_un.ndlp;

	/* we pass cmdiocb to state machine which needs rspiocb as well */
	cmdiocb->context_un.rsp_iocb = rspiocb;

	inp = (struct lpfc_dmabuf *) cmdiocb->context1;
	outp = (struct lpfc_dmabuf *) cmdiocb->context2;
	irsp = &rspiocb->iocb;

	cmdcode = be16_to_cpu(((struct lpfc_sli_ct_request *) inp->virt)->
					CommandResponse.bits.CmdRsp);
	CTrsp = (struct lpfc_sli_ct_request *) outp->virt;

	latt = lpfc_els_chk_latt(vport);

	/* RFT request completes status <ulpStatus> CmdRsp <CmdRsp> */
	lpfc_printf_vlog(vport, KERN_INFO, LOG_DISCOVERY,
			 "0209 CT Request completes, latt %d, "
			 "ulpStatus x%x CmdRsp x%x, Context x%x, Tag x%x\n",
			 latt, irsp->ulpStatus,
			 CTrsp->CommandResponse.bits.CmdRsp,
			 cmdiocb->iocb.ulpContext, cmdiocb->iocb.ulpIoTag);

	lpfc_debugfs_disc_trc(vport, LPFC_DISC_TRC_CT,
		"CT cmd cmpl:     status:x%x/x%x cmd:x%x",
		irsp->ulpStatus, irsp->un.ulpWord[4], cmdcode);

	if (irsp->ulpStatus) {
		lpfc_printf_vlog(vport, KERN_ERR, LOG_TRACE_EVENT,
				 "0268 NS cmd x%x Error (x%x x%x)\n",
				 cmdcode, irsp->ulpStatus, irsp->un.ulpWord[4]);

		if ((irsp->ulpStatus == IOSTAT_LOCAL_REJECT) &&
			(((irsp->un.ulpWord[4] & IOERR_PARAM_MASK) ==
			  IOERR_SLI_DOWN) ||
			 ((irsp->un.ulpWord[4] & IOERR_PARAM_MASK) ==
			  IOERR_SLI_ABORTED)))
			goto out;

		retry = cmdiocb->retry;
		if (retry >= LPFC_MAX_NS_RETRY)
			goto out;

		retry++;
		lpfc_printf_vlog(vport, KERN_INFO, LOG_DISCOVERY,
				 "0250 Retrying NS cmd %x\n", cmdcode);
		rc = lpfc_ns_cmd(vport, cmdcode, retry, 0);
		if (rc == 0)
			goto out;
	}

out:
	lpfc_ct_free_iocb(phba, cmdiocb);
	lpfc_nlp_put(ndlp);
	return;
}

static void
lpfc_cmpl_ct_cmd_rft_id(struct lpfc_hba *phba, struct lpfc_iocbq *cmdiocb,
			struct lpfc_iocbq *rspiocb)
{
	IOCB_t *irsp = &rspiocb->iocb;
	struct lpfc_vport *vport = cmdiocb->vport;

	if (irsp->ulpStatus == IOSTAT_SUCCESS) {
		struct lpfc_dmabuf *outp;
		struct lpfc_sli_ct_request *CTrsp;

		outp = (struct lpfc_dmabuf *) cmdiocb->context2;
		CTrsp = (struct lpfc_sli_ct_request *) outp->virt;
		if (CTrsp->CommandResponse.bits.CmdRsp ==
		    be16_to_cpu(SLI_CT_RESPONSE_FS_ACC))
			vport->ct_flags |= FC_CT_RFT_ID;
	}
	lpfc_cmpl_ct(phba, cmdiocb, rspiocb);
	return;
}

static void
lpfc_cmpl_ct_cmd_rnn_id(struct lpfc_hba *phba, struct lpfc_iocbq *cmdiocb,
			struct lpfc_iocbq *rspiocb)
{
	IOCB_t *irsp = &rspiocb->iocb;
	struct lpfc_vport *vport = cmdiocb->vport;

	if (irsp->ulpStatus == IOSTAT_SUCCESS) {
		struct lpfc_dmabuf *outp;
		struct lpfc_sli_ct_request *CTrsp;

		outp = (struct lpfc_dmabuf *) cmdiocb->context2;
		CTrsp = (struct lpfc_sli_ct_request *) outp->virt;
		if (CTrsp->CommandResponse.bits.CmdRsp ==
		    be16_to_cpu(SLI_CT_RESPONSE_FS_ACC))
			vport->ct_flags |= FC_CT_RNN_ID;
	}
	lpfc_cmpl_ct(phba, cmdiocb, rspiocb);
	return;
}

static void
lpfc_cmpl_ct_cmd_rspn_id(struct lpfc_hba *phba, struct lpfc_iocbq *cmdiocb,
			 struct lpfc_iocbq *rspiocb)
{
	IOCB_t *irsp = &rspiocb->iocb;
	struct lpfc_vport *vport = cmdiocb->vport;

	if (irsp->ulpStatus == IOSTAT_SUCCESS) {
		struct lpfc_dmabuf *outp;
		struct lpfc_sli_ct_request *CTrsp;

		outp = (struct lpfc_dmabuf *) cmdiocb->context2;
		CTrsp = (struct lpfc_sli_ct_request *) outp->virt;
		if (CTrsp->CommandResponse.bits.CmdRsp ==
		    be16_to_cpu(SLI_CT_RESPONSE_FS_ACC))
			vport->ct_flags |= FC_CT_RSPN_ID;
	}
	lpfc_cmpl_ct(phba, cmdiocb, rspiocb);
	return;
}

static void
lpfc_cmpl_ct_cmd_rsnn_nn(struct lpfc_hba *phba, struct lpfc_iocbq *cmdiocb,
			 struct lpfc_iocbq *rspiocb)
{
	IOCB_t *irsp = &rspiocb->iocb;
	struct lpfc_vport *vport = cmdiocb->vport;

	if (irsp->ulpStatus == IOSTAT_SUCCESS) {
		struct lpfc_dmabuf *outp;
		struct lpfc_sli_ct_request *CTrsp;

		outp = (struct lpfc_dmabuf *) cmdiocb->context2;
		CTrsp = (struct lpfc_sli_ct_request *) outp->virt;
		if (CTrsp->CommandResponse.bits.CmdRsp ==
		    be16_to_cpu(SLI_CT_RESPONSE_FS_ACC))
			vport->ct_flags |= FC_CT_RSNN_NN;
	}
	lpfc_cmpl_ct(phba, cmdiocb, rspiocb);
	return;
}

static void
lpfc_cmpl_ct_cmd_da_id(struct lpfc_hba *phba, struct lpfc_iocbq *cmdiocb,
 struct lpfc_iocbq *rspiocb)
{
	struct lpfc_vport *vport = cmdiocb->vport;

	/* even if it fails we will act as though it succeeded. */
	vport->ct_flags = 0;
	lpfc_cmpl_ct(phba, cmdiocb, rspiocb);
	return;
}

static void
lpfc_cmpl_ct_cmd_rff_id(struct lpfc_hba *phba, struct lpfc_iocbq *cmdiocb,
			struct lpfc_iocbq *rspiocb)
{
	IOCB_t *irsp = &rspiocb->iocb;
	struct lpfc_vport *vport = cmdiocb->vport;

	if (irsp->ulpStatus == IOSTAT_SUCCESS) {
		struct lpfc_dmabuf *outp;
		struct lpfc_sli_ct_request *CTrsp;

		outp = (struct lpfc_dmabuf *) cmdiocb->context2;
		CTrsp = (struct lpfc_sli_ct_request *) outp->virt;
		if (CTrsp->CommandResponse.bits.CmdRsp ==
		    be16_to_cpu(SLI_CT_RESPONSE_FS_ACC))
			vport->ct_flags |= FC_CT_RFF_ID;
	}
	lpfc_cmpl_ct(phba, cmdiocb, rspiocb);
	return;
}

/*
 * Although the symbolic port name is thought to be an integer
 * as of January 18, 2016, leave it as a string until more of
 * the record state becomes defined.
 */
int
lpfc_vport_symbolic_port_name(struct lpfc_vport *vport, char *symbol,
	size_t size)
{
	int n;

	/*
	 * Use the lpfc board number as the Symbolic Port
	 * Name object.  NPIV is not in play so this integer
	 * value is sufficient and unique per FC-ID.
	 */
	n = scnprintf(symbol, size, "%d", vport->phba->brd_no);
	return n;
}


int
lpfc_vport_symbolic_node_name(struct lpfc_vport *vport, char *symbol,
	size_t size)
{
	char fwrev[FW_REV_STR_SIZE] = {0};
	char tmp[MAXHOSTNAMELEN] = {0};

	memset(symbol, 0, size);

	scnprintf(tmp, sizeof(tmp), "Emulex %s", vport->phba->ModelName);
	if (strlcat(symbol, tmp, size) >= size)
		goto buffer_done;

	lpfc_decode_firmware_rev(vport->phba, fwrev, 0);
	scnprintf(tmp, sizeof(tmp), " FV%s", fwrev);
	if (strlcat(symbol, tmp, size) >= size)
		goto buffer_done;

	scnprintf(tmp, sizeof(tmp), " DV%s", lpfc_release_version);
	if (strlcat(symbol, tmp, size) >= size)
		goto buffer_done;

	scnprintf(tmp, sizeof(tmp), " HN:%s", vport->phba->os_host_name);
	if (strlcat(symbol, tmp, size) >= size)
		goto buffer_done;

	/* Note :- OS name is "Linux" */
	scnprintf(tmp, sizeof(tmp), " OS:%s", init_utsname()->sysname);
	strlcat(symbol, tmp, size);

buffer_done:
	return strnlen(symbol, size);

}

static uint32_t
lpfc_find_map_node(struct lpfc_vport *vport)
{
	struct lpfc_nodelist *ndlp, *next_ndlp;
	struct Scsi_Host  *shost;
	uint32_t cnt = 0;

	shost = lpfc_shost_from_vport(vport);
	spin_lock_irq(shost->host_lock);
	list_for_each_entry_safe(ndlp, next_ndlp, &vport->fc_nodes, nlp_listp) {
		if (ndlp->nlp_type & NLP_FABRIC)
			continue;
		if ((ndlp->nlp_state == NLP_STE_MAPPED_NODE) ||
		    (ndlp->nlp_state == NLP_STE_UNMAPPED_NODE))
			cnt++;
	}
	spin_unlock_irq(shost->host_lock);
	return cnt;
}

/*
 * This routine will return the FC4 Type associated with the CT
 * GID_FT command.
 */
int
lpfc_get_gidft_type(struct lpfc_vport *vport, struct lpfc_iocbq *cmdiocb)
{
	struct lpfc_sli_ct_request *CtReq;
	struct lpfc_dmabuf *mp;
	uint32_t type;

	mp = cmdiocb->context1;
	if (mp == NULL)
		return 0;
	CtReq = (struct lpfc_sli_ct_request *)mp->virt;
	type = (uint32_t)CtReq->un.gid.Fc4Type;
	if ((type != SLI_CTPT_FCP) && (type != SLI_CTPT_NVME))
		return 0;
	return type;
}

/*
 * lpfc_ns_cmd
 * Description:
 *    Issue Cmd to NameServer
 *       SLI_CTNS_GID_FT
 *       LI_CTNS_RFT_ID
 */
int
lpfc_ns_cmd(struct lpfc_vport *vport, int cmdcode,
	    uint8_t retry, uint32_t context)
{
	struct lpfc_nodelist * ndlp;
	struct lpfc_hba *phba = vport->phba;
	struct lpfc_dmabuf *mp, *bmp;
	struct lpfc_sli_ct_request *CtReq;
	struct ulp_bde64 *bpl;
	void (*cmpl) (struct lpfc_hba *, struct lpfc_iocbq *,
		      struct lpfc_iocbq *) = NULL;
	uint32_t *ptr;
	uint32_t rsp_size = 1024;
	size_t   size;
	int rc = 0;

	ndlp = lpfc_findnode_did(vport, NameServer_DID);
	if (!ndlp || ndlp->nlp_state != NLP_STE_UNMAPPED_NODE) {
		rc=1;
		goto ns_cmd_exit;
	}

	/* fill in BDEs for command */
	/* Allocate buffer for command payload */
	mp = kmalloc(sizeof(struct lpfc_dmabuf), GFP_KERNEL);
	if (!mp) {
		rc=2;
		goto ns_cmd_exit;
	}

	INIT_LIST_HEAD(&mp->list);
	mp->virt = lpfc_mbuf_alloc(phba, MEM_PRI, &(mp->phys));
	if (!mp->virt) {
		rc=3;
		goto ns_cmd_free_mp;
	}

	/* Allocate buffer for Buffer ptr list */
	bmp = kmalloc(sizeof(struct lpfc_dmabuf), GFP_KERNEL);
	if (!bmp) {
		rc=4;
		goto ns_cmd_free_mpvirt;
	}

	INIT_LIST_HEAD(&bmp->list);
	bmp->virt = lpfc_mbuf_alloc(phba, MEM_PRI, &(bmp->phys));
	if (!bmp->virt) {
		rc=5;
		goto ns_cmd_free_bmp;
	}

	/* NameServer Req */
	lpfc_printf_vlog(vport, KERN_INFO ,LOG_DISCOVERY,
			 "0236 NameServer Req Data: x%x x%x x%x x%x\n",
			 cmdcode, vport->fc_flag, vport->fc_rscn_id_cnt,
			 context);

	bpl = (struct ulp_bde64 *) bmp->virt;
	memset(bpl, 0, sizeof(struct ulp_bde64));
	bpl->addrHigh = le32_to_cpu(putPaddrHigh(mp->phys) );
	bpl->addrLow = le32_to_cpu(putPaddrLow(mp->phys) );
	bpl->tus.f.bdeFlags = 0;
	if (cmdcode == SLI_CTNS_GID_FT)
		bpl->tus.f.bdeSize = GID_REQUEST_SZ;
	else if (cmdcode == SLI_CTNS_GID_PT)
		bpl->tus.f.bdeSize = GID_REQUEST_SZ;
	else if (cmdcode == SLI_CTNS_GFF_ID)
		bpl->tus.f.bdeSize = GFF_REQUEST_SZ;
	else if (cmdcode == SLI_CTNS_GFT_ID)
		bpl->tus.f.bdeSize = GFT_REQUEST_SZ;
	else if (cmdcode == SLI_CTNS_RFT_ID)
		bpl->tus.f.bdeSize = RFT_REQUEST_SZ;
	else if (cmdcode == SLI_CTNS_RNN_ID)
		bpl->tus.f.bdeSize = RNN_REQUEST_SZ;
	else if (cmdcode == SLI_CTNS_RSPN_ID)
		bpl->tus.f.bdeSize = RSPN_REQUEST_SZ;
	else if (cmdcode == SLI_CTNS_RSNN_NN)
		bpl->tus.f.bdeSize = RSNN_REQUEST_SZ;
	else if (cmdcode == SLI_CTNS_DA_ID)
		bpl->tus.f.bdeSize = DA_ID_REQUEST_SZ;
	else if (cmdcode == SLI_CTNS_RFF_ID)
		bpl->tus.f.bdeSize = RFF_REQUEST_SZ;
	else
		bpl->tus.f.bdeSize = 0;
	bpl->tus.w = le32_to_cpu(bpl->tus.w);

	CtReq = (struct lpfc_sli_ct_request *) mp->virt;
	memset(CtReq, 0, sizeof(struct lpfc_sli_ct_request));
	CtReq->RevisionId.bits.Revision = SLI_CT_REVISION;
	CtReq->RevisionId.bits.InId = 0;
	CtReq->FsType = SLI_CT_DIRECTORY_SERVICE;
	CtReq->FsSubType = SLI_CT_DIRECTORY_NAME_SERVER;
	CtReq->CommandResponse.bits.Size = 0;
	switch (cmdcode) {
	case SLI_CTNS_GID_FT:
		CtReq->CommandResponse.bits.CmdRsp =
		    cpu_to_be16(SLI_CTNS_GID_FT);
		CtReq->un.gid.Fc4Type = context;

		if (vport->port_state < LPFC_NS_QRY)
			vport->port_state = LPFC_NS_QRY;
		lpfc_set_disctmo(vport);
		cmpl = lpfc_cmpl_ct_cmd_gid_ft;
		rsp_size = FC_MAX_NS_RSP;
		break;

	case SLI_CTNS_GID_PT:
		CtReq->CommandResponse.bits.CmdRsp =
		    cpu_to_be16(SLI_CTNS_GID_PT);
		CtReq->un.gid.PortType = context;

		if (vport->port_state < LPFC_NS_QRY)
			vport->port_state = LPFC_NS_QRY;
		lpfc_set_disctmo(vport);
		cmpl = lpfc_cmpl_ct_cmd_gid_pt;
		rsp_size = FC_MAX_NS_RSP;
		break;

	case SLI_CTNS_GFF_ID:
		CtReq->CommandResponse.bits.CmdRsp =
			cpu_to_be16(SLI_CTNS_GFF_ID);
		CtReq->un.gff.PortId = cpu_to_be32(context);
		cmpl = lpfc_cmpl_ct_cmd_gff_id;
		break;

	case SLI_CTNS_GFT_ID:
		CtReq->CommandResponse.bits.CmdRsp =
			cpu_to_be16(SLI_CTNS_GFT_ID);
		CtReq->un.gft.PortId = cpu_to_be32(context);
		cmpl = lpfc_cmpl_ct_cmd_gft_id;
		break;

	case SLI_CTNS_RFT_ID:
		vport->ct_flags &= ~FC_CT_RFT_ID;
		CtReq->CommandResponse.bits.CmdRsp =
		    cpu_to_be16(SLI_CTNS_RFT_ID);
		CtReq->un.rft.PortId = cpu_to_be32(vport->fc_myDID);

		/* Register FC4 FCP type if enabled.  */
		if (vport->cfg_enable_fc4_type == LPFC_ENABLE_BOTH ||
		    vport->cfg_enable_fc4_type == LPFC_ENABLE_FCP)
			CtReq->un.rft.fcpReg = 1;

		/* Register NVME type if enabled.  Defined LE and swapped.
		 * rsvd[0] is used as word1 because of the hard-coded
		 * word0 usage in the ct_request data structure.
		 */
		if (vport->cfg_enable_fc4_type == LPFC_ENABLE_BOTH ||
		    vport->cfg_enable_fc4_type == LPFC_ENABLE_NVME)
			CtReq->un.rft.rsvd[0] =
				cpu_to_be32(LPFC_FC4_TYPE_BITMASK);

		ptr = (uint32_t *)CtReq;
		lpfc_printf_vlog(vport, KERN_INFO, LOG_DISCOVERY,
				 "6433 Issue RFT (%s %s): %08x %08x %08x %08x "
				 "%08x %08x %08x %08x\n",
				 CtReq->un.rft.fcpReg ? "FCP" : " ",
				 CtReq->un.rft.rsvd[0] ? "NVME" : " ",
				 *ptr, *(ptr + 1), *(ptr + 2), *(ptr + 3),
				 *(ptr + 4), *(ptr + 5),
				 *(ptr + 6), *(ptr + 7));
		cmpl = lpfc_cmpl_ct_cmd_rft_id;
		break;

	case SLI_CTNS_RNN_ID:
		vport->ct_flags &= ~FC_CT_RNN_ID;
		CtReq->CommandResponse.bits.CmdRsp =
		    cpu_to_be16(SLI_CTNS_RNN_ID);
		CtReq->un.rnn.PortId = cpu_to_be32(vport->fc_myDID);
		memcpy(CtReq->un.rnn.wwnn,  &vport->fc_nodename,
		       sizeof(struct lpfc_name));
		cmpl = lpfc_cmpl_ct_cmd_rnn_id;
		break;

	case SLI_CTNS_RSPN_ID:
		vport->ct_flags &= ~FC_CT_RSPN_ID;
		CtReq->CommandResponse.bits.CmdRsp =
		    cpu_to_be16(SLI_CTNS_RSPN_ID);
		CtReq->un.rspn.PortId = cpu_to_be32(vport->fc_myDID);
		size = sizeof(CtReq->un.rspn.symbname);
		CtReq->un.rspn.len =
			lpfc_vport_symbolic_port_name(vport,
			CtReq->un.rspn.symbname, size);
		cmpl = lpfc_cmpl_ct_cmd_rspn_id;
		break;
	case SLI_CTNS_RSNN_NN:
		vport->ct_flags &= ~FC_CT_RSNN_NN;
		CtReq->CommandResponse.bits.CmdRsp =
		    cpu_to_be16(SLI_CTNS_RSNN_NN);
		memcpy(CtReq->un.rsnn.wwnn, &vport->fc_nodename,
		       sizeof(struct lpfc_name));
		size = sizeof(CtReq->un.rsnn.symbname);
		CtReq->un.rsnn.len =
			lpfc_vport_symbolic_node_name(vport,
			CtReq->un.rsnn.symbname, size);
		cmpl = lpfc_cmpl_ct_cmd_rsnn_nn;
		break;
	case SLI_CTNS_DA_ID:
		/* Implement DA_ID Nameserver request */
		CtReq->CommandResponse.bits.CmdRsp =
			cpu_to_be16(SLI_CTNS_DA_ID);
		CtReq->un.da_id.port_id = cpu_to_be32(vport->fc_myDID);
		cmpl = lpfc_cmpl_ct_cmd_da_id;
		break;
	case SLI_CTNS_RFF_ID:
		vport->ct_flags &= ~FC_CT_RFF_ID;
		CtReq->CommandResponse.bits.CmdRsp =
		    cpu_to_be16(SLI_CTNS_RFF_ID);
		CtReq->un.rff.PortId = cpu_to_be32(vport->fc_myDID);
		CtReq->un.rff.fbits = FC4_FEATURE_INIT;

		/* The driver always supports FC_TYPE_FCP.  However, the
		 * caller can specify NVME (type x28) as well.  But only
		 * these that FC4 type is supported.
		 */
		if (((vport->cfg_enable_fc4_type == LPFC_ENABLE_BOTH) ||
		     (vport->cfg_enable_fc4_type == LPFC_ENABLE_NVME)) &&
		    (context == FC_TYPE_NVME)) {
			if ((vport == phba->pport) && phba->nvmet_support) {
				CtReq->un.rff.fbits = (FC4_FEATURE_TARGET |
					FC4_FEATURE_NVME_DISC);
				lpfc_nvmet_update_targetport(phba);
			} else {
				lpfc_nvme_update_localport(vport);
			}
			CtReq->un.rff.type_code = context;

		} else if (((vport->cfg_enable_fc4_type == LPFC_ENABLE_BOTH) ||
			    (vport->cfg_enable_fc4_type == LPFC_ENABLE_FCP)) &&
			   (context == FC_TYPE_FCP))
			CtReq->un.rff.type_code = context;

		else
			goto ns_cmd_free_bmpvirt;

		ptr = (uint32_t *)CtReq;
		lpfc_printf_vlog(vport, KERN_INFO, LOG_DISCOVERY,
				 "6434 Issue RFF (%s): %08x %08x %08x %08x "
				 "%08x %08x %08x %08x\n",
				 (context == FC_TYPE_NVME) ? "NVME" : "FCP",
				 *ptr, *(ptr + 1), *(ptr + 2), *(ptr + 3),
				 *(ptr + 4), *(ptr + 5),
				 *(ptr + 6), *(ptr + 7));
		cmpl = lpfc_cmpl_ct_cmd_rff_id;
		break;
	}
	/* The lpfc_ct_cmd/lpfc_get_req shall increment ndlp reference count
	 * to hold ndlp reference for the corresponding callback function.
	 */
	if (!lpfc_ct_cmd(vport, mp, bmp, ndlp, cmpl, rsp_size, retry)) {
		/* On success, The cmpl function will free the buffers */
		lpfc_debugfs_disc_trc(vport, LPFC_DISC_TRC_CT,
			"Issue CT cmd:    cmd:x%x did:x%x",
			cmdcode, ndlp->nlp_DID, 0);
		return 0;
	}
	rc=6;

ns_cmd_free_bmpvirt:
	lpfc_mbuf_free(phba, bmp->virt, bmp->phys);
ns_cmd_free_bmp:
	kfree(bmp);
ns_cmd_free_mpvirt:
	lpfc_mbuf_free(phba, mp->virt, mp->phys);
ns_cmd_free_mp:
	kfree(mp);
ns_cmd_exit:
	lpfc_printf_vlog(vport, KERN_ERR, LOG_TRACE_EVENT,
			 "0266 Issue NameServer Req x%x err %d Data: x%x x%x\n",
			 cmdcode, rc, vport->fc_flag, vport->fc_rscn_id_cnt);
	return 1;
}

/**
 * lpfc_cmpl_ct_disc_fdmi - Handle a discovery FDMI completion
 * @phba: Pointer to HBA context object.
 * @cmdiocb: Pointer to the command IOCBQ.
 * @rspiocb: Pointer to the response IOCBQ.
 *
 * This function to handle the completion of a driver initiated FDMI
 * CT command issued during discovery.
 */
static void
lpfc_cmpl_ct_disc_fdmi(struct lpfc_hba *phba, struct lpfc_iocbq *cmdiocb,
		       struct lpfc_iocbq *rspiocb)
{
	struct lpfc_vport *vport = cmdiocb->vport;
	struct lpfc_dmabuf *inp = cmdiocb->context1;
	struct lpfc_dmabuf *outp = cmdiocb->context2;
	struct lpfc_sli_ct_request *CTcmd = inp->virt;
	struct lpfc_sli_ct_request *CTrsp = outp->virt;
	uint16_t fdmi_cmd = CTcmd->CommandResponse.bits.CmdRsp;
	uint16_t fdmi_rsp = CTrsp->CommandResponse.bits.CmdRsp;
	IOCB_t *irsp = &rspiocb->iocb;
	struct lpfc_nodelist *ndlp, *free_ndlp = NULL;
	uint32_t latt, cmd, err;

	latt = lpfc_els_chk_latt(vport);
	lpfc_debugfs_disc_trc(vport, LPFC_DISC_TRC_CT,
		"FDMI cmpl:       status:x%x/x%x latt:%d",
		irsp->ulpStatus, irsp->un.ulpWord[4], latt);

	if (latt || irsp->ulpStatus) {

		/* Look for a retryable error */
		if (irsp->ulpStatus == IOSTAT_LOCAL_REJECT) {
			switch ((irsp->un.ulpWord[4] & IOERR_PARAM_MASK)) {
			case IOERR_SLI_ABORTED:
			case IOERR_SLI_DOWN:
				/* Driver aborted this IO.  No retry as error
				 * is likely Offline->Online or some adapter
				 * error.  Recovery will try again.
				 */
				break;
			case IOERR_ABORT_IN_PROGRESS:
			case IOERR_SEQUENCE_TIMEOUT:
			case IOERR_ILLEGAL_FRAME:
			case IOERR_NO_RESOURCES:
			case IOERR_ILLEGAL_COMMAND:
				cmdiocb->retry++;
				if (cmdiocb->retry >= LPFC_FDMI_MAX_RETRY)
					break;

				/* Retry the same FDMI command */
				err = lpfc_sli_issue_iocb(phba, LPFC_ELS_RING,
							  cmdiocb, 0);
				if (err == IOCB_ERROR)
					break;
				return;
			default:
				break;
			}
		}

		lpfc_printf_vlog(vport, KERN_INFO, LOG_DISCOVERY,
				 "0229 FDMI cmd %04x failed, latt = %d "
				 "ulpStatus: x%x, rid x%x\n",
				 be16_to_cpu(fdmi_cmd), latt, irsp->ulpStatus,
				 irsp->un.ulpWord[4]);
	}

	free_ndlp = cmdiocb->context_un.ndlp;
	lpfc_ct_free_iocb(phba, cmdiocb);
	lpfc_nlp_put(free_ndlp);

	ndlp = lpfc_findnode_did(vport, FDMI_DID);
	if (!ndlp)
		return;

	/* Check for a CT LS_RJT response */
	cmd =  be16_to_cpu(fdmi_cmd);
	if (fdmi_rsp == cpu_to_be16(SLI_CT_RESPONSE_FS_RJT)) {
		/* FDMI rsp failed */
		lpfc_printf_vlog(vport, KERN_INFO, LOG_DISCOVERY,
				 "0220 FDMI cmd failed FS_RJT Data: x%x", cmd);

		/* Should we fallback to FDMI-2 / FDMI-1 ? */
		switch (cmd) {
		case SLI_MGMT_RHBA:
			if (vport->fdmi_hba_mask == LPFC_FDMI2_HBA_ATTR) {
				/* Fallback to FDMI-1 */
				vport->fdmi_hba_mask = LPFC_FDMI1_HBA_ATTR;
				vport->fdmi_port_mask = LPFC_FDMI1_PORT_ATTR;
				/* Start over */
				lpfc_fdmi_cmd(vport, ndlp, SLI_MGMT_DHBA, 0);
			}
			return;

		case SLI_MGMT_RPRT:
			if (vport->fdmi_port_mask == LPFC_FDMI2_PORT_ATTR) {
				/* Fallback to FDMI-1 */
				vport->fdmi_port_mask = LPFC_FDMI1_PORT_ATTR;
				/* Start over */
				lpfc_fdmi_cmd(vport, ndlp, cmd, 0);
				return;
			}
			if (vport->fdmi_port_mask == LPFC_FDMI2_SMART_ATTR) {
				vport->fdmi_port_mask = LPFC_FDMI2_PORT_ATTR;
				/* Retry the same command */
				lpfc_fdmi_cmd(vport, ndlp, cmd, 0);
			}
			return;

		case SLI_MGMT_RPA:
			/* No retry on Vendor, RPA only done on physical port */
			if (phba->link_flag & LS_CT_VEN_RPA) {
				phba->link_flag &= ~LS_CT_VEN_RPA;
				lpfc_printf_log(phba, KERN_ERR,
						LOG_DISCOVERY | LOG_ELS,
						"6460 VEN FDMI RPA failure\n");
				return;
			}
			if (vport->fdmi_port_mask == LPFC_FDMI2_PORT_ATTR) {
				/* Fallback to FDMI-1 */
				vport->fdmi_hba_mask = LPFC_FDMI1_HBA_ATTR;
				vport->fdmi_port_mask = LPFC_FDMI1_PORT_ATTR;
				/* Start over */
				lpfc_fdmi_cmd(vport, ndlp, SLI_MGMT_DHBA, 0);
				return;
			}
			if (vport->fdmi_port_mask == LPFC_FDMI2_SMART_ATTR) {
				vport->fdmi_port_mask = LPFC_FDMI2_PORT_ATTR;
				/* Retry the same command */
				lpfc_fdmi_cmd(vport, ndlp, cmd, 0);
			}
			return;
		}
	}

	/*
	 * On success, need to cycle thru FDMI registration for discovery
	 * DHBA -> DPRT -> RHBA -> RPA  (physical port)
	 * DPRT -> RPRT (vports)
	 */
	switch (cmd) {
	case SLI_MGMT_RHBA:
		lpfc_fdmi_cmd(vport, ndlp, SLI_MGMT_RPA, 0);
		break;

	case SLI_MGMT_DHBA:
		lpfc_fdmi_cmd(vport, ndlp, SLI_MGMT_DPRT, 0);
		break;

	case SLI_MGMT_DPRT:
		if (vport->port_type == LPFC_PHYSICAL_PORT)
			lpfc_fdmi_cmd(vport, ndlp, SLI_MGMT_RHBA, 0);
		else
			lpfc_fdmi_cmd(vport, ndlp, SLI_MGMT_RPRT, 0);
		break;
	case SLI_MGMT_RPA:
		if (vport->port_type == LPFC_PHYSICAL_PORT &&
		    phba->cfg_enable_mi &&
		    phba->sli4_hba.pc_sli4_params.mi_ver > LPFC_MIB1_SUPPORT) {
			/* mi is only for the phyical port, no vports */
			if (phba->link_flag & LS_CT_VEN_RPA) {
				lpfc_printf_vlog(vport, KERN_INFO,
						 LOG_DISCOVERY | LOG_ELS,
						 "6449 VEN RPA FDMI Success\n");
				phba->link_flag &= ~LS_CT_VEN_RPA;
				break;
			}

			if (lpfc_fdmi_cmd(vport, ndlp, cmd,
					  LPFC_FDMI_VENDOR_ATTR_mi) == 0)
				phba->link_flag |= LS_CT_VEN_RPA;
			lpfc_printf_log(phba, KERN_INFO,
					LOG_DISCOVERY | LOG_ELS,
					"6458 Send MI FDMI:%x Flag x%x\n",
					phba->sli4_hba.pc_sli4_params.mi_value,
					phba->link_flag);
		} else {
			lpfc_printf_log(phba, KERN_INFO,
					LOG_DISCOVERY | LOG_ELS,
					"6459 No FDMI VEN MI support - "
					"RPA Success\n");
		}
		break;
	}
	return;
}


/**
 * lpfc_fdmi_change_check - Check for changed FDMI parameters
 * @vport: pointer to a host virtual N_Port data structure.
 *
 * Check how many mapped NPorts we are connected to
 * Check if our hostname changed
 * Called from hbeat timeout routine to check if any FDMI parameters
 * changed. If so, re-register those Attributes.
 */
void
lpfc_fdmi_change_check(struct lpfc_vport *vport)
{
	struct lpfc_hba *phba = vport->phba;
	struct lpfc_nodelist *ndlp;
	uint16_t cnt;

	if (!lpfc_is_link_up(phba))
		return;

	/* Must be connected to a Fabric */
	if (!(vport->fc_flag & FC_FABRIC))
		return;

	ndlp = lpfc_findnode_did(vport, FDMI_DID);
	if (!ndlp)
		return;

	/* Check if system hostname changed */
	if (strcmp(phba->os_host_name, init_utsname()->nodename)) {
		memset(phba->os_host_name, 0, sizeof(phba->os_host_name));
		scnprintf(phba->os_host_name, sizeof(phba->os_host_name), "%s",
			  init_utsname()->nodename);
		lpfc_ns_cmd(vport, SLI_CTNS_RSNN_NN, 0, 0);

		/* Since this effects multiple HBA and PORT attributes, we need
		 * de-register and go thru the whole FDMI registration cycle.
		 * DHBA -> DPRT -> RHBA -> RPA  (physical port)
		 * DPRT -> RPRT (vports)
		 */
		if (vport->port_type == LPFC_PHYSICAL_PORT) {
			/* For extra Vendor RPA */
			phba->link_flag &= ~LS_CT_VEN_RPA;
			lpfc_fdmi_cmd(vport, ndlp, SLI_MGMT_DHBA, 0);
		} else {
			lpfc_fdmi_cmd(vport, ndlp, SLI_MGMT_DPRT, 0);
		}

		/* Since this code path registers all the port attributes
		 * we can just return without further checking.
		 */
		return;
	}

	if (!(vport->fdmi_port_mask & LPFC_FDMI_PORT_ATTR_num_disc))
		return;

	/* Check if the number of mapped NPorts changed */
	cnt = lpfc_find_map_node(vport);
	if (cnt == vport->fdmi_num_disc)
		return;

	if (vport->port_type == LPFC_PHYSICAL_PORT) {
		lpfc_fdmi_cmd(vport, ndlp, SLI_MGMT_RPA,
			      LPFC_FDMI_PORT_ATTR_num_disc);
	} else {
		lpfc_fdmi_cmd(vport, ndlp, SLI_MGMT_RPRT,
			      LPFC_FDMI_PORT_ATTR_num_disc);
	}
}

/* Routines for all individual HBA attributes */
static int
lpfc_fdmi_hba_attr_wwnn(struct lpfc_vport *vport, struct lpfc_fdmi_attr_def *ad)
{
	struct lpfc_fdmi_attr_entry *ae;
	uint32_t size;

	ae = &ad->AttrValue;
	memset(ae, 0, sizeof(*ae));

	memcpy(&ae->un.AttrWWN, &vport->fc_sparam.nodeName,
	       sizeof(struct lpfc_name));
	size = FOURBYTES + sizeof(struct lpfc_name);
	ad->AttrLen = cpu_to_be16(size);
	ad->AttrType = cpu_to_be16(RHBA_NODENAME);
	return size;
}
static int
lpfc_fdmi_hba_attr_manufacturer(struct lpfc_vport *vport,
				struct lpfc_fdmi_attr_def *ad)
{
	struct lpfc_fdmi_attr_entry *ae;
	uint32_t len, size;

	ae = &ad->AttrValue;
	memset(ae, 0, sizeof(*ae));

	/* This string MUST be consistent with other FC platforms
	 * supported by Broadcom.
	 */
	strncpy(ae->un.AttrString,
		"Emulex Corporation",
		       sizeof(ae->un.AttrString));
	len = strnlen(ae->un.AttrString,
			  sizeof(ae->un.AttrString));
	len += (len & 3) ? (4 - (len & 3)) : 4;
	size = FOURBYTES + len;
	ad->AttrLen = cpu_to_be16(size);
	ad->AttrType = cpu_to_be16(RHBA_MANUFACTURER);
	return size;
}

static int
lpfc_fdmi_hba_attr_sn(struct lpfc_vport *vport, struct lpfc_fdmi_attr_def *ad)
{
	struct lpfc_hba *phba = vport->phba;
	struct lpfc_fdmi_attr_entry *ae;
	uint32_t len, size;

	ae = &ad->AttrValue;
	memset(ae, 0, sizeof(*ae));

	strncpy(ae->un.AttrString, phba->SerialNumber,
		sizeof(ae->un.AttrString));
	len = strnlen(ae->un.AttrString,
			  sizeof(ae->un.AttrString));
	len += (len & 3) ? (4 - (len & 3)) : 4;
	size = FOURBYTES + len;
	ad->AttrLen = cpu_to_be16(size);
	ad->AttrType = cpu_to_be16(RHBA_SERIAL_NUMBER);
	return size;
}

static int
lpfc_fdmi_hba_attr_model(struct lpfc_vport *vport,
			 struct lpfc_fdmi_attr_def *ad)
{
	struct lpfc_hba *phba = vport->phba;
	struct lpfc_fdmi_attr_entry *ae;
	uint32_t len, size;

	ae = &ad->AttrValue;
	memset(ae, 0, sizeof(*ae));

	strncpy(ae->un.AttrString, phba->ModelName,
		sizeof(ae->un.AttrString));
	len = strnlen(ae->un.AttrString, sizeof(ae->un.AttrString));
	len += (len & 3) ? (4 - (len & 3)) : 4;
	size = FOURBYTES + len;
	ad->AttrLen = cpu_to_be16(size);
	ad->AttrType = cpu_to_be16(RHBA_MODEL);
	return size;
}

static int
lpfc_fdmi_hba_attr_description(struct lpfc_vport *vport,
			       struct lpfc_fdmi_attr_def *ad)
{
	struct lpfc_hba *phba = vport->phba;
	struct lpfc_fdmi_attr_entry *ae;
	uint32_t len, size;

	ae = &ad->AttrValue;
	memset(ae, 0, sizeof(*ae));

	strncpy(ae->un.AttrString, phba->ModelDesc,
		sizeof(ae->un.AttrString));
	len = strnlen(ae->un.AttrString,
				  sizeof(ae->un.AttrString));
	len += (len & 3) ? (4 - (len & 3)) : 4;
	size = FOURBYTES + len;
	ad->AttrLen = cpu_to_be16(size);
	ad->AttrType = cpu_to_be16(RHBA_MODEL_DESCRIPTION);
	return size;
}

static int
lpfc_fdmi_hba_attr_hdw_ver(struct lpfc_vport *vport,
			   struct lpfc_fdmi_attr_def *ad)
{
	struct lpfc_hba *phba = vport->phba;
	lpfc_vpd_t *vp = &phba->vpd;
	struct lpfc_fdmi_attr_entry *ae;
	uint32_t i, j, incr, size;

	ae = &ad->AttrValue;
	memset(ae, 0, sizeof(*ae));

	/* Convert JEDEC ID to ascii for hardware version */
	incr = vp->rev.biuRev;
	for (i = 0; i < 8; i++) {
		j = (incr & 0xf);
		if (j <= 9)
			ae->un.AttrString[7 - i] =
			    (char)((uint8_t) 0x30 +
				   (uint8_t) j);
		else
			ae->un.AttrString[7 - i] =
			    (char)((uint8_t) 0x61 +
				   (uint8_t) (j - 10));
		incr = (incr >> 4);
	}
	size = FOURBYTES + 8;
	ad->AttrLen = cpu_to_be16(size);
	ad->AttrType = cpu_to_be16(RHBA_HARDWARE_VERSION);
	return size;
}

static int
lpfc_fdmi_hba_attr_drvr_ver(struct lpfc_vport *vport,
			    struct lpfc_fdmi_attr_def *ad)
{
	struct lpfc_fdmi_attr_entry *ae;
	uint32_t len, size;

	ae = &ad->AttrValue;
	memset(ae, 0, sizeof(*ae));

	strncpy(ae->un.AttrString, lpfc_release_version,
		sizeof(ae->un.AttrString));
	len = strnlen(ae->un.AttrString,
			  sizeof(ae->un.AttrString));
	len += (len & 3) ? (4 - (len & 3)) : 4;
	size = FOURBYTES + len;
	ad->AttrLen = cpu_to_be16(size);
	ad->AttrType = cpu_to_be16(RHBA_DRIVER_VERSION);
	return size;
}

static int
lpfc_fdmi_hba_attr_rom_ver(struct lpfc_vport *vport,
			   struct lpfc_fdmi_attr_def *ad)
{
	struct lpfc_hba *phba = vport->phba;
	struct lpfc_fdmi_attr_entry *ae;
	uint32_t len, size;

	ae = &ad->AttrValue;
	memset(ae, 0, sizeof(*ae));

	if (phba->sli_rev == LPFC_SLI_REV4)
		lpfc_decode_firmware_rev(phba, ae->un.AttrString, 1);
	else
		strncpy(ae->un.AttrString, phba->OptionROMVersion,
			sizeof(ae->un.AttrString));
	len = strnlen(ae->un.AttrString,
			  sizeof(ae->un.AttrString));
	len += (len & 3) ? (4 - (len & 3)) : 4;
	size = FOURBYTES + len;
	ad->AttrLen = cpu_to_be16(size);
	ad->AttrType = cpu_to_be16(RHBA_OPTION_ROM_VERSION);
	return size;
}

static int
lpfc_fdmi_hba_attr_fmw_ver(struct lpfc_vport *vport,
			   struct lpfc_fdmi_attr_def *ad)
{
	struct lpfc_hba *phba = vport->phba;
	struct lpfc_fdmi_attr_entry *ae;
	uint32_t len, size;

	ae = &ad->AttrValue;
	memset(ae, 0, sizeof(*ae));

	lpfc_decode_firmware_rev(phba, ae->un.AttrString, 1);
	len = strnlen(ae->un.AttrString,
			  sizeof(ae->un.AttrString));
	len += (len & 3) ? (4 - (len & 3)) : 4;
	size = FOURBYTES + len;
	ad->AttrLen = cpu_to_be16(size);
	ad->AttrType = cpu_to_be16(RHBA_FIRMWARE_VERSION);
	return size;
}

static int
lpfc_fdmi_hba_attr_os_ver(struct lpfc_vport *vport,
			  struct lpfc_fdmi_attr_def *ad)
{
	struct lpfc_fdmi_attr_entry *ae;
	uint32_t len, size;

	ae = &ad->AttrValue;
	memset(ae, 0, sizeof(*ae));

	snprintf(ae->un.AttrString, sizeof(ae->un.AttrString), "%s %s %s",
		 init_utsname()->sysname,
		 init_utsname()->release,
		 init_utsname()->version);

	len = strnlen(ae->un.AttrString, sizeof(ae->un.AttrString));
	len += (len & 3) ? (4 - (len & 3)) : 4;
	size = FOURBYTES + len;
	ad->AttrLen = cpu_to_be16(size);
	ad->AttrType = cpu_to_be16(RHBA_OS_NAME_VERSION);
	return size;
}

static int
lpfc_fdmi_hba_attr_ct_len(struct lpfc_vport *vport,
			  struct lpfc_fdmi_attr_def *ad)
{
	struct lpfc_fdmi_attr_entry *ae;
	uint32_t size;

	ae = &ad->AttrValue;

	ae->un.AttrInt =  cpu_to_be32(LPFC_MAX_CT_SIZE);
	size = FOURBYTES + sizeof(uint32_t);
	ad->AttrLen = cpu_to_be16(size);
	ad->AttrType = cpu_to_be16(RHBA_MAX_CT_PAYLOAD_LEN);
	return size;
}

static int
lpfc_fdmi_hba_attr_symbolic_name(struct lpfc_vport *vport,
				 struct lpfc_fdmi_attr_def *ad)
{
	struct lpfc_fdmi_attr_entry *ae;
	uint32_t len, size;

	ae = &ad->AttrValue;
	memset(ae, 0, sizeof(*ae));

	len = lpfc_vport_symbolic_node_name(vport,
				ae->un.AttrString, 256);
	len += (len & 3) ? (4 - (len & 3)) : 4;
	size = FOURBYTES + len;
	ad->AttrLen = cpu_to_be16(size);
	ad->AttrType = cpu_to_be16(RHBA_SYM_NODENAME);
	return size;
}

static int
lpfc_fdmi_hba_attr_vendor_info(struct lpfc_vport *vport,
			       struct lpfc_fdmi_attr_def *ad)
{
	struct lpfc_fdmi_attr_entry *ae;
	uint32_t size;

	ae = &ad->AttrValue;

	/* Nothing is defined for this currently */
	ae->un.AttrInt =  cpu_to_be32(0);
	size = FOURBYTES + sizeof(uint32_t);
	ad->AttrLen = cpu_to_be16(size);
	ad->AttrType = cpu_to_be16(RHBA_VENDOR_INFO);
	return size;
}

static int
lpfc_fdmi_hba_attr_num_ports(struct lpfc_vport *vport,
			     struct lpfc_fdmi_attr_def *ad)
{
	struct lpfc_fdmi_attr_entry *ae;
	uint32_t size;

	ae = &ad->AttrValue;

	/* Each driver instance corresponds to a single port */
	ae->un.AttrInt =  cpu_to_be32(1);
	size = FOURBYTES + sizeof(uint32_t);
	ad->AttrLen = cpu_to_be16(size);
	ad->AttrType = cpu_to_be16(RHBA_NUM_PORTS);
	return size;
}

static int
lpfc_fdmi_hba_attr_fabric_wwnn(struct lpfc_vport *vport,
			       struct lpfc_fdmi_attr_def *ad)
{
	struct lpfc_fdmi_attr_entry *ae;
	uint32_t size;

	ae = &ad->AttrValue;
	memset(ae, 0, sizeof(*ae));

	memcpy(&ae->un.AttrWWN, &vport->fabric_nodename,
	       sizeof(struct lpfc_name));
	size = FOURBYTES + sizeof(struct lpfc_name);
	ad->AttrLen = cpu_to_be16(size);
	ad->AttrType = cpu_to_be16(RHBA_FABRIC_WWNN);
	return size;
}

static int
lpfc_fdmi_hba_attr_bios_ver(struct lpfc_vport *vport,
			    struct lpfc_fdmi_attr_def *ad)
{
	struct lpfc_hba *phba = vport->phba;
	struct lpfc_fdmi_attr_entry *ae;
	uint32_t len, size;

	ae = &ad->AttrValue;
	memset(ae, 0, sizeof(*ae));

	strlcat(ae->un.AttrString, phba->BIOSVersion,
		sizeof(ae->un.AttrString));
	len = strnlen(ae->un.AttrString,
			  sizeof(ae->un.AttrString));
	len += (len & 3) ? (4 - (len & 3)) : 4;
	size = FOURBYTES + len;
	ad->AttrLen = cpu_to_be16(size);
	ad->AttrType = cpu_to_be16(RHBA_BIOS_VERSION);
	return size;
}

static int
lpfc_fdmi_hba_attr_bios_state(struct lpfc_vport *vport,
			      struct lpfc_fdmi_attr_def *ad)
{
	struct lpfc_fdmi_attr_entry *ae;
	uint32_t size;

	ae = &ad->AttrValue;

	/* Driver doesn't have access to this information */
	ae->un.AttrInt =  cpu_to_be32(0);
	size = FOURBYTES + sizeof(uint32_t);
	ad->AttrLen = cpu_to_be16(size);
	ad->AttrType = cpu_to_be16(RHBA_BIOS_STATE);
	return size;
}

static int
lpfc_fdmi_hba_attr_vendor_id(struct lpfc_vport *vport,
			     struct lpfc_fdmi_attr_def *ad)
{
	struct lpfc_fdmi_attr_entry *ae;
	uint32_t len, size;

	ae = &ad->AttrValue;
	memset(ae, 0, sizeof(*ae));

	strncpy(ae->un.AttrString, "EMULEX",
		sizeof(ae->un.AttrString));
	len = strnlen(ae->un.AttrString,
			  sizeof(ae->un.AttrString));
	len += (len & 3) ? (4 - (len & 3)) : 4;
	size = FOURBYTES + len;
	ad->AttrLen = cpu_to_be16(size);
	ad->AttrType = cpu_to_be16(RHBA_VENDOR_ID);
	return size;
}

/* Routines for all individual PORT attributes */
static int
lpfc_fdmi_port_attr_fc4type(struct lpfc_vport *vport,
			    struct lpfc_fdmi_attr_def *ad)
{
	struct lpfc_hba   *phba = vport->phba;
	struct lpfc_fdmi_attr_entry *ae;
	uint32_t size;

	ae = &ad->AttrValue;
	memset(ae, 0, sizeof(*ae));

	ae->un.AttrTypes[2] = 0x01; /* Type 0x8 - FCP */
	ae->un.AttrTypes[7] = 0x01; /* Type 0x20 - CT */

	/* Check to see if Firmware supports NVME and on physical port */
	if ((phba->sli_rev == LPFC_SLI_REV4) && (vport == phba->pport) &&
	    phba->sli4_hba.pc_sli4_params.nvme)
		ae->un.AttrTypes[6] = 0x01; /* Type 0x28 - NVME */

	size = FOURBYTES + 32;
	ad->AttrLen = cpu_to_be16(size);
	ad->AttrType = cpu_to_be16(RPRT_SUPPORTED_FC4_TYPES);
	return size;
}

static int
lpfc_fdmi_port_attr_support_speed(struct lpfc_vport *vport,
				  struct lpfc_fdmi_attr_def *ad)
{
	struct lpfc_hba   *phba = vport->phba;
	struct lpfc_fdmi_attr_entry *ae;
	uint32_t size;

	ae = &ad->AttrValue;

	ae->un.AttrInt = 0;
	if (!(phba->hba_flag & HBA_FCOE_MODE)) {
		if (phba->lmt & LMT_256Gb)
			ae->un.AttrInt |= HBA_PORTSPEED_256GFC;
		if (phba->lmt & LMT_128Gb)
			ae->un.AttrInt |= HBA_PORTSPEED_128GFC;
		if (phba->lmt & LMT_64Gb)
			ae->un.AttrInt |= HBA_PORTSPEED_64GFC;
		if (phba->lmt & LMT_32Gb)
			ae->un.AttrInt |= HBA_PORTSPEED_32GFC;
		if (phba->lmt & LMT_16Gb)
			ae->un.AttrInt |= HBA_PORTSPEED_16GFC;
		if (phba->lmt & LMT_10Gb)
			ae->un.AttrInt |= HBA_PORTSPEED_10GFC;
		if (phba->lmt & LMT_8Gb)
			ae->un.AttrInt |= HBA_PORTSPEED_8GFC;
		if (phba->lmt & LMT_4Gb)
			ae->un.AttrInt |= HBA_PORTSPEED_4GFC;
		if (phba->lmt & LMT_2Gb)
			ae->un.AttrInt |= HBA_PORTSPEED_2GFC;
		if (phba->lmt & LMT_1Gb)
			ae->un.AttrInt |= HBA_PORTSPEED_1GFC;
	} else {
		/* FCoE links support only one speed */
		switch (phba->fc_linkspeed) {
		case LPFC_ASYNC_LINK_SPEED_10GBPS:
			ae->un.AttrInt = HBA_PORTSPEED_10GE;
			break;
		case LPFC_ASYNC_LINK_SPEED_25GBPS:
			ae->un.AttrInt = HBA_PORTSPEED_25GE;
			break;
		case LPFC_ASYNC_LINK_SPEED_40GBPS:
			ae->un.AttrInt = HBA_PORTSPEED_40GE;
			break;
		case LPFC_ASYNC_LINK_SPEED_100GBPS:
			ae->un.AttrInt = HBA_PORTSPEED_100GE;
			break;
		}
	}
	ae->un.AttrInt = cpu_to_be32(ae->un.AttrInt);
	size = FOURBYTES + sizeof(uint32_t);
	ad->AttrLen = cpu_to_be16(size);
	ad->AttrType = cpu_to_be16(RPRT_SUPPORTED_SPEED);
	return size;
}

static int
lpfc_fdmi_port_attr_speed(struct lpfc_vport *vport,
			  struct lpfc_fdmi_attr_def *ad)
{
	struct lpfc_hba   *phba = vport->phba;
	struct lpfc_fdmi_attr_entry *ae;
	uint32_t size;

	ae = &ad->AttrValue;

	if (!(phba->hba_flag & HBA_FCOE_MODE)) {
		switch (phba->fc_linkspeed) {
		case LPFC_LINK_SPEED_1GHZ:
			ae->un.AttrInt = HBA_PORTSPEED_1GFC;
			break;
		case LPFC_LINK_SPEED_2GHZ:
			ae->un.AttrInt = HBA_PORTSPEED_2GFC;
			break;
		case LPFC_LINK_SPEED_4GHZ:
			ae->un.AttrInt = HBA_PORTSPEED_4GFC;
			break;
		case LPFC_LINK_SPEED_8GHZ:
			ae->un.AttrInt = HBA_PORTSPEED_8GFC;
			break;
		case LPFC_LINK_SPEED_10GHZ:
			ae->un.AttrInt = HBA_PORTSPEED_10GFC;
			break;
		case LPFC_LINK_SPEED_16GHZ:
			ae->un.AttrInt = HBA_PORTSPEED_16GFC;
			break;
		case LPFC_LINK_SPEED_32GHZ:
			ae->un.AttrInt = HBA_PORTSPEED_32GFC;
			break;
		case LPFC_LINK_SPEED_64GHZ:
			ae->un.AttrInt = HBA_PORTSPEED_64GFC;
			break;
		case LPFC_LINK_SPEED_128GHZ:
			ae->un.AttrInt = HBA_PORTSPEED_128GFC;
			break;
		case LPFC_LINK_SPEED_256GHZ:
			ae->un.AttrInt = HBA_PORTSPEED_256GFC;
			break;
		default:
			ae->un.AttrInt = HBA_PORTSPEED_UNKNOWN;
			break;
		}
	} else {
		switch (phba->fc_linkspeed) {
		case LPFC_ASYNC_LINK_SPEED_10GBPS:
			ae->un.AttrInt = HBA_PORTSPEED_10GE;
			break;
		case LPFC_ASYNC_LINK_SPEED_25GBPS:
			ae->un.AttrInt = HBA_PORTSPEED_25GE;
			break;
		case LPFC_ASYNC_LINK_SPEED_40GBPS:
			ae->un.AttrInt = HBA_PORTSPEED_40GE;
			break;
		case LPFC_ASYNC_LINK_SPEED_100GBPS:
			ae->un.AttrInt = HBA_PORTSPEED_100GE;
			break;
		default:
			ae->un.AttrInt = HBA_PORTSPEED_UNKNOWN;
			break;
		}
	}

	ae->un.AttrInt = cpu_to_be32(ae->un.AttrInt);
	size = FOURBYTES + sizeof(uint32_t);
	ad->AttrLen = cpu_to_be16(size);
	ad->AttrType = cpu_to_be16(RPRT_PORT_SPEED);
	return size;
}

static int
lpfc_fdmi_port_attr_max_frame(struct lpfc_vport *vport,
			      struct lpfc_fdmi_attr_def *ad)
{
	struct serv_parm *hsp;
	struct lpfc_fdmi_attr_entry *ae;
	uint32_t size;

	ae = &ad->AttrValue;

	hsp = (struct serv_parm *)&vport->fc_sparam;
	ae->un.AttrInt = (((uint32_t) hsp->cmn.bbRcvSizeMsb & 0x0F) << 8) |
			  (uint32_t) hsp->cmn.bbRcvSizeLsb;
	ae->un.AttrInt = cpu_to_be32(ae->un.AttrInt);
	size = FOURBYTES + sizeof(uint32_t);
	ad->AttrLen = cpu_to_be16(size);
	ad->AttrType = cpu_to_be16(RPRT_MAX_FRAME_SIZE);
	return size;
}

static int
lpfc_fdmi_port_attr_os_devname(struct lpfc_vport *vport,
			       struct lpfc_fdmi_attr_def *ad)
{
	struct Scsi_Host *shost = lpfc_shost_from_vport(vport);
	struct lpfc_fdmi_attr_entry *ae;
	uint32_t len, size;

	ae = &ad->AttrValue;
	memset(ae, 0, sizeof(*ae));

	snprintf(ae->un.AttrString, sizeof(ae->un.AttrString),
		 "/sys/class/scsi_host/host%d", shost->host_no);
	len = strnlen((char *)ae->un.AttrString,
			  sizeof(ae->un.AttrString));
	len += (len & 3) ? (4 - (len & 3)) : 4;
	size = FOURBYTES + len;
	ad->AttrLen = cpu_to_be16(size);
	ad->AttrType = cpu_to_be16(RPRT_OS_DEVICE_NAME);
	return size;
}

static int
lpfc_fdmi_port_attr_host_name(struct lpfc_vport *vport,
			      struct lpfc_fdmi_attr_def *ad)
{
	struct lpfc_fdmi_attr_entry *ae;
	uint32_t len, size;

	ae = &ad->AttrValue;
	memset(ae, 0, sizeof(*ae));

	scnprintf(ae->un.AttrString, sizeof(ae->un.AttrString), "%s",
		  vport->phba->os_host_name);

	len = strnlen(ae->un.AttrString, sizeof(ae->un.AttrString));
	len += (len & 3) ? (4 - (len & 3)) : 4;
	size = FOURBYTES + len;
	ad->AttrLen = cpu_to_be16(size);
	ad->AttrType = cpu_to_be16(RPRT_HOST_NAME);
	return size;
}

static int
lpfc_fdmi_port_attr_wwnn(struct lpfc_vport *vport,
			 struct lpfc_fdmi_attr_def *ad)
{
	struct lpfc_fdmi_attr_entry *ae;
	uint32_t size;

	ae = &ad->AttrValue;
	memset(ae, 0, sizeof(*ae));

	memcpy(&ae->un.AttrWWN, &vport->fc_sparam.nodeName,
	       sizeof(struct lpfc_name));
	size = FOURBYTES + sizeof(struct lpfc_name);
	ad->AttrLen = cpu_to_be16(size);
	ad->AttrType = cpu_to_be16(RPRT_NODENAME);
	return size;
}

static int
lpfc_fdmi_port_attr_wwpn(struct lpfc_vport *vport,
			 struct lpfc_fdmi_attr_def *ad)
{
	struct lpfc_fdmi_attr_entry *ae;
	uint32_t size;

	ae = &ad->AttrValue;
	memset(ae, 0, sizeof(*ae));

	memcpy(&ae->un.AttrWWN, &vport->fc_sparam.portName,
	       sizeof(struct lpfc_name));
	size = FOURBYTES + sizeof(struct lpfc_name);
	ad->AttrLen = cpu_to_be16(size);
	ad->AttrType = cpu_to_be16(RPRT_PORTNAME);
	return size;
}

static int
lpfc_fdmi_port_attr_symbolic_name(struct lpfc_vport *vport,
				  struct lpfc_fdmi_attr_def *ad)
{
	struct lpfc_fdmi_attr_entry *ae;
	uint32_t len, size;

	ae = &ad->AttrValue;
	memset(ae, 0, sizeof(*ae));

	len = lpfc_vport_symbolic_port_name(vport, ae->un.AttrString, 256);
	len += (len & 3) ? (4 - (len & 3)) : 4;
	size = FOURBYTES + len;
	ad->AttrLen = cpu_to_be16(size);
	ad->AttrType = cpu_to_be16(RPRT_SYM_PORTNAME);
	return size;
}

static int
lpfc_fdmi_port_attr_port_type(struct lpfc_vport *vport,
			      struct lpfc_fdmi_attr_def *ad)
{
	struct lpfc_hba *phba = vport->phba;
	struct lpfc_fdmi_attr_entry *ae;
	uint32_t size;

	ae = &ad->AttrValue;
	if (phba->fc_topology == LPFC_TOPOLOGY_LOOP)
		ae->un.AttrInt =  cpu_to_be32(LPFC_FDMI_PORTTYPE_NLPORT);
	else
		ae->un.AttrInt =  cpu_to_be32(LPFC_FDMI_PORTTYPE_NPORT);
	size = FOURBYTES + sizeof(uint32_t);
	ad->AttrLen = cpu_to_be16(size);
	ad->AttrType = cpu_to_be16(RPRT_PORT_TYPE);
	return size;
}

static int
lpfc_fdmi_port_attr_class(struct lpfc_vport *vport,
			  struct lpfc_fdmi_attr_def *ad)
{
	struct lpfc_fdmi_attr_entry *ae;
	uint32_t size;

	ae = &ad->AttrValue;
	ae->un.AttrInt = cpu_to_be32(FC_COS_CLASS2 | FC_COS_CLASS3);
	size = FOURBYTES + sizeof(uint32_t);
	ad->AttrLen = cpu_to_be16(size);
	ad->AttrType = cpu_to_be16(RPRT_SUPPORTED_CLASS);
	return size;
}

static int
lpfc_fdmi_port_attr_fabric_wwpn(struct lpfc_vport *vport,
				struct lpfc_fdmi_attr_def *ad)
{
	struct lpfc_fdmi_attr_entry *ae;
	uint32_t size;

	ae = &ad->AttrValue;
	memset(ae, 0, sizeof(*ae));

	memcpy(&ae->un.AttrWWN, &vport->fabric_portname,
	       sizeof(struct lpfc_name));
	size = FOURBYTES + sizeof(struct lpfc_name);
	ad->AttrLen = cpu_to_be16(size);
	ad->AttrType = cpu_to_be16(RPRT_FABRICNAME);
	return size;
}

static int
lpfc_fdmi_port_attr_active_fc4type(struct lpfc_vport *vport,
				   struct lpfc_fdmi_attr_def *ad)
{
	struct lpfc_fdmi_attr_entry *ae;
	uint32_t size;

	ae = &ad->AttrValue;
	memset(ae, 0, sizeof(*ae));

	ae->un.AttrTypes[2] = 0x01; /* Type 0x8 - FCP */
	ae->un.AttrTypes[7] = 0x01; /* Type 0x20 - CT */

	/* Check to see if NVME is configured or not */
	if (vport->phba->cfg_enable_fc4_type & LPFC_ENABLE_NVME)
		ae->un.AttrTypes[6] = 0x1; /* Type 0x28 - NVME */

	size = FOURBYTES + 32;
	ad->AttrLen = cpu_to_be16(size);
	ad->AttrType = cpu_to_be16(RPRT_ACTIVE_FC4_TYPES);
	return size;
}

static int
lpfc_fdmi_port_attr_port_state(struct lpfc_vport *vport,
			       struct lpfc_fdmi_attr_def *ad)
{
	struct lpfc_fdmi_attr_entry *ae;
	uint32_t size;

	ae = &ad->AttrValue;
	/* Link Up - operational */
	ae->un.AttrInt =  cpu_to_be32(LPFC_FDMI_PORTSTATE_ONLINE);
	size = FOURBYTES + sizeof(uint32_t);
	ad->AttrLen = cpu_to_be16(size);
	ad->AttrType = cpu_to_be16(RPRT_PORT_STATE);
	return size;
}

static int
lpfc_fdmi_port_attr_num_disc(struct lpfc_vport *vport,
			     struct lpfc_fdmi_attr_def *ad)
{
	struct lpfc_fdmi_attr_entry *ae;
	uint32_t size;

	ae = &ad->AttrValue;
	vport->fdmi_num_disc = lpfc_find_map_node(vport);
	ae->un.AttrInt = cpu_to_be32(vport->fdmi_num_disc);
	size = FOURBYTES + sizeof(uint32_t);
	ad->AttrLen = cpu_to_be16(size);
	ad->AttrType = cpu_to_be16(RPRT_DISC_PORT);
	return size;
}

static int
lpfc_fdmi_port_attr_nportid(struct lpfc_vport *vport,
			    struct lpfc_fdmi_attr_def *ad)
{
	struct lpfc_fdmi_attr_entry *ae;
	uint32_t size;

	ae = &ad->AttrValue;
	ae->un.AttrInt =  cpu_to_be32(vport->fc_myDID);
	size = FOURBYTES + sizeof(uint32_t);
	ad->AttrLen = cpu_to_be16(size);
	ad->AttrType = cpu_to_be16(RPRT_PORT_ID);
	return size;
}

static int
lpfc_fdmi_smart_attr_service(struct lpfc_vport *vport,
			     struct lpfc_fdmi_attr_def *ad)
{
	struct lpfc_fdmi_attr_entry *ae;
	uint32_t len, size;

	ae = &ad->AttrValue;
	memset(ae, 0, sizeof(*ae));

	strncpy(ae->un.AttrString, "Smart SAN Initiator",
		sizeof(ae->un.AttrString));
	len = strnlen(ae->un.AttrString,
			  sizeof(ae->un.AttrString));
	len += (len & 3) ? (4 - (len & 3)) : 4;
	size = FOURBYTES + len;
	ad->AttrLen = cpu_to_be16(size);
	ad->AttrType = cpu_to_be16(RPRT_SMART_SERVICE);
	return size;
}

static int
lpfc_fdmi_smart_attr_guid(struct lpfc_vport *vport,
			  struct lpfc_fdmi_attr_def *ad)
{
	struct lpfc_fdmi_attr_entry *ae;
	uint32_t size;

	ae = &ad->AttrValue;
	memset(ae, 0, sizeof(*ae));

	memcpy(&ae->un.AttrString, &vport->fc_sparam.nodeName,
	       sizeof(struct lpfc_name));
	memcpy((((uint8_t *)&ae->un.AttrString) +
		sizeof(struct lpfc_name)),
		&vport->fc_sparam.portName, sizeof(struct lpfc_name));
	size = FOURBYTES + (2 * sizeof(struct lpfc_name));
	ad->AttrLen =  cpu_to_be16(size);
	ad->AttrType = cpu_to_be16(RPRT_SMART_GUID);
	return size;
}

static int
lpfc_fdmi_smart_attr_version(struct lpfc_vport *vport,
			     struct lpfc_fdmi_attr_def *ad)
{
	struct lpfc_fdmi_attr_entry *ae;
	uint32_t len, size;

	ae = &ad->AttrValue;
	memset(ae, 0, sizeof(*ae));

	strncpy(ae->un.AttrString, "Smart SAN Version 2.0",
		sizeof(ae->un.AttrString));
	len = strnlen(ae->un.AttrString,
			  sizeof(ae->un.AttrString));
	len += (len & 3) ? (4 - (len & 3)) : 4;
	size = FOURBYTES + len;
	ad->AttrLen =  cpu_to_be16(size);
	ad->AttrType = cpu_to_be16(RPRT_SMART_VERSION);
	return size;
}

static int
lpfc_fdmi_smart_attr_model(struct lpfc_vport *vport,
			   struct lpfc_fdmi_attr_def *ad)
{
	struct lpfc_hba *phba = vport->phba;
	struct lpfc_fdmi_attr_entry *ae;
	uint32_t len, size;

	ae = &ad->AttrValue;
	memset(ae, 0, sizeof(*ae));

	strncpy(ae->un.AttrString, phba->ModelName,
		sizeof(ae->un.AttrString));
	len = strnlen(ae->un.AttrString, sizeof(ae->un.AttrString));
	len += (len & 3) ? (4 - (len & 3)) : 4;
	size = FOURBYTES + len;
	ad->AttrLen = cpu_to_be16(size);
	ad->AttrType = cpu_to_be16(RPRT_SMART_MODEL);
	return size;
}

static int
lpfc_fdmi_smart_attr_port_info(struct lpfc_vport *vport,
			       struct lpfc_fdmi_attr_def *ad)
{
	struct lpfc_fdmi_attr_entry *ae;
	uint32_t size;

	ae = &ad->AttrValue;

	/* SRIOV (type 3) is not supported */
	if (vport->vpi)
		ae->un.AttrInt =  cpu_to_be32(2);  /* NPIV */
	else
		ae->un.AttrInt =  cpu_to_be32(1);  /* Physical */
	size = FOURBYTES + sizeof(uint32_t);
	ad->AttrLen = cpu_to_be16(size);
	ad->AttrType = cpu_to_be16(RPRT_SMART_PORT_INFO);
	return size;
}

static int
lpfc_fdmi_smart_attr_qos(struct lpfc_vport *vport,
			 struct lpfc_fdmi_attr_def *ad)
{
	struct lpfc_fdmi_attr_entry *ae;
	uint32_t size;

	ae = &ad->AttrValue;
	ae->un.AttrInt =  cpu_to_be32(0);
	size = FOURBYTES + sizeof(uint32_t);
	ad->AttrLen = cpu_to_be16(size);
	ad->AttrType = cpu_to_be16(RPRT_SMART_QOS);
	return size;
}

static int
lpfc_fdmi_smart_attr_security(struct lpfc_vport *vport,
			      struct lpfc_fdmi_attr_def *ad)
{
	struct lpfc_fdmi_attr_entry *ae;
	uint32_t size;

	ae = &ad->AttrValue;
	ae->un.AttrInt =  cpu_to_be32(1);
	size = FOURBYTES + sizeof(uint32_t);
	ad->AttrLen = cpu_to_be16(size);
	ad->AttrType = cpu_to_be16(RPRT_SMART_SECURITY);
	return size;
}

static int
lpfc_fdmi_vendor_attr_mi(struct lpfc_vport *vport,
			  struct lpfc_fdmi_attr_def *ad)
{
	struct lpfc_hba *phba = vport->phba;
	struct lpfc_fdmi_attr_entry *ae;
	uint32_t len, size;
	char mibrevision[16];

	ae = (struct lpfc_fdmi_attr_entry *)&ad->AttrValue;
	memset(ae, 0, 256);
	sprintf(mibrevision, "ELXE2EM:%04d",
		phba->sli4_hba.pc_sli4_params.mi_value);
	strncpy(ae->un.AttrString, &mibrevision[0], sizeof(ae->un.AttrString));
	len = strnlen(ae->un.AttrString, sizeof(ae->un.AttrString));
	len += (len & 3) ? (4 - (len & 3)) : 4;
	size = FOURBYTES + len;
	ad->AttrLen = cpu_to_be16(size);
	ad->AttrType = cpu_to_be16(RPRT_VENDOR_MI);
	return size;
}

/* RHBA attribute jump table */
int (*lpfc_fdmi_hba_action[])
	(struct lpfc_vport *vport, struct lpfc_fdmi_attr_def *ad) = {
	/* Action routine                 Mask bit     Attribute type */
	lpfc_fdmi_hba_attr_wwnn,	  /* bit0     RHBA_NODENAME           */
	lpfc_fdmi_hba_attr_manufacturer,  /* bit1     RHBA_MANUFACTURER       */
	lpfc_fdmi_hba_attr_sn,		  /* bit2     RHBA_SERIAL_NUMBER      */
	lpfc_fdmi_hba_attr_model,	  /* bit3     RHBA_MODEL              */
	lpfc_fdmi_hba_attr_description,	  /* bit4     RHBA_MODEL_DESCRIPTION  */
	lpfc_fdmi_hba_attr_hdw_ver,	  /* bit5     RHBA_HARDWARE_VERSION   */
	lpfc_fdmi_hba_attr_drvr_ver,	  /* bit6     RHBA_DRIVER_VERSION     */
	lpfc_fdmi_hba_attr_rom_ver,	  /* bit7     RHBA_OPTION_ROM_VERSION */
	lpfc_fdmi_hba_attr_fmw_ver,	  /* bit8     RHBA_FIRMWARE_VERSION   */
	lpfc_fdmi_hba_attr_os_ver,	  /* bit9     RHBA_OS_NAME_VERSION    */
	lpfc_fdmi_hba_attr_ct_len,	  /* bit10    RHBA_MAX_CT_PAYLOAD_LEN */
	lpfc_fdmi_hba_attr_symbolic_name, /* bit11    RHBA_SYM_NODENAME       */
	lpfc_fdmi_hba_attr_vendor_info,	  /* bit12    RHBA_VENDOR_INFO        */
	lpfc_fdmi_hba_attr_num_ports,	  /* bit13    RHBA_NUM_PORTS          */
	lpfc_fdmi_hba_attr_fabric_wwnn,	  /* bit14    RHBA_FABRIC_WWNN        */
	lpfc_fdmi_hba_attr_bios_ver,	  /* bit15    RHBA_BIOS_VERSION       */
	lpfc_fdmi_hba_attr_bios_state,	  /* bit16    RHBA_BIOS_STATE         */
	lpfc_fdmi_hba_attr_vendor_id,	  /* bit17    RHBA_VENDOR_ID          */
};

/* RPA / RPRT attribute jump table */
int (*lpfc_fdmi_port_action[])
	(struct lpfc_vport *vport, struct lpfc_fdmi_attr_def *ad) = {
	/* Action routine                   Mask bit   Attribute type */
	lpfc_fdmi_port_attr_fc4type,        /* bit0   RPRT_SUPPORT_FC4_TYPES  */
	lpfc_fdmi_port_attr_support_speed,  /* bit1   RPRT_SUPPORTED_SPEED    */
	lpfc_fdmi_port_attr_speed,          /* bit2   RPRT_PORT_SPEED         */
	lpfc_fdmi_port_attr_max_frame,      /* bit3   RPRT_MAX_FRAME_SIZE     */
	lpfc_fdmi_port_attr_os_devname,     /* bit4   RPRT_OS_DEVICE_NAME     */
	lpfc_fdmi_port_attr_host_name,      /* bit5   RPRT_HOST_NAME          */
	lpfc_fdmi_port_attr_wwnn,           /* bit6   RPRT_NODENAME           */
	lpfc_fdmi_port_attr_wwpn,           /* bit7   RPRT_PORTNAME           */
	lpfc_fdmi_port_attr_symbolic_name,  /* bit8   RPRT_SYM_PORTNAME       */
	lpfc_fdmi_port_attr_port_type,      /* bit9   RPRT_PORT_TYPE          */
	lpfc_fdmi_port_attr_class,          /* bit10  RPRT_SUPPORTED_CLASS    */
	lpfc_fdmi_port_attr_fabric_wwpn,    /* bit11  RPRT_FABRICNAME         */
	lpfc_fdmi_port_attr_active_fc4type, /* bit12  RPRT_ACTIVE_FC4_TYPES   */
	lpfc_fdmi_port_attr_port_state,     /* bit13  RPRT_PORT_STATE         */
	lpfc_fdmi_port_attr_num_disc,       /* bit14  RPRT_DISC_PORT          */
	lpfc_fdmi_port_attr_nportid,        /* bit15  RPRT_PORT_ID            */
	lpfc_fdmi_smart_attr_service,       /* bit16  RPRT_SMART_SERVICE      */
	lpfc_fdmi_smart_attr_guid,          /* bit17  RPRT_SMART_GUID         */
	lpfc_fdmi_smart_attr_version,       /* bit18  RPRT_SMART_VERSION      */
	lpfc_fdmi_smart_attr_model,         /* bit19  RPRT_SMART_MODEL        */
	lpfc_fdmi_smart_attr_port_info,     /* bit20  RPRT_SMART_PORT_INFO    */
	lpfc_fdmi_smart_attr_qos,           /* bit21  RPRT_SMART_QOS          */
	lpfc_fdmi_smart_attr_security,      /* bit22  RPRT_SMART_SECURITY     */
	lpfc_fdmi_vendor_attr_mi,           /* bit23  RPRT_VENDOR_MI          */
};

/**
 * lpfc_fdmi_cmd - Build and send a FDMI cmd to the specified NPort
 * @vport: pointer to a host virtual N_Port data structure.
 * @ndlp: ndlp to send FDMI cmd to (if NULL use FDMI_DID)
 * @cmdcode: FDMI command to send
 * @new_mask: Mask of HBA or PORT Attributes to send
 *
 * Builds and sends a FDMI command using the CT subsystem.
 */
int
lpfc_fdmi_cmd(struct lpfc_vport *vport, struct lpfc_nodelist *ndlp,
	      int cmdcode, uint32_t new_mask)
{
	struct lpfc_hba *phba = vport->phba;
	struct lpfc_dmabuf *mp, *bmp;
	struct lpfc_sli_ct_request *CtReq;
	struct ulp_bde64 *bpl;
	uint32_t bit_pos;
	uint32_t size;
	uint32_t rsp_size;
	uint32_t mask;
	struct lpfc_fdmi_reg_hba *rh;
	struct lpfc_fdmi_port_entry *pe;
	struct lpfc_fdmi_reg_portattr *pab = NULL;
	struct lpfc_fdmi_attr_block *ab = NULL;
	int  (*func)(struct lpfc_vport *vport, struct lpfc_fdmi_attr_def *ad);
	void (*cmpl)(struct lpfc_hba *, struct lpfc_iocbq *,
		     struct lpfc_iocbq *);

	if (!ndlp)
		return 0;

	cmpl = lpfc_cmpl_ct_disc_fdmi; /* called from discovery */

	/* fill in BDEs for command */
	/* Allocate buffer for command payload */
	mp = kmalloc(sizeof(struct lpfc_dmabuf), GFP_KERNEL);
	if (!mp)
		goto fdmi_cmd_exit;

	mp->virt = lpfc_mbuf_alloc(phba, 0, &(mp->phys));
	if (!mp->virt)
		goto fdmi_cmd_free_mp;

	/* Allocate buffer for Buffer ptr list */
	bmp = kmalloc(sizeof(struct lpfc_dmabuf), GFP_KERNEL);
	if (!bmp)
		goto fdmi_cmd_free_mpvirt;

	bmp->virt = lpfc_mbuf_alloc(phba, 0, &(bmp->phys));
	if (!bmp->virt)
		goto fdmi_cmd_free_bmp;

	INIT_LIST_HEAD(&mp->list);
	INIT_LIST_HEAD(&bmp->list);

	/* FDMI request */
	lpfc_printf_vlog(vport, KERN_INFO, LOG_DISCOVERY,
			 "0218 FDMI Request Data: x%x x%x x%x\n",
			 vport->fc_flag, vport->port_state, cmdcode);
	CtReq = (struct lpfc_sli_ct_request *)mp->virt;

	/* First populate the CT_IU preamble */
	memset(CtReq, 0, sizeof(struct lpfc_sli_ct_request));
	CtReq->RevisionId.bits.Revision = SLI_CT_REVISION;
	CtReq->RevisionId.bits.InId = 0;

	CtReq->FsType = SLI_CT_MANAGEMENT_SERVICE;
	CtReq->FsSubType = SLI_CT_FDMI_Subtypes;

	CtReq->CommandResponse.bits.CmdRsp = cpu_to_be16(cmdcode);
	rsp_size = LPFC_BPL_SIZE;
	size = 0;

	/* Next fill in the specific FDMI cmd information */
	switch (cmdcode) {
	case SLI_MGMT_RHAT:
	case SLI_MGMT_RHBA:
		rh = (struct lpfc_fdmi_reg_hba *)&CtReq->un.PortID;
		/* HBA Identifier */
		memcpy(&rh->hi.PortName, &phba->pport->fc_sparam.portName,
		       sizeof(struct lpfc_name));

		if (cmdcode == SLI_MGMT_RHBA) {
			/* Registered Port List */
			/* One entry (port) per adapter */
			rh->rpl.EntryCnt = cpu_to_be32(1);
			memcpy(&rh->rpl.pe.PortName,
			       &phba->pport->fc_sparam.portName,
			       sizeof(struct lpfc_name));

			/* point to the HBA attribute block */
			size = 2 * sizeof(struct lpfc_name) +
				FOURBYTES;
		} else {
			size = sizeof(struct lpfc_name);
		}
		ab = (struct lpfc_fdmi_attr_block *)((uint8_t *)rh + size);
		ab->EntryCnt = 0;
		size += FOURBYTES;
		bit_pos = 0;
		if (new_mask)
			mask = new_mask;
		else
			mask = vport->fdmi_hba_mask;

		/* Mask will dictate what attributes to build in the request */
		while (mask) {
			if (mask & 0x1) {
				func = lpfc_fdmi_hba_action[bit_pos];
				size += func(vport,
					     (struct lpfc_fdmi_attr_def *)
					     ((uint8_t *)rh + size));
				ab->EntryCnt++;
				if ((size + 256) >
				    (LPFC_BPL_SIZE - LPFC_CT_PREAMBLE))
					goto hba_out;
			}
			mask = mask >> 1;
			bit_pos++;
		}
hba_out:
		ab->EntryCnt = cpu_to_be32(ab->EntryCnt);
		/* Total size */
		size = GID_REQUEST_SZ - 4 + size;
		break;

	case SLI_MGMT_RPRT:
	case SLI_MGMT_RPA:
		pab = (struct lpfc_fdmi_reg_portattr *)&CtReq->un.PortID;
		if (cmdcode == SLI_MGMT_RPRT) {
			rh = (struct lpfc_fdmi_reg_hba *)pab;
			/* HBA Identifier */
			memcpy(&rh->hi.PortName,
			       &phba->pport->fc_sparam.portName,
			       sizeof(struct lpfc_name));
			pab = (struct lpfc_fdmi_reg_portattr *)
				((uint8_t *)pab +  sizeof(struct lpfc_name));
		}

		memcpy((uint8_t *)&pab->PortName,
		       (uint8_t *)&vport->fc_sparam.portName,
		       sizeof(struct lpfc_name));
		size += sizeof(struct lpfc_name) + FOURBYTES;
		pab->ab.EntryCnt = 0;
		bit_pos = 0;
		if (new_mask)
			mask = new_mask;
		else
			mask = vport->fdmi_port_mask;

		/* Mask will dictate what attributes to build in the request */
		while (mask) {
			if (mask & 0x1) {
				func = lpfc_fdmi_port_action[bit_pos];
				size += func(vport,
					     (struct lpfc_fdmi_attr_def *)
					     ((uint8_t *)pab + size));
				pab->ab.EntryCnt++;
				if ((size + 256) >
				    (LPFC_BPL_SIZE - LPFC_CT_PREAMBLE))
					goto port_out;
			}
			mask = mask >> 1;
			bit_pos++;
		}
port_out:
		pab->ab.EntryCnt = cpu_to_be32(pab->ab.EntryCnt);
		/* Total size */
		if (cmdcode == SLI_MGMT_RPRT)
			size += sizeof(struct lpfc_name);
		size = GID_REQUEST_SZ - 4 + size;
		break;

	case SLI_MGMT_GHAT:
	case SLI_MGMT_GRPL:
		rsp_size = FC_MAX_NS_RSP;
		fallthrough;
	case SLI_MGMT_DHBA:
	case SLI_MGMT_DHAT:
		pe = (struct lpfc_fdmi_port_entry *)&CtReq->un.PortID;
		memcpy((uint8_t *)&pe->PortName,
		       (uint8_t *)&vport->fc_sparam.portName,
		       sizeof(struct lpfc_name));
		size = GID_REQUEST_SZ - 4 + sizeof(struct lpfc_name);
		break;

	case SLI_MGMT_GPAT:
	case SLI_MGMT_GPAS:
		rsp_size = FC_MAX_NS_RSP;
		fallthrough;
	case SLI_MGMT_DPRT:
	case SLI_MGMT_DPA:
		pe = (struct lpfc_fdmi_port_entry *)&CtReq->un.PortID;
		memcpy((uint8_t *)&pe->PortName,
		       (uint8_t *)&vport->fc_sparam.portName,
		       sizeof(struct lpfc_name));
		size = GID_REQUEST_SZ - 4 + sizeof(struct lpfc_name);
		break;
	case SLI_MGMT_GRHL:
		size = GID_REQUEST_SZ - 4;
		break;
	default:
		lpfc_printf_vlog(vport, KERN_WARNING, LOG_DISCOVERY,
				 "0298 FDMI cmdcode x%x not supported\n",
				 cmdcode);
		goto fdmi_cmd_free_bmpvirt;
	}
	CtReq->CommandResponse.bits.Size = cpu_to_be16(rsp_size);

	bpl = (struct ulp_bde64 *)bmp->virt;
	bpl->addrHigh = le32_to_cpu(putPaddrHigh(mp->phys));
	bpl->addrLow = le32_to_cpu(putPaddrLow(mp->phys));
	bpl->tus.f.bdeFlags = 0;
	bpl->tus.f.bdeSize = size;

	/*
	 * The lpfc_ct_cmd/lpfc_get_req shall increment ndlp reference count
	 * to hold ndlp reference for the corresponding callback function.
	 */
	if (!lpfc_ct_cmd(vport, mp, bmp, ndlp, cmpl, rsp_size, 0))
		return 0;

fdmi_cmd_free_bmpvirt:
	lpfc_mbuf_free(phba, bmp->virt, bmp->phys);
fdmi_cmd_free_bmp:
	kfree(bmp);
fdmi_cmd_free_mpvirt:
	lpfc_mbuf_free(phba, mp->virt, mp->phys);
fdmi_cmd_free_mp:
	kfree(mp);
fdmi_cmd_exit:
	/* Issue FDMI request failed */
	lpfc_printf_vlog(vport, KERN_INFO, LOG_DISCOVERY,
			 "0244 Issue FDMI request failed Data: x%x\n",
			 cmdcode);
	return 1;
}

/**
 * lpfc_delayed_disc_tmo - Timeout handler for delayed discovery timer.
 * @t: Context object of the timer.
 *
 * This function set the WORKER_DELAYED_DISC_TMO flag and wake up
 * the worker thread.
 **/
void
lpfc_delayed_disc_tmo(struct timer_list *t)
{
	struct lpfc_vport *vport = from_timer(vport, t, delayed_disc_tmo);
	struct lpfc_hba   *phba = vport->phba;
	uint32_t tmo_posted;
	unsigned long iflag;

	spin_lock_irqsave(&vport->work_port_lock, iflag);
	tmo_posted = vport->work_port_events & WORKER_DELAYED_DISC_TMO;
	if (!tmo_posted)
		vport->work_port_events |= WORKER_DELAYED_DISC_TMO;
	spin_unlock_irqrestore(&vport->work_port_lock, iflag);

	if (!tmo_posted)
		lpfc_worker_wake_up(phba);
	return;
}

/**
 * lpfc_delayed_disc_timeout_handler - Function called by worker thread to
 *      handle delayed discovery.
 * @vport: pointer to a host virtual N_Port data structure.
 *
 * This function start nport discovery of the vport.
 **/
void
lpfc_delayed_disc_timeout_handler(struct lpfc_vport *vport)
{
	struct Scsi_Host *shost = lpfc_shost_from_vport(vport);

	spin_lock_irq(shost->host_lock);
	if (!(vport->fc_flag & FC_DISC_DELAYED)) {
		spin_unlock_irq(shost->host_lock);
		return;
	}
	vport->fc_flag &= ~FC_DISC_DELAYED;
	spin_unlock_irq(shost->host_lock);

	lpfc_do_scr_ns_plogi(vport->phba, vport);
}

void
lpfc_decode_firmware_rev(struct lpfc_hba *phba, char *fwrevision, int flag)
{
	struct lpfc_sli *psli = &phba->sli;
	lpfc_vpd_t *vp = &phba->vpd;
	uint32_t b1, b2, b3, b4, i, rev;
	char c;
	uint32_t *ptr, str[4];
	uint8_t *fwname;

	if (phba->sli_rev == LPFC_SLI_REV4)
		snprintf(fwrevision, FW_REV_STR_SIZE, "%s", vp->rev.opFwName);
	else if (vp->rev.rBit) {
		if (psli->sli_flag & LPFC_SLI_ACTIVE)
			rev = vp->rev.sli2FwRev;
		else
			rev = vp->rev.sli1FwRev;

		b1 = (rev & 0x0000f000) >> 12;
		b2 = (rev & 0x00000f00) >> 8;
		b3 = (rev & 0x000000c0) >> 6;
		b4 = (rev & 0x00000030) >> 4;

		switch (b4) {
		case 0:
			c = 'N';
			break;
		case 1:
			c = 'A';
			break;
		case 2:
			c = 'B';
			break;
		case 3:
			c = 'X';
			break;
		default:
			c = 0;
			break;
		}
		b4 = (rev & 0x0000000f);

		if (psli->sli_flag & LPFC_SLI_ACTIVE)
			fwname = vp->rev.sli2FwName;
		else
			fwname = vp->rev.sli1FwName;

		for (i = 0; i < 16; i++)
			if (fwname[i] == 0x20)
				fwname[i] = 0;

		ptr = (uint32_t*)fwname;

		for (i = 0; i < 3; i++)
			str[i] = be32_to_cpu(*ptr++);

		if (c == 0) {
			if (flag)
				sprintf(fwrevision, "%d.%d%d (%s)",
					b1, b2, b3, (char *)str);
			else
				sprintf(fwrevision, "%d.%d%d", b1,
					b2, b3);
		} else {
			if (flag)
				sprintf(fwrevision, "%d.%d%d%c%d (%s)",
					b1, b2, b3, c,
					b4, (char *)str);
			else
				sprintf(fwrevision, "%d.%d%d%c%d",
					b1, b2, b3, c, b4);
		}
	} else {
		rev = vp->rev.smFwRev;

		b1 = (rev & 0xff000000) >> 24;
		b2 = (rev & 0x00f00000) >> 20;
		b3 = (rev & 0x000f0000) >> 16;
		c  = (rev & 0x0000ff00) >> 8;
		b4 = (rev & 0x000000ff);

		sprintf(fwrevision, "%d.%d%d%c%d", b1, b2, b3, c, b4);
	}
	return;
}

static void
lpfc_cmpl_ct_cmd_vmid(struct lpfc_hba *phba, struct lpfc_iocbq *cmdiocb,
		      struct lpfc_iocbq *rspiocb)
{
	struct lpfc_vport *vport = cmdiocb->vport;
	struct lpfc_dmabuf *inp = cmdiocb->context1;
	struct lpfc_dmabuf *outp = cmdiocb->context2;
	struct lpfc_sli_ct_request *ctcmd = inp->virt;
	struct lpfc_sli_ct_request *ctrsp = outp->virt;
	u16 rsp = ctrsp->CommandResponse.bits.CmdRsp;
	struct app_id_object *app;
	u32 cmd, hash, bucket;
	struct lpfc_vmid *vmp, *cur;
	u8 *data = outp->virt;
	int i;

	cmd = be16_to_cpu(ctcmd->CommandResponse.bits.CmdRsp);
	if (cmd == SLI_CTAS_DALLAPP_ID)
		lpfc_ct_free_iocb(phba, cmdiocb);

	if (lpfc_els_chk_latt(vport) || rspiocb->iocb.ulpStatus) {
		if (cmd != SLI_CTAS_DALLAPP_ID)
			return;
	}
	/* Check for a CT LS_RJT response */
	if (rsp == be16_to_cpu(SLI_CT_RESPONSE_FS_RJT)) {
		if (cmd != SLI_CTAS_DALLAPP_ID)
			lpfc_printf_vlog(vport, KERN_DEBUG, LOG_DISCOVERY,
					 "3306 VMID FS_RJT Data: x%x x%x x%x\n",
					 cmd, ctrsp->ReasonCode,
					 ctrsp->Explanation);
		if ((cmd != SLI_CTAS_DALLAPP_ID) ||
		    (ctrsp->ReasonCode != SLI_CT_UNABLE_TO_PERFORM_REQ) ||
		    (ctrsp->Explanation != SLI_CT_APP_ID_NOT_AVAILABLE)) {
			/* If DALLAPP_ID failed retry later */
			if (cmd == SLI_CTAS_DALLAPP_ID)
				vport->load_flag |= FC_DEREGISTER_ALL_APP_ID;
			return;
		}
	}

	switch (cmd) {
	case SLI_CTAS_RAPP_IDENT:
		app = (struct app_id_object *)(RAPP_IDENT_OFFSET + data);
		lpfc_printf_vlog(vport, KERN_DEBUG, LOG_DISCOVERY,
				 "6712 RAPP_IDENT app id %d  port id x%x id "
				 "len %d\n", be32_to_cpu(app->app_id),
				 be32_to_cpu(app->port_id),
				 app->obj.entity_id_len);

		if (app->obj.entity_id_len == 0 || app->port_id == 0)
			return;

		hash = lpfc_vmid_hash_fn(app->obj.entity_id,
					 app->obj.entity_id_len);
		vmp = lpfc_get_vmid_from_hashtable(vport, hash,
						  app->obj.entity_id);
		if (vmp) {
			write_lock(&vport->vmid_lock);
			vmp->un.app_id = be32_to_cpu(app->app_id);
			vmp->flag |= LPFC_VMID_REGISTERED;
			vmp->flag &= ~LPFC_VMID_REQ_REGISTER;
			write_unlock(&vport->vmid_lock);
			/* Set IN USE flag */
			vport->vmid_flag |= LPFC_VMID_IN_USE;
		} else {
			lpfc_printf_vlog(vport, KERN_DEBUG, LOG_DISCOVERY,
					 "6901 No entry found %s hash %d\n",
					 app->obj.entity_id, hash);
		}
		break;
	case SLI_CTAS_DAPP_IDENT:
		app = (struct app_id_object *)(DAPP_IDENT_OFFSET + data);
		lpfc_printf_vlog(vport, KERN_DEBUG, LOG_DISCOVERY,
				 "6713 DAPP_IDENT app id %d  port id x%x\n",
				 be32_to_cpu(app->app_id),
				 be32_to_cpu(app->port_id));
		break;
	case SLI_CTAS_DALLAPP_ID:
		lpfc_printf_vlog(vport, KERN_DEBUG, LOG_DISCOVERY,
				 "8856 Deregistered all app ids\n");
		read_lock(&vport->vmid_lock);
		for (i = 0; i < phba->cfg_max_vmid; i++) {
			vmp = &vport->vmid[i];
			if (vmp->flag != LPFC_VMID_SLOT_FREE)
				memset(vmp, 0, sizeof(struct lpfc_vmid));
		}
		read_unlock(&vport->vmid_lock);
		/* for all elements in the hash table */
		if (!hash_empty(vport->hash_table))
			hash_for_each(vport->hash_table, bucket, cur, hnode)
				hash_del(&cur->hnode);
		vport->load_flag |= FC_ALLOW_VMID;
		break;
	default:
		lpfc_printf_vlog(vport, KERN_DEBUG, LOG_DISCOVERY,
				 "8857 Invalid command code\n");
	}
}

/**
 * lpfc_vmid_cmd - Build and send a FDMI cmd to the specified NPort
 * @vport: pointer to a host virtual N_Port data structure.
<<<<<<< HEAD
 * @cmdcode: application server command code to send
 * @vmid: pointer to vmid info structure
=======
 * @ndlp: ndlp to send FDMI cmd to (if NULL use FDMI_DID)
 * cmdcode: FDMI command to send
 * mask: Mask of HBA or PORT Attributes to send
>>>>>>> 7d2a07b7
 *
 * Builds and sends a FDMI command using the CT subsystem.
 */
int
lpfc_vmid_cmd(struct lpfc_vport *vport,
	      int cmdcode, struct lpfc_vmid *vmid)
{
	struct lpfc_hba *phba = vport->phba;
	struct lpfc_dmabuf *mp, *bmp;
	struct lpfc_sli_ct_request *ctreq;
	struct ulp_bde64 *bpl;
	u32 size;
	u32 rsp_size;
	u8 *data;
	struct lpfc_vmid_rapp_ident_list *rap;
	struct lpfc_vmid_dapp_ident_list *dap;
	u8 retry = 0;
	struct lpfc_nodelist *ndlp;

	void (*cmpl)(struct lpfc_hba *phba, struct lpfc_iocbq *cmdiocb,
		     struct lpfc_iocbq *rspiocb);

	ndlp = lpfc_findnode_did(vport, FDMI_DID);
	if (!ndlp || ndlp->nlp_state != NLP_STE_UNMAPPED_NODE)
		return 0;

	cmpl = lpfc_cmpl_ct_cmd_vmid;

	/* fill in BDEs for command */
	/* Allocate buffer for command payload */
	mp = kmalloc(sizeof(*mp), GFP_KERNEL);
	if (!mp)
		goto vmid_free_mp_exit;

	mp->virt = lpfc_mbuf_alloc(phba, 0, &mp->phys);
	if (!mp->virt)
		goto vmid_free_mp_virt_exit;

	/* Allocate buffer for Buffer ptr list */
	bmp = kmalloc(sizeof(*bmp), GFP_KERNEL);
	if (!bmp)
		goto vmid_free_bmp_exit;

	bmp->virt = lpfc_mbuf_alloc(phba, 0, &bmp->phys);
	if (!bmp->virt)
		goto vmid_free_bmp_virt_exit;

	INIT_LIST_HEAD(&mp->list);
	INIT_LIST_HEAD(&bmp->list);

	lpfc_printf_vlog(vport, KERN_INFO, LOG_DISCOVERY,
			 "3275 VMID Request Data: x%x x%x x%x\n",
			 vport->fc_flag, vport->port_state, cmdcode);
	ctreq = (struct lpfc_sli_ct_request *)mp->virt;
	data = mp->virt;
	/* First populate the CT_IU preamble */
	memset(data, 0, LPFC_BPL_SIZE);
	ctreq->RevisionId.bits.Revision = SLI_CT_REVISION;
	ctreq->RevisionId.bits.InId = 0;

	ctreq->FsType = SLI_CT_MANAGEMENT_SERVICE;
	ctreq->FsSubType = SLI_CT_APP_SEV_Subtypes;

	ctreq->CommandResponse.bits.CmdRsp = cpu_to_be16(cmdcode);
	rsp_size = LPFC_BPL_SIZE;
	size = 0;

	switch (cmdcode) {
	case SLI_CTAS_RAPP_IDENT:
		lpfc_printf_vlog(vport, KERN_DEBUG, LOG_DISCOVERY,
				 "1329 RAPP_IDENT for %s\n", vmid->host_vmid);
		ctreq->un.PortID = cpu_to_be32(vport->fc_myDID);
		rap = (struct lpfc_vmid_rapp_ident_list *)
			(DAPP_IDENT_OFFSET + data);
		rap->no_of_objects = cpu_to_be32(1);
		rap->obj[0].entity_id_len = vmid->vmid_len;
		memcpy(rap->obj[0].entity_id, vmid->host_vmid, vmid->vmid_len);
		size = RAPP_IDENT_OFFSET +
			sizeof(struct lpfc_vmid_rapp_ident_list);
		retry = 1;
		break;

	case SLI_CTAS_GALLAPPIA_ID:
		ctreq->un.PortID = cpu_to_be32(vport->fc_myDID);
		size = GALLAPPIA_ID_SIZE;
		break;

	case SLI_CTAS_DAPP_IDENT:
		lpfc_printf_vlog(vport, KERN_DEBUG, LOG_DISCOVERY,
				 "1469 DAPP_IDENT for %s\n", vmid->host_vmid);
		ctreq->un.PortID = cpu_to_be32(vport->fc_myDID);
		dap = (struct lpfc_vmid_dapp_ident_list *)
			(DAPP_IDENT_OFFSET + data);
		dap->no_of_objects = cpu_to_be32(1);
		dap->obj[0].entity_id_len = vmid->vmid_len;
		memcpy(dap->obj[0].entity_id, vmid->host_vmid, vmid->vmid_len);
		size = DAPP_IDENT_OFFSET +
			sizeof(struct lpfc_vmid_dapp_ident_list);
		write_lock(&vport->vmid_lock);
		vmid->flag &= ~LPFC_VMID_REGISTERED;
		write_unlock(&vport->vmid_lock);
		retry = 1;
		break;

	case SLI_CTAS_DALLAPP_ID:
		ctreq->un.PortID = cpu_to_be32(vport->fc_myDID);
		size = DALLAPP_ID_SIZE;
		break;

	default:
		lpfc_printf_vlog(vport, KERN_DEBUG, LOG_DISCOVERY,
				 "7062 VMID cmdcode x%x not supported\n",
				 cmdcode);
		goto vmid_free_all_mem;
	}

	ctreq->CommandResponse.bits.Size = cpu_to_be16(rsp_size);

	bpl = (struct ulp_bde64 *)bmp->virt;
	bpl->addrHigh = putPaddrHigh(mp->phys);
	bpl->addrLow = putPaddrLow(mp->phys);
	bpl->tus.f.bdeFlags = 0;
	bpl->tus.f.bdeSize = size;

	/* The lpfc_ct_cmd/lpfc_get_req shall increment ndlp reference count
	 * to hold ndlp reference for the corresponding callback function.
	 */
	if (!lpfc_ct_cmd(vport, mp, bmp, ndlp, cmpl, rsp_size, retry))
		return 0;

 vmid_free_all_mem:
	lpfc_mbuf_free(phba, bmp->virt, bmp->phys);
 vmid_free_bmp_virt_exit:
	kfree(bmp);
 vmid_free_bmp_exit:
	lpfc_mbuf_free(phba, mp->virt, mp->phys);
 vmid_free_mp_virt_exit:
	kfree(mp);
 vmid_free_mp_exit:

	/* Issue CT request failed */
	lpfc_printf_vlog(vport, KERN_DEBUG, LOG_DISCOVERY,
			 "3276 VMID CT request failed Data: x%x\n", cmdcode);
	return -EIO;
}<|MERGE_RESOLUTION|>--- conflicted
+++ resolved
@@ -3889,14 +3889,8 @@
 /**
  * lpfc_vmid_cmd - Build and send a FDMI cmd to the specified NPort
  * @vport: pointer to a host virtual N_Port data structure.
-<<<<<<< HEAD
  * @cmdcode: application server command code to send
  * @vmid: pointer to vmid info structure
-=======
- * @ndlp: ndlp to send FDMI cmd to (if NULL use FDMI_DID)
- * cmdcode: FDMI command to send
- * mask: Mask of HBA or PORT Attributes to send
->>>>>>> 7d2a07b7
  *
  * Builds and sends a FDMI command using the CT subsystem.
  */
