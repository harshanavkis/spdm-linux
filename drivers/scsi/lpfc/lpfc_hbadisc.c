/*******************************************************************
 * This file is part of the Emulex Linux Device Driver for         *
 * Fibre Channel Host Bus Adapters.                                *
 * Copyright (C) 2004-2009 Emulex.  All rights reserved.           *
 * EMULEX and SLI are trademarks of Emulex.                        *
 * www.emulex.com                                                  *
 * Portions Copyright (C) 2004-2005 Christoph Hellwig              *
 *                                                                 *
 * This program is free software; you can redistribute it and/or   *
 * modify it under the terms of version 2 of the GNU General       *
 * Public License as published by the Free Software Foundation.    *
 * This program is distributed in the hope that it will be useful. *
 * ALL EXPRESS OR IMPLIED CONDITIONS, REPRESENTATIONS AND          *
 * WARRANTIES, INCLUDING ANY IMPLIED WARRANTY OF MERCHANTABILITY,  *
 * FITNESS FOR A PARTICULAR PURPOSE, OR NON-INFRINGEMENT, ARE      *
 * DISCLAIMED, EXCEPT TO THE EXTENT THAT SUCH DISCLAIMERS ARE HELD *
 * TO BE LEGALLY INVALID.  See the GNU General Public License for  *
 * more details, a copy of which can be found in the file COPYING  *
 * included with this package.                                     *
 *******************************************************************/

#include <linux/blkdev.h>
#include <linux/pci.h>
#include <linux/kthread.h>
#include <linux/interrupt.h>

#include <scsi/scsi.h>
#include <scsi/scsi_device.h>
#include <scsi/scsi_host.h>
#include <scsi/scsi_transport_fc.h>

#include "lpfc_hw4.h"
#include "lpfc_hw.h"
#include "lpfc_nl.h"
#include "lpfc_disc.h"
#include "lpfc_sli.h"
#include "lpfc_sli4.h"
#include "lpfc_scsi.h"
#include "lpfc.h"
#include "lpfc_logmsg.h"
#include "lpfc_crtn.h"
#include "lpfc_vport.h"
#include "lpfc_debugfs.h"
#include "lpfc_security.h"
#include "lpfc_auth_access.h"

/* AlpaArray for assignment of scsid for scan-down and bind_method */
static uint8_t lpfcAlpaArray[] = {
	0xEF, 0xE8, 0xE4, 0xE2, 0xE1, 0xE0, 0xDC, 0xDA, 0xD9, 0xD6,
	0xD5, 0xD4, 0xD3, 0xD2, 0xD1, 0xCE, 0xCD, 0xCC, 0xCB, 0xCA,
	0xC9, 0xC7, 0xC6, 0xC5, 0xC3, 0xBC, 0xBA, 0xB9, 0xB6, 0xB5,
	0xB4, 0xB3, 0xB2, 0xB1, 0xAE, 0xAD, 0xAC, 0xAB, 0xAA, 0xA9,
	0xA7, 0xA6, 0xA5, 0xA3, 0x9F, 0x9E, 0x9D, 0x9B, 0x98, 0x97,
	0x90, 0x8F, 0x88, 0x84, 0x82, 0x81, 0x80, 0x7C, 0x7A, 0x79,
	0x76, 0x75, 0x74, 0x73, 0x72, 0x71, 0x6E, 0x6D, 0x6C, 0x6B,
	0x6A, 0x69, 0x67, 0x66, 0x65, 0x63, 0x5C, 0x5A, 0x59, 0x56,
	0x55, 0x54, 0x53, 0x52, 0x51, 0x4E, 0x4D, 0x4C, 0x4B, 0x4A,
	0x49, 0x47, 0x46, 0x45, 0x43, 0x3C, 0x3A, 0x39, 0x36, 0x35,
	0x34, 0x33, 0x32, 0x31, 0x2E, 0x2D, 0x2C, 0x2B, 0x2A, 0x29,
	0x27, 0x26, 0x25, 0x23, 0x1F, 0x1E, 0x1D, 0x1B, 0x18, 0x17,
	0x10, 0x0F, 0x08, 0x04, 0x02, 0x01
};

static void lpfc_disc_timeout_handler(struct lpfc_vport *);
static void lpfc_disc_flush_list(struct lpfc_vport *vport);
static void lpfc_unregister_fcfi_cmpl(struct lpfc_hba *, LPFC_MBOXQ_t *);

void
lpfc_start_discovery(struct lpfc_vport *vport)
{
	struct lpfc_hba *phba = vport->phba;

	if (vport->auth.security_active &&
	    vport->auth.auth_state != LPFC_AUTH_SUCCESS) {
		lpfc_printf_vlog(vport, KERN_ERR, LOG_DISCOVERY,
				 "0154 Authentication not complete.\n");
		return;
	}
	if (vport->port_type == LPFC_NPIV_PORT) {
		lpfc_do_scr_ns_plogi(phba, vport);
		return;
	}

	lpfc_start_fdiscs(phba);
	lpfc_do_scr_ns_plogi(phba, vport);
}

void
lpfc_terminate_rport_io(struct fc_rport *rport)
{
	struct lpfc_rport_data *rdata;
	struct lpfc_nodelist * ndlp;
	struct lpfc_hba *phba;

	rdata = rport->dd_data;
	ndlp = rdata->pnode;

	if (!ndlp || !NLP_CHK_NODE_ACT(ndlp)) {
		if (rport->roles & FC_RPORT_ROLE_FCP_TARGET)
			printk(KERN_ERR "Cannot find remote node"
			" to terminate I/O Data x%x\n",
			rport->port_id);
		return;
	}

	phba  = ndlp->phba;

	lpfc_debugfs_disc_trc(ndlp->vport, LPFC_DISC_TRC_RPORT,
		"rport terminate: sid:x%x did:x%x flg:x%x",
		ndlp->nlp_sid, ndlp->nlp_DID, ndlp->nlp_flag);

	if (ndlp->nlp_sid != NLP_NO_SID) {
		lpfc_sli_abort_iocb(ndlp->vport,
			&phba->sli.ring[phba->sli.fcp_ring],
			ndlp->nlp_sid, 0, LPFC_CTX_TGT);
	}
}

/*
 * This function will be called when dev_loss_tmo fire.
 */
void
lpfc_dev_loss_tmo_callbk(struct fc_rport *rport)
{
	struct lpfc_rport_data *rdata;
	struct lpfc_nodelist * ndlp;
	struct lpfc_vport *vport;
	struct lpfc_hba   *phba;
	struct lpfc_work_evt *evtp;
	int  put_node;
	int  put_rport;

	rdata = rport->dd_data;
	ndlp = rdata->pnode;
	if (!ndlp || !NLP_CHK_NODE_ACT(ndlp))
		return;

	vport = ndlp->vport;
	phba  = vport->phba;

	lpfc_debugfs_disc_trc(vport, LPFC_DISC_TRC_RPORT,
		"rport devlosscb: sid:x%x did:x%x flg:x%x",
		ndlp->nlp_sid, ndlp->nlp_DID, ndlp->nlp_flag);

	/* Don't defer this if we are in the process of deleting the vport
	 * or unloading the driver. The unload will cleanup the node
	 * appropriately we just need to cleanup the ndlp rport info here.
	 */
	if (vport->load_flag & FC_UNLOADING) {
		put_node = rdata->pnode != NULL;
		put_rport = ndlp->rport != NULL;
		rdata->pnode = NULL;
		ndlp->rport = NULL;
		if (put_node)
			lpfc_nlp_put(ndlp);
		if (put_rport)
			put_device(&rport->dev);
		return;
	}

	if (ndlp->nlp_state == NLP_STE_MAPPED_NODE)
		return;

	evtp = &ndlp->dev_loss_evt;

	if (!list_empty(&evtp->evt_listp))
		return;

	spin_lock_irq(&phba->hbalock);
	/* We need to hold the node by incrementing the reference
	 * count until this queued work is done
	 */
	evtp->evt_arg1  = lpfc_nlp_get(ndlp);
	if (evtp->evt_arg1) {
		evtp->evt = LPFC_EVT_DEV_LOSS;
		list_add_tail(&evtp->evt_listp, &phba->work_list);
		lpfc_worker_wake_up(phba);
	}
	spin_unlock_irq(&phba->hbalock);

	return;
}

/*
 * This function is called from the worker thread when dev_loss_tmo
 * expire.
 */
static void
lpfc_dev_loss_tmo_handler(struct lpfc_nodelist *ndlp)
{
	struct lpfc_rport_data *rdata;
	struct fc_rport   *rport;
	struct lpfc_vport *vport;
	struct lpfc_hba   *phba;
	uint8_t *name;
	int  put_node;
	int  put_rport;
	int warn_on = 0;

	rport = ndlp->rport;

	if (!rport)
		return;

	rdata = rport->dd_data;
	name = (uint8_t *) &ndlp->nlp_portname;
	vport = ndlp->vport;
	phba  = vport->phba;

	lpfc_debugfs_disc_trc(vport, LPFC_DISC_TRC_RPORT,
		"rport devlosstmo:did:x%x type:x%x id:x%x",
		ndlp->nlp_DID, ndlp->nlp_type, rport->scsi_target_id);

	/* Don't defer this if we are in the process of deleting the vport
	 * or unloading the driver. The unload will cleanup the node
	 * appropriately we just need to cleanup the ndlp rport info here.
	 */
	if (vport->load_flag & FC_UNLOADING) {
		if (ndlp->nlp_sid != NLP_NO_SID) {
			/* flush the target */
			lpfc_sli_abort_iocb(vport,
					&phba->sli.ring[phba->sli.fcp_ring],
					ndlp->nlp_sid, 0, LPFC_CTX_TGT);
		}
		put_node = rdata->pnode != NULL;
		put_rport = ndlp->rport != NULL;
		rdata->pnode = NULL;
		ndlp->rport = NULL;
		if (put_node)
			lpfc_nlp_put(ndlp);
		if (put_rport)
			put_device(&rport->dev);
		return;
	}

	if (ndlp->nlp_state == NLP_STE_MAPPED_NODE) {
		lpfc_printf_vlog(vport, KERN_INFO, LOG_DISCOVERY,
				 "0284 Devloss timeout Ignored on "
				 "WWPN %x:%x:%x:%x:%x:%x:%x:%x "
				 "NPort x%x\n",
				 *name, *(name+1), *(name+2), *(name+3),
				 *(name+4), *(name+5), *(name+6), *(name+7),
				 ndlp->nlp_DID);
		return;
	}

	if (ndlp->nlp_type & NLP_FABRIC) {
		/* We will clean up these Nodes in linkup */
		put_node = rdata->pnode != NULL;
		put_rport = ndlp->rport != NULL;
		rdata->pnode = NULL;
		ndlp->rport = NULL;
		if (put_node)
			lpfc_nlp_put(ndlp);
		if (put_rport)
			put_device(&rport->dev);
		return;
	}

	if (ndlp->nlp_sid != NLP_NO_SID) {
		warn_on = 1;
		/* flush the target */
		lpfc_sli_abort_iocb(vport, &phba->sli.ring[phba->sli.fcp_ring],
				    ndlp->nlp_sid, 0, LPFC_CTX_TGT);
	}

	if (warn_on) {
		lpfc_printf_vlog(vport, KERN_ERR, LOG_DISCOVERY,
				 "0203 Devloss timeout on "
				 "WWPN %02x:%02x:%02x:%02x:%02x:%02x:%02x:%02x "
				 "NPort x%06x Data: x%x x%x x%x\n",
				 *name, *(name+1), *(name+2), *(name+3),
				 *(name+4), *(name+5), *(name+6), *(name+7),
				 ndlp->nlp_DID, ndlp->nlp_flag,
				 ndlp->nlp_state, ndlp->nlp_rpi);
	} else {
		lpfc_printf_vlog(vport, KERN_INFO, LOG_DISCOVERY,
				 "0204 Devloss timeout on "
				 "WWPN %02x:%02x:%02x:%02x:%02x:%02x:%02x:%02x "
				 "NPort x%06x Data: x%x x%x x%x\n",
				 *name, *(name+1), *(name+2), *(name+3),
				 *(name+4), *(name+5), *(name+6), *(name+7),
				 ndlp->nlp_DID, ndlp->nlp_flag,
				 ndlp->nlp_state, ndlp->nlp_rpi);
	}

	put_node = rdata->pnode != NULL;
	put_rport = ndlp->rport != NULL;
	rdata->pnode = NULL;
	ndlp->rport = NULL;
	if (put_node)
		lpfc_nlp_put(ndlp);
	if (put_rport)
		put_device(&rport->dev);

	if (!(vport->load_flag & FC_UNLOADING) &&
	    !(ndlp->nlp_flag & NLP_DELAY_TMO) &&
	    !(ndlp->nlp_flag & NLP_NPR_2B_DISC) &&
	    (ndlp->nlp_state != NLP_STE_UNMAPPED_NODE))
		lpfc_disc_state_machine(vport, ndlp, NULL, NLP_EVT_DEVICE_RM);

	lpfc_unregister_unused_fcf(phba);
}

/**
 * lpfc_alloc_fast_evt - Allocates data structure for posting event
 * @phba: Pointer to hba context object.
 *
 * This function is called from the functions which need to post
 * events from interrupt context. This function allocates data
 * structure required for posting event. It also keeps track of
 * number of events pending and prevent event storm when there are
 * too many events.
 **/
struct lpfc_fast_path_event *
lpfc_alloc_fast_evt(struct lpfc_hba *phba) {
	struct lpfc_fast_path_event *ret;

	/* If there are lot of fast event do not exhaust memory due to this */
	if (atomic_read(&phba->fast_event_count) > LPFC_MAX_EVT_COUNT)
		return NULL;

	ret = kzalloc(sizeof(struct lpfc_fast_path_event),
			GFP_ATOMIC);
	if (ret) {
		atomic_inc(&phba->fast_event_count);
		INIT_LIST_HEAD(&ret->work_evt.evt_listp);
		ret->work_evt.evt = LPFC_EVT_FASTPATH_MGMT_EVT;
	}
	return ret;
}

/**
 * lpfc_free_fast_evt - Frees event data structure
 * @phba: Pointer to hba context object.
 * @evt:  Event object which need to be freed.
 *
 * This function frees the data structure required for posting
 * events.
 **/
void
lpfc_free_fast_evt(struct lpfc_hba *phba,
		struct lpfc_fast_path_event *evt) {

	atomic_dec(&phba->fast_event_count);
	kfree(evt);
}

/**
 * lpfc_send_fastpath_evt - Posts events generated from fast path
 * @phba: Pointer to hba context object.
 * @evtp: Event data structure.
 *
 * This function is called from worker thread, when the interrupt
 * context need to post an event. This function posts the event
 * to fc transport netlink interface.
 **/
static void
lpfc_send_fastpath_evt(struct lpfc_hba *phba,
		struct lpfc_work_evt *evtp)
{
	unsigned long evt_category, evt_sub_category;
	struct lpfc_fast_path_event *fast_evt_data;
	char *evt_data;
	uint32_t evt_data_size;
	struct Scsi_Host *shost;

	fast_evt_data = container_of(evtp, struct lpfc_fast_path_event,
		work_evt);

	evt_category = (unsigned long) fast_evt_data->un.fabric_evt.event_type;
	evt_sub_category = (unsigned long) fast_evt_data->un.
			fabric_evt.subcategory;
	shost = lpfc_shost_from_vport(fast_evt_data->vport);
	if (evt_category == FC_REG_FABRIC_EVENT) {
		if (evt_sub_category == LPFC_EVENT_FCPRDCHKERR) {
			evt_data = (char *) &fast_evt_data->un.read_check_error;
			evt_data_size = sizeof(fast_evt_data->un.
				read_check_error);
		} else if ((evt_sub_category == LPFC_EVENT_FABRIC_BUSY) ||
			(evt_sub_category == LPFC_EVENT_PORT_BUSY)) {
			evt_data = (char *) &fast_evt_data->un.fabric_evt;
			evt_data_size = sizeof(fast_evt_data->un.fabric_evt);
		} else {
			lpfc_free_fast_evt(phba, fast_evt_data);
			return;
		}
	} else if (evt_category == FC_REG_SCSI_EVENT) {
		switch (evt_sub_category) {
		case LPFC_EVENT_QFULL:
		case LPFC_EVENT_DEVBSY:
			evt_data = (char *) &fast_evt_data->un.scsi_evt;
			evt_data_size = sizeof(fast_evt_data->un.scsi_evt);
			break;
		case LPFC_EVENT_CHECK_COND:
			evt_data = (char *) &fast_evt_data->un.check_cond_evt;
			evt_data_size =  sizeof(fast_evt_data->un.
				check_cond_evt);
			break;
		case LPFC_EVENT_VARQUEDEPTH:
			evt_data = (char *) &fast_evt_data->un.queue_depth_evt;
			evt_data_size = sizeof(fast_evt_data->un.
				queue_depth_evt);
			break;
		default:
			lpfc_free_fast_evt(phba, fast_evt_data);
			return;
		}
	} else {
		lpfc_free_fast_evt(phba, fast_evt_data);
		return;
	}

	fc_host_post_vendor_event(shost,
		fc_get_event_number(),
		evt_data_size,
		evt_data,
		LPFC_NL_VENDOR_ID);

	lpfc_free_fast_evt(phba, fast_evt_data);
	return;
}

static void
lpfc_work_list_done(struct lpfc_hba *phba)
{
	struct lpfc_work_evt  *evtp = NULL;
	struct lpfc_nodelist  *ndlp;
	int free_evt;

	spin_lock_irq(&phba->hbalock);
	while (!list_empty(&phba->work_list)) {
		list_remove_head((&phba->work_list), evtp, typeof(*evtp),
				 evt_listp);
		spin_unlock_irq(&phba->hbalock);
		free_evt = 1;
		switch (evtp->evt) {
		case LPFC_EVT_ELS_RETRY:
			ndlp = (struct lpfc_nodelist *) (evtp->evt_arg1);
			lpfc_els_retry_delay_handler(ndlp);
			free_evt = 0; /* evt is part of ndlp */
			/* decrement the node reference count held
			 * for this queued work
			 */
			lpfc_nlp_put(ndlp);
			break;
		case LPFC_EVT_REAUTH:
			ndlp = (struct lpfc_nodelist *) (evtp->evt_arg1);
			lpfc_reauthentication_handler(ndlp);
			free_evt = 0; /* evt is part of ndlp */
			/* decrement the node reference count held
			 * for this queued work
			 */
			lpfc_nlp_put(ndlp);
			break;
		case LPFC_EVT_DEV_LOSS:
			ndlp = (struct lpfc_nodelist *)(evtp->evt_arg1);
			lpfc_dev_loss_tmo_handler(ndlp);
			free_evt = 0;
			/* decrement the node reference count held for
			 * this queued work
			 */
			lpfc_nlp_put(ndlp);
			break;
		case LPFC_EVT_ONLINE:
			if (phba->link_state < LPFC_LINK_DOWN)
				*(int *) (evtp->evt_arg1) = lpfc_online(phba);
			else
				*(int *) (evtp->evt_arg1) = 0;
			complete((struct completion *)(evtp->evt_arg2));
			break;
		case LPFC_EVT_OFFLINE_PREP:
			if (phba->link_state >= LPFC_LINK_DOWN)
				lpfc_offline_prep(phba);
			*(int *)(evtp->evt_arg1) = 0;
			complete((struct completion *)(evtp->evt_arg2));
			break;
		case LPFC_EVT_OFFLINE:
			lpfc_offline(phba);
			lpfc_sli_brdrestart(phba);
			*(int *)(evtp->evt_arg1) =
				lpfc_sli_brdready(phba, HS_FFRDY | HS_MBRDY);
			lpfc_unblock_mgmt_io(phba);
			complete((struct completion *)(evtp->evt_arg2));
			break;
		case LPFC_EVT_WARM_START:
			lpfc_offline(phba);
			lpfc_reset_barrier(phba);
			lpfc_sli_brdreset(phba);
			lpfc_hba_down_post(phba);
			*(int *)(evtp->evt_arg1) =
				lpfc_sli_brdready(phba, HS_MBRDY);
			lpfc_unblock_mgmt_io(phba);
			complete((struct completion *)(evtp->evt_arg2));
			break;
		case LPFC_EVT_KILL:
			lpfc_offline(phba);
			*(int *)(evtp->evt_arg1)
				= (phba->pport->stopped)
				        ? 0 : lpfc_sli_brdkill(phba);
			lpfc_unblock_mgmt_io(phba);
			complete((struct completion *)(evtp->evt_arg2));
			break;
		case LPFC_EVT_FASTPATH_MGMT_EVT:
			lpfc_send_fastpath_evt(phba, evtp);
			free_evt = 0;
			break;
		}
		if (free_evt)
			kfree(evtp);
		spin_lock_irq(&phba->hbalock);
	}
	spin_unlock_irq(&phba->hbalock);

}

static void
lpfc_work_done(struct lpfc_hba *phba)
{
	struct lpfc_sli_ring *pring;
	uint32_t ha_copy, status, control, work_port_events;
	struct lpfc_vport **vports;
	struct lpfc_vport *vport;
	int i;

	spin_lock_irq(&phba->hbalock);
	ha_copy = phba->work_ha;
	phba->work_ha = 0;
	spin_unlock_irq(&phba->hbalock);

	/* First, try to post the next mailbox command to SLI4 device */
	if (phba->pci_dev_grp == LPFC_PCI_DEV_OC)
		lpfc_sli4_post_async_mbox(phba);

	if (ha_copy & HA_ERATT)
		/* Handle the error attention event */
		lpfc_handle_eratt(phba);

	if (ha_copy & HA_MBATT)
		lpfc_sli_handle_mb_event(phba);

	if (ha_copy & HA_LATT)
		lpfc_handle_latt(phba);

	/* Process SLI4 events */
	if (phba->pci_dev_grp == LPFC_PCI_DEV_OC) {
		if (phba->hba_flag & FCP_XRI_ABORT_EVENT)
			lpfc_sli4_fcp_xri_abort_event_proc(phba);
		if (phba->hba_flag & ELS_XRI_ABORT_EVENT)
			lpfc_sli4_els_xri_abort_event_proc(phba);
		if (phba->hba_flag & ASYNC_EVENT)
			lpfc_sli4_async_event_proc(phba);
		if (phba->hba_flag & HBA_POST_RECEIVE_BUFFER) {
			spin_lock_irq(&phba->hbalock);
			phba->hba_flag &= ~HBA_POST_RECEIVE_BUFFER;
			spin_unlock_irq(&phba->hbalock);
			lpfc_sli_hbqbuf_add_hbqs(phba, LPFC_ELS_HBQ);
		}
	}

	vports = lpfc_create_vport_work_array(phba);
	if (vports != NULL)
		for (i = 0; i <= phba->max_vports; i++) {
			/*
			 * We could have no vports in array if unloading, so if
			 * this happens then just use the pport
			 */
			if (vports[i] == NULL && i == 0)
				vport = phba->pport;
			else
				vport = vports[i];
			if (vport == NULL)
				break;
			spin_lock_irq(&vport->work_port_lock);
			work_port_events = vport->work_port_events;
			vport->work_port_events &= ~work_port_events;
			spin_unlock_irq(&vport->work_port_lock);
			if (work_port_events & WORKER_DISC_TMO)
				lpfc_disc_timeout_handler(vport);
			if (work_port_events & WORKER_ELS_TMO)
				lpfc_els_timeout_handler(vport);
			if (work_port_events & WORKER_HB_TMO)
				lpfc_hb_timeout_handler(phba);
			if (work_port_events & WORKER_MBOX_TMO)
				lpfc_mbox_timeout_handler(phba);
			if (work_port_events & WORKER_FABRIC_BLOCK_TMO)
				lpfc_unblock_fabric_iocbs(phba);
			if (work_port_events & WORKER_FDMI_TMO)
				lpfc_fdmi_timeout_handler(vport);
			if (work_port_events & WORKER_RAMP_DOWN_QUEUE)
				lpfc_ramp_down_queue_handler(phba);
			if (work_port_events & WORKER_RAMP_UP_QUEUE)
				lpfc_ramp_up_queue_handler(phba);
		}
	lpfc_destroy_vport_work_array(phba, vports);

	pring = &phba->sli.ring[LPFC_ELS_RING];
	status = (ha_copy & (HA_RXMASK  << (4*LPFC_ELS_RING)));
	status >>= (4*LPFC_ELS_RING);
	if ((status & HA_RXMASK) ||
	    (pring->flag & LPFC_DEFERRED_RING_EVENT) ||
	    (phba->hba_flag & HBA_SP_QUEUE_EVT)) {
		if (pring->flag & LPFC_STOP_IOCB_EVENT) {
			pring->flag |= LPFC_DEFERRED_RING_EVENT;
			/* Set the lpfc data pending flag */
			set_bit(LPFC_DATA_READY, &phba->data_flags);
		} else {
			pring->flag &= ~LPFC_DEFERRED_RING_EVENT;
			lpfc_sli_handle_slow_ring_event(phba, pring,
							(status &
							 HA_RXMASK));
		}
		/*
		 * Turn on Ring interrupts
		 */
		if (phba->sli_rev <= LPFC_SLI_REV3) {
			spin_lock_irq(&phba->hbalock);
			control = readl(phba->HCregaddr);
			if (!(control & (HC_R0INT_ENA << LPFC_ELS_RING))) {
				lpfc_debugfs_slow_ring_trc(phba,
					"WRK Enable ring: cntl:x%x hacopy:x%x",
					control, ha_copy, 0);

				control |= (HC_R0INT_ENA << LPFC_ELS_RING);
				writel(control, phba->HCregaddr);
				readl(phba->HCregaddr); /* flush */
			} else {
				lpfc_debugfs_slow_ring_trc(phba,
					"WRK Ring ok:     cntl:x%x hacopy:x%x",
					control, ha_copy, 0);
			}
			spin_unlock_irq(&phba->hbalock);
		}
	}
	lpfc_work_list_done(phba);
}

int
lpfc_do_work(void *p)
{
	struct lpfc_hba *phba = p;
	int rc;

	set_user_nice(current, -20);
	phba->data_flags = 0;

	while (!kthread_should_stop()) {
		/* wait and check worker queue activities */
		rc = wait_event_interruptible(phba->work_waitq,
					(test_and_clear_bit(LPFC_DATA_READY,
							    &phba->data_flags)
					 || kthread_should_stop()));
		/* Signal wakeup shall terminate the worker thread */
		if (rc) {
			lpfc_printf_log(phba, KERN_ERR, LOG_ELS,
					"0433 Wakeup on signal: rc=x%x\n", rc);
			break;
		}

		/* Attend pending lpfc data processing */
		lpfc_work_done(phba);
	}
	phba->worker_thread = NULL;
	lpfc_printf_log(phba, KERN_INFO, LOG_ELS,
			"0432 Worker thread stopped.\n");
	return 0;
}

/*
 * This is only called to handle FC worker events. Since this a rare
 * occurance, we allocate a struct lpfc_work_evt structure here instead of
 * embedding it in the IOCB.
 */
int
lpfc_workq_post_event(struct lpfc_hba *phba, void *arg1, void *arg2,
		      uint32_t evt)
{
	struct lpfc_work_evt  *evtp;
	unsigned long flags;

	/*
	 * All Mailbox completions and LPFC_ELS_RING rcv ring IOCB events will
	 * be queued to worker thread for processing
	 */
	evtp = kmalloc(sizeof(struct lpfc_work_evt), GFP_ATOMIC);
	if (!evtp)
		return 0;

	evtp->evt_arg1  = arg1;
	evtp->evt_arg2  = arg2;
	evtp->evt       = evt;

	spin_lock_irqsave(&phba->hbalock, flags);
	list_add_tail(&evtp->evt_listp, &phba->work_list);
	spin_unlock_irqrestore(&phba->hbalock, flags);

	lpfc_worker_wake_up(phba);

	return 1;
}

void
lpfc_cleanup_rpis(struct lpfc_vport *vport, int remove)
{
	struct Scsi_Host *shost = lpfc_shost_from_vport(vport);
	struct lpfc_hba  *phba = vport->phba;
	struct lpfc_nodelist *ndlp, *next_ndlp;
	int  rc;

	list_for_each_entry_safe(ndlp, next_ndlp, &vport->fc_nodes, nlp_listp) {
		if (!NLP_CHK_NODE_ACT(ndlp))
			continue;
		if (ndlp->nlp_state == NLP_STE_UNUSED_NODE)
			continue;
		/* Stop re-authentication timer of all nodes. */
		del_timer_sync(&ndlp->nlp_reauth_tmr);

		if ((phba->sli3_options & LPFC_SLI3_VPORT_TEARDOWN) ||
			((vport->port_type == LPFC_NPIV_PORT) &&
			(ndlp->nlp_DID == NameServer_DID)))
			lpfc_unreg_rpi(vport, ndlp);

		/* Leave Fabric nodes alone on link down */
		if ((phba->sli_rev < LPFC_SLI_REV4) &&
		    (!remove && ndlp->nlp_type & NLP_FABRIC))
			continue;
		rc = lpfc_disc_state_machine(vport, ndlp, NULL,
					     remove
					     ? NLP_EVT_DEVICE_RM
					     : NLP_EVT_DEVICE_RECOVERY);
	}
	if (phba->sli3_options & LPFC_SLI3_VPORT_TEARDOWN) {
		lpfc_mbx_unreg_vpi(vport);
		spin_lock_irq(shost->host_lock);
		vport->fc_flag |= FC_VPORT_NEEDS_REG_VPI;
		spin_unlock_irq(shost->host_lock);
	}
}

void
lpfc_port_link_failure(struct lpfc_vport *vport)
{
<<<<<<< HEAD
	lpfc_vport_set_state(vport, FC_VPORT_LINKDOWN);

=======
>>>>>>> 92dcffb9
	/* Cleanup any outstanding received buffers */
	lpfc_cleanup_rcv_buffers(vport);

	/* Cleanup any outstanding RSCN activity */
	lpfc_els_flush_rscn(vport);

	/* Cleanup any outstanding ELS commands */
	lpfc_els_flush_cmd(vport);

	lpfc_cleanup_rpis(vport, 0);

	/* Turn off discovery timer if its running */
	lpfc_can_disctmo(vport);
}

void
lpfc_linkdown_port(struct lpfc_vport *vport)
{
	struct Scsi_Host  *shost = lpfc_shost_from_vport(vport);

	fc_host_post_event(shost, fc_get_event_number(), FCH_EVT_LINKDOWN, 0);

	lpfc_debugfs_disc_trc(vport, LPFC_DISC_TRC_ELS_CMD,
		"Link Down:       state:x%x rtry:x%x flg:x%x",
		vport->port_state, vport->fc_ns_retry, vport->fc_flag);

	lpfc_port_link_failure(vport);
	if (vport->auth.auth_state < LPFC_AUTH_FAIL) {
		vport->auth.auth_state = LPFC_AUTH_UNKNOWN;
		vport->auth.auth_msg_state = LPFC_AUTH_NONE;
	}
}

void
lpfc_port_auth_failed(struct lpfc_nodelist *ndlp, enum auth_state fail_state)
{
	struct lpfc_vport *vport = ndlp->vport;

	vport->auth.auth_state = fail_state;
	vport->auth.auth_msg_state = LPFC_AUTH_NONE;
	lpfc_nlp_set_state(vport, ndlp, NLP_STE_NPR_NODE);
	if (ndlp->nlp_type & NLP_FABRIC) {
		lpfc_port_link_failure(vport);
		lpfc_vport_set_state(vport, FC_VPORT_FAILED);
		lpfc_issue_els_logo(vport, ndlp, 0);
	}
}

int
lpfc_linkdown(struct lpfc_hba *phba)
{
	struct lpfc_vport *vport = phba->pport;
	struct Scsi_Host  *shost = lpfc_shost_from_vport(vport);
	struct lpfc_vport **vports;
	LPFC_MBOXQ_t          *mb;
	int i;

	if (phba->link_state == LPFC_LINK_DOWN)
		return 0;

	/* Block all SCSI stack I/Os */
	lpfc_scsi_dev_block(phba);

	spin_lock_irq(&phba->hbalock);
	phba->fcf.fcf_flag &= ~(FCF_AVAILABLE | FCF_DISCOVERED);
	if (phba->link_state > LPFC_LINK_DOWN) {
		phba->link_state = LPFC_LINK_DOWN;
		phba->pport->fc_flag &= ~FC_LBIT;
	}
	spin_unlock_irq(&phba->hbalock);
	vports = lpfc_create_vport_work_array(phba);
	if (vports != NULL)
		for (i = 0; i <= phba->max_vports && vports[i] != NULL; i++) {
			/* Issue a LINK DOWN event to all nodes */
			lpfc_linkdown_port(vports[i]);
		}
	lpfc_destroy_vport_work_array(phba, vports);
	/* Clean up any firmware default rpi's */
	mb = mempool_alloc(phba->mbox_mem_pool, GFP_KERNEL);
	if (mb) {
		lpfc_unreg_did(phba, 0xffff, 0xffffffff, mb);
		mb->vport = vport;
		mb->mbox_cmpl = lpfc_sli_def_mbox_cmpl;
		if (lpfc_sli_issue_mbox(phba, mb, MBX_NOWAIT)
		    == MBX_NOT_FINISHED) {
			mempool_free(mb, phba->mbox_mem_pool);
		}
	}

	/* Setup myDID for link up if we are in pt2pt mode */
	if (phba->pport->fc_flag & FC_PT2PT) {
		phba->pport->fc_myDID = 0;
		mb = mempool_alloc(phba->mbox_mem_pool, GFP_KERNEL);
		if (mb) {
			lpfc_config_link(phba, mb);
			mb->mbox_cmpl = lpfc_sli_def_mbox_cmpl;
			mb->vport = vport;
			if (lpfc_sli_issue_mbox(phba, mb, MBX_NOWAIT)
			    == MBX_NOT_FINISHED) {
				mempool_free(mb, phba->mbox_mem_pool);
			}
		}
		spin_lock_irq(shost->host_lock);
		phba->pport->fc_flag &= ~(FC_PT2PT | FC_PT2PT_PLOGI);
		spin_unlock_irq(shost->host_lock);
	}

	return 0;
}

static void
lpfc_linkup_cleanup_nodes(struct lpfc_vport *vport)
{
	struct lpfc_nodelist *ndlp;

	list_for_each_entry(ndlp, &vport->fc_nodes, nlp_listp) {
		if (!NLP_CHK_NODE_ACT(ndlp))
			continue;
		if (ndlp->nlp_state == NLP_STE_UNUSED_NODE)
			continue;
		if (ndlp->nlp_type & NLP_FABRIC) {
			/* On Linkup its safe to clean up the ndlp
			 * from Fabric connections.
			 */
			if (ndlp->nlp_DID != Fabric_DID)
				lpfc_unreg_rpi(vport, ndlp);
			lpfc_nlp_set_state(vport, ndlp, NLP_STE_NPR_NODE);
		} else if (!(ndlp->nlp_flag & NLP_NPR_ADISC)) {
			/* Fail outstanding IO now since device is
			 * marked for PLOGI.
			 */
			lpfc_unreg_rpi(vport, ndlp);
		}
	}
}

static void
lpfc_linkup_port(struct lpfc_vport *vport)
{
	struct Scsi_Host *shost = lpfc_shost_from_vport(vport);
	struct lpfc_hba  *phba = vport->phba;

	if ((vport->load_flag & FC_UNLOADING) != 0)
		return;

	lpfc_debugfs_disc_trc(vport, LPFC_DISC_TRC_ELS_CMD,
		"Link Up:         top:x%x speed:x%x flg:x%x",
		phba->fc_topology, phba->fc_linkspeed, phba->link_flag);

	/* If NPIV is not enabled, only bring the physical port up */
	if (!(phba->sli3_options & LPFC_SLI3_NPIV_ENABLED) &&
		(vport != phba->pport))
		return;

	fc_host_post_event(shost, fc_get_event_number(), FCH_EVT_LINKUP, 0);

	spin_lock_irq(shost->host_lock);
	vport->fc_flag &= ~(FC_PT2PT | FC_PT2PT_PLOGI | FC_ABORT_DISCOVERY |
			    FC_RSCN_MODE | FC_NLP_MORE | FC_RSCN_DISCOVERY);
	vport->fc_flag |= FC_NDISC_ACTIVE;
	vport->fc_ns_retry = 0;
	spin_unlock_irq(shost->host_lock);

	if (vport->fc_flag & FC_LBIT)
		lpfc_linkup_cleanup_nodes(vport);

	vport->auth.auth_state = LPFC_AUTH_UNKNOWN;
	vport->auth.auth_msg_state = LPFC_AUTH_NONE;
}

static int
lpfc_linkup(struct lpfc_hba *phba)
{
	struct lpfc_vport **vports;
	int i;

	phba->link_state = LPFC_LINK_UP;

	/* Unblock fabric iocbs if they are blocked */
	clear_bit(FABRIC_COMANDS_BLOCKED, &phba->bit_flags);
	del_timer_sync(&phba->fabric_block_timer);

	vports = lpfc_create_vport_work_array(phba);
	if (vports != NULL)
		for (i = 0; i <= phba->max_vports && vports[i] != NULL; i++)
			lpfc_linkup_port(vports[i]);
	lpfc_destroy_vport_work_array(phba, vports);
	if ((phba->sli3_options & LPFC_SLI3_NPIV_ENABLED) &&
	    (phba->sli_rev < LPFC_SLI_REV4))
		lpfc_issue_clear_la(phba, phba->pport);

	return 0;
}

/*
 * This routine handles processing a CLEAR_LA mailbox
 * command upon completion. It is setup in the LPFC_MBOXQ
 * as the completion routine when the command is
 * handed off to the SLI layer.
 */
static void
lpfc_mbx_cmpl_clear_la(struct lpfc_hba *phba, LPFC_MBOXQ_t *pmb)
{
	struct lpfc_vport *vport = pmb->vport;
	struct Scsi_Host  *shost = lpfc_shost_from_vport(vport);
	struct lpfc_sli   *psli = &phba->sli;
	MAILBOX_t *mb = &pmb->u.mb;
	uint32_t control;

	/* Since we don't do discovery right now, turn these off here */
	psli->ring[psli->extra_ring].flag &= ~LPFC_STOP_IOCB_EVENT;
	psli->ring[psli->fcp_ring].flag &= ~LPFC_STOP_IOCB_EVENT;
	psli->ring[psli->next_ring].flag &= ~LPFC_STOP_IOCB_EVENT;

	/* Check for error */
	if ((mb->mbxStatus) && (mb->mbxStatus != 0x1601)) {
		/* CLEAR_LA mbox error <mbxStatus> state <hba_state> */
		lpfc_printf_vlog(vport, KERN_ERR, LOG_MBOX,
				 "0320 CLEAR_LA mbxStatus error x%x hba "
				 "state x%x\n",
				 mb->mbxStatus, vport->port_state);
		phba->link_state = LPFC_HBA_ERROR;
		goto out;
	}

	if (vport->port_type == LPFC_PHYSICAL_PORT)
		phba->link_state = LPFC_HBA_READY;

	spin_lock_irq(&phba->hbalock);
	psli->sli_flag |= LPFC_PROCESS_LA;
	control = readl(phba->HCregaddr);
	control |= HC_LAINT_ENA;
	writel(control, phba->HCregaddr);
	readl(phba->HCregaddr); /* flush */
	spin_unlock_irq(&phba->hbalock);
	mempool_free(pmb, phba->mbox_mem_pool);
	return;

out:
	/* Device Discovery completes */
	lpfc_printf_vlog(vport, KERN_INFO, LOG_DISCOVERY,
			 "0225 Device Discovery completes\n");
	mempool_free(pmb, phba->mbox_mem_pool);

	spin_lock_irq(shost->host_lock);
	vport->fc_flag &= ~FC_ABORT_DISCOVERY;
	spin_unlock_irq(shost->host_lock);

	lpfc_can_disctmo(vport);

	/* turn on Link Attention interrupts */

	spin_lock_irq(&phba->hbalock);
	psli->sli_flag |= LPFC_PROCESS_LA;
	control = readl(phba->HCregaddr);
	control |= HC_LAINT_ENA;
	writel(control, phba->HCregaddr);
	readl(phba->HCregaddr); /* flush */
	spin_unlock_irq(&phba->hbalock);

	return;
}


static void
lpfc_mbx_cmpl_local_config_link(struct lpfc_hba *phba, LPFC_MBOXQ_t *pmb)
{
	struct lpfc_vport *vport = pmb->vport;

	if (pmb->u.mb.mbxStatus)
		goto out;

	mempool_free(pmb, phba->mbox_mem_pool);

	if (phba->fc_topology == TOPOLOGY_LOOP &&
	    vport->fc_flag & FC_PUBLIC_LOOP &&
	    !(vport->fc_flag & FC_LBIT)) {
			/* Need to wait for FAN - use discovery timer
			 * for timeout.  port_state is identically
			 * LPFC_LOCAL_CFG_LINK while waiting for FAN
			 */
			lpfc_set_disctmo(vport);
			return;
	}

	/* Start discovery by sending a FLOGI. port_state is identically
	 * LPFC_FLOGI while waiting for FLOGI cmpl
	 */
	if ((vport->cfg_enable_auth) &&
	    (vport->security_service_state == SECURITY_OFFLINE))
		lpfc_issue_clear_la(phba, vport);
	else if (vport->port_state != LPFC_FLOGI)
		lpfc_initial_flogi(vport);

	return;

out:
	lpfc_printf_vlog(vport, KERN_ERR, LOG_MBOX,
			 "0306 CONFIG_LINK mbxStatus error x%x "
			 "HBA state x%x\n",
			 pmb->u.mb.mbxStatus, vport->port_state);
	mempool_free(pmb, phba->mbox_mem_pool);

	lpfc_linkdown(phba);

	lpfc_printf_vlog(vport, KERN_ERR, LOG_DISCOVERY,
			 "0200 CONFIG_LINK bad hba state x%x\n",
			 vport->port_state);

	lpfc_issue_clear_la(phba, vport);
	return;
}

static void
lpfc_mbx_cmpl_reg_fcfi(struct lpfc_hba *phba, LPFC_MBOXQ_t *mboxq)
{
	struct lpfc_vport *vport = mboxq->vport;
	unsigned long flags;

	if (mboxq->u.mb.mbxStatus) {
		lpfc_printf_vlog(vport, KERN_ERR, LOG_MBOX,
			 "2017 REG_FCFI mbxStatus error x%x "
			 "HBA state x%x\n",
			 mboxq->u.mb.mbxStatus, vport->port_state);
		mempool_free(mboxq, phba->mbox_mem_pool);
		return;
	}

	/* Start FCoE discovery by sending a FLOGI. */
	phba->fcf.fcfi = bf_get(lpfc_reg_fcfi_fcfi, &mboxq->u.mqe.un.reg_fcfi);
	/* Set the FCFI registered flag */
	spin_lock_irqsave(&phba->hbalock, flags);
	phba->fcf.fcf_flag |= FCF_REGISTERED;
	spin_unlock_irqrestore(&phba->hbalock, flags);
	/* If there is a pending FCoE event, restart FCF table scan. */
	if (lpfc_check_pending_fcoe_event(phba, 1)) {
		mempool_free(mboxq, phba->mbox_mem_pool);
		return;
	}
	spin_lock_irqsave(&phba->hbalock, flags);
	phba->fcf.fcf_flag |= (FCF_DISCOVERED | FCF_IN_USE);
	phba->hba_flag &= ~FCF_DISC_INPROGRESS;
	spin_unlock_irqrestore(&phba->hbalock, flags);
	if (vport->port_state != LPFC_FLOGI)
		lpfc_initial_flogi(vport);

	mempool_free(mboxq, phba->mbox_mem_pool);
	return;
}

/**
 * lpfc_fab_name_match - Check if the fcf fabric name match.
 * @fab_name: pointer to fabric name.
 * @new_fcf_record: pointer to fcf record.
 *
 * This routine compare the fcf record's fabric name with provided
 * fabric name. If the fabric name are identical this function
 * returns 1 else return 0.
 **/
static uint32_t
lpfc_fab_name_match(uint8_t *fab_name, struct fcf_record *new_fcf_record)
{
	if ((fab_name[0] ==
		bf_get(lpfc_fcf_record_fab_name_0, new_fcf_record)) &&
	    (fab_name[1] ==
		bf_get(lpfc_fcf_record_fab_name_1, new_fcf_record)) &&
	    (fab_name[2] ==
		bf_get(lpfc_fcf_record_fab_name_2, new_fcf_record)) &&
	    (fab_name[3] ==
		bf_get(lpfc_fcf_record_fab_name_3, new_fcf_record)) &&
	    (fab_name[4] ==
		bf_get(lpfc_fcf_record_fab_name_4, new_fcf_record)) &&
	    (fab_name[5] ==
		bf_get(lpfc_fcf_record_fab_name_5, new_fcf_record)) &&
	    (fab_name[6] ==
		bf_get(lpfc_fcf_record_fab_name_6, new_fcf_record)) &&
	    (fab_name[7] ==
		bf_get(lpfc_fcf_record_fab_name_7, new_fcf_record)))
		return 1;
	else
		return 0;
}

/**
 * lpfc_sw_name_match - Check if the fcf switch name match.
 * @fab_name: pointer to fabric name.
 * @new_fcf_record: pointer to fcf record.
 *
 * This routine compare the fcf record's switch name with provided
 * switch name. If the switch name are identical this function
 * returns 1 else return 0.
 **/
static uint32_t
lpfc_sw_name_match(uint8_t *sw_name, struct fcf_record *new_fcf_record)
{
	if ((sw_name[0] ==
		bf_get(lpfc_fcf_record_switch_name_0, new_fcf_record)) &&
	    (sw_name[1] ==
		bf_get(lpfc_fcf_record_switch_name_1, new_fcf_record)) &&
	    (sw_name[2] ==
		bf_get(lpfc_fcf_record_switch_name_2, new_fcf_record)) &&
	    (sw_name[3] ==
		bf_get(lpfc_fcf_record_switch_name_3, new_fcf_record)) &&
	    (sw_name[4] ==
		bf_get(lpfc_fcf_record_switch_name_4, new_fcf_record)) &&
	    (sw_name[5] ==
		bf_get(lpfc_fcf_record_switch_name_5, new_fcf_record)) &&
	    (sw_name[6] ==
		bf_get(lpfc_fcf_record_switch_name_6, new_fcf_record)) &&
	    (sw_name[7] ==
		bf_get(lpfc_fcf_record_switch_name_7, new_fcf_record)))
		return 1;
	else
		return 0;
}

/**
 * lpfc_mac_addr_match - Check if the fcf mac address match.
 * @phba: pointer to lpfc hba data structure.
 * @new_fcf_record: pointer to fcf record.
 *
 * This routine compare the fcf record's mac address with HBA's
 * FCF mac address. If the mac addresses are identical this function
 * returns 1 else return 0.
 **/
static uint32_t
lpfc_mac_addr_match(struct lpfc_hba *phba, struct fcf_record *new_fcf_record)
{
	if ((phba->fcf.mac_addr[0] ==
		bf_get(lpfc_fcf_record_mac_0, new_fcf_record)) &&
	    (phba->fcf.mac_addr[1] ==
		bf_get(lpfc_fcf_record_mac_1, new_fcf_record)) &&
	    (phba->fcf.mac_addr[2] ==
		bf_get(lpfc_fcf_record_mac_2, new_fcf_record)) &&
	    (phba->fcf.mac_addr[3] ==
		bf_get(lpfc_fcf_record_mac_3, new_fcf_record)) &&
	    (phba->fcf.mac_addr[4] ==
		bf_get(lpfc_fcf_record_mac_4, new_fcf_record)) &&
	    (phba->fcf.mac_addr[5] ==
		bf_get(lpfc_fcf_record_mac_5, new_fcf_record)))
		return 1;
	else
		return 0;
}

/**
 * lpfc_copy_fcf_record - Copy fcf information to lpfc_hba.
 * @phba: pointer to lpfc hba data structure.
 * @new_fcf_record: pointer to fcf record.
 *
 * This routine copies the FCF information from the FCF
 * record to lpfc_hba data structure.
 **/
static void
lpfc_copy_fcf_record(struct lpfc_hba *phba, struct fcf_record *new_fcf_record)
{
	phba->fcf.fabric_name[0] =
		bf_get(lpfc_fcf_record_fab_name_0, new_fcf_record);
	phba->fcf.fabric_name[1] =
		bf_get(lpfc_fcf_record_fab_name_1, new_fcf_record);
	phba->fcf.fabric_name[2] =
		bf_get(lpfc_fcf_record_fab_name_2, new_fcf_record);
	phba->fcf.fabric_name[3] =
		bf_get(lpfc_fcf_record_fab_name_3, new_fcf_record);
	phba->fcf.fabric_name[4] =
		bf_get(lpfc_fcf_record_fab_name_4, new_fcf_record);
	phba->fcf.fabric_name[5] =
		bf_get(lpfc_fcf_record_fab_name_5, new_fcf_record);
	phba->fcf.fabric_name[6] =
		bf_get(lpfc_fcf_record_fab_name_6, new_fcf_record);
	phba->fcf.fabric_name[7] =
		bf_get(lpfc_fcf_record_fab_name_7, new_fcf_record);
	phba->fcf.mac_addr[0] =
		bf_get(lpfc_fcf_record_mac_0, new_fcf_record);
	phba->fcf.mac_addr[1] =
		bf_get(lpfc_fcf_record_mac_1, new_fcf_record);
	phba->fcf.mac_addr[2] =
		bf_get(lpfc_fcf_record_mac_2, new_fcf_record);
	phba->fcf.mac_addr[3] =
		bf_get(lpfc_fcf_record_mac_3, new_fcf_record);
	phba->fcf.mac_addr[4] =
		bf_get(lpfc_fcf_record_mac_4, new_fcf_record);
	phba->fcf.mac_addr[5] =
		bf_get(lpfc_fcf_record_mac_5, new_fcf_record);
	phba->fcf.fcf_indx = bf_get(lpfc_fcf_record_fcf_index, new_fcf_record);
	phba->fcf.priority = new_fcf_record->fip_priority;
	phba->fcf.switch_name[0] =
		bf_get(lpfc_fcf_record_switch_name_0, new_fcf_record);
	phba->fcf.switch_name[1] =
		bf_get(lpfc_fcf_record_switch_name_1, new_fcf_record);
	phba->fcf.switch_name[2] =
		bf_get(lpfc_fcf_record_switch_name_2, new_fcf_record);
	phba->fcf.switch_name[3] =
		bf_get(lpfc_fcf_record_switch_name_3, new_fcf_record);
	phba->fcf.switch_name[4] =
		bf_get(lpfc_fcf_record_switch_name_4, new_fcf_record);
	phba->fcf.switch_name[5] =
		bf_get(lpfc_fcf_record_switch_name_5, new_fcf_record);
	phba->fcf.switch_name[6] =
		bf_get(lpfc_fcf_record_switch_name_6, new_fcf_record);
	phba->fcf.switch_name[7] =
		bf_get(lpfc_fcf_record_switch_name_7, new_fcf_record);
}

/**
 * lpfc_register_fcf - Register the FCF with hba.
 * @phba: pointer to lpfc hba data structure.
 *
 * This routine issues a register fcfi mailbox command to register
 * the fcf with HBA.
 **/
static void
lpfc_register_fcf(struct lpfc_hba *phba)
{
	LPFC_MBOXQ_t *fcf_mbxq;
	int rc;
	unsigned long flags;

	spin_lock_irqsave(&phba->hbalock, flags);

	/* If the FCF is not availabe do nothing. */
	if (!(phba->fcf.fcf_flag & FCF_AVAILABLE)) {
		phba->hba_flag &= ~FCF_DISC_INPROGRESS;
		spin_unlock_irqrestore(&phba->hbalock, flags);
		return;
	}

	/* The FCF is already registered, start discovery */
	if (phba->fcf.fcf_flag & FCF_REGISTERED) {
		phba->fcf.fcf_flag |= (FCF_DISCOVERED | FCF_IN_USE);
		phba->hba_flag &= ~FCF_DISC_INPROGRESS;
		spin_unlock_irqrestore(&phba->hbalock, flags);
		if (phba->pport->port_state != LPFC_FLOGI)
			lpfc_initial_flogi(phba->pport);
		return;
	}
	spin_unlock_irqrestore(&phba->hbalock, flags);

	fcf_mbxq = mempool_alloc(phba->mbox_mem_pool,
		GFP_KERNEL);
	if (!fcf_mbxq) {
		spin_lock_irqsave(&phba->hbalock, flags);
		phba->hba_flag &= ~FCF_DISC_INPROGRESS;
		spin_unlock_irqrestore(&phba->hbalock, flags);
		return;
	}

	lpfc_reg_fcfi(phba, fcf_mbxq);
	fcf_mbxq->vport = phba->pport;
	fcf_mbxq->mbox_cmpl = lpfc_mbx_cmpl_reg_fcfi;
	rc = lpfc_sli_issue_mbox(phba, fcf_mbxq, MBX_NOWAIT);
	if (rc == MBX_NOT_FINISHED) {
		spin_lock_irqsave(&phba->hbalock, flags);
		phba->hba_flag &= ~FCF_DISC_INPROGRESS;
		spin_unlock_irqrestore(&phba->hbalock, flags);
		mempool_free(fcf_mbxq, phba->mbox_mem_pool);
	}

	return;
}

/**
 * lpfc_match_fcf_conn_list - Check if the FCF record can be used for discovery.
 * @phba: pointer to lpfc hba data structure.
 * @new_fcf_record: pointer to fcf record.
 * @boot_flag: Indicates if this record used by boot bios.
 * @addr_mode: The address mode to be used by this FCF
 *
 * This routine compare the fcf record with connect list obtained from the
 * config region to decide if this FCF can be used for SAN discovery. It returns
 * 1 if this record can be used for SAN discovery else return zero. If this FCF
 * record can be used for SAN discovery, the boot_flag will indicate if this FCF
 * is used by boot bios and addr_mode will indicate the addressing mode to be
 * used for this FCF when the function returns.
 * If the FCF record need to be used with a particular vlan id, the vlan is
 * set in the vlan_id on return of the function. If not VLAN tagging need to
 * be used with the FCF vlan_id will be set to 0xFFFF;
 **/
static int
lpfc_match_fcf_conn_list(struct lpfc_hba *phba,
			struct fcf_record *new_fcf_record,
			uint32_t *boot_flag, uint32_t *addr_mode,
			uint16_t *vlan_id)
{
	struct lpfc_fcf_conn_entry *conn_entry;
	int i, j, fcf_vlan_id = 0;

	/* Find the lowest VLAN id in the FCF record */
	for (i = 0; i < 512; i++) {
		if (new_fcf_record->vlan_bitmap[i]) {
			fcf_vlan_id = i * 8;
			j = 0;
			while (!((new_fcf_record->vlan_bitmap[i] >> j) & 1)) {
				j++;
				fcf_vlan_id++;
			}
			break;
		}
	}

	/* If FCF not available return 0 */
	if (!bf_get(lpfc_fcf_record_fcf_avail, new_fcf_record) ||
		!bf_get(lpfc_fcf_record_fcf_valid, new_fcf_record))
		return 0;

	if (!(phba->hba_flag & HBA_FIP_SUPPORT)) {
		*boot_flag = 0;
		*addr_mode = bf_get(lpfc_fcf_record_mac_addr_prov,
				new_fcf_record);
		if (phba->valid_vlan)
			*vlan_id = phba->vlan_id;
		else
			*vlan_id = 0xFFFF;
		return 1;
	}

	/*
	 * If there are no FCF connection table entry, driver connect to all
	 * FCFs.
	 */
	if (list_empty(&phba->fcf_conn_rec_list)) {
		*boot_flag = 0;
		*addr_mode = bf_get(lpfc_fcf_record_mac_addr_prov,
			new_fcf_record);

		/*
		 * When there are no FCF connect entries, use driver's default
		 * addressing mode - FPMA.
		 */
		if (*addr_mode & LPFC_FCF_FPMA)
			*addr_mode = LPFC_FCF_FPMA;

		/* If FCF record report a vlan id use that vlan id */
		if (fcf_vlan_id)
			*vlan_id = fcf_vlan_id;
		else
			*vlan_id = 0xFFFF;
		return 1;
	}

	list_for_each_entry(conn_entry, &phba->fcf_conn_rec_list, list) {
		if (!(conn_entry->conn_rec.flags & FCFCNCT_VALID))
			continue;

		if ((conn_entry->conn_rec.flags & FCFCNCT_FBNM_VALID) &&
			!lpfc_fab_name_match(conn_entry->conn_rec.fabric_name,
					     new_fcf_record))
			continue;
		if ((conn_entry->conn_rec.flags & FCFCNCT_SWNM_VALID) &&
			!lpfc_sw_name_match(conn_entry->conn_rec.switch_name,
					    new_fcf_record))
			continue;
		if (conn_entry->conn_rec.flags & FCFCNCT_VLAN_VALID) {
			/*
			 * If the vlan bit map does not have the bit set for the
			 * vlan id to be used, then it is not a match.
			 */
			if (!(new_fcf_record->vlan_bitmap
				[conn_entry->conn_rec.vlan_tag / 8] &
				(1 << (conn_entry->conn_rec.vlan_tag % 8))))
				continue;
		}

		/*
		 * If connection record does not support any addressing mode,
		 * skip the FCF record.
		 */
		if (!(bf_get(lpfc_fcf_record_mac_addr_prov, new_fcf_record)
			& (LPFC_FCF_FPMA | LPFC_FCF_SPMA)))
			continue;

		/*
		 * Check if the connection record specifies a required
		 * addressing mode.
		 */
		if ((conn_entry->conn_rec.flags & FCFCNCT_AM_VALID) &&
			!(conn_entry->conn_rec.flags & FCFCNCT_AM_PREFERRED)) {

			/*
			 * If SPMA required but FCF not support this continue.
			 */
			if ((conn_entry->conn_rec.flags & FCFCNCT_AM_SPMA) &&
				!(bf_get(lpfc_fcf_record_mac_addr_prov,
					new_fcf_record) & LPFC_FCF_SPMA))
				continue;

			/*
			 * If FPMA required but FCF not support this continue.
			 */
			if (!(conn_entry->conn_rec.flags & FCFCNCT_AM_SPMA) &&
				!(bf_get(lpfc_fcf_record_mac_addr_prov,
				new_fcf_record) & LPFC_FCF_FPMA))
				continue;
		}

		/*
		 * This fcf record matches filtering criteria.
		 */
		if (conn_entry->conn_rec.flags & FCFCNCT_BOOT)
			*boot_flag = 1;
		else
			*boot_flag = 0;

		/*
		 * If user did not specify any addressing mode, or if the
		 * prefered addressing mode specified by user is not supported
		 * by FCF, allow fabric to pick the addressing mode.
		 */
		*addr_mode = bf_get(lpfc_fcf_record_mac_addr_prov,
				new_fcf_record);
		/*
		 * If the user specified a required address mode, assign that
		 * address mode
		 */
		if ((conn_entry->conn_rec.flags & FCFCNCT_AM_VALID) &&
			(!(conn_entry->conn_rec.flags & FCFCNCT_AM_PREFERRED)))
			*addr_mode = (conn_entry->conn_rec.flags &
				FCFCNCT_AM_SPMA) ?
				LPFC_FCF_SPMA : LPFC_FCF_FPMA;
		/*
		 * If the user specified a prefered address mode, use the
		 * addr mode only if FCF support the addr_mode.
		 */
		else if ((conn_entry->conn_rec.flags & FCFCNCT_AM_VALID) &&
			(conn_entry->conn_rec.flags & FCFCNCT_AM_PREFERRED) &&
			(conn_entry->conn_rec.flags & FCFCNCT_AM_SPMA) &&
			(*addr_mode & LPFC_FCF_SPMA))
				*addr_mode = LPFC_FCF_SPMA;
		else if ((conn_entry->conn_rec.flags & FCFCNCT_AM_VALID) &&
			(conn_entry->conn_rec.flags & FCFCNCT_AM_PREFERRED) &&
			!(conn_entry->conn_rec.flags & FCFCNCT_AM_SPMA) &&
			(*addr_mode & LPFC_FCF_FPMA))
				*addr_mode = LPFC_FCF_FPMA;

		/* If matching connect list has a vlan id, use it */
		if (conn_entry->conn_rec.flags & FCFCNCT_VLAN_VALID)
			*vlan_id = conn_entry->conn_rec.vlan_tag;
		/*
		 * If no vlan id is specified in connect list, use the vlan id
		 * in the FCF record
		 */
		else if (fcf_vlan_id)
			*vlan_id = fcf_vlan_id;
		else
			*vlan_id = 0xFFFF;

		return 1;
	}

	return 0;
}

/**
 * lpfc_check_pending_fcoe_event - Check if there is pending fcoe event.
 * @phba: pointer to lpfc hba data structure.
 * @unreg_fcf: Unregister FCF if FCF table need to be re-scaned.
 *
 * This function check if there is any fcoe event pending while driver
 * scan FCF entries. If there is any pending event, it will restart the
 * FCF saning and return 1 else return 0.
 */
int
lpfc_check_pending_fcoe_event(struct lpfc_hba *phba, uint8_t unreg_fcf)
{
	LPFC_MBOXQ_t *mbox;
	int rc;
	/*
	 * If the Link is up and no FCoE events while in the
	 * FCF discovery, no need to restart FCF discovery.
	 */
	if ((phba->link_state  >= LPFC_LINK_UP) &&
		(phba->fcoe_eventtag == phba->fcoe_eventtag_at_fcf_scan))
		return 0;

	spin_lock_irq(&phba->hbalock);
	phba->fcf.fcf_flag &= ~FCF_AVAILABLE;
	spin_unlock_irq(&phba->hbalock);

	if (phba->link_state >= LPFC_LINK_UP)
		lpfc_sli4_read_fcf_record(phba, LPFC_FCOE_FCF_GET_FIRST);
	else {
		/*
		 * Do not continue FCF discovery and clear FCF_DISC_INPROGRESS
		 * flag
		 */
		spin_lock_irq(&phba->hbalock);
		phba->hba_flag &= ~FCF_DISC_INPROGRESS;
		spin_unlock_irq(&phba->hbalock);
	}

	if (unreg_fcf) {
		spin_lock_irq(&phba->hbalock);
		phba->fcf.fcf_flag &= ~FCF_REGISTERED;
		spin_unlock_irq(&phba->hbalock);
		mbox = mempool_alloc(phba->mbox_mem_pool, GFP_KERNEL);
		if (!mbox) {
			lpfc_printf_log(phba, KERN_ERR,
				LOG_DISCOVERY|LOG_MBOX,
				"2610 UNREG_FCFI mbox allocation failed\n");
			return 1;
		}
		lpfc_unreg_fcfi(mbox, phba->fcf.fcfi);
		mbox->vport = phba->pport;
		mbox->mbox_cmpl = lpfc_unregister_fcfi_cmpl;
		rc = lpfc_sli_issue_mbox(phba, mbox, MBX_NOWAIT);
		if (rc == MBX_NOT_FINISHED) {
			lpfc_printf_log(phba, KERN_ERR, LOG_DISCOVERY|LOG_MBOX,
				"2611 UNREG_FCFI issue mbox failed\n");
			mempool_free(mbox, phba->mbox_mem_pool);
		}
	}

	return 1;
}

/**
 * lpfc_mbx_cmpl_read_fcf_record - Completion handler for read_fcf mbox.
 * @phba: pointer to lpfc hba data structure.
 * @mboxq: pointer to mailbox object.
 *
 * This function iterate through all the fcf records available in
 * HBA and choose the optimal FCF record for discovery. After finding
 * the FCF for discovery it register the FCF record and kick start
 * discovery.
 * If FCF_IN_USE flag is set in currently used FCF, the routine try to
 * use a FCF record which match fabric name and mac address of the
 * currently used FCF record.
 * If the driver support only one FCF, it will try to use the FCF record
 * used by BOOT_BIOS.
 */
void
lpfc_mbx_cmpl_read_fcf_record(struct lpfc_hba *phba, LPFC_MBOXQ_t *mboxq)
{
	void *virt_addr;
	dma_addr_t phys_addr;
	uint8_t *bytep;
	struct lpfc_mbx_sge sge;
	struct lpfc_mbx_read_fcf_tbl *read_fcf;
	uint32_t shdr_status, shdr_add_status;
	union lpfc_sli4_cfg_shdr *shdr;
	struct fcf_record *new_fcf_record;
	int rc;
	uint32_t boot_flag, addr_mode;
	uint32_t next_fcf_index;
	unsigned long flags;
	uint16_t vlan_id;

	/* If there is pending FCoE event restart FCF table scan */
	if (lpfc_check_pending_fcoe_event(phba, 0)) {
		lpfc_sli4_mbox_cmd_free(phba, mboxq);
		return;
	}

	/* Get the first SGE entry from the non-embedded DMA memory. This
	 * routine only uses a single SGE.
	 */
	lpfc_sli4_mbx_sge_get(mboxq, 0, &sge);
	phys_addr = getPaddr(sge.pa_hi, sge.pa_lo);
	if (unlikely(!mboxq->sge_array)) {
		lpfc_printf_log(phba, KERN_ERR, LOG_MBOX,
				"2524 Failed to get the non-embedded SGE "
				"virtual address\n");
		goto out;
	}
	virt_addr = mboxq->sge_array->addr[0];

	shdr = (union lpfc_sli4_cfg_shdr *)virt_addr;
	shdr_status = bf_get(lpfc_mbox_hdr_status, &shdr->response);
	shdr_add_status = bf_get(lpfc_mbox_hdr_add_status,
				 &shdr->response);
	/*
	 * The FCF Record was read and there is no reason for the driver
	 * to maintain the FCF record data or memory. Instead, just need
	 * to book keeping the FCFIs can be used.
	 */
	if (shdr_status || shdr_add_status) {
		if (shdr_status == STATUS_FCF_TABLE_EMPTY) {
			lpfc_printf_log(phba, KERN_ERR, LOG_INIT,
					"2726 READ_FCF_RECORD Indicates empty "
					"FCF table.\n");
		} else {
			lpfc_printf_log(phba, KERN_ERR, LOG_INIT,
					"2521 READ_FCF_RECORD mailbox failed "
					"with status x%x add_status x%x, mbx\n",
					shdr_status, shdr_add_status);
		}
		goto out;
	}
	/* Interpreting the returned information of FCF records */
	read_fcf = (struct lpfc_mbx_read_fcf_tbl *)virt_addr;
	lpfc_sli_pcimem_bcopy(read_fcf, read_fcf,
			      sizeof(struct lpfc_mbx_read_fcf_tbl));
	next_fcf_index = bf_get(lpfc_mbx_read_fcf_tbl_nxt_vindx, read_fcf);

	new_fcf_record = (struct fcf_record *)(virt_addr +
			  sizeof(struct lpfc_mbx_read_fcf_tbl));
	lpfc_sli_pcimem_bcopy(new_fcf_record, new_fcf_record,
			      sizeof(struct fcf_record));
	bytep = virt_addr + sizeof(union lpfc_sli4_cfg_shdr);

	rc = lpfc_match_fcf_conn_list(phba, new_fcf_record,
				      &boot_flag, &addr_mode,
					&vlan_id);
	/*
	 * If the fcf record does not match with connect list entries
	 * read the next entry.
	 */
	if (!rc)
		goto read_next_fcf;
	/*
	 * If this is not the first FCF discovery of the HBA, use last
	 * FCF record for the discovery.
	 */
	spin_lock_irqsave(&phba->hbalock, flags);
	if (phba->fcf.fcf_flag & FCF_IN_USE) {
		if (lpfc_fab_name_match(phba->fcf.fabric_name,
					new_fcf_record) &&
		    lpfc_sw_name_match(phba->fcf.switch_name,
					new_fcf_record) &&
		    lpfc_mac_addr_match(phba, new_fcf_record)) {
			phba->fcf.fcf_flag |= FCF_AVAILABLE;
			spin_unlock_irqrestore(&phba->hbalock, flags);
			goto out;
		}
		spin_unlock_irqrestore(&phba->hbalock, flags);
		goto read_next_fcf;
	}
	if (phba->fcf.fcf_flag & FCF_AVAILABLE) {
		/*
		 * If the current FCF record does not have boot flag
		 * set and new fcf record has boot flag set, use the
		 * new fcf record.
		 */
		if (boot_flag && !(phba->fcf.fcf_flag & FCF_BOOT_ENABLE)) {
			/* Use this FCF record */
			lpfc_copy_fcf_record(phba, new_fcf_record);
			phba->fcf.addr_mode = addr_mode;
			phba->fcf.fcf_flag |= FCF_BOOT_ENABLE;
			if (vlan_id != 0xFFFF) {
				phba->fcf.fcf_flag |= FCF_VALID_VLAN;
				phba->fcf.vlan_id = vlan_id;
			}
			spin_unlock_irqrestore(&phba->hbalock, flags);
			goto read_next_fcf;
		}
		/*
		 * If the current FCF record has boot flag set and the
		 * new FCF record does not have boot flag, read the next
		 * FCF record.
		 */
		if (!boot_flag && (phba->fcf.fcf_flag & FCF_BOOT_ENABLE)) {
			spin_unlock_irqrestore(&phba->hbalock, flags);
			goto read_next_fcf;
		}
		/*
		 * If there is a record with lower priority value for
		 * the current FCF, use that record.
		 */
		if (lpfc_fab_name_match(phba->fcf.fabric_name,
					new_fcf_record) &&
		    (new_fcf_record->fip_priority < phba->fcf.priority)) {
			/* Use this FCF record */
			lpfc_copy_fcf_record(phba, new_fcf_record);
			phba->fcf.addr_mode = addr_mode;
			if (vlan_id != 0xFFFF) {
				phba->fcf.fcf_flag |= FCF_VALID_VLAN;
				phba->fcf.vlan_id = vlan_id;
			}
			spin_unlock_irqrestore(&phba->hbalock, flags);
			goto read_next_fcf;
		}
		spin_unlock_irqrestore(&phba->hbalock, flags);
		goto read_next_fcf;
	}
	/*
	 * This is the first available FCF record, use this
	 * record.
	 */
	lpfc_copy_fcf_record(phba, new_fcf_record);
	phba->fcf.addr_mode = addr_mode;
	if (boot_flag)
		phba->fcf.fcf_flag |= FCF_BOOT_ENABLE;
	phba->fcf.fcf_flag |= FCF_AVAILABLE;
	if (vlan_id != 0xFFFF) {
		phba->fcf.fcf_flag |= FCF_VALID_VLAN;
		phba->fcf.vlan_id = vlan_id;
	}
	spin_unlock_irqrestore(&phba->hbalock, flags);
	goto read_next_fcf;

read_next_fcf:
	lpfc_sli4_mbox_cmd_free(phba, mboxq);
	if (next_fcf_index == LPFC_FCOE_FCF_NEXT_NONE || next_fcf_index == 0)
		lpfc_register_fcf(phba);
	else
		lpfc_sli4_read_fcf_record(phba, next_fcf_index);
	return;

out:
	lpfc_sli4_mbox_cmd_free(phba, mboxq);
	lpfc_register_fcf(phba);

	return;
}

/**
 * lpfc_init_vpi_cmpl - Completion handler for init_vpi mbox command.
 * @phba: pointer to lpfc hba data structure.
 * @mboxq: pointer to mailbox data structure.
 *
 * This function handles completion of init vpi mailbox command.
 */
void
lpfc_init_vpi_cmpl(struct lpfc_hba *phba, LPFC_MBOXQ_t *mboxq)
{
	struct lpfc_vport *vport = mboxq->vport;
	struct lpfc_nodelist *ndlp;
	if (mboxq->u.mb.mbxStatus) {
		lpfc_printf_vlog(vport, KERN_ERR,
				LOG_MBOX,
				"2609 Init VPI mailbox failed 0x%x\n",
				mboxq->u.mb.mbxStatus);
		mempool_free(mboxq, phba->mbox_mem_pool);
		lpfc_vport_set_state(vport, FC_VPORT_FAILED);
		return;
	}
	spin_lock_irq(&phba->hbalock);
	vport->fc_flag &= ~FC_VPORT_NEEDS_INIT_VPI;
	spin_unlock_irq(&phba->hbalock);
<<<<<<< HEAD

	/* If this port is physical port or FDISC is done, do reg_vpi */
	if ((phba->pport == vport) || (vport->port_state == LPFC_FDISC)) {
			ndlp = lpfc_findnode_did(vport, Fabric_DID);
			if (!ndlp)
				lpfc_printf_vlog(vport, KERN_ERR,
					LOG_DISCOVERY,
					"2731 Cannot find fabric "
					"controller node\n");
			else
				lpfc_register_new_vport(phba, vport, ndlp);
			mempool_free(mboxq, phba->mbox_mem_pool);
			return;
	}
=======
>>>>>>> 92dcffb9

	if (phba->link_flag & LS_NPIV_FAB_SUPPORTED)
		lpfc_initial_fdisc(vport);
	else {
		lpfc_vport_set_state(vport, FC_VPORT_NO_FABRIC_SUPP);
		lpfc_printf_vlog(vport, KERN_ERR, LOG_ELS,
				 "2606 No NPIV Fabric support\n");
	}
	mempool_free(mboxq, phba->mbox_mem_pool);
	return;
}

/**
 * lpfc_start_fdiscs - send fdiscs for each vports on this port.
 * @phba: pointer to lpfc hba data structure.
 *
 * This function loops through the list of vports on the @phba and issues an
 * FDISC if possible.
 */
void
lpfc_start_fdiscs(struct lpfc_hba *phba)
{
	struct lpfc_vport **vports;
	int i;
	LPFC_MBOXQ_t *mboxq;
	int rc;

	vports = lpfc_create_vport_work_array(phba);
	if (vports != NULL) {
		for (i = 0; i <= phba->max_vports && vports[i] != NULL; i++) {
			if (vports[i]->port_type == LPFC_PHYSICAL_PORT)
				continue;
			/* There are no vpi for this vport */
			if (vports[i]->vpi > phba->max_vpi) {
				lpfc_vport_set_state(vports[i],
						     FC_VPORT_FAILED);
				continue;
			}
			if (phba->fc_topology == TOPOLOGY_LOOP) {
				lpfc_vport_set_state(vports[i],
						     FC_VPORT_LINKDOWN);
				continue;
			}
			if (vports[i]->fc_flag & FC_VPORT_NEEDS_INIT_VPI) {
				mboxq = mempool_alloc(phba->mbox_mem_pool,
					GFP_KERNEL);
				if (!mboxq) {
					lpfc_printf_vlog(vports[i], KERN_ERR,
					LOG_MBOX, "2607 Failed to allocate "
					"init_vpi mailbox\n");
					continue;
				}
				lpfc_init_vpi(phba, mboxq, vports[i]->vpi);
				mboxq->vport = vports[i];
				mboxq->mbox_cmpl = lpfc_init_vpi_cmpl;
				rc = lpfc_sli_issue_mbox(phba, mboxq,
					MBX_NOWAIT);
				if (rc == MBX_NOT_FINISHED) {
					lpfc_printf_vlog(vports[i], KERN_ERR,
					LOG_MBOX, "2608 Failed to issue "
					"init_vpi mailbox\n");
					mempool_free(mboxq,
						phba->mbox_mem_pool);
				}
				continue;
			}
			if (phba->link_flag & LS_NPIV_FAB_SUPPORTED)
				lpfc_initial_fdisc(vports[i]);
			else {
				lpfc_vport_set_state(vports[i],
						     FC_VPORT_NO_FABRIC_SUPP);
				lpfc_printf_vlog(vports[i], KERN_ERR,
						 LOG_ELS,
						 "0259 No NPIV "
						 "Fabric support\n");
			}
		}
	}
	lpfc_destroy_vport_work_array(phba, vports);
}

void
lpfc_mbx_cmpl_reg_vfi(struct lpfc_hba *phba, LPFC_MBOXQ_t *mboxq)
{
	struct lpfc_dmabuf *dmabuf = mboxq->context1;
	struct lpfc_vport *vport = mboxq->vport;

	if (mboxq->u.mb.mbxStatus) {
		lpfc_printf_vlog(vport, KERN_ERR, LOG_MBOX,
			 "2018 REG_VFI mbxStatus error x%x "
			 "HBA state x%x\n",
			 mboxq->u.mb.mbxStatus, vport->port_state);
		if (phba->fc_topology == TOPOLOGY_LOOP) {
			/* FLOGI failed, use loop map to make discovery list */
			lpfc_disc_list_loopmap(vport);
			/* Start discovery */
			lpfc_disc_start(vport);
			goto fail_free_mem;
		}
		lpfc_vport_set_state(vport, FC_VPORT_FAILED);
		goto fail_free_mem;
	}
	/* The VPI is implicitly registered when the VFI is registered */
	vport->vpi_state |= LPFC_VPI_REGISTERED;
<<<<<<< HEAD
	vport->fc_flag |= FC_VFI_REGISTERED;

	vport->fc_flag &= ~FC_VPORT_NEEDS_REG_VPI;
=======
>>>>>>> 92dcffb9

	if (vport->port_state == LPFC_FABRIC_CFG_LINK) {
		if (vport->cfg_enable_auth)
			lpfc_get_auth_config(vport, NULL);
		else
			lpfc_start_discovery(vport);
	}
fail_free_mem:
	mempool_free(mboxq, phba->mbox_mem_pool);
	lpfc_mbuf_free(phba, dmabuf->virt, dmabuf->phys);
	kfree(dmabuf);
	return;
}

static void
lpfc_mbx_cmpl_read_sparam(struct lpfc_hba *phba, LPFC_MBOXQ_t *pmb)
{
	MAILBOX_t *mb = &pmb->u.mb;
	struct lpfc_dmabuf *mp = (struct lpfc_dmabuf *) pmb->context1;
	struct lpfc_vport  *vport = pmb->vport;


	/* Check for error */
	if (mb->mbxStatus) {
		/* READ_SPARAM mbox error <mbxStatus> state <hba_state> */
		lpfc_printf_vlog(vport, KERN_ERR, LOG_MBOX,
				 "0319 READ_SPARAM mbxStatus error x%x "
				 "hba state x%x>\n",
				 mb->mbxStatus, vport->port_state);
		lpfc_linkdown(phba);
		goto out;
	}

	memcpy((uint8_t *) &vport->fc_sparam, (uint8_t *) mp->virt,
	       sizeof (struct serv_parm));
	if (phba->cfg_soft_wwnn)
		u64_to_wwn(phba->cfg_soft_wwnn,
			   vport->fc_sparam.nodeName.u.wwn);
	if (phba->cfg_soft_wwpn)
		u64_to_wwn(phba->cfg_soft_wwpn,
			   vport->fc_sparam.portName.u.wwn);
	memcpy(&vport->fc_nodename, &vport->fc_sparam.nodeName,
	       sizeof(vport->fc_nodename));
	memcpy(&vport->fc_portname, &vport->fc_sparam.portName,
	       sizeof(vport->fc_portname));
	if (vport->port_type == LPFC_PHYSICAL_PORT) {
		memcpy(&phba->wwnn, &vport->fc_nodename, sizeof(phba->wwnn));
		memcpy(&phba->wwpn, &vport->fc_portname, sizeof(phba->wwnn));
	}

	lpfc_mbuf_free(phba, mp->virt, mp->phys);
	kfree(mp);
	mempool_free(pmb, phba->mbox_mem_pool);
	return;

out:
	pmb->context1 = NULL;
	lpfc_mbuf_free(phba, mp->virt, mp->phys);
	kfree(mp);
	lpfc_issue_clear_la(phba, vport);
	mempool_free(pmb, phba->mbox_mem_pool);
	return;
}

static void
lpfc_mbx_process_link_up(struct lpfc_hba *phba, READ_LA_VAR *la)
{
	struct lpfc_vport *vport = phba->pport;
	LPFC_MBOXQ_t *sparam_mbox, *cfglink_mbox = NULL;
	int i;
	struct lpfc_dmabuf *mp;
	int rc;
	struct fcf_record *fcf_record;

	sparam_mbox = mempool_alloc(phba->mbox_mem_pool, GFP_KERNEL);

	spin_lock_irq(&phba->hbalock);
	switch (la->UlnkSpeed) {
	case LA_1GHZ_LINK:
		phba->fc_linkspeed = LA_1GHZ_LINK;
		break;
	case LA_2GHZ_LINK:
		phba->fc_linkspeed = LA_2GHZ_LINK;
		break;
	case LA_4GHZ_LINK:
		phba->fc_linkspeed = LA_4GHZ_LINK;
		break;
	case LA_8GHZ_LINK:
		phba->fc_linkspeed = LA_8GHZ_LINK;
		break;
	case LA_10GHZ_LINK:
		phba->fc_linkspeed = LA_10GHZ_LINK;
		break;
	default:
		phba->fc_linkspeed = LA_UNKNW_LINK;
		break;
	}

	phba->fc_topology = la->topology;
	phba->link_flag &= ~LS_NPIV_FAB_SUPPORTED;

	if (phba->fc_topology == TOPOLOGY_LOOP) {
		phba->sli3_options &= ~LPFC_SLI3_NPIV_ENABLED;

		/* if npiv is enabled and this adapter supports npiv log
		 * a message that npiv is not supported in this topology
		 */
		if (phba->cfg_enable_npiv && phba->max_vpi)
			lpfc_printf_log(phba, KERN_ERR, LOG_LINK_EVENT,
				"1309 Link Up Event npiv not supported in loop "
				"topology\n");
				/* Get Loop Map information */
		if (la->il)
			vport->fc_flag |= FC_LBIT;

		vport->fc_myDID = la->granted_AL_PA;
		i = la->un.lilpBde64.tus.f.bdeSize;

		if (i == 0) {
			phba->alpa_map[0] = 0;
		} else {
			if (vport->cfg_log_verbose & LOG_LINK_EVENT) {
				int numalpa, j, k;
				union {
					uint8_t pamap[16];
					struct {
						uint32_t wd1;
						uint32_t wd2;
						uint32_t wd3;
						uint32_t wd4;
					} pa;
				} un;
				numalpa = phba->alpa_map[0];
				j = 0;
				while (j < numalpa) {
					memset(un.pamap, 0, 16);
					for (k = 1; j < numalpa; k++) {
						un.pamap[k - 1] =
							phba->alpa_map[j + 1];
						j++;
						if (k == 16)
							break;
					}
					/* Link Up Event ALPA map */
					lpfc_printf_log(phba,
							KERN_WARNING,
							LOG_LINK_EVENT,
							"1304 Link Up Event "
							"ALPA map Data: x%x "
							"x%x x%x x%x\n",
							un.pa.wd1, un.pa.wd2,
							un.pa.wd3, un.pa.wd4);
				}
			}
		}
	} else {
		if (!(phba->sli3_options & LPFC_SLI3_NPIV_ENABLED)) {
			if (phba->max_vpi && phba->cfg_enable_npiv &&
			   (phba->sli_rev == 3))
				phba->sli3_options |= LPFC_SLI3_NPIV_ENABLED;
		}
		vport->fc_myDID = phba->fc_pref_DID;
		vport->fc_flag |= FC_LBIT;
	}
	spin_unlock_irq(&phba->hbalock);

	lpfc_linkup(phba);
	if (sparam_mbox) {
		lpfc_read_sparam(phba, sparam_mbox, 0);
		sparam_mbox->vport = vport;
		sparam_mbox->mbox_cmpl = lpfc_mbx_cmpl_read_sparam;
		rc = lpfc_sli_issue_mbox(phba, sparam_mbox, MBX_NOWAIT);
		if (rc == MBX_NOT_FINISHED) {
			mp = (struct lpfc_dmabuf *) sparam_mbox->context1;
			lpfc_mbuf_free(phba, mp->virt, mp->phys);
			kfree(mp);
			mempool_free(sparam_mbox, phba->mbox_mem_pool);
			goto out;
		}
	}

	if (!(phba->hba_flag & HBA_FCOE_SUPPORT)) {
		cfglink_mbox = mempool_alloc(phba->mbox_mem_pool, GFP_KERNEL);
		if (!cfglink_mbox)
			goto out;
		vport->port_state = LPFC_LOCAL_CFG_LINK;
		lpfc_config_link(phba, cfglink_mbox);
		cfglink_mbox->vport = vport;
		cfglink_mbox->mbox_cmpl = lpfc_mbx_cmpl_local_config_link;
		rc = lpfc_sli_issue_mbox(phba, cfglink_mbox, MBX_NOWAIT);
		if (rc == MBX_NOT_FINISHED) {
			mempool_free(cfglink_mbox, phba->mbox_mem_pool);
			goto out;
		}
	} else {
		vport->port_state = LPFC_VPORT_UNKNOWN;
		/*
		 * Add the driver's default FCF record at FCF index 0 now. This
		 * is phase 1 implementation that support FCF index 0 and driver
		 * defaults.
		 */
		if (!(phba->hba_flag & HBA_FIP_SUPPORT)) {
			fcf_record = kzalloc(sizeof(struct fcf_record),
					GFP_KERNEL);
			if (unlikely(!fcf_record)) {
				lpfc_printf_log(phba, KERN_ERR,
					LOG_MBOX | LOG_SLI,
					"2554 Could not allocate memmory for "
					"fcf record\n");
				rc = -ENODEV;
				goto out;
			}

			lpfc_sli4_build_dflt_fcf_record(phba, fcf_record,
						LPFC_FCOE_FCF_DEF_INDEX);
			rc = lpfc_sli4_add_fcf_record(phba, fcf_record);
			if (unlikely(rc)) {
				lpfc_printf_log(phba, KERN_ERR,
					LOG_MBOX | LOG_SLI,
					"2013 Could not manually add FCF "
					"record 0, status %d\n", rc);
				rc = -ENODEV;
				kfree(fcf_record);
				goto out;
			}
			kfree(fcf_record);
		}
		/*
		 * The driver is expected to do FIP/FCF. Call the port
		 * and get the FCF Table.
		 */
		spin_lock_irq(&phba->hbalock);
		if (phba->hba_flag & FCF_DISC_INPROGRESS) {
			spin_unlock_irq(&phba->hbalock);
			return;
		}
		spin_unlock_irq(&phba->hbalock);
		rc = lpfc_sli4_read_fcf_record(phba,
					LPFC_FCOE_FCF_GET_FIRST);
		if (rc)
			goto out;
	}

	return;
out:
	lpfc_vport_set_state(vport, FC_VPORT_FAILED);
	lpfc_printf_vlog(vport, KERN_ERR, LOG_MBOX,
			 "0263 Discovery Mailbox error: state: 0x%x : %p %p\n",
			 vport->port_state, sparam_mbox, cfglink_mbox);
	lpfc_issue_clear_la(phba, vport);
	return;
}

static void
lpfc_enable_la(struct lpfc_hba *phba)
{
	uint32_t control;
	struct lpfc_sli *psli = &phba->sli;
	spin_lock_irq(&phba->hbalock);
	psli->sli_flag |= LPFC_PROCESS_LA;
	if (phba->sli_rev <= LPFC_SLI_REV3) {
		control = readl(phba->HCregaddr);
		control |= HC_LAINT_ENA;
		writel(control, phba->HCregaddr);
		readl(phba->HCregaddr); /* flush */
	}
	spin_unlock_irq(&phba->hbalock);
}

static void
lpfc_mbx_issue_link_down(struct lpfc_hba *phba)
{
	lpfc_linkdown(phba);
	lpfc_enable_la(phba);
	lpfc_unregister_unused_fcf(phba);
	/* turn on Link Attention interrupts - no CLEAR_LA needed */
}


/*
 * This routine handles processing a READ_LA mailbox
 * command upon completion. It is setup in the LPFC_MBOXQ
 * as the completion routine when the command is
 * handed off to the SLI layer.
 */
void
lpfc_mbx_cmpl_read_la(struct lpfc_hba *phba, LPFC_MBOXQ_t *pmb)
{
	struct lpfc_vport *vport = pmb->vport;
	struct Scsi_Host  *shost = lpfc_shost_from_vport(vport);
	READ_LA_VAR *la;
	MAILBOX_t *mb = &pmb->u.mb;
	struct lpfc_dmabuf *mp = (struct lpfc_dmabuf *) (pmb->context1);

	/* Unblock ELS traffic */
	phba->sli.ring[LPFC_ELS_RING].flag &= ~LPFC_STOP_IOCB_EVENT;
	/* Check for error */
	if (mb->mbxStatus) {
		lpfc_printf_log(phba, KERN_INFO, LOG_LINK_EVENT,
				"1307 READ_LA mbox error x%x state x%x\n",
				mb->mbxStatus, vport->port_state);
		lpfc_mbx_issue_link_down(phba);
		phba->link_state = LPFC_HBA_ERROR;
		goto lpfc_mbx_cmpl_read_la_free_mbuf;
	}

	la = (READ_LA_VAR *) &pmb->u.mb.un.varReadLA;

	memcpy(&phba->alpa_map[0], mp->virt, 128);

	spin_lock_irq(shost->host_lock);
	if (la->pb)
		vport->fc_flag |= FC_BYPASSED_MODE;
	else
		vport->fc_flag &= ~FC_BYPASSED_MODE;
	spin_unlock_irq(shost->host_lock);

	if ((phba->fc_eventTag  < la->eventTag) ||
	    (phba->fc_eventTag == la->eventTag)) {
		phba->fc_stat.LinkMultiEvent++;
		if (la->attType == AT_LINK_UP)
			if (phba->fc_eventTag != 0)
				lpfc_linkdown(phba);
	}

	phba->fc_eventTag = la->eventTag;
	if (la->mm)
		phba->sli.sli_flag |= LPFC_MENLO_MAINT;
	else
		phba->sli.sli_flag &= ~LPFC_MENLO_MAINT;

	phba->link_events++;
	if (la->attType == AT_LINK_UP && (!la->mm)) {
		phba->fc_stat.LinkUp++;
		if (phba->link_flag & LS_LOOPBACK_MODE) {
			lpfc_printf_log(phba, KERN_ERR, LOG_LINK_EVENT,
					"1306 Link Up Event in loop back mode "
					"x%x received Data: x%x x%x x%x x%x\n",
					la->eventTag, phba->fc_eventTag,
					la->granted_AL_PA, la->UlnkSpeed,
					phba->alpa_map[0]);
		} else {
			lpfc_printf_log(phba, KERN_ERR, LOG_LINK_EVENT,
					"1303 Link Up Event x%x received "
					"Data: x%x x%x x%x x%x x%x x%x %d\n",
					la->eventTag, phba->fc_eventTag,
					la->granted_AL_PA, la->UlnkSpeed,
					phba->alpa_map[0],
					la->mm, la->fa,
					phba->wait_4_mlo_maint_flg);
		}
		lpfc_mbx_process_link_up(phba, la);
	} else if (la->attType == AT_LINK_DOWN) {
		phba->fc_stat.LinkDown++;
		if (phba->link_flag & LS_LOOPBACK_MODE) {
			lpfc_printf_log(phba, KERN_ERR, LOG_LINK_EVENT,
				"1308 Link Down Event in loop back mode "
				"x%x received "
				"Data: x%x x%x x%x\n",
				la->eventTag, phba->fc_eventTag,
				phba->pport->port_state, vport->fc_flag);
		}
		else {
			lpfc_printf_log(phba, KERN_ERR, LOG_LINK_EVENT,
				"1305 Link Down Event x%x received "
				"Data: x%x x%x x%x x%x x%x\n",
				la->eventTag, phba->fc_eventTag,
				phba->pport->port_state, vport->fc_flag,
				la->mm, la->fa);
		}
		lpfc_mbx_issue_link_down(phba);
	}
	if (la->mm && la->attType == AT_LINK_UP) {
		if (phba->link_state != LPFC_LINK_DOWN) {
			phba->fc_stat.LinkDown++;
			lpfc_printf_log(phba, KERN_ERR, LOG_LINK_EVENT,
				"1312 Link Down Event x%x received "
				"Data: x%x x%x x%x\n",
				la->eventTag, phba->fc_eventTag,
				phba->pport->port_state, vport->fc_flag);
			lpfc_mbx_issue_link_down(phba);
		} else
			lpfc_enable_la(phba);

		lpfc_printf_log(phba, KERN_ERR, LOG_LINK_EVENT,
				"1310 Menlo Maint Mode Link up Event x%x rcvd "
				"Data: x%x x%x x%x\n",
				la->eventTag, phba->fc_eventTag,
				phba->pport->port_state, vport->fc_flag);
		/*
		 * The cmnd that triggered this will be waiting for this
		 * signal.
		 */
		/* WAKEUP for MENLO_SET_MODE or MENLO_RESET command. */
		if (phba->wait_4_mlo_maint_flg) {
			phba->wait_4_mlo_maint_flg = 0;
			wake_up_interruptible(&phba->wait_4_mlo_m_q);
		}
	}

	if (la->fa) {
		if (la->mm)
			lpfc_issue_clear_la(phba, vport);
		lpfc_printf_log(phba, KERN_INFO, LOG_LINK_EVENT,
				"1311 fa %d\n", la->fa);
	}

lpfc_mbx_cmpl_read_la_free_mbuf:
	lpfc_mbuf_free(phba, mp->virt, mp->phys);
	kfree(mp);
	mempool_free(pmb, phba->mbox_mem_pool);
	return;
}

/*
 * This routine handles processing a REG_LOGIN mailbox
 * command upon completion. It is setup in the LPFC_MBOXQ
 * as the completion routine when the command is
 * handed off to the SLI layer.
 */
void
lpfc_mbx_cmpl_reg_login(struct lpfc_hba *phba, LPFC_MBOXQ_t *pmb)
{
	struct lpfc_vport  *vport = pmb->vport;
	struct lpfc_dmabuf *mp = (struct lpfc_dmabuf *) (pmb->context1);
	struct lpfc_nodelist *ndlp = (struct lpfc_nodelist *) pmb->context2;

	pmb->context1 = NULL;

	/* Good status, call state machine */
	lpfc_disc_state_machine(vport, ndlp, pmb, NLP_EVT_CMPL_REG_LOGIN);
	lpfc_mbuf_free(phba, mp->virt, mp->phys);
	kfree(mp);
	mempool_free(pmb, phba->mbox_mem_pool);
	/* decrement the node reference count held for this callback
	 * function.
	 */
	lpfc_nlp_put(ndlp);

	return;
}

static void
lpfc_mbx_cmpl_unreg_vpi(struct lpfc_hba *phba, LPFC_MBOXQ_t *pmb)
{
	MAILBOX_t *mb = &pmb->u.mb;
	struct lpfc_vport *vport = pmb->vport;
	struct Scsi_Host  *shost = lpfc_shost_from_vport(vport);

	switch (mb->mbxStatus) {
	case 0x0011:
	case 0x0020:
	case 0x9700:
		lpfc_printf_vlog(vport, KERN_INFO, LOG_NODE,
				 "0911 cmpl_unreg_vpi, mb status = 0x%x\n",
				 mb->mbxStatus);
		break;
	}
	spin_lock_irq(&phba->hbalock);
	vport->vpi_state &= ~LPFC_VPI_REGISTERED;
	vport->fc_flag |= FC_VPORT_NEEDS_REG_VPI;
	spin_unlock_irq(&phba->hbalock);
	vport->unreg_vpi_cmpl = VPORT_OK;
	mempool_free(pmb, phba->mbox_mem_pool);
	/*
	 * This shost reference might have been taken at the beginning of
	 * lpfc_vport_delete()
	 */
	if ((vport->load_flag & FC_UNLOADING) && (vport != phba->pport))
		scsi_host_put(shost);
}

int
lpfc_mbx_unreg_vpi(struct lpfc_vport *vport)
{
	struct lpfc_hba  *phba = vport->phba;
	LPFC_MBOXQ_t *mbox;
	int rc;

	mbox = mempool_alloc(phba->mbox_mem_pool, GFP_KERNEL);
	if (!mbox)
		return 1;

	lpfc_unreg_vpi(phba, vport->vpi, mbox);
	mbox->vport = vport;
	mbox->mbox_cmpl = lpfc_mbx_cmpl_unreg_vpi;
	rc = lpfc_sli_issue_mbox(phba, mbox, MBX_NOWAIT);
	if (rc == MBX_NOT_FINISHED) {
		lpfc_printf_vlog(vport, KERN_ERR, LOG_MBOX | LOG_VPORT,
				 "1800 Could not issue unreg_vpi\n");
		mempool_free(mbox, phba->mbox_mem_pool);
		vport->unreg_vpi_cmpl = VPORT_ERROR;
		return rc;
	}
	return 0;
}

static void
lpfc_mbx_cmpl_reg_vpi(struct lpfc_hba *phba, LPFC_MBOXQ_t *pmb)
{
	struct lpfc_vport *vport = pmb->vport;
	struct Scsi_Host  *shost = lpfc_shost_from_vport(vport);
	MAILBOX_t *mb = &pmb->u.mb;

	switch (mb->mbxStatus) {
	case 0x0011:
	case 0x9601:
	case 0x9602:
		lpfc_printf_vlog(vport, KERN_INFO, LOG_NODE,
				 "0912 cmpl_reg_vpi, mb status = 0x%x\n",
				 mb->mbxStatus);
		lpfc_vport_set_state(vport, FC_VPORT_FAILED);
		spin_lock_irq(shost->host_lock);
		vport->fc_flag &= ~(FC_FABRIC | FC_PUBLIC_LOOP);
		spin_unlock_irq(shost->host_lock);
		vport->fc_myDID = 0;
		goto out;
	}

	vport->vpi_state |= LPFC_VPI_REGISTERED;
<<<<<<< HEAD
	vport->fc_flag &= ~FC_VPORT_NEEDS_REG_VPI;
=======
>>>>>>> 92dcffb9
	vport->num_disc_nodes = 0;
	/* go thru NPR list and issue ELS PLOGIs */
	if (vport->fc_npr_cnt)
		lpfc_els_disc_plogi(vport);

	if (!vport->num_disc_nodes) {
		spin_lock_irq(shost->host_lock);
		vport->fc_flag &= ~FC_NDISC_ACTIVE;
		spin_unlock_irq(shost->host_lock);
		lpfc_can_disctmo(vport);
	}
	vport->port_state = LPFC_VPORT_READY;

out:
	mempool_free(pmb, phba->mbox_mem_pool);
	return;
}

/**
 * lpfc_create_static_vport - Read HBA config region to create static vports.
 * @phba: pointer to lpfc hba data structure.
 *
 * This routine issue a DUMP mailbox command for config region 22 to get
 * the list of static vports to be created. The function create vports
 * based on the information returned from the HBA.
 **/
void
lpfc_create_static_vport(struct lpfc_hba *phba)
{
	LPFC_MBOXQ_t *pmb = NULL;
	MAILBOX_t *mb;
	struct static_vport_info *vport_info;
	int rc = 0, i;
	struct fc_vport_identifiers vport_id;
	struct fc_vport *new_fc_vport;
	struct Scsi_Host *shost;
	struct lpfc_vport *vport;
	uint16_t offset = 0;
	uint8_t *vport_buff;
	struct lpfc_dmabuf *mp;
	uint32_t byte_count = 0;

	pmb = mempool_alloc(phba->mbox_mem_pool, GFP_KERNEL);
	if (!pmb) {
		lpfc_printf_log(phba, KERN_ERR, LOG_INIT,
				"0542 lpfc_create_static_vport failed to"
				" allocate mailbox memory\n");
		return;
	}

	mb = &pmb->u.mb;

	vport_info = kzalloc(sizeof(struct static_vport_info), GFP_KERNEL);
	if (!vport_info) {
		lpfc_printf_log(phba, KERN_ERR, LOG_INIT,
				"0543 lpfc_create_static_vport failed to"
				" allocate vport_info\n");
		mempool_free(pmb, phba->mbox_mem_pool);
		return;
	}

	vport_buff = (uint8_t *) vport_info;
	do {
		if (lpfc_dump_static_vport(phba, pmb, offset))
			goto out;

		pmb->vport = phba->pport;
		rc = lpfc_sli_issue_mbox_wait(phba, pmb, LPFC_MBOX_TMO);

		if ((rc != MBX_SUCCESS) || mb->mbxStatus) {
			lpfc_printf_log(phba, KERN_WARNING, LOG_INIT,
				"0544 lpfc_create_static_vport failed to"
				" issue dump mailbox command ret 0x%x "
				"status 0x%x\n",
				rc, mb->mbxStatus);
			goto out;
		}

		if (phba->sli_rev == LPFC_SLI_REV4) {
			byte_count = pmb->u.mqe.un.mb_words[5];
			mp = (struct lpfc_dmabuf *) pmb->context2;
			if (byte_count > sizeof(struct static_vport_info) -
					offset)
				byte_count = sizeof(struct static_vport_info)
					- offset;
			memcpy(vport_buff + offset, mp->virt, byte_count);
			offset += byte_count;
		} else {
			if (mb->un.varDmp.word_cnt >
				sizeof(struct static_vport_info) - offset)
				mb->un.varDmp.word_cnt =
					sizeof(struct static_vport_info)
						- offset;
			byte_count = mb->un.varDmp.word_cnt;
			lpfc_sli_pcimem_bcopy(((uint8_t *)mb) + DMP_RSP_OFFSET,
				vport_buff + offset,
				byte_count);

			offset += byte_count;
		}

	} while (byte_count &&
		offset < sizeof(struct static_vport_info));


	if ((le32_to_cpu(vport_info->signature) != VPORT_INFO_SIG) ||
		((le32_to_cpu(vport_info->rev) & VPORT_INFO_REV_MASK)
			!= VPORT_INFO_REV)) {
		lpfc_printf_log(phba, KERN_ERR, LOG_INIT,
			"0545 lpfc_create_static_vport bad"
			" information header 0x%x 0x%x\n",
			le32_to_cpu(vport_info->signature),
			le32_to_cpu(vport_info->rev) & VPORT_INFO_REV_MASK);

		goto out;
	}

	shost = lpfc_shost_from_vport(phba->pport);

	for (i = 0; i < MAX_STATIC_VPORT_COUNT; i++) {
		memset(&vport_id, 0, sizeof(vport_id));
		vport_id.port_name = wwn_to_u64(vport_info->vport_list[i].wwpn);
		vport_id.node_name = wwn_to_u64(vport_info->vport_list[i].wwnn);
		if (!vport_id.port_name || !vport_id.node_name)
			continue;

		vport_id.roles = FC_PORT_ROLE_FCP_INITIATOR;
		vport_id.vport_type = FC_PORTTYPE_NPIV;
		vport_id.disable = false;
		new_fc_vport = fc_vport_create(shost, 0, &vport_id);

		if (!new_fc_vport) {
			lpfc_printf_log(phba, KERN_WARNING, LOG_INIT,
				"0546 lpfc_create_static_vport failed to"
				" create vport\n");
			continue;
		}

		vport = *(struct lpfc_vport **)new_fc_vport->dd_data;
		vport->vport_flag |= STATIC_VPORT;
	}

out:
	kfree(vport_info);
	if (rc != MBX_TIMEOUT) {
		if (pmb->context2) {
			mp = (struct lpfc_dmabuf *) pmb->context2;
			lpfc_mbuf_free(phba, mp->virt, mp->phys);
			kfree(mp);
		}
		mempool_free(pmb, phba->mbox_mem_pool);
	}

	return;
}

/*
 * This routine handles processing a Fabric REG_LOGIN mailbox
 * command upon completion. It is setup in the LPFC_MBOXQ
 * as the completion routine when the command is
 * handed off to the SLI layer.
 */
void
lpfc_mbx_cmpl_fabric_reg_login(struct lpfc_hba *phba, LPFC_MBOXQ_t *pmb)
{
	struct lpfc_vport *vport = pmb->vport;
	MAILBOX_t *mb = &pmb->u.mb;
	struct lpfc_dmabuf *mp = (struct lpfc_dmabuf *) (pmb->context1);
	struct lpfc_nodelist *ndlp;

	ndlp = (struct lpfc_nodelist *) pmb->context2;
	pmb->context1 = NULL;
	pmb->context2 = NULL;
	if (mb->mbxStatus) {
		lpfc_printf_vlog(vport, KERN_ERR, LOG_MBOX,
				 "0258 Register Fabric login error: 0x%x\n",
				 mb->mbxStatus);
		lpfc_mbuf_free(phba, mp->virt, mp->phys);
		kfree(mp);
		mempool_free(pmb, phba->mbox_mem_pool);

		if (phba->fc_topology == TOPOLOGY_LOOP) {
			/* FLOGI failed, use loop map to make discovery list */
			lpfc_disc_list_loopmap(vport);

			/* Start discovery */
			lpfc_disc_start(vport);
			/* Decrement the reference count to ndlp after the
			 * reference to the ndlp are done.
			 */
			lpfc_nlp_put(ndlp);
			return;
		}

		lpfc_vport_set_state(vport, FC_VPORT_FAILED);
		/* Decrement the reference count to ndlp after the reference
		 * to the ndlp are done.
		 */
		lpfc_nlp_put(ndlp);
		return;
	}

	ndlp->nlp_rpi = mb->un.varWords[0];
	ndlp->nlp_flag |= NLP_RPI_VALID;
	ndlp->nlp_type |= NLP_FABRIC;
	lpfc_nlp_set_state(vport, ndlp, NLP_STE_UNMAPPED_NODE);

	if (vport->port_state == LPFC_FABRIC_CFG_LINK) {
		if (vport->cfg_enable_auth)
			lpfc_get_auth_config(vport, NULL);
		else
			lpfc_start_discovery(vport);
	}

	lpfc_mbuf_free(phba, mp->virt, mp->phys);
	kfree(mp);
	mempool_free(pmb, phba->mbox_mem_pool);

	/* Drop the reference count from the mbox at the end after
	 * all the current reference to the ndlp have been done.
	 */
	lpfc_nlp_put(ndlp);
	return;
}

/*
 * This routine handles processing a NameServer REG_LOGIN mailbox
 * command upon completion. It is setup in the LPFC_MBOXQ
 * as the completion routine when the command is
 * handed off to the SLI layer.
 */
void
lpfc_mbx_cmpl_ns_reg_login(struct lpfc_hba *phba, LPFC_MBOXQ_t *pmb)
{
	MAILBOX_t *mb = &pmb->u.mb;
	struct lpfc_dmabuf *mp = (struct lpfc_dmabuf *) (pmb->context1);
	struct lpfc_nodelist *ndlp = (struct lpfc_nodelist *) pmb->context2;
	struct lpfc_vport *vport = pmb->vport;

	if (mb->mbxStatus) {
out:
		lpfc_printf_vlog(vport, KERN_ERR, LOG_ELS,
				 "0260 Register NameServer error: 0x%x\n",
				 mb->mbxStatus);
		/* decrement the node reference count held for this
		 * callback function.
		 */
		lpfc_nlp_put(ndlp);
		lpfc_mbuf_free(phba, mp->virt, mp->phys);
		kfree(mp);
		mempool_free(pmb, phba->mbox_mem_pool);

		/* If no other thread is using the ndlp, free it */
		lpfc_nlp_not_used(ndlp);

		if (phba->fc_topology == TOPOLOGY_LOOP) {
			/*
			 * RegLogin failed, use loop map to make discovery
			 * list
			 */
			lpfc_disc_list_loopmap(vport);

			/* Start discovery */
			lpfc_disc_start(vport);
			return;
		}
		lpfc_vport_set_state(vport, FC_VPORT_FAILED);
		return;
	}

	pmb->context1 = NULL;

	ndlp->nlp_rpi = mb->un.varWords[0];
	ndlp->nlp_flag |= NLP_RPI_VALID;
	ndlp->nlp_type |= NLP_FABRIC;
	lpfc_nlp_set_state(vport, ndlp, NLP_STE_UNMAPPED_NODE);

	if (vport->port_state < LPFC_VPORT_READY) {
		/* Link up discovery requires Fabric registration. */
		lpfc_ns_cmd(vport, SLI_CTNS_RFF_ID, 0, 0); /* Do this first! */
		lpfc_ns_cmd(vport, SLI_CTNS_RNN_ID, 0, 0);
		lpfc_ns_cmd(vport, SLI_CTNS_RSNN_NN, 0, 0);
		lpfc_ns_cmd(vport, SLI_CTNS_RSPN_ID, 0, 0);
		lpfc_ns_cmd(vport, SLI_CTNS_RFT_ID, 0, 0);

		/* Issue SCR just before NameServer GID_FT Query */
		lpfc_issue_els_scr(vport, SCR_DID, 0);
	}

	vport->fc_ns_retry = 0;
	/* Good status, issue CT Request to NameServer */
	if (lpfc_ns_cmd(vport, SLI_CTNS_GID_FT, 0, 0)) {
		/* Cannot issue NameServer Query, so finish up discovery */
		goto out;
	}

	/* decrement the node reference count held for this
	 * callback function.
	 */
	lpfc_nlp_put(ndlp);
	lpfc_mbuf_free(phba, mp->virt, mp->phys);
	kfree(mp);
	mempool_free(pmb, phba->mbox_mem_pool);

	return;
}

static void
lpfc_register_remote_port(struct lpfc_vport *vport, struct lpfc_nodelist *ndlp)
{
	struct Scsi_Host *shost = lpfc_shost_from_vport(vport);
	struct fc_rport  *rport;
	struct lpfc_rport_data *rdata;
	struct fc_rport_identifiers rport_ids;
	struct lpfc_hba  *phba = vport->phba;

	/* Remote port has reappeared. Re-register w/ FC transport */
	rport_ids.node_name = wwn_to_u64(ndlp->nlp_nodename.u.wwn);
	rport_ids.port_name = wwn_to_u64(ndlp->nlp_portname.u.wwn);
	rport_ids.port_id = ndlp->nlp_DID;
	rport_ids.roles = FC_RPORT_ROLE_UNKNOWN;

	/*
	 * We leave our node pointer in rport->dd_data when we unregister a
	 * FCP target port.  But fc_remote_port_add zeros the space to which
	 * rport->dd_data points.  So, if we're reusing a previously
	 * registered port, drop the reference that we took the last time we
	 * registered the port.
	 */
	if (ndlp->rport && ndlp->rport->dd_data &&
	    ((struct lpfc_rport_data *) ndlp->rport->dd_data)->pnode == ndlp)
		lpfc_nlp_put(ndlp);

	lpfc_debugfs_disc_trc(vport, LPFC_DISC_TRC_RPORT,
		"rport add:       did:x%x flg:x%x type x%x",
		ndlp->nlp_DID, ndlp->nlp_flag, ndlp->nlp_type);

	ndlp->rport = rport = fc_remote_port_add(shost, 0, &rport_ids);
	if (!rport || !get_device(&rport->dev)) {
		dev_printk(KERN_WARNING, &phba->pcidev->dev,
			   "Warning: fc_remote_port_add failed\n");
		return;
	}

	/* initialize static port data */
	rport->maxframe_size = ndlp->nlp_maxframe;
	rport->supported_classes = ndlp->nlp_class_sup;
	rdata = rport->dd_data;
	rdata->pnode = lpfc_nlp_get(ndlp);

	if (ndlp->nlp_type & NLP_FCP_TARGET)
		rport_ids.roles |= FC_RPORT_ROLE_FCP_TARGET;
	if (ndlp->nlp_type & NLP_FCP_INITIATOR)
		rport_ids.roles |= FC_RPORT_ROLE_FCP_INITIATOR;


	if (rport_ids.roles !=  FC_RPORT_ROLE_UNKNOWN)
		fc_remote_port_rolechg(rport, rport_ids.roles);

	if ((rport->scsi_target_id != -1) &&
	    (rport->scsi_target_id < LPFC_MAX_TARGET)) {
		ndlp->nlp_sid = rport->scsi_target_id;
	}
	return;
}

static void
lpfc_unregister_remote_port(struct lpfc_nodelist *ndlp)
{
	struct fc_rport *rport = ndlp->rport;

	lpfc_debugfs_disc_trc(ndlp->vport, LPFC_DISC_TRC_RPORT,
		"rport delete:    did:x%x flg:x%x type x%x",
		ndlp->nlp_DID, ndlp->nlp_flag, ndlp->nlp_type);

	fc_remote_port_delete(rport);

	return;
}

static void
lpfc_nlp_counters(struct lpfc_vport *vport, int state, int count)
{
	struct Scsi_Host *shost = lpfc_shost_from_vport(vport);

	spin_lock_irq(shost->host_lock);
	switch (state) {
	case NLP_STE_UNUSED_NODE:
		vport->fc_unused_cnt += count;
		break;
	case NLP_STE_PLOGI_ISSUE:
		vport->fc_plogi_cnt += count;
		break;
	case NLP_STE_ADISC_ISSUE:
		vport->fc_adisc_cnt += count;
		break;
	case NLP_STE_REG_LOGIN_ISSUE:
		vport->fc_reglogin_cnt += count;
		break;
	case NLP_STE_PRLI_ISSUE:
		vport->fc_prli_cnt += count;
		break;
	case NLP_STE_UNMAPPED_NODE:
		vport->fc_unmap_cnt += count;
		break;
	case NLP_STE_MAPPED_NODE:
		vport->fc_map_cnt += count;
		break;
	case NLP_STE_NPR_NODE:
		vport->fc_npr_cnt += count;
		break;
	}
	spin_unlock_irq(shost->host_lock);
}

static void
lpfc_nlp_state_cleanup(struct lpfc_vport *vport, struct lpfc_nodelist *ndlp,
		       int old_state, int new_state)
{
	struct Scsi_Host *shost = lpfc_shost_from_vport(vport);

	if (new_state == NLP_STE_UNMAPPED_NODE) {
		ndlp->nlp_type &= ~(NLP_FCP_TARGET | NLP_FCP_INITIATOR);
		ndlp->nlp_flag &= ~NLP_NODEV_REMOVE;
		ndlp->nlp_type |= NLP_FC_NODE;
	}
	if (new_state == NLP_STE_MAPPED_NODE)
		ndlp->nlp_flag &= ~NLP_NODEV_REMOVE;
	if (new_state == NLP_STE_NPR_NODE)
		ndlp->nlp_flag &= ~NLP_RCV_PLOGI;

	/* Transport interface */
	if (ndlp->rport && (old_state == NLP_STE_MAPPED_NODE ||
			    old_state == NLP_STE_UNMAPPED_NODE)) {
		vport->phba->nport_event_cnt++;
		lpfc_unregister_remote_port(ndlp);
	}

	if (new_state ==  NLP_STE_MAPPED_NODE ||
	    new_state == NLP_STE_UNMAPPED_NODE) {
		vport->phba->nport_event_cnt++;
		/*
		 * Tell the fc transport about the port, if we haven't
		 * already. If we have, and it's a scsi entity, be
		 * sure to unblock any attached scsi devices
		 */
		lpfc_register_remote_port(vport, ndlp);
	}
	if ((new_state ==  NLP_STE_MAPPED_NODE) &&
		(vport->stat_data_enabled)) {
		/*
		 * A new target is discovered, if there is no buffer for
		 * statistical data collection allocate buffer.
		 */
		ndlp->lat_data = kcalloc(LPFC_MAX_BUCKET_COUNT,
					 sizeof(struct lpfc_scsicmd_bkt),
					 GFP_KERNEL);

		if (!ndlp->lat_data)
			lpfc_printf_vlog(vport, KERN_ERR, LOG_NODE,
				"0286 lpfc_nlp_state_cleanup failed to "
				"allocate statistical data buffer DID "
				"0x%x\n", ndlp->nlp_DID);
	}
	/*
	 * if we added to Mapped list, but the remote port
	 * registration failed or assigned a target id outside
	 * our presentable range - move the node to the
	 * Unmapped List
	 */
	if (new_state == NLP_STE_MAPPED_NODE &&
	    (!ndlp->rport ||
	     ndlp->rport->scsi_target_id == -1 ||
	     ndlp->rport->scsi_target_id >= LPFC_MAX_TARGET)) {
		spin_lock_irq(shost->host_lock);
		ndlp->nlp_flag |= NLP_TGT_NO_SCSIID;
		spin_unlock_irq(shost->host_lock);
		lpfc_nlp_set_state(vport, ndlp, NLP_STE_UNMAPPED_NODE);
	}
}

static char *
lpfc_nlp_state_name(char *buffer, size_t size, int state)
{
	static char *states[] = {
		[NLP_STE_UNUSED_NODE] = "UNUSED",
		[NLP_STE_PLOGI_ISSUE] = "PLOGI",
		[NLP_STE_ADISC_ISSUE] = "ADISC",
		[NLP_STE_REG_LOGIN_ISSUE] = "REGLOGIN",
		[NLP_STE_PRLI_ISSUE] = "PRLI",
		[NLP_STE_UNMAPPED_NODE] = "UNMAPPED",
		[NLP_STE_MAPPED_NODE] = "MAPPED",
		[NLP_STE_NPR_NODE] = "NPR",
	};

	if (state < NLP_STE_MAX_STATE && states[state])
		strlcpy(buffer, states[state], size);
	else
		snprintf(buffer, size, "unknown (%d)", state);
	return buffer;
}

void
lpfc_nlp_set_state(struct lpfc_vport *vport, struct lpfc_nodelist *ndlp,
		   int state)
{
	struct Scsi_Host *shost = lpfc_shost_from_vport(vport);
	int  old_state = ndlp->nlp_state;
	char name1[16], name2[16];

	lpfc_printf_vlog(vport, KERN_INFO, LOG_NODE,
			 "0904 NPort state transition x%06x, %s -> %s\n",
			 ndlp->nlp_DID,
			 lpfc_nlp_state_name(name1, sizeof(name1), old_state),
			 lpfc_nlp_state_name(name2, sizeof(name2), state));

	lpfc_debugfs_disc_trc(vport, LPFC_DISC_TRC_NODE,
		"node statechg    did:x%x old:%d ste:%d",
		ndlp->nlp_DID, old_state, state);

	if (old_state == NLP_STE_NPR_NODE &&
	    state != NLP_STE_NPR_NODE)
		lpfc_cancel_retry_delay_tmo(vport, ndlp);
	if (old_state == NLP_STE_UNMAPPED_NODE) {
		ndlp->nlp_flag &= ~NLP_TGT_NO_SCSIID;
		ndlp->nlp_type &= ~NLP_FC_NODE;
	}

	if (list_empty(&ndlp->nlp_listp)) {
		spin_lock_irq(shost->host_lock);
		list_add_tail(&ndlp->nlp_listp, &vport->fc_nodes);
		spin_unlock_irq(shost->host_lock);
	} else if (old_state)
		lpfc_nlp_counters(vport, old_state, -1);

	ndlp->nlp_state = state;
	lpfc_nlp_counters(vport, state, 1);
	lpfc_nlp_state_cleanup(vport, ndlp, old_state, state);
}

void
lpfc_enqueue_node(struct lpfc_vport *vport, struct lpfc_nodelist *ndlp)
{
	struct Scsi_Host *shost = lpfc_shost_from_vport(vport);

	if (list_empty(&ndlp->nlp_listp)) {
		spin_lock_irq(shost->host_lock);
		list_add_tail(&ndlp->nlp_listp, &vport->fc_nodes);
		spin_unlock_irq(shost->host_lock);
	}
}

void
lpfc_dequeue_node(struct lpfc_vport *vport, struct lpfc_nodelist *ndlp)
{
	struct Scsi_Host *shost = lpfc_shost_from_vport(vport);

	lpfc_cancel_retry_delay_tmo(vport, ndlp);
	if (ndlp->nlp_state && !list_empty(&ndlp->nlp_listp))
		lpfc_nlp_counters(vport, ndlp->nlp_state, -1);
	spin_lock_irq(shost->host_lock);
	list_del_init(&ndlp->nlp_listp);
	spin_unlock_irq(shost->host_lock);
	lpfc_nlp_state_cleanup(vport, ndlp, ndlp->nlp_state,
				NLP_STE_UNUSED_NODE);
}

static void
lpfc_disable_node(struct lpfc_vport *vport, struct lpfc_nodelist *ndlp)
{
	lpfc_cancel_retry_delay_tmo(vport, ndlp);
	if (ndlp->nlp_state && !list_empty(&ndlp->nlp_listp))
		lpfc_nlp_counters(vport, ndlp->nlp_state, -1);
	lpfc_nlp_state_cleanup(vport, ndlp, ndlp->nlp_state,
				NLP_STE_UNUSED_NODE);
}
/**
 * lpfc_initialize_node - Initialize all fields of node object
 * @vport: Pointer to Virtual Port object.
 * @ndlp: Pointer to FC node object.
 * @did: FC_ID of the node.
 *
 * This function is always called when node object need to be initialized.
 * It initializes all the fields of the node object. Although the reference
 * to phba from @ndlp can be obtained indirectly through it's reference to
 * @vport, a direct reference to phba is taken here by @ndlp. This is due
 * to the life-span of the @ndlp might go beyond the existence of @vport as
 * the final release of ndlp is determined by its reference count. And, the
 * operation on @ndlp needs the reference to phba.
 **/
static inline void
lpfc_initialize_node(struct lpfc_vport *vport, struct lpfc_nodelist *ndlp,
	uint32_t did)
{
	INIT_LIST_HEAD(&ndlp->els_retry_evt.evt_listp);
	INIT_LIST_HEAD(&ndlp->dev_loss_evt.evt_listp);
	INIT_LIST_HEAD(&ndlp->els_reauth_evt.evt_listp);
	init_timer(&ndlp->nlp_delayfunc);
	ndlp->nlp_delayfunc.function = lpfc_els_retry_delay;
	ndlp->nlp_delayfunc.data = (unsigned long)ndlp;
	init_timer(&ndlp->nlp_reauth_tmr);
	ndlp->nlp_reauth_tmr.function = lpfc_reauth_node;
	ndlp->nlp_reauth_tmr.data = (unsigned long)ndlp;
	ndlp->nlp_DID = did;
	ndlp->vport = vport;
	ndlp->phba = vport->phba;
	ndlp->nlp_sid = NLP_NO_SID;
	kref_init(&ndlp->kref);
	NLP_INT_NODE_ACT(ndlp);
	atomic_set(&ndlp->cmd_pending, 0);
	ndlp->cmd_qdepth = LPFC_MAX_TGT_QDEPTH;
}

struct lpfc_nodelist *
lpfc_enable_node(struct lpfc_vport *vport, struct lpfc_nodelist *ndlp,
		 int state)
{
	struct lpfc_hba *phba = vport->phba;
	uint32_t did;
	unsigned long flags;

	if (!ndlp)
		return NULL;

	spin_lock_irqsave(&phba->ndlp_lock, flags);
	/* The ndlp should not be in memory free mode */
	if (NLP_CHK_FREE_REQ(ndlp)) {
		spin_unlock_irqrestore(&phba->ndlp_lock, flags);
		lpfc_printf_vlog(vport, KERN_WARNING, LOG_NODE,
				"0277 lpfc_enable_node: ndlp:x%p "
				"usgmap:x%x refcnt:%d\n",
				(void *)ndlp, ndlp->nlp_usg_map,
				atomic_read(&ndlp->kref.refcount));
		return NULL;
	}
	/* The ndlp should not already be in active mode */
	if (NLP_CHK_NODE_ACT(ndlp)) {
		spin_unlock_irqrestore(&phba->ndlp_lock, flags);
		lpfc_printf_vlog(vport, KERN_WARNING, LOG_NODE,
				"0278 lpfc_enable_node: ndlp:x%p "
				"usgmap:x%x refcnt:%d\n",
				(void *)ndlp, ndlp->nlp_usg_map,
				atomic_read(&ndlp->kref.refcount));
		return NULL;
	}

	/* Keep the original DID */
	did = ndlp->nlp_DID;

	/* re-initialize ndlp except of ndlp linked list pointer */
	memset((((char *)ndlp) + sizeof (struct list_head)), 0,
		sizeof (struct lpfc_nodelist) - sizeof (struct list_head));
	lpfc_initialize_node(vport, ndlp, did);

	spin_unlock_irqrestore(&phba->ndlp_lock, flags);

	if (state != NLP_STE_UNUSED_NODE)
		lpfc_nlp_set_state(vport, ndlp, state);

	lpfc_debugfs_disc_trc(vport, LPFC_DISC_TRC_NODE,
		"node enable:       did:x%x",
		ndlp->nlp_DID, 0, 0);
	return ndlp;
}

void
lpfc_drop_node(struct lpfc_vport *vport, struct lpfc_nodelist *ndlp)
{
	/*
	 * Use of lpfc_drop_node and UNUSED list: lpfc_drop_node should
	 * be used if we wish to issue the "last" lpfc_nlp_put() to remove
	 * the ndlp from the vport. The ndlp marked as UNUSED on the list
	 * until ALL other outstanding threads have completed. We check
	 * that the ndlp not already in the UNUSED state before we proceed.
	 */
	if (ndlp->nlp_state == NLP_STE_UNUSED_NODE)
		return;
	lpfc_nlp_set_state(vport, ndlp, NLP_STE_UNUSED_NODE);
	lpfc_nlp_put(ndlp);
	return;
}

/*
 * Start / ReStart rescue timer for Discovery / RSCN handling
 */
void
lpfc_set_disctmo(struct lpfc_vport *vport)
{
	struct Scsi_Host *shost = lpfc_shost_from_vport(vport);
	struct lpfc_hba  *phba = vport->phba;
	uint32_t tmo;

	if (vport->port_state == LPFC_LOCAL_CFG_LINK) {
		/* For FAN, timeout should be greater than edtov */
		tmo = (((phba->fc_edtov + 999) / 1000) + 1);
	} else {
		/* Normal discovery timeout should be > than ELS/CT timeout
		 * FC spec states we need 3 * ratov for CT requests
		 */
		tmo = ((phba->fc_ratov * 3) + 3);
	}


	if (!timer_pending(&vport->fc_disctmo)) {
		lpfc_debugfs_disc_trc(vport, LPFC_DISC_TRC_ELS_CMD,
			"set disc timer:  tmo:x%x state:x%x flg:x%x",
			tmo, vport->port_state, vport->fc_flag);
	}

	mod_timer(&vport->fc_disctmo, jiffies + HZ * tmo);
	spin_lock_irq(shost->host_lock);
	vport->fc_flag |= FC_DISC_TMO;
	spin_unlock_irq(shost->host_lock);

	/* Start Discovery Timer state <hba_state> */
	lpfc_printf_vlog(vport, KERN_INFO, LOG_DISCOVERY,
			 "0247 Start Discovery Timer state x%x "
			 "Data: x%x x%lx x%x x%x\n",
			 vport->port_state, tmo,
			 (unsigned long)&vport->fc_disctmo, vport->fc_plogi_cnt,
			 vport->fc_adisc_cnt);

	return;
}

/*
 * Cancel rescue timer for Discovery / RSCN handling
 */
int
lpfc_can_disctmo(struct lpfc_vport *vport)
{
	struct Scsi_Host *shost = lpfc_shost_from_vport(vport);
	unsigned long iflags;

	lpfc_debugfs_disc_trc(vport, LPFC_DISC_TRC_ELS_CMD,
		"can disc timer:  state:x%x rtry:x%x flg:x%x",
		vport->port_state, vport->fc_ns_retry, vport->fc_flag);

	/* Turn off discovery timer if its running */
	if (vport->fc_flag & FC_DISC_TMO) {
		spin_lock_irqsave(shost->host_lock, iflags);
		vport->fc_flag &= ~FC_DISC_TMO;
		spin_unlock_irqrestore(shost->host_lock, iflags);
		del_timer_sync(&vport->fc_disctmo);
		spin_lock_irqsave(&vport->work_port_lock, iflags);
		vport->work_port_events &= ~WORKER_DISC_TMO;
		spin_unlock_irqrestore(&vport->work_port_lock, iflags);
	}

	/* Cancel Discovery Timer state <hba_state> */
	lpfc_printf_vlog(vport, KERN_INFO, LOG_DISCOVERY,
			 "0248 Cancel Discovery Timer state x%x "
			 "Data: x%x x%x x%x\n",
			 vport->port_state, vport->fc_flag,
			 vport->fc_plogi_cnt, vport->fc_adisc_cnt);
	return 0;
}

/*
 * Check specified ring for outstanding IOCB on the SLI queue
 * Return true if iocb matches the specified nport
 */
int
lpfc_check_sli_ndlp(struct lpfc_hba *phba,
		    struct lpfc_sli_ring *pring,
		    struct lpfc_iocbq *iocb,
		    struct lpfc_nodelist *ndlp)
{
	struct lpfc_sli *psli = &phba->sli;
	IOCB_t *icmd = &iocb->iocb;
	struct lpfc_vport    *vport = ndlp->vport;

	if (iocb->vport != vport)
		return 0;

	if (pring->ringno == LPFC_ELS_RING) {
		switch (icmd->ulpCommand) {
		case CMD_GEN_REQUEST64_CR:
			if (iocb->context_un.ndlp == ndlp)
				return 1;
		case CMD_ELS_REQUEST64_CR:
			if (icmd->un.elsreq64.remoteID == ndlp->nlp_DID)
				return 1;
		case CMD_XMIT_ELS_RSP64_CX:
			if (iocb->context1 == (uint8_t *) ndlp)
				return 1;
		}
	} else if (pring->ringno == psli->extra_ring) {

	} else if (pring->ringno == psli->fcp_ring) {
		/* Skip match check if waiting to relogin to FCP target */
		if ((ndlp->nlp_type & NLP_FCP_TARGET) &&
		    (ndlp->nlp_flag & NLP_DELAY_TMO)) {
			return 0;
		}
		if (icmd->ulpContext == (volatile ushort)ndlp->nlp_rpi) {
			return 1;
		}
	} else if (pring->ringno == psli->next_ring) {

	}
	return 0;
}

/*
 * Free resources / clean up outstanding I/Os
 * associated with nlp_rpi in the LPFC_NODELIST entry.
 */
static int
lpfc_no_rpi(struct lpfc_hba *phba, struct lpfc_nodelist *ndlp)
{
	LIST_HEAD(completions);
	struct lpfc_sli *psli;
	struct lpfc_sli_ring *pring;
	struct lpfc_iocbq *iocb, *next_iocb;
	uint32_t i;

	lpfc_fabric_abort_nport(ndlp);

	/*
	 * Everything that matches on txcmplq will be returned
	 * by firmware with a no rpi error.
	 */
	psli = &phba->sli;
	if (ndlp->nlp_flag & NLP_RPI_VALID) {
		/* Now process each ring */
		for (i = 0; i < psli->num_rings; i++) {
			pring = &psli->ring[i];

			spin_lock_irq(&phba->hbalock);
			list_for_each_entry_safe(iocb, next_iocb, &pring->txq,
						 list) {
				/*
				 * Check to see if iocb matches the nport we are
				 * looking for
				 */
				if ((lpfc_check_sli_ndlp(phba, pring, iocb,
							 ndlp))) {
					/* It matches, so deque and call compl
					   with an error */
					list_move_tail(&iocb->list,
						       &completions);
					pring->txq_cnt--;
				}
			}
			spin_unlock_irq(&phba->hbalock);
		}
	}

	/* Cancel all the IOCBs from the completions list */
	lpfc_sli_cancel_iocbs(phba, &completions, IOSTAT_LOCAL_REJECT,
			      IOERR_SLI_ABORTED);

	return 0;
}

/*
 * Free rpi associated with LPFC_NODELIST entry.
 * This routine is called from lpfc_freenode(), when we are removing
 * a LPFC_NODELIST entry. It is also called if the driver initiates a
 * LOGO that completes successfully, and we are waiting to PLOGI back
 * to the remote NPort. In addition, it is called after we receive
 * and unsolicated ELS cmd, send back a rsp, the rsp completes and
 * we are waiting to PLOGI back to the remote NPort.
 */
int
lpfc_unreg_rpi(struct lpfc_vport *vport, struct lpfc_nodelist *ndlp)
{
	struct lpfc_hba *phba = vport->phba;
	LPFC_MBOXQ_t    *mbox;
	int rc;

	if (ndlp->nlp_flag & NLP_RPI_VALID) {
		mbox = mempool_alloc(phba->mbox_mem_pool, GFP_KERNEL);
		if (mbox) {
			lpfc_unreg_login(phba, vport->vpi, ndlp->nlp_rpi, mbox);
			mbox->vport = vport;
			mbox->mbox_cmpl = lpfc_sli_def_mbox_cmpl;
			rc = lpfc_sli_issue_mbox(phba, mbox, MBX_NOWAIT);
			if (rc == MBX_NOT_FINISHED)
				mempool_free(mbox, phba->mbox_mem_pool);
		}
		lpfc_no_rpi(phba, ndlp);
		ndlp->nlp_rpi = 0;
		ndlp->nlp_flag &= ~NLP_RPI_VALID;
		ndlp->nlp_flag &= ~NLP_NPR_ADISC;
		return 1;
	}
	return 0;
}

void
lpfc_unreg_all_rpis(struct lpfc_vport *vport)
{
	struct lpfc_hba  *phba  = vport->phba;
	LPFC_MBOXQ_t     *mbox;
	int rc;

	mbox = mempool_alloc(phba->mbox_mem_pool, GFP_KERNEL);
	if (mbox) {
		lpfc_unreg_login(phba, vport->vpi, 0xffff, mbox);
		mbox->vport = vport;
		mbox->mbox_cmpl = lpfc_sli_def_mbox_cmpl;
		mbox->context1 = NULL;
		rc = lpfc_sli_issue_mbox_wait(phba, mbox, LPFC_MBOX_TMO);
		if (rc != MBX_TIMEOUT)
			mempool_free(mbox, phba->mbox_mem_pool);

		if ((rc == MBX_TIMEOUT) || (rc == MBX_NOT_FINISHED))
			lpfc_printf_vlog(vport, KERN_ERR, LOG_MBOX | LOG_VPORT,
				"1836 Could not issue "
				"unreg_login(all_rpis) status %d\n", rc);
	}
}

void
lpfc_unreg_default_rpis(struct lpfc_vport *vport)
{
	struct lpfc_hba  *phba  = vport->phba;
	LPFC_MBOXQ_t     *mbox;
	int rc;

	mbox = mempool_alloc(phba->mbox_mem_pool, GFP_KERNEL);
	if (mbox) {
		lpfc_unreg_did(phba, vport->vpi, 0xffffffff, mbox);
		mbox->vport = vport;
		mbox->mbox_cmpl = lpfc_sli_def_mbox_cmpl;
		mbox->context1 = NULL;
		rc = lpfc_sli_issue_mbox_wait(phba, mbox, LPFC_MBOX_TMO);
		if (rc != MBX_TIMEOUT)
			mempool_free(mbox, phba->mbox_mem_pool);

		if ((rc == MBX_TIMEOUT) || (rc == MBX_NOT_FINISHED))
			lpfc_printf_vlog(vport, KERN_ERR, LOG_MBOX | LOG_VPORT,
					 "1815 Could not issue "
					 "unreg_did (default rpis) status %d\n",
					 rc);
	}
}

/*
 * Free resources associated with LPFC_NODELIST entry
 * so it can be freed.
 */
static int
lpfc_cleanup_node(struct lpfc_vport *vport, struct lpfc_nodelist *ndlp)
{
	struct Scsi_Host *shost = lpfc_shost_from_vport(vport);
	struct lpfc_hba  *phba = vport->phba;
	LPFC_MBOXQ_t *mb, *nextmb;
	struct lpfc_dmabuf *mp;

	/* Cleanup node for NPort <nlp_DID> */
	lpfc_printf_vlog(vport, KERN_INFO, LOG_NODE,
			 "0900 Cleanup node for NPort x%x "
			 "Data: x%x x%x x%x\n",
			 ndlp->nlp_DID, ndlp->nlp_flag,
			 ndlp->nlp_state, ndlp->nlp_rpi);
	if (NLP_CHK_FREE_REQ(ndlp)) {
		lpfc_printf_vlog(vport, KERN_WARNING, LOG_NODE,
				"0280 lpfc_cleanup_node: ndlp:x%p "
				"usgmap:x%x refcnt:%d\n",
				(void *)ndlp, ndlp->nlp_usg_map,
				atomic_read(&ndlp->kref.refcount));
		lpfc_dequeue_node(vport, ndlp);
	} else {
		lpfc_printf_vlog(vport, KERN_WARNING, LOG_NODE,
				"0281 lpfc_cleanup_node: ndlp:x%p "
				"usgmap:x%x refcnt:%d\n",
				(void *)ndlp, ndlp->nlp_usg_map,
				atomic_read(&ndlp->kref.refcount));
		lpfc_disable_node(vport, ndlp);
	}

	/* cleanup any ndlp on mbox q waiting for reglogin cmpl */
	if ((mb = phba->sli.mbox_active)) {
		if ((mb->u.mb.mbxCommand == MBX_REG_LOGIN64) &&
		   (ndlp == (struct lpfc_nodelist *) mb->context2)) {
			mb->context2 = NULL;
			mb->mbox_cmpl = lpfc_sli_def_mbox_cmpl;
		}
	}

	spin_lock_irq(&phba->hbalock);
	list_for_each_entry_safe(mb, nextmb, &phba->sli.mboxq, list) {
		if ((mb->u.mb.mbxCommand == MBX_REG_LOGIN64) &&
		    (ndlp == (struct lpfc_nodelist *) mb->context2)) {
			mp = (struct lpfc_dmabuf *) (mb->context1);
			if (mp) {
				__lpfc_mbuf_free(phba, mp->virt, mp->phys);
				kfree(mp);
			}
			list_del(&mb->list);
			mempool_free(mb, phba->mbox_mem_pool);
			/* We shall not invoke the lpfc_nlp_put to decrement
			 * the ndlp reference count as we are in the process
			 * of lpfc_nlp_release.
			 */
		}
	}
	spin_unlock_irq(&phba->hbalock);

	lpfc_els_abort(phba, ndlp);

	spin_lock_irq(shost->host_lock);
	ndlp->nlp_flag &= ~NLP_DELAY_TMO;
	spin_unlock_irq(shost->host_lock);

	ndlp->nlp_last_elscmd = 0;
	del_timer_sync(&ndlp->nlp_delayfunc);
	del_timer_sync(&ndlp->nlp_reauth_tmr);

	list_del_init(&ndlp->els_retry_evt.evt_listp);
	list_del_init(&ndlp->dev_loss_evt.evt_listp);
	if (!list_empty(&ndlp->els_reauth_evt.evt_listp))
		list_del_init(&ndlp->els_reauth_evt.evt_listp);

	lpfc_unreg_rpi(vport, ndlp);

	return 0;
}

/*
 * Check to see if we can free the nlp back to the freelist.
 * If we are in the middle of using the nlp in the discovery state
 * machine, defer the free till we reach the end of the state machine.
 */
static void
lpfc_nlp_remove(struct lpfc_vport *vport, struct lpfc_nodelist *ndlp)
{
	struct lpfc_hba  *phba = vport->phba;
	struct lpfc_rport_data *rdata;
	LPFC_MBOXQ_t *mbox;
	int rc;

	lpfc_cancel_retry_delay_tmo(vport, ndlp);
	if ((ndlp->nlp_flag & NLP_DEFER_RM) &&
	    !(ndlp->nlp_flag & NLP_RPI_VALID)) {
		/* For this case we need to cleanup the default rpi
		 * allocated by the firmware.
		 */
		if ((mbox = mempool_alloc(phba->mbox_mem_pool, GFP_KERNEL))
			!= NULL) {
			rc = lpfc_reg_rpi(phba, vport->vpi, ndlp->nlp_DID,
			    (uint8_t *) &vport->fc_sparam, mbox, 0);
			if (rc) {
				mempool_free(mbox, phba->mbox_mem_pool);
			}
			else {
				mbox->mbox_flag |= LPFC_MBX_IMED_UNREG;
				mbox->mbox_cmpl = lpfc_mbx_cmpl_dflt_rpi;
				mbox->vport = vport;
				mbox->context2 = NULL;
				rc =lpfc_sli_issue_mbox(phba, mbox, MBX_NOWAIT);
				if (rc == MBX_NOT_FINISHED) {
					mempool_free(mbox, phba->mbox_mem_pool);
				}
			}
		}
	}
	lpfc_cleanup_node(vport, ndlp);

	/*
	 * We can get here with a non-NULL ndlp->rport because when we
	 * unregister a rport we don't break the rport/node linkage.  So if we
	 * do, make sure we don't leaving any dangling pointers behind.
	 */
	if (ndlp->rport) {
		rdata = ndlp->rport->dd_data;
		rdata->pnode = NULL;
		ndlp->rport = NULL;
	}
}

static int
lpfc_matchdid(struct lpfc_vport *vport, struct lpfc_nodelist *ndlp,
	      uint32_t did)
{
	D_ID mydid, ndlpdid, matchdid;

	if (did == Bcast_DID)
		return 0;

	/* First check for Direct match */
	if (ndlp->nlp_DID == did)
		return 1;

	/* Next check for area/domain identically equals 0 match */
	mydid.un.word = vport->fc_myDID;
	if ((mydid.un.b.domain == 0) && (mydid.un.b.area == 0)) {
		return 0;
	}

	matchdid.un.word = did;
	ndlpdid.un.word = ndlp->nlp_DID;
	if (matchdid.un.b.id == ndlpdid.un.b.id) {
		if ((mydid.un.b.domain == matchdid.un.b.domain) &&
		    (mydid.un.b.area == matchdid.un.b.area)) {
			if ((ndlpdid.un.b.domain == 0) &&
			    (ndlpdid.un.b.area == 0)) {
				if (ndlpdid.un.b.id)
					return 1;
			}
			return 0;
		}

		matchdid.un.word = ndlp->nlp_DID;
		if ((mydid.un.b.domain == ndlpdid.un.b.domain) &&
		    (mydid.un.b.area == ndlpdid.un.b.area)) {
			if ((matchdid.un.b.domain == 0) &&
			    (matchdid.un.b.area == 0)) {
				if (matchdid.un.b.id)
					return 1;
			}
		}
	}
	return 0;
}

/* Search for a nodelist entry */
static struct lpfc_nodelist *
__lpfc_findnode_did(struct lpfc_vport *vport, uint32_t did)
{
	struct lpfc_nodelist *ndlp;
	uint32_t data1;

	list_for_each_entry(ndlp, &vport->fc_nodes, nlp_listp) {
		if (lpfc_matchdid(vport, ndlp, did)) {
			data1 = (((uint32_t) ndlp->nlp_state << 24) |
				 ((uint32_t) ndlp->nlp_xri << 16) |
				 ((uint32_t) ndlp->nlp_type << 8) |
				 ((uint32_t) ndlp->nlp_rpi & 0xff));
			lpfc_printf_vlog(vport, KERN_INFO, LOG_NODE,
					 "0929 FIND node DID "
					 "Data: x%p x%x x%x x%x\n",
					 ndlp, ndlp->nlp_DID,
					 ndlp->nlp_flag, data1);
			return ndlp;
		}
	}

	/* FIND node did <did> NOT FOUND */
	lpfc_printf_vlog(vport, KERN_INFO, LOG_NODE,
			 "0932 FIND node did x%x NOT FOUND.\n", did);
	return NULL;
}

struct lpfc_nodelist *
lpfc_findnode_did(struct lpfc_vport *vport, uint32_t did)
{
	struct Scsi_Host *shost = lpfc_shost_from_vport(vport);
	struct lpfc_nodelist *ndlp;

	spin_lock_irq(shost->host_lock);
	ndlp = __lpfc_findnode_did(vport, did);
	spin_unlock_irq(shost->host_lock);
	return ndlp;
}

struct lpfc_nodelist *
lpfc_setup_disc_node(struct lpfc_vport *vport, uint32_t did)
{
	struct Scsi_Host *shost = lpfc_shost_from_vport(vport);
	struct lpfc_nodelist *ndlp;

	ndlp = lpfc_findnode_did(vport, did);
	if (!ndlp) {
		if ((vport->fc_flag & FC_RSCN_MODE) != 0 &&
		    lpfc_rscn_payload_check(vport, did) == 0)
			return NULL;
		ndlp = (struct lpfc_nodelist *)
		     mempool_alloc(vport->phba->nlp_mem_pool, GFP_KERNEL);
		if (!ndlp)
			return NULL;
		lpfc_nlp_init(vport, ndlp, did);
		lpfc_nlp_set_state(vport, ndlp, NLP_STE_NPR_NODE);
		spin_lock_irq(shost->host_lock);
		ndlp->nlp_flag |= NLP_NPR_2B_DISC;
		spin_unlock_irq(shost->host_lock);
		return ndlp;
	} else if (!NLP_CHK_NODE_ACT(ndlp)) {
		ndlp = lpfc_enable_node(vport, ndlp, NLP_STE_NPR_NODE);
		if (!ndlp)
			return NULL;
		spin_lock_irq(shost->host_lock);
		ndlp->nlp_flag |= NLP_NPR_2B_DISC;
		spin_unlock_irq(shost->host_lock);
		return ndlp;
	}

	if ((vport->fc_flag & FC_RSCN_MODE) &&
	    !(vport->fc_flag & FC_NDISC_ACTIVE)) {
		if (lpfc_rscn_payload_check(vport, did)) {
			/* If we've already recieved a PLOGI from this NPort
			 * we don't need to try to discover it again.
			 */
			if (ndlp->nlp_flag & NLP_RCV_PLOGI)
				return NULL;

			/* Since this node is marked for discovery,
			 * delay timeout is not needed.
			 */
			lpfc_cancel_retry_delay_tmo(vport, ndlp);
			spin_lock_irq(shost->host_lock);
			ndlp->nlp_flag |= NLP_NPR_2B_DISC;
			spin_unlock_irq(shost->host_lock);
		} else
			ndlp = NULL;
	} else {
		/* If we've already recieved a PLOGI from this NPort,
		 * or we are already in the process of discovery on it,
		 * we don't need to try to discover it again.
		 */
		if (ndlp->nlp_state == NLP_STE_ADISC_ISSUE ||
		    ndlp->nlp_state == NLP_STE_PLOGI_ISSUE ||
		    ndlp->nlp_flag & NLP_RCV_PLOGI)
			return NULL;
		lpfc_nlp_set_state(vport, ndlp, NLP_STE_NPR_NODE);
		spin_lock_irq(shost->host_lock);
		ndlp->nlp_flag |= NLP_NPR_2B_DISC;
		spin_unlock_irq(shost->host_lock);
	}
	return ndlp;
}

/* Build a list of nodes to discover based on the loopmap */
void
lpfc_disc_list_loopmap(struct lpfc_vport *vport)
{
	struct lpfc_hba  *phba = vport->phba;
	int j;
	uint32_t alpa, index;

	if (!lpfc_is_link_up(phba))
		return;

	if (phba->fc_topology != TOPOLOGY_LOOP)
		return;

	/* Check for loop map present or not */
	if (phba->alpa_map[0]) {
		for (j = 1; j <= phba->alpa_map[0]; j++) {
			alpa = phba->alpa_map[j];
			if (((vport->fc_myDID & 0xff) == alpa) || (alpa == 0))
				continue;
			lpfc_setup_disc_node(vport, alpa);
		}
	} else {
		/* No alpamap, so try all alpa's */
		for (j = 0; j < FC_MAXLOOP; j++) {
			/* If cfg_scan_down is set, start from highest
			 * ALPA (0xef) to lowest (0x1).
			 */
			if (vport->cfg_scan_down)
				index = j;
			else
				index = FC_MAXLOOP - j - 1;
			alpa = lpfcAlpaArray[index];
			if ((vport->fc_myDID & 0xff) == alpa)
				continue;
			lpfc_setup_disc_node(vport, alpa);
		}
	}
	return;
}

void
lpfc_issue_clear_la(struct lpfc_hba *phba, struct lpfc_vport *vport)
{
	LPFC_MBOXQ_t *mbox;
	struct lpfc_sli *psli = &phba->sli;
	struct lpfc_sli_ring *extra_ring = &psli->ring[psli->extra_ring];
	struct lpfc_sli_ring *fcp_ring   = &psli->ring[psli->fcp_ring];
	struct lpfc_sli_ring *next_ring  = &psli->ring[psli->next_ring];
	int  rc;

	/*
	 * if it's not a physical port or if we already send
	 * clear_la then don't send it.
	 */
	if ((phba->link_state >= LPFC_CLEAR_LA) ||
	    (vport->port_type != LPFC_PHYSICAL_PORT) ||
		(phba->sli_rev == LPFC_SLI_REV4))
		return;

			/* Link up discovery */
	if ((mbox = mempool_alloc(phba->mbox_mem_pool, GFP_KERNEL)) != NULL) {
		phba->link_state = LPFC_CLEAR_LA;
		lpfc_clear_la(phba, mbox);
		mbox->mbox_cmpl = lpfc_mbx_cmpl_clear_la;
		mbox->vport = vport;
		rc = lpfc_sli_issue_mbox(phba, mbox, MBX_NOWAIT);
		if (rc == MBX_NOT_FINISHED) {
			mempool_free(mbox, phba->mbox_mem_pool);
			lpfc_disc_flush_list(vport);
			extra_ring->flag &= ~LPFC_STOP_IOCB_EVENT;
			fcp_ring->flag &= ~LPFC_STOP_IOCB_EVENT;
			next_ring->flag &= ~LPFC_STOP_IOCB_EVENT;
			phba->link_state = LPFC_HBA_ERROR;
		}
	}
}

/* Reg_vpi to tell firmware to resume normal operations */
void
lpfc_issue_reg_vpi(struct lpfc_hba *phba, struct lpfc_vport *vport)
{
	LPFC_MBOXQ_t *regvpimbox;

	regvpimbox = mempool_alloc(phba->mbox_mem_pool, GFP_KERNEL);
	if (regvpimbox) {
		lpfc_reg_vpi(vport, regvpimbox);
		regvpimbox->mbox_cmpl = lpfc_mbx_cmpl_reg_vpi;
		regvpimbox->vport = vport;
		if (lpfc_sli_issue_mbox(phba, regvpimbox, MBX_NOWAIT)
					== MBX_NOT_FINISHED) {
			mempool_free(regvpimbox, phba->mbox_mem_pool);
		}
	}
}

/* Start Link up / RSCN discovery on NPR nodes */
void
lpfc_disc_start(struct lpfc_vport *vport)
{
	struct Scsi_Host *shost = lpfc_shost_from_vport(vport);
	struct lpfc_hba  *phba = vport->phba;
	uint32_t num_sent;
	uint32_t clear_la_pending;
	int did_changed;

	if (!lpfc_is_link_up(phba))
		return;

	if (phba->link_state == LPFC_CLEAR_LA)
		clear_la_pending = 1;
	else
		clear_la_pending = 0;

	if (vport->port_state < LPFC_VPORT_READY)
		vport->port_state = LPFC_DISC_AUTH;

	lpfc_set_disctmo(vport);

	if (vport->fc_prevDID == vport->fc_myDID)
		did_changed = 0;
	else
		did_changed = 1;

	vport->fc_prevDID = vport->fc_myDID;
	vport->num_disc_nodes = 0;

	/* Start Discovery state <hba_state> */
	lpfc_printf_vlog(vport, KERN_INFO, LOG_DISCOVERY,
			 "0202 Start Discovery hba state x%x "
			 "Data: x%x x%x x%x\n",
			 vport->port_state, vport->fc_flag, vport->fc_plogi_cnt,
			 vport->fc_adisc_cnt);

	/* First do ADISCs - if any */
	num_sent = lpfc_els_disc_adisc(vport);

	if (num_sent)
		return;

	/*
	 * For SLI3, cmpl_reg_vpi will set port_state to READY, and
	 * continue discovery.
	 */
	if ((phba->sli3_options & LPFC_SLI3_NPIV_ENABLED) &&
	    !(vport->fc_flag & FC_PT2PT) &&
	    !(vport->fc_flag & FC_RSCN_MODE) &&
	    (phba->sli_rev < LPFC_SLI_REV4)) {
		lpfc_issue_reg_vpi(phba, vport);
		return;
	}

	/*
	 * For SLI2, we need to set port_state to READY and continue
	 * discovery.
	 */
	if (vport->port_state < LPFC_VPORT_READY && !clear_la_pending) {
		/* If we get here, there is nothing to ADISC */
		if (vport->port_type == LPFC_PHYSICAL_PORT)
			lpfc_issue_clear_la(phba, vport);

		if (!(vport->fc_flag & FC_ABORT_DISCOVERY)) {
			vport->num_disc_nodes = 0;
			/* go thru NPR nodes and issue ELS PLOGIs */
			if (vport->fc_npr_cnt)
				lpfc_els_disc_plogi(vport);

			if (!vport->num_disc_nodes) {
				spin_lock_irq(shost->host_lock);
				vport->fc_flag &= ~FC_NDISC_ACTIVE;
				spin_unlock_irq(shost->host_lock);
				lpfc_can_disctmo(vport);
			}
		}
		vport->port_state = LPFC_VPORT_READY;
	} else {
		/* Next do PLOGIs - if any */
		num_sent = lpfc_els_disc_plogi(vport);

		if (num_sent)
			return;

		if (vport->fc_flag & FC_RSCN_MODE) {
			/* Check to see if more RSCNs came in while we
			 * were processing this one.
			 */
			if ((vport->fc_rscn_id_cnt == 0) &&
			    (!(vport->fc_flag & FC_RSCN_DISCOVERY))) {
				spin_lock_irq(shost->host_lock);
				vport->fc_flag &= ~FC_RSCN_MODE;
				spin_unlock_irq(shost->host_lock);
				lpfc_can_disctmo(vport);
			} else
				lpfc_els_handle_rscn(vport);
		}
	}
	return;
}

/*
 *  Ignore completion for all IOCBs on tx and txcmpl queue for ELS
 *  ring the match the sppecified nodelist.
 */
static void
lpfc_free_tx(struct lpfc_hba *phba, struct lpfc_nodelist *ndlp)
{
	LIST_HEAD(completions);
	struct lpfc_sli *psli;
	IOCB_t     *icmd;
	struct lpfc_iocbq    *iocb, *next_iocb;
	struct lpfc_sli_ring *pring;

	psli = &phba->sli;
	pring = &psli->ring[LPFC_ELS_RING];

	/* Error matching iocb on txq or txcmplq
	 * First check the txq.
	 */
	spin_lock_irq(&phba->hbalock);
	list_for_each_entry_safe(iocb, next_iocb, &pring->txq, list) {
		if (iocb->context1 != ndlp) {
			continue;
		}
		icmd = &iocb->iocb;
		if ((icmd->ulpCommand == CMD_ELS_REQUEST64_CR) ||
		    (icmd->ulpCommand == CMD_XMIT_ELS_RSP64_CX)) {

			list_move_tail(&iocb->list, &completions);
			pring->txq_cnt--;
		}
	}

	/* Next check the txcmplq */
	list_for_each_entry_safe(iocb, next_iocb, &pring->txcmplq, list) {
		if (iocb->context1 != ndlp) {
			continue;
		}
		icmd = &iocb->iocb;
		if (icmd->ulpCommand == CMD_ELS_REQUEST64_CR ||
		    icmd->ulpCommand == CMD_XMIT_ELS_RSP64_CX) {
			lpfc_sli_issue_abort_iotag(phba, pring, iocb);
		}
	}
	spin_unlock_irq(&phba->hbalock);

	/* Cancel all the IOCBs from the completions list */
	lpfc_sli_cancel_iocbs(phba, &completions, IOSTAT_LOCAL_REJECT,
			      IOERR_SLI_ABORTED);
}

static void
lpfc_disc_flush_list(struct lpfc_vport *vport)
{
	struct lpfc_nodelist *ndlp, *next_ndlp;
	struct lpfc_hba *phba = vport->phba;

	if (vport->fc_plogi_cnt || vport->fc_adisc_cnt) {
		list_for_each_entry_safe(ndlp, next_ndlp, &vport->fc_nodes,
					 nlp_listp) {
			if (!NLP_CHK_NODE_ACT(ndlp))
				continue;
			if (ndlp->nlp_state == NLP_STE_PLOGI_ISSUE ||
			    ndlp->nlp_state == NLP_STE_ADISC_ISSUE) {
				lpfc_free_tx(phba, ndlp);
			}
		}
	}
}

void
lpfc_cleanup_discovery_resources(struct lpfc_vport *vport)
{
	lpfc_els_flush_rscn(vport);
	lpfc_els_flush_cmd(vport);
	lpfc_disc_flush_list(vport);
}

/*****************************************************************************/
/*
 * NAME:     lpfc_disc_timeout
 *
 * FUNCTION: Fibre Channel driver discovery timeout routine.
 *
 * EXECUTION ENVIRONMENT: interrupt only
 *
 * CALLED FROM:
 *      Timer function
 *
 * RETURNS:
 *      none
 */
/*****************************************************************************/
void
lpfc_disc_timeout(unsigned long ptr)
{
	struct lpfc_vport *vport = (struct lpfc_vport *) ptr;
	struct lpfc_hba   *phba = vport->phba;
	uint32_t tmo_posted;
	unsigned long flags = 0;

	if (unlikely(!phba))
		return;

	spin_lock_irqsave(&vport->work_port_lock, flags);
	tmo_posted = vport->work_port_events & WORKER_DISC_TMO;
	if (!tmo_posted)
		vport->work_port_events |= WORKER_DISC_TMO;
	spin_unlock_irqrestore(&vport->work_port_lock, flags);

	if (!tmo_posted)
		lpfc_worker_wake_up(phba);
	return;
}

static void
lpfc_disc_timeout_handler(struct lpfc_vport *vport)
{
	struct Scsi_Host *shost = lpfc_shost_from_vport(vport);
	struct lpfc_hba  *phba = vport->phba;
	struct lpfc_sli  *psli = &phba->sli;
	struct lpfc_nodelist *ndlp, *next_ndlp;
	LPFC_MBOXQ_t *initlinkmbox;
	int rc, clrlaerr = 0;

	if (!(vport->fc_flag & FC_DISC_TMO))
		return;

	spin_lock_irq(shost->host_lock);
	vport->fc_flag &= ~FC_DISC_TMO;
	spin_unlock_irq(shost->host_lock);

	lpfc_debugfs_disc_trc(vport, LPFC_DISC_TRC_ELS_CMD,
		"disc timeout:    state:x%x rtry:x%x flg:x%x",
		vport->port_state, vport->fc_ns_retry, vport->fc_flag);

	switch (vport->port_state) {

	case LPFC_LOCAL_CFG_LINK:
	/* port_state is identically  LPFC_LOCAL_CFG_LINK while waiting for
	 * FAN
	 */
				/* FAN timeout */
		lpfc_printf_vlog(vport, KERN_WARNING, LOG_DISCOVERY,
				 "0221 FAN timeout\n");
		/* Start discovery by sending FLOGI, clean up old rpis */
		list_for_each_entry_safe(ndlp, next_ndlp, &vport->fc_nodes,
					 nlp_listp) {
			if (!NLP_CHK_NODE_ACT(ndlp))
				continue;
			if (ndlp->nlp_state != NLP_STE_NPR_NODE)
				continue;
			if (ndlp->nlp_type & NLP_FABRIC) {
				/* Clean up the ndlp on Fabric connections */
				lpfc_drop_node(vport, ndlp);

			} else if (!(ndlp->nlp_flag & NLP_NPR_ADISC)) {
				/* Fail outstanding IO now since device
				 * is marked for PLOGI.
				 */
				lpfc_unreg_rpi(vport, ndlp);
			}
		}
		if (vport->port_state != LPFC_FLOGI) {
			lpfc_initial_flogi(vport);
			return;
		}
		break;

	case LPFC_FDISC:
	case LPFC_FLOGI:
	/* port_state is identically LPFC_FLOGI while waiting for FLOGI cmpl */
		/* Initial FLOGI timeout */
		lpfc_printf_vlog(vport, KERN_ERR, LOG_DISCOVERY,
				 "0222 Initial %s timeout\n",
				 vport->vpi ? "FDISC" : "FLOGI");

		/* Assume no Fabric and go on with discovery.
		 * Check for outstanding ELS FLOGI to abort.
		 */

		/* FLOGI failed, so just use loop map to make discovery list */
		lpfc_disc_list_loopmap(vport);

		/* Start discovery */
		lpfc_disc_start(vport);
		break;

	case LPFC_FABRIC_CFG_LINK:
	/* hba_state is identically LPFC_FABRIC_CFG_LINK while waiting for
	   NameServer login */
		lpfc_printf_vlog(vport, KERN_ERR, LOG_DISCOVERY,
				 "0223 Timeout while waiting for "
				 "NameServer login\n");
		/* Next look for NameServer ndlp */
		ndlp = lpfc_findnode_did(vport, NameServer_DID);
		if (ndlp && NLP_CHK_NODE_ACT(ndlp))
			lpfc_els_abort(phba, ndlp);

		/* ReStart discovery */
		goto restart_disc;

	case LPFC_NS_QRY:
	/* Check for wait for NameServer Rsp timeout */
		lpfc_printf_vlog(vport, KERN_ERR, LOG_DISCOVERY,
				 "0224 NameServer Query timeout "
				 "Data: x%x x%x\n",
				 vport->fc_ns_retry, LPFC_MAX_NS_RETRY);

		if (vport->fc_ns_retry < LPFC_MAX_NS_RETRY) {
			/* Try it one more time */
			vport->fc_ns_retry++;
			rc = lpfc_ns_cmd(vport, SLI_CTNS_GID_FT,
					 vport->fc_ns_retry, 0);
			if (rc == 0)
				break;
		}
		vport->fc_ns_retry = 0;

restart_disc:
		/*
		 * Discovery is over.
		 * set port_state to PORT_READY if SLI2.
		 * cmpl_reg_vpi will set port_state to READY for SLI3.
		 */
		if (phba->sli_rev < LPFC_SLI_REV4) {
			if (phba->sli3_options & LPFC_SLI3_NPIV_ENABLED)
				lpfc_issue_reg_vpi(phba, vport);
			else  {	/* NPIV Not enabled */
				lpfc_issue_clear_la(phba, vport);
				vport->port_state = LPFC_VPORT_READY;
			}
		}

		/* Setup and issue mailbox INITIALIZE LINK command */
		initlinkmbox = mempool_alloc(phba->mbox_mem_pool, GFP_KERNEL);
		if (!initlinkmbox) {
			lpfc_printf_vlog(vport, KERN_ERR, LOG_DISCOVERY,
					 "0206 Device Discovery "
					 "completion error\n");
			phba->link_state = LPFC_HBA_ERROR;
			break;
		}

		lpfc_linkdown(phba);
		lpfc_init_link(phba, initlinkmbox, phba->cfg_topology,
			       phba->cfg_link_speed);
		initlinkmbox->u.mb.un.varInitLnk.lipsr_AL_PA = 0;
		initlinkmbox->vport = vport;
		initlinkmbox->mbox_cmpl = lpfc_sli_def_mbox_cmpl;
		rc = lpfc_sli_issue_mbox(phba, initlinkmbox, MBX_NOWAIT);
		lpfc_set_loopback_flag(phba);
		if (rc == MBX_NOT_FINISHED)
			mempool_free(initlinkmbox, phba->mbox_mem_pool);

		break;

	case LPFC_DISC_AUTH:
	/* Node Authentication timeout */
		lpfc_printf_vlog(vport, KERN_ERR, LOG_DISCOVERY,
				 "0227 Node Authentication timeout\n");
		lpfc_disc_flush_list(vport);

		/*
		 * set port_state to PORT_READY if SLI2.
		 * cmpl_reg_vpi will set port_state to READY for SLI3.
		 */
		if (phba->sli_rev < LPFC_SLI_REV4) {
			if (phba->sli3_options & LPFC_SLI3_NPIV_ENABLED)
				lpfc_issue_reg_vpi(phba, vport);
			else  {	/* NPIV Not enabled */
				lpfc_issue_clear_la(phba, vport);
				vport->port_state = LPFC_VPORT_READY;
			}
		}
		break;

	case LPFC_VPORT_READY:
		if (vport->fc_flag & FC_RSCN_MODE) {
			lpfc_printf_vlog(vport, KERN_ERR, LOG_DISCOVERY,
					 "0231 RSCN timeout Data: x%x "
					 "x%x\n",
					 vport->fc_ns_retry, LPFC_MAX_NS_RETRY);

			/* Cleanup any outstanding ELS commands */
			lpfc_els_flush_cmd(vport);

			lpfc_els_flush_rscn(vport);
			lpfc_disc_flush_list(vport);
		}
		break;

	default:
		lpfc_printf_vlog(vport, KERN_ERR, LOG_DISCOVERY,
				 "0273 Unexpected discovery timeout, "
				 "vport State x%x\n", vport->port_state);
		break;
	}

	switch (phba->link_state) {
	case LPFC_CLEAR_LA:
				/* CLEAR LA timeout */
		lpfc_printf_vlog(vport, KERN_ERR, LOG_DISCOVERY,
				 "0228 CLEAR LA timeout\n");
		clrlaerr = 1;
		break;

	case LPFC_LINK_UP:
		lpfc_issue_clear_la(phba, vport);
		/* Drop thru */
	case LPFC_LINK_UNKNOWN:
	case LPFC_WARM_START:
	case LPFC_INIT_START:
	case LPFC_INIT_MBX_CMDS:
	case LPFC_LINK_DOWN:
	case LPFC_HBA_ERROR:
		lpfc_printf_vlog(vport, KERN_ERR, LOG_DISCOVERY,
				 "0230 Unexpected timeout, hba link "
				 "state x%x\n", phba->link_state);
		clrlaerr = 1;
		break;

	case LPFC_HBA_READY:
		break;
	}

	if (clrlaerr) {
		lpfc_disc_flush_list(vport);
		psli->ring[(psli->extra_ring)].flag &= ~LPFC_STOP_IOCB_EVENT;
		psli->ring[(psli->fcp_ring)].flag &= ~LPFC_STOP_IOCB_EVENT;
		psli->ring[(psli->next_ring)].flag &= ~LPFC_STOP_IOCB_EVENT;
		vport->port_state = LPFC_VPORT_READY;
	}

	return;
}

/*
 * This routine handles processing a NameServer REG_LOGIN mailbox
 * command upon completion. It is setup in the LPFC_MBOXQ
 * as the completion routine when the command is
 * handed off to the SLI layer.
 */
void
lpfc_mbx_cmpl_fdmi_reg_login(struct lpfc_hba *phba, LPFC_MBOXQ_t *pmb)
{
	MAILBOX_t *mb = &pmb->u.mb;
	struct lpfc_dmabuf   *mp = (struct lpfc_dmabuf *) (pmb->context1);
	struct lpfc_nodelist *ndlp = (struct lpfc_nodelist *) pmb->context2;
	struct lpfc_vport    *vport = pmb->vport;

	pmb->context1 = NULL;

	ndlp->nlp_rpi = mb->un.varWords[0];
	ndlp->nlp_flag |= NLP_RPI_VALID;
	ndlp->nlp_type |= NLP_FABRIC;
	lpfc_nlp_set_state(vport, ndlp, NLP_STE_UNMAPPED_NODE);

	/*
	 * Start issuing Fabric-Device Management Interface (FDMI) command to
	 * 0xfffffa (FDMI well known port) or Delay issuing FDMI command if
	 * fdmi-on=2 (supporting RPA/hostnmae)
	 */

	if (vport->cfg_fdmi_on == 1)
		lpfc_fdmi_cmd(vport, ndlp, SLI_MGMT_DHBA);
	else
		mod_timer(&vport->fc_fdmitmo, jiffies + HZ * 60);

	/* decrement the node reference count held for this callback
	 * function.
	 */
	lpfc_nlp_put(ndlp);
	lpfc_mbuf_free(phba, mp->virt, mp->phys);
	kfree(mp);
	mempool_free(pmb, phba->mbox_mem_pool);

	return;
}

static int
lpfc_filter_by_rpi(struct lpfc_nodelist *ndlp, void *param)
{
	uint16_t *rpi = param;

	return ndlp->nlp_rpi == *rpi;
}

static int
lpfc_filter_by_wwpn(struct lpfc_nodelist *ndlp, void *param)
{
	return memcmp(&ndlp->nlp_portname, param,
		      sizeof(ndlp->nlp_portname)) == 0;
}

static int
lpfc_filter_by_wwnn(struct lpfc_nodelist *ndlp, void *param)
{
	return memcmp(&ndlp->nlp_nodename, param,
		      sizeof(ndlp->nlp_nodename)) == 0;
}

struct lpfc_nodelist *
__lpfc_find_node(struct lpfc_vport *vport, node_filter filter, void *param)
{
	struct lpfc_nodelist *ndlp;

	list_for_each_entry(ndlp, &vport->fc_nodes, nlp_listp) {
		if (filter(ndlp, param))
			return ndlp;
	}
	return NULL;
}

/*
 * Search node lists for a remote port matching filter criteria
 * Caller needs to hold host_lock before calling this routine.
 */
struct lpfc_nodelist *
lpfc_find_node(struct lpfc_vport *vport, node_filter filter, void *param)
{
	struct Scsi_Host     *shost = lpfc_shost_from_vport(vport);
	struct lpfc_nodelist *ndlp;

	spin_lock_irq(shost->host_lock);
	ndlp = __lpfc_find_node(vport, filter, param);
	spin_unlock_irq(shost->host_lock);
	return ndlp;
}

/*
 * This routine looks up the ndlp lists for the given RPI. If rpi found it
 * returns the node list element pointer else return NULL.
 */
struct lpfc_nodelist *
__lpfc_findnode_rpi(struct lpfc_vport *vport, uint16_t rpi)
{
	return __lpfc_find_node(vport, lpfc_filter_by_rpi, &rpi);
}

/*
 * This routine looks up the ndlp lists for the given WWPN. If WWPN found it
 * returns the node element list pointer else return NULL.
 */
struct lpfc_nodelist *
lpfc_findnode_wwpn(struct lpfc_vport *vport, struct lpfc_name *wwpn)
{
	struct Scsi_Host *shost = lpfc_shost_from_vport(vport);
	struct lpfc_nodelist *ndlp;

	spin_lock_irq(shost->host_lock);
	ndlp = __lpfc_find_node(vport, lpfc_filter_by_wwpn, wwpn);
	spin_unlock_irq(shost->host_lock);
	return ndlp;
}

/*
 * This routine looks up the ndlp lists for the given WWNN. If WWNN found it
 * returns the node element list pointer else return NULL.
 */
struct lpfc_nodelist *
lpfc_findnode_wwnn(struct lpfc_vport *vport, struct lpfc_name *wwnn)
{
	struct Scsi_Host *shost = lpfc_shost_from_vport(vport);
	struct lpfc_nodelist *ndlp;

	spin_lock_irq(shost->host_lock);
	ndlp = __lpfc_find_node(vport, lpfc_filter_by_wwnn, wwnn);
	spin_unlock_irq(shost->host_lock);
	return ndlp;
}
void
lpfc_nlp_init(struct lpfc_vport *vport, struct lpfc_nodelist *ndlp,
	      uint32_t did)
{
	memset(ndlp, 0, sizeof (struct lpfc_nodelist));

	lpfc_initialize_node(vport, ndlp, did);
	INIT_LIST_HEAD(&ndlp->nlp_listp);

	lpfc_debugfs_disc_trc(vport, LPFC_DISC_TRC_NODE,
		"node init:       did:x%x",
		ndlp->nlp_DID, 0, 0);

	return;
}

/* This routine releases all resources associated with a specifc NPort's ndlp
 * and mempool_free's the nodelist.
 */
static void
lpfc_nlp_release(struct kref *kref)
{
	struct lpfc_hba *phba;
	unsigned long flags;
	struct lpfc_nodelist *ndlp = container_of(kref, struct lpfc_nodelist,
						  kref);

	lpfc_debugfs_disc_trc(ndlp->vport, LPFC_DISC_TRC_NODE,
		"node release:    did:x%x flg:x%x type:x%x",
		ndlp->nlp_DID, ndlp->nlp_flag, ndlp->nlp_type);

	lpfc_printf_vlog(ndlp->vport, KERN_INFO, LOG_NODE,
			"0279 lpfc_nlp_release: ndlp:x%p "
			"usgmap:x%x refcnt:%d\n",
			(void *)ndlp, ndlp->nlp_usg_map,
			atomic_read(&ndlp->kref.refcount));

	/* remove ndlp from action. */
	lpfc_nlp_remove(ndlp->vport, ndlp);

	/* clear the ndlp active flag for all release cases */
	phba = ndlp->phba;
	spin_lock_irqsave(&phba->ndlp_lock, flags);
	NLP_CLR_NODE_ACT(ndlp);
	spin_unlock_irqrestore(&phba->ndlp_lock, flags);

	/* free ndlp memory for final ndlp release */
	if (NLP_CHK_FREE_REQ(ndlp)) {
		kfree(ndlp->lat_data);
		mempool_free(ndlp, ndlp->phba->nlp_mem_pool);
	}
}

/* This routine bumps the reference count for a ndlp structure to ensure
 * that one discovery thread won't free a ndlp while another discovery thread
 * is using it.
 */
struct lpfc_nodelist *
lpfc_nlp_get(struct lpfc_nodelist *ndlp)
{
	struct lpfc_hba *phba;
	unsigned long flags;

	if (ndlp) {
		lpfc_debugfs_disc_trc(ndlp->vport, LPFC_DISC_TRC_NODE,
			"node get:        did:x%x flg:x%x refcnt:x%x",
			ndlp->nlp_DID, ndlp->nlp_flag,
			atomic_read(&ndlp->kref.refcount));
		/* The check of ndlp usage to prevent incrementing the
		 * ndlp reference count that is in the process of being
		 * released.
		 */
		phba = ndlp->phba;
		spin_lock_irqsave(&phba->ndlp_lock, flags);
		if (!NLP_CHK_NODE_ACT(ndlp) || NLP_CHK_FREE_ACK(ndlp)) {
			spin_unlock_irqrestore(&phba->ndlp_lock, flags);
			lpfc_printf_vlog(ndlp->vport, KERN_WARNING, LOG_NODE,
				"0276 lpfc_nlp_get: ndlp:x%p "
				"usgmap:x%x refcnt:%d\n",
				(void *)ndlp, ndlp->nlp_usg_map,
				atomic_read(&ndlp->kref.refcount));
			return NULL;
		} else
			kref_get(&ndlp->kref);
		spin_unlock_irqrestore(&phba->ndlp_lock, flags);
	}
	return ndlp;
}

/* This routine decrements the reference count for a ndlp structure. If the
 * count goes to 0, this indicates the the associated nodelist should be
 * freed. Returning 1 indicates the ndlp resource has been released; on the
 * other hand, returning 0 indicates the ndlp resource has not been released
 * yet.
 */
int
lpfc_nlp_put(struct lpfc_nodelist *ndlp)
{
	struct lpfc_hba *phba;
	unsigned long flags;

	if (!ndlp)
		return 1;

	lpfc_debugfs_disc_trc(ndlp->vport, LPFC_DISC_TRC_NODE,
	"node put:        did:x%x flg:x%x refcnt:x%x",
		ndlp->nlp_DID, ndlp->nlp_flag,
		atomic_read(&ndlp->kref.refcount));
	phba = ndlp->phba;
	spin_lock_irqsave(&phba->ndlp_lock, flags);
	/* Check the ndlp memory free acknowledge flag to avoid the
	 * possible race condition that kref_put got invoked again
	 * after previous one has done ndlp memory free.
	 */
	if (NLP_CHK_FREE_ACK(ndlp)) {
		spin_unlock_irqrestore(&phba->ndlp_lock, flags);
		lpfc_printf_vlog(ndlp->vport, KERN_WARNING, LOG_NODE,
				"0274 lpfc_nlp_put: ndlp:x%p "
				"usgmap:x%x refcnt:%d\n",
				(void *)ndlp, ndlp->nlp_usg_map,
				atomic_read(&ndlp->kref.refcount));
		return 1;
	}
	/* Check the ndlp inactivate log flag to avoid the possible
	 * race condition that kref_put got invoked again after ndlp
	 * is already in inactivating state.
	 */
	if (NLP_CHK_IACT_REQ(ndlp)) {
		spin_unlock_irqrestore(&phba->ndlp_lock, flags);
		lpfc_printf_vlog(ndlp->vport, KERN_WARNING, LOG_NODE,
				"0275 lpfc_nlp_put: ndlp:x%p "
				"usgmap:x%x refcnt:%d\n",
				(void *)ndlp, ndlp->nlp_usg_map,
				atomic_read(&ndlp->kref.refcount));
		return 1;
	}
	/* For last put, mark the ndlp usage flags to make sure no
	 * other kref_get and kref_put on the same ndlp shall get
	 * in between the process when the final kref_put has been
	 * invoked on this ndlp.
	 */
	if (atomic_read(&ndlp->kref.refcount) == 1) {
		/* Indicate ndlp is put to inactive state. */
		NLP_SET_IACT_REQ(ndlp);
		/* Acknowledge ndlp memory free has been seen. */
		if (NLP_CHK_FREE_REQ(ndlp))
			NLP_SET_FREE_ACK(ndlp);
	}
	spin_unlock_irqrestore(&phba->ndlp_lock, flags);
	/* Note, the kref_put returns 1 when decrementing a reference
	 * count that was 1, it invokes the release callback function,
	 * but it still left the reference count as 1 (not actually
	 * performs the last decrementation). Otherwise, it actually
	 * decrements the reference count and returns 0.
	 */
	return kref_put(&ndlp->kref, lpfc_nlp_release);
}

/* This routine free's the specified nodelist if it is not in use
 * by any other discovery thread. This routine returns 1 if the
 * ndlp has been freed. A return value of 0 indicates the ndlp is
 * not yet been released.
 */
int
lpfc_nlp_not_used(struct lpfc_nodelist *ndlp)
{
	lpfc_debugfs_disc_trc(ndlp->vport, LPFC_DISC_TRC_NODE,
		"node not used:   did:x%x flg:x%x refcnt:x%x",
		ndlp->nlp_DID, ndlp->nlp_flag,
		atomic_read(&ndlp->kref.refcount));
	if (atomic_read(&ndlp->kref.refcount) == 1)
		if (lpfc_nlp_put(ndlp))
			return 1;
	return 0;
}

/**
 * lpfc_fcf_inuse - Check if FCF can be unregistered.
 * @phba: Pointer to hba context object.
 *
 * This function iterate through all FC nodes associated
 * will all vports to check if there is any node with
 * fc_rports associated with it. If there is an fc_rport
 * associated with the node, then the node is either in
 * discovered state or its devloss_timer is pending.
 */
static int
lpfc_fcf_inuse(struct lpfc_hba *phba)
{
	struct lpfc_vport **vports;
	int i, ret = 0;
	struct lpfc_nodelist *ndlp;
	struct Scsi_Host  *shost;

	vports = lpfc_create_vport_work_array(phba);

	for (i = 0; i <= phba->max_vports && vports[i] != NULL; i++) {
		shost = lpfc_shost_from_vport(vports[i]);
		spin_lock_irq(shost->host_lock);
		list_for_each_entry(ndlp, &vports[i]->fc_nodes, nlp_listp) {
			if (NLP_CHK_NODE_ACT(ndlp) && ndlp->rport &&
			  (ndlp->rport->roles & FC_RPORT_ROLE_FCP_TARGET)) {
				ret = 1;
				spin_unlock_irq(shost->host_lock);
				goto out;
			} else {
				lpfc_printf_log(phba, KERN_INFO, LOG_ELS,
					"2624 RPI %x DID %x flg %x still "
					"logged in\n",
					ndlp->nlp_rpi, ndlp->nlp_DID,
					ndlp->nlp_flag);
				if (ndlp->nlp_flag & NLP_RPI_VALID)
					ret = 1;
			}
		}
		spin_unlock_irq(shost->host_lock);
	}
out:
	lpfc_destroy_vport_work_array(phba, vports);
	return ret;
}

/**
 * lpfc_unregister_vfi_cmpl - Completion handler for unreg vfi.
 * @phba: Pointer to hba context object.
 * @mboxq: Pointer to mailbox object.
 *
 * This function frees memory associated with the mailbox command.
 */
static void
lpfc_unregister_vfi_cmpl(struct lpfc_hba *phba, LPFC_MBOXQ_t *mboxq)
{
	struct lpfc_vport *vport = mboxq->vport;

	if (mboxq->u.mb.mbxStatus) {
		lpfc_printf_log(phba, KERN_ERR, LOG_DISCOVERY|LOG_MBOX,
			"2555 UNREG_VFI mbxStatus error x%x "
			"HBA state x%x\n",
			mboxq->u.mb.mbxStatus, vport->port_state);
	}
	mempool_free(mboxq, phba->mbox_mem_pool);
	return;
}

/**
 * lpfc_unregister_fcfi_cmpl - Completion handler for unreg fcfi.
 * @phba: Pointer to hba context object.
 * @mboxq: Pointer to mailbox object.
 *
 * This function frees memory associated with the mailbox command.
 */
static void
lpfc_unregister_fcfi_cmpl(struct lpfc_hba *phba, LPFC_MBOXQ_t *mboxq)
{
	struct lpfc_vport *vport = mboxq->vport;

	if (mboxq->u.mb.mbxStatus) {
		lpfc_printf_log(phba, KERN_ERR, LOG_DISCOVERY|LOG_MBOX,
			"2550 UNREG_FCFI mbxStatus error x%x "
			"HBA state x%x\n",
			mboxq->u.mb.mbxStatus, vport->port_state);
	}
	mempool_free(mboxq, phba->mbox_mem_pool);
	return;
}

/**
 * lpfc_unregister_unused_fcf - Unregister FCF if all devices are disconnected.
 * @phba: Pointer to hba context object.
 *
 * This function check if there are any connected remote port for the FCF and
 * if all the devices are disconnected, this function unregister FCFI.
 * This function also tries to use another FCF for discovery.
 */
void
lpfc_unregister_unused_fcf(struct lpfc_hba *phba)
{
	LPFC_MBOXQ_t *mbox;
	int rc;
	struct lpfc_vport **vports;
	int i;
	struct lpfc_nodelist *ndlp;

	spin_lock_irq(&phba->hbalock);
	/*
	 * If HBA is not running in FIP mode or
	 * If HBA does not support FCoE or
	 * If FCF is not registered.
	 * do nothing.
	 */
	if (!(phba->hba_flag & HBA_FCOE_SUPPORT) ||
		!(phba->fcf.fcf_flag & FCF_REGISTERED) ||
		(!(phba->hba_flag & HBA_FIP_SUPPORT))) {
		spin_unlock_irq(&phba->hbalock);
		return;
	}
	spin_unlock_irq(&phba->hbalock);

	if (lpfc_fcf_inuse(phba))
		return;

	/* At this point, all discovery is aborted */
	phba->pport->port_state = LPFC_VPORT_UNKNOWN;

	/* Unregister VPIs */
	vports = lpfc_create_vport_work_array(phba);
	if (vports &&
		(phba->sli3_options & LPFC_SLI3_NPIV_ENABLED))
		for (i = 0; i <= phba->max_vports && vports[i] != NULL; i++) {
			/* Stop FLOGI/FDISC retries */
			ndlp = lpfc_findnode_did(vports[i], Fabric_DID);
			if (ndlp)
				lpfc_cancel_retry_delay_tmo(vports[i], ndlp);
			lpfc_mbx_unreg_vpi(vports[i]);
			spin_lock_irq(&phba->hbalock);
			vports[i]->fc_flag |= FC_VPORT_NEEDS_INIT_VPI;
			vports[i]->vpi_state &= ~LPFC_VPI_REGISTERED;
			spin_unlock_irq(&phba->hbalock);
		}
	lpfc_destroy_vport_work_array(phba, vports);

	/* Cleanup any outstanding ELS commands */
	lpfc_els_flush_all_cmd(phba);

	/* Unregister VFI */
	mbox = mempool_alloc(phba->mbox_mem_pool, GFP_KERNEL);
	if (!mbox) {
		lpfc_printf_log(phba, KERN_ERR, LOG_DISCOVERY|LOG_MBOX,
			"2556 UNREG_VFI mbox allocation failed"
			"HBA state x%x\n",
			phba->pport->port_state);
		return;
	}

	lpfc_unreg_vfi(mbox, phba->pport);
	mbox->vport = phba->pport;
	mbox->mbox_cmpl = lpfc_unregister_vfi_cmpl;

	rc = lpfc_sli_issue_mbox(phba, mbox, MBX_NOWAIT);
	if (rc == MBX_NOT_FINISHED) {
		lpfc_printf_log(phba, KERN_ERR, LOG_DISCOVERY|LOG_MBOX,
			"2557 UNREG_VFI issue mbox failed rc x%x "
			"HBA state x%x\n",
			rc, phba->pport->port_state);
		mempool_free(mbox, phba->mbox_mem_pool);
		return;
	}

	spin_lock_irq(&phba->hbalock);
	phba->pport->fc_flag &= ~FC_VFI_REGISTERED;
	spin_unlock_irq(&phba->hbalock);

	/* Unregister FCF */
	mbox = mempool_alloc(phba->mbox_mem_pool, GFP_KERNEL);
	if (!mbox) {
		lpfc_printf_log(phba, KERN_ERR, LOG_DISCOVERY|LOG_MBOX,
			"2551 UNREG_FCFI mbox allocation failed"
			"HBA state x%x\n",
			phba->pport->port_state);
		return;
	}

	lpfc_unreg_fcfi(mbox, phba->fcf.fcfi);
	mbox->vport = phba->pport;
	mbox->mbox_cmpl = lpfc_unregister_fcfi_cmpl;
	rc = lpfc_sli_issue_mbox(phba, mbox, MBX_NOWAIT);

	if (rc == MBX_NOT_FINISHED) {
		lpfc_printf_log(phba, KERN_ERR, LOG_DISCOVERY|LOG_MBOX,
			"2552 UNREG_FCFI issue mbox failed rc x%x "
			"HBA state x%x\n",
			rc, phba->pport->port_state);
		mempool_free(mbox, phba->mbox_mem_pool);
		return;
	}

	spin_lock_irq(&phba->hbalock);
	phba->fcf.fcf_flag &= ~(FCF_AVAILABLE | FCF_REGISTERED |
		FCF_DISCOVERED | FCF_BOOT_ENABLE | FCF_IN_USE |
		FCF_VALID_VLAN);
	spin_unlock_irq(&phba->hbalock);

	/*
	 * If driver is not unloading, check if there is any other
	 * FCF record that can be used for discovery.
	 */
	if ((phba->pport->load_flag & FC_UNLOADING) ||
		(phba->link_state < LPFC_LINK_UP))
		return;

	rc = lpfc_sli4_read_fcf_record(phba, LPFC_FCOE_FCF_GET_FIRST);

	if (rc)
		lpfc_printf_log(phba, KERN_ERR, LOG_DISCOVERY|LOG_MBOX,
			"2553 lpfc_unregister_unused_fcf failed to read FCF"
			" record HBA state x%x\n",
			phba->pport->port_state);
}

/**
 * lpfc_read_fcf_conn_tbl - Create driver FCF connection table.
 * @phba: Pointer to hba context object.
 * @buff: Buffer containing the FCF connection table as in the config
 *         region.
 * This function create driver data structure for the FCF connection
 * record table read from config region 23.
 */
static void
lpfc_read_fcf_conn_tbl(struct lpfc_hba *phba,
	uint8_t *buff)
{
	struct lpfc_fcf_conn_entry *conn_entry, *next_conn_entry;
	struct lpfc_fcf_conn_hdr *conn_hdr;
	struct lpfc_fcf_conn_rec *conn_rec;
	uint32_t record_count;
	int i;

	/* Free the current connect table */
	list_for_each_entry_safe(conn_entry, next_conn_entry,
		&phba->fcf_conn_rec_list, list) {
		list_del_init(&conn_entry->list);
		kfree(conn_entry);
	}

	conn_hdr = (struct lpfc_fcf_conn_hdr *) buff;
	record_count = conn_hdr->length * sizeof(uint32_t)/
		sizeof(struct lpfc_fcf_conn_rec);

	conn_rec = (struct lpfc_fcf_conn_rec *)
		(buff + sizeof(struct lpfc_fcf_conn_hdr));

	for (i = 0; i < record_count; i++) {
		if (!(conn_rec[i].flags & FCFCNCT_VALID))
			continue;
		conn_entry = kzalloc(sizeof(struct lpfc_fcf_conn_entry),
			GFP_KERNEL);
		if (!conn_entry) {
			lpfc_printf_log(phba, KERN_ERR, LOG_INIT,
				"2566 Failed to allocate connection"
				" table entry\n");
			return;
		}

		memcpy(&conn_entry->conn_rec, &conn_rec[i],
			sizeof(struct lpfc_fcf_conn_rec));
		conn_entry->conn_rec.vlan_tag =
			le16_to_cpu(conn_entry->conn_rec.vlan_tag) & 0xFFF;
		conn_entry->conn_rec.flags =
			le16_to_cpu(conn_entry->conn_rec.flags);
		list_add_tail(&conn_entry->list,
			&phba->fcf_conn_rec_list);
	}
}

/**
 * lpfc_read_fcoe_param - Read FCoe parameters from conf region..
 * @phba: Pointer to hba context object.
 * @buff: Buffer containing the FCoE parameter data structure.
 *
 *  This function update driver data structure with config
 *  parameters read from config region 23.
 */
static void
lpfc_read_fcoe_param(struct lpfc_hba *phba,
			uint8_t *buff)
{
	struct lpfc_fip_param_hdr *fcoe_param_hdr;
	struct lpfc_fcoe_params *fcoe_param;

	fcoe_param_hdr = (struct lpfc_fip_param_hdr *)
		buff;
	fcoe_param = (struct lpfc_fcoe_params *)
		(buff + sizeof(struct lpfc_fip_param_hdr));

	if ((fcoe_param_hdr->parm_version != FIPP_VERSION) ||
		(fcoe_param_hdr->length != FCOE_PARAM_LENGTH))
		return;

	if (fcoe_param_hdr->parm_flags & FIPP_VLAN_VALID) {
		phba->valid_vlan = 1;
		phba->vlan_id = le16_to_cpu(fcoe_param->vlan_tag) &
			0xFFF;
	}

	phba->fc_map[0] = fcoe_param->fc_map[0];
	phba->fc_map[1] = fcoe_param->fc_map[1];
	phba->fc_map[2] = fcoe_param->fc_map[2];
	return;
}

/**
 * lpfc_get_rec_conf23 - Get a record type in config region data.
 * @buff: Buffer containing config region 23 data.
 * @size: Size of the data buffer.
 * @rec_type: Record type to be searched.
 *
 * This function searches config region data to find the begining
 * of the record specified by record_type. If record found, this
 * function return pointer to the record else return NULL.
 */
static uint8_t *
lpfc_get_rec_conf23(uint8_t *buff, uint32_t size, uint8_t rec_type)
{
	uint32_t offset = 0, rec_length;

	if ((buff[0] == LPFC_REGION23_LAST_REC) ||
		(size < sizeof(uint32_t)))
		return NULL;

	rec_length = buff[offset + 1];

	/*
	 * One TLV record has one word header and number of data words
	 * specified in the rec_length field of the record header.
	 */
	while ((offset + rec_length * sizeof(uint32_t) + sizeof(uint32_t))
		<= size) {
		if (buff[offset] == rec_type)
			return &buff[offset];

		if (buff[offset] == LPFC_REGION23_LAST_REC)
			return NULL;

		offset += rec_length * sizeof(uint32_t) + sizeof(uint32_t);
		rec_length = buff[offset + 1];
	}
	return NULL;
}

/**
 * lpfc_parse_fcoe_conf - Parse FCoE config data read from config region 23.
 * @phba: Pointer to lpfc_hba data structure.
 * @buff: Buffer containing config region 23 data.
 * @size: Size of the data buffer.
 *
 * This fuction parse the FCoE config parameters in config region 23 and
 * populate driver data structure with the parameters.
 */
void
lpfc_parse_fcoe_conf(struct lpfc_hba *phba,
		uint8_t *buff,
		uint32_t size)
{
	uint32_t offset = 0, rec_length;
	uint8_t *rec_ptr;

	/*
	 * If data size is less than 2 words signature and version cannot be
	 * verified.
	 */
	if (size < 2*sizeof(uint32_t))
		return;

	/* Check the region signature first */
	if (memcmp(buff, LPFC_REGION23_SIGNATURE, 4)) {
		lpfc_printf_log(phba, KERN_ERR, LOG_INIT,
			"2567 Config region 23 has bad signature\n");
		return;
	}

	offset += 4;

	/* Check the data structure version */
	if (buff[offset] != LPFC_REGION23_VERSION) {
		lpfc_printf_log(phba, KERN_ERR, LOG_INIT,
			"2568 Config region 23 has bad version\n");
		return;
	}
	offset += 4;

	rec_length = buff[offset + 1];

	/* Read FCoE param record */
	rec_ptr = lpfc_get_rec_conf23(&buff[offset],
			size - offset, FCOE_PARAM_TYPE);
	if (rec_ptr)
		lpfc_read_fcoe_param(phba, rec_ptr);

	/* Read FCF connection table */
	rec_ptr = lpfc_get_rec_conf23(&buff[offset],
		size - offset, FCOE_CONN_TBL_TYPE);
	if (rec_ptr)
		lpfc_read_fcf_conn_tbl(phba, rec_ptr);

}<|MERGE_RESOLUTION|>--- conflicted
+++ resolved
@@ -41,8 +41,6 @@
 #include "lpfc_crtn.h"
 #include "lpfc_vport.h"
 #include "lpfc_debugfs.h"
-#include "lpfc_security.h"
-#include "lpfc_auth_access.h"
 
 /* AlpaArray for assignment of scsid for scan-down and bind_method */
 static uint8_t lpfcAlpaArray[] = {
@@ -64,26 +62,6 @@
 static void lpfc_disc_timeout_handler(struct lpfc_vport *);
 static void lpfc_disc_flush_list(struct lpfc_vport *vport);
 static void lpfc_unregister_fcfi_cmpl(struct lpfc_hba *, LPFC_MBOXQ_t *);
-
-void
-lpfc_start_discovery(struct lpfc_vport *vport)
-{
-	struct lpfc_hba *phba = vport->phba;
-
-	if (vport->auth.security_active &&
-	    vport->auth.auth_state != LPFC_AUTH_SUCCESS) {
-		lpfc_printf_vlog(vport, KERN_ERR, LOG_DISCOVERY,
-				 "0154 Authentication not complete.\n");
-		return;
-	}
-	if (vport->port_type == LPFC_NPIV_PORT) {
-		lpfc_do_scr_ns_plogi(phba, vport);
-		return;
-	}
-
-	lpfc_start_fdiscs(phba);
-	lpfc_do_scr_ns_plogi(phba, vport);
-}
 
 void
 lpfc_terminate_rport_io(struct fc_rport *rport)
@@ -438,15 +416,6 @@
 		case LPFC_EVT_ELS_RETRY:
 			ndlp = (struct lpfc_nodelist *) (evtp->evt_arg1);
 			lpfc_els_retry_delay_handler(ndlp);
-			free_evt = 0; /* evt is part of ndlp */
-			/* decrement the node reference count held
-			 * for this queued work
-			 */
-			lpfc_nlp_put(ndlp);
-			break;
-		case LPFC_EVT_REAUTH:
-			ndlp = (struct lpfc_nodelist *) (evtp->evt_arg1);
-			lpfc_reauthentication_handler(ndlp);
 			free_evt = 0; /* evt is part of ndlp */
 			/* decrement the node reference count held
 			 * for this queued work
@@ -712,9 +681,6 @@
 			continue;
 		if (ndlp->nlp_state == NLP_STE_UNUSED_NODE)
 			continue;
-		/* Stop re-authentication timer of all nodes. */
-		del_timer_sync(&ndlp->nlp_reauth_tmr);
-
 		if ((phba->sli3_options & LPFC_SLI3_VPORT_TEARDOWN) ||
 			((vport->port_type == LPFC_NPIV_PORT) &&
 			(ndlp->nlp_DID == NameServer_DID)))
@@ -740,11 +706,6 @@
 void
 lpfc_port_link_failure(struct lpfc_vport *vport)
 {
-<<<<<<< HEAD
-	lpfc_vport_set_state(vport, FC_VPORT_LINKDOWN);
-
-=======
->>>>>>> 92dcffb9
 	/* Cleanup any outstanding received buffers */
 	lpfc_cleanup_rcv_buffers(vport);
 
@@ -772,25 +733,7 @@
 		vport->port_state, vport->fc_ns_retry, vport->fc_flag);
 
 	lpfc_port_link_failure(vport);
-	if (vport->auth.auth_state < LPFC_AUTH_FAIL) {
-		vport->auth.auth_state = LPFC_AUTH_UNKNOWN;
-		vport->auth.auth_msg_state = LPFC_AUTH_NONE;
-	}
-}
-
-void
-lpfc_port_auth_failed(struct lpfc_nodelist *ndlp, enum auth_state fail_state)
-{
-	struct lpfc_vport *vport = ndlp->vport;
-
-	vport->auth.auth_state = fail_state;
-	vport->auth.auth_msg_state = LPFC_AUTH_NONE;
-	lpfc_nlp_set_state(vport, ndlp, NLP_STE_NPR_NODE);
-	if (ndlp->nlp_type & NLP_FABRIC) {
-		lpfc_port_link_failure(vport);
-		lpfc_vport_set_state(vport, FC_VPORT_FAILED);
-		lpfc_issue_els_logo(vport, ndlp, 0);
-	}
+
 }
 
 int
@@ -911,8 +854,6 @@
 	if (vport->fc_flag & FC_LBIT)
 		lpfc_linkup_cleanup_nodes(vport);
 
-	vport->auth.auth_state = LPFC_AUTH_UNKNOWN;
-	vport->auth.auth_msg_state = LPFC_AUTH_NONE;
 }
 
 static int
@@ -1033,12 +974,9 @@
 	/* Start discovery by sending a FLOGI. port_state is identically
 	 * LPFC_FLOGI while waiting for FLOGI cmpl
 	 */
-	if ((vport->cfg_enable_auth) &&
-	    (vport->security_service_state == SECURITY_OFFLINE))
-		lpfc_issue_clear_la(phba, vport);
-	else if (vport->port_state != LPFC_FLOGI)
+	if (vport->port_state != LPFC_FLOGI) {
 		lpfc_initial_flogi(vport);
-
+	}
 	return;
 
 out:
@@ -1757,11 +1695,10 @@
  *
  * This function handles completion of init vpi mailbox command.
  */
-void
+static void
 lpfc_init_vpi_cmpl(struct lpfc_hba *phba, LPFC_MBOXQ_t *mboxq)
 {
 	struct lpfc_vport *vport = mboxq->vport;
-	struct lpfc_nodelist *ndlp;
 	if (mboxq->u.mb.mbxStatus) {
 		lpfc_printf_vlog(vport, KERN_ERR,
 				LOG_MBOX,
@@ -1774,23 +1711,6 @@
 	spin_lock_irq(&phba->hbalock);
 	vport->fc_flag &= ~FC_VPORT_NEEDS_INIT_VPI;
 	spin_unlock_irq(&phba->hbalock);
-<<<<<<< HEAD
-
-	/* If this port is physical port or FDISC is done, do reg_vpi */
-	if ((phba->pport == vport) || (vport->port_state == LPFC_FDISC)) {
-			ndlp = lpfc_findnode_did(vport, Fabric_DID);
-			if (!ndlp)
-				lpfc_printf_vlog(vport, KERN_ERR,
-					LOG_DISCOVERY,
-					"2731 Cannot find fabric "
-					"controller node\n");
-			else
-				lpfc_register_new_vport(phba, vport, ndlp);
-			mempool_free(mboxq, phba->mbox_mem_pool);
-			return;
-	}
-=======
->>>>>>> 92dcffb9
 
 	if (phba->link_flag & LS_NPIV_FAB_SUPPORTED)
 		lpfc_initial_fdisc(vport);
@@ -1799,7 +1719,6 @@
 		lpfc_printf_vlog(vport, KERN_ERR, LOG_ELS,
 				 "2606 No NPIV Fabric support\n");
 	}
-	mempool_free(mboxq, phba->mbox_mem_pool);
 	return;
 }
 
@@ -1895,19 +1814,12 @@
 	}
 	/* The VPI is implicitly registered when the VFI is registered */
 	vport->vpi_state |= LPFC_VPI_REGISTERED;
-<<<<<<< HEAD
-	vport->fc_flag |= FC_VFI_REGISTERED;
-
-	vport->fc_flag &= ~FC_VPORT_NEEDS_REG_VPI;
-=======
->>>>>>> 92dcffb9
 
 	if (vport->port_state == LPFC_FABRIC_CFG_LINK) {
-		if (vport->cfg_enable_auth)
-			lpfc_get_auth_config(vport, NULL);
-		else
-			lpfc_start_discovery(vport);
-	}
+		lpfc_start_fdiscs(phba);
+		lpfc_do_scr_ns_plogi(phba, vport);
+	}
+
 fail_free_mem:
 	mempool_free(mboxq, phba->mbox_mem_pool);
 	lpfc_mbuf_free(phba, dmabuf->virt, dmabuf->phys);
@@ -2421,10 +2333,6 @@
 	}
 
 	vport->vpi_state |= LPFC_VPI_REGISTERED;
-<<<<<<< HEAD
-	vport->fc_flag &= ~FC_VPORT_NEEDS_REG_VPI;
-=======
->>>>>>> 92dcffb9
 	vport->num_disc_nodes = 0;
 	/* go thru NPR list and issue ELS PLOGIs */
 	if (vport->fc_npr_cnt)
@@ -2633,10 +2541,8 @@
 	lpfc_nlp_set_state(vport, ndlp, NLP_STE_UNMAPPED_NODE);
 
 	if (vport->port_state == LPFC_FABRIC_CFG_LINK) {
-		if (vport->cfg_enable_auth)
-			lpfc_get_auth_config(vport, NULL);
-		else
-			lpfc_start_discovery(vport);
+		lpfc_start_fdiscs(phba);
+		lpfc_do_scr_ns_plogi(phba, vport);
 	}
 
 	lpfc_mbuf_free(phba, mp->virt, mp->phys);
@@ -3021,13 +2927,9 @@
 {
 	INIT_LIST_HEAD(&ndlp->els_retry_evt.evt_listp);
 	INIT_LIST_HEAD(&ndlp->dev_loss_evt.evt_listp);
-	INIT_LIST_HEAD(&ndlp->els_reauth_evt.evt_listp);
 	init_timer(&ndlp->nlp_delayfunc);
 	ndlp->nlp_delayfunc.function = lpfc_els_retry_delay;
 	ndlp->nlp_delayfunc.data = (unsigned long)ndlp;
-	init_timer(&ndlp->nlp_reauth_tmr);
-	ndlp->nlp_reauth_tmr.function = lpfc_reauth_node;
-	ndlp->nlp_reauth_tmr.data = (unsigned long)ndlp;
 	ndlp->nlp_DID = did;
 	ndlp->vport = vport;
 	ndlp->phba = vport->phba;
@@ -3435,12 +3337,9 @@
 
 	ndlp->nlp_last_elscmd = 0;
 	del_timer_sync(&ndlp->nlp_delayfunc);
-	del_timer_sync(&ndlp->nlp_reauth_tmr);
 
 	list_del_init(&ndlp->els_retry_evt.evt_listp);
 	list_del_init(&ndlp->dev_loss_evt.evt_listp);
-	if (!list_empty(&ndlp->els_reauth_evt.evt_listp))
-		list_del_init(&ndlp->els_reauth_evt.evt_listp);
 
 	lpfc_unreg_rpi(vport, ndlp);
 
@@ -4244,14 +4143,7 @@
 		      sizeof(ndlp->nlp_portname)) == 0;
 }
 
-static int
-lpfc_filter_by_wwnn(struct lpfc_nodelist *ndlp, void *param)
-{
-	return memcmp(&ndlp->nlp_nodename, param,
-		      sizeof(ndlp->nlp_nodename)) == 0;
-}
-
-struct lpfc_nodelist *
+static struct lpfc_nodelist *
 __lpfc_find_node(struct lpfc_vport *vport, node_filter filter, void *param)
 {
 	struct lpfc_nodelist *ndlp;
@@ -4261,22 +4153,6 @@
 			return ndlp;
 	}
 	return NULL;
-}
-
-/*
- * Search node lists for a remote port matching filter criteria
- * Caller needs to hold host_lock before calling this routine.
- */
-struct lpfc_nodelist *
-lpfc_find_node(struct lpfc_vport *vport, node_filter filter, void *param)
-{
-	struct Scsi_Host     *shost = lpfc_shost_from_vport(vport);
-	struct lpfc_nodelist *ndlp;
-
-	spin_lock_irq(shost->host_lock);
-	ndlp = __lpfc_find_node(vport, filter, param);
-	spin_unlock_irq(shost->host_lock);
-	return ndlp;
 }
 
 /*
@@ -4305,21 +4181,6 @@
 	return ndlp;
 }
 
-/*
- * This routine looks up the ndlp lists for the given WWNN. If WWNN found it
- * returns the node element list pointer else return NULL.
- */
-struct lpfc_nodelist *
-lpfc_findnode_wwnn(struct lpfc_vport *vport, struct lpfc_name *wwnn)
-{
-	struct Scsi_Host *shost = lpfc_shost_from_vport(vport);
-	struct lpfc_nodelist *ndlp;
-
-	spin_lock_irq(shost->host_lock);
-	ndlp = __lpfc_find_node(vport, lpfc_filter_by_wwnn, wwnn);
-	spin_unlock_irq(shost->host_lock);
-	return ndlp;
-}
 void
 lpfc_nlp_init(struct lpfc_vport *vport, struct lpfc_nodelist *ndlp,
 	      uint32_t did)
@@ -4601,7 +4462,6 @@
 	int rc;
 	struct lpfc_vport **vports;
 	int i;
-	struct lpfc_nodelist *ndlp;
 
 	spin_lock_irq(&phba->hbalock);
 	/*
@@ -4629,10 +4489,6 @@
 	if (vports &&
 		(phba->sli3_options & LPFC_SLI3_NPIV_ENABLED))
 		for (i = 0; i <= phba->max_vports && vports[i] != NULL; i++) {
-			/* Stop FLOGI/FDISC retries */
-			ndlp = lpfc_findnode_did(vports[i], Fabric_DID);
-			if (ndlp)
-				lpfc_cancel_retry_delay_tmo(vports[i], ndlp);
 			lpfc_mbx_unreg_vpi(vports[i]);
 			spin_lock_irq(&phba->hbalock);
 			vports[i]->fc_flag |= FC_VPORT_NEEDS_INIT_VPI;
@@ -4640,9 +4496,6 @@
 			spin_unlock_irq(&phba->hbalock);
 		}
 	lpfc_destroy_vport_work_array(phba, vports);
-
-	/* Cleanup any outstanding ELS commands */
-	lpfc_els_flush_all_cmd(phba);
 
 	/* Unregister VFI */
 	mbox = mempool_alloc(phba->mbox_mem_pool, GFP_KERNEL);
@@ -4667,10 +4520,6 @@
 		mempool_free(mbox, phba->mbox_mem_pool);
 		return;
 	}
-
-	spin_lock_irq(&phba->hbalock);
-	phba->pport->fc_flag &= ~FC_VFI_REGISTERED;
-	spin_unlock_irq(&phba->hbalock);
 
 	/* Unregister FCF */
 	mbox = mempool_alloc(phba->mbox_mem_pool, GFP_KERNEL);
