/*
 * Copyright (c) 2005-2009 Brocade Communications Systems, Inc.
 * All rights reserved
 * www.brocade.com
 *
 * Linux driver for Brocade Fibre Channel Host Bus Adapter.
 *
 * This program is free software; you can redistribute it and/or modify it
 * under the terms of the GNU General Public License (GPL) Version 2 as
 * published by the Free Software Foundation
 *
 * This program is distributed in the hope that it will be useful, but
 * WITHOUT ANY WARRANTY; without even the implied warranty of
 * MERCHANTABILITY or FITNESS FOR A PARTICULAR PURPOSE.  See the GNU
 * General Public License for more details.
 */

#ifndef __BFI_LPS_H__
#define __BFI_LPS_H__

#include <bfi/bfi.h>

#pragma pack(1)

enum bfi_lps_h2i_msgs {
	BFI_LPS_H2I_LOGIN_REQ	= 1,
	BFI_LPS_H2I_LOGOUT_REQ	= 2,
};

enum bfi_lps_i2h_msgs {
	BFI_LPS_H2I_LOGIN_RSP	= BFA_I2HM(1),
	BFI_LPS_H2I_LOGOUT_RSP	= BFA_I2HM(2),
	BFI_LPS_H2I_CVL_EVENT	= BFA_I2HM(3),
};

struct bfi_lps_login_req_s {
	struct bfi_mhdr_s  mh;		/*  common msg header		*/
	u8		lp_tag;
	u8		alpa;
	u16	pdu_size;
	wwn_t		pwwn;
	wwn_t		nwwn;
	u8		fdisc;
	u8		auth_en;
	u8		rsvd[2];
};

struct bfi_lps_login_rsp_s {
	struct bfi_mhdr_s  mh;		/*  common msg header		*/
	u8		lp_tag;
	u8		status;
	u8		lsrjt_rsn;
	u8		lsrjt_expl;
	wwn_t		port_name;
	wwn_t		node_name;
	u16	bb_credit;
	u8		f_port;
	u8		npiv_en;
	u32	lp_pid:24;
	u32	auth_req:8;
<<<<<<< HEAD
	struct mac_s	lp_mac;
	struct mac_s	fcf_mac;
=======
	mac_t		lp_mac;
	mac_t		fcf_mac;
>>>>>>> 92dcffb9
	u8		ext_status;
	u8  	brcd_switch;/*  attached peer is brcd switch	*/
};

struct bfi_lps_logout_req_s {
	struct bfi_mhdr_s  mh;		/*  common msg header		*/
	u8		lp_tag;
	u8		rsvd[3];
	wwn_t		port_name;
};

struct bfi_lps_logout_rsp_s {
	struct bfi_mhdr_s  mh;		/*  common msg header		*/
	u8		lp_tag;
	u8		status;
	u8		rsvd[2];
};

struct bfi_lps_cvl_event_s {
	struct bfi_mhdr_s  mh;		/*  common msg header		*/
	u8		lp_tag;
	u8		rsvd[3];
};

union bfi_lps_h2i_msg_u {
	struct bfi_mhdr_s		*msg;
	struct bfi_lps_login_req_s	*login_req;
	struct bfi_lps_logout_req_s	*logout_req;
};

union bfi_lps_i2h_msg_u {
	struct bfi_msg_s		*msg;
	struct bfi_lps_login_rsp_s	*login_rsp;
	struct bfi_lps_logout_rsp_s	*logout_rsp;
	struct bfi_lps_cvl_event_s	*cvl_event;
};

#pragma pack()

#endif /* __BFI_LPS_H__ */

<|MERGE_RESOLUTION|>--- conflicted
+++ resolved
@@ -30,7 +30,6 @@
 enum bfi_lps_i2h_msgs {
 	BFI_LPS_H2I_LOGIN_RSP	= BFA_I2HM(1),
 	BFI_LPS_H2I_LOGOUT_RSP	= BFA_I2HM(2),
-	BFI_LPS_H2I_CVL_EVENT	= BFA_I2HM(3),
 };
 
 struct bfi_lps_login_req_s {
@@ -58,13 +57,8 @@
 	u8		npiv_en;
 	u32	lp_pid:24;
 	u32	auth_req:8;
-<<<<<<< HEAD
-	struct mac_s	lp_mac;
-	struct mac_s	fcf_mac;
-=======
 	mac_t		lp_mac;
 	mac_t		fcf_mac;
->>>>>>> 92dcffb9
 	u8		ext_status;
 	u8  	brcd_switch;/*  attached peer is brcd switch	*/
 };
@@ -83,12 +77,6 @@
 	u8		rsvd[2];
 };
 
-struct bfi_lps_cvl_event_s {
-	struct bfi_mhdr_s  mh;		/*  common msg header		*/
-	u8		lp_tag;
-	u8		rsvd[3];
-};
-
 union bfi_lps_h2i_msg_u {
 	struct bfi_mhdr_s		*msg;
 	struct bfi_lps_login_req_s	*login_req;
@@ -99,7 +87,6 @@
 	struct bfi_msg_s		*msg;
 	struct bfi_lps_login_rsp_s	*login_rsp;
 	struct bfi_lps_logout_rsp_s	*logout_rsp;
-	struct bfi_lps_cvl_event_s	*cvl_event;
 };
 
 #pragma pack()
