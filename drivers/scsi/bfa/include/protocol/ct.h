--- conflicted
+++ resolved
@@ -22,7 +22,7 @@
 
 #pragma pack(1)
 
-struct ct_hdr_s {
+struct ct_hdr_s{
 	u32	rev_id:8;	/* Revision of the CT */
 	u32	in_id:24;	/* Initiator Id */
 	u32	gs_type:8;	/* Generic service Type */
@@ -36,7 +36,6 @@
 	u32	exp_code:8;	/* explanation code */
 	u32	vendor_unq:8;	/* vendor unique */
 };
-
 
 /*
  * defines for the Revision
@@ -160,20 +159,19 @@
 	GS_RFF_ID	= 0x021F,	/* Register FC4 Feature		*/
 };
 
-struct fcgs_id_req_s {
+struct fcgs_id_req_s{
 	u32	rsvd:8;
 	u32	dap:24;	/* port identifier */
 };
-
 #define fcgs_gpnid_req_t struct fcgs_id_req_s
 #define fcgs_gnnid_req_t struct fcgs_id_req_s
 #define fcgs_gspnid_req_t struct fcgs_id_req_s
 
-struct fcgs_gidpn_req_s {
+struct fcgs_gidpn_req_s{
 	wwn_t	port_name;	/* port wwn */
 };
 
-struct fcgs_gidpn_resp_s {
+struct fcgs_gidpn_resp_s{
 	u32	rsvd:8;
 	u32	dap:24;	/* port identifier */
 };
@@ -194,32 +192,23 @@
 #define FC_GS_FCP_FC4_FEATURE_INITIATOR  0x02
 #define FC_GS_FCP_FC4_FEATURE_TARGET	 0x01
 
-<<<<<<< HEAD
-struct fcgs_rffid_req_s {
-    u32    rsvd:8;
-    u32    dap:24;		/* port identifier	*/
-    u32    rsvd1:16;
-    u32    fc4ftr_bits:8;		/* fc4 feature bits	*/
-    u32    fc4_type:8;		/* corresponding FC4 Type */
-=======
 struct fcgs_rffid_req_s{
     u32    rsvd:8;
     u32    dap:24;		/* port identifier	*/
     u32    rsvd1:16;
     u32    fc4ftr_bits:8;	/* fc4 feature bits	*/
     u32    fc4_type:8;	/* corresponding FC4 Type */
->>>>>>> 92dcffb9
 };
 
 /**
  * GID_FT Request
  */
-struct fcgs_gidft_req_s {
+struct fcgs_gidft_req_s{
 	u8	reserved;
 	u8	domain_id;	/* domain, 0 - all fabric */
 	u8	area_id;	/* area, 0 - whole domain */
 	u8	fc4_type;	/* FC_TYPE_FCP for SCSI devices */
-};						/* GID_FT Request */
+};				/* GID_FT Request */
 
 /**
  * GID_FT Response
@@ -228,12 +217,12 @@
 	u8		last:1;	/* last port identifier flag */
 	u8		reserved:7;
 	u32	pid:24;	/* port identifier */
-};						/* GID_FT Response */
+};				/* GID_FT Response */
 
 /**
  * RSPN_ID
  */
-struct fcgs_rspnid_req_s {
+struct fcgs_rspnid_req_s{
 	u32	rsvd:8;
 	u32	dap:24;		/* port identifier */
 	u8		spn_len;	/* symbolic port name length */
@@ -243,7 +232,7 @@
 /**
  * RPN_ID
  */
-struct fcgs_rpnid_req_s {
+struct fcgs_rpnid_req_s{
 	u32	rsvd:8;
 	u32	port_id:24;
 	wwn_t		port_name;
@@ -252,7 +241,7 @@
 /**
  * RNN_ID
  */
-struct fcgs_rnnid_req_s {
+struct fcgs_rnnid_req_s{
 	u32	rsvd:8;
 	u32	port_id:24;
 	wwn_t		node_name;
@@ -261,7 +250,7 @@
 /**
  * RCS_ID
  */
-struct fcgs_rcsid_req_s {
+struct fcgs_rcsid_req_s{
 	u32	rsvd:8;
 	u32	port_id:24;
 	u32	cos;
@@ -270,7 +259,7 @@
 /**
  * RPT_ID
  */
-struct fcgs_rptid_req_s {
+struct fcgs_rptid_req_s{
 	u32	rsvd:8;
 	u32	port_id:24;
 	u32	port_type:8;
@@ -280,7 +269,7 @@
 /**
  * GA_NXT Request
  */
-struct fcgs_ganxt_req_s {
+struct fcgs_ganxt_req_s{
 	u32	rsvd:8;
 	u32	port_id:24;
 };
@@ -288,7 +277,7 @@
 /**
  * GA_NXT Response
  */
-struct fcgs_ganxt_rsp_s {
+struct fcgs_ganxt_rsp_s{
 	u32	port_type:8;	/* Port Type */
 	u32	port_id:24;	/* Port Identifier */
 	wwn_t		port_name;	/* Port Name */
@@ -332,7 +321,7 @@
 /*
 * Port Value : Could be a Port id or wwn
  */
-union fcgs_port_val_u {
+union fcgs_port_val_u{
 	u32	nport_id;
 	wwn_t		nport_wwn;
 };
@@ -366,7 +355,7 @@
 /*
  * Ftrace Request
  */
-struct fcgs_ftrace_req_s {
+struct fcgs_ftrace_req_s{
 	u32	revision;
 	u16	src_port_tag;	/* Source Port tag */
 	u16	src_port_len;	/* Source Port len */
@@ -383,7 +372,7 @@
 /*
  * Path info structure
  */
-struct fcgs_ftrace_path_info_s {
+struct fcgs_ftrace_path_info_s{
 	wwn_t		switch_name;		/* Switch WWN */
 	u32	domain_id;
 	wwn_t		ingress_port_name;	/* Ingress ports wwn */
@@ -399,7 +388,7 @@
 /*
  * Ftrace Acc Response
  */
-struct fcgs_ftrace_resp_s {
+struct fcgs_ftrace_resp_s{
 	u32	revision;
 	u32	token;
 	u8		vendor_id[8];		/* T10 Vendor Identifier */
@@ -420,7 +409,7 @@
 /*
  * FC Ping Request
  */
-struct fcgs_fcping_req_s {
+struct fcgs_fcping_req_s{
 	u32	revision;
 	u16	port_tag;
 	u16	port_len;	/* Port len */
@@ -431,7 +420,7 @@
 /*
  * FC Ping Response
  */
-struct fcgs_fcping_resp_s {
+struct fcgs_fcping_resp_s{
 	u32	token;
 };
 
@@ -446,26 +435,26 @@
  * ZS GZME request
  */
 #define ZS_GZME_ZNAMELEN	32
-struct zs_gzme_req_s {
+struct zs_gzme_req_s{
 	u8	znamelen;
 	u8	rsvd[3];
 	u8	zname[ZS_GZME_ZNAMELEN];
 };
 
-enum zs_mbr_type {
+enum zs_mbr_type{
 	ZS_MBR_TYPE_PWWN	= 1,
 	ZS_MBR_TYPE_DOMPORT	= 2,
 	ZS_MBR_TYPE_PORTID	= 3,
 	ZS_MBR_TYPE_NWWN	= 4,
 };
 
-struct  zs_mbr_wwn_s {
+struct zs_mbr_wwn_s{
 	u8	mbr_type;
 	u8	rsvd[3];
 	wwn_t	wwn;
 };
 
-struct zs_query_resp_s {
+struct zs_query_resp_s{
 	u32	nmbrs;	/*  number of zone members */
 	struct zs_mbr_wwn_s	mbr[1];
 };
