/* SPDX-License-Identifier: GPL-2.0 */
#ifndef _SCSI_DISK_H
#define _SCSI_DISK_H

/*
 * More than enough for everybody ;)  The huge number of majors
 * is a leftover from 16bit dev_t days, we don't really need that
 * much numberspace.
 */
#define SD_MAJORS	16

/*
 * Time out in seconds for disks and Magneto-opticals (which are slower).
 */
#define SD_TIMEOUT		(30 * HZ)
#define SD_MOD_TIMEOUT		(75 * HZ)
/*
 * Flush timeout is a multiplier over the standard device timeout which is
 * user modifiable via sysfs but initially set to SD_TIMEOUT
 */
#define SD_FLUSH_TIMEOUT_MULTIPLIER	2
#define SD_WRITE_SAME_TIMEOUT	(120 * HZ)

/*
 * Number of allowed retries
 */
#define SD_MAX_RETRIES		5
#define SD_PASSTHROUGH_RETRIES	1
#define SD_MAX_MEDIUM_TIMEOUTS	2

/*
 * Size of the initial data buffer for mode and read capacity data
 */
#define SD_BUF_SIZE		512

/*
 * Number of sectors at the end of the device to avoid multi-sector
 * accesses to in the case of last_sector_bug
 */
#define SD_LAST_BUGGY_SECTORS	8

enum {
	SD_EXT_CDB_SIZE = 32,	/* Extended CDB size */
	SD_MEMPOOL_SIZE = 2,	/* CDB pool size */
};

enum {
	SD_DEF_XFER_BLOCKS = 0xffff,
	SD_MAX_XFER_BLOCKS = 0xffffffff,
	SD_MAX_WS10_BLOCKS = 0xffff,
	SD_MAX_WS16_BLOCKS = 0x7fffff,
};

enum {
	SD_LBP_FULL = 0,	/* Full logical block provisioning */
	SD_LBP_UNMAP,		/* Use UNMAP command */
	SD_LBP_WS16,		/* Use WRITE SAME(16) with UNMAP bit */
	SD_LBP_WS10,		/* Use WRITE SAME(10) with UNMAP bit */
	SD_LBP_ZERO,		/* Use WRITE SAME(10) with zero payload */
	SD_LBP_DISABLE,		/* Discard disabled due to failed cmd */
};

enum {
	SD_ZERO_WRITE = 0,	/* Use WRITE(10/16) command */
	SD_ZERO_WS,		/* Use WRITE SAME(10/16) command */
	SD_ZERO_WS16_UNMAP,	/* Use WRITE SAME(16) with UNMAP */
	SD_ZERO_WS10_UNMAP,	/* Use WRITE SAME(10) with UNMAP */
};

struct scsi_disk {
	struct scsi_driver *driver;	/* always &sd_template */
	struct scsi_device *device;
	struct device	dev;
	struct gendisk	*disk;
	struct opal_dev *opal_dev;
#ifdef CONFIG_BLK_DEV_ZONED
	u32		nr_zones;
	u32		rev_nr_zones;
	u32		zone_blocks;
	u32		rev_zone_blocks;
	u32		zones_optimal_open;
	u32		zones_optimal_nonseq;
	u32		zones_max_open;
	u32		*zones_wp_offset;
	spinlock_t	zones_wp_offset_lock;
	u32		*rev_wp_offset;
	struct mutex	rev_mutex;
	struct work_struct zone_wp_offset_work;
	char		*zone_wp_update_buf;
#endif
	atomic_t	openers;
	sector_t	capacity;	/* size in logical blocks */
	int		max_retries;
	u32		max_xfer_blocks;
	u32		opt_xfer_blocks;
	u32		max_ws_blocks;
	u32		max_unmap_blocks;
	u32		unmap_granularity;
	u32		unmap_alignment;
	u32		index;
	unsigned int	physical_block_size;
	unsigned int	max_medium_access_timeouts;
	unsigned int	medium_access_timed_out;
	u8		media_present;
	u8		write_prot;
	u8		protection_type;/* Data Integrity Field */
	u8		provisioning_mode;
	u8		zeroing_mode;
	unsigned	ATO : 1;	/* state of disk ATO bit */
	unsigned	cache_override : 1; /* temp override of WCE,RCD */
	unsigned	WCE : 1;	/* state of disk WCE bit */
	unsigned	RCD : 1;	/* state of disk RCD bit, unused */
	unsigned	DPOFUA : 1;	/* state of disk DPOFUA bit */
	unsigned	first_scan : 1;
	unsigned	lbpme : 1;
	unsigned	lbprz : 1;
	unsigned	lbpu : 1;
	unsigned	lbpws : 1;
	unsigned	lbpws10 : 1;
	unsigned	lbpvpd : 1;
	unsigned	ws10 : 1;
	unsigned	ws16 : 1;
	unsigned	rc_basis: 2;
	unsigned	zoned: 2;
	unsigned	urswrz : 1;
	unsigned	security : 1;
	unsigned	ignore_medium_access_errors : 1;
};
#define to_scsi_disk(obj) container_of(obj,struct scsi_disk,dev)

static inline struct scsi_disk *scsi_disk(struct gendisk *disk)
{
	return container_of(disk->private_data, struct scsi_disk, driver);
}

#define sd_printk(prefix, sdsk, fmt, a...)				\
        (sdsk)->disk ?							\
	      sdev_prefix_printk(prefix, (sdsk)->device,		\
				 (sdsk)->disk->disk_name, fmt, ##a) :	\
	      sdev_printk(prefix, (sdsk)->device, fmt, ##a)

#define sd_first_printk(prefix, sdsk, fmt, a...)			\
	do {								\
		if ((sdsk)->first_scan)					\
			sd_printk(prefix, sdsk, fmt, ##a);		\
	} while (0)

static inline int scsi_medium_access_command(struct scsi_cmnd *scmd)
{
	switch (scmd->cmnd[0]) {
	case READ_6:
	case READ_10:
	case READ_12:
	case READ_16:
	case SYNCHRONIZE_CACHE:
	case VERIFY:
	case VERIFY_12:
	case VERIFY_16:
	case WRITE_6:
	case WRITE_10:
	case WRITE_12:
	case WRITE_16:
	case WRITE_SAME:
	case WRITE_SAME_16:
	case UNMAP:
		return 1;
	case VARIABLE_LENGTH_CMD:
		switch (scmd->cmnd[9]) {
		case READ_32:
		case VERIFY_32:
		case WRITE_32:
		case WRITE_SAME_32:
			return 1;
		}
	}

	return 0;
}

static inline sector_t logical_to_sectors(struct scsi_device *sdev, sector_t blocks)
{
	return blocks << (ilog2(sdev->sector_size) - 9);
}

static inline unsigned int logical_to_bytes(struct scsi_device *sdev, sector_t blocks)
{
	return blocks * sdev->sector_size;
}

static inline sector_t bytes_to_logical(struct scsi_device *sdev, unsigned int bytes)
{
	return bytes >> ilog2(sdev->sector_size);
}

static inline sector_t sectors_to_logical(struct scsi_device *sdev, sector_t sector)
{
	return sector >> (ilog2(sdev->sector_size) - 9);
}

#ifdef CONFIG_BLK_DEV_INTEGRITY

extern void sd_dif_config_host(struct scsi_disk *);

#else /* CONFIG_BLK_DEV_INTEGRITY */

static inline void sd_dif_config_host(struct scsi_disk *disk)
{
}

#endif /* CONFIG_BLK_DEV_INTEGRITY */

static inline int sd_is_zoned(struct scsi_disk *sdkp)
{
	return sdkp->zoned == 1 || sdkp->device->type == TYPE_ZBC;
}

#ifdef CONFIG_BLK_DEV_ZONED

<<<<<<< HEAD
int sd_zbc_init_disk(struct scsi_disk *sdkp);
void sd_zbc_release_disk(struct scsi_disk *sdkp);
extern int sd_zbc_read_zones(struct scsi_disk *sdkp, unsigned char *buffer);
extern void sd_zbc_print_zones(struct scsi_disk *sdkp);
=======
void sd_zbc_release_disk(struct scsi_disk *sdkp);
int sd_zbc_read_zones(struct scsi_disk *sdkp, unsigned char *buffer);
int sd_zbc_revalidate_zones(struct scsi_disk *sdkp);
>>>>>>> 7d2a07b7
blk_status_t sd_zbc_setup_zone_mgmt_cmnd(struct scsi_cmnd *cmd,
					 unsigned char op, bool all);
unsigned int sd_zbc_complete(struct scsi_cmnd *cmd, unsigned int good_bytes,
			     struct scsi_sense_hdr *sshdr);
int sd_zbc_report_zones(struct gendisk *disk, sector_t sector,
		unsigned int nr_zones, report_zones_cb cb, void *data);

blk_status_t sd_zbc_prepare_zone_append(struct scsi_cmnd *cmd, sector_t *lba,
				        unsigned int nr_blocks);

#else /* CONFIG_BLK_DEV_ZONED */

<<<<<<< HEAD
static inline int sd_zbc_init(void)
{
	return 0;
}

static inline int sd_zbc_init_disk(struct scsi_disk *sdkp)
{
	return 0;
}

static inline void sd_zbc_exit(void) {}
=======
>>>>>>> 7d2a07b7
static inline void sd_zbc_release_disk(struct scsi_disk *sdkp) {}

static inline int sd_zbc_read_zones(struct scsi_disk *sdkp,
				    unsigned char *buf)
{
	return 0;
}

static inline int sd_zbc_revalidate_zones(struct scsi_disk *sdkp)
{
	return 0;
}

static inline blk_status_t sd_zbc_setup_zone_mgmt_cmnd(struct scsi_cmnd *cmd,
						       unsigned char op,
						       bool all)
{
	return BLK_STS_TARGET;
}

static inline unsigned int sd_zbc_complete(struct scsi_cmnd *cmd,
			unsigned int good_bytes, struct scsi_sense_hdr *sshdr)
{
<<<<<<< HEAD
	return 0;
=======
	return good_bytes;
>>>>>>> 7d2a07b7
}

static inline blk_status_t sd_zbc_prepare_zone_append(struct scsi_cmnd *cmd,
						      sector_t *lba,
						      unsigned int nr_blocks)
{
	return BLK_STS_TARGET;
}

#define sd_zbc_report_zones NULL

#endif /* CONFIG_BLK_DEV_ZONED */

void sd_print_sense_hdr(struct scsi_disk *sdkp, struct scsi_sense_hdr *sshdr);
void sd_print_result(const struct scsi_disk *sdkp, const char *msg, int result);

#endif /* _SCSI_DISK_H */<|MERGE_RESOLUTION|>--- conflicted
+++ resolved
@@ -216,16 +216,9 @@
 
 #ifdef CONFIG_BLK_DEV_ZONED
 
-<<<<<<< HEAD
-int sd_zbc_init_disk(struct scsi_disk *sdkp);
-void sd_zbc_release_disk(struct scsi_disk *sdkp);
-extern int sd_zbc_read_zones(struct scsi_disk *sdkp, unsigned char *buffer);
-extern void sd_zbc_print_zones(struct scsi_disk *sdkp);
-=======
 void sd_zbc_release_disk(struct scsi_disk *sdkp);
 int sd_zbc_read_zones(struct scsi_disk *sdkp, unsigned char *buffer);
 int sd_zbc_revalidate_zones(struct scsi_disk *sdkp);
->>>>>>> 7d2a07b7
 blk_status_t sd_zbc_setup_zone_mgmt_cmnd(struct scsi_cmnd *cmd,
 					 unsigned char op, bool all);
 unsigned int sd_zbc_complete(struct scsi_cmnd *cmd, unsigned int good_bytes,
@@ -238,20 +231,6 @@
 
 #else /* CONFIG_BLK_DEV_ZONED */
 
-<<<<<<< HEAD
-static inline int sd_zbc_init(void)
-{
-	return 0;
-}
-
-static inline int sd_zbc_init_disk(struct scsi_disk *sdkp)
-{
-	return 0;
-}
-
-static inline void sd_zbc_exit(void) {}
-=======
->>>>>>> 7d2a07b7
 static inline void sd_zbc_release_disk(struct scsi_disk *sdkp) {}
 
 static inline int sd_zbc_read_zones(struct scsi_disk *sdkp,
@@ -275,11 +254,7 @@
 static inline unsigned int sd_zbc_complete(struct scsi_cmnd *cmd,
 			unsigned int good_bytes, struct scsi_sense_hdr *sshdr)
 {
-<<<<<<< HEAD
-	return 0;
-=======
 	return good_bytes;
->>>>>>> 7d2a07b7
 }
 
 static inline blk_status_t sd_zbc_prepare_zone_append(struct scsi_cmnd *cmd,
