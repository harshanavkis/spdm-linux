PROG=	aicasm

.SUFFIXES= .l .y .c .h

CSRCS=	aicasm.c aicasm_symbol.c
YSRCS=	aicasm_gram.y aicasm_macro_gram.y
LSRCS=	aicasm_scan.l aicasm_macro_scan.l

<<<<<<< HEAD
SRCS=	${GENSRCS} ${CSRCS}

# Cleaned up by make clean
clean-files := $(GENSRCS) $(GENHDRS) y.output $(PROG)
=======
GENHDRS=	aicdb.h $(YSRCS:.y=.h)
GENSRCS=	$(YSRCS:.y=.c) $(LSRCS:.l=.c)

SRCS=	${CSRCS} ${GENSRCS}
CLEANFILES= ${GENSRCS} ${GENHDRS} $(YSRCS:.y=.output)
>>>>>>> 945eb62d
# Override default kernel CFLAGS.  This is a userland app.
AICASM_CFLAGS:= -I/usr/include -I. -ldb
YFLAGS= -d

NOMAN=	noman

ifneq ($(HOSTCC),)
AICASM_CC= $(HOSTCC)
else
AICASM_CC= $(CC)
endif

ifdef DEBUG
CFLAGS+= -DDEBUG -g
YFLAGS+= -t -v
LFLAGS= -d
endif

$(PROG):  ${GENHDRS} $(SRCS)
	$(AICASM_CC) $(AICASM_CFLAGS) $(SRCS) -o $(PROG)

aicdb.h:
	@if [ -e "/usr/include/db3/db_185.h" ]; then		\
		echo "#include <db3/db_185.h>" > aicdb.h;	\
	 elif [ -e "/usr/include/db2/db_185.h" ]; then		\
		echo "#include <db2/db_185.h>" > aicdb.h;	\
	 elif [ -e "/usr/include/db/db_185.h" ]; then		\
		echo "#include <db/db_185.h>" > aicdb.h;	\
	 elif [ -e "/usr/include/db_185.h" ]; then		\
		echo "#include <db_185.h>" > aicdb.h;		\
	 else							\
		echo "*** Install db development libraries";	\
	 fi

<<<<<<< HEAD
y.tab.h aicasm_gram.c: aicasm_gram.y
	$(YACC) $(YFLAGS) aicasm_gram.y
	mv y.tab.c aicasm_gram.c
=======
clean:
	@rm -f $(CLEANFILES) $(PROG)

aicasm_gram.c aicasm_gram.h: aicasm_gram.y
	$(YACC) $(YFLAGS) -b $(<:.y=) $<
	mv $(<:.y=).tab.c $(<:.y=.c)
	mv $(<:.y=).tab.h $(<:.y=.h)

aicasm_macro_gram.c aicasm_macro_gram.h: aicasm_macro_gram.y
	$(YACC) $(YFLAGS) -b $(<:.y=) -p mm $<
	mv $(<:.y=).tab.c $(<:.y=.c)
	mv $(<:.y=).tab.h $(<:.y=.h)

aicasm_scan.c: aicasm_scan.l
	$(LEX) $(LFLAGS) -o$@ $<
>>>>>>> 945eb62d

aicasm_macro_scan.c: aicasm_macro_scan.l
	$(LEX) $(LFLAGS) -Pmm -o$@ $<<|MERGE_RESOLUTION|>--- conflicted
+++ resolved
@@ -5,19 +5,14 @@
 CSRCS=	aicasm.c aicasm_symbol.c
 YSRCS=	aicasm_gram.y aicasm_macro_gram.y
 LSRCS=	aicasm_scan.l aicasm_macro_scan.l
-
-<<<<<<< HEAD
-SRCS=	${GENSRCS} ${CSRCS}
-
-# Cleaned up by make clean
-clean-files := $(GENSRCS) $(GENHDRS) y.output $(PROG)
-=======
 GENHDRS=	aicdb.h $(YSRCS:.y=.h)
 GENSRCS=	$(YSRCS:.y=.c) $(LSRCS:.l=.c)
 
 SRCS=	${CSRCS} ${GENSRCS}
-CLEANFILES= ${GENSRCS} ${GENHDRS} $(YSRCS:.y=.output)
->>>>>>> 945eb62d
+
+# Cleaned up by make clean in kernel build
+clean-files := ${GENSRCS} ${GENHDRS} $(YSRCS:.y=.output) $(PROG)
+
 # Override default kernel CFLAGS.  This is a userland app.
 AICASM_CFLAGS:= -I/usr/include -I. -ldb
 YFLAGS= -d
@@ -52,14 +47,6 @@
 		echo "*** Install db development libraries";	\
 	 fi
 
-<<<<<<< HEAD
-y.tab.h aicasm_gram.c: aicasm_gram.y
-	$(YACC) $(YFLAGS) aicasm_gram.y
-	mv y.tab.c aicasm_gram.c
-=======
-clean:
-	@rm -f $(CLEANFILES) $(PROG)
-
 aicasm_gram.c aicasm_gram.h: aicasm_gram.y
 	$(YACC) $(YFLAGS) -b $(<:.y=) $<
 	mv $(<:.y=).tab.c $(<:.y=.c)
@@ -72,7 +59,6 @@
 
 aicasm_scan.c: aicasm_scan.l
 	$(LEX) $(LFLAGS) -o$@ $<
->>>>>>> 945eb62d
 
 aicasm_macro_scan.c: aicasm_macro_scan.l
 	$(LEX) $(LFLAGS) -Pmm -o$@ $<