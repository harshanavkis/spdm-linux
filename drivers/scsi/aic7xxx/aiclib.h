--- conflicted
+++ resolved
@@ -906,17 +906,10 @@
 int		aic_static_inquiry_match(caddr_t /*inqbuffer*/,
 					 caddr_t /*table_entry*/);
 
-<<<<<<< HEAD
-typedef void aic_option_callback_t(void *, int, int, int32_t);
-char *		aic_parse_brace_option(char *opt_name, char *opt_arg,
-				       char *end, int depth,
-				       aic_option_callback_t *, void *);
-=======
 typedef void aic_option_callback_t(u_long, int, int, int32_t);
 char *		aic_parse_brace_option(char *opt_name, char *opt_arg,
 				       char *end, int depth,
 				       aic_option_callback_t *, u_long);
->>>>>>> 59b52f22
 
 static __inline void	 scsi_extract_sense(struct scsi_sense_data *sense,
 					    int *error_code, int *sense_key,
