/*
 * Device driver for the SYMBIOS/LSILOGIC 53C8XX and 53C1010 family 
 * of PCI-SCSI IO processors.
 *
 * Copyright (C) 1999-2001  Gerard Roudier <groudier@free.fr>
 *
 * This driver is derived from the Linux sym53c8xx driver.
 * Copyright (C) 1998-2000  Gerard Roudier
 *
 * The sym53c8xx driver is derived from the ncr53c8xx driver that had been 
 * a port of the FreeBSD ncr driver to Linux-1.2.13.
 *
 * The original ncr driver has been written for 386bsd and FreeBSD by
 *         Wolfgang Stanglmeier        <wolf@cologne.de>
 *         Stefan Esser                <se@mi.Uni-Koeln.de>
 * Copyright (C) 1994  Wolfgang Stanglmeier
 *
 * Other major contributions:
 *
 * NVRAM detection and reading.
 * Copyright (C) 1997 Richard Waltham <dormouse@farsrobt.demon.co.uk>
 *
 *-----------------------------------------------------------------------------
 *
 * Redistribution and use in source and binary forms, with or without
 * modification, are permitted provided that the following conditions
 * are met:
 * 1. Redistributions of source code must retain the above copyright
 *    notice, this list of conditions and the following disclaimer.
 * 2. The name of the author may not be used to endorse or promote products
 *    derived from this software without specific prior written permission.
 *
 * Where this Software is combined with software released under the terms of 
 * the GNU Public License ("GPL") and the terms of the GPL would require the 
 * combined work to also be released under the terms of the GPL, the terms
 * and conditions of this License will apply in addition to those of the
 * GPL with the exception of any terms or conditions of this License that
 * conflict with, or are expressly prohibited by, the GPL.
 *
 * THIS SOFTWARE IS PROVIDED BY THE AUTHORS AND CONTRIBUTORS ``AS IS'' AND
 * ANY EXPRESS OR IMPLIED WARRANTIES, INCLUDING, BUT NOT LIMITED TO, THE
 * IMPLIED WARRANTIES OF MERCHANTABILITY AND FITNESS FOR A PARTICULAR PURPOSE
 * ARE DISCLAIMED. IN NO EVENT SHALL THE AUTHOR OR CONTRIBUTORS BE LIABLE FOR
 * ANY DIRECT, INDIRECT, INCIDENTAL, SPECIAL, EXEMPLARY, OR CONSEQUENTIAL
 * DAMAGES (INCLUDING, BUT NOT LIMITED TO, PROCUREMENT OF SUBSTITUTE GOODS
 * OR SERVICES; LOSS OF USE, DATA, OR PROFITS; OR BUSINESS INTERRUPTION)
 * HOWEVER CAUSED AND ON ANY THEORY OF LIABILITY, WHETHER IN CONTRACT, STRICT
 * LIABILITY, OR TORT (INCLUDING NEGLIGENCE OR OTHERWISE) ARISING IN ANY WAY
 * OUT OF THE USE OF THIS SOFTWARE, EVEN IF ADVISED OF THE POSSIBILITY OF
 * SUCH DAMAGE.
 */
#define SYM_GLUE_C

#include <linux/module.h>
#include "sym_glue.h"

#define NAME53C		"sym53c"
#define NAME53C8XX	"sym53c8xx"

static int __devinit
pci_get_base_address(struct pci_dev *pdev, int index, u_long *base)
{
	u32 tmp;
#define PCI_BAR_OFFSET(index) (PCI_BASE_ADDRESS_0 + (index<<2))

	pci_read_config_dword(pdev, PCI_BAR_OFFSET(index), &tmp);
	*base = tmp;
	++index;
	if ((tmp & 0x7) == PCI_BASE_ADDRESS_MEM_TYPE_64) {
#if BITS_PER_LONG > 32
		pci_read_config_dword(pdev, PCI_BAR_OFFSET(index), &tmp);
		*base |= (((u_long)tmp) << 32);
#endif
		++index;
	}
	return index;
#undef PCI_BAR_OFFSET
}

#define SYM_INIT_LOCK_HCB(np)		spin_lock_init((np)->s.host->host_lock);
#define	SYM_LOCK_HCB(np, flags)		\
			spin_lock_irqsave((np)->s.host->host_lock, flags)
#define	SYM_UNLOCK_HCB(np, flags)	\
			spin_unlock_irqrestore((np)->s.host->host_lock, flags)

/*
 *  These simple macros limit expression involving 
 *  kernel time values (jiffies) to some that have 
 *  chance not to be too much incorrect. :-)
 */
#define ktime_get(o)		(jiffies + (u_long) o)
#define ktime_exp(b)		((long)(jiffies) - (long)(b) >= 0)
#define ktime_dif(a, b)		((long)(a) - (long)(b))
#define ktime_add(a, o)		((a) + (u_long)(o))
#define ktime_sub(a, o)		((a) - (u_long)(o))

/* This lock protects only the memory allocation/free.  */
spinlock_t sym53c8xx_lock = SPIN_LOCK_UNLOCKED;

/*
 *  Wrappers to the generic memory allocator.
 */
void *sym_calloc(int size, char *name)
{
	u_long flags;
	void *m;
	spin_lock_irqsave(&sym53c8xx_lock, flags);
	m = sym_calloc_unlocked(size, name);
	spin_unlock_irqrestore(&sym53c8xx_lock, flags);
	return m;
}

void sym_mfree(void *m, int size, char *name)
{
	u_long flags;
	spin_lock_irqsave(&sym53c8xx_lock, flags);
	sym_mfree_unlocked(m, size, name);
	spin_unlock_irqrestore(&sym53c8xx_lock, flags);
}

void *__sym_calloc_dma(m_pool_ident_t dev_dmat, int size, char *name)
{
	u_long flags;
	void *m;
	spin_lock_irqsave(&sym53c8xx_lock, flags);
	m = __sym_calloc_dma_unlocked(dev_dmat, size, name);
	spin_unlock_irqrestore(&sym53c8xx_lock, flags);
	return m;
}

void __sym_mfree_dma(m_pool_ident_t dev_dmat, void *m, int size, char *name)
{
	u_long flags;
	spin_lock_irqsave(&sym53c8xx_lock, flags);
	__sym_mfree_dma_unlocked(dev_dmat, m, size, name);
	spin_unlock_irqrestore(&sym53c8xx_lock, flags);
}

m_addr_t __vtobus(m_pool_ident_t dev_dmat, void *m)
{
	u_long flags;
	m_addr_t b;
	spin_lock_irqsave(&sym53c8xx_lock, flags);
	b = __vtobus_unlocked(dev_dmat, m);
	spin_unlock_irqrestore(&sym53c8xx_lock, flags);
	return b;
}

/*
 *  Map/unmap a PCI memory window.
 */
#ifndef SYM_OPT_NO_BUS_MEMORY_MAPPING
static u_long __devinit pci_map_mem(u_long base, u_long size)
{
	u_long page_base	= ((u_long) base) & PAGE_MASK;
	u_long page_offs	= ((u_long) base) - page_base;
	u_long page_remapped	= (u_long) ioremap(page_base, page_offs+size);

	return page_remapped? (page_remapped + page_offs) : 0UL;
}

static void __devinit pci_unmap_mem(u_long vaddr, u_long size)
{
	if (vaddr)
		iounmap((void *) (vaddr & PAGE_MASK));
}
#endif

#define scsi_data_direction(cmd)	(cmd->sc_data_direction)

/*
 *  Driver host data structure.
 */
struct host_data {
     hcb_p ncb;
};

/*
 * Some type that fit DMA addresses as seen from BUS.
 */
typedef dma_addr_t	bus_addr_t;

/*
 *  Used by the eh thread to wait for command completion.
 *  It is allocated on the eh thread stack.
 */
struct sym_eh_wait {
	struct semaphore sem;
	struct timer_list timer;
	void (*old_done)(struct scsi_cmnd *);
	int to_do;
	int timed_out;
};

/*
 *  Driver private area in the SCSI command structure.
 */
struct sym_ucmd {		/* Override the SCSI pointer structure */
	SYM_QUEHEAD link_cmdq;	/* Must stay at offset ZERO */
	bus_addr_t data_mapping;
	u_char	data_mapped;
	struct sym_eh_wait *eh_wait;
};

typedef struct sym_ucmd *ucmd_p;

#define SYM_UCMD_PTR(cmd)  ((ucmd_p)(&(cmd)->SCp))
#define SYM_SCMD_PTR(ucmd) sym_que_entry(ucmd, struct scsi_cmnd, SCp)
#define SYM_SOFTC_PTR(cmd) (((struct host_data *)cmd->device->host->hostdata)->ncb)

/*
 *  Deal with DMA mapping/unmapping.
 */
#define	bus_unmap_sg(pdev, sgptr, sgcnt, dir)		\
	pci_unmap_sg(pdev, sgptr, sgcnt, dir)
#define	bus_unmap_single(pdev, mapping, bufptr, dir)	\
	pci_unmap_single(pdev, mapping, bufptr, dir)
#define	bus_map_single(pdev, bufptr, bufsiz, dir)	\
	pci_map_single(pdev, bufptr, bufsiz, dir)
#define	bus_map_sg(pdev, sgptr, sgcnt, dir)		\
	pci_map_sg(pdev, sgptr, sgcnt, dir)
#define	bus_dma_sync_sg(pdev, sgptr, sgcnt, dir)	\
	pci_dma_sync_sg(pdev, sgptr, sgcnt, dir)
#define	bus_dma_sync_single(pdev, mapping, bufsiz, dir)	\
	pci_dma_sync_single(pdev, mapping, bufsiz, dir)
#define bus_sg_dma_address(sc)	sg_dma_address(sc)
#define bus_sg_dma_len(sc)	sg_dma_len(sc)

static void __unmap_scsi_data(struct pci_dev *pdev, struct scsi_cmnd *cmd)
{
	int dma_dir = scsi_to_pci_dma_dir(cmd->sc_data_direction);

	switch(SYM_UCMD_PTR(cmd)->data_mapped) {
	case 2:
		bus_unmap_sg(pdev, cmd->buffer, cmd->use_sg, dma_dir);
		break;
	case 1:
		bus_unmap_single(pdev, SYM_UCMD_PTR(cmd)->data_mapping,
				 cmd->request_bufflen, dma_dir);
		break;
	}
	SYM_UCMD_PTR(cmd)->data_mapped = 0;
}

static bus_addr_t __map_scsi_single_data(struct pci_dev *pdev, struct scsi_cmnd *cmd)
{
	bus_addr_t mapping;
	int dma_dir = scsi_to_pci_dma_dir(cmd->sc_data_direction);

	mapping = bus_map_single(pdev, cmd->request_buffer,
				 cmd->request_bufflen, dma_dir);
	if (mapping) {
		SYM_UCMD_PTR(cmd)->data_mapped  = 1;
		SYM_UCMD_PTR(cmd)->data_mapping = mapping;
	}

	return mapping;
}

static int __map_scsi_sg_data(struct pci_dev *pdev, struct scsi_cmnd *cmd)
{
	int use_sg;
	int dma_dir = scsi_to_pci_dma_dir(cmd->sc_data_direction);

	use_sg = bus_map_sg(pdev, cmd->buffer, cmd->use_sg, dma_dir);
	if (use_sg > 0) {
		SYM_UCMD_PTR(cmd)->data_mapped  = 2;
		SYM_UCMD_PTR(cmd)->data_mapping = use_sg;
	}

	return use_sg;
}

static void __sync_scsi_data(struct pci_dev *pdev, struct scsi_cmnd *cmd)
{
	int dma_dir = scsi_to_pci_dma_dir(cmd->sc_data_direction);

	switch(SYM_UCMD_PTR(cmd)->data_mapped) {
	case 2:
		bus_dma_sync_sg(pdev, cmd->buffer, cmd->use_sg, dma_dir);
		break;
	case 1:
		bus_dma_sync_single(pdev, SYM_UCMD_PTR(cmd)->data_mapping,
				    cmd->request_bufflen, dma_dir);
		break;
	}
}

#define unmap_scsi_data(np, cmd)	\
		__unmap_scsi_data(np->s.device, cmd)
#define map_scsi_single_data(np, cmd)	\
		__map_scsi_single_data(np->s.device, cmd)
#define map_scsi_sg_data(np, cmd)	\
		__map_scsi_sg_data(np->s.device, cmd)
#define sync_scsi_data(np, cmd)		\
		__sync_scsi_data(np->s.device, cmd)

/*
 *  Complete a pending CAM CCB.
 */
void sym_xpt_done(hcb_p np, struct scsi_cmnd *ccb)
{
	sym_remque(&SYM_UCMD_PTR(ccb)->link_cmdq);
	unmap_scsi_data(np, ccb);
	ccb->scsi_done(ccb);
}

void sym_xpt_done2(hcb_p np, struct scsi_cmnd *ccb, int cam_status)
{
	sym_set_cam_status(ccb, cam_status);
	sym_xpt_done(np, ccb);
}


/*
 *  Print something that identifies the IO.
 */
void sym_print_addr (ccb_p cp)
{
	struct scsi_cmnd *cmd = cp->cam_ccb;
	if (cmd)
		printf("%s:%d:%d:", sym_name(SYM_SOFTC_PTR(cmd)),
		       cmd->device->id,cmd->device->lun);
}

/*
 *  Tell the SCSI layer about a BUS RESET.
 */
void sym_xpt_async_bus_reset(hcb_p np)
{
	printf_notice("%s: SCSI BUS has been reset.\n", sym_name(np));
	np->s.settle_time = ktime_get(sym_driver_setup.settle_delay * HZ);
	np->s.settle_time_valid = 1;
	if (sym_verbose >= 2)
		printf_info("%s: command processing suspended for %d seconds\n",
		            sym_name(np), sym_driver_setup.settle_delay);
}

/*
 *  Tell the SCSI layer about a BUS DEVICE RESET message sent.
 */
void sym_xpt_async_sent_bdr(hcb_p np, int target)
{
	printf_notice("%s: TARGET %d has been reset.\n", sym_name(np), target);
}

/*
 *  Tell the SCSI layer about the new transfer parameters.
 */
void sym_xpt_async_nego_wide(hcb_p np, int target)
{
	if (sym_verbose < 3)
		return;
	sym_announce_transfer_rate(np, target);
}

/*
 *  Choose the more appropriate CAM status if 
 *  the IO encountered an extended error.
 */
static int sym_xerr_cam_status(int cam_status, int x_status)
{
	if (x_status) {
		if	(x_status & XE_PARITY_ERR)
			cam_status = DID_PARITY;
		else if	(x_status &(XE_EXTRA_DATA|XE_SODL_UNRUN|XE_SWIDE_OVRUN))
			cam_status = DID_ERROR;
		else if	(x_status & XE_BAD_PHASE)
			cam_status = DID_ERROR;
		else
			cam_status = DID_ERROR;
	}
	return cam_status;
}

/*
 *  Build CAM result for a failed or auto-sensed IO.
 */
void sym_set_cam_result_error(hcb_p np, ccb_p cp, int resid)
{
	struct scsi_cmnd *csio = cp->cam_ccb;
	u_int cam_status, scsi_status, drv_status;

	drv_status  = 0;
	cam_status  = DID_OK;
	scsi_status = cp->ssss_status;

	if (cp->host_flags & HF_SENSE) {
		scsi_status = cp->sv_scsi_status;
		resid = cp->sv_resid;
		if (sym_verbose && cp->sv_xerr_status)
			sym_print_xerr(cp, cp->sv_xerr_status);
		if (cp->host_status == HS_COMPLETE &&
		    cp->ssss_status == S_GOOD &&
		    cp->xerr_status == 0) {
			cam_status = sym_xerr_cam_status(DID_OK,
							 cp->sv_xerr_status);
			drv_status = DRIVER_SENSE;
			/*
			 *  Bounce back the sense data to user.
			 */
			bzero(&csio->sense_buffer, sizeof(csio->sense_buffer));
			bcopy(cp->sns_bbuf, csio->sense_buffer,
			      MIN(sizeof(csio->sense_buffer),SYM_SNS_BBUF_LEN));
#if 0
			/*
			 *  If the device reports a UNIT ATTENTION condition 
			 *  due to a RESET condition, we should consider all 
			 *  disconnect CCBs for this unit as aborted.
			 */
			if (1) {
				u_char *p;
				p  = (u_char *) csio->sense_data;
				if (p[0]==0x70 && p[2]==0x6 && p[12]==0x29)
					sym_clear_tasks(np, DID_ABORT,
							cp->target,cp->lun, -1);
			}
#endif
		}
		else
			cam_status = DID_ERROR;
	}
	else if (cp->host_status == HS_COMPLETE) 	/* Bad SCSI status */
		cam_status = DID_OK;
	else if (cp->host_status == HS_SEL_TIMEOUT)	/* Selection timeout */
		cam_status = DID_NO_CONNECT;
	else if (cp->host_status == HS_UNEXPECTED)	/* Unexpected BUS FREE*/
		cam_status = DID_ERROR;
	else {						/* Extended error */
		if (sym_verbose) {
			PRINT_ADDR(cp);
			printf ("COMMAND FAILED (%x %x %x).\n",
				cp->host_status, cp->ssss_status,
				cp->xerr_status);
		}
		/*
		 *  Set the most appropriate value for CAM status.
		 */
		cam_status = sym_xerr_cam_status(DID_ERROR, cp->xerr_status);
	}
	csio->resid = resid;
	csio->result = (drv_status << 24) + (cam_status << 16) + scsi_status;
}


/*
 *  Called on successfull INQUIRY response.
 */
void sym_sniff_inquiry(hcb_p np, struct scsi_cmnd *cmd, int resid)
{
	int retv;

	if (!cmd || cmd->use_sg)
		return;

	sync_scsi_data(np, cmd);
	retv = __sym_sniff_inquiry(np, cmd->device->id, cmd->device->lun,
				   (u_char *) cmd->request_buffer,
				   cmd->request_bufflen - resid);
	if (retv < 0)
		return;
	else if (retv)
		sym_update_trans_settings(np, &np->target[cmd->device->id]);
}

/*
 *  Build the scatter/gather array for an I/O.
 */

static int sym_scatter_no_sglist(hcb_p np, ccb_p cp, struct scsi_cmnd *cmd)
{
	struct sym_tblmove *data = &cp->phys.data[SYM_CONF_MAX_SG-1];
	int segment;

	cp->data_len = cmd->request_bufflen;

	if (cmd->request_bufflen) {
		bus_addr_t baddr = map_scsi_single_data(np, cmd);
		if (baddr) {
			sym_build_sge(np, data, baddr, cmd->request_bufflen);
			segment = 1;
		}
		else
			segment = -2;
	}
	else
		segment = 0;

	return segment;
}

static int sym_scatter(hcb_p np, ccb_p cp, struct scsi_cmnd *cmd)
{
	int segment;
	int use_sg = (int) cmd->use_sg;

	cp->data_len = 0;

	if (!use_sg)
		segment = sym_scatter_no_sglist(np, cp, cmd);
	else if ((use_sg = map_scsi_sg_data(np, cmd)) > 0) {
		struct scatterlist *scatter = (struct scatterlist *)cmd->buffer;
		struct sym_tblmove *data;

		if (use_sg > SYM_CONF_MAX_SG) {
			unmap_scsi_data(np, cmd);
			return -1;
		}

		data = &cp->phys.data[SYM_CONF_MAX_SG - use_sg];

		for (segment = 0; segment < use_sg; segment++) {
			bus_addr_t baddr = bus_sg_dma_address(&scatter[segment]);
			unsigned int len = bus_sg_dma_len(&scatter[segment]);

			sym_build_sge(np, &data[segment], baddr, len);
			cp->data_len += len;
		}
	}
	else
		segment = -2;

	return segment;
}

/*
 *  Queue a SCSI command.
 */
static int sym_queue_command(hcb_p np, struct scsi_cmnd *ccb)
{
/*	struct scsi_device        *device    = ccb->device; */
	tcb_p	tp;
	lcb_p	lp;
	ccb_p	cp;
	int	order;

	/*
	 *  Minimal checkings, so that we will not 
	 *  go outside our tables.
	 */
	if (ccb->device->id == np->myaddr ||
	    ccb->device->id >= SYM_CONF_MAX_TARGET ||
	    ccb->device->lun >= SYM_CONF_MAX_LUN) {
		sym_xpt_done2(np, ccb, CAM_DEV_NOT_THERE);
		return 0;
        }

	/*
	 *  Retreive the target descriptor.
	 */
	tp = &np->target[ccb->device->id];

	/*
	 *  Complete the 1st INQUIRY command with error 
	 *  condition if the device is flagged NOSCAN 
	 *  at BOOT in the NVRAM. This may speed up 
	 *  the boot and maintain coherency with BIOS 
	 *  device numbering. Clearing the flag allows 
	 *  user to rescan skipped devices later.
	 *  We also return error for devices not flagged 
	 *  for SCAN LUNS in the NVRAM since some mono-lun 
	 *  devices behave badly when asked for some non 
	 *  zero LUN. Btw, this is an absolute hack.:-)
	 */
	if (ccb->cmnd[0] == 0x12 || ccb->cmnd[0] == 0x0) {
		if ((tp->usrflags & SYM_SCAN_BOOT_DISABLED) ||
		    ((tp->usrflags & SYM_SCAN_LUNS_DISABLED) && 
		     ccb->device->lun != 0)) {
			tp->usrflags &= ~SYM_SCAN_BOOT_DISABLED;
			sym_xpt_done2(np, ccb, CAM_DEV_NOT_THERE);
			return 0;
		}
	}

	/*
	 *  Select tagged/untagged.
	 */
	lp = sym_lp(np, tp, ccb->device->lun);
	order = (lp && lp->s.reqtags) ? M_SIMPLE_TAG : 0;

	/*
	 *  Queue the SCSI IO.
	 */
	cp = sym_get_ccb(np, ccb->device->id, ccb->device->lun, order);
	if (!cp)
		return 1;	/* Means resource shortage */
	(void) sym_queue_scsiio(np, ccb, cp);
	return 0;
}

/*
 *  Setup buffers and pointers that address the CDB.
 */
static int __inline sym_setup_cdb(hcb_p np, struct scsi_cmnd *ccb, ccb_p cp)
{
	u32	cmd_ba;
	int	cmd_len;

	/*
	 *  CDB is 16 bytes max.
	 */
	if (ccb->cmd_len > sizeof(cp->cdb_buf)) {
		sym_set_cam_status(cp->cam_ccb, CAM_REQ_INVALID);
		return -1;
	}

	bcopy(ccb->cmnd, cp->cdb_buf, ccb->cmd_len);
	cmd_ba  = CCB_BA (cp, cdb_buf[0]);
	cmd_len = ccb->cmd_len;

	cp->phys.cmd.addr	= cpu_to_scr(cmd_ba);
	cp->phys.cmd.size	= cpu_to_scr(cmd_len);

	return 0;
}

/*
 *  Setup pointers that address the data and start the I/O.
 */
int sym_setup_data_and_start(hcb_p np, struct scsi_cmnd *csio, ccb_p cp)
{
	int dir;
	tcb_p tp = &np->target[cp->target];
	lcb_p lp = sym_lp(np, tp, cp->lun);

	/*
	 *  Build the CDB.
	 */
	if (sym_setup_cdb(np, csio, cp))
		goto out_abort;

	/*
	 *  No direction means no data.
	 */
	dir = scsi_data_direction(csio);
	if (dir != SCSI_DATA_NONE) {
		cp->segments = sym_scatter (np, cp, csio);
		if (cp->segments < 0) {
			if (cp->segments == -2)
				sym_set_cam_status(csio, CAM_RESRC_UNAVAIL);
			else
				sym_set_cam_status(csio, CAM_REQ_TOO_BIG);
			goto out_abort;
		}
	}
	else {
		cp->data_len = 0;
		cp->segments = 0;
	}

	/*
	 *  Set data pointers.
	 */
	sym_setup_data_pointers(np, cp, dir);

	/*
	 *  When `#ifed 1', the code below makes the driver 
	 *  panic on the first attempt to write to a SCSI device.
	 *  It is the first test we want to do after a driver 
	 *  change that does not seem obviously safe. :)
	 */
#if 0
	switch (cp->cdb_buf[0]) {
	case 0x0A: case 0x2A: case 0xAA:
		panic("XXXXXXXXXXXXX WRITE NOT YET ALLOWED XXXXXXXXXXXXXX\n");
		MDELAY(10000);
		break;
	default:
		break;
	}
#endif

	/*
	 *	activate this job.
	 */
	if (lp)
		sym_start_next_ccbs(np, lp, 2);
	else
		sym_put_start_queue(np, cp);
	return 0;

out_abort:
	sym_free_ccb(np, cp);
	sym_xpt_done(np, csio);
	return 0;
}


/*
 *  timer daemon.
 *
 *  Misused to keep the driver running when
 *  interrupts are not configured correctly.
 */
static void sym_timer (hcb_p np)
{
	u_long	thistime = ktime_get(0);

	/*
	 *  Restart the timer.
	 */
#ifdef SYM_CONF_PCIQ_BROKEN_INTR
	np->s.timer.expires = ktime_get((HZ+99)/100);
#else
	np->s.timer.expires = ktime_get(SYM_CONF_TIMER_INTERVAL);
#endif
	add_timer(&np->s.timer);

	/*
	 *  If we are resetting the ncr, wait for settle_time before 
	 *  clearing it. Then command processing will be resumed.
	 */
	if (np->s.settle_time_valid) {
		if (ktime_dif(np->s.settle_time, thistime) <= 0){
			if (sym_verbose >= 2 )
				printk("%s: command processing resumed\n",
				       sym_name(np));
			np->s.settle_time_valid = 0;
		}
		return;
	}

	/*
	 *	Nothing to do for now, but that may come.
	 */
	if (np->s.lasttime + 4*HZ < thistime) {
		np->s.lasttime = thistime;
	}

#ifdef SYM_CONF_PCIQ_MAY_MISS_COMPLETIONS
	/*
	 *  Some way-broken PCI bridges may lead to 
	 *  completions being lost when the clearing 
	 *  of the INTFLY flag by the CPU occurs 
	 *  concurrently with the chip raising this flag.
	 *  If this ever happen, lost completions will 
	 * be reaped here.
	 */
	sym_wakeup_done(np);
#endif

#ifdef SYM_CONF_PCIQ_BROKEN_INTR
	if (INB(nc_istat) & (INTF|SIP|DIP)) {

		/*
		**	Process pending interrupts.
		*/
		if (DEBUG_FLAGS & DEBUG_TINY) printk ("{");
		sym_interrupt(np);
		if (DEBUG_FLAGS & DEBUG_TINY) printk ("}");
	}
#endif /* SYM_CONF_PCIQ_BROKEN_INTR */
}


/*
 *  PCI BUS error handler.
 */
void sym_log_bus_error(hcb_p np)
{
	u_short pci_sts;
	pci_read_config_word(np->s.device, PCI_STATUS, &pci_sts);
	if (pci_sts & 0xf900) {
		pci_write_config_word(np->s.device, PCI_STATUS,
		                         pci_sts);
		printf("%s: PCI STATUS = 0x%04x\n",
			sym_name(np), pci_sts & 0xf900);
	}
}


/*
 *  Requeue awaiting commands.
 */
static void sym_requeue_awaiting_cmds(hcb_p np)
{
	struct scsi_cmnd *cmd;
	ucmd_p ucp = SYM_UCMD_PTR(cmd);
	SYM_QUEHEAD tmp_cmdq;
	int sts;

	sym_que_move(&np->s.wait_cmdq, &tmp_cmdq);

	while ((ucp = (ucmd_p) sym_remque_head(&tmp_cmdq)) != 0) {
		sym_insque_tail(&ucp->link_cmdq, &np->s.busy_cmdq);
		cmd = SYM_SCMD_PTR(ucp);
		sts = sym_queue_command(np, cmd);
		if (sts) {
			sym_remque(&ucp->link_cmdq);
			sym_insque_head(&ucp->link_cmdq, &np->s.wait_cmdq);
		}
	}
}

/*
 *  Linux entry point of the queuecommand() function
 */
int sym53c8xx_queue_command (struct scsi_cmnd *cmd, void (*done)(struct scsi_cmnd *))
{
	hcb_p  np  = SYM_SOFTC_PTR(cmd);
	ucmd_p ucp = SYM_UCMD_PTR(cmd);
	int sts = 0;
#if 0
	u_long flags;
#endif

	cmd->scsi_done     = done;
	cmd->host_scribble = NULL;
	memset(ucp, 0, sizeof(*ucp));

#if 0
	SYM_LOCK_HCB(np, flags);
#endif

	/*
	 *  Shorten our settle_time if needed for 
	 *  this command not to time out.
	 */
	if (np->s.settle_time_valid && cmd->timeout_per_command) {
		u_long tlimit = ktime_get(cmd->timeout_per_command);
		tlimit = ktime_sub(tlimit, SYM_CONF_TIMER_INTERVAL*2);
		if (ktime_dif(np->s.settle_time, tlimit) > 0) {
			np->s.settle_time = tlimit;
		}
	}

	if (np->s.settle_time_valid || !sym_que_empty(&np->s.wait_cmdq)) {
		sym_insque_tail(&ucp->link_cmdq, &np->s.wait_cmdq);
		goto out;
	}

	sym_insque_tail(&ucp->link_cmdq, &np->s.busy_cmdq);
	sts = sym_queue_command(np, cmd);
	if (sts) {
		sym_remque(&ucp->link_cmdq);
		sym_insque_tail(&ucp->link_cmdq, &np->s.wait_cmdq);
	}
out:
#if 0
	SYM_UNLOCK_HCB(np, flags);
#endif

	return 0;
}

/*
 *  Linux entry point of the interrupt handler.
 */
static irqreturn_t sym53c8xx_intr(int irq, void *dev_id, struct pt_regs * regs)
{
	unsigned long flags;
	hcb_p np = (hcb_p) dev_id;

	if (DEBUG_FLAGS & DEBUG_TINY) printf_debug ("[");

	SYM_LOCK_HCB(np, flags);

	sym_interrupt(np);

	/*
	 * push queue walk-through to tasklet
	 */
	if (!sym_que_empty(&np->s.wait_cmdq) && !np->s.settle_time_valid)
		sym_requeue_awaiting_cmds(np);

	SYM_UNLOCK_HCB(np, flags);

	if (DEBUG_FLAGS & DEBUG_TINY) printf_debug ("]\n");

	return IRQ_HANDLED;
}

/*
 *  Linux entry point of the timer handler
 */
static void sym53c8xx_timer(unsigned long npref)
{
	hcb_p np = (hcb_p) npref;
	unsigned long flags;

	SYM_LOCK_HCB(np, flags);

	sym_timer(np);

	if (!sym_que_empty(&np->s.wait_cmdq) && !np->s.settle_time_valid)
		sym_requeue_awaiting_cmds(np);

	SYM_UNLOCK_HCB(np, flags);
}


/*
 *  What the eh thread wants us to perform.
 */
#define SYM_EH_ABORT		0
#define SYM_EH_DEVICE_RESET	1
#define SYM_EH_BUS_RESET	2
#define SYM_EH_HOST_RESET	3

/*
 *  What we will do regarding the involved SCSI command.
 */
#define SYM_EH_DO_IGNORE	0
#define SYM_EH_DO_COMPLETE	1
#define SYM_EH_DO_WAIT		2

/*
 *  Our general completion handler.
 */
static void __sym_eh_done(struct scsi_cmnd *cmd, int timed_out)
{
	struct sym_eh_wait *ep = SYM_UCMD_PTR(cmd)->eh_wait;
	if (!ep)
		return;

	/* Try to avoid a race here (not 100% safe) */
	if (!timed_out) {
		ep->timed_out = 0;
		if (ep->to_do == SYM_EH_DO_WAIT && !del_timer(&ep->timer))
			return;
	}

	/* Revert everything */
	SYM_UCMD_PTR(cmd)->eh_wait = 0;
	cmd->scsi_done = ep->old_done;

	/* Wake up the eh thread if it wants to sleep */
	if (ep->to_do == SYM_EH_DO_WAIT)
		up(&ep->sem);
}

/*
 *  scsi_done() alias when error recovery is in progress. 
 */
static void sym_eh_done(struct scsi_cmnd *cmd) { __sym_eh_done(cmd, 0); }

/*
 *  Some timeout handler to avoid waiting too long.
 */
static void sym_eh_timeout(u_long p) { __sym_eh_done((struct scsi_cmnd *)p, 1); }

/*
 *  Generic method for our eh processing.
 *  The 'op' argument tells what we have to do.
 */
static int sym_eh_handler(int op, char *opname, struct scsi_cmnd *cmd)
{
	hcb_p np = SYM_SOFTC_PTR(cmd);
	SYM_QUEHEAD *qp;
	int to_do = SYM_EH_DO_IGNORE;
	int sts = -1;
	struct sym_eh_wait eh, *ep = &eh;
	char devname[20];
	unsigned long flags;

	sprintf(devname, "%s:%d:%d", sym_name(np), cmd->device->id, cmd->device->lun);

	printf_warning("%s: %s operation started.\n", devname, opname);

#if 0
	/* This one should be the result of some race, thus to ignore */
	if (cmd->serial_number != cmd->serial_number_at_timeout)
		goto prepare;
#endif

	/* This one is not queued to the core driver -> to complete here */ 
	FOR_EACH_QUEUED_ELEMENT(&np->s.wait_cmdq, qp) {
		if (SYM_SCMD_PTR(qp) == cmd) {
			to_do = SYM_EH_DO_COMPLETE;
			goto prepare;
		}
	}

	/* This one is queued in some place -> to wait for completion */
	FOR_EACH_QUEUED_ELEMENT(&np->busy_ccbq, qp) {
		ccb_p cp = sym_que_entry(qp, struct sym_ccb, link_ccbq);
		if (cp->cam_ccb == cmd) {
			to_do = SYM_EH_DO_WAIT;
			goto prepare;
		}
	}

prepare:
	/* Prepare stuff to either ignore, complete or wait for completion */
	switch(to_do) {
	default:
	case SYM_EH_DO_IGNORE:
		goto finish;
		break;
	case SYM_EH_DO_WAIT:
		init_MUTEX_LOCKED(&ep->sem);
		/* fall through */
	case SYM_EH_DO_COMPLETE:
		ep->old_done = cmd->scsi_done;
		cmd->scsi_done = sym_eh_done;
		SYM_UCMD_PTR(cmd)->eh_wait = ep;
	}

	/* Try to proceed the operation we have been asked for */
	sts = -1;
	switch(op) {
	case SYM_EH_ABORT:
		sts = sym_abort_scsiio(np, cmd, 1);
		break;
	case SYM_EH_DEVICE_RESET:
		sts = sym_reset_scsi_target(np, cmd->device->id);
		break;
	case SYM_EH_BUS_RESET:
		sym_reset_scsi_bus(np, 1);
		sts = 0;
		break;
	case SYM_EH_HOST_RESET:
		sym_reset_scsi_bus(np, 0);
		sym_start_up (np, 1);
		sts = 0;
		break;
	default:
		break;
	}

	/* On error, restore everything and cross fingers :) */
	if (sts) {
		SYM_UCMD_PTR(cmd)->eh_wait = 0;
		cmd->scsi_done = ep->old_done;
		to_do = SYM_EH_DO_IGNORE;
	}

finish:
	ep->to_do = to_do;
	/* Complete the command with locks held as required by the driver */
	if (to_do == SYM_EH_DO_COMPLETE)
		sym_xpt_done2(np, cmd, CAM_REQ_ABORTED);

	/* Wait for completion with locks released, as required by kernel */
	if (to_do == SYM_EH_DO_WAIT) {
		init_timer(&ep->timer);
		ep->timer.expires = jiffies + (5*HZ);
		ep->timer.function = sym_eh_timeout;
		ep->timer.data = (u_long)cmd;
		ep->timed_out = 1;	/* Be pessimistic for once :) */
		add_timer(&ep->timer);
		local_save_flags(flags);
		spin_unlock_irq(cmd->device->host->host_lock);
		down(&ep->sem);
		local_irq_restore(flags);
		spin_lock(cmd->device->host->host_lock);
		if (ep->timed_out)
			sts = -2;
	}
	printf_warning("%s: %s operation %s.\n", devname, opname,
			sts==0?"complete":sts==-2?"timed-out":"failed");
	return sts? SCSI_FAILED : SCSI_SUCCESS;
}


/*
 * Error handlers called from the eh thread (one thread per HBA).
 */
int sym53c8xx_eh_abort_handler(struct scsi_cmnd *cmd)
{
	return sym_eh_handler(SYM_EH_ABORT, "ABORT", cmd);
}

int sym53c8xx_eh_device_reset_handler(struct scsi_cmnd *cmd)
{
	return sym_eh_handler(SYM_EH_DEVICE_RESET, "DEVICE RESET", cmd);
}

int sym53c8xx_eh_bus_reset_handler(struct scsi_cmnd *cmd)
{
	return sym_eh_handler(SYM_EH_BUS_RESET, "BUS RESET", cmd);
}

int sym53c8xx_eh_host_reset_handler(struct scsi_cmnd *cmd)
{
	return sym_eh_handler(SYM_EH_HOST_RESET, "HOST RESET", cmd);
}

/*
 *  Tune device queuing depth, according to various limits.
 */
static void 
sym_tune_dev_queuing(hcb_p np, int target, int lun, u_short reqtags)
{
	tcb_p	tp = &np->target[target];
	lcb_p	lp = sym_lp(np, tp, lun);
	u_short	oldtags;

	if (!lp)
		return;

	oldtags = lp->s.reqtags;

	if (reqtags > lp->s.scdev_depth)
		reqtags = lp->s.scdev_depth;

	lp->started_limit = reqtags ? reqtags : 2;
	lp->started_max   = 1;
	lp->s.reqtags     = reqtags;

	if (reqtags != oldtags) {
		printf_info("%s:%d:%d: "
		         "tagged command queuing %s, command queue depth %d.\n",
		          sym_name(np), target, lun,
		          lp->s.reqtags ? "enabled" : "disabled",
 		          lp->started_limit);
	}
}

#ifdef	SYM_LINUX_BOOT_COMMAND_LINE_SUPPORT
/*
 *  Linux select queue depths function
 */
#define DEF_DEPTH	(sym_driver_setup.max_tag)
#define ALL_TARGETS	-2
#define NO_TARGET	-1
#define ALL_LUNS	-2
#define NO_LUN		-1

static int device_queue_depth(hcb_p np, int target, int lun)
{
	int c, h, t, u, v;
	char *p = sym_driver_setup.tag_ctrl;
	char *ep;

	h = -1;
	t = NO_TARGET;
	u = NO_LUN;
	while ((c = *p++) != 0) {
		v = simple_strtoul(p, &ep, 0);
		switch(c) {
		case '/':
			++h;
			t = ALL_TARGETS;
			u = ALL_LUNS;
			break;
		case 't':
			if (t != target)
				t = (target == v) ? v : NO_TARGET;
			u = ALL_LUNS;
			break;
		case 'u':
			if (u != lun)
				u = (lun == v) ? v : NO_LUN;
			break;
		case 'q':
			if (h == np->s.unit &&
				(t == ALL_TARGETS || t == target) &&
				(u == ALL_LUNS    || u == lun))
				return v;
			break;
		case '-':
			t = ALL_TARGETS;
			u = ALL_LUNS;
			break;
		default:
			break;
		}
		p = ep;
	}
	return DEF_DEPTH;
}
#else
#define device_queue_depth(np, t, l)	(sym_driver_setup.max_tag)
#endif	/* SYM_LINUX_BOOT_COMMAND_LINE_SUPPORT */

/*
 * Linux entry point for device queue sizing.
 */
int
sym53c8xx_slave_configure(struct scsi_device *device)
{
	struct Scsi_Host *host = device->host;
	hcb_p np;
	tcb_p tp;
	lcb_p lp;
	int reqtags, depth_to_use;

	np = ((struct host_data *) host->hostdata)->ncb;
	tp = &np->target[device->id];

	/*
	 *  Get user settings for transfer parameters.
	 */
	tp->inq_byte7_valid = (INQ7_SYNC|INQ7_WIDE16);
	sym_update_trans_settings(np, tp);

	/*
	 *  Allocate the LCB if not yet.
	 *  If it fail, we may well be in the sh*t. :)
	 */
	lp = sym_alloc_lcb(np, device->id, device->lun);
	if (!lp)
		return -ENOMEM;

	/*
	 *  Get user flags.
	 */
	lp->curr_flags = lp->user_flags;

	/*
	 *  Select queue depth from driver setup.
	 *  Donnot use more than configured by user.
	 *  Use at least 2.
	 *  Donnot use more than our maximum.
	 */
	reqtags = device_queue_depth(np, device->id, device->lun);
	if (reqtags > tp->usrtags)
		reqtags = tp->usrtags;
	if (!device->tagged_supported)
		reqtags = 0;
#if 1 /* Avoid to locally queue commands for no good reasons */
	if (reqtags > SYM_CONF_MAX_TAG)
		reqtags = SYM_CONF_MAX_TAG;
	depth_to_use = (reqtags ? reqtags : 2);
#else
	depth_to_use = (reqtags ? SYM_CONF_MAX_TAG : 2);
#endif
	scsi_adjust_queue_depth(device,
				(device->tagged_supported ?
				 MSG_SIMPLE_TAG : 0),
				depth_to_use);
	lp->s.scdev_depth = depth_to_use;
	sym_tune_dev_queuing(np, device->id, device->lun, reqtags);

	return 0;
}

/*
 *  Linux entry point for info() function
 */
const char *sym53c8xx_info (struct Scsi_Host *host)
{
	return sym_driver_name();
}


#ifdef SYM_LINUX_PROC_INFO_SUPPORT
/*
 *  Proc file system stuff
 *
 *  A read operation returns adapter information.
 *  A write operation is a control command.
 *  The string is parsed in the driver code and the command is passed 
 *  to the sym_usercmd() function.
 */

#ifdef SYM_LINUX_USER_COMMAND_SUPPORT

struct	sym_usrcmd {
	u_long	target;
	u_long	lun;
	u_long	data;
	u_long	cmd;
};

#define UC_SETSYNC      10
#define UC_SETTAGS	11
#define UC_SETDEBUG	12
#define UC_SETWIDE	14
#define UC_SETFLAG	15
#define UC_SETVERBOSE	17
#define UC_RESETDEV	18
#define UC_CLEARDEV	19

static void sym_exec_user_command (hcb_p np, struct sym_usrcmd *uc)
{
	tcb_p tp;
	int t, l;

	switch (uc->cmd) {
	case 0: return;

#ifdef SYM_LINUX_DEBUG_CONTROL_SUPPORT
	case UC_SETDEBUG:
		sym_debug_flags = uc->data;
		break;
#endif
	case UC_SETVERBOSE:
		np->verbose = uc->data;
		break;
	default:
		/*
		 * We assume that other commands apply to targets.
		 * This should always be the case and avoid the below 
		 * 4 lines to be repeated 6 times.
		 */
		for (t = 0; t < SYM_CONF_MAX_TARGET; t++) {
			if (!((uc->target >> t) & 1))
				continue;
			tp = &np->target[t];

			switch (uc->cmd) {

			case UC_SETSYNC:
				if (!uc->data || uc->data >= 255) {
					tp->tinfo.goal.options = 0;
					tp->tinfo.goal.offset  = 0;
					break;
				}
				if (uc->data <= 9 && np->minsync_dt) {
					if (uc->data < np->minsync_dt)
						uc->data = np->minsync_dt;
					tp->tinfo.goal.options = PPR_OPT_DT;
					tp->tinfo.goal.width   = 1;
					tp->tinfo.goal.period = uc->data;
					tp->tinfo.goal.offset = np->maxoffs_dt;
				}
				else {
					if (uc->data < np->minsync)
						uc->data = np->minsync;
					tp->tinfo.goal.options = 0;
					tp->tinfo.goal.period = uc->data;
					tp->tinfo.goal.offset = np->maxoffs;
				}
				break;
			case UC_SETWIDE:
				tp->tinfo.goal.width = uc->data ? 1 : 0;
				break;
			case UC_SETTAGS:
				for (l = 0; l < SYM_CONF_MAX_LUN; l++)
					sym_tune_dev_queuing(np, t,l, uc->data);
				break;
			case UC_RESETDEV:
				tp->to_reset = 1;
				np->istat_sem = SEM;
				OUTB (nc_istat, SIGP|SEM);
				break;
			case UC_CLEARDEV:
				for (l = 0; l < SYM_CONF_MAX_LUN; l++) {
					lcb_p lp = sym_lp(np, tp, l);
					if (lp) lp->to_clear = 1;
				}
				np->istat_sem = SEM;
				OUTB (nc_istat, SIGP|SEM);
				break;
			case UC_SETFLAG:
				tp->usrflags = uc->data;
				break;
			}
		}
		break;
	}
}

#define is_digit(c)	((c) >= '0' && (c) <= '9')
#define digit_to_bin(c)	((c) - '0')
#define is_space(c)	((c) == ' ' || (c) == '\t')

static int skip_spaces(char *ptr, int len)
{
	int cnt, c;

	for (cnt = len; cnt > 0 && (c = *ptr++) && is_space(c); cnt--);

	return (len - cnt);
}

static int get_int_arg(char *ptr, int len, u_long *pv)
{
	int	cnt, c;
	u_long	v;

	for (v = 0, cnt = len; cnt > 0 && (c = *ptr++) && is_digit(c); cnt--) {
		v = (v * 10) + digit_to_bin(c);
	}

	if (pv)
		*pv = v;

	return (len - cnt);
}

static int is_keyword(char *ptr, int len, char *verb)
{
	int verb_len = strlen(verb);

	if (len >= strlen(verb) && !memcmp(verb, ptr, verb_len))
		return verb_len;
	else
		return 0;

}

#define SKIP_SPACES(min_spaces)						\
	if ((arg_len = skip_spaces(ptr, len)) < (min_spaces))		\
		return -EINVAL;						\
	ptr += arg_len; len -= arg_len;

#define GET_INT_ARG(v)							\
	if (!(arg_len = get_int_arg(ptr, len, &(v))))			\
		return -EINVAL;						\
	ptr += arg_len; len -= arg_len;


/*
 * Parse a control command
 */

static int sym_user_command(hcb_p np, char *buffer, int length)
{
	char *ptr	= buffer;
	int len		= length;
	struct sym_usrcmd cmd, *uc = &cmd;
	int		arg_len;
	u_long 		target;

	bzero(uc, sizeof(*uc));

	if (len > 0 && ptr[len-1] == '\n')
		--len;

	if	((arg_len = is_keyword(ptr, len, "setsync")) != 0)
		uc->cmd = UC_SETSYNC;
	else if	((arg_len = is_keyword(ptr, len, "settags")) != 0)
		uc->cmd = UC_SETTAGS;
	else if	((arg_len = is_keyword(ptr, len, "setverbose")) != 0)
		uc->cmd = UC_SETVERBOSE;
	else if	((arg_len = is_keyword(ptr, len, "setwide")) != 0)
		uc->cmd = UC_SETWIDE;
#ifdef SYM_LINUX_DEBUG_CONTROL_SUPPORT
	else if	((arg_len = is_keyword(ptr, len, "setdebug")) != 0)
		uc->cmd = UC_SETDEBUG;
#endif
	else if	((arg_len = is_keyword(ptr, len, "setflag")) != 0)
		uc->cmd = UC_SETFLAG;
	else if	((arg_len = is_keyword(ptr, len, "resetdev")) != 0)
		uc->cmd = UC_RESETDEV;
	else if	((arg_len = is_keyword(ptr, len, "cleardev")) != 0)
		uc->cmd = UC_CLEARDEV;
	else
		arg_len = 0;

#ifdef DEBUG_PROC_INFO
printk("sym_user_command: arg_len=%d, cmd=%ld\n", arg_len, uc->cmd);
#endif

	if (!arg_len)
		return -EINVAL;
	ptr += arg_len; len -= arg_len;

	switch(uc->cmd) {
	case UC_SETSYNC:
	case UC_SETTAGS:
	case UC_SETWIDE:
	case UC_SETFLAG:
	case UC_RESETDEV:
	case UC_CLEARDEV:
		SKIP_SPACES(1);
		if ((arg_len = is_keyword(ptr, len, "all")) != 0) {
			ptr += arg_len; len -= arg_len;
			uc->target = ~0;
		} else {
			GET_INT_ARG(target);
			uc->target = (1<<target);
#ifdef DEBUG_PROC_INFO
printk("sym_user_command: target=%ld\n", target);
#endif
		}
		break;
	}

	switch(uc->cmd) {
	case UC_SETVERBOSE:
	case UC_SETSYNC:
	case UC_SETTAGS:
	case UC_SETWIDE:
		SKIP_SPACES(1);
		GET_INT_ARG(uc->data);
#ifdef DEBUG_PROC_INFO
printk("sym_user_command: data=%ld\n", uc->data);
#endif
		break;
#ifdef SYM_LINUX_DEBUG_CONTROL_SUPPORT
	case UC_SETDEBUG:
		while (len > 0) {
			SKIP_SPACES(1);
			if	((arg_len = is_keyword(ptr, len, "alloc")))
				uc->data |= DEBUG_ALLOC;
			else if	((arg_len = is_keyword(ptr, len, "phase")))
				uc->data |= DEBUG_PHASE;
			else if	((arg_len = is_keyword(ptr, len, "queue")))
				uc->data |= DEBUG_QUEUE;
			else if	((arg_len = is_keyword(ptr, len, "result")))
				uc->data |= DEBUG_RESULT;
			else if	((arg_len = is_keyword(ptr, len, "scatter")))
				uc->data |= DEBUG_SCATTER;
			else if	((arg_len = is_keyword(ptr, len, "script")))
				uc->data |= DEBUG_SCRIPT;
			else if	((arg_len = is_keyword(ptr, len, "tiny")))
				uc->data |= DEBUG_TINY;
			else if	((arg_len = is_keyword(ptr, len, "timing")))
				uc->data |= DEBUG_TIMING;
			else if	((arg_len = is_keyword(ptr, len, "nego")))
				uc->data |= DEBUG_NEGO;
			else if	((arg_len = is_keyword(ptr, len, "tags")))
				uc->data |= DEBUG_TAGS;
			else if	((arg_len = is_keyword(ptr, len, "pointer")))
				uc->data |= DEBUG_POINTER;
			else
				return -EINVAL;
			ptr += arg_len; len -= arg_len;
		}
#ifdef DEBUG_PROC_INFO
printk("sym_user_command: data=%ld\n", uc->data);
#endif
		break;
#endif /* SYM_LINUX_DEBUG_CONTROL_SUPPORT */
	case UC_SETFLAG:
		while (len > 0) {
			SKIP_SPACES(1);
			if	((arg_len = is_keyword(ptr, len, "no_disc")))
				uc->data &= ~SYM_DISC_ENABLED;
			else
				return -EINVAL;
			ptr += arg_len; len -= arg_len;
		}
		break;
	default:
		break;
	}

	if (len)
		return -EINVAL;
	else {
		unsigned long flags;

		SYM_LOCK_HCB(np, flags);
		sym_exec_user_command (np, uc);
		SYM_UNLOCK_HCB(np, flags);
	}
	return length;
}

#endif	/* SYM_LINUX_USER_COMMAND_SUPPORT */


#ifdef SYM_LINUX_USER_INFO_SUPPORT
/*
 *  Informations through the proc file system.
 */
struct info_str {
	char *buffer;
	int length;
	int offset;
	int pos;
};

static void copy_mem_info(struct info_str *info, char *data, int len)
{
	if (info->pos + len > info->length)
		len = info->length - info->pos;

	if (info->pos + len < info->offset) {
		info->pos += len;
		return;
	}
	if (info->pos < info->offset) {
		data += (info->offset - info->pos);
		len  -= (info->offset - info->pos);
	}

	if (len > 0) {
		memcpy(info->buffer + info->pos, data, len);
		info->pos += len;
	}
}

static int copy_info(struct info_str *info, char *fmt, ...)
{
	va_list args;
	char buf[81];
	int len;

	va_start(args, fmt);
	len = vsprintf(buf, fmt, args);
	va_end(args);

	copy_mem_info(info, buf, len);
	return len;
}

/*
 *  Copy formatted information into the input buffer.
 */
static int sym_host_info(hcb_p np, char *ptr, off_t offset, int len)
{
	struct info_str info;

	info.buffer	= ptr;
	info.length	= len;
	info.offset	= offset;
	info.pos	= 0;

	copy_info(&info, "Chip " NAME53C "%s, device id 0x%x, "
			 "revision id 0x%x\n",
			 np->s.chip_name, np->device_id, np->revision_id);
	copy_info(&info, "At PCI address %s, "
#ifdef __sparc__
		"IRQ %s\n",
#else
		"IRQ %d\n",
#endif
		pci_name(np->s.device),
#ifdef __sparc__
		__irq_itoa(np->s.irq));
#else
		(int) np->s.irq);
#endif
	copy_info(&info, "Min. period factor %d, %s SCSI BUS%s\n",
			 (int) (np->minsync_dt ? np->minsync_dt : np->minsync),
			 np->maxwide ? "Wide" : "Narrow",
			 np->minsync_dt ? ", DT capable" : "");

	copy_info(&info, "Max. started commands %d, "
			 "max. commands per LUN %d\n",
			 SYM_CONF_MAX_START, SYM_CONF_MAX_TAG);

	return info.pos > info.offset? info.pos - info.offset : 0;
}
#endif /* SYM_LINUX_USER_INFO_SUPPORT */

/*
 *  Entry point of the scsi proc fs of the driver.
 *  - func = 0 means read  (returns adapter infos)
 *  - func = 1 means write (not yet merget from sym53c8xx)
 */
static int sym53c8xx_proc_info(struct Scsi_Host *host, char *buffer, char **start, off_t offset,
			int length, int func)
{
	struct host_data *host_data;
	hcb_p np = 0;
	int retv;

	host_data = (struct host_data *) host->hostdata;
	np = host_data->ncb;
	if (!np)
		return -EINVAL;

	if (func) {
#ifdef	SYM_LINUX_USER_COMMAND_SUPPORT
		retv = sym_user_command(np, buffer, length);
#else
		retv = -EINVAL;
#endif
	}
	else {
		if (start)
			*start = buffer;
#ifdef SYM_LINUX_USER_INFO_SUPPORT
		retv = sym_host_info(np, buffer, offset, length);
#else
		retv = -EINVAL;
#endif
	}

	return retv;
}
#endif /* SYM_LINUX_PROC_INFO_SUPPORT */

/*
 *	Free controller resources.
 */
static void sym_free_resources(hcb_p np)
{
	/*
	 *  Free O/S specific resources.
	 */
	if (np->s.irq)
		free_irq(np->s.irq, np);
	if (np->s.io_port)
		release_region(np->s.io_port, np->s.io_ws);
#ifndef SYM_OPT_NO_BUS_MEMORY_MAPPING
	if (np->s.mmio_va)
		pci_unmap_mem(np->s.mmio_va, np->s.io_ws);
	if (np->s.ram_va)
		pci_unmap_mem(np->s.ram_va, np->ram_ws);
#endif
	/*
	 *  Free O/S independent resources.
	 */
	sym_hcb_free(np);

	sym_mfree_dma(np, sizeof(*np), "HCB");
}

/*
 *  Ask/tell the system about DMA addressing.
 */
static int sym_setup_bus_dma_mask(hcb_p np)
{
#if   SYM_CONF_DMA_ADDRESSING_MODE == 0
	if (pci_set_dma_mask(np->s.device, 0xffffffffUL))
		goto out_err32;
#else
#if   SYM_CONF_DMA_ADDRESSING_MODE == 1
#define	PciDmaMask	0xffffffffff
#elif SYM_CONF_DMA_ADDRESSING_MODE == 2
#define	PciDmaMask	0xffffffffffffffffULL
#endif
	if (np->features & FE_DAC) {
		if (!pci_set_dma_mask(np->s.device, PciDmaMask)) {
			np->use_dac = 1;
			printf_info("%s: using 64 bit DMA addressing\n",
					sym_name(np));
		}
		else {
			if (pci_set_dma_mask(np->s.device, 0xffffffffUL))
				goto out_err32;
		}
	}
#undef	PciDmaMask
#endif
	return 0;

out_err32:
	printf_warning("%s: 32 BIT DMA ADDRESSING NOT SUPPORTED\n",
			sym_name(np));
	return -1;
}

/*
 *  Host attach and initialisations.
 *
 *  Allocate host data and ncb structure.
 *  Request IO region and remap MMIO region.
 *  Do chip initialization.
 *  If all is OK, install interrupt handling and
 *  start the timer daemon.
 */
static int __devinit 
sym_attach (struct scsi_host_template *tpnt, int unit, sym_device *dev)
{
        struct host_data *host_data;
	hcb_p np = 0;
        struct Scsi_Host *instance = 0;
	u_long flags = 0;
	sym_nvram *nvram = dev->nvram;
	struct sym_fw *fw;

	printk(KERN_INFO
		"sym%d: <%s> rev 0x%x at pci %s "
#ifdef __sparc__
		"irq %s\n",
#else
		"irq %d\n",
#endif
		unit, dev->chip.name, dev->chip.revision_id,
		pci_name(dev->pdev),
#ifdef __sparc__
		__irq_itoa(dev->s.irq));
#else
		dev->s.irq);
#endif

	/*
	 *  Get the firmware for this chip.
	 */
	fw = sym_find_firmware(&dev->chip);
	if (!fw)
		goto attach_failed;

	/*
	 *	Allocate host_data structure
	 */
        if (!(instance = scsi_host_alloc(tpnt, sizeof(*host_data))))
	        goto attach_failed;
	host_data = (struct host_data *) instance->hostdata;

	/*
	 *  Allocate immediately the host control block, 
	 *  since we are only expecting to succeed. :)
	 *  We keep track in the HCB of all the resources that 
	 *  are to be released on error.
	 */
	np = __sym_calloc_dma(dev->pdev, sizeof(*np), "HCB");
	if (np) {
		np->s.device = dev->pdev;
		np->bus_dmat = dev->pdev; /* Result in 1 DMA pool per HBA */
	}
	else
		goto attach_failed;
<<<<<<< HEAD

=======
>>>>>>> c89701f8
	host_data->ncb = np;
	np->s.host = instance;

	pci_set_drvdata(dev->pdev, np);

	SYM_INIT_LOCK_HCB(np);

	/*
	 *  Copy some useful infos to the HCB.
	 */
	np->hcb_ba	= vtobus(np);
	np->verbose	= sym_driver_setup.verbose;
	np->s.device	= dev->pdev;
	np->s.unit	= unit;
	np->device_id	= dev->chip.device_id;
	np->revision_id	= dev->chip.revision_id;
	np->features	= dev->chip.features;
	np->clock_divn	= dev->chip.nr_divisor;
	np->maxoffs	= dev->chip.offset_max;
	np->maxburst	= dev->chip.burst_max;
	np->myaddr	= dev->host_id;

	/*
	 *  Edit its name.
	 */
	strlcpy(np->s.chip_name, dev->chip.name, sizeof(np->s.chip_name));
	sprintf(np->s.inst_name, "sym%d", np->s.unit);

	/*
	 *  Ask/tell the system about DMA addressing.
	 */
	if (sym_setup_bus_dma_mask(np))
		goto attach_failed;

	/*
	 *  Try to map the controller chip to
	 *  virtual and physical memory.
	 */
	np->mmio_ba	= (u32)dev->s.base;
	np->s.io_ws	= (np->features & FE_IO256)? 256 : 128;

#ifndef SYM_CONF_IOMAPPED
	np->s.mmio_va = pci_map_mem(dev->s.base_c, np->s.io_ws);
	if (!np->s.mmio_va) {
		printf_err("%s: can't map PCI MMIO region\n", sym_name(np));
		goto attach_failed;
	}
	else if (sym_verbose > 1)
		printf_info("%s: using memory mapped IO\n", sym_name(np));
#endif /* !defined SYM_CONF_IOMAPPED */

	/*
	 *  Try to map the controller chip into iospace.
	 */
	if (dev->s.io_port) {
		request_region(dev->s.io_port, np->s.io_ws, NAME53C8XX);
		np->s.io_port = dev->s.io_port;
	}

	/*
	 *  Map on-chip RAM if present and supported.
	 */
	if (!(np->features & FE_RAM))
		dev->s.base_2 = 0;
	if (dev->s.base_2) {
		np->ram_ba = (u32)dev->s.base_2;
		if (np->features & FE_RAM8K)
			np->ram_ws = 8192;
		else
			np->ram_ws = 4096;
#ifndef SYM_OPT_NO_BUS_MEMORY_MAPPING
		np->s.ram_va = pci_map_mem(dev->s.base_2_c, np->ram_ws);
		if (!np->s.ram_va) {
			printf_err("%s: can't map PCI MEMORY region\n",
			       sym_name(np));
			goto attach_failed;
		}
#endif
	}

	/*
	 *  Perform O/S independent stuff.
	 */
	if (sym_hcb_attach(np, fw, nvram))
		goto attach_failed;


	/*
	 *  Install the interrupt handler.
	 *  If we synchonize the C code with SCRIPTS on interrupt, 
	 *  we donnot want to share the INTR line at all.
	 */
	if (request_irq(dev->s.irq, sym53c8xx_intr, SA_SHIRQ,
			NAME53C8XX, np)) {
		printf_err("%s: request irq %d failure\n",
			sym_name(np), dev->s.irq);
		goto attach_failed;
	}
	np->s.irq = dev->s.irq;

	/*
	 *  After SCSI devices have been opened, we cannot
	 *  reset the bus safely, so we do it here.
	 */
	SYM_LOCK_HCB(np, flags);
	if (sym_reset_scsi_bus(np, 0)) {
		printf_err("%s: FATAL ERROR: CHECK SCSI BUS - CABLES, "
		           "TERMINATION, DEVICE POWER etc.!\n", sym_name(np));
		SYM_UNLOCK_HCB(np, flags);
		goto attach_failed;
	}

	/*
	 *  Initialize some queue headers.
	 */
	sym_que_init(&np->s.wait_cmdq);
	sym_que_init(&np->s.busy_cmdq);

	/*
	 *  Start the SCRIPTS.
	 */
	sym_start_up (np, 1);

	/*
	 *  Start the timer daemon
	 */
	init_timer(&np->s.timer);
	np->s.timer.data     = (unsigned long) np;
	np->s.timer.function = sym53c8xx_timer;
	np->s.lasttime=0;
	sym_timer (np);

	/*
	 *  Fill Linux host instance structure
	 *  and return success.
	 */
	instance->max_channel	= 0;
	instance->this_id	= np->myaddr;
	instance->max_id	= np->maxwide ? 16 : 8;
	instance->max_lun	= SYM_CONF_MAX_LUN;
#ifndef SYM_CONF_IOMAPPED
	instance->base		= (unsigned long) np->s.mmio_va;
#endif
	instance->irq		= np->s.irq;
	instance->unique_id	= np->s.io_port;
	instance->io_port	= np->s.io_port;
	instance->n_io_port	= np->s.io_ws;
	instance->dma_channel	= 0;
	instance->cmd_per_lun	= SYM_CONF_MAX_TAG;
	instance->can_queue	= (SYM_CONF_MAX_START-2);
	instance->sg_tablesize	= SYM_CONF_MAX_SG;
	instance->max_cmd_len	= 16;

	SYM_UNLOCK_HCB(np, flags);

	/*
	 *  Now let the generic SCSI driver
	 *  look for the SCSI devices on the bus ..
	 */
	scsi_add_host(instance, &dev->pdev->dev); /* XXX: handle failure */
	scsi_scan_host(instance);
	return 0;

attach_failed:
	if (!instance)
		return -1;
	printf_info("%s: giving up ...\n", sym_name(np));
	if (np)
		sym_free_resources(np);
	scsi_host_put(instance);

        return -1;
 }


/*
 *    Detect and try to read SYMBIOS and TEKRAM NVRAM.
 */
#if SYM_CONF_NVRAM_SUPPORT
static void __devinit sym_get_nvram(sym_device *devp, sym_nvram *nvp)
{
	if (!nvp)
		return;

	devp->nvram = nvp;
	devp->device_id = devp->chip.device_id;
	nvp->type = 0;

	/*
	 *  Get access to chip IO registers
	 */
#ifdef SYM_CONF_IOMAPPED
	request_region(devp->s.io_port, 128, NAME53C8XX);
#else
	devp->s.mmio_va = pci_map_mem(devp->s.base_c, 128);
	if (!devp->s.mmio_va)
		return;
#endif

	/*
	 *  Try to read SYMBIOS|TEKRAM nvram.
	 */
	(void) sym_read_nvram(devp, nvp);

	/*
	 *  Release access to chip IO registers
	 */
#ifdef SYM_CONF_IOMAPPED
	release_region(devp->s.io_port, 128);
#else
	pci_unmap_mem((u_long) devp->s.mmio_va, 128ul);
#endif
}
#endif	/* SYM_CONF_NVRAM_SUPPORT */

/*
 *  Driver setup from the boot command line
 */
#ifdef	SYM_LINUX_BOOT_COMMAND_LINE_SUPPORT

static struct sym_driver_setup
	sym_driver_safe_setup __initdata = SYM_LINUX_DRIVER_SAFE_SETUP;
#ifdef	MODULE
char *sym53c8xx = 0;	/* command line passed by insmod */
MODULE_PARM(sym53c8xx, "s");
#endif

#define OPT_PCI_PARITY		1
#define	OPT_SCSI_PARITY		2
#define OPT_MAX_TAG		3
#define OPT_MIN_SYNC		4
#define OPT_BURST_ORDER		5
#define OPT_SCSI_LED		6
#define OPT_MAX_WIDE		7
#define OPT_SCSI_DIFF		8
#define OPT_IRQ_MODE		9
#define OPT_SCSI_BUS_CHECK	10
#define	OPT_HOST_ID		11
#define OPT_MAX_OFFS		12
#define OPT_MAX_LUN		13
#define OPT_REVERSE_PROBE	14
#define OPT_VERBOSE		15
#define OPT_DEBUG		16
#define OPT_SETTLE_DELAY	17
#define OPT_USE_NVRAM		18
#define OPT_EXCLUDE		19
#define OPT_SAFE_SETUP		20

static char setup_token[] __initdata =
	"mpar:"		"spar:"
	"tags:"		"sync:"
	"burst:"	"led:"
	"wide:"		"diff:"
	"irqm:"		"buschk:"
	"hostid:"	"offset:"
	"luns:"		"revprob:"
	"verb:"		"debug:"
	"settle:"	"nvram:"
	"excl:"		"safe:"
	;

#ifdef MODULE
#define	ARG_SEP	' '
#else
#define	ARG_SEP	','
#endif

static int __init get_setup_token(char *p)
{
	char *cur = setup_token;
	char *pc;
	int i = 0;

	while (cur != NULL && (pc = strchr(cur, ':')) != NULL) {
		++pc;
		++i;
		if (!strncmp(p, cur, pc - cur))
			return i;
		cur = pc;
	}
	return 0;
}
#endif	/* SYM_LINUX_BOOT_COMMAND_LINE_SUPPORT */

int __init sym53c8xx_setup(char *str)
{
#ifdef	SYM_LINUX_BOOT_COMMAND_LINE_SUPPORT
	char *cur = str;
	char *pc, *pv;
	unsigned long val;
	int i,  c;
	int xi = 0;

	while (cur != NULL && (pc = strchr(cur, ':')) != NULL) {
		char *pe;

		val = 0;
		pv = pc;
		c = *++pv;

		if	(c == 'n')
			val = 0;
		else if	(c == 'y')
			val = 1;
		else
			val = (int) simple_strtoul(pv, &pe, 0);

		switch (get_setup_token(cur)) {
		case OPT_MAX_TAG:
			sym_driver_setup.max_tag = val;
			if (!(pe && *pe == '/'))
				break;
			i = 0;
			while (*pe && *pe != ARG_SEP && 
				i < sizeof(sym_driver_setup.tag_ctrl)-1) {
				sym_driver_setup.tag_ctrl[i++] = *pe++;
			}
			sym_driver_setup.tag_ctrl[i] = '\0';
			break;
		case OPT_SAFE_SETUP:
			memcpy(&sym_driver_setup, &sym_driver_safe_setup,
				sizeof(sym_driver_setup));
			break;
		case OPT_EXCLUDE:
			if (xi < 8)
				sym_driver_setup.excludes[xi++] = val;
			break;

#define __SIMPLE_OPTION(NAME, name) \
		case OPT_ ## NAME :		\
			sym_driver_setup.name = val;\
			break;

		__SIMPLE_OPTION(PCI_PARITY, pci_parity)
		__SIMPLE_OPTION(SCSI_PARITY, scsi_parity)
		__SIMPLE_OPTION(MIN_SYNC, min_sync)
		__SIMPLE_OPTION(BURST_ORDER, burst_order)
		__SIMPLE_OPTION(SCSI_LED, scsi_led)
		__SIMPLE_OPTION(MAX_WIDE, max_wide)
		__SIMPLE_OPTION(SCSI_DIFF, scsi_diff)
		__SIMPLE_OPTION(IRQ_MODE, irq_mode)
		__SIMPLE_OPTION(SCSI_BUS_CHECK, scsi_bus_check)
		__SIMPLE_OPTION(HOST_ID, host_id)
		__SIMPLE_OPTION(MAX_OFFS, max_offs)
		__SIMPLE_OPTION(MAX_LUN, max_lun)
		__SIMPLE_OPTION(REVERSE_PROBE, reverse_probe)
		__SIMPLE_OPTION(VERBOSE, verbose)
		__SIMPLE_OPTION(DEBUG, debug)
		__SIMPLE_OPTION(SETTLE_DELAY, settle_delay)
		__SIMPLE_OPTION(USE_NVRAM, use_nvram)

#undef __SIMPLE_OPTION

		default:
			printk("sym53c8xx_setup: unexpected boot option '%.*s' ignored\n", (int)(pc-cur+1), cur);
			break;
		}

		if ((cur = strchr(cur, ARG_SEP)) != NULL)
			++cur;
	}
#endif	/* SYM_LINUX_BOOT_COMMAND_LINE_SUPPORT */
	return 1;
}

#ifndef MODULE
__setup("sym53c8xx=", sym53c8xx_setup);
#endif

/*
 *  Read and check the PCI configuration for any detected NCR 
 *  boards and save data for attaching after all boards have 
 *  been detected.
 */
static int __devinit
sym53c8xx_pci_init(struct pci_dev *pdev, sym_device *device)
{
	u_short vendor_id, device_id, status_reg;
	u_char revision;
	u_int irq;
	u_long base, base_2; 
	u_long base_c, base_2_c, io_port; 
	int i;
	struct sym_pci_chip *chip;

	/* Choose some short name for this device */
	sprintf(device->s.inst_name, "sym.%d.%d.%d", pdev->bus->number,
			PCI_SLOT(pdev->devfn), PCI_FUNC(pdev->devfn));

	/*
	 *  Read needed minimal info from the PCI config space.
	 */
	vendor_id = pdev->vendor;
	device_id = pdev->device;
	irq	  = pdev->irq;

	io_port = pdev->resource[0].start;

	base_c = pdev->resource[1].start;
	i = pci_get_base_address(pdev, 1, &base);

	base_2_c = pdev->resource[i].start;
	pci_get_base_address(pdev, i, &base_2);

	base	&= PCI_BASE_ADDRESS_MEM_MASK;
	base_2	&= PCI_BASE_ADDRESS_MEM_MASK;

	pci_read_config_byte(pdev, PCI_CLASS_REVISION, &revision);

	/*
	 *  If user excluded this chip, donnot initialize it.
	 */
	if (io_port) {
		for (i = 0 ; i < 8 ; i++) {
			if (sym_driver_setup.excludes[i] == io_port)
				return -1;
		}
	}

	/*
	 *  Leave here if another driver attached the chip.
	 */
	if (io_port && check_region (io_port, 128)) {
		printf_info("%s: IO region 0x%lx[0..127] is in use\n",
		            sym_name(device), (long) io_port);
		return -1;
	}

	/*
	 *  Check if the chip is supported.
	 */
	chip = sym_lookup_pci_chip_table(device_id, revision);
	if (!chip) {
		printf_info("%s: device not supported\n", sym_name(device));
		return -1;
	}

	/*
	 *  Check if the chip has been assigned resources we need.
	 */
#ifdef SYM_CONF_IOMAPPED
	if (!io_port) {
		printf_info("%s: IO base address disabled.\n",
		            sym_name(device));
		return -1;
	}
#else
	if (!base) {
		printf_info("%s: MMIO base address disabled.\n",
		            sym_name(device));
		return -1;
	}
#endif

	/*
	 *  Ignore Symbios chips controlled by various RAID controllers.
	 *  These controllers set value 0x52414944 at RAM end - 16.
	 */
#if defined(__i386__) && !defined(SYM_OPT_NO_BUS_MEMORY_MAPPING)
	if (base_2_c) {
		unsigned int ram_size, ram_val;
		u_long ram_ptr;

		if (chip->features & FE_RAM8K)
			ram_size = 8192;
		else
			ram_size = 4096;

		ram_ptr = pci_map_mem(base_2_c, ram_size);
		if (ram_ptr) {
			ram_val = readl_raw(ram_ptr + ram_size - 16);
			pci_unmap_mem(ram_ptr, ram_size);
			if (ram_val == 0x52414944) {
				printf_info("%s: not initializing, "
				            "driven by RAID controller.\n",
				            sym_name(device));
				return -1;
			}
		}
	}
#endif /* i386 and PCI MEMORY accessible */

	/*
	 *  Copy the chip description to our device structure, 
	 *  so we can make it match the actual device and options.
	 */
	bcopy(chip, &device->chip, sizeof(device->chip));
	device->chip.revision_id = revision;

	if (pci_enable_device(pdev))
		return -1;

	pci_set_master(pdev);

	/*
	 *  Some features are required to be enabled in order to 
	 *  work around some chip problems. :) ;)
	 *  (ITEM 12 of a DEL about the 896 I haven't yet).
	 *  We must ensure the chip will use WRITE AND INVALIDATE.
	 *  The revision number limit is for now arbitrary.
	 */
	if (device_id == PCI_DEVICE_ID_NCR_53C896 && revision < 0x4) {
		chip->features	|= (FE_WRIE | FE_CLSE);
	}

	if (chip->features & FE_WRIE) {
		if (pci_set_mwi(pdev))
			return -1;
	}

	/*
	 *  Work around for errant bit in 895A. The 66Mhz
	 *  capable bit is set erroneously. Clear this bit.
	 *  (Item 1 DEL 533)
	 *
	 *  Make sure Config space and Features agree.
	 *
	 *  Recall: writes are not normal to status register -
	 *  write a 1 to clear and a 0 to leave unchanged.
	 *  Can only reset bits.
	 */
	pci_read_config_word(pdev, PCI_STATUS, &status_reg);
	if (chip->features & FE_66MHZ) {
		if (!(status_reg & PCI_STATUS_66MHZ))
			chip->features &= ~FE_66MHZ;
	} else {
		if (status_reg & PCI_STATUS_66MHZ) {
			status_reg = PCI_STATUS_66MHZ;
			pci_write_config_word(pdev, PCI_STATUS, status_reg);
			pci_read_config_word(pdev, PCI_STATUS, &status_reg);
		}
	}

 	/*
	 *  Initialise device structure with items required by sym_attach.
	 */
	device->pdev		= pdev;
	device->s.base		= base;
	device->s.base_2	= base_2;
	device->s.base_c	= base_c;
	device->s.base_2_c	= base_2_c;
	device->s.io_port	= io_port;
	device->s.irq		= irq;
	device->attach_done	= 0;

	return 0;
}


/*
 *  Linux release module stuff.
 *
 *  Called before unloading the module.
 *  Detach the host.
 *  We have to free resources and halt the NCR chip.
 *
 */
static int sym_detach(hcb_p np)
{
	printk("%s: detaching ...\n", sym_name(np));

	del_timer_sync(&np->s.timer);

	/*
	 *  Reset NCR chip.
	 *  We should use sym_soft_reset(), but we donnot want to do 
	 *  so, since we may not be safe if interrupts occur.
	 */
	printk("%s: resetting chip\n", sym_name(np));
	OUTB (nc_istat, SRST);
	UDELAY (10);
	OUTB (nc_istat, 0);

	/*
	 *  Free host resources
	 */
	sym_free_resources(np);

	return 1;
}

MODULE_LICENSE("Dual BSD/GPL");

/*
 * Driver host template.
 */
static struct scsi_host_template sym2_template = {
	.module			= THIS_MODULE,
	.name			= "sym53c8xx",
	.info			= sym53c8xx_info, 
	.queuecommand		= sym53c8xx_queue_command,
	.slave_configure	= sym53c8xx_slave_configure,
	.eh_abort_handler	= sym53c8xx_eh_abort_handler,
	.eh_device_reset_handler = sym53c8xx_eh_device_reset_handler,
	.eh_bus_reset_handler	= sym53c8xx_eh_bus_reset_handler,
	.eh_host_reset_handler	= sym53c8xx_eh_host_reset_handler,
	.this_id		= 7,
	.use_clustering		= DISABLE_CLUSTERING,
#ifdef SYM_LINUX_PROC_INFO_SUPPORT
	.proc_info		= sym53c8xx_proc_info,
	.proc_name		= NAME53C8XX,
#endif
};

#ifdef _SYM_CONF_PQS_PDS_SUPPORT
#if 0
/*
 *  Detect all NCR PQS/PDS boards and keep track of their bus nr.
 *
 *  The NCR PQS or PDS card is constructed as a DEC bridge
 *  behind which sit a proprietary NCR memory controller and
 *  four or two 53c875s as separate devices.  In its usual mode
 *  of operation, the 875s are slaved to the memory controller
 *  for all transfers.  We can tell if an 875 is part of a
 *  PQS/PDS or not since if it is, it will be on the same bus
 *  as the memory controller.  To operate with the Linux
 *  driver, the memory controller is disabled and the 875s
 *  freed to function independently.  The only wrinkle is that
 *  the preset SCSI ID (which may be zero) must be read in from
 *  a special configuration space register of the 875
 */
#ifndef SYM_CONF_MAX_PQS_BUS
#define SYM_CONF_MAX_PQS_BUS 16
#endif
static int pqs_bus[SYM_CONF_MAX_PQS_BUS] __initdata = { 0 };

static void __init sym_detect_pqs_pds(void)
{
	short index;
	struct pci_dev *dev = NULL;

	for(index=0; index < SYM_CONF_MAX_PQS_BUS; index++) {
		u_char tmp;

		dev = pci_find_device(0x101a, 0x0009, dev);
		if (dev == NULL) {
			pqs_bus[index] = -1;
			break;
		}
		printf_info(NAME53C8XX ": NCR PQS/PDS memory controller detected on bus %d\n", dev->bus->number);
		pci_read_config_byte(dev, 0x44, &tmp);
		/* bit 1: allow individual 875 configuration */
		tmp |= 0x2;
		pci_write_config_byte(dev, 0x44, tmp);
		pci_read_config_byte(dev, 0x45, &tmp);
		/* bit 2: drive individual 875 interrupts to the bus */
		tmp |= 0x4;
		pci_write_config_byte(dev, 0x45, tmp);

		pqs_bus[index] = dev->bus->number;
	}
}
#endif

static int pqs_probe()
{
}

static void pqs_remove()
{
}

static struct pci_device_id pqs_id_table[] __devinitdata = {
	{ 0x101a, 0x0009, },
};

MODULE_DEVICE_TABLE(pci, pqs_id_table);

static struct pci_driver pqs_driver = {
	.name		= NAME53C8XX " (PQS)",
	.id_table	= pqs_id_table,
	.probe		= pqs_probe,
	.remove		= __devexit_p(pqs_remove),
};
#endif /* PQS */

static int attach_count;

static int __devinit sym2_probe(struct pci_dev *pdev,
				const struct pci_device_id *ent)
{
	sym_device sym_dev;
	sym_nvram nvram;

	memset(&sym_dev, 0, sizeof(sym_dev));
	memset(&nvram, 0, sizeof(nvram));

	sym_dev.host_id = SYM_SETUP_HOST_ID;
	if (sym53c8xx_pci_init(pdev, &sym_dev))
		return -ENODEV;

	sym_dev.nvram = &nvram;
	nvram.type = 0;
#if SYM_CONF_NVRAM_SUPPORT
	sym_get_nvram(&sym_dev, &nvram);
#endif

	if (sym_attach(&sym2_template, attach_count, &sym_dev))
		return -ENODEV;

	attach_count++;
	return 0;
}

static void __devexit sym2_remove(struct pci_dev *pdev)
{
	sym_detach(pci_get_drvdata(pdev));
	attach_count--;
}

static struct pci_device_id sym2_id_table[] __devinitdata = {
	{ PCI_VENDOR_ID_LSI_LOGIC, PCI_DEVICE_ID_NCR_53C810,
	  PCI_ANY_ID, PCI_ANY_ID, 0, 0, 0UL },
	{ PCI_VENDOR_ID_LSI_LOGIC, PCI_DEVICE_ID_NCR_53C820,
	  PCI_ANY_ID, PCI_ANY_ID, 0, 0, 0UL }, /* new */
	{ PCI_VENDOR_ID_LSI_LOGIC, PCI_DEVICE_ID_NCR_53C825,
	  PCI_ANY_ID, PCI_ANY_ID, 0, 0, 0UL },
	{ PCI_VENDOR_ID_LSI_LOGIC, PCI_DEVICE_ID_NCR_53C815,
	  PCI_ANY_ID, PCI_ANY_ID, 0, 0, 0UL },
	{ PCI_VENDOR_ID_LSI_LOGIC, PCI_DEVICE_ID_LSI_53C810AP,
	  PCI_ANY_ID, PCI_ANY_ID, 0, 0, 0UL }, /* new */
	{ PCI_VENDOR_ID_LSI_LOGIC, PCI_DEVICE_ID_NCR_53C860,
	  PCI_ANY_ID, PCI_ANY_ID, 0, 0, 0UL },
	{ PCI_VENDOR_ID_LSI_LOGIC, PCI_DEVICE_ID_LSI_53C1510,
	  PCI_ANY_ID, PCI_ANY_ID, 0, 0, 0UL },
	{ PCI_VENDOR_ID_LSI_LOGIC, PCI_DEVICE_ID_NCR_53C896,
	  PCI_ANY_ID, PCI_ANY_ID, 0, 0, 0UL },
	{ PCI_VENDOR_ID_LSI_LOGIC, PCI_DEVICE_ID_NCR_53C895,
	  PCI_ANY_ID, PCI_ANY_ID, 0, 0, 0UL },
	{ PCI_VENDOR_ID_LSI_LOGIC, PCI_DEVICE_ID_NCR_53C885,
	  PCI_ANY_ID, PCI_ANY_ID, 0, 0, 0UL },
	{ PCI_VENDOR_ID_LSI_LOGIC, PCI_DEVICE_ID_NCR_53C875,
	  PCI_ANY_ID, PCI_ANY_ID, 0, 0, 0UL },
	{ PCI_VENDOR_ID_LSI_LOGIC, PCI_DEVICE_ID_NCR_53C1510,
	  PCI_ANY_ID, PCI_ANY_ID, 0, 0, 0UL }, /* new */
	{ PCI_VENDOR_ID_LSI_LOGIC, PCI_DEVICE_ID_LSI_53C895A,
	  PCI_ANY_ID, PCI_ANY_ID, 0, 0, 0UL },
	{ PCI_VENDOR_ID_LSI_LOGIC, PCI_DEVICE_ID_LSI_53C875A,
	  PCI_ANY_ID, PCI_ANY_ID, 0, 0, 0UL },
	{ PCI_VENDOR_ID_LSI_LOGIC, PCI_DEVICE_ID_LSI_53C1010_33,
	  PCI_ANY_ID, PCI_ANY_ID, 0, 0, 0UL },
	{ PCI_VENDOR_ID_LSI_LOGIC, PCI_DEVICE_ID_LSI_53C1010_66,
	  PCI_ANY_ID, PCI_ANY_ID, 0, 0, 0UL },
	{ PCI_VENDOR_ID_LSI_LOGIC, PCI_DEVICE_ID_NCR_53C875J,
	  PCI_ANY_ID, PCI_ANY_ID, 0, 0, 0UL },
};

MODULE_DEVICE_TABLE(pci, sym2_id_table);

static struct pci_driver sym2_driver = {
	.name		= NAME53C8XX,
	.id_table	= sym2_id_table,
	.probe		= sym2_probe,
	.remove		= __devexit_p(sym2_remove),
};

static int __init sym2_init(void)
{
#ifdef _SYM_CONF_PQS_PDS_SUPPORT
	pci_register_driver(&pqs_driver);
#endif
	pci_register_driver(&sym2_driver);
	return 0;
}

static void __exit sym2_exit(void)
{
	pci_unregister_driver(&sym2_driver);
#ifdef _SYM_CONF_PQS_PDS_SUPPORT
	pci_unregister_driver(&pqs_driver);
#endif
}

module_init(sym2_init);
module_exit(sym2_exit);<|MERGE_RESOLUTION|>--- conflicted
+++ resolved
@@ -1780,10 +1780,7 @@
 	}
 	else
 		goto attach_failed;
-<<<<<<< HEAD
-
-=======
->>>>>>> c89701f8
+
 	host_data->ncb = np;
 	np->s.host = instance;
 
