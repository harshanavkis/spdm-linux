--- conflicted
+++ resolved
@@ -517,11 +517,7 @@
 		1<<(((reg_read(ohci, OHCI1394_BusOptions)>>12)&0xf)+1);
 
 	if (ohci->max_packet_size < 512) {
-<<<<<<< HEAD
-		HPSB_WARNING("warning: Invalid max packet size of %d, setting to 512",
-=======
 		HPSB_ERR("warning: Invalid max packet size of %d, setting to 512",
->>>>>>> 68e1e39c
 			     ohci->max_packet_size);
 		ohci->max_packet_size = 512;
 	}
