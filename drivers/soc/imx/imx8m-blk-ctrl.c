// SPDX-License-Identifier: GPL-2.0+

/*
 * Copyright 2021 Pengutronix, Lucas Stach <kernel@pengutronix.de>
 */

#include <linux/device.h>
#include <linux/interconnect.h>
#include <linux/module.h>
#include <linux/of_device.h>
#include <linux/platform_device.h>
#include <linux/pm_domain.h>
#include <linux/pm_runtime.h>
#include <linux/regmap.h>
#include <linux/clk.h>

#include <dt-bindings/power/imx8mm-power.h>
#include <dt-bindings/power/imx8mn-power.h>
#include <dt-bindings/power/imx8mp-power.h>
#include <dt-bindings/power/imx8mq-power.h>

#define BLK_SFT_RSTN	0x0
#define BLK_CLK_EN	0x4
#define BLK_MIPI_RESET_DIV	0x8 /* Mini/Nano/Plus DISPLAY_BLK_CTRL only */

struct imx8m_blk_ctrl_domain;

struct imx8m_blk_ctrl {
	struct device *dev;
	struct notifier_block power_nb;
	struct device *bus_power_dev;
	struct regmap *regmap;
	struct imx8m_blk_ctrl_domain *domains;
	struct genpd_onecell_data onecell_data;
};

struct imx8m_blk_ctrl_domain_data {
	const char *name;
	const char * const *clk_names;
	int num_clks;
	const char * const *path_names;
	int num_paths;
	const char *gpc_name;
	u32 rst_mask;
	u32 clk_mask;

	/*
	 * i.MX8M Mini, Nano and Plus have a third DISPLAY_BLK_CTRL register
	 * which is used to control the reset for the MIPI Phy.
	 * Since it's only present in certain circumstances,
	 * an if-statement should be used before setting and clearing this
	 * register.
	 */
	u32 mipi_phy_rst_mask;
};

#define DOMAIN_MAX_CLKS 4
#define DOMAIN_MAX_PATHS 4

struct imx8m_blk_ctrl_domain {
	struct generic_pm_domain genpd;
	const struct imx8m_blk_ctrl_domain_data *data;
	struct clk_bulk_data clks[DOMAIN_MAX_CLKS];
	struct icc_bulk_data paths[DOMAIN_MAX_PATHS];
	struct device *power_dev;
	struct imx8m_blk_ctrl *bc;
	int num_paths;
};

struct imx8m_blk_ctrl_data {
	int max_reg;
	notifier_fn_t power_notifier_fn;
	const struct imx8m_blk_ctrl_domain_data *domains;
	int num_domains;
};

static inline struct imx8m_blk_ctrl_domain *
to_imx8m_blk_ctrl_domain(struct generic_pm_domain *genpd)
{
	return container_of(genpd, struct imx8m_blk_ctrl_domain, genpd);
}

static int imx8m_blk_ctrl_power_on(struct generic_pm_domain *genpd)
{
	struct imx8m_blk_ctrl_domain *domain = to_imx8m_blk_ctrl_domain(genpd);
	const struct imx8m_blk_ctrl_domain_data *data = domain->data;
	struct imx8m_blk_ctrl *bc = domain->bc;
	int ret;

	/* make sure bus domain is awake */
	ret = pm_runtime_get_sync(bc->bus_power_dev);
	if (ret < 0) {
		pm_runtime_put_noidle(bc->bus_power_dev);
		dev_err(bc->dev, "failed to power up bus domain\n");
		return ret;
	}

	/* put devices into reset */
	regmap_clear_bits(bc->regmap, BLK_SFT_RSTN, data->rst_mask);
	if (data->mipi_phy_rst_mask)
		regmap_clear_bits(bc->regmap, BLK_MIPI_RESET_DIV, data->mipi_phy_rst_mask);

	/* enable upstream and blk-ctrl clocks to allow reset to propagate */
	ret = clk_bulk_prepare_enable(data->num_clks, domain->clks);
	if (ret) {
		dev_err(bc->dev, "failed to enable clocks\n");
		goto bus_put;
	}
	regmap_set_bits(bc->regmap, BLK_CLK_EN, data->clk_mask);

	/* power up upstream GPC domain */
	ret = pm_runtime_get_sync(domain->power_dev);
	if (ret < 0) {
		dev_err(bc->dev, "failed to power up peripheral domain\n");
		goto clk_disable;
	}

	/* wait for reset to propagate */
	udelay(5);

	/* release reset */
	regmap_set_bits(bc->regmap, BLK_SFT_RSTN, data->rst_mask);
	if (data->mipi_phy_rst_mask)
		regmap_set_bits(bc->regmap, BLK_MIPI_RESET_DIV, data->mipi_phy_rst_mask);

	ret = icc_bulk_set_bw(domain->num_paths, domain->paths);
	if (ret)
		dev_err(bc->dev, "failed to set icc bw\n");

	/* disable upstream clocks */
	clk_bulk_disable_unprepare(data->num_clks, domain->clks);

	return 0;

clk_disable:
	clk_bulk_disable_unprepare(data->num_clks, domain->clks);
bus_put:
	pm_runtime_put(bc->bus_power_dev);

	return ret;
}

static int imx8m_blk_ctrl_power_off(struct generic_pm_domain *genpd)
{
	struct imx8m_blk_ctrl_domain *domain = to_imx8m_blk_ctrl_domain(genpd);
	const struct imx8m_blk_ctrl_domain_data *data = domain->data;
	struct imx8m_blk_ctrl *bc = domain->bc;

	/* put devices into reset and disable clocks */
	if (data->mipi_phy_rst_mask)
		regmap_clear_bits(bc->regmap, BLK_MIPI_RESET_DIV, data->mipi_phy_rst_mask);

	regmap_clear_bits(bc->regmap, BLK_SFT_RSTN, data->rst_mask);
	regmap_clear_bits(bc->regmap, BLK_CLK_EN, data->clk_mask);

	/* power down upstream GPC domain */
	pm_runtime_put(domain->power_dev);

	/* allow bus domain to suspend */
	pm_runtime_put(bc->bus_power_dev);

	return 0;
}

static struct lock_class_key blk_ctrl_genpd_lock_class;

static int imx8m_blk_ctrl_probe(struct platform_device *pdev)
{
	const struct imx8m_blk_ctrl_data *bc_data;
	struct device *dev = &pdev->dev;
	struct imx8m_blk_ctrl *bc;
	void __iomem *base;
	int i, ret;

	struct regmap_config regmap_config = {
		.reg_bits	= 32,
		.val_bits	= 32,
		.reg_stride	= 4,
	};

	bc = devm_kzalloc(dev, sizeof(*bc), GFP_KERNEL);
	if (!bc)
		return -ENOMEM;

	bc->dev = dev;

	bc_data = of_device_get_match_data(dev);

	base = devm_platform_ioremap_resource(pdev, 0);
	if (IS_ERR(base))
		return PTR_ERR(base);

	regmap_config.max_register = bc_data->max_reg;
	bc->regmap = devm_regmap_init_mmio(dev, base, &regmap_config);
	if (IS_ERR(bc->regmap))
		return dev_err_probe(dev, PTR_ERR(bc->regmap),
				     "failed to init regmap\n");

	bc->domains = devm_kcalloc(dev, bc_data->num_domains,
				   sizeof(struct imx8m_blk_ctrl_domain),
				   GFP_KERNEL);
	if (!bc->domains)
		return -ENOMEM;

	bc->onecell_data.num_domains = bc_data->num_domains;
	bc->onecell_data.domains =
		devm_kcalloc(dev, bc_data->num_domains,
			     sizeof(struct generic_pm_domain *), GFP_KERNEL);
	if (!bc->onecell_data.domains)
		return -ENOMEM;

	bc->bus_power_dev = genpd_dev_pm_attach_by_name(dev, "bus");
	if (IS_ERR(bc->bus_power_dev))
		return dev_err_probe(dev, PTR_ERR(bc->bus_power_dev),
				     "failed to attach power domain \"bus\"\n");

	for (i = 0; i < bc_data->num_domains; i++) {
		const struct imx8m_blk_ctrl_domain_data *data = &bc_data->domains[i];
		struct imx8m_blk_ctrl_domain *domain = &bc->domains[i];
		int j;

		domain->data = data;
		domain->num_paths = data->num_paths;

		for (j = 0; j < data->num_clks; j++)
			domain->clks[j].id = data->clk_names[j];

		for (j = 0; j < data->num_paths; j++) {
			domain->paths[j].name = data->path_names[j];
			/* Fake value for now, just let ICC could configure NoC mode/priority */
			domain->paths[j].avg_bw = 1;
			domain->paths[j].peak_bw = 1;
		}

		ret = devm_of_icc_bulk_get(dev, data->num_paths, domain->paths);
		if (ret) {
			if (ret != -EPROBE_DEFER) {
				dev_warn_once(dev, "Could not get interconnect paths, NoC will stay unconfigured!\n");
				domain->num_paths = 0;
			} else {
				dev_err_probe(dev, ret, "failed to get noc entries\n");
				goto cleanup_pds;
			}
		}

		ret = devm_clk_bulk_get(dev, data->num_clks, domain->clks);
		if (ret) {
			dev_err_probe(dev, ret, "failed to get clock\n");
			goto cleanup_pds;
		}

		domain->power_dev =
			dev_pm_domain_attach_by_name(dev, data->gpc_name);
		if (IS_ERR(domain->power_dev)) {
			dev_err_probe(dev, PTR_ERR(domain->power_dev),
				      "failed to attach power domain \"%s\"\n",
				      data->gpc_name);
			ret = PTR_ERR(domain->power_dev);
			goto cleanup_pds;
		}
		dev_set_name(domain->power_dev, "%s", data->name);

		domain->genpd.name = data->name;
		domain->genpd.power_on = imx8m_blk_ctrl_power_on;
		domain->genpd.power_off = imx8m_blk_ctrl_power_off;
		domain->bc = bc;

		ret = pm_genpd_init(&domain->genpd, NULL, true);
		if (ret) {
			dev_err_probe(dev, ret,
				      "failed to init power domain \"%s\"\n",
				      data->gpc_name);
			dev_pm_domain_detach(domain->power_dev, true);
			goto cleanup_pds;
		}

		/*
		 * We use runtime PM to trigger power on/off of the upstream GPC
		 * domain, as a strict hierarchical parent/child power domain
		 * setup doesn't allow us to meet the sequencing requirements.
		 * This means we have nested locking of genpd locks, without the
		 * nesting being visible at the genpd level, so we need a
		 * separate lock class to make lockdep aware of the fact that
		 * this are separate domain locks that can be nested without a
		 * self-deadlock.
		 */
		lockdep_set_class(&domain->genpd.mlock,
				  &blk_ctrl_genpd_lock_class);

		bc->onecell_data.domains[i] = &domain->genpd;
	}

	ret = of_genpd_add_provider_onecell(dev->of_node, &bc->onecell_data);
	if (ret) {
		dev_err_probe(dev, ret, "failed to add power domain provider\n");
		goto cleanup_pds;
	}

	bc->power_nb.notifier_call = bc_data->power_notifier_fn;
	ret = dev_pm_genpd_add_notifier(bc->bus_power_dev, &bc->power_nb);
	if (ret) {
		dev_err_probe(dev, ret, "failed to add power notifier\n");
		goto cleanup_provider;
	}

	dev_set_drvdata(dev, bc);

	return 0;

cleanup_provider:
	of_genpd_del_provider(dev->of_node);
cleanup_pds:
	for (i--; i >= 0; i--) {
		pm_genpd_remove(&bc->domains[i].genpd);
		dev_pm_domain_detach(bc->domains[i].power_dev, true);
	}

	dev_pm_domain_detach(bc->bus_power_dev, true);

	return ret;
}

static int imx8m_blk_ctrl_remove(struct platform_device *pdev)
{
	struct imx8m_blk_ctrl *bc = dev_get_drvdata(&pdev->dev);
	int i;

	of_genpd_del_provider(pdev->dev.of_node);

	for (i = 0; bc->onecell_data.num_domains; i++) {
		struct imx8m_blk_ctrl_domain *domain = &bc->domains[i];

		pm_genpd_remove(&domain->genpd);
		dev_pm_domain_detach(domain->power_dev, true);
	}

	dev_pm_genpd_remove_notifier(bc->bus_power_dev);

	dev_pm_domain_detach(bc->bus_power_dev, true);

	return 0;
}

#ifdef CONFIG_PM_SLEEP
static int imx8m_blk_ctrl_suspend(struct device *dev)
{
	struct imx8m_blk_ctrl *bc = dev_get_drvdata(dev);
	int ret, i;

	/*
	 * This may look strange, but is done so the generic PM_SLEEP code
	 * can power down our domains and more importantly power them up again
	 * after resume, without tripping over our usage of runtime PM to
	 * control the upstream GPC domains. Things happen in the right order
	 * in the system suspend/resume paths due to the device parent/child
	 * hierarchy.
	 */
	ret = pm_runtime_get_sync(bc->bus_power_dev);
	if (ret < 0) {
		pm_runtime_put_noidle(bc->bus_power_dev);
		return ret;
	}

	for (i = 0; i < bc->onecell_data.num_domains; i++) {
		struct imx8m_blk_ctrl_domain *domain = &bc->domains[i];

		ret = pm_runtime_get_sync(domain->power_dev);
		if (ret < 0) {
			pm_runtime_put_noidle(domain->power_dev);
			goto out_fail;
		}
	}

	return 0;

out_fail:
	for (i--; i >= 0; i--)
		pm_runtime_put(bc->domains[i].power_dev);

	pm_runtime_put(bc->bus_power_dev);

	return ret;
}

static int imx8m_blk_ctrl_resume(struct device *dev)
{
	struct imx8m_blk_ctrl *bc = dev_get_drvdata(dev);
	int i;

	for (i = 0; i < bc->onecell_data.num_domains; i++)
		pm_runtime_put(bc->domains[i].power_dev);

	pm_runtime_put(bc->bus_power_dev);

	return 0;
}
#endif

static const struct dev_pm_ops imx8m_blk_ctrl_pm_ops = {
	SET_SYSTEM_SLEEP_PM_OPS(imx8m_blk_ctrl_suspend, imx8m_blk_ctrl_resume)
};

static int imx8mm_vpu_power_notifier(struct notifier_block *nb,
				     unsigned long action, void *data)
{
	struct imx8m_blk_ctrl *bc = container_of(nb, struct imx8m_blk_ctrl,
						 power_nb);

	if (action != GENPD_NOTIFY_ON && action != GENPD_NOTIFY_PRE_OFF)
		return NOTIFY_OK;

	/*
	 * The ADB in the VPUMIX domain has no separate reset and clock
	 * enable bits, but is ungated together with the VPU clocks. To
	 * allow the handshake with the GPC to progress we put the VPUs
	 * in reset and ungate the clocks.
	 */
	regmap_clear_bits(bc->regmap, BLK_SFT_RSTN, BIT(0) | BIT(1) | BIT(2));
	regmap_set_bits(bc->regmap, BLK_CLK_EN, BIT(0) | BIT(1) | BIT(2));

	if (action == GENPD_NOTIFY_ON) {
		/*
		 * On power up we have no software backchannel to the GPC to
		 * wait for the ADB handshake to happen, so we just delay for a
		 * bit. On power down the GPC driver waits for the handshake.
		 */
		udelay(5);

		/* set "fuse" bits to enable the VPUs */
		regmap_set_bits(bc->regmap, 0x8, 0xffffffff);
		regmap_set_bits(bc->regmap, 0xc, 0xffffffff);
		regmap_set_bits(bc->regmap, 0x10, 0xffffffff);
		regmap_set_bits(bc->regmap, 0x14, 0xffffffff);
	}

	return NOTIFY_OK;
}

static const struct imx8m_blk_ctrl_domain_data imx8mm_vpu_blk_ctl_domain_data[] = {
	[IMX8MM_VPUBLK_PD_G1] = {
		.name = "vpublk-g1",
		.clk_names = (const char *[]){ "g1", },
		.num_clks = 1,
		.gpc_name = "g1",
		.rst_mask = BIT(1),
		.clk_mask = BIT(1),
	},
	[IMX8MM_VPUBLK_PD_G2] = {
		.name = "vpublk-g2",
		.clk_names = (const char *[]){ "g2", },
		.num_clks = 1,
		.gpc_name = "g2",
		.rst_mask = BIT(0),
		.clk_mask = BIT(0),
	},
	[IMX8MM_VPUBLK_PD_H1] = {
		.name = "vpublk-h1",
		.clk_names = (const char *[]){ "h1", },
		.num_clks = 1,
		.gpc_name = "h1",
		.rst_mask = BIT(2),
		.clk_mask = BIT(2),
	},
};

static const struct imx8m_blk_ctrl_data imx8mm_vpu_blk_ctl_dev_data = {
	.max_reg = 0x18,
	.power_notifier_fn = imx8mm_vpu_power_notifier,
	.domains = imx8mm_vpu_blk_ctl_domain_data,
	.num_domains = ARRAY_SIZE(imx8mm_vpu_blk_ctl_domain_data),
};

static const struct imx8m_blk_ctrl_domain_data imx8mp_vpu_blk_ctl_domain_data[] = {
	[IMX8MP_VPUBLK_PD_G1] = {
		.name = "vpublk-g1",
		.clk_names = (const char *[]){ "g1", },
		.num_clks = 1,
		.gpc_name = "g1",
		.rst_mask = BIT(1),
		.clk_mask = BIT(1),
		.path_names = (const char *[]){"g1"},
		.num_paths = 1,
	},
	[IMX8MP_VPUBLK_PD_G2] = {
		.name = "vpublk-g2",
		.clk_names = (const char *[]){ "g2", },
		.num_clks = 1,
		.gpc_name = "g2",
		.rst_mask = BIT(0),
		.clk_mask = BIT(0),
		.path_names = (const char *[]){"g2"},
		.num_paths = 1,
	},
	[IMX8MP_VPUBLK_PD_VC8000E] = {
		.name = "vpublk-vc8000e",
		.clk_names = (const char *[]){ "vc8000e", },
		.num_clks = 1,
		.gpc_name = "vc8000e",
		.rst_mask = BIT(2),
		.clk_mask = BIT(2),
		.path_names = (const char *[]){"vc8000e"},
		.num_paths = 1,
	},
};

static const struct imx8m_blk_ctrl_data imx8mp_vpu_blk_ctl_dev_data = {
	.max_reg = 0x18,
	.power_notifier_fn = imx8mm_vpu_power_notifier,
	.domains = imx8mp_vpu_blk_ctl_domain_data,
	.num_domains = ARRAY_SIZE(imx8mp_vpu_blk_ctl_domain_data),
};

static int imx8mm_disp_power_notifier(struct notifier_block *nb,
				      unsigned long action, void *data)
{
	struct imx8m_blk_ctrl *bc = container_of(nb, struct imx8m_blk_ctrl,
						 power_nb);

	if (action != GENPD_NOTIFY_ON && action != GENPD_NOTIFY_PRE_OFF)
		return NOTIFY_OK;

	/* Enable bus clock and deassert bus reset */
	regmap_set_bits(bc->regmap, BLK_CLK_EN, BIT(12));
	regmap_set_bits(bc->regmap, BLK_SFT_RSTN, BIT(6));

	/*
	 * On power up we have no software backchannel to the GPC to
	 * wait for the ADB handshake to happen, so we just delay for a
	 * bit. On power down the GPC driver waits for the handshake.
	 */
	if (action == GENPD_NOTIFY_ON)
		udelay(5);


	return NOTIFY_OK;
}

static const struct imx8m_blk_ctrl_domain_data imx8mm_disp_blk_ctl_domain_data[] = {
	[IMX8MM_DISPBLK_PD_CSI_BRIDGE] = {
		.name = "dispblk-csi-bridge",
		.clk_names = (const char *[]){ "csi-bridge-axi", "csi-bridge-apb",
					       "csi-bridge-core", },
		.num_clks = 3,
		.gpc_name = "csi-bridge",
		.rst_mask = BIT(0) | BIT(1) | BIT(2),
		.clk_mask = BIT(0) | BIT(1) | BIT(2) | BIT(3) | BIT(4) | BIT(5),
	},
	[IMX8MM_DISPBLK_PD_LCDIF] = {
		.name = "dispblk-lcdif",
		.clk_names = (const char *[]){ "lcdif-axi", "lcdif-apb", "lcdif-pix", },
		.num_clks = 3,
		.gpc_name = "lcdif",
		.clk_mask = BIT(6) | BIT(7),
	},
	[IMX8MM_DISPBLK_PD_MIPI_DSI] = {
		.name = "dispblk-mipi-dsi",
		.clk_names = (const char *[]){ "dsi-pclk", "dsi-ref", },
		.num_clks = 2,
		.gpc_name = "mipi-dsi",
		.rst_mask = BIT(5),
		.clk_mask = BIT(8) | BIT(9),
		.mipi_phy_rst_mask = BIT(17),
	},
	[IMX8MM_DISPBLK_PD_MIPI_CSI] = {
		.name = "dispblk-mipi-csi",
		.clk_names = (const char *[]){ "csi-aclk", "csi-pclk" },
		.num_clks = 2,
		.gpc_name = "mipi-csi",
		.rst_mask = BIT(3) | BIT(4),
		.clk_mask = BIT(10) | BIT(11),
		.mipi_phy_rst_mask = BIT(16),
	},
};

static const struct imx8m_blk_ctrl_data imx8mm_disp_blk_ctl_dev_data = {
	.max_reg = 0x2c,
	.power_notifier_fn = imx8mm_disp_power_notifier,
	.domains = imx8mm_disp_blk_ctl_domain_data,
	.num_domains = ARRAY_SIZE(imx8mm_disp_blk_ctl_domain_data),
};


static int imx8mn_disp_power_notifier(struct notifier_block *nb,
				      unsigned long action, void *data)
{
	struct imx8m_blk_ctrl *bc = container_of(nb, struct imx8m_blk_ctrl,
						 power_nb);

	if (action != GENPD_NOTIFY_ON && action != GENPD_NOTIFY_PRE_OFF)
		return NOTIFY_OK;

	/* Enable bus clock and deassert bus reset */
	regmap_set_bits(bc->regmap, BLK_CLK_EN, BIT(8));
	regmap_set_bits(bc->regmap, BLK_SFT_RSTN, BIT(8));

	/*
	 * On power up we have no software backchannel to the GPC to
	 * wait for the ADB handshake to happen, so we just delay for a
	 * bit. On power down the GPC driver waits for the handshake.
	 */
	if (action == GENPD_NOTIFY_ON)
		udelay(5);


	return NOTIFY_OK;
}

static const struct imx8m_blk_ctrl_domain_data imx8mn_disp_blk_ctl_domain_data[] = {
	[IMX8MN_DISPBLK_PD_MIPI_DSI] = {
		.name = "dispblk-mipi-dsi",
		.clk_names = (const char *[]){ "dsi-pclk", "dsi-ref", },
		.num_clks = 2,
		.gpc_name = "mipi-dsi",
		.rst_mask = BIT(0) | BIT(1),
		.clk_mask = BIT(0) | BIT(1),
		.mipi_phy_rst_mask = BIT(17),
	},
	[IMX8MN_DISPBLK_PD_MIPI_CSI] = {
		.name = "dispblk-mipi-csi",
		.clk_names = (const char *[]){ "csi-aclk", "csi-pclk" },
		.num_clks = 2,
		.gpc_name = "mipi-csi",
		.rst_mask = BIT(2) | BIT(3),
		.clk_mask = BIT(2) | BIT(3),
		.mipi_phy_rst_mask = BIT(16),
	},
	[IMX8MN_DISPBLK_PD_LCDIF] = {
		.name = "dispblk-lcdif",
		.clk_names = (const char *[]){ "lcdif-axi", "lcdif-apb", "lcdif-pix", },
		.num_clks = 3,
		.gpc_name = "lcdif",
		.rst_mask = BIT(4) | BIT(5),
		.clk_mask = BIT(4) | BIT(5),
	},
	[IMX8MN_DISPBLK_PD_ISI] = {
		.name = "dispblk-isi",
		.clk_names = (const char *[]){ "disp_axi", "disp_apb", "disp_axi_root",
						"disp_apb_root"},
		.num_clks = 4,
		.gpc_name = "isi",
		.rst_mask = BIT(6) | BIT(7),
		.clk_mask = BIT(6) | BIT(7),
	},
};

static const struct imx8m_blk_ctrl_data imx8mn_disp_blk_ctl_dev_data = {
	.max_reg = 0x84,
	.power_notifier_fn = imx8mn_disp_power_notifier,
	.domains = imx8mn_disp_blk_ctl_domain_data,
	.num_domains = ARRAY_SIZE(imx8mn_disp_blk_ctl_domain_data),
};

static int imx8mp_media_power_notifier(struct notifier_block *nb,
				unsigned long action, void *data)
{
	struct imx8m_blk_ctrl *bc = container_of(nb, struct imx8m_blk_ctrl,
						 power_nb);

	if (action != GENPD_NOTIFY_ON && action != GENPD_NOTIFY_PRE_OFF)
		return NOTIFY_OK;

	/* Enable bus clock and deassert bus reset */
	regmap_set_bits(bc->regmap, BLK_CLK_EN, BIT(8));
	regmap_set_bits(bc->regmap, BLK_SFT_RSTN, BIT(8));

	/*
	 * On power up we have no software backchannel to the GPC to
	 * wait for the ADB handshake to happen, so we just delay for a
	 * bit. On power down the GPC driver waits for the handshake.
	 */
	if (action == GENPD_NOTIFY_ON)
		udelay(5);

	return NOTIFY_OK;
}

/*
 * From i.MX 8M Plus Applications Processor Reference Manual, Rev. 1,
 * section 13.2.2, 13.2.3
 * isp-ahb and dwe are not in Figure 13-5. Media BLK_CTRL Clocks
 */
static const struct imx8m_blk_ctrl_domain_data imx8mp_media_blk_ctl_domain_data[] = {
	[IMX8MP_MEDIABLK_PD_MIPI_DSI_1] = {
		.name = "mediablk-mipi-dsi-1",
		.clk_names = (const char *[]){ "apb", "phy", },
		.num_clks = 2,
		.gpc_name = "mipi-dsi1",
		.rst_mask = BIT(0) | BIT(1),
		.clk_mask = BIT(0) | BIT(1),
		.mipi_phy_rst_mask = BIT(17),
	},
	[IMX8MP_MEDIABLK_PD_MIPI_CSI2_1] = {
		.name = "mediablk-mipi-csi2-1",
		.clk_names = (const char *[]){ "apb", "cam1" },
		.num_clks = 2,
		.gpc_name = "mipi-csi1",
		.rst_mask = BIT(2) | BIT(3),
		.clk_mask = BIT(2) | BIT(3),
		.mipi_phy_rst_mask = BIT(16),
	},
	[IMX8MP_MEDIABLK_PD_LCDIF_1] = {
		.name = "mediablk-lcdif-1",
		.clk_names = (const char *[]){ "disp1", "apb", "axi", },
		.num_clks = 3,
		.gpc_name = "lcdif1",
		.rst_mask = BIT(4) | BIT(5) | BIT(23),
		.clk_mask = BIT(4) | BIT(5) | BIT(23),
<<<<<<< HEAD
=======
		.path_names = (const char *[]){"lcdif-rd", "lcdif-wr"},
		.num_paths = 2,
>>>>>>> 7365df19
	},
	[IMX8MP_MEDIABLK_PD_ISI] = {
		.name = "mediablk-isi",
		.clk_names = (const char *[]){ "axi", "apb" },
		.num_clks = 2,
		.gpc_name = "isi",
		.rst_mask = BIT(6) | BIT(7),
		.clk_mask = BIT(6) | BIT(7),
<<<<<<< HEAD
=======
		.path_names = (const char *[]){"isi0", "isi1", "isi2"},
		.num_paths = 3,
>>>>>>> 7365df19
	},
	[IMX8MP_MEDIABLK_PD_MIPI_CSI2_2] = {
		.name = "mediablk-mipi-csi2-2",
		.clk_names = (const char *[]){ "apb", "cam2" },
		.num_clks = 2,
		.gpc_name = "mipi-csi2",
		.rst_mask = BIT(9) | BIT(10),
		.clk_mask = BIT(9) | BIT(10),
		.mipi_phy_rst_mask = BIT(30),
	},
	[IMX8MP_MEDIABLK_PD_LCDIF_2] = {
		.name = "mediablk-lcdif-2",
		.clk_names = (const char *[]){ "disp2", "apb", "axi", },
		.num_clks = 3,
		.gpc_name = "lcdif2",
		.rst_mask = BIT(11) | BIT(12) | BIT(24),
		.clk_mask = BIT(11) | BIT(12) | BIT(24),
<<<<<<< HEAD
=======
		.path_names = (const char *[]){"lcdif-rd", "lcdif-wr"},
		.num_paths = 2,
>>>>>>> 7365df19
	},
	[IMX8MP_MEDIABLK_PD_ISP] = {
		.name = "mediablk-isp",
		.clk_names = (const char *[]){ "isp", "axi", "apb" },
		.num_clks = 3,
		.gpc_name = "isp",
		.rst_mask = BIT(16) | BIT(17) | BIT(18),
		.clk_mask = BIT(16) | BIT(17) | BIT(18),
<<<<<<< HEAD
=======
		.path_names = (const char *[]){"isp0", "isp1"},
		.num_paths = 2,
>>>>>>> 7365df19
	},
	[IMX8MP_MEDIABLK_PD_DWE] = {
		.name = "mediablk-dwe",
		.clk_names = (const char *[]){ "axi", "apb" },
		.num_clks = 2,
		.gpc_name = "dwe",
		.rst_mask = BIT(19) | BIT(20) | BIT(21),
		.clk_mask = BIT(19) | BIT(20) | BIT(21),
<<<<<<< HEAD
=======
		.path_names = (const char *[]){"dwe"},
		.num_paths = 1,
>>>>>>> 7365df19
	},
	[IMX8MP_MEDIABLK_PD_MIPI_DSI_2] = {
		.name = "mediablk-mipi-dsi-2",
		.clk_names = (const char *[]){ "phy", },
		.num_clks = 1,
		.gpc_name = "mipi-dsi2",
		.rst_mask = BIT(22),
		.clk_mask = BIT(22),
		.mipi_phy_rst_mask = BIT(29),
	},
};

static const struct imx8m_blk_ctrl_data imx8mp_media_blk_ctl_dev_data = {
	.max_reg = 0x138,
	.power_notifier_fn = imx8mp_media_power_notifier,
	.domains = imx8mp_media_blk_ctl_domain_data,
	.num_domains = ARRAY_SIZE(imx8mp_media_blk_ctl_domain_data),
};

static int imx8mq_vpu_power_notifier(struct notifier_block *nb,
				     unsigned long action, void *data)
{
	struct imx8m_blk_ctrl *bc = container_of(nb, struct imx8m_blk_ctrl,
						 power_nb);

	if (action != GENPD_NOTIFY_ON && action != GENPD_NOTIFY_PRE_OFF)
		return NOTIFY_OK;

	/*
	 * The ADB in the VPUMIX domain has no separate reset and clock
	 * enable bits, but is ungated and reset together with the VPUs. The
	 * reset and clock enable inputs to the ADB is a logical OR of the
	 * VPU bits. In order to set the G2 fuse bits, the G2 clock must
	 * also be enabled.
	 */
	regmap_set_bits(bc->regmap, BLK_SFT_RSTN, BIT(0) | BIT(1));
	regmap_set_bits(bc->regmap, BLK_CLK_EN, BIT(0) | BIT(1));

	if (action == GENPD_NOTIFY_ON) {
		/*
		 * On power up we have no software backchannel to the GPC to
		 * wait for the ADB handshake to happen, so we just delay for a
		 * bit. On power down the GPC driver waits for the handshake.
		 */
		udelay(5);

		/* set "fuse" bits to enable the VPUs */
		regmap_set_bits(bc->regmap, 0x8, 0xffffffff);
		regmap_set_bits(bc->regmap, 0xc, 0xffffffff);
		regmap_set_bits(bc->regmap, 0x10, 0xffffffff);
	}

	return NOTIFY_OK;
}

static const struct imx8m_blk_ctrl_domain_data imx8mq_vpu_blk_ctl_domain_data[] = {
	[IMX8MQ_VPUBLK_PD_G1] = {
		.name = "vpublk-g1",
		.clk_names = (const char *[]){ "g1", },
		.num_clks = 1,
		.gpc_name = "g1",
		.rst_mask = BIT(1),
		.clk_mask = BIT(1),
	},
	[IMX8MQ_VPUBLK_PD_G2] = {
		.name = "vpublk-g2",
		.clk_names = (const char *[]){ "g2", },
		.num_clks = 1,
		.gpc_name = "g2",
		.rst_mask = BIT(0),
		.clk_mask = BIT(0),
	},
};

static const struct imx8m_blk_ctrl_data imx8mq_vpu_blk_ctl_dev_data = {
	.max_reg = 0x14,
	.power_notifier_fn = imx8mq_vpu_power_notifier,
	.domains = imx8mq_vpu_blk_ctl_domain_data,
	.num_domains = ARRAY_SIZE(imx8mq_vpu_blk_ctl_domain_data),
};

static const struct of_device_id imx8m_blk_ctrl_of_match[] = {
	{
		.compatible = "fsl,imx8mm-vpu-blk-ctrl",
		.data = &imx8mm_vpu_blk_ctl_dev_data
	}, {
		.compatible = "fsl,imx8mm-disp-blk-ctrl",
		.data = &imx8mm_disp_blk_ctl_dev_data
	}, {
		.compatible = "fsl,imx8mn-disp-blk-ctrl",
		.data = &imx8mn_disp_blk_ctl_dev_data
	}, {
		.compatible = "fsl,imx8mp-media-blk-ctrl",
		.data = &imx8mp_media_blk_ctl_dev_data
	}, {
		.compatible = "fsl,imx8mq-vpu-blk-ctrl",
		.data = &imx8mq_vpu_blk_ctl_dev_data
	}, {
		.compatible = "fsl,imx8mp-vpu-blk-ctrl",
		.data = &imx8mp_vpu_blk_ctl_dev_data
	}, {
		/* Sentinel */
	}
};
MODULE_DEVICE_TABLE(of, imx8m_blk_ctrl_of_match);

static struct platform_driver imx8m_blk_ctrl_driver = {
	.probe = imx8m_blk_ctrl_probe,
	.remove = imx8m_blk_ctrl_remove,
	.driver = {
		.name = "imx8m-blk-ctrl",
		.pm = &imx8m_blk_ctrl_pm_ops,
		.of_match_table = imx8m_blk_ctrl_of_match,
	},
};
module_platform_driver(imx8m_blk_ctrl_driver);<|MERGE_RESOLUTION|>--- conflicted
+++ resolved
@@ -258,7 +258,6 @@
 			ret = PTR_ERR(domain->power_dev);
 			goto cleanup_pds;
 		}
-		dev_set_name(domain->power_dev, "%s", data->name);
 
 		domain->genpd.name = data->name;
 		domain->genpd.power_on = imx8m_blk_ctrl_power_on;
@@ -705,11 +704,8 @@
 		.gpc_name = "lcdif1",
 		.rst_mask = BIT(4) | BIT(5) | BIT(23),
 		.clk_mask = BIT(4) | BIT(5) | BIT(23),
-<<<<<<< HEAD
-=======
 		.path_names = (const char *[]){"lcdif-rd", "lcdif-wr"},
 		.num_paths = 2,
->>>>>>> 7365df19
 	},
 	[IMX8MP_MEDIABLK_PD_ISI] = {
 		.name = "mediablk-isi",
@@ -718,11 +714,8 @@
 		.gpc_name = "isi",
 		.rst_mask = BIT(6) | BIT(7),
 		.clk_mask = BIT(6) | BIT(7),
-<<<<<<< HEAD
-=======
 		.path_names = (const char *[]){"isi0", "isi1", "isi2"},
 		.num_paths = 3,
->>>>>>> 7365df19
 	},
 	[IMX8MP_MEDIABLK_PD_MIPI_CSI2_2] = {
 		.name = "mediablk-mipi-csi2-2",
@@ -740,11 +733,8 @@
 		.gpc_name = "lcdif2",
 		.rst_mask = BIT(11) | BIT(12) | BIT(24),
 		.clk_mask = BIT(11) | BIT(12) | BIT(24),
-<<<<<<< HEAD
-=======
 		.path_names = (const char *[]){"lcdif-rd", "lcdif-wr"},
 		.num_paths = 2,
->>>>>>> 7365df19
 	},
 	[IMX8MP_MEDIABLK_PD_ISP] = {
 		.name = "mediablk-isp",
@@ -753,11 +743,8 @@
 		.gpc_name = "isp",
 		.rst_mask = BIT(16) | BIT(17) | BIT(18),
 		.clk_mask = BIT(16) | BIT(17) | BIT(18),
-<<<<<<< HEAD
-=======
 		.path_names = (const char *[]){"isp0", "isp1"},
 		.num_paths = 2,
->>>>>>> 7365df19
 	},
 	[IMX8MP_MEDIABLK_PD_DWE] = {
 		.name = "mediablk-dwe",
@@ -766,11 +753,8 @@
 		.gpc_name = "dwe",
 		.rst_mask = BIT(19) | BIT(20) | BIT(21),
 		.clk_mask = BIT(19) | BIT(20) | BIT(21),
-<<<<<<< HEAD
-=======
 		.path_names = (const char *[]){"dwe"},
 		.num_paths = 1,
->>>>>>> 7365df19
 	},
 	[IMX8MP_MEDIABLK_PD_MIPI_DSI_2] = {
 		.name = "mediablk-mipi-dsi-2",
