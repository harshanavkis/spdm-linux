--- conflicted
+++ resolved
@@ -66,19 +66,10 @@
 	if (status != AE_NOT_FOUND) {
 		acpi_processor_ppc_in_use = true;
 
-<<<<<<< HEAD
-	if (status != AE_NOT_FOUND)
-		acpi_processor_ppc_in_use = true;
-
-	if (ACPI_FAILURE(status) && status != AE_NOT_FOUND) {
-		ACPI_EXCEPTION((AE_INFO, status, "Evaluating _PPC"));
-		return -ENODEV;
-=======
 		if (ACPI_FAILURE(status)) {
 			acpi_evaluation_failure_warn(pr->handle, "_PPC", status);
 			return -ENODEV;
 		}
->>>>>>> 7d2a07b7
 	}
 
 	pr_debug("CPU %d: _PPC is %d - frequency %s limited\n", pr->id,
