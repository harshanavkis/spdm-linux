// SPDX-License-Identifier: GPL-2.0
/*
 * sysfs.c - ACPI sysfs interface to userspace.
 */

#define pr_fmt(fmt) "ACPI: " fmt

#include <linux/acpi.h>
#include <linux/bitmap.h>
#include <linux/init.h>
#include <linux/kernel.h>
#include <linux/moduleparam.h>

#include "internal.h"

#ifdef CONFIG_ACPI_DEBUG
/*
 * ACPI debug sysfs I/F, including:
 * /sys/modules/acpi/parameters/debug_layer
 * /sys/modules/acpi/parameters/debug_level
 * /sys/modules/acpi/parameters/trace_method_name
 * /sys/modules/acpi/parameters/trace_state
 * /sys/modules/acpi/parameters/trace_debug_layer
 * /sys/modules/acpi/parameters/trace_debug_level
 */

struct acpi_dlayer {
	const char *name;
	unsigned long value;
};
struct acpi_dlevel {
	const char *name;
	unsigned long value;
};
#define ACPI_DEBUG_INIT(v)	{ .name = #v, .value = v }

static const struct acpi_dlayer acpi_debug_layers[] = {
	ACPI_DEBUG_INIT(ACPI_UTILITIES),
	ACPI_DEBUG_INIT(ACPI_HARDWARE),
	ACPI_DEBUG_INIT(ACPI_EVENTS),
	ACPI_DEBUG_INIT(ACPI_TABLES),
	ACPI_DEBUG_INIT(ACPI_NAMESPACE),
	ACPI_DEBUG_INIT(ACPI_PARSER),
	ACPI_DEBUG_INIT(ACPI_DISPATCHER),
	ACPI_DEBUG_INIT(ACPI_EXECUTER),
	ACPI_DEBUG_INIT(ACPI_RESOURCES),
	ACPI_DEBUG_INIT(ACPI_CA_DEBUGGER),
	ACPI_DEBUG_INIT(ACPI_OS_SERVICES),
	ACPI_DEBUG_INIT(ACPI_CA_DISASSEMBLER),
	ACPI_DEBUG_INIT(ACPI_COMPILER),
	ACPI_DEBUG_INIT(ACPI_TOOLS),
};

static const struct acpi_dlevel acpi_debug_levels[] = {
	ACPI_DEBUG_INIT(ACPI_LV_INIT),
	ACPI_DEBUG_INIT(ACPI_LV_DEBUG_OBJECT),
	ACPI_DEBUG_INIT(ACPI_LV_INFO),
	ACPI_DEBUG_INIT(ACPI_LV_REPAIR),
	ACPI_DEBUG_INIT(ACPI_LV_TRACE_POINT),

	ACPI_DEBUG_INIT(ACPI_LV_INIT_NAMES),
	ACPI_DEBUG_INIT(ACPI_LV_PARSE),
	ACPI_DEBUG_INIT(ACPI_LV_LOAD),
	ACPI_DEBUG_INIT(ACPI_LV_DISPATCH),
	ACPI_DEBUG_INIT(ACPI_LV_EXEC),
	ACPI_DEBUG_INIT(ACPI_LV_NAMES),
	ACPI_DEBUG_INIT(ACPI_LV_OPREGION),
	ACPI_DEBUG_INIT(ACPI_LV_BFIELD),
	ACPI_DEBUG_INIT(ACPI_LV_TABLES),
	ACPI_DEBUG_INIT(ACPI_LV_VALUES),
	ACPI_DEBUG_INIT(ACPI_LV_OBJECTS),
	ACPI_DEBUG_INIT(ACPI_LV_RESOURCES),
	ACPI_DEBUG_INIT(ACPI_LV_USER_REQUESTS),
	ACPI_DEBUG_INIT(ACPI_LV_PACKAGE),

	ACPI_DEBUG_INIT(ACPI_LV_ALLOCATIONS),
	ACPI_DEBUG_INIT(ACPI_LV_FUNCTIONS),
	ACPI_DEBUG_INIT(ACPI_LV_OPTIMIZATIONS),

	ACPI_DEBUG_INIT(ACPI_LV_MUTEX),
	ACPI_DEBUG_INIT(ACPI_LV_THREADS),
	ACPI_DEBUG_INIT(ACPI_LV_IO),
	ACPI_DEBUG_INIT(ACPI_LV_INTERRUPTS),

	ACPI_DEBUG_INIT(ACPI_LV_AML_DISASSEMBLE),
	ACPI_DEBUG_INIT(ACPI_LV_VERBOSE_INFO),
	ACPI_DEBUG_INIT(ACPI_LV_FULL_TABLES),
	ACPI_DEBUG_INIT(ACPI_LV_EVENTS),
};

static int param_get_debug_layer(char *buffer, const struct kernel_param *kp)
{
	int result = 0;
	int i;

	result = sprintf(buffer, "%-25s\tHex        SET\n", "Description");

	for (i = 0; i < ARRAY_SIZE(acpi_debug_layers); i++) {
		result += sprintf(buffer + result, "%-25s\t0x%08lX [%c]\n",
				  acpi_debug_layers[i].name,
				  acpi_debug_layers[i].value,
				  (acpi_dbg_layer & acpi_debug_layers[i].value)
				  ? '*' : ' ');
	}
	result +=
	    sprintf(buffer + result, "%-25s\t0x%08X [%c]\n", "ACPI_ALL_DRIVERS",
		    ACPI_ALL_DRIVERS,
		    (acpi_dbg_layer & ACPI_ALL_DRIVERS) ==
		    ACPI_ALL_DRIVERS ? '*' : (acpi_dbg_layer & ACPI_ALL_DRIVERS)
		    == 0 ? ' ' : '-');
	result +=
	    sprintf(buffer + result,
		    "--\ndebug_layer = 0x%08X ( * = enabled)\n",
		    acpi_dbg_layer);

	return result;
}

static int param_get_debug_level(char *buffer, const struct kernel_param *kp)
{
	int result = 0;
	int i;

	result = sprintf(buffer, "%-25s\tHex        SET\n", "Description");

	for (i = 0; i < ARRAY_SIZE(acpi_debug_levels); i++) {
		result += sprintf(buffer + result, "%-25s\t0x%08lX [%c]\n",
				  acpi_debug_levels[i].name,
				  acpi_debug_levels[i].value,
				  (acpi_dbg_level & acpi_debug_levels[i].value)
				  ? '*' : ' ');
	}
	result +=
	    sprintf(buffer + result, "--\ndebug_level = 0x%08X (* = enabled)\n",
		    acpi_dbg_level);

	return result;
}

static const struct kernel_param_ops param_ops_debug_layer = {
	.set = param_set_uint,
	.get = param_get_debug_layer,
};

static const struct kernel_param_ops param_ops_debug_level = {
	.set = param_set_uint,
	.get = param_get_debug_level,
};

module_param_cb(debug_layer, &param_ops_debug_layer, &acpi_dbg_layer, 0644);
module_param_cb(debug_level, &param_ops_debug_level, &acpi_dbg_level, 0644);

static char trace_method_name[1024];

static int param_set_trace_method_name(const char *val,
				       const struct kernel_param *kp)
{
	u32 saved_flags = 0;
	bool is_abs_path = true;

	if (*val != '\\')
		is_abs_path = false;

	if ((is_abs_path && strlen(val) > 1023) ||
	    (!is_abs_path && strlen(val) > 1022)) {
		pr_err("%s: string parameter too long\n", kp->name);
		return -ENOSPC;
	}

	/*
	 * It's not safe to update acpi_gbl_trace_method_name without
	 * having the tracer stopped, so we save the original tracer
	 * state and disable it.
	 */
	saved_flags = acpi_gbl_trace_flags;
	(void)acpi_debug_trace(NULL,
			       acpi_gbl_trace_dbg_level,
			       acpi_gbl_trace_dbg_layer,
			       0);

	/* This is a hack.  We can't kmalloc in early boot. */
	if (is_abs_path)
		strcpy(trace_method_name, val);
	else {
		trace_method_name[0] = '\\';
		strcpy(trace_method_name+1, val);
	}

	/* Restore the original tracer state */
	(void)acpi_debug_trace(trace_method_name,
			       acpi_gbl_trace_dbg_level,
			       acpi_gbl_trace_dbg_layer,
			       saved_flags);

	return 0;
}

static int param_get_trace_method_name(char *buffer, const struct kernel_param *kp)
{
	return scnprintf(buffer, PAGE_SIZE, "%s\n", acpi_gbl_trace_method_name);
}

static const struct kernel_param_ops param_ops_trace_method = {
	.set = param_set_trace_method_name,
	.get = param_get_trace_method_name,
};

static const struct kernel_param_ops param_ops_trace_attrib = {
	.set = param_set_uint,
	.get = param_get_uint,
};

module_param_cb(trace_method_name, &param_ops_trace_method, &trace_method_name, 0644);
module_param_cb(trace_debug_layer, &param_ops_trace_attrib, &acpi_gbl_trace_dbg_layer, 0644);
module_param_cb(trace_debug_level, &param_ops_trace_attrib, &acpi_gbl_trace_dbg_level, 0644);

static int param_set_trace_state(const char *val,
				 const struct kernel_param *kp)
{
	acpi_status status;
	const char *method = trace_method_name;
	u32 flags = 0;

/* So "xxx-once" comparison should go prior than "xxx" comparison */
#define acpi_compare_param(val, key)	\
	strncmp((val), (key), sizeof(key) - 1)

	if (!acpi_compare_param(val, "enable")) {
		method = NULL;
		flags = ACPI_TRACE_ENABLED;
	} else if (!acpi_compare_param(val, "disable"))
		method = NULL;
	else if (!acpi_compare_param(val, "method-once"))
		flags = ACPI_TRACE_ENABLED | ACPI_TRACE_ONESHOT;
	else if (!acpi_compare_param(val, "method"))
		flags = ACPI_TRACE_ENABLED;
	else if (!acpi_compare_param(val, "opcode-once"))
		flags = ACPI_TRACE_ENABLED | ACPI_TRACE_ONESHOT | ACPI_TRACE_OPCODE;
	else if (!acpi_compare_param(val, "opcode"))
		flags = ACPI_TRACE_ENABLED | ACPI_TRACE_OPCODE;
	else
		return -EINVAL;

	status = acpi_debug_trace(method,
				  acpi_gbl_trace_dbg_level,
				  acpi_gbl_trace_dbg_layer,
				  flags);
	if (ACPI_FAILURE(status))
		return -EBUSY;

	return 0;
}

static int param_get_trace_state(char *buffer, const struct kernel_param *kp)
{
	if (!(acpi_gbl_trace_flags & ACPI_TRACE_ENABLED))
		return sprintf(buffer, "disable\n");
<<<<<<< HEAD
	else {
		if (acpi_gbl_trace_method_name) {
			if (acpi_gbl_trace_flags & ACPI_TRACE_ONESHOT)
				return sprintf(buffer, "method-once\n");
			else
				return sprintf(buffer, "method\n");
		} else
			return sprintf(buffer, "enable\n");
	}
	return 0;
=======
	if (!acpi_gbl_trace_method_name)
		return sprintf(buffer, "enable\n");
	if (acpi_gbl_trace_flags & ACPI_TRACE_ONESHOT)
		return sprintf(buffer, "method-once\n");
	else
		return sprintf(buffer, "method\n");
>>>>>>> 7d2a07b7
}

module_param_call(trace_state, param_set_trace_state, param_get_trace_state,
		  NULL, 0644);
#endif /* CONFIG_ACPI_DEBUG */


/* /sys/modules/acpi/parameters/aml_debug_output */

module_param_named(aml_debug_output, acpi_gbl_enable_aml_debug_object,
		   byte, 0644);
MODULE_PARM_DESC(aml_debug_output,
		 "To enable/disable the ACPI Debug Object output.");

/* /sys/module/acpi/parameters/acpica_version */
static int param_get_acpica_version(char *buffer,
				    const struct kernel_param *kp)
{
	int result;

	result = sprintf(buffer, "%x\n", ACPI_CA_VERSION);

	return result;
}

module_param_call(acpica_version, NULL, param_get_acpica_version, NULL, 0444);

/*
 * ACPI table sysfs I/F:
 * /sys/firmware/acpi/tables/
 * /sys/firmware/acpi/tables/data/
 * /sys/firmware/acpi/tables/dynamic/
 */

static LIST_HEAD(acpi_table_attr_list);
static struct kobject *tables_kobj;
static struct kobject *tables_data_kobj;
static struct kobject *dynamic_tables_kobj;
static struct kobject *hotplug_kobj;

#define ACPI_MAX_TABLE_INSTANCES	999
#define ACPI_INST_SIZE			4 /* including trailing 0 */

struct acpi_table_attr {
	struct bin_attribute attr;
	char name[ACPI_NAMESEG_SIZE];
	int instance;
	char filename[ACPI_NAMESEG_SIZE+ACPI_INST_SIZE];
	struct list_head node;
};

struct acpi_data_attr {
	struct bin_attribute attr;
	u64	addr;
};

static ssize_t acpi_table_show(struct file *filp, struct kobject *kobj,
			       struct bin_attribute *bin_attr, char *buf,
			       loff_t offset, size_t count)
{
	struct acpi_table_attr *table_attr =
	    container_of(bin_attr, struct acpi_table_attr, attr);
	struct acpi_table_header *table_header = NULL;
	acpi_status status;
	ssize_t rc;

	status = acpi_get_table(table_attr->name, table_attr->instance,
				&table_header);
	if (ACPI_FAILURE(status))
		return -ENODEV;

	rc = memory_read_from_buffer(buf, count, &offset, table_header,
			table_header->length);
	acpi_put_table(table_header);
	return rc;
}

static int acpi_table_attr_init(struct kobject *tables_obj,
				struct acpi_table_attr *table_attr,
				struct acpi_table_header *table_header)
{
	struct acpi_table_header *header = NULL;
	struct acpi_table_attr *attr = NULL;
	char instance_str[ACPI_INST_SIZE];

	sysfs_attr_init(&table_attr->attr.attr);
	ACPI_COPY_NAMESEG(table_attr->name, table_header->signature);

	list_for_each_entry(attr, &acpi_table_attr_list, node) {
		if (ACPI_COMPARE_NAMESEG(table_attr->name, attr->name))
			if (table_attr->instance < attr->instance)
				table_attr->instance = attr->instance;
	}
	table_attr->instance++;
	if (table_attr->instance > ACPI_MAX_TABLE_INSTANCES) {
		pr_warn("%4.4s: too many table instances\n", table_attr->name);
		return -ERANGE;
	}

	ACPI_COPY_NAMESEG(table_attr->filename, table_header->signature);
	table_attr->filename[ACPI_NAMESEG_SIZE] = '\0';
	if (table_attr->instance > 1 || (table_attr->instance == 1 &&
					 !acpi_get_table
					 (table_header->signature, 2, &header))) {
		snprintf(instance_str, sizeof(instance_str), "%u",
			 table_attr->instance);
		strcat(table_attr->filename, instance_str);
	}

	table_attr->attr.size = table_header->length;
	table_attr->attr.read = acpi_table_show;
	table_attr->attr.attr.name = table_attr->filename;
	table_attr->attr.attr.mode = 0400;

	return sysfs_create_bin_file(tables_obj, &table_attr->attr);
}

acpi_status acpi_sysfs_table_handler(u32 event, void *table, void *context)
{
	struct acpi_table_attr *table_attr;

	switch (event) {
	case ACPI_TABLE_EVENT_INSTALL:
		table_attr = kzalloc(sizeof(*table_attr), GFP_KERNEL);
		if (!table_attr)
			return AE_NO_MEMORY;

		if (acpi_table_attr_init(dynamic_tables_kobj,
					 table_attr, table)) {
			kfree(table_attr);
			return AE_ERROR;
		}
		list_add_tail(&table_attr->node, &acpi_table_attr_list);
		break;
	case ACPI_TABLE_EVENT_LOAD:
	case ACPI_TABLE_EVENT_UNLOAD:
	case ACPI_TABLE_EVENT_UNINSTALL:
		/*
		 * we do not need to do anything right now
		 * because the table is not deleted from the
		 * global table list when unloading it.
		 */
		break;
	default:
		return AE_BAD_PARAMETER;
	}
	return AE_OK;
}

static ssize_t acpi_data_show(struct file *filp, struct kobject *kobj,
			      struct bin_attribute *bin_attr, char *buf,
			      loff_t offset, size_t count)
{
	struct acpi_data_attr *data_attr;
	void *base;
	ssize_t rc;

	data_attr = container_of(bin_attr, struct acpi_data_attr, attr);

	base = acpi_os_map_memory(data_attr->addr, data_attr->attr.size);
	if (!base)
		return -ENOMEM;
	rc = memory_read_from_buffer(buf, count, &offset, base,
				     data_attr->attr.size);
	acpi_os_unmap_memory(base, data_attr->attr.size);

	return rc;
}

static int acpi_bert_data_init(void *th, struct acpi_data_attr *data_attr)
{
	struct acpi_table_bert *bert = th;

	if (bert->header.length < sizeof(struct acpi_table_bert) ||
	    bert->region_length < sizeof(struct acpi_hest_generic_status)) {
		kfree(data_attr);
		return -EINVAL;
	}
	data_attr->addr = bert->address;
	data_attr->attr.size = bert->region_length;
	data_attr->attr.attr.name = "BERT";

	return sysfs_create_bin_file(tables_data_kobj, &data_attr->attr);
}

static struct acpi_data_obj {
	char *name;
	int (*fn)(void *, struct acpi_data_attr *);
} acpi_data_objs[] = {
	{ ACPI_SIG_BERT, acpi_bert_data_init },
};

#define NUM_ACPI_DATA_OBJS ARRAY_SIZE(acpi_data_objs)

static int acpi_table_data_init(struct acpi_table_header *th)
{
	struct acpi_data_attr *data_attr;
	int i;

	for (i = 0; i < NUM_ACPI_DATA_OBJS; i++) {
		if (ACPI_COMPARE_NAMESEG(th->signature, acpi_data_objs[i].name)) {
			data_attr = kzalloc(sizeof(*data_attr), GFP_KERNEL);
			if (!data_attr)
				return -ENOMEM;
			sysfs_attr_init(&data_attr->attr.attr);
			data_attr->attr.read = acpi_data_show;
			data_attr->attr.attr.mode = 0400;
			return acpi_data_objs[i].fn(th, data_attr);
		}
	}
	return 0;
}

static int acpi_tables_sysfs_init(void)
{
	struct acpi_table_attr *table_attr;
	struct acpi_table_header *table_header = NULL;
	int table_index;
	acpi_status status;
	int ret;

	tables_kobj = kobject_create_and_add("tables", acpi_kobj);
	if (!tables_kobj)
		goto err;

	tables_data_kobj = kobject_create_and_add("data", tables_kobj);
	if (!tables_data_kobj)
		goto err_tables_data;

	dynamic_tables_kobj = kobject_create_and_add("dynamic", tables_kobj);
	if (!dynamic_tables_kobj)
		goto err_dynamic_tables;

	for (table_index = 0;; table_index++) {
		status = acpi_get_table_by_index(table_index, &table_header);

		if (status == AE_BAD_PARAMETER)
			break;

		if (ACPI_FAILURE(status))
			continue;

		table_attr = kzalloc(sizeof(*table_attr), GFP_KERNEL);
		if (!table_attr)
			return -ENOMEM;

		ret = acpi_table_attr_init(tables_kobj,
					   table_attr, table_header);
		if (ret) {
			kfree(table_attr);
			return ret;
		}
		list_add_tail(&table_attr->node, &acpi_table_attr_list);
		acpi_table_data_init(table_header);
	}

	kobject_uevent(tables_kobj, KOBJ_ADD);
	kobject_uevent(tables_data_kobj, KOBJ_ADD);
	kobject_uevent(dynamic_tables_kobj, KOBJ_ADD);

	return 0;
err_dynamic_tables:
	kobject_put(tables_data_kobj);
err_tables_data:
	kobject_put(tables_kobj);
err:
	return -ENOMEM;
}

/*
 * Detailed ACPI IRQ counters:
 * /sys/firmware/acpi/interrupts/
 */

u32 acpi_irq_handled;
u32 acpi_irq_not_handled;

#define COUNT_GPE 0
#define COUNT_SCI 1		/* acpi_irq_handled */
#define COUNT_SCI_NOT 2		/* acpi_irq_not_handled */
#define COUNT_ERROR 3		/* other */
#define NUM_COUNTERS_EXTRA 4

struct event_counter {
	u32 count;
	u32 flags;
};

static struct event_counter *all_counters;
static u32 num_gpes;
static u32 num_counters;
static struct attribute **all_attrs;
static u32 acpi_gpe_count;

static struct attribute_group interrupt_stats_attr_group = {
	.name = "interrupts",
};

static struct kobj_attribute *counter_attrs;

static void delete_gpe_attr_array(void)
{
	struct event_counter *tmp = all_counters;

	all_counters = NULL;
	kfree(tmp);

	if (counter_attrs) {
		int i;

		for (i = 0; i < num_gpes; i++)
			kfree(counter_attrs[i].attr.name);

		kfree(counter_attrs);
	}
	kfree(all_attrs);
}

static void gpe_count(u32 gpe_number)
{
	acpi_gpe_count++;

	if (!all_counters)
		return;

	if (gpe_number < num_gpes)
		all_counters[gpe_number].count++;
	else
		all_counters[num_gpes + ACPI_NUM_FIXED_EVENTS +
			     COUNT_ERROR].count++;
}

static void fixed_event_count(u32 event_number)
{
	if (!all_counters)
		return;

	if (event_number < ACPI_NUM_FIXED_EVENTS)
		all_counters[num_gpes + event_number].count++;
	else
		all_counters[num_gpes + ACPI_NUM_FIXED_EVENTS +
			     COUNT_ERROR].count++;
}

static void acpi_global_event_handler(u32 event_type, acpi_handle device,
	u32 event_number, void *context)
{
	if (event_type == ACPI_EVENT_TYPE_GPE) {
		gpe_count(event_number);
		pr_debug("GPE event 0x%02x\n", event_number);
	} else if (event_type == ACPI_EVENT_TYPE_FIXED) {
		fixed_event_count(event_number);
		pr_debug("Fixed event 0x%02x\n", event_number);
	} else {
		pr_debug("Other event 0x%02x\n", event_number);
	}
}

static int get_status(u32 index, acpi_event_status *ret,
		      acpi_handle *handle)
{
	acpi_status status;

	if (index >= num_gpes + ACPI_NUM_FIXED_EVENTS)
		return -EINVAL;

	if (index < num_gpes) {
		status = acpi_get_gpe_device(index, handle);
		if (ACPI_FAILURE(status)) {
			pr_warn("Invalid GPE 0x%x", index);
			return -ENXIO;
		}
		status = acpi_get_gpe_status(*handle, index, ret);
	} else {
		status = acpi_get_event_status(index - num_gpes, ret);
	}
	if (ACPI_FAILURE(status))
		return -EIO;

	return 0;
}

static ssize_t counter_show(struct kobject *kobj,
			    struct kobj_attribute *attr, char *buf)
{
	int index = attr - counter_attrs;
	int size;
	acpi_handle handle;
	acpi_event_status status;
	int result = 0;

	all_counters[num_gpes + ACPI_NUM_FIXED_EVENTS + COUNT_SCI].count =
	    acpi_irq_handled;
	all_counters[num_gpes + ACPI_NUM_FIXED_EVENTS + COUNT_SCI_NOT].count =
	    acpi_irq_not_handled;
	all_counters[num_gpes + ACPI_NUM_FIXED_EVENTS + COUNT_GPE].count =
	    acpi_gpe_count;
	size = sprintf(buf, "%8u", all_counters[index].count);

	/* "gpe_all" or "sci" */
	if (index >= num_gpes + ACPI_NUM_FIXED_EVENTS)
		goto end;

	result = get_status(index, &status, &handle);
	if (result)
		goto end;

	if (status & ACPI_EVENT_FLAG_ENABLE_SET)
		size += sprintf(buf + size, "  EN");
	else
		size += sprintf(buf + size, "    ");
	if (status & ACPI_EVENT_FLAG_STATUS_SET)
		size += sprintf(buf + size, " STS");
	else
		size += sprintf(buf + size, "    ");

	if (!(status & ACPI_EVENT_FLAG_HAS_HANDLER))
		size += sprintf(buf + size, " invalid     ");
	else if (status & ACPI_EVENT_FLAG_ENABLED)
		size += sprintf(buf + size, " enabled     ");
	else if (status & ACPI_EVENT_FLAG_WAKE_ENABLED)
		size += sprintf(buf + size, " wake_enabled");
	else
		size += sprintf(buf + size, " disabled    ");
	if (status & ACPI_EVENT_FLAG_MASKED)
		size += sprintf(buf + size, " masked  ");
	else
		size += sprintf(buf + size, " unmasked");

end:
	size += sprintf(buf + size, "\n");
	return result ? result : size;
}

/*
 * counter_set() sets the specified counter.
 * setting the total "sci" file to any value clears all counters.
 * enable/disable/clear a gpe/fixed event in user space.
 */
static ssize_t counter_set(struct kobject *kobj,
			   struct kobj_attribute *attr, const char *buf,
			   size_t size)
{
	int index = attr - counter_attrs;
	acpi_event_status status;
	acpi_handle handle;
	int result = 0;
	unsigned long tmp;

	if (index == num_gpes + ACPI_NUM_FIXED_EVENTS + COUNT_SCI) {
		int i;
		for (i = 0; i < num_counters; ++i)
			all_counters[i].count = 0;
		acpi_gpe_count = 0;
		acpi_irq_handled = 0;
		acpi_irq_not_handled = 0;
		goto end;
	}

	/* show the event status for both GPEs and Fixed Events */
	result = get_status(index, &status, &handle);
	if (result)
		goto end;

	if (!(status & ACPI_EVENT_FLAG_HAS_HANDLER)) {
		pr_warn("Can not change Invalid GPE/Fixed Event status\n");
		return -EINVAL;
	}

	if (index < num_gpes) {
		if (!strcmp(buf, "disable\n") &&
		    (status & ACPI_EVENT_FLAG_ENABLED))
			result = acpi_disable_gpe(handle, index);
		else if (!strcmp(buf, "enable\n") &&
			 !(status & ACPI_EVENT_FLAG_ENABLED))
			result = acpi_enable_gpe(handle, index);
		else if (!strcmp(buf, "clear\n") &&
			 (status & ACPI_EVENT_FLAG_STATUS_SET))
			result = acpi_clear_gpe(handle, index);
		else if (!strcmp(buf, "mask\n"))
			result = acpi_mask_gpe(handle, index, TRUE);
		else if (!strcmp(buf, "unmask\n"))
			result = acpi_mask_gpe(handle, index, FALSE);
		else if (!kstrtoul(buf, 0, &tmp))
			all_counters[index].count = tmp;
		else
			result = -EINVAL;
	} else if (index < num_gpes + ACPI_NUM_FIXED_EVENTS) {
		int event = index - num_gpes;
		if (!strcmp(buf, "disable\n") &&
		    (status & ACPI_EVENT_FLAG_ENABLE_SET))
			result = acpi_disable_event(event, ACPI_NOT_ISR);
		else if (!strcmp(buf, "enable\n") &&
			 !(status & ACPI_EVENT_FLAG_ENABLE_SET))
			result = acpi_enable_event(event, ACPI_NOT_ISR);
		else if (!strcmp(buf, "clear\n") &&
			 (status & ACPI_EVENT_FLAG_STATUS_SET))
			result = acpi_clear_event(event);
		else if (!kstrtoul(buf, 0, &tmp))
			all_counters[index].count = tmp;
		else
			result = -EINVAL;
	} else
		all_counters[index].count = strtoul(buf, NULL, 0);

	if (ACPI_FAILURE(result))
		result = -EINVAL;
end:
	return result ? result : size;
}

/*
 * A Quirk Mechanism for GPE Flooding Prevention:
 *
 * Quirks may be needed to prevent GPE flooding on a specific GPE. The
 * flooding typically cannot be detected and automatically prevented by
 * ACPI_GPE_DISPATCH_NONE check because there is a _Lxx/_Exx prepared in
 * the AML tables. This normally indicates a feature gap in Linux, thus
 * instead of providing endless quirk tables, we provide a boot parameter
 * for those who want this quirk. For example, if the users want to prevent
 * the GPE flooding for GPE 00, they need to specify the following boot
 * parameter:
 *   acpi_mask_gpe=0x00
 * Note, the parameter can be a list (see bitmap_parselist() for the details).
 * The masking status can be modified by the following runtime controlling
 * interface:
 *   echo unmask > /sys/firmware/acpi/interrupts/gpe00
 */
#define ACPI_MASKABLE_GPE_MAX	0x100
static DECLARE_BITMAP(acpi_masked_gpes_map, ACPI_MASKABLE_GPE_MAX) __initdata;

static int __init acpi_gpe_set_masked_gpes(char *val)
{
	int ret;
	u8 gpe;

<<<<<<< HEAD
	if (kstrtou8(val, 0, &gpe))
		return -EINVAL;
	set_bit(gpe, acpi_masked_gpes_map);
=======
	ret = kstrtou8(val, 0, &gpe);
	if (ret) {
		ret = bitmap_parselist(val, acpi_masked_gpes_map, ACPI_MASKABLE_GPE_MAX);
		if (ret)
			return ret;
	} else
		set_bit(gpe, acpi_masked_gpes_map);
>>>>>>> 7d2a07b7

	return 1;
}
__setup("acpi_mask_gpe=", acpi_gpe_set_masked_gpes);

void __init acpi_gpe_apply_masked_gpes(void)
{
	acpi_handle handle;
	acpi_status status;
	u16 gpe;

	for_each_set_bit(gpe, acpi_masked_gpes_map, ACPI_MASKABLE_GPE_MAX) {
		status = acpi_get_gpe_device(gpe, &handle);
		if (ACPI_SUCCESS(status)) {
			pr_info("Masking GPE 0x%x.\n", gpe);
			(void)acpi_mask_gpe(handle, gpe, TRUE);
		}
	}
}

void acpi_irq_stats_init(void)
{
	acpi_status status;
	int i;

	if (all_counters)
		return;

	num_gpes = acpi_current_gpe_count;
	num_counters = num_gpes + ACPI_NUM_FIXED_EVENTS + NUM_COUNTERS_EXTRA;

	all_attrs = kcalloc(num_counters + 1, sizeof(*all_attrs), GFP_KERNEL);
	if (all_attrs == NULL)
		return;

	all_counters = kcalloc(num_counters, sizeof(*all_counters), GFP_KERNEL);
	if (all_counters == NULL)
		goto fail;

	status = acpi_install_global_event_handler(acpi_global_event_handler, NULL);
	if (ACPI_FAILURE(status))
		goto fail;

	counter_attrs = kcalloc(num_counters, sizeof(*counter_attrs), GFP_KERNEL);
	if (counter_attrs == NULL)
		goto fail;

	for (i = 0; i < num_counters; ++i) {
		char buffer[12];
		char *name;

		if (i < num_gpes)
			sprintf(buffer, "gpe%02X", i);
		else if (i == num_gpes + ACPI_EVENT_PMTIMER)
			sprintf(buffer, "ff_pmtimer");
		else if (i == num_gpes + ACPI_EVENT_GLOBAL)
			sprintf(buffer, "ff_gbl_lock");
		else if (i == num_gpes + ACPI_EVENT_POWER_BUTTON)
			sprintf(buffer, "ff_pwr_btn");
		else if (i == num_gpes + ACPI_EVENT_SLEEP_BUTTON)
			sprintf(buffer, "ff_slp_btn");
		else if (i == num_gpes + ACPI_EVENT_RTC)
			sprintf(buffer, "ff_rt_clk");
		else if (i == num_gpes + ACPI_NUM_FIXED_EVENTS + COUNT_GPE)
			sprintf(buffer, "gpe_all");
		else if (i == num_gpes + ACPI_NUM_FIXED_EVENTS + COUNT_SCI)
			sprintf(buffer, "sci");
		else if (i == num_gpes + ACPI_NUM_FIXED_EVENTS + COUNT_SCI_NOT)
			sprintf(buffer, "sci_not");
		else if (i == num_gpes + ACPI_NUM_FIXED_EVENTS + COUNT_ERROR)
			sprintf(buffer, "error");
		else
			sprintf(buffer, "bug%02X", i);

		name = kstrdup(buffer, GFP_KERNEL);
		if (name == NULL)
			goto fail;

		sysfs_attr_init(&counter_attrs[i].attr);
		counter_attrs[i].attr.name = name;
		counter_attrs[i].attr.mode = 0644;
		counter_attrs[i].show = counter_show;
		counter_attrs[i].store = counter_set;

		all_attrs[i] = &counter_attrs[i].attr;
	}

	interrupt_stats_attr_group.attrs = all_attrs;
	if (!sysfs_create_group(acpi_kobj, &interrupt_stats_attr_group))
		return;

fail:
	delete_gpe_attr_array();
}

static void __exit interrupt_stats_exit(void)
{
	sysfs_remove_group(acpi_kobj, &interrupt_stats_attr_group);

	delete_gpe_attr_array();
}

<<<<<<< HEAD
static ssize_t
acpi_show_profile(struct kobject *kobj, struct kobj_attribute *attr,
		  char *buf)
=======
static ssize_t pm_profile_show(struct kobject *kobj, struct kobj_attribute *attr, char *buf)
>>>>>>> 7d2a07b7
{
	return sprintf(buf, "%d\n", acpi_gbl_FADT.preferred_profile);
}

<<<<<<< HEAD
static const struct kobj_attribute pm_profile_attr =
	__ATTR(pm_profile, S_IRUGO, acpi_show_profile, NULL);
=======
static const struct kobj_attribute pm_profile_attr = __ATTR_RO(pm_profile);
>>>>>>> 7d2a07b7

static ssize_t enabled_show(struct kobject *kobj, struct kobj_attribute *attr, char *buf)
{
	struct acpi_hotplug_profile *hotplug = to_acpi_hotplug_profile(kobj);

	return sprintf(buf, "%d\n", hotplug->enabled);
}

static ssize_t enabled_store(struct kobject *kobj, struct kobj_attribute *attr,
			     const char *buf, size_t size)
{
	struct acpi_hotplug_profile *hotplug = to_acpi_hotplug_profile(kobj);
	unsigned int val;

	if (kstrtouint(buf, 10, &val) || val > 1)
		return -EINVAL;

	acpi_scan_hotplug_enabled(hotplug, val);
	return size;
}

static struct kobj_attribute hotplug_enabled_attr = __ATTR_RW(enabled);

static struct attribute *hotplug_profile_attrs[] = {
	&hotplug_enabled_attr.attr,
	NULL
};

static struct kobj_type acpi_hotplug_profile_ktype = {
	.sysfs_ops = &kobj_sysfs_ops,
	.default_attrs = hotplug_profile_attrs,
};

void acpi_sysfs_add_hotplug_profile(struct acpi_hotplug_profile *hotplug,
				    const char *name)
{
	int error;

	if (!hotplug_kobj)
		goto err_out;

	error = kobject_init_and_add(&hotplug->kobj,
		&acpi_hotplug_profile_ktype, hotplug_kobj, "%s", name);
	if (error) {
		kobject_put(&hotplug->kobj);
		goto err_out;
	}

	kobject_uevent(&hotplug->kobj, KOBJ_ADD);
	return;

 err_out:
	pr_err("Unable to add hotplug profile '%s'\n", name);
}

static ssize_t force_remove_show(struct kobject *kobj,
				 struct kobj_attribute *attr, char *buf)
{
	return sprintf(buf, "%d\n", 0);
}

static ssize_t force_remove_store(struct kobject *kobj,
				  struct kobj_attribute *attr,
				  const char *buf, size_t size)
{
	bool val;
	int ret;

	ret = strtobool(buf, &val);
	if (ret < 0)
		return ret;

	if (val) {
		pr_err("Enabling force_remove is not supported anymore. Please report to linux-acpi@vger.kernel.org if you depend on this functionality\n");
		return -EINVAL;
	}
	return size;
}

static const struct kobj_attribute force_remove_attr = __ATTR_RW(force_remove);

int __init acpi_sysfs_init(void)
{
	int result;

	result = acpi_tables_sysfs_init();
	if (result)
		return result;

	hotplug_kobj = kobject_create_and_add("hotplug", acpi_kobj);
	if (!hotplug_kobj)
		return -ENOMEM;

	result = sysfs_create_file(hotplug_kobj, &force_remove_attr.attr);
	if (result)
		return result;

	result = sysfs_create_file(acpi_kobj, &pm_profile_attr.attr);
	return result;
}<|MERGE_RESOLUTION|>--- conflicted
+++ resolved
@@ -255,25 +255,12 @@
 {
 	if (!(acpi_gbl_trace_flags & ACPI_TRACE_ENABLED))
 		return sprintf(buffer, "disable\n");
-<<<<<<< HEAD
-	else {
-		if (acpi_gbl_trace_method_name) {
-			if (acpi_gbl_trace_flags & ACPI_TRACE_ONESHOT)
-				return sprintf(buffer, "method-once\n");
-			else
-				return sprintf(buffer, "method\n");
-		} else
-			return sprintf(buffer, "enable\n");
-	}
-	return 0;
-=======
 	if (!acpi_gbl_trace_method_name)
 		return sprintf(buffer, "enable\n");
 	if (acpi_gbl_trace_flags & ACPI_TRACE_ONESHOT)
 		return sprintf(buffer, "method-once\n");
 	else
 		return sprintf(buffer, "method\n");
->>>>>>> 7d2a07b7
 }
 
 module_param_call(trace_state, param_set_trace_state, param_get_trace_state,
@@ -810,11 +797,6 @@
 	int ret;
 	u8 gpe;
 
-<<<<<<< HEAD
-	if (kstrtou8(val, 0, &gpe))
-		return -EINVAL;
-	set_bit(gpe, acpi_masked_gpes_map);
-=======
 	ret = kstrtou8(val, 0, &gpe);
 	if (ret) {
 		ret = bitmap_parselist(val, acpi_masked_gpes_map, ACPI_MASKABLE_GPE_MAX);
@@ -822,7 +804,6 @@
 			return ret;
 	} else
 		set_bit(gpe, acpi_masked_gpes_map);
->>>>>>> 7d2a07b7
 
 	return 1;
 }
@@ -925,23 +906,12 @@
 	delete_gpe_attr_array();
 }
 
-<<<<<<< HEAD
-static ssize_t
-acpi_show_profile(struct kobject *kobj, struct kobj_attribute *attr,
-		  char *buf)
-=======
 static ssize_t pm_profile_show(struct kobject *kobj, struct kobj_attribute *attr, char *buf)
->>>>>>> 7d2a07b7
 {
 	return sprintf(buf, "%d\n", acpi_gbl_FADT.preferred_profile);
 }
 
-<<<<<<< HEAD
-static const struct kobj_attribute pm_profile_attr =
-	__ATTR(pm_profile, S_IRUGO, acpi_show_profile, NULL);
-=======
 static const struct kobj_attribute pm_profile_attr = __ATTR_RO(pm_profile);
->>>>>>> 7d2a07b7
 
 static ssize_t enabled_show(struct kobject *kobj, struct kobj_attribute *attr, char *buf)
 {
