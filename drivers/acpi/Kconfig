--- conflicted
+++ resolved
@@ -148,7 +148,7 @@
 config ACPI_PROCESSOR
 	tristate "Processor"
 	select THERMAL
-	select CPU_IDLE if !PROCESSOR_EXTERNAL_CONTROL
+	select CPU_IDLE
 	default y
 	help
 	  This driver installs ACPI as the idle handler for Linux and uses
@@ -260,7 +260,6 @@
 config X86_PM_TIMER
 	bool "Power Management Timer Support" if EXPERT
 	depends on X86
-	depends on !XEN
 	default y
 	help
 	  The Power Management Timer is available on all ACPI-capable,
@@ -288,7 +287,7 @@
 
 config ACPI_HOTPLUG_MEMORY
 	bool "Memory Hotplug"
-	depends on MEMORY_HOTPLUG || XEN_PRIVILEGED_GUEST
+	depends on MEMORY_HOTPLUG
 	help
 	  This driver supports ACPI memory hotplug.  The driver
 	  fields notifications on ACPI memory devices (PNP0C80),
@@ -346,17 +345,6 @@
 
 source "drivers/acpi/apei/Kconfig"
 
-<<<<<<< HEAD
-config ACPI_PV_SLEEP
-	bool
-	depends on X86 && XEN && ACPI_SLEEP
-	default y
-
-config PROCESSOR_EXTERNAL_CONTROL
-	bool
-	depends on (X86 || IA64) && XEN
-	default y
-=======
 config ACPI_EXTLOG
 	tristate "Extended Error Log support"
 	depends on X86_MCE && X86_LOCAL_APIC
@@ -378,5 +366,4 @@
 	  information to system software, synchronous with MCE or CMCI. This
 	  driver adds support for that functionality.
 
->>>>>>> 6ce4eac1
 endif	# ACPI