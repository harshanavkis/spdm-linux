
/******************************************************************************
 *
 * Module Name: exresop - AML Interpreter operand/object resolution
 *
 *****************************************************************************/

/*
 * Copyright (C) 2000 - 2005, R. Byron Moore
 * All rights reserved.
 *
 * Redistribution and use in source and binary forms, with or without
 * modification, are permitted provided that the following conditions
 * are met:
 * 1. Redistributions of source code must retain the above copyright
 *    notice, this list of conditions, and the following disclaimer,
 *    without modification.
 * 2. Redistributions in binary form must reproduce at minimum a disclaimer
 *    substantially similar to the "NO WARRANTY" disclaimer below
 *    ("Disclaimer") and any redistribution must be conditioned upon
 *    including a substantially similar Disclaimer requirement for further
 *    binary redistribution.
 * 3. Neither the names of the above-listed copyright holders nor the names
 *    of any contributors may be used to endorse or promote products derived
 *    from this software without specific prior written permission.
 *
 * Alternatively, this software may be distributed under the terms of the
 * GNU General Public License ("GPL") version 2 as published by the Free
 * Software Foundation.
 *
 * NO WARRANTY
 * THIS SOFTWARE IS PROVIDED BY THE COPYRIGHT HOLDERS AND CONTRIBUTORS
 * "AS IS" AND ANY EXPRESS OR IMPLIED WARRANTIES, INCLUDING, BUT NOT
 * LIMITED TO, THE IMPLIED WARRANTIES OF MERCHANTIBILITY AND FITNESS FOR
 * A PARTICULAR PURPOSE ARE DISCLAIMED. IN NO EVENT SHALL THE COPYRIGHT
 * HOLDERS OR CONTRIBUTORS BE LIABLE FOR SPECIAL, EXEMPLARY, OR CONSEQUENTIAL
 * DAMAGES (INCLUDING, BUT NOT LIMITED TO, PROCUREMENT OF SUBSTITUTE GOODS
 * OR SERVICES; LOSS OF USE, DATA, OR PROFITS; OR BUSINESS INTERRUPTION)
 * HOWEVER CAUSED AND ON ANY THEORY OF LIABILITY, WHETHER IN CONTRACT,
 * STRICT LIABILITY, OR TORT (INCLUDING NEGLIGENCE OR OTHERWISE) ARISING
 * IN ANY WAY OUT OF THE USE OF THIS SOFTWARE, EVEN IF ADVISED OF THE
 * POSSIBILITY OF SUCH DAMAGES.
 */


#include <acpi/acpi.h>
#include <acpi/amlcode.h>
#include <acpi/acparser.h>
#include <acpi/acinterp.h>


#define _COMPONENT          ACPI_EXECUTER
	 ACPI_MODULE_NAME    ("exresop")

/* Local prototypes */

static acpi_status
acpi_ex_check_object_type (
	acpi_object_type                type_needed,
	acpi_object_type                this_type,
	void                            *object);


/*******************************************************************************
 *
 * FUNCTION:    acpi_ex_check_object_type
 *
 * PARAMETERS:  type_needed         Object type needed
 *              this_type           Actual object type
 *              Object              Object pointer
 *
 * RETURN:      Status
 *
 * DESCRIPTION: Check required type against actual type
 *
 ******************************************************************************/

static acpi_status
acpi_ex_check_object_type (
	acpi_object_type                type_needed,
	acpi_object_type                this_type,
	void                            *object)
{
	ACPI_FUNCTION_NAME ("ex_check_object_type");


	if (type_needed == ACPI_TYPE_ANY) {
		/* All types OK, so we don't perform any typechecks */

		return (AE_OK);
	}

	if (type_needed == ACPI_TYPE_LOCAL_REFERENCE) {
		/*
		 * Allow the AML "Constant" opcodes (Zero, One, etc.) to be reference
		 * objects and thus allow them to be targets.  (As per the ACPI
		 * specification, a store to a constant is a noop.)
		 */
		if ((this_type == ACPI_TYPE_INTEGER) &&
			(((union acpi_operand_object *) object)->common.flags & AOPOBJ_AML_CONSTANT)) {
			return (AE_OK);
		}
	}

	if (type_needed != this_type) {
		ACPI_DEBUG_PRINT ((ACPI_DB_ERROR,
			"Needed [%s], found [%s] %p\n",
			acpi_ut_get_type_name (type_needed),
			acpi_ut_get_type_name (this_type), object));

		return (AE_AML_OPERAND_TYPE);
	}

	return (AE_OK);
}


/*******************************************************************************
 *
 * FUNCTION:    acpi_ex_resolve_operands
 *
 * PARAMETERS:  Opcode              - Opcode being interpreted
 *              stack_ptr           - Pointer to the operand stack to be
 *                                    resolved
 *              walk_state          - Current state
 *
 * RETURN:      Status
 *
 * DESCRIPTION: Convert multiple input operands to the types required by the
 *              target operator.
 *
 *      Each 5-bit group in arg_types represents one required
 *      operand and indicates the required Type. The corresponding operand
 *      will be converted to the required type if possible, otherwise we
 *      abort with an exception.
 *
 ******************************************************************************/

acpi_status
acpi_ex_resolve_operands (
	u16                             opcode,
	union acpi_operand_object       **stack_ptr,
	struct acpi_walk_state          *walk_state)
{
	union acpi_operand_object       *obj_desc;
	acpi_status                     status = AE_OK;
	u8                              object_type;
	void                            *temp_node;
	u32                             arg_types;
	const struct acpi_opcode_info   *op_info;
	u32                             this_arg_type;
	acpi_object_type                type_needed;
	u16                             target_op = 0;


	ACPI_FUNCTION_TRACE_U32 ("ex_resolve_operands", opcode);


	op_info = acpi_ps_get_opcode_info (opcode);
	if (op_info->class == AML_CLASS_UNKNOWN) {
		return_ACPI_STATUS (AE_AML_BAD_OPCODE);
	}

	arg_types = op_info->runtime_args;
	if (arg_types == ARGI_INVALID_OPCODE) {
		ACPI_REPORT_ERROR (("resolve_operands: %X is not a valid AML opcode\n",
			opcode));

		return_ACPI_STATUS (AE_AML_INTERNAL);
	}
<<<<<<< HEAD
#ifdef ACPI_DEBUG_OUTPUT
	ACPI_DEBUG_PRINT ((ACPI_DB_EXEC, "Opcode %X [%s] required_operand_types=%8.8X \n",
=======

	ACPI_DEBUG_PRINT ((ACPI_DB_EXEC,
		"Opcode %X [%s] required_operand_types=%8.8X \n",
>>>>>>> c32511e2
		opcode, op_info->name, arg_types));
#endif

	/*
	 * Normal exit is with (arg_types == 0) at end of argument list.
	 * Function will return an exception from within the loop upon
	 * finding an entry which is not (or cannot be converted
	 * to) the required type; if stack underflows; or upon
	 * finding a NULL stack entry (which should not happen).
	 */
	while (GET_CURRENT_ARG_TYPE (arg_types)) {
		if (!stack_ptr || !*stack_ptr) {
			ACPI_REPORT_ERROR (("resolve_operands: Null stack entry at %p\n",
				stack_ptr));

			return_ACPI_STATUS (AE_AML_INTERNAL);
		}

		/* Extract useful items */

		obj_desc = *stack_ptr;

		/* Decode the descriptor type */

		switch (ACPI_GET_DESCRIPTOR_TYPE (obj_desc)) {
		case ACPI_DESC_TYPE_NAMED:

			/* Namespace Node */

			object_type = ((struct acpi_namespace_node *) obj_desc)->type;
			break;


		case ACPI_DESC_TYPE_OPERAND:

			/* ACPI internal object */

			object_type = ACPI_GET_OBJECT_TYPE (obj_desc);

			/* Check for bad acpi_object_type */

			if (!acpi_ut_valid_object_type (object_type)) {
				ACPI_DEBUG_PRINT ((ACPI_DB_ERROR,
					"Bad operand object type [%X]\n",
					object_type));

				return_ACPI_STATUS (AE_AML_OPERAND_TYPE);
			}

			if (object_type == (u8) ACPI_TYPE_LOCAL_REFERENCE) {
				/* Decode the Reference */

				op_info = acpi_ps_get_opcode_info (opcode);
				if (op_info->class == AML_CLASS_UNKNOWN) {
					return_ACPI_STATUS (AE_AML_BAD_OPCODE);
				}

				switch (obj_desc->reference.opcode) {
				case AML_DEBUG_OP:
					target_op = AML_DEBUG_OP;

					/*lint -fallthrough */

				case AML_NAME_OP:
				case AML_INDEX_OP:
				case AML_REF_OF_OP:
				case AML_ARG_OP:
				case AML_LOCAL_OP:
				case AML_LOAD_OP: /* ddb_handle from LOAD_OP or LOAD_TABLE_OP */
				case AML_INT_NAMEPATH_OP: /* Reference to a named object */

					ACPI_DEBUG_ONLY_MEMBERS (ACPI_DEBUG_PRINT ((ACPI_DB_EXEC,
						"Operand is a Reference, ref_opcode [%s]\n",
						(acpi_ps_get_opcode_info (obj_desc->reference.opcode))->name)));
					break;

				default:
					ACPI_REPORT_ERROR ((
						"Operand is a Reference, Unknown Reference Opcode %X [%s]\n",
						obj_desc->reference.opcode));

					return_ACPI_STATUS (AE_AML_OPERAND_TYPE);
				}
			}
			break;


		default:

			/* Invalid descriptor */

			ACPI_DEBUG_PRINT ((ACPI_DB_ERROR,
					"Invalid descriptor %p [%s]\n",
					obj_desc, acpi_ut_get_descriptor_name (obj_desc)));

			return_ACPI_STATUS (AE_AML_OPERAND_TYPE);
		}

		/* Get one argument type, point to the next */

		this_arg_type = GET_CURRENT_ARG_TYPE (arg_types);
		INCREMENT_ARG_LIST (arg_types);

		/*
		 * Handle cases where the object does not need to be
		 * resolved to a value
		 */
		switch (this_arg_type) {
		case ARGI_REF_OR_STRING:        /* Can be a String or Reference */

			if ((ACPI_GET_DESCRIPTOR_TYPE (obj_desc) == ACPI_DESC_TYPE_OPERAND) &&
				(ACPI_GET_OBJECT_TYPE (obj_desc) == ACPI_TYPE_STRING)) {
				/*
				 * String found - the string references a named object and
				 * must be resolved to a node
				 */
				goto next_operand;
			}

			/*
			 * Else not a string - fall through to the normal Reference
			 * case below
			 */
			/*lint -fallthrough */

		case ARGI_REFERENCE:            /* References: */
		case ARGI_INTEGER_REF:
		case ARGI_OBJECT_REF:
		case ARGI_DEVICE_REF:
		case ARGI_TARGETREF:     /* Allows implicit conversion rules before store */
		case ARGI_FIXED_TARGET:  /* No implicit conversion before store to target */
		case ARGI_SIMPLE_TARGET: /* Name, Local, or Arg - no implicit conversion  */

			/*
			 * Need an operand of type ACPI_TYPE_LOCAL_REFERENCE
			 * A Namespace Node is OK as-is
			 */
			if (ACPI_GET_DESCRIPTOR_TYPE (obj_desc) == ACPI_DESC_TYPE_NAMED) {
				goto next_operand;
			}

			status = acpi_ex_check_object_type (ACPI_TYPE_LOCAL_REFERENCE,
					  object_type, obj_desc);
			if (ACPI_FAILURE (status)) {
				return_ACPI_STATUS (status);
			}

			if (obj_desc->reference.opcode == AML_NAME_OP) {
				/* Convert a named reference to the actual named object */

				temp_node = obj_desc->reference.object;
				acpi_ut_remove_reference (obj_desc);
				(*stack_ptr) = temp_node;
			}
			goto next_operand;


		case ARGI_DATAREFOBJ:  /* Store operator only */

			/*
			 * We don't want to resolve index_op reference objects during
			 * a store because this would be an implicit de_ref_of operation.
			 * Instead, we just want to store the reference object.
			 * -- All others must be resolved below.
			 */
			if ((opcode == AML_STORE_OP) &&
				(ACPI_GET_OBJECT_TYPE (*stack_ptr) == ACPI_TYPE_LOCAL_REFERENCE) &&
				((*stack_ptr)->reference.opcode == AML_INDEX_OP)) {
				goto next_operand;
			}
			break;

		default:
			/* All cases covered above */
			break;
		}

		/*
		 * Resolve this object to a value
		 */
		status = acpi_ex_resolve_to_value (stack_ptr, walk_state);
		if (ACPI_FAILURE (status)) {
			return_ACPI_STATUS (status);
		}

		/* Get the resolved object */

		obj_desc = *stack_ptr;

		/*
		 * Check the resulting object (value) type
		 */
		switch (this_arg_type) {
		/*
		 * For the simple cases, only one type of resolved object
		 * is allowed
		 */
		case ARGI_MUTEX:

			/* Need an operand of type ACPI_TYPE_MUTEX */

			type_needed = ACPI_TYPE_MUTEX;
			break;

		case ARGI_EVENT:

			/* Need an operand of type ACPI_TYPE_EVENT */

			type_needed = ACPI_TYPE_EVENT;
			break;

		case ARGI_PACKAGE:   /* Package */

			/* Need an operand of type ACPI_TYPE_PACKAGE */

			type_needed = ACPI_TYPE_PACKAGE;
			break;

		case ARGI_ANYTYPE:

			/* Any operand type will do */

			type_needed = ACPI_TYPE_ANY;
			break;

		case ARGI_DDBHANDLE:

			/* Need an operand of type ACPI_TYPE_DDB_HANDLE */

			type_needed = ACPI_TYPE_LOCAL_REFERENCE;
			break;


		/*
		 * The more complex cases allow multiple resolved object types
		 */
		case ARGI_INTEGER:

			/*
			 * Need an operand of type ACPI_TYPE_INTEGER,
			 * But we can implicitly convert from a STRING or BUFFER
			 * Aka - "Implicit Source Operand Conversion"
			 */
			status = acpi_ex_convert_to_integer (obj_desc, stack_ptr, 16);
			if (ACPI_FAILURE (status)) {
				if (status == AE_TYPE) {
					ACPI_DEBUG_PRINT ((ACPI_DB_ERROR,
						"Needed [Integer/String/Buffer], found [%s] %p\n",
						acpi_ut_get_object_type_name (obj_desc), obj_desc));

					return_ACPI_STATUS (AE_AML_OPERAND_TYPE);
				}

				return_ACPI_STATUS (status);
			}
			goto next_operand;


		case ARGI_BUFFER:

			/*
			 * Need an operand of type ACPI_TYPE_BUFFER,
			 * But we can implicitly convert from a STRING or INTEGER
			 * Aka - "Implicit Source Operand Conversion"
			 */
			status = acpi_ex_convert_to_buffer (obj_desc, stack_ptr);
			if (ACPI_FAILURE (status)) {
				if (status == AE_TYPE) {
					ACPI_DEBUG_PRINT ((ACPI_DB_ERROR,
						"Needed [Integer/String/Buffer], found [%s] %p\n",
						acpi_ut_get_object_type_name (obj_desc), obj_desc));

					return_ACPI_STATUS (AE_AML_OPERAND_TYPE);
				}

				return_ACPI_STATUS (status);
			}
			goto next_operand;


		case ARGI_STRING:

			/*
			 * Need an operand of type ACPI_TYPE_STRING,
			 * But we can implicitly convert from a BUFFER or INTEGER
			 * Aka - "Implicit Source Operand Conversion"
			 */
			status = acpi_ex_convert_to_string (obj_desc, stack_ptr,
					 ACPI_IMPLICIT_CONVERT_HEX);
			if (ACPI_FAILURE (status)) {
				if (status == AE_TYPE) {
					ACPI_DEBUG_PRINT ((ACPI_DB_ERROR,
						"Needed [Integer/String/Buffer], found [%s] %p\n",
						acpi_ut_get_object_type_name (obj_desc), obj_desc));

					return_ACPI_STATUS (AE_AML_OPERAND_TYPE);
				}

				return_ACPI_STATUS (status);
			}
			goto next_operand;


		case ARGI_COMPUTEDATA:

			/* Need an operand of type INTEGER, STRING or BUFFER */

			switch (ACPI_GET_OBJECT_TYPE (obj_desc)) {
			case ACPI_TYPE_INTEGER:
			case ACPI_TYPE_STRING:
			case ACPI_TYPE_BUFFER:

				/* Valid operand */
			   break;

			default:
				ACPI_DEBUG_PRINT ((ACPI_DB_ERROR,
					"Needed [Integer/String/Buffer], found [%s] %p\n",
					acpi_ut_get_object_type_name (obj_desc), obj_desc));

				return_ACPI_STATUS (AE_AML_OPERAND_TYPE);
			}
			goto next_operand;


		case ARGI_BUFFER_OR_STRING:

			/* Need an operand of type STRING or BUFFER */

			switch (ACPI_GET_OBJECT_TYPE (obj_desc)) {
			case ACPI_TYPE_STRING:
			case ACPI_TYPE_BUFFER:

				/* Valid operand */
			   break;

			case ACPI_TYPE_INTEGER:

				/* Highest priority conversion is to type Buffer */

				status = acpi_ex_convert_to_buffer (obj_desc, stack_ptr);
				if (ACPI_FAILURE (status)) {
					return_ACPI_STATUS (status);
				}
				break;

			default:
				ACPI_DEBUG_PRINT ((ACPI_DB_ERROR,
					"Needed [Integer/String/Buffer], found [%s] %p\n",
					acpi_ut_get_object_type_name (obj_desc), obj_desc));

				return_ACPI_STATUS (AE_AML_OPERAND_TYPE);
			}
			goto next_operand;


		case ARGI_DATAOBJECT:
			/*
			 * ARGI_DATAOBJECT is only used by the size_of operator.
			 * Need a buffer, string, package, or ref_of reference.
			 *
			 * The only reference allowed here is a direct reference to
			 * a namespace node.
			 */
			switch (ACPI_GET_OBJECT_TYPE (obj_desc)) {
			case ACPI_TYPE_PACKAGE:
			case ACPI_TYPE_STRING:
			case ACPI_TYPE_BUFFER:
			case ACPI_TYPE_LOCAL_REFERENCE:

				/* Valid operand */
				break;

			default:
				ACPI_DEBUG_PRINT ((ACPI_DB_ERROR,
					"Needed [Buffer/String/Package/Reference], found [%s] %p\n",
					acpi_ut_get_object_type_name (obj_desc), obj_desc));

				return_ACPI_STATUS (AE_AML_OPERAND_TYPE);
			}
			goto next_operand;


		case ARGI_COMPLEXOBJ:

			/* Need a buffer or package or (ACPI 2.0) String */

			switch (ACPI_GET_OBJECT_TYPE (obj_desc)) {
			case ACPI_TYPE_PACKAGE:
			case ACPI_TYPE_STRING:
			case ACPI_TYPE_BUFFER:

				/* Valid operand */
				break;

			default:
				ACPI_DEBUG_PRINT ((ACPI_DB_ERROR,
					"Needed [Buffer/String/Package], found [%s] %p\n",
					acpi_ut_get_object_type_name (obj_desc), obj_desc));

				return_ACPI_STATUS (AE_AML_OPERAND_TYPE);
			}
			goto next_operand;


		case ARGI_REGION_OR_FIELD:

			/* Need an operand of type REGION or a FIELD in a region */

			switch (ACPI_GET_OBJECT_TYPE (obj_desc)) {
			case ACPI_TYPE_REGION:
			case ACPI_TYPE_LOCAL_REGION_FIELD:
			case ACPI_TYPE_LOCAL_BANK_FIELD:
			case ACPI_TYPE_LOCAL_INDEX_FIELD:

				/* Valid operand */
				break;

			default:
				ACPI_DEBUG_PRINT ((ACPI_DB_ERROR,
					"Needed [Region/region_field], found [%s] %p\n",
					acpi_ut_get_object_type_name (obj_desc), obj_desc));

				return_ACPI_STATUS (AE_AML_OPERAND_TYPE);
			}
			goto next_operand;


		case ARGI_DATAREFOBJ:

			/* Used by the Store() operator only */

			switch (ACPI_GET_OBJECT_TYPE (obj_desc)) {
			case ACPI_TYPE_INTEGER:
			case ACPI_TYPE_PACKAGE:
			case ACPI_TYPE_STRING:
			case ACPI_TYPE_BUFFER:
			case ACPI_TYPE_BUFFER_FIELD:
			case ACPI_TYPE_LOCAL_REFERENCE:
			case ACPI_TYPE_LOCAL_REGION_FIELD:
			case ACPI_TYPE_LOCAL_BANK_FIELD:
			case ACPI_TYPE_LOCAL_INDEX_FIELD:
			case ACPI_TYPE_DDB_HANDLE:

				/* Valid operand */
				break;

			default:

				if (acpi_gbl_enable_interpreter_slack) {
					/*
					 * Enable original behavior of Store(), allowing any and all
					 * objects as the source operand.  The ACPI spec does not
					 * allow this, however.
					 */
					break;
				}

				if (target_op == AML_DEBUG_OP) {
					/* Allow store of any object to the Debug object */

					break;
				}

				ACPI_DEBUG_PRINT ((ACPI_DB_ERROR,
					"Needed Integer/Buffer/String/Package/Ref/Ddb], found [%s] %p\n",
					acpi_ut_get_object_type_name (obj_desc), obj_desc));

				return_ACPI_STATUS (AE_AML_OPERAND_TYPE);
			}
			goto next_operand;


		default:

			/* Unknown type */

			ACPI_DEBUG_PRINT ((ACPI_DB_ERROR,
				"Internal - Unknown ARGI (required operand) type %X\n",
				this_arg_type));

			return_ACPI_STATUS (AE_BAD_PARAMETER);
		}

		/*
		 * Make sure that the original object was resolved to the
		 * required object type (Simple cases only).
		 */
		status = acpi_ex_check_object_type (type_needed,
				  ACPI_GET_OBJECT_TYPE (*stack_ptr), *stack_ptr);
		if (ACPI_FAILURE (status)) {
			return_ACPI_STATUS (status);
		}

next_operand:
		/*
		 * If more operands needed, decrement stack_ptr to point
		 * to next operand on stack
		 */
		if (GET_CURRENT_ARG_TYPE (arg_types)) {
			stack_ptr--;
		}
	}

	return_ACPI_STATUS (status);
}

<|MERGE_RESOLUTION|>--- conflicted
+++ resolved
@@ -168,16 +168,10 @@
 
 		return_ACPI_STATUS (AE_AML_INTERNAL);
 	}
-<<<<<<< HEAD
-#ifdef ACPI_DEBUG_OUTPUT
-	ACPI_DEBUG_PRINT ((ACPI_DB_EXEC, "Opcode %X [%s] required_operand_types=%8.8X \n",
-=======
 
 	ACPI_DEBUG_PRINT ((ACPI_DB_EXEC,
 		"Opcode %X [%s] required_operand_types=%8.8X \n",
->>>>>>> c32511e2
 		opcode, op_info->name, arg_types));
-#endif
 
 	/*
 	 * Normal exit is with (arg_types == 0) at end of argument list.
@@ -253,9 +247,10 @@
 					break;
 
 				default:
-					ACPI_REPORT_ERROR ((
+					ACPI_DEBUG_PRINT ((ACPI_DB_ERROR,
 						"Operand is a Reference, Unknown Reference Opcode %X [%s]\n",
-						obj_desc->reference.opcode));
+						obj_desc->reference.opcode,
+						(acpi_ps_get_opcode_info (obj_desc->reference.opcode))->name));
 
 					return_ACPI_STATUS (AE_AML_OPERAND_TYPE);
 				}
