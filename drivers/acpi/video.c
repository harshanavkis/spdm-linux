/*
 *  video.c - ACPI Video Driver
 *
 *  Copyright (C) 2004 Luming Yu <luming.yu@intel.com>
 *  Copyright (C) 2004 Bruno Ducrot <ducrot@poupinou.org>
 *  Copyright (C) 2006 Thomas Tuttle <linux-kernel@ttuttle.net>
 *
 * ~~~~~~~~~~~~~~~~~~~~~~~~~~~~~~~~~~~~~~~~~~~~~~~~~~~~~~~~~~~~~~~~~~~~~~~~~~
 *
 *  This program is free software; you can redistribute it and/or modify
 *  it under the terms of the GNU General Public License as published by
 *  the Free Software Foundation; either version 2 of the License, or (at
 *  your option) any later version.
 *
 *  This program is distributed in the hope that it will be useful, but
 *  WITHOUT ANY WARRANTY; without even the implied warranty of
 *  MERCHANTABILITY or FITNESS FOR A PARTICULAR PURPOSE.  See the GNU
 *  General Public License for more details.
 *
 *  You should have received a copy of the GNU General Public License along
 *  with this program; if not, write to the Free Software Foundation, Inc.,
 *  59 Temple Place, Suite 330, Boston, MA 02111-1307 USA.
 *
 * ~~~~~~~~~~~~~~~~~~~~~~~~~~~~~~~~~~~~~~~~~~~~~~~~~~~~~~~~~~~~~~~~~~~~~~~~~~
 */

#include <linux/kernel.h>
#include <linux/module.h>
#include <linux/init.h>
#include <linux/types.h>
#include <linux/list.h>
#include <linux/mutex.h>
#include <linux/input.h>
#include <linux/backlight.h>
#include <linux/thermal.h>
#include <linux/sort.h>
#include <linux/pci.h>
#include <linux/pci_ids.h>
#include <linux/slab.h>
#include <asm/uaccess.h>
#include <linux/dmi.h>
#include <acpi/acpi_bus.h>
#include <acpi/acpi_drivers.h>
#include <linux/suspend.h>
#include <acpi/video.h>

#include "internal.h"

#define PREFIX "ACPI: "

#define ACPI_VIDEO_BUS_NAME		"Video Bus"
#define ACPI_VIDEO_DEVICE_NAME		"Video Device"
#define ACPI_VIDEO_NOTIFY_SWITCH	0x80
#define ACPI_VIDEO_NOTIFY_PROBE		0x81
#define ACPI_VIDEO_NOTIFY_CYCLE		0x82
#define ACPI_VIDEO_NOTIFY_NEXT_OUTPUT	0x83
#define ACPI_VIDEO_NOTIFY_PREV_OUTPUT	0x84

#define ACPI_VIDEO_NOTIFY_CYCLE_BRIGHTNESS	0x85
#define	ACPI_VIDEO_NOTIFY_INC_BRIGHTNESS	0x86
#define ACPI_VIDEO_NOTIFY_DEC_BRIGHTNESS	0x87
#define ACPI_VIDEO_NOTIFY_ZERO_BRIGHTNESS	0x88
#define ACPI_VIDEO_NOTIFY_DISPLAY_OFF		0x89

#define MAX_NAME_LEN	20

#define _COMPONENT		ACPI_VIDEO_COMPONENT
ACPI_MODULE_NAME("video");

MODULE_AUTHOR("Bruno Ducrot");
MODULE_DESCRIPTION("ACPI Video Driver");
MODULE_LICENSE("GPL");

static bool brightness_switch_enabled = 1;
module_param(brightness_switch_enabled, bool, 0644);

/*
 * By default, we don't allow duplicate ACPI video bus devices
 * under the same VGA controller
 */
static bool allow_duplicates;
module_param(allow_duplicates, bool, 0644);

/*
 * For Windows 8 systems: if set ture and the GPU driver has
 * registered a backlight interface, skip registering ACPI video's.
 */
static bool use_native_backlight = false;
module_param(use_native_backlight, bool, 0644);

static int register_count;
static struct mutex video_list_lock;
static struct list_head video_bus_head;
static int acpi_video_bus_add(struct acpi_device *device);
static int acpi_video_bus_remove(struct acpi_device *device);
static void acpi_video_bus_notify(struct acpi_device *device, u32 event);

static const struct acpi_device_id video_device_ids[] = {
	{ACPI_VIDEO_HID, 0},
	{"", 0},
};
MODULE_DEVICE_TABLE(acpi, video_device_ids);

static struct acpi_driver acpi_video_bus = {
	.name = "video",
	.class = ACPI_VIDEO_CLASS,
	.ids = video_device_ids,
	.ops = {
		.add = acpi_video_bus_add,
		.remove = acpi_video_bus_remove,
		.notify = acpi_video_bus_notify,
		},
};

struct acpi_video_bus_flags {
	u8 multihead:1;		/* can switch video heads */
	u8 rom:1;		/* can retrieve a video rom */
	u8 post:1;		/* can configure the head to */
	u8 reserved:5;
};

struct acpi_video_bus_cap {
	u8 _DOS:1;		/* Enable/Disable output switching */
	u8 _DOD:1;		/* Enumerate all devices attached to display adapter */
	u8 _ROM:1;		/* Get ROM Data */
	u8 _GPD:1;		/* Get POST Device */
	u8 _SPD:1;		/* Set POST Device */
	u8 _VPO:1;		/* Video POST Options */
	u8 reserved:2;
};

struct acpi_video_device_attrib {
	u32 display_index:4;	/* A zero-based instance of the Display */
	u32 display_port_attachment:4;	/* This field differentiates the display type */
	u32 display_type:4;	/* Describe the specific type in use */
	u32 vendor_specific:4;	/* Chipset Vendor Specific */
	u32 bios_can_detect:1;	/* BIOS can detect the device */
	u32 depend_on_vga:1;	/* Non-VGA output device whose power is related to
				   the VGA device. */
	u32 pipe_id:3;		/* For VGA multiple-head devices. */
	u32 reserved:10;	/* Must be 0 */
	u32 device_id_scheme:1;	/* Device ID Scheme */
};

struct acpi_video_enumerated_device {
	union {
		u32 int_val;
		struct acpi_video_device_attrib attrib;
	} value;
	struct acpi_video_device *bind_info;
};

struct acpi_video_bus {
	struct acpi_device *device;
	u8 dos_setting;
	struct acpi_video_enumerated_device *attached_array;
	u8 attached_count;
	struct acpi_video_bus_cap cap;
	struct acpi_video_bus_flags flags;
	struct list_head video_device_list;
	struct mutex device_list_lock;	/* protects video_device_list */
	struct list_head entry;
	struct input_dev *input;
	char phys[32];	/* for input device */
	struct notifier_block pm_nb;
};

struct acpi_video_device_flags {
	u8 crt:1;
	u8 lcd:1;
	u8 tvout:1;
	u8 dvi:1;
	u8 bios:1;
	u8 unknown:1;
	u8 notify:1;
	u8 reserved:1;
};

struct acpi_video_device_cap {
	u8 _ADR:1;		/* Return the unique ID */
	u8 _BCL:1;		/* Query list of brightness control levels supported */
	u8 _BCM:1;		/* Set the brightness level */
	u8 _BQC:1;		/* Get current brightness level */
	u8 _BCQ:1;		/* Some buggy BIOS uses _BCQ instead of _BQC */
	u8 _DDC:1;		/* Return the EDID for this device */
};

struct acpi_video_brightness_flags {
	u8 _BCL_no_ac_battery_levels:1;	/* no AC/Battery levels in _BCL */
	u8 _BCL_reversed:1;		/* _BCL package is in a reversed order */
	u8 _BQC_use_index:1;		/* _BQC returns an index value */
};

struct acpi_video_device_brightness {
	int curr;
	int count;
	int *levels;
	struct acpi_video_brightness_flags flags;
};

struct acpi_video_device {
	unsigned long device_id;
	struct acpi_video_device_flags flags;
	struct acpi_video_device_cap cap;
	struct list_head entry;
	struct acpi_video_bus *video;
	struct acpi_device *dev;
	struct acpi_video_device_brightness *brightness;
	struct backlight_device *backlight;
	struct thermal_cooling_device *cooling_dev;
};

static const char device_decode[][30] = {
	"motherboard VGA device",
	"PCI VGA device",
	"AGP VGA device",
	"UNKNOWN",
};

static void acpi_video_device_notify(acpi_handle handle, u32 event, void *data);
static void acpi_video_device_rebind(struct acpi_video_bus *video);
static void acpi_video_device_bind(struct acpi_video_bus *video,
				   struct acpi_video_device *device);
static int acpi_video_device_enumerate(struct acpi_video_bus *video);
static int acpi_video_device_lcd_set_level(struct acpi_video_device *device,
			int level);
static int acpi_video_device_lcd_get_level_current(
			struct acpi_video_device *device,
			unsigned long long *level, bool raw);
static int acpi_video_get_next_level(struct acpi_video_device *device,
				     u32 level_current, u32 event);
static int acpi_video_switch_brightness(struct acpi_video_device *device,
					 int event);

static bool acpi_video_verify_backlight_support(void)
{
	if (acpi_osi_is_win8() && use_native_backlight &&
	    backlight_device_registered(BACKLIGHT_RAW))
		return false;
	return acpi_video_backlight_support();
}

/* backlight device sysfs support */
static int acpi_video_get_brightness(struct backlight_device *bd)
{
	unsigned long long cur_level;
	int i;
	struct acpi_video_device *vd = bl_get_data(bd);

	if (acpi_video_device_lcd_get_level_current(vd, &cur_level, false))
		return -EINVAL;
	for (i = 2; i < vd->brightness->count; i++) {
		if (vd->brightness->levels[i] == cur_level)
			/*
			 * The first two entries are special - see page 575
			 * of the ACPI spec 3.0
			 */
			return i - 2;
	}
	return 0;
}

static int acpi_video_set_brightness(struct backlight_device *bd)
{
	int request_level = bd->props.brightness + 2;
	struct acpi_video_device *vd = bl_get_data(bd);

	return acpi_video_device_lcd_set_level(vd,
				vd->brightness->levels[request_level]);
}

static const struct backlight_ops acpi_backlight_ops = {
	.get_brightness = acpi_video_get_brightness,
	.update_status  = acpi_video_set_brightness,
};

/* thermal cooling device callbacks */
static int video_get_max_state(struct thermal_cooling_device *cooling_dev, unsigned
			       long *state)
{
	struct acpi_device *device = cooling_dev->devdata;
	struct acpi_video_device *video = acpi_driver_data(device);

	*state = video->brightness->count - 3;
	return 0;
}

static int video_get_cur_state(struct thermal_cooling_device *cooling_dev, unsigned
			       long *state)
{
	struct acpi_device *device = cooling_dev->devdata;
	struct acpi_video_device *video = acpi_driver_data(device);
	unsigned long long level;
	int offset;

	if (acpi_video_device_lcd_get_level_current(video, &level, false))
		return -EINVAL;
	for (offset = 2; offset < video->brightness->count; offset++)
		if (level == video->brightness->levels[offset]) {
			*state = video->brightness->count - offset - 1;
			return 0;
		}

	return -EINVAL;
}

static int
video_set_cur_state(struct thermal_cooling_device *cooling_dev, unsigned long state)
{
	struct acpi_device *device = cooling_dev->devdata;
	struct acpi_video_device *video = acpi_driver_data(device);
	int level;

	if (state >= video->brightness->count - 2)
		return -EINVAL;

	state = video->brightness->count - state;
	level = video->brightness->levels[state - 1];
	return acpi_video_device_lcd_set_level(video, level);
}

static const struct thermal_cooling_device_ops video_cooling_ops = {
	.get_max_state = video_get_max_state,
	.get_cur_state = video_get_cur_state,
	.set_cur_state = video_set_cur_state,
};

/*
 * --------------------------------------------------------------------------
 *                             Video Management
 * --------------------------------------------------------------------------
 */

static int
acpi_video_device_lcd_query_levels(struct acpi_video_device *device,
				   union acpi_object **levels)
{
	int status;
	struct acpi_buffer buffer = { ACPI_ALLOCATE_BUFFER, NULL };
	union acpi_object *obj;


	*levels = NULL;

	status = acpi_evaluate_object(device->dev->handle, "_BCL", NULL, &buffer);
	if (!ACPI_SUCCESS(status))
		return status;
	obj = (union acpi_object *)buffer.pointer;
	if (!obj || (obj->type != ACPI_TYPE_PACKAGE)) {
		printk(KERN_ERR PREFIX "Invalid _BCL data\n");
		status = -EFAULT;
		goto err;
	}

	*levels = obj;

	return 0;

err:
	kfree(buffer.pointer);

	return status;
}

static int
acpi_video_device_lcd_set_level(struct acpi_video_device *device, int level)
{
	int status;
	int state;

	status = acpi_execute_simple_method(device->dev->handle,
					    "_BCM", level);
	if (ACPI_FAILURE(status)) {
		ACPI_ERROR((AE_INFO, "Evaluating _BCM failed"));
		return -EIO;
	}

	device->brightness->curr = level;
	for (state = 2; state < device->brightness->count; state++)
		if (level == device->brightness->levels[state]) {
			if (device->backlight)
				device->backlight->props.brightness = state - 2;
			return 0;
		}

	ACPI_ERROR((AE_INFO, "Current brightness invalid"));
	return -EINVAL;
}

/*
 * For some buggy _BQC methods, we need to add a constant value to
 * the _BQC return value to get the actual current brightness level
 */

static int bqc_offset_aml_bug_workaround;
static int __init video_set_bqc_offset(const struct dmi_system_id *d)
{
	bqc_offset_aml_bug_workaround = 9;
	return 0;
}

static struct dmi_system_id video_dmi_table[] __initdata = {
	/*
	 * Broken _BQC workaround http://bugzilla.kernel.org/show_bug.cgi?id=13121
	 */
	{
	 .callback = video_set_bqc_offset,
	 .ident = "Acer Aspire 5720",
	 .matches = {
		DMI_MATCH(DMI_BOARD_VENDOR, "Acer"),
		DMI_MATCH(DMI_PRODUCT_NAME, "Aspire 5720"),
		},
	},
	{
	 .callback = video_set_bqc_offset,
	 .ident = "Acer Aspire 5710Z",
	 .matches = {
		DMI_MATCH(DMI_BOARD_VENDOR, "Acer"),
		DMI_MATCH(DMI_PRODUCT_NAME, "Aspire 5710Z"),
		},
	},
	{
	 .callback = video_set_bqc_offset,
	 .ident = "eMachines E510",
	 .matches = {
		DMI_MATCH(DMI_BOARD_VENDOR, "EMACHINES"),
		DMI_MATCH(DMI_PRODUCT_NAME, "eMachines E510"),
		},
	},
	{
	 .callback = video_set_bqc_offset,
	 .ident = "Acer Aspire 5315",
	 .matches = {
		DMI_MATCH(DMI_BOARD_VENDOR, "Acer"),
		DMI_MATCH(DMI_PRODUCT_NAME, "Aspire 5315"),
		},
	},
	{
	 .callback = video_set_bqc_offset,
	 .ident = "Acer Aspire 7720",
	 .matches = {
		DMI_MATCH(DMI_BOARD_VENDOR, "Acer"),
		DMI_MATCH(DMI_PRODUCT_NAME, "Aspire 7720"),
		},
	},
	{}
};

static unsigned long long
acpi_video_bqc_value_to_level(struct acpi_video_device *device,
			      unsigned long long bqc_value)
{
	unsigned long long level;

	if (device->brightness->flags._BQC_use_index) {
		/*
		 * _BQC returns an index that doesn't account for
		 * the first 2 items with special meaning, so we need
		 * to compensate for that by offsetting ourselves
		 */
		if (device->brightness->flags._BCL_reversed)
			bqc_value = device->brightness->count - 3 - bqc_value;

		level = device->brightness->levels[bqc_value + 2];
	} else {
		level = bqc_value;
	}

	level += bqc_offset_aml_bug_workaround;

	return level;
}

static int
acpi_video_device_lcd_get_level_current(struct acpi_video_device *device,
					unsigned long long *level, bool raw)
{
	acpi_status status = AE_OK;
	int i;

	if (device->cap._BQC || device->cap._BCQ) {
		char *buf = device->cap._BQC ? "_BQC" : "_BCQ";

		status = acpi_evaluate_integer(device->dev->handle, buf,
						NULL, level);
		if (ACPI_SUCCESS(status)) {
			if (raw) {
				/*
				 * Caller has indicated he wants the raw
				 * value returned by _BQC, so don't furtherly
				 * mess with the value.
				 */
				return 0;
			}

			*level = acpi_video_bqc_value_to_level(device, *level);

			for (i = 2; i < device->brightness->count; i++)
				if (device->brightness->levels[i] == *level) {
					device->brightness->curr = *level;
					return 0;
				}
			/*
			 * BQC returned an invalid level.
			 * Stop using it.
			 */
			ACPI_WARNING((AE_INFO,
				      "%s returned an invalid level",
				      buf));
			device->cap._BQC = device->cap._BCQ = 0;
		} else {
			/*
			 * Fixme:
			 * should we return an error or ignore this failure?
			 * dev->brightness->curr is a cached value which stores
			 * the correct current backlight level in most cases.
			 * ACPI video backlight still works w/ buggy _BQC.
			 * http://bugzilla.kernel.org/show_bug.cgi?id=12233
			 */
			ACPI_WARNING((AE_INFO, "Evaluating %s failed", buf));
			device->cap._BQC = device->cap._BCQ = 0;
		}
	}

	*level = device->brightness->curr;
	return 0;
}

static int
acpi_video_device_EDID(struct acpi_video_device *device,
		       union acpi_object **edid, ssize_t length)
{
	int status;
	struct acpi_buffer buffer = { ACPI_ALLOCATE_BUFFER, NULL };
	union acpi_object *obj;
	union acpi_object arg0 = { ACPI_TYPE_INTEGER };
	struct acpi_object_list args = { 1, &arg0 };


	*edid = NULL;

	if (!device)
		return -ENODEV;
	if (length == 128)
		arg0.integer.value = 1;
	else if (length == 256)
		arg0.integer.value = 2;
	else
		return -EINVAL;

	status = acpi_evaluate_object(device->dev->handle, "_DDC", &args, &buffer);
	if (ACPI_FAILURE(status))
		return -ENODEV;

	obj = buffer.pointer;

	if (obj && obj->type == ACPI_TYPE_BUFFER)
		*edid = obj;
	else {
		printk(KERN_ERR PREFIX "Invalid _DDC data\n");
		status = -EFAULT;
		kfree(obj);
	}

	return status;
}

/* bus */

/*
 *  Arg:
 *	video		: video bus device pointer
 *	bios_flag	:
 *		0.	The system BIOS should NOT automatically switch(toggle)
 *			the active display output.
 *		1.	The system BIOS should automatically switch (toggle) the
 *			active display output. No switch event.
 *		2.	The _DGS value should be locked.
 *		3.	The system BIOS should not automatically switch (toggle) the
 *			active display output, but instead generate the display switch
 *			event notify code.
 *	lcd_flag	:
 *		0.	The system BIOS should automatically control the brightness level
 *			of the LCD when the power changes from AC to DC
 *		1.	The system BIOS should NOT automatically control the brightness
 *			level of the LCD when the power changes from AC to DC.
 *  Return Value:
 *		-EINVAL	wrong arg.
 */

static int
acpi_video_bus_DOS(struct acpi_video_bus *video, int bios_flag, int lcd_flag)
{
	acpi_status status;

	if (!video->cap._DOS)
		return 0;

	if (bios_flag < 0 || bios_flag > 3 || lcd_flag < 0 || lcd_flag > 1)
		return -EINVAL;
	video->dos_setting = (lcd_flag << 2) | bios_flag;
	status = acpi_execute_simple_method(video->device->handle, "_DOS",
					    (lcd_flag << 2) | bios_flag);
	if (ACPI_FAILURE(status))
		return -EIO;

	return 0;
}

/*
 * Simple comparison function used to sort backlight levels.
 */

static int
acpi_video_cmp_level(const void *a, const void *b)
{
	return *(int *)a - *(int *)b;
}

/*
 * Decides if _BQC/_BCQ for this system is usable
 *
 * We do this by changing the level first and then read out the current
 * brightness level, if the value does not match, find out if it is using
 * index. If not, clear the _BQC/_BCQ capability.
 */
static int acpi_video_bqc_quirk(struct acpi_video_device *device,
				int max_level, int current_level)
{
	struct acpi_video_device_brightness *br = device->brightness;
	int result;
	unsigned long long level;
	int test_level;

	/* don't mess with existing known broken systems */
	if (bqc_offset_aml_bug_workaround)
		return 0;

	/*
	 * Some systems always report current brightness level as maximum
	 * through _BQC, we need to test another value for them.
	 */
	test_level = current_level == max_level ? br->levels[3] : max_level;

	result = acpi_video_device_lcd_set_level(device, test_level);
	if (result)
		return result;

	result = acpi_video_device_lcd_get_level_current(device, &level, true);
	if (result)
		return result;

	if (level != test_level) {
		/* buggy _BQC found, need to find out if it uses index */
		if (level < br->count) {
			if (br->flags._BCL_reversed)
				level = br->count - 3 - level;
			if (br->levels[level + 2] == test_level)
				br->flags._BQC_use_index = 1;
		}

		if (!br->flags._BQC_use_index)
			device->cap._BQC = device->cap._BCQ = 0;
	}

	return 0;
}


/*
 *  Arg:
 *	device	: video output device (LCD, CRT, ..)
 *
 *  Return Value:
 *	Maximum brightness level
 *
 *  Allocate and initialize device->brightness.
 */

static int
acpi_video_init_brightness(struct acpi_video_device *device)
{
	union acpi_object *obj = NULL;
	int i, max_level = 0, count = 0, level_ac_battery = 0;
	unsigned long long level, level_old;
	union acpi_object *o;
	struct acpi_video_device_brightness *br = NULL;
	int result = -EINVAL;

	if (!ACPI_SUCCESS(acpi_video_device_lcd_query_levels(device, &obj))) {
		ACPI_DEBUG_PRINT((ACPI_DB_INFO, "Could not query available "
						"LCD brightness level\n"));
		goto out;
	}

	if (obj->package.count < 2)
		goto out;

	br = kzalloc(sizeof(*br), GFP_KERNEL);
	if (!br) {
		printk(KERN_ERR "can't allocate memory\n");
		result = -ENOMEM;
		goto out;
	}

	br->levels = kmalloc((obj->package.count + 2) * sizeof *(br->levels),
				GFP_KERNEL);
	if (!br->levels) {
		result = -ENOMEM;
		goto out_free;
	}

	for (i = 0; i < obj->package.count; i++) {
		o = (union acpi_object *)&obj->package.elements[i];
		if (o->type != ACPI_TYPE_INTEGER) {
			printk(KERN_ERR PREFIX "Invalid data\n");
			continue;
		}
		br->levels[count] = (u32) o->integer.value;

		if (br->levels[count] > max_level)
			max_level = br->levels[count];
		count++;
	}

	/*
	 * some buggy BIOS don't export the levels
	 * when machine is on AC/Battery in _BCL package.
	 * In this case, the first two elements in _BCL packages
	 * are also supported brightness levels that OS should take care of.
	 */
	for (i = 2; i < count; i++) {
		if (br->levels[i] == br->levels[0])
			level_ac_battery++;
		if (br->levels[i] == br->levels[1])
			level_ac_battery++;
	}

	if (level_ac_battery < 2) {
		level_ac_battery = 2 - level_ac_battery;
		br->flags._BCL_no_ac_battery_levels = 1;
		for (i = (count - 1 + level_ac_battery); i >= 2; i--)
			br->levels[i] = br->levels[i - level_ac_battery];
		count += level_ac_battery;
	} else if (level_ac_battery > 2)
		ACPI_ERROR((AE_INFO, "Too many duplicates in _BCL package"));

	/* Check if the _BCL package is in a reversed order */
	if (max_level == br->levels[2]) {
		br->flags._BCL_reversed = 1;
		sort(&br->levels[2], count - 2, sizeof(br->levels[2]),
			acpi_video_cmp_level, NULL);
	} else if (max_level != br->levels[count - 1])
		ACPI_ERROR((AE_INFO,
			    "Found unordered _BCL package"));

	br->count = count;
	device->brightness = br;

	/* _BQC uses INDEX while _BCL uses VALUE in some laptops */
	br->curr = level = max_level;

	if (!device->cap._BQC)
		goto set_level;

	result = acpi_video_device_lcd_get_level_current(device,
							 &level_old, true);
	if (result)
		goto out_free_levels;

	result = acpi_video_bqc_quirk(device, max_level, level_old);
	if (result)
		goto out_free_levels;
	/*
	 * cap._BQC may get cleared due to _BQC is found to be broken
	 * in acpi_video_bqc_quirk, so check again here.
	 */
	if (!device->cap._BQC)
		goto set_level;

<<<<<<< HEAD
	if (use_bios_initial_backlight) {
		level = acpi_video_bqc_value_to_level(device, level_old);
		/*
		 * On some buggy laptops, _BQC returns an uninitialized
		 * value when invoked for the first time, i.e.
		 * level_old is invalid (no matter whether it's a level
		 * or an index). Set the backlight to max_level in this case.
		 */
		for (i = 2; i < br->count; i++)
			if (level_old == br->levels[i])
				break;
		if (i == br->count || !level)
			level = max_level;
	}
=======
	level = acpi_video_bqc_value_to_level(device, level_old);
	/*
	 * On some buggy laptops, _BQC returns an uninitialized
	 * value when invoked for the first time, i.e.
	 * level_old is invalid (no matter whether it's a level
	 * or an index). Set the backlight to max_level in this case.
	 */
	for (i = 2; i < br->count; i++)
		if (level == br->levels[i])
			break;
	if (i == br->count || !level)
		level = max_level;
>>>>>>> 6ce4eac1

set_level:
	result = acpi_video_device_lcd_set_level(device, level);
	if (result)
		goto out_free_levels;

	ACPI_DEBUG_PRINT((ACPI_DB_INFO,
			  "found %d brightness levels\n", count - 2));
	kfree(obj);
	return result;

out_free_levels:
	kfree(br->levels);
out_free:
	kfree(br);
out:
	device->brightness = NULL;
	kfree(obj);
	return result;
}

/*
 *  Arg:
 *	device	: video output device (LCD, CRT, ..)
 *
 *  Return Value:
 *	None
 *
 *  Find out all required AML methods defined under the output
 *  device.
 */

static void acpi_video_device_find_cap(struct acpi_video_device *device)
{
	if (acpi_has_method(device->dev->handle, "_ADR"))
		device->cap._ADR = 1;
	if (acpi_has_method(device->dev->handle, "_BCL"))
		device->cap._BCL = 1;
	if (acpi_has_method(device->dev->handle, "_BCM"))
		device->cap._BCM = 1;
	if (acpi_has_method(device->dev->handle, "_BQC")) {
		device->cap._BQC = 1;
	} else if (acpi_has_method(device->dev->handle, "_BCQ")) {
		printk(KERN_WARNING FW_BUG "_BCQ is used instead of _BQC\n");
		device->cap._BCQ = 1;
	}

	if (acpi_has_method(device->dev->handle, "_DDC"))
		device->cap._DDC = 1;
}

/*
 *  Arg:
 *	device	: video output device (VGA)
 *
 *  Return Value:
 *	None
 *
 *  Find out all required AML methods defined under the video bus device.
 */

static void acpi_video_bus_find_cap(struct acpi_video_bus *video)
{
	if (acpi_has_method(video->device->handle, "_DOS"))
		video->cap._DOS = 1;
	if (acpi_has_method(video->device->handle, "_DOD"))
		video->cap._DOD = 1;
	if (acpi_has_method(video->device->handle, "_ROM"))
		video->cap._ROM = 1;
	if (acpi_has_method(video->device->handle, "_GPD"))
		video->cap._GPD = 1;
	if (acpi_has_method(video->device->handle, "_SPD"))
		video->cap._SPD = 1;
	if (acpi_has_method(video->device->handle, "_VPO"))
		video->cap._VPO = 1;
}

/*
 * Check whether the video bus device has required AML method to
 * support the desired features
 */

static int acpi_video_bus_check(struct acpi_video_bus *video)
{
	acpi_status status = -ENOENT;
	struct pci_dev *dev;

	if (!video)
		return -EINVAL;

	dev = acpi_get_pci_dev(video->device->handle);
	if (!dev)
		return -ENODEV;
	pci_dev_put(dev);

	/*
	 * Since there is no HID, CID and so on for VGA driver, we have
	 * to check well known required nodes.
	 */

	/* Does this device support video switching? */
	if (video->cap._DOS || video->cap._DOD) {
		if (!video->cap._DOS) {
			printk(KERN_WARNING FW_BUG
				"ACPI(%s) defines _DOD but not _DOS\n",
				acpi_device_bid(video->device));
		}
		video->flags.multihead = 1;
		status = 0;
	}

	/* Does this device support retrieving a video ROM? */
	if (video->cap._ROM) {
		video->flags.rom = 1;
		status = 0;
	}

	/* Does this device support configuring which video device to POST? */
	if (video->cap._GPD && video->cap._SPD && video->cap._VPO) {
		video->flags.post = 1;
		status = 0;
	}

	return status;
}

/*
 * --------------------------------------------------------------------------
 *                               Driver Interface
 * --------------------------------------------------------------------------
 */

/* device interface */
static struct acpi_video_device_attrib *
acpi_video_get_device_attr(struct acpi_video_bus *video, unsigned long device_id)
{
	struct acpi_video_enumerated_device *ids;
	int i;

	for (i = 0; i < video->attached_count; i++) {
		ids = &video->attached_array[i];
		if ((ids->value.int_val & 0xffff) == device_id)
			return &ids->value.attrib;
	}

	return NULL;
}

static int
acpi_video_get_device_type(struct acpi_video_bus *video,
			   unsigned long device_id)
{
	struct acpi_video_enumerated_device *ids;
	int i;

	for (i = 0; i < video->attached_count; i++) {
		ids = &video->attached_array[i];
		if ((ids->value.int_val & 0xffff) == device_id)
			return ids->value.int_val;
	}

	return 0;
}

static int
acpi_video_bus_get_one_device(struct acpi_device *device,
			      struct acpi_video_bus *video)
{
	unsigned long long device_id;
	int status, device_type;
	struct acpi_video_device *data;
	struct acpi_video_device_attrib *attribute;

	status =
	    acpi_evaluate_integer(device->handle, "_ADR", NULL, &device_id);
	/* Some device omits _ADR, we skip them instead of fail */
	if (ACPI_FAILURE(status))
		return 0;

	data = kzalloc(sizeof(struct acpi_video_device), GFP_KERNEL);
	if (!data)
		return -ENOMEM;

	strcpy(acpi_device_name(device), ACPI_VIDEO_DEVICE_NAME);
	strcpy(acpi_device_class(device), ACPI_VIDEO_CLASS);
	device->driver_data = data;

	data->device_id = device_id;
	data->video = video;
	data->dev = device;

	attribute = acpi_video_get_device_attr(video, device_id);

	if (attribute && attribute->device_id_scheme) {
		switch (attribute->display_type) {
		case ACPI_VIDEO_DISPLAY_CRT:
			data->flags.crt = 1;
			break;
		case ACPI_VIDEO_DISPLAY_TV:
			data->flags.tvout = 1;
			break;
		case ACPI_VIDEO_DISPLAY_DVI:
			data->flags.dvi = 1;
			break;
		case ACPI_VIDEO_DISPLAY_LCD:
			data->flags.lcd = 1;
			break;
		default:
			data->flags.unknown = 1;
			break;
		}
		if (attribute->bios_can_detect)
			data->flags.bios = 1;
	} else {
		/* Check for legacy IDs */
		device_type = acpi_video_get_device_type(video, device_id);
		/* Ignore bits 16 and 18-20 */
		switch (device_type & 0xffe2ffff) {
		case ACPI_VIDEO_DISPLAY_LEGACY_MONITOR:
			data->flags.crt = 1;
			break;
		case ACPI_VIDEO_DISPLAY_LEGACY_PANEL:
			data->flags.lcd = 1;
			break;
		case ACPI_VIDEO_DISPLAY_LEGACY_TV:
			data->flags.tvout = 1;
			break;
		default:
			data->flags.unknown = 1;
		}
	}

	acpi_video_device_bind(video, data);
	acpi_video_device_find_cap(data);

	mutex_lock(&video->device_list_lock);
	list_add_tail(&data->entry, &video->video_device_list);
	mutex_unlock(&video->device_list_lock);

	return status;
}

/*
 *  Arg:
 *	video	: video bus device
 *
 *  Return:
 *	none
 *
 *  Enumerate the video device list of the video bus,
 *  bind the ids with the corresponding video devices
 *  under the video bus.
 */

static void acpi_video_device_rebind(struct acpi_video_bus *video)
{
	struct acpi_video_device *dev;

	mutex_lock(&video->device_list_lock);

	list_for_each_entry(dev, &video->video_device_list, entry)
		acpi_video_device_bind(video, dev);

	mutex_unlock(&video->device_list_lock);
}

/*
 *  Arg:
 *	video	: video bus device
 *	device	: video output device under the video
 *		bus
 *
 *  Return:
 *	none
 *
 *  Bind the ids with the corresponding video devices
 *  under the video bus.
 */

static void
acpi_video_device_bind(struct acpi_video_bus *video,
		       struct acpi_video_device *device)
{
	struct acpi_video_enumerated_device *ids;
	int i;

	for (i = 0; i < video->attached_count; i++) {
		ids = &video->attached_array[i];
		if (device->device_id == (ids->value.int_val & 0xffff)) {
			ids->bind_info = device;
			ACPI_DEBUG_PRINT((ACPI_DB_INFO, "device_bind %d\n", i));
		}
	}
}

/*
 *  Arg:
 *	video	: video bus device
 *
 *  Return:
 *	< 0	: error
 *
 *  Call _DOD to enumerate all devices attached to display adapter
 *
 */

static int acpi_video_device_enumerate(struct acpi_video_bus *video)
{
	int status;
	int count;
	int i;
	struct acpi_video_enumerated_device *active_list;
	struct acpi_buffer buffer = { ACPI_ALLOCATE_BUFFER, NULL };
	union acpi_object *dod = NULL;
	union acpi_object *obj;

	status = acpi_evaluate_object(video->device->handle, "_DOD", NULL, &buffer);
	if (!ACPI_SUCCESS(status)) {
		ACPI_EXCEPTION((AE_INFO, status, "Evaluating _DOD"));
		return status;
	}

	dod = buffer.pointer;
	if (!dod || (dod->type != ACPI_TYPE_PACKAGE)) {
		ACPI_EXCEPTION((AE_INFO, status, "Invalid _DOD data"));
		status = -EFAULT;
		goto out;
	}

	ACPI_DEBUG_PRINT((ACPI_DB_INFO, "Found %d video heads in _DOD\n",
			  dod->package.count));

	active_list = kcalloc(1 + dod->package.count,
			      sizeof(struct acpi_video_enumerated_device),
			      GFP_KERNEL);
	if (!active_list) {
		status = -ENOMEM;
		goto out;
	}

	count = 0;
	for (i = 0; i < dod->package.count; i++) {
		obj = &dod->package.elements[i];

		if (obj->type != ACPI_TYPE_INTEGER) {
			printk(KERN_ERR PREFIX
				"Invalid _DOD data in element %d\n", i);
			continue;
		}

		active_list[count].value.int_val = obj->integer.value;
		active_list[count].bind_info = NULL;
		ACPI_DEBUG_PRINT((ACPI_DB_INFO, "dod element[%d] = %d\n", i,
				  (int)obj->integer.value));
		count++;
	}

	kfree(video->attached_array);

	video->attached_array = active_list;
	video->attached_count = count;

out:
	kfree(buffer.pointer);
	return status;
}

static int
acpi_video_get_next_level(struct acpi_video_device *device,
			  u32 level_current, u32 event)
{
	int min, max, min_above, max_below, i, l, delta = 255;
	max = max_below = 0;
	min = min_above = 255;
	/* Find closest level to level_current */
	for (i = 2; i < device->brightness->count; i++) {
		l = device->brightness->levels[i];
		if (abs(l - level_current) < abs(delta)) {
			delta = l - level_current;
			if (!delta)
				break;
		}
	}
	/* Ajust level_current to closest available level */
	level_current += delta;
	for (i = 2; i < device->brightness->count; i++) {
		l = device->brightness->levels[i];
		if (l < min)
			min = l;
		if (l > max)
			max = l;
		if (l < min_above && l > level_current)
			min_above = l;
		if (l > max_below && l < level_current)
			max_below = l;
	}

	switch (event) {
	case ACPI_VIDEO_NOTIFY_CYCLE_BRIGHTNESS:
		return (level_current < max) ? min_above : min;
	case ACPI_VIDEO_NOTIFY_INC_BRIGHTNESS:
		return (level_current < max) ? min_above : max;
	case ACPI_VIDEO_NOTIFY_DEC_BRIGHTNESS:
		return (level_current > min) ? max_below : min;
	case ACPI_VIDEO_NOTIFY_ZERO_BRIGHTNESS:
	case ACPI_VIDEO_NOTIFY_DISPLAY_OFF:
		return 0;
	default:
		return level_current;
	}
}

static int
acpi_video_switch_brightness(struct acpi_video_device *device, int event)
{
	unsigned long long level_current, level_next;
	int result = -EINVAL;

	/* no warning message if acpi_backlight=vendor or a quirk is used */
	if (!acpi_video_verify_backlight_support())
		return 0;

	if (!device->brightness)
		goto out;

	result = acpi_video_device_lcd_get_level_current(device,
							 &level_current,
							 false);
	if (result)
		goto out;

	level_next = acpi_video_get_next_level(device, level_current, event);

	result = acpi_video_device_lcd_set_level(device, level_next);

	if (!result)
		backlight_force_update(device->backlight,
				       BACKLIGHT_UPDATE_HOTKEY);

out:
	if (result)
		printk(KERN_ERR PREFIX "Failed to switch the brightness\n");

	return result;
}

int acpi_video_get_edid(struct acpi_device *device, int type, int device_id,
			void **edid)
{
	struct acpi_video_bus *video;
	struct acpi_video_device *video_device;
	union acpi_object *buffer = NULL;
	acpi_status status;
	int i, length;

	if (!device || !acpi_driver_data(device))
		return -EINVAL;

	video = acpi_driver_data(device);

	for (i = 0; i < video->attached_count; i++) {
		video_device = video->attached_array[i].bind_info;
		length = 256;

		if (!video_device)
			continue;

		if (!video_device->cap._DDC)
			continue;

		if (type) {
			switch (type) {
			case ACPI_VIDEO_DISPLAY_CRT:
				if (!video_device->flags.crt)
					continue;
				break;
			case ACPI_VIDEO_DISPLAY_TV:
				if (!video_device->flags.tvout)
					continue;
				break;
			case ACPI_VIDEO_DISPLAY_DVI:
				if (!video_device->flags.dvi)
					continue;
				break;
			case ACPI_VIDEO_DISPLAY_LCD:
				if (!video_device->flags.lcd)
					continue;
				break;
			}
		} else if (video_device->device_id != device_id) {
			continue;
		}

		status = acpi_video_device_EDID(video_device, &buffer, length);

		if (ACPI_FAILURE(status) || !buffer ||
		    buffer->type != ACPI_TYPE_BUFFER) {
			length = 128;
			status = acpi_video_device_EDID(video_device, &buffer,
							length);
			if (ACPI_FAILURE(status) || !buffer ||
			    buffer->type != ACPI_TYPE_BUFFER) {
				continue;
			}
		}

		*edid = buffer->buffer.pointer;
		return length;
	}

	return -ENODEV;
}
EXPORT_SYMBOL(acpi_video_get_edid);

static int
acpi_video_bus_get_devices(struct acpi_video_bus *video,
			   struct acpi_device *device)
{
	int status = 0;
	struct acpi_device *dev;

	/*
	 * There are systems where video module known to work fine regardless
	 * of broken _DOD and ignoring returned value here doesn't cause
	 * any issues later.
	 */
	acpi_video_device_enumerate(video);

	list_for_each_entry(dev, &device->children, node) {

		status = acpi_video_bus_get_one_device(dev, video);
		if (status) {
			dev_err(&dev->dev, "Can't attach device\n");
			break;
		}
	}
	return status;
}

/* acpi_video interface */

/*
 * Win8 requires setting bit2 of _DOS to let firmware know it shouldn't
 * preform any automatic brightness change on receiving a notification.
 */
static int acpi_video_bus_start_devices(struct acpi_video_bus *video)
{
	return acpi_video_bus_DOS(video, 0,
				  acpi_osi_is_win8() ? 1 : 0);
}

static int acpi_video_bus_stop_devices(struct acpi_video_bus *video)
{
	return acpi_video_bus_DOS(video, 0,
				  acpi_osi_is_win8() ? 0 : 1);
}

static void acpi_video_bus_notify(struct acpi_device *device, u32 event)
{
	struct acpi_video_bus *video = acpi_driver_data(device);
	struct input_dev *input;
	int keycode = 0;

	if (!video || !video->input)
		return;

	input = video->input;

	switch (event) {
	case ACPI_VIDEO_NOTIFY_SWITCH:	/* User requested a switch,
					 * most likely via hotkey. */
		keycode = KEY_SWITCHVIDEOMODE;
		break;

	case ACPI_VIDEO_NOTIFY_PROBE:	/* User plugged in or removed a video
					 * connector. */
		acpi_video_device_enumerate(video);
		acpi_video_device_rebind(video);
		keycode = KEY_SWITCHVIDEOMODE;
		break;

	case ACPI_VIDEO_NOTIFY_CYCLE:	/* Cycle Display output hotkey pressed. */
		keycode = KEY_SWITCHVIDEOMODE;
		break;
	case ACPI_VIDEO_NOTIFY_NEXT_OUTPUT:	/* Next Display output hotkey pressed. */
		keycode = KEY_VIDEO_NEXT;
		break;
	case ACPI_VIDEO_NOTIFY_PREV_OUTPUT:	/* previous Display output hotkey pressed. */
		keycode = KEY_VIDEO_PREV;
		break;

	default:
		ACPI_DEBUG_PRINT((ACPI_DB_INFO,
				  "Unsupported event [0x%x]\n", event));
		break;
	}

	if (acpi_notifier_call_chain(device, event, 0))
		/* Something vetoed the keypress. */
		keycode = 0;

	if (keycode) {
		input_report_key(input, keycode, 1);
		input_sync(input);
		input_report_key(input, keycode, 0);
		input_sync(input);
	}

	return;
}

static void acpi_video_device_notify(acpi_handle handle, u32 event, void *data)
{
	struct acpi_video_device *video_device = data;
	struct acpi_device *device = NULL;
	struct acpi_video_bus *bus;
	struct input_dev *input;
	int keycode = 0;

	if (!video_device)
		return;

	device = video_device->dev;
	bus = video_device->video;
	input = bus->input;

	switch (event) {
	case ACPI_VIDEO_NOTIFY_CYCLE_BRIGHTNESS:	/* Cycle brightness */
		if (brightness_switch_enabled)
			acpi_video_switch_brightness(video_device, event);
		keycode = KEY_BRIGHTNESS_CYCLE;
		break;
	case ACPI_VIDEO_NOTIFY_INC_BRIGHTNESS:	/* Increase brightness */
		if (brightness_switch_enabled)
			acpi_video_switch_brightness(video_device, event);
		keycode = KEY_BRIGHTNESSUP;
		break;
	case ACPI_VIDEO_NOTIFY_DEC_BRIGHTNESS:	/* Decrease brightness */
		if (brightness_switch_enabled)
			acpi_video_switch_brightness(video_device, event);
		keycode = KEY_BRIGHTNESSDOWN;
		break;
	case ACPI_VIDEO_NOTIFY_ZERO_BRIGHTNESS:	/* zero brightness */
		if (brightness_switch_enabled)
			acpi_video_switch_brightness(video_device, event);
		keycode = KEY_BRIGHTNESS_ZERO;
		break;
	case ACPI_VIDEO_NOTIFY_DISPLAY_OFF:	/* display device off */
		if (brightness_switch_enabled)
			acpi_video_switch_brightness(video_device, event);
		keycode = KEY_DISPLAY_OFF;
		break;
	default:
		ACPI_DEBUG_PRINT((ACPI_DB_INFO,
				  "Unsupported event [0x%x]\n", event));
		break;
	}

	acpi_notifier_call_chain(device, event, 0);

	if (keycode) {
		input_report_key(input, keycode, 1);
		input_sync(input);
		input_report_key(input, keycode, 0);
		input_sync(input);
	}

	return;
}

static int acpi_video_resume(struct notifier_block *nb,
				unsigned long val, void *ign)
{
	struct acpi_video_bus *video;
	struct acpi_video_device *video_device;
	int i;

	switch (val) {
	case PM_HIBERNATION_PREPARE:
	case PM_SUSPEND_PREPARE:
	case PM_RESTORE_PREPARE:
		return NOTIFY_DONE;
	}

	video = container_of(nb, struct acpi_video_bus, pm_nb);

	dev_info(&video->device->dev, "Restoring backlight state\n");

	for (i = 0; i < video->attached_count; i++) {
		video_device = video->attached_array[i].bind_info;
		if (video_device && video_device->backlight)
			acpi_video_set_brightness(video_device->backlight);
	}

	return NOTIFY_OK;
}

static acpi_status
acpi_video_bus_match(acpi_handle handle, u32 level, void *context,
			void **return_value)
{
	struct acpi_device *device = context;
	struct acpi_device *sibling;
	int result;

	if (handle == device->handle)
		return AE_CTRL_TERMINATE;

	result = acpi_bus_get_device(handle, &sibling);
	if (result)
		return AE_OK;

	if (!strcmp(acpi_device_name(sibling), ACPI_VIDEO_BUS_NAME))
			return AE_ALREADY_EXISTS;

	return AE_OK;
}

static void acpi_video_dev_register_backlight(struct acpi_video_device *device)
{
	if (acpi_video_verify_backlight_support()) {
		struct backlight_properties props;
		struct pci_dev *pdev;
		acpi_handle acpi_parent;
		struct device *parent = NULL;
		int result;
		static int count;
		char *name;

		result = acpi_video_init_brightness(device);
		if (result)
			return;
		name = kasprintf(GFP_KERNEL, "acpi_video%d", count);
		if (!name)
			return;
		count++;

		acpi_get_parent(device->dev->handle, &acpi_parent);

		pdev = acpi_get_pci_dev(acpi_parent);
		if (pdev) {
			parent = &pdev->dev;
			pci_dev_put(pdev);
		}

		memset(&props, 0, sizeof(struct backlight_properties));
		props.type = BACKLIGHT_FIRMWARE;
		props.max_brightness = device->brightness->count - 3;
		device->backlight = backlight_device_register(name,
							      parent,
							      device,
							      &acpi_backlight_ops,
							      &props);
		kfree(name);
		if (IS_ERR(device->backlight))
			return;

		/*
		 * Save current brightness level in case we have to restore it
		 * before acpi_video_device_lcd_set_level() is called next time.
		 */
		device->backlight->props.brightness =
				acpi_video_get_brightness(device->backlight);

		device->cooling_dev = thermal_cooling_device_register("LCD",
					device->dev, &video_cooling_ops);
		if (IS_ERR(device->cooling_dev)) {
			/*
			 * Set cooling_dev to NULL so we don't crash trying to
			 * free it.
			 * Also, why the hell we are returning early and
			 * not attempt to register video output if cooling
			 * device registration failed?
			 * -- dtor
			 */
			device->cooling_dev = NULL;
			return;
		}

		dev_info(&device->dev->dev, "registered as cooling_device%d\n",
			 device->cooling_dev->id);
		result = sysfs_create_link(&device->dev->dev.kobj,
				&device->cooling_dev->device.kobj,
				"thermal_cooling");
		if (result)
			printk(KERN_ERR PREFIX "Create sysfs link\n");
		result = sysfs_create_link(&device->cooling_dev->device.kobj,
				&device->dev->dev.kobj, "device");
		if (result)
			printk(KERN_ERR PREFIX "Create sysfs link\n");
	}
}

static int acpi_video_bus_register_backlight(struct acpi_video_bus *video)
{
	struct acpi_video_device *dev;

	mutex_lock(&video->device_list_lock);
	list_for_each_entry(dev, &video->video_device_list, entry)
		acpi_video_dev_register_backlight(dev);
	mutex_unlock(&video->device_list_lock);

	video->pm_nb.notifier_call = acpi_video_resume;
	video->pm_nb.priority = 0;
	return register_pm_notifier(&video->pm_nb);
}

static void acpi_video_dev_unregister_backlight(struct acpi_video_device *device)
{
	if (device->backlight) {
		backlight_device_unregister(device->backlight);
		device->backlight = NULL;
	}
	if (device->brightness) {
		kfree(device->brightness->levels);
		kfree(device->brightness);
		device->brightness = NULL;
	}
	if (device->cooling_dev) {
		sysfs_remove_link(&device->dev->dev.kobj, "thermal_cooling");
		sysfs_remove_link(&device->cooling_dev->device.kobj, "device");
		thermal_cooling_device_unregister(device->cooling_dev);
		device->cooling_dev = NULL;
	}
}

static int acpi_video_bus_unregister_backlight(struct acpi_video_bus *video)
{
	struct acpi_video_device *dev;
	int error = unregister_pm_notifier(&video->pm_nb);

	mutex_lock(&video->device_list_lock);
	list_for_each_entry(dev, &video->video_device_list, entry)
		acpi_video_dev_unregister_backlight(dev);
	mutex_unlock(&video->device_list_lock);

	return error;
}

static void acpi_video_dev_add_notify_handler(struct acpi_video_device *device)
{
	acpi_status status;
	struct acpi_device *adev = device->dev;

	status = acpi_install_notify_handler(adev->handle, ACPI_DEVICE_NOTIFY,
					     acpi_video_device_notify, device);
	if (ACPI_FAILURE(status))
		dev_err(&adev->dev, "Error installing notify handler\n");
	else
		device->flags.notify = 1;
}

static int acpi_video_bus_add_notify_handler(struct acpi_video_bus *video)
{
	struct input_dev *input;
	struct acpi_video_device *dev;
	int error;

	video->input = input = input_allocate_device();
	if (!input) {
		error = -ENOMEM;
		goto out;
	}

	error = acpi_video_bus_start_devices(video);
	if (error)
		goto err_free_input;

	snprintf(video->phys, sizeof(video->phys),
			"%s/video/input0", acpi_device_hid(video->device));

	input->name = acpi_device_name(video->device);
	input->phys = video->phys;
	input->id.bustype = BUS_HOST;
	input->id.product = 0x06;
	input->dev.parent = &video->device->dev;
	input->evbit[0] = BIT(EV_KEY);
	set_bit(KEY_SWITCHVIDEOMODE, input->keybit);
	set_bit(KEY_VIDEO_NEXT, input->keybit);
	set_bit(KEY_VIDEO_PREV, input->keybit);
	set_bit(KEY_BRIGHTNESS_CYCLE, input->keybit);
	set_bit(KEY_BRIGHTNESSUP, input->keybit);
	set_bit(KEY_BRIGHTNESSDOWN, input->keybit);
	set_bit(KEY_BRIGHTNESS_ZERO, input->keybit);
	set_bit(KEY_DISPLAY_OFF, input->keybit);

	error = input_register_device(input);
	if (error)
		goto err_stop_dev;

	mutex_lock(&video->device_list_lock);
	list_for_each_entry(dev, &video->video_device_list, entry)
		acpi_video_dev_add_notify_handler(dev);
	mutex_unlock(&video->device_list_lock);

	return 0;

err_stop_dev:
	acpi_video_bus_stop_devices(video);
err_free_input:
	input_free_device(input);
	video->input = NULL;
out:
	return error;
}

static void acpi_video_dev_remove_notify_handler(struct acpi_video_device *dev)
{
	if (dev->flags.notify) {
		acpi_remove_notify_handler(dev->dev->handle, ACPI_DEVICE_NOTIFY,
					   acpi_video_device_notify);
		dev->flags.notify = 0;
	}
}

static void acpi_video_bus_remove_notify_handler(struct acpi_video_bus *video)
{
	struct acpi_video_device *dev;

	mutex_lock(&video->device_list_lock);
	list_for_each_entry(dev, &video->video_device_list, entry)
		acpi_video_dev_remove_notify_handler(dev);
	mutex_unlock(&video->device_list_lock);

	acpi_video_bus_stop_devices(video);
	input_unregister_device(video->input);
	video->input = NULL;
}

static int acpi_video_bus_put_devices(struct acpi_video_bus *video)
{
	struct acpi_video_device *dev, *next;

	mutex_lock(&video->device_list_lock);
	list_for_each_entry_safe(dev, next, &video->video_device_list, entry) {
		list_del(&dev->entry);
		kfree(dev);
	}
	mutex_unlock(&video->device_list_lock);

	return 0;
}

static int instance;

static int acpi_video_bus_add(struct acpi_device *device)
{
	struct acpi_video_bus *video;
	int error;
	acpi_status status;

	status = acpi_walk_namespace(ACPI_TYPE_DEVICE,
				device->parent->handle, 1,
				acpi_video_bus_match, NULL,
				device, NULL);
	if (status == AE_ALREADY_EXISTS) {
		printk(KERN_WARNING FW_BUG
			"Duplicate ACPI video bus devices for the"
			" same VGA controller, please try module "
			"parameter \"video.allow_duplicates=1\""
			"if the current driver doesn't work.\n");
		if (!allow_duplicates)
			return -ENODEV;
	}

	video = kzalloc(sizeof(struct acpi_video_bus), GFP_KERNEL);
	if (!video)
		return -ENOMEM;

	/* a hack to fix the duplicate name "VID" problem on T61 */
	if (!strcmp(device->pnp.bus_id, "VID")) {
		if (instance)
			device->pnp.bus_id[3] = '0' + instance;
		instance++;
	}
	/* a hack to fix the duplicate name "VGA" problem on Pa 3553 */
	if (!strcmp(device->pnp.bus_id, "VGA")) {
		if (instance)
			device->pnp.bus_id[3] = '0' + instance;
		instance++;
	}

	video->device = device;
	strcpy(acpi_device_name(device), ACPI_VIDEO_BUS_NAME);
	strcpy(acpi_device_class(device), ACPI_VIDEO_CLASS);
	device->driver_data = video;

	acpi_video_bus_find_cap(video);
	error = acpi_video_bus_check(video);
	if (error)
		goto err_free_video;

	mutex_init(&video->device_list_lock);
	INIT_LIST_HEAD(&video->video_device_list);

	error = acpi_video_bus_get_devices(video, device);
	if (error)
		goto err_put_video;

	printk(KERN_INFO PREFIX "%s [%s] (multi-head: %s  rom: %s  post: %s)\n",
	       ACPI_VIDEO_DEVICE_NAME, acpi_device_bid(device),
	       video->flags.multihead ? "yes" : "no",
	       video->flags.rom ? "yes" : "no",
	       video->flags.post ? "yes" : "no");
	mutex_lock(&video_list_lock);
	list_add_tail(&video->entry, &video_bus_head);
	mutex_unlock(&video_list_lock);

	acpi_video_bus_register_backlight(video);
	acpi_video_bus_add_notify_handler(video);

	return 0;

err_put_video:
	acpi_video_bus_put_devices(video);
	kfree(video->attached_array);
err_free_video:
	kfree(video);
	device->driver_data = NULL;

	return error;
}

static int acpi_video_bus_remove(struct acpi_device *device)
{
	struct acpi_video_bus *video = NULL;


	if (!device || !acpi_driver_data(device))
		return -EINVAL;

	video = acpi_driver_data(device);

	acpi_video_bus_remove_notify_handler(video);
	acpi_video_bus_unregister_backlight(video);
	acpi_video_bus_put_devices(video);

	mutex_lock(&video_list_lock);
	list_del(&video->entry);
	mutex_unlock(&video_list_lock);

	kfree(video->attached_array);
	kfree(video);

	return 0;
}

static int __init is_i740(struct pci_dev *dev)
{
	if (dev->device == 0x00D1)
		return 1;
	if (dev->device == 0x7000)
		return 1;
	return 0;
}

static int __init intel_opregion_present(void)
{
	int opregion = 0;
	struct pci_dev *dev = NULL;
	u32 address;

	for_each_pci_dev(dev) {
		if ((dev->class >> 8) != PCI_CLASS_DISPLAY_VGA)
			continue;
		if (dev->vendor != PCI_VENDOR_ID_INTEL)
			continue;
		/* We don't want to poke around undefined i740 registers */
		if (is_i740(dev))
			continue;
		pci_read_config_dword(dev, 0xfc, &address);
		if (!address)
			continue;
		opregion = 1;
	}
	return opregion;
}

int acpi_video_register(void)
{
	int result = 0;
	if (register_count) {
		/*
		 * if the function of acpi_video_register is already called,
		 * don't register the acpi_vide_bus again and return no error.
		 */
		return 0;
	}

	mutex_init(&video_list_lock);
	INIT_LIST_HEAD(&video_bus_head);

	result = acpi_bus_register_driver(&acpi_video_bus);
	if (result < 0)
		return -ENODEV;

	/*
	 * When the acpi_video_bus is loaded successfully, increase
	 * the counter reference.
	 */
	register_count = 1;

	return 0;
}
EXPORT_SYMBOL(acpi_video_register);

void acpi_video_unregister(void)
{
	if (!register_count) {
		/*
		 * If the acpi video bus is already unloaded, don't
		 * unload it again and return directly.
		 */
		return;
	}
	acpi_bus_unregister_driver(&acpi_video_bus);

	register_count = 0;

	return;
}
EXPORT_SYMBOL(acpi_video_unregister);

/*
 * This is kind of nasty. Hardware using Intel chipsets may require
 * the video opregion code to be run first in order to initialise
 * state before any ACPI video calls are made. To handle this we defer
 * registration of the video class until the opregion code has run.
 */

static int __init acpi_video_init(void)
{
	dmi_check_system(video_dmi_table);

	if (intel_opregion_present())
		return 0;

	return acpi_video_register();
}

static void __exit acpi_video_exit(void)
{
	acpi_video_unregister();

	return;
}

module_init(acpi_video_init);
module_exit(acpi_video_exit);<|MERGE_RESOLUTION|>--- conflicted
+++ resolved
@@ -778,22 +778,6 @@
 	if (!device->cap._BQC)
 		goto set_level;
 
-<<<<<<< HEAD
-	if (use_bios_initial_backlight) {
-		level = acpi_video_bqc_value_to_level(device, level_old);
-		/*
-		 * On some buggy laptops, _BQC returns an uninitialized
-		 * value when invoked for the first time, i.e.
-		 * level_old is invalid (no matter whether it's a level
-		 * or an index). Set the backlight to max_level in this case.
-		 */
-		for (i = 2; i < br->count; i++)
-			if (level_old == br->levels[i])
-				break;
-		if (i == br->count || !level)
-			level = max_level;
-	}
-=======
 	level = acpi_video_bqc_value_to_level(device, level_old);
 	/*
 	 * On some buggy laptops, _BQC returns an uninitialized
@@ -806,7 +790,6 @@
 			break;
 	if (i == br->count || !level)
 		level = max_level;
->>>>>>> 6ce4eac1
 
 set_level:
 	result = acpi_video_device_lcd_set_level(device, level);
