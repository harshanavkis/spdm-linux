--- conflicted
+++ resolved
@@ -415,29 +415,6 @@
 }
 EXPORT_SYMBOL(acpi_pci_osc_control_set);
 
-<<<<<<< HEAD
-#ifdef CONFIG_PCI_GUESTDEV
-#include <linux/sysfs.h>
-
-static ssize_t seg_show(struct device *dev,
-			struct device_attribute *attr, char *buf)
-{
-	struct acpi_pci_root *root = acpi_driver_data(to_acpi_device(dev));
-
-	return sprintf(buf, "%04x\n", root->segment);
-}
-static DEVICE_ATTR(seg, 0444, seg_show, NULL);
-
-static ssize_t bbn_show(struct device *dev,
-			struct device_attribute *attr, char *buf)
-{
-	struct acpi_pci_root *root = acpi_driver_data(to_acpi_device(dev));
-
-	return sprintf(buf, "%02x\n", (unsigned int)root->secondary.start);
-}
-static DEVICE_ATTR(bbn, 0444, bbn_show, NULL);
-#endif
-=======
 static void negotiate_os_control(struct acpi_pci_root *root, int *no_aspm,
 				 int *clear_aspm)
 {
@@ -518,7 +495,6 @@
 		*no_aspm = 1;
 	}
 }
->>>>>>> 6ce4eac1
 
 static int acpi_pci_root_add(struct acpi_device *device,
 			     const struct acpi_device_id *not_used)
@@ -611,13 +587,6 @@
 	if (no_aspm)
 		pcie_no_aspm();
 
-#ifdef CONFIG_PCI_GUESTDEV
-	if (device_create_file(&device->dev, &dev_attr_seg))
-		dev_warn(&device->dev, "could not create seg attr\n");
-	if (device_create_file(&device->dev, &dev_attr_bbn))
-		dev_warn(&device->dev, "could not create bbn attr\n");
-#endif
-
 	pci_acpi_add_bus_pm_notifier(device, root->bus);
 	if (device->wakeup.flags.run_wake)
 		device_set_run_wake(root->bus->bridge, true);
@@ -674,37 +643,7 @@
 		acpi_handle_err(handle, "cannot add bridge to acpi list\n");
 }
 
-<<<<<<< HEAD
-static void handle_root_bridge_removal(struct acpi_device *device)
-{
-	acpi_status status;
-	struct acpi_eject_event *ej_event;
-
-	ej_event = kmalloc(sizeof(*ej_event), GFP_KERNEL);
-	if (!ej_event) {
-		/* Inform firmware the hot-remove operation has error */
-		(void) acpi_evaluate_hotplug_ost(device->handle,
-					ACPI_NOTIFY_EJECT_REQUEST,
-					ACPI_OST_SC_NON_SPECIFIC_FAILURE,
-					NULL);
-		return;
-	}
-
-	ej_event->device = device;
-	ej_event->event = ACPI_NOTIFY_EJECT_REQUEST;
-
-	get_device(&device->dev);
-	status = acpi_os_hotplug_execute(acpi_bus_hot_remove_device, ej_event);
-	if (ACPI_FAILURE(status)) {
-		put_device(&device->dev);
-		kfree(ej_event);
-	}
-}
-
-static void _handle_hotplug_event_root(struct work_struct *work)
-=======
 static void hotplug_event_root(void *data, u32 type)
->>>>>>> 6ce4eac1
 {
 	acpi_handle handle = data;
 	struct acpi_pci_root *root;
@@ -794,46 +733,4 @@
 		ACPI_UINT32_MAX, find_root_bridges, NULL, &num, NULL);
 
 	printk(KERN_DEBUG "Found %d acpi root devices\n", num);
-}
-
-#ifdef CONFIG_PCI_GUESTDEV
-struct acpi_pci_get_root_seg_bbn {
-	const char *hid, *uid;
-	int *seg, *bbn;
-};
-
-static int _acpi_pci_get_root_seg_bbn(struct device *dev, void *ctxt)
-{
-	struct acpi_device *device = to_acpi_device(dev);
-	const struct acpi_pci_root *root = acpi_driver_data(device);
-	const struct acpi_pci_get_root_seg_bbn *data = ctxt;
-
-	if (!acpi_is_root_bridge(ACPI_HANDLE(dev))
-	    || strcmp(acpi_device_hid(device), data->hid)
-	    || (device->pnp.unique_id ? strcmp(device->pnp.unique_id,
-					       data->uid)
-				      : strlen(data->uid)))
-		return 0;
-
-	if (WARN_ON_ONCE(device != root->device))
-		return 0;
-
-	*data->seg = root->segment;
-	*data->bbn = root->secondary.start;
-
-	return 1;
-}
-
-int acpi_pci_get_root_seg_bbn(char *hid, char *uid, int *seg, int *bbn)
-{
-	struct acpi_pci_get_root_seg_bbn data = {
-		.hid = hid,
-		.uid = uid,
-		.seg = seg,
-		.bbn = bbn
-	};
-
-	return bus_for_each_dev(&acpi_bus_type, NULL, &data,
-				_acpi_pci_get_root_seg_bbn) > 0;
-}
-#endif+}