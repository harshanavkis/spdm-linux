# SPDX-License-Identifier: GPL-2.0-only
#
# GPIO infrastructure and drivers
#

config ARCH_HAVE_CUSTOM_GPIO_H
	bool
	help
	  Selecting this config option from the architecture Kconfig allows
	  the architecture to provide a custom asm/gpio.h implementation
	  overriding the default implementations.  New uses of this are
	  strongly discouraged.

menuconfig GPIOLIB
	bool "GPIO Support"
	help
	  This enables GPIO support through the generic GPIO library.
	  You only need to enable this, if you also want to enable
	  one or more of the GPIO drivers below.

	  If unsure, say N.

if GPIOLIB

config GPIOLIB_FASTPATH_LIMIT
	int "Maximum number of GPIOs for fast path"
	range 32 512
	default 512
	help
	  This adjusts the point at which certain APIs will switch from
	  using a stack allocated buffer to a dynamically allocated buffer.

	  You shouldn't need to change this unless you really need to
	  optimize either stack space or performance. Change this carefully
	  since setting an incorrect value could cause stack corruption.

config OF_GPIO
	def_bool y
	depends on OF
	depends on HAS_IOMEM

config GPIO_ACPI
	def_bool y
	depends on ACPI

config GPIOLIB_IRQCHIP
	select IRQ_DOMAIN
	bool

config DEBUG_GPIO
	bool "Debug GPIO calls"
	depends on DEBUG_KERNEL
	help
	  Say Y here to add some extra checks and diagnostics to GPIO calls.
	  These checks help ensure that GPIOs have been properly initialized
	  before they are used, and that sleeping calls are not made from
	  non-sleeping contexts.  They can make bitbanged serial protocols
	  slower.  The diagnostics help catch the type of setup errors
	  that are most common when setting up new platforms or boards.

config GPIO_SYSFS
	bool "/sys/class/gpio/... (sysfs interface)" if EXPERT
	depends on SYSFS
	select GPIO_CDEV # We need to encourage the new ABI
	help
	  Say Y here to add the legacy sysfs interface for GPIOs.

	  This ABI is deprecated. If you want to use GPIO from userspace,
	  use the character device /dev/gpiochipN with the appropriate
	  ioctl() operations instead.

config GPIO_CDEV
	bool
	prompt "Character device (/dev/gpiochipN) support" if EXPERT
	default y
	help
	  Say Y here to add the character device /dev/gpiochipN interface
	  for GPIOs. The character device allows userspace to control GPIOs
	  using ioctl() operations.

	  Only say N if you are sure that the GPIO character device is not
	  required.

	  If unsure, say Y.

config GPIO_CDEV_V1
	bool "Support GPIO ABI Version 1"
	default y
	depends on GPIO_CDEV
	help
	  Say Y here to support version 1 of the GPIO CDEV ABI.

	  This ABI version is deprecated.
	  Please use the latest ABI for new developments.

	  If unsure, say Y.

config GPIO_GENERIC
	depends on HAS_IOMEM # Only for IOMEM drivers
	tristate

config GPIO_REGMAP
	depends on REGMAP
	tristate

# put drivers in the right section, in alphabetical order

# This symbol is selected by both I2C and SPI expanders
config GPIO_MAX730X
	tristate

menu "Memory mapped GPIO drivers"
	depends on HAS_IOMEM

config GPIO_74XX_MMIO
	tristate "GPIO driver for 74xx-ICs with MMIO access"
	depends on OF_GPIO
	select GPIO_GENERIC
	help
	  Say yes here to support GPIO functionality for 74xx-compatible ICs
	  with MMIO access. Compatible models include:
	    1 bit:	741G125 (Input), 741G74 (Output)
	    2 bits:	742G125 (Input), 7474 (Output)
	    4 bits:	74125 (Input), 74175 (Output)
	    6 bits:	74365 (Input), 74174 (Output)
	    8 bits:	74244 (Input), 74273 (Output)
	    16 bits:	741624 (Input), 7416374 (Output)

config GPIO_ALTERA
	tristate "Altera GPIO"
	depends on OF_GPIO
	select GPIOLIB_IRQCHIP
	help
	  Say Y or M here to build support for the Altera PIO device.

	  If driver is built as a module it will be called gpio-altera.

config GPIO_AMDPT
	tristate "AMD Promontory GPIO support"
	depends on ACPI
	select GPIO_GENERIC
	help
	  driver for GPIO functionality on Promontory IOHub
	  Require ACPI ASL code to enumerate as a platform device.

config GPIO_ASPEED
	tristate "Aspeed GPIO support"
	depends on (ARCH_ASPEED || COMPILE_TEST) && OF_GPIO
	select GPIOLIB_IRQCHIP
	help
	  Say Y here to support Aspeed AST2400 and AST2500 GPIO controllers.

config GPIO_ASPEED_SGPIO
	bool "Aspeed SGPIO support"
	depends on (ARCH_ASPEED || COMPILE_TEST) && OF_GPIO
	select GPIO_GENERIC
	select GPIOLIB_IRQCHIP
	help
	  Say Y here to support Aspeed AST2500 SGPIO functionality.

config GPIO_ATH79
	tristate "Atheros AR71XX/AR724X/AR913X GPIO support"
	default y if ATH79
	depends on ATH79 || COMPILE_TEST
	select GPIO_GENERIC
	select GPIOLIB_IRQCHIP
	help
	  Select this option to enable GPIO driver for
	  Atheros AR71XX/AR724X/AR913X SoC devices.

config GPIO_RASPBERRYPI_EXP
	tristate "Raspberry Pi 3 GPIO Expander"
	default RASPBERRYPI_FIRMWARE
	depends on OF_GPIO
	# Make sure not 'y' when RASPBERRYPI_FIRMWARE is 'm'. This can only
	# happen when COMPILE_TEST=y, hence the added !RASPBERRYPI_FIRMWARE.
	depends on (ARCH_BCM2835 && RASPBERRYPI_FIRMWARE) || (COMPILE_TEST && !RASPBERRYPI_FIRMWARE)
	help
	  Turn on GPIO support for the expander on Raspberry Pi 3 boards, using
	  the firmware mailbox to communicate with VideoCore on BCM283x chips.

config GPIO_BCM_KONA
	bool "Broadcom Kona GPIO"
	depends on OF_GPIO && (ARCH_BCM_MOBILE || COMPILE_TEST)
	help
	  Turn on GPIO support for Broadcom "Kona" chips.

config GPIO_BCM_XGS_IPROC
	tristate "BRCM XGS iProc GPIO support"
	depends on OF_GPIO && (ARCH_BCM_IPROC || COMPILE_TEST)
	select GPIO_GENERIC
	select GPIOLIB_IRQCHIP
	default ARCH_BCM_IPROC
	help
	  Say yes here to enable GPIO support for Broadcom XGS iProc SoCs.

config GPIO_BRCMSTB
	tristate "BRCMSTB GPIO support"
	default y if (ARCH_BRCMSTB || BMIPS_GENERIC)
	depends on OF_GPIO && (ARCH_BRCMSTB || BMIPS_GENERIC || COMPILE_TEST)
	select GPIO_GENERIC
	select IRQ_DOMAIN
	help
	  Say yes here to enable GPIO support for Broadcom STB (BCM7XXX) SoCs.

config GPIO_CADENCE
	tristate "Cadence GPIO support"
	depends on OF_GPIO
	select GPIO_GENERIC
	select GPIOLIB_IRQCHIP
	help
	  Say yes here to enable support for Cadence GPIO controller.

config GPIO_CLPS711X
	tristate "CLPS711X GPIO support"
	depends on ARCH_CLPS711X || COMPILE_TEST
	select GPIO_GENERIC
	help
	  Say yes here to support GPIO on CLPS711X SoCs.

config GPIO_DAVINCI
	bool "TI Davinci/Keystone GPIO support"
	default y if ARCH_DAVINCI
	depends on (ARM || ARM64) && (ARCH_DAVINCI || ARCH_KEYSTONE || ARCH_K3)
	help
	  Say yes here to enable GPIO support for TI Davinci/Keystone SoCs.

config GPIO_DWAPB
	tristate "Synopsys DesignWare APB GPIO driver"
	select GPIO_GENERIC
	select GPIOLIB_IRQCHIP
	help
	  Say Y or M here to build support for the Synopsys DesignWare APB
	  GPIO block.

config GPIO_EIC_SPRD
	tristate "Spreadtrum EIC support"
	depends on ARCH_SPRD || COMPILE_TEST
	depends on OF_GPIO
	select GPIOLIB_IRQCHIP
	help
	  Say yes here to support Spreadtrum EIC device.

config GPIO_EM
	tristate "Emma Mobile GPIO"
	depends on (ARCH_EMEV2 || COMPILE_TEST) && OF_GPIO
	help
	  Say yes here to support GPIO on Renesas Emma Mobile SoCs.

config GPIO_EP93XX
	def_bool y
	depends on ARCH_EP93XX
	select GPIO_GENERIC
	select GPIOLIB_IRQCHIP

config GPIO_EXAR
	tristate "Support for GPIO pins on XR17V352/354/358"
	depends on SERIAL_8250_EXAR
	select REGMAP_MMIO
	help
	  Selecting this option will enable handling of GPIO pins present
	  on Exar XR17V352/354/358 chips.

config GPIO_GE_FPGA
	bool "GE FPGA based GPIO"
	depends on GE_FPGA
	select GPIO_GENERIC
	help
	  Support for common GPIO functionality provided on some GE Single Board
	  Computers.

	  This driver provides basic support (configure as input or output, read
	  and write pin state) for GPIO implemented in a number of GE single
	  board computers.

config GPIO_FTGPIO010
	bool "Faraday FTGPIO010 GPIO"
	depends on OF_GPIO
	select GPIO_GENERIC
	select GPIOLIB_IRQCHIP
	default (ARCH_GEMINI || ARCH_MOXART)
	help
	  Support for common GPIOs from the Faraday FTGPIO010 IP core, found in
	  Cortina systems Gemini platforms, Moxa ART and others.

config GPIO_GENERIC_PLATFORM
	tristate "Generic memory-mapped GPIO controller support (MMIO platform device)"
	select GPIO_GENERIC
	help
	  Say yes here to support basic platform_device memory-mapped GPIO controllers.

config GPIO_GRGPIO
	tristate "Aeroflex Gaisler GRGPIO support"
	depends on OF_GPIO
	select GPIO_GENERIC
	select IRQ_DOMAIN
	help
	  Select this to support Aeroflex Gaisler GRGPIO cores from the GRLIB
	  VHDL IP core library.

config GPIO_HISI
	tristate "HiSilicon GPIO controller driver"
	depends on (ARM64 && ACPI) || COMPILE_TEST
	select GPIO_GENERIC
	select GPIOLIB_IRQCHIP
	help
	  Say Y or M here to build support for the HiSilicon GPIO controller
	  driver GPIO block.
	  This GPIO controller support double-edge interrupt and multi-core
	  concurrent access.

config GPIO_HLWD
	tristate "Nintendo Wii (Hollywood) GPIO"
	depends on OF_GPIO
	select GPIO_GENERIC
	select GPIOLIB_IRQCHIP
	help
	  Select this to support the GPIO controller of the Nintendo Wii.

	  If unsure, say N.

config GPIO_ICH
	tristate "Intel ICH GPIO"
	depends on X86
	depends on LPC_ICH
	help
	  Say yes here to support the GPIO functionality of a number of Intel
	  ICH-based chipsets.  Currently supported devices: ICH6, ICH7, ICH8
	  ICH9, ICH10, Series 5/3400 (eg Ibex Peak), Series 6/C200 (eg
	  Cougar Point), NM10 (Tiger Point), and 3100 (Whitmore Lake).

	  If unsure, say N.

config GPIO_IOP
	tristate "Intel IOP GPIO"
	depends on ARCH_IOP32X || COMPILE_TEST
	select GPIO_GENERIC
	help
	  Say yes here to support the GPIO functionality of a number of Intel
	  IOP32X or IOP33X.

	  If unsure, say N.

config GPIO_IXP4XX
	bool "Intel IXP4xx GPIO"
	depends on ARM # For <asm/mach-types.h>
	depends on ARCH_IXP4XX
	select GPIO_GENERIC
	select GPIOLIB_IRQCHIP
	select IRQ_DOMAIN_HIERARCHY
	help
	  Say yes here to support the GPIO functionality of a number of Intel
	  IXP4xx series of chips.

	  If unsure, say N.
config GPIO_LOGICVC
	tristate "Xylon LogiCVC GPIO support"
	depends on MFD_SYSCON && OF
	help
	  Say yes here to support GPIO functionality of the Xylon LogiCVC
	  programmable logic block.

config GPIO_LOONGSON
	bool "Loongson-2/3 GPIO support"
	depends on CPU_LOONGSON2EF || CPU_LOONGSON64
	help
	  driver for GPIO functionality on Loongson-2F/3A/3B processors.

config GPIO_LPC18XX
	tristate "NXP LPC18XX/43XX GPIO support"
	default y if ARCH_LPC18XX
	depends on OF_GPIO && (ARCH_LPC18XX || COMPILE_TEST)
	select IRQ_DOMAIN_HIERARCHY
	help
	  Select this option to enable GPIO driver for
	  NXP LPC18XX/43XX devices.

config GPIO_LPC32XX
	tristate "NXP LPC32XX GPIO support"
	depends on OF_GPIO && (ARCH_LPC32XX || COMPILE_TEST)
	help
	  Select this option to enable GPIO driver for
	  NXP LPC32XX devices.

config GPIO_MB86S7X
	tristate "GPIO support for Fujitsu MB86S7x Platforms"
	help
	  Say yes here to support the GPIO controller in Fujitsu MB86S70 SoCs.

config GPIO_MENZ127
	tristate "MEN 16Z127 GPIO support"
	depends on MCB
	select GPIO_GENERIC
	help
	  Say yes here to support the MEN 16Z127 GPIO Controller

config GPIO_MM_LANTIQ
	bool "Lantiq Memory mapped GPIOs"
	depends on LANTIQ && SOC_XWAY
	help
	  This enables support for memory mapped GPIOs on the External Bus Unit
	  (EBU) found on Lantiq SoCs. The gpios are output only as they are
	  created by attaching a 16bit latch to the bus.

config GPIO_MPC5200
	def_bool y
	depends on PPC_MPC52xx

config GPIO_MPC8XXX
	bool "MPC512x/MPC8xxx/QorIQ GPIO support"
	depends on PPC_MPC512x || PPC_MPC831x || PPC_MPC834x || PPC_MPC837x || \
		   FSL_SOC_BOOKE || PPC_86xx || ARCH_LAYERSCAPE || ARM || \
		   COMPILE_TEST
	select GPIO_GENERIC
	select IRQ_DOMAIN
	help
	  Say Y here if you're going to use hardware that connects to the
	  MPC512x/831x/834x/837x/8572/8610/QorIQ GPIOs.

config GPIO_MT7621
	bool "Mediatek MT7621 GPIO Support"
	depends on SOC_MT7620 || SOC_MT7621 || COMPILE_TEST
	depends on OF_GPIO
	select GPIO_GENERIC
	select GPIOLIB_IRQCHIP
	help
	  Say yes here to support the Mediatek MT7621 SoC GPIO device

config GPIO_MVEBU
	def_bool y
	depends on PLAT_ORION || ARCH_MVEBU
	depends on OF_GPIO
	select GENERIC_IRQ_CHIP
	select REGMAP_MMIO

config GPIO_MXC
	tristate "i.MX GPIO support"
	depends on ARCH_MXC || COMPILE_TEST
	select GPIO_GENERIC
	select GENERIC_IRQ_CHIP

config GPIO_MXS
	bool "Freescale MXS GPIO support" if COMPILE_TEST
	depends on ARCH_MXS || COMPILE_TEST
	default y if ARCH_MXS
	select GPIO_GENERIC
	select GENERIC_IRQ_CHIP

config GPIO_OCTEON
	tristate "Cavium OCTEON GPIO"
	depends on CAVIUM_OCTEON_SOC
	default y
	help
	  Say yes here to support the on-chip GPIO lines on the OCTEON
	  family of SOCs.

config GPIO_OMAP
	tristate "TI OMAP GPIO support" if ARCH_OMAP2PLUS || COMPILE_TEST
	default y if ARCH_OMAP
	depends on ARM
	select GENERIC_IRQ_CHIP
	select GPIOLIB_IRQCHIP
	help
	  Say yes here to enable GPIO support for TI OMAP SoCs.

config GPIO_PL061
	tristate "PrimeCell PL061 GPIO support"
	depends on ARM_AMBA
	select IRQ_DOMAIN
	select GPIOLIB_IRQCHIP
	help
	  Say yes here to support the PrimeCell PL061 GPIO device

config GPIO_PMIC_EIC_SPRD
	tristate "Spreadtrum PMIC EIC support"
	depends on MFD_SC27XX_PMIC || COMPILE_TEST
	depends on OF_GPIO
	select GPIOLIB_IRQCHIP
	help
	  Say yes here to support Spreadtrum PMIC EIC device.

config GPIO_PXA
	bool "PXA GPIO support"
	depends on ARCH_PXA || ARCH_MMP || COMPILE_TEST
	help
	  Say yes here to support the PXA GPIO device

config GPIO_RCAR
	tristate "Renesas R-Car and RZ/G GPIO support"
	depends on ARCH_RENESAS || COMPILE_TEST
	select GPIOLIB_IRQCHIP
	help
	  Say yes here to support GPIO on Renesas R-Car or RZ/G SoCs.

config GPIO_RDA
	bool "RDA Micro GPIO controller support"
	depends on ARCH_RDA || COMPILE_TEST
	depends on OF_GPIO
	select GPIO_GENERIC
	select GPIOLIB_IRQCHIP
	help
	  Say Y here to support RDA Micro GPIO controller.

config GPIO_REALTEK_OTTO
	tristate "Realtek Otto GPIO support"
	depends on MACH_REALTEK_RTL
	default MACH_REALTEK_RTL
	select GPIO_GENERIC
	select GPIOLIB_IRQCHIP
	help
	  The GPIO controller on the Otto MIPS platform supports up to two
	  banks of 32 GPIOs, with edge triggered interrupts. The 32 GPIOs
	  are grouped in four 8-bit wide ports.

	  When built as a module, the module will be called realtek_otto_gpio.

config GPIO_REG
	bool
	help
	  A 32-bit single register GPIO fixed in/out implementation.  This
	  can be used to represent any register as a set of GPIO signals.

config GPIO_SAMA5D2_PIOBU
	tristate "SAMA5D2 PIOBU GPIO support"
	depends on MFD_SYSCON
	depends on OF_GPIO
	select GPIO_SYSCON
	help
	  Say yes here to use the PIOBU pins as GPIOs.

	  PIOBU pins on the SAMA5D2 can be used as GPIOs.
	  The difference from regular GPIOs is that they
	  maintain their value during backup/self-refresh.

config GPIO_SIFIVE
	bool "SiFive GPIO support"
	depends on OF_GPIO
	select IRQ_DOMAIN_HIERARCHY
	select GPIO_GENERIC
	select GPIOLIB_IRQCHIP
	select REGMAP_MMIO
	help
	  Say yes here to support the GPIO device on SiFive SoCs.

config GPIO_SIOX
	tristate "SIOX GPIO support"
	depends on SIOX
	select GPIOLIB_IRQCHIP
	help
	  Say yes here to support SIOX I/O devices. These are units connected
	  via a SIOX bus and have a number of fixed-direction I/O lines.

config GPIO_SNPS_CREG
	bool "Synopsys GPIO via CREG (Control REGisters) driver"
	depends on ARC || COMPILE_TEST
	depends on OF_GPIO
	help
	  This driver supports GPIOs via CREG on various Synopsys SoCs.
	  This is a single-register MMIO GPIO driver for complex cases
	  where only several fields in register belong to GPIO lines and
	  each GPIO line owns a field with different length and on/off value.

config GPIO_SPEAR_SPICS
	bool "ST SPEAr13xx SPI Chip Select as GPIO support"
	depends on PLAT_SPEAR
	select GENERIC_IRQ_CHIP
	help
	  Say yes here to support ST SPEAr SPI Chip Select as GPIO device

config GPIO_SPRD
	tristate "Spreadtrum GPIO support"
	depends on ARCH_SPRD || COMPILE_TEST
	depends on OF_GPIO
	select GPIOLIB_IRQCHIP
	help
	  Say yes here to support Spreadtrum GPIO device.

config GPIO_STA2X11
	bool "STA2x11/ConneXt GPIO support"
	depends on MFD_STA2X11
	select GENERIC_IRQ_CHIP
	help
	  Say yes here to support the STA2x11/ConneXt GPIO device.
	  The GPIO module has 128 GPIO pins with alternate functions.

config GPIO_STP_XWAY
	bool "XWAY STP GPIOs"
	depends on SOC_XWAY || COMPILE_TEST
	depends on OF_GPIO
	help
	  This enables support for the Serial To Parallel (STP) unit found on
	  XWAY SoC. The STP allows the SoC to drive a shift registers cascade,
	  that can be up to 24 bit. This peripheral is aimed at driving leds.
	  Some of the gpios/leds can be auto updated by the soc with dsl and
	  phy status.

config GPIO_SYSCON
	tristate "GPIO based on SYSCON"
	depends on MFD_SYSCON && OF
	help
	  Say yes here to support GPIO functionality though SYSCON driver.

config GPIO_TB10X
	bool
	select GPIO_GENERIC
	select GENERIC_IRQ_CHIP
	select OF_GPIO

config GPIO_TEGRA
	tristate "NVIDIA Tegra GPIO support"
	default ARCH_TEGRA
	depends on ARCH_TEGRA || COMPILE_TEST
	depends on OF_GPIO
	select GPIOLIB_IRQCHIP
	select IRQ_DOMAIN_HIERARCHY
	help
	  Say yes here to support GPIO pins on NVIDIA Tegra SoCs.

config GPIO_TEGRA186
	tristate "NVIDIA Tegra186 GPIO support"
	default ARCH_TEGRA_186_SOC || ARCH_TEGRA_194_SOC
	depends on ARCH_TEGRA_186_SOC || ARCH_TEGRA_194_SOC || COMPILE_TEST
	depends on OF_GPIO
	select GPIOLIB_IRQCHIP
	select IRQ_DOMAIN_HIERARCHY
	help
	  Say yes here to support GPIO pins on NVIDIA Tegra186 SoCs.

config GPIO_TS4800
	tristate "TS-4800 DIO blocks and compatibles"
	depends on OF_GPIO
	depends on SOC_IMX51 || COMPILE_TEST
	select GPIO_GENERIC
	help
	  This driver support TS-4800 FPGA GPIO controllers.

config GPIO_THUNDERX
	tristate "Cavium ThunderX/OCTEON-TX GPIO"
	depends on ARCH_THUNDER || (64BIT && COMPILE_TEST)
	depends on PCI_MSI
	select GPIOLIB_IRQCHIP
	select IRQ_DOMAIN_HIERARCHY
	select IRQ_FASTEOI_HIERARCHY_HANDLERS
	help
	  Say yes here to support the on-chip GPIO lines on the ThunderX
	  and OCTEON-TX families of SoCs.

config GPIO_UNIPHIER
	tristate "UniPhier GPIO support"
	depends on ARCH_UNIPHIER || COMPILE_TEST
	depends on OF_GPIO
	select IRQ_DOMAIN_HIERARCHY
	help
	  Say yes here to support UniPhier GPIOs.

config GPIO_VF610
	def_bool y
	depends on ARCH_MXC && SOC_VF610
	select GPIOLIB_IRQCHIP
	help
	  Say yes here to support Vybrid vf610 GPIOs.

config GPIO_VISCONTI
	tristate "Toshiba Visconti GPIO support"
	depends on ARCH_VISCONTI || COMPILE_TEST
	depends on OF_GPIO
	select GPIOLIB_IRQCHIP
	select GPIO_GENERIC
	select IRQ_DOMAIN_HIERARCHY
	help
	  Say yes here to support GPIO on Tohisba Visconti.

config GPIO_VR41XX
	tristate "NEC VR4100 series General-purpose I/O Uint support"
	depends on CPU_VR41XX
	help
	  Say yes here to support the NEC VR4100 series General-purpose I/O Uint

config GPIO_VX855
	tristate "VIA VX855/VX875 GPIO"
	depends on (X86 || COMPILE_TEST) && PCI
	select MFD_CORE
	select MFD_VX855
	help
	  Support access to the VX855/VX875 GPIO lines through the gpio library.

	  This driver provides common support for accessing the device,
	  additional drivers must be enabled in order to use the
	  functionality of the device.

config GPIO_WCD934X
	tristate "Qualcomm Technologies Inc WCD9340/WCD9341 gpio controller driver"
	depends on MFD_WCD934X && OF_GPIO
	help
<<<<<<< HEAD
         This driver is to supprot GPIO block found on the Qualcomm Technologies
=======
         This driver is to support GPIO block found on the Qualcomm Technologies
>>>>>>> 7d2a07b7
	 Inc WCD9340/WCD9341 Audio Codec.

config GPIO_XGENE
	bool "APM X-Gene GPIO controller support"
	depends on ARM64 && OF_GPIO
	help
	  This driver is to support the GPIO block within the APM X-Gene SoC
	  platform's generic flash controller. The GPIO pins are muxed with
	  the generic flash controller's address and data pins. Say yes
	  here to enable the GFC GPIO functionality.

config GPIO_XGENE_SB
	tristate "APM X-Gene GPIO standby controller support"
	depends on (ARCH_XGENE || COMPILE_TEST)
	select GPIO_GENERIC
	select GPIOLIB_IRQCHIP
	select IRQ_DOMAIN_HIERARCHY
	help
	  This driver supports the GPIO block within the APM X-Gene
	  Standby Domain. Say yes here to enable the GPIO functionality.

config GPIO_XILINX
	tristate "Xilinx GPIO support"
	select GPIOLIB_IRQCHIP
	depends on OF_GPIO
	help
	  Say yes here to support the Xilinx FPGA GPIO device

config GPIO_XLP
	tristate "Netlogic XLP GPIO support"
	depends on OF_GPIO && (CPU_XLP || ARCH_THUNDER2 || COMPILE_TEST)
	select GPIOLIB_IRQCHIP
	help
	  This driver provides support for GPIO interface on Netlogic XLP MIPS64
	  SoCs. Currently supported XLP variants are XLP8XX, XLP3XX, XLP2XX,
	  XLP9XX and XLP5XX. The same GPIO controller block is also present in
	  Cavium's ThunderX2 CN99XX SoCs.

	  If unsure, say N.

config GPIO_XTENSA
	bool "Xtensa GPIO32 support"
	depends on XTENSA
	depends on HAVE_XTENSA_GPIO32
	depends on !SMP
	help
	  Say yes here to support the Xtensa internal GPIO32 IMPWIRE (input)
	  and EXPSTATE (output) ports

config GPIO_ZEVIO
	bool "LSI ZEVIO SoC memory mapped GPIOs"
	depends on ARM && OF_GPIO
	help
	  Say yes here to support the GPIO controller in LSI ZEVIO SoCs.

config GPIO_ZYNQ
	tristate "Xilinx Zynq GPIO support"
	depends on ARCH_ZYNQ || ARCH_ZYNQMP
	select GPIOLIB_IRQCHIP
	help
	  Say yes here to support Xilinx Zynq GPIO controller.

config GPIO_LOONGSON1
	tristate "Loongson1 GPIO support"
	depends on MACH_LOONGSON32
	select GPIO_GENERIC
	help
	  Say Y or M here to support GPIO on Loongson1 SoCs.

config GPIO_AMD_FCH
	tristate "GPIO support for AMD Fusion Controller Hub (G-series SOCs)"
	help
	  This option enables driver for GPIO on AMDs Fusion Controller Hub,
	  as found on G-series SOCs (eg. GX-412TC)

	  Note: This driver doesn't registers itself automatically, as it
	  needs to be provided with platform specific configuration.
	  (See eg. CONFIG_PCENGINES_APU2.)

config GPIO_MSC313
	bool "MStar MSC313 GPIO support"
	depends on ARCH_MSTARV7
	default ARCH_MSTARV7
	select GPIOLIB_IRQCHIP
	select IRQ_DOMAIN_HIERARCHY
	help
	  Say Y here to support the main GPIO block on MStar/SigmaStar
	  ARMv7 based SoCs.

config GPIO_IDT3243X
	tristate "IDT 79RC3243X GPIO support"
	depends on MIKROTIK_RB532 || COMPILE_TEST
	select GPIO_GENERIC
	select GPIOLIB_IRQCHIP
	help
	  Select this option to enable GPIO driver for
	  IDT 79RC3243X based devices like Mikrotik RB532.

	  To compile this driver as a module, choose M here: the module will
	  be called gpio-idt3243x.

endmenu

menu "Port-mapped I/O GPIO drivers"
	depends on X86 # Unconditional I/O space access

config GPIO_104_DIO_48E
	tristate "ACCES 104-DIO-48E GPIO support"
	depends on PC104
	select ISA_BUS_API
	select GPIOLIB_IRQCHIP
	help
	  Enables GPIO support for the ACCES 104-DIO-48E series (104-DIO-48E,
	  104-DIO-24E). The base port addresses for the devices may be
	  configured via the base module parameter. The interrupt line numbers
	  for the devices may be configured via the irq module parameter.

config GPIO_104_IDIO_16
	tristate "ACCES 104-IDIO-16 GPIO support"
	depends on PC104
	select ISA_BUS_API
	select GPIOLIB_IRQCHIP
	help
	  Enables GPIO support for the ACCES 104-IDIO-16 family (104-IDIO-16,
	  104-IDIO-16E, 104-IDO-16, 104-IDIO-8, 104-IDIO-8E, 104-IDO-8). The
	  base port addresses for the devices may be configured via the base
	  module parameter. The interrupt line numbers for the devices may be
	  configured via the irq module parameter.

config GPIO_104_IDI_48
	tristate "ACCES 104-IDI-48 GPIO support"
	depends on PC104
	select ISA_BUS_API
	select GPIOLIB_IRQCHIP
	help
	  Enables GPIO support for the ACCES 104-IDI-48 family (104-IDI-48A,
	  104-IDI-48AC, 104-IDI-48B, 104-IDI-48BC). The base port addresses for
	  the devices may be configured via the base module parameter. The
	  interrupt line numbers for the devices may be configured via the irq
	  module parameter.

config GPIO_F7188X
	tristate "F71869, F71869A, F71882FG, F71889F and F81866 GPIO support"
	help
	  This option enables support for GPIOs found on Fintek Super-I/O
	  chips F71869, F71869A, F71882FG, F71889F and F81866.

	  To compile this driver as a module, choose M here: the module will
	  be called f7188x-gpio.

config GPIO_GPIO_MM
	tristate "Diamond Systems GPIO-MM GPIO support"
	depends on PC104
	select ISA_BUS_API
	help
	  Enables GPIO support for the Diamond Systems GPIO-MM and GPIO-MM-12.

	  The Diamond Systems GPIO-MM device features 48 lines of digital I/O
	  via the emulation of dual 82C55A PPI chips. This driver provides GPIO
	  support for these 48 channels of digital I/O.

	  The base port addresses for the devices may be configured via the base
	  array module parameter.

config GPIO_IT87
	tristate "IT87xx GPIO support"
	help
	  Say yes here to support GPIO functionality of IT87xx Super I/O chips.

	  This driver is tested with ITE IT8728 and IT8732 Super I/O chips, and
	  supports the IT8761E, IT8613, IT8620E, and IT8628E Super I/O chips as
	  well.

	  To compile this driver as a module, choose M here: the module will
	  be called gpio_it87

config GPIO_SCH
	tristate "Intel SCH/TunnelCreek/Centerton/Quark X1000 GPIO"
	depends on (X86 || COMPILE_TEST) && ACPI
	depends on LPC_SCH
	select GPIOLIB_IRQCHIP
	help
	  Say yes here to support GPIO interface on Intel Poulsbo SCH,
	  Intel Tunnel Creek processor, Intel Centerton processor or
	  Intel Quark X1000 SoC.

	  The Intel SCH contains a total of 14 GPIO pins. Ten GPIOs are
	  powered by the core power rail and are turned off during sleep
	  modes (S3 and higher). The remaining four GPIOs are powered by
	  the Intel SCH suspend power supply. These GPIOs remain
	  active during S3. The suspend powered GPIOs can be used to wake the
	  system from the Suspend-to-RAM state.

	  The Intel Tunnel Creek processor has 5 GPIOs powered by the
	  core power rail and 9 from suspend power supply.

	  The Intel Centerton processor has a total of 30 GPIO pins.
	  Twenty-one are powered by the core power rail and 9 from the
	  suspend power supply.

	  The Intel Quark X1000 SoC has 2 GPIOs powered by the core
	  power well and 6 from the suspend power well.

config GPIO_SCH311X
	tristate "SMSC SCH311x SuperI/O GPIO"
	help
	  Driver to enable the GPIOs found on SMSC SMSC SCH3112, SCH3114 and
	  SCH3116 "Super I/O" chipsets.

	  To compile this driver as a module, choose M here: the module will
	  be called gpio-sch311x.

config GPIO_TS5500
	tristate "TS-5500 DIO blocks and compatibles"
	depends on TS5500 || COMPILE_TEST
	help
	  This driver supports Digital I/O exposed by pin blocks found on some
	  Technologic Systems platforms. It includes, but is not limited to, 3
	  blocks of the TS-5500: DIO1, DIO2 and the LCD port, and the TS-5600
	  LCD port.

config GPIO_WINBOND
	tristate "Winbond Super I/O GPIO support"
	select ISA_BUS_API
	help
	  This option enables support for GPIOs found on Winbond Super I/O
	  chips.
	  Currently, only W83627UHG (also known as Nuvoton NCT6627UD) is
	  supported.

	  You will need to provide a module parameter "gpios", or a
	  boot-time parameter "gpio_winbond.gpios" with a bitmask of GPIO
	  ports to enable (bit 0 is GPIO1, bit 1 is GPIO2, etc.).

	  To compile this driver as a module, choose M here: the module will
	  be called gpio-winbond.

config GPIO_WS16C48
	tristate "WinSystems WS16C48 GPIO support"
	select ISA_BUS_API
	select GPIOLIB_IRQCHIP
	help
	  Enables GPIO support for the WinSystems WS16C48. The base port
	  addresses for the devices may be configured via the base module
	  parameter. The interrupt line numbers for the devices may be
	  configured via the irq module parameter.

endmenu

menu "I2C GPIO expanders"
	depends on I2C

config GPIO_ADP5588
	tristate "ADP5588 I2C GPIO expander"
	help
	  This option enables support for 18 GPIOs found
	  on Analog Devices ADP5588 GPIO Expanders.

config GPIO_ADP5588_IRQ
	bool "Interrupt controller support for ADP5588"
	depends on GPIO_ADP5588=y
	select GPIOLIB_IRQCHIP
	help
	  Say yes here to enable the adp5588 to be used as an interrupt
	  controller. It requires the driver to be built in the kernel.

config GPIO_ADNP
	tristate "Avionic Design N-bit GPIO expander"
	depends on OF_GPIO
	select GPIOLIB_IRQCHIP
	help
	  This option enables support for N GPIOs found on Avionic Design
	  I2C GPIO expanders. The register space will be extended by powers
	  of two, so the controller will need to accommodate for that. For
	  example: if a controller provides 48 pins, 6 registers will be
	  enough to represent all pins, but the driver will assume a
	  register layout for 64 pins (8 registers).

config GPIO_GW_PLD
	tristate "Gateworks PLD GPIO Expander"
	depends on OF_GPIO
	help
	  Say yes here to provide access to the Gateworks I2C PLD GPIO
	  Expander. This is used at least on the Cambria GW2358-4.

config GPIO_MAX7300
	tristate "Maxim MAX7300 GPIO expander"
	select GPIO_MAX730X
	help
	  GPIO driver for Maxim MAX7300 I2C-based GPIO expander.

config GPIO_MAX732X
	tristate "MAX7319, MAX7320-7327 I2C Port Expanders"
	help
	  Say yes here to support the MAX7319, MAX7320-7327 series of I2C
	  Port Expanders. Each IO port on these chips has a fixed role of
	  Input (designated by 'I'), Push-Pull Output ('O'), or Open-Drain
	  Input and Output (designed by 'P'). The combinations are listed
	  below:

	  8 bits:       max7319 (8I), max7320 (8O), max7321 (8P),
	                max7322 (4I4O), max7323 (4P4O)

	  16 bits:      max7324 (8I8O), max7325 (8P8O),
	                max7326 (4I12O), max7327 (4P12O)

	  Board setup code must specify the model to use, and the start
	  number for these GPIOs.

config GPIO_MAX732X_IRQ
	bool "Interrupt controller support for MAX732x"
	depends on GPIO_MAX732X=y
	select GPIOLIB_IRQCHIP
	help
	  Say yes here to enable the max732x to be used as an interrupt
	  controller. It requires the driver to be built in the kernel.

config GPIO_MC9S08DZ60
	bool "MX35 3DS BOARD MC9S08DZ60 GPIO functions"
	depends on I2C=y && MACH_MX35_3DS
	help
	  Select this to enable the MC9S08DZ60 GPIO driver

config GPIO_PCA953X
	tristate "PCA95[357]x, PCA9698, TCA64xx, and MAX7310 I/O ports"
	select REGMAP_I2C
	help
	  Say yes here to provide access to several register-oriented
	  SMBus I/O expanders, made mostly by NXP or TI.  Compatible
	  models include:

	  4 bits:       pca9536, pca9537

	  8 bits:       max7310, max7315, pca6107, pca9534, pca9538, pca9554,
	                pca9556, pca9557, pca9574, tca6408, tca9554, xra1202

	  16 bits:      max7312, max7313, pca9535, pca9539, pca9555, pca9575,
	                tca6416

	  24 bits:      tca6424

	  40 bits:      pca9505, pca9698

config GPIO_PCA953X_IRQ
	bool "Interrupt controller support for PCA953x"
	depends on GPIO_PCA953X
	select GPIOLIB_IRQCHIP
	help
	  Say yes here to enable the pca953x to be used as an interrupt
	  controller. It requires the driver to be built in the kernel.

config GPIO_PCA9570
	tristate "PCA9570 4-Bit I2C GPO expander"
	help
	  Say yes here to enable the GPO driver for the NXP PCA9570 chip.

	  To compile this driver as a module, choose M here: the module will
	  be called gpio-pca9570.

config GPIO_PCF857X
	tristate "PCF857x, PCA{85,96}7x, and MAX732[89] I2C GPIO expanders"
	select GPIOLIB_IRQCHIP
	select IRQ_DOMAIN
	help
	  Say yes here to provide access to most "quasi-bidirectional" I2C
	  GPIO expanders used for additional digital outputs or inputs.
	  Most of these parts are from NXP, though TI is a second source for
	  some of them.  Compatible models include:

	  8 bits:   pcf8574, pcf8574a, pca8574, pca8574a,
	            pca9670, pca9672, pca9674, pca9674a,
	            max7328, max7329

	  16 bits:  pcf8575, pcf8575c, pca8575,
	            pca9671, pca9673, pca9675

	  Your board setup code will need to declare the expanders in
	  use, and assign numbers to the GPIOs they expose.  Those GPIOs
	  can then be used from drivers and other kernel code, just like
	  other GPIOs, but only accessible from task contexts.

	  This driver provides an in-kernel interface to those GPIOs using
	  platform-neutral GPIO calls.

config GPIO_TPIC2810
	tristate "TPIC2810 8-Bit I2C GPO expander"
	help
	  Say yes here to enable the GPO driver for the TI TPIC2810 chip.

	  To compile this driver as a module, choose M here: the module will
	  be called gpio-tpic2810.

config GPIO_TS4900
	tristate "Technologic Systems FPGA I2C GPIO"
	depends on SOC_IMX6 || COMPILE_TEST
	select REGMAP_I2C
	help
	  Say yes here to enabled the GPIO driver for Technologic's FPGA core.
	  Series supported include TS-4100, TS-4900, TS-7970 and TS-7990.

endmenu

menu "MFD GPIO expanders"

config GPIO_ADP5520
	tristate "GPIO Support for ADP5520 PMIC"
	depends on PMIC_ADP5520
	help
	  This option enables support for on-chip GPIO found
	  on Analog Devices ADP5520 PMICs.

config GPIO_ALTERA_A10SR
	tristate "Altera Arria10 System Resource GPIO"
	depends on MFD_ALTERA_A10SR
	help
	  Driver for Arria10 Development Kit GPIO expansion which
	  includes reads of pushbuttons and DIP switches as well
	  as writes to LEDs.

config GPIO_ARIZONA
	tristate "Wolfson Microelectronics Arizona class devices"
	depends on MFD_ARIZONA
	help
	  Support for GPIOs on Wolfson Arizona class devices.

config GPIO_BD70528
	tristate "ROHM BD70528 GPIO support"
	depends on MFD_ROHM_BD70528
	help
	  Support for GPIOs on ROHM BD70528 PMIC. There are four GPIOs
	  available on the ROHM PMIC in total. The GPIOs can also
	  generate interrupts.

	  This driver can also be built as a module. If so, the module
	  will be called gpio-bd70528.

config GPIO_BD71815
	tristate "ROHM BD71815 PMIC GPIO support"
	depends on MFD_ROHM_BD71828
	help
	  Support for GPO(s) on ROHM BD71815 PMIC. There are two GPOs
	  available on the ROHM PMIC.

	  This driver can also be built as a module. If so, the module
	  will be called gpio-bd71815.

config GPIO_BD71828
	tristate "ROHM BD71828 GPIO support"
	depends on MFD_ROHM_BD71828
	help
	  Support for GPIOs on ROHM BD71828 PMIC. There are three GPIOs
	  available on the ROHM PMIC in total. The GPIOs are limited to
	  outputs only and pins must be configured to GPIO outputs by
	  OTP. Enable this only if you want to use these pins as outputs.

	  This driver can also be built as a module. If so, the module
	  will be called gpio-bd71828.

config GPIO_BD9571MWV
	tristate "ROHM BD9571 GPIO support"
	depends on MFD_BD9571MWV
	help
	  Support for GPIOs on ROHM BD9571 PMIC. There are two GPIOs
	  available on the ROHM PMIC in total, both of which can also
	  generate interrupts.

	  This driver can also be built as a module. If so, the module
	  will be called gpio-bd9571mwv.

config GPIO_CRYSTAL_COVE
	tristate "GPIO support for Crystal Cove PMIC"
	depends on (X86 || COMPILE_TEST) && INTEL_SOC_PMIC
	select GPIOLIB_IRQCHIP
	help
	  Support for GPIO pins on Crystal Cove PMIC.

	  Say Yes if you have a Intel SoC based tablet with Crystal Cove PMIC
	  inside.

	  This driver can also be built as a module. If so, the module will be
	  called gpio-crystalcove.

config GPIO_CS5535
	tristate "AMD CS5535/CS5536 GPIO support"
	depends on X86 || MIPS || COMPILE_TEST
	depends on MFD_CS5535
	help
	  The AMD CS5535 and CS5536 southbridges support 28 GPIO pins that
	  can be used for quite a number of things.  The CS5535/6 is found on
	  AMD Geode and Lemote Yeeloong devices.

	  If unsure, say N.

config GPIO_DA9052
	tristate "Dialog DA9052 GPIO"
	depends on PMIC_DA9052
	help
	  Say yes here to enable the GPIO driver for the DA9052 chip.

config GPIO_DA9055
	tristate "Dialog Semiconductor DA9055 GPIO"
	depends on MFD_DA9055
	help
	  Say yes here to enable the GPIO driver for the DA9055 chip.

	  The Dialog DA9055 PMIC chip has 3 GPIO pins that can be
	  be controller by this driver.

	  If driver is built as a module it will be called gpio-da9055.

config GPIO_DLN2
	tristate "Diolan DLN2 GPIO support"
	depends on MFD_DLN2
	select GPIOLIB_IRQCHIP

	help
	  Select this option to enable GPIO driver for the Diolan DLN2
	  board.

	  This driver can also be built as a module. If so, the module
	  will be called gpio-dln2.

config HTC_EGPIO
	bool "HTC EGPIO support"
	depends on ARM
	help
	  This driver supports the CPLD egpio chip present on
	  several HTC phones.  It provides basic support for input
	  pins, output pins, and irqs.

config GPIO_JANZ_TTL
	tristate "Janz VMOD-TTL Digital IO Module"
	depends on MFD_JANZ_CMODIO
	help
	  This enables support for the Janz VMOD-TTL Digital IO module.
	  This driver provides support for driving the pins in output
	  mode only. Input mode is not supported.

config GPIO_KEMPLD
	tristate "Kontron ETX / COMexpress GPIO"
	depends on MFD_KEMPLD
	help
	  This enables support for the PLD GPIO interface on some Kontron ETX
	  and COMexpress (ETXexpress) modules.

	  This driver can also be built as a module. If so, the module will be
	  called gpio-kempld.

config GPIO_LP3943
	tristate "TI/National Semiconductor LP3943 GPIO expander"
	depends on MFD_LP3943
	help
	  GPIO driver for LP3943 MFD.
	  LP3943 can be used as a GPIO expander which provides up to 16 GPIOs.
	  Open drain outputs are required for this usage.

config GPIO_LP873X
	tristate "TI LP873X GPO"
	depends on MFD_TI_LP873X
	help
	  This driver supports the GPO on TI Lp873x PMICs. 2 GPOs are present
	  on LP873X PMICs.

	  This driver can also be built as a module. If so, the module will be
	  called gpio-lp873x.

config GPIO_LP87565
	tristate "TI LP87565 GPIO"
	depends on MFD_TI_LP87565
	help
	  This driver supports the GPIO on TI Lp873565 PMICs. 3 GPIOs are present
	  on LP87565 PMICs.

	  This driver can also be built as a module. If so, the module will be
	  called gpio-lp87565.

config GPIO_MADERA
	tristate "Cirrus Logic Madera class codecs"
	depends on PINCTRL_MADERA
	help
	  Support for GPIOs on Cirrus Logic Madera class codecs.

config GPIO_MAX77620
	tristate "GPIO support for PMIC MAX77620 and MAX20024"
	depends on MFD_MAX77620
	select GPIOLIB_IRQCHIP
	help
	  GPIO driver for MAX77620 and MAX20024 PMIC from Maxim Semiconductor.
	  MAX77620 PMIC has 8 pins that can be configured as GPIOs. The
	  driver also provides interrupt support for each of the gpios.
	  Say yes here to enable the max77620 to be used as gpio controller.

config GPIO_MAX77650
	tristate "Maxim MAX77650/77651 GPIO support"
	depends on MFD_MAX77650
	help
	  GPIO driver for MAX77650/77651 PMIC from Maxim Semiconductor.
	  These chips have a single pin that can be configured as GPIO.

config GPIO_PALMAS
	bool "TI PALMAS series PMICs GPIO"
	depends on MFD_PALMAS
	help
	  Select this option to enable GPIO driver for the TI PALMAS
	  series chip family.

config GPIO_RC5T583
	bool "RICOH RC5T583 GPIO"
	depends on MFD_RC5T583
	help
	  Select this option to enable GPIO driver for the Ricoh RC5T583
	  chip family.
	  This driver provides the support for driving/reading the gpio pins
	  of RC5T583 device through standard gpio library.

config GPIO_SL28CPLD
	tristate "Kontron sl28cpld GPIO support"
	depends on MFD_SL28CPLD || COMPILE_TEST
	select GPIO_REGMAP
	select GPIOLIB_IRQCHIP
	select REGMAP_IRQ
	help
	  This enables support for the GPIOs found on the Kontron sl28 CPLD.

	  This driver can also be built as a module. If so, the module will be
	  called gpio-sl28cpld.

config GPIO_STMPE
	bool "STMPE GPIOs"
	depends on MFD_STMPE
	depends on OF_GPIO
	select GPIOLIB_IRQCHIP
	help
	  This enables support for the GPIOs found on the STMPE I/O
	  Expanders.

config GPIO_TC3589X
	bool "TC3589X GPIOs"
	depends on MFD_TC3589X
	depends on OF_GPIO
	select GPIOLIB_IRQCHIP
	help
	  This enables support for the GPIOs found on the TC3589X
	  I/O Expander.

config GPIO_TIMBERDALE
	bool "Support for timberdale GPIO IP"
	depends on MFD_TIMBERDALE
	help
	Add support for the GPIO IP in the timberdale FPGA.

config GPIO_TPS65086
	tristate "TI TPS65086 GPO"
	depends on MFD_TPS65086
	help
	  This driver supports the GPO on TI TPS65086x PMICs.

config GPIO_TPS65218
	tristate "TPS65218 GPIO"
	depends on MFD_TPS65218
	help
	  Select this option to enable GPIO driver for the TPS65218
	  chip family.

config GPIO_TPS6586X
	bool "TPS6586X GPIO"
	depends on MFD_TPS6586X
	help
	  Select this option to enable GPIO driver for the TPS6586X
	  chip family.

config GPIO_TPS65910
	bool "TPS65910 GPIO"
	depends on MFD_TPS65910
	help
	  Select this option to enable GPIO driver for the TPS65910
	  chip family.

config GPIO_TPS65912
	tristate "TI TPS65912 GPIO"
	depends on MFD_TPS65912
	help
	  This driver supports TPS65912 gpio chip

config GPIO_TPS68470
	bool "TPS68470 GPIO"
	depends on INTEL_SKL_INT3472
	help
	  Select this option to enable GPIO driver for the TPS68470
	  chip family.
	  There are 7 GPIOs and few sensor related GPIOs supported
	  by the TPS68470. While the 7 GPIOs can be configured as
	  input or output as appropriate, the sensor related GPIOs
	  are "output only" GPIOs.

	  This driver config is bool, as the GPIO functionality
	  of the TPS68470 must be available before dependent
	  drivers are loaded.

config GPIO_TQMX86
	tristate "TQ-Systems QTMX86 GPIO"
	depends on MFD_TQMX86 || COMPILE_TEST
	depends on HAS_IOPORT_MAP
	select GPIOLIB_IRQCHIP
	help
	  This driver supports GPIO on the TQMX86 IO controller.

config GPIO_TWL4030
	tristate "TWL4030, TWL5030, and TPS659x0 GPIOs"
	depends on TWL4030_CORE
	help
	  Say yes here to access the GPIO signals of various multi-function
	  power management chips from Texas Instruments.

config GPIO_TWL6040
	tristate "TWL6040 GPO"
	depends on TWL6040_CORE
	help
	  Say yes here to access the GPO signals of twl6040
	  audio chip from Texas Instruments.

config GPIO_UCB1400
	tristate "Philips UCB1400 GPIO"
	depends on UCB1400_CORE
	help
	  This enables support for the Philips UCB1400 GPIO pins.
	  The UCB1400 is an AC97 audio codec.

config GPIO_WHISKEY_COVE
	tristate "GPIO support for Whiskey Cove PMIC"
	depends on (X86 || COMPILE_TEST) && INTEL_SOC_PMIC_BXTWC
	select GPIOLIB_IRQCHIP
	help
	  Support for GPIO pins on Whiskey Cove PMIC.

	  Say Yes if you have a Intel SoC based tablet with Whiskey Cove PMIC
	  inside.

	  This driver can also be built as a module. If so, the module will be
	  called gpio-wcove.

config GPIO_WM831X
	tristate "WM831x GPIOs"
	depends on MFD_WM831X
	help
	  Say yes here to access the GPIO signals of WM831x power management
	  chips from Wolfson Microelectronics.

config GPIO_WM8350
	tristate "WM8350 GPIOs"
	depends on MFD_WM8350
	help
	  Say yes here to access the GPIO signals of WM8350 power management
	  chips from Wolfson Microelectronics.

config GPIO_WM8994
	tristate "WM8994 GPIOs"
	depends on MFD_WM8994
	help
	  Say yes here to access the GPIO signals of WM8994 audio hub
	  CODECs from Wolfson Microelectronics.

endmenu

menu "PCI GPIO expanders"
	depends on PCI

config GPIO_AMD8111
	tristate "AMD 8111 GPIO driver"
	depends on X86 || COMPILE_TEST
	depends on HAS_IOPORT_MAP
	help
	  The AMD 8111 south bridge contains 32 GPIO pins which can be used.

	  Note, that usually system firmware/ACPI handles GPIO pins on their
	  own and users might easily break their systems with uncarefull usage
	  of this driver!

	  If unsure, say N

config GPIO_BT8XX
	tristate "BT8XX GPIO abuser"
	depends on VIDEO_BT848=n
	help
	  The BT8xx frame grabber chip has 24 GPIO pins that can be abused
	  as a cheap PCI GPIO card.

	  This chip can be found on Miro, Hauppauge and STB TV-cards.

	  The card needs to be physically altered for using it as a
	  GPIO card. For more information on how to build a GPIO card
	  from a BT8xx TV card, see the documentation file at
	  Documentation/driver-api/gpio/bt8xxgpio.rst

	  If unsure, say N.

config GPIO_MERRIFIELD
	tristate "Intel Merrifield GPIO support"
	depends on X86_INTEL_MID
	select GPIOLIB_IRQCHIP
	help
	  Say Y here to support Intel Merrifield GPIO.

config GPIO_MLXBF
	tristate "Mellanox BlueField SoC GPIO"
	depends on (MELLANOX_PLATFORM && ARM64 && ACPI) || (64BIT && COMPILE_TEST)
	select GPIO_GENERIC
	help
	  Say Y here if you want GPIO support on Mellanox BlueField SoC.

config GPIO_MLXBF2
	tristate "Mellanox BlueField 2 SoC GPIO"
	depends on (MELLANOX_PLATFORM && ARM64 && ACPI) || (64BIT && COMPILE_TEST)
	select GPIO_GENERIC
	help
	  Say Y here if you want GPIO support on Mellanox BlueField 2 SoC.

config GPIO_ML_IOH
	tristate "OKI SEMICONDUCTOR ML7213 IOH GPIO support"
	depends on X86 || COMPILE_TEST
	select GENERIC_IRQ_CHIP
	help
	  ML7213 is companion chip for Intel Atom E6xx series.
	  This driver can be used for OKI SEMICONDUCTOR ML7213 IOH(Input/Output
	  Hub) which is for IVI(In-Vehicle Infotainment) use.
	  This driver can access the IOH's GPIO device.

config GPIO_PCH
	tristate "Intel EG20T PCH/LAPIS Semiconductor IOH(ML7223/ML7831) GPIO"
	depends on X86_32 || MIPS || COMPILE_TEST
	select GENERIC_IRQ_CHIP
	help
	  This driver is for PCH(Platform controller Hub) GPIO of Intel Topcliff
	  which is an IOH(Input/Output Hub) for x86 embedded processor.
	  This driver can access PCH GPIO device.

	  This driver also can be used for LAPIS Semiconductor IOH(Input/
	  Output Hub), ML7223 and ML7831.
	  ML7223 IOH is for MP(Media Phone) use.
	  ML7831 IOH is for general purpose use.
	  ML7223/ML7831 is companion chip for Intel Atom E6xx series.
	  ML7223/ML7831 is completely compatible for Intel EG20T PCH.

config GPIO_PCI_IDIO_16
	tristate "ACCES PCI-IDIO-16 GPIO support"
	select GPIOLIB_IRQCHIP
	help
	  Enables GPIO support for the ACCES PCI-IDIO-16. An interrupt is
	  generated when any of the inputs change state (low to high or high to
	  low). Input filter control is not supported by this driver, and the
	  input filters are deactivated by this driver.

config GPIO_PCIE_IDIO_24
	tristate "ACCES PCIe-IDIO-24 GPIO support"
	select GPIOLIB_IRQCHIP
	help
	  Enables GPIO support for the ACCES PCIe-IDIO-24 family (PCIe-IDIO-24,
	  PCIe-IDI-24, PCIe-IDO-24, PCIe-IDIO-12). An interrupt is generated
	  when any of the inputs change state (low to high or high to low).
	  Input filter control is not supported by this driver, and the input
	  filters are deactivated by this driver.

config GPIO_RDC321X
	tristate "RDC R-321x GPIO support"
	select MFD_CORE
	select MFD_RDC321X
	help
	  Support for the RDC R321x SoC GPIOs over southbridge
	  PCI configuration space.

config GPIO_SODAVILLE
	bool "Intel Sodaville GPIO support"
	depends on X86 && OF
	select GPIO_GENERIC
	select GENERIC_IRQ_CHIP
	help
	  Say Y here to support Intel Sodaville GPIO.

endmenu

menu "SPI GPIO expanders"
	depends on SPI_MASTER

config GPIO_74X164
	tristate "74x164 serial-in/parallel-out 8-bits shift register"
	depends on OF_GPIO
	help
	  Driver for 74x164 compatible serial-in/parallel-out 8-outputs
	  shift registers. This driver can be used to provide access
	  to more gpio outputs.

config GPIO_MAX3191X
	tristate "Maxim MAX3191x industrial serializer"
	select CRC8
	help
	  GPIO driver for Maxim MAX31910, MAX31911, MAX31912, MAX31913,
	  MAX31953 and MAX31963 industrial serializer, a daisy-chainable
	  chip to make 8 digital 24V inputs available via SPI.  Supports
	  CRC checksums to guard against electromagnetic interference,
	  as well as undervoltage and overtemperature detection.

config GPIO_MAX7301
	tristate "Maxim MAX7301 GPIO expander"
	select GPIO_MAX730X
	help
	  GPIO driver for Maxim MAX7301 SPI-based GPIO expander.

config GPIO_MC33880
	tristate "Freescale MC33880 high-side/low-side switch"
	help
	  SPI driver for Freescale MC33880 high-side/low-side switch.
	  This provides GPIO interface supporting inputs and outputs.

config GPIO_PISOSR
	tristate "Generic parallel-in/serial-out shift register"
	help
	  GPIO driver for SPI compatible parallel-in/serial-out shift
	  registers. These are input only devices.

config GPIO_XRA1403
	tristate "EXAR XRA1403 16-bit GPIO expander"
	select REGMAP_SPI
	help
	  GPIO driver for EXAR XRA1403 16-bit SPI-based GPIO expander.

config GPIO_MOXTET
	tristate "Turris Mox Moxtet bus GPIO expander"
	depends on MOXTET
	help
	  Say yes here if you are building for the Turris Mox router.
	  This is the driver needed for configuring the GPIOs via the Moxtet
	  bus. For example the Mox module with SFP cage needs this driver
	  so that phylink can use corresponding GPIOs.

endmenu

menu "USB GPIO expanders"
	depends on USB

config GPIO_VIPERBOARD
	tristate "Viperboard GPIO a & b support"
	depends on MFD_VIPERBOARD
	help
	  Say yes here to access the GPIO signals of Nano River
	  Technologies Viperboard. There are two GPIO chips on the
	  board: gpioa and gpiob.
	  See viperboard API specification and Nano
	  River Tech's viperboard.h for detailed meaning
	  of the module parameters.

endmenu

menu "Virtual GPIO drivers"

config GPIO_AGGREGATOR
	tristate "GPIO Aggregator"
	help
	  Say yes here to enable the GPIO Aggregator, which provides a way to
	  aggregate existing GPIO lines into a new virtual GPIO chip.
	  This can serve the following purposes:
	    - Assign permissions for a collection of GPIO lines to a user,
	    - Export a collection of GPIO lines to a virtual machine,
	    - Provide a generic driver for a GPIO-operated device in an
	      industrial control context, to be operated from userspace using
	      the GPIO chardev interface.

config GPIO_MOCKUP
	tristate "GPIO Testing Driver"
	select IRQ_SIM
	help
	  This enables GPIO Testing driver, which provides a way to test GPIO
	  subsystem through sysfs (or char device) and debugfs.
	  User could use it through the script in
	  tools/testing/selftests/gpio/gpio-mockup.sh. Reference the usage in
	  it.

endmenu

endif<|MERGE_RESOLUTION|>--- conflicted
+++ resolved
@@ -692,11 +692,7 @@
 	tristate "Qualcomm Technologies Inc WCD9340/WCD9341 gpio controller driver"
 	depends on MFD_WCD934X && OF_GPIO
 	help
-<<<<<<< HEAD
-         This driver is to supprot GPIO block found on the Qualcomm Technologies
-=======
          This driver is to support GPIO block found on the Qualcomm Technologies
->>>>>>> 7d2a07b7
 	 Inc WCD9340/WCD9341 Audio Codec.
 
 config GPIO_XGENE
