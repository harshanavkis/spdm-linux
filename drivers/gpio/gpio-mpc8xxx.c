--- conflicted
+++ resolved
@@ -373,17 +373,11 @@
 	 * associated input enable must be set (GPIOxGPIE[IEn]=1) to propagate
 	 * the port value to the GPIO Data Register.
 	 */
-<<<<<<< HEAD
-	if (of_device_is_compatible(np, "fsl,qoriq-gpio") ||
-	    of_device_is_compatible(np, "fsl,ls1028a-gpio") ||
-	    of_device_is_compatible(np, "fsl,ls1088a-gpio"))
-=======
 	fwnode = dev_fwnode(&pdev->dev);
 	if (of_device_is_compatible(np, "fsl,qoriq-gpio") ||
 	    of_device_is_compatible(np, "fsl,ls1028a-gpio") ||
 	    of_device_is_compatible(np, "fsl,ls1088a-gpio") ||
 	    is_acpi_node(fwnode))
->>>>>>> 7d2a07b7
 		gc->write_reg(mpc8xxx_gc->regs + GPIO_IBE, 0xffffffff);
 
 	ret = gpiochip_add_data(gc, mpc8xxx_gc);
@@ -414,14 +408,9 @@
 			       IRQF_NO_THREAD | IRQF_SHARED, "gpio-cascade",
 			       mpc8xxx_gc);
 	if (ret) {
-<<<<<<< HEAD
-		dev_err(&pdev->dev, "%s: failed to devm_request_irq(%d), ret = %d\n",
-			np->full_name, mpc8xxx_gc->irqn, ret);
-=======
 		dev_err(&pdev->dev,
 			"failed to devm_request_irq(%d), ret = %d\n",
 			mpc8xxx_gc->irqn, ret);
->>>>>>> 7d2a07b7
 		goto err;
 	}
 
