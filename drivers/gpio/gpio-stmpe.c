--- conflicted
+++ resolved
@@ -449,14 +449,11 @@
 	}
 }
 
-<<<<<<< HEAD
-=======
 static void stmpe_gpio_disable(void *stmpe)
 {
 	stmpe_disable(stmpe, STMPE_BLOCK_GPIO);
 }
 
->>>>>>> 7d2a07b7
 static int stmpe_gpio_probe(struct platform_device *pdev)
 {
 	struct stmpe *stmpe = dev_get_drvdata(pdev->dev.parent);
@@ -482,15 +479,6 @@
 	stmpe_gpio->chip.parent = &pdev->dev;
 	stmpe_gpio->chip.of_node = np;
 	stmpe_gpio->chip.base = -1;
-	/*
-	 * REVISIT: this makes sure the valid mask gets allocated and
-	 * filled in when adding the gpio_chip, but the rest of the
-	 * gpio_irqchip is still filled in using the old method
-	 * in gpiochip_irqchip_add_nested() so clean this up once we
-	 * get the gpio_irqchip to initialize while adding the
-	 * gpio_chip also for threaded irqchips.
-	 */
-	stmpe_gpio->chip.irq.init_valid_mask = stmpe_init_irq_valid_mask;
 
 	if (IS_ENABLED(CONFIG_DEBUG_FS))
                 stmpe_gpio->chip.dbg_show = stmpe_dbg_show;
@@ -522,22 +510,6 @@
 			dev_err(&pdev->dev, "unable to get irq: %d\n", ret);
 			return ret;
 		}
-<<<<<<< HEAD
-		ret =  gpiochip_irqchip_add_nested(&stmpe_gpio->chip,
-						   &stmpe_gpio_irq_chip,
-						   0,
-						   handle_simple_irq,
-						   IRQ_TYPE_NONE);
-		if (ret) {
-			dev_err(&pdev->dev,
-				"could not connect irqchip to gpiochip\n");
-			goto out_disable;
-		}
-
-		gpiochip_set_nested_irqchip(&stmpe_gpio->chip,
-					    &stmpe_gpio_irq_chip,
-					    irq);
-=======
 
 		girq = &stmpe_gpio->chip.irq;
 		girq->chip = &stmpe_gpio_irq_chip;
@@ -549,7 +521,6 @@
 		girq->handler = handle_simple_irq;
 		girq->threaded = true;
 		girq->init_valid_mask = stmpe_init_irq_valid_mask;
->>>>>>> 7d2a07b7
 	}
 
 	return devm_gpiochip_add_data(&pdev->dev, &stmpe_gpio->chip, stmpe_gpio);
