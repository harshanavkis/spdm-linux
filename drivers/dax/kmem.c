--- conflicted
+++ resolved
@@ -61,11 +61,7 @@
 		return -EINVAL;
 	}
 
-<<<<<<< HEAD
-	data = kzalloc(sizeof(*data) + sizeof(struct resource *) * dev_dax->nr_range, GFP_KERNEL);
-=======
 	data = kzalloc(struct_size(data, res, dev_dax->nr_range), GFP_KERNEL);
->>>>>>> 7d2a07b7
 	if (!data)
 		return -ENOMEM;
 
@@ -113,11 +109,7 @@
 		 * this as RAM automatically.
 		 */
 		rc = add_memory_driver_managed(numa_node, range.start,
-<<<<<<< HEAD
-				range_len(&range), kmem_name);
-=======
 				range_len(&range), kmem_name, MHP_NONE);
->>>>>>> 7d2a07b7
 
 		if (rc) {
 			dev_warn(dev, "mapping%d: %#llx-%#llx memory add failed\n",
@@ -144,11 +136,7 @@
 }
 
 #ifdef CONFIG_MEMORY_HOTREMOVE
-<<<<<<< HEAD
-static int dev_dax_kmem_remove(struct dev_dax *dev_dax)
-=======
 static void dev_dax_kmem_remove(struct dev_dax *dev_dax)
->>>>>>> 7d2a07b7
 {
 	int i, success = 0;
 	struct device *dev = &dev_dax->dev;
@@ -188,17 +176,9 @@
 		kfree(data);
 		dev_set_drvdata(dev, NULL);
 	}
-<<<<<<< HEAD
-
-	return 0;
-}
-#else
-static int dev_dax_kmem_remove(struct dev_dax *dev_dax)
-=======
 }
 #else
 static void dev_dax_kmem_remove(struct dev_dax *dev_dax)
->>>>>>> 7d2a07b7
 {
 	/*
 	 * Without hotremove purposely leak the request_mem_region() for the
@@ -208,10 +188,6 @@
 	 * request_mem_region().
 	 */
 	any_hotremove_failed = true;
-<<<<<<< HEAD
-	return 0;
-=======
->>>>>>> 7d2a07b7
 }
 #endif /* CONFIG_MEMORY_HOTREMOVE */
 
