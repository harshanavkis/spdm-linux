// SPDX-License-Identifier: GPL-2.0-only
/*
 * Copyright 2014 Belkin Inc.
 * Copyright 2015 Andrew Lunn <andrew@lunn.ch>
 */

#include <linux/i2c.h>
#include <linux/leds.h>
#include <linux/module.h>
#include <linux/of.h>
#include <linux/of_device.h>
#include <linux/regmap.h>
#include <linux/slab.h>

#define TLC591XX_MAX_LEDS	16
#define TLC591XX_MAX_BRIGHTNESS	256

#define TLC591XX_REG_MODE1	0x00
#define MODE1_RESPON_ADDR_MASK	0xF0
#define MODE1_NORMAL_MODE	(0 << 4)
#define MODE1_SPEED_MODE	(1 << 4)

#define TLC591XX_REG_MODE2	0x01
#define MODE2_DIM		(0 << 5)
#define MODE2_BLINK		(1 << 5)
#define MODE2_OCH_STOP		(0 << 3)
#define MODE2_OCH_ACK		(1 << 3)

#define TLC591XX_REG_PWM(x)	(0x02 + (x))

#define TLC591XX_REG_GRPPWM	0x12
#define TLC591XX_REG_GRPFREQ	0x13

/* LED Driver Output State, determine the source that drives LED outputs */
#define LEDOUT_OFF		0x0	/* Output LOW */
#define LEDOUT_ON		0x1	/* Output HI-Z */
#define LEDOUT_DIM		0x2	/* Dimming */
#define LEDOUT_BLINK		0x3	/* Blinking */
#define LEDOUT_MASK		0x3

#define ldev_to_led(c)		container_of(c, struct tlc591xx_led, ldev)

struct tlc591xx_led {
	bool active;
	unsigned int led_no;
	struct led_classdev ldev;
	struct tlc591xx_priv *priv;
};

struct tlc591xx_priv {
	struct tlc591xx_led leds[TLC591XX_MAX_LEDS];
	struct regmap *regmap;
	unsigned int reg_ledout_offset;
};

struct tlc591xx {
	unsigned int max_leds;
	unsigned int reg_ledout_offset;
};

static const struct tlc591xx tlc59116 = {
	.max_leds = 16,
	.reg_ledout_offset = 0x14,
};

static const struct tlc591xx tlc59108 = {
	.max_leds = 8,
	.reg_ledout_offset = 0x0c,
};

static int
tlc591xx_set_mode(struct regmap *regmap, u8 mode)
{
	int err;
	u8 val;

	err = regmap_write(regmap, TLC591XX_REG_MODE1, MODE1_NORMAL_MODE);
	if (err)
		return err;

	val = MODE2_OCH_STOP | mode;

	return regmap_write(regmap, TLC591XX_REG_MODE2, val);
}

static int
tlc591xx_set_ledout(struct tlc591xx_priv *priv, struct tlc591xx_led *led,
		    u8 val)
{
	unsigned int i = (led->led_no % 4) * 2;
	unsigned int mask = LEDOUT_MASK << i;
	unsigned int addr = priv->reg_ledout_offset + (led->led_no >> 2);

	val = val << i;

	return regmap_update_bits(priv->regmap, addr, mask, val);
}

static int
tlc591xx_set_pwm(struct tlc591xx_priv *priv, struct tlc591xx_led *led,
		 u8 brightness)
{
	u8 pwm = TLC591XX_REG_PWM(led->led_no);

	return regmap_write(priv->regmap, pwm, brightness);
}

static int
tlc591xx_brightness_set(struct led_classdev *led_cdev,
			enum led_brightness brightness)
{
	struct tlc591xx_led *led = ldev_to_led(led_cdev);
	struct tlc591xx_priv *priv = led->priv;
	int err;

	switch ((int)brightness) {
	case 0:
		err = tlc591xx_set_ledout(priv, led, LEDOUT_OFF);
		break;
	case TLC591XX_MAX_BRIGHTNESS:
		err = tlc591xx_set_ledout(priv, led, LEDOUT_ON);
		break;
	default:
		err = tlc591xx_set_ledout(priv, led, LEDOUT_DIM);
		if (!err)
			err = tlc591xx_set_pwm(priv, led, brightness);
	}

	return err;
}

<<<<<<< HEAD
static void
tlc591xx_destroy_devices(struct tlc591xx_priv *priv, unsigned int j)
{
	int i = j;

	while (--i >= 0) {
		if (priv->leds[i].active)
			led_classdev_unregister(&priv->leds[i].ldev);
	}
}

static int
tlc591xx_configure(struct device *dev,
		   struct tlc591xx_priv *priv,
		   const struct tlc591xx *tlc591xx)
{
	unsigned int i;
	int err = 0;

	tlc591xx_set_mode(priv->regmap, MODE2_DIM);
	for (i = 0; i < TLC591XX_MAX_LEDS; i++) {
		struct tlc591xx_led *led = &priv->leds[i];

		if (!led->active)
			continue;

		led->priv = priv;
		led->led_no = i;
		led->ldev.brightness_set_blocking = tlc591xx_brightness_set;
		led->ldev.max_brightness = TLC591XX_MAX_BRIGHTNESS;
		err = led_classdev_register(dev, &led->ldev);
		if (err < 0) {
			dev_err(dev, "couldn't register LED %s\n",
				led->ldev.name);
			goto exit;
		}
	}

	return 0;

exit:
	tlc591xx_destroy_devices(priv, i);
	return err;
}

=======
>>>>>>> 7d2a07b7
static const struct regmap_config tlc591xx_regmap = {
	.reg_bits = 8,
	.val_bits = 8,
	.max_register = 0x1e,
};

static const struct of_device_id of_tlc591xx_leds_match[] = {
	{ .compatible = "ti,tlc59116",
	  .data = &tlc59116 },
	{ .compatible = "ti,tlc59108",
	  .data = &tlc59108 },
	{},
};
MODULE_DEVICE_TABLE(of, of_tlc591xx_leds_match);

static int
tlc591xx_probe(struct i2c_client *client,
	       const struct i2c_device_id *id)
{
	struct device_node *np, *child;
	struct device *dev = &client->dev;
	const struct tlc591xx *tlc591xx;
	struct tlc591xx_priv *priv;
	int err, count, reg;

	np = dev_of_node(dev);
	if (!np)
		return -ENODEV;

	tlc591xx = device_get_match_data(dev);
	if (!tlc591xx)
		return -ENODEV;

	count = of_get_available_child_count(np);
	if (!count || count > tlc591xx->max_leds)
		return -EINVAL;

	priv = devm_kzalloc(dev, sizeof(*priv), GFP_KERNEL);
	if (!priv)
		return -ENOMEM;

	priv->regmap = devm_regmap_init_i2c(client, &tlc591xx_regmap);
	if (IS_ERR(priv->regmap)) {
		err = PTR_ERR(priv->regmap);
		dev_err(dev, "Failed to allocate register map: %d\n", err);
		return err;
	}
	priv->reg_ledout_offset = tlc591xx->reg_ledout_offset;

	i2c_set_clientdata(client, priv);

	err = tlc591xx_set_mode(priv->regmap, MODE2_DIM);
	if (err < 0)
		return err;

	for_each_available_child_of_node(np, child) {
		struct tlc591xx_led *led;
		struct led_init_data init_data = {};

		init_data.fwnode = of_fwnode_handle(child);

		err = of_property_read_u32(child, "reg", &reg);
		if (err) {
			of_node_put(child);
			return err;
		}
		if (reg < 0 || reg >= tlc591xx->max_leds ||
		    priv->leds[reg].active) {
			of_node_put(child);
			return -EINVAL;
		}
		led = &priv->leds[reg];

		led->active = true;
		led->priv = priv;
		led->led_no = reg;
		led->ldev.brightness_set_blocking = tlc591xx_brightness_set;
		led->ldev.max_brightness = TLC591XX_MAX_BRIGHTNESS;
		err = devm_led_classdev_register_ext(dev, &led->ldev,
						     &init_data);
		if (err < 0) {
			of_node_put(child);
			return dev_err_probe(dev, err,
					     "couldn't register LED %s\n",
					     led->ldev.name);
		}
	}
	return 0;
}

static const struct i2c_device_id tlc591xx_id[] = {
	{ "tlc59116" },
	{ "tlc59108" },
	{},
};
MODULE_DEVICE_TABLE(i2c, tlc591xx_id);

static struct i2c_driver tlc591xx_driver = {
	.driver = {
		.name = "tlc591xx",
		.of_match_table = of_match_ptr(of_tlc591xx_leds_match),
	},
	.probe = tlc591xx_probe,
	.id_table = tlc591xx_id,
};

module_i2c_driver(tlc591xx_driver);

MODULE_AUTHOR("Andrew Lunn <andrew@lunn.ch>");
MODULE_LICENSE("GPL");
MODULE_DESCRIPTION("TLC591XX LED driver");<|MERGE_RESOLUTION|>--- conflicted
+++ resolved
@@ -129,54 +129,6 @@
 	return err;
 }
 
-<<<<<<< HEAD
-static void
-tlc591xx_destroy_devices(struct tlc591xx_priv *priv, unsigned int j)
-{
-	int i = j;
-
-	while (--i >= 0) {
-		if (priv->leds[i].active)
-			led_classdev_unregister(&priv->leds[i].ldev);
-	}
-}
-
-static int
-tlc591xx_configure(struct device *dev,
-		   struct tlc591xx_priv *priv,
-		   const struct tlc591xx *tlc591xx)
-{
-	unsigned int i;
-	int err = 0;
-
-	tlc591xx_set_mode(priv->regmap, MODE2_DIM);
-	for (i = 0; i < TLC591XX_MAX_LEDS; i++) {
-		struct tlc591xx_led *led = &priv->leds[i];
-
-		if (!led->active)
-			continue;
-
-		led->priv = priv;
-		led->led_no = i;
-		led->ldev.brightness_set_blocking = tlc591xx_brightness_set;
-		led->ldev.max_brightness = TLC591XX_MAX_BRIGHTNESS;
-		err = led_classdev_register(dev, &led->ldev);
-		if (err < 0) {
-			dev_err(dev, "couldn't register LED %s\n",
-				led->ldev.name);
-			goto exit;
-		}
-	}
-
-	return 0;
-
-exit:
-	tlc591xx_destroy_devices(priv, i);
-	return err;
-}
-
-=======
->>>>>>> 7d2a07b7
 static const struct regmap_config tlc591xx_regmap = {
 	.reg_bits = 8,
 	.val_bits = 8,
