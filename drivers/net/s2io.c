/************************************************************************
 * s2io.c: A Linux PCI-X Ethernet driver for S2IO 10GbE Server NIC
 * Copyright(c) 2002-2005 S2IO Technologies

 * This software may be used and distributed according to the terms of
 * the GNU General Public License (GPL), incorporated herein by reference.
 * Drivers based on or derived from this code fall under the GPL and must
 * retain the authorship, copyright and license notice.  This file is not
 * a complete program and may only be used when the entire operating
 * system is licensed under the GPL.
 * See the file COPYING in this distribution for more information.
 *
 * Credits:
 * Jeff Garzik		: For pointing out the improper error condition 
 *			  check in the s2io_xmit routine and also some 
 * 			  issues in the Tx watch dog function. Also for
 *			  patiently answering all those innumerable 
 *			  questions regaring the 2.6 porting issues.
 * Stephen Hemminger	: Providing proper 2.6 porting mechanism for some
 *			  macros available only in 2.6 Kernel.
 * Francois Romieu	: For pointing out all code part that were 
 *			  deprecated and also styling related comments.
 * Grant Grundler	: For helping me get rid of some Architecture 
 *			  dependent code.
 * Christopher Hellwig	: Some more 2.6 specific issues in the driver.
 *			  	
 * The module loadable parameters that are supported by the driver and a brief
 * explaination of all the variables.
 * rx_ring_num : This can be used to program the number of receive rings used 
 * in the driver.  					
 * rx_ring_len: This defines the number of descriptors each ring can have. This 
 * is also an array of size 8.
 * tx_fifo_num: This defines the number of Tx FIFOs thats used int the driver.
 * tx_fifo_len: This too is an array of 8. Each element defines the number of 
 * Tx descriptors that can be associated with each corresponding FIFO.
 * in PCI Configuration space.
 ************************************************************************/

#include<linux/config.h>
#include<linux/module.h>
#include<linux/types.h>
#include<linux/errno.h>
#include<linux/ioport.h>
#include<linux/pci.h>
#include<linux/kernel.h>
#include<linux/netdevice.h>
#include<linux/etherdevice.h>
#include<linux/skbuff.h>
#include<linux/init.h>
#include<linux/delay.h>
#include<linux/stddef.h>
#include<linux/ioctl.h>
#include<linux/timex.h>
#include<linux/sched.h>
#include<linux/ethtool.h>
#include<asm/system.h>
#include<asm/uaccess.h>
#include<linux/version.h>
#include<asm/io.h>
#include<linux/workqueue.h>

/* local include */
#include "s2io.h"
#include "s2io-regs.h"

/* S2io Driver name & version. */
static char s2io_driver_name[] = "s2io";
static char s2io_driver_version[] = "Version 1.7.5.1";

/* 
 * Cards with following subsystem_id have a link state indication
 * problem, 600B, 600C, 600D, 640B, 640C and 640D.
 * macro below identifies these cards given the subsystem_id.
 */
#define CARDS_WITH_FAULTY_LINK_INDICATORS(subid) \
		(((subid >= 0x600B) && (subid <= 0x600D)) || \
		 ((subid >= 0x640B) && (subid <= 0x640D))) ? 1 : 0

#define LINK_IS_UP(val64) (!(val64 & (ADAPTER_STATUS_RMAC_REMOTE_FAULT | \
				      ADAPTER_STATUS_RMAC_LOCAL_FAULT)))
#define TASKLET_IN_USE test_and_set_bit(0, (&sp->tasklet_status))
#define PANIC	1
#define LOW	2
static inline int rx_buffer_level(nic_t * sp, int rxb_size, int ring)
{
	int level = 0;
	if ((sp->pkt_cnt[ring] - rxb_size) > 16) {
		level = LOW;
		if ((sp->pkt_cnt[ring] - rxb_size) < MAX_RXDS_PER_BLOCK) {
			level = PANIC;
		}
	}

	return level;
}

/* Ethtool related variables and Macros. */
static char s2io_gstrings[][ETH_GSTRING_LEN] = {
	"Register test\t(offline)",
	"Eeprom test\t(offline)",
	"Link test\t(online)",
	"RLDRAM test\t(offline)",
	"BIST Test\t(offline)"
};

static char ethtool_stats_keys[][ETH_GSTRING_LEN] = {
	{"tmac_frms"},
	{"tmac_data_octets"},
	{"tmac_drop_frms"},
	{"tmac_mcst_frms"},
	{"tmac_bcst_frms"},
	{"tmac_pause_ctrl_frms"},
	{"tmac_any_err_frms"},
	{"tmac_vld_ip_octets"},
	{"tmac_vld_ip"},
	{"tmac_drop_ip"},
	{"tmac_icmp"},
	{"tmac_rst_tcp"},
	{"tmac_tcp"},
	{"tmac_udp"},
	{"rmac_vld_frms"},
	{"rmac_data_octets"},
	{"rmac_fcs_err_frms"},
	{"rmac_drop_frms"},
	{"rmac_vld_mcst_frms"},
	{"rmac_vld_bcst_frms"},
	{"rmac_in_rng_len_err_frms"},
	{"rmac_long_frms"},
	{"rmac_pause_ctrl_frms"},
	{"rmac_discarded_frms"},
	{"rmac_usized_frms"},
	{"rmac_osized_frms"},
	{"rmac_frag_frms"},
	{"rmac_jabber_frms"},
	{"rmac_ip"},
	{"rmac_ip_octets"},
	{"rmac_hdr_err_ip"},
	{"rmac_drop_ip"},
	{"rmac_icmp"},
	{"rmac_tcp"},
	{"rmac_udp"},
	{"rmac_err_drp_udp"},
	{"rmac_pause_cnt"},
	{"rmac_accepted_ip"},
	{"rmac_err_tcp"},
};

#define S2IO_STAT_LEN sizeof(ethtool_stats_keys)/ ETH_GSTRING_LEN
#define S2IO_STAT_STRINGS_LEN S2IO_STAT_LEN * ETH_GSTRING_LEN

#define S2IO_TEST_LEN	sizeof(s2io_gstrings) / ETH_GSTRING_LEN
#define S2IO_STRINGS_LEN	S2IO_TEST_LEN * ETH_GSTRING_LEN


/* 
 * Constants to be programmed into the Xena's registers, to configure
 * the XAUI.
 */

#define SWITCH_SIGN	0xA5A5A5A5A5A5A5A5ULL
#define	END_SIGN	0x0

static u64 default_mdio_cfg[] = {
	/* Reset PMA PLL */
	0xC001010000000000ULL, 0xC0010100000000E0ULL,
	0xC0010100008000E4ULL,
	/* Remove Reset from PMA PLL */
	0xC001010000000000ULL, 0xC0010100000000E0ULL,
	0xC0010100000000E4ULL,
	END_SIGN
};

static u64 default_dtx_cfg[] = {
	0x8000051500000000ULL, 0x80000515000000E0ULL,
	0x80000515D93500E4ULL, 0x8001051500000000ULL,
	0x80010515000000E0ULL, 0x80010515001E00E4ULL,
	0x8002051500000000ULL, 0x80020515000000E0ULL,
	0x80020515F21000E4ULL,
	/* Set PADLOOPBACKN */
	0x8002051500000000ULL, 0x80020515000000E0ULL,
	0x80020515B20000E4ULL, 0x8003051500000000ULL,
	0x80030515000000E0ULL, 0x80030515B20000E4ULL,
	0x8004051500000000ULL, 0x80040515000000E0ULL,
	0x80040515B20000E4ULL, 0x8005051500000000ULL,
	0x80050515000000E0ULL, 0x80050515B20000E4ULL,
	SWITCH_SIGN,
	/* Remove PADLOOPBACKN */
	0x8002051500000000ULL, 0x80020515000000E0ULL,
	0x80020515F20000E4ULL, 0x8003051500000000ULL,
	0x80030515000000E0ULL, 0x80030515F20000E4ULL,
	0x8004051500000000ULL, 0x80040515000000E0ULL,
	0x80040515F20000E4ULL, 0x8005051500000000ULL,
	0x80050515000000E0ULL, 0x80050515F20000E4ULL,
	END_SIGN
};


/* 
 * Constants for Fixing the MacAddress problem seen mostly on
 * Alpha machines.
 */
static u64 fix_mac[] = {
	0x0060000000000000ULL, 0x0060600000000000ULL,
	0x0040600000000000ULL, 0x0000600000000000ULL,
	0x0020600000000000ULL, 0x0060600000000000ULL,
	0x0020600000000000ULL, 0x0060600000000000ULL,
	0x0020600000000000ULL, 0x0060600000000000ULL,
	0x0020600000000000ULL, 0x0060600000000000ULL,
	0x0020600000000000ULL, 0x0060600000000000ULL,
	0x0020600000000000ULL, 0x0060600000000000ULL,
	0x0020600000000000ULL, 0x0060600000000000ULL,
	0x0020600000000000ULL, 0x0060600000000000ULL,
	0x0020600000000000ULL, 0x0060600000000000ULL,
	0x0020600000000000ULL, 0x0060600000000000ULL,
	0x0020600000000000ULL, 0x0000600000000000ULL,
	0x0040600000000000ULL, 0x0060600000000000ULL,
	END_SIGN
};

/* Module Loadable parameters. */
static unsigned int tx_fifo_num = 1;
static unsigned int tx_fifo_len[MAX_TX_FIFOS] =
    {[0 ...(MAX_TX_FIFOS - 1)] = 0 };
static unsigned int rx_ring_num = 1;
static unsigned int rx_ring_sz[MAX_RX_RINGS] =
    {[0 ...(MAX_RX_RINGS - 1)] = 0 };
static unsigned int Stats_refresh_time = 4;
static unsigned int rmac_pause_time = 65535;
static unsigned int mc_pause_threshold_q0q3 = 187;
static unsigned int mc_pause_threshold_q4q7 = 187;
static unsigned int shared_splits;
static unsigned int tmac_util_period = 5;
static unsigned int rmac_util_period = 5;
#ifndef CONFIG_S2IO_NAPI
static unsigned int indicate_max_pkts;
#endif

/* 
 * S2IO device table.
 * This table lists all the devices that this driver supports. 
 */
static struct pci_device_id s2io_tbl[] __devinitdata = {
	{PCI_VENDOR_ID_S2IO, PCI_DEVICE_ID_S2IO_WIN,
	 PCI_ANY_ID, PCI_ANY_ID},
	{PCI_VENDOR_ID_S2IO, PCI_DEVICE_ID_S2IO_UNI,
	 PCI_ANY_ID, PCI_ANY_ID},
	{0,}
};

MODULE_DEVICE_TABLE(pci, s2io_tbl);

static struct pci_driver s2io_driver = {
      .name = "S2IO",
      .id_table = s2io_tbl,
      .probe = s2io_init_nic,
      .remove = __devexit_p(s2io_rem_nic),
};

/* A simplifier macro used both by init and free shared_mem Fns(). */
#define TXD_MEM_PAGE_CNT(len, per_each) ((len+per_each - 1) / per_each)

/**
 * init_shared_mem - Allocation and Initialization of Memory
 * @nic: Device private variable.
 * Description: The function allocates all the memory areas shared 
 * between the NIC and the driver. This includes Tx descriptors, 
 * Rx descriptors and the statistics block.
 */

static int init_shared_mem(struct s2io_nic *nic)
{
	u32 size;
	void *tmp_v_addr, *tmp_v_addr_next;
	dma_addr_t tmp_p_addr, tmp_p_addr_next;
	RxD_block_t *pre_rxd_blk = NULL;
	int i, j, blk_cnt;
	int lst_size, lst_per_page;
	struct net_device *dev = nic->dev;
#ifdef CONFIG_2BUFF_MODE
	u64 tmp;
	buffAdd_t *ba;
#endif

	mac_info_t *mac_control;
	struct config_param *config;

	mac_control = &nic->mac_control;
	config = &nic->config;


	/* Allocation and initialization of TXDLs in FIOFs */
	size = 0;
	for (i = 0; i < config->tx_fifo_num; i++) {
		size += config->tx_cfg[i].fifo_len;
	}
	if (size > MAX_AVAILABLE_TXDS) {
		DBG_PRINT(ERR_DBG, "%s: Total number of Tx FIFOs ",
			  dev->name);
		DBG_PRINT(ERR_DBG, "exceeds the maximum value ");
		DBG_PRINT(ERR_DBG, "that can be used\n");
		return FAILURE;
	}

	lst_size = (sizeof(TxD_t) * config->max_txds);
	lst_per_page = PAGE_SIZE / lst_size;

	for (i = 0; i < config->tx_fifo_num; i++) {
		int fifo_len = config->tx_cfg[i].fifo_len;
		int list_holder_size = fifo_len * sizeof(list_info_hold_t);
		nic->list_info[i] = kmalloc(list_holder_size, GFP_KERNEL);
		if (!nic->list_info[i]) {
			DBG_PRINT(ERR_DBG,
				  "Malloc failed for list_info\n");
			return -ENOMEM;
		}
		memset(nic->list_info[i], 0, list_holder_size);
	}
	for (i = 0; i < config->tx_fifo_num; i++) {
		int page_num = TXD_MEM_PAGE_CNT(config->tx_cfg[i].fifo_len,
						lst_per_page);
		mac_control->tx_curr_put_info[i].offset = 0;
		mac_control->tx_curr_put_info[i].fifo_len =
		    config->tx_cfg[i].fifo_len - 1;
		mac_control->tx_curr_get_info[i].offset = 0;
		mac_control->tx_curr_get_info[i].fifo_len =
		    config->tx_cfg[i].fifo_len - 1;
		for (j = 0; j < page_num; j++) {
			int k = 0;
			dma_addr_t tmp_p;
			void *tmp_v;
			tmp_v = pci_alloc_consistent(nic->pdev,
						     PAGE_SIZE, &tmp_p);
			if (!tmp_v) {
				DBG_PRINT(ERR_DBG,
					  "pci_alloc_consistent ");
				DBG_PRINT(ERR_DBG, "failed for TxDL\n");
				return -ENOMEM;
			}
			while (k < lst_per_page) {
				int l = (j * lst_per_page) + k;
				if (l == config->tx_cfg[i].fifo_len)
					goto end_txd_alloc;
				nic->list_info[i][l].list_virt_addr =
				    tmp_v + (k * lst_size);
				nic->list_info[i][l].list_phy_addr =
				    tmp_p + (k * lst_size);
				k++;
			}
		}
	}
      end_txd_alloc:

	/* Allocation and initialization of RXDs in Rings */
	size = 0;
	for (i = 0; i < config->rx_ring_num; i++) {
		if (config->rx_cfg[i].num_rxd % (MAX_RXDS_PER_BLOCK + 1)) {
			DBG_PRINT(ERR_DBG, "%s: RxD count of ", dev->name);
			DBG_PRINT(ERR_DBG, "Ring%d is not a multiple of ",
				  i);
			DBG_PRINT(ERR_DBG, "RxDs per Block");
			return FAILURE;
		}
		size += config->rx_cfg[i].num_rxd;
		nic->block_count[i] =
		    config->rx_cfg[i].num_rxd / (MAX_RXDS_PER_BLOCK + 1);
		nic->pkt_cnt[i] =
		    config->rx_cfg[i].num_rxd - nic->block_count[i];
	}

	for (i = 0; i < config->rx_ring_num; i++) {
		mac_control->rx_curr_get_info[i].block_index = 0;
		mac_control->rx_curr_get_info[i].offset = 0;
		mac_control->rx_curr_get_info[i].ring_len =
		    config->rx_cfg[i].num_rxd - 1;
		mac_control->rx_curr_put_info[i].block_index = 0;
		mac_control->rx_curr_put_info[i].offset = 0;
		mac_control->rx_curr_put_info[i].ring_len =
		    config->rx_cfg[i].num_rxd - 1;
		blk_cnt =
		    config->rx_cfg[i].num_rxd / (MAX_RXDS_PER_BLOCK + 1);
		/*  Allocating all the Rx blocks */
		for (j = 0; j < blk_cnt; j++) {
#ifndef CONFIG_2BUFF_MODE
			size = (MAX_RXDS_PER_BLOCK + 1) * (sizeof(RxD_t));
#else
			size = SIZE_OF_BLOCK;
#endif
			tmp_v_addr = pci_alloc_consistent(nic->pdev, size,
							  &tmp_p_addr);
			if (tmp_v_addr == NULL) {
				/*
				 * In case of failure, free_shared_mem() 
				 * is called, which should free any 
				 * memory that was alloced till the 
				 * failure happened.
				 */
				nic->rx_blocks[i][j].block_virt_addr =
				    tmp_v_addr;
				return -ENOMEM;
			}
			memset(tmp_v_addr, 0, size);
			nic->rx_blocks[i][j].block_virt_addr = tmp_v_addr;
			nic->rx_blocks[i][j].block_dma_addr = tmp_p_addr;
		}
		/* Interlinking all Rx Blocks */
		for (j = 0; j < blk_cnt; j++) {
			tmp_v_addr = nic->rx_blocks[i][j].block_virt_addr;
			tmp_v_addr_next =
			    nic->rx_blocks[i][(j + 1) %
					      blk_cnt].block_virt_addr;
			tmp_p_addr = nic->rx_blocks[i][j].block_dma_addr;
			tmp_p_addr_next =
			    nic->rx_blocks[i][(j + 1) %
					      blk_cnt].block_dma_addr;

			pre_rxd_blk = (RxD_block_t *) tmp_v_addr;
			pre_rxd_blk->reserved_1 = END_OF_BLOCK;	/* last RxD 
								 * marker.
								 */
#ifndef	CONFIG_2BUFF_MODE
			pre_rxd_blk->reserved_2_pNext_RxD_block =
			    (unsigned long) tmp_v_addr_next;
#endif
			pre_rxd_blk->pNext_RxD_Blk_physical =
			    (u64) tmp_p_addr_next;
		}
	}

#ifdef CONFIG_2BUFF_MODE
	/* 
	 * Allocation of Storages for buffer addresses in 2BUFF mode
	 * and the buffers as well.
	 */
	for (i = 0; i < config->rx_ring_num; i++) {
		blk_cnt =
		    config->rx_cfg[i].num_rxd / (MAX_RXDS_PER_BLOCK + 1);
		nic->ba[i] = kmalloc((sizeof(buffAdd_t *) * blk_cnt),
				     GFP_KERNEL);
		if (!nic->ba[i])
			return -ENOMEM;
		for (j = 0; j < blk_cnt; j++) {
			int k = 0;
			nic->ba[i][j] = kmalloc((sizeof(buffAdd_t) *
						 (MAX_RXDS_PER_BLOCK + 1)),
						GFP_KERNEL);
			if (!nic->ba[i][j])
				return -ENOMEM;
			while (k != MAX_RXDS_PER_BLOCK) {
				ba = &nic->ba[i][j][k];

				ba->ba_0_org = (void *) kmalloc
				    (BUF0_LEN + ALIGN_SIZE, GFP_KERNEL);
				if (!ba->ba_0_org)
					return -ENOMEM;
				tmp = (u64) ba->ba_0_org;
				tmp += ALIGN_SIZE;
				tmp &= ~((u64) ALIGN_SIZE);
				ba->ba_0 = (void *) tmp;

				ba->ba_1_org = (void *) kmalloc
				    (BUF1_LEN + ALIGN_SIZE, GFP_KERNEL);
				if (!ba->ba_1_org)
					return -ENOMEM;
				tmp = (u64) ba->ba_1_org;
				tmp += ALIGN_SIZE;
				tmp &= ~((u64) ALIGN_SIZE);
				ba->ba_1 = (void *) tmp;
				k++;
			}
		}
	}
#endif

	/* Allocation and initialization of Statistics block */
	size = sizeof(StatInfo_t);
	mac_control->stats_mem = pci_alloc_consistent
	    (nic->pdev, size, &mac_control->stats_mem_phy);

	if (!mac_control->stats_mem) {
		/* 
		 * In case of failure, free_shared_mem() is called, which 
		 * should free any memory that was alloced till the 
		 * failure happened.
		 */
		return -ENOMEM;
	}
	mac_control->stats_mem_sz = size;

	tmp_v_addr = mac_control->stats_mem;
	mac_control->stats_info = (StatInfo_t *) tmp_v_addr;
	memset(tmp_v_addr, 0, size);

	DBG_PRINT(INIT_DBG, "%s:Ring Mem PHY: 0x%llx\n", dev->name,
		  (unsigned long long) tmp_p_addr);

	return SUCCESS;
}

/**  
 * free_shared_mem - Free the allocated Memory 
 * @nic:  Device private variable.
 * Description: This function is to free all memory locations allocated by
 * the init_shared_mem() function and return it to the kernel.
 */

static void free_shared_mem(struct s2io_nic *nic)
{
	int i, j, blk_cnt, size;
	void *tmp_v_addr;
	dma_addr_t tmp_p_addr;
	mac_info_t *mac_control;
	struct config_param *config;
	int lst_size, lst_per_page;


	if (!nic)
		return;

	mac_control = &nic->mac_control;
	config = &nic->config;

	lst_size = (sizeof(TxD_t) * config->max_txds);
	lst_per_page = PAGE_SIZE / lst_size;

	for (i = 0; i < config->tx_fifo_num; i++) {
		int page_num = TXD_MEM_PAGE_CNT(config->tx_cfg[i].fifo_len,
						lst_per_page);
		for (j = 0; j < page_num; j++) {
			int mem_blks = (j * lst_per_page);
			if (!nic->list_info[i][mem_blks].list_virt_addr)
				break;
			pci_free_consistent(nic->pdev, PAGE_SIZE,
					    nic->list_info[i][mem_blks].
					    list_virt_addr,
					    nic->list_info[i][mem_blks].
					    list_phy_addr);
		}
		kfree(nic->list_info[i]);
	}

#ifndef CONFIG_2BUFF_MODE
	size = (MAX_RXDS_PER_BLOCK + 1) * (sizeof(RxD_t));
#else
	size = SIZE_OF_BLOCK;
#endif
	for (i = 0; i < config->rx_ring_num; i++) {
		blk_cnt = nic->block_count[i];
		for (j = 0; j < blk_cnt; j++) {
			tmp_v_addr = nic->rx_blocks[i][j].block_virt_addr;
			tmp_p_addr = nic->rx_blocks[i][j].block_dma_addr;
			if (tmp_v_addr == NULL)
				break;
			pci_free_consistent(nic->pdev, size,
					    tmp_v_addr, tmp_p_addr);
		}
	}

#ifdef CONFIG_2BUFF_MODE
	/* Freeing buffer storage addresses in 2BUFF mode. */
	for (i = 0; i < config->rx_ring_num; i++) {
		blk_cnt =
		    config->rx_cfg[i].num_rxd / (MAX_RXDS_PER_BLOCK + 1);
		for (j = 0; j < blk_cnt; j++) {
			int k = 0;
			if (!nic->ba[i][j])
				continue;
			while (k != MAX_RXDS_PER_BLOCK) {
				buffAdd_t *ba = &nic->ba[i][j][k];
				kfree(ba->ba_0_org);
				kfree(ba->ba_1_org);
				k++;
			}
			kfree(nic->ba[i][j]);
		}
		if (nic->ba[i])
			kfree(nic->ba[i]);
	}
#endif

	if (mac_control->stats_mem) {
		pci_free_consistent(nic->pdev,
				    mac_control->stats_mem_sz,
				    mac_control->stats_mem,
				    mac_control->stats_mem_phy);
	}
}

/**  
 *  init_nic - Initialization of hardware 
 *  @nic: device peivate variable
 *  Description: The function sequentially configures every block 
 *  of the H/W from their reset values. 
 *  Return Value:  SUCCESS on success and 
 *  '-1' on failure (endian settings incorrect).
 */

static int init_nic(struct s2io_nic *nic)
{
	XENA_dev_config_t *bar0 = (XENA_dev_config_t *) nic->bar0;
	struct net_device *dev = nic->dev;
	register u64 val64 = 0;
	void *add;
	u32 time;
	int i, j;
	mac_info_t *mac_control;
	struct config_param *config;
	int mdio_cnt = 0, dtx_cnt = 0;
	unsigned long long print_var, mem_share;

	mac_control = &nic->mac_control;
	config = &nic->config;

	/* 
	 * Set proper endian settings and verify the same by 
	 * reading the PIF Feed-back register.
	 */
#ifdef  __BIG_ENDIAN
	/*
	 * The device by default set to a big endian format, so 
	 * a big endian driver need not set anything.
	 */
	writeq(0xffffffffffffffffULL, &bar0->swapper_ctrl);
	val64 = (SWAPPER_CTRL_PIF_R_FE |
		 SWAPPER_CTRL_PIF_R_SE |
		 SWAPPER_CTRL_PIF_W_FE |
		 SWAPPER_CTRL_PIF_W_SE |
		 SWAPPER_CTRL_TXP_FE |
		 SWAPPER_CTRL_TXP_SE |
		 SWAPPER_CTRL_TXD_R_FE |
		 SWAPPER_CTRL_TXD_W_FE |
		 SWAPPER_CTRL_TXF_R_FE |
		 SWAPPER_CTRL_RXD_R_FE |
		 SWAPPER_CTRL_RXD_W_FE |
		 SWAPPER_CTRL_RXF_W_FE |
		 SWAPPER_CTRL_XMSI_FE |
		 SWAPPER_CTRL_XMSI_SE |
		 SWAPPER_CTRL_STATS_FE | SWAPPER_CTRL_STATS_SE);
	writeq(val64, &bar0->swapper_ctrl);
#else
	/* 
	 * Initially we enable all bits to make it accessible by 
	 * the driver, then we selectively enable only those bits 
	 * that we want to set.
	 */
	writeq(0xffffffffffffffffULL, &bar0->swapper_ctrl);
	val64 = (SWAPPER_CTRL_PIF_R_FE |
		 SWAPPER_CTRL_PIF_R_SE |
		 SWAPPER_CTRL_PIF_W_FE |
		 SWAPPER_CTRL_PIF_W_SE |
		 SWAPPER_CTRL_TXP_FE |
		 SWAPPER_CTRL_TXP_SE |
		 SWAPPER_CTRL_TXD_R_FE |
		 SWAPPER_CTRL_TXD_R_SE |
		 SWAPPER_CTRL_TXD_W_FE |
		 SWAPPER_CTRL_TXD_W_SE |
		 SWAPPER_CTRL_TXF_R_FE |
		 SWAPPER_CTRL_RXD_R_FE |
		 SWAPPER_CTRL_RXD_R_SE |
		 SWAPPER_CTRL_RXD_W_FE |
		 SWAPPER_CTRL_RXD_W_SE |
		 SWAPPER_CTRL_RXF_W_FE |
		 SWAPPER_CTRL_XMSI_FE |
		 SWAPPER_CTRL_XMSI_SE |
		 SWAPPER_CTRL_STATS_FE | SWAPPER_CTRL_STATS_SE);
	writeq(val64, &bar0->swapper_ctrl);
#endif

	/* 
	 * Verifying if endian settings are accurate by 
	 * reading a feedback register.
	 */
	val64 = readq(&bar0->pif_rd_swapper_fb);
	if (val64 != 0x0123456789ABCDEFULL) {
		/* Endian settings are incorrect, calls for another dekko. */
		print_var = (unsigned long long) val64;
		DBG_PRINT(INIT_DBG, "%s: Endian settings are wrong",
			  dev->name);
		DBG_PRINT(ERR_DBG, ", feedback read %llx\n", print_var);

		return FAILURE;
	}

	/* Remove XGXS from reset state */
	val64 = 0;
	writeq(val64, &bar0->sw_reset);
	val64 = readq(&bar0->sw_reset);
	set_current_state(TASK_UNINTERRUPTIBLE);
	schedule_timeout(HZ / 2);

	/*  Enable Receiving broadcasts */
	add = (void *) &bar0->mac_cfg;
	val64 = readq(&bar0->mac_cfg);
	val64 |= MAC_RMAC_BCAST_ENABLE;
	writeq(RMAC_CFG_KEY(0x4C0D), &bar0->rmac_cfg_key);
	writel((u32) val64, add);
	writeq(RMAC_CFG_KEY(0x4C0D), &bar0->rmac_cfg_key);
	writel((u32) (val64 >> 32), (add + 4));

	/* Read registers in all blocks */
	val64 = readq(&bar0->mac_int_mask);
	val64 = readq(&bar0->mc_int_mask);
	val64 = readq(&bar0->xgxs_int_mask);

	/*  Set MTU */
	val64 = dev->mtu;
	writeq(vBIT(val64, 2, 14), &bar0->rmac_max_pyld_len);

	/* 
	 * Configuring the XAUI Interface of Xena. 
	 * ***************************************
	 * To Configure the Xena's XAUI, one has to write a series 
	 * of 64 bit values into two registers in a particular 
	 * sequence. Hence a macro 'SWITCH_SIGN' has been defined 
	 * which will be defined in the array of configuration values 
	 * (default_dtx_cfg & default_mdio_cfg) at appropriate places 
	 * to switch writing from one regsiter to another. We continue 
	 * writing these values until we encounter the 'END_SIGN' macro.
	 * For example, After making a series of 21 writes into 
	 * dtx_control register the 'SWITCH_SIGN' appears and hence we 
	 * start writing into mdio_control until we encounter END_SIGN.
	 */
	while (1) {
	      dtx_cfg:
		while (default_dtx_cfg[dtx_cnt] != END_SIGN) {
			if (default_dtx_cfg[dtx_cnt] == SWITCH_SIGN) {
				dtx_cnt++;
				goto mdio_cfg;
			}
			SPECIAL_REG_WRITE(default_dtx_cfg[dtx_cnt],
					  &bar0->dtx_control, UF);
			val64 = readq(&bar0->dtx_control);
			dtx_cnt++;
		}
	      mdio_cfg:
		while (default_mdio_cfg[mdio_cnt] != END_SIGN) {
			if (default_mdio_cfg[mdio_cnt] == SWITCH_SIGN) {
				mdio_cnt++;
				goto dtx_cfg;
			}
			SPECIAL_REG_WRITE(default_mdio_cfg[mdio_cnt],
					  &bar0->mdio_control, UF);
			val64 = readq(&bar0->mdio_control);
			mdio_cnt++;
		}
		if ((default_dtx_cfg[dtx_cnt] == END_SIGN) &&
		    (default_mdio_cfg[mdio_cnt] == END_SIGN)) {
			break;
		} else {
			goto dtx_cfg;
		}
	}

	/*  Tx DMA Initialization */
	val64 = 0;
	writeq(val64, &bar0->tx_fifo_partition_0);
	writeq(val64, &bar0->tx_fifo_partition_1);
	writeq(val64, &bar0->tx_fifo_partition_2);
	writeq(val64, &bar0->tx_fifo_partition_3);


	for (i = 0, j = 0; i < config->tx_fifo_num; i++) {
		val64 |=
		    vBIT(config->tx_cfg[i].fifo_len - 1, ((i * 32) + 19),
			 13) | vBIT(config->tx_cfg[i].fifo_priority,
				    ((i * 32) + 5), 3);

		if (i == (config->tx_fifo_num - 1)) {
			if (i % 2 == 0)
				i++;
		}

		switch (i) {
		case 1:
			writeq(val64, &bar0->tx_fifo_partition_0);
			val64 = 0;
			break;
		case 3:
			writeq(val64, &bar0->tx_fifo_partition_1);
			val64 = 0;
			break;
		case 5:
			writeq(val64, &bar0->tx_fifo_partition_2);
			val64 = 0;
			break;
		case 7:
			writeq(val64, &bar0->tx_fifo_partition_3);
			break;
		}
	}

	/* Enable Tx FIFO partition 0. */
	val64 = readq(&bar0->tx_fifo_partition_0);
	val64 |= BIT(0);	/* To enable the FIFO partition. */
	writeq(val64, &bar0->tx_fifo_partition_0);

	val64 = readq(&bar0->tx_fifo_partition_0);
	DBG_PRINT(INIT_DBG, "Fifo partition at: 0x%p is: 0x%llx\n",
		  &bar0->tx_fifo_partition_0, (unsigned long long) val64);

	/* 
	 * Initialization of Tx_PA_CONFIG register to ignore packet 
	 * integrity checking.
	 */
	val64 = readq(&bar0->tx_pa_cfg);
	val64 |= TX_PA_CFG_IGNORE_FRM_ERR | TX_PA_CFG_IGNORE_SNAP_OUI |
	    TX_PA_CFG_IGNORE_LLC_CTRL | TX_PA_CFG_IGNORE_L2_ERR;
	writeq(val64, &bar0->tx_pa_cfg);

	/* Rx DMA intialization. */
	val64 = 0;
	for (i = 0; i < config->rx_ring_num; i++) {
		val64 |=
		    vBIT(config->rx_cfg[i].ring_priority, (5 + (i * 8)),
			 3);
	}
	writeq(val64, &bar0->rx_queue_priority);

	/* 
	 * Allocating equal share of memory to all the 
	 * configured Rings.
	 */
	val64 = 0;
	for (i = 0; i < config->rx_ring_num; i++) {
		switch (i) {
		case 0:
			mem_share = (64 / config->rx_ring_num +
				     64 % config->rx_ring_num);
			val64 |= RX_QUEUE_CFG_Q0_SZ(mem_share);
			continue;
		case 1:
			mem_share = (64 / config->rx_ring_num);
			val64 |= RX_QUEUE_CFG_Q1_SZ(mem_share);
			continue;
		case 2:
			mem_share = (64 / config->rx_ring_num);
			val64 |= RX_QUEUE_CFG_Q2_SZ(mem_share);
			continue;
		case 3:
			mem_share = (64 / config->rx_ring_num);
			val64 |= RX_QUEUE_CFG_Q3_SZ(mem_share);
			continue;
		case 4:
			mem_share = (64 / config->rx_ring_num);
			val64 |= RX_QUEUE_CFG_Q4_SZ(mem_share);
			continue;
		case 5:
			mem_share = (64 / config->rx_ring_num);
			val64 |= RX_QUEUE_CFG_Q5_SZ(mem_share);
			continue;
		case 6:
			mem_share = (64 / config->rx_ring_num);
			val64 |= RX_QUEUE_CFG_Q6_SZ(mem_share);
			continue;
		case 7:
			mem_share = (64 / config->rx_ring_num);
			val64 |= RX_QUEUE_CFG_Q7_SZ(mem_share);
			continue;
		}
	}
	writeq(val64, &bar0->rx_queue_cfg);

	/* 
	 * Initializing the Tx round robin registers to 0.
	 * Filling Tx and Rx round robin registers as per the 
	 * number of FIFOs and Rings is still TODO.
	 */
	writeq(0, &bar0->tx_w_round_robin_0);
	writeq(0, &bar0->tx_w_round_robin_1);
	writeq(0, &bar0->tx_w_round_robin_2);
	writeq(0, &bar0->tx_w_round_robin_3);
	writeq(0, &bar0->tx_w_round_robin_4);

	/* 
	 * TODO
	 * Disable Rx steering. Hard coding all packets be steered to
	 * Queue 0 for now. 
	 */
	val64 = 0x8080808080808080ULL;
	writeq(val64, &bar0->rts_qos_steering);

	/* UDP Fix */
	val64 = 0;
	for (i = 1; i < 8; i++)
		writeq(val64, &bar0->rts_frm_len_n[i]);

	/* Set rts_frm_len register for fifo 0 */
	writeq(MAC_RTS_FRM_LEN_SET(dev->mtu + 22),
	       &bar0->rts_frm_len_n[0]);

	/* Enable statistics */
	writeq(mac_control->stats_mem_phy, &bar0->stat_addr);
	val64 = SET_UPDT_PERIOD(Stats_refresh_time) |
	    STAT_CFG_STAT_RO | STAT_CFG_STAT_EN;
	writeq(val64, &bar0->stat_cfg);

	/* 
	 * Initializing the sampling rate for the device to calculate the
	 * bandwidth utilization.
	 */
	val64 = MAC_TX_LINK_UTIL_VAL(tmac_util_period) |
	    MAC_RX_LINK_UTIL_VAL(rmac_util_period);
	writeq(val64, &bar0->mac_link_util);


	/* 
	 * Initializing the Transmit and Receive Traffic Interrupt 
	 * Scheme.
	 */
	/* TTI Initialization */
	val64 = TTI_DATA1_MEM_TX_TIMER_VAL(0xFFF) |
	    TTI_DATA1_MEM_TX_URNG_A(0xA) |
	    TTI_DATA1_MEM_TX_URNG_B(0x10) |
	    TTI_DATA1_MEM_TX_URNG_C(0x30) | TTI_DATA1_MEM_TX_TIMER_AC_EN;
	writeq(val64, &bar0->tti_data1_mem);

	val64 = TTI_DATA2_MEM_TX_UFC_A(0x10) |
	    TTI_DATA2_MEM_TX_UFC_B(0x20) |
	    TTI_DATA2_MEM_TX_UFC_C(0x40) | TTI_DATA2_MEM_TX_UFC_D(0x80);
	writeq(val64, &bar0->tti_data2_mem);

	val64 = TTI_CMD_MEM_WE | TTI_CMD_MEM_STROBE_NEW_CMD;
	writeq(val64, &bar0->tti_command_mem);

	/* 
	 * Once the operation completes, the Strobe bit of the command
	 * register will be reset. We poll for this particular condition
	 * We wait for a maximum of 500ms for the operation to complete,
	 * if it's not complete by then we return error.
	 */
	time = 0;
	while (TRUE) {
		val64 = readq(&bar0->tti_command_mem);
		if (!(val64 & TTI_CMD_MEM_STROBE_NEW_CMD)) {
			break;
		}
		if (time > 10) {
			DBG_PRINT(ERR_DBG, "%s: TTI init Failed\n",
				  dev->name);
			return -1;
		}
		set_current_state(TASK_UNINTERRUPTIBLE);
		schedule_timeout(HZ / 20);
		time++;
	}

	/* RTI Initialization */
	val64 = RTI_DATA1_MEM_RX_TIMER_VAL(0xFFF) |
	    RTI_DATA1_MEM_RX_URNG_A(0xA) |
	    RTI_DATA1_MEM_RX_URNG_B(0x10) |
	    RTI_DATA1_MEM_RX_URNG_C(0x30) | RTI_DATA1_MEM_RX_TIMER_AC_EN;

	writeq(val64, &bar0->rti_data1_mem);

	val64 = RTI_DATA2_MEM_RX_UFC_A(0x1) |
	    RTI_DATA2_MEM_RX_UFC_B(0x2) |
	    RTI_DATA2_MEM_RX_UFC_C(0x40) | RTI_DATA2_MEM_RX_UFC_D(0x80);
	writeq(val64, &bar0->rti_data2_mem);

	val64 = RTI_CMD_MEM_WE | RTI_CMD_MEM_STROBE_NEW_CMD;
	writeq(val64, &bar0->rti_command_mem);

	/* 
	 * Once the operation completes, the Strobe bit of the command
	 * register will be reset. We poll for this particular condition
	 * We wait for a maximum of 500ms for the operation to complete,
	 * if it's not complete by then we return error.
	 */
	time = 0;
	while (TRUE) {
		val64 = readq(&bar0->rti_command_mem);
		if (!(val64 & TTI_CMD_MEM_STROBE_NEW_CMD)) {
			break;
		}
		if (time > 10) {
			DBG_PRINT(ERR_DBG, "%s: RTI init Failed\n",
				  dev->name);
			return -1;
		}
		time++;
		set_current_state(TASK_UNINTERRUPTIBLE);
		schedule_timeout(HZ / 20);
	}

	/* 
	 * Initializing proper values as Pause threshold into all 
	 * the 8 Queues on Rx side.
	 */
	writeq(0xffbbffbbffbbffbbULL, &bar0->mc_pause_thresh_q0q3);
	writeq(0xffbbffbbffbbffbbULL, &bar0->mc_pause_thresh_q4q7);

	/* Disable RMAC PAD STRIPPING */
	add = (void *) &bar0->mac_cfg;
	val64 = readq(&bar0->mac_cfg);
	val64 &= ~(MAC_CFG_RMAC_STRIP_PAD);
	writeq(RMAC_CFG_KEY(0x4C0D), &bar0->rmac_cfg_key);
	writel((u32) (val64), add);
	writeq(RMAC_CFG_KEY(0x4C0D), &bar0->rmac_cfg_key);
	writel((u32) (val64 >> 32), (add + 4));
	val64 = readq(&bar0->mac_cfg);

	/* 
	 * Set the time value to be inserted in the pause frame 
	 * generated by xena.
	 */
	val64 = readq(&bar0->rmac_pause_cfg);
	val64 &= ~(RMAC_PAUSE_HG_PTIME(0xffff));
	val64 |= RMAC_PAUSE_HG_PTIME(nic->mac_control.rmac_pause_time);
	writeq(val64, &bar0->rmac_pause_cfg);

	/* 
	 * Set the Threshold Limit for Generating the pause frame
	 * If the amount of data in any Queue exceeds ratio of
	 * (mac_control.mc_pause_threshold_q0q3 or q4q7)/256
	 * pause frame is generated
	 */
	val64 = 0;
	for (i = 0; i < 4; i++) {
		val64 |=
		    (((u64) 0xFF00 | nic->mac_control.
		      mc_pause_threshold_q0q3)
		     << (i * 2 * 8));
	}
	writeq(val64, &bar0->mc_pause_thresh_q0q3);

	val64 = 0;
	for (i = 0; i < 4; i++) {
		val64 |=
		    (((u64) 0xFF00 | nic->mac_control.
		      mc_pause_threshold_q4q7)
		     << (i * 2 * 8));
	}
	writeq(val64, &bar0->mc_pause_thresh_q4q7);

	/* 
	 * TxDMA will stop Read request if the number of read split has 
	 * exceeded the limit pointed by shared_splits
	 */
	val64 = readq(&bar0->pic_control);
	val64 |= PIC_CNTL_SHARED_SPLITS(shared_splits);
	writeq(val64, &bar0->pic_control);

	return SUCCESS;
}

/**  
 *  en_dis_able_nic_intrs - Enable or Disable the interrupts 
 *  @nic: device private variable,
 *  @mask: A mask indicating which Intr block must be modified and,
 *  @flag: A flag indicating whether to enable or disable the Intrs.
 *  Description: This function will either disable or enable the interrupts
 *  depending on the flag argument. The mask argument can be used to 
 *  enable/disable any Intr block. 
 *  Return Value: NONE.
 */

static void en_dis_able_nic_intrs(struct s2io_nic *nic, u16 mask, int flag)
{
	XENA_dev_config_t *bar0 = (XENA_dev_config_t *) nic->bar0;
	register u64 val64 = 0, temp64 = 0;

	/*  Top level interrupt classification */
	/*  PIC Interrupts */
	if ((mask & (TX_PIC_INTR | RX_PIC_INTR))) {
		/*  Enable PIC Intrs in the general intr mask register */
		val64 = TXPIC_INT_M | PIC_RX_INT_M;
		if (flag == ENABLE_INTRS) {
			temp64 = readq(&bar0->general_int_mask);
			temp64 &= ~((u64) val64);
			writeq(temp64, &bar0->general_int_mask);
			/*  
			 * Disabled all PCIX, Flash, MDIO, IIC and GPIO
			 * interrupts for now. 
			 * TODO 
			 */
			writeq(DISABLE_ALL_INTRS, &bar0->pic_int_mask);
			/* 
			 * No MSI Support is available presently, so TTI and
			 * RTI interrupts are also disabled.
			 */
		} else if (flag == DISABLE_INTRS) {
			/*  
			 * Disable PIC Intrs in the general 
			 * intr mask register 
			 */
			writeq(DISABLE_ALL_INTRS, &bar0->pic_int_mask);
			temp64 = readq(&bar0->general_int_mask);
			val64 |= temp64;
			writeq(val64, &bar0->general_int_mask);
		}
	}

	/*  DMA Interrupts */
	/*  Enabling/Disabling Tx DMA interrupts */
	if (mask & TX_DMA_INTR) {
		/* Enable TxDMA Intrs in the general intr mask register */
		val64 = TXDMA_INT_M;
		if (flag == ENABLE_INTRS) {
			temp64 = readq(&bar0->general_int_mask);
			temp64 &= ~((u64) val64);
			writeq(temp64, &bar0->general_int_mask);
			/* 
			 * Keep all interrupts other than PFC interrupt 
			 * and PCC interrupt disabled in DMA level.
			 */
			val64 = DISABLE_ALL_INTRS & ~(TXDMA_PFC_INT_M |
						      TXDMA_PCC_INT_M);
			writeq(val64, &bar0->txdma_int_mask);
			/* 
			 * Enable only the MISC error 1 interrupt in PFC block 
			 */
			val64 = DISABLE_ALL_INTRS & (~PFC_MISC_ERR_1);
			writeq(val64, &bar0->pfc_err_mask);
			/* 
			 * Enable only the FB_ECC error interrupt in PCC block 
			 */
			val64 = DISABLE_ALL_INTRS & (~PCC_FB_ECC_ERR);
			writeq(val64, &bar0->pcc_err_mask);
		} else if (flag == DISABLE_INTRS) {
			/* 
			 * Disable TxDMA Intrs in the general intr mask 
			 * register 
			 */
			writeq(DISABLE_ALL_INTRS, &bar0->txdma_int_mask);
			writeq(DISABLE_ALL_INTRS, &bar0->pfc_err_mask);
			temp64 = readq(&bar0->general_int_mask);
			val64 |= temp64;
			writeq(val64, &bar0->general_int_mask);
		}
	}

	/*  Enabling/Disabling Rx DMA interrupts */
	if (mask & RX_DMA_INTR) {
		/*  Enable RxDMA Intrs in the general intr mask register */
		val64 = RXDMA_INT_M;
		if (flag == ENABLE_INTRS) {
			temp64 = readq(&bar0->general_int_mask);
			temp64 &= ~((u64) val64);
			writeq(temp64, &bar0->general_int_mask);
			/* 
			 * All RxDMA block interrupts are disabled for now 
			 * TODO 
			 */
			writeq(DISABLE_ALL_INTRS, &bar0->rxdma_int_mask);
		} else if (flag == DISABLE_INTRS) {
			/*  
			 * Disable RxDMA Intrs in the general intr mask 
			 * register 
			 */
			writeq(DISABLE_ALL_INTRS, &bar0->rxdma_int_mask);
			temp64 = readq(&bar0->general_int_mask);
			val64 |= temp64;
			writeq(val64, &bar0->general_int_mask);
		}
	}

	/*  MAC Interrupts */
	/*  Enabling/Disabling MAC interrupts */
	if (mask & (TX_MAC_INTR | RX_MAC_INTR)) {
		val64 = TXMAC_INT_M | RXMAC_INT_M;
		if (flag == ENABLE_INTRS) {
			temp64 = readq(&bar0->general_int_mask);
			temp64 &= ~((u64) val64);
			writeq(temp64, &bar0->general_int_mask);
			/* 
			 * All MAC block error interrupts are disabled for now 
			 * except the link status change interrupt.
			 * TODO
			 */
			val64 = MAC_INT_STATUS_RMAC_INT;
			temp64 = readq(&bar0->mac_int_mask);
			temp64 &= ~((u64) val64);
			writeq(temp64, &bar0->mac_int_mask);

			val64 = readq(&bar0->mac_rmac_err_mask);
			val64 &= ~((u64) RMAC_LINK_STATE_CHANGE_INT);
			writeq(val64, &bar0->mac_rmac_err_mask);
		} else if (flag == DISABLE_INTRS) {
			/*  
			 * Disable MAC Intrs in the general intr mask register 
			 */
			writeq(DISABLE_ALL_INTRS, &bar0->mac_int_mask);
			writeq(DISABLE_ALL_INTRS,
			       &bar0->mac_rmac_err_mask);

			temp64 = readq(&bar0->general_int_mask);
			val64 |= temp64;
			writeq(val64, &bar0->general_int_mask);
		}
	}

	/*  XGXS Interrupts */
	if (mask & (TX_XGXS_INTR | RX_XGXS_INTR)) {
		val64 = TXXGXS_INT_M | RXXGXS_INT_M;
		if (flag == ENABLE_INTRS) {
			temp64 = readq(&bar0->general_int_mask);
			temp64 &= ~((u64) val64);
			writeq(temp64, &bar0->general_int_mask);
			/* 
			 * All XGXS block error interrupts are disabled for now
			 * TODO 
			 */
			writeq(DISABLE_ALL_INTRS, &bar0->xgxs_int_mask);
		} else if (flag == DISABLE_INTRS) {
			/*  
			 * Disable MC Intrs in the general intr mask register 
			 */
			writeq(DISABLE_ALL_INTRS, &bar0->xgxs_int_mask);
			temp64 = readq(&bar0->general_int_mask);
			val64 |= temp64;
			writeq(val64, &bar0->general_int_mask);
		}
	}

	/*  Memory Controller(MC) interrupts */
	if (mask & MC_INTR) {
		val64 = MC_INT_M;
		if (flag == ENABLE_INTRS) {
			temp64 = readq(&bar0->general_int_mask);
			temp64 &= ~((u64) val64);
			writeq(temp64, &bar0->general_int_mask);
			/* 
			 * All MC block error interrupts are disabled for now
			 * TODO 
			 */
			writeq(DISABLE_ALL_INTRS, &bar0->mc_int_mask);
		} else if (flag == DISABLE_INTRS) {
			/*
			 * Disable MC Intrs in the general intr mask register
			 */
			writeq(DISABLE_ALL_INTRS, &bar0->mc_int_mask);
			temp64 = readq(&bar0->general_int_mask);
			val64 |= temp64;
			writeq(val64, &bar0->general_int_mask);
		}
	}


	/*  Tx traffic interrupts */
	if (mask & TX_TRAFFIC_INTR) {
		val64 = TXTRAFFIC_INT_M;
		if (flag == ENABLE_INTRS) {
			temp64 = readq(&bar0->general_int_mask);
			temp64 &= ~((u64) val64);
			writeq(temp64, &bar0->general_int_mask);
			/* 
			 * Enable all the Tx side interrupts
			 * writing 0 Enables all 64 TX interrupt levels 
			 */
			writeq(0x0, &bar0->tx_traffic_mask);
		} else if (flag == DISABLE_INTRS) {
			/* 
			 * Disable Tx Traffic Intrs in the general intr mask 
			 * register.
			 */
			writeq(DISABLE_ALL_INTRS, &bar0->tx_traffic_mask);
			temp64 = readq(&bar0->general_int_mask);
			val64 |= temp64;
			writeq(val64, &bar0->general_int_mask);
		}
	}

	/*  Rx traffic interrupts */
	if (mask & RX_TRAFFIC_INTR) {
		val64 = RXTRAFFIC_INT_M;
		if (flag == ENABLE_INTRS) {
			temp64 = readq(&bar0->general_int_mask);
			temp64 &= ~((u64) val64);
			writeq(temp64, &bar0->general_int_mask);
			/* writing 0 Enables all 8 RX interrupt levels */
			writeq(0x0, &bar0->rx_traffic_mask);
		} else if (flag == DISABLE_INTRS) {
			/*  
			 * Disable Rx Traffic Intrs in the general intr mask 
			 * register.
			 */
			writeq(DISABLE_ALL_INTRS, &bar0->rx_traffic_mask);
			temp64 = readq(&bar0->general_int_mask);
			val64 |= temp64;
			writeq(val64, &bar0->general_int_mask);
		}
	}
}

/**  
 *  verify_xena_quiescence - Checks whether the H/W is ready 
 *  @val64 :  Value read from adapter status register.
 *  @flag : indicates if the adapter enable bit was ever written once
 *  before.
 *  Description: Returns whether the H/W is ready to go or not. Depending
 *  on whether adapter enable bit was written or not the comparison 
 *  differs and the calling function passes the input argument flag to
 *  indicate this.
 *  Return: 1 If xena is quiescence 
 *          0 If Xena is not quiescence
 */

static int verify_xena_quiescence(u64 val64, int flag)
{
	int ret = 0;
	u64 tmp64 = ~((u64) val64);

	if (!
	    (tmp64 &
	     (ADAPTER_STATUS_TDMA_READY | ADAPTER_STATUS_RDMA_READY |
	      ADAPTER_STATUS_PFC_READY | ADAPTER_STATUS_TMAC_BUF_EMPTY |
	      ADAPTER_STATUS_PIC_QUIESCENT | ADAPTER_STATUS_MC_DRAM_READY |
	      ADAPTER_STATUS_MC_QUEUES_READY | ADAPTER_STATUS_M_PLL_LOCK |
	      ADAPTER_STATUS_P_PLL_LOCK))) {
		if (flag == FALSE) {
			if (!(val64 & ADAPTER_STATUS_RMAC_PCC_IDLE) &&
			    ((val64 & ADAPTER_STATUS_RC_PRC_QUIESCENT) ==
			     ADAPTER_STATUS_RC_PRC_QUIESCENT)) {

				ret = 1;

			}
		} else {
			if (((val64 & ADAPTER_STATUS_RMAC_PCC_IDLE) ==
			     ADAPTER_STATUS_RMAC_PCC_IDLE) &&
			    (!(val64 & ADAPTER_STATUS_RC_PRC_QUIESCENT) ||
			     ((val64 & ADAPTER_STATUS_RC_PRC_QUIESCENT) ==
			      ADAPTER_STATUS_RC_PRC_QUIESCENT))) {

				ret = 1;

			}
		}
	}

	return ret;
}

/**
 * fix_mac_address -  Fix for Mac addr problem on Alpha platforms
 * @sp: Pointer to device specifc structure
 * Description : 
 * New procedure to clear mac address reading  problems on Alpha platforms
 *
 */

void fix_mac_address(nic_t * sp)
{
	XENA_dev_config_t *bar0 = (XENA_dev_config_t *) sp->bar0;
	u64 val64;
	int i = 0;

	while (fix_mac[i] != END_SIGN) {
		writeq(fix_mac[i++], &bar0->gpio_control);
		val64 = readq(&bar0->gpio_control);
	}
}

/**
 *  start_nic - Turns the device on   
 *  @nic : device private variable.
 *  Description: 
 *  This function actually turns the device on. Before this  function is 
 *  called,all Registers are configured from their reset states 
 *  and shared memory is allocated but the NIC is still quiescent. On 
 *  calling this function, the device interrupts are cleared and the NIC is
 *  literally switched on by writing into the adapter control register.
 *  Return Value: 
 *  SUCCESS on success and -1 on failure.
 */

static int start_nic(struct s2io_nic *nic)
{
	XENA_dev_config_t *bar0 = (XENA_dev_config_t *) nic->bar0;
	struct net_device *dev = nic->dev;
	register u64 val64 = 0;
	u16 interruptible, i;
	u16 subid;
	mac_info_t *mac_control;
	struct config_param *config;

	mac_control = &nic->mac_control;
	config = &nic->config;

	/*  PRC Initialization and configuration */
	for (i = 0; i < config->rx_ring_num; i++) {
		writeq((u64) nic->rx_blocks[i][0].block_dma_addr,
		       &bar0->prc_rxd0_n[i]);

		val64 = readq(&bar0->prc_ctrl_n[i]);
#ifndef CONFIG_2BUFF_MODE
		val64 |= PRC_CTRL_RC_ENABLED;
#else
		val64 |= PRC_CTRL_RC_ENABLED | PRC_CTRL_RING_MODE_3;
#endif
		writeq(val64, &bar0->prc_ctrl_n[i]);
	}

#ifdef CONFIG_2BUFF_MODE
	/* Enabling 2 buffer mode by writing into Rx_pa_cfg reg. */
	val64 = readq(&bar0->rx_pa_cfg);
	val64 |= RX_PA_CFG_IGNORE_L2_ERR;
	writeq(val64, &bar0->rx_pa_cfg);
#endif

	/* 
	 * Enabling MC-RLDRAM. After enabling the device, we timeout
	 * for around 100ms, which is approximately the time required
	 * for the device to be ready for operation.
	 */
	val64 = readq(&bar0->mc_rldram_mrs);
	val64 |= MC_RLDRAM_QUEUE_SIZE_ENABLE | MC_RLDRAM_MRS_ENABLE;
	SPECIAL_REG_WRITE(val64, &bar0->mc_rldram_mrs, UF);
	val64 = readq(&bar0->mc_rldram_mrs);

	set_current_state(TASK_UNINTERRUPTIBLE);
	schedule_timeout(HZ / 10);	/* Delay by around 100 ms. */

	/* Enabling ECC Protection. */
	val64 = readq(&bar0->adapter_control);
	val64 &= ~ADAPTER_ECC_EN;
	writeq(val64, &bar0->adapter_control);

	/* 
	 * Clearing any possible Link state change interrupts that 
	 * could have popped up just before Enabling the card.
	 */
	val64 = readq(&bar0->mac_rmac_err_reg);
	if (val64)
		writeq(val64, &bar0->mac_rmac_err_reg);

	/* 
	 * Verify if the device is ready to be enabled, if so enable 
	 * it.
	 */
	val64 = readq(&bar0->adapter_status);
	if (!verify_xena_quiescence(val64, nic->device_enabled_once)) {
		DBG_PRINT(ERR_DBG, "%s: device is not ready, ", dev->name);
		DBG_PRINT(ERR_DBG, "Adapter status reads: 0x%llx\n",
			  (unsigned long long) val64);
		return FAILURE;
	}

	/*  Enable select interrupts */
	interruptible = TX_TRAFFIC_INTR | RX_TRAFFIC_INTR | TX_MAC_INTR |
	    RX_MAC_INTR;
	en_dis_able_nic_intrs(nic, interruptible, ENABLE_INTRS);

	/* 
	 * With some switches, link might be already up at this point.
	 * Because of this weird behavior, when we enable laser, 
	 * we may not get link. We need to handle this. We cannot 
	 * figure out which switch is misbehaving. So we are forced to 
	 * make a global change. 
	 */

	/* Enabling Laser. */
	val64 = readq(&bar0->adapter_control);
	val64 |= ADAPTER_EOI_TX_ON;
	writeq(val64, &bar0->adapter_control);

	/* SXE-002: Initialize link and activity LED */
	subid = nic->pdev->subsystem_device;
	if ((subid & 0xFF) >= 0x07) {
		val64 = readq(&bar0->gpio_control);
		val64 |= 0x0000800000000000ULL;
		writeq(val64, &bar0->gpio_control);
		val64 = 0x0411040400000000ULL;
		writeq(val64, (void *) ((u8 *) bar0 + 0x2700));
	}

	/* 
	 * Don't see link state interrupts on certain switches, so 
	 * directly scheduling a link state task from here.
	 */
	schedule_work(&nic->set_link_task);

	/* 
	 * Here we are performing soft reset on XGXS to 
	 * force link down. Since link is already up, we will get
	 * link state change interrupt after this reset
	 */
	SPECIAL_REG_WRITE(0x80010515001E0000ULL, &bar0->dtx_control, UF);
	val64 = readq(&bar0->dtx_control);
	udelay(50);
	SPECIAL_REG_WRITE(0x80010515001E00E0ULL, &bar0->dtx_control, UF);
	val64 = readq(&bar0->dtx_control);
	udelay(50);
	SPECIAL_REG_WRITE(0x80070515001F00E4ULL, &bar0->dtx_control, UF);
	val64 = readq(&bar0->dtx_control);
	udelay(50);

	return SUCCESS;
}

/** 
 *  free_tx_buffers - Free all queued Tx buffers 
 *  @nic : device private variable.
 *  Description: 
 *  Free all queued Tx buffers.
 *  Return Value: void 
*/

void free_tx_buffers(struct s2io_nic *nic)
{
	struct net_device *dev = nic->dev;
	struct sk_buff *skb;
	TxD_t *txdp;
	int i, j;
	mac_info_t *mac_control;
	struct config_param *config;
	int cnt = 0;

	mac_control = &nic->mac_control;
	config = &nic->config;

	for (i = 0; i < config->tx_fifo_num; i++) {
		for (j = 0; j < config->tx_cfg[i].fifo_len - 1; j++) {
			txdp = (TxD_t *) nic->list_info[i][j].
			    list_virt_addr;
			skb =
			    (struct sk_buff *) ((unsigned long) txdp->
						Host_Control);
			if (skb == NULL) {
				memset(txdp, 0, sizeof(TxD_t));
				continue;
			}
			dev_kfree_skb(skb);
			memset(txdp, 0, sizeof(TxD_t));
			cnt++;
		}
		DBG_PRINT(INTR_DBG,
			  "%s:forcibly freeing %d skbs on FIFO%d\n",
			  dev->name, cnt, i);
		mac_control->tx_curr_get_info[i].offset = 0;
		mac_control->tx_curr_put_info[i].offset = 0;
	}
}

/**  
 *   stop_nic -  To stop the nic  
 *   @nic ; device private variable.
 *   Description: 
 *   This function does exactly the opposite of what the start_nic() 
 *   function does. This function is called to stop the device.
 *   Return Value:
 *   void.
 */

static void stop_nic(struct s2io_nic *nic)
{
	XENA_dev_config_t *bar0 = (XENA_dev_config_t *) nic->bar0;
	register u64 val64 = 0;
	u16 interruptible, i;
	mac_info_t *mac_control;
	struct config_param *config;

	mac_control = &nic->mac_control;
	config = &nic->config;

	/*  Disable all interrupts */
	interruptible = TX_TRAFFIC_INTR | RX_TRAFFIC_INTR | TX_MAC_INTR |
	    RX_MAC_INTR;
	en_dis_able_nic_intrs(nic, interruptible, DISABLE_INTRS);

	/*  Disable PRCs */
	for (i = 0; i < config->rx_ring_num; i++) {
		val64 = readq(&bar0->prc_ctrl_n[i]);
		val64 &= ~((u64) PRC_CTRL_RC_ENABLED);
		writeq(val64, &bar0->prc_ctrl_n[i]);
	}
}

/**  
 *  fill_rx_buffers - Allocates the Rx side skbs 
 *  @nic:  device private variable
 *  @ring_no: ring number 
 *  Description: 
 *  The function allocates Rx side skbs and puts the physical
 *  address of these buffers into the RxD buffer pointers, so that the NIC
 *  can DMA the received frame into these locations.
 *  The NIC supports 3 receive modes, viz
 *  1. single buffer,
 *  2. three buffer and
 *  3. Five buffer modes.
 *  Each mode defines how many fragments the received frame will be split 
 *  up into by the NIC. The frame is split into L3 header, L4 Header, 
 *  L4 payload in three buffer mode and in 5 buffer mode, L4 payload itself
 *  is split into 3 fragments. As of now only single buffer mode is
 *  supported.
 *   Return Value:
 *  SUCCESS on success or an appropriate -ve value on failure.
 */

int fill_rx_buffers(struct s2io_nic *nic, int ring_no)
{
	struct net_device *dev = nic->dev;
	struct sk_buff *skb;
	RxD_t *rxdp;
	int off, off1, size, block_no, block_no1;
	int offset, offset1;
	u32 alloc_tab = 0;
	u32 alloc_cnt = nic->pkt_cnt[ring_no] -
	    atomic_read(&nic->rx_bufs_left[ring_no]);
	mac_info_t *mac_control;
	struct config_param *config;
#ifdef CONFIG_2BUFF_MODE
	RxD_t *rxdpnext;
	int nextblk;
	u64 tmp;
	buffAdd_t *ba;
	dma_addr_t rxdpphys;
#endif
#ifndef CONFIG_S2IO_NAPI
	unsigned long flags;
#endif

	mac_control = &nic->mac_control;
	config = &nic->config;

	size = dev->mtu + HEADER_ETHERNET_II_802_3_SIZE +
	    HEADER_802_2_SIZE + HEADER_SNAP_SIZE;

	while (alloc_tab < alloc_cnt) {
		block_no = mac_control->rx_curr_put_info[ring_no].
		    block_index;
		block_no1 = mac_control->rx_curr_get_info[ring_no].
		    block_index;
		off = mac_control->rx_curr_put_info[ring_no].offset;
		off1 = mac_control->rx_curr_get_info[ring_no].offset;
#ifndef CONFIG_2BUFF_MODE
		offset = block_no * (MAX_RXDS_PER_BLOCK + 1) + off;
		offset1 = block_no1 * (MAX_RXDS_PER_BLOCK + 1) + off1;
#else
		offset = block_no * (MAX_RXDS_PER_BLOCK) + off;
		offset1 = block_no1 * (MAX_RXDS_PER_BLOCK) + off1;
#endif

		rxdp = nic->rx_blocks[ring_no][block_no].
		    block_virt_addr + off;
		if ((offset == offset1) && (rxdp->Host_Control)) {
			DBG_PRINT(INTR_DBG, "%s: Get and Put", dev->name);
			DBG_PRINT(INTR_DBG, " info equated\n");
			goto end;
		}
#ifndef	CONFIG_2BUFF_MODE
		if (rxdp->Control_1 == END_OF_BLOCK) {
			mac_control->rx_curr_put_info[ring_no].
			    block_index++;
			mac_control->rx_curr_put_info[ring_no].
			    block_index %= nic->block_count[ring_no];
			block_no = mac_control->rx_curr_put_info
			    [ring_no].block_index;
			off++;
			off %= (MAX_RXDS_PER_BLOCK + 1);
			mac_control->rx_curr_put_info[ring_no].offset =
			    off;
			rxdp = (RxD_t *) ((unsigned long) rxdp->Control_2);
			DBG_PRINT(INTR_DBG, "%s: Next block at: %p\n",
				  dev->name, rxdp);
		}
#ifndef CONFIG_S2IO_NAPI
		spin_lock_irqsave(&nic->put_lock, flags);
		nic->put_pos[ring_no] =
		    (block_no * (MAX_RXDS_PER_BLOCK + 1)) + off;
		spin_unlock_irqrestore(&nic->put_lock, flags);
#endif
#else
		if (rxdp->Host_Control == END_OF_BLOCK) {
			mac_control->rx_curr_put_info[ring_no].
			    block_index++;
			mac_control->rx_curr_put_info[ring_no].
			    block_index %= nic->block_count[ring_no];
			block_no = mac_control->rx_curr_put_info
			    [ring_no].block_index;
			off = 0;
			DBG_PRINT(INTR_DBG, "%s: block%d at: 0x%llx\n",
				  dev->name, block_no,
				  (unsigned long long) rxdp->Control_1);
			mac_control->rx_curr_put_info[ring_no].offset =
			    off;
			rxdp = nic->rx_blocks[ring_no][block_no].
			    block_virt_addr;
		}
#ifndef CONFIG_S2IO_NAPI
		spin_lock_irqsave(&nic->put_lock, flags);
		nic->put_pos[ring_no] = (block_no *
					 (MAX_RXDS_PER_BLOCK + 1)) + off;
		spin_unlock_irqrestore(&nic->put_lock, flags);
#endif
#endif

#ifndef	CONFIG_2BUFF_MODE
		if (rxdp->Control_1 & RXD_OWN_XENA)
#else
		if (rxdp->Control_2 & BIT(0))
#endif
		{
			mac_control->rx_curr_put_info[ring_no].
			    offset = off;
			goto end;
		}
#ifdef	CONFIG_2BUFF_MODE
		/* 
		 * RxDs Spanning cache lines will be replenished only 
		 * if the succeeding RxD is also owned by Host. It 
		 * will always be the ((8*i)+3) and ((8*i)+6) 
		 * descriptors for the 48 byte descriptor. The offending 
		 * decsriptor is of-course the 3rd descriptor.
		 */
		rxdpphys = nic->rx_blocks[ring_no][block_no].
		    block_dma_addr + (off * sizeof(RxD_t));
		if (((u64) (rxdpphys)) % 128 > 80) {
			rxdpnext = nic->rx_blocks[ring_no][block_no].
			    block_virt_addr + (off + 1);
			if (rxdpnext->Host_Control == END_OF_BLOCK) {
				nextblk = (block_no + 1) %
				    (nic->block_count[ring_no]);
				rxdpnext = nic->rx_blocks[ring_no]
				    [nextblk].block_virt_addr;
			}
			if (rxdpnext->Control_2 & BIT(0))
				goto end;
		}
#endif

#ifndef	CONFIG_2BUFF_MODE
		skb = dev_alloc_skb(size + NET_IP_ALIGN);
#else
		skb = dev_alloc_skb(dev->mtu + ALIGN_SIZE + BUF0_LEN + 4);
#endif
		if (!skb) {
			DBG_PRINT(ERR_DBG, "%s: Out of ", dev->name);
			DBG_PRINT(ERR_DBG, "memory to allocate SKBs\n");
			return -ENOMEM;
		}
#ifndef	CONFIG_2BUFF_MODE
		skb_reserve(skb, NET_IP_ALIGN);
		memset(rxdp, 0, sizeof(RxD_t));
		rxdp->Buffer0_ptr = pci_map_single
		    (nic->pdev, skb->data, size, PCI_DMA_FROMDEVICE);
		rxdp->Control_2 &= (~MASK_BUFFER0_SIZE);
		rxdp->Control_2 |= SET_BUFFER0_SIZE(size);
		rxdp->Host_Control = (unsigned long) (skb);
		rxdp->Control_1 |= RXD_OWN_XENA;
		off++;
		off %= (MAX_RXDS_PER_BLOCK + 1);
		mac_control->rx_curr_put_info[ring_no].offset = off;
#else
		ba = &nic->ba[ring_no][block_no][off];
		skb_reserve(skb, BUF0_LEN);
		tmp = (u64) skb->data;
		tmp += ALIGN_SIZE;
		tmp &= ~ALIGN_SIZE;
		skb->data = (void *) tmp;
		skb->tail = (void *) tmp;

		memset(rxdp, 0, sizeof(RxD_t));
		rxdp->Buffer2_ptr = pci_map_single
		    (nic->pdev, skb->data, dev->mtu + BUF0_LEN + 4,
		     PCI_DMA_FROMDEVICE);
		rxdp->Buffer0_ptr =
		    pci_map_single(nic->pdev, ba->ba_0, BUF0_LEN,
				   PCI_DMA_FROMDEVICE);
		rxdp->Buffer1_ptr =
		    pci_map_single(nic->pdev, ba->ba_1, BUF1_LEN,
				   PCI_DMA_FROMDEVICE);

		rxdp->Control_2 = SET_BUFFER2_SIZE(dev->mtu + 4);
		rxdp->Control_2 |= SET_BUFFER0_SIZE(BUF0_LEN);
		rxdp->Control_2 |= SET_BUFFER1_SIZE(1);	/* dummy. */
		rxdp->Control_2 |= BIT(0);	/* Set Buffer_Empty bit. */
		rxdp->Host_Control = (u64) ((unsigned long) (skb));
		rxdp->Control_1 |= RXD_OWN_XENA;
		off++;
		mac_control->rx_curr_put_info[ring_no].offset = off;
#endif
		atomic_inc(&nic->rx_bufs_left[ring_no]);
		alloc_tab++;
	}

      end:
	return SUCCESS;
}

/**
 *  free_rx_buffers - Frees all Rx buffers   
 *  @sp: device private variable.
 *  Description: 
 *  This function will free all Rx buffers allocated by host.
 *  Return Value:
 *  NONE.
 */

static void free_rx_buffers(struct s2io_nic *sp)
{
	struct net_device *dev = sp->dev;
	int i, j, blk = 0, off, buf_cnt = 0;
	RxD_t *rxdp;
	struct sk_buff *skb;
	mac_info_t *mac_control;
	struct config_param *config;
#ifdef CONFIG_2BUFF_MODE
	buffAdd_t *ba;
#endif

	mac_control = &sp->mac_control;
	config = &sp->config;

	for (i = 0; i < config->rx_ring_num; i++) {
		for (j = 0, blk = 0; j < config->rx_cfg[i].num_rxd; j++) {
			off = j % (MAX_RXDS_PER_BLOCK + 1);
			rxdp = sp->rx_blocks[i][blk].block_virt_addr + off;

#ifndef CONFIG_2BUFF_MODE
			if (rxdp->Control_1 == END_OF_BLOCK) {
				rxdp =
				    (RxD_t *) ((unsigned long) rxdp->
					       Control_2);
				j++;
				blk++;
			}
#else
			if (rxdp->Host_Control == END_OF_BLOCK) {
				blk++;
				continue;
			}
#endif

			if (!(rxdp->Control_1 & RXD_OWN_XENA)) {
				memset(rxdp, 0, sizeof(RxD_t));
				continue;
			}

			skb =
			    (struct sk_buff *) ((unsigned long) rxdp->
						Host_Control);
			if (skb) {
#ifndef CONFIG_2BUFF_MODE
				pci_unmap_single(sp->pdev, (dma_addr_t)
						 rxdp->Buffer0_ptr,
						 dev->mtu +
						 HEADER_ETHERNET_II_802_3_SIZE
						 + HEADER_802_2_SIZE +
						 HEADER_SNAP_SIZE,
						 PCI_DMA_FROMDEVICE);
#else
				ba = &sp->ba[i][blk][off];
				pci_unmap_single(sp->pdev, (dma_addr_t)
						 rxdp->Buffer0_ptr,
						 BUF0_LEN,
						 PCI_DMA_FROMDEVICE);
				pci_unmap_single(sp->pdev, (dma_addr_t)
						 rxdp->Buffer1_ptr,
						 BUF1_LEN,
						 PCI_DMA_FROMDEVICE);
				pci_unmap_single(sp->pdev, (dma_addr_t)
						 rxdp->Buffer2_ptr,
						 dev->mtu + BUF0_LEN + 4,
						 PCI_DMA_FROMDEVICE);
#endif
				dev_kfree_skb(skb);
				atomic_dec(&sp->rx_bufs_left[i]);
				buf_cnt++;
			}
			memset(rxdp, 0, sizeof(RxD_t));
		}
		mac_control->rx_curr_put_info[i].block_index = 0;
		mac_control->rx_curr_get_info[i].block_index = 0;
		mac_control->rx_curr_put_info[i].offset = 0;
		mac_control->rx_curr_get_info[i].offset = 0;
		atomic_set(&sp->rx_bufs_left[i], 0);
		DBG_PRINT(INIT_DBG, "%s:Freed 0x%x Rx Buffers on ring%d\n",
			  dev->name, buf_cnt, i);
	}
}

/**
 * s2io_poll - Rx interrupt handler for NAPI support
 * @dev : pointer to the device structure.
 * @budget : The number of packets that were budgeted to be processed 
 * during  one pass through the 'Poll" function.
 * Description:
 * Comes into picture only if NAPI support has been incorporated. It does
 * the same thing that rx_intr_handler does, but not in a interrupt context
 * also It will process only a given number of packets.
 * Return value:
 * 0 on success and 1 if there are No Rx packets to be processed.
 */

#ifdef CONFIG_S2IO_NAPI
static int s2io_poll(struct net_device *dev, int *budget)
{
	nic_t *nic = dev->priv;
	XENA_dev_config_t *bar0 = (XENA_dev_config_t *) nic->bar0;
	int pkts_to_process = *budget, pkt_cnt = 0;
	register u64 val64 = 0;
	rx_curr_get_info_t get_info, put_info;
	int i, get_block, put_block, get_offset, put_offset, ring_bufs;
#ifndef CONFIG_2BUFF_MODE
	u16 val16, cksum;
#endif
	struct sk_buff *skb;
	RxD_t *rxdp;
	mac_info_t *mac_control;
	struct config_param *config;
#ifdef CONFIG_2BUFF_MODE
	buffAdd_t *ba;
#endif

	mac_control = &nic->mac_control;
	config = &nic->config;

	if (pkts_to_process > dev->quota)
		pkts_to_process = dev->quota;

	val64 = readq(&bar0->rx_traffic_int);
	writeq(val64, &bar0->rx_traffic_int);

	for (i = 0; i < config->rx_ring_num; i++) {
		get_info = mac_control->rx_curr_get_info[i];
		get_block = get_info.block_index;
		put_info = mac_control->rx_curr_put_info[i];
		put_block = put_info.block_index;
		ring_bufs = config->rx_cfg[i].num_rxd;
		rxdp = nic->rx_blocks[i][get_block].block_virt_addr +
		    get_info.offset;
#ifndef	CONFIG_2BUFF_MODE
		get_offset = (get_block * (MAX_RXDS_PER_BLOCK + 1)) +
		    get_info.offset;
		put_offset = (put_block * (MAX_RXDS_PER_BLOCK + 1)) +
		    put_info.offset;
		while ((!(rxdp->Control_1 & RXD_OWN_XENA)) &&
		       (((get_offset + 1) % ring_bufs) != put_offset)) {
			if (--pkts_to_process < 0) {
				goto no_rx;
			}
			if (rxdp->Control_1 == END_OF_BLOCK) {
				rxdp =
				    (RxD_t *) ((unsigned long) rxdp->
					       Control_2);
				get_info.offset++;
				get_info.offset %=
				    (MAX_RXDS_PER_BLOCK + 1);
				get_block++;
				get_block %= nic->block_count[i];
				mac_control->rx_curr_get_info[i].
				    offset = get_info.offset;
				mac_control->rx_curr_get_info[i].
				    block_index = get_block;
				continue;
			}
			get_offset =
			    (get_block * (MAX_RXDS_PER_BLOCK + 1)) +
			    get_info.offset;
			skb =
			    (struct sk_buff *) ((unsigned long) rxdp->
						Host_Control);
			if (skb == NULL) {
				DBG_PRINT(ERR_DBG, "%s: The skb is ",
					  dev->name);
				DBG_PRINT(ERR_DBG, "Null in Rx Intr\n");
				goto no_rx;
			}
			val64 = RXD_GET_BUFFER0_SIZE(rxdp->Control_2);
			val16 = (u16) (val64 >> 48);
			cksum = RXD_GET_L4_CKSUM(rxdp->Control_1);
			pci_unmap_single(nic->pdev, (dma_addr_t)
					 rxdp->Buffer0_ptr,
					 dev->mtu +
					 HEADER_ETHERNET_II_802_3_SIZE +
					 HEADER_802_2_SIZE +
					 HEADER_SNAP_SIZE,
					 PCI_DMA_FROMDEVICE);
			rx_osm_handler(nic, val16, rxdp, i);
			pkt_cnt++;
			get_info.offset++;
			get_info.offset %= (MAX_RXDS_PER_BLOCK + 1);
			rxdp =
			    nic->rx_blocks[i][get_block].block_virt_addr +
			    get_info.offset;
			mac_control->rx_curr_get_info[i].offset =
			    get_info.offset;
		}
#else
		get_offset = (get_block * (MAX_RXDS_PER_BLOCK + 1)) +
		    get_info.offset;
		put_offset = (put_block * (MAX_RXDS_PER_BLOCK + 1)) +
		    put_info.offset;
		while (((!(rxdp->Control_1 & RXD_OWN_XENA)) &&
			!(rxdp->Control_2 & BIT(0))) &&
		       (((get_offset + 1) % ring_bufs) != put_offset)) {
			if (--pkts_to_process < 0) {
				goto no_rx;
			}
			skb = (struct sk_buff *) ((unsigned long)
						  rxdp->Host_Control);
			if (skb == NULL) {
				DBG_PRINT(ERR_DBG, "%s: The skb is ",
					  dev->name);
				DBG_PRINT(ERR_DBG, "Null in Rx Intr\n");
				goto no_rx;
			}

			pci_unmap_single(nic->pdev, (dma_addr_t)
					 rxdp->Buffer0_ptr,
					 BUF0_LEN, PCI_DMA_FROMDEVICE);
			pci_unmap_single(nic->pdev, (dma_addr_t)
					 rxdp->Buffer1_ptr,
					 BUF1_LEN, PCI_DMA_FROMDEVICE);
			pci_unmap_single(nic->pdev, (dma_addr_t)
					 rxdp->Buffer2_ptr,
					 dev->mtu + BUF0_LEN + 4,
					 PCI_DMA_FROMDEVICE);
			ba = &nic->ba[i][get_block][get_info.offset];

			rx_osm_handler(nic, rxdp, i, ba);

			get_info.offset++;
			mac_control->rx_curr_get_info[i].offset =
			    get_info.offset;
			rxdp =
			    nic->rx_blocks[i][get_block].block_virt_addr +
			    get_info.offset;

			if (get_info.offset &&
			    (!(get_info.offset % MAX_RXDS_PER_BLOCK))) {
				get_info.offset = 0;
				mac_control->rx_curr_get_info[i].
				    offset = get_info.offset;
				get_block++;
				get_block %= nic->block_count[i];
				mac_control->rx_curr_get_info[i].
				    block_index = get_block;
				rxdp =
				    nic->rx_blocks[i][get_block].
				    block_virt_addr;
			}
			get_offset =
			    (get_block * (MAX_RXDS_PER_BLOCK + 1)) +
			    get_info.offset;
			pkt_cnt++;
		}
#endif
	}
	if (!pkt_cnt)
		pkt_cnt = 1;

	dev->quota -= pkt_cnt;
	*budget -= pkt_cnt;
	netif_rx_complete(dev);

	for (i = 0; i < config->rx_ring_num; i++) {
		if (fill_rx_buffers(nic, i) == -ENOMEM) {
			DBG_PRINT(ERR_DBG, "%s:Out of memory", dev->name);
			DBG_PRINT(ERR_DBG, " in Rx Poll!!\n");
			break;
		}
	}
	/* Re enable the Rx interrupts. */
	en_dis_able_nic_intrs(nic, RX_TRAFFIC_INTR, ENABLE_INTRS);
	return 0;

      no_rx:
	dev->quota -= pkt_cnt;
	*budget -= pkt_cnt;

	for (i = 0; i < config->rx_ring_num; i++) {
		if (fill_rx_buffers(nic, i) == -ENOMEM) {
			DBG_PRINT(ERR_DBG, "%s:Out of memory", dev->name);
			DBG_PRINT(ERR_DBG, " in Rx Poll!!\n");
			break;
		}
	}
	return 1;
}
#else
/**  
 *  rx_intr_handler - Rx interrupt handler
 *  @nic: device private variable.
 *  Description: 
 *  If the interrupt is because of a received frame or if the 
 *  receive ring contains fresh as yet un-processed frames,this function is
 *  called. It picks out the RxD at which place the last Rx processing had 
 *  stopped and sends the skb to the OSM's Rx handler and then increments 
 *  the offset.
 *  Return Value:
 *  NONE.
 */

static void rx_intr_handler(struct s2io_nic *nic)
{
	struct net_device *dev = (struct net_device *) nic->dev;
	XENA_dev_config_t *bar0 = (XENA_dev_config_t *) nic->bar0;
	rx_curr_get_info_t get_info, put_info;
	RxD_t *rxdp;
	struct sk_buff *skb;
#ifndef CONFIG_2BUFF_MODE
	u16 val16, cksum;
#endif
	register u64 val64 = 0;
	int get_block, get_offset, put_block, put_offset, ring_bufs;
	int i, pkt_cnt = 0;
	mac_info_t *mac_control;
	struct config_param *config;
#ifdef CONFIG_2BUFF_MODE
	buffAdd_t *ba;
#endif

	mac_control = &nic->mac_control;
	config = &nic->config;

	/* 
	 * rx_traffic_int reg is an R1 register, hence we read and write back 
	 * the samevalue in the register to clear it.
	 */
	val64 = readq(&bar0->rx_traffic_int);
	writeq(val64, &bar0->rx_traffic_int);

	for (i = 0; i < config->rx_ring_num; i++) {
		get_info = mac_control->rx_curr_get_info[i];
		get_block = get_info.block_index;
		put_info = mac_control->rx_curr_put_info[i];
		put_block = put_info.block_index;
		ring_bufs = config->rx_cfg[i].num_rxd;
		rxdp = nic->rx_blocks[i][get_block].block_virt_addr +
		    get_info.offset;
#ifndef	CONFIG_2BUFF_MODE
		get_offset = (get_block * (MAX_RXDS_PER_BLOCK + 1)) +
		    get_info.offset;
		spin_lock(&nic->put_lock);
		put_offset = nic->put_pos[i];
		spin_unlock(&nic->put_lock);
		while ((!(rxdp->Control_1 & RXD_OWN_XENA)) &&
		       (((get_offset + 1) % ring_bufs) != put_offset)) {
			if (rxdp->Control_1 == END_OF_BLOCK) {
				rxdp = (RxD_t *) ((unsigned long)
						  rxdp->Control_2);
				get_info.offset++;
				get_info.offset %=
				    (MAX_RXDS_PER_BLOCK + 1);
				get_block++;
				get_block %= nic->block_count[i];
				mac_control->rx_curr_get_info[i].
				    offset = get_info.offset;
				mac_control->rx_curr_get_info[i].
				    block_index = get_block;
				continue;
			}
			get_offset =
			    (get_block * (MAX_RXDS_PER_BLOCK + 1)) +
			    get_info.offset;
			skb = (struct sk_buff *) ((unsigned long)
						  rxdp->Host_Control);
			if (skb == NULL) {
				DBG_PRINT(ERR_DBG, "%s: The skb is ",
					  dev->name);
				DBG_PRINT(ERR_DBG, "Null in Rx Intr\n");
				return;
			}
			val64 = RXD_GET_BUFFER0_SIZE(rxdp->Control_2);
			val16 = (u16) (val64 >> 48);
			cksum = RXD_GET_L4_CKSUM(rxdp->Control_1);
			pci_unmap_single(nic->pdev, (dma_addr_t)
					 rxdp->Buffer0_ptr,
					 dev->mtu +
					 HEADER_ETHERNET_II_802_3_SIZE +
					 HEADER_802_2_SIZE +
					 HEADER_SNAP_SIZE,
					 PCI_DMA_FROMDEVICE);
			rx_osm_handler(nic, val16, rxdp, i);
			get_info.offset++;
			get_info.offset %= (MAX_RXDS_PER_BLOCK + 1);
			rxdp =
			    nic->rx_blocks[i][get_block].block_virt_addr +
			    get_info.offset;
			mac_control->rx_curr_get_info[i].offset =
			    get_info.offset;
			pkt_cnt++;
			if ((indicate_max_pkts)
			    && (pkt_cnt > indicate_max_pkts))
				break;
		}
#else
		get_offset = (get_block * (MAX_RXDS_PER_BLOCK + 1)) +
		    get_info.offset;
		spin_lock(&nic->put_lock);
		put_offset = nic->put_pos[i];
		spin_unlock(&nic->put_lock);
		while (((!(rxdp->Control_1 & RXD_OWN_XENA)) &&
			!(rxdp->Control_2 & BIT(0))) &&
		       (((get_offset + 1) % ring_bufs) != put_offset)) {
			skb = (struct sk_buff *) ((unsigned long)
						  rxdp->Host_Control);
			if (skb == NULL) {
				DBG_PRINT(ERR_DBG, "%s: The skb is ",
					  dev->name);
				DBG_PRINT(ERR_DBG, "Null in Rx Intr\n");
				return;
			}

			pci_unmap_single(nic->pdev, (dma_addr_t)
					 rxdp->Buffer0_ptr,
					 BUF0_LEN, PCI_DMA_FROMDEVICE);
			pci_unmap_single(nic->pdev, (dma_addr_t)
					 rxdp->Buffer1_ptr,
					 BUF1_LEN, PCI_DMA_FROMDEVICE);
			pci_unmap_single(nic->pdev, (dma_addr_t)
					 rxdp->Buffer2_ptr,
					 dev->mtu + BUF0_LEN + 4,
					 PCI_DMA_FROMDEVICE);
			ba = &nic->ba[i][get_block][get_info.offset];

			rx_osm_handler(nic, rxdp, i, ba);

			get_info.offset++;
			mac_control->rx_curr_get_info[i].offset =
			    get_info.offset;
			rxdp =
			    nic->rx_blocks[i][get_block].block_virt_addr +
			    get_info.offset;

			if (get_info.offset &&
			    (!(get_info.offset % MAX_RXDS_PER_BLOCK))) {
				get_info.offset = 0;
				mac_control->rx_curr_get_info[i].
				    offset = get_info.offset;
				get_block++;
				get_block %= nic->block_count[i];
				mac_control->rx_curr_get_info[i].
				    block_index = get_block;
				rxdp =
				    nic->rx_blocks[i][get_block].
				    block_virt_addr;
			}
			get_offset =
			    (get_block * (MAX_RXDS_PER_BLOCK + 1)) +
			    get_info.offset;
			pkt_cnt++;
			if ((indicate_max_pkts)
			    && (pkt_cnt > indicate_max_pkts))
				break;
		}
#endif
		if ((indicate_max_pkts) && (pkt_cnt > indicate_max_pkts))
			break;
	}
}
#endif
/**  
 *  tx_intr_handler - Transmit interrupt handler
 *  @nic : device private variable
 *  Description: 
 *  If an interrupt was raised to indicate DMA complete of the 
 *  Tx packet, this function is called. It identifies the last TxD 
 *  whose buffer was freed and frees all skbs whose data have already 
 *  DMA'ed into the NICs internal memory.
 *  Return Value:
 *  NONE
 */

static void tx_intr_handler(struct s2io_nic *nic)
{
	XENA_dev_config_t *bar0 = (XENA_dev_config_t *) nic->bar0;
	struct net_device *dev = (struct net_device *) nic->dev;
	tx_curr_get_info_t get_info, put_info;
	struct sk_buff *skb;
	TxD_t *txdlp;
	register u64 val64 = 0;
	int i;
	u16 j, frg_cnt;
	mac_info_t *mac_control;
	struct config_param *config;

	mac_control = &nic->mac_control;
	config = &nic->config;

	/* 
	 * tx_traffic_int reg is an R1 register, hence we read and write 
	 * back the samevalue in the register to clear it.
	 */
	val64 = readq(&bar0->tx_traffic_int);
	writeq(val64, &bar0->tx_traffic_int);

	for (i = 0; i < config->tx_fifo_num; i++) {
		get_info = mac_control->tx_curr_get_info[i];
		put_info = mac_control->tx_curr_put_info[i];
		txdlp = (TxD_t *) nic->list_info[i][get_info.offset].
		    list_virt_addr;
		while ((!(txdlp->Control_1 & TXD_LIST_OWN_XENA)) &&
		       (get_info.offset != put_info.offset) &&
		       (txdlp->Host_Control)) {
			/* Check for TxD errors */
			if (txdlp->Control_1 & TXD_T_CODE) {
				unsigned long long err;
				err = txdlp->Control_1 & TXD_T_CODE;
				DBG_PRINT(ERR_DBG, "***TxD error %llx\n",
					  err);
			}

			skb = (struct sk_buff *) ((unsigned long)
						  txdlp->Host_Control);
			if (skb == NULL) {
				DBG_PRINT(ERR_DBG, "%s: Null skb ",
					  dev->name);
				DBG_PRINT(ERR_DBG, "in Tx Free Intr\n");
				return;
			}
			nic->tx_pkt_count++;

			frg_cnt = skb_shinfo(skb)->nr_frags;

			/*  For unfragmented skb */
			pci_unmap_single(nic->pdev, (dma_addr_t)
					 txdlp->Buffer_Pointer,
					 skb->len - skb->data_len,
					 PCI_DMA_TODEVICE);
			if (frg_cnt) {
				TxD_t *temp = txdlp;
				txdlp++;
				for (j = 0; j < frg_cnt; j++, txdlp++) {
					skb_frag_t *frag =
					    &skb_shinfo(skb)->frags[j];
					pci_unmap_page(nic->pdev,
						       (dma_addr_t)
						       txdlp->
						       Buffer_Pointer,
						       frag->size,
						       PCI_DMA_TODEVICE);
				}
				txdlp = temp;
			}
			memset(txdlp, 0,
			       (sizeof(TxD_t) * config->max_txds));

			/* Updating the statistics block */
			nic->stats.tx_packets++;
			nic->stats.tx_bytes += skb->len;
			dev_kfree_skb_irq(skb);

			get_info.offset++;
			get_info.offset %= get_info.fifo_len + 1;
			txdlp = (TxD_t *) nic->list_info[i]
			    [get_info.offset].list_virt_addr;
			mac_control->tx_curr_get_info[i].offset =
			    get_info.offset;
		}
	}

	spin_lock(&nic->tx_lock);
	if (netif_queue_stopped(dev))
		netif_wake_queue(dev);
	spin_unlock(&nic->tx_lock);
}

/**  
 *  alarm_intr_handler - Alarm Interrrupt handler
 *  @nic: device private variable
 *  Description: If the interrupt was neither because of Rx packet or Tx 
 *  complete, this function is called. If the interrupt was to indicate
 *  a loss of link, the OSM link status handler is invoked for any other 
 *  alarm interrupt the block that raised the interrupt is displayed 
 *  and a H/W reset is issued.
 *  Return Value:
 *  NONE
*/

static void alarm_intr_handler(struct s2io_nic *nic)
{
	struct net_device *dev = (struct net_device *) nic->dev;
	XENA_dev_config_t *bar0 = (XENA_dev_config_t *) nic->bar0;
	register u64 val64 = 0, err_reg = 0;

	/* Handling link status change error Intr */
	err_reg = readq(&bar0->mac_rmac_err_reg);
	writeq(err_reg, &bar0->mac_rmac_err_reg);
	if (err_reg & RMAC_LINK_STATE_CHANGE_INT) {
		schedule_work(&nic->set_link_task);
	}

	/* In case of a serious error, the device will be Reset. */
	val64 = readq(&bar0->serr_source);
	if (val64 & SERR_SOURCE_ANY) {
		DBG_PRINT(ERR_DBG, "%s: Device indicates ", dev->name);
		DBG_PRINT(ERR_DBG, "serious error!!\n");
		netif_stop_queue(dev);
		schedule_work(&nic->rst_timer_task);
	}

	/*
	 * Also as mentioned in the latest Errata sheets if the PCC_FB_ECC
	 * Error occurs, the adapter will be recycled by disabling the
	 * adapter enable bit and enabling it again after the device 
	 * becomes Quiescent.
	 */
	val64 = readq(&bar0->pcc_err_reg);
	writeq(val64, &bar0->pcc_err_reg);
	if (val64 & PCC_FB_ECC_DB_ERR) {
		u64 ac = readq(&bar0->adapter_control);
		ac &= ~(ADAPTER_CNTL_EN);
		writeq(ac, &bar0->adapter_control);
		ac = readq(&bar0->adapter_control);
		schedule_work(&nic->set_link_task);
	}

	/* Other type of interrupts are not being handled now,  TODO */
}

/** 
 *  wait_for_cmd_complete - waits for a command to complete.
 *  @sp : private member of the device structure, which is a pointer to the 
 *  s2io_nic structure.
 *  Description: Function that waits for a command to Write into RMAC 
 *  ADDR DATA registers to be completed and returns either success or 
 *  error depending on whether the command was complete or not. 
 *  Return value:
 *   SUCCESS on success and FAILURE on failure.
 */

int wait_for_cmd_complete(nic_t * sp)
{
	XENA_dev_config_t *bar0 = (XENA_dev_config_t *) sp->bar0;
	int ret = FAILURE, cnt = 0;
	u64 val64;

	while (TRUE) {
		val64 = readq(&bar0->rmac_addr_cmd_mem);
		if (!(val64 & RMAC_ADDR_CMD_MEM_STROBE_CMD_EXECUTING)) {
			ret = SUCCESS;
			break;
		}
		set_current_state(TASK_UNINTERRUPTIBLE);
		schedule_timeout(HZ / 20);
		if (cnt++ > 10)
			break;
	}

	return ret;
}

/** 
 *  s2io_reset - Resets the card. 
 *  @sp : private member of the device structure.
 *  Description: Function to Reset the card. This function then also
 *  restores the previously saved PCI configuration space registers as 
 *  the card reset also resets the configuration space.
 *  Return value:
 *  void.
 */

void s2io_reset(nic_t * sp)
{
	XENA_dev_config_t *bar0 = (XENA_dev_config_t *) sp->bar0;
	u64 val64;
	u16 subid;

	val64 = SW_RESET_ALL;
	writeq(val64, &bar0->sw_reset);

	/* 
	 * At this stage, if the PCI write is indeed completed, the 
	 * card is reset and so is the PCI Config space of the device. 
	 * So a read cannot be issued at this stage on any of the 
	 * registers to ensure the write into "sw_reset" register
	 * has gone through.
	 * Question: Is there any system call that will explicitly force
	 * all the write commands still pending on the bus to be pushed
	 * through?
	 * As of now I'am just giving a 250ms delay and hoping that the
	 * PCI write to sw_reset register is done by this time.
	 */
	set_current_state(TASK_UNINTERRUPTIBLE);
	schedule_timeout(HZ / 4);

	/* Restore the PCI state saved during initializarion. */
	pci_restore_state(sp->pdev);
	s2io_init_pci(sp);

	set_current_state(TASK_UNINTERRUPTIBLE);
	schedule_timeout(HZ / 4);

	/* SXE-002: Configure link and activity LED to turn it off */
	subid = sp->pdev->subsystem_device;
	if ((subid & 0xFF) >= 0x07) {
		val64 = readq(&bar0->gpio_control);
		val64 |= 0x0000800000000000ULL;
		writeq(val64, &bar0->gpio_control);
		val64 = 0x0411040400000000ULL;
		writeq(val64, (void *) ((u8 *) bar0 + 0x2700));
	}

	sp->device_enabled_once = FALSE;
}

/**
 *  s2io_set_swapper - to set the swapper controle on the card 
 *  @sp : private member of the device structure, 
 *  pointer to the s2io_nic structure.
 *  Description: Function to set the swapper control on the card 
 *  correctly depending on the 'endianness' of the system.
 *  Return value:
 *  SUCCESS on success and FAILURE on failure.
 */

int s2io_set_swapper(nic_t * sp)
{
	struct net_device *dev = sp->dev;
	XENA_dev_config_t *bar0 = (XENA_dev_config_t *) sp->bar0;
	u64 val64;

	/* 
	 * Set proper endian settings and verify the same by reading
	 * the PIF Feed-back register.
	 */
#ifdef  __BIG_ENDIAN
	/* 
	 * The device by default set to a big endian format, so a 
	 * big endian driver need not set anything.
	 */
	writeq(0xffffffffffffffffULL, &bar0->swapper_ctrl);
	val64 = (SWAPPER_CTRL_PIF_R_FE |
		 SWAPPER_CTRL_PIF_R_SE |
		 SWAPPER_CTRL_PIF_W_FE |
		 SWAPPER_CTRL_PIF_W_SE |
		 SWAPPER_CTRL_TXP_FE |
		 SWAPPER_CTRL_TXP_SE |
		 SWAPPER_CTRL_TXD_R_FE |
		 SWAPPER_CTRL_TXD_W_FE |
		 SWAPPER_CTRL_TXF_R_FE |
		 SWAPPER_CTRL_RXD_R_FE |
		 SWAPPER_CTRL_RXD_W_FE |
		 SWAPPER_CTRL_RXF_W_FE |
		 SWAPPER_CTRL_XMSI_FE |
		 SWAPPER_CTRL_XMSI_SE |
		 SWAPPER_CTRL_STATS_FE | SWAPPER_CTRL_STATS_SE);
	writeq(val64, &bar0->swapper_ctrl);
#else
	/* 
	 * Initially we enable all bits to make it accessible by the
	 * driver, then we selectively enable only those bits that 
	 * we want to set.
	 */
	writeq(0xffffffffffffffffULL, &bar0->swapper_ctrl);
	val64 = (SWAPPER_CTRL_PIF_R_FE |
		 SWAPPER_CTRL_PIF_R_SE |
		 SWAPPER_CTRL_PIF_W_FE |
		 SWAPPER_CTRL_PIF_W_SE |
		 SWAPPER_CTRL_TXP_FE |
		 SWAPPER_CTRL_TXP_SE |
		 SWAPPER_CTRL_TXD_R_FE |
		 SWAPPER_CTRL_TXD_R_SE |
		 SWAPPER_CTRL_TXD_W_FE |
		 SWAPPER_CTRL_TXD_W_SE |
		 SWAPPER_CTRL_TXF_R_FE |
		 SWAPPER_CTRL_RXD_R_FE |
		 SWAPPER_CTRL_RXD_R_SE |
		 SWAPPER_CTRL_RXD_W_FE |
		 SWAPPER_CTRL_RXD_W_SE |
		 SWAPPER_CTRL_RXF_W_FE |
		 SWAPPER_CTRL_XMSI_FE |
		 SWAPPER_CTRL_XMSI_SE |
		 SWAPPER_CTRL_STATS_FE | SWAPPER_CTRL_STATS_SE);
	writeq(val64, &bar0->swapper_ctrl);
#endif

	/* 
	 * Verifying if endian settings are accurate by reading a 
	 * feedback register.
	 */
	val64 = readq(&bar0->pif_rd_swapper_fb);
	if (val64 != 0x0123456789ABCDEFULL) {
		/* Endian settings are incorrect, calls for another dekko. */
		DBG_PRINT(ERR_DBG, "%s: Endian settings are wrong, ",
			  dev->name);
		DBG_PRINT(ERR_DBG, "feedback read %llx\n",
			  (unsigned long long) val64);
		return FAILURE;
	}

	return SUCCESS;
}

/* ********************************************************* *
 * Functions defined below concern the OS part of the driver *
 * ********************************************************* */

/**  
 *  s2io_open - open entry point of the driver
 *  @dev : pointer to the device structure.
 *  Description:
 *  This function is the open entry point of the driver. It mainly calls a
 *  function to allocate Rx buffers and inserts them into the buffer
 *  descriptors and then enables the Rx part of the NIC. 
 *  Return value:
 *  0 on success and an appropriate (-)ve integer as defined in errno.h
 *   file on failure.
 */

int s2io_open(struct net_device *dev)
{
	nic_t *sp = dev->priv;
	int err = 0;

	/* 
	 * Make sure you have link off by default every time 
	 * Nic is initialized
	 */
	netif_carrier_off(dev);
	sp->last_link_state = LINK_DOWN;

	/* Initialize H/W and enable interrupts */
	if (s2io_card_up(sp)) {
		DBG_PRINT(ERR_DBG, "%s: H/W initialization failed\n",
			  dev->name);
		return -ENODEV;
	}

	/* After proper initialization of H/W, register ISR */
	err = request_irq((int) sp->irq, s2io_isr, SA_SHIRQ,
			  sp->name, dev);
	if (err) {
		s2io_reset(sp);
		DBG_PRINT(ERR_DBG, "%s: ISR registration failed\n",
			  dev->name);
		return err;
	}

	if (s2io_set_mac_addr(dev, dev->dev_addr) == FAILURE) {
		DBG_PRINT(ERR_DBG, "Set Mac Address Failed\n");
		s2io_reset(sp);
		return -ENODEV;
	}

	netif_start_queue(dev);
	return 0;
}

/**
 *  s2io_close -close entry point of the driver
 *  @dev : device pointer.
 *  Description:
 *  This is the stop entry point of the driver. It needs to undo exactly
 *  whatever was done by the open entry point,thus it's usually referred to
 *  as the close function.Among other things this function mainly stops the
 *  Rx side of the NIC and frees all the Rx buffers in the Rx rings.
 *  Return value:
 *  0 on success and an appropriate (-)ve integer as defined in errno.h
 *  file on failure.
 */

int s2io_close(struct net_device *dev)
{
	nic_t *sp = dev->priv;

	flush_scheduled_work();
	netif_stop_queue(dev);
	/* Reset card, kill tasklet and free Tx and Rx buffers. */
	s2io_card_down(sp);

	free_irq(dev->irq, dev);
	sp->device_close_flag = TRUE;	/* Device is shut down. */
	return 0;
}

/**
 *  s2io_xmit - Tx entry point of te driver
 *  @skb : the socket buffer containing the Tx data.
 *  @dev : device pointer.
 *  Description :
 *  This function is the Tx entry point of the driver. S2IO NIC supports
 *  certain protocol assist features on Tx side, namely  CSO, S/G, LSO.
 *  NOTE: when device cant queue the pkt,just the trans_start variable will
 *  not be upadted.
 *  Return value:
 *  0 on success & 1 on failure.
 */

int s2io_xmit(struct sk_buff *skb, struct net_device *dev)
{
	nic_t *sp = dev->priv;
	u16 frg_cnt, frg_len, i, queue, queue_len, put_off, get_off;
	register u64 val64;
	TxD_t *txdp;
	TxFIFO_element_t *tx_fifo;
	unsigned long flags;
#ifdef NETIF_F_TSO
	int mss;
#endif
	mac_info_t *mac_control;
	struct config_param *config;
	XENA_dev_config_t *bar0 = (XENA_dev_config_t *) sp->bar0;

	mac_control = &sp->mac_control;
	config = &sp->config;

	DBG_PRINT(TX_DBG, "%s: In S2IO Tx routine\n", dev->name);
	spin_lock_irqsave(&sp->tx_lock, flags);

	if (atomic_read(&sp->card_state) == CARD_DOWN) {
		DBG_PRINT(ERR_DBG, "%s: Card going down for reset\n",
			  dev->name);
		spin_unlock_irqrestore(&sp->tx_lock, flags);
		return 1;
	}

	queue = 0;
	put_off = (u16) mac_control->tx_curr_put_info[queue].offset;
	get_off = (u16) mac_control->tx_curr_get_info[queue].offset;
	txdp = (TxD_t *) sp->list_info[queue][put_off].list_virt_addr;

	queue_len = mac_control->tx_curr_put_info[queue].fifo_len + 1;
	/* Avoid "put" pointer going beyond "get" pointer */
	if (txdp->Host_Control || (((put_off + 1) % queue_len) == get_off)) {
		DBG_PRINT(ERR_DBG, "Error in xmit, No free TXDs.\n");
		netif_stop_queue(dev);
		dev_kfree_skb(skb);
		spin_unlock_irqrestore(&sp->tx_lock, flags);
		return 0;
	}
#ifdef NETIF_F_TSO
	mss = skb_shinfo(skb)->tso_size;
	if (mss) {
		txdp->Control_1 |= TXD_TCP_LSO_EN;
		txdp->Control_1 |= TXD_TCP_LSO_MSS(mss);
	}
#endif

	frg_cnt = skb_shinfo(skb)->nr_frags;
	frg_len = skb->len - skb->data_len;

	txdp->Host_Control = (unsigned long) skb;
	txdp->Buffer_Pointer = pci_map_single
	    (sp->pdev, skb->data, frg_len, PCI_DMA_TODEVICE);
	if (skb->ip_summed == CHECKSUM_HW) {
		txdp->Control_2 |=
		    (TXD_TX_CKO_IPV4_EN | TXD_TX_CKO_TCP_EN |
		     TXD_TX_CKO_UDP_EN);
	}

	txdp->Control_2 |= config->tx_intr_type;

	txdp->Control_1 |= (TXD_BUFFER0_SIZE(frg_len) |
			    TXD_GATHER_CODE_FIRST);
	txdp->Control_1 |= TXD_LIST_OWN_XENA;

	/* For fragmented SKB. */
	for (i = 0; i < frg_cnt; i++) {
		skb_frag_t *frag = &skb_shinfo(skb)->frags[i];
		txdp++;
		txdp->Buffer_Pointer = (u64) pci_map_page
		    (sp->pdev, frag->page, frag->page_offset,
		     frag->size, PCI_DMA_TODEVICE);
		txdp->Control_1 |= TXD_BUFFER0_SIZE(frag->size);
	}
	txdp->Control_1 |= TXD_GATHER_CODE_LAST;

	tx_fifo = mac_control->tx_FIFO_start[queue];
	val64 = sp->list_info[queue][put_off].list_phy_addr;
	writeq(val64, &tx_fifo->TxDL_Pointer);

	val64 = (TX_FIFO_LAST_TXD_NUM(frg_cnt) | TX_FIFO_FIRST_LIST |
		 TX_FIFO_LAST_LIST);
#ifdef NETIF_F_TSO
	if (mss)
		val64 |= TX_FIFO_SPECIAL_FUNC;
#endif
	writeq(val64, &tx_fifo->List_Control);

	/* Perform a PCI read to flush previous writes */
	val64 = readq(&bar0->general_int_status);

	put_off++;
	put_off %= mac_control->tx_curr_put_info[queue].fifo_len + 1;
	mac_control->tx_curr_put_info[queue].offset = put_off;

	/* Avoid "put" pointer going beyond "get" pointer */
	if (((put_off + 1) % queue_len) == get_off) {
		DBG_PRINT(TX_DBG,
			  "No free TxDs for xmit, Put: 0x%x Get:0x%x\n",
			  put_off, get_off);
		netif_stop_queue(dev);
	}

	dev->trans_start = jiffies;
	spin_unlock_irqrestore(&sp->tx_lock, flags);

	return 0;
}

/**
 *  s2io_isr - ISR handler of the device .
 *  @irq: the irq of the device.
 *  @dev_id: a void pointer to the dev structure of the NIC.
 *  @pt_regs: pointer to the registers pushed on the stack.
 *  Description:  This function is the ISR handler of the device. It 
 *  identifies the reason for the interrupt and calls the relevant 
 *  service routines. As a contongency measure, this ISR allocates the 
 *  recv buffers, if their numbers are below the panic value which is
 *  presently set to 25% of the original number of rcv buffers allocated.
 *  Return value:
 *   IRQ_HANDLED: will be returned if IRQ was handled by this routine 
 *   IRQ_NONE: will be returned if interrupt is not from our device
 */
static irqreturn_t s2io_isr(int irq, void *dev_id, struct pt_regs *regs)
{
	struct net_device *dev = (struct net_device *) dev_id;
	nic_t *sp = dev->priv;
	XENA_dev_config_t *bar0 = (XENA_dev_config_t *) sp->bar0;
#ifndef CONFIG_S2IO_NAPI
	int i, ret;
#endif
	u64 reason = 0;
	mac_info_t *mac_control;
	struct config_param *config;

	mac_control = &sp->mac_control;
	config = &sp->config;

	/* 
	 * Identify the cause for interrupt and call the appropriate
	 * interrupt handler. Causes for the interrupt could be;
	 * 1. Rx of packet.
	 * 2. Tx complete.
	 * 3. Link down.
	 * 4. Error in any functional blocks of the NIC. 
	 */
	reason = readq(&bar0->general_int_status);

	if (!reason) {
		/* The interrupt was not raised by Xena. */
		return IRQ_NONE;
	}

	/* If Intr is because of Tx Traffic */
	if (reason & GEN_INTR_TXTRAFFIC) {
		tx_intr_handler(sp);
	}

	/* If Intr is because of an error */
	if (reason & (GEN_ERROR_INTR))
		alarm_intr_handler(sp);

#ifdef CONFIG_S2IO_NAPI
	if (reason & GEN_INTR_RXTRAFFIC) {
		if (netif_rx_schedule_prep(dev)) {
			en_dis_able_nic_intrs(sp, RX_TRAFFIC_INTR,
					      DISABLE_INTRS);
			__netif_rx_schedule(dev);
		}
	}
#else
	/* If Intr is because of Rx Traffic */
	if (reason & GEN_INTR_RXTRAFFIC) {
		rx_intr_handler(sp);
	}
#endif

	/* 
	 * If the Rx buffer count is below the panic threshold then 
	 * reallocate the buffers from the interrupt handler itself, 
	 * else schedule a tasklet to reallocate the buffers.
	 */
#ifndef CONFIG_S2IO_NAPI
	for (i = 0; i < config->rx_ring_num; i++) {
		int rxb_size = atomic_read(&sp->rx_bufs_left[i]);
		int level = rx_buffer_level(sp, rxb_size, i);

		if ((level == PANIC) && (!TASKLET_IN_USE)) {
			DBG_PRINT(INTR_DBG, "%s: Rx BD hit ", dev->name);
			DBG_PRINT(INTR_DBG, "PANIC levels\n");
			if ((ret = fill_rx_buffers(sp, i)) == -ENOMEM) {
				DBG_PRINT(ERR_DBG, "%s:Out of memory",
					  dev->name);
				DBG_PRINT(ERR_DBG, " in ISR!!\n");
				clear_bit(0, (&sp->tasklet_status));
				return IRQ_HANDLED;
			}
			clear_bit(0, (&sp->tasklet_status));
		} else if (level == LOW) {
			tasklet_schedule(&sp->task);
		}
	}
#endif

	return IRQ_HANDLED;
}

/**
 *  s2io_get_stats - Updates the device statistics structure. 
 *  @dev : pointer to the device structure.
 *  Description:
 *  This function updates the device statistics structure in the s2io_nic 
 *  structure and returns a pointer to the same.
 *  Return value:
 *  pointer to the updated net_device_stats structure.
 */

struct net_device_stats *s2io_get_stats(struct net_device *dev)
{
	nic_t *sp = dev->priv;
	mac_info_t *mac_control;
	struct config_param *config;

	mac_control = &sp->mac_control;
	config = &sp->config;

	sp->stats.tx_errors = mac_control->stats_info->tmac_any_err_frms;
	sp->stats.rx_errors = mac_control->stats_info->rmac_drop_frms;
	sp->stats.multicast = mac_control->stats_info->rmac_vld_mcst_frms;
	sp->stats.rx_length_errors =
	    mac_control->stats_info->rmac_long_frms;

	return (&sp->stats);
}

/**
 *  s2io_set_multicast - entry point for multicast address enable/disable.
 *  @dev : pointer to the device structure
 *  Description:
 *  This function is a driver entry point which gets called by the kernel 
 *  whenever multicast addresses must be enabled/disabled. This also gets 
 *  called to set/reset promiscuous mode. Depending on the deivce flag, we
 *  determine, if multicast address must be enabled or if promiscuous mode
 *  is to be disabled etc.
 *  Return value:
 *  void.
 */

static void s2io_set_multicast(struct net_device *dev)
{
	int i, j, prev_cnt;
	struct dev_mc_list *mclist;
	nic_t *sp = dev->priv;
	XENA_dev_config_t *bar0 = (XENA_dev_config_t *) sp->bar0;
	u64 val64 = 0, multi_mac = 0x010203040506ULL, mask =
	    0xfeffffffffffULL;
	u64 dis_addr = 0xffffffffffffULL, mac_addr = 0;
	void *add;

	if ((dev->flags & IFF_ALLMULTI) && (!sp->m_cast_flg)) {
		/*  Enable all Multicast addresses */
		writeq(RMAC_ADDR_DATA0_MEM_ADDR(multi_mac),
		       &bar0->rmac_addr_data0_mem);
		writeq(RMAC_ADDR_DATA1_MEM_MASK(mask),
		       &bar0->rmac_addr_data1_mem);
		val64 = RMAC_ADDR_CMD_MEM_WE |
		    RMAC_ADDR_CMD_MEM_STROBE_NEW_CMD |
		    RMAC_ADDR_CMD_MEM_OFFSET(MAC_MC_ALL_MC_ADDR_OFFSET);
		writeq(val64, &bar0->rmac_addr_cmd_mem);
		/* Wait till command completes */
		wait_for_cmd_complete(sp);

		sp->m_cast_flg = 1;
		sp->all_multi_pos = MAC_MC_ALL_MC_ADDR_OFFSET;
	} else if ((dev->flags & IFF_ALLMULTI) && (sp->m_cast_flg)) {
		/*  Disable all Multicast addresses */
		writeq(RMAC_ADDR_DATA0_MEM_ADDR(dis_addr),
		       &bar0->rmac_addr_data0_mem);
		val64 = RMAC_ADDR_CMD_MEM_WE |
		    RMAC_ADDR_CMD_MEM_STROBE_NEW_CMD |
		    RMAC_ADDR_CMD_MEM_OFFSET(sp->all_multi_pos);
		writeq(val64, &bar0->rmac_addr_cmd_mem);
		/* Wait till command completes */
		wait_for_cmd_complete(sp);

		sp->m_cast_flg = 0;
		sp->all_multi_pos = 0;
	}

	if ((dev->flags & IFF_PROMISC) && (!sp->promisc_flg)) {
		/*  Put the NIC into promiscuous mode */
		add = (void *) &bar0->mac_cfg;
		val64 = readq(&bar0->mac_cfg);
		val64 |= MAC_CFG_RMAC_PROM_ENABLE;

		writeq(RMAC_CFG_KEY(0x4C0D), &bar0->rmac_cfg_key);
		writel((u32) val64, add);
		writeq(RMAC_CFG_KEY(0x4C0D), &bar0->rmac_cfg_key);
		writel((u32) (val64 >> 32), (add + 4));

		val64 = readq(&bar0->mac_cfg);
		sp->promisc_flg = 1;
		DBG_PRINT(ERR_DBG, "%s: entered promiscuous mode\n",
			  dev->name);
	} else if (!(dev->flags & IFF_PROMISC) && (sp->promisc_flg)) {
		/*  Remove the NIC from promiscuous mode */
		add = (void *) &bar0->mac_cfg;
		val64 = readq(&bar0->mac_cfg);
		val64 &= ~MAC_CFG_RMAC_PROM_ENABLE;

		writeq(RMAC_CFG_KEY(0x4C0D), &bar0->rmac_cfg_key);
		writel((u32) val64, add);
		writeq(RMAC_CFG_KEY(0x4C0D), &bar0->rmac_cfg_key);
		writel((u32) (val64 >> 32), (add + 4));

		val64 = readq(&bar0->mac_cfg);
		sp->promisc_flg = 0;
		DBG_PRINT(ERR_DBG, "%s: left promiscuous mode\n",
			  dev->name);
	}

	/*  Update individual M_CAST address list */
	if ((!sp->m_cast_flg) && dev->mc_count) {
		if (dev->mc_count >
		    (MAX_ADDRS_SUPPORTED - MAC_MC_ADDR_START_OFFSET - 1)) {
			DBG_PRINT(ERR_DBG, "%s: No more Rx filters ",
				  dev->name);
			DBG_PRINT(ERR_DBG, "can be added, please enable ");
			DBG_PRINT(ERR_DBG, "ALL_MULTI instead\n");
			return;
		}

		prev_cnt = sp->mc_addr_count;
		sp->mc_addr_count = dev->mc_count;

		/* Clear out the previous list of Mc in the H/W. */
		for (i = 0; i < prev_cnt; i++) {
			writeq(RMAC_ADDR_DATA0_MEM_ADDR(dis_addr),
			       &bar0->rmac_addr_data0_mem);
			val64 = RMAC_ADDR_CMD_MEM_WE |
			    RMAC_ADDR_CMD_MEM_STROBE_NEW_CMD |
			    RMAC_ADDR_CMD_MEM_OFFSET
			    (MAC_MC_ADDR_START_OFFSET + i);
			writeq(val64, &bar0->rmac_addr_cmd_mem);

			/* Wait for command completes */
			if (wait_for_cmd_complete(sp)) {
				DBG_PRINT(ERR_DBG, "%s: Adding ",
					  dev->name);
				DBG_PRINT(ERR_DBG, "Multicasts failed\n");
				return;
			}
		}

		/* Create the new Rx filter list and update the same in H/W. */
		for (i = 0, mclist = dev->mc_list; i < dev->mc_count;
		     i++, mclist = mclist->next) {
			memcpy(sp->usr_addrs[i].addr, mclist->dmi_addr,
			       ETH_ALEN);
			for (j = 0; j < ETH_ALEN; j++) {
				mac_addr |= mclist->dmi_addr[j];
				mac_addr <<= 8;
			}
			writeq(RMAC_ADDR_DATA0_MEM_ADDR(mac_addr),
			       &bar0->rmac_addr_data0_mem);

			val64 = RMAC_ADDR_CMD_MEM_WE |
			    RMAC_ADDR_CMD_MEM_STROBE_NEW_CMD |
			    RMAC_ADDR_CMD_MEM_OFFSET
			    (i + MAC_MC_ADDR_START_OFFSET);
			writeq(val64, &bar0->rmac_addr_cmd_mem);

			/* Wait for command completes */
			if (wait_for_cmd_complete(sp)) {
				DBG_PRINT(ERR_DBG, "%s: Adding ",
					  dev->name);
				DBG_PRINT(ERR_DBG, "Multicasts failed\n");
				return;
			}
		}
	}
}

/**
 *  s2io_set_mac_addr - Programs the Xframe mac address 
 *  @dev : pointer to the device structure.
 *  @addr: a uchar pointer to the new mac address which is to be set.
 *  Description : This procedure will program the Xframe to receive 
 *  frames with new Mac Address
 *  Return value: SUCCESS on success and an appropriate (-)ve integer 
 *  as defined in errno.h file on failure.
 */

int s2io_set_mac_addr(struct net_device *dev, u8 * addr)
{
	nic_t *sp = dev->priv;
	XENA_dev_config_t *bar0 = (XENA_dev_config_t *) sp->bar0;
	register u64 val64, mac_addr = 0;
	int i;

	/* 
	 * Set the new MAC address as the new unicast filter and reflect this
	 * change on the device address registered with the OS. It will be
	 * at offset 0. 
	 */
	for (i = 0; i < ETH_ALEN; i++) {
		mac_addr <<= 8;
		mac_addr |= addr[i];
	}

	writeq(RMAC_ADDR_DATA0_MEM_ADDR(mac_addr),
	       &bar0->rmac_addr_data0_mem);

	val64 =
	    RMAC_ADDR_CMD_MEM_WE | RMAC_ADDR_CMD_MEM_STROBE_NEW_CMD |
	    RMAC_ADDR_CMD_MEM_OFFSET(0);
	writeq(val64, &bar0->rmac_addr_cmd_mem);
	/* Wait till command completes */
	if (wait_for_cmd_complete(sp)) {
		DBG_PRINT(ERR_DBG, "%s: set_mac_addr failed\n", dev->name);
		return FAILURE;
	}

	return SUCCESS;
}

/**
 * s2io_ethtool_sset - Sets different link parameters. 
 * @sp : private member of the device structure, which is a pointer to the  * s2io_nic structure.
 * @info: pointer to the structure with parameters given by ethtool to set
 * link information.
 * Description:
 * The function sets different link parameters provided by the user onto 
 * the NIC.
 * Return value:
 * 0 on success.
*/

static int s2io_ethtool_sset(struct net_device *dev,
			     struct ethtool_cmd *info)
{
	nic_t *sp = dev->priv;
	if ((info->autoneg == AUTONEG_ENABLE) ||
	    (info->speed != SPEED_10000) || (info->duplex != DUPLEX_FULL))
		return -EINVAL;
	else {
		s2io_close(sp->dev);
		s2io_open(sp->dev);
	}

	return 0;
}

/**
 * s2io_ethtol_gset - Return link specific information. 
 * @sp : private member of the device structure, pointer to the
 *      s2io_nic structure.
 * @info : pointer to the structure with parameters given by ethtool
 * to return link information.
 * Description:
 * Returns link specific information like speed, duplex etc.. to ethtool.
 * Return value :
 * return 0 on success.
 */

int s2io_ethtool_gset(struct net_device *dev, struct ethtool_cmd *info)
{
	nic_t *sp = dev->priv;
	info->supported = (SUPPORTED_10000baseT_Full | SUPPORTED_FIBRE);
	info->advertising = (SUPPORTED_10000baseT_Full | SUPPORTED_FIBRE);
	info->port = PORT_FIBRE;
	/* info->transceiver?? TODO */

	if (netif_carrier_ok(sp->dev)) {
		info->speed = 10000;
		info->duplex = DUPLEX_FULL;
	} else {
		info->speed = -1;
		info->duplex = -1;
	}

	info->autoneg = AUTONEG_DISABLE;
	return 0;
}

/**
 * s2io_ethtool_gdrvinfo - Returns driver specific information. 
 * @sp : private member of the device structure, which is a pointer to the 
 * s2io_nic structure.
 * @info : pointer to the structure with parameters given by ethtool to
 * return driver information.
 * Description:
 * Returns driver specefic information like name, version etc.. to ethtool.
 * Return value:
 *  void
 */

static void s2io_ethtool_gdrvinfo(struct net_device *dev,
				  struct ethtool_drvinfo *info)
{
	nic_t *sp = dev->priv;

	strncpy(info->driver, s2io_driver_name, sizeof(s2io_driver_name));
	strncpy(info->version, s2io_driver_version,
		sizeof(s2io_driver_version));
	strncpy(info->fw_version, "", 32);
	strncpy(info->bus_info, sp->pdev->slot_name, 32);
	info->regdump_len = XENA_REG_SPACE;
	info->eedump_len = XENA_EEPROM_SPACE;
	info->testinfo_len = S2IO_TEST_LEN;
	info->n_stats = S2IO_STAT_LEN;
}

/**
 *  s2io_ethtool_gregs - dumps the entire space of Xfame into the buffer.
 *  @sp: private member of the device structure, which is a pointer to the 
 *  s2io_nic structure.
 *  @regs : pointer to the structure with parameters given by ethtool for 
 *  dumping the registers.
 *  @reg_space: The input argumnet into which all the registers are dumped.
 *  Description:
 *  Dumps the entire register space of xFrame NIC into the user given
 *  buffer area.
 * Return value :
 * void .
*/

static void s2io_ethtool_gregs(struct net_device *dev,
			       struct ethtool_regs *regs, void *space)
{
	int i;
	u64 reg;
	u8 *reg_space = (u8 *) space;
	nic_t *sp = dev->priv;

	regs->len = XENA_REG_SPACE;
	regs->version = sp->pdev->subsystem_device;

	for (i = 0; i < regs->len; i += 8) {
		reg = readq((void *) (sp->bar0 + i));
		memcpy((reg_space + i), &reg, 8);
	}
}

/**
 *  s2io_phy_id  - timer function that alternates adapter LED.
 *  @data : address of the private member of the device structure, which 
 *  is a pointer to the s2io_nic structure, provided as an u32.
 * Description: This is actually the timer function that alternates the 
 * adapter LED bit of the adapter control bit to set/reset every time on 
 * invocation. The timer is set for 1/2 a second, hence tha NIC blinks 
 *  once every second.
*/
static void s2io_phy_id(unsigned long data)
{
	nic_t *sp = (nic_t *) data;
	XENA_dev_config_t *bar0 = (XENA_dev_config_t *) sp->bar0;
	u64 val64 = 0;
	u16 subid;

	subid = sp->pdev->subsystem_device;
	if ((subid & 0xFF) >= 0x07) {
		val64 = readq(&bar0->gpio_control);
		val64 ^= GPIO_CTRL_GPIO_0;
		writeq(val64, &bar0->gpio_control);
	} else {
		val64 = readq(&bar0->adapter_control);
		val64 ^= ADAPTER_LED_ON;
		writeq(val64, &bar0->adapter_control);
	}

	mod_timer(&sp->id_timer, jiffies + HZ / 2);
}

/**
 * s2io_ethtool_idnic - To physically identify the nic on the system.
 * @sp : private member of the device structure, which is a pointer to the
 * s2io_nic structure.
 * @id : pointer to the structure with identification parameters given by 
 * ethtool.
 * Description: Used to physically identify the NIC on the system.
 * The Link LED will blink for a time specified by the user for 
 * identification.
 * NOTE: The Link has to be Up to be able to blink the LED. Hence 
 * identification is possible only if it's link is up.
 * Return value:
 * int , returns 0 on success
 */

static int s2io_ethtool_idnic(struct net_device *dev, u32 data)
{
	u64 val64 = 0, last_gpio_ctrl_val;
	nic_t *sp = dev->priv;
	XENA_dev_config_t *bar0 = (XENA_dev_config_t *) sp->bar0;
	u16 subid;

	subid = sp->pdev->subsystem_device;
	last_gpio_ctrl_val = readq(&bar0->gpio_control);
	if ((subid & 0xFF) < 0x07) {
		val64 = readq(&bar0->adapter_control);
		if (!(val64 & ADAPTER_CNTL_EN)) {
			printk(KERN_ERR
			       "Adapter Link down, cannot blink LED\n");
			return -EFAULT;
		}
	}
	if (sp->id_timer.function == NULL) {
		init_timer(&sp->id_timer);
		sp->id_timer.function = s2io_phy_id;
		sp->id_timer.data = (unsigned long) sp;
	}
	mod_timer(&sp->id_timer, jiffies);
	set_current_state(TASK_INTERRUPTIBLE);
	if (data)
		schedule_timeout(data * HZ);
	else
		schedule_timeout(MAX_SCHEDULE_TIMEOUT);
	del_timer_sync(&sp->id_timer);

	if (CARDS_WITH_FAULTY_LINK_INDICATORS(subid)) {
		writeq(last_gpio_ctrl_val, &bar0->gpio_control);
		last_gpio_ctrl_val = readq(&bar0->gpio_control);
	}

	return 0;
}

/**
 * s2io_ethtool_getpause_data -Pause frame frame generation and reception.
 * @sp : private member of the device structure, which is a pointer to the  * s2io_nic structure.
 * @ep : pointer to the structure with pause parameters given by ethtool.
 * Description:
 * Returns the Pause frame generation and reception capability of the NIC.
 * Return value:
 *  void
 */
static void s2io_ethtool_getpause_data(struct net_device *dev,
				       struct ethtool_pauseparam *ep)
{
	u64 val64;
	nic_t *sp = dev->priv;
	XENA_dev_config_t *bar0 = (XENA_dev_config_t *) sp->bar0;

	val64 = readq(&bar0->rmac_pause_cfg);
	if (val64 & RMAC_PAUSE_GEN_ENABLE)
		ep->tx_pause = TRUE;
	if (val64 & RMAC_PAUSE_RX_ENABLE)
		ep->rx_pause = TRUE;
	ep->autoneg = FALSE;
}

/**
 * s2io_ethtool_setpause_data -  set/reset pause frame generation.
 * @sp : private member of the device structure, which is a pointer to the 
 *      s2io_nic structure.
 * @ep : pointer to the structure with pause parameters given by ethtool.
 * Description:
 * It can be used to set or reset Pause frame generation or reception
 * support of the NIC.
 * Return value:
 * int, returns 0 on Success
 */

int s2io_ethtool_setpause_data(struct net_device *dev,
			       struct ethtool_pauseparam *ep)
{
	u64 val64;
	nic_t *sp = dev->priv;
	XENA_dev_config_t *bar0 = (XENA_dev_config_t *) sp->bar0;

	val64 = readq(&bar0->rmac_pause_cfg);
	if (ep->tx_pause)
		val64 |= RMAC_PAUSE_GEN_ENABLE;
	else
		val64 &= ~RMAC_PAUSE_GEN_ENABLE;
	if (ep->rx_pause)
		val64 |= RMAC_PAUSE_RX_ENABLE;
	else
		val64 &= ~RMAC_PAUSE_RX_ENABLE;
	writeq(val64, &bar0->rmac_pause_cfg);
	return 0;
}

/**
 * read_eeprom - reads 4 bytes of data from user given offset.
 * @sp : private member of the device structure, which is a pointer to the 
 *      s2io_nic structure.
 * @off : offset at which the data must be written
 * @data : Its an output parameter where the data read at the given
 * 	offset is stored.
 * Description:
 * Will read 4 bytes of data from the user given offset and return the 
 * read data.
 * NOTE: Will allow to read only part of the EEPROM visible through the
 *   I2C bus.
 * Return value:
 *  -1 on failure and 0 on success.
 */

#define S2IO_DEV_ID		5
static int read_eeprom(nic_t * sp, int off, u32 * data)
{
	int ret = -1;
	u32 exit_cnt = 0;
	u64 val64;
	XENA_dev_config_t *bar0 = (XENA_dev_config_t *) sp->bar0;

	val64 = I2C_CONTROL_DEV_ID(S2IO_DEV_ID) | I2C_CONTROL_ADDR(off) |
	    I2C_CONTROL_BYTE_CNT(0x3) | I2C_CONTROL_READ |
	    I2C_CONTROL_CNTL_START;
	SPECIAL_REG_WRITE(val64, &bar0->i2c_control, LF);

	while (exit_cnt < 5) {
		val64 = readq(&bar0->i2c_control);
		if (I2C_CONTROL_CNTL_END(val64)) {
			*data = I2C_CONTROL_GET_DATA(val64);
			ret = 0;
			break;
		}
		set_current_state(TASK_UNINTERRUPTIBLE);
		schedule_timeout(HZ / 20);
		exit_cnt++;
	}

	return ret;
}

/**
 *  write_eeprom - actually writes the relevant part of the data value.
 *  @sp : private member of the device structure, which is a pointer to the
 *       s2io_nic structure.
 *  @off : offset at which the data must be written
 *  @data : The data that is to be written
 *  @cnt : Number of bytes of the data that are actually to be written into 
 *  the Eeprom. (max of 3)
 * Description:
 *  Actually writes the relevant part of the data value into the Eeprom
 *  through the I2C bus.
 * Return value:
 *  0 on success, -1 on failure.
 */

static int write_eeprom(nic_t * sp, int off, u32 data, int cnt)
{
	int exit_cnt = 0, ret = -1;
	u64 val64;
	XENA_dev_config_t *bar0 = (XENA_dev_config_t *) sp->bar0;

	val64 = I2C_CONTROL_DEV_ID(S2IO_DEV_ID) | I2C_CONTROL_ADDR(off) |
	    I2C_CONTROL_BYTE_CNT(cnt) | I2C_CONTROL_SET_DATA(data) |
	    I2C_CONTROL_CNTL_START;
	SPECIAL_REG_WRITE(val64, &bar0->i2c_control, LF);

	while (exit_cnt < 5) {
		val64 = readq(&bar0->i2c_control);
		if (I2C_CONTROL_CNTL_END(val64)) {
			if (!(val64 & I2C_CONTROL_NACK))
				ret = 0;
			break;
		}
		set_current_state(TASK_UNINTERRUPTIBLE);
		schedule_timeout(HZ / 20);
		exit_cnt++;
	}

	return ret;
}

/**
 *  s2io_ethtool_geeprom  - reads the value stored in the Eeprom.
 *  @sp : private member of the device structure, which is a pointer to the *       s2io_nic structure.
 *  @eeprom : pointer to the user level structure provided by ethtool, 
 *  containing all relevant information.
 *  @data_buf : user defined value to be written into Eeprom.
 *  Description: Reads the values stored in the Eeprom at given offset
 *  for a given length. Stores these values int the input argument data
 *  buffer 'data_buf' and returns these to the caller (ethtool.)
 *  Return value:
 *  int  0 on success
 */

int s2io_ethtool_geeprom(struct net_device *dev,
			 struct ethtool_eeprom *eeprom, u8 * data_buf)
{
	u32 data, i, valid;
	nic_t *sp = dev->priv;

	eeprom->magic = sp->pdev->vendor | (sp->pdev->device << 16);

	if ((eeprom->offset + eeprom->len) > (XENA_EEPROM_SPACE))
		eeprom->len = XENA_EEPROM_SPACE - eeprom->offset;

	for (i = 0; i < eeprom->len; i += 4) {
		if (read_eeprom(sp, (eeprom->offset + i), &data)) {
			DBG_PRINT(ERR_DBG, "Read of EEPROM failed\n");
			return -EFAULT;
		}
		valid = INV(data);
		memcpy((data_buf + i), &valid, 4);
	}
	return 0;
}

/**
 *  s2io_ethtool_seeprom - tries to write the user provided value in Eeprom
 *  @sp : private member of the device structure, which is a pointer to the
 *  s2io_nic structure.
 *  @eeprom : pointer to the user level structure provided by ethtool, 
 *  containing all relevant information.
 *  @data_buf ; user defined value to be written into Eeprom.
 *  Description:
 *  Tries to write the user provided value in the Eeprom, at the offset
 *  given by the user.
 *  Return value:
 *  0 on success, -EFAULT on failure.
 */

static int s2io_ethtool_seeprom(struct net_device *dev,
				struct ethtool_eeprom *eeprom,
				u8 * data_buf)
{
	int len = eeprom->len, cnt = 0;
	u32 valid = 0, data;
	nic_t *sp = dev->priv;

	if (eeprom->magic != (sp->pdev->vendor | (sp->pdev->device << 16))) {
		DBG_PRINT(ERR_DBG,
			  "ETHTOOL_WRITE_EEPROM Err: Magic value ");
		DBG_PRINT(ERR_DBG, "is wrong, Its not 0x%x\n",
			  eeprom->magic);
		return -EFAULT;
	}

	while (len) {
		data = (u32) data_buf[cnt] & 0x000000FF;
		if (data) {
			valid = (u32) (data << 24);
		} else
			valid = data;

		if (write_eeprom(sp, (eeprom->offset + cnt), valid, 0)) {
			DBG_PRINT(ERR_DBG,
				  "ETHTOOL_WRITE_EEPROM Err: Cannot ");
			DBG_PRINT(ERR_DBG,
				  "write into the specified offset\n");
			return -EFAULT;
		}
		cnt++;
		len--;
	}

	return 0;
}

/**
 * s2io_register_test - reads and writes into all clock domains. 
 * @sp : private member of the device structure, which is a pointer to the 
 * s2io_nic structure.
 * @data : variable that returns the result of each of the test conducted b
 * by the driver.
 * Description:
 * Read and write into all clock domains. The NIC has 3 clock domains,
 * see that registers in all the three regions are accessible.
 * Return value:
 * 0 on success.
 */

static int s2io_register_test(nic_t * sp, uint64_t * data)
{
	XENA_dev_config_t *bar0 = (XENA_dev_config_t *) sp->bar0;
	u64 val64 = 0;
	int fail = 0;

	val64 = readq(&bar0->pcc_enable);
	if (val64 != 0xff00000000000000ULL) {
		fail = 1;
		DBG_PRINT(INFO_DBG, "Read Test level 1 fails\n");
	}

	val64 = readq(&bar0->rmac_pause_cfg);
	if (val64 != 0xc000ffff00000000ULL) {
		fail = 1;
		DBG_PRINT(INFO_DBG, "Read Test level 2 fails\n");
	}

	val64 = readq(&bar0->rx_queue_cfg);
	if (val64 != 0x0808080808080808ULL) {
		fail = 1;
		DBG_PRINT(INFO_DBG, "Read Test level 3 fails\n");
	}

	val64 = readq(&bar0->xgxs_efifo_cfg);
	if (val64 != 0x000000001923141EULL) {
		fail = 1;
		DBG_PRINT(INFO_DBG, "Read Test level 4 fails\n");
	}

	val64 = 0x5A5A5A5A5A5A5A5AULL;
	writeq(val64, &bar0->xmsi_data);
	val64 = readq(&bar0->xmsi_data);
	if (val64 != 0x5A5A5A5A5A5A5A5AULL) {
		fail = 1;
		DBG_PRINT(ERR_DBG, "Write Test level 1 fails\n");
	}

	val64 = 0xA5A5A5A5A5A5A5A5ULL;
	writeq(val64, &bar0->xmsi_data);
	val64 = readq(&bar0->xmsi_data);
	if (val64 != 0xA5A5A5A5A5A5A5A5ULL) {
		fail = 1;
		DBG_PRINT(ERR_DBG, "Write Test level 2 fails\n");
	}

	*data = fail;
	return 0;
}

/**
 * s2io_eeprom_test - to verify that EEprom in the xena can be programmed. 
 * @sp : private member of the device structure, which is a pointer to the
 * s2io_nic structure.
 * @data:variable that returns the result of each of the test conducted by
 * the driver.
 * Description:
 * Verify that EEPROM in the xena can be programmed using I2C_CONTROL 
 * register.
 * Return value:
 * 0 on success.
 */

static int s2io_eeprom_test(nic_t * sp, uint64_t * data)
{
	int fail = 0;
	u32 ret_data;

	/* Test Write Error at offset 0 */
	if (!write_eeprom(sp, 0, 0, 3))
		fail = 1;

	/* Test Write at offset 4f0 */
	if (write_eeprom(sp, 0x4F0, 0x01234567, 3))
		fail = 1;
	if (read_eeprom(sp, 0x4F0, &ret_data))
		fail = 1;

	if (ret_data != 0x01234567)
		fail = 1;

	/* Reset the EEPROM data go FFFF */
	write_eeprom(sp, 0x4F0, 0xFFFFFFFF, 3);

	/* Test Write Request Error at offset 0x7c */
	if (!write_eeprom(sp, 0x07C, 0, 3))
		fail = 1;

	/* Test Write Request at offset 0x7fc */
	if (write_eeprom(sp, 0x7FC, 0x01234567, 3))
		fail = 1;
	if (read_eeprom(sp, 0x7FC, &ret_data))
		fail = 1;

	if (ret_data != 0x01234567)
		fail = 1;

	/* Reset the EEPROM data go FFFF */
	write_eeprom(sp, 0x7FC, 0xFFFFFFFF, 3);

	/* Test Write Error at offset 0x80 */
	if (!write_eeprom(sp, 0x080, 0, 3))
		fail = 1;

	/* Test Write Error at offset 0xfc */
	if (!write_eeprom(sp, 0x0FC, 0, 3))
		fail = 1;

	/* Test Write Error at offset 0x100 */
	if (!write_eeprom(sp, 0x100, 0, 3))
		fail = 1;

	/* Test Write Error at offset 4ec */
	if (!write_eeprom(sp, 0x4EC, 0, 3))
		fail = 1;

	*data = fail;
	return 0;
}

/**
 * s2io_bist_test - invokes the MemBist test of the card .
 * @sp : private member of the device structure, which is a pointer to the 
 * s2io_nic structure.
 * @data:variable that returns the result of each of the test conducted by 
 * the driver.
 * Description:
 * This invokes the MemBist test of the card. We give around
 * 2 secs time for the Test to complete. If it's still not complete
 * within this peiod, we consider that the test failed. 
 * Return value:
 * 0 on success and -1 on failure.
 */

static int s2io_bist_test(nic_t * sp, uint64_t * data)
{
	u8 bist = 0;
	int cnt = 0, ret = -1;

	pci_read_config_byte(sp->pdev, PCI_BIST, &bist);
	bist |= PCI_BIST_START;
	pci_write_config_word(sp->pdev, PCI_BIST, bist);

	while (cnt < 20) {
		pci_read_config_byte(sp->pdev, PCI_BIST, &bist);
		if (!(bist & PCI_BIST_START)) {
			*data = (bist & PCI_BIST_CODE_MASK);
			ret = 0;
			break;
		}
		set_current_state(TASK_UNINTERRUPTIBLE);
		schedule_timeout(HZ / 10);
		cnt++;
	}

	return ret;
}

/**
 * s2io-link_test - verifies the link state of the nic  
 * @sp ; private member of the device structure, which is a pointer to the 
 * s2io_nic structure.
 * @data: variable that returns the result of each of the test conducted by
 * the driver.
 * Description:
 * The function verifies the link state of the NIC and updates the input 
 * argument 'data' appropriately.
 * Return value:
 * 0 on success.
 */

static int s2io_link_test(nic_t * sp, uint64_t * data)
{
	XENA_dev_config_t *bar0 = (XENA_dev_config_t *) sp->bar0;
	u64 val64;

	val64 = readq(&bar0->adapter_status);
	if (val64 & ADAPTER_STATUS_RMAC_LOCAL_FAULT)
		*data = 1;

	return 0;
}

/**
 * s2io_rldram_test - offline test for access to the RldRam chip on the NIC 
 * @sp - private member of the device structure, which is a pointer to the  
 * s2io_nic structure.
 * @data - variable that returns the result of each of the test 
 * conducted by the driver.
 * Description:
 *  This is one of the offline test that tests the read and write 
 *  access to the RldRam chip on the NIC.
 * Return value:
 *  0 on success.
 */

static int s2io_rldram_test(nic_t * sp, uint64_t * data)
{
	XENA_dev_config_t *bar0 = (XENA_dev_config_t *) sp->bar0;
	u64 val64;
	int cnt, iteration = 0, test_pass = 0;

	val64 = readq(&bar0->adapter_control);
	val64 &= ~ADAPTER_ECC_EN;
	writeq(val64, &bar0->adapter_control);

	val64 = readq(&bar0->mc_rldram_test_ctrl);
	val64 |= MC_RLDRAM_TEST_MODE;
	writeq(val64, &bar0->mc_rldram_test_ctrl);

	val64 = readq(&bar0->mc_rldram_mrs);
	val64 |= MC_RLDRAM_QUEUE_SIZE_ENABLE;
	SPECIAL_REG_WRITE(val64, &bar0->mc_rldram_mrs, UF);

	val64 |= MC_RLDRAM_MRS_ENABLE;
	SPECIAL_REG_WRITE(val64, &bar0->mc_rldram_mrs, UF);

	while (iteration < 2) {
		val64 = 0x55555555aaaa0000ULL;
		if (iteration == 1) {
			val64 ^= 0xFFFFFFFFFFFF0000ULL;
		}
		writeq(val64, &bar0->mc_rldram_test_d0);

		val64 = 0xaaaa5a5555550000ULL;
		if (iteration == 1) {
			val64 ^= 0xFFFFFFFFFFFF0000ULL;
		}
		writeq(val64, &bar0->mc_rldram_test_d1);

		val64 = 0x55aaaaaaaa5a0000ULL;
		if (iteration == 1) {
			val64 ^= 0xFFFFFFFFFFFF0000ULL;
		}
		writeq(val64, &bar0->mc_rldram_test_d2);

		val64 = (u64) (0x0000003fffff0000ULL);
		writeq(val64, &bar0->mc_rldram_test_add);


		val64 = MC_RLDRAM_TEST_MODE;
		writeq(val64, &bar0->mc_rldram_test_ctrl);

		val64 |=
		    MC_RLDRAM_TEST_MODE | MC_RLDRAM_TEST_WRITE |
		    MC_RLDRAM_TEST_GO;
		writeq(val64, &bar0->mc_rldram_test_ctrl);

		for (cnt = 0; cnt < 5; cnt++) {
			val64 = readq(&bar0->mc_rldram_test_ctrl);
			if (val64 & MC_RLDRAM_TEST_DONE)
				break;
			set_current_state(TASK_UNINTERRUPTIBLE);
			schedule_timeout(HZ / 5);
		}

		if (cnt == 5)
			break;

		val64 = MC_RLDRAM_TEST_MODE;
		writeq(val64, &bar0->mc_rldram_test_ctrl);

		val64 |= MC_RLDRAM_TEST_MODE | MC_RLDRAM_TEST_GO;
		writeq(val64, &bar0->mc_rldram_test_ctrl);

		for (cnt = 0; cnt < 5; cnt++) {
			val64 = readq(&bar0->mc_rldram_test_ctrl);
			if (val64 & MC_RLDRAM_TEST_DONE)
				break;
			set_current_state(TASK_UNINTERRUPTIBLE);
			schedule_timeout(HZ / 2);
		}

		if (cnt == 5)
			break;

		val64 = readq(&bar0->mc_rldram_test_ctrl);
		if (val64 & MC_RLDRAM_TEST_PASS)
			test_pass = 1;

		iteration++;
	}

	if (!test_pass)
		*data = 1;
	else
		*data = 0;

	return 0;
}

/**
 *  s2io_ethtool_test - conducts 6 tsets to determine the health of card.
 *  @sp : private member of the device structure, which is a pointer to the
 *  s2io_nic structure.
 *  @ethtest : pointer to a ethtool command specific structure that will be
 *  returned to the user.
 *  @data : variable that returns the result of each of the test 
 * conducted by the driver.
 * Description:
 *  This function conducts 6 tests ( 4 offline and 2 online) to determine
 *  the health of the card.
 * Return value:
 *  void
 */

static void s2io_ethtool_test(struct net_device *dev,
			      struct ethtool_test *ethtest,
			      uint64_t * data)
{
	nic_t *sp = dev->priv;
	int orig_state = netif_running(sp->dev);

	if (ethtest->flags == ETH_TEST_FL_OFFLINE) {
		/* Offline Tests. */
		if (orig_state) {
			s2io_close(sp->dev);
			s2io_set_swapper(sp);
		} else
			s2io_set_swapper(sp);

		if (s2io_register_test(sp, &data[0]))
			ethtest->flags |= ETH_TEST_FL_FAILED;

		s2io_reset(sp);
		s2io_set_swapper(sp);

		if (s2io_rldram_test(sp, &data[3]))
			ethtest->flags |= ETH_TEST_FL_FAILED;

		s2io_reset(sp);
		s2io_set_swapper(sp);

		if (s2io_eeprom_test(sp, &data[1]))
			ethtest->flags |= ETH_TEST_FL_FAILED;

		if (s2io_bist_test(sp, &data[4]))
			ethtest->flags |= ETH_TEST_FL_FAILED;

		if (orig_state)
			s2io_open(sp->dev);

		data[2] = 0;
	} else {
		/* Online Tests. */
		if (!orig_state) {
			DBG_PRINT(ERR_DBG,
				  "%s: is not up, cannot run test\n",
				  dev->name);
			data[0] = -1;
			data[1] = -1;
			data[2] = -1;
			data[3] = -1;
			data[4] = -1;
		}

		if (s2io_link_test(sp, &data[2]))
			ethtest->flags |= ETH_TEST_FL_FAILED;

		data[0] = 0;
		data[1] = 0;
		data[3] = 0;
		data[4] = 0;
	}
}

static void s2io_get_ethtool_stats(struct net_device *dev,
				   struct ethtool_stats *estats,
				   u64 * tmp_stats)
{
	int i = 0;
	nic_t *sp = dev->priv;
	StatInfo_t *stat_info = sp->mac_control.stats_info;

	tmp_stats[i++] = stat_info->tmac_frms;
	tmp_stats[i++] = stat_info->tmac_data_octets;
	tmp_stats[i++] = stat_info->tmac_drop_frms;
	tmp_stats[i++] = stat_info->tmac_mcst_frms;
	tmp_stats[i++] = stat_info->tmac_bcst_frms;
	tmp_stats[i++] = stat_info->tmac_pause_ctrl_frms;
	tmp_stats[i++] = stat_info->tmac_any_err_frms;
	tmp_stats[i++] = stat_info->tmac_vld_ip_octets;
	tmp_stats[i++] = stat_info->tmac_vld_ip;
	tmp_stats[i++] = stat_info->tmac_drop_ip;
	tmp_stats[i++] = stat_info->tmac_icmp;
	tmp_stats[i++] = stat_info->tmac_rst_tcp;
	tmp_stats[i++] = stat_info->tmac_tcp;
	tmp_stats[i++] = stat_info->tmac_udp;
	tmp_stats[i++] = stat_info->rmac_vld_frms;
	tmp_stats[i++] = stat_info->rmac_data_octets;
	tmp_stats[i++] = stat_info->rmac_fcs_err_frms;
	tmp_stats[i++] = stat_info->rmac_drop_frms;
	tmp_stats[i++] = stat_info->rmac_vld_mcst_frms;
	tmp_stats[i++] = stat_info->rmac_vld_bcst_frms;
	tmp_stats[i++] = stat_info->rmac_in_rng_len_err_frms;
	tmp_stats[i++] = stat_info->rmac_long_frms;
	tmp_stats[i++] = stat_info->rmac_pause_ctrl_frms;
	tmp_stats[i++] = stat_info->rmac_discarded_frms;
	tmp_stats[i++] = stat_info->rmac_usized_frms;
	tmp_stats[i++] = stat_info->rmac_osized_frms;
	tmp_stats[i++] = stat_info->rmac_frag_frms;
	tmp_stats[i++] = stat_info->rmac_jabber_frms;
	tmp_stats[i++] = stat_info->rmac_ip;
	tmp_stats[i++] = stat_info->rmac_ip_octets;
	tmp_stats[i++] = stat_info->rmac_hdr_err_ip;
	tmp_stats[i++] = stat_info->rmac_drop_ip;
	tmp_stats[i++] = stat_info->rmac_icmp;
	tmp_stats[i++] = stat_info->rmac_tcp;
	tmp_stats[i++] = stat_info->rmac_udp;
	tmp_stats[i++] = stat_info->rmac_err_drp_udp;
	tmp_stats[i++] = stat_info->rmac_pause_cnt;
	tmp_stats[i++] = stat_info->rmac_accepted_ip;
	tmp_stats[i++] = stat_info->rmac_err_tcp;
}

int s2io_ethtool_get_regs_len(struct net_device *dev)
{
	return (XENA_REG_SPACE);
}


u32 s2io_ethtool_get_rx_csum(struct net_device * dev)
{
	nic_t *sp = dev->priv;

	return (sp->rx_csum);
}
int s2io_ethtool_set_rx_csum(struct net_device *dev, u32 data)
{
	nic_t *sp = dev->priv;

	if (data)
		sp->rx_csum = 1;
	else
		sp->rx_csum = 0;

	return 0;
}
int s2io_get_eeprom_len(struct net_device *dev)
{
	return (XENA_EEPROM_SPACE);
}

int s2io_ethtool_self_test_count(struct net_device *dev)
{
	return (S2IO_TEST_LEN);
}
void s2io_ethtool_get_strings(struct net_device *dev,
			      u32 stringset, u8 * data)
{
	switch (stringset) {
	case ETH_SS_TEST:
		memcpy(data, s2io_gstrings, S2IO_STRINGS_LEN);
		break;
	case ETH_SS_STATS:
		memcpy(data, &ethtool_stats_keys,
		       sizeof(ethtool_stats_keys));
	}
}
static int s2io_ethtool_get_stats_count(struct net_device *dev)
{
	return (S2IO_STAT_LEN);
}

int s2io_ethtool_op_set_tx_csum(struct net_device *dev, u32 data)
{
	if (data)
		dev->features |= NETIF_F_IP_CSUM;
	else
		dev->features &= ~NETIF_F_IP_CSUM;

	return 0;
}


static struct ethtool_ops netdev_ethtool_ops = {
	.get_settings = s2io_ethtool_gset,
	.set_settings = s2io_ethtool_sset,
	.get_drvinfo = s2io_ethtool_gdrvinfo,
	.get_regs_len = s2io_ethtool_get_regs_len,
	.get_regs = s2io_ethtool_gregs,
	.get_link = ethtool_op_get_link,
	.get_eeprom_len = s2io_get_eeprom_len,
	.get_eeprom = s2io_ethtool_geeprom,
	.set_eeprom = s2io_ethtool_seeprom,
	.get_pauseparam = s2io_ethtool_getpause_data,
	.set_pauseparam = s2io_ethtool_setpause_data,
	.get_rx_csum = s2io_ethtool_get_rx_csum,
	.set_rx_csum = s2io_ethtool_set_rx_csum,
	.get_tx_csum = ethtool_op_get_tx_csum,
	.set_tx_csum = s2io_ethtool_op_set_tx_csum,
	.get_sg = ethtool_op_get_sg,
	.set_sg = ethtool_op_set_sg,
#ifdef NETIF_F_TSO
	.get_tso = ethtool_op_get_tso,
	.set_tso = ethtool_op_set_tso,
#endif
	.self_test_count = s2io_ethtool_self_test_count,
	.self_test = s2io_ethtool_test,
	.get_strings = s2io_ethtool_get_strings,
	.phys_id = s2io_ethtool_idnic,
	.get_stats_count = s2io_ethtool_get_stats_count,
	.get_ethtool_stats = s2io_get_ethtool_stats
};

/**
 *  s2io_ioctl - Entry point for the Ioctl 
 *  @dev :  Device pointer.
 *  @ifr :  An IOCTL specefic structure, that can contain a pointer to
 *  a proprietary structure used to pass information to the driver.
 *  @cmd :  This is used to distinguish between the different commands that
 *  can be passed to the IOCTL functions.
 *  Description:
 *  This function has support for ethtool, adding multiple MAC addresses on 
 *  the NIC and some DBG commands for the util tool.
 *  Return value:
 *  Currently the IOCTL supports no operations, hence by default this
 *  function returns OP NOT SUPPORTED value.
 */

int s2io_ioctl(struct net_device *dev, struct ifreq *rq, int cmd)
{
	return -EOPNOTSUPP;
}

/**
 *  s2io_change_mtu - entry point to change MTU size for the device.
 *   @dev : device pointer.
 *   @new_mtu : the new MTU size for the device.
 *   Description: A driver entry point to change MTU size for the device.
 *   Before changing the MTU the device must be stopped.
 *  Return value:
 *   0 on success and an appropriate (-)ve integer as defined in errno.h
 *   file on failure.
 */

int s2io_change_mtu(struct net_device *dev, int new_mtu)
{
	nic_t *sp = dev->priv;
	XENA_dev_config_t *bar0 = (XENA_dev_config_t *) sp->bar0;
	register u64 val64;

	if (netif_running(dev)) {
		DBG_PRINT(ERR_DBG, "%s: Must be stopped to ", dev->name);
		DBG_PRINT(ERR_DBG, "change its MTU \n");
		return -EBUSY;
	}

	if ((new_mtu < MIN_MTU) || (new_mtu > S2IO_JUMBO_SIZE)) {
		DBG_PRINT(ERR_DBG, "%s: MTU size is invalid.\n",
			  dev->name);
		return -EPERM;
	}

	/* Set the new MTU into the PYLD register of the NIC */
	val64 = new_mtu;
	writeq(vBIT(val64, 2, 14), &bar0->rmac_max_pyld_len);

	dev->mtu = new_mtu;

	return 0;
}

/**
 *  s2io_tasklet - Bottom half of the ISR.
 *  @dev_adr : address of the device structure in dma_addr_t format.
 *  Description:
 *  This is the tasklet or the bottom half of the ISR. This is
 *  an extension of the ISR which is scheduled by the scheduler to be run 
 *  when the load on the CPU is low. All low priority tasks of the ISR can
 *  be pushed into the tasklet. For now the tasklet is used only to 
 *  replenish the Rx buffers in the Rx buffer descriptors.
 *  Return value:
 *  void.
 */

static void s2io_tasklet(unsigned long dev_addr)
{
	struct net_device *dev = (struct net_device *) dev_addr;
	nic_t *sp = dev->priv;
	int i, ret;
	mac_info_t *mac_control;
	struct config_param *config;

	mac_control = &sp->mac_control;
	config = &sp->config;

	if (!TASKLET_IN_USE) {
		for (i = 0; i < config->rx_ring_num; i++) {
			ret = fill_rx_buffers(sp, i);
			if (ret == -ENOMEM) {
				DBG_PRINT(ERR_DBG, "%s: Out of ",
					  dev->name);
				DBG_PRINT(ERR_DBG, "memory in tasklet\n");
				break;
			} else if (ret == -EFILL) {
				DBG_PRINT(ERR_DBG,
					  "%s: Rx Ring %d is full\n",
					  dev->name, i);
				break;
			}
		}
		clear_bit(0, (&sp->tasklet_status));
	}
}

/**
 * s2io_set_link - Set the LInk status
 * @data: long pointer to device private structue
 * Description: Sets the link status for the adapter
 */

static void s2io_set_link(unsigned long data)
{
	nic_t *nic = (nic_t *) data;
	struct net_device *dev = nic->dev;
	XENA_dev_config_t *bar0 = (XENA_dev_config_t *) nic->bar0;
	register u64 val64;
	u16 subid;

	if (test_and_set_bit(0, &(nic->link_state))) {
		/* The card is being reset, no point doing anything */
		return;
	}

	subid = nic->pdev->subsystem_device;
	/* 
	 * Allow a small delay for the NICs self initiated 
	 * cleanup to complete.
	 */
	set_current_state(TASK_UNINTERRUPTIBLE);
	schedule_timeout(HZ / 10);

	val64 = readq(&bar0->adapter_status);
	if (verify_xena_quiescence(val64, nic->device_enabled_once)) {
		if (LINK_IS_UP(val64)) {
			val64 = readq(&bar0->adapter_control);
			val64 |= ADAPTER_CNTL_EN;
			writeq(val64, &bar0->adapter_control);
			if (CARDS_WITH_FAULTY_LINK_INDICATORS(subid)) {
				val64 = readq(&bar0->gpio_control);
				val64 |= GPIO_CTRL_GPIO_0;
				writeq(val64, &bar0->gpio_control);
				val64 = readq(&bar0->gpio_control);
			} else {
				val64 |= ADAPTER_LED_ON;
				writeq(val64, &bar0->adapter_control);
			}
			val64 = readq(&bar0->adapter_status);
			if (!LINK_IS_UP(val64)) {
				DBG_PRINT(ERR_DBG, "%s:", dev->name);
				DBG_PRINT(ERR_DBG, " Link down");
				DBG_PRINT(ERR_DBG, "after ");
				DBG_PRINT(ERR_DBG, "enabling ");
				DBG_PRINT(ERR_DBG, "device \n");
			}
			if (nic->device_enabled_once == FALSE) {
				nic->device_enabled_once = TRUE;
			}
			s2io_link(nic, LINK_UP);
		} else {
			if (CARDS_WITH_FAULTY_LINK_INDICATORS(subid)) {
				val64 = readq(&bar0->gpio_control);
				val64 &= ~GPIO_CTRL_GPIO_0;
				writeq(val64, &bar0->gpio_control);
				val64 = readq(&bar0->gpio_control);
			}
			s2io_link(nic, LINK_DOWN);
		}
	} else {		/* NIC is not Quiescent. */
		DBG_PRINT(ERR_DBG, "%s: Error: ", dev->name);
		DBG_PRINT(ERR_DBG, "device is not Quiescent\n");
		netif_stop_queue(dev);
	}
	clear_bit(0, &(nic->link_state));
}

static void s2io_card_down(nic_t * sp)
{
	int cnt = 0;
	XENA_dev_config_t *bar0 = (XENA_dev_config_t *) sp->bar0;
	unsigned long flags;
	register u64 val64 = 0;

	/* If s2io_set_link task is executing, wait till it completes. */
	while (test_and_set_bit(0, &(sp->link_state))) {
		set_current_state(TASK_UNINTERRUPTIBLE);
		schedule_timeout(HZ / 20);
	}
	atomic_set(&sp->card_state, CARD_DOWN);

	/* disable Tx and Rx traffic on the NIC */
	stop_nic(sp);

	/* Kill tasklet. */
	tasklet_kill(&sp->task);

	/* Check if the device is Quiescent and then Reset the NIC */
	do {
		val64 = readq(&bar0->adapter_status);
		if (verify_xena_quiescence(val64, sp->device_enabled_once)) {
			break;
		}

		set_current_state(TASK_UNINTERRUPTIBLE);
		schedule_timeout(HZ / 20);
		cnt++;
		if (cnt == 10) {
			DBG_PRINT(ERR_DBG,
				  "s2io_close:Device not Quiescent ");
			DBG_PRINT(ERR_DBG, "adaper status reads 0x%llx\n",
				  (unsigned long long) val64);
			break;
		}
	} while (1);
	spin_lock_irqsave(&sp->tx_lock, flags);
	s2io_reset(sp);

	/* Free all unused Tx and Rx buffers */
	free_tx_buffers(sp);
	free_rx_buffers(sp);

	spin_unlock_irqrestore(&sp->tx_lock, flags);
	clear_bit(0, &(sp->link_state));
}

static int s2io_card_up(nic_t * sp)
{
	int i, ret;
	mac_info_t *mac_control;
	struct config_param *config;
	struct net_device *dev = (struct net_device *) sp->dev;

	/* Initialize the H/W I/O registers */
	if (init_nic(sp) != 0) {
		DBG_PRINT(ERR_DBG, "%s: H/W initialization failed\n",
			  dev->name);
		return -ENODEV;
	}

	/* 
	 * Initializing the Rx buffers. For now we are considering only 1 
	 * Rx ring and initializing buffers into 30 Rx blocks
	 */
	mac_control = &sp->mac_control;
	config = &sp->config;

	for (i = 0; i < config->rx_ring_num; i++) {
		if ((ret = fill_rx_buffers(sp, i))) {
			DBG_PRINT(ERR_DBG, "%s: Out of memory in Open\n",
				  dev->name);
			s2io_reset(sp);
			free_rx_buffers(sp);
			return -ENOMEM;
		}
		DBG_PRINT(INFO_DBG, "Buf in ring:%d is %d:\n", i,
			  atomic_read(&sp->rx_bufs_left[i]));
	}

	/* Setting its receive mode */
	s2io_set_multicast(dev);

	/* Enable tasklet for the device */
	tasklet_init(&sp->task, s2io_tasklet, (unsigned long) dev);

	/* Enable Rx Traffic and interrupts on the NIC */
	if (start_nic(sp)) {
		DBG_PRINT(ERR_DBG, "%s: Starting NIC failed\n", dev->name);
		tasklet_kill(&sp->task);
		s2io_reset(sp);
		free_irq(dev->irq, dev);
		free_rx_buffers(sp);
		return -ENODEV;
	}

	atomic_set(&sp->card_state, CARD_UP);
	return 0;
}

/** 
 * s2io_restart_nic - Resets the NIC.
 * @data : long pointer to the device private structure
 * Description:
 * This function is scheduled to be run by the s2io_tx_watchdog
 * function after 0.5 secs to reset the NIC. The idea is to reduce 
 * the run time of the watch dog routine which is run holding a
 * spin lock.
 */

static void s2io_restart_nic(unsigned long data)
{
	struct net_device *dev = (struct net_device *) data;
	nic_t *sp = dev->priv;

	s2io_card_down(sp);
	if (s2io_card_up(sp)) {
		DBG_PRINT(ERR_DBG, "%s: Device bring up failed\n",
			  dev->name);
	}
	netif_wake_queue(dev);
	DBG_PRINT(ERR_DBG, "%s: was reset by Tx watchdog timer\n",
		  dev->name);
}

/** 
 *  s2io_tx_watchdog - Watchdog for transmit side. 
 *  @dev : Pointer to net device structure
 *  Description:
 *  This function is triggered if the Tx Queue is stopped
 *  for a pre-defined amount of time when the Interface is still up.
 *  If the Interface is jammed in such a situation, the hardware is
 *  reset (by s2io_close) and restarted again (by s2io_open) to
 *  overcome any problem that might have been caused in the hardware.
 *  Return value:
 *  void
 */

static void s2io_tx_watchdog(struct net_device *dev)
{
	nic_t *sp = dev->priv;

	if (netif_carrier_ok(dev)) {
		schedule_work(&sp->rst_timer_task);
	}
}

/**
 *   rx_osm_handler - To perform some OS related operations on SKB.
 *   @sp: private member of the device structure,pointer to s2io_nic structure.
 *   @skb : the socket buffer pointer.
 *   @len : length of the packet
 *   @cksum : FCS checksum of the frame.
 *   @ring_no : the ring from which this RxD was extracted.
 *   Description: 
 *   This function is called by the Tx interrupt serivce routine to perform
 *   some OS related operations on the SKB before passing it to the upper
 *   layers. It mainly checks if the checksum is OK, if so adds it to the
 *   SKBs cksum variable, increments the Rx packet count and passes the SKB
 *   to the upper layer. If the checksum is wrong, it increments the Rx
 *   packet error count, frees the SKB and returns error.
 *   Return value:
 *   SUCCESS on success and -1 on failure.
 */
#ifndef CONFIG_2BUFF_MODE
static int rx_osm_handler(nic_t * sp, u16 len, RxD_t * rxdp, int ring_no)
#else
static int rx_osm_handler(nic_t * sp, RxD_t * rxdp, int ring_no,
			  buffAdd_t * ba)
#endif
{
	struct net_device *dev = (struct net_device *) sp->dev;
	struct sk_buff *skb =
	    (struct sk_buff *) ((unsigned long) rxdp->Host_Control);
	u16 l3_csum, l4_csum;
#ifdef CONFIG_2BUFF_MODE
	int buf0_len, buf2_len;
	unsigned char *buff;
#endif

	l3_csum = RXD_GET_L3_CKSUM(rxdp->Control_1);
	if ((rxdp->Control_1 & TCP_OR_UDP_FRAME) && (sp->rx_csum)) {
		l4_csum = RXD_GET_L4_CKSUM(rxdp->Control_1);
		if ((l3_csum == L3_CKSUM_OK) && (l4_csum == L4_CKSUM_OK)) {
			/* 
			 * NIC verifies if the Checksum of the received
			 * frame is Ok or not and accordingly returns
			 * a flag in the RxD.
			 */
			skb->ip_summed = CHECKSUM_UNNECESSARY;
		} else {
			/* 
			 * Packet with erroneous checksum, let the 
			 * upper layers deal with it.
			 */
			skb->ip_summed = CHECKSUM_NONE;
		}
	} else {
		skb->ip_summed = CHECKSUM_NONE;
	}

	if (rxdp->Control_1 & RXD_T_CODE) {
		unsigned long long err = rxdp->Control_1 & RXD_T_CODE;
		DBG_PRINT(ERR_DBG, "%s: Rx error Value: 0x%llx\n",
			  dev->name, err);
	}
#ifdef CONFIG_2BUFF_MODE
	buf0_len = RXD_GET_BUFFER0_SIZE(rxdp->Control_2);
	buf2_len = RXD_GET_BUFFER2_SIZE(rxdp->Control_2);
#endif

	skb->dev = dev;
#ifndef CONFIG_2BUFF_MODE
	skb_put(skb, len);
	skb->protocol = eth_type_trans(skb, dev);
#else
	buff = skb_push(skb, buf0_len);
	memcpy(buff, ba->ba_0, buf0_len);
	skb_put(skb, buf2_len);
	skb->protocol = eth_type_trans(skb, dev);
#endif

#ifdef CONFIG_S2IO_NAPI
	netif_receive_skb(skb);
#else
	netif_rx(skb);
#endif

	dev->last_rx = jiffies;
	sp->rx_pkt_count++;
	sp->stats.rx_packets++;
#ifndef CONFIG_2BUFF_MODE
	sp->stats.rx_bytes += len;
#else
	sp->stats.rx_bytes += buf0_len + buf2_len;
#endif

	atomic_dec(&sp->rx_bufs_left[ring_no]);
	rxdp->Host_Control = 0;
	return SUCCESS;
}

/**
 *  s2io_link - stops/starts the Tx queue.
 *  @sp : private member of the device structure, which is a pointer to the
 *  s2io_nic structure.
 *  @link : inidicates whether link is UP/DOWN.
 *  Description:
 *  This function stops/starts the Tx queue depending on whether the link
 *  status of the NIC is is down or up. This is called by the Alarm 
 *  interrupt handler whenever a link change interrupt comes up. 
 *  Return value:
 *  void.
 */

void s2io_link(nic_t * sp, int link)
{
	struct net_device *dev = (struct net_device *) sp->dev;

	if (link != sp->last_link_state) {
		if (link == LINK_DOWN) {
			DBG_PRINT(ERR_DBG, "%s: Link down\n", dev->name);
			netif_carrier_off(dev);
		} else {
			DBG_PRINT(ERR_DBG, "%s: Link Up\n", dev->name);
			netif_carrier_on(dev);
		}
	}
	sp->last_link_state = link;
}

/**
 *  get_xena_rev_id - to identify revision ID of xena. 
 *  @pdev : PCI Dev structure
 *  Description:
 *  Function to identify the Revision ID of xena.
 *  Return value:
 *  returns the revision ID of the device.
 */

int get_xena_rev_id(struct pci_dev *pdev)
{
	u8 id = 0;
	int ret;
	ret = pci_read_config_byte(pdev, PCI_REVISION_ID, (u8 *) & id);
	return id;
}

/**
 *  s2io_init_pci -Initialization of PCI and PCI-X configuration registers . 
 *  @sp : private member of the device structure, which is a pointer to the 
 *  s2io_nic structure.
 *  Description:
 *  This function initializes a few of the PCI and PCI-X configuration registers
 *  with recommended values.
 *  Return value:
 *  void
 */

static void s2io_init_pci(nic_t * sp)
{
	u16 pci_cmd = 0;

	/* Enable Data Parity Error Recovery in PCI-X command register. */
	pci_read_config_word(sp->pdev, PCIX_COMMAND_REGISTER,
			     &(sp->pcix_cmd));
	pci_write_config_word(sp->pdev, PCIX_COMMAND_REGISTER,
			      (sp->pcix_cmd | 1));
	pci_read_config_word(sp->pdev, PCIX_COMMAND_REGISTER,
			     &(sp->pcix_cmd));

	/* Set the PErr Response bit in PCI command register. */
	pci_read_config_word(sp->pdev, PCI_COMMAND, &pci_cmd);
	pci_write_config_word(sp->pdev, PCI_COMMAND,
			      (pci_cmd | PCI_COMMAND_PARITY));
	pci_read_config_word(sp->pdev, PCI_COMMAND, &pci_cmd);

	/* Set MMRB count to 1024 in PCI-X Command register. */
	sp->pcix_cmd &= 0xFFF3;
	pci_write_config_word(sp->pdev, PCIX_COMMAND_REGISTER, (sp->pcix_cmd | (0x1 << 2)));	/* MMRBC 1K */
	pci_read_config_word(sp->pdev, PCIX_COMMAND_REGISTER,
			     &(sp->pcix_cmd));

	/*  Setting Maximum outstanding splits based on system type. */
	sp->pcix_cmd &= 0xFF8F;

	sp->pcix_cmd |= XENA_MAX_OUTSTANDING_SPLITS(0x1);	/* 2 splits. */
	pci_write_config_word(sp->pdev, PCIX_COMMAND_REGISTER,
			      sp->pcix_cmd);
	pci_read_config_word(sp->pdev, PCIX_COMMAND_REGISTER,
			     &(sp->pcix_cmd));
	/* Forcibly disabling relaxed ordering capability of the card. */
	sp->pcix_cmd &= 0xfffd;
	pci_write_config_word(sp->pdev, PCIX_COMMAND_REGISTER,
			      sp->pcix_cmd);
	pci_read_config_word(sp->pdev, PCIX_COMMAND_REGISTER,
			     &(sp->pcix_cmd));
}

MODULE_AUTHOR("Raghavendra Koushik <raghavendra.koushik@s2io.com>");
MODULE_LICENSE("GPL");
<<<<<<< HEAD
module_param(ring_num, uint, 0);
module_param_array(frame_len, uint, NULL, 0);
module_param_array(ring_len, uint, NULL, 0);
module_param(fifo_num, uint, 0);
module_param_array(fifo_len, uint, NULL, 0);
module_param(rx_prio, uint, 0);
module_param(tx_prio, uint, 0);
module_param(latency_timer, byte, 0);

/*
*  Input Argument/s: 
*   pdev - structure containing the PCI related information of the device.
*   pre -  the List of PCI devices supported by the driver listed in s2io_tbl.
*  Return value:
*   returns '0' on success and negative on failure.
*  Description:
*  The function initializes an adapter identified by the pci_dec structure.
*  All OS related initialization including memory and device structure and 
*  initlaization of the device private variable is done. Also the swapper 
*  control register is initialized to enable read and write into the I/O 
*  registers of the device.
*  
*/
=======
module_param(tx_fifo_num, int, 0);
module_param_array(tx_fifo_len, int, tx_fifo_num, 0);
module_param(rx_ring_num, int, 0);
module_param_array(rx_ring_sz, int, rx_ring_num, 0);
module_param(Stats_refresh_time, int, 0);
module_param(rmac_pause_time, int, 0);
module_param(mc_pause_threshold_q0q3, int, 0);
module_param(mc_pause_threshold_q4q7, int, 0);
module_param(shared_splits, int, 0);
module_param(tmac_util_period, int, 0);
module_param(rmac_util_period, int, 0);
#ifndef CONFIG_S2IO_NAPI
module_param(indicate_max_pkts, int, 0);
#endif
/**
 *  s2io_init_nic - Initialization of the adapter . 
 *  @pdev : structure containing the PCI related information of the device.
 *  @pre: List of PCI devices supported by the driver listed in s2io_tbl.
 *  Description:
 *  The function initializes an adapter identified by the pci_dec structure.
 *  All OS related initialization including memory and device structure and 
 *  initlaization of the device private variable is done. Also the swapper 
 *  control register is initialized to enable read and write into the I/O 
 *  registers of the device.
 *  Return value:
 *  returns 0 on success and negative on failure.
 */

>>>>>>> cec9f92e
static int __devinit
s2io_init_nic(struct pci_dev *pdev, const struct pci_device_id *pre)
{
	nic_t *sp;
	struct net_device *dev;
	char *dev_name = "S2IO 10GE NIC";
	int i, j, ret;
	int dma_flag = FALSE;
	u32 mac_up, mac_down;
	u64 val64 = 0, tmp64 = 0;
	XENA_dev_config_t *bar0 = NULL;
	u16 subid;
	mac_info_t *mac_control;
	struct config_param *config;


	DBG_PRINT(ERR_DBG, "Loading S2IO driver with %s\n",
		s2io_driver_version);

	if ((ret = pci_enable_device(pdev))) {
		DBG_PRINT(ERR_DBG,
			  "s2io_init_nic: pci_enable_device failed\n");
		return ret;
	}

	if (!pci_set_dma_mask(pdev, 0xffffffffffffffffULL)) {
		DBG_PRINT(INIT_DBG, "s2io_init_nic: Using 64bit DMA\n");
		dma_flag = TRUE;

		if (pci_set_consistent_dma_mask
		    (pdev, 0xffffffffffffffffULL)) {
			DBG_PRINT(ERR_DBG,
				  "Unable to obtain 64bit DMA for \
					consistent allocations\n");
			pci_disable_device(pdev);
			return -ENOMEM;
		}
	} else if (!pci_set_dma_mask(pdev, 0xffffffffUL)) {
		DBG_PRINT(INIT_DBG, "s2io_init_nic: Using 32bit DMA\n");
	} else {
		pci_disable_device(pdev);
		return -ENOMEM;
	}

	if (pci_request_regions(pdev, s2io_driver_name)) {
		DBG_PRINT(ERR_DBG, "Request Regions failed\n"),
		    pci_disable_device(pdev);
		return -ENODEV;
	}

	dev = alloc_etherdev(sizeof(nic_t));
	if (dev == NULL) {
		DBG_PRINT(ERR_DBG, "Device allocation failed\n");
		pci_disable_device(pdev);
		pci_release_regions(pdev);
		return -ENODEV;
	}

	pci_set_master(pdev);
	pci_set_drvdata(pdev, dev);
	SET_MODULE_OWNER(dev);
	SET_NETDEV_DEV(dev, &pdev->dev);

	/*  Private member variable initialized to s2io NIC structure */
	sp = dev->priv;
	memset(sp, 0, sizeof(nic_t));
	sp->dev = dev;
	sp->pdev = pdev;
	sp->vendor_id = pdev->vendor;
	sp->device_id = pdev->device;
	sp->high_dma_flag = dma_flag;
	sp->irq = pdev->irq;
	sp->device_enabled_once = FALSE;
	strcpy(sp->name, dev_name);

	/* Initialize some PCI/PCI-X fields of the NIC. */
	s2io_init_pci(sp);

	/* 
	 * Setting the device configuration parameters.
	 * Most of these parameters can be specified by the user during 
	 * module insertion as they are module loadable parameters. If 
	 * these parameters are not not specified during load time, they 
	 * are initialized with default values.
	 */
	mac_control = &sp->mac_control;
	config = &sp->config;

	/* Tx side parameters. */
	tx_fifo_len[0] = DEFAULT_FIFO_LEN;	/* Default value. */
	config->tx_fifo_num = tx_fifo_num;
	for (i = 0; i < MAX_TX_FIFOS; i++) {
		config->tx_cfg[i].fifo_len = tx_fifo_len[i];
		config->tx_cfg[i].fifo_priority = i;
	}

	config->tx_intr_type = TXD_INT_TYPE_UTILZ;
	for (i = 0; i < config->tx_fifo_num; i++) {
		config->tx_cfg[i].f_no_snoop =
		    (NO_SNOOP_TXD | NO_SNOOP_TXD_BUFFER);
		if (config->tx_cfg[i].fifo_len < 65) {
			config->tx_intr_type = TXD_INT_TYPE_PER_LIST;
			break;
		}
	}
	config->max_txds = MAX_SKB_FRAGS;

	/* Rx side parameters. */
	rx_ring_sz[0] = SMALL_BLK_CNT;	/* Default value. */
	config->rx_ring_num = rx_ring_num;
	for (i = 0; i < MAX_RX_RINGS; i++) {
		config->rx_cfg[i].num_rxd = rx_ring_sz[i] *
		    (MAX_RXDS_PER_BLOCK + 1);
		config->rx_cfg[i].ring_priority = i;
	}

	for (i = 0; i < rx_ring_num; i++) {
		config->rx_cfg[i].ring_org = RING_ORG_BUFF1;
		config->rx_cfg[i].f_no_snoop =
		    (NO_SNOOP_RXD | NO_SNOOP_RXD_BUFFER);
	}

	/*  Setting Mac Control parameters */
	mac_control->rmac_pause_time = rmac_pause_time;
	mac_control->mc_pause_threshold_q0q3 = mc_pause_threshold_q0q3;
	mac_control->mc_pause_threshold_q4q7 = mc_pause_threshold_q4q7;


	/* Initialize Ring buffer parameters. */
	for (i = 0; i < config->rx_ring_num; i++)
		atomic_set(&sp->rx_bufs_left[i], 0);

	/*  initialize the shared memory used by the NIC and the host */
	if (init_shared_mem(sp)) {
		DBG_PRINT(ERR_DBG, "%s: Memory allocation failed\n",
			  dev->name);
		ret = -ENOMEM;
		goto mem_alloc_failed;
	}

	sp->bar0 = (caddr_t) ioremap(pci_resource_start(pdev, 0),
				     pci_resource_len(pdev, 0));
	if (!sp->bar0) {
		DBG_PRINT(ERR_DBG, "%s: S2IO: cannot remap io mem1\n",
			  dev->name);
		ret = -ENOMEM;
		goto bar0_remap_failed;
	}

	sp->bar1 = (caddr_t) ioremap(pci_resource_start(pdev, 2),
				     pci_resource_len(pdev, 2));
	if (!sp->bar1) {
		DBG_PRINT(ERR_DBG, "%s: S2IO: cannot remap io mem2\n",
			  dev->name);
		ret = -ENOMEM;
		goto bar1_remap_failed;
	}

	dev->irq = pdev->irq;
	dev->base_addr = (unsigned long) sp->bar0;

	/* Initializing the BAR1 address as the start of the FIFO pointer. */
	for (j = 0; j < MAX_TX_FIFOS; j++) {
		mac_control->tx_FIFO_start[j] = (TxFIFO_element_t *)
		    (sp->bar1 + (j * 0x00020000));
	}

	/*  Driver entry points */
	dev->open = &s2io_open;
	dev->stop = &s2io_close;
	dev->hard_start_xmit = &s2io_xmit;
	dev->get_stats = &s2io_get_stats;
	dev->set_multicast_list = &s2io_set_multicast;
	dev->do_ioctl = &s2io_ioctl;
	dev->change_mtu = &s2io_change_mtu;
	SET_ETHTOOL_OPS(dev, &netdev_ethtool_ops);
	/*
	 * will use eth_mac_addr() for  dev->set_mac_address
	 * mac address will be set every time dev->open() is called
	 */
#ifdef CONFIG_S2IO_NAPI
	dev->poll = s2io_poll;
	dev->weight = 90;
#endif

	dev->features |= NETIF_F_SG | NETIF_F_IP_CSUM;
	if (sp->high_dma_flag == TRUE)
		dev->features |= NETIF_F_HIGHDMA;
#ifdef NETIF_F_TSO
	dev->features |= NETIF_F_TSO;
#endif

	dev->tx_timeout = &s2io_tx_watchdog;
	dev->watchdog_timeo = WATCH_DOG_TIMEOUT;
	INIT_WORK(&sp->rst_timer_task,
		  (void (*)(void *)) s2io_restart_nic, dev);
	INIT_WORK(&sp->set_link_task,
		  (void (*)(void *)) s2io_set_link, sp);

<<<<<<< HEAD
	if (register_netdev(dev)) {
		DBG_PRINT(ERR_DBG, "Device registration failed\n");
		goto register_failed;
	}

	pci_save_state(sp->pdev);
=======
	pci_save_state(sp->pdev, sp->config_space);
>>>>>>> cec9f92e

	/* Setting swapper control on the NIC, for proper reset operation */
	if (s2io_set_swapper(sp)) {
		DBG_PRINT(ERR_DBG, "%s:swapper settings are wrong\n",
			  dev->name);
		ret = -EAGAIN;
		goto set_swap_failed;
	}

	/* Fix for all "FFs" MAC address problems observed on Alpha platforms */
	fix_mac_address(sp);
	s2io_reset(sp);

	/*
	 * Setting swapper control on the NIC, so the MAC address can be read.
	 */
	if (s2io_set_swapper(sp)) {
		DBG_PRINT(ERR_DBG,
			  "%s: S2IO: swapper settings are wrong\n",
			  dev->name);
		ret = -EAGAIN;
		goto set_swap_failed;
	}

	/*  
	 * MAC address initialization.
	 * For now only one mac address will be read and used.
	 */
	bar0 = (XENA_dev_config_t *) sp->bar0;
	val64 = RMAC_ADDR_CMD_MEM_RD | RMAC_ADDR_CMD_MEM_STROBE_NEW_CMD |
	    RMAC_ADDR_CMD_MEM_OFFSET(0 + MAC_MAC_ADDR_START_OFFSET);
	writeq(val64, &bar0->rmac_addr_cmd_mem);
	wait_for_cmd_complete(sp);

	tmp64 = readq(&bar0->rmac_addr_data0_mem);
	mac_down = (u32) tmp64;
	mac_up = (u32) (tmp64 >> 32);

	memset(sp->def_mac_addr[0].mac_addr, 0, sizeof(ETH_ALEN));

	sp->def_mac_addr[0].mac_addr[3] = (u8) (mac_up);
	sp->def_mac_addr[0].mac_addr[2] = (u8) (mac_up >> 8);
	sp->def_mac_addr[0].mac_addr[1] = (u8) (mac_up >> 16);
	sp->def_mac_addr[0].mac_addr[0] = (u8) (mac_up >> 24);
	sp->def_mac_addr[0].mac_addr[5] = (u8) (mac_down >> 16);
	sp->def_mac_addr[0].mac_addr[4] = (u8) (mac_down >> 24);

	DBG_PRINT(INIT_DBG,
		  "DEFAULT MAC ADDR:0x%02x-%02x-%02x-%02x-%02x-%02x\n",
		  sp->def_mac_addr[0].mac_addr[0],
		  sp->def_mac_addr[0].mac_addr[1],
		  sp->def_mac_addr[0].mac_addr[2],
		  sp->def_mac_addr[0].mac_addr[3],
		  sp->def_mac_addr[0].mac_addr[4],
		  sp->def_mac_addr[0].mac_addr[5]);

	/*  Set the factory defined MAC address initially   */
	dev->addr_len = ETH_ALEN;
	memcpy(dev->dev_addr, sp->def_mac_addr, ETH_ALEN);

	/*
	 * Initialize the tasklet status and link state flags 
	 * and the card statte parameter
	 */
	atomic_set(&(sp->card_state), 0);
	sp->tasklet_status = 0;
	sp->link_state = 0;


	/* Initialize spinlocks */
	spin_lock_init(&sp->tx_lock);
#ifndef CONFIG_S2IO_NAPI
	spin_lock_init(&sp->put_lock);
#endif

	/* 
	 * SXE-002: Configure link and activity LED to init state 
	 * on driver load. 
	 */
	subid = sp->pdev->subsystem_device;
	if ((subid & 0xFF) >= 0x07) {
		val64 = readq(&bar0->gpio_control);
		val64 |= 0x0000800000000000ULL;
		writeq(val64, &bar0->gpio_control);
		val64 = 0x0411040400000000ULL;
		writeq(val64, (u64 *) ((u8 *) bar0 + 0x2700));
		val64 = readq(&bar0->gpio_control);
	}

	sp->rx_csum = 1;	/* Rx chksum verify enabled by default */

	if (register_netdev(dev)) {
		DBG_PRINT(ERR_DBG, "Device registration failed\n");
		ret = -ENODEV;
		goto register_failed;
	}

	/* 
	 * Make Link state as off at this point, when the Link change 
	 * interrupt comes the state will be automatically changed to 
	 * the right state.
	 */
	netif_carrier_off(dev);
	sp->last_link_state = LINK_DOWN;

	return 0;

      register_failed:
      set_swap_failed:
	iounmap(sp->bar1);
      bar1_remap_failed:
	iounmap(sp->bar0);
      bar0_remap_failed:
      mem_alloc_failed:
	free_shared_mem(sp);
	pci_disable_device(pdev);
	pci_release_regions(pdev);
	pci_set_drvdata(pdev, NULL);
	free_netdev(dev);

	return ret;
}

/**
 * s2io_rem_nic - Free the PCI device 
 * @pdev: structure containing the PCI related information of the device.
 * Description: This function is called by the Pci subsystem to release a 
 * PCI device and free up all resource held up by the device. This could
 * be in response to a Hot plug event or when the driver is to be removed 
 * from memory.
 */

static void __devexit s2io_rem_nic(struct pci_dev *pdev)
{
	struct net_device *dev =
	    (struct net_device *) pci_get_drvdata(pdev);
	nic_t *sp;

	if (dev == NULL) {
		DBG_PRINT(ERR_DBG, "Driver Data is NULL!!\n");
		return;
	}

	sp = dev->priv;
	unregister_netdev(dev);

	free_shared_mem(sp);
	iounmap(sp->bar0);
	iounmap(sp->bar1);
	pci_disable_device(pdev);
	pci_release_regions(pdev);
	pci_set_drvdata(pdev, NULL);

	free_netdev(dev);
}

/**
 * s2io_starter - Entry point for the driver
 * Description: This function is the entry point for the driver. It verifies
 * the module loadable parameters and initializes PCI configuration space.
 */

int __init s2io_starter(void)
{
	return pci_module_init(&s2io_driver);
}

/**
 * s2io_closer - Cleanup routine for the driver 
 * Description: This function is the cleanup routine for the driver. It unregist * ers the driver.
 */

void s2io_closer(void)
{
	pci_unregister_driver(&s2io_driver);
	DBG_PRINT(INIT_DBG, "cleanup done\n");
}

module_init(s2io_starter);
module_exit(s2io_closer);<|MERGE_RESOLUTION|>--- conflicted
+++ resolved
@@ -4559,35 +4559,10 @@
 
 MODULE_AUTHOR("Raghavendra Koushik <raghavendra.koushik@s2io.com>");
 MODULE_LICENSE("GPL");
-<<<<<<< HEAD
-module_param(ring_num, uint, 0);
-module_param_array(frame_len, uint, NULL, 0);
-module_param_array(ring_len, uint, NULL, 0);
-module_param(fifo_num, uint, 0);
-module_param_array(fifo_len, uint, NULL, 0);
-module_param(rx_prio, uint, 0);
-module_param(tx_prio, uint, 0);
-module_param(latency_timer, byte, 0);
-
-/*
-*  Input Argument/s: 
-*   pdev - structure containing the PCI related information of the device.
-*   pre -  the List of PCI devices supported by the driver listed in s2io_tbl.
-*  Return value:
-*   returns '0' on success and negative on failure.
-*  Description:
-*  The function initializes an adapter identified by the pci_dec structure.
-*  All OS related initialization including memory and device structure and 
-*  initlaization of the device private variable is done. Also the swapper 
-*  control register is initialized to enable read and write into the I/O 
-*  registers of the device.
-*  
-*/
-=======
 module_param(tx_fifo_num, int, 0);
-module_param_array(tx_fifo_len, int, tx_fifo_num, 0);
+module_param_array(tx_fifo_len, int, NULL, 0);
 module_param(rx_ring_num, int, 0);
-module_param_array(rx_ring_sz, int, rx_ring_num, 0);
+module_param_array(rx_ring_sz, int, NULL, 0);
 module_param(Stats_refresh_time, int, 0);
 module_param(rmac_pause_time, int, 0);
 module_param(mc_pause_threshold_q0q3, int, 0);
@@ -4612,7 +4587,6 @@
  *  returns 0 on success and negative on failure.
  */
 
->>>>>>> cec9f92e
 static int __devinit
 s2io_init_nic(struct pci_dev *pdev, const struct pci_device_id *pre)
 {
@@ -4812,16 +4786,7 @@
 	INIT_WORK(&sp->set_link_task,
 		  (void (*)(void *)) s2io_set_link, sp);
 
-<<<<<<< HEAD
-	if (register_netdev(dev)) {
-		DBG_PRINT(ERR_DBG, "Device registration failed\n");
-		goto register_failed;
-	}
-
 	pci_save_state(sp->pdev);
-=======
-	pci_save_state(sp->pdev, sp->config_space);
->>>>>>> cec9f92e
 
 	/* Setting swapper control on the NIC, for proper reset operation */
 	if (s2io_set_swapper(sp)) {
