#
# Network device configuration
#

menuconfig NETDEVICES
	default y if UML
	depends on NET
	bool "Network device support"
	---help---
	  You can say N here if you don't intend to connect your Linux box to
	  any other computer at all.

	  You'll have to say Y if your computer contains a network card that
	  you want to use under Linux. If you are going to run SLIP or PPP over
	  telephone line or null modem cable you need say Y here. Connecting
	  two machines with parallel ports using PLIP needs this, as well as
	  AX.25/KISS for sending Internet traffic over amateur radio links.

	  See also "The Linux Network Administrator's Guide" by Olaf Kirch and
	  Terry Dawson. Available at <http://www.tldp.org/guides.html>.

	  If unsure, say Y.

# All the following symbols are dependent on NETDEVICES - do not repeat
# that for each of the symbols.
if NETDEVICES

config IFB
	tristate "Intermediate Functional Block support"
	depends on NET_CLS_ACT
	---help---
	  This is an intermediate driver that allows sharing of
	  resources.
	  To compile this driver as a module, choose M here: the module
	  will be called ifb.  If you want to use more than one ifb
	  device at a time, you need to compile this driver as a module.
	  Instead of 'ifb', the devices will then be called 'ifb0',
	  'ifb1' etc.
	  Look at the iproute2 documentation directory for usage etc

config DUMMY
	tristate "Dummy net driver support"
	---help---
	  This is essentially a bit-bucket device (i.e. traffic you send to
	  this device is consigned into oblivion) with a configurable IP
	  address. It is most commonly used in order to make your currently
	  inactive SLIP address seem like a real address for local programs.
	  If you use SLIP or PPP, you might want to say Y here. Since this
	  thing often comes in handy, the default is Y. It won't enlarge your
	  kernel either. What a deal. Read about it in the Network
	  Administrator's Guide, available from
	  <http://www.tldp.org/docs.html#guide>.

	  To compile this driver as a module, choose M here: the module
	  will be called dummy.  If you want to use more than one dummy
	  device at a time, you need to compile this driver as a module.
	  Instead of 'dummy', the devices will then be called 'dummy0',
	  'dummy1' etc.

config BONDING
	tristate "Bonding driver support"
	depends on INET
	depends on IPV6 || IPV6=n
	---help---
	  Say 'Y' or 'M' if you wish to be able to 'bond' multiple Ethernet
	  Channels together. This is called 'Etherchannel' by Cisco,
	  'Trunking' by Sun, 802.3ad by the IEEE, and 'Bonding' in Linux.

	  The driver supports multiple bonding modes to allow for both high
	  performance and high availability operation.

	  Refer to <file:Documentation/networking/bonding.txt> for more
	  information.

	  To compile this driver as a module, choose M here: the module
	  will be called bonding.

config MACVLAN
	tristate "MAC-VLAN support (EXPERIMENTAL)"
	depends on EXPERIMENTAL
	---help---
	  This allows one to create virtual interfaces that map packets to
	  or from specific MAC addresses to a particular interface.

	  Macvlan devices can be added using the "ip" command from the
	  iproute2 package starting with the iproute2-2.6.23 release:

	  "ip link add link <real dev> [ address MAC ] [ NAME ] type macvlan"

	  To compile this driver as a module, choose M here: the module
	  will be called macvlan.

config MACVTAP
	tristate "MAC-VLAN based tap driver (EXPERIMENTAL)"
	depends on MACVLAN
	help
	  This adds a specialized tap character device driver that is based
	  on the MAC-VLAN network interface, called macvtap. A macvtap device
	  can be added in the same way as a macvlan device, using 'type
	  macvlan', and then be accessed through the tap user space interface.

	  To compile this driver as a module, choose M here: the module
	  will be called macvtap.

config EQUALIZER
	tristate "EQL (serial line load balancing) support"
	---help---
	  If you have two serial connections to some other computer (this
	  usually requires two modems and two telephone lines) and you use
	  SLIP (the protocol for sending Internet traffic over telephone
	  lines) or PPP (a better SLIP) on them, you can make them behave like
	  one double speed connection using this driver.  Naturally, this has
	  to be supported at the other end as well, either with a similar EQL
	  Linux driver or with a Livingston Portmaster 2e.

	  Say Y if you want this and read
	  <file:Documentation/networking/eql.txt>.  You may also want to read
	  section 6.2 of the NET-3-HOWTO, available from
	  <http://www.tldp.org/docs.html#howto>.

	  To compile this driver as a module, choose M here: the module
	  will be called eql.  If unsure, say N.

config TUN
	tristate "Universal TUN/TAP device driver support"
	select CRC32
	---help---
	  TUN/TAP provides packet reception and transmission for user space
	  programs.  It can be viewed as a simple Point-to-Point or Ethernet
	  device, which instead of receiving packets from a physical media,
	  receives them from user space program and instead of sending packets
	  via physical media writes them to the user space program.

	  When a program opens /dev/net/tun, driver creates and registers
	  corresponding net device tunX or tapX.  After a program closed above
	  devices, driver will automatically delete tunXX or tapXX device and
	  all routes corresponding to it.

	  Please read <file:Documentation/networking/tuntap.txt> for more
	  information.

	  To compile this driver as a module, choose M here: the module
	  will be called tun.

	  If you don't know what to use this for, you don't need it.

config VETH
	tristate "Virtual ethernet pair device"
	---help---
	  This device is a local ethernet tunnel. Devices are created in pairs.
	  When one end receives the packet it appears on its pair and vice
	  versa.

config NET_SB1000
	tristate "General Instruments Surfboard 1000"
	depends on PNP
	---help---
	  This is a driver for the General Instrument (also known as
	  NextLevel) SURFboard 1000 internal
	  cable modem. This is an ISA card which is used by a number of cable
	  TV companies to provide cable modem access. It's a one-way
	  downstream-only cable modem, meaning that your upstream net link is
	  provided by your regular phone modem.

	  At present this driver only compiles as a module, so say M here if
	  you have this card. The module will be called sb1000. Then read
	  <file:Documentation/networking/README.sb1000> for information on how
	  to use this module, as it needs special ppp scripts for establishing
	  a connection. Further documentation and the necessary scripts can be
	  found at:

	  <http://www.jacksonville.net/~fventuri/>
	  <http://home.adelphia.net/~siglercm/sb1000.html>
	  <http://linuxpower.cx/~cable/>

	  If you don't have this card, of course say N.

source "drivers/net/arcnet/Kconfig"

source "drivers/net/phy/Kconfig"

#
#	Ethernet
#

menuconfig NET_ETHERNET
	bool "Ethernet (10 or 100Mbit)"
	depends on !UML
	---help---
	  Ethernet (also called IEEE 802.3 or ISO 8802-2) is the most common
	  type of Local Area Network (LAN) in universities and companies.

	  Common varieties of Ethernet are: 10BASE-2 or Thinnet (10 Mbps over
	  coaxial cable, linking computers in a chain), 10BASE-T or twisted
	  pair (10 Mbps over twisted pair cable, linking computers to central
	  hubs), 10BASE-F (10 Mbps over optical fiber links, using hubs),
	  100BASE-TX (100 Mbps over two twisted pair cables, using hubs),
	  100BASE-T4 (100 Mbps over 4 standard voice-grade twisted pair
	  cables, using hubs), 100BASE-FX (100 Mbps over optical fiber links)
	  [the 100BASE varieties are also known as Fast Ethernet], and Gigabit
	  Ethernet (1 Gbps over optical fiber or short copper links).

	  If your Linux machine will be connected to an Ethernet and you have
	  an Ethernet network interface card (NIC) installed in your computer,
	  say Y here and read the Ethernet-HOWTO, available from
	  <http://www.tldp.org/docs.html#howto>. You will then also have
	  to say Y to the driver for your particular NIC.

	  Note that the answer to this question won't directly affect the
	  kernel: saying N will just cause the configurator to skip all
	  the questions about Ethernet network cards. If unsure, say N.

if NET_ETHERNET

config MII
	tristate "Generic Media Independent Interface device support"
	help
	  Most ethernet controllers have MII transceiver either as an external
	  or internal device.  It is safe to say Y or M here even if your
	  ethernet card lack MII.

config MACB
	tristate "Atmel MACB support"
	depends on AVR32 || ARCH_AT91SAM9260 || ARCH_AT91SAM9263 || ARCH_AT91SAM9G20 || ARCH_AT91SAM9G45 || ARCH_AT91CAP9
	select PHYLIB
	help
	  The Atmel MACB ethernet interface is found on many AT32 and AT91
	  parts. Say Y to include support for the MACB chip.

	  To compile this driver as a module, choose M here: the module
	  will be called macb.

source "drivers/net/arm/Kconfig"

config AX88796
	tristate "ASIX AX88796 NE2000 clone support"
	depends on ARM || MIPS || SUPERH
	select CRC32
	select MII
	help
	  AX88796 driver, using platform bus to provide
	  chip detection and resources

config AX88796_93CX6
	bool "ASIX AX88796 external 93CX6 eeprom support"
	depends on AX88796
	select EEPROM_93CX6
	help
	  Select this if your platform comes with an external 93CX6 eeprom.

config MACE
	tristate "MACE (Power Mac ethernet) support"
	depends on PPC_PMAC && PPC32
	select CRC32
	help
	  Power Macintoshes and clones with Ethernet built-in on the
	  motherboard will usually use a MACE (Medium Access Control for
	  Ethernet) interface. Say Y to include support for the MACE chip.

	  To compile this driver as a module, choose M here: the module
	  will be called mace.

config MACE_AAUI_PORT
	bool "Use AAUI port instead of TP by default"
	depends on MACE
	help
	  Some Apple machines (notably the Apple Network Server) which use the
	  MACE ethernet chip have an Apple AUI port (small 15-pin connector),
	  instead of an 8-pin RJ45 connector for twisted-pair ethernet.  Say
	  Y here if you have such a machine.  If unsure, say N.
	  The driver will default to AAUI on ANS anyway, and if you use it as
	  a module, you can provide the port_aaui=0|1 to force the driver.

config BMAC
	tristate "BMAC (G3 ethernet) support"
	depends on PPC_PMAC && PPC32
	select CRC32
	help
	  Say Y for support of BMAC Ethernet interfaces. These are used on G3
	  computers.

	  To compile this driver as a module, choose M here: the module
	  will be called bmac.

config ARIADNE
	tristate "Ariadne support"
	depends on ZORRO
	help
	  If you have a Village Tronic Ariadne Ethernet adapter, say Y.
	  Otherwise, say N.

	  To compile this driver as a module, choose M here: the module
	  will be called ariadne.

config A2065
	tristate "A2065 support"
	depends on ZORRO
	select CRC32
	help
	  If you have a Commodore A2065 Ethernet adapter, say Y. Otherwise,
	  say N.

	  To compile this driver as a module, choose M here: the module
	  will be called a2065.

config HYDRA
	tristate "Hydra support"
	depends on ZORRO
	select CRC32
	help
	  If you have a Hydra Ethernet adapter, say Y. Otherwise, say N.

	  To compile this driver as a module, choose M here: the module
	  will be called hydra.

config ZORRO8390
	tristate "Zorro NS8390-based Ethernet support"
	depends on ZORRO
	select CRC32
	help
	  This driver is for Zorro Ethernet cards using an NS8390-compatible
	  chipset, like the Village Tronic Ariadne II and the Individual
	  Computers X-Surf Ethernet cards. If you have such a card, say Y.
	  Otherwise, say N.

	  To compile this driver as a module, choose M here: the module
	  will be called zorro8390.

config APNE
	tristate "PCMCIA NE2000 support"
	depends on AMIGA_PCMCIA
	select CRC32
	help
	  If you have a PCMCIA NE2000 compatible adapter, say Y.  Otherwise,
	  say N.

	  To compile this driver as a module, choose M here: the module
	  will be called apne.

config MAC8390
	bool "Macintosh NS 8390 based ethernet cards"
	depends on MAC
	select CRC32
	help
	  If you want to include a driver to support Nubus or LC-PDS
	  Ethernet cards using an NS8390 chipset or its equivalent, say Y
	  and read the Ethernet-HOWTO, available from
	  <http://www.tldp.org/docs.html#howto>.

config MAC89x0
	tristate "Macintosh CS89x0 based ethernet cards"
	depends on MAC
	---help---
	  Support for CS89x0 chipset based Ethernet cards.  If you have a
	  Nubus or LC-PDS network (Ethernet) card of this type, say Y and
	  read the Ethernet-HOWTO, available from
	  <http://www.tldp.org/docs.html#howto>.

	  To compile this driver as a module, choose M here. This module will
	  be called mac89x0.

config MACSONIC
	tristate "Macintosh SONIC based ethernet (onboard, NuBus, LC, CS)"
	depends on MAC
	---help---
	  Support for NatSemi SONIC based Ethernet devices.  This includes
	  the onboard Ethernet in many Quadras as well as some LC-PDS,
	  a few Nubus and all known Comm Slot Ethernet cards.  If you have
	  one of these say Y and read the Ethernet-HOWTO, available from
	  <http://www.tldp.org/docs.html#howto>.

	  To compile this driver as a module, choose M here. This module will
	  be called macsonic.

config MACMACE
	bool "Macintosh (AV) onboard MACE ethernet"
	depends on MAC
	select CRC32
	help
	  Support for the onboard AMD 79C940 MACE Ethernet controller used in
	  the 660AV and 840AV Macintosh.  If you have one of these Macintoshes
	  say Y and read the Ethernet-HOWTO, available from
	  <http://www.tldp.org/docs.html#howto>.

config MVME147_NET
	tristate "MVME147 (Lance) Ethernet support"
	depends on MVME147
	select CRC32
	help
	  Support for the on-board Ethernet interface on the Motorola MVME147
	  single-board computer.  Say Y here to include the
	  driver for this chip in your kernel.
	  To compile this driver as a module, choose M here.

config MVME16x_NET
	tristate "MVME16x Ethernet support"
	depends on MVME16x
	help
	  This is the driver for the Ethernet interface on the Motorola
	  MVME162, 166, 167, 172 and 177 boards.  Say Y here to include the
	  driver for this chip in your kernel.
	  To compile this driver as a module, choose M here.

config BVME6000_NET
	tristate "BVME6000 Ethernet support"
	depends on BVME6000
	help
	  This is the driver for the Ethernet interface on BVME4000 and
	  BVME6000 VME boards.  Say Y here to include the driver for this chip
	  in your kernel.
	  To compile this driver as a module, choose M here.

config ATARILANCE
	tristate "Atari Lance support"
	depends on ATARI
	help
	  Say Y to include support for several Atari Ethernet adapters based
	  on the AMD Lance chipset: RieblCard (with or without battery), or
	  PAMCard VME (also the version by Rhotron, with different addresses).

config SUN3LANCE
	tristate "Sun3/Sun3x on-board LANCE support"
	depends on SUN3 || SUN3X
	help
	  Most Sun3 and Sun3x motherboards (including the 3/50, 3/60 and 3/80)
	  featured an AMD Lance 10Mbit Ethernet controller on board; say Y
	  here to compile in the Linux driver for this and enable Ethernet.
	  General Linux information on the Sun 3 and 3x series (now
	  discontinued) is at
	  <http://www.angelfire.com/ca2/tech68k/sun3.html>.

	  If you're not building a kernel for a Sun 3, say N.

config SUN3_82586
	bool "Sun3 on-board Intel 82586 support"
	depends on SUN3
	help
	  This driver enables support for the on-board Intel 82586 based
	  Ethernet adapter found on Sun 3/1xx and 3/2xx motherboards.  Note
	  that this driver does not support 82586-based adapters on additional
	  VME boards.

config HPLANCE
	bool "HP on-board LANCE support"
	depends on DIO
	select CRC32
	help
	  If you want to use the builtin "LANCE" Ethernet controller on an
	  HP300 machine, say Y here.

config LASI_82596
	tristate "Lasi ethernet"
	depends on GSC
	help
	  Say Y here to support the builtin Intel 82596 ethernet controller
	  found in Hewlett-Packard PA-RISC machines with 10Mbit ethernet.

config SNI_82596
	tristate "SNI RM ethernet"
	depends on NET_ETHERNET && SNI_RM
	help
	  Say Y here to support the on-board Intel 82596 ethernet controller
	  built into SNI RM machines.

config KORINA
	tristate "Korina (IDT RC32434) Ethernet support"
	depends on NET_ETHERNET && MIKROTIK_RB532
	help
	  If you have a Mikrotik RouterBoard 500 or IDT RC32434
	  based system say Y. Otherwise say N.

config MIPS_JAZZ_SONIC
	tristate "MIPS JAZZ onboard SONIC Ethernet support"
	depends on MACH_JAZZ
	help
	  This is the driver for the onboard card of MIPS Magnum 4000,
	  Acer PICA, Olivetti M700-10 and a few other identical OEM systems.

config XTENSA_XT2000_SONIC
	tristate "Xtensa XT2000 onboard SONIC Ethernet support"
	depends on XTENSA_PLATFORM_XT2000
	help
	  This is the driver for the onboard card of the Xtensa XT2000 board.

config MIPS_AU1X00_ENET
	tristate "MIPS AU1000 Ethernet support"
	depends on SOC_AU1X00
	select PHYLIB
	select CRC32
	help
	  If you have an Alchemy Semi AU1X00 based system
	  say Y.  Otherwise, say N.

config SGI_IOC3_ETH
	bool "SGI IOC3 Ethernet"
	depends on PCI && SGI_IP27
	select CRC32
	select MII
	help
	  If you have a network (Ethernet) card of this type, say Y and read
	  the Ethernet-HOWTO, available from
	  <http://www.tldp.org/docs.html#howto>.

config MIPS_SIM_NET
	tristate "MIPS simulator Network device"
	depends on MIPS_SIM
	help
	  The MIPSNET device is a simple Ethernet network device which is
	  emulated by the MIPS Simulator.
	  If you are not using a MIPSsim or are unsure, say N.

config SGI_O2MACE_ETH
	tristate "SGI O2 MACE Fast Ethernet support"
	depends on SGI_IP32=y

config STNIC
	tristate "National DP83902AV  support"
	depends on SUPERH
	select CRC32
	help
	  Support for cards based on the National Semiconductor DP83902AV
	  ST-NIC Serial Network Interface Controller for Twisted Pair.  This
	  is a 10Mbit/sec Ethernet controller.  Product overview and specs at
	  <http://www.national.com/pf/DP/DP83902A.html>.

	  If unsure, say N.

config SH_ETH
	tristate "Renesas SuperH Ethernet support"
	depends on SUPERH && \
		(CPU_SUBTYPE_SH7710 || CPU_SUBTYPE_SH7712 || \
		 CPU_SUBTYPE_SH7763 || CPU_SUBTYPE_SH7619 || \
		 CPU_SUBTYPE_SH7724)
	select CRC32
	select MII
	select MDIO_BITBANG
	select PHYLIB
	help
	  Renesas SuperH Ethernet device driver.
	  This driver support SH7710, SH7712, SH7763, SH7619, and SH7724.

config SUNLANCE
	tristate "Sun LANCE support"
	depends on SBUS
	select CRC32
	help
	  This driver supports the "le" interface present on all 32-bit Sparc
	  systems, on some older Ultra systems and as an Sbus option.  These
	  cards are based on the AMD Lance chipset, which is better known
	  via the NE2100 cards.

	  To compile this driver as a module, choose M here: the module
	  will be called sunlance.

config HAPPYMEAL
	tristate "Sun Happy Meal 10/100baseT support"
	depends on SBUS || PCI
	select CRC32
	help
	  This driver supports the "hme" interface present on most Ultra
	  systems and as an option on older Sbus systems. This driver supports
	  both PCI and Sbus devices. This driver also supports the "qfe" quad
	  100baseT device available in both PCI and Sbus configurations.

	  To compile this driver as a module, choose M here: the module
	  will be called sunhme.

config SUNBMAC
	tristate "Sun BigMAC 10/100baseT support (EXPERIMENTAL)"
	depends on SBUS && EXPERIMENTAL
	select CRC32
	help
	  This driver supports the "be" interface available as an Sbus option.
	  This is Sun's older 100baseT Ethernet device.

	  To compile this driver as a module, choose M here: the module
	  will be called sunbmac.

config SUNQE
	tristate "Sun QuadEthernet support"
	depends on SBUS
	select CRC32
	help
	  This driver supports the "qe" 10baseT Ethernet device, available as
	  an Sbus option. Note that this is not the same as Quad FastEthernet
	  "qfe" which is supported by the Happy Meal driver instead.

	  To compile this driver as a module, choose M here: the module
	  will be called sunqe.

config SUNGEM
	tristate "Sun GEM support"
	depends on PCI
	select CRC32
	help
	  Support for the Sun GEM chip, aka Sun GigabitEthernet/P 2.0.  See also
	  <http://www.sun.com/products-n-solutions/hardware/docs/pdf/806-3985-10.pdf>.

config CASSINI
	tristate "Sun Cassini support"
	depends on PCI
	select CRC32
	help
	  Support for the Sun Cassini chip, aka Sun GigaSwift Ethernet. See also
	  <http://www.sun.com/products-n-solutions/hardware/docs/pdf/817-4341-10.pdf>

config SUNVNET
	tristate "Sun Virtual Network support"
	depends on SUN_LDOMS
	help
	  Support for virtual network devices under Sun Logical Domains.

config NET_VENDOR_3COM
	bool "3COM cards"
	depends on ISA || EISA || MCA || PCI
	help
	  If you have a network (Ethernet) card belonging to this class, say Y
	  and read the Ethernet-HOWTO, available from
	  <http://www.tldp.org/docs.html#howto>.

	  Note that the answer to this question doesn't directly affect the
	  kernel: saying N will just cause the configurator to skip all
	  the questions about 3COM cards. If you say Y, you will be asked for
	  your specific card in the following questions.

config EL1
	tristate "3c501 \"EtherLink\" support"
	depends on NET_VENDOR_3COM && ISA
	---help---
	  If you have a network (Ethernet) card of this type, say Y and read
	  the Ethernet-HOWTO, available from
	  <http://www.tldp.org/docs.html#howto>.  Also, consider buying a
	  new card, since the 3c501 is slow, broken, and obsolete: you will
	  have problems.  Some people suggest to ping ("man ping") a nearby
	  machine every minute ("man cron") when using this card.

	  To compile this driver as a module, choose M here. The module
	  will be called 3c501.

config EL2
	tristate "3c503 \"EtherLink II\" support"
	depends on NET_VENDOR_3COM && ISA
	select CRC32
	help
	  If you have a network (Ethernet) card of this type, say Y and read
	  the Ethernet-HOWTO, available from
	  <http://www.tldp.org/docs.html#howto>.

	  To compile this driver as a module, choose M here. The module
	  will be called 3c503.

config ELPLUS
	tristate "3c505 \"EtherLink Plus\" support"
	depends on NET_VENDOR_3COM && ISA && ISA_DMA_API
	---help---
	  Information about this network (Ethernet) card can be found in
	  <file:Documentation/networking/3c505.txt>.  If you have a card of
	  this type, say Y and read the Ethernet-HOWTO, available from
	  <http://www.tldp.org/docs.html#howto>.

	  To compile this driver as a module, choose M here. The module
	  will be called 3c505.

config EL16
	tristate "3c507 \"EtherLink 16\" support (EXPERIMENTAL)"
	depends on NET_VENDOR_3COM && ISA && EXPERIMENTAL
	help
	  If you have a network (Ethernet) card of this type, say Y and read
	  the Ethernet-HOWTO, available from
	  <http://www.tldp.org/docs.html#howto>.

	  To compile this driver as a module, choose M here. The module
	  will be called 3c507.

config EL3
	tristate "3c509/3c529 (MCA)/3c579 \"EtherLink III\" support"
	depends on NET_VENDOR_3COM && (ISA || EISA || MCA)
	---help---
	  If you have a network (Ethernet) card belonging to the 3Com
	  EtherLinkIII series, say Y and read the Ethernet-HOWTO, available
	  from <http://www.tldp.org/docs.html#howto>.

	  If your card is not working you may need to use the DOS
	  setup disk to disable Plug & Play mode, and to select the default
	  media type.

	  To compile this driver as a module, choose M here. The module
	  will be called 3c509.

config 3C515
	tristate "3c515 ISA \"Fast EtherLink\""
	depends on NET_VENDOR_3COM && (ISA || EISA) && ISA_DMA_API
	help
	  If you have a 3Com ISA EtherLink XL "Corkscrew" 3c515 Fast Ethernet
	  network card, say Y and read the Ethernet-HOWTO, available from
	  <http://www.tldp.org/docs.html#howto>.

	  To compile this driver as a module, choose M here. The module
	  will be called 3c515.

config ELMC
	tristate "3c523 \"EtherLink/MC\" support"
	depends on NET_VENDOR_3COM && MCA_LEGACY
	help
	  If you have a network (Ethernet) card of this type, say Y and read
	  the Ethernet-HOWTO, available from
	  <http://www.tldp.org/docs.html#howto>.

	  To compile this driver as a module, choose M here. The module
	  will be called 3c523.

config ELMC_II
	tristate "3c527 \"EtherLink/MC 32\" support (EXPERIMENTAL)"
	depends on NET_VENDOR_3COM && MCA && MCA_LEGACY
	help
	  If you have a network (Ethernet) card of this type, say Y and read
	  the Ethernet-HOWTO, available from
	  <http://www.tldp.org/docs.html#howto>.

	  To compile this driver as a module, choose M here. The module
	  will be called 3c527.

config VORTEX
	tristate "3c590/3c900 series (592/595/597) \"Vortex/Boomerang\" support"
	depends on NET_VENDOR_3COM && (PCI || EISA)
	select MII
	---help---
	  This option enables driver support for a large number of 10Mbps and
	  10/100Mbps EISA, PCI and PCMCIA 3Com network cards:

	  "Vortex"    (Fast EtherLink 3c590/3c592/3c595/3c597) EISA and PCI
	  "Boomerang" (EtherLink XL 3c900 or 3c905)            PCI
	  "Cyclone"   (3c540/3c900/3c905/3c980/3c575/3c656)    PCI and Cardbus
	  "Tornado"   (3c905)                                  PCI
	  "Hurricane" (3c555/3cSOHO)                           PCI

	  If you have such a card, say Y and read the Ethernet-HOWTO,
	  available from <http://www.tldp.org/docs.html#howto>. More
	  specific information is in
	  <file:Documentation/networking/vortex.txt> and in the comments at
	  the beginning of <file:drivers/net/3c59x.c>.

	  To compile this support as a module, choose M here.

config TYPHOON
	tristate "3cr990 series \"Typhoon\" support"
	depends on NET_VENDOR_3COM && PCI
	select CRC32
	---help---
	  This option enables driver support for the 3cr990 series of cards:

	  3C990-TX, 3CR990-TX-95, 3CR990-TX-97, 3CR990-FX-95, 3CR990-FX-97,
	  3CR990SVR, 3CR990SVR95, 3CR990SVR97, 3CR990-FX-95 Server,
	  3CR990-FX-97 Server, 3C990B-TX-M, 3C990BSVR

	  If you have a network (Ethernet) card of this type, say Y and read
	  the Ethernet-HOWTO, available from
	  <http://www.tldp.org/docs.html#howto>.

	  To compile this driver as a module, choose M here. The module
	  will be called typhoon.

config LANCE
	tristate "AMD LANCE and PCnet (AT1500 and NE2100) support"
	depends on ISA && ISA_DMA_API
	help
	  If you have a network (Ethernet) card of this type, say Y and read
	  the Ethernet-HOWTO, available from
	  <http://www.tldp.org/docs.html#howto>. Some LinkSys cards are
	  of this type.

	  To compile this driver as a module, choose M here: the module
	  will be called lance.  This is recommended.

config NET_VENDOR_SMC
	bool "Western Digital/SMC cards"
	depends on ISA || MCA || EISA || MAC
	help
	  If you have a network (Ethernet) card belonging to this class, say Y
	  and read the Ethernet-HOWTO, available from
	  <http://www.tldp.org/docs.html#howto>.

	  Note that the answer to this question doesn't directly affect the
	  kernel: saying N will just cause the configurator to skip all
	  the questions about Western Digital cards. If you say Y, you will be
	  asked for your specific card in the following questions.

config WD80x3
	tristate "WD80*3 support"
	depends on NET_VENDOR_SMC && ISA
	select CRC32
	help
	  If you have a network (Ethernet) card of this type, say Y and read
	  the Ethernet-HOWTO, available from
	  <http://www.tldp.org/docs.html#howto>.

	  To compile this driver as a module, choose M here. The module
	  will be called wd.

config ULTRAMCA
	tristate "SMC Ultra MCA support"
	depends on NET_VENDOR_SMC && MCA
	select CRC32
	help
	  If you have a network (Ethernet) card of this type and are running
	  an MCA based system (PS/2), say Y and read the Ethernet-HOWTO,
	  available from <http://www.tldp.org/docs.html#howto>.

	  To compile this driver as a module, choose M here. The module
	  will be called smc-mca.

config ULTRA
	tristate "SMC Ultra support"
	depends on NET_VENDOR_SMC && ISA
	select CRC32
	---help---
	  If you have a network (Ethernet) card of this type, say Y and read
	  the Ethernet-HOWTO, available from
	  <http://www.tldp.org/docs.html#howto>.

	  Important: There have been many reports that, with some motherboards
	  mixing an SMC Ultra and an Adaptec AHA154x SCSI card (or compatible,
	  such as some BusLogic models) causes corruption problems with many
	  operating systems. The Linux smc-ultra driver has a work-around for
	  this but keep it in mind if you have such a SCSI card and have
	  problems.

	  To compile this driver as a module, choose M here. The module
	  will be called smc-ultra.

config ULTRA32
	tristate "SMC Ultra32 EISA support"
	depends on NET_VENDOR_SMC && EISA
	select CRC32
	help
	  If you have a network (Ethernet) card of this type, say Y and read
	  the Ethernet-HOWTO, available from
	  <http://www.tldp.org/docs.html#howto>.

	  To compile this driver as a module, choose M here. The module
	  will be called smc-ultra32.

config BFIN_MAC
	tristate "Blackfin on-chip MAC support"
	depends on NET_ETHERNET && (BF516 || BF518 || BF526 || BF527 || BF536 || BF537)
	select CRC32
	select MII
	select PHYLIB
	select BFIN_MAC_USE_L1 if DMA_UNCACHED_NONE
	help
	  This is the driver for Blackfin on-chip mac device. Say Y if you want it
	  compiled into the kernel. This driver is also available as a module
	  ( = code which can be inserted in and removed from the running kernel
	  whenever you want). The module will be called bfin_mac.

config BFIN_MAC_USE_L1
	bool "Use L1 memory for rx/tx packets"
	depends on BFIN_MAC && (BF527 || BF537)
	default y
	help
	  To get maximum network performance, you should use L1 memory as rx/tx buffers.
	  Say N here if you want to reserve L1 memory for other uses.

config BFIN_TX_DESC_NUM
	int "Number of transmit buffer packets"
	depends on BFIN_MAC
	range 6 10 if BFIN_MAC_USE_L1
	range 10 100
	default "10"
	help
	  Set the number of buffer packets used in driver.

config BFIN_RX_DESC_NUM
	int "Number of receive buffer packets"
	depends on BFIN_MAC
	range 20 100 if BFIN_MAC_USE_L1
	range 20 800
	default "20"
	help
	  Set the number of buffer packets used in driver.

config BFIN_MAC_RMII
	bool "RMII PHY Interface"
	depends on BFIN_MAC
	default y if BFIN527_EZKIT
	default n if BFIN537_STAMP
	help
	  Use Reduced PHY MII Interface

config BFIN_MAC_USE_HWSTAMP
	bool "Use IEEE 1588 hwstamp"
	depends on BFIN_MAC && BF518
	default y
	help
	  To support the IEEE 1588 Precision Time Protocol (PTP), select y here

config SMC9194
	tristate "SMC 9194 support"
	depends on NET_VENDOR_SMC && (ISA || MAC && BROKEN)
	select CRC32
	---help---
	  This is support for the SMC9xxx based Ethernet cards. Choose this
	  option if you have a DELL laptop with the docking station, or
	  another SMC9192/9194 based chipset.  Say Y if you want it compiled
	  into the kernel, and read the file
	  <file:Documentation/networking/smc9.txt> and the Ethernet-HOWTO,
	  available from <http://www.tldp.org/docs.html#howto>.

	  To compile this driver as a module, choose M here. The module
	  will be called smc9194.

config SMC91X
	tristate "SMC 91C9x/91C1xxx support"
	select CRC32
	select MII
	depends on ARM || REDWOOD_5 || REDWOOD_6 || M32R || SUPERH || \
		MIPS || BLACKFIN || MN10300 || COLDFIRE
	help
	  This is a driver for SMC's 91x series of Ethernet chipsets,
	  including the SMC91C94 and the SMC91C111. Say Y if you want it
	  compiled into the kernel, and read the file
	  <file:Documentation/networking/smc9.txt>  and the Ethernet-HOWTO,
	  available from  <http://www.linuxdoc.org/docs.html#howto>.

	  This driver is also available as a module ( = code which can be
	  inserted in and removed from the running kernel whenever you want).
	  The module will be called smc91x.  If you want to compile it as a
	  module, say M here and read <file:Documentation/kbuild/modules.txt>.

config NET_NETX
	tristate "NetX Ethernet support"
	select MII
	depends on ARCH_NETX
	help
	  This is support for the Hilscher netX builtin Ethernet ports

	  To compile this driver as a module, choose M here. The module
	  will be called netx-eth.

config TI_DAVINCI_EMAC
	tristate "TI DaVinci EMAC Support"
	depends on ARM && ( ARCH_DAVINCI || ARCH_OMAP3 )
	select PHYLIB
	help
	  This driver supports TI's DaVinci Ethernet .

	  To compile this driver as a module, choose M here: the module
	  will be called davinci_emac_driver.  This is recommended.

config DM9000
	tristate "DM9000 support"
	depends on ARM || BLACKFIN || MIPS
	select CRC32
	select MII
	---help---
	  Support for DM9000 chipset.

	  To compile this driver as a module, choose M here.  The module
	  will be called dm9000.

config DM9000_DEBUGLEVEL
	int "DM9000 maximum debug level"
	depends on DM9000
	default 4
	help
	  The maximum level of debugging code compiled into the DM9000
	  driver.

config DM9000_FORCE_SIMPLE_PHY_POLL
	bool "Force simple NSR based PHY polling"
	depends on DM9000
	---help---
	  This configuration forces the DM9000 to use the NSR's LinkStatus
	  bit to determine if the link is up or down instead of the more
	  costly MII PHY reads. Note, this will not work if the chip is
	  operating with an external PHY.

config ENC28J60
	tristate "ENC28J60 support"
	depends on EXPERIMENTAL && SPI && NET_ETHERNET
	select CRC32
	---help---
	  Support for the Microchip EN28J60 ethernet chip.

	  To compile this driver as a module, choose M here. The module will be
	  called enc28j60.

config ENC28J60_WRITEVERIFY
	bool "Enable write verify"
	depends on ENC28J60
	---help---
	  Enable the verify after the buffer write useful for debugging purpose.
	  If unsure, say N.

config ETHOC
	tristate "OpenCores 10/100 Mbps Ethernet MAC support"
	depends on NET_ETHERNET && HAS_IOMEM && HAS_DMA
	select MII
	select PHYLIB
	select CRC32
	select BITREVERSE
	help
	  Say Y here if you want to use the OpenCores 10/100 Mbps Ethernet MAC.

config GRETH
	tristate "Aeroflex Gaisler GRETH Ethernet MAC support"
	depends on SPARC
	select PHYLIB
	select CRC32
	help
	  Say Y here if you want to use the Aeroflex Gaisler GRETH Ethernet MAC.

config SMC911X
	tristate "SMSC LAN911[5678] support"
	select CRC32
	select MII
	depends on ARM || SUPERH
	help
	  This is a driver for SMSC's LAN911x series of Ethernet chipsets
	  including the new LAN9115, LAN9116, LAN9117, and LAN9118.
	  Say Y if you want it compiled into the kernel, 
	  and read the Ethernet-HOWTO, available from
	  <http://www.linuxdoc.org/docs.html#howto>.

	  This driver is also available as a module. The module will be 
	  called smc911x.  If you want to compile it as a module, say M 
	  here and read <file:Documentation/kbuild/modules.txt>

config SMSC911X
	tristate "SMSC LAN911x/LAN921x families embedded ethernet support"
	depends on ARM || SUPERH || BLACKFIN || MIPS
	select CRC32
	select MII
	select PHYLIB
	---help---
	  Say Y here if you want support for SMSC LAN911x and LAN921x families
	  of ethernet controllers.

	  To compile this driver as a module, choose M here and read
	  <file:Documentation/networking/net-modules.txt>. The module
	  will be called smsc911x.

config NET_VENDOR_RACAL
	bool "Racal-Interlan (Micom) NI cards"
	depends on ISA
	help
	  If you have a network (Ethernet) card belonging to this class, such
	  as the NI5010, NI5210 or NI6210, say Y and read the Ethernet-HOWTO,
	  available from <http://www.tldp.org/docs.html#howto>.

	  Note that the answer to this question doesn't directly affect the
	  kernel: saying N will just cause the configurator to skip all
	  the questions about NI cards. If you say Y, you will be asked for
	  your specific card in the following questions.

config NI5010
	tristate "NI5010 support (EXPERIMENTAL)"
	depends on NET_VENDOR_RACAL && ISA && EXPERIMENTAL && BROKEN_ON_SMP
	---help---
	  If you have a network (Ethernet) card of this type, say Y and read
	  the Ethernet-HOWTO, available from
	  <http://www.tldp.org/docs.html#howto>. Note that this is still
	  experimental code.

	  To compile this driver as a module, choose M here. The module
	  will be called ni5010.

config NI52
	tristate "NI5210 support"
	depends on NET_VENDOR_RACAL && ISA
	help
	  If you have a network (Ethernet) card of this type, say Y and read
	  the Ethernet-HOWTO, available from
	  <http://www.tldp.org/docs.html#howto>.

	  To compile this driver as a module, choose M here. The module
	  will be called ni52.

config NI65
	tristate "NI6510 support"
	depends on NET_VENDOR_RACAL && ISA && ISA_DMA_API
	help
	  If you have a network (Ethernet) card of this type, say Y and read
	  the Ethernet-HOWTO, available from
	  <http://www.tldp.org/docs.html#howto>.

	  To compile this driver as a module, choose M here. The module
	  will be called ni65.

config DNET
	tristate "Dave ethernet support (DNET)"
	depends on NET_ETHERNET && HAS_IOMEM
	select PHYLIB
	help
	  The Dave ethernet interface (DNET) is found on Qong Board FPGA.
	  Say Y to include support for the DNET chip.

	  To compile this driver as a module, choose M here: the module
	  will be called dnet.

source "drivers/net/tulip/Kconfig"

config AT1700
	tristate "AT1700/1720 support (EXPERIMENTAL)"
	depends on (ISA || MCA_LEGACY) && EXPERIMENTAL
	select CRC32
	---help---
	  If you have a network (Ethernet) card of this type, say Y and read
	  the Ethernet-HOWTO, available from
	  <http://www.tldp.org/docs.html#howto>.

	  To compile this driver as a module, choose M here. The module
	  will be called at1700.

config DEPCA
	tristate "DEPCA, DE10x, DE200, DE201, DE202, DE422 support"
	depends on ISA || EISA || MCA
	select CRC32
	---help---
	  If you have a network (Ethernet) card of this type, say Y and read
	  the Ethernet-HOWTO, available from
	  <http://www.tldp.org/docs.html#howto> as well as
	  <file:drivers/net/depca.c>.

	  To compile this driver as a module, choose M here. The module
	  will be called depca.

config HP100
	tristate "HP 10/100VG PCLAN (ISA, EISA, PCI) support"
	depends on ISA || EISA || PCI
	help
	  If you have a network (Ethernet) card of this type, say Y and read
	  the Ethernet-HOWTO, available from
	  <http://www.tldp.org/docs.html#howto>.

	  To compile this driver as a module, choose M here. The module
	  will be called hp100.

config NET_ISA
	bool "Other ISA cards"
	depends on ISA
	---help---
	  If your network (Ethernet) card hasn't been mentioned yet and its
	  bus system (that's the way the cards talks to the other components
	  of your computer) is ISA (as opposed to EISA, VLB or PCI), say Y.
	  Make sure you know the name of your card. Read the Ethernet-HOWTO,
	  available from <http://www.tldp.org/docs.html#howto>.

	  If unsure, say Y.

	  Note that the answer to this question doesn't directly affect the
	  kernel: saying N will just cause the configurator to skip all
	  the remaining ISA network card questions. If you say Y, you will be
	  asked for your specific card in the following questions.

config E2100
	tristate "Cabletron E21xx support"
	depends on NET_ISA
	select CRC32
	help
	  If you have a network (Ethernet) card of this type, say Y and read
	  the Ethernet-HOWTO, available from
	  <http://www.tldp.org/docs.html#howto>.

	  To compile this driver as a module, choose M here. The module
	  will be called e2100.

config EWRK3
	tristate "EtherWORKS 3 (DE203, DE204, DE205) support"
	depends on NET_ISA
	select CRC32
	---help---
	  This driver supports the DE203, DE204 and DE205 network (Ethernet)
	  cards. If this is for you, say Y and read
	  <file:Documentation/networking/ewrk3.txt> in the kernel source as
	  well as the Ethernet-HOWTO, available from
	  <http://www.tldp.org/docs.html#howto>.

	  To compile this driver as a module, choose M here. The module
	  will be called ewrk3.

config EEXPRESS
	tristate "EtherExpress 16 support"
	depends on NET_ISA
	---help---
	  If you have an EtherExpress16 network (Ethernet) card, say Y and
	  read the Ethernet-HOWTO, available from
	  <http://www.tldp.org/docs.html#howto>.  Note that the Intel
	  EtherExpress16 card used to be regarded as a very poor choice
	  because the driver was very unreliable. We now have a new driver
	  that should do better.

	  To compile this driver as a module, choose M here. The module
	  will be called eexpress.

config EEXPRESS_PRO
	tristate "EtherExpressPro support/EtherExpress 10 (i82595) support"
	depends on NET_ISA
	---help---
	  If you have a network (Ethernet) card of this type, say Y. This
	  driver supports Intel i82595{FX,TX} based boards. Note however
	  that the EtherExpress PRO/100 Ethernet card has its own separate
	  driver.  Please read the Ethernet-HOWTO, available from
	  <http://www.tldp.org/docs.html#howto>.

	  To compile this driver as a module, choose M here. The module
	  will be called eepro.

config HPLAN_PLUS
	tristate "HP PCLAN+ (27247B and 27252A) support"
	depends on NET_ISA
	select CRC32
	help
	  If you have a network (Ethernet) card of this type, say Y and read
	  the Ethernet-HOWTO, available from
	  <http://www.tldp.org/docs.html#howto>.

	  To compile this driver as a module, choose M here. The module
	  will be called hp-plus.

config HPLAN
	tristate "HP PCLAN (27245 and other 27xxx series) support"
	depends on NET_ISA
	select CRC32
	help
	  If you have a network (Ethernet) card of this type, say Y and read
	  the Ethernet-HOWTO, available from
	  <http://www.tldp.org/docs.html#howto>.

	  To compile this driver as a module, choose M here. The module
	  will be called hp.

config LP486E
	tristate "LP486E on board Ethernet"
	depends on NET_ISA
	help
	  Say Y here to support the 82596-based on-board Ethernet controller
	  for the Panther motherboard, which is one of the two shipped in the
	  Intel Professional Workstation.

config ETH16I
	tristate "ICL EtherTeam 16i/32 support"
	depends on NET_ISA
	help
	  If you have a network (Ethernet) card of this type, say Y and read
	  the Ethernet-HOWTO, available from
	  <http://www.tldp.org/docs.html#howto>.

	  To compile this driver as a module, choose M here. The module
	  will be called eth16i.

config NE2000
	tristate "NE2000/NE1000 support"
	depends on NET_ISA || (Q40 && m) || M32R || MACH_TX49XX
	select CRC32
	---help---
	  If you have a network (Ethernet) card of this type, say Y and read
	  the Ethernet-HOWTO, available from
	  <http://www.tldp.org/docs.html#howto>.  Many Ethernet cards
	  without a specific driver are compatible with NE2000.

	  If you have a PCI NE2000 card however, say N here and Y to "PCI
	  NE2000 and clone support" under "EISA, VLB, PCI and on board
	  controllers" below. If you have a NE2000 card and are running on
	  an MCA system (a bus system used on some IBM PS/2 computers and
	  laptops), say N here and Y to "NE/2 (ne2000 MCA version) support",
	  below.

	  To compile this driver as a module, choose M here. The module
	  will be called ne.

config ZNET
	tristate "Zenith Z-Note support (EXPERIMENTAL)"
	depends on NET_ISA && EXPERIMENTAL && ISA_DMA_API
	help
	  The Zenith Z-Note notebook computer has a built-in network
	  (Ethernet) card, and this is the Linux driver for it. Note that the
	  IBM Thinkpad 300 is compatible with the Z-Note and is also supported
	  by this driver. Read the Ethernet-HOWTO, available from
	  <http://www.tldp.org/docs.html#howto>.

config SEEQ8005
	tristate "SEEQ8005 support (EXPERIMENTAL)"
	depends on NET_ISA && EXPERIMENTAL
	help
	  This is a driver for the SEEQ 8005 network (Ethernet) card.  If this
	  is for you, read the Ethernet-HOWTO, available from
	  <http://www.tldp.org/docs.html#howto>.

	  To compile this driver as a module, choose M here. The module
	  will be called seeq8005.

config NE2_MCA
	tristate "NE/2 (ne2000 MCA version) support"
	depends on MCA_LEGACY
	select CRC32
	help
	  If you have a network (Ethernet) card of this type, say Y and read
	  the Ethernet-HOWTO, available from
	  <http://www.tldp.org/docs.html#howto>.

	  To compile this driver as a module, choose M here. The module
	  will be called ne2.

config IBMLANA
	tristate "IBM LAN Adapter/A support"
	depends on MCA
	---help---
	  This is a Micro Channel Ethernet adapter.  You need to set
	  CONFIG_MCA to use this driver.  It is both available as an in-kernel
	  driver and as a module.

	  To compile this driver as a module, choose M here. The only
	  currently supported card is the IBM LAN Adapter/A for Ethernet.  It
	  will both support 16K and 32K memory windows, however a 32K window
	  gives a better security against packet losses.  Usage of multiple
	  boards with this driver should be possible, but has not been tested
	  up to now due to lack of hardware.

config IBMVETH
	tristate "IBM LAN Virtual Ethernet support"
	depends on PPC_PSERIES
	---help---
	  This driver supports virtual ethernet adapters on newer IBM iSeries
	  and pSeries systems.

	  To compile this driver as a module, choose M here. The module will
	  be called ibmveth.

source "drivers/net/ibm_newemac/Kconfig"

config NET_PCI
	bool "EISA, VLB, PCI and on board controllers"
	depends on ISA || EISA || PCI
	help
	  This is another class of network cards which attach directly to the
	  bus. If you have one of those, say Y and read the Ethernet-HOWTO,
	  available from <http://www.tldp.org/docs.html#howto>.

	  Note that the answer to this question doesn't directly affect the
	  kernel: saying N will just cause the configurator to skip all
	  the questions about this class of network cards. If you say Y, you
	  will be asked for your specific card in the following questions. If
	  you are unsure, say Y.

config PCNET32
	tristate "AMD PCnet32 PCI support"
	depends on NET_PCI && PCI
	select CRC32
	select MII
	help
	  If you have a PCnet32 or PCnetPCI based network (Ethernet) card,
	  answer Y here and read the Ethernet-HOWTO, available from
	  <http://www.tldp.org/docs.html#howto>.

	  To compile this driver as a module, choose M here. The module
	  will be called pcnet32.

config AMD8111_ETH
	tristate "AMD 8111 (new PCI lance) support"
	depends on NET_PCI && PCI
	select CRC32
	select MII
	help
	  If you have an AMD 8111-based PCI lance ethernet card,
	  answer Y here and read the Ethernet-HOWTO, available from
	  <http://www.tldp.org/docs.html#howto>.

	  To compile this driver as a module, choose M here. The module
	  will be called amd8111e.

config ADAPTEC_STARFIRE
	tristate "Adaptec Starfire/DuraLAN support"
	depends on NET_PCI && PCI
	select CRC32
	select MII
	help
	  Say Y here if you have an Adaptec Starfire (or DuraLAN) PCI network
	  adapter. The DuraLAN chip is used on the 64 bit PCI boards from
	  Adaptec e.g. the ANA-6922A. The older 32 bit boards use the tulip
	  driver.

	  To compile this driver as a module, choose M here: the module
	  will be called starfire.  This is recommended.

config AC3200
	tristate "Ansel Communications EISA 3200 support (EXPERIMENTAL)"
	depends on NET_PCI && (ISA || EISA) && EXPERIMENTAL
	select CRC32
	help
	  If you have a network (Ethernet) card of this type, say Y and read
	  the Ethernet-HOWTO, available from
	  <http://www.tldp.org/docs.html#howto>.

	  To compile this driver as a module, choose M here. The module
	  will be called ac3200.

config KSZ884X_PCI
	tristate "Micrel KSZ8841/2 PCI"
	depends on NET_PCI && PCI
	select MII
	select CRC32
	help
	  This PCI driver is for Micrel KSZ8841/KSZ8842 PCI Ethernet chip.

	  To compile this driver as a module, choose M here. The module
	  will be called ksz884x.

config APRICOT
	tristate "Apricot Xen-II on board Ethernet"
	depends on NET_PCI && ISA
	help
	  If you have a network (Ethernet) controller of this type, say Y and
	  read the Ethernet-HOWTO, available from
	  <http://www.tldp.org/docs.html#howto>.

	  To compile this driver as a module, choose M here. The module
	  will be called apricot.

config B44
	tristate "Broadcom 440x/47xx ethernet support"
	depends on SSB_POSSIBLE && HAS_DMA
	select SSB
	select MII
	help
	  If you have a network (Ethernet) controller of this type, say Y
	  or M and read the Ethernet-HOWTO, available from
	  <http://www.tldp.org/docs.html#howto>.

	  To compile this driver as a module, choose M here. The module
	  will be called b44.

# Auto-select SSB PCI-HOST support, if possible
config B44_PCI_AUTOSELECT
	bool
	depends on B44 && SSB_PCIHOST_POSSIBLE
	select SSB_PCIHOST
	default y

# Auto-select SSB PCICORE driver, if possible
config B44_PCICORE_AUTOSELECT
	bool
	depends on B44 && SSB_DRIVER_PCICORE_POSSIBLE
	select SSB_DRIVER_PCICORE
	default y

config B44_PCI
	bool
	depends on B44_PCI_AUTOSELECT && B44_PCICORE_AUTOSELECT
	default y

config FORCEDETH
	tristate "nForce Ethernet support"
	depends on NET_PCI && PCI
	help
	  If you have a network (Ethernet) controller of this type, say Y and
	  read the Ethernet-HOWTO, available from
	  <http://www.tldp.org/docs.html#howto>.

	  To compile this driver as a module, choose M here. The module
	  will be called forcedeth.

config CS89x0
	tristate "CS89x0 support"
	depends on NET_ETHERNET && (ISA || EISA || MACH_IXDP2351 \
		|| ARCH_IXDP2X01 || ARCH_PNX010X || MACH_MX31ADS)
	---help---
	  Support for CS89x0 chipset based Ethernet cards. If you have a
	  network (Ethernet) card of this type, say Y and read the
	  Ethernet-HOWTO, available from
	  <http://www.tldp.org/docs.html#howto> as well as
	  <file:Documentation/networking/cs89x0.txt>.

	  To compile this driver as a module, choose M here. The module
	  will be called cs89x0.

config CS89x0_NONISA_IRQ
	def_bool y
	depends on CS89x0 != n
	depends on MACH_IXDP2351 || ARCH_IXDP2X01 || ARCH_PNX010X || MACH_MX31ADS

config TC35815
	tristate "TOSHIBA TC35815 Ethernet support"
	depends on NET_PCI && PCI && MIPS
	select PHYLIB

config E100
	tristate "Intel(R) PRO/100+ support"
	depends on NET_PCI && PCI
	select MII
	---help---
	  This driver supports Intel(R) PRO/100 family of adapters.
	  To verify that your adapter is supported, find the board ID number 
	  on the adapter. Look for a label that has a barcode and a number 
	  in the format 123456-001 (six digits hyphen three digits). 

	  Use the above information and the Adapter & Driver ID Guide at:

	  <http://support.intel.com/support/network/adapter/pro100/21397.htm>

          to identify the adapter.

	  For the latest Intel PRO/100 network driver for Linux, see:

	  <http://appsr.intel.com/scripts-df/support_intel.asp>

	  More specific information on configuring the driver is in 
	  <file:Documentation/networking/e100.txt>.

	  To compile this driver as a module, choose M here. The module
	  will be called e100.

config LNE390
	tristate "Mylex EISA LNE390A/B support (EXPERIMENTAL)"
	depends on NET_PCI && EISA && EXPERIMENTAL
	select CRC32
	help
	  If you have a network (Ethernet) card of this type, say Y and read
	  the Ethernet-HOWTO, available from
	  <http://www.tldp.org/docs.html#howto>.

	  To compile this driver as a module, choose M here. The module
	  will be called lne390.

config FEALNX
	tristate "Myson MTD-8xx PCI Ethernet support"
	depends on NET_PCI && PCI
	select CRC32
	select MII
	help
	  Say Y here to support the Mysom MTD-800 family of PCI-based Ethernet
	  cards. Specifications and data at
	  <http://www.myson.com.hk/mtd/datasheet/>.

config NATSEMI
	tristate "National Semiconductor DP8381x series PCI Ethernet support"
	depends on NET_PCI && PCI
	select CRC32
	help
	  This driver is for the National Semiconductor DP83810 series,
	  which is used in cards from PureData, NetGear, Linksys
	  and others, including the 83815 chip.
	  More specific information and updates are available from
	  <http://www.scyld.com/network/natsemi.html>.

config NE2K_PCI
	tristate "PCI NE2000 and clones support (see help)"
	depends on NET_PCI && PCI
	select CRC32
	---help---
	  This driver is for NE2000 compatible PCI cards. It will not work
	  with ISA NE2000 cards (they have their own driver, "NE2000/NE1000
	  support" below). If you have a PCI NE2000 network (Ethernet) card,
	  say Y and read the Ethernet-HOWTO, available from
	  <http://www.tldp.org/docs.html#howto>.

	  This driver also works for the following NE2000 clone cards:
	  RealTek RTL-8029  Winbond 89C940  Compex RL2000  KTI ET32P2
	  NetVin NV5000SC   Via 86C926      SureCom NE34   Winbond
	  Holtek HT80232    Holtek HT80229

	  To compile this driver as a module, choose M here. The module
	  will be called ne2k-pci.

config NE3210
	tristate "Novell/Eagle/Microdyne NE3210 EISA support (EXPERIMENTAL)"
	depends on NET_PCI && EISA && EXPERIMENTAL
	select CRC32
	---help---
	  If you have a network (Ethernet) card of this type, say Y and read
	  the Ethernet-HOWTO, available from
	  <http://www.tldp.org/docs.html#howto>.  Note that this driver
	  will NOT WORK for NE3200 cards as they are completely different.

	  To compile this driver as a module, choose M here. The module
	  will be called ne3210.

config ES3210
	tristate "Racal-Interlan EISA ES3210 support (EXPERIMENTAL)"
	depends on NET_PCI && EISA && EXPERIMENTAL
	select CRC32
	help
	  If you have a network (Ethernet) card of this type, say Y and read
	  the Ethernet-HOWTO, available from
	  <http://www.tldp.org/docs.html#howto>.

	  To compile this driver as a module, choose M here. The module
	  will be called es3210.

config 8139CP
	tristate "RealTek RTL-8139 C+ PCI Fast Ethernet Adapter support (EXPERIMENTAL)"
	depends on NET_PCI && PCI && EXPERIMENTAL
	select CRC32
	select MII
	help
	  This is a driver for the Fast Ethernet PCI network cards based on
	  the RTL8139C+ chips. If you have one of those, say Y and read
	  the Ethernet-HOWTO, available from
	  <http://www.tldp.org/docs.html#howto>.

	  To compile this driver as a module, choose M here: the module
	  will be called 8139cp.  This is recommended.

config 8139TOO
	tristate "RealTek RTL-8129/8130/8139 PCI Fast Ethernet Adapter support"
	depends on NET_PCI && PCI
	select CRC32
	select MII
	---help---
	  This is a driver for the Fast Ethernet PCI network cards based on
	  the RTL 8129/8130/8139 chips. If you have one of those, say Y and
	  read the Ethernet-HOWTO <http://www.tldp.org/docs.html#howto>.

	  To compile this driver as a module, choose M here: the module
	  will be called 8139too.  This is recommended.

config 8139TOO_PIO
	bool "Use PIO instead of MMIO"
	default y
	depends on 8139TOO
	help
	  This instructs the driver to use programmed I/O ports (PIO) instead
	  of PCI shared memory (MMIO).  This can possibly solve some problems
	  in case your mainboard has memory consistency issues.  If unsure,
	  say N.

config 8139TOO_TUNE_TWISTER
	bool "Support for uncommon RTL-8139 rev. K (automatic channel equalization)"
	depends on 8139TOO
	help
	  This implements a function which might come in handy in case you
	  are using low quality on long cabling. It is required for RealTek
	  RTL-8139 revision K boards, and totally unused otherwise.  It tries
	  to match the transceiver to the cable characteristics. This is
	  experimental since hardly documented by the manufacturer.
	  If unsure, say Y.

config 8139TOO_8129
	bool "Support for older RTL-8129/8130 boards"
	depends on 8139TOO
	help
	  This enables support for the older and uncommon RTL-8129 and
	  RTL-8130 chips, which support MII via an external transceiver,
	  instead of an internal one.  Disabling this option will save some
	  memory by making the code size smaller.  If unsure, say Y.

config 8139_OLD_RX_RESET
	bool "Use older RX-reset method"
	depends on 8139TOO
	help
	  The 8139too driver was recently updated to contain a more rapid
	  reset sequence, in the face of severe receive errors.  This "new"
	  RX-reset method should be adequate for all boards.  But if you
	  experience problems, you can enable this option to restore the
	  old RX-reset behavior.  If unsure, say N.

config R6040
	tristate "RDC R6040 Fast Ethernet Adapter support"
	depends on NET_PCI && PCI
	select CRC32
	select MII
	help
	  This is a driver for the R6040 Fast Ethernet MACs found in the
	  the RDC R-321x System-on-chips.

	  To compile this driver as a module, choose M here: the module
	  will be called r6040. This is recommended.

config SIS900
	tristate "SiS 900/7016 PCI Fast Ethernet Adapter support"
	depends on NET_PCI && PCI
	select CRC32
	select MII
	---help---
	  This is a driver for the Fast Ethernet PCI network cards based on
	  the SiS 900 and SiS 7016 chips. The SiS 900 core is also embedded in
	  SiS 630 and SiS 540 chipsets.

	  This driver also supports AMD 79C901 HomePNA so that you can use
	  your phone line as a network cable.

	  To compile this driver as a module, choose M here: the module
	  will be called sis900.  This is recommended.

config EPIC100
	tristate "SMC EtherPower II"
	depends on NET_PCI && PCI
	select CRC32
	select MII
	help
	  This driver is for the SMC EtherPower II 9432 PCI Ethernet NIC,
	  which is based on the SMC83c17x (EPIC/100).
	  More specific information and updates are available from
	  <http://www.scyld.com/network/epic100.html>.

config SMSC9420
	tristate "SMSC LAN9420 PCI ethernet adapter support"
	depends on NET_PCI && PCI
	select CRC32
	select PHYLIB
	select SMSC_PHY
	help
	  This is a driver for SMSC's LAN9420 PCI ethernet adapter.
	  Say Y if you want it compiled into the kernel,
	  and read the Ethernet-HOWTO, available from
	  <http://www.linuxdoc.org/docs.html#howto>.

	  This driver is also available as a module. The module will be
	  called smsc9420.  If you want to compile it as a module, say M
	  here and read <file:Documentation/kbuild/modules.txt>

config SUNDANCE
	tristate "Sundance Alta support"
	depends on NET_PCI && PCI
	select CRC32
	select MII
	help
	  This driver is for the Sundance "Alta" chip.
	  More specific information and updates are available from
	  <http://www.scyld.com/network/sundance.html>.

config SUNDANCE_MMIO
	bool "Use MMIO instead of PIO"
	depends on SUNDANCE
	help
	  Enable memory-mapped I/O for interaction with Sundance NIC registers.
	  Do NOT enable this by default, PIO (enabled when MMIO is disabled)
	  is known to solve bugs on certain chips.

	  If unsure, say N.

config TLAN
	tristate "TI ThunderLAN support"
	depends on NET_PCI && (PCI || EISA)
	---help---
	  If you have a PCI Ethernet network card based on the ThunderLAN chip
	  which is supported by this driver, say Y and read the
	  Ethernet-HOWTO, available from
	  <http://www.tldp.org/docs.html#howto>.

	  Devices currently supported by this driver are Compaq Netelligent,
	  Compaq NetFlex and Olicom cards.  Please read the file
	  <file:Documentation/networking/tlan.txt> for more details.

	  To compile this driver as a module, choose M here. The module
	  will be called tlan.

	  Please email feedback to <torben.mathiasen@compaq.com>.

config KS8842
	tristate "Micrel KSZ8842"
	depends on HAS_IOMEM
	help
	  This platform driver is for Micrel KSZ8842 / KS8842
	  2-port ethernet switch chip (managed, VLAN, QoS).

config KS8851
       tristate "Micrel KS8851 SPI"
       depends on SPI
       select MII
	select CRC32
       help
         SPI driver for Micrel KS8851 SPI attached network chip.

config KS8851_MLL
	tristate "Micrel KS8851 MLL"
	depends on HAS_IOMEM
	select MII
	help
	  This platform driver is for Micrel KS8851 Address/data bus
	  multiplexed network chip.

config VIA_RHINE
	tristate "VIA Rhine support"
	depends on NET_PCI && PCI
	select CRC32
	select MII
	help
	  If you have a VIA "Rhine" based network card (Rhine-I (VT86C100A),
	  Rhine-II (VT6102), or Rhine-III (VT6105)), say Y here. Rhine-type
	  Ethernet functions can also be found integrated on South Bridges
	  (e.g. VT8235).

	  To compile this driver as a module, choose M here. The module
	  will be called via-rhine.

config VIA_RHINE_MMIO
	bool "Use MMIO instead of PIO"
	depends on VIA_RHINE
	help
	  This instructs the driver to use PCI shared memory (MMIO) instead of
	  programmed I/O ports (PIO). Enabling this gives an improvement in
	  processing time in parts of the driver.

	  If unsure, say Y.

config SC92031
	tristate "Silan SC92031 PCI Fast Ethernet Adapter driver (EXPERIMENTAL)"
	depends on NET_PCI && PCI && EXPERIMENTAL
	select CRC32
	---help---
	  This is a driver for the Fast Ethernet PCI network cards based on
	  the Silan SC92031 chip (sometimes also called Rsltek 8139D). If you
	  have one of these, say Y here.

	  To compile this driver as a module, choose M here: the module
	  will be called sc92031.  This is recommended.

config CPMAC
	tristate "TI AR7 CPMAC Ethernet support (EXPERIMENTAL)"
	depends on NET_ETHERNET && EXPERIMENTAL && AR7
	select PHYLIB
	help
	  TI AR7 CPMAC Ethernet support

config NET_POCKET
	bool "Pocket and portable adapters"
	depends on PARPORT
	---help---
	  Cute little network (Ethernet) devices which attach to the parallel
	  port ("pocket adapters"), commonly used with laptops. If you have
	  one of those, say Y and read the Ethernet-HOWTO, available from
	  <http://www.tldp.org/docs.html#howto>.

	  If you want to plug a network (or some other) card into the PCMCIA
	  (or PC-card) slot of your laptop instead (PCMCIA is the standard for
	  credit card size extension cards used by all modern laptops), you
	  need the pcmcia-cs package (location contained in the file
	  <file:Documentation/Changes>) and you can say N here.

	  Laptop users should read the Linux Laptop home page at
	  <http://www.linux-on-laptops.com/> or
	  Tuxmobil - Linux on Mobile Computers at <http://www.tuxmobil.org/>.

	  Note that the answer to this question doesn't directly affect the
	  kernel: saying N will just cause the configurator to skip all
	  the questions about this class of network devices. If you say Y, you
	  will be asked for your specific device in the following questions.

config ATP
	tristate "AT-LAN-TEC/RealTek pocket adapter support"
	depends on NET_POCKET && PARPORT && X86
	select CRC32
	---help---
	  This is a network (Ethernet) device which attaches to your parallel
	  port. Read <file:drivers/net/atp.c> as well as the Ethernet-HOWTO,
	  available from <http://www.tldp.org/docs.html#howto>, if you
	  want to use this.  If you intend to use this driver, you should have
	  said N to the "Parallel printer support", because the two drivers
	  don't like each other.

	  To compile this driver as a module, choose M here: the module
	  will be called atp.

config DE600
	tristate "D-Link DE600 pocket adapter support"
	depends on NET_POCKET && PARPORT
	---help---
	  This is a network (Ethernet) device which attaches to your parallel
	  port. Read <file:Documentation/networking/DLINK.txt> as well as the
	  Ethernet-HOWTO, available from
	  <http://www.tldp.org/docs.html#howto>, if you want to use
	  this. It is possible to have several devices share a single parallel
	  port and it is safe to compile the corresponding drivers into the
	  kernel.

	  To compile this driver as a module, choose M here: the module
	  will be called de600.

config DE620
	tristate "D-Link DE620 pocket adapter support"
	depends on NET_POCKET && PARPORT
	---help---
	  This is a network (Ethernet) device which attaches to your parallel
	  port. Read <file:Documentation/networking/DLINK.txt> as well as the
	  Ethernet-HOWTO, available from
	  <http://www.tldp.org/docs.html#howto>, if you want to use
	  this. It is possible to have several devices share a single parallel
	  port and it is safe to compile the corresponding drivers into the
	  kernel.

	  To compile this driver as a module, choose M here: the module
	  will be called de620.

config SGISEEQ
	tristate "SGI Seeq ethernet controller support"
	depends on SGI_HAS_SEEQ
	help
	  Say Y here if you have an Seeq based Ethernet network card. This is
	  used in many Silicon Graphics machines.

config DECLANCE
	tristate "DEC LANCE ethernet controller support"
	depends on MACH_DECSTATION
	select CRC32
	help
	  This driver is for the series of Ethernet controllers produced by
	  DEC (now Compaq) based on the AMD Lance chipset, including the
	  DEPCA series.  (This chipset is better known via the NE2100 cards.)

config 68360_ENET
	bool "Motorola 68360 ethernet controller"
	depends on M68360
	help
	  Say Y here if you want to use the built-in ethernet controller of
	  the Motorola 68360 processor.

config FEC
	bool "FEC ethernet controller (of ColdFire and some i.MX CPUs)"
	depends on M523x || M527x || M5272 || M528x || M520x || M532x || \
		MACH_MX27 || ARCH_MX35 || ARCH_MX25 || ARCH_MX5
	select PHYLIB
	help
	  Say Y here if you want to use the built-in 10/100 Fast ethernet
	  controller on some Motorola ColdFire and Freescale i.MX processors.

config FEC2
	bool "Second FEC ethernet controller (on some ColdFire CPUs)"
	depends on FEC
	help
	  Say Y here if you want to use the second built-in 10/100 Fast
	  ethernet controller on some Motorola ColdFire processors.

config FEC_MPC52xx
	tristate "MPC52xx FEC driver"
	depends on PPC_MPC52xx && PPC_BESTCOMM
	select CRC32
	select PHYLIB
	select PPC_BESTCOMM_FEC
	---help---
	  This option enables support for the MPC5200's on-chip
	  Fast Ethernet Controller
	  If compiled as module, it will be called fec_mpc52xx.

config FEC_MPC52xx_MDIO
	bool "MPC52xx FEC MDIO bus driver"
	depends on FEC_MPC52xx
	default y
	---help---
	  The MPC5200's FEC can connect to the Ethernet either with
	  an external MII PHY chip or 10 Mbps 7-wire interface
	  (Motorola? industry standard).
	  If your board uses an external PHY connected to FEC, enable this.
	  If not sure, enable.
	  If compiled as module, it will be called fec_mpc52xx_phy.

config NE_H8300
	tristate "NE2000 compatible support for H8/300"
	depends on H8300
	help
	  Say Y here if you want to use the NE2000 compatible
	  controller on the Renesas H8/300 processor.

config ATL2
	tristate "Atheros L2 Fast Ethernet support"
	depends on PCI
	select CRC32
	select MII
	help
	  This driver supports the Atheros L2 fast ethernet adapter.

	  To compile this driver as a module, choose M here.  The module
	  will be called atl2.

config XILINX_EMACLITE
	tristate "Xilinx 10/100 Ethernet Lite support"
	depends on PPC32 || MICROBLAZE
	select PHYLIB
	help
	  This driver supports the 10/100 Ethernet Lite from Xilinx.

config BCM63XX_ENET
	tristate "Broadcom 63xx internal mac support"
	depends on BCM63XX
	select MII
	select PHYLIB
	help
	  This driver supports the ethernet MACs in the Broadcom 63xx
	  MIPS chipset family (BCM63XX).

source "drivers/net/fs_enet/Kconfig"

source "drivers/net/octeon/Kconfig"

endif # NET_ETHERNET

#
#	Gigabit Ethernet
#

menuconfig NETDEV_1000
	bool "Ethernet (1000 Mbit)"
	depends on !UML
	default y
	---help---
	  Ethernet (also called IEEE 802.3 or ISO 8802-2) is the most common
	  type of Local Area Network (LAN) in universities and companies.

	  Say Y here to get to see options for Gigabit Ethernet drivers.
	  This option alone does not add any kernel code.
	  Note that drivers supporting both 100 and 1000 MBit may be listed
	  under "Ethernet (10 or 100MBit)" instead.

	  If you say N, all options in this submenu will be skipped and disabled.

if NETDEV_1000

config ACENIC
	tristate "Alteon AceNIC/3Com 3C985/NetGear GA620 Gigabit support"
	depends on PCI
	---help---
	  Say Y here if you have an Alteon AceNIC, 3Com 3C985(B), NetGear
	  GA620, SGI Gigabit or Farallon PN9000-SX PCI Gigabit Ethernet
	  adapter. The driver allows for using the Jumbo Frame option (9000
	  bytes/frame) however it requires that your switches can handle this
	  as well. To enable Jumbo Frames, add `mtu 9000' to your ifconfig
	  line.

	  To compile this driver as a module, choose M here: the
	  module will be called acenic.

config ACENIC_OMIT_TIGON_I
	bool "Omit support for old Tigon I based AceNICs"
	depends on ACENIC
	help
	  Say Y here if you only have Tigon II based AceNICs and want to leave
	  out support for the older Tigon I based cards which are no longer
	  being sold (ie. the original Alteon AceNIC and 3Com 3C985 (non B
	  version)).  This will reduce the size of the driver object by
	  app. 100KB.  If you are not sure whether your card is a Tigon I or a
	  Tigon II, say N here.

	  The safe and default value for this is N.

config DL2K
	tristate "DL2000/TC902x-based Gigabit Ethernet support"
	depends on PCI
	select CRC32
	help
	  This driver supports DL2000/TC902x-based Gigabit ethernet cards,
	  which includes
	  D-Link DGE-550T Gigabit Ethernet Adapter.
	  D-Link DL2000-based Gigabit Ethernet Adapter.
	  Sundance/Tamarack TC902x Gigabit Ethernet Adapter.

	  To compile this driver as a module, choose M here: the
	  module will be called dl2k.

config E1000
	tristate "Intel(R) PRO/1000 Gigabit Ethernet support"
	depends on PCI
	---help---
	  This driver supports Intel(R) PRO/1000 gigabit ethernet family of
	  adapters.  For more information on how to identify your adapter, go 
	  to the Adapter & Driver ID Guide at:

	  <http://support.intel.com/support/network/adapter/pro100/21397.htm>

	  For general information and support, go to the Intel support
	  website at:

	  <http://support.intel.com>

	  More specific information on configuring the driver is in 
	  <file:Documentation/networking/e1000.txt>.

	  To compile this driver as a module, choose M here. The module
	  will be called e1000.

config E1000E
	tristate "Intel(R) PRO/1000 PCI-Express Gigabit Ethernet support"
	depends on PCI && (!SPARC32 || BROKEN)
	---help---
	  This driver supports the PCI-Express Intel(R) PRO/1000 gigabit
	  ethernet family of adapters. For PCI or PCI-X e1000 adapters,
	  use the regular e1000 driver For more information on how to
	  identify your adapter, go to the Adapter & Driver ID Guide at:

	  <http://support.intel.com/support/network/adapter/pro100/21397.htm>

	  For general information and support, go to the Intel support
	  website at:

	  <http://support.intel.com>

	  To compile this driver as a module, choose M here. The module
	  will be called e1000e.

config IP1000
	tristate "IP1000 Gigabit Ethernet support"
	depends on PCI && EXPERIMENTAL
	select MII
	---help---
	  This driver supports IP1000 gigabit Ethernet cards.

	  To compile this driver as a module, choose M here: the module
	  will be called ipg.  This is recommended.

config IGB
       tristate "Intel(R) 82575/82576 PCI-Express Gigabit Ethernet support"
       depends on PCI
       ---help---
         This driver supports Intel(R) 82575/82576 gigabit ethernet family of
         adapters.  For more information on how to identify your adapter, go
         to the Adapter & Driver ID Guide at:

         <http://support.intel.com/support/network/adapter/pro100/21397.htm>

         For general information and support, go to the Intel support
         website at:

         <http://support.intel.com>

         More specific information on configuring the driver is in
         <file:Documentation/networking/e1000.txt>.

         To compile this driver as a module, choose M here. The module
         will be called igb.

config IGB_DCA
	bool "Direct Cache Access (DCA) Support"
	default y
	depends on IGB && DCA && !(IGB=y && DCA=m)
	---help---
	  Say Y here if you want to use Direct Cache Access (DCA) in the
	  driver.  DCA is a method for warming the CPU cache before data
	  is used, with the intent of lessening the impact of cache misses.

config IGBVF
       tristate "Intel(R) 82576 Virtual Function Ethernet support"
       depends on PCI
       ---help---
         This driver supports Intel(R) 82576 virtual functions.  For more
         information on how to identify your adapter, go to the Adapter &
         Driver ID Guide at:

         <http://support.intel.com/support/network/adapter/pro100/21397.htm>

         For general information and support, go to the Intel support
         website at:

         <http://support.intel.com>

         More specific information on configuring the driver is in
         <file:Documentation/networking/e1000.txt>.

         To compile this driver as a module, choose M here. The module
         will be called igbvf.

source "drivers/net/ixp2000/Kconfig"

config MYRI_SBUS
	tristate "MyriCOM Gigabit Ethernet support"
	depends on SBUS
	help
	  This driver supports MyriCOM Sbus gigabit Ethernet cards.

	  To compile this driver as a module, choose M here: the module
	  will be called myri_sbus.  This is recommended.

config NS83820
	tristate "National Semiconductor DP83820 support"
	depends on PCI
	help
	  This is a driver for the National Semiconductor DP83820 series
	  of gigabit ethernet MACs.  Cards using this chipset include
	  the D-Link DGE-500T, PureData's PDP8023Z-TG, SMC's SMC9462TX,
	  SOHO-GA2000T, SOHO-GA2500T.  The driver supports the use of
	  zero copy.

config HAMACHI
	tristate "Packet Engines Hamachi GNIC-II support"
	depends on PCI
	select MII
	help
	  If you have a Gigabit Ethernet card of this type, say Y and read
	  the Ethernet-HOWTO, available from
	  <http://www.tldp.org/docs.html#howto>.

	  To compile this driver as a module, choose M here. The module will be
	  called hamachi.

config YELLOWFIN
	tristate "Packet Engines Yellowfin Gigabit-NIC support (EXPERIMENTAL)"
	depends on PCI && EXPERIMENTAL
	select CRC32
	---help---
	  Say Y here if you have a Packet Engines G-NIC PCI Gigabit Ethernet
	  adapter or the SYM53C885 Ethernet controller. The Gigabit adapter is
	  used by the Beowulf Linux cluster project.  See
	  <http://cesdis.gsfc.nasa.gov/linux/drivers/yellowfin.html> for more
	  information about this driver in particular and Beowulf in general.

	  To compile this driver as a module, choose M here: the module
	  will be called yellowfin.  This is recommended.

config R8169
	tristate "Realtek 8169 gigabit ethernet support"
	depends on PCI
	select CRC32
	select MII
	---help---
	  Say Y here if you have a Realtek 8169 PCI Gigabit Ethernet adapter.

	  To compile this driver as a module, choose M here: the module
	  will be called r8169.  This is recommended.

config R8169_VLAN
	bool "VLAN support"
	depends on R8169 && VLAN_8021Q
	---help---
	  Say Y here for the r8169 driver to support the functions required
	  by the kernel 802.1Q code.

	  If in doubt, say Y.

config SB1250_MAC
	tristate "SB1250 Gigabit Ethernet support"
	depends on SIBYTE_SB1xxx_SOC
	select PHYLIB
	---help---
	  This driver supports Gigabit Ethernet interfaces based on the
	  Broadcom SiByte family of System-On-a-Chip parts.  They include
	  the BCM1120, BCM1125, BCM1125H, BCM1250, BCM1255, BCM1280, BCM1455
	  and BCM1480 chips.

	  To compile this driver as a module, choose M here: the module
	  will be called sb1250-mac.

config SIS190
	tristate "SiS190/SiS191 gigabit ethernet support"
	depends on PCI
	select CRC32
	select MII
	---help---
	  Say Y here if you have a SiS 190 PCI Fast Ethernet adapter or
	  a SiS 191 PCI Gigabit Ethernet adapter. Both are expected to
	  appear in lan on motherboard designs which are based on SiS 965
	  and SiS 966 south bridge.

	  To compile this driver as a module, choose M here: the module
	  will be called sis190.  This is recommended.

config SKGE
	tristate "New SysKonnect GigaEthernet support"
	depends on PCI
	select CRC32
	---help---
	  This driver support the Marvell Yukon or SysKonnect SK-98xx/SK-95xx
	  and related Gigabit Ethernet adapters. It is a new smaller driver
	  with better performance and more complete ethtool support.

	  It does not support the link failover and network management 
	  features that "portable" vendor supplied sk98lin driver does.

	  This driver supports adapters based on the original Yukon chipset:
	  Marvell 88E8001, Belkin F5D5005, CNet GigaCard, DLink DGE-530T,
	  Linksys EG1032/EG1064, 3Com 3C940/3C940B, SysKonnect SK-9871/9872.

	  It does not support the newer Yukon2 chipset: a separate driver,
	  sky2, is provided for Yukon2-based adapters.

	  To compile this driver as a module, choose M here: the module
	  will be called skge.  This is recommended.

config SKGE_DEBUG
       bool "Debugging interface"
       depends on SKGE && DEBUG_FS
       help
	 This option adds the ability to dump driver state for debugging.
	 The file /sys/kernel/debug/skge/ethX displays the state of the internal
	 transmit and receive rings.

	 If unsure, say N.

config SKY2
	tristate "SysKonnect Yukon2 support"
	depends on PCI
	select CRC32
	---help---
	  This driver supports Gigabit Ethernet adapters based on the
	  Marvell Yukon 2 chipset:
	  Marvell 88E8021/88E8022/88E8035/88E8036/88E8038/88E8050/88E8052/
	  88E8053/88E8055/88E8061/88E8062, SysKonnect SK-9E21D/SK-9S21

	  There is companion driver for the older Marvell Yukon and
	  Genesis based adapters: skge.

	  To compile this driver as a module, choose M here: the module
	  will be called sky2.  This is recommended.

config SKY2_DEBUG
       bool "Debugging interface"
       depends on SKY2 && DEBUG_FS
       help
	 This option adds the ability to dump driver state for debugging.
	 The file /sys/kernel/debug/sky2/ethX displays the state of the internal
	 transmit and receive rings.

	 If unsure, say N.

config VIA_VELOCITY
	tristate "VIA Velocity support"
	depends on PCI
	select CRC32
	select CRC_CCITT
	select MII
	help
	  If you have a VIA "Velocity" based network card say Y here.

	  To compile this driver as a module, choose M here. The module
	  will be called via-velocity.

config TIGON3
	tristate "Broadcom Tigon3 support"
	depends on PCI
	select PHYLIB
	help
	  This driver supports Broadcom Tigon3 based gigabit Ethernet cards.

	  To compile this driver as a module, choose M here: the module
	  will be called tg3.  This is recommended.

config BNX2
	tristate "Broadcom NetXtremeII support"
	depends on PCI
	select CRC32
	select FW_LOADER
	help
	  This driver supports Broadcom NetXtremeII gigabit Ethernet cards.

	  To compile this driver as a module, choose M here: the module
	  will be called bnx2.  This is recommended.

config CNIC
	tristate "Broadcom CNIC support"
	depends on PCI
	select BNX2
	select UIO
	help
	  This driver supports offload features of Broadcom NetXtremeII
	  gigabit Ethernet cards.

	  To compile this driver as a module, choose M here: the module
	  will be called cnic.  This is recommended.

config SPIDER_NET
	tristate "Spider Gigabit Ethernet driver"
	depends on PCI && (PPC_IBM_CELL_BLADE || PPC_CELLEB)
	select FW_LOADER
	help
	  This driver supports the Gigabit Ethernet chips present on the
	  Cell Processor-Based Blades from IBM.

config TSI108_ETH
	   tristate "Tundra TSI108 gigabit Ethernet support"
	   depends on TSI108_BRIDGE
	   help
	     This driver supports Tundra TSI108 gigabit Ethernet ports.
	     To compile this driver as a module, choose M here: the module
	     will be called tsi108_eth.

config GELIC_NET
	tristate "PS3 Gigabit Ethernet driver"
	depends on PPC_PS3
	select PS3_SYS_MANAGER
	help
	  This driver supports the network device on the PS3 game
	  console.  This driver has built-in support for Ethernet.

	  To compile this driver as a module, choose M here: the
	  module will be called ps3_gelic.

config GELIC_WIRELESS
	bool "PS3 Wireless support"
	depends on WLAN
	depends on GELIC_NET
	select WIRELESS_EXT
	help
	  This option adds the support for the wireless feature of PS3.
	  If you have the wireless-less model of PS3 or have no plan to
	  use wireless feature, disabling this option saves memory.  As
	  the driver automatically distinguishes the models, you can
	  safely enable this option even if you have a wireless-less model.

config FSL_PQ_MDIO
	tristate "Freescale PQ MDIO"
	depends on FSL_SOC
	select PHYLIB
	help
	  This driver supports the MDIO bus used by the gianfar and UCC drivers.

config GIANFAR
	tristate "Gianfar Ethernet"
	depends on FSL_SOC
	select FSL_PQ_MDIO
	select PHYLIB
	select CRC32
	help
	  This driver supports the Gigabit TSEC on the MPC83xx, MPC85xx,
	  and MPC86xx family of chips, and the FEC on the 8540.

config UCC_GETH
	tristate "Freescale QE Gigabit Ethernet"
	depends on QUICC_ENGINE
	select FSL_PQ_MDIO
	select PHYLIB
	help
	  This driver supports the Gigabit Ethernet mode of the QUICC Engine,
	  which is available on some Freescale SOCs.

config UGETH_TX_ON_DEMAND
	bool "Transmit on Demand support"
	depends on UCC_GETH

config MV643XX_ETH
	tristate "Marvell Discovery (643XX) and Orion ethernet support"
	depends on MV64X60 || PPC32 || PLAT_ORION
	select INET_LRO
	select PHYLIB
	help
	  This driver supports the gigabit ethernet MACs in the
	  Marvell Discovery PPC/MIPS chipset family (MV643XX) and
	  in the Marvell Orion ARM SoC family.

	  Some boards that use the Discovery chipset are the Momenco
	  Ocelot C and Jaguar ATX and Pegasos II.

config XILINX_LL_TEMAC
	tristate "Xilinx LL TEMAC (LocalLink Tri-mode Ethernet MAC) driver"
	depends on PPC || MICROBLAZE
	select PHYLIB
	help
	  This driver supports the Xilinx 10/100/1000 LocalLink TEMAC
	  core used in Xilinx Spartan and Virtex FPGAs

config QLA3XXX
	tristate "QLogic QLA3XXX Network Driver Support"
	depends on PCI
	help
	  This driver supports QLogic ISP3XXX gigabit Ethernet cards.

	  To compile this driver as a module, choose M here: the module
	  will be called qla3xxx.

config ATL1
	tristate "Atheros/Attansic L1 Gigabit Ethernet support"
	depends on PCI
	select CRC32
	select MII
	help
	  This driver supports the Atheros/Attansic L1 gigabit ethernet
	  adapter.

	  To compile this driver as a module, choose M here.  The module
	  will be called atl1.

config ATL1E
	tristate "Atheros L1E Gigabit Ethernet support (EXPERIMENTAL)"
	depends on PCI && EXPERIMENTAL
	select CRC32
	select MII
	help
	  This driver supports the Atheros L1E gigabit ethernet adapter.

	  To compile this driver as a module, choose M here.  The module
	  will be called atl1e.

config ATL1C
	tristate "Atheros L1C Gigabit Ethernet support (EXPERIMENTAL)"
	depends on PCI && EXPERIMENTAL
	select CRC32
	select MII
	help
	  This driver supports the Atheros L1C gigabit ethernet adapter.

	  To compile this driver as a module, choose M here.  The module
	  will be called atl1c.

config JME
	tristate "JMicron(R) PCI-Express Gigabit Ethernet support"
	depends on PCI
	select CRC32
	select MII
	---help---
	  This driver supports the PCI-Express gigabit ethernet adapters
	  based on JMicron JMC250 chipset.

	  To compile this driver as a module, choose M here. The module
	  will be called jme.

config S6GMAC
	tristate "S6105 GMAC ethernet support"
	depends on XTENSA_VARIANT_S6000
	select PHYLIB
	help
	  This driver supports the on chip ethernet device on the
	  S6105 xtensa processor.

	  To compile this driver as a module, choose M here. The module
	  will be called s6gmac.

source "drivers/net/stmmac/Kconfig"

endif # NETDEV_1000

#
#	10 Gigabit Ethernet
#

menuconfig NETDEV_10000
	bool "Ethernet (10000 Mbit)"
	depends on !UML
	default y
	---help---
	  Say Y here to get to see options for 10 Gigabit Ethernet drivers.
	  This option alone does not add any kernel code.

	  If you say N, all options in this submenu will be skipped and disabled.

if NETDEV_10000

config MDIO
	tristate

config CHELSIO_T1
        tristate "Chelsio 10Gb Ethernet support"
        depends on PCI
	select CRC32
	select MDIO
        help
          This driver supports Chelsio gigabit and 10-gigabit
          Ethernet cards. More information about adapter features and
	  performance tuning is in <file:Documentation/networking/cxgb.txt>.

          For general information about Chelsio and our products, visit
          our website at <http://www.chelsio.com>.

          For customer support, please visit our customer support page at
          <http://www.chelsio.com/support.htm>.

          Please send feedback to <linux-bugs@chelsio.com>.

          To compile this driver as a module, choose M here: the module
          will be called cxgb.

config CHELSIO_T1_1G
        bool "Chelsio gigabit Ethernet support"
        depends on CHELSIO_T1
        help
          Enables support for Chelsio's gigabit Ethernet PCI cards.  If you
          are using only 10G cards say 'N' here.

config CHELSIO_T3_DEPENDS
	tristate
	depends on PCI && INET
	default y

config CHELSIO_T3
	tristate "Chelsio Communications T3 10Gb Ethernet support"
	depends on CHELSIO_T3_DEPENDS
	select FW_LOADER
	select MDIO
	help
	  This driver supports Chelsio T3-based gigabit and 10Gb Ethernet
	  adapters.

	  For general information about Chelsio and our products, visit
	  our website at <http://www.chelsio.com>.

	  For customer support, please visit our customer support page at
	  <http://www.chelsio.com/support.htm>.

	  Please send feedback to <linux-bugs@chelsio.com>.

	  To compile this driver as a module, choose M here: the module
	  will be called cxgb3.

config CHELSIO_T4_DEPENDS
	tristate
	depends on PCI && INET
	default y

config CHELSIO_T4
	tristate "Chelsio Communications T4 Ethernet support"
	depends on CHELSIO_T4_DEPENDS
	select FW_LOADER
	select MDIO
	help
	  This driver supports Chelsio T4-based gigabit and 10Gb Ethernet
	  adapters.

	  For general information about Chelsio and our products, visit
	  our website at <http://www.chelsio.com>.

	  For customer support, please visit our customer support page at
	  <http://www.chelsio.com/support.htm>.

	  Please send feedback to <linux-bugs@chelsio.com>.

	  To compile this driver as a module choose M here; the module
	  will be called cxgb4.

config EHEA
	tristate "eHEA Ethernet support"
	depends on IBMEBUS && INET && SPARSEMEM
	select INET_LRO
	---help---
	  This driver supports the IBM pSeries eHEA ethernet adapter.

	  To compile the driver as a module, choose M here. The module
	  will be called ehea.

config ENIC
	tristate "Cisco VIC Ethernet NIC Support"
	depends on PCI && INET
	select INET_LRO
	help
	  This enables the support for the Cisco VIC Ethernet card.

config IXGBE
	tristate "Intel(R) 10GbE PCI Express adapters support"
	depends on PCI && INET
	select MDIO
	---help---
	  This driver supports Intel(R) 10GbE PCI Express family of
	  adapters.  For more information on how to identify your adapter, go
	  to the Adapter & Driver ID Guide at:

	  <http://support.intel.com/support/network/adapter/pro100/21397.htm>

	  For general information and support, go to the Intel support
	  website at:

	  <http://support.intel.com>

	  To compile this driver as a module, choose M here. The module
	  will be called ixgbe.

config IXGBE_DCA
	bool "Direct Cache Access (DCA) Support"
	default y
	depends on IXGBE && DCA && !(IXGBE=y && DCA=m)
	---help---
	  Say Y here if you want to use Direct Cache Access (DCA) in the
	  driver.  DCA is a method for warming the CPU cache before data
	  is used, with the intent of lessening the impact of cache misses.

config IXGBE_DCB
	bool "Data Center Bridging (DCB) Support"
	default n
	depends on IXGBE && DCB
	---help---
	  Say Y here if you want to use Data Center Bridging (DCB) in the
	  driver.

	  If unsure, say N.

config IXGBEVF
       tristate "Intel(R) 82599 Virtual Function Ethernet support"
       depends on PCI_MSI
       ---help---
         This driver supports Intel(R) 82599 virtual functions.  For more
         information on how to identify your adapter, go to the Adapter &
         Driver ID Guide at:

         <http://support.intel.com/support/network/sb/CS-008441.htm>

         For general information and support, go to the Intel support
         website at:

         <http://support.intel.com>

         More specific information on configuring the driver is in
         <file:Documentation/networking/ixgbevf.txt>.

         To compile this driver as a module, choose M here. The module
         will be called ixgbevf.  MSI-X interrupt support is required
         for this driver to work correctly.

config IXGB
	tristate "Intel(R) PRO/10GbE support"
	depends on PCI
	---help---
	  This driver supports Intel(R) PRO/10GbE family of adapters for
	  PCI-X type cards. For PCI-E type cards, use the "ixgbe" driver
	  instead. For more information on how to identify your adapter, go
	  to the Adapter & Driver ID Guide at:

	  <http://support.intel.com/support/network/adapter/pro100/21397.htm>

	  For general information and support, go to the Intel support
	  website at:

	  <http://support.intel.com>

	  More specific information on configuring the driver is in 
	  <file:Documentation/networking/ixgb.txt>.

	  To compile this driver as a module, choose M here. The module
	  will be called ixgb.

config S2IO
	tristate "S2IO 10Gbe XFrame NIC"
	depends on PCI
	---help---
	  This driver supports the 10Gbe XFrame NIC of S2IO. 
	  More specific information on configuring the driver is in 
	  <file:Documentation/networking/s2io.txt>.

config VXGE
	tristate "Neterion X3100 Series 10GbE PCIe Server Adapter"
	depends on PCI && INET
	---help---
	  This driver supports Neterion Inc's X3100 Series 10 GbE PCIe
	  I/O Virtualized Server Adapter.
	  More specific information on configuring the driver is in
	  <file:Documentation/networking/vxge.txt>.

config VXGE_DEBUG_TRACE_ALL
	bool "Enabling All Debug trace statments in driver"
	default n
	depends on VXGE
	---help---
	  Say Y here if you want to enabling all the debug trace statements in
	  driver. By  default only few debug trace statements are enabled.

config MYRI10GE
	tristate "Myricom Myri-10G Ethernet support"
	depends on PCI && INET
	select FW_LOADER
	select CRC32
	select INET_LRO
	---help---
	  This driver supports Myricom Myri-10G Dual Protocol interface in
	  Ethernet mode. If the eeprom on your board is not recent enough,
	  you will need a newer firmware image.
	  You may get this image or more information, at:

	  <http://www.myri.com/scs/download-Myri10GE.html>

	  To compile this driver as a module, choose M here. The module
	  will be called myri10ge.

config MYRI10GE_DCA
	bool "Direct Cache Access (DCA) Support"
	default y
	depends on MYRI10GE && DCA && !(MYRI10GE=y && DCA=m)
	---help---
	  Say Y here if you want to use Direct Cache Access (DCA) in the
	  driver.  DCA is a method for warming the CPU cache before data
	  is used, with the intent of lessening the impact of cache misses.

config NETXEN_NIC
	tristate "NetXen Multi port (1/10) Gigabit Ethernet NIC"
	depends on PCI
	help
	  This enables the support for NetXen's Gigabit Ethernet card.

config NIU
	tristate "Sun Neptune 10Gbit Ethernet support"
	depends on PCI
	select CRC32
	help
	  This enables support for cards based upon Sun's
	  Neptune chipset.

config PASEMI_MAC
	tristate "PA Semi 1/10Gbit MAC"
	depends on PPC_PASEMI && PCI
	select PHYLIB
	select INET_LRO
	help
	  This driver supports the on-chip 1/10Gbit Ethernet controller on
	  PA Semi's PWRficient line of chips.

config MLX4_EN
	tristate "Mellanox Technologies 10Gbit Ethernet support"
	depends on PCI && INET
	select MLX4_CORE
	select INET_LRO
	help
	  This driver supports Mellanox Technologies ConnectX Ethernet
	  devices.

config MLX4_CORE
	tristate
	depends on PCI
	default n

config MLX4_DEBUG
	bool "Verbose debugging output" if (MLX4_CORE && EMBEDDED)
	depends on MLX4_CORE
	default y
	---help---
	  This option causes debugging code to be compiled into the
	  mlx4_core driver.  The output can be turned on via the
	  debug_level module parameter (which can also be set after
	  the driver is loaded through sysfs).

config TEHUTI
	tristate "Tehuti Networks 10G Ethernet"
	depends on PCI
	help
	  Tehuti Networks 10G Ethernet NIC

config BNX2X
	tristate "Broadcom NetXtremeII 10Gb support"
	depends on PCI
	select FW_LOADER
	select ZLIB_INFLATE
	select LIBCRC32C
	select MDIO
	help
	  This driver supports Broadcom NetXtremeII 10 gigabit Ethernet cards.
	  To compile this driver as a module, choose M here: the module
	  will be called bnx2x.  This is recommended.

config QLCNIC
	tristate "QLOGIC QLCNIC 1/10Gb Converged Ethernet NIC Support"
	depends on PCI
	help
	  This driver supports QLogic QLE8240 and QLE8242 Converged Ethernet
	  devices.

config QLGE
	tristate "QLogic QLGE 10Gb Ethernet Driver Support"
	depends on PCI
	help
	  This driver supports QLogic ISP8XXX 10Gb Ethernet cards.

	  To compile this driver as a module, choose M here: the module
	  will be called qlge.

source "drivers/net/sfc/Kconfig"

source "drivers/net/benet/Kconfig"

endif # NETDEV_10000

source "drivers/net/tokenring/Kconfig"

source "drivers/net/wireless/Kconfig"

source "drivers/net/wimax/Kconfig"

source "drivers/net/usb/Kconfig"

source "drivers/net/pcmcia/Kconfig"

source "drivers/net/wan/Kconfig"

source "drivers/atm/Kconfig"

source "drivers/ieee802154/Kconfig"

source "drivers/s390/net/Kconfig"

<<<<<<< HEAD
config XEN_NETFRONT
=======
source "drivers/net/caif/Kconfig"

config XEN_NETDEV_FRONTEND
>>>>>>> e44a21b7
	tristate "Xen network device frontend driver"
	depends on PARAVIRT_XEN
	default y
	help
	  The network device frontend driver allows the kernel to
	  access network devices exported exported by a virtual
	  machine containing a physical network device driver. The
	  frontend driver is intended for unprivileged guest domains;
	  if you are compiling a kernel for a Xen guest, you almost
	  certainly want to enable this.

config ISERIES_VETH
	tristate "iSeries Virtual Ethernet driver support"
	depends on PPC_ISERIES

config RIONET
	tristate "RapidIO Ethernet over messaging driver support"
	depends on RAPIDIO

config RIONET_TX_SIZE
	int "Number of outbound queue entries"
	depends on RIONET
	default "128"

config RIONET_RX_SIZE
	int "Number of inbound queue entries"
	depends on RIONET
	default "128"

config FDDI
	tristate "FDDI driver support"
	depends on (PCI || EISA || TC)
	help
	  Fiber Distributed Data Interface is a high speed local area network
	  design; essentially a replacement for high speed Ethernet. FDDI can
	  run over copper or fiber. If you are connected to such a network and
	  want a driver for the FDDI card in your computer, say Y here (and
	  then also Y to the driver for your FDDI card, below). Most people
	  will say N.

config DEFXX
	tristate "Digital DEFTA/DEFEA/DEFPA adapter support"
	depends on FDDI && (PCI || EISA || TC)
	---help---
	  This is support for the DIGITAL series of TURBOchannel (DEFTA),
	  EISA (DEFEA) and PCI (DEFPA) controllers which can connect you
	  to a local FDDI network.

	  To compile this driver as a module, choose M here: the module
	  will be called defxx.  If unsure, say N.

config DEFXX_MMIO
	bool
	prompt "Use MMIO instead of PIO" if PCI || EISA
	depends on DEFXX
	default n if PCI || EISA
	default y
	---help---
	  This instructs the driver to use EISA or PCI memory-mapped I/O
	  (MMIO) as appropriate instead of programmed I/O ports (PIO).
	  Enabling this gives an improvement in processing time in parts
	  of the driver, but it may cause problems with EISA (DEFEA)
	  adapters.  TURBOchannel does not have the concept of I/O ports,
	  so MMIO is always used for these (DEFTA) adapters.

	  If unsure, say N.

config SKFP
	tristate "SysKonnect FDDI PCI support"
	depends on FDDI && PCI
	select BITREVERSE
	---help---
	  Say Y here if you have a SysKonnect FDDI PCI adapter.
	  The following adapters are supported by this driver:
	  - SK-5521 (SK-NET FDDI-UP)
	  - SK-5522 (SK-NET FDDI-UP DAS)
	  - SK-5541 (SK-NET FDDI-FP)
	  - SK-5543 (SK-NET FDDI-LP)
	  - SK-5544 (SK-NET FDDI-LP DAS)
	  - SK-5821 (SK-NET FDDI-UP64)
	  - SK-5822 (SK-NET FDDI-UP64 DAS)
	  - SK-5841 (SK-NET FDDI-FP64)
	  - SK-5843 (SK-NET FDDI-LP64)
	  - SK-5844 (SK-NET FDDI-LP64 DAS)
	  - Netelligent 100 FDDI DAS Fibre SC
	  - Netelligent 100 FDDI SAS Fibre SC
	  - Netelligent 100 FDDI DAS UTP
	  - Netelligent 100 FDDI SAS UTP
	  - Netelligent 100 FDDI SAS Fibre MIC

	  Read <file:Documentation/networking/skfp.txt> for information about
	  the driver.

	  Questions concerning this driver can be addressed to:
	  <linux@syskonnect.de>

	  To compile this driver as a module, choose M here: the module
	  will be called skfp.  This is recommended.

config HIPPI
	bool "HIPPI driver support (EXPERIMENTAL)"
	depends on EXPERIMENTAL && INET && PCI
	help
	  HIgh Performance Parallel Interface (HIPPI) is a 800Mbit/sec and
	  1600Mbit/sec dual-simplex switched or point-to-point network. HIPPI
	  can run over copper (25m) or fiber (300m on multi-mode or 10km on
	  single-mode). HIPPI networks are commonly used for clusters and to
	  connect to super computers. If you are connected to a HIPPI network
	  and have a HIPPI network card in your computer that you want to use
	  under Linux, say Y here (you must also remember to enable the driver
	  for your HIPPI card below). Most people will say N here.

config ROADRUNNER
	tristate "Essential RoadRunner HIPPI PCI adapter support (EXPERIMENTAL)"
	depends on HIPPI && PCI
	help
	  Say Y here if this is your PCI HIPPI network card.

	  To compile this driver as a module, choose M here: the module
	  will be called rrunner.  If unsure, say N.

config ROADRUNNER_LARGE_RINGS
	bool "Use large TX/RX rings (EXPERIMENTAL)"
	depends on ROADRUNNER
	help
	  If you say Y here, the RoadRunner driver will preallocate up to 2 MB
	  of additional memory to allow for fastest operation, both for
	  transmitting and receiving. This memory cannot be used by any other
	  kernel code or by user space programs. Say Y here only if you have
	  the memory.

config PLIP
	tristate "PLIP (parallel port) support"
	depends on PARPORT
	---help---
	  PLIP (Parallel Line Internet Protocol) is used to create a
	  reasonably fast mini network consisting of two (or, rarely, more)
	  local machines.  A PLIP link from a Linux box is a popular means to
	  install a Linux distribution on a machine which doesn't have a
	  CD-ROM drive (a minimal system has to be transferred with floppies
	  first). The kernels on both machines need to have this PLIP option
	  enabled for this to work.

	  The PLIP driver has two modes, mode 0 and mode 1.  The parallel
	  ports (the connectors at the computers with 25 holes) are connected
	  with "null printer" or "Turbo Laplink" cables which can transmit 4
	  bits at a time (mode 0) or with special PLIP cables, to be used on
	  bidirectional parallel ports only, which can transmit 8 bits at a
	  time (mode 1); you can find the wiring of these cables in
	  <file:Documentation/networking/PLIP.txt>.  The cables can be up to
	  15m long.  Mode 0 works also if one of the machines runs DOS/Windows
	  and has some PLIP software installed, e.g. the Crynwr PLIP packet
	  driver (<http://oak.oakland.edu/simtel.net/msdos/pktdrvr-pre.html>)
	  and winsock or NCSA's telnet.

	  If you want to use PLIP, say Y and read the PLIP mini-HOWTO as well
	  as the NET-3-HOWTO, both available from
	  <http://www.tldp.org/docs.html#howto>.  Note that the PLIP
	  protocol has been changed and this PLIP driver won't work together
	  with the PLIP support in Linux versions 1.0.x.  This option enlarges
	  your kernel by about 8 KB.

	  To compile this driver as a module, choose M here. The module
	  will be called plip. If unsure, say Y or M, in case you buy
	  a laptop later.

config PPP
	tristate "PPP (point-to-point protocol) support"
	select SLHC
	---help---
	  PPP (Point to Point Protocol) is a newer and better SLIP.  It serves
	  the same purpose: sending Internet traffic over telephone (and other
	  serial) lines.  Ask your access provider if they support it, because
	  otherwise you can't use it; most Internet access providers these
	  days support PPP rather than SLIP.

	  To use PPP, you need an additional program called pppd as described
	  in the PPP-HOWTO, available at
	  <http://www.tldp.org/docs.html#howto>.  Make sure that you have
	  the version of pppd recommended in <file:Documentation/Changes>.
	  The PPP option enlarges your kernel by about 16 KB.

	  There are actually two versions of PPP: the traditional PPP for
	  asynchronous lines, such as regular analog phone lines, and
	  synchronous PPP which can be used over digital ISDN lines for
	  example.  If you want to use PPP over phone lines or other
	  asynchronous serial lines, you need to say Y (or M) here and also to
	  the next option, "PPP support for async serial ports".  For PPP over
	  synchronous lines, you should say Y (or M) here and to "Support
	  synchronous PPP", below.

	  If you said Y to "Version information on all symbols" above, then
	  you cannot compile the PPP driver into the kernel; you can then only
	  compile it as a module. To compile this driver as a module, choose M
	  here. The module will be called ppp_generic.

config PPP_MULTILINK
	bool "PPP multilink support (EXPERIMENTAL)"
	depends on PPP && EXPERIMENTAL
	help
	  PPP multilink is a protocol (defined in RFC 1990) which allows you
	  to combine several (logical or physical) lines into one logical PPP
	  connection, so that you can utilize your full bandwidth.

	  This has to be supported at the other end as well and you need a
	  version of the pppd daemon which understands the multilink protocol.

	  If unsure, say N.

config PPP_FILTER
	bool "PPP filtering"
	depends on PPP
	help
	  Say Y here if you want to be able to filter the packets passing over
	  PPP interfaces.  This allows you to control which packets count as
	  activity (i.e. which packets will reset the idle timer or bring up
	  a demand-dialed link) and which packets are to be dropped entirely.
	  You need to say Y here if you wish to use the pass-filter and
	  active-filter options to pppd.

	  If unsure, say N.

config PPP_ASYNC
	tristate "PPP support for async serial ports"
	depends on PPP
	select CRC_CCITT
	---help---
	  Say Y (or M) here if you want to be able to use PPP over standard
	  asynchronous serial ports, such as COM1 or COM2 on a PC.  If you use
	  a modem (not a synchronous or ISDN modem) to contact your ISP, you
	  need this option.

	  To compile this driver as a module, choose M here.

	  If unsure, say Y.

config PPP_SYNC_TTY
	tristate "PPP support for sync tty ports"
	depends on PPP
	help
	  Say Y (or M) here if you want to be able to use PPP over synchronous
	  (HDLC) tty devices, such as the SyncLink adapter. These devices
	  are often used for high-speed leased lines like T1/E1.

	  To compile this driver as a module, choose M here.

config PPP_DEFLATE
	tristate "PPP Deflate compression"
	depends on PPP
	select ZLIB_INFLATE
	select ZLIB_DEFLATE
	---help---
	  Support for the Deflate compression method for PPP, which uses the
	  Deflate algorithm (the same algorithm that gzip uses) to compress
	  each PPP packet before it is sent over the wire.  The machine at the
	  other end of the PPP link (usually your ISP) has to support the
	  Deflate compression method as well for this to be useful.  Even if
	  they don't support it, it is safe to say Y here.

	  To compile this driver as a module, choose M here.

config PPP_BSDCOMP
	tristate "PPP BSD-Compress compression"
	depends on PPP
	---help---
	  Support for the BSD-Compress compression method for PPP, which uses
	  the LZW compression method to compress each PPP packet before it is
	  sent over the wire. The machine at the other end of the PPP link
	  (usually your ISP) has to support the BSD-Compress compression
	  method as well for this to be useful. Even if they don't support it,
	  it is safe to say Y here.

	  The PPP Deflate compression method ("PPP Deflate compression",
	  above) is preferable to BSD-Compress, because it compresses better
	  and is patent-free.

	  Note that the BSD compression code will always be compiled as a
	  module; it is called bsd_comp and will show up in the directory
	  modules once you have said "make modules". If unsure, say N.

config PPP_MPPE
       tristate "PPP MPPE compression (encryption) (EXPERIMENTAL)"
       depends on PPP && EXPERIMENTAL
       select CRYPTO
       select CRYPTO_SHA1
       select CRYPTO_ARC4
       select CRYPTO_ECB
       ---help---
         Support for the MPPE Encryption protocol, as employed by the
	 Microsoft Point-to-Point Tunneling Protocol.

	 See http://pptpclient.sourceforge.net/ for information on
	 configuring PPTP clients and servers to utilize this method.

config PPPOE
	tristate "PPP over Ethernet (EXPERIMENTAL)"
	depends on EXPERIMENTAL && PPP
	help
	  Support for PPP over Ethernet.

	  This driver requires the latest version of pppd from the CVS
	  repository at cvs.samba.org.  Alternatively, see the 
	  RoaringPenguin package (<http://www.roaringpenguin.com/pppoe>)
	  which contains instruction on how to use this driver (under 
	  the heading "Kernel mode PPPoE").

config PPPOATM
	tristate "PPP over ATM"
	depends on ATM && PPP
	help
	  Support PPP (Point to Point Protocol) encapsulated in ATM frames.
	  This implementation does not yet comply with section 8 of RFC2364,
	  which can lead to bad results if the ATM peer loses state and
	  changes its encapsulation unilaterally.

config PPPOL2TP
	tristate "PPP over L2TP (EXPERIMENTAL)"
	depends on EXPERIMENTAL && L2TP && PPP
	help
	  Support for PPP-over-L2TP socket family. L2TP is a protocol
	  used by ISPs and enterprises to tunnel PPP traffic over UDP
	  tunnels. L2TP is replacing PPTP for VPN uses.

config SLIP
	tristate "SLIP (serial line) support"
	---help---
	  Say Y if you intend to use SLIP or CSLIP (compressed SLIP) to
	  connect to your Internet service provider or to connect to some
	  other local Unix box or if you want to configure your Linux box as a
	  Slip/CSlip server for other people to dial in. SLIP (Serial Line
	  Internet Protocol) is a protocol used to send Internet traffic over
	  serial connections such as telephone lines or null modem cables;
	  nowadays, the protocol PPP is more commonly used for this same
	  purpose.

	  Normally, your access provider has to support SLIP in order for you
	  to be able to use it, but there is now a SLIP emulator called SLiRP
	  around (available from
	  <ftp://ibiblio.org/pub/Linux/system/network/serial/>) which
	  allows you to use SLIP over a regular dial up shell connection. If
	  you plan to use SLiRP, make sure to say Y to CSLIP, below. The
	  NET-3-HOWTO, available from
	  <http://www.tldp.org/docs.html#howto>, explains how to
	  configure SLIP. Note that you don't need this option if you just
	  want to run term (term is a program which gives you almost full
	  Internet connectivity if you have a regular dial up shell account on
	  some Internet connected Unix computer. Read
	  <http://www.bart.nl/~patrickr/term-howto/Term-HOWTO.html>). SLIP
	  support will enlarge your kernel by about 4 KB. If unsure, say N.

	  To compile this driver as a module, choose M here. The module
	  will be called slip.

config SLIP_COMPRESSED
	bool "CSLIP compressed headers"
	depends on SLIP
	select SLHC
	---help---
	  This protocol is faster than SLIP because it uses compression on the
	  TCP/IP headers (not on the data itself), but it has to be supported
	  on both ends. Ask your access provider if you are not sure and
	  answer Y, just in case. You will still be able to use plain SLIP. If
	  you plan to use SLiRP, the SLIP emulator (available from
	  <ftp://ibiblio.org/pub/Linux/system/network/serial/>) which
	  allows you to use SLIP over a regular dial up shell connection, you
	  definitely want to say Y here. The NET-3-HOWTO, available from
	  <http://www.tldp.org/docs.html#howto>, explains how to configure
	  CSLIP. This won't enlarge your kernel.

config SLHC
	tristate
	help
	  This option enables Van Jacobsen serial line header compression
	  routines.

config SLIP_SMART
	bool "Keepalive and linefill"
	depends on SLIP
	help
	  Adds additional capabilities to the SLIP driver to support the
	  RELCOM line fill and keepalive monitoring. Ideal on poor quality
	  analogue lines.

config SLIP_MODE_SLIP6
	bool "Six bit SLIP encapsulation"
	depends on SLIP
	help
	  Just occasionally you may need to run IP over hostile serial
	  networks that don't pass all control characters or are only seven
	  bit. Saying Y here adds an extra mode you can use with SLIP:
	  "slip6". In this mode, SLIP will only send normal ASCII symbols over
	  the serial device. Naturally, this has to be supported at the other
	  end of the link as well. It's good enough, for example, to run IP
	  over the async ports of a Camtec JNT Pad. If unsure, say N.

config NET_FC
	bool "Fibre Channel driver support"
	depends on SCSI && PCI
	help
	  Fibre Channel is a high speed serial protocol mainly used to connect
	  large storage devices to the computer; it is compatible with and
	  intended to replace SCSI.

	  If you intend to use Fibre Channel, you need to have a Fibre channel
	  adaptor card in your computer; say Y here and to the driver for your
	  adaptor below. You also should have said Y to "SCSI support" and
	  "SCSI generic support".

config NETCONSOLE
	tristate "Network console logging support"
	---help---
	If you want to log kernel messages over the network, enable this.
	See <file:Documentation/networking/netconsole.txt> for details.

config NETCONSOLE_DYNAMIC
	bool "Dynamic reconfiguration of logging targets"
	depends on NETCONSOLE && SYSFS
	select CONFIGFS_FS
	help
	  This option enables the ability to dynamically reconfigure target
	  parameters (interface, IP addresses, port numbers, MAC addresses)
	  at runtime through a userspace interface exported using configfs.
	  See <file:Documentation/networking/netconsole.txt> for details.

config NETPOLL
	def_bool NETCONSOLE

config NETPOLL_TRAP
	bool "Netpoll traffic trapping"
	default n
	depends on NETPOLL

config NET_POLL_CONTROLLER
	def_bool NETPOLL

config VIRTIO_NET
	tristate "Virtio network driver (EXPERIMENTAL)"
	depends on EXPERIMENTAL && VIRTIO
	---help---
	  This is the virtual network driver for virtio.  It can be used with
          lguest or QEMU based VMMs (like KVM or Xen).  Say Y or M.

config VMXNET3
       tristate "VMware VMXNET3 ethernet driver"
       depends on PCI && INET && !XEN
       help
         This driver supports VMware's vmxnet3 virtual ethernet NIC.
         To compile this driver as a module, choose M here: the
         module will be called vmxnet3.

endif # NETDEVICES<|MERGE_RESOLUTION|>--- conflicted
+++ resolved
@@ -2856,15 +2856,11 @@
 
 source "drivers/s390/net/Kconfig"
 
-<<<<<<< HEAD
-config XEN_NETFRONT
-=======
 source "drivers/net/caif/Kconfig"
 
 config XEN_NETDEV_FRONTEND
->>>>>>> e44a21b7
 	tristate "Xen network device frontend driver"
-	depends on PARAVIRT_XEN
+	depends on XEN
 	default y
 	help
 	  The network device frontend driver allows the kernel to
@@ -3307,7 +3303,7 @@
 
 config VMXNET3
        tristate "VMware VMXNET3 ethernet driver"
-       depends on PCI && INET && !XEN
+       depends on PCI && INET
        help
          This driver supports VMware's vmxnet3 virtual ethernet NIC.
          To compile this driver as a module, choose M here: the
