/* sunqe.c: Sparc QuadEthernet 10baseT SBUS card driver.
 *          Once again I am out to prove that every ethernet
 *          controller out there can be most efficiently programmed
 *          if you make it look like a LANCE.
 *
 * Copyright (C) 1996, 1999, 2003, 2006, 2008 David S. Miller (davem@davemloft.net)
 */

#include <linux/module.h>
#include <linux/kernel.h>
#include <linux/types.h>
#include <linux/errno.h>
#include <linux/fcntl.h>
#include <linux/interrupt.h>
#include <linux/ioport.h>
#include <linux/in.h>
#include <linux/slab.h>
#include <linux/string.h>
#include <linux/delay.h>
#include <linux/init.h>
#include <linux/crc32.h>
#include <linux/netdevice.h>
#include <linux/etherdevice.h>
#include <linux/skbuff.h>
#include <linux/ethtool.h>
#include <linux/bitops.h>
#include <linux/dma-mapping.h>
#include <linux/of.h>
#include <linux/of_device.h>

#include <asm/system.h>
#include <asm/io.h>
#include <asm/dma.h>
#include <asm/byteorder.h>
#include <asm/idprom.h>
#include <asm/openprom.h>
#include <asm/oplib.h>
#include <asm/auxio.h>
#include <asm/pgtable.h>
#include <asm/irq.h>

#include "sunqe.h"

#define DRV_NAME	"sunqe"
#define DRV_VERSION	"4.1"
#define DRV_RELDATE	"August 27, 2008"
#define DRV_AUTHOR	"David S. Miller (davem@davemloft.net)"

static char version[] =
	DRV_NAME ".c:v" DRV_VERSION " " DRV_RELDATE " " DRV_AUTHOR "\n";

MODULE_VERSION(DRV_VERSION);
MODULE_AUTHOR(DRV_AUTHOR);
MODULE_DESCRIPTION("Sun QuadEthernet 10baseT SBUS card driver");
MODULE_LICENSE("GPL");

static struct sunqec *root_qec_dev;

static void qe_set_multicast(struct net_device *dev);

#define QEC_RESET_TRIES 200

static inline int qec_global_reset(void __iomem *gregs)
{
	int tries = QEC_RESET_TRIES;

	sbus_writel(GLOB_CTRL_RESET, gregs + GLOB_CTRL);
	while (--tries) {
		u32 tmp = sbus_readl(gregs + GLOB_CTRL);
		if (tmp & GLOB_CTRL_RESET) {
			udelay(20);
			continue;
		}
		break;
	}
	if (tries)
		return 0;
	printk(KERN_ERR "QuadEther: AIEEE cannot reset the QEC!\n");
	return -1;
}

#define MACE_RESET_RETRIES 200
#define QE_RESET_RETRIES   200

static inline int qe_stop(struct sunqe *qep)
{
	void __iomem *cregs = qep->qcregs;
	void __iomem *mregs = qep->mregs;
	int tries;

	/* Reset the MACE, then the QEC channel. */
	sbus_writeb(MREGS_BCONFIG_RESET, mregs + MREGS_BCONFIG);
	tries = MACE_RESET_RETRIES;
	while (--tries) {
		u8 tmp = sbus_readb(mregs + MREGS_BCONFIG);
		if (tmp & MREGS_BCONFIG_RESET) {
			udelay(20);
			continue;
		}
		break;
	}
	if (!tries) {
		printk(KERN_ERR "QuadEther: AIEEE cannot reset the MACE!\n");
		return -1;
	}

	sbus_writel(CREG_CTRL_RESET, cregs + CREG_CTRL);
	tries = QE_RESET_RETRIES;
	while (--tries) {
		u32 tmp = sbus_readl(cregs + CREG_CTRL);
		if (tmp & CREG_CTRL_RESET) {
			udelay(20);
			continue;
		}
		break;
	}
	if (!tries) {
		printk(KERN_ERR "QuadEther: Cannot reset QE channel!\n");
		return -1;
	}
	return 0;
}

static void qe_init_rings(struct sunqe *qep)
{
	struct qe_init_block *qb = qep->qe_block;
	struct sunqe_buffers *qbufs = qep->buffers;
	__u32 qbufs_dvma = qep->buffers_dvma;
	int i;

	qep->rx_new = qep->rx_old = qep->tx_new = qep->tx_old = 0;
	memset(qb, 0, sizeof(struct qe_init_block));
	memset(qbufs, 0, sizeof(struct sunqe_buffers));
	for (i = 0; i < RX_RING_SIZE; i++) {
		qb->qe_rxd[i].rx_addr = qbufs_dvma + qebuf_offset(rx_buf, i);
		qb->qe_rxd[i].rx_flags =
			(RXD_OWN | ((RXD_PKT_SZ) & RXD_LENGTH));
	}
}

static int qe_init(struct sunqe *qep, int from_irq)
{
	struct sunqec *qecp = qep->parent;
	void __iomem *cregs = qep->qcregs;
	void __iomem *mregs = qep->mregs;
	void __iomem *gregs = qecp->gregs;
	unsigned char *e = &qep->dev->dev_addr[0];
	u32 tmp;
	int i;

	/* Shut it up. */
	if (qe_stop(qep))
		return -EAGAIN;

	/* Setup initial rx/tx init block pointers. */
	sbus_writel(qep->qblock_dvma + qib_offset(qe_rxd, 0), cregs + CREG_RXDS);
	sbus_writel(qep->qblock_dvma + qib_offset(qe_txd, 0), cregs + CREG_TXDS);

	/* Enable/mask the various irq's. */
	sbus_writel(0, cregs + CREG_RIMASK);
	sbus_writel(1, cregs + CREG_TIMASK);

	sbus_writel(0, cregs + CREG_QMASK);
	sbus_writel(CREG_MMASK_RXCOLL, cregs + CREG_MMASK);

	/* Setup the FIFO pointers into QEC local memory. */
	tmp = qep->channel * sbus_readl(gregs + GLOB_MSIZE);
	sbus_writel(tmp, cregs + CREG_RXRBUFPTR);
	sbus_writel(tmp, cregs + CREG_RXWBUFPTR);

	tmp = sbus_readl(cregs + CREG_RXRBUFPTR) +
		sbus_readl(gregs + GLOB_RSIZE);
	sbus_writel(tmp, cregs + CREG_TXRBUFPTR);
	sbus_writel(tmp, cregs + CREG_TXWBUFPTR);

	/* Clear the channel collision counter. */
	sbus_writel(0, cregs + CREG_CCNT);

	/* For 10baseT, inter frame space nor throttle seems to be necessary. */
	sbus_writel(0, cregs + CREG_PIPG);

	/* Now dork with the AMD MACE. */
	sbus_writeb(MREGS_PHYCONFIG_AUTO, mregs + MREGS_PHYCONFIG);
	sbus_writeb(MREGS_TXFCNTL_AUTOPAD, mregs + MREGS_TXFCNTL);
	sbus_writeb(0, mregs + MREGS_RXFCNTL);

	/* The QEC dma's the rx'd packets from local memory out to main memory,
	 * and therefore it interrupts when the packet reception is "complete".
	 * So don't listen for the MACE talking about it.
	 */
	sbus_writeb(MREGS_IMASK_COLL | MREGS_IMASK_RXIRQ, mregs + MREGS_IMASK);
	sbus_writeb(MREGS_BCONFIG_BSWAP | MREGS_BCONFIG_64TS, mregs + MREGS_BCONFIG);
	sbus_writeb((MREGS_FCONFIG_TXF16 | MREGS_FCONFIG_RXF32 |
		     MREGS_FCONFIG_RFWU | MREGS_FCONFIG_TFWU),
		    mregs + MREGS_FCONFIG);

	/* Only usable interface on QuadEther is twisted pair. */
	sbus_writeb(MREGS_PLSCONFIG_TP, mregs + MREGS_PLSCONFIG);

	/* Tell MACE we are changing the ether address. */
	sbus_writeb(MREGS_IACONFIG_ACHNGE | MREGS_IACONFIG_PARESET,
		    mregs + MREGS_IACONFIG);
	while ((sbus_readb(mregs + MREGS_IACONFIG) & MREGS_IACONFIG_ACHNGE) != 0)
		barrier();
	sbus_writeb(e[0], mregs + MREGS_ETHADDR);
	sbus_writeb(e[1], mregs + MREGS_ETHADDR);
	sbus_writeb(e[2], mregs + MREGS_ETHADDR);
	sbus_writeb(e[3], mregs + MREGS_ETHADDR);
	sbus_writeb(e[4], mregs + MREGS_ETHADDR);
	sbus_writeb(e[5], mregs + MREGS_ETHADDR);

	/* Clear out the address filter. */
	sbus_writeb(MREGS_IACONFIG_ACHNGE | MREGS_IACONFIG_LARESET,
		    mregs + MREGS_IACONFIG);
	while ((sbus_readb(mregs + MREGS_IACONFIG) & MREGS_IACONFIG_ACHNGE) != 0)
		barrier();
	for (i = 0; i < 8; i++)
		sbus_writeb(0, mregs + MREGS_FILTER);

	/* Address changes are now complete. */
	sbus_writeb(0, mregs + MREGS_IACONFIG);

	qe_init_rings(qep);

	/* Wait a little bit for the link to come up... */
	mdelay(5);
	if (!(sbus_readb(mregs + MREGS_PHYCONFIG) & MREGS_PHYCONFIG_LTESTDIS)) {
		int tries = 50;

		while (--tries) {
			u8 tmp;

			mdelay(5);
			barrier();
			tmp = sbus_readb(mregs + MREGS_PHYCONFIG);
			if ((tmp & MREGS_PHYCONFIG_LSTAT) != 0)
				break;
		}
		if (tries == 0)
			printk(KERN_NOTICE "%s: Warning, link state is down.\n", qep->dev->name);
	}

	/* Missed packet counter is cleared on a read. */
	sbus_readb(mregs + MREGS_MPCNT);

	/* Reload multicast information, this will enable the receiver
	 * and transmitter.
	 */
	qe_set_multicast(qep->dev);

	/* QEC should now start to show interrupts. */
	return 0;
}

/* Grrr, certain error conditions completely lock up the AMD MACE,
 * so when we get these we _must_ reset the chip.
 */
static int qe_is_bolixed(struct sunqe *qep, u32 qe_status)
{
	struct net_device *dev = qep->dev;
	int mace_hwbug_workaround = 0;

	if (qe_status & CREG_STAT_EDEFER) {
		printk(KERN_ERR "%s: Excessive transmit defers.\n", dev->name);
		dev->stats.tx_errors++;
	}

	if (qe_status & CREG_STAT_CLOSS) {
		printk(KERN_ERR "%s: Carrier lost, link down?\n", dev->name);
		dev->stats.tx_errors++;
		dev->stats.tx_carrier_errors++;
	}

	if (qe_status & CREG_STAT_ERETRIES) {
		printk(KERN_ERR "%s: Excessive transmit retries (more than 16).\n", dev->name);
		dev->stats.tx_errors++;
		mace_hwbug_workaround = 1;
	}

	if (qe_status & CREG_STAT_LCOLL) {
		printk(KERN_ERR "%s: Late transmit collision.\n", dev->name);
		dev->stats.tx_errors++;
		dev->stats.collisions++;
		mace_hwbug_workaround = 1;
	}

	if (qe_status & CREG_STAT_FUFLOW) {
		printk(KERN_ERR "%s: Transmit fifo underflow, driver bug.\n", dev->name);
		dev->stats.tx_errors++;
		mace_hwbug_workaround = 1;
	}

	if (qe_status & CREG_STAT_JERROR) {
		printk(KERN_ERR "%s: Jabber error.\n", dev->name);
	}

	if (qe_status & CREG_STAT_BERROR) {
		printk(KERN_ERR "%s: Babble error.\n", dev->name);
	}

	if (qe_status & CREG_STAT_CCOFLOW) {
		dev->stats.tx_errors += 256;
		dev->stats.collisions += 256;
	}

	if (qe_status & CREG_STAT_TXDERROR) {
		printk(KERN_ERR "%s: Transmit descriptor is bogus, driver bug.\n", dev->name);
		dev->stats.tx_errors++;
		dev->stats.tx_aborted_errors++;
		mace_hwbug_workaround = 1;
	}

	if (qe_status & CREG_STAT_TXLERR) {
		printk(KERN_ERR "%s: Transmit late error.\n", dev->name);
		dev->stats.tx_errors++;
		mace_hwbug_workaround = 1;
	}

	if (qe_status & CREG_STAT_TXPERR) {
		printk(KERN_ERR "%s: Transmit DMA parity error.\n", dev->name);
		dev->stats.tx_errors++;
		dev->stats.tx_aborted_errors++;
		mace_hwbug_workaround = 1;
	}

	if (qe_status & CREG_STAT_TXSERR) {
		printk(KERN_ERR "%s: Transmit DMA sbus error ack.\n", dev->name);
		dev->stats.tx_errors++;
		dev->stats.tx_aborted_errors++;
		mace_hwbug_workaround = 1;
	}

	if (qe_status & CREG_STAT_RCCOFLOW) {
		dev->stats.rx_errors += 256;
		dev->stats.collisions += 256;
	}

	if (qe_status & CREG_STAT_RUOFLOW) {
		dev->stats.rx_errors += 256;
		dev->stats.rx_over_errors += 256;
	}

	if (qe_status & CREG_STAT_MCOFLOW) {
		dev->stats.rx_errors += 256;
		dev->stats.rx_missed_errors += 256;
	}

	if (qe_status & CREG_STAT_RXFOFLOW) {
		printk(KERN_ERR "%s: Receive fifo overflow.\n", dev->name);
		dev->stats.rx_errors++;
		dev->stats.rx_over_errors++;
	}

	if (qe_status & CREG_STAT_RLCOLL) {
		printk(KERN_ERR "%s: Late receive collision.\n", dev->name);
		dev->stats.rx_errors++;
		dev->stats.collisions++;
	}

	if (qe_status & CREG_STAT_FCOFLOW) {
		dev->stats.rx_errors += 256;
		dev->stats.rx_frame_errors += 256;
	}

	if (qe_status & CREG_STAT_CECOFLOW) {
		dev->stats.rx_errors += 256;
		dev->stats.rx_crc_errors += 256;
	}

	if (qe_status & CREG_STAT_RXDROP) {
		printk(KERN_ERR "%s: Receive packet dropped.\n", dev->name);
		dev->stats.rx_errors++;
		dev->stats.rx_dropped++;
		dev->stats.rx_missed_errors++;
	}

	if (qe_status & CREG_STAT_RXSMALL) {
		printk(KERN_ERR "%s: Receive buffer too small, driver bug.\n", dev->name);
		dev->stats.rx_errors++;
		dev->stats.rx_length_errors++;
	}

	if (qe_status & CREG_STAT_RXLERR) {
		printk(KERN_ERR "%s: Receive late error.\n", dev->name);
		dev->stats.rx_errors++;
		mace_hwbug_workaround = 1;
	}

	if (qe_status & CREG_STAT_RXPERR) {
		printk(KERN_ERR "%s: Receive DMA parity error.\n", dev->name);
		dev->stats.rx_errors++;
		dev->stats.rx_missed_errors++;
		mace_hwbug_workaround = 1;
	}

	if (qe_status & CREG_STAT_RXSERR) {
		printk(KERN_ERR "%s: Receive DMA sbus error ack.\n", dev->name);
		dev->stats.rx_errors++;
		dev->stats.rx_missed_errors++;
		mace_hwbug_workaround = 1;
	}

	if (mace_hwbug_workaround)
		qe_init(qep, 1);
	return mace_hwbug_workaround;
}

/* Per-QE receive interrupt service routine.  Just like on the happy meal
 * we receive directly into skb's with a small packet copy water mark.
 */
static void qe_rx(struct sunqe *qep)
{
	struct qe_rxd *rxbase = &qep->qe_block->qe_rxd[0];
	struct net_device *dev = qep->dev;
	struct qe_rxd *this;
	struct sunqe_buffers *qbufs = qep->buffers;
	__u32 qbufs_dvma = qep->buffers_dvma;
	int elem = qep->rx_new, drops = 0;
	u32 flags;

	this = &rxbase[elem];
	while (!((flags = this->rx_flags) & RXD_OWN)) {
		struct sk_buff *skb;
		unsigned char *this_qbuf =
			&qbufs->rx_buf[elem & (RX_RING_SIZE - 1)][0];
		__u32 this_qbuf_dvma = qbufs_dvma +
			qebuf_offset(rx_buf, (elem & (RX_RING_SIZE - 1)));
		struct qe_rxd *end_rxd =
			&rxbase[(elem+RX_RING_SIZE)&(RX_RING_MAXSIZE-1)];
		int len = (flags & RXD_LENGTH) - 4;  /* QE adds ether FCS size to len */

		/* Check for errors. */
		if (len < ETH_ZLEN) {
			dev->stats.rx_errors++;
			dev->stats.rx_length_errors++;
			dev->stats.rx_dropped++;
		} else {
			skb = dev_alloc_skb(len + 2);
			if (skb == NULL) {
				drops++;
				dev->stats.rx_dropped++;
			} else {
				skb_reserve(skb, 2);
				skb_put(skb, len);
				skb_copy_to_linear_data(skb, (unsigned char *) this_qbuf,
						 len);
				skb->protocol = eth_type_trans(skb, qep->dev);
				netif_rx(skb);
				dev->stats.rx_packets++;
				dev->stats.rx_bytes += len;
			}
		}
		end_rxd->rx_addr = this_qbuf_dvma;
		end_rxd->rx_flags = (RXD_OWN | ((RXD_PKT_SZ) & RXD_LENGTH));

		elem = NEXT_RX(elem);
		this = &rxbase[elem];
	}
	qep->rx_new = elem;
	if (drops)
		printk(KERN_NOTICE "%s: Memory squeeze, deferring packet.\n", qep->dev->name);
}

static void qe_tx_reclaim(struct sunqe *qep);

/* Interrupts for all QE's get filtered out via the QEC master controller,
 * so we just run through each qe and check to see who is signaling
 * and thus needs to be serviced.
 */
static irqreturn_t qec_interrupt(int irq, void *dev_id)
{
	struct sunqec *qecp = dev_id;
	u32 qec_status;
	int channel = 0;

	/* Latch the status now. */
	qec_status = sbus_readl(qecp->gregs + GLOB_STAT);
	while (channel < 4) {
		if (qec_status & 0xf) {
			struct sunqe *qep = qecp->qes[channel];
			u32 qe_status;

			qe_status = sbus_readl(qep->qcregs + CREG_STAT);
			if (qe_status & CREG_STAT_ERRORS) {
				if (qe_is_bolixed(qep, qe_status))
					goto next;
			}
			if (qe_status & CREG_STAT_RXIRQ)
				qe_rx(qep);
			if (netif_queue_stopped(qep->dev) &&
			    (qe_status & CREG_STAT_TXIRQ)) {
				spin_lock(&qep->lock);
				qe_tx_reclaim(qep);
				if (TX_BUFFS_AVAIL(qep) > 0) {
					/* Wake net queue and return to
					 * lazy tx reclaim.
					 */
					netif_wake_queue(qep->dev);
					sbus_writel(1, qep->qcregs + CREG_TIMASK);
				}
				spin_unlock(&qep->lock);
			}
	next:
			;
		}
		qec_status >>= 4;
		channel++;
	}

	return IRQ_HANDLED;
}

static int qe_open(struct net_device *dev)
{
	struct sunqe *qep = netdev_priv(dev);

	qep->mconfig = (MREGS_MCONFIG_TXENAB |
			MREGS_MCONFIG_RXENAB |
			MREGS_MCONFIG_MBAENAB);
	return qe_init(qep, 0);
}

static int qe_close(struct net_device *dev)
{
	struct sunqe *qep = netdev_priv(dev);

	qe_stop(qep);
	return 0;
}

/* Reclaim TX'd frames from the ring.  This must always run under
 * the IRQ protected qep->lock.
 */
static void qe_tx_reclaim(struct sunqe *qep)
{
	struct qe_txd *txbase = &qep->qe_block->qe_txd[0];
	int elem = qep->tx_old;

	while (elem != qep->tx_new) {
		u32 flags = txbase[elem].tx_flags;

		if (flags & TXD_OWN)
			break;
		elem = NEXT_TX(elem);
	}
	qep->tx_old = elem;
}

static void qe_tx_timeout(struct net_device *dev)
{
	struct sunqe *qep = netdev_priv(dev);
	int tx_full;

	spin_lock_irq(&qep->lock);

	/* Try to reclaim, if that frees up some tx
	 * entries, we're fine.
	 */
	qe_tx_reclaim(qep);
	tx_full = TX_BUFFS_AVAIL(qep) <= 0;

	spin_unlock_irq(&qep->lock);

	if (! tx_full)
		goto out;

	printk(KERN_ERR "%s: transmit timed out, resetting\n", dev->name);
	qe_init(qep, 1);

out:
	netif_wake_queue(dev);
}

/* Get a packet queued to go onto the wire. */
static int qe_start_xmit(struct sk_buff *skb, struct net_device *dev)
{
	struct sunqe *qep = netdev_priv(dev);
	struct sunqe_buffers *qbufs = qep->buffers;
	__u32 txbuf_dvma, qbufs_dvma = qep->buffers_dvma;
	unsigned char *txbuf;
	int len, entry;

	spin_lock_irq(&qep->lock);

	qe_tx_reclaim(qep);

	len = skb->len;
	entry = qep->tx_new;

	txbuf = &qbufs->tx_buf[entry & (TX_RING_SIZE - 1)][0];
	txbuf_dvma = qbufs_dvma +
		qebuf_offset(tx_buf, (entry & (TX_RING_SIZE - 1)));

	/* Avoid a race... */
	qep->qe_block->qe_txd[entry].tx_flags = TXD_UPDATE;

	skb_copy_from_linear_data(skb, txbuf, len);

	qep->qe_block->qe_txd[entry].tx_addr = txbuf_dvma;
	qep->qe_block->qe_txd[entry].tx_flags =
		(TXD_OWN | TXD_SOP | TXD_EOP | (len & TXD_LENGTH));
	qep->tx_new = NEXT_TX(entry);

	/* Get it going. */
	sbus_writel(CREG_CTRL_TWAKEUP, qep->qcregs + CREG_CTRL);

	dev->stats.tx_packets++;
	dev->stats.tx_bytes += len;

	if (TX_BUFFS_AVAIL(qep) <= 0) {
		/* Halt the net queue and enable tx interrupts.
		 * When the tx queue empties the tx irq handler
		 * will wake up the queue and return us back to
		 * the lazy tx reclaim scheme.
		 */
		netif_stop_queue(dev);
		sbus_writel(0, qep->qcregs + CREG_TIMASK);
	}
	spin_unlock_irq(&qep->lock);

	dev_kfree_skb(skb);

	return NETDEV_TX_OK;
}

static void qe_set_multicast(struct net_device *dev)
{
	struct sunqe *qep = netdev_priv(dev);
	struct netdev_hw_addr *ha;
	u8 new_mconfig = qep->mconfig;
	char *addrs;
	int i;
	u32 crc;

	/* Lock out others. */
	netif_stop_queue(dev);

	if ((dev->flags & IFF_ALLMULTI) || (netdev_mc_count(dev) > 64)) {
		sbus_writeb(MREGS_IACONFIG_ACHNGE | MREGS_IACONFIG_LARESET,
			    qep->mregs + MREGS_IACONFIG);
		while ((sbus_readb(qep->mregs + MREGS_IACONFIG) & MREGS_IACONFIG_ACHNGE) != 0)
			barrier();
		for (i = 0; i < 8; i++)
			sbus_writeb(0xff, qep->mregs + MREGS_FILTER);
		sbus_writeb(0, qep->mregs + MREGS_IACONFIG);
	} else if (dev->flags & IFF_PROMISC) {
		new_mconfig |= MREGS_MCONFIG_PROMISC;
	} else {
		u16 hash_table[4];
		u8 *hbytes = (unsigned char *) &hash_table[0];

		memset(hash_table, 0, sizeof(hash_table));
		netdev_for_each_mc_addr(ha, dev) {
			addrs = ha->addr;

			if (!(*addrs & 1))
				continue;
			crc = ether_crc_le(6, addrs);
			crc >>= 26;
			hash_table[crc >> 4] |= 1 << (crc & 0xf);
		}
		/* Program the qe with the new filter value. */
		sbus_writeb(MREGS_IACONFIG_ACHNGE | MREGS_IACONFIG_LARESET,
			    qep->mregs + MREGS_IACONFIG);
		while ((sbus_readb(qep->mregs + MREGS_IACONFIG) & MREGS_IACONFIG_ACHNGE) != 0)
			barrier();
		for (i = 0; i < 8; i++) {
			u8 tmp = *hbytes++;
			sbus_writeb(tmp, qep->mregs + MREGS_FILTER);
		}
		sbus_writeb(0, qep->mregs + MREGS_IACONFIG);
	}

	/* Any change of the logical address filter, the physical address,
	 * or enabling/disabling promiscuous mode causes the MACE to disable
	 * the receiver.  So we must re-enable them here or else the MACE
	 * refuses to listen to anything on the network.  Sheesh, took
	 * me a day or two to find this bug.
	 */
	qep->mconfig = new_mconfig;
	sbus_writeb(qep->mconfig, qep->mregs + MREGS_MCONFIG);

	/* Let us get going again. */
	netif_wake_queue(dev);
}

/* Ethtool support... */
static void qe_get_drvinfo(struct net_device *dev, struct ethtool_drvinfo *info)
{
	const struct linux_prom_registers *regs;
	struct sunqe *qep = netdev_priv(dev);
	struct of_device *op;

	strcpy(info->driver, "sunqe");
	strcpy(info->version, "3.0");

	op = qep->op;
	regs = of_get_property(op->dev.of_node, "reg", NULL);
	if (regs)
		sprintf(info->bus_info, "SBUS:%d", regs->which_io);

}

static u32 qe_get_link(struct net_device *dev)
{
	struct sunqe *qep = netdev_priv(dev);
	void __iomem *mregs = qep->mregs;
	u8 phyconfig;

	spin_lock_irq(&qep->lock);
	phyconfig = sbus_readb(mregs + MREGS_PHYCONFIG);
	spin_unlock_irq(&qep->lock);

	return (phyconfig & MREGS_PHYCONFIG_LSTAT);
}

static const struct ethtool_ops qe_ethtool_ops = {
	.get_drvinfo		= qe_get_drvinfo,
	.get_link		= qe_get_link,
};

/* This is only called once at boot time for each card probed. */
static void qec_init_once(struct sunqec *qecp, struct of_device *op)
{
	u8 bsizes = qecp->qec_bursts;

	if (sbus_can_burst64() && (bsizes & DMA_BURST64)) {
		sbus_writel(GLOB_CTRL_B64, qecp->gregs + GLOB_CTRL);
	} else if (bsizes & DMA_BURST32) {
		sbus_writel(GLOB_CTRL_B32, qecp->gregs + GLOB_CTRL);
	} else {
		sbus_writel(GLOB_CTRL_B16, qecp->gregs + GLOB_CTRL);
	}

	/* Packetsize only used in 100baseT BigMAC configurations,
	 * set it to zero just to be on the safe side.
	 */
	sbus_writel(GLOB_PSIZE_2048, qecp->gregs + GLOB_PSIZE);

	/* Set the local memsize register, divided up to one piece per QE channel. */
	sbus_writel((resource_size(&op->resource[1]) >> 2),
		    qecp->gregs + GLOB_MSIZE);

	/* Divide up the local QEC memory amongst the 4 QE receiver and
	 * transmitter FIFOs.  Basically it is (total / 2 / num_channels).
	 */
	sbus_writel((resource_size(&op->resource[1]) >> 2) >> 1,
		    qecp->gregs + GLOB_TSIZE);
	sbus_writel((resource_size(&op->resource[1]) >> 2) >> 1,
		    qecp->gregs + GLOB_RSIZE);
}

static u8 __devinit qec_get_burst(struct device_node *dp)
{
	u8 bsizes, bsizes_more;

	/* Find and set the burst sizes for the QEC, since it
	 * does the actual dma for all 4 channels.
	 */
	bsizes = of_getintprop_default(dp, "burst-sizes", 0xff);
	bsizes &= 0xff;
	bsizes_more = of_getintprop_default(dp->parent, "burst-sizes", 0xff);

	if (bsizes_more != 0xff)
		bsizes &= bsizes_more;
	if (bsizes == 0xff || (bsizes & DMA_BURST16) == 0 ||
	    (bsizes & DMA_BURST32)==0)
		bsizes = (DMA_BURST32 - 1);

	return bsizes;
}

static struct sunqec * __devinit get_qec(struct of_device *child)
{
	struct of_device *op = to_of_device(child->dev.parent);
	struct sunqec *qecp;

	qecp = dev_get_drvdata(&op->dev);
	if (!qecp) {
		qecp = kzalloc(sizeof(struct sunqec), GFP_KERNEL);
		if (qecp) {
			u32 ctrl;

			qecp->op = op;
			qecp->gregs = of_ioremap(&op->resource[0], 0,
						 GLOB_REG_SIZE,
						 "QEC Global Registers");
			if (!qecp->gregs)
				goto fail;

			/* Make sure the QEC is in MACE mode. */
			ctrl = sbus_readl(qecp->gregs + GLOB_CTRL);
			ctrl &= 0xf0000000;
			if (ctrl != GLOB_CTRL_MMODE) {
				printk(KERN_ERR "qec: Not in MACE mode!\n");
				goto fail;
			}

			if (qec_global_reset(qecp->gregs))
				goto fail;

			qecp->qec_bursts = qec_get_burst(op->dev.of_node);

			qec_init_once(qecp, op);

			if (request_irq(op->irqs[0], qec_interrupt,
					IRQF_SHARED, "qec", (void *) qecp)) {
				printk(KERN_ERR "qec: Can't register irq.\n");
				goto fail;
			}

			dev_set_drvdata(&op->dev, qecp);

			qecp->next_module = root_qec_dev;
			root_qec_dev = qecp;
		}
	}

	return qecp;

fail:
	if (qecp->gregs)
		of_iounmap(&op->resource[0], qecp->gregs, GLOB_REG_SIZE);
	kfree(qecp);
	return NULL;
}

static const struct net_device_ops qec_ops = {
	.ndo_open		= qe_open,
	.ndo_stop		= qe_close,
	.ndo_start_xmit		= qe_start_xmit,
	.ndo_set_multicast_list	= qe_set_multicast,
	.ndo_tx_timeout		= qe_tx_timeout,
	.ndo_change_mtu		= eth_change_mtu,
	.ndo_set_mac_address	= eth_mac_addr,
	.ndo_validate_addr	= eth_validate_addr,
};

static int __devinit qec_ether_init(struct of_device *op)
{
	static unsigned version_printed;
	struct net_device *dev;
	struct sunqec *qecp;
	struct sunqe *qe;
	int i, res;

	if (version_printed++ == 0)
		printk(KERN_INFO "%s", version);

	dev = alloc_etherdev(sizeof(struct sunqe));
	if (!dev)
		return -ENOMEM;

	memcpy(dev->dev_addr, idprom->id_ethaddr, 6);

	qe = netdev_priv(dev);

	res = -ENODEV;

	i = of_getintprop_default(op->dev.of_node, "channel#", -1);
	if (i == -1)
		goto fail;
	qe->channel = i;
	spin_lock_init(&qe->lock);

	qecp = get_qec(op);
	if (!qecp)
		goto fail;

	qecp->qes[qe->channel] = qe;
	qe->dev = dev;
	qe->parent = qecp;
	qe->op = op;

	res = -ENOMEM;
	qe->qcregs = of_ioremap(&op->resource[0], 0,
				CREG_REG_SIZE, "QEC Channel Registers");
	if (!qe->qcregs) {
		printk(KERN_ERR "qe: Cannot map channel registers.\n");
		goto fail;
	}

	qe->mregs = of_ioremap(&op->resource[1], 0,
			       MREGS_REG_SIZE, "QE MACE Registers");
	if (!qe->mregs) {
		printk(KERN_ERR "qe: Cannot map MACE registers.\n");
		goto fail;
	}

	qe->qe_block = dma_alloc_coherent(&op->dev, PAGE_SIZE,
					  &qe->qblock_dvma, GFP_ATOMIC);
	qe->buffers = dma_alloc_coherent(&op->dev, sizeof(struct sunqe_buffers),
					 &qe->buffers_dvma, GFP_ATOMIC);
	if (qe->qe_block == NULL || qe->qblock_dvma == 0 ||
	    qe->buffers == NULL || qe->buffers_dvma == 0)
		goto fail;

	/* Stop this QE. */
	qe_stop(qe);

	SET_NETDEV_DEV(dev, &op->dev);

	dev->watchdog_timeo = 5*HZ;
	dev->irq = op->irqs[0];
	dev->dma = 0;
	dev->ethtool_ops = &qe_ethtool_ops;
	dev->netdev_ops = &qec_ops;

	res = register_netdev(dev);
	if (res)
		goto fail;

	dev_set_drvdata(&op->dev, qe);

	printk(KERN_INFO "%s: qe channel[%d] ", dev->name, qe->channel);
	for (i = 0; i < 6; i++)
		printk ("%2.2x%c",
			dev->dev_addr[i],
			i == 5 ? ' ': ':');
	printk("\n");


	return 0;

fail:
	if (qe->qcregs)
		of_iounmap(&op->resource[0], qe->qcregs, CREG_REG_SIZE);
	if (qe->mregs)
		of_iounmap(&op->resource[1], qe->mregs, MREGS_REG_SIZE);
	if (qe->qe_block)
		dma_free_coherent(&op->dev, PAGE_SIZE,
				  qe->qe_block, qe->qblock_dvma);
	if (qe->buffers)
		dma_free_coherent(&op->dev,
				  sizeof(struct sunqe_buffers),
				  qe->buffers,
				  qe->buffers_dvma);

	free_netdev(dev);

	return res;
}

static int __devinit qec_sbus_probe(struct of_device *op, const struct of_device_id *match)
{
	return qec_ether_init(op);
}

static int __devexit qec_sbus_remove(struct of_device *op)
{
	struct sunqe *qp = dev_get_drvdata(&op->dev);
	struct net_device *net_dev = qp->dev;

	unregister_netdev(net_dev);

	of_iounmap(&op->resource[0], qp->qcregs, CREG_REG_SIZE);
	of_iounmap(&op->resource[1], qp->mregs, MREGS_REG_SIZE);
	dma_free_coherent(&op->dev, PAGE_SIZE,
			  qp->qe_block, qp->qblock_dvma);
	dma_free_coherent(&op->dev, sizeof(struct sunqe_buffers),
			  qp->buffers, qp->buffers_dvma);

	free_netdev(net_dev);

	dev_set_drvdata(&op->dev, NULL);

	return 0;
}

static const struct of_device_id qec_sbus_match[] = {
	{
		.name = "qe",
	},
	{},
};

MODULE_DEVICE_TABLE(of, qec_sbus_match);

static struct of_platform_driver qec_sbus_driver = {
<<<<<<< HEAD
	.owner		= THIS_MODULE,
	.name		= "qec",
	.match_table	= qec_sbus_match,
=======
	.driver = {
		.name = "qec",
		.owner = THIS_MODULE,
		.of_match_table = qec_sbus_match,
	},
>>>>>>> e44a21b7
	.probe		= qec_sbus_probe,
	.remove		= __devexit_p(qec_sbus_remove),
};

static int __init qec_init(void)
{
	return of_register_driver(&qec_sbus_driver, &of_bus_type);
}

static void __exit qec_exit(void)
{
	of_unregister_driver(&qec_sbus_driver);

	while (root_qec_dev) {
		struct sunqec *next = root_qec_dev->next_module;
		struct of_device *op = root_qec_dev->op;

		free_irq(op->irqs[0], (void *) root_qec_dev);
		of_iounmap(&op->resource[0], root_qec_dev->gregs,
			   GLOB_REG_SIZE);
		kfree(root_qec_dev);

		root_qec_dev = next;
	}
}

module_init(qec_init);
module_exit(qec_exit);<|MERGE_RESOLUTION|>--- conflicted
+++ resolved
@@ -977,17 +977,11 @@
 MODULE_DEVICE_TABLE(of, qec_sbus_match);
 
 static struct of_platform_driver qec_sbus_driver = {
-<<<<<<< HEAD
-	.owner		= THIS_MODULE,
-	.name		= "qec",
-	.match_table	= qec_sbus_match,
-=======
 	.driver = {
 		.name = "qec",
 		.owner = THIS_MODULE,
 		.of_match_table = qec_sbus_match,
 	},
->>>>>>> e44a21b7
 	.probe		= qec_sbus_probe,
 	.remove		= __devexit_p(qec_sbus_remove),
 };
