// SPDX-License-Identifier: GPL-2.0
// Copyright (C) 2018 Microchip Technology

#include <linux/kernel.h>
#include <linux/module.h>
#include <linux/delay.h>
#include <linux/mii.h>
#include <linux/phy.h>

/* External Register Control Register */
#define LAN87XX_EXT_REG_CTL                     (0x14)
#define LAN87XX_EXT_REG_CTL_RD_CTL              (0x1000)
#define LAN87XX_EXT_REG_CTL_WR_CTL              (0x0800)

/* External Register Read Data Register */
#define LAN87XX_EXT_REG_RD_DATA                 (0x15)

/* External Register Write Data Register */
#define LAN87XX_EXT_REG_WR_DATA                 (0x16)

/* Interrupt Source Register */
#define LAN87XX_INTERRUPT_SOURCE                (0x18)

/* Interrupt Mask Register */
#define LAN87XX_INTERRUPT_MASK                  (0x19)
#define LAN87XX_MASK_LINK_UP                    (0x0004)
#define LAN87XX_MASK_LINK_DOWN                  (0x0002)

/* phyaccess nested types */
#define	PHYACC_ATTR_MODE_READ		0
#define	PHYACC_ATTR_MODE_WRITE		1
#define	PHYACC_ATTR_MODE_MODIFY		2

#define	PHYACC_ATTR_BANK_SMI		0
#define	PHYACC_ATTR_BANK_MISC		1
#define	PHYACC_ATTR_BANK_PCS		2
#define	PHYACC_ATTR_BANK_AFE		3
#define	PHYACC_ATTR_BANK_MAX		7

#define DRIVER_AUTHOR	"Nisar Sayed <nisar.sayed@microchip.com>"
#define DRIVER_DESC	"Microchip LAN87XX T1 PHY driver"

struct access_ereg_val {
	u8  mode;
	u8  bank;
	u8  offset;
	u16 val;
	u16 mask;
};

static int access_ereg(struct phy_device *phydev, u8 mode, u8 bank,
		       u8 offset, u16 val)
{
	u16 ereg = 0;
	int rc = 0;

	if (mode > PHYACC_ATTR_MODE_WRITE || bank > PHYACC_ATTR_BANK_MAX)
		return -EINVAL;

	if (bank == PHYACC_ATTR_BANK_SMI) {
		if (mode == PHYACC_ATTR_MODE_WRITE)
			rc = phy_write(phydev, offset, val);
		else
			rc = phy_read(phydev, offset);
		return rc;
	}

	if (mode == PHYACC_ATTR_MODE_WRITE) {
		ereg = LAN87XX_EXT_REG_CTL_WR_CTL;
		rc = phy_write(phydev, LAN87XX_EXT_REG_WR_DATA, val);
		if (rc < 0)
			return rc;
	} else {
		ereg = LAN87XX_EXT_REG_CTL_RD_CTL;
	}

	ereg |= (bank << 8) | offset;

	rc = phy_write(phydev, LAN87XX_EXT_REG_CTL, ereg);
	if (rc < 0)
		return rc;

	if (mode == PHYACC_ATTR_MODE_READ)
		rc = phy_read(phydev, LAN87XX_EXT_REG_RD_DATA);

	return rc;
}

static int access_ereg_modify_changed(struct phy_device *phydev,
				      u8 bank, u8 offset, u16 val, u16 mask)
{
	int new = 0, rc = 0;

	if (bank > PHYACC_ATTR_BANK_MAX)
		return -EINVAL;

	rc = access_ereg(phydev, PHYACC_ATTR_MODE_READ, bank, offset, val);
	if (rc < 0)
		return rc;

	new = val | (rc & (mask ^ 0xFFFF));
	rc = access_ereg(phydev, PHYACC_ATTR_MODE_WRITE, bank, offset, new);

	return rc;
}

static int lan87xx_phy_init(struct phy_device *phydev)
{
	static const struct access_ereg_val init[] = {
		/* TX Amplitude = 5 */
		{PHYACC_ATTR_MODE_MODIFY, PHYACC_ATTR_BANK_AFE, 0x0B,
		 0x000A, 0x001E},
		/* Clear SMI interrupts */
		{PHYACC_ATTR_MODE_READ, PHYACC_ATTR_BANK_SMI, 0x18,
		 0, 0},
		/* Clear MISC interrupts */
		{PHYACC_ATTR_MODE_READ, PHYACC_ATTR_BANK_MISC, 0x08,
		 0, 0},
		/* Turn on TC10 Ring Oscillator (ROSC) */
		{PHYACC_ATTR_MODE_MODIFY, PHYACC_ATTR_BANK_MISC, 0x20,
		 0x0020, 0x0020},
		/* WUR Detect Length to 1.2uS, LPC Detect Length to 1.09uS */
		{PHYACC_ATTR_MODE_WRITE, PHYACC_ATTR_BANK_PCS, 0x20,
		 0x283C, 0},
		/* Wake_In Debounce Length to 39uS, Wake_Out Length to 79uS */
		{PHYACC_ATTR_MODE_WRITE, PHYACC_ATTR_BANK_MISC, 0x21,
		 0x274F, 0},
		/* Enable Auto Wake Forward to Wake_Out, ROSC on, Sleep,
		 * and Wake_In to wake PHY
		 */
		{PHYACC_ATTR_MODE_WRITE, PHYACC_ATTR_BANK_MISC, 0x20,
		 0x80A7, 0},
		/* Enable WUP Auto Fwd, Enable Wake on MDI, Wakeup Debouncer
		 * to 128 uS
		 */
		{PHYACC_ATTR_MODE_WRITE, PHYACC_ATTR_BANK_MISC, 0x24,
		 0xF110, 0},
		/* Enable HW Init */
		{PHYACC_ATTR_MODE_MODIFY, PHYACC_ATTR_BANK_SMI, 0x1A,
		 0x0100, 0x0100},
	};
	int rc, i;

	/* Start manual initialization procedures in Managed Mode */
	rc = access_ereg_modify_changed(phydev, PHYACC_ATTR_BANK_SMI,
					0x1a, 0x0000, 0x0100);
	if (rc < 0)
		return rc;

	/* Soft Reset the SMI block */
	rc = access_ereg_modify_changed(phydev, PHYACC_ATTR_BANK_SMI,
					0x00, 0x8000, 0x8000);
	if (rc < 0)
		return rc;

	/* Check to see if the self-clearing bit is cleared */
	usleep_range(1000, 2000);
	rc = access_ereg(phydev, PHYACC_ATTR_MODE_READ,
			 PHYACC_ATTR_BANK_SMI, 0x00, 0);
	if (rc < 0)
		return rc;
	if ((rc & 0x8000) != 0)
		return -ETIMEDOUT;

	/* PHY Initialization */
	for (i = 0; i < ARRAY_SIZE(init); i++) {
		if (init[i].mode == PHYACC_ATTR_MODE_MODIFY) {
			rc = access_ereg_modify_changed(phydev, init[i].bank,
							init[i].offset,
							init[i].val,
							init[i].mask);
		} else {
			rc = access_ereg(phydev, init[i].mode, init[i].bank,
					 init[i].offset, init[i].val);
		}
		if (rc < 0)
			return rc;
	}

	return 0;
}

static int lan87xx_phy_config_intr(struct phy_device *phydev)
{
	int rc, val = 0;

	if (phydev->interrupts == PHY_INTERRUPT_ENABLED) {
		/* unmask all source and clear them before enable */
		rc = phy_write(phydev, LAN87XX_INTERRUPT_MASK, 0x7FFF);
		rc = phy_read(phydev, LAN87XX_INTERRUPT_SOURCE);
		val = LAN87XX_MASK_LINK_UP | LAN87XX_MASK_LINK_DOWN;
		rc = phy_write(phydev, LAN87XX_INTERRUPT_MASK, val);
	} else {
		rc = phy_write(phydev, LAN87XX_INTERRUPT_MASK, val);
		if (rc)
			return rc;

		rc = phy_read(phydev, LAN87XX_INTERRUPT_SOURCE);
	}

	return rc < 0 ? rc : 0;
}

static irqreturn_t lan87xx_handle_interrupt(struct phy_device *phydev)
{
	int irq_status;

	irq_status = phy_read(phydev, LAN87XX_INTERRUPT_SOURCE);
	if (irq_status < 0) {
		phy_error(phydev);
		return IRQ_NONE;
	}

	if (irq_status == 0)
		return IRQ_NONE;

	phy_trigger_machine(phydev);

	return IRQ_HANDLED;
}

static int lan87xx_config_init(struct phy_device *phydev)
{
	int rc = lan87xx_phy_init(phydev);

	return rc < 0 ? rc : 0;
}

static int lan87xx_config_init(struct phy_device *phydev)
{
	int rc = lan87xx_phy_init(phydev);

	return rc < 0 ? rc : 0;
}

static struct phy_driver microchip_t1_phy_driver[] = {
	{
		.phy_id         = 0x0007c150,
		.phy_id_mask    = 0xfffffff0,
		.name           = "Microchip LAN87xx T1",

		.features       = PHY_BASIC_T1_FEATURES,

		.config_init	= lan87xx_config_init,
<<<<<<< HEAD
		.config_aneg    = genphy_config_aneg,
=======
>>>>>>> 7d2a07b7

		.config_intr    = lan87xx_phy_config_intr,
		.handle_interrupt = lan87xx_handle_interrupt,

		.suspend        = genphy_suspend,
		.resume         = genphy_resume,
	}
};

module_phy_driver(microchip_t1_phy_driver);

static struct mdio_device_id __maybe_unused microchip_t1_tbl[] = {
	{ 0x0007c150, 0xfffffff0 },
	{ }
};

MODULE_DEVICE_TABLE(mdio, microchip_t1_tbl);

MODULE_AUTHOR(DRIVER_AUTHOR);
MODULE_DESCRIPTION(DRIVER_DESC);
MODULE_LICENSE("GPL");<|MERGE_RESOLUTION|>--- conflicted
+++ resolved
@@ -226,13 +226,6 @@
 	return rc < 0 ? rc : 0;
 }
 
-static int lan87xx_config_init(struct phy_device *phydev)
-{
-	int rc = lan87xx_phy_init(phydev);
-
-	return rc < 0 ? rc : 0;
-}
-
 static struct phy_driver microchip_t1_phy_driver[] = {
 	{
 		.phy_id         = 0x0007c150,
@@ -242,10 +235,6 @@
 		.features       = PHY_BASIC_T1_FEATURES,
 
 		.config_init	= lan87xx_config_init,
-<<<<<<< HEAD
-		.config_aneg    = genphy_config_aneg,
-=======
->>>>>>> 7d2a07b7
 
 		.config_intr    = lan87xx_phy_config_intr,
 		.handle_interrupt = lan87xx_handle_interrupt,
