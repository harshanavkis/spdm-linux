// SPDX-License-Identifier: GPL-2.0-or-later
/*
 * Marvell 88E6xxx Switch PTP support
 *
 * Copyright (c) 2008 Marvell Semiconductor
 *
 * Copyright (c) 2017 National Instruments
 *      Erik Hons <erik.hons@ni.com>
 *      Brandon Streiff <brandon.streiff@ni.com>
 *      Dane Wagner <dane.wagner@ni.com>
 */

#include "chip.h"
#include "global2.h"
#include "hwtstamp.h"
#include "ptp.h"

#define MV88E6XXX_MAX_ADJ_PPB	1000000

/* Family MV88E6250:
 * Raw timestamps are in units of 10-ns clock periods.
 *
 * clkadj = scaled_ppm * 10*2^28 / (10^6 * 2^16)
 * simplifies to
 * clkadj = scaled_ppm * 2^7 / 5^5
 */
#define MV88E6250_CC_SHIFT	28
#define MV88E6250_CC_MULT	(10 << MV88E6250_CC_SHIFT)
#define MV88E6250_CC_MULT_NUM	(1 << 7)
#define MV88E6250_CC_MULT_DEM	3125ULL

/* Other families:
 * Raw timestamps are in units of 8-ns clock periods.
 *
 * clkadj = scaled_ppm * 8*2^28 / (10^6 * 2^16)
 * simplifies to
 * clkadj = scaled_ppm * 2^9 / 5^6
 */
#define MV88E6XXX_CC_SHIFT	28
#define MV88E6XXX_CC_MULT	(8 << MV88E6XXX_CC_SHIFT)
#define MV88E6XXX_CC_MULT_NUM	(1 << 9)
#define MV88E6XXX_CC_MULT_DEM	15625ULL

#define TAI_EVENT_WORK_INTERVAL msecs_to_jiffies(100)

#define cc_to_chip(cc) container_of(cc, struct mv88e6xxx_chip, tstamp_cc)
#define dw_overflow_to_chip(dw) container_of(dw, struct mv88e6xxx_chip, \
					     overflow_work)
#define dw_tai_event_to_chip(dw) container_of(dw, struct mv88e6xxx_chip, \
					      tai_event_work)

static int mv88e6xxx_tai_read(struct mv88e6xxx_chip *chip, int addr,
			      u16 *data, int len)
{
	if (!chip->info->ops->avb_ops->tai_read)
		return -EOPNOTSUPP;

	return chip->info->ops->avb_ops->tai_read(chip, addr, data, len);
}

static int mv88e6xxx_tai_write(struct mv88e6xxx_chip *chip, int addr, u16 data)
{
	if (!chip->info->ops->avb_ops->tai_write)
		return -EOPNOTSUPP;

	return chip->info->ops->avb_ops->tai_write(chip, addr, data);
}

/* TODO: places where this are called should be using pinctrl */
static int mv88e6352_set_gpio_func(struct mv88e6xxx_chip *chip, int pin,
				   int func, int input)
{
	int err;

	if (!chip->info->ops->gpio_ops)
		return -EOPNOTSUPP;

	err = chip->info->ops->gpio_ops->set_dir(chip, pin, input);
	if (err)
		return err;

	return chip->info->ops->gpio_ops->set_pctl(chip, pin, func);
}

static u64 mv88e6352_ptp_clock_read(const struct cyclecounter *cc)
{
	struct mv88e6xxx_chip *chip = cc_to_chip(cc);
	u16 phc_time[2];
	int err;

	err = mv88e6xxx_tai_read(chip, MV88E6XXX_TAI_TIME_LO, phc_time,
				 ARRAY_SIZE(phc_time));
	if (err)
		return 0;
	else
		return ((u32)phc_time[1] << 16) | phc_time[0];
}

static u64 mv88e6165_ptp_clock_read(const struct cyclecounter *cc)
{
	struct mv88e6xxx_chip *chip = cc_to_chip(cc);
	u16 phc_time[2];
	int err;

	err = mv88e6xxx_tai_read(chip, MV88E6XXX_PTP_GC_TIME_LO, phc_time,
				 ARRAY_SIZE(phc_time));
	if (err)
		return 0;
	else
		return ((u32)phc_time[1] << 16) | phc_time[0];
}

/* mv88e6352_config_eventcap - configure TAI event capture
 * @event: PTP_CLOCK_PPS (internal) or PTP_CLOCK_EXTTS (external)
 * @rising: zero for falling-edge trigger, else rising-edge trigger
 *
 * This will also reset the capture sequence counter.
 */
static int mv88e6352_config_eventcap(struct mv88e6xxx_chip *chip, int event,
				     int rising)
{
	u16 global_config;
	u16 cap_config;
	int err;

	chip->evcap_config = MV88E6XXX_TAI_CFG_CAP_OVERWRITE |
			     MV88E6XXX_TAI_CFG_CAP_CTR_START;
	if (!rising)
		chip->evcap_config |= MV88E6XXX_TAI_CFG_EVREQ_FALLING;

	global_config = (chip->evcap_config | chip->trig_config);
	err = mv88e6xxx_tai_write(chip, MV88E6XXX_TAI_CFG, global_config);
	if (err)
		return err;

	if (event == PTP_CLOCK_PPS) {
		cap_config = MV88E6XXX_TAI_EVENT_STATUS_CAP_TRIG;
	} else if (event == PTP_CLOCK_EXTTS) {
		/* if STATUS_CAP_TRIG is unset we capture PTP_EVREQ events */
		cap_config = 0;
	} else {
		return -EINVAL;
	}

	/* Write the capture config; this also clears the capture counter */
	err = mv88e6xxx_tai_write(chip, MV88E6XXX_TAI_EVENT_STATUS,
				  cap_config);

	return err;
}

static void mv88e6352_tai_event_work(struct work_struct *ugly)
{
	struct delayed_work *dw = to_delayed_work(ugly);
	struct mv88e6xxx_chip *chip = dw_tai_event_to_chip(dw);
	struct ptp_clock_event ev;
	u16 status[4];
	u32 raw_ts;
	int err;

	mv88e6xxx_reg_lock(chip);
	err = mv88e6xxx_tai_read(chip, MV88E6XXX_TAI_EVENT_STATUS,
				 status, ARRAY_SIZE(status));
	mv88e6xxx_reg_unlock(chip);

	if (err) {
		dev_err(chip->dev, "failed to read TAI status register\n");
		return;
	}
	if (status[0] & MV88E6XXX_TAI_EVENT_STATUS_ERROR) {
		dev_warn(chip->dev, "missed event capture\n");
		return;
	}
	if (!(status[0] & MV88E6XXX_TAI_EVENT_STATUS_VALID))
		goto out;

	raw_ts = ((u32)status[2] << 16) | status[1];

	/* Clear the valid bit so the next timestamp can come in */
	status[0] &= ~MV88E6XXX_TAI_EVENT_STATUS_VALID;
	mv88e6xxx_reg_lock(chip);
	err = mv88e6xxx_tai_write(chip, MV88E6XXX_TAI_EVENT_STATUS, status[0]);
	mv88e6xxx_reg_unlock(chip);

	/* This is an external timestamp */
	ev.type = PTP_CLOCK_EXTTS;

	/* We only have one timestamping channel. */
	ev.index = 0;
	mv88e6xxx_reg_lock(chip);
	ev.timestamp = timecounter_cyc2time(&chip->tstamp_tc, raw_ts);
	mv88e6xxx_reg_unlock(chip);

	ptp_clock_event(chip->ptp_clock, &ev);
out:
	schedule_delayed_work(&chip->tai_event_work, TAI_EVENT_WORK_INTERVAL);
}

static int mv88e6xxx_ptp_adjfine(struct ptp_clock_info *ptp, long scaled_ppm)
{
	struct mv88e6xxx_chip *chip = ptp_to_chip(ptp);
	const struct mv88e6xxx_ptp_ops *ptp_ops = chip->info->ops->ptp_ops;
	int neg_adj = 0;
	u32 diff, mult;
	u64 adj;

	if (scaled_ppm < 0) {
		neg_adj = 1;
		scaled_ppm = -scaled_ppm;
	}

	mult = ptp_ops->cc_mult;
	adj = ptp_ops->cc_mult_num;
	adj *= scaled_ppm;
	diff = div_u64(adj, ptp_ops->cc_mult_dem);

	mv88e6xxx_reg_lock(chip);

	timecounter_read(&chip->tstamp_tc);
	chip->tstamp_cc.mult = neg_adj ? mult - diff : mult + diff;

	mv88e6xxx_reg_unlock(chip);

	return 0;
}

static int mv88e6xxx_ptp_adjtime(struct ptp_clock_info *ptp, s64 delta)
{
	struct mv88e6xxx_chip *chip = ptp_to_chip(ptp);

	mv88e6xxx_reg_lock(chip);
	timecounter_adjtime(&chip->tstamp_tc, delta);
	mv88e6xxx_reg_unlock(chip);

	return 0;
}

static int mv88e6xxx_ptp_gettime(struct ptp_clock_info *ptp,
				 struct timespec64 *ts)
{
	struct mv88e6xxx_chip *chip = ptp_to_chip(ptp);
	u64 ns;

	mv88e6xxx_reg_lock(chip);
	ns = timecounter_read(&chip->tstamp_tc);
	mv88e6xxx_reg_unlock(chip);

	*ts = ns_to_timespec64(ns);

	return 0;
}

static int mv88e6xxx_ptp_settime(struct ptp_clock_info *ptp,
				 const struct timespec64 *ts)
{
	struct mv88e6xxx_chip *chip = ptp_to_chip(ptp);
	u64 ns;

	ns = timespec64_to_ns(ts);

	mv88e6xxx_reg_lock(chip);
	timecounter_init(&chip->tstamp_tc, &chip->tstamp_cc, ns);
	mv88e6xxx_reg_unlock(chip);

	return 0;
}

static int mv88e6352_ptp_enable_extts(struct mv88e6xxx_chip *chip,
				      struct ptp_clock_request *rq, int on)
{
	int rising = (rq->extts.flags & PTP_RISING_EDGE);
	int func;
	int pin;
	int err;

	/* Reject requests with unsupported flags */
	if (rq->extts.flags & ~(PTP_ENABLE_FEATURE |
				PTP_RISING_EDGE |
				PTP_FALLING_EDGE |
				PTP_STRICT_FLAGS))
		return -EOPNOTSUPP;

<<<<<<< HEAD
=======
	/* Reject requests to enable time stamping on both edges. */
	if ((rq->extts.flags & PTP_STRICT_FLAGS) &&
	    (rq->extts.flags & PTP_ENABLE_FEATURE) &&
	    (rq->extts.flags & PTP_EXTTS_EDGES) == PTP_EXTTS_EDGES)
		return -EOPNOTSUPP;

>>>>>>> 7d2a07b7
	pin = ptp_find_pin(chip->ptp_clock, PTP_PF_EXTTS, rq->extts.index);

	if (pin < 0)
		return -EBUSY;

	mv88e6xxx_reg_lock(chip);

	if (on) {
		func = MV88E6352_G2_SCRATCH_GPIO_PCTL_EVREQ;

		err = mv88e6352_set_gpio_func(chip, pin, func, true);
		if (err)
			goto out;

		schedule_delayed_work(&chip->tai_event_work,
				      TAI_EVENT_WORK_INTERVAL);

		err = mv88e6352_config_eventcap(chip, PTP_CLOCK_EXTTS, rising);
	} else {
		func = MV88E6352_G2_SCRATCH_GPIO_PCTL_GPIO;

		err = mv88e6352_set_gpio_func(chip, pin, func, true);

		cancel_delayed_work_sync(&chip->tai_event_work);
	}

out:
	mv88e6xxx_reg_unlock(chip);

	return err;
}

static int mv88e6352_ptp_enable(struct ptp_clock_info *ptp,
				struct ptp_clock_request *rq, int on)
{
	struct mv88e6xxx_chip *chip = ptp_to_chip(ptp);

	switch (rq->type) {
	case PTP_CLK_REQ_EXTTS:
		return mv88e6352_ptp_enable_extts(chip, rq, on);
	default:
		return -EOPNOTSUPP;
	}
}

static int mv88e6352_ptp_verify(struct ptp_clock_info *ptp, unsigned int pin,
				enum ptp_pin_function func, unsigned int chan)
{
	switch (func) {
	case PTP_PF_NONE:
	case PTP_PF_EXTTS:
		break;
	case PTP_PF_PEROUT:
	case PTP_PF_PHYSYNC:
		return -EOPNOTSUPP;
	}
	return 0;
}

const struct mv88e6xxx_ptp_ops mv88e6165_ptp_ops = {
	.clock_read = mv88e6165_ptp_clock_read,
	.global_enable = mv88e6165_global_enable,
	.global_disable = mv88e6165_global_disable,
	.arr0_sts_reg = MV88E6165_PORT_PTP_ARR0_STS,
	.arr1_sts_reg = MV88E6165_PORT_PTP_ARR1_STS,
	.dep_sts_reg = MV88E6165_PORT_PTP_DEP_STS,
	.rx_filters = (1 << HWTSTAMP_FILTER_NONE) |
		(1 << HWTSTAMP_FILTER_PTP_V2_L2_EVENT) |
		(1 << HWTSTAMP_FILTER_PTP_V2_L2_SYNC) |
		(1 << HWTSTAMP_FILTER_PTP_V2_L2_DELAY_REQ) |
		(1 << HWTSTAMP_FILTER_PTP_V2_EVENT) |
		(1 << HWTSTAMP_FILTER_PTP_V2_SYNC) |
		(1 << HWTSTAMP_FILTER_PTP_V2_DELAY_REQ),
	.cc_shift = MV88E6XXX_CC_SHIFT,
	.cc_mult = MV88E6XXX_CC_MULT,
	.cc_mult_num = MV88E6XXX_CC_MULT_NUM,
	.cc_mult_dem = MV88E6XXX_CC_MULT_DEM,
};

const struct mv88e6xxx_ptp_ops mv88e6250_ptp_ops = {
	.clock_read = mv88e6352_ptp_clock_read,
	.ptp_enable = mv88e6352_ptp_enable,
	.ptp_verify = mv88e6352_ptp_verify,
	.event_work = mv88e6352_tai_event_work,
	.port_enable = mv88e6352_hwtstamp_port_enable,
	.port_disable = mv88e6352_hwtstamp_port_disable,
	.n_ext_ts = 1,
	.arr0_sts_reg = MV88E6XXX_PORT_PTP_ARR0_STS,
	.arr1_sts_reg = MV88E6XXX_PORT_PTP_ARR1_STS,
	.dep_sts_reg = MV88E6XXX_PORT_PTP_DEP_STS,
	.rx_filters = (1 << HWTSTAMP_FILTER_NONE) |
		(1 << HWTSTAMP_FILTER_PTP_V2_L4_EVENT) |
		(1 << HWTSTAMP_FILTER_PTP_V2_L4_SYNC) |
		(1 << HWTSTAMP_FILTER_PTP_V2_L4_DELAY_REQ) |
		(1 << HWTSTAMP_FILTER_PTP_V2_L2_EVENT) |
		(1 << HWTSTAMP_FILTER_PTP_V2_L2_SYNC) |
		(1 << HWTSTAMP_FILTER_PTP_V2_L2_DELAY_REQ) |
		(1 << HWTSTAMP_FILTER_PTP_V2_EVENT) |
		(1 << HWTSTAMP_FILTER_PTP_V2_SYNC) |
		(1 << HWTSTAMP_FILTER_PTP_V2_DELAY_REQ),
	.cc_shift = MV88E6250_CC_SHIFT,
	.cc_mult = MV88E6250_CC_MULT,
	.cc_mult_num = MV88E6250_CC_MULT_NUM,
	.cc_mult_dem = MV88E6250_CC_MULT_DEM,
};

const struct mv88e6xxx_ptp_ops mv88e6352_ptp_ops = {
	.clock_read = mv88e6352_ptp_clock_read,
	.ptp_enable = mv88e6352_ptp_enable,
	.ptp_verify = mv88e6352_ptp_verify,
	.event_work = mv88e6352_tai_event_work,
	.port_enable = mv88e6352_hwtstamp_port_enable,
	.port_disable = mv88e6352_hwtstamp_port_disable,
	.n_ext_ts = 1,
	.arr0_sts_reg = MV88E6XXX_PORT_PTP_ARR0_STS,
	.arr1_sts_reg = MV88E6XXX_PORT_PTP_ARR1_STS,
	.dep_sts_reg = MV88E6XXX_PORT_PTP_DEP_STS,
	.rx_filters = (1 << HWTSTAMP_FILTER_NONE) |
		(1 << HWTSTAMP_FILTER_PTP_V2_L4_EVENT) |
		(1 << HWTSTAMP_FILTER_PTP_V2_L4_SYNC) |
		(1 << HWTSTAMP_FILTER_PTP_V2_L4_DELAY_REQ) |
		(1 << HWTSTAMP_FILTER_PTP_V2_L2_EVENT) |
		(1 << HWTSTAMP_FILTER_PTP_V2_L2_SYNC) |
		(1 << HWTSTAMP_FILTER_PTP_V2_L2_DELAY_REQ) |
		(1 << HWTSTAMP_FILTER_PTP_V2_EVENT) |
		(1 << HWTSTAMP_FILTER_PTP_V2_SYNC) |
		(1 << HWTSTAMP_FILTER_PTP_V2_DELAY_REQ),
	.cc_shift = MV88E6XXX_CC_SHIFT,
	.cc_mult = MV88E6XXX_CC_MULT,
	.cc_mult_num = MV88E6XXX_CC_MULT_NUM,
	.cc_mult_dem = MV88E6XXX_CC_MULT_DEM,
};

static u64 mv88e6xxx_ptp_clock_read(const struct cyclecounter *cc)
{
	struct mv88e6xxx_chip *chip = cc_to_chip(cc);

	if (chip->info->ops->ptp_ops->clock_read)
		return chip->info->ops->ptp_ops->clock_read(cc);

	return 0;
}

/* With a 125MHz input clock, the 32-bit timestamp counter overflows in ~34.3
 * seconds; this task forces periodic reads so that we don't miss any.
 */
#define MV88E6XXX_TAI_OVERFLOW_PERIOD (HZ * 16)
static void mv88e6xxx_ptp_overflow_check(struct work_struct *work)
{
	struct delayed_work *dw = to_delayed_work(work);
	struct mv88e6xxx_chip *chip = dw_overflow_to_chip(dw);
	struct timespec64 ts;

	mv88e6xxx_ptp_gettime(&chip->ptp_clock_info, &ts);

	schedule_delayed_work(&chip->overflow_work,
			      MV88E6XXX_TAI_OVERFLOW_PERIOD);
}

int mv88e6xxx_ptp_setup(struct mv88e6xxx_chip *chip)
{
	const struct mv88e6xxx_ptp_ops *ptp_ops = chip->info->ops->ptp_ops;
	int i;

	/* Set up the cycle counter */
	memset(&chip->tstamp_cc, 0, sizeof(chip->tstamp_cc));
	chip->tstamp_cc.read	= mv88e6xxx_ptp_clock_read;
	chip->tstamp_cc.mask	= CYCLECOUNTER_MASK(32);
	chip->tstamp_cc.mult	= ptp_ops->cc_mult;
	chip->tstamp_cc.shift	= ptp_ops->cc_shift;

	timecounter_init(&chip->tstamp_tc, &chip->tstamp_cc,
			 ktime_to_ns(ktime_get_real()));

	INIT_DELAYED_WORK(&chip->overflow_work, mv88e6xxx_ptp_overflow_check);
	if (ptp_ops->event_work)
		INIT_DELAYED_WORK(&chip->tai_event_work, ptp_ops->event_work);

	chip->ptp_clock_info.owner = THIS_MODULE;
	snprintf(chip->ptp_clock_info.name, sizeof(chip->ptp_clock_info.name),
		 "%s", dev_name(chip->dev));

	chip->ptp_clock_info.n_ext_ts	= ptp_ops->n_ext_ts;
	chip->ptp_clock_info.n_per_out	= 0;
	chip->ptp_clock_info.n_pins	= mv88e6xxx_num_gpio(chip);
	chip->ptp_clock_info.pps	= 0;

	for (i = 0; i < chip->ptp_clock_info.n_pins; ++i) {
		struct ptp_pin_desc *ppd = &chip->pin_config[i];

		snprintf(ppd->name, sizeof(ppd->name), "mv88e6xxx_gpio%d", i);
		ppd->index = i;
		ppd->func = PTP_PF_NONE;
	}
	chip->ptp_clock_info.pin_config = chip->pin_config;

	chip->ptp_clock_info.max_adj    = MV88E6XXX_MAX_ADJ_PPB;
	chip->ptp_clock_info.adjfine	= mv88e6xxx_ptp_adjfine;
	chip->ptp_clock_info.adjtime	= mv88e6xxx_ptp_adjtime;
	chip->ptp_clock_info.gettime64	= mv88e6xxx_ptp_gettime;
	chip->ptp_clock_info.settime64	= mv88e6xxx_ptp_settime;
	chip->ptp_clock_info.enable	= ptp_ops->ptp_enable;
	chip->ptp_clock_info.verify	= ptp_ops->ptp_verify;
	chip->ptp_clock_info.do_aux_work = mv88e6xxx_hwtstamp_work;

	chip->ptp_clock = ptp_clock_register(&chip->ptp_clock_info, chip->dev);
	if (IS_ERR(chip->ptp_clock))
		return PTR_ERR(chip->ptp_clock);

	schedule_delayed_work(&chip->overflow_work,
			      MV88E6XXX_TAI_OVERFLOW_PERIOD);

	return 0;
}

void mv88e6xxx_ptp_free(struct mv88e6xxx_chip *chip)
{
	if (chip->ptp_clock) {
		cancel_delayed_work_sync(&chip->overflow_work);
		if (chip->info->ops->ptp_ops->event_work)
			cancel_delayed_work_sync(&chip->tai_event_work);

		ptp_clock_unregister(chip->ptp_clock);
		chip->ptp_clock = NULL;
	}
}<|MERGE_RESOLUTION|>--- conflicted
+++ resolved
@@ -280,15 +280,12 @@
 				PTP_STRICT_FLAGS))
 		return -EOPNOTSUPP;
 
-<<<<<<< HEAD
-=======
 	/* Reject requests to enable time stamping on both edges. */
 	if ((rq->extts.flags & PTP_STRICT_FLAGS) &&
 	    (rq->extts.flags & PTP_ENABLE_FEATURE) &&
 	    (rq->extts.flags & PTP_EXTTS_EDGES) == PTP_EXTTS_EDGES)
 		return -EOPNOTSUPP;
 
->>>>>>> 7d2a07b7
 	pin = ptp_find_pin(chip->ptp_clock, PTP_PF_EXTTS, rq->extts.index);
 
 	if (pin < 0)
