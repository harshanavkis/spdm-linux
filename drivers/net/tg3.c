--- conflicted
+++ resolved
@@ -58,11 +58,7 @@
 #define DRV_MODULE_NAME		"tg3"
 #define PFX DRV_MODULE_NAME	": "
 #define DRV_MODULE_VERSION	"3.8"
-<<<<<<< HEAD
 #define DRV_MODULE_RELDATE	"July 14, 2004"
-=======
-#define DRV_MODULE_RELDATE	"July 5, 2004"
->>>>>>> 71fbaefd
 
 #define TG3_DEF_MAC_MODE	0
 #define TG3_DEF_RX_MODE		0
