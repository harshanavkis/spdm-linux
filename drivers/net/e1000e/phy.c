--- conflicted
+++ resolved
@@ -148,15 +148,11 @@
 
 	ew32(MDIC, mdic);
 
-<<<<<<< HEAD
-	/* Poll the ready bit to see if the MDI read completed */
-=======
 	/*
 	 * Poll the ready bit to see if the MDI read completed
 	 * Increasing the time out as testing showed failures with
 	 * the lower time out
 	 */
->>>>>>> 28ffb5d3
 	for (i = 0; i < (E1000_GEN_POLL_TIMEOUT * 3); i++) {
 		udelay(50);
 		mdic = er32(MDIC);
@@ -481,12 +477,8 @@
 		return ret_val;
 
 	if ((phy->type == e1000_phy_m88) && (phy->revision < 4)) {
-<<<<<<< HEAD
-		/* Force TX_CLK in the Extended PHY Specific Control Register
-=======
 		/*
 		 * Force TX_CLK in the Extended PHY Specific Control Register
->>>>>>> 28ffb5d3
 		 * to 25MHz clock.
 		 */
 		ret_val = e1e_rphy(hw, M88E1000_EXT_PHY_SPEC_CTRL, &phy_data);
