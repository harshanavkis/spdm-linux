--- conflicted
+++ resolved
@@ -446,18 +446,6 @@
 	u32 i;
 
 	hw->phy.ops.read_reg(hw, IXGBE_MDIO_PHY_XS_CONTROL,
-<<<<<<< HEAD
-			     IXGBE_MDIO_PHY_XS_DEV_TYPE, &phy_data);
-
-	/* reset the PHY and poll for completion */
-	hw->phy.ops.write_reg(hw, IXGBE_MDIO_PHY_XS_CONTROL,
-			      IXGBE_MDIO_PHY_XS_DEV_TYPE,
-			      (phy_data | IXGBE_MDIO_PHY_XS_RESET));
-
-	for (i = 0; i < 100; i++) {
-		hw->phy.ops.read_reg(hw, IXGBE_MDIO_PHY_XS_CONTROL,
-				     IXGBE_MDIO_PHY_XS_DEV_TYPE, &phy_data);
-=======
 	                     IXGBE_MDIO_PHY_XS_DEV_TYPE, &phy_data);
 
 	/* reset the PHY and poll for completion */
@@ -468,7 +456,6 @@
 	for (i = 0; i < 100; i++) {
 		hw->phy.ops.read_reg(hw, IXGBE_MDIO_PHY_XS_CONTROL,
 		                     IXGBE_MDIO_PHY_XS_DEV_TYPE, &phy_data);
->>>>>>> 18e352e4
 		if ((phy_data & IXGBE_MDIO_PHY_XS_RESET) == 0)
 			break;
 		msleep(10);
@@ -482,11 +469,7 @@
 
 	/* Get init offsets */
 	ret_val = ixgbe_get_sfp_init_sequence_offsets(hw, &list_offset,
-<<<<<<< HEAD
-						      &data_offset);
-=======
 	                                              &data_offset);
->>>>>>> 18e352e4
 	if (ret_val != 0)
 		goto out;
 
@@ -498,11 +481,7 @@
 		 */
 		ret_val = hw->eeprom.ops.read(hw, data_offset, &eword);
 		control = (eword & IXGBE_CONTROL_MASK_NL) >>
-<<<<<<< HEAD
-				IXGBE_CONTROL_SHIFT_NL;
-=======
 		           IXGBE_CONTROL_SHIFT_NL;
->>>>>>> 18e352e4
 		edata = eword & IXGBE_DATA_MASK_NL;
 		switch (control) {
 		case IXGBE_DELAY_NL:
@@ -514,19 +493,11 @@
 			hw_dbg(hw, "DATA:  \n");
 			data_offset++;
 			hw->eeprom.ops.read(hw, data_offset++,
-<<<<<<< HEAD
-					    &phy_offset);
-			for (i = 0; i < edata; i++) {
-				hw->eeprom.ops.read(hw, data_offset, &eword);
-				hw->phy.ops.write_reg(hw, phy_offset,
-						      IXGBE_TWINAX_DEV, eword);
-=======
 			                    &phy_offset);
 			for (i = 0; i < edata; i++) {
 				hw->eeprom.ops.read(hw, data_offset, &eword);
 				hw->phy.ops.write_reg(hw, phy_offset,
 				                      IXGBE_TWINAX_DEV, eword);
->>>>>>> 18e352e4
 				hw_dbg(hw, "Wrote %4.4x to %4.4x\n", eword,
 				       phy_offset);
 				data_offset++;
@@ -563,11 +534,7 @@
  *                                      the PHY type.
  *  @hw: pointer to hardware structure
  *
-<<<<<<< HEAD
- *  Searches for and identifies the SFP module.  Assigns appropriate PHY type.
-=======
  *  Searches for and indentifies the SFP module.  Assings appropriate PHY type.
->>>>>>> 18e352e4
  **/
 s32 ixgbe_identify_sfp_module_generic(struct ixgbe_hw *hw)
 {
@@ -580,11 +547,7 @@
 	u8 transmission_media = 0;
 
 	status = hw->phy.ops.read_i2c_eeprom(hw, IXGBE_SFF_IDENTIFIER,
-<<<<<<< HEAD
-					     &identifier);
-=======
 	                                     &identifier);
->>>>>>> 18e352e4
 
 	if (status == IXGBE_ERR_SFP_NOT_PRESENT) {
 		hw->phy.sfp_type = ixgbe_sfp_type_not_present;
@@ -593,16 +556,6 @@
 
 	if (identifier == IXGBE_SFF_IDENTIFIER_SFP) {
 		hw->phy.ops.read_i2c_eeprom(hw, IXGBE_SFF_1GBE_COMP_CODES,
-<<<<<<< HEAD
-					    &comp_codes_1g);
-		hw->phy.ops.read_i2c_eeprom(hw, IXGBE_SFF_10GBE_COMP_CODES,
-					    &comp_codes_10g);
-		hw->phy.ops.read_i2c_eeprom(hw, IXGBE_SFF_TRANSMISSION_MEDIA,
-					    &transmission_media);
-
-		 /* ID	Module
-		 * ============
-=======
 		                            &comp_codes_1g);
 		hw->phy.ops.read_i2c_eeprom(hw, IXGBE_SFF_10GBE_COMP_CODES,
 		                            &comp_codes_10g);
@@ -611,7 +564,6 @@
 
 		/* ID Module
 		 * =========
->>>>>>> 18e352e4
 		 * 0	SFP_DA_CU
 		 * 1	SFP_SR
 		 * 2	SFP_LR
@@ -629,21 +581,6 @@
 		if (hw->phy.type == ixgbe_phy_unknown) {
 			hw->phy.id = identifier;
 			hw->phy.ops.read_i2c_eeprom(hw,
-<<<<<<< HEAD
-						    IXGBE_SFF_VENDOR_OUI_BYTE0,
-						    &oui_bytes[0]);
-			hw->phy.ops.read_i2c_eeprom(hw,
-						    IXGBE_SFF_VENDOR_OUI_BYTE1,
-						    &oui_bytes[1]);
-			hw->phy.ops.read_i2c_eeprom(hw,
-						    IXGBE_SFF_VENDOR_OUI_BYTE2,
-						    &oui_bytes[2]);
-
-			vendor_oui =
-			   ((oui_bytes[0] << IXGBE_SFF_VENDOR_OUI_BYTE0_SHIFT) |
-			    (oui_bytes[1] << IXGBE_SFF_VENDOR_OUI_BYTE1_SHIFT) |
-			    (oui_bytes[2] << IXGBE_SFF_VENDOR_OUI_BYTE2_SHIFT));
-=======
 			                            IXGBE_SFF_VENDOR_OUI_BYTE0,
 			                            &oui_bytes[0]);
 			hw->phy.ops.read_i2c_eeprom(hw,
@@ -657,7 +594,6 @@
 			  ((oui_bytes[0] << IXGBE_SFF_VENDOR_OUI_BYTE0_SHIFT) |
 			   (oui_bytes[1] << IXGBE_SFF_VENDOR_OUI_BYTE1_SHIFT) |
 			   (oui_bytes[2] << IXGBE_SFF_VENDOR_OUI_BYTE2_SHIFT));
->>>>>>> 18e352e4
 
 			switch (vendor_oui) {
 			case IXGBE_SFF_VENDOR_OUI_TYCO:
@@ -696,13 +632,8 @@
  *  @data_offset: offset to the SFP data block
  **/
 s32 ixgbe_get_sfp_init_sequence_offsets(struct ixgbe_hw *hw,
-<<<<<<< HEAD
-					u16 *list_offset,
-					u16 *data_offset)
-=======
                                         u16 *list_offset,
                                         u16 *data_offset)
->>>>>>> 18e352e4
 {
 	u16 sfp_id;
 
