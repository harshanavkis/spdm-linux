--- conflicted
+++ resolved
@@ -84,10 +84,7 @@
 	{ USB_DEVICE(0x0586, 0x340a), .driver_info = DEVICE_ZD1211B },
 	{ USB_DEVICE(0x0471, 0x1237), .driver_info = DEVICE_ZD1211B },
 	{ USB_DEVICE(0x07fa, 0x1196), .driver_info = DEVICE_ZD1211B },
-<<<<<<< HEAD
-=======
 	{ USB_DEVICE(0x0df6, 0x0036), .driver_info = DEVICE_ZD1211B },
->>>>>>> 18e352e4
 	/* "Driverless" devices that need ejecting */
 	{ USB_DEVICE(0x0ace, 0x2011), .driver_info = DEVICE_INSTALLER },
 	{ USB_DEVICE(0x0ace, 0x20ff), .driver_info = DEVICE_INSTALLER },
