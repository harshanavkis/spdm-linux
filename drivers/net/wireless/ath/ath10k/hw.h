--- conflicted
+++ resolved
@@ -623,11 +623,8 @@
 
 	/* provides bitrates for sta_statistics using WMI_TLV_PEER_STATS_INFO_EVENTID */
 	bool supports_peer_stats_info;
-<<<<<<< HEAD
-=======
 
 	bool dynamic_sar_support;
->>>>>>> 7d2a07b7
 };
 
 struct htt_rx_desc;
