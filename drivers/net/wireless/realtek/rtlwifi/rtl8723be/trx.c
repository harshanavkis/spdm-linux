--- conflicted
+++ resolved
@@ -549,13 +549,8 @@
 		/* from being overwritten by retried  packet rate.*/
 		if (ieee80211_is_data_qos(fc)) {
 			if (mac->rdg_en) {
-<<<<<<< HEAD
-				RT_TRACE(rtlpriv, COMP_SEND, DBG_TRACE,
-					 "Enable RDG function.\n");
-=======
 				rtl_dbg(rtlpriv, COMP_SEND, DBG_TRACE,
 					"Enable RDG function.\n");
->>>>>>> 7d2a07b7
 				set_tx_desc_rdg_enable(pdesc, 1);
 				set_tx_desc_htc(pdesc, 1);
 			}
