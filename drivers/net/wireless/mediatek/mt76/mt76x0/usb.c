// SPDX-License-Identifier: GPL-2.0-only
/*
 * Copyright (C) 2015 Jakub Kicinski <kubakici@wp.pl>
 */

#include <linux/kernel.h>
#include <linux/module.h>
#include <linux/usb.h>

#include "mt76x0.h"
#include "mcu.h"
#include "../mt76x02_usb.h"

static struct usb_device_id mt76x0_device_table[] = {
	{ USB_DEVICE(0x148F, 0x7610) },	/* MT7610U */
	{ USB_DEVICE(0x13B1, 0x003E) },	/* Linksys AE6000 */
	{ USB_DEVICE(0x0E8D, 0x7610) },	/* Sabrent NTWLAC */
	{ USB_DEVICE(0x7392, 0xa711) },	/* Edimax 7711mac */
	{ USB_DEVICE(0x7392, 0xb711) },	/* Edimax / Elecom  */
	{ USB_DEVICE(0x148f, 0x761a) },	/* TP-Link TL-WDN5200 */
	{ USB_DEVICE(0x148f, 0x760a) },	/* TP-Link unknown */
	{ USB_DEVICE(0x0b05, 0x17d1) },	/* Asus USB-AC51 */
	{ USB_DEVICE(0x0b05, 0x17db) },	/* Asus USB-AC50 */
	{ USB_DEVICE(0x0df6, 0x0075) },	/* Sitecom WLA-3100 */
	{ USB_DEVICE(0x2019, 0xab31) },	/* Planex GW-450D */
	{ USB_DEVICE(0x2001, 0x3d02) },	/* D-LINK DWA-171 rev B1 */
	{ USB_DEVICE(0x0586, 0x3425) },	/* Zyxel NWD6505 */
	{ USB_DEVICE(0x07b8, 0x7610) },	/* AboCom AU7212 */
	{ USB_DEVICE(0x04bb, 0x0951) },	/* I-O DATA WN-AC433UK */
	{ USB_DEVICE(0x057c, 0x8502) },	/* AVM FRITZ!WLAN USB Stick AC 430 */
	{ USB_DEVICE(0x293c, 0x5702) },	/* Comcast Xfinity KXW02AAA  */
	{ USB_DEVICE(0x20f4, 0x806b) },	/* TRENDnet TEW-806UBH  */
	{ USB_DEVICE(0x7392, 0xc711) }, /* Devolo Wifi ac Stick */
	{ USB_DEVICE(0x0df6, 0x0079) }, /* Sitecom Europe B.V. ac  Stick */
<<<<<<< HEAD
	{ USB_DEVICE(0x2357, 0x0123) }, /* TP-LINK T2UHP */
=======
	{ USB_DEVICE(0x2357, 0x0123) }, /* TP-LINK T2UHP_US_v1 */
	{ USB_DEVICE(0x2357, 0x010b) }, /* TP-LINK T2UHP_UN_v1 */
>>>>>>> 7d2a07b7
	/* TP-LINK Archer T1U */
	{ USB_DEVICE(0x2357, 0x0105), .driver_info = 1, },
	/* MT7630U */
	{ USB_DEVICE_AND_INTERFACE_INFO(0x0E8D, 0x7630, 0xff, 0x2, 0xff)},
	/* MT7650U */
	{ USB_DEVICE_AND_INTERFACE_INFO(0x0E8D, 0x7650, 0xff, 0x2, 0xff)},
	{ 0, }
};

static void mt76x0_init_usb_dma(struct mt76x02_dev *dev)
{
	u32 val;

	val = mt76_rr(dev, MT_USB_DMA_CFG);

	val |= MT_USB_DMA_CFG_RX_BULK_EN |
	       MT_USB_DMA_CFG_TX_BULK_EN;

	/* disable AGGR_BULK_RX in order to receive one
	 * frame in each rx urb and avoid copies
	 */
	val &= ~MT_USB_DMA_CFG_RX_BULK_AGG_EN;
	mt76_wr(dev, MT_USB_DMA_CFG, val);

	val = mt76_rr(dev, MT_COM_REG0);
	if (val & 1)
		dev_dbg(dev->mt76.dev, "MCU not ready\n");

	val = mt76_rr(dev, MT_USB_DMA_CFG);

	val |= MT_USB_DMA_CFG_RX_DROP_OR_PAD;
	mt76_wr(dev, MT_USB_DMA_CFG, val);
	val &= ~MT_USB_DMA_CFG_RX_DROP_OR_PAD;
	mt76_wr(dev, MT_USB_DMA_CFG, val);
}

static void mt76x0u_cleanup(struct mt76x02_dev *dev)
{
	clear_bit(MT76_STATE_INITIALIZED, &dev->mphy.state);
	mt76x0_chip_onoff(dev, false, false);
	mt76u_queues_deinit(&dev->mt76);
}

static void mt76x0u_stop(struct ieee80211_hw *hw)
{
	struct mt76x02_dev *dev = hw->priv;

	clear_bit(MT76_STATE_RUNNING, &dev->mphy.state);
	cancel_delayed_work_sync(&dev->cal_work);
	cancel_delayed_work_sync(&dev->mphy.mac_work);
	mt76u_stop_tx(&dev->mt76);
	mt76x02u_exit_beacon_config(dev);

	if (test_bit(MT76_REMOVED, &dev->mphy.state))
		return;

	if (!mt76_poll(dev, MT_USB_DMA_CFG, MT_USB_DMA_CFG_TX_BUSY, 0, 1000))
		dev_warn(dev->mt76.dev, "TX DMA did not stop\n");

	mt76x0_mac_stop(dev);

	if (!mt76_poll(dev, MT_USB_DMA_CFG, MT_USB_DMA_CFG_RX_BUSY, 0, 1000))
		dev_warn(dev->mt76.dev, "RX DMA did not stop\n");
}

static int mt76x0u_start(struct ieee80211_hw *hw)
{
	struct mt76x02_dev *dev = hw->priv;
	int ret;

	ret = mt76x02u_mac_start(dev);
	if (ret)
		return ret;

	mt76x0_phy_calibrate(dev, true);
	ieee80211_queue_delayed_work(dev->mt76.hw, &dev->mphy.mac_work,
				     MT_MAC_WORK_INTERVAL);
	ieee80211_queue_delayed_work(dev->mt76.hw, &dev->cal_work,
				     MT_CALIBRATE_INTERVAL);
	set_bit(MT76_STATE_RUNNING, &dev->mphy.state);
	return 0;
}

static const struct ieee80211_ops mt76x0u_ops = {
	.tx = mt76x02_tx,
	.start = mt76x0u_start,
	.stop = mt76x0u_stop,
	.add_interface = mt76x02_add_interface,
	.remove_interface = mt76x02_remove_interface,
	.config = mt76x0_config,
	.configure_filter = mt76x02_configure_filter,
	.bss_info_changed = mt76x02_bss_info_changed,
	.sta_state = mt76_sta_state,
	.sta_pre_rcu_remove = mt76_sta_pre_rcu_remove,
	.set_key = mt76x02_set_key,
	.conf_tx = mt76x02_conf_tx,
	.sw_scan_start = mt76_sw_scan,
	.sw_scan_complete = mt76x02_sw_scan_complete,
	.ampdu_action = mt76x02_ampdu_action,
	.sta_rate_tbl_update = mt76x02_sta_rate_tbl_update,
	.set_rts_threshold = mt76x02_set_rts_threshold,
	.wake_tx_queue = mt76_wake_tx_queue,
	.get_txpower = mt76_get_txpower,
	.get_survey = mt76_get_survey,
	.set_tim = mt76_set_tim,
	.release_buffered_frames = mt76_release_buffered_frames,
	.get_antenna = mt76_get_antenna,
};

static int mt76x0u_init_hardware(struct mt76x02_dev *dev, bool reset)
{
	int err;

	mt76x0_chip_onoff(dev, true, reset);

	if (!mt76x02_wait_for_mac(&dev->mt76))
		return -ETIMEDOUT;

	err = mt76x0u_mcu_init(dev);
	if (err < 0)
		return err;

	mt76x0_init_usb_dma(dev);
	err = mt76x0_init_hardware(dev);
	if (err < 0)
		return err;

	mt76x02u_init_beacon_config(dev);

	mt76_rmw(dev, MT_US_CYC_CFG, MT_US_CYC_CNT, 0x1e);
	mt76_wr(dev, MT_TXOP_CTRL_CFG,
		FIELD_PREP(MT_TXOP_TRUN_EN, 0x3f) |
		FIELD_PREP(MT_TXOP_EXT_CCA_DLY, 0x58));

	return 0;
}

static int mt76x0u_register_device(struct mt76x02_dev *dev)
{
	struct ieee80211_hw *hw = dev->mt76.hw;
	struct mt76_usb *usb = &dev->mt76.usb;
	int err;

	usb->mcu.data = devm_kmalloc(dev->mt76.dev, MCU_RESP_URB_SIZE,
				     GFP_KERNEL);
	if (!usb->mcu.data)
		return -ENOMEM;

	err = mt76u_alloc_queues(&dev->mt76);
	if (err < 0)
		goto out_err;

	err = mt76x0u_init_hardware(dev, true);
	if (err < 0)
		goto out_err;

	/* check hw sg support in order to enable AMSDU */
	hw->max_tx_fragments = dev->mt76.usb.sg_en ? MT_TX_SG_MAX_SIZE : 1;
	err = mt76x0_register_device(dev);
	if (err < 0)
		goto out_err;

	set_bit(MT76_STATE_INITIALIZED, &dev->mphy.state);

	return 0;

out_err:
	mt76x0u_cleanup(dev);
	return err;
}

static int mt76x0u_probe(struct usb_interface *usb_intf,
			 const struct usb_device_id *id)
{
	static const struct mt76_driver_ops drv_ops = {
		.drv_flags = MT_DRV_SW_RX_AIRTIME,
		.survey_flags = SURVEY_INFO_TIME_TX,
		.update_survey = mt76x02_update_channel,
		.tx_prepare_skb = mt76x02u_tx_prepare_skb,
		.tx_complete_skb = mt76x02u_tx_complete_skb,
		.tx_status_data = mt76x02_tx_status_data,
		.rx_skb = mt76x02_queue_rx_skb,
		.sta_ps = mt76x02_sta_ps,
		.sta_add = mt76x02_sta_add,
		.sta_remove = mt76x02_sta_remove,
	};
	struct usb_device *usb_dev = interface_to_usbdev(usb_intf);
	struct mt76x02_dev *dev;
	struct mt76_dev *mdev;
	u32 mac_rev;
	int ret;

	mdev = mt76_alloc_device(&usb_intf->dev, sizeof(*dev), &mt76x0u_ops,
				 &drv_ops);
	if (!mdev)
		return -ENOMEM;

	dev = container_of(mdev, struct mt76x02_dev, mt76);
	mutex_init(&dev->phy_mutex);

	/* Quirk for Archer T1U */
	if (id->driver_info)
		dev->no_2ghz = true;

	usb_dev = usb_get_dev(usb_dev);
	usb_reset_device(usb_dev);

	usb_set_intfdata(usb_intf, dev);

	mt76x02u_init_mcu(mdev);
	ret = mt76u_init(mdev, usb_intf, false);
	if (ret)
		goto err;

	/* Disable the HW, otherwise MCU fail to initialize on hot reboot */
	mt76x0_chip_onoff(dev, false, false);

	if (!mt76x02_wait_for_mac(mdev)) {
		ret = -ETIMEDOUT;
		goto err;
	}

	mdev->rev = mt76_rr(dev, MT_ASIC_VERSION);
	mac_rev = mt76_rr(dev, MT_MAC_CSR0);
	dev_info(mdev->dev, "ASIC revision: %08x MAC revision: %08x\n",
		 mdev->rev, mac_rev);
	if (!is_mt76x0(dev)) {
		ret = -ENODEV;
		goto err;
	}

	/* Note: vendor driver skips this check for MT76X0U */
	if (!(mt76_rr(dev, MT_EFUSE_CTRL) & MT_EFUSE_CTRL_SEL))
		dev_warn(mdev->dev, "Warning: eFUSE not present\n");

	ret = mt76x0u_register_device(dev);
	if (ret < 0)
		goto err;

	return 0;

err:
	usb_set_intfdata(usb_intf, NULL);
	usb_put_dev(interface_to_usbdev(usb_intf));
<<<<<<< HEAD
=======
	mt76u_queues_deinit(&dev->mt76);
>>>>>>> 7d2a07b7
	mt76_free_device(&dev->mt76);

	return ret;
}

static void mt76x0_disconnect(struct usb_interface *usb_intf)
{
	struct mt76x02_dev *dev = usb_get_intfdata(usb_intf);
	bool initialized = test_bit(MT76_STATE_INITIALIZED, &dev->mphy.state);

	if (!initialized)
		return;

	ieee80211_unregister_hw(dev->mt76.hw);
	mt76x0u_cleanup(dev);

	usb_set_intfdata(usb_intf, NULL);
	usb_put_dev(interface_to_usbdev(usb_intf));

	mt76_free_device(&dev->mt76);
}

static int __maybe_unused mt76x0_suspend(struct usb_interface *usb_intf,
					 pm_message_t state)
{
	struct mt76x02_dev *dev = usb_get_intfdata(usb_intf);

	mt76u_stop_rx(&dev->mt76);
	clear_bit(MT76_STATE_MCU_RUNNING, &dev->mphy.state);
	mt76x0_chip_onoff(dev, false, false);

	return 0;
}

static int __maybe_unused mt76x0_resume(struct usb_interface *usb_intf)
{
	struct mt76x02_dev *dev = usb_get_intfdata(usb_intf);
	int ret;

	ret = mt76u_resume_rx(&dev->mt76);
	if (ret < 0)
		goto err;

	ret = mt76x0u_init_hardware(dev, false);
	if (ret)
		goto err;

	return 0;
err:
	mt76x0u_cleanup(dev);
	return ret;
}

MODULE_DEVICE_TABLE(usb, mt76x0_device_table);
MODULE_FIRMWARE(MT7610E_FIRMWARE);
MODULE_FIRMWARE(MT7610U_FIRMWARE);
MODULE_LICENSE("GPL");

static struct usb_driver mt76x0_driver = {
	.name		= KBUILD_MODNAME,
	.id_table	= mt76x0_device_table,
	.probe		= mt76x0u_probe,
	.disconnect	= mt76x0_disconnect,
	.suspend	= mt76x0_suspend,
	.resume		= mt76x0_resume,
	.reset_resume	= mt76x0_resume,
	.soft_unbind	= 1,
	.disable_hub_initiated_lpm = 1,
};
module_usb_driver(mt76x0_driver);<|MERGE_RESOLUTION|>--- conflicted
+++ resolved
@@ -32,12 +32,8 @@
 	{ USB_DEVICE(0x20f4, 0x806b) },	/* TRENDnet TEW-806UBH  */
 	{ USB_DEVICE(0x7392, 0xc711) }, /* Devolo Wifi ac Stick */
 	{ USB_DEVICE(0x0df6, 0x0079) }, /* Sitecom Europe B.V. ac  Stick */
-<<<<<<< HEAD
-	{ USB_DEVICE(0x2357, 0x0123) }, /* TP-LINK T2UHP */
-=======
 	{ USB_DEVICE(0x2357, 0x0123) }, /* TP-LINK T2UHP_US_v1 */
 	{ USB_DEVICE(0x2357, 0x010b) }, /* TP-LINK T2UHP_UN_v1 */
->>>>>>> 7d2a07b7
 	/* TP-LINK Archer T1U */
 	{ USB_DEVICE(0x2357, 0x0105), .driver_info = 1, },
 	/* MT7630U */
@@ -282,10 +278,7 @@
 err:
 	usb_set_intfdata(usb_intf, NULL);
 	usb_put_dev(interface_to_usbdev(usb_intf));
-<<<<<<< HEAD
-=======
 	mt76u_queues_deinit(&dev->mt76);
->>>>>>> 7d2a07b7
 	mt76_free_device(&dev->mt76);
 
 	return ret;
