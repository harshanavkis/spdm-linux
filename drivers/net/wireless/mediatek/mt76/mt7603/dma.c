// SPDX-License-Identifier: ISC

#include "mt7603.h"
#include "mac.h"
#include "../dma.h"

static void
mt7603_rx_loopback_skb(struct mt7603_dev *dev, struct sk_buff *skb)
{
	static const u8 tid_to_ac[8] = {
		IEEE80211_AC_BE,
		IEEE80211_AC_BK,
		IEEE80211_AC_BK,
		IEEE80211_AC_BE,
		IEEE80211_AC_VI,
		IEEE80211_AC_VI,
		IEEE80211_AC_VO,
		IEEE80211_AC_VO
	};
	__le32 *txd = (__le32 *)skb->data;
	struct ieee80211_hdr *hdr;
	struct ieee80211_sta *sta;
	struct mt7603_sta *msta;
	struct mt76_wcid *wcid;
	void *priv;
	int idx;
	u32 val;
	u8 tid = 0;

	if (skb->len < MT_TXD_SIZE + sizeof(struct ieee80211_hdr))
		goto free;

	val = le32_to_cpu(txd[1]);
	idx = FIELD_GET(MT_TXD1_WLAN_IDX, val);
	skb->priority = FIELD_GET(MT_TXD1_TID, val);

	if (idx >= MT7603_WTBL_STA - 1)
		goto free;

	wcid = rcu_dereference(dev->mt76.wcid[idx]);
	if (!wcid)
		goto free;

	priv = msta = container_of(wcid, struct mt7603_sta, wcid);
	val = le32_to_cpu(txd[0]);
	val &= ~(MT_TXD0_P_IDX | MT_TXD0_Q_IDX);
	val |= FIELD_PREP(MT_TXD0_Q_IDX, MT_TX_HW_QUEUE_MGMT);
	txd[0] = cpu_to_le32(val);

	sta = container_of(priv, struct ieee80211_sta, drv_priv);
	hdr = (struct ieee80211_hdr *)&skb->data[MT_TXD_SIZE];
	if (ieee80211_is_data_qos(hdr->frame_control))
		tid = *ieee80211_get_qos_ctl(hdr) &
		      IEEE80211_QOS_CTL_TAG1D_MASK;
	skb_set_queue_mapping(skb, tid_to_ac[tid]);
	ieee80211_sta_set_buffered(sta, tid, true);

	spin_lock_bh(&dev->ps_lock);
	__skb_queue_tail(&msta->psq, skb);
	if (skb_queue_len(&msta->psq) >= 64) {
		skb = __skb_dequeue(&msta->psq);
		dev_kfree_skb(skb);
	}
	spin_unlock_bh(&dev->ps_lock);
	return;

free:
	dev_kfree_skb(skb);
}

void mt7603_queue_rx_skb(struct mt76_dev *mdev, enum mt76_rxq_id q,
			 struct sk_buff *skb)
{
	struct mt7603_dev *dev = container_of(mdev, struct mt7603_dev, mt76);
	__le32 *rxd = (__le32 *)skb->data;
	__le32 *end = (__le32 *)&skb->data[skb->len];
	enum rx_pkt_type type;

	type = FIELD_GET(MT_RXD0_PKT_TYPE, le32_to_cpu(rxd[0]));

	if (q == MT_RXQ_MCU) {
		if (type == PKT_TYPE_RX_EVENT)
			mt76_mcu_rx_event(&dev->mt76, skb);
		else
			mt7603_rx_loopback_skb(dev, skb);
		return;
	}

	switch (type) {
	case PKT_TYPE_TXS:
		for (rxd++; rxd + 5 <= end; rxd += 5)
			mt7603_mac_add_txs(dev, rxd);
		dev_kfree_skb(skb);
		break;
	case PKT_TYPE_RX_EVENT:
		mt76_mcu_rx_event(&dev->mt76, skb);
		return;
	case PKT_TYPE_NORMAL:
		if (mt7603_mac_fill_rx(dev, skb) == 0) {
			mt76_rx(&dev->mt76, q, skb);
			return;
		}
		fallthrough;
	default:
		dev_kfree_skb(skb);
		break;
	}
}

static int
mt7603_init_rx_queue(struct mt7603_dev *dev, struct mt76_queue *q,
		     int idx, int n_desc, int bufsize)
{
	int err;

	err = mt76_queue_alloc(dev, q, idx, n_desc, bufsize,
			       MT_RX_RING_BASE);
	if (err < 0)
		return err;

	mt7603_irq_enable(dev, MT_INT_RX_DONE(idx));

	return 0;
}

static int mt7603_poll_tx(struct napi_struct *napi, int budget)
{
	struct mt7603_dev *dev;
	int i;

	dev = container_of(napi, struct mt7603_dev, mt76.tx_napi);
	dev->tx_dma_check = 0;

	mt76_queue_tx_cleanup(dev, dev->mt76.q_mcu[MT_MCUQ_WM], false);
	for (i = MT_TXQ_PSD; i >= 0; i--)
		mt76_queue_tx_cleanup(dev, dev->mphy.q_tx[i], false);

	if (napi_complete_done(napi, 0))
		mt7603_irq_enable(dev, MT_INT_TX_DONE_ALL);

	mt76_queue_tx_cleanup(dev, dev->mt76.q_mcu[MT_MCUQ_WM], false);
	for (i = MT_TXQ_PSD; i >= 0; i--)
		mt76_queue_tx_cleanup(dev, dev->mphy.q_tx[i], false);

	mt7603_mac_sta_poll(dev);

<<<<<<< HEAD
	mt7603_mac_sta_poll(dev);

	tasklet_schedule(&dev->mt76.tx_tasklet);
=======
	mt76_worker_schedule(&dev->mt76.tx_worker);
>>>>>>> 7d2a07b7

	return 0;
}

int mt7603_dma_init(struct mt7603_dev *dev)
{
	static const u8 wmm_queue_map[] = {
		[IEEE80211_AC_BK] = 0,
		[IEEE80211_AC_BE] = 1,
		[IEEE80211_AC_VI] = 2,
		[IEEE80211_AC_VO] = 3,
	};
	int ret;
	int i;

	mt76_dma_attach(&dev->mt76);

	mt76_clear(dev, MT_WPDMA_GLO_CFG,
		   MT_WPDMA_GLO_CFG_TX_DMA_EN |
		   MT_WPDMA_GLO_CFG_RX_DMA_EN |
		   MT_WPDMA_GLO_CFG_DMA_BURST_SIZE |
		   MT_WPDMA_GLO_CFG_TX_WRITEBACK_DONE);

	mt76_wr(dev, MT_WPDMA_RST_IDX, ~0);
	mt7603_pse_client_reset(dev);

	for (i = 0; i < ARRAY_SIZE(wmm_queue_map); i++) {
		ret = mt76_init_tx_queue(&dev->mphy, i, wmm_queue_map[i],
					 MT7603_TX_RING_SIZE, MT_TX_RING_BASE);
		if (ret)
			return ret;
	}

	ret = mt76_init_tx_queue(&dev->mphy, MT_TXQ_PSD, MT_TX_HW_QUEUE_MGMT,
				 MT7603_PSD_RING_SIZE, MT_TX_RING_BASE);
	if (ret)
		return ret;

	ret = mt76_init_mcu_queue(&dev->mt76, MT_MCUQ_WM, MT_TX_HW_QUEUE_MCU,
				  MT_MCU_RING_SIZE, MT_TX_RING_BASE);
	if (ret)
		return ret;

	ret = mt76_init_tx_queue(&dev->mphy, MT_TXQ_BEACON, MT_TX_HW_QUEUE_BCN,
				 MT_MCU_RING_SIZE, MT_TX_RING_BASE);
	if (ret)
		return ret;

	ret = mt76_init_tx_queue(&dev->mphy, MT_TXQ_CAB, MT_TX_HW_QUEUE_BMC,
				 MT_MCU_RING_SIZE, MT_TX_RING_BASE);
	if (ret)
		return ret;

	mt7603_irq_enable(dev,
			  MT_INT_TX_DONE(IEEE80211_AC_VO) |
			  MT_INT_TX_DONE(IEEE80211_AC_VI) |
			  MT_INT_TX_DONE(IEEE80211_AC_BE) |
			  MT_INT_TX_DONE(IEEE80211_AC_BK) |
			  MT_INT_TX_DONE(MT_TX_HW_QUEUE_MGMT) |
			  MT_INT_TX_DONE(MT_TX_HW_QUEUE_MCU) |
			  MT_INT_TX_DONE(MT_TX_HW_QUEUE_BCN) |
			  MT_INT_TX_DONE(MT_TX_HW_QUEUE_BMC));

	ret = mt7603_init_rx_queue(dev, &dev->mt76.q_rx[MT_RXQ_MCU], 1,
				   MT7603_MCU_RX_RING_SIZE, MT_RX_BUF_SIZE);
	if (ret)
		return ret;

	ret = mt7603_init_rx_queue(dev, &dev->mt76.q_rx[MT_RXQ_MAIN], 0,
				   MT7603_RX_RING_SIZE, MT_RX_BUF_SIZE);
	if (ret)
		return ret;

	mt76_wr(dev, MT_DELAY_INT_CFG, 0);
	ret = mt76_init_queues(dev, mt76_dma_rx_poll);
	if (ret)
		return ret;

	netif_tx_napi_add(&dev->mt76.tx_napi_dev, &dev->mt76.tx_napi,
			  mt7603_poll_tx, NAPI_POLL_WEIGHT);
	napi_enable(&dev->mt76.tx_napi);

	return 0;
}

void mt7603_dma_cleanup(struct mt7603_dev *dev)
{
	mt76_clear(dev, MT_WPDMA_GLO_CFG,
		   MT_WPDMA_GLO_CFG_TX_DMA_EN |
		   MT_WPDMA_GLO_CFG_RX_DMA_EN |
		   MT_WPDMA_GLO_CFG_TX_WRITEBACK_DONE);

	mt76_dma_cleanup(&dev->mt76);
}<|MERGE_RESOLUTION|>--- conflicted
+++ resolved
@@ -144,13 +144,7 @@
 
 	mt7603_mac_sta_poll(dev);
 
-<<<<<<< HEAD
-	mt7603_mac_sta_poll(dev);
-
-	tasklet_schedule(&dev->mt76.tx_tasklet);
-=======
 	mt76_worker_schedule(&dev->mt76.tx_worker);
->>>>>>> 7d2a07b7
 
 	return 0;
 }
