/* SPDX-License-Identifier: ISC */

#ifndef __MT7603_H
#define __MT7603_H

#include <linux/interrupt.h>
#include <linux/ktime.h>
#include "../mt76.h"
#include "regs.h"

#define MT7603_MAX_INTERFACES	4
#define MT7603_WTBL_SIZE	128
#define MT7603_WTBL_RESERVED	(MT7603_WTBL_SIZE - 1)
#define MT7603_WTBL_STA		(MT7603_WTBL_RESERVED - MT7603_MAX_INTERFACES)

#define MT7603_RATE_RETRY	2

#define MT7603_MCU_RX_RING_SIZE	64
#define MT7603_RX_RING_SIZE     128
#define MT7603_TX_RING_SIZE	256
#define MT7603_PSD_RING_SIZE	128

#define MT7603_FIRMWARE_E1	"mt7603_e1.bin"
#define MT7603_FIRMWARE_E2	"mt7603_e2.bin"
#define MT7628_FIRMWARE_E1	"mt7628_e1.bin"
#define MT7628_FIRMWARE_E2	"mt7628_e2.bin"

#define MT7603_EEPROM_SIZE	1024

#define MT_AGG_SIZE_LIMIT(_n)	(((_n) + 1) * 4)

#define MT7603_PRE_TBTT_TIME	5000 /* ms */

#define MT7603_WATCHDOG_TIME	100 /* ms */
#define MT7603_WATCHDOG_TIMEOUT	10 /* number of checks */

#define MT7603_EDCCA_BLOCK_TH	10

#define MT7603_CFEND_RATE_DEFAULT	0x69 /* chip default (24M) */
#define MT7603_CFEND_RATE_11B		0x03 /* 11B LP, 11M */

struct mt7603_vif;
struct mt7603_sta;

enum {
	MT7603_REV_E1 = 0x00,
	MT7603_REV_E2 = 0x10,
	MT7628_REV_E1 = 0x8a00,
};

enum mt7603_bw {
	MT_BW_20,
	MT_BW_40,
	MT_BW_80,
};

struct mt7603_rate_set {
	struct ieee80211_tx_rate probe_rate;
	struct ieee80211_tx_rate rates[4];
};

struct mt7603_sta {
	struct mt76_wcid wcid; /* must be first */

	struct mt7603_vif *vif;

	struct list_head poll_list;
	u32 tx_airtime_ac[4];

	struct sk_buff_head psq;

	struct ieee80211_tx_rate rates[4];

	struct mt7603_rate_set rateset[2];
	u32 rate_set_tsf;

	u8 rate_count;
	u8 n_rates;

	u8 rate_probe;
	u8 smps;

	u8 ps;
};

struct mt7603_vif {
	struct mt7603_sta sta; /* must be first */

	u8 idx;
};

enum mt7603_reset_cause {
	RESET_CAUSE_TX_HANG,
	RESET_CAUSE_TX_BUSY,
	RESET_CAUSE_RX_BUSY,
	RESET_CAUSE_BEACON_STUCK,
	RESET_CAUSE_RX_PSE_BUSY,
	RESET_CAUSE_MCU_HANG,
	RESET_CAUSE_RESET_FAILED,
	__RESET_CAUSE_MAX
};

struct mt7603_dev {
	union { /* must be first */
		struct mt76_dev mt76;
		struct mt76_phy mphy;
	};

	const struct mt76_bus_ops *bus_ops;

	u32 rxfilter;

	struct list_head sta_poll_list;
	spinlock_t sta_poll_lock;

	struct mt7603_sta global_sta;

	u32 agc0, agc3;
	u32 false_cca_ofdm, false_cca_cck;
	unsigned long last_cca_adj;

	u32 ampdu_ref;
<<<<<<< HEAD
	__le32 rx_ampdu_ts;
=======
	u32 rx_ampdu_ts;
>>>>>>> 7d2a07b7
	u8 rssi_offset[3];

	u8 slottime;
	s16 coverage_class;

	s8 tx_power_limit;

	ktime_t ed_time;

	spinlock_t ps_lock;

	u8 mcu_running;

	u8 ed_monitor_enabled;
	u8 ed_monitor;
	s8 ed_trigger;
	u8 ed_strict_mode;
	u8 ed_strong_signal;

	bool dynamic_sensitivity;
	s8 sensitivity;
	u8 sensitivity_limit;

	u8 beacon_check;
	u8 tx_hang_check;
	u8 tx_dma_check;
	u8 rx_dma_check;
	u8 rx_pse_check;
	u8 mcu_hang;

	enum mt7603_reset_cause cur_reset_cause;

	u16 tx_dma_idx[4];
	u16 rx_dma_idx;

	u32 reset_test;

	unsigned int reset_cause[__RESET_CAUSE_MAX];
};

extern const struct mt76_driver_ops mt7603_drv_ops;
extern const struct ieee80211_ops mt7603_ops;
extern struct pci_driver mt7603_pci_driver;
extern struct platform_driver mt76_wmac_driver;

static inline bool is_mt7603(struct mt7603_dev *dev)
{
	return mt76xx_chip(dev) == 0x7603;
}

static inline bool is_mt7628(struct mt7603_dev *dev)
{
	return mt76xx_chip(dev) == 0x7628;
}

/* need offset to prevent conflict with ampdu_ack_len */
#define MT_RATE_DRIVER_DATA_OFFSET	4

u32 mt7603_reg_map(struct mt7603_dev *dev, u32 addr);

irqreturn_t mt7603_irq_handler(int irq, void *dev_instance);

int mt7603_register_device(struct mt7603_dev *dev);
void mt7603_unregister_device(struct mt7603_dev *dev);
int mt7603_eeprom_init(struct mt7603_dev *dev);
int mt7603_dma_init(struct mt7603_dev *dev);
void mt7603_dma_cleanup(struct mt7603_dev *dev);
int mt7603_mcu_init(struct mt7603_dev *dev);
void mt7603_init_debugfs(struct mt7603_dev *dev);

static inline void mt7603_irq_enable(struct mt7603_dev *dev, u32 mask)
{
	mt76_set_irq_mask(&dev->mt76, MT_INT_MASK_CSR, 0, mask);
}

static inline void mt7603_irq_disable(struct mt7603_dev *dev, u32 mask)
{
	mt76_set_irq_mask(&dev->mt76, MT_INT_MASK_CSR, mask, 0);
}

void mt7603_mac_reset_counters(struct mt7603_dev *dev);
void mt7603_mac_dma_start(struct mt7603_dev *dev);
void mt7603_mac_start(struct mt7603_dev *dev);
void mt7603_mac_stop(struct mt7603_dev *dev);
void mt7603_mac_work(struct work_struct *work);
void mt7603_mac_set_timing(struct mt7603_dev *dev);
void mt7603_beacon_set_timer(struct mt7603_dev *dev, int idx, int intval);
int mt7603_mac_fill_rx(struct mt7603_dev *dev, struct sk_buff *skb);
void mt7603_mac_add_txs(struct mt7603_dev *dev, void *data);
void mt7603_mac_rx_ba_reset(struct mt7603_dev *dev, void *addr, u8 tid);
void mt7603_mac_tx_ba_reset(struct mt7603_dev *dev, int wcid, int tid,
			    int ba_size);
void mt7603_mac_sta_poll(struct mt7603_dev *dev);

void mt7603_pse_client_reset(struct mt7603_dev *dev);

int mt7603_mcu_set_channel(struct mt7603_dev *dev);
int mt7603_mcu_set_eeprom(struct mt7603_dev *dev);
void mt7603_mcu_exit(struct mt7603_dev *dev);

void mt7603_wtbl_init(struct mt7603_dev *dev, int idx, int vif,
		      const u8 *mac_addr);
void mt7603_wtbl_clear(struct mt7603_dev *dev, int idx);
void mt7603_wtbl_update_cap(struct mt7603_dev *dev, struct ieee80211_sta *sta);
void mt7603_wtbl_set_rates(struct mt7603_dev *dev, struct mt7603_sta *sta,
			   struct ieee80211_tx_rate *probe_rate,
			   struct ieee80211_tx_rate *rates);
int mt7603_wtbl_set_key(struct mt7603_dev *dev, int wcid,
			struct ieee80211_key_conf *key);
void mt7603_wtbl_set_ps(struct mt7603_dev *dev, struct mt7603_sta *sta,
			bool enabled);
void mt7603_wtbl_set_smps(struct mt7603_dev *dev, struct mt7603_sta *sta,
			  bool enabled);
void mt7603_filter_tx(struct mt7603_dev *dev, int idx, bool abort);

int mt7603_tx_prepare_skb(struct mt76_dev *mdev, void *txwi_ptr,
			  enum mt76_txq_id qid, struct mt76_wcid *wcid,
			  struct ieee80211_sta *sta,
			  struct mt76_tx_info *tx_info);

void mt7603_tx_complete_skb(struct mt76_dev *mdev, struct mt76_queue_entry *e);

void mt7603_queue_rx_skb(struct mt76_dev *mdev, enum mt76_rxq_id q,
			 struct sk_buff *skb);
void mt7603_rx_poll_complete(struct mt76_dev *mdev, enum mt76_rxq_id q);
void mt7603_sta_ps(struct mt76_dev *mdev, struct ieee80211_sta *sta, bool ps);
int mt7603_sta_add(struct mt76_dev *mdev, struct ieee80211_vif *vif,
		   struct ieee80211_sta *sta);
void mt7603_sta_assoc(struct mt76_dev *mdev, struct ieee80211_vif *vif,
		      struct ieee80211_sta *sta);
void mt7603_sta_remove(struct mt76_dev *mdev, struct ieee80211_vif *vif,
		       struct ieee80211_sta *sta);

void mt7603_pre_tbtt_tasklet(struct tasklet_struct *t);

void mt7603_update_channel(struct mt76_phy *mphy);

void mt7603_edcca_set_strict(struct mt7603_dev *dev, bool val);
void mt7603_cca_stats_reset(struct mt7603_dev *dev);

void mt7603_init_edcca(struct mt7603_dev *dev);
#endif<|MERGE_RESOLUTION|>--- conflicted
+++ resolved
@@ -120,11 +120,7 @@
 	unsigned long last_cca_adj;
 
 	u32 ampdu_ref;
-<<<<<<< HEAD
-	__le32 rx_ampdu_ts;
-=======
 	u32 rx_ampdu_ts;
->>>>>>> 7d2a07b7
 	u8 rssi_offset[3];
 
 	u8 slottime;
