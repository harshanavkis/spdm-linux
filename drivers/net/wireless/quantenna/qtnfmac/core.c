// SPDX-License-Identifier: GPL-2.0+
/* Copyright (c) 2015-2016 Quantenna Communications. All rights reserved. */

#include <linux/kernel.h>
#include <linux/module.h>
#include <linux/if_ether.h>
#include <linux/nospec.h>

#include "core.h"
#include "bus.h"
#include "trans.h"
#include "commands.h"
#include "cfg80211.h"
#include "event.h"
#include "util.h"
#include "switchdev.h"

#define QTNF_PRIMARY_VIF_IDX	0

static bool slave_radar = true;
module_param(slave_radar, bool, 0644);
MODULE_PARM_DESC(slave_radar, "set 0 to disable radar detection in slave mode");

static bool dfs_offload;
module_param(dfs_offload, bool, 0644);
MODULE_PARM_DESC(dfs_offload, "set 1 to enable DFS offload to firmware");

static struct dentry *qtnf_debugfs_dir;

bool qtnf_slave_radar_get(void)
{
	return slave_radar;
}

bool qtnf_dfs_offload_get(void)
{
	return dfs_offload;
}

struct qtnf_wmac *qtnf_core_get_mac(const struct qtnf_bus *bus, u8 macid)
{
	struct qtnf_wmac *mac = NULL;

	if (macid >= QTNF_MAX_MAC) {
		pr_err("invalid MAC index %u\n", macid);
		return NULL;
	}

	macid = array_index_nospec(macid, QTNF_MAX_MAC);
	mac = bus->mac[macid];

	if (unlikely(!mac)) {
		pr_err("MAC%u: not initialized\n", macid);
		return NULL;
	}

	return mac;
}

/* Netdev handler for open.
 */
static int qtnf_netdev_open(struct net_device *ndev)
{
	netif_carrier_off(ndev);
	qtnf_netdev_updown(ndev, 1);
	return 0;
}

/* Netdev handler for close.
 */
static int qtnf_netdev_close(struct net_device *ndev)
{
	netif_carrier_off(ndev);
	qtnf_virtual_intf_cleanup(ndev);
	qtnf_netdev_updown(ndev, 0);
	return 0;
}

static void qtnf_packet_send_hi_pri(struct sk_buff *skb)
{
	struct qtnf_vif *vif = qtnf_netdev_get_priv(skb->dev);

	skb_queue_tail(&vif->high_pri_tx_queue, skb);
	queue_work(vif->mac->bus->hprio_workqueue, &vif->high_pri_tx_work);
}

/* Netdev handler for data transmission.
 */
static netdev_tx_t
qtnf_netdev_hard_start_xmit(struct sk_buff *skb, struct net_device *ndev)
{
	struct qtnf_vif *vif;
	struct qtnf_wmac *mac;

	vif = qtnf_netdev_get_priv(ndev);

	if (unlikely(skb->dev != ndev)) {
		pr_err_ratelimited("invalid skb->dev");
		dev_kfree_skb_any(skb);
		return 0;
	}

	if (unlikely(vif->wdev.iftype == NL80211_IFTYPE_UNSPECIFIED)) {
		pr_err_ratelimited("%s: VIF not initialized\n", ndev->name);
		dev_kfree_skb_any(skb);
		return 0;
	}

	mac = vif->mac;
	if (unlikely(!mac)) {
		pr_err_ratelimited("%s: NULL mac pointer", ndev->name);
		dev_kfree_skb_any(skb);
		return 0;
	}

	if (!skb->len || (skb->len > ETH_FRAME_LEN)) {
		pr_err_ratelimited("%s: invalid skb len %d\n", ndev->name,
				   skb->len);
		dev_kfree_skb_any(skb);
		ndev->stats.tx_dropped++;
		return 0;
	}

	/* tx path is enabled: reset vif timeout */
	vif->cons_tx_timeout_cnt = 0;

	if (unlikely(skb->protocol == htons(ETH_P_PAE))) {
		qtnf_packet_send_hi_pri(skb);
<<<<<<< HEAD
		qtnf_update_tx_stats(ndev, skb);
		return NETDEV_TX_OK;
	}

	return qtnf_bus_data_tx(mac->bus, skb, mac->macid, vif->vifid);
}

/* Netdev handler for getting stats.
 */
static void qtnf_netdev_get_stats64(struct net_device *ndev,
				    struct rtnl_link_stats64 *stats)
{
	struct qtnf_vif *vif = qtnf_netdev_get_priv(ndev);
	unsigned int start;
	int cpu;

	netdev_stats_to_stats64(stats, &ndev->stats);

	if (!vif->stats64)
		return;

	for_each_possible_cpu(cpu) {
		struct pcpu_sw_netstats *stats64;
		u64 rx_packets, rx_bytes;
		u64 tx_packets, tx_bytes;

		stats64 = per_cpu_ptr(vif->stats64, cpu);

		do {
			start = u64_stats_fetch_begin_irq(&stats64->syncp);
			rx_packets = stats64->rx_packets;
			rx_bytes = stats64->rx_bytes;
			tx_packets = stats64->tx_packets;
			tx_bytes = stats64->tx_bytes;
		} while (u64_stats_fetch_retry_irq(&stats64->syncp, start));

		stats->rx_packets += rx_packets;
		stats->rx_bytes += rx_bytes;
		stats->tx_packets += tx_packets;
		stats->tx_bytes += tx_bytes;
=======
		dev_sw_netstats_tx_add(ndev, 1, skb->len);
		return NETDEV_TX_OK;
>>>>>>> 7d2a07b7
	}

	return qtnf_bus_data_tx(mac->bus, skb, mac->macid, vif->vifid);
}

/* Netdev handler for transmission timeout.
 */
static void qtnf_netdev_tx_timeout(struct net_device *ndev, unsigned int txqueue)
{
	struct qtnf_vif *vif = qtnf_netdev_get_priv(ndev);
	struct qtnf_wmac *mac;
	struct qtnf_bus *bus;

	if (unlikely(!vif || !vif->mac || !vif->mac->bus))
		return;

	mac = vif->mac;
	bus = mac->bus;

	pr_warn("VIF%u.%u: Tx timeout- %lu\n", mac->macid, vif->vifid, jiffies);

	qtnf_bus_data_tx_timeout(bus, ndev);
	ndev->stats.tx_errors++;

	if (++vif->cons_tx_timeout_cnt > QTNF_TX_TIMEOUT_TRSHLD) {
		pr_err("Tx timeout threshold exceeded !\n");
		pr_err("schedule interface %s reset !\n", netdev_name(ndev));
		queue_work(bus->workqueue, &vif->reset_work);
	}
}

static int qtnf_netdev_set_mac_address(struct net_device *ndev, void *addr)
{
	struct qtnf_vif *vif = qtnf_netdev_get_priv(ndev);
	struct sockaddr *sa = addr;
	int ret;
	unsigned char old_addr[ETH_ALEN];

	memcpy(old_addr, sa->sa_data, sizeof(old_addr));

	ret = eth_mac_addr(ndev, sa);
	if (ret)
		return ret;

	qtnf_scan_done(vif->mac, true);

	ret = qtnf_cmd_send_change_intf_type(vif, vif->wdev.iftype,
					     vif->wdev.use_4addr,
					     sa->sa_data);

	if (ret)
		memcpy(ndev->dev_addr, old_addr, ETH_ALEN);

	return ret;
}

static int qtnf_netdev_port_parent_id(struct net_device *ndev,
				      struct netdev_phys_item_id *ppid)
{
	const struct qtnf_vif *vif = qtnf_netdev_get_priv(ndev);
	const struct qtnf_bus *bus = vif->mac->bus;

	ppid->id_len = sizeof(bus->hw_id);
	memcpy(&ppid->id, bus->hw_id, ppid->id_len);

	return 0;
}

<<<<<<< HEAD
=======
static int qtnf_netdev_alloc_pcpu_stats(struct net_device *dev)
{
	dev->tstats = netdev_alloc_pcpu_stats(struct pcpu_sw_netstats);

	return dev->tstats ? 0 : -ENOMEM;
}

static void qtnf_netdev_free_pcpu_stats(struct net_device *dev)
{
	free_percpu(dev->tstats);
}

>>>>>>> 7d2a07b7
/* Network device ops handlers */
const struct net_device_ops qtnf_netdev_ops = {
	.ndo_init = qtnf_netdev_alloc_pcpu_stats,
	.ndo_uninit = qtnf_netdev_free_pcpu_stats,
	.ndo_open = qtnf_netdev_open,
	.ndo_stop = qtnf_netdev_close,
	.ndo_start_xmit = qtnf_netdev_hard_start_xmit,
	.ndo_tx_timeout = qtnf_netdev_tx_timeout,
	.ndo_get_stats64 = dev_get_tstats64,
	.ndo_set_mac_address = qtnf_netdev_set_mac_address,
	.ndo_get_port_parent_id = qtnf_netdev_port_parent_id,
};

static int qtnf_mac_init_single_band(struct wiphy *wiphy,
				     struct qtnf_wmac *mac,
				     enum nl80211_band band)
{
	int ret;

	wiphy->bands[band] = kzalloc(sizeof(*wiphy->bands[band]), GFP_KERNEL);
	if (!wiphy->bands[band])
		return -ENOMEM;

	wiphy->bands[band]->band = band;

	ret = qtnf_cmd_band_info_get(mac, wiphy->bands[band]);
	if (ret) {
		pr_err("MAC%u: band %u: failed to get chans info: %d\n",
		       mac->macid, band, ret);
		return ret;
	}

	qtnf_band_init_rates(wiphy->bands[band]);

	return 0;
}

static int qtnf_mac_init_bands(struct qtnf_wmac *mac)
{
	struct wiphy *wiphy = priv_to_wiphy(mac);
	int ret = 0;

	if (mac->macinfo.bands_cap & QLINK_BAND_2GHZ) {
		ret = qtnf_mac_init_single_band(wiphy, mac, NL80211_BAND_2GHZ);
		if (ret)
			goto out;
	}

	if (mac->macinfo.bands_cap & QLINK_BAND_5GHZ) {
		ret = qtnf_mac_init_single_band(wiphy, mac, NL80211_BAND_5GHZ);
		if (ret)
			goto out;
	}

	if (mac->macinfo.bands_cap & QLINK_BAND_60GHZ)
		ret = qtnf_mac_init_single_band(wiphy, mac, NL80211_BAND_60GHZ);

out:
	return ret;
}

struct qtnf_vif *qtnf_mac_get_free_vif(struct qtnf_wmac *mac)
{
	struct qtnf_vif *vif;
	int i;

	for (i = 0; i < QTNF_MAX_INTF; i++) {
		vif = &mac->iflist[i];
		if (vif->wdev.iftype == NL80211_IFTYPE_UNSPECIFIED)
			return vif;
	}

	return NULL;
}

struct qtnf_vif *qtnf_mac_get_base_vif(struct qtnf_wmac *mac)
{
	struct qtnf_vif *vif;

	vif = &mac->iflist[QTNF_PRIMARY_VIF_IDX];

	if (vif->wdev.iftype == NL80211_IFTYPE_UNSPECIFIED)
		return NULL;

	return vif;
}

void qtnf_mac_iface_comb_free(struct qtnf_wmac *mac)
{
	struct ieee80211_iface_combination *comb;
	int i;

	if (mac->macinfo.if_comb) {
		for (i = 0; i < mac->macinfo.n_if_comb; i++) {
			comb = &mac->macinfo.if_comb[i];
			kfree(comb->limits);
			comb->limits = NULL;
		}

		kfree(mac->macinfo.if_comb);
		mac->macinfo.if_comb = NULL;
	}
}

void qtnf_mac_ext_caps_free(struct qtnf_wmac *mac)
{
	if (mac->macinfo.extended_capabilities_len) {
		kfree(mac->macinfo.extended_capabilities);
		mac->macinfo.extended_capabilities = NULL;

		kfree(mac->macinfo.extended_capabilities_mask);
		mac->macinfo.extended_capabilities_mask = NULL;

		mac->macinfo.extended_capabilities_len = 0;
	}
}

static void qtnf_vif_reset_handler(struct work_struct *work)
{
	struct qtnf_vif *vif = container_of(work, struct qtnf_vif, reset_work);

	rtnl_lock();

	if (vif->wdev.iftype == NL80211_IFTYPE_UNSPECIFIED) {
		rtnl_unlock();
		return;
	}

	/* stop tx completely */
	netif_tx_stop_all_queues(vif->netdev);
	if (netif_carrier_ok(vif->netdev))
		netif_carrier_off(vif->netdev);

	qtnf_cfg80211_vif_reset(vif);

	rtnl_unlock();
}

static void qtnf_mac_init_primary_intf(struct qtnf_wmac *mac)
{
	struct qtnf_vif *vif = &mac->iflist[QTNF_PRIMARY_VIF_IDX];

	vif->wdev.iftype = NL80211_IFTYPE_STATION;
	vif->bss_priority = QTNF_DEF_BSS_PRIORITY;
	vif->wdev.wiphy = priv_to_wiphy(mac);
	INIT_WORK(&vif->reset_work, qtnf_vif_reset_handler);
	vif->cons_tx_timeout_cnt = 0;
}

static void qtnf_mac_scan_finish(struct qtnf_wmac *mac, bool aborted)
{
	struct cfg80211_scan_info info = {
		.aborted = aborted,
	};

	mutex_lock(&mac->mac_lock);

	if (mac->scan_req) {
		cfg80211_scan_done(mac->scan_req, &info);
		mac->scan_req = NULL;
	}

	mutex_unlock(&mac->mac_lock);
}

void qtnf_scan_done(struct qtnf_wmac *mac, bool aborted)
{
	cancel_delayed_work_sync(&mac->scan_timeout);
	qtnf_mac_scan_finish(mac, aborted);
}

static void qtnf_mac_scan_timeout(struct work_struct *work)
{
	struct qtnf_wmac *mac =
		container_of(work, struct qtnf_wmac, scan_timeout.work);

	pr_warn("MAC%d: scan timed out\n", mac->macid);
	qtnf_mac_scan_finish(mac, true);
}

static void qtnf_vif_send_data_high_pri(struct work_struct *work)
{
	struct qtnf_vif *vif =
		container_of(work, struct qtnf_vif, high_pri_tx_work);
	struct sk_buff *skb;

	if (!vif->netdev ||
	    vif->wdev.iftype == NL80211_IFTYPE_UNSPECIFIED)
		return;

	while ((skb = skb_dequeue(&vif->high_pri_tx_queue))) {
		qtnf_cmd_send_frame(vif, 0, QLINK_FRAME_TX_FLAG_8023,
				    0, skb->data, skb->len);
		dev_kfree_skb_any(skb);
	}
}

static struct qtnf_wmac *qtnf_core_mac_alloc(struct qtnf_bus *bus,
					     unsigned int macid)
{
	struct platform_device *pdev = NULL;
	struct qtnf_wmac *mac;
	struct qtnf_vif *vif;
	struct wiphy *wiphy;
	unsigned int i;

	if (bus->hw_info.num_mac > 1) {
		pdev = platform_device_register_data(bus->dev,
						     dev_name(bus->dev),
						     macid, NULL, 0);
		if (IS_ERR(pdev))
			return ERR_PTR(-EINVAL);
	}

	wiphy = qtnf_wiphy_allocate(bus, pdev);
	if (!wiphy) {
		if (pdev)
			platform_device_unregister(pdev);
		return ERR_PTR(-ENOMEM);
	}

	mac = wiphy_priv(wiphy);

	mac->macid = macid;
	mac->pdev = pdev;
	mac->bus = bus;
	mutex_init(&mac->mac_lock);
	INIT_DELAYED_WORK(&mac->scan_timeout, qtnf_mac_scan_timeout);

	for (i = 0; i < QTNF_MAX_INTF; i++) {
		vif = &mac->iflist[i];

		memset(vif, 0, sizeof(*vif));
		vif->wdev.iftype = NL80211_IFTYPE_UNSPECIFIED;
		vif->mac = mac;
		vif->vifid = i;
		qtnf_sta_list_init(&vif->sta_list);
		INIT_WORK(&vif->high_pri_tx_work, qtnf_vif_send_data_high_pri);
		skb_queue_head_init(&vif->high_pri_tx_queue);
	}

	qtnf_mac_init_primary_intf(mac);
	bus->mac[macid] = mac;

	return mac;
}

static const struct ethtool_ops qtnf_ethtool_ops = {
	.get_drvinfo = cfg80211_get_drvinfo,
};

int qtnf_core_net_attach(struct qtnf_wmac *mac, struct qtnf_vif *vif,
			 const char *name, unsigned char name_assign_type)
{
	struct wiphy *wiphy = priv_to_wiphy(mac);
	struct net_device *dev;
	void *qdev_vif;
	int ret;

	dev = alloc_netdev_mqs(sizeof(struct qtnf_vif *), name,
			       name_assign_type, ether_setup, 1, 1);
	if (!dev)
		return -ENOMEM;

	vif->netdev = dev;

	dev->netdev_ops = &qtnf_netdev_ops;
	dev->needs_free_netdev = true;
	dev_net_set(dev, wiphy_net(wiphy));
	dev->ieee80211_ptr = &vif->wdev;
	ether_addr_copy(dev->dev_addr, vif->mac_addr);
	dev->flags |= IFF_BROADCAST | IFF_MULTICAST;
	dev->watchdog_timeo = QTNF_DEF_WDOG_TIMEOUT;
	dev->tx_queue_len = 100;
	dev->ethtool_ops = &qtnf_ethtool_ops;

	if (qtnf_hwcap_is_set(&mac->bus->hw_info, QLINK_HW_CAPAB_HW_BRIDGE))
		dev->needed_tailroom = sizeof(struct qtnf_frame_meta_info);

	qdev_vif = netdev_priv(dev);
	*((void **)qdev_vif) = vif;

	SET_NETDEV_DEV(dev, wiphy_dev(wiphy));

	ret = cfg80211_register_netdevice(dev);
	if (ret) {
		free_netdev(dev);
		vif->netdev = NULL;
	}

	return ret;
}

static void qtnf_core_mac_detach(struct qtnf_bus *bus, unsigned int macid)
{
	struct qtnf_wmac *mac;
	struct wiphy *wiphy;
	struct qtnf_vif *vif;
	unsigned int i;
	enum nl80211_band band;

	mac = bus->mac[macid];

	if (!mac)
		return;

	wiphy = priv_to_wiphy(mac);

	for (i = 0; i < QTNF_MAX_INTF; i++) {
		vif = &mac->iflist[i];
		rtnl_lock();
		if (vif->netdev &&
		    vif->wdev.iftype != NL80211_IFTYPE_UNSPECIFIED) {
			qtnf_virtual_intf_cleanup(vif->netdev);
			qtnf_del_virtual_intf(wiphy, &vif->wdev);
		}
		rtnl_unlock();
		qtnf_sta_list_free(&vif->sta_list);
	}

	if (mac->wiphy_registered)
		wiphy_unregister(wiphy);

	for (band = NL80211_BAND_2GHZ; band < NUM_NL80211_BANDS; ++band) {
		if (!wiphy->bands[band])
			continue;

		kfree(wiphy->bands[band]->iftype_data);
		wiphy->bands[band]->n_iftype_data = 0;

		kfree(wiphy->bands[band]->channels);
		wiphy->bands[band]->n_channels = 0;

		kfree(wiphy->bands[band]);
		wiphy->bands[band] = NULL;
	}

	platform_device_unregister(mac->pdev);
	qtnf_mac_iface_comb_free(mac);
	qtnf_mac_ext_caps_free(mac);
	kfree(mac->macinfo.wowlan);
	kfree(mac->rd);
	mac->rd = NULL;
	wiphy_free(wiphy);
	bus->mac[macid] = NULL;
}

static int qtnf_core_mac_attach(struct qtnf_bus *bus, unsigned int macid)
{
	struct qtnf_wmac *mac;
	struct qtnf_vif *vif;
	int ret;

	if (!(bus->hw_info.mac_bitmap & BIT(macid))) {
		pr_info("MAC%u is not active in FW\n", macid);
		return 0;
	}

	mac = qtnf_core_mac_alloc(bus, macid);
	if (IS_ERR(mac)) {
		pr_err("MAC%u allocation failed\n", macid);
		return PTR_ERR(mac);
	}

	vif = qtnf_mac_get_base_vif(mac);
	if (!vif) {
		pr_err("MAC%u: primary VIF is not ready\n", macid);
		ret = -EFAULT;
		goto error;
	}

	ret = qtnf_cmd_send_add_intf(vif, vif->wdev.iftype,
				     vif->wdev.use_4addr, vif->mac_addr);
	if (ret) {
		pr_err("MAC%u: failed to add VIF\n", macid);
		goto error;
	}

	ret = qtnf_cmd_get_mac_info(mac);
	if (ret) {
		pr_err("MAC%u: failed to get MAC info\n", macid);
		goto error_del_vif;
	}

	/* Use MAC address of the first active radio as a unique device ID */
	if (is_zero_ether_addr(mac->bus->hw_id))
		ether_addr_copy(mac->bus->hw_id, mac->macaddr);

	ret = qtnf_mac_init_bands(mac);
	if (ret) {
		pr_err("MAC%u: failed to init bands\n", macid);
		goto error_del_vif;
	}

	ret = qtnf_wiphy_register(&bus->hw_info, mac);
	if (ret) {
		pr_err("MAC%u: wiphy registration failed\n", macid);
		goto error_del_vif;
	}

	mac->wiphy_registered = 1;

	rtnl_lock();
	wiphy_lock(priv_to_wiphy(mac));
	ret = qtnf_core_net_attach(mac, vif, "wlan%d", NET_NAME_ENUM);
	wiphy_unlock(priv_to_wiphy(mac));
	rtnl_unlock();

	if (ret) {
		pr_err("MAC%u: failed to attach netdev\n", macid);
		goto error_del_vif;
	}

	if (qtnf_hwcap_is_set(&bus->hw_info, QLINK_HW_CAPAB_HW_BRIDGE)) {
		ret = qtnf_cmd_netdev_changeupper(vif, vif->netdev->ifindex);
		if (ret)
			goto error;
	}

	pr_debug("MAC%u initialized\n", macid);

	return 0;

error_del_vif:
	qtnf_cmd_send_del_intf(vif);
	vif->wdev.iftype = NL80211_IFTYPE_UNSPECIFIED;
error:
	qtnf_core_mac_detach(bus, macid);
	return ret;
}

bool qtnf_netdev_is_qtn(const struct net_device *ndev)
{
	return ndev->netdev_ops == &qtnf_netdev_ops;
}

static int qtnf_check_br_ports(struct net_device *dev,
			       struct netdev_nested_priv *priv)
{
	struct net_device *ndev = (struct net_device *)priv->data;

	if (dev != ndev && netdev_port_same_parent_id(dev, ndev))
		return -ENOTSUPP;

	return 0;
}

static int qtnf_core_netdevice_event(struct notifier_block *nb,
				     unsigned long event, void *ptr)
{
	struct net_device *ndev = netdev_notifier_info_to_dev(ptr);
	const struct netdev_notifier_changeupper_info *info;
	struct netdev_nested_priv priv = {
		.data = (void *)ndev,
	};
	struct net_device *brdev;
	struct qtnf_vif *vif;
	struct qtnf_bus *bus;
	int br_domain;
	int ret = 0;

	if (!qtnf_netdev_is_qtn(ndev))
		return NOTIFY_DONE;

	if (!net_eq(dev_net(ndev), &init_net))
		return NOTIFY_OK;

	vif = qtnf_netdev_get_priv(ndev);
	bus = vif->mac->bus;

	switch (event) {
	case NETDEV_CHANGEUPPER:
		info = ptr;
		brdev = info->upper_dev;

		if (!netif_is_bridge_master(brdev))
			break;

		pr_debug("[VIF%u.%u] change bridge: %s %s\n",
			 vif->mac->macid, vif->vifid, netdev_name(brdev),
			 info->linking ? "add" : "del");

		if (IS_ENABLED(CONFIG_NET_SWITCHDEV) &&
		    qtnf_hwcap_is_set(&bus->hw_info,
				      QLINK_HW_CAPAB_HW_BRIDGE)) {
			if (info->linking)
				br_domain = brdev->ifindex;
			else
				br_domain = ndev->ifindex;

			ret = qtnf_cmd_netdev_changeupper(vif, br_domain);
		} else {
			ret = netdev_walk_all_lower_dev(brdev,
							qtnf_check_br_ports,
							&priv);
		}

		break;
	default:
		break;
	}

	return notifier_from_errno(ret);
}

int qtnf_core_attach(struct qtnf_bus *bus)
{
	unsigned int i;
	int ret;

	qtnf_trans_init(bus);
	qtnf_bus_data_rx_start(bus);

	bus->workqueue = alloc_ordered_workqueue("QTNF_BUS", 0);
	if (!bus->workqueue) {
		pr_err("failed to alloc main workqueue\n");
		ret = -ENOMEM;
		goto error;
	}

	bus->hprio_workqueue = alloc_workqueue("QTNF_HPRI", WQ_HIGHPRI, 0);
	if (!bus->hprio_workqueue) {
		pr_err("failed to alloc high prio workqueue\n");
		ret = -ENOMEM;
		goto error;
	}

	INIT_WORK(&bus->event_work, qtnf_event_work_handler);

	ret = qtnf_cmd_send_init_fw(bus);
	if (ret) {
		pr_err("failed to init FW: %d\n", ret);
		goto error;
	}

	if (QLINK_VER_MAJOR(bus->hw_info.ql_proto_ver) !=
	    QLINK_PROTO_VER_MAJOR) {
		pr_err("qlink driver vs FW version mismatch: %u vs %u\n",
		       QLINK_PROTO_VER_MAJOR,
		       QLINK_VER_MAJOR(bus->hw_info.ql_proto_ver));
		ret = -EPROTONOSUPPORT;
		goto error;
	}

	bus->fw_state = QTNF_FW_STATE_ACTIVE;
	ret = qtnf_cmd_get_hw_info(bus);
	if (ret) {
		pr_err("failed to get HW info: %d\n", ret);
		goto error;
	}

	if (qtnf_hwcap_is_set(&bus->hw_info, QLINK_HW_CAPAB_HW_BRIDGE) &&
	    bus->bus_ops->data_tx_use_meta_set)
		bus->bus_ops->data_tx_use_meta_set(bus, true);

	if (bus->hw_info.num_mac > QTNF_MAX_MAC) {
		pr_err("no support for number of MACs=%u\n",
		       bus->hw_info.num_mac);
		ret = -ERANGE;
		goto error;
	}

	for (i = 0; i < bus->hw_info.num_mac; i++) {
		ret = qtnf_core_mac_attach(bus, i);

		if (ret) {
			pr_err("MAC%u: attach failed: %d\n", i, ret);
			goto error;
		}
	}

	bus->netdev_nb.notifier_call = qtnf_core_netdevice_event;
	ret = register_netdevice_notifier(&bus->netdev_nb);
	if (ret) {
		pr_err("failed to register netdev notifier: %d\n", ret);
		goto error;
	}

	bus->fw_state = QTNF_FW_STATE_RUNNING;
	return 0;

error:
	qtnf_core_detach(bus);
	return ret;
}
EXPORT_SYMBOL_GPL(qtnf_core_attach);

void qtnf_core_detach(struct qtnf_bus *bus)
{
	unsigned int macid;

	unregister_netdevice_notifier(&bus->netdev_nb);
	qtnf_bus_data_rx_stop(bus);

	for (macid = 0; macid < QTNF_MAX_MAC; macid++)
		qtnf_core_mac_detach(bus, macid);

	if (qtnf_fw_is_up(bus))
		qtnf_cmd_send_deinit_fw(bus);

	bus->fw_state = QTNF_FW_STATE_DETACHED;

	if (bus->workqueue) {
		flush_workqueue(bus->workqueue);
		destroy_workqueue(bus->workqueue);
		bus->workqueue = NULL;
	}

	if (bus->hprio_workqueue) {
		flush_workqueue(bus->hprio_workqueue);
		destroy_workqueue(bus->hprio_workqueue);
		bus->hprio_workqueue = NULL;
	}

	qtnf_trans_free(bus);
}
EXPORT_SYMBOL_GPL(qtnf_core_detach);

static inline int qtnf_is_frame_meta_magic_valid(struct qtnf_frame_meta_info *m)
{
	return m->magic_s == HBM_FRAME_META_MAGIC_PATTERN_S &&
		m->magic_e == HBM_FRAME_META_MAGIC_PATTERN_E;
}

struct net_device *qtnf_classify_skb(struct qtnf_bus *bus, struct sk_buff *skb)
{
	struct qtnf_frame_meta_info *meta;
	struct net_device *ndev = NULL;
	struct qtnf_wmac *mac;
	struct qtnf_vif *vif;

	if (unlikely(bus->fw_state != QTNF_FW_STATE_RUNNING))
		return NULL;

	meta = (struct qtnf_frame_meta_info *)
		(skb_tail_pointer(skb) - sizeof(*meta));

	if (unlikely(!qtnf_is_frame_meta_magic_valid(meta))) {
		pr_err_ratelimited("invalid magic 0x%x:0x%x\n",
				   meta->magic_s, meta->magic_e);
		goto out;
	}

	if (unlikely(meta->macid >= QTNF_MAX_MAC)) {
		pr_err_ratelimited("invalid mac(%u)\n", meta->macid);
		goto out;
	}

	if (unlikely(meta->ifidx >= QTNF_MAX_INTF)) {
		pr_err_ratelimited("invalid vif(%u)\n", meta->ifidx);
		goto out;
	}

	mac = bus->mac[meta->macid];

	if (unlikely(!mac)) {
		pr_err_ratelimited("mac(%d) does not exist\n", meta->macid);
		goto out;
	}

	vif = &mac->iflist[meta->ifidx];

	if (unlikely(vif->wdev.iftype == NL80211_IFTYPE_UNSPECIFIED)) {
		pr_err_ratelimited("vif(%u) does not exists\n", meta->ifidx);
		goto out;
	}

	ndev = vif->netdev;

	if (unlikely(!ndev)) {
		pr_err_ratelimited("netdev for wlan%u.%u does not exists\n",
				   meta->macid, meta->ifidx);
		goto out;
	}

	__skb_trim(skb, skb->len - sizeof(*meta));
	/* Firmware always handles packets that require flooding */
	qtnfmac_switch_mark_skb_flooded(skb);

out:
	return ndev;
}
EXPORT_SYMBOL_GPL(qtnf_classify_skb);

void qtnf_wake_all_queues(struct net_device *ndev)
{
	struct qtnf_vif *vif = qtnf_netdev_get_priv(ndev);
	struct qtnf_wmac *mac;
	struct qtnf_bus *bus;
	int macid;
	int i;

	if (unlikely(!vif || !vif->mac || !vif->mac->bus))
		return;

	bus = vif->mac->bus;

	for (macid = 0; macid < QTNF_MAX_MAC; macid++) {
		if (!(bus->hw_info.mac_bitmap & BIT(macid)))
			continue;

		mac = bus->mac[macid];
		for (i = 0; i < QTNF_MAX_INTF; i++) {
			vif = &mac->iflist[i];
			if (vif->netdev && netif_queue_stopped(vif->netdev))
				netif_tx_wake_all_queues(vif->netdev);
		}
	}
}
EXPORT_SYMBOL_GPL(qtnf_wake_all_queues);

<<<<<<< HEAD
void qtnf_update_rx_stats(struct net_device *ndev, const struct sk_buff *skb)
{
	struct qtnf_vif *vif = qtnf_netdev_get_priv(ndev);
	struct pcpu_sw_netstats *stats64;

	if (unlikely(!vif || !vif->stats64)) {
		ndev->stats.rx_packets++;
		ndev->stats.rx_bytes += skb->len;
		return;
	}

	stats64 = this_cpu_ptr(vif->stats64);

	u64_stats_update_begin(&stats64->syncp);
	stats64->rx_packets++;
	stats64->rx_bytes += skb->len;
	u64_stats_update_end(&stats64->syncp);
}
EXPORT_SYMBOL_GPL(qtnf_update_rx_stats);

void qtnf_update_tx_stats(struct net_device *ndev, const struct sk_buff *skb)
{
	struct qtnf_vif *vif = qtnf_netdev_get_priv(ndev);
	struct pcpu_sw_netstats *stats64;

	if (unlikely(!vif || !vif->stats64)) {
		ndev->stats.tx_packets++;
		ndev->stats.tx_bytes += skb->len;
		return;
	}

	stats64 = this_cpu_ptr(vif->stats64);

	u64_stats_update_begin(&stats64->syncp);
	stats64->tx_packets++;
	stats64->tx_bytes += skb->len;
	u64_stats_update_end(&stats64->syncp);
}
EXPORT_SYMBOL_GPL(qtnf_update_tx_stats);

=======
>>>>>>> 7d2a07b7
struct dentry *qtnf_get_debugfs_dir(void)
{
	return qtnf_debugfs_dir;
}
EXPORT_SYMBOL_GPL(qtnf_get_debugfs_dir);

static int __init qtnf_core_register(void)
{
	qtnf_debugfs_dir = debugfs_create_dir(KBUILD_MODNAME, NULL);

	if (IS_ERR(qtnf_debugfs_dir))
		qtnf_debugfs_dir = NULL;

	return 0;
}

static void __exit qtnf_core_exit(void)
{
	debugfs_remove(qtnf_debugfs_dir);
}

module_init(qtnf_core_register);
module_exit(qtnf_core_exit);

MODULE_AUTHOR("Quantenna Communications");
MODULE_DESCRIPTION("Quantenna 802.11 wireless LAN FullMAC driver.");
MODULE_LICENSE("GPL");<|MERGE_RESOLUTION|>--- conflicted
+++ resolved
@@ -126,51 +126,8 @@
 
 	if (unlikely(skb->protocol == htons(ETH_P_PAE))) {
 		qtnf_packet_send_hi_pri(skb);
-<<<<<<< HEAD
-		qtnf_update_tx_stats(ndev, skb);
-		return NETDEV_TX_OK;
-	}
-
-	return qtnf_bus_data_tx(mac->bus, skb, mac->macid, vif->vifid);
-}
-
-/* Netdev handler for getting stats.
- */
-static void qtnf_netdev_get_stats64(struct net_device *ndev,
-				    struct rtnl_link_stats64 *stats)
-{
-	struct qtnf_vif *vif = qtnf_netdev_get_priv(ndev);
-	unsigned int start;
-	int cpu;
-
-	netdev_stats_to_stats64(stats, &ndev->stats);
-
-	if (!vif->stats64)
-		return;
-
-	for_each_possible_cpu(cpu) {
-		struct pcpu_sw_netstats *stats64;
-		u64 rx_packets, rx_bytes;
-		u64 tx_packets, tx_bytes;
-
-		stats64 = per_cpu_ptr(vif->stats64, cpu);
-
-		do {
-			start = u64_stats_fetch_begin_irq(&stats64->syncp);
-			rx_packets = stats64->rx_packets;
-			rx_bytes = stats64->rx_bytes;
-			tx_packets = stats64->tx_packets;
-			tx_bytes = stats64->tx_bytes;
-		} while (u64_stats_fetch_retry_irq(&stats64->syncp, start));
-
-		stats->rx_packets += rx_packets;
-		stats->rx_bytes += rx_bytes;
-		stats->tx_packets += tx_packets;
-		stats->tx_bytes += tx_bytes;
-=======
 		dev_sw_netstats_tx_add(ndev, 1, skb->len);
 		return NETDEV_TX_OK;
->>>>>>> 7d2a07b7
 	}
 
 	return qtnf_bus_data_tx(mac->bus, skb, mac->macid, vif->vifid);
@@ -239,8 +196,6 @@
 	return 0;
 }
 
-<<<<<<< HEAD
-=======
 static int qtnf_netdev_alloc_pcpu_stats(struct net_device *dev)
 {
 	dev->tstats = netdev_alloc_pcpu_stats(struct pcpu_sw_netstats);
@@ -253,7 +208,6 @@
 	free_percpu(dev->tstats);
 }
 
->>>>>>> 7d2a07b7
 /* Network device ops handlers */
 const struct net_device_ops qtnf_netdev_ops = {
 	.ndo_init = qtnf_netdev_alloc_pcpu_stats,
@@ -965,49 +919,6 @@
 }
 EXPORT_SYMBOL_GPL(qtnf_wake_all_queues);
 
-<<<<<<< HEAD
-void qtnf_update_rx_stats(struct net_device *ndev, const struct sk_buff *skb)
-{
-	struct qtnf_vif *vif = qtnf_netdev_get_priv(ndev);
-	struct pcpu_sw_netstats *stats64;
-
-	if (unlikely(!vif || !vif->stats64)) {
-		ndev->stats.rx_packets++;
-		ndev->stats.rx_bytes += skb->len;
-		return;
-	}
-
-	stats64 = this_cpu_ptr(vif->stats64);
-
-	u64_stats_update_begin(&stats64->syncp);
-	stats64->rx_packets++;
-	stats64->rx_bytes += skb->len;
-	u64_stats_update_end(&stats64->syncp);
-}
-EXPORT_SYMBOL_GPL(qtnf_update_rx_stats);
-
-void qtnf_update_tx_stats(struct net_device *ndev, const struct sk_buff *skb)
-{
-	struct qtnf_vif *vif = qtnf_netdev_get_priv(ndev);
-	struct pcpu_sw_netstats *stats64;
-
-	if (unlikely(!vif || !vif->stats64)) {
-		ndev->stats.tx_packets++;
-		ndev->stats.tx_bytes += skb->len;
-		return;
-	}
-
-	stats64 = this_cpu_ptr(vif->stats64);
-
-	u64_stats_update_begin(&stats64->syncp);
-	stats64->tx_packets++;
-	stats64->tx_bytes += skb->len;
-	u64_stats_update_end(&stats64->syncp);
-}
-EXPORT_SYMBOL_GPL(qtnf_update_tx_stats);
-
-=======
->>>>>>> 7d2a07b7
 struct dentry *qtnf_get_debugfs_dir(void)
 {
 	return qtnf_debugfs_dir;
