// SPDX-License-Identifier: GPL-2.0-or-later
/*
 * Driver for RNDIS based wireless USB devices.
 *
 * Copyright (C) 2007 by Bjorge Dijkstra <bjd@jooz.net>
 * Copyright (C) 2008-2009 by Jussi Kivilinna <jussi.kivilinna@iki.fi>
 *
 *  Portions of this file are based on NDISwrapper project,
 *  Copyright (C) 2003-2005 Pontus Fuchs, Giridhar Pemmasani
 *  http://ndiswrapper.sourceforge.net/
 */

// #define	DEBUG			// error path messages, extra info
// #define	VERBOSE			// more; success messages

#include <linux/module.h>
#include <linux/netdevice.h>
#include <linux/etherdevice.h>
#include <linux/ethtool.h>
#include <linux/workqueue.h>
#include <linux/mutex.h>
#include <linux/mii.h>
#include <linux/usb.h>
#include <linux/usb/cdc.h>
#include <linux/ieee80211.h>
#include <linux/if_arp.h>
#include <linux/ctype.h>
#include <linux/spinlock.h>
#include <linux/slab.h>
#include <net/cfg80211.h>
#include <linux/usb/usbnet.h>
#include <linux/usb/rndis_host.h>


/* NOTE: All these are settings for Broadcom chipset */
static char modparam_country[4] = "EU";
module_param_string(country, modparam_country, 4, 0444);
MODULE_PARM_DESC(country, "Country code (ISO 3166-1 alpha-2), default: EU");

static int modparam_frameburst = 1;
module_param_named(frameburst, modparam_frameburst, int, 0444);
MODULE_PARM_DESC(frameburst, "enable frame bursting (default: on)");

static int modparam_afterburner = 0;
module_param_named(afterburner, modparam_afterburner, int, 0444);
MODULE_PARM_DESC(afterburner,
	"enable afterburner aka '125 High Speed Mode' (default: off)");

static int modparam_power_save = 0;
module_param_named(power_save, modparam_power_save, int, 0444);
MODULE_PARM_DESC(power_save,
	"set power save mode: 0=off, 1=on, 2=fast (default: off)");

static int modparam_power_output = 3;
module_param_named(power_output, modparam_power_output, int, 0444);
MODULE_PARM_DESC(power_output,
	"set power output: 0=25%, 1=50%, 2=75%, 3=100% (default: 100%)");

static int modparam_roamtrigger = -70;
module_param_named(roamtrigger, modparam_roamtrigger, int, 0444);
MODULE_PARM_DESC(roamtrigger,
	"set roaming dBm trigger: -80=optimize for distance, "
				"-60=bandwidth (default: -70)");

static int modparam_roamdelta = 1;
module_param_named(roamdelta, modparam_roamdelta, int, 0444);
MODULE_PARM_DESC(roamdelta,
	"set roaming tendency: 0=aggressive, 1=moderate, "
				"2=conservative (default: moderate)");

static int modparam_workaround_interval;
module_param_named(workaround_interval, modparam_workaround_interval,
							int, 0444);
MODULE_PARM_DESC(workaround_interval,
	"set stall workaround interval in msecs (0=disabled) (default: 0)");

/* Typical noise/maximum signal level values taken from ndiswrapper iw_ndis.h */
#define	WL_NOISE	-96	/* typical noise level in dBm */
#define	WL_SIGMAX	-32	/* typical maximum signal level in dBm */


/* Assume that Broadcom 4320 (only chipset at time of writing known to be
 * based on wireless rndis) has default txpower of 13dBm.
 * This value is from Linksys WUSB54GSC User Guide, Appendix F: Specifications.
 *  100% : 20 mW ~ 13dBm
 *   75% : 15 mW ~ 12dBm
 *   50% : 10 mW ~ 10dBm
 *   25% :  5 mW ~  7dBm
 */
#define BCM4320_DEFAULT_TXPOWER_DBM_100 13
#define BCM4320_DEFAULT_TXPOWER_DBM_75  12
#define BCM4320_DEFAULT_TXPOWER_DBM_50  10
#define BCM4320_DEFAULT_TXPOWER_DBM_25  7

/* Known device types */
#define RNDIS_UNKNOWN	0
#define RNDIS_BCM4320A	1
#define RNDIS_BCM4320B	2


/* NDIS data structures. Taken from wpa_supplicant driver_ndis.c
 * slightly modified for datatype endianess, etc
 */
#define NDIS_802_11_LENGTH_SSID 32
#define NDIS_802_11_LENGTH_RATES 8
#define NDIS_802_11_LENGTH_RATES_EX 16

enum ndis_80211_net_type {
	NDIS_80211_TYPE_FREQ_HOP,
	NDIS_80211_TYPE_DIRECT_SEQ,
	NDIS_80211_TYPE_OFDM_A,
	NDIS_80211_TYPE_OFDM_G
};

enum ndis_80211_net_infra {
	NDIS_80211_INFRA_ADHOC,
	NDIS_80211_INFRA_INFRA,
	NDIS_80211_INFRA_AUTO_UNKNOWN
};

enum ndis_80211_auth_mode {
	NDIS_80211_AUTH_OPEN,
	NDIS_80211_AUTH_SHARED,
	NDIS_80211_AUTH_AUTO_SWITCH,
	NDIS_80211_AUTH_WPA,
	NDIS_80211_AUTH_WPA_PSK,
	NDIS_80211_AUTH_WPA_NONE,
	NDIS_80211_AUTH_WPA2,
	NDIS_80211_AUTH_WPA2_PSK
};

enum ndis_80211_encr_status {
	NDIS_80211_ENCR_WEP_ENABLED,
	NDIS_80211_ENCR_DISABLED,
	NDIS_80211_ENCR_WEP_KEY_ABSENT,
	NDIS_80211_ENCR_NOT_SUPPORTED,
	NDIS_80211_ENCR_TKIP_ENABLED,
	NDIS_80211_ENCR_TKIP_KEY_ABSENT,
	NDIS_80211_ENCR_CCMP_ENABLED,
	NDIS_80211_ENCR_CCMP_KEY_ABSENT
};

enum ndis_80211_priv_filter {
	NDIS_80211_PRIV_ACCEPT_ALL,
	NDIS_80211_PRIV_8021X_WEP
};

enum ndis_80211_status_type {
	NDIS_80211_STATUSTYPE_AUTHENTICATION,
	NDIS_80211_STATUSTYPE_MEDIASTREAMMODE,
	NDIS_80211_STATUSTYPE_PMKID_CANDIDATELIST,
	NDIS_80211_STATUSTYPE_RADIOSTATE,
};

enum ndis_80211_media_stream_mode {
	NDIS_80211_MEDIA_STREAM_OFF,
	NDIS_80211_MEDIA_STREAM_ON
};

enum ndis_80211_radio_status {
	NDIS_80211_RADIO_STATUS_ON,
	NDIS_80211_RADIO_STATUS_HARDWARE_OFF,
	NDIS_80211_RADIO_STATUS_SOFTWARE_OFF,
};

enum ndis_80211_addkey_bits {
	NDIS_80211_ADDKEY_8021X_AUTH = cpu_to_le32(1 << 28),
	NDIS_80211_ADDKEY_SET_INIT_RECV_SEQ = cpu_to_le32(1 << 29),
	NDIS_80211_ADDKEY_PAIRWISE_KEY = cpu_to_le32(1 << 30),
	NDIS_80211_ADDKEY_TRANSMIT_KEY = cpu_to_le32(1 << 31)
};

enum ndis_80211_addwep_bits {
	NDIS_80211_ADDWEP_PERCLIENT_KEY = cpu_to_le32(1 << 30),
	NDIS_80211_ADDWEP_TRANSMIT_KEY = cpu_to_le32(1 << 31)
};

enum ndis_80211_power_mode {
	NDIS_80211_POWER_MODE_CAM,
	NDIS_80211_POWER_MODE_MAX_PSP,
	NDIS_80211_POWER_MODE_FAST_PSP,
};

enum ndis_80211_pmkid_cand_list_flag_bits {
	NDIS_80211_PMKID_CAND_PREAUTH = cpu_to_le32(1 << 0)
};

struct ndis_80211_auth_request {
	__le32 length;
	u8 bssid[ETH_ALEN];
	u8 padding[2];
	__le32 flags;
} __packed;

struct ndis_80211_pmkid_candidate {
	u8 bssid[ETH_ALEN];
	u8 padding[2];
	__le32 flags;
} __packed;

struct ndis_80211_pmkid_cand_list {
	__le32 version;
	__le32 num_candidates;
	struct ndis_80211_pmkid_candidate candidate_list[];
} __packed;

struct ndis_80211_status_indication {
	__le32 status_type;
	union {
		__le32					media_stream_mode;
		__le32					radio_status;
		struct ndis_80211_auth_request		auth_request[0];
		struct ndis_80211_pmkid_cand_list	cand_list;
	} u;
} __packed;

struct ndis_80211_ssid {
	__le32 length;
	u8 essid[NDIS_802_11_LENGTH_SSID];
} __packed;

struct ndis_80211_conf_freq_hop {
	__le32 length;
	__le32 hop_pattern;
	__le32 hop_set;
	__le32 dwell_time;
} __packed;

struct ndis_80211_conf {
	__le32 length;
	__le32 beacon_period;
	__le32 atim_window;
	__le32 ds_config;
	struct ndis_80211_conf_freq_hop fh_config;
} __packed;

struct ndis_80211_bssid_ex {
	__le32 length;
	u8 mac[ETH_ALEN];
	u8 padding[2];
	struct ndis_80211_ssid ssid;
	__le32 privacy;
	__le32 rssi;
	__le32 net_type;
	struct ndis_80211_conf config;
	__le32 net_infra;
	u8 rates[NDIS_802_11_LENGTH_RATES_EX];
	__le32 ie_length;
	u8 ies[];
} __packed;

struct ndis_80211_bssid_list_ex {
	__le32 num_items;
	struct ndis_80211_bssid_ex bssid[];
} __packed;

struct ndis_80211_fixed_ies {
	u8 timestamp[8];
	__le16 beacon_interval;
	__le16 capabilities;
} __packed;

struct ndis_80211_wep_key {
	__le32 size;
	__le32 index;
	__le32 length;
	u8 material[32];
} __packed;

struct ndis_80211_key {
	__le32 size;
	__le32 index;
	__le32 length;
	u8 bssid[ETH_ALEN];
	u8 padding[6];
	u8 rsc[8];
	u8 material[32];
} __packed;

struct ndis_80211_remove_key {
	__le32 size;
	__le32 index;
	u8 bssid[ETH_ALEN];
	u8 padding[2];
} __packed;

struct ndis_config_param {
	__le32 name_offs;
	__le32 name_length;
	__le32 type;
	__le32 value_offs;
	__le32 value_length;
} __packed;

struct ndis_80211_assoc_info {
	__le32 length;
	__le16 req_ies;
	struct req_ie {
		__le16 capa;
		__le16 listen_interval;
		u8 cur_ap_address[ETH_ALEN];
	} req_ie;
	__le32 req_ie_length;
	__le32 offset_req_ies;
	__le16 resp_ies;
	struct resp_ie {
		__le16 capa;
		__le16 status_code;
		__le16 assoc_id;
	} resp_ie;
	__le32 resp_ie_length;
	__le32 offset_resp_ies;
} __packed;

struct ndis_80211_capability {
	__le32 length;
	__le32 version;
	__le32 num_pmkids;
	__le32 num_auth_encr_pair;
} __packed;

struct ndis_80211_bssid_info {
	u8 bssid[ETH_ALEN];
	u8 pmkid[16];
} __packed;

struct ndis_80211_pmkid {
	__le32 length;
	__le32 bssid_info_count;
	struct ndis_80211_bssid_info bssid_info[];
} __packed;

/*
 *  private data
 */
#define CAP_MODE_80211A		1
#define CAP_MODE_80211B		2
#define CAP_MODE_80211G		4
#define CAP_MODE_MASK		7

#define WORK_LINK_UP		0
#define WORK_LINK_DOWN		1
#define WORK_SET_MULTICAST_LIST	2

#define RNDIS_WLAN_ALG_NONE	0
#define RNDIS_WLAN_ALG_WEP	(1<<0)
#define RNDIS_WLAN_ALG_TKIP	(1<<1)
#define RNDIS_WLAN_ALG_CCMP	(1<<2)

#define RNDIS_WLAN_NUM_KEYS		4
#define RNDIS_WLAN_KEY_MGMT_NONE	0
#define RNDIS_WLAN_KEY_MGMT_802_1X	(1<<0)
#define RNDIS_WLAN_KEY_MGMT_PSK		(1<<1)

#define COMMAND_BUFFER_SIZE	(CONTROL_BUFFER_SIZE + sizeof(struct rndis_set))

static const struct ieee80211_channel rndis_channels[] = {
	{ .center_freq = 2412 },
	{ .center_freq = 2417 },
	{ .center_freq = 2422 },
	{ .center_freq = 2427 },
	{ .center_freq = 2432 },
	{ .center_freq = 2437 },
	{ .center_freq = 2442 },
	{ .center_freq = 2447 },
	{ .center_freq = 2452 },
	{ .center_freq = 2457 },
	{ .center_freq = 2462 },
	{ .center_freq = 2467 },
	{ .center_freq = 2472 },
	{ .center_freq = 2484 },
};

static const struct ieee80211_rate rndis_rates[] = {
	{ .bitrate = 10 },
	{ .bitrate = 20, .flags = IEEE80211_RATE_SHORT_PREAMBLE },
	{ .bitrate = 55, .flags = IEEE80211_RATE_SHORT_PREAMBLE },
	{ .bitrate = 110, .flags = IEEE80211_RATE_SHORT_PREAMBLE },
	{ .bitrate = 60 },
	{ .bitrate = 90 },
	{ .bitrate = 120 },
	{ .bitrate = 180 },
	{ .bitrate = 240 },
	{ .bitrate = 360 },
	{ .bitrate = 480 },
	{ .bitrate = 540 }
};

static const u32 rndis_cipher_suites[] = {
	WLAN_CIPHER_SUITE_WEP40,
	WLAN_CIPHER_SUITE_WEP104,
	WLAN_CIPHER_SUITE_TKIP,
	WLAN_CIPHER_SUITE_CCMP,
};

struct rndis_wlan_encr_key {
	int len;
	u32 cipher;
	u8 material[32];
	u8 bssid[ETH_ALEN];
	bool pairwise;
	bool tx_key;
};

/* RNDIS device private data */
struct rndis_wlan_private {
	struct usbnet *usbdev;

	struct wireless_dev wdev;

	struct cfg80211_scan_request *scan_request;

	struct workqueue_struct *workqueue;
	struct delayed_work dev_poller_work;
	struct delayed_work scan_work;
	struct work_struct work;
	struct mutex command_lock;
	unsigned long work_pending;
	int last_qual;
	s32 cqm_rssi_thold;
	u32 cqm_rssi_hyst;
	int last_cqm_event_rssi;

	struct ieee80211_supported_band band;
	struct ieee80211_channel channels[ARRAY_SIZE(rndis_channels)];
	struct ieee80211_rate rates[ARRAY_SIZE(rndis_rates)];
	u32 cipher_suites[ARRAY_SIZE(rndis_cipher_suites)];

	int device_type;
	int caps;
	int multicast_size;

	/* module parameters */
	char param_country[4];
	int  param_frameburst;
	int  param_afterburner;
	int  param_power_save;
	int  param_power_output;
	int  param_roamtrigger;
	int  param_roamdelta;
	u32  param_workaround_interval;

	/* hardware state */
	bool radio_on;
	int power_mode;
	int infra_mode;
	bool connected;
	u8 bssid[ETH_ALEN];
	u32 current_command_oid;

	/* encryption stuff */
	u8 encr_tx_key_index;
	struct rndis_wlan_encr_key encr_keys[RNDIS_WLAN_NUM_KEYS];
	int  wpa_version;

	u8 command_buffer[COMMAND_BUFFER_SIZE];
};

/*
 * cfg80211 ops
 */
static int rndis_change_virtual_intf(struct wiphy *wiphy,
					struct net_device *dev,
					enum nl80211_iftype type,
					struct vif_params *params);

static int rndis_scan(struct wiphy *wiphy,
			struct cfg80211_scan_request *request);

static int rndis_set_wiphy_params(struct wiphy *wiphy, u32 changed);

static int rndis_set_tx_power(struct wiphy *wiphy,
			      struct wireless_dev *wdev,
			      enum nl80211_tx_power_setting type,
			      int mbm);
static int rndis_get_tx_power(struct wiphy *wiphy,
			      struct wireless_dev *wdev,
			      int *dbm);

static int rndis_connect(struct wiphy *wiphy, struct net_device *dev,
				struct cfg80211_connect_params *sme);

static int rndis_disconnect(struct wiphy *wiphy, struct net_device *dev,
				u16 reason_code);

static int rndis_join_ibss(struct wiphy *wiphy, struct net_device *dev,
					struct cfg80211_ibss_params *params);

static int rndis_leave_ibss(struct wiphy *wiphy, struct net_device *dev);

static int rndis_add_key(struct wiphy *wiphy, struct net_device *netdev,
			 u8 key_index, bool pairwise, const u8 *mac_addr,
			 struct key_params *params);

static int rndis_del_key(struct wiphy *wiphy, struct net_device *netdev,
			 u8 key_index, bool pairwise, const u8 *mac_addr);

static int rndis_set_default_key(struct wiphy *wiphy, struct net_device *netdev,
				 u8 key_index, bool unicast, bool multicast);

static int rndis_get_station(struct wiphy *wiphy, struct net_device *dev,
			     const u8 *mac, struct station_info *sinfo);

static int rndis_dump_station(struct wiphy *wiphy, struct net_device *dev,
			       int idx, u8 *mac, struct station_info *sinfo);

static int rndis_set_pmksa(struct wiphy *wiphy, struct net_device *netdev,
				struct cfg80211_pmksa *pmksa);

static int rndis_del_pmksa(struct wiphy *wiphy, struct net_device *netdev,
				struct cfg80211_pmksa *pmksa);

static int rndis_flush_pmksa(struct wiphy *wiphy, struct net_device *netdev);

static int rndis_set_power_mgmt(struct wiphy *wiphy, struct net_device *dev,
				bool enabled, int timeout);

static int rndis_set_cqm_rssi_config(struct wiphy *wiphy,
					struct net_device *dev,
					s32 rssi_thold, u32 rssi_hyst);

static const struct cfg80211_ops rndis_config_ops = {
	.change_virtual_intf = rndis_change_virtual_intf,
	.scan = rndis_scan,
	.set_wiphy_params = rndis_set_wiphy_params,
	.set_tx_power = rndis_set_tx_power,
	.get_tx_power = rndis_get_tx_power,
	.connect = rndis_connect,
	.disconnect = rndis_disconnect,
	.join_ibss = rndis_join_ibss,
	.leave_ibss = rndis_leave_ibss,
	.add_key = rndis_add_key,
	.del_key = rndis_del_key,
	.set_default_key = rndis_set_default_key,
	.get_station = rndis_get_station,
	.dump_station = rndis_dump_station,
	.set_pmksa = rndis_set_pmksa,
	.del_pmksa = rndis_del_pmksa,
	.flush_pmksa = rndis_flush_pmksa,
	.set_power_mgmt = rndis_set_power_mgmt,
	.set_cqm_rssi_config = rndis_set_cqm_rssi_config,
};

static void *rndis_wiphy_privid = &rndis_wiphy_privid;


static struct rndis_wlan_private *get_rndis_wlan_priv(struct usbnet *dev)
{
	return (struct rndis_wlan_private *)dev->driver_priv;
}

static u32 get_bcm4320_power_dbm(struct rndis_wlan_private *priv)
{
	switch (priv->param_power_output) {
	default:
	case 3:
		return BCM4320_DEFAULT_TXPOWER_DBM_100;
	case 2:
		return BCM4320_DEFAULT_TXPOWER_DBM_75;
	case 1:
		return BCM4320_DEFAULT_TXPOWER_DBM_50;
	case 0:
		return BCM4320_DEFAULT_TXPOWER_DBM_25;
	}
}

static bool is_wpa_key(struct rndis_wlan_private *priv, u8 idx)
{
	int cipher = priv->encr_keys[idx].cipher;

	return (cipher == WLAN_CIPHER_SUITE_CCMP ||
		cipher == WLAN_CIPHER_SUITE_TKIP);
}

static int rndis_cipher_to_alg(u32 cipher)
{
	switch (cipher) {
	default:
		return RNDIS_WLAN_ALG_NONE;
	case WLAN_CIPHER_SUITE_WEP40:
	case WLAN_CIPHER_SUITE_WEP104:
		return RNDIS_WLAN_ALG_WEP;
	case WLAN_CIPHER_SUITE_TKIP:
		return RNDIS_WLAN_ALG_TKIP;
	case WLAN_CIPHER_SUITE_CCMP:
		return RNDIS_WLAN_ALG_CCMP;
	}
}

static int rndis_akm_suite_to_key_mgmt(u32 akm_suite)
{
	switch (akm_suite) {
	default:
		return RNDIS_WLAN_KEY_MGMT_NONE;
	case WLAN_AKM_SUITE_8021X:
		return RNDIS_WLAN_KEY_MGMT_802_1X;
	case WLAN_AKM_SUITE_PSK:
		return RNDIS_WLAN_KEY_MGMT_PSK;
	}
}

#ifdef DEBUG
static const char *oid_to_string(u32 oid)
{
	switch (oid) {
#define OID_STR(oid) case oid: return(#oid)
		/* from rndis_host.h */
		OID_STR(RNDIS_OID_802_3_PERMANENT_ADDRESS);
		OID_STR(RNDIS_OID_GEN_MAXIMUM_FRAME_SIZE);
		OID_STR(RNDIS_OID_GEN_CURRENT_PACKET_FILTER);
		OID_STR(RNDIS_OID_GEN_PHYSICAL_MEDIUM);

		/* from rndis_wlan.c */
		OID_STR(RNDIS_OID_GEN_LINK_SPEED);
		OID_STR(RNDIS_OID_GEN_RNDIS_CONFIG_PARAMETER);

		OID_STR(RNDIS_OID_GEN_XMIT_OK);
		OID_STR(RNDIS_OID_GEN_RCV_OK);
		OID_STR(RNDIS_OID_GEN_XMIT_ERROR);
		OID_STR(RNDIS_OID_GEN_RCV_ERROR);
		OID_STR(RNDIS_OID_GEN_RCV_NO_BUFFER);

		OID_STR(RNDIS_OID_802_3_CURRENT_ADDRESS);
		OID_STR(RNDIS_OID_802_3_MULTICAST_LIST);
		OID_STR(RNDIS_OID_802_3_MAXIMUM_LIST_SIZE);

		OID_STR(RNDIS_OID_802_11_BSSID);
		OID_STR(RNDIS_OID_802_11_SSID);
		OID_STR(RNDIS_OID_802_11_INFRASTRUCTURE_MODE);
		OID_STR(RNDIS_OID_802_11_ADD_WEP);
		OID_STR(RNDIS_OID_802_11_REMOVE_WEP);
		OID_STR(RNDIS_OID_802_11_DISASSOCIATE);
		OID_STR(RNDIS_OID_802_11_AUTHENTICATION_MODE);
		OID_STR(RNDIS_OID_802_11_PRIVACY_FILTER);
		OID_STR(RNDIS_OID_802_11_BSSID_LIST_SCAN);
		OID_STR(RNDIS_OID_802_11_ENCRYPTION_STATUS);
		OID_STR(RNDIS_OID_802_11_ADD_KEY);
		OID_STR(RNDIS_OID_802_11_REMOVE_KEY);
		OID_STR(RNDIS_OID_802_11_ASSOCIATION_INFORMATION);
		OID_STR(RNDIS_OID_802_11_CAPABILITY);
		OID_STR(RNDIS_OID_802_11_PMKID);
		OID_STR(RNDIS_OID_802_11_NETWORK_TYPES_SUPPORTED);
		OID_STR(RNDIS_OID_802_11_NETWORK_TYPE_IN_USE);
		OID_STR(RNDIS_OID_802_11_TX_POWER_LEVEL);
		OID_STR(RNDIS_OID_802_11_RSSI);
		OID_STR(RNDIS_OID_802_11_RSSI_TRIGGER);
		OID_STR(RNDIS_OID_802_11_FRAGMENTATION_THRESHOLD);
		OID_STR(RNDIS_OID_802_11_RTS_THRESHOLD);
		OID_STR(RNDIS_OID_802_11_SUPPORTED_RATES);
		OID_STR(RNDIS_OID_802_11_CONFIGURATION);
		OID_STR(RNDIS_OID_802_11_POWER_MODE);
		OID_STR(RNDIS_OID_802_11_BSSID_LIST);
#undef OID_STR
	}

	return "?";
}
#else
static const char *oid_to_string(u32 oid)
{
	return "?";
}
#endif

/* translate error code */
static int rndis_error_status(__le32 rndis_status)
{
	int ret = -EINVAL;
	switch (le32_to_cpu(rndis_status)) {
	case RNDIS_STATUS_SUCCESS:
		ret = 0;
		break;
	case RNDIS_STATUS_FAILURE:
	case RNDIS_STATUS_INVALID_DATA:
		ret = -EINVAL;
		break;
	case RNDIS_STATUS_NOT_SUPPORTED:
		ret = -EOPNOTSUPP;
		break;
	case RNDIS_STATUS_ADAPTER_NOT_READY:
	case RNDIS_STATUS_ADAPTER_NOT_OPEN:
		ret = -EBUSY;
		break;
	}
	return ret;
}

static int rndis_query_oid(struct usbnet *dev, u32 oid, void *data, int *len)
{
	struct rndis_wlan_private *priv = get_rndis_wlan_priv(dev);
	union {
		void			*buf;
		struct rndis_msg_hdr	*header;
		struct rndis_query	*get;
		struct rndis_query_c	*get_c;
	} u;
	int ret, buflen;
	int resplen, respoffs, copylen;

	buflen = *len + sizeof(*u.get);
	if (buflen < CONTROL_BUFFER_SIZE)
		buflen = CONTROL_BUFFER_SIZE;

	if (buflen > COMMAND_BUFFER_SIZE) {
		u.buf = kmalloc(buflen, GFP_KERNEL);
		if (!u.buf)
			return -ENOMEM;
	} else {
		u.buf = priv->command_buffer;
	}

	mutex_lock(&priv->command_lock);

	memset(u.get, 0, sizeof *u.get);
	u.get->msg_type = cpu_to_le32(RNDIS_MSG_QUERY);
	u.get->msg_len = cpu_to_le32(sizeof *u.get);
	u.get->oid = cpu_to_le32(oid);

	priv->current_command_oid = oid;
	ret = rndis_command(dev, u.header, buflen);
	priv->current_command_oid = 0;
	if (ret < 0)
		netdev_dbg(dev->net, "%s(%s): rndis_command() failed, %d (%08x)\n",
			   __func__, oid_to_string(oid), ret,
			   le32_to_cpu(u.get_c->status));

	if (ret == 0) {
		resplen = le32_to_cpu(u.get_c->len);
		respoffs = le32_to_cpu(u.get_c->offset) + 8;

		if (respoffs > buflen) {
			/* Device returned data offset outside buffer, error. */
			netdev_dbg(dev->net, "%s(%s): received invalid "
				"data offset: %d > %d\n", __func__,
				oid_to_string(oid), respoffs, buflen);

			ret = -EINVAL;
			goto exit_unlock;
		}

		if ((resplen + respoffs) > buflen) {
			/* Device would have returned more data if buffer would
			 * have been big enough. Copy just the bits that we got.
			 */
			copylen = buflen - respoffs;
		} else {
			copylen = resplen;
		}

		if (copylen > *len)
			copylen = *len;

		memcpy(data, u.buf + respoffs, copylen);

		*len = resplen;

		ret = rndis_error_status(u.get_c->status);
		if (ret < 0)
			netdev_dbg(dev->net, "%s(%s): device returned error,  0x%08x (%d)\n",
				   __func__, oid_to_string(oid),
				   le32_to_cpu(u.get_c->status), ret);
	}

exit_unlock:
	mutex_unlock(&priv->command_lock);

	if (u.buf != priv->command_buffer)
		kfree(u.buf);
	return ret;
}

static int rndis_set_oid(struct usbnet *dev, u32 oid, const void *data,
			 int len)
{
	struct rndis_wlan_private *priv = get_rndis_wlan_priv(dev);
	union {
		void			*buf;
		struct rndis_msg_hdr	*header;
		struct rndis_set	*set;
		struct rndis_set_c	*set_c;
	} u;
	int ret, buflen;

	buflen = len + sizeof(*u.set);
	if (buflen < CONTROL_BUFFER_SIZE)
		buflen = CONTROL_BUFFER_SIZE;

	if (buflen > COMMAND_BUFFER_SIZE) {
		u.buf = kmalloc(buflen, GFP_KERNEL);
		if (!u.buf)
			return -ENOMEM;
	} else {
		u.buf = priv->command_buffer;
	}

	mutex_lock(&priv->command_lock);

	memset(u.set, 0, sizeof *u.set);
	u.set->msg_type = cpu_to_le32(RNDIS_MSG_SET);
	u.set->msg_len = cpu_to_le32(sizeof(*u.set) + len);
	u.set->oid = cpu_to_le32(oid);
	u.set->len = cpu_to_le32(len);
	u.set->offset = cpu_to_le32(sizeof(*u.set) - 8);
	u.set->handle = cpu_to_le32(0);
	memcpy(u.buf + sizeof(*u.set), data, len);

	priv->current_command_oid = oid;
	ret = rndis_command(dev, u.header, buflen);
	priv->current_command_oid = 0;
	if (ret < 0)
		netdev_dbg(dev->net, "%s(%s): rndis_command() failed, %d (%08x)\n",
			   __func__, oid_to_string(oid), ret,
			   le32_to_cpu(u.set_c->status));

	if (ret == 0) {
		ret = rndis_error_status(u.set_c->status);

		if (ret < 0)
			netdev_dbg(dev->net, "%s(%s): device returned error, 0x%08x (%d)\n",
				   __func__, oid_to_string(oid),
				   le32_to_cpu(u.set_c->status), ret);
	}

	mutex_unlock(&priv->command_lock);

	if (u.buf != priv->command_buffer)
		kfree(u.buf);
	return ret;
}

static int rndis_reset(struct usbnet *usbdev)
{
	struct rndis_wlan_private *priv = get_rndis_wlan_priv(usbdev);
	struct rndis_reset *reset;
	int ret;

	mutex_lock(&priv->command_lock);

	reset = (void *)priv->command_buffer;
	memset(reset, 0, sizeof(*reset));
	reset->msg_type = cpu_to_le32(RNDIS_MSG_RESET);
	reset->msg_len = cpu_to_le32(sizeof(*reset));
	priv->current_command_oid = 0;
	ret = rndis_command(usbdev, (void *)reset, CONTROL_BUFFER_SIZE);

	mutex_unlock(&priv->command_lock);

	if (ret < 0)
		return ret;
	return 0;
}

/*
 * Specs say that we can only set config parameters only soon after device
 * initialization.
 *   value_type: 0 = u32, 2 = unicode string
 */
static int rndis_set_config_parameter(struct usbnet *dev, char *param,
						int value_type, void *value)
{
	struct ndis_config_param *infobuf;
	int value_len, info_len, param_len, ret, i;
	__le16 *unibuf;
	__le32 *dst_value;

	if (value_type == 0)
		value_len = sizeof(__le32);
	else if (value_type == 2)
		value_len = strlen(value) * sizeof(__le16);
	else
		return -EINVAL;

	param_len = strlen(param) * sizeof(__le16);
	info_len = sizeof(*infobuf) + param_len + value_len;

#ifdef DEBUG
	info_len += 12;
#endif
	infobuf = kmalloc(info_len, GFP_KERNEL);
	if (!infobuf)
		return -ENOMEM;

#ifdef DEBUG
	info_len -= 12;
	/* extra 12 bytes are for padding (debug output) */
	memset(infobuf, 0xCC, info_len + 12);
#endif

	if (value_type == 2)
		netdev_dbg(dev->net, "setting config parameter: %s, value: %s\n",
			   param, (u8 *)value);
	else
		netdev_dbg(dev->net, "setting config parameter: %s, value: %d\n",
			   param, *(u32 *)value);

	infobuf->name_offs = cpu_to_le32(sizeof(*infobuf));
	infobuf->name_length = cpu_to_le32(param_len);
	infobuf->type = cpu_to_le32(value_type);
	infobuf->value_offs = cpu_to_le32(sizeof(*infobuf) + param_len);
	infobuf->value_length = cpu_to_le32(value_len);

	/* simple string to unicode string conversion */
	unibuf = (void *)infobuf + sizeof(*infobuf);
	for (i = 0; i < param_len / sizeof(__le16); i++)
		unibuf[i] = cpu_to_le16(param[i]);

	if (value_type == 2) {
		unibuf = (void *)infobuf + sizeof(*infobuf) + param_len;
		for (i = 0; i < value_len / sizeof(__le16); i++)
			unibuf[i] = cpu_to_le16(((u8 *)value)[i]);
	} else {
		dst_value = (void *)infobuf + sizeof(*infobuf) + param_len;
		*dst_value = cpu_to_le32(*(u32 *)value);
	}

#ifdef DEBUG
	netdev_dbg(dev->net, "info buffer (len: %d)\n", info_len);
	for (i = 0; i < info_len; i += 12) {
		u32 *tmp = (u32 *)((u8 *)infobuf + i);
		netdev_dbg(dev->net, "%08X:%08X:%08X\n",
			   cpu_to_be32(tmp[0]),
			   cpu_to_be32(tmp[1]),
			   cpu_to_be32(tmp[2]));
	}
#endif

	ret = rndis_set_oid(dev, RNDIS_OID_GEN_RNDIS_CONFIG_PARAMETER,
							infobuf, info_len);
	if (ret != 0)
		netdev_dbg(dev->net, "setting rndis config parameter failed, %d\n",
			   ret);

	kfree(infobuf);
	return ret;
}

static int rndis_set_config_parameter_str(struct usbnet *dev,
						char *param, char *value)
{
	return rndis_set_config_parameter(dev, param, 2, value);
}

/*
 * data conversion functions
 */
static int level_to_qual(int level)
{
	int qual = 100 * (level - WL_NOISE) / (WL_SIGMAX - WL_NOISE);
	return qual >= 0 ? (qual <= 100 ? qual : 100) : 0;
}

/*
 * common functions
 */
static int set_infra_mode(struct usbnet *usbdev, int mode);
static void restore_keys(struct usbnet *usbdev);
static int rndis_check_bssid_list(struct usbnet *usbdev, u8 *match_bssid,
					bool *matched);

static int rndis_start_bssid_list_scan(struct usbnet *usbdev)
{
	__le32 tmp;

	/* Note: RNDIS_OID_802_11_BSSID_LIST_SCAN clears internal BSS list. */
	tmp = cpu_to_le32(1);
	return rndis_set_oid(usbdev, RNDIS_OID_802_11_BSSID_LIST_SCAN, &tmp,
							sizeof(tmp));
}

static int set_essid(struct usbnet *usbdev, struct ndis_80211_ssid *ssid)
{
	struct rndis_wlan_private *priv = get_rndis_wlan_priv(usbdev);
	int ret;

	ret = rndis_set_oid(usbdev, RNDIS_OID_802_11_SSID,
			    ssid, sizeof(*ssid));
	if (ret < 0) {
		netdev_warn(usbdev->net, "setting SSID failed (%08X)\n", ret);
		return ret;
	}
	if (ret == 0) {
		priv->radio_on = true;
		netdev_dbg(usbdev->net, "%s(): radio_on = true\n", __func__);
	}

	return ret;
}

static int set_bssid(struct usbnet *usbdev, const u8 *bssid)
{
	int ret;

	ret = rndis_set_oid(usbdev, RNDIS_OID_802_11_BSSID,
			    bssid, ETH_ALEN);
	if (ret < 0) {
		netdev_warn(usbdev->net, "setting BSSID[%pM] failed (%08X)\n",
			    bssid, ret);
		return ret;
	}

	return ret;
}

static int clear_bssid(struct usbnet *usbdev)
{
	static const u8 broadcast_mac[ETH_ALEN] = {
		0xff, 0xff, 0xff, 0xff, 0xff, 0xff
	};

	return set_bssid(usbdev, broadcast_mac);
}

static int get_bssid(struct usbnet *usbdev, u8 bssid[ETH_ALEN])
{
	int ret, len;

	len = ETH_ALEN;
	ret = rndis_query_oid(usbdev, RNDIS_OID_802_11_BSSID,
			      bssid, &len);

	if (ret != 0)
		eth_zero_addr(bssid);

	return ret;
}

static int get_association_info(struct usbnet *usbdev,
			struct ndis_80211_assoc_info *info, int len)
{
	return rndis_query_oid(usbdev,
			RNDIS_OID_802_11_ASSOCIATION_INFORMATION,
			info, &len);
}

static bool is_associated(struct usbnet *usbdev)
{
	struct rndis_wlan_private *priv = get_rndis_wlan_priv(usbdev);
	u8 bssid[ETH_ALEN];

	if (!priv->radio_on)
		return false;

	return (get_bssid(usbdev, bssid) == 0 && !is_zero_ether_addr(bssid));
}

static int disassociate(struct usbnet *usbdev, bool reset_ssid)
{
	struct rndis_wlan_private *priv = get_rndis_wlan_priv(usbdev);
	struct ndis_80211_ssid ssid;
	int i, ret = 0;

	if (priv->radio_on) {
		ret = rndis_set_oid(usbdev,
				RNDIS_OID_802_11_DISASSOCIATE,
				NULL, 0);
		if (ret == 0) {
			priv->radio_on = false;
			netdev_dbg(usbdev->net, "%s(): radio_on = false\n",
				   __func__);

			if (reset_ssid)
				msleep(100);
		}
	}

	/* disassociate causes radio to be turned off; if reset_ssid
	 * is given, set random ssid to enable radio */
	if (reset_ssid) {
		/* Set device to infrastructure mode so we don't get ad-hoc
		 * 'media connect' indications with the random ssid.
		 */
		set_infra_mode(usbdev, NDIS_80211_INFRA_INFRA);

		ssid.length = cpu_to_le32(sizeof(ssid.essid));
		get_random_bytes(&ssid.essid[2], sizeof(ssid.essid)-2);
		ssid.essid[0] = 0x1;
		ssid.essid[1] = 0xff;
		for (i = 2; i < sizeof(ssid.essid); i++)
			ssid.essid[i] = 0x1 + (ssid.essid[i] * 0xfe / 0xff);
		ret = set_essid(usbdev, &ssid);
	}
	return ret;
}

static int set_auth_mode(struct usbnet *usbdev, u32 wpa_version,
				enum nl80211_auth_type auth_type, int keymgmt)
{
	struct rndis_wlan_private *priv = get_rndis_wlan_priv(usbdev);
	__le32 tmp;
	int auth_mode, ret;

	netdev_dbg(usbdev->net, "%s(): wpa_version=0x%x authalg=0x%x keymgmt=0x%x\n",
		   __func__, wpa_version, auth_type, keymgmt);

	if (wpa_version & NL80211_WPA_VERSION_2) {
		if (keymgmt & RNDIS_WLAN_KEY_MGMT_802_1X)
			auth_mode = NDIS_80211_AUTH_WPA2;
		else
			auth_mode = NDIS_80211_AUTH_WPA2_PSK;
	} else if (wpa_version & NL80211_WPA_VERSION_1) {
		if (keymgmt & RNDIS_WLAN_KEY_MGMT_802_1X)
			auth_mode = NDIS_80211_AUTH_WPA;
		else if (keymgmt & RNDIS_WLAN_KEY_MGMT_PSK)
			auth_mode = NDIS_80211_AUTH_WPA_PSK;
		else
			auth_mode = NDIS_80211_AUTH_WPA_NONE;
	} else if (auth_type == NL80211_AUTHTYPE_SHARED_KEY)
		auth_mode = NDIS_80211_AUTH_SHARED;
	else if (auth_type == NL80211_AUTHTYPE_OPEN_SYSTEM)
		auth_mode = NDIS_80211_AUTH_OPEN;
	else if (auth_type == NL80211_AUTHTYPE_AUTOMATIC)
		auth_mode = NDIS_80211_AUTH_AUTO_SWITCH;
	else
		return -ENOTSUPP;

	tmp = cpu_to_le32(auth_mode);
	ret = rndis_set_oid(usbdev,
			    RNDIS_OID_802_11_AUTHENTICATION_MODE,
			    &tmp, sizeof(tmp));
	if (ret != 0) {
		netdev_warn(usbdev->net, "setting auth mode failed (%08X)\n",
			    ret);
		return ret;
	}

	priv->wpa_version = wpa_version;

	return 0;
}

static int set_priv_filter(struct usbnet *usbdev)
{
	struct rndis_wlan_private *priv = get_rndis_wlan_priv(usbdev);
	__le32 tmp;

	netdev_dbg(usbdev->net, "%s(): wpa_version=0x%x\n",
		   __func__, priv->wpa_version);

	if (priv->wpa_version & NL80211_WPA_VERSION_2 ||
	    priv->wpa_version & NL80211_WPA_VERSION_1)
		tmp = cpu_to_le32(NDIS_80211_PRIV_8021X_WEP);
	else
		tmp = cpu_to_le32(NDIS_80211_PRIV_ACCEPT_ALL);

	return rndis_set_oid(usbdev,
			     RNDIS_OID_802_11_PRIVACY_FILTER, &tmp,
			     sizeof(tmp));
}

static int set_encr_mode(struct usbnet *usbdev, int pairwise, int groupwise)
{
	__le32 tmp;
	int encr_mode, ret;

	netdev_dbg(usbdev->net, "%s(): cipher_pair=0x%x cipher_group=0x%x\n",
		   __func__, pairwise, groupwise);

	if (pairwise & RNDIS_WLAN_ALG_CCMP)
		encr_mode = NDIS_80211_ENCR_CCMP_ENABLED;
	else if (pairwise & RNDIS_WLAN_ALG_TKIP)
		encr_mode = NDIS_80211_ENCR_TKIP_ENABLED;
	else if (pairwise & RNDIS_WLAN_ALG_WEP)
		encr_mode = NDIS_80211_ENCR_WEP_ENABLED;
	else if (groupwise & RNDIS_WLAN_ALG_CCMP)
		encr_mode = NDIS_80211_ENCR_CCMP_ENABLED;
	else if (groupwise & RNDIS_WLAN_ALG_TKIP)
		encr_mode = NDIS_80211_ENCR_TKIP_ENABLED;
	else
		encr_mode = NDIS_80211_ENCR_DISABLED;

	tmp = cpu_to_le32(encr_mode);
	ret = rndis_set_oid(usbdev,
			RNDIS_OID_802_11_ENCRYPTION_STATUS, &tmp,
			sizeof(tmp));
	if (ret != 0) {
		netdev_warn(usbdev->net, "setting encr mode failed (%08X)\n",
			    ret);
		return ret;
	}

	return 0;
}

static int set_infra_mode(struct usbnet *usbdev, int mode)
{
	struct rndis_wlan_private *priv = get_rndis_wlan_priv(usbdev);
	__le32 tmp;
	int ret;

	netdev_dbg(usbdev->net, "%s(): infra_mode=0x%x\n",
		   __func__, priv->infra_mode);

	tmp = cpu_to_le32(mode);
	ret = rndis_set_oid(usbdev,
			    RNDIS_OID_802_11_INFRASTRUCTURE_MODE,
			    &tmp, sizeof(tmp));
	if (ret != 0) {
		netdev_warn(usbdev->net, "setting infra mode failed (%08X)\n",
			    ret);
		return ret;
	}

	/* NDIS drivers clear keys when infrastructure mode is
	 * changed. But Linux tools assume otherwise. So set the
	 * keys */
	restore_keys(usbdev);

	priv->infra_mode = mode;
	return 0;
}

static int set_rts_threshold(struct usbnet *usbdev, u32 rts_threshold)
{
	__le32 tmp;

	netdev_dbg(usbdev->net, "%s(): %i\n", __func__, rts_threshold);

	if (rts_threshold == -1 || rts_threshold > 2347)
		rts_threshold = 2347;

	tmp = cpu_to_le32(rts_threshold);
	return rndis_set_oid(usbdev,
			     RNDIS_OID_802_11_RTS_THRESHOLD,
			     &tmp, sizeof(tmp));
}

static int set_frag_threshold(struct usbnet *usbdev, u32 frag_threshold)
{
	__le32 tmp;

	netdev_dbg(usbdev->net, "%s(): %i\n", __func__, frag_threshold);

	if (frag_threshold < 256 || frag_threshold > 2346)
		frag_threshold = 2346;

	tmp = cpu_to_le32(frag_threshold);
	return rndis_set_oid(usbdev,
			RNDIS_OID_802_11_FRAGMENTATION_THRESHOLD,
			&tmp, sizeof(tmp));
}

static void set_default_iw_params(struct usbnet *usbdev)
{
	set_infra_mode(usbdev, NDIS_80211_INFRA_INFRA);
	set_auth_mode(usbdev, 0, NL80211_AUTHTYPE_OPEN_SYSTEM,
						RNDIS_WLAN_KEY_MGMT_NONE);
	set_priv_filter(usbdev);
	set_encr_mode(usbdev, RNDIS_WLAN_ALG_NONE, RNDIS_WLAN_ALG_NONE);
}

static int deauthenticate(struct usbnet *usbdev)
{
	int ret;

	ret = disassociate(usbdev, true);
	set_default_iw_params(usbdev);
	return ret;
}

static int set_channel(struct usbnet *usbdev, int channel)
{
	struct ndis_80211_conf config;
	unsigned int dsconfig;
	int len, ret;

	netdev_dbg(usbdev->net, "%s(%d)\n", __func__, channel);

	/* this OID is valid only when not associated */
	if (is_associated(usbdev))
		return 0;

	dsconfig = 1000 *
		ieee80211_channel_to_frequency(channel, NL80211_BAND_2GHZ);

	len = sizeof(config);
	ret = rndis_query_oid(usbdev,
			RNDIS_OID_802_11_CONFIGURATION,
			&config, &len);
	if (ret < 0) {
		netdev_dbg(usbdev->net, "%s(): querying configuration failed\n",
			   __func__);
		return ret;
	}

	config.ds_config = cpu_to_le32(dsconfig);
	ret = rndis_set_oid(usbdev,
			RNDIS_OID_802_11_CONFIGURATION,
			&config, sizeof(config));

	netdev_dbg(usbdev->net, "%s(): %d -> %d\n", __func__, channel, ret);

	return ret;
}

static struct ieee80211_channel *get_current_channel(struct usbnet *usbdev,
						     u32 *beacon_period)
{
	struct rndis_wlan_private *priv = get_rndis_wlan_priv(usbdev);
	struct ieee80211_channel *channel;
	struct ndis_80211_conf config;
	int len, ret;

	/* Get channel and beacon interval */
	len = sizeof(config);
	ret = rndis_query_oid(usbdev,
			RNDIS_OID_802_11_CONFIGURATION,
			&config, &len);
	netdev_dbg(usbdev->net, "%s(): RNDIS_OID_802_11_CONFIGURATION -> %d\n",
				__func__, ret);
	if (ret < 0)
		return NULL;

	channel = ieee80211_get_channel(priv->wdev.wiphy,
				KHZ_TO_MHZ(le32_to_cpu(config.ds_config)));
	if (!channel)
		return NULL;

	if (beacon_period)
		*beacon_period = le32_to_cpu(config.beacon_period);
	return channel;
}

/* index must be 0 - N, as per NDIS  */
static int add_wep_key(struct usbnet *usbdev, const u8 *key, int key_len,
								u8 index)
{
	struct rndis_wlan_private *priv = get_rndis_wlan_priv(usbdev);
	struct ndis_80211_wep_key ndis_key;
	u32 cipher;
	int ret;

	netdev_dbg(usbdev->net, "%s(idx: %d, len: %d)\n",
		   __func__, index, key_len);

	if (index >= RNDIS_WLAN_NUM_KEYS)
		return -EINVAL;

	if (key_len == 5)
		cipher = WLAN_CIPHER_SUITE_WEP40;
	else if (key_len == 13)
		cipher = WLAN_CIPHER_SUITE_WEP104;
	else
		return -EINVAL;

	memset(&ndis_key, 0, sizeof(ndis_key));

	ndis_key.size = cpu_to_le32(sizeof(ndis_key));
	ndis_key.length = cpu_to_le32(key_len);
	ndis_key.index = cpu_to_le32(index);
	memcpy(&ndis_key.material, key, key_len);

	if (index == priv->encr_tx_key_index) {
		ndis_key.index |= NDIS_80211_ADDWEP_TRANSMIT_KEY;
		ret = set_encr_mode(usbdev, RNDIS_WLAN_ALG_WEP,
							RNDIS_WLAN_ALG_NONE);
		if (ret)
			netdev_warn(usbdev->net, "encryption couldn't be enabled (%08X)\n",
				    ret);
	}

	ret = rndis_set_oid(usbdev,
			RNDIS_OID_802_11_ADD_WEP, &ndis_key,
			sizeof(ndis_key));
	if (ret != 0) {
		netdev_warn(usbdev->net, "adding encryption key %d failed (%08X)\n",
			    index + 1, ret);
		return ret;
	}

	priv->encr_keys[index].len = key_len;
	priv->encr_keys[index].cipher = cipher;
	memcpy(&priv->encr_keys[index].material, key, key_len);
	eth_broadcast_addr(priv->encr_keys[index].bssid);

	return 0;
}

static int add_wpa_key(struct usbnet *usbdev, const u8 *key, int key_len,
			u8 index, const u8 *addr, const u8 *rx_seq,
			int seq_len, u32 cipher, __le32 flags)
{
	struct rndis_wlan_private *priv = get_rndis_wlan_priv(usbdev);
	struct ndis_80211_key ndis_key;
	bool is_addr_ok;
	int ret;

	if (index >= RNDIS_WLAN_NUM_KEYS) {
		netdev_dbg(usbdev->net, "%s(): index out of range (%i)\n",
			   __func__, index);
		return -EINVAL;
	}
	if (key_len > sizeof(ndis_key.material) || key_len < 0) {
		netdev_dbg(usbdev->net, "%s(): key length out of range (%i)\n",
			   __func__, key_len);
		return -EINVAL;
	}
	if (flags & NDIS_80211_ADDKEY_SET_INIT_RECV_SEQ) {
		if (!rx_seq || seq_len <= 0) {
			netdev_dbg(usbdev->net, "%s(): recv seq flag without buffer\n",
				   __func__);
			return -EINVAL;
		}
		if (rx_seq && seq_len > sizeof(ndis_key.rsc)) {
			netdev_dbg(usbdev->net, "%s(): too big recv seq buffer\n", __func__);
			return -EINVAL;
		}
	}

	is_addr_ok = addr && !is_zero_ether_addr(addr) &&
					!is_broadcast_ether_addr(addr);
	if ((flags & NDIS_80211_ADDKEY_PAIRWISE_KEY) && !is_addr_ok) {
		netdev_dbg(usbdev->net, "%s(): pairwise but bssid invalid (%pM)\n",
			   __func__, addr);
		return -EINVAL;
	}

	netdev_dbg(usbdev->net, "%s(%i): flags:%i%i%i\n",
		   __func__, index,
		   !!(flags & NDIS_80211_ADDKEY_TRANSMIT_KEY),
		   !!(flags & NDIS_80211_ADDKEY_PAIRWISE_KEY),
		   !!(flags & NDIS_80211_ADDKEY_SET_INIT_RECV_SEQ));

	memset(&ndis_key, 0, sizeof(ndis_key));

	ndis_key.size = cpu_to_le32(sizeof(ndis_key) -
				sizeof(ndis_key.material) + key_len);
	ndis_key.length = cpu_to_le32(key_len);
	ndis_key.index = cpu_to_le32(index) | flags;

	if (cipher == WLAN_CIPHER_SUITE_TKIP && key_len == 32) {
		/* wpa_supplicant gives us the Michael MIC RX/TX keys in
		 * different order than NDIS spec, so swap the order here. */
		memcpy(ndis_key.material, key, 16);
		memcpy(ndis_key.material + 16, key + 24, 8);
		memcpy(ndis_key.material + 24, key + 16, 8);
	} else
		memcpy(ndis_key.material, key, key_len);

	if (flags & NDIS_80211_ADDKEY_SET_INIT_RECV_SEQ)
		memcpy(ndis_key.rsc, rx_seq, seq_len);

	if (flags & NDIS_80211_ADDKEY_PAIRWISE_KEY) {
		/* pairwise key */
		memcpy(ndis_key.bssid, addr, ETH_ALEN);
	} else {
		/* group key */
		if (priv->infra_mode == NDIS_80211_INFRA_ADHOC)
			eth_broadcast_addr(ndis_key.bssid);
		else
			get_bssid(usbdev, ndis_key.bssid);
	}

	ret = rndis_set_oid(usbdev,
			RNDIS_OID_802_11_ADD_KEY, &ndis_key,
			le32_to_cpu(ndis_key.size));
	netdev_dbg(usbdev->net, "%s(): RNDIS_OID_802_11_ADD_KEY -> %08X\n",
		   __func__, ret);
	if (ret != 0)
		return ret;

	memset(&priv->encr_keys[index], 0, sizeof(priv->encr_keys[index]));
	priv->encr_keys[index].len = key_len;
	priv->encr_keys[index].cipher = cipher;
	memcpy(&priv->encr_keys[index].material, key, key_len);
	if (flags & NDIS_80211_ADDKEY_PAIRWISE_KEY)
		memcpy(&priv->encr_keys[index].bssid, ndis_key.bssid, ETH_ALEN);
	else
		eth_broadcast_addr(priv->encr_keys[index].bssid);

	if (flags & NDIS_80211_ADDKEY_TRANSMIT_KEY)
		priv->encr_tx_key_index = index;

	return 0;
}

static int restore_key(struct usbnet *usbdev, u8 key_idx)
{
	struct rndis_wlan_private *priv = get_rndis_wlan_priv(usbdev);
	struct rndis_wlan_encr_key key;

	if (is_wpa_key(priv, key_idx))
		return 0;

	key = priv->encr_keys[key_idx];

	netdev_dbg(usbdev->net, "%s(): %i:%i\n", __func__, key_idx, key.len);

	if (key.len == 0)
		return 0;

	return add_wep_key(usbdev, key.material, key.len, key_idx);
}

static void restore_keys(struct usbnet *usbdev)
{
	int i;

	for (i = 0; i < 4; i++)
		restore_key(usbdev, i);
}

static void clear_key(struct rndis_wlan_private *priv, u8 idx)
{
	memset(&priv->encr_keys[idx], 0, sizeof(priv->encr_keys[idx]));
}

/* remove_key is for both wep and wpa */
static int remove_key(struct usbnet *usbdev, u8 index, const u8 *bssid)
{
	struct rndis_wlan_private *priv = get_rndis_wlan_priv(usbdev);
	struct ndis_80211_remove_key remove_key;
	__le32 keyindex;
	bool is_wpa;
	int ret;

	if (index >= RNDIS_WLAN_NUM_KEYS)
		return -ENOENT;

	if (priv->encr_keys[index].len == 0)
		return 0;

	is_wpa = is_wpa_key(priv, index);

	netdev_dbg(usbdev->net, "%s(): %i:%s:%i\n",
		   __func__, index, is_wpa ? "wpa" : "wep",
		   priv->encr_keys[index].len);

	clear_key(priv, index);

	if (is_wpa) {
		remove_key.size = cpu_to_le32(sizeof(remove_key));
		remove_key.index = cpu_to_le32(index);
		if (bssid) {
			/* pairwise key */
			if (!is_broadcast_ether_addr(bssid))
				remove_key.index |=
					NDIS_80211_ADDKEY_PAIRWISE_KEY;
			memcpy(remove_key.bssid, bssid,
					sizeof(remove_key.bssid));
		} else
			memset(remove_key.bssid, 0xff,
						sizeof(remove_key.bssid));

		ret = rndis_set_oid(usbdev,
				RNDIS_OID_802_11_REMOVE_KEY,
				&remove_key, sizeof(remove_key));
		if (ret != 0)
			return ret;
	} else {
		keyindex = cpu_to_le32(index);
		ret = rndis_set_oid(usbdev,
				RNDIS_OID_802_11_REMOVE_WEP,
				&keyindex, sizeof(keyindex));
		if (ret != 0) {
			netdev_warn(usbdev->net,
				    "removing encryption key %d failed (%08X)\n",
				    index, ret);
			return ret;
		}
	}

	/* if it is transmit key, disable encryption */
	if (index == priv->encr_tx_key_index)
		set_encr_mode(usbdev, RNDIS_WLAN_ALG_NONE, RNDIS_WLAN_ALG_NONE);

	return 0;
}

static void set_multicast_list(struct usbnet *usbdev)
{
	struct rndis_wlan_private *priv = get_rndis_wlan_priv(usbdev);
	struct netdev_hw_addr *ha;
	__le32 filter, basefilter;
	int ret;
	char *mc_addrs = NULL;
	int mc_count;

	basefilter = filter = cpu_to_le32(RNDIS_PACKET_TYPE_DIRECTED |
					  RNDIS_PACKET_TYPE_BROADCAST);

	if (usbdev->net->flags & IFF_PROMISC) {
		filter |= cpu_to_le32(RNDIS_PACKET_TYPE_PROMISCUOUS |
				      RNDIS_PACKET_TYPE_ALL_LOCAL);
	} else if (usbdev->net->flags & IFF_ALLMULTI) {
		filter |= cpu_to_le32(RNDIS_PACKET_TYPE_ALL_MULTICAST);
	}

	if (filter != basefilter)
		goto set_filter;

	/*
	 * mc_list should be accessed holding the lock, so copy addresses to
	 * local buffer first.
	 */
	netif_addr_lock_bh(usbdev->net);
	mc_count = netdev_mc_count(usbdev->net);
	if (mc_count > priv->multicast_size) {
		filter |= cpu_to_le32(RNDIS_PACKET_TYPE_ALL_MULTICAST);
	} else if (mc_count) {
		int i = 0;

		mc_addrs = kmalloc_array(mc_count, ETH_ALEN, GFP_ATOMIC);
		if (!mc_addrs) {
			netif_addr_unlock_bh(usbdev->net);
			return;
		}

		netdev_for_each_mc_addr(ha, usbdev->net)
			memcpy(mc_addrs + i++ * ETH_ALEN,
			       ha->addr, ETH_ALEN);
	}
	netif_addr_unlock_bh(usbdev->net);

	if (filter != basefilter)
		goto set_filter;

	if (mc_count) {
		ret = rndis_set_oid(usbdev,
				RNDIS_OID_802_3_MULTICAST_LIST,
				mc_addrs, mc_count * ETH_ALEN);
		kfree(mc_addrs);
		if (ret == 0)
			filter |= cpu_to_le32(RNDIS_PACKET_TYPE_MULTICAST);
		else
			filter |= cpu_to_le32(RNDIS_PACKET_TYPE_ALL_MULTICAST);

		netdev_dbg(usbdev->net, "RNDIS_OID_802_3_MULTICAST_LIST(%d, max: %d) -> %d\n",
			   mc_count, priv->multicast_size, ret);
	}

set_filter:
	ret = rndis_set_oid(usbdev, RNDIS_OID_GEN_CURRENT_PACKET_FILTER, &filter,
							sizeof(filter));
	if (ret < 0) {
		netdev_warn(usbdev->net, "couldn't set packet filter: %08x\n",
			    le32_to_cpu(filter));
	}

	netdev_dbg(usbdev->net, "RNDIS_OID_GEN_CURRENT_PACKET_FILTER(%08x) -> %d\n",
		   le32_to_cpu(filter), ret);
}

#ifdef DEBUG
static void debug_print_pmkids(struct usbnet *usbdev,
				struct ndis_80211_pmkid *pmkids,
				const char *func_str)
{
	struct rndis_wlan_private *priv = get_rndis_wlan_priv(usbdev);
	int i, len, count, max_pmkids, entry_len;

	max_pmkids = priv->wdev.wiphy->max_num_pmkids;
	len = le32_to_cpu(pmkids->length);
	count = le32_to_cpu(pmkids->bssid_info_count);

	entry_len = (count > 0) ? (len - sizeof(*pmkids)) / count : -1;

	netdev_dbg(usbdev->net, "%s(): %d PMKIDs (data len: %d, entry len: "
				"%d)\n", func_str, count, len, entry_len);

	if (count > max_pmkids)
		count = max_pmkids;

	for (i = 0; i < count; i++) {
		u32 *tmp = (u32 *)pmkids->bssid_info[i].pmkid;

		netdev_dbg(usbdev->net, "%s():  bssid: %pM, "
				"pmkid: %08X:%08X:%08X:%08X\n",
				func_str, pmkids->bssid_info[i].bssid,
				cpu_to_be32(tmp[0]), cpu_to_be32(tmp[1]),
				cpu_to_be32(tmp[2]), cpu_to_be32(tmp[3]));
	}
}
#else
static void debug_print_pmkids(struct usbnet *usbdev,
				struct ndis_80211_pmkid *pmkids,
				const char *func_str)
{
	return;
}
#endif

static struct ndis_80211_pmkid *get_device_pmkids(struct usbnet *usbdev)
{
	struct rndis_wlan_private *priv = get_rndis_wlan_priv(usbdev);
	struct ndis_80211_pmkid *pmkids;
	int len, ret, max_pmkids;

	max_pmkids = priv->wdev.wiphy->max_num_pmkids;
	len = struct_size(pmkids, bssid_info, max_pmkids);

	pmkids = kzalloc(len, GFP_KERNEL);
	if (!pmkids)
		return ERR_PTR(-ENOMEM);

	pmkids->length = cpu_to_le32(len);
	pmkids->bssid_info_count = cpu_to_le32(max_pmkids);

	ret = rndis_query_oid(usbdev, RNDIS_OID_802_11_PMKID,
			pmkids, &len);
	if (ret < 0) {
		netdev_dbg(usbdev->net, "%s(): RNDIS_OID_802_11_PMKID(%d, %d)"
				" -> %d\n", __func__, len, max_pmkids, ret);

		kfree(pmkids);
		return ERR_PTR(ret);
	}

	if (le32_to_cpu(pmkids->bssid_info_count) > max_pmkids)
		pmkids->bssid_info_count = cpu_to_le32(max_pmkids);

	debug_print_pmkids(usbdev, pmkids, __func__);

	return pmkids;
}

static int set_device_pmkids(struct usbnet *usbdev,
				struct ndis_80211_pmkid *pmkids)
{
	int ret, len, num_pmkids;

	num_pmkids = le32_to_cpu(pmkids->bssid_info_count);
	len = struct_size(pmkids, bssid_info, num_pmkids);
	pmkids->length = cpu_to_le32(len);

	debug_print_pmkids(usbdev, pmkids, __func__);

	ret = rndis_set_oid(usbdev, RNDIS_OID_802_11_PMKID, pmkids,
			    le32_to_cpu(pmkids->length));
	if (ret < 0) {
		netdev_dbg(usbdev->net, "%s(): RNDIS_OID_802_11_PMKID(%d, %d) -> %d"
				"\n", __func__, len, num_pmkids, ret);
	}

	kfree(pmkids);
	return ret;
}

static struct ndis_80211_pmkid *remove_pmkid(struct usbnet *usbdev,
						struct ndis_80211_pmkid *pmkids,
						struct cfg80211_pmksa *pmksa,
						int max_pmkids)
{
	int i, err;
	unsigned int count;

	count = le32_to_cpu(pmkids->bssid_info_count);

	if (count > max_pmkids)
		count = max_pmkids;

	for (i = 0; i < count; i++)
		if (ether_addr_equal(pmkids->bssid_info[i].bssid,
				     pmksa->bssid))
			break;

	/* pmkid not found */
	if (i == count) {
		netdev_dbg(usbdev->net, "%s(): bssid not found (%pM)\n",
					__func__, pmksa->bssid);
		err = -ENOENT;
		goto error;
	}

	for (; i + 1 < count; i++)
		pmkids->bssid_info[i] = pmkids->bssid_info[i + 1];

	count--;
	pmkids->length = cpu_to_le32(struct_size(pmkids, bssid_info, count));
	pmkids->bssid_info_count = cpu_to_le32(count);

	return pmkids;
error:
	kfree(pmkids);
	return ERR_PTR(err);
}

static struct ndis_80211_pmkid *update_pmkid(struct usbnet *usbdev,
						struct ndis_80211_pmkid *pmkids,
						struct cfg80211_pmksa *pmksa,
						int max_pmkids)
{
	struct ndis_80211_pmkid *new_pmkids;
	int i, err, newlen;
	unsigned int count;

	count = le32_to_cpu(pmkids->bssid_info_count);

	if (count > max_pmkids)
		count = max_pmkids;

	/* update with new pmkid */
	for (i = 0; i < count; i++) {
		if (!ether_addr_equal(pmkids->bssid_info[i].bssid,
				      pmksa->bssid))
			continue;

		memcpy(pmkids->bssid_info[i].pmkid, pmksa->pmkid,
								WLAN_PMKID_LEN);

		return pmkids;
	}

	/* out of space, return error */
	if (i == max_pmkids) {
		netdev_dbg(usbdev->net, "%s(): out of space\n", __func__);
		err = -ENOSPC;
		goto error;
	}

	/* add new pmkid */
	newlen = struct_size(pmkids, bssid_info, count + 1);

	new_pmkids = krealloc(pmkids, newlen, GFP_KERNEL);
	if (!new_pmkids) {
		err = -ENOMEM;
		goto error;
	}
	pmkids = new_pmkids;

	pmkids->length = cpu_to_le32(newlen);
	pmkids->bssid_info_count = cpu_to_le32(count + 1);

	memcpy(pmkids->bssid_info[count].bssid, pmksa->bssid, ETH_ALEN);
	memcpy(pmkids->bssid_info[count].pmkid, pmksa->pmkid, WLAN_PMKID_LEN);

	return pmkids;
error:
	kfree(pmkids);
	return ERR_PTR(err);
}

/*
 * cfg80211 ops
 */
static int rndis_change_virtual_intf(struct wiphy *wiphy,
					struct net_device *dev,
					enum nl80211_iftype type,
					struct vif_params *params)
{
	struct rndis_wlan_private *priv = wiphy_priv(wiphy);
	struct usbnet *usbdev = priv->usbdev;
	int mode;

	switch (type) {
	case NL80211_IFTYPE_ADHOC:
		mode = NDIS_80211_INFRA_ADHOC;
		break;
	case NL80211_IFTYPE_STATION:
		mode = NDIS_80211_INFRA_INFRA;
		break;
	default:
		return -EINVAL;
	}

	priv->wdev.iftype = type;

	return set_infra_mode(usbdev, mode);
}

static int rndis_set_wiphy_params(struct wiphy *wiphy, u32 changed)
{
	struct rndis_wlan_private *priv = wiphy_priv(wiphy);
	struct usbnet *usbdev = priv->usbdev;
	int err;

	if (changed & WIPHY_PARAM_FRAG_THRESHOLD) {
		err = set_frag_threshold(usbdev, wiphy->frag_threshold);
		if (err < 0)
			return err;
	}

	if (changed & WIPHY_PARAM_RTS_THRESHOLD) {
		err = set_rts_threshold(usbdev, wiphy->rts_threshold);
		if (err < 0)
			return err;
	}

	return 0;
}

static int rndis_set_tx_power(struct wiphy *wiphy,
			      struct wireless_dev *wdev,
			      enum nl80211_tx_power_setting type,
			      int mbm)
{
	struct rndis_wlan_private *priv = wiphy_priv(wiphy);
	struct usbnet *usbdev = priv->usbdev;

	netdev_dbg(usbdev->net, "%s(): type:0x%x mbm:%i\n",
		   __func__, type, mbm);

	if (mbm < 0 || (mbm % 100))
		return -ENOTSUPP;

	/* Device doesn't support changing txpower after initialization, only
	 * turn off/on radio. Support 'auto' mode and setting same dBm that is
	 * currently used.
	 */
	if (type == NL80211_TX_POWER_AUTOMATIC ||
	    MBM_TO_DBM(mbm) == get_bcm4320_power_dbm(priv)) {
		if (!priv->radio_on)
			disassociate(usbdev, true); /* turn on radio */

		return 0;
	}

	return -ENOTSUPP;
}

static int rndis_get_tx_power(struct wiphy *wiphy,
			      struct wireless_dev *wdev,
			      int *dbm)
{
	struct rndis_wlan_private *priv = wiphy_priv(wiphy);
	struct usbnet *usbdev = priv->usbdev;

	*dbm = get_bcm4320_power_dbm(priv);

	netdev_dbg(usbdev->net, "%s(): dbm:%i\n", __func__, *dbm);

	return 0;
}

#define SCAN_DELAY_JIFFIES (6 * HZ)
static int rndis_scan(struct wiphy *wiphy,
			struct cfg80211_scan_request *request)
{
	struct net_device *dev = request->wdev->netdev;
	struct usbnet *usbdev = netdev_priv(dev);
	struct rndis_wlan_private *priv = get_rndis_wlan_priv(usbdev);
	int ret;
	int delay = SCAN_DELAY_JIFFIES;

	netdev_dbg(usbdev->net, "cfg80211.scan\n");

	/* Get current bssid list from device before new scan, as new scan
	 * clears internal bssid list.
	 */
	rndis_check_bssid_list(usbdev, NULL, NULL);

	if (priv->scan_request && priv->scan_request != request)
		return -EBUSY;

	priv->scan_request = request;

	ret = rndis_start_bssid_list_scan(usbdev);
	if (ret == 0) {
		if (priv->device_type == RNDIS_BCM4320A)
			delay = HZ;

		/* Wait before retrieving scan results from device */
		queue_delayed_work(priv->workqueue, &priv->scan_work, delay);
	}

	return ret;
}

static bool rndis_bss_info_update(struct usbnet *usbdev,
				  struct ndis_80211_bssid_ex *bssid)
{
	struct rndis_wlan_private *priv = get_rndis_wlan_priv(usbdev);
	struct ieee80211_channel *channel;
	struct cfg80211_bss *bss;
	s32 signal;
	u64 timestamp;
	u16 capability;
	u16 beacon_interval;
	struct ndis_80211_fixed_ies *fixed;
	int ie_len, bssid_len;
	u8 *ie;

	netdev_dbg(usbdev->net, " found bssid: '%.32s' [%pM], len: %d\n",
		   bssid->ssid.essid, bssid->mac, le32_to_cpu(bssid->length));

	/* parse bssid structure */
	bssid_len = le32_to_cpu(bssid->length);

	if (bssid_len < sizeof(struct ndis_80211_bssid_ex) +
			sizeof(struct ndis_80211_fixed_ies))
		return NULL;

	fixed = (struct ndis_80211_fixed_ies *)bssid->ies;

	ie = (void *)(bssid->ies + sizeof(struct ndis_80211_fixed_ies));
	ie_len = min(bssid_len - (int)sizeof(*bssid),
					(int)le32_to_cpu(bssid->ie_length));
	ie_len -= sizeof(struct ndis_80211_fixed_ies);
	if (ie_len < 0)
		return NULL;

	/* extract data for cfg80211_inform_bss */
	channel = ieee80211_get_channel(priv->wdev.wiphy,
			KHZ_TO_MHZ(le32_to_cpu(bssid->config.ds_config)));
	if (!channel)
		return NULL;

	signal = level_to_qual(le32_to_cpu(bssid->rssi));
	timestamp = le64_to_cpu(*(__le64 *)fixed->timestamp);
	capability = le16_to_cpu(fixed->capabilities);
	beacon_interval = le16_to_cpu(fixed->beacon_interval);

	bss = cfg80211_inform_bss(priv->wdev.wiphy, channel,
				  CFG80211_BSS_FTYPE_UNKNOWN, bssid->mac,
				  timestamp, capability, beacon_interval,
				  ie, ie_len, signal, GFP_KERNEL);
	cfg80211_put_bss(priv->wdev.wiphy, bss);

	return (bss != NULL);
}

static struct ndis_80211_bssid_ex *next_bssid_list_item(
					struct ndis_80211_bssid_ex *bssid,
					int *bssid_len, void *buf, int len)
{
	void *buf_end, *bssid_end;

	buf_end = (char *)buf + len;
	bssid_end = (char *)bssid + *bssid_len;

	if ((int)(buf_end - bssid_end) < sizeof(bssid->length)) {
		*bssid_len = 0;
		return NULL;
	} else {
		bssid = (void *)((char *)bssid + *bssid_len);
		*bssid_len = le32_to_cpu(bssid->length);
		return bssid;
	}
}

static bool check_bssid_list_item(struct ndis_80211_bssid_ex *bssid,
				  int bssid_len, void *buf, int len)
{
	void *buf_end, *bssid_end;

	if (!bssid || bssid_len <= 0 || bssid_len > len)
		return false;

	buf_end = (char *)buf + len;
	bssid_end = (char *)bssid + bssid_len;

	return (int)(buf_end - bssid_end) >= 0 && (int)(bssid_end - buf) >= 0;
}

static int rndis_check_bssid_list(struct usbnet *usbdev, u8 *match_bssid,
					bool *matched)
{
	void *buf = NULL;
	struct ndis_80211_bssid_list_ex *bssid_list;
	struct ndis_80211_bssid_ex *bssid;
	int ret = -EINVAL, len, count, bssid_len, real_count, new_len;

	netdev_dbg(usbdev->net, "%s()\n", __func__);

	len = CONTROL_BUFFER_SIZE;
resize_buf:
	buf = kzalloc(len, GFP_KERNEL);
	if (!buf) {
		ret = -ENOMEM;
		goto out;
	}

	/* BSSID-list might have got bigger last time we checked, keep
	 * resizing until it won't get any bigger.
	 */
	new_len = len;
	ret = rndis_query_oid(usbdev, RNDIS_OID_802_11_BSSID_LIST,
			      buf, &new_len);
	if (ret != 0 || new_len < sizeof(struct ndis_80211_bssid_list_ex))
		goto out;

	if (new_len > len) {
		len = new_len;
		kfree(buf);
		goto resize_buf;
	}

	len = new_len;

	bssid_list = buf;
	count = le32_to_cpu(bssid_list->num_items);
	real_count = 0;
	netdev_dbg(usbdev->net, "%s(): buflen: %d\n", __func__, len);

	bssid_len = 0;
	bssid = next_bssid_list_item(bssid_list->bssid, &bssid_len, buf, len);

	/* Device returns incorrect 'num_items'. Workaround by ignoring the
	 * received 'num_items' and walking through full bssid buffer instead.
	 */
	while (check_bssid_list_item(bssid, bssid_len, buf, len)) {
		if (rndis_bss_info_update(usbdev, bssid) && match_bssid &&
		    matched) {
			if (ether_addr_equal(bssid->mac, match_bssid))
				*matched = true;
		}

		real_count++;
		bssid = next_bssid_list_item(bssid, &bssid_len, buf, len);
	}

	netdev_dbg(usbdev->net, "%s(): num_items from device: %d, really found:"
				" %d\n", __func__, count, real_count);

out:
	kfree(buf);
	return ret;
}

static void rndis_get_scan_results(struct work_struct *work)
{
	struct rndis_wlan_private *priv =
		container_of(work, struct rndis_wlan_private, scan_work.work);
	struct usbnet *usbdev = priv->usbdev;
	struct cfg80211_scan_info info = {};
	int ret;

	netdev_dbg(usbdev->net, "get_scan_results\n");

	if (!priv->scan_request)
		return;

	ret = rndis_check_bssid_list(usbdev, NULL, NULL);

	info.aborted = ret < 0;
	cfg80211_scan_done(priv->scan_request, &info);

	priv->scan_request = NULL;
}

static int rndis_connect(struct wiphy *wiphy, struct net_device *dev,
					struct cfg80211_connect_params *sme)
{
	struct rndis_wlan_private *priv = wiphy_priv(wiphy);
	struct usbnet *usbdev = priv->usbdev;
	struct ieee80211_channel *channel = sme->channel;
	struct ndis_80211_ssid ssid;
	int pairwise = RNDIS_WLAN_ALG_NONE;
	int groupwise = RNDIS_WLAN_ALG_NONE;
	int keymgmt = RNDIS_WLAN_KEY_MGMT_NONE;
	int length, i, ret, chan = -1;

	if (channel)
		chan = ieee80211_frequency_to_channel(channel->center_freq);

	groupwise = rndis_cipher_to_alg(sme->crypto.cipher_group);
	for (i = 0; i < sme->crypto.n_ciphers_pairwise; i++)
		pairwise |=
			rndis_cipher_to_alg(sme->crypto.ciphers_pairwise[i]);

	if (sme->crypto.n_ciphers_pairwise > 0 &&
			pairwise == RNDIS_WLAN_ALG_NONE) {
		netdev_err(usbdev->net, "Unsupported pairwise cipher\n");
		return -ENOTSUPP;
	}

	for (i = 0; i < sme->crypto.n_akm_suites; i++)
		keymgmt |=
			rndis_akm_suite_to_key_mgmt(sme->crypto.akm_suites[i]);

	if (sme->crypto.n_akm_suites > 0 &&
			keymgmt == RNDIS_WLAN_KEY_MGMT_NONE) {
		netdev_err(usbdev->net, "Invalid keymgmt\n");
		return -ENOTSUPP;
	}

	netdev_dbg(usbdev->net, "cfg80211.connect('%.32s':[%pM]:%d:[%d,0x%x:0x%x]:[0x%x:0x%x]:0x%x)\n",
		   sme->ssid, sme->bssid, chan,
		   sme->privacy, sme->crypto.wpa_versions, sme->auth_type,
		   groupwise, pairwise, keymgmt);

	if (is_associated(usbdev))
		disassociate(usbdev, false);

	ret = set_infra_mode(usbdev, NDIS_80211_INFRA_INFRA);
	if (ret < 0) {
		netdev_dbg(usbdev->net, "connect: set_infra_mode failed, %d\n",
			   ret);
		goto err_turn_radio_on;
	}

	ret = set_auth_mode(usbdev, sme->crypto.wpa_versions, sme->auth_type,
								keymgmt);
	if (ret < 0) {
		netdev_dbg(usbdev->net, "connect: set_auth_mode failed, %d\n",
			   ret);
		goto err_turn_radio_on;
	}

	set_priv_filter(usbdev);

	ret = set_encr_mode(usbdev, pairwise, groupwise);
	if (ret < 0) {
		netdev_dbg(usbdev->net, "connect: set_encr_mode failed, %d\n",
			   ret);
		goto err_turn_radio_on;
	}

	if (channel) {
		ret = set_channel(usbdev, chan);
		if (ret < 0) {
			netdev_dbg(usbdev->net, "connect: set_channel failed, %d\n",
				   ret);
			goto err_turn_radio_on;
		}
	}

	if (sme->key && ((groupwise | pairwise) & RNDIS_WLAN_ALG_WEP)) {
		priv->encr_tx_key_index = sme->key_idx;
		ret = add_wep_key(usbdev, sme->key, sme->key_len, sme->key_idx);
		if (ret < 0) {
			netdev_dbg(usbdev->net, "connect: add_wep_key failed, %d (%d, %d)\n",
				   ret, sme->key_len, sme->key_idx);
			goto err_turn_radio_on;
		}
	}

	if (sme->bssid && !is_zero_ether_addr(sme->bssid) &&
				!is_broadcast_ether_addr(sme->bssid)) {
		ret = set_bssid(usbdev, sme->bssid);
		if (ret < 0) {
			netdev_dbg(usbdev->net, "connect: set_bssid failed, %d\n",
				   ret);
			goto err_turn_radio_on;
		}
	} else
		clear_bssid(usbdev);

	length = sme->ssid_len;
	if (length > NDIS_802_11_LENGTH_SSID)
		length = NDIS_802_11_LENGTH_SSID;

	memset(&ssid, 0, sizeof(ssid));
	ssid.length = cpu_to_le32(length);
	memcpy(ssid.essid, sme->ssid, length);

	/* Pause and purge rx queue, so we don't pass packets before
	 * 'media connect'-indication.
	 */
	usbnet_pause_rx(usbdev);
	usbnet_purge_paused_rxq(usbdev);

	ret = set_essid(usbdev, &ssid);
	if (ret < 0)
		netdev_dbg(usbdev->net, "connect: set_essid failed, %d\n", ret);
	return ret;

err_turn_radio_on:
	disassociate(usbdev, true);

	return ret;
}

static int rndis_disconnect(struct wiphy *wiphy, struct net_device *dev,
								u16 reason_code)
{
	struct rndis_wlan_private *priv = wiphy_priv(wiphy);
	struct usbnet *usbdev = priv->usbdev;

	netdev_dbg(usbdev->net, "cfg80211.disconnect(%d)\n", reason_code);

	priv->connected = false;
	eth_zero_addr(priv->bssid);

	return deauthenticate(usbdev);
}

static int rndis_join_ibss(struct wiphy *wiphy, struct net_device *dev,
					struct cfg80211_ibss_params *params)
{
	struct rndis_wlan_private *priv = wiphy_priv(wiphy);
	struct usbnet *usbdev = priv->usbdev;
	struct ieee80211_channel *channel = params->chandef.chan;
	struct ndis_80211_ssid ssid;
	enum nl80211_auth_type auth_type;
	int ret, alg, length, chan = -1;

	if (channel)
		chan = ieee80211_frequency_to_channel(channel->center_freq);

	/* TODO: How to handle ad-hoc encryption?
	 * connect() has *key, join_ibss() doesn't. RNDIS requires key to be
	 * pre-shared for encryption (open/shared/wpa), is key set before
	 * join_ibss? Which auth_type to use (not in params)? What about WPA?
	 */
	if (params->privacy) {
		auth_type = NL80211_AUTHTYPE_SHARED_KEY;
		alg = RNDIS_WLAN_ALG_WEP;
	} else {
		auth_type = NL80211_AUTHTYPE_OPEN_SYSTEM;
		alg = RNDIS_WLAN_ALG_NONE;
	}

	netdev_dbg(usbdev->net, "cfg80211.join_ibss('%.32s':[%pM]:%d:%d)\n",
		   params->ssid, params->bssid, chan, params->privacy);

	if (is_associated(usbdev))
		disassociate(usbdev, false);

	ret = set_infra_mode(usbdev, NDIS_80211_INFRA_ADHOC);
	if (ret < 0) {
		netdev_dbg(usbdev->net, "join_ibss: set_infra_mode failed, %d\n",
			   ret);
		goto err_turn_radio_on;
	}

	ret = set_auth_mode(usbdev, 0, auth_type, RNDIS_WLAN_KEY_MGMT_NONE);
	if (ret < 0) {
		netdev_dbg(usbdev->net, "join_ibss: set_auth_mode failed, %d\n",
			   ret);
		goto err_turn_radio_on;
	}

	set_priv_filter(usbdev);

	ret = set_encr_mode(usbdev, alg, RNDIS_WLAN_ALG_NONE);
	if (ret < 0) {
		netdev_dbg(usbdev->net, "join_ibss: set_encr_mode failed, %d\n",
			   ret);
		goto err_turn_radio_on;
	}

	if (channel) {
		ret = set_channel(usbdev, chan);
		if (ret < 0) {
			netdev_dbg(usbdev->net, "join_ibss: set_channel failed, %d\n",
				   ret);
			goto err_turn_radio_on;
		}
	}

	if (params->bssid && !is_zero_ether_addr(params->bssid) &&
				!is_broadcast_ether_addr(params->bssid)) {
		ret = set_bssid(usbdev, params->bssid);
		if (ret < 0) {
			netdev_dbg(usbdev->net, "join_ibss: set_bssid failed, %d\n",
				   ret);
			goto err_turn_radio_on;
		}
	} else
		clear_bssid(usbdev);

	length = params->ssid_len;
	if (length > NDIS_802_11_LENGTH_SSID)
		length = NDIS_802_11_LENGTH_SSID;

	memset(&ssid, 0, sizeof(ssid));
	ssid.length = cpu_to_le32(length);
	memcpy(ssid.essid, params->ssid, length);

	/* Don't need to pause rx queue for ad-hoc. */
	usbnet_purge_paused_rxq(usbdev);
	usbnet_resume_rx(usbdev);

	ret = set_essid(usbdev, &ssid);
	if (ret < 0)
		netdev_dbg(usbdev->net, "join_ibss: set_essid failed, %d\n",
			   ret);
	return ret;

err_turn_radio_on:
	disassociate(usbdev, true);

	return ret;
}

static int rndis_leave_ibss(struct wiphy *wiphy, struct net_device *dev)
{
	struct rndis_wlan_private *priv = wiphy_priv(wiphy);
	struct usbnet *usbdev = priv->usbdev;

	netdev_dbg(usbdev->net, "cfg80211.leave_ibss()\n");

	priv->connected = false;
	eth_zero_addr(priv->bssid);

	return deauthenticate(usbdev);
}

static int rndis_add_key(struct wiphy *wiphy, struct net_device *netdev,
			 u8 key_index, bool pairwise, const u8 *mac_addr,
			 struct key_params *params)
{
	struct rndis_wlan_private *priv = wiphy_priv(wiphy);
	struct usbnet *usbdev = priv->usbdev;
	__le32 flags;

	netdev_dbg(usbdev->net, "%s(%i, %pM, %08x)\n",
		   __func__, key_index, mac_addr, params->cipher);

	switch (params->cipher) {
	case WLAN_CIPHER_SUITE_WEP40:
	case WLAN_CIPHER_SUITE_WEP104:
		return add_wep_key(usbdev, params->key, params->key_len,
								key_index);
	case WLAN_CIPHER_SUITE_TKIP:
	case WLAN_CIPHER_SUITE_CCMP:
		flags = 0;

		if (params->seq && params->seq_len > 0)
			flags |= NDIS_80211_ADDKEY_SET_INIT_RECV_SEQ;
		if (mac_addr)
			flags |= NDIS_80211_ADDKEY_PAIRWISE_KEY |
					NDIS_80211_ADDKEY_TRANSMIT_KEY;

		return add_wpa_key(usbdev, params->key, params->key_len,
				key_index, mac_addr, params->seq,
				params->seq_len, params->cipher, flags);
	default:
		netdev_dbg(usbdev->net, "%s(): unsupported cipher %08x\n",
			   __func__, params->cipher);
		return -ENOTSUPP;
	}
}

static int rndis_del_key(struct wiphy *wiphy, struct net_device *netdev,
			 u8 key_index, bool pairwise, const u8 *mac_addr)
{
	struct rndis_wlan_private *priv = wiphy_priv(wiphy);
	struct usbnet *usbdev = priv->usbdev;

	netdev_dbg(usbdev->net, "%s(%i, %pM)\n", __func__, key_index, mac_addr);

	return remove_key(usbdev, key_index, mac_addr);
}

static int rndis_set_default_key(struct wiphy *wiphy, struct net_device *netdev,
				 u8 key_index, bool unicast, bool multicast)
{
	struct rndis_wlan_private *priv = wiphy_priv(wiphy);
	struct usbnet *usbdev = priv->usbdev;
	struct rndis_wlan_encr_key key;

	netdev_dbg(usbdev->net, "%s(%i)\n", __func__, key_index);

	if (key_index >= RNDIS_WLAN_NUM_KEYS)
		return -ENOENT;

	priv->encr_tx_key_index = key_index;

	if (is_wpa_key(priv, key_index))
		return 0;

	key = priv->encr_keys[key_index];

	return add_wep_key(usbdev, key.material, key.len, key_index);
}

static void rndis_fill_station_info(struct usbnet *usbdev,
						struct station_info *sinfo)
{
	__le32 linkspeed, rssi;
	int ret, len;

	memset(sinfo, 0, sizeof(*sinfo));

	len = sizeof(linkspeed);
	ret = rndis_query_oid(usbdev, RNDIS_OID_GEN_LINK_SPEED, &linkspeed, &len);
	if (ret == 0) {
		sinfo->txrate.legacy = le32_to_cpu(linkspeed) / 1000;
		sinfo->filled |= BIT_ULL(NL80211_STA_INFO_TX_BITRATE);
	}

	len = sizeof(rssi);
	ret = rndis_query_oid(usbdev, RNDIS_OID_802_11_RSSI,
			      &rssi, &len);
	if (ret == 0) {
		sinfo->signal = level_to_qual(le32_to_cpu(rssi));
		sinfo->filled |= BIT_ULL(NL80211_STA_INFO_SIGNAL);
	}
}

static int rndis_get_station(struct wiphy *wiphy, struct net_device *dev,
			     const u8 *mac, struct station_info *sinfo)
{
	struct rndis_wlan_private *priv = wiphy_priv(wiphy);
	struct usbnet *usbdev = priv->usbdev;

	if (!ether_addr_equal(priv->bssid, mac))
		return -ENOENT;

	rndis_fill_station_info(usbdev, sinfo);

	return 0;
}

static int rndis_dump_station(struct wiphy *wiphy, struct net_device *dev,
			       int idx, u8 *mac, struct station_info *sinfo)
{
	struct rndis_wlan_private *priv = wiphy_priv(wiphy);
	struct usbnet *usbdev = priv->usbdev;

	if (idx != 0)
		return -ENOENT;

	memcpy(mac, priv->bssid, ETH_ALEN);

	rndis_fill_station_info(usbdev, sinfo);

	return 0;
}

static int rndis_set_pmksa(struct wiphy *wiphy, struct net_device *netdev,
				struct cfg80211_pmksa *pmksa)
{
	struct rndis_wlan_private *priv = wiphy_priv(wiphy);
	struct usbnet *usbdev = priv->usbdev;
	struct ndis_80211_pmkid *pmkids;
	u32 *tmp = (u32 *)pmksa->pmkid;

	netdev_dbg(usbdev->net, "%s(%pM, %08X:%08X:%08X:%08X)\n", __func__,
			pmksa->bssid,
			cpu_to_be32(tmp[0]), cpu_to_be32(tmp[1]),
			cpu_to_be32(tmp[2]), cpu_to_be32(tmp[3]));

	pmkids = get_device_pmkids(usbdev);
	if (IS_ERR(pmkids)) {
		/* couldn't read PMKID cache from device */
		return PTR_ERR(pmkids);
	}

	pmkids = update_pmkid(usbdev, pmkids, pmksa, wiphy->max_num_pmkids);
	if (IS_ERR(pmkids)) {
		/* not found, list full, etc */
		return PTR_ERR(pmkids);
	}

	return set_device_pmkids(usbdev, pmkids);
}

static int rndis_del_pmksa(struct wiphy *wiphy, struct net_device *netdev,
				struct cfg80211_pmksa *pmksa)
{
	struct rndis_wlan_private *priv = wiphy_priv(wiphy);
	struct usbnet *usbdev = priv->usbdev;
	struct ndis_80211_pmkid *pmkids;
	u32 *tmp = (u32 *)pmksa->pmkid;

	netdev_dbg(usbdev->net, "%s(%pM, %08X:%08X:%08X:%08X)\n", __func__,
			pmksa->bssid,
			cpu_to_be32(tmp[0]), cpu_to_be32(tmp[1]),
			cpu_to_be32(tmp[2]), cpu_to_be32(tmp[3]));

	pmkids = get_device_pmkids(usbdev);
	if (IS_ERR(pmkids)) {
		/* Couldn't read PMKID cache from device */
		return PTR_ERR(pmkids);
	}

	pmkids = remove_pmkid(usbdev, pmkids, pmksa, wiphy->max_num_pmkids);
	if (IS_ERR(pmkids)) {
		/* not found, etc */
		return PTR_ERR(pmkids);
	}

	return set_device_pmkids(usbdev, pmkids);
}

static int rndis_flush_pmksa(struct wiphy *wiphy, struct net_device *netdev)
{
	struct rndis_wlan_private *priv = wiphy_priv(wiphy);
	struct usbnet *usbdev = priv->usbdev;
	struct ndis_80211_pmkid pmkid;

	netdev_dbg(usbdev->net, "%s()\n", __func__);

	memset(&pmkid, 0, sizeof(pmkid));

	pmkid.length = cpu_to_le32(sizeof(pmkid));
	pmkid.bssid_info_count = cpu_to_le32(0);

	return rndis_set_oid(usbdev, RNDIS_OID_802_11_PMKID,
			     &pmkid, sizeof(pmkid));
}

static int rndis_set_power_mgmt(struct wiphy *wiphy, struct net_device *dev,
				bool enabled, int timeout)
{
	struct rndis_wlan_private *priv = wiphy_priv(wiphy);
	struct usbnet *usbdev = priv->usbdev;
	int power_mode;
	__le32 mode;
	int ret;

	if (priv->device_type != RNDIS_BCM4320B)
		return -ENOTSUPP;

	netdev_dbg(usbdev->net, "%s(): %s, %d\n", __func__,
				enabled ? "enabled" : "disabled",
				timeout);

	if (enabled)
		power_mode = NDIS_80211_POWER_MODE_FAST_PSP;
	else
		power_mode = NDIS_80211_POWER_MODE_CAM;

	if (power_mode == priv->power_mode)
		return 0;

	priv->power_mode = power_mode;

	mode = cpu_to_le32(power_mode);
	ret = rndis_set_oid(usbdev, RNDIS_OID_802_11_POWER_MODE,
			    &mode, sizeof(mode));

	netdev_dbg(usbdev->net, "%s(): RNDIS_OID_802_11_POWER_MODE -> %d\n",
				__func__, ret);

	return ret;
}

static int rndis_set_cqm_rssi_config(struct wiphy *wiphy,
					struct net_device *dev,
					s32 rssi_thold, u32 rssi_hyst)
{
	struct rndis_wlan_private *priv = wiphy_priv(wiphy);

	priv->cqm_rssi_thold = rssi_thold;
	priv->cqm_rssi_hyst = rssi_hyst;
	priv->last_cqm_event_rssi = 0;

	return 0;
}

static void rndis_wlan_craft_connected_bss(struct usbnet *usbdev, u8 *bssid,
					   struct ndis_80211_assoc_info *info)
{
	struct rndis_wlan_private *priv = get_rndis_wlan_priv(usbdev);
	struct ieee80211_channel *channel;
	struct ndis_80211_ssid ssid;
	struct cfg80211_bss *bss;
	s32 signal;
	u64 timestamp;
	u16 capability;
	u32 beacon_period = 0;
	__le32 rssi;
	u8 ie_buf[34];
	int len, ret, ie_len;

	/* Get signal quality, in case of error use rssi=0 and ignore error. */
	len = sizeof(rssi);
	rssi = 0;
	ret = rndis_query_oid(usbdev, RNDIS_OID_802_11_RSSI,
			      &rssi, &len);
	signal = level_to_qual(le32_to_cpu(rssi));

	netdev_dbg(usbdev->net, "%s(): RNDIS_OID_802_11_RSSI -> %d, "
		   "rssi:%d, qual: %d\n", __func__, ret, le32_to_cpu(rssi),
		   level_to_qual(le32_to_cpu(rssi)));

	/* Get AP capabilities */
	if (info) {
		capability = le16_to_cpu(info->resp_ie.capa);
	} else {
		/* Set atleast ESS/IBSS capability */
		capability = (priv->infra_mode == NDIS_80211_INFRA_INFRA) ?
				WLAN_CAPABILITY_ESS : WLAN_CAPABILITY_IBSS;
	}

	/* Get channel and beacon interval */
	channel = get_current_channel(usbdev, &beacon_period);
	if (!channel) {
		netdev_warn(usbdev->net, "%s(): could not get channel.\n",
					__func__);
		return;
	}

	/* Get SSID, in case of error, use zero length SSID and ignore error. */
	len = sizeof(ssid);
	memset(&ssid, 0, sizeof(ssid));
	ret = rndis_query_oid(usbdev, RNDIS_OID_802_11_SSID,
			      &ssid, &len);
	netdev_dbg(usbdev->net, "%s(): RNDIS_OID_802_11_SSID -> %d, len: %d, ssid: "
				"'%.32s'\n", __func__, ret,
				le32_to_cpu(ssid.length), ssid.essid);

	if (le32_to_cpu(ssid.length) > 32)
		ssid.length = cpu_to_le32(32);

	ie_buf[0] = WLAN_EID_SSID;
	ie_buf[1] = le32_to_cpu(ssid.length);
	memcpy(&ie_buf[2], ssid.essid, le32_to_cpu(ssid.length));

	ie_len = le32_to_cpu(ssid.length) + 2;

	/* no tsf */
	timestamp = 0;

	netdev_dbg(usbdev->net, "%s(): channel:%d(freq), bssid:[%pM], tsf:%d, "
		"capa:%x, beacon int:%d, resp_ie(len:%d, essid:'%.32s'), "
		"signal:%d\n", __func__, (channel ? channel->center_freq : -1),
		bssid, (u32)timestamp, capability, beacon_period, ie_len,
		ssid.essid, signal);

	bss = cfg80211_inform_bss(priv->wdev.wiphy, channel,
				  CFG80211_BSS_FTYPE_UNKNOWN, bssid,
				  timestamp, capability, beacon_period,
				  ie_buf, ie_len, signal, GFP_KERNEL);
	cfg80211_put_bss(priv->wdev.wiphy, bss);
}

/*
 * workers, indication handlers, device poller
 */
static void rndis_wlan_do_link_up_work(struct usbnet *usbdev)
{
	struct rndis_wlan_private *priv = get_rndis_wlan_priv(usbdev);
	struct ndis_80211_assoc_info *info = NULL;
	u8 bssid[ETH_ALEN];
	unsigned int resp_ie_len, req_ie_len;
	unsigned int offset;
	u8 *req_ie, *resp_ie;
	int ret;
	bool roamed = false;
	bool match_bss;

	if (priv->infra_mode == NDIS_80211_INFRA_INFRA && priv->connected) {
		/* received media connect indication while connected, either
		 * device reassociated with same AP or roamed to new. */
		roamed = true;
	}

	req_ie_len = 0;
	resp_ie_len = 0;
	req_ie = NULL;
	resp_ie = NULL;

	if (priv->infra_mode == NDIS_80211_INFRA_INFRA) {
		info = kzalloc(CONTROL_BUFFER_SIZE, GFP_KERNEL);
		if (!info) {
			/* No memory? Try resume work later */
			set_bit(WORK_LINK_UP, &priv->work_pending);
			queue_work(priv->workqueue, &priv->work);
			return;
		}

		/* Get association info IEs from device. */
		ret = get_association_info(usbdev, info, CONTROL_BUFFER_SIZE);
		if (!ret) {
			req_ie_len = le32_to_cpu(info->req_ie_length);
			if (req_ie_len > CONTROL_BUFFER_SIZE)
				req_ie_len = CONTROL_BUFFER_SIZE;
			if (req_ie_len != 0) {
				offset = le32_to_cpu(info->offset_req_ies);

				if (offset > CONTROL_BUFFER_SIZE)
					offset = CONTROL_BUFFER_SIZE;

				req_ie = (u8 *)info + offset;

				if (offset + req_ie_len > CONTROL_BUFFER_SIZE)
					req_ie_len =
						CONTROL_BUFFER_SIZE - offset;
			}

			resp_ie_len = le32_to_cpu(info->resp_ie_length);
			if (resp_ie_len > CONTROL_BUFFER_SIZE)
				resp_ie_len = CONTROL_BUFFER_SIZE;
			if (resp_ie_len != 0) {
				offset = le32_to_cpu(info->offset_resp_ies);

				if (offset > CONTROL_BUFFER_SIZE)
					offset = CONTROL_BUFFER_SIZE;

				resp_ie = (u8 *)info + offset;

				if (offset + resp_ie_len > CONTROL_BUFFER_SIZE)
					resp_ie_len =
						CONTROL_BUFFER_SIZE - offset;
			}
		} else {
			/* Since rndis_wlan_craft_connected_bss() might use info
			 * later and expects info to contain valid data if
			 * non-null, free info and set NULL here.
			 */
			kfree(info);
			info = NULL;
		}
	} else if (WARN_ON(priv->infra_mode != NDIS_80211_INFRA_ADHOC))
		return;

	ret = get_bssid(usbdev, bssid);
	if (ret < 0)
		memset(bssid, 0, sizeof(bssid));

	netdev_dbg(usbdev->net, "link up work: [%pM]%s\n",
		   bssid, roamed ? " roamed" : "");

	/* Internal bss list in device should contain at least the currently
	 * connected bss and we can get it to cfg80211 with
	 * rndis_check_bssid_list().
	 *
	 * NDIS spec says: "If the device is associated, but the associated
	 *  BSSID is not in its BSSID scan list, then the driver must add an
	 *  entry for the BSSID at the end of the data that it returns in
	 *  response to query of RNDIS_OID_802_11_BSSID_LIST."
	 *
	 * NOTE: Seems to be true for BCM4320b variant, but not BCM4320a.
	 */
	match_bss = false;
	rndis_check_bssid_list(usbdev, bssid, &match_bss);

	if (!is_zero_ether_addr(bssid) && !match_bss) {
		/* Couldn't get bss from device, we need to manually craft bss
		 * for cfg80211.
		 */
		rndis_wlan_craft_connected_bss(usbdev, bssid, info);
	}

	if (priv->infra_mode == NDIS_80211_INFRA_INFRA) {
		if (!roamed) {
			cfg80211_connect_result(usbdev->net, bssid, req_ie,
						req_ie_len, resp_ie,
						resp_ie_len, 0, GFP_KERNEL);
		} else {
			struct cfg80211_roam_info roam_info = {
				.channel = get_current_channel(usbdev, NULL),
				.bssid = bssid,
				.req_ie = req_ie,
				.req_ie_len = req_ie_len,
				.resp_ie = resp_ie,
				.resp_ie_len = resp_ie_len,
			};

			cfg80211_roamed(usbdev->net, &roam_info, GFP_KERNEL);
		}
	} else if (priv->infra_mode == NDIS_80211_INFRA_ADHOC)
		cfg80211_ibss_joined(usbdev->net, bssid,
				     get_current_channel(usbdev, NULL),
				     GFP_KERNEL);

	kfree(info);

	priv->connected = true;
	memcpy(priv->bssid, bssid, ETH_ALEN);

	usbnet_resume_rx(usbdev);
	netif_carrier_on(usbdev->net);
}

static void rndis_wlan_do_link_down_work(struct usbnet *usbdev)
{
	struct rndis_wlan_private *priv = get_rndis_wlan_priv(usbdev);

	if (priv->connected) {
		priv->connected = false;
		eth_zero_addr(priv->bssid);

		deauthenticate(usbdev);

		cfg80211_disconnected(usbdev->net, 0, NULL, 0, true, GFP_KERNEL);
	}

	netif_carrier_off(usbdev->net);
}

static void rndis_wlan_worker(struct work_struct *work)
{
	struct rndis_wlan_private *priv =
		container_of(work, struct rndis_wlan_private, work);
	struct usbnet *usbdev = priv->usbdev;

	if (test_and_clear_bit(WORK_LINK_UP, &priv->work_pending))
		rndis_wlan_do_link_up_work(usbdev);

	if (test_and_clear_bit(WORK_LINK_DOWN, &priv->work_pending))
		rndis_wlan_do_link_down_work(usbdev);

	if (test_and_clear_bit(WORK_SET_MULTICAST_LIST, &priv->work_pending))
		set_multicast_list(usbdev);
}

static void rndis_wlan_set_multicast_list(struct net_device *dev)
{
	struct usbnet *usbdev = netdev_priv(dev);
	struct rndis_wlan_private *priv = get_rndis_wlan_priv(usbdev);

	if (test_bit(WORK_SET_MULTICAST_LIST, &priv->work_pending))
		return;

	set_bit(WORK_SET_MULTICAST_LIST, &priv->work_pending);
	queue_work(priv->workqueue, &priv->work);
}

static void rndis_wlan_auth_indication(struct usbnet *usbdev,
				struct ndis_80211_status_indication *indication,
				int len)
{
	u8 *buf;
	const char *type;
	int flags, buflen, key_id;
	bool pairwise_error, group_error;
	struct ndis_80211_auth_request *auth_req;
	enum nl80211_key_type key_type;

	/* must have at least one array entry */
	if (len < offsetof(struct ndis_80211_status_indication, u) +
				sizeof(struct ndis_80211_auth_request)) {
		netdev_info(usbdev->net, "authentication indication: too short message (%i)\n",
			    len);
		return;
	}

	buf = (void *)&indication->u.auth_request[0];
	buflen = len - offsetof(struct ndis_80211_status_indication, u);

	while (buflen >= sizeof(*auth_req)) {
		auth_req = (void *)buf;
		if (buflen < le32_to_cpu(auth_req->length))
			return;
		type = "unknown";
		flags = le32_to_cpu(auth_req->flags);
		pairwise_error = false;
		group_error = false;

		if (flags & 0x1)
			type = "reauth request";
		if (flags & 0x2)
			type = "key update request";
		if (flags & 0x6) {
			pairwise_error = true;
			type = "pairwise_error";
		}
		if (flags & 0xe) {
			group_error = true;
			type = "group_error";
		}

		netdev_info(usbdev->net, "authentication indication: %s (0x%08x)\n",
			    type, le32_to_cpu(auth_req->flags));

		if (pairwise_error) {
			key_type = NL80211_KEYTYPE_PAIRWISE;
			key_id = -1;

			cfg80211_michael_mic_failure(usbdev->net,
							auth_req->bssid,
							key_type, key_id, NULL,
							GFP_KERNEL);
		}

		if (group_error) {
			key_type = NL80211_KEYTYPE_GROUP;
			key_id = -1;

			cfg80211_michael_mic_failure(usbdev->net,
							auth_req->bssid,
							key_type, key_id, NULL,
							GFP_KERNEL);
		}

		buflen -= le32_to_cpu(auth_req->length);
		buf += le32_to_cpu(auth_req->length);
	}
}

static void rndis_wlan_pmkid_cand_list_indication(struct usbnet *usbdev,
				struct ndis_80211_status_indication *indication,
				int len)
{
	struct ndis_80211_pmkid_cand_list *cand_list;
	int list_len, expected_len, i;

	if (len < offsetof(struct ndis_80211_status_indication, u) +
				sizeof(struct ndis_80211_pmkid_cand_list)) {
		netdev_info(usbdev->net, "pmkid candidate list indication: too short message (%i)\n",
			    len);
		return;
	}

	list_len = le32_to_cpu(indication->u.cand_list.num_candidates) *
			sizeof(struct ndis_80211_pmkid_candidate);
	expected_len = sizeof(struct ndis_80211_pmkid_cand_list) + list_len +
			offsetof(struct ndis_80211_status_indication, u);

	if (len < expected_len) {
		netdev_info(usbdev->net, "pmkid candidate list indication: list larger than buffer (%i < %i)\n",
			    len, expected_len);
		return;
	}

	cand_list = &indication->u.cand_list;

	netdev_info(usbdev->net, "pmkid candidate list indication: version %i, candidates %i\n",
		    le32_to_cpu(cand_list->version),
		    le32_to_cpu(cand_list->num_candidates));

	if (le32_to_cpu(cand_list->version) != 1)
		return;

	for (i = 0; i < le32_to_cpu(cand_list->num_candidates); i++) {
		struct ndis_80211_pmkid_candidate *cand =
						&cand_list->candidate_list[i];
		bool preauth = !!(cand->flags & NDIS_80211_PMKID_CAND_PREAUTH);

		netdev_dbg(usbdev->net, "cand[%i]: flags: 0x%08x, preauth: %d, bssid: %pM\n",
			   i, le32_to_cpu(cand->flags), preauth, cand->bssid);

		cfg80211_pmksa_candidate_notify(usbdev->net, i, cand->bssid,
						preauth, GFP_ATOMIC);
	}
}

static void rndis_wlan_media_specific_indication(struct usbnet *usbdev,
			struct rndis_indicate *msg, int buflen)
{
	struct ndis_80211_status_indication *indication;
	unsigned int len, offset;

	offset = offsetof(struct rndis_indicate, status) +
			le32_to_cpu(msg->offset);
	len = le32_to_cpu(msg->length);

	if (len < 8) {
		netdev_info(usbdev->net, "media specific indication, ignore too short message (%i < 8)\n",
			    len);
		return;
	}

	if (len > buflen || offset > buflen || offset + len > buflen) {
		netdev_info(usbdev->net, "media specific indication, too large to fit to buffer (%i > %i)\n",
			    offset + len, buflen);
		return;
	}

	indication = (void *)((u8 *)msg + offset);

	switch (le32_to_cpu(indication->status_type)) {
	case NDIS_80211_STATUSTYPE_RADIOSTATE:
		netdev_info(usbdev->net, "radio state indication: %i\n",
			    le32_to_cpu(indication->u.radio_status));
		return;

	case NDIS_80211_STATUSTYPE_MEDIASTREAMMODE:
		netdev_info(usbdev->net, "media stream mode indication: %i\n",
			    le32_to_cpu(indication->u.media_stream_mode));
		return;

	case NDIS_80211_STATUSTYPE_AUTHENTICATION:
		rndis_wlan_auth_indication(usbdev, indication, len);
		return;

	case NDIS_80211_STATUSTYPE_PMKID_CANDIDATELIST:
		rndis_wlan_pmkid_cand_list_indication(usbdev, indication, len);
		return;

	default:
		netdev_info(usbdev->net, "media specific indication: unknown status type 0x%08x\n",
			    le32_to_cpu(indication->status_type));
	}
}

static void rndis_wlan_indication(struct usbnet *usbdev, void *ind, int buflen)
{
	struct rndis_wlan_private *priv = get_rndis_wlan_priv(usbdev);
	struct rndis_indicate *msg = ind;

	switch (le32_to_cpu(msg->status)) {
	case RNDIS_STATUS_MEDIA_CONNECT:
		if (priv->current_command_oid == RNDIS_OID_802_11_ADD_KEY) {
			/* RNDIS_OID_802_11_ADD_KEY causes sometimes extra
			 * "media connect" indications which confuses driver
			 * and userspace to think that device is
			 * roaming/reassociating when it isn't.
			 */
			netdev_dbg(usbdev->net, "ignored RNDIS_OID_802_11_ADD_KEY triggered 'media connect'\n");
			return;
		}

		usbnet_pause_rx(usbdev);

		netdev_info(usbdev->net, "media connect\n");

		/* queue work to avoid recursive calls into rndis_command */
		set_bit(WORK_LINK_UP, &priv->work_pending);
		queue_work(priv->workqueue, &priv->work);
		break;

	case RNDIS_STATUS_MEDIA_DISCONNECT:
		netdev_info(usbdev->net, "media disconnect\n");

		/* queue work to avoid recursive calls into rndis_command */
		set_bit(WORK_LINK_DOWN, &priv->work_pending);
		queue_work(priv->workqueue, &priv->work);
		break;

	case RNDIS_STATUS_MEDIA_SPECIFIC_INDICATION:
		rndis_wlan_media_specific_indication(usbdev, msg, buflen);
		break;

	default:
		netdev_info(usbdev->net, "indication: 0x%08x\n",
			    le32_to_cpu(msg->status));
		break;
	}
}

static int rndis_wlan_get_caps(struct usbnet *usbdev, struct wiphy *wiphy)
{
	struct {
		__le32	num_items;
		__le32	items[8];
	} networks_supported;
	struct ndis_80211_capability caps;
	int len, retval, i, n;
	struct rndis_wlan_private *priv = get_rndis_wlan_priv(usbdev);

	/* determine supported modes */
	len = sizeof(networks_supported);
	retval = rndis_query_oid(usbdev,
				 RNDIS_OID_802_11_NETWORK_TYPES_SUPPORTED,
				 &networks_supported, &len);
	if (!retval) {
		n = le32_to_cpu(networks_supported.num_items);
		if (n > 8)
			n = 8;
		for (i = 0; i < n; i++) {
			switch (le32_to_cpu(networks_supported.items[i])) {
			case NDIS_80211_TYPE_FREQ_HOP:
			case NDIS_80211_TYPE_DIRECT_SEQ:
				priv->caps |= CAP_MODE_80211B;
				break;
			case NDIS_80211_TYPE_OFDM_A:
				priv->caps |= CAP_MODE_80211A;
				break;
			case NDIS_80211_TYPE_OFDM_G:
				priv->caps |= CAP_MODE_80211G;
				break;
			}
		}
	}

	/* get device 802.11 capabilities, number of PMKIDs */
	len = sizeof(caps);
	retval = rndis_query_oid(usbdev,
				 RNDIS_OID_802_11_CAPABILITY,
				 &caps, &len);
<<<<<<< HEAD
	if (retval >= 0) {
=======
	if (!retval) {
>>>>>>> 7d2a07b7
		netdev_dbg(usbdev->net, "RNDIS_OID_802_11_CAPABILITY -> len %d, "
				"ver %d, pmkids %d, auth-encr-pairs %d\n",
				le32_to_cpu(caps.length),
				le32_to_cpu(caps.version),
				le32_to_cpu(caps.num_pmkids),
				le32_to_cpu(caps.num_auth_encr_pair));
		wiphy->max_num_pmkids = le32_to_cpu(caps.num_pmkids);
	} else
		wiphy->max_num_pmkids = 0;

	return retval;
}

static void rndis_do_cqm(struct usbnet *usbdev, s32 rssi)
{
	struct rndis_wlan_private *priv = get_rndis_wlan_priv(usbdev);
	enum nl80211_cqm_rssi_threshold_event event;
	int thold, hyst, last_event;

	if (priv->cqm_rssi_thold >= 0 || rssi >= 0)
		return;
	if (priv->infra_mode != NDIS_80211_INFRA_INFRA)
		return;

	last_event = priv->last_cqm_event_rssi;
	thold = priv->cqm_rssi_thold;
	hyst = priv->cqm_rssi_hyst;

	if (rssi < thold && (last_event == 0 || rssi < last_event - hyst))
		event = NL80211_CQM_RSSI_THRESHOLD_EVENT_LOW;
	else if (rssi > thold && (last_event == 0 || rssi > last_event + hyst))
		event = NL80211_CQM_RSSI_THRESHOLD_EVENT_HIGH;
	else
		return;

	priv->last_cqm_event_rssi = rssi;
	cfg80211_cqm_rssi_notify(usbdev->net, event, rssi, GFP_KERNEL);
}

#define DEVICE_POLLER_JIFFIES (HZ)
static void rndis_device_poller(struct work_struct *work)
{
	struct rndis_wlan_private *priv =
		container_of(work, struct rndis_wlan_private,
							dev_poller_work.work);
	struct usbnet *usbdev = priv->usbdev;
	__le32 rssi, tmp;
	int len, ret, j;
	int update_jiffies = DEVICE_POLLER_JIFFIES;
	void *buf;

	/* Only check/do workaround when connected. Calling is_associated()
	 * also polls device with rndis_command() and catches for media link
	 * indications.
	 */
	if (!is_associated(usbdev)) {
		/* Workaround bad scanning in BCM4320a devices with active
		 * background scanning when not associated.
		 */
		if (priv->device_type == RNDIS_BCM4320A && priv->radio_on &&
		    !priv->scan_request) {
			/* Get previous scan results */
			rndis_check_bssid_list(usbdev, NULL, NULL);

			/* Initiate new scan */
			rndis_start_bssid_list_scan(usbdev);
		}

		goto end;
	}

	len = sizeof(rssi);
	ret = rndis_query_oid(usbdev, RNDIS_OID_802_11_RSSI,
			      &rssi, &len);
	if (ret == 0) {
		priv->last_qual = level_to_qual(le32_to_cpu(rssi));
		rndis_do_cqm(usbdev, le32_to_cpu(rssi));
	}

	netdev_dbg(usbdev->net, "dev-poller: RNDIS_OID_802_11_RSSI -> %d, rssi:%d, qual: %d\n",
		   ret, le32_to_cpu(rssi), level_to_qual(le32_to_cpu(rssi)));

	/* Workaround transfer stalls on poor quality links.
	 * TODO: find right way to fix these stalls (as stalls do not happen
	 * with ndiswrapper/windows driver). */
	if (priv->param_workaround_interval > 0 && priv->last_qual <= 25) {
		/* Decrease stats worker interval to catch stalls.
		 * faster. Faster than 400-500ms causes packet loss,
		 * Slower doesn't catch stalls fast enough.
		 */
		j = msecs_to_jiffies(priv->param_workaround_interval);
		if (j > DEVICE_POLLER_JIFFIES)
			j = DEVICE_POLLER_JIFFIES;
		else if (j <= 0)
			j = 1;
		update_jiffies = j;

		/* Send scan OID. Use of both OIDs is required to get device
		 * working.
		 */
		tmp = cpu_to_le32(1);
		rndis_set_oid(usbdev,
			      RNDIS_OID_802_11_BSSID_LIST_SCAN,
			      &tmp, sizeof(tmp));

		len = CONTROL_BUFFER_SIZE;
		buf = kmalloc(len, GFP_KERNEL);
		if (!buf)
			goto end;

		rndis_query_oid(usbdev,
				RNDIS_OID_802_11_BSSID_LIST,
				buf, &len);
		kfree(buf);
	}

end:
	if (update_jiffies >= HZ)
		update_jiffies = round_jiffies_relative(update_jiffies);
	else {
		j = round_jiffies_relative(update_jiffies);
		if (abs(j - update_jiffies) <= 10)
			update_jiffies = j;
	}

	queue_delayed_work(priv->workqueue, &priv->dev_poller_work,
								update_jiffies);
}

/*
 * driver/device initialization
 */
static void rndis_copy_module_params(struct usbnet *usbdev, int device_type)
{
	struct rndis_wlan_private *priv = get_rndis_wlan_priv(usbdev);

	priv->device_type = device_type;

	priv->param_country[0] = modparam_country[0];
	priv->param_country[1] = modparam_country[1];
	priv->param_country[2] = 0;
	priv->param_frameburst   = modparam_frameburst;
	priv->param_afterburner  = modparam_afterburner;
	priv->param_power_save   = modparam_power_save;
	priv->param_power_output = modparam_power_output;
	priv->param_roamtrigger  = modparam_roamtrigger;
	priv->param_roamdelta    = modparam_roamdelta;

	priv->param_country[0] = toupper(priv->param_country[0]);
	priv->param_country[1] = toupper(priv->param_country[1]);
	/* doesn't support EU as country code, use FI instead */
	if (!strcmp(priv->param_country, "EU"))
		strcpy(priv->param_country, "FI");

	if (priv->param_power_save < 0)
		priv->param_power_save = 0;
	else if (priv->param_power_save > 2)
		priv->param_power_save = 2;

	if (priv->param_power_output < 0)
		priv->param_power_output = 0;
	else if (priv->param_power_output > 3)
		priv->param_power_output = 3;

	if (priv->param_roamtrigger < -80)
		priv->param_roamtrigger = -80;
	else if (priv->param_roamtrigger > -60)
		priv->param_roamtrigger = -60;

	if (priv->param_roamdelta < 0)
		priv->param_roamdelta = 0;
	else if (priv->param_roamdelta > 2)
		priv->param_roamdelta = 2;

	if (modparam_workaround_interval < 0)
		priv->param_workaround_interval = 500;
	else
		priv->param_workaround_interval = modparam_workaround_interval;
}

static int unknown_early_init(struct usbnet *usbdev)
{
	/* copy module parameters for unknown so that iwconfig reports txpower
	 * and workaround parameter is copied to private structure correctly.
	 */
	rndis_copy_module_params(usbdev, RNDIS_UNKNOWN);

	/* This is unknown device, so do not try set configuration parameters.
	 */

	return 0;
}

static int bcm4320a_early_init(struct usbnet *usbdev)
{
	/* copy module parameters for bcm4320a so that iwconfig reports txpower
	 * and workaround parameter is copied to private structure correctly.
	 */
	rndis_copy_module_params(usbdev, RNDIS_BCM4320A);

	/* bcm4320a doesn't handle configuration parameters well. Try
	 * set any and you get partially zeroed mac and broken device.
	 */

	return 0;
}

static int bcm4320b_early_init(struct usbnet *usbdev)
{
	struct rndis_wlan_private *priv = get_rndis_wlan_priv(usbdev);
	char buf[8];

	rndis_copy_module_params(usbdev, RNDIS_BCM4320B);

	/* Early initialization settings, setting these won't have effect
	 * if called after generic_rndis_bind().
	 */

	rndis_set_config_parameter_str(usbdev, "Country", priv->param_country);
	rndis_set_config_parameter_str(usbdev, "FrameBursting",
					priv->param_frameburst ? "1" : "0");
	rndis_set_config_parameter_str(usbdev, "Afterburner",
					priv->param_afterburner ? "1" : "0");
	sprintf(buf, "%d", priv->param_power_save);
	rndis_set_config_parameter_str(usbdev, "PowerSaveMode", buf);
	sprintf(buf, "%d", priv->param_power_output);
	rndis_set_config_parameter_str(usbdev, "PwrOut", buf);
	sprintf(buf, "%d", priv->param_roamtrigger);
	rndis_set_config_parameter_str(usbdev, "RoamTrigger", buf);
	sprintf(buf, "%d", priv->param_roamdelta);
	rndis_set_config_parameter_str(usbdev, "RoamDelta", buf);

	return 0;
}

/* same as rndis_netdev_ops but with local multicast handler */
static const struct net_device_ops rndis_wlan_netdev_ops = {
	.ndo_open		= usbnet_open,
	.ndo_stop		= usbnet_stop,
	.ndo_start_xmit		= usbnet_start_xmit,
	.ndo_tx_timeout		= usbnet_tx_timeout,
	.ndo_get_stats64	= dev_get_tstats64,
	.ndo_set_mac_address 	= eth_mac_addr,
	.ndo_validate_addr	= eth_validate_addr,
	.ndo_set_rx_mode	= rndis_wlan_set_multicast_list,
};

static int rndis_wlan_bind(struct usbnet *usbdev, struct usb_interface *intf)
{
	struct wiphy *wiphy;
	struct rndis_wlan_private *priv;
	int retval, len;
	__le32 tmp;

	/* allocate wiphy and rndis private data
	 * NOTE: We only support a single virtual interface, so wiphy
	 * and wireless_dev are somewhat synonymous for this device.
	 */
	wiphy = wiphy_new(&rndis_config_ops, sizeof(struct rndis_wlan_private));
	if (!wiphy)
		return -ENOMEM;

	priv = wiphy_priv(wiphy);
	usbdev->net->ieee80211_ptr = &priv->wdev;
	priv->wdev.wiphy = wiphy;
	priv->wdev.iftype = NL80211_IFTYPE_STATION;

	/* These have to be initialized before calling generic_rndis_bind().
	 * Otherwise we'll be in big trouble in rndis_wlan_early_init().
	 */
	usbdev->driver_priv = priv;
	priv->usbdev = usbdev;

	mutex_init(&priv->command_lock);

	/* because rndis_command() sleeps we need to use workqueue */
	priv->workqueue = create_singlethread_workqueue("rndis_wlan");
	if (!priv->workqueue) {
		wiphy_free(wiphy);
		return -ENOMEM;
	}
	INIT_WORK(&priv->work, rndis_wlan_worker);
	INIT_DELAYED_WORK(&priv->dev_poller_work, rndis_device_poller);
	INIT_DELAYED_WORK(&priv->scan_work, rndis_get_scan_results);

	/* try bind rndis_host */
	retval = generic_rndis_bind(usbdev, intf, FLAG_RNDIS_PHYM_WIRELESS);
	if (retval < 0)
		goto fail;

	/* generic_rndis_bind set packet filter to multicast_all+
	 * promisc mode which doesn't work well for our devices (device
	 * picks up rssi to closest station instead of to access point).
	 *
	 * rndis_host wants to avoid all OID as much as possible
	 * so do promisc/multicast handling in rndis_wlan.
	 */
	usbdev->net->netdev_ops = &rndis_wlan_netdev_ops;

	tmp = cpu_to_le32(RNDIS_PACKET_TYPE_DIRECTED | RNDIS_PACKET_TYPE_BROADCAST);
	retval = rndis_set_oid(usbdev,
			       RNDIS_OID_GEN_CURRENT_PACKET_FILTER,
			       &tmp, sizeof(tmp));

	len = sizeof(tmp);
	retval = rndis_query_oid(usbdev,
				 RNDIS_OID_802_3_MAXIMUM_LIST_SIZE,
				 &tmp, &len);
	priv->multicast_size = le32_to_cpu(tmp);
	if (retval < 0 || priv->multicast_size < 0)
		priv->multicast_size = 0;
	if (priv->multicast_size > 0)
		usbdev->net->flags |= IFF_MULTICAST;
	else
		usbdev->net->flags &= ~IFF_MULTICAST;

	/* fill-out wiphy structure and register w/ cfg80211 */
	memcpy(wiphy->perm_addr, usbdev->net->dev_addr, ETH_ALEN);
	wiphy->privid = rndis_wiphy_privid;
	wiphy->interface_modes = BIT(NL80211_IFTYPE_STATION)
					| BIT(NL80211_IFTYPE_ADHOC);
	wiphy->max_scan_ssids = 1;

	/* TODO: fill-out band/encr information based on priv->caps */
	rndis_wlan_get_caps(usbdev, wiphy);

	memcpy(priv->channels, rndis_channels, sizeof(rndis_channels));
	memcpy(priv->rates, rndis_rates, sizeof(rndis_rates));
	priv->band.channels = priv->channels;
	priv->band.n_channels = ARRAY_SIZE(rndis_channels);
	priv->band.bitrates = priv->rates;
	priv->band.n_bitrates = ARRAY_SIZE(rndis_rates);
	wiphy->bands[NL80211_BAND_2GHZ] = &priv->band;
	wiphy->signal_type = CFG80211_SIGNAL_TYPE_UNSPEC;

	memcpy(priv->cipher_suites, rndis_cipher_suites,
						sizeof(rndis_cipher_suites));
	wiphy->cipher_suites = priv->cipher_suites;
	wiphy->n_cipher_suites = ARRAY_SIZE(rndis_cipher_suites);

	set_wiphy_dev(wiphy, &usbdev->udev->dev);

	if (wiphy_register(wiphy)) {
		retval = -ENODEV;
		goto fail;
	}

	set_default_iw_params(usbdev);

	priv->power_mode = -1;

	/* set default rts/frag */
	rndis_set_wiphy_params(wiphy,
			WIPHY_PARAM_FRAG_THRESHOLD | WIPHY_PARAM_RTS_THRESHOLD);

	/* turn radio off on init */
	priv->radio_on = false;
	disassociate(usbdev, false);
	netif_carrier_off(usbdev->net);

	return 0;

fail:
	cancel_delayed_work_sync(&priv->dev_poller_work);
	cancel_delayed_work_sync(&priv->scan_work);
	cancel_work_sync(&priv->work);
	flush_workqueue(priv->workqueue);
	destroy_workqueue(priv->workqueue);

	wiphy_free(wiphy);
	return retval;
}

static void rndis_wlan_unbind(struct usbnet *usbdev, struct usb_interface *intf)
{
	struct rndis_wlan_private *priv = get_rndis_wlan_priv(usbdev);

	/* turn radio off */
	disassociate(usbdev, false);

	cancel_delayed_work_sync(&priv->dev_poller_work);
	cancel_delayed_work_sync(&priv->scan_work);
	cancel_work_sync(&priv->work);
	flush_workqueue(priv->workqueue);
	destroy_workqueue(priv->workqueue);

	rndis_unbind(usbdev, intf);

	wiphy_unregister(priv->wdev.wiphy);
	wiphy_free(priv->wdev.wiphy);
}

static int rndis_wlan_reset(struct usbnet *usbdev)
{
	struct rndis_wlan_private *priv = get_rndis_wlan_priv(usbdev);
	int retval;

	netdev_dbg(usbdev->net, "%s()\n", __func__);

	retval = rndis_reset(usbdev);
	if (retval)
		netdev_warn(usbdev->net, "rndis_reset failed: %d\n", retval);

	/* rndis_reset cleared multicast list, so restore here.
	   (set_multicast_list() also turns on current packet filter) */
	set_multicast_list(usbdev);

	queue_delayed_work(priv->workqueue, &priv->dev_poller_work,
		round_jiffies_relative(DEVICE_POLLER_JIFFIES));

	return deauthenticate(usbdev);
}

static int rndis_wlan_stop(struct usbnet *usbdev)
{
	struct rndis_wlan_private *priv = get_rndis_wlan_priv(usbdev);
	int retval;
	__le32 filter;

	netdev_dbg(usbdev->net, "%s()\n", __func__);

	retval = disassociate(usbdev, false);

	priv->work_pending = 0;
	cancel_delayed_work_sync(&priv->dev_poller_work);
	cancel_delayed_work_sync(&priv->scan_work);
	cancel_work_sync(&priv->work);
	flush_workqueue(priv->workqueue);

	if (priv->scan_request) {
		struct cfg80211_scan_info info = {
			.aborted = true,
		};

		cfg80211_scan_done(priv->scan_request, &info);
		priv->scan_request = NULL;
	}

	/* Set current packet filter zero to block receiving data packets from
	   device. */
	filter = 0;
	rndis_set_oid(usbdev, RNDIS_OID_GEN_CURRENT_PACKET_FILTER, &filter,
								sizeof(filter));

	return retval;
}

static const struct driver_info	bcm4320b_info = {
	.description =	"Wireless RNDIS device, BCM4320b based",
	.flags =	FLAG_WLAN | FLAG_FRAMING_RN | FLAG_NO_SETINT |
				FLAG_AVOID_UNLINK_URBS,
	.bind =		rndis_wlan_bind,
	.unbind =	rndis_wlan_unbind,
	.status =	rndis_status,
	.rx_fixup =	rndis_rx_fixup,
	.tx_fixup =	rndis_tx_fixup,
	.reset =	rndis_wlan_reset,
	.stop =		rndis_wlan_stop,
	.early_init =	bcm4320b_early_init,
	.indication =	rndis_wlan_indication,
};

static const struct driver_info	bcm4320a_info = {
	.description =	"Wireless RNDIS device, BCM4320a based",
	.flags =	FLAG_WLAN | FLAG_FRAMING_RN | FLAG_NO_SETINT |
				FLAG_AVOID_UNLINK_URBS,
	.bind =		rndis_wlan_bind,
	.unbind =	rndis_wlan_unbind,
	.status =	rndis_status,
	.rx_fixup =	rndis_rx_fixup,
	.tx_fixup =	rndis_tx_fixup,
	.reset =	rndis_wlan_reset,
	.stop =		rndis_wlan_stop,
	.early_init =	bcm4320a_early_init,
	.indication =	rndis_wlan_indication,
};

static const struct driver_info rndis_wlan_info = {
	.description =	"Wireless RNDIS device",
	.flags =	FLAG_WLAN | FLAG_FRAMING_RN | FLAG_NO_SETINT |
				FLAG_AVOID_UNLINK_URBS,
	.bind =		rndis_wlan_bind,
	.unbind =	rndis_wlan_unbind,
	.status =	rndis_status,
	.rx_fixup =	rndis_rx_fixup,
	.tx_fixup =	rndis_tx_fixup,
	.reset =	rndis_wlan_reset,
	.stop =		rndis_wlan_stop,
	.early_init =	unknown_early_init,
	.indication =	rndis_wlan_indication,
};

/*-------------------------------------------------------------------------*/

static const struct usb_device_id products [] = {
#define	RNDIS_MASTER_INTERFACE \
	.bInterfaceClass	= USB_CLASS_COMM, \
	.bInterfaceSubClass	= 2 /* ACM */, \
	.bInterfaceProtocol	= 0x0ff

/* INF driver for these devices have DriverVer >= 4.xx.xx.xx and many custom
 * parameters available. Chipset marked as 'BCM4320SKFBG' in NDISwrapper-wiki.
 */
{
	.match_flags	=   USB_DEVICE_ID_MATCH_INT_INFO
			  | USB_DEVICE_ID_MATCH_DEVICE,
	.idVendor		= 0x0411,
	.idProduct		= 0x00bc,	/* Buffalo WLI-U2-KG125S */
	RNDIS_MASTER_INTERFACE,
	.driver_info		= (unsigned long) &bcm4320b_info,
}, {
	.match_flags	=   USB_DEVICE_ID_MATCH_INT_INFO
			  | USB_DEVICE_ID_MATCH_DEVICE,
	.idVendor		= 0x0baf,
	.idProduct		= 0x011b,	/* U.S. Robotics USR5421 */
	RNDIS_MASTER_INTERFACE,
	.driver_info		= (unsigned long) &bcm4320b_info,
}, {
	.match_flags	=   USB_DEVICE_ID_MATCH_INT_INFO
			  | USB_DEVICE_ID_MATCH_DEVICE,
	.idVendor		= 0x050d,
	.idProduct		= 0x011b,	/* Belkin F5D7051 */
	RNDIS_MASTER_INTERFACE,
	.driver_info		= (unsigned long) &bcm4320b_info,
}, {
	.match_flags	=   USB_DEVICE_ID_MATCH_INT_INFO
			  | USB_DEVICE_ID_MATCH_DEVICE,
	.idVendor		= 0x1799,	/* Belkin has two vendor ids */
	.idProduct		= 0x011b,	/* Belkin F5D7051 */
	RNDIS_MASTER_INTERFACE,
	.driver_info		= (unsigned long) &bcm4320b_info,
}, {
	.match_flags	=   USB_DEVICE_ID_MATCH_INT_INFO
			  | USB_DEVICE_ID_MATCH_DEVICE,
	.idVendor		= 0x13b1,
	.idProduct		= 0x0014,	/* Linksys WUSB54GSv2 */
	RNDIS_MASTER_INTERFACE,
	.driver_info		= (unsigned long) &bcm4320b_info,
}, {
	.match_flags	=   USB_DEVICE_ID_MATCH_INT_INFO
			  | USB_DEVICE_ID_MATCH_DEVICE,
	.idVendor		= 0x13b1,
	.idProduct		= 0x0026,	/* Linksys WUSB54GSC */
	RNDIS_MASTER_INTERFACE,
	.driver_info		= (unsigned long) &bcm4320b_info,
}, {
	.match_flags	=   USB_DEVICE_ID_MATCH_INT_INFO
			  | USB_DEVICE_ID_MATCH_DEVICE,
	.idVendor		= 0x0b05,
	.idProduct		= 0x1717,	/* Asus WL169gE */
	RNDIS_MASTER_INTERFACE,
	.driver_info		= (unsigned long) &bcm4320b_info,
}, {
	.match_flags	=   USB_DEVICE_ID_MATCH_INT_INFO
			  | USB_DEVICE_ID_MATCH_DEVICE,
	.idVendor		= 0x0a5c,
	.idProduct		= 0xd11b,	/* Eminent EM4045 */
	RNDIS_MASTER_INTERFACE,
	.driver_info		= (unsigned long) &bcm4320b_info,
}, {
	.match_flags	=   USB_DEVICE_ID_MATCH_INT_INFO
			  | USB_DEVICE_ID_MATCH_DEVICE,
	.idVendor		= 0x1690,
	.idProduct		= 0x0715,	/* BT Voyager 1055 */
	RNDIS_MASTER_INTERFACE,
	.driver_info		= (unsigned long) &bcm4320b_info,
},
/* These devices have DriverVer < 4.xx.xx.xx and do not have any custom
 * parameters available, hardware probably contain older firmware version with
 * no way of updating. Chipset marked as 'BCM4320????' in NDISwrapper-wiki.
 */
{
	.match_flags	=   USB_DEVICE_ID_MATCH_INT_INFO
			  | USB_DEVICE_ID_MATCH_DEVICE,
	.idVendor		= 0x13b1,
	.idProduct		= 0x000e,	/* Linksys WUSB54GSv1 */
	RNDIS_MASTER_INTERFACE,
	.driver_info		= (unsigned long) &bcm4320a_info,
}, {
	.match_flags	=   USB_DEVICE_ID_MATCH_INT_INFO
			  | USB_DEVICE_ID_MATCH_DEVICE,
	.idVendor		= 0x0baf,
	.idProduct		= 0x0111,	/* U.S. Robotics USR5420 */
	RNDIS_MASTER_INTERFACE,
	.driver_info		= (unsigned long) &bcm4320a_info,
}, {
	.match_flags	=   USB_DEVICE_ID_MATCH_INT_INFO
			  | USB_DEVICE_ID_MATCH_DEVICE,
	.idVendor		= 0x0411,
	.idProduct		= 0x004b,	/* BUFFALO WLI-USB-G54 */
	RNDIS_MASTER_INTERFACE,
	.driver_info		= (unsigned long) &bcm4320a_info,
},
/* Generic Wireless RNDIS devices that we don't have exact
 * idVendor/idProduct/chip yet.
 */
{
	/* RNDIS is MSFT's un-official variant of CDC ACM */
	USB_INTERFACE_INFO(USB_CLASS_COMM, 2 /* ACM */, 0x0ff),
	.driver_info = (unsigned long) &rndis_wlan_info,
}, {
	/* "ActiveSync" is an undocumented variant of RNDIS, used in WM5 */
	USB_INTERFACE_INFO(USB_CLASS_MISC, 1, 1),
	.driver_info = (unsigned long) &rndis_wlan_info,
},
	{ },		// END
};
MODULE_DEVICE_TABLE(usb, products);

static struct usb_driver rndis_wlan_driver = {
	.name =		"rndis_wlan",
	.id_table =	products,
	.probe =	usbnet_probe,
	.disconnect =	usbnet_disconnect,
	.suspend =	usbnet_suspend,
	.resume =	usbnet_resume,
	.disable_hub_initiated_lpm = 1,
};

module_usb_driver(rndis_wlan_driver);

MODULE_AUTHOR("Bjorge Dijkstra");
MODULE_AUTHOR("Jussi Kivilinna");
MODULE_DESCRIPTION("Driver for RNDIS based USB Wireless adapters");
MODULE_LICENSE("GPL");
<|MERGE_RESOLUTION|>--- conflicted
+++ resolved
@@ -3134,11 +3134,7 @@
 	retval = rndis_query_oid(usbdev,
 				 RNDIS_OID_802_11_CAPABILITY,
 				 &caps, &len);
-<<<<<<< HEAD
-	if (retval >= 0) {
-=======
 	if (!retval) {
->>>>>>> 7d2a07b7
 		netdev_dbg(usbdev->net, "RNDIS_OID_802_11_CAPABILITY -> len %d, "
 				"ver %d, pmkids %d, auth-encr-pairs %d\n",
 				le32_to_cpu(caps.length),
