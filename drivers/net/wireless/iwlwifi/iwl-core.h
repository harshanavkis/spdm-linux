/******************************************************************************
 *
 * This file is provided under a dual BSD/GPLv2 license.  When using or
 * redistributing this file, you may do so under either license.
 *
 * GPL LICENSE SUMMARY
 *
 * Copyright(c) 2008 Intel Corporation. All rights reserved.
 *
 * This program is free software; you can redistribute it and/or modify
 * it under the terms of version 2 of the GNU General Public License as
 * published by the Free Software Foundation.
 *
 * This program is distributed in the hope that it will be useful, but
 * WITHOUT ANY WARRANTY; without even the implied warranty of
 * MERCHANTABILITY or FITNESS FOR A PARTICULAR PURPOSE.  See the GNU
 * General Public License for more details.
 *
 * You should have received a copy of the GNU General Public License
 * along with this program; if not, write to the Free Software
 * Foundation, Inc., 51 Franklin Street, Fifth Floor, Boston, MA 02110,
 * USA
 *
 * The full GNU General Public License is included in this distribution
 * in the file called LICENSE.GPL.
 *
 * Contact Information:
 *  Intel Linux Wireless <ilw@linux.intel.com>
 * Intel Corporation, 5200 N.E. Elam Young Parkway, Hillsboro, OR 97124-6497
 *
 * BSD LICENSE
 *
 * Copyright(c) 2005 - 2008 Intel Corporation. All rights reserved.
 * All rights reserved.
 *
 * Redistribution and use in source and binary forms, with or without
 * modification, are permitted provided that the following conditions
 * are met:
 *
 *  * Redistributions of source code must retain the above copyright
 *    notice, this list of conditions and the following disclaimer.
 *  * Redistributions in binary form must reproduce the above copyright
 *    notice, this list of conditions and the following disclaimer in
 *    the documentation and/or other materials provided with the
 *    distribution.
 *  * Neither the name Intel Corporation nor the names of its
 *    contributors may be used to endorse or promote products derived
 *    from this software without specific prior written permission.
 *
 * THIS SOFTWARE IS PROVIDED BY THE COPYRIGHT HOLDERS AND CONTRIBUTORS
 * "AS IS" AND ANY EXPRESS OR IMPLIED WARRANTIES, INCLUDING, BUT NOT
 * LIMITED TO, THE IMPLIED WARRANTIES OF MERCHANTABILITY AND FITNESS FOR
 * A PARTICULAR PURPOSE ARE DISCLAIMED. IN NO EVENT SHALL THE COPYRIGHT
 * OWNER OR CONTRIBUTORS BE LIABLE FOR ANY DIRECT, INDIRECT, INCIDENTAL,
 * SPECIAL, EXEMPLARY, OR CONSEQUENTIAL DAMAGES (INCLUDING, BUT NOT
 * LIMITED TO, PROCUREMENT OF SUBSTITUTE GOODS OR SERVICES; LOSS OF USE,
 * DATA, OR PROFITS; OR BUSINESS INTERRUPTION) HOWEVER CAUSED AND ON ANY
 * THEORY OF LIABILITY, WHETHER IN CONTRACT, STRICT LIABILITY, OR TORT
 * (INCLUDING NEGLIGENCE OR OTHERWISE) ARISING IN ANY WAY OUT OF THE USE
 * OF THIS SOFTWARE, EVEN IF ADVISED OF THE POSSIBILITY OF SUCH DAMAGE.
 *****************************************************************************/

#ifndef __iwl_core_h__
#define __iwl_core_h__

/************************
 * forward declarations *
 ************************/
struct iwl_host_cmd;
struct iwl_cmd;


#define IWLWIFI_VERSION "1.3.27k"
#define DRV_COPYRIGHT	"Copyright(c) 2003-2008 Intel Corporation"
#define DRV_AUTHOR     "<ilw@linux.intel.com>"

#define IWL_PCI_DEVICE(dev, subdev, cfg) \
	.vendor = PCI_VENDOR_ID_INTEL,  .device = (dev), \
	.subvendor = PCI_ANY_ID, .subdevice = (subdev), \
	.driver_data = (kernel_ulong_t)&(cfg)

#define IWL_SKU_G       0x1
#define IWL_SKU_A       0x2
#define IWL_SKU_N       0x8

struct iwl_hcmd_ops {
	int (*rxon_assoc)(struct iwl_priv *priv);
};
struct iwl_hcmd_utils_ops {
	u16 (*get_hcmd_size)(u8 cmd_id, u16 len);
	u16 (*build_addsta_hcmd)(const struct iwl_addsta_cmd *cmd, u8 *data);
	void (*gain_computation)(struct iwl_priv *priv,
			u32 *average_noise,
			u16 min_average_noise_antennat_i,
			u32 min_average_noise);
	void (*chain_noise_reset)(struct iwl_priv *priv);
	void (*rts_tx_cmd_flag)(struct ieee80211_tx_info *info,
			__le32 *tx_flags);
	int  (*calc_rssi)(struct iwl_priv *priv,
			  struct iwl_rx_phy_res *rx_resp);
};

struct iwl_lib_ops {
	/* set hw dependent parameters */
	int (*set_hw_params)(struct iwl_priv *priv);
	/* Handling TX */
	void (*txq_update_byte_cnt_tbl)(struct iwl_priv *priv,
					struct iwl_tx_queue *txq,
					u16 byte_cnt);
	void (*txq_inval_byte_cnt_tbl)(struct iwl_priv *priv,
				       struct iwl_tx_queue *txq);
	void (*txq_set_sched)(struct iwl_priv *priv, u32 mask);
	/* aggregations */
	int (*txq_agg_enable)(struct iwl_priv *priv, int txq_id, int tx_fifo,
			      int sta_id, int tid, u16 ssn_idx);
	int (*txq_agg_disable)(struct iwl_priv *priv, u16 txq_id, u16 ssn_idx,
			       u8 tx_fifo);
	/* setup Rx handler */
	void (*rx_handler_setup)(struct iwl_priv *priv);
	/* setup deferred work */
	void (*setup_deferred_work)(struct iwl_priv *priv);
	/* cancel deferred work */
	void (*cancel_deferred_work)(struct iwl_priv *priv);
	/* alive notification after init uCode load */
	void (*init_alive_start)(struct iwl_priv *priv);
	/* alive notification */
	int (*alive_notify)(struct iwl_priv *priv);
	/* check validity of rtc data address */
	int (*is_valid_rtc_data_addr)(u32 addr);
	/* 1st ucode load */
	int (*load_ucode)(struct iwl_priv *priv);
	 /* power management */
	struct {
		int (*init)(struct iwl_priv *priv);
		int (*reset)(struct iwl_priv *priv);
		void (*stop)(struct iwl_priv *priv);
		void (*config)(struct iwl_priv *priv);
		int (*set_pwr_src)(struct iwl_priv *priv, enum iwl_pwr_src src);
	} apm_ops;
	/* power */
	int (*send_tx_power) (struct iwl_priv *priv);
	void (*update_chain_flags)(struct iwl_priv *priv);
	void (*temperature) (struct iwl_priv *priv);
	/* eeprom operations (as defined in iwl-eeprom.h) */
	struct iwl_eeprom_ops eeprom_ops;
};

struct iwl_ops {
	const struct iwl_lib_ops *lib;
	const struct iwl_hcmd_ops *hcmd;
	const struct iwl_hcmd_utils_ops *utils;
};

struct iwl_mod_params {
	int disable;		/* def: 0 = enable radio */
	int sw_crypto;		/* def: 0 = using hardware encryption */
	u32 debug;		/* def: 0 = minimal debug log messages */
	int disable_hw_scan;	/* def: 0 = use h/w scan */
	int num_of_queues;	/* def: HW dependent */
	int num_of_ampdu_queues;/* def: HW dependent */
	int disable_11n;	/* def: 0 = disable 11n capabilities */
	int amsdu_size_8K;	/* def: 1 = enable 8K amsdu size */
	int antenna;  		/* def: 0 = both antennas (use diversity) */
	int restart_fw;		/* def: 1 = restart firmware */
};

/**
 * struct iwl_cfg
 * @fw_name_pre: Firmware filename prefix. The api version and extension
 * 	(.ucode) will be added to filename before loading from disk. The
 * 	filename is constructed as fw_name_pre<api>.ucode.
 * @ucode_api_max: Highest version of uCode API supported by driver.
 * @ucode_api_min: Lowest version of uCode API supported by driver.
 *
 * We enable the driver to be backward compatible wrt API version. The
 * driver specifies which APIs it supports (with @ucode_api_max being the
 * highest and @ucode_api_min the lowest). Firmware will only be loaded if
 * it has a supported API version. The firmware's API version will be
 * stored in @iwl_priv, enabling the driver to make runtime changes based
 * on firmware version used.
 *
 * For example,
 * if (IWL_UCODE_API(priv->ucode_ver) >= 2) {
 * 	Driver interacts with Firmware API version >= 2.
 * } else {
 * 	Driver interacts with Firmware API version 1.
 * }
 *
 * The ideal usage of this infrastructure is to treat a new ucode API
 * release as a new hardware revision. That is, through utilizing the
 * iwl_hcmd_utils_ops etc. we accommodate different command structures
 * and flows between hardware versions (4965/5000) as well as their API
 * versions.
 */
struct iwl_cfg {
	const char *name;
	const char *fw_name_pre;
	const unsigned int ucode_api_max;
	const unsigned int ucode_api_min;
	unsigned int sku;
	int eeprom_size;
	u16  eeprom_ver;
	u16  eeprom_calib_ver;
	const struct iwl_ops *ops;
	const struct iwl_mod_params *mod_params;
};

/***************************
 *   L i b                 *
 ***************************/

struct ieee80211_hw *iwl_alloc_all(struct iwl_cfg *cfg,
		struct ieee80211_ops *hw_ops);
void iwl_hw_detect(struct iwl_priv *priv);
<<<<<<< HEAD

void iwl_clear_stations_table(struct iwl_priv *priv);
=======
>>>>>>> 18e352e4
void iwl_reset_qos(struct iwl_priv *priv);
void iwl_set_rxon_chain(struct iwl_priv *priv);
int iwl_set_rxon_channel(struct iwl_priv *priv, struct ieee80211_channel *ch);
void iwl_set_rxon_ht(struct iwl_priv *priv, struct iwl_ht_info *ht_info);
u8 iwl_is_fat_tx_allowed(struct iwl_priv *priv,
			 struct ieee80211_sta_ht_cap *sta_ht_inf);
int iwl_hw_nic_init(struct iwl_priv *priv);
int iwl_setup_mac(struct iwl_priv *priv);
int iwl_set_hw_params(struct iwl_priv *priv);
int iwl_init_drv(struct iwl_priv *priv);
void iwl_uninit_drv(struct iwl_priv *priv);

/*****************************************************
* RX
******************************************************/
void iwl_rx_queue_free(struct iwl_priv *priv, struct iwl_rx_queue *rxq);
int iwl_rx_queue_alloc(struct iwl_priv *priv);
void iwl_rx_handle(struct iwl_priv *priv);
int iwl_rx_queue_update_write_ptr(struct iwl_priv *priv,
				  struct iwl_rx_queue *q);
void iwl_rx_queue_reset(struct iwl_priv *priv, struct iwl_rx_queue *rxq);
void iwl_rx_replenish(struct iwl_priv *priv);
int iwl_rx_init(struct iwl_priv *priv, struct iwl_rx_queue *rxq);
int iwl_rx_queue_restock(struct iwl_priv *priv);
int iwl_rx_queue_space(const struct iwl_rx_queue *q);
void iwl_rx_allocate(struct iwl_priv *priv);
void iwl_tx_cmd_complete(struct iwl_priv *priv, struct iwl_rx_mem_buffer *rxb);
int iwl_tx_queue_reclaim(struct iwl_priv *priv, int txq_id, int index);
/* Handlers */
void iwl_rx_missed_beacon_notif(struct iwl_priv *priv,
			       struct iwl_rx_mem_buffer *rxb);
void iwl_rx_statistics(struct iwl_priv *priv,
			      struct iwl_rx_mem_buffer *rxb);

/* TX helpers */

/*****************************************************
* TX
******************************************************/
int iwl_txq_ctx_reset(struct iwl_priv *priv);
int iwl_tx_skb(struct iwl_priv *priv, struct sk_buff *skb);
void iwl_hw_txq_ctx_free(struct iwl_priv *priv);
int iwl_txq_update_write_ptr(struct iwl_priv *priv, struct iwl_tx_queue *txq);
int iwl_tx_agg_start(struct iwl_priv *priv, const u8 *ra, u16 tid, u16 *ssn);
int iwl_tx_agg_stop(struct iwl_priv *priv , const u8 *ra, u16 tid);
int iwl_txq_check_empty(struct iwl_priv *priv, int sta_id, u8 tid, int txq_id);
/*****************************************************
 * TX power
 ****************************************************/
int iwl_set_tx_power(struct iwl_priv *priv, s8 tx_power, bool force);

/*****************************************************
 * RF -Kill - here and not in iwl-rfkill.h to be available when
 * RF-kill subsystem is not compiled.
 ****************************************************/
void iwl_rf_kill(struct iwl_priv *priv);
void iwl_radio_kill_sw_disable_radio(struct iwl_priv *priv);
int iwl_radio_kill_sw_enable_radio(struct iwl_priv *priv);

/*******************************************************************************
 * Rate
 ******************************************************************************/

void iwl_hwrate_to_tx_control(struct iwl_priv *priv, u32 rate_n_flags,
			      struct ieee80211_tx_info *info);
int iwl_hwrate_to_plcp_idx(u32 rate_n_flags);

u8 iwl_toggle_tx_ant(struct iwl_priv *priv, u8 ant_idx);

static inline u32 iwl_ant_idx_to_flags(u8 ant_idx)
{
	return BIT(ant_idx) << RATE_MCS_ANT_POS;
}

static inline u8 iwl_hw_get_rate(__le32 rate_n_flags)
{
	return le32_to_cpu(rate_n_flags) & 0xFF;
}
static inline u32 iwl_hw_get_rate_n_flags(__le32 rate_n_flags)
{
	return le32_to_cpu(rate_n_flags) & 0x1FFFF;
}
static inline __le32 iwl_hw_set_rate_n_flags(u8 rate, u32 flags)
{
	return cpu_to_le32(flags|(u32)rate);
}

/*******************************************************************************
 * Scanning
 ******************************************************************************/
void iwl_init_scan_params(struct iwl_priv *priv);
int iwl_scan_cancel(struct iwl_priv *priv);
int iwl_scan_cancel_timeout(struct iwl_priv *priv, unsigned long ms);
int iwl_scan_initiate(struct iwl_priv *priv);
void iwl_setup_rx_scan_handlers(struct iwl_priv *priv);
void iwl_setup_scan_deferred_work(struct iwl_priv *priv);

/*******************************************************************************
 * Calibrations - implemented in iwl-calib.c
 ******************************************************************************/
int iwl_send_calib_results(struct iwl_priv *priv);
int iwl_calib_set(struct iwl_calib_result *res, const u8 *buf, int len);
void iwl_calib_free_results(struct iwl_priv *priv);

<<<<<<< HEAD
=======
/*******************************************************************************
 * Spectrum Measureemtns in  iwl-spectrum.c
 ******************************************************************************/
#ifdef CONFIG_IWLAGN_SPECTRUM_MEASUREMENT
void iwl_setup_spectrum_handlers(struct iwl_priv *priv);
#else
static inline void iwl_setup_spectrum_handlers(struct iwl_priv *priv) {}
#endif
>>>>>>> 18e352e4
/*****************************************************
 *   S e n d i n g     H o s t     C o m m a n d s   *
 *****************************************************/

const char *get_cmd_string(u8 cmd);
int __must_check iwl_send_cmd_sync(struct iwl_priv *priv,
				   struct iwl_host_cmd *cmd);
int iwl_send_cmd(struct iwl_priv *priv, struct iwl_host_cmd *cmd);
int __must_check iwl_send_cmd_pdu(struct iwl_priv *priv, u8 id,
				  u16 len, const void *data);
int iwl_send_cmd_pdu_async(struct iwl_priv *priv, u8 id, u16 len,
			   const void *data,
			   int (*callback)(struct iwl_priv *priv,
					   struct iwl_cmd *cmd,
					   struct sk_buff *skb));

int iwl_enqueue_hcmd(struct iwl_priv *priv, struct iwl_host_cmd *cmd);

/*****************************************************
 * PCI						     *
 *****************************************************/
void iwl_disable_interrupts(struct iwl_priv *priv);
void iwl_enable_interrupts(struct iwl_priv *priv);

/*****************************************************
*  Error Handling Debugging
******************************************************/
void iwl_dump_nic_error_log(struct iwl_priv *priv);
void iwl_dump_nic_event_log(struct iwl_priv *priv);


/*************** DRIVER STATUS FUNCTIONS   *****/

#define STATUS_HCMD_ACTIVE	0	/* host command in progress */
#define STATUS_HCMD_SYNC_ACTIVE	1	/* sync host command in progress */
#define STATUS_INT_ENABLED	2
#define STATUS_RF_KILL_HW	3
#define STATUS_RF_KILL_SW	4
#define STATUS_INIT		5
#define STATUS_ALIVE		6
#define STATUS_READY		7
#define STATUS_TEMPERATURE	8
#define STATUS_GEO_CONFIGURED	9
#define STATUS_EXIT_PENDING	10
#define STATUS_IN_SUSPEND	11
#define STATUS_STATISTICS	12
#define STATUS_SCANNING		13
#define STATUS_SCAN_ABORTING	14
#define STATUS_SCAN_HW		15
#define STATUS_POWER_PMI	16
#define STATUS_FW_ERROR		17
#define STATUS_MODE_PENDING	18


static inline int iwl_is_ready(struct iwl_priv *priv)
{
	/* The adapter is 'ready' if READY and GEO_CONFIGURED bits are
	 * set but EXIT_PENDING is not */
	return test_bit(STATUS_READY, &priv->status) &&
	       test_bit(STATUS_GEO_CONFIGURED, &priv->status) &&
	       !test_bit(STATUS_EXIT_PENDING, &priv->status);
}

static inline int iwl_is_alive(struct iwl_priv *priv)
{
	return test_bit(STATUS_ALIVE, &priv->status);
}

static inline int iwl_is_init(struct iwl_priv *priv)
{
	return test_bit(STATUS_INIT, &priv->status);
}

static inline int iwl_is_rfkill_sw(struct iwl_priv *priv)
{
	return test_bit(STATUS_RF_KILL_SW, &priv->status);
}

static inline int iwl_is_rfkill_hw(struct iwl_priv *priv)
{
	return test_bit(STATUS_RF_KILL_HW, &priv->status);
}

static inline int iwl_is_rfkill(struct iwl_priv *priv)
{
	return iwl_is_rfkill_hw(priv) || iwl_is_rfkill_sw(priv);
}

static inline int iwl_is_ready_rf(struct iwl_priv *priv)
{

	if (iwl_is_rfkill(priv))
		return 0;

	return iwl_is_ready(priv);
}

extern void iwl_rf_kill_ct_config(struct iwl_priv *priv);
extern int iwl_send_statistics_request(struct iwl_priv *priv, u8 flags);
extern int iwl_verify_ucode(struct iwl_priv *priv);
extern int iwl_send_lq_cmd(struct iwl_priv *priv,
		struct iwl_link_quality_cmd *lq, u8 flags);
extern void iwl_rx_reply_rx(struct iwl_priv *priv,
		struct iwl_rx_mem_buffer *rxb);
extern void iwl_rx_reply_rx_phy(struct iwl_priv *priv,
				    struct iwl_rx_mem_buffer *rxb);
void iwl_rx_reply_compressed_ba(struct iwl_priv *priv,
					   struct iwl_rx_mem_buffer *rxb);

static inline int iwl_send_rxon_assoc(struct iwl_priv *priv)
{
	return priv->cfg->ops->hcmd->rxon_assoc(priv);
}

static inline const struct ieee80211_supported_band *iwl_get_hw_mode(
			struct iwl_priv *priv, enum ieee80211_band band)
{
	return priv->hw->wiphy->bands[band];
}

#endif /* __iwl_core_h__ */<|MERGE_RESOLUTION|>--- conflicted
+++ resolved
@@ -212,11 +212,6 @@
 struct ieee80211_hw *iwl_alloc_all(struct iwl_cfg *cfg,
 		struct ieee80211_ops *hw_ops);
 void iwl_hw_detect(struct iwl_priv *priv);
-<<<<<<< HEAD
-
-void iwl_clear_stations_table(struct iwl_priv *priv);
-=======
->>>>>>> 18e352e4
 void iwl_reset_qos(struct iwl_priv *priv);
 void iwl_set_rxon_chain(struct iwl_priv *priv);
 int iwl_set_rxon_channel(struct iwl_priv *priv, struct ieee80211_channel *ch);
@@ -321,8 +316,6 @@
 int iwl_calib_set(struct iwl_calib_result *res, const u8 *buf, int len);
 void iwl_calib_free_results(struct iwl_priv *priv);
 
-<<<<<<< HEAD
-=======
 /*******************************************************************************
  * Spectrum Measureemtns in  iwl-spectrum.c
  ******************************************************************************/
@@ -331,7 +324,6 @@
 #else
 static inline void iwl_setup_spectrum_handlers(struct iwl_priv *priv) {}
 #endif
->>>>>>> 18e352e4
 /*****************************************************
  *   S e n d i n g     H o s t     C o m m a n d s   *
  *****************************************************/
