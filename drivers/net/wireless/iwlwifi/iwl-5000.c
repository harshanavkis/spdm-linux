--- conflicted
+++ resolved
@@ -240,15 +240,6 @@
 				APMG_PS_CTRL_EARLY_PWR_OFF_RESET_DIS,
 				~APMG_PS_CTRL_EARLY_PWR_OFF_RESET_DIS);
 
-<<<<<<< HEAD
-	if ((priv->hw_rev & CSR_HW_REV_TYPE_MSK) == CSR_HW_REV_TYPE_1000) {
-		/* Setting digital SVR for 1000 card to 1.32V */
-		iwl_set_bits_mask_prph(priv, APMG_DIGITAL_SVR_REG,
-					APMG_SVR_DIGITAL_VOLTAGE_1_32,
-					~APMG_SVR_VOLTAGE_CONFIG_BIT_MSK);
-	}
-=======
->>>>>>> 17d857be
 
 	spin_unlock_irqrestore(&priv->lock, flags);
 }
