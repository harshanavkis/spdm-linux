/******************************************************************************
 *
 * GPL LICENSE SUMMARY
 *
 * Copyright(c) 2008 - 2010 Intel Corporation. All rights reserved.
 *
 * This program is free software; you can redistribute it and/or modify
 * it under the terms of version 2 of the GNU General Public License as
 * published by the Free Software Foundation.
 *
 * This program is distributed in the hope that it will be useful, but
 * WITHOUT ANY WARRANTY; without even the implied warranty of
 * MERCHANTABILITY or FITNESS FOR A PARTICULAR PURPOSE.  See the GNU
 * General Public License for more details.
 *
 * You should have received a copy of the GNU General Public License
 * along with this program; if not, write to the Free Software
 * Foundation, Inc., 51 Franklin Street, Fifth Floor, Boston, MA 02110,
 * USA
 *
 * The full GNU General Public License is included in this distribution
 * in the file called LICENSE.GPL.
 *
 * Contact Information:
 *  Intel Linux Wireless <ilw@linux.intel.com>
 * Intel Corporation, 5200 N.E. Elam Young Parkway, Hillsboro, OR 97124-6497
 *****************************************************************************/

#include <linux/kernel.h>
#include <linux/module.h>
#include <linux/etherdevice.h>
#include <linux/sched.h>
#include <linux/slab.h>
#include <net/mac80211.h>

#include "iwl-eeprom.h"
#include "iwl-dev.h" /* FIXME: remove */
#include "iwl-debug.h"
#include "iwl-core.h"
#include "iwl-io.h"
#include "iwl-power.h"
#include "iwl-sta.h"
#include "iwl-helpers.h"


MODULE_DESCRIPTION("iwl core");
MODULE_VERSION(IWLWIFI_VERSION);
MODULE_AUTHOR(DRV_COPYRIGHT " " DRV_AUTHOR);
MODULE_LICENSE("GPL");

/*
 * set bt_coex_active to true, uCode will do kill/defer
 * every time the priority line is asserted (BT is sending signals on the
 * priority line in the PCIx).
 * set bt_coex_active to false, uCode will ignore the BT activity and
 * perform the normal operation
 *
 * User might experience transmit issue on some platform due to WiFi/BT
 * co-exist problem. The possible behaviors are:
 *   Able to scan and finding all the available AP
 *   Not able to associate with any AP
 * On those platforms, WiFi communication can be restored by set
 * "bt_coex_active" module parameter to "false"
 *
 * default: bt_coex_active = true (BT_COEX_ENABLE)
 */
bool bt_coex_active = true;
EXPORT_SYMBOL_GPL(bt_coex_active);
module_param(bt_coex_active, bool, S_IRUGO);
MODULE_PARM_DESC(bt_coex_active, "enable wifi/bluetooth co-exist");

u32 iwl_debug_level;
EXPORT_SYMBOL(iwl_debug_level);

const u8 iwl_bcast_addr[ETH_ALEN] = { 0xFF, 0xFF, 0xFF, 0xFF, 0xFF, 0xFF };
EXPORT_SYMBOL(iwl_bcast_addr);


/* This function both allocates and initializes hw and priv. */
struct ieee80211_hw *iwl_alloc_all(struct iwl_cfg *cfg)
{
	struct iwl_priv *priv;
	/* mac80211 allocates memory for this device instance, including
	 *   space for this driver's private structure */
	struct ieee80211_hw *hw;

	hw = ieee80211_alloc_hw(sizeof(struct iwl_priv),
				cfg->ops->ieee80211_ops);
	if (hw == NULL) {
		pr_err("%s: Can not allocate network device\n",
		       cfg->name);
		goto out;
	}

	priv = hw->priv;
	priv->hw = hw;

out:
	return hw;
}
EXPORT_SYMBOL(iwl_alloc_all);

#define MAX_BIT_RATE_40_MHZ 150 /* Mbps */
#define MAX_BIT_RATE_20_MHZ 72 /* Mbps */
static void iwlcore_init_ht_hw_capab(const struct iwl_priv *priv,
			      struct ieee80211_sta_ht_cap *ht_info,
			      enum ieee80211_band band)
{
	u16 max_bit_rate = 0;
	u8 rx_chains_num = priv->hw_params.rx_chains_num;
	u8 tx_chains_num = priv->hw_params.tx_chains_num;

	ht_info->cap = 0;
	memset(&ht_info->mcs, 0, sizeof(ht_info->mcs));

	ht_info->ht_supported = true;

	if (priv->cfg->ht_params &&
	    priv->cfg->ht_params->ht_greenfield_support)
		ht_info->cap |= IEEE80211_HT_CAP_GRN_FLD;
	ht_info->cap |= IEEE80211_HT_CAP_SGI_20;
	max_bit_rate = MAX_BIT_RATE_20_MHZ;
	if (priv->hw_params.ht40_channel & BIT(band)) {
		ht_info->cap |= IEEE80211_HT_CAP_SUP_WIDTH_20_40;
		ht_info->cap |= IEEE80211_HT_CAP_SGI_40;
		ht_info->mcs.rx_mask[4] = 0x01;
		max_bit_rate = MAX_BIT_RATE_40_MHZ;
	}

	if (priv->cfg->mod_params->amsdu_size_8K)
		ht_info->cap |= IEEE80211_HT_CAP_MAX_AMSDU;

	ht_info->ampdu_factor = CFG_HT_RX_AMPDU_FACTOR_DEF;
	if (priv->cfg->bt_params && priv->cfg->bt_params->ampdu_factor)
		ht_info->ampdu_factor = priv->cfg->bt_params->ampdu_factor;
	ht_info->ampdu_density = CFG_HT_MPDU_DENSITY_DEF;
	if (priv->cfg->bt_params && priv->cfg->bt_params->ampdu_density)
		ht_info->ampdu_density = priv->cfg->bt_params->ampdu_density;

	ht_info->mcs.rx_mask[0] = 0xFF;
	if (rx_chains_num >= 2)
		ht_info->mcs.rx_mask[1] = 0xFF;
	if (rx_chains_num >= 3)
		ht_info->mcs.rx_mask[2] = 0xFF;

	/* Highest supported Rx data rate */
	max_bit_rate *= rx_chains_num;
	WARN_ON(max_bit_rate & ~IEEE80211_HT_MCS_RX_HIGHEST_MASK);
	ht_info->mcs.rx_highest = cpu_to_le16(max_bit_rate);

	/* Tx MCS capabilities */
	ht_info->mcs.tx_params = IEEE80211_HT_MCS_TX_DEFINED;
	if (tx_chains_num != rx_chains_num) {
		ht_info->mcs.tx_params |= IEEE80211_HT_MCS_TX_RX_DIFF;
		ht_info->mcs.tx_params |= ((tx_chains_num - 1) <<
				IEEE80211_HT_MCS_TX_MAX_STREAMS_SHIFT);
	}
}

/**
 * iwlcore_init_geos - Initialize mac80211's geo/channel info based from eeprom
 */
int iwlcore_init_geos(struct iwl_priv *priv)
{
	struct iwl_channel_info *ch;
	struct ieee80211_supported_band *sband;
	struct ieee80211_channel *channels;
	struct ieee80211_channel *geo_ch;
	struct ieee80211_rate *rates;
	int i = 0;

	if (priv->bands[IEEE80211_BAND_2GHZ].n_bitrates ||
	    priv->bands[IEEE80211_BAND_5GHZ].n_bitrates) {
		IWL_DEBUG_INFO(priv, "Geography modes already initialized.\n");
		set_bit(STATUS_GEO_CONFIGURED, &priv->status);
		return 0;
	}

	channels = kzalloc(sizeof(struct ieee80211_channel) *
			   priv->channel_count, GFP_KERNEL);
	if (!channels)
		return -ENOMEM;

	rates = kzalloc((sizeof(struct ieee80211_rate) * IWL_RATE_COUNT_LEGACY),
			GFP_KERNEL);
	if (!rates) {
		kfree(channels);
		return -ENOMEM;
	}

	/* 5.2GHz channels start after the 2.4GHz channels */
	sband = &priv->bands[IEEE80211_BAND_5GHZ];
	sband->channels = &channels[ARRAY_SIZE(iwl_eeprom_band_1)];
	/* just OFDM */
	sband->bitrates = &rates[IWL_FIRST_OFDM_RATE];
	sband->n_bitrates = IWL_RATE_COUNT_LEGACY - IWL_FIRST_OFDM_RATE;

	if (priv->cfg->sku & IWL_SKU_N)
		iwlcore_init_ht_hw_capab(priv, &sband->ht_cap,
					 IEEE80211_BAND_5GHZ);

	sband = &priv->bands[IEEE80211_BAND_2GHZ];
	sband->channels = channels;
	/* OFDM & CCK */
	sband->bitrates = rates;
	sband->n_bitrates = IWL_RATE_COUNT_LEGACY;

	if (priv->cfg->sku & IWL_SKU_N)
		iwlcore_init_ht_hw_capab(priv, &sband->ht_cap,
					 IEEE80211_BAND_2GHZ);

	priv->ieee_channels = channels;
	priv->ieee_rates = rates;

	for (i = 0;  i < priv->channel_count; i++) {
		ch = &priv->channel_info[i];

		/* FIXME: might be removed if scan is OK */
		if (!is_channel_valid(ch))
			continue;

		if (is_channel_a_band(ch))
			sband =  &priv->bands[IEEE80211_BAND_5GHZ];
		else
			sband =  &priv->bands[IEEE80211_BAND_2GHZ];

		geo_ch = &sband->channels[sband->n_channels++];

		geo_ch->center_freq =
				ieee80211_channel_to_frequency(ch->channel);
		geo_ch->max_power = ch->max_power_avg;
		geo_ch->max_antenna_gain = 0xff;
		geo_ch->hw_value = ch->channel;

		if (is_channel_valid(ch)) {
			if (!(ch->flags & EEPROM_CHANNEL_IBSS))
				geo_ch->flags |= IEEE80211_CHAN_NO_IBSS;

			if (!(ch->flags & EEPROM_CHANNEL_ACTIVE))
				geo_ch->flags |= IEEE80211_CHAN_PASSIVE_SCAN;

			if (ch->flags & EEPROM_CHANNEL_RADAR)
				geo_ch->flags |= IEEE80211_CHAN_RADAR;

			geo_ch->flags |= ch->ht40_extension_channel;

			if (ch->max_power_avg > priv->tx_power_device_lmt)
				priv->tx_power_device_lmt = ch->max_power_avg;
		} else {
			geo_ch->flags |= IEEE80211_CHAN_DISABLED;
		}

		IWL_DEBUG_INFO(priv, "Channel %d Freq=%d[%sGHz] %s flag=0x%X\n",
				ch->channel, geo_ch->center_freq,
				is_channel_a_band(ch) ?  "5.2" : "2.4",
				geo_ch->flags & IEEE80211_CHAN_DISABLED ?
				"restricted" : "valid",
				 geo_ch->flags);
	}

	if ((priv->bands[IEEE80211_BAND_5GHZ].n_channels == 0) &&
	     priv->cfg->sku & IWL_SKU_A) {
		IWL_INFO(priv, "Incorrectly detected BG card as ABG. "
			"Please send your PCI ID 0x%04X:0x%04X to maintainer.\n",
			   priv->pci_dev->device,
			   priv->pci_dev->subsystem_device);
		priv->cfg->sku &= ~IWL_SKU_A;
	}

	IWL_INFO(priv, "Tunable channels: %d 802.11bg, %d 802.11a channels\n",
		   priv->bands[IEEE80211_BAND_2GHZ].n_channels,
		   priv->bands[IEEE80211_BAND_5GHZ].n_channels);

	set_bit(STATUS_GEO_CONFIGURED, &priv->status);

	return 0;
}
EXPORT_SYMBOL(iwlcore_init_geos);

/*
 * iwlcore_free_geos - undo allocations in iwlcore_init_geos
 */
void iwlcore_free_geos(struct iwl_priv *priv)
{
	kfree(priv->ieee_channels);
	kfree(priv->ieee_rates);
	clear_bit(STATUS_GEO_CONFIGURED, &priv->status);
}
EXPORT_SYMBOL(iwlcore_free_geos);

static bool iwl_is_channel_extension(struct iwl_priv *priv,
				     enum ieee80211_band band,
				     u16 channel, u8 extension_chan_offset)
{
	const struct iwl_channel_info *ch_info;

	ch_info = iwl_get_channel_info(priv, band, channel);
	if (!is_channel_valid(ch_info))
		return false;

	if (extension_chan_offset == IEEE80211_HT_PARAM_CHA_SEC_ABOVE)
		return !(ch_info->ht40_extension_channel &
					IEEE80211_CHAN_NO_HT40PLUS);
	else if (extension_chan_offset == IEEE80211_HT_PARAM_CHA_SEC_BELOW)
		return !(ch_info->ht40_extension_channel &
					IEEE80211_CHAN_NO_HT40MINUS);

	return false;
}

bool iwl_is_ht40_tx_allowed(struct iwl_priv *priv,
			    struct iwl_rxon_context *ctx,
			    struct ieee80211_sta_ht_cap *ht_cap)
{
	if (!ctx->ht.enabled || !ctx->ht.is_40mhz)
		return false;

	/*
	 * We do not check for IEEE80211_HT_CAP_SUP_WIDTH_20_40
	 * the bit will not set if it is pure 40MHz case
	 */
	if (ht_cap && !ht_cap->ht_supported)
		return false;

#ifdef CONFIG_IWLWIFI_DEBUGFS
	if (priv->disable_ht40)
		return false;
#endif

	return iwl_is_channel_extension(priv, priv->band,
			le16_to_cpu(ctx->staging.channel),
			ctx->ht.extension_chan_offset);
}
EXPORT_SYMBOL(iwl_is_ht40_tx_allowed);

static u16 iwl_adjust_beacon_interval(u16 beacon_val, u16 max_beacon_val)
{
	u16 new_val;
	u16 beacon_factor;

	/*
	 * If mac80211 hasn't given us a beacon interval, program
	 * the default into the device (not checking this here
	 * would cause the adjustment below to return the maximum
	 * value, which may break PAN.)
	 */
	if (!beacon_val)
		return DEFAULT_BEACON_INTERVAL;

	/*
	 * If the beacon interval we obtained from the peer
	 * is too large, we'll have to wake up more often
	 * (and in IBSS case, we'll beacon too much)
	 *
	 * For example, if max_beacon_val is 4096, and the
	 * requested beacon interval is 7000, we'll have to
	 * use 3500 to be able to wake up on the beacons.
	 *
	 * This could badly influence beacon detection stats.
	 */

	beacon_factor = (beacon_val + max_beacon_val) / max_beacon_val;
	new_val = beacon_val / beacon_factor;

	if (!new_val)
		new_val = max_beacon_val;

	return new_val;
}

int iwl_send_rxon_timing(struct iwl_priv *priv, struct iwl_rxon_context *ctx)
{
	u64 tsf;
	s32 interval_tm, rem;
	struct ieee80211_conf *conf = NULL;
	u16 beacon_int;
	struct ieee80211_vif *vif = ctx->vif;

	conf = ieee80211_get_hw_conf(priv->hw);

	lockdep_assert_held(&priv->mutex);

	memset(&ctx->timing, 0, sizeof(struct iwl_rxon_time_cmd));

	ctx->timing.timestamp = cpu_to_le64(priv->timestamp);
	ctx->timing.listen_interval = cpu_to_le16(conf->listen_interval);

	beacon_int = vif ? vif->bss_conf.beacon_int : 0;

	/*
	 * TODO: For IBSS we need to get atim_window from mac80211,
	 *	 for now just always use 0
	 */
	ctx->timing.atim_window = 0;

	if (ctx->ctxid == IWL_RXON_CTX_PAN &&
	    (!ctx->vif || ctx->vif->type != NL80211_IFTYPE_STATION) &&
	    iwl_is_associated(priv, IWL_RXON_CTX_BSS) &&
	    priv->contexts[IWL_RXON_CTX_BSS].vif &&
	    priv->contexts[IWL_RXON_CTX_BSS].vif->bss_conf.beacon_int) {
		ctx->timing.beacon_interval =
			priv->contexts[IWL_RXON_CTX_BSS].timing.beacon_interval;
		beacon_int = le16_to_cpu(ctx->timing.beacon_interval);
	} else if (ctx->ctxid == IWL_RXON_CTX_BSS &&
		   iwl_is_associated(priv, IWL_RXON_CTX_PAN) &&
		   priv->contexts[IWL_RXON_CTX_PAN].vif &&
		   priv->contexts[IWL_RXON_CTX_PAN].vif->bss_conf.beacon_int &&
		   (!iwl_is_associated_ctx(ctx) || !ctx->vif ||
		    !ctx->vif->bss_conf.beacon_int)) {
		ctx->timing.beacon_interval =
			priv->contexts[IWL_RXON_CTX_PAN].timing.beacon_interval;
		beacon_int = le16_to_cpu(ctx->timing.beacon_interval);
	} else {
		beacon_int = iwl_adjust_beacon_interval(beacon_int,
				priv->hw_params.max_beacon_itrvl * TIME_UNIT);
		ctx->timing.beacon_interval = cpu_to_le16(beacon_int);
	}

	tsf = priv->timestamp; /* tsf is modifed by do_div: copy it */
	interval_tm = beacon_int * TIME_UNIT;
	rem = do_div(tsf, interval_tm);
	ctx->timing.beacon_init_val = cpu_to_le32(interval_tm - rem);

	ctx->timing.dtim_period = vif ? (vif->bss_conf.dtim_period ?: 1) : 1;

	IWL_DEBUG_ASSOC(priv,
			"beacon interval %d beacon timer %d beacon tim %d\n",
			le16_to_cpu(ctx->timing.beacon_interval),
			le32_to_cpu(ctx->timing.beacon_init_val),
			le16_to_cpu(ctx->timing.atim_window));

	return iwl_send_cmd_pdu(priv, ctx->rxon_timing_cmd,
				sizeof(ctx->timing), &ctx->timing);
}
EXPORT_SYMBOL(iwl_send_rxon_timing);

void iwl_set_rxon_hwcrypto(struct iwl_priv *priv, struct iwl_rxon_context *ctx,
			   int hw_decrypt)
{
	struct iwl_rxon_cmd *rxon = &ctx->staging;

	if (hw_decrypt)
		rxon->filter_flags &= ~RXON_FILTER_DIS_DECRYPT_MSK;
	else
		rxon->filter_flags |= RXON_FILTER_DIS_DECRYPT_MSK;

}
EXPORT_SYMBOL(iwl_set_rxon_hwcrypto);

/* validate RXON structure is valid */
int iwl_check_rxon_cmd(struct iwl_priv *priv, struct iwl_rxon_context *ctx)
{
	struct iwl_rxon_cmd *rxon = &ctx->staging;
	bool error = false;

	if (rxon->flags & RXON_FLG_BAND_24G_MSK) {
		if (rxon->flags & RXON_FLG_TGJ_NARROW_BAND_MSK) {
			IWL_WARN(priv, "check 2.4G: wrong narrow\n");
			error = true;
		}
		if (rxon->flags & RXON_FLG_RADAR_DETECT_MSK) {
			IWL_WARN(priv, "check 2.4G: wrong radar\n");
			error = true;
		}
	} else {
		if (!(rxon->flags & RXON_FLG_SHORT_SLOT_MSK)) {
			IWL_WARN(priv, "check 5.2G: not short slot!\n");
			error = true;
		}
		if (rxon->flags & RXON_FLG_CCK_MSK) {
			IWL_WARN(priv, "check 5.2G: CCK!\n");
			error = true;
		}
	}
	if ((rxon->node_addr[0] | rxon->bssid_addr[0]) & 0x1) {
		IWL_WARN(priv, "mac/bssid mcast!\n");
		error = true;
	}

	/* make sure basic rates 6Mbps and 1Mbps are supported */
	if ((rxon->ofdm_basic_rates & IWL_RATE_6M_MASK) == 0 &&
	    (rxon->cck_basic_rates & IWL_RATE_1M_MASK) == 0) {
		IWL_WARN(priv, "neither 1 nor 6 are basic\n");
		error = true;
	}

	if (le16_to_cpu(rxon->assoc_id) > 2007) {
		IWL_WARN(priv, "aid > 2007\n");
		error = true;
	}

	if ((rxon->flags & (RXON_FLG_CCK_MSK | RXON_FLG_SHORT_SLOT_MSK))
			== (RXON_FLG_CCK_MSK | RXON_FLG_SHORT_SLOT_MSK)) {
		IWL_WARN(priv, "CCK and short slot\n");
		error = true;
	}

	if ((rxon->flags & (RXON_FLG_CCK_MSK | RXON_FLG_AUTO_DETECT_MSK))
			== (RXON_FLG_CCK_MSK | RXON_FLG_AUTO_DETECT_MSK)) {
		IWL_WARN(priv, "CCK and auto detect");
		error = true;
	}

	if ((rxon->flags & (RXON_FLG_AUTO_DETECT_MSK |
			    RXON_FLG_TGG_PROTECT_MSK)) ==
			    RXON_FLG_TGG_PROTECT_MSK) {
		IWL_WARN(priv, "TGg but no auto-detect\n");
		error = true;
	}

	if (error)
		IWL_WARN(priv, "Tuning to channel %d\n",
			    le16_to_cpu(rxon->channel));

	if (error) {
		IWL_ERR(priv, "Invalid RXON\n");
		return -EINVAL;
	}
	return 0;
}
EXPORT_SYMBOL(iwl_check_rxon_cmd);

/**
 * iwl_full_rxon_required - check if full RXON (vs RXON_ASSOC) cmd is needed
 * @priv: staging_rxon is compared to active_rxon
 *
 * If the RXON structure is changing enough to require a new tune,
 * or is clearing the RXON_FILTER_ASSOC_MSK, then return 1 to indicate that
 * a new tune (full RXON command, rather than RXON_ASSOC cmd) is required.
 */
int iwl_full_rxon_required(struct iwl_priv *priv,
			   struct iwl_rxon_context *ctx)
{
	const struct iwl_rxon_cmd *staging = &ctx->staging;
	const struct iwl_rxon_cmd *active = &ctx->active;

#define CHK(cond)							\
	if ((cond)) {							\
		IWL_DEBUG_INFO(priv, "need full RXON - " #cond "\n");	\
		return 1;						\
	}

#define CHK_NEQ(c1, c2)						\
	if ((c1) != (c2)) {					\
		IWL_DEBUG_INFO(priv, "need full RXON - "	\
			       #c1 " != " #c2 " - %d != %d\n",	\
			       (c1), (c2));			\
		return 1;					\
	}

	/* These items are only settable from the full RXON command */
	CHK(!iwl_is_associated_ctx(ctx));
	CHK(compare_ether_addr(staging->bssid_addr, active->bssid_addr));
	CHK(compare_ether_addr(staging->node_addr, active->node_addr));
	CHK(compare_ether_addr(staging->wlap_bssid_addr,
				active->wlap_bssid_addr));
	CHK_NEQ(staging->dev_type, active->dev_type);
	CHK_NEQ(staging->channel, active->channel);
	CHK_NEQ(staging->air_propagation, active->air_propagation);
	CHK_NEQ(staging->ofdm_ht_single_stream_basic_rates,
		active->ofdm_ht_single_stream_basic_rates);
	CHK_NEQ(staging->ofdm_ht_dual_stream_basic_rates,
		active->ofdm_ht_dual_stream_basic_rates);
	CHK_NEQ(staging->ofdm_ht_triple_stream_basic_rates,
		active->ofdm_ht_triple_stream_basic_rates);
	CHK_NEQ(staging->assoc_id, active->assoc_id);

	/* flags, filter_flags, ofdm_basic_rates, and cck_basic_rates can
	 * be updated with the RXON_ASSOC command -- however only some
	 * flag transitions are allowed using RXON_ASSOC */

	/* Check if we are not switching bands */
	CHK_NEQ(staging->flags & RXON_FLG_BAND_24G_MSK,
		active->flags & RXON_FLG_BAND_24G_MSK);

	/* Check if we are switching association toggle */
	CHK_NEQ(staging->filter_flags & RXON_FILTER_ASSOC_MSK,
		active->filter_flags & RXON_FILTER_ASSOC_MSK);

#undef CHK
#undef CHK_NEQ

	return 0;
}
EXPORT_SYMBOL(iwl_full_rxon_required);

u8 iwl_rate_get_lowest_plcp(struct iwl_priv *priv,
			    struct iwl_rxon_context *ctx)
{
	/*
	 * Assign the lowest rate -- should really get this from
	 * the beacon skb from mac80211.
	 */
	if (ctx->staging.flags & RXON_FLG_BAND_24G_MSK)
		return IWL_RATE_1M_PLCP;
	else
		return IWL_RATE_6M_PLCP;
}
EXPORT_SYMBOL(iwl_rate_get_lowest_plcp);

static void _iwl_set_rxon_ht(struct iwl_priv *priv,
			     struct iwl_ht_config *ht_conf,
			     struct iwl_rxon_context *ctx)
{
	struct iwl_rxon_cmd *rxon = &ctx->staging;

	if (!ctx->ht.enabled) {
		rxon->flags &= ~(RXON_FLG_CHANNEL_MODE_MSK |
			RXON_FLG_CTRL_CHANNEL_LOC_HI_MSK |
			RXON_FLG_HT40_PROT_MSK |
			RXON_FLG_HT_PROT_MSK);
		return;
	}

	/* FIXME: if the definition of ht.protection changed, the "translation"
	 * will be needed for rxon->flags
	 */
	rxon->flags |= cpu_to_le32(ctx->ht.protection << RXON_FLG_HT_OPERATING_MODE_POS);

	/* Set up channel bandwidth:
	 * 20 MHz only, 20/40 mixed or pure 40 if ht40 ok */
	/* clear the HT channel mode before set the mode */
	rxon->flags &= ~(RXON_FLG_CHANNEL_MODE_MSK |
			 RXON_FLG_CTRL_CHANNEL_LOC_HI_MSK);
	if (iwl_is_ht40_tx_allowed(priv, ctx, NULL)) {
		/* pure ht40 */
		if (ctx->ht.protection == IEEE80211_HT_OP_MODE_PROTECTION_20MHZ) {
			rxon->flags |= RXON_FLG_CHANNEL_MODE_PURE_40;
			/* Note: control channel is opposite of extension channel */
			switch (ctx->ht.extension_chan_offset) {
			case IEEE80211_HT_PARAM_CHA_SEC_ABOVE:
				rxon->flags &= ~RXON_FLG_CTRL_CHANNEL_LOC_HI_MSK;
				break;
			case IEEE80211_HT_PARAM_CHA_SEC_BELOW:
				rxon->flags |= RXON_FLG_CTRL_CHANNEL_LOC_HI_MSK;
				break;
			}
		} else {
			/* Note: control channel is opposite of extension channel */
			switch (ctx->ht.extension_chan_offset) {
			case IEEE80211_HT_PARAM_CHA_SEC_ABOVE:
				rxon->flags &= ~(RXON_FLG_CTRL_CHANNEL_LOC_HI_MSK);
				rxon->flags |= RXON_FLG_CHANNEL_MODE_MIXED;
				break;
			case IEEE80211_HT_PARAM_CHA_SEC_BELOW:
				rxon->flags |= RXON_FLG_CTRL_CHANNEL_LOC_HI_MSK;
				rxon->flags |= RXON_FLG_CHANNEL_MODE_MIXED;
				break;
			case IEEE80211_HT_PARAM_CHA_SEC_NONE:
			default:
				/* channel location only valid if in Mixed mode */
				IWL_ERR(priv, "invalid extension channel offset\n");
				break;
			}
		}
	} else {
		rxon->flags |= RXON_FLG_CHANNEL_MODE_LEGACY;
	}

	if (priv->cfg->ops->hcmd->set_rxon_chain)
		priv->cfg->ops->hcmd->set_rxon_chain(priv, ctx);

	IWL_DEBUG_ASSOC(priv, "rxon flags 0x%X operation mode :0x%X "
			"extension channel offset 0x%x\n",
			le32_to_cpu(rxon->flags), ctx->ht.protection,
			ctx->ht.extension_chan_offset);
}

void iwl_set_rxon_ht(struct iwl_priv *priv, struct iwl_ht_config *ht_conf)
{
	struct iwl_rxon_context *ctx;

	for_each_context(priv, ctx)
		_iwl_set_rxon_ht(priv, ht_conf, ctx);
}
EXPORT_SYMBOL(iwl_set_rxon_ht);

/* Return valid, unused, channel for a passive scan to reset the RF */
u8 iwl_get_single_channel_number(struct iwl_priv *priv,
				 enum ieee80211_band band)
{
	const struct iwl_channel_info *ch_info;
	int i;
	u8 channel = 0;
	u8 min, max;
	struct iwl_rxon_context *ctx;

	if (band == IEEE80211_BAND_5GHZ) {
		min = 14;
		max = priv->channel_count;
	} else {
		min = 0;
		max = 14;
	}

	for (i = min; i < max; i++) {
		bool busy = false;

		for_each_context(priv, ctx) {
			busy = priv->channel_info[i].channel ==
				le16_to_cpu(ctx->staging.channel);
			if (busy)
				break;
		}

		if (busy)
			continue;

		channel = priv->channel_info[i].channel;
		ch_info = iwl_get_channel_info(priv, band, channel);
		if (is_channel_valid(ch_info))
			break;
	}

	return channel;
}
EXPORT_SYMBOL(iwl_get_single_channel_number);

/**
 * iwl_set_rxon_channel - Set the band and channel values in staging RXON
 * @ch: requested channel as a pointer to struct ieee80211_channel

 * NOTE:  Does not commit to the hardware; it sets appropriate bit fields
 * in the staging RXON flag structure based on the ch->band
 */
int iwl_set_rxon_channel(struct iwl_priv *priv, struct ieee80211_channel *ch,
			 struct iwl_rxon_context *ctx)
{
	enum ieee80211_band band = ch->band;
	u16 channel = ch->hw_value;

	if ((le16_to_cpu(ctx->staging.channel) == channel) &&
	    (priv->band == band))
		return 0;

	ctx->staging.channel = cpu_to_le16(channel);
	if (band == IEEE80211_BAND_5GHZ)
		ctx->staging.flags &= ~RXON_FLG_BAND_24G_MSK;
	else
		ctx->staging.flags |= RXON_FLG_BAND_24G_MSK;

	priv->band = band;

	IWL_DEBUG_INFO(priv, "Staging channel set to %d [%d]\n", channel, band);

	return 0;
}
EXPORT_SYMBOL(iwl_set_rxon_channel);

void iwl_set_flags_for_band(struct iwl_priv *priv,
			    struct iwl_rxon_context *ctx,
			    enum ieee80211_band band,
			    struct ieee80211_vif *vif)
{
	if (band == IEEE80211_BAND_5GHZ) {
		ctx->staging.flags &=
		    ~(RXON_FLG_BAND_24G_MSK | RXON_FLG_AUTO_DETECT_MSK
		      | RXON_FLG_CCK_MSK);
		ctx->staging.flags |= RXON_FLG_SHORT_SLOT_MSK;
	} else {
		/* Copied from iwl_post_associate() */
		if (vif && vif->bss_conf.use_short_slot)
			ctx->staging.flags |= RXON_FLG_SHORT_SLOT_MSK;
		else
			ctx->staging.flags &= ~RXON_FLG_SHORT_SLOT_MSK;

		ctx->staging.flags |= RXON_FLG_BAND_24G_MSK;
		ctx->staging.flags |= RXON_FLG_AUTO_DETECT_MSK;
		ctx->staging.flags &= ~RXON_FLG_CCK_MSK;
	}
}
EXPORT_SYMBOL(iwl_set_flags_for_band);

/*
 * initialize rxon structure with default values from eeprom
 */
void iwl_connection_init_rx_config(struct iwl_priv *priv,
				   struct iwl_rxon_context *ctx)
{
	const struct iwl_channel_info *ch_info;

	memset(&ctx->staging, 0, sizeof(ctx->staging));

	if (!ctx->vif) {
		ctx->staging.dev_type = ctx->unused_devtype;
	} else switch (ctx->vif->type) {
	case NL80211_IFTYPE_AP:
		ctx->staging.dev_type = ctx->ap_devtype;
		break;

	case NL80211_IFTYPE_STATION:
		ctx->staging.dev_type = ctx->station_devtype;
		ctx->staging.filter_flags = RXON_FILTER_ACCEPT_GRP_MSK;
		break;

	case NL80211_IFTYPE_ADHOC:
		ctx->staging.dev_type = ctx->ibss_devtype;
		ctx->staging.flags = RXON_FLG_SHORT_PREAMBLE_MSK;
		ctx->staging.filter_flags = RXON_FILTER_BCON_AWARE_MSK |
						  RXON_FILTER_ACCEPT_GRP_MSK;
		break;

	default:
		IWL_ERR(priv, "Unsupported interface type %d\n",
			ctx->vif->type);
		break;
	}

#if 0
	/* TODO:  Figure out when short_preamble would be set and cache from
	 * that */
	if (!hw_to_local(priv->hw)->short_preamble)
		ctx->staging.flags &= ~RXON_FLG_SHORT_PREAMBLE_MSK;
	else
		ctx->staging.flags |= RXON_FLG_SHORT_PREAMBLE_MSK;
#endif

	ch_info = iwl_get_channel_info(priv, priv->band,
				       le16_to_cpu(ctx->active.channel));

	if (!ch_info)
		ch_info = &priv->channel_info[0];

	ctx->staging.channel = cpu_to_le16(ch_info->channel);
	priv->band = ch_info->band;

	iwl_set_flags_for_band(priv, ctx, priv->band, ctx->vif);

	ctx->staging.ofdm_basic_rates =
	    (IWL_OFDM_RATES_MASK >> IWL_FIRST_OFDM_RATE) & 0xFF;
	ctx->staging.cck_basic_rates =
	    (IWL_CCK_RATES_MASK >> IWL_FIRST_CCK_RATE) & 0xF;

	/* clear both MIX and PURE40 mode flag */
	ctx->staging.flags &= ~(RXON_FLG_CHANNEL_MODE_MIXED |
					RXON_FLG_CHANNEL_MODE_PURE_40);
	if (ctx->vif)
		memcpy(ctx->staging.node_addr, ctx->vif->addr, ETH_ALEN);

	ctx->staging.ofdm_ht_single_stream_basic_rates = 0xff;
	ctx->staging.ofdm_ht_dual_stream_basic_rates = 0xff;
	ctx->staging.ofdm_ht_triple_stream_basic_rates = 0xff;
}
EXPORT_SYMBOL(iwl_connection_init_rx_config);

void iwl_set_rate(struct iwl_priv *priv)
{
	const struct ieee80211_supported_band *hw = NULL;
	struct ieee80211_rate *rate;
	struct iwl_rxon_context *ctx;
	int i;

	hw = iwl_get_hw_mode(priv, priv->band);
	if (!hw) {
		IWL_ERR(priv, "Failed to set rate: unable to get hw mode\n");
		return;
	}

	priv->active_rate = 0;

	for (i = 0; i < hw->n_bitrates; i++) {
		rate = &(hw->bitrates[i]);
		if (rate->hw_value < IWL_RATE_COUNT_LEGACY)
			priv->active_rate |= (1 << rate->hw_value);
	}

	IWL_DEBUG_RATE(priv, "Set active_rate = %0x\n", priv->active_rate);

	for_each_context(priv, ctx) {
		ctx->staging.cck_basic_rates =
		    (IWL_CCK_BASIC_RATES_MASK >> IWL_FIRST_CCK_RATE) & 0xF;

		ctx->staging.ofdm_basic_rates =
		   (IWL_OFDM_BASIC_RATES_MASK >> IWL_FIRST_OFDM_RATE) & 0xFF;
	}
}
EXPORT_SYMBOL(iwl_set_rate);

void iwl_chswitch_done(struct iwl_priv *priv, bool is_success)
{
	/*
	 * MULTI-FIXME
	 * See iwl_mac_channel_switch.
	 */
	struct iwl_rxon_context *ctx = &priv->contexts[IWL_RXON_CTX_BSS];

	if (test_bit(STATUS_EXIT_PENDING, &priv->status))
		return;

	if (priv->switch_rxon.switch_in_progress) {
		ieee80211_chswitch_done(ctx->vif, is_success);
		mutex_lock(&priv->mutex);
		priv->switch_rxon.switch_in_progress = false;
		mutex_unlock(&priv->mutex);
	}
}
EXPORT_SYMBOL(iwl_chswitch_done);

void iwl_rx_csa(struct iwl_priv *priv, struct iwl_rx_mem_buffer *rxb)
{
	struct iwl_rx_packet *pkt = rxb_addr(rxb);
	struct iwl_csa_notification *csa = &(pkt->u.csa_notif);
	/*
	 * MULTI-FIXME
	 * See iwl_mac_channel_switch.
	 */
	struct iwl_rxon_context *ctx = &priv->contexts[IWL_RXON_CTX_BSS];
	struct iwl_rxon_cmd *rxon = (void *)&ctx->active;

	if (priv->switch_rxon.switch_in_progress) {
		if (!le32_to_cpu(csa->status) &&
		    (csa->channel == priv->switch_rxon.channel)) {
			rxon->channel = csa->channel;
			ctx->staging.channel = csa->channel;
			IWL_DEBUG_11H(priv, "CSA notif: channel %d\n",
			      le16_to_cpu(csa->channel));
			iwl_chswitch_done(priv, true);
		} else {
			IWL_ERR(priv, "CSA notif (fail) : channel %d\n",
			      le16_to_cpu(csa->channel));
			iwl_chswitch_done(priv, false);
		}
	}
}
EXPORT_SYMBOL(iwl_rx_csa);

#ifdef CONFIG_IWLWIFI_DEBUG
void iwl_print_rx_config_cmd(struct iwl_priv *priv,
			     struct iwl_rxon_context *ctx)
{
	struct iwl_rxon_cmd *rxon = &ctx->staging;

	IWL_DEBUG_RADIO(priv, "RX CONFIG:\n");
	iwl_print_hex_dump(priv, IWL_DL_RADIO, (u8 *) rxon, sizeof(*rxon));
	IWL_DEBUG_RADIO(priv, "u16 channel: 0x%x\n", le16_to_cpu(rxon->channel));
	IWL_DEBUG_RADIO(priv, "u32 flags: 0x%08X\n", le32_to_cpu(rxon->flags));
	IWL_DEBUG_RADIO(priv, "u32 filter_flags: 0x%08x\n",
			le32_to_cpu(rxon->filter_flags));
	IWL_DEBUG_RADIO(priv, "u8 dev_type: 0x%x\n", rxon->dev_type);
	IWL_DEBUG_RADIO(priv, "u8 ofdm_basic_rates: 0x%02x\n",
			rxon->ofdm_basic_rates);
	IWL_DEBUG_RADIO(priv, "u8 cck_basic_rates: 0x%02x\n", rxon->cck_basic_rates);
	IWL_DEBUG_RADIO(priv, "u8[6] node_addr: %pM\n", rxon->node_addr);
	IWL_DEBUG_RADIO(priv, "u8[6] bssid_addr: %pM\n", rxon->bssid_addr);
	IWL_DEBUG_RADIO(priv, "u16 assoc_id: 0x%x\n", le16_to_cpu(rxon->assoc_id));
}
EXPORT_SYMBOL(iwl_print_rx_config_cmd);
#endif
/**
 * iwl_irq_handle_error - called for HW or SW error interrupt from card
 */
void iwl_irq_handle_error(struct iwl_priv *priv)
{
	/* Set the FW error flag -- cleared on iwl_down */
	set_bit(STATUS_FW_ERROR, &priv->status);

	/* Cancel currently queued command. */
	clear_bit(STATUS_HCMD_ACTIVE, &priv->status);

	/* W/A for WiFi/WiMAX coex and WiMAX own the RF */
	if (priv->cfg->internal_wimax_coex &&
	    (!(iwl_read_prph(priv, APMG_CLK_CTRL_REG) &
			APMS_CLK_VAL_MRB_FUNC_MODE) ||
	     (iwl_read_prph(priv, APMG_PS_CTRL_REG) &
			APMG_PS_CTRL_VAL_RESET_REQ))) {
		wake_up_interruptible(&priv->wait_command_queue);
		/*
		 *Keep the restart process from trying to send host
		 * commands by clearing the INIT status bit
		 */
		clear_bit(STATUS_READY, &priv->status);
		IWL_ERR(priv, "RF is used by WiMAX\n");
		return;
	}

	IWL_ERR(priv, "Loaded firmware version: %s\n",
		priv->hw->wiphy->fw_version);

	priv->cfg->ops->lib->dump_nic_error_log(priv);
	if (priv->cfg->ops->lib->dump_csr)
		priv->cfg->ops->lib->dump_csr(priv);
	if (priv->cfg->ops->lib->dump_fh)
		priv->cfg->ops->lib->dump_fh(priv, NULL, false);
	priv->cfg->ops->lib->dump_nic_event_log(priv, false, NULL, false);
#ifdef CONFIG_IWLWIFI_DEBUG
	if (iwl_get_debug_level(priv) & IWL_DL_FW_ERRORS)
		iwl_print_rx_config_cmd(priv,
					&priv->contexts[IWL_RXON_CTX_BSS]);
#endif

	wake_up_interruptible(&priv->wait_command_queue);

	/* Keep the restart process from trying to send host
	 * commands by clearing the INIT status bit */
	clear_bit(STATUS_READY, &priv->status);

	if (!test_bit(STATUS_EXIT_PENDING, &priv->status)) {
		IWL_DEBUG(priv, IWL_DL_FW_ERRORS,
			  "Restarting adapter due to uCode error.\n");

		if (priv->cfg->mod_params->restart_fw)
			queue_work(priv->workqueue, &priv->restart);
	}
}
EXPORT_SYMBOL(iwl_irq_handle_error);

static int iwl_apm_stop_master(struct iwl_priv *priv)
{
	int ret = 0;

	/* stop device's busmaster DMA activity */
	iwl_set_bit(priv, CSR_RESET, CSR_RESET_REG_FLAG_STOP_MASTER);

	ret = iwl_poll_bit(priv, CSR_RESET, CSR_RESET_REG_FLAG_MASTER_DISABLED,
			CSR_RESET_REG_FLAG_MASTER_DISABLED, 100);
	if (ret)
		IWL_WARN(priv, "Master Disable Timed Out, 100 usec\n");

	IWL_DEBUG_INFO(priv, "stop master\n");

	return ret;
}

void iwl_apm_stop(struct iwl_priv *priv)
{
	IWL_DEBUG_INFO(priv, "Stop card, put in low power state\n");

	/* Stop device's DMA activity */
	iwl_apm_stop_master(priv);

	/* Reset the entire device */
	iwl_set_bit(priv, CSR_RESET, CSR_RESET_REG_FLAG_SW_RESET);

	udelay(10);

	/*
	 * Clear "initialization complete" bit to move adapter from
	 * D0A* (powered-up Active) --> D0U* (Uninitialized) state.
	 */
	iwl_clear_bit(priv, CSR_GP_CNTRL, CSR_GP_CNTRL_REG_FLAG_INIT_DONE);
}
EXPORT_SYMBOL(iwl_apm_stop);


/*
 * Start up NIC's basic functionality after it has been reset
 * (e.g. after platform boot, or shutdown via iwl_apm_stop())
 * NOTE:  This does not load uCode nor start the embedded processor
 */
int iwl_apm_init(struct iwl_priv *priv)
{
	int ret = 0;
	u16 lctl;

	IWL_DEBUG_INFO(priv, "Init card's basic functions\n");

	/*
	 * Use "set_bit" below rather than "write", to preserve any hardware
	 * bits already set by default after reset.
	 */

	/* Disable L0S exit timer (platform NMI Work/Around) */
	iwl_set_bit(priv, CSR_GIO_CHICKEN_BITS,
			  CSR_GIO_CHICKEN_BITS_REG_BIT_DIS_L0S_EXIT_TIMER);

	/*
	 * Disable L0s without affecting L1;
	 *  don't wait for ICH L0s (ICH bug W/A)
	 */
	iwl_set_bit(priv, CSR_GIO_CHICKEN_BITS,
			  CSR_GIO_CHICKEN_BITS_REG_BIT_L1A_NO_L0S_RX);

	/* Set FH wait threshold to maximum (HW error during stress W/A) */
	iwl_set_bit(priv, CSR_DBG_HPET_MEM_REG, CSR_DBG_HPET_MEM_REG_VAL);

	/*
	 * Enable HAP INTA (interrupt from management bus) to
	 * wake device's PCI Express link L1a -> L0s
	 * NOTE:  This is no-op for 3945 (non-existant bit)
	 */
	iwl_set_bit(priv, CSR_HW_IF_CONFIG_REG,
				    CSR_HW_IF_CONFIG_REG_BIT_HAP_WAKE_L1A);

	/*
	 * HW bug W/A for instability in PCIe bus L0->L0S->L1 transition.
	 * Check if BIOS (or OS) enabled L1-ASPM on this device.
	 * If so (likely), disable L0S, so device moves directly L0->L1;
	 *    costs negligible amount of power savings.
	 * If not (unlikely), enable L0S, so there is at least some
	 *    power savings, even without L1.
	 */
	if (priv->cfg->base_params->set_l0s) {
		lctl = iwl_pcie_link_ctl(priv);
		if ((lctl & PCI_CFG_LINK_CTRL_VAL_L1_EN) ==
					PCI_CFG_LINK_CTRL_VAL_L1_EN) {
			/* L1-ASPM enabled; disable(!) L0S  */
			iwl_set_bit(priv, CSR_GIO_REG,
					CSR_GIO_REG_VAL_L0S_ENABLED);
			IWL_DEBUG_POWER(priv, "L1 Enabled; Disabling L0S\n");
		} else {
			/* L1-ASPM disabled; enable(!) L0S */
			iwl_clear_bit(priv, CSR_GIO_REG,
					CSR_GIO_REG_VAL_L0S_ENABLED);
			IWL_DEBUG_POWER(priv, "L1 Disabled; Enabling L0S\n");
		}
	}

	/* Configure analog phase-lock-loop before activating to D0A */
	if (priv->cfg->base_params->pll_cfg_val)
		iwl_set_bit(priv, CSR_ANA_PLL_CFG,
			    priv->cfg->base_params->pll_cfg_val);

	/*
	 * Set "initialization complete" bit to move adapter from
	 * D0U* --> D0A* (powered-up active) state.
	 */
	iwl_set_bit(priv, CSR_GP_CNTRL, CSR_GP_CNTRL_REG_FLAG_INIT_DONE);

	/*
	 * Wait for clock stabilization; once stabilized, access to
	 * device-internal resources is supported, e.g. iwl_write_prph()
	 * and accesses to uCode SRAM.
	 */
	ret = iwl_poll_bit(priv, CSR_GP_CNTRL,
			CSR_GP_CNTRL_REG_FLAG_MAC_CLOCK_READY,
			CSR_GP_CNTRL_REG_FLAG_MAC_CLOCK_READY, 25000);
	if (ret < 0) {
		IWL_DEBUG_INFO(priv, "Failed to init the card\n");
		goto out;
	}

	/*
	 * Enable DMA and BSM (if used) clocks, wait for them to stabilize.
	 * BSM (Boostrap State Machine) is only in 3945 and 4965;
	 * later devices (i.e. 5000 and later) have non-volatile SRAM,
	 * and don't need BSM to restore data after power-saving sleep.
	 *
	 * Write to "CLK_EN_REG"; "1" bits enable clocks, while "0" bits
	 * do not disable clocks.  This preserves any hardware bits already
	 * set by default in "CLK_CTRL_REG" after reset.
	 */
	if (priv->cfg->base_params->use_bsm)
		iwl_write_prph(priv, APMG_CLK_EN_REG,
			APMG_CLK_VAL_DMA_CLK_RQT | APMG_CLK_VAL_BSM_CLK_RQT);
	else
		iwl_write_prph(priv, APMG_CLK_EN_REG,
			APMG_CLK_VAL_DMA_CLK_RQT);
	udelay(20);

	/* Disable L1-Active */
	iwl_set_bits_prph(priv, APMG_PCIDEV_STT_REG,
			  APMG_PCIDEV_STT_VAL_L1_ACT_DIS);

out:
	return ret;
}
EXPORT_SYMBOL(iwl_apm_init);


int iwl_set_tx_power(struct iwl_priv *priv, s8 tx_power, bool force)
{
	int ret;
	s8 prev_tx_power;

	lockdep_assert_held(&priv->mutex);

	if (priv->tx_power_user_lmt == tx_power && !force)
		return 0;

	if (!priv->cfg->ops->lib->send_tx_power)
		return -EOPNOTSUPP;

	if (tx_power < IWLAGN_TX_POWER_TARGET_POWER_MIN) {
		IWL_WARN(priv,
			 "Requested user TXPOWER %d below lower limit %d.\n",
			 tx_power,
			 IWLAGN_TX_POWER_TARGET_POWER_MIN);
		return -EINVAL;
	}

	if (tx_power > priv->tx_power_device_lmt) {
		IWL_WARN(priv,
			"Requested user TXPOWER %d above upper limit %d.\n",
			 tx_power, priv->tx_power_device_lmt);
		return -EINVAL;
	}

	if (!iwl_is_ready_rf(priv))
		return -EIO;

	/* scan complete use tx_power_next, need to be updated */
	priv->tx_power_next = tx_power;
	if (test_bit(STATUS_SCANNING, &priv->status) && !force) {
		IWL_DEBUG_INFO(priv, "Deferring tx power set while scanning\n");
		return 0;
	}

	prev_tx_power = priv->tx_power_user_lmt;
	priv->tx_power_user_lmt = tx_power;

	ret = priv->cfg->ops->lib->send_tx_power(priv);

	/* if fail to set tx_power, restore the orig. tx power */
	if (ret) {
		priv->tx_power_user_lmt = prev_tx_power;
		priv->tx_power_next = prev_tx_power;
	}
	return ret;
}
EXPORT_SYMBOL(iwl_set_tx_power);

void iwl_send_bt_config(struct iwl_priv *priv)
{
	struct iwl_bt_cmd bt_cmd = {
		.lead_time = BT_LEAD_TIME_DEF,
		.max_kill = BT_MAX_KILL_DEF,
		.kill_ack_mask = 0,
		.kill_cts_mask = 0,
	};

	if (!bt_coex_active)
		bt_cmd.flags = BT_COEX_DISABLE;
	else
		bt_cmd.flags = BT_COEX_ENABLE;

	priv->bt_enable_flag = bt_cmd.flags;
	IWL_DEBUG_INFO(priv, "BT coex %s\n",
		(bt_cmd.flags == BT_COEX_DISABLE) ? "disable" : "active");

	if (iwl_send_cmd_pdu(priv, REPLY_BT_CONFIG,
			     sizeof(struct iwl_bt_cmd), &bt_cmd))
		IWL_ERR(priv, "failed to send BT Coex Config\n");
}
EXPORT_SYMBOL(iwl_send_bt_config);

int iwl_send_statistics_request(struct iwl_priv *priv, u8 flags, bool clear)
{
	struct iwl_statistics_cmd statistics_cmd = {
		.configuration_flags =
			clear ? IWL_STATS_CONF_CLEAR_STATS : 0,
	};

	if (flags & CMD_ASYNC)
		return iwl_send_cmd_pdu_async(priv, REPLY_STATISTICS_CMD,
					       sizeof(struct iwl_statistics_cmd),
					       &statistics_cmd, NULL);
	else
		return iwl_send_cmd_pdu(priv, REPLY_STATISTICS_CMD,
					sizeof(struct iwl_statistics_cmd),
					&statistics_cmd);
}
EXPORT_SYMBOL(iwl_send_statistics_request);

void iwl_rx_pm_sleep_notif(struct iwl_priv *priv,
			   struct iwl_rx_mem_buffer *rxb)
{
#ifdef CONFIG_IWLWIFI_DEBUG
	struct iwl_rx_packet *pkt = rxb_addr(rxb);
	struct iwl_sleep_notification *sleep = &(pkt->u.sleep_notif);
	IWL_DEBUG_RX(priv, "sleep mode: %d, src: %d\n",
		     sleep->pm_sleep_mode, sleep->pm_wakeup_src);
#endif
}
EXPORT_SYMBOL(iwl_rx_pm_sleep_notif);

void iwl_rx_pm_debug_statistics_notif(struct iwl_priv *priv,
				      struct iwl_rx_mem_buffer *rxb)
{
	struct iwl_rx_packet *pkt = rxb_addr(rxb);
	u32 len = le32_to_cpu(pkt->len_n_flags) & FH_RSCSR_FRAME_SIZE_MSK;
	IWL_DEBUG_RADIO(priv, "Dumping %d bytes of unhandled "
			"notification for %s:\n", len,
			get_cmd_string(pkt->hdr.cmd));
	iwl_print_hex_dump(priv, IWL_DL_RADIO, pkt->u.raw, len);
}
EXPORT_SYMBOL(iwl_rx_pm_debug_statistics_notif);

void iwl_rx_reply_error(struct iwl_priv *priv,
			struct iwl_rx_mem_buffer *rxb)
{
	struct iwl_rx_packet *pkt = rxb_addr(rxb);

	IWL_ERR(priv, "Error Reply type 0x%08X cmd %s (0x%02X) "
		"seq 0x%04X ser 0x%08X\n",
		le32_to_cpu(pkt->u.err_resp.error_type),
		get_cmd_string(pkt->u.err_resp.cmd_id),
		pkt->u.err_resp.cmd_id,
		le16_to_cpu(pkt->u.err_resp.bad_cmd_seq_num),
		le32_to_cpu(pkt->u.err_resp.error_info));
}
EXPORT_SYMBOL(iwl_rx_reply_error);

void iwl_clear_isr_stats(struct iwl_priv *priv)
{
	memset(&priv->isr_stats, 0, sizeof(priv->isr_stats));
}

int iwl_mac_conf_tx(struct ieee80211_hw *hw, u16 queue,
			   const struct ieee80211_tx_queue_params *params)
{
	struct iwl_priv *priv = hw->priv;
	struct iwl_rxon_context *ctx;
	unsigned long flags;
	int q;

	IWL_DEBUG_MAC80211(priv, "enter\n");

	if (!iwl_is_ready_rf(priv)) {
		IWL_DEBUG_MAC80211(priv, "leave - RF not ready\n");
		return -EIO;
	}

	if (queue >= AC_NUM) {
		IWL_DEBUG_MAC80211(priv, "leave - queue >= AC_NUM %d\n", queue);
		return 0;
	}

	q = AC_NUM - 1 - queue;

	spin_lock_irqsave(&priv->lock, flags);

	/*
	 * MULTI-FIXME
	 * This may need to be done per interface in nl80211/cfg80211/mac80211.
	 */
	for_each_context(priv, ctx) {
		ctx->qos_data.def_qos_parm.ac[q].cw_min =
			cpu_to_le16(params->cw_min);
		ctx->qos_data.def_qos_parm.ac[q].cw_max =
			cpu_to_le16(params->cw_max);
		ctx->qos_data.def_qos_parm.ac[q].aifsn = params->aifs;
		ctx->qos_data.def_qos_parm.ac[q].edca_txop =
				cpu_to_le16((params->txop * 32));

		ctx->qos_data.def_qos_parm.ac[q].reserved1 = 0;
	}

	spin_unlock_irqrestore(&priv->lock, flags);

	IWL_DEBUG_MAC80211(priv, "leave\n");
	return 0;
}
EXPORT_SYMBOL(iwl_mac_conf_tx);

int iwl_mac_tx_last_beacon(struct ieee80211_hw *hw)
{
	struct iwl_priv *priv = hw->priv;

	return priv->ibss_manager == IWL_IBSS_MANAGER;
}
EXPORT_SYMBOL_GPL(iwl_mac_tx_last_beacon);

static int iwl_set_mode(struct iwl_priv *priv, struct iwl_rxon_context *ctx)
{
	iwl_connection_init_rx_config(priv, ctx);

	if (priv->cfg->ops->hcmd->set_rxon_chain)
		priv->cfg->ops->hcmd->set_rxon_chain(priv, ctx);

	return iwlcore_commit_rxon(priv, ctx);
}

static int iwl_setup_interface(struct iwl_priv *priv,
			       struct iwl_rxon_context *ctx)
{
	struct ieee80211_vif *vif = ctx->vif;
	int err;

	lockdep_assert_held(&priv->mutex);

	/*
	 * This variable will be correct only when there's just
	 * a single context, but all code using it is for hardware
	 * that supports only one context.
	 */
	priv->iw_mode = vif->type;

	ctx->is_active = true;

	err = iwl_set_mode(priv, ctx);
	if (err) {
		if (!ctx->always_active)
			ctx->is_active = false;
		return err;
	}

	if (priv->cfg->bt_params && priv->cfg->bt_params->advanced_bt_coexist &&
	    vif->type == NL80211_IFTYPE_ADHOC) {
		/*
		 * pretend to have high BT traffic as long as we
		 * are operating in IBSS mode, as this will cause
		 * the rate scaling etc. to behave as intended.
		 */
		priv->bt_traffic_load = IWL_BT_COEX_TRAFFIC_LOAD_HIGH;
	}

	return 0;
}

int iwl_mac_add_interface(struct ieee80211_hw *hw, struct ieee80211_vif *vif)
{
	struct iwl_priv *priv = hw->priv;
	struct iwl_vif_priv *vif_priv = (void *)vif->drv_priv;
	struct iwl_rxon_context *tmp, *ctx = NULL;
	int err;

	IWL_DEBUG_MAC80211(priv, "enter: type %d, addr %pM\n",
			   vif->type, vif->addr);

	mutex_lock(&priv->mutex);

	if (!iwl_is_ready_rf(priv)) {
		IWL_WARN(priv, "Try to add interface when device not ready\n");
		err = -EINVAL;
		goto out;
	}

	for_each_context(priv, tmp) {
		u32 possible_modes =
			tmp->interface_modes | tmp->exclusive_interface_modes;

		if (tmp->vif) {
			/* check if this busy context is exclusive */
			if (tmp->exclusive_interface_modes &
						BIT(tmp->vif->type)) {
				err = -EINVAL;
				goto out;
			}
			continue;
		}

		if (!(possible_modes & BIT(vif->type)))
			continue;

		/* have maybe usable context w/o interface */
		ctx = tmp;
		break;
	}

	if (!ctx) {
		err = -EOPNOTSUPP;
		goto out;
	}

	vif_priv->ctx = ctx;
	ctx->vif = vif;

	err = iwl_setup_interface(priv, ctx);
	if (!err)
		goto out;

	ctx->vif = NULL;
	priv->iw_mode = NL80211_IFTYPE_STATION;
 out:
	mutex_unlock(&priv->mutex);

	IWL_DEBUG_MAC80211(priv, "leave\n");
	return err;
}
EXPORT_SYMBOL(iwl_mac_add_interface);

static void iwl_teardown_interface(struct iwl_priv *priv,
				   struct ieee80211_vif *vif,
				   bool mode_change)
{
	struct iwl_rxon_context *ctx = iwl_rxon_ctx_from_vif(vif);

	lockdep_assert_held(&priv->mutex);

	if (priv->scan_vif == vif) {
		iwl_scan_cancel_timeout(priv, 200);
		iwl_force_scan_end(priv);
	}

	if (!mode_change) {
		iwl_set_mode(priv, ctx);
		if (!ctx->always_active)
			ctx->is_active = false;
	}

	/*
	 * When removing the IBSS interface, overwrite the
	 * BT traffic load with the stored one from the last
	 * notification, if any. If this is a device that
	 * doesn't implement this, this has no effect since
	 * both values are the same and zero.
	 */
	if (vif->type == NL80211_IFTYPE_ADHOC)
<<<<<<< HEAD
		priv->bt_traffic_load = priv->notif_bt_traffic_load;

	memset(priv->bssid, 0, ETH_ALEN);
	mutex_unlock(&priv->mutex);

	IWL_DEBUG_MAC80211(priv, "leave\n");

}
EXPORT_SYMBOL(iwl_mac_remove_interface);

/**
 * iwl_mac_config - mac80211 config callback
 */
int iwl_mac_config(struct ieee80211_hw *hw, u32 changed)
{
	struct iwl_priv *priv = hw->priv;
	const struct iwl_channel_info *ch_info;
	struct ieee80211_conf *conf = &hw->conf;
	struct ieee80211_channel *channel = conf->channel;
	struct iwl_ht_config *ht_conf = &priv->current_ht_config;
	struct iwl_rxon_context *ctx;
	unsigned long flags = 0;
	int ret = 0;
	u16 ch;
	int scan_active = 0;

	mutex_lock(&priv->mutex);

	IWL_DEBUG_MAC80211(priv, "enter to channel %d changed 0x%X\n",
					channel->hw_value, changed);

	if (unlikely(!priv->cfg->mod_params->disable_hw_scan &&
			test_bit(STATUS_SCANNING, &priv->status))) {
		scan_active = 1;
		IWL_DEBUG_MAC80211(priv, "leave - scanning\n");
	}

	if (changed & (IEEE80211_CONF_CHANGE_SMPS |
		       IEEE80211_CONF_CHANGE_CHANNEL)) {
		/* mac80211 uses static for non-HT which is what we want */
		priv->current_ht_config.smps = conf->smps_mode;

		/*
		 * Recalculate chain counts.
		 *
		 * If monitor mode is enabled then mac80211 will
		 * set up the SM PS mode to OFF if an HT channel is
		 * configured.
		 */
		if (priv->cfg->ops->hcmd->set_rxon_chain)
			for_each_context(priv, ctx)
				priv->cfg->ops->hcmd->set_rxon_chain(priv, ctx);
	}

	/* during scanning mac80211 will delay channel setting until
	 * scan finish with changed = 0
	 */
	if (!changed || (changed & IEEE80211_CONF_CHANGE_CHANNEL)) {
		if (scan_active)
			goto set_ch_out;

		ch = channel->hw_value;
		ch_info = iwl_get_channel_info(priv, channel->band, ch);
		if (!is_channel_valid(ch_info)) {
			IWL_DEBUG_MAC80211(priv, "leave - invalid channel\n");
			ret = -EINVAL;
			goto set_ch_out;
		}

		spin_lock_irqsave(&priv->lock, flags);

		for_each_context(priv, ctx) {
			/* Configure HT40 channels */
			ctx->ht.enabled = conf_is_ht(conf);
			if (ctx->ht.enabled) {
				if (conf_is_ht40_minus(conf)) {
					ctx->ht.extension_chan_offset =
						IEEE80211_HT_PARAM_CHA_SEC_BELOW;
					ctx->ht.is_40mhz = true;
				} else if (conf_is_ht40_plus(conf)) {
					ctx->ht.extension_chan_offset =
						IEEE80211_HT_PARAM_CHA_SEC_ABOVE;
					ctx->ht.is_40mhz = true;
				} else {
					ctx->ht.extension_chan_offset =
						IEEE80211_HT_PARAM_CHA_SEC_NONE;
					ctx->ht.is_40mhz = false;
				}
			} else
				ctx->ht.is_40mhz = false;

			/*
			 * Default to no protection. Protection mode will
			 * later be set from BSS config in iwl_ht_conf
			 */
			ctx->ht.protection = IEEE80211_HT_OP_MODE_PROTECTION_NONE;

			/* if we are switching from ht to 2.4 clear flags
			 * from any ht related info since 2.4 does not
			 * support ht */
			if ((le16_to_cpu(ctx->staging.channel) != ch))
				ctx->staging.flags = 0;

			iwl_set_rxon_channel(priv, channel, ctx);
			iwl_set_rxon_ht(priv, ht_conf);

			iwl_set_flags_for_band(priv, ctx, channel->band,
					       ctx->vif);
		}

		spin_unlock_irqrestore(&priv->lock, flags);

		if (priv->cfg->ops->lib->update_bcast_stations)
			ret = priv->cfg->ops->lib->update_bcast_stations(priv);

 set_ch_out:
		/* The list of supported rates and rate mask can be different
		 * for each band; since the band may have changed, reset
		 * the rate mask to what mac80211 lists */
		iwl_set_rate(priv);
	}

	if (changed & (IEEE80211_CONF_CHANGE_PS |
			IEEE80211_CONF_CHANGE_IDLE)) {
		ret = iwl_power_update_mode(priv, false);
		if (ret)
			IWL_DEBUG_MAC80211(priv, "Error setting sleep level\n");
	}

	if (!iwl_is_ready(priv)) {
		IWL_DEBUG_MAC80211(priv, "leave - not ready\n");
		goto out;
	}

	if (scan_active)
		goto out;

	for_each_context(priv, ctx) {
		if (memcmp(&ctx->active, &ctx->staging, sizeof(ctx->staging)))
			iwlcore_commit_rxon(priv, ctx);
		else
			IWL_DEBUG_INFO(priv,
				"Not re-sending same RXON configuration.\n");
	}

	if (changed & IEEE80211_CONF_CHANGE_POWER) {
		IWL_DEBUG_MAC80211(priv, "TX Power old=%d new=%d\n",
			priv->tx_power_user_lmt, conf->power_level);

		iwl_set_tx_power(priv, conf->power_level, false);
	}


out:
	IWL_DEBUG_MAC80211(priv, "leave\n");
	mutex_unlock(&priv->mutex);
	return ret;
=======
		priv->bt_traffic_load = priv->last_bt_traffic_load;
>>>>>>> c56eb8fb
}

void iwl_mac_remove_interface(struct ieee80211_hw *hw,
			      struct ieee80211_vif *vif)
{
	struct iwl_priv *priv = hw->priv;
	struct iwl_rxon_context *ctx = iwl_rxon_ctx_from_vif(vif);

	IWL_DEBUG_MAC80211(priv, "enter\n");

	mutex_lock(&priv->mutex);

	WARN_ON(ctx->vif != vif);
	ctx->vif = NULL;

	iwl_teardown_interface(priv, vif, false);

	memset(priv->bssid, 0, ETH_ALEN);
	mutex_unlock(&priv->mutex);

	IWL_DEBUG_MAC80211(priv, "leave\n");

}
EXPORT_SYMBOL(iwl_mac_remove_interface);

int iwl_alloc_txq_mem(struct iwl_priv *priv)
{
	if (!priv->txq)
		priv->txq = kzalloc(
			sizeof(struct iwl_tx_queue) *
				priv->cfg->base_params->num_of_queues,
			GFP_KERNEL);
	if (!priv->txq) {
		IWL_ERR(priv, "Not enough memory for txq\n");
		return -ENOMEM;
	}
	return 0;
}
EXPORT_SYMBOL(iwl_alloc_txq_mem);

void iwl_free_txq_mem(struct iwl_priv *priv)
{
	kfree(priv->txq);
	priv->txq = NULL;
}
EXPORT_SYMBOL(iwl_free_txq_mem);

#ifdef CONFIG_IWLWIFI_DEBUGFS

#define IWL_TRAFFIC_DUMP_SIZE	(IWL_TRAFFIC_ENTRY_SIZE * IWL_TRAFFIC_ENTRIES)

void iwl_reset_traffic_log(struct iwl_priv *priv)
{
	priv->tx_traffic_idx = 0;
	priv->rx_traffic_idx = 0;
	if (priv->tx_traffic)
		memset(priv->tx_traffic, 0, IWL_TRAFFIC_DUMP_SIZE);
	if (priv->rx_traffic)
		memset(priv->rx_traffic, 0, IWL_TRAFFIC_DUMP_SIZE);
}

int iwl_alloc_traffic_mem(struct iwl_priv *priv)
{
	u32 traffic_size = IWL_TRAFFIC_DUMP_SIZE;

	if (iwl_debug_level & IWL_DL_TX) {
		if (!priv->tx_traffic) {
			priv->tx_traffic =
				kzalloc(traffic_size, GFP_KERNEL);
			if (!priv->tx_traffic)
				return -ENOMEM;
		}
	}
	if (iwl_debug_level & IWL_DL_RX) {
		if (!priv->rx_traffic) {
			priv->rx_traffic =
				kzalloc(traffic_size, GFP_KERNEL);
			if (!priv->rx_traffic)
				return -ENOMEM;
		}
	}
	iwl_reset_traffic_log(priv);
	return 0;
}
EXPORT_SYMBOL(iwl_alloc_traffic_mem);

void iwl_free_traffic_mem(struct iwl_priv *priv)
{
	kfree(priv->tx_traffic);
	priv->tx_traffic = NULL;

	kfree(priv->rx_traffic);
	priv->rx_traffic = NULL;
}
EXPORT_SYMBOL(iwl_free_traffic_mem);

void iwl_dbg_log_tx_data_frame(struct iwl_priv *priv,
		      u16 length, struct ieee80211_hdr *header)
{
	__le16 fc;
	u16 len;

	if (likely(!(iwl_debug_level & IWL_DL_TX)))
		return;

	if (!priv->tx_traffic)
		return;

	fc = header->frame_control;
	if (ieee80211_is_data(fc)) {
		len = (length > IWL_TRAFFIC_ENTRY_SIZE)
		       ? IWL_TRAFFIC_ENTRY_SIZE : length;
		memcpy((priv->tx_traffic +
		       (priv->tx_traffic_idx * IWL_TRAFFIC_ENTRY_SIZE)),
		       header, len);
		priv->tx_traffic_idx =
			(priv->tx_traffic_idx + 1) % IWL_TRAFFIC_ENTRIES;
	}
}
EXPORT_SYMBOL(iwl_dbg_log_tx_data_frame);

void iwl_dbg_log_rx_data_frame(struct iwl_priv *priv,
		      u16 length, struct ieee80211_hdr *header)
{
	__le16 fc;
	u16 len;

	if (likely(!(iwl_debug_level & IWL_DL_RX)))
		return;

	if (!priv->rx_traffic)
		return;

	fc = header->frame_control;
	if (ieee80211_is_data(fc)) {
		len = (length > IWL_TRAFFIC_ENTRY_SIZE)
		       ? IWL_TRAFFIC_ENTRY_SIZE : length;
		memcpy((priv->rx_traffic +
		       (priv->rx_traffic_idx * IWL_TRAFFIC_ENTRY_SIZE)),
		       header, len);
		priv->rx_traffic_idx =
			(priv->rx_traffic_idx + 1) % IWL_TRAFFIC_ENTRIES;
	}
}
EXPORT_SYMBOL(iwl_dbg_log_rx_data_frame);

const char *get_mgmt_string(int cmd)
{
	switch (cmd) {
		IWL_CMD(MANAGEMENT_ASSOC_REQ);
		IWL_CMD(MANAGEMENT_ASSOC_RESP);
		IWL_CMD(MANAGEMENT_REASSOC_REQ);
		IWL_CMD(MANAGEMENT_REASSOC_RESP);
		IWL_CMD(MANAGEMENT_PROBE_REQ);
		IWL_CMD(MANAGEMENT_PROBE_RESP);
		IWL_CMD(MANAGEMENT_BEACON);
		IWL_CMD(MANAGEMENT_ATIM);
		IWL_CMD(MANAGEMENT_DISASSOC);
		IWL_CMD(MANAGEMENT_AUTH);
		IWL_CMD(MANAGEMENT_DEAUTH);
		IWL_CMD(MANAGEMENT_ACTION);
	default:
		return "UNKNOWN";

	}
}

const char *get_ctrl_string(int cmd)
{
	switch (cmd) {
		IWL_CMD(CONTROL_BACK_REQ);
		IWL_CMD(CONTROL_BACK);
		IWL_CMD(CONTROL_PSPOLL);
		IWL_CMD(CONTROL_RTS);
		IWL_CMD(CONTROL_CTS);
		IWL_CMD(CONTROL_ACK);
		IWL_CMD(CONTROL_CFEND);
		IWL_CMD(CONTROL_CFENDACK);
	default:
		return "UNKNOWN";

	}
}

void iwl_clear_traffic_stats(struct iwl_priv *priv)
{
	memset(&priv->tx_stats, 0, sizeof(struct traffic_stats));
	memset(&priv->rx_stats, 0, sizeof(struct traffic_stats));
	priv->led_tpt = 0;
}

/*
 * if CONFIG_IWLWIFI_DEBUGFS defined, iwl_update_stats function will
 * record all the MGMT, CTRL and DATA pkt for both TX and Rx pass.
 * Use debugFs to display the rx/rx_statistics
 * if CONFIG_IWLWIFI_DEBUGFS not being defined, then no MGMT and CTRL
 * information will be recorded, but DATA pkt still will be recorded
 * for the reason of iwl_led.c need to control the led blinking based on
 * number of tx and rx data.
 *
 */
void iwl_update_stats(struct iwl_priv *priv, bool is_tx, __le16 fc, u16 len)
{
	struct traffic_stats	*stats;

	if (is_tx)
		stats = &priv->tx_stats;
	else
		stats = &priv->rx_stats;

	if (ieee80211_is_mgmt(fc)) {
		switch (fc & cpu_to_le16(IEEE80211_FCTL_STYPE)) {
		case cpu_to_le16(IEEE80211_STYPE_ASSOC_REQ):
			stats->mgmt[MANAGEMENT_ASSOC_REQ]++;
			break;
		case cpu_to_le16(IEEE80211_STYPE_ASSOC_RESP):
			stats->mgmt[MANAGEMENT_ASSOC_RESP]++;
			break;
		case cpu_to_le16(IEEE80211_STYPE_REASSOC_REQ):
			stats->mgmt[MANAGEMENT_REASSOC_REQ]++;
			break;
		case cpu_to_le16(IEEE80211_STYPE_REASSOC_RESP):
			stats->mgmt[MANAGEMENT_REASSOC_RESP]++;
			break;
		case cpu_to_le16(IEEE80211_STYPE_PROBE_REQ):
			stats->mgmt[MANAGEMENT_PROBE_REQ]++;
			break;
		case cpu_to_le16(IEEE80211_STYPE_PROBE_RESP):
			stats->mgmt[MANAGEMENT_PROBE_RESP]++;
			break;
		case cpu_to_le16(IEEE80211_STYPE_BEACON):
			stats->mgmt[MANAGEMENT_BEACON]++;
			break;
		case cpu_to_le16(IEEE80211_STYPE_ATIM):
			stats->mgmt[MANAGEMENT_ATIM]++;
			break;
		case cpu_to_le16(IEEE80211_STYPE_DISASSOC):
			stats->mgmt[MANAGEMENT_DISASSOC]++;
			break;
		case cpu_to_le16(IEEE80211_STYPE_AUTH):
			stats->mgmt[MANAGEMENT_AUTH]++;
			break;
		case cpu_to_le16(IEEE80211_STYPE_DEAUTH):
			stats->mgmt[MANAGEMENT_DEAUTH]++;
			break;
		case cpu_to_le16(IEEE80211_STYPE_ACTION):
			stats->mgmt[MANAGEMENT_ACTION]++;
			break;
		}
	} else if (ieee80211_is_ctl(fc)) {
		switch (fc & cpu_to_le16(IEEE80211_FCTL_STYPE)) {
		case cpu_to_le16(IEEE80211_STYPE_BACK_REQ):
			stats->ctrl[CONTROL_BACK_REQ]++;
			break;
		case cpu_to_le16(IEEE80211_STYPE_BACK):
			stats->ctrl[CONTROL_BACK]++;
			break;
		case cpu_to_le16(IEEE80211_STYPE_PSPOLL):
			stats->ctrl[CONTROL_PSPOLL]++;
			break;
		case cpu_to_le16(IEEE80211_STYPE_RTS):
			stats->ctrl[CONTROL_RTS]++;
			break;
		case cpu_to_le16(IEEE80211_STYPE_CTS):
			stats->ctrl[CONTROL_CTS]++;
			break;
		case cpu_to_le16(IEEE80211_STYPE_ACK):
			stats->ctrl[CONTROL_ACK]++;
			break;
		case cpu_to_le16(IEEE80211_STYPE_CFEND):
			stats->ctrl[CONTROL_CFEND]++;
			break;
		case cpu_to_le16(IEEE80211_STYPE_CFENDACK):
			stats->ctrl[CONTROL_CFENDACK]++;
			break;
		}
	} else {
		/* data */
		stats->data_cnt++;
		stats->data_bytes += len;
	}
	iwl_leds_background(priv);
}
EXPORT_SYMBOL(iwl_update_stats);
#endif

static void iwl_force_rf_reset(struct iwl_priv *priv)
{
	if (test_bit(STATUS_EXIT_PENDING, &priv->status))
		return;

	if (!iwl_is_any_associated(priv)) {
		IWL_DEBUG_SCAN(priv, "force reset rejected: not associated\n");
		return;
	}
	/*
	 * There is no easy and better way to force reset the radio,
	 * the only known method is switching channel which will force to
	 * reset and tune the radio.
	 * Use internal short scan (single channel) operation to should
	 * achieve this objective.
	 * Driver should reset the radio when number of consecutive missed
	 * beacon, or any other uCode error condition detected.
	 */
	IWL_DEBUG_INFO(priv, "perform radio reset.\n");
	iwl_internal_short_hw_scan(priv);
}


int iwl_force_reset(struct iwl_priv *priv, int mode, bool external)
{
	struct iwl_force_reset *force_reset;

	if (test_bit(STATUS_EXIT_PENDING, &priv->status))
		return -EINVAL;

	if (mode >= IWL_MAX_FORCE_RESET) {
		IWL_DEBUG_INFO(priv, "invalid reset request.\n");
		return -EINVAL;
	}
	force_reset = &priv->force_reset[mode];
	force_reset->reset_request_count++;
	if (!external) {
		if (force_reset->last_force_reset_jiffies &&
		    time_after(force_reset->last_force_reset_jiffies +
		    force_reset->reset_duration, jiffies)) {
			IWL_DEBUG_INFO(priv, "force reset rejected\n");
			force_reset->reset_reject_count++;
			return -EAGAIN;
		}
	}
	force_reset->reset_success_count++;
	force_reset->last_force_reset_jiffies = jiffies;
	IWL_DEBUG_INFO(priv, "perform force reset (%d)\n", mode);
	switch (mode) {
	case IWL_RF_RESET:
		iwl_force_rf_reset(priv);
		break;
	case IWL_FW_RESET:
		/*
		 * if the request is from external(ex: debugfs),
		 * then always perform the request in regardless the module
		 * parameter setting
		 * if the request is from internal (uCode error or driver
		 * detect failure), then fw_restart module parameter
		 * need to be check before performing firmware reload
		 */
		if (!external && !priv->cfg->mod_params->restart_fw) {
			IWL_DEBUG_INFO(priv, "Cancel firmware reload based on "
				       "module parameter setting\n");
			break;
		}
		IWL_ERR(priv, "On demand firmware reload\n");
		/* Set the FW error flag -- cleared on iwl_down */
		set_bit(STATUS_FW_ERROR, &priv->status);
		wake_up_interruptible(&priv->wait_command_queue);
		/*
		 * Keep the restart process from trying to send host
		 * commands by clearing the INIT status bit
		 */
		clear_bit(STATUS_READY, &priv->status);
		queue_work(priv->workqueue, &priv->restart);
		break;
	}
	return 0;
}

int iwl_mac_change_interface(struct ieee80211_hw *hw, struct ieee80211_vif *vif,
			     enum nl80211_iftype newtype, bool newp2p)
{
	struct iwl_priv *priv = hw->priv;
	struct iwl_rxon_context *ctx = iwl_rxon_ctx_from_vif(vif);
	struct iwl_rxon_context *tmp;
	u32 interface_modes;
	int err;

	newtype = ieee80211_iftype_p2p(newtype, newp2p);

	mutex_lock(&priv->mutex);

	interface_modes = ctx->interface_modes | ctx->exclusive_interface_modes;

	if (!(interface_modes & BIT(newtype))) {
		err = -EBUSY;
		goto out;
	}

	if (ctx->exclusive_interface_modes & BIT(newtype)) {
		for_each_context(priv, tmp) {
			if (ctx == tmp)
				continue;

			if (!tmp->vif)
				continue;

			/*
			 * The current mode switch would be exclusive, but
			 * another context is active ... refuse the switch.
			 */
			err = -EBUSY;
			goto out;
		}
	}

	/* success */
	iwl_teardown_interface(priv, vif, true);
	vif->type = newtype;
	err = iwl_setup_interface(priv, ctx);
	WARN_ON(err);
	/*
	 * We've switched internally, but submitting to the
	 * device may have failed for some reason. Mask this
	 * error, because otherwise mac80211 will not switch
	 * (and set the interface type back) and we'll be
	 * out of sync with it.
	 */
	err = 0;

 out:
	mutex_unlock(&priv->mutex);
	return err;
}
EXPORT_SYMBOL(iwl_mac_change_interface);

/*
 * On every watchdog tick we check (latest) time stamp. If it does not
 * change during timeout period and queue is not empty we reset firmware.
 */
static int iwl_check_stuck_queue(struct iwl_priv *priv, int cnt)
{
	struct iwl_tx_queue *txq = &priv->txq[cnt];
	struct iwl_queue *q = &txq->q;
	unsigned long timeout;
	int ret;

	if (q->read_ptr == q->write_ptr) {
		txq->time_stamp = jiffies;
		return 0;
	}

	timeout = txq->time_stamp +
		  msecs_to_jiffies(priv->cfg->base_params->wd_timeout);

	if (time_after(jiffies, timeout)) {
		IWL_ERR(priv, "Queue %d stuck for %u ms.\n",
				q->id, priv->cfg->base_params->wd_timeout);
		ret = iwl_force_reset(priv, IWL_FW_RESET, false);
		return (ret == -EAGAIN) ? 0 : 1;
	}

	return 0;
}

/*
 * Making watchdog tick be a quarter of timeout assure we will
 * discover the queue hung between timeout and 1.25*timeout
 */
#define IWL_WD_TICK(timeout) ((timeout) / 4)

/*
 * Watchdog timer callback, we check each tx queue for stuck, if if hung
 * we reset the firmware. If everything is fine just rearm the timer.
 */
void iwl_bg_watchdog(unsigned long data)
{
	struct iwl_priv *priv = (struct iwl_priv *)data;
	int cnt;
	unsigned long timeout;

	if (test_bit(STATUS_EXIT_PENDING, &priv->status))
		return;

	timeout = priv->cfg->base_params->wd_timeout;
	if (timeout == 0)
		return;

	/* monitor and check for stuck cmd queue */
	if (iwl_check_stuck_queue(priv, priv->cmd_queue))
		return;

	/* monitor and check for other stuck queues */
	if (iwl_is_any_associated(priv)) {
		for (cnt = 0; cnt < priv->hw_params.max_txq_num; cnt++) {
			/* skip as we already checked the command queue */
			if (cnt == priv->cmd_queue)
				continue;
			if (iwl_check_stuck_queue(priv, cnt))
				return;
		}
	}

	mod_timer(&priv->watchdog, jiffies +
		  msecs_to_jiffies(IWL_WD_TICK(timeout)));
}
EXPORT_SYMBOL(iwl_bg_watchdog);

void iwl_setup_watchdog(struct iwl_priv *priv)
{
	unsigned int timeout = priv->cfg->base_params->wd_timeout;

	if (timeout)
		mod_timer(&priv->watchdog,
			  jiffies + msecs_to_jiffies(IWL_WD_TICK(timeout)));
	else
		del_timer(&priv->watchdog);
}
EXPORT_SYMBOL(iwl_setup_watchdog);

/*
 * extended beacon time format
 * time in usec will be changed into a 32-bit value in extended:internal format
 * the extended part is the beacon counts
 * the internal part is the time in usec within one beacon interval
 */
u32 iwl_usecs_to_beacons(struct iwl_priv *priv, u32 usec, u32 beacon_interval)
{
	u32 quot;
	u32 rem;
	u32 interval = beacon_interval * TIME_UNIT;

	if (!interval || !usec)
		return 0;

	quot = (usec / interval) &
		(iwl_beacon_time_mask_high(priv,
		priv->hw_params.beacon_time_tsf_bits) >>
		priv->hw_params.beacon_time_tsf_bits);
	rem = (usec % interval) & iwl_beacon_time_mask_low(priv,
				   priv->hw_params.beacon_time_tsf_bits);

	return (quot << priv->hw_params.beacon_time_tsf_bits) + rem;
}
EXPORT_SYMBOL(iwl_usecs_to_beacons);

/* base is usually what we get from ucode with each received frame,
 * the same as HW timer counter counting down
 */
__le32 iwl_add_beacon_time(struct iwl_priv *priv, u32 base,
			   u32 addon, u32 beacon_interval)
{
	u32 base_low = base & iwl_beacon_time_mask_low(priv,
					priv->hw_params.beacon_time_tsf_bits);
	u32 addon_low = addon & iwl_beacon_time_mask_low(priv,
					priv->hw_params.beacon_time_tsf_bits);
	u32 interval = beacon_interval * TIME_UNIT;
	u32 res = (base & iwl_beacon_time_mask_high(priv,
				priv->hw_params.beacon_time_tsf_bits)) +
				(addon & iwl_beacon_time_mask_high(priv,
				priv->hw_params.beacon_time_tsf_bits));

	if (base_low > addon_low)
		res += base_low - addon_low;
	else if (base_low < addon_low) {
		res += interval + base_low - addon_low;
		res += (1 << priv->hw_params.beacon_time_tsf_bits);
	} else
		res += (1 << priv->hw_params.beacon_time_tsf_bits);

	return cpu_to_le32(res);
}
EXPORT_SYMBOL(iwl_add_beacon_time);

#ifdef CONFIG_PM

int iwl_pci_suspend(struct device *device)
{
	struct pci_dev *pdev = to_pci_dev(device);
	struct iwl_priv *priv = pci_get_drvdata(pdev);

	/*
	 * This function is called when system goes into suspend state
	 * mac80211 will call iwl_mac_stop() from the mac80211 suspend function
	 * first but since iwl_mac_stop() has no knowledge of who the caller is,
	 * it will not call apm_ops.stop() to stop the DMA operation.
	 * Calling apm_ops.stop here to make sure we stop the DMA.
	 */
	iwl_apm_stop(priv);

	return 0;
}
EXPORT_SYMBOL(iwl_pci_suspend);

int iwl_pci_resume(struct device *device)
{
	struct pci_dev *pdev = to_pci_dev(device);
	struct iwl_priv *priv = pci_get_drvdata(pdev);
	bool hw_rfkill = false;

	/*
	 * We disable the RETRY_TIMEOUT register (0x41) to keep
	 * PCI Tx retries from interfering with C3 CPU state.
	 */
	pci_write_config_byte(pdev, PCI_CFG_RETRY_TIMEOUT, 0x00);

	iwl_enable_interrupts(priv);

	if (!(iwl_read32(priv, CSR_GP_CNTRL) &
				CSR_GP_CNTRL_REG_FLAG_HW_RF_KILL_SW))
		hw_rfkill = true;

	if (hw_rfkill)
		set_bit(STATUS_RF_KILL_HW, &priv->status);
	else
		clear_bit(STATUS_RF_KILL_HW, &priv->status);

	wiphy_rfkill_set_hw_state(priv->hw->wiphy, hw_rfkill);

	return 0;
}
EXPORT_SYMBOL(iwl_pci_resume);

const struct dev_pm_ops iwl_pm_ops = {
	.suspend = iwl_pci_suspend,
	.resume = iwl_pci_resume,
	.freeze = iwl_pci_suspend,
	.thaw = iwl_pci_resume,
	.poweroff = iwl_pci_suspend,
	.restore = iwl_pci_resume,
};
EXPORT_SYMBOL(iwl_pm_ops);

#endif /* CONFIG_PM */<|MERGE_RESOLUTION|>--- conflicted
+++ resolved
@@ -1486,167 +1486,7 @@
 	 * both values are the same and zero.
 	 */
 	if (vif->type == NL80211_IFTYPE_ADHOC)
-<<<<<<< HEAD
-		priv->bt_traffic_load = priv->notif_bt_traffic_load;
-
-	memset(priv->bssid, 0, ETH_ALEN);
-	mutex_unlock(&priv->mutex);
-
-	IWL_DEBUG_MAC80211(priv, "leave\n");
-
-}
-EXPORT_SYMBOL(iwl_mac_remove_interface);
-
-/**
- * iwl_mac_config - mac80211 config callback
- */
-int iwl_mac_config(struct ieee80211_hw *hw, u32 changed)
-{
-	struct iwl_priv *priv = hw->priv;
-	const struct iwl_channel_info *ch_info;
-	struct ieee80211_conf *conf = &hw->conf;
-	struct ieee80211_channel *channel = conf->channel;
-	struct iwl_ht_config *ht_conf = &priv->current_ht_config;
-	struct iwl_rxon_context *ctx;
-	unsigned long flags = 0;
-	int ret = 0;
-	u16 ch;
-	int scan_active = 0;
-
-	mutex_lock(&priv->mutex);
-
-	IWL_DEBUG_MAC80211(priv, "enter to channel %d changed 0x%X\n",
-					channel->hw_value, changed);
-
-	if (unlikely(!priv->cfg->mod_params->disable_hw_scan &&
-			test_bit(STATUS_SCANNING, &priv->status))) {
-		scan_active = 1;
-		IWL_DEBUG_MAC80211(priv, "leave - scanning\n");
-	}
-
-	if (changed & (IEEE80211_CONF_CHANGE_SMPS |
-		       IEEE80211_CONF_CHANGE_CHANNEL)) {
-		/* mac80211 uses static for non-HT which is what we want */
-		priv->current_ht_config.smps = conf->smps_mode;
-
-		/*
-		 * Recalculate chain counts.
-		 *
-		 * If monitor mode is enabled then mac80211 will
-		 * set up the SM PS mode to OFF if an HT channel is
-		 * configured.
-		 */
-		if (priv->cfg->ops->hcmd->set_rxon_chain)
-			for_each_context(priv, ctx)
-				priv->cfg->ops->hcmd->set_rxon_chain(priv, ctx);
-	}
-
-	/* during scanning mac80211 will delay channel setting until
-	 * scan finish with changed = 0
-	 */
-	if (!changed || (changed & IEEE80211_CONF_CHANGE_CHANNEL)) {
-		if (scan_active)
-			goto set_ch_out;
-
-		ch = channel->hw_value;
-		ch_info = iwl_get_channel_info(priv, channel->band, ch);
-		if (!is_channel_valid(ch_info)) {
-			IWL_DEBUG_MAC80211(priv, "leave - invalid channel\n");
-			ret = -EINVAL;
-			goto set_ch_out;
-		}
-
-		spin_lock_irqsave(&priv->lock, flags);
-
-		for_each_context(priv, ctx) {
-			/* Configure HT40 channels */
-			ctx->ht.enabled = conf_is_ht(conf);
-			if (ctx->ht.enabled) {
-				if (conf_is_ht40_minus(conf)) {
-					ctx->ht.extension_chan_offset =
-						IEEE80211_HT_PARAM_CHA_SEC_BELOW;
-					ctx->ht.is_40mhz = true;
-				} else if (conf_is_ht40_plus(conf)) {
-					ctx->ht.extension_chan_offset =
-						IEEE80211_HT_PARAM_CHA_SEC_ABOVE;
-					ctx->ht.is_40mhz = true;
-				} else {
-					ctx->ht.extension_chan_offset =
-						IEEE80211_HT_PARAM_CHA_SEC_NONE;
-					ctx->ht.is_40mhz = false;
-				}
-			} else
-				ctx->ht.is_40mhz = false;
-
-			/*
-			 * Default to no protection. Protection mode will
-			 * later be set from BSS config in iwl_ht_conf
-			 */
-			ctx->ht.protection = IEEE80211_HT_OP_MODE_PROTECTION_NONE;
-
-			/* if we are switching from ht to 2.4 clear flags
-			 * from any ht related info since 2.4 does not
-			 * support ht */
-			if ((le16_to_cpu(ctx->staging.channel) != ch))
-				ctx->staging.flags = 0;
-
-			iwl_set_rxon_channel(priv, channel, ctx);
-			iwl_set_rxon_ht(priv, ht_conf);
-
-			iwl_set_flags_for_band(priv, ctx, channel->band,
-					       ctx->vif);
-		}
-
-		spin_unlock_irqrestore(&priv->lock, flags);
-
-		if (priv->cfg->ops->lib->update_bcast_stations)
-			ret = priv->cfg->ops->lib->update_bcast_stations(priv);
-
- set_ch_out:
-		/* The list of supported rates and rate mask can be different
-		 * for each band; since the band may have changed, reset
-		 * the rate mask to what mac80211 lists */
-		iwl_set_rate(priv);
-	}
-
-	if (changed & (IEEE80211_CONF_CHANGE_PS |
-			IEEE80211_CONF_CHANGE_IDLE)) {
-		ret = iwl_power_update_mode(priv, false);
-		if (ret)
-			IWL_DEBUG_MAC80211(priv, "Error setting sleep level\n");
-	}
-
-	if (!iwl_is_ready(priv)) {
-		IWL_DEBUG_MAC80211(priv, "leave - not ready\n");
-		goto out;
-	}
-
-	if (scan_active)
-		goto out;
-
-	for_each_context(priv, ctx) {
-		if (memcmp(&ctx->active, &ctx->staging, sizeof(ctx->staging)))
-			iwlcore_commit_rxon(priv, ctx);
-		else
-			IWL_DEBUG_INFO(priv,
-				"Not re-sending same RXON configuration.\n");
-	}
-
-	if (changed & IEEE80211_CONF_CHANGE_POWER) {
-		IWL_DEBUG_MAC80211(priv, "TX Power old=%d new=%d\n",
-			priv->tx_power_user_lmt, conf->power_level);
-
-		iwl_set_tx_power(priv, conf->power_level, false);
-	}
-
-
-out:
-	IWL_DEBUG_MAC80211(priv, "leave\n");
-	mutex_unlock(&priv->mutex);
-	return ret;
-=======
 		priv->bt_traffic_load = priv->last_bt_traffic_load;
->>>>>>> c56eb8fb
 }
 
 void iwl_mac_remove_interface(struct ieee80211_hw *hw,
