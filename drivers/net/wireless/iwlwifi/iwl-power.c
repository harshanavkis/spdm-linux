/******************************************************************************
 *
 * Copyright(c) 2007 - 2008 Intel Corporation. All rights reserved.
 *
 * Portions of this file are derived from the ipw3945 project, as well
 * as portions of the ieee80211 subsystem header files.
 *
 * This program is free software; you can redistribute it and/or modify it
 * under the terms of version 2 of the GNU General Public License as
 * published by the Free Software Foundation.
 *
 * This program is distributed in the hope that it will be useful, but WITHOUT
 * ANY WARRANTY; without even the implied warranty of MERCHANTABILITY or
 * FITNESS FOR A PARTICULAR PURPOSE.  See the GNU General Public License for
 * more details.
 *
 * You should have received a copy of the GNU General Public License along with
 * this program; if not, write to the Free Software Foundation, Inc.,
 * 51 Franklin Street, Fifth Floor, Boston, MA 02110, USA
 *
 * The full GNU General Public License is included in this distribution in the
 * file called LICENSE.
 *
 * Contact Information:
 *  Intel Linux Wireless <ilw@linux.intel.com>
 * Intel Corporation, 5200 N.E. Elam Young Parkway, Hillsboro, OR 97124-6497
 *****************************************************************************/


#include <linux/kernel.h>
#include <linux/module.h>
#include <linux/init.h>

#include <net/mac80211.h>

#include "iwl-eeprom.h"
#include "iwl-dev.h"
#include "iwl-core.h"
#include "iwl-commands.h"
#include "iwl-debug.h"
#include "iwl-power.h"

/*
 * Setting power level allow the card to go to sleep when not busy
 * there are three factor that decide the power level to go to, they
 * are list here with its priority
 *  1- critical_power_setting this will be set according to card temperature.
 *  2- system_power_setting this will be set by system PM manager.
 *  3- user_power_setting this will be set by user either by writing to sys or
 *  	mac80211
 *
 * if system_power_setting and user_power_setting is set to auto
 * the power level will be decided according to association status and battery
 * status.
 *
 */

#define MSEC_TO_USEC 1024
#define IWL_POWER_RANGE_0_MAX  (2)
#define IWL_POWER_RANGE_1_MAX  (10)


#define NOSLP __constant_cpu_to_le16(0), 0, 0
#define SLP IWL_POWER_DRIVER_ALLOW_SLEEP_MSK, 0, 0
#define SLP_TOUT(T) __constant_cpu_to_le32((T) * MSEC_TO_USEC)
#define SLP_VEC(X0, X1, X2, X3, X4) {__constant_cpu_to_le32(X0), \
				     __constant_cpu_to_le32(X1), \
				     __constant_cpu_to_le32(X2), \
				     __constant_cpu_to_le32(X3), \
				     __constant_cpu_to_le32(X4)}

#define IWL_POWER_ON_BATTERY		IWL_POWER_INDEX_5
#define IWL_POWER_ON_AC_DISASSOC	IWL_POWER_MODE_CAM
#define IWL_POWER_ON_AC_ASSOC		IWL_POWER_MODE_CAM


#define IWL_CT_KILL_TEMPERATURE		110
#define IWL_MIN_POWER_TEMPERATURE	100
#define IWL_REDUCED_POWER_TEMPERATURE	95

/* default power management (not Tx power) table values */
/* for TIM  0-10 */
static struct iwl_power_vec_entry range_0[IWL_POWER_MAX] = {
	{{NOSLP, SLP_TOUT(0), SLP_TOUT(0), SLP_VEC(0, 0, 0, 0, 0)}, 0},
	{{SLP, SLP_TOUT(200), SLP_TOUT(500), SLP_VEC(1, 2, 2, 2, 0xFF)}, 0},
	{{SLP, SLP_TOUT(200), SLP_TOUT(300), SLP_VEC(1, 2, 2, 2, 0xFF)}, 0},
	{{SLP, SLP_TOUT(50), SLP_TOUT(100), SLP_VEC(2, 2, 2, 2, 0xFF)}, 0},
	{{SLP, SLP_TOUT(50), SLP_TOUT(25), SLP_VEC(2, 2, 4, 4, 0xFF)}, 1},
	{{SLP, SLP_TOUT(25), SLP_TOUT(25), SLP_VEC(2, 2, 4, 6, 0xFF)}, 2}
};


/* for TIM = 3-10 */
static struct iwl_power_vec_entry range_1[IWL_POWER_MAX] = {
	{{NOSLP, SLP_TOUT(0), SLP_TOUT(0), SLP_VEC(0, 0, 0, 0, 0)}, 0},
	{{SLP, SLP_TOUT(200), SLP_TOUT(500), SLP_VEC(1, 2, 3, 4, 4)}, 0},
	{{SLP, SLP_TOUT(200), SLP_TOUT(300), SLP_VEC(1, 2, 3, 4, 7)}, 0},
	{{SLP, SLP_TOUT(50), SLP_TOUT(100), SLP_VEC(2, 4, 6, 7, 9)}, 0},
	{{SLP, SLP_TOUT(50), SLP_TOUT(25), SLP_VEC(2, 4, 6, 9, 10)}, 1},
	{{SLP, SLP_TOUT(25), SLP_TOUT(25), SLP_VEC(2, 4, 7, 10, 10)}, 2}
};

/* for TIM > 11 */
static struct iwl_power_vec_entry range_2[IWL_POWER_MAX] = {
	{{NOSLP, SLP_TOUT(0), SLP_TOUT(0), SLP_VEC(0, 0, 0, 0, 0)}, 0},
	{{SLP, SLP_TOUT(200), SLP_TOUT(500), SLP_VEC(1, 2, 3, 4, 0xFF)}, 0},
	{{SLP, SLP_TOUT(200), SLP_TOUT(300), SLP_VEC(2, 4, 6, 7, 0xFF)}, 0},
	{{SLP, SLP_TOUT(50), SLP_TOUT(100), SLP_VEC(2, 7, 9, 9, 0xFF)}, 0},
	{{SLP, SLP_TOUT(50), SLP_TOUT(25), SLP_VEC(2, 7, 9, 9, 0xFF)}, 0},
	{{SLP, SLP_TOUT(25), SLP_TOUT(25), SLP_VEC(4, 7, 10, 10, 0xFF)}, 0}
};

/* set card power command */
static int iwl_set_power(struct iwl_priv *priv, void *cmd)
{
	return iwl_send_cmd_pdu_async(priv, POWER_TABLE_CMD,
				      sizeof(struct iwl_powertable_cmd),
				      cmd, NULL);
}
/* decide the right power level according to association status
 * and battery status
 */
static u16 iwl_get_auto_power_mode(struct iwl_priv *priv)
{
	u16 mode;

	switch (priv->power_data.user_power_setting) {
	case IWL_POWER_AUTO:
		/* if running on battery */
		if (priv->power_data.is_battery_active)
			mode = IWL_POWER_ON_BATTERY;
		else if (iwl_is_associated(priv))
			mode = IWL_POWER_ON_AC_ASSOC;
		else
			mode = IWL_POWER_ON_AC_DISASSOC;
		break;
	/* FIXME: remove battery and ac from here */
	case IWL_POWER_BATTERY:
		mode = IWL_POWER_INDEX_3;
		break;
	case IWL_POWER_AC:
		mode = IWL_POWER_MODE_CAM;
		break;
	default:
		mode = priv->power_data.user_power_setting;
		break;
	}
	return mode;
}

/* initialize to default */
static int iwl_power_init_handle(struct iwl_priv *priv)
{
	struct iwl_power_mgr *pow_data;
	int size = sizeof(struct iwl_power_vec_entry) * IWL_POWER_MAX;
	struct iwl_powertable_cmd *cmd;
	int i;
	u16 pci_pm;

	IWL_DEBUG_POWER("Initialize power \n");

	pow_data = &(priv->power_data);

	memset(pow_data, 0, sizeof(*pow_data));

	memcpy(&pow_data->pwr_range_0[0], &range_0[0], size);
	memcpy(&pow_data->pwr_range_1[0], &range_1[0], size);
	memcpy(&pow_data->pwr_range_2[0], &range_2[0], size);

	pci_read_config_word(priv->pci_dev, PCI_CFG_LINK_CTRL, &pci_pm);

	IWL_DEBUG_POWER("adjust power command flags\n");

	for (i = 0; i < IWL_POWER_MAX; i++) {
		cmd = &pow_data->pwr_range_0[i].cmd;

		if (pci_pm & PCI_CFG_LINK_CTRL_VAL_L0S_EN)
			cmd->flags &= ~IWL_POWER_PCI_PM_MSK;
		else
			cmd->flags |= IWL_POWER_PCI_PM_MSK;
	}
	return 0;
}

/* adjust power command according to DTIM period and power level*/
static int iwl_update_power_command(struct iwl_priv *priv,
				    struct iwl_powertable_cmd *cmd,
				    u16 mode)
{
	int ret = 0, i;
	u8 skip;
	u32 max_sleep = 0;
	struct iwl_power_vec_entry *range;
	u8 period = 0;
	struct iwl_power_mgr *pow_data;

	if (mode > IWL_POWER_INDEX_5) {
		IWL_DEBUG_POWER("Error invalid power mode \n");
		return -1;
	}
	pow_data = &(priv->power_data);

	if (pow_data->dtim_period <= IWL_POWER_RANGE_0_MAX)
		range = &pow_data->pwr_range_0[0];
	else if (pow_data->dtim_period <= IWL_POWER_RANGE_1_MAX)
		range = &pow_data->pwr_range_1[0];
	else
		range = &pow_data->pwr_range_2[0];

	period = pow_data->dtim_period;
	memcpy(cmd, &range[mode].cmd, sizeof(struct iwl_powertable_cmd));

	if (period == 0) {
		period = 1;
		skip = 0;
	} else
		skip = range[mode].no_dtim;

	if (skip == 0) {
		max_sleep = period;
		cmd->flags &= ~IWL_POWER_SLEEP_OVER_DTIM_MSK;
	} else {
		__le32 slp_itrvl = cmd->sleep_interval[IWL_POWER_VEC_SIZE - 1];
		max_sleep = le32_to_cpu(slp_itrvl);
		if (max_sleep == 0xFF)
			max_sleep = period * (skip + 1);
		else if (max_sleep >  period)
			max_sleep = (le32_to_cpu(slp_itrvl) / period) * period;
		cmd->flags |= IWL_POWER_SLEEP_OVER_DTIM_MSK;
	}

	for (i = 0; i < IWL_POWER_VEC_SIZE; i++) {
		if (le32_to_cpu(cmd->sleep_interval[i]) > max_sleep)
			cmd->sleep_interval[i] = cpu_to_le32(max_sleep);
	}

	IWL_DEBUG_POWER("Flags value = 0x%08X\n", cmd->flags);
	IWL_DEBUG_POWER("Tx timeout = %u\n", le32_to_cpu(cmd->tx_data_timeout));
	IWL_DEBUG_POWER("Rx timeout = %u\n", le32_to_cpu(cmd->rx_data_timeout));
	IWL_DEBUG_POWER("Sleep interval vector = { %d , %d , %d , %d , %d }\n",
			le32_to_cpu(cmd->sleep_interval[0]),
			le32_to_cpu(cmd->sleep_interval[1]),
			le32_to_cpu(cmd->sleep_interval[2]),
			le32_to_cpu(cmd->sleep_interval[3]),
			le32_to_cpu(cmd->sleep_interval[4]));

	return ret;
}


/*
 * compute the final power mode index
 */
int iwl_power_update_mode(struct iwl_priv *priv, bool force)
{
	struct iwl_power_mgr *setting = &(priv->power_data);
	int ret = 0;
	u16 uninitialized_var(final_mode);
	bool update_chains;

	/* Don't update the RX chain when chain noise calibration is running */
	update_chains = priv->chain_noise_data.state == IWL_CHAIN_NOISE_DONE ||
			priv->chain_noise_data.state == IWL_CHAIN_NOISE_ALIVE;

	/* If on battery, set to 3,
	 * if plugged into AC power, set to CAM ("continuously aware mode"),
	 * else user level */

	switch (setting->system_power_setting) {
	case IWL_POWER_SYS_AUTO:
		final_mode = iwl_get_auto_power_mode(priv);
		break;
	case IWL_POWER_SYS_BATTERY:
		final_mode = IWL_POWER_INDEX_3;
		break;
	case IWL_POWER_SYS_AC:
		final_mode = IWL_POWER_MODE_CAM;
		break;
	default:
		final_mode = IWL_POWER_INDEX_3;
		WARN_ON(1);
	}

	if (setting->critical_power_setting > final_mode)
		final_mode = setting->critical_power_setting;

	/* driver only support CAM for non STA network */
	if (priv->iw_mode != NL80211_IFTYPE_STATION)
		final_mode = IWL_POWER_MODE_CAM;

	if (!iwl_is_rfkill(priv) && !setting->power_disabled &&
	    ((setting->power_mode != final_mode) || force)) {
		struct iwl_powertable_cmd cmd;

		if (final_mode != IWL_POWER_MODE_CAM)
			set_bit(STATUS_POWER_PMI, &priv->status);

		iwl_update_power_command(priv, &cmd, final_mode);
		cmd.keep_alive_beacons = 0;

		if (final_mode == IWL_POWER_INDEX_5)
			cmd.flags |= IWL_POWER_FAST_PD;

		ret = iwl_set_power(priv, &cmd);

		if (final_mode == IWL_POWER_MODE_CAM)
			clear_bit(STATUS_POWER_PMI, &priv->status);
		else
			set_bit(STATUS_POWER_PMI, &priv->status);

		if (priv->cfg->ops->lib->update_chain_flags && update_chains)
			priv->cfg->ops->lib->update_chain_flags(priv);
		else
			IWL_DEBUG_POWER("Cannot update the power, chain noise "
					"calibration running: %d\n",
					priv->chain_noise_data.state);
		if (!ret)
			setting->power_mode = final_mode;
	}

	return ret;
}
EXPORT_SYMBOL(iwl_power_update_mode);

/* Allow other iwl code to disable/enable power management active
 * this will be useful for rate scale to disable PM during heavy
 * Tx/Rx activities
 */
int iwl_power_disable_management(struct iwl_priv *priv, u32 ms)
{
	u16 prev_mode;
	int ret = 0;

	if (priv->power_data.power_disabled)
		return -EBUSY;

	prev_mode = priv->power_data.user_power_setting;
	priv->power_data.user_power_setting = IWL_POWER_MODE_CAM;
	ret = iwl_power_update_mode(priv, 0);
	priv->power_data.power_disabled = 1;
	priv->power_data.user_power_setting = prev_mode;
	cancel_delayed_work(&priv->set_power_save);
	if (ms)
		queue_delayed_work(priv->workqueue, &priv->set_power_save,
				   msecs_to_jiffies(ms));


	return ret;
}
EXPORT_SYMBOL(iwl_power_disable_management);

/* Allow other iwl code to disable/enable power management active
 * this will be useful for rate scale to disable PM during high
 * volume activities
 */
int iwl_power_enable_management(struct iwl_priv *priv)
{
	int ret = 0;

	priv->power_data.power_disabled = 0;
	ret = iwl_power_update_mode(priv, 0);
	return ret;
}
EXPORT_SYMBOL(iwl_power_enable_management);

/* set user_power_setting */
int iwl_power_set_user_mode(struct iwl_priv *priv, u16 mode)
{
	if (mode > IWL_POWER_LIMIT)
		return -EINVAL;

	priv->power_data.user_power_setting = mode;

	return iwl_power_update_mode(priv, 0);
}
EXPORT_SYMBOL(iwl_power_set_user_mode);

/* set system_power_setting. This should be set by over all
 * PM application.
 */
int iwl_power_set_system_mode(struct iwl_priv *priv, u16 mode)
{
	if (mode > IWL_POWER_LIMIT)
		return -EINVAL;

	priv->power_data.system_power_setting = mode;

	return iwl_power_update_mode(priv, 0);
}
EXPORT_SYMBOL(iwl_power_set_system_mode);

/* initialize to default */
void iwl_power_initialize(struct iwl_priv *priv)
{

	iwl_power_init_handle(priv);
	priv->power_data.user_power_setting = IWL_POWER_AUTO;
	priv->power_data.power_disabled = 0;
	priv->power_data.system_power_setting = IWL_POWER_SYS_AUTO;
	priv->power_data.is_battery_active = 0;
	priv->power_data.power_disabled = 0;
	priv->power_data.critical_power_setting = 0;
}
EXPORT_SYMBOL(iwl_power_initialize);

/* set critical_power_setting according to temperature value */
int iwl_power_temperature_change(struct iwl_priv *priv)
{
	int ret = 0;
	u16 new_critical = priv->power_data.critical_power_setting;
	s32 temperature = KELVIN_TO_CELSIUS(priv->last_temperature);

	if (temperature > IWL_CT_KILL_TEMPERATURE)
		return 0;
	else if (temperature > IWL_MIN_POWER_TEMPERATURE)
		new_critical = IWL_POWER_INDEX_5;
	else if (temperature > IWL_REDUCED_POWER_TEMPERATURE)
		new_critical = IWL_POWER_INDEX_3;
	else
		new_critical = IWL_POWER_MODE_CAM;

	if (new_critical != priv->power_data.critical_power_setting)
		priv->power_data.critical_power_setting = new_critical;

	if (priv->power_data.critical_power_setting >
				priv->power_data.power_mode)
		ret = iwl_power_update_mode(priv, 0);

	return ret;
}
EXPORT_SYMBOL(iwl_power_temperature_change);

static void iwl_bg_set_power_save(struct work_struct *work)
{
	struct iwl_priv *priv = container_of(work,
				struct iwl_priv, set_power_save.work);
	IWL_DEBUG(IWL_DL_STATE, "update power\n");

	if (test_bit(STATUS_EXIT_PENDING, &priv->status))
		return;

	mutex_lock(&priv->mutex);

<<<<<<< HEAD
	/* on starting association we disable power managment
=======
	/* on starting association we disable power management
>>>>>>> 18e352e4
	 * until association, if association failed then this
	 * timer will expire and enable PM again.
	 */
	if (!iwl_is_associated(priv))
		iwl_power_enable_management(priv);

	mutex_unlock(&priv->mutex);
}
void iwl_setup_power_deferred_work(struct iwl_priv *priv)
{
	INIT_DELAYED_WORK(&priv->set_power_save, iwl_bg_set_power_save);
}
EXPORT_SYMBOL(iwl_setup_power_deferred_work);

void iwl_power_cancel_timeout(struct iwl_priv *priv)
{
	cancel_delayed_work(&priv->set_power_save);
}
EXPORT_SYMBOL(iwl_power_cancel_timeout);<|MERGE_RESOLUTION|>--- conflicted
+++ resolved
@@ -441,11 +441,7 @@
 
 	mutex_lock(&priv->mutex);
 
-<<<<<<< HEAD
-	/* on starting association we disable power managment
-=======
 	/* on starting association we disable power management
->>>>>>> 18e352e4
 	 * until association, if association failed then this
 	 * timer will expire and enable PM again.
 	 */
