--- conflicted
+++ resolved
@@ -4339,15 +4339,9 @@
 }
 
 static void
-<<<<<<< HEAD
-il4965_irq_tasklet(unsigned long data)
-{
-	struct il_priv *il = (struct il_priv *)data;
-=======
 il4965_irq_tasklet(struct tasklet_struct *t)
 {
 	struct il_priv *il = from_tasklet(il, t, irq_tasklet);
->>>>>>> 7d2a07b7
 	u32 inta, handled = 0;
 	u32 inta_fh;
 	unsigned long flags;
@@ -6239,13 +6233,7 @@
 
 	timer_setup(&il->watchdog, il_bg_watchdog, 0);
 
-<<<<<<< HEAD
-	tasklet_init(&il->irq_tasklet,
-		     il4965_irq_tasklet,
-		     (unsigned long)il);
-=======
 	tasklet_setup(&il->irq_tasklet, il4965_irq_tasklet);
->>>>>>> 7d2a07b7
 }
 
 static void
