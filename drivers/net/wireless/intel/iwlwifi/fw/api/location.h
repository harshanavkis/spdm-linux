<<<<<<< HEAD
/******************************************************************************
 *
 * This file is provided under a dual BSD/GPLv2 license.  When using or
 * redistributing this file, you may do so under either license.
 *
 * GPL LICENSE SUMMARY
 *
 * Copyright(c) 2015 - 2017 Intel Deutschland GmbH
 * Copyright (C) 2018 - 2020 Intel Corporation
 *
 * This program is free software; you can redistribute it and/or modify
 * it under the terms of version 2 of the GNU General Public License as
 * published by the Free Software Foundation.
 *
 * This program is distributed in the hope that it will be useful, but
 * WITHOUT ANY WARRANTY; without even the implied warranty of
 * MERCHANTABILITY or FITNESS FOR A PARTICULAR PURPOSE.  See the GNU
 * General Public License for more details.
 *
 * The full GNU General Public License is included in this distribution
 * in the file called COPYING.
 *
 * Contact Information:
 * Intel Linux Wireless <linuxwifi@intel.com>
 * Intel Corporation, 5200 N.E. Elam Young Parkway, Hillsboro, OR 97124-6497
 *
 * BSD LICENSE
 *
 * Copyright(c) 2015 - 2017 Intel Deutschland GmbH
 * Copyright (C) 2018 - 2020 Intel Corporation
 * All rights reserved.
 *
 * Redistribution and use in source and binary forms, with or without
 * modification, are permitted provided that the following conditions
 * are met:
 *
 *  * Redistributions of source code must retain the above copyright
 *    notice, this list of conditions and the following disclaimer.
 *  * Redistributions in binary form must reproduce the above copyright
 *    notice, this list of conditions and the following disclaimer in
 *    the documentation and/or other materials provided with the
 *    distribution.
 *  * Neither the name Intel Corporation nor the names of its
 *    contributors may be used to endorse or promote products derived
 *    from this software without specific prior written permission.
 *
 * THIS SOFTWARE IS PROVIDED BY THE COPYRIGHT HOLDERS AND CONTRIBUTORS
 * "AS IS" AND ANY EXPRESS OR IMPLIED WARRANTIES, INCLUDING, BUT NOT
 * LIMITED TO, THE IMPLIED WARRANTIES OF MERCHANTABILITY AND FITNESS FOR
 * A PARTICULAR PURPOSE ARE DISCLAIMED. IN NO EVENT SHALL THE COPYRIGHT
 * OWNER OR CONTRIBUTORS BE LIABLE FOR ANY DIRECT, INDIRECT, INCIDENTAL,
 * SPECIAL, EXEMPLARY, OR CONSEQUENTIAL DAMAGES (INCLUDING, BUT NOT
 * LIMITED TO, PROCUREMENT OF SUBSTITUTE GOODS OR SERVICES; LOSS OF USE,
 * DATA, OR PROFITS; OR BUSINESS INTERRUPTION) HOWEVER CAUSED AND ON ANY
 * THEORY OF LIABILITY, WHETHER IN CONTRACT, STRICT LIABILITY, OR TORT
 * (INCLUDING NEGLIGENCE OR OTHERWISE) ARISING IN ANY WAY OUT OF THE USE
 * OF THIS SOFTWARE, EVEN IF ADVISED OF THE POSSIBILITY OF SUCH DAMAGE.
 *
 *****************************************************************************/
=======
/* SPDX-License-Identifier: GPL-2.0 OR BSD-3-Clause */
/*
 * Copyright (C) 2015-2017 Intel Deutschland GmbH
 * Copyright (C) 2018-2020 Intel Corporation
 */
>>>>>>> 7d2a07b7
#ifndef __iwl_fw_api_location_h__
#define __iwl_fw_api_location_h__

/**
 * enum iwl_location_subcmd_ids - location group command IDs
 */
enum iwl_location_subcmd_ids {
	/**
	 * @TOF_RANGE_REQ_CMD: TOF ranging request,
	 *	uses one of &struct iwl_tof_range_req_cmd_v5,
	 *	&struct iwl_tof_range_req_cmd_v7,
	 *	&struct iwl_tof_range_req_cmd_v8,
	 *	&struct iwl_tof_range_req_cmd_v9,
	 *	&struct iwl_tof_range_req_cmd_v11,
	 *	&struct iwl_tof_range_req_cmd_v7
	 */
	TOF_RANGE_REQ_CMD = 0x0,
	/**
	 * @TOF_CONFIG_CMD: TOF configuration, uses &struct iwl_tof_config_cmd
	 */
	TOF_CONFIG_CMD = 0x1,
	/**
	 * @TOF_RANGE_ABORT_CMD: abort ongoing ranging, uses
	 *	&struct iwl_tof_range_abort_cmd
	 */
	TOF_RANGE_ABORT_CMD = 0x2,
	/**
	 * @TOF_RANGE_REQ_EXT_CMD: TOF extended ranging config,
	 *	uses &struct iwl_tof_range_req_ext_cmd
	 */
	TOF_RANGE_REQ_EXT_CMD = 0x3,
	/**
	 * @TOF_RESPONDER_CONFIG_CMD: FTM responder configuration,
	 *	uses &struct iwl_tof_responder_config_cmd
	 */
	TOF_RESPONDER_CONFIG_CMD = 0x4,
	/**
	 * @TOF_RESPONDER_DYN_CONFIG_CMD: FTM dynamic configuration,
	 *	uses &struct iwl_tof_responder_dyn_config_cmd
	 */
	TOF_RESPONDER_DYN_CONFIG_CMD = 0x5,
	/**
	 * @CSI_HEADER_NOTIFICATION: CSI header
	 */
	CSI_HEADER_NOTIFICATION = 0xFA,
	/**
	 * @CSI_CHUNKS_NOTIFICATION: CSI chunk,
	 *	uses &struct iwl_csi_chunk_notification
	 */
	CSI_CHUNKS_NOTIFICATION = 0xFB,
	/**
	 * @TOF_LC_NOTIF: used for LCI/civic location, contains just
	 *	the action frame
	 */
	TOF_LC_NOTIF = 0xFC,
	/**
	 * @TOF_RESPONDER_STATS: FTM responder statistics notification,
	 *	uses &struct iwl_ftm_responder_stats
	 */
	TOF_RESPONDER_STATS = 0xFD,
	/**
	 * @TOF_MCSI_DEBUG_NOTIF: MCSI debug notification, uses
	 *	&struct iwl_tof_mcsi_notif
	 */
	TOF_MCSI_DEBUG_NOTIF = 0xFE,
	/**
	 * @TOF_RANGE_RESPONSE_NOTIF: ranging response, using
	 *	&struct iwl_tof_range_rsp_ntfy
	 */
	TOF_RANGE_RESPONSE_NOTIF = 0xFF,
};

/**
 * struct iwl_tof_config_cmd - ToF configuration
 * @tof_disabled: indicates if ToF is disabled (or not)
 * @one_sided_disabled: indicates if one-sided is disabled (or not)
 * @is_debug_mode: indiciates if debug mode is active
 * @is_buf_required: indicates if channel estimation buffer is required
 */
struct iwl_tof_config_cmd {
	u8 tof_disabled;
	u8 one_sided_disabled;
	u8 is_debug_mode;
	u8 is_buf_required;
} __packed;

/**
 * enum iwl_tof_bandwidth - values for iwl_tof_range_req_ap_entry.bandwidth
 * @IWL_TOF_BW_20_LEGACY: 20 MHz non-HT
 * @IWL_TOF_BW_20_HT: 20 MHz HT
 * @IWL_TOF_BW_40: 40 MHz
 * @IWL_TOF_BW_80: 80 MHz
 * @IWL_TOF_BW_160: 160 MHz
 * @IWL_TOF_BW_NUM: number of tof bandwidths
 */
enum iwl_tof_bandwidth {
	IWL_TOF_BW_20_LEGACY,
	IWL_TOF_BW_20_HT,
	IWL_TOF_BW_40,
	IWL_TOF_BW_80,
	IWL_TOF_BW_160,
	IWL_TOF_BW_NUM,
}; /* LOCAT_BW_TYPE_E */

/*
 * enum iwl_tof_algo_type - Algorithym type for range measurement request
 */
enum iwl_tof_algo_type {
	IWL_TOF_ALGO_TYPE_MAX_LIKE	= 0,
	IWL_TOF_ALGO_TYPE_LINEAR_REG	= 1,
	IWL_TOF_ALGO_TYPE_FFT		= 2,

	/* Keep last */
	IWL_TOF_ALGO_TYPE_INVALID,
}; /* ALGO_TYPE_E */

/*
 * enum iwl_tof_mcsi_ntfy - Enable/Disable MCSI notifications
 */
enum iwl_tof_mcsi_enable {
	IWL_TOF_MCSI_DISABLED = 0,
	IWL_TOF_MCSI_ENABLED = 1,
}; /* MCSI_ENABLE_E */

/**
 * enum iwl_tof_responder_cmd_valid_field - valid fields in the responder cfg
 * @IWL_TOF_RESPONDER_CMD_VALID_CHAN_INFO: channel info is valid
 * @IWL_TOF_RESPONDER_CMD_VALID_TOA_OFFSET: ToA offset is valid
 * @IWL_TOF_RESPONDER_CMD_VALID_COMMON_CALIB: common calibration mode is valid
 * @IWL_TOF_RESPONDER_CMD_VALID_SPECIFIC_CALIB: spefici calibration mode is
 *	valid
 * @IWL_TOF_RESPONDER_CMD_VALID_BSSID: BSSID is valid
 * @IWL_TOF_RESPONDER_CMD_VALID_TX_ANT: TX antenna is valid
 * @IWL_TOF_RESPONDER_CMD_VALID_ALGO_TYPE: algorithm type is valid
 * @IWL_TOF_RESPONDER_CMD_VALID_NON_ASAP_SUPPORT: non-ASAP support is valid
 * @IWL_TOF_RESPONDER_CMD_VALID_STATISTICS_REPORT_SUPPORT: statistics report
 *	support is valid
 * @IWL_TOF_RESPONDER_CMD_VALID_MCSI_NOTIF_SUPPORT: MCSI notification support
 *	is valid
 * @IWL_TOF_RESPONDER_CMD_VALID_FAST_ALGO_SUPPORT: fast algorithm support
 *	is valid
 * @IWL_TOF_RESPONDER_CMD_VALID_RETRY_ON_ALGO_FAIL: retry on algorithm failure
 *	is valid
 * @IWL_TOF_RESPONDER_CMD_VALID_STA_ID: station ID is valid
 * @IWL_TOF_RESPONDER_CMD_VALID_NDP_SUPPORT: enable/disable NDP ranging support
 *	is valid
 * @IWL_TOF_RESPONDER_CMD_VALID_NDP_PARAMS: NDP parameters are valid
 * @IWL_TOF_RESPONDER_CMD_VALID_LMR_FEEDBACK: LMR feedback support is valid
 */
enum iwl_tof_responder_cmd_valid_field {
	IWL_TOF_RESPONDER_CMD_VALID_CHAN_INFO = BIT(0),
	IWL_TOF_RESPONDER_CMD_VALID_TOA_OFFSET = BIT(1),
	IWL_TOF_RESPONDER_CMD_VALID_COMMON_CALIB = BIT(2),
	IWL_TOF_RESPONDER_CMD_VALID_SPECIFIC_CALIB = BIT(3),
	IWL_TOF_RESPONDER_CMD_VALID_BSSID = BIT(4),
	IWL_TOF_RESPONDER_CMD_VALID_TX_ANT = BIT(5),
	IWL_TOF_RESPONDER_CMD_VALID_ALGO_TYPE = BIT(6),
	IWL_TOF_RESPONDER_CMD_VALID_NON_ASAP_SUPPORT = BIT(7),
	IWL_TOF_RESPONDER_CMD_VALID_STATISTICS_REPORT_SUPPORT = BIT(8),
	IWL_TOF_RESPONDER_CMD_VALID_MCSI_NOTIF_SUPPORT = BIT(9),
	IWL_TOF_RESPONDER_CMD_VALID_FAST_ALGO_SUPPORT = BIT(10),
	IWL_TOF_RESPONDER_CMD_VALID_RETRY_ON_ALGO_FAIL = BIT(11),
	IWL_TOF_RESPONDER_CMD_VALID_STA_ID = BIT(12),
	IWL_TOF_RESPONDER_CMD_VALID_NDP_SUPPORT = BIT(22),
	IWL_TOF_RESPONDER_CMD_VALID_NDP_PARAMS = BIT(23),
	IWL_TOF_RESPONDER_CMD_VALID_LMR_FEEDBACK = BIT(24),
};

/**
 * enum iwl_tof_responder_cfg_flags - responder configuration flags
 * @IWL_TOF_RESPONDER_FLAGS_NON_ASAP_SUPPORT: non-ASAP support
 * @IWL_TOF_RESPONDER_FLAGS_REPORT_STATISTICS: report statistics
 * @IWL_TOF_RESPONDER_FLAGS_REPORT_MCSI: report MCSI
 * @IWL_TOF_RESPONDER_FLAGS_ALGO_TYPE: algorithm type
 * @IWL_TOF_RESPONDER_FLAGS_TOA_OFFSET_MODE: ToA offset mode
 * @IWL_TOF_RESPONDER_FLAGS_COMMON_CALIB_MODE: common calibration mode
 * @IWL_TOF_RESPONDER_FLAGS_SPECIFIC_CALIB_MODE: specific calibration mode
 * @IWL_TOF_RESPONDER_FLAGS_FAST_ALGO_SUPPORT: fast algorithm support
 * @IWL_TOF_RESPONDER_FLAGS_RETRY_ON_ALGO_FAIL: retry on algorithm fail
 * @IWL_TOF_RESPONDER_FLAGS_FTM_TX_ANT: TX antenna mask
 * @IWL_TOF_RESPONDER_FLAGS_NDP_SUPPORT: support NDP ranging
 * @IWL_TOF_RESPONDER_FLAGS_LMR_FEEDBACK: request for LMR feedback if the
 *	initiator supports it
 */
enum iwl_tof_responder_cfg_flags {
	IWL_TOF_RESPONDER_FLAGS_NON_ASAP_SUPPORT = BIT(0),
	IWL_TOF_RESPONDER_FLAGS_REPORT_STATISTICS = BIT(1),
	IWL_TOF_RESPONDER_FLAGS_REPORT_MCSI = BIT(2),
	IWL_TOF_RESPONDER_FLAGS_ALGO_TYPE = BIT(3) | BIT(4) | BIT(5),
	IWL_TOF_RESPONDER_FLAGS_TOA_OFFSET_MODE = BIT(6),
	IWL_TOF_RESPONDER_FLAGS_COMMON_CALIB_MODE = BIT(7),
	IWL_TOF_RESPONDER_FLAGS_SPECIFIC_CALIB_MODE = BIT(8),
	IWL_TOF_RESPONDER_FLAGS_FAST_ALGO_SUPPORT = BIT(9),
	IWL_TOF_RESPONDER_FLAGS_RETRY_ON_ALGO_FAIL = BIT(10),
	IWL_TOF_RESPONDER_FLAGS_FTM_TX_ANT = RATE_MCS_ANT_ABC_MSK,
	IWL_TOF_RESPONDER_FLAGS_NDP_SUPPORT = BIT(24),
	IWL_TOF_RESPONDER_FLAGS_LMR_FEEDBACK = BIT(25),
};

/**
 * struct iwl_tof_responder_config_cmd_v6 - ToF AP mode (for debug)
 * @cmd_valid_fields: &iwl_tof_responder_cmd_valid_field
 * @responder_cfg_flags: &iwl_tof_responder_cfg_flags
 * @bandwidth: current AP Bandwidth: &enum iwl_tof_bandwidth
 * @rate: current AP rate
 * @channel_num: current AP Channel
 * @ctrl_ch_position: coding of the control channel position relative to
 *	the center frequency, see iwl_mvm_get_ctrl_pos()
 * @sta_id: index of the AP STA when in AP mode
 * @reserved1: reserved
 * @toa_offset: Artificial addition [pSec] for the ToA - to be used for debug
 *	purposes, simulating station movement by adding various values
 *	to this field
 * @common_calib: XVT: common calibration value
 * @specific_calib: XVT: specific calibration value
 * @bssid: Current AP BSSID
 * @reserved2: reserved
 */
struct iwl_tof_responder_config_cmd_v6 {
	__le32 cmd_valid_fields;
	__le32 responder_cfg_flags;
	u8 bandwidth;
	u8 rate;
	u8 channel_num;
	u8 ctrl_ch_position;
	u8 sta_id;
	u8 reserved1;
	__le16 toa_offset;
	__le16 common_calib;
	__le16 specific_calib;
	u8 bssid[ETH_ALEN];
	__le16 reserved2;
} __packed; /* TOF_RESPONDER_CONFIG_CMD_API_S_VER_6 */

/**
<<<<<<< HEAD
 * struct iwl_tof_responder_config_cmd - ToF AP mode (for debug)
=======
 * struct iwl_tof_responder_config_cmd_v7 - ToF AP mode (for debug)
>>>>>>> 7d2a07b7
 * @cmd_valid_fields: &iwl_tof_responder_cmd_valid_field
 * @responder_cfg_flags: &iwl_tof_responder_cfg_flags
 * @format_bw: bits 0 - 3: &enum iwl_location_frame_format.
 *             bits 4 - 7: &enum iwl_location_bw.
 * @rate: current AP rate
 * @channel_num: current AP Channel
 * @ctrl_ch_position: coding of the control channel position relative to
 *	the center frequency, see iwl_mvm_get_ctrl_pos()
 * @sta_id: index of the AP STA when in AP mode
 * @reserved1: reserved
 * @toa_offset: Artificial addition [pSec] for the ToA - to be used for debug
 *	purposes, simulating station movement by adding various values
 *	to this field
 * @common_calib: XVT: common calibration value
 * @specific_calib: XVT: specific calibration value
 * @bssid: Current AP BSSID
 * @reserved2: reserved
 */
<<<<<<< HEAD
struct iwl_tof_responder_config_cmd {
=======
struct iwl_tof_responder_config_cmd_v7 {
>>>>>>> 7d2a07b7
	__le32 cmd_valid_fields;
	__le32 responder_cfg_flags;
	u8 format_bw;
	u8 rate;
	u8 channel_num;
	u8 ctrl_ch_position;
	u8 sta_id;
	u8 reserved1;
	__le16 toa_offset;
	__le16 common_calib;
	__le16 specific_calib;
	u8 bssid[ETH_ALEN];
	__le16 reserved2;
<<<<<<< HEAD
} __packed; /* TOF_RESPONDER_CONFIG_CMD_API_S_VER_6 */
=======
} __packed; /* TOF_RESPONDER_CONFIG_CMD_API_S_VER_7 */

#define IWL_RESPONDER_STS_POS	3
#define IWL_RESPONDER_TOTAL_LTF_POS	6

/**
 * struct iwl_tof_responder_config_cmd_v8 - ToF AP mode (for debug)
 * @cmd_valid_fields: &iwl_tof_responder_cmd_valid_field
 * @responder_cfg_flags: &iwl_tof_responder_cfg_flags
 * @format_bw: bits 0 - 3: &enum iwl_location_frame_format.
 *             bits 4 - 7: &enum iwl_location_bw.
 * @rate: current AP rate
 * @channel_num: current AP Channel
 * @ctrl_ch_position: coding of the control channel position relative to
 *	the center frequency, see iwl_mvm_get_ctrl_pos()
 * @sta_id: index of the AP STA when in AP mode
 * @reserved1: reserved
 * @toa_offset: Artificial addition [pSec] for the ToA - to be used for debug
 *	purposes, simulating station movement by adding various values
 *	to this field
 * @common_calib: XVT: common calibration value
 * @specific_calib: XVT: specific calibration value
 * @bssid: Current AP BSSID
 * @r2i_ndp_params: parameters for R2I NDP.
 *	bits 0 - 2: max number of LTF repetitions
 *	bits 3 - 5: max number of spatial streams (supported values are < 2)
 *	bits 6 - 7: max number of total LTFs
 *		    (&enum ieee80211_range_params_max_total_ltf)
 * @i2r_ndp_params: parameters for I2R NDP.
 *	bits 0 - 2: max number of LTF repetitions
 *	bits 3 - 5: max number of spatial streams
 *	bits 6 - 7: max number of total LTFs
 *		    (&enum ieee80211_range_params_max_total_ltf)
 */
struct iwl_tof_responder_config_cmd_v8 {
	__le32 cmd_valid_fields;
	__le32 responder_cfg_flags;
	u8 format_bw;
	u8 rate;
	u8 channel_num;
	u8 ctrl_ch_position;
	u8 sta_id;
	u8 reserved1;
	__le16 toa_offset;
	__le16 common_calib;
	__le16 specific_calib;
	u8 bssid[ETH_ALEN];
	u8 r2i_ndp_params;
	u8 i2r_ndp_params;
} __packed; /* TOF_RESPONDER_CONFIG_CMD_API_S_VER_8 */
>>>>>>> 7d2a07b7

#define IWL_LCI_CIVIC_IE_MAX_SIZE	400

/**
 * struct iwl_tof_responder_dyn_config_cmd - Dynamic responder settings
 * @lci_len: The length of the 1st (LCI) part in the @lci_civic buffer
 * @civic_len: The length of the 2nd (CIVIC) part in the @lci_civic buffer
 * @lci_civic: The LCI/CIVIC buffer. LCI data (if exists) comes first, then, if
 *	needed, 0-padding such that the next part is dword-aligned, then CIVIC
 *	data (if exists) follows, and then 0-padding again to complete a
 *	4-multiple long buffer.
 */
struct iwl_tof_responder_dyn_config_cmd_v2 {
	__le32 lci_len;
	__le32 civic_len;
	u8 lci_civic[];
} __packed; /* TOF_RESPONDER_DYN_CONFIG_CMD_API_S_VER_2 */

#define IWL_LCI_MAX_SIZE	160
#define IWL_CIVIC_MAX_SIZE	160
#define HLTK_11AZ_LEN	32

/**
 * enum iwl_responder_dyn_cfg_valid_flags - valid flags for dyn_config_cmd
 * @IWL_RESPONDER_DYN_CFG_VALID_LCI: LCI data is valid
 * @IWL_RESPONDER_DYN_CFG_VALID_CIVIC: Civic data is valid
 * @IWL_RESPONDER_DYN_CFG_VALID_PASN_STA: the pasn_addr, HLTK and cipher fields
 *	are valid.
 */
enum iwl_responder_dyn_cfg_valid_flags {
	IWL_RESPONDER_DYN_CFG_VALID_LCI = BIT(0),
	IWL_RESPONDER_DYN_CFG_VALID_CIVIC = BIT(1),
	IWL_RESPONDER_DYN_CFG_VALID_PASN_STA = BIT(2),
};

<<<<<<< HEAD
/**
 * struct iwl_tof_responder_dyn_config_cmd - Dynamic responder settings
 * @cipher: The negotiated cipher. see &enum iwl_location_cipher.
 * @valid_flags: flags indicating which fields in the command are valid. see
 *	&enum iwl_responder_dyn_cfg_valid_flags.
 * @lci_len: length of the LCI data in bytes
 * @civic_len: length of the Civic data in bytes
 * @lci_buf: the LCI buffer
 * @civic_buf: the Civic buffer
 * @hltk_buf: HLTK for secure LTF bits generation for the specified station
 * @addr: mac address of the station for which to use the HLTK
 * @reserved: for alignment
 */
struct iwl_tof_responder_dyn_config_cmd {
	u8 cipher;
	u8 valid_flags;
	u8 lci_len;
	u8 civic_len;
	u8 lci_buf[IWL_LCI_MAX_SIZE];
	u8 civic_buf[IWL_LCI_MAX_SIZE];
	u8 hltk_buf[HLTK_11AZ_LEN];
	u8 addr[ETH_ALEN];
	u8 reserved[2];
} __packed; /* TOF_RESPONDER_DYN_CONFIG_CMD_API_S_VER_3 */

/**
=======
/**
 * struct iwl_tof_responder_dyn_config_cmd - Dynamic responder settings
 * @cipher: The negotiated cipher. see &enum iwl_location_cipher.
 * @valid_flags: flags indicating which fields in the command are valid. see
 *	&enum iwl_responder_dyn_cfg_valid_flags.
 * @lci_len: length of the LCI data in bytes
 * @civic_len: length of the Civic data in bytes
 * @lci_buf: the LCI buffer
 * @civic_buf: the Civic buffer
 * @hltk_buf: HLTK for secure LTF bits generation for the specified station
 * @addr: mac address of the station for which to use the HLTK
 * @reserved: for alignment
 */
struct iwl_tof_responder_dyn_config_cmd {
	u8 cipher;
	u8 valid_flags;
	u8 lci_len;
	u8 civic_len;
	u8 lci_buf[IWL_LCI_MAX_SIZE];
	u8 civic_buf[IWL_LCI_MAX_SIZE];
	u8 hltk_buf[HLTK_11AZ_LEN];
	u8 addr[ETH_ALEN];
	u8 reserved[2];
} __packed; /* TOF_RESPONDER_DYN_CONFIG_CMD_API_S_VER_3 */

/**
>>>>>>> 7d2a07b7
 * struct iwl_tof_range_req_ext_cmd - extended range req for WLS
 * @tsf_timer_offset_msec: the recommended time offset (mSec) from the AP's TSF
 * @reserved: reserved
 * @min_delta_ftm: Minimal time between two consecutive measurements,
 *		   in units of 100us. 0 means no preference by station
 * @ftm_format_and_bw20M: FTM Channel Spacing/Format for 20MHz: recommended
 *			value be sent to the AP
 * @ftm_format_and_bw40M: FTM Channel Spacing/Format for 40MHz: recommended
 *			value to be sent to the AP
 * @ftm_format_and_bw80M: FTM Channel Spacing/Format for 80MHz: recommended
 *			value to be sent to the AP
 */
struct iwl_tof_range_req_ext_cmd {
	__le16 tsf_timer_offset_msec;
	__le16 reserved;
	u8 min_delta_ftm;
	u8 ftm_format_and_bw20M;
	u8 ftm_format_and_bw40M;
	u8 ftm_format_and_bw80M;
} __packed;

/**
 * enum iwl_tof_location_query - values for query bitmap
 * @IWL_TOF_LOC_LCI: query LCI
 * @IWL_TOF_LOC_CIVIC: query civic
 */
enum iwl_tof_location_query {
	IWL_TOF_LOC_LCI = 0x01,
	IWL_TOF_LOC_CIVIC = 0x02,
};

 /**
 * struct iwl_tof_range_req_ap_entry_v2 - AP configuration parameters
 * @channel_num: Current AP Channel
 * @bandwidth: Current AP Bandwidth. One of iwl_tof_bandwidth.
 * @tsf_delta_direction: TSF relatively to the subject AP
 * @ctrl_ch_position: Coding of the control channel position relative to the
 *	center frequency, see iwl_mvm_get_ctrl_pos().
 * @bssid: AP's BSSID
 * @measure_type: Measurement type: 0 - two sided, 1 - One sided
 * @num_of_bursts: Recommended value to be sent to the AP.  2s Exponent of the
 *	number of measurement iterations (min 2^0 = 1, max 2^14)
 * @burst_period: Recommended value to be sent to the AP. Measurement
 *	periodicity In units of 100ms. ignored if num_of_bursts = 0
 * @samples_per_burst: 2-sided: the number of FTMs pairs in single Burst (1-31);
 *	1-sided: how many rts/cts pairs should be used per burst.
 * @retries_per_sample: Max number of retries that the LMAC should send
 *	in case of no replies by the AP.
 * @tsf_delta: TSF Delta in units of microseconds.
 *	The difference between the AP TSF and the device local clock.
 * @location_req: Location Request Bit[0] LCI should be sent in the FTMR;
 *	Bit[1] Civic should be sent in the FTMR
 * @asap_mode: 0 - non asap mode, 1 - asap mode (not relevant for one sided)
 * @enable_dyn_ack: Enable Dynamic ACK BW.
 *	0: Initiator interact with regular AP;
 *	1: Initiator interact with Responder machine: need to send the
 *	Initiator Acks with HT 40MHz / 80MHz, since the Responder should
 *	use it for its ch est measurement (this flag will be set when we
 *	configure the opposite machine to be Responder).
 * @rssi: Last received value
 *	legal values: -128-0 (0x7f). above 0x0 indicating an invalid value.
 * @algo_type: &enum iwl_tof_algo_type
 * @notify_mcsi: &enum iwl_tof_mcsi_ntfy.
 * @reserved: For alignment and future use
 */
struct iwl_tof_range_req_ap_entry_v2 {
	u8 channel_num;
	u8 bandwidth;
	u8 tsf_delta_direction;
	u8 ctrl_ch_position;
	u8 bssid[ETH_ALEN];
	u8 measure_type;
	u8 num_of_bursts;
	__le16 burst_period;
	u8 samples_per_burst;
	u8 retries_per_sample;
	__le32 tsf_delta;
	u8 location_req;
	u8 asap_mode;
	u8 enable_dyn_ack;
	s8 rssi;
	u8 algo_type;
	u8 notify_mcsi;
	__le16 reserved;
} __packed; /* LOCATION_RANGE_REQ_AP_ENTRY_CMD_API_S_VER_2 */

/**
 * enum iwl_initiator_ap_flags - per responder FTM configuration flags
 * @IWL_INITIATOR_AP_FLAGS_ASAP: Request for ASAP measurement.
 * @IWL_INITIATOR_AP_FLAGS_LCI_REQUEST: Request for LCI information
 * @IWL_INITIATOR_AP_FLAGS_CIVIC_REQUEST: Request for CIVIC information
 * @IWL_INITIATOR_AP_FLAGS_DYN_ACK: Send HT/VHT ack for FTM frames. If not set,
 *	20Mhz dup acks will be sent.
 * @IWL_INITIATOR_AP_FLAGS_ALGO_LR: Use LR algo type for rtt calculation.
 *	Default algo type is ML.
 * @IWL_INITIATOR_AP_FLAGS_ALGO_FFT: Use FFT algo type for rtt calculation.
 *	Default algo type is ML.
 * @IWL_INITIATOR_AP_FLAGS_MCSI_REPORT: Send the MCSI for each FTM frame to the
 *	driver.
 * @IWL_INITIATOR_AP_FLAGS_NON_TB: Use non trigger based flow
 * @IWL_INITIATOR_AP_FLAGS_TB: Use trigger based flow
<<<<<<< HEAD
 * @IWL_INITIATOR_AP_FLAGS_SECURED: request secured measurement
 * @IWL_INITIATOR_AP_FLAGS_LMR_FEEDBACK: Send LMR feedback
 * @IWL_INITIATOR_AP_FLAGS_USE_CALIB: Use calibration values from the request
 *      instead of fw internal values.
=======
 * @IWL_INITIATOR_AP_FLAGS_SECURED: request secure LTF measurement
 * @IWL_INITIATOR_AP_FLAGS_LMR_FEEDBACK: Send LMR feedback
 * @IWL_INITIATOR_AP_FLAGS_USE_CALIB: Use calibration values from the request
 *      instead of fw internal values.
 * @IWL_INITIATOR_AP_FLAGS_PMF: request to protect the negotiation and LMR
 *      frames with protected management frames.
>>>>>>> 7d2a07b7
 */
enum iwl_initiator_ap_flags {
	IWL_INITIATOR_AP_FLAGS_ASAP = BIT(1),
	IWL_INITIATOR_AP_FLAGS_LCI_REQUEST = BIT(2),
	IWL_INITIATOR_AP_FLAGS_CIVIC_REQUEST = BIT(3),
	IWL_INITIATOR_AP_FLAGS_DYN_ACK = BIT(4),
	IWL_INITIATOR_AP_FLAGS_ALGO_LR = BIT(5),
	IWL_INITIATOR_AP_FLAGS_ALGO_FFT = BIT(6),
	IWL_INITIATOR_AP_FLAGS_MCSI_REPORT = BIT(8),
	IWL_INITIATOR_AP_FLAGS_NON_TB = BIT(9),
	IWL_INITIATOR_AP_FLAGS_TB = BIT(10),
	IWL_INITIATOR_AP_FLAGS_SECURED = BIT(11),
	IWL_INITIATOR_AP_FLAGS_LMR_FEEDBACK = BIT(12),
	IWL_INITIATOR_AP_FLAGS_USE_CALIB = BIT(13),
<<<<<<< HEAD
=======
	IWL_INITIATOR_AP_FLAGS_PMF = BIT(14),
>>>>>>> 7d2a07b7
};

/**
 * struct iwl_tof_range_req_ap_entry_v3 - AP configuration parameters
 * @initiator_ap_flags: see &enum iwl_initiator_ap_flags.
 * @channel_num: AP Channel number
 * @bandwidth: AP bandwidth. One of iwl_tof_bandwidth.
 * @ctrl_ch_position: Coding of the control channel position relative to the
 *	center frequency, see iwl_mvm_get_ctrl_pos().
 * @ftmr_max_retries: Max number of retries to send the FTMR in case of no
 *	reply from the AP.
 * @bssid: AP's BSSID
 * @burst_period: Recommended value to be sent to the AP. Measurement
 *	periodicity In units of 100ms. ignored if num_of_bursts_exp = 0
 * @samples_per_burst: the number of FTMs pairs in single Burst (1-31);
 * @num_of_bursts: Recommended value to be sent to the AP. 2s Exponent of
 *	the number of measurement iterations (min 2^0 = 1, max 2^14)
 * @reserved: For alignment and future use
 * @tsf_delta: not in use
 */
struct iwl_tof_range_req_ap_entry_v3 {
	__le32 initiator_ap_flags;
	u8 channel_num;
	u8 bandwidth;
	u8 ctrl_ch_position;
	u8 ftmr_max_retries;
	u8 bssid[ETH_ALEN];
	__le16 burst_period;
	u8 samples_per_burst;
	u8 num_of_bursts;
	__le16 reserved;
	__le32 tsf_delta;
} __packed; /* LOCATION_RANGE_REQ_AP_ENTRY_CMD_API_S_VER_3 */

/**
 * enum iwl_location_frame_format - location frame formats
 * @IWL_LOCATION_FRAME_FORMAT_LEGACY: legacy
 * @IWL_LOCATION_FRAME_FORMAT_HT: HT
 * @IWL_LOCATION_FRAME_FORMAT_VHT: VHT
 * @IWL_LOCATION_FRAME_FORMAT_HE: HE
 */
enum iwl_location_frame_format {
	IWL_LOCATION_FRAME_FORMAT_LEGACY,
	IWL_LOCATION_FRAME_FORMAT_HT,
	IWL_LOCATION_FRAME_FORMAT_VHT,
	IWL_LOCATION_FRAME_FORMAT_HE,
};

/**
 * enum iwl_location_bw - location bandwidth selection
 * @IWL_LOCATION_BW_20MHZ: 20MHz
 * @IWL_LOCATION_BW_40MHZ: 40MHz
 * @IWL_LOCATION_BW_80MHZ: 80MHz
 */
enum iwl_location_bw {
	IWL_LOCATION_BW_20MHZ,
	IWL_LOCATION_BW_40MHZ,
	IWL_LOCATION_BW_80MHZ,
};

#define TK_11AZ_LEN	32

#define LOCATION_BW_POS	4

/**
 * struct iwl_tof_range_req_ap_entry_v4 - AP configuration parameters
 * @initiator_ap_flags: see &enum iwl_initiator_ap_flags.
 * @channel_num: AP Channel number
 * @format_bw: bits 0 - 3: &enum iwl_location_frame_format.
 *             bits 4 - 7: &enum iwl_location_bw.
 * @ctrl_ch_position: Coding of the control channel position relative to the
 *	center frequency, see iwl_mvm_get_ctrl_pos().
 * @ftmr_max_retries: Max number of retries to send the FTMR in case of no
 *	reply from the AP.
 * @bssid: AP's BSSID
 * @burst_period: Recommended value to be sent to the AP. Measurement
 *	periodicity In units of 100ms. ignored if num_of_bursts_exp = 0
 * @samples_per_burst: the number of FTMs pairs in single Burst (1-31);
 * @num_of_bursts: Recommended value to be sent to the AP. 2s Exponent of
 *	the number of measurement iterations (min 2^0 = 1, max 2^14)
 * @reserved: For alignment and future use
 * @hltk: HLTK to be used for secured 11az measurement
 * @tk: TK to be used for secured 11az measurement
 */
struct iwl_tof_range_req_ap_entry_v4 {
	__le32 initiator_ap_flags;
	u8 channel_num;
	u8 format_bw;
	u8 ctrl_ch_position;
	u8 ftmr_max_retries;
	u8 bssid[ETH_ALEN];
	__le16 burst_period;
	u8 samples_per_burst;
	u8 num_of_bursts;
	__le16 reserved;
	u8 hltk[HLTK_11AZ_LEN];
	u8 tk[TK_11AZ_LEN];
} __packed; /* LOCATION_RANGE_REQ_AP_ENTRY_CMD_API_S_VER_4 */

/**
 * enum iwl_location_cipher - location cipher selection
 * @IWL_LOCATION_CIPHER_CCMP_128: CCMP 128
 * @IWL_LOCATION_CIPHER_GCMP_128: GCMP 128
 * @IWL_LOCATION_CIPHER_GCMP_256: GCMP 256
 * @IWL_LOCATION_CIPHER_INVALID: security is not used.
 * @IWL_LOCATION_CIPHER_MAX: maximum value for this enum.
 */
enum iwl_location_cipher {
	IWL_LOCATION_CIPHER_CCMP_128,
	IWL_LOCATION_CIPHER_GCMP_128,
	IWL_LOCATION_CIPHER_GCMP_256,
	IWL_LOCATION_CIPHER_INVALID,
	IWL_LOCATION_CIPHER_MAX,
};

/**
 * struct iwl_tof_range_req_ap_entry_v6 - AP configuration parameters
 * @initiator_ap_flags: see &enum iwl_initiator_ap_flags.
 * @channel_num: AP Channel number
 * @format_bw: bits 0 - 3: &enum iwl_location_frame_format.
 *             bits 4 - 7: &enum iwl_location_bw.
 * @ctrl_ch_position: Coding of the control channel position relative to the
 *	center frequency, see iwl_mvm_get_ctrl_pos().
 * @ftmr_max_retries: Max number of retries to send the FTMR in case of no
 *	reply from the AP.
 * @bssid: AP's BSSID
 * @burst_period: Recommended value to be sent to the AP. Measurement
 *	periodicity In units of 100ms. ignored if num_of_bursts_exp = 0
 * @samples_per_burst: the number of FTMs pairs in single Burst (1-31);
 * @num_of_bursts: Recommended value to be sent to the AP. 2s Exponent of
 *	the number of measurement iterations (min 2^0 = 1, max 2^14)
 * @sta_id: the station id of the AP. Only relevant when associated to the AP,
 *	otherwise should be set to &IWL_MVM_INVALID_STA.
 * @cipher: pairwise cipher suite for secured measurement.
 *          &enum iwl_location_cipher.
 * @hltk: HLTK to be used for secured 11az measurement
 * @tk: TK to be used for secured 11az measurement
 * @calib: An array of calibration values per FTM rx bandwidth.
 *         If &IWL_INITIATOR_AP_FLAGS_USE_CALIB is set, the fw will use the
 *         calibration value that corresponds to the rx bandwidth of the FTM
 *         frame.
 * @beacon_interval: beacon interval of the AP in TUs. Only required if
 *	&IWL_INITIATOR_AP_FLAGS_TB is set.
 */
struct iwl_tof_range_req_ap_entry_v6 {
	__le32 initiator_ap_flags;
	u8 channel_num;
	u8 format_bw;
	u8 ctrl_ch_position;
	u8 ftmr_max_retries;
	u8 bssid[ETH_ALEN];
	__le16 burst_period;
	u8 samples_per_burst;
	u8 num_of_bursts;
	u8 sta_id;
	u8 cipher;
	u8 hltk[HLTK_11AZ_LEN];
	u8 tk[TK_11AZ_LEN];
	__le16 calib[IWL_TOF_BW_NUM];
	__le16 beacon_interval;
} __packed; /* LOCATION_RANGE_REQ_AP_ENTRY_CMD_API_S_VER_6 */

/**
 * struct iwl_tof_range_req_ap_entry_v7 - AP configuration parameters
 * @initiator_ap_flags: see &enum iwl_initiator_ap_flags.
 * @channel_num: AP Channel number
 * @format_bw: bits 0 - 3: &enum iwl_location_frame_format.
 *             bits 4 - 7: &enum iwl_location_bw.
 * @ctrl_ch_position: Coding of the control channel position relative to the
 *	center frequency, see iwl_mvm_get_ctrl_pos().
 * @ftmr_max_retries: Max number of retries to send the FTMR in case of no
 *	reply from the AP.
 * @bssid: AP's BSSID
 * @burst_period: Recommended value to be sent to the AP. Measurement
 *	periodicity In units of 100ms. ignored if num_of_bursts_exp = 0
 * @samples_per_burst: the number of FTMs pairs in single Burst (1-31);
 * @num_of_bursts: Recommended value to be sent to the AP. 2s Exponent of
 *	the number of measurement iterations (min 2^0 = 1, max 2^14)
 * @sta_id: the station id of the AP. Only relevant when associated to the AP,
 *	otherwise should be set to &IWL_MVM_INVALID_STA.
 * @cipher: pairwise cipher suite for secured measurement.
 *          &enum iwl_location_cipher.
 * @hltk: HLTK to be used for secured 11az measurement
 * @tk: TK to be used for secured 11az measurement
 * @calib: An array of calibration values per FTM rx bandwidth.
 *         If &IWL_INITIATOR_AP_FLAGS_USE_CALIB is set, the fw will use the
 *         calibration value that corresponds to the rx bandwidth of the FTM
 *         frame.
 * @beacon_interval: beacon interval of the AP in TUs. Only required if
 *	&IWL_INITIATOR_AP_FLAGS_TB is set.
 * @rx_pn: the next expected PN for protected management frames Rx. LE byte
 *	order. Only valid if &IWL_INITIATOR_AP_FLAGS_SECURED is set and sta_id
 *	is set to &IWL_MVM_INVALID_STA.
 * @tx_pn: the next PN to use for protected management frames Tx. LE byte
 *	order. Only valid if &IWL_INITIATOR_AP_FLAGS_SECURED is set and sta_id
 *	is set to &IWL_MVM_INVALID_STA.
 */
struct iwl_tof_range_req_ap_entry_v7 {
	__le32 initiator_ap_flags;
	u8 channel_num;
	u8 format_bw;
	u8 ctrl_ch_position;
	u8 ftmr_max_retries;
	u8 bssid[ETH_ALEN];
	__le16 burst_period;
	u8 samples_per_burst;
	u8 num_of_bursts;
	u8 sta_id;
	u8 cipher;
	u8 hltk[HLTK_11AZ_LEN];
	u8 tk[TK_11AZ_LEN];
	__le16 calib[IWL_TOF_BW_NUM];
	__le16 beacon_interval;
	u8 rx_pn[IEEE80211_CCMP_PN_LEN];
	u8 tx_pn[IEEE80211_CCMP_PN_LEN];
} __packed; /* LOCATION_RANGE_REQ_AP_ENTRY_CMD_API_S_VER_7 */

<<<<<<< HEAD
=======
#define IWL_LOCATION_MAX_STS_POS	3

/**
 * struct iwl_tof_range_req_ap_entry_v8 - AP configuration parameters
 * @initiator_ap_flags: see &enum iwl_initiator_ap_flags.
 * @channel_num: AP Channel number
 * @format_bw: bits 0 - 3: &enum iwl_location_frame_format.
 *             bits 4 - 7: &enum iwl_location_bw.
 * @ctrl_ch_position: Coding of the control channel position relative to the
 *	center frequency, see iwl_mvm_get_ctrl_pos().
 * @ftmr_max_retries: Max number of retries to send the FTMR in case of no
 *	reply from the AP.
 * @bssid: AP's BSSID
 * @burst_period: Recommended value to be sent to the AP. Measurement
 *	periodicity In units of 100ms. ignored if num_of_bursts_exp = 0
 * @samples_per_burst: the number of FTMs pairs in single Burst (1-31);
 * @num_of_bursts: Recommended value to be sent to the AP. 2s Exponent of
 *	the number of measurement iterations (min 2^0 = 1, max 2^14)
 * @sta_id: the station id of the AP. Only relevant when associated to the AP,
 *	otherwise should be set to &IWL_MVM_INVALID_STA.
 * @cipher: pairwise cipher suite for secured measurement.
 *          &enum iwl_location_cipher.
 * @hltk: HLTK to be used for secured 11az measurement
 * @tk: TK to be used for secured 11az measurement
 * @calib: An array of calibration values per FTM rx bandwidth.
 *         If &IWL_INITIATOR_AP_FLAGS_USE_CALIB is set, the fw will use the
 *         calibration value that corresponds to the rx bandwidth of the FTM
 *         frame.
 * @beacon_interval: beacon interval of the AP in TUs. Only required if
 *	&IWL_INITIATOR_AP_FLAGS_TB is set.
 * @rx_pn: the next expected PN for protected management frames Rx. LE byte
 *	order. Only valid if &IWL_INITIATOR_AP_FLAGS_SECURED is set and sta_id
 *	is set to &IWL_MVM_INVALID_STA.
 * @tx_pn: the next PN to use for protected management frames Tx. LE byte
 *	order. Only valid if &IWL_INITIATOR_AP_FLAGS_SECURED is set and sta_id
 *	is set to &IWL_MVM_INVALID_STA.
 * @r2i_ndp_params: parameters for R2I NDP ranging negotiation.
 *      bits 0 - 2: max LTF repetitions
 *      bits 3 - 5: max number of spatial streams
 *      bits 6 - 7: reserved
 * @i2r_ndp_params: parameters for I2R NDP ranging negotiation.
 *      bits 0 - 2: max LTF repetitions
 *      bits 3 - 5: max number of spatial streams (supported values are < 2)
 *      bits 6 - 7: reserved
 * @r2i_max_total_ltf: R2I Max Total LTFs for NDP ranging negotiation.
 *      One of &enum ieee80211_range_params_max_total_ltf.
 * @i2r_max_total_ltf: I2R Max Total LTFs for NDP ranging negotiation.
 *      One of &enum ieee80211_range_params_max_total_ltf.
 */
struct iwl_tof_range_req_ap_entry_v8 {
	__le32 initiator_ap_flags;
	u8 channel_num;
	u8 format_bw;
	u8 ctrl_ch_position;
	u8 ftmr_max_retries;
	u8 bssid[ETH_ALEN];
	__le16 burst_period;
	u8 samples_per_burst;
	u8 num_of_bursts;
	u8 sta_id;
	u8 cipher;
	u8 hltk[HLTK_11AZ_LEN];
	u8 tk[TK_11AZ_LEN];
	__le16 calib[IWL_TOF_BW_NUM];
	__le16 beacon_interval;
	u8 rx_pn[IEEE80211_CCMP_PN_LEN];
	u8 tx_pn[IEEE80211_CCMP_PN_LEN];
	u8 r2i_ndp_params;
	u8 i2r_ndp_params;
	u8 r2i_max_total_ltf;
	u8 i2r_max_total_ltf;
} __packed; /* LOCATION_RANGE_REQ_AP_ENTRY_CMD_API_S_VER_8 */

>>>>>>> 7d2a07b7
/**
 * enum iwl_tof_response_mode
 * @IWL_MVM_TOF_RESPONSE_ASAP: report each AP measurement separately as soon as
 *			       possible (not supported for this release)
 * @IWL_MVM_TOF_RESPONSE_TIMEOUT: report all AP measurements as a batch upon
 *				  timeout expiration
 * @IWL_MVM_TOF_RESPONSE_COMPLETE: report all AP measurements as a batch at the
 *				   earlier of: measurements completion / timeout
 *				   expiration.
 */
enum iwl_tof_response_mode {
	IWL_MVM_TOF_RESPONSE_ASAP,
	IWL_MVM_TOF_RESPONSE_TIMEOUT,
	IWL_MVM_TOF_RESPONSE_COMPLETE,
};

/**
 * enum iwl_tof_initiator_flags
 *
 * @IWL_TOF_INITIATOR_FLAGS_FAST_ALGO_DISABLED: disable fast algo, meaning run
 *	the algo on ant A+B, instead of only one of them.
 * @IWL_TOF_INITIATOR_FLAGS_RX_CHAIN_SEL_A: open RX antenna A for FTMs RX
 * @IWL_TOF_INITIATOR_FLAGS_RX_CHAIN_SEL_B: open RX antenna B for FTMs RX
 * @IWL_TOF_INITIATOR_FLAGS_RX_CHAIN_SEL_C: open RX antenna C for FTMs RX
 * @IWL_TOF_INITIATOR_FLAGS_TX_CHAIN_SEL_A: use antenna A fo TX ACKs during FTM
 * @IWL_TOF_INITIATOR_FLAGS_TX_CHAIN_SEL_B: use antenna B fo TX ACKs during FTM
 * @IWL_TOF_INITIATOR_FLAGS_TX_CHAIN_SEL_C: use antenna C fo TX ACKs during FTM
 * @IWL_TOF_INITIATOR_FLAGS_MACADDR_RANDOM: use random mac address for FTM
 * @IWL_TOF_INITIATOR_FLAGS_SPECIFIC_CALIB: use the specific calib value from
 *	the range request command
 * @IWL_TOF_INITIATOR_FLAGS_COMMON_CALIB: use the common calib value from the
 *	ragne request command
 * @IWL_TOF_INITIATOR_FLAGS_NON_ASAP_SUPPORT: support non-asap measurements
 */
enum iwl_tof_initiator_flags {
	IWL_TOF_INITIATOR_FLAGS_FAST_ALGO_DISABLED = BIT(0),
	IWL_TOF_INITIATOR_FLAGS_RX_CHAIN_SEL_A = BIT(1),
	IWL_TOF_INITIATOR_FLAGS_RX_CHAIN_SEL_B = BIT(2),
	IWL_TOF_INITIATOR_FLAGS_RX_CHAIN_SEL_C = BIT(3),
	IWL_TOF_INITIATOR_FLAGS_TX_CHAIN_SEL_A = BIT(4),
	IWL_TOF_INITIATOR_FLAGS_TX_CHAIN_SEL_B = BIT(5),
	IWL_TOF_INITIATOR_FLAGS_TX_CHAIN_SEL_C = BIT(6),
	IWL_TOF_INITIATOR_FLAGS_MACADDR_RANDOM = BIT(7),
	IWL_TOF_INITIATOR_FLAGS_SPECIFIC_CALIB = BIT(15),
	IWL_TOF_INITIATOR_FLAGS_COMMON_CALIB   = BIT(16),
	IWL_TOF_INITIATOR_FLAGS_NON_ASAP_SUPPORT = BIT(20),
}; /* LOCATION_RANGE_REQ_CMD_API_S_VER_5 */

#define IWL_MVM_TOF_MAX_APS 5
#define IWL_MVM_TOF_MAX_TWO_SIDED_APS 5

/**
 * struct iwl_tof_range_req_cmd_v5 - start measurement cmd
 * @initiator_flags: see flags @ iwl_tof_initiator_flags
 * @request_id: A Token incremented per request. The same Token will be
 *		sent back in the range response
 * @initiator: 0- NW initiated,  1 - Client Initiated
 * @one_sided_los_disable: '0'- run ML-Algo for both ToF/OneSided,
 *			   '1' - run ML-Algo for ToF only
 * @req_timeout: Requested timeout of the response in units of 100ms.
 *	     This is equivalent to the session time configured to the
 *	     LMAC in Initiator Request
 * @report_policy: Supported partially for this release: For current release -
 *		   the range report will be uploaded as a batch when ready or
 *		   when the session is done (successfully / partially).
 *		   one of iwl_tof_response_mode.
 * @reserved0: reserved
 * @num_of_ap: Number of APs to measure (error if > IWL_MVM_TOF_MAX_APS)
 * @macaddr_random: '0' Use default source MAC address (i.e. p2_p),
 *	            '1' Use MAC Address randomization according to the below
 * @range_req_bssid: ranging request BSSID
 * @macaddr_template: MAC address template to use for non-randomized bits
 * @macaddr_mask: Bits set to 0 shall be copied from the MAC address template.
 *		  Bits set to 1 shall be randomized by the UMAC
 * @ftm_rx_chains: Rx chain to open to receive Responder's FTMs (XVT)
 * @ftm_tx_chains: Tx chain to send the ack to the Responder FTM (XVT)
 * @common_calib: The common calib value to inject to this measurement calc
 * @specific_calib: The specific calib value to inject to this measurement calc
 * @ap: per-AP request data
 */
struct iwl_tof_range_req_cmd_v5 {
	__le32 initiator_flags;
	u8 request_id;
	u8 initiator;
	u8 one_sided_los_disable;
	u8 req_timeout;
	u8 report_policy;
	u8 reserved0;
	u8 num_of_ap;
	u8 macaddr_random;
	u8 range_req_bssid[ETH_ALEN];
	u8 macaddr_template[ETH_ALEN];
	u8 macaddr_mask[ETH_ALEN];
	u8 ftm_rx_chains;
	u8 ftm_tx_chains;
	__le16 common_calib;
	__le16 specific_calib;
	struct iwl_tof_range_req_ap_entry_v2 ap[IWL_MVM_TOF_MAX_APS];
} __packed;
/* LOCATION_RANGE_REQ_CMD_API_S_VER_5 */

/**
 * struct iwl_tof_range_req_cmd_v7 - start measurement cmd
 * @initiator_flags: see flags @ iwl_tof_initiator_flags
 * @request_id: A Token incremented per request. The same Token will be
 *		sent back in the range response
 * @num_of_ap: Number of APs to measure (error if > IWL_MVM_TOF_MAX_APS)
 * @range_req_bssid: ranging request BSSID
 * @macaddr_mask: Bits set to 0 shall be copied from the MAC address template.
 *		  Bits set to 1 shall be randomized by the UMAC
 * @macaddr_template: MAC address template to use for non-randomized bits
 * @req_timeout_ms: Requested timeout of the response in units of milliseconds.
 *	This is the session time for completing the measurement.
 * @tsf_mac_id: report the measurement start time for each ap in terms of the
 *	TSF of this mac id. 0xff to disable TSF reporting.
 * @common_calib: The common calib value to inject to this measurement calc
 * @specific_calib: The specific calib value to inject to this measurement calc
 * @ap: per-AP request data, see &struct iwl_tof_range_req_ap_entry_v2.
 */
struct iwl_tof_range_req_cmd_v7 {
	__le32 initiator_flags;
	u8 request_id;
	u8 num_of_ap;
	u8 range_req_bssid[ETH_ALEN];
	u8 macaddr_mask[ETH_ALEN];
	u8 macaddr_template[ETH_ALEN];
	__le32 req_timeout_ms;
	__le32 tsf_mac_id;
	__le16 common_calib;
	__le16 specific_calib;
	struct iwl_tof_range_req_ap_entry_v3 ap[IWL_MVM_TOF_MAX_APS];
} __packed; /* LOCATION_RANGE_REQ_CMD_API_S_VER_7 */

/**
 * struct iwl_tof_range_req_cmd_v8 - start measurement cmd
 * @initiator_flags: see flags @ iwl_tof_initiator_flags
 * @request_id: A Token incremented per request. The same Token will be
 *		sent back in the range response
 * @num_of_ap: Number of APs to measure (error if > IWL_MVM_TOF_MAX_APS)
 * @range_req_bssid: ranging request BSSID
 * @macaddr_mask: Bits set to 0 shall be copied from the MAC address template.
 *		  Bits set to 1 shall be randomized by the UMAC
 * @macaddr_template: MAC address template to use for non-randomized bits
 * @req_timeout_ms: Requested timeout of the response in units of milliseconds.
 *	This is the session time for completing the measurement.
 * @tsf_mac_id: report the measurement start time for each ap in terms of the
 *	TSF of this mac id. 0xff to disable TSF reporting.
 * @common_calib: The common calib value to inject to this measurement calc
 * @specific_calib: The specific calib value to inject to this measurement calc
 * @ap: per-AP request data, see &struct iwl_tof_range_req_ap_entry_v2.
 */
struct iwl_tof_range_req_cmd_v8 {
	__le32 initiator_flags;
	u8 request_id;
	u8 num_of_ap;
	u8 range_req_bssid[ETH_ALEN];
	u8 macaddr_mask[ETH_ALEN];
	u8 macaddr_template[ETH_ALEN];
	__le32 req_timeout_ms;
	__le32 tsf_mac_id;
	__le16 common_calib;
	__le16 specific_calib;
	struct iwl_tof_range_req_ap_entry_v4 ap[IWL_MVM_TOF_MAX_APS];
} __packed; /* LOCATION_RANGE_REQ_CMD_API_S_VER_8 */

/**
 * struct iwl_tof_range_req_cmd_v9 - start measurement cmd
 * @initiator_flags: see flags @ iwl_tof_initiator_flags
 * @request_id: A Token incremented per request. The same Token will be
 *		sent back in the range response
 * @num_of_ap: Number of APs to measure (error if > IWL_MVM_TOF_MAX_APS)
 * @range_req_bssid: ranging request BSSID
 * @macaddr_mask: Bits set to 0 shall be copied from the MAC address template.
 *		  Bits set to 1 shall be randomized by the UMAC
 * @macaddr_template: MAC address template to use for non-randomized bits
 * @req_timeout_ms: Requested timeout of the response in units of milliseconds.
 *	This is the session time for completing the measurement.
 * @tsf_mac_id: report the measurement start time for each ap in terms of the
 *	TSF of this mac id. 0xff to disable TSF reporting.
 * @ap: per-AP request data, see &struct iwl_tof_range_req_ap_entry_v2.
 */
struct iwl_tof_range_req_cmd_v9 {
	__le32 initiator_flags;
	u8 request_id;
	u8 num_of_ap;
	u8 range_req_bssid[ETH_ALEN];
	u8 macaddr_mask[ETH_ALEN];
	u8 macaddr_template[ETH_ALEN];
	__le32 req_timeout_ms;
	__le32 tsf_mac_id;
	struct iwl_tof_range_req_ap_entry_v6 ap[IWL_MVM_TOF_MAX_APS];
} __packed; /* LOCATION_RANGE_REQ_CMD_API_S_VER_9 */

/**
 * struct iwl_tof_range_req_cmd_v11 - start measurement cmd
 * @initiator_flags: see flags @ iwl_tof_initiator_flags
 * @request_id: A Token incremented per request. The same Token will be
 *		sent back in the range response
 * @num_of_ap: Number of APs to measure (error if > IWL_MVM_TOF_MAX_APS)
 * @range_req_bssid: ranging request BSSID
 * @macaddr_mask: Bits set to 0 shall be copied from the MAC address template.
 *		  Bits set to 1 shall be randomized by the UMAC
 * @macaddr_template: MAC address template to use for non-randomized bits
 * @req_timeout_ms: Requested timeout of the response in units of milliseconds.
 *	This is the session time for completing the measurement.
 * @tsf_mac_id: report the measurement start time for each ap in terms of the
 *	TSF of this mac id. 0xff to disable TSF reporting.
 * @ap: per-AP request data, see &struct iwl_tof_range_req_ap_entry_v2.
 */
struct iwl_tof_range_req_cmd_v11 {
	__le32 initiator_flags;
	u8 request_id;
	u8 num_of_ap;
	u8 range_req_bssid[ETH_ALEN];
	u8 macaddr_mask[ETH_ALEN];
	u8 macaddr_template[ETH_ALEN];
	__le32 req_timeout_ms;
	__le32 tsf_mac_id;
	struct iwl_tof_range_req_ap_entry_v7 ap[IWL_MVM_TOF_MAX_APS];
} __packed; /* LOCATION_RANGE_REQ_CMD_API_S_VER_11 */

<<<<<<< HEAD
=======
/**
 * struct iwl_tof_range_req_cmd_v12 - start measurement cmd
 * @initiator_flags: see flags @ iwl_tof_initiator_flags
 * @request_id: A Token incremented per request. The same Token will be
 *		sent back in the range response
 * @num_of_ap: Number of APs to measure (error if > IWL_MVM_TOF_MAX_APS)
 * @range_req_bssid: ranging request BSSID
 * @macaddr_mask: Bits set to 0 shall be copied from the MAC address template.
 *		  Bits set to 1 shall be randomized by the UMAC
 * @macaddr_template: MAC address template to use for non-randomized bits
 * @req_timeout_ms: Requested timeout of the response in units of milliseconds.
 *	This is the session time for completing the measurement.
 * @tsf_mac_id: report the measurement start time for each ap in terms of the
 *	TSF of this mac id. 0xff to disable TSF reporting.
 * @ap: per-AP request data, see &struct iwl_tof_range_req_ap_entry_v2.
 */
struct iwl_tof_range_req_cmd_v12 {
	__le32 initiator_flags;
	u8 request_id;
	u8 num_of_ap;
	u8 range_req_bssid[ETH_ALEN];
	u8 macaddr_mask[ETH_ALEN];
	u8 macaddr_template[ETH_ALEN];
	__le32 req_timeout_ms;
	__le32 tsf_mac_id;
	struct iwl_tof_range_req_ap_entry_v8 ap[IWL_MVM_TOF_MAX_APS];
} __packed; /* LOCATION_RANGE_REQ_CMD_API_S_VER_12 */

>>>>>>> 7d2a07b7
/*
 * enum iwl_tof_range_request_status - status of the sent request
 * @IWL_TOF_RANGE_REQUEST_STATUS_SUCCESSFUL - FW successfully received the
 *	request
 * @IWL_TOF_RANGE_REQUEST_STATUS_BUSY - FW is busy with a previous request, the
 *	sent request will not be handled
 */
enum iwl_tof_range_request_status {
	IWL_TOF_RANGE_REQUEST_STATUS_SUCCESS,
	IWL_TOF_RANGE_REQUEST_STATUS_BUSY,
};

/**
 * enum iwl_tof_entry_status
 *
 * @IWL_TOF_ENTRY_SUCCESS: successful measurement.
 * @IWL_TOF_ENTRY_GENERAL_FAILURE: General failure.
 * @IWL_TOF_ENTRY_NO_RESPONSE: Responder didn't reply to the request.
 * @IWL_TOF_ENTRY_REQUEST_REJECTED: Responder rejected the request.
 * @IWL_TOF_ENTRY_NOT_SCHEDULED: Time event was scheduled but not called yet.
 * @IWL_TOF_ENTRY_TIMING_MEASURE_TIMEOUT: Time event triggered but no
 *	measurement was completed.
 * @IWL_TOF_ENTRY_TARGET_DIFF_CH_CANNOT_CHANGE: No range due inability to switch
 *	from the primary channel.
 * @IWL_TOF_ENTRY_RANGE_NOT_SUPPORTED: Device doesn't support FTM.
 * @IWL_TOF_ENTRY_REQUEST_ABORT_UNKNOWN_REASON: Request aborted due to unknown
 *	reason.
 * @IWL_TOF_ENTRY_LOCATION_INVALID_T1_T4_TIME_STAMP: Failure due to invalid
 *	T1/T4.
 * @IWL_TOF_ENTRY_11MC_PROTOCOL_FAILURE: Failure due to invalid FTM frame
 *	structure.
 * @IWL_TOF_ENTRY_REQUEST_CANNOT_SCHED: Request cannot be scheduled.
 * @IWL_TOF_ENTRY_RESPONDER_CANNOT_COLABORATE: Responder cannot serve the
 *	initiator for some period, period supplied in @refusal_period.
 * @IWL_TOF_ENTRY_BAD_REQUEST_ARGS: Bad request arguments.
 * @IWL_TOF_ENTRY_WIFI_NOT_ENABLED: Wifi not enabled.
 * @IWL_TOF_ENTRY_RESPONDER_OVERRIDE_PARAMS: Responder override the original
 *	parameters within the current session.
 */
enum iwl_tof_entry_status {
	IWL_TOF_ENTRY_SUCCESS = 0,
	IWL_TOF_ENTRY_GENERAL_FAILURE = 1,
	IWL_TOF_ENTRY_NO_RESPONSE = 2,
	IWL_TOF_ENTRY_REQUEST_REJECTED = 3,
	IWL_TOF_ENTRY_NOT_SCHEDULED = 4,
	IWL_TOF_ENTRY_TIMING_MEASURE_TIMEOUT = 5,
	IWL_TOF_ENTRY_TARGET_DIFF_CH_CANNOT_CHANGE = 6,
	IWL_TOF_ENTRY_RANGE_NOT_SUPPORTED = 7,
	IWL_TOF_ENTRY_REQUEST_ABORT_UNKNOWN_REASON = 8,
	IWL_TOF_ENTRY_LOCATION_INVALID_T1_T4_TIME_STAMP = 9,
	IWL_TOF_ENTRY_11MC_PROTOCOL_FAILURE = 10,
	IWL_TOF_ENTRY_REQUEST_CANNOT_SCHED = 11,
	IWL_TOF_ENTRY_RESPONDER_CANNOT_COLABORATE = 12,
	IWL_TOF_ENTRY_BAD_REQUEST_ARGS = 13,
	IWL_TOF_ENTRY_WIFI_NOT_ENABLED = 14,
	IWL_TOF_ENTRY_RESPONDER_OVERRIDE_PARAMS = 15,
}; /* LOCATION_RANGE_RSP_AP_ENTRY_NTFY_API_S_VER_2 */

/**
 * struct iwl_tof_range_rsp_ap_entry_ntfy_v3 - AP parameters (response)
 * @bssid: BSSID of the AP
 * @measure_status: current APs measurement status, one of
 *	&enum iwl_tof_entry_status.
 * @measure_bw: Current AP Bandwidth: 0  20MHz, 1  40MHz, 2  80MHz
 * @rtt: The Round Trip Time that took for the last measurement for
 *	current AP [pSec]
 * @rtt_variance: The Variance of the RTT values measured for current AP
 * @rtt_spread: The Difference between the maximum and the minimum RTT
 *	values measured for current AP in the current session [pSec]
 * @rssi: RSSI as uploaded in the Channel Estimation notification
 * @rssi_spread: The Difference between the maximum and the minimum RSSI values
 *	measured for current AP in the current session
 * @reserved: reserved
 * @refusal_period: refusal period in case of
 *	@IWL_TOF_ENTRY_RESPONDER_CANNOT_COLABORATE [sec]
 * @range: Measured range [cm]
 * @range_variance: Measured range variance [cm]
 * @timestamp: The GP2 Clock [usec] where Channel Estimation notification was
 *	uploaded by the LMAC
 * @t2t3_initiator: as calculated from the algo in the initiator
 * @t1t4_responder: as calculated from the algo in the responder
 * @common_calib: Calib val that was used in for this AP measurement
 * @specific_calib: val that was used in for this AP measurement
 * @papd_calib_output: The result of the tof papd calibration that was injected
 *	into the algorithm.
 */
struct iwl_tof_range_rsp_ap_entry_ntfy_v3 {
	u8 bssid[ETH_ALEN];
	u8 measure_status;
	u8 measure_bw;
	__le32 rtt;
	__le32 rtt_variance;
	__le32 rtt_spread;
	s8 rssi;
	u8 rssi_spread;
	u8 reserved;
	u8 refusal_period;
	__le32 range;
	__le32 range_variance;
	__le32 timestamp;
	__le32 t2t3_initiator;
	__le32 t1t4_responder;
	__le16 common_calib;
	__le16 specific_calib;
	__le32 papd_calib_output;
} __packed; /* LOCATION_RANGE_RSP_AP_ETRY_NTFY_API_S_VER_3 */

/**
 * struct iwl_tof_range_rsp_ap_entry_ntfy_v4 - AP parameters (response)
 * @bssid: BSSID of the AP
 * @measure_status: current APs measurement status, one of
 *	&enum iwl_tof_entry_status.
 * @measure_bw: Current AP Bandwidth: 0  20MHz, 1  40MHz, 2  80MHz
 * @rtt: The Round Trip Time that took for the last measurement for
 *	current AP [pSec]
 * @rtt_variance: The Variance of the RTT values measured for current AP
 * @rtt_spread: The Difference between the maximum and the minimum RTT
 *	values measured for current AP in the current session [pSec]
 * @rssi: RSSI as uploaded in the Channel Estimation notification
 * @rssi_spread: The Difference between the maximum and the minimum RSSI values
 *	measured for current AP in the current session
 * @last_burst: 1 if no more FTM sessions are scheduled for this responder
 * @refusal_period: refusal period in case of
 *	@IWL_TOF_ENTRY_RESPONDER_CANNOT_COLABORATE [sec]
 * @timestamp: The GP2 Clock [usec] where Channel Estimation notification was
 *	uploaded by the LMAC
 * @start_tsf: measurement start time in TSF of the mac specified in the range
 *	request
 * @rx_rate_n_flags: rate and flags of the last FTM frame received from this
 *	responder
 * @tx_rate_n_flags: rate and flags of the last ack sent to this responder
 * @t2t3_initiator: as calculated from the algo in the initiator
 * @t1t4_responder: as calculated from the algo in the responder
 * @common_calib: Calib val that was used in for this AP measurement
 * @specific_calib: val that was used in for this AP measurement
 * @papd_calib_output: The result of the tof papd calibration that was injected
 *	into the algorithm.
 */
struct iwl_tof_range_rsp_ap_entry_ntfy_v4 {
	u8 bssid[ETH_ALEN];
	u8 measure_status;
	u8 measure_bw;
	__le32 rtt;
	__le32 rtt_variance;
	__le32 rtt_spread;
	s8 rssi;
	u8 rssi_spread;
	u8 last_burst;
	u8 refusal_period;
	__le32 timestamp;
	__le32 start_tsf;
	__le32 rx_rate_n_flags;
	__le32 tx_rate_n_flags;
	__le32 t2t3_initiator;
	__le32 t1t4_responder;
	__le16 common_calib;
	__le16 specific_calib;
	__le32 papd_calib_output;
} __packed; /* LOCATION_RANGE_RSP_AP_ETRY_NTFY_API_S_VER_4 */

/**
 * struct iwl_tof_range_rsp_ap_entry_ntfy_v5 - AP parameters (response)
 * @bssid: BSSID of the AP
 * @measure_status: current APs measurement status, one of
 *	&enum iwl_tof_entry_status.
 * @measure_bw: Current AP Bandwidth: 0  20MHz, 1  40MHz, 2  80MHz
 * @rtt: The Round Trip Time that took for the last measurement for
 *	current AP [pSec]
 * @rtt_variance: The Variance of the RTT values measured for current AP
 * @rtt_spread: The Difference between the maximum and the minimum RTT
 *	values measured for current AP in the current session [pSec]
 * @rssi: RSSI as uploaded in the Channel Estimation notification
 * @rssi_spread: The Difference between the maximum and the minimum RSSI values
 *	measured for current AP in the current session
 * @last_burst: 1 if no more FTM sessions are scheduled for this responder
 * @refusal_period: refusal period in case of
 *	@IWL_TOF_ENTRY_RESPONDER_CANNOT_COLABORATE [sec]
 * @timestamp: The GP2 Clock [usec] where Channel Estimation notification was
 *	uploaded by the LMAC
 * @start_tsf: measurement start time in TSF of the mac specified in the range
 *	request
 * @rx_rate_n_flags: rate and flags of the last FTM frame received from this
 *	responder
 * @tx_rate_n_flags: rate and flags of the last ack sent to this responder
 * @t2t3_initiator: as calculated from the algo in the initiator
 * @t1t4_responder: as calculated from the algo in the responder
 * @common_calib: Calib val that was used in for this AP measurement
 * @specific_calib: val that was used in for this AP measurement
 * @papd_calib_output: The result of the tof papd calibration that was injected
 *	into the algorithm.
 * @rttConfidence: a value between 0 - 31 that represents the rtt accuracy.
 * @reserved: for alignment
 */
struct iwl_tof_range_rsp_ap_entry_ntfy_v5 {
	u8 bssid[ETH_ALEN];
	u8 measure_status;
	u8 measure_bw;
	__le32 rtt;
	__le32 rtt_variance;
	__le32 rtt_spread;
	s8 rssi;
	u8 rssi_spread;
	u8 last_burst;
	u8 refusal_period;
	__le32 timestamp;
	__le32 start_tsf;
	__le32 rx_rate_n_flags;
	__le32 tx_rate_n_flags;
	__le32 t2t3_initiator;
	__le32 t1t4_responder;
	__le16 common_calib;
	__le16 specific_calib;
	__le32 papd_calib_output;
	u8 rttConfidence;
	u8 reserved[3];
} __packed; /* LOCATION_RANGE_RSP_AP_ETRY_NTFY_API_S_VER_5 */

/**
 * struct iwl_tof_range_rsp_ap_entry_ntfy_v6 - AP parameters (response)
 * @bssid: BSSID of the AP
 * @measure_status: current APs measurement status, one of
 *	&enum iwl_tof_entry_status.
 * @measure_bw: Current AP Bandwidth: 0  20MHz, 1  40MHz, 2  80MHz
 * @rtt: The Round Trip Time that took for the last measurement for
 *	current AP [pSec]
 * @rtt_variance: The Variance of the RTT values measured for current AP
 * @rtt_spread: The Difference between the maximum and the minimum RTT
 *	values measured for current AP in the current session [pSec]
 * @rssi: RSSI as uploaded in the Channel Estimation notification
 * @rssi_spread: The Difference between the maximum and the minimum RSSI values
 *	measured for current AP in the current session
 * @last_burst: 1 if no more FTM sessions are scheduled for this responder
 * @refusal_period: refusal period in case of
 *	@IWL_TOF_ENTRY_RESPONDER_CANNOT_COLABORATE [sec]
 * @timestamp: The GP2 Clock [usec] where Channel Estimation notification was
 *	uploaded by the LMAC
 * @start_tsf: measurement start time in TSF of the mac specified in the range
 *	request
 * @rx_rate_n_flags: rate and flags of the last FTM frame received from this
 *	responder
 * @tx_rate_n_flags: rate and flags of the last ack sent to this responder
 * @t2t3_initiator: as calculated from the algo in the initiator
 * @t1t4_responder: as calculated from the algo in the responder
 * @common_calib: Calib val that was used in for this AP measurement
 * @specific_calib: val that was used in for this AP measurement
 * @papd_calib_output: The result of the tof papd calibration that was injected
 *	into the algorithm.
 * @rttConfidence: a value between 0 - 31 that represents the rtt accuracy.
 * @reserved: for alignment
 * @rx_pn: the last PN used for this responder Rx in case PMF is configured in
 *	LE byte order.
 * @tx_pn: the last PN used for this responder Tx in case PMF is configured in
 *	LE byte order.
 */
struct iwl_tof_range_rsp_ap_entry_ntfy_v6 {
	u8 bssid[ETH_ALEN];
	u8 measure_status;
	u8 measure_bw;
	__le32 rtt;
	__le32 rtt_variance;
	__le32 rtt_spread;
	s8 rssi;
	u8 rssi_spread;
	u8 last_burst;
	u8 refusal_period;
	__le32 timestamp;
	__le32 start_tsf;
	__le32 rx_rate_n_flags;
	__le32 tx_rate_n_flags;
	__le32 t2t3_initiator;
	__le32 t1t4_responder;
	__le16 common_calib;
	__le16 specific_calib;
	__le32 papd_calib_output;
	u8 rttConfidence;
	u8 reserved[3];
	u8 rx_pn[IEEE80211_CCMP_PN_LEN];
	u8 tx_pn[IEEE80211_CCMP_PN_LEN];
} __packed; /* LOCATION_RANGE_RSP_AP_ETRY_NTFY_API_S_VER_6 */

/**
 * enum iwl_tof_response_status - tof response status
 *
 * @IWL_TOF_RESPONSE_SUCCESS: successful range.
 * @IWL_TOF_RESPONSE_TIMEOUT: request aborted due to timeout expiration.
 *	partial result of ranges done so far is included in the response.
 * @IWL_TOF_RESPONSE_ABORTED: Measurement aborted by command.
 * @IWL_TOF_RESPONSE_FAILED: Measurement request command failed.
 */
enum iwl_tof_response_status {
	IWL_TOF_RESPONSE_SUCCESS = 0,
	IWL_TOF_RESPONSE_TIMEOUT = 1,
	IWL_TOF_RESPONSE_ABORTED = 4,
	IWL_TOF_RESPONSE_FAILED  = 5,
}; /* LOCATION_RNG_RSP_STATUS */

/**
 * struct iwl_tof_range_rsp_ntfy_v5 - ranging response notification
 * @request_id: A Token ID of the corresponding Range request
 * @request_status: status of current measurement session, one of
 *	&enum iwl_tof_response_status.
 * @last_in_batch: reprot policy (when not all responses are uploaded at once)
 * @num_of_aps: Number of APs to measure (error if > IWL_MVM_TOF_MAX_APS)
 * @ap: per-AP data
 */
struct iwl_tof_range_rsp_ntfy_v5 {
	u8 request_id;
	u8 request_status;
	u8 last_in_batch;
	u8 num_of_aps;
	struct iwl_tof_range_rsp_ap_entry_ntfy_v3 ap[IWL_MVM_TOF_MAX_APS];
} __packed; /* LOCATION_RANGE_RSP_NTFY_API_S_VER_5 */

/**
 * struct iwl_tof_range_rsp_ntfy_v6 - ranging response notification
 * @request_id: A Token ID of the corresponding Range request
 * @num_of_aps: Number of APs results
 * @last_report: 1 if no more FTM sessions are scheduled, 0 otherwise.
 * @reserved: reserved
 * @ap: per-AP data
 */
struct iwl_tof_range_rsp_ntfy_v6 {
	u8 request_id;
	u8 num_of_aps;
	u8 last_report;
	u8 reserved;
	struct iwl_tof_range_rsp_ap_entry_ntfy_v4 ap[IWL_MVM_TOF_MAX_APS];
} __packed; /* LOCATION_RANGE_RSP_NTFY_API_S_VER_6 */

/**
 * struct iwl_tof_range_rsp_ntfy_v7 - ranging response notification
 * @request_id: A Token ID of the corresponding Range request
 * @num_of_aps: Number of APs results
 * @last_report: 1 if no more FTM sessions are scheduled, 0 otherwise.
 * @reserved: reserved
 * @ap: per-AP data
 */
struct iwl_tof_range_rsp_ntfy_v7 {
	u8 request_id;
	u8 num_of_aps;
	u8 last_report;
	u8 reserved;
	struct iwl_tof_range_rsp_ap_entry_ntfy_v5 ap[IWL_MVM_TOF_MAX_APS];
} __packed; /* LOCATION_RANGE_RSP_NTFY_API_S_VER_7 */

/**
 * struct iwl_tof_range_rsp_ntfy_v8 - ranging response notification
 * @request_id: A Token ID of the corresponding Range request
 * @num_of_aps: Number of APs results
 * @last_report: 1 if no more FTM sessions are scheduled, 0 otherwise.
 * @reserved: reserved
 * @ap: per-AP data
 */
struct iwl_tof_range_rsp_ntfy_v8 {
	u8 request_id;
	u8 num_of_aps;
	u8 last_report;
	u8 reserved;
	struct iwl_tof_range_rsp_ap_entry_ntfy_v6 ap[IWL_MVM_TOF_MAX_APS];
} __packed; /* LOCATION_RANGE_RSP_NTFY_API_S_VER_8 */

#define IWL_MVM_TOF_MCSI_BUF_SIZE  (245)
/**
 * struct iwl_tof_mcsi_notif - used for debug
 * @token: token ID for the current session
 * @role: '0' - initiator, '1' - responder
 * @reserved: reserved
 * @initiator_bssid: initiator machine
 * @responder_bssid: responder machine
 * @mcsi_buffer: debug data
 */
struct iwl_tof_mcsi_notif {
	u8 token;
	u8 role;
	__le16 reserved;
	u8 initiator_bssid[ETH_ALEN];
	u8 responder_bssid[ETH_ALEN];
	u8 mcsi_buffer[IWL_MVM_TOF_MCSI_BUF_SIZE * 4];
} __packed;

/**
 * struct iwl_tof_range_abort_cmd
 * @request_id: corresponds to a range request
 * @reserved: reserved
 */
struct iwl_tof_range_abort_cmd {
	u8 request_id;
	u8 reserved[3];
} __packed;

enum ftm_responder_stats_flags {
	FTM_RESP_STAT_NON_ASAP_STARTED = BIT(0),
	FTM_RESP_STAT_NON_ASAP_IN_WIN = BIT(1),
	FTM_RESP_STAT_NON_ASAP_OUT_WIN = BIT(2),
	FTM_RESP_STAT_TRIGGER_DUP = BIT(3),
	FTM_RESP_STAT_DUP = BIT(4),
	FTM_RESP_STAT_DUP_IN_WIN = BIT(5),
	FTM_RESP_STAT_DUP_OUT_WIN = BIT(6),
	FTM_RESP_STAT_SCHED_SUCCESS = BIT(7),
	FTM_RESP_STAT_ASAP_REQ = BIT(8),
	FTM_RESP_STAT_NON_ASAP_REQ = BIT(9),
	FTM_RESP_STAT_ASAP_RESP = BIT(10),
	FTM_RESP_STAT_NON_ASAP_RESP = BIT(11),
	FTM_RESP_STAT_FAIL_INITIATOR_INACTIVE = BIT(12),
	FTM_RESP_STAT_FAIL_INITIATOR_OUT_WIN = BIT(13),
	FTM_RESP_STAT_FAIL_INITIATOR_RETRY_LIM = BIT(14),
	FTM_RESP_STAT_FAIL_NEXT_SERVED = BIT(15),
	FTM_RESP_STAT_FAIL_TRIGGER_ERR = BIT(16),
	FTM_RESP_STAT_FAIL_GC = BIT(17),
	FTM_RESP_STAT_SUCCESS = BIT(18),
	FTM_RESP_STAT_INTEL_IE = BIT(19),
	FTM_RESP_STAT_INITIATOR_ACTIVE = BIT(20),
	FTM_RESP_STAT_MEASUREMENTS_AVAILABLE = BIT(21),
	FTM_RESP_STAT_TRIGGER_UNKNOWN = BIT(22),
	FTM_RESP_STAT_PROCESS_FAIL = BIT(23),
	FTM_RESP_STAT_ACK = BIT(24),
	FTM_RESP_STAT_NACK = BIT(25),
	FTM_RESP_STAT_INVALID_INITIATOR_ID = BIT(26),
	FTM_RESP_STAT_TIMER_MIN_DELTA = BIT(27),
	FTM_RESP_STAT_INITIATOR_REMOVED = BIT(28),
	FTM_RESP_STAT_INITIATOR_ADDED = BIT(29),
	FTM_RESP_STAT_ERR_LIST_FULL = BIT(30),
	FTM_RESP_STAT_INITIATOR_SCHED_NOW = BIT(31),
}; /* RESP_IND_E */

/**
 * struct iwl_ftm_responder_stats - FTM responder statistics
 * @addr: initiator address
 * @success_ftm: number of successful ftm frames
 * @ftm_per_burst: num of FTM frames that were received
 * @flags: &enum ftm_responder_stats_flags
 * @duration: actual duration of FTM
 * @allocated_duration: time that was allocated for this FTM session
 * @bw: FTM request bandwidth
 * @rate: FTM request rate
 * @reserved: for alingment and future use
 */
struct iwl_ftm_responder_stats {
	u8 addr[ETH_ALEN];
	u8 success_ftm;
	u8 ftm_per_burst;
	__le32 flags;
	__le32 duration;
	__le32 allocated_duration;
	u8 bw;
	u8 rate;
	__le16 reserved;
} __packed; /* TOF_RESPONDER_STATISTICS_NTFY_S_VER_2 */

#define IWL_CSI_MAX_EXPECTED_CHUNKS		16

#define IWL_CSI_CHUNK_CTL_NUM_MASK_VER_1	0x0003
#define IWL_CSI_CHUNK_CTL_IDX_MASK_VER_1	0x000c

#define IWL_CSI_CHUNK_CTL_NUM_MASK_VER_2	0x00ff
#define IWL_CSI_CHUNK_CTL_IDX_MASK_VER_2	0xff00

struct iwl_csi_chunk_notification {
	__le32 token;
	__le16 seq;
	__le16 ctl;
	__le32 size;
	u8 data[];
} __packed; /* CSI_CHUNKS_HDR_NTFY_API_S_VER_1/VER_2 */

#endif /* __iwl_fw_api_location_h__ */<|MERGE_RESOLUTION|>--- conflicted
+++ resolved
@@ -1,70 +1,8 @@
-<<<<<<< HEAD
-/******************************************************************************
- *
- * This file is provided under a dual BSD/GPLv2 license.  When using or
- * redistributing this file, you may do so under either license.
- *
- * GPL LICENSE SUMMARY
- *
- * Copyright(c) 2015 - 2017 Intel Deutschland GmbH
- * Copyright (C) 2018 - 2020 Intel Corporation
- *
- * This program is free software; you can redistribute it and/or modify
- * it under the terms of version 2 of the GNU General Public License as
- * published by the Free Software Foundation.
- *
- * This program is distributed in the hope that it will be useful, but
- * WITHOUT ANY WARRANTY; without even the implied warranty of
- * MERCHANTABILITY or FITNESS FOR A PARTICULAR PURPOSE.  See the GNU
- * General Public License for more details.
- *
- * The full GNU General Public License is included in this distribution
- * in the file called COPYING.
- *
- * Contact Information:
- * Intel Linux Wireless <linuxwifi@intel.com>
- * Intel Corporation, 5200 N.E. Elam Young Parkway, Hillsboro, OR 97124-6497
- *
- * BSD LICENSE
- *
- * Copyright(c) 2015 - 2017 Intel Deutschland GmbH
- * Copyright (C) 2018 - 2020 Intel Corporation
- * All rights reserved.
- *
- * Redistribution and use in source and binary forms, with or without
- * modification, are permitted provided that the following conditions
- * are met:
- *
- *  * Redistributions of source code must retain the above copyright
- *    notice, this list of conditions and the following disclaimer.
- *  * Redistributions in binary form must reproduce the above copyright
- *    notice, this list of conditions and the following disclaimer in
- *    the documentation and/or other materials provided with the
- *    distribution.
- *  * Neither the name Intel Corporation nor the names of its
- *    contributors may be used to endorse or promote products derived
- *    from this software without specific prior written permission.
- *
- * THIS SOFTWARE IS PROVIDED BY THE COPYRIGHT HOLDERS AND CONTRIBUTORS
- * "AS IS" AND ANY EXPRESS OR IMPLIED WARRANTIES, INCLUDING, BUT NOT
- * LIMITED TO, THE IMPLIED WARRANTIES OF MERCHANTABILITY AND FITNESS FOR
- * A PARTICULAR PURPOSE ARE DISCLAIMED. IN NO EVENT SHALL THE COPYRIGHT
- * OWNER OR CONTRIBUTORS BE LIABLE FOR ANY DIRECT, INDIRECT, INCIDENTAL,
- * SPECIAL, EXEMPLARY, OR CONSEQUENTIAL DAMAGES (INCLUDING, BUT NOT
- * LIMITED TO, PROCUREMENT OF SUBSTITUTE GOODS OR SERVICES; LOSS OF USE,
- * DATA, OR PROFITS; OR BUSINESS INTERRUPTION) HOWEVER CAUSED AND ON ANY
- * THEORY OF LIABILITY, WHETHER IN CONTRACT, STRICT LIABILITY, OR TORT
- * (INCLUDING NEGLIGENCE OR OTHERWISE) ARISING IN ANY WAY OUT OF THE USE
- * OF THIS SOFTWARE, EVEN IF ADVISED OF THE POSSIBILITY OF SUCH DAMAGE.
- *
- *****************************************************************************/
-=======
 /* SPDX-License-Identifier: GPL-2.0 OR BSD-3-Clause */
 /*
  * Copyright (C) 2015-2017 Intel Deutschland GmbH
  * Copyright (C) 2018-2020 Intel Corporation
  */
->>>>>>> 7d2a07b7
 #ifndef __iwl_fw_api_location_h__
 #define __iwl_fw_api_location_h__
 
@@ -300,11 +238,7 @@
 } __packed; /* TOF_RESPONDER_CONFIG_CMD_API_S_VER_6 */
 
 /**
-<<<<<<< HEAD
- * struct iwl_tof_responder_config_cmd - ToF AP mode (for debug)
-=======
  * struct iwl_tof_responder_config_cmd_v7 - ToF AP mode (for debug)
->>>>>>> 7d2a07b7
  * @cmd_valid_fields: &iwl_tof_responder_cmd_valid_field
  * @responder_cfg_flags: &iwl_tof_responder_cfg_flags
  * @format_bw: bits 0 - 3: &enum iwl_location_frame_format.
@@ -323,11 +257,7 @@
  * @bssid: Current AP BSSID
  * @reserved2: reserved
  */
-<<<<<<< HEAD
-struct iwl_tof_responder_config_cmd {
-=======
 struct iwl_tof_responder_config_cmd_v7 {
->>>>>>> 7d2a07b7
 	__le32 cmd_valid_fields;
 	__le32 responder_cfg_flags;
 	u8 format_bw;
@@ -341,9 +271,6 @@
 	__le16 specific_calib;
 	u8 bssid[ETH_ALEN];
 	__le16 reserved2;
-<<<<<<< HEAD
-} __packed; /* TOF_RESPONDER_CONFIG_CMD_API_S_VER_6 */
-=======
 } __packed; /* TOF_RESPONDER_CONFIG_CMD_API_S_VER_7 */
 
 #define IWL_RESPONDER_STS_POS	3
@@ -394,7 +321,6 @@
 	u8 r2i_ndp_params;
 	u8 i2r_ndp_params;
 } __packed; /* TOF_RESPONDER_CONFIG_CMD_API_S_VER_8 */
->>>>>>> 7d2a07b7
 
 #define IWL_LCI_CIVIC_IE_MAX_SIZE	400
 
@@ -430,7 +356,6 @@
 	IWL_RESPONDER_DYN_CFG_VALID_PASN_STA = BIT(2),
 };
 
-<<<<<<< HEAD
 /**
  * struct iwl_tof_responder_dyn_config_cmd - Dynamic responder settings
  * @cipher: The negotiated cipher. see &enum iwl_location_cipher.
@@ -457,34 +382,6 @@
 } __packed; /* TOF_RESPONDER_DYN_CONFIG_CMD_API_S_VER_3 */
 
 /**
-=======
-/**
- * struct iwl_tof_responder_dyn_config_cmd - Dynamic responder settings
- * @cipher: The negotiated cipher. see &enum iwl_location_cipher.
- * @valid_flags: flags indicating which fields in the command are valid. see
- *	&enum iwl_responder_dyn_cfg_valid_flags.
- * @lci_len: length of the LCI data in bytes
- * @civic_len: length of the Civic data in bytes
- * @lci_buf: the LCI buffer
- * @civic_buf: the Civic buffer
- * @hltk_buf: HLTK for secure LTF bits generation for the specified station
- * @addr: mac address of the station for which to use the HLTK
- * @reserved: for alignment
- */
-struct iwl_tof_responder_dyn_config_cmd {
-	u8 cipher;
-	u8 valid_flags;
-	u8 lci_len;
-	u8 civic_len;
-	u8 lci_buf[IWL_LCI_MAX_SIZE];
-	u8 civic_buf[IWL_LCI_MAX_SIZE];
-	u8 hltk_buf[HLTK_11AZ_LEN];
-	u8 addr[ETH_ALEN];
-	u8 reserved[2];
-} __packed; /* TOF_RESPONDER_DYN_CONFIG_CMD_API_S_VER_3 */
-
-/**
->>>>>>> 7d2a07b7
  * struct iwl_tof_range_req_ext_cmd - extended range req for WLS
  * @tsf_timer_offset_msec: the recommended time offset (mSec) from the AP's TSF
  * @reserved: reserved
@@ -586,19 +483,12 @@
  *	driver.
  * @IWL_INITIATOR_AP_FLAGS_NON_TB: Use non trigger based flow
  * @IWL_INITIATOR_AP_FLAGS_TB: Use trigger based flow
-<<<<<<< HEAD
- * @IWL_INITIATOR_AP_FLAGS_SECURED: request secured measurement
- * @IWL_INITIATOR_AP_FLAGS_LMR_FEEDBACK: Send LMR feedback
- * @IWL_INITIATOR_AP_FLAGS_USE_CALIB: Use calibration values from the request
- *      instead of fw internal values.
-=======
  * @IWL_INITIATOR_AP_FLAGS_SECURED: request secure LTF measurement
  * @IWL_INITIATOR_AP_FLAGS_LMR_FEEDBACK: Send LMR feedback
  * @IWL_INITIATOR_AP_FLAGS_USE_CALIB: Use calibration values from the request
  *      instead of fw internal values.
  * @IWL_INITIATOR_AP_FLAGS_PMF: request to protect the negotiation and LMR
  *      frames with protected management frames.
->>>>>>> 7d2a07b7
  */
 enum iwl_initiator_ap_flags {
 	IWL_INITIATOR_AP_FLAGS_ASAP = BIT(1),
@@ -613,10 +503,7 @@
 	IWL_INITIATOR_AP_FLAGS_SECURED = BIT(11),
 	IWL_INITIATOR_AP_FLAGS_LMR_FEEDBACK = BIT(12),
 	IWL_INITIATOR_AP_FLAGS_USE_CALIB = BIT(13),
-<<<<<<< HEAD
-=======
 	IWL_INITIATOR_AP_FLAGS_PMF = BIT(14),
->>>>>>> 7d2a07b7
 };
 
 /**
@@ -834,8 +721,6 @@
 	u8 tx_pn[IEEE80211_CCMP_PN_LEN];
 } __packed; /* LOCATION_RANGE_REQ_AP_ENTRY_CMD_API_S_VER_7 */
 
-<<<<<<< HEAD
-=======
 #define IWL_LOCATION_MAX_STS_POS	3
 
 /**
@@ -909,7 +794,6 @@
 	u8 i2r_max_total_ltf;
 } __packed; /* LOCATION_RANGE_REQ_AP_ENTRY_CMD_API_S_VER_8 */
 
->>>>>>> 7d2a07b7
 /**
  * enum iwl_tof_response_mode
  * @IWL_MVM_TOF_RESPONSE_ASAP: report each AP measurement separately as soon as
@@ -1131,8 +1015,6 @@
 	struct iwl_tof_range_req_ap_entry_v7 ap[IWL_MVM_TOF_MAX_APS];
 } __packed; /* LOCATION_RANGE_REQ_CMD_API_S_VER_11 */
 
-<<<<<<< HEAD
-=======
 /**
  * struct iwl_tof_range_req_cmd_v12 - start measurement cmd
  * @initiator_flags: see flags @ iwl_tof_initiator_flags
@@ -1161,7 +1043,6 @@
 	struct iwl_tof_range_req_ap_entry_v8 ap[IWL_MVM_TOF_MAX_APS];
 } __packed; /* LOCATION_RANGE_REQ_CMD_API_S_VER_12 */
 
->>>>>>> 7d2a07b7
 /*
  * enum iwl_tof_range_request_status - status of the sent request
  * @IWL_TOF_RANGE_REQUEST_STATUS_SUCCESSFUL - FW successfully received the
