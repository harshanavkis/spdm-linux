--- conflicted
+++ resolved
@@ -433,11 +433,7 @@
 	while (1) {
 		unsigned int offset;
 
-<<<<<<< HEAD
-		spin_lock(&rxq->lock);
-=======
 		spin_lock_bh(&rxq->lock);
->>>>>>> 7d2a07b7
 		if (list_empty(&rxq->rx_used)) {
 			spin_unlock_bh(&rxq->lock);
 			return;
@@ -667,10 +663,6 @@
 static void iwl_pcie_free_rxq_dma(struct iwl_trans *trans,
 				  struct iwl_rxq *rxq)
 {
-<<<<<<< HEAD
-	struct device *dev = trans->dev;
-=======
->>>>>>> 7d2a07b7
 	bool use_rx_td = (trans->trans_cfg->device_family >=
 			  IWL_DEVICE_FAMILY_AX210);
 	int free_size = iwl_pcie_free_bd_size(trans, use_rx_td);
@@ -692,24 +684,6 @@
 				  rxq->used_bd, rxq->used_bd_dma);
 	rxq->used_bd_dma = 0;
 	rxq->used_bd = NULL;
-<<<<<<< HEAD
-
-	if (trans->trans_cfg->device_family < IWL_DEVICE_FAMILY_AX210)
-		return;
-
-	if (rxq->tr_tail)
-		dma_free_coherent(dev, sizeof(__le16),
-				  rxq->tr_tail, rxq->tr_tail_dma);
-	rxq->tr_tail_dma = 0;
-	rxq->tr_tail = NULL;
-
-	if (rxq->cr_tail)
-		dma_free_coherent(dev, sizeof(__le16),
-				  rxq->cr_tail, rxq->cr_tail_dma);
-	rxq->cr_tail_dma = 0;
-	rxq->cr_tail = NULL;
-=======
->>>>>>> 7d2a07b7
 }
 
 static int iwl_pcie_alloc_rxq_dma(struct iwl_trans *trans,
@@ -754,24 +728,6 @@
 	rxq->rb_stts_dma =
 		trans_pcie->base_rb_stts_dma + rxq->id * rb_stts_size;
 
-<<<<<<< HEAD
-	if (!use_rx_td)
-		return 0;
-
-	/* Allocate the driver's pointer to TR tail */
-	rxq->tr_tail = dma_alloc_coherent(dev, sizeof(__le16),
-					  &rxq->tr_tail_dma, GFP_KERNEL);
-	if (!rxq->tr_tail)
-		goto err;
-
-	/* Allocate the driver's pointer to CR tail */
-	rxq->cr_tail = dma_alloc_coherent(dev, sizeof(__le16),
-					  &rxq->cr_tail_dma, GFP_KERNEL);
-	if (!rxq->cr_tail)
-		goto err;
-
-=======
->>>>>>> 7d2a07b7
 	return 0;
 
 err:
@@ -847,13 +803,9 @@
 		trans_pcie->base_rb_stts_dma = 0;
 	}
 	kfree(trans_pcie->rx_pool);
-<<<<<<< HEAD
-	kfree(trans_pcie->global_table);
-=======
 	trans_pcie->rx_pool = NULL;
 	kfree(trans_pcie->global_table);
 	trans_pcie->global_table = NULL;
->>>>>>> 7d2a07b7
 	kfree(trans_pcie->rxq);
 	trans_pcie->rxq = NULL;
 
@@ -1055,8 +1007,6 @@
 	return ret;
 }
 
-<<<<<<< HEAD
-=======
 static int iwl_pcie_napi_poll_msix(struct napi_struct *napi, int budget)
 {
 	struct iwl_rxq *rxq = container_of(napi, struct iwl_rxq, napi);
@@ -1089,7 +1039,6 @@
 	return ret;
 }
 
->>>>>>> 7d2a07b7
 static int _iwl_pcie_rx_init(struct iwl_trans *trans)
 {
 	struct iwl_trans_pcie *trans_pcie = IWL_TRANS_GET_PCIE_TRANS(trans);
@@ -1392,13 +1341,6 @@
 			}
 		}
 
-<<<<<<< HEAD
-		sequence = le16_to_cpu(pkt->hdr.sequence);
-		index = SEQ_TO_INDEX(sequence);
-		cmd_index = iwl_txq_get_cmd_index(txq, index);
-
-=======
->>>>>>> 7d2a07b7
 		if (rxq->id == trans_pcie->def_rx_queue)
 			iwl_op_mode_rx(trans->op_mode, &rxq->napi,
 				       &rxcb);
@@ -1513,7 +1455,6 @@
 static int iwl_pcie_rx_handle(struct iwl_trans *trans, int queue, int budget)
 {
 	struct iwl_trans_pcie *trans_pcie = IWL_TRANS_GET_PCIE_TRANS(trans);
-	struct napi_struct *napi;
 	struct iwl_rxq *rxq;
 	u32 r, i, count = 0, handled = 0;
 	bool emergency = false;
@@ -1618,12 +1559,6 @@
 out:
 	/* Backtrack one entry */
 	rxq->read = i;
-<<<<<<< HEAD
-	/* update cr tail with the rxq read pointer */
-	if (trans->trans_cfg->device_family >= IWL_DEVICE_FAMILY_AX210)
-		*rxq->cr_tail = cpu_to_le16(r);
-=======
->>>>>>> 7d2a07b7
 	spin_unlock(&rxq->lock);
 
 	/*
@@ -1641,20 +1576,6 @@
 	if (unlikely(emergency && count))
 		iwl_pcie_rxq_alloc_rbs(trans, GFP_ATOMIC, rxq);
 
-<<<<<<< HEAD
-	napi = &rxq->napi;
-	if (napi->poll) {
-		napi_gro_flush(napi, false);
-
-		if (napi->rx_count) {
-			netif_receive_skb_list(&napi->rx_list);
-			INIT_LIST_HEAD(&napi->rx_list);
-			napi->rx_count = 0;
-		}
-	}
-
-=======
->>>>>>> 7d2a07b7
 	iwl_pcie_rxq_restock(trans, rxq);
 
 	return handled;
@@ -2346,17 +2267,6 @@
 			IWL_DEBUG_ISR(trans, "Wakeup interrupt\n");
 			iwl_pcie_rxq_check_wrptr(trans);
 			iwl_pcie_txq_check_wrptrs(trans);
-<<<<<<< HEAD
-
-			isr_stats->wakeup++;
-		}
-	}
-
-	if (inta_hw & MSIX_HW_INT_CAUSES_REG_IML) {
-		/* Reflect IML transfer status */
-		int res = iwl_read32(trans, CSR_IML_RESP_ADDR);
-=======
->>>>>>> 7d2a07b7
 
 			isr_stats->wakeup++;
 		}
