/* Generic NS8390 register definitions. */
/* This file is part of Donald Becker's 8390 drivers, and is distributed
   under the same license. Auto-loading of 8390.o only in v2.2 - Paul G.
   Some of these names and comments originated from the Crynwr
   packet drivers, which are distributed under the GPL. */

#ifndef _8390_h
#define _8390_h

#include <linux/config.h>
#include <linux/if_ether.h>
#include <linux/ioport.h>
#include <linux/skbuff.h>

#define TX_2X_PAGES 12
#define TX_1X_PAGES 6

/* Should always use two Tx slots to get back-to-back transmits. */
#define EI_PINGPONG

#ifdef EI_PINGPONG
#define TX_PAGES TX_2X_PAGES
#else
#define TX_PAGES TX_1X_PAGES
#endif

#define ETHER_ADDR_LEN 6

/* The 8390 specific per-packet-header format. */
struct e8390_pkt_hdr {
  unsigned char status; /* status */
  unsigned char next;   /* pointer to next packet. */
  unsigned short count; /* header + packet length in bytes */
};

#ifdef notdef
extern int ei_debug;
#else
#define ei_debug 1
#endif

<<<<<<< HEAD
=======
#ifdef CONFIG_NET_POLL_CONTROLLER
extern void ei_poll(struct net_device *dev);
#endif

extern int ethdev_init(struct net_device *dev);
>>>>>>> 31784249
extern void NS8390_init(struct net_device *dev, int startp);
extern int ei_open(struct net_device *dev);
extern int ei_close(struct net_device *dev);
extern irqreturn_t ei_interrupt(int irq, void *dev_id, struct pt_regs *regs);
extern struct net_device *__alloc_ei_netdev(int size);
static inline struct net_device *alloc_ei_netdev(void)
{
	return __alloc_ei_netdev(0);
}

/* You have one of these per-board */
struct ei_device {
	const char *name;
	void (*reset_8390)(struct net_device *);
	void (*get_8390_hdr)(struct net_device *, struct e8390_pkt_hdr *, int);
	void (*block_output)(struct net_device *, int, const unsigned char *, int);
	void (*block_input)(struct net_device *, int, struct sk_buff *, int);
	unsigned long rmem_start;
	unsigned long rmem_end;
	unsigned char mcfilter[8];
	unsigned open:1;
	unsigned word16:1;  		/* We have the 16-bit (vs 8-bit) version of the card. */
	unsigned bigendian:1;		/* 16-bit big endian mode. Do NOT */
					/* set this on random 8390 clones! */
	unsigned txing:1;		/* Transmit Active */
	unsigned irqlock:1;		/* 8390's intrs disabled when '1'. */
	unsigned dmaing:1;		/* Remote DMA Active */
	unsigned char tx_start_page, rx_start_page, stop_page;
	unsigned char current_page;	/* Read pointer in buffer  */
	unsigned char interface_num;	/* Net port (AUI, 10bT.) to use. */
	unsigned char txqueue;		/* Tx Packet buffer queue length. */
	short tx1, tx2;			/* Packet lengths for ping-pong tx. */
	short lasttx;			/* Alpha version consistency check. */
	unsigned char reg0;		/* Register '0' in a WD8013 */
	unsigned char reg5;		/* Register '5' in a WD8013 */
	unsigned char saved_irq;	/* Original dev->irq value. */
	struct net_device_stats stat;	/* The new statistics table. */
	u32 *reg_offset;		/* Register mapping table */
	spinlock_t page_lock;		/* Page register locks */
	unsigned long priv;		/* Private field to store bus IDs etc. */
};

/* The maximum number of 8390 interrupt service routines called per IRQ. */
#define MAX_SERVICE 12

/* The maximum time waited (in jiffies) before assuming a Tx failed. (20ms) */
#define TX_TIMEOUT (20*HZ/100)

#define ei_status (*(struct ei_device *)netdev_priv(dev))

/* Some generic ethernet register configurations. */
#define E8390_TX_IRQ_MASK	0xa	/* For register EN0_ISR */
#define E8390_RX_IRQ_MASK	0x5
#define E8390_RXCONFIG		0x4	/* EN0_RXCR: broadcasts, no multicast,errors */
#define E8390_RXOFF		0x20	/* EN0_RXCR: Accept no packets */
#define E8390_TXCONFIG		0x00	/* EN0_TXCR: Normal transmit mode */
#define E8390_TXOFF		0x02	/* EN0_TXCR: Transmitter off */

/*  Register accessed at EN_CMD, the 8390 base addr.  */
#define E8390_STOP	0x01	/* Stop and reset the chip */
#define E8390_START	0x02	/* Start the chip, clear reset */
#define E8390_TRANS	0x04	/* Transmit a frame */
#define E8390_RREAD	0x08	/* Remote read */
#define E8390_RWRITE	0x10	/* Remote write  */
#define E8390_NODMA	0x20	/* Remote DMA */
#define E8390_PAGE0	0x00	/* Select page chip registers */
#define E8390_PAGE1	0x40	/* using the two high-order bits */
#define E8390_PAGE2	0x80	/* Page 3 is invalid. */

/*
 *	Only generate indirect loads given a machine that needs them.
 *      - removed AMIGA_PCMCIA from this list, handled as ISA io now
 */
 
#if defined(CONFIG_MAC) ||  \
    defined(CONFIG_ZORRO8390) || defined(CONFIG_ZORRO8390_MODULE) || \
    defined(CONFIG_HYDRA) || defined(CONFIG_HYDRA_MODULE)
#define EI_SHIFT(x)	(ei_local->reg_offset[x])
#undef inb
#undef inb_p
#undef outb
#undef outb_p

#define inb(port)   in_8(port)
#define outb(val,port)  out_8(port,val)
#define inb_p(port)   in_8(port)
#define outb_p(val,port)  out_8(port,val)

#elif defined(CONFIG_ARM_ETHERH) || defined(CONFIG_ARM_ETHERH_MODULE) || \
      defined(CONFIG_NET_CBUS)
#define EI_SHIFT(x)	(ei_local->reg_offset[x])
#else
#define EI_SHIFT(x)	(x)
#endif

#define E8390_CMD	EI_SHIFT(0x00)  /* The command register (for all pages) */
/* Page 0 register offsets. */
#define EN0_CLDALO	EI_SHIFT(0x01)	/* Low byte of current local dma addr  RD */
#define EN0_STARTPG	EI_SHIFT(0x01)	/* Starting page of ring bfr WR */
#define EN0_CLDAHI	EI_SHIFT(0x02)	/* High byte of current local dma addr  RD */
#define EN0_STOPPG	EI_SHIFT(0x02)	/* Ending page +1 of ring bfr WR */
#define EN0_BOUNDARY	EI_SHIFT(0x03)	/* Boundary page of ring bfr RD WR */
#define EN0_TSR		EI_SHIFT(0x04)	/* Transmit status reg RD */
#define EN0_TPSR	EI_SHIFT(0x04)	/* Transmit starting page WR */
#define EN0_NCR		EI_SHIFT(0x05)	/* Number of collision reg RD */
#define EN0_TCNTLO	EI_SHIFT(0x05)	/* Low  byte of tx byte count WR */
#define EN0_FIFO	EI_SHIFT(0x06)	/* FIFO RD */
#define EN0_TCNTHI	EI_SHIFT(0x06)	/* High byte of tx byte count WR */
#define EN0_ISR		EI_SHIFT(0x07)	/* Interrupt status reg RD WR */
#define EN0_CRDALO	EI_SHIFT(0x08)	/* low byte of current remote dma address RD */
#define EN0_RSARLO	EI_SHIFT(0x08)	/* Remote start address reg 0 */
#define EN0_CRDAHI	EI_SHIFT(0x09)	/* high byte, current remote dma address RD */
#define EN0_RSARHI	EI_SHIFT(0x09)	/* Remote start address reg 1 */
#define EN0_RCNTLO	EI_SHIFT(0x0a)	/* Remote byte count reg WR */
#define EN0_RCNTHI	EI_SHIFT(0x0b)	/* Remote byte count reg WR */
#define EN0_RSR		EI_SHIFT(0x0c)	/* rx status reg RD */
#define EN0_RXCR	EI_SHIFT(0x0c)	/* RX configuration reg WR */
#define EN0_TXCR	EI_SHIFT(0x0d)	/* TX configuration reg WR */
#define EN0_COUNTER0	EI_SHIFT(0x0d)	/* Rcv alignment error counter RD */
#define EN0_DCFG	EI_SHIFT(0x0e)	/* Data configuration reg WR */
#define EN0_COUNTER1	EI_SHIFT(0x0e)	/* Rcv CRC error counter RD */
#define EN0_IMR		EI_SHIFT(0x0f)	/* Interrupt mask reg WR */
#define EN0_COUNTER2	EI_SHIFT(0x0f)	/* Rcv missed frame error counter RD */

/* Bits in EN0_ISR - Interrupt status register */
#define ENISR_RX	0x01	/* Receiver, no error */
#define ENISR_TX	0x02	/* Transmitter, no error */
#define ENISR_RX_ERR	0x04	/* Receiver, with error */
#define ENISR_TX_ERR	0x08	/* Transmitter, with error */
#define ENISR_OVER	0x10	/* Receiver overwrote the ring */
#define ENISR_COUNTERS	0x20	/* Counters need emptying */
#define ENISR_RDC	0x40	/* remote dma complete */
#define ENISR_RESET	0x80	/* Reset completed */
#define ENISR_ALL	0x3f	/* Interrupts we will enable */

/* Bits in EN0_DCFG - Data config register */
#define ENDCFG_WTS	0x01	/* word transfer mode selection */
#define ENDCFG_BOS	0x02	/* byte order selection */

/* Page 1 register offsets. */
#define EN1_PHYS   EI_SHIFT(0x01)	/* This board's physical enet addr RD WR */
#define EN1_PHYS_SHIFT(i)  EI_SHIFT(i+1) /* Get and set mac address */
#define EN1_CURPAG EI_SHIFT(0x07)	/* Current memory page RD WR */
#define EN1_MULT   EI_SHIFT(0x08)	/* Multicast filter mask array (8 bytes) RD WR */
#define EN1_MULT_SHIFT(i)  EI_SHIFT(8+i) /* Get and set multicast filter */

/* Bits in received packet status byte and EN0_RSR*/
#define ENRSR_RXOK	0x01	/* Received a good packet */
#define ENRSR_CRC	0x02	/* CRC error */
#define ENRSR_FAE	0x04	/* frame alignment error */
#define ENRSR_FO	0x08	/* FIFO overrun */
#define ENRSR_MPA	0x10	/* missed pkt */
#define ENRSR_PHY	0x20	/* physical/multicast address */
#define ENRSR_DIS	0x40	/* receiver disable. set in monitor mode */
#define ENRSR_DEF	0x80	/* deferring */

/* Transmitted packet status, EN0_TSR. */
#define ENTSR_PTX 0x01	/* Packet transmitted without error */
#define ENTSR_ND  0x02	/* The transmit wasn't deferred. */
#define ENTSR_COL 0x04	/* The transmit collided at least once. */
#define ENTSR_ABT 0x08  /* The transmit collided 16 times, and was deferred. */
#define ENTSR_CRS 0x10	/* The carrier sense was lost. */
#define ENTSR_FU  0x20  /* A "FIFO underrun" occurred during transmit. */
#define ENTSR_CDH 0x40	/* The collision detect "heartbeat" signal was lost. */
#define ENTSR_OWC 0x80  /* There was an out-of-window collision. */

#endif /* _8390_h */<|MERGE_RESOLUTION|>--- conflicted
+++ resolved
@@ -39,14 +39,10 @@
 #define ei_debug 1
 #endif
 
-<<<<<<< HEAD
-=======
 #ifdef CONFIG_NET_POLL_CONTROLLER
 extern void ei_poll(struct net_device *dev);
 #endif
 
-extern int ethdev_init(struct net_device *dev);
->>>>>>> 31784249
 extern void NS8390_init(struct net_device *dev, int startp);
 extern int ei_open(struct net_device *dev);
 extern int ei_close(struct net_device *dev);
