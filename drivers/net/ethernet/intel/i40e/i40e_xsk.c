--- conflicted
+++ resolved
@@ -392,7 +392,6 @@
 
 	dma = xsk_buff_raw_get_dma(xdp_ring->xsk_pool, desc->addr);
 	xsk_buff_raw_dma_sync_for_device(xdp_ring->xsk_pool, dma, desc->len);
-<<<<<<< HEAD
 
 	tx_desc = I40E_TX_DESC(xdp_ring, xdp_ring->next_to_use++);
 	tx_desc->buffer_addr = cpu_to_le64(dma);
@@ -410,25 +409,6 @@
 	dma_addr_t dma;
 	u32 i;
 
-=======
-
-	tx_desc = I40E_TX_DESC(xdp_ring, xdp_ring->next_to_use++);
-	tx_desc->buffer_addr = cpu_to_le64(dma);
-	tx_desc->cmd_type_offset_bsz = build_ctob(I40E_TX_DESC_CMD_ICRC | I40E_TX_DESC_CMD_EOP,
-						  0, desc->len, 0);
-
-	*total_bytes += desc->len;
-}
-
-static void i40e_xmit_pkt_batch(struct i40e_ring *xdp_ring, struct xdp_desc *desc,
-				unsigned int *total_bytes)
-{
-	u16 ntu = xdp_ring->next_to_use;
-	struct i40e_tx_desc *tx_desc;
-	dma_addr_t dma;
-	u32 i;
-
->>>>>>> 6ee1d745
 	loop_unrolled_for(i = 0; i < PKTS_PER_BATCH; i++) {
 		dma = xsk_buff_raw_get_dma(xdp_ring->xsk_pool, desc[i].addr);
 		xsk_buff_raw_dma_sync_for_device(xdp_ring->xsk_pool, dma, desc[i].len);
