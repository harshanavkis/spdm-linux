// SPDX-License-Identifier: GPL-2.0
/* Copyright (c) 2018, Intel Corporation. */

#include "ice_sched.h"

/**
 * ice_sched_add_root_node - Insert the Tx scheduler root node in SW DB
 * @pi: port information structure
 * @info: Scheduler element information from firmware
 *
 * This function inserts the root node of the scheduling tree topology
 * to the SW DB.
 */
static enum ice_status
ice_sched_add_root_node(struct ice_port_info *pi,
			struct ice_aqc_txsched_elem_data *info)
{
	struct ice_sched_node *root;
	struct ice_hw *hw;

	if (!pi)
		return ICE_ERR_PARAM;

	hw = pi->hw;

	root = devm_kzalloc(ice_hw_to_dev(hw), sizeof(*root), GFP_KERNEL);
	if (!root)
		return ICE_ERR_NO_MEMORY;

	/* coverity[suspicious_sizeof] */
	root->children = devm_kcalloc(ice_hw_to_dev(hw), hw->max_children[0],
				      sizeof(*root), GFP_KERNEL);
	if (!root->children) {
		devm_kfree(ice_hw_to_dev(hw), root);
		return ICE_ERR_NO_MEMORY;
	}

	memcpy(&root->info, info, sizeof(*info));
	pi->root = root;
	return 0;
}

/**
 * ice_sched_find_node_by_teid - Find the Tx scheduler node in SW DB
 * @start_node: pointer to the starting ice_sched_node struct in a sub-tree
 * @teid: node TEID to search
 *
 * This function searches for a node matching the TEID in the scheduling tree
 * from the SW DB. The search is recursive and is restricted by the number of
 * layers it has searched through; stopping at the max supported layer.
 *
 * This function needs to be called when holding the port_info->sched_lock
 */
struct ice_sched_node *
ice_sched_find_node_by_teid(struct ice_sched_node *start_node, u32 teid)
{
	u16 i;

	/* The TEID is same as that of the start_node */
	if (ICE_TXSCHED_GET_NODE_TEID(start_node) == teid)
		return start_node;

	/* The node has no children or is at the max layer */
	if (!start_node->num_children ||
	    start_node->tx_sched_layer >= ICE_AQC_TOPO_MAX_LEVEL_NUM ||
	    start_node->info.data.elem_type == ICE_AQC_ELEM_TYPE_LEAF)
		return NULL;

	/* Check if TEID matches to any of the children nodes */
	for (i = 0; i < start_node->num_children; i++)
		if (ICE_TXSCHED_GET_NODE_TEID(start_node->children[i]) == teid)
			return start_node->children[i];

	/* Search within each child's sub-tree */
	for (i = 0; i < start_node->num_children; i++) {
		struct ice_sched_node *tmp;

		tmp = ice_sched_find_node_by_teid(start_node->children[i],
						  teid);
		if (tmp)
			return tmp;
	}

	return NULL;
}

/**
 * ice_aqc_send_sched_elem_cmd - send scheduling elements cmd
 * @hw: pointer to the HW struct
 * @cmd_opc: cmd opcode
 * @elems_req: number of elements to request
 * @buf: pointer to buffer
 * @buf_size: buffer size in bytes
 * @elems_resp: returns total number of elements response
 * @cd: pointer to command details structure or NULL
 *
 * This function sends a scheduling elements cmd (cmd_opc)
 */
static enum ice_status
ice_aqc_send_sched_elem_cmd(struct ice_hw *hw, enum ice_adminq_opc cmd_opc,
			    u16 elems_req, void *buf, u16 buf_size,
			    u16 *elems_resp, struct ice_sq_cd *cd)
{
	struct ice_aqc_sched_elem_cmd *cmd;
	struct ice_aq_desc desc;
	enum ice_status status;

	cmd = &desc.params.sched_elem_cmd;
	ice_fill_dflt_direct_cmd_desc(&desc, cmd_opc);
	cmd->num_elem_req = cpu_to_le16(elems_req);
	desc.flags |= cpu_to_le16(ICE_AQ_FLAG_RD);
	status = ice_aq_send_cmd(hw, &desc, buf, buf_size, cd);
	if (!status && elems_resp)
		*elems_resp = le16_to_cpu(cmd->num_elem_resp);

	return status;
}

/**
 * ice_aq_query_sched_elems - query scheduler elements
 * @hw: pointer to the HW struct
 * @elems_req: number of elements to query
 * @buf: pointer to buffer
 * @buf_size: buffer size in bytes
 * @elems_ret: returns total number of elements returned
 * @cd: pointer to command details structure or NULL
 *
 * Query scheduling elements (0x0404)
 */
enum ice_status
ice_aq_query_sched_elems(struct ice_hw *hw, u16 elems_req,
			 struct ice_aqc_txsched_elem_data *buf, u16 buf_size,
			 u16 *elems_ret, struct ice_sq_cd *cd)
{
	return ice_aqc_send_sched_elem_cmd(hw, ice_aqc_opc_get_sched_elems,
					   elems_req, (void *)buf, buf_size,
					   elems_ret, cd);
}

/**
 * ice_sched_add_node - Insert the Tx scheduler node in SW DB
 * @pi: port information structure
 * @layer: Scheduler layer of the node
 * @info: Scheduler element information from firmware
 *
 * This function inserts a scheduler node to the SW DB.
 */
enum ice_status
ice_sched_add_node(struct ice_port_info *pi, u8 layer,
		   struct ice_aqc_txsched_elem_data *info)
{
	struct ice_aqc_txsched_elem_data elem;
	struct ice_sched_node *parent;
	struct ice_sched_node *node;
	enum ice_status status;
	struct ice_hw *hw;

	if (!pi)
		return ICE_ERR_PARAM;

	hw = pi->hw;

	/* A valid parent node should be there */
	parent = ice_sched_find_node_by_teid(pi->root,
					     le32_to_cpu(info->parent_teid));
	if (!parent) {
		ice_debug(hw, ICE_DBG_SCHED, "Parent Node not found for parent_teid=0x%x\n",
			  le32_to_cpu(info->parent_teid));
		return ICE_ERR_PARAM;
	}

	/* query the current node information from FW before adding it
	 * to the SW DB
	 */
	status = ice_sched_query_elem(hw, le32_to_cpu(info->node_teid), &elem);
	if (status)
		return status;

	node = devm_kzalloc(ice_hw_to_dev(hw), sizeof(*node), GFP_KERNEL);
	if (!node)
		return ICE_ERR_NO_MEMORY;
	if (hw->max_children[layer]) {
		/* coverity[suspicious_sizeof] */
		node->children = devm_kcalloc(ice_hw_to_dev(hw),
					      hw->max_children[layer],
					      sizeof(*node), GFP_KERNEL);
		if (!node->children) {
			devm_kfree(ice_hw_to_dev(hw), node);
			return ICE_ERR_NO_MEMORY;
		}
	}

	node->in_use = true;
	node->parent = parent;
	node->tx_sched_layer = layer;
	parent->children[parent->num_children++] = node;
	node->info = elem;
	return 0;
}

/**
 * ice_aq_delete_sched_elems - delete scheduler elements
 * @hw: pointer to the HW struct
 * @grps_req: number of groups to delete
 * @buf: pointer to buffer
 * @buf_size: buffer size in bytes
 * @grps_del: returns total number of elements deleted
 * @cd: pointer to command details structure or NULL
 *
 * Delete scheduling elements (0x040F)
 */
static enum ice_status
ice_aq_delete_sched_elems(struct ice_hw *hw, u16 grps_req,
			  struct ice_aqc_delete_elem *buf, u16 buf_size,
			  u16 *grps_del, struct ice_sq_cd *cd)
{
	return ice_aqc_send_sched_elem_cmd(hw, ice_aqc_opc_delete_sched_elems,
					   grps_req, (void *)buf, buf_size,
					   grps_del, cd);
}

/**
 * ice_sched_remove_elems - remove nodes from HW
 * @hw: pointer to the HW struct
 * @parent: pointer to the parent node
 * @num_nodes: number of nodes
 * @node_teids: array of node teids to be deleted
 *
 * This function remove nodes from HW
 */
static enum ice_status
ice_sched_remove_elems(struct ice_hw *hw, struct ice_sched_node *parent,
		       u16 num_nodes, u32 *node_teids)
{
	struct ice_aqc_delete_elem *buf;
	u16 i, num_groups_removed = 0;
	enum ice_status status;
	u16 buf_size;

	buf_size = struct_size(buf, teid, num_nodes);
	buf = devm_kzalloc(ice_hw_to_dev(hw), buf_size, GFP_KERNEL);
	if (!buf)
		return ICE_ERR_NO_MEMORY;

	buf->hdr.parent_teid = parent->info.node_teid;
	buf->hdr.num_elems = cpu_to_le16(num_nodes);
	for (i = 0; i < num_nodes; i++)
		buf->teid[i] = cpu_to_le32(node_teids[i]);

	status = ice_aq_delete_sched_elems(hw, 1, buf, buf_size,
					   &num_groups_removed, NULL);
	if (status || num_groups_removed != 1)
		ice_debug(hw, ICE_DBG_SCHED, "remove node failed FW error %d\n",
			  hw->adminq.sq_last_status);

	devm_kfree(ice_hw_to_dev(hw), buf);
	return status;
}

/**
 * ice_sched_get_first_node - get the first node of the given layer
 * @pi: port information structure
 * @parent: pointer the base node of the subtree
 * @layer: layer number
 *
 * This function retrieves the first node of the given layer from the subtree
 */
static struct ice_sched_node *
ice_sched_get_first_node(struct ice_port_info *pi,
			 struct ice_sched_node *parent, u8 layer)
{
	return pi->sib_head[parent->tc_num][layer];
}

/**
 * ice_sched_get_tc_node - get pointer to TC node
 * @pi: port information structure
 * @tc: TC number
 *
 * This function returns the TC node pointer
 */
struct ice_sched_node *ice_sched_get_tc_node(struct ice_port_info *pi, u8 tc)
{
	u8 i;

	if (!pi || !pi->root)
		return NULL;
	for (i = 0; i < pi->root->num_children; i++)
		if (pi->root->children[i]->tc_num == tc)
			return pi->root->children[i];
	return NULL;
}

/**
 * ice_free_sched_node - Free a Tx scheduler node from SW DB
 * @pi: port information structure
 * @node: pointer to the ice_sched_node struct
 *
 * This function frees up a node from SW DB as well as from HW
 *
 * This function needs to be called with the port_info->sched_lock held
 */
void ice_free_sched_node(struct ice_port_info *pi, struct ice_sched_node *node)
{
	struct ice_sched_node *parent;
	struct ice_hw *hw = pi->hw;
	u8 i, j;

	/* Free the children before freeing up the parent node
	 * The parent array is updated below and that shifts the nodes
	 * in the array. So always pick the first child if num children > 0
	 */
	while (node->num_children)
		ice_free_sched_node(pi, node->children[0]);

	/* Leaf, TC and root nodes can't be deleted by SW */
	if (node->tx_sched_layer >= hw->sw_entry_point_layer &&
	    node->info.data.elem_type != ICE_AQC_ELEM_TYPE_TC &&
	    node->info.data.elem_type != ICE_AQC_ELEM_TYPE_ROOT_PORT &&
	    node->info.data.elem_type != ICE_AQC_ELEM_TYPE_LEAF) {
		u32 teid = le32_to_cpu(node->info.node_teid);

		ice_sched_remove_elems(hw, node->parent, 1, &teid);
	}
	parent = node->parent;
	/* root has no parent */
	if (parent) {
		struct ice_sched_node *p;

		/* update the parent */
		for (i = 0; i < parent->num_children; i++)
			if (parent->children[i] == node) {
				for (j = i + 1; j < parent->num_children; j++)
					parent->children[j - 1] =
						parent->children[j];
				parent->num_children--;
				break;
			}

		p = ice_sched_get_first_node(pi, node, node->tx_sched_layer);
		while (p) {
			if (p->sibling == node) {
				p->sibling = node->sibling;
				break;
			}
			p = p->sibling;
		}

		/* update the sibling head if head is getting removed */
		if (pi->sib_head[node->tc_num][node->tx_sched_layer] == node)
			pi->sib_head[node->tc_num][node->tx_sched_layer] =
				node->sibling;
	}

	/* leaf nodes have no children */
	if (node->children)
		devm_kfree(ice_hw_to_dev(hw), node->children);
	devm_kfree(ice_hw_to_dev(hw), node);
}

/**
 * ice_aq_get_dflt_topo - gets default scheduler topology
 * @hw: pointer to the HW struct
 * @lport: logical port number
 * @buf: pointer to buffer
 * @buf_size: buffer size in bytes
 * @num_branches: returns total number of queue to port branches
 * @cd: pointer to command details structure or NULL
 *
 * Get default scheduler topology (0x400)
 */
static enum ice_status
ice_aq_get_dflt_topo(struct ice_hw *hw, u8 lport,
		     struct ice_aqc_get_topo_elem *buf, u16 buf_size,
		     u8 *num_branches, struct ice_sq_cd *cd)
{
	struct ice_aqc_get_topo *cmd;
	struct ice_aq_desc desc;
	enum ice_status status;

	cmd = &desc.params.get_topo;
	ice_fill_dflt_direct_cmd_desc(&desc, ice_aqc_opc_get_dflt_topo);
	cmd->port_num = lport;
	status = ice_aq_send_cmd(hw, &desc, buf, buf_size, cd);
	if (!status && num_branches)
		*num_branches = cmd->num_branches;

	return status;
}

/**
 * ice_aq_add_sched_elems - adds scheduling element
 * @hw: pointer to the HW struct
 * @grps_req: the number of groups that are requested to be added
 * @buf: pointer to buffer
 * @buf_size: buffer size in bytes
 * @grps_added: returns total number of groups added
 * @cd: pointer to command details structure or NULL
 *
 * Add scheduling elements (0x0401)
 */
static enum ice_status
ice_aq_add_sched_elems(struct ice_hw *hw, u16 grps_req,
		       struct ice_aqc_add_elem *buf, u16 buf_size,
		       u16 *grps_added, struct ice_sq_cd *cd)
{
	return ice_aqc_send_sched_elem_cmd(hw, ice_aqc_opc_add_sched_elems,
					   grps_req, (void *)buf, buf_size,
					   grps_added, cd);
}

/**
 * ice_aq_cfg_sched_elems - configures scheduler elements
 * @hw: pointer to the HW struct
 * @elems_req: number of elements to configure
 * @buf: pointer to buffer
 * @buf_size: buffer size in bytes
 * @elems_cfgd: returns total number of elements configured
 * @cd: pointer to command details structure or NULL
 *
 * Configure scheduling elements (0x0403)
 */
static enum ice_status
ice_aq_cfg_sched_elems(struct ice_hw *hw, u16 elems_req,
		       struct ice_aqc_txsched_elem_data *buf, u16 buf_size,
		       u16 *elems_cfgd, struct ice_sq_cd *cd)
{
	return ice_aqc_send_sched_elem_cmd(hw, ice_aqc_opc_cfg_sched_elems,
					   elems_req, (void *)buf, buf_size,
					   elems_cfgd, cd);
}

/**
<<<<<<< HEAD
=======
 * ice_aq_move_sched_elems - move scheduler elements
 * @hw: pointer to the HW struct
 * @grps_req: number of groups to move
 * @buf: pointer to buffer
 * @buf_size: buffer size in bytes
 * @grps_movd: returns total number of groups moved
 * @cd: pointer to command details structure or NULL
 *
 * Move scheduling elements (0x0408)
 */
static enum ice_status
ice_aq_move_sched_elems(struct ice_hw *hw, u16 grps_req,
			struct ice_aqc_move_elem *buf, u16 buf_size,
			u16 *grps_movd, struct ice_sq_cd *cd)
{
	return ice_aqc_send_sched_elem_cmd(hw, ice_aqc_opc_move_sched_elems,
					   grps_req, (void *)buf, buf_size,
					   grps_movd, cd);
}

/**
>>>>>>> 7d2a07b7
 * ice_aq_suspend_sched_elems - suspend scheduler elements
 * @hw: pointer to the HW struct
 * @elems_req: number of elements to suspend
 * @buf: pointer to buffer
 * @buf_size: buffer size in bytes
 * @elems_ret: returns total number of elements suspended
 * @cd: pointer to command details structure or NULL
 *
 * Suspend scheduling elements (0x0409)
 */
static enum ice_status
ice_aq_suspend_sched_elems(struct ice_hw *hw, u16 elems_req, __le32 *buf,
			   u16 buf_size, u16 *elems_ret, struct ice_sq_cd *cd)
{
	return ice_aqc_send_sched_elem_cmd(hw, ice_aqc_opc_suspend_sched_elems,
					   elems_req, (void *)buf, buf_size,
					   elems_ret, cd);
}

/**
 * ice_aq_resume_sched_elems - resume scheduler elements
 * @hw: pointer to the HW struct
 * @elems_req: number of elements to resume
 * @buf: pointer to buffer
 * @buf_size: buffer size in bytes
 * @elems_ret: returns total number of elements resumed
 * @cd: pointer to command details structure or NULL
 *
 * resume scheduling elements (0x040A)
 */
static enum ice_status
ice_aq_resume_sched_elems(struct ice_hw *hw, u16 elems_req, __le32 *buf,
			  u16 buf_size, u16 *elems_ret, struct ice_sq_cd *cd)
{
	return ice_aqc_send_sched_elem_cmd(hw, ice_aqc_opc_resume_sched_elems,
					   elems_req, (void *)buf, buf_size,
					   elems_ret, cd);
}

/**
 * ice_aq_query_sched_res - query scheduler resource
 * @hw: pointer to the HW struct
 * @buf_size: buffer size in bytes
 * @buf: pointer to buffer
 * @cd: pointer to command details structure or NULL
 *
 * Query scheduler resource allocation (0x0412)
 */
static enum ice_status
ice_aq_query_sched_res(struct ice_hw *hw, u16 buf_size,
		       struct ice_aqc_query_txsched_res_resp *buf,
		       struct ice_sq_cd *cd)
{
	struct ice_aq_desc desc;

	ice_fill_dflt_direct_cmd_desc(&desc, ice_aqc_opc_query_sched_res);
	return ice_aq_send_cmd(hw, &desc, buf, buf_size, cd);
}

/**
 * ice_sched_suspend_resume_elems - suspend or resume HW nodes
 * @hw: pointer to the HW struct
 * @num_nodes: number of nodes
 * @node_teids: array of node teids to be suspended or resumed
 * @suspend: true means suspend / false means resume
 *
 * This function suspends or resumes HW nodes
 */
static enum ice_status
ice_sched_suspend_resume_elems(struct ice_hw *hw, u8 num_nodes, u32 *node_teids,
			       bool suspend)
{
	u16 i, buf_size, num_elem_ret = 0;
	enum ice_status status;
	__le32 *buf;

	buf_size = sizeof(*buf) * num_nodes;
	buf = devm_kzalloc(ice_hw_to_dev(hw), buf_size, GFP_KERNEL);
	if (!buf)
		return ICE_ERR_NO_MEMORY;

	for (i = 0; i < num_nodes; i++)
		buf[i] = cpu_to_le32(node_teids[i]);

	if (suspend)
		status = ice_aq_suspend_sched_elems(hw, num_nodes, buf,
						    buf_size, &num_elem_ret,
						    NULL);
	else
		status = ice_aq_resume_sched_elems(hw, num_nodes, buf,
						   buf_size, &num_elem_ret,
						   NULL);
	if (status || num_elem_ret != num_nodes)
		ice_debug(hw, ICE_DBG_SCHED, "suspend/resume failed\n");

	devm_kfree(ice_hw_to_dev(hw), buf);
	return status;
}

/**
 * ice_alloc_lan_q_ctx - allocate LAN queue contexts for the given VSI and TC
 * @hw: pointer to the HW struct
 * @vsi_handle: VSI handle
 * @tc: TC number
 * @new_numqs: number of queues
 */
static enum ice_status
ice_alloc_lan_q_ctx(struct ice_hw *hw, u16 vsi_handle, u8 tc, u16 new_numqs)
{
	struct ice_vsi_ctx *vsi_ctx;
	struct ice_q_ctx *q_ctx;

	vsi_ctx = ice_get_vsi_ctx(hw, vsi_handle);
	if (!vsi_ctx)
		return ICE_ERR_PARAM;
	/* allocate LAN queue contexts */
	if (!vsi_ctx->lan_q_ctx[tc]) {
		vsi_ctx->lan_q_ctx[tc] = devm_kcalloc(ice_hw_to_dev(hw),
						      new_numqs,
						      sizeof(*q_ctx),
						      GFP_KERNEL);
		if (!vsi_ctx->lan_q_ctx[tc])
			return ICE_ERR_NO_MEMORY;
		vsi_ctx->num_lan_q_entries[tc] = new_numqs;
		return 0;
	}
	/* num queues are increased, update the queue contexts */
	if (new_numqs > vsi_ctx->num_lan_q_entries[tc]) {
		u16 prev_num = vsi_ctx->num_lan_q_entries[tc];

		q_ctx = devm_kcalloc(ice_hw_to_dev(hw), new_numqs,
				     sizeof(*q_ctx), GFP_KERNEL);
		if (!q_ctx)
			return ICE_ERR_NO_MEMORY;
		memcpy(q_ctx, vsi_ctx->lan_q_ctx[tc],
		       prev_num * sizeof(*q_ctx));
		devm_kfree(ice_hw_to_dev(hw), vsi_ctx->lan_q_ctx[tc]);
		vsi_ctx->lan_q_ctx[tc] = q_ctx;
		vsi_ctx->num_lan_q_entries[tc] = new_numqs;
	}
	return 0;
}

/**
<<<<<<< HEAD
=======
 * ice_alloc_rdma_q_ctx - allocate RDMA queue contexts for the given VSI and TC
 * @hw: pointer to the HW struct
 * @vsi_handle: VSI handle
 * @tc: TC number
 * @new_numqs: number of queues
 */
static enum ice_status
ice_alloc_rdma_q_ctx(struct ice_hw *hw, u16 vsi_handle, u8 tc, u16 new_numqs)
{
	struct ice_vsi_ctx *vsi_ctx;
	struct ice_q_ctx *q_ctx;

	vsi_ctx = ice_get_vsi_ctx(hw, vsi_handle);
	if (!vsi_ctx)
		return ICE_ERR_PARAM;
	/* allocate RDMA queue contexts */
	if (!vsi_ctx->rdma_q_ctx[tc]) {
		vsi_ctx->rdma_q_ctx[tc] = devm_kcalloc(ice_hw_to_dev(hw),
						       new_numqs,
						       sizeof(*q_ctx),
						       GFP_KERNEL);
		if (!vsi_ctx->rdma_q_ctx[tc])
			return ICE_ERR_NO_MEMORY;
		vsi_ctx->num_rdma_q_entries[tc] = new_numqs;
		return 0;
	}
	/* num queues are increased, update the queue contexts */
	if (new_numqs > vsi_ctx->num_rdma_q_entries[tc]) {
		u16 prev_num = vsi_ctx->num_rdma_q_entries[tc];

		q_ctx = devm_kcalloc(ice_hw_to_dev(hw), new_numqs,
				     sizeof(*q_ctx), GFP_KERNEL);
		if (!q_ctx)
			return ICE_ERR_NO_MEMORY;
		memcpy(q_ctx, vsi_ctx->rdma_q_ctx[tc],
		       prev_num * sizeof(*q_ctx));
		devm_kfree(ice_hw_to_dev(hw), vsi_ctx->rdma_q_ctx[tc]);
		vsi_ctx->rdma_q_ctx[tc] = q_ctx;
		vsi_ctx->num_rdma_q_entries[tc] = new_numqs;
	}
	return 0;
}

/**
>>>>>>> 7d2a07b7
 * ice_aq_rl_profile - performs a rate limiting task
 * @hw: pointer to the HW struct
 * @opcode: opcode for add, query, or remove profile(s)
 * @num_profiles: the number of profiles
 * @buf: pointer to buffer
 * @buf_size: buffer size in bytes
 * @num_processed: number of processed add or remove profile(s) to return
 * @cd: pointer to command details structure
 *
 * RL profile function to add, query, or remove profile(s)
 */
static enum ice_status
ice_aq_rl_profile(struct ice_hw *hw, enum ice_adminq_opc opcode,
		  u16 num_profiles, struct ice_aqc_rl_profile_elem *buf,
		  u16 buf_size, u16 *num_processed, struct ice_sq_cd *cd)
{
	struct ice_aqc_rl_profile *cmd;
	struct ice_aq_desc desc;
	enum ice_status status;

	cmd = &desc.params.rl_profile;

	ice_fill_dflt_direct_cmd_desc(&desc, opcode);
	desc.flags |= cpu_to_le16(ICE_AQ_FLAG_RD);
	cmd->num_profiles = cpu_to_le16(num_profiles);
	status = ice_aq_send_cmd(hw, &desc, buf, buf_size, cd);
	if (!status && num_processed)
		*num_processed = le16_to_cpu(cmd->num_processed);
	return status;
}

/**
 * ice_aq_add_rl_profile - adds rate limiting profile(s)
 * @hw: pointer to the HW struct
 * @num_profiles: the number of profile(s) to be add
 * @buf: pointer to buffer
 * @buf_size: buffer size in bytes
 * @num_profiles_added: total number of profiles added to return
 * @cd: pointer to command details structure
 *
 * Add RL profile (0x0410)
 */
static enum ice_status
ice_aq_add_rl_profile(struct ice_hw *hw, u16 num_profiles,
		      struct ice_aqc_rl_profile_elem *buf, u16 buf_size,
		      u16 *num_profiles_added, struct ice_sq_cd *cd)
{
	return ice_aq_rl_profile(hw, ice_aqc_opc_add_rl_profiles, num_profiles,
				 buf, buf_size, num_profiles_added, cd);
}

/**
 * ice_aq_remove_rl_profile - removes RL profile(s)
 * @hw: pointer to the HW struct
 * @num_profiles: the number of profile(s) to remove
 * @buf: pointer to buffer
 * @buf_size: buffer size in bytes
 * @num_profiles_removed: total number of profiles removed to return
 * @cd: pointer to command details structure or NULL
 *
 * Remove RL profile (0x0415)
 */
static enum ice_status
ice_aq_remove_rl_profile(struct ice_hw *hw, u16 num_profiles,
			 struct ice_aqc_rl_profile_elem *buf, u16 buf_size,
			 u16 *num_profiles_removed, struct ice_sq_cd *cd)
{
	return ice_aq_rl_profile(hw, ice_aqc_opc_remove_rl_profiles,
				 num_profiles, buf, buf_size,
				 num_profiles_removed, cd);
}

/**
 * ice_sched_del_rl_profile - remove RL profile
 * @hw: pointer to the HW struct
 * @rl_info: rate limit profile information
 *
 * If the profile ID is not referenced anymore, it removes profile ID with
 * its associated parameters from HW DB,and locally. The caller needs to
 * hold scheduler lock.
 */
static enum ice_status
ice_sched_del_rl_profile(struct ice_hw *hw,
			 struct ice_aqc_rl_profile_info *rl_info)
{
	struct ice_aqc_rl_profile_elem *buf;
	u16 num_profiles_removed;
	enum ice_status status;
	u16 num_profiles = 1;

	if (rl_info->prof_id_ref != 0)
		return ICE_ERR_IN_USE;

	/* Safe to remove profile ID */
	buf = &rl_info->profile;
	status = ice_aq_remove_rl_profile(hw, num_profiles, buf, sizeof(*buf),
					  &num_profiles_removed, NULL);
	if (status || num_profiles_removed != num_profiles)
		return ICE_ERR_CFG;

	/* Delete stale entry now */
	list_del(&rl_info->list_entry);
	devm_kfree(ice_hw_to_dev(hw), rl_info);
	return status;
}

/**
 * ice_sched_clear_rl_prof - clears RL prof entries
 * @pi: port information structure
 *
 * This function removes all RL profile from HW as well as from SW DB.
 */
static void ice_sched_clear_rl_prof(struct ice_port_info *pi)
{
	u16 ln;

	for (ln = 0; ln < pi->hw->num_tx_sched_layers; ln++) {
		struct ice_aqc_rl_profile_info *rl_prof_elem;
		struct ice_aqc_rl_profile_info *rl_prof_tmp;

		list_for_each_entry_safe(rl_prof_elem, rl_prof_tmp,
					 &pi->rl_prof_list[ln], list_entry) {
			struct ice_hw *hw = pi->hw;
			enum ice_status status;

			rl_prof_elem->prof_id_ref = 0;
			status = ice_sched_del_rl_profile(hw, rl_prof_elem);
			if (status) {
<<<<<<< HEAD
				ice_debug(hw, ICE_DBG_SCHED,
					  "Remove rl profile failed\n");
=======
				ice_debug(hw, ICE_DBG_SCHED, "Remove rl profile failed\n");
>>>>>>> 7d2a07b7
				/* On error, free mem required */
				list_del(&rl_prof_elem->list_entry);
				devm_kfree(ice_hw_to_dev(hw), rl_prof_elem);
			}
		}
	}
}

/**
 * ice_sched_clear_agg - clears the aggregator related information
 * @hw: pointer to the hardware structure
 *
 * This function removes aggregator list and free up aggregator related memory
 * previously allocated.
 */
void ice_sched_clear_agg(struct ice_hw *hw)
{
	struct ice_sched_agg_info *agg_info;
	struct ice_sched_agg_info *atmp;

	list_for_each_entry_safe(agg_info, atmp, &hw->agg_list, list_entry) {
		struct ice_sched_agg_vsi_info *agg_vsi_info;
		struct ice_sched_agg_vsi_info *vtmp;

		list_for_each_entry_safe(agg_vsi_info, vtmp,
					 &agg_info->agg_vsi_list, list_entry) {
			list_del(&agg_vsi_info->list_entry);
			devm_kfree(ice_hw_to_dev(hw), agg_vsi_info);
		}
		list_del(&agg_info->list_entry);
		devm_kfree(ice_hw_to_dev(hw), agg_info);
	}
}

/**
 * ice_sched_clear_tx_topo - clears the scheduler tree nodes
 * @pi: port information structure
 *
 * This function removes all the nodes from HW as well as from SW DB.
 */
static void ice_sched_clear_tx_topo(struct ice_port_info *pi)
{
	if (!pi)
		return;
	/* remove RL profiles related lists */
	ice_sched_clear_rl_prof(pi);
	if (pi->root) {
		ice_free_sched_node(pi, pi->root);
		pi->root = NULL;
	}
}

/**
 * ice_sched_clear_port - clear the scheduler elements from SW DB for a port
 * @pi: port information structure
 *
 * Cleanup scheduling elements from SW DB
 */
void ice_sched_clear_port(struct ice_port_info *pi)
{
	if (!pi || pi->port_state != ICE_SCHED_PORT_STATE_READY)
		return;

	pi->port_state = ICE_SCHED_PORT_STATE_INIT;
	mutex_lock(&pi->sched_lock);
	ice_sched_clear_tx_topo(pi);
	mutex_unlock(&pi->sched_lock);
	mutex_destroy(&pi->sched_lock);
}

/**
 * ice_sched_cleanup_all - cleanup scheduler elements from SW DB for all ports
 * @hw: pointer to the HW struct
 *
 * Cleanup scheduling elements from SW DB for all the ports
 */
void ice_sched_cleanup_all(struct ice_hw *hw)
{
	if (!hw)
		return;

	if (hw->layer_info) {
		devm_kfree(ice_hw_to_dev(hw), hw->layer_info);
		hw->layer_info = NULL;
	}

	ice_sched_clear_port(hw->port_info);

	hw->num_tx_sched_layers = 0;
	hw->num_tx_sched_phys_layers = 0;
	hw->flattened_layers = 0;
	hw->max_cgds = 0;
}

/**
 * ice_sched_add_elems - add nodes to HW and SW DB
 * @pi: port information structure
 * @tc_node: pointer to the branch node
 * @parent: pointer to the parent node
 * @layer: layer number to add nodes
 * @num_nodes: number of nodes
 * @num_nodes_added: pointer to num nodes added
 * @first_node_teid: if new nodes are added then return the TEID of first node
 *
 * This function add nodes to HW as well as to SW DB for a given layer
 */
static enum ice_status
ice_sched_add_elems(struct ice_port_info *pi, struct ice_sched_node *tc_node,
		    struct ice_sched_node *parent, u8 layer, u16 num_nodes,
		    u16 *num_nodes_added, u32 *first_node_teid)
{
	struct ice_sched_node *prev, *new_node;
	struct ice_aqc_add_elem *buf;
	u16 i, num_groups_added = 0;
	enum ice_status status = 0;
	struct ice_hw *hw = pi->hw;
	size_t buf_size;
	u32 teid;

	buf_size = struct_size(buf, generic, num_nodes);
	buf = devm_kzalloc(ice_hw_to_dev(hw), buf_size, GFP_KERNEL);
	if (!buf)
		return ICE_ERR_NO_MEMORY;

	buf->hdr.parent_teid = parent->info.node_teid;
	buf->hdr.num_elems = cpu_to_le16(num_nodes);
	for (i = 0; i < num_nodes; i++) {
		buf->generic[i].parent_teid = parent->info.node_teid;
		buf->generic[i].data.elem_type = ICE_AQC_ELEM_TYPE_SE_GENERIC;
		buf->generic[i].data.valid_sections =
			ICE_AQC_ELEM_VALID_GENERIC | ICE_AQC_ELEM_VALID_CIR |
			ICE_AQC_ELEM_VALID_EIR;
		buf->generic[i].data.generic = 0;
		buf->generic[i].data.cir_bw.bw_profile_idx =
			cpu_to_le16(ICE_SCHED_DFLT_RL_PROF_ID);
		buf->generic[i].data.cir_bw.bw_alloc =
			cpu_to_le16(ICE_SCHED_DFLT_BW_WT);
		buf->generic[i].data.eir_bw.bw_profile_idx =
			cpu_to_le16(ICE_SCHED_DFLT_RL_PROF_ID);
		buf->generic[i].data.eir_bw.bw_alloc =
			cpu_to_le16(ICE_SCHED_DFLT_BW_WT);
	}

	status = ice_aq_add_sched_elems(hw, 1, buf, buf_size,
					&num_groups_added, NULL);
	if (status || num_groups_added != 1) {
		ice_debug(hw, ICE_DBG_SCHED, "add node failed FW Error %d\n",
			  hw->adminq.sq_last_status);
		devm_kfree(ice_hw_to_dev(hw), buf);
		return ICE_ERR_CFG;
	}

	*num_nodes_added = num_nodes;
	/* add nodes to the SW DB */
	for (i = 0; i < num_nodes; i++) {
		status = ice_sched_add_node(pi, layer, &buf->generic[i]);
		if (status) {
			ice_debug(hw, ICE_DBG_SCHED, "add nodes in SW DB failed status =%d\n",
				  status);
			break;
		}

		teid = le32_to_cpu(buf->generic[i].node_teid);
		new_node = ice_sched_find_node_by_teid(parent, teid);
		if (!new_node) {
			ice_debug(hw, ICE_DBG_SCHED, "Node is missing for teid =%d\n", teid);
			break;
		}

		new_node->sibling = NULL;
		new_node->tc_num = tc_node->tc_num;

		/* add it to previous node sibling pointer */
		/* Note: siblings are not linked across branches */
		prev = ice_sched_get_first_node(pi, tc_node, layer);
		if (prev && prev != new_node) {
			while (prev->sibling)
				prev = prev->sibling;
			prev->sibling = new_node;
		}

		/* initialize the sibling head */
		if (!pi->sib_head[tc_node->tc_num][layer])
			pi->sib_head[tc_node->tc_num][layer] = new_node;

		if (i == 0)
			*first_node_teid = teid;
	}

	devm_kfree(ice_hw_to_dev(hw), buf);
	return status;
}

/**
 * ice_sched_add_nodes_to_hw_layer - Add nodes to HW layer
 * @pi: port information structure
 * @tc_node: pointer to TC node
 * @parent: pointer to parent node
 * @layer: layer number to add nodes
 * @num_nodes: number of nodes to be added
 * @first_node_teid: pointer to the first node TEID
 * @num_nodes_added: pointer to number of nodes added
 *
 * Add nodes into specific HW layer.
 */
static enum ice_status
ice_sched_add_nodes_to_hw_layer(struct ice_port_info *pi,
				struct ice_sched_node *tc_node,
				struct ice_sched_node *parent, u8 layer,
				u16 num_nodes, u32 *first_node_teid,
				u16 *num_nodes_added)
{
	u16 max_child_nodes;

	*num_nodes_added = 0;

	if (!num_nodes)
		return 0;

	if (!parent || layer < pi->hw->sw_entry_point_layer)
		return ICE_ERR_PARAM;

	/* max children per node per layer */
	max_child_nodes = pi->hw->max_children[parent->tx_sched_layer];

	/* current number of children + required nodes exceed max children */
	if ((parent->num_children + num_nodes) > max_child_nodes) {
		/* Fail if the parent is a TC node */
		if (parent == tc_node)
			return ICE_ERR_CFG;
		return ICE_ERR_MAX_LIMIT;
	}

	return ice_sched_add_elems(pi, tc_node, parent, layer, num_nodes,
				   num_nodes_added, first_node_teid);
}

/**
 * ice_sched_add_nodes_to_layer - Add nodes to a given layer
 * @pi: port information structure
 * @tc_node: pointer to TC node
 * @parent: pointer to parent node
 * @layer: layer number to add nodes
 * @num_nodes: number of nodes to be added
 * @first_node_teid: pointer to the first node TEID
 * @num_nodes_added: pointer to number of nodes added
 *
 * This function add nodes to a given layer.
 */
static enum ice_status
ice_sched_add_nodes_to_layer(struct ice_port_info *pi,
			     struct ice_sched_node *tc_node,
			     struct ice_sched_node *parent, u8 layer,
			     u16 num_nodes, u32 *first_node_teid,
			     u16 *num_nodes_added)
{
	u32 *first_teid_ptr = first_node_teid;
	u16 new_num_nodes = num_nodes;
	enum ice_status status = 0;

	*num_nodes_added = 0;
	while (*num_nodes_added < num_nodes) {
		u16 max_child_nodes, num_added = 0;
		/* cppcheck-suppress unusedVariable */
		u32 temp;

		status = ice_sched_add_nodes_to_hw_layer(pi, tc_node, parent,
							 layer,	new_num_nodes,
							 first_teid_ptr,
							 &num_added);
		if (!status)
			*num_nodes_added += num_added;
		/* added more nodes than requested ? */
		if (*num_nodes_added > num_nodes) {
			ice_debug(pi->hw, ICE_DBG_SCHED, "added extra nodes %d %d\n", num_nodes,
				  *num_nodes_added);
			status = ICE_ERR_CFG;
			break;
		}
		/* break if all the nodes are added successfully */
		if (!status && (*num_nodes_added == num_nodes))
			break;
		/* break if the error is not max limit */
		if (status && status != ICE_ERR_MAX_LIMIT)
			break;
		/* Exceeded the max children */
		max_child_nodes = pi->hw->max_children[parent->tx_sched_layer];
		/* utilize all the spaces if the parent is not full */
		if (parent->num_children < max_child_nodes) {
			new_num_nodes = max_child_nodes - parent->num_children;
		} else {
			/* This parent is full, try the next sibling */
			parent = parent->sibling;
			/* Don't modify the first node TEID memory if the
			 * first node was added already in the above call.
			 * Instead send some temp memory for all other
			 * recursive calls.
			 */
			if (num_added)
				first_teid_ptr = &temp;

			new_num_nodes = num_nodes - *num_nodes_added;
		}
	}
	return status;
}

/**
 * ice_sched_get_qgrp_layer - get the current queue group layer number
 * @hw: pointer to the HW struct
 *
 * This function returns the current queue group layer number
 */
static u8 ice_sched_get_qgrp_layer(struct ice_hw *hw)
{
	/* It's always total layers - 1, the array is 0 relative so -2 */
	return hw->num_tx_sched_layers - ICE_QGRP_LAYER_OFFSET;
}

/**
 * ice_sched_get_vsi_layer - get the current VSI layer number
 * @hw: pointer to the HW struct
 *
 * This function returns the current VSI layer number
 */
static u8 ice_sched_get_vsi_layer(struct ice_hw *hw)
{
	/* Num Layers       VSI layer
	 *     9               6
	 *     7               4
	 *     5 or less       sw_entry_point_layer
	 */
	/* calculate the VSI layer based on number of layers. */
	if (hw->num_tx_sched_layers > ICE_VSI_LAYER_OFFSET + 1) {
		u8 layer = hw->num_tx_sched_layers - ICE_VSI_LAYER_OFFSET;

		if (layer > hw->sw_entry_point_layer)
			return layer;
	}
	return hw->sw_entry_point_layer;
}

/**
 * ice_sched_get_agg_layer - get the current aggregator layer number
 * @hw: pointer to the HW struct
 *
 * This function returns the current aggregator layer number
 */
static u8 ice_sched_get_agg_layer(struct ice_hw *hw)
{
	/* Num Layers       aggregator layer
	 *     9               4
	 *     7 or less       sw_entry_point_layer
	 */
	/* calculate the aggregator layer based on number of layers. */
	if (hw->num_tx_sched_layers > ICE_AGG_LAYER_OFFSET + 1) {
		u8 layer = hw->num_tx_sched_layers - ICE_AGG_LAYER_OFFSET;

		if (layer > hw->sw_entry_point_layer)
			return layer;
	}
	return hw->sw_entry_point_layer;
}

/**
 * ice_rm_dflt_leaf_node - remove the default leaf node in the tree
 * @pi: port information structure
 *
 * This function removes the leaf node that was created by the FW
 * during initialization
 */
static void ice_rm_dflt_leaf_node(struct ice_port_info *pi)
{
	struct ice_sched_node *node;

	node = pi->root;
	while (node) {
		if (!node->num_children)
			break;
		node = node->children[0];
	}
	if (node && node->info.data.elem_type == ICE_AQC_ELEM_TYPE_LEAF) {
		u32 teid = le32_to_cpu(node->info.node_teid);
		enum ice_status status;

		/* remove the default leaf node */
		status = ice_sched_remove_elems(pi->hw, node->parent, 1, &teid);
		if (!status)
			ice_free_sched_node(pi, node);
	}
}

/**
 * ice_sched_rm_dflt_nodes - free the default nodes in the tree
 * @pi: port information structure
 *
 * This function frees all the nodes except root and TC that were created by
 * the FW during initialization
 */
static void ice_sched_rm_dflt_nodes(struct ice_port_info *pi)
{
	struct ice_sched_node *node;

	ice_rm_dflt_leaf_node(pi);

	/* remove the default nodes except TC and root nodes */
	node = pi->root;
	while (node) {
		if (node->tx_sched_layer >= pi->hw->sw_entry_point_layer &&
		    node->info.data.elem_type != ICE_AQC_ELEM_TYPE_TC &&
		    node->info.data.elem_type != ICE_AQC_ELEM_TYPE_ROOT_PORT) {
			ice_free_sched_node(pi, node);
			break;
		}

		if (!node->num_children)
			break;
		node = node->children[0];
	}
}

/**
 * ice_sched_init_port - Initialize scheduler by querying information from FW
 * @pi: port info structure for the tree to cleanup
 *
 * This function is the initial call to find the total number of Tx scheduler
 * resources, default topology created by firmware and storing the information
 * in SW DB.
 */
enum ice_status ice_sched_init_port(struct ice_port_info *pi)
{
	struct ice_aqc_get_topo_elem *buf;
	enum ice_status status;
	struct ice_hw *hw;
	u8 num_branches;
	u16 num_elems;
	u8 i, j;

	if (!pi)
		return ICE_ERR_PARAM;
	hw = pi->hw;

	/* Query the Default Topology from FW */
	buf = devm_kzalloc(ice_hw_to_dev(hw), ICE_AQ_MAX_BUF_LEN, GFP_KERNEL);
	if (!buf)
		return ICE_ERR_NO_MEMORY;

	/* Query default scheduling tree topology */
	status = ice_aq_get_dflt_topo(hw, pi->lport, buf, ICE_AQ_MAX_BUF_LEN,
				      &num_branches, NULL);
	if (status)
		goto err_init_port;

	/* num_branches should be between 1-8 */
	if (num_branches < 1 || num_branches > ICE_TXSCHED_MAX_BRANCHES) {
		ice_debug(hw, ICE_DBG_SCHED, "num_branches unexpected %d\n",
			  num_branches);
		status = ICE_ERR_PARAM;
		goto err_init_port;
	}

	/* get the number of elements on the default/first branch */
	num_elems = le16_to_cpu(buf[0].hdr.num_elems);

	/* num_elems should always be between 1-9 */
	if (num_elems < 1 || num_elems > ICE_AQC_TOPO_MAX_LEVEL_NUM) {
		ice_debug(hw, ICE_DBG_SCHED, "num_elems unexpected %d\n",
			  num_elems);
		status = ICE_ERR_PARAM;
		goto err_init_port;
	}

	/* If the last node is a leaf node then the index of the queue group
	 * layer is two less than the number of elements.
	 */
	if (num_elems > 2 && buf[0].generic[num_elems - 1].data.elem_type ==
	    ICE_AQC_ELEM_TYPE_LEAF)
		pi->last_node_teid =
			le32_to_cpu(buf[0].generic[num_elems - 2].node_teid);
	else
		pi->last_node_teid =
			le32_to_cpu(buf[0].generic[num_elems - 1].node_teid);

	/* Insert the Tx Sched root node */
	status = ice_sched_add_root_node(pi, &buf[0].generic[0]);
	if (status)
		goto err_init_port;

	/* Parse the default tree and cache the information */
	for (i = 0; i < num_branches; i++) {
		num_elems = le16_to_cpu(buf[i].hdr.num_elems);

		/* Skip root element as already inserted */
		for (j = 1; j < num_elems; j++) {
			/* update the sw entry point */
			if (buf[0].generic[j].data.elem_type ==
			    ICE_AQC_ELEM_TYPE_ENTRY_POINT)
				hw->sw_entry_point_layer = j;

			status = ice_sched_add_node(pi, j, &buf[i].generic[j]);
			if (status)
				goto err_init_port;
		}
	}

	/* Remove the default nodes. */
	if (pi->root)
		ice_sched_rm_dflt_nodes(pi);

	/* initialize the port for handling the scheduler tree */
	pi->port_state = ICE_SCHED_PORT_STATE_READY;
	mutex_init(&pi->sched_lock);
	for (i = 0; i < ICE_AQC_TOPO_MAX_LEVEL_NUM; i++)
		INIT_LIST_HEAD(&pi->rl_prof_list[i]);

err_init_port:
	if (status && pi->root) {
		ice_free_sched_node(pi, pi->root);
		pi->root = NULL;
	}

	devm_kfree(ice_hw_to_dev(hw), buf);
	return status;
}

/**
 * ice_sched_query_res_alloc - query the FW for num of logical sched layers
 * @hw: pointer to the HW struct
 *
 * query FW for allocated scheduler resources and store in HW struct
 */
enum ice_status ice_sched_query_res_alloc(struct ice_hw *hw)
{
	struct ice_aqc_query_txsched_res_resp *buf;
	enum ice_status status = 0;
	__le16 max_sibl;
	u16 i;

	if (hw->layer_info)
		return status;

	buf = devm_kzalloc(ice_hw_to_dev(hw), sizeof(*buf), GFP_KERNEL);
	if (!buf)
		return ICE_ERR_NO_MEMORY;

	status = ice_aq_query_sched_res(hw, sizeof(*buf), buf, NULL);
	if (status)
		goto sched_query_out;

	hw->num_tx_sched_layers = le16_to_cpu(buf->sched_props.logical_levels);
	hw->num_tx_sched_phys_layers =
		le16_to_cpu(buf->sched_props.phys_levels);
	hw->flattened_layers = buf->sched_props.flattening_bitmap;
	hw->max_cgds = buf->sched_props.max_pf_cgds;

	/* max sibling group size of current layer refers to the max children
	 * of the below layer node.
	 * layer 1 node max children will be layer 2 max sibling group size
	 * layer 2 node max children will be layer 3 max sibling group size
	 * and so on. This array will be populated from root (index 0) to
	 * qgroup layer 7. Leaf node has no children.
	 */
	for (i = 0; i < hw->num_tx_sched_layers - 1; i++) {
		max_sibl = buf->layer_props[i + 1].max_sibl_grp_sz;
		hw->max_children[i] = le16_to_cpu(max_sibl);
	}

	hw->layer_info = devm_kmemdup(ice_hw_to_dev(hw), buf->layer_props,
				      (hw->num_tx_sched_layers *
				       sizeof(*hw->layer_info)),
				      GFP_KERNEL);
	if (!hw->layer_info) {
		status = ICE_ERR_NO_MEMORY;
		goto sched_query_out;
	}

sched_query_out:
	devm_kfree(ice_hw_to_dev(hw), buf);
	return status;
}

/**
 * ice_sched_get_psm_clk_freq - determine the PSM clock frequency
 * @hw: pointer to the HW struct
 *
 * Determine the PSM clock frequency and store in HW struct
 */
void ice_sched_get_psm_clk_freq(struct ice_hw *hw)
{
	u32 val, clk_src;

	val = rd32(hw, GLGEN_CLKSTAT_SRC);
	clk_src = (val & GLGEN_CLKSTAT_SRC_PSM_CLK_SRC_M) >>
		GLGEN_CLKSTAT_SRC_PSM_CLK_SRC_S;

#define PSM_CLK_SRC_367_MHZ 0x0
#define PSM_CLK_SRC_416_MHZ 0x1
#define PSM_CLK_SRC_446_MHZ 0x2
#define PSM_CLK_SRC_390_MHZ 0x3

	switch (clk_src) {
	case PSM_CLK_SRC_367_MHZ:
		hw->psm_clk_freq = ICE_PSM_CLK_367MHZ_IN_HZ;
		break;
	case PSM_CLK_SRC_416_MHZ:
		hw->psm_clk_freq = ICE_PSM_CLK_416MHZ_IN_HZ;
		break;
	case PSM_CLK_SRC_446_MHZ:
		hw->psm_clk_freq = ICE_PSM_CLK_446MHZ_IN_HZ;
		break;
	case PSM_CLK_SRC_390_MHZ:
		hw->psm_clk_freq = ICE_PSM_CLK_390MHZ_IN_HZ;
		break;
	default:
		ice_debug(hw, ICE_DBG_SCHED, "PSM clk_src unexpected %u\n",
			  clk_src);
		/* fall back to a safe default */
		hw->psm_clk_freq = ICE_PSM_CLK_446MHZ_IN_HZ;
	}
}

/**
 * ice_sched_find_node_in_subtree - Find node in part of base node subtree
 * @hw: pointer to the HW struct
 * @base: pointer to the base node
 * @node: pointer to the node to search
 *
 * This function checks whether a given node is part of the base node
 * subtree or not
 */
static bool
ice_sched_find_node_in_subtree(struct ice_hw *hw, struct ice_sched_node *base,
			       struct ice_sched_node *node)
{
	u8 i;

	for (i = 0; i < base->num_children; i++) {
		struct ice_sched_node *child = base->children[i];

		if (node == child)
			return true;

		if (child->tx_sched_layer > node->tx_sched_layer)
			return false;

		/* this recursion is intentional, and wouldn't
		 * go more than 8 calls
		 */
		if (ice_sched_find_node_in_subtree(hw, child, node))
			return true;
	}
	return false;
}

/**
 * ice_sched_get_free_qgrp - Scan all queue group siblings and find a free node
 * @pi: port information structure
 * @vsi_node: software VSI handle
 * @qgrp_node: first queue group node identified for scanning
 * @owner: LAN or RDMA
 *
 * This function retrieves a free LAN or RDMA queue group node by scanning
 * qgrp_node and its siblings for the queue group with the fewest number
 * of queues currently assigned.
 */
static struct ice_sched_node *
ice_sched_get_free_qgrp(struct ice_port_info *pi,
			struct ice_sched_node *vsi_node,
			struct ice_sched_node *qgrp_node, u8 owner)
{
	struct ice_sched_node *min_qgrp;
	u8 min_children;

	if (!qgrp_node)
		return qgrp_node;
	min_children = qgrp_node->num_children;
	if (!min_children)
		return qgrp_node;
	min_qgrp = qgrp_node;
	/* scan all queue groups until find a node which has less than the
	 * minimum number of children. This way all queue group nodes get
	 * equal number of shares and active. The bandwidth will be equally
	 * distributed across all queues.
	 */
	while (qgrp_node) {
		/* make sure the qgroup node is part of the VSI subtree */
		if (ice_sched_find_node_in_subtree(pi->hw, vsi_node, qgrp_node))
			if (qgrp_node->num_children < min_children &&
			    qgrp_node->owner == owner) {
				/* replace the new min queue group node */
				min_qgrp = qgrp_node;
				min_children = min_qgrp->num_children;
				/* break if it has no children, */
				if (!min_children)
					break;
			}
		qgrp_node = qgrp_node->sibling;
	}
	return min_qgrp;
}

/**
 * ice_sched_get_free_qparent - Get a free LAN or RDMA queue group node
 * @pi: port information structure
 * @vsi_handle: software VSI handle
 * @tc: branch number
 * @owner: LAN or RDMA
 *
 * This function retrieves a free LAN or RDMA queue group node
 */
struct ice_sched_node *
ice_sched_get_free_qparent(struct ice_port_info *pi, u16 vsi_handle, u8 tc,
			   u8 owner)
{
	struct ice_sched_node *vsi_node, *qgrp_node;
	struct ice_vsi_ctx *vsi_ctx;
	u16 max_children;
	u8 qgrp_layer;

	qgrp_layer = ice_sched_get_qgrp_layer(pi->hw);
	max_children = pi->hw->max_children[qgrp_layer];

	vsi_ctx = ice_get_vsi_ctx(pi->hw, vsi_handle);
	if (!vsi_ctx)
		return NULL;
	vsi_node = vsi_ctx->sched.vsi_node[tc];
	/* validate invalid VSI ID */
	if (!vsi_node)
		return NULL;

	/* get the first queue group node from VSI sub-tree */
	qgrp_node = ice_sched_get_first_node(pi, vsi_node, qgrp_layer);
	while (qgrp_node) {
		/* make sure the qgroup node is part of the VSI subtree */
		if (ice_sched_find_node_in_subtree(pi->hw, vsi_node, qgrp_node))
			if (qgrp_node->num_children < max_children &&
			    qgrp_node->owner == owner)
				break;
		qgrp_node = qgrp_node->sibling;
	}

	/* Select the best queue group */
	return ice_sched_get_free_qgrp(pi, vsi_node, qgrp_node, owner);
}

/**
 * ice_sched_get_vsi_node - Get a VSI node based on VSI ID
 * @pi: pointer to the port information structure
 * @tc_node: pointer to the TC node
 * @vsi_handle: software VSI handle
 *
 * This function retrieves a VSI node for a given VSI ID from a given
 * TC branch
 */
static struct ice_sched_node *
ice_sched_get_vsi_node(struct ice_port_info *pi, struct ice_sched_node *tc_node,
		       u16 vsi_handle)
{
	struct ice_sched_node *node;
	u8 vsi_layer;

<<<<<<< HEAD
	vsi_layer = ice_sched_get_vsi_layer(hw);
	node = ice_sched_get_first_node(hw->port_info, tc_node, vsi_layer);
=======
	vsi_layer = ice_sched_get_vsi_layer(pi->hw);
	node = ice_sched_get_first_node(pi, tc_node, vsi_layer);
>>>>>>> 7d2a07b7

	/* Check whether it already exists */
	while (node) {
		if (node->vsi_handle == vsi_handle)
			return node;
		node = node->sibling;
	}

	return node;
}

/**
 * ice_sched_get_agg_node - Get an aggregator node based on aggregator ID
 * @pi: pointer to the port information structure
 * @tc_node: pointer to the TC node
 * @agg_id: aggregator ID
 *
 * This function retrieves an aggregator node for a given aggregator ID from
 * a given TC branch
 */
static struct ice_sched_node *
ice_sched_get_agg_node(struct ice_port_info *pi, struct ice_sched_node *tc_node,
		       u32 agg_id)
{
	struct ice_sched_node *node;
	struct ice_hw *hw = pi->hw;
	u8 agg_layer;

	if (!hw)
		return NULL;
	agg_layer = ice_sched_get_agg_layer(hw);
	node = ice_sched_get_first_node(pi, tc_node, agg_layer);

	/* Check whether it already exists */
	while (node) {
		if (node->agg_id == agg_id)
			return node;
		node = node->sibling;
	}

	return node;
}

/**
 * ice_sched_calc_vsi_child_nodes - calculate number of VSI child nodes
 * @hw: pointer to the HW struct
 * @num_qs: number of queues
 * @num_nodes: num nodes array
 *
 * This function calculates the number of VSI child nodes based on the
 * number of queues.
 */
static void
ice_sched_calc_vsi_child_nodes(struct ice_hw *hw, u16 num_qs, u16 *num_nodes)
{
	u16 num = num_qs;
	u8 i, qgl, vsil;

	qgl = ice_sched_get_qgrp_layer(hw);
	vsil = ice_sched_get_vsi_layer(hw);

	/* calculate num nodes from queue group to VSI layer */
	for (i = qgl; i > vsil; i--) {
		/* round to the next integer if there is a remainder */
		num = DIV_ROUND_UP(num, hw->max_children[i]);

		/* need at least one node */
		num_nodes[i] = num ? num : 1;
	}
}

/**
 * ice_sched_add_vsi_child_nodes - add VSI child nodes to tree
 * @pi: port information structure
 * @vsi_handle: software VSI handle
 * @tc_node: pointer to the TC node
 * @num_nodes: pointer to the num nodes that needs to be added per layer
 * @owner: node owner (LAN or RDMA)
 *
 * This function adds the VSI child nodes to tree. It gets called for
 * LAN and RDMA separately.
 */
static enum ice_status
ice_sched_add_vsi_child_nodes(struct ice_port_info *pi, u16 vsi_handle,
			      struct ice_sched_node *tc_node, u16 *num_nodes,
			      u8 owner)
{
	struct ice_sched_node *parent, *node;
	struct ice_hw *hw = pi->hw;
	enum ice_status status;
	u32 first_node_teid;
	u16 num_added = 0;
	u8 i, qgl, vsil;

	qgl = ice_sched_get_qgrp_layer(hw);
	vsil = ice_sched_get_vsi_layer(hw);
	parent = ice_sched_get_vsi_node(pi, tc_node, vsi_handle);
	for (i = vsil + 1; i <= qgl; i++) {
		if (!parent)
			return ICE_ERR_CFG;

		status = ice_sched_add_nodes_to_layer(pi, tc_node, parent, i,
						      num_nodes[i],
						      &first_node_teid,
						      &num_added);
		if (status || num_nodes[i] != num_added)
			return ICE_ERR_CFG;

		/* The newly added node can be a new parent for the next
		 * layer nodes
		 */
		if (num_added) {
			parent = ice_sched_find_node_by_teid(tc_node,
							     first_node_teid);
			node = parent;
			while (node) {
				node->owner = owner;
				node = node->sibling;
			}
		} else {
			parent = parent->children[0];
		}
	}

	return 0;
}

/**
 * ice_sched_calc_vsi_support_nodes - calculate number of VSI support nodes
 * @pi: pointer to the port info structure
 * @tc_node: pointer to TC node
 * @num_nodes: pointer to num nodes array
 *
 * This function calculates the number of supported nodes needed to add this
 * VSI into Tx tree including the VSI, parent and intermediate nodes in below
 * layers
 */
static void
ice_sched_calc_vsi_support_nodes(struct ice_port_info *pi,
				 struct ice_sched_node *tc_node, u16 *num_nodes)
{
	struct ice_sched_node *node;
	u8 vsil;
	int i;

	vsil = ice_sched_get_vsi_layer(pi->hw);
	for (i = vsil; i >= pi->hw->sw_entry_point_layer; i--)
		/* Add intermediate nodes if TC has no children and
		 * need at least one node for VSI
		 */
		if (!tc_node->num_children || i == vsil) {
			num_nodes[i]++;
		} else {
			/* If intermediate nodes are reached max children
			 * then add a new one.
			 */
<<<<<<< HEAD
			node = ice_sched_get_first_node(hw->port_info, tc_node,
							(u8)i);
=======
			node = ice_sched_get_first_node(pi, tc_node, (u8)i);
>>>>>>> 7d2a07b7
			/* scan all the siblings */
			while (node) {
				if (node->num_children < pi->hw->max_children[i])
					break;
				node = node->sibling;
			}

			/* tree has one intermediate node to add this new VSI.
			 * So no need to calculate supported nodes for below
			 * layers.
			 */
			if (node)
				break;
			/* all the nodes are full, allocate a new one */
			num_nodes[i]++;
		}
}

/**
 * ice_sched_add_vsi_support_nodes - add VSI supported nodes into Tx tree
 * @pi: port information structure
 * @vsi_handle: software VSI handle
 * @tc_node: pointer to TC node
 * @num_nodes: pointer to num nodes array
 *
 * This function adds the VSI supported nodes into Tx tree including the
 * VSI, its parent and intermediate nodes in below layers
 */
static enum ice_status
ice_sched_add_vsi_support_nodes(struct ice_port_info *pi, u16 vsi_handle,
				struct ice_sched_node *tc_node, u16 *num_nodes)
{
	struct ice_sched_node *parent = tc_node;
	enum ice_status status;
	u32 first_node_teid;
	u16 num_added = 0;
	u8 i, vsil;

	if (!pi)
		return ICE_ERR_PARAM;

	vsil = ice_sched_get_vsi_layer(pi->hw);
	for (i = pi->hw->sw_entry_point_layer; i <= vsil; i++) {
		status = ice_sched_add_nodes_to_layer(pi, tc_node, parent,
						      i, num_nodes[i],
						      &first_node_teid,
						      &num_added);
		if (status || num_nodes[i] != num_added)
			return ICE_ERR_CFG;

		/* The newly added node can be a new parent for the next
		 * layer nodes
		 */
		if (num_added)
			parent = ice_sched_find_node_by_teid(tc_node,
							     first_node_teid);
		else
			parent = parent->children[0];

		if (!parent)
			return ICE_ERR_CFG;

		if (i == vsil)
			parent->vsi_handle = vsi_handle;
	}

	return 0;
}

/**
 * ice_sched_add_vsi_to_topo - add a new VSI into tree
 * @pi: port information structure
 * @vsi_handle: software VSI handle
 * @tc: TC number
 *
 * This function adds a new VSI into scheduler tree
 */
static enum ice_status
ice_sched_add_vsi_to_topo(struct ice_port_info *pi, u16 vsi_handle, u8 tc)
{
	u16 num_nodes[ICE_AQC_TOPO_MAX_LEVEL_NUM] = { 0 };
	struct ice_sched_node *tc_node;

	tc_node = ice_sched_get_tc_node(pi, tc);
	if (!tc_node)
		return ICE_ERR_PARAM;

	/* calculate number of supported nodes needed for this VSI */
	ice_sched_calc_vsi_support_nodes(pi, tc_node, num_nodes);

	/* add VSI supported nodes to TC subtree */
	return ice_sched_add_vsi_support_nodes(pi, vsi_handle, tc_node,
					       num_nodes);
}

/**
 * ice_sched_update_vsi_child_nodes - update VSI child nodes
 * @pi: port information structure
 * @vsi_handle: software VSI handle
 * @tc: TC number
 * @new_numqs: new number of max queues
 * @owner: owner of this subtree
 *
 * This function updates the VSI child nodes based on the number of queues
 */
static enum ice_status
ice_sched_update_vsi_child_nodes(struct ice_port_info *pi, u16 vsi_handle,
				 u8 tc, u16 new_numqs, u8 owner)
{
	u16 new_num_nodes[ICE_AQC_TOPO_MAX_LEVEL_NUM] = { 0 };
	struct ice_sched_node *vsi_node;
	struct ice_sched_node *tc_node;
	struct ice_vsi_ctx *vsi_ctx;
	enum ice_status status = 0;
	struct ice_hw *hw = pi->hw;
	u16 prev_numqs;

	tc_node = ice_sched_get_tc_node(pi, tc);
	if (!tc_node)
		return ICE_ERR_CFG;

	vsi_node = ice_sched_get_vsi_node(pi, tc_node, vsi_handle);
	if (!vsi_node)
		return ICE_ERR_CFG;

	vsi_ctx = ice_get_vsi_ctx(hw, vsi_handle);
	if (!vsi_ctx)
		return ICE_ERR_PARAM;

	if (owner == ICE_SCHED_NODE_OWNER_LAN)
		prev_numqs = vsi_ctx->sched.max_lanq[tc];
	else
		prev_numqs = vsi_ctx->sched.max_rdmaq[tc];
	/* num queues are not changed or less than the previous number */
	if (new_numqs <= prev_numqs)
		return status;
	if (owner == ICE_SCHED_NODE_OWNER_LAN) {
		status = ice_alloc_lan_q_ctx(hw, vsi_handle, tc, new_numqs);
		if (status)
			return status;
	} else {
		status = ice_alloc_rdma_q_ctx(hw, vsi_handle, tc, new_numqs);
		if (status)
			return status;
	}

	if (new_numqs)
		ice_sched_calc_vsi_child_nodes(hw, new_numqs, new_num_nodes);
	/* Keep the max number of queue configuration all the time. Update the
	 * tree only if number of queues > previous number of queues. This may
	 * leave some extra nodes in the tree if number of queues < previous
	 * number but that wouldn't harm anything. Removing those extra nodes
	 * may complicate the code if those nodes are part of SRL or
	 * individually rate limited.
	 */
	status = ice_sched_add_vsi_child_nodes(pi, vsi_handle, tc_node,
					       new_num_nodes, owner);
	if (status)
		return status;
	if (owner == ICE_SCHED_NODE_OWNER_LAN)
		vsi_ctx->sched.max_lanq[tc] = new_numqs;
	else
		vsi_ctx->sched.max_rdmaq[tc] = new_numqs;

	return 0;
}

/**
 * ice_sched_cfg_vsi - configure the new/existing VSI
 * @pi: port information structure
 * @vsi_handle: software VSI handle
 * @tc: TC number
 * @maxqs: max number of queues
 * @owner: LAN or RDMA
 * @enable: TC enabled or disabled
 *
 * This function adds/updates VSI nodes based on the number of queues. If TC is
 * enabled and VSI is in suspended state then resume the VSI back. If TC is
 * disabled then suspend the VSI if it is not already.
 */
enum ice_status
ice_sched_cfg_vsi(struct ice_port_info *pi, u16 vsi_handle, u8 tc, u16 maxqs,
		  u8 owner, bool enable)
{
	struct ice_sched_node *vsi_node, *tc_node;
	struct ice_vsi_ctx *vsi_ctx;
	enum ice_status status = 0;
	struct ice_hw *hw = pi->hw;

	ice_debug(pi->hw, ICE_DBG_SCHED, "add/config VSI %d\n", vsi_handle);
	tc_node = ice_sched_get_tc_node(pi, tc);
	if (!tc_node)
		return ICE_ERR_PARAM;
	vsi_ctx = ice_get_vsi_ctx(hw, vsi_handle);
	if (!vsi_ctx)
		return ICE_ERR_PARAM;
	vsi_node = ice_sched_get_vsi_node(pi, tc_node, vsi_handle);

	/* suspend the VSI if TC is not enabled */
	if (!enable) {
		if (vsi_node && vsi_node->in_use) {
			u32 teid = le32_to_cpu(vsi_node->info.node_teid);

			status = ice_sched_suspend_resume_elems(hw, 1, &teid,
								true);
			if (!status)
				vsi_node->in_use = false;
		}
		return status;
	}

	/* TC is enabled, if it is a new VSI then add it to the tree */
	if (!vsi_node) {
		status = ice_sched_add_vsi_to_topo(pi, vsi_handle, tc);
		if (status)
			return status;

		vsi_node = ice_sched_get_vsi_node(pi, tc_node, vsi_handle);
		if (!vsi_node)
			return ICE_ERR_CFG;

		vsi_ctx->sched.vsi_node[tc] = vsi_node;
		vsi_node->in_use = true;
		/* invalidate the max queues whenever VSI gets added first time
		 * into the scheduler tree (boot or after reset). We need to
		 * recreate the child nodes all the time in these cases.
		 */
		vsi_ctx->sched.max_lanq[tc] = 0;
		vsi_ctx->sched.max_rdmaq[tc] = 0;
	}

	/* update the VSI child nodes */
	status = ice_sched_update_vsi_child_nodes(pi, vsi_handle, tc, maxqs,
						  owner);
	if (status)
		return status;

	/* TC is enabled, resume the VSI if it is in the suspend state */
	if (!vsi_node->in_use) {
		u32 teid = le32_to_cpu(vsi_node->info.node_teid);

		status = ice_sched_suspend_resume_elems(hw, 1, &teid, false);
		if (!status)
			vsi_node->in_use = true;
	}

	return status;
}

/**
 * ice_sched_rm_agg_vsi_info - remove aggregator related VSI info entry
 * @pi: port information structure
 * @vsi_handle: software VSI handle
 *
 * This function removes single aggregator VSI info entry from
 * aggregator list.
 */
static void ice_sched_rm_agg_vsi_info(struct ice_port_info *pi, u16 vsi_handle)
{
	struct ice_sched_agg_info *agg_info;
	struct ice_sched_agg_info *atmp;

	list_for_each_entry_safe(agg_info, atmp, &pi->hw->agg_list,
				 list_entry) {
		struct ice_sched_agg_vsi_info *agg_vsi_info;
		struct ice_sched_agg_vsi_info *vtmp;

		list_for_each_entry_safe(agg_vsi_info, vtmp,
					 &agg_info->agg_vsi_list, list_entry)
			if (agg_vsi_info->vsi_handle == vsi_handle) {
				list_del(&agg_vsi_info->list_entry);
				devm_kfree(ice_hw_to_dev(pi->hw),
					   agg_vsi_info);
				return;
			}
	}
}

/**
 * ice_sched_is_leaf_node_present - check for a leaf node in the sub-tree
 * @node: pointer to the sub-tree node
 *
 * This function checks for a leaf node presence in a given sub-tree node.
 */
static bool ice_sched_is_leaf_node_present(struct ice_sched_node *node)
{
	u8 i;

	for (i = 0; i < node->num_children; i++)
		if (ice_sched_is_leaf_node_present(node->children[i]))
			return true;
	/* check for a leaf node */
	return (node->info.data.elem_type == ICE_AQC_ELEM_TYPE_LEAF);
}

/**
 * ice_sched_rm_vsi_cfg - remove the VSI and its children nodes
 * @pi: port information structure
 * @vsi_handle: software VSI handle
 * @owner: LAN or RDMA
 *
 * This function removes the VSI and its LAN or RDMA children nodes from the
 * scheduler tree.
 */
static enum ice_status
ice_sched_rm_vsi_cfg(struct ice_port_info *pi, u16 vsi_handle, u8 owner)
{
	enum ice_status status = ICE_ERR_PARAM;
	struct ice_vsi_ctx *vsi_ctx;
	u8 i;

	ice_debug(pi->hw, ICE_DBG_SCHED, "removing VSI %d\n", vsi_handle);
	if (!ice_is_vsi_valid(pi->hw, vsi_handle))
		return status;
	mutex_lock(&pi->sched_lock);
	vsi_ctx = ice_get_vsi_ctx(pi->hw, vsi_handle);
	if (!vsi_ctx)
		goto exit_sched_rm_vsi_cfg;

	ice_for_each_traffic_class(i) {
		struct ice_sched_node *vsi_node, *tc_node;
		u8 j = 0;

		tc_node = ice_sched_get_tc_node(pi, i);
		if (!tc_node)
			continue;

		vsi_node = ice_sched_get_vsi_node(pi, tc_node, vsi_handle);
		if (!vsi_node)
			continue;

		if (ice_sched_is_leaf_node_present(vsi_node)) {
			ice_debug(pi->hw, ICE_DBG_SCHED, "VSI has leaf nodes in TC %d\n", i);
			status = ICE_ERR_IN_USE;
			goto exit_sched_rm_vsi_cfg;
		}
		while (j < vsi_node->num_children) {
			if (vsi_node->children[j]->owner == owner) {
				ice_free_sched_node(pi, vsi_node->children[j]);

				/* reset the counter again since the num
				 * children will be updated after node removal
				 */
				j = 0;
			} else {
				j++;
			}
		}
		/* remove the VSI if it has no children */
		if (!vsi_node->num_children) {
			ice_free_sched_node(pi, vsi_node);
			vsi_ctx->sched.vsi_node[i] = NULL;

			/* clean up aggregator related VSI info if any */
			ice_sched_rm_agg_vsi_info(pi, vsi_handle);
		}
		if (owner == ICE_SCHED_NODE_OWNER_LAN)
			vsi_ctx->sched.max_lanq[i] = 0;
		else
			vsi_ctx->sched.max_rdmaq[i] = 0;
	}
	status = 0;

exit_sched_rm_vsi_cfg:
	mutex_unlock(&pi->sched_lock);
	return status;
}

/**
 * ice_rm_vsi_lan_cfg - remove VSI and its LAN children nodes
 * @pi: port information structure
 * @vsi_handle: software VSI handle
 *
 * This function clears the VSI and its LAN children nodes from scheduler tree
 * for all TCs.
 */
enum ice_status ice_rm_vsi_lan_cfg(struct ice_port_info *pi, u16 vsi_handle)
{
	return ice_sched_rm_vsi_cfg(pi, vsi_handle, ICE_SCHED_NODE_OWNER_LAN);
}

/**
<<<<<<< HEAD
=======
 * ice_get_agg_info - get the aggregator ID
 * @hw: pointer to the hardware structure
 * @agg_id: aggregator ID
 *
 * This function validates aggregator ID. The function returns info if
 * aggregator ID is present in list otherwise it returns null.
 */
static struct ice_sched_agg_info *
ice_get_agg_info(struct ice_hw *hw, u32 agg_id)
{
	struct ice_sched_agg_info *agg_info;

	list_for_each_entry(agg_info, &hw->agg_list, list_entry)
		if (agg_info->agg_id == agg_id)
			return agg_info;

	return NULL;
}

/**
 * ice_sched_get_free_vsi_parent - Find a free parent node in aggregator subtree
 * @hw: pointer to the HW struct
 * @node: pointer to a child node
 * @num_nodes: num nodes count array
 *
 * This function walks through the aggregator subtree to find a free parent
 * node
 */
static struct ice_sched_node *
ice_sched_get_free_vsi_parent(struct ice_hw *hw, struct ice_sched_node *node,
			      u16 *num_nodes)
{
	u8 l = node->tx_sched_layer;
	u8 vsil, i;

	vsil = ice_sched_get_vsi_layer(hw);

	/* Is it VSI parent layer ? */
	if (l == vsil - 1)
		return (node->num_children < hw->max_children[l]) ? node : NULL;

	/* We have intermediate nodes. Let's walk through the subtree. If the
	 * intermediate node has space to add a new node then clear the count
	 */
	if (node->num_children < hw->max_children[l])
		num_nodes[l] = 0;
	/* The below recursive call is intentional and wouldn't go more than
	 * 2 or 3 iterations.
	 */

	for (i = 0; i < node->num_children; i++) {
		struct ice_sched_node *parent;

		parent = ice_sched_get_free_vsi_parent(hw, node->children[i],
						       num_nodes);
		if (parent)
			return parent;
	}

	return NULL;
}

/**
 * ice_sched_update_parent - update the new parent in SW DB
 * @new_parent: pointer to a new parent node
 * @node: pointer to a child node
 *
 * This function removes the child from the old parent and adds it to a new
 * parent
 */
static void
ice_sched_update_parent(struct ice_sched_node *new_parent,
			struct ice_sched_node *node)
{
	struct ice_sched_node *old_parent;
	u8 i, j;

	old_parent = node->parent;

	/* update the old parent children */
	for (i = 0; i < old_parent->num_children; i++)
		if (old_parent->children[i] == node) {
			for (j = i + 1; j < old_parent->num_children; j++)
				old_parent->children[j - 1] =
					old_parent->children[j];
			old_parent->num_children--;
			break;
		}

	/* now move the node to a new parent */
	new_parent->children[new_parent->num_children++] = node;
	node->parent = new_parent;
	node->info.parent_teid = new_parent->info.node_teid;
}

/**
 * ice_sched_move_nodes - move child nodes to a given parent
 * @pi: port information structure
 * @parent: pointer to parent node
 * @num_items: number of child nodes to be moved
 * @list: pointer to child node teids
 *
 * This function move the child nodes to a given parent.
 */
static enum ice_status
ice_sched_move_nodes(struct ice_port_info *pi, struct ice_sched_node *parent,
		     u16 num_items, u32 *list)
{
	struct ice_aqc_move_elem *buf;
	struct ice_sched_node *node;
	enum ice_status status = 0;
	u16 i, grps_movd = 0;
	struct ice_hw *hw;
	u16 buf_len;

	hw = pi->hw;

	if (!parent || !num_items)
		return ICE_ERR_PARAM;

	/* Does parent have enough space */
	if (parent->num_children + num_items >
	    hw->max_children[parent->tx_sched_layer])
		return ICE_ERR_AQ_FULL;

	buf_len = struct_size(buf, teid, 1);
	buf = kzalloc(buf_len, GFP_KERNEL);
	if (!buf)
		return ICE_ERR_NO_MEMORY;

	for (i = 0; i < num_items; i++) {
		node = ice_sched_find_node_by_teid(pi->root, list[i]);
		if (!node) {
			status = ICE_ERR_PARAM;
			goto move_err_exit;
		}

		buf->hdr.src_parent_teid = node->info.parent_teid;
		buf->hdr.dest_parent_teid = parent->info.node_teid;
		buf->teid[0] = node->info.node_teid;
		buf->hdr.num_elems = cpu_to_le16(1);
		status = ice_aq_move_sched_elems(hw, 1, buf, buf_len,
						 &grps_movd, NULL);
		if (status && grps_movd != 1) {
			status = ICE_ERR_CFG;
			goto move_err_exit;
		}

		/* update the SW DB */
		ice_sched_update_parent(parent, node);
	}

move_err_exit:
	kfree(buf);
	return status;
}

/**
 * ice_sched_move_vsi_to_agg - move VSI to aggregator node
 * @pi: port information structure
 * @vsi_handle: software VSI handle
 * @agg_id: aggregator ID
 * @tc: TC number
 *
 * This function moves a VSI to an aggregator node or its subtree.
 * Intermediate nodes may be created if required.
 */
static enum ice_status
ice_sched_move_vsi_to_agg(struct ice_port_info *pi, u16 vsi_handle, u32 agg_id,
			  u8 tc)
{
	struct ice_sched_node *vsi_node, *agg_node, *tc_node, *parent;
	u16 num_nodes[ICE_AQC_TOPO_MAX_LEVEL_NUM] = { 0 };
	u32 first_node_teid, vsi_teid;
	enum ice_status status;
	u16 num_nodes_added;
	u8 aggl, vsil, i;

	tc_node = ice_sched_get_tc_node(pi, tc);
	if (!tc_node)
		return ICE_ERR_CFG;

	agg_node = ice_sched_get_agg_node(pi, tc_node, agg_id);
	if (!agg_node)
		return ICE_ERR_DOES_NOT_EXIST;

	vsi_node = ice_sched_get_vsi_node(pi, tc_node, vsi_handle);
	if (!vsi_node)
		return ICE_ERR_DOES_NOT_EXIST;

	/* Is this VSI already part of given aggregator? */
	if (ice_sched_find_node_in_subtree(pi->hw, agg_node, vsi_node))
		return 0;

	aggl = ice_sched_get_agg_layer(pi->hw);
	vsil = ice_sched_get_vsi_layer(pi->hw);

	/* set intermediate node count to 1 between aggregator and VSI layers */
	for (i = aggl + 1; i < vsil; i++)
		num_nodes[i] = 1;

	/* Check if the aggregator subtree has any free node to add the VSI */
	for (i = 0; i < agg_node->num_children; i++) {
		parent = ice_sched_get_free_vsi_parent(pi->hw,
						       agg_node->children[i],
						       num_nodes);
		if (parent)
			goto move_nodes;
	}

	/* add new nodes */
	parent = agg_node;
	for (i = aggl + 1; i < vsil; i++) {
		status = ice_sched_add_nodes_to_layer(pi, tc_node, parent, i,
						      num_nodes[i],
						      &first_node_teid,
						      &num_nodes_added);
		if (status || num_nodes[i] != num_nodes_added)
			return ICE_ERR_CFG;

		/* The newly added node can be a new parent for the next
		 * layer nodes
		 */
		if (num_nodes_added)
			parent = ice_sched_find_node_by_teid(tc_node,
							     first_node_teid);
		else
			parent = parent->children[0];

		if (!parent)
			return ICE_ERR_CFG;
	}

move_nodes:
	vsi_teid = le32_to_cpu(vsi_node->info.node_teid);
	return ice_sched_move_nodes(pi, parent, 1, &vsi_teid);
}

/**
 * ice_move_all_vsi_to_dflt_agg - move all VSI(s) to default aggregator
 * @pi: port information structure
 * @agg_info: aggregator info
 * @tc: traffic class number
 * @rm_vsi_info: true or false
 *
 * This function move all the VSI(s) to the default aggregator and delete
 * aggregator VSI info based on passed in boolean parameter rm_vsi_info. The
 * caller holds the scheduler lock.
 */
static enum ice_status
ice_move_all_vsi_to_dflt_agg(struct ice_port_info *pi,
			     struct ice_sched_agg_info *agg_info, u8 tc,
			     bool rm_vsi_info)
{
	struct ice_sched_agg_vsi_info *agg_vsi_info;
	struct ice_sched_agg_vsi_info *tmp;
	enum ice_status status = 0;

	list_for_each_entry_safe(agg_vsi_info, tmp, &agg_info->agg_vsi_list,
				 list_entry) {
		u16 vsi_handle = agg_vsi_info->vsi_handle;

		/* Move VSI to default aggregator */
		if (!ice_is_tc_ena(agg_vsi_info->tc_bitmap[0], tc))
			continue;

		status = ice_sched_move_vsi_to_agg(pi, vsi_handle,
						   ICE_DFLT_AGG_ID, tc);
		if (status)
			break;

		clear_bit(tc, agg_vsi_info->tc_bitmap);
		if (rm_vsi_info && !agg_vsi_info->tc_bitmap[0]) {
			list_del(&agg_vsi_info->list_entry);
			devm_kfree(ice_hw_to_dev(pi->hw), agg_vsi_info);
		}
	}

	return status;
}

/**
 * ice_sched_is_agg_inuse - check whether the aggregator is in use or not
 * @pi: port information structure
 * @node: node pointer
 *
 * This function checks whether the aggregator is attached with any VSI or not.
 */
static bool
ice_sched_is_agg_inuse(struct ice_port_info *pi, struct ice_sched_node *node)
{
	u8 vsil, i;

	vsil = ice_sched_get_vsi_layer(pi->hw);
	if (node->tx_sched_layer < vsil - 1) {
		for (i = 0; i < node->num_children; i++)
			if (ice_sched_is_agg_inuse(pi, node->children[i]))
				return true;
		return false;
	} else {
		return node->num_children ? true : false;
	}
}

/**
 * ice_sched_rm_agg_cfg - remove the aggregator node
 * @pi: port information structure
 * @agg_id: aggregator ID
 * @tc: TC number
 *
 * This function removes the aggregator node and intermediate nodes if any
 * from the given TC
 */
static enum ice_status
ice_sched_rm_agg_cfg(struct ice_port_info *pi, u32 agg_id, u8 tc)
{
	struct ice_sched_node *tc_node, *agg_node;
	struct ice_hw *hw = pi->hw;

	tc_node = ice_sched_get_tc_node(pi, tc);
	if (!tc_node)
		return ICE_ERR_CFG;

	agg_node = ice_sched_get_agg_node(pi, tc_node, agg_id);
	if (!agg_node)
		return ICE_ERR_DOES_NOT_EXIST;

	/* Can't remove the aggregator node if it has children */
	if (ice_sched_is_agg_inuse(pi, agg_node))
		return ICE_ERR_IN_USE;

	/* need to remove the whole subtree if aggregator node is the
	 * only child.
	 */
	while (agg_node->tx_sched_layer > hw->sw_entry_point_layer) {
		struct ice_sched_node *parent = agg_node->parent;

		if (!parent)
			return ICE_ERR_CFG;

		if (parent->num_children > 1)
			break;

		agg_node = parent;
	}

	ice_free_sched_node(pi, agg_node);
	return 0;
}

/**
 * ice_rm_agg_cfg_tc - remove aggregator configuration for TC
 * @pi: port information structure
 * @agg_info: aggregator ID
 * @tc: TC number
 * @rm_vsi_info: bool value true or false
 *
 * This function removes aggregator reference to VSI of given TC. It removes
 * the aggregator configuration completely for requested TC. The caller needs
 * to hold the scheduler lock.
 */
static enum ice_status
ice_rm_agg_cfg_tc(struct ice_port_info *pi, struct ice_sched_agg_info *agg_info,
		  u8 tc, bool rm_vsi_info)
{
	enum ice_status status = 0;

	/* If nothing to remove - return success */
	if (!ice_is_tc_ena(agg_info->tc_bitmap[0], tc))
		goto exit_rm_agg_cfg_tc;

	status = ice_move_all_vsi_to_dflt_agg(pi, agg_info, tc, rm_vsi_info);
	if (status)
		goto exit_rm_agg_cfg_tc;

	/* Delete aggregator node(s) */
	status = ice_sched_rm_agg_cfg(pi, agg_info->agg_id, tc);
	if (status)
		goto exit_rm_agg_cfg_tc;

	clear_bit(tc, agg_info->tc_bitmap);
exit_rm_agg_cfg_tc:
	return status;
}

/**
 * ice_save_agg_tc_bitmap - save aggregator TC bitmap
 * @pi: port information structure
 * @agg_id: aggregator ID
 * @tc_bitmap: 8 bits TC bitmap
 *
 * Save aggregator TC bitmap. This function needs to be called with scheduler
 * lock held.
 */
static enum ice_status
ice_save_agg_tc_bitmap(struct ice_port_info *pi, u32 agg_id,
		       unsigned long *tc_bitmap)
{
	struct ice_sched_agg_info *agg_info;

	agg_info = ice_get_agg_info(pi->hw, agg_id);
	if (!agg_info)
		return ICE_ERR_PARAM;
	bitmap_copy(agg_info->replay_tc_bitmap, tc_bitmap,
		    ICE_MAX_TRAFFIC_CLASS);
	return 0;
}

/**
 * ice_sched_add_agg_cfg - create an aggregator node
 * @pi: port information structure
 * @agg_id: aggregator ID
 * @tc: TC number
 *
 * This function creates an aggregator node and intermediate nodes if required
 * for the given TC
 */
static enum ice_status
ice_sched_add_agg_cfg(struct ice_port_info *pi, u32 agg_id, u8 tc)
{
	struct ice_sched_node *parent, *agg_node, *tc_node;
	u16 num_nodes[ICE_AQC_TOPO_MAX_LEVEL_NUM] = { 0 };
	enum ice_status status = 0;
	struct ice_hw *hw = pi->hw;
	u32 first_node_teid;
	u16 num_nodes_added;
	u8 i, aggl;

	tc_node = ice_sched_get_tc_node(pi, tc);
	if (!tc_node)
		return ICE_ERR_CFG;

	agg_node = ice_sched_get_agg_node(pi, tc_node, agg_id);
	/* Does Agg node already exist ? */
	if (agg_node)
		return status;

	aggl = ice_sched_get_agg_layer(hw);

	/* need one node in Agg layer */
	num_nodes[aggl] = 1;

	/* Check whether the intermediate nodes have space to add the
	 * new aggregator. If they are full, then SW needs to allocate a new
	 * intermediate node on those layers
	 */
	for (i = hw->sw_entry_point_layer; i < aggl; i++) {
		parent = ice_sched_get_first_node(pi, tc_node, i);

		/* scan all the siblings */
		while (parent) {
			if (parent->num_children < hw->max_children[i])
				break;
			parent = parent->sibling;
		}

		/* all the nodes are full, reserve one for this layer */
		if (!parent)
			num_nodes[i]++;
	}

	/* add the aggregator node */
	parent = tc_node;
	for (i = hw->sw_entry_point_layer; i <= aggl; i++) {
		if (!parent)
			return ICE_ERR_CFG;

		status = ice_sched_add_nodes_to_layer(pi, tc_node, parent, i,
						      num_nodes[i],
						      &first_node_teid,
						      &num_nodes_added);
		if (status || num_nodes[i] != num_nodes_added)
			return ICE_ERR_CFG;

		/* The newly added node can be a new parent for the next
		 * layer nodes
		 */
		if (num_nodes_added) {
			parent = ice_sched_find_node_by_teid(tc_node,
							     first_node_teid);
			/* register aggregator ID with the aggregator node */
			if (parent && i == aggl)
				parent->agg_id = agg_id;
		} else {
			parent = parent->children[0];
		}
	}

	return 0;
}

/**
 * ice_sched_cfg_agg - configure aggregator node
 * @pi: port information structure
 * @agg_id: aggregator ID
 * @agg_type: aggregator type queue, VSI, or aggregator group
 * @tc_bitmap: bits TC bitmap
 *
 * It registers a unique aggregator node into scheduler services. It
 * allows a user to register with a unique ID to track it's resources.
 * The aggregator type determines if this is a queue group, VSI group
 * or aggregator group. It then creates the aggregator node(s) for requested
 * TC(s) or removes an existing aggregator node including its configuration
 * if indicated via tc_bitmap. Call ice_rm_agg_cfg to release aggregator
 * resources and remove aggregator ID.
 * This function needs to be called with scheduler lock held.
 */
static enum ice_status
ice_sched_cfg_agg(struct ice_port_info *pi, u32 agg_id,
		  enum ice_agg_type agg_type, unsigned long *tc_bitmap)
{
	struct ice_sched_agg_info *agg_info;
	enum ice_status status = 0;
	struct ice_hw *hw = pi->hw;
	u8 tc;

	agg_info = ice_get_agg_info(hw, agg_id);
	if (!agg_info) {
		/* Create new entry for new aggregator ID */
		agg_info = devm_kzalloc(ice_hw_to_dev(hw), sizeof(*agg_info),
					GFP_KERNEL);
		if (!agg_info)
			return ICE_ERR_NO_MEMORY;

		agg_info->agg_id = agg_id;
		agg_info->agg_type = agg_type;
		agg_info->tc_bitmap[0] = 0;

		/* Initialize the aggregator VSI list head */
		INIT_LIST_HEAD(&agg_info->agg_vsi_list);

		/* Add new entry in aggregator list */
		list_add(&agg_info->list_entry, &hw->agg_list);
	}
	/* Create aggregator node(s) for requested TC(s) */
	ice_for_each_traffic_class(tc) {
		if (!ice_is_tc_ena(*tc_bitmap, tc)) {
			/* Delete aggregator cfg TC if it exists previously */
			status = ice_rm_agg_cfg_tc(pi, agg_info, tc, false);
			if (status)
				break;
			continue;
		}

		/* Check if aggregator node for TC already exists */
		if (ice_is_tc_ena(agg_info->tc_bitmap[0], tc))
			continue;

		/* Create new aggregator node for TC */
		status = ice_sched_add_agg_cfg(pi, agg_id, tc);
		if (status)
			break;

		/* Save aggregator node's TC information */
		set_bit(tc, agg_info->tc_bitmap);
	}

	return status;
}

/**
 * ice_cfg_agg - config aggregator node
 * @pi: port information structure
 * @agg_id: aggregator ID
 * @agg_type: aggregator type queue, VSI, or aggregator group
 * @tc_bitmap: bits TC bitmap
 *
 * This function configures aggregator node(s).
 */
enum ice_status
ice_cfg_agg(struct ice_port_info *pi, u32 agg_id, enum ice_agg_type agg_type,
	    u8 tc_bitmap)
{
	unsigned long bitmap = tc_bitmap;
	enum ice_status status;

	mutex_lock(&pi->sched_lock);
	status = ice_sched_cfg_agg(pi, agg_id, agg_type,
				   (unsigned long *)&bitmap);
	if (!status)
		status = ice_save_agg_tc_bitmap(pi, agg_id,
						(unsigned long *)&bitmap);
	mutex_unlock(&pi->sched_lock);
	return status;
}

/**
 * ice_get_agg_vsi_info - get the aggregator ID
 * @agg_info: aggregator info
 * @vsi_handle: software VSI handle
 *
 * The function returns aggregator VSI info based on VSI handle. This function
 * needs to be called with scheduler lock held.
 */
static struct ice_sched_agg_vsi_info *
ice_get_agg_vsi_info(struct ice_sched_agg_info *agg_info, u16 vsi_handle)
{
	struct ice_sched_agg_vsi_info *agg_vsi_info;

	list_for_each_entry(agg_vsi_info, &agg_info->agg_vsi_list, list_entry)
		if (agg_vsi_info->vsi_handle == vsi_handle)
			return agg_vsi_info;

	return NULL;
}

/**
 * ice_get_vsi_agg_info - get the aggregator info of VSI
 * @hw: pointer to the hardware structure
 * @vsi_handle: Sw VSI handle
 *
 * The function returns aggregator info of VSI represented via vsi_handle. The
 * VSI has in this case a different aggregator than the default one. This
 * function needs to be called with scheduler lock held.
 */
static struct ice_sched_agg_info *
ice_get_vsi_agg_info(struct ice_hw *hw, u16 vsi_handle)
{
	struct ice_sched_agg_info *agg_info;

	list_for_each_entry(agg_info, &hw->agg_list, list_entry) {
		struct ice_sched_agg_vsi_info *agg_vsi_info;

		agg_vsi_info = ice_get_agg_vsi_info(agg_info, vsi_handle);
		if (agg_vsi_info)
			return agg_info;
	}
	return NULL;
}

/**
 * ice_save_agg_vsi_tc_bitmap - save aggregator VSI TC bitmap
 * @pi: port information structure
 * @agg_id: aggregator ID
 * @vsi_handle: software VSI handle
 * @tc_bitmap: TC bitmap of enabled TC(s)
 *
 * Save VSI to aggregator TC bitmap. This function needs to call with scheduler
 * lock held.
 */
static enum ice_status
ice_save_agg_vsi_tc_bitmap(struct ice_port_info *pi, u32 agg_id, u16 vsi_handle,
			   unsigned long *tc_bitmap)
{
	struct ice_sched_agg_vsi_info *agg_vsi_info;
	struct ice_sched_agg_info *agg_info;

	agg_info = ice_get_agg_info(pi->hw, agg_id);
	if (!agg_info)
		return ICE_ERR_PARAM;
	/* check if entry already exist */
	agg_vsi_info = ice_get_agg_vsi_info(agg_info, vsi_handle);
	if (!agg_vsi_info)
		return ICE_ERR_PARAM;
	bitmap_copy(agg_vsi_info->replay_tc_bitmap, tc_bitmap,
		    ICE_MAX_TRAFFIC_CLASS);
	return 0;
}

/**
 * ice_sched_assoc_vsi_to_agg - associate/move VSI to new/default aggregator
 * @pi: port information structure
 * @agg_id: aggregator ID
 * @vsi_handle: software VSI handle
 * @tc_bitmap: TC bitmap of enabled TC(s)
 *
 * This function moves VSI to a new or default aggregator node. If VSI is
 * already associated to the aggregator node then no operation is performed on
 * the tree. This function needs to be called with scheduler lock held.
 */
static enum ice_status
ice_sched_assoc_vsi_to_agg(struct ice_port_info *pi, u32 agg_id,
			   u16 vsi_handle, unsigned long *tc_bitmap)
{
	struct ice_sched_agg_vsi_info *agg_vsi_info, *old_agg_vsi_info = NULL;
	struct ice_sched_agg_info *agg_info, *old_agg_info;
	enum ice_status status = 0;
	struct ice_hw *hw = pi->hw;
	u8 tc;

	if (!ice_is_vsi_valid(pi->hw, vsi_handle))
		return ICE_ERR_PARAM;
	agg_info = ice_get_agg_info(hw, agg_id);
	if (!agg_info)
		return ICE_ERR_PARAM;
	/* If the VSI is already part of another aggregator then update
	 * its VSI info list
	 */
	old_agg_info = ice_get_vsi_agg_info(hw, vsi_handle);
	if (old_agg_info && old_agg_info != agg_info) {
		struct ice_sched_agg_vsi_info *vtmp;

		list_for_each_entry_safe(old_agg_vsi_info, vtmp,
					 &old_agg_info->agg_vsi_list,
					 list_entry)
			if (old_agg_vsi_info->vsi_handle == vsi_handle)
				break;
	}

	/* check if entry already exist */
	agg_vsi_info = ice_get_agg_vsi_info(agg_info, vsi_handle);
	if (!agg_vsi_info) {
		/* Create new entry for VSI under aggregator list */
		agg_vsi_info = devm_kzalloc(ice_hw_to_dev(hw),
					    sizeof(*agg_vsi_info), GFP_KERNEL);
		if (!agg_vsi_info)
			return ICE_ERR_PARAM;

		/* add VSI ID into the aggregator list */
		agg_vsi_info->vsi_handle = vsi_handle;
		list_add(&agg_vsi_info->list_entry, &agg_info->agg_vsi_list);
	}
	/* Move VSI node to new aggregator node for requested TC(s) */
	ice_for_each_traffic_class(tc) {
		if (!ice_is_tc_ena(*tc_bitmap, tc))
			continue;

		/* Move VSI to new aggregator */
		status = ice_sched_move_vsi_to_agg(pi, vsi_handle, agg_id, tc);
		if (status)
			break;

		set_bit(tc, agg_vsi_info->tc_bitmap);
		if (old_agg_vsi_info)
			clear_bit(tc, old_agg_vsi_info->tc_bitmap);
	}
	if (old_agg_vsi_info && !old_agg_vsi_info->tc_bitmap[0]) {
		list_del(&old_agg_vsi_info->list_entry);
		devm_kfree(ice_hw_to_dev(pi->hw), old_agg_vsi_info);
	}
	return status;
}

/**
>>>>>>> 7d2a07b7
 * ice_sched_rm_unused_rl_prof - remove unused RL profile
 * @pi: port information structure
 *
 * This function removes unused rate limit profiles from the HW and
 * SW DB. The caller needs to hold scheduler lock.
 */
static void ice_sched_rm_unused_rl_prof(struct ice_port_info *pi)
{
	u16 ln;

	for (ln = 0; ln < pi->hw->num_tx_sched_layers; ln++) {
		struct ice_aqc_rl_profile_info *rl_prof_elem;
		struct ice_aqc_rl_profile_info *rl_prof_tmp;

		list_for_each_entry_safe(rl_prof_elem, rl_prof_tmp,
					 &pi->rl_prof_list[ln], list_entry) {
			if (!ice_sched_del_rl_profile(pi->hw, rl_prof_elem))
<<<<<<< HEAD
				ice_debug(pi->hw, ICE_DBG_SCHED,
					  "Removed rl profile\n");
=======
				ice_debug(pi->hw, ICE_DBG_SCHED, "Removed rl profile\n");
>>>>>>> 7d2a07b7
		}
	}
}

/**
 * ice_sched_update_elem - update element
 * @hw: pointer to the HW struct
 * @node: pointer to node
 * @info: node info to update
 *
 * Update the HW DB, and local SW DB of node. Update the scheduling
 * parameters of node from argument info data buffer (Info->data buf) and
 * returns success or error on config sched element failure. The caller
 * needs to hold scheduler lock.
 */
static enum ice_status
ice_sched_update_elem(struct ice_hw *hw, struct ice_sched_node *node,
		      struct ice_aqc_txsched_elem_data *info)
{
	struct ice_aqc_txsched_elem_data buf;
	enum ice_status status;
	u16 elem_cfgd = 0;
	u16 num_elems = 1;

	buf = *info;
	/* Parent TEID is reserved field in this aq call */
	buf.parent_teid = 0;
	/* Element type is reserved field in this aq call */
	buf.data.elem_type = 0;
	/* Flags is reserved field in this aq call */
	buf.data.flags = 0;

	/* Update HW DB */
	/* Configure element node */
	status = ice_aq_cfg_sched_elems(hw, num_elems, &buf, sizeof(buf),
					&elem_cfgd, NULL);
	if (status || elem_cfgd != num_elems) {
		ice_debug(hw, ICE_DBG_SCHED, "Config sched elem error\n");
		return ICE_ERR_CFG;
	}

	/* Config success case */
	/* Now update local SW DB */
	/* Only copy the data portion of info buffer */
	node->info.data = info->data;
	return status;
}

/**
 * ice_sched_cfg_node_bw_alloc - configure node BW weight/alloc params
 * @hw: pointer to the HW struct
 * @node: sched node to configure
 * @rl_type: rate limit type CIR, EIR, or shared
 * @bw_alloc: BW weight/allocation
 *
 * This function configures node element's BW allocation.
 */
static enum ice_status
ice_sched_cfg_node_bw_alloc(struct ice_hw *hw, struct ice_sched_node *node,
			    enum ice_rl_type rl_type, u16 bw_alloc)
{
	struct ice_aqc_txsched_elem_data buf;
	struct ice_aqc_txsched_elem *data;
<<<<<<< HEAD
	enum ice_status status;
=======
>>>>>>> 7d2a07b7

	buf = node->info;
	data = &buf.data;
	if (rl_type == ICE_MIN_BW) {
		data->valid_sections |= ICE_AQC_ELEM_VALID_CIR;
		data->cir_bw.bw_alloc = cpu_to_le16(bw_alloc);
	} else if (rl_type == ICE_MAX_BW) {
		data->valid_sections |= ICE_AQC_ELEM_VALID_EIR;
		data->eir_bw.bw_alloc = cpu_to_le16(bw_alloc);
	} else {
		return ICE_ERR_PARAM;
	}

	/* Configure element */
<<<<<<< HEAD
	status = ice_sched_update_elem(hw, node, &buf);
=======
	return ice_sched_update_elem(hw, node, &buf);
}

/**
 * ice_move_vsi_to_agg - moves VSI to new or default aggregator
 * @pi: port information structure
 * @agg_id: aggregator ID
 * @vsi_handle: software VSI handle
 * @tc_bitmap: TC bitmap of enabled TC(s)
 *
 * Move or associate VSI to a new or default aggregator node.
 */
enum ice_status
ice_move_vsi_to_agg(struct ice_port_info *pi, u32 agg_id, u16 vsi_handle,
		    u8 tc_bitmap)
{
	unsigned long bitmap = tc_bitmap;
	enum ice_status status;

	mutex_lock(&pi->sched_lock);
	status = ice_sched_assoc_vsi_to_agg(pi, agg_id, vsi_handle,
					    (unsigned long *)&bitmap);
	if (!status)
		status = ice_save_agg_vsi_tc_bitmap(pi, agg_id, vsi_handle,
						    (unsigned long *)&bitmap);
	mutex_unlock(&pi->sched_lock);
>>>>>>> 7d2a07b7
	return status;
}

/**
 * ice_set_clear_cir_bw - set or clear CIR BW
 * @bw_t_info: bandwidth type information structure
 * @bw: bandwidth in Kbps - Kilo bits per sec
 *
 * Save or clear CIR bandwidth (BW) in the passed param bw_t_info.
 */
static void ice_set_clear_cir_bw(struct ice_bw_type_info *bw_t_info, u32 bw)
{
	if (bw == ICE_SCHED_DFLT_BW) {
		clear_bit(ICE_BW_TYPE_CIR, bw_t_info->bw_t_bitmap);
		bw_t_info->cir_bw.bw = 0;
	} else {
		/* Save type of BW information */
		set_bit(ICE_BW_TYPE_CIR, bw_t_info->bw_t_bitmap);
		bw_t_info->cir_bw.bw = bw;
	}
}

/**
 * ice_set_clear_eir_bw - set or clear EIR BW
 * @bw_t_info: bandwidth type information structure
 * @bw: bandwidth in Kbps - Kilo bits per sec
 *
 * Save or clear EIR bandwidth (BW) in the passed param bw_t_info.
 */
static void ice_set_clear_eir_bw(struct ice_bw_type_info *bw_t_info, u32 bw)
{
	if (bw == ICE_SCHED_DFLT_BW) {
		clear_bit(ICE_BW_TYPE_EIR, bw_t_info->bw_t_bitmap);
		bw_t_info->eir_bw.bw = 0;
	} else {
		/* EIR BW and Shared BW profiles are mutually exclusive and
		 * hence only one of them may be set for any given element.
		 * First clear earlier saved shared BW information.
		 */
		clear_bit(ICE_BW_TYPE_SHARED, bw_t_info->bw_t_bitmap);
		bw_t_info->shared_bw = 0;
		/* save EIR BW information */
		set_bit(ICE_BW_TYPE_EIR, bw_t_info->bw_t_bitmap);
		bw_t_info->eir_bw.bw = bw;
	}
}

/**
 * ice_set_clear_shared_bw - set or clear shared BW
 * @bw_t_info: bandwidth type information structure
 * @bw: bandwidth in Kbps - Kilo bits per sec
 *
 * Save or clear shared bandwidth (BW) in the passed param bw_t_info.
 */
static void ice_set_clear_shared_bw(struct ice_bw_type_info *bw_t_info, u32 bw)
{
	if (bw == ICE_SCHED_DFLT_BW) {
		clear_bit(ICE_BW_TYPE_SHARED, bw_t_info->bw_t_bitmap);
		bw_t_info->shared_bw = 0;
	} else {
		/* EIR BW and Shared BW profiles are mutually exclusive and
		 * hence only one of them may be set for any given element.
		 * First clear earlier saved EIR BW information.
		 */
		clear_bit(ICE_BW_TYPE_EIR, bw_t_info->bw_t_bitmap);
		bw_t_info->eir_bw.bw = 0;
		/* save shared BW information */
		set_bit(ICE_BW_TYPE_SHARED, bw_t_info->bw_t_bitmap);
		bw_t_info->shared_bw = bw;
	}
}

/**
 * ice_sched_calc_wakeup - calculate RL profile wakeup parameter
<<<<<<< HEAD
=======
 * @hw: pointer to the HW struct
>>>>>>> 7d2a07b7
 * @bw: bandwidth in Kbps
 *
 * This function calculates the wakeup parameter of RL profile.
 */
<<<<<<< HEAD
static u16 ice_sched_calc_wakeup(s32 bw)
=======
static u16 ice_sched_calc_wakeup(struct ice_hw *hw, s32 bw)
>>>>>>> 7d2a07b7
{
	s64 bytes_per_sec, wakeup_int, wakeup_a, wakeup_b, wakeup_f;
	s32 wakeup_f_int;
	u16 wakeup = 0;

	/* Get the wakeup integer value */
	bytes_per_sec = div64_long(((s64)bw * 1000), BITS_PER_BYTE);
<<<<<<< HEAD
	wakeup_int = div64_long(ICE_RL_PROF_FREQUENCY, bytes_per_sec);
=======
	wakeup_int = div64_long(hw->psm_clk_freq, bytes_per_sec);
>>>>>>> 7d2a07b7
	if (wakeup_int > 63) {
		wakeup = (u16)((1 << 15) | wakeup_int);
	} else {
		/* Calculate fraction value up to 4 decimals
		 * Convert Integer value to a constant multiplier
		 */
		wakeup_b = (s64)ICE_RL_PROF_MULTIPLIER * wakeup_int;
		wakeup_a = div64_long((s64)ICE_RL_PROF_MULTIPLIER *
<<<<<<< HEAD
					   ICE_RL_PROF_FREQUENCY,
				      bytes_per_sec);
=======
					   hw->psm_clk_freq, bytes_per_sec);
>>>>>>> 7d2a07b7

		/* Get Fraction value */
		wakeup_f = wakeup_a - wakeup_b;

		/* Round up the Fractional value via Ceil(Fractional value) */
		if (wakeup_f > div64_long(ICE_RL_PROF_MULTIPLIER, 2))
			wakeup_f += 1;

		wakeup_f_int = (s32)div64_long(wakeup_f * ICE_RL_PROF_FRACTION,
					       ICE_RL_PROF_MULTIPLIER);
		wakeup |= (u16)(wakeup_int << 9);
		wakeup |= (u16)(0x1ff & wakeup_f_int);
	}

	return wakeup;
}

/**
 * ice_sched_bw_to_rl_profile - convert BW to profile parameters
<<<<<<< HEAD
=======
 * @hw: pointer to the HW struct
>>>>>>> 7d2a07b7
 * @bw: bandwidth in Kbps
 * @profile: profile parameters to return
 *
 * This function converts the BW to profile structure format.
 */
static enum ice_status
<<<<<<< HEAD
ice_sched_bw_to_rl_profile(u32 bw, struct ice_aqc_rl_profile_elem *profile)
=======
ice_sched_bw_to_rl_profile(struct ice_hw *hw, u32 bw,
			   struct ice_aqc_rl_profile_elem *profile)
>>>>>>> 7d2a07b7
{
	enum ice_status status = ICE_ERR_PARAM;
	s64 bytes_per_sec, ts_rate, mv_tmp;
	bool found = false;
	s32 encode = 0;
	s64 mv = 0;
	s32 i;

	/* Bw settings range is from 0.5Mb/sec to 100Gb/sec */
	if (bw < ICE_SCHED_MIN_BW || bw > ICE_SCHED_MAX_BW)
		return status;

	/* Bytes per second from Kbps */
	bytes_per_sec = div64_long(((s64)bw * 1000), BITS_PER_BYTE);

	/* encode is 6 bits but really useful are 5 bits */
	for (i = 0; i < 64; i++) {
		u64 pow_result = BIT_ULL(i);

<<<<<<< HEAD
		ts_rate = div64_long((s64)ICE_RL_PROF_FREQUENCY,
=======
		ts_rate = div64_long((s64)hw->psm_clk_freq,
>>>>>>> 7d2a07b7
				     pow_result * ICE_RL_PROF_TS_MULTIPLIER);
		if (ts_rate <= 0)
			continue;

		/* Multiplier value */
		mv_tmp = div64_long(bytes_per_sec * ICE_RL_PROF_MULTIPLIER,
				    ts_rate);

		/* Round to the nearest ICE_RL_PROF_MULTIPLIER */
		mv = round_up_64bit(mv_tmp, ICE_RL_PROF_MULTIPLIER);

		/* First multiplier value greater than the given
		 * accuracy bytes
		 */
		if (mv > ICE_RL_PROF_ACCURACY_BYTES) {
			encode = i;
			found = true;
			break;
		}
	}
	if (found) {
		u16 wm;

<<<<<<< HEAD
		wm = ice_sched_calc_wakeup(bw);
=======
		wm = ice_sched_calc_wakeup(hw, bw);
>>>>>>> 7d2a07b7
		profile->rl_multiply = cpu_to_le16(mv);
		profile->wake_up_calc = cpu_to_le16(wm);
		profile->rl_encode = cpu_to_le16(encode);
		status = 0;
	} else {
		status = ICE_ERR_DOES_NOT_EXIST;
	}

	return status;
}

/**
 * ice_sched_add_rl_profile - add RL profile
 * @pi: port information structure
 * @rl_type: type of rate limit BW - min, max, or shared
 * @bw: bandwidth in Kbps - Kilo bits per sec
 * @layer_num: specifies in which layer to create profile
 *
 * This function first checks the existing list for corresponding BW
 * parameter. If it exists, it returns the associated profile otherwise
 * it creates a new rate limit profile for requested BW, and adds it to
 * the HW DB and local list. It returns the new profile or null on error.
 * The caller needs to hold the scheduler lock.
 */
static struct ice_aqc_rl_profile_info *
ice_sched_add_rl_profile(struct ice_port_info *pi,
			 enum ice_rl_type rl_type, u32 bw, u8 layer_num)
{
	struct ice_aqc_rl_profile_info *rl_prof_elem;
	u16 profiles_added = 0, num_profiles = 1;
	struct ice_aqc_rl_profile_elem *buf;
	enum ice_status status;
	struct ice_hw *hw;
	u8 profile_type;

	if (layer_num >= ICE_AQC_TOPO_MAX_LEVEL_NUM)
		return NULL;
	switch (rl_type) {
	case ICE_MIN_BW:
		profile_type = ICE_AQC_RL_PROFILE_TYPE_CIR;
		break;
	case ICE_MAX_BW:
		profile_type = ICE_AQC_RL_PROFILE_TYPE_EIR;
		break;
	case ICE_SHARED_BW:
		profile_type = ICE_AQC_RL_PROFILE_TYPE_SRL;
		break;
	default:
		return NULL;
	}

	if (!pi)
		return NULL;
	hw = pi->hw;
	list_for_each_entry(rl_prof_elem, &pi->rl_prof_list[layer_num],
			    list_entry)
		if ((rl_prof_elem->profile.flags & ICE_AQC_RL_PROFILE_TYPE_M) ==
		    profile_type && rl_prof_elem->bw == bw)
			/* Return existing profile ID info */
			return rl_prof_elem;

	/* Create new profile ID */
	rl_prof_elem = devm_kzalloc(ice_hw_to_dev(hw), sizeof(*rl_prof_elem),
				    GFP_KERNEL);

	if (!rl_prof_elem)
		return NULL;

<<<<<<< HEAD
	status = ice_sched_bw_to_rl_profile(bw, &rl_prof_elem->profile);
=======
	status = ice_sched_bw_to_rl_profile(hw, bw, &rl_prof_elem->profile);
>>>>>>> 7d2a07b7
	if (status)
		goto exit_add_rl_prof;

	rl_prof_elem->bw = bw;
	/* layer_num is zero relative, and fw expects level from 1 to 9 */
	rl_prof_elem->profile.level = layer_num + 1;
	rl_prof_elem->profile.flags = profile_type;
	rl_prof_elem->profile.max_burst_size = cpu_to_le16(hw->max_burst_size);

	/* Create new entry in HW DB */
	buf = &rl_prof_elem->profile;
	status = ice_aq_add_rl_profile(hw, num_profiles, buf, sizeof(*buf),
				       &profiles_added, NULL);
	if (status || profiles_added != num_profiles)
		goto exit_add_rl_prof;

	/* Good entry - add in the list */
	rl_prof_elem->prof_id_ref = 0;
	list_add(&rl_prof_elem->list_entry, &pi->rl_prof_list[layer_num]);
	return rl_prof_elem;

exit_add_rl_prof:
	devm_kfree(ice_hw_to_dev(hw), rl_prof_elem);
	return NULL;
}

/**
 * ice_sched_cfg_node_bw_lmt - configure node sched params
 * @hw: pointer to the HW struct
 * @node: sched node to configure
 * @rl_type: rate limit type CIR, EIR, or shared
 * @rl_prof_id: rate limit profile ID
 *
 * This function configures node element's BW limit.
 */
static enum ice_status
ice_sched_cfg_node_bw_lmt(struct ice_hw *hw, struct ice_sched_node *node,
			  enum ice_rl_type rl_type, u16 rl_prof_id)
{
	struct ice_aqc_txsched_elem_data buf;
	struct ice_aqc_txsched_elem *data;

	buf = node->info;
	data = &buf.data;
	switch (rl_type) {
	case ICE_MIN_BW:
		data->valid_sections |= ICE_AQC_ELEM_VALID_CIR;
		data->cir_bw.bw_profile_idx = cpu_to_le16(rl_prof_id);
		break;
	case ICE_MAX_BW:
		/* EIR BW and Shared BW profiles are mutually exclusive and
		 * hence only one of them may be set for any given element
		 */
		if (data->valid_sections & ICE_AQC_ELEM_VALID_SHARED)
			return ICE_ERR_CFG;
		data->valid_sections |= ICE_AQC_ELEM_VALID_EIR;
		data->eir_bw.bw_profile_idx = cpu_to_le16(rl_prof_id);
		break;
	case ICE_SHARED_BW:
		/* Check for removing shared BW */
		if (rl_prof_id == ICE_SCHED_NO_SHARED_RL_PROF_ID) {
			/* remove shared profile */
			data->valid_sections &= ~ICE_AQC_ELEM_VALID_SHARED;
			data->srl_id = 0; /* clear SRL field */

			/* enable back EIR to default profile */
			data->valid_sections |= ICE_AQC_ELEM_VALID_EIR;
			data->eir_bw.bw_profile_idx =
				cpu_to_le16(ICE_SCHED_DFLT_RL_PROF_ID);
			break;
		}
		/* EIR BW and Shared BW profiles are mutually exclusive and
		 * hence only one of them may be set for any given element
		 */
		if ((data->valid_sections & ICE_AQC_ELEM_VALID_EIR) &&
		    (le16_to_cpu(data->eir_bw.bw_profile_idx) !=
			    ICE_SCHED_DFLT_RL_PROF_ID))
			return ICE_ERR_CFG;
		/* EIR BW is set to default, disable it */
		data->valid_sections &= ~ICE_AQC_ELEM_VALID_EIR;
		/* Okay to enable shared BW now */
		data->valid_sections |= ICE_AQC_ELEM_VALID_SHARED;
		data->srl_id = cpu_to_le16(rl_prof_id);
		break;
	default:
		/* Unknown rate limit type */
		return ICE_ERR_PARAM;
	}

	/* Configure element */
	return ice_sched_update_elem(hw, node, &buf);
}

/**
 * ice_sched_get_node_rl_prof_id - get node's rate limit profile ID
 * @node: sched node
 * @rl_type: rate limit type
 *
 * If existing profile matches, it returns the corresponding rate
 * limit profile ID, otherwise it returns an invalid ID as error.
 */
static u16
ice_sched_get_node_rl_prof_id(struct ice_sched_node *node,
			      enum ice_rl_type rl_type)
{
	u16 rl_prof_id = ICE_SCHED_INVAL_PROF_ID;
	struct ice_aqc_txsched_elem *data;

	data = &node->info.data;
	switch (rl_type) {
	case ICE_MIN_BW:
		if (data->valid_sections & ICE_AQC_ELEM_VALID_CIR)
			rl_prof_id = le16_to_cpu(data->cir_bw.bw_profile_idx);
		break;
	case ICE_MAX_BW:
		if (data->valid_sections & ICE_AQC_ELEM_VALID_EIR)
			rl_prof_id = le16_to_cpu(data->eir_bw.bw_profile_idx);
		break;
	case ICE_SHARED_BW:
		if (data->valid_sections & ICE_AQC_ELEM_VALID_SHARED)
			rl_prof_id = le16_to_cpu(data->srl_id);
		break;
	default:
		break;
	}

	return rl_prof_id;
}

/**
 * ice_sched_get_rl_prof_layer - selects rate limit profile creation layer
 * @pi: port information structure
 * @rl_type: type of rate limit BW - min, max, or shared
 * @layer_index: layer index
 *
 * This function returns requested profile creation layer.
 */
static u8
ice_sched_get_rl_prof_layer(struct ice_port_info *pi, enum ice_rl_type rl_type,
			    u8 layer_index)
{
	struct ice_hw *hw = pi->hw;

	if (layer_index >= hw->num_tx_sched_layers)
		return ICE_SCHED_INVAL_LAYER_NUM;
	switch (rl_type) {
	case ICE_MIN_BW:
		if (hw->layer_info[layer_index].max_cir_rl_profiles)
			return layer_index;
		break;
	case ICE_MAX_BW:
		if (hw->layer_info[layer_index].max_eir_rl_profiles)
			return layer_index;
		break;
	case ICE_SHARED_BW:
		/* if current layer doesn't support SRL profile creation
		 * then try a layer up or down.
		 */
		if (hw->layer_info[layer_index].max_srl_profiles)
			return layer_index;
		else if (layer_index < hw->num_tx_sched_layers - 1 &&
			 hw->layer_info[layer_index + 1].max_srl_profiles)
			return layer_index + 1;
		else if (layer_index > 0 &&
			 hw->layer_info[layer_index - 1].max_srl_profiles)
			return layer_index - 1;
		break;
	default:
		break;
	}
	return ICE_SCHED_INVAL_LAYER_NUM;
}

/**
 * ice_sched_get_srl_node - get shared rate limit node
 * @node: tree node
 * @srl_layer: shared rate limit layer
 *
 * This function returns SRL node to be used for shared rate limit purpose.
 * The caller needs to hold scheduler lock.
 */
static struct ice_sched_node *
ice_sched_get_srl_node(struct ice_sched_node *node, u8 srl_layer)
{
	if (srl_layer > node->tx_sched_layer)
		return node->children[0];
	else if (srl_layer < node->tx_sched_layer)
		/* Node can't be created without a parent. It will always
		 * have a valid parent except root node.
		 */
		return node->parent;
	else
		return node;
}

/**
 * ice_sched_rm_rl_profile - remove RL profile ID
 * @pi: port information structure
 * @layer_num: layer number where profiles are saved
 * @profile_type: profile type like EIR, CIR, or SRL
 * @profile_id: profile ID to remove
 *
 * This function removes rate limit profile from layer 'layer_num' of type
 * 'profile_type' and profile ID as 'profile_id'. The caller needs to hold
 * scheduler lock.
 */
static enum ice_status
ice_sched_rm_rl_profile(struct ice_port_info *pi, u8 layer_num, u8 profile_type,
			u16 profile_id)
{
	struct ice_aqc_rl_profile_info *rl_prof_elem;
	enum ice_status status = 0;

	if (layer_num >= ICE_AQC_TOPO_MAX_LEVEL_NUM)
		return ICE_ERR_PARAM;
	/* Check the existing list for RL profile */
	list_for_each_entry(rl_prof_elem, &pi->rl_prof_list[layer_num],
			    list_entry)
		if ((rl_prof_elem->profile.flags & ICE_AQC_RL_PROFILE_TYPE_M) ==
		    profile_type &&
		    le16_to_cpu(rl_prof_elem->profile.profile_id) ==
		    profile_id) {
			if (rl_prof_elem->prof_id_ref)
				rl_prof_elem->prof_id_ref--;

			/* Remove old profile ID from database */
			status = ice_sched_del_rl_profile(pi->hw, rl_prof_elem);
			if (status && status != ICE_ERR_IN_USE)
<<<<<<< HEAD
				ice_debug(pi->hw, ICE_DBG_SCHED,
					  "Remove rl profile failed\n");
=======
				ice_debug(pi->hw, ICE_DBG_SCHED, "Remove rl profile failed\n");
>>>>>>> 7d2a07b7
			break;
		}
	if (status == ICE_ERR_IN_USE)
		status = 0;
	return status;
}

/**
 * ice_sched_set_node_bw_dflt - set node's bandwidth limit to default
 * @pi: port information structure
 * @node: pointer to node structure
 * @rl_type: rate limit type min, max, or shared
 * @layer_num: layer number where RL profiles are saved
 *
 * This function configures node element's BW rate limit profile ID of
 * type CIR, EIR, or SRL to default. This function needs to be called
 * with the scheduler lock held.
 */
static enum ice_status
ice_sched_set_node_bw_dflt(struct ice_port_info *pi,
			   struct ice_sched_node *node,
			   enum ice_rl_type rl_type, u8 layer_num)
{
	enum ice_status status;
	struct ice_hw *hw;
	u8 profile_type;
	u16 rl_prof_id;
	u16 old_id;

	hw = pi->hw;
	switch (rl_type) {
	case ICE_MIN_BW:
		profile_type = ICE_AQC_RL_PROFILE_TYPE_CIR;
		rl_prof_id = ICE_SCHED_DFLT_RL_PROF_ID;
		break;
	case ICE_MAX_BW:
		profile_type = ICE_AQC_RL_PROFILE_TYPE_EIR;
		rl_prof_id = ICE_SCHED_DFLT_RL_PROF_ID;
		break;
	case ICE_SHARED_BW:
		profile_type = ICE_AQC_RL_PROFILE_TYPE_SRL;
		/* No SRL is configured for default case */
		rl_prof_id = ICE_SCHED_NO_SHARED_RL_PROF_ID;
		break;
	default:
		return ICE_ERR_PARAM;
	}
	/* Save existing RL prof ID for later clean up */
	old_id = ice_sched_get_node_rl_prof_id(node, rl_type);
	/* Configure BW scheduling parameters */
	status = ice_sched_cfg_node_bw_lmt(hw, node, rl_type, rl_prof_id);
	if (status)
		return status;

	/* Remove stale RL profile ID */
	if (old_id == ICE_SCHED_DFLT_RL_PROF_ID ||
	    old_id == ICE_SCHED_INVAL_PROF_ID)
		return 0;

	return ice_sched_rm_rl_profile(pi, layer_num, profile_type, old_id);
}

/**
 * ice_sched_set_eir_srl_excl - set EIR/SRL exclusiveness
 * @pi: port information structure
 * @node: pointer to node structure
 * @layer_num: layer number where rate limit profiles are saved
 * @rl_type: rate limit type min, max, or shared
 * @bw: bandwidth value
 *
 * This function prepares node element's bandwidth to SRL or EIR exclusively.
 * EIR BW and Shared BW profiles are mutually exclusive and hence only one of
 * them may be set for any given element. This function needs to be called
 * with the scheduler lock held.
 */
static enum ice_status
ice_sched_set_eir_srl_excl(struct ice_port_info *pi,
			   struct ice_sched_node *node,
			   u8 layer_num, enum ice_rl_type rl_type, u32 bw)
{
	if (rl_type == ICE_SHARED_BW) {
		/* SRL node passed in this case, it may be different node */
		if (bw == ICE_SCHED_DFLT_BW)
			/* SRL being removed, ice_sched_cfg_node_bw_lmt()
			 * enables EIR to default. EIR is not set in this
			 * case, so no additional action is required.
			 */
			return 0;

		/* SRL being configured, set EIR to default here.
		 * ice_sched_cfg_node_bw_lmt() disables EIR when it
		 * configures SRL
		 */
		return ice_sched_set_node_bw_dflt(pi, node, ICE_MAX_BW,
						  layer_num);
	} else if (rl_type == ICE_MAX_BW &&
		   node->info.data.valid_sections & ICE_AQC_ELEM_VALID_SHARED) {
		/* Remove Shared profile. Set default shared BW call
		 * removes shared profile for a node.
		 */
		return ice_sched_set_node_bw_dflt(pi, node,
						  ICE_SHARED_BW,
						  layer_num);
	}
	return 0;
}

/**
 * ice_sched_set_node_bw - set node's bandwidth
 * @pi: port information structure
 * @node: tree node
 * @rl_type: rate limit type min, max, or shared
 * @bw: bandwidth in Kbps - Kilo bits per sec
 * @layer_num: layer number
 *
 * This function adds new profile corresponding to requested BW, configures
 * node's RL profile ID of type CIR, EIR, or SRL, and removes old profile
 * ID from local database. The caller needs to hold scheduler lock.
 */
static enum ice_status
ice_sched_set_node_bw(struct ice_port_info *pi, struct ice_sched_node *node,
		      enum ice_rl_type rl_type, u32 bw, u8 layer_num)
{
	struct ice_aqc_rl_profile_info *rl_prof_info;
	enum ice_status status = ICE_ERR_PARAM;
	struct ice_hw *hw = pi->hw;
	u16 old_id, rl_prof_id;

	rl_prof_info = ice_sched_add_rl_profile(pi, rl_type, bw, layer_num);
	if (!rl_prof_info)
		return status;

	rl_prof_id = le16_to_cpu(rl_prof_info->profile.profile_id);

	/* Save existing RL prof ID for later clean up */
	old_id = ice_sched_get_node_rl_prof_id(node, rl_type);
	/* Configure BW scheduling parameters */
	status = ice_sched_cfg_node_bw_lmt(hw, node, rl_type, rl_prof_id);
	if (status)
		return status;

	/* New changes has been applied */
	/* Increment the profile ID reference count */
	rl_prof_info->prof_id_ref++;

	/* Check for old ID removal */
	if ((old_id == ICE_SCHED_DFLT_RL_PROF_ID && rl_type != ICE_SHARED_BW) ||
	    old_id == ICE_SCHED_INVAL_PROF_ID || old_id == rl_prof_id)
		return 0;

	return ice_sched_rm_rl_profile(pi, layer_num,
				       rl_prof_info->profile.flags &
				       ICE_AQC_RL_PROFILE_TYPE_M, old_id);
}

/**
 * ice_sched_set_node_bw_lmt - set node's BW limit
 * @pi: port information structure
 * @node: tree node
 * @rl_type: rate limit type min, max, or shared
 * @bw: bandwidth in Kbps - Kilo bits per sec
 *
 * It updates node's BW limit parameters like BW RL profile ID of type CIR,
 * EIR, or SRL. The caller needs to hold scheduler lock.
 */
static enum ice_status
ice_sched_set_node_bw_lmt(struct ice_port_info *pi, struct ice_sched_node *node,
			  enum ice_rl_type rl_type, u32 bw)
{
	struct ice_sched_node *cfg_node = node;
	enum ice_status status;

	struct ice_hw *hw;
	u8 layer_num;

	if (!pi)
		return ICE_ERR_PARAM;
	hw = pi->hw;
	/* Remove unused RL profile IDs from HW and SW DB */
	ice_sched_rm_unused_rl_prof(pi);
	layer_num = ice_sched_get_rl_prof_layer(pi, rl_type,
						node->tx_sched_layer);
	if (layer_num >= hw->num_tx_sched_layers)
		return ICE_ERR_PARAM;

	if (rl_type == ICE_SHARED_BW) {
		/* SRL node may be different */
		cfg_node = ice_sched_get_srl_node(node, layer_num);
		if (!cfg_node)
			return ICE_ERR_CFG;
	}
	/* EIR BW and Shared BW profiles are mutually exclusive and
	 * hence only one of them may be set for any given element
	 */
	status = ice_sched_set_eir_srl_excl(pi, cfg_node, layer_num, rl_type,
					    bw);
	if (status)
		return status;
	if (bw == ICE_SCHED_DFLT_BW)
		return ice_sched_set_node_bw_dflt(pi, cfg_node, rl_type,
						  layer_num);
	return ice_sched_set_node_bw(pi, cfg_node, rl_type, bw, layer_num);
}

/**
 * ice_sched_set_node_bw_dflt_lmt - set node's BW limit to default
 * @pi: port information structure
 * @node: pointer to node structure
 * @rl_type: rate limit type min, max, or shared
 *
 * This function configures node element's BW rate limit profile ID of
 * type CIR, EIR, or SRL to default. This function needs to be called
 * with the scheduler lock held.
 */
static enum ice_status
ice_sched_set_node_bw_dflt_lmt(struct ice_port_info *pi,
			       struct ice_sched_node *node,
			       enum ice_rl_type rl_type)
{
	return ice_sched_set_node_bw_lmt(pi, node, rl_type,
					 ICE_SCHED_DFLT_BW);
}

/**
 * ice_sched_validate_srl_node - Check node for SRL applicability
 * @node: sched node to configure
 * @sel_layer: selected SRL layer
 *
 * This function checks if the SRL can be applied to a selected layer node on
 * behalf of the requested node (first argument). This function needs to be
 * called with scheduler lock held.
 */
static enum ice_status
ice_sched_validate_srl_node(struct ice_sched_node *node, u8 sel_layer)
{
	/* SRL profiles are not available on all layers. Check if the
	 * SRL profile can be applied to a node above or below the
	 * requested node. SRL configuration is possible only if the
	 * selected layer's node has single child.
	 */
	if (sel_layer == node->tx_sched_layer ||
	    ((sel_layer == node->tx_sched_layer + 1) &&
	    node->num_children == 1) ||
	    ((sel_layer == node->tx_sched_layer - 1) &&
	    (node->parent && node->parent->num_children == 1)))
		return 0;

	return ICE_ERR_CFG;
}

/**
 * ice_sched_save_q_bw - save queue node's BW information
 * @q_ctx: queue context structure
 * @rl_type: rate limit type min, max, or shared
 * @bw: bandwidth in Kbps - Kilo bits per sec
 *
 * Save BW information of queue type node for post replay use.
 */
static enum ice_status
ice_sched_save_q_bw(struct ice_q_ctx *q_ctx, enum ice_rl_type rl_type, u32 bw)
{
	switch (rl_type) {
	case ICE_MIN_BW:
		ice_set_clear_cir_bw(&q_ctx->bw_t_info, bw);
		break;
	case ICE_MAX_BW:
		ice_set_clear_eir_bw(&q_ctx->bw_t_info, bw);
		break;
	case ICE_SHARED_BW:
		ice_set_clear_shared_bw(&q_ctx->bw_t_info, bw);
		break;
	default:
		return ICE_ERR_PARAM;
	}
	return 0;
}

/**
 * ice_sched_set_q_bw_lmt - sets queue BW limit
 * @pi: port information structure
 * @vsi_handle: sw VSI handle
 * @tc: traffic class
 * @q_handle: software queue handle
 * @rl_type: min, max, or shared
 * @bw: bandwidth in Kbps
 *
 * This function sets BW limit of queue scheduling node.
 */
static enum ice_status
ice_sched_set_q_bw_lmt(struct ice_port_info *pi, u16 vsi_handle, u8 tc,
		       u16 q_handle, enum ice_rl_type rl_type, u32 bw)
{
	enum ice_status status = ICE_ERR_PARAM;
	struct ice_sched_node *node;
	struct ice_q_ctx *q_ctx;

	if (!ice_is_vsi_valid(pi->hw, vsi_handle))
		return ICE_ERR_PARAM;
	mutex_lock(&pi->sched_lock);
	q_ctx = ice_get_lan_q_ctx(pi->hw, vsi_handle, tc, q_handle);
	if (!q_ctx)
		goto exit_q_bw_lmt;
	node = ice_sched_find_node_by_teid(pi->root, q_ctx->q_teid);
	if (!node) {
		ice_debug(pi->hw, ICE_DBG_SCHED, "Wrong q_teid\n");
		goto exit_q_bw_lmt;
	}

	/* Return error if it is not a leaf node */
	if (node->info.data.elem_type != ICE_AQC_ELEM_TYPE_LEAF)
		goto exit_q_bw_lmt;

	/* SRL bandwidth layer selection */
	if (rl_type == ICE_SHARED_BW) {
		u8 sel_layer; /* selected layer */

		sel_layer = ice_sched_get_rl_prof_layer(pi, rl_type,
							node->tx_sched_layer);
		if (sel_layer >= pi->hw->num_tx_sched_layers) {
			status = ICE_ERR_PARAM;
			goto exit_q_bw_lmt;
		}
		status = ice_sched_validate_srl_node(node, sel_layer);
		if (status)
			goto exit_q_bw_lmt;
	}

	if (bw == ICE_SCHED_DFLT_BW)
		status = ice_sched_set_node_bw_dflt_lmt(pi, node, rl_type);
	else
		status = ice_sched_set_node_bw_lmt(pi, node, rl_type, bw);

	if (!status)
		status = ice_sched_save_q_bw(q_ctx, rl_type, bw);

exit_q_bw_lmt:
	mutex_unlock(&pi->sched_lock);
	return status;
}

/**
 * ice_cfg_q_bw_lmt - configure queue BW limit
 * @pi: port information structure
 * @vsi_handle: sw VSI handle
 * @tc: traffic class
 * @q_handle: software queue handle
 * @rl_type: min, max, or shared
 * @bw: bandwidth in Kbps
 *
 * This function configures BW limit of queue scheduling node.
 */
enum ice_status
ice_cfg_q_bw_lmt(struct ice_port_info *pi, u16 vsi_handle, u8 tc,
		 u16 q_handle, enum ice_rl_type rl_type, u32 bw)
{
	return ice_sched_set_q_bw_lmt(pi, vsi_handle, tc, q_handle, rl_type,
				      bw);
}

/**
 * ice_cfg_q_bw_dflt_lmt - configure queue BW default limit
 * @pi: port information structure
 * @vsi_handle: sw VSI handle
 * @tc: traffic class
 * @q_handle: software queue handle
 * @rl_type: min, max, or shared
 *
 * This function configures BW default limit of queue scheduling node.
 */
enum ice_status
ice_cfg_q_bw_dflt_lmt(struct ice_port_info *pi, u16 vsi_handle, u8 tc,
		      u16 q_handle, enum ice_rl_type rl_type)
{
	return ice_sched_set_q_bw_lmt(pi, vsi_handle, tc, q_handle, rl_type,
				      ICE_SCHED_DFLT_BW);
}

/**
 * ice_cfg_rl_burst_size - Set burst size value
 * @hw: pointer to the HW struct
 * @bytes: burst size in bytes
 *
 * This function configures/set the burst size to requested new value. The new
 * burst size value is used for future rate limit calls. It doesn't change the
 * existing or previously created RL profiles.
 */
enum ice_status ice_cfg_rl_burst_size(struct ice_hw *hw, u32 bytes)
{
	u16 burst_size_to_prog;

	if (bytes < ICE_MIN_BURST_SIZE_ALLOWED ||
	    bytes > ICE_MAX_BURST_SIZE_ALLOWED)
		return ICE_ERR_PARAM;
	if (ice_round_to_num(bytes, 64) <=
	    ICE_MAX_BURST_SIZE_64_BYTE_GRANULARITY) {
		/* 64 byte granularity case */
		/* Disable MSB granularity bit */
		burst_size_to_prog = ICE_64_BYTE_GRANULARITY;
		/* round number to nearest 64 byte granularity */
		bytes = ice_round_to_num(bytes, 64);
		/* The value is in 64 byte chunks */
		burst_size_to_prog |= (u16)(bytes / 64);
	} else {
		/* k bytes granularity case */
		/* Enable MSB granularity bit */
		burst_size_to_prog = ICE_KBYTE_GRANULARITY;
		/* round number to nearest 1024 granularity */
		bytes = ice_round_to_num(bytes, 1024);
		/* check rounding doesn't go beyond allowed */
		if (bytes > ICE_MAX_BURST_SIZE_KBYTE_GRANULARITY)
			bytes = ICE_MAX_BURST_SIZE_KBYTE_GRANULARITY;
		/* The value is in k bytes */
		burst_size_to_prog |= (u16)(bytes / 1024);
	}
	hw->max_burst_size = burst_size_to_prog;
	return 0;
}

/**
 * ice_sched_replay_node_prio - re-configure node priority
 * @hw: pointer to the HW struct
 * @node: sched node to configure
 * @priority: priority value
 *
 * This function configures node element's priority value. It
 * needs to be called with scheduler lock held.
 */
static enum ice_status
ice_sched_replay_node_prio(struct ice_hw *hw, struct ice_sched_node *node,
			   u8 priority)
{
	struct ice_aqc_txsched_elem_data buf;
	struct ice_aqc_txsched_elem *data;
	enum ice_status status;

	buf = node->info;
	data = &buf.data;
	data->valid_sections |= ICE_AQC_ELEM_VALID_GENERIC;
	data->generic = priority;

	/* Configure element */
	status = ice_sched_update_elem(hw, node, &buf);
	return status;
}

/**
 * ice_sched_replay_node_bw - replay node(s) BW
 * @hw: pointer to the HW struct
 * @node: sched node to configure
 * @bw_t_info: BW type information
 *
 * This function restores node's BW from bw_t_info. The caller needs
 * to hold the scheduler lock.
 */
static enum ice_status
ice_sched_replay_node_bw(struct ice_hw *hw, struct ice_sched_node *node,
			 struct ice_bw_type_info *bw_t_info)
{
	struct ice_port_info *pi = hw->port_info;
	enum ice_status status = ICE_ERR_PARAM;
	u16 bw_alloc;

	if (!node)
		return status;
	if (bitmap_empty(bw_t_info->bw_t_bitmap, ICE_BW_TYPE_CNT))
		return 0;
	if (test_bit(ICE_BW_TYPE_PRIO, bw_t_info->bw_t_bitmap)) {
		status = ice_sched_replay_node_prio(hw, node,
						    bw_t_info->generic);
		if (status)
			return status;
	}
	if (test_bit(ICE_BW_TYPE_CIR, bw_t_info->bw_t_bitmap)) {
		status = ice_sched_set_node_bw_lmt(pi, node, ICE_MIN_BW,
						   bw_t_info->cir_bw.bw);
		if (status)
			return status;
	}
	if (test_bit(ICE_BW_TYPE_CIR_WT, bw_t_info->bw_t_bitmap)) {
		bw_alloc = bw_t_info->cir_bw.bw_alloc;
		status = ice_sched_cfg_node_bw_alloc(hw, node, ICE_MIN_BW,
						     bw_alloc);
		if (status)
			return status;
	}
	if (test_bit(ICE_BW_TYPE_EIR, bw_t_info->bw_t_bitmap)) {
		status = ice_sched_set_node_bw_lmt(pi, node, ICE_MAX_BW,
						   bw_t_info->eir_bw.bw);
		if (status)
			return status;
	}
	if (test_bit(ICE_BW_TYPE_EIR_WT, bw_t_info->bw_t_bitmap)) {
		bw_alloc = bw_t_info->eir_bw.bw_alloc;
		status = ice_sched_cfg_node_bw_alloc(hw, node, ICE_MAX_BW,
						     bw_alloc);
		if (status)
			return status;
	}
	if (test_bit(ICE_BW_TYPE_SHARED, bw_t_info->bw_t_bitmap))
		status = ice_sched_set_node_bw_lmt(pi, node, ICE_SHARED_BW,
						   bw_t_info->shared_bw);
	return status;
}

/**
<<<<<<< HEAD
=======
 * ice_sched_get_ena_tc_bitmap - get enabled TC bitmap
 * @pi: port info struct
 * @tc_bitmap: 8 bits TC bitmap to check
 * @ena_tc_bitmap: 8 bits enabled TC bitmap to return
 *
 * This function returns enabled TC bitmap in variable ena_tc_bitmap. Some TCs
 * may be missing, it returns enabled TCs. This function needs to be called with
 * scheduler lock held.
 */
static void
ice_sched_get_ena_tc_bitmap(struct ice_port_info *pi,
			    unsigned long *tc_bitmap,
			    unsigned long *ena_tc_bitmap)
{
	u8 tc;

	/* Some TC(s) may be missing after reset, adjust for replay */
	ice_for_each_traffic_class(tc)
		if (ice_is_tc_ena(*tc_bitmap, tc) &&
		    (ice_sched_get_tc_node(pi, tc)))
			set_bit(tc, ena_tc_bitmap);
}

/**
 * ice_sched_replay_agg - recreate aggregator node(s)
 * @hw: pointer to the HW struct
 *
 * This function recreate aggregator type nodes which are not replayed earlier.
 * It also replay aggregator BW information. These aggregator nodes are not
 * associated with VSI type node yet.
 */
void ice_sched_replay_agg(struct ice_hw *hw)
{
	struct ice_port_info *pi = hw->port_info;
	struct ice_sched_agg_info *agg_info;

	mutex_lock(&pi->sched_lock);
	list_for_each_entry(agg_info, &hw->agg_list, list_entry)
		/* replay aggregator (re-create aggregator node) */
		if (!bitmap_equal(agg_info->tc_bitmap, agg_info->replay_tc_bitmap,
				  ICE_MAX_TRAFFIC_CLASS)) {
			DECLARE_BITMAP(replay_bitmap, ICE_MAX_TRAFFIC_CLASS);
			enum ice_status status;

			bitmap_zero(replay_bitmap, ICE_MAX_TRAFFIC_CLASS);
			ice_sched_get_ena_tc_bitmap(pi,
						    agg_info->replay_tc_bitmap,
						    replay_bitmap);
			status = ice_sched_cfg_agg(hw->port_info,
						   agg_info->agg_id,
						   ICE_AGG_TYPE_AGG,
						   replay_bitmap);
			if (status) {
				dev_info(ice_hw_to_dev(hw),
					 "Replay agg id[%d] failed\n",
					 agg_info->agg_id);
				/* Move on to next one */
				continue;
			}
		}
	mutex_unlock(&pi->sched_lock);
}

/**
 * ice_sched_replay_agg_vsi_preinit - Agg/VSI replay pre initialization
 * @hw: pointer to the HW struct
 *
 * This function initialize aggregator(s) TC bitmap to zero. A required
 * preinit step for replaying aggregators.
 */
void ice_sched_replay_agg_vsi_preinit(struct ice_hw *hw)
{
	struct ice_port_info *pi = hw->port_info;
	struct ice_sched_agg_info *agg_info;

	mutex_lock(&pi->sched_lock);
	list_for_each_entry(agg_info, &hw->agg_list, list_entry) {
		struct ice_sched_agg_vsi_info *agg_vsi_info;

		agg_info->tc_bitmap[0] = 0;
		list_for_each_entry(agg_vsi_info, &agg_info->agg_vsi_list,
				    list_entry)
			agg_vsi_info->tc_bitmap[0] = 0;
	}
	mutex_unlock(&pi->sched_lock);
}

/**
 * ice_sched_replay_vsi_agg - replay aggregator & VSI to aggregator node(s)
 * @hw: pointer to the HW struct
 * @vsi_handle: software VSI handle
 *
 * This function replays aggregator node, VSI to aggregator type nodes, and
 * their node bandwidth information. This function needs to be called with
 * scheduler lock held.
 */
static enum ice_status
ice_sched_replay_vsi_agg(struct ice_hw *hw, u16 vsi_handle)
{
	DECLARE_BITMAP(replay_bitmap, ICE_MAX_TRAFFIC_CLASS);
	struct ice_sched_agg_vsi_info *agg_vsi_info;
	struct ice_port_info *pi = hw->port_info;
	struct ice_sched_agg_info *agg_info;
	enum ice_status status;

	bitmap_zero(replay_bitmap, ICE_MAX_TRAFFIC_CLASS);
	if (!ice_is_vsi_valid(hw, vsi_handle))
		return ICE_ERR_PARAM;
	agg_info = ice_get_vsi_agg_info(hw, vsi_handle);
	if (!agg_info)
		return 0; /* Not present in list - default Agg case */
	agg_vsi_info = ice_get_agg_vsi_info(agg_info, vsi_handle);
	if (!agg_vsi_info)
		return 0; /* Not present in list - default Agg case */
	ice_sched_get_ena_tc_bitmap(pi, agg_info->replay_tc_bitmap,
				    replay_bitmap);
	/* Replay aggregator node associated to vsi_handle */
	status = ice_sched_cfg_agg(hw->port_info, agg_info->agg_id,
				   ICE_AGG_TYPE_AGG, replay_bitmap);
	if (status)
		return status;

	bitmap_zero(replay_bitmap, ICE_MAX_TRAFFIC_CLASS);
	ice_sched_get_ena_tc_bitmap(pi, agg_vsi_info->replay_tc_bitmap,
				    replay_bitmap);
	/* Move this VSI (vsi_handle) to above aggregator */
	return ice_sched_assoc_vsi_to_agg(pi, agg_info->agg_id, vsi_handle,
					  replay_bitmap);
}

/**
 * ice_replay_vsi_agg - replay VSI to aggregator node
 * @hw: pointer to the HW struct
 * @vsi_handle: software VSI handle
 *
 * This function replays association of VSI to aggregator type nodes, and
 * node bandwidth information.
 */
enum ice_status ice_replay_vsi_agg(struct ice_hw *hw, u16 vsi_handle)
{
	struct ice_port_info *pi = hw->port_info;
	enum ice_status status;

	mutex_lock(&pi->sched_lock);
	status = ice_sched_replay_vsi_agg(hw, vsi_handle);
	mutex_unlock(&pi->sched_lock);
	return status;
}

/**
>>>>>>> 7d2a07b7
 * ice_sched_replay_q_bw - replay queue type node BW
 * @pi: port information structure
 * @q_ctx: queue context structure
 *
 * This function replays queue type node bandwidth. This function needs to be
 * called with scheduler lock held.
 */
enum ice_status
ice_sched_replay_q_bw(struct ice_port_info *pi, struct ice_q_ctx *q_ctx)
{
	struct ice_sched_node *q_node;

	/* Following also checks the presence of node in tree */
	q_node = ice_sched_find_node_by_teid(pi->root, q_ctx->q_teid);
	if (!q_node)
		return ICE_ERR_PARAM;
	return ice_sched_replay_node_bw(pi->hw, q_node, &q_ctx->bw_t_info);
}<|MERGE_RESOLUTION|>--- conflicted
+++ resolved
@@ -431,8 +431,6 @@
 }
 
 /**
-<<<<<<< HEAD
-=======
  * ice_aq_move_sched_elems - move scheduler elements
  * @hw: pointer to the HW struct
  * @grps_req: number of groups to move
@@ -454,7 +452,6 @@
 }
 
 /**
->>>>>>> 7d2a07b7
  * ice_aq_suspend_sched_elems - suspend scheduler elements
  * @hw: pointer to the HW struct
  * @elems_req: number of elements to suspend
@@ -599,8 +596,6 @@
 }
 
 /**
-<<<<<<< HEAD
-=======
  * ice_alloc_rdma_q_ctx - allocate RDMA queue contexts for the given VSI and TC
  * @hw: pointer to the HW struct
  * @vsi_handle: VSI handle
@@ -645,7 +640,6 @@
 }
 
 /**
->>>>>>> 7d2a07b7
  * ice_aq_rl_profile - performs a rate limiting task
  * @hw: pointer to the HW struct
  * @opcode: opcode for add, query, or remove profile(s)
@@ -774,12 +768,7 @@
 			rl_prof_elem->prof_id_ref = 0;
 			status = ice_sched_del_rl_profile(hw, rl_prof_elem);
 			if (status) {
-<<<<<<< HEAD
-				ice_debug(hw, ICE_DBG_SCHED,
-					  "Remove rl profile failed\n");
-=======
 				ice_debug(hw, ICE_DBG_SCHED, "Remove rl profile failed\n");
->>>>>>> 7d2a07b7
 				/* On error, free mem required */
 				list_del(&rl_prof_elem->list_entry);
 				devm_kfree(ice_hw_to_dev(hw), rl_prof_elem);
@@ -1541,13 +1530,8 @@
 	struct ice_sched_node *node;
 	u8 vsi_layer;
 
-<<<<<<< HEAD
-	vsi_layer = ice_sched_get_vsi_layer(hw);
-	node = ice_sched_get_first_node(hw->port_info, tc_node, vsi_layer);
-=======
 	vsi_layer = ice_sched_get_vsi_layer(pi->hw);
 	node = ice_sched_get_first_node(pi, tc_node, vsi_layer);
->>>>>>> 7d2a07b7
 
 	/* Check whether it already exists */
 	while (node) {
@@ -1704,12 +1688,7 @@
 			/* If intermediate nodes are reached max children
 			 * then add a new one.
 			 */
-<<<<<<< HEAD
-			node = ice_sched_get_first_node(hw->port_info, tc_node,
-							(u8)i);
-=======
 			node = ice_sched_get_first_node(pi, tc_node, (u8)i);
->>>>>>> 7d2a07b7
 			/* scan all the siblings */
 			while (node) {
 				if (node->num_children < pi->hw->max_children[i])
@@ -2092,8 +2071,6 @@
 }
 
 /**
-<<<<<<< HEAD
-=======
  * ice_get_agg_info - get the aggregator ID
  * @hw: pointer to the hardware structure
  * @agg_id: aggregator ID
@@ -2828,7 +2805,6 @@
 }
 
 /**
->>>>>>> 7d2a07b7
  * ice_sched_rm_unused_rl_prof - remove unused RL profile
  * @pi: port information structure
  *
@@ -2846,12 +2822,7 @@
 		list_for_each_entry_safe(rl_prof_elem, rl_prof_tmp,
 					 &pi->rl_prof_list[ln], list_entry) {
 			if (!ice_sched_del_rl_profile(pi->hw, rl_prof_elem))
-<<<<<<< HEAD
-				ice_debug(pi->hw, ICE_DBG_SCHED,
-					  "Removed rl profile\n");
-=======
 				ice_debug(pi->hw, ICE_DBG_SCHED, "Removed rl profile\n");
->>>>>>> 7d2a07b7
 		}
 	}
 }
@@ -2915,10 +2886,6 @@
 {
 	struct ice_aqc_txsched_elem_data buf;
 	struct ice_aqc_txsched_elem *data;
-<<<<<<< HEAD
-	enum ice_status status;
-=======
->>>>>>> 7d2a07b7
 
 	buf = node->info;
 	data = &buf.data;
@@ -2933,9 +2900,6 @@
 	}
 
 	/* Configure element */
-<<<<<<< HEAD
-	status = ice_sched_update_elem(hw, node, &buf);
-=======
 	return ice_sched_update_elem(hw, node, &buf);
 }
 
@@ -2962,7 +2926,6 @@
 		status = ice_save_agg_vsi_tc_bitmap(pi, agg_id, vsi_handle,
 						    (unsigned long *)&bitmap);
 	mutex_unlock(&pi->sched_lock);
->>>>>>> 7d2a07b7
 	return status;
 }
 
@@ -3037,19 +3000,12 @@
 
 /**
  * ice_sched_calc_wakeup - calculate RL profile wakeup parameter
-<<<<<<< HEAD
-=======
  * @hw: pointer to the HW struct
->>>>>>> 7d2a07b7
  * @bw: bandwidth in Kbps
  *
  * This function calculates the wakeup parameter of RL profile.
  */
-<<<<<<< HEAD
-static u16 ice_sched_calc_wakeup(s32 bw)
-=======
 static u16 ice_sched_calc_wakeup(struct ice_hw *hw, s32 bw)
->>>>>>> 7d2a07b7
 {
 	s64 bytes_per_sec, wakeup_int, wakeup_a, wakeup_b, wakeup_f;
 	s32 wakeup_f_int;
@@ -3057,11 +3013,7 @@
 
 	/* Get the wakeup integer value */
 	bytes_per_sec = div64_long(((s64)bw * 1000), BITS_PER_BYTE);
-<<<<<<< HEAD
-	wakeup_int = div64_long(ICE_RL_PROF_FREQUENCY, bytes_per_sec);
-=======
 	wakeup_int = div64_long(hw->psm_clk_freq, bytes_per_sec);
->>>>>>> 7d2a07b7
 	if (wakeup_int > 63) {
 		wakeup = (u16)((1 << 15) | wakeup_int);
 	} else {
@@ -3070,12 +3022,7 @@
 		 */
 		wakeup_b = (s64)ICE_RL_PROF_MULTIPLIER * wakeup_int;
 		wakeup_a = div64_long((s64)ICE_RL_PROF_MULTIPLIER *
-<<<<<<< HEAD
-					   ICE_RL_PROF_FREQUENCY,
-				      bytes_per_sec);
-=======
 					   hw->psm_clk_freq, bytes_per_sec);
->>>>>>> 7d2a07b7
 
 		/* Get Fraction value */
 		wakeup_f = wakeup_a - wakeup_b;
@@ -3095,22 +3042,15 @@
 
 /**
  * ice_sched_bw_to_rl_profile - convert BW to profile parameters
-<<<<<<< HEAD
-=======
  * @hw: pointer to the HW struct
->>>>>>> 7d2a07b7
  * @bw: bandwidth in Kbps
  * @profile: profile parameters to return
  *
  * This function converts the BW to profile structure format.
  */
 static enum ice_status
-<<<<<<< HEAD
-ice_sched_bw_to_rl_profile(u32 bw, struct ice_aqc_rl_profile_elem *profile)
-=======
 ice_sched_bw_to_rl_profile(struct ice_hw *hw, u32 bw,
 			   struct ice_aqc_rl_profile_elem *profile)
->>>>>>> 7d2a07b7
 {
 	enum ice_status status = ICE_ERR_PARAM;
 	s64 bytes_per_sec, ts_rate, mv_tmp;
@@ -3130,11 +3070,7 @@
 	for (i = 0; i < 64; i++) {
 		u64 pow_result = BIT_ULL(i);
 
-<<<<<<< HEAD
-		ts_rate = div64_long((s64)ICE_RL_PROF_FREQUENCY,
-=======
 		ts_rate = div64_long((s64)hw->psm_clk_freq,
->>>>>>> 7d2a07b7
 				     pow_result * ICE_RL_PROF_TS_MULTIPLIER);
 		if (ts_rate <= 0)
 			continue;
@@ -3158,11 +3094,7 @@
 	if (found) {
 		u16 wm;
 
-<<<<<<< HEAD
-		wm = ice_sched_calc_wakeup(bw);
-=======
 		wm = ice_sched_calc_wakeup(hw, bw);
->>>>>>> 7d2a07b7
 		profile->rl_multiply = cpu_to_le16(mv);
 		profile->wake_up_calc = cpu_to_le16(wm);
 		profile->rl_encode = cpu_to_le16(encode);
@@ -3231,11 +3163,7 @@
 	if (!rl_prof_elem)
 		return NULL;
 
-<<<<<<< HEAD
-	status = ice_sched_bw_to_rl_profile(bw, &rl_prof_elem->profile);
-=======
 	status = ice_sched_bw_to_rl_profile(hw, bw, &rl_prof_elem->profile);
->>>>>>> 7d2a07b7
 	if (status)
 		goto exit_add_rl_prof;
 
@@ -3464,12 +3392,7 @@
 			/* Remove old profile ID from database */
 			status = ice_sched_del_rl_profile(pi->hw, rl_prof_elem);
 			if (status && status != ICE_ERR_IN_USE)
-<<<<<<< HEAD
-				ice_debug(pi->hw, ICE_DBG_SCHED,
-					  "Remove rl profile failed\n");
-=======
 				ice_debug(pi->hw, ICE_DBG_SCHED, "Remove rl profile failed\n");
->>>>>>> 7d2a07b7
 			break;
 		}
 	if (status == ICE_ERR_IN_USE)
@@ -3975,8 +3898,6 @@
 }
 
 /**
-<<<<<<< HEAD
-=======
  * ice_sched_get_ena_tc_bitmap - get enabled TC bitmap
  * @pi: port info struct
  * @tc_bitmap: 8 bits TC bitmap to check
@@ -4127,7 +4048,6 @@
 }
 
 /**
->>>>>>> 7d2a07b7
  * ice_sched_replay_q_bw - replay queue type node BW
  * @pi: port information structure
  * @q_ctx: queue context structure
