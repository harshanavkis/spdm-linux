/* SPDX-License-Identifier: GPL-2.0 */
/* Copyright (c) 2018, Intel Corporation. */

#ifndef _ICE_TYPE_H_
#define _ICE_TYPE_H_

#define ICE_BYTES_PER_WORD	2
#define ICE_BYTES_PER_DWORD	4

#include "ice_status.h"
#include "ice_hw_autogen.h"
#include "ice_osdep.h"
#include "ice_controlq.h"
#include "ice_lan_tx_rx.h"
#include "ice_flex_type.h"
#include "ice_protocol_type.h"
<<<<<<< HEAD
=======
#include "ice_sbq_cmd.h"
>>>>>>> 7d2a07b7

static inline bool ice_is_tc_ena(unsigned long bitmap, u8 tc)
{
	return test_bit(tc, &bitmap);
}

static inline u64 round_up_64bit(u64 a, u32 b)
{
	return div64_long(((a) + (b) / 2), (b));
}

static inline u32 ice_round_to_num(u32 N, u32 R)
{
	return ((((N) % (R)) < ((R) / 2)) ? (((N) / (R)) * (R)) :
		((((N) + (R) - 1) / (R)) * (R)));
}

/* Driver always calls main vsi_handle first */
#define ICE_MAIN_VSI_HANDLE		0

/* debug masks - set these bits in hw->debug_mask to control output */
#define ICE_DBG_INIT		BIT_ULL(1)
#define ICE_DBG_FW_LOG		BIT_ULL(3)
#define ICE_DBG_LINK		BIT_ULL(4)
#define ICE_DBG_PHY		BIT_ULL(5)
#define ICE_DBG_QCTX		BIT_ULL(6)
#define ICE_DBG_NVM		BIT_ULL(7)
#define ICE_DBG_LAN		BIT_ULL(8)
#define ICE_DBG_FLOW		BIT_ULL(9)
#define ICE_DBG_SW		BIT_ULL(13)
#define ICE_DBG_SCHED		BIT_ULL(14)
<<<<<<< HEAD
=======
#define ICE_DBG_RDMA		BIT_ULL(15)
>>>>>>> 7d2a07b7
#define ICE_DBG_PKG		BIT_ULL(16)
#define ICE_DBG_RES		BIT_ULL(17)
#define ICE_DBG_PTP		BIT_ULL(19)
#define ICE_DBG_AQ_MSG		BIT_ULL(24)
#define ICE_DBG_AQ_DESC		BIT_ULL(25)
#define ICE_DBG_AQ_DESC_BUF	BIT_ULL(26)
#define ICE_DBG_AQ_CMD		BIT_ULL(27)
#define ICE_DBG_USER		BIT_ULL(31)

enum ice_aq_res_ids {
	ICE_NVM_RES_ID = 1,
	ICE_SPD_RES_ID,
	ICE_CHANGE_LOCK_RES_ID,
	ICE_GLOBAL_CFG_LOCK_RES_ID
};

/* FW update timeout definitions are in milliseconds */
#define ICE_NVM_TIMEOUT			180000
#define ICE_CHANGE_LOCK_TIMEOUT		1000
#define ICE_GLOBAL_CFG_LOCK_TIMEOUT	5000

enum ice_aq_res_access_type {
	ICE_RES_READ = 1,
	ICE_RES_WRITE
};

struct ice_driver_ver {
	u8 major_ver;
	u8 minor_ver;
	u8 build_ver;
	u8 subbuild_ver;
	u8 driver_string[32];
};

enum ice_fc_mode {
	ICE_FC_NONE = 0,
	ICE_FC_RX_PAUSE,
	ICE_FC_TX_PAUSE,
	ICE_FC_FULL,
	ICE_FC_PFC,
	ICE_FC_DFLT
};

enum ice_phy_cache_mode {
	ICE_FC_MODE = 0,
	ICE_SPEED_MODE,
	ICE_FEC_MODE
};

enum ice_fec_mode {
	ICE_FEC_NONE = 0,
	ICE_FEC_RS,
	ICE_FEC_BASER,
	ICE_FEC_AUTO
};

struct ice_phy_cache_mode_data {
	union {
		enum ice_fec_mode curr_user_fec_req;
		enum ice_fc_mode curr_user_fc_req;
		u16 curr_user_speed_req;
	} data;
};

enum ice_set_fc_aq_failures {
	ICE_SET_FC_AQ_FAIL_NONE = 0,
	ICE_SET_FC_AQ_FAIL_GET,
	ICE_SET_FC_AQ_FAIL_SET,
	ICE_SET_FC_AQ_FAIL_UPDATE
};

/* Various MAC types */
enum ice_mac_type {
	ICE_MAC_UNKNOWN = 0,
	ICE_MAC_E810,
	ICE_MAC_GENERIC,
};

/* Media Types */
enum ice_media_type {
	ICE_MEDIA_UNKNOWN = 0,
	ICE_MEDIA_FIBER,
	ICE_MEDIA_BASET,
	ICE_MEDIA_BACKPLANE,
	ICE_MEDIA_DA,
};

enum ice_vsi_type {
	ICE_VSI_PF = 0,
	ICE_VSI_VF = 1,
	ICE_VSI_CTRL = 3,	/* equates to ICE_VSI_PF with 1 queue pair */
	ICE_VSI_LB = 6,
};

struct ice_link_status {
	/* Refer to ice_aq_phy_type for bits definition */
	u64 phy_type_low;
	u64 phy_type_high;
	u8 topo_media_conflict;
	u16 max_frame_size;
	u16 link_speed;
	u16 req_speeds;
	u8 link_cfg_err;
	u8 lse_ena;	/* Link Status Event notification */
	u8 link_info;
	u8 an_info;
	u8 ext_info;
	u8 fec_info;
	u8 pacing;
	/* Refer to #define from module_type[ICE_MODULE_TYPE_TOTAL_BYTE] of
	 * ice_aqc_get_phy_caps structure
	 */
	u8 module_type[ICE_MODULE_TYPE_TOTAL_BYTE];
};

/* Different reset sources for which a disable queue AQ call has to be made in
 * order to clean the Tx scheduler as a part of the reset
 */
enum ice_disq_rst_src {
	ICE_NO_RESET = 0,
	ICE_VM_RESET,
	ICE_VF_RESET,
};

/* PHY info such as phy_type, etc... */
struct ice_phy_info {
	struct ice_link_status link_info;
	struct ice_link_status link_info_old;
	u64 phy_type_low;
	u64 phy_type_high;
	enum ice_media_type media_type;
	u8 get_link_info;
	/* Please refer to struct ice_aqc_get_link_status_data to get
	 * detail of enable bit in curr_user_speed_req
	 */
	u16 curr_user_speed_req;
	enum ice_fec_mode curr_user_fec_req;
	enum ice_fc_mode curr_user_fc_req;
	struct ice_aqc_set_phy_cfg_data curr_user_phy_cfg;
};

/* protocol enumeration for filters */
enum ice_fltr_ptype {
	/* NONE - used for undef/error */
	ICE_FLTR_PTYPE_NONF_NONE = 0,
	ICE_FLTR_PTYPE_NONF_IPV4_UDP,
	ICE_FLTR_PTYPE_NONF_IPV4_TCP,
	ICE_FLTR_PTYPE_NONF_IPV4_SCTP,
	ICE_FLTR_PTYPE_NONF_IPV4_OTHER,
<<<<<<< HEAD
=======
	ICE_FLTR_PTYPE_NONF_IPV4_GTPU_IPV4_UDP,
	ICE_FLTR_PTYPE_NONF_IPV4_GTPU_IPV4_TCP,
	ICE_FLTR_PTYPE_NONF_IPV4_GTPU_IPV4_ICMP,
	ICE_FLTR_PTYPE_NONF_IPV4_GTPU_IPV4_OTHER,
	ICE_FLTR_PTYPE_NONF_IPV6_GTPU_IPV6_OTHER,
	ICE_FLTR_PTYPE_NONF_IPV4_L2TPV3,
	ICE_FLTR_PTYPE_NONF_IPV6_L2TPV3,
	ICE_FLTR_PTYPE_NONF_IPV4_ESP,
	ICE_FLTR_PTYPE_NONF_IPV6_ESP,
	ICE_FLTR_PTYPE_NONF_IPV4_AH,
	ICE_FLTR_PTYPE_NONF_IPV6_AH,
	ICE_FLTR_PTYPE_NONF_IPV4_NAT_T_ESP,
	ICE_FLTR_PTYPE_NONF_IPV6_NAT_T_ESP,
	ICE_FLTR_PTYPE_NONF_IPV4_PFCP_NODE,
	ICE_FLTR_PTYPE_NONF_IPV4_PFCP_SESSION,
	ICE_FLTR_PTYPE_NONF_IPV6_PFCP_NODE,
	ICE_FLTR_PTYPE_NONF_IPV6_PFCP_SESSION,
	ICE_FLTR_PTYPE_NON_IP_L2,
>>>>>>> 7d2a07b7
	ICE_FLTR_PTYPE_FRAG_IPV4,
	ICE_FLTR_PTYPE_NONF_IPV6_UDP,
	ICE_FLTR_PTYPE_NONF_IPV6_TCP,
	ICE_FLTR_PTYPE_NONF_IPV6_SCTP,
	ICE_FLTR_PTYPE_NONF_IPV6_OTHER,
	ICE_FLTR_PTYPE_MAX,
};

enum ice_fd_hw_seg {
	ICE_FD_HW_SEG_NON_TUN = 0,
	ICE_FD_HW_SEG_TUN,
	ICE_FD_HW_SEG_MAX,
};

/* 2 VSI = 1 ICE_VSI_PF + 1 ICE_VSI_CTRL */
#define ICE_MAX_FDIR_VSI_PER_FILTER	2

struct ice_fd_hw_prof {
	struct ice_flow_seg_info *fdir_seg[ICE_FD_HW_SEG_MAX];
	int cnt;
	u64 entry_h[ICE_MAX_FDIR_VSI_PER_FILTER][ICE_FD_HW_SEG_MAX];
	u16 vsi_h[ICE_MAX_FDIR_VSI_PER_FILTER];
};

/* Common HW capabilities for SW use */
struct ice_hw_common_caps {
	u32 valid_functions;
	/* DCB capabilities */
	u32 active_tc_bitmap;
	u32 maxtc;

	/* Tx/Rx queues */
	u16 num_rxq;		/* Number/Total Rx queues */
	u16 rxq_first_id;	/* First queue ID for Rx queues */
	u16 num_txq;		/* Number/Total Tx queues */
	u16 txq_first_id;	/* First queue ID for Tx queues */

	/* MSI-X vectors */
	u16 num_msix_vectors;
	u16 msix_vector_first_id;

	/* Max MTU for function or device */
	u16 max_mtu;

	/* Virtualization support */
	u8 sr_iov_1_1;			/* SR-IOV enabled */

	/* RSS related capabilities */
	u16 rss_table_size;		/* 512 for PFs and 64 for VFs */
	u8 rss_table_entry_width;	/* RSS Entry width in bits */

	u8 dcb;
<<<<<<< HEAD
=======
	u8 ieee_1588;
	u8 rdma;
>>>>>>> 7d2a07b7

	bool nvm_update_pending_nvm;
	bool nvm_update_pending_orom;
	bool nvm_update_pending_netlist;
#define ICE_NVM_PENDING_NVM_IMAGE		BIT(0)
#define ICE_NVM_PENDING_OROM			BIT(1)
#define ICE_NVM_PENDING_NETLIST			BIT(2)
	bool nvm_unified_update;
#define ICE_NVM_MGMT_UNIFIED_UPD_SUPPORT	BIT(3)
<<<<<<< HEAD
=======
};

/* IEEE 1588 TIME_SYNC specific info */
/* Function specific definitions */
#define ICE_TS_FUNC_ENA_M		BIT(0)
#define ICE_TS_SRC_TMR_OWND_M		BIT(1)
#define ICE_TS_TMR_ENA_M		BIT(2)
#define ICE_TS_TMR_IDX_OWND_S		4
#define ICE_TS_TMR_IDX_OWND_M		BIT(4)
#define ICE_TS_CLK_FREQ_S		16
#define ICE_TS_CLK_FREQ_M		ICE_M(0x7, ICE_TS_CLK_FREQ_S)
#define ICE_TS_CLK_SRC_S		20
#define ICE_TS_CLK_SRC_M		BIT(20)
#define ICE_TS_TMR_IDX_ASSOC_S		24
#define ICE_TS_TMR_IDX_ASSOC_M		BIT(24)

struct ice_ts_func_info {
	/* Function specific info */
	u32 clk_freq;
	u8 clk_src;
	u8 tmr_index_assoc;
	u8 ena;
	u8 tmr_index_owned;
	u8 src_tmr_owned;
	u8 tmr_ena;
};

/* Device specific definitions */
#define ICE_TS_TMR0_OWNR_M		0x7
#define ICE_TS_TMR0_OWND_M		BIT(3)
#define ICE_TS_TMR1_OWNR_S		4
#define ICE_TS_TMR1_OWNR_M		ICE_M(0x7, ICE_TS_TMR1_OWNR_S)
#define ICE_TS_TMR1_OWND_M		BIT(7)
#define ICE_TS_DEV_ENA_M		BIT(24)
#define ICE_TS_TMR0_ENA_M		BIT(25)
#define ICE_TS_TMR1_ENA_M		BIT(26)

struct ice_ts_dev_info {
	/* Device specific info */
	u32 ena_ports;
	u32 tmr_own_map;
	u32 tmr0_owner;
	u32 tmr1_owner;
	u8 tmr0_owned;
	u8 tmr1_owned;
	u8 ena;
	u8 tmr0_ena;
	u8 tmr1_ena;
>>>>>>> 7d2a07b7
};

/* Function specific capabilities */
struct ice_hw_func_caps {
	struct ice_hw_common_caps common_cap;
	u32 num_allocd_vfs;		/* Number of allocated VFs */
	u32 vf_base_id;			/* Logical ID of the first VF */
	u32 guar_num_vsi;
	u32 fd_fltr_guar;		/* Number of filters guaranteed */
	u32 fd_fltr_best_effort;	/* Number of best effort filters */
<<<<<<< HEAD
=======
	struct ice_ts_func_info ts_func_info;
>>>>>>> 7d2a07b7
};

/* Device wide capabilities */
struct ice_hw_dev_caps {
	struct ice_hw_common_caps common_cap;
	u32 num_vfs_exposed;		/* Total number of VFs exposed */
	u32 num_vsi_allocd_to_host;	/* Excluding EMP VSI */
	u32 num_flow_director_fltr;	/* Number of FD filters available */
<<<<<<< HEAD
=======
	struct ice_ts_dev_info ts_dev_info;
>>>>>>> 7d2a07b7
	u32 num_funcs;
};

/* MAC info */
struct ice_mac_info {
	u8 lan_addr[ETH_ALEN];
	u8 perm_addr[ETH_ALEN];
};

/* Reset types used to determine which kind of reset was requested. These
 * defines match what the RESET_TYPE field of the GLGEN_RSTAT register.
 * ICE_RESET_PFR does not match any RESET_TYPE field in the GLGEN_RSTAT register
 * because its reset source is different than the other types listed.
 */
enum ice_reset_req {
	ICE_RESET_POR	= 0,
	ICE_RESET_INVAL	= 0,
	ICE_RESET_CORER	= 1,
	ICE_RESET_GLOBR	= 2,
	ICE_RESET_EMPR	= 3,
	ICE_RESET_PFR	= 4,
};

/* Bus parameters */
struct ice_bus_info {
	u16 device;
	u8 func;
};

/* Flow control (FC) parameters */
struct ice_fc_info {
	enum ice_fc_mode current_mode;	/* FC mode in effect */
	enum ice_fc_mode req_mode;	/* FC mode requested by caller */
};

/* Option ROM version information */
struct ice_orom_info {
	u8 major;			/* Major version of OROM */
	u8 patch;			/* Patch version of OROM */
	u16 build;			/* Build version of OROM */
};

<<<<<<< HEAD
/* NVM Information */
struct ice_nvm_info {
	struct ice_orom_info orom;	/* Option ROM version info */
	u32 eetrack;			/* NVM data version */
	u16 sr_words;			/* Shadow RAM size in words */
	u32 flash_size;			/* Size of available flash in bytes */
	u8 major_ver;			/* major version of NVM package */
	u8 minor_ver;			/* minor version of dev starter */
	u8 blank_nvm_mode;		/* is NVM empty (no FW present) */
};

struct ice_link_default_override_tlv {
	u8 options;
#define ICE_LINK_OVERRIDE_OPT_M		0x3F
#define ICE_LINK_OVERRIDE_STRICT_MODE	BIT(0)
#define ICE_LINK_OVERRIDE_EPCT_DIS	BIT(1)
#define ICE_LINK_OVERRIDE_PORT_DIS	BIT(2)
#define ICE_LINK_OVERRIDE_EN		BIT(3)
#define ICE_LINK_OVERRIDE_AUTO_LINK_DIS	BIT(4)
#define ICE_LINK_OVERRIDE_EEE_EN	BIT(5)
	u8 phy_config;
#define ICE_LINK_OVERRIDE_PHY_CFG_S	8
#define ICE_LINK_OVERRIDE_PHY_CFG_M	(0xC3 << ICE_LINK_OVERRIDE_PHY_CFG_S)
#define ICE_LINK_OVERRIDE_PAUSE_M	0x3
#define ICE_LINK_OVERRIDE_LESM_EN	BIT(6)
#define ICE_LINK_OVERRIDE_AUTO_FEC_EN	BIT(7)
	u8 fec_options;
#define ICE_LINK_OVERRIDE_FEC_OPT_M	0xFF
	u8 rsvd1;
	u64 phy_type_low;
	u64 phy_type_high;
};

#define ICE_NVM_VER_LEN	32

/* netlist version information */
struct ice_netlist_ver_info {
=======
/* NVM version information */
struct ice_nvm_info {
	u32 eetrack;
	u8 major;
	u8 minor;
};

/* netlist version information */
struct ice_netlist_info {
>>>>>>> 7d2a07b7
	u32 major;			/* major high/low */
	u32 minor;			/* minor high/low */
	u32 type;			/* type high/low */
	u32 rev;			/* revision high/low */
	u32 hash;			/* SHA-1 hash word */
	u16 cust_ver;			/* customer version */
<<<<<<< HEAD
=======
};

/* Enumeration of possible flash banks for the NVM, OROM, and Netlist modules
 * of the flash image.
 */
enum ice_flash_bank {
	ICE_INVALID_FLASH_BANK,
	ICE_1ST_FLASH_BANK,
	ICE_2ND_FLASH_BANK,
};

/* Enumeration of which flash bank is desired to read from, either the active
 * bank or the inactive bank. Used to abstract 1st and 2nd bank notion from
 * code which just wants to read the active or inactive flash bank.
 */
enum ice_bank_select {
	ICE_ACTIVE_FLASH_BANK,
	ICE_INACTIVE_FLASH_BANK,
};

/* information for accessing NVM, OROM, and Netlist flash banks */
struct ice_bank_info {
	u32 nvm_ptr;				/* Pointer to 1st NVM bank */
	u32 nvm_size;				/* Size of NVM bank */
	u32 orom_ptr;				/* Pointer to 1st OROM bank */
	u32 orom_size;				/* Size of OROM bank */
	u32 netlist_ptr;			/* Pointer to 1st Netlist bank */
	u32 netlist_size;			/* Size of Netlist bank */
	enum ice_flash_bank nvm_bank;		/* Active NVM bank */
	enum ice_flash_bank orom_bank;		/* Active OROM bank */
	enum ice_flash_bank netlist_bank;	/* Active Netlist bank */
};

/* Flash Chip Information */
struct ice_flash_info {
	struct ice_orom_info orom;	/* Option ROM version info */
	struct ice_nvm_info nvm;	/* NVM version information */
	struct ice_netlist_info netlist;/* Netlist version info */
	struct ice_bank_info banks;	/* Flash Bank information */
	u16 sr_words;			/* Shadow RAM size in words */
	u32 flash_size;			/* Size of available flash in bytes */
	u8 blank_nvm_mode;		/* is NVM empty (no FW present) */
>>>>>>> 7d2a07b7
};

struct ice_link_default_override_tlv {
	u8 options;
#define ICE_LINK_OVERRIDE_OPT_M		0x3F
#define ICE_LINK_OVERRIDE_STRICT_MODE	BIT(0)
#define ICE_LINK_OVERRIDE_EPCT_DIS	BIT(1)
#define ICE_LINK_OVERRIDE_PORT_DIS	BIT(2)
#define ICE_LINK_OVERRIDE_EN		BIT(3)
#define ICE_LINK_OVERRIDE_AUTO_LINK_DIS	BIT(4)
#define ICE_LINK_OVERRIDE_EEE_EN	BIT(5)
	u8 phy_config;
#define ICE_LINK_OVERRIDE_PHY_CFG_S	8
#define ICE_LINK_OVERRIDE_PHY_CFG_M	(0xC3 << ICE_LINK_OVERRIDE_PHY_CFG_S)
#define ICE_LINK_OVERRIDE_PAUSE_M	0x3
#define ICE_LINK_OVERRIDE_LESM_EN	BIT(6)
#define ICE_LINK_OVERRIDE_AUTO_FEC_EN	BIT(7)
	u8 fec_options;
#define ICE_LINK_OVERRIDE_FEC_OPT_M	0xFF
	u8 rsvd1;
	u64 phy_type_low;
	u64 phy_type_high;
};

#define ICE_NVM_VER_LEN	32

/* Max number of port to queue branches w.r.t topology */
#define ICE_MAX_TRAFFIC_CLASS 8
#define ICE_TXSCHED_MAX_BRANCHES ICE_MAX_TRAFFIC_CLASS

#define ice_for_each_traffic_class(_i)	\
	for ((_i) = 0; (_i) < ICE_MAX_TRAFFIC_CLASS; (_i)++)

/* ICE_DFLT_AGG_ID means that all new VM(s)/VSI node connects
 * to driver defined policy for default aggregator
 */
#define ICE_INVAL_TEID 0xFFFFFFFF
#define ICE_DFLT_AGG_ID 0

struct ice_sched_node {
	struct ice_sched_node *parent;
	struct ice_sched_node *sibling; /* next sibling in the same layer */
	struct ice_sched_node **children;
	struct ice_aqc_txsched_elem_data info;
	u32 agg_id;			/* aggregator group ID */
	u16 vsi_handle;
	u8 in_use;			/* suspended or in use */
	u8 tx_sched_layer;		/* Logical Layer (1-9) */
	u8 num_children;
	u8 tc_num;
	u8 owner;
#define ICE_SCHED_NODE_OWNER_LAN	0
#define ICE_SCHED_NODE_OWNER_RDMA	2
};

/* Access Macros for Tx Sched Elements data */
#define ICE_TXSCHED_GET_NODE_TEID(x) le32_to_cpu((x)->info.node_teid)

/* The aggregator type determines if identifier is for a VSI group,
 * aggregator group, aggregator of queues, or queue group.
 */
enum ice_agg_type {
	ICE_AGG_TYPE_UNKNOWN = 0,
	ICE_AGG_TYPE_VSI,
	ICE_AGG_TYPE_AGG, /* aggregator */
	ICE_AGG_TYPE_Q,
	ICE_AGG_TYPE_QG
};

/* Rate limit types */
enum ice_rl_type {
	ICE_UNKNOWN_BW = 0,
	ICE_MIN_BW,		/* for CIR profile */
	ICE_MAX_BW,		/* for EIR profile */
	ICE_SHARED_BW		/* for shared profile */
};

#define ICE_SCHED_MIN_BW		500		/* in Kbps */
#define ICE_SCHED_MAX_BW		100000000	/* in Kbps */
#define ICE_SCHED_DFLT_BW		0xFFFFFFFF	/* unlimited */
#define ICE_SCHED_DFLT_RL_PROF_ID	0
#define ICE_SCHED_NO_SHARED_RL_PROF_ID	0xFFFF
#define ICE_SCHED_DFLT_BW_WT		4
#define ICE_SCHED_INVAL_PROF_ID		0xFFFF
#define ICE_SCHED_DFLT_BURST_SIZE	(15 * 1024)	/* in bytes (15k) */

 /* Data structure for saving BW information */
enum ice_bw_type {
	ICE_BW_TYPE_PRIO,
	ICE_BW_TYPE_CIR,
	ICE_BW_TYPE_CIR_WT,
	ICE_BW_TYPE_EIR,
	ICE_BW_TYPE_EIR_WT,
	ICE_BW_TYPE_SHARED,
	ICE_BW_TYPE_CNT		/* This must be last */
};

struct ice_bw {
	u32 bw;
	u16 bw_alloc;
};
<<<<<<< HEAD

struct ice_bw_type_info {
	DECLARE_BITMAP(bw_t_bitmap, ICE_BW_TYPE_CNT);
	u8 generic;
	struct ice_bw cir_bw;
	struct ice_bw eir_bw;
	u32 shared_bw;
};

=======

struct ice_bw_type_info {
	DECLARE_BITMAP(bw_t_bitmap, ICE_BW_TYPE_CNT);
	u8 generic;
	struct ice_bw cir_bw;
	struct ice_bw eir_bw;
	u32 shared_bw;
};

>>>>>>> 7d2a07b7
/* VSI queue context structure for given TC */
struct ice_q_ctx {
	u16  q_handle;
	u32  q_teid;
	/* bw_t_info saves queue BW information */
	struct ice_bw_type_info bw_t_info;
};

/* VSI type list entry to locate corresponding VSI/aggregator nodes */
struct ice_sched_vsi_info {
	struct ice_sched_node *vsi_node[ICE_MAX_TRAFFIC_CLASS];
	struct ice_sched_node *ag_node[ICE_MAX_TRAFFIC_CLASS];
	struct list_head list_entry;
	u16 max_lanq[ICE_MAX_TRAFFIC_CLASS];
	u16 max_rdmaq[ICE_MAX_TRAFFIC_CLASS];
};

/* driver defines the policy */
struct ice_sched_tx_policy {
	u16 max_num_vsis;
	u8 max_num_lan_qs_per_tc[ICE_MAX_TRAFFIC_CLASS];
	u8 rdma_ena;
};

/* CEE or IEEE 802.1Qaz ETS Configuration data */
struct ice_dcb_ets_cfg {
	u8 willing;
	u8 cbs;
	u8 maxtcs;
	u8 prio_table[ICE_MAX_TRAFFIC_CLASS];
	u8 tcbwtable[ICE_MAX_TRAFFIC_CLASS];
	u8 tsatable[ICE_MAX_TRAFFIC_CLASS];
};

/* CEE or IEEE 802.1Qaz PFC Configuration data */
struct ice_dcb_pfc_cfg {
	u8 willing;
	u8 mbc;
	u8 pfccap;
	u8 pfcena;
};

/* CEE or IEEE 802.1Qaz Application Priority data */
struct ice_dcb_app_priority_table {
	u16 prot_id;
	u8 priority;
	u8 selector;
};

#define ICE_MAX_USER_PRIORITY	8
#define ICE_DCBX_MAX_APPS	32
#define ICE_LLDPDU_SIZE		1500
#define ICE_TLV_STATUS_OPER	0x1
#define ICE_TLV_STATUS_SYNC	0x2
#define ICE_TLV_STATUS_ERR	0x4
#define ICE_APP_PROT_ID_ISCSI_860 0x035c
#define ICE_APP_SEL_ETHTYPE	0x1
#define ICE_APP_SEL_TCPIP	0x2
#define ICE_CEE_APP_SEL_ETHTYPE	0x0
#define ICE_SR_LINK_DEFAULT_OVERRIDE_PTR	0x134
#define ICE_CEE_APP_SEL_TCPIP	0x1

struct ice_dcbx_cfg {
	u32 numapps;
	u32 tlv_status; /* CEE mode TLV status */
	struct ice_dcb_ets_cfg etscfg;
	struct ice_dcb_ets_cfg etsrec;
	struct ice_dcb_pfc_cfg pfc;
	struct ice_dcb_app_priority_table app[ICE_DCBX_MAX_APPS];
	u8 dcbx_mode;
#define ICE_DCBX_MODE_CEE	0x1
#define ICE_DCBX_MODE_IEEE	0x2
	u8 app_mode;
#define ICE_DCBX_APPS_NON_WILLING	0x1
};

struct ice_qos_cfg {
	struct ice_dcbx_cfg local_dcbx_cfg;	/* Oper/Local Cfg */
	struct ice_dcbx_cfg desired_dcbx_cfg;	/* CEE Desired Cfg */
	struct ice_dcbx_cfg remote_dcbx_cfg;	/* Peer Cfg */
	u8 dcbx_status : 3;			/* see ICE_DCBX_STATUS_DIS */
	u8 is_sw_lldp : 1;
};

struct ice_port_info {
	struct ice_sched_node *root;	/* Root Node per Port */
	struct ice_hw *hw;		/* back pointer to HW instance */
	u32 last_node_teid;		/* scheduler last node info */
	u16 sw_id;			/* Initial switch ID belongs to port */
	u16 pf_vf_num;
	u8 port_state;
#define ICE_SCHED_PORT_STATE_INIT	0x0
#define ICE_SCHED_PORT_STATE_READY	0x1
	u8 lport;
#define ICE_LPORT_MASK			0xff
	u16 dflt_tx_vsi_rule_id;
	u16 dflt_tx_vsi_num;
	u16 dflt_rx_vsi_rule_id;
	u16 dflt_rx_vsi_num;
	struct ice_fc_info fc;
	struct ice_mac_info mac;
	struct ice_phy_info phy;
	struct mutex sched_lock;	/* protect access to TXSched tree */
	struct ice_sched_node *
		sib_head[ICE_MAX_TRAFFIC_CLASS][ICE_AQC_TOPO_MAX_LEVEL_NUM];
	/* List contain profile ID(s) and other params per layer */
	struct list_head rl_prof_list[ICE_AQC_TOPO_MAX_LEVEL_NUM];
<<<<<<< HEAD
	struct ice_dcbx_cfg local_dcbx_cfg;	/* Oper/Local Cfg */
	/* DCBX info */
	struct ice_dcbx_cfg remote_dcbx_cfg;	/* Peer Cfg */
	struct ice_dcbx_cfg desired_dcbx_cfg;	/* CEE Desired Cfg */
	/* LLDP/DCBX Status */
	u8 dcbx_status:3;		/* see ICE_DCBX_STATUS_DIS */
	u8 is_sw_lldp:1;
=======
	struct ice_qos_cfg qos_cfg;
>>>>>>> 7d2a07b7
	u8 is_vf:1;
};

struct ice_switch_info {
	struct list_head vsi_list_map_head;
	struct ice_sw_recipe *recp_list;
};

/* FW logging configuration */
struct ice_fw_log_evnt {
	u8 cfg : 4;	/* New event enables to configure */
	u8 cur : 4;	/* Current/active event enables */
};

struct ice_fw_log_cfg {
	u8 cq_en : 1;    /* FW logging is enabled via the control queue */
	u8 uart_en : 1;  /* FW logging is enabled via UART for all PFs */
	u8 actv_evnts;   /* Cumulation of currently enabled log events */

#define ICE_FW_LOG_EVNT_INFO	(ICE_AQC_FW_LOG_INFO_EN >> ICE_AQC_FW_LOG_EN_S)
#define ICE_FW_LOG_EVNT_INIT	(ICE_AQC_FW_LOG_INIT_EN >> ICE_AQC_FW_LOG_EN_S)
#define ICE_FW_LOG_EVNT_FLOW	(ICE_AQC_FW_LOG_FLOW_EN >> ICE_AQC_FW_LOG_EN_S)
#define ICE_FW_LOG_EVNT_ERR	(ICE_AQC_FW_LOG_ERR_EN >> ICE_AQC_FW_LOG_EN_S)
	struct ice_fw_log_evnt evnts[ICE_AQC_FW_LOG_ID_MAX];
};

/* Enum defining the different states of the mailbox snapshot in the
 * PF-VF mailbox overflow detection algorithm. The snapshot can be in
 * states:
 * 1. ICE_MAL_VF_DETECT_STATE_NEW_SNAPSHOT - generate a new static snapshot
 * within the mailbox buffer.
 * 2. ICE_MAL_VF_DETECT_STATE_TRAVERSE - iterate through the mailbox snaphot
 * 3. ICE_MAL_VF_DETECT_STATE_DETECT - track the messages sent per VF via the
 * mailbox and mark any VFs sending more messages than the threshold limit set.
 * 4. ICE_MAL_VF_DETECT_STATE_INVALID - Invalid mailbox state set to 0xFFFFFFFF.
 */
enum ice_mbx_snapshot_state {
	ICE_MAL_VF_DETECT_STATE_NEW_SNAPSHOT = 0,
	ICE_MAL_VF_DETECT_STATE_TRAVERSE,
	ICE_MAL_VF_DETECT_STATE_DETECT,
	ICE_MAL_VF_DETECT_STATE_INVALID = 0xFFFFFFFF,
};

/* Structure to hold information of the static snapshot and the mailbox
 * buffer data used to generate and track the snapshot.
 * 1. state: the state of the mailbox snapshot in the malicious VF
 * detection state handler ice_mbx_vf_state_handler()
 * 2. head: head of the mailbox snapshot in a circular mailbox buffer
 * 3. tail: tail of the mailbox snapshot in a circular mailbox buffer
 * 4. num_iterations: number of messages traversed in circular mailbox buffer
 * 5. num_msg_proc: number of messages processed in mailbox
 * 6. num_pending_arq: number of pending asynchronous messages
 * 7. max_num_msgs_mbx: maximum messages in mailbox for currently
 * serviced work item or interrupt.
 */
struct ice_mbx_snap_buffer_data {
	enum ice_mbx_snapshot_state state;
	u32 head;
	u32 tail;
	u32 num_iterations;
	u16 num_msg_proc;
	u16 num_pending_arq;
	u16 max_num_msgs_mbx;
};

/* Structure to track messages sent by VFs on mailbox:
 * 1. vf_cntr: a counter array of VFs to track the number of
 * asynchronous messages sent by each VF
 * 2. vfcntr_len: number of entries in VF counter array
 */
struct ice_mbx_vf_counter {
	u32 *vf_cntr;
	u32 vfcntr_len;
};

/* Structure to hold data relevant to the captured static snapshot
 * of the PF-VF mailbox.
 */
struct ice_mbx_snapshot {
	struct ice_mbx_snap_buffer_data mbx_buf;
	struct ice_mbx_vf_counter mbx_vf;
};

/* Structure to hold data to be used for capturing or updating a
 * static snapshot.
 * 1. num_msg_proc: number of messages processed in mailbox
 * 2. num_pending_arq: number of pending asynchronous messages
 * 3. max_num_msgs_mbx: maximum messages in mailbox for currently
 * serviced work item or interrupt.
 * 4. async_watermark_val: An upper threshold set by caller to determine
 * if the pending arq count is large enough to assume that there is
 * the possibility of a mailicious VF.
 */
struct ice_mbx_data {
	u16 num_msg_proc;
	u16 num_pending_arq;
	u16 max_num_msgs_mbx;
	u16 async_watermark_val;
};

/* Port hardware description */
struct ice_hw {
	u8 __iomem *hw_addr;
	void *back;
	struct ice_aqc_layer_props *layer_info;
	struct ice_port_info *port_info;
	/* PSM clock frequency for calculating RL profile params */
	u32 psm_clk_freq;
	u64 debug_mask;		/* bitmap for debug mask */
	enum ice_mac_type mac_type;

	u16 fd_ctr_base;	/* FD counter base index */

	/* pci info */
	u16 device_id;
	u16 vendor_id;
	u16 subsystem_device_id;
	u16 subsystem_vendor_id;
	u8 revision_id;

	u8 pf_id;		/* device profile info */

	u16 max_burst_size;	/* driver sets this value */

	/* Tx Scheduler values */
	u8 num_tx_sched_layers;
	u8 num_tx_sched_phys_layers;
	u8 flattened_layers;
	u8 max_cgds;
	u8 sw_entry_point_layer;
	u16 max_children[ICE_AQC_TOPO_MAX_LEVEL_NUM];
	struct list_head agg_list;	/* lists all aggregator */

	struct ice_vsi_ctx *vsi_ctx[ICE_MAX_VSI];
	u8 evb_veb;		/* true for VEB, false for VEPA */
	u8 reset_ongoing;	/* true if HW is in reset, false otherwise */
	struct ice_bus_info bus;
	struct ice_flash_info flash;
	struct ice_hw_dev_caps dev_caps;	/* device capabilities */
	struct ice_hw_func_caps func_caps;	/* function capabilities */
	struct ice_netlist_ver_info netlist_ver; /* netlist version info */

	struct ice_switch_info *switch_info;	/* switch filter lists */

	/* Control Queue info */
	struct ice_ctl_q_info adminq;
	struct ice_ctl_q_info sbq;
	struct ice_ctl_q_info mailboxq;

	u8 api_branch;		/* API branch version */
	u8 api_maj_ver;		/* API major version */
	u8 api_min_ver;		/* API minor version */
	u8 api_patch;		/* API patch version */
	u8 fw_branch;		/* firmware branch version */
	u8 fw_maj_ver;		/* firmware major version */
	u8 fw_min_ver;		/* firmware minor version */
	u8 fw_patch;		/* firmware patch version */
	u32 fw_build;		/* firmware build number */

	struct ice_fw_log_cfg fw_log;

/* Device max aggregate bandwidths corresponding to the GL_PWR_MODE_CTL
 * register. Used for determining the ITR/INTRL granularity during
 * initialization.
 */
#define ICE_MAX_AGG_BW_200G	0x0
#define ICE_MAX_AGG_BW_100G	0X1
#define ICE_MAX_AGG_BW_50G	0x2
#define ICE_MAX_AGG_BW_25G	0x3
	/* ITR granularity for different speeds */
#define ICE_ITR_GRAN_ABOVE_25	2
#define ICE_ITR_GRAN_MAX_25	4
	/* ITR granularity in 1 us */
	u8 itr_gran;
	/* INTRL granularity for different speeds */
#define ICE_INTRL_GRAN_ABOVE_25	4
#define ICE_INTRL_GRAN_MAX_25	8
	/* INTRL granularity in 1 us */
	u8 intrl_gran;

	u8 ucast_shared;	/* true if VSIs can share unicast addr */

<<<<<<< HEAD
=======
#define ICE_PHY_PER_NAC		1
#define ICE_MAX_QUAD		2
#define ICE_NUM_QUAD_TYPE	2
#define ICE_PORTS_PER_QUAD	4
#define ICE_PHY_0_LAST_QUAD	1
#define ICE_PORTS_PER_PHY	8
#define ICE_NUM_EXTERNAL_PORTS		ICE_PORTS_PER_PHY

>>>>>>> 7d2a07b7
	/* Active package version (currently active) */
	struct ice_pkg_ver active_pkg_ver;
	u32 active_track_id;
	u8 active_pkg_name[ICE_PKG_NAME_SIZE];
	u8 active_pkg_in_nvm;

	enum ice_aq_err pkg_dwnld_status;

<<<<<<< HEAD
	/* Driver's package ver - (from the Metadata seg) */
	struct ice_pkg_ver pkg_ver;
	u8 pkg_name[ICE_PKG_NAME_SIZE];

	/* Driver's Ice package version (from the Ice seg) */
	struct ice_pkg_ver ice_pkg_ver;
	u8 ice_pkg_name[ICE_PKG_NAME_SIZE];
=======
	/* Driver's package ver - (from the Ice Metadata section) */
	struct ice_pkg_ver pkg_ver;
	u8 pkg_name[ICE_PKG_NAME_SIZE];

	/* Driver's Ice segment format version and ID (from the Ice seg) */
	struct ice_pkg_ver ice_seg_fmt_ver;
	u8 ice_seg_id[ICE_SEG_ID_SIZE];
>>>>>>> 7d2a07b7

	/* Pointer to the ice segment */
	struct ice_seg *seg;

	/* Pointer to allocated copy of pkg memory */
	u8 *pkg_copy;
	u32 pkg_size;

	/* tunneling info */
	struct mutex tnl_lock;
	struct ice_tunnel_table tnl;

	struct udp_tunnel_nic_shared udp_tunnel_shared;
	struct udp_tunnel_nic_info udp_tunnel_nic;

	/* HW block tables */
	struct ice_blk_info blk[ICE_BLK_COUNT];
	struct mutex fl_profs_locks[ICE_BLK_COUNT];	/* lock fltr profiles */
	struct list_head fl_profs[ICE_BLK_COUNT];

	/* Flow Director filter info */
	int fdir_active_fltr;

	struct mutex fdir_fltr_lock;	/* protect Flow Director */
	struct list_head fdir_list_head;

	/* Book-keeping of side-band filter count per flow-type.
	 * This is used to detect and handle input set changes for
	 * respective flow-type.
	 */
	u16 fdir_fltr_cnt[ICE_FLTR_PTYPE_MAX];

	struct ice_fd_hw_prof **fdir_prof;
	DECLARE_BITMAP(fdir_perfect_fltr, ICE_FLTR_PTYPE_MAX);
	struct mutex rss_locks;	/* protect RSS configuration */
	struct list_head rss_list_head;
<<<<<<< HEAD
=======
	struct ice_mbx_snapshot mbx_snapshot;
>>>>>>> 7d2a07b7
};

/* Statistics collected by each port, VSI, VEB, and S-channel */
struct ice_eth_stats {
	u64 rx_bytes;			/* gorc */
	u64 rx_unicast;			/* uprc */
	u64 rx_multicast;		/* mprc */
	u64 rx_broadcast;		/* bprc */
	u64 rx_discards;		/* rdpc */
	u64 rx_unknown_protocol;	/* rupp */
	u64 tx_bytes;			/* gotc */
	u64 tx_unicast;			/* uptc */
	u64 tx_multicast;		/* mptc */
	u64 tx_broadcast;		/* bptc */
	u64 tx_discards;		/* tdpc */
	u64 tx_errors;			/* tepc */
};

#define ICE_MAX_UP	8

/* Statistics collected by the MAC */
struct ice_hw_port_stats {
	/* eth stats collected by the port */
	struct ice_eth_stats eth;
	/* additional port specific stats */
	u64 tx_dropped_link_down;	/* tdold */
	u64 crc_errors;			/* crcerrs */
	u64 illegal_bytes;		/* illerrc */
	u64 error_bytes;		/* errbc */
	u64 mac_local_faults;		/* mlfc */
	u64 mac_remote_faults;		/* mrfc */
	u64 rx_len_errors;		/* rlec */
	u64 link_xon_rx;		/* lxonrxc */
	u64 link_xoff_rx;		/* lxoffrxc */
	u64 link_xon_tx;		/* lxontxc */
	u64 link_xoff_tx;		/* lxofftxc */
	u64 priority_xon_rx[8];		/* pxonrxc[8] */
	u64 priority_xoff_rx[8];	/* pxoffrxc[8] */
	u64 priority_xon_tx[8];		/* pxontxc[8] */
	u64 priority_xoff_tx[8];	/* pxofftxc[8] */
	u64 priority_xon_2_xoff[8];	/* pxon2offc[8] */
	u64 rx_size_64;			/* prc64 */
	u64 rx_size_127;		/* prc127 */
	u64 rx_size_255;		/* prc255 */
	u64 rx_size_511;		/* prc511 */
	u64 rx_size_1023;		/* prc1023 */
	u64 rx_size_1522;		/* prc1522 */
	u64 rx_size_big;		/* prc9522 */
	u64 rx_undersize;		/* ruc */
	u64 rx_fragments;		/* rfc */
	u64 rx_oversize;		/* roc */
	u64 rx_jabber;			/* rjc */
	u64 tx_size_64;			/* ptc64 */
	u64 tx_size_127;		/* ptc127 */
	u64 tx_size_255;		/* ptc255 */
	u64 tx_size_511;		/* ptc511 */
	u64 tx_size_1023;		/* ptc1023 */
	u64 tx_size_1522;		/* ptc1522 */
	u64 tx_size_big;		/* ptc9522 */
	/* flow director stats */
	u32 fd_sb_status;
	u64 fd_sb_match;
<<<<<<< HEAD
};

/* Checksum and Shadow RAM pointers */
=======
};

struct ice_aq_get_set_rss_lut_params {
	u16 vsi_handle;		/* software VSI handle */
	u16 lut_size;		/* size of the LUT buffer */
	u8 lut_type;		/* type of the LUT (i.e. VSI, PF, Global) */
	u8 *lut;		/* input RSS LUT for set and output RSS LUT for get */
	u8 global_lut_id;	/* only valid when lut_type is global */
};

/* Checksum and Shadow RAM pointers */
#define ICE_SR_NVM_CTRL_WORD		0x00
>>>>>>> 7d2a07b7
#define ICE_SR_BOOT_CFG_PTR		0x132
#define ICE_SR_NVM_WOL_CFG		0x19
#define ICE_NVM_OROM_VER_OFF		0x02
#define ICE_SR_PBA_BLOCK_PTR		0x16
#define ICE_SR_NVM_DEV_STARTER_VER	0x18
#define ICE_SR_NVM_EETRACK_LO		0x2D
#define ICE_SR_NVM_EETRACK_HI		0x2E
#define ICE_NVM_VER_LO_SHIFT		0
#define ICE_NVM_VER_LO_MASK		(0xff << ICE_NVM_VER_LO_SHIFT)
#define ICE_NVM_VER_HI_SHIFT		12
#define ICE_NVM_VER_HI_MASK		(0xf << ICE_NVM_VER_HI_SHIFT)
#define ICE_OROM_VER_PATCH_SHIFT	0
#define ICE_OROM_VER_PATCH_MASK		(0xff << ICE_OROM_VER_PATCH_SHIFT)
#define ICE_OROM_VER_BUILD_SHIFT	8
#define ICE_OROM_VER_BUILD_MASK		(0xffff << ICE_OROM_VER_BUILD_SHIFT)
#define ICE_OROM_VER_SHIFT		24
#define ICE_OROM_VER_MASK		(0xff << ICE_OROM_VER_SHIFT)
#define ICE_SR_PFA_PTR			0x40
#define ICE_SR_1ST_NVM_BANK_PTR		0x42
<<<<<<< HEAD
#define ICE_SR_1ST_OROM_BANK_PTR	0x44
#define ICE_SR_NETLIST_BANK_PTR		0x46
#define ICE_SR_SECTOR_SIZE_IN_WORDS	0x800

=======
#define ICE_SR_NVM_BANK_SIZE		0x43
#define ICE_SR_1ST_OROM_BANK_PTR	0x44
#define ICE_SR_OROM_BANK_SIZE		0x45
#define ICE_SR_NETLIST_BANK_PTR		0x46
#define ICE_SR_NETLIST_BANK_SIZE	0x47
#define ICE_SR_SECTOR_SIZE_IN_WORDS	0x800

/* CSS Header words */
#define ICE_NVM_CSS_SREV_L			0x14
#define ICE_NVM_CSS_SREV_H			0x15

/* Length of CSS header section in words */
#define ICE_CSS_HEADER_LENGTH			330

/* Offset of Shadow RAM copy in the NVM bank area. */
#define ICE_NVM_SR_COPY_WORD_OFFSET		roundup(ICE_CSS_HEADER_LENGTH, 32)

/* Size in bytes of Option ROM trailer */
#define ICE_NVM_OROM_TRAILER_LENGTH		(2 * ICE_CSS_HEADER_LENGTH)

/* The Link Topology Netlist section is stored as a series of words. It is
 * stored in the NVM as a TLV, with the first two words containing the type
 * and length.
 */
#define ICE_NETLIST_LINK_TOPO_MOD_ID		0x011B
#define ICE_NETLIST_TYPE_OFFSET			0x0000
#define ICE_NETLIST_LEN_OFFSET			0x0001

/* The Link Topology section follows the TLV header. When reading the netlist
 * using ice_read_netlist_module, we need to account for the 2-word TLV
 * header.
 */
#define ICE_NETLIST_LINK_TOPO_OFFSET(n)		((n) + 2)

#define ICE_LINK_TOPO_MODULE_LEN		ICE_NETLIST_LINK_TOPO_OFFSET(0x0000)
#define ICE_LINK_TOPO_NODE_COUNT		ICE_NETLIST_LINK_TOPO_OFFSET(0x0001)

#define ICE_LINK_TOPO_NODE_COUNT_M		ICE_M(0x3FF, 0)

/* The Netlist ID Block is located after all of the Link Topology nodes. */
#define ICE_NETLIST_ID_BLK_SIZE			0x30
#define ICE_NETLIST_ID_BLK_OFFSET(n)		ICE_NETLIST_LINK_TOPO_OFFSET(0x0004 + 2 * (n))

/* netlist ID block field offsets (word offsets) */
#define ICE_NETLIST_ID_BLK_MAJOR_VER_LOW	0x02
#define ICE_NETLIST_ID_BLK_MAJOR_VER_HIGH	0x03
#define ICE_NETLIST_ID_BLK_MINOR_VER_LOW	0x04
#define ICE_NETLIST_ID_BLK_MINOR_VER_HIGH	0x05
#define ICE_NETLIST_ID_BLK_TYPE_LOW		0x06
#define ICE_NETLIST_ID_BLK_TYPE_HIGH		0x07
#define ICE_NETLIST_ID_BLK_REV_LOW		0x08
#define ICE_NETLIST_ID_BLK_REV_HIGH		0x09
#define ICE_NETLIST_ID_BLK_SHA_HASH_WORD(n)	(0x0A + (n))
#define ICE_NETLIST_ID_BLK_CUST_VER		0x2F

/* Auxiliary field, mask, and shift definition for Shadow RAM and NVM Flash */
#define ICE_SR_CTRL_WORD_1_S		0x06
#define ICE_SR_CTRL_WORD_1_M		(0x03 << ICE_SR_CTRL_WORD_1_S)
#define ICE_SR_CTRL_WORD_VALID		0x1
#define ICE_SR_CTRL_WORD_OROM_BANK	BIT(3)
#define ICE_SR_CTRL_WORD_NETLIST_BANK	BIT(4)
#define ICE_SR_CTRL_WORD_NVM_BANK	BIT(5)

#define ICE_SR_NVM_PTR_4KB_UNITS	BIT(15)

>>>>>>> 7d2a07b7
/* Link override related */
#define ICE_SR_PFA_LINK_OVERRIDE_WORDS		10
#define ICE_SR_PFA_LINK_OVERRIDE_PHY_WORDS	4
#define ICE_SR_PFA_LINK_OVERRIDE_OFFSET		2
#define ICE_SR_PFA_LINK_OVERRIDE_FEC_OFFSET	1
#define ICE_SR_PFA_LINK_OVERRIDE_PHY_OFFSET	2
#define ICE_FW_API_LINK_OVERRIDE_MAJ		1
#define ICE_FW_API_LINK_OVERRIDE_MIN		5
#define ICE_FW_API_LINK_OVERRIDE_PATCH		2

#define ICE_SR_WORDS_IN_1KB		512

/* Hash redirection LUT for VSI - maximum array size */
#define ICE_VSIQF_HLUT_ARRAY_SIZE	((VSIQF_HLUT_MAX_INDEX + 1) * 4)

/* AQ API version for LLDP_FILTER_CONTROL */
#define ICE_FW_API_LLDP_FLTR_MAJ	1
#define ICE_FW_API_LLDP_FLTR_MIN	7
#define ICE_FW_API_LLDP_FLTR_PATCH	1

/* AQ API version for report default configuration */
#define ICE_FW_API_REPORT_DFLT_CFG_MAJ		1
#define ICE_FW_API_REPORT_DFLT_CFG_MIN		7
#define ICE_FW_API_REPORT_DFLT_CFG_PATCH	3

#endif /* _ICE_TYPE_H_ */<|MERGE_RESOLUTION|>--- conflicted
+++ resolved
@@ -14,10 +14,7 @@
 #include "ice_lan_tx_rx.h"
 #include "ice_flex_type.h"
 #include "ice_protocol_type.h"
-<<<<<<< HEAD
-=======
 #include "ice_sbq_cmd.h"
->>>>>>> 7d2a07b7
 
 static inline bool ice_is_tc_ena(unsigned long bitmap, u8 tc)
 {
@@ -49,10 +46,7 @@
 #define ICE_DBG_FLOW		BIT_ULL(9)
 #define ICE_DBG_SW		BIT_ULL(13)
 #define ICE_DBG_SCHED		BIT_ULL(14)
-<<<<<<< HEAD
-=======
 #define ICE_DBG_RDMA		BIT_ULL(15)
->>>>>>> 7d2a07b7
 #define ICE_DBG_PKG		BIT_ULL(16)
 #define ICE_DBG_RES		BIT_ULL(17)
 #define ICE_DBG_PTP		BIT_ULL(19)
@@ -202,8 +196,6 @@
 	ICE_FLTR_PTYPE_NONF_IPV4_TCP,
 	ICE_FLTR_PTYPE_NONF_IPV4_SCTP,
 	ICE_FLTR_PTYPE_NONF_IPV4_OTHER,
-<<<<<<< HEAD
-=======
 	ICE_FLTR_PTYPE_NONF_IPV4_GTPU_IPV4_UDP,
 	ICE_FLTR_PTYPE_NONF_IPV4_GTPU_IPV4_TCP,
 	ICE_FLTR_PTYPE_NONF_IPV4_GTPU_IPV4_ICMP,
@@ -222,7 +214,6 @@
 	ICE_FLTR_PTYPE_NONF_IPV6_PFCP_NODE,
 	ICE_FLTR_PTYPE_NONF_IPV6_PFCP_SESSION,
 	ICE_FLTR_PTYPE_NON_IP_L2,
->>>>>>> 7d2a07b7
 	ICE_FLTR_PTYPE_FRAG_IPV4,
 	ICE_FLTR_PTYPE_NONF_IPV6_UDP,
 	ICE_FLTR_PTYPE_NONF_IPV6_TCP,
@@ -275,11 +266,8 @@
 	u8 rss_table_entry_width;	/* RSS Entry width in bits */
 
 	u8 dcb;
-<<<<<<< HEAD
-=======
 	u8 ieee_1588;
 	u8 rdma;
->>>>>>> 7d2a07b7
 
 	bool nvm_update_pending_nvm;
 	bool nvm_update_pending_orom;
@@ -289,8 +277,6 @@
 #define ICE_NVM_PENDING_NETLIST			BIT(2)
 	bool nvm_unified_update;
 #define ICE_NVM_MGMT_UNIFIED_UPD_SUPPORT	BIT(3)
-<<<<<<< HEAD
-=======
 };
 
 /* IEEE 1588 TIME_SYNC specific info */
@@ -339,7 +325,6 @@
 	u8 ena;
 	u8 tmr0_ena;
 	u8 tmr1_ena;
->>>>>>> 7d2a07b7
 };
 
 /* Function specific capabilities */
@@ -350,10 +335,7 @@
 	u32 guar_num_vsi;
 	u32 fd_fltr_guar;		/* Number of filters guaranteed */
 	u32 fd_fltr_best_effort;	/* Number of best effort filters */
-<<<<<<< HEAD
-=======
 	struct ice_ts_func_info ts_func_info;
->>>>>>> 7d2a07b7
 };
 
 /* Device wide capabilities */
@@ -362,10 +344,7 @@
 	u32 num_vfs_exposed;		/* Total number of VFs exposed */
 	u32 num_vsi_allocd_to_host;	/* Excluding EMP VSI */
 	u32 num_flow_director_fltr;	/* Number of FD filters available */
-<<<<<<< HEAD
-=======
 	struct ice_ts_dev_info ts_dev_info;
->>>>>>> 7d2a07b7
 	u32 num_funcs;
 };
 
@@ -408,15 +387,62 @@
 	u16 build;			/* Build version of OROM */
 };
 
-<<<<<<< HEAD
-/* NVM Information */
+/* NVM version information */
 struct ice_nvm_info {
+	u32 eetrack;
+	u8 major;
+	u8 minor;
+};
+
+/* netlist version information */
+struct ice_netlist_info {
+	u32 major;			/* major high/low */
+	u32 minor;			/* minor high/low */
+	u32 type;			/* type high/low */
+	u32 rev;			/* revision high/low */
+	u32 hash;			/* SHA-1 hash word */
+	u16 cust_ver;			/* customer version */
+};
+
+/* Enumeration of possible flash banks for the NVM, OROM, and Netlist modules
+ * of the flash image.
+ */
+enum ice_flash_bank {
+	ICE_INVALID_FLASH_BANK,
+	ICE_1ST_FLASH_BANK,
+	ICE_2ND_FLASH_BANK,
+};
+
+/* Enumeration of which flash bank is desired to read from, either the active
+ * bank or the inactive bank. Used to abstract 1st and 2nd bank notion from
+ * code which just wants to read the active or inactive flash bank.
+ */
+enum ice_bank_select {
+	ICE_ACTIVE_FLASH_BANK,
+	ICE_INACTIVE_FLASH_BANK,
+};
+
+/* information for accessing NVM, OROM, and Netlist flash banks */
+struct ice_bank_info {
+	u32 nvm_ptr;				/* Pointer to 1st NVM bank */
+	u32 nvm_size;				/* Size of NVM bank */
+	u32 orom_ptr;				/* Pointer to 1st OROM bank */
+	u32 orom_size;				/* Size of OROM bank */
+	u32 netlist_ptr;			/* Pointer to 1st Netlist bank */
+	u32 netlist_size;			/* Size of Netlist bank */
+	enum ice_flash_bank nvm_bank;		/* Active NVM bank */
+	enum ice_flash_bank orom_bank;		/* Active OROM bank */
+	enum ice_flash_bank netlist_bank;	/* Active Netlist bank */
+};
+
+/* Flash Chip Information */
+struct ice_flash_info {
 	struct ice_orom_info orom;	/* Option ROM version info */
-	u32 eetrack;			/* NVM data version */
+	struct ice_nvm_info nvm;	/* NVM version information */
+	struct ice_netlist_info netlist;/* Netlist version info */
+	struct ice_bank_info banks;	/* Flash Bank information */
 	u16 sr_words;			/* Shadow RAM size in words */
 	u32 flash_size;			/* Size of available flash in bytes */
-	u8 major_ver;			/* major version of NVM package */
-	u8 minor_ver;			/* minor version of dev starter */
 	u8 blank_nvm_mode;		/* is NVM empty (no FW present) */
 };
 
@@ -444,96 +470,6 @@
 
 #define ICE_NVM_VER_LEN	32
 
-/* netlist version information */
-struct ice_netlist_ver_info {
-=======
-/* NVM version information */
-struct ice_nvm_info {
-	u32 eetrack;
-	u8 major;
-	u8 minor;
-};
-
-/* netlist version information */
-struct ice_netlist_info {
->>>>>>> 7d2a07b7
-	u32 major;			/* major high/low */
-	u32 minor;			/* minor high/low */
-	u32 type;			/* type high/low */
-	u32 rev;			/* revision high/low */
-	u32 hash;			/* SHA-1 hash word */
-	u16 cust_ver;			/* customer version */
-<<<<<<< HEAD
-=======
-};
-
-/* Enumeration of possible flash banks for the NVM, OROM, and Netlist modules
- * of the flash image.
- */
-enum ice_flash_bank {
-	ICE_INVALID_FLASH_BANK,
-	ICE_1ST_FLASH_BANK,
-	ICE_2ND_FLASH_BANK,
-};
-
-/* Enumeration of which flash bank is desired to read from, either the active
- * bank or the inactive bank. Used to abstract 1st and 2nd bank notion from
- * code which just wants to read the active or inactive flash bank.
- */
-enum ice_bank_select {
-	ICE_ACTIVE_FLASH_BANK,
-	ICE_INACTIVE_FLASH_BANK,
-};
-
-/* information for accessing NVM, OROM, and Netlist flash banks */
-struct ice_bank_info {
-	u32 nvm_ptr;				/* Pointer to 1st NVM bank */
-	u32 nvm_size;				/* Size of NVM bank */
-	u32 orom_ptr;				/* Pointer to 1st OROM bank */
-	u32 orom_size;				/* Size of OROM bank */
-	u32 netlist_ptr;			/* Pointer to 1st Netlist bank */
-	u32 netlist_size;			/* Size of Netlist bank */
-	enum ice_flash_bank nvm_bank;		/* Active NVM bank */
-	enum ice_flash_bank orom_bank;		/* Active OROM bank */
-	enum ice_flash_bank netlist_bank;	/* Active Netlist bank */
-};
-
-/* Flash Chip Information */
-struct ice_flash_info {
-	struct ice_orom_info orom;	/* Option ROM version info */
-	struct ice_nvm_info nvm;	/* NVM version information */
-	struct ice_netlist_info netlist;/* Netlist version info */
-	struct ice_bank_info banks;	/* Flash Bank information */
-	u16 sr_words;			/* Shadow RAM size in words */
-	u32 flash_size;			/* Size of available flash in bytes */
-	u8 blank_nvm_mode;		/* is NVM empty (no FW present) */
->>>>>>> 7d2a07b7
-};
-
-struct ice_link_default_override_tlv {
-	u8 options;
-#define ICE_LINK_OVERRIDE_OPT_M		0x3F
-#define ICE_LINK_OVERRIDE_STRICT_MODE	BIT(0)
-#define ICE_LINK_OVERRIDE_EPCT_DIS	BIT(1)
-#define ICE_LINK_OVERRIDE_PORT_DIS	BIT(2)
-#define ICE_LINK_OVERRIDE_EN		BIT(3)
-#define ICE_LINK_OVERRIDE_AUTO_LINK_DIS	BIT(4)
-#define ICE_LINK_OVERRIDE_EEE_EN	BIT(5)
-	u8 phy_config;
-#define ICE_LINK_OVERRIDE_PHY_CFG_S	8
-#define ICE_LINK_OVERRIDE_PHY_CFG_M	(0xC3 << ICE_LINK_OVERRIDE_PHY_CFG_S)
-#define ICE_LINK_OVERRIDE_PAUSE_M	0x3
-#define ICE_LINK_OVERRIDE_LESM_EN	BIT(6)
-#define ICE_LINK_OVERRIDE_AUTO_FEC_EN	BIT(7)
-	u8 fec_options;
-#define ICE_LINK_OVERRIDE_FEC_OPT_M	0xFF
-	u8 rsvd1;
-	u64 phy_type_low;
-	u64 phy_type_high;
-};
-
-#define ICE_NVM_VER_LEN	32
-
 /* Max number of port to queue branches w.r.t topology */
 #define ICE_MAX_TRAFFIC_CLASS 8
 #define ICE_TXSCHED_MAX_BRANCHES ICE_MAX_TRAFFIC_CLASS
@@ -609,7 +545,6 @@
 	u32 bw;
 	u16 bw_alloc;
 };
-<<<<<<< HEAD
 
 struct ice_bw_type_info {
 	DECLARE_BITMAP(bw_t_bitmap, ICE_BW_TYPE_CNT);
@@ -619,17 +554,6 @@
 	u32 shared_bw;
 };
 
-=======
-
-struct ice_bw_type_info {
-	DECLARE_BITMAP(bw_t_bitmap, ICE_BW_TYPE_CNT);
-	u8 generic;
-	struct ice_bw cir_bw;
-	struct ice_bw eir_bw;
-	u32 shared_bw;
-};
-
->>>>>>> 7d2a07b7
 /* VSI queue context structure for given TC */
 struct ice_q_ctx {
 	u16  q_handle;
@@ -737,17 +661,7 @@
 		sib_head[ICE_MAX_TRAFFIC_CLASS][ICE_AQC_TOPO_MAX_LEVEL_NUM];
 	/* List contain profile ID(s) and other params per layer */
 	struct list_head rl_prof_list[ICE_AQC_TOPO_MAX_LEVEL_NUM];
-<<<<<<< HEAD
-	struct ice_dcbx_cfg local_dcbx_cfg;	/* Oper/Local Cfg */
-	/* DCBX info */
-	struct ice_dcbx_cfg remote_dcbx_cfg;	/* Peer Cfg */
-	struct ice_dcbx_cfg desired_dcbx_cfg;	/* CEE Desired Cfg */
-	/* LLDP/DCBX Status */
-	u8 dcbx_status:3;		/* see ICE_DCBX_STATUS_DIS */
-	u8 is_sw_lldp:1;
-=======
 	struct ice_qos_cfg qos_cfg;
->>>>>>> 7d2a07b7
 	u8 is_vf:1;
 };
 
@@ -888,7 +802,6 @@
 	struct ice_flash_info flash;
 	struct ice_hw_dev_caps dev_caps;	/* device capabilities */
 	struct ice_hw_func_caps func_caps;	/* function capabilities */
-	struct ice_netlist_ver_info netlist_ver; /* netlist version info */
 
 	struct ice_switch_info *switch_info;	/* switch filter lists */
 
@@ -930,8 +843,6 @@
 
 	u8 ucast_shared;	/* true if VSIs can share unicast addr */
 
-<<<<<<< HEAD
-=======
 #define ICE_PHY_PER_NAC		1
 #define ICE_MAX_QUAD		2
 #define ICE_NUM_QUAD_TYPE	2
@@ -940,7 +851,6 @@
 #define ICE_PORTS_PER_PHY	8
 #define ICE_NUM_EXTERNAL_PORTS		ICE_PORTS_PER_PHY
 
->>>>>>> 7d2a07b7
 	/* Active package version (currently active) */
 	struct ice_pkg_ver active_pkg_ver;
 	u32 active_track_id;
@@ -949,15 +859,6 @@
 
 	enum ice_aq_err pkg_dwnld_status;
 
-<<<<<<< HEAD
-	/* Driver's package ver - (from the Metadata seg) */
-	struct ice_pkg_ver pkg_ver;
-	u8 pkg_name[ICE_PKG_NAME_SIZE];
-
-	/* Driver's Ice package version (from the Ice seg) */
-	struct ice_pkg_ver ice_pkg_ver;
-	u8 ice_pkg_name[ICE_PKG_NAME_SIZE];
-=======
 	/* Driver's package ver - (from the Ice Metadata section) */
 	struct ice_pkg_ver pkg_ver;
 	u8 pkg_name[ICE_PKG_NAME_SIZE];
@@ -965,7 +866,6 @@
 	/* Driver's Ice segment format version and ID (from the Ice seg) */
 	struct ice_pkg_ver ice_seg_fmt_ver;
 	u8 ice_seg_id[ICE_SEG_ID_SIZE];
->>>>>>> 7d2a07b7
 
 	/* Pointer to the ice segment */
 	struct ice_seg *seg;
@@ -1002,10 +902,7 @@
 	DECLARE_BITMAP(fdir_perfect_fltr, ICE_FLTR_PTYPE_MAX);
 	struct mutex rss_locks;	/* protect RSS configuration */
 	struct list_head rss_list_head;
-<<<<<<< HEAD
-=======
 	struct ice_mbx_snapshot mbx_snapshot;
->>>>>>> 7d2a07b7
 };
 
 /* Statistics collected by each port, VSI, VEB, and S-channel */
@@ -1068,11 +965,6 @@
 	/* flow director stats */
 	u32 fd_sb_status;
 	u64 fd_sb_match;
-<<<<<<< HEAD
-};
-
-/* Checksum and Shadow RAM pointers */
-=======
 };
 
 struct ice_aq_get_set_rss_lut_params {
@@ -1085,7 +977,6 @@
 
 /* Checksum and Shadow RAM pointers */
 #define ICE_SR_NVM_CTRL_WORD		0x00
->>>>>>> 7d2a07b7
 #define ICE_SR_BOOT_CFG_PTR		0x132
 #define ICE_SR_NVM_WOL_CFG		0x19
 #define ICE_NVM_OROM_VER_OFF		0x02
@@ -1105,12 +996,6 @@
 #define ICE_OROM_VER_MASK		(0xff << ICE_OROM_VER_SHIFT)
 #define ICE_SR_PFA_PTR			0x40
 #define ICE_SR_1ST_NVM_BANK_PTR		0x42
-<<<<<<< HEAD
-#define ICE_SR_1ST_OROM_BANK_PTR	0x44
-#define ICE_SR_NETLIST_BANK_PTR		0x46
-#define ICE_SR_SECTOR_SIZE_IN_WORDS	0x800
-
-=======
 #define ICE_SR_NVM_BANK_SIZE		0x43
 #define ICE_SR_1ST_OROM_BANK_PTR	0x44
 #define ICE_SR_OROM_BANK_SIZE		0x45
@@ -1176,7 +1061,6 @@
 
 #define ICE_SR_NVM_PTR_4KB_UNITS	BIT(15)
 
->>>>>>> 7d2a07b7
 /* Link override related */
 #define ICE_SR_PFA_LINK_OVERRIDE_WORDS		10
 #define ICE_SR_PFA_LINK_OVERRIDE_PHY_WORDS	4
