/* SPDX-License-Identifier: GPL-2.0+ */
/* Copyright (c) 2016-2017 Hisilicon Limited. */

#ifndef __HCLGE_MBX_H
#define __HCLGE_MBX_H
#include <linux/init.h>
#include <linux/mutex.h>
#include <linux/types.h>

enum HCLGE_MBX_OPCODE {
	HCLGE_MBX_RESET = 0x01,		/* (VF -> PF) assert reset */
	HCLGE_MBX_ASSERTING_RESET,	/* (PF -> VF) PF is asserting reset*/
	HCLGE_MBX_SET_UNICAST,		/* (VF -> PF) set UC addr */
	HCLGE_MBX_SET_MULTICAST,	/* (VF -> PF) set MC addr */
	HCLGE_MBX_SET_VLAN,		/* (VF -> PF) set VLAN */
	HCLGE_MBX_MAP_RING_TO_VECTOR,	/* (VF -> PF) map ring-to-vector */
	HCLGE_MBX_UNMAP_RING_TO_VECTOR,	/* (VF -> PF) unamp ring-to-vector */
	HCLGE_MBX_SET_PROMISC_MODE,	/* (VF -> PF) set promiscuous mode */
	HCLGE_MBX_SET_MACVLAN,		/* (VF -> PF) set unicast filter */
	HCLGE_MBX_API_NEGOTIATE,	/* (VF -> PF) negotiate API version */
	HCLGE_MBX_GET_QINFO,		/* (VF -> PF) get queue config */
	HCLGE_MBX_GET_QDEPTH,		/* (VF -> PF) get queue depth */
	HCLGE_MBX_GET_BASIC_INFO,	/* (VF -> PF) get basic info */
	HCLGE_MBX_GET_RETA,		/* (VF -> PF) get RETA */
	HCLGE_MBX_GET_RSS_KEY,		/* (VF -> PF) get RSS key */
	HCLGE_MBX_GET_MAC_ADDR,		/* (VF -> PF) get MAC addr */
	HCLGE_MBX_PF_VF_RESP,		/* (PF -> VF) generate response to VF */
	HCLGE_MBX_GET_BDNUM,		/* (VF -> PF) get BD num */
	HCLGE_MBX_GET_BUFSIZE,		/* (VF -> PF) get buffer size */
	HCLGE_MBX_GET_STREAMID,		/* (VF -> PF) get stream id */
	HCLGE_MBX_SET_AESTART,		/* (VF -> PF) start ae */
	HCLGE_MBX_SET_TSOSTATS,		/* (VF -> PF) get tso stats */
	HCLGE_MBX_LINK_STAT_CHANGE,	/* (PF -> VF) link status has changed */
	HCLGE_MBX_GET_BASE_CONFIG,	/* (VF -> PF) get config */
	HCLGE_MBX_BIND_FUNC_QUEUE,	/* (VF -> PF) bind function and queue */
	HCLGE_MBX_GET_LINK_STATUS,	/* (VF -> PF) get link status */
	HCLGE_MBX_QUEUE_RESET,		/* (VF -> PF) reset queue */
	HCLGE_MBX_KEEP_ALIVE,		/* (VF -> PF) send keep alive cmd */
	HCLGE_MBX_SET_ALIVE,		/* (VF -> PF) set alive state */
	HCLGE_MBX_SET_MTU,		/* (VF -> PF) set mtu */
	HCLGE_MBX_GET_QID_IN_PF,	/* (VF -> PF) get queue id in pf */
	HCLGE_MBX_LINK_STAT_MODE,	/* (PF -> VF) link mode has changed */
	HCLGE_MBX_GET_LINK_MODE,	/* (VF -> PF) get the link mode of pf */
	HCLGE_MBX_PUSH_VLAN_INFO,	/* (PF -> VF) push port base vlan */
	HCLGE_MBX_GET_MEDIA_TYPE,       /* (VF -> PF) get media type */
	HCLGE_MBX_PUSH_PROMISC_INFO,	/* (PF -> VF) push vf promisc info */
	HCLGE_MBX_VF_UNINIT,            /* (VF -> PF) vf is unintializing */
	HCLGE_MBX_HANDLE_VF_TBL,	/* (VF -> PF) store/clear hw table */

	HCLGE_MBX_GET_VF_FLR_STATUS = 200, /* (M7 -> PF) get vf flr status */
	HCLGE_MBX_PUSH_LINK_STATUS,	/* (M7 -> PF) get port link status */
	HCLGE_MBX_NCSI_ERROR,		/* (M7 -> PF) receive a NCSI error */
};

/* below are per-VF mac-vlan subcodes */
enum hclge_mbx_mac_vlan_subcode {
	HCLGE_MBX_MAC_VLAN_UC_MODIFY = 0,	/* modify UC mac addr */
	HCLGE_MBX_MAC_VLAN_UC_ADD,		/* add a new UC mac addr */
	HCLGE_MBX_MAC_VLAN_UC_REMOVE,		/* remove a new UC mac addr */
	HCLGE_MBX_MAC_VLAN_MC_MODIFY,		/* modify MC mac addr */
	HCLGE_MBX_MAC_VLAN_MC_ADD,		/* add new MC mac addr */
	HCLGE_MBX_MAC_VLAN_MC_REMOVE,		/* remove MC mac addr */
};

/* below are per-VF vlan cfg subcodes */
enum hclge_mbx_vlan_cfg_subcode {
	HCLGE_MBX_VLAN_FILTER = 0,	/* set vlan filter */
	HCLGE_MBX_VLAN_TX_OFF_CFG,	/* set tx side vlan offload */
	HCLGE_MBX_VLAN_RX_OFF_CFG,	/* set rx side vlan offload */
	HCLGE_MBX_PORT_BASE_VLAN_CFG,	/* set port based vlan configuration */
	HCLGE_MBX_GET_PORT_BASE_VLAN_STATE,	/* get port based vlan state */
	HCLGE_MBX_ENABLE_VLAN_FILTER,
};

enum hclge_mbx_tbl_cfg_subcode {
	HCLGE_MBX_VPORT_LIST_CLEAR,
};

#define HCLGE_MBX_MAX_MSG_SIZE	14
#define HCLGE_MBX_MAX_RESP_DATA_SIZE	8U
#define HCLGE_MBX_MAX_RING_CHAIN_PARAM_NUM	4

struct hclge_ring_chain_param {
	u8 ring_type;
	u8 tqp_index;
	u8 int_gl_index;
};

<<<<<<< HEAD
enum hclge_mbx_tbl_cfg_subcode {
	HCLGE_MBX_VPORT_LIST_CLEAR,
};

#define HCLGE_MBX_MAX_MSG_SIZE	14
#define HCLGE_MBX_MAX_RESP_DATA_SIZE	8U
#define HCLGE_MBX_MAX_RING_CHAIN_PARAM_NUM	4

struct hclge_ring_chain_param {
	u8 ring_type;
	u8 tqp_index;
	u8 int_gl_index;
=======
struct hclge_basic_info {
	u8 hw_tc_map;
	u8 rsv;
	u16 mbx_api_version;
	u32 pf_caps;
>>>>>>> 7d2a07b7
};

struct hclgevf_mbx_resp_status {
	struct mutex mbx_mutex; /* protects against contending sync cmd resp */
	u32 origin_mbx_msg;
	bool received_resp;
	int resp_status;
	u16 match_id;
	u8 additional_info[HCLGE_MBX_MAX_RESP_DATA_SIZE];
};

struct hclge_respond_to_vf_msg {
	int status;
	u8 data[HCLGE_MBX_MAX_RESP_DATA_SIZE];
	u16 len;
};

struct hclge_vf_to_pf_msg {
	u8 code;
	union {
		struct {
			u8 subcode;
			u8 data[HCLGE_MBX_MAX_MSG_SIZE];
		};
		struct {
			u8 en_bc;
			u8 en_uc;
			u8 en_mc;
<<<<<<< HEAD
=======
			u8 en_limit_promisc;
>>>>>>> 7d2a07b7
		};
		struct {
			u8 vector_id;
			u8 ring_num;
			struct hclge_ring_chain_param
				param[HCLGE_MBX_MAX_RING_CHAIN_PARAM_NUM];
		};
	};
};

struct hclge_pf_to_vf_msg {
	u16 code;
	u16 vf_mbx_msg_code;
	u16 vf_mbx_msg_subcode;
	u16 resp_status;
	u8 resp_data[HCLGE_MBX_MAX_RESP_DATA_SIZE];
};

struct hclge_mbx_vf_to_pf_cmd {
	u8 rsv;
	u8 mbx_src_vfid; /* Auto filled by IMP */
	u8 mbx_need_resp;
	u8 rsv1[1];
	u8 msg_len;
<<<<<<< HEAD
	u8 rsv2[3];
=======
	u8 rsv2;
	u16 match_id;
>>>>>>> 7d2a07b7
	struct hclge_vf_to_pf_msg msg;
};

#define HCLGE_MBX_NEED_RESP_B		0

struct hclge_mbx_pf_to_vf_cmd {
	u8 dest_vfid;
	u8 rsv[3];
	u8 msg_len;
<<<<<<< HEAD
	u8 rsv1[3];
=======
	u8 rsv1;
	u16 match_id;
>>>>>>> 7d2a07b7
	struct hclge_pf_to_vf_msg msg;
};

struct hclge_vf_rst_cmd {
	u8 dest_vfid;
	u8 vf_rst;
	u8 rsv[22];
};

/* used by VF to store the received Async responses from PF */
struct hclgevf_mbx_arq_ring {
#define HCLGE_MBX_MAX_ARQ_MSG_SIZE	8
#define HCLGE_MBX_MAX_ARQ_MSG_NUM	1024
	struct hclgevf_dev *hdev;
	u32 head;
	u32 tail;
	atomic_t count;
	u16 msg_q[HCLGE_MBX_MAX_ARQ_MSG_NUM][HCLGE_MBX_MAX_ARQ_MSG_SIZE];
};

#define hclge_mbx_ring_ptr_move_crq(crq) \
	(crq->next_to_use = (crq->next_to_use + 1) % crq->desc_num)
#define hclge_mbx_tail_ptr_move_arq(arq) \
		(arq.tail = (arq.tail + 1) % HCLGE_MBX_MAX_ARQ_MSG_NUM)
#define hclge_mbx_head_ptr_move_arq(arq) \
		(arq.head = (arq.head + 1) % HCLGE_MBX_MAX_ARQ_MSG_NUM)
<<<<<<< HEAD
=======

/* PF immediately push link status to VFs when link status changed */
#define HCLGE_MBX_PUSH_LINK_STATUS_EN			BIT(0)
>>>>>>> 7d2a07b7
#endif<|MERGE_RESOLUTION|>--- conflicted
+++ resolved
@@ -86,26 +86,11 @@
 	u8 int_gl_index;
 };
 
-<<<<<<< HEAD
-enum hclge_mbx_tbl_cfg_subcode {
-	HCLGE_MBX_VPORT_LIST_CLEAR,
-};
-
-#define HCLGE_MBX_MAX_MSG_SIZE	14
-#define HCLGE_MBX_MAX_RESP_DATA_SIZE	8U
-#define HCLGE_MBX_MAX_RING_CHAIN_PARAM_NUM	4
-
-struct hclge_ring_chain_param {
-	u8 ring_type;
-	u8 tqp_index;
-	u8 int_gl_index;
-=======
 struct hclge_basic_info {
 	u8 hw_tc_map;
 	u8 rsv;
 	u16 mbx_api_version;
 	u32 pf_caps;
->>>>>>> 7d2a07b7
 };
 
 struct hclgevf_mbx_resp_status {
@@ -134,10 +119,7 @@
 			u8 en_bc;
 			u8 en_uc;
 			u8 en_mc;
-<<<<<<< HEAD
-=======
 			u8 en_limit_promisc;
->>>>>>> 7d2a07b7
 		};
 		struct {
 			u8 vector_id;
@@ -162,12 +144,8 @@
 	u8 mbx_need_resp;
 	u8 rsv1[1];
 	u8 msg_len;
-<<<<<<< HEAD
-	u8 rsv2[3];
-=======
 	u8 rsv2;
 	u16 match_id;
->>>>>>> 7d2a07b7
 	struct hclge_vf_to_pf_msg msg;
 };
 
@@ -177,12 +155,8 @@
 	u8 dest_vfid;
 	u8 rsv[3];
 	u8 msg_len;
-<<<<<<< HEAD
-	u8 rsv1[3];
-=======
 	u8 rsv1;
 	u16 match_id;
->>>>>>> 7d2a07b7
 	struct hclge_pf_to_vf_msg msg;
 };
 
@@ -209,10 +183,7 @@
 		(arq.tail = (arq.tail + 1) % HCLGE_MBX_MAX_ARQ_MSG_NUM)
 #define hclge_mbx_head_ptr_move_arq(arq) \
 		(arq.head = (arq.head + 1) % HCLGE_MBX_MAX_ARQ_MSG_NUM)
-<<<<<<< HEAD
-=======
 
 /* PF immediately push link status to VFs when link status changed */
 #define HCLGE_MBX_PUSH_LINK_STATUS_EN			BIT(0)
->>>>>>> 7d2a07b7
 #endif