// SPDX-License-Identifier: GPL-2.0+

#include <linux/types.h>
#include <linux/clk.h>
#include <linux/platform_device.h>
#include <linux/pm_runtime.h>
#include <linux/acpi.h>
#include <linux/of_mdio.h>
#include <linux/of_net.h>
#include <linux/etherdevice.h>
#include <linux/interrupt.h>
#include <linux/io.h>
#include <linux/netlink.h>
#include <linux/bpf.h>
#include <linux/bpf_trace.h>

#include <net/tcp.h>
#include <net/page_pool.h>
#include <net/ip6_checksum.h>

#define NETSEC_REG_SOFT_RST			0x104
#define NETSEC_REG_COM_INIT			0x120

#define NETSEC_REG_TOP_STATUS			0x200
#define NETSEC_IRQ_RX				BIT(1)
#define NETSEC_IRQ_TX				BIT(0)

#define NETSEC_REG_TOP_INTEN			0x204
#define NETSEC_REG_INTEN_SET			0x234
#define NETSEC_REG_INTEN_CLR			0x238

#define NETSEC_REG_NRM_TX_STATUS		0x400
#define NETSEC_REG_NRM_TX_INTEN			0x404
#define NETSEC_REG_NRM_TX_INTEN_SET		0x428
#define NETSEC_REG_NRM_TX_INTEN_CLR		0x42c
#define NRM_TX_ST_NTOWNR	BIT(17)
#define NRM_TX_ST_TR_ERR	BIT(16)
#define NRM_TX_ST_TXDONE	BIT(15)
#define NRM_TX_ST_TMREXP	BIT(14)

#define NETSEC_REG_NRM_RX_STATUS		0x440
#define NETSEC_REG_NRM_RX_INTEN			0x444
#define NETSEC_REG_NRM_RX_INTEN_SET		0x468
#define NETSEC_REG_NRM_RX_INTEN_CLR		0x46c
#define NRM_RX_ST_RC_ERR	BIT(16)
#define NRM_RX_ST_PKTCNT	BIT(15)
#define NRM_RX_ST_TMREXP	BIT(14)

#define NETSEC_REG_PKT_CMD_BUF			0xd0

#define NETSEC_REG_CLK_EN			0x100

#define NETSEC_REG_PKT_CTRL			0x140

#define NETSEC_REG_DMA_TMR_CTRL			0x20c
#define NETSEC_REG_F_TAIKI_MC_VER		0x22c
#define NETSEC_REG_F_TAIKI_VER			0x230
#define NETSEC_REG_DMA_HM_CTRL			0x214
#define NETSEC_REG_DMA_MH_CTRL			0x220
#define NETSEC_REG_ADDR_DIS_CORE		0x218
#define NETSEC_REG_DMAC_HM_CMD_BUF		0x210
#define NETSEC_REG_DMAC_MH_CMD_BUF		0x21c

#define NETSEC_REG_NRM_TX_PKTCNT		0x410

#define NETSEC_REG_NRM_TX_DONE_PKTCNT		0x414
#define NETSEC_REG_NRM_TX_DONE_TXINT_PKTCNT	0x418

#define NETSEC_REG_NRM_TX_TMR			0x41c

#define NETSEC_REG_NRM_RX_PKTCNT		0x454
#define NETSEC_REG_NRM_RX_RXINT_PKTCNT		0x458
#define NETSEC_REG_NRM_TX_TXINT_TMR		0x420
#define NETSEC_REG_NRM_RX_RXINT_TMR		0x460

#define NETSEC_REG_NRM_RX_TMR			0x45c

#define NETSEC_REG_NRM_TX_DESC_START_UP		0x434
#define NETSEC_REG_NRM_TX_DESC_START_LW		0x408
#define NETSEC_REG_NRM_RX_DESC_START_UP		0x474
#define NETSEC_REG_NRM_RX_DESC_START_LW		0x448

#define NETSEC_REG_NRM_TX_CONFIG		0x430
#define NETSEC_REG_NRM_RX_CONFIG		0x470

#define MAC_REG_STATUS				0x1024
#define MAC_REG_DATA				0x11c0
#define MAC_REG_CMD				0x11c4
#define MAC_REG_FLOW_TH				0x11cc
#define MAC_REG_INTF_SEL			0x11d4
#define MAC_REG_DESC_INIT			0x11fc
#define MAC_REG_DESC_SOFT_RST			0x1204
#define NETSEC_REG_MODE_TRANS_COMP_STATUS	0x500

#define GMAC_REG_MCR				0x0000
#define GMAC_REG_MFFR				0x0004
#define GMAC_REG_GAR				0x0010
#define GMAC_REG_GDR				0x0014
#define GMAC_REG_FCR				0x0018
#define GMAC_REG_BMR				0x1000
#define GMAC_REG_RDLAR				0x100c
#define GMAC_REG_TDLAR				0x1010
#define GMAC_REG_OMR				0x1018

#define MHZ(n)		((n) * 1000 * 1000)

#define NETSEC_TX_SHIFT_OWN_FIELD		31
#define NETSEC_TX_SHIFT_LD_FIELD		30
#define NETSEC_TX_SHIFT_DRID_FIELD		24
#define NETSEC_TX_SHIFT_PT_FIELD		21
#define NETSEC_TX_SHIFT_TDRID_FIELD		16
#define NETSEC_TX_SHIFT_CC_FIELD		15
#define NETSEC_TX_SHIFT_FS_FIELD		9
#define NETSEC_TX_LAST				8
#define NETSEC_TX_SHIFT_CO			7
#define NETSEC_TX_SHIFT_SO			6
#define NETSEC_TX_SHIFT_TRS_FIELD		4

#define NETSEC_RX_PKT_OWN_FIELD			31
#define NETSEC_RX_PKT_LD_FIELD			30
#define NETSEC_RX_PKT_SDRID_FIELD		24
#define NETSEC_RX_PKT_FR_FIELD			23
#define NETSEC_RX_PKT_ER_FIELD			21
#define NETSEC_RX_PKT_ERR_FIELD			16
#define NETSEC_RX_PKT_TDRID_FIELD		12
#define NETSEC_RX_PKT_FS_FIELD			9
#define NETSEC_RX_PKT_LS_FIELD			8
#define NETSEC_RX_PKT_CO_FIELD			6

#define NETSEC_RX_PKT_ERR_MASK			3

#define NETSEC_MAX_TX_PKT_LEN			1518
#define NETSEC_MAX_TX_JUMBO_PKT_LEN		9018

#define NETSEC_RING_GMAC			15
#define NETSEC_RING_MAX				2

#define NETSEC_TCP_SEG_LEN_MAX			1460
#define NETSEC_TCP_JUMBO_SEG_LEN_MAX		8960

#define NETSEC_RX_CKSUM_NOTAVAIL		0
#define NETSEC_RX_CKSUM_OK			1
#define NETSEC_RX_CKSUM_NG			2

#define NETSEC_TOP_IRQ_REG_CODE_LOAD_END	BIT(20)
#define NETSEC_IRQ_TRANSITION_COMPLETE		BIT(4)

#define NETSEC_MODE_TRANS_COMP_IRQ_N2T		BIT(20)
#define NETSEC_MODE_TRANS_COMP_IRQ_T2N		BIT(19)

#define NETSEC_INT_PKTCNT_MAX			2047

#define NETSEC_FLOW_START_TH_MAX		95
#define NETSEC_FLOW_STOP_TH_MAX			95
#define NETSEC_FLOW_PAUSE_TIME_MIN		5

#define NETSEC_CLK_EN_REG_DOM_ALL		0x3f

#define NETSEC_PKT_CTRL_REG_MODE_NRM		BIT(28)
#define NETSEC_PKT_CTRL_REG_EN_JUMBO		BIT(27)
#define NETSEC_PKT_CTRL_REG_LOG_CHKSUM_ER	BIT(3)
#define NETSEC_PKT_CTRL_REG_LOG_HD_INCOMPLETE	BIT(2)
#define NETSEC_PKT_CTRL_REG_LOG_HD_ER		BIT(1)
#define NETSEC_PKT_CTRL_REG_DRP_NO_MATCH	BIT(0)

#define NETSEC_CLK_EN_REG_DOM_G			BIT(5)
#define NETSEC_CLK_EN_REG_DOM_C			BIT(1)
#define NETSEC_CLK_EN_REG_DOM_D			BIT(0)

#define NETSEC_COM_INIT_REG_DB			BIT(2)
#define NETSEC_COM_INIT_REG_CLS			BIT(1)
#define NETSEC_COM_INIT_REG_ALL			(NETSEC_COM_INIT_REG_CLS | \
						 NETSEC_COM_INIT_REG_DB)

#define NETSEC_SOFT_RST_REG_RESET		0
#define NETSEC_SOFT_RST_REG_RUN			BIT(31)

#define NETSEC_DMA_CTRL_REG_STOP		1
#define MH_CTRL__MODE_TRANS			BIT(20)

#define NETSEC_GMAC_CMD_ST_READ			0
#define NETSEC_GMAC_CMD_ST_WRITE		BIT(28)
#define NETSEC_GMAC_CMD_ST_BUSY			BIT(31)

#define NETSEC_GMAC_BMR_REG_COMMON		0x00412080
#define NETSEC_GMAC_BMR_REG_RESET		0x00020181
#define NETSEC_GMAC_BMR_REG_SWR			0x00000001

#define NETSEC_GMAC_OMR_REG_ST			BIT(13)
#define NETSEC_GMAC_OMR_REG_SR			BIT(1)

#define NETSEC_GMAC_MCR_REG_IBN			BIT(30)
#define NETSEC_GMAC_MCR_REG_CST			BIT(25)
#define NETSEC_GMAC_MCR_REG_JE			BIT(20)
#define NETSEC_MCR_PS				BIT(15)
#define NETSEC_GMAC_MCR_REG_FES			BIT(14)
#define NETSEC_GMAC_MCR_REG_FULL_DUPLEX_COMMON	0x0000280c
#define NETSEC_GMAC_MCR_REG_HALF_DUPLEX_COMMON	0x0001a00c

#define NETSEC_FCR_RFE				BIT(2)
#define NETSEC_FCR_TFE				BIT(1)

#define NETSEC_GMAC_GAR_REG_GW			BIT(1)
#define NETSEC_GMAC_GAR_REG_GB			BIT(0)

#define NETSEC_GMAC_GAR_REG_SHIFT_PA		11
#define NETSEC_GMAC_GAR_REG_SHIFT_GR		6
#define GMAC_REG_SHIFT_CR_GAR			2

#define NETSEC_GMAC_GAR_REG_CR_25_35_MHZ	2
#define NETSEC_GMAC_GAR_REG_CR_35_60_MHZ	3
#define NETSEC_GMAC_GAR_REG_CR_60_100_MHZ	0
#define NETSEC_GMAC_GAR_REG_CR_100_150_MHZ	1
#define NETSEC_GMAC_GAR_REG_CR_150_250_MHZ	4
#define NETSEC_GMAC_GAR_REG_CR_250_300_MHZ	5

#define NETSEC_GMAC_RDLAR_REG_COMMON		0x18000
#define NETSEC_GMAC_TDLAR_REG_COMMON		0x1c000

#define NETSEC_REG_NETSEC_VER_F_TAIKI		0x50000

#define NETSEC_REG_DESC_RING_CONFIG_CFG_UP	BIT(31)
#define NETSEC_REG_DESC_RING_CONFIG_CH_RST	BIT(30)
#define NETSEC_REG_DESC_TMR_MODE		4
#define NETSEC_REG_DESC_ENDIAN			0

#define NETSEC_MAC_DESC_SOFT_RST_SOFT_RST	1
#define NETSEC_MAC_DESC_INIT_REG_INIT		1

#define NETSEC_EEPROM_MAC_ADDRESS		0x00
#define NETSEC_EEPROM_HM_ME_ADDRESS_H		0x08
#define NETSEC_EEPROM_HM_ME_ADDRESS_L		0x0C
#define NETSEC_EEPROM_HM_ME_SIZE		0x10
#define NETSEC_EEPROM_MH_ME_ADDRESS_H		0x14
#define NETSEC_EEPROM_MH_ME_ADDRESS_L		0x18
#define NETSEC_EEPROM_MH_ME_SIZE		0x1C
#define NETSEC_EEPROM_PKT_ME_ADDRESS		0x20
#define NETSEC_EEPROM_PKT_ME_SIZE		0x24

#define DESC_NUM	256

#define NETSEC_SKB_PAD (NET_SKB_PAD + NET_IP_ALIGN)
#define NETSEC_RXBUF_HEADROOM (max(XDP_PACKET_HEADROOM, NET_SKB_PAD) + \
			       NET_IP_ALIGN)
#define NETSEC_RX_BUF_NON_DATA (NETSEC_RXBUF_HEADROOM + \
				SKB_DATA_ALIGN(sizeof(struct skb_shared_info)))
#define NETSEC_RX_BUF_SIZE	(PAGE_SIZE - NETSEC_RX_BUF_NON_DATA)

#define DESC_SZ	sizeof(struct netsec_de)

#define NETSEC_F_NETSEC_VER_MAJOR_NUM(x)	((x) & 0xffff0000)

#define NETSEC_XDP_PASS          0
#define NETSEC_XDP_CONSUMED      BIT(0)
#define NETSEC_XDP_TX            BIT(1)
#define NETSEC_XDP_REDIR         BIT(2)

enum ring_id {
	NETSEC_RING_TX = 0,
	NETSEC_RING_RX
};

enum buf_type {
	TYPE_NETSEC_SKB = 0,
	TYPE_NETSEC_XDP_TX,
	TYPE_NETSEC_XDP_NDO,
};

struct netsec_desc {
	union {
		struct sk_buff *skb;
		struct xdp_frame *xdpf;
	};
	dma_addr_t dma_addr;
	void *addr;
	u16 len;
	u8 buf_type;
};

struct netsec_desc_ring {
	dma_addr_t desc_dma;
	struct netsec_desc *desc;
	void *vaddr;
	u16 head, tail;
	u16 xdp_xmit; /* netsec_xdp_xmit packets */
	struct page_pool *page_pool;
	struct xdp_rxq_info xdp_rxq;
	spinlock_t lock; /* XDP tx queue locking */
};

struct netsec_priv {
	struct netsec_desc_ring desc_ring[NETSEC_RING_MAX];
	struct ethtool_coalesce et_coalesce;
	struct bpf_prog *xdp_prog;
	spinlock_t reglock; /* protect reg access */
	struct napi_struct napi;
	phy_interface_t phy_interface;
	struct net_device *ndev;
	struct device_node *phy_np;
	struct phy_device *phydev;
	struct mii_bus *mii_bus;
	void __iomem *ioaddr;
	void __iomem *eeprom_base;
	struct device *dev;
	struct clk *clk;
	u32 msg_enable;
	u32 freq;
	u32 phy_addr;
	bool rx_cksum_offload_flag;
};

struct netsec_de { /* Netsec Descriptor layout */
	u32 attr;
	u32 data_buf_addr_up;
	u32 data_buf_addr_lw;
	u32 buf_len_info;
};

struct netsec_tx_pkt_ctrl {
	u16 tcp_seg_len;
	bool tcp_seg_offload_flag;
	bool cksum_offload_flag;
};

struct netsec_rx_pkt_info {
	int rx_cksum_result;
	int err_code;
	bool err_flag;
};

static void netsec_write(struct netsec_priv *priv, u32 reg_addr, u32 val)
{
	writel(val, priv->ioaddr + reg_addr);
}

static u32 netsec_read(struct netsec_priv *priv, u32 reg_addr)
{
	return readl(priv->ioaddr + reg_addr);
}

/************* MDIO BUS OPS FOLLOW *************/

#define TIMEOUT_SPINS_MAC		1000
#define TIMEOUT_SECONDARY_MS_MAC	100

static u32 netsec_clk_type(u32 freq)
{
	if (freq < MHZ(35))
		return NETSEC_GMAC_GAR_REG_CR_25_35_MHZ;
	if (freq < MHZ(60))
		return NETSEC_GMAC_GAR_REG_CR_35_60_MHZ;
	if (freq < MHZ(100))
		return NETSEC_GMAC_GAR_REG_CR_60_100_MHZ;
	if (freq < MHZ(150))
		return NETSEC_GMAC_GAR_REG_CR_100_150_MHZ;
	if (freq < MHZ(250))
		return NETSEC_GMAC_GAR_REG_CR_150_250_MHZ;

	return NETSEC_GMAC_GAR_REG_CR_250_300_MHZ;
}

static int netsec_wait_while_busy(struct netsec_priv *priv, u32 addr, u32 mask)
{
	u32 timeout = TIMEOUT_SPINS_MAC;

	while (--timeout && netsec_read(priv, addr) & mask)
		cpu_relax();
	if (timeout)
		return 0;

	timeout = TIMEOUT_SECONDARY_MS_MAC;
	while (--timeout && netsec_read(priv, addr) & mask)
		usleep_range(1000, 2000);

	if (timeout)
		return 0;

	netdev_WARN(priv->ndev, "%s: timeout\n", __func__);

	return -ETIMEDOUT;
}

static int netsec_mac_write(struct netsec_priv *priv, u32 addr, u32 value)
{
	netsec_write(priv, MAC_REG_DATA, value);
	netsec_write(priv, MAC_REG_CMD, addr | NETSEC_GMAC_CMD_ST_WRITE);
	return netsec_wait_while_busy(priv,
				      MAC_REG_CMD, NETSEC_GMAC_CMD_ST_BUSY);
}

static int netsec_mac_read(struct netsec_priv *priv, u32 addr, u32 *read)
{
	int ret;

	netsec_write(priv, MAC_REG_CMD, addr | NETSEC_GMAC_CMD_ST_READ);
	ret = netsec_wait_while_busy(priv,
				     MAC_REG_CMD, NETSEC_GMAC_CMD_ST_BUSY);
	if (ret)
		return ret;

	*read = netsec_read(priv, MAC_REG_DATA);

	return 0;
}

static int netsec_mac_wait_while_busy(struct netsec_priv *priv,
				      u32 addr, u32 mask)
{
	u32 timeout = TIMEOUT_SPINS_MAC;
	int ret, data;

	do {
		ret = netsec_mac_read(priv, addr, &data);
		if (ret)
			break;
		cpu_relax();
	} while (--timeout && (data & mask));

	if (timeout)
		return 0;

	timeout = TIMEOUT_SECONDARY_MS_MAC;
	do {
		usleep_range(1000, 2000);

		ret = netsec_mac_read(priv, addr, &data);
		if (ret)
			break;
		cpu_relax();
	} while (--timeout && (data & mask));

	if (timeout && !ret)
		return 0;

	netdev_WARN(priv->ndev, "%s: timeout\n", __func__);

	return -ETIMEDOUT;
}

static int netsec_mac_update_to_phy_state(struct netsec_priv *priv)
{
	struct phy_device *phydev = priv->ndev->phydev;
	u32 value = 0;

	value = phydev->duplex ? NETSEC_GMAC_MCR_REG_FULL_DUPLEX_COMMON :
				 NETSEC_GMAC_MCR_REG_HALF_DUPLEX_COMMON;

	if (phydev->speed != SPEED_1000)
		value |= NETSEC_MCR_PS;

	if (priv->phy_interface != PHY_INTERFACE_MODE_GMII &&
	    phydev->speed == SPEED_100)
		value |= NETSEC_GMAC_MCR_REG_FES;

	value |= NETSEC_GMAC_MCR_REG_CST | NETSEC_GMAC_MCR_REG_JE;

	if (phy_interface_mode_is_rgmii(priv->phy_interface))
		value |= NETSEC_GMAC_MCR_REG_IBN;

	if (netsec_mac_write(priv, GMAC_REG_MCR, value))
		return -ETIMEDOUT;

	return 0;
}

static int netsec_phy_read(struct mii_bus *bus, int phy_addr, int reg_addr);

static int netsec_phy_write(struct mii_bus *bus,
			    int phy_addr, int reg, u16 val)
{
	int status;
	struct netsec_priv *priv = bus->priv;

	if (netsec_mac_write(priv, GMAC_REG_GDR, val))
		return -ETIMEDOUT;
	if (netsec_mac_write(priv, GMAC_REG_GAR,
			     phy_addr << NETSEC_GMAC_GAR_REG_SHIFT_PA |
			     reg << NETSEC_GMAC_GAR_REG_SHIFT_GR |
			     NETSEC_GMAC_GAR_REG_GW | NETSEC_GMAC_GAR_REG_GB |
			     (netsec_clk_type(priv->freq) <<
			      GMAC_REG_SHIFT_CR_GAR)))
		return -ETIMEDOUT;

	status = netsec_mac_wait_while_busy(priv, GMAC_REG_GAR,
					    NETSEC_GMAC_GAR_REG_GB);

	/* Developerbox implements RTL8211E PHY and there is
	 * a compatibility problem with F_GMAC4.
	 * RTL8211E expects MDC clock must be kept toggling for several
	 * clock cycle with MDIO high before entering the IDLE state.
	 * To meet this requirement, netsec driver needs to issue dummy
	 * read(e.g. read PHYID1(offset 0x2) register) right after write.
	 */
	netsec_phy_read(bus, phy_addr, MII_PHYSID1);

	return status;
}

static int netsec_phy_read(struct mii_bus *bus, int phy_addr, int reg_addr)
{
	struct netsec_priv *priv = bus->priv;
	u32 data;
	int ret;

	if (netsec_mac_write(priv, GMAC_REG_GAR, NETSEC_GMAC_GAR_REG_GB |
			     phy_addr << NETSEC_GMAC_GAR_REG_SHIFT_PA |
			     reg_addr << NETSEC_GMAC_GAR_REG_SHIFT_GR |
			     (netsec_clk_type(priv->freq) <<
			      GMAC_REG_SHIFT_CR_GAR)))
		return -ETIMEDOUT;

	ret = netsec_mac_wait_while_busy(priv, GMAC_REG_GAR,
					 NETSEC_GMAC_GAR_REG_GB);
	if (ret)
		return ret;

	ret = netsec_mac_read(priv, GMAC_REG_GDR, &data);
	if (ret)
		return ret;

	return data;
}

/************* ETHTOOL_OPS FOLLOW *************/

static void netsec_et_get_drvinfo(struct net_device *net_device,
				  struct ethtool_drvinfo *info)
{
	strlcpy(info->driver, "netsec", sizeof(info->driver));
	strlcpy(info->bus_info, dev_name(net_device->dev.parent),
		sizeof(info->bus_info));
}

static int netsec_et_get_coalesce(struct net_device *net_device,
				  struct ethtool_coalesce *et_coalesce)
{
	struct netsec_priv *priv = netdev_priv(net_device);

	*et_coalesce = priv->et_coalesce;

	return 0;
}

static int netsec_et_set_coalesce(struct net_device *net_device,
				  struct ethtool_coalesce *et_coalesce)
{
	struct netsec_priv *priv = netdev_priv(net_device);

	priv->et_coalesce = *et_coalesce;

	if (priv->et_coalesce.tx_coalesce_usecs < 50)
		priv->et_coalesce.tx_coalesce_usecs = 50;
	if (priv->et_coalesce.tx_max_coalesced_frames < 1)
		priv->et_coalesce.tx_max_coalesced_frames = 1;

	netsec_write(priv, NETSEC_REG_NRM_TX_DONE_TXINT_PKTCNT,
		     priv->et_coalesce.tx_max_coalesced_frames);
	netsec_write(priv, NETSEC_REG_NRM_TX_TXINT_TMR,
		     priv->et_coalesce.tx_coalesce_usecs);
	netsec_write(priv, NETSEC_REG_NRM_TX_INTEN_SET, NRM_TX_ST_TXDONE);
	netsec_write(priv, NETSEC_REG_NRM_TX_INTEN_SET, NRM_TX_ST_TMREXP);

	if (priv->et_coalesce.rx_coalesce_usecs < 50)
		priv->et_coalesce.rx_coalesce_usecs = 50;
	if (priv->et_coalesce.rx_max_coalesced_frames < 1)
		priv->et_coalesce.rx_max_coalesced_frames = 1;

	netsec_write(priv, NETSEC_REG_NRM_RX_RXINT_PKTCNT,
		     priv->et_coalesce.rx_max_coalesced_frames);
	netsec_write(priv, NETSEC_REG_NRM_RX_RXINT_TMR,
		     priv->et_coalesce.rx_coalesce_usecs);
	netsec_write(priv, NETSEC_REG_NRM_RX_INTEN_SET, NRM_RX_ST_PKTCNT);
	netsec_write(priv, NETSEC_REG_NRM_RX_INTEN_SET, NRM_RX_ST_TMREXP);

	return 0;
}

static u32 netsec_et_get_msglevel(struct net_device *dev)
{
	struct netsec_priv *priv = netdev_priv(dev);

	return priv->msg_enable;
}

static void netsec_et_set_msglevel(struct net_device *dev, u32 datum)
{
	struct netsec_priv *priv = netdev_priv(dev);

	priv->msg_enable = datum;
}

static const struct ethtool_ops netsec_ethtool_ops = {
	.supported_coalesce_params = ETHTOOL_COALESCE_USECS |
				     ETHTOOL_COALESCE_MAX_FRAMES,
	.get_drvinfo		= netsec_et_get_drvinfo,
	.get_link_ksettings	= phy_ethtool_get_link_ksettings,
	.set_link_ksettings	= phy_ethtool_set_link_ksettings,
	.get_link		= ethtool_op_get_link,
	.get_coalesce		= netsec_et_get_coalesce,
	.set_coalesce		= netsec_et_set_coalesce,
	.get_msglevel		= netsec_et_get_msglevel,
	.set_msglevel		= netsec_et_set_msglevel,
};

/************* NETDEV_OPS FOLLOW *************/


static void netsec_set_rx_de(struct netsec_priv *priv,
			     struct netsec_desc_ring *dring, u16 idx,
			     const struct netsec_desc *desc)
{
	struct netsec_de *de = dring->vaddr + DESC_SZ * idx;
	u32 attr = (1 << NETSEC_RX_PKT_OWN_FIELD) |
		   (1 << NETSEC_RX_PKT_FS_FIELD) |
		   (1 << NETSEC_RX_PKT_LS_FIELD);

	if (idx == DESC_NUM - 1)
		attr |= (1 << NETSEC_RX_PKT_LD_FIELD);

	de->data_buf_addr_up = upper_32_bits(desc->dma_addr);
	de->data_buf_addr_lw = lower_32_bits(desc->dma_addr);
	de->buf_len_info = desc->len;
	de->attr = attr;
	dma_wmb();

	dring->desc[idx].dma_addr = desc->dma_addr;
	dring->desc[idx].addr = desc->addr;
	dring->desc[idx].len = desc->len;
}

static bool netsec_clean_tx_dring(struct netsec_priv *priv)
{
	struct netsec_desc_ring *dring = &priv->desc_ring[NETSEC_RING_TX];
	struct xdp_frame_bulk bq;
	struct netsec_de *entry;
	int tail = dring->tail;
	unsigned int bytes;
	int cnt = 0;

	spin_lock(&dring->lock);

	bytes = 0;
	xdp_frame_bulk_init(&bq);
	entry = dring->vaddr + DESC_SZ * tail;

	rcu_read_lock(); /* need for xdp_return_frame_bulk */

	while (!(entry->attr & (1U << NETSEC_TX_SHIFT_OWN_FIELD)) &&
	       cnt < DESC_NUM) {
		struct netsec_desc *desc;
		int eop;

		desc = &dring->desc[tail];
		eop = (entry->attr >> NETSEC_TX_LAST) & 1;
		dma_rmb();

		/* if buf_type is either TYPE_NETSEC_SKB or
		 * TYPE_NETSEC_XDP_NDO we mapped it
		 */
		if (desc->buf_type != TYPE_NETSEC_XDP_TX)
			dma_unmap_single(priv->dev, desc->dma_addr, desc->len,
					 DMA_TO_DEVICE);

		if (!eop)
			goto next;

		if (desc->buf_type == TYPE_NETSEC_SKB) {
			bytes += desc->skb->len;
			dev_kfree_skb(desc->skb);
		} else {
			bytes += desc->xdpf->len;
			if (desc->buf_type == TYPE_NETSEC_XDP_TX)
				xdp_return_frame_rx_napi(desc->xdpf);
			else
				xdp_return_frame_bulk(desc->xdpf, &bq);
		}
next:
		/* clean up so netsec_uninit_pkt_dring() won't free the skb
		 * again
		 */
		*desc = (struct netsec_desc){};

		/* entry->attr is not going to be accessed by the NIC until
		 * netsec_set_tx_de() is called. No need for a dma_wmb() here
		 */
		entry->attr = 1U << NETSEC_TX_SHIFT_OWN_FIELD;
		/* move tail ahead */
		dring->tail = (tail + 1) % DESC_NUM;

		tail = dring->tail;
		entry = dring->vaddr + DESC_SZ * tail;
		cnt++;
	}
<<<<<<< HEAD
=======
	xdp_flush_frame_bulk(&bq);

	rcu_read_unlock();
>>>>>>> 7d2a07b7

	spin_unlock(&dring->lock);

	if (!cnt)
		return false;

	/* reading the register clears the irq */
	netsec_read(priv, NETSEC_REG_NRM_TX_DONE_PKTCNT);

	priv->ndev->stats.tx_packets += cnt;
	priv->ndev->stats.tx_bytes += bytes;

	netdev_completed_queue(priv->ndev, cnt, bytes);

	return true;
}

static void netsec_process_tx(struct netsec_priv *priv)
{
	struct net_device *ndev = priv->ndev;
	bool cleaned;

	cleaned = netsec_clean_tx_dring(priv);

	if (cleaned && netif_queue_stopped(ndev)) {
		/* Make sure we update the value, anyone stopping the queue
		 * after this will read the proper consumer idx
		 */
		smp_wmb();
		netif_wake_queue(ndev);
	}
}

static void *netsec_alloc_rx_data(struct netsec_priv *priv,
				  dma_addr_t *dma_handle, u16 *desc_len)

{

	struct netsec_desc_ring *dring = &priv->desc_ring[NETSEC_RING_RX];
	struct page *page;

	page = page_pool_dev_alloc_pages(dring->page_pool);
	if (!page)
		return NULL;

	/* We allocate the same buffer length for XDP and non-XDP cases.
	 * page_pool API will map the whole page, skip what's needed for
	 * network payloads and/or XDP
	 */
	*dma_handle = page_pool_get_dma_addr(page) + NETSEC_RXBUF_HEADROOM;
	/* Make sure the incoming payload fits in the page for XDP and non-XDP
	 * cases and reserve enough space for headroom + skb_shared_info
	 */
	*desc_len = NETSEC_RX_BUF_SIZE;

	return page_address(page);
}

static void netsec_rx_fill(struct netsec_priv *priv, u16 from, u16 num)
{
	struct netsec_desc_ring *dring = &priv->desc_ring[NETSEC_RING_RX];
	u16 idx = from;

	while (num) {
		netsec_set_rx_de(priv, dring, idx, &dring->desc[idx]);
		idx++;
		if (idx >= DESC_NUM)
			idx = 0;
		num--;
	}
}

static void netsec_xdp_ring_tx_db(struct netsec_priv *priv, u16 pkts)
{
	if (likely(pkts))
		netsec_write(priv, NETSEC_REG_NRM_TX_PKTCNT, pkts);
}

static void netsec_finalize_xdp_rx(struct netsec_priv *priv, u32 xdp_res,
				   u16 pkts)
{
	if (xdp_res & NETSEC_XDP_REDIR)
		xdp_do_flush_map();

	if (xdp_res & NETSEC_XDP_TX)
		netsec_xdp_ring_tx_db(priv, pkts);
}

static void netsec_set_tx_de(struct netsec_priv *priv,
			     struct netsec_desc_ring *dring,
			     const struct netsec_tx_pkt_ctrl *tx_ctrl,
			     const struct netsec_desc *desc, void *buf)
{
	int idx = dring->head;
	struct netsec_de *de;
	u32 attr;

	de = dring->vaddr + (DESC_SZ * idx);

	attr = (1 << NETSEC_TX_SHIFT_OWN_FIELD) |
	       (1 << NETSEC_TX_SHIFT_PT_FIELD) |
	       (NETSEC_RING_GMAC << NETSEC_TX_SHIFT_TDRID_FIELD) |
	       (1 << NETSEC_TX_SHIFT_FS_FIELD) |
	       (1 << NETSEC_TX_LAST) |
	       (tx_ctrl->cksum_offload_flag << NETSEC_TX_SHIFT_CO) |
	       (tx_ctrl->tcp_seg_offload_flag << NETSEC_TX_SHIFT_SO) |
	       (1 << NETSEC_TX_SHIFT_TRS_FIELD);
	if (idx == DESC_NUM - 1)
		attr |= (1 << NETSEC_TX_SHIFT_LD_FIELD);

	de->data_buf_addr_up = upper_32_bits(desc->dma_addr);
	de->data_buf_addr_lw = lower_32_bits(desc->dma_addr);
	de->buf_len_info = (tx_ctrl->tcp_seg_len << 16) | desc->len;
	de->attr = attr;

	dring->desc[idx] = *desc;
	if (desc->buf_type == TYPE_NETSEC_SKB)
		dring->desc[idx].skb = buf;
	else if (desc->buf_type == TYPE_NETSEC_XDP_TX ||
		 desc->buf_type == TYPE_NETSEC_XDP_NDO)
		dring->desc[idx].xdpf = buf;

	/* move head ahead */
	dring->head = (dring->head + 1) % DESC_NUM;
}

/* The current driver only supports 1 Txq, this should run under spin_lock() */
static u32 netsec_xdp_queue_one(struct netsec_priv *priv,
				struct xdp_frame *xdpf, bool is_ndo)

{
	struct netsec_desc_ring *tx_ring = &priv->desc_ring[NETSEC_RING_TX];
	struct page *page = virt_to_page(xdpf->data);
	struct netsec_tx_pkt_ctrl tx_ctrl = {};
	struct netsec_desc tx_desc;
	dma_addr_t dma_handle;
	u16 filled;

	if (tx_ring->head >= tx_ring->tail)
		filled = tx_ring->head - tx_ring->tail;
	else
		filled = tx_ring->head + DESC_NUM - tx_ring->tail;

	if (DESC_NUM - filled <= 1)
		return NETSEC_XDP_CONSUMED;

	if (is_ndo) {
		/* this is for ndo_xdp_xmit, the buffer needs mapping before
		 * sending
		 */
		dma_handle = dma_map_single(priv->dev, xdpf->data, xdpf->len,
					    DMA_TO_DEVICE);
		if (dma_mapping_error(priv->dev, dma_handle))
			return NETSEC_XDP_CONSUMED;
		tx_desc.buf_type = TYPE_NETSEC_XDP_NDO;
	} else {
		/* This is the device Rx buffer from page_pool. No need to remap
		 * just sync and send it
		 */
		struct netsec_desc_ring *rx_ring =
			&priv->desc_ring[NETSEC_RING_RX];
		enum dma_data_direction dma_dir =
			page_pool_get_dma_dir(rx_ring->page_pool);

		dma_handle = page_pool_get_dma_addr(page) + xdpf->headroom +
			sizeof(*xdpf);
		dma_sync_single_for_device(priv->dev, dma_handle, xdpf->len,
					   dma_dir);
		tx_desc.buf_type = TYPE_NETSEC_XDP_TX;
	}

	tx_desc.dma_addr = dma_handle;
	tx_desc.addr = xdpf->data;
	tx_desc.len = xdpf->len;

	netdev_sent_queue(priv->ndev, xdpf->len);
	netsec_set_tx_de(priv, tx_ring, &tx_ctrl, &tx_desc, xdpf);

	return NETSEC_XDP_TX;
}

static u32 netsec_xdp_xmit_back(struct netsec_priv *priv, struct xdp_buff *xdp)
{
	struct netsec_desc_ring *tx_ring = &priv->desc_ring[NETSEC_RING_TX];
	struct xdp_frame *xdpf = xdp_convert_buff_to_frame(xdp);
	u32 ret;

	if (unlikely(!xdpf))
		return NETSEC_XDP_CONSUMED;

	spin_lock(&tx_ring->lock);
	ret = netsec_xdp_queue_one(priv, xdpf, false);
	spin_unlock(&tx_ring->lock);

	return ret;
}

static u32 netsec_run_xdp(struct netsec_priv *priv, struct bpf_prog *prog,
			  struct xdp_buff *xdp)
{
	struct netsec_desc_ring *dring = &priv->desc_ring[NETSEC_RING_RX];
	unsigned int sync, len = xdp->data_end - xdp->data;
	u32 ret = NETSEC_XDP_PASS;
	struct page *page;
	int err;
	u32 act;

	act = bpf_prog_run_xdp(prog, xdp);

	/* Due xdp_adjust_tail: DMA sync for_device cover max len CPU touch */
	sync = xdp->data_end - xdp->data_hard_start - NETSEC_RXBUF_HEADROOM;
	sync = max(sync, len);

	switch (act) {
	case XDP_PASS:
		ret = NETSEC_XDP_PASS;
		break;
	case XDP_TX:
		ret = netsec_xdp_xmit_back(priv, xdp);
		if (ret != NETSEC_XDP_TX) {
			page = virt_to_head_page(xdp->data);
<<<<<<< HEAD
			__page_pool_put_page(dring->page_pool, page, sync, true);
=======
			page_pool_put_page(dring->page_pool, page, sync, true);
>>>>>>> 7d2a07b7
		}
		break;
	case XDP_REDIRECT:
		err = xdp_do_redirect(priv->ndev, xdp, prog);
		if (!err) {
			ret = NETSEC_XDP_REDIR;
		} else {
			ret = NETSEC_XDP_CONSUMED;
			page = virt_to_head_page(xdp->data);
<<<<<<< HEAD
			__page_pool_put_page(dring->page_pool, page, sync, true);
=======
			page_pool_put_page(dring->page_pool, page, sync, true);
>>>>>>> 7d2a07b7
		}
		break;
	default:
		bpf_warn_invalid_xdp_action(act);
		fallthrough;
	case XDP_ABORTED:
		trace_xdp_exception(priv->ndev, prog, act);
		fallthrough;	/* handle aborts by dropping packet */
	case XDP_DROP:
		ret = NETSEC_XDP_CONSUMED;
		page = virt_to_head_page(xdp->data);
<<<<<<< HEAD
		__page_pool_put_page(dring->page_pool, page, len, true);
=======
		page_pool_put_page(dring->page_pool, page, sync, true);
>>>>>>> 7d2a07b7
		break;
	}

	return ret;
}

static int netsec_process_rx(struct netsec_priv *priv, int budget)
{
	struct netsec_desc_ring *dring = &priv->desc_ring[NETSEC_RING_RX];
	struct net_device *ndev = priv->ndev;
	struct netsec_rx_pkt_info rx_info;
	enum dma_data_direction dma_dir;
	struct bpf_prog *xdp_prog;
	struct xdp_buff xdp;
	u16 xdp_xmit = 0;
	u32 xdp_act = 0;
	int done = 0;

<<<<<<< HEAD
	xdp.rxq = &dring->xdp_rxq;
	xdp.frame_sz = PAGE_SIZE;

	rcu_read_lock();
=======
	xdp_init_buff(&xdp, PAGE_SIZE, &dring->xdp_rxq);

>>>>>>> 7d2a07b7
	xdp_prog = READ_ONCE(priv->xdp_prog);
	dma_dir = page_pool_get_dma_dir(dring->page_pool);

	while (done < budget) {
		u16 idx = dring->tail;
		struct netsec_de *de = dring->vaddr + (DESC_SZ * idx);
		struct netsec_desc *desc = &dring->desc[idx];
		struct page *page = virt_to_page(desc->addr);
		u32 xdp_result = NETSEC_XDP_PASS;
		struct sk_buff *skb = NULL;
		u16 pkt_len, desc_len;
		dma_addr_t dma_handle;
		void *buf_addr;

		if (de->attr & (1U << NETSEC_RX_PKT_OWN_FIELD)) {
			/* reading the register clears the irq */
			netsec_read(priv, NETSEC_REG_NRM_RX_PKTCNT);
			break;
		}

		/* This  barrier is needed to keep us from reading
		 * any other fields out of the netsec_de until we have
		 * verified the descriptor has been written back
		 */
		dma_rmb();
		done++;

		pkt_len = de->buf_len_info >> 16;
		rx_info.err_code = (de->attr >> NETSEC_RX_PKT_ERR_FIELD) &
			NETSEC_RX_PKT_ERR_MASK;
		rx_info.err_flag = (de->attr >> NETSEC_RX_PKT_ER_FIELD) & 1;
		if (rx_info.err_flag) {
			netif_err(priv, drv, priv->ndev,
				  "%s: rx fail err(%d)\n", __func__,
				  rx_info.err_code);
			ndev->stats.rx_dropped++;
			dring->tail = (dring->tail + 1) % DESC_NUM;
			/* reuse buffer page frag */
			netsec_rx_fill(priv, idx, 1);
			continue;
		}
		rx_info.rx_cksum_result =
			(de->attr >> NETSEC_RX_PKT_CO_FIELD) & 3;

		/* allocate a fresh buffer and map it to the hardware.
		 * This will eventually replace the old buffer in the hardware
		 */
		buf_addr = netsec_alloc_rx_data(priv, &dma_handle, &desc_len);

		if (unlikely(!buf_addr))
			break;

		dma_sync_single_for_cpu(priv->dev, desc->dma_addr, pkt_len,
					dma_dir);
		prefetch(desc->addr);

<<<<<<< HEAD
		xdp.data_hard_start = desc->addr;
		xdp.data = desc->addr + NETSEC_RXBUF_HEADROOM;
		xdp_set_data_meta_invalid(&xdp);
		xdp.data_end = xdp.data + pkt_len;
=======
		xdp_prepare_buff(&xdp, desc->addr, NETSEC_RXBUF_HEADROOM,
				 pkt_len, false);
>>>>>>> 7d2a07b7

		if (xdp_prog) {
			xdp_result = netsec_run_xdp(priv, xdp_prog, &xdp);
			if (xdp_result != NETSEC_XDP_PASS) {
				xdp_act |= xdp_result;
				if (xdp_result == NETSEC_XDP_TX)
					xdp_xmit++;
				goto next;
			}
		}
		skb = build_skb(desc->addr, desc->len + NETSEC_RX_BUF_NON_DATA);

		if (unlikely(!skb)) {
			/* If skb fails recycle_direct will either unmap and
			 * free the page or refill the cache depending on the
			 * cache state. Since we paid the allocation cost if
			 * building an skb fails try to put the page into cache
			 */
<<<<<<< HEAD
			__page_pool_put_page(dring->page_pool, page,
					     pkt_len, true);
=======
			page_pool_put_page(dring->page_pool, page, pkt_len,
					   true);
>>>>>>> 7d2a07b7
			netif_err(priv, drv, priv->ndev,
				  "rx failed to build skb\n");
			break;
		}
		page_pool_release_page(dring->page_pool, page);

		skb_reserve(skb, xdp.data - xdp.data_hard_start);
		skb_put(skb, xdp.data_end - xdp.data);
		skb->protocol = eth_type_trans(skb, priv->ndev);

		if (priv->rx_cksum_offload_flag &&
		    rx_info.rx_cksum_result == NETSEC_RX_CKSUM_OK)
			skb->ip_summed = CHECKSUM_UNNECESSARY;

next:
		if (skb)
			napi_gro_receive(&priv->napi, skb);
<<<<<<< HEAD
		if (skb || (xdp_result & NETSEC_XDP_RX_OK)) {
=======
		if (skb || xdp_result) {
>>>>>>> 7d2a07b7
			ndev->stats.rx_packets++;
			ndev->stats.rx_bytes += xdp.data_end - xdp.data;
		}

		/* Update the descriptor with fresh buffers */
		desc->len = desc_len;
		desc->dma_addr = dma_handle;
		desc->addr = buf_addr;

		netsec_rx_fill(priv, idx, 1);
		dring->tail = (dring->tail + 1) % DESC_NUM;
	}
	netsec_finalize_xdp_rx(priv, xdp_act, xdp_xmit);

	return done;
}

static int netsec_napi_poll(struct napi_struct *napi, int budget)
{
	struct netsec_priv *priv;
	int done;

	priv = container_of(napi, struct netsec_priv, napi);

	netsec_process_tx(priv);
	done = netsec_process_rx(priv, budget);

	if (done < budget && napi_complete_done(napi, done)) {
		unsigned long flags;

		spin_lock_irqsave(&priv->reglock, flags);
		netsec_write(priv, NETSEC_REG_INTEN_SET,
			     NETSEC_IRQ_RX | NETSEC_IRQ_TX);
		spin_unlock_irqrestore(&priv->reglock, flags);
	}

	return done;
}


static int netsec_desc_used(struct netsec_desc_ring *dring)
{
	int used;

	if (dring->head >= dring->tail)
		used = dring->head - dring->tail;
	else
		used = dring->head + DESC_NUM - dring->tail;

	return used;
}

static int netsec_check_stop_tx(struct netsec_priv *priv, int used)
{
	struct netsec_desc_ring *dring = &priv->desc_ring[NETSEC_RING_TX];

	/* keep tail from touching the queue */
	if (DESC_NUM - used < 2) {
		netif_stop_queue(priv->ndev);

		/* Make sure we read the updated value in case
		 * descriptors got freed
		 */
		smp_rmb();

		used = netsec_desc_used(dring);
		if (DESC_NUM - used < 2)
			return NETDEV_TX_BUSY;

		netif_wake_queue(priv->ndev);
	}

	return 0;
}

static netdev_tx_t netsec_netdev_start_xmit(struct sk_buff *skb,
					    struct net_device *ndev)
{
	struct netsec_priv *priv = netdev_priv(ndev);
	struct netsec_desc_ring *dring = &priv->desc_ring[NETSEC_RING_TX];
	struct netsec_tx_pkt_ctrl tx_ctrl = {};
	struct netsec_desc tx_desc;
	u16 tso_seg_len = 0;
	int filled;

	spin_lock_bh(&dring->lock);
	filled = netsec_desc_used(dring);
	if (netsec_check_stop_tx(priv, filled)) {
		spin_unlock_bh(&dring->lock);
		net_warn_ratelimited("%s %s Tx queue full\n",
				     dev_name(priv->dev), ndev->name);
		return NETDEV_TX_BUSY;
	}

	if (skb->ip_summed == CHECKSUM_PARTIAL)
		tx_ctrl.cksum_offload_flag = true;

	if (skb_is_gso(skb))
		tso_seg_len = skb_shinfo(skb)->gso_size;

	if (tso_seg_len > 0) {
		if (skb->protocol == htons(ETH_P_IP)) {
			ip_hdr(skb)->tot_len = 0;
			tcp_hdr(skb)->check =
				~tcp_v4_check(0, ip_hdr(skb)->saddr,
					      ip_hdr(skb)->daddr, 0);
		} else {
			tcp_v6_gso_csum_prep(skb);
		}

		tx_ctrl.tcp_seg_offload_flag = true;
		tx_ctrl.tcp_seg_len = tso_seg_len;
	}

	tx_desc.dma_addr = dma_map_single(priv->dev, skb->data,
					  skb_headlen(skb), DMA_TO_DEVICE);
	if (dma_mapping_error(priv->dev, tx_desc.dma_addr)) {
		spin_unlock_bh(&dring->lock);
		netif_err(priv, drv, priv->ndev,
			  "%s: DMA mapping failed\n", __func__);
		ndev->stats.tx_dropped++;
		dev_kfree_skb_any(skb);
		return NETDEV_TX_OK;
	}
	tx_desc.addr = skb->data;
	tx_desc.len = skb_headlen(skb);
	tx_desc.buf_type = TYPE_NETSEC_SKB;

	skb_tx_timestamp(skb);
	netdev_sent_queue(priv->ndev, skb->len);

	netsec_set_tx_de(priv, dring, &tx_ctrl, &tx_desc, skb);
	spin_unlock_bh(&dring->lock);
	netsec_write(priv, NETSEC_REG_NRM_TX_PKTCNT, 1); /* submit another tx */

	return NETDEV_TX_OK;
}

static void netsec_uninit_pkt_dring(struct netsec_priv *priv, int id)
{
	struct netsec_desc_ring *dring = &priv->desc_ring[id];
	struct netsec_desc *desc;
	u16 idx;

	if (!dring->vaddr || !dring->desc)
		return;
	for (idx = 0; idx < DESC_NUM; idx++) {
		desc = &dring->desc[idx];
		if (!desc->addr)
			continue;

		if (id == NETSEC_RING_RX) {
			struct page *page = virt_to_page(desc->addr);

			page_pool_put_full_page(dring->page_pool, page, false);
		} else if (id == NETSEC_RING_TX) {
			dma_unmap_single(priv->dev, desc->dma_addr, desc->len,
					 DMA_TO_DEVICE);
			dev_kfree_skb(desc->skb);
		}
	}

	/* Rx is currently using page_pool */
	if (id == NETSEC_RING_RX) {
		if (xdp_rxq_info_is_reg(&dring->xdp_rxq))
			xdp_rxq_info_unreg(&dring->xdp_rxq);
		page_pool_destroy(dring->page_pool);
	}

	memset(dring->desc, 0, sizeof(struct netsec_desc) * DESC_NUM);
	memset(dring->vaddr, 0, DESC_SZ * DESC_NUM);

	dring->head = 0;
	dring->tail = 0;

	if (id == NETSEC_RING_TX)
		netdev_reset_queue(priv->ndev);
}

static void netsec_free_dring(struct netsec_priv *priv, int id)
{
	struct netsec_desc_ring *dring = &priv->desc_ring[id];

	if (dring->vaddr) {
		dma_free_coherent(priv->dev, DESC_SZ * DESC_NUM,
				  dring->vaddr, dring->desc_dma);
		dring->vaddr = NULL;
	}

	kfree(dring->desc);
	dring->desc = NULL;
}

static int netsec_alloc_dring(struct netsec_priv *priv, enum ring_id id)
{
	struct netsec_desc_ring *dring = &priv->desc_ring[id];

	dring->vaddr = dma_alloc_coherent(priv->dev, DESC_SZ * DESC_NUM,
					  &dring->desc_dma, GFP_KERNEL);
	if (!dring->vaddr)
		goto err;

	dring->desc = kcalloc(DESC_NUM, sizeof(*dring->desc), GFP_KERNEL);
	if (!dring->desc)
		goto err;

	return 0;
err:
	netsec_free_dring(priv, id);

	return -ENOMEM;
}

static void netsec_setup_tx_dring(struct netsec_priv *priv)
{
	struct netsec_desc_ring *dring = &priv->desc_ring[NETSEC_RING_TX];
	int i;

	for (i = 0; i < DESC_NUM; i++) {
		struct netsec_de *de;

		de = dring->vaddr + (DESC_SZ * i);
		/* de->attr is not going to be accessed by the NIC
		 * until netsec_set_tx_de() is called.
		 * No need for a dma_wmb() here
		 */
		de->attr = 1U << NETSEC_TX_SHIFT_OWN_FIELD;
	}
}

static int netsec_setup_rx_dring(struct netsec_priv *priv)
{
	struct netsec_desc_ring *dring = &priv->desc_ring[NETSEC_RING_RX];
	struct bpf_prog *xdp_prog = READ_ONCE(priv->xdp_prog);
	struct page_pool_params pp_params = {
		.order = 0,
		/* internal DMA mapping in page_pool */
		.flags = PP_FLAG_DMA_MAP | PP_FLAG_DMA_SYNC_DEV,
		.pool_size = DESC_NUM,
		.nid = NUMA_NO_NODE,
		.dev = priv->dev,
		.dma_dir = xdp_prog ? DMA_BIDIRECTIONAL : DMA_FROM_DEVICE,
		.offset = NETSEC_RXBUF_HEADROOM,
		.max_len = NETSEC_RX_BUF_SIZE,
	};
	int i, err;

	dring->page_pool = page_pool_create(&pp_params);
	if (IS_ERR(dring->page_pool)) {
		err = PTR_ERR(dring->page_pool);
		dring->page_pool = NULL;
		goto err_out;
	}

	err = xdp_rxq_info_reg(&dring->xdp_rxq, priv->ndev, 0, priv->napi.napi_id);
	if (err)
		goto err_out;

	err = xdp_rxq_info_reg_mem_model(&dring->xdp_rxq, MEM_TYPE_PAGE_POOL,
					 dring->page_pool);
	if (err)
		goto err_out;

	for (i = 0; i < DESC_NUM; i++) {
		struct netsec_desc *desc = &dring->desc[i];
		dma_addr_t dma_handle;
		void *buf;
		u16 len;

		buf = netsec_alloc_rx_data(priv, &dma_handle, &len);

		if (!buf) {
			err = -ENOMEM;
			goto err_out;
		}
		desc->dma_addr = dma_handle;
		desc->addr = buf;
		desc->len = len;
	}

	netsec_rx_fill(priv, 0, DESC_NUM);

	return 0;

err_out:
	netsec_uninit_pkt_dring(priv, NETSEC_RING_RX);
	return err;
}

static int netsec_netdev_load_ucode_region(struct netsec_priv *priv, u32 reg,
					   u32 addr_h, u32 addr_l, u32 size)
{
	u64 base = (u64)addr_h << 32 | addr_l;
	void __iomem *ucode;
	u32 i;

	ucode = ioremap(base, size * sizeof(u32));
	if (!ucode)
		return -ENOMEM;

	for (i = 0; i < size; i++)
		netsec_write(priv, reg, readl(ucode + i * 4));

	iounmap(ucode);
	return 0;
}

static int netsec_netdev_load_microcode(struct netsec_priv *priv)
{
	u32 addr_h, addr_l, size;
	int err;

	addr_h = readl(priv->eeprom_base + NETSEC_EEPROM_HM_ME_ADDRESS_H);
	addr_l = readl(priv->eeprom_base + NETSEC_EEPROM_HM_ME_ADDRESS_L);
	size = readl(priv->eeprom_base + NETSEC_EEPROM_HM_ME_SIZE);
	err = netsec_netdev_load_ucode_region(priv, NETSEC_REG_DMAC_HM_CMD_BUF,
					      addr_h, addr_l, size);
	if (err)
		return err;

	addr_h = readl(priv->eeprom_base + NETSEC_EEPROM_MH_ME_ADDRESS_H);
	addr_l = readl(priv->eeprom_base + NETSEC_EEPROM_MH_ME_ADDRESS_L);
	size = readl(priv->eeprom_base + NETSEC_EEPROM_MH_ME_SIZE);
	err = netsec_netdev_load_ucode_region(priv, NETSEC_REG_DMAC_MH_CMD_BUF,
					      addr_h, addr_l, size);
	if (err)
		return err;

	addr_h = 0;
	addr_l = readl(priv->eeprom_base + NETSEC_EEPROM_PKT_ME_ADDRESS);
	size = readl(priv->eeprom_base + NETSEC_EEPROM_PKT_ME_SIZE);
	err = netsec_netdev_load_ucode_region(priv, NETSEC_REG_PKT_CMD_BUF,
					      addr_h, addr_l, size);
	if (err)
		return err;

	return 0;
}

static int netsec_reset_hardware(struct netsec_priv *priv,
				 bool load_ucode)
{
	u32 value;
	int err;

	/* stop DMA engines */
	if (!netsec_read(priv, NETSEC_REG_ADDR_DIS_CORE)) {
		netsec_write(priv, NETSEC_REG_DMA_HM_CTRL,
			     NETSEC_DMA_CTRL_REG_STOP);
		netsec_write(priv, NETSEC_REG_DMA_MH_CTRL,
			     NETSEC_DMA_CTRL_REG_STOP);

		while (netsec_read(priv, NETSEC_REG_DMA_HM_CTRL) &
		       NETSEC_DMA_CTRL_REG_STOP)
			cpu_relax();

		while (netsec_read(priv, NETSEC_REG_DMA_MH_CTRL) &
		       NETSEC_DMA_CTRL_REG_STOP)
			cpu_relax();
	}

	netsec_write(priv, NETSEC_REG_SOFT_RST, NETSEC_SOFT_RST_REG_RESET);
	netsec_write(priv, NETSEC_REG_SOFT_RST, NETSEC_SOFT_RST_REG_RUN);
	netsec_write(priv, NETSEC_REG_COM_INIT, NETSEC_COM_INIT_REG_ALL);

	while (netsec_read(priv, NETSEC_REG_COM_INIT) != 0)
		cpu_relax();

	/* set desc_start addr */
	netsec_write(priv, NETSEC_REG_NRM_RX_DESC_START_UP,
		     upper_32_bits(priv->desc_ring[NETSEC_RING_RX].desc_dma));
	netsec_write(priv, NETSEC_REG_NRM_RX_DESC_START_LW,
		     lower_32_bits(priv->desc_ring[NETSEC_RING_RX].desc_dma));

	netsec_write(priv, NETSEC_REG_NRM_TX_DESC_START_UP,
		     upper_32_bits(priv->desc_ring[NETSEC_RING_TX].desc_dma));
	netsec_write(priv, NETSEC_REG_NRM_TX_DESC_START_LW,
		     lower_32_bits(priv->desc_ring[NETSEC_RING_TX].desc_dma));

	/* set normal tx dring ring config */
	netsec_write(priv, NETSEC_REG_NRM_TX_CONFIG,
		     1 << NETSEC_REG_DESC_ENDIAN);
	netsec_write(priv, NETSEC_REG_NRM_RX_CONFIG,
		     1 << NETSEC_REG_DESC_ENDIAN);

	if (load_ucode) {
		err = netsec_netdev_load_microcode(priv);
		if (err) {
			netif_err(priv, probe, priv->ndev,
				  "%s: failed to load microcode (%d)\n",
				  __func__, err);
			return err;
		}
	}

	/* start DMA engines */
	netsec_write(priv, NETSEC_REG_DMA_TMR_CTRL, priv->freq / 1000000 - 1);
	netsec_write(priv, NETSEC_REG_ADDR_DIS_CORE, 0);

	usleep_range(1000, 2000);

	if (!(netsec_read(priv, NETSEC_REG_TOP_STATUS) &
	      NETSEC_TOP_IRQ_REG_CODE_LOAD_END)) {
		netif_err(priv, probe, priv->ndev,
			  "microengine start failed\n");
		return -ENXIO;
	}
	netsec_write(priv, NETSEC_REG_TOP_STATUS,
		     NETSEC_TOP_IRQ_REG_CODE_LOAD_END);

	value = NETSEC_PKT_CTRL_REG_MODE_NRM;
	if (priv->ndev->mtu > ETH_DATA_LEN)
		value |= NETSEC_PKT_CTRL_REG_EN_JUMBO;

	/* change to normal mode */
	netsec_write(priv, NETSEC_REG_DMA_MH_CTRL, MH_CTRL__MODE_TRANS);
	netsec_write(priv, NETSEC_REG_PKT_CTRL, value);

	while ((netsec_read(priv, NETSEC_REG_MODE_TRANS_COMP_STATUS) &
		NETSEC_MODE_TRANS_COMP_IRQ_T2N) == 0)
		cpu_relax();

	/* clear any pending EMPTY/ERR irq status */
	netsec_write(priv, NETSEC_REG_NRM_TX_STATUS, ~0);

	/* Disable TX & RX intr */
	netsec_write(priv, NETSEC_REG_INTEN_CLR, ~0);

	return 0;
}

static int netsec_start_gmac(struct netsec_priv *priv)
{
	struct phy_device *phydev = priv->ndev->phydev;
	u32 value = 0;
	int ret;

	if (phydev->speed != SPEED_1000)
		value = (NETSEC_GMAC_MCR_REG_CST |
			 NETSEC_GMAC_MCR_REG_HALF_DUPLEX_COMMON);

	if (netsec_mac_write(priv, GMAC_REG_MCR, value))
		return -ETIMEDOUT;
	if (netsec_mac_write(priv, GMAC_REG_BMR,
			     NETSEC_GMAC_BMR_REG_RESET))
		return -ETIMEDOUT;

	/* Wait soft reset */
	usleep_range(1000, 5000);

	ret = netsec_mac_read(priv, GMAC_REG_BMR, &value);
	if (ret)
		return ret;
	if (value & NETSEC_GMAC_BMR_REG_SWR)
		return -EAGAIN;

	netsec_write(priv, MAC_REG_DESC_SOFT_RST, 1);
	if (netsec_wait_while_busy(priv, MAC_REG_DESC_SOFT_RST, 1))
		return -ETIMEDOUT;

	netsec_write(priv, MAC_REG_DESC_INIT, 1);
	if (netsec_wait_while_busy(priv, MAC_REG_DESC_INIT, 1))
		return -ETIMEDOUT;

	if (netsec_mac_write(priv, GMAC_REG_BMR,
			     NETSEC_GMAC_BMR_REG_COMMON))
		return -ETIMEDOUT;
	if (netsec_mac_write(priv, GMAC_REG_RDLAR,
			     NETSEC_GMAC_RDLAR_REG_COMMON))
		return -ETIMEDOUT;
	if (netsec_mac_write(priv, GMAC_REG_TDLAR,
			     NETSEC_GMAC_TDLAR_REG_COMMON))
		return -ETIMEDOUT;
	if (netsec_mac_write(priv, GMAC_REG_MFFR, 0x80000001))
		return -ETIMEDOUT;

	ret = netsec_mac_update_to_phy_state(priv);
	if (ret)
		return ret;

	ret = netsec_mac_read(priv, GMAC_REG_OMR, &value);
	if (ret)
		return ret;

	value |= NETSEC_GMAC_OMR_REG_SR;
	value |= NETSEC_GMAC_OMR_REG_ST;

	netsec_write(priv, NETSEC_REG_NRM_RX_INTEN_CLR, ~0);
	netsec_write(priv, NETSEC_REG_NRM_TX_INTEN_CLR, ~0);

	netsec_et_set_coalesce(priv->ndev, &priv->et_coalesce);

	if (netsec_mac_write(priv, GMAC_REG_OMR, value))
		return -ETIMEDOUT;

	return 0;
}

static int netsec_stop_gmac(struct netsec_priv *priv)
{
	u32 value;
	int ret;

	ret = netsec_mac_read(priv, GMAC_REG_OMR, &value);
	if (ret)
		return ret;
	value &= ~NETSEC_GMAC_OMR_REG_SR;
	value &= ~NETSEC_GMAC_OMR_REG_ST;

	/* disable all interrupts */
	netsec_write(priv, NETSEC_REG_NRM_RX_INTEN_CLR, ~0);
	netsec_write(priv, NETSEC_REG_NRM_TX_INTEN_CLR, ~0);

	return netsec_mac_write(priv, GMAC_REG_OMR, value);
}

static void netsec_phy_adjust_link(struct net_device *ndev)
{
	struct netsec_priv *priv = netdev_priv(ndev);

	if (ndev->phydev->link)
		netsec_start_gmac(priv);
	else
		netsec_stop_gmac(priv);

	phy_print_status(ndev->phydev);
}

static irqreturn_t netsec_irq_handler(int irq, void *dev_id)
{
	struct netsec_priv *priv = dev_id;
	u32 val, status = netsec_read(priv, NETSEC_REG_TOP_STATUS);
	unsigned long flags;

	/* Disable interrupts */
	if (status & NETSEC_IRQ_TX) {
		val = netsec_read(priv, NETSEC_REG_NRM_TX_STATUS);
		netsec_write(priv, NETSEC_REG_NRM_TX_STATUS, val);
	}
	if (status & NETSEC_IRQ_RX) {
		val = netsec_read(priv, NETSEC_REG_NRM_RX_STATUS);
		netsec_write(priv, NETSEC_REG_NRM_RX_STATUS, val);
	}

	spin_lock_irqsave(&priv->reglock, flags);
	netsec_write(priv, NETSEC_REG_INTEN_CLR, NETSEC_IRQ_RX | NETSEC_IRQ_TX);
	spin_unlock_irqrestore(&priv->reglock, flags);

	napi_schedule(&priv->napi);

	return IRQ_HANDLED;
}

static int netsec_netdev_open(struct net_device *ndev)
{
	struct netsec_priv *priv = netdev_priv(ndev);
	int ret;

	pm_runtime_get_sync(priv->dev);

	netsec_setup_tx_dring(priv);
	ret = netsec_setup_rx_dring(priv);
	if (ret) {
		netif_err(priv, probe, priv->ndev,
			  "%s: fail setup ring\n", __func__);
		goto err1;
	}

	ret = request_irq(priv->ndev->irq, netsec_irq_handler,
			  IRQF_SHARED, "netsec", priv);
	if (ret) {
		netif_err(priv, drv, priv->ndev, "request_irq failed\n");
		goto err2;
	}

	if (dev_of_node(priv->dev)) {
		if (!of_phy_connect(priv->ndev, priv->phy_np,
				    netsec_phy_adjust_link, 0,
				    priv->phy_interface)) {
			netif_err(priv, link, priv->ndev, "missing PHY\n");
			ret = -ENODEV;
			goto err3;
		}
	} else {
		ret = phy_connect_direct(priv->ndev, priv->phydev,
					 netsec_phy_adjust_link,
					 priv->phy_interface);
		if (ret) {
			netif_err(priv, link, priv->ndev,
				  "phy_connect_direct() failed (%d)\n", ret);
			goto err3;
		}
	}

	phy_start(ndev->phydev);

	netsec_start_gmac(priv);
	napi_enable(&priv->napi);
	netif_start_queue(ndev);

	/* Enable TX+RX intr. */
	netsec_write(priv, NETSEC_REG_INTEN_SET, NETSEC_IRQ_RX | NETSEC_IRQ_TX);

	return 0;
err3:
	free_irq(priv->ndev->irq, priv);
err2:
	netsec_uninit_pkt_dring(priv, NETSEC_RING_RX);
err1:
	pm_runtime_put_sync(priv->dev);
	return ret;
}

static int netsec_netdev_stop(struct net_device *ndev)
{
	int ret;
	struct netsec_priv *priv = netdev_priv(ndev);

	netif_stop_queue(priv->ndev);
	dma_wmb();

	napi_disable(&priv->napi);

	netsec_write(priv, NETSEC_REG_INTEN_CLR, ~0);
	netsec_stop_gmac(priv);

	free_irq(priv->ndev->irq, priv);

	netsec_uninit_pkt_dring(priv, NETSEC_RING_TX);
	netsec_uninit_pkt_dring(priv, NETSEC_RING_RX);

	phy_stop(ndev->phydev);
	phy_disconnect(ndev->phydev);

	ret = netsec_reset_hardware(priv, false);

	pm_runtime_put_sync(priv->dev);

	return ret;
}

static int netsec_netdev_init(struct net_device *ndev)
{
	struct netsec_priv *priv = netdev_priv(ndev);
	int ret;
	u16 data;

	BUILD_BUG_ON_NOT_POWER_OF_2(DESC_NUM);

	ret = netsec_alloc_dring(priv, NETSEC_RING_TX);
	if (ret)
		return ret;

	ret = netsec_alloc_dring(priv, NETSEC_RING_RX);
	if (ret)
		goto err1;

	/* set phy power down */
	data = netsec_phy_read(priv->mii_bus, priv->phy_addr, MII_BMCR);
	netsec_phy_write(priv->mii_bus, priv->phy_addr, MII_BMCR,
			 data | BMCR_PDOWN);

	ret = netsec_reset_hardware(priv, true);
	if (ret)
		goto err2;

	/* Restore phy power state */
	netsec_phy_write(priv->mii_bus, priv->phy_addr, MII_BMCR, data);

	spin_lock_init(&priv->desc_ring[NETSEC_RING_TX].lock);
	spin_lock_init(&priv->desc_ring[NETSEC_RING_RX].lock);

	return 0;
err2:
	netsec_free_dring(priv, NETSEC_RING_RX);
err1:
	netsec_free_dring(priv, NETSEC_RING_TX);
	return ret;
}

static void netsec_netdev_uninit(struct net_device *ndev)
{
	struct netsec_priv *priv = netdev_priv(ndev);

	netsec_free_dring(priv, NETSEC_RING_RX);
	netsec_free_dring(priv, NETSEC_RING_TX);
}

static int netsec_netdev_set_features(struct net_device *ndev,
				      netdev_features_t features)
{
	struct netsec_priv *priv = netdev_priv(ndev);

	priv->rx_cksum_offload_flag = !!(features & NETIF_F_RXCSUM);

	return 0;
}

static int netsec_xdp_xmit(struct net_device *ndev, int n,
			   struct xdp_frame **frames, u32 flags)
{
	struct netsec_priv *priv = netdev_priv(ndev);
	struct netsec_desc_ring *tx_ring = &priv->desc_ring[NETSEC_RING_TX];
	int i, nxmit = 0;

	if (unlikely(flags & ~XDP_XMIT_FLAGS_MASK))
		return -EINVAL;

	spin_lock(&tx_ring->lock);
	for (i = 0; i < n; i++) {
		struct xdp_frame *xdpf = frames[i];
		int err;

		err = netsec_xdp_queue_one(priv, xdpf, true);
		if (err != NETSEC_XDP_TX)
			break;

		tx_ring->xdp_xmit++;
		nxmit++;
	}
	spin_unlock(&tx_ring->lock);

	if (unlikely(flags & XDP_XMIT_FLUSH)) {
		netsec_xdp_ring_tx_db(priv, tx_ring->xdp_xmit);
		tx_ring->xdp_xmit = 0;
	}

	return nxmit;
}

static int netsec_xdp_setup(struct netsec_priv *priv, struct bpf_prog *prog,
			    struct netlink_ext_ack *extack)
{
	struct net_device *dev = priv->ndev;
	struct bpf_prog *old_prog;

	/* For now just support only the usual MTU sized frames */
	if (prog && dev->mtu > 1500) {
		NL_SET_ERR_MSG_MOD(extack, "Jumbo frames not supported on XDP");
		return -EOPNOTSUPP;
	}

	if (netif_running(dev))
		netsec_netdev_stop(dev);

	/* Detach old prog, if any */
	old_prog = xchg(&priv->xdp_prog, prog);
	if (old_prog)
		bpf_prog_put(old_prog);

	if (netif_running(dev))
		netsec_netdev_open(dev);

	return 0;
}

static int netsec_xdp(struct net_device *ndev, struct netdev_bpf *xdp)
{
	struct netsec_priv *priv = netdev_priv(ndev);

	switch (xdp->command) {
	case XDP_SETUP_PROG:
		return netsec_xdp_setup(priv, xdp->prog, xdp->extack);
	default:
		return -EINVAL;
	}
}

static const struct net_device_ops netsec_netdev_ops = {
	.ndo_init		= netsec_netdev_init,
	.ndo_uninit		= netsec_netdev_uninit,
	.ndo_open		= netsec_netdev_open,
	.ndo_stop		= netsec_netdev_stop,
	.ndo_start_xmit		= netsec_netdev_start_xmit,
	.ndo_set_features	= netsec_netdev_set_features,
	.ndo_set_mac_address    = eth_mac_addr,
	.ndo_validate_addr	= eth_validate_addr,
	.ndo_do_ioctl		= phy_do_ioctl,
	.ndo_xdp_xmit		= netsec_xdp_xmit,
	.ndo_bpf		= netsec_xdp,
};

static int netsec_of_probe(struct platform_device *pdev,
			   struct netsec_priv *priv, u32 *phy_addr)
{
	int err;

	err = of_get_phy_mode(pdev->dev.of_node, &priv->phy_interface);
	if (err) {
		dev_err(&pdev->dev, "missing required property 'phy-mode'\n");
		return err;
	}

	priv->phy_np = of_parse_phandle(pdev->dev.of_node, "phy-handle", 0);
	if (!priv->phy_np) {
		dev_err(&pdev->dev, "missing required property 'phy-handle'\n");
		return -EINVAL;
	}

	*phy_addr = of_mdio_parse_addr(&pdev->dev, priv->phy_np);

	priv->clk = devm_clk_get(&pdev->dev, NULL); /* get by 'phy_ref_clk' */
	if (IS_ERR(priv->clk)) {
		dev_err(&pdev->dev, "phy_ref_clk not found\n");
		return PTR_ERR(priv->clk);
	}
	priv->freq = clk_get_rate(priv->clk);

	return 0;
}

static int netsec_acpi_probe(struct platform_device *pdev,
			     struct netsec_priv *priv, u32 *phy_addr)
{
	int ret;

	if (!IS_ENABLED(CONFIG_ACPI))
		return -ENODEV;

	/* ACPI systems are assumed to configure the PHY in firmware, so
	 * there is really no need to discover the PHY mode from the DSDT.
	 * Since firmware is known to exist in the field that configures the
	 * PHY correctly but passes the wrong mode string in the phy-mode
	 * device property, we have no choice but to ignore it.
	 */
	priv->phy_interface = PHY_INTERFACE_MODE_NA;

	ret = device_property_read_u32(&pdev->dev, "phy-channel", phy_addr);
	if (ret) {
		dev_err(&pdev->dev,
			"missing required property 'phy-channel'\n");
		return ret;
	}

	ret = device_property_read_u32(&pdev->dev,
				       "socionext,phy-clock-frequency",
				       &priv->freq);
	if (ret)
		dev_err(&pdev->dev,
			"missing required property 'socionext,phy-clock-frequency'\n");
	return ret;
}

static void netsec_unregister_mdio(struct netsec_priv *priv)
{
	struct phy_device *phydev = priv->phydev;

	if (!dev_of_node(priv->dev) && phydev) {
		phy_device_remove(phydev);
		phy_device_free(phydev);
	}

	mdiobus_unregister(priv->mii_bus);
}

static int netsec_register_mdio(struct netsec_priv *priv, u32 phy_addr)
{
	struct mii_bus *bus;
	int ret;

	bus = devm_mdiobus_alloc(priv->dev);
	if (!bus)
		return -ENOMEM;

	snprintf(bus->id, MII_BUS_ID_SIZE, "%s", dev_name(priv->dev));
	bus->priv = priv;
	bus->name = "SNI NETSEC MDIO";
	bus->read = netsec_phy_read;
	bus->write = netsec_phy_write;
	bus->parent = priv->dev;
	priv->mii_bus = bus;

	if (dev_of_node(priv->dev)) {
		struct device_node *mdio_node, *parent = dev_of_node(priv->dev);

		mdio_node = of_get_child_by_name(parent, "mdio");
		if (mdio_node) {
			parent = mdio_node;
		} else {
			/* older f/w doesn't populate the mdio subnode,
			 * allow relaxed upgrade of f/w in due time.
			 */
			dev_info(priv->dev, "Upgrade f/w for mdio subnode!\n");
		}

		ret = of_mdiobus_register(bus, parent);
		of_node_put(mdio_node);

		if (ret) {
			dev_err(priv->dev, "mdiobus register err(%d)\n", ret);
			return ret;
		}
	} else {
		/* Mask out all PHYs from auto probing. */
		bus->phy_mask = ~0;
		ret = mdiobus_register(bus);
		if (ret) {
			dev_err(priv->dev, "mdiobus register err(%d)\n", ret);
			return ret;
		}

		priv->phydev = get_phy_device(bus, phy_addr, false);
		if (IS_ERR(priv->phydev)) {
			ret = PTR_ERR(priv->phydev);
			dev_err(priv->dev, "get_phy_device err(%d)\n", ret);
			priv->phydev = NULL;
			return -ENODEV;
		}

		ret = phy_device_register(priv->phydev);
		if (ret) {
			mdiobus_unregister(bus);
			dev_err(priv->dev,
				"phy_device_register err(%d)\n", ret);
		}
	}

	return ret;
}

static int netsec_probe(struct platform_device *pdev)
{
	struct resource *mmio_res, *eeprom_res, *irq_res;
	u8 *mac, macbuf[ETH_ALEN];
	struct netsec_priv *priv;
	u32 hw_ver, phy_addr = 0;
	struct net_device *ndev;
	int ret;

	mmio_res = platform_get_resource(pdev, IORESOURCE_MEM, 0);
	if (!mmio_res) {
		dev_err(&pdev->dev, "No MMIO resource found.\n");
		return -ENODEV;
	}

	eeprom_res = platform_get_resource(pdev, IORESOURCE_MEM, 1);
	if (!eeprom_res) {
		dev_info(&pdev->dev, "No EEPROM resource found.\n");
		return -ENODEV;
	}

	irq_res = platform_get_resource(pdev, IORESOURCE_IRQ, 0);
	if (!irq_res) {
		dev_err(&pdev->dev, "No IRQ resource found.\n");
		return -ENODEV;
	}

	ndev = alloc_etherdev(sizeof(*priv));
	if (!ndev)
		return -ENOMEM;

	priv = netdev_priv(ndev);

	spin_lock_init(&priv->reglock);
	SET_NETDEV_DEV(ndev, &pdev->dev);
	platform_set_drvdata(pdev, priv);
	ndev->irq = irq_res->start;
	priv->dev = &pdev->dev;
	priv->ndev = ndev;

	priv->msg_enable = NETIF_MSG_TX_ERR | NETIF_MSG_HW | NETIF_MSG_DRV |
			   NETIF_MSG_LINK | NETIF_MSG_PROBE;

<<<<<<< HEAD
	priv->phy_interface = device_get_phy_mode(&pdev->dev);
	if ((int)priv->phy_interface < 0) {
		dev_err(&pdev->dev, "missing required property 'phy-mode'\n");
		ret = -ENODEV;
		goto free_ndev;
	}

=======
>>>>>>> 7d2a07b7
	priv->ioaddr = devm_ioremap(&pdev->dev, mmio_res->start,
				    resource_size(mmio_res));
	if (!priv->ioaddr) {
		dev_err(&pdev->dev, "devm_ioremap() failed\n");
		ret = -ENXIO;
		goto free_ndev;
	}

	priv->eeprom_base = devm_ioremap(&pdev->dev, eeprom_res->start,
					 resource_size(eeprom_res));
	if (!priv->eeprom_base) {
		dev_err(&pdev->dev, "devm_ioremap() failed for EEPROM\n");
		ret = -ENXIO;
		goto free_ndev;
	}

	mac = device_get_mac_address(&pdev->dev, macbuf, sizeof(macbuf));
	if (mac)
		ether_addr_copy(ndev->dev_addr, mac);

	if (priv->eeprom_base &&
	    (!mac || !is_valid_ether_addr(ndev->dev_addr))) {
		void __iomem *macp = priv->eeprom_base +
					NETSEC_EEPROM_MAC_ADDRESS;

		ndev->dev_addr[0] = readb(macp + 3);
		ndev->dev_addr[1] = readb(macp + 2);
		ndev->dev_addr[2] = readb(macp + 1);
		ndev->dev_addr[3] = readb(macp + 0);
		ndev->dev_addr[4] = readb(macp + 7);
		ndev->dev_addr[5] = readb(macp + 6);
	}

	if (!is_valid_ether_addr(ndev->dev_addr)) {
		dev_warn(&pdev->dev, "No MAC address found, using random\n");
		eth_hw_addr_random(ndev);
	}

	if (dev_of_node(&pdev->dev))
		ret = netsec_of_probe(pdev, priv, &phy_addr);
	else
		ret = netsec_acpi_probe(pdev, priv, &phy_addr);
	if (ret)
		goto free_ndev;

	priv->phy_addr = phy_addr;

	if (!priv->freq) {
		dev_err(&pdev->dev, "missing PHY reference clock frequency\n");
		ret = -ENODEV;
		goto free_ndev;
	}

	/* default for throughput */
	priv->et_coalesce.rx_coalesce_usecs = 500;
	priv->et_coalesce.rx_max_coalesced_frames = 8;
	priv->et_coalesce.tx_coalesce_usecs = 500;
	priv->et_coalesce.tx_max_coalesced_frames = 8;

	ret = device_property_read_u32(&pdev->dev, "max-frame-size",
				       &ndev->max_mtu);
	if (ret < 0)
		ndev->max_mtu = ETH_DATA_LEN;

	/* runtime_pm coverage just for probe, open/close also cover it */
	pm_runtime_enable(&pdev->dev);
	pm_runtime_get_sync(&pdev->dev);

	hw_ver = netsec_read(priv, NETSEC_REG_F_TAIKI_VER);
	/* this driver only supports F_TAIKI style NETSEC */
	if (NETSEC_F_NETSEC_VER_MAJOR_NUM(hw_ver) !=
	    NETSEC_F_NETSEC_VER_MAJOR_NUM(NETSEC_REG_NETSEC_VER_F_TAIKI)) {
		ret = -ENODEV;
		goto pm_disable;
	}

	dev_info(&pdev->dev, "hardware revision %d.%d\n",
		 hw_ver >> 16, hw_ver & 0xffff);

	netif_napi_add(ndev, &priv->napi, netsec_napi_poll, NAPI_POLL_WEIGHT);

	ndev->netdev_ops = &netsec_netdev_ops;
	ndev->ethtool_ops = &netsec_ethtool_ops;

	ndev->features |= NETIF_F_HIGHDMA | NETIF_F_RXCSUM | NETIF_F_GSO |
				NETIF_F_IP_CSUM | NETIF_F_IPV6_CSUM;
	ndev->hw_features = ndev->features;

	priv->rx_cksum_offload_flag = true;

	ret = netsec_register_mdio(priv, phy_addr);
	if (ret)
		goto unreg_napi;

	if (dma_set_mask_and_coherent(&pdev->dev, DMA_BIT_MASK(40)))
		dev_warn(&pdev->dev, "Failed to set DMA mask\n");

	ret = register_netdev(ndev);
	if (ret) {
		netif_err(priv, probe, ndev, "register_netdev() failed\n");
		goto unreg_mii;
	}

	pm_runtime_put_sync(&pdev->dev);
	return 0;

unreg_mii:
	netsec_unregister_mdio(priv);
unreg_napi:
	netif_napi_del(&priv->napi);
pm_disable:
	pm_runtime_put_sync(&pdev->dev);
	pm_runtime_disable(&pdev->dev);
free_ndev:
	free_netdev(ndev);
	dev_err(&pdev->dev, "init failed\n");

	return ret;
}

static int netsec_remove(struct platform_device *pdev)
{
	struct netsec_priv *priv = platform_get_drvdata(pdev);

	unregister_netdev(priv->ndev);

	netsec_unregister_mdio(priv);

	netif_napi_del(&priv->napi);

	pm_runtime_disable(&pdev->dev);
	free_netdev(priv->ndev);

	return 0;
}

#ifdef CONFIG_PM
static int netsec_runtime_suspend(struct device *dev)
{
	struct netsec_priv *priv = dev_get_drvdata(dev);

	netsec_write(priv, NETSEC_REG_CLK_EN, 0);

	clk_disable_unprepare(priv->clk);

	return 0;
}

static int netsec_runtime_resume(struct device *dev)
{
	struct netsec_priv *priv = dev_get_drvdata(dev);

	clk_prepare_enable(priv->clk);

	netsec_write(priv, NETSEC_REG_CLK_EN, NETSEC_CLK_EN_REG_DOM_D |
					       NETSEC_CLK_EN_REG_DOM_C |
					       NETSEC_CLK_EN_REG_DOM_G);
	return 0;
}
#endif

static const struct dev_pm_ops netsec_pm_ops = {
	SET_RUNTIME_PM_OPS(netsec_runtime_suspend, netsec_runtime_resume, NULL)
};

static const struct of_device_id netsec_dt_ids[] = {
	{ .compatible = "socionext,synquacer-netsec" },
	{ }
};
MODULE_DEVICE_TABLE(of, netsec_dt_ids);

#ifdef CONFIG_ACPI
static const struct acpi_device_id netsec_acpi_ids[] = {
	{ "SCX0001" },
	{ }
};
MODULE_DEVICE_TABLE(acpi, netsec_acpi_ids);
#endif

static struct platform_driver netsec_driver = {
	.probe	= netsec_probe,
	.remove	= netsec_remove,
	.driver = {
		.name = "netsec",
		.pm = &netsec_pm_ops,
		.of_match_table = netsec_dt_ids,
		.acpi_match_table = ACPI_PTR(netsec_acpi_ids),
	},
};
module_platform_driver(netsec_driver);

MODULE_AUTHOR("Jassi Brar <jaswinder.singh@linaro.org>");
MODULE_AUTHOR("Ard Biesheuvel <ard.biesheuvel@linaro.org>");
MODULE_DESCRIPTION("NETSEC Ethernet driver");
MODULE_LICENSE("GPL");<|MERGE_RESOLUTION|>--- conflicted
+++ resolved
@@ -691,12 +691,9 @@
 		entry = dring->vaddr + DESC_SZ * tail;
 		cnt++;
 	}
-<<<<<<< HEAD
-=======
 	xdp_flush_frame_bulk(&bq);
 
 	rcu_read_unlock();
->>>>>>> 7d2a07b7
 
 	spin_unlock(&dring->lock);
 
@@ -918,11 +915,7 @@
 		ret = netsec_xdp_xmit_back(priv, xdp);
 		if (ret != NETSEC_XDP_TX) {
 			page = virt_to_head_page(xdp->data);
-<<<<<<< HEAD
-			__page_pool_put_page(dring->page_pool, page, sync, true);
-=======
 			page_pool_put_page(dring->page_pool, page, sync, true);
->>>>>>> 7d2a07b7
 		}
 		break;
 	case XDP_REDIRECT:
@@ -932,11 +925,7 @@
 		} else {
 			ret = NETSEC_XDP_CONSUMED;
 			page = virt_to_head_page(xdp->data);
-<<<<<<< HEAD
-			__page_pool_put_page(dring->page_pool, page, sync, true);
-=======
 			page_pool_put_page(dring->page_pool, page, sync, true);
->>>>>>> 7d2a07b7
 		}
 		break;
 	default:
@@ -948,11 +937,7 @@
 	case XDP_DROP:
 		ret = NETSEC_XDP_CONSUMED;
 		page = virt_to_head_page(xdp->data);
-<<<<<<< HEAD
-		__page_pool_put_page(dring->page_pool, page, len, true);
-=======
 		page_pool_put_page(dring->page_pool, page, sync, true);
->>>>>>> 7d2a07b7
 		break;
 	}
 
@@ -971,15 +956,8 @@
 	u32 xdp_act = 0;
 	int done = 0;
 
-<<<<<<< HEAD
-	xdp.rxq = &dring->xdp_rxq;
-	xdp.frame_sz = PAGE_SIZE;
-
-	rcu_read_lock();
-=======
 	xdp_init_buff(&xdp, PAGE_SIZE, &dring->xdp_rxq);
 
->>>>>>> 7d2a07b7
 	xdp_prog = READ_ONCE(priv->xdp_prog);
 	dma_dir = page_pool_get_dma_dir(dring->page_pool);
 
@@ -1036,15 +1014,8 @@
 					dma_dir);
 		prefetch(desc->addr);
 
-<<<<<<< HEAD
-		xdp.data_hard_start = desc->addr;
-		xdp.data = desc->addr + NETSEC_RXBUF_HEADROOM;
-		xdp_set_data_meta_invalid(&xdp);
-		xdp.data_end = xdp.data + pkt_len;
-=======
 		xdp_prepare_buff(&xdp, desc->addr, NETSEC_RXBUF_HEADROOM,
 				 pkt_len, false);
->>>>>>> 7d2a07b7
 
 		if (xdp_prog) {
 			xdp_result = netsec_run_xdp(priv, xdp_prog, &xdp);
@@ -1063,13 +1034,8 @@
 			 * cache state. Since we paid the allocation cost if
 			 * building an skb fails try to put the page into cache
 			 */
-<<<<<<< HEAD
-			__page_pool_put_page(dring->page_pool, page,
-					     pkt_len, true);
-=======
 			page_pool_put_page(dring->page_pool, page, pkt_len,
 					   true);
->>>>>>> 7d2a07b7
 			netif_err(priv, drv, priv->ndev,
 				  "rx failed to build skb\n");
 			break;
@@ -1087,11 +1053,7 @@
 next:
 		if (skb)
 			napi_gro_receive(&priv->napi, skb);
-<<<<<<< HEAD
-		if (skb || (xdp_result & NETSEC_XDP_RX_OK)) {
-=======
 		if (skb || xdp_result) {
->>>>>>> 7d2a07b7
 			ndev->stats.rx_packets++;
 			ndev->stats.rx_bytes += xdp.data_end - xdp.data;
 		}
@@ -2055,16 +2017,6 @@
 	priv->msg_enable = NETIF_MSG_TX_ERR | NETIF_MSG_HW | NETIF_MSG_DRV |
 			   NETIF_MSG_LINK | NETIF_MSG_PROBE;
 
-<<<<<<< HEAD
-	priv->phy_interface = device_get_phy_mode(&pdev->dev);
-	if ((int)priv->phy_interface < 0) {
-		dev_err(&pdev->dev, "missing required property 'phy-mode'\n");
-		ret = -ENODEV;
-		goto free_ndev;
-	}
-
-=======
->>>>>>> 7d2a07b7
 	priv->ioaddr = devm_ioremap(&pdev->dev, mmio_res->start,
 				    resource_size(mmio_res));
 	if (!priv->ioaddr) {
