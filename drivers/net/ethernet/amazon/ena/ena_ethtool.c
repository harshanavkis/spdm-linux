// SPDX-License-Identifier: GPL-2.0 OR Linux-OpenIB
/*
 * Copyright 2015-2020 Amazon.com, Inc. or its affiliates. All rights reserved.
 */

#include <linux/ethtool.h>
#include <linux/pci.h>

#include "ena_netdev.h"

struct ena_stats {
	char name[ETH_GSTRING_LEN];
	int stat_offset;
};

#define ENA_STAT_ENA_COM_ENTRY(stat) { \
	.name = #stat, \
	.stat_offset = offsetof(struct ena_com_stats_admin, stat) / sizeof(u64) \
}

#define ENA_STAT_ENTRY(stat, stat_type) { \
	.name = #stat, \
	.stat_offset = offsetof(struct ena_stats_##stat_type, stat) / sizeof(u64) \
}

#define ENA_STAT_HW_ENTRY(stat, stat_type) { \
	.name = #stat, \
	.stat_offset = offsetof(struct ena_admin_##stat_type, stat) / sizeof(u64) \
}

#define ENA_STAT_RX_ENTRY(stat) \
	ENA_STAT_ENTRY(stat, rx)

#define ENA_STAT_TX_ENTRY(stat) \
	ENA_STAT_ENTRY(stat, tx)

#define ENA_STAT_GLOBAL_ENTRY(stat) \
	ENA_STAT_ENTRY(stat, dev)

#define ENA_STAT_ENI_ENTRY(stat) \
	ENA_STAT_HW_ENTRY(stat, eni_stats)

static const struct ena_stats ena_stats_global_strings[] = {
	ENA_STAT_GLOBAL_ENTRY(tx_timeout),
	ENA_STAT_GLOBAL_ENTRY(suspend),
	ENA_STAT_GLOBAL_ENTRY(resume),
	ENA_STAT_GLOBAL_ENTRY(wd_expired),
	ENA_STAT_GLOBAL_ENTRY(interface_up),
	ENA_STAT_GLOBAL_ENTRY(interface_down),
	ENA_STAT_GLOBAL_ENTRY(admin_q_pause),
};

static const struct ena_stats ena_stats_eni_strings[] = {
	ENA_STAT_ENI_ENTRY(bw_in_allowance_exceeded),
	ENA_STAT_ENI_ENTRY(bw_out_allowance_exceeded),
	ENA_STAT_ENI_ENTRY(pps_allowance_exceeded),
	ENA_STAT_ENI_ENTRY(conntrack_allowance_exceeded),
	ENA_STAT_ENI_ENTRY(linklocal_allowance_exceeded),
};

static const struct ena_stats ena_stats_tx_strings[] = {
	ENA_STAT_TX_ENTRY(cnt),
	ENA_STAT_TX_ENTRY(bytes),
	ENA_STAT_TX_ENTRY(queue_stop),
	ENA_STAT_TX_ENTRY(queue_wakeup),
	ENA_STAT_TX_ENTRY(dma_mapping_err),
	ENA_STAT_TX_ENTRY(linearize),
	ENA_STAT_TX_ENTRY(linearize_failed),
	ENA_STAT_TX_ENTRY(napi_comp),
	ENA_STAT_TX_ENTRY(tx_poll),
	ENA_STAT_TX_ENTRY(doorbells),
	ENA_STAT_TX_ENTRY(prepare_ctx_err),
	ENA_STAT_TX_ENTRY(bad_req_id),
	ENA_STAT_TX_ENTRY(llq_buffer_copy),
	ENA_STAT_TX_ENTRY(missed_tx),
	ENA_STAT_TX_ENTRY(unmask_interrupt),
};

static const struct ena_stats ena_stats_rx_strings[] = {
	ENA_STAT_RX_ENTRY(cnt),
	ENA_STAT_RX_ENTRY(bytes),
	ENA_STAT_RX_ENTRY(rx_copybreak_pkt),
	ENA_STAT_RX_ENTRY(csum_good),
	ENA_STAT_RX_ENTRY(refil_partial),
	ENA_STAT_RX_ENTRY(bad_csum),
	ENA_STAT_RX_ENTRY(page_alloc_fail),
	ENA_STAT_RX_ENTRY(skb_alloc_fail),
	ENA_STAT_RX_ENTRY(dma_mapping_err),
	ENA_STAT_RX_ENTRY(bad_desc_num),
	ENA_STAT_RX_ENTRY(bad_req_id),
	ENA_STAT_RX_ENTRY(empty_rx_ring),
	ENA_STAT_RX_ENTRY(csum_unchecked),
	ENA_STAT_RX_ENTRY(xdp_aborted),
	ENA_STAT_RX_ENTRY(xdp_drop),
	ENA_STAT_RX_ENTRY(xdp_pass),
	ENA_STAT_RX_ENTRY(xdp_tx),
	ENA_STAT_RX_ENTRY(xdp_invalid),
<<<<<<< HEAD
=======
	ENA_STAT_RX_ENTRY(xdp_redirect),
>>>>>>> 7d2a07b7
};

static const struct ena_stats ena_stats_ena_com_strings[] = {
	ENA_STAT_ENA_COM_ENTRY(aborted_cmd),
	ENA_STAT_ENA_COM_ENTRY(submitted_cmd),
	ENA_STAT_ENA_COM_ENTRY(completed_cmd),
	ENA_STAT_ENA_COM_ENTRY(out_of_space),
	ENA_STAT_ENA_COM_ENTRY(no_completion),
};

#define ENA_STATS_ARRAY_GLOBAL		ARRAY_SIZE(ena_stats_global_strings)
#define ENA_STATS_ARRAY_TX		ARRAY_SIZE(ena_stats_tx_strings)
#define ENA_STATS_ARRAY_RX		ARRAY_SIZE(ena_stats_rx_strings)
#define ENA_STATS_ARRAY_ENA_COM		ARRAY_SIZE(ena_stats_ena_com_strings)
#define ENA_STATS_ARRAY_ENI(adapter)	\
	(ARRAY_SIZE(ena_stats_eni_strings) * (adapter)->eni_stats_supported)

static void ena_safe_update_stat(u64 *src, u64 *dst,
				 struct u64_stats_sync *syncp)
{
	unsigned int start;

	do {
		start = u64_stats_fetch_begin_irq(syncp);
		*(dst) = *src;
	} while (u64_stats_fetch_retry_irq(syncp, start));
}

static void ena_queue_stats(struct ena_adapter *adapter, u64 **data)
{
	const struct ena_stats *ena_stats;
	struct ena_ring *ring;

	u64 *ptr;
	int i, j;

	for (i = 0; i < adapter->num_io_queues + adapter->xdp_num_queues; i++) {
		/* Tx stats */
		ring = &adapter->tx_ring[i];

		for (j = 0; j < ENA_STATS_ARRAY_TX; j++) {
			ena_stats = &ena_stats_tx_strings[j];

			ptr = (u64 *)&ring->tx_stats + ena_stats->stat_offset;

			ena_safe_update_stat(ptr, (*data)++, &ring->syncp);
		}
		/* XDP TX queues don't have a RX queue counterpart */
		if (!ENA_IS_XDP_INDEX(adapter, i)) {
			/* Rx stats */
			ring = &adapter->rx_ring[i];

			for (j = 0; j < ENA_STATS_ARRAY_RX; j++) {
				ena_stats = &ena_stats_rx_strings[j];

				ptr = (u64 *)&ring->rx_stats +
					ena_stats->stat_offset;

				ena_safe_update_stat(ptr, (*data)++, &ring->syncp);
			}
		}
	}
}

static void ena_dev_admin_queue_stats(struct ena_adapter *adapter, u64 **data)
{
	const struct ena_stats *ena_stats;
	u64 *ptr;
	int i;

	for (i = 0; i < ENA_STATS_ARRAY_ENA_COM; i++) {
		ena_stats = &ena_stats_ena_com_strings[i];

		ptr = (u64 *)&adapter->ena_dev->admin_queue.stats +
			ena_stats->stat_offset;

		*(*data)++ = *ptr;
	}
}

static void ena_get_stats(struct ena_adapter *adapter,
			  u64 *data,
			  bool eni_stats_needed)
{
	const struct ena_stats *ena_stats;
	u64 *ptr;
	int i;

	for (i = 0; i < ENA_STATS_ARRAY_GLOBAL; i++) {
		ena_stats = &ena_stats_global_strings[i];

		ptr = (u64 *)&adapter->dev_stats + ena_stats->stat_offset;

		ena_safe_update_stat(ptr, data++, &adapter->syncp);
	}

	if (eni_stats_needed) {
		ena_update_hw_stats(adapter);
		for (i = 0; i < ENA_STATS_ARRAY_ENI(adapter); i++) {
			ena_stats = &ena_stats_eni_strings[i];

			ptr = (u64 *)&adapter->eni_stats +
				ena_stats->stat_offset;

			ena_safe_update_stat(ptr, data++, &adapter->syncp);
		}
	}

	ena_queue_stats(adapter, &data);
	ena_dev_admin_queue_stats(adapter, &data);
}

static void ena_get_ethtool_stats(struct net_device *netdev,
				  struct ethtool_stats *stats,
				  u64 *data)
<<<<<<< HEAD
{
	struct ena_adapter *adapter = netdev_priv(netdev);

	ena_get_stats(adapter, data, adapter->eni_stats_supported);
}

static int ena_get_sw_stats_count(struct ena_adapter *adapter)
{
	return adapter->num_io_queues * (ENA_STATS_ARRAY_TX + ENA_STATS_ARRAY_RX)
		+ adapter->xdp_num_queues * ENA_STATS_ARRAY_TX
		+ ENA_STATS_ARRAY_GLOBAL + ENA_STATS_ARRAY_ENA_COM;
}

static int ena_get_hw_stats_count(struct ena_adapter *adapter)
{
	return ENA_STATS_ARRAY_ENI(adapter);
}

int ena_get_sset_count(struct net_device *netdev, int sset)
=======
>>>>>>> 7d2a07b7
{
	struct ena_adapter *adapter = netdev_priv(netdev);

	ena_get_stats(adapter, data, adapter->eni_stats_supported);
}

<<<<<<< HEAD
	return ena_get_sw_stats_count(adapter) + ena_get_hw_stats_count(adapter);
=======
static int ena_get_sw_stats_count(struct ena_adapter *adapter)
{
	return adapter->num_io_queues * (ENA_STATS_ARRAY_TX + ENA_STATS_ARRAY_RX)
		+ adapter->xdp_num_queues * ENA_STATS_ARRAY_TX
		+ ENA_STATS_ARRAY_GLOBAL + ENA_STATS_ARRAY_ENA_COM;
>>>>>>> 7d2a07b7
}

static int ena_get_hw_stats_count(struct ena_adapter *adapter)
{
	return ENA_STATS_ARRAY_ENI(adapter);
}

int ena_get_sset_count(struct net_device *netdev, int sset)
{
	struct ena_adapter *adapter = netdev_priv(netdev);

	switch (sset) {
	case ETH_SS_STATS:
		return ena_get_sw_stats_count(adapter) +
		       ena_get_hw_stats_count(adapter);
	}

	return -EOPNOTSUPP;
}

static void ena_queue_strings(struct ena_adapter *adapter, u8 **data)
{
	const struct ena_stats *ena_stats;
	bool is_xdp;
	int i, j;

	for (i = 0; i < adapter->num_io_queues + adapter->xdp_num_queues; i++) {
		is_xdp = ENA_IS_XDP_INDEX(adapter, i);
		/* Tx stats */
		for (j = 0; j < ENA_STATS_ARRAY_TX; j++) {
			ena_stats = &ena_stats_tx_strings[j];

<<<<<<< HEAD
			snprintf(*data, ETH_GSTRING_LEN,
				 "queue_%u_%s_%s", i,
				 is_xdp ? "xdp_tx" : "tx", ena_stats->name);
			(*data) += ETH_GSTRING_LEN;
=======
			ethtool_sprintf(data,
					"queue_%u_%s_%s", i,
					is_xdp ? "xdp_tx" : "tx",
					ena_stats->name);
>>>>>>> 7d2a07b7
		}

		if (!is_xdp) {
			/* RX stats, in XDP there isn't a RX queue
			 * counterpart
			 */
			for (j = 0; j < ENA_STATS_ARRAY_RX; j++) {
				ena_stats = &ena_stats_rx_strings[j];

<<<<<<< HEAD
				snprintf(*data, ETH_GSTRING_LEN,
					 "queue_%u_rx_%s", i, ena_stats->name);
				(*data) += ETH_GSTRING_LEN;
=======
				ethtool_sprintf(data,
						"queue_%u_rx_%s", i,
						ena_stats->name);
>>>>>>> 7d2a07b7
			}
		}
	}
}

static void ena_com_dev_strings(u8 **data)
{
	const struct ena_stats *ena_stats;
	int i;

	for (i = 0; i < ENA_STATS_ARRAY_ENA_COM; i++) {
		ena_stats = &ena_stats_ena_com_strings[i];

		ethtool_sprintf(data,
				"ena_admin_q_%s", ena_stats->name);
	}
}

static void ena_get_strings(struct ena_adapter *adapter,
			    u8 *data,
			    bool eni_stats_needed)
{
	const struct ena_stats *ena_stats;
	int i;

	for (i = 0; i < ENA_STATS_ARRAY_GLOBAL; i++) {
		ena_stats = &ena_stats_global_strings[i];
<<<<<<< HEAD
		memcpy(data, ena_stats->name, ETH_GSTRING_LEN);
		data += ETH_GSTRING_LEN;
=======
		ethtool_sprintf(&data, ena_stats->name);
	}

	if (eni_stats_needed) {
		for (i = 0; i < ENA_STATS_ARRAY_ENI(adapter); i++) {
			ena_stats = &ena_stats_eni_strings[i];
			ethtool_sprintf(&data, ena_stats->name);
		}
>>>>>>> 7d2a07b7
	}

	if (eni_stats_needed) {
		for (i = 0; i < ENA_STATS_ARRAY_ENI(adapter); i++) {
			ena_stats = &ena_stats_eni_strings[i];
			memcpy(data, ena_stats->name, ETH_GSTRING_LEN);
			data += ETH_GSTRING_LEN;
		}
	}

	ena_queue_strings(adapter, &data);
	ena_com_dev_strings(&data);
}

static void ena_get_ethtool_strings(struct net_device *netdev,
				    u32 sset,
				    u8 *data)
{
	struct ena_adapter *adapter = netdev_priv(netdev);

<<<<<<< HEAD
	if (sset != ETH_SS_STATS)
		return;

	ena_get_strings(adapter, data, adapter->eni_stats_supported);
=======
	switch (sset) {
	case ETH_SS_STATS:
		ena_get_strings(adapter, data, adapter->eni_stats_supported);
		break;
	}
>>>>>>> 7d2a07b7
}

static int ena_get_link_ksettings(struct net_device *netdev,
				  struct ethtool_link_ksettings *link_ksettings)
{
	struct ena_adapter *adapter = netdev_priv(netdev);
	struct ena_com_dev *ena_dev = adapter->ena_dev;
	struct ena_admin_get_feature_link_desc *link;
	struct ena_admin_get_feat_resp feat_resp;
	int rc;

	rc = ena_com_get_link_params(ena_dev, &feat_resp);
	if (rc)
		return rc;

	link = &feat_resp.u.link;
	link_ksettings->base.speed = link->speed;

	if (link->flags & ENA_ADMIN_GET_FEATURE_LINK_DESC_AUTONEG_MASK) {
		ethtool_link_ksettings_add_link_mode(link_ksettings,
						     supported, Autoneg);
		ethtool_link_ksettings_add_link_mode(link_ksettings,
						     supported, Autoneg);
	}

	link_ksettings->base.autoneg =
		(link->flags & ENA_ADMIN_GET_FEATURE_LINK_DESC_AUTONEG_MASK) ?
		AUTONEG_ENABLE : AUTONEG_DISABLE;

	link_ksettings->base.duplex = DUPLEX_FULL;

	return 0;
}

static int ena_get_coalesce(struct net_device *net_dev,
			    struct ethtool_coalesce *coalesce)
{
	struct ena_adapter *adapter = netdev_priv(net_dev);
	struct ena_com_dev *ena_dev = adapter->ena_dev;

	if (!ena_com_interrupt_moderation_supported(ena_dev))
		return -EOPNOTSUPP;

	coalesce->tx_coalesce_usecs =
		ena_com_get_nonadaptive_moderation_interval_tx(ena_dev) *
			ena_dev->intr_delay_resolution;

	coalesce->rx_coalesce_usecs =
		ena_com_get_nonadaptive_moderation_interval_rx(ena_dev)
		* ena_dev->intr_delay_resolution;

	coalesce->use_adaptive_rx_coalesce =
		ena_com_get_adaptive_moderation_enabled(ena_dev);

	return 0;
}

static void ena_update_tx_rings_nonadaptive_intr_moderation(struct ena_adapter *adapter)
{
	unsigned int val;
	int i;

	val = ena_com_get_nonadaptive_moderation_interval_tx(adapter->ena_dev);

	for (i = 0; i < adapter->num_io_queues; i++)
		adapter->tx_ring[i].smoothed_interval = val;
}

static void ena_update_rx_rings_nonadaptive_intr_moderation(struct ena_adapter *adapter)
{
	unsigned int val;
	int i;

	val = ena_com_get_nonadaptive_moderation_interval_rx(adapter->ena_dev);

	for (i = 0; i < adapter->num_io_queues; i++)
		adapter->rx_ring[i].smoothed_interval = val;
}

static int ena_set_coalesce(struct net_device *net_dev,
			    struct ethtool_coalesce *coalesce)
{
	struct ena_adapter *adapter = netdev_priv(net_dev);
	struct ena_com_dev *ena_dev = adapter->ena_dev;
	int rc;

	if (!ena_com_interrupt_moderation_supported(ena_dev))
		return -EOPNOTSUPP;

	rc = ena_com_update_nonadaptive_moderation_interval_tx(ena_dev,
							       coalesce->tx_coalesce_usecs);
	if (rc)
		return rc;

	ena_update_tx_rings_nonadaptive_intr_moderation(adapter);

	rc = ena_com_update_nonadaptive_moderation_interval_rx(ena_dev,
							       coalesce->rx_coalesce_usecs);
	if (rc)
		return rc;

	ena_update_rx_rings_nonadaptive_intr_moderation(adapter);

	if (coalesce->use_adaptive_rx_coalesce &&
	    !ena_com_get_adaptive_moderation_enabled(ena_dev))
		ena_com_enable_adaptive_moderation(ena_dev);

	if (!coalesce->use_adaptive_rx_coalesce &&
	    ena_com_get_adaptive_moderation_enabled(ena_dev))
		ena_com_disable_adaptive_moderation(ena_dev);

	return 0;
}

static u32 ena_get_msglevel(struct net_device *netdev)
{
	struct ena_adapter *adapter = netdev_priv(netdev);

	return adapter->msg_enable;
}

static void ena_set_msglevel(struct net_device *netdev, u32 value)
{
	struct ena_adapter *adapter = netdev_priv(netdev);

	adapter->msg_enable = value;
}

static void ena_get_drvinfo(struct net_device *dev,
			    struct ethtool_drvinfo *info)
{
	struct ena_adapter *adapter = netdev_priv(dev);

	strlcpy(info->driver, DRV_MODULE_NAME, sizeof(info->driver));
	strlcpy(info->bus_info, pci_name(adapter->pdev),
		sizeof(info->bus_info));
}

static void ena_get_ringparam(struct net_device *netdev,
			      struct ethtool_ringparam *ring)
{
	struct ena_adapter *adapter = netdev_priv(netdev);

	ring->tx_max_pending = adapter->max_tx_ring_size;
	ring->rx_max_pending = adapter->max_rx_ring_size;
	ring->tx_pending = adapter->tx_ring[0].ring_size;
	ring->rx_pending = adapter->rx_ring[0].ring_size;
}

static int ena_set_ringparam(struct net_device *netdev,
			     struct ethtool_ringparam *ring)
{
	struct ena_adapter *adapter = netdev_priv(netdev);
	u32 new_tx_size, new_rx_size;

	new_tx_size = ring->tx_pending < ENA_MIN_RING_SIZE ?
			ENA_MIN_RING_SIZE : ring->tx_pending;
	new_tx_size = rounddown_pow_of_two(new_tx_size);

	new_rx_size = ring->rx_pending < ENA_MIN_RING_SIZE ?
			ENA_MIN_RING_SIZE : ring->rx_pending;
	new_rx_size = rounddown_pow_of_two(new_rx_size);

	if (new_tx_size == adapter->requested_tx_ring_size &&
	    new_rx_size == adapter->requested_rx_ring_size)
		return 0;

	return ena_update_queue_sizes(adapter, new_tx_size, new_rx_size);
}

static u32 ena_flow_hash_to_flow_type(u16 hash_fields)
{
	u32 data = 0;

	if (hash_fields & ENA_ADMIN_RSS_L2_DA)
		data |= RXH_L2DA;

	if (hash_fields & ENA_ADMIN_RSS_L3_DA)
		data |= RXH_IP_DST;

	if (hash_fields & ENA_ADMIN_RSS_L3_SA)
		data |= RXH_IP_SRC;

	if (hash_fields & ENA_ADMIN_RSS_L4_DP)
		data |= RXH_L4_B_2_3;

	if (hash_fields & ENA_ADMIN_RSS_L4_SP)
		data |= RXH_L4_B_0_1;

	return data;
}

static u16 ena_flow_data_to_flow_hash(u32 hash_fields)
{
	u16 data = 0;

	if (hash_fields & RXH_L2DA)
		data |= ENA_ADMIN_RSS_L2_DA;

	if (hash_fields & RXH_IP_DST)
		data |= ENA_ADMIN_RSS_L3_DA;

	if (hash_fields & RXH_IP_SRC)
		data |= ENA_ADMIN_RSS_L3_SA;

	if (hash_fields & RXH_L4_B_2_3)
		data |= ENA_ADMIN_RSS_L4_DP;

	if (hash_fields & RXH_L4_B_0_1)
		data |= ENA_ADMIN_RSS_L4_SP;

	return data;
}

static int ena_get_rss_hash(struct ena_com_dev *ena_dev,
			    struct ethtool_rxnfc *cmd)
{
	enum ena_admin_flow_hash_proto proto;
	u16 hash_fields;
	int rc;

	cmd->data = 0;

	switch (cmd->flow_type) {
	case TCP_V4_FLOW:
		proto = ENA_ADMIN_RSS_TCP4;
		break;
	case UDP_V4_FLOW:
		proto = ENA_ADMIN_RSS_UDP4;
		break;
	case TCP_V6_FLOW:
		proto = ENA_ADMIN_RSS_TCP6;
		break;
	case UDP_V6_FLOW:
		proto = ENA_ADMIN_RSS_UDP6;
		break;
	case IPV4_FLOW:
		proto = ENA_ADMIN_RSS_IP4;
		break;
	case IPV6_FLOW:
		proto = ENA_ADMIN_RSS_IP6;
		break;
	case ETHER_FLOW:
		proto = ENA_ADMIN_RSS_NOT_IP;
		break;
	case AH_V4_FLOW:
	case ESP_V4_FLOW:
	case AH_V6_FLOW:
	case ESP_V6_FLOW:
	case SCTP_V4_FLOW:
	case AH_ESP_V4_FLOW:
		return -EOPNOTSUPP;
	default:
		return -EINVAL;
	}

	rc = ena_com_get_hash_ctrl(ena_dev, proto, &hash_fields);
	if (rc)
		return rc;

	cmd->data = ena_flow_hash_to_flow_type(hash_fields);

	return 0;
}

static int ena_set_rss_hash(struct ena_com_dev *ena_dev,
			    struct ethtool_rxnfc *cmd)
{
	enum ena_admin_flow_hash_proto proto;
	u16 hash_fields;

	switch (cmd->flow_type) {
	case TCP_V4_FLOW:
		proto = ENA_ADMIN_RSS_TCP4;
		break;
	case UDP_V4_FLOW:
		proto = ENA_ADMIN_RSS_UDP4;
		break;
	case TCP_V6_FLOW:
		proto = ENA_ADMIN_RSS_TCP6;
		break;
	case UDP_V6_FLOW:
		proto = ENA_ADMIN_RSS_UDP6;
		break;
	case IPV4_FLOW:
		proto = ENA_ADMIN_RSS_IP4;
		break;
	case IPV6_FLOW:
		proto = ENA_ADMIN_RSS_IP6;
		break;
	case ETHER_FLOW:
		proto = ENA_ADMIN_RSS_NOT_IP;
		break;
	case AH_V4_FLOW:
	case ESP_V4_FLOW:
	case AH_V6_FLOW:
	case ESP_V6_FLOW:
	case SCTP_V4_FLOW:
	case AH_ESP_V4_FLOW:
		return -EOPNOTSUPP;
	default:
		return -EINVAL;
	}

	hash_fields = ena_flow_data_to_flow_hash(cmd->data);

	return ena_com_fill_hash_ctrl(ena_dev, proto, hash_fields);
}

static int ena_set_rxnfc(struct net_device *netdev, struct ethtool_rxnfc *info)
{
	struct ena_adapter *adapter = netdev_priv(netdev);
	int rc = 0;

	switch (info->cmd) {
	case ETHTOOL_SRXFH:
		rc = ena_set_rss_hash(adapter->ena_dev, info);
		break;
	case ETHTOOL_SRXCLSRLDEL:
	case ETHTOOL_SRXCLSRLINS:
	default:
		netif_err(adapter, drv, netdev,
			  "Command parameter %d is not supported\n", info->cmd);
		rc = -EOPNOTSUPP;
	}

	return rc;
}

static int ena_get_rxnfc(struct net_device *netdev, struct ethtool_rxnfc *info,
			 u32 *rules)
{
	struct ena_adapter *adapter = netdev_priv(netdev);
	int rc = 0;

	switch (info->cmd) {
	case ETHTOOL_GRXRINGS:
		info->data = adapter->num_io_queues;
		rc = 0;
		break;
	case ETHTOOL_GRXFH:
		rc = ena_get_rss_hash(adapter->ena_dev, info);
		break;
	case ETHTOOL_GRXCLSRLCNT:
	case ETHTOOL_GRXCLSRULE:
	case ETHTOOL_GRXCLSRLALL:
	default:
		netif_err(adapter, drv, netdev,
			  "Command parameter %d is not supported\n", info->cmd);
		rc = -EOPNOTSUPP;
	}

	return rc;
}

static u32 ena_get_rxfh_indir_size(struct net_device *netdev)
{
	return ENA_RX_RSS_TABLE_SIZE;
}

static u32 ena_get_rxfh_key_size(struct net_device *netdev)
{
	return ENA_HASH_KEY_SIZE;
}

static int ena_indirection_table_set(struct ena_adapter *adapter,
				     const u32 *indir)
{
	struct ena_com_dev *ena_dev = adapter->ena_dev;
	int i, rc;

	for (i = 0; i < ENA_RX_RSS_TABLE_SIZE; i++) {
		rc = ena_com_indirect_table_fill_entry(ena_dev,
						       i,
						       ENA_IO_RXQ_IDX(indir[i]));
		if (unlikely(rc)) {
			netif_err(adapter, drv, adapter->netdev,
				  "Cannot fill indirect table (index is too large)\n");
			return rc;
		}
	}

	rc = ena_com_indirect_table_set(ena_dev);
	if (rc) {
		netif_err(adapter, drv, adapter->netdev,
			  "Cannot set indirect table\n");
		return rc == -EPERM ? -EOPNOTSUPP : rc;
	}
	return rc;
}

static int ena_indirection_table_get(struct ena_adapter *adapter, u32 *indir)
{
	struct ena_com_dev *ena_dev = adapter->ena_dev;
	int i, rc;

	if (!indir)
		return 0;

	rc = ena_com_indirect_table_get(ena_dev, indir);
	if (rc)
		return rc;

	/* Our internal representation of the indices is: even indices
	 * for Tx and uneven indices for Rx. We need to convert the Rx
	 * indices to be consecutive
	 */
	for (i = 0; i < ENA_RX_RSS_TABLE_SIZE; i++)
		indir[i] = ENA_IO_RXQ_IDX_TO_COMBINED_IDX(indir[i]);

	return rc;
}

static int ena_get_rxfh(struct net_device *netdev, u32 *indir, u8 *key,
			u8 *hfunc)
{
	struct ena_adapter *adapter = netdev_priv(netdev);
	enum ena_admin_hash_functions ena_func;
	u8 func;
	int rc;

	rc = ena_indirection_table_get(adapter, indir);
	if (rc)
		return rc;

	/* We call this function in order to check if the device
	 * supports getting/setting the hash function.
	 */
	rc = ena_com_get_hash_function(adapter->ena_dev, &ena_func);
	if (rc) {
		if (rc == -EOPNOTSUPP)
			rc = 0;

		return rc;
	}

	rc = ena_com_get_hash_key(adapter->ena_dev, key);
	if (rc)
		return rc;

	switch (ena_func) {
	case ENA_ADMIN_TOEPLITZ:
		func = ETH_RSS_HASH_TOP;
		break;
	case ENA_ADMIN_CRC32:
		func = ETH_RSS_HASH_CRC32;
		break;
	default:
		netif_err(adapter, drv, netdev,
			  "Command parameter is not supported\n");
		return -EOPNOTSUPP;
	}

	if (hfunc)
		*hfunc = func;

	return 0;
}

static int ena_set_rxfh(struct net_device *netdev, const u32 *indir,
			const u8 *key, const u8 hfunc)
{
	struct ena_adapter *adapter = netdev_priv(netdev);
	struct ena_com_dev *ena_dev = adapter->ena_dev;
	enum ena_admin_hash_functions func = 0;
	int rc;

	if (indir) {
		rc = ena_indirection_table_set(adapter, indir);
		if (rc)
			return rc;
	}

	switch (hfunc) {
	case ETH_RSS_HASH_NO_CHANGE:
		func = ena_com_get_current_hash_function(ena_dev);
		break;
	case ETH_RSS_HASH_TOP:
		func = ENA_ADMIN_TOEPLITZ;
		break;
	case ETH_RSS_HASH_CRC32:
		func = ENA_ADMIN_CRC32;
		break;
	default:
		netif_err(adapter, drv, netdev, "Unsupported hfunc %d\n",
			  hfunc);
		return -EOPNOTSUPP;
	}

	if (key || func) {
		rc = ena_com_fill_hash_function(ena_dev, func, key,
						ENA_HASH_KEY_SIZE,
						0xFFFFFFFF);
		if (unlikely(rc)) {
			netif_err(adapter, drv, netdev, "Cannot fill key\n");
			return rc == -EPERM ? -EOPNOTSUPP : rc;
		}
	}

	return 0;
}

static void ena_get_channels(struct net_device *netdev,
			     struct ethtool_channels *channels)
{
	struct ena_adapter *adapter = netdev_priv(netdev);

	channels->max_combined = adapter->max_num_io_queues;
	channels->combined_count = adapter->num_io_queues;
}

static int ena_set_channels(struct net_device *netdev,
			    struct ethtool_channels *channels)
{
	struct ena_adapter *adapter = netdev_priv(netdev);
	u32 count = channels->combined_count;
	/* The check for max value is already done in ethtool */
	if (count < ENA_MIN_NUM_IO_QUEUES ||
	    (ena_xdp_present(adapter) &&
<<<<<<< HEAD
	    !ena_xdp_legal_queue_count(adapter, channels->combined_count)))
=======
	    !ena_xdp_legal_queue_count(adapter, count)))
>>>>>>> 7d2a07b7
		return -EINVAL;

	return ena_update_queue_count(adapter, count);
}

static int ena_get_tunable(struct net_device *netdev,
			   const struct ethtool_tunable *tuna, void *data)
{
	struct ena_adapter *adapter = netdev_priv(netdev);
	int ret = 0;

	switch (tuna->id) {
	case ETHTOOL_RX_COPYBREAK:
		*(u32 *)data = adapter->rx_copybreak;
		break;
	default:
		ret = -EINVAL;
		break;
	}

	return ret;
}

static int ena_set_tunable(struct net_device *netdev,
			   const struct ethtool_tunable *tuna,
			   const void *data)
{
	struct ena_adapter *adapter = netdev_priv(netdev);
	int ret = 0;
	u32 len;

	switch (tuna->id) {
	case ETHTOOL_RX_COPYBREAK:
		len = *(u32 *)data;
		if (len > adapter->netdev->mtu) {
			ret = -EINVAL;
			break;
		}
		adapter->rx_copybreak = len;
		break;
	default:
		ret = -EINVAL;
		break;
	}

	return ret;
}

static const struct ethtool_ops ena_ethtool_ops = {
	.supported_coalesce_params = ETHTOOL_COALESCE_USECS |
				     ETHTOOL_COALESCE_USE_ADAPTIVE_RX,
	.get_link_ksettings	= ena_get_link_ksettings,
	.get_drvinfo		= ena_get_drvinfo,
	.get_msglevel		= ena_get_msglevel,
	.set_msglevel		= ena_set_msglevel,
	.get_link		= ethtool_op_get_link,
	.get_coalesce		= ena_get_coalesce,
	.set_coalesce		= ena_set_coalesce,
	.get_ringparam		= ena_get_ringparam,
	.set_ringparam		= ena_set_ringparam,
	.get_sset_count         = ena_get_sset_count,
	.get_strings		= ena_get_ethtool_strings,
	.get_ethtool_stats      = ena_get_ethtool_stats,
	.get_rxnfc		= ena_get_rxnfc,
	.set_rxnfc		= ena_set_rxnfc,
	.get_rxfh_indir_size    = ena_get_rxfh_indir_size,
	.get_rxfh_key_size	= ena_get_rxfh_key_size,
	.get_rxfh		= ena_get_rxfh,
	.set_rxfh		= ena_set_rxfh,
	.get_channels		= ena_get_channels,
	.set_channels		= ena_set_channels,
	.get_tunable		= ena_get_tunable,
	.set_tunable		= ena_set_tunable,
	.get_ts_info            = ethtool_op_get_ts_info,
};

void ena_set_ethtool_ops(struct net_device *netdev)
{
	netdev->ethtool_ops = &ena_ethtool_ops;
}

static void ena_dump_stats_ex(struct ena_adapter *adapter, u8 *buf)
{
	struct net_device *netdev = adapter->netdev;
	u8 *strings_buf;
	u64 *data_buf;
	int strings_num;
	int i, rc;

	strings_num = ena_get_sw_stats_count(adapter);
	if (strings_num <= 0) {
		netif_err(adapter, drv, netdev, "Can't get stats num\n");
		return;
	}

	strings_buf = devm_kcalloc(&adapter->pdev->dev,
				   ETH_GSTRING_LEN, strings_num,
				   GFP_ATOMIC);
	if (!strings_buf) {
		netif_err(adapter, drv, netdev,
			  "Failed to allocate strings_buf\n");
		return;
	}

	data_buf = devm_kcalloc(&adapter->pdev->dev,
				strings_num, sizeof(u64),
				GFP_ATOMIC);
	if (!data_buf) {
		netif_err(adapter, drv, netdev,
			  "Failed to allocate data buf\n");
		devm_kfree(&adapter->pdev->dev, strings_buf);
		return;
	}

	ena_get_strings(adapter, strings_buf, false);
	ena_get_stats(adapter, data_buf, false);

	/* If there is a buffer, dump stats, otherwise print them to dmesg */
	if (buf)
		for (i = 0; i < strings_num; i++) {
			rc = snprintf(buf, ETH_GSTRING_LEN + sizeof(u64),
				      "%s %llu\n",
				      strings_buf + i * ETH_GSTRING_LEN,
				      data_buf[i]);
			buf += rc;
		}
	else
		for (i = 0; i < strings_num; i++)
			netif_err(adapter, drv, netdev, "%s: %llu\n",
				  strings_buf + i * ETH_GSTRING_LEN,
				  data_buf[i]);

	devm_kfree(&adapter->pdev->dev, strings_buf);
	devm_kfree(&adapter->pdev->dev, data_buf);
}

void ena_dump_stats_to_buf(struct ena_adapter *adapter, u8 *buf)
{
	if (!buf)
		return;

	ena_dump_stats_ex(adapter, buf);
}

void ena_dump_stats_to_dmesg(struct ena_adapter *adapter)
{
	ena_dump_stats_ex(adapter, NULL);
}<|MERGE_RESOLUTION|>--- conflicted
+++ resolved
@@ -95,10 +95,7 @@
 	ENA_STAT_RX_ENTRY(xdp_pass),
 	ENA_STAT_RX_ENTRY(xdp_tx),
 	ENA_STAT_RX_ENTRY(xdp_invalid),
-<<<<<<< HEAD
-=======
 	ENA_STAT_RX_ENTRY(xdp_redirect),
->>>>>>> 7d2a07b7
 };
 
 static const struct ena_stats ena_stats_ena_com_strings[] = {
@@ -214,7 +211,6 @@
 static void ena_get_ethtool_stats(struct net_device *netdev,
 				  struct ethtool_stats *stats,
 				  u64 *data)
-<<<<<<< HEAD
 {
 	struct ena_adapter *adapter = netdev_priv(netdev);
 
@@ -226,31 +222,6 @@
 	return adapter->num_io_queues * (ENA_STATS_ARRAY_TX + ENA_STATS_ARRAY_RX)
 		+ adapter->xdp_num_queues * ENA_STATS_ARRAY_TX
 		+ ENA_STATS_ARRAY_GLOBAL + ENA_STATS_ARRAY_ENA_COM;
-}
-
-static int ena_get_hw_stats_count(struct ena_adapter *adapter)
-{
-	return ENA_STATS_ARRAY_ENI(adapter);
-}
-
-int ena_get_sset_count(struct net_device *netdev, int sset)
-=======
->>>>>>> 7d2a07b7
-{
-	struct ena_adapter *adapter = netdev_priv(netdev);
-
-	ena_get_stats(adapter, data, adapter->eni_stats_supported);
-}
-
-<<<<<<< HEAD
-	return ena_get_sw_stats_count(adapter) + ena_get_hw_stats_count(adapter);
-=======
-static int ena_get_sw_stats_count(struct ena_adapter *adapter)
-{
-	return adapter->num_io_queues * (ENA_STATS_ARRAY_TX + ENA_STATS_ARRAY_RX)
-		+ adapter->xdp_num_queues * ENA_STATS_ARRAY_TX
-		+ ENA_STATS_ARRAY_GLOBAL + ENA_STATS_ARRAY_ENA_COM;
->>>>>>> 7d2a07b7
 }
 
 static int ena_get_hw_stats_count(struct ena_adapter *adapter)
@@ -283,17 +254,10 @@
 		for (j = 0; j < ENA_STATS_ARRAY_TX; j++) {
 			ena_stats = &ena_stats_tx_strings[j];
 
-<<<<<<< HEAD
-			snprintf(*data, ETH_GSTRING_LEN,
-				 "queue_%u_%s_%s", i,
-				 is_xdp ? "xdp_tx" : "tx", ena_stats->name);
-			(*data) += ETH_GSTRING_LEN;
-=======
 			ethtool_sprintf(data,
 					"queue_%u_%s_%s", i,
 					is_xdp ? "xdp_tx" : "tx",
 					ena_stats->name);
->>>>>>> 7d2a07b7
 		}
 
 		if (!is_xdp) {
@@ -303,15 +267,9 @@
 			for (j = 0; j < ENA_STATS_ARRAY_RX; j++) {
 				ena_stats = &ena_stats_rx_strings[j];
 
-<<<<<<< HEAD
-				snprintf(*data, ETH_GSTRING_LEN,
-					 "queue_%u_rx_%s", i, ena_stats->name);
-				(*data) += ETH_GSTRING_LEN;
-=======
 				ethtool_sprintf(data,
 						"queue_%u_rx_%s", i,
 						ena_stats->name);
->>>>>>> 7d2a07b7
 			}
 		}
 	}
@@ -339,10 +297,6 @@
 
 	for (i = 0; i < ENA_STATS_ARRAY_GLOBAL; i++) {
 		ena_stats = &ena_stats_global_strings[i];
-<<<<<<< HEAD
-		memcpy(data, ena_stats->name, ETH_GSTRING_LEN);
-		data += ETH_GSTRING_LEN;
-=======
 		ethtool_sprintf(&data, ena_stats->name);
 	}
 
@@ -351,15 +305,6 @@
 			ena_stats = &ena_stats_eni_strings[i];
 			ethtool_sprintf(&data, ena_stats->name);
 		}
->>>>>>> 7d2a07b7
-	}
-
-	if (eni_stats_needed) {
-		for (i = 0; i < ENA_STATS_ARRAY_ENI(adapter); i++) {
-			ena_stats = &ena_stats_eni_strings[i];
-			memcpy(data, ena_stats->name, ETH_GSTRING_LEN);
-			data += ETH_GSTRING_LEN;
-		}
 	}
 
 	ena_queue_strings(adapter, &data);
@@ -372,18 +317,11 @@
 {
 	struct ena_adapter *adapter = netdev_priv(netdev);
 
-<<<<<<< HEAD
-	if (sset != ETH_SS_STATS)
-		return;
-
-	ena_get_strings(adapter, data, adapter->eni_stats_supported);
-=======
 	switch (sset) {
 	case ETH_SS_STATS:
 		ena_get_strings(adapter, data, adapter->eni_stats_supported);
 		break;
 	}
->>>>>>> 7d2a07b7
 }
 
 static int ena_get_link_ksettings(struct net_device *netdev,
@@ -903,11 +841,7 @@
 	/* The check for max value is already done in ethtool */
 	if (count < ENA_MIN_NUM_IO_QUEUES ||
 	    (ena_xdp_present(adapter) &&
-<<<<<<< HEAD
-	    !ena_xdp_legal_queue_count(adapter, channels->combined_count)))
-=======
 	    !ena_xdp_legal_queue_count(adapter, count)))
->>>>>>> 7d2a07b7
 		return -EINVAL;
 
 	return ena_update_queue_count(adapter, count);
