// SPDX-License-Identifier: BSD-3-Clause OR GPL-2.0
/* Copyright (c) 2018 Mellanox Technologies. All rights reserved */

#include <linux/if_bridge.h>
#include <linux/list.h>
#include <linux/mutex.h>
#include <linux/refcount.h>
#include <linux/rtnetlink.h>
#include <linux/workqueue.h>
#include <net/arp.h>
#include <net/gre.h>
#include <net/lag.h>
#include <net/ndisc.h>
#include <net/ip6_tunnel.h>

#include "spectrum.h"
#include "spectrum_ipip.h"
#include "spectrum_span.h"
#include "spectrum_switchdev.h"

struct mlxsw_sp_span {
	struct work_struct work;
	struct mlxsw_sp *mlxsw_sp;
	const struct mlxsw_sp_span_trigger_ops **span_trigger_ops_arr;
	const struct mlxsw_sp_span_entry_ops **span_entry_ops_arr;
	size_t span_entry_ops_arr_size;
	struct list_head analyzed_ports_list;
	struct mutex analyzed_ports_lock; /* Protects analyzed_ports_list */
	struct list_head trigger_entries_list;
	u16 policer_id_base;
	refcount_t policer_id_base_ref_count;
	atomic_t active_entries_count;
	int entries_count;
	struct mlxsw_sp_span_entry entries[];
};

struct mlxsw_sp_span_analyzed_port {
	struct list_head list; /* Member of analyzed_ports_list */
	refcount_t ref_count;
	u8 local_port;
	bool ingress;
};

struct mlxsw_sp_span_trigger_entry {
	struct list_head list; /* Member of trigger_entries_list */
	struct mlxsw_sp_span *span;
	const struct mlxsw_sp_span_trigger_ops *ops;
	refcount_t ref_count;
	u8 local_port;
	enum mlxsw_sp_span_trigger trigger;
	struct mlxsw_sp_span_trigger_parms parms;
};

enum mlxsw_sp_span_trigger_type {
	MLXSW_SP_SPAN_TRIGGER_TYPE_PORT,
	MLXSW_SP_SPAN_TRIGGER_TYPE_GLOBAL,
};

struct mlxsw_sp_span_trigger_ops {
	int (*bind)(struct mlxsw_sp_span_trigger_entry *trigger_entry);
	void (*unbind)(struct mlxsw_sp_span_trigger_entry *trigger_entry);
	bool (*matches)(struct mlxsw_sp_span_trigger_entry *trigger_entry,
			enum mlxsw_sp_span_trigger trigger,
			struct mlxsw_sp_port *mlxsw_sp_port);
	int (*enable)(struct mlxsw_sp_span_trigger_entry *trigger_entry,
		      struct mlxsw_sp_port *mlxsw_sp_port, u8 tc);
	void (*disable)(struct mlxsw_sp_span_trigger_entry *trigger_entry,
			struct mlxsw_sp_port *mlxsw_sp_port, u8 tc);
};

static void mlxsw_sp_span_respin_work(struct work_struct *work);

static u64 mlxsw_sp_span_occ_get(void *priv)
{
	const struct mlxsw_sp *mlxsw_sp = priv;

	return atomic_read(&mlxsw_sp->span->active_entries_count);
}

int mlxsw_sp_span_init(struct mlxsw_sp *mlxsw_sp)
{
	struct devlink *devlink = priv_to_devlink(mlxsw_sp->core);
	struct mlxsw_sp_span *span;
	int i, entries_count, err;

	if (!MLXSW_CORE_RES_VALID(mlxsw_sp->core, MAX_SPAN))
		return -EIO;

	entries_count = MLXSW_CORE_RES_GET(mlxsw_sp->core, MAX_SPAN);
	span = kzalloc(struct_size(span, entries, entries_count), GFP_KERNEL);
	if (!span)
		return -ENOMEM;
	refcount_set(&span->policer_id_base_ref_count, 0);
	span->entries_count = entries_count;
	atomic_set(&span->active_entries_count, 0);
	mutex_init(&span->analyzed_ports_lock);
	INIT_LIST_HEAD(&span->analyzed_ports_list);
	INIT_LIST_HEAD(&span->trigger_entries_list);
	span->mlxsw_sp = mlxsw_sp;
	mlxsw_sp->span = span;

	for (i = 0; i < mlxsw_sp->span->entries_count; i++)
		mlxsw_sp->span->entries[i].id = i;

	err = mlxsw_sp->span_ops->init(mlxsw_sp);
	if (err)
		goto err_init;

	devlink_resource_occ_get_register(devlink, MLXSW_SP_RESOURCE_SPAN,
					  mlxsw_sp_span_occ_get, mlxsw_sp);
	INIT_WORK(&span->work, mlxsw_sp_span_respin_work);

	return 0;

err_init:
	mutex_destroy(&mlxsw_sp->span->analyzed_ports_lock);
	kfree(mlxsw_sp->span);
	return err;
}

void mlxsw_sp_span_fini(struct mlxsw_sp *mlxsw_sp)
{
	struct devlink *devlink = priv_to_devlink(mlxsw_sp->core);

	cancel_work_sync(&mlxsw_sp->span->work);
	devlink_resource_occ_get_unregister(devlink, MLXSW_SP_RESOURCE_SPAN);

	WARN_ON_ONCE(!list_empty(&mlxsw_sp->span->trigger_entries_list));
	WARN_ON_ONCE(!list_empty(&mlxsw_sp->span->analyzed_ports_list));
	mutex_destroy(&mlxsw_sp->span->analyzed_ports_lock);
	kfree(mlxsw_sp->span);
}

static bool mlxsw_sp1_span_cpu_can_handle(const struct net_device *dev)
{
	return !dev;
}

static int mlxsw_sp1_span_entry_cpu_parms(struct mlxsw_sp *mlxsw_sp,
					  const struct net_device *to_dev,
					  struct mlxsw_sp_span_parms *sparmsp)
{
	return -EOPNOTSUPP;
<<<<<<< HEAD
}

static int
mlxsw_sp1_span_entry_cpu_configure(struct mlxsw_sp_span_entry *span_entry,
				   struct mlxsw_sp_span_parms sparms)
{
	return -EOPNOTSUPP;
}

static void
mlxsw_sp1_span_entry_cpu_deconfigure(struct mlxsw_sp_span_entry *span_entry)
{
=======
>>>>>>> 7d2a07b7
}

static const
struct mlxsw_sp_span_entry_ops mlxsw_sp1_span_entry_ops_cpu = {
	.is_static = true,
	.can_handle = mlxsw_sp1_span_cpu_can_handle,
	.parms_set = mlxsw_sp1_span_entry_cpu_parms,
	.configure = mlxsw_sp1_span_entry_cpu_configure,
	.deconfigure = mlxsw_sp1_span_entry_cpu_deconfigure,
};

static int
<<<<<<< HEAD
=======
mlxsw_sp1_span_entry_cpu_configure(struct mlxsw_sp_span_entry *span_entry,
				   struct mlxsw_sp_span_parms sparms)
{
	return -EOPNOTSUPP;
}

static void
mlxsw_sp1_span_entry_cpu_deconfigure(struct mlxsw_sp_span_entry *span_entry)
{
}

static const
struct mlxsw_sp_span_entry_ops mlxsw_sp1_span_entry_ops_cpu = {
	.is_static = true,
	.can_handle = mlxsw_sp1_span_cpu_can_handle,
	.parms_set = mlxsw_sp1_span_entry_cpu_parms,
	.configure = mlxsw_sp1_span_entry_cpu_configure,
	.deconfigure = mlxsw_sp1_span_entry_cpu_deconfigure,
};

static int
>>>>>>> 7d2a07b7
mlxsw_sp_span_entry_phys_parms(struct mlxsw_sp *mlxsw_sp,
			       const struct net_device *to_dev,
			       struct mlxsw_sp_span_parms *sparmsp)
{
	sparmsp->dest_port = netdev_priv(to_dev);
	return 0;
}

static int
mlxsw_sp_span_entry_phys_configure(struct mlxsw_sp_span_entry *span_entry,
				   struct mlxsw_sp_span_parms sparms)
{
	struct mlxsw_sp_port *dest_port = sparms.dest_port;
	struct mlxsw_sp *mlxsw_sp = dest_port->mlxsw_sp;
	u8 local_port = dest_port->local_port;
	char mpat_pl[MLXSW_REG_MPAT_LEN];
	int pa_id = span_entry->id;

	/* Create a new port analayzer entry for local_port. */
	mlxsw_reg_mpat_pack(mpat_pl, pa_id, local_port, true,
			    MLXSW_REG_MPAT_SPAN_TYPE_LOCAL_ETH);
<<<<<<< HEAD
=======
	mlxsw_reg_mpat_session_id_set(mpat_pl, sparms.session_id);
>>>>>>> 7d2a07b7
	mlxsw_reg_mpat_pide_set(mpat_pl, sparms.policer_enable);
	mlxsw_reg_mpat_pid_set(mpat_pl, sparms.policer_id);

	return mlxsw_reg_write(mlxsw_sp->core, MLXSW_REG(mpat), mpat_pl);
}

static void
mlxsw_sp_span_entry_deconfigure_common(struct mlxsw_sp_span_entry *span_entry,
				       enum mlxsw_reg_mpat_span_type span_type)
{
	struct mlxsw_sp_port *dest_port = span_entry->parms.dest_port;
	struct mlxsw_sp *mlxsw_sp = dest_port->mlxsw_sp;
	u8 local_port = dest_port->local_port;
	char mpat_pl[MLXSW_REG_MPAT_LEN];
	int pa_id = span_entry->id;

	mlxsw_reg_mpat_pack(mpat_pl, pa_id, local_port, false, span_type);
	mlxsw_reg_mpat_session_id_set(mpat_pl, span_entry->parms.session_id);
	mlxsw_reg_write(mlxsw_sp->core, MLXSW_REG(mpat), mpat_pl);
}

static void
mlxsw_sp_span_entry_phys_deconfigure(struct mlxsw_sp_span_entry *span_entry)
{
	mlxsw_sp_span_entry_deconfigure_common(span_entry,
					    MLXSW_REG_MPAT_SPAN_TYPE_LOCAL_ETH);
}

static const
struct mlxsw_sp_span_entry_ops mlxsw_sp_span_entry_ops_phys = {
	.is_static = true,
	.can_handle = mlxsw_sp_port_dev_check,
	.parms_set = mlxsw_sp_span_entry_phys_parms,
	.configure = mlxsw_sp_span_entry_phys_configure,
	.deconfigure = mlxsw_sp_span_entry_phys_deconfigure,
};

static int mlxsw_sp_span_dmac(struct neigh_table *tbl,
			      const void *pkey,
			      struct net_device *dev,
			      unsigned char dmac[ETH_ALEN])
{
	struct neighbour *neigh = neigh_lookup(tbl, pkey, dev);
	int err = 0;

	if (!neigh) {
		neigh = neigh_create(tbl, pkey, dev);
		if (IS_ERR(neigh))
			return PTR_ERR(neigh);
	}

	neigh_event_send(neigh, NULL);

	read_lock_bh(&neigh->lock);
	if ((neigh->nud_state & NUD_VALID) && !neigh->dead)
		memcpy(dmac, neigh->ha, ETH_ALEN);
	else
		err = -ENOENT;
	read_unlock_bh(&neigh->lock);

	neigh_release(neigh);
	return err;
}

static int
mlxsw_sp_span_entry_unoffloadable(struct mlxsw_sp_span_parms *sparmsp)
{
	sparmsp->dest_port = NULL;
	return 0;
}

static struct net_device *
mlxsw_sp_span_entry_bridge_8021q(const struct net_device *br_dev,
				 unsigned char *dmac,
				 u16 *p_vid)
{
	struct bridge_vlan_info vinfo;
	struct net_device *edev;
	u16 vid = *p_vid;

	if (!vid && WARN_ON(br_vlan_get_pvid(br_dev, &vid)))
		return NULL;
	if (!vid ||
	    br_vlan_get_info(br_dev, vid, &vinfo) ||
	    !(vinfo.flags & BRIDGE_VLAN_INFO_BRENTRY))
		return NULL;

	edev = br_fdb_find_port(br_dev, dmac, vid);
	if (!edev)
		return NULL;

	if (br_vlan_get_info(edev, vid, &vinfo))
		return NULL;
	if (vinfo.flags & BRIDGE_VLAN_INFO_UNTAGGED)
		*p_vid = 0;
	else
		*p_vid = vid;
	return edev;
}

static struct net_device *
mlxsw_sp_span_entry_bridge_8021d(const struct net_device *br_dev,
				 unsigned char *dmac)
{
	return br_fdb_find_port(br_dev, dmac, 0);
}

static struct net_device *
mlxsw_sp_span_entry_bridge(const struct net_device *br_dev,
			   unsigned char dmac[ETH_ALEN],
			   u16 *p_vid)
{
	struct mlxsw_sp_bridge_port *bridge_port;
	enum mlxsw_reg_spms_state spms_state;
	struct net_device *dev = NULL;
	struct mlxsw_sp_port *port;
	u8 stp_state;

	if (br_vlan_enabled(br_dev))
		dev = mlxsw_sp_span_entry_bridge_8021q(br_dev, dmac, p_vid);
	else if (!*p_vid)
		dev = mlxsw_sp_span_entry_bridge_8021d(br_dev, dmac);
	if (!dev)
		return NULL;

	port = mlxsw_sp_port_dev_lower_find(dev);
	if (!port)
		return NULL;

	bridge_port = mlxsw_sp_bridge_port_find(port->mlxsw_sp->bridge, dev);
	if (!bridge_port)
		return NULL;

	stp_state = mlxsw_sp_bridge_port_stp_state(bridge_port);
	spms_state = mlxsw_sp_stp_spms_state(stp_state);
	if (spms_state != MLXSW_REG_SPMS_STATE_FORWARDING)
		return NULL;

	return dev;
}

static struct net_device *
mlxsw_sp_span_entry_vlan(const struct net_device *vlan_dev,
			 u16 *p_vid)
{
	*p_vid = vlan_dev_vlan_id(vlan_dev);
	return vlan_dev_real_dev(vlan_dev);
}

static struct net_device *
mlxsw_sp_span_entry_lag(struct net_device *lag_dev)
{
	struct net_device *dev;
	struct list_head *iter;

	netdev_for_each_lower_dev(lag_dev, dev, iter)
		if (netif_carrier_ok(dev) &&
		    net_lag_port_dev_txable(dev) &&
		    mlxsw_sp_port_dev_check(dev))
			return dev;

	return NULL;
}

static __maybe_unused int
mlxsw_sp_span_entry_tunnel_parms_common(struct net_device *edev,
					union mlxsw_sp_l3addr saddr,
					union mlxsw_sp_l3addr daddr,
					union mlxsw_sp_l3addr gw,
					__u8 ttl,
					struct neigh_table *tbl,
					struct mlxsw_sp_span_parms *sparmsp)
{
	unsigned char dmac[ETH_ALEN];
	u16 vid = 0;

	if (mlxsw_sp_l3addr_is_zero(gw))
		gw = daddr;

	if (!edev || mlxsw_sp_span_dmac(tbl, &gw, edev, dmac))
		goto unoffloadable;

	if (is_vlan_dev(edev))
		edev = mlxsw_sp_span_entry_vlan(edev, &vid);

	if (netif_is_bridge_master(edev)) {
		edev = mlxsw_sp_span_entry_bridge(edev, dmac, &vid);
		if (!edev)
			goto unoffloadable;
	}

	if (is_vlan_dev(edev)) {
		if (vid || !(edev->flags & IFF_UP))
			goto unoffloadable;
		edev = mlxsw_sp_span_entry_vlan(edev, &vid);
	}

	if (netif_is_lag_master(edev)) {
		if (!(edev->flags & IFF_UP))
			goto unoffloadable;
		edev = mlxsw_sp_span_entry_lag(edev);
		if (!edev)
			goto unoffloadable;
	}

	if (!mlxsw_sp_port_dev_check(edev))
		goto unoffloadable;

	sparmsp->dest_port = netdev_priv(edev);
	sparmsp->ttl = ttl;
	memcpy(sparmsp->dmac, dmac, ETH_ALEN);
	memcpy(sparmsp->smac, edev->dev_addr, ETH_ALEN);
	sparmsp->saddr = saddr;
	sparmsp->daddr = daddr;
	sparmsp->vid = vid;
	return 0;

unoffloadable:
	return mlxsw_sp_span_entry_unoffloadable(sparmsp);
}

#if IS_ENABLED(CONFIG_NET_IPGRE)
static struct net_device *
mlxsw_sp_span_gretap4_route(const struct net_device *to_dev,
			    __be32 *saddrp, __be32 *daddrp)
{
	struct ip_tunnel *tun = netdev_priv(to_dev);
	struct net_device *dev = NULL;
	struct ip_tunnel_parm parms;
	struct rtable *rt = NULL;
	struct flowi4 fl4;

	/* We assume "dev" stays valid after rt is put. */
	ASSERT_RTNL();

	parms = mlxsw_sp_ipip_netdev_parms4(to_dev);
	ip_tunnel_init_flow(&fl4, parms.iph.protocol, *daddrp, *saddrp,
			    0, 0, parms.link, tun->fwmark, 0);

	rt = ip_route_output_key(tun->net, &fl4);
	if (IS_ERR(rt))
		return NULL;

	if (rt->rt_type != RTN_UNICAST)
		goto out;

	dev = rt->dst.dev;
	*saddrp = fl4.saddr;
	if (rt->rt_gw_family == AF_INET)
		*daddrp = rt->rt_gw4;
	/* can not offload if route has an IPv6 gateway */
	else if (rt->rt_gw_family == AF_INET6)
		dev = NULL;

out:
	ip_rt_put(rt);
	return dev;
}

static int
mlxsw_sp_span_entry_gretap4_parms(struct mlxsw_sp *mlxsw_sp,
				  const struct net_device *to_dev,
				  struct mlxsw_sp_span_parms *sparmsp)
{
	struct ip_tunnel_parm tparm = mlxsw_sp_ipip_netdev_parms4(to_dev);
	union mlxsw_sp_l3addr saddr = { .addr4 = tparm.iph.saddr };
	union mlxsw_sp_l3addr daddr = { .addr4 = tparm.iph.daddr };
	bool inherit_tos = tparm.iph.tos & 0x1;
	bool inherit_ttl = !tparm.iph.ttl;
	union mlxsw_sp_l3addr gw = daddr;
	struct net_device *l3edev;

	if (!(to_dev->flags & IFF_UP) ||
	    /* Reject tunnels with GRE keys, checksums, etc. */
	    tparm.i_flags || tparm.o_flags ||
	    /* Require a fixed TTL and a TOS copied from the mirrored packet. */
	    inherit_ttl || !inherit_tos ||
	    /* A destination address may not be "any". */
	    mlxsw_sp_l3addr_is_zero(daddr))
		return mlxsw_sp_span_entry_unoffloadable(sparmsp);

	l3edev = mlxsw_sp_span_gretap4_route(to_dev, &saddr.addr4, &gw.addr4);
	return mlxsw_sp_span_entry_tunnel_parms_common(l3edev, saddr, daddr, gw,
						       tparm.iph.ttl,
						       &arp_tbl, sparmsp);
}

static int
mlxsw_sp_span_entry_gretap4_configure(struct mlxsw_sp_span_entry *span_entry,
				      struct mlxsw_sp_span_parms sparms)
{
	struct mlxsw_sp_port *dest_port = sparms.dest_port;
	struct mlxsw_sp *mlxsw_sp = dest_port->mlxsw_sp;
	u8 local_port = dest_port->local_port;
	char mpat_pl[MLXSW_REG_MPAT_LEN];
	int pa_id = span_entry->id;

	/* Create a new port analayzer entry for local_port. */
	mlxsw_reg_mpat_pack(mpat_pl, pa_id, local_port, true,
			    MLXSW_REG_MPAT_SPAN_TYPE_REMOTE_ETH_L3);
	mlxsw_reg_mpat_pide_set(mpat_pl, sparms.policer_enable);
	mlxsw_reg_mpat_pid_set(mpat_pl, sparms.policer_id);
	mlxsw_reg_mpat_eth_rspan_pack(mpat_pl, sparms.vid);
	mlxsw_reg_mpat_eth_rspan_l2_pack(mpat_pl,
				    MLXSW_REG_MPAT_ETH_RSPAN_VERSION_NO_HEADER,
				    sparms.dmac, !!sparms.vid);
	mlxsw_reg_mpat_eth_rspan_l3_ipv4_pack(mpat_pl,
					      sparms.ttl, sparms.smac,
					      be32_to_cpu(sparms.saddr.addr4),
					      be32_to_cpu(sparms.daddr.addr4));

	return mlxsw_reg_write(mlxsw_sp->core, MLXSW_REG(mpat), mpat_pl);
}

static void
mlxsw_sp_span_entry_gretap4_deconfigure(struct mlxsw_sp_span_entry *span_entry)
{
	mlxsw_sp_span_entry_deconfigure_common(span_entry,
					MLXSW_REG_MPAT_SPAN_TYPE_REMOTE_ETH_L3);
}

static const struct mlxsw_sp_span_entry_ops mlxsw_sp_span_entry_ops_gretap4 = {
	.can_handle = netif_is_gretap,
	.parms_set = mlxsw_sp_span_entry_gretap4_parms,
	.configure = mlxsw_sp_span_entry_gretap4_configure,
	.deconfigure = mlxsw_sp_span_entry_gretap4_deconfigure,
};
#endif

#if IS_ENABLED(CONFIG_IPV6_GRE)
static struct net_device *
mlxsw_sp_span_gretap6_route(const struct net_device *to_dev,
			    struct in6_addr *saddrp,
			    struct in6_addr *daddrp)
{
	struct ip6_tnl *t = netdev_priv(to_dev);
	struct flowi6 fl6 = t->fl.u.ip6;
	struct net_device *dev = NULL;
	struct dst_entry *dst;
	struct rt6_info *rt6;

	/* We assume "dev" stays valid after dst is released. */
	ASSERT_RTNL();

	fl6.flowi6_mark = t->parms.fwmark;
	if (!ip6_tnl_xmit_ctl(t, &fl6.saddr, &fl6.daddr))
		return NULL;

	dst = ip6_route_output(t->net, NULL, &fl6);
	if (!dst || dst->error)
		goto out;

	rt6 = container_of(dst, struct rt6_info, dst);

	dev = dst->dev;
	*saddrp = fl6.saddr;
	*daddrp = rt6->rt6i_gateway;

out:
	dst_release(dst);
	return dev;
}

static int
mlxsw_sp_span_entry_gretap6_parms(struct mlxsw_sp *mlxsw_sp,
				  const struct net_device *to_dev,
				  struct mlxsw_sp_span_parms *sparmsp)
{
	struct __ip6_tnl_parm tparm = mlxsw_sp_ipip_netdev_parms6(to_dev);
	bool inherit_tos = tparm.flags & IP6_TNL_F_USE_ORIG_TCLASS;
	union mlxsw_sp_l3addr saddr = { .addr6 = tparm.laddr };
	union mlxsw_sp_l3addr daddr = { .addr6 = tparm.raddr };
	bool inherit_ttl = !tparm.hop_limit;
	union mlxsw_sp_l3addr gw = daddr;
	struct net_device *l3edev;

	if (!(to_dev->flags & IFF_UP) ||
	    /* Reject tunnels with GRE keys, checksums, etc. */
	    tparm.i_flags || tparm.o_flags ||
	    /* Require a fixed TTL and a TOS copied from the mirrored packet. */
	    inherit_ttl || !inherit_tos ||
	    /* A destination address may not be "any". */
	    mlxsw_sp_l3addr_is_zero(daddr))
		return mlxsw_sp_span_entry_unoffloadable(sparmsp);

	l3edev = mlxsw_sp_span_gretap6_route(to_dev, &saddr.addr6, &gw.addr6);
	return mlxsw_sp_span_entry_tunnel_parms_common(l3edev, saddr, daddr, gw,
						       tparm.hop_limit,
						       &nd_tbl, sparmsp);
}

static int
mlxsw_sp_span_entry_gretap6_configure(struct mlxsw_sp_span_entry *span_entry,
				      struct mlxsw_sp_span_parms sparms)
{
	struct mlxsw_sp_port *dest_port = sparms.dest_port;
	struct mlxsw_sp *mlxsw_sp = dest_port->mlxsw_sp;
	u8 local_port = dest_port->local_port;
	char mpat_pl[MLXSW_REG_MPAT_LEN];
	int pa_id = span_entry->id;

	/* Create a new port analayzer entry for local_port. */
	mlxsw_reg_mpat_pack(mpat_pl, pa_id, local_port, true,
			    MLXSW_REG_MPAT_SPAN_TYPE_REMOTE_ETH_L3);
	mlxsw_reg_mpat_pide_set(mpat_pl, sparms.policer_enable);
	mlxsw_reg_mpat_pid_set(mpat_pl, sparms.policer_id);
	mlxsw_reg_mpat_eth_rspan_pack(mpat_pl, sparms.vid);
	mlxsw_reg_mpat_eth_rspan_l2_pack(mpat_pl,
				    MLXSW_REG_MPAT_ETH_RSPAN_VERSION_NO_HEADER,
				    sparms.dmac, !!sparms.vid);
	mlxsw_reg_mpat_eth_rspan_l3_ipv6_pack(mpat_pl, sparms.ttl, sparms.smac,
					      sparms.saddr.addr6,
					      sparms.daddr.addr6);

	return mlxsw_reg_write(mlxsw_sp->core, MLXSW_REG(mpat), mpat_pl);
}

static void
mlxsw_sp_span_entry_gretap6_deconfigure(struct mlxsw_sp_span_entry *span_entry)
{
	mlxsw_sp_span_entry_deconfigure_common(span_entry,
					MLXSW_REG_MPAT_SPAN_TYPE_REMOTE_ETH_L3);
}

static const
struct mlxsw_sp_span_entry_ops mlxsw_sp_span_entry_ops_gretap6 = {
	.can_handle = netif_is_ip6gretap,
	.parms_set = mlxsw_sp_span_entry_gretap6_parms,
	.configure = mlxsw_sp_span_entry_gretap6_configure,
	.deconfigure = mlxsw_sp_span_entry_gretap6_deconfigure,
};
#endif

static bool
mlxsw_sp_span_vlan_can_handle(const struct net_device *dev)
{
	return is_vlan_dev(dev) &&
	       mlxsw_sp_port_dev_check(vlan_dev_real_dev(dev));
}

static int
mlxsw_sp_span_entry_vlan_parms(struct mlxsw_sp *mlxsw_sp,
			       const struct net_device *to_dev,
			       struct mlxsw_sp_span_parms *sparmsp)
{
	struct net_device *real_dev;
	u16 vid;

	if (!(to_dev->flags & IFF_UP))
		return mlxsw_sp_span_entry_unoffloadable(sparmsp);

	real_dev = mlxsw_sp_span_entry_vlan(to_dev, &vid);
	sparmsp->dest_port = netdev_priv(real_dev);
	sparmsp->vid = vid;
	return 0;
}

static int
mlxsw_sp_span_entry_vlan_configure(struct mlxsw_sp_span_entry *span_entry,
				   struct mlxsw_sp_span_parms sparms)
{
	struct mlxsw_sp_port *dest_port = sparms.dest_port;
	struct mlxsw_sp *mlxsw_sp = dest_port->mlxsw_sp;
	u8 local_port = dest_port->local_port;
	char mpat_pl[MLXSW_REG_MPAT_LEN];
	int pa_id = span_entry->id;

	mlxsw_reg_mpat_pack(mpat_pl, pa_id, local_port, true,
			    MLXSW_REG_MPAT_SPAN_TYPE_REMOTE_ETH);
	mlxsw_reg_mpat_pide_set(mpat_pl, sparms.policer_enable);
	mlxsw_reg_mpat_pid_set(mpat_pl, sparms.policer_id);
	mlxsw_reg_mpat_eth_rspan_pack(mpat_pl, sparms.vid);

	return mlxsw_reg_write(mlxsw_sp->core, MLXSW_REG(mpat), mpat_pl);
}

static void
mlxsw_sp_span_entry_vlan_deconfigure(struct mlxsw_sp_span_entry *span_entry)
{
	mlxsw_sp_span_entry_deconfigure_common(span_entry,
					MLXSW_REG_MPAT_SPAN_TYPE_REMOTE_ETH);
}

static const
struct mlxsw_sp_span_entry_ops mlxsw_sp_span_entry_ops_vlan = {
	.can_handle = mlxsw_sp_span_vlan_can_handle,
	.parms_set = mlxsw_sp_span_entry_vlan_parms,
	.configure = mlxsw_sp_span_entry_vlan_configure,
	.deconfigure = mlxsw_sp_span_entry_vlan_deconfigure,
};

static const
struct mlxsw_sp_span_entry_ops *mlxsw_sp1_span_entry_ops_arr[] = {
	&mlxsw_sp1_span_entry_ops_cpu,
<<<<<<< HEAD
	&mlxsw_sp_span_entry_ops_phys,
#if IS_ENABLED(CONFIG_NET_IPGRE)
	&mlxsw_sp_span_entry_ops_gretap4,
#endif
#if IS_ENABLED(CONFIG_IPV6_GRE)
	&mlxsw_sp_span_entry_ops_gretap6,
#endif
	&mlxsw_sp_span_entry_ops_vlan,
};

static bool mlxsw_sp2_span_cpu_can_handle(const struct net_device *dev)
{
	return !dev;
}

static int mlxsw_sp2_span_entry_cpu_parms(struct mlxsw_sp *mlxsw_sp,
					  const struct net_device *to_dev,
					  struct mlxsw_sp_span_parms *sparmsp)
{
	sparmsp->dest_port = mlxsw_sp->ports[MLXSW_PORT_CPU_PORT];
	return 0;
}

static int
mlxsw_sp2_span_entry_cpu_configure(struct mlxsw_sp_span_entry *span_entry,
				   struct mlxsw_sp_span_parms sparms)
{
	/* Mirroring to the CPU port is like mirroring to any other physical
	 * port. Its local port is used instead of that of the physical port.
	 */
	return mlxsw_sp_span_entry_phys_configure(span_entry, sparms);
}

static void
mlxsw_sp2_span_entry_cpu_deconfigure(struct mlxsw_sp_span_entry *span_entry)
{
	enum mlxsw_reg_mpat_span_type span_type;

	span_type = MLXSW_REG_MPAT_SPAN_TYPE_LOCAL_ETH;
	mlxsw_sp_span_entry_deconfigure_common(span_entry, span_type);
}

static const
struct mlxsw_sp_span_entry_ops mlxsw_sp2_span_entry_ops_cpu = {
	.is_static = true,
	.can_handle = mlxsw_sp2_span_cpu_can_handle,
	.parms_set = mlxsw_sp2_span_entry_cpu_parms,
	.configure = mlxsw_sp2_span_entry_cpu_configure,
	.deconfigure = mlxsw_sp2_span_entry_cpu_deconfigure,
};

static const
struct mlxsw_sp_span_entry_ops *mlxsw_sp2_span_entry_ops_arr[] = {
	&mlxsw_sp2_span_entry_ops_cpu,
=======
>>>>>>> 7d2a07b7
	&mlxsw_sp_span_entry_ops_phys,
#if IS_ENABLED(CONFIG_NET_IPGRE)
	&mlxsw_sp_span_entry_ops_gretap4,
#endif
#if IS_ENABLED(CONFIG_IPV6_GRE)
	&mlxsw_sp_span_entry_ops_gretap6,
#endif
	&mlxsw_sp_span_entry_ops_vlan,
};

static bool mlxsw_sp2_span_cpu_can_handle(const struct net_device *dev)
{
	return !dev;
}

static int mlxsw_sp2_span_entry_cpu_parms(struct mlxsw_sp *mlxsw_sp,
					  const struct net_device *to_dev,
					  struct mlxsw_sp_span_parms *sparmsp)
{
	sparmsp->dest_port = mlxsw_sp->ports[MLXSW_PORT_CPU_PORT];
	return 0;
}

static int
<<<<<<< HEAD
=======
mlxsw_sp2_span_entry_cpu_configure(struct mlxsw_sp_span_entry *span_entry,
				   struct mlxsw_sp_span_parms sparms)
{
	/* Mirroring to the CPU port is like mirroring to any other physical
	 * port. Its local port is used instead of that of the physical port.
	 */
	return mlxsw_sp_span_entry_phys_configure(span_entry, sparms);
}

static void
mlxsw_sp2_span_entry_cpu_deconfigure(struct mlxsw_sp_span_entry *span_entry)
{
	enum mlxsw_reg_mpat_span_type span_type;

	span_type = MLXSW_REG_MPAT_SPAN_TYPE_LOCAL_ETH;
	mlxsw_sp_span_entry_deconfigure_common(span_entry, span_type);
}

static const
struct mlxsw_sp_span_entry_ops mlxsw_sp2_span_entry_ops_cpu = {
	.is_static = true,
	.can_handle = mlxsw_sp2_span_cpu_can_handle,
	.parms_set = mlxsw_sp2_span_entry_cpu_parms,
	.configure = mlxsw_sp2_span_entry_cpu_configure,
	.deconfigure = mlxsw_sp2_span_entry_cpu_deconfigure,
};

static const
struct mlxsw_sp_span_entry_ops *mlxsw_sp2_span_entry_ops_arr[] = {
	&mlxsw_sp2_span_entry_ops_cpu,
	&mlxsw_sp_span_entry_ops_phys,
#if IS_ENABLED(CONFIG_NET_IPGRE)
	&mlxsw_sp_span_entry_ops_gretap4,
#endif
#if IS_ENABLED(CONFIG_IPV6_GRE)
	&mlxsw_sp_span_entry_ops_gretap6,
#endif
	&mlxsw_sp_span_entry_ops_vlan,
};

static int
>>>>>>> 7d2a07b7
mlxsw_sp_span_entry_nop_parms(struct mlxsw_sp *mlxsw_sp,
			      const struct net_device *to_dev,
			      struct mlxsw_sp_span_parms *sparmsp)
{
	return mlxsw_sp_span_entry_unoffloadable(sparmsp);
}

static int
mlxsw_sp_span_entry_nop_configure(struct mlxsw_sp_span_entry *span_entry,
				  struct mlxsw_sp_span_parms sparms)
{
	return 0;
}

static void
mlxsw_sp_span_entry_nop_deconfigure(struct mlxsw_sp_span_entry *span_entry)
{
}

static const struct mlxsw_sp_span_entry_ops mlxsw_sp_span_entry_ops_nop = {
	.parms_set = mlxsw_sp_span_entry_nop_parms,
	.configure = mlxsw_sp_span_entry_nop_configure,
	.deconfigure = mlxsw_sp_span_entry_nop_deconfigure,
};

static void
mlxsw_sp_span_entry_configure(struct mlxsw_sp *mlxsw_sp,
			      struct mlxsw_sp_span_entry *span_entry,
			      struct mlxsw_sp_span_parms sparms)
{
	int err;

	if (!sparms.dest_port)
		goto set_parms;

	if (sparms.dest_port->mlxsw_sp != mlxsw_sp) {
		dev_err(mlxsw_sp->bus_info->dev,
			"Cannot mirror to a port which belongs to a different mlxsw instance\n");
		sparms.dest_port = NULL;
		goto set_parms;
<<<<<<< HEAD
	}

	err = span_entry->ops->configure(span_entry, sparms);
	if (err) {
		dev_err(mlxsw_sp->bus_info->dev, "Failed to offload mirror\n");
		sparms.dest_port = NULL;
		goto set_parms;
	}

=======
	}

	err = span_entry->ops->configure(span_entry, sparms);
	if (err) {
		dev_err(mlxsw_sp->bus_info->dev, "Failed to offload mirror\n");
		sparms.dest_port = NULL;
		goto set_parms;
	}

>>>>>>> 7d2a07b7
set_parms:
	span_entry->parms = sparms;
}

static void
mlxsw_sp_span_entry_deconfigure(struct mlxsw_sp_span_entry *span_entry)
{
	if (span_entry->parms.dest_port)
		span_entry->ops->deconfigure(span_entry);
}

static int mlxsw_sp_span_policer_id_base_set(struct mlxsw_sp_span *span,
					     u16 policer_id)
{
	struct mlxsw_sp *mlxsw_sp = span->mlxsw_sp;
	u16 policer_id_base;
	int err;

	/* Policers set on SPAN agents must be in the range of
	 * `policer_id_base .. policer_id_base + max_span_agents - 1`. If the
	 * base is set and the new policer is not within the range, then we
	 * must error out.
	 */
	if (refcount_read(&span->policer_id_base_ref_count)) {
		if (policer_id < span->policer_id_base ||
		    policer_id >= span->policer_id_base + span->entries_count)
			return -EINVAL;

		refcount_inc(&span->policer_id_base_ref_count);
		return 0;
	}

	/* Base must be even. */
	policer_id_base = policer_id % 2 == 0 ? policer_id : policer_id - 1;
	err = mlxsw_sp->span_ops->policer_id_base_set(mlxsw_sp,
						      policer_id_base);
	if (err)
		return err;

	span->policer_id_base = policer_id_base;
	refcount_set(&span->policer_id_base_ref_count, 1);

	return 0;
}

static void mlxsw_sp_span_policer_id_base_unset(struct mlxsw_sp_span *span)
{
	if (refcount_dec_and_test(&span->policer_id_base_ref_count))
		span->policer_id_base = 0;
}

static struct mlxsw_sp_span_entry *
mlxsw_sp_span_entry_create(struct mlxsw_sp *mlxsw_sp,
			   const struct net_device *to_dev,
			   const struct mlxsw_sp_span_entry_ops *ops,
			   struct mlxsw_sp_span_parms sparms)
{
	struct mlxsw_sp_span_entry *span_entry = NULL;
	int i;

	/* find a free entry to use */
	for (i = 0; i < mlxsw_sp->span->entries_count; i++) {
		if (!refcount_read(&mlxsw_sp->span->entries[i].ref_count)) {
			span_entry = &mlxsw_sp->span->entries[i];
			break;
		}
	}
	if (!span_entry)
		return NULL;

	if (sparms.policer_enable) {
		int err;

		err = mlxsw_sp_span_policer_id_base_set(mlxsw_sp->span,
							sparms.policer_id);
		if (err)
			return NULL;
	}

	atomic_inc(&mlxsw_sp->span->active_entries_count);
	span_entry->ops = ops;
	refcount_set(&span_entry->ref_count, 1);
	span_entry->to_dev = to_dev;
	mlxsw_sp_span_entry_configure(mlxsw_sp, span_entry, sparms);

	return span_entry;
}

static void mlxsw_sp_span_entry_destroy(struct mlxsw_sp *mlxsw_sp,
					struct mlxsw_sp_span_entry *span_entry)
{
	mlxsw_sp_span_entry_deconfigure(span_entry);
	atomic_dec(&mlxsw_sp->span->active_entries_count);
	if (span_entry->parms.policer_enable)
		mlxsw_sp_span_policer_id_base_unset(mlxsw_sp->span);
}

struct mlxsw_sp_span_entry *
mlxsw_sp_span_entry_find_by_port(struct mlxsw_sp *mlxsw_sp,
				 const struct net_device *to_dev)
{
	int i;

	for (i = 0; i < mlxsw_sp->span->entries_count; i++) {
		struct mlxsw_sp_span_entry *curr = &mlxsw_sp->span->entries[i];

		if (refcount_read(&curr->ref_count) && curr->to_dev == to_dev)
			return curr;
	}
	return NULL;
}

void mlxsw_sp_span_entry_invalidate(struct mlxsw_sp *mlxsw_sp,
				    struct mlxsw_sp_span_entry *span_entry)
{
	mlxsw_sp_span_entry_deconfigure(span_entry);
	span_entry->ops = &mlxsw_sp_span_entry_ops_nop;
}

static struct mlxsw_sp_span_entry *
mlxsw_sp_span_entry_find_by_id(struct mlxsw_sp *mlxsw_sp, int span_id)
{
	int i;

	for (i = 0; i < mlxsw_sp->span->entries_count; i++) {
		struct mlxsw_sp_span_entry *curr = &mlxsw_sp->span->entries[i];
<<<<<<< HEAD

		if (refcount_read(&curr->ref_count) && curr->id == span_id)
			return curr;
	}
	return NULL;
}

static struct mlxsw_sp_span_entry *
mlxsw_sp_span_entry_find_by_parms(struct mlxsw_sp *mlxsw_sp,
				  const struct net_device *to_dev,
				  const struct mlxsw_sp_span_parms *sparms)
{
	int i;

	for (i = 0; i < mlxsw_sp->span->entries_count; i++) {
		struct mlxsw_sp_span_entry *curr = &mlxsw_sp->span->entries[i];

		if (refcount_read(&curr->ref_count) && curr->to_dev == to_dev &&
		    curr->parms.policer_enable == sparms->policer_enable &&
		    curr->parms.policer_id == sparms->policer_id)
=======

		if (refcount_read(&curr->ref_count) && curr->id == span_id)
			return curr;
	}
	return NULL;
}

static struct mlxsw_sp_span_entry *
mlxsw_sp_span_entry_find_by_parms(struct mlxsw_sp *mlxsw_sp,
				  const struct net_device *to_dev,
				  const struct mlxsw_sp_span_parms *sparms)
{
	int i;

	for (i = 0; i < mlxsw_sp->span->entries_count; i++) {
		struct mlxsw_sp_span_entry *curr = &mlxsw_sp->span->entries[i];

		if (refcount_read(&curr->ref_count) && curr->to_dev == to_dev &&
		    curr->parms.policer_enable == sparms->policer_enable &&
		    curr->parms.policer_id == sparms->policer_id &&
		    curr->parms.session_id == sparms->session_id)
>>>>>>> 7d2a07b7
			return curr;
	}
	return NULL;
}

static struct mlxsw_sp_span_entry *
mlxsw_sp_span_entry_get(struct mlxsw_sp *mlxsw_sp,
			const struct net_device *to_dev,
			const struct mlxsw_sp_span_entry_ops *ops,
			struct mlxsw_sp_span_parms sparms)
{
	struct mlxsw_sp_span_entry *span_entry;

	span_entry = mlxsw_sp_span_entry_find_by_parms(mlxsw_sp, to_dev,
						       &sparms);
	if (span_entry) {
		/* Already exists, just take a reference */
		refcount_inc(&span_entry->ref_count);
		return span_entry;
	}

	return mlxsw_sp_span_entry_create(mlxsw_sp, to_dev, ops, sparms);
}

static int mlxsw_sp_span_entry_put(struct mlxsw_sp *mlxsw_sp,
				   struct mlxsw_sp_span_entry *span_entry)
{
	if (refcount_dec_and_test(&span_entry->ref_count))
		mlxsw_sp_span_entry_destroy(mlxsw_sp, span_entry);
	return 0;
}

<<<<<<< HEAD
static u32 mlxsw_sp_span_buffsize_get(struct mlxsw_sp *mlxsw_sp, int mtu,
				      u32 speed)
{
	u32 buffsize = mlxsw_sp->span_ops->buffsize_get(speed, mtu);

	return mlxsw_sp_bytes_cells(mlxsw_sp, buffsize) + 1;
}

static int
mlxsw_sp_span_port_buffer_update(struct mlxsw_sp_port *mlxsw_sp_port, u16 mtu)
{
	struct mlxsw_sp *mlxsw_sp = mlxsw_sp_port->mlxsw_sp;
	char sbib_pl[MLXSW_REG_SBIB_LEN];
	u32 buffsize;
	u32 speed;
	int err;

	err = mlxsw_sp_port_speed_get(mlxsw_sp_port, &speed);
	if (err)
		return err;
	if (speed == SPEED_UNKNOWN)
		speed = 0;

	buffsize = mlxsw_sp_span_buffsize_get(mlxsw_sp, speed, mtu);
	buffsize = mlxsw_sp_port_headroom_8x_adjust(mlxsw_sp_port, buffsize);
	mlxsw_reg_sbib_pack(sbib_pl, mlxsw_sp_port->local_port, buffsize);
	return mlxsw_reg_write(mlxsw_sp->core, MLXSW_REG(sbib), sbib_pl);
}

static void mlxsw_sp_span_port_buffer_disable(struct mlxsw_sp *mlxsw_sp,
					      u8 local_port)
{
	char sbib_pl[MLXSW_REG_SBIB_LEN];

	mlxsw_reg_sbib_pack(sbib_pl, local_port, 0);
	mlxsw_reg_write(mlxsw_sp->core, MLXSW_REG(sbib), sbib_pl);
}

static struct mlxsw_sp_span_analyzed_port *
mlxsw_sp_span_analyzed_port_find(struct mlxsw_sp_span *span, u8 local_port,
				 bool ingress)
{
	struct mlxsw_sp_span_analyzed_port *analyzed_port;

	list_for_each_entry(analyzed_port, &span->analyzed_ports_list, list) {
		if (analyzed_port->local_port == local_port &&
		    analyzed_port->ingress == ingress)
			return analyzed_port;
	}
=======
static int mlxsw_sp_span_port_buffer_update(struct mlxsw_sp_port *mlxsw_sp_port, bool enable)
{
	struct mlxsw_sp_hdroom hdroom;

	hdroom = *mlxsw_sp_port->hdroom;
	hdroom.int_buf.enable = enable;
	mlxsw_sp_hdroom_bufs_reset_sizes(mlxsw_sp_port, &hdroom);

	return mlxsw_sp_hdroom_configure(mlxsw_sp_port, &hdroom);
}

static int
mlxsw_sp_span_port_buffer_enable(struct mlxsw_sp_port *mlxsw_sp_port)
{
	return mlxsw_sp_span_port_buffer_update(mlxsw_sp_port, true);
}

static void mlxsw_sp_span_port_buffer_disable(struct mlxsw_sp_port *mlxsw_sp_port)
{
	mlxsw_sp_span_port_buffer_update(mlxsw_sp_port, false);
}

static struct mlxsw_sp_span_analyzed_port *
mlxsw_sp_span_analyzed_port_find(struct mlxsw_sp_span *span, u8 local_port,
				 bool ingress)
{
	struct mlxsw_sp_span_analyzed_port *analyzed_port;

	list_for_each_entry(analyzed_port, &span->analyzed_ports_list, list) {
		if (analyzed_port->local_port == local_port &&
		    analyzed_port->ingress == ingress)
			return analyzed_port;
	}

	return NULL;
}

static const struct mlxsw_sp_span_entry_ops *
mlxsw_sp_span_entry_ops(struct mlxsw_sp *mlxsw_sp,
			const struct net_device *to_dev)
{
	struct mlxsw_sp_span *span = mlxsw_sp->span;
	size_t i;

	for (i = 0; i < span->span_entry_ops_arr_size; ++i)
		if (span->span_entry_ops_arr[i]->can_handle(to_dev))
			return span->span_entry_ops_arr[i];
>>>>>>> 7d2a07b7

	return NULL;
}

static void mlxsw_sp_span_respin_work(struct work_struct *work)
{
<<<<<<< HEAD
	struct mlxsw_sp *mlxsw_sp = port->mlxsw_sp;
	int err = 0;

	/* If port is egress mirrored, the shared buffer size should be
	 * updated according to the mtu value
	 */
	mutex_lock(&mlxsw_sp->span->analyzed_ports_lock);

	if (mlxsw_sp_span_analyzed_port_find(mlxsw_sp->span, port->local_port,
					     false))
		err = mlxsw_sp_span_port_buffer_update(port, mtu);

	mutex_unlock(&mlxsw_sp->span->analyzed_ports_lock);

	return err;
}

void mlxsw_sp_span_speed_update_work(struct work_struct *work)
{
	struct delayed_work *dwork = to_delayed_work(work);
	struct mlxsw_sp_port *mlxsw_sp_port;
	struct mlxsw_sp *mlxsw_sp;

	mlxsw_sp_port = container_of(dwork, struct mlxsw_sp_port,
				     span.speed_update_dw);

	/* If port is egress mirrored, the shared buffer size should be
	 * updated according to the speed value.
	 */
	mlxsw_sp = mlxsw_sp_port->mlxsw_sp;
	mutex_lock(&mlxsw_sp->span->analyzed_ports_lock);

	if (mlxsw_sp_span_analyzed_port_find(mlxsw_sp->span,
					     mlxsw_sp_port->local_port, false))
		mlxsw_sp_span_port_buffer_update(mlxsw_sp_port,
						 mlxsw_sp_port->dev->mtu);

	mutex_unlock(&mlxsw_sp->span->analyzed_ports_lock);
}

static const struct mlxsw_sp_span_entry_ops *
mlxsw_sp_span_entry_ops(struct mlxsw_sp *mlxsw_sp,
			const struct net_device *to_dev)
{
	struct mlxsw_sp_span *span = mlxsw_sp->span;
	size_t i;

	for (i = 0; i < span->span_entry_ops_arr_size; ++i)
		if (span->span_entry_ops_arr[i]->can_handle(to_dev))
			return span->span_entry_ops_arr[i];

	return NULL;
}

static void mlxsw_sp_span_respin_work(struct work_struct *work)
{
	struct mlxsw_sp_span *span;
	struct mlxsw_sp *mlxsw_sp;
	int i, err;

=======
	struct mlxsw_sp_span *span;
	struct mlxsw_sp *mlxsw_sp;
	int i, err;

>>>>>>> 7d2a07b7
	span = container_of(work, struct mlxsw_sp_span, work);
	mlxsw_sp = span->mlxsw_sp;

	rtnl_lock();
	for (i = 0; i < mlxsw_sp->span->entries_count; i++) {
		struct mlxsw_sp_span_entry *curr = &mlxsw_sp->span->entries[i];
		struct mlxsw_sp_span_parms sparms = {NULL};

		if (!refcount_read(&curr->ref_count))
			continue;

		if (curr->ops->is_static)
			continue;

		err = curr->ops->parms_set(mlxsw_sp, curr->to_dev, &sparms);
		if (err)
			continue;

		if (memcmp(&sparms, &curr->parms, sizeof(sparms))) {
			mlxsw_sp_span_entry_deconfigure(curr);
			mlxsw_sp_span_entry_configure(mlxsw_sp, curr, sparms);
		}
	}
	rtnl_unlock();
}

void mlxsw_sp_span_respin(struct mlxsw_sp *mlxsw_sp)
{
	if (atomic_read(&mlxsw_sp->span->active_entries_count) == 0)
		return;
	mlxsw_core_schedule_work(&mlxsw_sp->span->work);
}

int mlxsw_sp_span_agent_get(struct mlxsw_sp *mlxsw_sp, int *p_span_id,
			    const struct mlxsw_sp_span_agent_parms *parms)
{
	const struct net_device *to_dev = parms->to_dev;
	const struct mlxsw_sp_span_entry_ops *ops;
	struct mlxsw_sp_span_entry *span_entry;
	struct mlxsw_sp_span_parms sparms;
	int err;

	ASSERT_RTNL();

	ops = mlxsw_sp_span_entry_ops(mlxsw_sp, to_dev);
	if (!ops) {
		dev_err(mlxsw_sp->bus_info->dev, "Cannot mirror to requested destination\n");
		return -EOPNOTSUPP;
	}

	memset(&sparms, 0, sizeof(sparms));
	err = ops->parms_set(mlxsw_sp, to_dev, &sparms);
	if (err)
		return err;

	sparms.policer_id = parms->policer_id;
	sparms.policer_enable = parms->policer_enable;
<<<<<<< HEAD
=======
	sparms.session_id = parms->session_id;
>>>>>>> 7d2a07b7
	span_entry = mlxsw_sp_span_entry_get(mlxsw_sp, to_dev, ops, sparms);
	if (!span_entry)
		return -ENOBUFS;

	*p_span_id = span_entry->id;

	return 0;
}

void mlxsw_sp_span_agent_put(struct mlxsw_sp *mlxsw_sp, int span_id)
{
	struct mlxsw_sp_span_entry *span_entry;
<<<<<<< HEAD

	ASSERT_RTNL();

=======

	ASSERT_RTNL();

>>>>>>> 7d2a07b7
	span_entry = mlxsw_sp_span_entry_find_by_id(mlxsw_sp, span_id);
	if (WARN_ON_ONCE(!span_entry))
		return;

	mlxsw_sp_span_entry_put(mlxsw_sp, span_entry);
}

static struct mlxsw_sp_span_analyzed_port *
mlxsw_sp_span_analyzed_port_create(struct mlxsw_sp_span *span,
				   struct mlxsw_sp_port *mlxsw_sp_port,
				   bool ingress)
{
	struct mlxsw_sp_span_analyzed_port *analyzed_port;
	int err;

	analyzed_port = kzalloc(sizeof(*analyzed_port), GFP_KERNEL);
	if (!analyzed_port)
		return ERR_PTR(-ENOMEM);

	refcount_set(&analyzed_port->ref_count, 1);
	analyzed_port->local_port = mlxsw_sp_port->local_port;
	analyzed_port->ingress = ingress;
	list_add_tail(&analyzed_port->list, &span->analyzed_ports_list);

	/* An egress mirror buffer should be allocated on the egress port which
	 * does the mirroring.
	 */
	if (!ingress) {
<<<<<<< HEAD
		u16 mtu = mlxsw_sp_port->dev->mtu;

		err = mlxsw_sp_span_port_buffer_update(mlxsw_sp_port, mtu);
		if (err)
			goto err_buffer_update;
	}

	return analyzed_port;

err_buffer_update:
	list_del(&analyzed_port->list);
	kfree(analyzed_port);
	return ERR_PTR(err);
}

static void
mlxsw_sp_span_analyzed_port_destroy(struct mlxsw_sp_span *span,
				    struct mlxsw_sp_span_analyzed_port *
				    analyzed_port)
{
	struct mlxsw_sp *mlxsw_sp = span->mlxsw_sp;

	/* Remove egress mirror buffer now that port is no longer analyzed
	 * at egress.
	 */
	if (!analyzed_port->ingress)
		mlxsw_sp_span_port_buffer_disable(mlxsw_sp,
						  analyzed_port->local_port);

	list_del(&analyzed_port->list);
	kfree(analyzed_port);
}

int mlxsw_sp_span_analyzed_port_get(struct mlxsw_sp_port *mlxsw_sp_port,
				    bool ingress)
{
	struct mlxsw_sp *mlxsw_sp = mlxsw_sp_port->mlxsw_sp;
	struct mlxsw_sp_span_analyzed_port *analyzed_port;
	u8 local_port = mlxsw_sp_port->local_port;
	int err = 0;

	mutex_lock(&mlxsw_sp->span->analyzed_ports_lock);

	analyzed_port = mlxsw_sp_span_analyzed_port_find(mlxsw_sp->span,
							 local_port, ingress);
	if (analyzed_port) {
		refcount_inc(&analyzed_port->ref_count);
		goto out_unlock;
	}

	analyzed_port = mlxsw_sp_span_analyzed_port_create(mlxsw_sp->span,
							   mlxsw_sp_port,
							   ingress);
	if (IS_ERR(analyzed_port))
		err = PTR_ERR(analyzed_port);

out_unlock:
	mutex_unlock(&mlxsw_sp->span->analyzed_ports_lock);
	return err;
}

void mlxsw_sp_span_analyzed_port_put(struct mlxsw_sp_port *mlxsw_sp_port,
				     bool ingress)
{
	struct mlxsw_sp *mlxsw_sp = mlxsw_sp_port->mlxsw_sp;
	struct mlxsw_sp_span_analyzed_port *analyzed_port;
	u8 local_port = mlxsw_sp_port->local_port;

	mutex_lock(&mlxsw_sp->span->analyzed_ports_lock);

	analyzed_port = mlxsw_sp_span_analyzed_port_find(mlxsw_sp->span,
							 local_port, ingress);
	if (WARN_ON_ONCE(!analyzed_port))
		goto out_unlock;

	if (!refcount_dec_and_test(&analyzed_port->ref_count))
		goto out_unlock;

	mlxsw_sp_span_analyzed_port_destroy(mlxsw_sp->span, analyzed_port);

out_unlock:
	mutex_unlock(&mlxsw_sp->span->analyzed_ports_lock);
}

static int
__mlxsw_sp_span_trigger_port_bind(struct mlxsw_sp_span *span,
				  struct mlxsw_sp_span_trigger_entry *
				  trigger_entry, bool enable)
{
	char mpar_pl[MLXSW_REG_MPAR_LEN];
	enum mlxsw_reg_mpar_i_e i_e;

	switch (trigger_entry->trigger) {
	case MLXSW_SP_SPAN_TRIGGER_INGRESS:
		i_e = MLXSW_REG_MPAR_TYPE_INGRESS;
		break;
	case MLXSW_SP_SPAN_TRIGGER_EGRESS:
		i_e = MLXSW_REG_MPAR_TYPE_EGRESS;
		break;
	default:
		WARN_ON_ONCE(1);
		return -EINVAL;
	}

	mlxsw_reg_mpar_pack(mpar_pl, trigger_entry->local_port, i_e, enable,
			    trigger_entry->parms.span_id);
	return mlxsw_reg_write(span->mlxsw_sp->core, MLXSW_REG(mpar), mpar_pl);
}

static int
mlxsw_sp_span_trigger_port_bind(struct mlxsw_sp_span_trigger_entry *
				trigger_entry)
{
	return __mlxsw_sp_span_trigger_port_bind(trigger_entry->span,
						 trigger_entry, true);
}

static void
mlxsw_sp_span_trigger_port_unbind(struct mlxsw_sp_span_trigger_entry *
				  trigger_entry)
{
	__mlxsw_sp_span_trigger_port_bind(trigger_entry->span, trigger_entry,
					  false);
}

static bool
mlxsw_sp_span_trigger_port_matches(struct mlxsw_sp_span_trigger_entry *
				   trigger_entry,
				   enum mlxsw_sp_span_trigger trigger,
				   struct mlxsw_sp_port *mlxsw_sp_port)
{
	return trigger_entry->trigger == trigger &&
	       trigger_entry->local_port == mlxsw_sp_port->local_port;
}

static int
mlxsw_sp_span_trigger_port_enable(struct mlxsw_sp_span_trigger_entry *
				  trigger_entry,
				  struct mlxsw_sp_port *mlxsw_sp_port, u8 tc)
{
	/* Port trigger are enabled during binding. */
	return 0;
}

static void
mlxsw_sp_span_trigger_port_disable(struct mlxsw_sp_span_trigger_entry *
				   trigger_entry,
				   struct mlxsw_sp_port *mlxsw_sp_port, u8 tc)
{
}

static const struct mlxsw_sp_span_trigger_ops
mlxsw_sp_span_trigger_port_ops = {
	.bind = mlxsw_sp_span_trigger_port_bind,
	.unbind = mlxsw_sp_span_trigger_port_unbind,
	.matches = mlxsw_sp_span_trigger_port_matches,
	.enable = mlxsw_sp_span_trigger_port_enable,
	.disable = mlxsw_sp_span_trigger_port_disable,
};

static int
mlxsw_sp1_span_trigger_global_bind(struct mlxsw_sp_span_trigger_entry *
				   trigger_entry)
{
	return -EOPNOTSUPP;
}

static void
mlxsw_sp1_span_trigger_global_unbind(struct mlxsw_sp_span_trigger_entry *
				     trigger_entry)
{
}

static bool
mlxsw_sp1_span_trigger_global_matches(struct mlxsw_sp_span_trigger_entry *
				      trigger_entry,
				      enum mlxsw_sp_span_trigger trigger,
				      struct mlxsw_sp_port *mlxsw_sp_port)
{
	WARN_ON_ONCE(1);
	return false;
}

static int
mlxsw_sp1_span_trigger_global_enable(struct mlxsw_sp_span_trigger_entry *
				     trigger_entry,
				     struct mlxsw_sp_port *mlxsw_sp_port,
				     u8 tc)
{
	return -EOPNOTSUPP;
}

static void
mlxsw_sp1_span_trigger_global_disable(struct mlxsw_sp_span_trigger_entry *
				      trigger_entry,
				      struct mlxsw_sp_port *mlxsw_sp_port,
				      u8 tc)
{
}

static const struct mlxsw_sp_span_trigger_ops
mlxsw_sp1_span_trigger_global_ops = {
	.bind = mlxsw_sp1_span_trigger_global_bind,
	.unbind = mlxsw_sp1_span_trigger_global_unbind,
	.matches = mlxsw_sp1_span_trigger_global_matches,
	.enable = mlxsw_sp1_span_trigger_global_enable,
	.disable = mlxsw_sp1_span_trigger_global_disable,
};

static const struct mlxsw_sp_span_trigger_ops *
mlxsw_sp1_span_trigger_ops_arr[] = {
	[MLXSW_SP_SPAN_TRIGGER_TYPE_PORT] = &mlxsw_sp_span_trigger_port_ops,
	[MLXSW_SP_SPAN_TRIGGER_TYPE_GLOBAL] =
		&mlxsw_sp1_span_trigger_global_ops,
};

static int
mlxsw_sp2_span_trigger_global_bind(struct mlxsw_sp_span_trigger_entry *
				   trigger_entry)
{
	struct mlxsw_sp *mlxsw_sp = trigger_entry->span->mlxsw_sp;
	enum mlxsw_reg_mpagr_trigger trigger;
	char mpagr_pl[MLXSW_REG_MPAGR_LEN];

	switch (trigger_entry->trigger) {
	case MLXSW_SP_SPAN_TRIGGER_TAIL_DROP:
		trigger = MLXSW_REG_MPAGR_TRIGGER_INGRESS_SHARED_BUFFER;
		break;
	case MLXSW_SP_SPAN_TRIGGER_EARLY_DROP:
		trigger = MLXSW_REG_MPAGR_TRIGGER_INGRESS_WRED;
		break;
	case MLXSW_SP_SPAN_TRIGGER_ECN:
		trigger = MLXSW_REG_MPAGR_TRIGGER_EGRESS_ECN;
		break;
	default:
		WARN_ON_ONCE(1);
		return -EINVAL;
	}

	mlxsw_reg_mpagr_pack(mpagr_pl, trigger, trigger_entry->parms.span_id,
			     1);
	return mlxsw_reg_write(mlxsw_sp->core, MLXSW_REG(mpagr), mpagr_pl);
}

static void
mlxsw_sp2_span_trigger_global_unbind(struct mlxsw_sp_span_trigger_entry *
				     trigger_entry)
{
=======
		err = mlxsw_sp_span_port_buffer_enable(mlxsw_sp_port);
		if (err)
			goto err_buffer_update;
	}

	return analyzed_port;

err_buffer_update:
	list_del(&analyzed_port->list);
	kfree(analyzed_port);
	return ERR_PTR(err);
}

static void
mlxsw_sp_span_analyzed_port_destroy(struct mlxsw_sp_port *mlxsw_sp_port,
				    struct mlxsw_sp_span_analyzed_port *
				    analyzed_port)
{
	/* Remove egress mirror buffer now that port is no longer analyzed
	 * at egress.
	 */
	if (!analyzed_port->ingress)
		mlxsw_sp_span_port_buffer_disable(mlxsw_sp_port);

	list_del(&analyzed_port->list);
	kfree(analyzed_port);
}

int mlxsw_sp_span_analyzed_port_get(struct mlxsw_sp_port *mlxsw_sp_port,
				    bool ingress)
{
	struct mlxsw_sp *mlxsw_sp = mlxsw_sp_port->mlxsw_sp;
	struct mlxsw_sp_span_analyzed_port *analyzed_port;
	u8 local_port = mlxsw_sp_port->local_port;
	int err = 0;

	mutex_lock(&mlxsw_sp->span->analyzed_ports_lock);

	analyzed_port = mlxsw_sp_span_analyzed_port_find(mlxsw_sp->span,
							 local_port, ingress);
	if (analyzed_port) {
		refcount_inc(&analyzed_port->ref_count);
		goto out_unlock;
	}

	analyzed_port = mlxsw_sp_span_analyzed_port_create(mlxsw_sp->span,
							   mlxsw_sp_port,
							   ingress);
	if (IS_ERR(analyzed_port))
		err = PTR_ERR(analyzed_port);

out_unlock:
	mutex_unlock(&mlxsw_sp->span->analyzed_ports_lock);
	return err;
}

void mlxsw_sp_span_analyzed_port_put(struct mlxsw_sp_port *mlxsw_sp_port,
				     bool ingress)
{
	struct mlxsw_sp *mlxsw_sp = mlxsw_sp_port->mlxsw_sp;
	struct mlxsw_sp_span_analyzed_port *analyzed_port;
	u8 local_port = mlxsw_sp_port->local_port;

	mutex_lock(&mlxsw_sp->span->analyzed_ports_lock);

	analyzed_port = mlxsw_sp_span_analyzed_port_find(mlxsw_sp->span,
							 local_port, ingress);
	if (WARN_ON_ONCE(!analyzed_port))
		goto out_unlock;

	if (!refcount_dec_and_test(&analyzed_port->ref_count))
		goto out_unlock;

	mlxsw_sp_span_analyzed_port_destroy(mlxsw_sp_port, analyzed_port);

out_unlock:
	mutex_unlock(&mlxsw_sp->span->analyzed_ports_lock);
}

static int
__mlxsw_sp_span_trigger_port_bind(struct mlxsw_sp_span *span,
				  struct mlxsw_sp_span_trigger_entry *
				  trigger_entry, bool enable)
{
	char mpar_pl[MLXSW_REG_MPAR_LEN];
	enum mlxsw_reg_mpar_i_e i_e;

	switch (trigger_entry->trigger) {
	case MLXSW_SP_SPAN_TRIGGER_INGRESS:
		i_e = MLXSW_REG_MPAR_TYPE_INGRESS;
		break;
	case MLXSW_SP_SPAN_TRIGGER_EGRESS:
		i_e = MLXSW_REG_MPAR_TYPE_EGRESS;
		break;
	default:
		WARN_ON_ONCE(1);
		return -EINVAL;
	}

	if (trigger_entry->parms.probability_rate > MLXSW_REG_MPAR_RATE_MAX)
		return -EINVAL;

	mlxsw_reg_mpar_pack(mpar_pl, trigger_entry->local_port, i_e, enable,
			    trigger_entry->parms.span_id,
			    trigger_entry->parms.probability_rate);
	return mlxsw_reg_write(span->mlxsw_sp->core, MLXSW_REG(mpar), mpar_pl);
}

static int
mlxsw_sp_span_trigger_port_bind(struct mlxsw_sp_span_trigger_entry *
				trigger_entry)
{
	return __mlxsw_sp_span_trigger_port_bind(trigger_entry->span,
						 trigger_entry, true);
}

static void
mlxsw_sp_span_trigger_port_unbind(struct mlxsw_sp_span_trigger_entry *
				  trigger_entry)
{
	__mlxsw_sp_span_trigger_port_bind(trigger_entry->span, trigger_entry,
					  false);
}

static bool
mlxsw_sp_span_trigger_port_matches(struct mlxsw_sp_span_trigger_entry *
				   trigger_entry,
				   enum mlxsw_sp_span_trigger trigger,
				   struct mlxsw_sp_port *mlxsw_sp_port)
{
	return trigger_entry->trigger == trigger &&
	       trigger_entry->local_port == mlxsw_sp_port->local_port;
}

static int
mlxsw_sp_span_trigger_port_enable(struct mlxsw_sp_span_trigger_entry *
				  trigger_entry,
				  struct mlxsw_sp_port *mlxsw_sp_port, u8 tc)
{
	/* Port trigger are enabled during binding. */
	return 0;
}

static void
mlxsw_sp_span_trigger_port_disable(struct mlxsw_sp_span_trigger_entry *
				   trigger_entry,
				   struct mlxsw_sp_port *mlxsw_sp_port, u8 tc)
{
}

static const struct mlxsw_sp_span_trigger_ops
mlxsw_sp_span_trigger_port_ops = {
	.bind = mlxsw_sp_span_trigger_port_bind,
	.unbind = mlxsw_sp_span_trigger_port_unbind,
	.matches = mlxsw_sp_span_trigger_port_matches,
	.enable = mlxsw_sp_span_trigger_port_enable,
	.disable = mlxsw_sp_span_trigger_port_disable,
};

static int
mlxsw_sp1_span_trigger_global_bind(struct mlxsw_sp_span_trigger_entry *
				   trigger_entry)
{
	return -EOPNOTSUPP;
}

static void
mlxsw_sp1_span_trigger_global_unbind(struct mlxsw_sp_span_trigger_entry *
				     trigger_entry)
{
}

static bool
mlxsw_sp1_span_trigger_global_matches(struct mlxsw_sp_span_trigger_entry *
				      trigger_entry,
				      enum mlxsw_sp_span_trigger trigger,
				      struct mlxsw_sp_port *mlxsw_sp_port)
{
	WARN_ON_ONCE(1);
	return false;
}

static int
mlxsw_sp1_span_trigger_global_enable(struct mlxsw_sp_span_trigger_entry *
				     trigger_entry,
				     struct mlxsw_sp_port *mlxsw_sp_port,
				     u8 tc)
{
	return -EOPNOTSUPP;
}

static void
mlxsw_sp1_span_trigger_global_disable(struct mlxsw_sp_span_trigger_entry *
				      trigger_entry,
				      struct mlxsw_sp_port *mlxsw_sp_port,
				      u8 tc)
{
}

static const struct mlxsw_sp_span_trigger_ops
mlxsw_sp1_span_trigger_global_ops = {
	.bind = mlxsw_sp1_span_trigger_global_bind,
	.unbind = mlxsw_sp1_span_trigger_global_unbind,
	.matches = mlxsw_sp1_span_trigger_global_matches,
	.enable = mlxsw_sp1_span_trigger_global_enable,
	.disable = mlxsw_sp1_span_trigger_global_disable,
};

static const struct mlxsw_sp_span_trigger_ops *
mlxsw_sp1_span_trigger_ops_arr[] = {
	[MLXSW_SP_SPAN_TRIGGER_TYPE_PORT] = &mlxsw_sp_span_trigger_port_ops,
	[MLXSW_SP_SPAN_TRIGGER_TYPE_GLOBAL] =
		&mlxsw_sp1_span_trigger_global_ops,
};

static int
mlxsw_sp2_span_trigger_global_bind(struct mlxsw_sp_span_trigger_entry *
				   trigger_entry)
{
	struct mlxsw_sp *mlxsw_sp = trigger_entry->span->mlxsw_sp;
	enum mlxsw_reg_mpagr_trigger trigger;
	char mpagr_pl[MLXSW_REG_MPAGR_LEN];

	switch (trigger_entry->trigger) {
	case MLXSW_SP_SPAN_TRIGGER_TAIL_DROP:
		trigger = MLXSW_REG_MPAGR_TRIGGER_INGRESS_SHARED_BUFFER;
		break;
	case MLXSW_SP_SPAN_TRIGGER_EARLY_DROP:
		trigger = MLXSW_REG_MPAGR_TRIGGER_INGRESS_WRED;
		break;
	case MLXSW_SP_SPAN_TRIGGER_ECN:
		trigger = MLXSW_REG_MPAGR_TRIGGER_EGRESS_ECN;
		break;
	default:
		WARN_ON_ONCE(1);
		return -EINVAL;
	}

	if (trigger_entry->parms.probability_rate > MLXSW_REG_MPAGR_RATE_MAX)
		return -EINVAL;

	mlxsw_reg_mpagr_pack(mpagr_pl, trigger, trigger_entry->parms.span_id,
			     trigger_entry->parms.probability_rate);
	return mlxsw_reg_write(mlxsw_sp->core, MLXSW_REG(mpagr), mpagr_pl);
}

static void
mlxsw_sp2_span_trigger_global_unbind(struct mlxsw_sp_span_trigger_entry *
				     trigger_entry)
{
>>>>>>> 7d2a07b7
	/* There is no unbinding for global triggers. The trigger should be
	 * disabled on all ports by now.
	 */
}

static bool
mlxsw_sp2_span_trigger_global_matches(struct mlxsw_sp_span_trigger_entry *
				      trigger_entry,
				      enum mlxsw_sp_span_trigger trigger,
				      struct mlxsw_sp_port *mlxsw_sp_port)
{
	return trigger_entry->trigger == trigger;
}

static int
__mlxsw_sp2_span_trigger_global_enable(struct mlxsw_sp_span_trigger_entry *
				       trigger_entry,
				       struct mlxsw_sp_port *mlxsw_sp_port,
				       u8 tc, bool enable)
{
	struct mlxsw_sp *mlxsw_sp = trigger_entry->span->mlxsw_sp;
	char momte_pl[MLXSW_REG_MOMTE_LEN];
	enum mlxsw_reg_momte_type type;
	int err;

	switch (trigger_entry->trigger) {
	case MLXSW_SP_SPAN_TRIGGER_TAIL_DROP:
		type = MLXSW_REG_MOMTE_TYPE_SHARED_BUFFER_TCLASS;
		break;
	case MLXSW_SP_SPAN_TRIGGER_EARLY_DROP:
		type = MLXSW_REG_MOMTE_TYPE_WRED;
		break;
	case MLXSW_SP_SPAN_TRIGGER_ECN:
		type = MLXSW_REG_MOMTE_TYPE_ECN;
		break;
	default:
		WARN_ON_ONCE(1);
		return -EINVAL;
	}

	/* Query existing configuration in order to only change the state of
	 * the specified traffic class.
	 */
	mlxsw_reg_momte_pack(momte_pl, mlxsw_sp_port->local_port, type);
	err = mlxsw_reg_query(mlxsw_sp->core, MLXSW_REG(momte), momte_pl);
	if (err)
		return err;

	mlxsw_reg_momte_tclass_en_set(momte_pl, tc, enable);
	return mlxsw_reg_write(mlxsw_sp->core, MLXSW_REG(momte), momte_pl);
}
<<<<<<< HEAD

static int
mlxsw_sp2_span_trigger_global_enable(struct mlxsw_sp_span_trigger_entry *
				     trigger_entry,
				     struct mlxsw_sp_port *mlxsw_sp_port,
				     u8 tc)
{
	return __mlxsw_sp2_span_trigger_global_enable(trigger_entry,
						      mlxsw_sp_port, tc, true);
}

static void
mlxsw_sp2_span_trigger_global_disable(struct mlxsw_sp_span_trigger_entry *
				      trigger_entry,
				      struct mlxsw_sp_port *mlxsw_sp_port,
				      u8 tc)
{
	__mlxsw_sp2_span_trigger_global_enable(trigger_entry, mlxsw_sp_port, tc,
					       false);
}

static const struct mlxsw_sp_span_trigger_ops
mlxsw_sp2_span_trigger_global_ops = {
	.bind = mlxsw_sp2_span_trigger_global_bind,
	.unbind = mlxsw_sp2_span_trigger_global_unbind,
	.matches = mlxsw_sp2_span_trigger_global_matches,
	.enable = mlxsw_sp2_span_trigger_global_enable,
	.disable = mlxsw_sp2_span_trigger_global_disable,
};

static const struct mlxsw_sp_span_trigger_ops *
mlxsw_sp2_span_trigger_ops_arr[] = {
	[MLXSW_SP_SPAN_TRIGGER_TYPE_PORT] = &mlxsw_sp_span_trigger_port_ops,
	[MLXSW_SP_SPAN_TRIGGER_TYPE_GLOBAL] =
		&mlxsw_sp2_span_trigger_global_ops,
};

static void
mlxsw_sp_span_trigger_ops_set(struct mlxsw_sp_span_trigger_entry *trigger_entry)
{
	struct mlxsw_sp_span *span = trigger_entry->span;
	enum mlxsw_sp_span_trigger_type type;

	switch (trigger_entry->trigger) {
	case MLXSW_SP_SPAN_TRIGGER_INGRESS: /* fall-through */
	case MLXSW_SP_SPAN_TRIGGER_EGRESS:
		type = MLXSW_SP_SPAN_TRIGGER_TYPE_PORT;
		break;
	case MLXSW_SP_SPAN_TRIGGER_TAIL_DROP: /* fall-through */
	case MLXSW_SP_SPAN_TRIGGER_EARLY_DROP: /* fall-through */
	case MLXSW_SP_SPAN_TRIGGER_ECN:
		type = MLXSW_SP_SPAN_TRIGGER_TYPE_GLOBAL;
		break;
	default:
		WARN_ON_ONCE(1);
		return;
	}

	trigger_entry->ops = span->span_trigger_ops_arr[type];
}

static struct mlxsw_sp_span_trigger_entry *
mlxsw_sp_span_trigger_entry_create(struct mlxsw_sp_span *span,
				   enum mlxsw_sp_span_trigger trigger,
				   struct mlxsw_sp_port *mlxsw_sp_port,
				   const struct mlxsw_sp_span_trigger_parms
				   *parms)
{
	struct mlxsw_sp_span_trigger_entry *trigger_entry;
	int err;

	trigger_entry = kzalloc(sizeof(*trigger_entry), GFP_KERNEL);
	if (!trigger_entry)
		return ERR_PTR(-ENOMEM);

	refcount_set(&trigger_entry->ref_count, 1);
	trigger_entry->local_port = mlxsw_sp_port ? mlxsw_sp_port->local_port :
						    0;
	trigger_entry->trigger = trigger;
	memcpy(&trigger_entry->parms, parms, sizeof(trigger_entry->parms));
	trigger_entry->span = span;
	mlxsw_sp_span_trigger_ops_set(trigger_entry);
	list_add_tail(&trigger_entry->list, &span->trigger_entries_list);

=======

static int
mlxsw_sp2_span_trigger_global_enable(struct mlxsw_sp_span_trigger_entry *
				     trigger_entry,
				     struct mlxsw_sp_port *mlxsw_sp_port,
				     u8 tc)
{
	return __mlxsw_sp2_span_trigger_global_enable(trigger_entry,
						      mlxsw_sp_port, tc, true);
}

static void
mlxsw_sp2_span_trigger_global_disable(struct mlxsw_sp_span_trigger_entry *
				      trigger_entry,
				      struct mlxsw_sp_port *mlxsw_sp_port,
				      u8 tc)
{
	__mlxsw_sp2_span_trigger_global_enable(trigger_entry, mlxsw_sp_port, tc,
					       false);
}

static const struct mlxsw_sp_span_trigger_ops
mlxsw_sp2_span_trigger_global_ops = {
	.bind = mlxsw_sp2_span_trigger_global_bind,
	.unbind = mlxsw_sp2_span_trigger_global_unbind,
	.matches = mlxsw_sp2_span_trigger_global_matches,
	.enable = mlxsw_sp2_span_trigger_global_enable,
	.disable = mlxsw_sp2_span_trigger_global_disable,
};

static const struct mlxsw_sp_span_trigger_ops *
mlxsw_sp2_span_trigger_ops_arr[] = {
	[MLXSW_SP_SPAN_TRIGGER_TYPE_PORT] = &mlxsw_sp_span_trigger_port_ops,
	[MLXSW_SP_SPAN_TRIGGER_TYPE_GLOBAL] =
		&mlxsw_sp2_span_trigger_global_ops,
};

static void
mlxsw_sp_span_trigger_ops_set(struct mlxsw_sp_span_trigger_entry *trigger_entry)
{
	struct mlxsw_sp_span *span = trigger_entry->span;
	enum mlxsw_sp_span_trigger_type type;

	switch (trigger_entry->trigger) {
	case MLXSW_SP_SPAN_TRIGGER_INGRESS:
	case MLXSW_SP_SPAN_TRIGGER_EGRESS:
		type = MLXSW_SP_SPAN_TRIGGER_TYPE_PORT;
		break;
	case MLXSW_SP_SPAN_TRIGGER_TAIL_DROP:
	case MLXSW_SP_SPAN_TRIGGER_EARLY_DROP:
	case MLXSW_SP_SPAN_TRIGGER_ECN:
		type = MLXSW_SP_SPAN_TRIGGER_TYPE_GLOBAL;
		break;
	default:
		WARN_ON_ONCE(1);
		return;
	}

	trigger_entry->ops = span->span_trigger_ops_arr[type];
}

static struct mlxsw_sp_span_trigger_entry *
mlxsw_sp_span_trigger_entry_create(struct mlxsw_sp_span *span,
				   enum mlxsw_sp_span_trigger trigger,
				   struct mlxsw_sp_port *mlxsw_sp_port,
				   const struct mlxsw_sp_span_trigger_parms
				   *parms)
{
	struct mlxsw_sp_span_trigger_entry *trigger_entry;
	int err;

	trigger_entry = kzalloc(sizeof(*trigger_entry), GFP_KERNEL);
	if (!trigger_entry)
		return ERR_PTR(-ENOMEM);

	refcount_set(&trigger_entry->ref_count, 1);
	trigger_entry->local_port = mlxsw_sp_port ? mlxsw_sp_port->local_port :
						    0;
	trigger_entry->trigger = trigger;
	memcpy(&trigger_entry->parms, parms, sizeof(trigger_entry->parms));
	trigger_entry->span = span;
	mlxsw_sp_span_trigger_ops_set(trigger_entry);
	list_add_tail(&trigger_entry->list, &span->trigger_entries_list);

>>>>>>> 7d2a07b7
	err = trigger_entry->ops->bind(trigger_entry);
	if (err)
		goto err_trigger_entry_bind;

	return trigger_entry;

err_trigger_entry_bind:
	list_del(&trigger_entry->list);
	kfree(trigger_entry);
	return ERR_PTR(err);
}

static void
mlxsw_sp_span_trigger_entry_destroy(struct mlxsw_sp_span *span,
				    struct mlxsw_sp_span_trigger_entry *
				    trigger_entry)
{
	trigger_entry->ops->unbind(trigger_entry);
	list_del(&trigger_entry->list);
	kfree(trigger_entry);
}

static struct mlxsw_sp_span_trigger_entry *
mlxsw_sp_span_trigger_entry_find(struct mlxsw_sp_span *span,
				 enum mlxsw_sp_span_trigger trigger,
				 struct mlxsw_sp_port *mlxsw_sp_port)
{
	struct mlxsw_sp_span_trigger_entry *trigger_entry;

	list_for_each_entry(trigger_entry, &span->trigger_entries_list, list) {
		if (trigger_entry->ops->matches(trigger_entry, trigger,
						mlxsw_sp_port))
			return trigger_entry;
	}

	return NULL;
}

int mlxsw_sp_span_agent_bind(struct mlxsw_sp *mlxsw_sp,
			     enum mlxsw_sp_span_trigger trigger,
			     struct mlxsw_sp_port *mlxsw_sp_port,
			     const struct mlxsw_sp_span_trigger_parms *parms)
{
	struct mlxsw_sp_span_trigger_entry *trigger_entry;
	int err = 0;

	ASSERT_RTNL();

	if (!mlxsw_sp_span_entry_find_by_id(mlxsw_sp, parms->span_id))
		return -EINVAL;

	trigger_entry = mlxsw_sp_span_trigger_entry_find(mlxsw_sp->span,
							 trigger,
							 mlxsw_sp_port);
	if (trigger_entry) {
<<<<<<< HEAD
		if (trigger_entry->parms.span_id != parms->span_id)
=======
		if (trigger_entry->parms.span_id != parms->span_id ||
		    trigger_entry->parms.probability_rate !=
		    parms->probability_rate)
>>>>>>> 7d2a07b7
			return -EINVAL;
		refcount_inc(&trigger_entry->ref_count);
		goto out;
	}

	trigger_entry = mlxsw_sp_span_trigger_entry_create(mlxsw_sp->span,
							   trigger,
							   mlxsw_sp_port,
							   parms);
	if (IS_ERR(trigger_entry))
		err = PTR_ERR(trigger_entry);

out:
	return err;
}

void mlxsw_sp_span_agent_unbind(struct mlxsw_sp *mlxsw_sp,
				enum mlxsw_sp_span_trigger trigger,
				struct mlxsw_sp_port *mlxsw_sp_port,
				const struct mlxsw_sp_span_trigger_parms *parms)
{
	struct mlxsw_sp_span_trigger_entry *trigger_entry;

	ASSERT_RTNL();

	if (WARN_ON_ONCE(!mlxsw_sp_span_entry_find_by_id(mlxsw_sp,
							 parms->span_id)))
		return;

	trigger_entry = mlxsw_sp_span_trigger_entry_find(mlxsw_sp->span,
							 trigger,
							 mlxsw_sp_port);
	if (WARN_ON_ONCE(!trigger_entry))
<<<<<<< HEAD
		return;

	if (!refcount_dec_and_test(&trigger_entry->ref_count))
		return;

=======
		return;

	if (!refcount_dec_and_test(&trigger_entry->ref_count))
		return;

>>>>>>> 7d2a07b7
	mlxsw_sp_span_trigger_entry_destroy(mlxsw_sp->span, trigger_entry);
}

int mlxsw_sp_span_trigger_enable(struct mlxsw_sp_port *mlxsw_sp_port,
				 enum mlxsw_sp_span_trigger trigger, u8 tc)
{
	struct mlxsw_sp *mlxsw_sp = mlxsw_sp_port->mlxsw_sp;
	struct mlxsw_sp_span_trigger_entry *trigger_entry;

	ASSERT_RTNL();

	trigger_entry = mlxsw_sp_span_trigger_entry_find(mlxsw_sp->span,
							 trigger,
							 mlxsw_sp_port);
	if (WARN_ON_ONCE(!trigger_entry))
		return -EINVAL;

	return trigger_entry->ops->enable(trigger_entry, mlxsw_sp_port, tc);
}

void mlxsw_sp_span_trigger_disable(struct mlxsw_sp_port *mlxsw_sp_port,
				   enum mlxsw_sp_span_trigger trigger, u8 tc)
{
	struct mlxsw_sp *mlxsw_sp = mlxsw_sp_port->mlxsw_sp;
	struct mlxsw_sp_span_trigger_entry *trigger_entry;

	ASSERT_RTNL();

	trigger_entry = mlxsw_sp_span_trigger_entry_find(mlxsw_sp->span,
							 trigger,
							 mlxsw_sp_port);
	if (WARN_ON_ONCE(!trigger_entry))
		return;

	return trigger_entry->ops->disable(trigger_entry, mlxsw_sp_port, tc);
}

static int mlxsw_sp1_span_init(struct mlxsw_sp *mlxsw_sp)
{
	size_t arr_size = ARRAY_SIZE(mlxsw_sp1_span_entry_ops_arr);

	/* Must be first to avoid NULL pointer dereference by subsequent
	 * can_handle() callbacks.
	 */
	if (WARN_ON(mlxsw_sp1_span_entry_ops_arr[0] !=
		    &mlxsw_sp1_span_entry_ops_cpu))
		return -EINVAL;

	mlxsw_sp->span->span_trigger_ops_arr = mlxsw_sp1_span_trigger_ops_arr;
	mlxsw_sp->span->span_entry_ops_arr = mlxsw_sp1_span_entry_ops_arr;
	mlxsw_sp->span->span_entry_ops_arr_size = arr_size;

	return 0;
}

<<<<<<< HEAD
static u32 mlxsw_sp1_span_buffsize_get(int mtu, u32 speed)
{
	return mtu * 5 / 2;
}

=======
>>>>>>> 7d2a07b7
static int mlxsw_sp1_span_policer_id_base_set(struct mlxsw_sp *mlxsw_sp,
					      u16 policer_id_base)
{
	return -EOPNOTSUPP;
}

const struct mlxsw_sp_span_ops mlxsw_sp1_span_ops = {
	.init = mlxsw_sp1_span_init,
<<<<<<< HEAD
	.buffsize_get = mlxsw_sp1_span_buffsize_get,
=======
>>>>>>> 7d2a07b7
	.policer_id_base_set = mlxsw_sp1_span_policer_id_base_set,
};

static int mlxsw_sp2_span_init(struct mlxsw_sp *mlxsw_sp)
{
	size_t arr_size = ARRAY_SIZE(mlxsw_sp2_span_entry_ops_arr);

	/* Must be first to avoid NULL pointer dereference by subsequent
	 * can_handle() callbacks.
	 */
	if (WARN_ON(mlxsw_sp2_span_entry_ops_arr[0] !=
		    &mlxsw_sp2_span_entry_ops_cpu))
		return -EINVAL;

	mlxsw_sp->span->span_trigger_ops_arr = mlxsw_sp2_span_trigger_ops_arr;
	mlxsw_sp->span->span_entry_ops_arr = mlxsw_sp2_span_entry_ops_arr;
	mlxsw_sp->span->span_entry_ops_arr_size = arr_size;

	return 0;
}

#define MLXSW_SP2_SPAN_EG_MIRROR_BUFFER_FACTOR 38
#define MLXSW_SP3_SPAN_EG_MIRROR_BUFFER_FACTOR 50

<<<<<<< HEAD
static u32 __mlxsw_sp_span_buffsize_get(int mtu, u32 speed, u32 buffer_factor)
{
	return 3 * mtu + buffer_factor * speed / 1000;
}

static u32 mlxsw_sp2_span_buffsize_get(int mtu, u32 speed)
{
	int factor = MLXSW_SP2_SPAN_EG_MIRROR_BUFFER_FACTOR;

	return __mlxsw_sp_span_buffsize_get(mtu, speed, factor);
}

=======
>>>>>>> 7d2a07b7
static int mlxsw_sp2_span_policer_id_base_set(struct mlxsw_sp *mlxsw_sp,
					      u16 policer_id_base)
{
	char mogcr_pl[MLXSW_REG_MOGCR_LEN];
	int err;

	err = mlxsw_reg_query(mlxsw_sp->core, MLXSW_REG(mogcr), mogcr_pl);
	if (err)
		return err;

	mlxsw_reg_mogcr_mirroring_pid_base_set(mogcr_pl, policer_id_base);
	return mlxsw_reg_write(mlxsw_sp->core, MLXSW_REG(mogcr), mogcr_pl);
}

const struct mlxsw_sp_span_ops mlxsw_sp2_span_ops = {
	.init = mlxsw_sp2_span_init,
<<<<<<< HEAD
	.buffsize_get = mlxsw_sp2_span_buffsize_get,
	.policer_id_base_set = mlxsw_sp2_span_policer_id_base_set,
};

static u32 mlxsw_sp3_span_buffsize_get(int mtu, u32 speed)
{
	int factor = MLXSW_SP3_SPAN_EG_MIRROR_BUFFER_FACTOR;

	return __mlxsw_sp_span_buffsize_get(mtu, speed, factor);
}

const struct mlxsw_sp_span_ops mlxsw_sp3_span_ops = {
	.init = mlxsw_sp2_span_init,
	.buffsize_get = mlxsw_sp3_span_buffsize_get,
=======
	.policer_id_base_set = mlxsw_sp2_span_policer_id_base_set,
};

const struct mlxsw_sp_span_ops mlxsw_sp3_span_ops = {
	.init = mlxsw_sp2_span_init,
>>>>>>> 7d2a07b7
	.policer_id_base_set = mlxsw_sp2_span_policer_id_base_set,
};<|MERGE_RESOLUTION|>--- conflicted
+++ resolved
@@ -141,7 +141,6 @@
 					  struct mlxsw_sp_span_parms *sparmsp)
 {
 	return -EOPNOTSUPP;
-<<<<<<< HEAD
 }
 
 static int
@@ -154,8 +153,6 @@
 static void
 mlxsw_sp1_span_entry_cpu_deconfigure(struct mlxsw_sp_span_entry *span_entry)
 {
-=======
->>>>>>> 7d2a07b7
 }
 
 static const
@@ -168,30 +165,6 @@
 };
 
 static int
-<<<<<<< HEAD
-=======
-mlxsw_sp1_span_entry_cpu_configure(struct mlxsw_sp_span_entry *span_entry,
-				   struct mlxsw_sp_span_parms sparms)
-{
-	return -EOPNOTSUPP;
-}
-
-static void
-mlxsw_sp1_span_entry_cpu_deconfigure(struct mlxsw_sp_span_entry *span_entry)
-{
-}
-
-static const
-struct mlxsw_sp_span_entry_ops mlxsw_sp1_span_entry_ops_cpu = {
-	.is_static = true,
-	.can_handle = mlxsw_sp1_span_cpu_can_handle,
-	.parms_set = mlxsw_sp1_span_entry_cpu_parms,
-	.configure = mlxsw_sp1_span_entry_cpu_configure,
-	.deconfigure = mlxsw_sp1_span_entry_cpu_deconfigure,
-};
-
-static int
->>>>>>> 7d2a07b7
 mlxsw_sp_span_entry_phys_parms(struct mlxsw_sp *mlxsw_sp,
 			       const struct net_device *to_dev,
 			       struct mlxsw_sp_span_parms *sparmsp)
@@ -213,10 +186,7 @@
 	/* Create a new port analayzer entry for local_port. */
 	mlxsw_reg_mpat_pack(mpat_pl, pa_id, local_port, true,
 			    MLXSW_REG_MPAT_SPAN_TYPE_LOCAL_ETH);
-<<<<<<< HEAD
-=======
 	mlxsw_reg_mpat_session_id_set(mpat_pl, sparms.session_id);
->>>>>>> 7d2a07b7
 	mlxsw_reg_mpat_pide_set(mpat_pl, sparms.policer_enable);
 	mlxsw_reg_mpat_pid_set(mpat_pl, sparms.policer_id);
 
@@ -711,7 +681,6 @@
 static const
 struct mlxsw_sp_span_entry_ops *mlxsw_sp1_span_entry_ops_arr[] = {
 	&mlxsw_sp1_span_entry_ops_cpu,
-<<<<<<< HEAD
 	&mlxsw_sp_span_entry_ops_phys,
 #if IS_ENABLED(CONFIG_NET_IPGRE)
 	&mlxsw_sp_span_entry_ops_gretap4,
@@ -736,64 +705,6 @@
 }
 
 static int
-mlxsw_sp2_span_entry_cpu_configure(struct mlxsw_sp_span_entry *span_entry,
-				   struct mlxsw_sp_span_parms sparms)
-{
-	/* Mirroring to the CPU port is like mirroring to any other physical
-	 * port. Its local port is used instead of that of the physical port.
-	 */
-	return mlxsw_sp_span_entry_phys_configure(span_entry, sparms);
-}
-
-static void
-mlxsw_sp2_span_entry_cpu_deconfigure(struct mlxsw_sp_span_entry *span_entry)
-{
-	enum mlxsw_reg_mpat_span_type span_type;
-
-	span_type = MLXSW_REG_MPAT_SPAN_TYPE_LOCAL_ETH;
-	mlxsw_sp_span_entry_deconfigure_common(span_entry, span_type);
-}
-
-static const
-struct mlxsw_sp_span_entry_ops mlxsw_sp2_span_entry_ops_cpu = {
-	.is_static = true,
-	.can_handle = mlxsw_sp2_span_cpu_can_handle,
-	.parms_set = mlxsw_sp2_span_entry_cpu_parms,
-	.configure = mlxsw_sp2_span_entry_cpu_configure,
-	.deconfigure = mlxsw_sp2_span_entry_cpu_deconfigure,
-};
-
-static const
-struct mlxsw_sp_span_entry_ops *mlxsw_sp2_span_entry_ops_arr[] = {
-	&mlxsw_sp2_span_entry_ops_cpu,
-=======
->>>>>>> 7d2a07b7
-	&mlxsw_sp_span_entry_ops_phys,
-#if IS_ENABLED(CONFIG_NET_IPGRE)
-	&mlxsw_sp_span_entry_ops_gretap4,
-#endif
-#if IS_ENABLED(CONFIG_IPV6_GRE)
-	&mlxsw_sp_span_entry_ops_gretap6,
-#endif
-	&mlxsw_sp_span_entry_ops_vlan,
-};
-
-static bool mlxsw_sp2_span_cpu_can_handle(const struct net_device *dev)
-{
-	return !dev;
-}
-
-static int mlxsw_sp2_span_entry_cpu_parms(struct mlxsw_sp *mlxsw_sp,
-					  const struct net_device *to_dev,
-					  struct mlxsw_sp_span_parms *sparmsp)
-{
-	sparmsp->dest_port = mlxsw_sp->ports[MLXSW_PORT_CPU_PORT];
-	return 0;
-}
-
-static int
-<<<<<<< HEAD
-=======
 mlxsw_sp2_span_entry_cpu_configure(struct mlxsw_sp_span_entry *span_entry,
 				   struct mlxsw_sp_span_parms sparms)
 {
@@ -835,7 +746,6 @@
 };
 
 static int
->>>>>>> 7d2a07b7
 mlxsw_sp_span_entry_nop_parms(struct mlxsw_sp *mlxsw_sp,
 			      const struct net_device *to_dev,
 			      struct mlxsw_sp_span_parms *sparmsp)
@@ -876,7 +786,6 @@
 			"Cannot mirror to a port which belongs to a different mlxsw instance\n");
 		sparms.dest_port = NULL;
 		goto set_parms;
-<<<<<<< HEAD
 	}
 
 	err = span_entry->ops->configure(span_entry, sparms);
@@ -886,17 +795,6 @@
 		goto set_parms;
 	}
 
-=======
-	}
-
-	err = span_entry->ops->configure(span_entry, sparms);
-	if (err) {
-		dev_err(mlxsw_sp->bus_info->dev, "Failed to offload mirror\n");
-		sparms.dest_port = NULL;
-		goto set_parms;
-	}
-
->>>>>>> 7d2a07b7
 set_parms:
 	span_entry->parms = sparms;
 }
@@ -1023,7 +921,6 @@
 
 	for (i = 0; i < mlxsw_sp->span->entries_count; i++) {
 		struct mlxsw_sp_span_entry *curr = &mlxsw_sp->span->entries[i];
-<<<<<<< HEAD
 
 		if (refcount_read(&curr->ref_count) && curr->id == span_id)
 			return curr;
@@ -1043,30 +940,8 @@
 
 		if (refcount_read(&curr->ref_count) && curr->to_dev == to_dev &&
 		    curr->parms.policer_enable == sparms->policer_enable &&
-		    curr->parms.policer_id == sparms->policer_id)
-=======
-
-		if (refcount_read(&curr->ref_count) && curr->id == span_id)
-			return curr;
-	}
-	return NULL;
-}
-
-static struct mlxsw_sp_span_entry *
-mlxsw_sp_span_entry_find_by_parms(struct mlxsw_sp *mlxsw_sp,
-				  const struct net_device *to_dev,
-				  const struct mlxsw_sp_span_parms *sparms)
-{
-	int i;
-
-	for (i = 0; i < mlxsw_sp->span->entries_count; i++) {
-		struct mlxsw_sp_span_entry *curr = &mlxsw_sp->span->entries[i];
-
-		if (refcount_read(&curr->ref_count) && curr->to_dev == to_dev &&
-		    curr->parms.policer_enable == sparms->policer_enable &&
 		    curr->parms.policer_id == sparms->policer_id &&
 		    curr->parms.session_id == sparms->session_id)
->>>>>>> 7d2a07b7
 			return curr;
 	}
 	return NULL;
@@ -1099,43 +974,26 @@
 	return 0;
 }
 
-<<<<<<< HEAD
-static u32 mlxsw_sp_span_buffsize_get(struct mlxsw_sp *mlxsw_sp, int mtu,
-				      u32 speed)
-{
-	u32 buffsize = mlxsw_sp->span_ops->buffsize_get(speed, mtu);
-
-	return mlxsw_sp_bytes_cells(mlxsw_sp, buffsize) + 1;
-}
-
-static int
-mlxsw_sp_span_port_buffer_update(struct mlxsw_sp_port *mlxsw_sp_port, u16 mtu)
-{
-	struct mlxsw_sp *mlxsw_sp = mlxsw_sp_port->mlxsw_sp;
-	char sbib_pl[MLXSW_REG_SBIB_LEN];
-	u32 buffsize;
-	u32 speed;
-	int err;
-
-	err = mlxsw_sp_port_speed_get(mlxsw_sp_port, &speed);
-	if (err)
-		return err;
-	if (speed == SPEED_UNKNOWN)
-		speed = 0;
-
-	buffsize = mlxsw_sp_span_buffsize_get(mlxsw_sp, speed, mtu);
-	buffsize = mlxsw_sp_port_headroom_8x_adjust(mlxsw_sp_port, buffsize);
-	mlxsw_reg_sbib_pack(sbib_pl, mlxsw_sp_port->local_port, buffsize);
-	return mlxsw_reg_write(mlxsw_sp->core, MLXSW_REG(sbib), sbib_pl);
-}
-
-static void mlxsw_sp_span_port_buffer_disable(struct mlxsw_sp *mlxsw_sp,
-					      u8 local_port)
-{
-	char sbib_pl[MLXSW_REG_SBIB_LEN];
-
-	mlxsw_reg_sbib_pack(sbib_pl, local_port, 0);
-	mlxsw_reg_write(mlxsw_sp->core, MLXSW_REG(sbib), sbib_pl);
+static int mlxsw_sp_span_port_buffer_update(struct mlxsw_sp_port *mlxsw_sp_port, bool enable)
+{
+	struct mlxsw_sp_hdroom hdroom;
+
+	hdroom = *mlxsw_sp_port->hdroom;
+	hdroom.int_buf.enable = enable;
+	mlxsw_sp_hdroom_bufs_reset_sizes(mlxsw_sp_port, &hdroom);
+
+	return mlxsw_sp_hdroom_configure(mlxsw_sp_port, &hdroom);
+}
+
+static int
+mlxsw_sp_span_port_buffer_enable(struct mlxsw_sp_port *mlxsw_sp_port)
+{
+	return mlxsw_sp_span_port_buffer_update(mlxsw_sp_port, true);
+}
+
+static void mlxsw_sp_span_port_buffer_disable(struct mlxsw_sp_port *mlxsw_sp_port)
+{
+	mlxsw_sp_span_port_buffer_update(mlxsw_sp_port, false);
 }
 
 static struct mlxsw_sp_span_analyzed_port *
@@ -1149,40 +1007,6 @@
 		    analyzed_port->ingress == ingress)
 			return analyzed_port;
 	}
-=======
-static int mlxsw_sp_span_port_buffer_update(struct mlxsw_sp_port *mlxsw_sp_port, bool enable)
-{
-	struct mlxsw_sp_hdroom hdroom;
-
-	hdroom = *mlxsw_sp_port->hdroom;
-	hdroom.int_buf.enable = enable;
-	mlxsw_sp_hdroom_bufs_reset_sizes(mlxsw_sp_port, &hdroom);
-
-	return mlxsw_sp_hdroom_configure(mlxsw_sp_port, &hdroom);
-}
-
-static int
-mlxsw_sp_span_port_buffer_enable(struct mlxsw_sp_port *mlxsw_sp_port)
-{
-	return mlxsw_sp_span_port_buffer_update(mlxsw_sp_port, true);
-}
-
-static void mlxsw_sp_span_port_buffer_disable(struct mlxsw_sp_port *mlxsw_sp_port)
-{
-	mlxsw_sp_span_port_buffer_update(mlxsw_sp_port, false);
-}
-
-static struct mlxsw_sp_span_analyzed_port *
-mlxsw_sp_span_analyzed_port_find(struct mlxsw_sp_span *span, u8 local_port,
-				 bool ingress)
-{
-	struct mlxsw_sp_span_analyzed_port *analyzed_port;
-
-	list_for_each_entry(analyzed_port, &span->analyzed_ports_list, list) {
-		if (analyzed_port->local_port == local_port &&
-		    analyzed_port->ingress == ingress)
-			return analyzed_port;
-	}
 
 	return NULL;
 }
@@ -1197,64 +1021,6 @@
 	for (i = 0; i < span->span_entry_ops_arr_size; ++i)
 		if (span->span_entry_ops_arr[i]->can_handle(to_dev))
 			return span->span_entry_ops_arr[i];
->>>>>>> 7d2a07b7
-
-	return NULL;
-}
-
-static void mlxsw_sp_span_respin_work(struct work_struct *work)
-{
-<<<<<<< HEAD
-	struct mlxsw_sp *mlxsw_sp = port->mlxsw_sp;
-	int err = 0;
-
-	/* If port is egress mirrored, the shared buffer size should be
-	 * updated according to the mtu value
-	 */
-	mutex_lock(&mlxsw_sp->span->analyzed_ports_lock);
-
-	if (mlxsw_sp_span_analyzed_port_find(mlxsw_sp->span, port->local_port,
-					     false))
-		err = mlxsw_sp_span_port_buffer_update(port, mtu);
-
-	mutex_unlock(&mlxsw_sp->span->analyzed_ports_lock);
-
-	return err;
-}
-
-void mlxsw_sp_span_speed_update_work(struct work_struct *work)
-{
-	struct delayed_work *dwork = to_delayed_work(work);
-	struct mlxsw_sp_port *mlxsw_sp_port;
-	struct mlxsw_sp *mlxsw_sp;
-
-	mlxsw_sp_port = container_of(dwork, struct mlxsw_sp_port,
-				     span.speed_update_dw);
-
-	/* If port is egress mirrored, the shared buffer size should be
-	 * updated according to the speed value.
-	 */
-	mlxsw_sp = mlxsw_sp_port->mlxsw_sp;
-	mutex_lock(&mlxsw_sp->span->analyzed_ports_lock);
-
-	if (mlxsw_sp_span_analyzed_port_find(mlxsw_sp->span,
-					     mlxsw_sp_port->local_port, false))
-		mlxsw_sp_span_port_buffer_update(mlxsw_sp_port,
-						 mlxsw_sp_port->dev->mtu);
-
-	mutex_unlock(&mlxsw_sp->span->analyzed_ports_lock);
-}
-
-static const struct mlxsw_sp_span_entry_ops *
-mlxsw_sp_span_entry_ops(struct mlxsw_sp *mlxsw_sp,
-			const struct net_device *to_dev)
-{
-	struct mlxsw_sp_span *span = mlxsw_sp->span;
-	size_t i;
-
-	for (i = 0; i < span->span_entry_ops_arr_size; ++i)
-		if (span->span_entry_ops_arr[i]->can_handle(to_dev))
-			return span->span_entry_ops_arr[i];
 
 	return NULL;
 }
@@ -1265,12 +1031,6 @@
 	struct mlxsw_sp *mlxsw_sp;
 	int i, err;
 
-=======
-	struct mlxsw_sp_span *span;
-	struct mlxsw_sp *mlxsw_sp;
-	int i, err;
-
->>>>>>> 7d2a07b7
 	span = container_of(work, struct mlxsw_sp_span, work);
 	mlxsw_sp = span->mlxsw_sp;
 
@@ -1328,10 +1088,7 @@
 
 	sparms.policer_id = parms->policer_id;
 	sparms.policer_enable = parms->policer_enable;
-<<<<<<< HEAD
-=======
 	sparms.session_id = parms->session_id;
->>>>>>> 7d2a07b7
 	span_entry = mlxsw_sp_span_entry_get(mlxsw_sp, to_dev, ops, sparms);
 	if (!span_entry)
 		return -ENOBUFS;
@@ -1344,15 +1101,9 @@
 void mlxsw_sp_span_agent_put(struct mlxsw_sp *mlxsw_sp, int span_id)
 {
 	struct mlxsw_sp_span_entry *span_entry;
-<<<<<<< HEAD
 
 	ASSERT_RTNL();
 
-=======
-
-	ASSERT_RTNL();
-
->>>>>>> 7d2a07b7
 	span_entry = mlxsw_sp_span_entry_find_by_id(mlxsw_sp, span_id);
 	if (WARN_ON_ONCE(!span_entry))
 		return;
@@ -1381,10 +1132,7 @@
 	 * does the mirroring.
 	 */
 	if (!ingress) {
-<<<<<<< HEAD
-		u16 mtu = mlxsw_sp_port->dev->mtu;
-
-		err = mlxsw_sp_span_port_buffer_update(mlxsw_sp_port, mtu);
+		err = mlxsw_sp_span_port_buffer_enable(mlxsw_sp_port);
 		if (err)
 			goto err_buffer_update;
 	}
@@ -1398,18 +1146,15 @@
 }
 
 static void
-mlxsw_sp_span_analyzed_port_destroy(struct mlxsw_sp_span *span,
+mlxsw_sp_span_analyzed_port_destroy(struct mlxsw_sp_port *mlxsw_sp_port,
 				    struct mlxsw_sp_span_analyzed_port *
 				    analyzed_port)
 {
-	struct mlxsw_sp *mlxsw_sp = span->mlxsw_sp;
-
 	/* Remove egress mirror buffer now that port is no longer analyzed
 	 * at egress.
 	 */
 	if (!analyzed_port->ingress)
-		mlxsw_sp_span_port_buffer_disable(mlxsw_sp,
-						  analyzed_port->local_port);
+		mlxsw_sp_span_port_buffer_disable(mlxsw_sp_port);
 
 	list_del(&analyzed_port->list);
 	kfree(analyzed_port);
@@ -1460,7 +1205,7 @@
 	if (!refcount_dec_and_test(&analyzed_port->ref_count))
 		goto out_unlock;
 
-	mlxsw_sp_span_analyzed_port_destroy(mlxsw_sp->span, analyzed_port);
+	mlxsw_sp_span_analyzed_port_destroy(mlxsw_sp_port, analyzed_port);
 
 out_unlock:
 	mutex_unlock(&mlxsw_sp->span->analyzed_ports_lock);
@@ -1486,8 +1231,12 @@
 		return -EINVAL;
 	}
 
+	if (trigger_entry->parms.probability_rate > MLXSW_REG_MPAR_RATE_MAX)
+		return -EINVAL;
+
 	mlxsw_reg_mpar_pack(mpar_pl, trigger_entry->local_port, i_e, enable,
-			    trigger_entry->parms.span_id);
+			    trigger_entry->parms.span_id,
+			    trigger_entry->parms.probability_rate);
 	return mlxsw_reg_write(span->mlxsw_sp->core, MLXSW_REG(mpar), mpar_pl);
 }
 
@@ -1621,254 +1370,6 @@
 		return -EINVAL;
 	}
 
-	mlxsw_reg_mpagr_pack(mpagr_pl, trigger, trigger_entry->parms.span_id,
-			     1);
-	return mlxsw_reg_write(mlxsw_sp->core, MLXSW_REG(mpagr), mpagr_pl);
-}
-
-static void
-mlxsw_sp2_span_trigger_global_unbind(struct mlxsw_sp_span_trigger_entry *
-				     trigger_entry)
-{
-=======
-		err = mlxsw_sp_span_port_buffer_enable(mlxsw_sp_port);
-		if (err)
-			goto err_buffer_update;
-	}
-
-	return analyzed_port;
-
-err_buffer_update:
-	list_del(&analyzed_port->list);
-	kfree(analyzed_port);
-	return ERR_PTR(err);
-}
-
-static void
-mlxsw_sp_span_analyzed_port_destroy(struct mlxsw_sp_port *mlxsw_sp_port,
-				    struct mlxsw_sp_span_analyzed_port *
-				    analyzed_port)
-{
-	/* Remove egress mirror buffer now that port is no longer analyzed
-	 * at egress.
-	 */
-	if (!analyzed_port->ingress)
-		mlxsw_sp_span_port_buffer_disable(mlxsw_sp_port);
-
-	list_del(&analyzed_port->list);
-	kfree(analyzed_port);
-}
-
-int mlxsw_sp_span_analyzed_port_get(struct mlxsw_sp_port *mlxsw_sp_port,
-				    bool ingress)
-{
-	struct mlxsw_sp *mlxsw_sp = mlxsw_sp_port->mlxsw_sp;
-	struct mlxsw_sp_span_analyzed_port *analyzed_port;
-	u8 local_port = mlxsw_sp_port->local_port;
-	int err = 0;
-
-	mutex_lock(&mlxsw_sp->span->analyzed_ports_lock);
-
-	analyzed_port = mlxsw_sp_span_analyzed_port_find(mlxsw_sp->span,
-							 local_port, ingress);
-	if (analyzed_port) {
-		refcount_inc(&analyzed_port->ref_count);
-		goto out_unlock;
-	}
-
-	analyzed_port = mlxsw_sp_span_analyzed_port_create(mlxsw_sp->span,
-							   mlxsw_sp_port,
-							   ingress);
-	if (IS_ERR(analyzed_port))
-		err = PTR_ERR(analyzed_port);
-
-out_unlock:
-	mutex_unlock(&mlxsw_sp->span->analyzed_ports_lock);
-	return err;
-}
-
-void mlxsw_sp_span_analyzed_port_put(struct mlxsw_sp_port *mlxsw_sp_port,
-				     bool ingress)
-{
-	struct mlxsw_sp *mlxsw_sp = mlxsw_sp_port->mlxsw_sp;
-	struct mlxsw_sp_span_analyzed_port *analyzed_port;
-	u8 local_port = mlxsw_sp_port->local_port;
-
-	mutex_lock(&mlxsw_sp->span->analyzed_ports_lock);
-
-	analyzed_port = mlxsw_sp_span_analyzed_port_find(mlxsw_sp->span,
-							 local_port, ingress);
-	if (WARN_ON_ONCE(!analyzed_port))
-		goto out_unlock;
-
-	if (!refcount_dec_and_test(&analyzed_port->ref_count))
-		goto out_unlock;
-
-	mlxsw_sp_span_analyzed_port_destroy(mlxsw_sp_port, analyzed_port);
-
-out_unlock:
-	mutex_unlock(&mlxsw_sp->span->analyzed_ports_lock);
-}
-
-static int
-__mlxsw_sp_span_trigger_port_bind(struct mlxsw_sp_span *span,
-				  struct mlxsw_sp_span_trigger_entry *
-				  trigger_entry, bool enable)
-{
-	char mpar_pl[MLXSW_REG_MPAR_LEN];
-	enum mlxsw_reg_mpar_i_e i_e;
-
-	switch (trigger_entry->trigger) {
-	case MLXSW_SP_SPAN_TRIGGER_INGRESS:
-		i_e = MLXSW_REG_MPAR_TYPE_INGRESS;
-		break;
-	case MLXSW_SP_SPAN_TRIGGER_EGRESS:
-		i_e = MLXSW_REG_MPAR_TYPE_EGRESS;
-		break;
-	default:
-		WARN_ON_ONCE(1);
-		return -EINVAL;
-	}
-
-	if (trigger_entry->parms.probability_rate > MLXSW_REG_MPAR_RATE_MAX)
-		return -EINVAL;
-
-	mlxsw_reg_mpar_pack(mpar_pl, trigger_entry->local_port, i_e, enable,
-			    trigger_entry->parms.span_id,
-			    trigger_entry->parms.probability_rate);
-	return mlxsw_reg_write(span->mlxsw_sp->core, MLXSW_REG(mpar), mpar_pl);
-}
-
-static int
-mlxsw_sp_span_trigger_port_bind(struct mlxsw_sp_span_trigger_entry *
-				trigger_entry)
-{
-	return __mlxsw_sp_span_trigger_port_bind(trigger_entry->span,
-						 trigger_entry, true);
-}
-
-static void
-mlxsw_sp_span_trigger_port_unbind(struct mlxsw_sp_span_trigger_entry *
-				  trigger_entry)
-{
-	__mlxsw_sp_span_trigger_port_bind(trigger_entry->span, trigger_entry,
-					  false);
-}
-
-static bool
-mlxsw_sp_span_trigger_port_matches(struct mlxsw_sp_span_trigger_entry *
-				   trigger_entry,
-				   enum mlxsw_sp_span_trigger trigger,
-				   struct mlxsw_sp_port *mlxsw_sp_port)
-{
-	return trigger_entry->trigger == trigger &&
-	       trigger_entry->local_port == mlxsw_sp_port->local_port;
-}
-
-static int
-mlxsw_sp_span_trigger_port_enable(struct mlxsw_sp_span_trigger_entry *
-				  trigger_entry,
-				  struct mlxsw_sp_port *mlxsw_sp_port, u8 tc)
-{
-	/* Port trigger are enabled during binding. */
-	return 0;
-}
-
-static void
-mlxsw_sp_span_trigger_port_disable(struct mlxsw_sp_span_trigger_entry *
-				   trigger_entry,
-				   struct mlxsw_sp_port *mlxsw_sp_port, u8 tc)
-{
-}
-
-static const struct mlxsw_sp_span_trigger_ops
-mlxsw_sp_span_trigger_port_ops = {
-	.bind = mlxsw_sp_span_trigger_port_bind,
-	.unbind = mlxsw_sp_span_trigger_port_unbind,
-	.matches = mlxsw_sp_span_trigger_port_matches,
-	.enable = mlxsw_sp_span_trigger_port_enable,
-	.disable = mlxsw_sp_span_trigger_port_disable,
-};
-
-static int
-mlxsw_sp1_span_trigger_global_bind(struct mlxsw_sp_span_trigger_entry *
-				   trigger_entry)
-{
-	return -EOPNOTSUPP;
-}
-
-static void
-mlxsw_sp1_span_trigger_global_unbind(struct mlxsw_sp_span_trigger_entry *
-				     trigger_entry)
-{
-}
-
-static bool
-mlxsw_sp1_span_trigger_global_matches(struct mlxsw_sp_span_trigger_entry *
-				      trigger_entry,
-				      enum mlxsw_sp_span_trigger trigger,
-				      struct mlxsw_sp_port *mlxsw_sp_port)
-{
-	WARN_ON_ONCE(1);
-	return false;
-}
-
-static int
-mlxsw_sp1_span_trigger_global_enable(struct mlxsw_sp_span_trigger_entry *
-				     trigger_entry,
-				     struct mlxsw_sp_port *mlxsw_sp_port,
-				     u8 tc)
-{
-	return -EOPNOTSUPP;
-}
-
-static void
-mlxsw_sp1_span_trigger_global_disable(struct mlxsw_sp_span_trigger_entry *
-				      trigger_entry,
-				      struct mlxsw_sp_port *mlxsw_sp_port,
-				      u8 tc)
-{
-}
-
-static const struct mlxsw_sp_span_trigger_ops
-mlxsw_sp1_span_trigger_global_ops = {
-	.bind = mlxsw_sp1_span_trigger_global_bind,
-	.unbind = mlxsw_sp1_span_trigger_global_unbind,
-	.matches = mlxsw_sp1_span_trigger_global_matches,
-	.enable = mlxsw_sp1_span_trigger_global_enable,
-	.disable = mlxsw_sp1_span_trigger_global_disable,
-};
-
-static const struct mlxsw_sp_span_trigger_ops *
-mlxsw_sp1_span_trigger_ops_arr[] = {
-	[MLXSW_SP_SPAN_TRIGGER_TYPE_PORT] = &mlxsw_sp_span_trigger_port_ops,
-	[MLXSW_SP_SPAN_TRIGGER_TYPE_GLOBAL] =
-		&mlxsw_sp1_span_trigger_global_ops,
-};
-
-static int
-mlxsw_sp2_span_trigger_global_bind(struct mlxsw_sp_span_trigger_entry *
-				   trigger_entry)
-{
-	struct mlxsw_sp *mlxsw_sp = trigger_entry->span->mlxsw_sp;
-	enum mlxsw_reg_mpagr_trigger trigger;
-	char mpagr_pl[MLXSW_REG_MPAGR_LEN];
-
-	switch (trigger_entry->trigger) {
-	case MLXSW_SP_SPAN_TRIGGER_TAIL_DROP:
-		trigger = MLXSW_REG_MPAGR_TRIGGER_INGRESS_SHARED_BUFFER;
-		break;
-	case MLXSW_SP_SPAN_TRIGGER_EARLY_DROP:
-		trigger = MLXSW_REG_MPAGR_TRIGGER_INGRESS_WRED;
-		break;
-	case MLXSW_SP_SPAN_TRIGGER_ECN:
-		trigger = MLXSW_REG_MPAGR_TRIGGER_EGRESS_ECN;
-		break;
-	default:
-		WARN_ON_ONCE(1);
-		return -EINVAL;
-	}
-
 	if (trigger_entry->parms.probability_rate > MLXSW_REG_MPAGR_RATE_MAX)
 		return -EINVAL;
 
@@ -1881,7 +1382,6 @@
 mlxsw_sp2_span_trigger_global_unbind(struct mlxsw_sp_span_trigger_entry *
 				     trigger_entry)
 {
->>>>>>> 7d2a07b7
 	/* There is no unbinding for global triggers. The trigger should be
 	 * disabled on all ports by now.
 	 */
@@ -1933,92 +1433,6 @@
 	mlxsw_reg_momte_tclass_en_set(momte_pl, tc, enable);
 	return mlxsw_reg_write(mlxsw_sp->core, MLXSW_REG(momte), momte_pl);
 }
-<<<<<<< HEAD
-
-static int
-mlxsw_sp2_span_trigger_global_enable(struct mlxsw_sp_span_trigger_entry *
-				     trigger_entry,
-				     struct mlxsw_sp_port *mlxsw_sp_port,
-				     u8 tc)
-{
-	return __mlxsw_sp2_span_trigger_global_enable(trigger_entry,
-						      mlxsw_sp_port, tc, true);
-}
-
-static void
-mlxsw_sp2_span_trigger_global_disable(struct mlxsw_sp_span_trigger_entry *
-				      trigger_entry,
-				      struct mlxsw_sp_port *mlxsw_sp_port,
-				      u8 tc)
-{
-	__mlxsw_sp2_span_trigger_global_enable(trigger_entry, mlxsw_sp_port, tc,
-					       false);
-}
-
-static const struct mlxsw_sp_span_trigger_ops
-mlxsw_sp2_span_trigger_global_ops = {
-	.bind = mlxsw_sp2_span_trigger_global_bind,
-	.unbind = mlxsw_sp2_span_trigger_global_unbind,
-	.matches = mlxsw_sp2_span_trigger_global_matches,
-	.enable = mlxsw_sp2_span_trigger_global_enable,
-	.disable = mlxsw_sp2_span_trigger_global_disable,
-};
-
-static const struct mlxsw_sp_span_trigger_ops *
-mlxsw_sp2_span_trigger_ops_arr[] = {
-	[MLXSW_SP_SPAN_TRIGGER_TYPE_PORT] = &mlxsw_sp_span_trigger_port_ops,
-	[MLXSW_SP_SPAN_TRIGGER_TYPE_GLOBAL] =
-		&mlxsw_sp2_span_trigger_global_ops,
-};
-
-static void
-mlxsw_sp_span_trigger_ops_set(struct mlxsw_sp_span_trigger_entry *trigger_entry)
-{
-	struct mlxsw_sp_span *span = trigger_entry->span;
-	enum mlxsw_sp_span_trigger_type type;
-
-	switch (trigger_entry->trigger) {
-	case MLXSW_SP_SPAN_TRIGGER_INGRESS: /* fall-through */
-	case MLXSW_SP_SPAN_TRIGGER_EGRESS:
-		type = MLXSW_SP_SPAN_TRIGGER_TYPE_PORT;
-		break;
-	case MLXSW_SP_SPAN_TRIGGER_TAIL_DROP: /* fall-through */
-	case MLXSW_SP_SPAN_TRIGGER_EARLY_DROP: /* fall-through */
-	case MLXSW_SP_SPAN_TRIGGER_ECN:
-		type = MLXSW_SP_SPAN_TRIGGER_TYPE_GLOBAL;
-		break;
-	default:
-		WARN_ON_ONCE(1);
-		return;
-	}
-
-	trigger_entry->ops = span->span_trigger_ops_arr[type];
-}
-
-static struct mlxsw_sp_span_trigger_entry *
-mlxsw_sp_span_trigger_entry_create(struct mlxsw_sp_span *span,
-				   enum mlxsw_sp_span_trigger trigger,
-				   struct mlxsw_sp_port *mlxsw_sp_port,
-				   const struct mlxsw_sp_span_trigger_parms
-				   *parms)
-{
-	struct mlxsw_sp_span_trigger_entry *trigger_entry;
-	int err;
-
-	trigger_entry = kzalloc(sizeof(*trigger_entry), GFP_KERNEL);
-	if (!trigger_entry)
-		return ERR_PTR(-ENOMEM);
-
-	refcount_set(&trigger_entry->ref_count, 1);
-	trigger_entry->local_port = mlxsw_sp_port ? mlxsw_sp_port->local_port :
-						    0;
-	trigger_entry->trigger = trigger;
-	memcpy(&trigger_entry->parms, parms, sizeof(trigger_entry->parms));
-	trigger_entry->span = span;
-	mlxsw_sp_span_trigger_ops_set(trigger_entry);
-	list_add_tail(&trigger_entry->list, &span->trigger_entries_list);
-
-=======
 
 static int
 mlxsw_sp2_span_trigger_global_enable(struct mlxsw_sp_span_trigger_entry *
@@ -2103,7 +1517,6 @@
 	mlxsw_sp_span_trigger_ops_set(trigger_entry);
 	list_add_tail(&trigger_entry->list, &span->trigger_entries_list);
 
->>>>>>> 7d2a07b7
 	err = trigger_entry->ops->bind(trigger_entry);
 	if (err)
 		goto err_trigger_entry_bind;
@@ -2159,13 +1572,9 @@
 							 trigger,
 							 mlxsw_sp_port);
 	if (trigger_entry) {
-<<<<<<< HEAD
-		if (trigger_entry->parms.span_id != parms->span_id)
-=======
 		if (trigger_entry->parms.span_id != parms->span_id ||
 		    trigger_entry->parms.probability_rate !=
 		    parms->probability_rate)
->>>>>>> 7d2a07b7
 			return -EINVAL;
 		refcount_inc(&trigger_entry->ref_count);
 		goto out;
@@ -2199,19 +1608,11 @@
 							 trigger,
 							 mlxsw_sp_port);
 	if (WARN_ON_ONCE(!trigger_entry))
-<<<<<<< HEAD
 		return;
 
 	if (!refcount_dec_and_test(&trigger_entry->ref_count))
 		return;
 
-=======
-		return;
-
-	if (!refcount_dec_and_test(&trigger_entry->ref_count))
-		return;
-
->>>>>>> 7d2a07b7
 	mlxsw_sp_span_trigger_entry_destroy(mlxsw_sp->span, trigger_entry);
 }
 
@@ -2267,14 +1668,6 @@
 	return 0;
 }
 
-<<<<<<< HEAD
-static u32 mlxsw_sp1_span_buffsize_get(int mtu, u32 speed)
-{
-	return mtu * 5 / 2;
-}
-
-=======
->>>>>>> 7d2a07b7
 static int mlxsw_sp1_span_policer_id_base_set(struct mlxsw_sp *mlxsw_sp,
 					      u16 policer_id_base)
 {
@@ -2283,10 +1676,6 @@
 
 const struct mlxsw_sp_span_ops mlxsw_sp1_span_ops = {
 	.init = mlxsw_sp1_span_init,
-<<<<<<< HEAD
-	.buffsize_get = mlxsw_sp1_span_buffsize_get,
-=======
->>>>>>> 7d2a07b7
 	.policer_id_base_set = mlxsw_sp1_span_policer_id_base_set,
 };
 
@@ -2311,21 +1700,6 @@
 #define MLXSW_SP2_SPAN_EG_MIRROR_BUFFER_FACTOR 38
 #define MLXSW_SP3_SPAN_EG_MIRROR_BUFFER_FACTOR 50
 
-<<<<<<< HEAD
-static u32 __mlxsw_sp_span_buffsize_get(int mtu, u32 speed, u32 buffer_factor)
-{
-	return 3 * mtu + buffer_factor * speed / 1000;
-}
-
-static u32 mlxsw_sp2_span_buffsize_get(int mtu, u32 speed)
-{
-	int factor = MLXSW_SP2_SPAN_EG_MIRROR_BUFFER_FACTOR;
-
-	return __mlxsw_sp_span_buffsize_get(mtu, speed, factor);
-}
-
-=======
->>>>>>> 7d2a07b7
 static int mlxsw_sp2_span_policer_id_base_set(struct mlxsw_sp *mlxsw_sp,
 					      u16 policer_id_base)
 {
@@ -2342,27 +1716,10 @@
 
 const struct mlxsw_sp_span_ops mlxsw_sp2_span_ops = {
 	.init = mlxsw_sp2_span_init,
-<<<<<<< HEAD
-	.buffsize_get = mlxsw_sp2_span_buffsize_get,
 	.policer_id_base_set = mlxsw_sp2_span_policer_id_base_set,
 };
-
-static u32 mlxsw_sp3_span_buffsize_get(int mtu, u32 speed)
-{
-	int factor = MLXSW_SP3_SPAN_EG_MIRROR_BUFFER_FACTOR;
-
-	return __mlxsw_sp_span_buffsize_get(mtu, speed, factor);
-}
 
 const struct mlxsw_sp_span_ops mlxsw_sp3_span_ops = {
 	.init = mlxsw_sp2_span_init,
-	.buffsize_get = mlxsw_sp3_span_buffsize_get,
-=======
-	.policer_id_base_set = mlxsw_sp2_span_policer_id_base_set,
-};
-
-const struct mlxsw_sp_span_ops mlxsw_sp3_span_ops = {
-	.init = mlxsw_sp2_span_init,
->>>>>>> 7d2a07b7
 	.policer_id_base_set = mlxsw_sp2_span_policer_id_base_set,
 };