--- conflicted
+++ resolved
@@ -14,16 +14,10 @@
 mlx5_core-y :=	main.o cmd.o debugfs.o fw.o eq.o uar.o pagealloc.o \
 		health.o mcg.o cq.o alloc.o port.o mr.o pd.o \
 		transobj.o vport.o sriov.o fs_cmd.o fs_core.o pci_irq.o \
-<<<<<<< HEAD
-		fs_counters.o rl.o lag.o dev.o events.o wq.o lib/gid.o \
-		lib/devcom.o lib/pci_vsc.o lib/dm.o diag/fs_tracepoint.o \
-		diag/fw_tracer.o diag/crdump.o devlink.o diag/rsc_dump.o
-=======
 		fs_counters.o fs_ft_pool.o rl.o lag.o dev.o events.o wq.o lib/gid.o \
 		lib/devcom.o lib/pci_vsc.o lib/dm.o diag/fs_tracepoint.o \
 		diag/fw_tracer.o diag/crdump.o devlink.o diag/rsc_dump.o \
 		fw_reset.o qos.o
->>>>>>> 7d2a07b7
 
 #
 # Netdev basic
@@ -32,12 +26,8 @@
 		en_tx.o en_rx.o en_dim.o en_txrx.o en/xdp.o en_stats.o \
 		en_selftest.o en/port.o en/monitor_stats.o en/health.o \
 		en/reporter_tx.o en/reporter_rx.o en/params.o en/xsk/pool.o \
-<<<<<<< HEAD
-		en/xsk/setup.o en/xsk/rx.o en/xsk/tx.o en/devlink.o
-=======
 		en/xsk/setup.o en/xsk/rx.o en/xsk/tx.o en/devlink.o en/ptp.o \
 		en/qos.o en/trap.o en/fs_tt_redirect.o
->>>>>>> 7d2a07b7
 
 #
 # Netdev extra
@@ -47,17 +37,11 @@
 mlx5_core-$(CONFIG_MLX5_CORE_EN_DCB) += en_dcbnl.o en/port_buffer.o
 mlx5_core-$(CONFIG_PCI_HYPERV_INTERFACE) += en/hv_vhca_stats.o
 mlx5_core-$(CONFIG_MLX5_ESWITCH)     += lag_mp.o lib/geneve.o lib/port_tun.o \
-<<<<<<< HEAD
-					en_rep.o en/rep/bond.o en/mod_hdr.o
-mlx5_core-$(CONFIG_MLX5_CLS_ACT)     += en_tc.o en/rep/tc.o en/rep/neigh.o \
-					en/mapping.o esw/chains.o en/tc_tun.o \
-=======
 					en_rep.o en/rep/bond.o en/mod_hdr.o \
 					en/mapping.o
 mlx5_core-$(CONFIG_MLX5_CLS_ACT)     += en_tc.o en/rep/tc.o en/rep/neigh.o \
 					lib/fs_chains.o en/tc_tun.o \
 					esw/indir_table.o en/tc_tun_encap.o \
->>>>>>> 7d2a07b7
 					en/tc_tun_vxlan.o en/tc_tun_gre.o en/tc_tun_geneve.o \
 					en/tc_tun_mplsoudp.o diag/en_tc_tracepoint.o
 mlx5_core-$(CONFIG_MLX5_TC_CT)	     += en/tc_ct.o
@@ -66,12 +50,6 @@
 # Core extra
 #
 mlx5_core-$(CONFIG_MLX5_ESWITCH)   += eswitch.o eswitch_offloads.o eswitch_offloads_termtbl.o \
-<<<<<<< HEAD
-				      ecpf.o rdma.o
-mlx5_core-$(CONFIG_MLX5_ESWITCH)   += esw/acl/helper.o \
-				      esw/acl/egress_lgcy.o esw/acl/egress_ofld.o \
-				      esw/acl/ingress_lgcy.o esw/acl/ingress_ofld.o
-=======
 				      ecpf.o rdma.o esw/legacy.o
 mlx5_core-$(CONFIG_MLX5_ESWITCH)   += esw/acl/helper.o \
 				      esw/acl/egress_lgcy.o esw/acl/egress_ofld.o \
@@ -79,7 +57,6 @@
 				      esw/devlink_port.o esw/vporttbl.o
 mlx5_core-$(CONFIG_MLX5_TC_SAMPLE) += esw/sample.o
 mlx5_core-$(CONFIG_MLX5_BRIDGE)    += esw/bridge.o en/rep/bridge.o
->>>>>>> 7d2a07b7
 
 mlx5_core-$(CONFIG_MLX5_MPFS)      += lib/mpfs.o
 mlx5_core-$(CONFIG_VXLAN)          += lib/vxlan.o
@@ -110,12 +87,6 @@
 
 mlx5_core-$(CONFIG_MLX5_SW_STEERING) += steering/dr_domain.o steering/dr_table.o \
 					steering/dr_matcher.o steering/dr_rule.o \
-<<<<<<< HEAD
-					steering/dr_icm_pool.o \
-					steering/dr_ste.o steering/dr_send.o \
-					steering/dr_cmd.o steering/dr_fw.o \
-					steering/dr_action.o steering/fs_dr.o
-=======
 					steering/dr_icm_pool.o steering/dr_buddy.o \
 					steering/dr_ste.o steering/dr_send.o \
 					steering/dr_ste_v0.o steering/dr_ste_v1.o \
@@ -129,5 +100,4 @@
 #
 # SF manager
 #
-mlx5_core-$(CONFIG_MLX5_SF_MANAGER) += sf/cmd.o sf/hw_table.o sf/devlink.o
->>>>>>> 7d2a07b7
+mlx5_core-$(CONFIG_MLX5_SF_MANAGER) += sf/cmd.o sf/hw_table.o sf/devlink.o