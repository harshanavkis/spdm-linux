--- conflicted
+++ resolved
@@ -76,10 +76,7 @@
 };
 
 struct mlx5e_accel_fs_esp;
-<<<<<<< HEAD
-=======
 struct mlx5e_ipsec_tx;
->>>>>>> 7d2a07b7
 
 struct mlx5e_ipsec {
 	struct mlx5e_priv *en_priv;
@@ -91,10 +88,7 @@
 	struct mlx5e_ipsec_stats stats;
 	struct workqueue_struct *wq;
 	struct mlx5e_accel_fs_esp *rx_fs;
-<<<<<<< HEAD
-=======
 	struct mlx5e_ipsec_tx *tx_fs;
->>>>>>> 7d2a07b7
 };
 
 struct mlx5e_ipsec_esn_state {
