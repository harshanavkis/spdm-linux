--- conflicted
+++ resolved
@@ -266,11 +266,6 @@
 		   ntohs(mdata->content.tx.seq));
 }
 
-<<<<<<< HEAD
-bool mlx5e_ipsec_handle_tx_skb(struct mlx5e_priv *priv,
-			       struct mlx5_wqe_eth_seg *eseg,
-			       struct sk_buff *skb)
-=======
 void mlx5e_ipsec_handle_tx_wqe(struct mlx5e_tx_wqe *wqe,
 			       struct mlx5e_accel_tx_ipsec_state *ipsec_st,
 			       struct mlx5_wqe_inline_seg *inlseg)
@@ -352,20 +347,14 @@
 bool mlx5e_ipsec_handle_tx_skb(struct net_device *netdev,
 			       struct sk_buff *skb,
 			       struct mlx5e_accel_tx_ipsec_state *ipsec_st)
->>>>>>> 7d2a07b7
-{
+{
+	struct mlx5e_priv *priv = netdev_priv(netdev);
 	struct xfrm_offload *xo = xfrm_offload(skb);
 	struct mlx5e_ipsec_sa_entry *sa_entry;
 	struct mlx5e_ipsec_metadata *mdata;
 	struct xfrm_state *x;
 	struct sec_path *sp;
 
-<<<<<<< HEAD
-	if (!xo)
-		return true;
-
-=======
->>>>>>> 7d2a07b7
 	sp = skb_sec_path(skb);
 	if (unlikely(sp->len != 1)) {
 		atomic64_inc(&priv->ipsec->sw_stats.ipsec_tx_drop_bundle);
@@ -398,21 +387,14 @@
 			goto drop;
 		}
 	}
-<<<<<<< HEAD
-	mlx5e_ipsec_set_swp(skb, eseg, x->props.mode, xo);
-=======
-
->>>>>>> 7d2a07b7
+
 	sa_entry = (struct mlx5e_ipsec_sa_entry *)x->xso.offload_handle;
 	sa_entry->set_iv_op(skb, x, xo);
 	if (MLX5_CAP_GEN(priv->mdev, fpga))
 		mlx5e_ipsec_set_metadata(skb, mdata, xo);
 
-<<<<<<< HEAD
-=======
 	mlx5e_ipsec_set_state(priv, skb, x, xo, ipsec_st);
 
->>>>>>> 7d2a07b7
 	return true;
 
 drop:
@@ -502,57 +484,6 @@
 void mlx5e_ipsec_offload_handle_rx_skb(struct net_device *netdev,
 				       struct sk_buff *skb,
 				       struct mlx5_cqe64 *cqe)
-<<<<<<< HEAD
-{
-	u32 ipsec_meta_data = be32_to_cpu(cqe->ft_metadata);
-	struct mlx5e_priv *priv;
-	struct xfrm_offload *xo;
-	struct xfrm_state *xs;
-	struct sec_path *sp;
-	u32  sa_handle;
-
-	sa_handle = MLX5_IPSEC_METADATA_HANDLE(ipsec_meta_data);
-	priv = netdev_priv(netdev);
-	sp = secpath_set(skb);
-	if (unlikely(!sp)) {
-		atomic64_inc(&priv->ipsec->sw_stats.ipsec_rx_drop_sp_alloc);
-		return;
-	}
-
-	xs = mlx5e_ipsec_sadb_rx_lookup(priv->ipsec, sa_handle);
-	if (unlikely(!xs)) {
-		atomic64_inc(&priv->ipsec->sw_stats.ipsec_rx_drop_sadb_miss);
-		return;
-	}
-
-	sp = skb_sec_path(skb);
-	sp->xvec[sp->len++] = xs;
-	sp->olen++;
-
-	xo = xfrm_offload(skb);
-	xo->flags = CRYPTO_DONE;
-
-	switch (MLX5_IPSEC_METADATA_SYNDROM(ipsec_meta_data)) {
-	case MLX5E_IPSEC_OFFLOAD_RX_SYNDROME_DECRYPTED:
-		xo->status = CRYPTO_SUCCESS;
-		if (WARN_ON_ONCE(priv->ipsec->no_trailer))
-			xo->flags |= XFRM_ESP_NO_TRAILER;
-		break;
-	case MLX5E_IPSEC_OFFLOAD_RX_SYNDROME_AUTH_FAILED:
-		xo->status = CRYPTO_TUNNEL_ESP_AUTH_FAILED;
-		break;
-	case MLX5E_IPSEC_OFFLOAD_RX_SYNDROME_BAD_TRAILER:
-		xo->status = CRYPTO_INVALID_PACKET_SYNTAX;
-		break;
-	default:
-		atomic64_inc(&priv->ipsec->sw_stats.ipsec_rx_drop_syndrome);
-	}
-}
-
-bool mlx5e_ipsec_feature_check(struct sk_buff *skb, struct net_device *netdev,
-			       netdev_features_t features)
-=======
->>>>>>> 7d2a07b7
 {
 	u32 ipsec_meta_data = be32_to_cpu(cqe->ft_metadata);
 	struct mlx5e_priv *priv;
