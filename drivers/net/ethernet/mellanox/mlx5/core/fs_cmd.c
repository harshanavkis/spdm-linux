--- conflicted
+++ resolved
@@ -111,13 +111,7 @@
 }
 
 static int mlx5_cmd_stub_packet_reformat_alloc(struct mlx5_flow_root_namespace *ns,
-<<<<<<< HEAD
-					       int reformat_type,
-					       size_t size,
-					       void *reformat_data,
-=======
 					       struct mlx5_pkt_reformat_params *params,
->>>>>>> 7d2a07b7
 					       enum mlx5_flow_namespace_type namespace,
 					       struct mlx5_pkt_reformat *pkt_reformat)
 {
@@ -247,11 +241,7 @@
 	}
 
 	err = mlx5_cmd_exec_inout(dev, create_flow_table, in, out);
-<<<<<<< HEAD
-	if (!err)
-=======
 	if (!err) {
->>>>>>> 7d2a07b7
 		ft->id = MLX5_GET(create_flow_table_out, out,
 				  table_id);
 		ft->max_fte = size;
@@ -281,11 +271,7 @@
 	if (!err)
 		mlx5_ft_pool_put_sz(ns->dev, ft->max_fte);
 
-<<<<<<< HEAD
-	return mlx5_cmd_exec_in(dev, destroy_flow_table, in);
-=======
 	return err;
->>>>>>> 7d2a07b7
 }
 
 static int mlx5_cmd_modify_flow_table(struct mlx5_flow_root_namespace *ns,
@@ -351,12 +337,9 @@
 		MLX5_SET(create_flow_group_in, in, other_vport, 1);
 	}
 
-<<<<<<< HEAD
-=======
 	MLX5_SET(create_flow_group_in, in, vport_number, ft->vport);
 	MLX5_SET(create_flow_group_in, in, other_vport,
 		 !!(ft->flags & MLX5_FLOW_TABLE_OTHER_VPORT));
->>>>>>> 7d2a07b7
 	err = mlx5_cmd_exec_inout(dev, create_flow_group, in, out);
 	if (!err)
 		fg->id = MLX5_GET(create_flow_group_out, out,
@@ -376,17 +359,9 @@
 	MLX5_SET(destroy_flow_group_in, in, table_type, ft->type);
 	MLX5_SET(destroy_flow_group_in, in, table_id, ft->id);
 	MLX5_SET(destroy_flow_group_in, in, group_id, fg->id);
-<<<<<<< HEAD
-	if (ft->vport) {
-		MLX5_SET(destroy_flow_group_in, in, vport_number, ft->vport);
-		MLX5_SET(destroy_flow_group_in, in, other_vport, 1);
-	}
-
-=======
 	MLX5_SET(destroy_flow_group_in, in, vport_number, ft->vport);
 	MLX5_SET(destroy_flow_group_in, in, other_vport,
 		 !!(ft->flags & MLX5_FLOW_TABLE_OTHER_VPORT));
->>>>>>> 7d2a07b7
 	return mlx5_cmd_exec_in(dev, destroy_flow_group, in);
 }
 
@@ -465,16 +440,9 @@
 	MLX5_SET(set_fte_in, in, ignore_flow_level,
 		 !!(fte->action.flags & FLOW_ACT_IGNORE_FLOW_LEVEL));
 
-<<<<<<< HEAD
-	if (ft->vport) {
-		MLX5_SET(set_fte_in, in, vport_number, ft->vport);
-		MLX5_SET(set_fte_in, in, other_vport, 1);
-	}
-=======
 	MLX5_SET(set_fte_in, in, vport_number, ft->vport);
 	MLX5_SET(set_fte_in, in, other_vport,
 		 !!(ft->flags & MLX5_FLOW_TABLE_OTHER_VPORT));
->>>>>>> 7d2a07b7
 
 	in_flow_context = MLX5_ADDR_OF(set_fte_in, in, flow_context);
 	MLX5_SET(flow_context, in_flow_context, group_id, group_id);
@@ -731,13 +699,7 @@
 }
 
 static int mlx5_cmd_packet_reformat_alloc(struct mlx5_flow_root_namespace *ns,
-<<<<<<< HEAD
-					  int reformat_type,
-					  size_t size,
-					  void *reformat_data,
-=======
 					  struct mlx5_pkt_reformat_params *params,
->>>>>>> 7d2a07b7
 					  enum mlx5_flow_namespace_type namespace,
 					  struct mlx5_pkt_reformat *pkt_reformat)
 {
