/* SPDX-License-Identifier: GPL-2.0 OR Linux-OpenIB */
/* Copyright (c) 2019 Mellanox Technologies. */

#include "ecpf.h"

bool mlx5_read_embedded_cpu(struct mlx5_core_dev *dev)
{
	return (ioread32be(&dev->iseg->initializing) >> MLX5_ECPU_BIT_NUM) & 1;
}

<<<<<<< HEAD
static int mlx5_peer_pf_init(struct mlx5_core_dev *dev)
=======
static bool mlx5_ecpf_esw_admins_host_pf(const struct mlx5_core_dev *dev)
{
	/* In separate host mode, PF enables itself.
	 * When ECPF is eswitch manager, eswitch enables host PF after
	 * eswitch is setup.
	 */
	return mlx5_core_is_ecpf_esw_manager(dev);
}

int mlx5_cmd_host_pf_enable_hca(struct mlx5_core_dev *dev)
{
	u32 out[MLX5_ST_SZ_DW(enable_hca_out)] = {};
	u32 in[MLX5_ST_SZ_DW(enable_hca_in)]   = {};

	MLX5_SET(enable_hca_in, in, opcode, MLX5_CMD_OP_ENABLE_HCA);
	MLX5_SET(enable_hca_in, in, function_id, 0);
	MLX5_SET(enable_hca_in, in, embedded_cpu_function, 0);
	return mlx5_cmd_exec(dev, &in, sizeof(in), &out, sizeof(out));
}

int mlx5_cmd_host_pf_disable_hca(struct mlx5_core_dev *dev)
{
	u32 out[MLX5_ST_SZ_DW(disable_hca_out)] = {};
	u32 in[MLX5_ST_SZ_DW(disable_hca_in)]   = {};

	MLX5_SET(disable_hca_in, in, opcode, MLX5_CMD_OP_DISABLE_HCA);
	MLX5_SET(disable_hca_in, in, function_id, 0);
	MLX5_SET(disable_hca_in, in, embedded_cpu_function, 0);
	return mlx5_cmd_exec(dev, in, sizeof(in), out, sizeof(out));
}

static int mlx5_host_pf_init(struct mlx5_core_dev *dev)
>>>>>>> 7d2a07b7
{
	u32 in[MLX5_ST_SZ_DW(enable_hca_in)] = {};
	int err;

<<<<<<< HEAD
	MLX5_SET(enable_hca_in, in, opcode, MLX5_CMD_OP_ENABLE_HCA);
	err = mlx5_cmd_exec_in(dev, enable_hca, in);
=======
	if (mlx5_ecpf_esw_admins_host_pf(dev))
		return 0;

	/* ECPF shall enable HCA for host PF in the same way a PF
	 * does this for its VFs when ECPF is not a eswitch manager.
	 */
	err = mlx5_cmd_host_pf_enable_hca(dev);
>>>>>>> 7d2a07b7
	if (err)
		mlx5_core_err(dev, "Failed to enable external host PF HCA err(%d)\n", err);

	return err;
}

static void mlx5_host_pf_cleanup(struct mlx5_core_dev *dev)
{
	u32 in[MLX5_ST_SZ_DW(disable_hca_in)] = {};
	int err;

<<<<<<< HEAD
	MLX5_SET(disable_hca_in, in, opcode, MLX5_CMD_OP_DISABLE_HCA);
	err = mlx5_cmd_exec_in(dev, disable_hca, in);
=======
	if (mlx5_ecpf_esw_admins_host_pf(dev))
		return;

	err = mlx5_cmd_host_pf_disable_hca(dev);
>>>>>>> 7d2a07b7
	if (err) {
		mlx5_core_err(dev, "Failed to disable external host PF HCA err(%d)\n", err);
		return;
	}
}

int mlx5_ec_init(struct mlx5_core_dev *dev)
{
	if (!mlx5_core_is_ecpf(dev))
		return 0;

	return mlx5_host_pf_init(dev);
}

void mlx5_ec_cleanup(struct mlx5_core_dev *dev)
{
	int err;

	if (!mlx5_core_is_ecpf(dev))
		return;

	mlx5_host_pf_cleanup(dev);

	err = mlx5_wait_for_pages(dev, &dev->priv.host_pf_pages);
	if (err)
		mlx5_core_warn(dev, "Timeout reclaiming external host PF pages err(%d)\n", err);
}<|MERGE_RESOLUTION|>--- conflicted
+++ resolved
@@ -8,9 +8,6 @@
 	return (ioread32be(&dev->iseg->initializing) >> MLX5_ECPU_BIT_NUM) & 1;
 }
 
-<<<<<<< HEAD
-static int mlx5_peer_pf_init(struct mlx5_core_dev *dev)
-=======
 static bool mlx5_ecpf_esw_admins_host_pf(const struct mlx5_core_dev *dev)
 {
 	/* In separate host mode, PF enables itself.
@@ -43,15 +40,9 @@
 }
 
 static int mlx5_host_pf_init(struct mlx5_core_dev *dev)
->>>>>>> 7d2a07b7
 {
-	u32 in[MLX5_ST_SZ_DW(enable_hca_in)] = {};
 	int err;
 
-<<<<<<< HEAD
-	MLX5_SET(enable_hca_in, in, opcode, MLX5_CMD_OP_ENABLE_HCA);
-	err = mlx5_cmd_exec_in(dev, enable_hca, in);
-=======
 	if (mlx5_ecpf_esw_admins_host_pf(dev))
 		return 0;
 
@@ -59,7 +50,6 @@
 	 * does this for its VFs when ECPF is not a eswitch manager.
 	 */
 	err = mlx5_cmd_host_pf_enable_hca(dev);
->>>>>>> 7d2a07b7
 	if (err)
 		mlx5_core_err(dev, "Failed to enable external host PF HCA err(%d)\n", err);
 
@@ -68,18 +58,12 @@
 
 static void mlx5_host_pf_cleanup(struct mlx5_core_dev *dev)
 {
-	u32 in[MLX5_ST_SZ_DW(disable_hca_in)] = {};
 	int err;
 
-<<<<<<< HEAD
-	MLX5_SET(disable_hca_in, in, opcode, MLX5_CMD_OP_DISABLE_HCA);
-	err = mlx5_cmd_exec_in(dev, disable_hca, in);
-=======
 	if (mlx5_ecpf_esw_admins_host_pf(dev))
 		return;
 
 	err = mlx5_cmd_host_pf_disable_hca(dev);
->>>>>>> 7d2a07b7
 	if (err) {
 		mlx5_core_err(dev, "Failed to disable external host PF HCA err(%d)\n", err);
 		return;
