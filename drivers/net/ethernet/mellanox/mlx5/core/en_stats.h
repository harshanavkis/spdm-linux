/*
 * Copyright (c) 2015-2016, Mellanox Technologies. All rights reserved.
 *
 * This software is available to you under a choice of one of two
 * licenses.  You may choose to be licensed under the terms of the GNU
 * General Public License (GPL) Version 2, available from the file
 * COPYING in the main directory of this source tree, or the
 * OpenIB.org BSD license below:
 *
 *     Redistribution and use in source and binary forms, with or
 *     without modification, are permitted provided that the following
 *     conditions are met:
 *
 *      - Redistributions of source code must retain the above
 *        copyright notice, this list of conditions and the following
 *        disclaimer.
 *
 *      - Redistributions in binary form must reproduce the above
 *        copyright notice, this list of conditions and the following
 *        disclaimer in the documentation and/or other materials
 *        provided with the distribution.
 *
 * THE SOFTWARE IS PROVIDED "AS IS", WITHOUT WARRANTY OF ANY KIND,
 * EXPRESS OR IMPLIED, INCLUDING BUT NOT LIMITED TO THE WARRANTIES OF
 * MERCHANTABILITY, FITNESS FOR A PARTICULAR PURPOSE AND
 * NONINFRINGEMENT. IN NO EVENT SHALL THE AUTHORS OR COPYRIGHT HOLDERS
 * BE LIABLE FOR ANY CLAIM, DAMAGES OR OTHER LIABILITY, WHETHER IN AN
 * ACTION OF CONTRACT, TORT OR OTHERWISE, ARISING FROM, OUT OF OR IN
 * CONNECTION WITH THE SOFTWARE OR THE USE OR OTHER DEALINGS IN THE
 * SOFTWARE.
 */

#ifndef __MLX5_EN_STATS_H__
#define __MLX5_EN_STATS_H__

#define MLX5E_READ_CTR64_CPU(ptr, dsc, i) \
	(*(u64 *)((char *)ptr + dsc[i].offset))
#define MLX5E_READ_CTR64_BE(ptr, dsc, i) \
	be64_to_cpu(*(__be64 *)((char *)ptr + dsc[i].offset))
#define MLX5E_READ_CTR32_CPU(ptr, dsc, i) \
	(*(u32 *)((char *)ptr + dsc[i].offset))
#define MLX5E_READ_CTR32_BE(ptr, dsc, i) \
	be32_to_cpu(*(__be32 *)((char *)ptr + dsc[i].offset))

#define MLX5E_DECLARE_STAT(type, fld) #fld, offsetof(type, fld)
#define MLX5E_DECLARE_RX_STAT(type, fld) "rx%d_"#fld, offsetof(type, fld)
#define MLX5E_DECLARE_TX_STAT(type, fld) "tx%d_"#fld, offsetof(type, fld)
#define MLX5E_DECLARE_XDPSQ_STAT(type, fld) "tx%d_xdp_"#fld, offsetof(type, fld)
#define MLX5E_DECLARE_RQ_XDPSQ_STAT(type, fld) "rx%d_xdp_tx_"#fld, offsetof(type, fld)
#define MLX5E_DECLARE_XSKRQ_STAT(type, fld) "rx%d_xsk_"#fld, offsetof(type, fld)
#define MLX5E_DECLARE_XSKSQ_STAT(type, fld) "tx%d_xsk_"#fld, offsetof(type, fld)
#define MLX5E_DECLARE_CH_STAT(type, fld) "ch%d_"#fld, offsetof(type, fld)

#define MLX5E_DECLARE_PTP_TX_STAT(type, fld) "ptp_tx%d_"#fld, offsetof(type, fld)
#define MLX5E_DECLARE_PTP_CH_STAT(type, fld) "ptp_ch_"#fld, offsetof(type, fld)
#define MLX5E_DECLARE_PTP_CQ_STAT(type, fld) "ptp_cq%d_"#fld, offsetof(type, fld)
#define MLX5E_DECLARE_PTP_RQ_STAT(type, fld) "ptp_rq%d_"#fld, offsetof(type, fld)

#define MLX5E_DECLARE_QOS_TX_STAT(type, fld) "qos_tx%d_"#fld, offsetof(type, fld)

struct counter_desc {
	char		format[ETH_GSTRING_LEN];
	size_t		offset; /* Byte offset */
};

enum {
	MLX5E_NDO_UPDATE_STATS = BIT(0x1),
};

struct mlx5e_priv;
struct mlx5e_stats_grp {
	u16 update_stats_mask;
	int (*get_num_stats)(struct mlx5e_priv *priv);
	int (*fill_strings)(struct mlx5e_priv *priv, u8 *data, int idx);
	int (*fill_stats)(struct mlx5e_priv *priv, u64 *data, int idx);
	void (*update_stats)(struct mlx5e_priv *priv);
};

typedef const struct mlx5e_stats_grp *const mlx5e_stats_grp_t;

#define MLX5E_STATS_GRP_OP(grp, name) mlx5e_stats_grp_ ## grp ## _ ## name

#define MLX5E_DECLARE_STATS_GRP_OP_NUM_STATS(grp) \
	int MLX5E_STATS_GRP_OP(grp, num_stats)(struct mlx5e_priv *priv)

#define MLX5E_DECLARE_STATS_GRP_OP_UPDATE_STATS(grp) \
	void MLX5E_STATS_GRP_OP(grp, update_stats)(struct mlx5e_priv *priv)

#define MLX5E_DECLARE_STATS_GRP_OP_FILL_STRS(grp) \
	int MLX5E_STATS_GRP_OP(grp, fill_strings)(struct mlx5e_priv *priv, u8 *data, int idx)

#define MLX5E_DECLARE_STATS_GRP_OP_FILL_STATS(grp) \
	int MLX5E_STATS_GRP_OP(grp, fill_stats)(struct mlx5e_priv *priv, u64 *data, int idx)

#define MLX5E_STATS_GRP(grp) mlx5e_stats_grp_ ## grp

#define MLX5E_DECLARE_STATS_GRP(grp) \
	const struct mlx5e_stats_grp MLX5E_STATS_GRP(grp)

#define MLX5E_DEFINE_STATS_GRP(grp, mask) \
MLX5E_DECLARE_STATS_GRP(grp) = { \
	.get_num_stats = MLX5E_STATS_GRP_OP(grp, num_stats), \
	.fill_stats    = MLX5E_STATS_GRP_OP(grp, fill_stats), \
	.fill_strings  = MLX5E_STATS_GRP_OP(grp, fill_strings), \
	.update_stats  = MLX5E_STATS_GRP_OP(grp, update_stats), \
	.update_stats_mask = mask, \
}

unsigned int mlx5e_stats_total_num(struct mlx5e_priv *priv);
void mlx5e_stats_update(struct mlx5e_priv *priv);
void mlx5e_stats_fill(struct mlx5e_priv *priv, u64 *data, int idx);
void mlx5e_stats_fill_strings(struct mlx5e_priv *priv, u8 *data);
void mlx5e_stats_update_ndo_stats(struct mlx5e_priv *priv);

<<<<<<< HEAD
=======
void mlx5e_stats_pause_get(struct mlx5e_priv *priv,
			   struct ethtool_pause_stats *pause_stats);
void mlx5e_stats_fec_get(struct mlx5e_priv *priv,
			 struct ethtool_fec_stats *fec_stats);

void mlx5e_stats_eth_phy_get(struct mlx5e_priv *priv,
			     struct ethtool_eth_phy_stats *phy_stats);
void mlx5e_stats_eth_mac_get(struct mlx5e_priv *priv,
			     struct ethtool_eth_mac_stats *mac_stats);
void mlx5e_stats_eth_ctrl_get(struct mlx5e_priv *priv,
			      struct ethtool_eth_ctrl_stats *ctrl_stats);
void mlx5e_stats_rmon_get(struct mlx5e_priv *priv,
			  struct ethtool_rmon_stats *rmon,
			  const struct ethtool_rmon_hist_range **ranges);

>>>>>>> 7d2a07b7
/* Concrete NIC Stats */

struct mlx5e_sw_stats {
	u64 rx_packets;
	u64 rx_bytes;
	u64 tx_packets;
	u64 tx_bytes;
	u64 tx_tso_packets;
	u64 tx_tso_bytes;
	u64 tx_tso_inner_packets;
	u64 tx_tso_inner_bytes;
	u64 tx_added_vlan_packets;
	u64 tx_nop;
	u64 tx_mpwqe_blks;
	u64 tx_mpwqe_pkts;
	u64 rx_lro_packets;
	u64 rx_lro_bytes;
	u64 rx_mcast_packets;
	u64 rx_ecn_mark;
	u64 rx_removed_vlan_packets;
	u64 rx_csum_unnecessary;
	u64 rx_csum_none;
	u64 rx_csum_complete;
	u64 rx_csum_complete_tail;
	u64 rx_csum_complete_tail_slow;
	u64 rx_csum_unnecessary_inner;
	u64 rx_xdp_drop;
	u64 rx_xdp_redirect;
	u64 rx_xdp_tx_xmit;
	u64 rx_xdp_tx_mpwqe;
	u64 rx_xdp_tx_inlnw;
	u64 rx_xdp_tx_nops;
	u64 rx_xdp_tx_full;
	u64 rx_xdp_tx_err;
	u64 rx_xdp_tx_cqe;
	u64 tx_csum_none;
	u64 tx_csum_partial;
	u64 tx_csum_partial_inner;
	u64 tx_queue_stopped;
	u64 tx_queue_dropped;
	u64 tx_xmit_more;
	u64 tx_recover;
	u64 tx_cqes;
	u64 tx_queue_wake;
	u64 tx_cqe_err;
	u64 tx_xdp_xmit;
	u64 tx_xdp_mpwqe;
	u64 tx_xdp_inlnw;
	u64 tx_xdp_nops;
	u64 tx_xdp_full;
	u64 tx_xdp_err;
	u64 tx_xdp_cqes;
	u64 rx_wqe_err;
	u64 rx_mpwqe_filler_cqes;
	u64 rx_mpwqe_filler_strides;
	u64 rx_oversize_pkts_sw_drop;
	u64 rx_buff_alloc_err;
	u64 rx_cqe_compress_blks;
	u64 rx_cqe_compress_pkts;
	u64 rx_cache_reuse;
	u64 rx_cache_full;
	u64 rx_cache_empty;
	u64 rx_cache_busy;
	u64 rx_cache_waive;
	u64 rx_congst_umr;
	u64 rx_arfs_err;
	u64 rx_recover;
	u64 ch_events;
	u64 ch_poll;
	u64 ch_arm;
	u64 ch_aff_change;
	u64 ch_force_irq;
	u64 ch_eq_rearm;

#ifdef CONFIG_MLX5_EN_TLS
	u64 tx_tls_encrypted_packets;
	u64 tx_tls_encrypted_bytes;
	u64 tx_tls_ooo;
	u64 tx_tls_dump_packets;
	u64 tx_tls_dump_bytes;
	u64 tx_tls_resync_bytes;
	u64 tx_tls_skip_no_sync_data;
	u64 tx_tls_drop_no_sync_data;
	u64 tx_tls_drop_bypass_req;

	u64 rx_tls_decrypted_packets;
	u64 rx_tls_decrypted_bytes;
<<<<<<< HEAD
	u64 rx_tls_ctx;
	u64 rx_tls_del;
=======
>>>>>>> 7d2a07b7
	u64 rx_tls_resync_req_pkt;
	u64 rx_tls_resync_req_start;
	u64 rx_tls_resync_req_end;
	u64 rx_tls_resync_req_skip;
	u64 rx_tls_resync_res_ok;
<<<<<<< HEAD
=======
	u64 rx_tls_resync_res_retry;
>>>>>>> 7d2a07b7
	u64 rx_tls_resync_res_skip;
	u64 rx_tls_err;
#endif

	u64 rx_xsk_packets;
	u64 rx_xsk_bytes;
	u64 rx_xsk_csum_complete;
	u64 rx_xsk_csum_unnecessary;
	u64 rx_xsk_csum_unnecessary_inner;
	u64 rx_xsk_csum_none;
	u64 rx_xsk_ecn_mark;
	u64 rx_xsk_removed_vlan_packets;
	u64 rx_xsk_xdp_drop;
	u64 rx_xsk_xdp_redirect;
	u64 rx_xsk_wqe_err;
	u64 rx_xsk_mpwqe_filler_cqes;
	u64 rx_xsk_mpwqe_filler_strides;
	u64 rx_xsk_oversize_pkts_sw_drop;
	u64 rx_xsk_buff_alloc_err;
	u64 rx_xsk_cqe_compress_blks;
	u64 rx_xsk_cqe_compress_pkts;
	u64 rx_xsk_congst_umr;
	u64 rx_xsk_arfs_err;
	u64 tx_xsk_xmit;
	u64 tx_xsk_mpwqe;
	u64 tx_xsk_inlnw;
	u64 tx_xsk_full;
	u64 tx_xsk_err;
	u64 tx_xsk_cqes;
};

struct mlx5e_qcounter_stats {
	u32 rx_out_of_buffer;
	u32 rx_if_down_packets;
};

struct mlx5e_vnic_env_stats {
	__be64 query_vnic_env_out[MLX5_ST_SZ_QW(query_vnic_env_out)];
};

#define VPORT_COUNTER_GET(vstats, c) MLX5_GET64(query_vport_counter_out, \
						vstats->query_vport_out, c)

struct mlx5e_vport_stats {
	__be64 query_vport_out[MLX5_ST_SZ_QW(query_vport_counter_out)];
};

#define PPORT_802_3_GET(pstats, c) \
	MLX5_GET64(ppcnt_reg, pstats->IEEE_802_3_counters, \
		   counter_set.eth_802_3_cntrs_grp_data_layout.c##_high)
#define PPORT_2863_GET(pstats, c) \
	MLX5_GET64(ppcnt_reg, pstats->RFC_2863_counters, \
		   counter_set.eth_2863_cntrs_grp_data_layout.c##_high)
#define PPORT_2819_GET(pstats, c) \
	MLX5_GET64(ppcnt_reg, pstats->RFC_2819_counters, \
		   counter_set.eth_2819_cntrs_grp_data_layout.c##_high)
#define PPORT_PHY_STATISTICAL_GET(pstats, c) \
	MLX5_GET64(ppcnt_reg, (pstats)->phy_statistical_counters, \
		   counter_set.phys_layer_statistical_cntrs.c##_high)
#define PPORT_PER_PRIO_GET(pstats, prio, c) \
	MLX5_GET64(ppcnt_reg, pstats->per_prio_counters[prio], \
		   counter_set.eth_per_prio_grp_data_layout.c##_high)
#define NUM_PPORT_PRIO				8
#define PPORT_ETH_EXT_GET(pstats, c) \
	MLX5_GET64(ppcnt_reg, (pstats)->eth_ext_counters, \
		   counter_set.eth_extended_cntrs_grp_data_layout.c##_high)

struct mlx5e_pport_stats {
	__be64 IEEE_802_3_counters[MLX5_ST_SZ_QW(ppcnt_reg)];
	__be64 RFC_2863_counters[MLX5_ST_SZ_QW(ppcnt_reg)];
	__be64 RFC_2819_counters[MLX5_ST_SZ_QW(ppcnt_reg)];
	__be64 per_prio_counters[NUM_PPORT_PRIO][MLX5_ST_SZ_QW(ppcnt_reg)];
	__be64 phy_counters[MLX5_ST_SZ_QW(ppcnt_reg)];
	__be64 phy_statistical_counters[MLX5_ST_SZ_QW(ppcnt_reg)];
	__be64 eth_ext_counters[MLX5_ST_SZ_QW(ppcnt_reg)];
	__be64 per_tc_prio_counters[NUM_PPORT_PRIO][MLX5_ST_SZ_QW(ppcnt_reg)];
	__be64 per_tc_congest_prio_counters[NUM_PPORT_PRIO][MLX5_ST_SZ_QW(ppcnt_reg)];
};

#define PCIE_PERF_GET(pcie_stats, c) \
	MLX5_GET(mpcnt_reg, (pcie_stats)->pcie_perf_counters, \
		 counter_set.pcie_perf_cntrs_grp_data_layout.c)

#define PCIE_PERF_GET64(pcie_stats, c) \
	MLX5_GET64(mpcnt_reg, (pcie_stats)->pcie_perf_counters, \
		   counter_set.pcie_perf_cntrs_grp_data_layout.c##_high)

struct mlx5e_pcie_stats {
	__be64 pcie_perf_counters[MLX5_ST_SZ_QW(mpcnt_reg)];
};

struct mlx5e_rq_stats {
	u64 packets;
	u64 bytes;
	u64 csum_complete;
	u64 csum_complete_tail;
	u64 csum_complete_tail_slow;
	u64 csum_unnecessary;
	u64 csum_unnecessary_inner;
	u64 csum_none;
	u64 lro_packets;
	u64 lro_bytes;
	u64 mcast_packets;
	u64 ecn_mark;
	u64 removed_vlan_packets;
	u64 xdp_drop;
	u64 xdp_redirect;
	u64 wqe_err;
	u64 mpwqe_filler_cqes;
	u64 mpwqe_filler_strides;
	u64 oversize_pkts_sw_drop;
	u64 buff_alloc_err;
	u64 cqe_compress_blks;
	u64 cqe_compress_pkts;
	u64 cache_reuse;
	u64 cache_full;
	u64 cache_empty;
	u64 cache_busy;
	u64 cache_waive;
	u64 congst_umr;
	u64 arfs_err;
	u64 recover;
#ifdef CONFIG_MLX5_EN_TLS
	u64 tls_decrypted_packets;
	u64 tls_decrypted_bytes;
<<<<<<< HEAD
	u64 tls_ctx;
	u64 tls_del;
=======
>>>>>>> 7d2a07b7
	u64 tls_resync_req_pkt;
	u64 tls_resync_req_start;
	u64 tls_resync_req_end;
	u64 tls_resync_req_skip;
	u64 tls_resync_res_ok;
<<<<<<< HEAD
=======
	u64 tls_resync_res_retry;
>>>>>>> 7d2a07b7
	u64 tls_resync_res_skip;
	u64 tls_err;
#endif
};

struct mlx5e_sq_stats {
	/* commonly accessed in data path */
	u64 packets;
	u64 bytes;
	u64 xmit_more;
	u64 tso_packets;
	u64 tso_bytes;
	u64 tso_inner_packets;
	u64 tso_inner_bytes;
	u64 csum_partial;
	u64 csum_partial_inner;
	u64 added_vlan_packets;
	u64 nop;
	u64 mpwqe_blks;
	u64 mpwqe_pkts;
#ifdef CONFIG_MLX5_EN_TLS
	u64 tls_encrypted_packets;
	u64 tls_encrypted_bytes;
	u64 tls_ooo;
	u64 tls_dump_packets;
	u64 tls_dump_bytes;
	u64 tls_resync_bytes;
	u64 tls_skip_no_sync_data;
	u64 tls_drop_no_sync_data;
	u64 tls_drop_bypass_req;
#endif
	/* less likely accessed in data path */
	u64 csum_none;
	u64 stopped;
	u64 dropped;
	u64 recover;
	/* dirtied @completion */
	u64 cqes ____cacheline_aligned_in_smp;
	u64 wake;
	u64 cqe_err;
};

struct mlx5e_xdpsq_stats {
	u64 xmit;
	u64 mpwqe;
	u64 inlnw;
	u64 nops;
	u64 full;
	u64 err;
	/* dirtied @completion */
	u64 cqes ____cacheline_aligned_in_smp;
};

struct mlx5e_ch_stats {
	u64 events;
	u64 poll;
	u64 arm;
	u64 aff_change;
	u64 force_irq;
	u64 eq_rearm;
};

struct mlx5e_ptp_cq_stats {
	u64 cqe;
	u64 err_cqe;
	u64 abort;
	u64 abort_abs_diff_ns;
};

struct mlx5e_stats {
	struct mlx5e_sw_stats sw;
	struct mlx5e_qcounter_stats qcnt;
	struct mlx5e_vnic_env_stats vnic;
	struct mlx5e_vport_stats vport;
	struct mlx5e_pport_stats pport;
	struct rtnl_link_stats64 vf_vport;
	struct mlx5e_pcie_stats pcie;
};

extern mlx5e_stats_grp_t mlx5e_nic_stats_grps[];
unsigned int mlx5e_nic_stats_grps_num(struct mlx5e_priv *priv);

extern MLX5E_DECLARE_STATS_GRP(sw);
extern MLX5E_DECLARE_STATS_GRP(qcnt);
extern MLX5E_DECLARE_STATS_GRP(vnic_env);
extern MLX5E_DECLARE_STATS_GRP(vport);
extern MLX5E_DECLARE_STATS_GRP(802_3);
extern MLX5E_DECLARE_STATS_GRP(2863);
extern MLX5E_DECLARE_STATS_GRP(2819);
extern MLX5E_DECLARE_STATS_GRP(phy);
extern MLX5E_DECLARE_STATS_GRP(eth_ext);
extern MLX5E_DECLARE_STATS_GRP(pcie);
extern MLX5E_DECLARE_STATS_GRP(per_prio);
extern MLX5E_DECLARE_STATS_GRP(pme);
extern MLX5E_DECLARE_STATS_GRP(channels);
extern MLX5E_DECLARE_STATS_GRP(per_port_buff_congest);
extern MLX5E_DECLARE_STATS_GRP(ipsec_hw);
extern MLX5E_DECLARE_STATS_GRP(ipsec_sw);

#endif /* __MLX5_EN_STATS_H__ */<|MERGE_RESOLUTION|>--- conflicted
+++ resolved
@@ -112,8 +112,6 @@
 void mlx5e_stats_fill_strings(struct mlx5e_priv *priv, u8 *data);
 void mlx5e_stats_update_ndo_stats(struct mlx5e_priv *priv);
 
-<<<<<<< HEAD
-=======
 void mlx5e_stats_pause_get(struct mlx5e_priv *priv,
 			   struct ethtool_pause_stats *pause_stats);
 void mlx5e_stats_fec_get(struct mlx5e_priv *priv,
@@ -129,7 +127,6 @@
 			  struct ethtool_rmon_stats *rmon,
 			  const struct ethtool_rmon_hist_range **ranges);
 
->>>>>>> 7d2a07b7
 /* Concrete NIC Stats */
 
 struct mlx5e_sw_stats {
@@ -217,20 +214,12 @@
 
 	u64 rx_tls_decrypted_packets;
 	u64 rx_tls_decrypted_bytes;
-<<<<<<< HEAD
-	u64 rx_tls_ctx;
-	u64 rx_tls_del;
-=======
->>>>>>> 7d2a07b7
 	u64 rx_tls_resync_req_pkt;
 	u64 rx_tls_resync_req_start;
 	u64 rx_tls_resync_req_end;
 	u64 rx_tls_resync_req_skip;
 	u64 rx_tls_resync_res_ok;
-<<<<<<< HEAD
-=======
 	u64 rx_tls_resync_res_retry;
->>>>>>> 7d2a07b7
 	u64 rx_tls_resync_res_skip;
 	u64 rx_tls_err;
 #endif
@@ -356,20 +345,12 @@
 #ifdef CONFIG_MLX5_EN_TLS
 	u64 tls_decrypted_packets;
 	u64 tls_decrypted_bytes;
-<<<<<<< HEAD
-	u64 tls_ctx;
-	u64 tls_del;
-=======
->>>>>>> 7d2a07b7
 	u64 tls_resync_req_pkt;
 	u64 tls_resync_req_start;
 	u64 tls_resync_req_end;
 	u64 tls_resync_req_skip;
 	u64 tls_resync_res_ok;
-<<<<<<< HEAD
-=======
 	u64 tls_resync_res_retry;
->>>>>>> 7d2a07b7
 	u64 tls_resync_res_skip;
 	u64 tls_err;
 #endif
