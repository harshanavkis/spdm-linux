--- conflicted
+++ resolved
@@ -35,20 +35,15 @@
 
 #include <net/pkt_cls.h>
 #include "en.h"
-<<<<<<< HEAD
-=======
 #include "eswitch.h"
 #include "en/tc_ct.h"
 #include "en/tc_tun.h"
 #include "en_rep.h"
->>>>>>> 7d2a07b7
 
 #define MLX5E_TC_FLOW_ID_MASK 0x0000ffff
 
 #ifdef CONFIG_MLX5_ESWITCH
 
-<<<<<<< HEAD
-=======
 #define NIC_FLOW_ATTR_SZ (sizeof(struct mlx5_flow_attr) +\
 			  sizeof(struct mlx5_nic_flow_attr))
 #define ESW_FLOW_ATTR_SZ (sizeof(struct mlx5_flow_attr) +\
@@ -58,15 +53,12 @@
 			    NIC_FLOW_ATTR_SZ)
 
 
->>>>>>> 7d2a07b7
 int mlx5e_tc_num_filters(struct mlx5e_priv *priv, unsigned long flags);
 
 struct mlx5e_tc_update_priv {
 	struct net_device *tun_dev;
 };
 
-<<<<<<< HEAD
-=======
 struct mlx5_nic_flow_attr {
 	u32 flow_tag;
 	u32 hairpin_tirn;
@@ -111,7 +103,6 @@
 #define MLX5E_TC_TABLE_CHAIN_TAG_BITS 16
 #define MLX5E_TC_TABLE_CHAIN_TAG_MASK GENMASK(MLX5E_TC_TABLE_CHAIN_TAG_BITS - 1, 0)
 
->>>>>>> 7d2a07b7
 #if IS_ENABLED(CONFIG_MLX5_CLS_ACT)
 
 struct tunnel_match_key {
@@ -138,11 +129,7 @@
  */
 #define TUNNEL_INFO_BITS 12
 #define TUNNEL_INFO_BITS_MASK GENMASK(TUNNEL_INFO_BITS - 1, 0)
-<<<<<<< HEAD
-#define ENC_OPTS_BITS 12
-=======
 #define ENC_OPTS_BITS 11
->>>>>>> 7d2a07b7
 #define ENC_OPTS_BITS_MASK GENMASK(ENC_OPTS_BITS - 1, 0)
 #define TUNNEL_ID_BITS (TUNNEL_INFO_BITS + ENC_OPTS_BITS)
 #define TUNNEL_ID_MASK GENMASK(TUNNEL_ID_BITS - 1, 0)
@@ -188,11 +175,7 @@
 void mlx5e_encap_put(struct mlx5e_priv *priv, struct mlx5e_encap_entry *e);
 
 void mlx5e_take_all_encap_flows(struct mlx5e_encap_entry *e, struct list_head *flow_list);
-<<<<<<< HEAD
-void mlx5e_put_encap_flow_list(struct mlx5e_priv *priv, struct list_head *flow_list);
-=======
 void mlx5e_put_flow_list(struct mlx5e_priv *priv, struct list_head *flow_list);
->>>>>>> 7d2a07b7
 
 struct mlx5e_neigh_hash_entry;
 struct mlx5e_encap_entry *
@@ -204,10 +187,7 @@
 
 enum mlx5e_tc_attr_to_reg {
 	CHAIN_TO_REG,
-<<<<<<< HEAD
-=======
 	VPORT_TO_REG,
->>>>>>> 7d2a07b7
 	TUNNEL_TO_REG,
 	CTSTATE_TO_REG,
 	ZONE_TO_REG,
@@ -215,26 +195,16 @@
 	MARK_TO_REG,
 	LABELS_TO_REG,
 	FTEID_TO_REG,
-<<<<<<< HEAD
-=======
 	NIC_CHAIN_TO_REG,
 	NIC_ZONE_RESTORE_TO_REG,
->>>>>>> 7d2a07b7
 };
 
 struct mlx5e_tc_attr_to_reg_mapping {
 	int mfield; /* rewrite field */
-<<<<<<< HEAD
-	int moffset; /* offset of mfield */
-	int mlen; /* bytes to rewrite/match */
-
-	int soffset; /* offset of spec for match */
-=======
 	int moffset; /* bit offset of mfield */
 	int mlen; /* bits to rewrite/match */
 
 	int soffset; /* byte offset of spec for match */
->>>>>>> 7d2a07b7
 };
 
 extern struct mlx5e_tc_attr_to_reg_mapping mlx5e_tc_attr_to_reg_mappings[];
@@ -244,11 +214,6 @@
 
 int mlx5e_tc_match_to_reg_set(struct mlx5_core_dev *mdev,
 			      struct mlx5e_tc_mod_hdr_acts *mod_hdr_acts,
-<<<<<<< HEAD
-			      enum mlx5e_tc_attr_to_reg type,
-			      u32 data);
-
-=======
 			      enum mlx5_flow_namespace_type ns,
 			      enum mlx5e_tc_attr_to_reg type,
 			      u32 data);
@@ -258,7 +223,6 @@
 					  enum mlx5e_tc_attr_to_reg type,
 					  int act_id, u32 data);
 
->>>>>>> 7d2a07b7
 void mlx5e_tc_match_to_reg_match(struct mlx5_flow_spec *spec,
 				 enum mlx5e_tc_attr_to_reg type,
 				 u32 data,
@@ -269,8 +233,6 @@
 				     u32 *data,
 				     u32 *mask);
 
-<<<<<<< HEAD
-=======
 int mlx5e_tc_match_to_reg_set_and_get_id(struct mlx5_core_dev *mdev,
 					 struct mlx5e_tc_mod_hdr_acts *mod_hdr_acts,
 					 enum mlx5_flow_namespace_type ns,
@@ -281,7 +243,6 @@
 			      struct mlx5e_tc_flow_parse_attr *parse_attr,
 			      struct mlx5e_tc_flow *flow);
 
->>>>>>> 7d2a07b7
 int alloc_mod_hdr_actions(struct mlx5_core_dev *mdev,
 			  int namespace,
 			  struct mlx5e_tc_mod_hdr_acts *mod_hdr_acts);
@@ -300,8 +261,6 @@
 int mlx5e_setup_tc_block_cb(enum tc_setup_type type, void *type_data,
 			    void *cb_priv);
 
-<<<<<<< HEAD
-=======
 struct mlx5_flow_handle *
 mlx5e_add_offloaded_nic_rule(struct mlx5e_priv *priv,
 			     struct mlx5_flow_spec *spec,
@@ -323,17 +282,12 @@
 int mlx5e_tc_query_route_vport(struct net_device *out_dev, struct net_device *route_dev,
 			       u16 *vport);
 
->>>>>>> 7d2a07b7
 #else /* CONFIG_MLX5_CLS_ACT */
 static inline int  mlx5e_tc_nic_init(struct mlx5e_priv *priv) { return 0; }
 static inline void mlx5e_tc_nic_cleanup(struct mlx5e_priv *priv) {}
 static inline int
 mlx5e_setup_tc_block_cb(enum tc_setup_type type, void *type_data, void *cb_priv)
 { return -EOPNOTSUPP; }
-<<<<<<< HEAD
-#endif /* CONFIG_MLX5_CLS_ACT */
-
-=======
 
 #endif /* CONFIG_MLX5_CLS_ACT */
 
@@ -347,7 +301,6 @@
 				  struct mlx5_flow_handle *rule,
 				  struct mlx5_flow_attr *attr);
 
->>>>>>> 7d2a07b7
 #else /* CONFIG_MLX5_ESWITCH */
 static inline int  mlx5e_tc_nic_init(struct mlx5e_priv *priv) { return 0; }
 static inline void mlx5e_tc_nic_cleanup(struct mlx5e_priv *priv) {}
@@ -360,8 +313,6 @@
 static inline int
 mlx5e_setup_tc_block_cb(enum tc_setup_type type, void *type_data, void *cb_priv)
 { return -EOPNOTSUPP; }
-<<<<<<< HEAD
-=======
 #endif
 
 #if IS_ENABLED(CONFIG_MLX5_CLS_ACT)
@@ -390,7 +341,6 @@
 static inline bool
 mlx5e_tc_update_skb(struct mlx5_cqe64 *cqe, struct sk_buff *skb)
 { return true; }
->>>>>>> 7d2a07b7
 #endif
 
 #endif /* __MLX5_EN_TC_H__ */