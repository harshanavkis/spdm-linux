// SPDX-License-Identifier: GPL-2.0 OR Linux-OpenIB
/* Copyright (c) 2019 Mellanox Technologies. */

#include "en/params.h"
#include "en/txrx.h"
#include "en/port.h"
#include "en_accel/en_accel.h"
#include "accel/ipsec.h"
#include "fpga/ipsec.h"

static bool mlx5e_rx_is_xdp(struct mlx5e_params *params,
			    struct mlx5e_xsk_param *xsk)
{
	return params->xdp_prog || xsk;
}

u16 mlx5e_get_linear_rq_headroom(struct mlx5e_params *params,
				 struct mlx5e_xsk_param *xsk)
{
	u16 headroom;
<<<<<<< HEAD

	if (xsk)
		return xsk->headroom;

=======

	if (xsk)
		return xsk->headroom;

>>>>>>> 7d2a07b7
	headroom = NET_IP_ALIGN;
	if (mlx5e_rx_is_xdp(params, xsk))
		headroom += XDP_PACKET_HEADROOM;
	else
		headroom += MLX5_RX_HEADROOM;

	return headroom;
}

u32 mlx5e_rx_get_min_frag_sz(struct mlx5e_params *params,
			     struct mlx5e_xsk_param *xsk)
{
	u32 hw_mtu = MLX5E_SW2HW_MTU(params, params->sw_mtu);
	u16 linear_rq_headroom = mlx5e_get_linear_rq_headroom(params, xsk);

	return linear_rq_headroom + hw_mtu;
}

<<<<<<< HEAD
u32 mlx5e_rx_get_linear_frag_sz(struct mlx5e_params *params,
				struct mlx5e_xsk_param *xsk)
=======
static u32 mlx5e_rx_get_linear_frag_sz(struct mlx5e_params *params,
				       struct mlx5e_xsk_param *xsk)
>>>>>>> 7d2a07b7
{
	u32 frag_sz = mlx5e_rx_get_min_frag_sz(params, xsk);

	/* AF_XDP doesn't build SKBs in place. */
	if (!xsk)
		frag_sz = MLX5_SKB_FRAG_SZ(frag_sz);

	/* XDP in mlx5e doesn't support multiple packets per page. AF_XDP is a
	 * special case. It can run with frames smaller than a page, as it
	 * doesn't allocate pages dynamically. However, here we pretend that
	 * fragments are page-sized: it allows to treat XSK frames like pages
	 * by redirecting alloc and free operations to XSK rings and by using
	 * the fact there are no multiple packets per "page" (which is a frame).
	 * The latter is important, because frames may come in a random order,
	 * and we will have trouble assemblying a real page of multiple frames.
	 */
	if (mlx5e_rx_is_xdp(params, xsk))
		frag_sz = max_t(u32, frag_sz, PAGE_SIZE);

	/* Even if we can go with a smaller fragment size, we must not put
	 * multiple packets into a single frame.
	 */
	if (xsk)
		frag_sz = max_t(u32, frag_sz, xsk->chunk_size);

	return frag_sz;
}

u8 mlx5e_mpwqe_log_pkts_per_wqe(struct mlx5e_params *params,
				struct mlx5e_xsk_param *xsk)
{
	u32 linear_frag_sz = mlx5e_rx_get_linear_frag_sz(params, xsk);

	return MLX5_MPWRQ_LOG_WQE_SZ - order_base_2(linear_frag_sz);
}

bool mlx5e_rx_is_linear_skb(struct mlx5e_params *params,
			    struct mlx5e_xsk_param *xsk)
{
	/* AF_XDP allocates SKBs on XDP_PASS - ensure they don't occupy more
	 * than one page. For this, check both with and without xsk.
	 */
	u32 linear_frag_sz = max(mlx5e_rx_get_linear_frag_sz(params, xsk),
				 mlx5e_rx_get_linear_frag_sz(params, NULL));

	return !params->lro_en && linear_frag_sz <= PAGE_SIZE;
}

bool mlx5e_verify_rx_mpwqe_strides(struct mlx5_core_dev *mdev,
				   u8 log_stride_sz, u8 log_num_strides)
{
	if (log_stride_sz + log_num_strides != MLX5_MPWRQ_LOG_WQE_SZ)
		return false;

	if (log_stride_sz < MLX5_MPWQE_LOG_STRIDE_SZ_BASE ||
	    log_stride_sz > MLX5_MPWQE_LOG_STRIDE_SZ_MAX)
		return false;

	if (log_num_strides > MLX5_MPWQE_LOG_NUM_STRIDES_MAX)
		return false;

	if (MLX5_CAP_GEN(mdev, ext_stride_num_range))
		return log_num_strides >= MLX5_MPWQE_LOG_NUM_STRIDES_EXT_BASE;

	return log_num_strides >= MLX5_MPWQE_LOG_NUM_STRIDES_BASE;
}

bool mlx5e_rx_mpwqe_is_linear_skb(struct mlx5_core_dev *mdev,
				  struct mlx5e_params *params,
				  struct mlx5e_xsk_param *xsk)
{
	s8 log_num_strides;
	u8 log_stride_sz;

	if (!mlx5e_rx_is_linear_skb(params, xsk))
		return false;

	log_stride_sz = order_base_2(mlx5e_rx_get_linear_frag_sz(params, xsk));
	log_num_strides = MLX5_MPWRQ_LOG_WQE_SZ - log_stride_sz;

	return mlx5e_verify_rx_mpwqe_strides(mdev, log_stride_sz, log_num_strides);
}

u8 mlx5e_mpwqe_get_log_rq_size(struct mlx5e_params *params,
			       struct mlx5e_xsk_param *xsk)
{
	u8 log_pkts_per_wqe = mlx5e_mpwqe_log_pkts_per_wqe(params, xsk);

	/* Numbers are unsigned, don't subtract to avoid underflow. */
	if (params->log_rq_mtu_frames <
	    log_pkts_per_wqe + MLX5E_PARAMS_MINIMUM_LOG_RQ_SIZE_MPW)
		return MLX5E_PARAMS_MINIMUM_LOG_RQ_SIZE_MPW;

	return params->log_rq_mtu_frames - log_pkts_per_wqe;
}

u8 mlx5e_mpwqe_get_log_stride_size(struct mlx5_core_dev *mdev,
				   struct mlx5e_params *params,
				   struct mlx5e_xsk_param *xsk)
{
	if (mlx5e_rx_mpwqe_is_linear_skb(mdev, params, xsk))
		return order_base_2(mlx5e_rx_get_linear_frag_sz(params, xsk));

	return MLX5_MPWRQ_DEF_LOG_STRIDE_SZ(mdev);
}

u8 mlx5e_mpwqe_get_log_num_strides(struct mlx5_core_dev *mdev,
				   struct mlx5e_params *params,
				   struct mlx5e_xsk_param *xsk)
{
	return MLX5_MPWRQ_LOG_WQE_SZ -
		mlx5e_mpwqe_get_log_stride_size(mdev, params, xsk);
}

u16 mlx5e_get_rq_headroom(struct mlx5_core_dev *mdev,
			  struct mlx5e_params *params,
			  struct mlx5e_xsk_param *xsk)
{
	bool is_linear_skb = (params->rq_wq_type == MLX5_WQ_TYPE_CYCLIC) ?
		mlx5e_rx_is_linear_skb(params, xsk) :
		mlx5e_rx_mpwqe_is_linear_skb(mdev, params, xsk);

	return is_linear_skb ? mlx5e_get_linear_rq_headroom(params, xsk) : 0;
}

u16 mlx5e_calc_sq_stop_room(struct mlx5_core_dev *mdev, struct mlx5e_params *params)
{
	bool is_mpwqe = MLX5E_GET_PFLAG(params, MLX5E_PFLAG_SKB_TX_MPWQE);
	u16 stop_room;

	stop_room  = mlx5e_tls_get_stop_room(mdev, params);
	stop_room += mlx5e_stop_room_for_wqe(MLX5_SEND_WQE_MAX_WQEBBS);
	if (is_mpwqe)
		/* A MPWQE can take up to the maximum-sized WQE + all the normal
		 * stop room can be taken if a new packet breaks the active
		 * MPWQE session and allocates its WQEs right away.
		 */
		stop_room += mlx5e_stop_room_for_wqe(MLX5_SEND_WQE_MAX_WQEBBS);

	return stop_room;
}

int mlx5e_validate_params(struct mlx5_core_dev *mdev, struct mlx5e_params *params)
{
	size_t sq_size = 1 << params->log_sq_size;
	u16 stop_room;

	stop_room = mlx5e_calc_sq_stop_room(mdev, params);
	if (stop_room >= sq_size) {
		mlx5_core_err(mdev, "Stop room %u is bigger than the SQ size %zu\n",
			      stop_room, sq_size);
		return -EINVAL;
	}

	return 0;
}

static struct dim_cq_moder mlx5e_get_def_tx_moderation(u8 cq_period_mode)
{
	struct dim_cq_moder moder = {};

	moder.cq_period_mode = cq_period_mode;
	moder.pkts = MLX5E_PARAMS_DEFAULT_TX_CQ_MODERATION_PKTS;
	moder.usec = MLX5E_PARAMS_DEFAULT_TX_CQ_MODERATION_USEC;
	if (cq_period_mode == MLX5_CQ_PERIOD_MODE_START_FROM_CQE)
		moder.usec = MLX5E_PARAMS_DEFAULT_TX_CQ_MODERATION_USEC_FROM_CQE;

	return moder;
}

static struct dim_cq_moder mlx5e_get_def_rx_moderation(u8 cq_period_mode)
{
	struct dim_cq_moder moder = {};

	moder.cq_period_mode = cq_period_mode;
	moder.pkts = MLX5E_PARAMS_DEFAULT_RX_CQ_MODERATION_PKTS;
	moder.usec = MLX5E_PARAMS_DEFAULT_RX_CQ_MODERATION_USEC;
	if (cq_period_mode == MLX5_CQ_PERIOD_MODE_START_FROM_CQE)
		moder.usec = MLX5E_PARAMS_DEFAULT_RX_CQ_MODERATION_USEC_FROM_CQE;

	return moder;
}

static u8 mlx5_to_net_dim_cq_period_mode(u8 cq_period_mode)
{
	return cq_period_mode == MLX5_CQ_PERIOD_MODE_START_FROM_CQE ?
		DIM_CQ_PERIOD_MODE_START_FROM_CQE :
		DIM_CQ_PERIOD_MODE_START_FROM_EQE;
}

void mlx5e_reset_tx_moderation(struct mlx5e_params *params, u8 cq_period_mode)
{
	if (params->tx_dim_enabled) {
		u8 dim_period_mode = mlx5_to_net_dim_cq_period_mode(cq_period_mode);

		params->tx_cq_moderation = net_dim_get_def_tx_moderation(dim_period_mode);
	} else {
		params->tx_cq_moderation = mlx5e_get_def_tx_moderation(cq_period_mode);
	}
}

void mlx5e_reset_rx_moderation(struct mlx5e_params *params, u8 cq_period_mode)
{
	if (params->rx_dim_enabled) {
		u8 dim_period_mode = mlx5_to_net_dim_cq_period_mode(cq_period_mode);

		params->rx_cq_moderation = net_dim_get_def_rx_moderation(dim_period_mode);
	} else {
		params->rx_cq_moderation = mlx5e_get_def_rx_moderation(cq_period_mode);
	}
}

void mlx5e_set_tx_cq_mode_params(struct mlx5e_params *params, u8 cq_period_mode)
{
	mlx5e_reset_tx_moderation(params, cq_period_mode);
	MLX5E_SET_PFLAG(params, MLX5E_PFLAG_TX_CQE_BASED_MODER,
			params->tx_cq_moderation.cq_period_mode ==
				MLX5_CQ_PERIOD_MODE_START_FROM_CQE);
}

void mlx5e_set_rx_cq_mode_params(struct mlx5e_params *params, u8 cq_period_mode)
{
	mlx5e_reset_rx_moderation(params, cq_period_mode);
	MLX5E_SET_PFLAG(params, MLX5E_PFLAG_RX_CQE_BASED_MODER,
			params->rx_cq_moderation.cq_period_mode ==
				MLX5_CQ_PERIOD_MODE_START_FROM_CQE);
}

bool slow_pci_heuristic(struct mlx5_core_dev *mdev)
{
	u32 link_speed = 0;
	u32 pci_bw = 0;

	mlx5e_port_max_linkspeed(mdev, &link_speed);
	pci_bw = pcie_bandwidth_available(mdev->pdev, NULL, NULL, NULL);
	mlx5_core_dbg_once(mdev, "Max link speed = %d, PCI BW = %d\n",
			   link_speed, pci_bw);

#define MLX5E_SLOW_PCI_RATIO (2)

	return link_speed && pci_bw &&
		link_speed > MLX5E_SLOW_PCI_RATIO * pci_bw;
}

bool mlx5e_striding_rq_possible(struct mlx5_core_dev *mdev,
				struct mlx5e_params *params)
{
	if (!mlx5e_check_fragmented_striding_rq_cap(mdev))
		return false;

	if (mlx5_fpga_is_ipsec_device(mdev))
		return false;

	if (params->xdp_prog) {
		/* XSK params are not considered here. If striding RQ is in use,
		 * and an XSK is being opened, mlx5e_rx_mpwqe_is_linear_skb will
		 * be called with the known XSK params.
		 */
		if (!mlx5e_rx_mpwqe_is_linear_skb(mdev, params, NULL))
			return false;
	}

	return true;
}

void mlx5e_init_rq_type_params(struct mlx5_core_dev *mdev,
			       struct mlx5e_params *params)
{
	params->log_rq_mtu_frames = is_kdump_kernel() ?
		MLX5E_PARAMS_MINIMUM_LOG_RQ_SIZE :
		MLX5E_PARAMS_DEFAULT_LOG_RQ_SIZE;

	mlx5_core_info(mdev, "MLX5E: StrdRq(%d) RqSz(%ld) StrdSz(%ld) RxCqeCmprss(%d)\n",
		       params->rq_wq_type == MLX5_WQ_TYPE_LINKED_LIST_STRIDING_RQ,
		       params->rq_wq_type == MLX5_WQ_TYPE_LINKED_LIST_STRIDING_RQ ?
		       BIT(mlx5e_mpwqe_get_log_rq_size(params, NULL)) :
		       BIT(params->log_rq_mtu_frames),
		       BIT(mlx5e_mpwqe_get_log_stride_size(mdev, params, NULL)),
		       MLX5E_GET_PFLAG(params, MLX5E_PFLAG_RX_CQE_COMPRESS));
}

void mlx5e_set_rq_type(struct mlx5_core_dev *mdev, struct mlx5e_params *params)
{
	params->rq_wq_type = mlx5e_striding_rq_possible(mdev, params) &&
		MLX5E_GET_PFLAG(params, MLX5E_PFLAG_RX_STRIDING_RQ) ?
		MLX5_WQ_TYPE_LINKED_LIST_STRIDING_RQ :
		MLX5_WQ_TYPE_CYCLIC;
}

void mlx5e_build_rq_params(struct mlx5_core_dev *mdev,
			   struct mlx5e_params *params)
{
	/* Prefer Striding RQ, unless any of the following holds:
	 * - Striding RQ configuration is not possible/supported.
	 * - Slow PCI heuristic.
	 * - Legacy RQ would use linear SKB while Striding RQ would use non-linear.
	 *
	 * No XSK params: checking the availability of striding RQ in general.
	 */
	if (!slow_pci_heuristic(mdev) &&
	    mlx5e_striding_rq_possible(mdev, params) &&
	    (mlx5e_rx_mpwqe_is_linear_skb(mdev, params, NULL) ||
	     !mlx5e_rx_is_linear_skb(params, NULL)))
		MLX5E_SET_PFLAG(params, MLX5E_PFLAG_RX_STRIDING_RQ, true);
	mlx5e_set_rq_type(mdev, params);
	mlx5e_init_rq_type_params(mdev, params);
}

/* Build queue parameters */

void mlx5e_build_create_cq_param(struct mlx5e_create_cq_param *ccp, struct mlx5e_channel *c)
{
	*ccp = (struct mlx5e_create_cq_param) {
		.napi = &c->napi,
		.ch_stats = c->stats,
		.node = cpu_to_node(c->cpu),
		.ix = c->ix,
	};
}

#define DEFAULT_FRAG_SIZE (2048)

static void mlx5e_build_rq_frags_info(struct mlx5_core_dev *mdev,
				      struct mlx5e_params *params,
				      struct mlx5e_xsk_param *xsk,
				      struct mlx5e_rq_frags_info *info)
{
	u32 byte_count = MLX5E_SW2HW_MTU(params, params->sw_mtu);
	int frag_size_max = DEFAULT_FRAG_SIZE;
	u32 buf_size = 0;
	int i;

	if (mlx5_fpga_is_ipsec_device(mdev))
		byte_count += MLX5E_METADATA_ETHER_LEN;

	if (mlx5e_rx_is_linear_skb(params, xsk)) {
		int frag_stride;

		frag_stride = mlx5e_rx_get_linear_frag_sz(params, xsk);
		frag_stride = roundup_pow_of_two(frag_stride);

		info->arr[0].frag_size = byte_count;
		info->arr[0].frag_stride = frag_stride;
		info->num_frags = 1;
		info->wqe_bulk = PAGE_SIZE / frag_stride;
		goto out;
	}

	if (byte_count > PAGE_SIZE +
	    (MLX5E_MAX_RX_FRAGS - 1) * frag_size_max)
		frag_size_max = PAGE_SIZE;

	i = 0;
	while (buf_size < byte_count) {
		int frag_size = byte_count - buf_size;

		if (i < MLX5E_MAX_RX_FRAGS - 1)
			frag_size = min(frag_size, frag_size_max);

		info->arr[i].frag_size = frag_size;
		info->arr[i].frag_stride = roundup_pow_of_two(frag_size);

		buf_size += frag_size;
		i++;
	}
	info->num_frags = i;
	/* number of different wqes sharing a page */
	info->wqe_bulk = 1 + (info->num_frags % 2);

out:
	info->wqe_bulk = max_t(u8, info->wqe_bulk, 8);
	info->log_num_frags = order_base_2(info->num_frags);
}

static u8 mlx5e_get_rqwq_log_stride(u8 wq_type, int ndsegs)
{
	int sz = sizeof(struct mlx5_wqe_data_seg) * ndsegs;

	switch (wq_type) {
	case MLX5_WQ_TYPE_LINKED_LIST_STRIDING_RQ:
		sz += sizeof(struct mlx5e_rx_wqe_ll);
		break;
	default: /* MLX5_WQ_TYPE_CYCLIC */
		sz += sizeof(struct mlx5e_rx_wqe_cyc);
	}

	return order_base_2(sz);
}

static void mlx5e_build_common_cq_param(struct mlx5_core_dev *mdev,
					struct mlx5e_cq_param *param)
{
	void *cqc = param->cqc;

	MLX5_SET(cqc, cqc, uar_page, mdev->priv.uar->index);
	if (MLX5_CAP_GEN(mdev, cqe_128_always) && cache_line_size() >= 128)
		MLX5_SET(cqc, cqc, cqe_sz, CQE_STRIDE_128_PAD);
}

static void mlx5e_build_rx_cq_param(struct mlx5_core_dev *mdev,
				    struct mlx5e_params *params,
				    struct mlx5e_xsk_param *xsk,
				    struct mlx5e_cq_param *param)
{
	bool hw_stridx = false;
	void *cqc = param->cqc;
	u8 log_cq_size;

	switch (params->rq_wq_type) {
	case MLX5_WQ_TYPE_LINKED_LIST_STRIDING_RQ:
		log_cq_size = mlx5e_mpwqe_get_log_rq_size(params, xsk) +
			mlx5e_mpwqe_get_log_num_strides(mdev, params, xsk);
		hw_stridx = MLX5_CAP_GEN(mdev, mini_cqe_resp_stride_index);
		break;
	default: /* MLX5_WQ_TYPE_CYCLIC */
		log_cq_size = params->log_rq_mtu_frames;
	}

	MLX5_SET(cqc, cqc, log_cq_size, log_cq_size);
	if (MLX5E_GET_PFLAG(params, MLX5E_PFLAG_RX_CQE_COMPRESS)) {
		MLX5_SET(cqc, cqc, mini_cqe_res_format, hw_stridx ?
			 MLX5_CQE_FORMAT_CSUM_STRIDX : MLX5_CQE_FORMAT_CSUM);
		MLX5_SET(cqc, cqc, cqe_comp_en, 1);
	}

	mlx5e_build_common_cq_param(mdev, param);
	param->cq_period_mode = params->rx_cq_moderation.cq_period_mode;
}

static u8 rq_end_pad_mode(struct mlx5_core_dev *mdev, struct mlx5e_params *params)
{
	bool ro = pcie_relaxed_ordering_enabled(mdev->pdev) &&
		MLX5_CAP_GEN(mdev, relaxed_ordering_write);

	return ro && params->lro_en ?
		MLX5_WQ_END_PAD_MODE_NONE : MLX5_WQ_END_PAD_MODE_ALIGN;
}

int mlx5e_build_rq_param(struct mlx5_core_dev *mdev,
			 struct mlx5e_params *params,
			 struct mlx5e_xsk_param *xsk,
			 u16 q_counter,
			 struct mlx5e_rq_param *param)
{
	void *rqc = param->rqc;
	void *wq = MLX5_ADDR_OF(rqc, rqc, wq);
	int ndsegs = 1;

	switch (params->rq_wq_type) {
	case MLX5_WQ_TYPE_LINKED_LIST_STRIDING_RQ: {
		u8 log_wqe_num_of_strides = mlx5e_mpwqe_get_log_num_strides(mdev, params, xsk);
		u8 log_wqe_stride_size = mlx5e_mpwqe_get_log_stride_size(mdev, params, xsk);

		if (!mlx5e_verify_rx_mpwqe_strides(mdev, log_wqe_stride_size,
						   log_wqe_num_of_strides)) {
			mlx5_core_err(mdev,
				      "Bad RX MPWQE params: log_stride_size %u, log_num_strides %u\n",
				      log_wqe_stride_size, log_wqe_num_of_strides);
			return -EINVAL;
		}

		MLX5_SET(wq, wq, log_wqe_num_of_strides,
			 log_wqe_num_of_strides - MLX5_MPWQE_LOG_NUM_STRIDES_BASE);
		MLX5_SET(wq, wq, log_wqe_stride_size,
			 log_wqe_stride_size - MLX5_MPWQE_LOG_STRIDE_SZ_BASE);
		MLX5_SET(wq, wq, log_wq_sz, mlx5e_mpwqe_get_log_rq_size(params, xsk));
		break;
	}
	default: /* MLX5_WQ_TYPE_CYCLIC */
		MLX5_SET(wq, wq, log_wq_sz, params->log_rq_mtu_frames);
		mlx5e_build_rq_frags_info(mdev, params, xsk, &param->frags_info);
		ndsegs = param->frags_info.num_frags;
	}

	MLX5_SET(wq, wq, wq_type,          params->rq_wq_type);
	MLX5_SET(wq, wq, end_padding_mode, rq_end_pad_mode(mdev, params));
	MLX5_SET(wq, wq, log_wq_stride,
		 mlx5e_get_rqwq_log_stride(params->rq_wq_type, ndsegs));
	MLX5_SET(wq, wq, pd,               mdev->mlx5e_res.hw_objs.pdn);
	MLX5_SET(rqc, rqc, counter_set_id, q_counter);
	MLX5_SET(rqc, rqc, vsd,            params->vlan_strip_disable);
	MLX5_SET(rqc, rqc, scatter_fcs,    params->scatter_fcs_en);

	param->wq.buf_numa_node = dev_to_node(mlx5_core_dma_dev(mdev));
	mlx5e_build_rx_cq_param(mdev, params, xsk, &param->cqp);

	return 0;
}

void mlx5e_build_drop_rq_param(struct mlx5_core_dev *mdev,
			       u16 q_counter,
			       struct mlx5e_rq_param *param)
{
	void *rqc = param->rqc;
	void *wq = MLX5_ADDR_OF(rqc, rqc, wq);

	MLX5_SET(wq, wq, wq_type, MLX5_WQ_TYPE_CYCLIC);
	MLX5_SET(wq, wq, log_wq_stride,
		 mlx5e_get_rqwq_log_stride(MLX5_WQ_TYPE_CYCLIC, 1));
	MLX5_SET(rqc, rqc, counter_set_id, q_counter);

	param->wq.buf_numa_node = dev_to_node(mlx5_core_dma_dev(mdev));
}

void mlx5e_build_tx_cq_param(struct mlx5_core_dev *mdev,
			     struct mlx5e_params *params,
			     struct mlx5e_cq_param *param)
{
	void *cqc = param->cqc;

	MLX5_SET(cqc, cqc, log_cq_size, params->log_sq_size);

	mlx5e_build_common_cq_param(mdev, param);
	param->cq_period_mode = params->tx_cq_moderation.cq_period_mode;
}

void mlx5e_build_sq_param_common(struct mlx5_core_dev *mdev,
				 struct mlx5e_sq_param *param)
{
	void *sqc = param->sqc;
	void *wq = MLX5_ADDR_OF(sqc, sqc, wq);

	MLX5_SET(wq, wq, log_wq_stride, ilog2(MLX5_SEND_WQE_BB));
	MLX5_SET(wq, wq, pd,            mdev->mlx5e_res.hw_objs.pdn);

	param->wq.buf_numa_node = dev_to_node(mlx5_core_dma_dev(mdev));
}

void mlx5e_build_sq_param(struct mlx5_core_dev *mdev,
			  struct mlx5e_params *params,
			  struct mlx5e_sq_param *param)
{
	void *sqc = param->sqc;
	void *wq = MLX5_ADDR_OF(sqc, sqc, wq);
	bool allow_swp;

	allow_swp = mlx5_geneve_tx_allowed(mdev) ||
		    !!MLX5_IPSEC_DEV(mdev);
	mlx5e_build_sq_param_common(mdev, param);
	MLX5_SET(wq, wq, log_wq_sz, params->log_sq_size);
	MLX5_SET(sqc, sqc, allow_swp, allow_swp);
	param->is_mpw = MLX5E_GET_PFLAG(params, MLX5E_PFLAG_SKB_TX_MPWQE);
	param->stop_room = mlx5e_calc_sq_stop_room(mdev, params);
	mlx5e_build_tx_cq_param(mdev, params, &param->cqp);
}

static void mlx5e_build_ico_cq_param(struct mlx5_core_dev *mdev,
				     u8 log_wq_size,
				     struct mlx5e_cq_param *param)
{
	void *cqc = param->cqc;

	MLX5_SET(cqc, cqc, log_cq_size, log_wq_size);

	mlx5e_build_common_cq_param(mdev, param);

	param->cq_period_mode = DIM_CQ_PERIOD_MODE_START_FROM_EQE;
}

static u8 mlx5e_get_rq_log_wq_sz(void *rqc)
{
	void *wq = MLX5_ADDR_OF(rqc, rqc, wq);

	return MLX5_GET(wq, wq, log_wq_sz);
}

static u8 mlx5e_build_icosq_log_wq_sz(struct mlx5e_params *params,
				      struct mlx5e_rq_param *rqp)
{
	switch (params->rq_wq_type) {
	case MLX5_WQ_TYPE_LINKED_LIST_STRIDING_RQ:
		return max_t(u8, MLX5E_PARAMS_MINIMUM_LOG_SQ_SIZE,
			     order_base_2(MLX5E_UMR_WQEBBS) +
			     mlx5e_get_rq_log_wq_sz(rqp->rqc));
	default: /* MLX5_WQ_TYPE_CYCLIC */
		return MLX5E_PARAMS_MINIMUM_LOG_SQ_SIZE;
	}
}

static u8 mlx5e_build_async_icosq_log_wq_sz(struct mlx5_core_dev *mdev)
{
	if (mlx5e_accel_is_ktls_rx(mdev))
		return MLX5E_PARAMS_DEFAULT_LOG_SQ_SIZE;

	return MLX5E_PARAMS_MINIMUM_LOG_SQ_SIZE;
}

static void mlx5e_build_icosq_param(struct mlx5_core_dev *mdev,
				    u8 log_wq_size,
				    struct mlx5e_sq_param *param)
{
	void *sqc = param->sqc;
	void *wq = MLX5_ADDR_OF(sqc, sqc, wq);

	mlx5e_build_sq_param_common(mdev, param);

	MLX5_SET(wq, wq, log_wq_sz, log_wq_size);
	MLX5_SET(sqc, sqc, reg_umr, MLX5_CAP_ETH(mdev, reg_umr_sq));
	mlx5e_build_ico_cq_param(mdev, log_wq_size, &param->cqp);
}

static void mlx5e_build_async_icosq_param(struct mlx5_core_dev *mdev,
					  u8 log_wq_size,
					  struct mlx5e_sq_param *param)
{
	void *sqc = param->sqc;
	void *wq = MLX5_ADDR_OF(sqc, sqc, wq);

	mlx5e_build_sq_param_common(mdev, param);
	param->stop_room = mlx5e_stop_room_for_wqe(1); /* for XSK NOP */
	param->is_tls = mlx5e_accel_is_ktls_rx(mdev);
	if (param->is_tls)
		param->stop_room += mlx5e_stop_room_for_wqe(1); /* for TLS RX resync NOP */
	MLX5_SET(sqc, sqc, reg_umr, MLX5_CAP_ETH(mdev, reg_umr_sq));
	MLX5_SET(wq, wq, log_wq_sz, log_wq_size);
	mlx5e_build_ico_cq_param(mdev, log_wq_size, &param->cqp);
}

void mlx5e_build_xdpsq_param(struct mlx5_core_dev *mdev,
			     struct mlx5e_params *params,
			     struct mlx5e_sq_param *param)
{
	void *sqc = param->sqc;
	void *wq = MLX5_ADDR_OF(sqc, sqc, wq);

	mlx5e_build_sq_param_common(mdev, param);
	MLX5_SET(wq, wq, log_wq_sz, params->log_sq_size);
	param->is_mpw = MLX5E_GET_PFLAG(params, MLX5E_PFLAG_XDP_TX_MPWQE);
	mlx5e_build_tx_cq_param(mdev, params, &param->cqp);
}

int mlx5e_build_channel_param(struct mlx5_core_dev *mdev,
			      struct mlx5e_params *params,
			      u16 q_counter,
			      struct mlx5e_channel_param *cparam)
{
	u8 icosq_log_wq_sz, async_icosq_log_wq_sz;
	int err;

	err = mlx5e_build_rq_param(mdev, params, NULL, q_counter, &cparam->rq);
	if (err)
		return err;

	icosq_log_wq_sz = mlx5e_build_icosq_log_wq_sz(params, &cparam->rq);
	async_icosq_log_wq_sz = mlx5e_build_async_icosq_log_wq_sz(mdev);

	mlx5e_build_sq_param(mdev, params, &cparam->txq_sq);
	mlx5e_build_xdpsq_param(mdev, params, &cparam->xdp_sq);
	mlx5e_build_icosq_param(mdev, icosq_log_wq_sz, &cparam->icosq);
	mlx5e_build_async_icosq_param(mdev, async_icosq_log_wq_sz, &cparam->async_icosq);

	return 0;
}<|MERGE_RESOLUTION|>--- conflicted
+++ resolved
@@ -18,17 +18,10 @@
 				 struct mlx5e_xsk_param *xsk)
 {
 	u16 headroom;
-<<<<<<< HEAD
 
 	if (xsk)
 		return xsk->headroom;
 
-=======
-
-	if (xsk)
-		return xsk->headroom;
-
->>>>>>> 7d2a07b7
 	headroom = NET_IP_ALIGN;
 	if (mlx5e_rx_is_xdp(params, xsk))
 		headroom += XDP_PACKET_HEADROOM;
@@ -47,13 +40,8 @@
 	return linear_rq_headroom + hw_mtu;
 }
 
-<<<<<<< HEAD
-u32 mlx5e_rx_get_linear_frag_sz(struct mlx5e_params *params,
-				struct mlx5e_xsk_param *xsk)
-=======
 static u32 mlx5e_rx_get_linear_frag_sz(struct mlx5e_params *params,
 				       struct mlx5e_xsk_param *xsk)
->>>>>>> 7d2a07b7
 {
 	u32 frag_sz = mlx5e_rx_get_min_frag_sz(params, xsk);
 
