/*
 * Copyright (c) 2016, Mellanox Technologies. All rights reserved.
 *
 * This software is available to you under a choice of one of two
 * licenses.  You may choose to be licensed under the terms of the GNU
 * General Public License (GPL) Version 2, available from the file
 * COPYING in the main directory of this source tree, or the
 * OpenIB.org BSD license below:
 *
 *     Redistribution and use in source and binary forms, with or
 *     without modification, are permitted provided that the following
 *     conditions are met:
 *
 *      - Redistributions of source code must retain the above
 *        copyright notice, this list of conditions and the following
 *        disclaimer.
 *
 *      - Redistributions in binary form must reproduce the above
 *        copyright notice, this list of conditions and the following
 *        disclaimer in the documentation and/or other materials
 *        provided with the distribution.
 *
 * THE SOFTWARE IS PROVIDED "AS IS", WITHOUT WARRANTY OF ANY KIND,
 * EXPRESS OR IMPLIED, INCLUDING BUT NOT LIMITED TO THE WARRANTIES OF
 * MERCHANTABILITY, FITNESS FOR A PARTICULAR PURPOSE AND
 * NONINFRINGEMENT. IN NO EVENT SHALL THE AUTHORS OR COPYRIGHT HOLDERS
 * BE LIABLE FOR ANY CLAIM, DAMAGES OR OTHER LIABILITY, WHETHER IN AN
 * ACTION OF CONTRACT, TORT OR OTHERWISE, ARISING FROM, OUT OF OR IN
 * CONNECTION WITH THE SOFTWARE OR THE USE OR OTHER DEALINGS IN THE
 * SOFTWARE.
 */

#include <linux/mlx5/driver.h>
#include <linux/mlx5/fs.h>
#include <linux/rbtree.h>
#include "mlx5_core.h"
#include "fs_core.h"
#include "fs_cmd.h"

#define MLX5_FC_STATS_PERIOD msecs_to_jiffies(1000)
/* Max number of counters to query in bulk read is 32K */
#define MLX5_SW_MAX_COUNTERS_BULK BIT(15)
#define MLX5_FC_POOL_MAX_THRESHOLD BIT(18)
#define MLX5_FC_POOL_USED_BUFF_RATIO 10

struct mlx5_fc_cache {
	u64 packets;
	u64 bytes;
	u64 lastuse;
};

struct mlx5_fc {
	struct list_head list;
	struct llist_node addlist;
	struct llist_node dellist;

	/* last{packets,bytes} members are used when calculating the delta since
	 * last reading
	 */
	u64 lastpackets;
	u64 lastbytes;

	struct mlx5_fc_bulk *bulk;
	u32 id;
	bool aging;

	struct mlx5_fc_cache cache ____cacheline_aligned_in_smp;
};

static void mlx5_fc_pool_init(struct mlx5_fc_pool *fc_pool, struct mlx5_core_dev *dev);
static void mlx5_fc_pool_cleanup(struct mlx5_fc_pool *fc_pool);
static struct mlx5_fc *mlx5_fc_pool_acquire_counter(struct mlx5_fc_pool *fc_pool);
static void mlx5_fc_pool_release_counter(struct mlx5_fc_pool *fc_pool, struct mlx5_fc *fc);

/* locking scheme:
 *
 * It is the responsibility of the user to prevent concurrent calls or bad
 * ordering to mlx5_fc_create(), mlx5_fc_destroy() and accessing a reference
 * to struct mlx5_fc.
 * e.g en_tc.c is protected by RTNL lock of its caller, and will never call a
 * dump (access to struct mlx5_fc) after a counter is destroyed.
 *
 * access to counter list:
 * - create (user context)
 *   - mlx5_fc_create() only adds to an addlist to be used by
 *     mlx5_fc_stats_work(). addlist is a lockless single linked list
 *     that doesn't require any additional synchronization when adding single
 *     node.
 *   - spawn thread to do the actual destroy
 *
 * - destroy (user context)
 *   - add a counter to lockless dellist
 *   - spawn thread to do the actual del
 *
 * - dump (user context)
 *   user should not call dump after destroy
 *
 * - query (single thread workqueue context)
 *   destroy/dump - no conflict (see destroy)
 *   query/dump - packets and bytes might be inconsistent (since update is not
 *                atomic)
 *   query/create - no conflict (see create)
 *   since every create/destroy spawn the work, only after necessary time has
 *   elapsed, the thread will actually query the hardware.
 */

static struct list_head *mlx5_fc_counters_lookup_next(struct mlx5_core_dev *dev,
						      u32 id)
{
	struct mlx5_fc_stats *fc_stats = &dev->priv.fc_stats;
	unsigned long next_id = (unsigned long)id + 1;
	struct mlx5_fc *counter;
	unsigned long tmp;

	rcu_read_lock();
	/* skip counters that are in idr, but not yet in counters list */
	idr_for_each_entry_continue_ul(&fc_stats->counters_idr,
				       counter, tmp, next_id) {
		if (!list_empty(&counter->list))
			break;
	}
	rcu_read_unlock();

	return counter ? &counter->list : &fc_stats->counters;
}

static void mlx5_fc_stats_insert(struct mlx5_core_dev *dev,
				 struct mlx5_fc *counter)
{
	struct list_head *next = mlx5_fc_counters_lookup_next(dev, counter->id);

	list_add_tail(&counter->list, next);
}

static void mlx5_fc_stats_remove(struct mlx5_core_dev *dev,
				 struct mlx5_fc *counter)
{
	struct mlx5_fc_stats *fc_stats = &dev->priv.fc_stats;

	list_del(&counter->list);

	spin_lock(&fc_stats->counters_idr_lock);
	WARN_ON(!idr_remove(&fc_stats->counters_idr, counter->id));
	spin_unlock(&fc_stats->counters_idr_lock);
}

static int get_max_bulk_query_len(struct mlx5_core_dev *dev)
{
	return min_t(int, MLX5_SW_MAX_COUNTERS_BULK,
			  (1 << MLX5_CAP_GEN(dev, log_max_flow_counter_bulk)));
}

static void update_counter_cache(int index, u32 *bulk_raw_data,
				 struct mlx5_fc_cache *cache)
{
	void *stats = MLX5_ADDR_OF(query_flow_counter_out, bulk_raw_data,
			     flow_statistics[index]);
	u64 packets = MLX5_GET64(traffic_counter, stats, packets);
	u64 bytes = MLX5_GET64(traffic_counter, stats, octets);

	if (cache->packets == packets)
		return;

	cache->packets = packets;
	cache->bytes = bytes;
	cache->lastuse = jiffies;
}

static void mlx5_fc_stats_query_counter_range(struct mlx5_core_dev *dev,
					      struct mlx5_fc *first,
					      u32 last_id)
{
	struct mlx5_fc_stats *fc_stats = &dev->priv.fc_stats;
	bool query_more_counters = (first->id <= last_id);
	int max_bulk_len = get_max_bulk_query_len(dev);
	u32 *data = fc_stats->bulk_query_out;
	struct mlx5_fc *counter = first;
	u32 bulk_base_id;
	int bulk_len;
	int err;

	while (query_more_counters) {
		/* first id must be aligned to 4 when using bulk query */
		bulk_base_id = counter->id & ~0x3;

		/* number of counters to query inc. the last counter */
		bulk_len = min_t(int, max_bulk_len,
				 ALIGN(last_id - bulk_base_id + 1, 4));

		err = mlx5_cmd_fc_bulk_query(dev, bulk_base_id, bulk_len,
					     data);
		if (err) {
			mlx5_core_err(dev, "Error doing bulk query: %d\n", err);
			return;
		}
		query_more_counters = false;

		list_for_each_entry_from(counter, &fc_stats->counters, list) {
			int counter_index = counter->id - bulk_base_id;
			struct mlx5_fc_cache *cache = &counter->cache;

			if (counter->id >= bulk_base_id + bulk_len) {
				query_more_counters = true;
				break;
			}

			update_counter_cache(counter_index, data, cache);
		}
	}
}

static void mlx5_fc_free(struct mlx5_core_dev *dev, struct mlx5_fc *counter)
{
	mlx5_cmd_fc_free(dev, counter->id);
	kfree(counter);
}

static void mlx5_fc_release(struct mlx5_core_dev *dev, struct mlx5_fc *counter)
{
	struct mlx5_fc_stats *fc_stats = &dev->priv.fc_stats;

	if (counter->bulk)
		mlx5_fc_pool_release_counter(&fc_stats->fc_pool, counter);
	else
		mlx5_fc_free(dev, counter);
}

static void mlx5_fc_stats_work(struct work_struct *work)
{
	struct mlx5_core_dev *dev = container_of(work, struct mlx5_core_dev,
						 priv.fc_stats.work.work);
	struct mlx5_fc_stats *fc_stats = &dev->priv.fc_stats;
	/* Take dellist first to ensure that counters cannot be deleted before
	 * they are inserted.
	 */
	struct llist_node *dellist = llist_del_all(&fc_stats->dellist);
	struct llist_node *addlist = llist_del_all(&fc_stats->addlist);
	struct mlx5_fc *counter = NULL, *last = NULL, *tmp;
	unsigned long now = jiffies;

	if (addlist || !list_empty(&fc_stats->counters))
		queue_delayed_work(fc_stats->wq, &fc_stats->work,
				   fc_stats->sampling_interval);

	llist_for_each_entry(counter, addlist, addlist)
		mlx5_fc_stats_insert(dev, counter);

	llist_for_each_entry_safe(counter, tmp, dellist, dellist) {
		mlx5_fc_stats_remove(dev, counter);

		mlx5_fc_release(dev, counter);
	}

	if (time_before(now, fc_stats->next_query) ||
	    list_empty(&fc_stats->counters))
		return;
	last = list_last_entry(&fc_stats->counters, struct mlx5_fc, list);

	counter = list_first_entry(&fc_stats->counters, struct mlx5_fc,
				   list);
	if (counter)
		mlx5_fc_stats_query_counter_range(dev, counter, last->id);

	fc_stats->next_query = now + fc_stats->sampling_interval;
}

static struct mlx5_fc *mlx5_fc_single_alloc(struct mlx5_core_dev *dev)
{
	struct mlx5_fc *counter;
	int err;

	counter = kzalloc(sizeof(*counter), GFP_KERNEL);
	if (!counter)
		return ERR_PTR(-ENOMEM);

	err = mlx5_cmd_fc_alloc(dev, &counter->id);
	if (err) {
		kfree(counter);
		return ERR_PTR(err);
	}

	return counter;
}

static struct mlx5_fc *mlx5_fc_acquire(struct mlx5_core_dev *dev, bool aging)
{
	struct mlx5_fc_stats *fc_stats = &dev->priv.fc_stats;
	struct mlx5_fc *counter;

	if (aging && MLX5_CAP_GEN(dev, flow_counter_bulk_alloc) != 0) {
		counter = mlx5_fc_pool_acquire_counter(&fc_stats->fc_pool);
		if (!IS_ERR(counter))
			return counter;
	}

	return mlx5_fc_single_alloc(dev);
}

struct mlx5_fc *mlx5_fc_create(struct mlx5_core_dev *dev, bool aging)
{
	struct mlx5_fc *counter = mlx5_fc_acquire(dev, aging);
	struct mlx5_fc_stats *fc_stats = &dev->priv.fc_stats;
	int err;

	if (IS_ERR(counter))
		return counter;

	INIT_LIST_HEAD(&counter->list);
	counter->aging = aging;

	if (aging) {
		u32 id = counter->id;

		counter->cache.lastuse = jiffies;
		counter->lastbytes = counter->cache.bytes;
		counter->lastpackets = counter->cache.packets;

		idr_preload(GFP_KERNEL);
		spin_lock(&fc_stats->counters_idr_lock);

		err = idr_alloc_u32(&fc_stats->counters_idr, counter, &id, id,
				    GFP_NOWAIT);

		spin_unlock(&fc_stats->counters_idr_lock);
		idr_preload_end();
		if (err)
			goto err_out_alloc;

		llist_add(&counter->addlist, &fc_stats->addlist);

		mod_delayed_work(fc_stats->wq, &fc_stats->work, 0);
	}

	return counter;

err_out_alloc:
	mlx5_fc_release(dev, counter);
	return ERR_PTR(err);
}
EXPORT_SYMBOL(mlx5_fc_create);

u32 mlx5_fc_id(struct mlx5_fc *counter)
{
	return counter->id;
}
EXPORT_SYMBOL(mlx5_fc_id);

void mlx5_fc_destroy(struct mlx5_core_dev *dev, struct mlx5_fc *counter)
{
	struct mlx5_fc_stats *fc_stats = &dev->priv.fc_stats;

	if (!counter)
		return;

	if (counter->aging) {
		llist_add(&counter->dellist, &fc_stats->dellist);
		mod_delayed_work(fc_stats->wq, &fc_stats->work, 0);
		return;
	}

	mlx5_fc_release(dev, counter);
}
EXPORT_SYMBOL(mlx5_fc_destroy);

int mlx5_init_fc_stats(struct mlx5_core_dev *dev)
{
	struct mlx5_fc_stats *fc_stats = &dev->priv.fc_stats;
	int max_bulk_len;
	int max_out_len;

	spin_lock_init(&fc_stats->counters_idr_lock);
	idr_init(&fc_stats->counters_idr);
	INIT_LIST_HEAD(&fc_stats->counters);
	init_llist_head(&fc_stats->addlist);
	init_llist_head(&fc_stats->dellist);

	max_bulk_len = get_max_bulk_query_len(dev);
	max_out_len = mlx5_cmd_fc_get_bulk_query_out_len(max_bulk_len);
	fc_stats->bulk_query_out = kzalloc(max_out_len, GFP_KERNEL);
	if (!fc_stats->bulk_query_out)
		return -ENOMEM;

	fc_stats->wq = create_singlethread_workqueue("mlx5_fc");
	if (!fc_stats->wq)
		goto err_wq_create;

	fc_stats->sampling_interval = MLX5_FC_STATS_PERIOD;
	INIT_DELAYED_WORK(&fc_stats->work, mlx5_fc_stats_work);

	mlx5_fc_pool_init(&fc_stats->fc_pool, dev);
	return 0;

err_wq_create:
	kfree(fc_stats->bulk_query_out);
	return -ENOMEM;
}

void mlx5_cleanup_fc_stats(struct mlx5_core_dev *dev)
{
	struct mlx5_fc_stats *fc_stats = &dev->priv.fc_stats;
	struct llist_node *tmplist;
	struct mlx5_fc *counter;
	struct mlx5_fc *tmp;

	cancel_delayed_work_sync(&dev->priv.fc_stats.work);
	destroy_workqueue(dev->priv.fc_stats.wq);
	dev->priv.fc_stats.wq = NULL;

	tmplist = llist_del_all(&fc_stats->addlist);
	llist_for_each_entry_safe(counter, tmp, tmplist, addlist)
		mlx5_fc_release(dev, counter);

	list_for_each_entry_safe(counter, tmp, &fc_stats->counters, list)
		mlx5_fc_release(dev, counter);

	mlx5_fc_pool_cleanup(&fc_stats->fc_pool);
	idr_destroy(&fc_stats->counters_idr);
	kfree(fc_stats->bulk_query_out);
}

int mlx5_fc_query(struct mlx5_core_dev *dev, struct mlx5_fc *counter,
		  u64 *packets, u64 *bytes)
{
	return mlx5_cmd_fc_query(dev, counter->id, packets, bytes);
}
EXPORT_SYMBOL(mlx5_fc_query);

u64 mlx5_fc_query_lastuse(struct mlx5_fc *counter)
{
	return counter->cache.lastuse;
}

void mlx5_fc_query_cached(struct mlx5_fc *counter,
			  u64 *bytes, u64 *packets, u64 *lastuse)
{
	struct mlx5_fc_cache c;

	c = counter->cache;

	*bytes = c.bytes - counter->lastbytes;
	*packets = c.packets - counter->lastpackets;
	*lastuse = c.lastuse;

	counter->lastbytes = c.bytes;
	counter->lastpackets = c.packets;
}

void mlx5_fc_queue_stats_work(struct mlx5_core_dev *dev,
			      struct delayed_work *dwork,
			      unsigned long delay)
{
	struct mlx5_fc_stats *fc_stats = &dev->priv.fc_stats;

	queue_delayed_work(fc_stats->wq, dwork, delay);
}

void mlx5_fc_update_sampling_interval(struct mlx5_core_dev *dev,
				      unsigned long interval)
{
	struct mlx5_fc_stats *fc_stats = &dev->priv.fc_stats;

	fc_stats->sampling_interval = min_t(unsigned long, interval,
					    fc_stats->sampling_interval);
}

/* Flow counter bluks */

struct mlx5_fc_bulk {
	struct list_head pool_list;
	u32 base_id;
	int bulk_len;
	unsigned long *bitmask;
	struct mlx5_fc fcs[];
};

static void mlx5_fc_init(struct mlx5_fc *counter, struct mlx5_fc_bulk *bulk,
			 u32 id)
{
	counter->bulk = bulk;
	counter->id = id;
}

static int mlx5_fc_bulk_get_free_fcs_amount(struct mlx5_fc_bulk *bulk)
{
	return bitmap_weight(bulk->bitmask, bulk->bulk_len);
}

static struct mlx5_fc_bulk *mlx5_fc_bulk_create(struct mlx5_core_dev *dev)
{
	enum mlx5_fc_bulk_alloc_bitmask alloc_bitmask;
	struct mlx5_fc_bulk *bulk;
	int err = -ENOMEM;
	int bulk_len;
	u32 base_id;
	int i;

	alloc_bitmask = MLX5_CAP_GEN(dev, flow_counter_bulk_alloc);
	bulk_len = alloc_bitmask > 0 ? MLX5_FC_BULK_NUM_FCS(alloc_bitmask) : 1;

<<<<<<< HEAD
	bulk = kzalloc(sizeof(*bulk) + bulk_len * sizeof(struct mlx5_fc),
		       GFP_KERNEL);
	if (!bulk)
		goto err_alloc_bulk;

	bulk->bitmask = kcalloc(BITS_TO_LONGS(bulk_len), sizeof(unsigned long),
				GFP_KERNEL);
=======
	bulk = kvzalloc(sizeof(*bulk) + bulk_len * sizeof(struct mlx5_fc),
			GFP_KERNEL);
	if (!bulk)
		goto err_alloc_bulk;

	bulk->bitmask = kvcalloc(BITS_TO_LONGS(bulk_len), sizeof(unsigned long),
				 GFP_KERNEL);
>>>>>>> 7d2a07b7
	if (!bulk->bitmask)
		goto err_alloc_bitmask;

	err = mlx5_cmd_fc_bulk_alloc(dev, alloc_bitmask, &base_id);
	if (err)
		goto err_mlx5_cmd_bulk_alloc;

	bulk->base_id = base_id;
	bulk->bulk_len = bulk_len;
	for (i = 0; i < bulk_len; i++) {
		mlx5_fc_init(&bulk->fcs[i], bulk, base_id + i);
		set_bit(i, bulk->bitmask);
	}

	return bulk;

err_mlx5_cmd_bulk_alloc:
<<<<<<< HEAD
	kfree(bulk->bitmask);
err_alloc_bitmask:
	kfree(bulk);
=======
	kvfree(bulk->bitmask);
err_alloc_bitmask:
	kvfree(bulk);
>>>>>>> 7d2a07b7
err_alloc_bulk:
	return ERR_PTR(err);
}

static int
mlx5_fc_bulk_destroy(struct mlx5_core_dev *dev, struct mlx5_fc_bulk *bulk)
{
	if (mlx5_fc_bulk_get_free_fcs_amount(bulk) < bulk->bulk_len) {
		mlx5_core_err(dev, "Freeing bulk before all counters were released\n");
		return -EBUSY;
	}

	mlx5_cmd_fc_free(dev, bulk->base_id);
<<<<<<< HEAD
	kfree(bulk->bitmask);
	kfree(bulk);
=======
	kvfree(bulk->bitmask);
	kvfree(bulk);
>>>>>>> 7d2a07b7

	return 0;
}

static struct mlx5_fc *mlx5_fc_bulk_acquire_fc(struct mlx5_fc_bulk *bulk)
{
	int free_fc_index = find_first_bit(bulk->bitmask, bulk->bulk_len);

	if (free_fc_index >= bulk->bulk_len)
		return ERR_PTR(-ENOSPC);

	clear_bit(free_fc_index, bulk->bitmask);
	return &bulk->fcs[free_fc_index];
}

static int mlx5_fc_bulk_release_fc(struct mlx5_fc_bulk *bulk, struct mlx5_fc *fc)
{
	int fc_index = fc->id - bulk->base_id;

	if (test_bit(fc_index, bulk->bitmask))
		return -EINVAL;

	set_bit(fc_index, bulk->bitmask);
	return 0;
}

/* Flow counters pool API */

static void mlx5_fc_pool_init(struct mlx5_fc_pool *fc_pool, struct mlx5_core_dev *dev)
{
	fc_pool->dev = dev;
	mutex_init(&fc_pool->pool_lock);
	INIT_LIST_HEAD(&fc_pool->fully_used);
	INIT_LIST_HEAD(&fc_pool->partially_used);
	INIT_LIST_HEAD(&fc_pool->unused);
	fc_pool->available_fcs = 0;
	fc_pool->used_fcs = 0;
	fc_pool->threshold = 0;
}

static void mlx5_fc_pool_cleanup(struct mlx5_fc_pool *fc_pool)
{
	struct mlx5_core_dev *dev = fc_pool->dev;
	struct mlx5_fc_bulk *bulk;
	struct mlx5_fc_bulk *tmp;

	list_for_each_entry_safe(bulk, tmp, &fc_pool->fully_used, pool_list)
		mlx5_fc_bulk_destroy(dev, bulk);
	list_for_each_entry_safe(bulk, tmp, &fc_pool->partially_used, pool_list)
		mlx5_fc_bulk_destroy(dev, bulk);
	list_for_each_entry_safe(bulk, tmp, &fc_pool->unused, pool_list)
		mlx5_fc_bulk_destroy(dev, bulk);
}

static void mlx5_fc_pool_update_threshold(struct mlx5_fc_pool *fc_pool)
{
	fc_pool->threshold = min_t(int, MLX5_FC_POOL_MAX_THRESHOLD,
				   fc_pool->used_fcs / MLX5_FC_POOL_USED_BUFF_RATIO);
}

static struct mlx5_fc_bulk *
mlx5_fc_pool_alloc_new_bulk(struct mlx5_fc_pool *fc_pool)
{
	struct mlx5_core_dev *dev = fc_pool->dev;
	struct mlx5_fc_bulk *new_bulk;

	new_bulk = mlx5_fc_bulk_create(dev);
	if (!IS_ERR(new_bulk))
		fc_pool->available_fcs += new_bulk->bulk_len;
	mlx5_fc_pool_update_threshold(fc_pool);
	return new_bulk;
}

static void
mlx5_fc_pool_free_bulk(struct mlx5_fc_pool *fc_pool, struct mlx5_fc_bulk *bulk)
{
	struct mlx5_core_dev *dev = fc_pool->dev;

	fc_pool->available_fcs -= bulk->bulk_len;
	mlx5_fc_bulk_destroy(dev, bulk);
	mlx5_fc_pool_update_threshold(fc_pool);
}

static struct mlx5_fc *
mlx5_fc_pool_acquire_from_list(struct list_head *src_list,
			       struct list_head *next_list,
			       bool move_non_full_bulk)
{
	struct mlx5_fc_bulk *bulk;
	struct mlx5_fc *fc;

	if (list_empty(src_list))
		return ERR_PTR(-ENODATA);

	bulk = list_first_entry(src_list, struct mlx5_fc_bulk, pool_list);
	fc = mlx5_fc_bulk_acquire_fc(bulk);
	if (move_non_full_bulk || mlx5_fc_bulk_get_free_fcs_amount(bulk) == 0)
		list_move(&bulk->pool_list, next_list);
	return fc;
}

static struct mlx5_fc *
mlx5_fc_pool_acquire_counter(struct mlx5_fc_pool *fc_pool)
{
	struct mlx5_fc_bulk *new_bulk;
	struct mlx5_fc *fc;

	mutex_lock(&fc_pool->pool_lock);

	fc = mlx5_fc_pool_acquire_from_list(&fc_pool->partially_used,
					    &fc_pool->fully_used, false);
	if (IS_ERR(fc))
		fc = mlx5_fc_pool_acquire_from_list(&fc_pool->unused,
						    &fc_pool->partially_used,
						    true);
	if (IS_ERR(fc)) {
		new_bulk = mlx5_fc_pool_alloc_new_bulk(fc_pool);
		if (IS_ERR(new_bulk)) {
			fc = ERR_CAST(new_bulk);
			goto out;
		}
		fc = mlx5_fc_bulk_acquire_fc(new_bulk);
		list_add(&new_bulk->pool_list, &fc_pool->partially_used);
	}
	fc_pool->available_fcs--;
	fc_pool->used_fcs++;

out:
	mutex_unlock(&fc_pool->pool_lock);
	return fc;
}

static void
mlx5_fc_pool_release_counter(struct mlx5_fc_pool *fc_pool, struct mlx5_fc *fc)
{
	struct mlx5_core_dev *dev = fc_pool->dev;
	struct mlx5_fc_bulk *bulk = fc->bulk;
	int bulk_free_fcs_amount;

	mutex_lock(&fc_pool->pool_lock);

	if (mlx5_fc_bulk_release_fc(bulk, fc)) {
		mlx5_core_warn(dev, "Attempted to release a counter which is not acquired\n");
		goto unlock;
	}

	fc_pool->available_fcs++;
	fc_pool->used_fcs--;

	bulk_free_fcs_amount = mlx5_fc_bulk_get_free_fcs_amount(bulk);
	if (bulk_free_fcs_amount == 1)
		list_move_tail(&bulk->pool_list, &fc_pool->partially_used);
	if (bulk_free_fcs_amount == bulk->bulk_len) {
		list_del(&bulk->pool_list);
		if (fc_pool->available_fcs > fc_pool->threshold)
			mlx5_fc_pool_free_bulk(fc_pool, bulk);
		else
			list_add(&bulk->pool_list, &fc_pool->unused);
	}

unlock:
	mutex_unlock(&fc_pool->pool_lock);
}<|MERGE_RESOLUTION|>--- conflicted
+++ resolved
@@ -497,15 +497,6 @@
 	alloc_bitmask = MLX5_CAP_GEN(dev, flow_counter_bulk_alloc);
 	bulk_len = alloc_bitmask > 0 ? MLX5_FC_BULK_NUM_FCS(alloc_bitmask) : 1;
 
-<<<<<<< HEAD
-	bulk = kzalloc(sizeof(*bulk) + bulk_len * sizeof(struct mlx5_fc),
-		       GFP_KERNEL);
-	if (!bulk)
-		goto err_alloc_bulk;
-
-	bulk->bitmask = kcalloc(BITS_TO_LONGS(bulk_len), sizeof(unsigned long),
-				GFP_KERNEL);
-=======
 	bulk = kvzalloc(sizeof(*bulk) + bulk_len * sizeof(struct mlx5_fc),
 			GFP_KERNEL);
 	if (!bulk)
@@ -513,7 +504,6 @@
 
 	bulk->bitmask = kvcalloc(BITS_TO_LONGS(bulk_len), sizeof(unsigned long),
 				 GFP_KERNEL);
->>>>>>> 7d2a07b7
 	if (!bulk->bitmask)
 		goto err_alloc_bitmask;
 
@@ -531,15 +521,9 @@
 	return bulk;
 
 err_mlx5_cmd_bulk_alloc:
-<<<<<<< HEAD
-	kfree(bulk->bitmask);
-err_alloc_bitmask:
-	kfree(bulk);
-=======
 	kvfree(bulk->bitmask);
 err_alloc_bitmask:
 	kvfree(bulk);
->>>>>>> 7d2a07b7
 err_alloc_bulk:
 	return ERR_PTR(err);
 }
@@ -553,13 +537,8 @@
 	}
 
 	mlx5_cmd_fc_free(dev, bulk->base_id);
-<<<<<<< HEAD
-	kfree(bulk->bitmask);
-	kfree(bulk);
-=======
 	kvfree(bulk->bitmask);
 	kvfree(bulk);
->>>>>>> 7d2a07b7
 
 	return 0;
 }
