--- conflicted
+++ resolved
@@ -289,9 +289,6 @@
 	return madev;
 }
 
-<<<<<<< HEAD
-void mlx5_register_device(struct mlx5_core_dev *dev)
-=======
 static void del_adev(struct auxiliary_device *adev)
 {
 	auxiliary_device_delete(adev);
@@ -299,7 +296,6 @@
 }
 
 int mlx5_attach_device(struct mlx5_core_dev *dev)
->>>>>>> 7d2a07b7
 {
 	struct mlx5_priv *priv = &dev->priv;
 	struct auxiliary_device *adev;
@@ -307,12 +303,6 @@
 	int ret = 0, i;
 
 	mutex_lock(&mlx5_intf_mutex);
-<<<<<<< HEAD
-	list_add_tail(&priv->dev_list, &mlx5_dev_list);
-	list_for_each_entry(intf, &intf_list, list)
-		mlx5_add_device(intf, priv);
-	mutex_unlock(&mlx5_intf_mutex);
-=======
 	priv->flags &= ~MLX5_PRIV_FLAGS_DETACH;
 	for (i = 0; i < ARRAY_SIZE(mlx5_adev_devices); i++) {
 		if (!priv->adev[i]) {
@@ -355,7 +345,6 @@
 	}
 	mutex_unlock(&mlx5_intf_mutex);
 	return ret;
->>>>>>> 7d2a07b7
 }
 
 void mlx5_detach_device(struct mlx5_core_dev *dev)
