--- conflicted
+++ resolved
@@ -662,11 +662,6 @@
 	.ndo_get_vf_config	= qede_get_vf_config,
 	.ndo_set_vf_rate	= qede_set_vf_rate,
 #endif
-<<<<<<< HEAD
-	.ndo_udp_tunnel_add	= udp_tunnel_nic_add_port,
-	.ndo_udp_tunnel_del	= udp_tunnel_nic_del_port,
-=======
->>>>>>> 7d2a07b7
 	.ndo_features_check	= qede_features_check,
 	.ndo_bpf		= qede_xdp,
 #ifdef CONFIG_RFS_ACCEL
@@ -690,11 +685,6 @@
 	.ndo_fix_features	= qede_fix_features,
 	.ndo_set_features	= qede_set_features,
 	.ndo_get_stats64	= qede_get_stats64,
-<<<<<<< HEAD
-	.ndo_udp_tunnel_add	= udp_tunnel_nic_add_port,
-	.ndo_udp_tunnel_del	= udp_tunnel_nic_del_port,
-=======
->>>>>>> 7d2a07b7
 	.ndo_features_check	= qede_features_check,
 };
 
@@ -712,11 +702,6 @@
 	.ndo_fix_features	= qede_fix_features,
 	.ndo_set_features	= qede_set_features,
 	.ndo_get_stats64	= qede_get_stats64,
-<<<<<<< HEAD
-	.ndo_udp_tunnel_add	= udp_tunnel_nic_add_port,
-	.ndo_udp_tunnel_del	= udp_tunnel_nic_del_port,
-=======
->>>>>>> 7d2a07b7
 	.ndo_features_check	= qede_features_check,
 	.ndo_bpf		= qede_xdp,
 	.ndo_xdp_xmit		= qede_xdp_transmit,
@@ -1790,11 +1775,7 @@
 
 			/* Driver have no error path from here */
 			WARN_ON(xdp_rxq_info_reg(&fp->rxq->xdp_rxq, edev->ndev,
-<<<<<<< HEAD
-						 fp->rxq->rxq_id) < 0);
-=======
 						 fp->rxq->rxq_id, 0) < 0);
->>>>>>> 7d2a07b7
 
 			if (xdp_rxq_info_reg_mem_model(&fp->rxq->xdp_rxq,
 						       MEM_TYPE_PAGE_ORDER0,
@@ -2643,27 +2624,12 @@
 
 static void qede_generic_hw_err_handler(struct qede_dev *edev)
 {
-<<<<<<< HEAD
-	struct qed_dev *cdev = edev->cdev;
-
-=======
->>>>>>> 7d2a07b7
 	DP_NOTICE(edev,
 		  "Generic sleepable HW error handling started - err_flags 0x%lx\n",
 		  edev->err_flags);
 
-<<<<<<< HEAD
-	/* Trigger a recovery process.
-	 * This is placed in the sleep requiring section just to make
-	 * sure it is the last one, and that all the other operations
-	 * were completed.
-	 */
-	if (test_bit(QEDE_ERR_IS_RECOVERABLE, &edev->err_flags))
-		edev->ops->common->recovery_process(cdev);
-=======
 	if (edev->devlink)
 		edev->ops->common->report_fatal_error(edev->devlink, edev->last_err_type);
->>>>>>> 7d2a07b7
 
 	clear_bit(QEDE_ERR_IS_HANDLED, &edev->err_flags);
 
@@ -2717,10 +2683,7 @@
 		return;
 	}
 
-<<<<<<< HEAD
-=======
 	edev->last_err_type = err_type;
->>>>>>> 7d2a07b7
 	qede_set_hw_err_flags(edev, err_type);
 	qede_atomic_hw_err_handler(edev);
 	set_bit(QEDE_SP_HW_ERR, &edev->sp_flags);
