--- conflicted
+++ resolved
@@ -275,7 +275,6 @@
 
 	p_mgr->srq_count = num_srqs;
 	p_mgr->xrc_srq_count = num_xrc_srqs;
-<<<<<<< HEAD
 }
 
 u32 qed_cxt_get_ilt_page_size(struct qed_hwfn *p_hwfn,
@@ -295,40 +294,13 @@
 	return page_size / XRC_SRQ_CXT_SIZE;
 }
 
-=======
-}
-
-u32 qed_cxt_get_ilt_page_size(struct qed_hwfn *p_hwfn,
-			      enum ilt_clients ilt_client)
-{
-	struct qed_cxt_mngr *p_mngr = p_hwfn->p_cxt_mngr;
-	struct qed_ilt_client_cfg *p_cli = &p_mngr->clients[ilt_client];
-
-	return ILT_PAGE_IN_BYTES(p_cli->p_size.val);
-}
-
-static u32 qed_cxt_xrc_srqs_per_page(struct qed_hwfn *p_hwfn)
-{
-	u32 page_size;
-
-	page_size = qed_cxt_get_ilt_page_size(p_hwfn, ILT_CLI_TSDM);
-	return page_size / XRC_SRQ_CXT_SIZE;
-}
-
->>>>>>> 7d2a07b7
 u32 qed_cxt_get_total_srq_count(struct qed_hwfn *p_hwfn)
 {
 	struct qed_cxt_mngr *p_mgr = p_hwfn->p_cxt_mngr;
 	u32 total_srqs;
-<<<<<<< HEAD
 
 	total_srqs = p_mgr->srq_count + p_mgr->xrc_srq_count;
 
-=======
-
-	total_srqs = p_mgr->srq_count + p_mgr->xrc_srq_count;
-
->>>>>>> 7d2a07b7
 	return total_srqs;
 }
 
@@ -810,7 +782,6 @@
 					  p_t2->dma_mem[i].size,
 					  p_t2->dma_mem[i].virt_addr,
 					  p_t2->dma_mem[i].phys_addr);
-<<<<<<< HEAD
 
 	kfree(p_t2->dma_mem);
 	p_t2->dma_mem = NULL;
@@ -826,23 +797,6 @@
 	if (!p_t2 || !p_t2->dma_mem)
 		return -EINVAL;
 
-=======
-
-	kfree(p_t2->dma_mem);
-	p_t2->dma_mem = NULL;
-}
-
-static int
-qed_cxt_t2_alloc_pages(struct qed_hwfn *p_hwfn,
-		       struct qed_src_t2 *p_t2, u32 total_size, u32 page_size)
-{
-	void **p_virt;
-	u32 size, i;
-
-	if (!p_t2 || !p_t2->dma_mem)
-		return -EINVAL;
-
->>>>>>> 7d2a07b7
 	for (i = 0; i < p_t2->num_pages; i++) {
 		size = min_t(u32, total_size, page_size);
 		p_virt = &p_t2->dma_mem[i].virt_addr;
