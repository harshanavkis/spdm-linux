--- conflicted
+++ resolved
@@ -196,10 +196,7 @@
  * @queue: DMA queue number
  * @label: Label for TX completion events.
  *	Is our index within @channel->tx_queue array.
-<<<<<<< HEAD
-=======
  * @type: configuration type of this TX queue.  A bitmask of %EFX_TXQ_TYPE_* flags.
->>>>>>> 7d2a07b7
  * @tso_version: Version of TSO in use for this queue.
  * @tso_encap: Is encapsulated TSO supported? Supported in TSOv2 on 8000 series.
  * @channel: The associated channel
@@ -215,11 +212,6 @@
  * @initialised: Has hardware queue been initialised?
  * @timestamping: Is timestamping enabled for this channel?
  * @xdp_tx: Is this an XDP tx queue?
-<<<<<<< HEAD
- * @handle_tso: TSO xmit preparation handler.  Sets up the TSO metadata and
- *	may also map tx data, depending on the nature of the TSO implementation.
-=======
->>>>>>> 7d2a07b7
  * @read_count: Current read pointer.
  *	This is the number of buffers that have been removed from both rings.
  * @old_write_count: The value of @write_count when last checked.
@@ -268,10 +260,7 @@
 	struct efx_nic *efx ____cacheline_aligned_in_smp;
 	unsigned int queue;
 	unsigned int label;
-<<<<<<< HEAD
-=======
 	unsigned int type;
->>>>>>> 7d2a07b7
 	unsigned int tso_version;
 	bool tso_encap;
 	struct efx_channel *channel;
@@ -285,12 +274,6 @@
 	bool initialised;
 	bool timestamping;
 	bool xdp_tx;
-<<<<<<< HEAD
-
-	/* Function pointers used in the fast path. */
-	int (*handle_tso)(struct efx_tx_queue*, struct sk_buff*, bool *);
-=======
->>>>>>> 7d2a07b7
 
 	/* Members used mainly on the completion path */
 	unsigned int read_count ____cacheline_aligned_in_smp;
@@ -475,11 +458,7 @@
  *	were checked for expiry
  * @rfs_expire_index: next accelerated RFS filter ID to check for expiry
  * @n_rfs_succeeded: number of successful accelerated RFS filter insertions
-<<<<<<< HEAD
- * @n_rfs_failed; number of failed accelerated RFS filter insertions
-=======
  * @n_rfs_failed: number of failed accelerated RFS filter insertions
->>>>>>> 7d2a07b7
  * @filter_work: Work item for efx_filter_rfs_expire()
  * @rps_flow_id: Flow IDs of filters allocated for accelerated RFS,
  *      indexed by filter ID
@@ -1354,11 +1333,8 @@
 	void (*get_wol)(struct efx_nic *efx, struct ethtool_wolinfo *wol);
 	int (*set_wol)(struct efx_nic *efx, u32 type);
 	void (*resume_wol)(struct efx_nic *efx);
-<<<<<<< HEAD
-=======
 	void (*get_fec_stats)(struct efx_nic *efx,
 			      struct ethtool_fec_stats *fec_stats);
->>>>>>> 7d2a07b7
 	unsigned int (*check_caps)(const struct efx_nic *efx,
 				   u8 flag,
 				   u32 offset);
@@ -1534,14 +1510,6 @@
 	return efx->channel[efx->tx_channel_offset + index];
 }
 
-<<<<<<< HEAD
-static inline struct efx_tx_queue *
-efx_get_tx_queue(struct efx_nic *efx, unsigned index, unsigned type)
-{
-	EFX_WARN_ON_ONCE_PARANOID(index >= efx->n_tx_channels ||
-				  type >= efx->tx_queues_per_channel);
-	return &efx->channel[efx->tx_channel_offset + index]->tx_queue[type];
-=======
 static inline struct efx_channel *
 efx_get_xdp_channel(struct efx_nic *efx, unsigned int index)
 {
@@ -1553,26 +1521,11 @@
 {
 	return channel->channel - channel->efx->xdp_channel_offset <
 	       channel->efx->n_xdp_channels;
->>>>>>> 7d2a07b7
-}
-
-static inline struct efx_channel *
-efx_get_xdp_channel(struct efx_nic *efx, unsigned int index)
-{
-	EFX_WARN_ON_ONCE_PARANOID(index >= efx->n_xdp_channels);
-	return efx->channel[efx->xdp_channel_offset + index];
-}
-
-static inline bool efx_channel_is_xdp_tx(struct efx_channel *channel)
-{
-	return channel->channel - channel->efx->xdp_channel_offset <
-	       channel->efx->n_xdp_channels;
 }
 
 static inline bool efx_channel_has_tx_queues(struct efx_channel *channel)
 {
 	return true;
-<<<<<<< HEAD
 }
 
 static inline unsigned int efx_channel_num_tx_queues(struct efx_channel *channel)
@@ -1583,21 +1536,6 @@
 }
 
 static inline struct efx_tx_queue *
-efx_channel_get_tx_queue(struct efx_channel *channel, unsigned type)
-{
-	EFX_WARN_ON_ONCE_PARANOID(type >= efx_channel_num_tx_queues(channel));
-	return &channel->tx_queue[type];
-=======
-}
-
-static inline unsigned int efx_channel_num_tx_queues(struct efx_channel *channel)
-{
-	if (efx_channel_is_xdp_tx(channel))
-		return channel->efx->xdp_tx_per_channel;
-	return channel->efx->tx_queues_per_channel;
-}
-
-static inline struct efx_tx_queue *
 efx_channel_get_tx_queue(struct efx_channel *channel, unsigned int type)
 {
 	EFX_WARN_ON_ONCE_PARANOID(type >= EFX_TXQ_TYPES);
@@ -1610,7 +1548,6 @@
 	struct efx_channel *channel = efx_get_tx_channel(efx, index);
 
 	return efx_channel_get_tx_queue(channel, type);
->>>>>>> 7d2a07b7
 }
 
 /* Iterate over all TX queues belonging to a channel */
@@ -1710,13 +1647,6 @@
 	struct efx_tx_queue *tx_queue;
 	unsigned int fill_level = 0;
 
-<<<<<<< HEAD
-	/* This function is currently only used by EF100, which maybe
-	 * could do something simpler and just compute the fill level
-	 * of the single TXQ that's really in use.
-	 */
-=======
->>>>>>> 7d2a07b7
 	efx_for_each_channel_tx_queue(tx_queue, channel)
 		fill_level = max(fill_level,
 				 tx_queue->insert_count - tx_queue->read_count);
@@ -1724,8 +1654,6 @@
 	return fill_level;
 }
 
-<<<<<<< HEAD
-=======
 /* Conservative approximation of efx_channel_tx_fill_level using cached value */
 static inline unsigned int
 efx_channel_tx_old_fill_level(struct efx_channel *channel)
@@ -1740,7 +1668,6 @@
 	return fill_level;
 }
 
->>>>>>> 7d2a07b7
 /* Get all supported features.
  * If a feature is not fixed, it is present in hw_features.
  * If a feature is fixed, it does not present in hw_features, but
