/* lasi_82596.c -- driver for the intel 82596 ethernet controller, as
   munged into HPPA boxen .

   This driver is based upon 82596.c, original credits are below...
   but there were too many hoops which HP wants jumped through to
   keep this code in there in a sane manner.

   3 primary sources of the mess --
   1) hppa needs *lots* of cacheline flushing to keep this kind of
   MMIO running.

   2) The 82596 needs to see all of its pointers as their physical
   address.  Thus virt_to_bus/bus_to_virt are *everywhere*.

   3) The implementation HP is using seems to be significantly pickier
   about when and how the command and RX units are started.  some
   command ordering was changed.

   Examination of the mach driver leads one to believe that there
   might be a saner way to pull this off...  anyone who feels like a
   full rewrite can be my guest.

   Split 02/13/2000 Sam Creasey (sammy@oh.verio.com)

   02/01/2000  Initial modifications for parisc by Helge Deller (deller@gmx.de)
   03/02/2000  changes for better/correct(?) cache-flushing (deller)
*/

/* 82596.c: A generic 82596 ethernet driver for linux. */
/*
   Based on Apricot.c
   Written 1994 by Mark Evans.
   This driver is for the Apricot 82596 bus-master interface

   Modularised 12/94 Mark Evans


   Modified to support the 82596 ethernet chips on 680x0 VME boards.
   by Richard Hirst <richard@sleepie.demon.co.uk>
   Renamed to be 82596.c

   980825:  Changed to receive directly in to sk_buffs which are
   allocated at open() time.  Eliminates copy on incoming frames
   (small ones are still copied).  Shared data now held in a
   non-cached page, so we can run on 68060 in copyback mode.

   TBD:
   * look at deferring rx frames rather than discarding (as per tulip)
   * handle tx ring full as per tulip
   * performance test to tune rx_copybreak

   Most of my modifications relate to the braindead big-endian
   implementation by Intel.  When the i596 is operating in
   'big-endian' mode, it thinks a 32 bit value of 0x12345678
   should be stored as 0x56781234.  This is a real pain, when
   you have linked lists which are shared by the 680x0 and the
   i596.

   Driver skeleton
   Written 1993 by Donald Becker.
   Copyright 1993 United States Government as represented by the Director,
   National Security Agency. This software may only be used and distributed
   according to the terms of the GNU General Public License as modified by SRC,
   incorporated herein by reference.

   The author may be reached as becker@scyld.com, or C/O
   Scyld Computing Corporation, 410 Severn Ave., Suite 210, Annapolis MD 21403

 */

#include <linux/module.h>
#include <linux/kernel.h>
#include <linux/string.h>
#include <linux/ptrace.h>
#include <linux/errno.h>
#include <linux/ioport.h>
#include <linux/interrupt.h>
#include <linux/delay.h>
#include <linux/netdevice.h>
#include <linux/etherdevice.h>
#include <linux/skbuff.h>
#include <linux/types.h>
#include <linux/bitops.h>
#include <linux/dma-mapping.h>

#include <asm/io.h>
#include <asm/irq.h>
#include <asm/pdc.h>
#include <asm/parisc-device.h>

#define LASI_82596_DRIVER_VERSION "LASI 82596 driver - Revision: 1.30"

#define PA_I82596_RESET		0	/* Offsets relative to LASI-LAN-Addr.*/
#define PA_CPU_PORT_L_ACCESS	4
#define PA_CHANNEL_ATTENTION	8

#define OPT_SWAP_PORT	0x0001	/* Need to wordswp on the MPU port */

<<<<<<< HEAD
#define LIB82596_DMA_ATTR	DMA_ATTR_NON_CONSISTENT

#define DMA_WBACK(ndev, addr, len) \
	do { dma_cache_sync((ndev)->dev.parent, (void *)addr, len, DMA_TO_DEVICE); } while (0)

#define DMA_INV(ndev, addr, len) \
	do { dma_cache_sync((ndev)->dev.parent, (void *)addr, len, DMA_FROM_DEVICE); } while (0)

#define DMA_WBACK_INV(ndev, addr, len) \
	do { dma_cache_sync((ndev)->dev.parent, (void *)addr, len, DMA_BIDIRECTIONAL); } while (0)

=======
>>>>>>> 7d2a07b7
#define SYSBUS      0x0000006c

/* big endian CPU, 82596 "big" endian mode */
#define SWAP32(x)   (((u32)(x)<<16) | ((((u32)(x)))>>16))
#define SWAP16(x)   (x)

#define NONCOHERENT_DMA 1

#include "lib82596.c"

MODULE_AUTHOR("Richard Hirst");
MODULE_DESCRIPTION("i82596 driver");
MODULE_LICENSE("GPL");
module_param(i596_debug, int, 0);
MODULE_PARM_DESC(i596_debug, "lasi_82596 debug mask");

static inline void ca(struct net_device *dev)
{
	gsc_writel(0, dev->base_addr + PA_CHANNEL_ATTENTION);
}


static void mpu_port(struct net_device *dev, int c, dma_addr_t x)
{
	struct i596_private *lp = netdev_priv(dev);

	u32 v = (u32) (c) | (u32) (x);
	u16 a, b;

	if (lp->options & OPT_SWAP_PORT) {
		a = v >> 16;
		b = v & 0xffff;
	} else {
		a = v & 0xffff;
		b = v >> 16;
	}

	gsc_writel(a, dev->base_addr + PA_CPU_PORT_L_ACCESS);
	if (!running_on_qemu)
		udelay(1);
	gsc_writel(b, dev->base_addr + PA_CPU_PORT_L_ACCESS);
}

#define LAN_PROM_ADDR	0xF0810000

static int __init
lan_init_chip(struct parisc_device *dev)
{
	struct	net_device *netdevice;
	struct i596_private *lp;
	int retval = -ENOMEM;
	int i;

	if (!dev->irq) {
		printk(KERN_ERR "%s: IRQ not found for i82596 at 0x%lx\n",
			__FILE__, (unsigned long)dev->hpa.start);
		return -ENODEV;
	}

	printk(KERN_INFO "Found i82596 at 0x%lx, IRQ %d\n",
			(unsigned long)dev->hpa.start, dev->irq);

	netdevice = alloc_etherdev(sizeof(struct i596_private));
	if (!netdevice)
		return -ENOMEM;
	SET_NETDEV_DEV(netdevice, &dev->dev);
	parisc_set_drvdata (dev, netdevice);

	netdevice->base_addr = dev->hpa.start;
	netdevice->irq = dev->irq;

	if (pdc_lan_station_id(netdevice->dev_addr, netdevice->base_addr)) {
		for (i = 0; i < 6; i++) {
			netdevice->dev_addr[i] = gsc_readb(LAN_PROM_ADDR + i);
		}
		printk(KERN_INFO
		       "%s: MAC of HP700 LAN read from EEPROM\n", __FILE__);
	}

	lp = netdev_priv(netdevice);
	lp->options = dev->id.sversion == 0x72 ? OPT_SWAP_PORT : 0;
	lp->dma = dma_alloc_noncoherent(&dev->dev,
			sizeof(struct i596_dma), &lp->dma_addr,
			DMA_BIDIRECTIONAL, GFP_KERNEL);
	if (!lp->dma)
		goto out_free_netdev;

	retval = i82596_probe(netdevice);
	if (retval)
		goto out_free_dma;
	return 0;

out_free_dma:
	dma_free_noncoherent(&dev->dev, sizeof(struct i596_dma),
		       lp->dma, lp->dma_addr, DMA_BIDIRECTIONAL);
out_free_netdev:
	free_netdev(netdevice);
	return retval;
}

static int __exit lan_remove_chip(struct parisc_device *pdev)
{
	struct net_device *dev = parisc_get_drvdata(pdev);
	struct i596_private *lp = netdev_priv(dev);

	unregister_netdev (dev);
<<<<<<< HEAD
	dma_free_attrs(&pdev->dev, sizeof(struct i596_private), lp->dma,
		       lp->dma_addr, LIB82596_DMA_ATTR);
=======
	dma_free_noncoherent(&pdev->dev, sizeof(struct i596_private), lp->dma,
		       lp->dma_addr, DMA_BIDIRECTIONAL);
>>>>>>> 7d2a07b7
	free_netdev (dev);
	return 0;
}

static const struct parisc_device_id lan_tbl[] __initconst = {
	{ HPHW_FIO, HVERSION_REV_ANY_ID, HVERSION_ANY_ID, 0x0008a },
	{ HPHW_FIO, HVERSION_REV_ANY_ID, HVERSION_ANY_ID, 0x00072 },
	{ 0, }
};

MODULE_DEVICE_TABLE(parisc, lan_tbl);

static struct parisc_driver lan_driver __refdata = {
	.name		= "lasi_82596",
	.id_table	= lan_tbl,
	.probe		= lan_init_chip,
	.remove         = __exit_p(lan_remove_chip),
};

static int lasi_82596_init(void)
{
	printk(KERN_INFO LASI_82596_DRIVER_VERSION "\n");
	return register_parisc_driver(&lan_driver);
}

module_init(lasi_82596_init);

static void __exit lasi_82596_exit(void)
{
	unregister_parisc_driver(&lan_driver);
}

module_exit(lasi_82596_exit);<|MERGE_RESOLUTION|>--- conflicted
+++ resolved
@@ -96,20 +96,6 @@
 
 #define OPT_SWAP_PORT	0x0001	/* Need to wordswp on the MPU port */
 
-<<<<<<< HEAD
-#define LIB82596_DMA_ATTR	DMA_ATTR_NON_CONSISTENT
-
-#define DMA_WBACK(ndev, addr, len) \
-	do { dma_cache_sync((ndev)->dev.parent, (void *)addr, len, DMA_TO_DEVICE); } while (0)
-
-#define DMA_INV(ndev, addr, len) \
-	do { dma_cache_sync((ndev)->dev.parent, (void *)addr, len, DMA_FROM_DEVICE); } while (0)
-
-#define DMA_WBACK_INV(ndev, addr, len) \
-	do { dma_cache_sync((ndev)->dev.parent, (void *)addr, len, DMA_BIDIRECTIONAL); } while (0)
-
-=======
->>>>>>> 7d2a07b7
 #define SYSBUS      0x0000006c
 
 /* big endian CPU, 82596 "big" endian mode */
@@ -216,13 +202,8 @@
 	struct i596_private *lp = netdev_priv(dev);
 
 	unregister_netdev (dev);
-<<<<<<< HEAD
-	dma_free_attrs(&pdev->dev, sizeof(struct i596_private), lp->dma,
-		       lp->dma_addr, LIB82596_DMA_ATTR);
-=======
 	dma_free_noncoherent(&pdev->dev, sizeof(struct i596_private), lp->dma,
 		       lp->dma_addr, DMA_BIDIRECTIONAL);
->>>>>>> 7d2a07b7
 	free_netdev (dev);
 	return 0;
 }
