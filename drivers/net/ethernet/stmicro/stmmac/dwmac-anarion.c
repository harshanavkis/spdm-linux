--- conflicted
+++ resolved
@@ -61,10 +61,6 @@
 
 static struct anarion_gmac *anarion_config_dt(struct platform_device *pdev)
 {
-<<<<<<< HEAD
-	struct resource *res;
-=======
->>>>>>> 7d2a07b7
 	struct anarion_gmac *gmac;
 	phy_interface_t phy_mode;
 	void __iomem *ctl_block;
