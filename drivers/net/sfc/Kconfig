config SFC
	tristate "Solarflare Solarstorm SFC4000 support"
	depends on PCI && INET
	select MII
	select INET_LRO
	select CRC32
	select I2C
	select I2C_ALGOBIT
	help
	  This driver supports 10-gigabit Ethernet cards based on
	  the Solarflare Communications Solarstorm SFC4000 controller.

	  To compile this driver as a module, choose M here.  The module
	  will be called sfc.
<<<<<<< HEAD

config SFC_DRIVERLINK
	bool

config SFC_RESOURCE
	depends on SFC && X86
	select SFC_DRIVERLINK
	tristate "Solarflare Solarstorm SFC4000 resource driver"
	help
	  This module provides the SFC resource manager driver.
=======
config SFC_MTD
	bool "Solarflare Solarstorm SFC4000 flash MTD support"
	depends on SFC && MTD && !(SFC=y && MTD=m)
	default y
	help
	  This exposes the on-board flash memory as an MTD device (e.g.
          /dev/mtd1).  This makes it possible to upload new boot code
          to the NIC.
>>>>>>> 18e352e4
<|MERGE_RESOLUTION|>--- conflicted
+++ resolved
@@ -12,18 +12,6 @@
 
 	  To compile this driver as a module, choose M here.  The module
 	  will be called sfc.
-<<<<<<< HEAD
-
-config SFC_DRIVERLINK
-	bool
-
-config SFC_RESOURCE
-	depends on SFC && X86
-	select SFC_DRIVERLINK
-	tristate "Solarflare Solarstorm SFC4000 resource driver"
-	help
-	  This module provides the SFC resource manager driver.
-=======
 config SFC_MTD
 	bool "Solarflare Solarstorm SFC4000 flash MTD support"
 	depends on SFC && MTD && !(SFC=y && MTD=m)
@@ -31,5 +19,4 @@
 	help
 	  This exposes the on-board flash memory as an MTD device (e.g.
           /dev/mtd1).  This makes it possible to upload new boot code
-          to the NIC.
->>>>>>> 18e352e4
+          to the NIC.