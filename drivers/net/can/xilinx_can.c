--- conflicted
+++ resolved
@@ -492,14 +492,8 @@
 	/* Check whether it is loopback mode or normal mode  */
 	if (priv->can.ctrlmode & CAN_CTRLMODE_LOOPBACK)
 		reg_msr = XCAN_MSR_LBACK_MASK;
-<<<<<<< HEAD
-	} else {
-		reg_msr = 0x0;
-	}
-=======
 	else
 		reg_msr = 0x0;
->>>>>>> 7d2a07b7
 
 	/* enable the first extended filter, if any, as cores with extended
 	 * filtering default to non-receipt if all filters are disabled
@@ -1778,14 +1772,8 @@
 	/* Getting the CAN can_clk info */
 	priv->can_clk = devm_clk_get(&pdev->dev, "can_clk");
 	if (IS_ERR(priv->can_clk)) {
-<<<<<<< HEAD
-		if (PTR_ERR(priv->can_clk) != -EPROBE_DEFER)
-			dev_err(&pdev->dev, "Device clock not found.\n");
-		ret = PTR_ERR(priv->can_clk);
-=======
 		ret = dev_err_probe(&pdev->dev, PTR_ERR(priv->can_clk),
 				    "device clock not found\n");
->>>>>>> 7d2a07b7
 		goto err_free;
 	}
 
