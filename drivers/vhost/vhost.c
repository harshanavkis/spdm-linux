--- conflicted
+++ resolved
@@ -1245,19 +1245,11 @@
 bool vhost_vq_access_ok(struct vhost_virtqueue *vq)
 {
 	if (!vq_log_access_ok(vq, vq->log_base))
-<<<<<<< HEAD
-		return 0;
-
-	/* Access validation occurs at prefetch time with IOTLB */
-	if (vq->iotlb)
-		return 1;
-=======
 		return false;
 
 	/* Access validation occurs at prefetch time with IOTLB */
 	if (vq->iotlb)
 		return true;
->>>>>>> 28783bf4
 
 	return vq_access_ok(vq, vq->num, vq->desc, vq->avail, vq->used);
 }
