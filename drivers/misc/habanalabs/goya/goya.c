--- conflicted
+++ resolved
@@ -2446,45 +2446,6 @@
 
 static void goya_init_dynamic_firmware_loader(struct hl_device *hdev)
 {
-<<<<<<< HEAD
-	u32 unit_rst_val;
-	int rc;
-
-	/* Must initialize SRAM scrambler before pushing u-boot to SRAM */
-	goya_init_golden_registers(hdev);
-
-	/* Put ARM cores into reset */
-	WREG32(mmCPU_CA53_CFG_ARM_RST_CONTROL, CPU_RESET_ASSERT);
-	RREG32(mmCPU_CA53_CFG_ARM_RST_CONTROL);
-
-	/* Reset the CA53 MACRO */
-	unit_rst_val = RREG32(mmPSOC_GLOBAL_CONF_UNIT_RST_N);
-	WREG32(mmPSOC_GLOBAL_CONF_UNIT_RST_N, CA53_RESET);
-	RREG32(mmPSOC_GLOBAL_CONF_UNIT_RST_N);
-	WREG32(mmPSOC_GLOBAL_CONF_UNIT_RST_N, unit_rst_val);
-	RREG32(mmPSOC_GLOBAL_CONF_UNIT_RST_N);
-
-	rc = goya_push_uboot_to_device(hdev);
-	if (rc)
-		return rc;
-
-	rc = goya_push_linux_to_device(hdev);
-	if (rc)
-		return rc;
-
-	WREG32(mmPSOC_GLOBAL_CONF_UBOOT_MAGIC, KMD_MSG_FIT_RDY);
-	WREG32(mmPSOC_GLOBAL_CONF_WARM_REBOOT, CPU_BOOT_STATUS_NA);
-
-	WREG32(mmCPU_CA53_CFG_RST_ADDR_LSB_0,
-		lower_32_bits(SRAM_BASE_ADDR + UBOOT_FW_OFFSET));
-	WREG32(mmCPU_CA53_CFG_RST_ADDR_MSB_0,
-		upper_32_bits(SRAM_BASE_ADDR + UBOOT_FW_OFFSET));
-
-	/* Release ARM core 0 from reset */
-	WREG32(mmCPU_CA53_CFG_ARM_RST_CONTROL,
-					CPU_RESET_CORE0_DEASSERT);
-	RREG32(mmCPU_CA53_CFG_ARM_RST_CONTROL);
-=======
 	struct dynamic_fw_load_mgr *dynamic_loader;
 	struct cpu_dyn_regs *dyn_regs;
 
@@ -2502,7 +2463,6 @@
 				cpu_to_le32(mmPSOC_GLOBAL_CONF_KMD_MSG_TO_CPU);
 	dyn_regs->cpu_cmd_status_to_host =
 				cpu_to_le32(mmCPU_CMD_STATUS_TO_HOST);
->>>>>>> 7d2a07b7
 
 	dynamic_loader->wait_for_bl_timeout = GOYA_WAIT_FOR_BL_TIMEOUT_USEC;
 }
