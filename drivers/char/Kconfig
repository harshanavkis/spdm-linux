#
# Character device configuration
#

menu "Character devices"

config VT
	bool "Virtual terminal" if EMBEDDED
	depends on !S390
	select INPUT
	default y
	---help---
	  If you say Y here, you will get support for terminal devices with
	  display and keyboard devices. These are called "virtual" because you
	  can run several virtual terminals (also called virtual consoles) on
	  one physical terminal. This is rather useful, for example one
	  virtual terminal can collect system messages and warnings, another
	  one can be used for a text-mode user session, and a third could run
	  an X session, all in parallel. Switching between virtual terminals
	  is done with certain key combinations, usually Alt-<function key>.

	  The setterm command ("man setterm") can be used to change the
	  properties (such as colors or beeping) of a virtual terminal. The
	  man page console_codes(4) ("man console_codes") contains the special
	  character sequences that can be used to change those properties
	  directly. The fonts used on virtual terminals can be changed with
	  the setfont ("man setfont") command and the key bindings are defined
	  with the loadkeys ("man loadkeys") command.

	  You need at least one virtual terminal device in order to make use
	  of your keyboard and monitor. Therefore, only people configuring an
	  embedded system would want to say N here in order to save some
	  memory; the only way to log into such a system is then via a serial
	  or network connection.

	  If unsure, say Y, or else you won't be able to do much with your new
	  shiny Linux system :-)

config CONSOLE_TRANSLATIONS
	depends on VT
	default y
	bool "Enable character translations in console" if EMBEDDED
	---help---
	  This enables support for font mapping and Unicode translation
	  on virtual consoles.

config VT_CONSOLE
	bool "Support for console on virtual terminal" if EMBEDDED
	depends on VT
	default y
	---help---
	  The system console is the device which receives all kernel messages
	  and warnings and which allows logins in single user mode. If you
	  answer Y here, a virtual terminal (the device used to interact with
	  a physical terminal) can be used as system console. This is the most
	  common mode of operations, so you should say Y here unless you want
	  the kernel messages be output only to a serial port (in which case
	  you should say Y to "Console on serial port", below).

	  If you do say Y here, by default the currently visible virtual
	  terminal (/dev/tty0) will be used as system console. You can change
	  that with a kernel command line option such as "console=tty3" which
	  would use the third virtual terminal as system console. (Try "man
	  bootparam" or see the documentation of your boot loader (lilo or
	  loadlin) about how to pass options to the kernel at boot time.)

	  If unsure, say Y.

config HW_CONSOLE
	bool
	depends on VT && !S390 && !UML
	default y

config VT_HW_CONSOLE_BINDING
       bool "Support for binding and unbinding console drivers"
       depends on HW_CONSOLE
       default n
       ---help---
         The virtual terminal is the device that interacts with the physical
         terminal through console drivers. On these systems, at least one
         console driver is loaded. In other configurations, additional console
         drivers may be enabled, such as the framebuffer console. If more than
         1 console driver is enabled, setting this to 'y' will allow you to
         select the console driver that will serve as the backend for the
         virtual terminals.

	 See <file:Documentation/console/console.txt> for more
	 information. For framebuffer console users, please refer to
	 <file:Documentation/fb/fbcon.txt>.

config DEVKMEM
	bool "/dev/kmem virtual device support"
	default y
	help
	  Say Y here if you want to support the /dev/kmem device. The
	  /dev/kmem device is rarely used, but can be used for certain
	  kind of kernel debugging operations.
	  When in doubt, say "N".

config BFIN_JTAG_COMM
	tristate "Blackfin JTAG Communication"
	depends on BLACKFIN
	help
	  Add support for emulating a TTY device over the Blackfin JTAG.

	  To compile this driver as a module, choose M here: the
	  module will be called bfin_jtag_comm.

config BFIN_JTAG_COMM_CONSOLE
	bool "Console on Blackfin JTAG"
	depends on BFIN_JTAG_COMM=y

config SERIAL_NONSTANDARD
	bool "Non-standard serial port support"
	depends on HAS_IOMEM
	---help---
	  Say Y here if you have any non-standard serial boards -- boards
	  which aren't supported using the standard "dumb" serial driver.
	  This includes intelligent serial boards such as Cyclades,
	  Digiboards, etc. These are usually used for systems that need many
	  serial ports because they serve many terminals or dial-in
	  connections.

	  Note that the answer to this question won't directly affect the
	  kernel: saying N will just cause the configurator to skip all
	  the questions about non-standard serial boards.

	  Most people can say N here.

config COMPUTONE
	tristate "Computone IntelliPort Plus serial support"
	depends on SERIAL_NONSTANDARD && (ISA || EISA || PCI)
	---help---
	  This driver supports the entire family of Intelliport II/Plus
	  controllers with the exception of the MicroChannel controllers and
	  products previous to the Intelliport II. These are multiport cards,
	  which give you many serial ports. You would need something like this
	  to connect more than two modems to your Linux box, for instance in
	  order to become a dial-in server. If you have a card like that, say
	  Y here and read <file:Documentation/serial/computone.txt>.

	  To compile this driver as module, choose M here: the
	  module will be called ip2.

config ROCKETPORT
	tristate "Comtrol RocketPort support"
	depends on SERIAL_NONSTANDARD && (ISA || EISA || PCI)
	help
	  This driver supports Comtrol RocketPort and RocketModem PCI boards.   
          These boards provide 2, 4, 8, 16, or 32 high-speed serial ports or
          modems.  For information about the RocketPort/RocketModem  boards
          and this driver read <file:Documentation/serial/rocket.txt>.

	  To compile this driver as a module, choose M here: the
	  module will be called rocket.

	  If you want to compile this driver into the kernel, say Y here.  If
          you don't have a Comtrol RocketPort/RocketModem card installed, say N.

config CYCLADES
	tristate "Cyclades async mux support"
	depends on SERIAL_NONSTANDARD && (PCI || ISA)
	select FW_LOADER
	---help---
	  This driver supports Cyclades Z and Y multiserial boards.
	  You would need something like this to connect more than two modems to
	  your Linux box, for instance in order to become a dial-in server.

	  For information about the Cyclades-Z card, read
	  <file:Documentation/serial/README.cycladesZ>.

	  To compile this driver as a module, choose M here: the
	  module will be called cyclades.

	  If you haven't heard about it, it's safe to say N.

config CYZ_INTR
	bool "Cyclades-Z interrupt mode operation (EXPERIMENTAL)"
	depends on EXPERIMENTAL && CYCLADES
	help
	  The Cyclades-Z family of multiport cards allows 2 (two) driver op
	  modes: polling and interrupt. In polling mode, the driver will check
	  the status of the Cyclades-Z ports every certain amount of time
	  (which is called polling cycle and is configurable). In interrupt
	  mode, it will use an interrupt line (IRQ) in order to check the
	  status of the Cyclades-Z ports. The default op mode is polling. If
	  unsure, say N.

config DIGIEPCA
	tristate "Digiboard Intelligent Async Support"
	depends on SERIAL_NONSTANDARD && (ISA || EISA || PCI)
	---help---
	  This is a driver for Digi International's Xx, Xeve, and Xem series
	  of cards which provide multiple serial ports. You would need
	  something like this to connect more than two modems to your Linux
	  box, for instance in order to become a dial-in server. This driver
	  supports the original PC (ISA) boards as well as PCI, and EISA. If
	  you have a card like this, say Y here and read the file
	  <file:Documentation/serial/digiepca.txt>.

	  To compile this driver as a module, choose M here: the
	  module will be called epca.

config MOXA_INTELLIO
	tristate "Moxa Intellio support"
	depends on SERIAL_NONSTANDARD && (ISA || EISA || PCI)
	select FW_LOADER
	help
	  Say Y here if you have a Moxa Intellio multiport serial card.

	  To compile this driver as a module, choose M here: the
	  module will be called moxa.

config MOXA_SMARTIO
	tristate "Moxa SmartIO support v. 2.0"
	depends on SERIAL_NONSTANDARD && (PCI || EISA || ISA)
	help
	  Say Y here if you have a Moxa SmartIO multiport serial card and/or
	  want to help develop a new version of this driver.

	  This is upgraded (1.9.1) driver from original Moxa drivers with
	  changes finally resulting in PCI probing.

	  This driver can also be built as a module. The module will be called
	  mxser. If you want to do that, say M here.

config ISI
	tristate "Multi-Tech multiport card support (EXPERIMENTAL)"
	depends on SERIAL_NONSTANDARD && PCI
	select FW_LOADER
	help
	  This is a driver for the Multi-Tech cards which provide several
	  serial ports.  The driver is experimental and can currently only be
	  built as a module. The module will be called isicom.
	  If you want to do that, choose M here.

config SYNCLINK
	tristate "Microgate SyncLink card support"
	depends on SERIAL_NONSTANDARD && PCI && ISA_DMA_API
	help
	  Provides support for the SyncLink ISA and PCI multiprotocol serial
	  adapters. These adapters support asynchronous and HDLC bit
	  synchronous communication up to 10Mbps (PCI adapter).

	  This driver can only be built as a module ( = code which can be
	  inserted in and removed from the running kernel whenever you want).
	  The module will be called synclink.  If you want to do that, say M
	  here.

config SYNCLINKMP
	tristate "SyncLink Multiport support"
	depends on SERIAL_NONSTANDARD && PCI
	help
	  Enable support for the SyncLink Multiport (2 or 4 ports)
	  serial adapter, running asynchronous and HDLC communications up
	  to 2.048Mbps. Each ports is independently selectable for
	  RS-232, V.35, RS-449, RS-530, and X.21

	  This driver may be built as a module ( = code which can be
	  inserted in and removed from the running kernel whenever you want).
	  The module will be called synclinkmp.  If you want to do that, say M
	  here.

config SYNCLINK_GT
	tristate "SyncLink GT/AC support"
	depends on SERIAL_NONSTANDARD && PCI
	help
	  Support for SyncLink GT and SyncLink AC families of
	  synchronous and asynchronous serial adapters
	  manufactured by Microgate Systems, Ltd. (www.microgate.com)

config N_HDLC
	tristate "HDLC line discipline support"
	depends on SERIAL_NONSTANDARD
	help
	  Allows synchronous HDLC communications with tty device drivers that
	  support synchronous HDLC such as the Microgate SyncLink adapter.

	  This driver can be built as a module ( = code which can be
	  inserted in and removed from the running kernel whenever you want).
	  The module will be called n_hdlc. If you want to do that, say M
	  here.

config N_GSM
	tristate "GSM MUX line discipline support (EXPERIMENTAL)"
	depends on EXPERIMENTAL
	depends on NET
	help
	  This line discipline provides support for the GSM MUX protocol and
	  presents the mux as a set of 61 individual tty devices.

config RISCOM8
	tristate "SDL RISCom/8 card support"
	depends on SERIAL_NONSTANDARD
	help
	  This is a driver for the SDL Communications RISCom/8 multiport card,
	  which gives you many serial ports. You would need something like
	  this to connect more than two modems to your Linux box, for instance
	  in order to become a dial-in server. If you have a card like that,
	  say Y here and read the file <file:Documentation/serial/riscom8.txt>.

	  Also it's possible to say M here and compile this driver as kernel
	  loadable module; the module will be called riscom8.

config SPECIALIX
	tristate "Specialix IO8+ card support"
	depends on SERIAL_NONSTANDARD
	help
	  This is a driver for the Specialix IO8+ multiport card (both the
	  ISA and the PCI version) which gives you many serial ports. You
	  would need something like this to connect more than two modems to
	  your Linux box, for instance in order to become a dial-in server.

	  If you have a card like that, say Y here and read the file
	  <file:Documentation/serial/specialix.txt>. Also it's possible to say
	  M here and compile this driver as kernel loadable module which will be
	  called specialix.

config SX
	tristate "Specialix SX (and SI) card support"
	depends on SERIAL_NONSTANDARD && (PCI || EISA || ISA) && BROKEN
	help
	  This is a driver for the SX and SI multiport serial cards.
	  Please read the file <file:Documentation/serial/sx.txt> for details.

	  This driver can only be built as a module ( = code which can be
	  inserted in and removed from the running kernel whenever you want).
	  The module will be called sx. If you want to do that, say M here.

config RIO
	tristate "Specialix RIO system support"
	depends on SERIAL_NONSTANDARD && BROKEN
	help
	  This is a driver for the Specialix RIO, a smart serial card which
	  drives an outboard box that can support up to 128 ports.  Product
	  information is at <http://www.perle.com/support/documentation.html#multiport>.
	  There are both ISA and PCI versions.

config RIO_OLDPCI
	bool "Support really old RIO/PCI cards"
	depends on RIO
	help
	  Older RIO PCI cards need some initialization-time configuration to
	  determine the IRQ and some control addresses.  If you have a RIO and
	  this doesn't seem to work, try setting this to Y.

config STALDRV
	bool "Stallion multiport serial support"
	depends on SERIAL_NONSTANDARD
	help
	  Stallion cards give you many serial ports.  You would need something
	  like this to connect more than two modems to your Linux box, for
	  instance in order to become a dial-in server.  If you say Y here,
	  you will be asked for your specific card model in the next
	  questions.  Make sure to read <file:Documentation/serial/stallion.txt>
	  in this case.  If you have never heard about all this, it's safe to
	  say N.

config STALLION
	tristate "Stallion EasyIO or EC8/32 support"
	depends on STALDRV && (ISA || EISA || PCI)
	help
	  If you have an EasyIO or EasyConnection 8/32 multiport Stallion
	  card, then this is for you; say Y.  Make sure to read
	  <file:Documentation/serial/stallion.txt>.

	  To compile this driver as a module, choose M here: the
	  module will be called stallion.

config ISTALLION
	tristate "Stallion EC8/64, ONboard, Brumby support"
	depends on STALDRV && (ISA || EISA || PCI)
	help
	  If you have an EasyConnection 8/64, ONboard, Brumby or Stallion
	  serial multiport card, say Y here. Make sure to read
	  <file:Documentation/serial/stallion.txt>.

	  To compile this driver as a module, choose M here: the
	  module will be called istallion.

config NOZOMI
	tristate "HSDPA Broadband Wireless Data Card - Globe Trotter"
	depends on PCI && EXPERIMENTAL
	help
	  If you have a HSDPA driver Broadband Wireless Data Card -
	  Globe Trotter PCMCIA card, say Y here.

	  To compile this driver as a module, choose M here, the module
	  will be called nozomi.

config A2232
	tristate "Commodore A2232 serial support (EXPERIMENTAL)"
	depends on EXPERIMENTAL && ZORRO && BROKEN
	---help---
	  This option supports the 2232 7-port serial card shipped with the
	  Amiga 2000 and other Zorro-bus machines, dating from 1989.  At
	  a max of 19,200 bps, the ports are served by a 6551 ACIA UART chip
	  each, plus a 8520 CIA, and a master 6502 CPU and buffer as well. The
	  ports were connected with 8 pin DIN connectors on the card bracket,
	  for which 8 pin to DB25 adapters were supplied. The card also had
	  jumpers internally to toggle various pinning configurations.

	  This driver can be built as a module; but then "generic_serial"
	  will also be built as a module. This has to be loaded before
	  "ser_a2232". If you want to do this, answer M here.

config SGI_SNSC
	bool "SGI Altix system controller communication support"
	depends on (IA64_SGI_SN2 || IA64_GENERIC)
	help
	  If you have an SGI Altix and you want to enable system
	  controller communication from user space (you want this!),
	  say Y.  Otherwise, say N.

config SGI_TIOCX
       bool "SGI TIO CX driver support"
       depends on (IA64_SGI_SN2 || IA64_GENERIC)
       help
         If you have an SGI Altix and you have fpga devices attached
         to your TIO, say Y here, otherwise say N.

config SGI_MBCS
       tristate "SGI FPGA Core Services driver support"
       depends on SGI_TIOCX
       help
         If you have an SGI Altix with an attached SABrick
         say Y or M here, otherwise say N.

source "drivers/serial/Kconfig"

config UNIX98_PTYS
	bool "Unix98 PTY support" if EMBEDDED
	default y
	---help---
	  A pseudo terminal (PTY) is a software device consisting of two
	  halves: a master and a slave. The slave device behaves identical to
	  a physical terminal; the master device is used by a process to
	  read data from and write data to the slave, thereby emulating a
	  terminal. Typical programs for the master side are telnet servers
	  and xterms.

	  Linux has traditionally used the BSD-like names /dev/ptyxx for
	  masters and /dev/ttyxx for slaves of pseudo terminals. This scheme
	  has a number of problems. The GNU C library glibc 2.1 and later,
	  however, supports the Unix98 naming standard: in order to acquire a
	  pseudo terminal, a process opens /dev/ptmx; the number of the pseudo
	  terminal is then made available to the process and the pseudo
	  terminal slave can be accessed as /dev/pts/<number>. What was
	  traditionally /dev/ttyp2 will then be /dev/pts/2, for example.

	  All modern Linux systems use the Unix98 ptys.  Say Y unless
	  you're on an embedded system and want to conserve memory.

config DEVPTS_MULTIPLE_INSTANCES
	bool "Support multiple instances of devpts"
	depends on UNIX98_PTYS
	default n
	---help---
	  Enable support for multiple instances of devpts filesystem.
	  If you want to have isolated PTY namespaces (eg: in containers),
	  say Y here.  Otherwise, say N. If enabled, each mount of devpts
	  filesystem with the '-o newinstance' option will create an
	  independent PTY namespace.

config LEGACY_PTYS
	bool "Legacy (BSD) PTY support"
	default y
	---help---
	  A pseudo terminal (PTY) is a software device consisting of two
	  halves: a master and a slave. The slave device behaves identical to
	  a physical terminal; the master device is used by a process to
	  read data from and write data to the slave, thereby emulating a
	  terminal. Typical programs for the master side are telnet servers
	  and xterms.

	  Linux has traditionally used the BSD-like names /dev/ptyxx
	  for masters and /dev/ttyxx for slaves of pseudo
	  terminals. This scheme has a number of problems, including
	  security.  This option enables these legacy devices; on most
	  systems, it is safe to say N.


config LEGACY_PTY_COUNT
	int "Maximum number of legacy PTY in use"
	depends on LEGACY_PTYS
	range 0 256
	default "256"
	---help---
	  The maximum number of legacy PTYs that can be used at any one time.
	  The default is 256, and should be more than enough.  Embedded
	  systems may want to reduce this to save memory.

	  When not in use, each legacy PTY occupies 12 bytes on 32-bit
	  architectures and 24 bytes on 64-bit architectures.

config BRIQ_PANEL
	tristate 'Total Impact briQ front panel driver'
	depends on PPC_CHRP
	---help---
	  The briQ is a small footprint CHRP computer with a frontpanel VFD, a
	  tristate led and two switches. It is the size of a CDROM drive.

	  If you have such one and want anything showing on the VFD then you
	  must answer Y here.

	  To compile this driver as a module, choose M here: the
	  module will be called briq_panel.

	  It's safe to say N here.

config BFIN_OTP
	tristate "Blackfin On-Chip OTP Memory Support"
	depends on BLACKFIN && (BF51x || BF52x || BF54x)
	default y
	help
	  If you say Y here, you will get support for a character device
	  interface into the One Time Programmable memory pages that are
	  stored on the Blackfin processor.  This will not get you access
	  to the secure memory pages however.  You will need to write your
	  own secure code and reader for that.

	  To compile this driver as a module, choose M here: the module
	  will be called bfin-otp.

	  If unsure, it is safe to say Y.

config BFIN_OTP_WRITE_ENABLE
	bool "Enable writing support of OTP pages"
	depends on BFIN_OTP
	default n
	help
	  If you say Y here, you will enable support for writing of the
	  OTP pages.  This is dangerous by nature as you can only program
	  the pages once, so only enable this option when you actually
	  need it so as to not inadvertently clobber data.

	  If unsure, say N.

config PRINTER
	tristate "Parallel printer support"
	depends on PARPORT
	---help---
	  If you intend to attach a printer to the parallel port of your Linux
	  box (as opposed to using a serial printer; if the connector at the
	  printer has 9 or 25 holes ["female"], then it's serial), say Y.
	  Also read the Printing-HOWTO, available from
	  <http://www.tldp.org/docs.html#howto>.

	  It is possible to share one parallel port among several devices
	  (e.g. printer and ZIP drive) and it is safe to compile the
	  corresponding drivers into the kernel.

	  To compile this driver as a module, choose M here and read
	  <file:Documentation/parport.txt>.  The module will be called lp.

	  If you have several parallel ports, you can specify which ports to
	  use with the "lp" kernel command line option.  (Try "man bootparam"
	  or see the documentation of your boot loader (lilo or loadlin) about
	  how to pass options to the kernel at boot time.)  The syntax of the
	  "lp" command line option can be found in <file:drivers/char/lp.c>.

	  If you have more than 8 printers, you need to increase the LP_NO
	  macro in lp.c and the PARPORT_MAX macro in parport.h.

config LP_CONSOLE
	bool "Support for console on line printer"
	depends on PRINTER
	---help---
	  If you want kernel messages to be printed out as they occur, you
	  can have a console on the printer. This option adds support for
	  doing that; to actually get it to happen you need to pass the
	  option "console=lp0" to the kernel at boot time.

	  If the printer is out of paper (or off, or unplugged, or too
	  busy..) the kernel will stall until the printer is ready again.
	  By defining CONSOLE_LP_STRICT to 0 (at your own risk) you
	  can make the kernel continue when this happens,
	  but it'll lose the kernel messages.

	  If unsure, say N.

config PPDEV
	tristate "Support for user-space parallel port device drivers"
	depends on PARPORT
	---help---
	  Saying Y to this adds support for /dev/parport device nodes.  This
	  is needed for programs that want portable access to the parallel
	  port, for instance deviceid (which displays Plug-and-Play device
	  IDs).

	  This is the parallel port equivalent of SCSI generic support (sg).
	  It is safe to say N to this -- it is not needed for normal printing
	  or parallel port CD-ROM/disk support.

	  To compile this driver as a module, choose M here: the
	  module will be called ppdev.

	  If unsure, say N.

config HVC_DRIVER
	bool
	help
	  Generic "hypervisor virtual console" infrastructure for various
	  hypervisors (pSeries, iSeries, Xen, lguest).
	  It will automatically be selected if one of the back-end console drivers
	  is selected.

config HVC_IRQ
	bool

config HVC_CONSOLE
	bool "pSeries Hypervisor Virtual Console support"
	depends on PPC_PSERIES
	select HVC_DRIVER
	select HVC_IRQ
	help
	  pSeries machines when partitioned support a hypervisor virtual
	  console. This driver allows each pSeries partition to have a console
	  which is accessed via the HMC.

config HVC_ISERIES
	bool "iSeries Hypervisor Virtual Console support"
	depends on PPC_ISERIES
	default y
	select HVC_DRIVER
	select HVC_IRQ
	select VIOPATH
	help
	  iSeries machines support a hypervisor virtual console.

config HVC_RTAS
	bool "IBM RTAS Console support"
	depends on PPC_RTAS
	select HVC_DRIVER
	help
	  IBM Console device driver which makes use of RTAS

config HVC_BEAT
	bool "Toshiba's Beat Hypervisor Console support"
	depends on PPC_CELLEB
	select HVC_DRIVER
	help
	  Toshiba's Cell Reference Set Beat Console device driver

config HVC_IUCV
	bool "z/VM IUCV Hypervisor console support (VM only)"
	depends on S390
	select HVC_DRIVER
	select IUCV
	default y
	help
	  This driver provides a Hypervisor console (HVC) back-end to access
	  a Linux (console) terminal via a z/VM IUCV communication path.

config HVC_XEN
	bool "Xen Hypervisor Console support"
	depends on PARAVIRT_XEN
	select HVC_DRIVER
	select HVC_IRQ
	default y
	help
	  Xen virtual console device driver

config HVC_UDBG
       bool "udbg based fake hypervisor console"
       depends on PPC && EXPERIMENTAL
       select HVC_DRIVER
       default n

config VIRTIO_CONSOLE
	tristate "Virtio console"
	depends on VIRTIO
	select HVC_DRIVER
	help
	  Virtio console for use with lguest and other hypervisors.

	  Also serves as a general-purpose serial device for data
	  transfer between the guest and host.  Character devices at
	  /dev/vportNpn will be created when corresponding ports are
	  found, where N is the device number and n is the port number
	  within that device.  If specified by the host, a sysfs
	  attribute called 'name' will be populated with a name for
	  the port which can be used by udev scripts to create a
	  symlink to the device.

config HVCS
	tristate "IBM Hypervisor Virtual Console Server support"
	depends on PPC_PSERIES && HVC_CONSOLE
	help
	  Partitionable IBM Power5 ppc64 machines allow hosting of
	  firmware virtual consoles from one Linux partition by
	  another Linux partition.  This driver allows console data
	  from Linux partitions to be accessed through TTY device
	  interfaces in the device tree of a Linux partition running
	  this driver.

	  To compile this driver as a module, choose M here: the
	  module will be called hvcs.  Additionally, this module
	  will depend on arch specific APIs exported from hvcserver.ko
	  which will also be compiled when this driver is built as a
	  module.

config IBM_BSR
	tristate "IBM POWER Barrier Synchronization Register support"
	depends on PPC_PSERIES
	help
	  This devices exposes a hardware mechanism for fast synchronization
	  of threads across a large system which avoids bouncing a cacheline
	  between several cores on a system

source "drivers/char/ipmi/Kconfig"

config DS1620
	tristate "NetWinder thermometer support"
	depends on ARCH_NETWINDER
	help
	  Say Y here to include support for the thermal management hardware
	  found in the NetWinder. This driver allows the user to control the
	  temperature set points and to read the current temperature.

	  It is also possible to say M here to build it as a module (ds1620)
	  It is recommended to be used on a NetWinder, but it is not a
	  necessity.

config NWBUTTON
	tristate "NetWinder Button"
	depends on ARCH_NETWINDER
	---help---
	  If you say Y here and create a character device node /dev/nwbutton
	  with major and minor numbers 10 and 158 ("man mknod"), then every
	  time the orange button is pressed a number of times, the number of
	  times the button was pressed will be written to that device.

	  This is most useful for applications, as yet unwritten, which
	  perform actions based on how many times the button is pressed in a
	  row.

	  Do not hold the button down for too long, as the driver does not
	  alter the behaviour of the hardware reset circuitry attached to the
	  button; it will still execute a hard reset if the button is held
	  down for longer than approximately five seconds.

	  To compile this driver as a module, choose M here: the
	  module will be called nwbutton.

	  Most people will answer Y to this question and "Reboot Using Button"
	  below to be able to initiate a system shutdown from the button.

config NWBUTTON_REBOOT
	bool "Reboot Using Button"
	depends on NWBUTTON
	help
	  If you say Y here, then you will be able to initiate a system
	  shutdown and reboot by pressing the orange button a number of times.
	  The number of presses to initiate the shutdown is two by default,
	  but this can be altered by modifying the value of NUM_PRESSES_REBOOT
	  in nwbutton.h and recompiling the driver or, if you compile the
	  driver as a module, you can specify the number of presses at load
	  time with "insmod button reboot_count=<something>".

config NWFLASH
	tristate "NetWinder flash support"
	depends on ARCH_NETWINDER
	---help---
	  If you say Y here and create a character device /dev/flash with
	  major 10 and minor 160 you can manipulate the flash ROM containing
	  the NetWinder firmware. Be careful as accidentally overwriting the
	  flash contents can render your computer unbootable. On no account
	  allow random users access to this device. :-)

	  To compile this driver as a module, choose M here: the
	  module will be called nwflash.

	  If you're not sure, say N.

source "drivers/char/hw_random/Kconfig"

config NVRAM
	tristate "/dev/nvram support"
	depends on ATARI || X86 || (ARM && RTC_DRV_CMOS) || GENERIC_NVRAM
	---help---
	  If you say Y here and create a character special file /dev/nvram
	  with major number 10 and minor number 144 using mknod ("man mknod"),
	  you get read and write access to the extra bytes of non-volatile
	  memory in the real time clock (RTC), which is contained in every PC
	  and most Ataris.  The actual number of bytes varies, depending on the
	  nvram in the system, but is usually 114 (128-14 for the RTC).

	  This memory is conventionally called "CMOS RAM" on PCs and "NVRAM"
	  on Ataris. /dev/nvram may be used to view settings there, or to
	  change them (with some utility). It could also be used to frequently
	  save a few bits of very important data that may not be lost over
	  power-off and for which writing to disk is too insecure. Note
	  however that most NVRAM space in a PC belongs to the BIOS and you
	  should NEVER idly tamper with it. See Ralf Brown's interrupt list
	  for a guide to the use of CMOS bytes by your BIOS.

	  On Atari machines, /dev/nvram is always configured and does not need
	  to be selected.

	  To compile this driver as a module, choose M here: the
	  module will be called nvram.

#
# These legacy RTC drivers just cause too many conflicts with the generic
# RTC framework ... let's not even try to coexist any more.
#
if RTC_LIB=n

config RTC
	tristate "Enhanced Real Time Clock Support (legacy PC RTC driver)"
	depends on !PPC && !PARISC && !IA64 && !M68K && !SPARC && !FRV \
			&& !ARM && !SUPERH && !S390 && !AVR32 && !BLACKFIN
	---help---
	  If you say Y here and create a character special file /dev/rtc with
	  major number 10 and minor number 135 using mknod ("man mknod"), you
	  will get access to the real time clock (or hardware clock) built
	  into your computer.

	  Every PC has such a clock built in. It can be used to generate
	  signals from as low as 1Hz up to 8192Hz, and can also be used
	  as a 24 hour alarm. It reports status information via the file
	  /proc/driver/rtc and its behaviour is set by various ioctls on
	  /dev/rtc.

	  If you run Linux on a multiprocessor machine and said Y to
	  "Symmetric Multi Processing" above, you should say Y here to read
	  and set the RTC in an SMP compatible fashion.

	  If you think you have a use for such a device (such as periodic data
	  sampling), then say Y here, and read <file:Documentation/rtc.txt>
	  for details.

	  To compile this driver as a module, choose M here: the
	  module will be called rtc.

config JS_RTC
	tristate "Enhanced Real Time Clock Support"
	depends on SPARC32 && PCI
	---help---
	  If you say Y here and create a character special file /dev/rtc with
	  major number 10 and minor number 135 using mknod ("man mknod"), you
	  will get access to the real time clock (or hardware clock) built
	  into your computer.

	  Every PC has such a clock built in. It can be used to generate
	  signals from as low as 1Hz up to 8192Hz, and can also be used
	  as a 24 hour alarm. It reports status information via the file
	  /proc/driver/rtc and its behaviour is set by various ioctls on
	  /dev/rtc.

	  If you think you have a use for such a device (such as periodic data
	  sampling), then say Y here, and read <file:Documentation/rtc.txt>
	  for details.

	  To compile this driver as a module, choose M here: the
	  module will be called js-rtc.

config GEN_RTC
	tristate "Generic /dev/rtc emulation"
	depends on RTC!=y && !IA64 && !ARM && !M32R && !MIPS && !SPARC && !FRV && !S390 && !SUPERH && !AVR32 && !BLACKFIN
	---help---
	  If you say Y here and create a character special file /dev/rtc with
	  major number 10 and minor number 135 using mknod ("man mknod"), you
	  will get access to the real time clock (or hardware clock) built
	  into your computer.

	  It reports status information via the file /proc/driver/rtc and its
	  behaviour is set by various ioctls on /dev/rtc. If you enable the
	  "extended RTC operation" below it will also provide an emulation
	  for RTC_UIE which is required by some programs and may improve
	  precision in some cases.

	  To compile this driver as a module, choose M here: the
	  module will be called genrtc.

config GEN_RTC_X
	bool "Extended RTC operation"
	depends on GEN_RTC
	help
	  Provides an emulation for RTC_UIE which is required by some programs
	  and may improve precision of the generic RTC support in some cases.

config EFI_RTC
	bool "EFI Real Time Clock Services"
	depends on IA64

config DS1302
	tristate "DS1302 RTC support"
	depends on M32R && (PLAT_M32700UT || PLAT_OPSPUT)
	help
	  If you say Y here and create a character special file /dev/rtc with
	  major number 121 and minor number 0 using mknod ("man mknod"), you
	  will get access to the real time clock (or hardware clock) built
	  into your computer.

endif # RTC_LIB

config DTLK
	tristate "Double Talk PC internal speech card support"
	depends on ISA
	help
	  This driver is for the DoubleTalk PC, a speech synthesizer
	  manufactured by RC Systems (<http://www.rcsys.com/>).  It is also
	  called the `internal DoubleTalk'.

	  To compile this driver as a module, choose M here: the
	  module will be called dtlk.

config XILINX_HWICAP
	tristate "Xilinx HWICAP Support"
	depends on XILINX_VIRTEX || MICROBLAZE
	help
	  This option enables support for Xilinx Internal Configuration
	  Access Port (ICAP) driver.  The ICAP is used on Xilinx Virtex
	  FPGA platforms to partially reconfigure the FPGA at runtime.

	  If unsure, say N.

config R3964
	tristate "Siemens R3964 line discipline"
	---help---
	  This driver allows synchronous communication with devices using the
	  Siemens R3964 packet protocol. Unless you are dealing with special
	  hardware like PLCs, you are unlikely to need this.

	  To compile this driver as a module, choose M here: the
	  module will be called n_r3964.

	  If unsure, say N.

config APPLICOM
	tristate "Applicom intelligent fieldbus card support"
	depends on PCI
	---help---
	  This driver provides the kernel-side support for the intelligent
	  fieldbus cards made by Applicom International. More information
	  about these cards can be found on the WWW at the address
	  <http://www.applicom-int.com/>, or by email from David Woodhouse
	  <dwmw2@infradead.org>.

	  To compile this driver as a module, choose M here: the
	  module will be called applicom.

	  If unsure, say N.

config SONYPI
	tristate "Sony Vaio Programmable I/O Control Device support (EXPERIMENTAL)"
	depends on EXPERIMENTAL && X86 && PCI && INPUT && !64BIT
	---help---
	  This driver enables access to the Sony Programmable I/O Control
	  Device which can be found in many (all ?) Sony Vaio laptops.

	  If you have one of those laptops, read
	  <file:Documentation/laptops/sonypi.txt>, and say Y or M here.

	  To compile this driver as a module, choose M here: the
	  module will be called sonypi.

config GPIO_TB0219
	tristate "TANBAC TB0219 GPIO support"
	depends on TANBAC_TB022X
	select GPIO_VR41XX

source "drivers/char/pcmcia/Kconfig"

config MWAVE
	tristate "ACP Modem (Mwave) support"
	depends on X86
	select SERIAL_8250
	---help---
	  The ACP modem (Mwave) for Linux is a WinModem. It is composed of a
	  kernel driver and a user level application. Together these components
	  support direct attachment to public switched telephone networks (PSTNs)
	  and support selected world wide countries.

	  This version of the ACP Modem driver supports the IBM Thinkpad 600E,
	  600, and 770 that include on board ACP modem hardware.

	  The modem also supports the standard communications port interface
	  (ttySx) and is compatible with the Hayes AT Command Set.

	  The user level application needed to use this driver can be found at
	  the IBM Linux Technology Center (LTC) web site:
	  <http://www.ibm.com/linux/ltc/>.

	  If you own one of the above IBM Thinkpads which has the Mwave chipset
	  in it, say Y.

	  To compile this driver as a module, choose M here: the
	  module will be called mwave.

config SCx200_GPIO
	tristate "NatSemi SCx200 GPIO Support"
	depends on SCx200
	select NSC_GPIO
	help
	  Give userspace access to the GPIO pins on the National
	  Semiconductor SCx200 processors.

	  If compiled as a module, it will be called scx200_gpio.

config PC8736x_GPIO
	tristate "NatSemi PC8736x GPIO Support"
	depends on X86
	default SCx200_GPIO	# mostly N
	select NSC_GPIO		# needed for support routines
	help
	  Give userspace access to the GPIO pins on the National
	  Semiconductor PC-8736x (x=[03456]) SuperIO chip.  The chip
	  has multiple functional units, inc several managed by
	  hwmon/pc87360 driver.  Tested with PC-87366

	  If compiled as a module, it will be called pc8736x_gpio.

config NSC_GPIO
	tristate "NatSemi Base GPIO Support"
	depends on X86_32
	# selected by SCx200_GPIO and PC8736x_GPIO
	# what about 2 selectors differing: m != y
	help
	  Common support used (and needed) by scx200_gpio and
	  pc8736x_gpio drivers.  If those drivers are built as
	  modules, this one will be too, named nsc_gpio

config CS5535_GPIO
	tristate "AMD CS5535/CS5536 GPIO (Geode Companion Device)"
	depends on X86_32
	help
	  Give userspace access to the GPIO pins on the AMD CS5535 and
	  CS5536 Geode companion devices.

	  If compiled as a module, it will be called cs5535_gpio.

config RAW_DRIVER
	tristate "RAW driver (/dev/raw/rawN)"
	depends on BLOCK
	help
	  The raw driver permits block devices to be bound to /dev/raw/rawN.
	  Once bound, I/O against /dev/raw/rawN uses efficient zero-copy I/O.
	  See the raw(8) manpage for more details.

          Applications should preferably open the device (eg /dev/hda1)
          with the O_DIRECT flag.

config MAX_RAW_DEVS
	int "Maximum number of RAW devices to support (1-65536)"
	depends on RAW_DRIVER
	default "256"
	help
	  The maximum number of RAW devices that are supported.
	  Default is 256. Increase this number in case you need lots of
	  raw devices.

config HPET
	bool "HPET - High Precision Event Timer" if (X86 || IA64)
	default n
	depends on ACPI && !XEN
	help
	  If you say Y here, you will have a miscdevice named "/dev/hpet/".  Each
	  open selects one of the timers supported by the HPET.  The timers are
	  non-periodic and/or periodic.

config HPET_MMAP
	bool "Allow mmap of HPET"
	default y
	depends on HPET
	help
	  If you say Y here, user applications will be able to mmap
	  the HPET registers.

	  In some hardware implementations, the page containing HPET
	  registers may also contain other things that shouldn't be
	  exposed to the user.  If this applies to your hardware,
	  say N here.

config HANGCHECK_TIMER
	tristate "Hangcheck timer"
	depends on X86 || IA64 || PPC64 || S390
	help
	  The hangcheck-timer module detects when the system has gone
	  out to lunch past a certain margin.  It can reboot the system
	  or merely print a warning.

config MMTIMER
	tristate "MMTIMER Memory mapped RTC for SGI Altix"
	depends on IA64_GENERIC || IA64_SGI_SN2
	default y
	help
	  The mmtimer device allows direct userspace access to the
	  Altix system timer.

config UV_MMTIMER
	tristate "UV_MMTIMER Memory mapped RTC for SGI UV"
	depends on X86_UV
	default m
	help
	  The uv_mmtimer device allows direct userspace access to the
	  UV system timer.

source "drivers/char/tpm/Kconfig"

config TELCLOCK
	tristate "Telecom clock driver for ATCA SBC"
	depends on EXPERIMENTAL && X86
	default n
	help
	  The telecom clock device is specific to the MPCBL0010 and MPCBL0050
	  ATCA computers and allows direct userspace access to the
	  configuration of the telecom clock configuration settings.  This
	  device is used for hardware synchronization across the ATCA backplane
	  fabric.  Upon loading, the driver exports a sysfs directory,
	  /sys/devices/platform/telco_clock, with a number of files for
	  controlling the behavior of this hardware.

config DEVPORT
	bool
	depends on !M68K
	depends on ISA || PCI
	default y

source "drivers/s390/char/Kconfig"

<<<<<<< HEAD
config CRASHER
	tristate "Crasher Module"
	help
	  Slab cache memory tester.  Only use this as a module
=======
config RAMOOPS
	tristate "Log panic/oops to a RAM buffer"
	depends on HAS_IOMEM
	default n
	help
	  This enables panic and oops messages to be logged to a circular
	  buffer in RAM where it can be read back at some later point.
>>>>>>> e44a21b7

endmenu
<|MERGE_RESOLUTION|>--- conflicted
+++ resolved
@@ -654,7 +654,7 @@
 
 config HVC_XEN
 	bool "Xen Hypervisor Console support"
-	depends on PARAVIRT_XEN
+	depends on XEN
 	select HVC_DRIVER
 	select HVC_IRQ
 	default y
@@ -1055,7 +1055,7 @@
 config HPET
 	bool "HPET - High Precision Event Timer" if (X86 || IA64)
 	default n
-	depends on ACPI && !XEN
+	depends on ACPI
 	help
 	  If you say Y here, you will have a miscdevice named "/dev/hpet/".  Each
 	  open selects one of the timers supported by the HPET.  The timers are
@@ -1121,12 +1121,6 @@
 
 source "drivers/s390/char/Kconfig"
 
-<<<<<<< HEAD
-config CRASHER
-	tristate "Crasher Module"
-	help
-	  Slab cache memory tester.  Only use this as a module
-=======
 config RAMOOPS
 	tristate "Log panic/oops to a RAM buffer"
 	depends on HAS_IOMEM
@@ -1134,6 +1128,10 @@
 	help
 	  This enables panic and oops messages to be logged to a circular
 	  buffer in RAM where it can be read back at some later point.
->>>>>>> e44a21b7
+
+config CRASHER
+	tristate "Crasher Module"
+	help
+	  Slab cache memory tester.  Only use this as a module
 
 endmenu
