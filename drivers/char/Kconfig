#
# Character device configuration
#

menu "Character devices"

source "drivers/tty/Kconfig"

config DEVKMEM
	bool "/dev/kmem virtual device support"
	default y
	help
	  Say Y here if you want to support the /dev/kmem device. The
	  /dev/kmem device is rarely used, but can be used for certain
	  kind of kernel debugging operations.
	  When in doubt, say "N".

config STALDRV
	bool "Stallion multiport serial support"
	depends on SERIAL_NONSTANDARD
	help
	  Stallion cards give you many serial ports.  You would need something
	  like this to connect more than two modems to your Linux box, for
	  instance in order to become a dial-in server.  If you say Y here,
	  you will be asked for your specific card model in the next
	  questions.  Make sure to read <file:Documentation/serial/stallion.txt>
	  in this case.  If you have never heard about all this, it's safe to
	  say N.

config SGI_SNSC
	bool "SGI Altix system controller communication support"
	depends on (IA64_SGI_SN2 || IA64_GENERIC)
	help
	  If you have an SGI Altix and you want to enable system
	  controller communication from user space (you want this!),
	  say Y.  Otherwise, say N.

config SGI_TIOCX
       bool "SGI TIO CX driver support"
       depends on (IA64_SGI_SN2 || IA64_GENERIC)
       help
         If you have an SGI Altix and you have fpga devices attached
         to your TIO, say Y here, otherwise say N.

config SGI_MBCS
       tristate "SGI FPGA Core Services driver support"
       depends on SGI_TIOCX
       help
         If you have an SGI Altix with an attached SABrick
         say Y or M here, otherwise say N.

source "drivers/tty/serial/Kconfig"

config TTY_PRINTK
	bool "TTY driver to output user messages via printk"
	depends on EXPERT
	default n
	---help---
	  If you say Y here, the support for writing user messages (i.e.
	  console messages) via printk is available.

	  The feature is useful to inline user messages with kernel
	  messages.
	  In order to use this feature, you should output user messages
	  to /dev/ttyprintk or redirect console to this TTY.

	  If unsure, say N.

config BFIN_OTP
	tristate "Blackfin On-Chip OTP Memory Support"
	depends on BLACKFIN && (BF51x || BF52x || BF54x)
	default y
	help
	  If you say Y here, you will get support for a character device
	  interface into the One Time Programmable memory pages that are
	  stored on the Blackfin processor.  This will not get you access
	  to the secure memory pages however.  You will need to write your
	  own secure code and reader for that.

	  To compile this driver as a module, choose M here: the module
	  will be called bfin-otp.

	  If unsure, it is safe to say Y.

config BFIN_OTP_WRITE_ENABLE
	bool "Enable writing support of OTP pages"
	depends on BFIN_OTP
	default n
	help
	  If you say Y here, you will enable support for writing of the
	  OTP pages.  This is dangerous by nature as you can only program
	  the pages once, so only enable this option when you actually
	  need it so as to not inadvertently clobber data.

	  If unsure, say N.

config PRINTER
	tristate "Parallel printer support"
	depends on PARPORT
	---help---
	  If you intend to attach a printer to the parallel port of your Linux
	  box (as opposed to using a serial printer; if the connector at the
	  printer has 9 or 25 holes ["female"], then it's serial), say Y.
	  Also read the Printing-HOWTO, available from
	  <http://www.tldp.org/docs.html#howto>.

	  It is possible to share one parallel port among several devices
	  (e.g. printer and ZIP drive) and it is safe to compile the
	  corresponding drivers into the kernel.

	  To compile this driver as a module, choose M here and read
	  <file:Documentation/parport.txt>.  The module will be called lp.

	  If you have several parallel ports, you can specify which ports to
	  use with the "lp" kernel command line option.  (Try "man bootparam"
	  or see the documentation of your boot loader (lilo or loadlin) about
	  how to pass options to the kernel at boot time.)  The syntax of the
	  "lp" command line option can be found in <file:drivers/char/lp.c>.

	  If you have more than 8 printers, you need to increase the LP_NO
	  macro in lp.c and the PARPORT_MAX macro in parport.h.

config LP_CONSOLE
	bool "Support for console on line printer"
	depends on PRINTER
	---help---
	  If you want kernel messages to be printed out as they occur, you
	  can have a console on the printer. This option adds support for
	  doing that; to actually get it to happen you need to pass the
	  option "console=lp0" to the kernel at boot time.

	  If the printer is out of paper (or off, or unplugged, or too
	  busy..) the kernel will stall until the printer is ready again.
	  By defining CONSOLE_LP_STRICT to 0 (at your own risk) you
	  can make the kernel continue when this happens,
	  but it'll lose the kernel messages.

	  If unsure, say N.

config PPDEV
	tristate "Support for user-space parallel port device drivers"
	depends on PARPORT
	---help---
	  Saying Y to this adds support for /dev/parport device nodes.  This
	  is needed for programs that want portable access to the parallel
	  port, for instance deviceid (which displays Plug-and-Play device
	  IDs).

	  This is the parallel port equivalent of SCSI generic support (sg).
	  It is safe to say N to this -- it is not needed for normal printing
	  or parallel port CD-ROM/disk support.

	  To compile this driver as a module, choose M here: the
	  module will be called ppdev.

	  If unsure, say N.

source "drivers/tty/hvc/Kconfig"

config VIRTIO_CONSOLE
	tristate "Virtio console"
	depends on VIRTIO
	select HVC_DRIVER
	help
	  Virtio console for use with lguest and other hypervisors.

	  Also serves as a general-purpose serial device for data
	  transfer between the guest and host.  Character devices at
	  /dev/vportNpn will be created when corresponding ports are
	  found, where N is the device number and n is the port number
	  within that device.  If specified by the host, a sysfs
	  attribute called 'name' will be populated with a name for
	  the port which can be used by udev scripts to create a
	  symlink to the device.

config IBM_BSR
	tristate "IBM POWER Barrier Synchronization Register support"
	depends on PPC_PSERIES
	help
	  This devices exposes a hardware mechanism for fast synchronization
	  of threads across a large system which avoids bouncing a cacheline
	  between several cores on a system

source "drivers/char/ipmi/Kconfig"

config DS1620
	tristate "NetWinder thermometer support"
	depends on ARCH_NETWINDER
	help
	  Say Y here to include support for the thermal management hardware
	  found in the NetWinder. This driver allows the user to control the
	  temperature set points and to read the current temperature.

	  It is also possible to say M here to build it as a module (ds1620)
	  It is recommended to be used on a NetWinder, but it is not a
	  necessity.

config NWBUTTON
	tristate "NetWinder Button"
	depends on ARCH_NETWINDER
	---help---
	  If you say Y here and create a character device node /dev/nwbutton
	  with major and minor numbers 10 and 158 ("man mknod"), then every
	  time the orange button is pressed a number of times, the number of
	  times the button was pressed will be written to that device.

	  This is most useful for applications, as yet unwritten, which
	  perform actions based on how many times the button is pressed in a
	  row.

	  Do not hold the button down for too long, as the driver does not
	  alter the behaviour of the hardware reset circuitry attached to the
	  button; it will still execute a hard reset if the button is held
	  down for longer than approximately five seconds.

	  To compile this driver as a module, choose M here: the
	  module will be called nwbutton.

	  Most people will answer Y to this question and "Reboot Using Button"
	  below to be able to initiate a system shutdown from the button.

config NWBUTTON_REBOOT
	bool "Reboot Using Button"
	depends on NWBUTTON
	help
	  If you say Y here, then you will be able to initiate a system
	  shutdown and reboot by pressing the orange button a number of times.
	  The number of presses to initiate the shutdown is two by default,
	  but this can be altered by modifying the value of NUM_PRESSES_REBOOT
	  in nwbutton.h and recompiling the driver or, if you compile the
	  driver as a module, you can specify the number of presses at load
	  time with "insmod button reboot_count=<something>".

config NWFLASH
	tristate "NetWinder flash support"
	depends on ARCH_NETWINDER
	---help---
	  If you say Y here and create a character device /dev/flash with
	  major 10 and minor 160 you can manipulate the flash ROM containing
	  the NetWinder firmware. Be careful as accidentally overwriting the
	  flash contents can render your computer unbootable. On no account
	  allow random users access to this device. :-)

	  To compile this driver as a module, choose M here: the
	  module will be called nwflash.

	  If you're not sure, say N.

source "drivers/char/hw_random/Kconfig"

config NVRAM
	tristate "/dev/nvram support"
	depends on ATARI || X86 || (ARM && RTC_DRV_CMOS) || GENERIC_NVRAM
	---help---
	  If you say Y here and create a character special file /dev/nvram
	  with major number 10 and minor number 144 using mknod ("man mknod"),
	  you get read and write access to the extra bytes of non-volatile
	  memory in the real time clock (RTC), which is contained in every PC
	  and most Ataris.  The actual number of bytes varies, depending on the
	  nvram in the system, but is usually 114 (128-14 for the RTC).

	  This memory is conventionally called "CMOS RAM" on PCs and "NVRAM"
	  on Ataris. /dev/nvram may be used to view settings there, or to
	  change them (with some utility). It could also be used to frequently
	  save a few bits of very important data that may not be lost over
	  power-off and for which writing to disk is too insecure. Note
	  however that most NVRAM space in a PC belongs to the BIOS and you
	  should NEVER idly tamper with it. See Ralf Brown's interrupt list
	  for a guide to the use of CMOS bytes by your BIOS.

	  On Atari machines, /dev/nvram is always configured and does not need
	  to be selected.

	  To compile this driver as a module, choose M here: the
	  module will be called nvram.

#
# These legacy RTC drivers just cause too many conflicts with the generic
# RTC framework ... let's not even try to coexist any more.
#
if RTC_LIB=n

config RTC
	tristate "Enhanced Real Time Clock Support (legacy PC RTC driver)"
	depends on !PPC && !PARISC && !IA64 && !M68K && !SPARC && !FRV \
			&& !ARM && !SUPERH && !S390 && !AVR32 && !BLACKFIN && !UML
	---help---
	  If you say Y here and create a character special file /dev/rtc with
	  major number 10 and minor number 135 using mknod ("man mknod"), you
	  will get access to the real time clock (or hardware clock) built
	  into your computer.

	  Every PC has such a clock built in. It can be used to generate
	  signals from as low as 1Hz up to 8192Hz, and can also be used
	  as a 24 hour alarm. It reports status information via the file
	  /proc/driver/rtc and its behaviour is set by various ioctls on
	  /dev/rtc.

	  If you run Linux on a multiprocessor machine and said Y to
	  "Symmetric Multi Processing" above, you should say Y here to read
	  and set the RTC in an SMP compatible fashion.

	  If you think you have a use for such a device (such as periodic data
	  sampling), then say Y here, and read <file:Documentation/rtc.txt>
	  for details.

	  To compile this driver as a module, choose M here: the
	  module will be called rtc.

config JS_RTC
	tristate "Enhanced Real Time Clock Support"
	depends on SPARC32 && PCI
	---help---
	  If you say Y here and create a character special file /dev/rtc with
	  major number 10 and minor number 135 using mknod ("man mknod"), you
	  will get access to the real time clock (or hardware clock) built
	  into your computer.

	  Every PC has such a clock built in. It can be used to generate
	  signals from as low as 1Hz up to 8192Hz, and can also be used
	  as a 24 hour alarm. It reports status information via the file
	  /proc/driver/rtc and its behaviour is set by various ioctls on
	  /dev/rtc.

	  If you think you have a use for such a device (such as periodic data
	  sampling), then say Y here, and read <file:Documentation/rtc.txt>
	  for details.

	  To compile this driver as a module, choose M here: the
	  module will be called js-rtc.

config GEN_RTC
	tristate "Generic /dev/rtc emulation"
	depends on RTC!=y && !IA64 && !ARM && !M32R && !MIPS && !SPARC && !FRV && !S390 && !SUPERH && !AVR32 && !BLACKFIN && !UML
	---help---
	  If you say Y here and create a character special file /dev/rtc with
	  major number 10 and minor number 135 using mknod ("man mknod"), you
	  will get access to the real time clock (or hardware clock) built
	  into your computer.

	  It reports status information via the file /proc/driver/rtc and its
	  behaviour is set by various ioctls on /dev/rtc. If you enable the
	  "extended RTC operation" below it will also provide an emulation
	  for RTC_UIE which is required by some programs and may improve
	  precision in some cases.

	  To compile this driver as a module, choose M here: the
	  module will be called genrtc.

config GEN_RTC_X
	bool "Extended RTC operation"
	depends on GEN_RTC
	help
	  Provides an emulation for RTC_UIE which is required by some programs
	  and may improve precision of the generic RTC support in some cases.

config EFI_RTC
	bool "EFI Real Time Clock Services"
	depends on IA64

config DS1302
	tristate "DS1302 RTC support"
	depends on M32R && (PLAT_M32700UT || PLAT_OPSPUT)
	help
	  If you say Y here and create a character special file /dev/rtc with
	  major number 121 and minor number 0 using mknod ("man mknod"), you
	  will get access to the real time clock (or hardware clock) built
	  into your computer.

endif # RTC_LIB

config DTLK
	tristate "Double Talk PC internal speech card support"
	depends on ISA
	help
	  This driver is for the DoubleTalk PC, a speech synthesizer
	  manufactured by RC Systems (<http://www.rcsys.com/>).  It is also
	  called the `internal DoubleTalk'.

	  To compile this driver as a module, choose M here: the
	  module will be called dtlk.

config XILINX_HWICAP
	tristate "Xilinx HWICAP Support"
	depends on XILINX_VIRTEX || MICROBLAZE
	help
	  This option enables support for Xilinx Internal Configuration
	  Access Port (ICAP) driver.  The ICAP is used on Xilinx Virtex
	  FPGA platforms to partially reconfigure the FPGA at runtime.

	  If unsure, say N.

config R3964
	tristate "Siemens R3964 line discipline"
	---help---
	  This driver allows synchronous communication with devices using the
	  Siemens R3964 packet protocol. Unless you are dealing with special
	  hardware like PLCs, you are unlikely to need this.

	  To compile this driver as a module, choose M here: the
	  module will be called n_r3964.

	  If unsure, say N.

config APPLICOM
	tristate "Applicom intelligent fieldbus card support"
	depends on PCI
	---help---
	  This driver provides the kernel-side support for the intelligent
	  fieldbus cards made by Applicom International. More information
	  about these cards can be found on the WWW at the address
	  <http://www.applicom-int.com/>, or by email from David Woodhouse
	  <dwmw2@infradead.org>.

	  To compile this driver as a module, choose M here: the
	  module will be called applicom.

	  If unsure, say N.

config SONYPI
	tristate "Sony Vaio Programmable I/O Control Device support (EXPERIMENTAL)"
	depends on EXPERIMENTAL && X86 && PCI && INPUT && !64BIT
	---help---
	  This driver enables access to the Sony Programmable I/O Control
	  Device which can be found in many (all ?) Sony Vaio laptops.

	  If you have one of those laptops, read
	  <file:Documentation/laptops/sonypi.txt>, and say Y or M here.

	  To compile this driver as a module, choose M here: the
	  module will be called sonypi.

config GPIO_TB0219
	tristate "TANBAC TB0219 GPIO support"
	depends on TANBAC_TB022X
	select GPIO_VR41XX

source "drivers/char/pcmcia/Kconfig"

config MWAVE
	tristate "ACP Modem (Mwave) support"
	depends on X86
	select SERIAL_8250
	---help---
	  The ACP modem (Mwave) for Linux is a WinModem. It is composed of a
	  kernel driver and a user level application. Together these components
	  support direct attachment to public switched telephone networks (PSTNs)
	  and support selected world wide countries.

	  This version of the ACP Modem driver supports the IBM Thinkpad 600E,
	  600, and 770 that include on board ACP modem hardware.

	  The modem also supports the standard communications port interface
	  (ttySx) and is compatible with the Hayes AT Command Set.

	  The user level application needed to use this driver can be found at
	  the IBM Linux Technology Center (LTC) web site:
	  <http://www.ibm.com/linux/ltc/>.

	  If you own one of the above IBM Thinkpads which has the Mwave chipset
	  in it, say Y.

	  To compile this driver as a module, choose M here: the
	  module will be called mwave.

config SCx200_GPIO
	tristate "NatSemi SCx200 GPIO Support"
	depends on SCx200
	select NSC_GPIO
	help
	  Give userspace access to the GPIO pins on the National
	  Semiconductor SCx200 processors.

	  If compiled as a module, it will be called scx200_gpio.

config PC8736x_GPIO
	tristate "NatSemi PC8736x GPIO Support"
	depends on X86_32 && !UML
	default SCx200_GPIO	# mostly N
	select NSC_GPIO		# needed for support routines
	help
	  Give userspace access to the GPIO pins on the National
	  Semiconductor PC-8736x (x=[03456]) SuperIO chip.  The chip
	  has multiple functional units, inc several managed by
	  hwmon/pc87360 driver.  Tested with PC-87366

	  If compiled as a module, it will be called pc8736x_gpio.

config NSC_GPIO
	tristate "NatSemi Base GPIO Support"
	depends on X86_32
	# selected by SCx200_GPIO and PC8736x_GPIO
	# what about 2 selectors differing: m != y
	help
	  Common support used (and needed) by scx200_gpio and
	  pc8736x_gpio drivers.  If those drivers are built as
	  modules, this one will be too, named nsc_gpio

config RAW_DRIVER
	tristate "RAW driver (/dev/raw/rawN)"
	depends on BLOCK
	help
	  The raw driver permits block devices to be bound to /dev/raw/rawN.
	  Once bound, I/O against /dev/raw/rawN uses efficient zero-copy I/O.
	  See the raw(8) manpage for more details.

          Applications should preferably open the device (eg /dev/hda1)
          with the O_DIRECT flag.

config MAX_RAW_DEVS
	int "Maximum number of RAW devices to support (1-65536)"
	depends on RAW_DRIVER
	default "256"
	help
	  The maximum number of RAW devices that are supported.
	  Default is 256. Increase this number in case you need lots of
	  raw devices.

config HPET
	bool "HPET - High Precision Event Timer" if (X86 || IA64)
	default n
	depends on ACPI && !XEN
	help
	  If you say Y here, you will have a miscdevice named "/dev/hpet/".  Each
	  open selects one of the timers supported by the HPET.  The timers are
	  non-periodic and/or periodic.

config HPET_MMAP
	bool "Allow mmap of HPET"
	default y
	depends on HPET
	help
	  If you say Y here, user applications will be able to mmap
	  the HPET registers.

	  In some hardware implementations, the page containing HPET
	  registers may also contain other things that shouldn't be
	  exposed to the user.  If this applies to your hardware,
	  say N here.

config HANGCHECK_TIMER
	tristate "Hangcheck timer"
	depends on X86 || IA64 || PPC64 || S390
	help
	  The hangcheck-timer module detects when the system has gone
	  out to lunch past a certain margin.  It can reboot the system
	  or merely print a warning.

config MMTIMER
	tristate "MMTIMER Memory mapped RTC for SGI Altix"
	depends on IA64_GENERIC || IA64_SGI_SN2
	default y
	help
	  The mmtimer device allows direct userspace access to the
	  Altix system timer.

config UV_MMTIMER
	tristate "UV_MMTIMER Memory mapped RTC for SGI UV"
	depends on X86_UV
	default m
	help
	  The uv_mmtimer device allows direct userspace access to the
	  UV system timer.

source "drivers/char/tpm/Kconfig"

config TELCLOCK
	tristate "Telecom clock driver for ATCA SBC"
	depends on EXPERIMENTAL && X86
	default n
	help
	  The telecom clock device is specific to the MPCBL0010 and MPCBL0050
	  ATCA computers and allows direct userspace access to the
	  configuration of the telecom clock configuration settings.  This
	  device is used for hardware synchronization across the ATCA backplane
	  fabric.  Upon loading, the driver exports a sysfs directory,
	  /sys/devices/platform/telco_clock, with a number of files for
	  controlling the behavior of this hardware.

config DEVPORT
	bool
	depends on !M68K
	depends on ISA || PCI
	default y

source "drivers/s390/char/Kconfig"

<<<<<<< HEAD
config RAMOOPS
	tristate "Log panic/oops to a RAM buffer"
	depends on HAS_IOMEM
	default n
	help
	  This enables panic and oops messages to be logged to a circular
	  buffer in RAM where it can be read back at some later point.

config CRASHER
	tristate "Crasher Module"
	help
	  Slab cache memory tester.  Only use this as a module

=======
>>>>>>> 485802a6
config MSM_SMD_PKT
	bool "Enable device interface for some SMD packet ports"
	default n
	depends on MSM_SMD
	help
	  Enables userspace clients to read and write to some packet SMD
	  ports via device interface for MSM chipset.

config TILE_SROM
	bool "Character-device access via hypervisor to the Tilera SPI ROM"
	depends on TILE
	default y
	---help---
	  This device provides character-level read-write access
	  to the SROM, typically via the "0", "1", and "2" devices
	  in /dev/srom/.  The Tilera hypervisor makes the flash
	  device appear much like a simple EEPROM, and knows
	  how to partition a single ROM for multiple purposes.

endmenu
<|MERGE_RESOLUTION|>--- conflicted
+++ resolved
@@ -519,7 +519,7 @@
 config HPET
 	bool "HPET - High Precision Event Timer" if (X86 || IA64)
 	default n
-	depends on ACPI && !XEN
+	depends on ACPI
 	help
 	  If you say Y here, you will have a miscdevice named "/dev/hpet/".  Each
 	  open selects one of the timers supported by the HPET.  The timers are
@@ -585,22 +585,11 @@
 
 source "drivers/s390/char/Kconfig"
 
-<<<<<<< HEAD
-config RAMOOPS
-	tristate "Log panic/oops to a RAM buffer"
-	depends on HAS_IOMEM
-	default n
-	help
-	  This enables panic and oops messages to be logged to a circular
-	  buffer in RAM where it can be read back at some later point.
-
 config CRASHER
 	tristate "Crasher Module"
 	help
 	  Slab cache memory tester.  Only use this as a module
 
-=======
->>>>>>> 485802a6
 config MSM_SMD_PKT
 	bool "Enable device interface for some SMD packet ports"
 	default n
