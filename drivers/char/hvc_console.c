--- conflicted
+++ resolved
@@ -657,11 +657,7 @@
 
 	if (read_total)
 		tty_flip_buffer_push(tty);
-<<<<<<< HEAD
-
-=======
 	
->>>>>>> f52ee141
 	return poll_mask;
 }
 
