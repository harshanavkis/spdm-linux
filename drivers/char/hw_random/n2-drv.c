--- conflicted
+++ resolved
@@ -751,17 +751,11 @@
 MODULE_DEVICE_TABLE(of, n2rng_match);
 
 static struct of_platform_driver n2rng_driver = {
-<<<<<<< HEAD
-	.owner		= THIS_MODULE,
-	.name		= "n2rng",
-	.match_table	= n2rng_match,
-=======
 	.driver = {
 		.name = "n2rng",
 		.owner = THIS_MODULE,
 		.of_match_table = n2rng_match,
 	},
->>>>>>> e44a21b7
 	.probe		= n2rng_probe,
 	.remove		= __devexit_p(n2rng_remove),
 };
