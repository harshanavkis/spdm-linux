--- conflicted
+++ resolved
@@ -42,13 +42,10 @@
 #include <linux/input.h>
 #include <linux/reboot.h>
 #include <linux/notifier.h>
-<<<<<<< HEAD
-#ifdef	CONFIG_KDB
+#include <linux/jiffies.h>
+#ifdef CONFIG_KDB
 #include <linux/kdb.h>
-#endif	/* CONFIG_KDB */
-=======
-#include <linux/jiffies.h>
->>>>>>> 28ffb5d3
+#endif /* CONFIG_KDB */
 
 extern void ctrl_alt_del(void);
 
