--- conflicted
+++ resolved
@@ -637,7 +637,6 @@
 	return splice_from_pipe(pipe, out, ppos, len, flags, pipe_to_null);
 }
 
-<<<<<<< HEAD
 #if 1 //ndef CONFIG_XEN
 /*
  * For fun, we are using the MMU for this.
@@ -693,7 +692,7 @@
 	return size;
 }
 
-static ssize_t read_zero(struct file * file, char __user * buf,
+static ssize_t read_zero(struct file *file, char __user *buf,
 			 size_t count, loff_t *ppos)
 {
 	unsigned long left, unwritten, written = 0;
@@ -732,10 +731,7 @@
 }
 
 #else /* CONFIG_XEN */
-static ssize_t read_zero(struct file * file, char __user * buf, 
-=======
 static ssize_t read_zero(struct file *file, char __user *buf,
->>>>>>> a3d3203e
 			 size_t count, loff_t *ppos)
 {
 	size_t written;
