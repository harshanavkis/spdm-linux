--- conflicted
+++ resolved
@@ -2500,11 +2500,7 @@
 /**
  *	tty_do_resize		-	resize event
  *	@tty: tty being resized
-<<<<<<< HEAD
- *	@real_tty: real tty (if using a pty/tty pair)
-=======
  *	@real_tty: real tty (not the same as tty if using a pty/tty pair)
->>>>>>> 24342c34
  *	@rows: rows (character)
  *	@cols: cols (character)
  *
@@ -2518,12 +2514,8 @@
 	struct pid *pgrp, *rpgrp;
 	unsigned long flags;
 
-<<<<<<< HEAD
-	mutex_lock(&tty->termios_mutex);
-=======
 	/* For a PTY we need to lock the tty side */
 	mutex_lock(&real_tty->termios_mutex);
->>>>>>> 24342c34
 	if (!memcmp(ws, &tty->winsize, sizeof(*ws)))
 		goto done;
 	/* Get the PID values and reference them so we can
