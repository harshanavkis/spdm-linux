--- conflicted
+++ resolved
@@ -1186,13 +1186,8 @@
 	}
 
 	if (port % MAX_PORTS_PER_BOARD >= brd->numPorts) {
-<<<<<<< HEAD
-		retval = -ENODEV;
-		goto out_unlock;
-=======
 		mutex_unlock(&moxa_openlock);
 		return -ENODEV;
->>>>>>> 56d1ed69
 	}
 
 	ch = &brd->ports[port % MAX_PORTS_PER_BOARD];
@@ -1219,8 +1214,8 @@
 				moxa_close_port(tty);
 	} else
 		ch->port.flags |= ASYNC_NORMAL_ACTIVE;
-out_unlock:
 	mutex_unlock(&moxa_openlock);
+
 	return retval;
 }
 
