--- conflicted
+++ resolved
@@ -74,8 +74,6 @@
 	  If you have a H1 secure module running Cr50 firmware on SPI bus,
 	  say Yes and it will be accessible from within Linux.
 
-<<<<<<< HEAD
-=======
 config TCG_TIS_SYNQUACER
 	tristate "TPM Interface Specification 1.2 Interface / TPM 2.0 FIFO Interface (MMIO - SynQuacer)"
 	depends on ARCH_SYNQUACER
@@ -98,7 +96,6 @@
 	  to handle the limitations of the hardware.  To compile this driver
 	  as a module, choose M here; the module will be called tcg_tis_i2c_cr50.
 
->>>>>>> 7d2a07b7
 config TCG_TIS_I2C_ATMEL
 	tristate "TPM Interface Specification 1.2 Interface (I2C - Atmel)"
 	depends on I2C
