--- conflicted
+++ resolved
@@ -93,16 +93,8 @@
 
 config TCG_XEN
 	tristate "XEN TPM Interface"
-<<<<<<< HEAD
-	depends on XEN
-	---help---
-	  If you want to make TPM support available to a Xen user domain,
-	  say Yes and it will be accessible from within Linux.
-	  To compile this driver as a module, choose M here; the module
-	  will be called tpm_xenu.
-=======
-	depends on TCG_TPM && XEN
-	select XEN_XENBUS_FRONTEND
+	depends on PARAVIRT_XEN || XEN
+	select XEN_XENBUS_FRONTEND if PARAVIRT_XEN
 	---help---
 	  If you want to make TPM support available to a Xen user domain,
 	  say Yes and it will be accessible from within Linux. See
@@ -110,6 +102,14 @@
 	  the Xen source repository for more details.
 	  To compile this driver as a module, choose M here; the module
 	  will be called xen-tpmfront.
->>>>>>> 61e6cfa8
+
+config TCG_XEN_V1
+	tristate "XEN TPM Interface (v1, deprecated)"
+	depends on XEN
+	---help---
+	  If you want to make TPM v1 support available to a Xen user domain,
+	  say Yes and it will be accessible from within Linux.
+	  To compile this driver as a module, choose M here; the module
+	  will be called tpm_xenu.
 
 endif # TCG_TPM