/* SPDX-License-Identifier: GPL-2.0 */
/*
 *    Copyright IBM Corp. 2007
 *    Author(s): Utz Bacher <utz.bacher@de.ibm.com>,
 *		 Frank Pavlic <fpavlic@de.ibm.com>,
 *		 Thomas Spatzier <tspat@de.ibm.com>,
 *		 Frank Blaschka <frank.blaschka@de.ibm.com>
 */

#ifndef __QETH_CORE_H__
#define __QETH_CORE_H__

#include <linux/completion.h>
#include <linux/debugfs.h>
#include <linux/if.h>
#include <linux/if_arp.h>
#include <linux/etherdevice.h>
#include <linux/if_vlan.h>
#include <linux/ctype.h>
#include <linux/in6.h>
#include <linux/bitops.h>
#include <linux/seq_file.h>
#include <linux/hashtable.h>
#include <linux/ip.h>
#include <linux/rcupdate.h>
#include <linux/refcount.h>
#include <linux/timer.h>
#include <linux/types.h>
#include <linux/wait.h>
#include <linux/workqueue.h>

#include <net/dst.h>
#include <net/ip6_fib.h>
#include <net/ipv6.h>
#include <net/if_inet6.h>
#include <net/addrconf.h>
#include <net/route.h>
#include <net/sch_generic.h>
#include <net/tcp.h>

#include <asm/debug.h>
#include <asm/qdio.h>
#include <asm/ccwdev.h>
#include <asm/ccwgroup.h>
#include <asm/sysinfo.h>

#include <uapi/linux/if_link.h>

#include "qeth_core_mpc.h"

/**
 * Debug Facility stuff
 */
enum qeth_dbf_names {
	QETH_DBF_SETUP,
	QETH_DBF_MSG,
	QETH_DBF_CTRL,
	QETH_DBF_INFOS	/* must be last element */
};

struct qeth_dbf_info {
	char name[DEBUG_MAX_NAME_LEN];
	int pages;
	int areas;
	int len;
	int level;
	struct debug_view *view;
	debug_info_t *id;
};

#define QETH_DBF_CTRL_LEN 256U

#define QETH_DBF_TEXT(name, level, text) \
	debug_text_event(qeth_dbf[QETH_DBF_##name].id, level, text)

#define QETH_DBF_HEX(name, level, addr, len) \
	debug_event(qeth_dbf[QETH_DBF_##name].id, level, (void *)(addr), len)

#define QETH_DBF_MESSAGE(level, text...) \
	debug_sprintf_event(qeth_dbf[QETH_DBF_MSG].id, level, text)

#define QETH_DBF_TEXT_(name, level, text...) \
	qeth_dbf_longtext(qeth_dbf[QETH_DBF_##name].id, level, text)

#define QETH_CARD_TEXT(card, level, text) \
	debug_text_event(card->debug, level, text)

#define QETH_CARD_HEX(card, level, addr, len) \
	debug_event(card->debug, level, (void *)(addr), len)

#define QETH_CARD_MESSAGE(card, text...) \
	debug_sprintf_event(card->debug, level, text)

#define QETH_CARD_TEXT_(card, level, text...) \
	qeth_dbf_longtext(card->debug, level, text)

#define SENSE_COMMAND_REJECT_BYTE 0
#define SENSE_COMMAND_REJECT_FLAG 0x80
#define SENSE_RESETTING_EVENT_BYTE 1
#define SENSE_RESETTING_EVENT_FLAG 0x80

static inline u32 qeth_get_device_id(struct ccw_device *cdev)
{
	struct ccw_dev_id dev_id;
	u32 id;

	ccw_device_get_id(cdev, &dev_id);
	id = dev_id.devno;
	id |= (u32) (dev_id.ssid << 16);

	return id;
}

/*
 * Common IO related definitions
 */
#define CARD_RDEV(card) card->read.ccwdev
#define CARD_WDEV(card) card->write.ccwdev
#define CARD_DDEV(card) card->data.ccwdev
#define CARD_BUS_ID(card) dev_name(&card->gdev->dev)
#define CARD_RDEV_ID(card) dev_name(&card->read.ccwdev->dev)
#define CARD_WDEV_ID(card) dev_name(&card->write.ccwdev->dev)
#define CARD_DDEV_ID(card) dev_name(&card->data.ccwdev->dev)
#define CCW_DEVID(cdev)		(qeth_get_device_id(cdev))
#define CARD_DEVID(card)	(CCW_DEVID(CARD_RDEV(card)))

/* Routing stuff */
struct qeth_routing_info {
	enum qeth_routing_types type;
};

/* SETBRIDGEPORT stuff */
enum qeth_sbp_roles {
	QETH_SBP_ROLE_NONE	= 0,
	QETH_SBP_ROLE_PRIMARY	= 1,
	QETH_SBP_ROLE_SECONDARY	= 2,
};

enum qeth_sbp_states {
	QETH_SBP_STATE_INACTIVE	= 0,
	QETH_SBP_STATE_STANDBY	= 1,
	QETH_SBP_STATE_ACTIVE	= 2,
};

#define QETH_SBP_HOST_NOTIFICATION 1

struct qeth_sbp_info {
	__u32 supported_funcs;
	enum qeth_sbp_roles role;
	__u32 hostnotification:1;
	__u32 reflect_promisc:1;
	__u32 reflect_promisc_primary:1;
};

struct qeth_vnicc_info {
	/* supported/currently configured VNICCs; updated in IPA exchanges */
	u32 sup_chars;
	u32 cur_chars;
	/* supported commands: bitmasks which VNICCs support respective cmd */
	u32 set_char_sup;
	u32 getset_timeout_sup;
	/* timeout value for the learning characteristic */
	u32 learning_timeout;
	/* characteristics wanted/configured by user */
	u32 wanted_chars;
	/* has user explicitly enabled rx_bcast while online? */
	bool rx_bcast_enabled;
};

#define QETH_IDX_FUNC_LEVEL_OSD		 0x0101
#define QETH_IDX_FUNC_LEVEL_IQD		 0x4108

#define QETH_BUFSIZE		4096
#define CCW_CMD_WRITE		0x01
#define CCW_CMD_READ		0x02

/**
 * some more defs
 */
#define QETH_TX_TIMEOUT		(100 * HZ)
#define QETH_RCD_TIMEOUT	(60 * HZ)
#define QETH_RECLAIM_WORK_TIME	HZ
#define QETH_MAX_PORTNO		15

/*****************************************************************************/
/* QDIO queue and buffer handling                                            */
/*****************************************************************************/
#define QETH_MAX_OUT_QUEUES	4
#define QETH_IQD_MIN_TXQ	2	/* One for ucast, one for mcast. */
#define QETH_IQD_MCAST_TXQ	0
#define QETH_IQD_MIN_UCAST_TXQ	1

#define QETH_MAX_IN_QUEUES	2
#define QETH_RX_COPYBREAK      (PAGE_SIZE >> 1)
#define QETH_IN_BUF_SIZE_DEFAULT 65536
#define QETH_IN_BUF_COUNT_DEFAULT 64
#define QETH_IN_BUF_COUNT_HSDEFAULT 128
#define QETH_IN_BUF_COUNT_MIN	8U
#define QETH_IN_BUF_COUNT_MAX	128U
#define QETH_MAX_BUFFER_ELEMENTS(card) ((card)->qdio.in_buf_size >> 12)
#define QETH_IN_BUF_REQUEUE_THRESHOLD(card) \
		 ((card)->qdio.in_buf_pool.buf_count / 2)

/* buffers we have to be behind before we get a PCI */
#define QETH_PCI_THRESHOLD_A(card) ((card)->qdio.in_buf_pool.buf_count+1)
/*enqueued free buffers left before we get a PCI*/
#define QETH_PCI_THRESHOLD_B(card) 0
/*not used unless the microcode gets patched*/
#define QETH_PCI_TIMER_VALUE(card) 3

/* priority queing */
#define QETH_PRIOQ_DEFAULT QETH_NO_PRIO_QUEUEING
#define QETH_DEFAULT_QUEUE    2
#define QETH_NO_PRIO_QUEUEING 0
#define QETH_PRIO_Q_ING_PREC  1
#define QETH_PRIO_Q_ING_TOS   2
#define QETH_PRIO_Q_ING_SKB   3
#define QETH_PRIO_Q_ING_VLAN  4
#define QETH_PRIO_Q_ING_FIXED 5

/* Packing */
#define QETH_LOW_WATERMARK_PACK  2
#define QETH_HIGH_WATERMARK_PACK 5
#define QETH_WATERMARK_PACK_FUZZ 1

struct qeth_hdr_layer3 {
	__u8  id;
	__u8  flags;
	__u16 inbound_checksum; /*TSO:__u16 seqno */
	__u32 token;		/*TSO: __u32 reserved */
	__u16 length;
	__u8  vlan_prio;
	__u8  ext_flags;
	__u16 vlan_id;
	__u16 frame_offset;
	union {
		/* TX: */
		struct in6_addr addr;
		/* RX: */
		struct rx {
			u8 res1[2];
			u8 src_mac[6];
			u8 res2[4];
			u16 vlan_id;
			u8 res3[2];
		} rx;
	} next_hop;
};

struct qeth_hdr_layer2 {
	__u8 id;
	__u8 flags[3];
	__u8 port_no;
	__u8 hdr_length;
	__u16 pkt_length;
	__u16 seq_no;
	__u16 vlan_id;
	__u32 reserved;
	__u8 reserved2[16];
} __attribute__ ((packed));

struct qeth_hdr_osn {
	__u8 id;
	__u8 reserved;
	__u16 seq_no;
	__u16 reserved2;
	__u16 control_flags;
	__u16 pdu_length;
	__u8 reserved3[18];
	__u32 ccid;
} __attribute__ ((packed));

struct qeth_hdr {
	union {
		struct qeth_hdr_layer2 l2;
		struct qeth_hdr_layer3 l3;
		struct qeth_hdr_osn    osn;
	} hdr;
} __attribute__ ((packed));

#define QETH_QIB_PQUE_ORDER_RR		0
#define QETH_QIB_PQUE_UNITS_SBAL	2
#define QETH_QIB_PQUE_PRIO_DEFAULT	4

struct qeth_qib_parms {
	char pcit_magic[4];
	u32 pcit_a;
	u32 pcit_b;
	u32 pcit_c;
	char blkt_magic[4];
	u32 blkt_total;
	u32 blkt_inter_packet;
	u32 blkt_inter_packet_jumbo;
	char pque_magic[4];
	u8 pque_order;
	u8 pque_units;
	u16 reserved;
	u32 pque_priority[4];
};

/*TCP Segmentation Offload header*/
struct qeth_hdr_ext_tso {
	__u16 hdr_tot_len;
	__u8  imb_hdr_no;
	__u8  reserved;
	__u8  hdr_type;
	__u8  hdr_version;
	__u16 hdr_len;
	__u32 payload_len;
	__u16 mss;
	__u16 dg_hdr_len;
	__u8  padding[16];
} __attribute__ ((packed));

struct qeth_hdr_tso {
	struct qeth_hdr hdr;	/*hdr->hdr.l3.xxx*/
	struct qeth_hdr_ext_tso ext;
} __attribute__ ((packed));


/* flags for qeth_hdr.flags */
#define QETH_HDR_PASSTHRU 0x10
#define QETH_HDR_IPV6     0x80
#define QETH_HDR_CAST_MASK 0x07
enum qeth_cast_flags {
	QETH_CAST_UNICAST   = 0x06,
	QETH_CAST_MULTICAST = 0x04,
	QETH_CAST_BROADCAST = 0x05,
	QETH_CAST_ANYCAST   = 0x07,
	QETH_CAST_NOCAST    = 0x00,
};

enum qeth_layer2_frame_flags {
	QETH_LAYER2_FLAG_MULTICAST = 0x01,
	QETH_LAYER2_FLAG_BROADCAST = 0x02,
	QETH_LAYER2_FLAG_UNICAST   = 0x04,
	QETH_LAYER2_FLAG_VLAN      = 0x10,
};

enum qeth_header_ids {
	QETH_HEADER_TYPE_LAYER3 = 0x01,
	QETH_HEADER_TYPE_LAYER2 = 0x02,
	QETH_HEADER_TYPE_L3_TSO	= 0x03,
	QETH_HEADER_TYPE_OSN    = 0x04,
	QETH_HEADER_TYPE_L2_TSO	= 0x06,
	QETH_HEADER_MASK_INVAL	= 0x80,
};
/* flags for qeth_hdr.ext_flags */
#define QETH_HDR_EXT_VLAN_FRAME       0x01
#define QETH_HDR_EXT_TOKEN_ID         0x02
#define QETH_HDR_EXT_INCLUDE_VLAN_TAG 0x04
#define QETH_HDR_EXT_SRC_MAC_ADDR     0x08
#define QETH_HDR_EXT_CSUM_HDR_REQ     0x10
#define QETH_HDR_EXT_CSUM_TRANSP_REQ  0x20
#define QETH_HDR_EXT_UDP	      0x40 /*bit off for TCP*/

static inline bool qeth_l2_same_vlan(struct qeth_hdr_layer2 *h1,
				     struct qeth_hdr_layer2 *h2)
{
	return !((h1->flags[2] ^ h2->flags[2]) & QETH_LAYER2_FLAG_VLAN) &&
	       h1->vlan_id == h2->vlan_id;
}

static inline bool qeth_l3_iqd_same_vlan(struct qeth_hdr_layer3 *h1,
					 struct qeth_hdr_layer3 *h2)
{
	return !((h1->ext_flags ^ h2->ext_flags) & QETH_HDR_EXT_VLAN_FRAME) &&
	       h1->vlan_id == h2->vlan_id;
}

static inline bool qeth_l3_same_next_hop(struct qeth_hdr_layer3 *h1,
					 struct qeth_hdr_layer3 *h2)
{
	return !((h1->flags ^ h2->flags) & QETH_HDR_IPV6) &&
	       ipv6_addr_equal(&h1->next_hop.addr, &h2->next_hop.addr);
}

struct qeth_local_addr {
	struct hlist_node hnode;
	struct rcu_head rcu;
	struct in6_addr addr;
};

enum qeth_qdio_info_states {
	QETH_QDIO_UNINITIALIZED,
	QETH_QDIO_ALLOCATED,
	QETH_QDIO_ESTABLISHED,
	QETH_QDIO_CLEANING
};

struct qeth_buffer_pool_entry {
	struct list_head list;
	struct list_head init_list;
	struct page *elements[QDIO_MAX_ELEMENTS_PER_BUFFER];
};

struct qeth_qdio_buffer_pool {
	struct list_head entry_list;
	int buf_count;
};

struct qeth_qdio_buffer {
	struct qdio_buffer *buffer;
	/* the buffer pool entry currently associated to this buffer */
	struct qeth_buffer_pool_entry *pool_entry;
	struct sk_buff *rx_skb;
};

struct qeth_qdio_q {
	struct qdio_buffer *qdio_bufs[QDIO_MAX_BUFFERS_PER_Q];
	struct qeth_qdio_buffer bufs[QDIO_MAX_BUFFERS_PER_Q];
	int next_buf_to_init;
};

enum qeth_qdio_out_buffer_state {
	/* Owned by driver, in order to be filled. */
	QETH_QDIO_BUF_EMPTY,
	/* Filled by driver; owned by hardware in order to be sent. */
	QETH_QDIO_BUF_PRIMED,
<<<<<<< HEAD
	/* Discovered by the TX completion code: */
	QETH_QDIO_BUF_PENDING,
	/* Finished by the TX completion code: */
	QETH_QDIO_BUF_NEED_QAOB,
	/* Received QAOB notification on CQ: */
	QETH_QDIO_BUF_QAOB_OK,
	QETH_QDIO_BUF_QAOB_ERROR,
	/* Handled via transfer pending / completion queue. */
	QETH_QDIO_BUF_HANDLED_DELAYED,
=======
};

enum qeth_qaob_state {
	QETH_QAOB_ISSUED,
	QETH_QAOB_PENDING,
	QETH_QAOB_DONE,
};

struct qeth_qaob_priv1 {
	unsigned int state;
	u8 queue_no;
>>>>>>> 7d2a07b7
};

struct qeth_qdio_out_buffer {
	struct qdio_buffer *buffer;
	atomic_t state;
	int next_element_to_fill;
	unsigned int frames;
	unsigned int bytes;
	struct sk_buff_head skb_list;
	DECLARE_BITMAP(from_kmem_cache, QDIO_MAX_ELEMENTS_PER_BUFFER);

<<<<<<< HEAD
	struct qeth_qdio_out_q *q;
	struct list_head list_entry;
=======
	struct list_head list_entry;
	struct qaob *aob;
>>>>>>> 7d2a07b7
};

struct qeth_card;

#define QETH_CARD_STAT_ADD(_c, _stat, _val)	((_c)->stats._stat += (_val))
#define QETH_CARD_STAT_INC(_c, _stat)		QETH_CARD_STAT_ADD(_c, _stat, 1)

#define QETH_TXQ_STAT_ADD(_q, _stat, _val)	((_q)->stats._stat += (_val))
#define QETH_TXQ_STAT_INC(_q, _stat)		QETH_TXQ_STAT_ADD(_q, _stat, 1)

struct qeth_card_stats {
	u64 rx_bufs;
	u64 rx_skb_csum;
	u64 rx_sg_skbs;
	u64 rx_sg_frags;
	u64 rx_sg_alloc_page;

	u64 rx_dropped_nomem;
	u64 rx_dropped_notsupp;
	u64 rx_dropped_runt;

	/* rtnl_link_stats64 */
	u64 rx_packets;
	u64 rx_bytes;
	u64 rx_multicast;
	u64 rx_length_errors;
	u64 rx_frame_errors;
	u64 rx_fifo_errors;
};

struct qeth_out_q_stats {
	u64 bufs;
	u64 bufs_pack;
	u64 buf_elements;
	u64 skbs_pack;
	u64 skbs_sg;
	u64 skbs_csum;
	u64 skbs_tso;
	u64 skbs_linearized;
	u64 skbs_linearized_fail;
	u64 tso_bytes;
	u64 packing_mode_switch;
	u64 stopped;
	u64 doorbell;
	u64 coal_frames;
<<<<<<< HEAD
=======
	u64 completion_irq;
>>>>>>> 7d2a07b7
	u64 completion_yield;
	u64 completion_timer;

	/* rtnl_link_stats64 */
	u64 tx_packets;
	u64 tx_bytes;
	u64 tx_errors;
	u64 tx_dropped;
};

#define QETH_TX_MAX_COALESCED_FRAMES	1
#define QETH_TX_COALESCE_USECS		25
#define QETH_TX_TIMER_USECS		500

struct qeth_qdio_out_q {
	struct qdio_buffer *qdio_bufs[QDIO_MAX_BUFFERS_PER_Q];
	struct qeth_qdio_out_buffer *bufs[QDIO_MAX_BUFFERS_PER_Q];
<<<<<<< HEAD
	struct qdio_outbuf_state *bufstates; /* convenience pointer */
=======
>>>>>>> 7d2a07b7
	struct list_head pending_bufs;
	struct qeth_out_q_stats stats;
	spinlock_t lock;
	unsigned int priority;
	u8 next_buf_to_fill;
	u8 max_elements;
	u8 queue_no;
	u8 do_pack;
	struct qeth_card *card;
	/*
	 * number of buffers that are currently filled (PRIMED)
	 * -> these buffers are hardware-owned
	 */
	atomic_t used_buffers;
	/* indicates whether PCI flag must be set (or if one is outstanding) */
	atomic_t set_pci_flags_count;
	struct napi_struct napi;
	struct timer_list timer;
	struct qeth_hdr *prev_hdr;
	unsigned int coalesced_frames;
	u8 bulk_start;
	u8 bulk_count;
	u8 bulk_max;

	unsigned int coalesce_usecs;
	unsigned int max_coalesced_frames;
<<<<<<< HEAD
=======
	unsigned int rescan_usecs;
>>>>>>> 7d2a07b7
};

#define qeth_for_each_output_queue(card, q, i)		\
	for (i = 0; i < card->qdio.no_out_queues &&	\
		    (q = card->qdio.out_qs[i]); i++)

#define	qeth_napi_to_out_queue(n) container_of(n, struct qeth_qdio_out_q, napi)

static inline void qeth_tx_arm_timer(struct qeth_qdio_out_q *queue,
				     unsigned long usecs)
{
	timer_reduce(&queue->timer, usecs_to_jiffies(usecs) + jiffies);
}

static inline bool qeth_out_queue_is_full(struct qeth_qdio_out_q *queue)
{
	return atomic_read(&queue->used_buffers) >= QDIO_MAX_BUFFERS_PER_Q;
}

static inline bool qeth_out_queue_is_empty(struct qeth_qdio_out_q *queue)
{
	return atomic_read(&queue->used_buffers) == 0;
}

struct qeth_qdio_info {
	atomic_t state;
	/* input */
	int no_in_queues;
	struct qeth_qdio_q *in_q;
	struct qeth_qdio_q *c_q;
	struct qeth_qdio_buffer_pool in_buf_pool;
	struct qeth_qdio_buffer_pool init_pool;
	int in_buf_size;

	/* output */
	unsigned int no_out_queues;
	struct qeth_qdio_out_q *out_qs[QETH_MAX_OUT_QUEUES];
<<<<<<< HEAD
	struct qdio_outbuf_state *out_bufstates;
=======
>>>>>>> 7d2a07b7

	/* priority queueing */
	int do_prio_queueing;
	int default_out_queue;
};

/**
 *  channel state machine
 */
enum qeth_channel_states {
	CH_STATE_UP,
	CH_STATE_DOWN,
	CH_STATE_HALTED,
	CH_STATE_STOPPED,
};
/**
 * card state machine
 */
enum qeth_card_states {
	CARD_STATE_DOWN,
	CARD_STATE_SOFTSETUP,
};

/**
 * Protocol versions
 */
enum qeth_prot_versions {
	QETH_PROT_NONE = 0x0000,
	QETH_PROT_IPV4 = 0x0004,
	QETH_PROT_IPV6 = 0x0006,
};

enum qeth_cq {
	QETH_CQ_DISABLED = 0,
	QETH_CQ_ENABLED = 1,
	QETH_CQ_NOTAVAILABLE = 2,
};

struct qeth_ipato {
	bool enabled;
	bool invert4;
	bool invert6;
	struct list_head entries;
};

struct qeth_channel {
	struct ccw_device *ccwdev;
	struct qeth_cmd_buffer *active_cmd;
	enum qeth_channel_states state;
};

struct qeth_reply {
	int (*callback)(struct qeth_card *card, struct qeth_reply *reply,
			unsigned long data);
	void *param;
};

struct qeth_reply {
	int (*callback)(struct qeth_card *card, struct qeth_reply *reply,
			unsigned long data);
	void *param;
};

struct qeth_cmd_buffer {
<<<<<<< HEAD
	struct list_head list;
=======
	struct list_head list_entry;
>>>>>>> 7d2a07b7
	struct completion done;
	spinlock_t lock;
	unsigned int length;
	refcount_t ref_count;
	struct qeth_channel *channel;
	struct qeth_reply reply;
	long timeout;
	unsigned char *data;
	void (*finalize)(struct qeth_card *card, struct qeth_cmd_buffer *iob);
	bool (*match)(struct qeth_cmd_buffer *iob,
		      struct qeth_cmd_buffer *reply);
	void (*callback)(struct qeth_card *card, struct qeth_cmd_buffer *iob,
			 unsigned int data_length);
	int rc;
};

static inline void qeth_get_cmd(struct qeth_cmd_buffer *iob)
{
	refcount_inc(&iob->ref_count);
}

static inline struct qeth_ipa_cmd *__ipa_reply(struct qeth_cmd_buffer *iob)
{
	if (!IS_IPA(iob->data))
		return NULL;

	return (struct qeth_ipa_cmd *) PDU_ENCAPSULATION(iob->data);
}

static inline struct qeth_ipa_cmd *__ipa_cmd(struct qeth_cmd_buffer *iob)
{
	return (struct qeth_ipa_cmd *)(iob->data + IPA_PDU_HEADER_SIZE);
}

static inline struct ccw1 *__ccw_from_cmd(struct qeth_cmd_buffer *iob)
{
	return (struct ccw1 *)(iob->data + ALIGN(iob->length, 8));
}

/**
 *  OSA card related definitions
 */
struct qeth_token {
	__u32 issuer_rm_w;
	__u32 issuer_rm_r;
	__u32 cm_filter_w;
	__u32 cm_filter_r;
	__u32 cm_connection_w;
	__u32 cm_connection_r;
	__u32 ulp_filter_w;
	__u32 ulp_filter_r;
	__u32 ulp_connection_w;
	__u32 ulp_connection_r;
};

struct qeth_seqno {
	__u32 trans_hdr;
	__u32 pdu_hdr;
	__u32 pdu_hdr_ack;
	__u16 ipa;
};

struct qeth_card_blkt {
	int time_total;
	int inter_packet;
	int inter_packet_jumbo;
};

enum qeth_pnso_mode {
	QETH_PNSO_NONE,
	QETH_PNSO_BRIDGEPORT,
	QETH_PNSO_ADDR_INFO,
};

<<<<<<< HEAD
=======
enum qeth_link_mode {
	QETH_LINK_MODE_UNKNOWN,
	QETH_LINK_MODE_FIBRE_SHORT,
	QETH_LINK_MODE_FIBRE_LONG,
};

struct qeth_link_info {
	u32 speed;
	u8 duplex;
	u8 port;
	enum qeth_link_mode link_mode;
};

>>>>>>> 7d2a07b7
#define QETH_BROADCAST_WITH_ECHO    0x01
#define QETH_BROADCAST_WITHOUT_ECHO 0x02
struct qeth_card_info {
	unsigned short unit_addr2;
	unsigned short cula;
	__u16 func_level;
	char mcl_level[QETH_MCL_LENGTH + 1];
	/* doubleword below corresponds to net_if_token */
	u16 ddev_devno;
	u8 cssid;
	u8 iid;
	u8 ssid;
	u8 chpid;
	u16 chid;
	u8 ids_valid:1; /* cssid,iid,chid */
	u8 dev_addr_is_registered:1;
	u8 open_when_online:1;
	u8 promisc_mode:1;
	u8 use_v1_blkt:1;
	u8 is_vm_nic:1;
	/* no bitfield, we take a pointer on these two: */
	u8 has_lp2lp_cso_v6;
	u8 has_lp2lp_cso_v4;
	enum qeth_pnso_mode pnso_mode;
	enum qeth_card_types type;
	enum qeth_link_types link_type;
	int broadcast_capable;
	bool layer_enforced;
	struct qeth_card_blkt blkt;
	__u32 diagass_support;
	__u32 hwtrap;
	struct qeth_link_info link_info;
};

enum qeth_discipline_id {
	QETH_DISCIPLINE_UNDETERMINED = -1,
	QETH_DISCIPLINE_LAYER3 = 0,
	QETH_DISCIPLINE_LAYER2 = 1,
};

struct qeth_card_options {
	struct qeth_ipa_caps ipa4;
	struct qeth_ipa_caps ipa6;
	struct qeth_routing_info route4;
	struct qeth_routing_info route6;
	struct qeth_ipa_caps adp; /* Adapter parameters */
	struct qeth_sbp_info sbp; /* SETBRIDGEPORT options */
	struct qeth_vnicc_info vnicc; /* VNICC options */
	enum qeth_discipline_id layer;
	enum qeth_ipa_isolation_modes isolation;
	int sniffer;
	enum qeth_cq cq;
	char hsuid[9];
};

#define	IS_LAYER2(card)	((card)->options.layer == QETH_DISCIPLINE_LAYER2)
#define	IS_LAYER3(card)	((card)->options.layer == QETH_DISCIPLINE_LAYER3)

/*
 * thread bits for qeth_card thread masks
 */
enum qeth_threads {
	QETH_RECOVER_THREAD = 1,
};

struct qeth_osn_info {
	int (*assist_cb)(struct net_device *dev, void *data);
	int (*data_cb)(struct sk_buff *skb);
};

struct qeth_discipline {
	const struct device_type *devtype;
	int (*setup) (struct ccwgroup_device *);
	void (*remove) (struct ccwgroup_device *);
	int (*set_online)(struct qeth_card *card, bool carrier_ok);
	void (*set_offline)(struct qeth_card *card);
	int (*do_ioctl)(struct net_device *dev, struct ifreq *rq, int cmd);
	int (*control_event_handler)(struct qeth_card *card,
					struct qeth_ipa_cmd *cmd);
};

enum qeth_addr_disposition {
	QETH_DISP_ADDR_DELETE = 0,
	QETH_DISP_ADDR_DO_NOTHING = 1,
	QETH_DISP_ADDR_ADD = 2,
};

struct qeth_rx {
	int b_count;
	int b_index;
	u8 buf_element;
	int e_offset;
	int qdio_err;
	u8 bufs_refill;
<<<<<<< HEAD
};

struct carrier_info {
	__u8  card_type;
	__u16 port_mode;
	__u32 port_speed;
=======
>>>>>>> 7d2a07b7
};

struct qeth_switch_info {
	__u32 capabilities;
	__u32 settings;
};

struct qeth_priv {
	unsigned int rx_copybreak;
	unsigned int tx_wanted_queues;
	u32 brport_hw_features;
	u32 brport_features;
};

#define QETH_NAPI_WEIGHT NAPI_POLL_WEIGHT

struct qeth_card {
	enum qeth_card_states state;
	spinlock_t lock;
	struct ccwgroup_device *gdev;
	struct qeth_cmd_buffer *read_cmd;
	struct qeth_channel read;
	struct qeth_channel write;
	struct qeth_channel data;

	struct net_device *dev;
	struct dentry *debugfs;
	struct qeth_card_stats stats;
	struct qeth_card_info info;
	struct qeth_token token;
	struct qeth_seqno seqno;
	struct qeth_card_options options;

	struct workqueue_struct *event_wq;
	struct workqueue_struct *cmd_wq;
	wait_queue_head_t wait_q;

	struct mutex ip_lock;
	/* protected by ip_lock: */
	DECLARE_HASHTABLE(ip_htable, 4);
	struct qeth_ipato ipato;

	DECLARE_HASHTABLE(local_addrs4, 4);
	DECLARE_HASHTABLE(local_addrs6, 4);
	spinlock_t local_addrs4_lock;
	spinlock_t local_addrs6_lock;
	DECLARE_HASHTABLE(rx_mode_addrs, 4);
	struct work_struct rx_mode_work;
	struct work_struct kernel_thread_starter;
	spinlock_t thread_mask_lock;
	unsigned long thread_start_mask;
	unsigned long thread_allowed_mask;
	unsigned long thread_running_mask;
	struct list_head cmd_waiter_list;
	/* QDIO buffer handling */
	struct qeth_qdio_info qdio;
	int read_or_write_problem;
	struct qeth_osn_info osn_info;
	const struct qeth_discipline *discipline;
	atomic_t force_alloc_skb;
	struct service_level qeth_service_level;
	struct qdio_ssqd_desc ssqd;
	debug_info_t *debug;
	struct mutex sbp_lock;
	struct mutex conf_mutex;
	struct mutex discipline_mutex;
	struct napi_struct napi;
	struct qeth_rx rx;
	struct delayed_work buffer_reclaim_work;
	struct work_struct close_dev_work;
};

static inline bool qeth_card_hw_is_reachable(struct qeth_card *card)
{
	return card->state == CARD_STATE_SOFTSETUP;
}

<<<<<<< HEAD
static inline void qeth_unlock_channel(struct qeth_card *card,
				       struct qeth_channel *channel)
{
	atomic_set(&channel->irq_pending, 0);
	wake_up(&card->wait_q);
}

=======
static inline bool qeth_use_tx_irqs(struct qeth_card *card)
{
	return !IS_IQD(card);
}

static inline void qeth_unlock_channel(struct qeth_card *card,
				       struct qeth_channel *channel)
{
	xchg(&channel->active_cmd, NULL);
	wake_up(&card->wait_q);
}

static inline bool qeth_trylock_channel(struct qeth_channel *channel,
					struct qeth_cmd_buffer *cmd)
{
	return cmpxchg(&channel->active_cmd, NULL, cmd) == NULL;
}

>>>>>>> 7d2a07b7
struct qeth_trap_id {
	__u16 lparnr;
	char vmname[8];
	__u8 chpid;
	__u8 ssid;
	__u16 devno;
} __packed;

static inline bool qeth_uses_tx_prio_queueing(struct qeth_card *card)
{
	return card->qdio.do_prio_queueing != QETH_NO_PRIO_QUEUEING;
}

static inline unsigned int qeth_tx_actual_queues(struct qeth_card *card)
{
	struct qeth_priv *priv = netdev_priv(card->dev);

	if (qeth_uses_tx_prio_queueing(card))
		return min(card->dev->num_tx_queues, card->qdio.no_out_queues);

	return min(priv->tx_wanted_queues, card->qdio.no_out_queues);
}

static inline u16 qeth_iqd_translate_txq(struct net_device *dev, u16 txq)
{
	if (txq == QETH_IQD_MCAST_TXQ)
		return dev->num_tx_queues - 1;
	if (txq == dev->num_tx_queues - 1)
		return QETH_IQD_MCAST_TXQ;
	return txq;
}

static inline bool qeth_iqd_is_mcast_queue(struct qeth_card *card,
					   struct qeth_qdio_out_q *queue)
{
	return qeth_iqd_translate_txq(card->dev, queue->queue_no) ==
	       QETH_IQD_MCAST_TXQ;
}

static inline void qeth_scrub_qdio_buffer(struct qdio_buffer *buf,
					  unsigned int elements)
{
	unsigned int i;

	for (i = 0; i < elements; i++)
		memset(&buf->element[i], 0, sizeof(struct qdio_buffer_element));
	buf->element[14].sflags = 0;
	buf->element[15].sflags = 0;
}

/**
 * qeth_get_elements_for_range() -	find number of SBALEs to cover range.
 * @start:				Start of the address range.
 * @end:				Address after the end of the range.
 *
 * Returns the number of pages, and thus QDIO buffer elements, needed to cover
 * the specified address range.
 */
static inline int qeth_get_elements_for_range(addr_t start, addr_t end)
{
	return PFN_UP(end) - PFN_DOWN(start);
}

static inline int qeth_get_ether_cast_type(struct sk_buff *skb)
{
	u8 *addr = eth_hdr(skb)->h_dest;

	if (is_multicast_ether_addr(addr))
		return is_broadcast_ether_addr(addr) ? RTN_BROADCAST :
						       RTN_MULTICAST;
	return RTN_UNICAST;
}

static inline struct dst_entry *qeth_dst_check_rcu(struct sk_buff *skb,
						   __be16 proto)
{
	struct dst_entry *dst = skb_dst(skb);
	struct rt6_info *rt;

	rt = (struct rt6_info *) dst;
	if (dst) {
		if (proto == htons(ETH_P_IPV6))
			dst = dst_check(dst, rt6_get_cookie(rt));
		else
			dst = dst_check(dst, 0);
	}

	return dst;
}

static inline __be32 qeth_next_hop_v4_rcu(struct sk_buff *skb,
					  struct dst_entry *dst)
{
	struct rtable *rt = (struct rtable *) dst;

	return (rt) ? rt_nexthop(rt, ip_hdr(skb)->daddr) : ip_hdr(skb)->daddr;
<<<<<<< HEAD
}

static inline struct in6_addr *qeth_next_hop_v6_rcu(struct sk_buff *skb,
						    struct dst_entry *dst)
{
	struct rt6_info *rt = (struct rt6_info *) dst;

	if (rt && !ipv6_addr_any(&rt->rt6i_gateway))
		return &rt->rt6i_gateway;
	else
		return &ipv6_hdr(skb)->daddr;
=======
>>>>>>> 7d2a07b7
}

static inline struct in6_addr *qeth_next_hop_v6_rcu(struct sk_buff *skb,
						    struct dst_entry *dst)
{
	struct rt6_info *rt = (struct rt6_info *) dst;

	if (rt && !ipv6_addr_any(&rt->rt6i_gateway))
		return &rt->rt6i_gateway;
	else
		return &ipv6_hdr(skb)->daddr;
}

static inline void qeth_tx_csum(struct sk_buff *skb, u8 *flags, __be16 proto)
{
	*flags |= QETH_HDR_EXT_CSUM_TRANSP_REQ;
	if ((proto == htons(ETH_P_IP) && ip_hdr(skb)->protocol == IPPROTO_UDP) ||
	    (proto == htons(ETH_P_IPV6) && ipv6_hdr(skb)->nexthdr == IPPROTO_UDP))
		*flags |= QETH_HDR_EXT_UDP;
}

static inline void qeth_put_buffer_pool_entry(struct qeth_card *card,
		struct qeth_buffer_pool_entry *entry)
{
	list_add_tail(&entry->list, &card->qdio.in_buf_pool.entry_list);
}

static inline int qeth_is_diagass_supported(struct qeth_card *card,
		enum qeth_diags_cmds cmd)
{
	return card->info.diagass_support & (__u32)cmd;
}

int qeth_send_simple_setassparms_prot(struct qeth_card *card,
				      enum qeth_ipa_funcs ipa_func,
				      u16 cmd_code, u32 *data,
				      enum qeth_prot_versions prot);
/* IPv4 variant */
static inline int qeth_send_simple_setassparms(struct qeth_card *card,
					       enum qeth_ipa_funcs ipa_func,
					       u16 cmd_code, u32 *data)
{
	return qeth_send_simple_setassparms_prot(card, ipa_func, cmd_code,
						 data, QETH_PROT_IPV4);
}

static inline int qeth_send_simple_setassparms_v6(struct qeth_card *card,
						  enum qeth_ipa_funcs ipa_func,
						  u16 cmd_code, u32 *data)
{
	return qeth_send_simple_setassparms_prot(card, ipa_func, cmd_code,
						 data, QETH_PROT_IPV6);
}

int qeth_get_priority_queue(struct qeth_card *card, struct sk_buff *skb);

extern const struct qeth_discipline qeth_l2_discipline;
extern const struct qeth_discipline qeth_l3_discipline;
extern const struct ethtool_ops qeth_ethtool_ops;
extern const struct ethtool_ops qeth_osn_ethtool_ops;
extern const struct attribute_group *qeth_dev_groups[];
extern const struct attribute_group *qeth_osn_dev_groups[];
extern const struct device_type qeth_generic_devtype;

const char *qeth_get_cardname_short(struct qeth_card *);
int qeth_resize_buffer_pool(struct qeth_card *card, unsigned int count);
<<<<<<< HEAD
int qeth_core_load_discipline(struct qeth_card *, enum qeth_discipline_id);
void qeth_core_free_discipline(struct qeth_card *);
=======
int qeth_setup_discipline(struct qeth_card *card, enum qeth_discipline_id disc);
void qeth_remove_discipline(struct qeth_card *card);
>>>>>>> 7d2a07b7

/* exports for qeth discipline device drivers */
extern struct kmem_cache *qeth_core_header_cache;
extern struct qeth_dbf_info qeth_dbf[QETH_DBF_INFOS];

struct net_device *qeth_clone_netdev(struct net_device *orig);
struct qeth_card *qeth_get_card_by_busid(char *bus_id);
void qeth_set_allowed_threads(struct qeth_card *card, unsigned long threads,
			      int clear_start_mask);
int qeth_threads_running(struct qeth_card *, unsigned long);
int qeth_set_offline(struct qeth_card *card, const struct qeth_discipline *disc,
		     bool resetting);

int qeth_send_ipa_cmd(struct qeth_card *, struct qeth_cmd_buffer *,
		  int (*reply_cb)
		  (struct qeth_card *, struct qeth_reply *, unsigned long),
		  void *);
struct qeth_cmd_buffer *qeth_ipa_alloc_cmd(struct qeth_card *card,
					   enum qeth_ipa_cmds cmd_code,
					   enum qeth_prot_versions prot,
					   unsigned int data_length);
struct qeth_cmd_buffer *qeth_alloc_cmd(struct qeth_channel *channel,
				       unsigned int length, unsigned int ccws,
				       long timeout);
struct qeth_cmd_buffer *qeth_get_setassparms_cmd(struct qeth_card *card,
						 enum qeth_ipa_funcs ipa_func,
						 u16 cmd_code,
						 unsigned int data_length,
						 enum qeth_prot_versions prot);
struct qeth_cmd_buffer *qeth_get_diag_cmd(struct qeth_card *card,
					  enum qeth_diags_cmds sub_cmd,
					  unsigned int data_length);
void qeth_notify_cmd(struct qeth_cmd_buffer *iob, int reason);
void qeth_put_cmd(struct qeth_cmd_buffer *iob);

int qeth_schedule_recovery(struct qeth_card *card);
int qeth_poll(struct napi_struct *napi, int budget);
void qeth_setadp_promisc_mode(struct qeth_card *card, bool enable);
int qeth_setadpparms_change_macaddr(struct qeth_card *);
void qeth_tx_timeout(struct net_device *, unsigned int txqueue);
void qeth_prepare_ipa_cmd(struct qeth_card *card, struct qeth_cmd_buffer *iob,
			  u16 cmd_length,
			  bool (*match)(struct qeth_cmd_buffer *iob,
					struct qeth_cmd_buffer *reply));
int qeth_query_switch_attributes(struct qeth_card *card,
				  struct qeth_switch_info *sw_info);
int qeth_query_card_info(struct qeth_card *card,
<<<<<<< HEAD
			 struct carrier_info *carrier_info);
=======
			 struct qeth_link_info *link_info);
>>>>>>> 7d2a07b7
int qeth_setadpparms_set_access_ctrl(struct qeth_card *card,
				     enum qeth_ipa_isolation_modes mode);

unsigned int qeth_count_elements(struct sk_buff *skb, unsigned int data_offset);
int qeth_do_send_packet(struct qeth_card *card, struct qeth_qdio_out_q *queue,
			struct sk_buff *skb, struct qeth_hdr *hdr,
			unsigned int offset, unsigned int hd_len,
			int elements_needed);
int qeth_do_ioctl(struct net_device *dev, struct ifreq *rq, int cmd);
void qeth_dbf_longtext(debug_info_t *id, int level, char *text, ...);
int qeth_configure_cq(struct qeth_card *, enum qeth_cq);
int qeth_hw_trap(struct qeth_card *, enum qeth_diags_trap_action);
int qeth_setassparms_cb(struct qeth_card *, struct qeth_reply *, unsigned long);
int qeth_set_features(struct net_device *, netdev_features_t);
void qeth_enable_hw_features(struct net_device *dev);
netdev_features_t qeth_fix_features(struct net_device *, netdev_features_t);
netdev_features_t qeth_features_check(struct sk_buff *skb,
				      struct net_device *dev,
				      netdev_features_t features);
void qeth_get_stats64(struct net_device *dev, struct rtnl_link_stats64 *stats);
int qeth_set_real_num_tx_queues(struct qeth_card *card, unsigned int count);
u16 qeth_iqd_select_queue(struct net_device *dev, struct sk_buff *skb,
			  u8 cast_type, struct net_device *sb_dev);
int qeth_open(struct net_device *dev);
int qeth_stop(struct net_device *dev);

int qeth_vm_request_mac(struct qeth_card *card);
int qeth_xmit(struct qeth_card *card, struct sk_buff *skb,
	      struct qeth_qdio_out_q *queue, __be16 proto,
	      void (*fill_header)(struct qeth_qdio_out_q *queue,
				  struct qeth_hdr *hdr, struct sk_buff *skb,
				  __be16 proto, unsigned int data_len));

/* exports for OSN */
int qeth_osn_assist(struct net_device *, void *, int);
int qeth_osn_register(unsigned char *read_dev_no, struct net_device **,
		int (*assist_cb)(struct net_device *, void *),
		int (*data_cb)(struct sk_buff *));
void qeth_osn_deregister(struct net_device *);

#endif /* __QETH_CORE_H__ */<|MERGE_RESOLUTION|>--- conflicted
+++ resolved
@@ -417,17 +417,6 @@
 	QETH_QDIO_BUF_EMPTY,
 	/* Filled by driver; owned by hardware in order to be sent. */
 	QETH_QDIO_BUF_PRIMED,
-<<<<<<< HEAD
-	/* Discovered by the TX completion code: */
-	QETH_QDIO_BUF_PENDING,
-	/* Finished by the TX completion code: */
-	QETH_QDIO_BUF_NEED_QAOB,
-	/* Received QAOB notification on CQ: */
-	QETH_QDIO_BUF_QAOB_OK,
-	QETH_QDIO_BUF_QAOB_ERROR,
-	/* Handled via transfer pending / completion queue. */
-	QETH_QDIO_BUF_HANDLED_DELAYED,
-=======
 };
 
 enum qeth_qaob_state {
@@ -439,7 +428,6 @@
 struct qeth_qaob_priv1 {
 	unsigned int state;
 	u8 queue_no;
->>>>>>> 7d2a07b7
 };
 
 struct qeth_qdio_out_buffer {
@@ -451,13 +439,8 @@
 	struct sk_buff_head skb_list;
 	DECLARE_BITMAP(from_kmem_cache, QDIO_MAX_ELEMENTS_PER_BUFFER);
 
-<<<<<<< HEAD
-	struct qeth_qdio_out_q *q;
-	struct list_head list_entry;
-=======
 	struct list_head list_entry;
 	struct qaob *aob;
->>>>>>> 7d2a07b7
 };
 
 struct qeth_card;
@@ -503,10 +486,7 @@
 	u64 stopped;
 	u64 doorbell;
 	u64 coal_frames;
-<<<<<<< HEAD
-=======
 	u64 completion_irq;
->>>>>>> 7d2a07b7
 	u64 completion_yield;
 	u64 completion_timer;
 
@@ -524,10 +504,6 @@
 struct qeth_qdio_out_q {
 	struct qdio_buffer *qdio_bufs[QDIO_MAX_BUFFERS_PER_Q];
 	struct qeth_qdio_out_buffer *bufs[QDIO_MAX_BUFFERS_PER_Q];
-<<<<<<< HEAD
-	struct qdio_outbuf_state *bufstates; /* convenience pointer */
-=======
->>>>>>> 7d2a07b7
 	struct list_head pending_bufs;
 	struct qeth_out_q_stats stats;
 	spinlock_t lock;
@@ -554,10 +530,7 @@
 
 	unsigned int coalesce_usecs;
 	unsigned int max_coalesced_frames;
-<<<<<<< HEAD
-=======
 	unsigned int rescan_usecs;
->>>>>>> 7d2a07b7
 };
 
 #define qeth_for_each_output_queue(card, q, i)		\
@@ -595,10 +568,6 @@
 	/* output */
 	unsigned int no_out_queues;
 	struct qeth_qdio_out_q *out_qs[QETH_MAX_OUT_QUEUES];
-<<<<<<< HEAD
-	struct qdio_outbuf_state *out_bufstates;
-=======
->>>>>>> 7d2a07b7
 
 	/* priority queueing */
 	int do_prio_queueing;
@@ -656,18 +625,8 @@
 	void *param;
 };
 
-struct qeth_reply {
-	int (*callback)(struct qeth_card *card, struct qeth_reply *reply,
-			unsigned long data);
-	void *param;
-};
-
 struct qeth_cmd_buffer {
-<<<<<<< HEAD
-	struct list_head list;
-=======
 	struct list_head list_entry;
->>>>>>> 7d2a07b7
 	struct completion done;
 	spinlock_t lock;
 	unsigned int length;
@@ -742,8 +701,6 @@
 	QETH_PNSO_ADDR_INFO,
 };
 
-<<<<<<< HEAD
-=======
 enum qeth_link_mode {
 	QETH_LINK_MODE_UNKNOWN,
 	QETH_LINK_MODE_FIBRE_SHORT,
@@ -757,7 +714,6 @@
 	enum qeth_link_mode link_mode;
 };
 
->>>>>>> 7d2a07b7
 #define QETH_BROADCAST_WITH_ECHO    0x01
 #define QETH_BROADCAST_WITHOUT_ECHO 0x02
 struct qeth_card_info {
@@ -852,15 +808,6 @@
 	int e_offset;
 	int qdio_err;
 	u8 bufs_refill;
-<<<<<<< HEAD
-};
-
-struct carrier_info {
-	__u8  card_type;
-	__u16 port_mode;
-	__u32 port_speed;
-=======
->>>>>>> 7d2a07b7
 };
 
 struct qeth_switch_info {
@@ -938,23 +885,14 @@
 	return card->state == CARD_STATE_SOFTSETUP;
 }
 
-<<<<<<< HEAD
+static inline bool qeth_use_tx_irqs(struct qeth_card *card)
+{
+	return !IS_IQD(card);
+}
+
 static inline void qeth_unlock_channel(struct qeth_card *card,
 				       struct qeth_channel *channel)
 {
-	atomic_set(&channel->irq_pending, 0);
-	wake_up(&card->wait_q);
-}
-
-=======
-static inline bool qeth_use_tx_irqs(struct qeth_card *card)
-{
-	return !IS_IQD(card);
-}
-
-static inline void qeth_unlock_channel(struct qeth_card *card,
-				       struct qeth_channel *channel)
-{
 	xchg(&channel->active_cmd, NULL);
 	wake_up(&card->wait_q);
 }
@@ -965,7 +903,6 @@
 	return cmpxchg(&channel->active_cmd, NULL, cmd) == NULL;
 }
 
->>>>>>> 7d2a07b7
 struct qeth_trap_id {
 	__u16 lparnr;
 	char vmname[8];
@@ -1062,20 +999,6 @@
 	struct rtable *rt = (struct rtable *) dst;
 
 	return (rt) ? rt_nexthop(rt, ip_hdr(skb)->daddr) : ip_hdr(skb)->daddr;
-<<<<<<< HEAD
-}
-
-static inline struct in6_addr *qeth_next_hop_v6_rcu(struct sk_buff *skb,
-						    struct dst_entry *dst)
-{
-	struct rt6_info *rt = (struct rt6_info *) dst;
-
-	if (rt && !ipv6_addr_any(&rt->rt6i_gateway))
-		return &rt->rt6i_gateway;
-	else
-		return &ipv6_hdr(skb)->daddr;
-=======
->>>>>>> 7d2a07b7
 }
 
 static inline struct in6_addr *qeth_next_hop_v6_rcu(struct sk_buff *skb,
@@ -1142,13 +1065,8 @@
 
 const char *qeth_get_cardname_short(struct qeth_card *);
 int qeth_resize_buffer_pool(struct qeth_card *card, unsigned int count);
-<<<<<<< HEAD
-int qeth_core_load_discipline(struct qeth_card *, enum qeth_discipline_id);
-void qeth_core_free_discipline(struct qeth_card *);
-=======
 int qeth_setup_discipline(struct qeth_card *card, enum qeth_discipline_id disc);
 void qeth_remove_discipline(struct qeth_card *card);
->>>>>>> 7d2a07b7
 
 /* exports for qeth discipline device drivers */
 extern struct kmem_cache *qeth_core_header_cache;
@@ -1196,11 +1114,7 @@
 int qeth_query_switch_attributes(struct qeth_card *card,
 				  struct qeth_switch_info *sw_info);
 int qeth_query_card_info(struct qeth_card *card,
-<<<<<<< HEAD
-			 struct carrier_info *carrier_info);
-=======
 			 struct qeth_link_info *link_info);
->>>>>>> 7d2a07b7
 int qeth_setadpparms_set_access_ctrl(struct qeth_card *card,
 				     enum qeth_ipa_isolation_modes mode);
 
