--- conflicted
+++ resolved
@@ -11,11 +11,6 @@
 
 extern const struct attribute_group *qeth_l2_attr_groups[];
 
-<<<<<<< HEAD
-int qeth_l2_create_device_attributes(struct device *);
-void qeth_l2_remove_device_attributes(struct device *);
-=======
->>>>>>> 7d2a07b7
 int qeth_bridgeport_query_ports(struct qeth_card *card,
 				enum qeth_sbp_roles *role,
 				enum qeth_sbp_states *state);
