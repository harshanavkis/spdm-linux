/*
 * zfcp device driver
 *
 * Registration and callback for the s390 common I/O layer.
 *
 * Copyright IBM Corp. 2002, 2010
 */

#define KMSG_COMPONENT "zfcp"
#define pr_fmt(fmt) KMSG_COMPONENT ": " fmt

#include <linux/module.h>
#include "zfcp_ext.h"
#include "zfcp_reqlist.h"

#define ZFCP_MODEL_PRIV 0x4

static DEFINE_SPINLOCK(zfcp_ccw_adapter_ref_lock);

struct zfcp_adapter *zfcp_ccw_adapter_by_cdev(struct ccw_device *cdev)
{
	struct zfcp_adapter *adapter;
	unsigned long flags;

	spin_lock_irqsave(&zfcp_ccw_adapter_ref_lock, flags);
	adapter = dev_get_drvdata(&cdev->dev);
	if (adapter)
		kref_get(&adapter->ref);
	spin_unlock_irqrestore(&zfcp_ccw_adapter_ref_lock, flags);
	return adapter;
}

void zfcp_ccw_adapter_put(struct zfcp_adapter *adapter)
{
	unsigned long flags;

	spin_lock_irqsave(&zfcp_ccw_adapter_ref_lock, flags);
	kref_put(&adapter->ref, zfcp_adapter_release);
	spin_unlock_irqrestore(&zfcp_ccw_adapter_ref_lock, flags);
}

/**
 * zfcp_ccw_activate - activate adapter and wait for it to finish
 * @cdev: pointer to belonging ccw device
 * @clear: Status flags to clear.
 * @tag: s390dbf trace record tag
 */
static int zfcp_ccw_activate(struct ccw_device *cdev, int clear, char *tag)
{
	struct zfcp_adapter *adapter = zfcp_ccw_adapter_by_cdev(cdev);

	if (!adapter)
		return 0;

	zfcp_erp_clear_adapter_status(adapter, clear);
	zfcp_erp_set_adapter_status(adapter, ZFCP_STATUS_COMMON_RUNNING);
	zfcp_erp_adapter_reopen(adapter, ZFCP_STATUS_COMMON_ERP_FAILED,
				tag);
	zfcp_erp_wait(adapter);
	flush_work(&adapter->scan_work); /* ok to call even if nothing queued */

	zfcp_ccw_adapter_put(adapter);

	return 0;
}

static struct ccw_device_id zfcp_ccw_device_id[] = {
	{ CCW_DEVICE_DEVTYPE(0x1731, 0x3, 0x1732, 0x3) },
	{ CCW_DEVICE_DEVTYPE(0x1731, 0x3, 0x1732, ZFCP_MODEL_PRIV) },
	{},
};
MODULE_DEVICE_TABLE(ccw, zfcp_ccw_device_id);

/**
 * zfcp_ccw_priv_sch - check if subchannel is privileged
 * @adapter: Adapter/Subchannel to check
 */
int zfcp_ccw_priv_sch(struct zfcp_adapter *adapter)
{
	return adapter->ccw_device->id.dev_model == ZFCP_MODEL_PRIV;
}

/**
 * zfcp_ccw_probe - probe function of zfcp driver
 * @cdev: pointer to belonging ccw device
 *
 * This function gets called by the common i/o layer for each FCP
 * device found on the current system. This is only a stub to make cio
 * work: To only allocate adapter resources for devices actually used,
 * the allocation is deferred to the first call to ccw_set_online.
 */
static int zfcp_ccw_probe(struct ccw_device *cdev)
{
	return 0;
}

/**
 * zfcp_ccw_remove - remove function of zfcp driver
 * @cdev: pointer to belonging ccw device
 *
 * This function gets called by the common i/o layer and removes an adapter
 * from the system. Task of this function is to get rid of all units and
 * ports that belong to this adapter. And in addition all resources of this
 * adapter will be freed too.
 */
static void zfcp_ccw_remove(struct ccw_device *cdev)
{
	struct zfcp_adapter *adapter;
	struct zfcp_port *port, *p;
	struct zfcp_unit *unit, *u;
	LIST_HEAD(unit_remove_lh);
	LIST_HEAD(port_remove_lh);

	ccw_device_set_offline(cdev);

	adapter = zfcp_ccw_adapter_by_cdev(cdev);
	if (!adapter)
		return;

	write_lock_irq(&adapter->port_list_lock);
	list_for_each_entry_safe(port, p, &adapter->port_list, list) {
		write_lock(&port->unit_list_lock);
		list_for_each_entry_safe(unit, u, &port->unit_list, list)
			list_move(&unit->list, &unit_remove_lh);
		write_unlock(&port->unit_list_lock);
		list_move(&port->list, &port_remove_lh);
	}
	write_unlock_irq(&adapter->port_list_lock);
	zfcp_ccw_adapter_put(adapter); /* put from zfcp_ccw_adapter_by_cdev */

	list_for_each_entry_safe(unit, u, &unit_remove_lh, list)
		zfcp_device_unregister(&unit->dev, &zfcp_sysfs_unit_attrs);

	list_for_each_entry_safe(port, p, &port_remove_lh, list)
		zfcp_device_unregister(&port->dev, &zfcp_sysfs_port_attrs);

	zfcp_adapter_unregister(adapter);
}

/**
 * zfcp_ccw_set_online - set_online function of zfcp driver
 * @cdev: pointer to belonging ccw device
 *
 * This function gets called by the common i/o layer and sets an
 * adapter into state online.  The first call will allocate all
 * adapter resources that will be retained until the device is removed
 * via zfcp_ccw_remove.
 *
 * Setting an fcp device online means that it will be registered with
 * the SCSI stack, that the QDIO queues will be set up and that the
 * adapter will be opened.
 */
static int zfcp_ccw_set_online(struct ccw_device *cdev)
{
	struct zfcp_adapter *adapter = zfcp_ccw_adapter_by_cdev(cdev);

	if (!adapter) {
		adapter = zfcp_adapter_enqueue(cdev);

		if (IS_ERR(adapter)) {
			dev_err(&cdev->dev,
				"Setting up data structures for the "
				"FCP adapter failed\n");
			return PTR_ERR(adapter);
		}
		kref_get(&adapter->ref);
	}

	/* initialize request counter */
	BUG_ON(!zfcp_reqlist_isempty(adapter->req_list));
	adapter->req_no = 0;

	zfcp_ccw_activate(cdev, 0, "ccsonl1");
<<<<<<< HEAD
=======
	/* scan for remote ports
	   either at the end of any successful adapter recovery
	   or only after the adapter recovery for setting a device online */
	zfcp_fc_inverse_conditional_port_scan(adapter);
	flush_work(&adapter->scan_work); /* ok to call even if nothing queued */
>>>>>>> ddffeb8c
	zfcp_ccw_adapter_put(adapter);
	return 0;
}

/**
 * zfcp_ccw_offline_sync - shut down adapter and wait for it to finish
 * @cdev: pointer to belonging ccw device
 * @set: Status flags to set.
 * @tag: s390dbf trace record tag
 *
 * This function gets called by the common i/o layer and sets an adapter
 * into state offline.
 */
static int zfcp_ccw_offline_sync(struct ccw_device *cdev, int set, char *tag)
{
	struct zfcp_adapter *adapter = zfcp_ccw_adapter_by_cdev(cdev);

	if (!adapter)
		return 0;

	zfcp_erp_set_adapter_status(adapter, set);
	zfcp_erp_adapter_shutdown(adapter, 0, tag);
	zfcp_erp_wait(adapter);

	zfcp_ccw_adapter_put(adapter);
	return 0;
}

/**
 * zfcp_ccw_set_offline - set_offline function of zfcp driver
 * @cdev: pointer to belonging ccw device
 *
 * This function gets called by the common i/o layer and sets an adapter
 * into state offline.
 */
static int zfcp_ccw_set_offline(struct ccw_device *cdev)
{
	return zfcp_ccw_offline_sync(cdev, 0, "ccsoff1");
}

/**
 * zfcp_ccw_notify - ccw notify function
 * @cdev: pointer to belonging ccw device
 * @event: indicates if adapter was detached or attached
 *
 * This function gets called by the common i/o layer if an adapter has gone
 * or reappeared.
 */
static int zfcp_ccw_notify(struct ccw_device *cdev, int event)
{
	struct zfcp_adapter *adapter = zfcp_ccw_adapter_by_cdev(cdev);

	if (!adapter)
		return 1;

	switch (event) {
	case CIO_GONE:
		if (atomic_read(&adapter->status) &
		    ZFCP_STATUS_ADAPTER_SUSPENDED) { /* notification ignore */
			zfcp_dbf_hba_basic("ccnigo1", adapter);
			break;
		}
		dev_warn(&cdev->dev, "The FCP device has been detached\n");
		zfcp_erp_adapter_shutdown(adapter, 0, "ccnoti1");
		break;
	case CIO_NO_PATH:
		dev_warn(&cdev->dev,
			 "The CHPID for the FCP device is offline\n");
		zfcp_erp_adapter_shutdown(adapter, 0, "ccnoti2");
		break;
	case CIO_OPER:
		if (atomic_read(&adapter->status) &
		    ZFCP_STATUS_ADAPTER_SUSPENDED) { /* notification ignore */
			zfcp_dbf_hba_basic("ccniop1", adapter);
			break;
		}
		dev_info(&cdev->dev, "The FCP device is operational again\n");
		zfcp_erp_set_adapter_status(adapter,
					    ZFCP_STATUS_COMMON_RUNNING);
		zfcp_erp_adapter_reopen(adapter, ZFCP_STATUS_COMMON_ERP_FAILED,
					"ccnoti4");
		break;
	case CIO_BOXED:
		dev_warn(&cdev->dev, "The FCP device did not respond within "
				     "the specified time\n");
		zfcp_erp_adapter_shutdown(adapter, 0, "ccnoti5");
		break;
	}

	zfcp_ccw_adapter_put(adapter);
	return 1;
}

/**
 * zfcp_ccw_shutdown - handle shutdown from cio
 * @cdev: device for adapter to shutdown.
 */
static void zfcp_ccw_shutdown(struct ccw_device *cdev)
{
	struct zfcp_adapter *adapter = zfcp_ccw_adapter_by_cdev(cdev);

	if (!adapter)
		return;

	zfcp_erp_adapter_shutdown(adapter, 0, "ccshut1");
	zfcp_erp_wait(adapter);
	zfcp_erp_thread_kill(adapter);

	zfcp_ccw_adapter_put(adapter);
}

static int zfcp_ccw_suspend(struct ccw_device *cdev)
{
	zfcp_ccw_offline_sync(cdev, ZFCP_STATUS_ADAPTER_SUSPENDED, "ccsusp1");
	return 0;
}

static int zfcp_ccw_thaw(struct ccw_device *cdev)
{
	/* trace records for thaw and final shutdown during suspend
	   can only be found in system dump until the end of suspend
	   but not after resume because it's based on the memory image
	   right after the very first suspend (freeze) callback */
	zfcp_ccw_activate(cdev, 0, "ccthaw1");
	return 0;
}

static int zfcp_ccw_resume(struct ccw_device *cdev)
{
	zfcp_ccw_activate(cdev, ZFCP_STATUS_ADAPTER_SUSPENDED, "ccresu1");
	return 0;
}

struct ccw_driver zfcp_ccw_driver = {
	.driver = {
		.owner	= THIS_MODULE,
		.name	= "zfcp",
	},
	.ids         = zfcp_ccw_device_id,
	.probe       = zfcp_ccw_probe,
	.remove      = zfcp_ccw_remove,
	.set_online  = zfcp_ccw_set_online,
	.set_offline = zfcp_ccw_set_offline,
	.notify      = zfcp_ccw_notify,
	.shutdown    = zfcp_ccw_shutdown,
	.freeze      = zfcp_ccw_suspend,
	.thaw	     = zfcp_ccw_thaw,
	.restore     = zfcp_ccw_resume,
};<|MERGE_RESOLUTION|>--- conflicted
+++ resolved
@@ -171,14 +171,11 @@
 	adapter->req_no = 0;
 
 	zfcp_ccw_activate(cdev, 0, "ccsonl1");
-<<<<<<< HEAD
-=======
 	/* scan for remote ports
 	   either at the end of any successful adapter recovery
 	   or only after the adapter recovery for setting a device online */
 	zfcp_fc_inverse_conditional_port_scan(adapter);
 	flush_work(&adapter->scan_work); /* ok to call even if nothing queued */
->>>>>>> ddffeb8c
 	zfcp_ccw_adapter_put(adapter);
 	return 0;
 }
