--- conflicted
+++ resolved
@@ -319,7 +319,6 @@
 	u32 d_id;
 } __attribute__ ((packed));
 
-<<<<<<< HEAD
 struct ct_iu_gpn_ft_req {
 	struct ct_hdr header;
 	u8 flags;
@@ -328,8 +327,6 @@
 	u8 fc4_type;
 } __attribute__ ((packed));
 
-=======
->>>>>>> 18e352e4
 /**
  * struct zfcp_send_ct - used to pass parameters to function zfcp_fsf_send_ct
  * @wka_port: port where the request is sent to
@@ -460,12 +457,6 @@
 	spinlock_t		req_q_lock;	   /* for operations on queue */
 	int			req_q_pci_batch;   /* SBALs since PCI indication
 						      was last set */
-<<<<<<< HEAD
-	ktime_t			req_q_time; /* time of last fill level change */
-	u64			req_q_util; /* for accounting */
-	spinlock_t		qdio_stat_lock;
-=======
->>>>>>> 18e352e4
 	u32			fsf_req_seq_no;	   /* FSF cmnd seq number */
 	wait_queue_head_t	request_wq;	   /* can be used to wait for
 						      more avaliable SBALs */
@@ -508,10 +499,7 @@
 	struct fsf_qtcb_bottom_port *stats_reset_data;
 	unsigned long		stats_reset;
 	struct work_struct	scan_work;
-<<<<<<< HEAD
-=======
 	struct service_level	service_level;
->>>>>>> 18e352e4
 	atomic_t		qdio_outb_full;	   /* queue full incidents */
 };
 
@@ -588,29 +576,15 @@
 struct zfcp_data {
 	struct scsi_host_template scsi_host_template;
 	struct scsi_transport_template *scsi_transport_template;
-<<<<<<< HEAD
-	struct list_head	adapter_list_head;  /* head of adapter list */
-=======
->>>>>>> 18e352e4
 	rwlock_t                config_lock;        /* serialises changes
 						       to adapter/port/unit
 						       lists */
 	struct semaphore        config_sema;        /* serialises configuration
 						       changes */
-<<<<<<< HEAD
-	atomic_t		loglevel;            /* current loglevel */
-	char                    init_busid[BUS_ID_SIZE];
-	u64			init_wwpn;
-	u64			init_fcp_lun;
 	struct kmem_cache	*fsf_req_qtcb_cache;
 	struct kmem_cache	*sr_buffer_cache;
 	struct kmem_cache	*gid_pn_cache;
 	struct kmem_cache	*gpn_ft_cache;
-=======
-	struct kmem_cache	*fsf_req_qtcb_cache;
-	struct kmem_cache	*sr_buffer_cache;
-	struct kmem_cache	*gid_pn_cache;
->>>>>>> 18e352e4
 	struct workqueue_struct	*work_queue;
 };
 
@@ -628,11 +602,6 @@
 #define ZFCP_SET                0x00000100
 #define ZFCP_CLEAR              0x00000200
 
-<<<<<<< HEAD
-#define zfcp_get_busid_by_adapter(adapter) (adapter->ccw_device->dev.bus_id)
-
-=======
->>>>>>> 18e352e4
 /*
  * Helper functions for request ID management.
  */
