/*
 * zfcp device driver
 *
 * Interface to Linux SCSI midlayer.
 *
 * Copyright IBM Corporation 2002, 2008
 */

#define KMSG_COMPONENT "zfcp"
<<<<<<< HEAD
=======
#define pr_fmt(fmt) KMSG_COMPONENT ": " fmt
>>>>>>> 18e352e4

#include "zfcp_ext.h"
#include <asm/atomic.h>

/* Find start of Sense Information in FCP response unit*/
char *zfcp_get_fcp_sns_info_ptr(struct fcp_rsp_iu *fcp_rsp_iu)
{
	char *fcp_sns_info_ptr;

	fcp_sns_info_ptr = (unsigned char *) &fcp_rsp_iu[1];
	if (fcp_rsp_iu->validity.bits.fcp_rsp_len_valid)
		fcp_sns_info_ptr += fcp_rsp_iu->fcp_rsp_len;

	return fcp_sns_info_ptr;
}

static void zfcp_scsi_slave_destroy(struct scsi_device *sdpnt)
{
	struct zfcp_unit *unit = (struct zfcp_unit *) sdpnt->hostdata;
	atomic_clear_mask(ZFCP_STATUS_UNIT_REGISTERED, &unit->status);
	unit->device = NULL;
	zfcp_erp_unit_failed(unit, 12, NULL);
	zfcp_unit_put(unit);
}

static int zfcp_scsi_slave_configure(struct scsi_device *sdp)
{
	if (sdp->tagged_supported)
		scsi_adjust_queue_depth(sdp, MSG_SIMPLE_TAG, 32);
	else
		scsi_adjust_queue_depth(sdp, 0, 1);
	return 0;
}

static void zfcp_scsi_command_fail(struct scsi_cmnd *scpnt, int result)
{
	set_host_byte(scpnt, result);
	if ((scpnt->device != NULL) && (scpnt->device->host != NULL))
		zfcp_scsi_dbf_event_result("fail", 4,
			(struct zfcp_adapter*) scpnt->device->host->hostdata[0],
			scpnt, NULL);
	/* return directly */
	scpnt->scsi_done(scpnt);
}

static int zfcp_scsi_queuecommand(struct scsi_cmnd *scpnt,
				  void (*done) (struct scsi_cmnd *))
{
	struct zfcp_unit *unit;
	struct zfcp_adapter *adapter;
	int    status;
	int    ret;

	/* reset the status for this request */
	scpnt->result = 0;
	scpnt->host_scribble = NULL;
	scpnt->scsi_done = done;

	/*
	 * figure out adapter and target device
	 * (stored there by zfcp_scsi_slave_alloc)
	 */
	adapter = (struct zfcp_adapter *) scpnt->device->host->hostdata[0];
	unit = scpnt->device->hostdata;

	BUG_ON(!adapter || (adapter != unit->port->adapter));
	BUG_ON(!scpnt->scsi_done);

	if (unlikely(!unit)) {
		zfcp_scsi_command_fail(scpnt, DID_NO_CONNECT);
		return 0;
	}

	status = atomic_read(&unit->status);
	if (unlikely((status & ZFCP_STATUS_COMMON_ERP_FAILED) ||
		     !(status & ZFCP_STATUS_COMMON_RUNNING))) {
		zfcp_scsi_command_fail(scpnt, DID_ERROR);
		return 0;;
	}

	ret = zfcp_fsf_send_fcp_command_task(adapter, unit, scpnt, 0,
					     ZFCP_REQ_AUTO_CLEANUP);
	if (unlikely(ret == -EBUSY))
		return SCSI_MLQUEUE_DEVICE_BUSY;
	else if (unlikely(ret < 0))
		return SCSI_MLQUEUE_HOST_BUSY;

	return ret;
}

static struct zfcp_unit *zfcp_unit_lookup(struct zfcp_adapter *adapter,
					  int channel, unsigned int id,
					  unsigned int lun)
{
	struct zfcp_port *port;
	struct zfcp_unit *unit;
	int scsi_lun;

	list_for_each_entry(port, &adapter->port_list_head, list) {
		if (!port->rport || (id != port->rport->scsi_target_id))
			continue;
		list_for_each_entry(unit, &port->unit_list_head, list) {
			scsi_lun = scsilun_to_int(
				(struct scsi_lun *)&unit->fcp_lun);
			if (lun == scsi_lun)
				return unit;
		}
	}

	return NULL;
}

static int zfcp_scsi_slave_alloc(struct scsi_device *sdp)
{
	struct zfcp_adapter *adapter;
	struct zfcp_unit *unit;
	unsigned long flags;
	int retval = -ENXIO;

	adapter = (struct zfcp_adapter *) sdp->host->hostdata[0];
	if (!adapter)
		goto out;

	read_lock_irqsave(&zfcp_data.config_lock, flags);
	unit = zfcp_unit_lookup(adapter, sdp->channel, sdp->id, sdp->lun);
	if (unit &&
	    (atomic_read(&unit->status) & ZFCP_STATUS_UNIT_REGISTERED)) {
		sdp->hostdata = unit;
		unit->device = sdp;
		zfcp_unit_get(unit);
		retval = 0;
	}
	read_unlock_irqrestore(&zfcp_data.config_lock, flags);
out:
	return retval;
}

static int zfcp_scsi_eh_abort_handler(struct scsi_cmnd *scpnt)
{
 	struct Scsi_Host *scsi_host;
 	struct zfcp_adapter *adapter;
	struct zfcp_unit *unit;
	struct zfcp_fsf_req *fsf_req;
	unsigned long flags;
	unsigned long old_req_id = (unsigned long) scpnt->host_scribble;
	int retval = SUCCESS;

	scsi_host = scpnt->device->host;
	adapter = (struct zfcp_adapter *) scsi_host->hostdata[0];
	unit = scpnt->device->hostdata;

	/* avoid race condition between late normal completion and abort */
	write_lock_irqsave(&adapter->abort_lock, flags);

	/* Check whether corresponding fsf_req is still pending */
	spin_lock(&adapter->req_list_lock);
	fsf_req = zfcp_reqlist_find(adapter, old_req_id);
	spin_unlock(&adapter->req_list_lock);
	if (!fsf_req) {
		write_unlock_irqrestore(&adapter->abort_lock, flags);
		zfcp_scsi_dbf_event_abort("lte1", adapter, scpnt, NULL, 0);
		return retval;
	}
	fsf_req->data = NULL;

	/* don't access old fsf_req after releasing the abort_lock */
	write_unlock_irqrestore(&adapter->abort_lock, flags);

	fsf_req = zfcp_fsf_abort_fcp_command(old_req_id, adapter, unit, 0);
	if (!fsf_req) {
		zfcp_scsi_dbf_event_abort("nres", adapter, scpnt, NULL,
					  old_req_id);
		retval = FAILED;
		return retval;
	}

	__wait_event(fsf_req->completion_wq,
		     fsf_req->status & ZFCP_STATUS_FSFREQ_COMPLETED);

	if (fsf_req->status & ZFCP_STATUS_FSFREQ_ABORTSUCCEEDED) {
		zfcp_scsi_dbf_event_abort("okay", adapter, scpnt, fsf_req, 0);
	} else if (fsf_req->status & ZFCP_STATUS_FSFREQ_ABORTNOTNEEDED) {
		zfcp_scsi_dbf_event_abort("lte2", adapter, scpnt, fsf_req, 0);
	} else {
		zfcp_scsi_dbf_event_abort("fail", adapter, scpnt, fsf_req, 0);
		retval = FAILED;
	}
	zfcp_fsf_req_free(fsf_req);

	return retval;
}

static int zfcp_task_mgmt_function(struct zfcp_unit *unit, u8 tm_flags,
					 struct scsi_cmnd *scpnt)
{
	struct zfcp_adapter *adapter = unit->port->adapter;
	struct zfcp_fsf_req *fsf_req;
	int retval = SUCCESS;

	/* issue task management function */
	fsf_req = zfcp_fsf_send_fcp_ctm(adapter, unit, tm_flags, 0);
	if (!fsf_req) {
		zfcp_scsi_dbf_event_devreset("nres", tm_flags, unit, scpnt);
		return FAILED;
	}

	__wait_event(fsf_req->completion_wq,
		     fsf_req->status & ZFCP_STATUS_FSFREQ_COMPLETED);

	/*
	 * check completion status of task management function
	 */
	if (fsf_req->status & ZFCP_STATUS_FSFREQ_TMFUNCFAILED) {
		zfcp_scsi_dbf_event_devreset("fail", tm_flags, unit, scpnt);
		retval = FAILED;
	} else if (fsf_req->status & ZFCP_STATUS_FSFREQ_TMFUNCNOTSUPP) {
		zfcp_scsi_dbf_event_devreset("nsup", tm_flags, unit, scpnt);
		retval = FAILED;
	} else
		zfcp_scsi_dbf_event_devreset("okay", tm_flags, unit, scpnt);

	zfcp_fsf_req_free(fsf_req);

	return retval;
}

static int zfcp_scsi_eh_device_reset_handler(struct scsi_cmnd *scpnt)
{
	struct zfcp_unit *unit = scpnt->device->hostdata;

	if (!unit) {
		WARN_ON(1);
		return SUCCESS;
	}
	return zfcp_task_mgmt_function(unit, FCP_LOGICAL_UNIT_RESET, scpnt);
}

static int zfcp_scsi_eh_target_reset_handler(struct scsi_cmnd *scpnt)
{
	struct zfcp_unit *unit = scpnt->device->hostdata;

	if (!unit) {
		WARN_ON(1);
		return SUCCESS;
	}
	return zfcp_task_mgmt_function(unit, FCP_TARGET_RESET, scpnt);
}

static int zfcp_scsi_eh_host_reset_handler(struct scsi_cmnd *scpnt)
{
	struct zfcp_unit *unit;
	struct zfcp_adapter *adapter;

	unit = scpnt->device->hostdata;
	adapter = unit->port->adapter;
	zfcp_erp_adapter_reopen(adapter, 0, 141, scpnt);
	zfcp_erp_wait(adapter);

	return SUCCESS;
}

int zfcp_adapter_scsi_register(struct zfcp_adapter *adapter)
{
	struct ccw_dev_id dev_id;

	if (adapter->scsi_host)
		return 0;

	ccw_device_get_id(adapter->ccw_device, &dev_id);
	/* register adapter as SCSI host with mid layer of SCSI stack */
	adapter->scsi_host = scsi_host_alloc(&zfcp_data.scsi_host_template,
					     sizeof (struct zfcp_adapter *));
	if (!adapter->scsi_host) {
		dev_err(&adapter->ccw_device->dev,
			"Registering the FCP device with the "
			"SCSI stack failed\n");
		return -EIO;
	}

	/* tell the SCSI stack some characteristics of this adapter */
	adapter->scsi_host->max_id = 1;
	adapter->scsi_host->max_lun = 1;
	adapter->scsi_host->max_channel = 0;
	adapter->scsi_host->unique_id = dev_id.devno;
	adapter->scsi_host->max_cmd_len = 255;
	adapter->scsi_host->transportt = zfcp_data.scsi_transport_template;

	adapter->scsi_host->hostdata[0] = (unsigned long) adapter;

	if (scsi_add_host(adapter->scsi_host, &adapter->ccw_device->dev)) {
		scsi_host_put(adapter->scsi_host);
		return -EIO;
	}

	return 0;
}

void zfcp_adapter_scsi_unregister(struct zfcp_adapter *adapter)
{
	struct Scsi_Host *shost;
	struct zfcp_port *port;

	shost = adapter->scsi_host;
	if (!shost)
		return;

	read_lock_irq(&zfcp_data.config_lock);
	list_for_each_entry(port, &adapter->port_list_head, list)
		if (port->rport)
			port->rport = NULL;

	read_unlock_irq(&zfcp_data.config_lock);
	fc_remove_host(shost);
	scsi_remove_host(shost);
	scsi_host_put(shost);
	adapter->scsi_host = NULL;

	return;
}

static struct fc_host_statistics*
zfcp_init_fc_host_stats(struct zfcp_adapter *adapter)
{
	struct fc_host_statistics *fc_stats;

	if (!adapter->fc_stats) {
		fc_stats = kmalloc(sizeof(*fc_stats), GFP_KERNEL);
		if (!fc_stats)
			return NULL;
		adapter->fc_stats = fc_stats; /* freed in adater_dequeue */
	}
	memset(adapter->fc_stats, 0, sizeof(*adapter->fc_stats));
	return adapter->fc_stats;
}

static void zfcp_adjust_fc_host_stats(struct fc_host_statistics *fc_stats,
				      struct fsf_qtcb_bottom_port *data,
				      struct fsf_qtcb_bottom_port *old)
{
	fc_stats->seconds_since_last_reset =
		data->seconds_since_last_reset - old->seconds_since_last_reset;
	fc_stats->tx_frames = data->tx_frames - old->tx_frames;
	fc_stats->tx_words = data->tx_words - old->tx_words;
	fc_stats->rx_frames = data->rx_frames - old->rx_frames;
	fc_stats->rx_words = data->rx_words - old->rx_words;
	fc_stats->lip_count = data->lip - old->lip;
	fc_stats->nos_count = data->nos - old->nos;
	fc_stats->error_frames = data->error_frames - old->error_frames;
	fc_stats->dumped_frames = data->dumped_frames - old->dumped_frames;
	fc_stats->link_failure_count = data->link_failure - old->link_failure;
	fc_stats->loss_of_sync_count = data->loss_of_sync - old->loss_of_sync;
	fc_stats->loss_of_signal_count =
		data->loss_of_signal - old->loss_of_signal;
	fc_stats->prim_seq_protocol_err_count =
		data->psp_error_counts - old->psp_error_counts;
	fc_stats->invalid_tx_word_count =
		data->invalid_tx_words - old->invalid_tx_words;
	fc_stats->invalid_crc_count = data->invalid_crcs - old->invalid_crcs;
	fc_stats->fcp_input_requests =
		data->input_requests - old->input_requests;
	fc_stats->fcp_output_requests =
		data->output_requests - old->output_requests;
	fc_stats->fcp_control_requests =
		data->control_requests - old->control_requests;
	fc_stats->fcp_input_megabytes = data->input_mb - old->input_mb;
	fc_stats->fcp_output_megabytes = data->output_mb - old->output_mb;
}

static void zfcp_set_fc_host_stats(struct fc_host_statistics *fc_stats,
				   struct fsf_qtcb_bottom_port *data)
{
	fc_stats->seconds_since_last_reset = data->seconds_since_last_reset;
	fc_stats->tx_frames = data->tx_frames;
	fc_stats->tx_words = data->tx_words;
	fc_stats->rx_frames = data->rx_frames;
	fc_stats->rx_words = data->rx_words;
	fc_stats->lip_count = data->lip;
	fc_stats->nos_count = data->nos;
	fc_stats->error_frames = data->error_frames;
	fc_stats->dumped_frames = data->dumped_frames;
	fc_stats->link_failure_count = data->link_failure;
	fc_stats->loss_of_sync_count = data->loss_of_sync;
	fc_stats->loss_of_signal_count = data->loss_of_signal;
	fc_stats->prim_seq_protocol_err_count = data->psp_error_counts;
	fc_stats->invalid_tx_word_count = data->invalid_tx_words;
	fc_stats->invalid_crc_count = data->invalid_crcs;
	fc_stats->fcp_input_requests = data->input_requests;
	fc_stats->fcp_output_requests = data->output_requests;
	fc_stats->fcp_control_requests = data->control_requests;
	fc_stats->fcp_input_megabytes = data->input_mb;
	fc_stats->fcp_output_megabytes = data->output_mb;
}

static struct fc_host_statistics *zfcp_get_fc_host_stats(struct Scsi_Host *host)
{
	struct zfcp_adapter *adapter;
	struct fc_host_statistics *fc_stats;
	struct fsf_qtcb_bottom_port *data;
	int ret;

	adapter = (struct zfcp_adapter *)host->hostdata[0];
	fc_stats = zfcp_init_fc_host_stats(adapter);
	if (!fc_stats)
		return NULL;

	data = kzalloc(sizeof(*data), GFP_KERNEL);
	if (!data)
		return NULL;

	ret = zfcp_fsf_exchange_port_data_sync(adapter, data);
	if (ret) {
		kfree(data);
		return NULL;
	}

	if (adapter->stats_reset &&
	    ((jiffies/HZ - adapter->stats_reset) <
	     data->seconds_since_last_reset))
		zfcp_adjust_fc_host_stats(fc_stats, data,
					  adapter->stats_reset_data);
	else
		zfcp_set_fc_host_stats(fc_stats, data);

	kfree(data);
	return fc_stats;
}

static void zfcp_reset_fc_host_stats(struct Scsi_Host *shost)
{
	struct zfcp_adapter *adapter;
	struct fsf_qtcb_bottom_port *data;
	int ret;

	adapter = (struct zfcp_adapter *)shost->hostdata[0];
	data = kzalloc(sizeof(*data), GFP_KERNEL);
	if (!data)
		return;

	ret = zfcp_fsf_exchange_port_data_sync(adapter, data);
	if (ret)
		kfree(data);
	else {
		adapter->stats_reset = jiffies/HZ;
		kfree(adapter->stats_reset_data);
		adapter->stats_reset_data = data; /* finally freed in
						     adapter_dequeue */
	}
}

static void zfcp_get_host_port_state(struct Scsi_Host *shost)
{
	struct zfcp_adapter *adapter =
		(struct zfcp_adapter *)shost->hostdata[0];
	int status = atomic_read(&adapter->status);

	if ((status & ZFCP_STATUS_COMMON_RUNNING) &&
	    !(status & ZFCP_STATUS_ADAPTER_LINK_UNPLUGGED))
		fc_host_port_state(shost) = FC_PORTSTATE_ONLINE;
	else if (status & ZFCP_STATUS_ADAPTER_LINK_UNPLUGGED)
		fc_host_port_state(shost) = FC_PORTSTATE_LINKDOWN;
	else if (status & ZFCP_STATUS_COMMON_ERP_FAILED)
		fc_host_port_state(shost) = FC_PORTSTATE_ERROR;
	else
		fc_host_port_state(shost) = FC_PORTSTATE_UNKNOWN;
}

static void zfcp_set_rport_dev_loss_tmo(struct fc_rport *rport, u32 timeout)
{
	rport->dev_loss_tmo = timeout;
}

struct fc_function_template zfcp_transport_functions = {
	.show_starget_port_id = 1,
	.show_starget_port_name = 1,
	.show_starget_node_name = 1,
	.show_rport_supported_classes = 1,
	.show_rport_maxframe_size = 1,
	.show_rport_dev_loss_tmo = 1,
	.show_host_node_name = 1,
	.show_host_port_name = 1,
	.show_host_permanent_port_name = 1,
	.show_host_supported_classes = 1,
	.show_host_supported_speeds = 1,
	.show_host_maxframe_size = 1,
	.show_host_serial_number = 1,
	.get_fc_host_stats = zfcp_get_fc_host_stats,
	.reset_fc_host_stats = zfcp_reset_fc_host_stats,
	.set_rport_dev_loss_tmo = zfcp_set_rport_dev_loss_tmo,
	.get_host_port_state = zfcp_get_host_port_state,
	.show_host_port_state = 1,
	/* no functions registered for following dynamic attributes but
	   directly set by LLDD */
	.show_host_port_type = 1,
	.show_host_speed = 1,
	.show_host_port_id = 1,
	.disable_target_scan = 1,
};

struct zfcp_data zfcp_data = {
	.scsi_host_template = {
		.name			 = "zfcp",
		.module			 = THIS_MODULE,
		.proc_name		 = "zfcp",
		.slave_alloc		 = zfcp_scsi_slave_alloc,
		.slave_configure	 = zfcp_scsi_slave_configure,
		.slave_destroy		 = zfcp_scsi_slave_destroy,
		.queuecommand		 = zfcp_scsi_queuecommand,
		.eh_abort_handler	 = zfcp_scsi_eh_abort_handler,
		.eh_device_reset_handler = zfcp_scsi_eh_device_reset_handler,
		.eh_target_reset_handler = zfcp_scsi_eh_target_reset_handler,
		.eh_host_reset_handler	 = zfcp_scsi_eh_host_reset_handler,
		.can_queue		 = 4096,
		.this_id		 = -1,
		.sg_tablesize		 = ZFCP_MAX_SBALES_PER_REQ,
		.cmd_per_lun		 = 1,
		.use_clustering		 = 1,
		.sdev_attrs		 = zfcp_sysfs_sdev_attrs,
		.max_sectors		 = (ZFCP_MAX_SBALES_PER_REQ * 8),
		.shost_attrs		 = zfcp_sysfs_shost_attrs,
	},
};<|MERGE_RESOLUTION|>--- conflicted
+++ resolved
@@ -7,10 +7,7 @@
  */
 
 #define KMSG_COMPONENT "zfcp"
-<<<<<<< HEAD
-=======
 #define pr_fmt(fmt) KMSG_COMPONENT ": " fmt
->>>>>>> 18e352e4
 
 #include "zfcp_ext.h"
 #include <asm/atomic.h>
