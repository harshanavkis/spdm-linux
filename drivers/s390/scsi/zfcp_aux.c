/*
 * zfcp device driver
 *
 * Module interface and handling of zfcp data structures.
 *
 * Copyright IBM Corporation 2002, 2008
 */

/*
 * Driver authors:
 *            Martin Peschke (originator of the driver)
 *            Raimund Schroeder
 *            Aron Zeh
 *            Wolfgang Taphorn
 *            Stefan Bader
 *            Heiko Carstens (kernel 2.6 port of the driver)
 *            Andreas Herrmann
 *            Maxim Shchetynin
 *            Volker Sameske
 *            Ralph Wuerthner
 *            Michael Loehr
 *            Swen Schillig
 *            Christof Schmitt
 *            Martin Petermann
 *            Sven Schuetz
 */

#define KMSG_COMPONENT "zfcp"
<<<<<<< HEAD
=======
#define pr_fmt(fmt) KMSG_COMPONENT ": " fmt
>>>>>>> 18e352e4

#include <linux/miscdevice.h>
#include <linux/seq_file.h>
#include "zfcp_ext.h"

#define ZFCP_BUS_ID_SIZE	20

MODULE_AUTHOR("IBM Deutschland Entwicklung GmbH - linux390@de.ibm.com");
MODULE_DESCRIPTION("FCP HBA driver");
MODULE_LICENSE("GPL");

static char *init_device;
module_param_named(device, init_device, charp, 0400);
MODULE_PARM_DESC(device, "specify initial device");

static int zfcp_reqlist_alloc(struct zfcp_adapter *adapter)
{
	int idx;

	adapter->req_list = kcalloc(REQUEST_LIST_SIZE, sizeof(struct list_head),
				    GFP_KERNEL);
	if (!adapter->req_list)
		return -ENOMEM;

	for (idx = 0; idx < REQUEST_LIST_SIZE; idx++)
		INIT_LIST_HEAD(&adapter->req_list[idx]);
	return 0;
}

/**
 * zfcp_reqlist_isempty - is the request list empty
 * @adapter: pointer to struct zfcp_adapter
 *
 * Returns: true if list is empty, false otherwise
 */
int zfcp_reqlist_isempty(struct zfcp_adapter *adapter)
{
	unsigned int idx;

	for (idx = 0; idx < REQUEST_LIST_SIZE; idx++)
		if (!list_empty(&adapter->req_list[idx]))
			return 0;
	return 1;
}

<<<<<<< HEAD
static int __init zfcp_device_setup(char *devstr)
{
	char *token;
	char *str;

	if (!devstr)
		return 0;

	/* duplicate devstr and keep the original for sysfs presentation*/
	str = kmalloc(strlen(devstr) + 1, GFP_KERNEL);
	if (!str)
		return 0;

	strcpy(str, devstr);

	token = strsep(&str, ",");
	if (!token || strlen(token) >= BUS_ID_SIZE)
		goto err_out;
	strncpy(zfcp_data.init_busid, token, BUS_ID_SIZE);

	token = strsep(&str, ",");
	if (!token || strict_strtoull(token, 0,
				(unsigned long long *) &zfcp_data.init_wwpn))
		goto err_out;

	token = strsep(&str, ",");
	if (!token || strict_strtoull(token, 0,
				(unsigned long long *) &zfcp_data.init_fcp_lun))
		goto err_out;

	kfree(str);
	return 1;

 err_out:
	kfree(str);
	pr_err("%s is not a valid SCSI device\n", devstr);
	return 0;
}

static void __init zfcp_init_device_configure(void)
=======
static void __init zfcp_init_device_configure(char *busid, u64 wwpn, u64 lun)
>>>>>>> 18e352e4
{
	struct zfcp_adapter *adapter;
	struct zfcp_port *port;
	struct zfcp_unit *unit;

	down(&zfcp_data.config_sema);
	read_lock_irq(&zfcp_data.config_lock);
	adapter = zfcp_get_adapter_by_busid(busid);
	if (adapter)
		zfcp_adapter_get(adapter);
	read_unlock_irq(&zfcp_data.config_lock);

	if (!adapter)
		goto out_adapter;
	port = zfcp_port_enqueue(adapter, wwpn, 0, 0);
	if (IS_ERR(port))
		goto out_port;
	unit = zfcp_unit_enqueue(port, lun);
	if (IS_ERR(unit))
		goto out_unit;
	up(&zfcp_data.config_sema);
	ccw_device_set_online(adapter->ccw_device);

	zfcp_erp_wait(adapter);
	wait_event(adapter->erp_done_wqh,
		   !(atomic_read(&unit->status) &
				ZFCP_STATUS_UNIT_SCSI_WORK_PENDING));

	down(&zfcp_data.config_sema);
	zfcp_unit_put(unit);
out_unit:
	zfcp_port_put(port);
out_port:
	zfcp_adapter_put(adapter);
out_adapter:
	up(&zfcp_data.config_sema);
	return;
}

static struct kmem_cache *zfcp_cache_create(int size, char *name)
{
	int align = 1;
	while ((size - align) > 0)
		align <<= 1;
	return kmem_cache_create(name , size, align, 0, NULL);
}

static void __init zfcp_init_device_setup(char *devstr)
{
	char *token;
	char *str;
	char busid[ZFCP_BUS_ID_SIZE];
	u64 wwpn, lun;

	/* duplicate devstr and keep the original for sysfs presentation*/
	str = kmalloc(strlen(devstr) + 1, GFP_KERNEL);
	if (!str)
		return;

	strcpy(str, devstr);

	token = strsep(&str, ",");
	if (!token || strlen(token) >= ZFCP_BUS_ID_SIZE)
		goto err_out;
	strncpy(busid, token, ZFCP_BUS_ID_SIZE);

	token = strsep(&str, ",");
	if (!token || strict_strtoull(token, 0, (unsigned long long *) &wwpn))
		goto err_out;

	token = strsep(&str, ",");
	if (!token || strict_strtoull(token, 0, (unsigned long long *) &lun))
		goto err_out;

	kfree(str);
	zfcp_init_device_configure(busid, wwpn, lun);
	return;

 err_out:
	kfree(str);
	pr_err("%s is not a valid SCSI device\n", devstr);
}

static int __init zfcp_module_init(void)
{
	int retval = -ENOMEM;

	zfcp_data.fsf_req_qtcb_cache = zfcp_cache_create(
			sizeof(struct zfcp_fsf_req_qtcb), "zfcp_fsf");
	if (!zfcp_data.fsf_req_qtcb_cache)
		goto out;

	zfcp_data.sr_buffer_cache = zfcp_cache_create(
			sizeof(struct fsf_status_read_buffer), "zfcp_sr");
	if (!zfcp_data.sr_buffer_cache)
		goto out_sr_cache;

	zfcp_data.gid_pn_cache = zfcp_cache_create(
			sizeof(struct zfcp_gid_pn_data), "zfcp_gid");
	if (!zfcp_data.gid_pn_cache)
		goto out_gid_cache;

<<<<<<< HEAD
	zfcp_data.gpn_ft_cache = zfcp_cache_create(
			sizeof(struct ct_iu_gpn_ft_req), "zfcp_gpn");
	if (!zfcp_data.gpn_ft_cache)
		goto out_gpn_cache;
=======
	zfcp_data.work_queue = create_singlethread_workqueue("zfcp_wq");
>>>>>>> 18e352e4

	zfcp_data.work_queue = create_singlethread_workqueue("zfcp_wq");

	INIT_LIST_HEAD(&zfcp_data.adapter_list_head);
	sema_init(&zfcp_data.config_sema, 1);
	rwlock_init(&zfcp_data.config_lock);

	zfcp_data.scsi_transport_template =
		fc_attach_transport(&zfcp_transport_functions);
	if (!zfcp_data.scsi_transport_template)
		goto out_transport;

	retval = misc_register(&zfcp_cfdc_misc);
	if (retval) {
		pr_err("Registering the misc device zfcp_cfdc failed\n");
		goto out_misc;
	}

	retval = zfcp_ccw_register();
	if (retval) {
		pr_err("The zfcp device driver could not register with "
<<<<<<< HEAD
  		       "the common I/O layer\n");
=======
		       "the common I/O layer\n");
>>>>>>> 18e352e4
		goto out_ccw_register;
	}

	if (init_device)
		zfcp_init_device_setup(init_device);
	return 0;

out_ccw_register:
	misc_deregister(&zfcp_cfdc_misc);
out_misc:
	fc_release_transport(zfcp_data.scsi_transport_template);
out_transport:
	kmem_cache_destroy(zfcp_data.gpn_ft_cache);
out_gpn_cache:
	kmem_cache_destroy(zfcp_data.gid_pn_cache);
out_gid_cache:
	kmem_cache_destroy(zfcp_data.sr_buffer_cache);
out_sr_cache:
	kmem_cache_destroy(zfcp_data.fsf_req_qtcb_cache);
out:
	return retval;
}

module_init(zfcp_module_init);

/**
 * zfcp_get_unit_by_lun - find unit in unit list of port by FCP LUN
 * @port: pointer to port to search for unit
 * @fcp_lun: FCP LUN to search for
 *
 * Returns: pointer to zfcp_unit or NULL
 */
struct zfcp_unit *zfcp_get_unit_by_lun(struct zfcp_port *port, u64 fcp_lun)
{
	struct zfcp_unit *unit;

	list_for_each_entry(unit, &port->unit_list_head, list)
		if ((unit->fcp_lun == fcp_lun) &&
		    !(atomic_read(&unit->status) & ZFCP_STATUS_COMMON_REMOVE))
		    return unit;
	return NULL;
}

/**
 * zfcp_get_port_by_wwpn - find port in port list of adapter by wwpn
 * @adapter: pointer to adapter to search for port
 * @wwpn: wwpn to search for
 *
 * Returns: pointer to zfcp_port or NULL
 */
struct zfcp_port *zfcp_get_port_by_wwpn(struct zfcp_adapter *adapter,
					u64 wwpn)
{
	struct zfcp_port *port;

	list_for_each_entry(port, &adapter->port_list_head, list)
		if ((port->wwpn == wwpn) && !(atomic_read(&port->status) &
		      (ZFCP_STATUS_PORT_NO_WWPN | ZFCP_STATUS_COMMON_REMOVE)))
			return port;
	return NULL;
}

static void zfcp_sysfs_unit_release(struct device *dev)
{
	kfree(container_of(dev, struct zfcp_unit, sysfs_device));
}

/**
 * zfcp_unit_enqueue - enqueue unit to unit list of a port.
 * @port: pointer to port where unit is added
 * @fcp_lun: FCP LUN of unit to be enqueued
 * Returns: pointer to enqueued unit on success, ERR_PTR on error
 * Locks: config_sema must be held to serialize changes to the unit list
 *
 * Sets up some unit internal structures and creates sysfs entry.
 */
struct zfcp_unit *zfcp_unit_enqueue(struct zfcp_port *port, u64 fcp_lun)
{
	struct zfcp_unit *unit;

	unit = kzalloc(sizeof(struct zfcp_unit), GFP_KERNEL);
	if (!unit)
		return ERR_PTR(-ENOMEM);

	atomic_set(&unit->refcount, 0);
	init_waitqueue_head(&unit->remove_wq);

	unit->port = port;
	unit->fcp_lun = fcp_lun;

<<<<<<< HEAD
	snprintf(unit->sysfs_device.bus_id, BUS_ID_SIZE, "0x%016llx",
		 (unsigned long long) fcp_lun);
=======
	dev_set_name(&unit->sysfs_device, "0x%016llx",
		     (unsigned long long) fcp_lun);
>>>>>>> 18e352e4
	unit->sysfs_device.parent = &port->sysfs_device;
	unit->sysfs_device.release = zfcp_sysfs_unit_release;
	dev_set_drvdata(&unit->sysfs_device, unit);

	/* mark unit unusable as long as sysfs registration is not complete */
	atomic_set_mask(ZFCP_STATUS_COMMON_REMOVE, &unit->status);

	spin_lock_init(&unit->latencies.lock);
	unit->latencies.write.channel.min = 0xFFFFFFFF;
	unit->latencies.write.fabric.min = 0xFFFFFFFF;
	unit->latencies.read.channel.min = 0xFFFFFFFF;
	unit->latencies.read.fabric.min = 0xFFFFFFFF;
	unit->latencies.cmd.channel.min = 0xFFFFFFFF;
	unit->latencies.cmd.fabric.min = 0xFFFFFFFF;

	read_lock_irq(&zfcp_data.config_lock);
	if (zfcp_get_unit_by_lun(port, fcp_lun)) {
		read_unlock_irq(&zfcp_data.config_lock);
		goto err_out_free;
	}
	read_unlock_irq(&zfcp_data.config_lock);

	if (device_register(&unit->sysfs_device))
		goto err_out_free;

	if (sysfs_create_group(&unit->sysfs_device.kobj,
			       &zfcp_sysfs_unit_attrs)) {
		device_unregister(&unit->sysfs_device);
		return ERR_PTR(-EIO);
	}

	zfcp_unit_get(unit);

	write_lock_irq(&zfcp_data.config_lock);
	list_add_tail(&unit->list, &port->unit_list_head);
	atomic_clear_mask(ZFCP_STATUS_COMMON_REMOVE, &unit->status);
	atomic_set_mask(ZFCP_STATUS_COMMON_RUNNING, &unit->status);

	write_unlock_irq(&zfcp_data.config_lock);

	zfcp_port_get(port);

	return unit;

err_out_free:
	kfree(unit);
	return ERR_PTR(-EINVAL);
}

/**
 * zfcp_unit_dequeue - dequeue unit
 * @unit: pointer to zfcp_unit
 *
 * waits until all work is done on unit and removes it then from the unit->list
 * of the associated port.
 */
void zfcp_unit_dequeue(struct zfcp_unit *unit)
{
	wait_event(unit->remove_wq, atomic_read(&unit->refcount) == 0);
	write_lock_irq(&zfcp_data.config_lock);
	list_del(&unit->list);
	write_unlock_irq(&zfcp_data.config_lock);
	zfcp_port_put(unit->port);
	sysfs_remove_group(&unit->sysfs_device.kobj, &zfcp_sysfs_unit_attrs);
	device_unregister(&unit->sysfs_device);
}

static int zfcp_allocate_low_mem_buffers(struct zfcp_adapter *adapter)
{
	/* must only be called with zfcp_data.config_sema taken */
	adapter->pool.fsf_req_erp =
		mempool_create_slab_pool(1, zfcp_data.fsf_req_qtcb_cache);
	if (!adapter->pool.fsf_req_erp)
		return -ENOMEM;

	adapter->pool.fsf_req_scsi =
		mempool_create_slab_pool(1, zfcp_data.fsf_req_qtcb_cache);
	if (!adapter->pool.fsf_req_scsi)
		return -ENOMEM;

	adapter->pool.fsf_req_abort =
		mempool_create_slab_pool(1, zfcp_data.fsf_req_qtcb_cache);
	if (!adapter->pool.fsf_req_abort)
		return -ENOMEM;

	adapter->pool.fsf_req_status_read =
		mempool_create_kmalloc_pool(FSF_STATUS_READS_RECOM,
					    sizeof(struct zfcp_fsf_req));
	if (!adapter->pool.fsf_req_status_read)
		return -ENOMEM;

	adapter->pool.data_status_read =
		mempool_create_slab_pool(FSF_STATUS_READS_RECOM,
					 zfcp_data.sr_buffer_cache);
	if (!adapter->pool.data_status_read)
		return -ENOMEM;

	adapter->pool.data_gid_pn =
		mempool_create_slab_pool(1, zfcp_data.gid_pn_cache);
	if (!adapter->pool.data_gid_pn)
		return -ENOMEM;

	return 0;
}

static void zfcp_free_low_mem_buffers(struct zfcp_adapter *adapter)
{
	/* zfcp_data.config_sema must be held */
	if (adapter->pool.fsf_req_erp)
		mempool_destroy(adapter->pool.fsf_req_erp);
	if (adapter->pool.fsf_req_scsi)
		mempool_destroy(adapter->pool.fsf_req_scsi);
	if (adapter->pool.fsf_req_abort)
		mempool_destroy(adapter->pool.fsf_req_abort);
	if (adapter->pool.fsf_req_status_read)
		mempool_destroy(adapter->pool.fsf_req_status_read);
	if (adapter->pool.data_status_read)
		mempool_destroy(adapter->pool.data_status_read);
	if (adapter->pool.data_gid_pn)
		mempool_destroy(adapter->pool.data_gid_pn);
}

/**
 * zfcp_status_read_refill - refill the long running status_read_requests
 * @adapter: ptr to struct zfcp_adapter for which the buffers should be refilled
 *
 * Returns: 0 on success, 1 otherwise
 *
 * if there are 16 or more status_read requests missing an adapter_reopen
 * is triggered
 */
int zfcp_status_read_refill(struct zfcp_adapter *adapter)
{
	while (atomic_read(&adapter->stat_miss) > 0)
		if (zfcp_fsf_status_read(adapter)) {
			if (atomic_read(&adapter->stat_miss) >= 16) {
				zfcp_erp_adapter_reopen(adapter, 0, 103, NULL);
				return 1;
			}
			break;
		} else
			atomic_dec(&adapter->stat_miss);
	return 0;
}

static void _zfcp_status_read_scheduler(struct work_struct *work)
{
	zfcp_status_read_refill(container_of(work, struct zfcp_adapter,
					     stat_work));
}

<<<<<<< HEAD
=======
static void zfcp_print_sl(struct seq_file *m, struct service_level *sl)
{
	struct zfcp_adapter *adapter =
		container_of(sl, struct zfcp_adapter, service_level);

	seq_printf(m, "zfcp: %s microcode level %x\n",
		   dev_name(&adapter->ccw_device->dev),
		   adapter->fsf_lic_version);
}

>>>>>>> 18e352e4
/**
 * zfcp_adapter_enqueue - enqueue a new adapter to the list
 * @ccw_device: pointer to the struct cc_device
 *
 * Returns:	0             if a new adapter was successfully enqueued
 *		-ENOMEM       if alloc failed
 * Enqueues an adapter at the end of the adapter list in the driver data.
 * All adapter internal structures are set up.
 * Proc-fs entries are also created.
 * locks:	config_sema must be held to serialise changes to the adapter list
 */
int zfcp_adapter_enqueue(struct ccw_device *ccw_device)
{
	struct zfcp_adapter *adapter;

	/*
	 * Note: It is safe to release the list_lock, as any list changes
	 * are protected by the config_sema, which must be held to get here
	 */

	adapter = kzalloc(sizeof(struct zfcp_adapter), GFP_KERNEL);
	if (!adapter)
		return -ENOMEM;

	ccw_device->handler = NULL;
	adapter->ccw_device = ccw_device;
	atomic_set(&adapter->refcount, 0);

	if (zfcp_qdio_allocate(adapter))
		goto qdio_allocate_failed;

	if (zfcp_allocate_low_mem_buffers(adapter))
		goto failed_low_mem_buffers;

	if (zfcp_reqlist_alloc(adapter))
		goto failed_low_mem_buffers;

	if (zfcp_adapter_debug_register(adapter))
		goto debug_register_failed;

	init_waitqueue_head(&adapter->remove_wq);
	init_waitqueue_head(&adapter->erp_thread_wqh);
	init_waitqueue_head(&adapter->erp_done_wqh);

	INIT_LIST_HEAD(&adapter->port_list_head);
	INIT_LIST_HEAD(&adapter->erp_ready_head);
	INIT_LIST_HEAD(&adapter->erp_running_head);

	spin_lock_init(&adapter->req_list_lock);

	spin_lock_init(&adapter->hba_dbf_lock);
	spin_lock_init(&adapter->san_dbf_lock);
	spin_lock_init(&adapter->scsi_dbf_lock);
	spin_lock_init(&adapter->rec_dbf_lock);
	spin_lock_init(&adapter->req_q_lock);
<<<<<<< HEAD
	spin_lock_init(&adapter->qdio_stat_lock);
=======
>>>>>>> 18e352e4

	rwlock_init(&adapter->erp_lock);
	rwlock_init(&adapter->abort_lock);

	sema_init(&adapter->erp_ready_sem, 0);

	INIT_WORK(&adapter->stat_work, _zfcp_status_read_scheduler);
	INIT_WORK(&adapter->scan_work, _zfcp_scan_ports_later);

	adapter->service_level.seq_print = zfcp_print_sl;

	/* mark adapter unusable as long as sysfs registration is not complete */
	atomic_set_mask(ZFCP_STATUS_COMMON_REMOVE, &adapter->status);

	dev_set_drvdata(&ccw_device->dev, adapter);

	if (sysfs_create_group(&ccw_device->dev.kobj,
			       &zfcp_sysfs_adapter_attrs))
		goto sysfs_failed;

<<<<<<< HEAD
	write_lock_irq(&zfcp_data.config_lock);
	atomic_clear_mask(ZFCP_STATUS_COMMON_REMOVE, &adapter->status);
	list_add_tail(&adapter->list, &zfcp_data.adapter_list_head);
	write_unlock_irq(&zfcp_data.config_lock);

=======
	atomic_clear_mask(ZFCP_STATUS_COMMON_REMOVE, &adapter->status);
>>>>>>> 18e352e4
	zfcp_fc_nameserver_init(adapter);

	if (!zfcp_adapter_scsi_register(adapter))
		return 0;

sysfs_failed:
	zfcp_adapter_debug_unregister(adapter);
debug_register_failed:
	dev_set_drvdata(&ccw_device->dev, NULL);
	kfree(adapter->req_list);
failed_low_mem_buffers:
	zfcp_free_low_mem_buffers(adapter);
qdio_allocate_failed:
	zfcp_qdio_free(adapter);
	kfree(adapter);
	return -ENOMEM;
}

/**
 * zfcp_adapter_dequeue - remove the adapter from the resource list
 * @adapter: pointer to struct zfcp_adapter which should be removed
 * locks:	adapter list write lock is assumed to be held by caller
 */
void zfcp_adapter_dequeue(struct zfcp_adapter *adapter)
{
	int retval = 0;
	unsigned long flags;

	cancel_work_sync(&adapter->scan_work);
	cancel_work_sync(&adapter->stat_work);
	zfcp_adapter_scsi_unregister(adapter);
	sysfs_remove_group(&adapter->ccw_device->dev.kobj,
			   &zfcp_sysfs_adapter_attrs);
	dev_set_drvdata(&adapter->ccw_device->dev, NULL);
	/* sanity check: no pending FSF requests */
	spin_lock_irqsave(&adapter->req_list_lock, flags);
	retval = zfcp_reqlist_isempty(adapter);
	spin_unlock_irqrestore(&adapter->req_list_lock, flags);
	if (!retval)
		return;

	zfcp_adapter_debug_unregister(adapter);
<<<<<<< HEAD

	/* remove specified adapter data structure from list */
	write_lock_irq(&zfcp_data.config_lock);
	list_del(&adapter->list);
	write_unlock_irq(&zfcp_data.config_lock);

=======
>>>>>>> 18e352e4
	zfcp_qdio_free(adapter);
	zfcp_free_low_mem_buffers(adapter);
	kfree(adapter->req_list);
	kfree(adapter->fc_stats);
	kfree(adapter->stats_reset_data);
	kfree(adapter);
}

static void zfcp_sysfs_port_release(struct device *dev)
{
	kfree(container_of(dev, struct zfcp_port, sysfs_device));
}

/**
 * zfcp_port_enqueue - enqueue port to port list of adapter
 * @adapter: adapter where remote port is added
 * @wwpn: WWPN of the remote port to be enqueued
 * @status: initial status for the port
 * @d_id: destination id of the remote port to be enqueued
 * Returns: pointer to enqueued port on success, ERR_PTR on error
 * Locks: config_sema must be held to serialize changes to the port list
 *
 * All port internal structures are set up and the sysfs entry is generated.
 * d_id is used to enqueue ports with a well known address like the Directory
 * Service for nameserver lookup.
 */
struct zfcp_port *zfcp_port_enqueue(struct zfcp_adapter *adapter, u64 wwpn,
				     u32 status, u32 d_id)
{
	struct zfcp_port *port;
	int retval;

	port = kzalloc(sizeof(struct zfcp_port), GFP_KERNEL);
	if (!port)
		return ERR_PTR(-ENOMEM);

	init_waitqueue_head(&port->remove_wq);
	INIT_LIST_HEAD(&port->unit_list_head);
	INIT_WORK(&port->gid_pn_work, zfcp_erp_port_strategy_open_lookup);

	port->adapter = adapter;
	port->d_id = d_id;
	port->wwpn = wwpn;

	/* mark port unusable as long as sysfs registration is not complete */
	atomic_set_mask(status | ZFCP_STATUS_COMMON_REMOVE, &port->status);
	atomic_set(&port->refcount, 0);

<<<<<<< HEAD
	snprintf(port->sysfs_device.bus_id, BUS_ID_SIZE, "0x%016llx",
		 (unsigned long long) wwpn);
=======
	dev_set_name(&port->sysfs_device, "0x%016llx",
		     (unsigned long long)wwpn);
>>>>>>> 18e352e4
	port->sysfs_device.parent = &adapter->ccw_device->dev;

	port->sysfs_device.release = zfcp_sysfs_port_release;
	dev_set_drvdata(&port->sysfs_device, port);

	read_lock_irq(&zfcp_data.config_lock);
	if (!(status & ZFCP_STATUS_PORT_NO_WWPN))
		if (zfcp_get_port_by_wwpn(adapter, wwpn)) {
			read_unlock_irq(&zfcp_data.config_lock);
			goto err_out_free;
		}
	read_unlock_irq(&zfcp_data.config_lock);

	if (device_register(&port->sysfs_device))
		goto err_out_free;

	retval = sysfs_create_group(&port->sysfs_device.kobj,
				    &zfcp_sysfs_port_attrs);

	if (retval) {
		device_unregister(&port->sysfs_device);
		goto err_out;
	}

	zfcp_port_get(port);

	write_lock_irq(&zfcp_data.config_lock);
	list_add_tail(&port->list, &adapter->port_list_head);
	atomic_clear_mask(ZFCP_STATUS_COMMON_REMOVE, &port->status);
	atomic_set_mask(ZFCP_STATUS_COMMON_RUNNING, &port->status);

	write_unlock_irq(&zfcp_data.config_lock);

	zfcp_adapter_get(adapter);
	return port;

err_out_free:
	kfree(port);
err_out:
	return ERR_PTR(-EINVAL);
}

/**
 * zfcp_port_dequeue - dequeues a port from the port list of the adapter
 * @port: pointer to struct zfcp_port which should be removed
 */
void zfcp_port_dequeue(struct zfcp_port *port)
{
	wait_event(port->remove_wq, atomic_read(&port->refcount) == 0);
	write_lock_irq(&zfcp_data.config_lock);
	list_del(&port->list);
	write_unlock_irq(&zfcp_data.config_lock);
	if (port->rport)
		fc_remote_port_delete(port->rport);
	port->rport = NULL;
	zfcp_adapter_put(port->adapter);
	sysfs_remove_group(&port->sysfs_device.kobj, &zfcp_sysfs_port_attrs);
	device_unregister(&port->sysfs_device);
}

/**
 * zfcp_sg_free_table - free memory used by scatterlists
 * @sg: pointer to scatterlist
 * @count: number of scatterlist which are to be free'ed
 * the scatterlist are expected to reference pages always
 */
void zfcp_sg_free_table(struct scatterlist *sg, int count)
{
	int i;

	for (i = 0; i < count; i++, sg++)
		if (sg)
			free_page((unsigned long) sg_virt(sg));
		else
			break;
}

/**
 * zfcp_sg_setup_table - init scatterlist and allocate, assign buffers
 * @sg: pointer to struct scatterlist
 * @count: number of scatterlists which should be assigned with buffers
 * of size page
 *
 * Returns: 0 on success, -ENOMEM otherwise
 */
int zfcp_sg_setup_table(struct scatterlist *sg, int count)
{
	void *addr;
	int i;

	sg_init_table(sg, count);
	for (i = 0; i < count; i++, sg++) {
		addr = (void *) get_zeroed_page(GFP_KERNEL);
		if (!addr) {
			zfcp_sg_free_table(sg, i);
			return -ENOMEM;
		}
		sg_set_buf(sg, addr, PAGE_SIZE);
	}
	return 0;
}<|MERGE_RESOLUTION|>--- conflicted
+++ resolved
@@ -26,10 +26,7 @@
  */
 
 #define KMSG_COMPONENT "zfcp"
-<<<<<<< HEAD
-=======
 #define pr_fmt(fmt) KMSG_COMPONENT ": " fmt
->>>>>>> 18e352e4
 
 #include <linux/miscdevice.h>
 #include <linux/seq_file.h>
@@ -75,50 +72,7 @@
 	return 1;
 }
 
-<<<<<<< HEAD
-static int __init zfcp_device_setup(char *devstr)
-{
-	char *token;
-	char *str;
-
-	if (!devstr)
-		return 0;
-
-	/* duplicate devstr and keep the original for sysfs presentation*/
-	str = kmalloc(strlen(devstr) + 1, GFP_KERNEL);
-	if (!str)
-		return 0;
-
-	strcpy(str, devstr);
-
-	token = strsep(&str, ",");
-	if (!token || strlen(token) >= BUS_ID_SIZE)
-		goto err_out;
-	strncpy(zfcp_data.init_busid, token, BUS_ID_SIZE);
-
-	token = strsep(&str, ",");
-	if (!token || strict_strtoull(token, 0,
-				(unsigned long long *) &zfcp_data.init_wwpn))
-		goto err_out;
-
-	token = strsep(&str, ",");
-	if (!token || strict_strtoull(token, 0,
-				(unsigned long long *) &zfcp_data.init_fcp_lun))
-		goto err_out;
-
-	kfree(str);
-	return 1;
-
- err_out:
-	kfree(str);
-	pr_err("%s is not a valid SCSI device\n", devstr);
-	return 0;
-}
-
-static void __init zfcp_init_device_configure(void)
-=======
 static void __init zfcp_init_device_configure(char *busid, u64 wwpn, u64 lun)
->>>>>>> 18e352e4
 {
 	struct zfcp_adapter *adapter;
 	struct zfcp_port *port;
@@ -221,18 +175,13 @@
 	if (!zfcp_data.gid_pn_cache)
 		goto out_gid_cache;
 
-<<<<<<< HEAD
 	zfcp_data.gpn_ft_cache = zfcp_cache_create(
 			sizeof(struct ct_iu_gpn_ft_req), "zfcp_gpn");
 	if (!zfcp_data.gpn_ft_cache)
 		goto out_gpn_cache;
-=======
+
 	zfcp_data.work_queue = create_singlethread_workqueue("zfcp_wq");
->>>>>>> 18e352e4
-
-	zfcp_data.work_queue = create_singlethread_workqueue("zfcp_wq");
-
-	INIT_LIST_HEAD(&zfcp_data.adapter_list_head);
+
 	sema_init(&zfcp_data.config_sema, 1);
 	rwlock_init(&zfcp_data.config_lock);
 
@@ -250,11 +199,7 @@
 	retval = zfcp_ccw_register();
 	if (retval) {
 		pr_err("The zfcp device driver could not register with "
-<<<<<<< HEAD
-  		       "the common I/O layer\n");
-=======
 		       "the common I/O layer\n");
->>>>>>> 18e352e4
 		goto out_ccw_register;
 	}
 
@@ -345,13 +290,8 @@
 	unit->port = port;
 	unit->fcp_lun = fcp_lun;
 
-<<<<<<< HEAD
-	snprintf(unit->sysfs_device.bus_id, BUS_ID_SIZE, "0x%016llx",
-		 (unsigned long long) fcp_lun);
-=======
 	dev_set_name(&unit->sysfs_device, "0x%016llx",
 		     (unsigned long long) fcp_lun);
->>>>>>> 18e352e4
 	unit->sysfs_device.parent = &port->sysfs_device;
 	unit->sysfs_device.release = zfcp_sysfs_unit_release;
 	dev_set_drvdata(&unit->sysfs_device, unit);
@@ -503,8 +443,6 @@
 					     stat_work));
 }
 
-<<<<<<< HEAD
-=======
 static void zfcp_print_sl(struct seq_file *m, struct service_level *sl)
 {
 	struct zfcp_adapter *adapter =
@@ -515,7 +453,6 @@
 		   adapter->fsf_lic_version);
 }
 
->>>>>>> 18e352e4
 /**
  * zfcp_adapter_enqueue - enqueue a new adapter to the list
  * @ccw_device: pointer to the struct cc_device
@@ -571,10 +508,6 @@
 	spin_lock_init(&adapter->scsi_dbf_lock);
 	spin_lock_init(&adapter->rec_dbf_lock);
 	spin_lock_init(&adapter->req_q_lock);
-<<<<<<< HEAD
-	spin_lock_init(&adapter->qdio_stat_lock);
-=======
->>>>>>> 18e352e4
 
 	rwlock_init(&adapter->erp_lock);
 	rwlock_init(&adapter->abort_lock);
@@ -595,15 +528,7 @@
 			       &zfcp_sysfs_adapter_attrs))
 		goto sysfs_failed;
 
-<<<<<<< HEAD
-	write_lock_irq(&zfcp_data.config_lock);
 	atomic_clear_mask(ZFCP_STATUS_COMMON_REMOVE, &adapter->status);
-	list_add_tail(&adapter->list, &zfcp_data.adapter_list_head);
-	write_unlock_irq(&zfcp_data.config_lock);
-
-=======
-	atomic_clear_mask(ZFCP_STATUS_COMMON_REMOVE, &adapter->status);
->>>>>>> 18e352e4
 	zfcp_fc_nameserver_init(adapter);
 
 	if (!zfcp_adapter_scsi_register(adapter))
@@ -646,15 +571,6 @@
 		return;
 
 	zfcp_adapter_debug_unregister(adapter);
-<<<<<<< HEAD
-
-	/* remove specified adapter data structure from list */
-	write_lock_irq(&zfcp_data.config_lock);
-	list_del(&adapter->list);
-	write_unlock_irq(&zfcp_data.config_lock);
-
-=======
->>>>>>> 18e352e4
 	zfcp_qdio_free(adapter);
 	zfcp_free_low_mem_buffers(adapter);
 	kfree(adapter->req_list);
@@ -703,13 +619,8 @@
 	atomic_set_mask(status | ZFCP_STATUS_COMMON_REMOVE, &port->status);
 	atomic_set(&port->refcount, 0);
 
-<<<<<<< HEAD
-	snprintf(port->sysfs_device.bus_id, BUS_ID_SIZE, "0x%016llx",
-		 (unsigned long long) wwpn);
-=======
 	dev_set_name(&port->sysfs_device, "0x%016llx",
 		     (unsigned long long)wwpn);
->>>>>>> 18e352e4
 	port->sysfs_device.parent = &adapter->ccw_device->dev;
 
 	port->sysfs_device.release = zfcp_sysfs_port_release;
