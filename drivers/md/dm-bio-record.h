/*
 * Copyright (C) 2004-2005 Red Hat, Inc. All rights reserved.
 *
 * This file is released under the GPL.
 */

#ifndef DM_BIO_RECORD_H
#define DM_BIO_RECORD_H

#include <linux/bio.h>

/*
 * There are lots of mutable fields in the bio struct that get
 * changed by the lower levels of the block layer.  Some targets,
 * such as multipath, may wish to resubmit a bio on error.  The
 * functions in this file help the target record and restore the
 * original bio state.
 */

struct dm_bio_details {
<<<<<<< HEAD
	struct gendisk *bi_disk;
	u8 bi_partno;
=======
	struct block_device *bi_bdev;
>>>>>>> 7d2a07b7
	int __bi_remaining;
	unsigned long bi_flags;
	struct bvec_iter bi_iter;
	bio_end_io_t *bi_end_io;
#if defined(CONFIG_BLK_DEV_INTEGRITY)
	struct bio_integrity_payload *bi_integrity;
#endif
};

static inline void dm_bio_record(struct dm_bio_details *bd, struct bio *bio)
{
	bd->bi_bdev = bio->bi_bdev;
	bd->bi_flags = bio->bi_flags;
	bd->bi_iter = bio->bi_iter;
	bd->__bi_remaining = atomic_read(&bio->__bi_remaining);
	bd->bi_end_io = bio->bi_end_io;
#if defined(CONFIG_BLK_DEV_INTEGRITY)
	bd->bi_integrity = bio_integrity(bio);
#endif
}

static inline void dm_bio_restore(struct dm_bio_details *bd, struct bio *bio)
{
	bio->bi_bdev = bd->bi_bdev;
	bio->bi_flags = bd->bi_flags;
	bio->bi_iter = bd->bi_iter;
	atomic_set(&bio->__bi_remaining, bd->__bi_remaining);
	bio->bi_end_io = bd->bi_end_io;
#if defined(CONFIG_BLK_DEV_INTEGRITY)
	bio->bi_integrity = bd->bi_integrity;
#endif
}

#endif<|MERGE_RESOLUTION|>--- conflicted
+++ resolved
@@ -18,12 +18,7 @@
  */
 
 struct dm_bio_details {
-<<<<<<< HEAD
-	struct gendisk *bi_disk;
-	u8 bi_partno;
-=======
 	struct block_device *bi_bdev;
->>>>>>> 7d2a07b7
 	int __bi_remaining;
 	unsigned long bi_flags;
 	struct bvec_iter bi_iter;
