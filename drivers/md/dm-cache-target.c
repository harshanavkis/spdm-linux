/*
 * Copyright (C) 2012 Red Hat. All rights reserved.
 *
 * This file is released under the GPL.
 */

#include "dm.h"
#include "dm-bio-prison-v2.h"
#include "dm-bio-record.h"
#include "dm-cache-metadata.h"
#include "dm-io-tracker.h"

#include <linux/dm-io.h>
#include <linux/dm-kcopyd.h>
#include <linux/jiffies.h>
#include <linux/init.h>
#include <linux/mempool.h>
#include <linux/module.h>
#include <linux/rwsem.h>
#include <linux/slab.h>
#include <linux/vmalloc.h>

#define DM_MSG_PREFIX "cache"

DECLARE_DM_KCOPYD_THROTTLE_WITH_MODULE_PARM(cache_copy_throttle,
	"A percentage of time allocated for copying to and/or from cache");

/*----------------------------------------------------------------*/

/*
 * Glossary:
 *
 * oblock: index of an origin block
 * cblock: index of a cache block
 * promotion: movement of a block from origin to cache
 * demotion: movement of a block from cache to origin
 * migration: movement of a block between the origin and cache device,
 *	      either direction
 */

/*----------------------------------------------------------------*/

<<<<<<< HEAD
struct io_tracker {
	spinlock_t lock;

	/*
	 * Sectors of in-flight IO.
	 */
	sector_t in_flight;

	/*
	 * The time, in jiffies, when this device became idle (if it is
	 * indeed idle).
	 */
	unsigned long idle_time;
	unsigned long last_update_time;
};

static void iot_init(struct io_tracker *iot)
{
	spin_lock_init(&iot->lock);
	iot->in_flight = 0ul;
	iot->idle_time = 0ul;
	iot->last_update_time = jiffies;
}

static bool __iot_idle_for(struct io_tracker *iot, unsigned long jifs)
{
	if (iot->in_flight)
		return false;

	return time_after(jiffies, iot->idle_time + jifs);
}

static bool iot_idle_for(struct io_tracker *iot, unsigned long jifs)
{
	bool r;

	spin_lock_irq(&iot->lock);
	r = __iot_idle_for(iot, jifs);
	spin_unlock_irq(&iot->lock);

	return r;
}

static void iot_io_begin(struct io_tracker *iot, sector_t len)
{
	spin_lock_irq(&iot->lock);
	iot->in_flight += len;
	spin_unlock_irq(&iot->lock);
}

static void __iot_io_end(struct io_tracker *iot, sector_t len)
{
	if (!len)
		return;

	iot->in_flight -= len;
	if (!iot->in_flight)
		iot->idle_time = jiffies;
}

static void iot_io_end(struct io_tracker *iot, sector_t len)
{
	unsigned long flags;

	spin_lock_irqsave(&iot->lock, flags);
	__iot_io_end(iot, len);
	spin_unlock_irqrestore(&iot->lock, flags);
}

/*----------------------------------------------------------------*/

=======
>>>>>>> 7d2a07b7
/*
 * Represents a chunk of future work.  'input' allows continuations to pass
 * values between themselves, typically error values.
 */
struct continuation {
	struct work_struct ws;
	blk_status_t input;
};

static inline void init_continuation(struct continuation *k,
				     void (*fn)(struct work_struct *))
{
	INIT_WORK(&k->ws, fn);
	k->input = 0;
}

static inline void queue_continuation(struct workqueue_struct *wq,
				      struct continuation *k)
{
	queue_work(wq, &k->ws);
}

/*----------------------------------------------------------------*/

/*
 * The batcher collects together pieces of work that need a particular
 * operation to occur before they can proceed (typically a commit).
 */
struct batcher {
	/*
	 * The operation that everyone is waiting for.
	 */
	blk_status_t (*commit_op)(void *context);
	void *commit_context;

	/*
	 * This is how bios should be issued once the commit op is complete
	 * (accounted_request).
	 */
	void (*issue_op)(struct bio *bio, void *context);
	void *issue_context;

	/*
	 * Queued work gets put on here after commit.
	 */
	struct workqueue_struct *wq;

	spinlock_t lock;
	struct list_head work_items;
	struct bio_list bios;
	struct work_struct commit_work;

	bool commit_scheduled;
};

static void __commit(struct work_struct *_ws)
{
	struct batcher *b = container_of(_ws, struct batcher, commit_work);
	blk_status_t r;
	struct list_head work_items;
	struct work_struct *ws, *tmp;
	struct continuation *k;
	struct bio *bio;
	struct bio_list bios;

	INIT_LIST_HEAD(&work_items);
	bio_list_init(&bios);

	/*
	 * We have to grab these before the commit_op to avoid a race
	 * condition.
	 */
	spin_lock_irq(&b->lock);
	list_splice_init(&b->work_items, &work_items);
	bio_list_merge(&bios, &b->bios);
	bio_list_init(&b->bios);
	b->commit_scheduled = false;
	spin_unlock_irq(&b->lock);

	r = b->commit_op(b->commit_context);

	list_for_each_entry_safe(ws, tmp, &work_items, entry) {
		k = container_of(ws, struct continuation, ws);
		k->input = r;
		INIT_LIST_HEAD(&ws->entry); /* to avoid a WARN_ON */
		queue_work(b->wq, ws);
	}

	while ((bio = bio_list_pop(&bios))) {
		if (r) {
			bio->bi_status = r;
			bio_endio(bio);
		} else
			b->issue_op(bio, b->issue_context);
	}
}

static void batcher_init(struct batcher *b,
			 blk_status_t (*commit_op)(void *),
			 void *commit_context,
			 void (*issue_op)(struct bio *bio, void *),
			 void *issue_context,
			 struct workqueue_struct *wq)
{
	b->commit_op = commit_op;
	b->commit_context = commit_context;
	b->issue_op = issue_op;
	b->issue_context = issue_context;
	b->wq = wq;

	spin_lock_init(&b->lock);
	INIT_LIST_HEAD(&b->work_items);
	bio_list_init(&b->bios);
	INIT_WORK(&b->commit_work, __commit);
	b->commit_scheduled = false;
}

static void async_commit(struct batcher *b)
{
	queue_work(b->wq, &b->commit_work);
}

static void continue_after_commit(struct batcher *b, struct continuation *k)
{
	bool commit_scheduled;

	spin_lock_irq(&b->lock);
	commit_scheduled = b->commit_scheduled;
	list_add_tail(&k->ws.entry, &b->work_items);
	spin_unlock_irq(&b->lock);

	if (commit_scheduled)
		async_commit(b);
}

/*
 * Bios are errored if commit failed.
 */
static void issue_after_commit(struct batcher *b, struct bio *bio)
{
       bool commit_scheduled;

       spin_lock_irq(&b->lock);
       commit_scheduled = b->commit_scheduled;
       bio_list_add(&b->bios, bio);
       spin_unlock_irq(&b->lock);

       if (commit_scheduled)
	       async_commit(b);
}

/*
 * Call this if some urgent work is waiting for the commit to complete.
 */
static void schedule_commit(struct batcher *b)
{
	bool immediate;

	spin_lock_irq(&b->lock);
	immediate = !list_empty(&b->work_items) || !bio_list_empty(&b->bios);
	b->commit_scheduled = true;
	spin_unlock_irq(&b->lock);

	if (immediate)
		async_commit(b);
}

/*
 * There are a couple of places where we let a bio run, but want to do some
 * work before calling its endio function.  We do this by temporarily
 * changing the endio fn.
 */
struct dm_hook_info {
	bio_end_io_t *bi_end_io;
};

static void dm_hook_bio(struct dm_hook_info *h, struct bio *bio,
			bio_end_io_t *bi_end_io, void *bi_private)
{
	h->bi_end_io = bio->bi_end_io;

	bio->bi_end_io = bi_end_io;
	bio->bi_private = bi_private;
}

static void dm_unhook_bio(struct dm_hook_info *h, struct bio *bio)
{
	bio->bi_end_io = h->bi_end_io;
}

/*----------------------------------------------------------------*/

#define MIGRATION_POOL_SIZE 128
#define COMMIT_PERIOD HZ
#define MIGRATION_COUNT_WINDOW 10

/*
 * The block size of the device holding cache data must be
 * between 32KB and 1GB.
 */
#define DATA_DEV_BLOCK_SIZE_MIN_SECTORS (32 * 1024 >> SECTOR_SHIFT)
#define DATA_DEV_BLOCK_SIZE_MAX_SECTORS (1024 * 1024 * 1024 >> SECTOR_SHIFT)

enum cache_metadata_mode {
	CM_WRITE,		/* metadata may be changed */
	CM_READ_ONLY,		/* metadata may not be changed */
	CM_FAIL
};

enum cache_io_mode {
	/*
	 * Data is written to cached blocks only.  These blocks are marked
	 * dirty.  If you lose the cache device you will lose data.
	 * Potential performance increase for both reads and writes.
	 */
	CM_IO_WRITEBACK,

	/*
	 * Data is written to both cache and origin.  Blocks are never
	 * dirty.  Potential performance benfit for reads only.
	 */
	CM_IO_WRITETHROUGH,

	/*
	 * A degraded mode useful for various cache coherency situations
	 * (eg, rolling back snapshots).  Reads and writes always go to the
	 * origin.  If a write goes to a cached oblock, then the cache
	 * block is invalidated.
	 */
	CM_IO_PASSTHROUGH
};

struct cache_features {
	enum cache_metadata_mode mode;
	enum cache_io_mode io_mode;
	unsigned metadata_version;
	bool discard_passdown:1;
};

struct cache_stats {
	atomic_t read_hit;
	atomic_t read_miss;
	atomic_t write_hit;
	atomic_t write_miss;
	atomic_t demotion;
	atomic_t promotion;
	atomic_t writeback;
	atomic_t copies_avoided;
	atomic_t cache_cell_clash;
	atomic_t commit_count;
	atomic_t discard_count;
};

struct cache {
	struct dm_target *ti;
	spinlock_t lock;

	/*
	 * Fields for converting from sectors to blocks.
	 */
	int sectors_per_block_shift;
	sector_t sectors_per_block;

	struct dm_cache_metadata *cmd;

	/*
	 * Metadata is written to this device.
	 */
	struct dm_dev *metadata_dev;

	/*
	 * The slower of the two data devices.  Typically a spindle.
	 */
	struct dm_dev *origin_dev;

	/*
	 * The faster of the two data devices.  Typically an SSD.
	 */
	struct dm_dev *cache_dev;

	/*
	 * Size of the origin device in _complete_ blocks and native sectors.
	 */
	dm_oblock_t origin_blocks;
	sector_t origin_sectors;

	/*
	 * Size of the cache device in blocks.
	 */
	dm_cblock_t cache_size;

	/*
	 * Invalidation fields.
	 */
	spinlock_t invalidation_lock;
	struct list_head invalidation_requests;

	sector_t migration_threshold;
	wait_queue_head_t migration_wait;
	atomic_t nr_allocated_migrations;

	/*
	 * The number of in flight migrations that are performing
	 * background io. eg, promotion, writeback.
	 */
	atomic_t nr_io_migrations;

	struct bio_list deferred_bios;

	struct rw_semaphore quiesce_lock;

	/*
	 * origin_blocks entries, discarded if set.
	 */
	dm_dblock_t discard_nr_blocks;
	unsigned long *discard_bitset;
	uint32_t discard_block_size; /* a power of 2 times sectors per block */

	/*
	 * Rather than reconstructing the table line for the status we just
	 * save it and regurgitate.
	 */
	unsigned nr_ctr_args;
	const char **ctr_args;

	struct dm_kcopyd_client *copier;
	struct work_struct deferred_bio_worker;
	struct work_struct migration_worker;
	struct workqueue_struct *wq;
	struct delayed_work waker;
	struct dm_bio_prison_v2 *prison;

	/*
	 * cache_size entries, dirty if set
	 */
	unsigned long *dirty_bitset;
	atomic_t nr_dirty;

	unsigned policy_nr_args;
	struct dm_cache_policy *policy;

	/*
	 * Cache features such as write-through.
	 */
	struct cache_features features;

	struct cache_stats stats;

	bool need_tick_bio:1;
	bool sized:1;
	bool invalidate:1;
	bool commit_requested:1;
	bool loaded_mappings:1;
	bool loaded_discards:1;

	struct rw_semaphore background_work_lock;

	struct batcher committer;
	struct work_struct commit_ws;

	struct dm_io_tracker tracker;

	mempool_t migration_pool;

	struct bio_set bs;
};

struct per_bio_data {
	bool tick:1;
	unsigned req_nr:2;
	struct dm_bio_prison_cell_v2 *cell;
	struct dm_hook_info hook_info;
	sector_t len;
};

struct dm_cache_migration {
	struct continuation k;
	struct cache *cache;

	struct policy_work *op;
	struct bio *overwrite_bio;
	struct dm_bio_prison_cell_v2 *cell;

	dm_cblock_t invalidate_cblock;
	dm_oblock_t invalidate_oblock;
};

/*----------------------------------------------------------------*/

static bool writethrough_mode(struct cache *cache)
{
	return cache->features.io_mode == CM_IO_WRITETHROUGH;
}

static bool writeback_mode(struct cache *cache)
{
	return cache->features.io_mode == CM_IO_WRITEBACK;
}

static inline bool passthrough_mode(struct cache *cache)
{
	return unlikely(cache->features.io_mode == CM_IO_PASSTHROUGH);
}

/*----------------------------------------------------------------*/

static void wake_deferred_bio_worker(struct cache *cache)
{
	queue_work(cache->wq, &cache->deferred_bio_worker);
}

static void wake_migration_worker(struct cache *cache)
{
	if (passthrough_mode(cache))
		return;

	queue_work(cache->wq, &cache->migration_worker);
}

/*----------------------------------------------------------------*/

static struct dm_bio_prison_cell_v2 *alloc_prison_cell(struct cache *cache)
{
	return dm_bio_prison_alloc_cell_v2(cache->prison, GFP_NOIO);
}

static void free_prison_cell(struct cache *cache, struct dm_bio_prison_cell_v2 *cell)
{
	dm_bio_prison_free_cell_v2(cache->prison, cell);
}

static struct dm_cache_migration *alloc_migration(struct cache *cache)
{
	struct dm_cache_migration *mg;

	mg = mempool_alloc(&cache->migration_pool, GFP_NOIO);

	memset(mg, 0, sizeof(*mg));

	mg->cache = cache;
	atomic_inc(&cache->nr_allocated_migrations);

	return mg;
}

static void free_migration(struct dm_cache_migration *mg)
{
	struct cache *cache = mg->cache;

	if (atomic_dec_and_test(&cache->nr_allocated_migrations))
		wake_up(&cache->migration_wait);

	mempool_free(mg, &cache->migration_pool);
}

/*----------------------------------------------------------------*/

static inline dm_oblock_t oblock_succ(dm_oblock_t b)
{
	return to_oblock(from_oblock(b) + 1ull);
}

static void build_key(dm_oblock_t begin, dm_oblock_t end, struct dm_cell_key_v2 *key)
{
	key->virtual = 0;
	key->dev = 0;
	key->block_begin = from_oblock(begin);
	key->block_end = from_oblock(end);
}

/*
 * We have two lock levels.  Level 0, which is used to prevent WRITEs, and
 * level 1 which prevents *both* READs and WRITEs.
 */
#define WRITE_LOCK_LEVEL 0
#define READ_WRITE_LOCK_LEVEL 1

static unsigned lock_level(struct bio *bio)
{
	return bio_data_dir(bio) == WRITE ?
		WRITE_LOCK_LEVEL :
		READ_WRITE_LOCK_LEVEL;
}

/*----------------------------------------------------------------
 * Per bio data
 *--------------------------------------------------------------*/

static struct per_bio_data *get_per_bio_data(struct bio *bio)
{
	struct per_bio_data *pb = dm_per_bio_data(bio, sizeof(struct per_bio_data));
	BUG_ON(!pb);
	return pb;
}

static struct per_bio_data *init_per_bio_data(struct bio *bio)
{
	struct per_bio_data *pb = get_per_bio_data(bio);

	pb->tick = false;
	pb->req_nr = dm_bio_get_target_bio_nr(bio);
	pb->cell = NULL;
	pb->len = 0;

	return pb;
}

/*----------------------------------------------------------------*/

static void defer_bio(struct cache *cache, struct bio *bio)
{
	spin_lock_irq(&cache->lock);
	bio_list_add(&cache->deferred_bios, bio);
	spin_unlock_irq(&cache->lock);

	wake_deferred_bio_worker(cache);
}

static void defer_bios(struct cache *cache, struct bio_list *bios)
{
	spin_lock_irq(&cache->lock);
	bio_list_merge(&cache->deferred_bios, bios);
	bio_list_init(bios);
	spin_unlock_irq(&cache->lock);

	wake_deferred_bio_worker(cache);
}

/*----------------------------------------------------------------*/

static bool bio_detain_shared(struct cache *cache, dm_oblock_t oblock, struct bio *bio)
{
	bool r;
	struct per_bio_data *pb;
	struct dm_cell_key_v2 key;
	dm_oblock_t end = to_oblock(from_oblock(oblock) + 1ULL);
	struct dm_bio_prison_cell_v2 *cell_prealloc, *cell;

	cell_prealloc = alloc_prison_cell(cache); /* FIXME: allow wait if calling from worker */

	build_key(oblock, end, &key);
	r = dm_cell_get_v2(cache->prison, &key, lock_level(bio), bio, cell_prealloc, &cell);
	if (!r) {
		/*
		 * Failed to get the lock.
		 */
		free_prison_cell(cache, cell_prealloc);
		return r;
	}

	if (cell != cell_prealloc)
		free_prison_cell(cache, cell_prealloc);

	pb = get_per_bio_data(bio);
	pb->cell = cell;

	return r;
}

/*----------------------------------------------------------------*/

static bool is_dirty(struct cache *cache, dm_cblock_t b)
{
	return test_bit(from_cblock(b), cache->dirty_bitset);
}

static void set_dirty(struct cache *cache, dm_cblock_t cblock)
{
	if (!test_and_set_bit(from_cblock(cblock), cache->dirty_bitset)) {
		atomic_inc(&cache->nr_dirty);
		policy_set_dirty(cache->policy, cblock);
	}
}

/*
 * These two are called when setting after migrations to force the policy
 * and dirty bitset to be in sync.
 */
static void force_set_dirty(struct cache *cache, dm_cblock_t cblock)
{
	if (!test_and_set_bit(from_cblock(cblock), cache->dirty_bitset))
		atomic_inc(&cache->nr_dirty);
	policy_set_dirty(cache->policy, cblock);
}

static void force_clear_dirty(struct cache *cache, dm_cblock_t cblock)
{
	if (test_and_clear_bit(from_cblock(cblock), cache->dirty_bitset)) {
		if (atomic_dec_return(&cache->nr_dirty) == 0)
			dm_table_event(cache->ti->table);
	}

	policy_clear_dirty(cache->policy, cblock);
}

/*----------------------------------------------------------------*/

static bool block_size_is_power_of_two(struct cache *cache)
{
	return cache->sectors_per_block_shift >= 0;
}

static dm_block_t block_div(dm_block_t b, uint32_t n)
{
	do_div(b, n);

	return b;
}

static dm_block_t oblocks_per_dblock(struct cache *cache)
{
	dm_block_t oblocks = cache->discard_block_size;

	if (block_size_is_power_of_two(cache))
		oblocks >>= cache->sectors_per_block_shift;
	else
		oblocks = block_div(oblocks, cache->sectors_per_block);

	return oblocks;
}

static dm_dblock_t oblock_to_dblock(struct cache *cache, dm_oblock_t oblock)
{
	return to_dblock(block_div(from_oblock(oblock),
				   oblocks_per_dblock(cache)));
}

static void set_discard(struct cache *cache, dm_dblock_t b)
{
	BUG_ON(from_dblock(b) >= from_dblock(cache->discard_nr_blocks));
	atomic_inc(&cache->stats.discard_count);

	spin_lock_irq(&cache->lock);
	set_bit(from_dblock(b), cache->discard_bitset);
	spin_unlock_irq(&cache->lock);
}

static void clear_discard(struct cache *cache, dm_dblock_t b)
{
	spin_lock_irq(&cache->lock);
	clear_bit(from_dblock(b), cache->discard_bitset);
	spin_unlock_irq(&cache->lock);
}

static bool is_discarded(struct cache *cache, dm_dblock_t b)
{
	int r;
	spin_lock_irq(&cache->lock);
	r = test_bit(from_dblock(b), cache->discard_bitset);
	spin_unlock_irq(&cache->lock);

	return r;
}

static bool is_discarded_oblock(struct cache *cache, dm_oblock_t b)
{
	int r;
	spin_lock_irq(&cache->lock);
	r = test_bit(from_dblock(oblock_to_dblock(cache, b)),
		     cache->discard_bitset);
	spin_unlock_irq(&cache->lock);

	return r;
}

/*----------------------------------------------------------------
 * Remapping
 *--------------------------------------------------------------*/
static void remap_to_origin(struct cache *cache, struct bio *bio)
{
	bio_set_dev(bio, cache->origin_dev->bdev);
}

static void remap_to_cache(struct cache *cache, struct bio *bio,
			   dm_cblock_t cblock)
{
	sector_t bi_sector = bio->bi_iter.bi_sector;
	sector_t block = from_cblock(cblock);

	bio_set_dev(bio, cache->cache_dev->bdev);
	if (!block_size_is_power_of_two(cache))
		bio->bi_iter.bi_sector =
			(block * cache->sectors_per_block) +
			sector_div(bi_sector, cache->sectors_per_block);
	else
		bio->bi_iter.bi_sector =
			(block << cache->sectors_per_block_shift) |
			(bi_sector & (cache->sectors_per_block - 1));
}

static void check_if_tick_bio_needed(struct cache *cache, struct bio *bio)
{
	struct per_bio_data *pb;

	spin_lock_irq(&cache->lock);
	if (cache->need_tick_bio && !op_is_flush(bio->bi_opf) &&
	    bio_op(bio) != REQ_OP_DISCARD) {
		pb = get_per_bio_data(bio);
		pb->tick = true;
		cache->need_tick_bio = false;
	}
	spin_unlock_irq(&cache->lock);
}

static void __remap_to_origin_clear_discard(struct cache *cache, struct bio *bio,
					    dm_oblock_t oblock, bool bio_has_pbd)
{
	if (bio_has_pbd)
		check_if_tick_bio_needed(cache, bio);
	remap_to_origin(cache, bio);
	if (bio_data_dir(bio) == WRITE)
		clear_discard(cache, oblock_to_dblock(cache, oblock));
}

static void remap_to_origin_clear_discard(struct cache *cache, struct bio *bio,
					  dm_oblock_t oblock)
{
	// FIXME: check_if_tick_bio_needed() is called way too much through this interface
	__remap_to_origin_clear_discard(cache, bio, oblock, true);
}

static void remap_to_cache_dirty(struct cache *cache, struct bio *bio,
				 dm_oblock_t oblock, dm_cblock_t cblock)
{
	check_if_tick_bio_needed(cache, bio);
	remap_to_cache(cache, bio, cblock);
	if (bio_data_dir(bio) == WRITE) {
		set_dirty(cache, cblock);
		clear_discard(cache, oblock_to_dblock(cache, oblock));
	}
}

static dm_oblock_t get_bio_block(struct cache *cache, struct bio *bio)
{
	sector_t block_nr = bio->bi_iter.bi_sector;

	if (!block_size_is_power_of_two(cache))
		(void) sector_div(block_nr, cache->sectors_per_block);
	else
		block_nr >>= cache->sectors_per_block_shift;

	return to_oblock(block_nr);
}

static bool accountable_bio(struct cache *cache, struct bio *bio)
{
	return bio_op(bio) != REQ_OP_DISCARD;
}

static void accounted_begin(struct cache *cache, struct bio *bio)
{
	struct per_bio_data *pb;

	if (accountable_bio(cache, bio)) {
		pb = get_per_bio_data(bio);
		pb->len = bio_sectors(bio);
		dm_iot_io_begin(&cache->tracker, pb->len);
	}
}

static void accounted_complete(struct cache *cache, struct bio *bio)
{
	struct per_bio_data *pb = get_per_bio_data(bio);

	dm_iot_io_end(&cache->tracker, pb->len);
}

static void accounted_request(struct cache *cache, struct bio *bio)
{
	accounted_begin(cache, bio);
	submit_bio_noacct(bio);
}

static void issue_op(struct bio *bio, void *context)
{
	struct cache *cache = context;
	accounted_request(cache, bio);
}

/*
 * When running in writethrough mode we need to send writes to clean blocks
 * to both the cache and origin devices.  Clone the bio and send them in parallel.
 */
static void remap_to_origin_and_cache(struct cache *cache, struct bio *bio,
				      dm_oblock_t oblock, dm_cblock_t cblock)
{
	struct bio *origin_bio = bio_clone_fast(bio, GFP_NOIO, &cache->bs);

	BUG_ON(!origin_bio);

	bio_chain(origin_bio, bio);
	/*
	 * Passing false to __remap_to_origin_clear_discard() skips
	 * all code that might use per_bio_data (since clone doesn't have it)
	 */
	__remap_to_origin_clear_discard(cache, origin_bio, oblock, false);
	submit_bio(origin_bio);

	remap_to_cache(cache, bio, cblock);
}

/*----------------------------------------------------------------
 * Failure modes
 *--------------------------------------------------------------*/
static enum cache_metadata_mode get_cache_mode(struct cache *cache)
{
	return cache->features.mode;
}

static const char *cache_device_name(struct cache *cache)
{
	return dm_table_device_name(cache->ti->table);
}

static void notify_mode_switch(struct cache *cache, enum cache_metadata_mode mode)
{
	const char *descs[] = {
		"write",
		"read-only",
		"fail"
	};

	dm_table_event(cache->ti->table);
	DMINFO("%s: switching cache to %s mode",
	       cache_device_name(cache), descs[(int)mode]);
}

static void set_cache_mode(struct cache *cache, enum cache_metadata_mode new_mode)
{
	bool needs_check;
	enum cache_metadata_mode old_mode = get_cache_mode(cache);

	if (dm_cache_metadata_needs_check(cache->cmd, &needs_check)) {
		DMERR("%s: unable to read needs_check flag, setting failure mode.",
		      cache_device_name(cache));
		new_mode = CM_FAIL;
	}

	if (new_mode == CM_WRITE && needs_check) {
		DMERR("%s: unable to switch cache to write mode until repaired.",
		      cache_device_name(cache));
		if (old_mode != new_mode)
			new_mode = old_mode;
		else
			new_mode = CM_READ_ONLY;
	}

	/* Never move out of fail mode */
	if (old_mode == CM_FAIL)
		new_mode = CM_FAIL;

	switch (new_mode) {
	case CM_FAIL:
	case CM_READ_ONLY:
		dm_cache_metadata_set_read_only(cache->cmd);
		break;

	case CM_WRITE:
		dm_cache_metadata_set_read_write(cache->cmd);
		break;
	}

	cache->features.mode = new_mode;

	if (new_mode != old_mode)
		notify_mode_switch(cache, new_mode);
}

static void abort_transaction(struct cache *cache)
{
	const char *dev_name = cache_device_name(cache);

	if (get_cache_mode(cache) >= CM_READ_ONLY)
		return;

	if (dm_cache_metadata_set_needs_check(cache->cmd)) {
		DMERR("%s: failed to set 'needs_check' flag in metadata", dev_name);
		set_cache_mode(cache, CM_FAIL);
	}

	DMERR_LIMIT("%s: aborting current metadata transaction", dev_name);
	if (dm_cache_metadata_abort(cache->cmd)) {
		DMERR("%s: failed to abort metadata transaction", dev_name);
		set_cache_mode(cache, CM_FAIL);
	}
}

static void metadata_operation_failed(struct cache *cache, const char *op, int r)
{
	DMERR_LIMIT("%s: metadata operation '%s' failed: error = %d",
		    cache_device_name(cache), op, r);
	abort_transaction(cache);
	set_cache_mode(cache, CM_READ_ONLY);
}

/*----------------------------------------------------------------*/

static void load_stats(struct cache *cache)
{
	struct dm_cache_statistics stats;

	dm_cache_metadata_get_stats(cache->cmd, &stats);
	atomic_set(&cache->stats.read_hit, stats.read_hits);
	atomic_set(&cache->stats.read_miss, stats.read_misses);
	atomic_set(&cache->stats.write_hit, stats.write_hits);
	atomic_set(&cache->stats.write_miss, stats.write_misses);
}

static void save_stats(struct cache *cache)
{
	struct dm_cache_statistics stats;

	if (get_cache_mode(cache) >= CM_READ_ONLY)
		return;

	stats.read_hits = atomic_read(&cache->stats.read_hit);
	stats.read_misses = atomic_read(&cache->stats.read_miss);
	stats.write_hits = atomic_read(&cache->stats.write_hit);
	stats.write_misses = atomic_read(&cache->stats.write_miss);

	dm_cache_metadata_set_stats(cache->cmd, &stats);
}

static void update_stats(struct cache_stats *stats, enum policy_operation op)
{
	switch (op) {
	case POLICY_PROMOTE:
		atomic_inc(&stats->promotion);
		break;

	case POLICY_DEMOTE:
		atomic_inc(&stats->demotion);
		break;

	case POLICY_WRITEBACK:
		atomic_inc(&stats->writeback);
		break;
	}
}

/*----------------------------------------------------------------
 * Migration processing
 *
 * Migration covers moving data from the origin device to the cache, or
 * vice versa.
 *--------------------------------------------------------------*/

static void inc_io_migrations(struct cache *cache)
{
	atomic_inc(&cache->nr_io_migrations);
}

static void dec_io_migrations(struct cache *cache)
{
	atomic_dec(&cache->nr_io_migrations);
}

static bool discard_or_flush(struct bio *bio)
{
	return bio_op(bio) == REQ_OP_DISCARD || op_is_flush(bio->bi_opf);
}

static void calc_discard_block_range(struct cache *cache, struct bio *bio,
				     dm_dblock_t *b, dm_dblock_t *e)
{
	sector_t sb = bio->bi_iter.bi_sector;
	sector_t se = bio_end_sector(bio);

	*b = to_dblock(dm_sector_div_up(sb, cache->discard_block_size));

	if (se - sb < cache->discard_block_size)
		*e = *b;
	else
		*e = to_dblock(block_div(se, cache->discard_block_size));
}

/*----------------------------------------------------------------*/

static void prevent_background_work(struct cache *cache)
{
	lockdep_off();
	down_write(&cache->background_work_lock);
	lockdep_on();
}

static void allow_background_work(struct cache *cache)
{
	lockdep_off();
	up_write(&cache->background_work_lock);
	lockdep_on();
}

static bool background_work_begin(struct cache *cache)
{
	bool r;

	lockdep_off();
	r = down_read_trylock(&cache->background_work_lock);
	lockdep_on();

	return r;
}

static void background_work_end(struct cache *cache)
{
	lockdep_off();
	up_read(&cache->background_work_lock);
	lockdep_on();
}

/*----------------------------------------------------------------*/

static bool bio_writes_complete_block(struct cache *cache, struct bio *bio)
{
	return (bio_data_dir(bio) == WRITE) &&
		(bio->bi_iter.bi_size == (cache->sectors_per_block << SECTOR_SHIFT));
}

static bool optimisable_bio(struct cache *cache, struct bio *bio, dm_oblock_t block)
{
	return writeback_mode(cache) &&
		(is_discarded_oblock(cache, block) || bio_writes_complete_block(cache, bio));
}

static void quiesce(struct dm_cache_migration *mg,
		    void (*continuation)(struct work_struct *))
{
	init_continuation(&mg->k, continuation);
	dm_cell_quiesce_v2(mg->cache->prison, mg->cell, &mg->k.ws);
}

static struct dm_cache_migration *ws_to_mg(struct work_struct *ws)
{
	struct continuation *k = container_of(ws, struct continuation, ws);
	return container_of(k, struct dm_cache_migration, k);
}

static void copy_complete(int read_err, unsigned long write_err, void *context)
{
	struct dm_cache_migration *mg = container_of(context, struct dm_cache_migration, k);

	if (read_err || write_err)
		mg->k.input = BLK_STS_IOERR;

	queue_continuation(mg->cache->wq, &mg->k);
}

static void copy(struct dm_cache_migration *mg, bool promote)
{
	struct dm_io_region o_region, c_region;
	struct cache *cache = mg->cache;

	o_region.bdev = cache->origin_dev->bdev;
	o_region.sector = from_oblock(mg->op->oblock) * cache->sectors_per_block;
	o_region.count = cache->sectors_per_block;

	c_region.bdev = cache->cache_dev->bdev;
	c_region.sector = from_cblock(mg->op->cblock) * cache->sectors_per_block;
	c_region.count = cache->sectors_per_block;

	if (promote)
		dm_kcopyd_copy(cache->copier, &o_region, 1, &c_region, 0, copy_complete, &mg->k);
	else
		dm_kcopyd_copy(cache->copier, &c_region, 1, &o_region, 0, copy_complete, &mg->k);
}

static void bio_drop_shared_lock(struct cache *cache, struct bio *bio)
{
	struct per_bio_data *pb = get_per_bio_data(bio);

	if (pb->cell && dm_cell_put_v2(cache->prison, pb->cell))
		free_prison_cell(cache, pb->cell);
	pb->cell = NULL;
}

static void overwrite_endio(struct bio *bio)
{
	struct dm_cache_migration *mg = bio->bi_private;
	struct cache *cache = mg->cache;
	struct per_bio_data *pb = get_per_bio_data(bio);

	dm_unhook_bio(&pb->hook_info, bio);

	if (bio->bi_status)
		mg->k.input = bio->bi_status;

	queue_continuation(cache->wq, &mg->k);
}

static void overwrite(struct dm_cache_migration *mg,
		      void (*continuation)(struct work_struct *))
{
	struct bio *bio = mg->overwrite_bio;
	struct per_bio_data *pb = get_per_bio_data(bio);

	dm_hook_bio(&pb->hook_info, bio, overwrite_endio, mg);

	/*
	 * The overwrite bio is part of the copy operation, as such it does
	 * not set/clear discard or dirty flags.
	 */
	if (mg->op->op == POLICY_PROMOTE)
		remap_to_cache(mg->cache, bio, mg->op->cblock);
	else
		remap_to_origin(mg->cache, bio);

	init_continuation(&mg->k, continuation);
	accounted_request(mg->cache, bio);
}

/*
 * Migration steps:
 *
 * 1) exclusive lock preventing WRITEs
 * 2) quiesce
 * 3) copy or issue overwrite bio
 * 4) upgrade to exclusive lock preventing READs and WRITEs
 * 5) quiesce
 * 6) update metadata and commit
 * 7) unlock
 */
static void mg_complete(struct dm_cache_migration *mg, bool success)
{
	struct bio_list bios;
	struct cache *cache = mg->cache;
	struct policy_work *op = mg->op;
	dm_cblock_t cblock = op->cblock;

	if (success)
		update_stats(&cache->stats, op->op);

	switch (op->op) {
	case POLICY_PROMOTE:
		clear_discard(cache, oblock_to_dblock(cache, op->oblock));
		policy_complete_background_work(cache->policy, op, success);

		if (mg->overwrite_bio) {
			if (success)
				force_set_dirty(cache, cblock);
			else if (mg->k.input)
				mg->overwrite_bio->bi_status = mg->k.input;
			else
				mg->overwrite_bio->bi_status = BLK_STS_IOERR;
			bio_endio(mg->overwrite_bio);
		} else {
			if (success)
				force_clear_dirty(cache, cblock);
			dec_io_migrations(cache);
		}
		break;

	case POLICY_DEMOTE:
		/*
		 * We clear dirty here to update the nr_dirty counter.
		 */
		if (success)
			force_clear_dirty(cache, cblock);
		policy_complete_background_work(cache->policy, op, success);
		dec_io_migrations(cache);
		break;

	case POLICY_WRITEBACK:
		if (success)
			force_clear_dirty(cache, cblock);
		policy_complete_background_work(cache->policy, op, success);
		dec_io_migrations(cache);
		break;
	}

	bio_list_init(&bios);
	if (mg->cell) {
		if (dm_cell_unlock_v2(cache->prison, mg->cell, &bios))
			free_prison_cell(cache, mg->cell);
	}

	free_migration(mg);
	defer_bios(cache, &bios);
	wake_migration_worker(cache);

	background_work_end(cache);
}

static void mg_success(struct work_struct *ws)
{
	struct dm_cache_migration *mg = ws_to_mg(ws);
	mg_complete(mg, mg->k.input == 0);
}

static void mg_update_metadata(struct work_struct *ws)
{
	int r;
	struct dm_cache_migration *mg = ws_to_mg(ws);
	struct cache *cache = mg->cache;
	struct policy_work *op = mg->op;

	switch (op->op) {
	case POLICY_PROMOTE:
		r = dm_cache_insert_mapping(cache->cmd, op->cblock, op->oblock);
		if (r) {
			DMERR_LIMIT("%s: migration failed; couldn't insert mapping",
				    cache_device_name(cache));
			metadata_operation_failed(cache, "dm_cache_insert_mapping", r);

			mg_complete(mg, false);
			return;
		}
		mg_complete(mg, true);
		break;

	case POLICY_DEMOTE:
		r = dm_cache_remove_mapping(cache->cmd, op->cblock);
		if (r) {
			DMERR_LIMIT("%s: migration failed; couldn't update on disk metadata",
				    cache_device_name(cache));
			metadata_operation_failed(cache, "dm_cache_remove_mapping", r);

			mg_complete(mg, false);
			return;
		}

		/*
		 * It would be nice if we only had to commit when a REQ_FLUSH
		 * comes through.  But there's one scenario that we have to
		 * look out for:
		 *
		 * - vblock x in a cache block
		 * - domotion occurs
		 * - cache block gets reallocated and over written
		 * - crash
		 *
		 * When we recover, because there was no commit the cache will
		 * rollback to having the data for vblock x in the cache block.
		 * But the cache block has since been overwritten, so it'll end
		 * up pointing to data that was never in 'x' during the history
		 * of the device.
		 *
		 * To avoid this issue we require a commit as part of the
		 * demotion operation.
		 */
		init_continuation(&mg->k, mg_success);
		continue_after_commit(&cache->committer, &mg->k);
		schedule_commit(&cache->committer);
		break;

	case POLICY_WRITEBACK:
		mg_complete(mg, true);
		break;
	}
}

static void mg_update_metadata_after_copy(struct work_struct *ws)
{
	struct dm_cache_migration *mg = ws_to_mg(ws);

	/*
	 * Did the copy succeed?
	 */
	if (mg->k.input)
		mg_complete(mg, false);
	else
		mg_update_metadata(ws);
}

static void mg_upgrade_lock(struct work_struct *ws)
{
	int r;
	struct dm_cache_migration *mg = ws_to_mg(ws);

	/*
	 * Did the copy succeed?
	 */
	if (mg->k.input)
		mg_complete(mg, false);

	else {
		/*
		 * Now we want the lock to prevent both reads and writes.
		 */
		r = dm_cell_lock_promote_v2(mg->cache->prison, mg->cell,
					    READ_WRITE_LOCK_LEVEL);
		if (r < 0)
			mg_complete(mg, false);

		else if (r)
			quiesce(mg, mg_update_metadata);

		else
			mg_update_metadata(ws);
	}
}

static void mg_full_copy(struct work_struct *ws)
{
	struct dm_cache_migration *mg = ws_to_mg(ws);
	struct cache *cache = mg->cache;
	struct policy_work *op = mg->op;
	bool is_policy_promote = (op->op == POLICY_PROMOTE);

	if ((!is_policy_promote && !is_dirty(cache, op->cblock)) ||
	    is_discarded_oblock(cache, op->oblock)) {
		mg_upgrade_lock(ws);
		return;
	}

	init_continuation(&mg->k, mg_upgrade_lock);
	copy(mg, is_policy_promote);
}

static void mg_copy(struct work_struct *ws)
{
	struct dm_cache_migration *mg = ws_to_mg(ws);

	if (mg->overwrite_bio) {
		/*
		 * No exclusive lock was held when we last checked if the bio
		 * was optimisable.  So we have to check again in case things
		 * have changed (eg, the block may no longer be discarded).
		 */
		if (!optimisable_bio(mg->cache, mg->overwrite_bio, mg->op->oblock)) {
			/*
			 * Fallback to a real full copy after doing some tidying up.
			 */
			bool rb = bio_detain_shared(mg->cache, mg->op->oblock, mg->overwrite_bio);
			BUG_ON(rb); /* An exclussive lock must _not_ be held for this block */
			mg->overwrite_bio = NULL;
			inc_io_migrations(mg->cache);
			mg_full_copy(ws);
			return;
		}

		/*
		 * It's safe to do this here, even though it's new data
		 * because all IO has been locked out of the block.
		 *
		 * mg_lock_writes() already took READ_WRITE_LOCK_LEVEL
		 * so _not_ using mg_upgrade_lock() as continutation.
		 */
		overwrite(mg, mg_update_metadata_after_copy);

	} else
		mg_full_copy(ws);
}

static int mg_lock_writes(struct dm_cache_migration *mg)
{
	int r;
	struct dm_cell_key_v2 key;
	struct cache *cache = mg->cache;
	struct dm_bio_prison_cell_v2 *prealloc;

	prealloc = alloc_prison_cell(cache);

	/*
	 * Prevent writes to the block, but allow reads to continue.
	 * Unless we're using an overwrite bio, in which case we lock
	 * everything.
	 */
	build_key(mg->op->oblock, oblock_succ(mg->op->oblock), &key);
	r = dm_cell_lock_v2(cache->prison, &key,
			    mg->overwrite_bio ?  READ_WRITE_LOCK_LEVEL : WRITE_LOCK_LEVEL,
			    prealloc, &mg->cell);
	if (r < 0) {
		free_prison_cell(cache, prealloc);
		mg_complete(mg, false);
		return r;
	}

	if (mg->cell != prealloc)
		free_prison_cell(cache, prealloc);

	if (r == 0)
		mg_copy(&mg->k.ws);
	else
		quiesce(mg, mg_copy);

	return 0;
}

static int mg_start(struct cache *cache, struct policy_work *op, struct bio *bio)
{
	struct dm_cache_migration *mg;

	if (!background_work_begin(cache)) {
		policy_complete_background_work(cache->policy, op, false);
		return -EPERM;
	}

	mg = alloc_migration(cache);

	mg->op = op;
	mg->overwrite_bio = bio;

	if (!bio)
		inc_io_migrations(cache);

	return mg_lock_writes(mg);
}

/*----------------------------------------------------------------
 * invalidation processing
 *--------------------------------------------------------------*/

static void invalidate_complete(struct dm_cache_migration *mg, bool success)
{
	struct bio_list bios;
	struct cache *cache = mg->cache;

	bio_list_init(&bios);
	if (dm_cell_unlock_v2(cache->prison, mg->cell, &bios))
		free_prison_cell(cache, mg->cell);

	if (!success && mg->overwrite_bio)
		bio_io_error(mg->overwrite_bio);

	free_migration(mg);
	defer_bios(cache, &bios);

	background_work_end(cache);
}

static void invalidate_completed(struct work_struct *ws)
{
	struct dm_cache_migration *mg = ws_to_mg(ws);
	invalidate_complete(mg, !mg->k.input);
}

static int invalidate_cblock(struct cache *cache, dm_cblock_t cblock)
{
	int r = policy_invalidate_mapping(cache->policy, cblock);
	if (!r) {
		r = dm_cache_remove_mapping(cache->cmd, cblock);
		if (r) {
			DMERR_LIMIT("%s: invalidation failed; couldn't update on disk metadata",
				    cache_device_name(cache));
			metadata_operation_failed(cache, "dm_cache_remove_mapping", r);
		}

	} else if (r == -ENODATA) {
		/*
		 * Harmless, already unmapped.
		 */
		r = 0;

	} else
		DMERR("%s: policy_invalidate_mapping failed", cache_device_name(cache));

	return r;
}

static void invalidate_remove(struct work_struct *ws)
{
	int r;
	struct dm_cache_migration *mg = ws_to_mg(ws);
	struct cache *cache = mg->cache;

	r = invalidate_cblock(cache, mg->invalidate_cblock);
	if (r) {
		invalidate_complete(mg, false);
		return;
	}

	init_continuation(&mg->k, invalidate_completed);
	continue_after_commit(&cache->committer, &mg->k);
	remap_to_origin_clear_discard(cache, mg->overwrite_bio, mg->invalidate_oblock);
	mg->overwrite_bio = NULL;
	schedule_commit(&cache->committer);
}

static int invalidate_lock(struct dm_cache_migration *mg)
{
	int r;
	struct dm_cell_key_v2 key;
	struct cache *cache = mg->cache;
	struct dm_bio_prison_cell_v2 *prealloc;

	prealloc = alloc_prison_cell(cache);

	build_key(mg->invalidate_oblock, oblock_succ(mg->invalidate_oblock), &key);
	r = dm_cell_lock_v2(cache->prison, &key,
			    READ_WRITE_LOCK_LEVEL, prealloc, &mg->cell);
	if (r < 0) {
		free_prison_cell(cache, prealloc);
		invalidate_complete(mg, false);
		return r;
	}

	if (mg->cell != prealloc)
		free_prison_cell(cache, prealloc);

	if (r)
		quiesce(mg, invalidate_remove);

	else {
		/*
		 * We can't call invalidate_remove() directly here because we
		 * might still be in request context.
		 */
		init_continuation(&mg->k, invalidate_remove);
		queue_work(cache->wq, &mg->k.ws);
	}

	return 0;
}

static int invalidate_start(struct cache *cache, dm_cblock_t cblock,
			    dm_oblock_t oblock, struct bio *bio)
{
	struct dm_cache_migration *mg;

	if (!background_work_begin(cache))
		return -EPERM;

	mg = alloc_migration(cache);

	mg->overwrite_bio = bio;
	mg->invalidate_cblock = cblock;
	mg->invalidate_oblock = oblock;

	return invalidate_lock(mg);
}

/*----------------------------------------------------------------
 * bio processing
 *--------------------------------------------------------------*/

enum busy {
	IDLE,
	BUSY
};

static enum busy spare_migration_bandwidth(struct cache *cache)
{
	bool idle = dm_iot_idle_for(&cache->tracker, HZ);
	sector_t current_volume = (atomic_read(&cache->nr_io_migrations) + 1) *
		cache->sectors_per_block;

	if (idle && current_volume <= cache->migration_threshold)
		return IDLE;
	else
		return BUSY;
}

static void inc_hit_counter(struct cache *cache, struct bio *bio)
{
	atomic_inc(bio_data_dir(bio) == READ ?
		   &cache->stats.read_hit : &cache->stats.write_hit);
}

static void inc_miss_counter(struct cache *cache, struct bio *bio)
{
	atomic_inc(bio_data_dir(bio) == READ ?
		   &cache->stats.read_miss : &cache->stats.write_miss);
}

/*----------------------------------------------------------------*/

static int map_bio(struct cache *cache, struct bio *bio, dm_oblock_t block,
		   bool *commit_needed)
{
	int r, data_dir;
	bool rb, background_queued;
	dm_cblock_t cblock;

	*commit_needed = false;

	rb = bio_detain_shared(cache, block, bio);
	if (!rb) {
		/*
		 * An exclusive lock is held for this block, so we have to
		 * wait.  We set the commit_needed flag so the current
		 * transaction will be committed asap, allowing this lock
		 * to be dropped.
		 */
		*commit_needed = true;
		return DM_MAPIO_SUBMITTED;
	}

	data_dir = bio_data_dir(bio);

	if (optimisable_bio(cache, bio, block)) {
		struct policy_work *op = NULL;

		r = policy_lookup_with_work(cache->policy, block, &cblock, data_dir, true, &op);
		if (unlikely(r && r != -ENOENT)) {
			DMERR_LIMIT("%s: policy_lookup_with_work() failed with r = %d",
				    cache_device_name(cache), r);
			bio_io_error(bio);
			return DM_MAPIO_SUBMITTED;
		}

		if (r == -ENOENT && op) {
			bio_drop_shared_lock(cache, bio);
			BUG_ON(op->op != POLICY_PROMOTE);
			mg_start(cache, op, bio);
			return DM_MAPIO_SUBMITTED;
		}
	} else {
		r = policy_lookup(cache->policy, block, &cblock, data_dir, false, &background_queued);
		if (unlikely(r && r != -ENOENT)) {
			DMERR_LIMIT("%s: policy_lookup() failed with r = %d",
				    cache_device_name(cache), r);
			bio_io_error(bio);
			return DM_MAPIO_SUBMITTED;
		}

		if (background_queued)
			wake_migration_worker(cache);
	}

	if (r == -ENOENT) {
		struct per_bio_data *pb = get_per_bio_data(bio);

		/*
		 * Miss.
		 */
		inc_miss_counter(cache, bio);
		if (pb->req_nr == 0) {
			accounted_begin(cache, bio);
			remap_to_origin_clear_discard(cache, bio, block);
		} else {
			/*
			 * This is a duplicate writethrough io that is no
			 * longer needed because the block has been demoted.
			 */
			bio_endio(bio);
			return DM_MAPIO_SUBMITTED;
		}
	} else {
		/*
		 * Hit.
		 */
		inc_hit_counter(cache, bio);

		/*
		 * Passthrough always maps to the origin, invalidating any
		 * cache blocks that are written to.
		 */
		if (passthrough_mode(cache)) {
			if (bio_data_dir(bio) == WRITE) {
				bio_drop_shared_lock(cache, bio);
				atomic_inc(&cache->stats.demotion);
				invalidate_start(cache, cblock, block, bio);
			} else
				remap_to_origin_clear_discard(cache, bio, block);
		} else {
			if (bio_data_dir(bio) == WRITE && writethrough_mode(cache) &&
			    !is_dirty(cache, cblock)) {
				remap_to_origin_and_cache(cache, bio, block, cblock);
				accounted_begin(cache, bio);
			} else
				remap_to_cache_dirty(cache, bio, block, cblock);
		}
	}

	/*
	 * dm core turns FUA requests into a separate payload and FLUSH req.
	 */
	if (bio->bi_opf & REQ_FUA) {
		/*
		 * issue_after_commit will call accounted_begin a second time.  So
		 * we call accounted_complete() to avoid double accounting.
		 */
		accounted_complete(cache, bio);
		issue_after_commit(&cache->committer, bio);
		*commit_needed = true;
		return DM_MAPIO_SUBMITTED;
	}

	return DM_MAPIO_REMAPPED;
}

static bool process_bio(struct cache *cache, struct bio *bio)
{
	bool commit_needed;

	if (map_bio(cache, bio, get_bio_block(cache, bio), &commit_needed) == DM_MAPIO_REMAPPED)
		submit_bio_noacct(bio);

	return commit_needed;
}

/*
 * A non-zero return indicates read_only or fail_io mode.
 */
static int commit(struct cache *cache, bool clean_shutdown)
{
	int r;

	if (get_cache_mode(cache) >= CM_READ_ONLY)
		return -EINVAL;

	atomic_inc(&cache->stats.commit_count);
	r = dm_cache_commit(cache->cmd, clean_shutdown);
	if (r)
		metadata_operation_failed(cache, "dm_cache_commit", r);

	return r;
}

/*
 * Used by the batcher.
 */
static blk_status_t commit_op(void *context)
{
	struct cache *cache = context;

	if (dm_cache_changed_this_transaction(cache->cmd))
		return errno_to_blk_status(commit(cache, false));

	return 0;
}

/*----------------------------------------------------------------*/

static bool process_flush_bio(struct cache *cache, struct bio *bio)
{
	struct per_bio_data *pb = get_per_bio_data(bio);

	if (!pb->req_nr)
		remap_to_origin(cache, bio);
	else
		remap_to_cache(cache, bio, 0);

	issue_after_commit(&cache->committer, bio);
	return true;
}

static bool process_discard_bio(struct cache *cache, struct bio *bio)
{
	dm_dblock_t b, e;

	// FIXME: do we need to lock the region?  Or can we just assume the
	// user wont be so foolish as to issue discard concurrently with
	// other IO?
	calc_discard_block_range(cache, bio, &b, &e);
	while (b != e) {
		set_discard(cache, b);
		b = to_dblock(from_dblock(b) + 1);
	}

	if (cache->features.discard_passdown) {
		remap_to_origin(cache, bio);
		submit_bio_noacct(bio);
	} else
		bio_endio(bio);

	return false;
}

static void process_deferred_bios(struct work_struct *ws)
{
	struct cache *cache = container_of(ws, struct cache, deferred_bio_worker);

	bool commit_needed = false;
	struct bio_list bios;
	struct bio *bio;

	bio_list_init(&bios);

	spin_lock_irq(&cache->lock);
	bio_list_merge(&bios, &cache->deferred_bios);
	bio_list_init(&cache->deferred_bios);
	spin_unlock_irq(&cache->lock);

	while ((bio = bio_list_pop(&bios))) {
		if (bio->bi_opf & REQ_PREFLUSH)
			commit_needed = process_flush_bio(cache, bio) || commit_needed;

		else if (bio_op(bio) == REQ_OP_DISCARD)
			commit_needed = process_discard_bio(cache, bio) || commit_needed;

		else
			commit_needed = process_bio(cache, bio) || commit_needed;
	}

	if (commit_needed)
		schedule_commit(&cache->committer);
}

/*----------------------------------------------------------------
 * Main worker loop
 *--------------------------------------------------------------*/

static void requeue_deferred_bios(struct cache *cache)
{
	struct bio *bio;
	struct bio_list bios;

	bio_list_init(&bios);
	bio_list_merge(&bios, &cache->deferred_bios);
	bio_list_init(&cache->deferred_bios);

	while ((bio = bio_list_pop(&bios))) {
		bio->bi_status = BLK_STS_DM_REQUEUE;
		bio_endio(bio);
	}
}

/*
 * We want to commit periodically so that not too much
 * unwritten metadata builds up.
 */
static void do_waker(struct work_struct *ws)
{
	struct cache *cache = container_of(to_delayed_work(ws), struct cache, waker);

	policy_tick(cache->policy, true);
	wake_migration_worker(cache);
	schedule_commit(&cache->committer);
	queue_delayed_work(cache->wq, &cache->waker, COMMIT_PERIOD);
}

static void check_migrations(struct work_struct *ws)
{
	int r;
	struct policy_work *op;
	struct cache *cache = container_of(ws, struct cache, migration_worker);
	enum busy b;

	for (;;) {
		b = spare_migration_bandwidth(cache);

		r = policy_get_background_work(cache->policy, b == IDLE, &op);
		if (r == -ENODATA)
			break;

		if (r) {
			DMERR_LIMIT("%s: policy_background_work failed",
				    cache_device_name(cache));
			break;
		}

		r = mg_start(cache, op, NULL);
		if (r)
			break;
	}
}

/*----------------------------------------------------------------
 * Target methods
 *--------------------------------------------------------------*/

/*
 * This function gets called on the error paths of the constructor, so we
 * have to cope with a partially initialised struct.
 */
static void destroy(struct cache *cache)
{
	unsigned i;

	mempool_exit(&cache->migration_pool);

	if (cache->prison)
		dm_bio_prison_destroy_v2(cache->prison);

	if (cache->wq)
		destroy_workqueue(cache->wq);

	if (cache->dirty_bitset)
		free_bitset(cache->dirty_bitset);

	if (cache->discard_bitset)
		free_bitset(cache->discard_bitset);

	if (cache->copier)
		dm_kcopyd_client_destroy(cache->copier);

	if (cache->cmd)
		dm_cache_metadata_close(cache->cmd);

	if (cache->metadata_dev)
		dm_put_device(cache->ti, cache->metadata_dev);

	if (cache->origin_dev)
		dm_put_device(cache->ti, cache->origin_dev);

	if (cache->cache_dev)
		dm_put_device(cache->ti, cache->cache_dev);

	if (cache->policy)
		dm_cache_policy_destroy(cache->policy);

	for (i = 0; i < cache->nr_ctr_args ; i++)
		kfree(cache->ctr_args[i]);
	kfree(cache->ctr_args);

	bioset_exit(&cache->bs);

	kfree(cache);
}

static void cache_dtr(struct dm_target *ti)
{
	struct cache *cache = ti->private;

	destroy(cache);
}

static sector_t get_dev_size(struct dm_dev *dev)
{
	return i_size_read(dev->bdev->bd_inode) >> SECTOR_SHIFT;
}

/*----------------------------------------------------------------*/

/*
 * Construct a cache device mapping.
 *
 * cache <metadata dev> <cache dev> <origin dev> <block size>
 *       <#feature args> [<feature arg>]*
 *       <policy> <#policy args> [<policy arg>]*
 *
 * metadata dev    : fast device holding the persistent metadata
 * cache dev	   : fast device holding cached data blocks
 * origin dev	   : slow device holding original data blocks
 * block size	   : cache unit size in sectors
 *
 * #feature args   : number of feature arguments passed
 * feature args    : writethrough.  (The default is writeback.)
 *
 * policy	   : the replacement policy to use
 * #policy args    : an even number of policy arguments corresponding
 *		     to key/value pairs passed to the policy
 * policy args	   : key/value pairs passed to the policy
 *		     E.g. 'sequential_threshold 1024'
 *		     See cache-policies.txt for details.
 *
 * Optional feature arguments are:
 *   writethrough  : write through caching that prohibits cache block
 *		     content from being different from origin block content.
 *		     Without this argument, the default behaviour is to write
 *		     back cache block contents later for performance reasons,
 *		     so they may differ from the corresponding origin blocks.
 */
struct cache_args {
	struct dm_target *ti;

	struct dm_dev *metadata_dev;

	struct dm_dev *cache_dev;
	sector_t cache_sectors;

	struct dm_dev *origin_dev;
	sector_t origin_sectors;

	uint32_t block_size;

	const char *policy_name;
	int policy_argc;
	const char **policy_argv;

	struct cache_features features;
};

static void destroy_cache_args(struct cache_args *ca)
{
	if (ca->metadata_dev)
		dm_put_device(ca->ti, ca->metadata_dev);

	if (ca->cache_dev)
		dm_put_device(ca->ti, ca->cache_dev);

	if (ca->origin_dev)
		dm_put_device(ca->ti, ca->origin_dev);

	kfree(ca);
}

static bool at_least_one_arg(struct dm_arg_set *as, char **error)
{
	if (!as->argc) {
		*error = "Insufficient args";
		return false;
	}

	return true;
}

static int parse_metadata_dev(struct cache_args *ca, struct dm_arg_set *as,
			      char **error)
{
	int r;
	sector_t metadata_dev_size;
	char b[BDEVNAME_SIZE];

	if (!at_least_one_arg(as, error))
		return -EINVAL;

	r = dm_get_device(ca->ti, dm_shift_arg(as), FMODE_READ | FMODE_WRITE,
			  &ca->metadata_dev);
	if (r) {
		*error = "Error opening metadata device";
		return r;
	}

	metadata_dev_size = get_dev_size(ca->metadata_dev);
	if (metadata_dev_size > DM_CACHE_METADATA_MAX_SECTORS_WARNING)
		DMWARN("Metadata device %s is larger than %u sectors: excess space will not be used.",
		       bdevname(ca->metadata_dev->bdev, b), THIN_METADATA_MAX_SECTORS);

	return 0;
}

static int parse_cache_dev(struct cache_args *ca, struct dm_arg_set *as,
			   char **error)
{
	int r;

	if (!at_least_one_arg(as, error))
		return -EINVAL;

	r = dm_get_device(ca->ti, dm_shift_arg(as), FMODE_READ | FMODE_WRITE,
			  &ca->cache_dev);
	if (r) {
		*error = "Error opening cache device";
		return r;
	}
	ca->cache_sectors = get_dev_size(ca->cache_dev);

	return 0;
}

static int parse_origin_dev(struct cache_args *ca, struct dm_arg_set *as,
			    char **error)
{
	int r;

	if (!at_least_one_arg(as, error))
		return -EINVAL;

	r = dm_get_device(ca->ti, dm_shift_arg(as), FMODE_READ | FMODE_WRITE,
			  &ca->origin_dev);
	if (r) {
		*error = "Error opening origin device";
		return r;
	}

	ca->origin_sectors = get_dev_size(ca->origin_dev);
	if (ca->ti->len > ca->origin_sectors) {
		*error = "Device size larger than cached device";
		return -EINVAL;
	}

	return 0;
}

static int parse_block_size(struct cache_args *ca, struct dm_arg_set *as,
			    char **error)
{
	unsigned long block_size;

	if (!at_least_one_arg(as, error))
		return -EINVAL;

	if (kstrtoul(dm_shift_arg(as), 10, &block_size) || !block_size ||
	    block_size < DATA_DEV_BLOCK_SIZE_MIN_SECTORS ||
	    block_size > DATA_DEV_BLOCK_SIZE_MAX_SECTORS ||
	    block_size & (DATA_DEV_BLOCK_SIZE_MIN_SECTORS - 1)) {
		*error = "Invalid data block size";
		return -EINVAL;
	}

	if (block_size > ca->cache_sectors) {
		*error = "Data block size is larger than the cache device";
		return -EINVAL;
	}

	ca->block_size = block_size;

	return 0;
}

static void init_features(struct cache_features *cf)
{
	cf->mode = CM_WRITE;
	cf->io_mode = CM_IO_WRITEBACK;
	cf->metadata_version = 1;
	cf->discard_passdown = true;
}

static int parse_features(struct cache_args *ca, struct dm_arg_set *as,
			  char **error)
{
	static const struct dm_arg _args[] = {
		{0, 3, "Invalid number of cache feature arguments"},
	};

	int r, mode_ctr = 0;
	unsigned argc;
	const char *arg;
	struct cache_features *cf = &ca->features;

	init_features(cf);

	r = dm_read_arg_group(_args, as, &argc, error);
	if (r)
		return -EINVAL;

	while (argc--) {
		arg = dm_shift_arg(as);

		if (!strcasecmp(arg, "writeback")) {
			cf->io_mode = CM_IO_WRITEBACK;
			mode_ctr++;
		}

		else if (!strcasecmp(arg, "writethrough")) {
			cf->io_mode = CM_IO_WRITETHROUGH;
			mode_ctr++;
		}

		else if (!strcasecmp(arg, "passthrough")) {
			cf->io_mode = CM_IO_PASSTHROUGH;
			mode_ctr++;
		}

		else if (!strcasecmp(arg, "metadata2"))
			cf->metadata_version = 2;

		else if (!strcasecmp(arg, "no_discard_passdown"))
			cf->discard_passdown = false;

		else {
			*error = "Unrecognised cache feature requested";
			return -EINVAL;
		}
	}

	if (mode_ctr > 1) {
		*error = "Duplicate cache io_mode features requested";
		return -EINVAL;
	}

	return 0;
}

static int parse_policy(struct cache_args *ca, struct dm_arg_set *as,
			char **error)
{
	static const struct dm_arg _args[] = {
		{0, 1024, "Invalid number of policy arguments"},
	};

	int r;

	if (!at_least_one_arg(as, error))
		return -EINVAL;

	ca->policy_name = dm_shift_arg(as);

	r = dm_read_arg_group(_args, as, &ca->policy_argc, error);
	if (r)
		return -EINVAL;

	ca->policy_argv = (const char **)as->argv;
	dm_consume_args(as, ca->policy_argc);

	return 0;
}

static int parse_cache_args(struct cache_args *ca, int argc, char **argv,
			    char **error)
{
	int r;
	struct dm_arg_set as;

	as.argc = argc;
	as.argv = argv;

	r = parse_metadata_dev(ca, &as, error);
	if (r)
		return r;

	r = parse_cache_dev(ca, &as, error);
	if (r)
		return r;

	r = parse_origin_dev(ca, &as, error);
	if (r)
		return r;

	r = parse_block_size(ca, &as, error);
	if (r)
		return r;

	r = parse_features(ca, &as, error);
	if (r)
		return r;

	r = parse_policy(ca, &as, error);
	if (r)
		return r;

	return 0;
}

/*----------------------------------------------------------------*/

static struct kmem_cache *migration_cache;

#define NOT_CORE_OPTION 1

static int process_config_option(struct cache *cache, const char *key, const char *value)
{
	unsigned long tmp;

	if (!strcasecmp(key, "migration_threshold")) {
		if (kstrtoul(value, 10, &tmp))
			return -EINVAL;

		cache->migration_threshold = tmp;
		return 0;
	}

	return NOT_CORE_OPTION;
}

static int set_config_value(struct cache *cache, const char *key, const char *value)
{
	int r = process_config_option(cache, key, value);

	if (r == NOT_CORE_OPTION)
		r = policy_set_config_value(cache->policy, key, value);

	if (r)
		DMWARN("bad config value for %s: %s", key, value);

	return r;
}

static int set_config_values(struct cache *cache, int argc, const char **argv)
{
	int r = 0;

	if (argc & 1) {
		DMWARN("Odd number of policy arguments given but they should be <key> <value> pairs.");
		return -EINVAL;
	}

	while (argc) {
		r = set_config_value(cache, argv[0], argv[1]);
		if (r)
			break;

		argc -= 2;
		argv += 2;
	}

	return r;
}

static int create_cache_policy(struct cache *cache, struct cache_args *ca,
			       char **error)
{
	struct dm_cache_policy *p = dm_cache_policy_create(ca->policy_name,
							   cache->cache_size,
							   cache->origin_sectors,
							   cache->sectors_per_block);
	if (IS_ERR(p)) {
		*error = "Error creating cache's policy";
		return PTR_ERR(p);
	}
	cache->policy = p;
	BUG_ON(!cache->policy);

	return 0;
}

/*
 * We want the discard block size to be at least the size of the cache
 * block size and have no more than 2^14 discard blocks across the origin.
 */
#define MAX_DISCARD_BLOCKS (1 << 14)

static bool too_many_discard_blocks(sector_t discard_block_size,
				    sector_t origin_size)
{
	(void) sector_div(origin_size, discard_block_size);

	return origin_size > MAX_DISCARD_BLOCKS;
}

static sector_t calculate_discard_block_size(sector_t cache_block_size,
					     sector_t origin_size)
{
	sector_t discard_block_size = cache_block_size;

	if (origin_size)
		while (too_many_discard_blocks(discard_block_size, origin_size))
			discard_block_size *= 2;

	return discard_block_size;
}

static void set_cache_size(struct cache *cache, dm_cblock_t size)
{
	dm_block_t nr_blocks = from_cblock(size);

	if (nr_blocks > (1 << 20) && cache->cache_size != size)
		DMWARN_LIMIT("You have created a cache device with a lot of individual cache blocks (%llu)\n"
			     "All these mappings can consume a lot of kernel memory, and take some time to read/write.\n"
			     "Please consider increasing the cache block size to reduce the overall cache block count.",
			     (unsigned long long) nr_blocks);

	cache->cache_size = size;
}

#define DEFAULT_MIGRATION_THRESHOLD 2048

static int cache_create(struct cache_args *ca, struct cache **result)
{
	int r = 0;
	char **error = &ca->ti->error;
	struct cache *cache;
	struct dm_target *ti = ca->ti;
	dm_block_t origin_blocks;
	struct dm_cache_metadata *cmd;
	bool may_format = ca->features.mode == CM_WRITE;

	cache = kzalloc(sizeof(*cache), GFP_KERNEL);
	if (!cache)
		return -ENOMEM;

	cache->ti = ca->ti;
	ti->private = cache;
	ti->num_flush_bios = 2;
	ti->flush_supported = true;

	ti->num_discard_bios = 1;
	ti->discards_supported = true;

	ti->per_io_data_size = sizeof(struct per_bio_data);

	cache->features = ca->features;
	if (writethrough_mode(cache)) {
		/* Create bioset for writethrough bios issued to origin */
		r = bioset_init(&cache->bs, BIO_POOL_SIZE, 0, 0);
		if (r)
			goto bad;
	}

	cache->metadata_dev = ca->metadata_dev;
	cache->origin_dev = ca->origin_dev;
	cache->cache_dev = ca->cache_dev;

	ca->metadata_dev = ca->origin_dev = ca->cache_dev = NULL;

	origin_blocks = cache->origin_sectors = ca->origin_sectors;
	origin_blocks = block_div(origin_blocks, ca->block_size);
	cache->origin_blocks = to_oblock(origin_blocks);

	cache->sectors_per_block = ca->block_size;
	if (dm_set_target_max_io_len(ti, cache->sectors_per_block)) {
		r = -EINVAL;
		goto bad;
	}

	if (ca->block_size & (ca->block_size - 1)) {
		dm_block_t cache_size = ca->cache_sectors;

		cache->sectors_per_block_shift = -1;
		cache_size = block_div(cache_size, ca->block_size);
		set_cache_size(cache, to_cblock(cache_size));
	} else {
		cache->sectors_per_block_shift = __ffs(ca->block_size);
		set_cache_size(cache, to_cblock(ca->cache_sectors >> cache->sectors_per_block_shift));
	}

	r = create_cache_policy(cache, ca, error);
	if (r)
		goto bad;

	cache->policy_nr_args = ca->policy_argc;
	cache->migration_threshold = DEFAULT_MIGRATION_THRESHOLD;

	r = set_config_values(cache, ca->policy_argc, ca->policy_argv);
	if (r) {
		*error = "Error setting cache policy's config values";
		goto bad;
	}

	cmd = dm_cache_metadata_open(cache->metadata_dev->bdev,
				     ca->block_size, may_format,
				     dm_cache_policy_get_hint_size(cache->policy),
				     ca->features.metadata_version);
	if (IS_ERR(cmd)) {
		*error = "Error creating metadata object";
		r = PTR_ERR(cmd);
		goto bad;
	}
	cache->cmd = cmd;
	set_cache_mode(cache, CM_WRITE);
	if (get_cache_mode(cache) != CM_WRITE) {
		*error = "Unable to get write access to metadata, please check/repair metadata.";
		r = -EINVAL;
		goto bad;
	}

	if (passthrough_mode(cache)) {
		bool all_clean;

		r = dm_cache_metadata_all_clean(cache->cmd, &all_clean);
		if (r) {
			*error = "dm_cache_metadata_all_clean() failed";
			goto bad;
		}

		if (!all_clean) {
			*error = "Cannot enter passthrough mode unless all blocks are clean";
			r = -EINVAL;
			goto bad;
		}

		policy_allow_migrations(cache->policy, false);
	}

	spin_lock_init(&cache->lock);
	bio_list_init(&cache->deferred_bios);
	atomic_set(&cache->nr_allocated_migrations, 0);
	atomic_set(&cache->nr_io_migrations, 0);
	init_waitqueue_head(&cache->migration_wait);

	r = -ENOMEM;
	atomic_set(&cache->nr_dirty, 0);
	cache->dirty_bitset = alloc_bitset(from_cblock(cache->cache_size));
	if (!cache->dirty_bitset) {
		*error = "could not allocate dirty bitset";
		goto bad;
	}
	clear_bitset(cache->dirty_bitset, from_cblock(cache->cache_size));

	cache->discard_block_size =
		calculate_discard_block_size(cache->sectors_per_block,
					     cache->origin_sectors);
	cache->discard_nr_blocks = to_dblock(dm_sector_div_up(cache->origin_sectors,
							      cache->discard_block_size));
	cache->discard_bitset = alloc_bitset(from_dblock(cache->discard_nr_blocks));
	if (!cache->discard_bitset) {
		*error = "could not allocate discard bitset";
		goto bad;
	}
	clear_bitset(cache->discard_bitset, from_dblock(cache->discard_nr_blocks));

	cache->copier = dm_kcopyd_client_create(&dm_kcopyd_throttle);
	if (IS_ERR(cache->copier)) {
		*error = "could not create kcopyd client";
		r = PTR_ERR(cache->copier);
		goto bad;
	}

	cache->wq = alloc_workqueue("dm-" DM_MSG_PREFIX, WQ_MEM_RECLAIM, 0);
	if (!cache->wq) {
		*error = "could not create workqueue for metadata object";
		goto bad;
	}
	INIT_WORK(&cache->deferred_bio_worker, process_deferred_bios);
	INIT_WORK(&cache->migration_worker, check_migrations);
	INIT_DELAYED_WORK(&cache->waker, do_waker);

	cache->prison = dm_bio_prison_create_v2(cache->wq);
	if (!cache->prison) {
		*error = "could not create bio prison";
		goto bad;
	}

	r = mempool_init_slab_pool(&cache->migration_pool, MIGRATION_POOL_SIZE,
				   migration_cache);
	if (r) {
		*error = "Error creating cache's migration mempool";
		goto bad;
	}

	cache->need_tick_bio = true;
	cache->sized = false;
	cache->invalidate = false;
	cache->commit_requested = false;
	cache->loaded_mappings = false;
	cache->loaded_discards = false;

	load_stats(cache);

	atomic_set(&cache->stats.demotion, 0);
	atomic_set(&cache->stats.promotion, 0);
	atomic_set(&cache->stats.copies_avoided, 0);
	atomic_set(&cache->stats.cache_cell_clash, 0);
	atomic_set(&cache->stats.commit_count, 0);
	atomic_set(&cache->stats.discard_count, 0);

	spin_lock_init(&cache->invalidation_lock);
	INIT_LIST_HEAD(&cache->invalidation_requests);

	batcher_init(&cache->committer, commit_op, cache,
		     issue_op, cache, cache->wq);
	dm_iot_init(&cache->tracker);

	init_rwsem(&cache->background_work_lock);
	prevent_background_work(cache);

	*result = cache;
	return 0;
bad:
	destroy(cache);
	return r;
}

static int copy_ctr_args(struct cache *cache, int argc, const char **argv)
{
	unsigned i;
	const char **copy;

	copy = kcalloc(argc, sizeof(*copy), GFP_KERNEL);
	if (!copy)
		return -ENOMEM;
	for (i = 0; i < argc; i++) {
		copy[i] = kstrdup(argv[i], GFP_KERNEL);
		if (!copy[i]) {
			while (i--)
				kfree(copy[i]);
			kfree(copy);
			return -ENOMEM;
		}
	}

	cache->nr_ctr_args = argc;
	cache->ctr_args = copy;

	return 0;
}

static int cache_ctr(struct dm_target *ti, unsigned argc, char **argv)
{
	int r = -EINVAL;
	struct cache_args *ca;
	struct cache *cache = NULL;

	ca = kzalloc(sizeof(*ca), GFP_KERNEL);
	if (!ca) {
		ti->error = "Error allocating memory for cache";
		return -ENOMEM;
	}
	ca->ti = ti;

	r = parse_cache_args(ca, argc, argv, &ti->error);
	if (r)
		goto out;

	r = cache_create(ca, &cache);
	if (r)
		goto out;

	r = copy_ctr_args(cache, argc - 3, (const char **)argv + 3);
	if (r) {
		destroy(cache);
		goto out;
	}

	ti->private = cache;
out:
	destroy_cache_args(ca);
	return r;
}

/*----------------------------------------------------------------*/

static int cache_map(struct dm_target *ti, struct bio *bio)
{
	struct cache *cache = ti->private;

	int r;
	bool commit_needed;
	dm_oblock_t block = get_bio_block(cache, bio);

	init_per_bio_data(bio);
	if (unlikely(from_oblock(block) >= from_oblock(cache->origin_blocks))) {
		/*
		 * This can only occur if the io goes to a partial block at
		 * the end of the origin device.  We don't cache these.
		 * Just remap to the origin and carry on.
		 */
		remap_to_origin(cache, bio);
		accounted_begin(cache, bio);
		return DM_MAPIO_REMAPPED;
	}

	if (discard_or_flush(bio)) {
		defer_bio(cache, bio);
		return DM_MAPIO_SUBMITTED;
	}

	r = map_bio(cache, bio, block, &commit_needed);
	if (commit_needed)
		schedule_commit(&cache->committer);

	return r;
}

static int cache_end_io(struct dm_target *ti, struct bio *bio, blk_status_t *error)
{
	struct cache *cache = ti->private;
	unsigned long flags;
	struct per_bio_data *pb = get_per_bio_data(bio);

	if (pb->tick) {
		policy_tick(cache->policy, false);

		spin_lock_irqsave(&cache->lock, flags);
		cache->need_tick_bio = true;
		spin_unlock_irqrestore(&cache->lock, flags);
	}

	bio_drop_shared_lock(cache, bio);
	accounted_complete(cache, bio);

	return DM_ENDIO_DONE;
}

static int write_dirty_bitset(struct cache *cache)
{
	int r;

	if (get_cache_mode(cache) >= CM_READ_ONLY)
		return -EINVAL;

	r = dm_cache_set_dirty_bits(cache->cmd, from_cblock(cache->cache_size), cache->dirty_bitset);
	if (r)
		metadata_operation_failed(cache, "dm_cache_set_dirty_bits", r);

	return r;
}

static int write_discard_bitset(struct cache *cache)
{
	unsigned i, r;

	if (get_cache_mode(cache) >= CM_READ_ONLY)
		return -EINVAL;

	r = dm_cache_discard_bitset_resize(cache->cmd, cache->discard_block_size,
					   cache->discard_nr_blocks);
	if (r) {
		DMERR("%s: could not resize on-disk discard bitset", cache_device_name(cache));
		metadata_operation_failed(cache, "dm_cache_discard_bitset_resize", r);
		return r;
	}

	for (i = 0; i < from_dblock(cache->discard_nr_blocks); i++) {
		r = dm_cache_set_discard(cache->cmd, to_dblock(i),
					 is_discarded(cache, to_dblock(i)));
		if (r) {
			metadata_operation_failed(cache, "dm_cache_set_discard", r);
			return r;
		}
	}

	return 0;
}

static int write_hints(struct cache *cache)
{
	int r;

	if (get_cache_mode(cache) >= CM_READ_ONLY)
		return -EINVAL;

	r = dm_cache_write_hints(cache->cmd, cache->policy);
	if (r) {
		metadata_operation_failed(cache, "dm_cache_write_hints", r);
		return r;
	}

	return 0;
}

/*
 * returns true on success
 */
static bool sync_metadata(struct cache *cache)
{
	int r1, r2, r3, r4;

	r1 = write_dirty_bitset(cache);
	if (r1)
		DMERR("%s: could not write dirty bitset", cache_device_name(cache));

	r2 = write_discard_bitset(cache);
	if (r2)
		DMERR("%s: could not write discard bitset", cache_device_name(cache));

	save_stats(cache);

	r3 = write_hints(cache);
	if (r3)
		DMERR("%s: could not write hints", cache_device_name(cache));

	/*
	 * If writing the above metadata failed, we still commit, but don't
	 * set the clean shutdown flag.  This will effectively force every
	 * dirty bit to be set on reload.
	 */
	r4 = commit(cache, !r1 && !r2 && !r3);
	if (r4)
		DMERR("%s: could not write cache metadata", cache_device_name(cache));

	return !r1 && !r2 && !r3 && !r4;
}

static void cache_postsuspend(struct dm_target *ti)
{
	struct cache *cache = ti->private;

	prevent_background_work(cache);
	BUG_ON(atomic_read(&cache->nr_io_migrations));

	cancel_delayed_work_sync(&cache->waker);
	drain_workqueue(cache->wq);
	WARN_ON(cache->tracker.in_flight);

	/*
	 * If it's a flush suspend there won't be any deferred bios, so this
	 * call is harmless.
	 */
	requeue_deferred_bios(cache);

	if (get_cache_mode(cache) == CM_WRITE)
		(void) sync_metadata(cache);
}

static int load_mapping(void *context, dm_oblock_t oblock, dm_cblock_t cblock,
			bool dirty, uint32_t hint, bool hint_valid)
{
	struct cache *cache = context;

	if (dirty) {
		set_bit(from_cblock(cblock), cache->dirty_bitset);
		atomic_inc(&cache->nr_dirty);
	} else
		clear_bit(from_cblock(cblock), cache->dirty_bitset);

	return policy_load_mapping(cache->policy, oblock, cblock, dirty, hint, hint_valid);
}

/*
 * The discard block size in the on disk metadata is not
 * neccessarily the same as we're currently using.  So we have to
 * be careful to only set the discarded attribute if we know it
 * covers a complete block of the new size.
 */
struct discard_load_info {
	struct cache *cache;

	/*
	 * These blocks are sized using the on disk dblock size, rather
	 * than the current one.
	 */
	dm_block_t block_size;
	dm_block_t discard_begin, discard_end;
};

static void discard_load_info_init(struct cache *cache,
				   struct discard_load_info *li)
{
	li->cache = cache;
	li->discard_begin = li->discard_end = 0;
}

static void set_discard_range(struct discard_load_info *li)
{
	sector_t b, e;

	if (li->discard_begin == li->discard_end)
		return;

	/*
	 * Convert to sectors.
	 */
	b = li->discard_begin * li->block_size;
	e = li->discard_end * li->block_size;

	/*
	 * Then convert back to the current dblock size.
	 */
	b = dm_sector_div_up(b, li->cache->discard_block_size);
	sector_div(e, li->cache->discard_block_size);

	/*
	 * The origin may have shrunk, so we need to check we're still in
	 * bounds.
	 */
	if (e > from_dblock(li->cache->discard_nr_blocks))
		e = from_dblock(li->cache->discard_nr_blocks);

	for (; b < e; b++)
		set_discard(li->cache, to_dblock(b));
}

static int load_discard(void *context, sector_t discard_block_size,
			dm_dblock_t dblock, bool discard)
{
	struct discard_load_info *li = context;

	li->block_size = discard_block_size;

	if (discard) {
		if (from_dblock(dblock) == li->discard_end)
			/*
			 * We're already in a discard range, just extend it.
			 */
			li->discard_end = li->discard_end + 1ULL;

		else {
			/*
			 * Emit the old range and start a new one.
			 */
			set_discard_range(li);
			li->discard_begin = from_dblock(dblock);
			li->discard_end = li->discard_begin + 1ULL;
		}
	} else {
		set_discard_range(li);
		li->discard_begin = li->discard_end = 0;
	}

	return 0;
}

static dm_cblock_t get_cache_dev_size(struct cache *cache)
{
	sector_t size = get_dev_size(cache->cache_dev);
	(void) sector_div(size, cache->sectors_per_block);
	return to_cblock(size);
}

static bool can_resize(struct cache *cache, dm_cblock_t new_size)
{
	if (from_cblock(new_size) > from_cblock(cache->cache_size)) {
		if (cache->sized) {
			DMERR("%s: unable to extend cache due to missing cache table reload",
			      cache_device_name(cache));
			return false;
		}
	}

	/*
	 * We can't drop a dirty block when shrinking the cache.
	 */
	while (from_cblock(new_size) < from_cblock(cache->cache_size)) {
		new_size = to_cblock(from_cblock(new_size) + 1);
		if (is_dirty(cache, new_size)) {
			DMERR("%s: unable to shrink cache; cache block %llu is dirty",
			      cache_device_name(cache),
			      (unsigned long long) from_cblock(new_size));
			return false;
		}
	}

	return true;
}

static int resize_cache_dev(struct cache *cache, dm_cblock_t new_size)
{
	int r;

	r = dm_cache_resize(cache->cmd, new_size);
	if (r) {
		DMERR("%s: could not resize cache metadata", cache_device_name(cache));
		metadata_operation_failed(cache, "dm_cache_resize", r);
		return r;
	}

	set_cache_size(cache, new_size);

	return 0;
}

static int cache_preresume(struct dm_target *ti)
{
	int r = 0;
	struct cache *cache = ti->private;
	dm_cblock_t csize = get_cache_dev_size(cache);

	/*
	 * Check to see if the cache has resized.
	 */
	if (!cache->sized) {
		r = resize_cache_dev(cache, csize);
		if (r)
			return r;

		cache->sized = true;

	} else if (csize != cache->cache_size) {
		if (!can_resize(cache, csize))
			return -EINVAL;

		r = resize_cache_dev(cache, csize);
		if (r)
			return r;
	}

	if (!cache->loaded_mappings) {
		r = dm_cache_load_mappings(cache->cmd, cache->policy,
					   load_mapping, cache);
		if (r) {
			DMERR("%s: could not load cache mappings", cache_device_name(cache));
			metadata_operation_failed(cache, "dm_cache_load_mappings", r);
			return r;
		}

		cache->loaded_mappings = true;
	}

	if (!cache->loaded_discards) {
		struct discard_load_info li;

		/*
		 * The discard bitset could have been resized, or the
		 * discard block size changed.  To be safe we start by
		 * setting every dblock to not discarded.
		 */
		clear_bitset(cache->discard_bitset, from_dblock(cache->discard_nr_blocks));

		discard_load_info_init(cache, &li);
		r = dm_cache_load_discards(cache->cmd, load_discard, &li);
		if (r) {
			DMERR("%s: could not load origin discards", cache_device_name(cache));
			metadata_operation_failed(cache, "dm_cache_load_discards", r);
			return r;
		}
		set_discard_range(&li);

		cache->loaded_discards = true;
	}

	return r;
}

static void cache_resume(struct dm_target *ti)
{
	struct cache *cache = ti->private;

	cache->need_tick_bio = true;
	allow_background_work(cache);
	do_waker(&cache->waker.work);
}

static void emit_flags(struct cache *cache, char *result,
		       unsigned maxlen, ssize_t *sz_ptr)
{
	ssize_t sz = *sz_ptr;
	struct cache_features *cf = &cache->features;
	unsigned count = (cf->metadata_version == 2) + !cf->discard_passdown + 1;

	DMEMIT("%u ", count);

	if (cf->metadata_version == 2)
		DMEMIT("metadata2 ");

	if (writethrough_mode(cache))
		DMEMIT("writethrough ");

	else if (passthrough_mode(cache))
		DMEMIT("passthrough ");

	else if (writeback_mode(cache))
		DMEMIT("writeback ");

	else {
		DMEMIT("unknown ");
		DMERR("%s: internal error: unknown io mode: %d",
		      cache_device_name(cache), (int) cf->io_mode);
	}

	if (!cf->discard_passdown)
		DMEMIT("no_discard_passdown ");

	*sz_ptr = sz;
}

/*
 * Status format:
 *
 * <metadata block size> <#used metadata blocks>/<#total metadata blocks>
 * <cache block size> <#used cache blocks>/<#total cache blocks>
 * <#read hits> <#read misses> <#write hits> <#write misses>
 * <#demotions> <#promotions> <#dirty>
 * <#features> <features>*
 * <#core args> <core args>
 * <policy name> <#policy args> <policy args>* <cache metadata mode> <needs_check>
 */
static void cache_status(struct dm_target *ti, status_type_t type,
			 unsigned status_flags, char *result, unsigned maxlen)
{
	int r = 0;
	unsigned i;
	ssize_t sz = 0;
	dm_block_t nr_free_blocks_metadata = 0;
	dm_block_t nr_blocks_metadata = 0;
	char buf[BDEVNAME_SIZE];
	struct cache *cache = ti->private;
	dm_cblock_t residency;
	bool needs_check;

	switch (type) {
	case STATUSTYPE_INFO:
		if (get_cache_mode(cache) == CM_FAIL) {
			DMEMIT("Fail");
			break;
		}

		/* Commit to ensure statistics aren't out-of-date */
		if (!(status_flags & DM_STATUS_NOFLUSH_FLAG) && !dm_suspended(ti))
			(void) commit(cache, false);

		r = dm_cache_get_free_metadata_block_count(cache->cmd, &nr_free_blocks_metadata);
		if (r) {
			DMERR("%s: dm_cache_get_free_metadata_block_count returned %d",
			      cache_device_name(cache), r);
			goto err;
		}

		r = dm_cache_get_metadata_dev_size(cache->cmd, &nr_blocks_metadata);
		if (r) {
			DMERR("%s: dm_cache_get_metadata_dev_size returned %d",
			      cache_device_name(cache), r);
			goto err;
		}

		residency = policy_residency(cache->policy);

		DMEMIT("%u %llu/%llu %llu %llu/%llu %u %u %u %u %u %u %lu ",
		       (unsigned)DM_CACHE_METADATA_BLOCK_SIZE,
		       (unsigned long long)(nr_blocks_metadata - nr_free_blocks_metadata),
		       (unsigned long long)nr_blocks_metadata,
		       (unsigned long long)cache->sectors_per_block,
		       (unsigned long long) from_cblock(residency),
		       (unsigned long long) from_cblock(cache->cache_size),
		       (unsigned) atomic_read(&cache->stats.read_hit),
		       (unsigned) atomic_read(&cache->stats.read_miss),
		       (unsigned) atomic_read(&cache->stats.write_hit),
		       (unsigned) atomic_read(&cache->stats.write_miss),
		       (unsigned) atomic_read(&cache->stats.demotion),
		       (unsigned) atomic_read(&cache->stats.promotion),
		       (unsigned long) atomic_read(&cache->nr_dirty));

		emit_flags(cache, result, maxlen, &sz);

		DMEMIT("2 migration_threshold %llu ", (unsigned long long) cache->migration_threshold);

		DMEMIT("%s ", dm_cache_policy_get_name(cache->policy));
		if (sz < maxlen) {
			r = policy_emit_config_values(cache->policy, result, maxlen, &sz);
			if (r)
				DMERR("%s: policy_emit_config_values returned %d",
				      cache_device_name(cache), r);
		}

		if (get_cache_mode(cache) == CM_READ_ONLY)
			DMEMIT("ro ");
		else
			DMEMIT("rw ");

		r = dm_cache_metadata_needs_check(cache->cmd, &needs_check);

		if (r || needs_check)
			DMEMIT("needs_check ");
		else
			DMEMIT("- ");

		break;

	case STATUSTYPE_TABLE:
		format_dev_t(buf, cache->metadata_dev->bdev->bd_dev);
		DMEMIT("%s ", buf);
		format_dev_t(buf, cache->cache_dev->bdev->bd_dev);
		DMEMIT("%s ", buf);
		format_dev_t(buf, cache->origin_dev->bdev->bd_dev);
		DMEMIT("%s", buf);

		for (i = 0; i < cache->nr_ctr_args - 1; i++)
			DMEMIT(" %s", cache->ctr_args[i]);
		if (cache->nr_ctr_args)
			DMEMIT(" %s", cache->ctr_args[cache->nr_ctr_args - 1]);
	}

	return;

err:
	DMEMIT("Error");
}

/*
 * Defines a range of cblocks, begin to (end - 1) are in the range.  end is
 * the one-past-the-end value.
 */
struct cblock_range {
	dm_cblock_t begin;
	dm_cblock_t end;
};

/*
 * A cache block range can take two forms:
 *
 * i) A single cblock, eg. '3456'
 * ii) A begin and end cblock with a dash between, eg. 123-234
 */
static int parse_cblock_range(struct cache *cache, const char *str,
			      struct cblock_range *result)
{
	char dummy;
	uint64_t b, e;
	int r;

	/*
	 * Try and parse form (ii) first.
	 */
	r = sscanf(str, "%llu-%llu%c", &b, &e, &dummy);
	if (r < 0)
		return r;

	if (r == 2) {
		result->begin = to_cblock(b);
		result->end = to_cblock(e);
		return 0;
	}

	/*
	 * That didn't work, try form (i).
	 */
	r = sscanf(str, "%llu%c", &b, &dummy);
	if (r < 0)
		return r;

	if (r == 1) {
		result->begin = to_cblock(b);
		result->end = to_cblock(from_cblock(result->begin) + 1u);
		return 0;
	}

	DMERR("%s: invalid cblock range '%s'", cache_device_name(cache), str);
	return -EINVAL;
}

static int validate_cblock_range(struct cache *cache, struct cblock_range *range)
{
	uint64_t b = from_cblock(range->begin);
	uint64_t e = from_cblock(range->end);
	uint64_t n = from_cblock(cache->cache_size);

	if (b >= n) {
		DMERR("%s: begin cblock out of range: %llu >= %llu",
		      cache_device_name(cache), b, n);
		return -EINVAL;
	}

	if (e > n) {
		DMERR("%s: end cblock out of range: %llu > %llu",
		      cache_device_name(cache), e, n);
		return -EINVAL;
	}

	if (b >= e) {
		DMERR("%s: invalid cblock range: %llu >= %llu",
		      cache_device_name(cache), b, e);
		return -EINVAL;
	}

	return 0;
}

static inline dm_cblock_t cblock_succ(dm_cblock_t b)
{
	return to_cblock(from_cblock(b) + 1);
}

static int request_invalidation(struct cache *cache, struct cblock_range *range)
{
	int r = 0;

	/*
	 * We don't need to do any locking here because we know we're in
	 * passthrough mode.  There's is potential for a race between an
	 * invalidation triggered by an io and an invalidation message.  This
	 * is harmless, we must not worry if the policy call fails.
	 */
	while (range->begin != range->end) {
		r = invalidate_cblock(cache, range->begin);
		if (r)
			return r;

		range->begin = cblock_succ(range->begin);
	}

	cache->commit_requested = true;
	return r;
}

static int process_invalidate_cblocks_message(struct cache *cache, unsigned count,
					      const char **cblock_ranges)
{
	int r = 0;
	unsigned i;
	struct cblock_range range;

	if (!passthrough_mode(cache)) {
		DMERR("%s: cache has to be in passthrough mode for invalidation",
		      cache_device_name(cache));
		return -EPERM;
	}

	for (i = 0; i < count; i++) {
		r = parse_cblock_range(cache, cblock_ranges[i], &range);
		if (r)
			break;

		r = validate_cblock_range(cache, &range);
		if (r)
			break;

		/*
		 * Pass begin and end origin blocks to the worker and wake it.
		 */
		r = request_invalidation(cache, &range);
		if (r)
			break;
	}

	return r;
}

/*
 * Supports
 *	"<key> <value>"
 * and
 *     "invalidate_cblocks [(<begin>)|(<begin>-<end>)]*
 *
 * The key migration_threshold is supported by the cache target core.
 */
static int cache_message(struct dm_target *ti, unsigned argc, char **argv,
			 char *result, unsigned maxlen)
{
	struct cache *cache = ti->private;

	if (!argc)
		return -EINVAL;

	if (get_cache_mode(cache) >= CM_READ_ONLY) {
		DMERR("%s: unable to service cache target messages in READ_ONLY or FAIL mode",
		      cache_device_name(cache));
		return -EOPNOTSUPP;
	}

	if (!strcasecmp(argv[0], "invalidate_cblocks"))
		return process_invalidate_cblocks_message(cache, argc - 1, (const char **) argv + 1);

	if (argc != 2)
		return -EINVAL;

	return set_config_value(cache, argv[0], argv[1]);
}

static int cache_iterate_devices(struct dm_target *ti,
				 iterate_devices_callout_fn fn, void *data)
{
	int r = 0;
	struct cache *cache = ti->private;

	r = fn(ti, cache->cache_dev, 0, get_dev_size(cache->cache_dev), data);
	if (!r)
		r = fn(ti, cache->origin_dev, 0, ti->len, data);

	return r;
}

static bool origin_dev_supports_discard(struct block_device *origin_bdev)
{
	struct request_queue *q = bdev_get_queue(origin_bdev);

	return blk_queue_discard(q);
}

/*
 * If discard_passdown was enabled verify that the origin device
 * supports discards.  Disable discard_passdown if not.
 */
static void disable_passdown_if_not_supported(struct cache *cache)
{
	struct block_device *origin_bdev = cache->origin_dev->bdev;
	struct queue_limits *origin_limits = &bdev_get_queue(origin_bdev)->limits;
	const char *reason = NULL;
	char buf[BDEVNAME_SIZE];

	if (!cache->features.discard_passdown)
		return;

	if (!origin_dev_supports_discard(origin_bdev))
		reason = "discard unsupported";

	else if (origin_limits->max_discard_sectors < cache->sectors_per_block)
		reason = "max discard sectors smaller than a block";

	if (reason) {
		DMWARN("Origin device (%s) %s: Disabling discard passdown.",
		       bdevname(origin_bdev, buf), reason);
		cache->features.discard_passdown = false;
	}
}

static void set_discard_limits(struct cache *cache, struct queue_limits *limits)
{
	struct block_device *origin_bdev = cache->origin_dev->bdev;
	struct queue_limits *origin_limits = &bdev_get_queue(origin_bdev)->limits;

	if (!cache->features.discard_passdown) {
		/* No passdown is done so setting own virtual limits */
		limits->max_discard_sectors = min_t(sector_t, cache->discard_block_size * 1024,
						    cache->origin_sectors);
		limits->discard_granularity = cache->discard_block_size << SECTOR_SHIFT;
		return;
	}

	/*
	 * cache_iterate_devices() is stacking both origin and fast device limits
	 * but discards aren't passed to fast device, so inherit origin's limits.
	 */
	limits->max_discard_sectors = origin_limits->max_discard_sectors;
	limits->max_hw_discard_sectors = origin_limits->max_hw_discard_sectors;
	limits->discard_granularity = origin_limits->discard_granularity;
	limits->discard_alignment = origin_limits->discard_alignment;
	limits->discard_misaligned = origin_limits->discard_misaligned;
}

static void cache_io_hints(struct dm_target *ti, struct queue_limits *limits)
{
	struct cache *cache = ti->private;
	uint64_t io_opt_sectors = limits->io_opt >> SECTOR_SHIFT;

	/*
	 * If the system-determined stacked limits are compatible with the
	 * cache's blocksize (io_opt is a factor) do not override them.
	 */
	if (io_opt_sectors < cache->sectors_per_block ||
	    do_div(io_opt_sectors, cache->sectors_per_block)) {
		blk_limits_io_min(limits, cache->sectors_per_block << SECTOR_SHIFT);
		blk_limits_io_opt(limits, cache->sectors_per_block << SECTOR_SHIFT);
	}

	disable_passdown_if_not_supported(cache);
	set_discard_limits(cache, limits);
}

/*----------------------------------------------------------------*/

static struct target_type cache_target = {
	.name = "cache",
	.version = {2, 2, 0},
	.module = THIS_MODULE,
	.ctr = cache_ctr,
	.dtr = cache_dtr,
	.map = cache_map,
	.end_io = cache_end_io,
	.postsuspend = cache_postsuspend,
	.preresume = cache_preresume,
	.resume = cache_resume,
	.status = cache_status,
	.message = cache_message,
	.iterate_devices = cache_iterate_devices,
	.io_hints = cache_io_hints,
};

static int __init dm_cache_init(void)
{
	int r;

	migration_cache = KMEM_CACHE(dm_cache_migration, 0);
	if (!migration_cache)
		return -ENOMEM;

	r = dm_register_target(&cache_target);
	if (r) {
		DMERR("cache target registration failed: %d", r);
		kmem_cache_destroy(migration_cache);
		return r;
	}

	return 0;
}

static void __exit dm_cache_exit(void)
{
	dm_unregister_target(&cache_target);
	kmem_cache_destroy(migration_cache);
}

module_init(dm_cache_init);
module_exit(dm_cache_exit);

MODULE_DESCRIPTION(DM_NAME " cache target");
MODULE_AUTHOR("Joe Thornber <ejt@redhat.com>");
MODULE_LICENSE("GPL");<|MERGE_RESOLUTION|>--- conflicted
+++ resolved
@@ -40,80 +40,6 @@
 
 /*----------------------------------------------------------------*/
 
-<<<<<<< HEAD
-struct io_tracker {
-	spinlock_t lock;
-
-	/*
-	 * Sectors of in-flight IO.
-	 */
-	sector_t in_flight;
-
-	/*
-	 * The time, in jiffies, when this device became idle (if it is
-	 * indeed idle).
-	 */
-	unsigned long idle_time;
-	unsigned long last_update_time;
-};
-
-static void iot_init(struct io_tracker *iot)
-{
-	spin_lock_init(&iot->lock);
-	iot->in_flight = 0ul;
-	iot->idle_time = 0ul;
-	iot->last_update_time = jiffies;
-}
-
-static bool __iot_idle_for(struct io_tracker *iot, unsigned long jifs)
-{
-	if (iot->in_flight)
-		return false;
-
-	return time_after(jiffies, iot->idle_time + jifs);
-}
-
-static bool iot_idle_for(struct io_tracker *iot, unsigned long jifs)
-{
-	bool r;
-
-	spin_lock_irq(&iot->lock);
-	r = __iot_idle_for(iot, jifs);
-	spin_unlock_irq(&iot->lock);
-
-	return r;
-}
-
-static void iot_io_begin(struct io_tracker *iot, sector_t len)
-{
-	spin_lock_irq(&iot->lock);
-	iot->in_flight += len;
-	spin_unlock_irq(&iot->lock);
-}
-
-static void __iot_io_end(struct io_tracker *iot, sector_t len)
-{
-	if (!len)
-		return;
-
-	iot->in_flight -= len;
-	if (!iot->in_flight)
-		iot->idle_time = jiffies;
-}
-
-static void iot_io_end(struct io_tracker *iot, sector_t len)
-{
-	unsigned long flags;
-
-	spin_lock_irqsave(&iot->lock, flags);
-	__iot_io_end(iot, len);
-	spin_unlock_irqrestore(&iot->lock, flags);
-}
-
-/*----------------------------------------------------------------*/
-
-=======
->>>>>>> 7d2a07b7
 /*
  * Represents a chunk of future work.  'input' allows continuations to pass
  * values between themselves, typically error values.
