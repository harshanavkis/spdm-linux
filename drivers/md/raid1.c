// SPDX-License-Identifier: GPL-2.0-or-later
/*
 * raid1.c : Multiple Devices driver for Linux
 *
 * Copyright (C) 1999, 2000, 2001 Ingo Molnar, Red Hat
 *
 * Copyright (C) 1996, 1997, 1998 Ingo Molnar, Miguel de Icaza, Gadi Oxman
 *
 * RAID-1 management functions.
 *
 * Better read-balancing code written by Mika Kuoppala <miku@iki.fi>, 2000
 *
 * Fixes to reconstruction by Jakob Østergaard" <jakob@ostenfeld.dk>
 * Various fixes by Neil Brown <neilb@cse.unsw.edu.au>
 *
 * Changes by Peter T. Breuer <ptb@it.uc3m.es> 31/1/2003 to support
 * bitmapped intelligence in resync:
 *
 *      - bitmap marked during normal i/o
 *      - bitmap used to skip nondirty blocks during sync
 *
 * Additions to bitmap code, (C) 2003-2004 Paul Clements, SteelEye Technology:
 * - persistent bitmap code
 */

#include <linux/slab.h>
#include <linux/delay.h>
#include <linux/blkdev.h>
#include <linux/module.h>
#include <linux/seq_file.h>
#include <linux/ratelimit.h>
#include <linux/interval_tree_generic.h>

#include <trace/events/block.h>

#include "md.h"
#include "raid1.h"
#include "md-bitmap.h"

#define UNSUPPORTED_MDDEV_FLAGS		\
	((1L << MD_HAS_JOURNAL) |	\
	 (1L << MD_JOURNAL_CLEAN) |	\
	 (1L << MD_HAS_PPL) |		\
	 (1L << MD_HAS_MULTIPLE_PPLS))

static void allow_barrier(struct r1conf *conf, sector_t sector_nr);
static void lower_barrier(struct r1conf *conf, sector_t sector_nr);

#define raid1_log(md, fmt, args...)				\
	do { if ((md)->queue) blk_add_trace_msg((md)->queue, "raid1 " fmt, ##args); } while (0)

#include "raid1-10.c"

#define START(node) ((node)->start)
#define LAST(node) ((node)->last)
INTERVAL_TREE_DEFINE(struct serial_info, node, sector_t, _subtree_last,
		     START, LAST, static inline, raid1_rb);

static int check_and_add_serial(struct md_rdev *rdev, struct r1bio *r1_bio,
				struct serial_info *si, int idx)
{
	unsigned long flags;
	int ret = 0;
	sector_t lo = r1_bio->sector;
	sector_t hi = lo + r1_bio->sectors;
	struct serial_in_rdev *serial = &rdev->serial[idx];

	spin_lock_irqsave(&serial->serial_lock, flags);
	/* collision happened */
	if (raid1_rb_iter_first(&serial->serial_rb, lo, hi))
		ret = -EBUSY;
	else {
		si->start = lo;
		si->last = hi;
		raid1_rb_insert(si, &serial->serial_rb);
	}
	spin_unlock_irqrestore(&serial->serial_lock, flags);

	return ret;
}

static void wait_for_serialization(struct md_rdev *rdev, struct r1bio *r1_bio)
<<<<<<< HEAD
{
	struct mddev *mddev = rdev->mddev;
	struct serial_info *si;
	int idx = sector_to_idx(r1_bio->sector);
	struct serial_in_rdev *serial = &rdev->serial[idx];

	if (WARN_ON(!mddev->serial_info_pool))
		return;
	si = mempool_alloc(mddev->serial_info_pool, GFP_NOIO);
	wait_event(serial->serial_io_wait,
		   check_and_add_serial(rdev, r1_bio, si, idx) == 0);
}

static void remove_serial(struct md_rdev *rdev, sector_t lo, sector_t hi)
{
=======
{
	struct mddev *mddev = rdev->mddev;
	struct serial_info *si;
	int idx = sector_to_idx(r1_bio->sector);
	struct serial_in_rdev *serial = &rdev->serial[idx];

	if (WARN_ON(!mddev->serial_info_pool))
		return;
	si = mempool_alloc(mddev->serial_info_pool, GFP_NOIO);
	wait_event(serial->serial_io_wait,
		   check_and_add_serial(rdev, r1_bio, si, idx) == 0);
}

static void remove_serial(struct md_rdev *rdev, sector_t lo, sector_t hi)
{
>>>>>>> 7d2a07b7
	struct serial_info *si;
	unsigned long flags;
	int found = 0;
	struct mddev *mddev = rdev->mddev;
	int idx = sector_to_idx(lo);
	struct serial_in_rdev *serial = &rdev->serial[idx];

	spin_lock_irqsave(&serial->serial_lock, flags);
	for (si = raid1_rb_iter_first(&serial->serial_rb, lo, hi);
	     si; si = raid1_rb_iter_next(si, lo, hi)) {
		if (si->start == lo && si->last == hi) {
			raid1_rb_remove(si, &serial->serial_rb);
			mempool_free(si, mddev->serial_info_pool);
			found = 1;
			break;
		}
	}
	if (!found)
		WARN(1, "The write IO is not recorded for serialization\n");
	spin_unlock_irqrestore(&serial->serial_lock, flags);
	wake_up(&serial->serial_io_wait);
}

/*
 * for resync bio, r1bio pointer can be retrieved from the per-bio
 * 'struct resync_pages'.
 */
static inline struct r1bio *get_resync_r1bio(struct bio *bio)
{
	return get_resync_pages(bio)->raid_bio;
}

static void * r1bio_pool_alloc(gfp_t gfp_flags, void *data)
{
	struct pool_info *pi = data;
	int size = offsetof(struct r1bio, bios[pi->raid_disks]);

	/* allocate a r1bio with room for raid_disks entries in the bios array */
	return kzalloc(size, gfp_flags);
}

#define RESYNC_DEPTH 32
#define RESYNC_SECTORS (RESYNC_BLOCK_SIZE >> 9)
#define RESYNC_WINDOW (RESYNC_BLOCK_SIZE * RESYNC_DEPTH)
#define RESYNC_WINDOW_SECTORS (RESYNC_WINDOW >> 9)
#define CLUSTER_RESYNC_WINDOW (16 * RESYNC_WINDOW)
#define CLUSTER_RESYNC_WINDOW_SECTORS (CLUSTER_RESYNC_WINDOW >> 9)

static void * r1buf_pool_alloc(gfp_t gfp_flags, void *data)
{
	struct pool_info *pi = data;
	struct r1bio *r1_bio;
	struct bio *bio;
	int need_pages;
	int j;
	struct resync_pages *rps;

	r1_bio = r1bio_pool_alloc(gfp_flags, pi);
	if (!r1_bio)
		return NULL;

	rps = kmalloc_array(pi->raid_disks, sizeof(struct resync_pages),
			    gfp_flags);
	if (!rps)
		goto out_free_r1bio;

	/*
	 * Allocate bios : 1 for reading, n-1 for writing
	 */
	for (j = pi->raid_disks ; j-- ; ) {
		bio = bio_kmalloc(gfp_flags, RESYNC_PAGES);
		if (!bio)
			goto out_free_bio;
		r1_bio->bios[j] = bio;
	}
	/*
	 * Allocate RESYNC_PAGES data pages and attach them to
	 * the first bio.
	 * If this is a user-requested check/repair, allocate
	 * RESYNC_PAGES for each bio.
	 */
	if (test_bit(MD_RECOVERY_REQUESTED, &pi->mddev->recovery))
		need_pages = pi->raid_disks;
	else
		need_pages = 1;
	for (j = 0; j < pi->raid_disks; j++) {
		struct resync_pages *rp = &rps[j];

		bio = r1_bio->bios[j];

		if (j < need_pages) {
			if (resync_alloc_pages(rp, gfp_flags))
				goto out_free_pages;
		} else {
			memcpy(rp, &rps[0], sizeof(*rp));
			resync_get_all_pages(rp);
		}

		rp->raid_bio = r1_bio;
		bio->bi_private = rp;
	}

	r1_bio->master_bio = NULL;

	return r1_bio;

out_free_pages:
	while (--j >= 0)
		resync_free_pages(&rps[j]);

out_free_bio:
	while (++j < pi->raid_disks)
		bio_put(r1_bio->bios[j]);
	kfree(rps);

out_free_r1bio:
	rbio_pool_free(r1_bio, data);
	return NULL;
}

static void r1buf_pool_free(void *__r1_bio, void *data)
{
	struct pool_info *pi = data;
	int i;
	struct r1bio *r1bio = __r1_bio;
	struct resync_pages *rp = NULL;

	for (i = pi->raid_disks; i--; ) {
		rp = get_resync_pages(r1bio->bios[i]);
		resync_free_pages(rp);
		bio_put(r1bio->bios[i]);
	}

	/* resync pages array stored in the 1st bio's .bi_private */
	kfree(rp);

	rbio_pool_free(r1bio, data);
}

static void put_all_bios(struct r1conf *conf, struct r1bio *r1_bio)
{
	int i;

	for (i = 0; i < conf->raid_disks * 2; i++) {
		struct bio **bio = r1_bio->bios + i;
		if (!BIO_SPECIAL(*bio))
			bio_put(*bio);
		*bio = NULL;
	}
}

static void free_r1bio(struct r1bio *r1_bio)
{
	struct r1conf *conf = r1_bio->mddev->private;

	put_all_bios(conf, r1_bio);
	mempool_free(r1_bio, &conf->r1bio_pool);
}

static void put_buf(struct r1bio *r1_bio)
{
	struct r1conf *conf = r1_bio->mddev->private;
	sector_t sect = r1_bio->sector;
	int i;

	for (i = 0; i < conf->raid_disks * 2; i++) {
		struct bio *bio = r1_bio->bios[i];
		if (bio->bi_end_io)
			rdev_dec_pending(conf->mirrors[i].rdev, r1_bio->mddev);
	}

	mempool_free(r1_bio, &conf->r1buf_pool);

	lower_barrier(conf, sect);
}

static void reschedule_retry(struct r1bio *r1_bio)
{
	unsigned long flags;
	struct mddev *mddev = r1_bio->mddev;
	struct r1conf *conf = mddev->private;
	int idx;

	idx = sector_to_idx(r1_bio->sector);
	spin_lock_irqsave(&conf->device_lock, flags);
	list_add(&r1_bio->retry_list, &conf->retry_list);
	atomic_inc(&conf->nr_queued[idx]);
	spin_unlock_irqrestore(&conf->device_lock, flags);

	wake_up(&conf->wait_barrier);
	md_wakeup_thread(mddev->thread);
}

/*
 * raid_end_bio_io() is called when we have finished servicing a mirrored
 * operation and are ready to return a success/failure code to the buffer
 * cache layer.
 */
static void call_bio_endio(struct r1bio *r1_bio)
{
	struct bio *bio = r1_bio->master_bio;

	if (!test_bit(R1BIO_Uptodate, &r1_bio->state))
		bio->bi_status = BLK_STS_IOERR;

	if (blk_queue_io_stat(bio->bi_bdev->bd_disk->queue))
		bio_end_io_acct(bio, r1_bio->start_time);
	bio_endio(bio);
}

static void raid_end_bio_io(struct r1bio *r1_bio)
{
	struct bio *bio = r1_bio->master_bio;
	struct r1conf *conf = r1_bio->mddev->private;

	/* if nobody has done the final endio yet, do it now */
	if (!test_and_set_bit(R1BIO_Returned, &r1_bio->state)) {
		pr_debug("raid1: sync end %s on sectors %llu-%llu\n",
			 (bio_data_dir(bio) == WRITE) ? "write" : "read",
			 (unsigned long long) bio->bi_iter.bi_sector,
			 (unsigned long long) bio_end_sector(bio) - 1);

		call_bio_endio(r1_bio);
	}
	/*
	 * Wake up any possible resync thread that waits for the device
	 * to go idle.  All I/Os, even write-behind writes, are done.
	 */
	allow_barrier(conf, r1_bio->sector);

	free_r1bio(r1_bio);
}

/*
 * Update disk head position estimator based on IRQ completion info.
 */
static inline void update_head_pos(int disk, struct r1bio *r1_bio)
{
	struct r1conf *conf = r1_bio->mddev->private;

	conf->mirrors[disk].head_position =
		r1_bio->sector + (r1_bio->sectors);
}

/*
 * Find the disk number which triggered given bio
 */
static int find_bio_disk(struct r1bio *r1_bio, struct bio *bio)
{
	int mirror;
	struct r1conf *conf = r1_bio->mddev->private;
	int raid_disks = conf->raid_disks;

	for (mirror = 0; mirror < raid_disks * 2; mirror++)
		if (r1_bio->bios[mirror] == bio)
			break;

	BUG_ON(mirror == raid_disks * 2);
	update_head_pos(mirror, r1_bio);

	return mirror;
}

static void raid1_end_read_request(struct bio *bio)
{
	int uptodate = !bio->bi_status;
	struct r1bio *r1_bio = bio->bi_private;
	struct r1conf *conf = r1_bio->mddev->private;
	struct md_rdev *rdev = conf->mirrors[r1_bio->read_disk].rdev;

	/*
	 * this branch is our 'one mirror IO has finished' event handler:
	 */
	update_head_pos(r1_bio->read_disk, r1_bio);

	if (uptodate)
		set_bit(R1BIO_Uptodate, &r1_bio->state);
	else if (test_bit(FailFast, &rdev->flags) &&
		 test_bit(R1BIO_FailFast, &r1_bio->state))
		/* This was a fail-fast read so we definitely
		 * want to retry */
		;
	else {
		/* If all other devices have failed, we want to return
		 * the error upwards rather than fail the last device.
		 * Here we redefine "uptodate" to mean "Don't want to retry"
		 */
		unsigned long flags;
		spin_lock_irqsave(&conf->device_lock, flags);
		if (r1_bio->mddev->degraded == conf->raid_disks ||
		    (r1_bio->mddev->degraded == conf->raid_disks-1 &&
		     test_bit(In_sync, &rdev->flags)))
			uptodate = 1;
		spin_unlock_irqrestore(&conf->device_lock, flags);
	}

	if (uptodate) {
		raid_end_bio_io(r1_bio);
		rdev_dec_pending(rdev, conf->mddev);
	} else {
		/*
		 * oops, read error:
		 */
		char b[BDEVNAME_SIZE];
		pr_err_ratelimited("md/raid1:%s: %s: rescheduling sector %llu\n",
				   mdname(conf->mddev),
				   bdevname(rdev->bdev, b),
				   (unsigned long long)r1_bio->sector);
		set_bit(R1BIO_ReadError, &r1_bio->state);
		reschedule_retry(r1_bio);
		/* don't drop the reference on read_disk yet */
	}
}

static void close_write(struct r1bio *r1_bio)
{
	/* it really is the end of this request */
	if (test_bit(R1BIO_BehindIO, &r1_bio->state)) {
		bio_free_pages(r1_bio->behind_master_bio);
		bio_put(r1_bio->behind_master_bio);
		r1_bio->behind_master_bio = NULL;
	}
	/* clear the bitmap if all writes complete successfully */
	md_bitmap_endwrite(r1_bio->mddev->bitmap, r1_bio->sector,
			   r1_bio->sectors,
			   !test_bit(R1BIO_Degraded, &r1_bio->state),
			   test_bit(R1BIO_BehindIO, &r1_bio->state));
	md_write_end(r1_bio->mddev);
}

static void r1_bio_write_done(struct r1bio *r1_bio)
{
	if (!atomic_dec_and_test(&r1_bio->remaining))
		return;

	if (test_bit(R1BIO_WriteError, &r1_bio->state))
		reschedule_retry(r1_bio);
	else {
		close_write(r1_bio);
		if (test_bit(R1BIO_MadeGood, &r1_bio->state))
			reschedule_retry(r1_bio);
		else
			raid_end_bio_io(r1_bio);
	}
}

static void raid1_end_write_request(struct bio *bio)
{
	struct r1bio *r1_bio = bio->bi_private;
	int behind = test_bit(R1BIO_BehindIO, &r1_bio->state);
	struct r1conf *conf = r1_bio->mddev->private;
	struct bio *to_put = NULL;
	int mirror = find_bio_disk(r1_bio, bio);
	struct md_rdev *rdev = conf->mirrors[mirror].rdev;
	bool discard_error;
	sector_t lo = r1_bio->sector;
	sector_t hi = r1_bio->sector + r1_bio->sectors;

	discard_error = bio->bi_status && bio_op(bio) == REQ_OP_DISCARD;

	/*
	 * 'one mirror IO has finished' event handler:
	 */
	if (bio->bi_status && !discard_error) {
		set_bit(WriteErrorSeen,	&rdev->flags);
		if (!test_and_set_bit(WantReplacement, &rdev->flags))
			set_bit(MD_RECOVERY_NEEDED, &
				conf->mddev->recovery);

		if (test_bit(FailFast, &rdev->flags) &&
		    (bio->bi_opf & MD_FAILFAST) &&
		    /* We never try FailFast to WriteMostly devices */
		    !test_bit(WriteMostly, &rdev->flags)) {
			md_error(r1_bio->mddev, rdev);
		}

		/*
		 * When the device is faulty, it is not necessary to
		 * handle write error.
<<<<<<< HEAD
		 * For failfast, this is the only remaining device,
		 * We need to retry the write without FailFast.
=======
>>>>>>> 7d2a07b7
		 */
		if (!test_bit(Faulty, &rdev->flags))
			set_bit(R1BIO_WriteError, &r1_bio->state);
		else {
			/* Fail the request */
			set_bit(R1BIO_Degraded, &r1_bio->state);
			/* Finished with this branch */
			r1_bio->bios[mirror] = NULL;
			to_put = bio;
		}
	} else {
		/*
		 * Set R1BIO_Uptodate in our master bio, so that we
		 * will return a good error code for to the higher
		 * levels even if IO on some other mirrored buffer
		 * fails.
		 *
		 * The 'master' represents the composite IO operation
		 * to user-side. So if something waits for IO, then it
		 * will wait for the 'master' bio.
		 */
		sector_t first_bad;
		int bad_sectors;

		r1_bio->bios[mirror] = NULL;
		to_put = bio;
		/*
		 * Do not set R1BIO_Uptodate if the current device is
		 * rebuilding or Faulty. This is because we cannot use
		 * such device for properly reading the data back (we could
		 * potentially use it, if the current write would have felt
		 * before rdev->recovery_offset, but for simplicity we don't
		 * check this here.
		 */
		if (test_bit(In_sync, &rdev->flags) &&
		    !test_bit(Faulty, &rdev->flags))
			set_bit(R1BIO_Uptodate, &r1_bio->state);

		/* Maybe we can clear some bad blocks. */
		if (is_badblock(rdev, r1_bio->sector, r1_bio->sectors,
				&first_bad, &bad_sectors) && !discard_error) {
			r1_bio->bios[mirror] = IO_MADE_GOOD;
			set_bit(R1BIO_MadeGood, &r1_bio->state);
		}
	}

	if (behind) {
		if (test_bit(CollisionCheck, &rdev->flags))
			remove_serial(rdev, lo, hi);
		if (test_bit(WriteMostly, &rdev->flags))
			atomic_dec(&r1_bio->behind_remaining);

		/*
		 * In behind mode, we ACK the master bio once the I/O
		 * has safely reached all non-writemostly
		 * disks. Setting the Returned bit ensures that this
		 * gets done only once -- we don't ever want to return
		 * -EIO here, instead we'll wait
		 */
		if (atomic_read(&r1_bio->behind_remaining) >= (atomic_read(&r1_bio->remaining)-1) &&
		    test_bit(R1BIO_Uptodate, &r1_bio->state)) {
			/* Maybe we can return now */
			if (!test_and_set_bit(R1BIO_Returned, &r1_bio->state)) {
				struct bio *mbio = r1_bio->master_bio;
				pr_debug("raid1: behind end write sectors"
					 " %llu-%llu\n",
					 (unsigned long long) mbio->bi_iter.bi_sector,
					 (unsigned long long) bio_end_sector(mbio) - 1);
				call_bio_endio(r1_bio);
			}
		}
	} else if (rdev->mddev->serialize_policy)
		remove_serial(rdev, lo, hi);
	if (r1_bio->bios[mirror] == NULL)
		rdev_dec_pending(rdev, conf->mddev);

	/*
	 * Let's see if all mirrored write operations have finished
	 * already.
	 */
	r1_bio_write_done(r1_bio);

	if (to_put)
		bio_put(to_put);
}

static sector_t align_to_barrier_unit_end(sector_t start_sector,
					  sector_t sectors)
{
	sector_t len;

	WARN_ON(sectors == 0);
	/*
	 * len is the number of sectors from start_sector to end of the
	 * barrier unit which start_sector belongs to.
	 */
	len = round_up(start_sector + 1, BARRIER_UNIT_SECTOR_SIZE) -
	      start_sector;

	if (len > sectors)
		len = sectors;

	return len;
}

/*
 * This routine returns the disk from which the requested read should
 * be done. There is a per-array 'next expected sequential IO' sector
 * number - if this matches on the next IO then we use the last disk.
 * There is also a per-disk 'last know head position' sector that is
 * maintained from IRQ contexts, both the normal and the resync IO
 * completion handlers update this position correctly. If there is no
 * perfect sequential match then we pick the disk whose head is closest.
 *
 * If there are 2 mirrors in the same 2 devices, performance degrades
 * because position is mirror, not device based.
 *
 * The rdev for the device selected will have nr_pending incremented.
 */
static int read_balance(struct r1conf *conf, struct r1bio *r1_bio, int *max_sectors)
{
	const sector_t this_sector = r1_bio->sector;
	int sectors;
	int best_good_sectors;
	int best_disk, best_dist_disk, best_pending_disk;
	int has_nonrot_disk;
	int disk;
	sector_t best_dist;
	unsigned int min_pending;
	struct md_rdev *rdev;
	int choose_first;
	int choose_next_idle;

	rcu_read_lock();
	/*
	 * Check if we can balance. We can balance on the whole
	 * device if no resync is going on, or below the resync window.
	 * We take the first readable disk when above the resync window.
	 */
 retry:
	sectors = r1_bio->sectors;
	best_disk = -1;
	best_dist_disk = -1;
	best_dist = MaxSector;
	best_pending_disk = -1;
	min_pending = UINT_MAX;
	best_good_sectors = 0;
	has_nonrot_disk = 0;
	choose_next_idle = 0;
	clear_bit(R1BIO_FailFast, &r1_bio->state);

	if ((conf->mddev->recovery_cp < this_sector + sectors) ||
	    (mddev_is_clustered(conf->mddev) &&
	    md_cluster_ops->area_resyncing(conf->mddev, READ, this_sector,
		    this_sector + sectors)))
		choose_first = 1;
	else
		choose_first = 0;

	for (disk = 0 ; disk < conf->raid_disks * 2 ; disk++) {
		sector_t dist;
		sector_t first_bad;
		int bad_sectors;
		unsigned int pending;
		bool nonrot;

		rdev = rcu_dereference(conf->mirrors[disk].rdev);
		if (r1_bio->bios[disk] == IO_BLOCKED
		    || rdev == NULL
		    || test_bit(Faulty, &rdev->flags))
			continue;
		if (!test_bit(In_sync, &rdev->flags) &&
		    rdev->recovery_offset < this_sector + sectors)
			continue;
		if (test_bit(WriteMostly, &rdev->flags)) {
			/* Don't balance among write-mostly, just
			 * use the first as a last resort */
			if (best_dist_disk < 0) {
				if (is_badblock(rdev, this_sector, sectors,
						&first_bad, &bad_sectors)) {
					if (first_bad <= this_sector)
						/* Cannot use this */
						continue;
					best_good_sectors = first_bad - this_sector;
				} else
					best_good_sectors = sectors;
				best_dist_disk = disk;
				best_pending_disk = disk;
			}
			continue;
		}
		/* This is a reasonable device to use.  It might
		 * even be best.
		 */
		if (is_badblock(rdev, this_sector, sectors,
				&first_bad, &bad_sectors)) {
			if (best_dist < MaxSector)
				/* already have a better device */
				continue;
			if (first_bad <= this_sector) {
				/* cannot read here. If this is the 'primary'
				 * device, then we must not read beyond
				 * bad_sectors from another device..
				 */
				bad_sectors -= (this_sector - first_bad);
				if (choose_first && sectors > bad_sectors)
					sectors = bad_sectors;
				if (best_good_sectors > sectors)
					best_good_sectors = sectors;

			} else {
				sector_t good_sectors = first_bad - this_sector;
				if (good_sectors > best_good_sectors) {
					best_good_sectors = good_sectors;
					best_disk = disk;
				}
				if (choose_first)
					break;
			}
			continue;
		} else {
			if ((sectors > best_good_sectors) && (best_disk >= 0))
				best_disk = -1;
			best_good_sectors = sectors;
		}

		if (best_disk >= 0)
			/* At least two disks to choose from so failfast is OK */
			set_bit(R1BIO_FailFast, &r1_bio->state);

		nonrot = blk_queue_nonrot(bdev_get_queue(rdev->bdev));
		has_nonrot_disk |= nonrot;
		pending = atomic_read(&rdev->nr_pending);
		dist = abs(this_sector - conf->mirrors[disk].head_position);
		if (choose_first) {
			best_disk = disk;
			break;
		}
		/* Don't change to another disk for sequential reads */
		if (conf->mirrors[disk].next_seq_sect == this_sector
		    || dist == 0) {
			int opt_iosize = bdev_io_opt(rdev->bdev) >> 9;
			struct raid1_info *mirror = &conf->mirrors[disk];

			best_disk = disk;
			/*
			 * If buffered sequential IO size exceeds optimal
			 * iosize, check if there is idle disk. If yes, choose
			 * the idle disk. read_balance could already choose an
			 * idle disk before noticing it's a sequential IO in
			 * this disk. This doesn't matter because this disk
			 * will idle, next time it will be utilized after the
			 * first disk has IO size exceeds optimal iosize. In
			 * this way, iosize of the first disk will be optimal
			 * iosize at least. iosize of the second disk might be
			 * small, but not a big deal since when the second disk
			 * starts IO, the first disk is likely still busy.
			 */
			if (nonrot && opt_iosize > 0 &&
			    mirror->seq_start != MaxSector &&
			    mirror->next_seq_sect > opt_iosize &&
			    mirror->next_seq_sect - opt_iosize >=
			    mirror->seq_start) {
				choose_next_idle = 1;
				continue;
			}
			break;
		}

		if (choose_next_idle)
			continue;

		if (min_pending > pending) {
			min_pending = pending;
			best_pending_disk = disk;
		}

		if (dist < best_dist) {
			best_dist = dist;
			best_dist_disk = disk;
		}
	}

	/*
	 * If all disks are rotational, choose the closest disk. If any disk is
	 * non-rotational, choose the disk with less pending request even the
	 * disk is rotational, which might/might not be optimal for raids with
	 * mixed ratation/non-rotational disks depending on workload.
	 */
	if (best_disk == -1) {
		if (has_nonrot_disk || min_pending == 0)
			best_disk = best_pending_disk;
		else
			best_disk = best_dist_disk;
	}

	if (best_disk >= 0) {
		rdev = rcu_dereference(conf->mirrors[best_disk].rdev);
		if (!rdev)
			goto retry;
		atomic_inc(&rdev->nr_pending);
		sectors = best_good_sectors;

		if (conf->mirrors[best_disk].next_seq_sect != this_sector)
			conf->mirrors[best_disk].seq_start = this_sector;

		conf->mirrors[best_disk].next_seq_sect = this_sector + sectors;
	}
	rcu_read_unlock();
	*max_sectors = sectors;

	return best_disk;
}

static void flush_bio_list(struct r1conf *conf, struct bio *bio)
{
	/* flush any pending bitmap writes to disk before proceeding w/ I/O */
	md_bitmap_unplug(conf->mddev->bitmap);
	wake_up(&conf->wait_barrier);

	while (bio) { /* submit pending writes */
		struct bio *next = bio->bi_next;
		struct md_rdev *rdev = (void *)bio->bi_bdev;
		bio->bi_next = NULL;
		bio_set_dev(bio, rdev->bdev);
		if (test_bit(Faulty, &rdev->flags)) {
			bio_io_error(bio);
		} else if (unlikely((bio_op(bio) == REQ_OP_DISCARD) &&
				    !blk_queue_discard(bio->bi_bdev->bd_disk->queue)))
			/* Just ignore it */
			bio_endio(bio);
		else
			submit_bio_noacct(bio);
		bio = next;
		cond_resched();
	}
}

static void flush_pending_writes(struct r1conf *conf)
{
	/* Any writes that have been queued but are awaiting
	 * bitmap updates get flushed here.
	 */
	spin_lock_irq(&conf->device_lock);

	if (conf->pending_bio_list.head) {
		struct blk_plug plug;
		struct bio *bio;

		bio = bio_list_get(&conf->pending_bio_list);
		conf->pending_count = 0;
		spin_unlock_irq(&conf->device_lock);

		/*
		 * As this is called in a wait_event() loop (see freeze_array),
		 * current->state might be TASK_UNINTERRUPTIBLE which will
		 * cause a warning when we prepare to wait again.  As it is
		 * rare that this path is taken, it is perfectly safe to force
		 * us to go around the wait_event() loop again, so the warning
		 * is a false-positive.  Silence the warning by resetting
		 * thread state
		 */
		__set_current_state(TASK_RUNNING);
		blk_start_plug(&plug);
		flush_bio_list(conf, bio);
		blk_finish_plug(&plug);
	} else
		spin_unlock_irq(&conf->device_lock);
}

/* Barriers....
 * Sometimes we need to suspend IO while we do something else,
 * either some resync/recovery, or reconfigure the array.
 * To do this we raise a 'barrier'.
 * The 'barrier' is a counter that can be raised multiple times
 * to count how many activities are happening which preclude
 * normal IO.
 * We can only raise the barrier if there is no pending IO.
 * i.e. if nr_pending == 0.
 * We choose only to raise the barrier if no-one is waiting for the
 * barrier to go down.  This means that as soon as an IO request
 * is ready, no other operations which require a barrier will start
 * until the IO request has had a chance.
 *
 * So: regular IO calls 'wait_barrier'.  When that returns there
 *    is no backgroup IO happening,  It must arrange to call
 *    allow_barrier when it has finished its IO.
 * backgroup IO calls must call raise_barrier.  Once that returns
 *    there is no normal IO happeing.  It must arrange to call
 *    lower_barrier when the particular background IO completes.
 *
 * If resync/recovery is interrupted, returns -EINTR;
 * Otherwise, returns 0.
 */
static int raise_barrier(struct r1conf *conf, sector_t sector_nr)
{
	int idx = sector_to_idx(sector_nr);

	spin_lock_irq(&conf->resync_lock);

	/* Wait until no block IO is waiting */
	wait_event_lock_irq(conf->wait_barrier,
			    !atomic_read(&conf->nr_waiting[idx]),
			    conf->resync_lock);

	/* block any new IO from starting */
	atomic_inc(&conf->barrier[idx]);
	/*
	 * In raise_barrier() we firstly increase conf->barrier[idx] then
	 * check conf->nr_pending[idx]. In _wait_barrier() we firstly
	 * increase conf->nr_pending[idx] then check conf->barrier[idx].
	 * A memory barrier here to make sure conf->nr_pending[idx] won't
	 * be fetched before conf->barrier[idx] is increased. Otherwise
	 * there will be a race between raise_barrier() and _wait_barrier().
	 */
	smp_mb__after_atomic();

	/* For these conditions we must wait:
	 * A: while the array is in frozen state
	 * B: while conf->nr_pending[idx] is not 0, meaning regular I/O
	 *    existing in corresponding I/O barrier bucket.
	 * C: while conf->barrier[idx] >= RESYNC_DEPTH, meaning reaches
	 *    max resync count which allowed on current I/O barrier bucket.
	 */
	wait_event_lock_irq(conf->wait_barrier,
			    (!conf->array_frozen &&
			     !atomic_read(&conf->nr_pending[idx]) &&
			     atomic_read(&conf->barrier[idx]) < RESYNC_DEPTH) ||
				test_bit(MD_RECOVERY_INTR, &conf->mddev->recovery),
			    conf->resync_lock);

	if (test_bit(MD_RECOVERY_INTR, &conf->mddev->recovery)) {
		atomic_dec(&conf->barrier[idx]);
		spin_unlock_irq(&conf->resync_lock);
		wake_up(&conf->wait_barrier);
		return -EINTR;
	}

	atomic_inc(&conf->nr_sync_pending);
	spin_unlock_irq(&conf->resync_lock);

	return 0;
}

static void lower_barrier(struct r1conf *conf, sector_t sector_nr)
{
	int idx = sector_to_idx(sector_nr);

	BUG_ON(atomic_read(&conf->barrier[idx]) <= 0);

	atomic_dec(&conf->barrier[idx]);
	atomic_dec(&conf->nr_sync_pending);
	wake_up(&conf->wait_barrier);
}

static void _wait_barrier(struct r1conf *conf, int idx)
{
	/*
	 * We need to increase conf->nr_pending[idx] very early here,
	 * then raise_barrier() can be blocked when it waits for
	 * conf->nr_pending[idx] to be 0. Then we can avoid holding
	 * conf->resync_lock when there is no barrier raised in same
	 * barrier unit bucket. Also if the array is frozen, I/O
	 * should be blocked until array is unfrozen.
	 */
	atomic_inc(&conf->nr_pending[idx]);
	/*
	 * In _wait_barrier() we firstly increase conf->nr_pending[idx], then
	 * check conf->barrier[idx]. In raise_barrier() we firstly increase
	 * conf->barrier[idx], then check conf->nr_pending[idx]. A memory
	 * barrier is necessary here to make sure conf->barrier[idx] won't be
	 * fetched before conf->nr_pending[idx] is increased. Otherwise there
	 * will be a race between _wait_barrier() and raise_barrier().
	 */
	smp_mb__after_atomic();

	/*
	 * Don't worry about checking two atomic_t variables at same time
	 * here. If during we check conf->barrier[idx], the array is
	 * frozen (conf->array_frozen is 1), and chonf->barrier[idx] is
	 * 0, it is safe to return and make the I/O continue. Because the
	 * array is frozen, all I/O returned here will eventually complete
	 * or be queued, no race will happen. See code comment in
	 * frozen_array().
	 */
	if (!READ_ONCE(conf->array_frozen) &&
	    !atomic_read(&conf->barrier[idx]))
		return;

	/*
	 * After holding conf->resync_lock, conf->nr_pending[idx]
	 * should be decreased before waiting for barrier to drop.
	 * Otherwise, we may encounter a race condition because
	 * raise_barrer() might be waiting for conf->nr_pending[idx]
	 * to be 0 at same time.
	 */
	spin_lock_irq(&conf->resync_lock);
	atomic_inc(&conf->nr_waiting[idx]);
	atomic_dec(&conf->nr_pending[idx]);
	/*
	 * In case freeze_array() is waiting for
	 * get_unqueued_pending() == extra
	 */
	wake_up(&conf->wait_barrier);
	/* Wait for the barrier in same barrier unit bucket to drop. */
	wait_event_lock_irq(conf->wait_barrier,
			    !conf->array_frozen &&
			     !atomic_read(&conf->barrier[idx]),
			    conf->resync_lock);
	atomic_inc(&conf->nr_pending[idx]);
	atomic_dec(&conf->nr_waiting[idx]);
	spin_unlock_irq(&conf->resync_lock);
}

static void wait_read_barrier(struct r1conf *conf, sector_t sector_nr)
{
	int idx = sector_to_idx(sector_nr);

	/*
	 * Very similar to _wait_barrier(). The difference is, for read
	 * I/O we don't need wait for sync I/O, but if the whole array
	 * is frozen, the read I/O still has to wait until the array is
	 * unfrozen. Since there is no ordering requirement with
	 * conf->barrier[idx] here, memory barrier is unnecessary as well.
	 */
	atomic_inc(&conf->nr_pending[idx]);

	if (!READ_ONCE(conf->array_frozen))
		return;

	spin_lock_irq(&conf->resync_lock);
	atomic_inc(&conf->nr_waiting[idx]);
	atomic_dec(&conf->nr_pending[idx]);
	/*
	 * In case freeze_array() is waiting for
	 * get_unqueued_pending() == extra
	 */
	wake_up(&conf->wait_barrier);
	/* Wait for array to be unfrozen */
	wait_event_lock_irq(conf->wait_barrier,
			    !conf->array_frozen,
			    conf->resync_lock);
	atomic_inc(&conf->nr_pending[idx]);
	atomic_dec(&conf->nr_waiting[idx]);
	spin_unlock_irq(&conf->resync_lock);
}

static void wait_barrier(struct r1conf *conf, sector_t sector_nr)
{
	int idx = sector_to_idx(sector_nr);

	_wait_barrier(conf, idx);
}

static void _allow_barrier(struct r1conf *conf, int idx)
{
	atomic_dec(&conf->nr_pending[idx]);
	wake_up(&conf->wait_barrier);
}

static void allow_barrier(struct r1conf *conf, sector_t sector_nr)
{
	int idx = sector_to_idx(sector_nr);

	_allow_barrier(conf, idx);
}

/* conf->resync_lock should be held */
static int get_unqueued_pending(struct r1conf *conf)
{
	int idx, ret;

	ret = atomic_read(&conf->nr_sync_pending);
	for (idx = 0; idx < BARRIER_BUCKETS_NR; idx++)
		ret += atomic_read(&conf->nr_pending[idx]) -
			atomic_read(&conf->nr_queued[idx]);

	return ret;
}

static void freeze_array(struct r1conf *conf, int extra)
{
	/* Stop sync I/O and normal I/O and wait for everything to
	 * go quiet.
	 * This is called in two situations:
	 * 1) management command handlers (reshape, remove disk, quiesce).
	 * 2) one normal I/O request failed.

	 * After array_frozen is set to 1, new sync IO will be blocked at
	 * raise_barrier(), and new normal I/O will blocked at _wait_barrier()
	 * or wait_read_barrier(). The flying I/Os will either complete or be
	 * queued. When everything goes quite, there are only queued I/Os left.

	 * Every flying I/O contributes to a conf->nr_pending[idx], idx is the
	 * barrier bucket index which this I/O request hits. When all sync and
	 * normal I/O are queued, sum of all conf->nr_pending[] will match sum
	 * of all conf->nr_queued[]. But normal I/O failure is an exception,
	 * in handle_read_error(), we may call freeze_array() before trying to
	 * fix the read error. In this case, the error read I/O is not queued,
	 * so get_unqueued_pending() == 1.
	 *
	 * Therefore before this function returns, we need to wait until
	 * get_unqueued_pendings(conf) gets equal to extra. For
	 * normal I/O context, extra is 1, in rested situations extra is 0.
	 */
	spin_lock_irq(&conf->resync_lock);
	conf->array_frozen = 1;
	raid1_log(conf->mddev, "wait freeze");
	wait_event_lock_irq_cmd(
		conf->wait_barrier,
		get_unqueued_pending(conf) == extra,
		conf->resync_lock,
		flush_pending_writes(conf));
	spin_unlock_irq(&conf->resync_lock);
}
static void unfreeze_array(struct r1conf *conf)
{
	/* reverse the effect of the freeze */
	spin_lock_irq(&conf->resync_lock);
	conf->array_frozen = 0;
	spin_unlock_irq(&conf->resync_lock);
	wake_up(&conf->wait_barrier);
}

static void alloc_behind_master_bio(struct r1bio *r1_bio,
					   struct bio *bio)
{
	int size = bio->bi_iter.bi_size;
	unsigned vcnt = (size + PAGE_SIZE - 1) >> PAGE_SHIFT;
	int i = 0;
	struct bio *behind_bio = NULL;

	behind_bio = bio_alloc_bioset(GFP_NOIO, vcnt, &r1_bio->mddev->bio_set);
	if (!behind_bio)
		return;

	/* discard op, we don't support writezero/writesame yet */
	if (!bio_has_data(bio)) {
		behind_bio->bi_iter.bi_size = size;
		goto skip_copy;
	}

	behind_bio->bi_write_hint = bio->bi_write_hint;

	while (i < vcnt && size) {
		struct page *page;
		int len = min_t(int, PAGE_SIZE, size);

		page = alloc_page(GFP_NOIO);
		if (unlikely(!page))
			goto free_pages;

		bio_add_page(behind_bio, page, len, 0);

		size -= len;
		i++;
	}

	bio_copy_data(behind_bio, bio);
skip_copy:
	r1_bio->behind_master_bio = behind_bio;
	set_bit(R1BIO_BehindIO, &r1_bio->state);

	return;

free_pages:
	pr_debug("%dB behind alloc failed, doing sync I/O\n",
		 bio->bi_iter.bi_size);
	bio_free_pages(behind_bio);
	bio_put(behind_bio);
}

struct raid1_plug_cb {
	struct blk_plug_cb	cb;
	struct bio_list		pending;
	int			pending_cnt;
};

static void raid1_unplug(struct blk_plug_cb *cb, bool from_schedule)
{
	struct raid1_plug_cb *plug = container_of(cb, struct raid1_plug_cb,
						  cb);
	struct mddev *mddev = plug->cb.data;
	struct r1conf *conf = mddev->private;
	struct bio *bio;

	if (from_schedule || current->bio_list) {
		spin_lock_irq(&conf->device_lock);
		bio_list_merge(&conf->pending_bio_list, &plug->pending);
		conf->pending_count += plug->pending_cnt;
		spin_unlock_irq(&conf->device_lock);
		wake_up(&conf->wait_barrier);
		md_wakeup_thread(mddev->thread);
		kfree(plug);
		return;
	}

	/* we aren't scheduling, so we can do the write-out directly. */
	bio = bio_list_get(&plug->pending);
	flush_bio_list(conf, bio);
	kfree(plug);
}

static void init_r1bio(struct r1bio *r1_bio, struct mddev *mddev, struct bio *bio)
{
	r1_bio->master_bio = bio;
	r1_bio->sectors = bio_sectors(bio);
	r1_bio->state = 0;
	r1_bio->mddev = mddev;
	r1_bio->sector = bio->bi_iter.bi_sector;
}

static inline struct r1bio *
alloc_r1bio(struct mddev *mddev, struct bio *bio)
{
	struct r1conf *conf = mddev->private;
	struct r1bio *r1_bio;

	r1_bio = mempool_alloc(&conf->r1bio_pool, GFP_NOIO);
	/* Ensure no bio records IO_BLOCKED */
	memset(r1_bio->bios, 0, conf->raid_disks * sizeof(r1_bio->bios[0]));
	init_r1bio(r1_bio, mddev, bio);
	return r1_bio;
}

static void raid1_read_request(struct mddev *mddev, struct bio *bio,
			       int max_read_sectors, struct r1bio *r1_bio)
{
	struct r1conf *conf = mddev->private;
	struct raid1_info *mirror;
	struct bio *read_bio;
	struct bitmap *bitmap = mddev->bitmap;
	const int op = bio_op(bio);
	const unsigned long do_sync = (bio->bi_opf & REQ_SYNC);
	int max_sectors;
	int rdisk;
	bool r1bio_existed = !!r1_bio;
	char b[BDEVNAME_SIZE];

	/*
	 * If r1_bio is set, we are blocking the raid1d thread
	 * so there is a tiny risk of deadlock.  So ask for
	 * emergency memory if needed.
	 */
	gfp_t gfp = r1_bio ? (GFP_NOIO | __GFP_HIGH) : GFP_NOIO;

	if (r1bio_existed) {
		/* Need to get the block device name carefully */
		struct md_rdev *rdev;
		rcu_read_lock();
		rdev = rcu_dereference(conf->mirrors[r1_bio->read_disk].rdev);
		if (rdev)
			bdevname(rdev->bdev, b);
		else
			strcpy(b, "???");
		rcu_read_unlock();
	}

	/*
	 * Still need barrier for READ in case that whole
	 * array is frozen.
	 */
	wait_read_barrier(conf, bio->bi_iter.bi_sector);

	if (!r1_bio)
		r1_bio = alloc_r1bio(mddev, bio);
	else
		init_r1bio(r1_bio, mddev, bio);
	r1_bio->sectors = max_read_sectors;

	/*
	 * make_request() can abort the operation when read-ahead is being
	 * used and no empty request is available.
	 */
	rdisk = read_balance(conf, r1_bio, &max_sectors);

	if (rdisk < 0) {
		/* couldn't find anywhere to read from */
		if (r1bio_existed) {
			pr_crit_ratelimited("md/raid1:%s: %s: unrecoverable I/O read error for block %llu\n",
					    mdname(mddev),
					    b,
					    (unsigned long long)r1_bio->sector);
		}
		raid_end_bio_io(r1_bio);
		return;
	}
	mirror = conf->mirrors + rdisk;

	if (r1bio_existed)
		pr_info_ratelimited("md/raid1:%s: redirecting sector %llu to other mirror: %s\n",
				    mdname(mddev),
				    (unsigned long long)r1_bio->sector,
				    bdevname(mirror->rdev->bdev, b));

	if (test_bit(WriteMostly, &mirror->rdev->flags) &&
	    bitmap) {
		/*
		 * Reading from a write-mostly device must take care not to
		 * over-take any writes that are 'behind'
		 */
		raid1_log(mddev, "wait behind writes");
		wait_event(bitmap->behind_wait,
			   atomic_read(&bitmap->behind_writes) == 0);
	}

	if (max_sectors < bio_sectors(bio)) {
		struct bio *split = bio_split(bio, max_sectors,
					      gfp, &conf->bio_split);
		bio_chain(split, bio);
		submit_bio_noacct(bio);
		bio = split;
		r1_bio->master_bio = bio;
		r1_bio->sectors = max_sectors;
	}

	r1_bio->read_disk = rdisk;

	if (!r1bio_existed && blk_queue_io_stat(bio->bi_bdev->bd_disk->queue))
		r1_bio->start_time = bio_start_io_acct(bio);

	read_bio = bio_clone_fast(bio, gfp, &mddev->bio_set);

	r1_bio->bios[rdisk] = read_bio;

	read_bio->bi_iter.bi_sector = r1_bio->sector +
		mirror->rdev->data_offset;
	bio_set_dev(read_bio, mirror->rdev->bdev);
	read_bio->bi_end_io = raid1_end_read_request;
	bio_set_op_attrs(read_bio, op, do_sync);
	if (test_bit(FailFast, &mirror->rdev->flags) &&
	    test_bit(R1BIO_FailFast, &r1_bio->state))
	        read_bio->bi_opf |= MD_FAILFAST;
	read_bio->bi_private = r1_bio;

	if (mddev->gendisk)
	        trace_block_bio_remap(read_bio, disk_devt(mddev->gendisk),
				      r1_bio->sector);

	submit_bio_noacct(read_bio);
}

static void raid1_write_request(struct mddev *mddev, struct bio *bio,
				int max_write_sectors)
{
	struct r1conf *conf = mddev->private;
	struct r1bio *r1_bio;
	int i, disks;
	struct bitmap *bitmap = mddev->bitmap;
	unsigned long flags;
	struct md_rdev *blocked_rdev;
	struct blk_plug_cb *cb;
	struct raid1_plug_cb *plug = NULL;
	int first_clone;
	int max_sectors;

	if (mddev_is_clustered(mddev) &&
	     md_cluster_ops->area_resyncing(mddev, WRITE,
		     bio->bi_iter.bi_sector, bio_end_sector(bio))) {

		DEFINE_WAIT(w);
		for (;;) {
			prepare_to_wait(&conf->wait_barrier,
					&w, TASK_IDLE);
			if (!md_cluster_ops->area_resyncing(mddev, WRITE,
							bio->bi_iter.bi_sector,
							bio_end_sector(bio)))
				break;
			schedule();
		}
		finish_wait(&conf->wait_barrier, &w);
	}

	/*
	 * Register the new request and wait if the reconstruction
	 * thread has put up a bar for new requests.
	 * Continue immediately if no resync is active currently.
	 */
	wait_barrier(conf, bio->bi_iter.bi_sector);

	r1_bio = alloc_r1bio(mddev, bio);
	r1_bio->sectors = max_write_sectors;

	if (conf->pending_count >= max_queued_requests) {
		md_wakeup_thread(mddev->thread);
		raid1_log(mddev, "wait queued");
		wait_event(conf->wait_barrier,
			   conf->pending_count < max_queued_requests);
	}
	/* first select target devices under rcu_lock and
	 * inc refcount on their rdev.  Record them by setting
	 * bios[x] to bio
	 * If there are known/acknowledged bad blocks on any device on
	 * which we have seen a write error, we want to avoid writing those
	 * blocks.
	 * This potentially requires several writes to write around
	 * the bad blocks.  Each set of writes gets it's own r1bio
	 * with a set of bios attached.
	 */

	disks = conf->raid_disks * 2;
 retry_write:
	blocked_rdev = NULL;
	rcu_read_lock();
	max_sectors = r1_bio->sectors;
	for (i = 0;  i < disks; i++) {
		struct md_rdev *rdev = rcu_dereference(conf->mirrors[i].rdev);
		if (rdev && unlikely(test_bit(Blocked, &rdev->flags))) {
			atomic_inc(&rdev->nr_pending);
			blocked_rdev = rdev;
			break;
		}
		r1_bio->bios[i] = NULL;
		if (!rdev || test_bit(Faulty, &rdev->flags)) {
			if (i < conf->raid_disks)
				set_bit(R1BIO_Degraded, &r1_bio->state);
			continue;
		}

		atomic_inc(&rdev->nr_pending);
		if (test_bit(WriteErrorSeen, &rdev->flags)) {
			sector_t first_bad;
			int bad_sectors;
			int is_bad;

			is_bad = is_badblock(rdev, r1_bio->sector, max_sectors,
					     &first_bad, &bad_sectors);
			if (is_bad < 0) {
				/* mustn't write here until the bad block is
				 * acknowledged*/
				set_bit(BlockedBadBlocks, &rdev->flags);
				blocked_rdev = rdev;
				break;
			}
			if (is_bad && first_bad <= r1_bio->sector) {
				/* Cannot write here at all */
				bad_sectors -= (r1_bio->sector - first_bad);
				if (bad_sectors < max_sectors)
					/* mustn't write more than bad_sectors
					 * to other devices yet
					 */
					max_sectors = bad_sectors;
				rdev_dec_pending(rdev, mddev);
				/* We don't set R1BIO_Degraded as that
				 * only applies if the disk is
				 * missing, so it might be re-added,
				 * and we want to know to recover this
				 * chunk.
				 * In this case the device is here,
				 * and the fact that this chunk is not
				 * in-sync is recorded in the bad
				 * block log
				 */
				continue;
			}
			if (is_bad) {
				int good_sectors = first_bad - r1_bio->sector;
				if (good_sectors < max_sectors)
					max_sectors = good_sectors;
			}
		}
		r1_bio->bios[i] = bio;
	}
	rcu_read_unlock();

	if (unlikely(blocked_rdev)) {
		/* Wait for this device to become unblocked */
		int j;

		for (j = 0; j < i; j++)
			if (r1_bio->bios[j])
				rdev_dec_pending(conf->mirrors[j].rdev, mddev);
		r1_bio->state = 0;
		allow_barrier(conf, bio->bi_iter.bi_sector);
		raid1_log(mddev, "wait rdev %d blocked", blocked_rdev->raid_disk);
		md_wait_for_blocked_rdev(blocked_rdev, mddev);
		wait_barrier(conf, bio->bi_iter.bi_sector);
		goto retry_write;
	}

	if (max_sectors < bio_sectors(bio)) {
		struct bio *split = bio_split(bio, max_sectors,
					      GFP_NOIO, &conf->bio_split);
		bio_chain(split, bio);
		submit_bio_noacct(bio);
		bio = split;
		r1_bio->master_bio = bio;
		r1_bio->sectors = max_sectors;
	}

	if (blk_queue_io_stat(bio->bi_bdev->bd_disk->queue))
		r1_bio->start_time = bio_start_io_acct(bio);
	atomic_set(&r1_bio->remaining, 1);
	atomic_set(&r1_bio->behind_remaining, 0);

	first_clone = 1;

	for (i = 0; i < disks; i++) {
		struct bio *mbio = NULL;
		struct md_rdev *rdev = conf->mirrors[i].rdev;
		if (!r1_bio->bios[i])
			continue;

		if (first_clone) {
			/* do behind I/O ?
			 * Not if there are too many, or cannot
			 * allocate memory, or a reader on WriteMostly
			 * is waiting for behind writes to flush */
			if (bitmap &&
			    (atomic_read(&bitmap->behind_writes)
			     < mddev->bitmap_info.max_write_behind) &&
			    !waitqueue_active(&bitmap->behind_wait)) {
				alloc_behind_master_bio(r1_bio, bio);
			}

			md_bitmap_startwrite(bitmap, r1_bio->sector, r1_bio->sectors,
					     test_bit(R1BIO_BehindIO, &r1_bio->state));
			first_clone = 0;
		}

		if (r1_bio->behind_master_bio)
			mbio = bio_clone_fast(r1_bio->behind_master_bio,
					      GFP_NOIO, &mddev->bio_set);
		else
			mbio = bio_clone_fast(bio, GFP_NOIO, &mddev->bio_set);

		if (r1_bio->behind_master_bio) {
			if (test_bit(CollisionCheck, &rdev->flags))
				wait_for_serialization(rdev, r1_bio);
			if (test_bit(WriteMostly, &rdev->flags))
				atomic_inc(&r1_bio->behind_remaining);
		} else if (mddev->serialize_policy)
			wait_for_serialization(rdev, r1_bio);

		r1_bio->bios[i] = mbio;

		mbio->bi_iter.bi_sector	= (r1_bio->sector +
				   conf->mirrors[i].rdev->data_offset);
		bio_set_dev(mbio, conf->mirrors[i].rdev->bdev);
		mbio->bi_end_io	= raid1_end_write_request;
		mbio->bi_opf = bio_op(bio) | (bio->bi_opf & (REQ_SYNC | REQ_FUA));
		if (test_bit(FailFast, &conf->mirrors[i].rdev->flags) &&
		    !test_bit(WriteMostly, &conf->mirrors[i].rdev->flags) &&
		    conf->raid_disks - mddev->degraded > 1)
			mbio->bi_opf |= MD_FAILFAST;
		mbio->bi_private = r1_bio;

		atomic_inc(&r1_bio->remaining);

		if (mddev->gendisk)
			trace_block_bio_remap(mbio, disk_devt(mddev->gendisk),
					      r1_bio->sector);
		/* flush_pending_writes() needs access to the rdev so...*/
		mbio->bi_bdev = (void *)conf->mirrors[i].rdev;

		cb = blk_check_plugged(raid1_unplug, mddev, sizeof(*plug));
		if (cb)
			plug = container_of(cb, struct raid1_plug_cb, cb);
		else
			plug = NULL;
		if (plug) {
			bio_list_add(&plug->pending, mbio);
			plug->pending_cnt++;
		} else {
			spin_lock_irqsave(&conf->device_lock, flags);
			bio_list_add(&conf->pending_bio_list, mbio);
			conf->pending_count++;
			spin_unlock_irqrestore(&conf->device_lock, flags);
			md_wakeup_thread(mddev->thread);
		}
	}

	r1_bio_write_done(r1_bio);

	/* In case raid1d snuck in to freeze_array */
	wake_up(&conf->wait_barrier);
}

static bool raid1_make_request(struct mddev *mddev, struct bio *bio)
{
	sector_t sectors;

	if (unlikely(bio->bi_opf & REQ_PREFLUSH)
	    && md_flush_request(mddev, bio))
		return true;

	/*
	 * There is a limit to the maximum size, but
	 * the read/write handler might find a lower limit
	 * due to bad blocks.  To avoid multiple splits,
	 * we pass the maximum number of sectors down
	 * and let the lower level perform the split.
	 */
	sectors = align_to_barrier_unit_end(
		bio->bi_iter.bi_sector, bio_sectors(bio));

	if (bio_data_dir(bio) == READ)
		raid1_read_request(mddev, bio, sectors, NULL);
	else {
		if (!md_write_start(mddev,bio))
			return false;
		raid1_write_request(mddev, bio, sectors);
	}
	return true;
}

static void raid1_status(struct seq_file *seq, struct mddev *mddev)
{
	struct r1conf *conf = mddev->private;
	int i;

	seq_printf(seq, " [%d/%d] [", conf->raid_disks,
		   conf->raid_disks - mddev->degraded);
	rcu_read_lock();
	for (i = 0; i < conf->raid_disks; i++) {
		struct md_rdev *rdev = rcu_dereference(conf->mirrors[i].rdev);
		seq_printf(seq, "%s",
			   rdev && test_bit(In_sync, &rdev->flags) ? "U" : "_");
	}
	rcu_read_unlock();
	seq_printf(seq, "]");
}

static void raid1_error(struct mddev *mddev, struct md_rdev *rdev)
{
	char b[BDEVNAME_SIZE];
	struct r1conf *conf = mddev->private;
	unsigned long flags;

	/*
	 * If it is not operational, then we have already marked it as dead
	 * else if it is the last working disks with "fail_last_dev == false",
	 * ignore the error, let the next level up know.
	 * else mark the drive as failed
	 */
	spin_lock_irqsave(&conf->device_lock, flags);
	if (test_bit(In_sync, &rdev->flags) && !mddev->fail_last_dev
	    && (conf->raid_disks - mddev->degraded) == 1) {
		/*
		 * Don't fail the drive, act as though we were just a
		 * normal single drive.
		 * However don't try a recovery from this drive as
		 * it is very likely to fail.
		 */
		conf->recovery_disabled = mddev->recovery_disabled;
		spin_unlock_irqrestore(&conf->device_lock, flags);
		return;
	}
	set_bit(Blocked, &rdev->flags);
	if (test_and_clear_bit(In_sync, &rdev->flags))
		mddev->degraded++;
	set_bit(Faulty, &rdev->flags);
	spin_unlock_irqrestore(&conf->device_lock, flags);
	/*
	 * if recovery is running, make sure it aborts.
	 */
	set_bit(MD_RECOVERY_INTR, &mddev->recovery);
	set_mask_bits(&mddev->sb_flags, 0,
		      BIT(MD_SB_CHANGE_DEVS) | BIT(MD_SB_CHANGE_PENDING));
	pr_crit("md/raid1:%s: Disk failure on %s, disabling device.\n"
		"md/raid1:%s: Operation continuing on %d devices.\n",
		mdname(mddev), bdevname(rdev->bdev, b),
		mdname(mddev), conf->raid_disks - mddev->degraded);
}

static void print_conf(struct r1conf *conf)
{
	int i;

	pr_debug("RAID1 conf printout:\n");
	if (!conf) {
		pr_debug("(!conf)\n");
		return;
	}
	pr_debug(" --- wd:%d rd:%d\n", conf->raid_disks - conf->mddev->degraded,
		 conf->raid_disks);

	rcu_read_lock();
	for (i = 0; i < conf->raid_disks; i++) {
		char b[BDEVNAME_SIZE];
		struct md_rdev *rdev = rcu_dereference(conf->mirrors[i].rdev);
		if (rdev)
			pr_debug(" disk %d, wo:%d, o:%d, dev:%s\n",
				 i, !test_bit(In_sync, &rdev->flags),
				 !test_bit(Faulty, &rdev->flags),
				 bdevname(rdev->bdev,b));
	}
	rcu_read_unlock();
}

static void close_sync(struct r1conf *conf)
{
	int idx;

	for (idx = 0; idx < BARRIER_BUCKETS_NR; idx++) {
		_wait_barrier(conf, idx);
		_allow_barrier(conf, idx);
	}

	mempool_exit(&conf->r1buf_pool);
}

static int raid1_spare_active(struct mddev *mddev)
{
	int i;
	struct r1conf *conf = mddev->private;
	int count = 0;
	unsigned long flags;

	/*
	 * Find all failed disks within the RAID1 configuration
	 * and mark them readable.
	 * Called under mddev lock, so rcu protection not needed.
	 * device_lock used to avoid races with raid1_end_read_request
	 * which expects 'In_sync' flags and ->degraded to be consistent.
	 */
	spin_lock_irqsave(&conf->device_lock, flags);
	for (i = 0; i < conf->raid_disks; i++) {
		struct md_rdev *rdev = conf->mirrors[i].rdev;
		struct md_rdev *repl = conf->mirrors[conf->raid_disks + i].rdev;
		if (repl
		    && !test_bit(Candidate, &repl->flags)
		    && repl->recovery_offset == MaxSector
		    && !test_bit(Faulty, &repl->flags)
		    && !test_and_set_bit(In_sync, &repl->flags)) {
			/* replacement has just become active */
			if (!rdev ||
			    !test_and_clear_bit(In_sync, &rdev->flags))
				count++;
			if (rdev) {
				/* Replaced device not technically
				 * faulty, but we need to be sure
				 * it gets removed and never re-added
				 */
				set_bit(Faulty, &rdev->flags);
				sysfs_notify_dirent_safe(
					rdev->sysfs_state);
			}
		}
		if (rdev
		    && rdev->recovery_offset == MaxSector
		    && !test_bit(Faulty, &rdev->flags)
		    && !test_and_set_bit(In_sync, &rdev->flags)) {
			count++;
			sysfs_notify_dirent_safe(rdev->sysfs_state);
		}
	}
	mddev->degraded -= count;
	spin_unlock_irqrestore(&conf->device_lock, flags);

	print_conf(conf);
	return count;
}

static int raid1_add_disk(struct mddev *mddev, struct md_rdev *rdev)
{
	struct r1conf *conf = mddev->private;
	int err = -EEXIST;
	int mirror = 0;
	struct raid1_info *p;
	int first = 0;
	int last = conf->raid_disks - 1;

	if (mddev->recovery_disabled == conf->recovery_disabled)
		return -EBUSY;

	if (md_integrity_add_rdev(rdev, mddev))
		return -ENXIO;

	if (rdev->raid_disk >= 0)
		first = last = rdev->raid_disk;

	/*
	 * find the disk ... but prefer rdev->saved_raid_disk
	 * if possible.
	 */
	if (rdev->saved_raid_disk >= 0 &&
	    rdev->saved_raid_disk >= first &&
	    rdev->saved_raid_disk < conf->raid_disks &&
	    conf->mirrors[rdev->saved_raid_disk].rdev == NULL)
		first = last = rdev->saved_raid_disk;

	for (mirror = first; mirror <= last; mirror++) {
		p = conf->mirrors + mirror;
		if (!p->rdev) {
			if (mddev->gendisk)
				disk_stack_limits(mddev->gendisk, rdev->bdev,
						  rdev->data_offset << 9);

			p->head_position = 0;
			rdev->raid_disk = mirror;
			err = 0;
			/* As all devices are equivalent, we don't need a full recovery
			 * if this was recently any drive of the array
			 */
			if (rdev->saved_raid_disk < 0)
				conf->fullsync = 1;
			rcu_assign_pointer(p->rdev, rdev);
			break;
		}
		if (test_bit(WantReplacement, &p->rdev->flags) &&
		    p[conf->raid_disks].rdev == NULL) {
			/* Add this device as a replacement */
			clear_bit(In_sync, &rdev->flags);
			set_bit(Replacement, &rdev->flags);
			rdev->raid_disk = mirror;
			err = 0;
			conf->fullsync = 1;
			rcu_assign_pointer(p[conf->raid_disks].rdev, rdev);
			break;
		}
	}
	if (mddev->queue && blk_queue_discard(bdev_get_queue(rdev->bdev)))
		blk_queue_flag_set(QUEUE_FLAG_DISCARD, mddev->queue);
	print_conf(conf);
	return err;
}

static int raid1_remove_disk(struct mddev *mddev, struct md_rdev *rdev)
{
	struct r1conf *conf = mddev->private;
	int err = 0;
	int number = rdev->raid_disk;
	struct raid1_info *p = conf->mirrors + number;

	if (rdev != p->rdev)
		p = conf->mirrors + conf->raid_disks + number;

	print_conf(conf);
	if (rdev == p->rdev) {
		if (test_bit(In_sync, &rdev->flags) ||
		    atomic_read(&rdev->nr_pending)) {
			err = -EBUSY;
			goto abort;
		}
		/* Only remove non-faulty devices if recovery
		 * is not possible.
		 */
		if (!test_bit(Faulty, &rdev->flags) &&
		    mddev->recovery_disabled != conf->recovery_disabled &&
		    mddev->degraded < conf->raid_disks) {
			err = -EBUSY;
			goto abort;
		}
		p->rdev = NULL;
		if (!test_bit(RemoveSynchronized, &rdev->flags)) {
			synchronize_rcu();
			if (atomic_read(&rdev->nr_pending)) {
				/* lost the race, try later */
				err = -EBUSY;
				p->rdev = rdev;
				goto abort;
			}
		}
		if (conf->mirrors[conf->raid_disks + number].rdev) {
			/* We just removed a device that is being replaced.
			 * Move down the replacement.  We drain all IO before
			 * doing this to avoid confusion.
			 */
			struct md_rdev *repl =
				conf->mirrors[conf->raid_disks + number].rdev;
			freeze_array(conf, 0);
			if (atomic_read(&repl->nr_pending)) {
				/* It means that some queued IO of retry_list
				 * hold repl. Thus, we cannot set replacement
				 * as NULL, avoiding rdev NULL pointer
				 * dereference in sync_request_write and
				 * handle_write_finished.
				 */
				err = -EBUSY;
				unfreeze_array(conf);
				goto abort;
			}
			clear_bit(Replacement, &repl->flags);
			p->rdev = repl;
			conf->mirrors[conf->raid_disks + number].rdev = NULL;
			unfreeze_array(conf);
		}

		clear_bit(WantReplacement, &rdev->flags);
		err = md_integrity_register(mddev);
	}
abort:

	print_conf(conf);
	return err;
}

static void end_sync_read(struct bio *bio)
{
	struct r1bio *r1_bio = get_resync_r1bio(bio);

	update_head_pos(r1_bio->read_disk, r1_bio);

	/*
	 * we have read a block, now it needs to be re-written,
	 * or re-read if the read failed.
	 * We don't do much here, just schedule handling by raid1d
	 */
	if (!bio->bi_status)
		set_bit(R1BIO_Uptodate, &r1_bio->state);

	if (atomic_dec_and_test(&r1_bio->remaining))
		reschedule_retry(r1_bio);
}

static void abort_sync_write(struct mddev *mddev, struct r1bio *r1_bio)
{
	sector_t sync_blocks = 0;
	sector_t s = r1_bio->sector;
	long sectors_to_go = r1_bio->sectors;

	/* make sure these bits don't get cleared. */
	do {
		md_bitmap_end_sync(mddev->bitmap, s, &sync_blocks, 1);
		s += sync_blocks;
		sectors_to_go -= sync_blocks;
	} while (sectors_to_go > 0);
}

static void put_sync_write_buf(struct r1bio *r1_bio, int uptodate)
{
	if (atomic_dec_and_test(&r1_bio->remaining)) {
		struct mddev *mddev = r1_bio->mddev;
		int s = r1_bio->sectors;

		if (test_bit(R1BIO_MadeGood, &r1_bio->state) ||
		    test_bit(R1BIO_WriteError, &r1_bio->state))
			reschedule_retry(r1_bio);
		else {
			put_buf(r1_bio);
			md_done_sync(mddev, s, uptodate);
		}
	}
}

static void end_sync_write(struct bio *bio)
{
	int uptodate = !bio->bi_status;
	struct r1bio *r1_bio = get_resync_r1bio(bio);
	struct mddev *mddev = r1_bio->mddev;
	struct r1conf *conf = mddev->private;
	sector_t first_bad;
	int bad_sectors;
	struct md_rdev *rdev = conf->mirrors[find_bio_disk(r1_bio, bio)].rdev;

	if (!uptodate) {
		abort_sync_write(mddev, r1_bio);
		set_bit(WriteErrorSeen, &rdev->flags);
		if (!test_and_set_bit(WantReplacement, &rdev->flags))
			set_bit(MD_RECOVERY_NEEDED, &
				mddev->recovery);
		set_bit(R1BIO_WriteError, &r1_bio->state);
	} else if (is_badblock(rdev, r1_bio->sector, r1_bio->sectors,
			       &first_bad, &bad_sectors) &&
		   !is_badblock(conf->mirrors[r1_bio->read_disk].rdev,
				r1_bio->sector,
				r1_bio->sectors,
				&first_bad, &bad_sectors)
		)
		set_bit(R1BIO_MadeGood, &r1_bio->state);

	put_sync_write_buf(r1_bio, uptodate);
}

static int r1_sync_page_io(struct md_rdev *rdev, sector_t sector,
			    int sectors, struct page *page, int rw)
{
	if (sync_page_io(rdev, sector, sectors << 9, page, rw, 0, false))
		/* success */
		return 1;
	if (rw == WRITE) {
		set_bit(WriteErrorSeen, &rdev->flags);
		if (!test_and_set_bit(WantReplacement,
				      &rdev->flags))
			set_bit(MD_RECOVERY_NEEDED, &
				rdev->mddev->recovery);
	}
	/* need to record an error - either for the block or the device */
	if (!rdev_set_badblocks(rdev, sector, sectors, 0))
		md_error(rdev->mddev, rdev);
	return 0;
}

static int fix_sync_read_error(struct r1bio *r1_bio)
{
	/* Try some synchronous reads of other devices to get
	 * good data, much like with normal read errors.  Only
	 * read into the pages we already have so we don't
	 * need to re-issue the read request.
	 * We don't need to freeze the array, because being in an
	 * active sync request, there is no normal IO, and
	 * no overlapping syncs.
	 * We don't need to check is_badblock() again as we
	 * made sure that anything with a bad block in range
	 * will have bi_end_io clear.
	 */
	struct mddev *mddev = r1_bio->mddev;
	struct r1conf *conf = mddev->private;
	struct bio *bio = r1_bio->bios[r1_bio->read_disk];
	struct page **pages = get_resync_pages(bio)->pages;
	sector_t sect = r1_bio->sector;
	int sectors = r1_bio->sectors;
	int idx = 0;
	struct md_rdev *rdev;

	rdev = conf->mirrors[r1_bio->read_disk].rdev;
	if (test_bit(FailFast, &rdev->flags)) {
		/* Don't try recovering from here - just fail it
		 * ... unless it is the last working device of course */
		md_error(mddev, rdev);
		if (test_bit(Faulty, &rdev->flags))
			/* Don't try to read from here, but make sure
			 * put_buf does it's thing
			 */
			bio->bi_end_io = end_sync_write;
	}

	while(sectors) {
		int s = sectors;
		int d = r1_bio->read_disk;
		int success = 0;
		int start;

		if (s > (PAGE_SIZE>>9))
			s = PAGE_SIZE >> 9;
		do {
			if (r1_bio->bios[d]->bi_end_io == end_sync_read) {
				/* No rcu protection needed here devices
				 * can only be removed when no resync is
				 * active, and resync is currently active
				 */
				rdev = conf->mirrors[d].rdev;
				if (sync_page_io(rdev, sect, s<<9,
						 pages[idx],
						 REQ_OP_READ, 0, false)) {
					success = 1;
					break;
				}
			}
			d++;
			if (d == conf->raid_disks * 2)
				d = 0;
		} while (!success && d != r1_bio->read_disk);

		if (!success) {
			char b[BDEVNAME_SIZE];
			int abort = 0;
			/* Cannot read from anywhere, this block is lost.
			 * Record a bad block on each device.  If that doesn't
			 * work just disable and interrupt the recovery.
			 * Don't fail devices as that won't really help.
			 */
			pr_crit_ratelimited("md/raid1:%s: %s: unrecoverable I/O read error for block %llu\n",
					    mdname(mddev), bio_devname(bio, b),
					    (unsigned long long)r1_bio->sector);
			for (d = 0; d < conf->raid_disks * 2; d++) {
				rdev = conf->mirrors[d].rdev;
				if (!rdev || test_bit(Faulty, &rdev->flags))
					continue;
				if (!rdev_set_badblocks(rdev, sect, s, 0))
					abort = 1;
			}
			if (abort) {
				conf->recovery_disabled =
					mddev->recovery_disabled;
				set_bit(MD_RECOVERY_INTR, &mddev->recovery);
				md_done_sync(mddev, r1_bio->sectors, 0);
				put_buf(r1_bio);
				return 0;
			}
			/* Try next page */
			sectors -= s;
			sect += s;
			idx++;
			continue;
		}

		start = d;
		/* write it back and re-read */
		while (d != r1_bio->read_disk) {
			if (d == 0)
				d = conf->raid_disks * 2;
			d--;
			if (r1_bio->bios[d]->bi_end_io != end_sync_read)
				continue;
			rdev = conf->mirrors[d].rdev;
			if (r1_sync_page_io(rdev, sect, s,
					    pages[idx],
					    WRITE) == 0) {
				r1_bio->bios[d]->bi_end_io = NULL;
				rdev_dec_pending(rdev, mddev);
			}
		}
		d = start;
		while (d != r1_bio->read_disk) {
			if (d == 0)
				d = conf->raid_disks * 2;
			d--;
			if (r1_bio->bios[d]->bi_end_io != end_sync_read)
				continue;
			rdev = conf->mirrors[d].rdev;
			if (r1_sync_page_io(rdev, sect, s,
					    pages[idx],
					    READ) != 0)
				atomic_add(s, &rdev->corrected_errors);
		}
		sectors -= s;
		sect += s;
		idx ++;
	}
	set_bit(R1BIO_Uptodate, &r1_bio->state);
	bio->bi_status = 0;
	return 1;
}

static void process_checks(struct r1bio *r1_bio)
{
	/* We have read all readable devices.  If we haven't
	 * got the block, then there is no hope left.
	 * If we have, then we want to do a comparison
	 * and skip the write if everything is the same.
	 * If any blocks failed to read, then we need to
	 * attempt an over-write
	 */
	struct mddev *mddev = r1_bio->mddev;
	struct r1conf *conf = mddev->private;
	int primary;
	int i;
	int vcnt;

	/* Fix variable parts of all bios */
	vcnt = (r1_bio->sectors + PAGE_SIZE / 512 - 1) >> (PAGE_SHIFT - 9);
	for (i = 0; i < conf->raid_disks * 2; i++) {
		blk_status_t status;
		struct bio *b = r1_bio->bios[i];
		struct resync_pages *rp = get_resync_pages(b);
		if (b->bi_end_io != end_sync_read)
			continue;
		/* fixup the bio for reuse, but preserve errno */
		status = b->bi_status;
		bio_reset(b);
		b->bi_status = status;
		b->bi_iter.bi_sector = r1_bio->sector +
			conf->mirrors[i].rdev->data_offset;
		bio_set_dev(b, conf->mirrors[i].rdev->bdev);
		b->bi_end_io = end_sync_read;
		rp->raid_bio = r1_bio;
		b->bi_private = rp;

		/* initialize bvec table again */
		md_bio_reset_resync_pages(b, rp, r1_bio->sectors << 9);
	}
	for (primary = 0; primary < conf->raid_disks * 2; primary++)
		if (r1_bio->bios[primary]->bi_end_io == end_sync_read &&
		    !r1_bio->bios[primary]->bi_status) {
			r1_bio->bios[primary]->bi_end_io = NULL;
			rdev_dec_pending(conf->mirrors[primary].rdev, mddev);
			break;
		}
	r1_bio->read_disk = primary;
	for (i = 0; i < conf->raid_disks * 2; i++) {
		int j = 0;
		struct bio *pbio = r1_bio->bios[primary];
		struct bio *sbio = r1_bio->bios[i];
		blk_status_t status = sbio->bi_status;
		struct page **ppages = get_resync_pages(pbio)->pages;
		struct page **spages = get_resync_pages(sbio)->pages;
		struct bio_vec *bi;
		int page_len[RESYNC_PAGES] = { 0 };
		struct bvec_iter_all iter_all;

		if (sbio->bi_end_io != end_sync_read)
			continue;
		/* Now we can 'fixup' the error value */
		sbio->bi_status = 0;

		bio_for_each_segment_all(bi, sbio, iter_all)
			page_len[j++] = bi->bv_len;

		if (!status) {
			for (j = vcnt; j-- ; ) {
				if (memcmp(page_address(ppages[j]),
					   page_address(spages[j]),
					   page_len[j]))
					break;
			}
		} else
			j = 0;
		if (j >= 0)
			atomic64_add(r1_bio->sectors, &mddev->resync_mismatches);
		if (j < 0 || (test_bit(MD_RECOVERY_CHECK, &mddev->recovery)
			      && !status)) {
			/* No need to write to this device. */
			sbio->bi_end_io = NULL;
			rdev_dec_pending(conf->mirrors[i].rdev, mddev);
			continue;
		}

		bio_copy_data(sbio, pbio);
	}
}

static void sync_request_write(struct mddev *mddev, struct r1bio *r1_bio)
{
	struct r1conf *conf = mddev->private;
	int i;
	int disks = conf->raid_disks * 2;
	struct bio *wbio;

	if (!test_bit(R1BIO_Uptodate, &r1_bio->state))
		/* ouch - failed to read all of that. */
		if (!fix_sync_read_error(r1_bio))
			return;

	if (test_bit(MD_RECOVERY_REQUESTED, &mddev->recovery))
		process_checks(r1_bio);

	/*
	 * schedule writes
	 */
	atomic_set(&r1_bio->remaining, 1);
	for (i = 0; i < disks ; i++) {
		wbio = r1_bio->bios[i];
		if (wbio->bi_end_io == NULL ||
		    (wbio->bi_end_io == end_sync_read &&
		     (i == r1_bio->read_disk ||
		      !test_bit(MD_RECOVERY_SYNC, &mddev->recovery))))
			continue;
		if (test_bit(Faulty, &conf->mirrors[i].rdev->flags)) {
			abort_sync_write(mddev, r1_bio);
			continue;
		}

		bio_set_op_attrs(wbio, REQ_OP_WRITE, 0);
		if (test_bit(FailFast, &conf->mirrors[i].rdev->flags))
			wbio->bi_opf |= MD_FAILFAST;

		wbio->bi_end_io = end_sync_write;
		atomic_inc(&r1_bio->remaining);
		md_sync_acct(conf->mirrors[i].rdev->bdev, bio_sectors(wbio));

		submit_bio_noacct(wbio);
	}

	put_sync_write_buf(r1_bio, 1);
}

/*
 * This is a kernel thread which:
 *
 *	1.	Retries failed read operations on working mirrors.
 *	2.	Updates the raid superblock when problems encounter.
 *	3.	Performs writes following reads for array synchronising.
 */

static void fix_read_error(struct r1conf *conf, int read_disk,
			   sector_t sect, int sectors)
{
	struct mddev *mddev = conf->mddev;
	while(sectors) {
		int s = sectors;
		int d = read_disk;
		int success = 0;
		int start;
		struct md_rdev *rdev;

		if (s > (PAGE_SIZE>>9))
			s = PAGE_SIZE >> 9;

		do {
			sector_t first_bad;
			int bad_sectors;

			rcu_read_lock();
			rdev = rcu_dereference(conf->mirrors[d].rdev);
			if (rdev &&
			    (test_bit(In_sync, &rdev->flags) ||
			     (!test_bit(Faulty, &rdev->flags) &&
			      rdev->recovery_offset >= sect + s)) &&
			    is_badblock(rdev, sect, s,
					&first_bad, &bad_sectors) == 0) {
				atomic_inc(&rdev->nr_pending);
				rcu_read_unlock();
				if (sync_page_io(rdev, sect, s<<9,
					 conf->tmppage, REQ_OP_READ, 0, false))
					success = 1;
				rdev_dec_pending(rdev, mddev);
				if (success)
					break;
			} else
				rcu_read_unlock();
			d++;
			if (d == conf->raid_disks * 2)
				d = 0;
		} while (!success && d != read_disk);

		if (!success) {
			/* Cannot read from anywhere - mark it bad */
			struct md_rdev *rdev = conf->mirrors[read_disk].rdev;
			if (!rdev_set_badblocks(rdev, sect, s, 0))
				md_error(mddev, rdev);
			break;
		}
		/* write it back and re-read */
		start = d;
		while (d != read_disk) {
			if (d==0)
				d = conf->raid_disks * 2;
			d--;
			rcu_read_lock();
			rdev = rcu_dereference(conf->mirrors[d].rdev);
			if (rdev &&
			    !test_bit(Faulty, &rdev->flags)) {
				atomic_inc(&rdev->nr_pending);
				rcu_read_unlock();
				r1_sync_page_io(rdev, sect, s,
						conf->tmppage, WRITE);
				rdev_dec_pending(rdev, mddev);
			} else
				rcu_read_unlock();
		}
		d = start;
		while (d != read_disk) {
			char b[BDEVNAME_SIZE];
			if (d==0)
				d = conf->raid_disks * 2;
			d--;
			rcu_read_lock();
			rdev = rcu_dereference(conf->mirrors[d].rdev);
			if (rdev &&
			    !test_bit(Faulty, &rdev->flags)) {
				atomic_inc(&rdev->nr_pending);
				rcu_read_unlock();
				if (r1_sync_page_io(rdev, sect, s,
						    conf->tmppage, READ)) {
					atomic_add(s, &rdev->corrected_errors);
					pr_info("md/raid1:%s: read error corrected (%d sectors at %llu on %s)\n",
						mdname(mddev), s,
						(unsigned long long)(sect +
								     rdev->data_offset),
						bdevname(rdev->bdev, b));
				}
				rdev_dec_pending(rdev, mddev);
			} else
				rcu_read_unlock();
		}
		sectors -= s;
		sect += s;
	}
}

static int narrow_write_error(struct r1bio *r1_bio, int i)
{
	struct mddev *mddev = r1_bio->mddev;
	struct r1conf *conf = mddev->private;
	struct md_rdev *rdev = conf->mirrors[i].rdev;

	/* bio has the data to be written to device 'i' where
	 * we just recently had a write error.
	 * We repeatedly clone the bio and trim down to one block,
	 * then try the write.  Where the write fails we record
	 * a bad block.
	 * It is conceivable that the bio doesn't exactly align with
	 * blocks.  We must handle this somehow.
	 *
	 * We currently own a reference on the rdev.
	 */

	int block_sectors;
	sector_t sector;
	int sectors;
	int sect_to_write = r1_bio->sectors;
	int ok = 1;

	if (rdev->badblocks.shift < 0)
		return 0;

	block_sectors = roundup(1 << rdev->badblocks.shift,
				bdev_logical_block_size(rdev->bdev) >> 9);
	sector = r1_bio->sector;
	sectors = ((sector + block_sectors)
		   & ~(sector_t)(block_sectors - 1))
		- sector;

	while (sect_to_write) {
		struct bio *wbio;
		if (sectors > sect_to_write)
			sectors = sect_to_write;
		/* Write at 'sector' for 'sectors'*/

		if (test_bit(R1BIO_BehindIO, &r1_bio->state)) {
			wbio = bio_clone_fast(r1_bio->behind_master_bio,
					      GFP_NOIO,
					      &mddev->bio_set);
		} else {
			wbio = bio_clone_fast(r1_bio->master_bio, GFP_NOIO,
					      &mddev->bio_set);
		}

		bio_set_op_attrs(wbio, REQ_OP_WRITE, 0);
		wbio->bi_iter.bi_sector = r1_bio->sector;
		wbio->bi_iter.bi_size = r1_bio->sectors << 9;

		bio_trim(wbio, sector - r1_bio->sector, sectors);
		wbio->bi_iter.bi_sector += rdev->data_offset;
		bio_set_dev(wbio, rdev->bdev);

		if (submit_bio_wait(wbio) < 0)
			/* failure! */
			ok = rdev_set_badblocks(rdev, sector,
						sectors, 0)
				&& ok;

		bio_put(wbio);
		sect_to_write -= sectors;
		sector += sectors;
		sectors = block_sectors;
	}
	return ok;
}

static void handle_sync_write_finished(struct r1conf *conf, struct r1bio *r1_bio)
{
	int m;
	int s = r1_bio->sectors;
	for (m = 0; m < conf->raid_disks * 2 ; m++) {
		struct md_rdev *rdev = conf->mirrors[m].rdev;
		struct bio *bio = r1_bio->bios[m];
		if (bio->bi_end_io == NULL)
			continue;
		if (!bio->bi_status &&
		    test_bit(R1BIO_MadeGood, &r1_bio->state)) {
			rdev_clear_badblocks(rdev, r1_bio->sector, s, 0);
		}
		if (bio->bi_status &&
		    test_bit(R1BIO_WriteError, &r1_bio->state)) {
			if (!rdev_set_badblocks(rdev, r1_bio->sector, s, 0))
				md_error(conf->mddev, rdev);
		}
	}
	put_buf(r1_bio);
	md_done_sync(conf->mddev, s, 1);
}

static void handle_write_finished(struct r1conf *conf, struct r1bio *r1_bio)
{
	int m, idx;
	bool fail = false;

	for (m = 0; m < conf->raid_disks * 2 ; m++)
		if (r1_bio->bios[m] == IO_MADE_GOOD) {
			struct md_rdev *rdev = conf->mirrors[m].rdev;
			rdev_clear_badblocks(rdev,
					     r1_bio->sector,
					     r1_bio->sectors, 0);
			rdev_dec_pending(rdev, conf->mddev);
		} else if (r1_bio->bios[m] != NULL) {
			/* This drive got a write error.  We need to
			 * narrow down and record precise write
			 * errors.
			 */
			fail = true;
			if (!narrow_write_error(r1_bio, m)) {
				md_error(conf->mddev,
					 conf->mirrors[m].rdev);
				/* an I/O failed, we can't clear the bitmap */
				set_bit(R1BIO_Degraded, &r1_bio->state);
			}
			rdev_dec_pending(conf->mirrors[m].rdev,
					 conf->mddev);
		}
	if (fail) {
		spin_lock_irq(&conf->device_lock);
		list_add(&r1_bio->retry_list, &conf->bio_end_io_list);
		idx = sector_to_idx(r1_bio->sector);
		atomic_inc(&conf->nr_queued[idx]);
		spin_unlock_irq(&conf->device_lock);
		/*
		 * In case freeze_array() is waiting for condition
		 * get_unqueued_pending() == extra to be true.
		 */
		wake_up(&conf->wait_barrier);
		md_wakeup_thread(conf->mddev->thread);
	} else {
		if (test_bit(R1BIO_WriteError, &r1_bio->state))
			close_write(r1_bio);
		raid_end_bio_io(r1_bio);
	}
}

static void handle_read_error(struct r1conf *conf, struct r1bio *r1_bio)
{
	struct mddev *mddev = conf->mddev;
	struct bio *bio;
	struct md_rdev *rdev;

	clear_bit(R1BIO_ReadError, &r1_bio->state);
	/* we got a read error. Maybe the drive is bad.  Maybe just
	 * the block and we can fix it.
	 * We freeze all other IO, and try reading the block from
	 * other devices.  When we find one, we re-write
	 * and check it that fixes the read error.
	 * This is all done synchronously while the array is
	 * frozen
	 */

	bio = r1_bio->bios[r1_bio->read_disk];
	bio_put(bio);
	r1_bio->bios[r1_bio->read_disk] = NULL;

	rdev = conf->mirrors[r1_bio->read_disk].rdev;
	if (mddev->ro == 0
	    && !test_bit(FailFast, &rdev->flags)) {
		freeze_array(conf, 1);
		fix_read_error(conf, r1_bio->read_disk,
			       r1_bio->sector, r1_bio->sectors);
		unfreeze_array(conf);
	} else if (mddev->ro == 0 && test_bit(FailFast, &rdev->flags)) {
		md_error(mddev, rdev);
	} else {
		r1_bio->bios[r1_bio->read_disk] = IO_BLOCKED;
	}

	rdev_dec_pending(rdev, conf->mddev);
	allow_barrier(conf, r1_bio->sector);
	bio = r1_bio->master_bio;

	/* Reuse the old r1_bio so that the IO_BLOCKED settings are preserved */
	r1_bio->state = 0;
	raid1_read_request(mddev, bio, r1_bio->sectors, r1_bio);
}

static void raid1d(struct md_thread *thread)
{
	struct mddev *mddev = thread->mddev;
	struct r1bio *r1_bio;
	unsigned long flags;
	struct r1conf *conf = mddev->private;
	struct list_head *head = &conf->retry_list;
	struct blk_plug plug;
	int idx;

	md_check_recovery(mddev);

	if (!list_empty_careful(&conf->bio_end_io_list) &&
	    !test_bit(MD_SB_CHANGE_PENDING, &mddev->sb_flags)) {
		LIST_HEAD(tmp);
		spin_lock_irqsave(&conf->device_lock, flags);
		if (!test_bit(MD_SB_CHANGE_PENDING, &mddev->sb_flags))
			list_splice_init(&conf->bio_end_io_list, &tmp);
		spin_unlock_irqrestore(&conf->device_lock, flags);
		while (!list_empty(&tmp)) {
			r1_bio = list_first_entry(&tmp, struct r1bio,
						  retry_list);
			list_del(&r1_bio->retry_list);
			idx = sector_to_idx(r1_bio->sector);
			atomic_dec(&conf->nr_queued[idx]);
			if (mddev->degraded)
				set_bit(R1BIO_Degraded, &r1_bio->state);
			if (test_bit(R1BIO_WriteError, &r1_bio->state))
				close_write(r1_bio);
			raid_end_bio_io(r1_bio);
		}
	}

	blk_start_plug(&plug);
	for (;;) {

		flush_pending_writes(conf);

		spin_lock_irqsave(&conf->device_lock, flags);
		if (list_empty(head)) {
			spin_unlock_irqrestore(&conf->device_lock, flags);
			break;
		}
		r1_bio = list_entry(head->prev, struct r1bio, retry_list);
		list_del(head->prev);
		idx = sector_to_idx(r1_bio->sector);
		atomic_dec(&conf->nr_queued[idx]);
		spin_unlock_irqrestore(&conf->device_lock, flags);

		mddev = r1_bio->mddev;
		conf = mddev->private;
		if (test_bit(R1BIO_IsSync, &r1_bio->state)) {
			if (test_bit(R1BIO_MadeGood, &r1_bio->state) ||
			    test_bit(R1BIO_WriteError, &r1_bio->state))
				handle_sync_write_finished(conf, r1_bio);
			else
				sync_request_write(mddev, r1_bio);
		} else if (test_bit(R1BIO_MadeGood, &r1_bio->state) ||
			   test_bit(R1BIO_WriteError, &r1_bio->state))
			handle_write_finished(conf, r1_bio);
		else if (test_bit(R1BIO_ReadError, &r1_bio->state))
			handle_read_error(conf, r1_bio);
		else
			WARN_ON_ONCE(1);

		cond_resched();
		if (mddev->sb_flags & ~(1<<MD_SB_CHANGE_PENDING))
			md_check_recovery(mddev);
	}
	blk_finish_plug(&plug);
}

static int init_resync(struct r1conf *conf)
{
	int buffs;

	buffs = RESYNC_WINDOW / RESYNC_BLOCK_SIZE;
	BUG_ON(mempool_initialized(&conf->r1buf_pool));

	return mempool_init(&conf->r1buf_pool, buffs, r1buf_pool_alloc,
			    r1buf_pool_free, conf->poolinfo);
}

static struct r1bio *raid1_alloc_init_r1buf(struct r1conf *conf)
{
	struct r1bio *r1bio = mempool_alloc(&conf->r1buf_pool, GFP_NOIO);
	struct resync_pages *rps;
	struct bio *bio;
	int i;

	for (i = conf->poolinfo->raid_disks; i--; ) {
		bio = r1bio->bios[i];
		rps = bio->bi_private;
		bio_reset(bio);
		bio->bi_private = rps;
	}
	r1bio->master_bio = NULL;
	return r1bio;
}

/*
 * perform a "sync" on one "block"
 *
 * We need to make sure that no normal I/O request - particularly write
 * requests - conflict with active sync requests.
 *
 * This is achieved by tracking pending requests and a 'barrier' concept
 * that can be installed to exclude normal IO requests.
 */

static sector_t raid1_sync_request(struct mddev *mddev, sector_t sector_nr,
				   int *skipped)
{
	struct r1conf *conf = mddev->private;
	struct r1bio *r1_bio;
	struct bio *bio;
	sector_t max_sector, nr_sectors;
	int disk = -1;
	int i;
	int wonly = -1;
	int write_targets = 0, read_targets = 0;
	sector_t sync_blocks;
	int still_degraded = 0;
	int good_sectors = RESYNC_SECTORS;
	int min_bad = 0; /* number of sectors that are bad in all devices */
	int idx = sector_to_idx(sector_nr);
	int page_idx = 0;

	if (!mempool_initialized(&conf->r1buf_pool))
		if (init_resync(conf))
			return 0;

	max_sector = mddev->dev_sectors;
	if (sector_nr >= max_sector) {
		/* If we aborted, we need to abort the
		 * sync on the 'current' bitmap chunk (there will
		 * only be one in raid1 resync.
		 * We can find the current addess in mddev->curr_resync
		 */
		if (mddev->curr_resync < max_sector) /* aborted */
			md_bitmap_end_sync(mddev->bitmap, mddev->curr_resync,
					   &sync_blocks, 1);
		else /* completed sync */
			conf->fullsync = 0;

		md_bitmap_close_sync(mddev->bitmap);
		close_sync(conf);

		if (mddev_is_clustered(mddev)) {
			conf->cluster_sync_low = 0;
			conf->cluster_sync_high = 0;
		}
		return 0;
	}

	if (mddev->bitmap == NULL &&
	    mddev->recovery_cp == MaxSector &&
	    !test_bit(MD_RECOVERY_REQUESTED, &mddev->recovery) &&
	    conf->fullsync == 0) {
		*skipped = 1;
		return max_sector - sector_nr;
	}
	/* before building a request, check if we can skip these blocks..
	 * This call the bitmap_start_sync doesn't actually record anything
	 */
	if (!md_bitmap_start_sync(mddev->bitmap, sector_nr, &sync_blocks, 1) &&
	    !conf->fullsync && !test_bit(MD_RECOVERY_REQUESTED, &mddev->recovery)) {
		/* We can skip this block, and probably several more */
		*skipped = 1;
		return sync_blocks;
	}

	/*
	 * If there is non-resync activity waiting for a turn, then let it
	 * though before starting on this new sync request.
	 */
	if (atomic_read(&conf->nr_waiting[idx]))
		schedule_timeout_uninterruptible(1);

	/* we are incrementing sector_nr below. To be safe, we check against
	 * sector_nr + two times RESYNC_SECTORS
	 */

	md_bitmap_cond_end_sync(mddev->bitmap, sector_nr,
		mddev_is_clustered(mddev) && (sector_nr + 2 * RESYNC_SECTORS > conf->cluster_sync_high));


	if (raise_barrier(conf, sector_nr))
		return 0;

	r1_bio = raid1_alloc_init_r1buf(conf);

	rcu_read_lock();
	/*
	 * If we get a correctably read error during resync or recovery,
	 * we might want to read from a different device.  So we
	 * flag all drives that could conceivably be read from for READ,
	 * and any others (which will be non-In_sync devices) for WRITE.
	 * If a read fails, we try reading from something else for which READ
	 * is OK.
	 */

	r1_bio->mddev = mddev;
	r1_bio->sector = sector_nr;
	r1_bio->state = 0;
	set_bit(R1BIO_IsSync, &r1_bio->state);
	/* make sure good_sectors won't go across barrier unit boundary */
	good_sectors = align_to_barrier_unit_end(sector_nr, good_sectors);

	for (i = 0; i < conf->raid_disks * 2; i++) {
		struct md_rdev *rdev;
		bio = r1_bio->bios[i];

		rdev = rcu_dereference(conf->mirrors[i].rdev);
		if (rdev == NULL ||
		    test_bit(Faulty, &rdev->flags)) {
			if (i < conf->raid_disks)
				still_degraded = 1;
		} else if (!test_bit(In_sync, &rdev->flags)) {
			bio_set_op_attrs(bio, REQ_OP_WRITE, 0);
			bio->bi_end_io = end_sync_write;
			write_targets ++;
		} else {
			/* may need to read from here */
			sector_t first_bad = MaxSector;
			int bad_sectors;

			if (is_badblock(rdev, sector_nr, good_sectors,
					&first_bad, &bad_sectors)) {
				if (first_bad > sector_nr)
					good_sectors = first_bad - sector_nr;
				else {
					bad_sectors -= (sector_nr - first_bad);
					if (min_bad == 0 ||
					    min_bad > bad_sectors)
						min_bad = bad_sectors;
				}
			}
			if (sector_nr < first_bad) {
				if (test_bit(WriteMostly, &rdev->flags)) {
					if (wonly < 0)
						wonly = i;
				} else {
					if (disk < 0)
						disk = i;
				}
				bio_set_op_attrs(bio, REQ_OP_READ, 0);
				bio->bi_end_io = end_sync_read;
				read_targets++;
			} else if (!test_bit(WriteErrorSeen, &rdev->flags) &&
				test_bit(MD_RECOVERY_SYNC, &mddev->recovery) &&
				!test_bit(MD_RECOVERY_CHECK, &mddev->recovery)) {
				/*
				 * The device is suitable for reading (InSync),
				 * but has bad block(s) here. Let's try to correct them,
				 * if we are doing resync or repair. Otherwise, leave
				 * this device alone for this sync request.
				 */
				bio_set_op_attrs(bio, REQ_OP_WRITE, 0);
				bio->bi_end_io = end_sync_write;
				write_targets++;
			}
		}
		if (rdev && bio->bi_end_io) {
			atomic_inc(&rdev->nr_pending);
			bio->bi_iter.bi_sector = sector_nr + rdev->data_offset;
			bio_set_dev(bio, rdev->bdev);
			if (test_bit(FailFast, &rdev->flags))
				bio->bi_opf |= MD_FAILFAST;
		}
	}
	rcu_read_unlock();
	if (disk < 0)
		disk = wonly;
	r1_bio->read_disk = disk;

	if (read_targets == 0 && min_bad > 0) {
		/* These sectors are bad on all InSync devices, so we
		 * need to mark them bad on all write targets
		 */
		int ok = 1;
		for (i = 0 ; i < conf->raid_disks * 2 ; i++)
			if (r1_bio->bios[i]->bi_end_io == end_sync_write) {
				struct md_rdev *rdev = conf->mirrors[i].rdev;
				ok = rdev_set_badblocks(rdev, sector_nr,
							min_bad, 0
					) && ok;
			}
		set_bit(MD_SB_CHANGE_DEVS, &mddev->sb_flags);
		*skipped = 1;
		put_buf(r1_bio);

		if (!ok) {
			/* Cannot record the badblocks, so need to
			 * abort the resync.
			 * If there are multiple read targets, could just
			 * fail the really bad ones ???
			 */
			conf->recovery_disabled = mddev->recovery_disabled;
			set_bit(MD_RECOVERY_INTR, &mddev->recovery);
			return 0;
		} else
			return min_bad;

	}
	if (min_bad > 0 && min_bad < good_sectors) {
		/* only resync enough to reach the next bad->good
		 * transition */
		good_sectors = min_bad;
	}

	if (test_bit(MD_RECOVERY_SYNC, &mddev->recovery) && read_targets > 0)
		/* extra read targets are also write targets */
		write_targets += read_targets-1;

	if (write_targets == 0 || read_targets == 0) {
		/* There is nowhere to write, so all non-sync
		 * drives must be failed - so we are finished
		 */
		sector_t rv;
		if (min_bad > 0)
			max_sector = sector_nr + min_bad;
		rv = max_sector - sector_nr;
		*skipped = 1;
		put_buf(r1_bio);
		return rv;
	}

	if (max_sector > mddev->resync_max)
		max_sector = mddev->resync_max; /* Don't do IO beyond here */
	if (max_sector > sector_nr + good_sectors)
		max_sector = sector_nr + good_sectors;
	nr_sectors = 0;
	sync_blocks = 0;
	do {
		struct page *page;
		int len = PAGE_SIZE;
		if (sector_nr + (len>>9) > max_sector)
			len = (max_sector - sector_nr) << 9;
		if (len == 0)
			break;
		if (sync_blocks == 0) {
			if (!md_bitmap_start_sync(mddev->bitmap, sector_nr,
						  &sync_blocks, still_degraded) &&
			    !conf->fullsync &&
			    !test_bit(MD_RECOVERY_REQUESTED, &mddev->recovery))
				break;
			if ((len >> 9) > sync_blocks)
				len = sync_blocks<<9;
		}

		for (i = 0 ; i < conf->raid_disks * 2; i++) {
			struct resync_pages *rp;

			bio = r1_bio->bios[i];
			rp = get_resync_pages(bio);
			if (bio->bi_end_io) {
				page = resync_fetch_page(rp, page_idx);

				/*
				 * won't fail because the vec table is big
				 * enough to hold all these pages
				 */
				bio_add_page(bio, page, len, 0);
			}
		}
		nr_sectors += len>>9;
		sector_nr += len>>9;
		sync_blocks -= (len>>9);
	} while (++page_idx < RESYNC_PAGES);

	r1_bio->sectors = nr_sectors;

	if (mddev_is_clustered(mddev) &&
			conf->cluster_sync_high < sector_nr + nr_sectors) {
		conf->cluster_sync_low = mddev->curr_resync_completed;
		conf->cluster_sync_high = conf->cluster_sync_low + CLUSTER_RESYNC_WINDOW_SECTORS;
		/* Send resync message */
		md_cluster_ops->resync_info_update(mddev,
				conf->cluster_sync_low,
				conf->cluster_sync_high);
	}

	/* For a user-requested sync, we read all readable devices and do a
	 * compare
	 */
	if (test_bit(MD_RECOVERY_REQUESTED, &mddev->recovery)) {
		atomic_set(&r1_bio->remaining, read_targets);
		for (i = 0; i < conf->raid_disks * 2 && read_targets; i++) {
			bio = r1_bio->bios[i];
			if (bio->bi_end_io == end_sync_read) {
				read_targets--;
				md_sync_acct_bio(bio, nr_sectors);
				if (read_targets == 1)
					bio->bi_opf &= ~MD_FAILFAST;
				submit_bio_noacct(bio);
			}
		}
	} else {
		atomic_set(&r1_bio->remaining, 1);
		bio = r1_bio->bios[r1_bio->read_disk];
		md_sync_acct_bio(bio, nr_sectors);
		if (read_targets == 1)
			bio->bi_opf &= ~MD_FAILFAST;
		submit_bio_noacct(bio);
	}
	return nr_sectors;
}

static sector_t raid1_size(struct mddev *mddev, sector_t sectors, int raid_disks)
{
	if (sectors)
		return sectors;

	return mddev->dev_sectors;
}

static struct r1conf *setup_conf(struct mddev *mddev)
{
	struct r1conf *conf;
	int i;
	struct raid1_info *disk;
	struct md_rdev *rdev;
	int err = -ENOMEM;

	conf = kzalloc(sizeof(struct r1conf), GFP_KERNEL);
	if (!conf)
		goto abort;

	conf->nr_pending = kcalloc(BARRIER_BUCKETS_NR,
				   sizeof(atomic_t), GFP_KERNEL);
	if (!conf->nr_pending)
		goto abort;

	conf->nr_waiting = kcalloc(BARRIER_BUCKETS_NR,
				   sizeof(atomic_t), GFP_KERNEL);
	if (!conf->nr_waiting)
		goto abort;

	conf->nr_queued = kcalloc(BARRIER_BUCKETS_NR,
				  sizeof(atomic_t), GFP_KERNEL);
	if (!conf->nr_queued)
		goto abort;

	conf->barrier = kcalloc(BARRIER_BUCKETS_NR,
				sizeof(atomic_t), GFP_KERNEL);
	if (!conf->barrier)
		goto abort;

	conf->mirrors = kzalloc(array3_size(sizeof(struct raid1_info),
					    mddev->raid_disks, 2),
				GFP_KERNEL);
	if (!conf->mirrors)
		goto abort;

	conf->tmppage = alloc_page(GFP_KERNEL);
	if (!conf->tmppage)
		goto abort;

	conf->poolinfo = kzalloc(sizeof(*conf->poolinfo), GFP_KERNEL);
	if (!conf->poolinfo)
		goto abort;
	conf->poolinfo->raid_disks = mddev->raid_disks * 2;
	err = mempool_init(&conf->r1bio_pool, NR_RAID_BIOS, r1bio_pool_alloc,
			   rbio_pool_free, conf->poolinfo);
	if (err)
		goto abort;

	err = bioset_init(&conf->bio_split, BIO_POOL_SIZE, 0, 0);
	if (err)
		goto abort;

	conf->poolinfo->mddev = mddev;

	err = -EINVAL;
	spin_lock_init(&conf->device_lock);
	rdev_for_each(rdev, mddev) {
		int disk_idx = rdev->raid_disk;
		if (disk_idx >= mddev->raid_disks
		    || disk_idx < 0)
			continue;
		if (test_bit(Replacement, &rdev->flags))
			disk = conf->mirrors + mddev->raid_disks + disk_idx;
		else
			disk = conf->mirrors + disk_idx;

		if (disk->rdev)
			goto abort;
		disk->rdev = rdev;
		disk->head_position = 0;
		disk->seq_start = MaxSector;
	}
	conf->raid_disks = mddev->raid_disks;
	conf->mddev = mddev;
	INIT_LIST_HEAD(&conf->retry_list);
	INIT_LIST_HEAD(&conf->bio_end_io_list);

	spin_lock_init(&conf->resync_lock);
	init_waitqueue_head(&conf->wait_barrier);

	bio_list_init(&conf->pending_bio_list);
	conf->pending_count = 0;
	conf->recovery_disabled = mddev->recovery_disabled - 1;

	err = -EIO;
	for (i = 0; i < conf->raid_disks * 2; i++) {

		disk = conf->mirrors + i;

		if (i < conf->raid_disks &&
		    disk[conf->raid_disks].rdev) {
			/* This slot has a replacement. */
			if (!disk->rdev) {
				/* No original, just make the replacement
				 * a recovering spare
				 */
				disk->rdev =
					disk[conf->raid_disks].rdev;
				disk[conf->raid_disks].rdev = NULL;
			} else if (!test_bit(In_sync, &disk->rdev->flags))
				/* Original is not in_sync - bad */
				goto abort;
		}

		if (!disk->rdev ||
		    !test_bit(In_sync, &disk->rdev->flags)) {
			disk->head_position = 0;
			if (disk->rdev &&
			    (disk->rdev->saved_raid_disk < 0))
				conf->fullsync = 1;
		}
	}

	err = -ENOMEM;
	conf->thread = md_register_thread(raid1d, mddev, "raid1");
	if (!conf->thread)
		goto abort;

	return conf;

 abort:
	if (conf) {
		mempool_exit(&conf->r1bio_pool);
		kfree(conf->mirrors);
		safe_put_page(conf->tmppage);
		kfree(conf->poolinfo);
		kfree(conf->nr_pending);
		kfree(conf->nr_waiting);
		kfree(conf->nr_queued);
		kfree(conf->barrier);
		bioset_exit(&conf->bio_split);
		kfree(conf);
	}
	return ERR_PTR(err);
}

static void raid1_free(struct mddev *mddev, void *priv);
static int raid1_run(struct mddev *mddev)
{
	struct r1conf *conf;
	int i;
	struct md_rdev *rdev;
	int ret;
	bool discard_supported = false;

	if (mddev->level != 1) {
		pr_warn("md/raid1:%s: raid level not set to mirroring (%d)\n",
			mdname(mddev), mddev->level);
		return -EIO;
	}
	if (mddev->reshape_position != MaxSector) {
		pr_warn("md/raid1:%s: reshape_position set but not supported\n",
			mdname(mddev));
		return -EIO;
	}
	if (mddev_init_writes_pending(mddev) < 0)
		return -ENOMEM;
	/*
	 * copy the already verified devices into our private RAID1
	 * bookkeeping area. [whatever we allocate in run(),
	 * should be freed in raid1_free()]
	 */
	if (mddev->private == NULL)
		conf = setup_conf(mddev);
	else
		conf = mddev->private;

	if (IS_ERR(conf))
		return PTR_ERR(conf);

	if (mddev->queue) {
		blk_queue_max_write_same_sectors(mddev->queue, 0);
		blk_queue_max_write_zeroes_sectors(mddev->queue, 0);
	}

	rdev_for_each(rdev, mddev) {
		if (!mddev->gendisk)
			continue;
		disk_stack_limits(mddev->gendisk, rdev->bdev,
				  rdev->data_offset << 9);
		if (blk_queue_discard(bdev_get_queue(rdev->bdev)))
			discard_supported = true;
	}

	mddev->degraded = 0;
	for (i = 0; i < conf->raid_disks; i++)
		if (conf->mirrors[i].rdev == NULL ||
		    !test_bit(In_sync, &conf->mirrors[i].rdev->flags) ||
		    test_bit(Faulty, &conf->mirrors[i].rdev->flags))
			mddev->degraded++;
	/*
	 * RAID1 needs at least one disk in active
	 */
	if (conf->raid_disks - mddev->degraded < 1) {
		ret = -EINVAL;
		goto abort;
	}

	if (conf->raid_disks - mddev->degraded == 1)
		mddev->recovery_cp = MaxSector;

	if (mddev->recovery_cp != MaxSector)
		pr_info("md/raid1:%s: not clean -- starting background reconstruction\n",
			mdname(mddev));
	pr_info("md/raid1:%s: active with %d out of %d mirrors\n",
		mdname(mddev), mddev->raid_disks - mddev->degraded,
		mddev->raid_disks);

	/*
	 * Ok, everything is just fine now
	 */
	mddev->thread = conf->thread;
	conf->thread = NULL;
	mddev->private = conf;
	set_bit(MD_FAILFAST_SUPPORTED, &mddev->flags);

	md_set_array_sectors(mddev, raid1_size(mddev, 0, 0));

	if (mddev->queue) {
		if (discard_supported)
			blk_queue_flag_set(QUEUE_FLAG_DISCARD,
						mddev->queue);
		else
			blk_queue_flag_clear(QUEUE_FLAG_DISCARD,
						  mddev->queue);
	}

	ret = md_integrity_register(mddev);
	if (ret) {
		md_unregister_thread(&mddev->thread);
		goto abort;
	}
	return 0;

abort:
	raid1_free(mddev, conf);
	return ret;
}

static void raid1_free(struct mddev *mddev, void *priv)
{
	struct r1conf *conf = priv;

	mempool_exit(&conf->r1bio_pool);
	kfree(conf->mirrors);
	safe_put_page(conf->tmppage);
	kfree(conf->poolinfo);
	kfree(conf->nr_pending);
	kfree(conf->nr_waiting);
	kfree(conf->nr_queued);
	kfree(conf->barrier);
	bioset_exit(&conf->bio_split);
	kfree(conf);
}

static int raid1_resize(struct mddev *mddev, sector_t sectors)
{
	/* no resync is happening, and there is enough space
	 * on all devices, so we can resize.
	 * We need to make sure resync covers any new space.
	 * If the array is shrinking we should possibly wait until
	 * any io in the removed space completes, but it hardly seems
	 * worth it.
	 */
	sector_t newsize = raid1_size(mddev, sectors, 0);
	if (mddev->external_size &&
	    mddev->array_sectors > newsize)
		return -EINVAL;
	if (mddev->bitmap) {
		int ret = md_bitmap_resize(mddev->bitmap, newsize, 0, 0);
		if (ret)
			return ret;
	}
	md_set_array_sectors(mddev, newsize);
	if (sectors > mddev->dev_sectors &&
	    mddev->recovery_cp > mddev->dev_sectors) {
		mddev->recovery_cp = mddev->dev_sectors;
		set_bit(MD_RECOVERY_NEEDED, &mddev->recovery);
	}
	mddev->dev_sectors = sectors;
	mddev->resync_max_sectors = sectors;
	return 0;
}

static int raid1_reshape(struct mddev *mddev)
{
	/* We need to:
	 * 1/ resize the r1bio_pool
	 * 2/ resize conf->mirrors
	 *
	 * We allocate a new r1bio_pool if we can.
	 * Then raise a device barrier and wait until all IO stops.
	 * Then resize conf->mirrors and swap in the new r1bio pool.
	 *
	 * At the same time, we "pack" the devices so that all the missing
	 * devices have the higher raid_disk numbers.
	 */
	mempool_t newpool, oldpool;
	struct pool_info *newpoolinfo;
	struct raid1_info *newmirrors;
	struct r1conf *conf = mddev->private;
	int cnt, raid_disks;
	unsigned long flags;
	int d, d2;
	int ret;

	memset(&newpool, 0, sizeof(newpool));
	memset(&oldpool, 0, sizeof(oldpool));

	/* Cannot change chunk_size, layout, or level */
	if (mddev->chunk_sectors != mddev->new_chunk_sectors ||
	    mddev->layout != mddev->new_layout ||
	    mddev->level != mddev->new_level) {
		mddev->new_chunk_sectors = mddev->chunk_sectors;
		mddev->new_layout = mddev->layout;
		mddev->new_level = mddev->level;
		return -EINVAL;
	}

	if (!mddev_is_clustered(mddev))
		md_allow_write(mddev);

	raid_disks = mddev->raid_disks + mddev->delta_disks;

	if (raid_disks < conf->raid_disks) {
		cnt=0;
		for (d= 0; d < conf->raid_disks; d++)
			if (conf->mirrors[d].rdev)
				cnt++;
		if (cnt > raid_disks)
			return -EBUSY;
	}

	newpoolinfo = kmalloc(sizeof(*newpoolinfo), GFP_KERNEL);
	if (!newpoolinfo)
		return -ENOMEM;
	newpoolinfo->mddev = mddev;
	newpoolinfo->raid_disks = raid_disks * 2;

	ret = mempool_init(&newpool, NR_RAID_BIOS, r1bio_pool_alloc,
			   rbio_pool_free, newpoolinfo);
	if (ret) {
		kfree(newpoolinfo);
		return ret;
	}
	newmirrors = kzalloc(array3_size(sizeof(struct raid1_info),
					 raid_disks, 2),
			     GFP_KERNEL);
	if (!newmirrors) {
		kfree(newpoolinfo);
		mempool_exit(&newpool);
		return -ENOMEM;
	}

	freeze_array(conf, 0);

	/* ok, everything is stopped */
	oldpool = conf->r1bio_pool;
	conf->r1bio_pool = newpool;

	for (d = d2 = 0; d < conf->raid_disks; d++) {
		struct md_rdev *rdev = conf->mirrors[d].rdev;
		if (rdev && rdev->raid_disk != d2) {
			sysfs_unlink_rdev(mddev, rdev);
			rdev->raid_disk = d2;
			sysfs_unlink_rdev(mddev, rdev);
			if (sysfs_link_rdev(mddev, rdev))
				pr_warn("md/raid1:%s: cannot register rd%d\n",
					mdname(mddev), rdev->raid_disk);
		}
		if (rdev)
			newmirrors[d2++].rdev = rdev;
	}
	kfree(conf->mirrors);
	conf->mirrors = newmirrors;
	kfree(conf->poolinfo);
	conf->poolinfo = newpoolinfo;

	spin_lock_irqsave(&conf->device_lock, flags);
	mddev->degraded += (raid_disks - conf->raid_disks);
	spin_unlock_irqrestore(&conf->device_lock, flags);
	conf->raid_disks = mddev->raid_disks = raid_disks;
	mddev->delta_disks = 0;

	unfreeze_array(conf);

	set_bit(MD_RECOVERY_RECOVER, &mddev->recovery);
	set_bit(MD_RECOVERY_NEEDED, &mddev->recovery);
	md_wakeup_thread(mddev->thread);

	mempool_exit(&oldpool);
	return 0;
}

static void raid1_quiesce(struct mddev *mddev, int quiesce)
{
	struct r1conf *conf = mddev->private;

	if (quiesce)
		freeze_array(conf, 0);
	else
		unfreeze_array(conf);
}

static void *raid1_takeover(struct mddev *mddev)
{
	/* raid1 can take over:
	 *  raid5 with 2 devices, any layout or chunk size
	 */
	if (mddev->level == 5 && mddev->raid_disks == 2) {
		struct r1conf *conf;
		mddev->new_level = 1;
		mddev->new_layout = 0;
		mddev->new_chunk_sectors = 0;
		conf = setup_conf(mddev);
		if (!IS_ERR(conf)) {
			/* Array must appear to be quiesced */
			conf->array_frozen = 1;
			mddev_clear_unsupported_flags(mddev,
				UNSUPPORTED_MDDEV_FLAGS);
		}
		return conf;
	}
	return ERR_PTR(-EINVAL);
}

static struct md_personality raid1_personality =
{
	.name		= "raid1",
	.level		= 1,
	.owner		= THIS_MODULE,
	.make_request	= raid1_make_request,
	.run		= raid1_run,
	.free		= raid1_free,
	.status		= raid1_status,
	.error_handler	= raid1_error,
	.hot_add_disk	= raid1_add_disk,
	.hot_remove_disk= raid1_remove_disk,
	.spare_active	= raid1_spare_active,
	.sync_request	= raid1_sync_request,
	.resize		= raid1_resize,
	.size		= raid1_size,
	.check_reshape	= raid1_reshape,
	.quiesce	= raid1_quiesce,
	.takeover	= raid1_takeover,
};

static int __init raid_init(void)
{
	return register_md_personality(&raid1_personality);
}

static void raid_exit(void)
{
	unregister_md_personality(&raid1_personality);
}

module_init(raid_init);
module_exit(raid_exit);
MODULE_LICENSE("GPL");
MODULE_DESCRIPTION("RAID1 (mirroring) personality for MD");
MODULE_ALIAS("md-personality-3"); /* RAID1 */
MODULE_ALIAS("md-raid1");
MODULE_ALIAS("md-level-1");

module_param(max_queued_requests, int, S_IRUGO|S_IWUSR);<|MERGE_RESOLUTION|>--- conflicted
+++ resolved
@@ -80,7 +80,6 @@
 }
 
 static void wait_for_serialization(struct md_rdev *rdev, struct r1bio *r1_bio)
-<<<<<<< HEAD
 {
 	struct mddev *mddev = rdev->mddev;
 	struct serial_info *si;
@@ -96,23 +95,6 @@
 
 static void remove_serial(struct md_rdev *rdev, sector_t lo, sector_t hi)
 {
-=======
-{
-	struct mddev *mddev = rdev->mddev;
-	struct serial_info *si;
-	int idx = sector_to_idx(r1_bio->sector);
-	struct serial_in_rdev *serial = &rdev->serial[idx];
-
-	if (WARN_ON(!mddev->serial_info_pool))
-		return;
-	si = mempool_alloc(mddev->serial_info_pool, GFP_NOIO);
-	wait_event(serial->serial_io_wait,
-		   check_and_add_serial(rdev, r1_bio, si, idx) == 0);
-}
-
-static void remove_serial(struct md_rdev *rdev, sector_t lo, sector_t hi)
-{
->>>>>>> 7d2a07b7
 	struct serial_info *si;
 	unsigned long flags;
 	int found = 0;
@@ -492,11 +474,6 @@
 		/*
 		 * When the device is faulty, it is not necessary to
 		 * handle write error.
-<<<<<<< HEAD
-		 * For failfast, this is the only remaining device,
-		 * We need to retry the write without FailFast.
-=======
->>>>>>> 7d2a07b7
 		 */
 		if (!test_bit(Faulty, &rdev->flags))
 			set_bit(R1BIO_WriteError, &r1_bio->state);
