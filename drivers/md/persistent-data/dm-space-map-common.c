/*
 * Copyright (C) 2011 Red Hat, Inc.
 *
 * This file is released under the GPL.
 */

#include "dm-space-map-common.h"
#include "dm-transaction-manager.h"
#include "dm-btree-internal.h"
#include "dm-persistent-data-internal.h"

#include <linux/bitops.h>
#include <linux/device-mapper.h>

#define DM_MSG_PREFIX "space map common"

/*----------------------------------------------------------------*/

/*
 * Index validator.
 */
#define INDEX_CSUM_XOR 160478

static void index_prepare_for_write(struct dm_block_validator *v,
				    struct dm_block *b,
				    size_t block_size)
{
	struct disk_metadata_index *mi_le = dm_block_data(b);

	mi_le->blocknr = cpu_to_le64(dm_block_location(b));
	mi_le->csum = cpu_to_le32(dm_bm_checksum(&mi_le->padding,
						 block_size - sizeof(__le32),
						 INDEX_CSUM_XOR));
}

static int index_check(struct dm_block_validator *v,
		       struct dm_block *b,
		       size_t block_size)
{
	struct disk_metadata_index *mi_le = dm_block_data(b);
	__le32 csum_disk;

	if (dm_block_location(b) != le64_to_cpu(mi_le->blocknr)) {
		DMERR_LIMIT("index_check failed: blocknr %llu != wanted %llu",
			    le64_to_cpu(mi_le->blocknr), dm_block_location(b));
		return -ENOTBLK;
	}

	csum_disk = cpu_to_le32(dm_bm_checksum(&mi_le->padding,
					       block_size - sizeof(__le32),
					       INDEX_CSUM_XOR));
	if (csum_disk != mi_le->csum) {
		DMERR_LIMIT("index_check failed: csum %u != wanted %u",
			    le32_to_cpu(csum_disk), le32_to_cpu(mi_le->csum));
		return -EILSEQ;
	}

	return 0;
}

static struct dm_block_validator index_validator = {
	.name = "index",
	.prepare_for_write = index_prepare_for_write,
	.check = index_check
};

/*----------------------------------------------------------------*/

/*
 * Bitmap validator
 */
#define BITMAP_CSUM_XOR 240779

static void dm_bitmap_prepare_for_write(struct dm_block_validator *v,
					struct dm_block *b,
					size_t block_size)
{
	struct disk_bitmap_header *disk_header = dm_block_data(b);

	disk_header->blocknr = cpu_to_le64(dm_block_location(b));
	disk_header->csum = cpu_to_le32(dm_bm_checksum(&disk_header->not_used,
						       block_size - sizeof(__le32),
						       BITMAP_CSUM_XOR));
}

static int dm_bitmap_check(struct dm_block_validator *v,
			   struct dm_block *b,
			   size_t block_size)
{
	struct disk_bitmap_header *disk_header = dm_block_data(b);
	__le32 csum_disk;

	if (dm_block_location(b) != le64_to_cpu(disk_header->blocknr)) {
		DMERR_LIMIT("bitmap check failed: blocknr %llu != wanted %llu",
			    le64_to_cpu(disk_header->blocknr), dm_block_location(b));
		return -ENOTBLK;
	}

	csum_disk = cpu_to_le32(dm_bm_checksum(&disk_header->not_used,
					       block_size - sizeof(__le32),
					       BITMAP_CSUM_XOR));
	if (csum_disk != disk_header->csum) {
		DMERR_LIMIT("bitmap check failed: csum %u != wanted %u",
			    le32_to_cpu(csum_disk), le32_to_cpu(disk_header->csum));
		return -EILSEQ;
	}

	return 0;
}

static struct dm_block_validator dm_sm_bitmap_validator = {
	.name = "sm_bitmap",
	.prepare_for_write = dm_bitmap_prepare_for_write,
	.check = dm_bitmap_check,
};

/*----------------------------------------------------------------*/

#define ENTRIES_PER_WORD 32
#define ENTRIES_SHIFT	5

static void *dm_bitmap_data(struct dm_block *b)
{
	return dm_block_data(b) + sizeof(struct disk_bitmap_header);
}

#define WORD_MASK_HIGH 0xAAAAAAAAAAAAAAAAULL

static unsigned dm_bitmap_word_used(void *addr, unsigned b)
{
	__le64 *words_le = addr;
	__le64 *w_le = words_le + (b >> ENTRIES_SHIFT);

	uint64_t bits = le64_to_cpu(*w_le);
	uint64_t mask = (bits + WORD_MASK_HIGH + 1) & WORD_MASK_HIGH;

	return !(~bits & mask);
}

static unsigned sm_lookup_bitmap(void *addr, unsigned b)
{
	__le64 *words_le = addr;
	__le64 *w_le = words_le + (b >> ENTRIES_SHIFT);
	unsigned hi, lo;

	b = (b & (ENTRIES_PER_WORD - 1)) << 1;
	hi = !!test_bit_le(b, (void *) w_le);
	lo = !!test_bit_le(b + 1, (void *) w_le);
	return (hi << 1) | lo;
}

static void sm_set_bitmap(void *addr, unsigned b, unsigned val)
{
	__le64 *words_le = addr;
	__le64 *w_le = words_le + (b >> ENTRIES_SHIFT);

	b = (b & (ENTRIES_PER_WORD - 1)) << 1;

	if (val & 2)
		__set_bit_le(b, (void *) w_le);
	else
		__clear_bit_le(b, (void *) w_le);

	if (val & 1)
		__set_bit_le(b + 1, (void *) w_le);
	else
		__clear_bit_le(b + 1, (void *) w_le);
}

static int sm_find_free(void *addr, unsigned begin, unsigned end,
			unsigned *result)
{
	while (begin < end) {
		if (!(begin & (ENTRIES_PER_WORD - 1)) &&
		    dm_bitmap_word_used(addr, begin)) {
			begin += ENTRIES_PER_WORD;
			continue;
		}

		if (!sm_lookup_bitmap(addr, begin)) {
			*result = begin;
			return 0;
		}

		begin++;
	}

	return -ENOSPC;
}

/*----------------------------------------------------------------*/

static int sm_ll_init(struct ll_disk *ll, struct dm_transaction_manager *tm)
{
	memset(ll, 0, sizeof(struct ll_disk));

	ll->tm = tm;

	ll->bitmap_info.tm = tm;
	ll->bitmap_info.levels = 1;

	/*
	 * Because the new bitmap blocks are created via a shadow
	 * operation, the old entry has already had its reference count
	 * decremented and we don't need the btree to do any bookkeeping.
	 */
	ll->bitmap_info.value_type.size = sizeof(struct disk_index_entry);
	ll->bitmap_info.value_type.inc = NULL;
	ll->bitmap_info.value_type.dec = NULL;
	ll->bitmap_info.value_type.equal = NULL;

	ll->ref_count_info.tm = tm;
	ll->ref_count_info.levels = 1;
	ll->ref_count_info.value_type.size = sizeof(uint32_t);
	ll->ref_count_info.value_type.inc = NULL;
	ll->ref_count_info.value_type.dec = NULL;
	ll->ref_count_info.value_type.equal = NULL;

	ll->block_size = dm_bm_block_size(dm_tm_get_bm(tm));

	if (ll->block_size > (1 << 30)) {
		DMERR("block size too big to hold bitmaps");
		return -EINVAL;
	}

	ll->entries_per_block = (ll->block_size - sizeof(struct disk_bitmap_header)) *
		ENTRIES_PER_BYTE;
	ll->nr_blocks = 0;
	ll->bitmap_root = 0;
	ll->ref_count_root = 0;
	ll->bitmap_index_changed = false;

	return 0;
}

int sm_ll_extend(struct ll_disk *ll, dm_block_t extra_blocks)
{
	int r;
	dm_block_t i, nr_blocks, nr_indexes;
	unsigned old_blocks, blocks;

	nr_blocks = ll->nr_blocks + extra_blocks;
	old_blocks = dm_sector_div_up(ll->nr_blocks, ll->entries_per_block);
	blocks = dm_sector_div_up(nr_blocks, ll->entries_per_block);

	nr_indexes = dm_sector_div_up(nr_blocks, ll->entries_per_block);
	if (nr_indexes > ll->max_entries(ll)) {
		DMERR("space map too large");
		return -EINVAL;
	}

	/*
	 * We need to set this before the dm_tm_new_block() call below.
	 */
	ll->nr_blocks = nr_blocks;
	for (i = old_blocks; i < blocks; i++) {
		struct dm_block *b;
		struct disk_index_entry idx;

		r = dm_tm_new_block(ll->tm, &dm_sm_bitmap_validator, &b);
		if (r < 0)
			return r;

		idx.blocknr = cpu_to_le64(dm_block_location(b));

		dm_tm_unlock(ll->tm, b);

		idx.nr_free = cpu_to_le32(ll->entries_per_block);
		idx.none_free_before = 0;

		r = ll->save_ie(ll, i, &idx);
		if (r < 0)
			return r;
	}

	return 0;
}

int sm_ll_lookup_bitmap(struct ll_disk *ll, dm_block_t b, uint32_t *result)
{
	int r;
	dm_block_t index = b;
	struct disk_index_entry ie_disk;
	struct dm_block *blk;

	b = do_div(index, ll->entries_per_block);
	r = ll->load_ie(ll, index, &ie_disk);
	if (r < 0)
		return r;

	r = dm_tm_read_lock(ll->tm, le64_to_cpu(ie_disk.blocknr),
			    &dm_sm_bitmap_validator, &blk);
	if (r < 0)
		return r;

	*result = sm_lookup_bitmap(dm_bitmap_data(blk), b);

	dm_tm_unlock(ll->tm, blk);

	return 0;
}

static int sm_ll_lookup_big_ref_count(struct ll_disk *ll, dm_block_t b,
				      uint32_t *result)
{
	__le32 le_rc;
	int r;

	r = dm_btree_lookup(&ll->ref_count_info, ll->ref_count_root, &b, &le_rc);
	if (r < 0)
		return r;

	*result = le32_to_cpu(le_rc);

	return r;
}

int sm_ll_lookup(struct ll_disk *ll, dm_block_t b, uint32_t *result)
{
	int r = sm_ll_lookup_bitmap(ll, b, result);

	if (r)
		return r;

	if (*result != 3)
		return r;

	return sm_ll_lookup_big_ref_count(ll, b, result);
}

int sm_ll_find_free_block(struct ll_disk *ll, dm_block_t begin,
			  dm_block_t end, dm_block_t *result)
{
	int r;
	struct disk_index_entry ie_disk;
	dm_block_t i, index_begin = begin;
	dm_block_t index_end = dm_sector_div_up(end, ll->entries_per_block);

	/*
	 * FIXME: Use shifts
	 */
	begin = do_div(index_begin, ll->entries_per_block);
	end = do_div(end, ll->entries_per_block);
	if (end == 0)
		end = ll->entries_per_block;

	for (i = index_begin; i < index_end; i++, begin = 0) {
		struct dm_block *blk;
		unsigned position;
		uint32_t bit_end;

		r = ll->load_ie(ll, i, &ie_disk);
		if (r < 0)
			return r;

		if (le32_to_cpu(ie_disk.nr_free) == 0)
			continue;

		r = dm_tm_read_lock(ll->tm, le64_to_cpu(ie_disk.blocknr),
				    &dm_sm_bitmap_validator, &blk);
		if (r < 0)
			return r;

		bit_end = (i == index_end - 1) ?  end : ll->entries_per_block;

		r = sm_find_free(dm_bitmap_data(blk),
				 max_t(unsigned, begin, le32_to_cpu(ie_disk.none_free_before)),
				 bit_end, &position);
		if (r == -ENOSPC) {
			/*
			 * This might happen because we started searching
			 * part way through the bitmap.
			 */
			dm_tm_unlock(ll->tm, blk);
			continue;
		}

		dm_tm_unlock(ll->tm, blk);

		*result = i * ll->entries_per_block + (dm_block_t) position;
		return 0;
	}

	return -ENOSPC;
}

int sm_ll_find_common_free_block(struct ll_disk *old_ll, struct ll_disk *new_ll,
	                         dm_block_t begin, dm_block_t end, dm_block_t *b)
{
	int r;
	uint32_t count;

	do {
		r = sm_ll_find_free_block(new_ll, begin, new_ll->nr_blocks, b);
		if (r)
			break;

		/* double check this block wasn't used in the old transaction */
		if (*b >= old_ll->nr_blocks)
			count = 0;
		else {
			r = sm_ll_lookup(old_ll, *b, &count);
			if (r)
				break;

			if (count)
				begin = *b + 1;
		}
	} while (count);

	return r;
}

<<<<<<< HEAD
static int sm_ll_mutate(struct ll_disk *ll, dm_block_t b,
			int (*mutator)(void *context, uint32_t old, uint32_t *new),
			void *context, enum allocation_event *ev)
=======
/*----------------------------------------------------------------*/

int sm_ll_insert(struct ll_disk *ll, dm_block_t b,
		 uint32_t ref_count, int32_t *nr_allocations)
>>>>>>> 7d2a07b7
{
	int r;
	uint32_t bit, old;
	struct dm_block *nb;
	dm_block_t index = b;
	struct disk_index_entry ie_disk;
	void *bm_le;
	int inc;

	bit = do_div(index, ll->entries_per_block);
	r = ll->load_ie(ll, index, &ie_disk);
	if (r < 0)
		return r;

	r = dm_tm_shadow_block(ll->tm, le64_to_cpu(ie_disk.blocknr),
			       &dm_sm_bitmap_validator, &nb, &inc);
	if (r < 0) {
		DMERR("dm_tm_shadow_block() failed");
		return r;
	}
	ie_disk.blocknr = cpu_to_le64(dm_block_location(nb));
	bm_le = dm_bitmap_data(nb);

	old = sm_lookup_bitmap(bm_le, bit);
	if (old > 2) {
		r = sm_ll_lookup_big_ref_count(ll, b, &old);
		if (r < 0) {
			dm_tm_unlock(ll->tm, nb);
			return r;
		}
	}

	if (r) {
		dm_tm_unlock(ll->tm, nb);
		return r;
	}

	if (ref_count <= 2) {
		sm_set_bitmap(bm_le, bit, ref_count);
		dm_tm_unlock(ll->tm, nb);

		if (old > 2) {
			r = dm_btree_remove(&ll->ref_count_info,
					    ll->ref_count_root,
					    &b, &ll->ref_count_root);
			if (r)
				return r;
		}

	} else {
		__le32 le_rc = cpu_to_le32(ref_count);

		sm_set_bitmap(bm_le, bit, 3);
		dm_tm_unlock(ll->tm, nb);

		__dm_bless_for_disk(&le_rc);
		r = dm_btree_insert(&ll->ref_count_info, ll->ref_count_root,
				    &b, &le_rc, &ll->ref_count_root);
		if (r < 0) {
			DMERR("ref count insert failed");
			return r;
		}
	}

	if (ref_count && !old) {
		*nr_allocations = 1;
		ll->nr_allocated++;
		le32_add_cpu(&ie_disk.nr_free, -1);
		if (le32_to_cpu(ie_disk.none_free_before) == bit)
			ie_disk.none_free_before = cpu_to_le32(bit + 1);

	} else if (old && !ref_count) {
		*nr_allocations = -1;
		ll->nr_allocated--;
		le32_add_cpu(&ie_disk.nr_free, 1);
		ie_disk.none_free_before = cpu_to_le32(min(le32_to_cpu(ie_disk.none_free_before), bit));
	} else
		*nr_allocations = 0;

	return ll->save_ie(ll, index, &ie_disk);
}

/*----------------------------------------------------------------*/

/*
 * Holds useful intermediate results for the range based inc and dec
 * operations.
 */
struct inc_context {
	struct disk_index_entry ie_disk;
	struct dm_block *bitmap_block;
	void *bitmap;

	struct dm_block *overflow_leaf;
};

static inline void init_inc_context(struct inc_context *ic)
{
	ic->bitmap_block = NULL;
	ic->bitmap = NULL;
	ic->overflow_leaf = NULL;
}

static inline void exit_inc_context(struct ll_disk *ll, struct inc_context *ic)
{
	if (ic->bitmap_block)
		dm_tm_unlock(ll->tm, ic->bitmap_block);
	if (ic->overflow_leaf)
		dm_tm_unlock(ll->tm, ic->overflow_leaf);
}

static inline void reset_inc_context(struct ll_disk *ll, struct inc_context *ic)
{
	exit_inc_context(ll, ic);
	init_inc_context(ic);
}

/*
 * Confirms a btree node contains a particular key at an index.
 */
static bool contains_key(struct btree_node *n, uint64_t key, int index)
{
	return index >= 0 &&
		index < le32_to_cpu(n->header.nr_entries) &&
		le64_to_cpu(n->keys[index]) == key;
}

static int __sm_ll_inc_overflow(struct ll_disk *ll, dm_block_t b, struct inc_context *ic)
{
	int r;
	int index;
	struct btree_node *n;
	__le32 *v_ptr;
	uint32_t rc;

	/*
	 * bitmap_block needs to be unlocked because getting the
	 * overflow_leaf may need to allocate, and thus use the space map.
	 */
	reset_inc_context(ll, ic);

	r = btree_get_overwrite_leaf(&ll->ref_count_info, ll->ref_count_root,
				     b, &index, &ll->ref_count_root, &ic->overflow_leaf);
	if (r < 0)
		return r;

	n = dm_block_data(ic->overflow_leaf);

	if (!contains_key(n, b, index)) {
		DMERR("overflow btree is missing an entry");
		return -EINVAL;
	}

	v_ptr = value_ptr(n, index);
	rc = le32_to_cpu(*v_ptr) + 1;
	*v_ptr = cpu_to_le32(rc);

	return 0;
}

static int sm_ll_inc_overflow(struct ll_disk *ll, dm_block_t b, struct inc_context *ic)
{
	int index;
	struct btree_node *n;
	__le32 *v_ptr;
	uint32_t rc;

	/*
	 * Do we already have the correct overflow leaf?
	 */
	if (ic->overflow_leaf) {
		n = dm_block_data(ic->overflow_leaf);
		index = lower_bound(n, b);
		if (contains_key(n, b, index)) {
			v_ptr = value_ptr(n, index);
			rc = le32_to_cpu(*v_ptr) + 1;
			*v_ptr = cpu_to_le32(rc);

			return 0;
		}
	}

	return __sm_ll_inc_overflow(ll, b, ic);
}

static inline int shadow_bitmap(struct ll_disk *ll, struct inc_context *ic)
{
	int r, inc;
	r = dm_tm_shadow_block(ll->tm, le64_to_cpu(ic->ie_disk.blocknr),
			       &dm_sm_bitmap_validator, &ic->bitmap_block, &inc);
	if (r < 0) {
		DMERR("dm_tm_shadow_block() failed");
		return r;
	}
	ic->ie_disk.blocknr = cpu_to_le64(dm_block_location(ic->bitmap_block));
	ic->bitmap = dm_bitmap_data(ic->bitmap_block);
	return 0;
}

/*
 * Once shadow_bitmap has been called, which always happens at the start of inc/dec,
 * we can reopen the bitmap with a simple write lock, rather than re calling
 * dm_tm_shadow_block().
 */
static inline int ensure_bitmap(struct ll_disk *ll, struct inc_context *ic)
{
	if (!ic->bitmap_block) {
		int r = dm_bm_write_lock(dm_tm_get_bm(ll->tm), le64_to_cpu(ic->ie_disk.blocknr),
					 &dm_sm_bitmap_validator, &ic->bitmap_block);
		if (r) {
			DMERR("unable to re-get write lock for bitmap");
			return r;
		}
		ic->bitmap = dm_bitmap_data(ic->bitmap_block);
	}

	return 0;
}

/*
 * Loops round incrementing entries in a single bitmap.
 */
static inline int sm_ll_inc_bitmap(struct ll_disk *ll, dm_block_t b,
				   uint32_t bit, uint32_t bit_end,
				   int32_t *nr_allocations, dm_block_t *new_b,
				   struct inc_context *ic)
{
	int r;
	__le32 le_rc;
	uint32_t old;

	for (; bit != bit_end; bit++, b++) {
		/*
		 * We only need to drop the bitmap if we need to find a new btree
		 * leaf for the overflow.  So if it was dropped last iteration,
		 * we now re-get it.
		 */
		r = ensure_bitmap(ll, ic);
		if (r)
			return r;

		old = sm_lookup_bitmap(ic->bitmap, bit);
		switch (old) {
		case 0:
			/* inc bitmap, adjust nr_allocated */
			sm_set_bitmap(ic->bitmap, bit, 1);
			(*nr_allocations)++;
			ll->nr_allocated++;
			le32_add_cpu(&ic->ie_disk.nr_free, -1);
			if (le32_to_cpu(ic->ie_disk.none_free_before) == bit)
				ic->ie_disk.none_free_before = cpu_to_le32(bit + 1);
			break;

		case 1:
			/* inc bitmap */
			sm_set_bitmap(ic->bitmap, bit, 2);
			break;

		case 2:
			/* inc bitmap and insert into overflow */
			sm_set_bitmap(ic->bitmap, bit, 3);
			reset_inc_context(ll, ic);

			le_rc = cpu_to_le32(3);
			__dm_bless_for_disk(&le_rc);
			r = dm_btree_insert(&ll->ref_count_info, ll->ref_count_root,
					    &b, &le_rc, &ll->ref_count_root);
			if (r < 0) {
				DMERR("ref count insert failed");
				return r;
			}
			break;

		default:
			/*
			 * inc within the overflow tree only.
			 */
			r = sm_ll_inc_overflow(ll, b, ic);
			if (r < 0)
				return r;
		}
	}

	*new_b = b;
	return 0;
}

/*
 * Finds a bitmap that contains entries in the block range, and increments
 * them.
 */
static int __sm_ll_inc(struct ll_disk *ll, dm_block_t b, dm_block_t e,
		       int32_t *nr_allocations, dm_block_t *new_b)
{
	int r;
	struct inc_context ic;
	uint32_t bit, bit_end;
	dm_block_t index = b;

	init_inc_context(&ic);

	bit = do_div(index, ll->entries_per_block);
	r = ll->load_ie(ll, index, &ic.ie_disk);
	if (r < 0)
		return r;

	r = shadow_bitmap(ll, &ic);
	if (r)
		return r;

	bit_end = min(bit + (e - b), (dm_block_t) ll->entries_per_block);
	r = sm_ll_inc_bitmap(ll, b, bit, bit_end, nr_allocations, new_b, &ic);

	exit_inc_context(ll, &ic);

	if (r)
		return r;

	return ll->save_ie(ll, index, &ic.ie_disk);
}

int sm_ll_inc(struct ll_disk *ll, dm_block_t b, dm_block_t e,
	      int32_t *nr_allocations)
{
	*nr_allocations = 0;
	while (b != e) {
		int r = __sm_ll_inc(ll, b, e, nr_allocations, &b);
		if (r)
			return r;
	}

	return 0;
}

/*----------------------------------------------------------------*/

static int __sm_ll_del_overflow(struct ll_disk *ll, dm_block_t b,
				struct inc_context *ic)
{
	reset_inc_context(ll, ic);
	return dm_btree_remove(&ll->ref_count_info, ll->ref_count_root,
			       &b, &ll->ref_count_root);
}

static int __sm_ll_dec_overflow(struct ll_disk *ll, dm_block_t b,
				struct inc_context *ic, uint32_t *old_rc)
{
	int r;
	int index = -1;
	struct btree_node *n;
	__le32 *v_ptr;
	uint32_t rc;

	reset_inc_context(ll, ic);
	r = btree_get_overwrite_leaf(&ll->ref_count_info, ll->ref_count_root,
				     b, &index, &ll->ref_count_root, &ic->overflow_leaf);
	if (r < 0)
		return r;

	n = dm_block_data(ic->overflow_leaf);

	if (!contains_key(n, b, index)) {
		DMERR("overflow btree is missing an entry");
		return -EINVAL;
	}

	v_ptr = value_ptr(n, index);
	rc = le32_to_cpu(*v_ptr);
	*old_rc = rc;

	if (rc == 3) {
		return __sm_ll_del_overflow(ll, b, ic);
	} else {
		rc--;
		*v_ptr = cpu_to_le32(rc);
		return 0;
	}
}

static int sm_ll_dec_overflow(struct ll_disk *ll, dm_block_t b,
			      struct inc_context *ic, uint32_t *old_rc)
{
	/*
	 * Do we already have the correct overflow leaf?
	 */
	if (ic->overflow_leaf) {
		int index;
		struct btree_node *n;
		__le32 *v_ptr;
		uint32_t rc;

		n = dm_block_data(ic->overflow_leaf);
		index = lower_bound(n, b);
		if (contains_key(n, b, index)) {
			v_ptr = value_ptr(n, index);
			rc = le32_to_cpu(*v_ptr);
			*old_rc = rc;

			if (rc > 3) {
				rc--;
				*v_ptr = cpu_to_le32(rc);
				return 0;
			} else {
				return __sm_ll_del_overflow(ll, b, ic);
			}

		}
	}

	return __sm_ll_dec_overflow(ll, b, ic, old_rc);
}

/*
 * Loops round incrementing entries in a single bitmap.
 */
static inline int sm_ll_dec_bitmap(struct ll_disk *ll, dm_block_t b,
				   uint32_t bit, uint32_t bit_end,
				   struct inc_context *ic,
				   int32_t *nr_allocations, dm_block_t *new_b)
{
	int r;
	uint32_t old;

	for (; bit != bit_end; bit++, b++) {
		/*
		 * We only need to drop the bitmap if we need to find a new btree
		 * leaf for the overflow.  So if it was dropped last iteration,
		 * we now re-get it.
		 */
		r = ensure_bitmap(ll, ic);
		if (r)
			return r;

		old = sm_lookup_bitmap(ic->bitmap, bit);
		switch (old) {
		case 0:
			DMERR("unable to decrement block");
			return -EINVAL;

		case 1:
			/* dec bitmap */
			sm_set_bitmap(ic->bitmap, bit, 0);
			(*nr_allocations)--;
			ll->nr_allocated--;
			le32_add_cpu(&ic->ie_disk.nr_free, 1);
			ic->ie_disk.none_free_before =
				cpu_to_le32(min(le32_to_cpu(ic->ie_disk.none_free_before), bit));
			break;

		case 2:
			/* dec bitmap and insert into overflow */
			sm_set_bitmap(ic->bitmap, bit, 1);
			break;

		case 3:
			r = sm_ll_dec_overflow(ll, b, ic, &old);
			if (r < 0)
				return r;

			if (old == 3) {
				r = ensure_bitmap(ll, ic);
				if (r)
					return r;

				sm_set_bitmap(ic->bitmap, bit, 2);
			}
			break;
		}
	}

	*new_b = b;
	return 0;
}

static int __sm_ll_dec(struct ll_disk *ll, dm_block_t b, dm_block_t e,
		       int32_t *nr_allocations, dm_block_t *new_b)
{
	int r;
	uint32_t bit, bit_end;
	struct inc_context ic;
	dm_block_t index = b;

	init_inc_context(&ic);

	bit = do_div(index, ll->entries_per_block);
	r = ll->load_ie(ll, index, &ic.ie_disk);
	if (r < 0)
		return r;

	r = shadow_bitmap(ll, &ic);
	if (r)
		return r;

	bit_end = min(bit + (e - b), (dm_block_t) ll->entries_per_block);
	r = sm_ll_dec_bitmap(ll, b, bit, bit_end, &ic, nr_allocations, new_b);
	exit_inc_context(ll, &ic);

	if (r)
		return r;

	return ll->save_ie(ll, index, &ic.ie_disk);
}

int sm_ll_dec(struct ll_disk *ll, dm_block_t b, dm_block_t e,
	      int32_t *nr_allocations)
{
	*nr_allocations = 0;
	while (b != e) {
		int r = __sm_ll_dec(ll, b, e, nr_allocations, &b);
		if (r)
			return r;
	}

	return 0;
}

/*----------------------------------------------------------------*/

int sm_ll_commit(struct ll_disk *ll)
{
	int r = 0;

	if (ll->bitmap_index_changed) {
		r = ll->commit(ll);
		if (!r)
			ll->bitmap_index_changed = false;
	}

	return r;
}

/*----------------------------------------------------------------*/

static int metadata_ll_load_ie(struct ll_disk *ll, dm_block_t index,
			       struct disk_index_entry *ie)
{
	memcpy(ie, ll->mi_le.index + index, sizeof(*ie));
	return 0;
}

static int metadata_ll_save_ie(struct ll_disk *ll, dm_block_t index,
			       struct disk_index_entry *ie)
{
	ll->bitmap_index_changed = true;
	memcpy(ll->mi_le.index + index, ie, sizeof(*ie));
	return 0;
}

static int metadata_ll_init_index(struct ll_disk *ll)
{
	int r;
	struct dm_block *b;

	r = dm_tm_new_block(ll->tm, &index_validator, &b);
	if (r < 0)
		return r;

	ll->bitmap_root = dm_block_location(b);

	dm_tm_unlock(ll->tm, b);

	return 0;
}

static int metadata_ll_open(struct ll_disk *ll)
{
	int r;
	struct dm_block *block;

	r = dm_tm_read_lock(ll->tm, ll->bitmap_root,
			    &index_validator, &block);
	if (r)
		return r;

	memcpy(&ll->mi_le, dm_block_data(block), sizeof(ll->mi_le));
	dm_tm_unlock(ll->tm, block);

	return 0;
}

static dm_block_t metadata_ll_max_entries(struct ll_disk *ll)
{
	return MAX_METADATA_BITMAPS;
}

static int metadata_ll_commit(struct ll_disk *ll)
{
	int r, inc;
	struct dm_block *b;

	r = dm_tm_shadow_block(ll->tm, ll->bitmap_root, &index_validator, &b, &inc);
	if (r)
		return r;

	memcpy(dm_block_data(b), &ll->mi_le, sizeof(ll->mi_le));
	ll->bitmap_root = dm_block_location(b);

	dm_tm_unlock(ll->tm, b);

	return 0;
}

int sm_ll_new_metadata(struct ll_disk *ll, struct dm_transaction_manager *tm)
{
	int r;

	r = sm_ll_init(ll, tm);
	if (r < 0)
		return r;

	ll->load_ie = metadata_ll_load_ie;
	ll->save_ie = metadata_ll_save_ie;
	ll->init_index = metadata_ll_init_index;
	ll->open_index = metadata_ll_open;
	ll->max_entries = metadata_ll_max_entries;
	ll->commit = metadata_ll_commit;

	ll->nr_blocks = 0;
	ll->nr_allocated = 0;

	r = ll->init_index(ll);
	if (r < 0)
		return r;

	r = dm_btree_empty(&ll->ref_count_info, &ll->ref_count_root);
	if (r < 0)
		return r;

	return 0;
}

int sm_ll_open_metadata(struct ll_disk *ll, struct dm_transaction_manager *tm,
			void *root_le, size_t len)
{
	int r;
	struct disk_sm_root smr;

	if (len < sizeof(struct disk_sm_root)) {
		DMERR("sm_metadata root too small");
		return -ENOMEM;
	}

	/*
	 * We don't know the alignment of the root_le buffer, so need to
	 * copy into a new structure.
	 */
	memcpy(&smr, root_le, sizeof(smr));

	r = sm_ll_init(ll, tm);
	if (r < 0)
		return r;

	ll->load_ie = metadata_ll_load_ie;
	ll->save_ie = metadata_ll_save_ie;
	ll->init_index = metadata_ll_init_index;
	ll->open_index = metadata_ll_open;
	ll->max_entries = metadata_ll_max_entries;
	ll->commit = metadata_ll_commit;

	ll->nr_blocks = le64_to_cpu(smr.nr_blocks);
	ll->nr_allocated = le64_to_cpu(smr.nr_allocated);
	ll->bitmap_root = le64_to_cpu(smr.bitmap_root);
	ll->ref_count_root = le64_to_cpu(smr.ref_count_root);

	return ll->open_index(ll);
}

/*----------------------------------------------------------------*/

static inline int ie_cache_writeback(struct ll_disk *ll, struct ie_cache *iec)
{
	iec->dirty = false;
	__dm_bless_for_disk(iec->ie);
	return dm_btree_insert(&ll->bitmap_info, ll->bitmap_root,
			       &iec->index, &iec->ie, &ll->bitmap_root);
}

static inline unsigned hash_index(dm_block_t index)
{
	return dm_hash_block(index, IE_CACHE_MASK);
}

static int disk_ll_load_ie(struct ll_disk *ll, dm_block_t index,
			   struct disk_index_entry *ie)
{
	int r;
	unsigned h = hash_index(index);
	struct ie_cache *iec = ll->ie_cache + h;

	if (iec->valid) {
		if (iec->index == index) {
			memcpy(ie, &iec->ie, sizeof(*ie));
			return 0;
		}

		if (iec->dirty) {
			r = ie_cache_writeback(ll, iec);
			if (r)
				return r;
		}
	}

	r = dm_btree_lookup(&ll->bitmap_info, ll->bitmap_root, &index, ie);
	if (!r) {
		iec->valid = true;
		iec->dirty = false;
		iec->index = index;
		memcpy(&iec->ie, ie, sizeof(*ie));
	}

	return r;
}

static int disk_ll_save_ie(struct ll_disk *ll, dm_block_t index,
			   struct disk_index_entry *ie)
{
	int r;
	unsigned h = hash_index(index);
	struct ie_cache *iec = ll->ie_cache + h;

	ll->bitmap_index_changed = true;
	if (iec->valid) {
		if (iec->index == index) {
			memcpy(&iec->ie, ie, sizeof(*ie));
			iec->dirty = true;
			return 0;
		}

		if (iec->dirty) {
			r = ie_cache_writeback(ll, iec);
			if (r)
				return r;
		}
	}

	iec->valid = true;
	iec->dirty = true;
	iec->index = index;
	memcpy(&iec->ie, ie, sizeof(*ie));
	return 0;
}

static int disk_ll_init_index(struct ll_disk *ll)
{
	unsigned i;
	for (i = 0; i < IE_CACHE_SIZE; i++) {
		struct ie_cache *iec = ll->ie_cache + i;
		iec->valid = false;
		iec->dirty = false;
	}
	return dm_btree_empty(&ll->bitmap_info, &ll->bitmap_root);
}

static int disk_ll_open(struct ll_disk *ll)
{
	return 0;
}

static dm_block_t disk_ll_max_entries(struct ll_disk *ll)
{
	return -1ULL;
}

static int disk_ll_commit(struct ll_disk *ll)
{
	int r = 0;
	unsigned i;

	for (i = 0; i < IE_CACHE_SIZE; i++) {
		struct ie_cache *iec = ll->ie_cache + i;
		if (iec->valid && iec->dirty)
			r = ie_cache_writeback(ll, iec);
	}

	return r;
}

int sm_ll_new_disk(struct ll_disk *ll, struct dm_transaction_manager *tm)
{
	int r;

	r = sm_ll_init(ll, tm);
	if (r < 0)
		return r;

	ll->load_ie = disk_ll_load_ie;
	ll->save_ie = disk_ll_save_ie;
	ll->init_index = disk_ll_init_index;
	ll->open_index = disk_ll_open;
	ll->max_entries = disk_ll_max_entries;
	ll->commit = disk_ll_commit;

	ll->nr_blocks = 0;
	ll->nr_allocated = 0;

	r = ll->init_index(ll);
	if (r < 0)
		return r;

	r = dm_btree_empty(&ll->ref_count_info, &ll->ref_count_root);
	if (r < 0)
		return r;

	return 0;
}

int sm_ll_open_disk(struct ll_disk *ll, struct dm_transaction_manager *tm,
		    void *root_le, size_t len)
{
	int r;
	struct disk_sm_root *smr = root_le;

	if (len < sizeof(struct disk_sm_root)) {
		DMERR("sm_metadata root too small");
		return -ENOMEM;
	}

	r = sm_ll_init(ll, tm);
	if (r < 0)
		return r;

	ll->load_ie = disk_ll_load_ie;
	ll->save_ie = disk_ll_save_ie;
	ll->init_index = disk_ll_init_index;
	ll->open_index = disk_ll_open;
	ll->max_entries = disk_ll_max_entries;
	ll->commit = disk_ll_commit;

	ll->nr_blocks = le64_to_cpu(smr->nr_blocks);
	ll->nr_allocated = le64_to_cpu(smr->nr_allocated);
	ll->bitmap_root = le64_to_cpu(smr->bitmap_root);
	ll->ref_count_root = le64_to_cpu(smr->ref_count_root);

	return ll->open_index(ll);
}

/*----------------------------------------------------------------*/<|MERGE_RESOLUTION|>--- conflicted
+++ resolved
@@ -411,16 +411,10 @@
 	return r;
 }
 
-<<<<<<< HEAD
-static int sm_ll_mutate(struct ll_disk *ll, dm_block_t b,
-			int (*mutator)(void *context, uint32_t old, uint32_t *new),
-			void *context, enum allocation_event *ev)
-=======
 /*----------------------------------------------------------------*/
 
 int sm_ll_insert(struct ll_disk *ll, dm_block_t b,
 		 uint32_t ref_count, int32_t *nr_allocations)
->>>>>>> 7d2a07b7
 {
 	int r;
 	uint32_t bit, old;
