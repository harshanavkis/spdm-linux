--- conflicted
+++ resolved
@@ -412,21 +412,7 @@
 			&g12a_cpu_clk_premux0.hw
 		},
 		.num_parents = 1,
-<<<<<<< HEAD
-		/*
-		 * Similar to fclk_div3, it seems that this clock is used by
-		 * the resident firmware and is required by the platform to
-		 * operate correctly.
-		 * Until the following condition are met, we need this clock to
-		 * be marked as critical:
-		 * a) Mark the clock used by a firmware resource, if possible
-		 * b) CCF has a clock hand-off mechanism to make the sure the
-		 *    clock stays on until the proper driver comes along
-		 */
-		.flags = CLK_IS_CRITICAL,
-=======
-		.flags = CLK_SET_RATE_PARENT,
->>>>>>> 7d2a07b7
+		.flags = CLK_SET_RATE_PARENT,
 	},
 };
 
@@ -1634,8 +1620,6 @@
 };
 
 static struct clk_regmap g12a_gp0_pll_dco = {
-<<<<<<< HEAD
-=======
 	.data = &(struct meson_clk_pll_data){
 		.en = {
 			.reg_off = HHI_GP0_PLL_CNTL0,
@@ -1701,7 +1685,6 @@
 };
 
 static struct clk_regmap sm1_gp1_pll_dco = {
->>>>>>> 7d2a07b7
 	.data = &(struct meson_clk_pll_data){
 		.en = {
 			.reg_off = HHI_GP1_PLL_CNTL0,
@@ -3797,12 +3780,6 @@
  * mux because it does top-to-bottom updates the each clock tree and
  * switches to the "inactive" one when CLK_SET_RATE_GATE is set.
  */
-<<<<<<< HEAD
-
-static const char * const g12a_mali_0_1_parent_names[] = {
-	IN_PREFIX "xtal", "gp0_pll", "hifi_pll", "fclk_div2p5",
-	"fclk_div3", "fclk_div4", "fclk_div5", "fclk_div7"
-=======
 static const struct clk_parent_data g12a_mali_0_1_parent_data[] = {
 	{ .fw_name = "xtal", },
 	{ .hw = &g12a_gp0_pll.hw },
@@ -3812,7 +3789,6 @@
 	{ .hw = &g12a_fclk_div4.hw },
 	{ .hw = &g12a_fclk_div5.hw },
 	{ .hw = &g12a_fclk_div7.hw },
->>>>>>> 7d2a07b7
 };
 
 static struct clk_regmap g12a_mali_0_sel = {
