/* SPDX-License-Identifier: GPL-2.0 */
/*
 * Copyright (c) 2018 MediaTek Inc.
 * Author: Owen Chen <owen.chen@mediatek.com>
 */

#ifndef __DRV_CLK_MTK_MUX_H
#define __DRV_CLK_MTK_MUX_H

#include <linux/notifier.h>
#include <linux/spinlock.h>
#include <linux/types.h>

struct clk;
struct clk_hw_onecell_data;
struct clk_ops;
struct device;
struct device_node;

struct mtk_mux {
	int id;
	const char *name;
	const char * const *parent_names;
	unsigned int flags;

	u32 mux_ofs;
	u32 set_ofs;
	u32 clr_ofs;
	u32 upd_ofs;

	u8 mux_shift;
	u8 mux_width;
	u8 gate_shift;
	s8 upd_shift;

	const struct clk_ops *ops;
	signed char num_parents;
};

#define GATE_CLR_SET_UPD_FLAGS(_id, _name, _parents, _mux_ofs,		\
			_mux_set_ofs, _mux_clr_ofs, _shift, _width,	\
			_gate, _upd_ofs, _upd, _flags, _ops) {		\
		.id = _id,						\
		.name = _name,						\
		.mux_ofs = _mux_ofs,					\
		.set_ofs = _mux_set_ofs,				\
		.clr_ofs = _mux_clr_ofs,				\
		.upd_ofs = _upd_ofs,					\
		.mux_shift = _shift,					\
		.mux_width = _width,					\
		.gate_shift = _gate,					\
		.upd_shift = _upd,					\
		.parent_names = _parents,				\
		.num_parents = ARRAY_SIZE(_parents),			\
		.flags = _flags,					\
		.ops = &_ops,						\
	}

extern const struct clk_ops mtk_mux_clr_set_upd_ops;
extern const struct clk_ops mtk_mux_gate_clr_set_upd_ops;

#define MUX_GATE_CLR_SET_UPD_FLAGS(_id, _name, _parents, _mux_ofs,	\
			_mux_set_ofs, _mux_clr_ofs, _shift, _width,	\
			_gate, _upd_ofs, _upd, _flags)			\
		GATE_CLR_SET_UPD_FLAGS(_id, _name, _parents, _mux_ofs,	\
			_mux_set_ofs, _mux_clr_ofs, _shift, _width,	\
			_gate, _upd_ofs, _upd, _flags,			\
			mtk_mux_gate_clr_set_upd_ops)

#define MUX_GATE_CLR_SET_UPD(_id, _name, _parents, _mux_ofs,		\
			_mux_set_ofs, _mux_clr_ofs, _shift, _width,	\
			_gate, _upd_ofs, _upd)				\
		MUX_GATE_CLR_SET_UPD_FLAGS(_id, _name, _parents,	\
			_mux_ofs, _mux_set_ofs, _mux_clr_ofs, _shift,	\
			_width, _gate, _upd_ofs, _upd,			\
			CLK_SET_RATE_PARENT)

#define MUX_CLR_SET_UPD(_id, _name, _parents, _mux_ofs,			\
			_mux_set_ofs, _mux_clr_ofs, _shift, _width,	\
			_upd_ofs, _upd)					\
		GATE_CLR_SET_UPD_FLAGS(_id, _name, _parents, _mux_ofs,	\
			_mux_set_ofs, _mux_clr_ofs, _shift, _width,	\
			0, _upd_ofs, _upd, CLK_SET_RATE_PARENT,		\
			mtk_mux_clr_set_upd_ops)

int mtk_clk_register_muxes(const struct mtk_mux *muxes,
			   int num, struct device_node *node,
			   spinlock_t *lock,
			   struct clk_hw_onecell_data *clk_data);

void mtk_clk_unregister_muxes(const struct mtk_mux *muxes, int num,
			      struct clk_hw_onecell_data *clk_data);
<<<<<<< HEAD
=======

struct mtk_mux_nb {
	struct notifier_block	nb;
	const struct clk_ops	*ops;

	u8	bypass_index;	/* Which parent to temporarily use */
	u8	original_index;	/* Set by notifier callback */
};

#define to_mtk_mux_nb(_nb)	container_of(_nb, struct mtk_mux_nb, nb)

int devm_mtk_clk_mux_notifier_register(struct device *dev, struct clk *clk,
				       struct mtk_mux_nb *mux_nb);
>>>>>>> 7365df19

#endif /* __DRV_CLK_MTK_MUX_H */<|MERGE_RESOLUTION|>--- conflicted
+++ resolved
@@ -90,8 +90,6 @@
 
 void mtk_clk_unregister_muxes(const struct mtk_mux *muxes, int num,
 			      struct clk_hw_onecell_data *clk_data);
-<<<<<<< HEAD
-=======
 
 struct mtk_mux_nb {
 	struct notifier_block	nb;
@@ -105,6 +103,5 @@
 
 int devm_mtk_clk_mux_notifier_register(struct device *dev, struct clk *clk,
 				       struct mtk_mux_nb *mux_nb);
->>>>>>> 7365df19
 
 #endif /* __DRV_CLK_MTK_MUX_H */