// SPDX-License-Identifier: GPL-2.0-only
/*
 * Copyright (C) 2010-2011 Canonical Ltd <jeremy.kerr@canonical.com>
 * Copyright (C) 2011-2012 Mike Turquette, Linaro Ltd <mturquette@linaro.org>
 *
 * Gated clock implementation
 */

#include <linux/clk-provider.h>
#include <linux/export.h>
#include <linux/module.h>
#include <linux/slab.h>
#include <linux/io.h>
#include <linux/err.h>
#include <linux/string.h>
#include "clk.h"

/**
 * DOC: basic gateable clock which can gate and ungate its output
 *
 * Traits of this clock:
 * prepare - clk_(un)prepare only ensures parent is (un)prepared
 * enable - clk_enable and clk_disable are functional & control gating
 * rate - inherits rate from parent.  No clk_set_rate support
 * parent - fixed parent.  No clk_set_parent support
 */

struct clk_gate2 {
	struct clk_hw hw;
	void __iomem	*reg;
	u8		bit_idx;
	u8		cgr_val;
	u8		cgr_mask;
	u8		flags;
	spinlock_t	*lock;
	unsigned int	*share_count;
};

#define to_clk_gate2(_hw) container_of(_hw, struct clk_gate2, hw)

static void clk_gate2_do_shared_clks(struct clk_hw *hw, bool enable)
{
	struct clk_gate2 *gate = to_clk_gate2(hw);
	u32 reg;
<<<<<<< HEAD
	unsigned long flags = 0;
	int ret = 0;
=======

	reg = readl(gate->reg);
	reg &= ~(gate->cgr_mask << gate->bit_idx);
	if (enable)
		reg |= (gate->cgr_val & gate->cgr_mask) << gate->bit_idx;
	writel(reg, gate->reg);
}

static int clk_gate2_enable(struct clk_hw *hw)
{
	struct clk_gate2 *gate = to_clk_gate2(hw);
	unsigned long flags;
>>>>>>> 7d2a07b7

	spin_lock_irqsave(gate->lock, flags);

	if (gate->share_count && (*gate->share_count)++ > 0)
		goto out;

<<<<<<< HEAD
	if (gate->flags & IMX_CLK_GATE2_SINGLE_BIT) {
		ret = clk_gate_ops.enable(hw);
	} else {
		reg = readl(gate->reg);
		reg &= ~(3 << gate->bit_idx);
		reg |= gate->cgr_val << gate->bit_idx;
		writel(reg, gate->reg);
	}

=======
	clk_gate2_do_shared_clks(hw, true);
>>>>>>> 7d2a07b7
out:
	spin_unlock_irqrestore(gate->lock, flags);

	return ret;
}

static void clk_gate2_disable(struct clk_hw *hw)
{
	struct clk_gate2 *gate = to_clk_gate2(hw);
	unsigned long flags;

	spin_lock_irqsave(gate->lock, flags);

	if (gate->share_count) {
		if (WARN_ON(*gate->share_count == 0))
			goto out;
		else if (--(*gate->share_count) > 0)
			goto out;
	}

<<<<<<< HEAD
	if (gate->flags & IMX_CLK_GATE2_SINGLE_BIT) {
		clk_gate_ops.disable(hw);
	} else {
		reg = readl(gate->reg);
		reg &= ~(3 << gate->bit_idx);
		writel(reg, gate->reg);
	}

=======
	clk_gate2_do_shared_clks(hw, false);
>>>>>>> 7d2a07b7
out:
	spin_unlock_irqrestore(gate->lock, flags);
}

static int clk_gate2_reg_is_enabled(void __iomem *reg, u8 bit_idx,
					u8 cgr_val, u8 cgr_mask)
{
	u32 val = readl(reg);

	if (((val >> bit_idx) & cgr_mask) == cgr_val)
		return 1;

	return 0;
}

static int clk_gate2_is_enabled(struct clk_hw *hw)
{
	struct clk_gate2 *gate = to_clk_gate2(hw);
	unsigned long flags;
	int ret = 0;

	spin_lock_irqsave(gate->lock, flags);

<<<<<<< HEAD
	if (gate->flags & IMX_CLK_GATE2_SINGLE_BIT)
		return clk_gate_ops.is_enabled(hw);

	return clk_gate2_reg_is_enabled(gate->reg, gate->bit_idx);
=======
	ret = clk_gate2_reg_is_enabled(gate->reg, gate->bit_idx,
					gate->cgr_val, gate->cgr_mask);

	spin_unlock_irqrestore(gate->lock, flags);

	return ret;
>>>>>>> 7d2a07b7
}

static void clk_gate2_disable_unused(struct clk_hw *hw)
{
	struct clk_gate2 *gate = to_clk_gate2(hw);
	unsigned long flags;

	if (gate->flags & IMX_CLK_GATE2_SINGLE_BIT)
		return;

	spin_lock_irqsave(gate->lock, flags);

	if (!gate->share_count || *gate->share_count == 0)
		clk_gate2_do_shared_clks(hw, false);

	spin_unlock_irqrestore(gate->lock, flags);
}

static const struct clk_ops clk_gate2_ops = {
	.enable = clk_gate2_enable,
	.disable = clk_gate2_disable,
	.disable_unused = clk_gate2_disable_unused,
	.is_enabled = clk_gate2_is_enabled,
};

struct clk_hw *clk_hw_register_gate2(struct device *dev, const char *name,
		const char *parent_name, unsigned long flags,
		void __iomem *reg, u8 bit_idx, u8 cgr_val, u8 cgr_mask,
		u8 clk_gate2_flags, spinlock_t *lock,
		unsigned int *share_count)
{
	struct clk_gate2 *gate;
	struct clk_hw *hw;
	struct clk_init_data init;
	int ret;

	gate = kzalloc(sizeof(struct clk_gate2), GFP_KERNEL);
	if (!gate)
		return ERR_PTR(-ENOMEM);

	/* struct clk_gate2 assignments */
	gate->reg = reg;
	gate->bit_idx = bit_idx;
	gate->cgr_val = cgr_val;
	gate->cgr_mask = cgr_mask;
	gate->flags = clk_gate2_flags;
	gate->lock = lock;
	gate->share_count = share_count;

	init.name = name;
	init.ops = &clk_gate2_ops;
	init.flags = flags;
	init.parent_names = parent_name ? &parent_name : NULL;
	init.num_parents = parent_name ? 1 : 0;

	gate->hw.init = &init;
	hw = &gate->hw;

	ret = clk_hw_register(dev, hw);
	if (ret) {
		kfree(gate);
		return ERR_PTR(ret);
	}

	return hw;
}
EXPORT_SYMBOL_GPL(clk_hw_register_gate2);<|MERGE_RESOLUTION|>--- conflicted
+++ resolved
@@ -42,10 +42,6 @@
 {
 	struct clk_gate2 *gate = to_clk_gate2(hw);
 	u32 reg;
-<<<<<<< HEAD
-	unsigned long flags = 0;
-	int ret = 0;
-=======
 
 	reg = readl(gate->reg);
 	reg &= ~(gate->cgr_mask << gate->bit_idx);
@@ -58,30 +54,17 @@
 {
 	struct clk_gate2 *gate = to_clk_gate2(hw);
 	unsigned long flags;
->>>>>>> 7d2a07b7
 
 	spin_lock_irqsave(gate->lock, flags);
 
 	if (gate->share_count && (*gate->share_count)++ > 0)
 		goto out;
 
-<<<<<<< HEAD
-	if (gate->flags & IMX_CLK_GATE2_SINGLE_BIT) {
-		ret = clk_gate_ops.enable(hw);
-	} else {
-		reg = readl(gate->reg);
-		reg &= ~(3 << gate->bit_idx);
-		reg |= gate->cgr_val << gate->bit_idx;
-		writel(reg, gate->reg);
-	}
-
-=======
 	clk_gate2_do_shared_clks(hw, true);
->>>>>>> 7d2a07b7
 out:
 	spin_unlock_irqrestore(gate->lock, flags);
 
-	return ret;
+	return 0;
 }
 
 static void clk_gate2_disable(struct clk_hw *hw)
@@ -98,18 +81,7 @@
 			goto out;
 	}
 
-<<<<<<< HEAD
-	if (gate->flags & IMX_CLK_GATE2_SINGLE_BIT) {
-		clk_gate_ops.disable(hw);
-	} else {
-		reg = readl(gate->reg);
-		reg &= ~(3 << gate->bit_idx);
-		writel(reg, gate->reg);
-	}
-
-=======
 	clk_gate2_do_shared_clks(hw, false);
->>>>>>> 7d2a07b7
 out:
 	spin_unlock_irqrestore(gate->lock, flags);
 }
@@ -133,28 +105,18 @@
 
 	spin_lock_irqsave(gate->lock, flags);
 
-<<<<<<< HEAD
-	if (gate->flags & IMX_CLK_GATE2_SINGLE_BIT)
-		return clk_gate_ops.is_enabled(hw);
-
-	return clk_gate2_reg_is_enabled(gate->reg, gate->bit_idx);
-=======
 	ret = clk_gate2_reg_is_enabled(gate->reg, gate->bit_idx,
 					gate->cgr_val, gate->cgr_mask);
 
 	spin_unlock_irqrestore(gate->lock, flags);
 
 	return ret;
->>>>>>> 7d2a07b7
 }
 
 static void clk_gate2_disable_unused(struct clk_hw *hw)
 {
 	struct clk_gate2 *gate = to_clk_gate2(hw);
 	unsigned long flags;
-
-	if (gate->flags & IMX_CLK_GATE2_SINGLE_BIT)
-		return;
 
 	spin_lock_irqsave(gate->lock, flags);
 
