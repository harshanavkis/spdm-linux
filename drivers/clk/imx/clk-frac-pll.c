--- conflicted
+++ resolved
@@ -233,9 +233,5 @@
 	}
 
 	return hw;
-<<<<<<< HEAD
-}
-=======
-}
-EXPORT_SYMBOL_GPL(imx_clk_hw_frac_pll);
->>>>>>> 7d2a07b7
+}
+EXPORT_SYMBOL_GPL(imx_clk_hw_frac_pll);