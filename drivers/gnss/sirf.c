// SPDX-License-Identifier: GPL-2.0
/*
 * SiRFstar GNSS receiver driver
 *
 * Copyright (C) 2018 Johan Hovold <johan@kernel.org>
 */

#include <linux/errno.h>
#include <linux/gnss.h>
#include <linux/gpio/consumer.h>
#include <linux/init.h>
#include <linux/interrupt.h>
#include <linux/kernel.h>
#include <linux/module.h>
#include <linux/of.h>
#include <linux/pm.h>
#include <linux/pm_runtime.h>
#include <linux/regulator/consumer.h>
#include <linux/sched.h>
#include <linux/serdev.h>
#include <linux/slab.h>
#include <linux/wait.h>

#define SIRF_BOOT_DELAY			500
#define SIRF_ON_OFF_PULSE_TIME		100
#define SIRF_ACTIVATE_TIMEOUT		200
#define SIRF_HIBERNATE_TIMEOUT		200
/*
 * If no data arrives for this time, we assume that the chip is off.
 * REVISIT: The report cycle is configurable and can be several minutes long,
 * so this will only work reliably if the report cycle is set to a reasonable
 * low value. Also power saving settings (like send data only on movement)
 * might things work even worse.
 * Workaround might be to parse shutdown or bootup messages.
 */
#define SIRF_REPORT_CYCLE	2000

struct sirf_data {
	struct gnss_device *gdev;
	struct serdev_device *serdev;
	speed_t	speed;
	struct regulator *vcc;
	struct regulator *lna;
	struct gpio_desc *on_off;
	struct gpio_desc *wakeup;
	int irq;
	bool active;

	struct mutex gdev_mutex;
	bool open;

	struct mutex serdev_mutex;
	int serdev_count;

	wait_queue_head_t power_wait;
};

static int sirf_serdev_open(struct sirf_data *data)
{
	int ret = 0;

	mutex_lock(&data->serdev_mutex);
	if (++data->serdev_count == 1) {
		ret = serdev_device_open(data->serdev);
		if (ret) {
			data->serdev_count--;
			goto out_unlock;
		}

		serdev_device_set_baudrate(data->serdev, data->speed);
		serdev_device_set_flow_control(data->serdev, false);
	}

out_unlock:
	mutex_unlock(&data->serdev_mutex);

	return ret;
}

static void sirf_serdev_close(struct sirf_data *data)
{
	mutex_lock(&data->serdev_mutex);
	if (--data->serdev_count == 0)
		serdev_device_close(data->serdev);
	mutex_unlock(&data->serdev_mutex);
}

static int sirf_open(struct gnss_device *gdev)
{
	struct sirf_data *data = gnss_get_drvdata(gdev);
	struct serdev_device *serdev = data->serdev;
	int ret;

	mutex_lock(&data->gdev_mutex);
	data->open = true;
	mutex_unlock(&data->gdev_mutex);

	ret = sirf_serdev_open(data);
	if (ret) {
		mutex_lock(&data->gdev_mutex);
		data->open = false;
		mutex_unlock(&data->gdev_mutex);
		return ret;
	}

	ret = pm_runtime_get_sync(&serdev->dev);
	if (ret < 0) {
		dev_err(&gdev->dev, "failed to runtime resume: %d\n", ret);
		pm_runtime_put_noidle(&serdev->dev);
		goto err_close;
	}

	return 0;

err_close:
	sirf_serdev_close(data);

	mutex_lock(&data->gdev_mutex);
	data->open = false;
	mutex_unlock(&data->gdev_mutex);

	return ret;
}

static void sirf_close(struct gnss_device *gdev)
{
	struct sirf_data *data = gnss_get_drvdata(gdev);
	struct serdev_device *serdev = data->serdev;

	sirf_serdev_close(data);

	pm_runtime_put(&serdev->dev);

	mutex_lock(&data->gdev_mutex);
	data->open = false;
	mutex_unlock(&data->gdev_mutex);
}

static int sirf_write_raw(struct gnss_device *gdev, const unsigned char *buf,
				size_t count)
{
	struct sirf_data *data = gnss_get_drvdata(gdev);
	struct serdev_device *serdev = data->serdev;
	int ret;

	/* write is only buffered synchronously */
	ret = serdev_device_write(serdev, buf, count, MAX_SCHEDULE_TIMEOUT);
	if (ret < 0 || ret < count)
		return ret;

	/* FIXME: determine if interrupted? */
	serdev_device_wait_until_sent(serdev, 0);

	return count;
}

static const struct gnss_operations sirf_gnss_ops = {
	.open		= sirf_open,
	.close		= sirf_close,
	.write_raw	= sirf_write_raw,
};

static int sirf_receive_buf(struct serdev_device *serdev,
				const unsigned char *buf, size_t count)
{
	struct sirf_data *data = serdev_device_get_drvdata(serdev);
	struct gnss_device *gdev = data->gdev;
	int ret = 0;

	if (!data->wakeup && !data->active) {
		data->active = true;
		wake_up_interruptible(&data->power_wait);
	}

	mutex_lock(&data->gdev_mutex);
	if (data->open)
		ret = gnss_insert_raw(gdev, buf, count);
	mutex_unlock(&data->gdev_mutex);

	return ret;
}

static const struct serdev_device_ops sirf_serdev_ops = {
	.receive_buf	= sirf_receive_buf,
	.write_wakeup	= serdev_device_write_wakeup,
};

static irqreturn_t sirf_wakeup_handler(int irq, void *dev_id)
{
	struct sirf_data *data = dev_id;
	struct device *dev = &data->serdev->dev;
	int ret;

	ret = gpiod_get_value_cansleep(data->wakeup);
	dev_dbg(dev, "%s - wakeup = %d\n", __func__, ret);
	if (ret < 0)
		goto out;

	data->active = ret;
	wake_up_interruptible(&data->power_wait);
out:
	return IRQ_HANDLED;
}

static int sirf_wait_for_power_state_nowakeup(struct sirf_data *data,
						bool active,
						unsigned long timeout)
{
	int ret;

	/* Wait for state change (including any shutdown messages). */
	msleep(timeout);

	/* Wait for data reception or timeout. */
	data->active = false;
	ret = wait_event_interruptible_timeout(data->power_wait,
			data->active, msecs_to_jiffies(SIRF_REPORT_CYCLE));
	if (ret < 0)
		return ret;

	if (ret > 0 && !active)
		return -ETIMEDOUT;

	if (ret == 0 && active)
		return -ETIMEDOUT;

	return 0;
}

static int sirf_wait_for_power_state(struct sirf_data *data, bool active,
					unsigned long timeout)
{
	int ret;

	if (!data->wakeup)
		return sirf_wait_for_power_state_nowakeup(data, active, timeout);

	ret = wait_event_interruptible_timeout(data->power_wait,
			data->active == active, msecs_to_jiffies(timeout));
	if (ret < 0)
		return ret;

	if (ret == 0) {
		dev_warn(&data->serdev->dev, "timeout waiting for active state = %d\n",
				active);
		return -ETIMEDOUT;
	}

	return 0;
}

static void sirf_pulse_on_off(struct sirf_data *data)
{
	gpiod_set_value_cansleep(data->on_off, 1);
	msleep(SIRF_ON_OFF_PULSE_TIME);
	gpiod_set_value_cansleep(data->on_off, 0);
}

static int sirf_set_active(struct sirf_data *data, bool active)
{
	unsigned long timeout;
	int retries = 3;
	int ret;

	if (active)
		timeout = SIRF_ACTIVATE_TIMEOUT;
	else
		timeout = SIRF_HIBERNATE_TIMEOUT;

	if (!data->wakeup) {
		ret = sirf_serdev_open(data);
		if (ret)
			return ret;
	}

	do {
		sirf_pulse_on_off(data);
		ret = sirf_wait_for_power_state(data, active, timeout);
	} while (ret == -ETIMEDOUT && retries--);

	if (!data->wakeup)
		sirf_serdev_close(data);

	if (ret)
		return ret;

	return 0;
}

static int sirf_runtime_suspend(struct device *dev)
{
	struct sirf_data *data = dev_get_drvdata(dev);
	int ret2;
	int ret;

	if (data->on_off)
		ret = sirf_set_active(data, false);
	else
		ret = regulator_disable(data->vcc);

	if (ret)
		return ret;

	ret = regulator_disable(data->lna);
	if (ret)
		goto err_reenable;

	return 0;

err_reenable:
	if (data->on_off)
		ret2 = sirf_set_active(data, true);
	else
		ret2 = regulator_enable(data->vcc);

	if (ret2)
		dev_err(dev,
			"failed to reenable power on failed suspend: %d\n",
			ret2);

	return ret;
}

static int sirf_runtime_resume(struct device *dev)
{
	struct sirf_data *data = dev_get_drvdata(dev);
	int ret;

	ret = regulator_enable(data->lna);
	if (ret)
		return ret;

	if (data->on_off)
		ret = sirf_set_active(data, true);
	else
		ret = regulator_enable(data->vcc);

	if (ret)
		goto err_disable_lna;

	return 0;

err_disable_lna:
	regulator_disable(data->lna);

	return ret;
}

static int __maybe_unused sirf_suspend(struct device *dev)
{
	struct sirf_data *data = dev_get_drvdata(dev);
	int ret = 0;

	if (!pm_runtime_suspended(dev))
		ret = sirf_runtime_suspend(dev);

	if (data->wakeup)
		disable_irq(data->irq);

	return ret;
}

static int __maybe_unused sirf_resume(struct device *dev)
{
	struct sirf_data *data = dev_get_drvdata(dev);
	int ret = 0;

	if (data->wakeup)
		enable_irq(data->irq);

	if (!pm_runtime_suspended(dev))
		ret = sirf_runtime_resume(dev);

	return ret;
}

static const struct dev_pm_ops sirf_pm_ops = {
	SET_SYSTEM_SLEEP_PM_OPS(sirf_suspend, sirf_resume)
	SET_RUNTIME_PM_OPS(sirf_runtime_suspend, sirf_runtime_resume, NULL)
};

static int sirf_parse_dt(struct serdev_device *serdev)
{
	struct sirf_data *data = serdev_device_get_drvdata(serdev);
	struct device_node *node = serdev->dev.of_node;
	u32 speed = 9600;

	of_property_read_u32(node, "current-speed", &speed);

	data->speed = speed;

	return 0;
}

static int sirf_probe(struct serdev_device *serdev)
{
	struct device *dev = &serdev->dev;
	struct gnss_device *gdev;
	struct sirf_data *data;
	int ret;

	data = devm_kzalloc(dev, sizeof(*data), GFP_KERNEL);
	if (!data)
		return -ENOMEM;

	gdev = gnss_allocate_device(dev);
	if (!gdev)
		return -ENOMEM;

	gdev->type = GNSS_TYPE_SIRF;
	gdev->ops = &sirf_gnss_ops;
	gnss_set_drvdata(gdev, data);

	data->serdev = serdev;
	data->gdev = gdev;

	mutex_init(&data->gdev_mutex);
	mutex_init(&data->serdev_mutex);
	init_waitqueue_head(&data->power_wait);

	serdev_device_set_drvdata(serdev, data);
	serdev_device_set_client_ops(serdev, &sirf_serdev_ops);

	ret = sirf_parse_dt(serdev);
	if (ret)
		goto err_put_device;

	data->vcc = devm_regulator_get(dev, "vcc");
	if (IS_ERR(data->vcc)) {
		ret = PTR_ERR(data->vcc);
		goto err_put_device;
	}

	data->lna = devm_regulator_get(dev, "lna");
	if (IS_ERR(data->lna)) {
		ret = PTR_ERR(data->lna);
		goto err_put_device;
	}

	data->on_off = devm_gpiod_get_optional(dev, "sirf,onoff",
			GPIOD_OUT_LOW);
	if (IS_ERR(data->on_off))
		goto err_put_device;

	if (data->on_off) {
		data->wakeup = devm_gpiod_get_optional(dev, "sirf,wakeup",
				GPIOD_IN);
		if (IS_ERR(data->wakeup))
			goto err_put_device;

		ret = regulator_enable(data->vcc);
		if (ret)
			goto err_put_device;
<<<<<<< HEAD
		}

		ret = regulator_enable(data->vcc);
		if (ret)
			goto err_put_device;
=======
>>>>>>> 9e98c678

		/* Wait for chip to boot into hibernate mode. */
		msleep(SIRF_BOOT_DELAY);
	}

	if (data->wakeup) {
		ret = gpiod_get_value_cansleep(data->wakeup);
		if (ret < 0)
			goto err_disable_vcc;
<<<<<<< HEAD
=======
		data->active = ret;

		ret = gpiod_to_irq(data->wakeup);
		if (ret < 0)
			goto err_disable_vcc;
>>>>>>> 9e98c678
		data->irq = ret;

		ret = request_threaded_irq(data->irq, NULL, sirf_wakeup_handler,
				IRQF_TRIGGER_RISING | IRQF_TRIGGER_FALLING | IRQF_ONESHOT,
				"wakeup", data);
		if (ret)
			goto err_disable_vcc;
<<<<<<< HEAD
=======
	}

	if (data->on_off) {
		if (!data->wakeup) {
			data->active = false;

			ret = sirf_serdev_open(data);
			if (ret)
				goto err_disable_vcc;

			msleep(SIRF_REPORT_CYCLE);
			sirf_serdev_close(data);
		}

		/* Force hibernate mode if already active. */
		if (data->active) {
			ret = sirf_set_active(data, false);
			if (ret) {
				dev_err(dev, "failed to set hibernate mode: %d\n",
						ret);
				goto err_free_irq;
			}
		}
>>>>>>> 9e98c678
	}

	if (IS_ENABLED(CONFIG_PM)) {
		pm_runtime_set_suspended(dev);	/* clear runtime_error flag */
		pm_runtime_enable(dev);
	} else {
		ret = sirf_runtime_resume(dev);
		if (ret < 0)
			goto err_free_irq;
	}

	ret = gnss_register_device(gdev);
	if (ret)
		goto err_disable_rpm;

	return 0;

err_disable_rpm:
	if (IS_ENABLED(CONFIG_PM))
		pm_runtime_disable(dev);
	else
		sirf_runtime_suspend(dev);
err_free_irq:
	if (data->wakeup)
		free_irq(data->irq, data);
err_disable_vcc:
	if (data->on_off)
		regulator_disable(data->vcc);
err_put_device:
	gnss_put_device(data->gdev);

	return ret;
}

static void sirf_remove(struct serdev_device *serdev)
{
	struct sirf_data *data = serdev_device_get_drvdata(serdev);

	gnss_deregister_device(data->gdev);

	if (IS_ENABLED(CONFIG_PM))
		pm_runtime_disable(&serdev->dev);
	else
		sirf_runtime_suspend(&serdev->dev);

	if (data->wakeup)
		free_irq(data->irq, data);

	if (data->on_off)
		regulator_disable(data->vcc);

	gnss_put_device(data->gdev);
};

#ifdef CONFIG_OF
static const struct of_device_id sirf_of_match[] = {
	{ .compatible = "fastrax,uc430" },
	{ .compatible = "linx,r4" },
	{ .compatible = "wi2wi,w2sg0004" },
	{ .compatible = "wi2wi,w2sg0008i" },
	{ .compatible = "wi2wi,w2sg0084i" },
	{},
};
MODULE_DEVICE_TABLE(of, sirf_of_match);
#endif

static struct serdev_device_driver sirf_driver = {
	.driver	= {
		.name		= "gnss-sirf",
		.of_match_table	= of_match_ptr(sirf_of_match),
		.pm		= &sirf_pm_ops,
	},
	.probe	= sirf_probe,
	.remove	= sirf_remove,
};
module_serdev_device_driver(sirf_driver);

MODULE_AUTHOR("Johan Hovold <johan@kernel.org>");
MODULE_DESCRIPTION("SiRFstar GNSS receiver driver");
MODULE_LICENSE("GPL v2");<|MERGE_RESOLUTION|>--- conflicted
+++ resolved
@@ -451,14 +451,6 @@
 		ret = regulator_enable(data->vcc);
 		if (ret)
 			goto err_put_device;
-<<<<<<< HEAD
-		}
-
-		ret = regulator_enable(data->vcc);
-		if (ret)
-			goto err_put_device;
-=======
->>>>>>> 9e98c678
 
 		/* Wait for chip to boot into hibernate mode. */
 		msleep(SIRF_BOOT_DELAY);
@@ -468,14 +460,11 @@
 		ret = gpiod_get_value_cansleep(data->wakeup);
 		if (ret < 0)
 			goto err_disable_vcc;
-<<<<<<< HEAD
-=======
 		data->active = ret;
 
 		ret = gpiod_to_irq(data->wakeup);
 		if (ret < 0)
 			goto err_disable_vcc;
->>>>>>> 9e98c678
 		data->irq = ret;
 
 		ret = request_threaded_irq(data->irq, NULL, sirf_wakeup_handler,
@@ -483,8 +472,6 @@
 				"wakeup", data);
 		if (ret)
 			goto err_disable_vcc;
-<<<<<<< HEAD
-=======
 	}
 
 	if (data->on_off) {
@@ -508,7 +495,6 @@
 				goto err_free_irq;
 			}
 		}
->>>>>>> 9e98c678
 	}
 
 	if (IS_ENABLED(CONFIG_PM)) {
