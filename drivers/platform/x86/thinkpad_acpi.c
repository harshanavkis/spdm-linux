--- conflicted
+++ resolved
@@ -3233,11 +3233,7 @@
 		 * the laptop/tent/tablet mode to the EC. The bmc150 iio driver
 		 * does not support this, so skip the hotkey on these models.
 		 */
-<<<<<<< HEAD
-		if (has_tablet_mode && !acpi_dev_present("BOSC0200", "1", -1))
-=======
 		if (has_tablet_mode && !dual_accel_detect())
->>>>>>> 7d2a07b7
 			tp_features.hotkey_tablet = TP_HOTKEY_TABLET_USES_GMMS;
 		type = "GMMS";
 	} else if (acpi_evalf(hkey_handle, &res, "MHKG", "qd")) {
@@ -4116,11 +4112,7 @@
 		return true;
 
 	case TP_HKEY_EV_KEY_FN_ESC:
-<<<<<<< HEAD
-		/* Get the media key status to foce the status LED to update */
-=======
 		/* Get the media key status to force the status LED to update */
->>>>>>> 7d2a07b7
 		acpi_evalf(hkey_handle, NULL, "GMKS", "v");
 		*send_acpi_ev = false;
 		*ignore_acpi_ev = true;
@@ -6566,14 +6558,6 @@
 				thermal_read_mode = TPACPI_THERMAL_NONE;
 			}
 		} else {
-<<<<<<< HEAD
-			if (ver >= 3)
-				thermal_read_mode = TPACPI_THERMAL_TPEC_8;
-			else
-				thermal_read_mode =
-					(ta2 != 0) ?
-					TPACPI_THERMAL_TPEC_16 : TPACPI_THERMAL_TPEC_8;
-=======
 			if (ver >= 3) {
 				thermal_read_mode = TPACPI_THERMAL_TPEC_8;
 				thermal_use_labels = true;
@@ -6582,7 +6566,6 @@
 					(ta2 != 0) ?
 					TPACPI_THERMAL_TPEC_16 : TPACPI_THERMAL_TPEC_8;
 			}
->>>>>>> 7d2a07b7
 		}
 	} else if (acpi_tmp7) {
 		if (tpacpi_is_ibm() &&
