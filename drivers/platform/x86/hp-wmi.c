/*
 * HP WMI hotkeys
 *
 * Copyright (C) 2008 Red Hat <mjg@redhat.com>
 *
 * Portions based on wistron_btns.c:
 * Copyright (C) 2005 Miloslav Trmac <mitr@volny.cz>
 * Copyright (C) 2005 Bernhard Rosenkraenzer <bero@arklinux.org>
 * Copyright (C) 2005 Dmitry Torokhov <dtor@mail.ru>
 *
 *  This program is free software; you can redistribute it and/or modify
 *  it under the terms of the GNU General Public License as published by
 *  the Free Software Foundation; either version 2 of the License, or
 *  (at your option) any later version.
 *
 *  This program is distributed in the hope that it will be useful,
 *  but WITHOUT ANY WARRANTY; without even the implied warranty of
 *  MERCHANTABILITY or FITNESS FOR A PARTICULAR PURPOSE.  See the
 *  GNU General Public License for more details.
 *
 *  You should have received a copy of the GNU General Public License
 *  along with this program; if not, write to the Free Software
 *  Foundation, Inc., 59 Temple Place, Suite 330, Boston, MA  02111-1307  USA
 */

#include <linux/kernel.h>
#include <linux/module.h>
#include <linux/init.h>
#include <linux/slab.h>
#include <linux/types.h>
#include <linux/input.h>
#include <linux/platform_device.h>
#include <linux/acpi.h>
#include <linux/rfkill.h>
#include <linux/string.h>

MODULE_AUTHOR("Matthew Garrett <mjg59@srcf.ucam.org>");
MODULE_DESCRIPTION("HP laptop WMI hotkeys driver");
MODULE_LICENSE("GPL");

MODULE_ALIAS("wmi:95F24279-4D7B-4334-9387-ACCDC67EF61C");
MODULE_ALIAS("wmi:5FB7F034-2C63-45e9-BE91-3D44E2C707E4");

#define HPWMI_EVENT_GUID "95F24279-4D7B-4334-9387-ACCDC67EF61C"
#define HPWMI_BIOS_GUID "5FB7F034-2C63-45e9-BE91-3D44E2C707E4"

#define HPWMI_DISPLAY_QUERY 0x1
#define HPWMI_HDDTEMP_QUERY 0x2
#define HPWMI_ALS_QUERY 0x3
#define HPWMI_HARDWARE_QUERY 0x4
#define HPWMI_WIRELESS_QUERY 0x5
#define HPWMI_HOTKEY_QUERY 0xc

#define PREFIX "HP WMI: "
<<<<<<< HEAD
=======
#define UNIMP "Unimplemented "
>>>>>>> da5cabf8

enum hp_wmi_radio {
	HPWMI_WIFI = 0,
	HPWMI_BLUETOOTH = 1,
	HPWMI_WWAN = 2,
};

enum hp_wmi_event_ids {
	HPWMI_DOCK_EVENT = 1,
<<<<<<< HEAD
	HPWMI_BEZEL_BUTTON = 4,
	HPWMI_WIRELESS = 5,
=======
	HPWMI_PARK_HDD = 2,
	HPWMI_SMART_ADAPTER = 3,
	HPWMI_BEZEL_BUTTON = 4,
	HPWMI_WIRELESS = 5,
	HPWMI_CPU_BATTERY_THROTTLE = 6,
	HPWMI_LOCK_SWITCH = 7,
>>>>>>> da5cabf8
};

static int __devinit hp_wmi_bios_setup(struct platform_device *device);
static int __exit hp_wmi_bios_remove(struct platform_device *device);
static int hp_wmi_resume_handler(struct device *device);

struct bios_args {
	u32 signature;
	u32 command;
	u32 commandtype;
	u32 datasize;
	char *data;
};

struct bios_return {
	u32 sigpass;
	u32 return_code;
};

struct key_entry {
	char type;		/* See KE_* below */
	u16 code;
	u16 keycode;
};

enum { KE_KEY, KE_END };

static struct key_entry hp_wmi_keymap[] = {
	{KE_KEY, 0x02, KEY_BRIGHTNESSUP},
	{KE_KEY, 0x03, KEY_BRIGHTNESSDOWN},
	{KE_KEY, 0x20e6, KEY_PROG1},
	{KE_KEY, 0x20e8, KEY_MEDIA},
	{KE_KEY, 0x2142, KEY_MEDIA},
	{KE_KEY, 0x213b, KEY_INFO},
	{KE_KEY, 0x2169, KEY_DIRECTION},
	{KE_KEY, 0x231b, KEY_HELP},
	{KE_END, 0}
};

static struct input_dev *hp_wmi_input_dev;
static struct platform_device *hp_wmi_platform_dev;

static struct rfkill *wifi_rfkill;
static struct rfkill *bluetooth_rfkill;
static struct rfkill *wwan_rfkill;

static const struct dev_pm_ops hp_wmi_pm_ops = {
	.resume  = hp_wmi_resume_handler,
	.restore  = hp_wmi_resume_handler,
};

static struct platform_driver hp_wmi_driver = {
	.driver = {
		.name = "hp-wmi",
		.owner = THIS_MODULE,
		.pm = &hp_wmi_pm_ops,
	},
	.probe = hp_wmi_bios_setup,
	.remove = hp_wmi_bios_remove,
};

/*
 * hp_wmi_perform_query
 *
 * query:	The commandtype -> What should be queried
 * write:	The command -> 0 read, 1 write, 3 ODM specific
 * buffer:	Buffer used as input and/or output
 * buffersize:	Size of buffer
 *
 * returns zero on success
 *         an HP WMI query specific error code (which is positive)
 *         -EINVAL if the query was not successful at all
 *         -EINVAL if the output buffer size exceeds buffersize
 *
 * Note: The buffersize must at least be the maximum of the input and output
 *       size. E.g. Battery info query (0x7) is defined to have 1 byte input
 *       and 128 byte output. The caller would do:
 *       buffer = kzalloc(128, GFP_KERNEL);
 *       ret = hp_wmi_perform_query(0x7, 0, buffer, 128)
 */
static int hp_wmi_perform_query(int query, int write, char *buffer,
				int buffersize)
{
	struct bios_return bios_return;
	acpi_status status;
	union acpi_object *obj;
	struct bios_args args = {
		.signature = 0x55434553,
		.command = write ? 0x2 : 0x1,
		.commandtype = query,
		.datasize = buffersize,
		.data = buffer,
	};
	struct acpi_buffer input = { sizeof(struct bios_args), &args };
	struct acpi_buffer output = { ACPI_ALLOCATE_BUFFER, NULL };

	status = wmi_evaluate_method(HPWMI_BIOS_GUID, 0, 0x3, &input, &output);

	obj = output.pointer;

	if (!obj)
		return -EINVAL;
	else if (obj->type != ACPI_TYPE_BUFFER) {
		kfree(obj);
		return -EINVAL;
	}

	bios_return = *((struct bios_return *)obj->buffer.pointer);

	if (bios_return.return_code) {
		printk(KERN_WARNING PREFIX "Query %d returned %d\n", query,
		       bios_return.return_code);
		kfree(obj);
		return bios_return.return_code;
	}
	if (obj->buffer.length - sizeof(bios_return) > buffersize) {
		kfree(obj);
		return -EINVAL;
	}

	memset(buffer, 0, buffersize);
	memcpy(buffer,
	       ((char *)obj->buffer.pointer) + sizeof(struct bios_return),
	       obj->buffer.length - sizeof(bios_return));
	kfree(obj);
	return 0;
}

static int hp_wmi_display_state(void)
{
	int state;
	int ret = hp_wmi_perform_query(HPWMI_DISPLAY_QUERY, 0, (char *)&state,
				       sizeof(state));
	if (ret)
		return -EINVAL;
	return state;
}

static int hp_wmi_hddtemp_state(void)
{
	int state;
	int ret = hp_wmi_perform_query(HPWMI_HDDTEMP_QUERY, 0, (char *)&state,
				       sizeof(state));
	if (ret)
		return -EINVAL;
	return state;
}

static int hp_wmi_als_state(void)
{
	int state;
	int ret = hp_wmi_perform_query(HPWMI_ALS_QUERY, 0, (char *)&state,
				       sizeof(state));
	if (ret)
		return -EINVAL;
	return state;
}

static int hp_wmi_dock_state(void)
{
	int state;
	int ret = hp_wmi_perform_query(HPWMI_HARDWARE_QUERY, 0, (char *)&state,
				       sizeof(state));

	if (ret)
		return -EINVAL;

	return state & 0x1;
}

static int hp_wmi_tablet_state(void)
{
	int state;
	int ret = hp_wmi_perform_query(HPWMI_HARDWARE_QUERY, 0, (char *)&state,
				       sizeof(state));
	if (ret)
		return ret;

	return (state & 0x4) ? 1 : 0;
}

static int hp_wmi_set_block(void *data, bool blocked)
{
	enum hp_wmi_radio r = (enum hp_wmi_radio) data;
	int query = BIT(r + 8) | ((!blocked) << r);
	int ret;

	ret = hp_wmi_perform_query(HPWMI_WIRELESS_QUERY, 1,
				   (char *)&query, sizeof(query));
	if (ret)
		return -EINVAL;
	return 0;
}

static const struct rfkill_ops hp_wmi_rfkill_ops = {
	.set_block = hp_wmi_set_block,
};

static bool hp_wmi_get_sw_state(enum hp_wmi_radio r)
{
	int wireless;
	int mask;
	hp_wmi_perform_query(HPWMI_WIRELESS_QUERY, 0,
			     (char *)&wireless, sizeof(wireless));
	/* TBD: Pass error */

	mask = 0x200 << (r * 8);

	if (wireless & mask)
		return false;
	else
		return true;
}

static bool hp_wmi_get_hw_state(enum hp_wmi_radio r)
{
	int wireless;
	int mask;
	hp_wmi_perform_query(HPWMI_WIRELESS_QUERY, 0,
			     (char *)&wireless, sizeof(wireless));
	/* TBD: Pass error */

	mask = 0x800 << (r * 8);

	if (wireless & mask)
		return false;
	else
		return true;
}

static ssize_t show_display(struct device *dev, struct device_attribute *attr,
			    char *buf)
{
	int value = hp_wmi_display_state();
	if (value < 0)
		return -EINVAL;
	return sprintf(buf, "%d\n", value);
}

static ssize_t show_hddtemp(struct device *dev, struct device_attribute *attr,
			    char *buf)
{
	int value = hp_wmi_hddtemp_state();
	if (value < 0)
		return -EINVAL;
	return sprintf(buf, "%d\n", value);
}

static ssize_t show_als(struct device *dev, struct device_attribute *attr,
			char *buf)
{
	int value = hp_wmi_als_state();
	if (value < 0)
		return -EINVAL;
	return sprintf(buf, "%d\n", value);
}

static ssize_t show_dock(struct device *dev, struct device_attribute *attr,
			 char *buf)
{
	int value = hp_wmi_dock_state();
	if (value < 0)
		return -EINVAL;
	return sprintf(buf, "%d\n", value);
}

static ssize_t show_tablet(struct device *dev, struct device_attribute *attr,
			 char *buf)
{
	int value = hp_wmi_tablet_state();
	if (value < 0)
		return -EINVAL;
	return sprintf(buf, "%d\n", value);
}

static ssize_t set_als(struct device *dev, struct device_attribute *attr,
		       const char *buf, size_t count)
{
	u32 tmp = simple_strtoul(buf, NULL, 10);
	int ret = hp_wmi_perform_query(HPWMI_ALS_QUERY, 1, (char *)&tmp,
				       sizeof(tmp));
	if (ret)
		return -EINVAL;

	return count;
}

static DEVICE_ATTR(display, S_IRUGO, show_display, NULL);
static DEVICE_ATTR(hddtemp, S_IRUGO, show_hddtemp, NULL);
static DEVICE_ATTR(als, S_IRUGO | S_IWUSR, show_als, set_als);
static DEVICE_ATTR(dock, S_IRUGO, show_dock, NULL);
static DEVICE_ATTR(tablet, S_IRUGO, show_tablet, NULL);

static struct key_entry *hp_wmi_get_entry_by_scancode(unsigned int code)
{
	struct key_entry *key;

	for (key = hp_wmi_keymap; key->type != KE_END; key++)
		if (code == key->code)
			return key;

	return NULL;
}

static struct key_entry *hp_wmi_get_entry_by_keycode(unsigned int keycode)
{
	struct key_entry *key;

	for (key = hp_wmi_keymap; key->type != KE_END; key++)
		if (key->type == KE_KEY && keycode == key->keycode)
			return key;

	return NULL;
}

static int hp_wmi_getkeycode(struct input_dev *dev,
			     unsigned int scancode, unsigned int *keycode)
{
	struct key_entry *key = hp_wmi_get_entry_by_scancode(scancode);

	if (key && key->type == KE_KEY) {
		*keycode = key->keycode;
		return 0;
	}

	return -EINVAL;
}

static int hp_wmi_setkeycode(struct input_dev *dev,
			     unsigned int scancode, unsigned int keycode)
{
	struct key_entry *key;
	unsigned int old_keycode;

	key = hp_wmi_get_entry_by_scancode(scancode);
	if (key && key->type == KE_KEY) {
		old_keycode = key->keycode;
		key->keycode = keycode;
		set_bit(keycode, dev->keybit);
		if (!hp_wmi_get_entry_by_keycode(old_keycode))
			clear_bit(old_keycode, dev->keybit);
		return 0;
	}

	return -EINVAL;
}

static void hp_wmi_notify(u32 value, void *context)
{
	struct acpi_buffer response = { ACPI_ALLOCATE_BUFFER, NULL };
	static struct key_entry *key;
	union acpi_object *obj;
<<<<<<< HEAD
	int eventcode, key_code;
=======
	u32 event_id, event_data;
	int key_code, ret;
	u32 *location;
>>>>>>> da5cabf8
	acpi_status status;

	status = wmi_get_event_data(value, &response);
	if (status != AE_OK) {
		printk(KERN_INFO PREFIX "bad event status 0x%x\n", status);
		return;
	}

	obj = (union acpi_object *)response.pointer;

<<<<<<< HEAD
	if (!obj || obj->type != ACPI_TYPE_BUFFER || obj->buffer.length != 8) {
		printk(KERN_INFO PREFIX "Unknown response received\n");
=======
	if (!obj)
		return;
	if (obj->type != ACPI_TYPE_BUFFER) {
		printk(KERN_INFO "hp-wmi: Unknown response received %d\n",
		       obj->type);
>>>>>>> da5cabf8
		kfree(obj);
		return;
	}

	/*
	 * Depending on ACPI version the concatenation of id and event data
	 * inside _WED function will result in a 8 or 16 byte buffer.
	 */
	location = (u32 *)obj->buffer.pointer;
	if (obj->buffer.length == 8) {
		event_id = *location;
		event_data = *(location + 1);
	} else if (obj->buffer.length == 16) {
		event_id = *location;
		event_data = *(location + 2);
	} else {
		printk(KERN_INFO "hp-wmi: Unknown buffer length %d\n",
		       obj->buffer.length);
		kfree(obj);
		return;
	}
	kfree(obj);
<<<<<<< HEAD
	switch (eventcode) {
=======

	switch (event_id) {
>>>>>>> da5cabf8
	case HPWMI_DOCK_EVENT:
		input_report_switch(hp_wmi_input_dev, SW_DOCK,
				    hp_wmi_dock_state());
		input_report_switch(hp_wmi_input_dev, SW_TABLET_MODE,
				    hp_wmi_tablet_state());
		input_sync(hp_wmi_input_dev);
		break;
<<<<<<< HEAD
	case HPWMI_BEZEL_BUTTON:
		key_code = hp_wmi_perform_query(HPWMI_HOTKEY_QUERY, 0,
						 0);
=======
	case HPWMI_PARK_HDD:
		break;
	case HPWMI_SMART_ADAPTER:
		break;
	case HPWMI_BEZEL_BUTTON:
		ret = hp_wmi_perform_query(HPWMI_HOTKEY_QUERY, 0,
					   (char *)&key_code,
					   sizeof(key_code));
		if (ret)
			break;
>>>>>>> da5cabf8
		key = hp_wmi_get_entry_by_scancode(key_code);
		if (key) {
			switch (key->type) {
			case KE_KEY:
				input_report_key(hp_wmi_input_dev,
						 key->keycode, 1);
				input_sync(hp_wmi_input_dev);
				input_report_key(hp_wmi_input_dev,
						 key->keycode, 0);
				input_sync(hp_wmi_input_dev);
				break;
			}
		} else
			printk(KERN_INFO PREFIX "Unknown key code - 0x%x\n",
			       key_code);
		break;
	case HPWMI_WIRELESS:
		if (wifi_rfkill)
			rfkill_set_states(wifi_rfkill,
					  hp_wmi_get_sw_state(HPWMI_WIFI),
					  hp_wmi_get_hw_state(HPWMI_WIFI));
		if (bluetooth_rfkill)
			rfkill_set_states(bluetooth_rfkill,
					  hp_wmi_get_sw_state(HPWMI_BLUETOOTH),
					  hp_wmi_get_hw_state(HPWMI_BLUETOOTH));
		if (wwan_rfkill)
			rfkill_set_states(wwan_rfkill,
					  hp_wmi_get_sw_state(HPWMI_WWAN),
					  hp_wmi_get_hw_state(HPWMI_WWAN));
		break;
<<<<<<< HEAD
	default:
		printk(KERN_INFO PREFIX "Unknown eventcode - %d\n",
		       eventcode);
=======
	case HPWMI_CPU_BATTERY_THROTTLE:
		printk(KERN_INFO PREFIX UNIMP "CPU throttle because of 3 Cell"
		       " battery event detected\n");
		break;
	case HPWMI_LOCK_SWITCH:
		break;
	default:
		printk(KERN_INFO PREFIX "Unknown event_id - %d - 0x%x\n",
		       event_id, event_data);
>>>>>>> da5cabf8
		break;
	}
}

static int __init hp_wmi_input_setup(void)
{
	struct key_entry *key;
	int err;

	hp_wmi_input_dev = input_allocate_device();
	if (!hp_wmi_input_dev)
		return -ENOMEM;

	hp_wmi_input_dev->name = "HP WMI hotkeys";
	hp_wmi_input_dev->phys = "wmi/input0";
	hp_wmi_input_dev->id.bustype = BUS_HOST;
	hp_wmi_input_dev->getkeycode = hp_wmi_getkeycode;
	hp_wmi_input_dev->setkeycode = hp_wmi_setkeycode;

	for (key = hp_wmi_keymap; key->type != KE_END; key++) {
		switch (key->type) {
		case KE_KEY:
			set_bit(EV_KEY, hp_wmi_input_dev->evbit);
			set_bit(key->keycode, hp_wmi_input_dev->keybit);
			break;
		}
	}

	set_bit(EV_SW, hp_wmi_input_dev->evbit);
	set_bit(SW_DOCK, hp_wmi_input_dev->swbit);
	set_bit(SW_TABLET_MODE, hp_wmi_input_dev->swbit);

	/* Set initial hardware state */
	input_report_switch(hp_wmi_input_dev, SW_DOCK, hp_wmi_dock_state());
	input_report_switch(hp_wmi_input_dev, SW_TABLET_MODE,
			    hp_wmi_tablet_state());
	input_sync(hp_wmi_input_dev);

	err = input_register_device(hp_wmi_input_dev);

	if (err) {
		input_free_device(hp_wmi_input_dev);
		return err;
	}

	return 0;
}

static void cleanup_sysfs(struct platform_device *device)
{
	device_remove_file(&device->dev, &dev_attr_display);
	device_remove_file(&device->dev, &dev_attr_hddtemp);
	device_remove_file(&device->dev, &dev_attr_als);
	device_remove_file(&device->dev, &dev_attr_dock);
	device_remove_file(&device->dev, &dev_attr_tablet);
}

static int __devinit hp_wmi_bios_setup(struct platform_device *device)
{
	int err;
	int wireless;

	err = hp_wmi_perform_query(HPWMI_WIRELESS_QUERY, 0, (char *)&wireless,
				   sizeof(wireless));
	if (err)
		return err;

	err = device_create_file(&device->dev, &dev_attr_display);
	if (err)
		goto add_sysfs_error;
	err = device_create_file(&device->dev, &dev_attr_hddtemp);
	if (err)
		goto add_sysfs_error;
	err = device_create_file(&device->dev, &dev_attr_als);
	if (err)
		goto add_sysfs_error;
	err = device_create_file(&device->dev, &dev_attr_dock);
	if (err)
		goto add_sysfs_error;
	err = device_create_file(&device->dev, &dev_attr_tablet);
	if (err)
		goto add_sysfs_error;

	if (wireless & 0x1) {
		wifi_rfkill = rfkill_alloc("hp-wifi", &device->dev,
					   RFKILL_TYPE_WLAN,
					   &hp_wmi_rfkill_ops,
					   (void *) HPWMI_WIFI);
		rfkill_init_sw_state(wifi_rfkill,
				     hp_wmi_get_sw_state(HPWMI_WIFI));
		rfkill_set_hw_state(wifi_rfkill,
				    hp_wmi_get_hw_state(HPWMI_WIFI));
		err = rfkill_register(wifi_rfkill);
		if (err)
			goto register_wifi_error;
	}

	if (wireless & 0x2) {
		bluetooth_rfkill = rfkill_alloc("hp-bluetooth", &device->dev,
						RFKILL_TYPE_BLUETOOTH,
						&hp_wmi_rfkill_ops,
						(void *) HPWMI_BLUETOOTH);
		rfkill_init_sw_state(bluetooth_rfkill,
				     hp_wmi_get_sw_state(HPWMI_BLUETOOTH));
		rfkill_set_hw_state(bluetooth_rfkill,
				    hp_wmi_get_hw_state(HPWMI_BLUETOOTH));
		err = rfkill_register(bluetooth_rfkill);
		if (err)
			goto register_bluetooth_error;
	}

	if (wireless & 0x4) {
		wwan_rfkill = rfkill_alloc("hp-wwan", &device->dev,
					   RFKILL_TYPE_WWAN,
					   &hp_wmi_rfkill_ops,
					   (void *) HPWMI_WWAN);
		rfkill_init_sw_state(wwan_rfkill,
				     hp_wmi_get_sw_state(HPWMI_WWAN));
		rfkill_set_hw_state(wwan_rfkill,
				    hp_wmi_get_hw_state(HPWMI_WWAN));
		err = rfkill_register(wwan_rfkill);
		if (err)
			goto register_wwan_err;
	}

	return 0;
register_wwan_err:
	rfkill_destroy(wwan_rfkill);
	if (bluetooth_rfkill)
		rfkill_unregister(bluetooth_rfkill);
register_bluetooth_error:
	rfkill_destroy(bluetooth_rfkill);
	if (wifi_rfkill)
		rfkill_unregister(wifi_rfkill);
register_wifi_error:
	rfkill_destroy(wifi_rfkill);
add_sysfs_error:
	cleanup_sysfs(device);
	return err;
}

static int __exit hp_wmi_bios_remove(struct platform_device *device)
{
	cleanup_sysfs(device);

	if (wifi_rfkill) {
		rfkill_unregister(wifi_rfkill);
		rfkill_destroy(wifi_rfkill);
	}
	if (bluetooth_rfkill) {
		rfkill_unregister(bluetooth_rfkill);
		rfkill_destroy(bluetooth_rfkill);
	}
	if (wwan_rfkill) {
		rfkill_unregister(wwan_rfkill);
		rfkill_destroy(wwan_rfkill);
	}

	return 0;
}

static int hp_wmi_resume_handler(struct device *device)
{
	/*
	 * Hardware state may have changed while suspended, so trigger
	 * input events for the current state. As this is a switch,
	 * the input layer will only actually pass it on if the state
	 * changed.
	 */
	if (hp_wmi_input_dev) {
		input_report_switch(hp_wmi_input_dev, SW_DOCK,
				    hp_wmi_dock_state());
		input_report_switch(hp_wmi_input_dev, SW_TABLET_MODE,
				    hp_wmi_tablet_state());
		input_sync(hp_wmi_input_dev);
	}

	if (wifi_rfkill)
		rfkill_set_states(wifi_rfkill,
				  hp_wmi_get_sw_state(HPWMI_WIFI),
				  hp_wmi_get_hw_state(HPWMI_WIFI));
	if (bluetooth_rfkill)
		rfkill_set_states(bluetooth_rfkill,
				  hp_wmi_get_sw_state(HPWMI_BLUETOOTH),
				  hp_wmi_get_hw_state(HPWMI_BLUETOOTH));
	if (wwan_rfkill)
		rfkill_set_states(wwan_rfkill,
				  hp_wmi_get_sw_state(HPWMI_WWAN),
				  hp_wmi_get_hw_state(HPWMI_WWAN));

	return 0;
}

static int __init hp_wmi_init(void)
{
	int err;
	int event_capable = wmi_has_guid(HPWMI_EVENT_GUID);
	int bios_capable = wmi_has_guid(HPWMI_BIOS_GUID);

	if (event_capable) {
		err = wmi_install_notify_handler(HPWMI_EVENT_GUID,
						 hp_wmi_notify, NULL);
		if (ACPI_FAILURE(err))
			return -EINVAL;
		err = hp_wmi_input_setup();
		if (err) {
			wmi_remove_notify_handler(HPWMI_EVENT_GUID);
			return err;
		}
	}

	if (bios_capable) {
		err = platform_driver_register(&hp_wmi_driver);
		if (err)
			goto err_driver_reg;
		hp_wmi_platform_dev = platform_device_alloc("hp-wmi", -1);
		if (!hp_wmi_platform_dev) {
			err = -ENOMEM;
			goto err_device_alloc;
		}
		err = platform_device_add(hp_wmi_platform_dev);
		if (err)
			goto err_device_add;
	}

	if (!bios_capable && !event_capable)
		return -ENODEV;

	return 0;

err_device_add:
	platform_device_put(hp_wmi_platform_dev);
err_device_alloc:
	platform_driver_unregister(&hp_wmi_driver);
err_driver_reg:
	if (wmi_has_guid(HPWMI_EVENT_GUID)) {
		input_unregister_device(hp_wmi_input_dev);
		wmi_remove_notify_handler(HPWMI_EVENT_GUID);
	}

	return err;
}

static void __exit hp_wmi_exit(void)
{
	if (wmi_has_guid(HPWMI_EVENT_GUID)) {
		wmi_remove_notify_handler(HPWMI_EVENT_GUID);
		input_unregister_device(hp_wmi_input_dev);
	}
	if (hp_wmi_platform_dev) {
		platform_device_unregister(hp_wmi_platform_dev);
		platform_driver_unregister(&hp_wmi_driver);
	}
}

module_init(hp_wmi_init);
module_exit(hp_wmi_exit);<|MERGE_RESOLUTION|>--- conflicted
+++ resolved
@@ -52,10 +52,7 @@
 #define HPWMI_HOTKEY_QUERY 0xc
 
 #define PREFIX "HP WMI: "
-<<<<<<< HEAD
-=======
 #define UNIMP "Unimplemented "
->>>>>>> da5cabf8
 
 enum hp_wmi_radio {
 	HPWMI_WIFI = 0,
@@ -65,17 +62,12 @@
 
 enum hp_wmi_event_ids {
 	HPWMI_DOCK_EVENT = 1,
-<<<<<<< HEAD
-	HPWMI_BEZEL_BUTTON = 4,
-	HPWMI_WIRELESS = 5,
-=======
 	HPWMI_PARK_HDD = 2,
 	HPWMI_SMART_ADAPTER = 3,
 	HPWMI_BEZEL_BUTTON = 4,
 	HPWMI_WIRELESS = 5,
 	HPWMI_CPU_BATTERY_THROTTLE = 6,
 	HPWMI_LOCK_SWITCH = 7,
->>>>>>> da5cabf8
 };
 
 static int __devinit hp_wmi_bios_setup(struct platform_device *device);
@@ -428,13 +420,9 @@
 	struct acpi_buffer response = { ACPI_ALLOCATE_BUFFER, NULL };
 	static struct key_entry *key;
 	union acpi_object *obj;
-<<<<<<< HEAD
-	int eventcode, key_code;
-=======
 	u32 event_id, event_data;
 	int key_code, ret;
 	u32 *location;
->>>>>>> da5cabf8
 	acpi_status status;
 
 	status = wmi_get_event_data(value, &response);
@@ -445,16 +433,11 @@
 
 	obj = (union acpi_object *)response.pointer;
 
-<<<<<<< HEAD
-	if (!obj || obj->type != ACPI_TYPE_BUFFER || obj->buffer.length != 8) {
-		printk(KERN_INFO PREFIX "Unknown response received\n");
-=======
 	if (!obj)
 		return;
 	if (obj->type != ACPI_TYPE_BUFFER) {
 		printk(KERN_INFO "hp-wmi: Unknown response received %d\n",
 		       obj->type);
->>>>>>> da5cabf8
 		kfree(obj);
 		return;
 	}
@@ -477,12 +460,8 @@
 		return;
 	}
 	kfree(obj);
-<<<<<<< HEAD
-	switch (eventcode) {
-=======
 
 	switch (event_id) {
->>>>>>> da5cabf8
 	case HPWMI_DOCK_EVENT:
 		input_report_switch(hp_wmi_input_dev, SW_DOCK,
 				    hp_wmi_dock_state());
@@ -490,11 +469,6 @@
 				    hp_wmi_tablet_state());
 		input_sync(hp_wmi_input_dev);
 		break;
-<<<<<<< HEAD
-	case HPWMI_BEZEL_BUTTON:
-		key_code = hp_wmi_perform_query(HPWMI_HOTKEY_QUERY, 0,
-						 0);
-=======
 	case HPWMI_PARK_HDD:
 		break;
 	case HPWMI_SMART_ADAPTER:
@@ -505,7 +479,6 @@
 					   sizeof(key_code));
 		if (ret)
 			break;
->>>>>>> da5cabf8
 		key = hp_wmi_get_entry_by_scancode(key_code);
 		if (key) {
 			switch (key->type) {
@@ -536,11 +509,6 @@
 					  hp_wmi_get_sw_state(HPWMI_WWAN),
 					  hp_wmi_get_hw_state(HPWMI_WWAN));
 		break;
-<<<<<<< HEAD
-	default:
-		printk(KERN_INFO PREFIX "Unknown eventcode - %d\n",
-		       eventcode);
-=======
 	case HPWMI_CPU_BATTERY_THROTTLE:
 		printk(KERN_INFO PREFIX UNIMP "CPU throttle because of 3 Cell"
 		       " battery event detected\n");
@@ -550,7 +518,6 @@
 	default:
 		printk(KERN_INFO PREFIX "Unknown event_id - %d - 0x%x\n",
 		       event_id, event_data);
->>>>>>> da5cabf8
 		break;
 	}
 }
