--- conflicted
+++ resolved
@@ -72,11 +72,7 @@
 
 config PTP_1588_CLOCK_PCH
 	tristate "Intel PCH EG20T as PTP clock"
-<<<<<<< HEAD
-	depends on X86
-=======
 	depends on X86 || COMPILE_TEST
->>>>>>> ad81f054
 	select PTP_1588_CLOCK
 	help
 	  This driver adds support for using the PCH EG20T as a PTP
