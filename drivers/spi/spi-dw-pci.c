// SPDX-License-Identifier: GPL-2.0-only
/*
 * PCI interface driver for DW SPI Core
 *
 * Copyright (c) 2009, 2014 Intel Corporation.
 */

#include <linux/pci.h>
#include <linux/pm_runtime.h>
#include <linux/slab.h>
#include <linux/spi/spi.h>
#include <linux/module.h>

#include "spi-dw.h"

#define DRIVER_NAME "dw_spi_pci"

/* HW info for MRST Clk Control Unit, 32b reg per controller */
#define MRST_SPI_CLK_BASE	100000000	/* 100m */
#define MRST_CLK_SPI_REG	0xff11d86c
#define CLK_SPI_BDIV_OFFSET	0
#define CLK_SPI_BDIV_MASK	0x00000007
#define CLK_SPI_CDIV_OFFSET	9
#define CLK_SPI_CDIV_MASK	0x00000e00
#define CLK_SPI_DISABLE_OFFSET	8

struct spi_pci_desc {
	int	(*setup)(struct dw_spi *);
	u16	num_cs;
	u16	bus_num;
	u32	max_freq;
};

static int spi_mid_init(struct dw_spi *dws)
{
	void __iomem *clk_reg;
	u32 clk_cdiv;

	clk_reg = ioremap(MRST_CLK_SPI_REG, 16);
	if (!clk_reg)
		return -ENOMEM;

	/* Get SPI controller operating freq info */
	clk_cdiv = readl(clk_reg + dws->bus_num * sizeof(u32));
	clk_cdiv &= CLK_SPI_CDIV_MASK;
	clk_cdiv >>= CLK_SPI_CDIV_OFFSET;
	dws->max_freq = MRST_SPI_CLK_BASE / (clk_cdiv + 1);

	iounmap(clk_reg);

	dw_spi_dma_setup_mfld(dws);

	return 0;
}

static int spi_generic_init(struct dw_spi *dws)
{
	dw_spi_dma_setup_generic(dws);

	return 0;
}

static struct spi_pci_desc spi_pci_mid_desc_1 = {
	.setup = spi_mid_init,
	.num_cs = 5,
	.bus_num = 0,
};

static struct spi_pci_desc spi_pci_mid_desc_2 = {
	.setup = spi_mid_init,
	.num_cs = 2,
	.bus_num = 1,
};

static struct spi_pci_desc spi_pci_ehl_desc = {
<<<<<<< HEAD
=======
	.setup = spi_generic_init,
>>>>>>> 7d2a07b7
	.num_cs = 2,
	.bus_num = -1,
	.max_freq = 100000000,
};

static int spi_pci_probe(struct pci_dev *pdev, const struct pci_device_id *ent)
{
	struct dw_spi *dws;
	struct spi_pci_desc *desc = (struct spi_pci_desc *)ent->driver_data;
	int pci_bar = 0;
	int ret;

	ret = pcim_enable_device(pdev);
	if (ret)
		return ret;

	dws = devm_kzalloc(&pdev->dev, sizeof(*dws), GFP_KERNEL);
	if (!dws)
		return -ENOMEM;

	/* Get basic io resource and map it */
	dws->paddr = pci_resource_start(pdev, pci_bar);
	pci_set_master(pdev);

	ret = pcim_iomap_regions(pdev, 1 << pci_bar, pci_name(pdev));
	if (ret)
		return ret;

	ret = pci_alloc_irq_vectors(pdev, 1, 1, PCI_IRQ_ALL_TYPES);
	if (ret < 0)
		return ret;

	dws->regs = pcim_iomap_table(pdev)[pci_bar];
	dws->irq = pci_irq_vector(pdev, 0);

	/*
	 * Specific handling for platforms, like dma setup,
	 * clock rate, FIFO depth.
	 */
	if (desc) {
		dws->num_cs = desc->num_cs;
		dws->bus_num = desc->bus_num;
		dws->max_freq = desc->max_freq;

		if (desc->setup) {
			ret = desc->setup(dws);
			if (ret)
				goto err_free_irq_vectors;
		}
	} else {
		ret = -ENODEV;
		goto err_free_irq_vectors;
	}

	ret = dw_spi_add_host(&pdev->dev, dws);
	if (ret)
		goto err_free_irq_vectors;

	/* PCI hook and SPI hook use the same drv data */
	pci_set_drvdata(pdev, dws);

	dev_info(&pdev->dev, "found PCI SPI controller(ID: %04x:%04x)\n",
		pdev->vendor, pdev->device);

	pm_runtime_set_autosuspend_delay(&pdev->dev, 1000);
	pm_runtime_use_autosuspend(&pdev->dev);
	pm_runtime_put_autosuspend(&pdev->dev);
	pm_runtime_allow(&pdev->dev);

	return 0;

err_free_irq_vectors:
	pci_free_irq_vectors(pdev);
	return ret;
}

static void spi_pci_remove(struct pci_dev *pdev)
{
	struct dw_spi *dws = pci_get_drvdata(pdev);

	pm_runtime_forbid(&pdev->dev);
	pm_runtime_get_noresume(&pdev->dev);

	dw_spi_remove_host(dws);
	pci_free_irq_vectors(pdev);
}

#ifdef CONFIG_PM_SLEEP
static int spi_suspend(struct device *dev)
{
	struct dw_spi *dws = dev_get_drvdata(dev);

	return dw_spi_suspend_host(dws);
}

static int spi_resume(struct device *dev)
{
	struct dw_spi *dws = dev_get_drvdata(dev);

	return dw_spi_resume_host(dws);
}
#endif

static SIMPLE_DEV_PM_OPS(dw_spi_pm_ops, spi_suspend, spi_resume);

static const struct pci_device_id pci_ids[] = {
	/* Intel MID platform SPI controller 0 */
	/*
	 * The access to the device 8086:0801 is disabled by HW, since it's
	 * exclusively used by SCU to communicate with MSIC.
	 */
	/* Intel MID platform SPI controller 1 */
	{ PCI_VDEVICE(INTEL, 0x0800), (kernel_ulong_t)&spi_pci_mid_desc_1},
	/* Intel MID platform SPI controller 2 */
	{ PCI_VDEVICE(INTEL, 0x0812), (kernel_ulong_t)&spi_pci_mid_desc_2},
	/* Intel Elkhart Lake PSE SPI controllers */
	{ PCI_VDEVICE(INTEL, 0x4b84), (kernel_ulong_t)&spi_pci_ehl_desc},
	{ PCI_VDEVICE(INTEL, 0x4b85), (kernel_ulong_t)&spi_pci_ehl_desc},
	{ PCI_VDEVICE(INTEL, 0x4b86), (kernel_ulong_t)&spi_pci_ehl_desc},
	{ PCI_VDEVICE(INTEL, 0x4b87), (kernel_ulong_t)&spi_pci_ehl_desc},
	{},
};
MODULE_DEVICE_TABLE(pci, pci_ids);

static struct pci_driver dw_spi_driver = {
	.name =		DRIVER_NAME,
	.id_table =	pci_ids,
	.probe =	spi_pci_probe,
	.remove =	spi_pci_remove,
	.driver         = {
		.pm     = &dw_spi_pm_ops,
	},
};

module_pci_driver(dw_spi_driver);

MODULE_AUTHOR("Feng Tang <feng.tang@intel.com>");
MODULE_DESCRIPTION("PCI interface driver for DW SPI Core");
MODULE_LICENSE("GPL v2");<|MERGE_RESOLUTION|>--- conflicted
+++ resolved
@@ -73,10 +73,7 @@
 };
 
 static struct spi_pci_desc spi_pci_ehl_desc = {
-<<<<<<< HEAD
-=======
 	.setup = spi_generic_init,
->>>>>>> 7d2a07b7
 	.num_cs = 2,
 	.bus_num = -1,
 	.max_freq = 100000000,
