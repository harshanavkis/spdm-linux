// SPDX-License-Identifier: GPL-2.0-only
/*
 * Driver for Atmel AT32 and AT91 SPI Controllers
 *
 * Copyright (C) 2006 Atmel Corporation
 */

#include <linux/kernel.h>
#include <linux/clk.h>
#include <linux/module.h>
#include <linux/platform_device.h>
#include <linux/delay.h>
#include <linux/dma-mapping.h>
#include <linux/dmaengine.h>
#include <linux/err.h>
#include <linux/interrupt.h>
#include <linux/spi/spi.h>
#include <linux/slab.h>
#include <linux/of.h>

#include <linux/io.h>
#include <linux/gpio/consumer.h>
#include <linux/pinctrl/consumer.h>
#include <linux/pm_runtime.h>
#include <trace/events/spi.h>

/* SPI register offsets */
#define SPI_CR					0x0000
#define SPI_MR					0x0004
#define SPI_RDR					0x0008
#define SPI_TDR					0x000c
#define SPI_SR					0x0010
#define SPI_IER					0x0014
#define SPI_IDR					0x0018
#define SPI_IMR					0x001c
#define SPI_CSR0				0x0030
#define SPI_CSR1				0x0034
#define SPI_CSR2				0x0038
#define SPI_CSR3				0x003c
#define SPI_FMR					0x0040
#define SPI_FLR					0x0044
#define SPI_VERSION				0x00fc
#define SPI_RPR					0x0100
#define SPI_RCR					0x0104
#define SPI_TPR					0x0108
#define SPI_TCR					0x010c
#define SPI_RNPR				0x0110
#define SPI_RNCR				0x0114
#define SPI_TNPR				0x0118
#define SPI_TNCR				0x011c
#define SPI_PTCR				0x0120
#define SPI_PTSR				0x0124

/* Bitfields in CR */
#define SPI_SPIEN_OFFSET			0
#define SPI_SPIEN_SIZE				1
#define SPI_SPIDIS_OFFSET			1
#define SPI_SPIDIS_SIZE				1
#define SPI_SWRST_OFFSET			7
#define SPI_SWRST_SIZE				1
#define SPI_LASTXFER_OFFSET			24
#define SPI_LASTXFER_SIZE			1
#define SPI_TXFCLR_OFFSET			16
#define SPI_TXFCLR_SIZE				1
#define SPI_RXFCLR_OFFSET			17
#define SPI_RXFCLR_SIZE				1
#define SPI_FIFOEN_OFFSET			30
#define SPI_FIFOEN_SIZE				1
#define SPI_FIFODIS_OFFSET			31
#define SPI_FIFODIS_SIZE			1

/* Bitfields in MR */
#define SPI_MSTR_OFFSET				0
#define SPI_MSTR_SIZE				1
#define SPI_PS_OFFSET				1
#define SPI_PS_SIZE				1
#define SPI_PCSDEC_OFFSET			2
#define SPI_PCSDEC_SIZE				1
#define SPI_FDIV_OFFSET				3
#define SPI_FDIV_SIZE				1
#define SPI_MODFDIS_OFFSET			4
#define SPI_MODFDIS_SIZE			1
#define SPI_WDRBT_OFFSET			5
#define SPI_WDRBT_SIZE				1
#define SPI_LLB_OFFSET				7
#define SPI_LLB_SIZE				1
#define SPI_PCS_OFFSET				16
#define SPI_PCS_SIZE				4
#define SPI_DLYBCS_OFFSET			24
#define SPI_DLYBCS_SIZE				8

/* Bitfields in RDR */
#define SPI_RD_OFFSET				0
#define SPI_RD_SIZE				16

/* Bitfields in TDR */
#define SPI_TD_OFFSET				0
#define SPI_TD_SIZE				16

/* Bitfields in SR */
#define SPI_RDRF_OFFSET				0
#define SPI_RDRF_SIZE				1
#define SPI_TDRE_OFFSET				1
#define SPI_TDRE_SIZE				1
#define SPI_MODF_OFFSET				2
#define SPI_MODF_SIZE				1
#define SPI_OVRES_OFFSET			3
#define SPI_OVRES_SIZE				1
#define SPI_ENDRX_OFFSET			4
#define SPI_ENDRX_SIZE				1
#define SPI_ENDTX_OFFSET			5
#define SPI_ENDTX_SIZE				1
#define SPI_RXBUFF_OFFSET			6
#define SPI_RXBUFF_SIZE				1
#define SPI_TXBUFE_OFFSET			7
#define SPI_TXBUFE_SIZE				1
#define SPI_NSSR_OFFSET				8
#define SPI_NSSR_SIZE				1
#define SPI_TXEMPTY_OFFSET			9
#define SPI_TXEMPTY_SIZE			1
#define SPI_SPIENS_OFFSET			16
#define SPI_SPIENS_SIZE				1
#define SPI_TXFEF_OFFSET			24
#define SPI_TXFEF_SIZE				1
#define SPI_TXFFF_OFFSET			25
#define SPI_TXFFF_SIZE				1
#define SPI_TXFTHF_OFFSET			26
#define SPI_TXFTHF_SIZE				1
#define SPI_RXFEF_OFFSET			27
#define SPI_RXFEF_SIZE				1
#define SPI_RXFFF_OFFSET			28
#define SPI_RXFFF_SIZE				1
#define SPI_RXFTHF_OFFSET			29
#define SPI_RXFTHF_SIZE				1
#define SPI_TXFPTEF_OFFSET			30
#define SPI_TXFPTEF_SIZE			1
#define SPI_RXFPTEF_OFFSET			31
#define SPI_RXFPTEF_SIZE			1

/* Bitfields in CSR0 */
#define SPI_CPOL_OFFSET				0
#define SPI_CPOL_SIZE				1
#define SPI_NCPHA_OFFSET			1
#define SPI_NCPHA_SIZE				1
#define SPI_CSAAT_OFFSET			3
#define SPI_CSAAT_SIZE				1
#define SPI_BITS_OFFSET				4
#define SPI_BITS_SIZE				4
#define SPI_SCBR_OFFSET				8
#define SPI_SCBR_SIZE				8
#define SPI_DLYBS_OFFSET			16
#define SPI_DLYBS_SIZE				8
#define SPI_DLYBCT_OFFSET			24
#define SPI_DLYBCT_SIZE				8

/* Bitfields in RCR */
#define SPI_RXCTR_OFFSET			0
#define SPI_RXCTR_SIZE				16

/* Bitfields in TCR */
#define SPI_TXCTR_OFFSET			0
#define SPI_TXCTR_SIZE				16

/* Bitfields in RNCR */
#define SPI_RXNCR_OFFSET			0
#define SPI_RXNCR_SIZE				16

/* Bitfields in TNCR */
#define SPI_TXNCR_OFFSET			0
#define SPI_TXNCR_SIZE				16

/* Bitfields in PTCR */
#define SPI_RXTEN_OFFSET			0
#define SPI_RXTEN_SIZE				1
#define SPI_RXTDIS_OFFSET			1
#define SPI_RXTDIS_SIZE				1
#define SPI_TXTEN_OFFSET			8
#define SPI_TXTEN_SIZE				1
#define SPI_TXTDIS_OFFSET			9
#define SPI_TXTDIS_SIZE				1

/* Bitfields in FMR */
#define SPI_TXRDYM_OFFSET			0
#define SPI_TXRDYM_SIZE				2
#define SPI_RXRDYM_OFFSET			4
#define SPI_RXRDYM_SIZE				2
#define SPI_TXFTHRES_OFFSET			16
#define SPI_TXFTHRES_SIZE			6
#define SPI_RXFTHRES_OFFSET			24
#define SPI_RXFTHRES_SIZE			6

/* Bitfields in FLR */
#define SPI_TXFL_OFFSET				0
#define SPI_TXFL_SIZE				6
#define SPI_RXFL_OFFSET				16
#define SPI_RXFL_SIZE				6

/* Constants for BITS */
#define SPI_BITS_8_BPT				0
#define SPI_BITS_9_BPT				1
#define SPI_BITS_10_BPT				2
#define SPI_BITS_11_BPT				3
#define SPI_BITS_12_BPT				4
#define SPI_BITS_13_BPT				5
#define SPI_BITS_14_BPT				6
#define SPI_BITS_15_BPT				7
#define SPI_BITS_16_BPT				8
#define SPI_ONE_DATA				0
#define SPI_TWO_DATA				1
#define SPI_FOUR_DATA				2

/* Bit manipulation macros */
#define SPI_BIT(name) \
	(1 << SPI_##name##_OFFSET)
#define SPI_BF(name, value) \
	(((value) & ((1 << SPI_##name##_SIZE) - 1)) << SPI_##name##_OFFSET)
#define SPI_BFEXT(name, value) \
	(((value) >> SPI_##name##_OFFSET) & ((1 << SPI_##name##_SIZE) - 1))
#define SPI_BFINS(name, value, old) \
	(((old) & ~(((1 << SPI_##name##_SIZE) - 1) << SPI_##name##_OFFSET)) \
	  | SPI_BF(name, value))

/* Register access macros */
#define spi_readl(port, reg) \
	readl_relaxed((port)->regs + SPI_##reg)
#define spi_writel(port, reg, value) \
	writel_relaxed((value), (port)->regs + SPI_##reg)
#define spi_writew(port, reg, value) \
	writew_relaxed((value), (port)->regs + SPI_##reg)

/* use PIO for small transfers, avoiding DMA setup/teardown overhead and
 * cache operations; better heuristics consider wordsize and bitrate.
 */
#define DMA_MIN_BYTES	16

#define SPI_DMA_TIMEOUT		(msecs_to_jiffies(1000))

#define AUTOSUSPEND_TIMEOUT	2000

struct atmel_spi_caps {
	bool	is_spi2;
	bool	has_wdrbt;
	bool	has_dma_support;
	bool	has_pdc_support;
};

/*
 * The core SPI transfer engine just talks to a register bank to set up
 * DMA transfers; transfer queue progress is driven by IRQs.  The clock
 * framework provides the base clock, subdivided for each spi_device.
 */
struct atmel_spi {
	spinlock_t		lock;
	unsigned long		flags;

	phys_addr_t		phybase;
	void __iomem		*regs;
	int			irq;
	struct clk		*clk;
	struct platform_device	*pdev;
	unsigned long		spi_clk;

	struct spi_transfer	*current_transfer;
	int			current_remaining_bytes;
	int			done_status;
	dma_addr_t		dma_addr_rx_bbuf;
	dma_addr_t		dma_addr_tx_bbuf;
	void			*addr_rx_bbuf;
	void			*addr_tx_bbuf;

	struct completion	xfer_completion;

	struct atmel_spi_caps	caps;

	bool			use_dma;
	bool			use_pdc;

	bool			keep_cs;

	u32			fifo_size;
	u8			native_cs_free;
	u8			native_cs_for_gpio;
};

/* Controller-specific per-slave state */
struct atmel_spi_device {
	u32			csr;
};

#define SPI_MAX_DMA_XFER	65535 /* true for both PDC and DMA */
#define INVALID_DMA_ADDRESS	0xffffffff

/*
 * Version 2 of the SPI controller has
 *  - CR.LASTXFER
 *  - SPI_MR.DIV32 may become FDIV or must-be-zero (here: always zero)
 *  - SPI_SR.TXEMPTY, SPI_SR.NSSR (and corresponding irqs)
 *  - SPI_CSRx.CSAAT
 *  - SPI_CSRx.SBCR allows faster clocking
 */
static bool atmel_spi_is_v2(struct atmel_spi *as)
{
	return as->caps.is_spi2;
}

/*
 * Earlier SPI controllers (e.g. on at91rm9200) have a design bug whereby
 * they assume that spi slave device state will not change on deselect, so
 * that automagic deselection is OK.  ("NPCSx rises if no data is to be
 * transmitted")  Not so!  Workaround uses nCSx pins as GPIOs; or newer
 * controllers have CSAAT and friends.
 *
 * Even controller newer than ar91rm9200, using GPIOs can make sens as
 * it lets us support active-high chipselects despite the controller's
 * belief that only active-low devices/systems exists.
 *
 * However, at91rm9200 has a second erratum whereby nCS0 doesn't work
 * right when driven with GPIO.  ("Mode Fault does not allow more than one
 * Master on Chip Select 0.")  No workaround exists for that ... so for
 * nCS0 on that chip, we (a) don't use the GPIO, (b) can't support CS_HIGH,
 * and (c) will trigger that first erratum in some cases.
 */

static void cs_activate(struct atmel_spi *as, struct spi_device *spi)
{
	struct atmel_spi_device *asd = spi->controller_state;
	int chip_select;
	u32 mr;

	if (spi->cs_gpiod)
		chip_select = as->native_cs_for_gpio;
	else
		chip_select = spi->chip_select;

	if (atmel_spi_is_v2(as)) {
		spi_writel(as, CSR0 + 4 * chip_select, asd->csr);
		/* For the low SPI version, there is a issue that PDC transfer
		 * on CS1,2,3 needs SPI_CSR0.BITS config as SPI_CSR1,2,3.BITS
		 */
		spi_writel(as, CSR0, asd->csr);
		if (as->caps.has_wdrbt) {
			spi_writel(as, MR,
					SPI_BF(PCS, ~(0x01 << chip_select))
					| SPI_BIT(WDRBT)
					| SPI_BIT(MODFDIS)
					| SPI_BIT(MSTR));
		} else {
			spi_writel(as, MR,
					SPI_BF(PCS, ~(0x01 << chip_select))
					| SPI_BIT(MODFDIS)
					| SPI_BIT(MSTR));
		}

		mr = spi_readl(as, MR);
	} else {
		u32 cpol = (spi->mode & SPI_CPOL) ? SPI_BIT(CPOL) : 0;
		int i;
		u32 csr;

		/* Make sure clock polarity is correct */
		for (i = 0; i < spi->master->num_chipselect; i++) {
			csr = spi_readl(as, CSR0 + 4 * i);
			if ((csr ^ cpol) & SPI_BIT(CPOL))
				spi_writel(as, CSR0 + 4 * i,
						csr ^ SPI_BIT(CPOL));
		}

		mr = spi_readl(as, MR);
		mr = SPI_BFINS(PCS, ~(1 << chip_select), mr);
		spi_writel(as, MR, mr);
	}

	dev_dbg(&spi->dev, "activate NPCS, mr %08x\n", mr);
}

static void cs_deactivate(struct atmel_spi *as, struct spi_device *spi)
{
	int chip_select;
	u32 mr;

	if (spi->cs_gpiod)
		chip_select = as->native_cs_for_gpio;
	else
		chip_select = spi->chip_select;

	/* only deactivate *this* device; sometimes transfers to
	 * another device may be active when this routine is called.
	 */
	mr = spi_readl(as, MR);
	if (~SPI_BFEXT(PCS, mr) & (1 << chip_select)) {
		mr = SPI_BFINS(PCS, 0xf, mr);
		spi_writel(as, MR, mr);
	}

	dev_dbg(&spi->dev, "DEactivate NPCS, mr %08x\n", mr);

	if (!spi->cs_gpiod)
		spi_writel(as, CR, SPI_BIT(LASTXFER));
}

static void atmel_spi_lock(struct atmel_spi *as) __acquires(&as->lock)
{
	spin_lock_irqsave(&as->lock, as->flags);
}

static void atmel_spi_unlock(struct atmel_spi *as) __releases(&as->lock)
{
	spin_unlock_irqrestore(&as->lock, as->flags);
}

static inline bool atmel_spi_is_vmalloc_xfer(struct spi_transfer *xfer)
{
	return is_vmalloc_addr(xfer->tx_buf) || is_vmalloc_addr(xfer->rx_buf);
}

static inline bool atmel_spi_use_dma(struct atmel_spi *as,
				struct spi_transfer *xfer)
{
	return as->use_dma && xfer->len >= DMA_MIN_BYTES;
}

static bool atmel_spi_can_dma(struct spi_master *master,
			      struct spi_device *spi,
			      struct spi_transfer *xfer)
{
	struct atmel_spi *as = spi_master_get_devdata(master);

	if (IS_ENABLED(CONFIG_SOC_SAM_V4_V5))
		return atmel_spi_use_dma(as, xfer) &&
			!atmel_spi_is_vmalloc_xfer(xfer);
	else
		return atmel_spi_use_dma(as, xfer);

}

static int atmel_spi_dma_slave_config(struct atmel_spi *as,
				struct dma_slave_config *slave_config,
				u8 bits_per_word)
{
	struct spi_master *master = platform_get_drvdata(as->pdev);
	int err = 0;

	if (bits_per_word > 8) {
		slave_config->dst_addr_width = DMA_SLAVE_BUSWIDTH_2_BYTES;
		slave_config->src_addr_width = DMA_SLAVE_BUSWIDTH_2_BYTES;
	} else {
		slave_config->dst_addr_width = DMA_SLAVE_BUSWIDTH_1_BYTE;
		slave_config->src_addr_width = DMA_SLAVE_BUSWIDTH_1_BYTE;
	}

	slave_config->dst_addr = (dma_addr_t)as->phybase + SPI_TDR;
	slave_config->src_addr = (dma_addr_t)as->phybase + SPI_RDR;
	slave_config->src_maxburst = 1;
	slave_config->dst_maxburst = 1;
	slave_config->device_fc = false;

	/*
	 * This driver uses fixed peripheral select mode (PS bit set to '0' in
	 * the Mode Register).
	 * So according to the datasheet, when FIFOs are available (and
	 * enabled), the Transmit FIFO operates in Multiple Data Mode.
	 * In this mode, up to 2 data, not 4, can be written into the Transmit
	 * Data Register in a single access.
	 * However, the first data has to be written into the lowest 16 bits and
	 * the second data into the highest 16 bits of the Transmit
	 * Data Register. For 8bit data (the most frequent case), it would
	 * require to rework tx_buf so each data would actualy fit 16 bits.
	 * So we'd rather write only one data at the time. Hence the transmit
	 * path works the same whether FIFOs are available (and enabled) or not.
	 */
	slave_config->direction = DMA_MEM_TO_DEV;
	if (dmaengine_slave_config(master->dma_tx, slave_config)) {
		dev_err(&as->pdev->dev,
			"failed to configure tx dma channel\n");
		err = -EINVAL;
	}

	/*
	 * This driver configures the spi controller for master mode (MSTR bit
	 * set to '1' in the Mode Register).
	 * So according to the datasheet, when FIFOs are available (and
	 * enabled), the Receive FIFO operates in Single Data Mode.
	 * So the receive path works the same whether FIFOs are available (and
	 * enabled) or not.
	 */
	slave_config->direction = DMA_DEV_TO_MEM;
	if (dmaengine_slave_config(master->dma_rx, slave_config)) {
		dev_err(&as->pdev->dev,
			"failed to configure rx dma channel\n");
		err = -EINVAL;
	}

	return err;
}

static int atmel_spi_configure_dma(struct spi_master *master,
				   struct atmel_spi *as)
{
	struct dma_slave_config	slave_config;
	struct device *dev = &as->pdev->dev;
	int err;

	master->dma_tx = dma_request_chan(dev, "tx");
	if (IS_ERR(master->dma_tx)) {
		err = PTR_ERR(master->dma_tx);
		dev_dbg(dev, "No TX DMA channel, DMA is disabled\n");
		goto error_clear;
	}

	master->dma_rx = dma_request_chan(dev, "rx");
	if (IS_ERR(master->dma_rx)) {
		err = PTR_ERR(master->dma_rx);
		/*
		 * No reason to check EPROBE_DEFER here since we have already
		 * requested tx channel.
		 */
		dev_dbg(dev, "No RX DMA channel, DMA is disabled\n");
		goto error;
	}

	err = atmel_spi_dma_slave_config(as, &slave_config, 8);
	if (err)
		goto error;

	dev_info(&as->pdev->dev,
			"Using %s (tx) and %s (rx) for DMA transfers\n",
			dma_chan_name(master->dma_tx),
			dma_chan_name(master->dma_rx));

	return 0;
error:
	if (!IS_ERR(master->dma_rx))
		dma_release_channel(master->dma_rx);
	if (!IS_ERR(master->dma_tx))
		dma_release_channel(master->dma_tx);
error_clear:
	master->dma_tx = master->dma_rx = NULL;
	return err;
}

static void atmel_spi_stop_dma(struct spi_master *master)
{
	if (master->dma_rx)
		dmaengine_terminate_all(master->dma_rx);
	if (master->dma_tx)
		dmaengine_terminate_all(master->dma_tx);
}

static void atmel_spi_release_dma(struct spi_master *master)
{
	if (master->dma_rx) {
		dma_release_channel(master->dma_rx);
		master->dma_rx = NULL;
	}
	if (master->dma_tx) {
		dma_release_channel(master->dma_tx);
		master->dma_tx = NULL;
	}
}

/* This function is called by the DMA driver from tasklet context */
static void dma_callback(void *data)
{
	struct spi_master	*master = data;
	struct atmel_spi	*as = spi_master_get_devdata(master);

	if (is_vmalloc_addr(as->current_transfer->rx_buf) &&
	    IS_ENABLED(CONFIG_SOC_SAM_V4_V5)) {
		memcpy(as->current_transfer->rx_buf, as->addr_rx_bbuf,
		       as->current_transfer->len);
	}
	complete(&as->xfer_completion);
}

/*
 * Next transfer using PIO without FIFO.
 */
static void atmel_spi_next_xfer_single(struct spi_master *master,
				       struct spi_transfer *xfer)
{
	struct atmel_spi	*as = spi_master_get_devdata(master);
	unsigned long xfer_pos = xfer->len - as->current_remaining_bytes;

	dev_vdbg(master->dev.parent, "atmel_spi_next_xfer_pio\n");

	/* Make sure data is not remaining in RDR */
	spi_readl(as, RDR);
	while (spi_readl(as, SR) & SPI_BIT(RDRF)) {
		spi_readl(as, RDR);
		cpu_relax();
	}

	if (xfer->bits_per_word > 8)
		spi_writel(as, TDR, *(u16 *)(xfer->tx_buf + xfer_pos));
	else
		spi_writel(as, TDR, *(u8 *)(xfer->tx_buf + xfer_pos));

	dev_dbg(master->dev.parent,
		"  start pio xfer %p: len %u tx %p rx %p bitpw %d\n",
		xfer, xfer->len, xfer->tx_buf, xfer->rx_buf,
		xfer->bits_per_word);

	/* Enable relevant interrupts */
	spi_writel(as, IER, SPI_BIT(RDRF) | SPI_BIT(OVRES));
}

/*
 * Next transfer using PIO with FIFO.
 */
static void atmel_spi_next_xfer_fifo(struct spi_master *master,
				     struct spi_transfer *xfer)
{
	struct atmel_spi *as = spi_master_get_devdata(master);
	u32 current_remaining_data, num_data;
	u32 offset = xfer->len - as->current_remaining_bytes;
	const u16 *words = (const u16 *)((u8 *)xfer->tx_buf + offset);
	const u8  *bytes = (const u8  *)((u8 *)xfer->tx_buf + offset);
	u16 td0, td1;
	u32 fifomr;

	dev_vdbg(master->dev.parent, "atmel_spi_next_xfer_fifo\n");

	/* Compute the number of data to transfer in the current iteration */
	current_remaining_data = ((xfer->bits_per_word > 8) ?
				  ((u32)as->current_remaining_bytes >> 1) :
				  (u32)as->current_remaining_bytes);
	num_data = min(current_remaining_data, as->fifo_size);

	/* Flush RX and TX FIFOs */
	spi_writel(as, CR, SPI_BIT(RXFCLR) | SPI_BIT(TXFCLR));
	while (spi_readl(as, FLR))
		cpu_relax();

	/* Set RX FIFO Threshold to the number of data to transfer */
	fifomr = spi_readl(as, FMR);
	spi_writel(as, FMR, SPI_BFINS(RXFTHRES, num_data, fifomr));

	/* Clear FIFO flags in the Status Register, especially RXFTHF */
	(void)spi_readl(as, SR);

	/* Fill TX FIFO */
	while (num_data >= 2) {
		if (xfer->bits_per_word > 8) {
			td0 = *words++;
			td1 = *words++;
		} else {
			td0 = *bytes++;
			td1 = *bytes++;
		}

		spi_writel(as, TDR, (td1 << 16) | td0);
		num_data -= 2;
	}

	if (num_data) {
		if (xfer->bits_per_word > 8)
			td0 = *words++;
		else
			td0 = *bytes++;

		spi_writew(as, TDR, td0);
		num_data--;
	}

	dev_dbg(master->dev.parent,
		"  start fifo xfer %p: len %u tx %p rx %p bitpw %d\n",
		xfer, xfer->len, xfer->tx_buf, xfer->rx_buf,
		xfer->bits_per_word);

	/*
	 * Enable RX FIFO Threshold Flag interrupt to be notified about
	 * transfer completion.
	 */
	spi_writel(as, IER, SPI_BIT(RXFTHF) | SPI_BIT(OVRES));
}

/*
 * Next transfer using PIO.
 */
static void atmel_spi_next_xfer_pio(struct spi_master *master,
				    struct spi_transfer *xfer)
{
	struct atmel_spi *as = spi_master_get_devdata(master);

	if (as->fifo_size)
		atmel_spi_next_xfer_fifo(master, xfer);
	else
		atmel_spi_next_xfer_single(master, xfer);
}

/*
 * Submit next transfer for DMA.
 */
static int atmel_spi_next_xfer_dma_submit(struct spi_master *master,
				struct spi_transfer *xfer,
				u32 *plen)
{
	struct atmel_spi	*as = spi_master_get_devdata(master);
	struct dma_chan		*rxchan = master->dma_rx;
	struct dma_chan		*txchan = master->dma_tx;
	struct dma_async_tx_descriptor *rxdesc;
	struct dma_async_tx_descriptor *txdesc;
	struct dma_slave_config	slave_config;
	dma_cookie_t		cookie;

	dev_vdbg(master->dev.parent, "atmel_spi_next_xfer_dma_submit\n");

	/* Check that the channels are available */
	if (!rxchan || !txchan)
		return -ENODEV;


	*plen = xfer->len;

	if (atmel_spi_dma_slave_config(as, &slave_config,
				       xfer->bits_per_word))
		goto err_exit;

	/* Send both scatterlists */
	if (atmel_spi_is_vmalloc_xfer(xfer) &&
	    IS_ENABLED(CONFIG_SOC_SAM_V4_V5)) {
		rxdesc = dmaengine_prep_slave_single(rxchan,
						     as->dma_addr_rx_bbuf,
						     xfer->len,
						     DMA_DEV_TO_MEM,
						     DMA_PREP_INTERRUPT |
						     DMA_CTRL_ACK);
	} else {
		rxdesc = dmaengine_prep_slave_sg(rxchan,
						 xfer->rx_sg.sgl,
						 xfer->rx_sg.nents,
						 DMA_DEV_TO_MEM,
						 DMA_PREP_INTERRUPT |
						 DMA_CTRL_ACK);
	}
	if (!rxdesc)
		goto err_dma;

	if (atmel_spi_is_vmalloc_xfer(xfer) &&
	    IS_ENABLED(CONFIG_SOC_SAM_V4_V5)) {
		memcpy(as->addr_tx_bbuf, xfer->tx_buf, xfer->len);
		txdesc = dmaengine_prep_slave_single(txchan,
						     as->dma_addr_tx_bbuf,
						     xfer->len, DMA_MEM_TO_DEV,
						     DMA_PREP_INTERRUPT |
						     DMA_CTRL_ACK);
	} else {
		txdesc = dmaengine_prep_slave_sg(txchan,
						 xfer->tx_sg.sgl,
						 xfer->tx_sg.nents,
						 DMA_MEM_TO_DEV,
						 DMA_PREP_INTERRUPT |
						 DMA_CTRL_ACK);
	}
	if (!txdesc)
		goto err_dma;

	dev_dbg(master->dev.parent,
		"  start dma xfer %p: len %u tx %p/%08llx rx %p/%08llx\n",
		xfer, xfer->len, xfer->tx_buf, (unsigned long long)xfer->tx_dma,
		xfer->rx_buf, (unsigned long long)xfer->rx_dma);

	/* Enable relevant interrupts */
	spi_writel(as, IER, SPI_BIT(OVRES));

	/* Put the callback on the RX transfer only, that should finish last */
	rxdesc->callback = dma_callback;
	rxdesc->callback_param = master;

	/* Submit and fire RX and TX with TX last so we're ready to read! */
	cookie = rxdesc->tx_submit(rxdesc);
	if (dma_submit_error(cookie))
		goto err_dma;
	cookie = txdesc->tx_submit(txdesc);
	if (dma_submit_error(cookie))
		goto err_dma;
	rxchan->device->device_issue_pending(rxchan);
	txchan->device->device_issue_pending(txchan);

	return 0;

err_dma:
	spi_writel(as, IDR, SPI_BIT(OVRES));
	atmel_spi_stop_dma(master);
err_exit:
	return -ENOMEM;
}

static void atmel_spi_next_xfer_data(struct spi_master *master,
				struct spi_transfer *xfer,
				dma_addr_t *tx_dma,
				dma_addr_t *rx_dma,
				u32 *plen)
{
	*rx_dma = xfer->rx_dma + xfer->len - *plen;
	*tx_dma = xfer->tx_dma + xfer->len - *plen;
	if (*plen > master->max_dma_len)
		*plen = master->max_dma_len;
}

static int atmel_spi_set_xfer_speed(struct atmel_spi *as,
				    struct spi_device *spi,
				    struct spi_transfer *xfer)
{
	u32			scbr, csr;
	unsigned long		bus_hz;
	int chip_select;

	if (spi->cs_gpiod)
		chip_select = as->native_cs_for_gpio;
	else
		chip_select = spi->chip_select;

	/* v1 chips start out at half the peripheral bus speed. */
	bus_hz = as->spi_clk;
	if (!atmel_spi_is_v2(as))
		bus_hz /= 2;

	/*
	 * Calculate the lowest divider that satisfies the
	 * constraint, assuming div32/fdiv/mbz == 0.
	 */
	scbr = DIV_ROUND_UP(bus_hz, xfer->speed_hz);

	/*
	 * If the resulting divider doesn't fit into the
	 * register bitfield, we can't satisfy the constraint.
	 */
	if (scbr >= (1 << SPI_SCBR_SIZE)) {
		dev_err(&spi->dev,
			"setup: %d Hz too slow, scbr %u; min %ld Hz\n",
			xfer->speed_hz, scbr, bus_hz/255);
		return -EINVAL;
	}
	if (scbr == 0) {
		dev_err(&spi->dev,
			"setup: %d Hz too high, scbr %u; max %ld Hz\n",
			xfer->speed_hz, scbr, bus_hz);
		return -EINVAL;
	}
	csr = spi_readl(as, CSR0 + 4 * chip_select);
	csr = SPI_BFINS(SCBR, scbr, csr);
	spi_writel(as, CSR0 + 4 * chip_select, csr);
	xfer->effective_speed_hz = bus_hz / scbr;

	return 0;
}

/*
 * Submit next transfer for PDC.
 * lock is held, spi irq is blocked
 */
static void atmel_spi_pdc_next_xfer(struct spi_master *master,
					struct spi_transfer *xfer)
{
	struct atmel_spi	*as = spi_master_get_devdata(master);
	u32			len;
	dma_addr_t		tx_dma, rx_dma;

	spi_writel(as, PTCR, SPI_BIT(RXTDIS) | SPI_BIT(TXTDIS));

	len = as->current_remaining_bytes;
	atmel_spi_next_xfer_data(master, xfer, &tx_dma, &rx_dma, &len);
	as->current_remaining_bytes -= len;

	spi_writel(as, RPR, rx_dma);
	spi_writel(as, TPR, tx_dma);

	if (xfer->bits_per_word > 8)
		len >>= 1;
	spi_writel(as, RCR, len);
	spi_writel(as, TCR, len);

	dev_dbg(&master->dev,
		"  start xfer %p: len %u tx %p/%08llx rx %p/%08llx\n",
		xfer, xfer->len, xfer->tx_buf,
		(unsigned long long)xfer->tx_dma, xfer->rx_buf,
		(unsigned long long)xfer->rx_dma);

	if (as->current_remaining_bytes) {
		len = as->current_remaining_bytes;
		atmel_spi_next_xfer_data(master, xfer, &tx_dma, &rx_dma, &len);
		as->current_remaining_bytes -= len;

		spi_writel(as, RNPR, rx_dma);
		spi_writel(as, TNPR, tx_dma);

		if (xfer->bits_per_word > 8)
			len >>= 1;
		spi_writel(as, RNCR, len);
		spi_writel(as, TNCR, len);

		dev_dbg(&master->dev,
			"  next xfer %p: len %u tx %p/%08llx rx %p/%08llx\n",
			xfer, xfer->len, xfer->tx_buf,
			(unsigned long long)xfer->tx_dma, xfer->rx_buf,
			(unsigned long long)xfer->rx_dma);
	}

	/* REVISIT: We're waiting for RXBUFF before we start the next
	 * transfer because we need to handle some difficult timing
	 * issues otherwise. If we wait for TXBUFE in one transfer and
	 * then starts waiting for RXBUFF in the next, it's difficult
	 * to tell the difference between the RXBUFF interrupt we're
	 * actually waiting for and the RXBUFF interrupt of the
	 * previous transfer.
	 *
	 * It should be doable, though. Just not now...
	 */
	spi_writel(as, IER, SPI_BIT(RXBUFF) | SPI_BIT(OVRES));
	spi_writel(as, PTCR, SPI_BIT(TXTEN) | SPI_BIT(RXTEN));
}

/*
 * For DMA, tx_buf/tx_dma have the same relationship as rx_buf/rx_dma:
 *  - The buffer is either valid for CPU access, else NULL
 *  - If the buffer is valid, so is its DMA address
 *
 * This driver manages the dma address unless message->is_dma_mapped.
 */
static int
atmel_spi_dma_map_xfer(struct atmel_spi *as, struct spi_transfer *xfer)
{
	struct device	*dev = &as->pdev->dev;

	xfer->tx_dma = xfer->rx_dma = INVALID_DMA_ADDRESS;
	if (xfer->tx_buf) {
		/* tx_buf is a const void* where we need a void * for the dma
		 * mapping */
		void *nonconst_tx = (void *)xfer->tx_buf;

		xfer->tx_dma = dma_map_single(dev,
				nonconst_tx, xfer->len,
				DMA_TO_DEVICE);
		if (dma_mapping_error(dev, xfer->tx_dma))
			return -ENOMEM;
	}
	if (xfer->rx_buf) {
		xfer->rx_dma = dma_map_single(dev,
				xfer->rx_buf, xfer->len,
				DMA_FROM_DEVICE);
		if (dma_mapping_error(dev, xfer->rx_dma)) {
			if (xfer->tx_buf)
				dma_unmap_single(dev,
						xfer->tx_dma, xfer->len,
						DMA_TO_DEVICE);
			return -ENOMEM;
		}
	}
	return 0;
}

static void atmel_spi_dma_unmap_xfer(struct spi_master *master,
				     struct spi_transfer *xfer)
{
	if (xfer->tx_dma != INVALID_DMA_ADDRESS)
		dma_unmap_single(master->dev.parent, xfer->tx_dma,
				 xfer->len, DMA_TO_DEVICE);
	if (xfer->rx_dma != INVALID_DMA_ADDRESS)
		dma_unmap_single(master->dev.parent, xfer->rx_dma,
				 xfer->len, DMA_FROM_DEVICE);
}

static void atmel_spi_disable_pdc_transfer(struct atmel_spi *as)
{
	spi_writel(as, PTCR, SPI_BIT(RXTDIS) | SPI_BIT(TXTDIS));
}

static void
atmel_spi_pump_single_data(struct atmel_spi *as, struct spi_transfer *xfer)
{
	u8		*rxp;
	u16		*rxp16;
	unsigned long	xfer_pos = xfer->len - as->current_remaining_bytes;

	if (xfer->bits_per_word > 8) {
		rxp16 = (u16 *)(((u8 *)xfer->rx_buf) + xfer_pos);
		*rxp16 = spi_readl(as, RDR);
	} else {
		rxp = ((u8 *)xfer->rx_buf) + xfer_pos;
		*rxp = spi_readl(as, RDR);
	}
	if (xfer->bits_per_word > 8) {
		if (as->current_remaining_bytes > 2)
			as->current_remaining_bytes -= 2;
		else
			as->current_remaining_bytes = 0;
	} else {
		as->current_remaining_bytes--;
	}
}

static void
atmel_spi_pump_fifo_data(struct atmel_spi *as, struct spi_transfer *xfer)
{
	u32 fifolr = spi_readl(as, FLR);
	u32 num_bytes, num_data = SPI_BFEXT(RXFL, fifolr);
	u32 offset = xfer->len - as->current_remaining_bytes;
	u16 *words = (u16 *)((u8 *)xfer->rx_buf + offset);
	u8  *bytes = (u8  *)((u8 *)xfer->rx_buf + offset);
	u16 rd; /* RD field is the lowest 16 bits of RDR */

	/* Update the number of remaining bytes to transfer */
	num_bytes = ((xfer->bits_per_word > 8) ?
		     (num_data << 1) :
		     num_data);

	if (as->current_remaining_bytes > num_bytes)
		as->current_remaining_bytes -= num_bytes;
	else
		as->current_remaining_bytes = 0;

	/* Handle odd number of bytes when data are more than 8bit width */
	if (xfer->bits_per_word > 8)
		as->current_remaining_bytes &= ~0x1;

	/* Read data */
	while (num_data) {
		rd = spi_readl(as, RDR);
		if (xfer->bits_per_word > 8)
			*words++ = rd;
		else
			*bytes++ = rd;
		num_data--;
	}
}

/* Called from IRQ
 *
 * Must update "current_remaining_bytes" to keep track of data
 * to transfer.
 */
static void
atmel_spi_pump_pio_data(struct atmel_spi *as, struct spi_transfer *xfer)
{
	if (as->fifo_size)
		atmel_spi_pump_fifo_data(as, xfer);
	else
		atmel_spi_pump_single_data(as, xfer);
}

/* Interrupt
 *
 */
static irqreturn_t
atmel_spi_pio_interrupt(int irq, void *dev_id)
{
	struct spi_master	*master = dev_id;
	struct atmel_spi	*as = spi_master_get_devdata(master);
	u32			status, pending, imr;
	struct spi_transfer	*xfer;
	int			ret = IRQ_NONE;

	imr = spi_readl(as, IMR);
	status = spi_readl(as, SR);
	pending = status & imr;

	if (pending & SPI_BIT(OVRES)) {
		ret = IRQ_HANDLED;
		spi_writel(as, IDR, SPI_BIT(OVRES));
		dev_warn(master->dev.parent, "overrun\n");

		/*
		 * When we get an overrun, we disregard the current
		 * transfer. Data will not be copied back from any
		 * bounce buffer and msg->actual_len will not be
		 * updated with the last xfer.
		 *
		 * We will also not process any remaning transfers in
		 * the message.
		 */
		as->done_status = -EIO;
		smp_wmb();

		/* Clear any overrun happening while cleaning up */
		spi_readl(as, SR);

		complete(&as->xfer_completion);

	} else if (pending & (SPI_BIT(RDRF) | SPI_BIT(RXFTHF))) {
		atmel_spi_lock(as);

		if (as->current_remaining_bytes) {
			ret = IRQ_HANDLED;
			xfer = as->current_transfer;
			atmel_spi_pump_pio_data(as, xfer);
			if (!as->current_remaining_bytes)
				spi_writel(as, IDR, pending);

			complete(&as->xfer_completion);
		}

		atmel_spi_unlock(as);
	} else {
		WARN_ONCE(pending, "IRQ not handled, pending = %x\n", pending);
		ret = IRQ_HANDLED;
		spi_writel(as, IDR, pending);
	}

	return ret;
}

static irqreturn_t
atmel_spi_pdc_interrupt(int irq, void *dev_id)
{
	struct spi_master	*master = dev_id;
	struct atmel_spi	*as = spi_master_get_devdata(master);
	u32			status, pending, imr;
	int			ret = IRQ_NONE;

	imr = spi_readl(as, IMR);
	status = spi_readl(as, SR);
	pending = status & imr;

	if (pending & SPI_BIT(OVRES)) {

		ret = IRQ_HANDLED;

		spi_writel(as, IDR, (SPI_BIT(RXBUFF) | SPI_BIT(ENDRX)
				     | SPI_BIT(OVRES)));

		/* Clear any overrun happening while cleaning up */
		spi_readl(as, SR);

		as->done_status = -EIO;

		complete(&as->xfer_completion);

	} else if (pending & (SPI_BIT(RXBUFF) | SPI_BIT(ENDRX))) {
		ret = IRQ_HANDLED;

		spi_writel(as, IDR, pending);

		complete(&as->xfer_completion);
	}

	return ret;
}

static int atmel_word_delay_csr(struct spi_device *spi, struct atmel_spi *as)
{
	struct spi_delay *delay = &spi->word_delay;
	u32 value = delay->value;

	switch (delay->unit) {
	case SPI_DELAY_UNIT_NSECS:
		value /= 1000;
		break;
	case SPI_DELAY_UNIT_USECS:
		break;
	default:
		return -EINVAL;
	}

	return (as->spi_clk / 1000000 * value) >> 5;
}

<<<<<<< HEAD
=======
static void initialize_native_cs_for_gpio(struct atmel_spi *as)
{
	int i;
	struct spi_master *master = platform_get_drvdata(as->pdev);

	if (!as->native_cs_free)
		return; /* already initialized */

	if (!master->cs_gpiods)
		return; /* No CS GPIO */

	/*
	 * On the first version of the controller (AT91RM9200), CS0
	 * can't be used associated with GPIO
	 */
	if (atmel_spi_is_v2(as))
		i = 0;
	else
		i = 1;

	for (; i < 4; i++)
		if (master->cs_gpiods[i])
			as->native_cs_free |= BIT(i);

	if (as->native_cs_free)
		as->native_cs_for_gpio = ffs(as->native_cs_free);
}

>>>>>>> 7d2a07b7
static int atmel_spi_setup(struct spi_device *spi)
{
	struct atmel_spi	*as;
	struct atmel_spi_device	*asd;
	u32			csr;
	unsigned int		bits = spi->bits_per_word;
<<<<<<< HEAD
=======
	int chip_select;
>>>>>>> 7d2a07b7
	int			word_delay_csr;

	as = spi_master_get_devdata(spi->master);

	/* see notes above re chipselect */
<<<<<<< HEAD
	if (!as->use_cs_gpios && (spi->mode & SPI_CS_HIGH)) {
=======
	if (!spi->cs_gpiod && (spi->mode & SPI_CS_HIGH)) {
>>>>>>> 7d2a07b7
		dev_warn(&spi->dev, "setup: non GPIO CS can't be active-high\n");
		return -EINVAL;
	}

	/* Setup() is called during spi_register_controller(aka
	 * spi_register_master) but after all membmers of the cs_gpiod
	 * array have been filled, so we can looked for which native
	 * CS will be free for using with GPIO
	 */
	initialize_native_cs_for_gpio(as);

	if (spi->cs_gpiod && as->native_cs_free) {
		dev_err(&spi->dev,
			"No native CS available to support this GPIO CS\n");
		return -EBUSY;
	}

	if (spi->cs_gpiod)
		chip_select = as->native_cs_for_gpio;
	else
		chip_select = spi->chip_select;

	csr = SPI_BF(BITS, bits - 8);
	if (spi->mode & SPI_CPOL)
		csr |= SPI_BIT(CPOL);
	if (!(spi->mode & SPI_CPHA))
		csr |= SPI_BIT(NCPHA);

	if (!spi->cs_gpiod)
		csr |= SPI_BIT(CSAAT);
	csr |= SPI_BF(DLYBS, 0);

	word_delay_csr = atmel_word_delay_csr(spi, as);
	if (word_delay_csr < 0)
		return word_delay_csr;

	/* DLYBCT adds delays between words.  This is useful for slow devices
	 * that need a bit of time to setup the next transfer.
	 */
	csr |= SPI_BF(DLYBCT, word_delay_csr);

	asd = spi->controller_state;
	if (!asd) {
		asd = kzalloc(sizeof(struct atmel_spi_device), GFP_KERNEL);
		if (!asd)
			return -ENOMEM;

		spi->controller_state = asd;
	}

	asd->csr = csr;

	dev_dbg(&spi->dev,
		"setup: bpw %u mode 0x%x -> csr%d %08x\n",
		bits, spi->mode, spi->chip_select, csr);

	if (!atmel_spi_is_v2(as))
		spi_writel(as, CSR0 + 4 * chip_select, csr);

	return 0;
}

static void atmel_spi_set_cs(struct spi_device *spi, bool enable)
{
	struct atmel_spi *as = spi_master_get_devdata(spi->master);
	/* the core doesn't really pass us enable/disable, but CS HIGH vs CS LOW
	 * since we already have routines for activate/deactivate translate
	 * high/low to active/inactive
	 */
	enable = (!!(spi->mode & SPI_CS_HIGH) == enable);

	if (enable) {
		cs_activate(as, spi);
	} else {
		cs_deactivate(as, spi);
	}

}

static int atmel_spi_one_transfer(struct spi_master *master,
					struct spi_device *spi,
					struct spi_transfer *xfer)
{
	struct atmel_spi	*as;
	u8			bits;
	u32			len;
	struct atmel_spi_device	*asd;
	int			timeout;
	int			ret;
	unsigned long		dma_timeout;

	as = spi_master_get_devdata(master);

	asd = spi->controller_state;
	bits = (asd->csr >> 4) & 0xf;
	if (bits != xfer->bits_per_word - 8) {
		dev_dbg(&spi->dev,
			"you can't yet change bits_per_word in transfers\n");
		return -ENOPROTOOPT;
	}

	/*
	 * DMA map early, for performance (empties dcache ASAP) and
	 * better fault reporting.
	 */
	if ((!master->cur_msg_mapped)
		&& as->use_pdc) {
		if (atmel_spi_dma_map_xfer(as, xfer) < 0)
			return -ENOMEM;
	}

	atmel_spi_set_xfer_speed(as, spi, xfer);

	as->done_status = 0;
	as->current_transfer = xfer;
	as->current_remaining_bytes = xfer->len;
	while (as->current_remaining_bytes) {
		reinit_completion(&as->xfer_completion);

		if (as->use_pdc) {
			atmel_spi_lock(as);
			atmel_spi_pdc_next_xfer(master, xfer);
			atmel_spi_unlock(as);
		} else if (atmel_spi_use_dma(as, xfer)) {
			len = as->current_remaining_bytes;
			ret = atmel_spi_next_xfer_dma_submit(master,
								xfer, &len);
			if (ret) {
				dev_err(&spi->dev,
					"unable to use DMA, fallback to PIO\n");
				as->done_status = ret;
				break;
			} else {
				as->current_remaining_bytes -= len;
				if (as->current_remaining_bytes < 0)
					as->current_remaining_bytes = 0;
			}
		} else {
			atmel_spi_lock(as);
			atmel_spi_next_xfer_pio(master, xfer);
			atmel_spi_unlock(as);
		}

		dma_timeout = wait_for_completion_timeout(&as->xfer_completion,
							  SPI_DMA_TIMEOUT);
		if (WARN_ON(dma_timeout == 0)) {
			dev_err(&spi->dev, "spi transfer timeout\n");
			as->done_status = -EIO;
		}

		if (as->done_status)
			break;
	}

	if (as->done_status) {
		if (as->use_pdc) {
			dev_warn(master->dev.parent,
				"overrun (%u/%u remaining)\n",
				spi_readl(as, TCR), spi_readl(as, RCR));

			/*
			 * Clean up DMA registers and make sure the data
			 * registers are empty.
			 */
			spi_writel(as, RNCR, 0);
			spi_writel(as, TNCR, 0);
			spi_writel(as, RCR, 0);
			spi_writel(as, TCR, 0);
			for (timeout = 1000; timeout; timeout--)
				if (spi_readl(as, SR) & SPI_BIT(TXEMPTY))
					break;
			if (!timeout)
				dev_warn(master->dev.parent,
					 "timeout waiting for TXEMPTY");
			while (spi_readl(as, SR) & SPI_BIT(RDRF))
				spi_readl(as, RDR);

			/* Clear any overrun happening while cleaning up */
			spi_readl(as, SR);

		} else if (atmel_spi_use_dma(as, xfer)) {
			atmel_spi_stop_dma(master);
		}
	}

	if (!master->cur_msg_mapped
		&& as->use_pdc)
		atmel_spi_dma_unmap_xfer(master, xfer);

<<<<<<< HEAD
	spi_transfer_delay_exec(xfer);

	if (xfer->cs_change) {
		if (list_is_last(&xfer->transfer_list,
				 &msg->transfers)) {
			as->keep_cs = true;
		} else {
			cs_deactivate(as, msg->spi);
			udelay(10);
			cs_activate(as, msg->spi);
		}
	}

	return 0;
}

static int atmel_spi_transfer_one_message(struct spi_master *master,
						struct spi_message *msg)
{
	struct atmel_spi *as;
	struct spi_transfer *xfer;
	struct spi_device *spi = msg->spi;
	int ret = 0;

	as = spi_master_get_devdata(master);

	dev_dbg(&spi->dev, "new message %p submitted for %s\n",
					msg, dev_name(&spi->dev));

	atmel_spi_lock(as);
	cs_activate(as, spi);

	as->keep_cs = false;

	msg->status = 0;
	msg->actual_length = 0;

	list_for_each_entry(xfer, &msg->transfers, transfer_list) {
		ret = atmel_spi_one_transfer(master, msg, xfer);
		if (ret)
			goto msg_done;
	}

=======
>>>>>>> 7d2a07b7
	if (as->use_pdc)
		atmel_spi_disable_pdc_transfer(as);

	return as->done_status;
}

static void atmel_spi_cleanup(struct spi_device *spi)
{
	struct atmel_spi_device	*asd = spi->controller_state;

	if (!asd)
		return;

	spi->controller_state = NULL;
	kfree(asd);
}

static inline unsigned int atmel_get_version(struct atmel_spi *as)
{
	return spi_readl(as, VERSION) & 0x00000fff;
}

static void atmel_get_caps(struct atmel_spi *as)
{
	unsigned int version;

	version = atmel_get_version(as);

	as->caps.is_spi2 = version > 0x121;
	as->caps.has_wdrbt = version >= 0x210;
	as->caps.has_dma_support = version >= 0x212;
	as->caps.has_pdc_support = version < 0x212;
}

static void atmel_spi_init(struct atmel_spi *as)
{
	spi_writel(as, CR, SPI_BIT(SWRST));
	spi_writel(as, CR, SPI_BIT(SWRST)); /* AT91SAM9263 Rev B workaround */

	/* It is recommended to enable FIFOs first thing after reset */
	if (as->fifo_size)
		spi_writel(as, CR, SPI_BIT(FIFOEN));

	if (as->caps.has_wdrbt) {
		spi_writel(as, MR, SPI_BIT(WDRBT) | SPI_BIT(MODFDIS)
				| SPI_BIT(MSTR));
	} else {
		spi_writel(as, MR, SPI_BIT(MSTR) | SPI_BIT(MODFDIS));
	}

	if (as->use_pdc)
		spi_writel(as, PTCR, SPI_BIT(RXTDIS) | SPI_BIT(TXTDIS));
	spi_writel(as, CR, SPI_BIT(SPIEN));
}

static int atmel_spi_probe(struct platform_device *pdev)
{
	struct resource		*regs;
	int			irq;
	struct clk		*clk;
	int			ret;
	struct spi_master	*master;
	struct atmel_spi	*as;

	/* Select default pin state */
	pinctrl_pm_select_default_state(&pdev->dev);

	regs = platform_get_resource(pdev, IORESOURCE_MEM, 0);
	if (!regs)
		return -ENXIO;

	irq = platform_get_irq(pdev, 0);
	if (irq < 0)
		return irq;

	clk = devm_clk_get(&pdev->dev, "spi_clk");
	if (IS_ERR(clk))
		return PTR_ERR(clk);

	/* setup spi core then atmel-specific driver state */
	master = spi_alloc_master(&pdev->dev, sizeof(*as));
	if (!master)
		return -ENOMEM;

	/* the spi->mode bits understood by this driver: */
	master->use_gpio_descriptors = true;
	master->mode_bits = SPI_CPOL | SPI_CPHA | SPI_CS_HIGH;
	master->bits_per_word_mask = SPI_BPW_RANGE_MASK(8, 16);
	master->dev.of_node = pdev->dev.of_node;
	master->bus_num = pdev->id;
	master->num_chipselect = 4;
	master->setup = atmel_spi_setup;
	master->flags = (SPI_MASTER_MUST_RX | SPI_MASTER_MUST_TX |
			SPI_MASTER_GPIO_SS);
	master->transfer_one = atmel_spi_one_transfer;
	master->set_cs = atmel_spi_set_cs;
	master->cleanup = atmel_spi_cleanup;
	master->auto_runtime_pm = true;
	master->max_dma_len = SPI_MAX_DMA_XFER;
	master->can_dma = atmel_spi_can_dma;
	platform_set_drvdata(pdev, master);

	as = spi_master_get_devdata(master);

	spin_lock_init(&as->lock);

	as->pdev = pdev;
	as->regs = devm_ioremap_resource(&pdev->dev, regs);
	if (IS_ERR(as->regs)) {
		ret = PTR_ERR(as->regs);
		goto out_unmap_regs;
	}
	as->phybase = regs->start;
	as->irq = irq;
	as->clk = clk;

	init_completion(&as->xfer_completion);

	atmel_get_caps(as);

	as->use_dma = false;
	as->use_pdc = false;
	if (as->caps.has_dma_support) {
		ret = atmel_spi_configure_dma(master, as);
		if (ret == 0) {
			as->use_dma = true;
		} else if (ret == -EPROBE_DEFER) {
			goto out_unmap_regs;
		}
	} else if (as->caps.has_pdc_support) {
		as->use_pdc = true;
	}

	if (IS_ENABLED(CONFIG_SOC_SAM_V4_V5)) {
		as->addr_rx_bbuf = dma_alloc_coherent(&pdev->dev,
						      SPI_MAX_DMA_XFER,
						      &as->dma_addr_rx_bbuf,
						      GFP_KERNEL | GFP_DMA);
		if (!as->addr_rx_bbuf) {
			as->use_dma = false;
		} else {
			as->addr_tx_bbuf = dma_alloc_coherent(&pdev->dev,
					SPI_MAX_DMA_XFER,
					&as->dma_addr_tx_bbuf,
					GFP_KERNEL | GFP_DMA);
			if (!as->addr_tx_bbuf) {
				as->use_dma = false;
				dma_free_coherent(&pdev->dev, SPI_MAX_DMA_XFER,
						  as->addr_rx_bbuf,
						  as->dma_addr_rx_bbuf);
			}
		}
		if (!as->use_dma)
			dev_info(master->dev.parent,
				 "  can not allocate dma coherent memory\n");
	}

	if (as->caps.has_dma_support && !as->use_dma)
		dev_info(&pdev->dev, "Atmel SPI Controller using PIO only\n");

	if (as->use_pdc) {
		ret = devm_request_irq(&pdev->dev, irq, atmel_spi_pdc_interrupt,
					0, dev_name(&pdev->dev), master);
	} else {
		ret = devm_request_irq(&pdev->dev, irq, atmel_spi_pio_interrupt,
					0, dev_name(&pdev->dev), master);
	}
	if (ret)
		goto out_unmap_regs;

	/* Initialize the hardware */
	ret = clk_prepare_enable(clk);
	if (ret)
		goto out_free_irq;

	as->spi_clk = clk_get_rate(clk);

	as->fifo_size = 0;
	if (!of_property_read_u32(pdev->dev.of_node, "atmel,fifo-size",
				  &as->fifo_size)) {
		dev_info(&pdev->dev, "Using FIFO (%u data)\n", as->fifo_size);
	}

	atmel_spi_init(as);

	pm_runtime_set_autosuspend_delay(&pdev->dev, AUTOSUSPEND_TIMEOUT);
	pm_runtime_use_autosuspend(&pdev->dev);
	pm_runtime_set_active(&pdev->dev);
	pm_runtime_enable(&pdev->dev);

	ret = devm_spi_register_master(&pdev->dev, master);
	if (ret)
		goto out_free_dma;

	/* go! */
	dev_info(&pdev->dev, "Atmel SPI Controller version 0x%x at 0x%08lx (irq %d)\n",
			atmel_get_version(as), (unsigned long)regs->start,
			irq);

	return 0;

out_free_dma:
	pm_runtime_disable(&pdev->dev);
	pm_runtime_set_suspended(&pdev->dev);

	if (as->use_dma)
		atmel_spi_release_dma(master);

	spi_writel(as, CR, SPI_BIT(SWRST));
	spi_writel(as, CR, SPI_BIT(SWRST)); /* AT91SAM9263 Rev B workaround */
	clk_disable_unprepare(clk);
out_free_irq:
out_unmap_regs:
	spi_master_put(master);
	return ret;
}

static int atmel_spi_remove(struct platform_device *pdev)
{
	struct spi_master	*master = platform_get_drvdata(pdev);
	struct atmel_spi	*as = spi_master_get_devdata(master);

	pm_runtime_get_sync(&pdev->dev);

	/* reset the hardware and block queue progress */
	if (as->use_dma) {
		atmel_spi_stop_dma(master);
		atmel_spi_release_dma(master);
		if (IS_ENABLED(CONFIG_SOC_SAM_V4_V5)) {
			dma_free_coherent(&pdev->dev, SPI_MAX_DMA_XFER,
					  as->addr_tx_bbuf,
					  as->dma_addr_tx_bbuf);
			dma_free_coherent(&pdev->dev, SPI_MAX_DMA_XFER,
					  as->addr_rx_bbuf,
					  as->dma_addr_rx_bbuf);
		}
	}

	spin_lock_irq(&as->lock);
	spi_writel(as, CR, SPI_BIT(SWRST));
	spi_writel(as, CR, SPI_BIT(SWRST)); /* AT91SAM9263 Rev B workaround */
	spi_readl(as, SR);
	spin_unlock_irq(&as->lock);

	clk_disable_unprepare(as->clk);

	pm_runtime_put_noidle(&pdev->dev);
	pm_runtime_disable(&pdev->dev);

	return 0;
}

#ifdef CONFIG_PM
static int atmel_spi_runtime_suspend(struct device *dev)
{
	struct spi_master *master = dev_get_drvdata(dev);
	struct atmel_spi *as = spi_master_get_devdata(master);

	clk_disable_unprepare(as->clk);
	pinctrl_pm_select_sleep_state(dev);

	return 0;
}

static int atmel_spi_runtime_resume(struct device *dev)
{
	struct spi_master *master = dev_get_drvdata(dev);
	struct atmel_spi *as = spi_master_get_devdata(master);

	pinctrl_pm_select_default_state(dev);

	return clk_prepare_enable(as->clk);
}

#ifdef CONFIG_PM_SLEEP
static int atmel_spi_suspend(struct device *dev)
{
	struct spi_master *master = dev_get_drvdata(dev);
	int ret;

	/* Stop the queue running */
	ret = spi_master_suspend(master);
	if (ret)
		return ret;

	if (!pm_runtime_suspended(dev))
		atmel_spi_runtime_suspend(dev);

	return 0;
}

static int atmel_spi_resume(struct device *dev)
{
	struct spi_master *master = dev_get_drvdata(dev);
	struct atmel_spi *as = spi_master_get_devdata(master);
	int ret;

	ret = clk_prepare_enable(as->clk);
	if (ret)
		return ret;

	atmel_spi_init(as);

	clk_disable_unprepare(as->clk);

	if (!pm_runtime_suspended(dev)) {
		ret = atmel_spi_runtime_resume(dev);
		if (ret)
			return ret;
	}

	/* Start the queue running */
	return spi_master_resume(master);
}
#endif

static const struct dev_pm_ops atmel_spi_pm_ops = {
	SET_SYSTEM_SLEEP_PM_OPS(atmel_spi_suspend, atmel_spi_resume)
	SET_RUNTIME_PM_OPS(atmel_spi_runtime_suspend,
			   atmel_spi_runtime_resume, NULL)
};
#define ATMEL_SPI_PM_OPS	(&atmel_spi_pm_ops)
#else
#define ATMEL_SPI_PM_OPS	NULL
#endif

static const struct of_device_id atmel_spi_dt_ids[] = {
	{ .compatible = "atmel,at91rm9200-spi" },
	{ /* sentinel */ }
};

MODULE_DEVICE_TABLE(of, atmel_spi_dt_ids);

static struct platform_driver atmel_spi_driver = {
	.driver		= {
		.name	= "atmel_spi",
		.pm	= ATMEL_SPI_PM_OPS,
		.of_match_table	= atmel_spi_dt_ids,
	},
	.probe		= atmel_spi_probe,
	.remove		= atmel_spi_remove,
};
module_platform_driver(atmel_spi_driver);

MODULE_DESCRIPTION("Atmel AT32/AT91 SPI Controller driver");
MODULE_AUTHOR("Haavard Skinnemoen (Atmel)");
MODULE_LICENSE("GPL");
MODULE_ALIAS("platform:atmel_spi");<|MERGE_RESOLUTION|>--- conflicted
+++ resolved
@@ -1155,8 +1155,6 @@
 	return (as->spi_clk / 1000000 * value) >> 5;
 }
 
-<<<<<<< HEAD
-=======
 static void initialize_native_cs_for_gpio(struct atmel_spi *as)
 {
 	int i;
@@ -1185,27 +1183,19 @@
 		as->native_cs_for_gpio = ffs(as->native_cs_free);
 }
 
->>>>>>> 7d2a07b7
 static int atmel_spi_setup(struct spi_device *spi)
 {
 	struct atmel_spi	*as;
 	struct atmel_spi_device	*asd;
 	u32			csr;
 	unsigned int		bits = spi->bits_per_word;
-<<<<<<< HEAD
-=======
 	int chip_select;
->>>>>>> 7d2a07b7
 	int			word_delay_csr;
 
 	as = spi_master_get_devdata(spi->master);
 
 	/* see notes above re chipselect */
-<<<<<<< HEAD
-	if (!as->use_cs_gpios && (spi->mode & SPI_CS_HIGH)) {
-=======
 	if (!spi->cs_gpiod && (spi->mode & SPI_CS_HIGH)) {
->>>>>>> 7d2a07b7
 		dev_warn(&spi->dev, "setup: non GPIO CS can't be active-high\n");
 		return -EINVAL;
 	}
@@ -1395,52 +1385,6 @@
 		&& as->use_pdc)
 		atmel_spi_dma_unmap_xfer(master, xfer);
 
-<<<<<<< HEAD
-	spi_transfer_delay_exec(xfer);
-
-	if (xfer->cs_change) {
-		if (list_is_last(&xfer->transfer_list,
-				 &msg->transfers)) {
-			as->keep_cs = true;
-		} else {
-			cs_deactivate(as, msg->spi);
-			udelay(10);
-			cs_activate(as, msg->spi);
-		}
-	}
-
-	return 0;
-}
-
-static int atmel_spi_transfer_one_message(struct spi_master *master,
-						struct spi_message *msg)
-{
-	struct atmel_spi *as;
-	struct spi_transfer *xfer;
-	struct spi_device *spi = msg->spi;
-	int ret = 0;
-
-	as = spi_master_get_devdata(master);
-
-	dev_dbg(&spi->dev, "new message %p submitted for %s\n",
-					msg, dev_name(&spi->dev));
-
-	atmel_spi_lock(as);
-	cs_activate(as, spi);
-
-	as->keep_cs = false;
-
-	msg->status = 0;
-	msg->actual_length = 0;
-
-	list_for_each_entry(xfer, &msg->transfers, transfer_list) {
-		ret = atmel_spi_one_transfer(master, msg, xfer);
-		if (ret)
-			goto msg_done;
-	}
-
-=======
->>>>>>> 7d2a07b7
 	if (as->use_pdc)
 		atmel_spi_disable_pdc_transfer(as);
 
