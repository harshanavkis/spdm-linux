--- conflicted
+++ resolved
@@ -382,11 +382,7 @@
 		return ret;
 	}
 
-<<<<<<< HEAD
-	ret = devm_spi_register_controller(&pdev->dev, master);
-=======
 	ret = spi_register_controller(master);
->>>>>>> 7d2a07b7
 	if (ret)
 		clk_disable_unprepare(clk);
 
