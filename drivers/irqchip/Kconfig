# SPDX-License-Identifier: GPL-2.0-only
menu "IRQ chip support"

config IRQCHIP
	def_bool y
	depends on OF_IRQ

config ARM_GIC
	bool
	select IRQ_DOMAIN_HIERARCHY
	select GENERIC_IRQ_EFFECTIVE_AFF_MASK if SMP

config ARM_GIC_PM
	bool
	depends on PM
	select ARM_GIC

config ARM_GIC_MAX_NR
	int
	depends on ARM_GIC
	default 2 if ARCH_REALVIEW
	default 1

config ARM_GIC_V2M
	bool
	depends on PCI
	select ARM_GIC
	select PCI_MSI

config GIC_NON_BANKED
	bool

config ARM_GIC_V3
	bool
	select IRQ_DOMAIN_HIERARCHY
	select PARTITION_PERCPU
	select GENERIC_IRQ_EFFECTIVE_AFF_MASK if SMP

config ARM_GIC_V3_ITS
	bool
	select GENERIC_MSI_IRQ_DOMAIN
	default ARM_GIC_V3

config ARM_GIC_V3_ITS_PCI
	bool
	depends on ARM_GIC_V3_ITS
	depends on PCI
	depends on PCI_MSI
	default ARM_GIC_V3_ITS

config ARM_GIC_V3_ITS_FSL_MC
	bool
	depends on ARM_GIC_V3_ITS
	depends on FSL_MC_BUS
	default ARM_GIC_V3_ITS

config ARM_NVIC
	bool
	select IRQ_DOMAIN_HIERARCHY
	select GENERIC_IRQ_CHIP

config ARM_VIC
	bool
	select IRQ_DOMAIN

config ARM_VIC_NR
	int
	default 4 if ARCH_S5PV210
	default 2
	depends on ARM_VIC
	help
	  The maximum number of VICs available in the system, for
	  power management.

config ARMADA_370_XP_IRQ
	bool
	select GENERIC_IRQ_CHIP
	select PCI_MSI if PCI
	select GENERIC_IRQ_EFFECTIVE_AFF_MASK if SMP

config ALPINE_MSI
	bool
	depends on PCI
	select PCI_MSI
	select GENERIC_IRQ_CHIP

config AL_FIC
	bool "Amazon's Annapurna Labs Fabric Interrupt Controller"
	depends on OF || COMPILE_TEST
	select GENERIC_IRQ_CHIP
	select IRQ_DOMAIN
	help
	  Support Amazon's Annapurna Labs Fabric Interrupt Controller.

config ATMEL_AIC_IRQ
	bool
	select GENERIC_IRQ_CHIP
	select IRQ_DOMAIN
	select SPARSE_IRQ

config ATMEL_AIC5_IRQ
	bool
	select GENERIC_IRQ_CHIP
	select IRQ_DOMAIN
	select SPARSE_IRQ

config I8259
	bool
	select IRQ_DOMAIN

config BCM6345_L1_IRQ
	bool
	select GENERIC_IRQ_CHIP
	select IRQ_DOMAIN
	select GENERIC_IRQ_EFFECTIVE_AFF_MASK if SMP

config BCM7038_L1_IRQ
	tristate "Broadcom STB 7038-style L1/L2 interrupt controller driver"
	depends on ARCH_BRCMSTB || BMIPS_GENERIC
	default ARCH_BRCMSTB || BMIPS_GENERIC
	select GENERIC_IRQ_CHIP
	select IRQ_DOMAIN
	select GENERIC_IRQ_EFFECTIVE_AFF_MASK if SMP

config BCM7120_L2_IRQ
	tristate "Broadcom STB 7120-style L2 interrupt controller driver"
	depends on ARCH_BRCMSTB || BMIPS_GENERIC
	default ARCH_BRCMSTB || BMIPS_GENERIC
	select GENERIC_IRQ_CHIP
	select IRQ_DOMAIN

config BRCMSTB_L2_IRQ
	tristate "Broadcom STB generic L2 interrupt controller driver"
	depends on ARCH_BCM2835 || ARCH_BRCMSTB || BMIPS_GENERIC
	default ARCH_BCM2835 || ARCH_BRCMSTB || BMIPS_GENERIC
	select GENERIC_IRQ_CHIP
	select IRQ_DOMAIN

config DAVINCI_AINTC
	bool
	select GENERIC_IRQ_CHIP
	select IRQ_DOMAIN

config DAVINCI_CP_INTC
	bool
	select GENERIC_IRQ_CHIP
	select IRQ_DOMAIN

config DW_APB_ICTL
	bool
	select GENERIC_IRQ_CHIP
	select IRQ_DOMAIN_HIERARCHY

config FARADAY_FTINTC010
	bool
	select IRQ_DOMAIN
	select SPARSE_IRQ

config HISILICON_IRQ_MBIGEN
	bool
	select ARM_GIC_V3
	select ARM_GIC_V3_ITS

config IMGPDC_IRQ
	bool
	select GENERIC_IRQ_CHIP
	select IRQ_DOMAIN

config IXP4XX_IRQ
	bool
	select IRQ_DOMAIN
	select SPARSE_IRQ

config MADERA_IRQ
	tristate

config IRQ_MIPS_CPU
	bool
	select GENERIC_IRQ_CHIP
	select GENERIC_IRQ_IPI if SMP && SYS_SUPPORTS_MULTITHREADING
	select IRQ_DOMAIN
	select GENERIC_IRQ_EFFECTIVE_AFF_MASK if SMP

config CLPS711X_IRQCHIP
	bool
	depends on ARCH_CLPS711X
	select IRQ_DOMAIN
	select SPARSE_IRQ
	default y

config OMPIC
	bool

config OR1K_PIC
	bool
	select IRQ_DOMAIN

config OMAP_IRQCHIP
	bool
	select GENERIC_IRQ_CHIP
	select IRQ_DOMAIN

config ORION_IRQCHIP
	bool
	select IRQ_DOMAIN

config PIC32_EVIC
	bool
	select GENERIC_IRQ_CHIP
	select IRQ_DOMAIN

config JCORE_AIC
	bool "J-Core integrated AIC" if COMPILE_TEST
	depends on OF
	select IRQ_DOMAIN
	help
	  Support for the J-Core integrated AIC.

config RDA_INTC
	bool
	select IRQ_DOMAIN

config RENESAS_INTC_IRQPIN
	bool "Renesas INTC External IRQ Pin Support" if COMPILE_TEST
	select IRQ_DOMAIN
	help
	  Enable support for the Renesas Interrupt Controller for external
	  interrupt pins, as found on SH/R-Mobile and R-Car Gen1 SoCs.

config RENESAS_IRQC
	bool "Renesas R-Mobile APE6, R-Car Gen{2,3} and RZ/G{1,2} IRQC support" if COMPILE_TEST
	select GENERIC_IRQ_CHIP
	select IRQ_DOMAIN
	help
	  Enable support for the Renesas Interrupt Controller for external
	  devices, as found on R-Mobile APE6, R-Car Gen{2,3} and RZ/G{1,2} SoCs.

config RENESAS_RZA1_IRQC
	bool "Renesas RZ/A1 IRQC support" if COMPILE_TEST
	select IRQ_DOMAIN_HIERARCHY
	help
	  Enable support for the Renesas RZ/A1 Interrupt Controller, to use up
	  to 8 external interrupts with configurable sense select.

config RENESAS_RZG2L_IRQC
	bool "Renesas RZ/G2L (and alike SoC) IRQC support" if COMPILE_TEST
	select GENERIC_IRQ_CHIP
	select IRQ_DOMAIN_HIERARCHY
	help
	  Enable support for the Renesas RZ/G2L (and alike SoC) Interrupt Controller
	  for external devices.

config SL28CPLD_INTC
	bool "Kontron sl28cpld IRQ controller"
	depends on MFD_SL28CPLD=y || COMPILE_TEST
	select REGMAP_IRQ
	help
	  Interrupt controller driver for the board management controller
	  found on the Kontron sl28 CPLD.

config ST_IRQCHIP
	bool
	select REGMAP
	select MFD_SYSCON
	help
	  Enables SysCfg Controlled IRQs on STi based platforms.

config SUN4I_INTC
	bool

config SUN6I_R_INTC
	bool
	select IRQ_DOMAIN_HIERARCHY
	select IRQ_FASTEOI_HIERARCHY_HANDLERS

config SUNXI_NMI_INTC
	bool
	select GENERIC_IRQ_CHIP

config TB10X_IRQC
	bool
	select IRQ_DOMAIN
	select GENERIC_IRQ_CHIP

config TS4800_IRQ
	tristate "TS-4800 IRQ controller"
	select IRQ_DOMAIN
	depends on HAS_IOMEM
	depends on SOC_IMX51 || COMPILE_TEST
	help
	  Support for the TS-4800 FPGA IRQ controller

config VERSATILE_FPGA_IRQ
	bool
	select IRQ_DOMAIN

config VERSATILE_FPGA_IRQ_NR
       int
       default 4
       depends on VERSATILE_FPGA_IRQ

config XTENSA_MX
	bool
	select IRQ_DOMAIN
	select GENERIC_IRQ_EFFECTIVE_AFF_MASK if SMP

config XILINX_INTC
	bool "Xilinx Interrupt Controller IP"
	depends on OF_ADDRESS
	select IRQ_DOMAIN
	help
	  Support for the Xilinx Interrupt Controller IP core.
	  This is used as a primary controller with MicroBlaze and can also
	  be used as a secondary chained controller on other platforms.

config IRQ_CROSSBAR
	bool
	help
	  Support for a CROSSBAR ip that precedes the main interrupt controller.
	  The primary irqchip invokes the crossbar's callback which inturn allocates
	  a free irq and configures the IP. Thus the peripheral interrupts are
	  routed to one of the free irqchip interrupt lines.

config KEYSTONE_IRQ
	tristate "Keystone 2 IRQ controller IP"
	depends on ARCH_KEYSTONE
	help
		Support for Texas Instruments Keystone 2 IRQ controller IP which
		is part of the Keystone 2 IPC mechanism

config MIPS_GIC
	bool
	select GENERIC_IRQ_IPI if SMP
	select IRQ_DOMAIN_HIERARCHY
	select MIPS_CM

config INGENIC_IRQ
	bool
	depends on MACH_INGENIC
	default y

config INGENIC_TCU_IRQ
	bool "Ingenic JZ47xx TCU interrupt controller"
	default MACH_INGENIC
	depends on MIPS || COMPILE_TEST
	select MFD_SYSCON
	select GENERIC_IRQ_CHIP
	help
	  Support for interrupts in the Timer/Counter Unit (TCU) of the Ingenic
	  JZ47xx SoCs.

	  If unsure, say N.

config IMX_GPCV2
	bool
	select IRQ_DOMAIN
	help
	  Enables the wakeup IRQs for IMX platforms with GPCv2 block

config IRQ_MXS
	def_bool y if MACH_ASM9260 || ARCH_MXS
	select IRQ_DOMAIN
	select STMP_DEVICE

config MSCC_OCELOT_IRQ
	bool
	select IRQ_DOMAIN
	select GENERIC_IRQ_CHIP

config MVEBU_GICP
	bool

config MVEBU_ICU
	bool

config MVEBU_ODMI
	bool
	select GENERIC_MSI_IRQ_DOMAIN

config MVEBU_PIC
	bool

config MVEBU_SEI
        bool

config LS_EXTIRQ
	def_bool y if SOC_LS1021A || ARCH_LAYERSCAPE
	select MFD_SYSCON

config LS_SCFG_MSI
	def_bool y if SOC_LS1021A || ARCH_LAYERSCAPE
	depends on PCI && PCI_MSI

config PARTITION_PERCPU
	bool

config STM32_EXTI
	bool
	select IRQ_DOMAIN
	select GENERIC_IRQ_CHIP

config QCOM_IRQ_COMBINER
	bool "QCOM IRQ combiner support"
	depends on ARCH_QCOM && ACPI
	select IRQ_DOMAIN_HIERARCHY
	help
	  Say yes here to add support for the IRQ combiner devices embedded
	  in Qualcomm Technologies chips.

config IRQ_UNIPHIER_AIDET
	bool "UniPhier AIDET support" if COMPILE_TEST
	depends on ARCH_UNIPHIER || COMPILE_TEST
	default ARCH_UNIPHIER
	select IRQ_DOMAIN_HIERARCHY
	help
	  Support for the UniPhier AIDET (ARM Interrupt Detector).

config MESON_IRQ_GPIO
       tristate "Meson GPIO Interrupt Multiplexer"
       depends on ARCH_MESON || COMPILE_TEST
       default ARCH_MESON
       select IRQ_DOMAIN_HIERARCHY
       help
         Support Meson SoC Family GPIO Interrupt Multiplexer

config GOLDFISH_PIC
       bool "Goldfish programmable interrupt controller"
       depends on MIPS && (GOLDFISH || COMPILE_TEST)
       select GENERIC_IRQ_CHIP
       select IRQ_DOMAIN
       help
         Say yes here to enable Goldfish interrupt controller driver used
         for Goldfish based virtual platforms.

config QCOM_PDC
	tristate "QCOM PDC"
	depends on ARCH_QCOM
	select IRQ_DOMAIN_HIERARCHY
	help
	  Power Domain Controller driver to manage and configure wakeup
	  IRQs for Qualcomm Technologies Inc (QTI) mobile chips.

config QCOM_MPM
	tristate "QCOM MPM"
	depends on ARCH_QCOM
	depends on MAILBOX
	select IRQ_DOMAIN_HIERARCHY
	help
	  MSM Power Manager driver to manage and configure wakeup
	  IRQs for Qualcomm Technologies Inc (QTI) mobile chips.

config CSKY_MPINTC
	bool
	depends on CSKY
	help
	  Say yes here to enable C-SKY SMP interrupt controller driver used
	  for C-SKY SMP system.
	  In fact it's not mmio map in hardware and it uses ld/st to visit the
	  controller's register inside CPU.

config CSKY_APB_INTC
	bool "C-SKY APB Interrupt Controller"
	depends on CSKY
	help
	  Say yes here to enable C-SKY APB interrupt controller driver used
	  by C-SKY single core SOC system. It uses mmio map apb-bus to visit
	  the controller's register.

config IMX_IRQSTEER
	bool "i.MX IRQSTEER support"
	depends on ARCH_MXC || COMPILE_TEST
	default ARCH_MXC
	select IRQ_DOMAIN
	help
	  Support for the i.MX IRQSTEER interrupt multiplexer/remapper.

config IMX_INTMUX
	bool "i.MX INTMUX support" if COMPILE_TEST
	default y if ARCH_MXC
	select IRQ_DOMAIN
	help
	  Support for the i.MX INTMUX interrupt multiplexer.

config LS1X_IRQ
	bool "Loongson-1 Interrupt Controller"
	depends on MACH_LOONGSON32
	default y
	select IRQ_DOMAIN
	select GENERIC_IRQ_CHIP
	help
	  Support for the Loongson-1 platform Interrupt Controller.

config TI_SCI_INTR_IRQCHIP
	bool
	depends on TI_SCI_PROTOCOL
	select IRQ_DOMAIN_HIERARCHY
	help
	  This enables the irqchip driver support for K3 Interrupt router
	  over TI System Control Interface available on some new TI's SoCs.
	  If you wish to use interrupt router irq resources managed by the
	  TI System Controller, say Y here. Otherwise, say N.

config TI_SCI_INTA_IRQCHIP
	bool
	depends on TI_SCI_PROTOCOL
	select IRQ_DOMAIN_HIERARCHY
	select TI_SCI_INTA_MSI_DOMAIN
	help
	  This enables the irqchip driver support for K3 Interrupt aggregator
	  over TI System Control Interface available on some new TI's SoCs.
	  If you wish to use interrupt aggregator irq resources managed by the
	  TI System Controller, say Y here. Otherwise, say N.

config TI_PRUSS_INTC
	tristate
	depends on TI_PRUSS
	default TI_PRUSS
	select IRQ_DOMAIN
	help
	  This enables support for the PRU-ICSS Local Interrupt Controller
	  present within a PRU-ICSS subsystem present on various TI SoCs.
	  The PRUSS INTC enables various interrupts to be routed to multiple
	  different processors within the SoC.

config RISCV_INTC
	bool "RISC-V Local Interrupt Controller"
	depends on RISCV
	default y
	help
	   This enables support for the per-HART local interrupt controller
	   found in standard RISC-V systems.  The per-HART local interrupt
	   controller handles timer interrupts, software interrupts, and
	   hardware interrupts. Without a per-HART local interrupt controller,
	   a RISC-V system will be unable to handle any interrupts.

	   If you don't know what to do here, say Y.

config SIFIVE_PLIC
	bool "SiFive Platform-Level Interrupt Controller"
	depends on RISCV
	select IRQ_DOMAIN_HIERARCHY
	select GENERIC_IRQ_EFFECTIVE_AFF_MASK if SMP
	help
	   This enables support for the PLIC chip found in SiFive (and
	   potentially other) RISC-V systems.  The PLIC controls devices
	   interrupts and connects them to each core's local interrupt
	   controller.  Aside from timer and software interrupts, all other
	   interrupt sources are subordinate to the PLIC.

	   If you don't know what to do here, say Y.

config EXYNOS_IRQ_COMBINER
	bool "Samsung Exynos IRQ combiner support" if COMPILE_TEST
	depends on (ARCH_EXYNOS && ARM) || COMPILE_TEST
	help
	  Say yes here to add support for the IRQ combiner devices embedded
	  in Samsung Exynos chips.

config IRQ_LOONGARCH_CPU
	bool
	select GENERIC_IRQ_CHIP
	select IRQ_DOMAIN
	select GENERIC_IRQ_EFFECTIVE_AFF_MASK
<<<<<<< HEAD
=======
	select LOONGSON_LIOINTC
	select LOONGSON_EIOINTC
	select LOONGSON_PCH_PIC
	select LOONGSON_PCH_MSI
	select LOONGSON_PCH_LPC
>>>>>>> 7365df19
	help
	  Support for the LoongArch CPU Interrupt Controller. For details of
	  irq chip hierarchy on LoongArch platforms please read the document
	  Documentation/loongarch/irq-chip-model.rst.

config LOONGSON_LIOINTC
	bool "Loongson Local I/O Interrupt Controller"
	depends on MACH_LOONGSON64
	default y
	select IRQ_DOMAIN
	select GENERIC_IRQ_CHIP
	help
	  Support for the Loongson Local I/O Interrupt Controller.

config LOONGSON_EIOINTC
	bool "Loongson Extend I/O Interrupt Controller"
	depends on LOONGARCH
	depends on MACH_LOONGSON64
	default MACH_LOONGSON64
	select IRQ_DOMAIN_HIERARCHY
	select GENERIC_IRQ_CHIP
	help
	  Support for the Loongson3 Extend I/O Interrupt Vector Controller.

config LOONGSON_HTPIC
	bool "Loongson3 HyperTransport PIC Controller"
	depends on MACH_LOONGSON64 && MIPS
	default y
	select IRQ_DOMAIN
	select GENERIC_IRQ_CHIP
	help
	  Support for the Loongson-3 HyperTransport PIC Controller.

config LOONGSON_HTVEC
	bool "Loongson HyperTransport Interrupt Vector Controller"
	depends on MACH_LOONGSON64
	default MACH_LOONGSON64
	select IRQ_DOMAIN_HIERARCHY
	help
	  Support for the Loongson HyperTransport Interrupt Vector Controller.

config LOONGSON_PCH_PIC
	bool "Loongson PCH PIC Controller"
	depends on MACH_LOONGSON64
	default MACH_LOONGSON64
	select IRQ_DOMAIN_HIERARCHY
	select IRQ_FASTEOI_HIERARCHY_HANDLERS
	help
	  Support for the Loongson PCH PIC Controller.

config LOONGSON_PCH_MSI
	bool "Loongson PCH MSI Controller"
	depends on MACH_LOONGSON64
	depends on PCI
	default MACH_LOONGSON64
	select IRQ_DOMAIN_HIERARCHY
	select PCI_MSI
	help
	  Support for the Loongson PCH MSI Controller.

config LOONGSON_PCH_LPC
	bool "Loongson PCH LPC Controller"
<<<<<<< HEAD
	depends on MACH_LOONGSON64
	default (MACH_LOONGSON64 && LOONGARCH)
=======
	depends on LOONGARCH
	depends on MACH_LOONGSON64
	default MACH_LOONGSON64
>>>>>>> 7365df19
	select IRQ_DOMAIN_HIERARCHY
	help
	  Support for the Loongson PCH LPC Controller.

config MST_IRQ
	bool "MStar Interrupt Controller"
	depends on ARCH_MEDIATEK || ARCH_MSTARV7 || COMPILE_TEST
	default ARCH_MEDIATEK
	select IRQ_DOMAIN
	select IRQ_DOMAIN_HIERARCHY
	help
	  Support MStar Interrupt Controller.

config WPCM450_AIC
	bool "Nuvoton WPCM450 Advanced Interrupt Controller"
	depends on ARCH_WPCM450
	help
	  Support for the interrupt controller in the Nuvoton WPCM450 BMC SoC.

config IRQ_IDT3243X
	bool
	select GENERIC_IRQ_CHIP
	select IRQ_DOMAIN

config APPLE_AIC
	bool "Apple Interrupt Controller (AIC)"
	depends on ARM64
	depends on ARCH_APPLE || COMPILE_TEST
	help
	  Support for the Apple Interrupt Controller found on Apple Silicon SoCs,
	  such as the M1.

config MCHP_EIC
	bool "Microchip External Interrupt Controller"
	depends on ARCH_AT91 || COMPILE_TEST
	select IRQ_DOMAIN
	select IRQ_DOMAIN_HIERARCHY
	help
	  Support for Microchip External Interrupt Controller.

config SUNPLUS_SP7021_INTC
	bool "Sunplus SP7021 interrupt controller" if COMPILE_TEST
	default SOC_SP7021
	help
	  Support for the Sunplus SP7021 Interrupt Controller IP core.
	  SP7021 SoC has 2 Chips: C-Chip & P-Chip. This is used as a
	  chained controller, routing all interrupt source in P-Chip to
	  the primary controller on C-Chip.

endmenu<|MERGE_RESOLUTION|>--- conflicted
+++ resolved
@@ -561,14 +561,11 @@
 	select GENERIC_IRQ_CHIP
 	select IRQ_DOMAIN
 	select GENERIC_IRQ_EFFECTIVE_AFF_MASK
-<<<<<<< HEAD
-=======
 	select LOONGSON_LIOINTC
 	select LOONGSON_EIOINTC
 	select LOONGSON_PCH_PIC
 	select LOONGSON_PCH_MSI
 	select LOONGSON_PCH_LPC
->>>>>>> 7365df19
 	help
 	  Support for the LoongArch CPU Interrupt Controller. For details of
 	  irq chip hierarchy on LoongArch platforms please read the document
@@ -631,14 +628,9 @@
 
 config LOONGSON_PCH_LPC
 	bool "Loongson PCH LPC Controller"
-<<<<<<< HEAD
-	depends on MACH_LOONGSON64
-	default (MACH_LOONGSON64 && LOONGARCH)
-=======
 	depends on LOONGARCH
 	depends on MACH_LOONGSON64
 	default MACH_LOONGSON64
->>>>>>> 7365df19
 	select IRQ_DOMAIN_HIERARCHY
 	help
 	  Support for the Loongson PCH LPC Controller.
