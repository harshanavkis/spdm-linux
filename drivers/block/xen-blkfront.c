/*
 * blkfront.c
 *
 * XenLinux virtual block device driver.
 *
 * Copyright (c) 2003-2004, Keir Fraser & Steve Hand
 * Modifications by Mark A. Williamson are (c) Intel Research Cambridge
 * Copyright (c) 2004, Christian Limpach
 * Copyright (c) 2004, Andrew Warfield
 * Copyright (c) 2005, Christopher Clark
 * Copyright (c) 2005, XenSource Ltd
 *
 * This program is free software; you can redistribute it and/or
 * modify it under the terms of the GNU General Public License version 2
 * as published by the Free Software Foundation; or, when distributed
 * separately from the Linux kernel or incorporated into other
 * software packages, subject to the following license:
 *
 * Permission is hereby granted, free of charge, to any person obtaining a copy
 * of this source file (the "Software"), to deal in the Software without
 * restriction, including without limitation the rights to use, copy, modify,
 * merge, publish, distribute, sublicense, and/or sell copies of the Software,
 * and to permit persons to whom the Software is furnished to do so, subject to
 * the following conditions:
 *
 * The above copyright notice and this permission notice shall be included in
 * all copies or substantial portions of the Software.
 *
 * THE SOFTWARE IS PROVIDED "AS IS", WITHOUT WARRANTY OF ANY KIND, EXPRESS OR
 * IMPLIED, INCLUDING BUT NOT LIMITED TO THE WARRANTIES OF MERCHANTABILITY,
 * FITNESS FOR A PARTICULAR PURPOSE AND NONINFRINGEMENT. IN NO EVENT SHALL THE
 * AUTHORS OR COPYRIGHT HOLDERS BE LIABLE FOR ANY CLAIM, DAMAGES OR OTHER
 * LIABILITY, WHETHER IN AN ACTION OF CONTRACT, TORT OR OTHERWISE, ARISING
 * FROM, OUT OF OR IN CONNECTION WITH THE SOFTWARE OR THE USE OR OTHER DEALINGS
 * IN THE SOFTWARE.
 */

#include <linux/interrupt.h>
#include <linux/blkdev.h>
#include <linux/blk-mq.h>
#include <linux/hdreg.h>
#include <linux/cdrom.h>
#include <linux/module.h>
#include <linux/slab.h>
#include <linux/mutex.h>
#include <linux/scatterlist.h>
#include <linux/bitmap.h>
#include <linux/list.h>
#include <linux/workqueue.h>
#include <linux/sched/mm.h>

#include <xen/xen.h>
#include <xen/xenbus.h>
#include <xen/grant_table.h>
#include <xen/events.h>
#include <xen/page.h>
#include <xen/platform_pci.h>

#include <xen/interface/grant_table.h>
#include <xen/interface/io/blkif.h>
#include <xen/interface/io/protocols.h>

#include <asm/xen/hypervisor.h>

/*
 * The minimal size of segment supported by the block framework is PAGE_SIZE.
 * When Linux is using a different page size than Xen, it may not be possible
 * to put all the data in a single segment.
 * This can happen when the backend doesn't support indirect descriptor and
 * therefore the maximum amount of data that a request can carry is
 * BLKIF_MAX_SEGMENTS_PER_REQUEST * XEN_PAGE_SIZE = 44KB
 *
 * Note that we only support one extra request. So the Linux page size
 * should be <= ( 2 * BLKIF_MAX_SEGMENTS_PER_REQUEST * XEN_PAGE_SIZE) =
 * 88KB.
 */
#define HAS_EXTRA_REQ (BLKIF_MAX_SEGMENTS_PER_REQUEST < XEN_PFN_PER_PAGE)

enum blkif_state {
	BLKIF_STATE_DISCONNECTED,
	BLKIF_STATE_CONNECTED,
	BLKIF_STATE_SUSPENDED,
};

struct grant {
	grant_ref_t gref;
	struct page *page;
	struct list_head node;
};

enum blk_req_status {
	REQ_WAITING,
	REQ_DONE,
	REQ_ERROR,
	REQ_EOPNOTSUPP,
};

struct blk_shadow {
	struct blkif_request req;
	struct request *request;
	struct grant **grants_used;
	struct grant **indirect_grants;
	struct scatterlist *sg;
	unsigned int num_sg;
	enum blk_req_status status;

	#define NO_ASSOCIATED_ID ~0UL
	/*
	 * Id of the sibling if we ever need 2 requests when handling a
	 * block I/O request
	 */
	unsigned long associated_id;
};

struct blkif_req {
	blk_status_t	error;
};

static inline struct blkif_req *blkif_req(struct request *rq)
{
	return blk_mq_rq_to_pdu(rq);
}

static DEFINE_MUTEX(blkfront_mutex);
static const struct block_device_operations xlvbd_block_fops;
static struct delayed_work blkfront_work;
static LIST_HEAD(info_list);

/*
 * Maximum number of segments in indirect requests, the actual value used by
 * the frontend driver is the minimum of this value and the value provided
 * by the backend driver.
 */

static unsigned int xen_blkif_max_segments = 32;
module_param_named(max_indirect_segments, xen_blkif_max_segments, uint, 0444);
MODULE_PARM_DESC(max_indirect_segments,
		 "Maximum amount of segments in indirect requests (default is 32)");

static unsigned int xen_blkif_max_queues = 4;
module_param_named(max_queues, xen_blkif_max_queues, uint, 0444);
MODULE_PARM_DESC(max_queues, "Maximum number of hardware queues/rings used per virtual disk");

/*
 * Maximum order of pages to be used for the shared ring between front and
 * backend, 4KB page granularity is used.
 */
static unsigned int xen_blkif_max_ring_order;
module_param_named(max_ring_page_order, xen_blkif_max_ring_order, int, 0444);
MODULE_PARM_DESC(max_ring_page_order, "Maximum order of pages to be used for the shared ring");

#define BLK_RING_SIZE(info)	\
	__CONST_RING_SIZE(blkif, XEN_PAGE_SIZE * (info)->nr_ring_pages)

/*
 * ring-ref%u i=(-1UL) would take 11 characters + 'ring-ref' is 8, so 19
 * characters are enough. Define to 20 to keep consistent with backend.
 */
#define RINGREF_NAME_LEN (20)
/*
 * queue-%u would take 7 + 10(UINT_MAX) = 17 characters.
 */
#define QUEUE_NAME_LEN (17)

/*
 *  Per-ring info.
 *  Every blkfront device can associate with one or more blkfront_ring_info,
 *  depending on how many hardware queues/rings to be used.
 */
struct blkfront_ring_info {
	/* Lock to protect data in every ring buffer. */
	spinlock_t ring_lock;
	struct blkif_front_ring ring;
	unsigned int ring_ref[XENBUS_MAX_RING_GRANTS];
	unsigned int evtchn, irq;
	struct work_struct work;
	struct gnttab_free_callback callback;
	struct list_head indirect_pages;
	struct list_head grants;
	unsigned int persistent_gnts_c;
	unsigned long shadow_free;
	struct blkfront_info *dev_info;
	struct blk_shadow shadow[];
};

/*
 * We have one of these per vbd, whether ide, scsi or 'other'.  They
 * hang in private_data off the gendisk structure. We may end up
 * putting all kinds of interesting stuff here :-)
 */
struct blkfront_info
{
	struct mutex mutex;
	struct xenbus_device *xbdev;
	struct gendisk *gd;
	u16 sector_size;
	unsigned int physical_sector_size;
	int vdevice;
	blkif_vdev_t handle;
	enum blkif_state connected;
	/* Number of pages per ring buffer. */
	unsigned int nr_ring_pages;
	struct request_queue *rq;
	unsigned int feature_flush:1;
	unsigned int feature_fua:1;
	unsigned int feature_discard:1;
	unsigned int feature_secdiscard:1;
	unsigned int feature_persistent:1;
	unsigned int discard_granularity;
	unsigned int discard_alignment;
	/* Number of 4KB segments handled */
	unsigned int max_indirect_segments;
	int is_ready;
	struct blk_mq_tag_set tag_set;
	struct blkfront_ring_info *rinfo;
	unsigned int nr_rings;
	unsigned int rinfo_size;
	/* Save uncomplete reqs and bios for migration. */
	struct list_head requests;
	struct bio_list bio_list;
	struct list_head info_list;
};

static unsigned int nr_minors;
static unsigned long *minors;
static DEFINE_SPINLOCK(minor_lock);

#define GRANT_INVALID_REF	0

#define PARTS_PER_DISK		16
#define PARTS_PER_EXT_DISK      256

#define BLKIF_MAJOR(dev) ((dev)>>8)
#define BLKIF_MINOR(dev) ((dev) & 0xff)

#define EXT_SHIFT 28
#define EXTENDED (1<<EXT_SHIFT)
#define VDEV_IS_EXTENDED(dev) ((dev)&(EXTENDED))
#define BLKIF_MINOR_EXT(dev) ((dev)&(~EXTENDED))
#define EMULATED_HD_DISK_MINOR_OFFSET (0)
#define EMULATED_HD_DISK_NAME_OFFSET (EMULATED_HD_DISK_MINOR_OFFSET / 256)
#define EMULATED_SD_DISK_MINOR_OFFSET (0)
#define EMULATED_SD_DISK_NAME_OFFSET (EMULATED_SD_DISK_MINOR_OFFSET / 256)

#define DEV_NAME	"xvd"	/* name in /dev */

/*
 * Grants are always the same size as a Xen page (i.e 4KB).
 * A physical segment is always the same size as a Linux page.
 * Number of grants per physical segment
 */
#define GRANTS_PER_PSEG	(PAGE_SIZE / XEN_PAGE_SIZE)

#define GRANTS_PER_INDIRECT_FRAME \
	(XEN_PAGE_SIZE / sizeof(struct blkif_request_segment))

#define INDIRECT_GREFS(_grants)		\
	DIV_ROUND_UP(_grants, GRANTS_PER_INDIRECT_FRAME)

static int blkfront_setup_indirect(struct blkfront_ring_info *rinfo);
static void blkfront_gather_backend_features(struct blkfront_info *info);
static int negotiate_mq(struct blkfront_info *info);

#define for_each_rinfo(info, ptr, idx)				\
	for ((ptr) = (info)->rinfo, (idx) = 0;			\
	     (idx) < (info)->nr_rings;				\
	     (idx)++, (ptr) = (void *)(ptr) + (info)->rinfo_size)

static inline struct blkfront_ring_info *
get_rinfo(const struct blkfront_info *info, unsigned int i)
{
	BUG_ON(i >= info->nr_rings);
	return (void *)info->rinfo + i * info->rinfo_size;
}

static int get_id_from_freelist(struct blkfront_ring_info *rinfo)
{
	unsigned long free = rinfo->shadow_free;

	BUG_ON(free >= BLK_RING_SIZE(rinfo->dev_info));
	rinfo->shadow_free = rinfo->shadow[free].req.u.rw.id;
	rinfo->shadow[free].req.u.rw.id = 0x0fffffee; /* debug */
	return free;
}

static int add_id_to_freelist(struct blkfront_ring_info *rinfo,
			      unsigned long id)
{
	if (rinfo->shadow[id].req.u.rw.id != id)
		return -EINVAL;
	if (rinfo->shadow[id].request == NULL)
		return -EINVAL;
	rinfo->shadow[id].req.u.rw.id  = rinfo->shadow_free;
	rinfo->shadow[id].request = NULL;
	rinfo->shadow_free = id;
	return 0;
}

static int fill_grant_buffer(struct blkfront_ring_info *rinfo, int num)
{
	struct blkfront_info *info = rinfo->dev_info;
	struct page *granted_page;
	struct grant *gnt_list_entry, *n;
	int i = 0;

	while (i < num) {
		gnt_list_entry = kzalloc(sizeof(struct grant), GFP_NOIO);
		if (!gnt_list_entry)
			goto out_of_memory;

		if (info->feature_persistent) {
			granted_page = alloc_page(GFP_NOIO);
			if (!granted_page) {
				kfree(gnt_list_entry);
				goto out_of_memory;
			}
			gnt_list_entry->page = granted_page;
		}

		gnt_list_entry->gref = GRANT_INVALID_REF;
		list_add(&gnt_list_entry->node, &rinfo->grants);
		i++;
	}

	return 0;

out_of_memory:
	list_for_each_entry_safe(gnt_list_entry, n,
	                         &rinfo->grants, node) {
		list_del(&gnt_list_entry->node);
		if (info->feature_persistent)
			__free_page(gnt_list_entry->page);
		kfree(gnt_list_entry);
		i--;
	}
	BUG_ON(i != 0);
	return -ENOMEM;
}

static struct grant *get_free_grant(struct blkfront_ring_info *rinfo)
{
	struct grant *gnt_list_entry;

	BUG_ON(list_empty(&rinfo->grants));
	gnt_list_entry = list_first_entry(&rinfo->grants, struct grant,
					  node);
	list_del(&gnt_list_entry->node);

	if (gnt_list_entry->gref != GRANT_INVALID_REF)
		rinfo->persistent_gnts_c--;

	return gnt_list_entry;
}

static inline void grant_foreign_access(const struct grant *gnt_list_entry,
					const struct blkfront_info *info)
{
	gnttab_page_grant_foreign_access_ref_one(gnt_list_entry->gref,
						 info->xbdev->otherend_id,
						 gnt_list_entry->page,
						 0);
}

static struct grant *get_grant(grant_ref_t *gref_head,
			       unsigned long gfn,
			       struct blkfront_ring_info *rinfo)
{
	struct grant *gnt_list_entry = get_free_grant(rinfo);
	struct blkfront_info *info = rinfo->dev_info;

	if (gnt_list_entry->gref != GRANT_INVALID_REF)
		return gnt_list_entry;

	/* Assign a gref to this page */
	gnt_list_entry->gref = gnttab_claim_grant_reference(gref_head);
	BUG_ON(gnt_list_entry->gref == -ENOSPC);
	if (info->feature_persistent)
		grant_foreign_access(gnt_list_entry, info);
	else {
		/* Grant access to the GFN passed by the caller */
		gnttab_grant_foreign_access_ref(gnt_list_entry->gref,
						info->xbdev->otherend_id,
						gfn, 0);
	}

	return gnt_list_entry;
}

static struct grant *get_indirect_grant(grant_ref_t *gref_head,
					struct blkfront_ring_info *rinfo)
{
	struct grant *gnt_list_entry = get_free_grant(rinfo);
	struct blkfront_info *info = rinfo->dev_info;

	if (gnt_list_entry->gref != GRANT_INVALID_REF)
		return gnt_list_entry;

	/* Assign a gref to this page */
	gnt_list_entry->gref = gnttab_claim_grant_reference(gref_head);
	BUG_ON(gnt_list_entry->gref == -ENOSPC);
	if (!info->feature_persistent) {
		struct page *indirect_page;

		/* Fetch a pre-allocated page to use for indirect grefs */
		BUG_ON(list_empty(&rinfo->indirect_pages));
		indirect_page = list_first_entry(&rinfo->indirect_pages,
						 struct page, lru);
		list_del(&indirect_page->lru);
		gnt_list_entry->page = indirect_page;
	}
	grant_foreign_access(gnt_list_entry, info);

	return gnt_list_entry;
}

static const char *op_name(int op)
{
	static const char *const names[] = {
		[BLKIF_OP_READ] = "read",
		[BLKIF_OP_WRITE] = "write",
		[BLKIF_OP_WRITE_BARRIER] = "barrier",
		[BLKIF_OP_FLUSH_DISKCACHE] = "flush",
		[BLKIF_OP_DISCARD] = "discard" };

	if (op < 0 || op >= ARRAY_SIZE(names))
		return "unknown";

	if (!names[op])
		return "reserved";

	return names[op];
}
static int xlbd_reserve_minors(unsigned int minor, unsigned int nr)
{
	unsigned int end = minor + nr;
	int rc;

	if (end > nr_minors) {
		unsigned long *bitmap, *old;

		bitmap = kcalloc(BITS_TO_LONGS(end), sizeof(*bitmap),
				 GFP_KERNEL);
		if (bitmap == NULL)
			return -ENOMEM;

		spin_lock(&minor_lock);
		if (end > nr_minors) {
			old = minors;
			memcpy(bitmap, minors,
			       BITS_TO_LONGS(nr_minors) * sizeof(*bitmap));
			minors = bitmap;
			nr_minors = BITS_TO_LONGS(end) * BITS_PER_LONG;
		} else
			old = bitmap;
		spin_unlock(&minor_lock);
		kfree(old);
	}

	spin_lock(&minor_lock);
	if (find_next_bit(minors, end, minor) >= end) {
		bitmap_set(minors, minor, nr);
		rc = 0;
	} else
		rc = -EBUSY;
	spin_unlock(&minor_lock);

	return rc;
}

static void xlbd_release_minors(unsigned int minor, unsigned int nr)
{
	unsigned int end = minor + nr;

	BUG_ON(end > nr_minors);
	spin_lock(&minor_lock);
	bitmap_clear(minors,  minor, nr);
	spin_unlock(&minor_lock);
}

static void blkif_restart_queue_callback(void *arg)
{
	struct blkfront_ring_info *rinfo = (struct blkfront_ring_info *)arg;
	schedule_work(&rinfo->work);
}

static int blkif_getgeo(struct block_device *bd, struct hd_geometry *hg)
{
	/* We don't have real geometry info, but let's at least return
	   values consistent with the size of the device */
	sector_t nsect = get_capacity(bd->bd_disk);
	sector_t cylinders = nsect;

	hg->heads = 0xff;
	hg->sectors = 0x3f;
	sector_div(cylinders, hg->heads * hg->sectors);
	hg->cylinders = cylinders;
	if ((sector_t)(hg->cylinders + 1) * hg->heads * hg->sectors < nsect)
		hg->cylinders = 0xffff;
	return 0;
}

static int blkif_ioctl(struct block_device *bdev, fmode_t mode,
		       unsigned command, unsigned long argument)
{
	int i;

	switch (command) {
	case CDROMMULTISESSION:
		for (i = 0; i < sizeof(struct cdrom_multisession); i++)
			if (put_user(0, (char __user *)(argument + i)))
				return -EFAULT;
		return 0;
	case CDROM_GET_CAPABILITY:
		if (bdev->bd_disk->flags & GENHD_FL_CD)
			return 0;
		return -EINVAL;
	default:
		return -EINVAL;
	}
}

static unsigned long blkif_ring_get_request(struct blkfront_ring_info *rinfo,
					    struct request *req,
					    struct blkif_request **ring_req)
{
	unsigned long id;

	*ring_req = RING_GET_REQUEST(&rinfo->ring, rinfo->ring.req_prod_pvt);
	rinfo->ring.req_prod_pvt++;

	id = get_id_from_freelist(rinfo);
	rinfo->shadow[id].request = req;
	rinfo->shadow[id].status = REQ_WAITING;
	rinfo->shadow[id].associated_id = NO_ASSOCIATED_ID;

	(*ring_req)->u.rw.id = id;

	return id;
}

static int blkif_queue_discard_req(struct request *req, struct blkfront_ring_info *rinfo)
{
	struct blkfront_info *info = rinfo->dev_info;
	struct blkif_request *ring_req;
	unsigned long id;

	/* Fill out a communications ring structure. */
	id = blkif_ring_get_request(rinfo, req, &ring_req);

	ring_req->operation = BLKIF_OP_DISCARD;
	ring_req->u.discard.nr_sectors = blk_rq_sectors(req);
	ring_req->u.discard.id = id;
	ring_req->u.discard.sector_number = (blkif_sector_t)blk_rq_pos(req);
	if (req_op(req) == REQ_OP_SECURE_ERASE && info->feature_secdiscard)
		ring_req->u.discard.flag = BLKIF_DISCARD_SECURE;
	else
		ring_req->u.discard.flag = 0;

	/* Keep a private copy so we can reissue requests when recovering. */
	rinfo->shadow[id].req = *ring_req;

	return 0;
}

struct setup_rw_req {
	unsigned int grant_idx;
	struct blkif_request_segment *segments;
	struct blkfront_ring_info *rinfo;
	struct blkif_request *ring_req;
	grant_ref_t gref_head;
	unsigned int id;
	/* Only used when persistent grant is used and it's a read request */
	bool need_copy;
	unsigned int bvec_off;
	char *bvec_data;

	bool require_extra_req;
	struct blkif_request *extra_ring_req;
};

static void blkif_setup_rw_req_grant(unsigned long gfn, unsigned int offset,
				     unsigned int len, void *data)
{
	struct setup_rw_req *setup = data;
	int n, ref;
	struct grant *gnt_list_entry;
	unsigned int fsect, lsect;
	/* Convenient aliases */
	unsigned int grant_idx = setup->grant_idx;
	struct blkif_request *ring_req = setup->ring_req;
	struct blkfront_ring_info *rinfo = setup->rinfo;
	/*
	 * We always use the shadow of the first request to store the list
	 * of grant associated to the block I/O request. This made the
	 * completion more easy to handle even if the block I/O request is
	 * split.
	 */
	struct blk_shadow *shadow = &rinfo->shadow[setup->id];

	if (unlikely(setup->require_extra_req &&
		     grant_idx >= BLKIF_MAX_SEGMENTS_PER_REQUEST)) {
		/*
		 * We are using the second request, setup grant_idx
		 * to be the index of the segment array.
		 */
		grant_idx -= BLKIF_MAX_SEGMENTS_PER_REQUEST;
		ring_req = setup->extra_ring_req;
	}

	if ((ring_req->operation == BLKIF_OP_INDIRECT) &&
	    (grant_idx % GRANTS_PER_INDIRECT_FRAME == 0)) {
		if (setup->segments)
			kunmap_atomic(setup->segments);

		n = grant_idx / GRANTS_PER_INDIRECT_FRAME;
		gnt_list_entry = get_indirect_grant(&setup->gref_head, rinfo);
		shadow->indirect_grants[n] = gnt_list_entry;
		setup->segments = kmap_atomic(gnt_list_entry->page);
		ring_req->u.indirect.indirect_grefs[n] = gnt_list_entry->gref;
	}

	gnt_list_entry = get_grant(&setup->gref_head, gfn, rinfo);
	ref = gnt_list_entry->gref;
	/*
	 * All the grants are stored in the shadow of the first
	 * request. Therefore we have to use the global index.
	 */
	shadow->grants_used[setup->grant_idx] = gnt_list_entry;

	if (setup->need_copy) {
		void *shared_data;

		shared_data = kmap_atomic(gnt_list_entry->page);
		/*
		 * this does not wipe data stored outside the
		 * range sg->offset..sg->offset+sg->length.
		 * Therefore, blkback *could* see data from
		 * previous requests. This is OK as long as
		 * persistent grants are shared with just one
		 * domain. It may need refactoring if this
		 * changes
		 */
		memcpy(shared_data + offset,
		       setup->bvec_data + setup->bvec_off,
		       len);

		kunmap_atomic(shared_data);
		setup->bvec_off += len;
	}

	fsect = offset >> 9;
	lsect = fsect + (len >> 9) - 1;
	if (ring_req->operation != BLKIF_OP_INDIRECT) {
		ring_req->u.rw.seg[grant_idx] =
			(struct blkif_request_segment) {
				.gref       = ref,
				.first_sect = fsect,
				.last_sect  = lsect };
	} else {
		setup->segments[grant_idx % GRANTS_PER_INDIRECT_FRAME] =
			(struct blkif_request_segment) {
				.gref       = ref,
				.first_sect = fsect,
				.last_sect  = lsect };
	}

	(setup->grant_idx)++;
}

static void blkif_setup_extra_req(struct blkif_request *first,
				  struct blkif_request *second)
{
	uint16_t nr_segments = first->u.rw.nr_segments;

	/*
	 * The second request is only present when the first request uses
	 * all its segments. It's always the continuity of the first one.
	 */
	first->u.rw.nr_segments = BLKIF_MAX_SEGMENTS_PER_REQUEST;

	second->u.rw.nr_segments = nr_segments - BLKIF_MAX_SEGMENTS_PER_REQUEST;
	second->u.rw.sector_number = first->u.rw.sector_number +
		(BLKIF_MAX_SEGMENTS_PER_REQUEST * XEN_PAGE_SIZE) / 512;

	second->u.rw.handle = first->u.rw.handle;
	second->operation = first->operation;
}

static int blkif_queue_rw_req(struct request *req, struct blkfront_ring_info *rinfo)
{
	struct blkfront_info *info = rinfo->dev_info;
	struct blkif_request *ring_req, *extra_ring_req = NULL;
	unsigned long id, extra_id = NO_ASSOCIATED_ID;
	bool require_extra_req = false;
	int i;
	struct setup_rw_req setup = {
		.grant_idx = 0,
		.segments = NULL,
		.rinfo = rinfo,
		.need_copy = rq_data_dir(req) && info->feature_persistent,
	};

	/*
	 * Used to store if we are able to queue the request by just using
	 * existing persistent grants, or if we have to get new grants,
	 * as there are not sufficiently many free.
	 */
	bool new_persistent_gnts = false;
	struct scatterlist *sg;
	int num_sg, max_grefs, num_grant;

	max_grefs = req->nr_phys_segments * GRANTS_PER_PSEG;
	if (max_grefs > BLKIF_MAX_SEGMENTS_PER_REQUEST)
		/*
		 * If we are using indirect segments we need to account
		 * for the indirect grefs used in the request.
		 */
		max_grefs += INDIRECT_GREFS(max_grefs);

	/* Check if we have enough persistent grants to allocate a requests */
	if (rinfo->persistent_gnts_c < max_grefs) {
		new_persistent_gnts = true;

		if (gnttab_alloc_grant_references(
		    max_grefs - rinfo->persistent_gnts_c,
		    &setup.gref_head) < 0) {
			gnttab_request_free_callback(
				&rinfo->callback,
				blkif_restart_queue_callback,
				rinfo,
				max_grefs - rinfo->persistent_gnts_c);
			return 1;
		}
	}

	/* Fill out a communications ring structure. */
	id = blkif_ring_get_request(rinfo, req, &ring_req);

	num_sg = blk_rq_map_sg(req->q, req, rinfo->shadow[id].sg);
	num_grant = 0;
	/* Calculate the number of grant used */
	for_each_sg(rinfo->shadow[id].sg, sg, num_sg, i)
	       num_grant += gnttab_count_grant(sg->offset, sg->length);

	require_extra_req = info->max_indirect_segments == 0 &&
		num_grant > BLKIF_MAX_SEGMENTS_PER_REQUEST;
	BUG_ON(!HAS_EXTRA_REQ && require_extra_req);

	rinfo->shadow[id].num_sg = num_sg;
	if (num_grant > BLKIF_MAX_SEGMENTS_PER_REQUEST &&
	    likely(!require_extra_req)) {
		/*
		 * The indirect operation can only be a BLKIF_OP_READ or
		 * BLKIF_OP_WRITE
		 */
		BUG_ON(req_op(req) == REQ_OP_FLUSH || req->cmd_flags & REQ_FUA);
		ring_req->operation = BLKIF_OP_INDIRECT;
		ring_req->u.indirect.indirect_op = rq_data_dir(req) ?
			BLKIF_OP_WRITE : BLKIF_OP_READ;
		ring_req->u.indirect.sector_number = (blkif_sector_t)blk_rq_pos(req);
		ring_req->u.indirect.handle = info->handle;
		ring_req->u.indirect.nr_segments = num_grant;
	} else {
		ring_req->u.rw.sector_number = (blkif_sector_t)blk_rq_pos(req);
		ring_req->u.rw.handle = info->handle;
		ring_req->operation = rq_data_dir(req) ?
			BLKIF_OP_WRITE : BLKIF_OP_READ;
		if (req_op(req) == REQ_OP_FLUSH || req->cmd_flags & REQ_FUA) {
			/*
			 * Ideally we can do an unordered flush-to-disk.
			 * In case the backend onlysupports barriers, use that.
			 * A barrier request a superset of FUA, so we can
			 * implement it the same way.  (It's also a FLUSH+FUA,
			 * since it is guaranteed ordered WRT previous writes.)
			 */
			if (info->feature_flush && info->feature_fua)
				ring_req->operation =
					BLKIF_OP_WRITE_BARRIER;
			else if (info->feature_flush)
				ring_req->operation =
					BLKIF_OP_FLUSH_DISKCACHE;
			else
				ring_req->operation = 0;
		}
		ring_req->u.rw.nr_segments = num_grant;
		if (unlikely(require_extra_req)) {
			extra_id = blkif_ring_get_request(rinfo, req,
							  &extra_ring_req);
			/*
			 * Only the first request contains the scatter-gather
			 * list.
			 */
			rinfo->shadow[extra_id].num_sg = 0;

			blkif_setup_extra_req(ring_req, extra_ring_req);

			/* Link the 2 requests together */
			rinfo->shadow[extra_id].associated_id = id;
			rinfo->shadow[id].associated_id = extra_id;
		}
	}

	setup.ring_req = ring_req;
	setup.id = id;

	setup.require_extra_req = require_extra_req;
	if (unlikely(require_extra_req))
		setup.extra_ring_req = extra_ring_req;

	for_each_sg(rinfo->shadow[id].sg, sg, num_sg, i) {
		BUG_ON(sg->offset + sg->length > PAGE_SIZE);

		if (setup.need_copy) {
			setup.bvec_off = sg->offset;
			setup.bvec_data = kmap_atomic(sg_page(sg));
		}

		gnttab_foreach_grant_in_range(sg_page(sg),
					      sg->offset,
					      sg->length,
					      blkif_setup_rw_req_grant,
					      &setup);

		if (setup.need_copy)
			kunmap_atomic(setup.bvec_data);
	}
	if (setup.segments)
		kunmap_atomic(setup.segments);

	/* Keep a private copy so we can reissue requests when recovering. */
	rinfo->shadow[id].req = *ring_req;
	if (unlikely(require_extra_req))
		rinfo->shadow[extra_id].req = *extra_ring_req;

	if (new_persistent_gnts)
		gnttab_free_grant_references(setup.gref_head);

	return 0;
}

/*
 * Generate a Xen blkfront IO request from a blk layer request.  Reads
 * and writes are handled as expected.
 *
 * @req: a request struct
 */
static int blkif_queue_request(struct request *req, struct blkfront_ring_info *rinfo)
{
	if (unlikely(rinfo->dev_info->connected != BLKIF_STATE_CONNECTED))
		return 1;

	if (unlikely(req_op(req) == REQ_OP_DISCARD ||
		     req_op(req) == REQ_OP_SECURE_ERASE))
		return blkif_queue_discard_req(req, rinfo);
	else
		return blkif_queue_rw_req(req, rinfo);
}

static inline void flush_requests(struct blkfront_ring_info *rinfo)
{
	int notify;

	RING_PUSH_REQUESTS_AND_CHECK_NOTIFY(&rinfo->ring, notify);

	if (notify)
		notify_remote_via_irq(rinfo->irq);
}

static inline bool blkif_request_flush_invalid(struct request *req,
					       struct blkfront_info *info)
{
	return (blk_rq_is_passthrough(req) ||
		((req_op(req) == REQ_OP_FLUSH) &&
		 !info->feature_flush) ||
		((req->cmd_flags & REQ_FUA) &&
		 !info->feature_fua));
}

static blk_status_t blkif_queue_rq(struct blk_mq_hw_ctx *hctx,
			  const struct blk_mq_queue_data *qd)
{
	unsigned long flags;
	int qid = hctx->queue_num;
	struct blkfront_info *info = hctx->queue->queuedata;
	struct blkfront_ring_info *rinfo = NULL;

	rinfo = get_rinfo(info, qid);
	blk_mq_start_request(qd->rq);
	spin_lock_irqsave(&rinfo->ring_lock, flags);
	if (RING_FULL(&rinfo->ring))
		goto out_busy;

	if (blkif_request_flush_invalid(qd->rq, rinfo->dev_info))
		goto out_err;

	if (blkif_queue_request(qd->rq, rinfo))
		goto out_busy;

	flush_requests(rinfo);
	spin_unlock_irqrestore(&rinfo->ring_lock, flags);
	return BLK_STS_OK;

out_err:
	spin_unlock_irqrestore(&rinfo->ring_lock, flags);
	return BLK_STS_IOERR;

out_busy:
	blk_mq_stop_hw_queue(hctx);
	spin_unlock_irqrestore(&rinfo->ring_lock, flags);
	return BLK_STS_DEV_RESOURCE;
}

static void blkif_complete_rq(struct request *rq)
{
	blk_mq_end_request(rq, blkif_req(rq)->error);
}

static const struct blk_mq_ops blkfront_mq_ops = {
	.queue_rq = blkif_queue_rq,
	.complete = blkif_complete_rq,
};

static void blkif_set_queue_limits(struct blkfront_info *info)
{
	struct request_queue *rq = info->rq;
	struct gendisk *gd = info->gd;
	unsigned int segments = info->max_indirect_segments ? :
				BLKIF_MAX_SEGMENTS_PER_REQUEST;

	blk_queue_flag_set(QUEUE_FLAG_VIRT, rq);

	if (info->feature_discard) {
		blk_queue_flag_set(QUEUE_FLAG_DISCARD, rq);
		blk_queue_max_discard_sectors(rq, get_capacity(gd));
		rq->limits.discard_granularity = info->discard_granularity ?:
						 info->physical_sector_size;
		rq->limits.discard_alignment = info->discard_alignment;
		if (info->feature_secdiscard)
			blk_queue_flag_set(QUEUE_FLAG_SECERASE, rq);
	}

	/* Hard sector size and max sectors impersonate the equiv. hardware. */
	blk_queue_logical_block_size(rq, info->sector_size);
	blk_queue_physical_block_size(rq, info->physical_sector_size);
	blk_queue_max_hw_sectors(rq, (segments * XEN_PAGE_SIZE) / 512);

	/* Each segment in a request is up to an aligned page in size. */
	blk_queue_segment_boundary(rq, PAGE_SIZE - 1);
	blk_queue_max_segment_size(rq, PAGE_SIZE);

	/* Ensure a merged request will fit in a single I/O ring slot. */
	blk_queue_max_segments(rq, segments / GRANTS_PER_PSEG);

	/* Make sure buffer addresses are sector-aligned. */
	blk_queue_dma_alignment(rq, 511);
}

static const char *flush_info(struct blkfront_info *info)
{
	if (info->feature_flush && info->feature_fua)
		return "barrier: enabled;";
	else if (info->feature_flush)
		return "flush diskcache: enabled;";
	else
		return "barrier or flush: disabled;";
}

static void xlvbd_flush(struct blkfront_info *info)
{
	blk_queue_write_cache(info->rq, info->feature_flush ? true : false,
			      info->feature_fua ? true : false);
	pr_info("blkfront: %s: %s %s %s %s %s\n",
		info->gd->disk_name, flush_info(info),
		"persistent grants:", info->feature_persistent ?
		"enabled;" : "disabled;", "indirect descriptors:",
		info->max_indirect_segments ? "enabled;" : "disabled;");
}

static int xen_translate_vdev(int vdevice, int *minor, unsigned int *offset)
{
	int major;
	major = BLKIF_MAJOR(vdevice);
	*minor = BLKIF_MINOR(vdevice);
	switch (major) {
		case XEN_IDE0_MAJOR:
			*offset = (*minor / 64) + EMULATED_HD_DISK_NAME_OFFSET;
			*minor = ((*minor / 64) * PARTS_PER_DISK) +
				EMULATED_HD_DISK_MINOR_OFFSET;
			break;
		case XEN_IDE1_MAJOR:
			*offset = (*minor / 64) + 2 + EMULATED_HD_DISK_NAME_OFFSET;
			*minor = (((*minor / 64) + 2) * PARTS_PER_DISK) +
				EMULATED_HD_DISK_MINOR_OFFSET;
			break;
		case XEN_SCSI_DISK0_MAJOR:
			*offset = (*minor / PARTS_PER_DISK) + EMULATED_SD_DISK_NAME_OFFSET;
			*minor = *minor + EMULATED_SD_DISK_MINOR_OFFSET;
			break;
		case XEN_SCSI_DISK1_MAJOR:
		case XEN_SCSI_DISK2_MAJOR:
		case XEN_SCSI_DISK3_MAJOR:
		case XEN_SCSI_DISK4_MAJOR:
		case XEN_SCSI_DISK5_MAJOR:
		case XEN_SCSI_DISK6_MAJOR:
		case XEN_SCSI_DISK7_MAJOR:
			*offset = (*minor / PARTS_PER_DISK) + 
				((major - XEN_SCSI_DISK1_MAJOR + 1) * 16) +
				EMULATED_SD_DISK_NAME_OFFSET;
			*minor = *minor +
				((major - XEN_SCSI_DISK1_MAJOR + 1) * 16 * PARTS_PER_DISK) +
				EMULATED_SD_DISK_MINOR_OFFSET;
			break;
		case XEN_SCSI_DISK8_MAJOR:
		case XEN_SCSI_DISK9_MAJOR:
		case XEN_SCSI_DISK10_MAJOR:
		case XEN_SCSI_DISK11_MAJOR:
		case XEN_SCSI_DISK12_MAJOR:
		case XEN_SCSI_DISK13_MAJOR:
		case XEN_SCSI_DISK14_MAJOR:
		case XEN_SCSI_DISK15_MAJOR:
			*offset = (*minor / PARTS_PER_DISK) + 
				((major - XEN_SCSI_DISK8_MAJOR + 8) * 16) +
				EMULATED_SD_DISK_NAME_OFFSET;
			*minor = *minor +
				((major - XEN_SCSI_DISK8_MAJOR + 8) * 16 * PARTS_PER_DISK) +
				EMULATED_SD_DISK_MINOR_OFFSET;
			break;
		case XENVBD_MAJOR:
			*offset = *minor / PARTS_PER_DISK;
			break;
		default:
			printk(KERN_WARNING "blkfront: your disk configuration is "
					"incorrect, please use an xvd device instead\n");
			return -ENODEV;
	}
	return 0;
}

static char *encode_disk_name(char *ptr, unsigned int n)
{
	if (n >= 26)
		ptr = encode_disk_name(ptr, n / 26 - 1);
	*ptr = 'a' + n % 26;
	return ptr + 1;
}

static int xlvbd_alloc_gendisk(blkif_sector_t capacity,
			       struct blkfront_info *info,
			       u16 vdisk_info, u16 sector_size,
			       unsigned int physical_sector_size)
{
	struct gendisk *gd;
	int nr_minors = 1;
	int err;
	unsigned int offset;
	int minor;
	int nr_parts;
	char *ptr;

	BUG_ON(info->gd != NULL);
	BUG_ON(info->rq != NULL);

	if ((info->vdevice>>EXT_SHIFT) > 1) {
		/* this is above the extended range; something is wrong */
		printk(KERN_WARNING "blkfront: vdevice 0x%x is above the extended range; ignoring\n", info->vdevice);
		return -ENODEV;
	}

	if (!VDEV_IS_EXTENDED(info->vdevice)) {
		err = xen_translate_vdev(info->vdevice, &minor, &offset);
		if (err)
			return err;
		nr_parts = PARTS_PER_DISK;
	} else {
		minor = BLKIF_MINOR_EXT(info->vdevice);
		nr_parts = PARTS_PER_EXT_DISK;
		offset = minor / nr_parts;
		if (xen_hvm_domain() && offset < EMULATED_HD_DISK_NAME_OFFSET + 4)
			printk(KERN_WARNING "blkfront: vdevice 0x%x might conflict with "
					"emulated IDE disks,\n\t choose an xvd device name"
					"from xvde on\n", info->vdevice);
	}
	if (minor >> MINORBITS) {
		pr_warn("blkfront: %#x's minor (%#x) out of range; ignoring\n",
			info->vdevice, minor);
		return -ENODEV;
	}

	if ((minor % nr_parts) == 0)
		nr_minors = nr_parts;

	err = xlbd_reserve_minors(minor, nr_minors);
	if (err)
		return err;
	err = -ENODEV;

	memset(&info->tag_set, 0, sizeof(info->tag_set));
	info->tag_set.ops = &blkfront_mq_ops;
	info->tag_set.nr_hw_queues = info->nr_rings;
	if (HAS_EXTRA_REQ && info->max_indirect_segments == 0) {
		/*
		 * When indirect descriptior is not supported, the I/O request
		 * will be split between multiple request in the ring.
		 * To avoid problems when sending the request, divide by
		 * 2 the depth of the queue.
		 */
		info->tag_set.queue_depth =  BLK_RING_SIZE(info) / 2;
	} else
		info->tag_set.queue_depth = BLK_RING_SIZE(info);
	info->tag_set.numa_node = NUMA_NO_NODE;
	info->tag_set.flags = BLK_MQ_F_SHOULD_MERGE;
	info->tag_set.cmd_size = sizeof(struct blkif_req);
	info->tag_set.driver_data = info;

	err = blk_mq_alloc_tag_set(&info->tag_set);
	if (err)
		goto out_release_minors;

	gd = blk_mq_alloc_disk(&info->tag_set, info);
	if (IS_ERR(gd)) {
		err = PTR_ERR(gd);
		goto out_free_tag_set;
	}

	strcpy(gd->disk_name, DEV_NAME);
	ptr = encode_disk_name(gd->disk_name + sizeof(DEV_NAME) - 1, offset);
	BUG_ON(ptr >= gd->disk_name + DISK_NAME_LEN);
	if (nr_minors > 1)
		*ptr = 0;
	else
		snprintf(ptr, gd->disk_name + DISK_NAME_LEN - ptr,
			 "%d", minor & (nr_parts - 1));

	gd->major = XENVBD_MAJOR;
	gd->first_minor = minor;
	gd->minors = nr_minors;
	gd->fops = &xlvbd_block_fops;
	gd->private_data = info;
	set_capacity(gd, capacity);

	info->rq = gd->queue;
	info->gd = gd;
	info->sector_size = sector_size;
	info->physical_sector_size = physical_sector_size;
	blkif_set_queue_limits(info);

	xlvbd_flush(info);

	if (vdisk_info & VDISK_READONLY)
		set_disk_ro(gd, 1);

	if (vdisk_info & VDISK_REMOVABLE)
		gd->flags |= GENHD_FL_REMOVABLE;

	if (vdisk_info & VDISK_CDROM)
		gd->flags |= GENHD_FL_CD;

	return 0;

out_free_tag_set:
	blk_mq_free_tag_set(&info->tag_set);
out_release_minors:
	xlbd_release_minors(minor, nr_minors);
	return err;
}

<<<<<<< HEAD
static void xlvbd_release_gendisk(struct blkfront_info *info)
{
	unsigned int minor, nr_minors, i;
	struct blkfront_ring_info *rinfo;

	if (info->rq == NULL)
		return;

	/* No more blkif_request(). */
	blk_mq_stop_hw_queues(info->rq);

	for_each_rinfo(info, rinfo, i) {
		/* No more gnttab callback work. */
		gnttab_cancel_free_callback(&rinfo->callback);

		/* Flush gnttab callback work. Must be done with no locks held. */
		flush_work(&rinfo->work);
	}

	del_gendisk(info->gd);

	minor = info->gd->first_minor;
	nr_minors = info->gd->minors;
	xlbd_release_minors(minor, nr_minors);

	blk_cleanup_queue(info->rq);
	blk_mq_free_tag_set(&info->tag_set);
	info->rq = NULL;

	put_disk(info->gd);
	info->gd = NULL;
}

=======
>>>>>>> 7d2a07b7
/* Already hold rinfo->ring_lock. */
static inline void kick_pending_request_queues_locked(struct blkfront_ring_info *rinfo)
{
	if (!RING_FULL(&rinfo->ring))
		blk_mq_start_stopped_hw_queues(rinfo->dev_info->rq, true);
}

static void kick_pending_request_queues(struct blkfront_ring_info *rinfo)
{
	unsigned long flags;

	spin_lock_irqsave(&rinfo->ring_lock, flags);
	kick_pending_request_queues_locked(rinfo);
	spin_unlock_irqrestore(&rinfo->ring_lock, flags);
}

static void blkif_restart_queue(struct work_struct *work)
{
	struct blkfront_ring_info *rinfo = container_of(work, struct blkfront_ring_info, work);

	if (rinfo->dev_info->connected == BLKIF_STATE_CONNECTED)
		kick_pending_request_queues(rinfo);
}

static void blkif_free_ring(struct blkfront_ring_info *rinfo)
{
	struct grant *persistent_gnt, *n;
	struct blkfront_info *info = rinfo->dev_info;
	int i, j, segs;

	/*
	 * Remove indirect pages, this only happens when using indirect
	 * descriptors but not persistent grants
	 */
	if (!list_empty(&rinfo->indirect_pages)) {
		struct page *indirect_page, *n;

		BUG_ON(info->feature_persistent);
		list_for_each_entry_safe(indirect_page, n, &rinfo->indirect_pages, lru) {
			list_del(&indirect_page->lru);
			__free_page(indirect_page);
		}
	}

	/* Remove all persistent grants. */
	if (!list_empty(&rinfo->grants)) {
		list_for_each_entry_safe(persistent_gnt, n,
					 &rinfo->grants, node) {
			list_del(&persistent_gnt->node);
			if (persistent_gnt->gref != GRANT_INVALID_REF) {
				gnttab_end_foreign_access(persistent_gnt->gref,
							  0, 0UL);
				rinfo->persistent_gnts_c--;
			}
			if (info->feature_persistent)
				__free_page(persistent_gnt->page);
			kfree(persistent_gnt);
		}
	}
	BUG_ON(rinfo->persistent_gnts_c != 0);

	for (i = 0; i < BLK_RING_SIZE(info); i++) {
		/*
		 * Clear persistent grants present in requests already
		 * on the shared ring
		 */
		if (!rinfo->shadow[i].request)
			goto free_shadow;

		segs = rinfo->shadow[i].req.operation == BLKIF_OP_INDIRECT ?
		       rinfo->shadow[i].req.u.indirect.nr_segments :
		       rinfo->shadow[i].req.u.rw.nr_segments;
		for (j = 0; j < segs; j++) {
			persistent_gnt = rinfo->shadow[i].grants_used[j];
			gnttab_end_foreign_access(persistent_gnt->gref, 0, 0UL);
			if (info->feature_persistent)
				__free_page(persistent_gnt->page);
			kfree(persistent_gnt);
		}

		if (rinfo->shadow[i].req.operation != BLKIF_OP_INDIRECT)
			/*
			 * If this is not an indirect operation don't try to
			 * free indirect segments
			 */
			goto free_shadow;

		for (j = 0; j < INDIRECT_GREFS(segs); j++) {
			persistent_gnt = rinfo->shadow[i].indirect_grants[j];
			gnttab_end_foreign_access(persistent_gnt->gref, 0, 0UL);
			__free_page(persistent_gnt->page);
			kfree(persistent_gnt);
		}

free_shadow:
		kvfree(rinfo->shadow[i].grants_used);
		rinfo->shadow[i].grants_used = NULL;
		kvfree(rinfo->shadow[i].indirect_grants);
		rinfo->shadow[i].indirect_grants = NULL;
		kvfree(rinfo->shadow[i].sg);
		rinfo->shadow[i].sg = NULL;
	}

	/* No more gnttab callback work. */
	gnttab_cancel_free_callback(&rinfo->callback);

	/* Flush gnttab callback work. Must be done with no locks held. */
	flush_work(&rinfo->work);

	/* Free resources associated with old device channel. */
	for (i = 0; i < info->nr_ring_pages; i++) {
		if (rinfo->ring_ref[i] != GRANT_INVALID_REF) {
			gnttab_end_foreign_access(rinfo->ring_ref[i], 0, 0);
			rinfo->ring_ref[i] = GRANT_INVALID_REF;
		}
	}
	free_pages((unsigned long)rinfo->ring.sring, get_order(info->nr_ring_pages * XEN_PAGE_SIZE));
	rinfo->ring.sring = NULL;

	if (rinfo->irq)
		unbind_from_irqhandler(rinfo->irq, rinfo);
	rinfo->evtchn = rinfo->irq = 0;
}

static void blkif_free(struct blkfront_info *info, int suspend)
{
	unsigned int i;
	struct blkfront_ring_info *rinfo;

	/* Prevent new requests being issued until we fix things up. */
	info->connected = suspend ?
		BLKIF_STATE_SUSPENDED : BLKIF_STATE_DISCONNECTED;
	/* No more blkif_request(). */
	if (info->rq)
		blk_mq_stop_hw_queues(info->rq);

	for_each_rinfo(info, rinfo, i)
		blkif_free_ring(rinfo);

	kvfree(info->rinfo);
	info->rinfo = NULL;
	info->nr_rings = 0;
}

struct copy_from_grant {
	const struct blk_shadow *s;
	unsigned int grant_idx;
	unsigned int bvec_offset;
	char *bvec_data;
};

static void blkif_copy_from_grant(unsigned long gfn, unsigned int offset,
				  unsigned int len, void *data)
{
	struct copy_from_grant *info = data;
	char *shared_data;
	/* Convenient aliases */
	const struct blk_shadow *s = info->s;

	shared_data = kmap_atomic(s->grants_used[info->grant_idx]->page);

	memcpy(info->bvec_data + info->bvec_offset,
	       shared_data + offset, len);

	info->bvec_offset += len;
	info->grant_idx++;

	kunmap_atomic(shared_data);
}

static enum blk_req_status blkif_rsp_to_req_status(int rsp)
{
	switch (rsp)
	{
	case BLKIF_RSP_OKAY:
		return REQ_DONE;
	case BLKIF_RSP_EOPNOTSUPP:
		return REQ_EOPNOTSUPP;
	case BLKIF_RSP_ERROR:
	default:
		return REQ_ERROR;
	}
}

/*
 * Get the final status of the block request based on two ring response
 */
static int blkif_get_final_status(enum blk_req_status s1,
				  enum blk_req_status s2)
{
	BUG_ON(s1 == REQ_WAITING);
	BUG_ON(s2 == REQ_WAITING);

	if (s1 == REQ_ERROR || s2 == REQ_ERROR)
		return BLKIF_RSP_ERROR;
	else if (s1 == REQ_EOPNOTSUPP || s2 == REQ_EOPNOTSUPP)
		return BLKIF_RSP_EOPNOTSUPP;
	return BLKIF_RSP_OKAY;
}

static bool blkif_completion(unsigned long *id,
			     struct blkfront_ring_info *rinfo,
			     struct blkif_response *bret)
{
	int i = 0;
	struct scatterlist *sg;
	int num_sg, num_grant;
	struct blkfront_info *info = rinfo->dev_info;
	struct blk_shadow *s = &rinfo->shadow[*id];
	struct copy_from_grant data = {
		.grant_idx = 0,
	};

	num_grant = s->req.operation == BLKIF_OP_INDIRECT ?
		s->req.u.indirect.nr_segments : s->req.u.rw.nr_segments;

	/* The I/O request may be split in two. */
	if (unlikely(s->associated_id != NO_ASSOCIATED_ID)) {
		struct blk_shadow *s2 = &rinfo->shadow[s->associated_id];

		/* Keep the status of the current response in shadow. */
		s->status = blkif_rsp_to_req_status(bret->status);

		/* Wait the second response if not yet here. */
		if (s2->status == REQ_WAITING)
			return false;

		bret->status = blkif_get_final_status(s->status,
						      s2->status);

		/*
		 * All the grants is stored in the first shadow in order
		 * to make the completion code simpler.
		 */
		num_grant += s2->req.u.rw.nr_segments;

		/*
		 * The two responses may not come in order. Only the
		 * first request will store the scatter-gather list.
		 */
		if (s2->num_sg != 0) {
			/* Update "id" with the ID of the first response. */
			*id = s->associated_id;
			s = s2;
		}

		/*
		 * We don't need anymore the second request, so recycling
		 * it now.
		 */
		if (add_id_to_freelist(rinfo, s->associated_id))
			WARN(1, "%s: can't recycle the second part (id = %ld) of the request\n",
			     info->gd->disk_name, s->associated_id);
	}

	data.s = s;
	num_sg = s->num_sg;

	if (bret->operation == BLKIF_OP_READ && info->feature_persistent) {
		for_each_sg(s->sg, sg, num_sg, i) {
			BUG_ON(sg->offset + sg->length > PAGE_SIZE);

			data.bvec_offset = sg->offset;
			data.bvec_data = kmap_atomic(sg_page(sg));

			gnttab_foreach_grant_in_range(sg_page(sg),
						      sg->offset,
						      sg->length,
						      blkif_copy_from_grant,
						      &data);

			kunmap_atomic(data.bvec_data);
		}
	}
	/* Add the persistent grant into the list of free grants */
	for (i = 0; i < num_grant; i++) {
		if (gnttab_query_foreign_access(s->grants_used[i]->gref)) {
			/*
			 * If the grant is still mapped by the backend (the
			 * backend has chosen to make this grant persistent)
			 * we add it at the head of the list, so it will be
			 * reused first.
			 */
			if (!info->feature_persistent)
				pr_alert_ratelimited("backed has not unmapped grant: %u\n",
						     s->grants_used[i]->gref);
			list_add(&s->grants_used[i]->node, &rinfo->grants);
			rinfo->persistent_gnts_c++;
		} else {
			/*
			 * If the grant is not mapped by the backend we end the
			 * foreign access and add it to the tail of the list,
			 * so it will not be picked again unless we run out of
			 * persistent grants.
			 */
			gnttab_end_foreign_access(s->grants_used[i]->gref, 0, 0UL);
			s->grants_used[i]->gref = GRANT_INVALID_REF;
			list_add_tail(&s->grants_used[i]->node, &rinfo->grants);
		}
	}
	if (s->req.operation == BLKIF_OP_INDIRECT) {
		for (i = 0; i < INDIRECT_GREFS(num_grant); i++) {
			if (gnttab_query_foreign_access(s->indirect_grants[i]->gref)) {
				if (!info->feature_persistent)
					pr_alert_ratelimited("backed has not unmapped grant: %u\n",
							     s->indirect_grants[i]->gref);
				list_add(&s->indirect_grants[i]->node, &rinfo->grants);
				rinfo->persistent_gnts_c++;
			} else {
				struct page *indirect_page;

				gnttab_end_foreign_access(s->indirect_grants[i]->gref, 0, 0UL);
				/*
				 * Add the used indirect page back to the list of
				 * available pages for indirect grefs.
				 */
				if (!info->feature_persistent) {
					indirect_page = s->indirect_grants[i]->page;
					list_add(&indirect_page->lru, &rinfo->indirect_pages);
				}
				s->indirect_grants[i]->gref = GRANT_INVALID_REF;
				list_add_tail(&s->indirect_grants[i]->node, &rinfo->grants);
			}
		}
	}

	return true;
}

static irqreturn_t blkif_interrupt(int irq, void *dev_id)
{
	struct request *req;
	struct blkif_response *bret;
	RING_IDX i, rp;
	unsigned long flags;
	struct blkfront_ring_info *rinfo = (struct blkfront_ring_info *)dev_id;
	struct blkfront_info *info = rinfo->dev_info;

	if (unlikely(info->connected != BLKIF_STATE_CONNECTED))
		return IRQ_HANDLED;

	spin_lock_irqsave(&rinfo->ring_lock, flags);
 again:
	rp = rinfo->ring.sring->rsp_prod;
	rmb(); /* Ensure we see queued responses up to 'rp'. */

	for (i = rinfo->ring.rsp_cons; i != rp; i++) {
		unsigned long id;

		bret = RING_GET_RESPONSE(&rinfo->ring, i);
		id   = bret->id;
		/*
		 * The backend has messed up and given us an id that we would
		 * never have given to it (we stamp it up to BLK_RING_SIZE -
		 * look in get_id_from_freelist.
		 */
		if (id >= BLK_RING_SIZE(info)) {
			WARN(1, "%s: response to %s has incorrect id (%ld)\n",
			     info->gd->disk_name, op_name(bret->operation), id);
			/* We can't safely get the 'struct request' as
			 * the id is busted. */
			continue;
		}
		req  = rinfo->shadow[id].request;

		if (bret->operation != BLKIF_OP_DISCARD) {
			/*
			 * We may need to wait for an extra response if the
			 * I/O request is split in 2
			 */
			if (!blkif_completion(&id, rinfo, bret))
				continue;
		}

		if (add_id_to_freelist(rinfo, id)) {
			WARN(1, "%s: response to %s (id %ld) couldn't be recycled!\n",
			     info->gd->disk_name, op_name(bret->operation), id);
			continue;
		}

		if (bret->status == BLKIF_RSP_OKAY)
			blkif_req(req)->error = BLK_STS_OK;
		else
			blkif_req(req)->error = BLK_STS_IOERR;

		switch (bret->operation) {
		case BLKIF_OP_DISCARD:
			if (unlikely(bret->status == BLKIF_RSP_EOPNOTSUPP)) {
				struct request_queue *rq = info->rq;
				printk(KERN_WARNING "blkfront: %s: %s op failed\n",
					   info->gd->disk_name, op_name(bret->operation));
				blkif_req(req)->error = BLK_STS_NOTSUPP;
				info->feature_discard = 0;
				info->feature_secdiscard = 0;
				blk_queue_flag_clear(QUEUE_FLAG_DISCARD, rq);
				blk_queue_flag_clear(QUEUE_FLAG_SECERASE, rq);
			}
			break;
		case BLKIF_OP_FLUSH_DISKCACHE:
		case BLKIF_OP_WRITE_BARRIER:
			if (unlikely(bret->status == BLKIF_RSP_EOPNOTSUPP)) {
				printk(KERN_WARNING "blkfront: %s: %s op failed\n",
				       info->gd->disk_name, op_name(bret->operation));
				blkif_req(req)->error = BLK_STS_NOTSUPP;
			}
			if (unlikely(bret->status == BLKIF_RSP_ERROR &&
				     rinfo->shadow[id].req.u.rw.nr_segments == 0)) {
				printk(KERN_WARNING "blkfront: %s: empty %s op failed\n",
				       info->gd->disk_name, op_name(bret->operation));
				blkif_req(req)->error = BLK_STS_NOTSUPP;
			}
			if (unlikely(blkif_req(req)->error)) {
				if (blkif_req(req)->error == BLK_STS_NOTSUPP)
					blkif_req(req)->error = BLK_STS_OK;
				info->feature_fua = 0;
				info->feature_flush = 0;
				xlvbd_flush(info);
			}
			fallthrough;
		case BLKIF_OP_READ:
		case BLKIF_OP_WRITE:
			if (unlikely(bret->status != BLKIF_RSP_OKAY))
				dev_dbg(&info->xbdev->dev, "Bad return from blkdev data "
					"request: %x\n", bret->status);

			break;
		default:
			BUG();
		}

		if (likely(!blk_should_fake_timeout(req->q)))
			blk_mq_complete_request(req);
	}

	rinfo->ring.rsp_cons = i;

	if (i != rinfo->ring.req_prod_pvt) {
		int more_to_do;
		RING_FINAL_CHECK_FOR_RESPONSES(&rinfo->ring, more_to_do);
		if (more_to_do)
			goto again;
	} else
		rinfo->ring.sring->rsp_event = i + 1;

	kick_pending_request_queues_locked(rinfo);

	spin_unlock_irqrestore(&rinfo->ring_lock, flags);

	return IRQ_HANDLED;
}


static int setup_blkring(struct xenbus_device *dev,
			 struct blkfront_ring_info *rinfo)
{
	struct blkif_sring *sring;
	int err, i;
	struct blkfront_info *info = rinfo->dev_info;
	unsigned long ring_size = info->nr_ring_pages * XEN_PAGE_SIZE;
	grant_ref_t gref[XENBUS_MAX_RING_GRANTS];

	for (i = 0; i < info->nr_ring_pages; i++)
		rinfo->ring_ref[i] = GRANT_INVALID_REF;

	sring = (struct blkif_sring *)__get_free_pages(GFP_NOIO | __GFP_HIGH,
						       get_order(ring_size));
	if (!sring) {
		xenbus_dev_fatal(dev, -ENOMEM, "allocating shared ring");
		return -ENOMEM;
	}
	SHARED_RING_INIT(sring);
	FRONT_RING_INIT(&rinfo->ring, sring, ring_size);

	err = xenbus_grant_ring(dev, rinfo->ring.sring, info->nr_ring_pages, gref);
	if (err < 0) {
		free_pages((unsigned long)sring, get_order(ring_size));
		rinfo->ring.sring = NULL;
		goto fail;
	}
	for (i = 0; i < info->nr_ring_pages; i++)
		rinfo->ring_ref[i] = gref[i];

	err = xenbus_alloc_evtchn(dev, &rinfo->evtchn);
	if (err)
		goto fail;

	err = bind_evtchn_to_irqhandler(rinfo->evtchn, blkif_interrupt, 0,
					"blkif", rinfo);
	if (err <= 0) {
		xenbus_dev_fatal(dev, err,
				 "bind_evtchn_to_irqhandler failed");
		goto fail;
	}
	rinfo->irq = err;

	return 0;
fail:
	blkif_free(info, 0);
	return err;
}

/*
 * Write out per-ring/queue nodes including ring-ref and event-channel, and each
 * ring buffer may have multi pages depending on ->nr_ring_pages.
 */
static int write_per_ring_nodes(struct xenbus_transaction xbt,
				struct blkfront_ring_info *rinfo, const char *dir)
{
	int err;
	unsigned int i;
	const char *message = NULL;
	struct blkfront_info *info = rinfo->dev_info;

	if (info->nr_ring_pages == 1) {
		err = xenbus_printf(xbt, dir, "ring-ref", "%u", rinfo->ring_ref[0]);
		if (err) {
			message = "writing ring-ref";
			goto abort_transaction;
		}
	} else {
		for (i = 0; i < info->nr_ring_pages; i++) {
			char ring_ref_name[RINGREF_NAME_LEN];

			snprintf(ring_ref_name, RINGREF_NAME_LEN, "ring-ref%u", i);
			err = xenbus_printf(xbt, dir, ring_ref_name,
					    "%u", rinfo->ring_ref[i]);
			if (err) {
				message = "writing ring-ref";
				goto abort_transaction;
			}
		}
	}

	err = xenbus_printf(xbt, dir, "event-channel", "%u", rinfo->evtchn);
	if (err) {
		message = "writing event-channel";
		goto abort_transaction;
	}

	return 0;

abort_transaction:
	xenbus_transaction_end(xbt, 1);
	if (message)
		xenbus_dev_fatal(info->xbdev, err, "%s", message);

	return err;
}

/* Common code used when first setting up, and when resuming. */
static int talk_to_blkback(struct xenbus_device *dev,
			   struct blkfront_info *info)
{
	const char *message = NULL;
	struct xenbus_transaction xbt;
	int err;
	unsigned int i, max_page_order;
	unsigned int ring_page_order;
	struct blkfront_ring_info *rinfo;

	if (!info)
		return -ENODEV;

	max_page_order = xenbus_read_unsigned(info->xbdev->otherend,
					      "max-ring-page-order", 0);
	ring_page_order = min(xen_blkif_max_ring_order, max_page_order);
	info->nr_ring_pages = 1 << ring_page_order;

	err = negotiate_mq(info);
	if (err)
		goto destroy_blkring;

	for_each_rinfo(info, rinfo, i) {
		/* Create shared ring, alloc event channel. */
		err = setup_blkring(dev, rinfo);
		if (err)
			goto destroy_blkring;
	}

again:
	err = xenbus_transaction_start(&xbt);
	if (err) {
		xenbus_dev_fatal(dev, err, "starting transaction");
		goto destroy_blkring;
	}

	if (info->nr_ring_pages > 1) {
		err = xenbus_printf(xbt, dev->nodename, "ring-page-order", "%u",
				    ring_page_order);
		if (err) {
			message = "writing ring-page-order";
			goto abort_transaction;
		}
	}

	/* We already got the number of queues/rings in _probe */
	if (info->nr_rings == 1) {
		err = write_per_ring_nodes(xbt, info->rinfo, dev->nodename);
		if (err)
			goto destroy_blkring;
	} else {
		char *path;
		size_t pathsize;

		err = xenbus_printf(xbt, dev->nodename, "multi-queue-num-queues", "%u",
				    info->nr_rings);
		if (err) {
			message = "writing multi-queue-num-queues";
			goto abort_transaction;
		}

		pathsize = strlen(dev->nodename) + QUEUE_NAME_LEN;
		path = kmalloc(pathsize, GFP_KERNEL);
		if (!path) {
			err = -ENOMEM;
			message = "ENOMEM while writing ring references";
			goto abort_transaction;
		}

		for_each_rinfo(info, rinfo, i) {
			memset(path, 0, pathsize);
			snprintf(path, pathsize, "%s/queue-%u", dev->nodename, i);
			err = write_per_ring_nodes(xbt, rinfo, path);
			if (err) {
				kfree(path);
				goto destroy_blkring;
			}
		}
		kfree(path);
	}
	err = xenbus_printf(xbt, dev->nodename, "protocol", "%s",
			    XEN_IO_PROTO_ABI_NATIVE);
	if (err) {
		message = "writing protocol";
		goto abort_transaction;
	}
	err = xenbus_printf(xbt, dev->nodename, "feature-persistent", "%u",
			info->feature_persistent);
	if (err)
		dev_warn(&dev->dev,
			 "writing persistent grants feature to xenbus");

	err = xenbus_transaction_end(xbt, 0);
	if (err) {
		if (err == -EAGAIN)
			goto again;
		xenbus_dev_fatal(dev, err, "completing transaction");
		goto destroy_blkring;
	}

	for_each_rinfo(info, rinfo, i) {
		unsigned int j;

		for (j = 0; j < BLK_RING_SIZE(info); j++)
			rinfo->shadow[j].req.u.rw.id = j + 1;
		rinfo->shadow[BLK_RING_SIZE(info)-1].req.u.rw.id = 0x0fffffff;
	}
	xenbus_switch_state(dev, XenbusStateInitialised);

	return 0;

 abort_transaction:
	xenbus_transaction_end(xbt, 1);
	if (message)
		xenbus_dev_fatal(dev, err, "%s", message);
 destroy_blkring:
	blkif_free(info, 0);
	return err;
}

static int negotiate_mq(struct blkfront_info *info)
{
	unsigned int backend_max_queues;
	unsigned int i;
	struct blkfront_ring_info *rinfo;

	BUG_ON(info->nr_rings);

	/* Check if backend supports multiple queues. */
	backend_max_queues = xenbus_read_unsigned(info->xbdev->otherend,
						  "multi-queue-max-queues", 1);
	info->nr_rings = min(backend_max_queues, xen_blkif_max_queues);
	/* We need at least one ring. */
	if (!info->nr_rings)
		info->nr_rings = 1;

	info->rinfo_size = struct_size(info->rinfo, shadow,
				       BLK_RING_SIZE(info));
	info->rinfo = kvcalloc(info->nr_rings, info->rinfo_size, GFP_KERNEL);
	if (!info->rinfo) {
		xenbus_dev_fatal(info->xbdev, -ENOMEM, "allocating ring_info structure");
		info->nr_rings = 0;
		return -ENOMEM;
	}

	for_each_rinfo(info, rinfo, i) {
		INIT_LIST_HEAD(&rinfo->indirect_pages);
		INIT_LIST_HEAD(&rinfo->grants);
		rinfo->dev_info = info;
		INIT_WORK(&rinfo->work, blkif_restart_queue);
		spin_lock_init(&rinfo->ring_lock);
	}
	return 0;
}

/* Enable the persistent grants feature. */
static bool feature_persistent = true;
module_param(feature_persistent, bool, 0644);
MODULE_PARM_DESC(feature_persistent,
		"Enables the persistent grants feature");

/*
 * Entry point to this code when a new device is created.  Allocate the basic
 * structures and the ring buffer for communication with the backend, and
 * inform the backend of the appropriate details for those.  Switch to
 * Initialised state.
 */
static int blkfront_probe(struct xenbus_device *dev,
			  const struct xenbus_device_id *id)
{
	int err, vdevice;
	struct blkfront_info *info;

	/* FIXME: Use dynamic device id if this is not set. */
	err = xenbus_scanf(XBT_NIL, dev->nodename,
			   "virtual-device", "%i", &vdevice);
	if (err != 1) {
		/* go looking in the extended area instead */
		err = xenbus_scanf(XBT_NIL, dev->nodename, "virtual-device-ext",
				   "%i", &vdevice);
		if (err != 1) {
			xenbus_dev_fatal(dev, err, "reading virtual-device");
			return err;
		}
	}

	if (xen_hvm_domain()) {
		char *type;
		int len;
		/* no unplug has been done: do not hook devices != xen vbds */
		if (xen_has_pv_and_legacy_disk_devices()) {
			int major;

			if (!VDEV_IS_EXTENDED(vdevice))
				major = BLKIF_MAJOR(vdevice);
			else
				major = XENVBD_MAJOR;

			if (major != XENVBD_MAJOR) {
				printk(KERN_INFO
						"%s: HVM does not support vbd %d as xen block device\n",
						__func__, vdevice);
				return -ENODEV;
			}
		}
		/* do not create a PV cdrom device if we are an HVM guest */
		type = xenbus_read(XBT_NIL, dev->nodename, "device-type", &len);
		if (IS_ERR(type))
			return -ENODEV;
		if (strncmp(type, "cdrom", 5) == 0) {
			kfree(type);
			return -ENODEV;
		}
		kfree(type);
	}
	info = kzalloc(sizeof(*info), GFP_KERNEL);
	if (!info) {
		xenbus_dev_fatal(dev, -ENOMEM, "allocating info structure");
		return -ENOMEM;
	}

	info->xbdev = dev;

	mutex_init(&info->mutex);
	info->vdevice = vdevice;
	info->connected = BLKIF_STATE_DISCONNECTED;

	info->feature_persistent = feature_persistent;

	/* Front end dir is a number, which is used as the id. */
	info->handle = simple_strtoul(strrchr(dev->nodename, '/')+1, NULL, 0);
	dev_set_drvdata(&dev->dev, info);

	mutex_lock(&blkfront_mutex);
	list_add(&info->info_list, &info_list);
	mutex_unlock(&blkfront_mutex);

	return 0;
}

static int blkif_recover(struct blkfront_info *info)
{
	unsigned int r_index;
	struct request *req, *n;
	int rc;
	struct bio *bio;
	unsigned int segs;
	struct blkfront_ring_info *rinfo;

	blkfront_gather_backend_features(info);
	/* Reset limits changed by blk_mq_update_nr_hw_queues(). */
	blkif_set_queue_limits(info);
	segs = info->max_indirect_segments ? : BLKIF_MAX_SEGMENTS_PER_REQUEST;
	blk_queue_max_segments(info->rq, segs / GRANTS_PER_PSEG);

	for_each_rinfo(info, rinfo, r_index) {
		rc = blkfront_setup_indirect(rinfo);
		if (rc)
			return rc;
	}
	xenbus_switch_state(info->xbdev, XenbusStateConnected);

	/* Now safe for us to use the shared ring */
	info->connected = BLKIF_STATE_CONNECTED;

	for_each_rinfo(info, rinfo, r_index) {
		/* Kick any other new requests queued since we resumed */
		kick_pending_request_queues(rinfo);
	}

	list_for_each_entry_safe(req, n, &info->requests, queuelist) {
		/* Requeue pending requests (flush or discard) */
		list_del_init(&req->queuelist);
		BUG_ON(req->nr_phys_segments > segs);
		blk_mq_requeue_request(req, false);
	}
	blk_mq_start_stopped_hw_queues(info->rq, true);
	blk_mq_kick_requeue_list(info->rq);

	while ((bio = bio_list_pop(&info->bio_list)) != NULL) {
		/* Traverse the list of pending bios and re-queue them */
		submit_bio(bio);
	}

	return 0;
}

/*
 * We are reconnecting to the backend, due to a suspend/resume, or a backend
 * driver restart.  We tear down our blkif structure and recreate it, but
 * leave the device-layer structures intact so that this is transparent to the
 * rest of the kernel.
 */
static int blkfront_resume(struct xenbus_device *dev)
{
	struct blkfront_info *info = dev_get_drvdata(&dev->dev);
	int err = 0;
	unsigned int i, j;
	struct blkfront_ring_info *rinfo;

	dev_dbg(&dev->dev, "blkfront_resume: %s\n", dev->nodename);

	bio_list_init(&info->bio_list);
	INIT_LIST_HEAD(&info->requests);
	for_each_rinfo(info, rinfo, i) {
		struct bio_list merge_bio;
		struct blk_shadow *shadow = rinfo->shadow;

		for (j = 0; j < BLK_RING_SIZE(info); j++) {
			/* Not in use? */
			if (!shadow[j].request)
				continue;

			/*
			 * Get the bios in the request so we can re-queue them.
			 */
			if (req_op(shadow[j].request) == REQ_OP_FLUSH ||
			    req_op(shadow[j].request) == REQ_OP_DISCARD ||
			    req_op(shadow[j].request) == REQ_OP_SECURE_ERASE ||
			    shadow[j].request->cmd_flags & REQ_FUA) {
				/*
				 * Flush operations don't contain bios, so
				 * we need to requeue the whole request
				 *
				 * XXX: but this doesn't make any sense for a
				 * write with the FUA flag set..
				 */
				list_add(&shadow[j].request->queuelist, &info->requests);
				continue;
			}
			merge_bio.head = shadow[j].request->bio;
			merge_bio.tail = shadow[j].request->biotail;
			bio_list_merge(&info->bio_list, &merge_bio);
			shadow[j].request->bio = NULL;
			blk_mq_end_request(shadow[j].request, BLK_STS_OK);
		}
	}

	blkif_free(info, info->connected == BLKIF_STATE_CONNECTED);

	err = talk_to_blkback(dev, info);
	if (!err)
		blk_mq_update_nr_hw_queues(&info->tag_set, info->nr_rings);

	/*
	 * We have to wait for the backend to switch to
	 * connected state, since we want to read which
	 * features it supports.
	 */

	return err;
}

static void blkfront_closing(struct blkfront_info *info)
{
	struct xenbus_device *xbdev = info->xbdev;
	struct blkfront_ring_info *rinfo;
	unsigned int i;

	if (xbdev->state == XenbusStateClosing)
		return;

	/* No more blkif_request(). */
	blk_mq_stop_hw_queues(info->rq);
	blk_set_queue_dying(info->rq);
	set_capacity(info->gd, 0);

	for_each_rinfo(info, rinfo, i) {
		/* No more gnttab callback work. */
		gnttab_cancel_free_callback(&rinfo->callback);

		/* Flush gnttab callback work. Must be done with no locks held. */
		flush_work(&rinfo->work);
	}

	xenbus_frontend_closed(xbdev);
}

static void blkfront_setup_discard(struct blkfront_info *info)
{
	info->feature_discard = 1;
	info->discard_granularity = xenbus_read_unsigned(info->xbdev->otherend,
							 "discard-granularity",
							 0);
	info->discard_alignment = xenbus_read_unsigned(info->xbdev->otherend,
						       "discard-alignment", 0);
	info->feature_secdiscard =
		!!xenbus_read_unsigned(info->xbdev->otherend, "discard-secure",
				       0);
}

static int blkfront_setup_indirect(struct blkfront_ring_info *rinfo)
{
	unsigned int psegs, grants, memflags;
	int err, i;
	struct blkfront_info *info = rinfo->dev_info;

	memflags = memalloc_noio_save();

	if (info->max_indirect_segments == 0) {
		if (!HAS_EXTRA_REQ)
			grants = BLKIF_MAX_SEGMENTS_PER_REQUEST;
		else {
			/*
			 * When an extra req is required, the maximum
			 * grants supported is related to the size of the
			 * Linux block segment.
			 */
			grants = GRANTS_PER_PSEG;
		}
	}
	else
		grants = info->max_indirect_segments;
	psegs = DIV_ROUND_UP(grants, GRANTS_PER_PSEG);

	err = fill_grant_buffer(rinfo,
				(grants + INDIRECT_GREFS(grants)) * BLK_RING_SIZE(info));
	if (err)
		goto out_of_memory;

	if (!info->feature_persistent && info->max_indirect_segments) {
		/*
		 * We are using indirect descriptors but not persistent
		 * grants, we need to allocate a set of pages that can be
		 * used for mapping indirect grefs
		 */
		int num = INDIRECT_GREFS(grants) * BLK_RING_SIZE(info);

		BUG_ON(!list_empty(&rinfo->indirect_pages));
		for (i = 0; i < num; i++) {
			struct page *indirect_page = alloc_page(GFP_KERNEL);
			if (!indirect_page)
				goto out_of_memory;
			list_add(&indirect_page->lru, &rinfo->indirect_pages);
		}
	}

	for (i = 0; i < BLK_RING_SIZE(info); i++) {
		rinfo->shadow[i].grants_used =
			kvcalloc(grants,
				 sizeof(rinfo->shadow[i].grants_used[0]),
				 GFP_KERNEL);
		rinfo->shadow[i].sg = kvcalloc(psegs,
					       sizeof(rinfo->shadow[i].sg[0]),
					       GFP_KERNEL);
		if (info->max_indirect_segments)
			rinfo->shadow[i].indirect_grants =
				kvcalloc(INDIRECT_GREFS(grants),
					 sizeof(rinfo->shadow[i].indirect_grants[0]),
					 GFP_KERNEL);
		if ((rinfo->shadow[i].grants_used == NULL) ||
			(rinfo->shadow[i].sg == NULL) ||
		     (info->max_indirect_segments &&
		     (rinfo->shadow[i].indirect_grants == NULL)))
			goto out_of_memory;
		sg_init_table(rinfo->shadow[i].sg, psegs);
	}

	memalloc_noio_restore(memflags);

	return 0;

out_of_memory:
	for (i = 0; i < BLK_RING_SIZE(info); i++) {
		kvfree(rinfo->shadow[i].grants_used);
		rinfo->shadow[i].grants_used = NULL;
		kvfree(rinfo->shadow[i].sg);
		rinfo->shadow[i].sg = NULL;
		kvfree(rinfo->shadow[i].indirect_grants);
		rinfo->shadow[i].indirect_grants = NULL;
	}
	if (!list_empty(&rinfo->indirect_pages)) {
		struct page *indirect_page, *n;
		list_for_each_entry_safe(indirect_page, n, &rinfo->indirect_pages, lru) {
			list_del(&indirect_page->lru);
			__free_page(indirect_page);
		}
	}

	memalloc_noio_restore(memflags);

	return -ENOMEM;
}

/*
 * Gather all backend feature-*
 */
static void blkfront_gather_backend_features(struct blkfront_info *info)
{
	unsigned int indirect_segments;

	info->feature_flush = 0;
	info->feature_fua = 0;

	/*
	 * If there's no "feature-barrier" defined, then it means
	 * we're dealing with a very old backend which writes
	 * synchronously; nothing to do.
	 *
	 * If there are barriers, then we use flush.
	 */
	if (xenbus_read_unsigned(info->xbdev->otherend, "feature-barrier", 0)) {
		info->feature_flush = 1;
		info->feature_fua = 1;
	}

	/*
	 * And if there is "feature-flush-cache" use that above
	 * barriers.
	 */
	if (xenbus_read_unsigned(info->xbdev->otherend, "feature-flush-cache",
				 0)) {
		info->feature_flush = 1;
		info->feature_fua = 0;
	}

	if (xenbus_read_unsigned(info->xbdev->otherend, "feature-discard", 0))
		blkfront_setup_discard(info);

	if (info->feature_persistent)
		info->feature_persistent =
			!!xenbus_read_unsigned(info->xbdev->otherend,
					       "feature-persistent", 0);

	indirect_segments = xenbus_read_unsigned(info->xbdev->otherend,
					"feature-max-indirect-segments", 0);
	if (indirect_segments > xen_blkif_max_segments)
		indirect_segments = xen_blkif_max_segments;
	if (indirect_segments <= BLKIF_MAX_SEGMENTS_PER_REQUEST)
		indirect_segments = 0;
	info->max_indirect_segments = indirect_segments;

	if (info->feature_persistent) {
		mutex_lock(&blkfront_mutex);
		schedule_delayed_work(&blkfront_work, HZ * 10);
		mutex_unlock(&blkfront_mutex);
	}
}

/*
 * Invoked when the backend is finally 'ready' (and has told produced
 * the details about the physical device - #sectors, size, etc).
 */
static void blkfront_connect(struct blkfront_info *info)
{
	unsigned long long sectors;
	unsigned long sector_size;
	unsigned int physical_sector_size;
	unsigned int binfo;
	int err, i;
	struct blkfront_ring_info *rinfo;

	switch (info->connected) {
	case BLKIF_STATE_CONNECTED:
		/*
		 * Potentially, the back-end may be signalling
		 * a capacity change; update the capacity.
		 */
		err = xenbus_scanf(XBT_NIL, info->xbdev->otherend,
				   "sectors", "%Lu", &sectors);
		if (XENBUS_EXIST_ERR(err))
			return;
		printk(KERN_INFO "Setting capacity to %Lu\n",
		       sectors);
<<<<<<< HEAD
		set_capacity_revalidate_and_notify(info->gd, sectors, true);
=======
		set_capacity_and_notify(info->gd, sectors);
>>>>>>> 7d2a07b7

		return;
	case BLKIF_STATE_SUSPENDED:
		/*
		 * If we are recovering from suspension, we need to wait
		 * for the backend to announce it's features before
		 * reconnecting, at least we need to know if the backend
		 * supports indirect descriptors, and how many.
		 */
		blkif_recover(info);
		return;

	default:
		break;
	}

	dev_dbg(&info->xbdev->dev, "%s:%s.\n",
		__func__, info->xbdev->otherend);

	err = xenbus_gather(XBT_NIL, info->xbdev->otherend,
			    "sectors", "%llu", &sectors,
			    "info", "%u", &binfo,
			    "sector-size", "%lu", &sector_size,
			    NULL);
	if (err) {
		xenbus_dev_fatal(info->xbdev, err,
				 "reading backend fields at %s",
				 info->xbdev->otherend);
		return;
	}

	/*
	 * physical-sector-size is a newer field, so old backends may not
	 * provide this. Assume physical sector size to be the same as
	 * sector_size in that case.
	 */
	physical_sector_size = xenbus_read_unsigned(info->xbdev->otherend,
						    "physical-sector-size",
						    sector_size);
	blkfront_gather_backend_features(info);
	for_each_rinfo(info, rinfo, i) {
		err = blkfront_setup_indirect(rinfo);
		if (err) {
			xenbus_dev_fatal(info->xbdev, err, "setup_indirect at %s",
					 info->xbdev->otherend);
			blkif_free(info, 0);
			break;
		}
	}

	err = xlvbd_alloc_gendisk(sectors, info, binfo, sector_size,
				  physical_sector_size);
	if (err) {
		xenbus_dev_fatal(info->xbdev, err, "xlvbd_add at %s",
				 info->xbdev->otherend);
		goto fail;
	}

	xenbus_switch_state(info->xbdev, XenbusStateConnected);

	/* Kick pending requests. */
	info->connected = BLKIF_STATE_CONNECTED;
	for_each_rinfo(info, rinfo, i)
		kick_pending_request_queues(rinfo);

	device_add_disk(&info->xbdev->dev, info->gd, NULL);

	info->is_ready = 1;
	return;

fail:
	blkif_free(info, 0);
	return;
}

/*
 * Callback received when the backend's state changes.
 */
static void blkback_changed(struct xenbus_device *dev,
			    enum xenbus_state backend_state)
{
	struct blkfront_info *info = dev_get_drvdata(&dev->dev);

	dev_dbg(&dev->dev, "blkfront:blkback_changed to state %d.\n", backend_state);

	switch (backend_state) {
	case XenbusStateInitWait:
		if (dev->state != XenbusStateInitialising)
			break;
		if (talk_to_blkback(dev, info))
			break;
		break;
	case XenbusStateInitialising:
	case XenbusStateInitialised:
	case XenbusStateReconfiguring:
	case XenbusStateReconfigured:
	case XenbusStateUnknown:
		break;

	case XenbusStateConnected:
		/*
		 * talk_to_blkback sets state to XenbusStateInitialised
		 * and blkfront_connect sets it to XenbusStateConnected
		 * (if connection went OK).
		 *
		 * If the backend (or toolstack) decides to poke at backend
		 * state (and re-trigger the watch by setting the state repeatedly
		 * to XenbusStateConnected (4)) we need to deal with this.
		 * This is allowed as this is used to communicate to the guest
		 * that the size of disk has changed!
		 */
		if ((dev->state != XenbusStateInitialised) &&
		    (dev->state != XenbusStateConnected)) {
			if (talk_to_blkback(dev, info))
				break;
		}

		blkfront_connect(info);
		break;

	case XenbusStateClosed:
		if (dev->state == XenbusStateClosed)
			break;
		fallthrough;
	case XenbusStateClosing:
		blkfront_closing(info);
		break;
	}
}

static int blkfront_remove(struct xenbus_device *xbdev)
{
	struct blkfront_info *info = dev_get_drvdata(&xbdev->dev);

	dev_dbg(&xbdev->dev, "%s removed", xbdev->nodename);

	del_gendisk(info->gd);

	mutex_lock(&blkfront_mutex);
	list_del(&info->info_list);
	mutex_unlock(&blkfront_mutex);

	blkif_free(info, 0);
	xlbd_release_minors(info->gd->first_minor, info->gd->minors);
	blk_cleanup_disk(info->gd);
	blk_mq_free_tag_set(&info->tag_set);

	kfree(info);
	return 0;
}

static int blkfront_is_ready(struct xenbus_device *dev)
{
	struct blkfront_info *info = dev_get_drvdata(&dev->dev);

	return info->is_ready && info->xbdev;
}

static const struct block_device_operations xlvbd_block_fops =
{
	.owner = THIS_MODULE,
	.getgeo = blkif_getgeo,
	.ioctl = blkif_ioctl,
	.compat_ioctl = blkdev_compat_ptr_ioctl,
};


static const struct xenbus_device_id blkfront_ids[] = {
	{ "vbd" },
	{ "" }
};

static struct xenbus_driver blkfront_driver = {
	.ids  = blkfront_ids,
	.probe = blkfront_probe,
	.remove = blkfront_remove,
	.resume = blkfront_resume,
	.otherend_changed = blkback_changed,
	.is_ready = blkfront_is_ready,
};

static void purge_persistent_grants(struct blkfront_info *info)
{
	unsigned int i;
	unsigned long flags;
	struct blkfront_ring_info *rinfo;

	for_each_rinfo(info, rinfo, i) {
		struct grant *gnt_list_entry, *tmp;

		spin_lock_irqsave(&rinfo->ring_lock, flags);

		if (rinfo->persistent_gnts_c == 0) {
			spin_unlock_irqrestore(&rinfo->ring_lock, flags);
			continue;
		}

		list_for_each_entry_safe(gnt_list_entry, tmp, &rinfo->grants,
					 node) {
			if (gnt_list_entry->gref == GRANT_INVALID_REF ||
			    gnttab_query_foreign_access(gnt_list_entry->gref))
				continue;

			list_del(&gnt_list_entry->node);
			gnttab_end_foreign_access(gnt_list_entry->gref, 0, 0UL);
			rinfo->persistent_gnts_c--;
			gnt_list_entry->gref = GRANT_INVALID_REF;
			list_add_tail(&gnt_list_entry->node, &rinfo->grants);
		}

		spin_unlock_irqrestore(&rinfo->ring_lock, flags);
	}
}

static void blkfront_delay_work(struct work_struct *work)
{
	struct blkfront_info *info;
	bool need_schedule_work = false;

	mutex_lock(&blkfront_mutex);

	list_for_each_entry(info, &info_list, info_list) {
		if (info->feature_persistent) {
			need_schedule_work = true;
			mutex_lock(&info->mutex);
			purge_persistent_grants(info);
			mutex_unlock(&info->mutex);
		}
	}

	if (need_schedule_work)
		schedule_delayed_work(&blkfront_work, HZ * 10);

	mutex_unlock(&blkfront_mutex);
}

static int __init xlblk_init(void)
{
	int ret;
	int nr_cpus = num_online_cpus();

	if (!xen_domain())
		return -ENODEV;

	if (!xen_has_pv_disk_devices())
		return -ENODEV;

	if (register_blkdev(XENVBD_MAJOR, DEV_NAME)) {
		pr_warn("xen_blk: can't get major %d with name %s\n",
			XENVBD_MAJOR, DEV_NAME);
		return -ENODEV;
	}

	if (xen_blkif_max_segments < BLKIF_MAX_SEGMENTS_PER_REQUEST)
		xen_blkif_max_segments = BLKIF_MAX_SEGMENTS_PER_REQUEST;

	if (xen_blkif_max_ring_order > XENBUS_MAX_RING_GRANT_ORDER) {
		pr_info("Invalid max_ring_order (%d), will use default max: %d.\n",
			xen_blkif_max_ring_order, XENBUS_MAX_RING_GRANT_ORDER);
		xen_blkif_max_ring_order = XENBUS_MAX_RING_GRANT_ORDER;
	}

	if (xen_blkif_max_queues > nr_cpus) {
		pr_info("Invalid max_queues (%d), will use default max: %d.\n",
			xen_blkif_max_queues, nr_cpus);
		xen_blkif_max_queues = nr_cpus;
	}

	INIT_DELAYED_WORK(&blkfront_work, blkfront_delay_work);

	ret = xenbus_register_frontend(&blkfront_driver);
	if (ret) {
		unregister_blkdev(XENVBD_MAJOR, DEV_NAME);
		return ret;
	}

	return 0;
}
module_init(xlblk_init);


static void __exit xlblk_exit(void)
{
	cancel_delayed_work_sync(&blkfront_work);

	xenbus_unregister_driver(&blkfront_driver);
	unregister_blkdev(XENVBD_MAJOR, DEV_NAME);
	kfree(minors);
}
module_exit(xlblk_exit);

MODULE_DESCRIPTION("Xen virtual block device frontend");
MODULE_LICENSE("GPL");
MODULE_ALIAS_BLOCKDEV_MAJOR(XENVBD_MAJOR);
MODULE_ALIAS("xen:vbd");
MODULE_ALIAS("xenblk");<|MERGE_RESOLUTION|>--- conflicted
+++ resolved
@@ -1164,42 +1164,6 @@
 	return err;
 }
 
-<<<<<<< HEAD
-static void xlvbd_release_gendisk(struct blkfront_info *info)
-{
-	unsigned int minor, nr_minors, i;
-	struct blkfront_ring_info *rinfo;
-
-	if (info->rq == NULL)
-		return;
-
-	/* No more blkif_request(). */
-	blk_mq_stop_hw_queues(info->rq);
-
-	for_each_rinfo(info, rinfo, i) {
-		/* No more gnttab callback work. */
-		gnttab_cancel_free_callback(&rinfo->callback);
-
-		/* Flush gnttab callback work. Must be done with no locks held. */
-		flush_work(&rinfo->work);
-	}
-
-	del_gendisk(info->gd);
-
-	minor = info->gd->first_minor;
-	nr_minors = info->gd->minors;
-	xlbd_release_minors(minor, nr_minors);
-
-	blk_cleanup_queue(info->rq);
-	blk_mq_free_tag_set(&info->tag_set);
-	info->rq = NULL;
-
-	put_disk(info->gd);
-	info->gd = NULL;
-}
-
-=======
->>>>>>> 7d2a07b7
 /* Already hold rinfo->ring_lock. */
 static inline void kick_pending_request_queues_locked(struct blkfront_ring_info *rinfo)
 {
@@ -2314,11 +2278,7 @@
 			return;
 		printk(KERN_INFO "Setting capacity to %Lu\n",
 		       sectors);
-<<<<<<< HEAD
-		set_capacity_revalidate_and_notify(info->gd, sectors, true);
-=======
 		set_capacity_and_notify(info->gd, sectors);
->>>>>>> 7d2a07b7
 
 		return;
 	case BLKIF_STATE_SUSPENDED:
