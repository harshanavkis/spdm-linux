// SPDX-License-Identifier: GPL-2.0-or-later
/*
   drbd_req.c

   This file is part of DRBD by Philipp Reisner and Lars Ellenberg.

   Copyright (C) 2001-2008, LINBIT Information Technologies GmbH.
   Copyright (C) 1999-2008, Philipp Reisner <philipp.reisner@linbit.com>.
   Copyright (C) 2002-2008, Lars Ellenberg <lars.ellenberg@linbit.com>.


 */

#include <linux/module.h>

#include <linux/slab.h>
#include <linux/drbd.h>
#include "drbd_int.h"
#include "drbd_req.h"


static bool drbd_may_do_local_read(struct drbd_device *device, sector_t sector, int size);

static struct drbd_request *drbd_req_new(struct drbd_device *device, struct bio *bio_src)
{
	struct drbd_request *req;

	req = mempool_alloc(&drbd_request_mempool, GFP_NOIO);
	if (!req)
		return NULL;
	memset(req, 0, sizeof(*req));

	req->private_bio = bio_clone_fast(bio_src, GFP_NOIO, &drbd_io_bio_set);
	req->private_bio->bi_private = req;
	req->private_bio->bi_end_io = drbd_request_endio;

	req->rq_state = (bio_data_dir(bio_src) == WRITE ? RQ_WRITE : 0)
		      | (bio_op(bio_src) == REQ_OP_WRITE_SAME ? RQ_WSAME : 0)
		      | (bio_op(bio_src) == REQ_OP_WRITE_ZEROES ? RQ_ZEROES : 0)
		      | (bio_op(bio_src) == REQ_OP_DISCARD ? RQ_UNMAP : 0);
	req->device = device;
	req->master_bio = bio_src;
	req->epoch = 0;

	drbd_clear_interval(&req->i);
	req->i.sector     = bio_src->bi_iter.bi_sector;
	req->i.size      = bio_src->bi_iter.bi_size;
	req->i.local = true;
	req->i.waiting = false;

	INIT_LIST_HEAD(&req->tl_requests);
	INIT_LIST_HEAD(&req->w.list);
	INIT_LIST_HEAD(&req->req_pending_master_completion);
	INIT_LIST_HEAD(&req->req_pending_local);

	/* one reference to be put by __drbd_make_request */
	atomic_set(&req->completion_ref, 1);
	/* one kref as long as completion_ref > 0 */
	kref_init(&req->kref);
	return req;
}

static void drbd_remove_request_interval(struct rb_root *root,
					 struct drbd_request *req)
{
	struct drbd_device *device = req->device;
	struct drbd_interval *i = &req->i;

	drbd_remove_interval(root, i);

	/* Wake up any processes waiting for this request to complete.  */
	if (i->waiting)
		wake_up(&device->misc_wait);
}

void drbd_req_destroy(struct kref *kref)
{
	struct drbd_request *req = container_of(kref, struct drbd_request, kref);
	struct drbd_device *device = req->device;
	const unsigned s = req->rq_state;

	if ((req->master_bio && !(s & RQ_POSTPONED)) ||
		atomic_read(&req->completion_ref) ||
		(s & RQ_LOCAL_PENDING) ||
		((s & RQ_NET_MASK) && !(s & RQ_NET_DONE))) {
		drbd_err(device, "drbd_req_destroy: Logic BUG rq_state = 0x%x, completion_ref = %d\n",
				s, atomic_read(&req->completion_ref));
		return;
	}

	/* If called from mod_rq_state (expected normal case) or
	 * drbd_send_and_submit (the less likely normal path), this holds the
	 * req_lock, and req->tl_requests will typicaly be on ->transfer_log,
	 * though it may be still empty (never added to the transfer log).
	 *
	 * If called from do_retry(), we do NOT hold the req_lock, but we are
	 * still allowed to unconditionally list_del(&req->tl_requests),
	 * because it will be on a local on-stack list only. */
	list_del_init(&req->tl_requests);

	/* finally remove the request from the conflict detection
	 * respective block_id verification interval tree. */
	if (!drbd_interval_empty(&req->i)) {
		struct rb_root *root;

		if (s & RQ_WRITE)
			root = &device->write_requests;
		else
			root = &device->read_requests;
		drbd_remove_request_interval(root, req);
	} else if (s & (RQ_NET_MASK & ~RQ_NET_DONE) && req->i.size != 0)
		drbd_err(device, "drbd_req_destroy: Logic BUG: interval empty, but: rq_state=0x%x, sect=%llu, size=%u\n",
			s, (unsigned long long)req->i.sector, req->i.size);

	/* if it was a write, we may have to set the corresponding
	 * bit(s) out-of-sync first. If it had a local part, we need to
	 * release the reference to the activity log. */
	if (s & RQ_WRITE) {
		/* Set out-of-sync unless both OK flags are set
		 * (local only or remote failed).
		 * Other places where we set out-of-sync:
		 * READ with local io-error */

		/* There is a special case:
		 * we may notice late that IO was suspended,
		 * and postpone, or schedule for retry, a write,
		 * before it even was submitted or sent.
		 * In that case we do not want to touch the bitmap at all.
		 */
		if ((s & (RQ_POSTPONED|RQ_LOCAL_MASK|RQ_NET_MASK)) != RQ_POSTPONED) {
			if (!(s & RQ_NET_OK) || !(s & RQ_LOCAL_OK))
				drbd_set_out_of_sync(device, req->i.sector, req->i.size);

			if ((s & RQ_NET_OK) && (s & RQ_LOCAL_OK) && (s & RQ_NET_SIS))
				drbd_set_in_sync(device, req->i.sector, req->i.size);
		}

		/* one might be tempted to move the drbd_al_complete_io
		 * to the local io completion callback drbd_request_endio.
		 * but, if this was a mirror write, we may only
		 * drbd_al_complete_io after this is RQ_NET_DONE,
		 * otherwise the extent could be dropped from the al
		 * before it has actually been written on the peer.
		 * if we crash before our peer knows about the request,
		 * but after the extent has been dropped from the al,
		 * we would forget to resync the corresponding extent.
		 */
		if (s & RQ_IN_ACT_LOG) {
			if (get_ldev_if_state(device, D_FAILED)) {
				drbd_al_complete_io(device, &req->i);
				put_ldev(device);
			} else if (__ratelimit(&drbd_ratelimit_state)) {
				drbd_warn(device, "Should have called drbd_al_complete_io(, %llu, %u), "
					 "but my Disk seems to have failed :(\n",
					 (unsigned long long) req->i.sector, req->i.size);
			}
		}
	}

	mempool_free(req, &drbd_request_mempool);
}

static void wake_all_senders(struct drbd_connection *connection)
{
	wake_up(&connection->sender_work.q_wait);
}

/* must hold resource->req_lock */
void start_new_tl_epoch(struct drbd_connection *connection)
{
	/* no point closing an epoch, if it is empty, anyways. */
	if (connection->current_tle_writes == 0)
		return;

	connection->current_tle_writes = 0;
	atomic_inc(&connection->current_tle_nr);
	wake_all_senders(connection);
}

void complete_master_bio(struct drbd_device *device,
		struct bio_and_error *m)
{
	m->bio->bi_status = errno_to_blk_status(m->error);
	bio_endio(m->bio);
	dec_ap_bio(device);
}


/* Helper for __req_mod().
 * Set m->bio to the master bio, if it is fit to be completed,
 * or leave it alone (it is initialized to NULL in __req_mod),
 * if it has already been completed, or cannot be completed yet.
 * If m->bio is set, the error status to be returned is placed in m->error.
 */
static
void drbd_req_complete(struct drbd_request *req, struct bio_and_error *m)
{
	const unsigned s = req->rq_state;
	struct drbd_device *device = req->device;
	int error, ok;

	/* we must not complete the master bio, while it is
	 *	still being processed by _drbd_send_zc_bio (drbd_send_dblock)
	 *	not yet acknowledged by the peer
	 *	not yet completed by the local io subsystem
	 * these flags may get cleared in any order by
	 *	the worker,
	 *	the receiver,
	 *	the bio_endio completion callbacks.
	 */
	if ((s & RQ_LOCAL_PENDING && !(s & RQ_LOCAL_ABORTED)) ||
	    (s & RQ_NET_QUEUED) || (s & RQ_NET_PENDING) ||
	    (s & RQ_COMPLETION_SUSP)) {
		drbd_err(device, "drbd_req_complete: Logic BUG rq_state = 0x%x\n", s);
		return;
	}

	if (!req->master_bio) {
		drbd_err(device, "drbd_req_complete: Logic BUG, master_bio == NULL!\n");
		return;
	}

	/*
	 * figure out whether to report success or failure.
	 *
	 * report success when at least one of the operations succeeded.
	 * or, to put the other way,
	 * only report failure, when both operations failed.
	 *
	 * what to do about the failures is handled elsewhere.
	 * what we need to do here is just: complete the master_bio.
	 *
	 * local completion error, if any, has been stored as ERR_PTR
	 * in private_bio within drbd_request_endio.
	 */
	ok = (s & RQ_LOCAL_OK) || (s & RQ_NET_OK);
	error = PTR_ERR(req->private_bio);

	/* Before we can signal completion to the upper layers,
	 * we may need to close the current transfer log epoch.
	 * We are within the request lock, so we can simply compare
	 * the request epoch number with the current transfer log
	 * epoch number.  If they match, increase the current_tle_nr,
	 * and reset the transfer log epoch write_cnt.
	 */
	if (op_is_write(bio_op(req->master_bio)) &&
	    req->epoch == atomic_read(&first_peer_device(device)->connection->current_tle_nr))
		start_new_tl_epoch(first_peer_device(device)->connection);

	/* Update disk stats */
	bio_end_io_acct(req->master_bio, req->start_jif);

	/* If READ failed,
	 * have it be pushed back to the retry work queue,
	 * so it will re-enter __drbd_make_request(),
	 * and be re-assigned to a suitable local or remote path,
	 * or failed if we do not have access to good data anymore.
	 *
	 * Unless it was failed early by __drbd_make_request(),
	 * because no path was available, in which case
	 * it was not even added to the transfer_log.
	 *
	 * read-ahead may fail, and will not be retried.
	 *
	 * WRITE should have used all available paths already.
	 */
	if (!ok &&
	    bio_op(req->master_bio) == REQ_OP_READ &&
	    !(req->master_bio->bi_opf & REQ_RAHEAD) &&
	    !list_empty(&req->tl_requests))
		req->rq_state |= RQ_POSTPONED;

	if (!(req->rq_state & RQ_POSTPONED)) {
		m->error = ok ? 0 : (error ?: -EIO);
		m->bio = req->master_bio;
		req->master_bio = NULL;
		/* We leave it in the tree, to be able to verify later
		 * write-acks in protocol != C during resync.
		 * But we mark it as "complete", so it won't be counted as
		 * conflict in a multi-primary setup. */
		req->i.completed = true;
	}

	if (req->i.waiting)
		wake_up(&device->misc_wait);

	/* Either we are about to complete to upper layers,
	 * or we will restart this request.
	 * In either case, the request object will be destroyed soon,
	 * so better remove it from all lists. */
	list_del_init(&req->req_pending_master_completion);
}

/* still holds resource->req_lock */
static void drbd_req_put_completion_ref(struct drbd_request *req, struct bio_and_error *m, int put)
{
	struct drbd_device *device = req->device;
	D_ASSERT(device, m || (req->rq_state & RQ_POSTPONED));

	if (!put)
		return;

	if (!atomic_sub_and_test(put, &req->completion_ref))
		return;

	drbd_req_complete(req, m);

	/* local completion may still come in later,
	 * we need to keep the req object around. */
	if (req->rq_state & RQ_LOCAL_ABORTED)
		return;

	if (req->rq_state & RQ_POSTPONED) {
		/* don't destroy the req object just yet,
		 * but queue it for retry */
		drbd_restart_request(req);
		return;
	}

	kref_put(&req->kref, drbd_req_destroy);
}

static void set_if_null_req_next(struct drbd_peer_device *peer_device, struct drbd_request *req)
{
	struct drbd_connection *connection = peer_device ? peer_device->connection : NULL;
	if (!connection)
		return;
	if (connection->req_next == NULL)
		connection->req_next = req;
}

static void advance_conn_req_next(struct drbd_peer_device *peer_device, struct drbd_request *req)
{
	struct drbd_connection *connection = peer_device ? peer_device->connection : NULL;
	if (!connection)
		return;
	if (connection->req_next != req)
		return;
	list_for_each_entry_continue(req, &connection->transfer_log, tl_requests) {
		const unsigned s = req->rq_state;
		if (s & RQ_NET_QUEUED)
			break;
	}
	if (&req->tl_requests == &connection->transfer_log)
		req = NULL;
	connection->req_next = req;
}

static void set_if_null_req_ack_pending(struct drbd_peer_device *peer_device, struct drbd_request *req)
{
	struct drbd_connection *connection = peer_device ? peer_device->connection : NULL;
	if (!connection)
		return;
	if (connection->req_ack_pending == NULL)
		connection->req_ack_pending = req;
}

static void advance_conn_req_ack_pending(struct drbd_peer_device *peer_device, struct drbd_request *req)
{
	struct drbd_connection *connection = peer_device ? peer_device->connection : NULL;
	if (!connection)
		return;
	if (connection->req_ack_pending != req)
		return;
	list_for_each_entry_continue(req, &connection->transfer_log, tl_requests) {
		const unsigned s = req->rq_state;
		if ((s & RQ_NET_SENT) && (s & RQ_NET_PENDING))
			break;
	}
	if (&req->tl_requests == &connection->transfer_log)
		req = NULL;
	connection->req_ack_pending = req;
}

static void set_if_null_req_not_net_done(struct drbd_peer_device *peer_device, struct drbd_request *req)
{
	struct drbd_connection *connection = peer_device ? peer_device->connection : NULL;
	if (!connection)
		return;
	if (connection->req_not_net_done == NULL)
		connection->req_not_net_done = req;
}

static void advance_conn_req_not_net_done(struct drbd_peer_device *peer_device, struct drbd_request *req)
{
	struct drbd_connection *connection = peer_device ? peer_device->connection : NULL;
	if (!connection)
		return;
	if (connection->req_not_net_done != req)
		return;
	list_for_each_entry_continue(req, &connection->transfer_log, tl_requests) {
		const unsigned s = req->rq_state;
		if ((s & RQ_NET_SENT) && !(s & RQ_NET_DONE))
			break;
	}
	if (&req->tl_requests == &connection->transfer_log)
		req = NULL;
	connection->req_not_net_done = req;
}

/* I'd like this to be the only place that manipulates
 * req->completion_ref and req->kref. */
static void mod_rq_state(struct drbd_request *req, struct bio_and_error *m,
		int clear, int set)
{
	struct drbd_device *device = req->device;
	struct drbd_peer_device *peer_device = first_peer_device(device);
	unsigned s = req->rq_state;
	int c_put = 0;

	if (drbd_suspended(device) && !((s | clear) & RQ_COMPLETION_SUSP))
		set |= RQ_COMPLETION_SUSP;

	/* apply */

	req->rq_state &= ~clear;
	req->rq_state |= set;

	/* no change? */
	if (req->rq_state == s)
		return;

	/* intent: get references */

	kref_get(&req->kref);

	if (!(s & RQ_LOCAL_PENDING) && (set & RQ_LOCAL_PENDING))
		atomic_inc(&req->completion_ref);

	if (!(s & RQ_NET_PENDING) && (set & RQ_NET_PENDING)) {
		inc_ap_pending(device);
		atomic_inc(&req->completion_ref);
	}

	if (!(s & RQ_NET_QUEUED) && (set & RQ_NET_QUEUED)) {
		atomic_inc(&req->completion_ref);
		set_if_null_req_next(peer_device, req);
	}

	if (!(s & RQ_EXP_BARR_ACK) && (set & RQ_EXP_BARR_ACK))
		kref_get(&req->kref); /* wait for the DONE */

	if (!(s & RQ_NET_SENT) && (set & RQ_NET_SENT)) {
		/* potentially already completed in the ack_receiver thread */
		if (!(s & RQ_NET_DONE)) {
			atomic_add(req->i.size >> 9, &device->ap_in_flight);
			set_if_null_req_not_net_done(peer_device, req);
		}
		if (req->rq_state & RQ_NET_PENDING)
			set_if_null_req_ack_pending(peer_device, req);
	}

	if (!(s & RQ_COMPLETION_SUSP) && (set & RQ_COMPLETION_SUSP))
		atomic_inc(&req->completion_ref);

	/* progress: put references */

	if ((s & RQ_COMPLETION_SUSP) && (clear & RQ_COMPLETION_SUSP))
		++c_put;

	if (!(s & RQ_LOCAL_ABORTED) && (set & RQ_LOCAL_ABORTED)) {
		D_ASSERT(device, req->rq_state & RQ_LOCAL_PENDING);
		++c_put;
	}

	if ((s & RQ_LOCAL_PENDING) && (clear & RQ_LOCAL_PENDING)) {
		if (req->rq_state & RQ_LOCAL_ABORTED)
			kref_put(&req->kref, drbd_req_destroy);
		else
			++c_put;
		list_del_init(&req->req_pending_local);
	}

	if ((s & RQ_NET_PENDING) && (clear & RQ_NET_PENDING)) {
		dec_ap_pending(device);
		++c_put;
		req->acked_jif = jiffies;
		advance_conn_req_ack_pending(peer_device, req);
	}

	if ((s & RQ_NET_QUEUED) && (clear & RQ_NET_QUEUED)) {
		++c_put;
		advance_conn_req_next(peer_device, req);
	}

	if (!(s & RQ_NET_DONE) && (set & RQ_NET_DONE)) {
		if (s & RQ_NET_SENT)
			atomic_sub(req->i.size >> 9, &device->ap_in_flight);
		if (s & RQ_EXP_BARR_ACK)
			kref_put(&req->kref, drbd_req_destroy);
		req->net_done_jif = jiffies;

		/* in ahead/behind mode, or just in case,
		 * before we finally destroy this request,
		 * the caching pointers must not reference it anymore */
		advance_conn_req_next(peer_device, req);
		advance_conn_req_ack_pending(peer_device, req);
		advance_conn_req_not_net_done(peer_device, req);
	}

	/* potentially complete and destroy */

	/* If we made progress, retry conflicting peer requests, if any. */
	if (req->i.waiting)
		wake_up(&device->misc_wait);

	drbd_req_put_completion_ref(req, m, c_put);
	kref_put(&req->kref, drbd_req_destroy);
}

static void drbd_report_io_error(struct drbd_device *device, struct drbd_request *req)
{
        char b[BDEVNAME_SIZE];

	if (!__ratelimit(&drbd_ratelimit_state))
		return;

	drbd_warn(device, "local %s IO error sector %llu+%u on %s\n",
			(req->rq_state & RQ_WRITE) ? "WRITE" : "READ",
			(unsigned long long)req->i.sector,
			req->i.size >> 9,
			bdevname(device->ldev->backing_bdev, b));
}

/* Helper for HANDED_OVER_TO_NETWORK.
 * Is this a protocol A write (neither WRITE_ACK nor RECEIVE_ACK expected)?
 * Is it also still "PENDING"?
 * --> If so, clear PENDING and set NET_OK below.
 * If it is a protocol A write, but not RQ_PENDING anymore, neg-ack was faster
 * (and we must not set RQ_NET_OK) */
static inline bool is_pending_write_protocol_A(struct drbd_request *req)
{
	return (req->rq_state &
		   (RQ_WRITE|RQ_NET_PENDING|RQ_EXP_WRITE_ACK|RQ_EXP_RECEIVE_ACK))
		== (RQ_WRITE|RQ_NET_PENDING);
}

/* obviously this could be coded as many single functions
 * instead of one huge switch,
 * or by putting the code directly in the respective locations
 * (as it has been before).
 *
 * but having it this way
 *  enforces that it is all in this one place, where it is easier to audit,
 *  it makes it obvious that whatever "event" "happens" to a request should
 *  happen "atomically" within the req_lock,
 *  and it enforces that we have to think in a very structured manner
 *  about the "events" that may happen to a request during its life time ...
 */
int __req_mod(struct drbd_request *req, enum drbd_req_event what,
		struct bio_and_error *m)
{
	struct drbd_device *const device = req->device;
	struct drbd_peer_device *const peer_device = first_peer_device(device);
	struct drbd_connection *const connection = peer_device ? peer_device->connection : NULL;
	struct net_conf *nc;
	int p, rv = 0;

	if (m)
		m->bio = NULL;

	switch (what) {
	default:
		drbd_err(device, "LOGIC BUG in %s:%u\n", __FILE__ , __LINE__);
		break;

	/* does not happen...
	 * initialization done in drbd_req_new
	case CREATED:
		break;
		*/

	case TO_BE_SENT: /* via network */
		/* reached via __drbd_make_request
		 * and from w_read_retry_remote */
		D_ASSERT(device, !(req->rq_state & RQ_NET_MASK));
		rcu_read_lock();
		nc = rcu_dereference(connection->net_conf);
		p = nc->wire_protocol;
		rcu_read_unlock();
		req->rq_state |=
			p == DRBD_PROT_C ? RQ_EXP_WRITE_ACK :
			p == DRBD_PROT_B ? RQ_EXP_RECEIVE_ACK : 0;
		mod_rq_state(req, m, 0, RQ_NET_PENDING);
		break;

	case TO_BE_SUBMITTED: /* locally */
		/* reached via __drbd_make_request */
		D_ASSERT(device, !(req->rq_state & RQ_LOCAL_MASK));
		mod_rq_state(req, m, 0, RQ_LOCAL_PENDING);
		break;

	case COMPLETED_OK:
		if (req->rq_state & RQ_WRITE)
			device->writ_cnt += req->i.size >> 9;
		else
			device->read_cnt += req->i.size >> 9;

		mod_rq_state(req, m, RQ_LOCAL_PENDING,
				RQ_LOCAL_COMPLETED|RQ_LOCAL_OK);
		break;

	case ABORT_DISK_IO:
		mod_rq_state(req, m, 0, RQ_LOCAL_ABORTED);
		break;

	case WRITE_COMPLETED_WITH_ERROR:
		drbd_report_io_error(device, req);
		__drbd_chk_io_error(device, DRBD_WRITE_ERROR);
		mod_rq_state(req, m, RQ_LOCAL_PENDING, RQ_LOCAL_COMPLETED);
		break;

	case READ_COMPLETED_WITH_ERROR:
		drbd_set_out_of_sync(device, req->i.sector, req->i.size);
		drbd_report_io_error(device, req);
		__drbd_chk_io_error(device, DRBD_READ_ERROR);
		fallthrough;
	case READ_AHEAD_COMPLETED_WITH_ERROR:
		/* it is legal to fail read-ahead, no __drbd_chk_io_error in that case. */
		mod_rq_state(req, m, RQ_LOCAL_PENDING, RQ_LOCAL_COMPLETED);
		break;

	case DISCARD_COMPLETED_NOTSUPP:
	case DISCARD_COMPLETED_WITH_ERROR:
		/* I'd rather not detach from local disk just because it
		 * failed a REQ_OP_DISCARD. */
		mod_rq_state(req, m, RQ_LOCAL_PENDING, RQ_LOCAL_COMPLETED);
		break;

	case QUEUE_FOR_NET_READ:
		/* READ, and
		 * no local disk,
		 * or target area marked as invalid,
		 * or just got an io-error. */
		/* from __drbd_make_request
		 * or from bio_endio during read io-error recovery */

		/* So we can verify the handle in the answer packet.
		 * Corresponding drbd_remove_request_interval is in
		 * drbd_req_complete() */
		D_ASSERT(device, drbd_interval_empty(&req->i));
		drbd_insert_interval(&device->read_requests, &req->i);

		set_bit(UNPLUG_REMOTE, &device->flags);

		D_ASSERT(device, req->rq_state & RQ_NET_PENDING);
		D_ASSERT(device, (req->rq_state & RQ_LOCAL_MASK) == 0);
		mod_rq_state(req, m, 0, RQ_NET_QUEUED);
		req->w.cb = w_send_read_req;
		drbd_queue_work(&connection->sender_work,
				&req->w);
		break;

	case QUEUE_FOR_NET_WRITE:
		/* assert something? */
		/* from __drbd_make_request only */

		/* Corresponding drbd_remove_request_interval is in
		 * drbd_req_complete() */
		D_ASSERT(device, drbd_interval_empty(&req->i));
		drbd_insert_interval(&device->write_requests, &req->i);

		/* NOTE
		 * In case the req ended up on the transfer log before being
		 * queued on the worker, it could lead to this request being
		 * missed during cleanup after connection loss.
		 * So we have to do both operations here,
		 * within the same lock that protects the transfer log.
		 *
		 * _req_add_to_epoch(req); this has to be after the
		 * _maybe_start_new_epoch(req); which happened in
		 * __drbd_make_request, because we now may set the bit
		 * again ourselves to close the current epoch.
		 *
		 * Add req to the (now) current epoch (barrier). */

		/* otherwise we may lose an unplug, which may cause some remote
		 * io-scheduler timeout to expire, increasing maximum latency,
		 * hurting performance. */
		set_bit(UNPLUG_REMOTE, &device->flags);

		/* queue work item to send data */
		D_ASSERT(device, req->rq_state & RQ_NET_PENDING);
		mod_rq_state(req, m, 0, RQ_NET_QUEUED|RQ_EXP_BARR_ACK);
		req->w.cb =  w_send_dblock;
		drbd_queue_work(&connection->sender_work,
				&req->w);

		/* close the epoch, in case it outgrew the limit */
		rcu_read_lock();
		nc = rcu_dereference(connection->net_conf);
		p = nc->max_epoch_size;
		rcu_read_unlock();
		if (connection->current_tle_writes >= p)
			start_new_tl_epoch(connection);

		break;

	case QUEUE_FOR_SEND_OOS:
		mod_rq_state(req, m, 0, RQ_NET_QUEUED);
		req->w.cb =  w_send_out_of_sync;
		drbd_queue_work(&connection->sender_work,
				&req->w);
		break;

	case READ_RETRY_REMOTE_CANCELED:
	case SEND_CANCELED:
	case SEND_FAILED:
		/* real cleanup will be done from tl_clear.  just update flags
		 * so it is no longer marked as on the worker queue */
		mod_rq_state(req, m, RQ_NET_QUEUED, 0);
		break;

	case HANDED_OVER_TO_NETWORK:
		/* assert something? */
		if (is_pending_write_protocol_A(req))
			/* this is what is dangerous about protocol A:
			 * pretend it was successfully written on the peer. */
			mod_rq_state(req, m, RQ_NET_QUEUED|RQ_NET_PENDING,
						RQ_NET_SENT|RQ_NET_OK);
		else
			mod_rq_state(req, m, RQ_NET_QUEUED, RQ_NET_SENT);
		/* It is still not yet RQ_NET_DONE until the
		 * corresponding epoch barrier got acked as well,
		 * so we know what to dirty on connection loss. */
		break;

	case OOS_HANDED_TO_NETWORK:
		/* Was not set PENDING, no longer QUEUED, so is now DONE
		 * as far as this connection is concerned. */
		mod_rq_state(req, m, RQ_NET_QUEUED, RQ_NET_DONE);
		break;

	case CONNECTION_LOST_WHILE_PENDING:
		/* transfer log cleanup after connection loss */
		mod_rq_state(req, m,
				RQ_NET_OK|RQ_NET_PENDING|RQ_COMPLETION_SUSP,
				RQ_NET_DONE);
		break;

	case CONFLICT_RESOLVED:
		/* for superseded conflicting writes of multiple primaries,
		 * there is no need to keep anything in the tl, potential
		 * node crashes are covered by the activity log.
		 *
		 * If this request had been marked as RQ_POSTPONED before,
		 * it will actually not be completed, but "restarted",
		 * resubmitted from the retry worker context. */
		D_ASSERT(device, req->rq_state & RQ_NET_PENDING);
		D_ASSERT(device, req->rq_state & RQ_EXP_WRITE_ACK);
		mod_rq_state(req, m, RQ_NET_PENDING, RQ_NET_DONE|RQ_NET_OK);
		break;

	case WRITE_ACKED_BY_PEER_AND_SIS:
		req->rq_state |= RQ_NET_SIS;
		fallthrough;
	case WRITE_ACKED_BY_PEER:
		/* Normal operation protocol C: successfully written on peer.
		 * During resync, even in protocol != C,
		 * we requested an explicit write ack anyways.
		 * Which means we cannot even assert anything here.
		 * Nothing more to do here.
		 * We want to keep the tl in place for all protocols, to cater
		 * for volatile write-back caches on lower level devices. */
		goto ack_common;
	case RECV_ACKED_BY_PEER:
		D_ASSERT(device, req->rq_state & RQ_EXP_RECEIVE_ACK);
		/* protocol B; pretends to be successfully written on peer.
		 * see also notes above in HANDED_OVER_TO_NETWORK about
		 * protocol != C */
	ack_common:
		mod_rq_state(req, m, RQ_NET_PENDING, RQ_NET_OK);
		break;

	case POSTPONE_WRITE:
		D_ASSERT(device, req->rq_state & RQ_EXP_WRITE_ACK);
		/* If this node has already detected the write conflict, the
		 * worker will be waiting on misc_wait.  Wake it up once this
		 * request has completed locally.
		 */
		D_ASSERT(device, req->rq_state & RQ_NET_PENDING);
		req->rq_state |= RQ_POSTPONED;
		if (req->i.waiting)
			wake_up(&device->misc_wait);
		/* Do not clear RQ_NET_PENDING. This request will make further
		 * progress via restart_conflicting_writes() or
		 * fail_postponed_requests(). Hopefully. */
		break;

	case NEG_ACKED:
		mod_rq_state(req, m, RQ_NET_OK|RQ_NET_PENDING, 0);
		break;

	case FAIL_FROZEN_DISK_IO:
		if (!(req->rq_state & RQ_LOCAL_COMPLETED))
			break;
		mod_rq_state(req, m, RQ_COMPLETION_SUSP, 0);
		break;

	case RESTART_FROZEN_DISK_IO:
		if (!(req->rq_state & RQ_LOCAL_COMPLETED))
			break;

		mod_rq_state(req, m,
				RQ_COMPLETION_SUSP|RQ_LOCAL_COMPLETED,
				RQ_LOCAL_PENDING);

		rv = MR_READ;
		if (bio_data_dir(req->master_bio) == WRITE)
			rv = MR_WRITE;

		get_ldev(device); /* always succeeds in this call path */
		req->w.cb = w_restart_disk_io;
		drbd_queue_work(&connection->sender_work,
				&req->w);
		break;

	case RESEND:
		/* Simply complete (local only) READs. */
		if (!(req->rq_state & RQ_WRITE) && !req->w.cb) {
			mod_rq_state(req, m, RQ_COMPLETION_SUSP, 0);
			break;
		}

		/* If RQ_NET_OK is already set, we got a P_WRITE_ACK or P_RECV_ACK
		   before the connection loss (B&C only); only P_BARRIER_ACK
		   (or the local completion?) was missing when we suspended.
		   Throwing them out of the TL here by pretending we got a BARRIER_ACK.
		   During connection handshake, we ensure that the peer was not rebooted. */
		if (!(req->rq_state & RQ_NET_OK)) {
			/* FIXME could this possibly be a req->dw.cb == w_send_out_of_sync?
			 * in that case we must not set RQ_NET_PENDING. */

			mod_rq_state(req, m, RQ_COMPLETION_SUSP, RQ_NET_QUEUED|RQ_NET_PENDING);
			if (req->w.cb) {
				/* w.cb expected to be w_send_dblock, or w_send_read_req */
				drbd_queue_work(&connection->sender_work,
						&req->w);
				rv = req->rq_state & RQ_WRITE ? MR_WRITE : MR_READ;
			} /* else: FIXME can this happen? */
			break;
		}
		fallthrough;	/* to BARRIER_ACKED */

	case BARRIER_ACKED:
		/* barrier ack for READ requests does not make sense */
		if (!(req->rq_state & RQ_WRITE))
			break;

		if (req->rq_state & RQ_NET_PENDING) {
			/* barrier came in before all requests were acked.
			 * this is bad, because if the connection is lost now,
			 * we won't be able to clean them up... */
			drbd_err(device, "FIXME (BARRIER_ACKED but pending)\n");
		}
		/* Allowed to complete requests, even while suspended.
		 * As this is called for all requests within a matching epoch,
		 * we need to filter, and only set RQ_NET_DONE for those that
		 * have actually been on the wire. */
		mod_rq_state(req, m, RQ_COMPLETION_SUSP,
				(req->rq_state & RQ_NET_MASK) ? RQ_NET_DONE : 0);
		break;

	case DATA_RECEIVED:
		D_ASSERT(device, req->rq_state & RQ_NET_PENDING);
		mod_rq_state(req, m, RQ_NET_PENDING, RQ_NET_OK|RQ_NET_DONE);
		break;

	case QUEUE_AS_DRBD_BARRIER:
		start_new_tl_epoch(connection);
		mod_rq_state(req, m, 0, RQ_NET_OK|RQ_NET_DONE);
		break;
	}

	return rv;
}

/* we may do a local read if:
 * - we are consistent (of course),
 * - or we are generally inconsistent,
 *   BUT we are still/already IN SYNC for this area.
 *   since size may be bigger than BM_BLOCK_SIZE,
 *   we may need to check several bits.
 */
static bool drbd_may_do_local_read(struct drbd_device *device, sector_t sector, int size)
{
	unsigned long sbnr, ebnr;
	sector_t esector, nr_sectors;

	if (device->state.disk == D_UP_TO_DATE)
		return true;
	if (device->state.disk != D_INCONSISTENT)
		return false;
	esector = sector + (size >> 9) - 1;
	nr_sectors = get_capacity(device->vdisk);
	D_ASSERT(device, sector  < nr_sectors);
	D_ASSERT(device, esector < nr_sectors);

	sbnr = BM_SECT_TO_BIT(sector);
	ebnr = BM_SECT_TO_BIT(esector);

	return drbd_bm_count_bits(device, sbnr, ebnr) == 0;
}

static bool remote_due_to_read_balancing(struct drbd_device *device, sector_t sector,
		enum drbd_read_balancing rbm)
{
	struct backing_dev_info *bdi;
	int stripe_shift;

	switch (rbm) {
	case RB_CONGESTED_REMOTE:
		bdi = device->ldev->backing_bdev->bd_disk->queue->backing_dev_info;
		return bdi_read_congested(bdi);
	case RB_LEAST_PENDING:
		return atomic_read(&device->local_cnt) >
			atomic_read(&device->ap_pending_cnt) + atomic_read(&device->rs_pending_cnt);
	case RB_32K_STRIPING:  /* stripe_shift = 15 */
	case RB_64K_STRIPING:
	case RB_128K_STRIPING:
	case RB_256K_STRIPING:
	case RB_512K_STRIPING:
	case RB_1M_STRIPING:   /* stripe_shift = 20 */
		stripe_shift = (rbm - RB_32K_STRIPING + 15);
		return (sector >> (stripe_shift - 9)) & 1;
	case RB_ROUND_ROBIN:
		return test_and_change_bit(READ_BALANCE_RR, &device->flags);
	case RB_PREFER_REMOTE:
		return true;
	case RB_PREFER_LOCAL:
	default:
		return false;
	}
}

/*
 * complete_conflicting_writes  -  wait for any conflicting write requests
 *
 * The write_requests tree contains all active write requests which we
 * currently know about.  Wait for any requests to complete which conflict with
 * the new one.
 *
 * Only way out: remove the conflicting intervals from the tree.
 */
static void complete_conflicting_writes(struct drbd_request *req)
{
	DEFINE_WAIT(wait);
	struct drbd_device *device = req->device;
	struct drbd_interval *i;
	sector_t sector = req->i.sector;
	int size = req->i.size;

	for (;;) {
		drbd_for_each_overlap(i, &device->write_requests, sector, size) {
			/* Ignore, if already completed to upper layers. */
			if (i->completed)
				continue;
			/* Handle the first found overlap.  After the schedule
			 * we have to restart the tree walk. */
			break;
		}
		if (!i)	/* if any */
			break;

		/* Indicate to wake up device->misc_wait on progress.  */
		prepare_to_wait(&device->misc_wait, &wait, TASK_UNINTERRUPTIBLE);
		i->waiting = true;
		spin_unlock_irq(&device->resource->req_lock);
		schedule();
		spin_lock_irq(&device->resource->req_lock);
	}
	finish_wait(&device->misc_wait, &wait);
}

/* called within req_lock */
static void maybe_pull_ahead(struct drbd_device *device)
{
	struct drbd_connection *connection = first_peer_device(device)->connection;
	struct net_conf *nc;
	bool congested = false;
	enum drbd_on_congestion on_congestion;

	rcu_read_lock();
	nc = rcu_dereference(connection->net_conf);
	on_congestion = nc ? nc->on_congestion : OC_BLOCK;
	rcu_read_unlock();
	if (on_congestion == OC_BLOCK ||
	    connection->agreed_pro_version < 96)
		return;

	if (on_congestion == OC_PULL_AHEAD && device->state.conn == C_AHEAD)
		return; /* nothing to do ... */

	/* If I don't even have good local storage, we can not reasonably try
	 * to pull ahead of the peer. We also need the local reference to make
	 * sure device->act_log is there.
	 */
	if (!get_ldev_if_state(device, D_UP_TO_DATE))
		return;

	if (nc->cong_fill &&
	    atomic_read(&device->ap_in_flight) >= nc->cong_fill) {
		drbd_info(device, "Congestion-fill threshold reached\n");
		congested = true;
	}

	if (device->act_log->used >= nc->cong_extents) {
		drbd_info(device, "Congestion-extents threshold reached\n");
		congested = true;
	}

	if (congested) {
		/* start a new epoch for non-mirrored writes */
		start_new_tl_epoch(first_peer_device(device)->connection);

		if (on_congestion == OC_PULL_AHEAD)
			_drbd_set_state(_NS(device, conn, C_AHEAD), 0, NULL);
		else  /*nc->on_congestion == OC_DISCONNECT */
			_drbd_set_state(_NS(device, conn, C_DISCONNECTING), 0, NULL);
	}
	put_ldev(device);
}

/* If this returns false, and req->private_bio is still set,
 * this should be submitted locally.
 *
 * If it returns false, but req->private_bio is not set,
 * we do not have access to good data :(
 *
 * Otherwise, this destroys req->private_bio, if any,
 * and returns true.
 */
static bool do_remote_read(struct drbd_request *req)
{
	struct drbd_device *device = req->device;
	enum drbd_read_balancing rbm;

	if (req->private_bio) {
		if (!drbd_may_do_local_read(device,
					req->i.sector, req->i.size)) {
			bio_put(req->private_bio);
			req->private_bio = NULL;
			put_ldev(device);
		}
	}

	if (device->state.pdsk != D_UP_TO_DATE)
		return false;

	if (req->private_bio == NULL)
		return true;

	/* TODO: improve read balancing decisions, take into account drbd
	 * protocol, pending requests etc. */

	rcu_read_lock();
	rbm = rcu_dereference(device->ldev->disk_conf)->read_balancing;
	rcu_read_unlock();

	if (rbm == RB_PREFER_LOCAL && req->private_bio)
		return false; /* submit locally */

	if (remote_due_to_read_balancing(device, req->i.sector, rbm)) {
		if (req->private_bio) {
			bio_put(req->private_bio);
			req->private_bio = NULL;
			put_ldev(device);
		}
		return true;
	}

	return false;
}

bool drbd_should_do_remote(union drbd_dev_state s)
{
	return s.pdsk == D_UP_TO_DATE ||
		(s.pdsk >= D_INCONSISTENT &&
		 s.conn >= C_WF_BITMAP_T &&
		 s.conn < C_AHEAD);
	/* Before proto 96 that was >= CONNECTED instead of >= C_WF_BITMAP_T.
	   That is equivalent since before 96 IO was frozen in the C_WF_BITMAP*
	   states. */
}

static bool drbd_should_send_out_of_sync(union drbd_dev_state s)
{
	return s.conn == C_AHEAD || s.conn == C_WF_BITMAP_S;
	/* pdsk = D_INCONSISTENT as a consequence. Protocol 96 check not necessary
	   since we enter state C_AHEAD only if proto >= 96 */
}

/* returns number of connections (== 1, for drbd 8.4)
 * expected to actually write this data,
 * which does NOT include those that we are L_AHEAD for. */
static int drbd_process_write_request(struct drbd_request *req)
{
	struct drbd_device *device = req->device;
	int remote, send_oos;

	remote = drbd_should_do_remote(device->state);
	send_oos = drbd_should_send_out_of_sync(device->state);

	/* Need to replicate writes.  Unless it is an empty flush,
	 * which is better mapped to a DRBD P_BARRIER packet,
	 * also for drbd wire protocol compatibility reasons.
	 * If this was a flush, just start a new epoch.
	 * Unless the current epoch was empty anyways, or we are not currently
	 * replicating, in which case there is no point. */
	if (unlikely(req->i.size == 0)) {
		/* The only size==0 bios we expect are empty flushes. */
		D_ASSERT(device, req->master_bio->bi_opf & REQ_PREFLUSH);
		if (remote)
			_req_mod(req, QUEUE_AS_DRBD_BARRIER);
		return remote;
	}

	if (!remote && !send_oos)
		return 0;

	D_ASSERT(device, !(remote && send_oos));

	if (remote) {
		_req_mod(req, TO_BE_SENT);
		_req_mod(req, QUEUE_FOR_NET_WRITE);
	} else if (drbd_set_out_of_sync(device, req->i.sector, req->i.size))
		_req_mod(req, QUEUE_FOR_SEND_OOS);

	return remote;
}

static void drbd_process_discard_or_zeroes_req(struct drbd_request *req, int flags)
{
	int err = drbd_issue_discard_or_zero_out(req->device,
				req->i.sector, req->i.size >> 9, flags);
	if (err)
		req->private_bio->bi_status = BLK_STS_IOERR;
	bio_endio(req->private_bio);
}

static void
drbd_submit_req_private_bio(struct drbd_request *req)
{
	struct drbd_device *device = req->device;
	struct bio *bio = req->private_bio;
	unsigned int type;

	if (bio_op(bio) != REQ_OP_READ)
		type = DRBD_FAULT_DT_WR;
	else if (bio->bi_opf & REQ_RAHEAD)
		type = DRBD_FAULT_DT_RA;
	else
		type = DRBD_FAULT_DT_RD;

	bio_set_dev(bio, device->ldev->backing_bdev);

	/* State may have changed since we grabbed our reference on the
	 * ->ldev member. Double check, and short-circuit to endio.
	 * In case the last activity log transaction failed to get on
	 * stable storage, and this is a WRITE, we may not even submit
	 * this bio. */
	if (get_ldev(device)) {
		if (drbd_insert_fault(device, type))
			bio_io_error(bio);
		else if (bio_op(bio) == REQ_OP_WRITE_ZEROES)
			drbd_process_discard_or_zeroes_req(req, EE_ZEROOUT |
			    ((bio->bi_opf & REQ_NOUNMAP) ? 0 : EE_TRIM));
		else if (bio_op(bio) == REQ_OP_DISCARD)
			drbd_process_discard_or_zeroes_req(req, EE_TRIM);
		else
			submit_bio_noacct(bio);
		put_ldev(device);
	} else
		bio_io_error(bio);
}

static void drbd_queue_write(struct drbd_device *device, struct drbd_request *req)
{
	spin_lock_irq(&device->resource->req_lock);
	list_add_tail(&req->tl_requests, &device->submit.writes);
	list_add_tail(&req->req_pending_master_completion,
			&device->pending_master_completion[1 /* WRITE */]);
	spin_unlock_irq(&device->resource->req_lock);
	queue_work(device->submit.wq, &device->submit.worker);
	/* do_submit() may sleep internally on al_wait, too */
	wake_up(&device->al_wait);
}

/* returns the new drbd_request pointer, if the caller is expected to
 * drbd_send_and_submit() it (to save latency), or NULL if we queued the
 * request on the submitter thread.
 * Returns ERR_PTR(-ENOMEM) if we cannot allocate a drbd_request.
 */
static struct drbd_request *
drbd_request_prepare(struct drbd_device *device, struct bio *bio)
{
	const int rw = bio_data_dir(bio);
	struct drbd_request *req;

	/* allocate outside of all locks; */
	req = drbd_req_new(device, bio);
	if (!req) {
		dec_ap_bio(device);
		/* only pass the error to the upper layers.
		 * if user cannot handle io errors, that's not our business. */
		drbd_err(device, "could not kmalloc() req\n");
		bio->bi_status = BLK_STS_RESOURCE;
		bio_endio(bio);
		return ERR_PTR(-ENOMEM);
	}

	/* Update disk stats */
	req->start_jif = bio_start_io_acct(req->master_bio);

	if (!get_ldev(device)) {
		bio_put(req->private_bio);
		req->private_bio = NULL;
	}

	/* process discards always from our submitter thread */
	if (bio_op(bio) == REQ_OP_WRITE_ZEROES ||
	    bio_op(bio) == REQ_OP_DISCARD)
		goto queue_for_submitter_thread;

	if (rw == WRITE && req->private_bio && req->i.size
	&& !test_bit(AL_SUSPENDED, &device->flags)) {
		if (!drbd_al_begin_io_fastpath(device, &req->i))
			goto queue_for_submitter_thread;
		req->rq_state |= RQ_IN_ACT_LOG;
		req->in_actlog_jif = jiffies;
	}
	return req;

 queue_for_submitter_thread:
	atomic_inc(&device->ap_actlog_cnt);
	drbd_queue_write(device, req);
	return NULL;
}

/* Require at least one path to current data.
 * We don't want to allow writes on C_STANDALONE D_INCONSISTENT:
 * We would not allow to read what was written,
 * we would not have bumped the data generation uuids,
 * we would cause data divergence for all the wrong reasons.
 *
 * If we don't see at least one D_UP_TO_DATE, we will fail this request,
 * which either returns EIO, or, if OND_SUSPEND_IO is set, suspends IO,
 * and queues for retry later.
 */
static bool may_do_writes(struct drbd_device *device)
{
	const union drbd_dev_state s = device->state;
	return s.disk == D_UP_TO_DATE || s.pdsk == D_UP_TO_DATE;
}

struct drbd_plug_cb {
	struct blk_plug_cb cb;
	struct drbd_request *most_recent_req;
	/* do we need more? */
};

static void drbd_unplug(struct blk_plug_cb *cb, bool from_schedule)
{
	struct drbd_plug_cb *plug = container_of(cb, struct drbd_plug_cb, cb);
	struct drbd_resource *resource = plug->cb.data;
	struct drbd_request *req = plug->most_recent_req;

	kfree(cb);
	if (!req)
		return;

	spin_lock_irq(&resource->req_lock);
	/* In case the sender did not process it yet, raise the flag to
	 * have it followed with P_UNPLUG_REMOTE just after. */
	req->rq_state |= RQ_UNPLUG;
	/* but also queue a generic unplug */
	drbd_queue_unplug(req->device);
	kref_put(&req->kref, drbd_req_destroy);
	spin_unlock_irq(&resource->req_lock);
}

static struct drbd_plug_cb* drbd_check_plugged(struct drbd_resource *resource)
{
	/* A lot of text to say
	 * return (struct drbd_plug_cb*)blk_check_plugged(); */
	struct drbd_plug_cb *plug;
	struct blk_plug_cb *cb = blk_check_plugged(drbd_unplug, resource, sizeof(*plug));

	if (cb)
		plug = container_of(cb, struct drbd_plug_cb, cb);
	else
		plug = NULL;
	return plug;
}

static void drbd_update_plug(struct drbd_plug_cb *plug, struct drbd_request *req)
{
	struct drbd_request *tmp = plug->most_recent_req;
	/* Will be sent to some peer.
	 * Remember to tag it with UNPLUG_REMOTE on unplug */
	kref_get(&req->kref);
	plug->most_recent_req = req;
	if (tmp)
		kref_put(&tmp->kref, drbd_req_destroy);
}

static void drbd_send_and_submit(struct drbd_device *device, struct drbd_request *req)
{
	struct drbd_resource *resource = device->resource;
	const int rw = bio_data_dir(req->master_bio);
	struct bio_and_error m = { NULL, };
	bool no_remote = false;
	bool submit_private_bio = false;

	spin_lock_irq(&resource->req_lock);
	if (rw == WRITE) {
		/* This may temporarily give up the req_lock,
		 * but will re-aquire it before it returns here.
		 * Needs to be before the check on drbd_suspended() */
		complete_conflicting_writes(req);
		/* no more giving up req_lock from now on! */

		/* check for congestion, and potentially stop sending
		 * full data updates, but start sending "dirty bits" only. */
		maybe_pull_ahead(device);
	}


	if (drbd_suspended(device)) {
		/* push back and retry: */
		req->rq_state |= RQ_POSTPONED;
		if (req->private_bio) {
			bio_put(req->private_bio);
			req->private_bio = NULL;
			put_ldev(device);
		}
		goto out;
	}

	/* We fail READ early, if we can not serve it.
	 * We must do this before req is registered on any lists.
	 * Otherwise, drbd_req_complete() will queue failed READ for retry. */
	if (rw != WRITE) {
		if (!do_remote_read(req) && !req->private_bio)
			goto nodata;
	}

	/* which transfer log epoch does this belong to? */
	req->epoch = atomic_read(&first_peer_device(device)->connection->current_tle_nr);

	/* no point in adding empty flushes to the transfer log,
	 * they are mapped to drbd barriers already. */
	if (likely(req->i.size!=0)) {
		if (rw == WRITE)
			first_peer_device(device)->connection->current_tle_writes++;

		list_add_tail(&req->tl_requests, &first_peer_device(device)->connection->transfer_log);
	}

	if (rw == WRITE) {
		if (req->private_bio && !may_do_writes(device)) {
			bio_put(req->private_bio);
			req->private_bio = NULL;
			put_ldev(device);
			goto nodata;
		}
		if (!drbd_process_write_request(req))
			no_remote = true;
	} else {
		/* We either have a private_bio, or we can read from remote.
		 * Otherwise we had done the goto nodata above. */
		if (req->private_bio == NULL) {
			_req_mod(req, TO_BE_SENT);
			_req_mod(req, QUEUE_FOR_NET_READ);
		} else
			no_remote = true;
	}

	if (no_remote == false) {
		struct drbd_plug_cb *plug = drbd_check_plugged(resource);
		if (plug)
			drbd_update_plug(plug, req);
	}

	/* If it took the fast path in drbd_request_prepare, add it here.
	 * The slow path has added it already. */
	if (list_empty(&req->req_pending_master_completion))
		list_add_tail(&req->req_pending_master_completion,
			&device->pending_master_completion[rw == WRITE]);
	if (req->private_bio) {
		/* needs to be marked within the same spinlock */
		req->pre_submit_jif = jiffies;
		list_add_tail(&req->req_pending_local,
			&device->pending_completion[rw == WRITE]);
		_req_mod(req, TO_BE_SUBMITTED);
		/* but we need to give up the spinlock to submit */
		submit_private_bio = true;
	} else if (no_remote) {
nodata:
		if (__ratelimit(&drbd_ratelimit_state))
			drbd_err(device, "IO ERROR: neither local nor remote data, sector %llu+%u\n",
					(unsigned long long)req->i.sector, req->i.size >> 9);
		/* A write may have been queued for send_oos, however.
		 * So we can not simply free it, we must go through drbd_req_put_completion_ref() */
	}

out:
	drbd_req_put_completion_ref(req, &m, 1);
	spin_unlock_irq(&resource->req_lock);

	/* Even though above is a kref_put(), this is safe.
	 * As long as we still need to submit our private bio,
	 * we hold a completion ref, and the request cannot disappear.
	 * If however this request did not even have a private bio to submit
	 * (e.g. remote read), req may already be invalid now.
	 * That's why we cannot check on req->private_bio. */
	if (submit_private_bio)
		drbd_submit_req_private_bio(req);
	if (m.bio)
		complete_master_bio(device, &m);
}

void __drbd_make_request(struct drbd_device *device, struct bio *bio)
{
	struct drbd_request *req = drbd_request_prepare(device, bio);
	if (IS_ERR_OR_NULL(req))
		return;
	drbd_send_and_submit(device, req);
}

static void submit_fast_path(struct drbd_device *device, struct list_head *incoming)
{
	struct blk_plug plug;
	struct drbd_request *req, *tmp;

	blk_start_plug(&plug);
	list_for_each_entry_safe(req, tmp, incoming, tl_requests) {
		const int rw = bio_data_dir(req->master_bio);

		if (rw == WRITE /* rw != WRITE should not even end up here! */
		&& req->private_bio && req->i.size
		&& !test_bit(AL_SUSPENDED, &device->flags)) {
			if (!drbd_al_begin_io_fastpath(device, &req->i))
				continue;

			req->rq_state |= RQ_IN_ACT_LOG;
			req->in_actlog_jif = jiffies;
			atomic_dec(&device->ap_actlog_cnt);
		}

		list_del_init(&req->tl_requests);
		drbd_send_and_submit(device, req);
	}
	blk_finish_plug(&plug);
}

static bool prepare_al_transaction_nonblock(struct drbd_device *device,
					    struct list_head *incoming,
					    struct list_head *pending,
					    struct list_head *later)
{
	struct drbd_request *req;
	int wake = 0;
	int err;

	spin_lock_irq(&device->al_lock);
	while ((req = list_first_entry_or_null(incoming, struct drbd_request, tl_requests))) {
		err = drbd_al_begin_io_nonblock(device, &req->i);
		if (err == -ENOBUFS)
			break;
		if (err == -EBUSY)
			wake = 1;
		if (err)
			list_move_tail(&req->tl_requests, later);
		else
			list_move_tail(&req->tl_requests, pending);
	}
	spin_unlock_irq(&device->al_lock);
	if (wake)
		wake_up(&device->al_wait);
	return !list_empty(pending);
}

static void send_and_submit_pending(struct drbd_device *device, struct list_head *pending)
{
	struct blk_plug plug;
	struct drbd_request *req;

	blk_start_plug(&plug);
	while ((req = list_first_entry_or_null(pending, struct drbd_request, tl_requests))) {
		req->rq_state |= RQ_IN_ACT_LOG;
		req->in_actlog_jif = jiffies;
		atomic_dec(&device->ap_actlog_cnt);
		list_del_init(&req->tl_requests);
		drbd_send_and_submit(device, req);
	}
	blk_finish_plug(&plug);
}

void do_submit(struct work_struct *ws)
{
	struct drbd_device *device = container_of(ws, struct drbd_device, submit.worker);
	LIST_HEAD(incoming);	/* from drbd_make_request() */
	LIST_HEAD(pending);	/* to be submitted after next AL-transaction commit */
	LIST_HEAD(busy);	/* blocked by resync requests */

	/* grab new incoming requests */
	spin_lock_irq(&device->resource->req_lock);
	list_splice_tail_init(&device->submit.writes, &incoming);
	spin_unlock_irq(&device->resource->req_lock);

	for (;;) {
		DEFINE_WAIT(wait);

		/* move used-to-be-busy back to front of incoming */
		list_splice_init(&busy, &incoming);
		submit_fast_path(device, &incoming);
		if (list_empty(&incoming))
			break;

		for (;;) {
			prepare_to_wait(&device->al_wait, &wait, TASK_UNINTERRUPTIBLE);

			list_splice_init(&busy, &incoming);
			prepare_al_transaction_nonblock(device, &incoming, &pending, &busy);
			if (!list_empty(&pending))
				break;

			schedule();

			/* If all currently "hot" activity log extents are kept busy by
			 * incoming requests, we still must not totally starve new
			 * requests to "cold" extents.
			 * Something left on &incoming means there had not been
			 * enough update slots available, and the activity log
			 * has been marked as "starving".
			 *
			 * Try again now, without looking for new requests,
			 * effectively blocking all new requests until we made
			 * at least _some_ progress with what we currently have.
			 */
			if (!list_empty(&incoming))
				continue;

			/* Nothing moved to pending, but nothing left
			 * on incoming: all moved to busy!
			 * Grab new and iterate. */
			spin_lock_irq(&device->resource->req_lock);
			list_splice_tail_init(&device->submit.writes, &incoming);
			spin_unlock_irq(&device->resource->req_lock);
		}
		finish_wait(&device->al_wait, &wait);

		/* If the transaction was full, before all incoming requests
		 * had been processed, skip ahead to commit, and iterate
		 * without splicing in more incoming requests from upper layers.
		 *
		 * Else, if all incoming have been processed,
		 * they have become either "pending" (to be submitted after
		 * next transaction commit) or "busy" (blocked by resync).
		 *
		 * Maybe more was queued, while we prepared the transaction?
		 * Try to stuff those into this transaction as well.
		 * Be strictly non-blocking here,
		 * we already have something to commit.
		 *
		 * Commit if we don't make any more progres.
		 */

		while (list_empty(&incoming)) {
			LIST_HEAD(more_pending);
			LIST_HEAD(more_incoming);
			bool made_progress;

			/* It is ok to look outside the lock,
			 * it's only an optimization anyways */
			if (list_empty(&device->submit.writes))
				break;

			spin_lock_irq(&device->resource->req_lock);
			list_splice_tail_init(&device->submit.writes, &more_incoming);
			spin_unlock_irq(&device->resource->req_lock);

			if (list_empty(&more_incoming))
				break;

			made_progress = prepare_al_transaction_nonblock(device, &more_incoming, &more_pending, &busy);

			list_splice_tail_init(&more_pending, &pending);
			list_splice_tail_init(&more_incoming, &incoming);
			if (!made_progress)
				break;
		}

		drbd_al_begin_io_commit(device);
		send_and_submit_pending(device, &pending);
	}
}

blk_qc_t drbd_submit_bio(struct bio *bio)
{
<<<<<<< HEAD
	struct drbd_device *device = bio->bi_disk->private_data;
	unsigned long start_jif;

	blk_queue_split(&bio);
=======
	struct drbd_device *device = bio->bi_bdev->bd_disk->private_data;
>>>>>>> 7d2a07b7

	blk_queue_split(&bio);

	/*
	 * what we "blindly" assume:
	 */
	D_ASSERT(device, IS_ALIGNED(bio->bi_iter.bi_size, 512));

	inc_ap_bio(device);
	__drbd_make_request(device, bio);
	return BLK_QC_T_NONE;
}

static bool net_timeout_reached(struct drbd_request *net_req,
		struct drbd_connection *connection,
		unsigned long now, unsigned long ent,
		unsigned int ko_count, unsigned int timeout)
{
	struct drbd_device *device = net_req->device;

	if (!time_after(now, net_req->pre_send_jif + ent))
		return false;

	if (time_in_range(now, connection->last_reconnect_jif, connection->last_reconnect_jif + ent))
		return false;

	if (net_req->rq_state & RQ_NET_PENDING) {
		drbd_warn(device, "Remote failed to finish a request within %ums > ko-count (%u) * timeout (%u * 0.1s)\n",
			jiffies_to_msecs(now - net_req->pre_send_jif), ko_count, timeout);
		return true;
	}

	/* We received an ACK already (or are using protocol A),
	 * but are waiting for the epoch closing barrier ack.
	 * Check if we sent the barrier already.  We should not blame the peer
	 * for being unresponsive, if we did not even ask it yet. */
	if (net_req->epoch == connection->send.current_epoch_nr) {
		drbd_warn(device,
			"We did not send a P_BARRIER for %ums > ko-count (%u) * timeout (%u * 0.1s); drbd kernel thread blocked?\n",
			jiffies_to_msecs(now - net_req->pre_send_jif), ko_count, timeout);
		return false;
	}

	/* Worst case: we may have been blocked for whatever reason, then
	 * suddenly are able to send a lot of requests (and epoch separating
	 * barriers) in quick succession.
	 * The timestamp of the net_req may be much too old and not correspond
	 * to the sending time of the relevant unack'ed barrier packet, so
	 * would trigger a spurious timeout.  The latest barrier packet may
	 * have a too recent timestamp to trigger the timeout, potentially miss
	 * a timeout.  Right now we don't have a place to conveniently store
	 * these timestamps.
	 * But in this particular situation, the application requests are still
	 * completed to upper layers, DRBD should still "feel" responsive.
	 * No need yet to kill this connection, it may still recover.
	 * If not, eventually we will have queued enough into the network for
	 * us to block. From that point of view, the timestamp of the last sent
	 * barrier packet is relevant enough.
	 */
	if (time_after(now, connection->send.last_sent_barrier_jif + ent)) {
		drbd_warn(device, "Remote failed to answer a P_BARRIER (sent at %lu jif; now=%lu jif) within %ums > ko-count (%u) * timeout (%u * 0.1s)\n",
			connection->send.last_sent_barrier_jif, now,
			jiffies_to_msecs(now - connection->send.last_sent_barrier_jif), ko_count, timeout);
		return true;
	}
	return false;
}

/* A request is considered timed out, if
 * - we have some effective timeout from the configuration,
 *   with some state restrictions applied,
 * - the oldest request is waiting for a response from the network
 *   resp. the local disk,
 * - the oldest request is in fact older than the effective timeout,
 * - the connection was established (resp. disk was attached)
 *   for longer than the timeout already.
 * Note that for 32bit jiffies and very stable connections/disks,
 * we may have a wrap around, which is catched by
 *   !time_in_range(now, last_..._jif, last_..._jif + timeout).
 *
 * Side effect: once per 32bit wrap-around interval, which means every
 * ~198 days with 250 HZ, we have a window where the timeout would need
 * to expire twice (worst case) to become effective. Good enough.
 */

void request_timer_fn(struct timer_list *t)
{
	struct drbd_device *device = from_timer(device, t, request_timer);
	struct drbd_connection *connection = first_peer_device(device)->connection;
	struct drbd_request *req_read, *req_write, *req_peer; /* oldest request */
	struct net_conf *nc;
	unsigned long oldest_submit_jif;
	unsigned long ent = 0, dt = 0, et, nt; /* effective timeout = ko_count * timeout */
	unsigned long now;
	unsigned int ko_count = 0, timeout = 0;

	rcu_read_lock();
	nc = rcu_dereference(connection->net_conf);
	if (nc && device->state.conn >= C_WF_REPORT_PARAMS) {
		ko_count = nc->ko_count;
		timeout = nc->timeout;
	}

	if (get_ldev(device)) { /* implicit state.disk >= D_INCONSISTENT */
		dt = rcu_dereference(device->ldev->disk_conf)->disk_timeout * HZ / 10;
		put_ldev(device);
	}
	rcu_read_unlock();


	ent = timeout * HZ/10 * ko_count;
	et = min_not_zero(dt, ent);

	if (!et)
		return; /* Recurring timer stopped */

	now = jiffies;
	nt = now + et;

	spin_lock_irq(&device->resource->req_lock);
	req_read = list_first_entry_or_null(&device->pending_completion[0], struct drbd_request, req_pending_local);
	req_write = list_first_entry_or_null(&device->pending_completion[1], struct drbd_request, req_pending_local);

	/* maybe the oldest request waiting for the peer is in fact still
	 * blocking in tcp sendmsg.  That's ok, though, that's handled via the
	 * socket send timeout, requesting a ping, and bumping ko-count in
	 * we_should_drop_the_connection().
	 */

	/* check the oldest request we did successfully sent,
	 * but which is still waiting for an ACK. */
	req_peer = connection->req_ack_pending;

	/* if we don't have such request (e.g. protocoll A)
	 * check the oldest requests which is still waiting on its epoch
	 * closing barrier ack. */
	if (!req_peer)
		req_peer = connection->req_not_net_done;

	/* evaluate the oldest peer request only in one timer! */
	if (req_peer && req_peer->device != device)
		req_peer = NULL;

	/* do we have something to evaluate? */
	if (req_peer == NULL && req_write == NULL && req_read == NULL)
		goto out;

	oldest_submit_jif =
		(req_write && req_read)
		? ( time_before(req_write->pre_submit_jif, req_read->pre_submit_jif)
		  ? req_write->pre_submit_jif : req_read->pre_submit_jif )
		: req_write ? req_write->pre_submit_jif
		: req_read ? req_read->pre_submit_jif : now;

	if (ent && req_peer && net_timeout_reached(req_peer, connection, now, ent, ko_count, timeout))
		_conn_request_state(connection, NS(conn, C_TIMEOUT), CS_VERBOSE | CS_HARD);

	if (dt && oldest_submit_jif != now &&
		 time_after(now, oldest_submit_jif + dt) &&
		!time_in_range(now, device->last_reattach_jif, device->last_reattach_jif + dt)) {
		drbd_warn(device, "Local backing device failed to meet the disk-timeout\n");
		__drbd_chk_io_error(device, DRBD_FORCE_DETACH);
	}

	/* Reschedule timer for the nearest not already expired timeout.
	 * Fallback to now + min(effective network timeout, disk timeout). */
	ent = (ent && req_peer && time_before(now, req_peer->pre_send_jif + ent))
		? req_peer->pre_send_jif + ent : now + et;
	dt = (dt && oldest_submit_jif != now && time_before(now, oldest_submit_jif + dt))
		? oldest_submit_jif + dt : now + et;
	nt = time_before(ent, dt) ? ent : dt;
out:
	spin_unlock_irq(&device->resource->req_lock);
	mod_timer(&device->request_timer, nt);
}<|MERGE_RESOLUTION|>--- conflicted
+++ resolved
@@ -1599,14 +1599,7 @@
 
 blk_qc_t drbd_submit_bio(struct bio *bio)
 {
-<<<<<<< HEAD
-	struct drbd_device *device = bio->bi_disk->private_data;
-	unsigned long start_jif;
-
-	blk_queue_split(&bio);
-=======
 	struct drbd_device *device = bio->bi_bdev->bd_disk->private_data;
->>>>>>> 7d2a07b7
 
 	blk_queue_split(&bio);
 
