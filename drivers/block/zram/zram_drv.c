--- conflicted
+++ resolved
@@ -627,11 +627,7 @@
 	struct bio_vec bio_vec;
 	struct page *page;
 	ssize_t ret = len;
-<<<<<<< HEAD
-	int mode;
-=======
 	int mode, err;
->>>>>>> 7d2a07b7
 	unsigned long blk_idx = 0;
 
 	if (sysfs_streq(buf, "idle"))
@@ -1604,11 +1600,7 @@
  */
 static blk_qc_t zram_submit_bio(struct bio *bio)
 {
-<<<<<<< HEAD
-	struct zram *zram = bio->bi_disk->private_data;
-=======
 	struct zram *zram = bio->bi_bdev->bd_disk->private_data;
->>>>>>> 7d2a07b7
 
 	if (!valid_io_request(zram, bio->bi_iter.bi_sector,
 					bio->bi_iter.bi_size)) {
@@ -1759,13 +1751,7 @@
 
 	zram->comp = comp;
 	zram->disksize = disksize;
-<<<<<<< HEAD
-	set_capacity(zram->disk, zram->disksize >> SECTOR_SHIFT);
-
-	revalidate_disk_size(zram->disk, true);
-=======
 	set_capacity_and_notify(zram->disk, zram->disksize >> SECTOR_SHIFT);
->>>>>>> 7d2a07b7
 	up_write(&zram->init_lock);
 
 	return len;
@@ -1809,11 +1795,6 @@
 	/* Make sure all the pending I/O are finished */
 	fsync_bdev(bdev);
 	zram_reset_device(zram);
-<<<<<<< HEAD
-	revalidate_disk_size(zram->disk, true);
-	bdput(bdev);
-=======
->>>>>>> 7d2a07b7
 
 	mutex_lock(&bdev->bd_disk->open_mutex);
 	zram->claim = false;
@@ -1924,16 +1905,6 @@
 #ifdef CONFIG_ZRAM_WRITEBACK
 	spin_lock_init(&zram->wb_limit_lock);
 #endif
-<<<<<<< HEAD
-	queue = blk_alloc_queue(NUMA_NO_NODE);
-	if (!queue) {
-		pr_err("Error allocating disk queue for device %d\n",
-			device_id);
-		ret = -ENOMEM;
-		goto out_free_idr;
-	}
-=======
->>>>>>> 7d2a07b7
 
 	/* gendisk structure */
 	zram->disk = blk_alloc_disk(NUMA_NO_NODE);
@@ -1948,10 +1919,6 @@
 	zram->disk->first_minor = device_id;
 	zram->disk->minors = 1;
 	zram->disk->fops = &zram_devops;
-<<<<<<< HEAD
-	zram->disk->queue = queue;
-=======
->>>>>>> 7d2a07b7
 	zram->disk->private_data = zram;
 	snprintf(zram->disk->disk_name, 16, "zram%d", device_id);
 
