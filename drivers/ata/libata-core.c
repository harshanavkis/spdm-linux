/*
 *  libata-core.c - helper library for ATA
 *
 *  Maintained by:  Jeff Garzik <jgarzik@pobox.com>
 *    		    Please ALWAYS copy linux-ide@vger.kernel.org
 *		    on emails.
 *
 *  Copyright 2003-2004 Red Hat, Inc.  All rights reserved.
 *  Copyright 2003-2004 Jeff Garzik
 *
 *
 *  This program is free software; you can redistribute it and/or modify
 *  it under the terms of the GNU General Public License as published by
 *  the Free Software Foundation; either version 2, or (at your option)
 *  any later version.
 *
 *  This program is distributed in the hope that it will be useful,
 *  but WITHOUT ANY WARRANTY; without even the implied warranty of
 *  MERCHANTABILITY or FITNESS FOR A PARTICULAR PURPOSE.  See the
 *  GNU General Public License for more details.
 *
 *  You should have received a copy of the GNU General Public License
 *  along with this program; see the file COPYING.  If not, write to
 *  the Free Software Foundation, 675 Mass Ave, Cambridge, MA 02139, USA.
 *
 *
 *  libata documentation is available via 'make {ps|pdf}docs',
 *  as Documentation/DocBook/libata.*
 *
 *  Hardware documentation available from http://www.t13.org/ and
 *  http://www.sata-io.org/
 *
 *  Standards documents from:
 *	http://www.t13.org (ATA standards, PCI DMA IDE spec)
 *	http://www.t10.org (SCSI MMC - for ATAPI MMC)
 *	http://www.sata-io.org (SATA)
 *	http://www.compactflash.org (CF)
 *	http://www.qic.org (QIC157 - Tape and DSC)
 *	http://www.ce-ata.org (CE-ATA: not supported)
 *
 */

#include <linux/kernel.h>
#include <linux/module.h>
#include <linux/pci.h>
#include <linux/init.h>
#include <linux/list.h>
#include <linux/mm.h>
#include <linux/spinlock.h>
#include <linux/blkdev.h>
#include <linux/delay.h>
#include <linux/timer.h>
#include <linux/interrupt.h>
#include <linux/completion.h>
#include <linux/suspend.h>
#include <linux/workqueue.h>
#include <linux/scatterlist.h>
#include <linux/io.h>
#include <linux/async.h>
#include <scsi/scsi.h>
#include <scsi/scsi_cmnd.h>
#include <scsi/scsi_host.h>
#include <linux/libata.h>
#include <asm/byteorder.h>
#include <linux/cdrom.h>

#include "libata.h"


/* debounce timing parameters in msecs { interval, duration, timeout } */
const unsigned long sata_deb_timing_normal[]		= {   5,  100, 2000 };
const unsigned long sata_deb_timing_hotplug[]		= {  25,  500, 2000 };
const unsigned long sata_deb_timing_long[]		= { 100, 2000, 5000 };

const struct ata_port_operations ata_base_port_ops = {
	.prereset		= ata_std_prereset,
	.postreset		= ata_std_postreset,
	.error_handler		= ata_std_error_handler,
};

const struct ata_port_operations sata_port_ops = {
	.inherits		= &ata_base_port_ops,

	.qc_defer		= ata_std_qc_defer,
	.hardreset		= sata_std_hardreset,
};

static unsigned int ata_dev_init_params(struct ata_device *dev,
					u16 heads, u16 sectors);
static unsigned int ata_dev_set_xfermode(struct ata_device *dev);
static unsigned int ata_dev_set_feature(struct ata_device *dev,
					u8 enable, u8 feature);
static void ata_dev_xfermask(struct ata_device *dev);
static unsigned long ata_dev_blacklisted(const struct ata_device *dev);

unsigned int ata_print_id = 1;
static struct workqueue_struct *ata_wq;

struct workqueue_struct *ata_aux_wq;

struct ata_force_param {
	const char	*name;
	unsigned int	cbl;
	int		spd_limit;
	unsigned long	xfer_mask;
	unsigned int	horkage_on;
	unsigned int	horkage_off;
	unsigned int	lflags;
};

struct ata_force_ent {
	int			port;
	int			device;
	struct ata_force_param	param;
};

static struct ata_force_ent *ata_force_tbl;
static int ata_force_tbl_size;

static char ata_force_param_buf[PAGE_SIZE] __initdata;
/* param_buf is thrown away after initialization, disallow read */
module_param_string(force, ata_force_param_buf, sizeof(ata_force_param_buf), 0);
MODULE_PARM_DESC(force, "Force ATA configurations including cable type, link speed and transfer mode (see Documentation/kernel-parameters.txt for details)");

static int atapi_enabled = 1;
module_param(atapi_enabled, int, 0444);
MODULE_PARM_DESC(atapi_enabled, "Enable discovery of ATAPI devices (0=off, 1=on)");

static int atapi_dmadir = 0;
module_param(atapi_dmadir, int, 0444);
MODULE_PARM_DESC(atapi_dmadir, "Enable ATAPI DMADIR bridge support (0=off, 1=on)");

int atapi_passthru16 = 1;
module_param(atapi_passthru16, int, 0444);
MODULE_PARM_DESC(atapi_passthru16, "Enable ATA_16 passthru for ATAPI devices; on by default (0=off, 1=on)");

int libata_fua = 0;
module_param_named(fua, libata_fua, int, 0444);
MODULE_PARM_DESC(fua, "FUA support (0=off, 1=on)");

static int ata_ignore_hpa = 1;
module_param_named(ignore_hpa, ata_ignore_hpa, int, 0644);
MODULE_PARM_DESC(ignore_hpa, "Ignore HPA limit (0=keep BIOS limits, 1=ignore limits, using full disk)");

static int libata_dma_mask = ATA_DMA_MASK_ATA|ATA_DMA_MASK_ATAPI|ATA_DMA_MASK_CFA;
module_param_named(dma, libata_dma_mask, int, 0444);
MODULE_PARM_DESC(dma, "DMA enable/disable (0x1==ATA, 0x2==ATAPI, 0x4==CF)");

static int ata_probe_timeout;
module_param(ata_probe_timeout, int, 0444);
MODULE_PARM_DESC(ata_probe_timeout, "Set ATA probing timeout (seconds)");

int libata_noacpi = 0;
module_param_named(noacpi, libata_noacpi, int, 0444);
MODULE_PARM_DESC(noacpi, "Disables the use of ACPI in probe/suspend/resume when set");

int libata_allow_tpm = 0;
module_param_named(allow_tpm, libata_allow_tpm, int, 0444);
MODULE_PARM_DESC(allow_tpm, "Permit the use of TPM commands");

MODULE_AUTHOR("Jeff Garzik");
MODULE_DESCRIPTION("Library module for ATA devices");
MODULE_LICENSE("GPL");
MODULE_VERSION(DRV_VERSION);


/*
 * Iterator helpers.  Don't use directly.
 *
 * LOCKING:
 * Host lock or EH context.
 */
struct ata_link *__ata_port_next_link(struct ata_port *ap,
				      struct ata_link *link, bool dev_only)
{
	/* NULL link indicates start of iteration */
	if (!link) {
		if (dev_only && sata_pmp_attached(ap))
			return ap->pmp_link;
		return &ap->link;
	}

	/* we just iterated over the host master link, what's next? */
	if (link == &ap->link) {
		if (!sata_pmp_attached(ap)) {
			if (unlikely(ap->slave_link) && !dev_only)
				return ap->slave_link;
			return NULL;
		}
		return ap->pmp_link;
	}

	/* slave_link excludes PMP */
	if (unlikely(link == ap->slave_link))
		return NULL;

	/* iterate to the next PMP link */
	if (++link < ap->pmp_link + ap->nr_pmp_links)
		return link;
	return NULL;
}

/**
 *	ata_dev_phys_link - find physical link for a device
 *	@dev: ATA device to look up physical link for
 *
 *	Look up physical link which @dev is attached to.  Note that
 *	this is different from @dev->link only when @dev is on slave
 *	link.  For all other cases, it's the same as @dev->link.
 *
 *	LOCKING:
 *	Don't care.
 *
 *	RETURNS:
 *	Pointer to the found physical link.
 */
struct ata_link *ata_dev_phys_link(struct ata_device *dev)
{
	struct ata_port *ap = dev->link->ap;

	if (!ap->slave_link)
		return dev->link;
	if (!dev->devno)
		return &ap->link;
	return ap->slave_link;
}

/**
 *	ata_link_next - link iteration helper
 *	@link: the previous link, NULL to start
 *	@ap: ATA port containing links to iterate
 *	@mode: iteration mode, one of ATA_LITER_*
 *
 *	LOCKING:
 *	Host lock or EH context.
 *
 *	RETURNS:
 *	Pointer to the next link.
 */
struct ata_link *ata_link_next(struct ata_link *link, struct ata_port *ap,
			       enum ata_link_iter_mode mode)
{
	BUG_ON(mode != ATA_LITER_EDGE &&
	       mode != ATA_LITER_PMP_FIRST && mode != ATA_LITER_HOST_FIRST);

	/* NULL link indicates start of iteration */
	if (!link)
		switch (mode) {
		case ATA_LITER_EDGE:
		case ATA_LITER_PMP_FIRST:
			if (sata_pmp_attached(ap))
				return ap->pmp_link;
			/* fall through */
		case ATA_LITER_HOST_FIRST:
			return &ap->link;
		}

	/* we just iterated over the host link, what's next? */
	if (link == &ap->link)
		switch (mode) {
		case ATA_LITER_HOST_FIRST:
			if (sata_pmp_attached(ap))
				return ap->pmp_link;
			/* fall through */
		case ATA_LITER_PMP_FIRST:
			if (unlikely(ap->slave_link))
				return ap->slave_link;
			/* fall through */
		case ATA_LITER_EDGE:
			return NULL;
		}

	/* slave_link excludes PMP */
	if (unlikely(link == ap->slave_link))
		return NULL;

	/* we were over a PMP link */
	if (++link < ap->pmp_link + ap->nr_pmp_links)
		return link;

	if (mode == ATA_LITER_PMP_FIRST)
		return &ap->link;

	return NULL;
}

/**
 *	ata_dev_next - device iteration helper
 *	@dev: the previous device, NULL to start
 *	@link: ATA link containing devices to iterate
 *	@mode: iteration mode, one of ATA_DITER_*
 *
 *	LOCKING:
 *	Host lock or EH context.
 *
 *	RETURNS:
 *	Pointer to the next device.
 */
struct ata_device *ata_dev_next(struct ata_device *dev, struct ata_link *link,
				enum ata_dev_iter_mode mode)
{
	BUG_ON(mode != ATA_DITER_ENABLED && mode != ATA_DITER_ENABLED_REVERSE &&
	       mode != ATA_DITER_ALL && mode != ATA_DITER_ALL_REVERSE);

	/* NULL dev indicates start of iteration */
	if (!dev)
		switch (mode) {
		case ATA_DITER_ENABLED:
		case ATA_DITER_ALL:
			dev = link->device;
			goto check;
		case ATA_DITER_ENABLED_REVERSE:
		case ATA_DITER_ALL_REVERSE:
			dev = link->device + ata_link_max_devices(link) - 1;
			goto check;
		}

 next:
	/* move to the next one */
	switch (mode) {
	case ATA_DITER_ENABLED:
	case ATA_DITER_ALL:
		if (++dev < link->device + ata_link_max_devices(link))
			goto check;
		return NULL;
	case ATA_DITER_ENABLED_REVERSE:
	case ATA_DITER_ALL_REVERSE:
		if (--dev >= link->device)
			goto check;
		return NULL;
	}

 check:
	if ((mode == ATA_DITER_ENABLED || mode == ATA_DITER_ENABLED_REVERSE) &&
	    !ata_dev_enabled(dev))
		goto next;
	return dev;
}

/**
 *	ata_dev_phys_link - find physical link for a device
 *	@dev: ATA device to look up physical link for
 *
 *	Look up physical link which @dev is attached to.  Note that
 *	this is different from @dev->link only when @dev is on slave
 *	link.  For all other cases, it's the same as @dev->link.
 *
 *	LOCKING:
 *	Don't care.
 *
 *	RETURNS:
 *	Pointer to the found physical link.
 */
struct ata_link *ata_dev_phys_link(struct ata_device *dev)
{
	struct ata_port *ap = dev->link->ap;

	if (!ap->slave_link)
		return dev->link;
	if (!dev->devno)
		return &ap->link;
	return ap->slave_link;
}

/**
 *	ata_force_cbl - force cable type according to libata.force
 *	@ap: ATA port of interest
 *
 *	Force cable type according to libata.force and whine about it.
 *	The last entry which has matching port number is used, so it
 *	can be specified as part of device force parameters.  For
 *	example, both "a:40c,1.00:udma4" and "1.00:40c,udma4" have the
 *	same effect.
 *
 *	LOCKING:
 *	EH context.
 */
void ata_force_cbl(struct ata_port *ap)
{
	int i;

	for (i = ata_force_tbl_size - 1; i >= 0; i--) {
		const struct ata_force_ent *fe = &ata_force_tbl[i];

		if (fe->port != -1 && fe->port != ap->print_id)
			continue;

		if (fe->param.cbl == ATA_CBL_NONE)
			continue;

		ap->cbl = fe->param.cbl;
		ata_port_printk(ap, KERN_NOTICE,
				"FORCE: cable set to %s\n", fe->param.name);
		return;
	}
}

/**
 *	ata_force_link_limits - force link limits according to libata.force
 *	@link: ATA link of interest
 *
 *	Force link flags and SATA spd limit according to libata.force
 *	and whine about it.  When only the port part is specified
 *	(e.g. 1:), the limit applies to all links connected to both
 *	the host link and all fan-out ports connected via PMP.  If the
 *	device part is specified as 0 (e.g. 1.00:), it specifies the
 *	first fan-out link not the host link.  Device number 15 always
 *	points to the host link whether PMP is attached or not.  If the
 *	controller has slave link, device number 16 points to it.
 *
 *	LOCKING:
 *	EH context.
 */
static void ata_force_link_limits(struct ata_link *link)
{
	bool did_spd = false;
	int linkno = link->pmp;
	int i;

	if (ata_is_host_link(link))
		linkno += 15;

	for (i = ata_force_tbl_size - 1; i >= 0; i--) {
		const struct ata_force_ent *fe = &ata_force_tbl[i];

		if (fe->port != -1 && fe->port != link->ap->print_id)
			continue;

		if (fe->device != -1 && fe->device != linkno)
			continue;

		/* only honor the first spd limit */
		if (!did_spd && fe->param.spd_limit) {
			link->hw_sata_spd_limit = (1 << fe->param.spd_limit) - 1;
			ata_link_printk(link, KERN_NOTICE,
					"FORCE: PHY spd limit set to %s\n",
					fe->param.name);
			did_spd = true;
		}

		/* let lflags stack */
		if (fe->param.lflags) {
			link->flags |= fe->param.lflags;
			ata_link_printk(link, KERN_NOTICE,
					"FORCE: link flag 0x%x forced -> 0x%x\n",
					fe->param.lflags, link->flags);
		}
	}
}

/**
 *	ata_force_xfermask - force xfermask according to libata.force
 *	@dev: ATA device of interest
 *
 *	Force xfer_mask according to libata.force and whine about it.
 *	For consistency with link selection, device number 15 selects
 *	the first device connected to the host link.
 *
 *	LOCKING:
 *	EH context.
 */
static void ata_force_xfermask(struct ata_device *dev)
{
	int devno = dev->link->pmp + dev->devno;
	int alt_devno = devno;
	int i;

	/* allow n.15/16 for devices attached to host port */
	if (ata_is_host_link(dev->link))
		alt_devno += 15;

	for (i = ata_force_tbl_size - 1; i >= 0; i--) {
		const struct ata_force_ent *fe = &ata_force_tbl[i];
		unsigned long pio_mask, mwdma_mask, udma_mask;

		if (fe->port != -1 && fe->port != dev->link->ap->print_id)
			continue;

		if (fe->device != -1 && fe->device != devno &&
		    fe->device != alt_devno)
			continue;

		if (!fe->param.xfer_mask)
			continue;

		ata_unpack_xfermask(fe->param.xfer_mask,
				    &pio_mask, &mwdma_mask, &udma_mask);
		if (udma_mask)
			dev->udma_mask = udma_mask;
		else if (mwdma_mask) {
			dev->udma_mask = 0;
			dev->mwdma_mask = mwdma_mask;
		} else {
			dev->udma_mask = 0;
			dev->mwdma_mask = 0;
			dev->pio_mask = pio_mask;
		}

		ata_dev_printk(dev, KERN_NOTICE,
			"FORCE: xfer_mask set to %s\n", fe->param.name);
		return;
	}
}

/**
 *	ata_force_horkage - force horkage according to libata.force
 *	@dev: ATA device of interest
 *
 *	Force horkage according to libata.force and whine about it.
 *	For consistency with link selection, device number 15 selects
 *	the first device connected to the host link.
 *
 *	LOCKING:
 *	EH context.
 */
static void ata_force_horkage(struct ata_device *dev)
{
	int devno = dev->link->pmp + dev->devno;
	int alt_devno = devno;
	int i;

	/* allow n.15/16 for devices attached to host port */
	if (ata_is_host_link(dev->link))
		alt_devno += 15;

	for (i = 0; i < ata_force_tbl_size; i++) {
		const struct ata_force_ent *fe = &ata_force_tbl[i];

		if (fe->port != -1 && fe->port != dev->link->ap->print_id)
			continue;

		if (fe->device != -1 && fe->device != devno &&
		    fe->device != alt_devno)
			continue;

		if (!(~dev->horkage & fe->param.horkage_on) &&
		    !(dev->horkage & fe->param.horkage_off))
			continue;

		dev->horkage |= fe->param.horkage_on;
		dev->horkage &= ~fe->param.horkage_off;

		ata_dev_printk(dev, KERN_NOTICE,
			"FORCE: horkage modified (%s)\n", fe->param.name);
	}
}

/**
 *	atapi_cmd_type - Determine ATAPI command type from SCSI opcode
 *	@opcode: SCSI opcode
 *
 *	Determine ATAPI command type from @opcode.
 *
 *	LOCKING:
 *	None.
 *
 *	RETURNS:
 *	ATAPI_{READ|WRITE|READ_CD|PASS_THRU|MISC}
 */
int atapi_cmd_type(u8 opcode)
{
	switch (opcode) {
	case GPCMD_READ_10:
	case GPCMD_READ_12:
		return ATAPI_READ;

	case GPCMD_WRITE_10:
	case GPCMD_WRITE_12:
	case GPCMD_WRITE_AND_VERIFY_10:
		return ATAPI_WRITE;

	case GPCMD_READ_CD:
	case GPCMD_READ_CD_MSF:
		return ATAPI_READ_CD;

	case ATA_16:
	case ATA_12:
		if (atapi_passthru16)
			return ATAPI_PASS_THRU;
		/* fall thru */
	default:
		return ATAPI_MISC;
	}
}

/**
 *	ata_tf_to_fis - Convert ATA taskfile to SATA FIS structure
 *	@tf: Taskfile to convert
 *	@pmp: Port multiplier port
 *	@is_cmd: This FIS is for command
 *	@fis: Buffer into which data will output
 *
 *	Converts a standard ATA taskfile to a Serial ATA
 *	FIS structure (Register - Host to Device).
 *
 *	LOCKING:
 *	Inherited from caller.
 */
void ata_tf_to_fis(const struct ata_taskfile *tf, u8 pmp, int is_cmd, u8 *fis)
{
	fis[0] = 0x27;			/* Register - Host to Device FIS */
	fis[1] = pmp & 0xf;		/* Port multiplier number*/
	if (is_cmd)
		fis[1] |= (1 << 7);	/* bit 7 indicates Command FIS */

	fis[2] = tf->command;
	fis[3] = tf->feature;

	fis[4] = tf->lbal;
	fis[5] = tf->lbam;
	fis[6] = tf->lbah;
	fis[7] = tf->device;

	fis[8] = tf->hob_lbal;
	fis[9] = tf->hob_lbam;
	fis[10] = tf->hob_lbah;
	fis[11] = tf->hob_feature;

	fis[12] = tf->nsect;
	fis[13] = tf->hob_nsect;
	fis[14] = 0;
	fis[15] = tf->ctl;

	fis[16] = 0;
	fis[17] = 0;
	fis[18] = 0;
	fis[19] = 0;
}

/**
 *	ata_tf_from_fis - Convert SATA FIS to ATA taskfile
 *	@fis: Buffer from which data will be input
 *	@tf: Taskfile to output
 *
 *	Converts a serial ATA FIS structure to a standard ATA taskfile.
 *
 *	LOCKING:
 *	Inherited from caller.
 */

void ata_tf_from_fis(const u8 *fis, struct ata_taskfile *tf)
{
	tf->command	= fis[2];	/* status */
	tf->feature	= fis[3];	/* error */

	tf->lbal	= fis[4];
	tf->lbam	= fis[5];
	tf->lbah	= fis[6];
	tf->device	= fis[7];

	tf->hob_lbal	= fis[8];
	tf->hob_lbam	= fis[9];
	tf->hob_lbah	= fis[10];

	tf->nsect	= fis[12];
	tf->hob_nsect	= fis[13];
}

static const u8 ata_rw_cmds[] = {
	/* pio multi */
	ATA_CMD_READ_MULTI,
	ATA_CMD_WRITE_MULTI,
	ATA_CMD_READ_MULTI_EXT,
	ATA_CMD_WRITE_MULTI_EXT,
	0,
	0,
	0,
	ATA_CMD_WRITE_MULTI_FUA_EXT,
	/* pio */
	ATA_CMD_PIO_READ,
	ATA_CMD_PIO_WRITE,
	ATA_CMD_PIO_READ_EXT,
	ATA_CMD_PIO_WRITE_EXT,
	0,
	0,
	0,
	0,
	/* dma */
	ATA_CMD_READ,
	ATA_CMD_WRITE,
	ATA_CMD_READ_EXT,
	ATA_CMD_WRITE_EXT,
	0,
	0,
	0,
	ATA_CMD_WRITE_FUA_EXT
};

/**
 *	ata_rwcmd_protocol - set taskfile r/w commands and protocol
 *	@tf: command to examine and configure
 *	@dev: device tf belongs to
 *
 *	Examine the device configuration and tf->flags to calculate
 *	the proper read/write commands and protocol to use.
 *
 *	LOCKING:
 *	caller.
 */
static int ata_rwcmd_protocol(struct ata_taskfile *tf, struct ata_device *dev)
{
	u8 cmd;

	int index, fua, lba48, write;

	fua = (tf->flags & ATA_TFLAG_FUA) ? 4 : 0;
	lba48 = (tf->flags & ATA_TFLAG_LBA48) ? 2 : 0;
	write = (tf->flags & ATA_TFLAG_WRITE) ? 1 : 0;

	if (dev->flags & ATA_DFLAG_PIO) {
		tf->protocol = ATA_PROT_PIO;
		index = dev->multi_count ? 0 : 8;
	} else if (lba48 && (dev->link->ap->flags & ATA_FLAG_PIO_LBA48)) {
		/* Unable to use DMA due to host limitation */
		tf->protocol = ATA_PROT_PIO;
		index = dev->multi_count ? 0 : 8;
	} else {
		tf->protocol = ATA_PROT_DMA;
		index = 16;
	}

	cmd = ata_rw_cmds[index + fua + lba48 + write];
	if (cmd) {
		tf->command = cmd;
		return 0;
	}
	return -1;
}

/**
 *	ata_tf_read_block - Read block address from ATA taskfile
 *	@tf: ATA taskfile of interest
 *	@dev: ATA device @tf belongs to
 *
 *	LOCKING:
 *	None.
 *
 *	Read block address from @tf.  This function can handle all
 *	three address formats - LBA, LBA48 and CHS.  tf->protocol and
 *	flags select the address format to use.
 *
 *	RETURNS:
 *	Block address read from @tf.
 */
u64 ata_tf_read_block(struct ata_taskfile *tf, struct ata_device *dev)
{
	u64 block = 0;

	if (tf->flags & ATA_TFLAG_LBA) {
		if (tf->flags & ATA_TFLAG_LBA48) {
			block |= (u64)tf->hob_lbah << 40;
			block |= (u64)tf->hob_lbam << 32;
			block |= (u64)tf->hob_lbal << 24;
		} else
			block |= (tf->device & 0xf) << 24;

		block |= tf->lbah << 16;
		block |= tf->lbam << 8;
		block |= tf->lbal;
	} else {
		u32 cyl, head, sect;

		cyl = tf->lbam | (tf->lbah << 8);
		head = tf->device & 0xf;
		sect = tf->lbal;

		block = (cyl * dev->heads + head) * dev->sectors + sect;
	}

	return block;
}

/**
 *	ata_build_rw_tf - Build ATA taskfile for given read/write request
 *	@tf: Target ATA taskfile
 *	@dev: ATA device @tf belongs to
 *	@block: Block address
 *	@n_block: Number of blocks
 *	@tf_flags: RW/FUA etc...
 *	@tag: tag
 *
 *	LOCKING:
 *	None.
 *
 *	Build ATA taskfile @tf for read/write request described by
 *	@block, @n_block, @tf_flags and @tag on @dev.
 *
 *	RETURNS:
 *
 *	0 on success, -ERANGE if the request is too large for @dev,
 *	-EINVAL if the request is invalid.
 */
int ata_build_rw_tf(struct ata_taskfile *tf, struct ata_device *dev,
		    u64 block, u32 n_block, unsigned int tf_flags,
		    unsigned int tag)
{
	tf->flags |= ATA_TFLAG_ISADDR | ATA_TFLAG_DEVICE;
	tf->flags |= tf_flags;

	if (ata_ncq_enabled(dev) && likely(tag != ATA_TAG_INTERNAL)) {
		/* yay, NCQ */
		if (!lba_48_ok(block, n_block))
			return -ERANGE;

		tf->protocol = ATA_PROT_NCQ;
		tf->flags |= ATA_TFLAG_LBA | ATA_TFLAG_LBA48;

		if (tf->flags & ATA_TFLAG_WRITE)
			tf->command = ATA_CMD_FPDMA_WRITE;
		else
			tf->command = ATA_CMD_FPDMA_READ;

		tf->nsect = tag << 3;
		tf->hob_feature = (n_block >> 8) & 0xff;
		tf->feature = n_block & 0xff;

		tf->hob_lbah = (block >> 40) & 0xff;
		tf->hob_lbam = (block >> 32) & 0xff;
		tf->hob_lbal = (block >> 24) & 0xff;
		tf->lbah = (block >> 16) & 0xff;
		tf->lbam = (block >> 8) & 0xff;
		tf->lbal = block & 0xff;

		tf->device = 1 << 6;
		if (tf->flags & ATA_TFLAG_FUA)
			tf->device |= 1 << 7;
	} else if (dev->flags & ATA_DFLAG_LBA) {
		tf->flags |= ATA_TFLAG_LBA;

		if (lba_28_ok(block, n_block)) {
			/* use LBA28 */
			tf->device |= (block >> 24) & 0xf;
		} else if (lba_48_ok(block, n_block)) {
			if (!(dev->flags & ATA_DFLAG_LBA48))
				return -ERANGE;

			/* use LBA48 */
			tf->flags |= ATA_TFLAG_LBA48;

			tf->hob_nsect = (n_block >> 8) & 0xff;

			tf->hob_lbah = (block >> 40) & 0xff;
			tf->hob_lbam = (block >> 32) & 0xff;
			tf->hob_lbal = (block >> 24) & 0xff;
		} else
			/* request too large even for LBA48 */
			return -ERANGE;

		if (unlikely(ata_rwcmd_protocol(tf, dev) < 0))
			return -EINVAL;

		tf->nsect = n_block & 0xff;

		tf->lbah = (block >> 16) & 0xff;
		tf->lbam = (block >> 8) & 0xff;
		tf->lbal = block & 0xff;

		tf->device |= ATA_LBA;
	} else {
		/* CHS */
		u32 sect, head, cyl, track;

		/* The request -may- be too large for CHS addressing. */
		if (!lba_28_ok(block, n_block))
			return -ERANGE;

		if (unlikely(ata_rwcmd_protocol(tf, dev) < 0))
			return -EINVAL;

		/* Convert LBA to CHS */
		track = (u32)block / dev->sectors;
		cyl   = track / dev->heads;
		head  = track % dev->heads;
		sect  = (u32)block % dev->sectors + 1;

		DPRINTK("block %u track %u cyl %u head %u sect %u\n",
			(u32)block, track, cyl, head, sect);

		/* Check whether the converted CHS can fit.
		   Cylinder: 0-65535
		   Head: 0-15
		   Sector: 1-255*/
		if ((cyl >> 16) || (head >> 4) || (sect >> 8) || (!sect))
			return -ERANGE;

		tf->nsect = n_block & 0xff; /* Sector count 0 means 256 sectors */
		tf->lbal = sect;
		tf->lbam = cyl;
		tf->lbah = cyl >> 8;
		tf->device |= head;
	}

	return 0;
}

/**
 *	ata_pack_xfermask - Pack pio, mwdma and udma masks into xfer_mask
 *	@pio_mask: pio_mask
 *	@mwdma_mask: mwdma_mask
 *	@udma_mask: udma_mask
 *
 *	Pack @pio_mask, @mwdma_mask and @udma_mask into a single
 *	unsigned int xfer_mask.
 *
 *	LOCKING:
 *	None.
 *
 *	RETURNS:
 *	Packed xfer_mask.
 */
unsigned long ata_pack_xfermask(unsigned long pio_mask,
				unsigned long mwdma_mask,
				unsigned long udma_mask)
{
	return ((pio_mask << ATA_SHIFT_PIO) & ATA_MASK_PIO) |
		((mwdma_mask << ATA_SHIFT_MWDMA) & ATA_MASK_MWDMA) |
		((udma_mask << ATA_SHIFT_UDMA) & ATA_MASK_UDMA);
}

/**
 *	ata_unpack_xfermask - Unpack xfer_mask into pio, mwdma and udma masks
 *	@xfer_mask: xfer_mask to unpack
 *	@pio_mask: resulting pio_mask
 *	@mwdma_mask: resulting mwdma_mask
 *	@udma_mask: resulting udma_mask
 *
 *	Unpack @xfer_mask into @pio_mask, @mwdma_mask and @udma_mask.
 *	Any NULL distination masks will be ignored.
 */
void ata_unpack_xfermask(unsigned long xfer_mask, unsigned long *pio_mask,
			 unsigned long *mwdma_mask, unsigned long *udma_mask)
{
	if (pio_mask)
		*pio_mask = (xfer_mask & ATA_MASK_PIO) >> ATA_SHIFT_PIO;
	if (mwdma_mask)
		*mwdma_mask = (xfer_mask & ATA_MASK_MWDMA) >> ATA_SHIFT_MWDMA;
	if (udma_mask)
		*udma_mask = (xfer_mask & ATA_MASK_UDMA) >> ATA_SHIFT_UDMA;
}

static const struct ata_xfer_ent {
	int shift, bits;
	u8 base;
} ata_xfer_tbl[] = {
	{ ATA_SHIFT_PIO, ATA_NR_PIO_MODES, XFER_PIO_0 },
	{ ATA_SHIFT_MWDMA, ATA_NR_MWDMA_MODES, XFER_MW_DMA_0 },
	{ ATA_SHIFT_UDMA, ATA_NR_UDMA_MODES, XFER_UDMA_0 },
	{ -1, },
};

/**
 *	ata_xfer_mask2mode - Find matching XFER_* for the given xfer_mask
 *	@xfer_mask: xfer_mask of interest
 *
 *	Return matching XFER_* value for @xfer_mask.  Only the highest
 *	bit of @xfer_mask is considered.
 *
 *	LOCKING:
 *	None.
 *
 *	RETURNS:
 *	Matching XFER_* value, 0xff if no match found.
 */
u8 ata_xfer_mask2mode(unsigned long xfer_mask)
{
	int highbit = fls(xfer_mask) - 1;
	const struct ata_xfer_ent *ent;

	for (ent = ata_xfer_tbl; ent->shift >= 0; ent++)
		if (highbit >= ent->shift && highbit < ent->shift + ent->bits)
			return ent->base + highbit - ent->shift;
	return 0xff;
}

/**
 *	ata_xfer_mode2mask - Find matching xfer_mask for XFER_*
 *	@xfer_mode: XFER_* of interest
 *
 *	Return matching xfer_mask for @xfer_mode.
 *
 *	LOCKING:
 *	None.
 *
 *	RETURNS:
 *	Matching xfer_mask, 0 if no match found.
 */
unsigned long ata_xfer_mode2mask(u8 xfer_mode)
{
	const struct ata_xfer_ent *ent;

	for (ent = ata_xfer_tbl; ent->shift >= 0; ent++)
		if (xfer_mode >= ent->base && xfer_mode < ent->base + ent->bits)
			return ((2 << (ent->shift + xfer_mode - ent->base)) - 1)
				& ~((1 << ent->shift) - 1);
	return 0;
}

/**
 *	ata_xfer_mode2shift - Find matching xfer_shift for XFER_*
 *	@xfer_mode: XFER_* of interest
 *
 *	Return matching xfer_shift for @xfer_mode.
 *
 *	LOCKING:
 *	None.
 *
 *	RETURNS:
 *	Matching xfer_shift, -1 if no match found.
 */
int ata_xfer_mode2shift(unsigned long xfer_mode)
{
	const struct ata_xfer_ent *ent;

	for (ent = ata_xfer_tbl; ent->shift >= 0; ent++)
		if (xfer_mode >= ent->base && xfer_mode < ent->base + ent->bits)
			return ent->shift;
	return -1;
}

/**
 *	ata_mode_string - convert xfer_mask to string
 *	@xfer_mask: mask of bits supported; only highest bit counts.
 *
 *	Determine string which represents the highest speed
 *	(highest bit in @modemask).
 *
 *	LOCKING:
 *	None.
 *
 *	RETURNS:
 *	Constant C string representing highest speed listed in
 *	@mode_mask, or the constant C string "<n/a>".
 */
const char *ata_mode_string(unsigned long xfer_mask)
{
	static const char * const xfer_mode_str[] = {
		"PIO0",
		"PIO1",
		"PIO2",
		"PIO3",
		"PIO4",
		"PIO5",
		"PIO6",
		"MWDMA0",
		"MWDMA1",
		"MWDMA2",
		"MWDMA3",
		"MWDMA4",
		"UDMA/16",
		"UDMA/25",
		"UDMA/33",
		"UDMA/44",
		"UDMA/66",
		"UDMA/100",
		"UDMA/133",
		"UDMA7",
	};
	int highbit;

	highbit = fls(xfer_mask) - 1;
	if (highbit >= 0 && highbit < ARRAY_SIZE(xfer_mode_str))
		return xfer_mode_str[highbit];
	return "<n/a>";
}

static const char *sata_spd_string(unsigned int spd)
{
	static const char * const spd_str[] = {
		"1.5 Gbps",
		"3.0 Gbps",
		"6.0 Gbps",
	};

	if (spd == 0 || (spd - 1) >= ARRAY_SIZE(spd_str))
		return "<unknown>";
	return spd_str[spd - 1];
}

void ata_dev_disable(struct ata_device *dev)
{
	if (ata_dev_enabled(dev)) {
		if (ata_msg_drv(dev->link->ap))
			ata_dev_printk(dev, KERN_WARNING, "disabled\n");
		ata_acpi_on_disable(dev);
		ata_down_xfermask_limit(dev, ATA_DNXFER_FORCE_PIO0 |
					     ATA_DNXFER_QUIET);
		dev->class++;
	}
}

static int ata_dev_set_dipm(struct ata_device *dev, enum link_pm policy)
{
	struct ata_link *link = dev->link;
	struct ata_port *ap = link->ap;
	u32 scontrol;
	unsigned int err_mask;
	int rc;

	/*
	 * disallow DIPM for drivers which haven't set
	 * ATA_FLAG_IPM.  This is because when DIPM is enabled,
	 * phy ready will be set in the interrupt status on
	 * state changes, which will cause some drivers to
	 * think there are errors - additionally drivers will
	 * need to disable hot plug.
	 */
	if (!(ap->flags & ATA_FLAG_IPM) || !ata_dev_enabled(dev)) {
		ap->pm_policy = NOT_AVAILABLE;
		return -EINVAL;
	}

	/*
	 * For DIPM, we will only enable it for the
	 * min_power setting.
	 *
	 * Why?  Because Disks are too stupid to know that
	 * If the host rejects a request to go to SLUMBER
	 * they should retry at PARTIAL, and instead it
	 * just would give up.  So, for medium_power to
	 * work at all, we need to only allow HIPM.
	 */
	rc = sata_scr_read(link, SCR_CONTROL, &scontrol);
	if (rc)
		return rc;

	switch (policy) {
	case MIN_POWER:
		/* no restrictions on IPM transitions */
		scontrol &= ~(0x3 << 8);
		rc = sata_scr_write(link, SCR_CONTROL, scontrol);
		if (rc)
			return rc;

		/* enable DIPM */
		if (dev->flags & ATA_DFLAG_DIPM)
			err_mask = ata_dev_set_feature(dev,
					SETFEATURES_SATA_ENABLE, SATA_DIPM);
		break;
	case MEDIUM_POWER:
		/* allow IPM to PARTIAL */
		scontrol &= ~(0x1 << 8);
		scontrol |= (0x2 << 8);
		rc = sata_scr_write(link, SCR_CONTROL, scontrol);
		if (rc)
			return rc;

		/*
		 * we don't have to disable DIPM since IPM flags
		 * disallow transitions to SLUMBER, which effectively
		 * disable DIPM if it does not support PARTIAL
		 */
		break;
	case NOT_AVAILABLE:
	case MAX_PERFORMANCE:
		/* disable all IPM transitions */
		scontrol |= (0x3 << 8);
		rc = sata_scr_write(link, SCR_CONTROL, scontrol);
		if (rc)
			return rc;

		/*
		 * we don't have to disable DIPM since IPM flags
		 * disallow all transitions which effectively
		 * disable DIPM anyway.
		 */
		break;
	}

	/* FIXME: handle SET FEATURES failure */
	(void) err_mask;

	return 0;
}

/**
 *	ata_dev_enable_pm - enable SATA interface power management
 *	@dev:  device to enable power management
 *	@policy: the link power management policy
 *
 *	Enable SATA Interface power management.  This will enable
 *	Device Interface Power Management (DIPM) for min_power
 * 	policy, and then call driver specific callbacks for
 *	enabling Host Initiated Power management.
 *
 *	Locking: Caller.
 *	Returns: -EINVAL if IPM is not supported, 0 otherwise.
 */
void ata_dev_enable_pm(struct ata_device *dev, enum link_pm policy)
{
	int rc = 0;
	struct ata_port *ap = dev->link->ap;

	/* set HIPM first, then DIPM */
	if (ap->ops->enable_pm)
		rc = ap->ops->enable_pm(ap, policy);
	if (rc)
		goto enable_pm_out;
	rc = ata_dev_set_dipm(dev, policy);

enable_pm_out:
	if (rc)
		ap->pm_policy = MAX_PERFORMANCE;
	else
		ap->pm_policy = policy;
	return /* rc */;	/* hopefully we can use 'rc' eventually */
}

#ifdef CONFIG_PM
/**
 *	ata_dev_disable_pm - disable SATA interface power management
 *	@dev: device to disable power management
 *
 *	Disable SATA Interface power management.  This will disable
 *	Device Interface Power Management (DIPM) without changing
 * 	policy,  call driver specific callbacks for disabling Host
 * 	Initiated Power management.
 *
 *	Locking: Caller.
 *	Returns: void
 */
static void ata_dev_disable_pm(struct ata_device *dev)
{
	struct ata_port *ap = dev->link->ap;

	ata_dev_set_dipm(dev, MAX_PERFORMANCE);
	if (ap->ops->disable_pm)
		ap->ops->disable_pm(ap);
}
#endif	/* CONFIG_PM */

void ata_lpm_schedule(struct ata_port *ap, enum link_pm policy)
{
	ap->pm_policy = policy;
	ap->link.eh_info.action |= ATA_EH_LPM;
	ap->link.eh_info.flags |= ATA_EHI_NO_AUTOPSY;
	ata_port_schedule_eh(ap);
}

#ifdef CONFIG_PM
static void ata_lpm_enable(struct ata_host *host)
{
	struct ata_link *link;
	struct ata_port *ap;
	struct ata_device *dev;
	int i;

	for (i = 0; i < host->n_ports; i++) {
		ap = host->ports[i];
		ata_for_each_link(link, ap, EDGE) {
			ata_for_each_dev(dev, link, ALL)
				ata_dev_disable_pm(dev);
		}
	}
}

static void ata_lpm_disable(struct ata_host *host)
{
	int i;

	for (i = 0; i < host->n_ports; i++) {
		struct ata_port *ap = host->ports[i];
		ata_lpm_schedule(ap, ap->pm_policy);
	}
}
#endif	/* CONFIG_PM */

/**
 *	ata_dev_classify - determine device type based on ATA-spec signature
 *	@tf: ATA taskfile register set for device to be identified
 *
 *	Determine from taskfile register contents whether a device is
 *	ATA or ATAPI, as per "Signature and persistence" section
 *	of ATA/PI spec (volume 1, sect 5.14).
 *
 *	LOCKING:
 *	None.
 *
 *	RETURNS:
 *	Device type, %ATA_DEV_ATA, %ATA_DEV_ATAPI, %ATA_DEV_PMP or
 *	%ATA_DEV_UNKNOWN the event of failure.
 */
unsigned int ata_dev_classify(const struct ata_taskfile *tf)
{
	/* Apple's open source Darwin code hints that some devices only
	 * put a proper signature into the LBA mid/high registers,
	 * So, we only check those.  It's sufficient for uniqueness.
	 *
	 * ATA/ATAPI-7 (d1532v1r1: Feb. 19, 2003) specified separate
	 * signatures for ATA and ATAPI devices attached on SerialATA,
	 * 0x3c/0xc3 and 0x69/0x96 respectively.  However, SerialATA
	 * spec has never mentioned about using different signatures
	 * for ATA/ATAPI devices.  Then, Serial ATA II: Port
	 * Multiplier specification began to use 0x69/0x96 to identify
	 * port multpliers and 0x3c/0xc3 to identify SEMB device.
	 * ATA/ATAPI-7 dropped descriptions about 0x3c/0xc3 and
	 * 0x69/0x96 shortly and described them as reserved for
	 * SerialATA.
	 *
	 * We follow the current spec and consider that 0x69/0x96
	 * identifies a port multiplier and 0x3c/0xc3 a SEMB device.
	 */
	if ((tf->lbam == 0) && (tf->lbah == 0)) {
		DPRINTK("found ATA device by sig\n");
		return ATA_DEV_ATA;
	}

	if ((tf->lbam == 0x14) && (tf->lbah == 0xeb)) {
		DPRINTK("found ATAPI device by sig\n");
		return ATA_DEV_ATAPI;
	}

	if ((tf->lbam == 0x69) && (tf->lbah == 0x96)) {
		DPRINTK("found PMP device by sig\n");
		return ATA_DEV_PMP;
	}

	if ((tf->lbam == 0x3c) && (tf->lbah == 0xc3)) {
		printk(KERN_INFO "ata: SEMB device ignored\n");
		return ATA_DEV_SEMB_UNSUP; /* not yet */
	}

	DPRINTK("unknown device\n");
	return ATA_DEV_UNKNOWN;
}

/**
 *	ata_id_string - Convert IDENTIFY DEVICE page into string
 *	@id: IDENTIFY DEVICE results we will examine
 *	@s: string into which data is output
 *	@ofs: offset into identify device page
 *	@len: length of string to return. must be an even number.
 *
 *	The strings in the IDENTIFY DEVICE page are broken up into
 *	16-bit chunks.  Run through the string, and output each
 *	8-bit chunk linearly, regardless of platform.
 *
 *	LOCKING:
 *	caller.
 */

void ata_id_string(const u16 *id, unsigned char *s,
		   unsigned int ofs, unsigned int len)
{
	unsigned int c;

	BUG_ON(len & 1);

	while (len > 0) {
		c = id[ofs] >> 8;
		*s = c;
		s++;

		c = id[ofs] & 0xff;
		*s = c;
		s++;

		ofs++;
		len -= 2;
	}
}

/**
 *	ata_id_c_string - Convert IDENTIFY DEVICE page into C string
 *	@id: IDENTIFY DEVICE results we will examine
 *	@s: string into which data is output
 *	@ofs: offset into identify device page
 *	@len: length of string to return. must be an odd number.
 *
 *	This function is identical to ata_id_string except that it
 *	trims trailing spaces and terminates the resulting string with
 *	null.  @len must be actual maximum length (even number) + 1.
 *
 *	LOCKING:
 *	caller.
 */
void ata_id_c_string(const u16 *id, unsigned char *s,
		     unsigned int ofs, unsigned int len)
{
	unsigned char *p;

	ata_id_string(id, s, ofs, len - 1);

	p = s + strnlen(s, len - 1);
	while (p > s && p[-1] == ' ')
		p--;
	*p = '\0';
}

static u64 ata_id_n_sectors(const u16 *id)
{
	if (ata_id_has_lba(id)) {
		if (ata_id_has_lba48(id))
			return ata_id_u64(id, 100);
		else
			return ata_id_u32(id, 60);
	} else {
		if (ata_id_current_chs_valid(id))
			return ata_id_u32(id, 57);
		else
			return id[1] * id[3] * id[6];
	}
}

u64 ata_tf_to_lba48(const struct ata_taskfile *tf)
{
	u64 sectors = 0;

	sectors |= ((u64)(tf->hob_lbah & 0xff)) << 40;
	sectors |= ((u64)(tf->hob_lbam & 0xff)) << 32;
	sectors |= ((u64)(tf->hob_lbal & 0xff)) << 24;
	sectors |= (tf->lbah & 0xff) << 16;
	sectors |= (tf->lbam & 0xff) << 8;
	sectors |= (tf->lbal & 0xff);

	return sectors;
}

u64 ata_tf_to_lba(const struct ata_taskfile *tf)
{
	u64 sectors = 0;

	sectors |= (tf->device & 0x0f) << 24;
	sectors |= (tf->lbah & 0xff) << 16;
	sectors |= (tf->lbam & 0xff) << 8;
	sectors |= (tf->lbal & 0xff);

	return sectors;
}

/**
 *	ata_read_native_max_address - Read native max address
 *	@dev: target device
 *	@max_sectors: out parameter for the result native max address
 *
 *	Perform an LBA48 or LBA28 native size query upon the device in
 *	question.
 *
 *	RETURNS:
 *	0 on success, -EACCES if command is aborted by the drive.
 *	-EIO on other errors.
 */
static int ata_read_native_max_address(struct ata_device *dev, u64 *max_sectors)
{
	unsigned int err_mask;
	struct ata_taskfile tf;
	int lba48 = ata_id_has_lba48(dev->id);

	ata_tf_init(dev, &tf);

	/* always clear all address registers */
	tf.flags |= ATA_TFLAG_DEVICE | ATA_TFLAG_ISADDR;

	if (lba48) {
		tf.command = ATA_CMD_READ_NATIVE_MAX_EXT;
		tf.flags |= ATA_TFLAG_LBA48;
	} else
		tf.command = ATA_CMD_READ_NATIVE_MAX;

	tf.protocol |= ATA_PROT_NODATA;
	tf.device |= ATA_LBA;

	err_mask = ata_exec_internal(dev, &tf, NULL, DMA_NONE, NULL, 0, 0);
	if (err_mask) {
		ata_dev_printk(dev, KERN_WARNING, "failed to read native "
			       "max address (err_mask=0x%x)\n", err_mask);
		if (err_mask == AC_ERR_DEV && (tf.feature & ATA_ABORTED))
			return -EACCES;
		return -EIO;
	}

	if (lba48)
		*max_sectors = ata_tf_to_lba48(&tf) + 1;
	else
		*max_sectors = ata_tf_to_lba(&tf) + 1;
	if (dev->horkage & ATA_HORKAGE_HPA_SIZE)
		(*max_sectors)--;
	return 0;
}

/**
 *	ata_set_max_sectors - Set max sectors
 *	@dev: target device
 *	@new_sectors: new max sectors value to set for the device
 *
 *	Set max sectors of @dev to @new_sectors.
 *
 *	RETURNS:
 *	0 on success, -EACCES if command is aborted or denied (due to
 *	previous non-volatile SET_MAX) by the drive.  -EIO on other
 *	errors.
 */
static int ata_set_max_sectors(struct ata_device *dev, u64 new_sectors)
{
	unsigned int err_mask;
	struct ata_taskfile tf;
	int lba48 = ata_id_has_lba48(dev->id);

	new_sectors--;

	ata_tf_init(dev, &tf);

	tf.flags |= ATA_TFLAG_DEVICE | ATA_TFLAG_ISADDR;

	if (lba48) {
		tf.command = ATA_CMD_SET_MAX_EXT;
		tf.flags |= ATA_TFLAG_LBA48;

		tf.hob_lbal = (new_sectors >> 24) & 0xff;
		tf.hob_lbam = (new_sectors >> 32) & 0xff;
		tf.hob_lbah = (new_sectors >> 40) & 0xff;
	} else {
		tf.command = ATA_CMD_SET_MAX;

		tf.device |= (new_sectors >> 24) & 0xf;
	}

	tf.protocol |= ATA_PROT_NODATA;
	tf.device |= ATA_LBA;

	tf.lbal = (new_sectors >> 0) & 0xff;
	tf.lbam = (new_sectors >> 8) & 0xff;
	tf.lbah = (new_sectors >> 16) & 0xff;

	err_mask = ata_exec_internal(dev, &tf, NULL, DMA_NONE, NULL, 0, 0);
	if (err_mask) {
		ata_dev_printk(dev, KERN_WARNING, "failed to set "
			       "max address (err_mask=0x%x)\n", err_mask);
		if (err_mask == AC_ERR_DEV &&
		    (tf.feature & (ATA_ABORTED | ATA_IDNF)))
			return -EACCES;
		return -EIO;
	}

	return 0;
}

/**
 *	ata_hpa_resize		-	Resize a device with an HPA set
 *	@dev: Device to resize
 *
 *	Read the size of an LBA28 or LBA48 disk with HPA features and resize
 *	it if required to the full size of the media. The caller must check
 *	the drive has the HPA feature set enabled.
 *
 *	RETURNS:
 *	0 on success, -errno on failure.
 */
static int ata_hpa_resize(struct ata_device *dev)
{
	struct ata_eh_context *ehc = &dev->link->eh_context;
	int print_info = ehc->i.flags & ATA_EHI_PRINTINFO;
	u64 sectors = ata_id_n_sectors(dev->id);
	u64 native_sectors;
	int rc;

	/* do we need to do it? */
	if (dev->class != ATA_DEV_ATA ||
	    !ata_id_has_lba(dev->id) || !ata_id_hpa_enabled(dev->id) ||
	    (dev->horkage & ATA_HORKAGE_BROKEN_HPA))
		return 0;

	/* read native max address */
	rc = ata_read_native_max_address(dev, &native_sectors);
	if (rc) {
		/* If device aborted the command or HPA isn't going to
		 * be unlocked, skip HPA resizing.
		 */
		if (rc == -EACCES || !ata_ignore_hpa) {
			ata_dev_printk(dev, KERN_WARNING, "HPA support seems "
				       "broken, skipping HPA handling\n");
			dev->horkage |= ATA_HORKAGE_BROKEN_HPA;

			/* we can continue if device aborted the command */
			if (rc == -EACCES)
				rc = 0;
		}

		return rc;
	}

	/* nothing to do? */
	if (native_sectors <= sectors || !ata_ignore_hpa) {
		if (!print_info || native_sectors == sectors)
			return 0;

		if (native_sectors > sectors)
			ata_dev_printk(dev, KERN_INFO,
				"HPA detected: current %llu, native %llu\n",
				(unsigned long long)sectors,
				(unsigned long long)native_sectors);
		else if (native_sectors < sectors)
			ata_dev_printk(dev, KERN_WARNING,
				"native sectors (%llu) is smaller than "
				"sectors (%llu)\n",
				(unsigned long long)native_sectors,
				(unsigned long long)sectors);
		return 0;
	}

	/* let's unlock HPA */
	rc = ata_set_max_sectors(dev, native_sectors);
	if (rc == -EACCES) {
		/* if device aborted the command, skip HPA resizing */
		ata_dev_printk(dev, KERN_WARNING, "device aborted resize "
			       "(%llu -> %llu), skipping HPA handling\n",
			       (unsigned long long)sectors,
			       (unsigned long long)native_sectors);
		dev->horkage |= ATA_HORKAGE_BROKEN_HPA;
		return 0;
	} else if (rc)
		return rc;

	/* re-read IDENTIFY data */
	rc = ata_dev_reread_id(dev, 0);
	if (rc) {
		ata_dev_printk(dev, KERN_ERR, "failed to re-read IDENTIFY "
			       "data after HPA resizing\n");
		return rc;
	}

	if (print_info) {
		u64 new_sectors = ata_id_n_sectors(dev->id);
		ata_dev_printk(dev, KERN_INFO,
			"HPA unlocked: %llu -> %llu, native %llu\n",
			(unsigned long long)sectors,
			(unsigned long long)new_sectors,
			(unsigned long long)native_sectors);
	}

	return 0;
}

/**
 *	ata_dump_id - IDENTIFY DEVICE info debugging output
 *	@id: IDENTIFY DEVICE page to dump
 *
 *	Dump selected 16-bit words from the given IDENTIFY DEVICE
 *	page.
 *
 *	LOCKING:
 *	caller.
 */

static inline void ata_dump_id(const u16 *id)
{
	DPRINTK("49==0x%04x  "
		"53==0x%04x  "
		"63==0x%04x  "
		"64==0x%04x  "
		"75==0x%04x  \n",
		id[49],
		id[53],
		id[63],
		id[64],
		id[75]);
	DPRINTK("80==0x%04x  "
		"81==0x%04x  "
		"82==0x%04x  "
		"83==0x%04x  "
		"84==0x%04x  \n",
		id[80],
		id[81],
		id[82],
		id[83],
		id[84]);
	DPRINTK("88==0x%04x  "
		"93==0x%04x\n",
		id[88],
		id[93]);
}

/**
 *	ata_id_xfermask - Compute xfermask from the given IDENTIFY data
 *	@id: IDENTIFY data to compute xfer mask from
 *
 *	Compute the xfermask for this device. This is not as trivial
 *	as it seems if we must consider early devices correctly.
 *
 *	FIXME: pre IDE drive timing (do we care ?).
 *
 *	LOCKING:
 *	None.
 *
 *	RETURNS:
 *	Computed xfermask
 */
unsigned long ata_id_xfermask(const u16 *id)
{
	unsigned long pio_mask, mwdma_mask, udma_mask;

	/* Usual case. Word 53 indicates word 64 is valid */
	if (id[ATA_ID_FIELD_VALID] & (1 << 1)) {
		pio_mask = id[ATA_ID_PIO_MODES] & 0x03;
		pio_mask <<= 3;
		pio_mask |= 0x7;
	} else {
		/* If word 64 isn't valid then Word 51 high byte holds
		 * the PIO timing number for the maximum. Turn it into
		 * a mask.
		 */
		u8 mode = (id[ATA_ID_OLD_PIO_MODES] >> 8) & 0xFF;
		if (mode < 5)	/* Valid PIO range */
			pio_mask = (2 << mode) - 1;
		else
			pio_mask = 1;

		/* But wait.. there's more. Design your standards by
		 * committee and you too can get a free iordy field to
		 * process. However its the speeds not the modes that
		 * are supported... Note drivers using the timing API
		 * will get this right anyway
		 */
	}

	mwdma_mask = id[ATA_ID_MWDMA_MODES] & 0x07;

	if (ata_id_is_cfa(id)) {
		/*
		 *	Process compact flash extended modes
		 */
		int pio = id[163] & 0x7;
		int dma = (id[163] >> 3) & 7;

		if (pio)
			pio_mask |= (1 << 5);
		if (pio > 1)
			pio_mask |= (1 << 6);
		if (dma)
			mwdma_mask |= (1 << 3);
		if (dma > 1)
			mwdma_mask |= (1 << 4);
	}

	udma_mask = 0;
	if (id[ATA_ID_FIELD_VALID] & (1 << 2))
		udma_mask = id[ATA_ID_UDMA_MODES] & 0xff;

	return ata_pack_xfermask(pio_mask, mwdma_mask, udma_mask);
}

/**
 *	ata_pio_queue_task - Queue port_task
 *	@ap: The ata_port to queue port_task for
 *	@data: data for @fn to use
 *	@delay: delay time in msecs for workqueue function
 *
 *	Schedule @fn(@data) for execution after @delay jiffies using
 *	port_task.  There is one port_task per port and it's the
 *	user(low level driver)'s responsibility to make sure that only
 *	one task is active at any given time.
 *
 *	libata core layer takes care of synchronization between
 *	port_task and EH.  ata_pio_queue_task() may be ignored for EH
 *	synchronization.
 *
 *	LOCKING:
 *	Inherited from caller.
 */
void ata_pio_queue_task(struct ata_port *ap, void *data, unsigned long delay)
{
	ap->port_task_data = data;

	/* may fail if ata_port_flush_task() in progress */
	queue_delayed_work(ata_wq, &ap->port_task, msecs_to_jiffies(delay));
}

/**
 *	ata_port_flush_task - Flush port_task
 *	@ap: The ata_port to flush port_task for
 *
 *	After this function completes, port_task is guranteed not to
 *	be running or scheduled.
 *
 *	LOCKING:
 *	Kernel thread context (may sleep)
 */
void ata_port_flush_task(struct ata_port *ap)
{
	DPRINTK("ENTER\n");

	cancel_rearming_delayed_work(&ap->port_task);

	if (ata_msg_ctl(ap))
		ata_port_printk(ap, KERN_DEBUG, "%s: EXIT\n", __func__);
}

static void ata_qc_complete_internal(struct ata_queued_cmd *qc)
{
	struct completion *waiting = qc->private_data;

	complete(waiting);
}

/**
 *	ata_exec_internal_sg - execute libata internal command
 *	@dev: Device to which the command is sent
 *	@tf: Taskfile registers for the command and the result
 *	@cdb: CDB for packet command
 *	@dma_dir: Data tranfer direction of the command
 *	@sgl: sg list for the data buffer of the command
 *	@n_elem: Number of sg entries
 *	@timeout: Timeout in msecs (0 for default)
 *
 *	Executes libata internal command with timeout.  @tf contains
 *	command on entry and result on return.  Timeout and error
 *	conditions are reported via return value.  No recovery action
 *	is taken after a command times out.  It's caller's duty to
 *	clean up after timeout.
 *
 *	LOCKING:
 *	None.  Should be called with kernel context, might sleep.
 *
 *	RETURNS:
 *	Zero on success, AC_ERR_* mask on failure
 */
unsigned ata_exec_internal_sg(struct ata_device *dev,
			      struct ata_taskfile *tf, const u8 *cdb,
			      int dma_dir, struct scatterlist *sgl,
			      unsigned int n_elem, unsigned long timeout)
{
	struct ata_link *link = dev->link;
	struct ata_port *ap = link->ap;
	u8 command = tf->command;
	int auto_timeout = 0;
	struct ata_queued_cmd *qc;
	unsigned int tag, preempted_tag;
	u32 preempted_sactive, preempted_qc_active;
	int preempted_nr_active_links;
	DECLARE_COMPLETION_ONSTACK(wait);
	unsigned long flags;
	unsigned int err_mask;
	int rc;

	spin_lock_irqsave(ap->lock, flags);

	/* no internal command while frozen */
	if (ap->pflags & ATA_PFLAG_FROZEN) {
		spin_unlock_irqrestore(ap->lock, flags);
		return AC_ERR_SYSTEM;
	}

	/* initialize internal qc */

	/* XXX: Tag 0 is used for drivers with legacy EH as some
	 * drivers choke if any other tag is given.  This breaks
	 * ata_tag_internal() test for those drivers.  Don't use new
	 * EH stuff without converting to it.
	 */
	if (ap->ops->error_handler)
		tag = ATA_TAG_INTERNAL;
	else
		tag = 0;

	if (test_and_set_bit(tag, &ap->qc_allocated))
		BUG();
	qc = __ata_qc_from_tag(ap, tag);

	qc->tag = tag;
	qc->scsicmd = NULL;
	qc->ap = ap;
	qc->dev = dev;
	ata_qc_reinit(qc);

	preempted_tag = link->active_tag;
	preempted_sactive = link->sactive;
	preempted_qc_active = ap->qc_active;
	preempted_nr_active_links = ap->nr_active_links;
	link->active_tag = ATA_TAG_POISON;
	link->sactive = 0;
	ap->qc_active = 0;
	ap->nr_active_links = 0;

	/* prepare & issue qc */
	qc->tf = *tf;
	if (cdb)
		memcpy(qc->cdb, cdb, ATAPI_CDB_LEN);
	qc->flags |= ATA_QCFLAG_RESULT_TF;
	qc->dma_dir = dma_dir;
	if (dma_dir != DMA_NONE) {
		unsigned int i, buflen = 0;
		struct scatterlist *sg;

		for_each_sg(sgl, sg, n_elem, i)
			buflen += sg->length;

		ata_sg_init(qc, sgl, n_elem);
		qc->nbytes = buflen;
	}

	qc->private_data = &wait;
	qc->complete_fn = ata_qc_complete_internal;

	ata_qc_issue(qc);

	spin_unlock_irqrestore(ap->lock, flags);

	if (!timeout) {
		if (ata_probe_timeout)
			timeout = ata_probe_timeout * 1000;
		else {
			timeout = ata_internal_cmd_timeout(dev, command);
			auto_timeout = 1;
		}
	}

	rc = wait_for_completion_timeout(&wait, msecs_to_jiffies(timeout));

	ata_port_flush_task(ap);

	if (!rc) {
		spin_lock_irqsave(ap->lock, flags);

		/* We're racing with irq here.  If we lose, the
		 * following test prevents us from completing the qc
		 * twice.  If we win, the port is frozen and will be
		 * cleaned up by ->post_internal_cmd().
		 */
		if (qc->flags & ATA_QCFLAG_ACTIVE) {
			qc->err_mask |= AC_ERR_TIMEOUT;

			if (ap->ops->error_handler)
				ata_port_freeze(ap);
			else
				ata_qc_complete(qc);

			if (ata_msg_warn(ap))
				ata_dev_printk(dev, KERN_WARNING,
					"qc timeout (cmd 0x%x)\n", command);
		}

		spin_unlock_irqrestore(ap->lock, flags);
	}

	/* do post_internal_cmd */
	if (ap->ops->post_internal_cmd)
		ap->ops->post_internal_cmd(qc);

	/* perform minimal error analysis */
	if (qc->flags & ATA_QCFLAG_FAILED) {
		if (qc->result_tf.command & (ATA_ERR | ATA_DF))
			qc->err_mask |= AC_ERR_DEV;

		if (!qc->err_mask)
			qc->err_mask |= AC_ERR_OTHER;

		if (qc->err_mask & ~AC_ERR_OTHER)
			qc->err_mask &= ~AC_ERR_OTHER;
	}

	/* finish up */
	spin_lock_irqsave(ap->lock, flags);

	*tf = qc->result_tf;
	err_mask = qc->err_mask;

	ata_qc_free(qc);
	link->active_tag = preempted_tag;
	link->sactive = preempted_sactive;
	ap->qc_active = preempted_qc_active;
	ap->nr_active_links = preempted_nr_active_links;

	/* XXX - Some LLDDs (sata_mv) disable port on command failure.
	 * Until those drivers are fixed, we detect the condition
	 * here, fail the command with AC_ERR_SYSTEM and reenable the
	 * port.
	 *
	 * Note that this doesn't change any behavior as internal
	 * command failure results in disabling the device in the
	 * higher layer for LLDDs without new reset/EH callbacks.
	 *
	 * Kill the following code as soon as those drivers are fixed.
	 */
	if (ap->flags & ATA_FLAG_DISABLED) {
		err_mask |= AC_ERR_SYSTEM;
		ata_port_probe(ap);
	}

	spin_unlock_irqrestore(ap->lock, flags);

	if ((err_mask & AC_ERR_TIMEOUT) && auto_timeout)
		ata_internal_cmd_timed_out(dev, command);

	return err_mask;
}

/**
 *	ata_exec_internal - execute libata internal command
 *	@dev: Device to which the command is sent
 *	@tf: Taskfile registers for the command and the result
 *	@cdb: CDB for packet command
 *	@dma_dir: Data tranfer direction of the command
 *	@buf: Data buffer of the command
 *	@buflen: Length of data buffer
 *	@timeout: Timeout in msecs (0 for default)
 *
 *	Wrapper around ata_exec_internal_sg() which takes simple
 *	buffer instead of sg list.
 *
 *	LOCKING:
 *	None.  Should be called with kernel context, might sleep.
 *
 *	RETURNS:
 *	Zero on success, AC_ERR_* mask on failure
 */
unsigned ata_exec_internal(struct ata_device *dev,
			   struct ata_taskfile *tf, const u8 *cdb,
			   int dma_dir, void *buf, unsigned int buflen,
			   unsigned long timeout)
{
	struct scatterlist *psg = NULL, sg;
	unsigned int n_elem = 0;

	if (dma_dir != DMA_NONE) {
		WARN_ON(!buf);
		sg_init_one(&sg, buf, buflen);
		psg = &sg;
		n_elem++;
	}

	return ata_exec_internal_sg(dev, tf, cdb, dma_dir, psg, n_elem,
				    timeout);
}

/**
 *	ata_do_simple_cmd - execute simple internal command
 *	@dev: Device to which the command is sent
 *	@cmd: Opcode to execute
 *
 *	Execute a 'simple' command, that only consists of the opcode
 *	'cmd' itself, without filling any other registers
 *
 *	LOCKING:
 *	Kernel thread context (may sleep).
 *
 *	RETURNS:
 *	Zero on success, AC_ERR_* mask on failure
 */
unsigned int ata_do_simple_cmd(struct ata_device *dev, u8 cmd)
{
	struct ata_taskfile tf;

	ata_tf_init(dev, &tf);

	tf.command = cmd;
	tf.flags |= ATA_TFLAG_DEVICE;
	tf.protocol = ATA_PROT_NODATA;

	return ata_exec_internal(dev, &tf, NULL, DMA_NONE, NULL, 0, 0);
}

/**
 *	ata_pio_need_iordy	-	check if iordy needed
 *	@adev: ATA device
 *
 *	Check if the current speed of the device requires IORDY. Used
 *	by various controllers for chip configuration.
 */

unsigned int ata_pio_need_iordy(const struct ata_device *adev)
{
	/* Controller doesn't support  IORDY. Probably a pointless check
	   as the caller should know this */
	if (adev->link->ap->flags & ATA_FLAG_NO_IORDY)
		return 0;
	/* CF spec. r4.1 Table 22 says no iordy on PIO5 and PIO6.  */
	if (ata_id_is_cfa(adev->id)
	    && (adev->pio_mode == XFER_PIO_5 || adev->pio_mode == XFER_PIO_6))
		return 0;
	/* PIO3 and higher it is mandatory */
	if (adev->pio_mode > XFER_PIO_2)
		return 1;
	/* We turn it on when possible */
	if (ata_id_has_iordy(adev->id))
		return 1;
	return 0;
}

/**
 *	ata_pio_mask_no_iordy	-	Return the non IORDY mask
 *	@adev: ATA device
 *
 *	Compute the highest mode possible if we are not using iordy. Return
 *	-1 if no iordy mode is available.
 */

static u32 ata_pio_mask_no_iordy(const struct ata_device *adev)
{
	/* If we have no drive specific rule, then PIO 2 is non IORDY */
	if (adev->id[ATA_ID_FIELD_VALID] & 2) {	/* EIDE */
		u16 pio = adev->id[ATA_ID_EIDE_PIO];
		/* Is the speed faster than the drive allows non IORDY ? */
		if (pio) {
			/* This is cycle times not frequency - watch the logic! */
			if (pio > 240)	/* PIO2 is 240nS per cycle */
				return 3 << ATA_SHIFT_PIO;
			return 7 << ATA_SHIFT_PIO;
		}
	}
	return 3 << ATA_SHIFT_PIO;
}

/**
 *	ata_do_dev_read_id		-	default ID read method
 *	@dev: device
 *	@tf: proposed taskfile
 *	@id: data buffer
 *
 *	Issue the identify taskfile and hand back the buffer containing
 *	identify data. For some RAID controllers and for pre ATA devices
 *	this function is wrapped or replaced by the driver
 */
unsigned int ata_do_dev_read_id(struct ata_device *dev,
					struct ata_taskfile *tf, u16 *id)
{
	return ata_exec_internal(dev, tf, NULL, DMA_FROM_DEVICE,
				     id, sizeof(id[0]) * ATA_ID_WORDS, 0);
}

/**
 *	ata_dev_read_id - Read ID data from the specified device
 *	@dev: target device
 *	@p_class: pointer to class of the target device (may be changed)
 *	@flags: ATA_READID_* flags
 *	@id: buffer to read IDENTIFY data into
 *
 *	Read ID data from the specified device.  ATA_CMD_ID_ATA is
 *	performed on ATA devices and ATA_CMD_ID_ATAPI on ATAPI
 *	devices.  This function also issues ATA_CMD_INIT_DEV_PARAMS
 *	for pre-ATA4 drives.
 *
 *	FIXME: ATA_CMD_ID_ATA is optional for early drives and right
 *	now we abort if we hit that case.
 *
 *	LOCKING:
 *	Kernel thread context (may sleep)
 *
 *	RETURNS:
 *	0 on success, -errno otherwise.
 */
int ata_dev_read_id(struct ata_device *dev, unsigned int *p_class,
		    unsigned int flags, u16 *id)
{
	struct ata_port *ap = dev->link->ap;
	unsigned int class = *p_class;
	struct ata_taskfile tf;
	unsigned int err_mask = 0;
	const char *reason;
	int may_fallback = 1, tried_spinup = 0;
	int rc;

	if (ata_msg_ctl(ap))
		ata_dev_printk(dev, KERN_DEBUG, "%s: ENTER\n", __func__);

retry:
	ata_tf_init(dev, &tf);

	switch (class) {
	case ATA_DEV_ATA:
		tf.command = ATA_CMD_ID_ATA;
		break;
	case ATA_DEV_ATAPI:
		tf.command = ATA_CMD_ID_ATAPI;
		break;
	default:
		rc = -ENODEV;
		reason = "unsupported class";
		goto err_out;
	}

	tf.protocol = ATA_PROT_PIO;

	/* Some devices choke if TF registers contain garbage.  Make
	 * sure those are properly initialized.
	 */
	tf.flags |= ATA_TFLAG_ISADDR | ATA_TFLAG_DEVICE;

	/* Device presence detection is unreliable on some
	 * controllers.  Always poll IDENTIFY if available.
	 */
	tf.flags |= ATA_TFLAG_POLLING;

	if (ap->ops->read_id)
		err_mask = ap->ops->read_id(dev, &tf, id);
	else
		err_mask = ata_do_dev_read_id(dev, &tf, id);

	if (err_mask) {
		if (err_mask & AC_ERR_NODEV_HINT) {
			ata_dev_printk(dev, KERN_DEBUG,
				       "NODEV after polling detection\n");
			return -ENOENT;
		}

		if ((err_mask == AC_ERR_DEV) && (tf.feature & ATA_ABORTED)) {
			/* Device or controller might have reported
			 * the wrong device class.  Give a shot at the
			 * other IDENTIFY if the current one is
			 * aborted by the device.
			 */
			if (may_fallback) {
				may_fallback = 0;

				if (class == ATA_DEV_ATA)
					class = ATA_DEV_ATAPI;
				else
					class = ATA_DEV_ATA;
				goto retry;
			}

			/* Control reaches here iff the device aborted
			 * both flavors of IDENTIFYs which happens
			 * sometimes with phantom devices.
			 */
			ata_dev_printk(dev, KERN_DEBUG,
				       "both IDENTIFYs aborted, assuming NODEV\n");
			return -ENOENT;
		}

		rc = -EIO;
		reason = "I/O error";
		goto err_out;
	}

	/* Falling back doesn't make sense if ID data was read
	 * successfully at least once.
	 */
	may_fallback = 0;

	swap_buf_le16(id, ATA_ID_WORDS);

	/* sanity check */
	rc = -EINVAL;
	reason = "device reports invalid type";

	if (class == ATA_DEV_ATA) {
		if (!ata_id_is_ata(id) && !ata_id_is_cfa(id))
			goto err_out;
	} else {
		if (ata_id_is_ata(id))
			goto err_out;
	}

	if (!tried_spinup && (id[2] == 0x37c8 || id[2] == 0x738c)) {
		tried_spinup = 1;
		/*
		 * Drive powered-up in standby mode, and requires a specific
		 * SET_FEATURES spin-up subcommand before it will accept
		 * anything other than the original IDENTIFY command.
		 */
		err_mask = ata_dev_set_feature(dev, SETFEATURES_SPINUP, 0);
		if (err_mask && id[2] != 0x738c) {
			rc = -EIO;
			reason = "SPINUP failed";
			goto err_out;
		}
		/*
		 * If the drive initially returned incomplete IDENTIFY info,
		 * we now must reissue the IDENTIFY command.
		 */
		if (id[2] == 0x37c8)
			goto retry;
	}

	if ((flags & ATA_READID_POSTRESET) && class == ATA_DEV_ATA) {
		/*
		 * The exact sequence expected by certain pre-ATA4 drives is:
		 * SRST RESET
		 * IDENTIFY (optional in early ATA)
		 * INITIALIZE DEVICE PARAMETERS (later IDE and ATA)
		 * anything else..
		 * Some drives were very specific about that exact sequence.
		 *
		 * Note that ATA4 says lba is mandatory so the second check
		 * shoud never trigger.
		 */
		if (ata_id_major_version(id) < 4 || !ata_id_has_lba(id)) {
			err_mask = ata_dev_init_params(dev, id[3], id[6]);
			if (err_mask) {
				rc = -EIO;
				reason = "INIT_DEV_PARAMS failed";
				goto err_out;
			}

			/* current CHS translation info (id[53-58]) might be
			 * changed. reread the identify device info.
			 */
			flags &= ~ATA_READID_POSTRESET;
			goto retry;
		}
	}

	*p_class = class;

	return 0;

 err_out:
	if (ata_msg_warn(ap))
		ata_dev_printk(dev, KERN_WARNING, "failed to IDENTIFY "
			       "(%s, err_mask=0x%x)\n", reason, err_mask);
	return rc;
}

static inline u8 ata_dev_knobble(struct ata_device *dev)
{
	struct ata_port *ap = dev->link->ap;

	if (ata_dev_blacklisted(dev) & ATA_HORKAGE_BRIDGE_OK)
		return 0;

	return ((ap->cbl == ATA_CBL_SATA) && (!ata_id_is_sata(dev->id)));
}

static void ata_dev_config_ncq(struct ata_device *dev,
			       char *desc, size_t desc_sz)
{
	struct ata_port *ap = dev->link->ap;
	int hdepth = 0, ddepth = ata_id_queue_depth(dev->id);

	if (!ata_id_has_ncq(dev->id)) {
		desc[0] = '\0';
		return;
	}
	if (dev->horkage & ATA_HORKAGE_NONCQ) {
		snprintf(desc, desc_sz, "NCQ (not used)");
		return;
	}
	if (ap->flags & ATA_FLAG_NCQ) {
		hdepth = min(ap->scsi_host->can_queue, ATA_MAX_QUEUE - 1);
		dev->flags |= ATA_DFLAG_NCQ;
	}

	if (hdepth >= ddepth)
		snprintf(desc, desc_sz, "NCQ (depth %d)", ddepth);
	else
		snprintf(desc, desc_sz, "NCQ (depth %d/%d)", hdepth, ddepth);
}

/**
 *	ata_dev_configure - Configure the specified ATA/ATAPI device
 *	@dev: Target device to configure
 *
 *	Configure @dev according to @dev->id.  Generic and low-level
 *	driver specific fixups are also applied.
 *
 *	LOCKING:
 *	Kernel thread context (may sleep)
 *
 *	RETURNS:
 *	0 on success, -errno otherwise
 */
int ata_dev_configure(struct ata_device *dev)
{
	struct ata_port *ap = dev->link->ap;
	struct ata_eh_context *ehc = &dev->link->eh_context;
	int print_info = ehc->i.flags & ATA_EHI_PRINTINFO;
	const u16 *id = dev->id;
	unsigned long xfer_mask;
	char revbuf[7];		/* XYZ-99\0 */
	char fwrevbuf[ATA_ID_FW_REV_LEN+1];
	char modelbuf[ATA_ID_PROD_LEN+1];
	int rc;

	if (!ata_dev_enabled(dev) && ata_msg_info(ap)) {
		ata_dev_printk(dev, KERN_INFO, "%s: ENTER/EXIT -- nodev\n",
			       __func__);
		return 0;
	}

	if (ata_msg_probe(ap))
		ata_dev_printk(dev, KERN_DEBUG, "%s: ENTER\n", __func__);

	/* set horkage */
	dev->horkage |= ata_dev_blacklisted(dev);
	ata_force_horkage(dev);

	if (dev->horkage & ATA_HORKAGE_DISABLE) {
		ata_dev_printk(dev, KERN_INFO,
			       "unsupported device, disabling\n");
		ata_dev_disable(dev);
		return 0;
	}

	if ((!atapi_enabled || (ap->flags & ATA_FLAG_NO_ATAPI)) &&
	    dev->class == ATA_DEV_ATAPI) {
		ata_dev_printk(dev, KERN_WARNING,
			"WARNING: ATAPI is %s, device ignored.\n",
			atapi_enabled ? "not supported with this driver"
				      : "disabled");
		ata_dev_disable(dev);
		return 0;
	}

	/* let ACPI work its magic */
	rc = ata_acpi_on_devcfg(dev);
	if (rc)
		return rc;

	/* massage HPA, do it early as it might change IDENTIFY data */
	rc = ata_hpa_resize(dev);
	if (rc)
		return rc;

	/* print device capabilities */
	if (ata_msg_probe(ap))
		ata_dev_printk(dev, KERN_DEBUG,
			       "%s: cfg 49:%04x 82:%04x 83:%04x 84:%04x "
			       "85:%04x 86:%04x 87:%04x 88:%04x\n",
			       __func__,
			       id[49], id[82], id[83], id[84],
			       id[85], id[86], id[87], id[88]);

	/* initialize to-be-configured parameters */
	dev->flags &= ~ATA_DFLAG_CFG_MASK;
	dev->max_sectors = 0;
	dev->cdb_len = 0;
	dev->n_sectors = 0;
	dev->cylinders = 0;
	dev->heads = 0;
	dev->sectors = 0;

	/*
	 * common ATA, ATAPI feature tests
	 */

	/* find max transfer mode; for printk only */
	xfer_mask = ata_id_xfermask(id);

	if (ata_msg_probe(ap))
		ata_dump_id(id);

	/* SCSI only uses 4-char revisions, dump full 8 chars from ATA */
	ata_id_c_string(dev->id, fwrevbuf, ATA_ID_FW_REV,
			sizeof(fwrevbuf));

	ata_id_c_string(dev->id, modelbuf, ATA_ID_PROD,
			sizeof(modelbuf));

	/* ATA-specific feature tests */
	if (dev->class == ATA_DEV_ATA) {
		if (ata_id_is_cfa(id)) {
			if (id[162] & 1) /* CPRM may make this media unusable */
				ata_dev_printk(dev, KERN_WARNING,
					       "supports DRM functions and may "
					       "not be fully accessable.\n");
			snprintf(revbuf, 7, "CFA");
		} else {
			snprintf(revbuf, 7, "ATA-%d", ata_id_major_version(id));
			/* Warn the user if the device has TPM extensions */
			if (ata_id_has_tpm(id))
				ata_dev_printk(dev, KERN_WARNING,
					       "supports DRM functions and may "
					       "not be fully accessable.\n");
		}

		dev->n_sectors = ata_id_n_sectors(id);

		if (dev->id[59] & 0x100)
			dev->multi_count = dev->id[59] & 0xff;

		if (ata_id_has_lba(id)) {
			const char *lba_desc;
			char ncq_desc[20];

			lba_desc = "LBA";
			dev->flags |= ATA_DFLAG_LBA;
			if (ata_id_has_lba48(id)) {
				dev->flags |= ATA_DFLAG_LBA48;
				lba_desc = "LBA48";

				if (dev->n_sectors >= (1UL << 28) &&
				    ata_id_has_flush_ext(id))
					dev->flags |= ATA_DFLAG_FLUSH_EXT;
			}

			/* config NCQ */
			ata_dev_config_ncq(dev, ncq_desc, sizeof(ncq_desc));

			/* print device info to dmesg */
			if (ata_msg_drv(ap) && print_info) {
				ata_dev_printk(dev, KERN_INFO,
					"%s: %s, %s, max %s\n",
					revbuf, modelbuf, fwrevbuf,
					ata_mode_string(xfer_mask));
				ata_dev_printk(dev, KERN_INFO,
					"%Lu sectors, multi %u: %s %s\n",
					(unsigned long long)dev->n_sectors,
					dev->multi_count, lba_desc, ncq_desc);
			}
		} else {
			/* CHS */

			/* Default translation */
			dev->cylinders	= id[1];
			dev->heads	= id[3];
			dev->sectors	= id[6];

			if (ata_id_current_chs_valid(id)) {
				/* Current CHS translation is valid. */
				dev->cylinders = id[54];
				dev->heads     = id[55];
				dev->sectors   = id[56];
			}

			/* print device info to dmesg */
			if (ata_msg_drv(ap) && print_info) {
				ata_dev_printk(dev, KERN_INFO,
					"%s: %s, %s, max %s\n",
					revbuf,	modelbuf, fwrevbuf,
					ata_mode_string(xfer_mask));
				ata_dev_printk(dev, KERN_INFO,
					"%Lu sectors, multi %u, CHS %u/%u/%u\n",
					(unsigned long long)dev->n_sectors,
					dev->multi_count, dev->cylinders,
					dev->heads, dev->sectors);
			}
		}

		dev->cdb_len = 16;
	}

	/* ATAPI-specific feature tests */
	else if (dev->class == ATA_DEV_ATAPI) {
		const char *cdb_intr_string = "";
		const char *atapi_an_string = "";
		const char *dma_dir_string = "";
		u32 sntf;

		rc = atapi_cdb_len(id);
		if ((rc < 12) || (rc > ATAPI_CDB_LEN)) {
			if (ata_msg_warn(ap))
				ata_dev_printk(dev, KERN_WARNING,
					       "unsupported CDB len\n");
			rc = -EINVAL;
			goto err_out_nosup;
		}
		dev->cdb_len = (unsigned int) rc;

		/* Enable ATAPI AN if both the host and device have
		 * the support.  If PMP is attached, SNTF is required
		 * to enable ATAPI AN to discern between PHY status
		 * changed notifications and ATAPI ANs.
		 */
		if ((ap->flags & ATA_FLAG_AN) && ata_id_has_atapi_AN(id) &&
		    (!sata_pmp_attached(ap) ||
		     sata_scr_read(&ap->link, SCR_NOTIFICATION, &sntf) == 0)) {
			unsigned int err_mask;

			/* issue SET feature command to turn this on */
			err_mask = ata_dev_set_feature(dev,
					SETFEATURES_SATA_ENABLE, SATA_AN);
			if (err_mask)
				ata_dev_printk(dev, KERN_ERR,
					"failed to enable ATAPI AN "
					"(err_mask=0x%x)\n", err_mask);
			else {
				dev->flags |= ATA_DFLAG_AN;
				atapi_an_string = ", ATAPI AN";
			}
		}

		if (ata_id_cdb_intr(dev->id)) {
			dev->flags |= ATA_DFLAG_CDB_INTR;
			cdb_intr_string = ", CDB intr";
		}

		if (atapi_dmadir || atapi_id_dmadir(dev->id)) {
			dev->flags |= ATA_DFLAG_DMADIR;
			dma_dir_string = ", DMADIR";
		}

		/* print device info to dmesg */
		if (ata_msg_drv(ap) && print_info)
			ata_dev_printk(dev, KERN_INFO,
				       "ATAPI: %s, %s, max %s%s%s%s\n",
				       modelbuf, fwrevbuf,
				       ata_mode_string(xfer_mask),
				       cdb_intr_string, atapi_an_string,
				       dma_dir_string);
	}

	/* determine max_sectors */
	dev->max_sectors = ATA_MAX_SECTORS;
	if (dev->flags & ATA_DFLAG_LBA48)
		dev->max_sectors = ATA_MAX_SECTORS_LBA48;

	if (!(dev->horkage & ATA_HORKAGE_IPM)) {
		if (ata_id_has_hipm(dev->id))
			dev->flags |= ATA_DFLAG_HIPM;
		if (ata_id_has_dipm(dev->id))
			dev->flags |= ATA_DFLAG_DIPM;
	}

	/* Limit PATA drive on SATA cable bridge transfers to udma5,
	   200 sectors */
	if (ata_dev_knobble(dev)) {
		if (ata_msg_drv(ap) && print_info)
			ata_dev_printk(dev, KERN_INFO,
				       "applying bridge limits\n");
		dev->udma_mask &= ATA_UDMA5;
		dev->max_sectors = ATA_MAX_SECTORS;
	}

	if ((dev->class == ATA_DEV_ATAPI) &&
	    (atapi_command_packet_set(id) == TYPE_TAPE)) {
		dev->max_sectors = ATA_MAX_SECTORS_TAPE;
		dev->horkage |= ATA_HORKAGE_STUCK_ERR;
	}

	if (dev->horkage & ATA_HORKAGE_MAX_SEC_128)
		dev->max_sectors = min_t(unsigned int, ATA_MAX_SECTORS_128,
					 dev->max_sectors);

	if (ata_dev_blacklisted(dev) & ATA_HORKAGE_IPM) {
		dev->horkage |= ATA_HORKAGE_IPM;

		/* reset link pm_policy for this port to no pm */
		ap->pm_policy = MAX_PERFORMANCE;
	}

	if (ap->ops->dev_config)
		ap->ops->dev_config(dev);

	if (dev->horkage & ATA_HORKAGE_DIAGNOSTIC) {
		/* Let the user know. We don't want to disallow opens for
		   rescue purposes, or in case the vendor is just a blithering
		   idiot. Do this after the dev_config call as some controllers
		   with buggy firmware may want to avoid reporting false device
		   bugs */

		if (print_info) {
			ata_dev_printk(dev, KERN_WARNING,
"Drive reports diagnostics failure. This may indicate a drive\n");
			ata_dev_printk(dev, KERN_WARNING,
"fault or invalid emulation. Contact drive vendor for information.\n");
		}
	}

	if ((dev->horkage & ATA_HORKAGE_FIRMWARE_WARN) && print_info) {
		ata_dev_printk(dev, KERN_WARNING, "WARNING: device requires "
			       "firmware update to be fully functional.\n");
		ata_dev_printk(dev, KERN_WARNING, "         contact the vendor "
			       "or visit http://ata.wiki.kernel.org.\n");
	}

	return 0;

err_out_nosup:
	if (ata_msg_probe(ap))
		ata_dev_printk(dev, KERN_DEBUG,
			       "%s: EXIT, err\n", __func__);
	return rc;
}

/**
 *	ata_cable_40wire	-	return 40 wire cable type
 *	@ap: port
 *
 *	Helper method for drivers which want to hardwire 40 wire cable
 *	detection.
 */

int ata_cable_40wire(struct ata_port *ap)
{
	return ATA_CBL_PATA40;
}

/**
 *	ata_cable_80wire	-	return 80 wire cable type
 *	@ap: port
 *
 *	Helper method for drivers which want to hardwire 80 wire cable
 *	detection.
 */

int ata_cable_80wire(struct ata_port *ap)
{
	return ATA_CBL_PATA80;
}

/**
 *	ata_cable_unknown	-	return unknown PATA cable.
 *	@ap: port
 *
 *	Helper method for drivers which have no PATA cable detection.
 */

int ata_cable_unknown(struct ata_port *ap)
{
	return ATA_CBL_PATA_UNK;
}

/**
 *	ata_cable_ignore	-	return ignored PATA cable.
 *	@ap: port
 *
 *	Helper method for drivers which don't use cable type to limit
 *	transfer mode.
 */
int ata_cable_ignore(struct ata_port *ap)
{
	return ATA_CBL_PATA_IGN;
}

/**
 *	ata_cable_sata	-	return SATA cable type
 *	@ap: port
 *
 *	Helper method for drivers which have SATA cables
 */

int ata_cable_sata(struct ata_port *ap)
{
	return ATA_CBL_SATA;
}

/**
 *	ata_bus_probe - Reset and probe ATA bus
 *	@ap: Bus to probe
 *
 *	Master ATA bus probing function.  Initiates a hardware-dependent
 *	bus reset, then attempts to identify any devices found on
 *	the bus.
 *
 *	LOCKING:
 *	PCI/etc. bus probe sem.
 *
 *	RETURNS:
 *	Zero on success, negative errno otherwise.
 */

int ata_bus_probe(struct ata_port *ap)
{
	unsigned int classes[ATA_MAX_DEVICES];
	int tries[ATA_MAX_DEVICES];
	int rc;
	struct ata_device *dev;

	ata_port_probe(ap);

	ata_for_each_dev(dev, &ap->link, ALL)
		tries[dev->devno] = ATA_PROBE_MAX_TRIES;

 retry:
	ata_for_each_dev(dev, &ap->link, ALL) {
		/* If we issue an SRST then an ATA drive (not ATAPI)
		 * may change configuration and be in PIO0 timing. If
		 * we do a hard reset (or are coming from power on)
		 * this is true for ATA or ATAPI. Until we've set a
		 * suitable controller mode we should not touch the
		 * bus as we may be talking too fast.
		 */
		dev->pio_mode = XFER_PIO_0;

		/* If the controller has a pio mode setup function
		 * then use it to set the chipset to rights. Don't
		 * touch the DMA setup as that will be dealt with when
		 * configuring devices.
		 */
		if (ap->ops->set_piomode)
			ap->ops->set_piomode(ap, dev);
	}

	/* reset and determine device classes */
	ap->ops->phy_reset(ap);

	ata_for_each_dev(dev, &ap->link, ALL) {
		if (!(ap->flags & ATA_FLAG_DISABLED) &&
		    dev->class != ATA_DEV_UNKNOWN)
			classes[dev->devno] = dev->class;
		else
			classes[dev->devno] = ATA_DEV_NONE;

		dev->class = ATA_DEV_UNKNOWN;
	}

	ata_port_probe(ap);

	/* read IDENTIFY page and configure devices. We have to do the identify
	   specific sequence bass-ackwards so that PDIAG- is released by
	   the slave device */

	ata_for_each_dev(dev, &ap->link, ALL_REVERSE) {
		if (tries[dev->devno])
			dev->class = classes[dev->devno];

		if (!ata_dev_enabled(dev))
			continue;

		rc = ata_dev_read_id(dev, &dev->class, ATA_READID_POSTRESET,
				     dev->id);
		if (rc)
			goto fail;
	}

	/* Now ask for the cable type as PDIAG- should have been released */
	if (ap->ops->cable_detect)
		ap->cbl = ap->ops->cable_detect(ap);

	/* We may have SATA bridge glue hiding here irrespective of
	 * the reported cable types and sensed types.  When SATA
	 * drives indicate we have a bridge, we don't know which end
	 * of the link the bridge is which is a problem.
	 */
	ata_for_each_dev(dev, &ap->link, ENABLED)
		if (ata_id_is_sata(dev->id))
			ap->cbl = ATA_CBL_SATA;

	/* After the identify sequence we can now set up the devices. We do
	   this in the normal order so that the user doesn't get confused */

	ata_for_each_dev(dev, &ap->link, ENABLED) {
		ap->link.eh_context.i.flags |= ATA_EHI_PRINTINFO;
		rc = ata_dev_configure(dev);
		ap->link.eh_context.i.flags &= ~ATA_EHI_PRINTINFO;
		if (rc)
			goto fail;
	}

	/* configure transfer mode */
	rc = ata_set_mode(&ap->link, &dev);
	if (rc)
		goto fail;

	ata_for_each_dev(dev, &ap->link, ENABLED)
		return 0;

	/* no device present, disable port */
	ata_port_disable(ap);
	return -ENODEV;

 fail:
	tries[dev->devno]--;

	switch (rc) {
	case -EINVAL:
		/* eeek, something went very wrong, give up */
		tries[dev->devno] = 0;
		break;

	case -ENODEV:
		/* give it just one more chance */
		tries[dev->devno] = min(tries[dev->devno], 1);
	case -EIO:
		if (tries[dev->devno] == 1) {
			/* This is the last chance, better to slow
			 * down than lose it.
			 */
			sata_down_spd_limit(&ap->link);
			ata_down_xfermask_limit(dev, ATA_DNXFER_PIO);
		}
	}

	if (!tries[dev->devno])
		ata_dev_disable(dev);

	goto retry;
}

/**
 *	ata_port_probe - Mark port as enabled
 *	@ap: Port for which we indicate enablement
 *
 *	Modify @ap data structure such that the system
 *	thinks that the entire port is enabled.
 *
 *	LOCKING: host lock, or some other form of
 *	serialization.
 */

void ata_port_probe(struct ata_port *ap)
{
	ap->flags &= ~ATA_FLAG_DISABLED;
}

/**
 *	sata_print_link_status - Print SATA link status
 *	@link: SATA link to printk link status about
 *
 *	This function prints link speed and status of a SATA link.
 *
 *	LOCKING:
 *	None.
 */
static void sata_print_link_status(struct ata_link *link)
{
	u32 sstatus, scontrol, tmp;

	if (sata_scr_read(link, SCR_STATUS, &sstatus))
		return;
	sata_scr_read(link, SCR_CONTROL, &scontrol);

	if (ata_phys_link_online(link)) {
		tmp = (sstatus >> 4) & 0xf;
		ata_link_printk(link, KERN_INFO,
				"SATA link up %s (SStatus %X SControl %X)\n",
				sata_spd_string(tmp), sstatus, scontrol);
	} else {
		ata_link_printk(link, KERN_INFO,
				"SATA link down (SStatus %X SControl %X)\n",
				sstatus, scontrol);
	}
}

/**
 *	ata_dev_pair		-	return other device on cable
 *	@adev: device
 *
 *	Obtain the other device on the same cable, or if none is
 *	present NULL is returned
 */

struct ata_device *ata_dev_pair(struct ata_device *adev)
{
	struct ata_link *link = adev->link;
	struct ata_device *pair = &link->device[1 - adev->devno];
	if (!ata_dev_enabled(pair))
		return NULL;
	return pair;
}

/**
 *	ata_port_disable - Disable port.
 *	@ap: Port to be disabled.
 *
 *	Modify @ap data structure such that the system
 *	thinks that the entire port is disabled, and should
 *	never attempt to probe or communicate with devices
 *	on this port.
 *
 *	LOCKING: host lock, or some other form of
 *	serialization.
 */

void ata_port_disable(struct ata_port *ap)
{
	ap->link.device[0].class = ATA_DEV_NONE;
	ap->link.device[1].class = ATA_DEV_NONE;
	ap->flags |= ATA_FLAG_DISABLED;
}

/**
 *	sata_down_spd_limit - adjust SATA spd limit downward
 *	@link: Link to adjust SATA spd limit for
 *
 *	Adjust SATA spd limit of @link downward.  Note that this
 *	function only adjusts the limit.  The change must be applied
 *	using sata_set_spd().
 *
 *	LOCKING:
 *	Inherited from caller.
 *
 *	RETURNS:
 *	0 on success, negative errno on failure
 */
int sata_down_spd_limit(struct ata_link *link)
{
	u32 sstatus, spd, mask;
	int rc, highbit;

	if (!sata_scr_valid(link))
		return -EOPNOTSUPP;

	/* If SCR can be read, use it to determine the current SPD.
	 * If not, use cached value in link->sata_spd.
	 */
	rc = sata_scr_read(link, SCR_STATUS, &sstatus);
	if (rc == 0)
		spd = (sstatus >> 4) & 0xf;
	else
		spd = link->sata_spd;

	mask = link->sata_spd_limit;
	if (mask <= 1)
		return -EINVAL;

	/* unconditionally mask off the highest bit */
	highbit = fls(mask) - 1;
	mask &= ~(1 << highbit);

	/* Mask off all speeds higher than or equal to the current
	 * one.  Force 1.5Gbps if current SPD is not available.
	 */
	if (spd > 1)
		mask &= (1 << (spd - 1)) - 1;
	else
		mask &= 1;

	/* were we already at the bottom? */
	if (!mask)
		return -EINVAL;

	link->sata_spd_limit = mask;

	ata_link_printk(link, KERN_WARNING, "limiting SATA link speed to %s\n",
			sata_spd_string(fls(mask)));

	return 0;
}

static int __sata_set_spd_needed(struct ata_link *link, u32 *scontrol)
{
	struct ata_link *host_link = &link->ap->link;
	u32 limit, target, spd;

	limit = link->sata_spd_limit;

	/* Don't configure downstream link faster than upstream link.
	 * It doesn't speed up anything and some PMPs choke on such
	 * configuration.
	 */
	if (!ata_is_host_link(link) && host_link->sata_spd)
		limit &= (1 << host_link->sata_spd) - 1;

	if (limit == UINT_MAX)
		target = 0;
	else
		target = fls(limit);

	spd = (*scontrol >> 4) & 0xf;
	*scontrol = (*scontrol & ~0xf0) | ((target & 0xf) << 4);

	return spd != target;
}

/**
 *	sata_set_spd_needed - is SATA spd configuration needed
 *	@link: Link in question
 *
 *	Test whether the spd limit in SControl matches
 *	@link->sata_spd_limit.  This function is used to determine
 *	whether hardreset is necessary to apply SATA spd
 *	configuration.
 *
 *	LOCKING:
 *	Inherited from caller.
 *
 *	RETURNS:
 *	1 if SATA spd configuration is needed, 0 otherwise.
 */
static int sata_set_spd_needed(struct ata_link *link)
{
	u32 scontrol;

	if (sata_scr_read(link, SCR_CONTROL, &scontrol))
		return 1;

	return __sata_set_spd_needed(link, &scontrol);
}

/**
 *	sata_set_spd - set SATA spd according to spd limit
 *	@link: Link to set SATA spd for
 *
 *	Set SATA spd of @link according to sata_spd_limit.
 *
 *	LOCKING:
 *	Inherited from caller.
 *
 *	RETURNS:
 *	0 if spd doesn't need to be changed, 1 if spd has been
 *	changed.  Negative errno if SCR registers are inaccessible.
 */
int sata_set_spd(struct ata_link *link)
{
	u32 scontrol;
	int rc;

	if ((rc = sata_scr_read(link, SCR_CONTROL, &scontrol)))
		return rc;

	if (!__sata_set_spd_needed(link, &scontrol))
		return 0;

	if ((rc = sata_scr_write(link, SCR_CONTROL, scontrol)))
		return rc;

	return 1;
}

/*
 * This mode timing computation functionality is ported over from
 * drivers/ide/ide-timing.h and was originally written by Vojtech Pavlik
 */
/*
 * PIO 0-4, MWDMA 0-2 and UDMA 0-6 timings (in nanoseconds).
 * These were taken from ATA/ATAPI-6 standard, rev 0a, except
 * for UDMA6, which is currently supported only by Maxtor drives.
 *
 * For PIO 5/6 MWDMA 3/4 see the CFA specification 3.0.
 */

static const struct ata_timing ata_timing[] = {
/*	{ XFER_PIO_SLOW, 120, 290, 240, 960, 290, 240, 0,  960,   0 }, */
	{ XFER_PIO_0,     70, 290, 240, 600, 165, 150, 0,  600,   0 },
	{ XFER_PIO_1,     50, 290,  93, 383, 125, 100, 0,  383,   0 },
	{ XFER_PIO_2,     30, 290,  40, 330, 100,  90, 0,  240,   0 },
	{ XFER_PIO_3,     30,  80,  70, 180,  80,  70, 0,  180,   0 },
	{ XFER_PIO_4,     25,  70,  25, 120,  70,  25, 0,  120,   0 },
	{ XFER_PIO_5,     15,  65,  25, 100,  65,  25, 0,  100,   0 },
	{ XFER_PIO_6,     10,  55,  20,  80,  55,  20, 0,   80,   0 },

	{ XFER_SW_DMA_0, 120,   0,   0,   0, 480, 480, 50, 960,   0 },
	{ XFER_SW_DMA_1,  90,   0,   0,   0, 240, 240, 30, 480,   0 },
	{ XFER_SW_DMA_2,  60,   0,   0,   0, 120, 120, 20, 240,   0 },

	{ XFER_MW_DMA_0,  60,   0,   0,   0, 215, 215, 20, 480,   0 },
	{ XFER_MW_DMA_1,  45,   0,   0,   0,  80,  50, 5,  150,   0 },
	{ XFER_MW_DMA_2,  25,   0,   0,   0,  70,  25, 5,  120,   0 },
	{ XFER_MW_DMA_3,  25,   0,   0,   0,  65,  25, 5,  100,   0 },
	{ XFER_MW_DMA_4,  25,   0,   0,   0,  55,  20, 5,   80,   0 },

/*	{ XFER_UDMA_SLOW,  0,   0,   0,   0,   0,   0, 0,    0, 150 }, */
	{ XFER_UDMA_0,     0,   0,   0,   0,   0,   0, 0,    0, 120 },
	{ XFER_UDMA_1,     0,   0,   0,   0,   0,   0, 0,    0,  80 },
	{ XFER_UDMA_2,     0,   0,   0,   0,   0,   0, 0,    0,  60 },
	{ XFER_UDMA_3,     0,   0,   0,   0,   0,   0, 0,    0,  45 },
	{ XFER_UDMA_4,     0,   0,   0,   0,   0,   0, 0,    0,  30 },
	{ XFER_UDMA_5,     0,   0,   0,   0,   0,   0, 0,    0,  20 },
	{ XFER_UDMA_6,     0,   0,   0,   0,   0,   0, 0,    0,  15 },

	{ 0xFF }
};

#define ENOUGH(v, unit)		(((v)-1)/(unit)+1)
#define EZ(v, unit)		((v)?ENOUGH(v, unit):0)

static void ata_timing_quantize(const struct ata_timing *t, struct ata_timing *q, int T, int UT)
{
	q->setup	= EZ(t->setup      * 1000,  T);
	q->act8b	= EZ(t->act8b      * 1000,  T);
	q->rec8b	= EZ(t->rec8b      * 1000,  T);
	q->cyc8b	= EZ(t->cyc8b      * 1000,  T);
	q->active	= EZ(t->active     * 1000,  T);
	q->recover	= EZ(t->recover    * 1000,  T);
	q->dmack_hold	= EZ(t->dmack_hold * 1000,  T);
	q->cycle	= EZ(t->cycle      * 1000,  T);
	q->udma		= EZ(t->udma       * 1000, UT);
}

void ata_timing_merge(const struct ata_timing *a, const struct ata_timing *b,
		      struct ata_timing *m, unsigned int what)
{
	if (what & ATA_TIMING_SETUP  ) m->setup   = max(a->setup,   b->setup);
	if (what & ATA_TIMING_ACT8B  ) m->act8b   = max(a->act8b,   b->act8b);
	if (what & ATA_TIMING_REC8B  ) m->rec8b   = max(a->rec8b,   b->rec8b);
	if (what & ATA_TIMING_CYC8B  ) m->cyc8b   = max(a->cyc8b,   b->cyc8b);
	if (what & ATA_TIMING_ACTIVE ) m->active  = max(a->active,  b->active);
	if (what & ATA_TIMING_RECOVER) m->recover = max(a->recover, b->recover);
	if (what & ATA_TIMING_DMACK_HOLD) m->dmack_hold = max(a->dmack_hold, b->dmack_hold);
	if (what & ATA_TIMING_CYCLE  ) m->cycle   = max(a->cycle,   b->cycle);
	if (what & ATA_TIMING_UDMA   ) m->udma    = max(a->udma,    b->udma);
}

const struct ata_timing *ata_timing_find_mode(u8 xfer_mode)
{
	const struct ata_timing *t = ata_timing;

	while (xfer_mode > t->mode)
		t++;

	if (xfer_mode == t->mode)
		return t;
	return NULL;
}

int ata_timing_compute(struct ata_device *adev, unsigned short speed,
		       struct ata_timing *t, int T, int UT)
{
	const struct ata_timing *s;
	struct ata_timing p;

	/*
	 * Find the mode.
	 */

	if (!(s = ata_timing_find_mode(speed)))
		return -EINVAL;

	memcpy(t, s, sizeof(*s));

	/*
	 * If the drive is an EIDE drive, it can tell us it needs extended
	 * PIO/MW_DMA cycle timing.
	 */

	if (adev->id[ATA_ID_FIELD_VALID] & 2) {	/* EIDE drive */
		memset(&p, 0, sizeof(p));
		if (speed >= XFER_PIO_0 && speed <= XFER_SW_DMA_0) {
			if (speed <= XFER_PIO_2) p.cycle = p.cyc8b = adev->id[ATA_ID_EIDE_PIO];
					    else p.cycle = p.cyc8b = adev->id[ATA_ID_EIDE_PIO_IORDY];
		} else if (speed >= XFER_MW_DMA_0 && speed <= XFER_MW_DMA_2) {
			p.cycle = adev->id[ATA_ID_EIDE_DMA_MIN];
		}
		ata_timing_merge(&p, t, t, ATA_TIMING_CYCLE | ATA_TIMING_CYC8B);
	}

	/*
	 * Convert the timing to bus clock counts.
	 */

	ata_timing_quantize(t, t, T, UT);

	/*
	 * Even in DMA/UDMA modes we still use PIO access for IDENTIFY,
	 * S.M.A.R.T * and some other commands. We have to ensure that the
	 * DMA cycle timing is slower/equal than the fastest PIO timing.
	 */

	if (speed > XFER_PIO_6) {
		ata_timing_compute(adev, adev->pio_mode, &p, T, UT);
		ata_timing_merge(&p, t, t, ATA_TIMING_ALL);
	}

	/*
	 * Lengthen active & recovery time so that cycle time is correct.
	 */

	if (t->act8b + t->rec8b < t->cyc8b) {
		t->act8b += (t->cyc8b - (t->act8b + t->rec8b)) / 2;
		t->rec8b = t->cyc8b - t->act8b;
	}

	if (t->active + t->recover < t->cycle) {
		t->active += (t->cycle - (t->active + t->recover)) / 2;
		t->recover = t->cycle - t->active;
	}

	/* In a few cases quantisation may produce enough errors to
	   leave t->cycle too low for the sum of active and recovery
	   if so we must correct this */
	if (t->active + t->recover > t->cycle)
		t->cycle = t->active + t->recover;

	return 0;
}

/**
 *	ata_timing_cycle2mode - find xfer mode for the specified cycle duration
 *	@xfer_shift: ATA_SHIFT_* value for transfer type to examine.
 *	@cycle: cycle duration in ns
 *
 *	Return matching xfer mode for @cycle.  The returned mode is of
 *	the transfer type specified by @xfer_shift.  If @cycle is too
 *	slow for @xfer_shift, 0xff is returned.  If @cycle is faster
 *	than the fastest known mode, the fasted mode is returned.
 *
 *	LOCKING:
 *	None.
 *
 *	RETURNS:
 *	Matching xfer_mode, 0xff if no match found.
 */
u8 ata_timing_cycle2mode(unsigned int xfer_shift, int cycle)
{
	u8 base_mode = 0xff, last_mode = 0xff;
	const struct ata_xfer_ent *ent;
	const struct ata_timing *t;

	for (ent = ata_xfer_tbl; ent->shift >= 0; ent++)
		if (ent->shift == xfer_shift)
			base_mode = ent->base;

	for (t = ata_timing_find_mode(base_mode);
	     t && ata_xfer_mode2shift(t->mode) == xfer_shift; t++) {
		unsigned short this_cycle;

		switch (xfer_shift) {
		case ATA_SHIFT_PIO:
		case ATA_SHIFT_MWDMA:
			this_cycle = t->cycle;
			break;
		case ATA_SHIFT_UDMA:
			this_cycle = t->udma;
			break;
		default:
			return 0xff;
		}

		if (cycle > this_cycle)
			break;

		last_mode = t->mode;
	}

	return last_mode;
}

/**
 *	ata_down_xfermask_limit - adjust dev xfer masks downward
 *	@dev: Device to adjust xfer masks
 *	@sel: ATA_DNXFER_* selector
 *
 *	Adjust xfer masks of @dev downward.  Note that this function
 *	does not apply the change.  Invoking ata_set_mode() afterwards
 *	will apply the limit.
 *
 *	LOCKING:
 *	Inherited from caller.
 *
 *	RETURNS:
 *	0 on success, negative errno on failure
 */
int ata_down_xfermask_limit(struct ata_device *dev, unsigned int sel)
{
	char buf[32];
	unsigned long orig_mask, xfer_mask;
	unsigned long pio_mask, mwdma_mask, udma_mask;
	int quiet, highbit;

	quiet = !!(sel & ATA_DNXFER_QUIET);
	sel &= ~ATA_DNXFER_QUIET;

	xfer_mask = orig_mask = ata_pack_xfermask(dev->pio_mask,
						  dev->mwdma_mask,
						  dev->udma_mask);
	ata_unpack_xfermask(xfer_mask, &pio_mask, &mwdma_mask, &udma_mask);

	switch (sel) {
	case ATA_DNXFER_PIO:
		highbit = fls(pio_mask) - 1;
		pio_mask &= ~(1 << highbit);
		break;

	case ATA_DNXFER_DMA:
		if (udma_mask) {
			highbit = fls(udma_mask) - 1;
			udma_mask &= ~(1 << highbit);
			if (!udma_mask)
				return -ENOENT;
		} else if (mwdma_mask) {
			highbit = fls(mwdma_mask) - 1;
			mwdma_mask &= ~(1 << highbit);
			if (!mwdma_mask)
				return -ENOENT;
		}
		break;

	case ATA_DNXFER_40C:
		udma_mask &= ATA_UDMA_MASK_40C;
		break;

	case ATA_DNXFER_FORCE_PIO0:
		pio_mask &= 1;
	case ATA_DNXFER_FORCE_PIO:
		mwdma_mask = 0;
		udma_mask = 0;
		break;

	default:
		BUG();
	}

	xfer_mask &= ata_pack_xfermask(pio_mask, mwdma_mask, udma_mask);

	if (!(xfer_mask & ATA_MASK_PIO) || xfer_mask == orig_mask)
		return -ENOENT;

	if (!quiet) {
		if (xfer_mask & (ATA_MASK_MWDMA | ATA_MASK_UDMA))
			snprintf(buf, sizeof(buf), "%s:%s",
				 ata_mode_string(xfer_mask),
				 ata_mode_string(xfer_mask & ATA_MASK_PIO));
		else
			snprintf(buf, sizeof(buf), "%s",
				 ata_mode_string(xfer_mask));

		ata_dev_printk(dev, KERN_WARNING,
			       "limiting speed to %s\n", buf);
	}

	ata_unpack_xfermask(xfer_mask, &dev->pio_mask, &dev->mwdma_mask,
			    &dev->udma_mask);

	return 0;
}

static int ata_dev_set_mode(struct ata_device *dev)
{
	struct ata_eh_context *ehc = &dev->link->eh_context;
	const char *dev_err_whine = "";
	int ign_dev_err = 0;
	unsigned int err_mask;
	int rc;

	dev->flags &= ~ATA_DFLAG_PIO;
	if (dev->xfer_shift == ATA_SHIFT_PIO)
		dev->flags |= ATA_DFLAG_PIO;

	err_mask = ata_dev_set_xfermode(dev);

	if (err_mask & ~AC_ERR_DEV)
		goto fail;

	/* revalidate */
	ehc->i.flags |= ATA_EHI_POST_SETMODE;
	rc = ata_dev_revalidate(dev, ATA_DEV_UNKNOWN, 0);
	ehc->i.flags &= ~ATA_EHI_POST_SETMODE;
	if (rc)
		return rc;

	if (dev->xfer_shift == ATA_SHIFT_PIO) {
		/* Old CFA may refuse this command, which is just fine */
		if (ata_id_is_cfa(dev->id))
			ign_dev_err = 1;
		/* Catch several broken garbage emulations plus some pre
		   ATA devices */
		if (ata_id_major_version(dev->id) == 0 &&
					dev->pio_mode <= XFER_PIO_2)
			ign_dev_err = 1;
		/* Some very old devices and some bad newer ones fail
		   any kind of SET_XFERMODE request but support PIO0-2
		   timings and no IORDY */
		if (!ata_id_has_iordy(dev->id) && dev->pio_mode <= XFER_PIO_2)
			ign_dev_err = 1;
	}
	/* Early MWDMA devices do DMA but don't allow DMA mode setting.
	   Don't fail an MWDMA0 set IFF the device indicates it is in MWDMA0 */
	if (dev->xfer_shift == ATA_SHIFT_MWDMA &&
	    dev->dma_mode == XFER_MW_DMA_0 &&
	    (dev->id[63] >> 8) & 1)
		ign_dev_err = 1;

	/* if the device is actually configured correctly, ignore dev err */
	if (dev->xfer_mode == ata_xfer_mask2mode(ata_id_xfermask(dev->id)))
		ign_dev_err = 1;

	if (err_mask & AC_ERR_DEV) {
		if (!ign_dev_err)
			goto fail;
		else
			dev_err_whine = " (device error ignored)";
	}

	DPRINTK("xfer_shift=%u, xfer_mode=0x%x\n",
		dev->xfer_shift, (int)dev->xfer_mode);

	ata_dev_printk(dev, KERN_INFO, "configured for %s%s\n",
		       ata_mode_string(ata_xfer_mode2mask(dev->xfer_mode)),
		       dev_err_whine);

	return 0;

 fail:
	ata_dev_printk(dev, KERN_ERR, "failed to set xfermode "
		       "(err_mask=0x%x)\n", err_mask);
	return -EIO;
}

/**
 *	ata_do_set_mode - Program timings and issue SET FEATURES - XFER
 *	@link: link on which timings will be programmed
 *	@r_failed_dev: out parameter for failed device
 *
 *	Standard implementation of the function used to tune and set
 *	ATA device disk transfer mode (PIO3, UDMA6, etc.).  If
 *	ata_dev_set_mode() fails, pointer to the failing device is
 *	returned in @r_failed_dev.
 *
 *	LOCKING:
 *	PCI/etc. bus probe sem.
 *
 *	RETURNS:
 *	0 on success, negative errno otherwise
 */

int ata_do_set_mode(struct ata_link *link, struct ata_device **r_failed_dev)
{
	struct ata_port *ap = link->ap;
	struct ata_device *dev;
	int rc = 0, used_dma = 0, found = 0;

	/* step 1: calculate xfer_mask */
	ata_for_each_dev(dev, link, ENABLED) {
		unsigned long pio_mask, dma_mask;
		unsigned int mode_mask;

		mode_mask = ATA_DMA_MASK_ATA;
		if (dev->class == ATA_DEV_ATAPI)
			mode_mask = ATA_DMA_MASK_ATAPI;
		else if (ata_id_is_cfa(dev->id))
			mode_mask = ATA_DMA_MASK_CFA;

		ata_dev_xfermask(dev);
		ata_force_xfermask(dev);

		pio_mask = ata_pack_xfermask(dev->pio_mask, 0, 0);
		dma_mask = ata_pack_xfermask(0, dev->mwdma_mask, dev->udma_mask);

		if (libata_dma_mask & mode_mask)
			dma_mask = ata_pack_xfermask(0, dev->mwdma_mask, dev->udma_mask);
		else
			dma_mask = 0;

		dev->pio_mode = ata_xfer_mask2mode(pio_mask);
		dev->dma_mode = ata_xfer_mask2mode(dma_mask);

		found = 1;
		if (ata_dma_enabled(dev))
			used_dma = 1;
	}
	if (!found)
		goto out;

	/* step 2: always set host PIO timings */
	ata_for_each_dev(dev, link, ENABLED) {
		if (dev->pio_mode == 0xff) {
			ata_dev_printk(dev, KERN_WARNING, "no PIO support\n");
			rc = -EINVAL;
			goto out;
		}

		dev->xfer_mode = dev->pio_mode;
		dev->xfer_shift = ATA_SHIFT_PIO;
		if (ap->ops->set_piomode)
			ap->ops->set_piomode(ap, dev);
	}

	/* step 3: set host DMA timings */
	ata_for_each_dev(dev, link, ENABLED) {
		if (!ata_dma_enabled(dev))
			continue;

		dev->xfer_mode = dev->dma_mode;
		dev->xfer_shift = ata_xfer_mode2shift(dev->dma_mode);
		if (ap->ops->set_dmamode)
			ap->ops->set_dmamode(ap, dev);
	}

	/* step 4: update devices' xfer mode */
	ata_for_each_dev(dev, link, ENABLED) {
		rc = ata_dev_set_mode(dev);
		if (rc)
			goto out;
	}

	/* Record simplex status. If we selected DMA then the other
	 * host channels are not permitted to do so.
	 */
	if (used_dma && (ap->host->flags & ATA_HOST_SIMPLEX))
		ap->host->simplex_claimed = ap;

 out:
	if (rc)
		*r_failed_dev = dev;
	return rc;
}

/**
 *	ata_wait_ready - wait for link to become ready
 *	@link: link to be waited on
 *	@deadline: deadline jiffies for the operation
 *	@check_ready: callback to check link readiness
 *
 *	Wait for @link to become ready.  @check_ready should return
 *	positive number if @link is ready, 0 if it isn't, -ENODEV if
 *	link doesn't seem to be occupied, other errno for other error
 *	conditions.
 *
 *	Transient -ENODEV conditions are allowed for
 *	ATA_TMOUT_FF_WAIT.
 *
 *	LOCKING:
 *	EH context.
 *
 *	RETURNS:
 *	0 if @linke is ready before @deadline; otherwise, -errno.
 */
int ata_wait_ready(struct ata_link *link, unsigned long deadline,
		   int (*check_ready)(struct ata_link *link))
{
	unsigned long start = jiffies;
	unsigned long nodev_deadline = ata_deadline(start, ATA_TMOUT_FF_WAIT);
	int warned = 0;

	/* Slave readiness can't be tested separately from master.  On
	 * M/S emulation configuration, this function should be called
	 * only on the master and it will handle both master and slave.
	 */
	WARN_ON(link == link->ap->slave_link);

	if (time_after(nodev_deadline, deadline))
		nodev_deadline = deadline;

	while (1) {
		unsigned long now = jiffies;
		int ready, tmp;

		ready = tmp = check_ready(link);
		if (ready > 0)
			return 0;

		/* -ENODEV could be transient.  Ignore -ENODEV if link
		 * is online.  Also, some SATA devices take a long
		 * time to clear 0xff after reset.  For example,
		 * HHD424020F7SV00 iVDR needs >= 800ms while Quantum
		 * GoVault needs even more than that.  Wait for
		 * ATA_TMOUT_FF_WAIT on -ENODEV if link isn't offline.
		 *
		 * Note that some PATA controllers (pata_ali) explode
		 * if status register is read more than once when
		 * there's no device attached.
		 */
		if (ready == -ENODEV) {
			if (ata_link_online(link))
				ready = 0;
			else if ((link->ap->flags & ATA_FLAG_SATA) &&
				 !ata_link_offline(link) &&
				 time_before(now, nodev_deadline))
				ready = 0;
		}

		if (ready)
			return ready;
		if (time_after(now, deadline))
			return -EBUSY;

		if (!warned && time_after(now, start + 5 * HZ) &&
		    (deadline - now > 3 * HZ)) {
			ata_link_printk(link, KERN_WARNING,
				"link is slow to respond, please be patient "
				"(ready=%d)\n", tmp);
			warned = 1;
		}

		msleep(50);
	}
}

/**
 *	ata_wait_after_reset - wait for link to become ready after reset
 *	@link: link to be waited on
 *	@deadline: deadline jiffies for the operation
 *	@check_ready: callback to check link readiness
 *
 *	Wait for @link to become ready after reset.
 *
 *	LOCKING:
 *	EH context.
 *
 *	RETURNS:
 *	0 if @linke is ready before @deadline; otherwise, -errno.
 */
int ata_wait_after_reset(struct ata_link *link, unsigned long deadline,
				int (*check_ready)(struct ata_link *link))
{
	msleep(ATA_WAIT_AFTER_RESET);

	return ata_wait_ready(link, deadline, check_ready);
}

/**
 *	sata_link_debounce - debounce SATA phy status
 *	@link: ATA link to debounce SATA phy status for
 *	@params: timing parameters { interval, duratinon, timeout } in msec
 *	@deadline: deadline jiffies for the operation
 *
*	Make sure SStatus of @link reaches stable state, determined by
 *	holding the same value where DET is not 1 for @duration polled
 *	every @interval, before @timeout.  Timeout constraints the
 *	beginning of the stable state.  Because DET gets stuck at 1 on
 *	some controllers after hot unplugging, this functions waits
 *	until timeout then returns 0 if DET is stable at 1.
 *
 *	@timeout is further limited by @deadline.  The sooner of the
 *	two is used.
 *
 *	LOCKING:
 *	Kernel thread context (may sleep)
 *
 *	RETURNS:
 *	0 on success, -errno on failure.
 */
int sata_link_debounce(struct ata_link *link, const unsigned long *params,
		       unsigned long deadline)
{
	unsigned long interval = params[0];
	unsigned long duration = params[1];
	unsigned long last_jiffies, t;
	u32 last, cur;
	int rc;

	t = ata_deadline(jiffies, params[2]);
	if (time_before(t, deadline))
		deadline = t;

	if ((rc = sata_scr_read(link, SCR_STATUS, &cur)))
		return rc;
	cur &= 0xf;

	last = cur;
	last_jiffies = jiffies;

	while (1) {
		msleep(interval);
		if ((rc = sata_scr_read(link, SCR_STATUS, &cur)))
			return rc;
		cur &= 0xf;

		/* DET stable? */
		if (cur == last) {
			if (cur == 1 && time_before(jiffies, deadline))
				continue;
			if (time_after(jiffies,
				       ata_deadline(last_jiffies, duration)))
				return 0;
			continue;
		}

		/* unstable, start over */
		last = cur;
		last_jiffies = jiffies;

		/* Check deadline.  If debouncing failed, return
		 * -EPIPE to tell upper layer to lower link speed.
		 */
		if (time_after(jiffies, deadline))
			return -EPIPE;
	}
}

/**
 *	sata_link_resume - resume SATA link
 *	@link: ATA link to resume SATA
 *	@params: timing parameters { interval, duratinon, timeout } in msec
 *	@deadline: deadline jiffies for the operation
 *
 *	Resume SATA phy @link and debounce it.
 *
 *	LOCKING:
 *	Kernel thread context (may sleep)
 *
 *	RETURNS:
 *	0 on success, -errno on failure.
 */
int sata_link_resume(struct ata_link *link, const unsigned long *params,
		     unsigned long deadline)
{
	u32 scontrol, serror;
	int rc;

	if ((rc = sata_scr_read(link, SCR_CONTROL, &scontrol)))
		return rc;

	scontrol = (scontrol & 0x0f0) | 0x300;

	if ((rc = sata_scr_write(link, SCR_CONTROL, scontrol)))
		return rc;

	/* Some PHYs react badly if SStatus is pounded immediately
	 * after resuming.  Delay 200ms before debouncing.
	 */
	msleep(200);

	if ((rc = sata_link_debounce(link, params, deadline)))
		return rc;

	/* clear SError, some PHYs require this even for SRST to work */
	if (!(rc = sata_scr_read(link, SCR_ERROR, &serror)))
		rc = sata_scr_write(link, SCR_ERROR, serror);

	return rc != -EINVAL ? rc : 0;
}

/**
 *	ata_std_prereset - prepare for reset
 *	@link: ATA link to be reset
 *	@deadline: deadline jiffies for the operation
 *
 *	@link is about to be reset.  Initialize it.  Failure from
 *	prereset makes libata abort whole reset sequence and give up
 *	that port, so prereset should be best-effort.  It does its
 *	best to prepare for reset sequence but if things go wrong, it
 *	should just whine, not fail.
 *
 *	LOCKING:
 *	Kernel thread context (may sleep)
 *
 *	RETURNS:
 *	0 on success, -errno otherwise.
 */
int ata_std_prereset(struct ata_link *link, unsigned long deadline)
{
	struct ata_port *ap = link->ap;
	struct ata_eh_context *ehc = &link->eh_context;
	const unsigned long *timing = sata_ehc_deb_timing(ehc);
	int rc;

	/* if we're about to do hardreset, nothing more to do */
	if (ehc->i.action & ATA_EH_HARDRESET)
		return 0;

	/* if SATA, resume link */
	if (ap->flags & ATA_FLAG_SATA) {
		rc = sata_link_resume(link, timing, deadline);
		/* whine about phy resume failure but proceed */
		if (rc && rc != -EOPNOTSUPP)
			ata_link_printk(link, KERN_WARNING, "failed to resume "
					"link for reset (errno=%d)\n", rc);
	}

	/* no point in trying softreset on offline link */
	if (ata_phys_link_offline(link))
		ehc->i.action &= ~ATA_EH_SOFTRESET;

	return 0;
}

/**
 *	sata_link_hardreset - reset link via SATA phy reset
 *	@link: link to reset
 *	@timing: timing parameters { interval, duratinon, timeout } in msec
 *	@deadline: deadline jiffies for the operation
 *	@online: optional out parameter indicating link onlineness
 *	@check_ready: optional callback to check link readiness
 *
 *	SATA phy-reset @link using DET bits of SControl register.
 *	After hardreset, link readiness is waited upon using
 *	ata_wait_ready() if @check_ready is specified.  LLDs are
 *	allowed to not specify @check_ready and wait itself after this
 *	function returns.  Device classification is LLD's
 *	responsibility.
 *
 *	*@online is set to one iff reset succeeded and @link is online
 *	after reset.
 *
 *	LOCKING:
 *	Kernel thread context (may sleep)
 *
 *	RETURNS:
 *	0 on success, -errno otherwise.
 */
int sata_link_hardreset(struct ata_link *link, const unsigned long *timing,
			unsigned long deadline,
			bool *online, int (*check_ready)(struct ata_link *))
{
	u32 scontrol;
	int rc;

	DPRINTK("ENTER\n");

	if (online)
		*online = false;

	if (sata_set_spd_needed(link)) {
		/* SATA spec says nothing about how to reconfigure
		 * spd.  To be on the safe side, turn off phy during
		 * reconfiguration.  This works for at least ICH7 AHCI
		 * and Sil3124.
		 */
		if ((rc = sata_scr_read(link, SCR_CONTROL, &scontrol)))
			goto out;

		scontrol = (scontrol & 0x0f0) | 0x304;

		if ((rc = sata_scr_write(link, SCR_CONTROL, scontrol)))
			goto out;

		sata_set_spd(link);
	}

	/* issue phy wake/reset */
	if ((rc = sata_scr_read(link, SCR_CONTROL, &scontrol)))
		goto out;

	scontrol = (scontrol & 0x0f0) | 0x301;

	if ((rc = sata_scr_write_flush(link, SCR_CONTROL, scontrol)))
		goto out;

	/* Couldn't find anything in SATA I/II specs, but AHCI-1.1
	 * 10.4.2 says at least 1 ms.
	 */
	msleep(1);

	/* bring link back */
	rc = sata_link_resume(link, timing, deadline);
	if (rc)
		goto out;
	/* if link is offline nothing more to do */
	if (ata_phys_link_offline(link))
		goto out;

	/* Link is online.  From this point, -ENODEV too is an error. */
	if (online)
		*online = true;

	if (sata_pmp_supported(link->ap) && ata_is_host_link(link)) {
		/* If PMP is supported, we have to do follow-up SRST.
		 * Some PMPs don't send D2H Reg FIS after hardreset if
		 * the first port is empty.  Wait only for
		 * ATA_TMOUT_PMP_SRST_WAIT.
		 */
		if (check_ready) {
			unsigned long pmp_deadline;

			pmp_deadline = ata_deadline(jiffies,
						    ATA_TMOUT_PMP_SRST_WAIT);
			if (time_after(pmp_deadline, deadline))
				pmp_deadline = deadline;
			ata_wait_ready(link, pmp_deadline, check_ready);
		}
		rc = -EAGAIN;
		goto out;
	}

	rc = 0;
	if (check_ready)
		rc = ata_wait_ready(link, deadline, check_ready);
 out:
	if (rc && rc != -EAGAIN) {
		/* online is set iff link is online && reset succeeded */
		if (online)
			*online = false;
		ata_link_printk(link, KERN_ERR,
				"COMRESET failed (errno=%d)\n", rc);
	}
	DPRINTK("EXIT, rc=%d\n", rc);
	return rc;
}

/**
 *	sata_std_hardreset - COMRESET w/o waiting or classification
 *	@link: link to reset
 *	@class: resulting class of attached device
 *	@deadline: deadline jiffies for the operation
 *
 *	Standard SATA COMRESET w/o waiting or classification.
 *
 *	LOCKING:
 *	Kernel thread context (may sleep)
 *
 *	RETURNS:
 *	0 if link offline, -EAGAIN if link online, -errno on errors.
 */
int sata_std_hardreset(struct ata_link *link, unsigned int *class,
		       unsigned long deadline)
{
	const unsigned long *timing = sata_ehc_deb_timing(&link->eh_context);
	bool online;
	int rc;

	/* do hardreset */
	rc = sata_link_hardreset(link, timing, deadline, &online, NULL);
	return online ? -EAGAIN : rc;
}

/**
 *	ata_std_postreset - standard postreset callback
 *	@link: the target ata_link
 *	@classes: classes of attached devices
 *
 *	This function is invoked after a successful reset.  Note that
 *	the device might have been reset more than once using
 *	different reset methods before postreset is invoked.
 *
 *	LOCKING:
 *	Kernel thread context (may sleep)
 */
void ata_std_postreset(struct ata_link *link, unsigned int *classes)
{
	u32 serror;

	DPRINTK("ENTER\n");

	/* reset complete, clear SError */
	if (!sata_scr_read(link, SCR_ERROR, &serror))
		sata_scr_write(link, SCR_ERROR, serror);

	/* print link status */
	sata_print_link_status(link);

	DPRINTK("EXIT\n");
}

/**
 *	ata_dev_same_device - Determine whether new ID matches configured device
 *	@dev: device to compare against
 *	@new_class: class of the new device
 *	@new_id: IDENTIFY page of the new device
 *
 *	Compare @new_class and @new_id against @dev and determine
 *	whether @dev is the device indicated by @new_class and
 *	@new_id.
 *
 *	LOCKING:
 *	None.
 *
 *	RETURNS:
 *	1 if @dev matches @new_class and @new_id, 0 otherwise.
 */
static int ata_dev_same_device(struct ata_device *dev, unsigned int new_class,
			       const u16 *new_id)
{
	const u16 *old_id = dev->id;
	unsigned char model[2][ATA_ID_PROD_LEN + 1];
	unsigned char serial[2][ATA_ID_SERNO_LEN + 1];

	if (dev->class != new_class) {
		ata_dev_printk(dev, KERN_INFO, "class mismatch %d != %d\n",
			       dev->class, new_class);
		return 0;
	}

	ata_id_c_string(old_id, model[0], ATA_ID_PROD, sizeof(model[0]));
	ata_id_c_string(new_id, model[1], ATA_ID_PROD, sizeof(model[1]));
	ata_id_c_string(old_id, serial[0], ATA_ID_SERNO, sizeof(serial[0]));
	ata_id_c_string(new_id, serial[1], ATA_ID_SERNO, sizeof(serial[1]));

	if (strcmp(model[0], model[1])) {
		ata_dev_printk(dev, KERN_INFO, "model number mismatch "
			       "'%s' != '%s'\n", model[0], model[1]);
		return 0;
	}

	if (strcmp(serial[0], serial[1])) {
		ata_dev_printk(dev, KERN_INFO, "serial number mismatch "
			       "'%s' != '%s'\n", serial[0], serial[1]);
		return 0;
	}

	return 1;
}

/**
 *	ata_dev_reread_id - Re-read IDENTIFY data
 *	@dev: target ATA device
 *	@readid_flags: read ID flags
 *
 *	Re-read IDENTIFY page and make sure @dev is still attached to
 *	the port.
 *
 *	LOCKING:
 *	Kernel thread context (may sleep)
 *
 *	RETURNS:
 *	0 on success, negative errno otherwise
 */
int ata_dev_reread_id(struct ata_device *dev, unsigned int readid_flags)
{
	unsigned int class = dev->class;
	u16 *id = (void *)dev->link->ap->sector_buf;
	int rc;

	/* read ID data */
	rc = ata_dev_read_id(dev, &class, readid_flags, id);
	if (rc)
		return rc;

	/* is the device still there? */
	if (!ata_dev_same_device(dev, class, id))
		return -ENODEV;

	memcpy(dev->id, id, sizeof(id[0]) * ATA_ID_WORDS);
	return 0;
}

/**
 *	ata_dev_revalidate - Revalidate ATA device
 *	@dev: device to revalidate
 *	@new_class: new class code
 *	@readid_flags: read ID flags
 *
 *	Re-read IDENTIFY page, make sure @dev is still attached to the
 *	port and reconfigure it according to the new IDENTIFY page.
 *
 *	LOCKING:
 *	Kernel thread context (may sleep)
 *
 *	RETURNS:
 *	0 on success, negative errno otherwise
 */
int ata_dev_revalidate(struct ata_device *dev, unsigned int new_class,
		       unsigned int readid_flags)
{
	u64 n_sectors = dev->n_sectors;
	int rc;

	if (!ata_dev_enabled(dev))
		return -ENODEV;

	/* fail early if !ATA && !ATAPI to avoid issuing [P]IDENTIFY to PMP */
	if (ata_class_enabled(new_class) &&
	    new_class != ATA_DEV_ATA && new_class != ATA_DEV_ATAPI) {
		ata_dev_printk(dev, KERN_INFO, "class mismatch %u != %u\n",
			       dev->class, new_class);
		rc = -ENODEV;
		goto fail;
	}

	/* re-read ID */
	rc = ata_dev_reread_id(dev, readid_flags);
	if (rc)
		goto fail;

	/* configure device according to the new ID */
	rc = ata_dev_configure(dev);
	if (rc)
		goto fail;

	/* verify n_sectors hasn't changed */
	if (dev->class == ATA_DEV_ATA && n_sectors &&
	    dev->n_sectors != n_sectors) {
		ata_dev_printk(dev, KERN_INFO, "n_sectors mismatch "
			       "%llu != %llu\n",
			       (unsigned long long)n_sectors,
			       (unsigned long long)dev->n_sectors);

		/* restore original n_sectors */
		dev->n_sectors = n_sectors;

		rc = -ENODEV;
		goto fail;
	}

	return 0;

 fail:
	ata_dev_printk(dev, KERN_ERR, "revalidation failed (errno=%d)\n", rc);
	return rc;
}

struct ata_blacklist_entry {
	const char *model_num;
	const char *model_rev;
	unsigned long horkage;
};

static const struct ata_blacklist_entry ata_device_blacklist [] = {
	/* Devices with DMA related problems under Linux */
	{ "WDC AC11000H",	NULL,		ATA_HORKAGE_NODMA },
	{ "WDC AC22100H",	NULL,		ATA_HORKAGE_NODMA },
	{ "WDC AC32500H",	NULL,		ATA_HORKAGE_NODMA },
	{ "WDC AC33100H",	NULL,		ATA_HORKAGE_NODMA },
	{ "WDC AC31600H",	NULL,		ATA_HORKAGE_NODMA },
	{ "WDC AC32100H",	"24.09P07",	ATA_HORKAGE_NODMA },
	{ "WDC AC23200L",	"21.10N21",	ATA_HORKAGE_NODMA },
	{ "Compaq CRD-8241B", 	NULL,		ATA_HORKAGE_NODMA },
	{ "CRD-8400B",		NULL, 		ATA_HORKAGE_NODMA },
	{ "CRD-8480B",		NULL,		ATA_HORKAGE_NODMA },
	{ "CRD-8482B",		NULL,		ATA_HORKAGE_NODMA },
	{ "CRD-84",		NULL,		ATA_HORKAGE_NODMA },
	{ "SanDisk SDP3B",	NULL,		ATA_HORKAGE_NODMA },
	{ "SanDisk SDP3B-64",	NULL,		ATA_HORKAGE_NODMA },
	{ "SANYO CD-ROM CRD",	NULL,		ATA_HORKAGE_NODMA },
	{ "HITACHI CDR-8",	NULL,		ATA_HORKAGE_NODMA },
	{ "HITACHI CDR-8335",	NULL,		ATA_HORKAGE_NODMA },
	{ "HITACHI CDR-8435",	NULL,		ATA_HORKAGE_NODMA },
	{ "Toshiba CD-ROM XM-6202B", NULL,	ATA_HORKAGE_NODMA },
	{ "TOSHIBA CD-ROM XM-1702BC", NULL,	ATA_HORKAGE_NODMA },
	{ "CD-532E-A", 		NULL,		ATA_HORKAGE_NODMA },
	{ "E-IDE CD-ROM CR-840",NULL,		ATA_HORKAGE_NODMA },
	{ "CD-ROM Drive/F5A",	NULL,		ATA_HORKAGE_NODMA },
	{ "WPI CDD-820", 	NULL,		ATA_HORKAGE_NODMA },
	{ "SAMSUNG CD-ROM SC-148C", NULL,	ATA_HORKAGE_NODMA },
	{ "SAMSUNG CD-ROM SC",	NULL,		ATA_HORKAGE_NODMA },
	{ "ATAPI CD-ROM DRIVE 40X MAXIMUM",NULL,ATA_HORKAGE_NODMA },
	{ "_NEC DV5800A", 	NULL,		ATA_HORKAGE_NODMA },
	{ "SAMSUNG CD-ROM SN-124", "N001",	ATA_HORKAGE_NODMA },
	{ "Seagate STT20000A", NULL,		ATA_HORKAGE_NODMA },
	/* Odd clown on sil3726/4726 PMPs */
	{ "Config  Disk",	NULL,		ATA_HORKAGE_DISABLE },

	/* Weird ATAPI devices */
	{ "TORiSAN DVD-ROM DRD-N216", NULL,	ATA_HORKAGE_MAX_SEC_128 },
	{ "QUANTUM DAT    DAT72-000", NULL,	ATA_HORKAGE_ATAPI_MOD16_DMA },

	/* Devices we expect to fail diagnostics */

	/* Devices where NCQ should be avoided */
	/* NCQ is slow */
	{ "WDC WD740ADFD-00",	NULL,		ATA_HORKAGE_NONCQ },
	{ "WDC WD740ADFD-00NLR1", NULL,		ATA_HORKAGE_NONCQ, },
	/* http://thread.gmane.org/gmane.linux.ide/14907 */
	{ "FUJITSU MHT2060BH",	NULL,		ATA_HORKAGE_NONCQ },
	/* NCQ is broken */
	{ "Maxtor *",		"BANC*",	ATA_HORKAGE_NONCQ },
	{ "Maxtor 7V300F0",	"VA111630",	ATA_HORKAGE_NONCQ },
	{ "ST380817AS",		"3.42",		ATA_HORKAGE_NONCQ },
	{ "ST3160023AS",	"3.42",		ATA_HORKAGE_NONCQ },
	{ "OCZ CORE_SSD",	"02.10104",	ATA_HORKAGE_NONCQ },

	/* Seagate NCQ + FLUSH CACHE firmware bug */
	{ "ST31500341AS",	"SD15",		ATA_HORKAGE_NONCQ |
						ATA_HORKAGE_FIRMWARE_WARN },
	{ "ST31500341AS",	"SD16",		ATA_HORKAGE_NONCQ |
						ATA_HORKAGE_FIRMWARE_WARN },
	{ "ST31500341AS",	"SD17",		ATA_HORKAGE_NONCQ |
						ATA_HORKAGE_FIRMWARE_WARN },
	{ "ST31500341AS",	"SD18",		ATA_HORKAGE_NONCQ |
						ATA_HORKAGE_FIRMWARE_WARN },
	{ "ST31500341AS",	"SD19",		ATA_HORKAGE_NONCQ |
						ATA_HORKAGE_FIRMWARE_WARN },

	{ "ST31000333AS",	"SD15",		ATA_HORKAGE_NONCQ |
						ATA_HORKAGE_FIRMWARE_WARN },
	{ "ST31000333AS",	"SD16",		ATA_HORKAGE_NONCQ |
						ATA_HORKAGE_FIRMWARE_WARN },
	{ "ST31000333AS",	"SD17",		ATA_HORKAGE_NONCQ |
						ATA_HORKAGE_FIRMWARE_WARN },
	{ "ST31000333AS",	"SD18",		ATA_HORKAGE_NONCQ |
						ATA_HORKAGE_FIRMWARE_WARN },
	{ "ST31000333AS",	"SD19",		ATA_HORKAGE_NONCQ |
						ATA_HORKAGE_FIRMWARE_WARN },

	{ "ST3640623AS",	"SD15",		ATA_HORKAGE_NONCQ |
						ATA_HORKAGE_FIRMWARE_WARN },
	{ "ST3640623AS",	"SD16",		ATA_HORKAGE_NONCQ |
						ATA_HORKAGE_FIRMWARE_WARN },
	{ "ST3640623AS",	"SD17",		ATA_HORKAGE_NONCQ |
						ATA_HORKAGE_FIRMWARE_WARN },
	{ "ST3640623AS",	"SD18",		ATA_HORKAGE_NONCQ |
						ATA_HORKAGE_FIRMWARE_WARN },
	{ "ST3640623AS",	"SD19",		ATA_HORKAGE_NONCQ |
						ATA_HORKAGE_FIRMWARE_WARN },

	{ "ST3640323AS",	"SD15",		ATA_HORKAGE_NONCQ |
						ATA_HORKAGE_FIRMWARE_WARN },
	{ "ST3640323AS",	"SD16",		ATA_HORKAGE_NONCQ |
						ATA_HORKAGE_FIRMWARE_WARN },
	{ "ST3640323AS",	"SD17",		ATA_HORKAGE_NONCQ |
						ATA_HORKAGE_FIRMWARE_WARN },
	{ "ST3640323AS",	"SD18",		ATA_HORKAGE_NONCQ |
						ATA_HORKAGE_FIRMWARE_WARN },
	{ "ST3640323AS",	"SD19",		ATA_HORKAGE_NONCQ |
						ATA_HORKAGE_FIRMWARE_WARN },

	{ "ST3320813AS",	"SD15",		ATA_HORKAGE_NONCQ |
						ATA_HORKAGE_FIRMWARE_WARN },
	{ "ST3320813AS",	"SD16",		ATA_HORKAGE_NONCQ |
						ATA_HORKAGE_FIRMWARE_WARN },
	{ "ST3320813AS",	"SD17",		ATA_HORKAGE_NONCQ |
						ATA_HORKAGE_FIRMWARE_WARN },
	{ "ST3320813AS",	"SD18",		ATA_HORKAGE_NONCQ |
						ATA_HORKAGE_FIRMWARE_WARN },
	{ "ST3320813AS",	"SD19",		ATA_HORKAGE_NONCQ |
						ATA_HORKAGE_FIRMWARE_WARN },

	{ "ST3320613AS",	"SD15",		ATA_HORKAGE_NONCQ |
						ATA_HORKAGE_FIRMWARE_WARN },
	{ "ST3320613AS",	"SD16",		ATA_HORKAGE_NONCQ |
						ATA_HORKAGE_FIRMWARE_WARN },
	{ "ST3320613AS",	"SD17",		ATA_HORKAGE_NONCQ |
						ATA_HORKAGE_FIRMWARE_WARN },
	{ "ST3320613AS",	"SD18",		ATA_HORKAGE_NONCQ |
						ATA_HORKAGE_FIRMWARE_WARN },
	{ "ST3320613AS",	"SD19",		ATA_HORKAGE_NONCQ |
						ATA_HORKAGE_FIRMWARE_WARN },

	/* Seagate NCQ + FLUSH CACHE firmware bug */
	{ "ST31500341AS",	"SD15",		ATA_HORKAGE_NONCQ |
						ATA_HORKAGE_FIRMWARE_WARN },
	{ "ST31500341AS",	"SD16",		ATA_HORKAGE_NONCQ |
						ATA_HORKAGE_FIRMWARE_WARN },
	{ "ST31500341AS",	"SD17",		ATA_HORKAGE_NONCQ |
						ATA_HORKAGE_FIRMWARE_WARN },
	{ "ST31500341AS",	"SD18",		ATA_HORKAGE_NONCQ |
						ATA_HORKAGE_FIRMWARE_WARN },
	{ "ST31500341AS",	"SD19",		ATA_HORKAGE_NONCQ |
						ATA_HORKAGE_FIRMWARE_WARN },

	{ "ST31000333AS",	"SD15",		ATA_HORKAGE_NONCQ |
						ATA_HORKAGE_FIRMWARE_WARN },
	{ "ST31000333AS",	"SD16",		ATA_HORKAGE_NONCQ |
						ATA_HORKAGE_FIRMWARE_WARN },
	{ "ST31000333AS",	"SD17",		ATA_HORKAGE_NONCQ |
						ATA_HORKAGE_FIRMWARE_WARN },
	{ "ST31000333AS",	"SD18",		ATA_HORKAGE_NONCQ |
						ATA_HORKAGE_FIRMWARE_WARN },
	{ "ST31000333AS",	"SD19",		ATA_HORKAGE_NONCQ |
						ATA_HORKAGE_FIRMWARE_WARN },

	{ "ST3640623AS",	"SD15",		ATA_HORKAGE_NONCQ |
						ATA_HORKAGE_FIRMWARE_WARN },
	{ "ST3640623AS",	"SD16",		ATA_HORKAGE_NONCQ |
						ATA_HORKAGE_FIRMWARE_WARN },
	{ "ST3640623AS",	"SD17",		ATA_HORKAGE_NONCQ |
						ATA_HORKAGE_FIRMWARE_WARN },
	{ "ST3640623AS",	"SD18",		ATA_HORKAGE_NONCQ |
						ATA_HORKAGE_FIRMWARE_WARN },
	{ "ST3640623AS",	"SD19",		ATA_HORKAGE_NONCQ |
						ATA_HORKAGE_FIRMWARE_WARN },

	{ "ST3640323AS",	"SD15",		ATA_HORKAGE_NONCQ |
						ATA_HORKAGE_FIRMWARE_WARN },
	{ "ST3640323AS",	"SD16",		ATA_HORKAGE_NONCQ |
						ATA_HORKAGE_FIRMWARE_WARN },
	{ "ST3640323AS",	"SD17",		ATA_HORKAGE_NONCQ |
						ATA_HORKAGE_FIRMWARE_WARN },
	{ "ST3640323AS",	"SD18",		ATA_HORKAGE_NONCQ |
						ATA_HORKAGE_FIRMWARE_WARN },
	{ "ST3640323AS",	"SD19",		ATA_HORKAGE_NONCQ |
						ATA_HORKAGE_FIRMWARE_WARN },

	{ "ST3320813AS",	"SD15",		ATA_HORKAGE_NONCQ |
						ATA_HORKAGE_FIRMWARE_WARN },
	{ "ST3320813AS",	"SD16",		ATA_HORKAGE_NONCQ |
						ATA_HORKAGE_FIRMWARE_WARN },
	{ "ST3320813AS",	"SD17",		ATA_HORKAGE_NONCQ |
						ATA_HORKAGE_FIRMWARE_WARN },
	{ "ST3320813AS",	"SD18",		ATA_HORKAGE_NONCQ |
						ATA_HORKAGE_FIRMWARE_WARN },
	{ "ST3320813AS",	"SD19",		ATA_HORKAGE_NONCQ |
						ATA_HORKAGE_FIRMWARE_WARN },

	{ "ST3320613AS",	"SD15",		ATA_HORKAGE_NONCQ |
						ATA_HORKAGE_FIRMWARE_WARN },
	{ "ST3320613AS",	"SD16",		ATA_HORKAGE_NONCQ |
						ATA_HORKAGE_FIRMWARE_WARN },
	{ "ST3320613AS",	"SD17",		ATA_HORKAGE_NONCQ |
						ATA_HORKAGE_FIRMWARE_WARN },
	{ "ST3320613AS",	"SD18",		ATA_HORKAGE_NONCQ |
						ATA_HORKAGE_FIRMWARE_WARN },
	{ "ST3320613AS",	"SD19",		ATA_HORKAGE_NONCQ |
						ATA_HORKAGE_FIRMWARE_WARN },

	/* Blacklist entries taken from Silicon Image 3124/3132
	   Windows driver .inf file - also several Linux problem reports */
	{ "HTS541060G9SA00",    "MB3OC60D",     ATA_HORKAGE_NONCQ, },
	{ "HTS541080G9SA00",    "MB4OC60D",     ATA_HORKAGE_NONCQ, },
	{ "HTS541010G9SA00",    "MBZOC60D",     ATA_HORKAGE_NONCQ, },

	/* devices which puke on READ_NATIVE_MAX */
	{ "HDS724040KLSA80",	"KFAOA20N",	ATA_HORKAGE_BROKEN_HPA, },
	{ "WDC WD3200JD-00KLB0", "WD-WCAMR1130137", ATA_HORKAGE_BROKEN_HPA },
	{ "WDC WD2500JD-00HBB0", "WD-WMAL71490727", ATA_HORKAGE_BROKEN_HPA },
	{ "MAXTOR 6L080L4",	"A93.0500",	ATA_HORKAGE_BROKEN_HPA },

	/* Devices which report 1 sector over size HPA */
	{ "ST340823A",		NULL,		ATA_HORKAGE_HPA_SIZE, },
	{ "ST320413A",		NULL,		ATA_HORKAGE_HPA_SIZE, },
	{ "ST310211A",		NULL,		ATA_HORKAGE_HPA_SIZE, },

	/* Devices which get the IVB wrong */
	{ "QUANTUM FIREBALLlct10 05", "A03.0900", ATA_HORKAGE_IVB, },
	/* Maybe we should just blacklist TSSTcorp... */
	{ "TSSTcorp CDDVDW SH-S202H", "SB00",	  ATA_HORKAGE_IVB, },
	{ "TSSTcorp CDDVDW SH-S202H", "SB01",	  ATA_HORKAGE_IVB, },
	{ "TSSTcorp CDDVDW SH-S202J", "SB00",	  ATA_HORKAGE_IVB, },
	{ "TSSTcorp CDDVDW SH-S202J", "SB01",	  ATA_HORKAGE_IVB, },
	{ "TSSTcorp CDDVDW SH-S202N", "SB00",	  ATA_HORKAGE_IVB, },
	{ "TSSTcorp CDDVDW SH-S202N", "SB01",	  ATA_HORKAGE_IVB, },

	/* Devices that do not need bridging limits applied */
	{ "MTRON MSP-SATA*",		NULL,	ATA_HORKAGE_BRIDGE_OK, },

	/* End Marker */
	{ }
};

static int strn_pattern_cmp(const char *patt, const char *name, int wildchar)
{
	const char *p;
	int len;

	/*
	 * check for trailing wildcard: *\0
	 */
	p = strchr(patt, wildchar);
	if (p && ((*(p + 1)) == 0))
		len = p - patt;
	else {
		len = strlen(name);
		if (!len) {
			if (!*patt)
				return 0;
			return -1;
		}
	}

	return strncmp(patt, name, len);
}

static unsigned long ata_dev_blacklisted(const struct ata_device *dev)
{
	unsigned char model_num[ATA_ID_PROD_LEN + 1];
	unsigned char model_rev[ATA_ID_FW_REV_LEN + 1];
	const struct ata_blacklist_entry *ad = ata_device_blacklist;

	ata_id_c_string(dev->id, model_num, ATA_ID_PROD, sizeof(model_num));
	ata_id_c_string(dev->id, model_rev, ATA_ID_FW_REV, sizeof(model_rev));

	while (ad->model_num) {
		if (!strn_pattern_cmp(ad->model_num, model_num, '*')) {
			if (ad->model_rev == NULL)
				return ad->horkage;
			if (!strn_pattern_cmp(ad->model_rev, model_rev, '*'))
				return ad->horkage;
		}
		ad++;
	}
	return 0;
}

static int ata_dma_blacklisted(const struct ata_device *dev)
{
	/* We don't support polling DMA.
	 * DMA blacklist those ATAPI devices with CDB-intr (and use PIO)
	 * if the LLDD handles only interrupts in the HSM_ST_LAST state.
	 */
	if ((dev->link->ap->flags & ATA_FLAG_PIO_POLLING) &&
	    (dev->flags & ATA_DFLAG_CDB_INTR))
		return 1;
	return (dev->horkage & ATA_HORKAGE_NODMA) ? 1 : 0;
}

/**
 *	ata_is_40wire		-	check drive side detection
 *	@dev: device
 *
 *	Perform drive side detection decoding, allowing for device vendors
 *	who can't follow the documentation.
 */

static int ata_is_40wire(struct ata_device *dev)
{
	if (dev->horkage & ATA_HORKAGE_IVB)
		return ata_drive_40wire_relaxed(dev->id);
	return ata_drive_40wire(dev->id);
}

/**
 *	cable_is_40wire		-	40/80/SATA decider
 *	@ap: port to consider
 *
 *	This function encapsulates the policy for speed management
 *	in one place. At the moment we don't cache the result but
 *	there is a good case for setting ap->cbl to the result when
 *	we are called with unknown cables (and figuring out if it
 *	impacts hotplug at all).
 *
 *	Return 1 if the cable appears to be 40 wire.
 */

static int cable_is_40wire(struct ata_port *ap)
{
	struct ata_link *link;
	struct ata_device *dev;

	/* If the controller thinks we are 40 wire, we are. */
	if (ap->cbl == ATA_CBL_PATA40)
		return 1;

	/* If the controller thinks we are 80 wire, we are. */
	if (ap->cbl == ATA_CBL_PATA80 || ap->cbl == ATA_CBL_SATA)
		return 0;

	/* If the system is known to be 40 wire short cable (eg
	 * laptop), then we allow 80 wire modes even if the drive
	 * isn't sure.
	 */
	if (ap->cbl == ATA_CBL_PATA40_SHORT)
		return 0;

	/* If the controller doesn't know, we scan.
	 *
	 * Note: We look for all 40 wire detects at this point.  Any
	 *       80 wire detect is taken to be 80 wire cable because
	 * - in many setups only the one drive (slave if present) will
	 *   give a valid detect
	 * - if you have a non detect capable drive you don't want it
	 *   to colour the choice
	 */
	ata_for_each_link(link, ap, EDGE) {
		ata_for_each_dev(dev, link, ENABLED) {
			if (!ata_is_40wire(dev))
				return 0;
		}
	}
	return 1;
}

/**
 *	ata_dev_xfermask - Compute supported xfermask of the given device
 *	@dev: Device to compute xfermask for
 *
 *	Compute supported xfermask of @dev and store it in
 *	dev->*_mask.  This function is responsible for applying all
 *	known limits including host controller limits, device
 *	blacklist, etc...
 *
 *	LOCKING:
 *	None.
 */
static void ata_dev_xfermask(struct ata_device *dev)
{
	struct ata_link *link = dev->link;
	struct ata_port *ap = link->ap;
	struct ata_host *host = ap->host;
	unsigned long xfer_mask;

	/* controller modes available */
	xfer_mask = ata_pack_xfermask(ap->pio_mask,
				      ap->mwdma_mask, ap->udma_mask);

	/* drive modes available */
	xfer_mask &= ata_pack_xfermask(dev->pio_mask,
				       dev->mwdma_mask, dev->udma_mask);
	xfer_mask &= ata_id_xfermask(dev->id);

	/*
	 *	CFA Advanced TrueIDE timings are not allowed on a shared
	 *	cable
	 */
	if (ata_dev_pair(dev)) {
		/* No PIO5 or PIO6 */
		xfer_mask &= ~(0x03 << (ATA_SHIFT_PIO + 5));
		/* No MWDMA3 or MWDMA 4 */
		xfer_mask &= ~(0x03 << (ATA_SHIFT_MWDMA + 3));
	}

	if (ata_dma_blacklisted(dev)) {
		xfer_mask &= ~(ATA_MASK_MWDMA | ATA_MASK_UDMA);
		ata_dev_printk(dev, KERN_WARNING,
			       "device is on DMA blacklist, disabling DMA\n");
	}

	if ((host->flags & ATA_HOST_SIMPLEX) &&
	    host->simplex_claimed && host->simplex_claimed != ap) {
		xfer_mask &= ~(ATA_MASK_MWDMA | ATA_MASK_UDMA);
		ata_dev_printk(dev, KERN_WARNING, "simplex DMA is claimed by "
			       "other device, disabling DMA\n");
	}

	if (ap->flags & ATA_FLAG_NO_IORDY)
		xfer_mask &= ata_pio_mask_no_iordy(dev);

	if (ap->ops->mode_filter)
		xfer_mask = ap->ops->mode_filter(dev, xfer_mask);

	/* Apply cable rule here.  Don't apply it early because when
	 * we handle hot plug the cable type can itself change.
	 * Check this last so that we know if the transfer rate was
	 * solely limited by the cable.
	 * Unknown or 80 wire cables reported host side are checked
	 * drive side as well. Cases where we know a 40wire cable
	 * is used safely for 80 are not checked here.
	 */
	if (xfer_mask & (0xF8 << ATA_SHIFT_UDMA))
		/* UDMA/44 or higher would be available */
		if (cable_is_40wire(ap)) {
			ata_dev_printk(dev, KERN_WARNING,
				 "limited to UDMA/33 due to 40-wire cable\n");
			xfer_mask &= ~(0xF8 << ATA_SHIFT_UDMA);
		}

	ata_unpack_xfermask(xfer_mask, &dev->pio_mask,
			    &dev->mwdma_mask, &dev->udma_mask);
}

/**
 *	ata_dev_set_xfermode - Issue SET FEATURES - XFER MODE command
 *	@dev: Device to which command will be sent
 *
 *	Issue SET FEATURES - XFER MODE command to device @dev
 *	on port @ap.
 *
 *	LOCKING:
 *	PCI/etc. bus probe sem.
 *
 *	RETURNS:
 *	0 on success, AC_ERR_* mask otherwise.
 */

static unsigned int ata_dev_set_xfermode(struct ata_device *dev)
{
	struct ata_taskfile tf;
	unsigned int err_mask;

	/* set up set-features taskfile */
	DPRINTK("set features - xfer mode\n");

	/* Some controllers and ATAPI devices show flaky interrupt
	 * behavior after setting xfer mode.  Use polling instead.
	 */
	ata_tf_init(dev, &tf);
	tf.command = ATA_CMD_SET_FEATURES;
	tf.feature = SETFEATURES_XFER;
	tf.flags |= ATA_TFLAG_ISADDR | ATA_TFLAG_DEVICE | ATA_TFLAG_POLLING;
	tf.protocol = ATA_PROT_NODATA;
	/* If we are using IORDY we must send the mode setting command */
	if (ata_pio_need_iordy(dev))
		tf.nsect = dev->xfer_mode;
	/* If the device has IORDY and the controller does not - turn it off */
 	else if (ata_id_has_iordy(dev->id))
		tf.nsect = 0x01;
	else /* In the ancient relic department - skip all of this */
		return 0;

	err_mask = ata_exec_internal(dev, &tf, NULL, DMA_NONE, NULL, 0, 0);

	DPRINTK("EXIT, err_mask=%x\n", err_mask);
	return err_mask;
}
/**
 *	ata_dev_set_feature - Issue SET FEATURES - SATA FEATURES
 *	@dev: Device to which command will be sent
 *	@enable: Whether to enable or disable the feature
 *	@feature: The sector count represents the feature to set
 *
 *	Issue SET FEATURES - SATA FEATURES command to device @dev
 *	on port @ap with sector count
 *
 *	LOCKING:
 *	PCI/etc. bus probe sem.
 *
 *	RETURNS:
 *	0 on success, AC_ERR_* mask otherwise.
 */
static unsigned int ata_dev_set_feature(struct ata_device *dev, u8 enable,
					u8 feature)
{
	struct ata_taskfile tf;
	unsigned int err_mask;

	/* set up set-features taskfile */
	DPRINTK("set features - SATA features\n");

	ata_tf_init(dev, &tf);
	tf.command = ATA_CMD_SET_FEATURES;
	tf.feature = enable;
	tf.flags |= ATA_TFLAG_ISADDR | ATA_TFLAG_DEVICE;
	tf.protocol = ATA_PROT_NODATA;
	tf.nsect = feature;

	err_mask = ata_exec_internal(dev, &tf, NULL, DMA_NONE, NULL, 0, 0);

	DPRINTK("EXIT, err_mask=%x\n", err_mask);
	return err_mask;
}

/**
 *	ata_dev_init_params - Issue INIT DEV PARAMS command
 *	@dev: Device to which command will be sent
 *	@heads: Number of heads (taskfile parameter)
 *	@sectors: Number of sectors (taskfile parameter)
 *
 *	LOCKING:
 *	Kernel thread context (may sleep)
 *
 *	RETURNS:
 *	0 on success, AC_ERR_* mask otherwise.
 */
static unsigned int ata_dev_init_params(struct ata_device *dev,
					u16 heads, u16 sectors)
{
	struct ata_taskfile tf;
	unsigned int err_mask;

	/* Number of sectors per track 1-255. Number of heads 1-16 */
	if (sectors < 1 || sectors > 255 || heads < 1 || heads > 16)
		return AC_ERR_INVALID;

	/* set up init dev params taskfile */
	DPRINTK("init dev params \n");

	ata_tf_init(dev, &tf);
	tf.command = ATA_CMD_INIT_DEV_PARAMS;
	tf.flags |= ATA_TFLAG_ISADDR | ATA_TFLAG_DEVICE;
	tf.protocol = ATA_PROT_NODATA;
	tf.nsect = sectors;
	tf.device |= (heads - 1) & 0x0f; /* max head = num. of heads - 1 */

	err_mask = ata_exec_internal(dev, &tf, NULL, DMA_NONE, NULL, 0, 0);
	/* A clean abort indicates an original or just out of spec drive
	   and we should continue as we issue the setup based on the
	   drive reported working geometry */
	if (err_mask == AC_ERR_DEV && (tf.feature & ATA_ABORTED))
		err_mask = 0;

	DPRINTK("EXIT, err_mask=%x\n", err_mask);
	return err_mask;
}

/**
 *	ata_sg_clean - Unmap DMA memory associated with command
 *	@qc: Command containing DMA memory to be released
 *
 *	Unmap all mapped DMA memory associated with this command.
 *
 *	LOCKING:
 *	spin_lock_irqsave(host lock)
 */
void ata_sg_clean(struct ata_queued_cmd *qc)
{
	struct ata_port *ap = qc->ap;
	struct scatterlist *sg = qc->sg;
	int dir = qc->dma_dir;

	WARN_ON_ONCE(sg == NULL);

	VPRINTK("unmapping %u sg elements\n", qc->n_elem);

	if (qc->n_elem)
		dma_unmap_sg(ap->dev, sg, qc->n_elem, dir);

	qc->flags &= ~ATA_QCFLAG_DMAMAP;
	qc->sg = NULL;
}

/**
 *	atapi_check_dma - Check whether ATAPI DMA can be supported
 *	@qc: Metadata associated with taskfile to check
 *
 *	Allow low-level driver to filter ATA PACKET commands, returning
 *	a status indicating whether or not it is OK to use DMA for the
 *	supplied PACKET command.
 *
 *	LOCKING:
 *	spin_lock_irqsave(host lock)
 *
 *	RETURNS: 0 when ATAPI DMA can be used
 *               nonzero otherwise
 */
int atapi_check_dma(struct ata_queued_cmd *qc)
{
	struct ata_port *ap = qc->ap;

	/* Don't allow DMA if it isn't multiple of 16 bytes.  Quite a
	 * few ATAPI devices choke on such DMA requests.
	 */
	if (!(qc->dev->horkage & ATA_HORKAGE_ATAPI_MOD16_DMA) &&
	    unlikely(qc->nbytes & 15))
		return 1;

	if (ap->ops->check_atapi_dma)
		return ap->ops->check_atapi_dma(qc);

	return 0;
}

/**
 *	ata_std_qc_defer - Check whether a qc needs to be deferred
 *	@qc: ATA command in question
 *
 *	Non-NCQ commands cannot run with any other command, NCQ or
 *	not.  As upper layer only knows the queue depth, we are
 *	responsible for maintaining exclusion.  This function checks
 *	whether a new command @qc can be issued.
 *
 *	LOCKING:
 *	spin_lock_irqsave(host lock)
 *
 *	RETURNS:
 *	ATA_DEFER_* if deferring is needed, 0 otherwise.
 */
int ata_std_qc_defer(struct ata_queued_cmd *qc)
{
	struct ata_link *link = qc->dev->link;

	if (qc->tf.protocol == ATA_PROT_NCQ) {
		if (!ata_tag_valid(link->active_tag))
			return 0;
	} else {
		if (!ata_tag_valid(link->active_tag) && !link->sactive)
			return 0;
	}

	return ATA_DEFER_LINK;
}

void ata_noop_qc_prep(struct ata_queued_cmd *qc) { }

/**
 *	ata_sg_init - Associate command with scatter-gather table.
 *	@qc: Command to be associated
 *	@sg: Scatter-gather table.
 *	@n_elem: Number of elements in s/g table.
 *
 *	Initialize the data-related elements of queued_cmd @qc
 *	to point to a scatter-gather table @sg, containing @n_elem
 *	elements.
 *
 *	LOCKING:
 *	spin_lock_irqsave(host lock)
 */
void ata_sg_init(struct ata_queued_cmd *qc, struct scatterlist *sg,
		 unsigned int n_elem)
{
	qc->sg = sg;
	qc->n_elem = n_elem;
	qc->cursg = qc->sg;
}

/**
 *	ata_sg_setup - DMA-map the scatter-gather table associated with a command.
 *	@qc: Command with scatter-gather table to be mapped.
 *
 *	DMA-map the scatter-gather table associated with queued_cmd @qc.
 *
 *	LOCKING:
 *	spin_lock_irqsave(host lock)
 *
 *	RETURNS:
 *	Zero on success, negative on error.
 *
 */
static int ata_sg_setup(struct ata_queued_cmd *qc)
{
	struct ata_port *ap = qc->ap;
	unsigned int n_elem;

	VPRINTK("ENTER, ata%u\n", ap->print_id);

	n_elem = dma_map_sg(ap->dev, qc->sg, qc->n_elem, qc->dma_dir);
	if (n_elem < 1)
		return -1;

	DPRINTK("%d sg elements mapped\n", n_elem);

	qc->n_elem = n_elem;
	qc->flags |= ATA_QCFLAG_DMAMAP;

	return 0;
}

/**
 *	swap_buf_le16 - swap halves of 16-bit words in place
 *	@buf:  Buffer to swap
 *	@buf_words:  Number of 16-bit words in buffer.
 *
 *	Swap halves of 16-bit words if needed to convert from
 *	little-endian byte order to native cpu byte order, or
 *	vice-versa.
 *
 *	LOCKING:
 *	Inherited from caller.
 */
void swap_buf_le16(u16 *buf, unsigned int buf_words)
{
#ifdef __BIG_ENDIAN
	unsigned int i;

	for (i = 0; i < buf_words; i++)
		buf[i] = le16_to_cpu(buf[i]);
#endif /* __BIG_ENDIAN */
}

/**
 *	ata_qc_new - Request an available ATA command, for queueing
 *	@ap: Port associated with device @dev
 *	@dev: Device from whom we request an available command structure
 *
 *	LOCKING:
 *	None.
 */

static struct ata_queued_cmd *ata_qc_new(struct ata_port *ap)
{
	struct ata_queued_cmd *qc = NULL;
	unsigned int i;

	/* no command while frozen */
	if (unlikely(ap->pflags & ATA_PFLAG_FROZEN))
		return NULL;

	/* the last tag is reserved for internal command. */
	for (i = 0; i < ATA_MAX_QUEUE - 1; i++)
		if (!test_and_set_bit(i, &ap->qc_allocated)) {
			qc = __ata_qc_from_tag(ap, i);
			break;
		}

	if (qc)
		qc->tag = i;

	return qc;
}

/**
 *	ata_qc_new_init - Request an available ATA command, and initialize it
 *	@dev: Device from whom we request an available command structure
 *
 *	LOCKING:
 *	None.
 */

struct ata_queued_cmd *ata_qc_new_init(struct ata_device *dev)
{
	struct ata_port *ap = dev->link->ap;
	struct ata_queued_cmd *qc;

	qc = ata_qc_new(ap);
	if (qc) {
		qc->scsicmd = NULL;
		qc->ap = ap;
		qc->dev = dev;

		ata_qc_reinit(qc);
	}

	return qc;
}

/**
 *	ata_qc_free - free unused ata_queued_cmd
 *	@qc: Command to complete
 *
 *	Designed to free unused ata_queued_cmd object
 *	in case something prevents using it.
 *
 *	LOCKING:
 *	spin_lock_irqsave(host lock)
 */
void ata_qc_free(struct ata_queued_cmd *qc)
{
	struct ata_port *ap = qc->ap;
	unsigned int tag;

	WARN_ON_ONCE(qc == NULL); /* ata_qc_from_tag _might_ return NULL */

	qc->flags = 0;
	tag = qc->tag;
	if (likely(ata_tag_valid(tag))) {
		qc->tag = ATA_TAG_POISON;
		clear_bit(tag, &ap->qc_allocated);
	}
}

void __ata_qc_complete(struct ata_queued_cmd *qc)
{
	struct ata_port *ap = qc->ap;
	struct ata_link *link = qc->dev->link;

	WARN_ON_ONCE(qc == NULL); /* ata_qc_from_tag _might_ return NULL */
	WARN_ON_ONCE(!(qc->flags & ATA_QCFLAG_ACTIVE));

	if (likely(qc->flags & ATA_QCFLAG_DMAMAP))
		ata_sg_clean(qc);

	/* command should be marked inactive atomically with qc completion */
	if (qc->tf.protocol == ATA_PROT_NCQ) {
		link->sactive &= ~(1 << qc->tag);
		if (!link->sactive)
			ap->nr_active_links--;
	} else {
		link->active_tag = ATA_TAG_POISON;
		ap->nr_active_links--;
	}

	/* clear exclusive status */
	if (unlikely(qc->flags & ATA_QCFLAG_CLEAR_EXCL &&
		     ap->excl_link == link))
		ap->excl_link = NULL;

	/* atapi: mark qc as inactive to prevent the interrupt handler
	 * from completing the command twice later, before the error handler
	 * is called. (when rc != 0 and atapi request sense is needed)
	 */
	qc->flags &= ~ATA_QCFLAG_ACTIVE;
	ap->qc_active &= ~(1 << qc->tag);

	/* call completion callback */
	qc->complete_fn(qc);
}

static void fill_result_tf(struct ata_queued_cmd *qc)
{
	struct ata_port *ap = qc->ap;

	qc->result_tf.flags = qc->tf.flags;
	ap->ops->qc_fill_rtf(qc);
}

static void ata_verify_xfer(struct ata_queued_cmd *qc)
{
	struct ata_device *dev = qc->dev;

	if (ata_tag_internal(qc->tag))
		return;

	if (ata_is_nodata(qc->tf.protocol))
		return;

	if ((dev->mwdma_mask || dev->udma_mask) && ata_is_pio(qc->tf.protocol))
		return;

	dev->flags &= ~ATA_DFLAG_DUBIOUS_XFER;
}

/**
 *	ata_qc_complete - Complete an active ATA command
 *	@qc: Command to complete
 *
 *	Indicate to the mid and upper layers that an ATA
 *	command has completed, with either an ok or not-ok status.
 *
 *	LOCKING:
 *	spin_lock_irqsave(host lock)
 */
void ata_qc_complete(struct ata_queued_cmd *qc)
{
	struct ata_port *ap = qc->ap;

	/* XXX: New EH and old EH use different mechanisms to
	 * synchronize EH with regular execution path.
	 *
	 * In new EH, a failed qc is marked with ATA_QCFLAG_FAILED.
	 * Normal execution path is responsible for not accessing a
	 * failed qc.  libata core enforces the rule by returning NULL
	 * from ata_qc_from_tag() for failed qcs.
	 *
	 * Old EH depends on ata_qc_complete() nullifying completion
	 * requests if ATA_QCFLAG_EH_SCHEDULED is set.  Old EH does
	 * not synchronize with interrupt handler.  Only PIO task is
	 * taken care of.
	 */
	if (ap->ops->error_handler) {
		struct ata_device *dev = qc->dev;
		struct ata_eh_info *ehi = &dev->link->eh_info;

		WARN_ON_ONCE(ap->pflags & ATA_PFLAG_FROZEN);

		if (unlikely(qc->err_mask))
			qc->flags |= ATA_QCFLAG_FAILED;

		if (unlikely(qc->flags & ATA_QCFLAG_FAILED)) {
			if (!ata_tag_internal(qc->tag)) {
				/* always fill result TF for failed qc */
				fill_result_tf(qc);
				ata_qc_schedule_eh(qc);
				return;
			}
		}

		/* read result TF if requested */
		if (qc->flags & ATA_QCFLAG_RESULT_TF)
			fill_result_tf(qc);

		/* Some commands need post-processing after successful
		 * completion.
		 */
		switch (qc->tf.command) {
		case ATA_CMD_SET_FEATURES:
			if (qc->tf.feature != SETFEATURES_WC_ON &&
			    qc->tf.feature != SETFEATURES_WC_OFF)
				break;
			/* fall through */
		case ATA_CMD_INIT_DEV_PARAMS: /* CHS translation changed */
		case ATA_CMD_SET_MULTI: /* multi_count changed */
			/* revalidate device */
			ehi->dev_action[dev->devno] |= ATA_EH_REVALIDATE;
			ata_port_schedule_eh(ap);
			break;

		case ATA_CMD_SLEEP:
			dev->flags |= ATA_DFLAG_SLEEPING;
			break;
		}

		if (unlikely(dev->flags & ATA_DFLAG_DUBIOUS_XFER))
			ata_verify_xfer(qc);

		__ata_qc_complete(qc);
	} else {
		if (qc->flags & ATA_QCFLAG_EH_SCHEDULED)
			return;

		/* read result TF if failed or requested */
		if (qc->err_mask || qc->flags & ATA_QCFLAG_RESULT_TF)
			fill_result_tf(qc);

		__ata_qc_complete(qc);
	}
}

/**
 *	ata_qc_complete_multiple - Complete multiple qcs successfully
 *	@ap: port in question
 *	@qc_active: new qc_active mask
 *
 *	Complete in-flight commands.  This functions is meant to be
 *	called from low-level driver's interrupt routine to complete
 *	requests normally.  ap->qc_active and @qc_active is compared
 *	and commands are completed accordingly.
 *
 *	LOCKING:
 *	spin_lock_irqsave(host lock)
 *
 *	RETURNS:
 *	Number of completed commands on success, -errno otherwise.
 */
int ata_qc_complete_multiple(struct ata_port *ap, u32 qc_active)
{
	int nr_done = 0;
	u32 done_mask;
	int i;

	done_mask = ap->qc_active ^ qc_active;

	if (unlikely(done_mask & qc_active)) {
		ata_port_printk(ap, KERN_ERR, "illegal qc_active transition "
				"(%08x->%08x)\n", ap->qc_active, qc_active);
		return -EINVAL;
	}

	for (i = 0; i < ATA_MAX_QUEUE; i++) {
		struct ata_queued_cmd *qc;

		if (!(done_mask & (1 << i)))
			continue;

		if ((qc = ata_qc_from_tag(ap, i))) {
			ata_qc_complete(qc);
			nr_done++;
		}
	}

	return nr_done;
}

/**
 *	ata_qc_issue - issue taskfile to device
 *	@qc: command to issue to device
 *
 *	Prepare an ATA command to submission to device.
 *	This includes mapping the data into a DMA-able
 *	area, filling in the S/G table, and finally
 *	writing the taskfile to hardware, starting the command.
 *
 *	LOCKING:
 *	spin_lock_irqsave(host lock)
 */
void ata_qc_issue(struct ata_queued_cmd *qc)
{
	struct ata_port *ap = qc->ap;
	struct ata_link *link = qc->dev->link;
	u8 prot = qc->tf.protocol;

	/* Make sure only one non-NCQ command is outstanding.  The
	 * check is skipped for old EH because it reuses active qc to
	 * request ATAPI sense.
	 */
	WARN_ON_ONCE(ap->ops->error_handler && ata_tag_valid(link->active_tag));

	if (ata_is_ncq(prot)) {
		WARN_ON_ONCE(link->sactive & (1 << qc->tag));

		if (!link->sactive)
			ap->nr_active_links++;
		link->sactive |= 1 << qc->tag;
	} else {
		WARN_ON_ONCE(link->sactive);

		ap->nr_active_links++;
		link->active_tag = qc->tag;
	}

	qc->flags |= ATA_QCFLAG_ACTIVE;
	ap->qc_active |= 1 << qc->tag;

	/* We guarantee to LLDs that they will have at least one
	 * non-zero sg if the command is a data command.
	 */
	BUG_ON(ata_is_data(prot) && (!qc->sg || !qc->n_elem || !qc->nbytes));

	if (ata_is_dma(prot) || (ata_is_pio(prot) &&
				 (ap->flags & ATA_FLAG_PIO_DMA)))
		if (ata_sg_setup(qc))
			goto sg_err;

	/* if device is sleeping, schedule reset and abort the link */
	if (unlikely(qc->dev->flags & ATA_DFLAG_SLEEPING)) {
		link->eh_info.action |= ATA_EH_RESET;
		ata_ehi_push_desc(&link->eh_info, "waking up from sleep");
		ata_link_abort(link);
		return;
	}

	ap->ops->qc_prep(qc);

	qc->err_mask |= ap->ops->qc_issue(qc);
	if (unlikely(qc->err_mask))
		goto err;
	return;

sg_err:
	qc->err_mask |= AC_ERR_SYSTEM;
err:
	ata_qc_complete(qc);
}

/**
 *	sata_scr_valid - test whether SCRs are accessible
 *	@link: ATA link to test SCR accessibility for
 *
 *	Test whether SCRs are accessible for @link.
 *
 *	LOCKING:
 *	None.
 *
 *	RETURNS:
 *	1 if SCRs are accessible, 0 otherwise.
 */
int sata_scr_valid(struct ata_link *link)
{
	struct ata_port *ap = link->ap;

	return (ap->flags & ATA_FLAG_SATA) && ap->ops->scr_read;
}

/**
 *	sata_scr_read - read SCR register of the specified port
 *	@link: ATA link to read SCR for
 *	@reg: SCR to read
 *	@val: Place to store read value
 *
 *	Read SCR register @reg of @link into *@val.  This function is
 *	guaranteed to succeed if @link is ap->link, the cable type of
 *	the port is SATA and the port implements ->scr_read.
 *
 *	LOCKING:
 *	None if @link is ap->link.  Kernel thread context otherwise.
 *
 *	RETURNS:
 *	0 on success, negative errno on failure.
 */
int sata_scr_read(struct ata_link *link, int reg, u32 *val)
{
	if (ata_is_host_link(link)) {
		if (sata_scr_valid(link))
			return link->ap->ops->scr_read(link, reg, val);
		return -EOPNOTSUPP;
	}

	return sata_pmp_scr_read(link, reg, val);
}

/**
 *	sata_scr_write - write SCR register of the specified port
 *	@link: ATA link to write SCR for
 *	@reg: SCR to write
 *	@val: value to write
 *
 *	Write @val to SCR register @reg of @link.  This function is
 *	guaranteed to succeed if @link is ap->link, the cable type of
 *	the port is SATA and the port implements ->scr_read.
 *
 *	LOCKING:
 *	None if @link is ap->link.  Kernel thread context otherwise.
 *
 *	RETURNS:
 *	0 on success, negative errno on failure.
 */
int sata_scr_write(struct ata_link *link, int reg, u32 val)
{
	if (ata_is_host_link(link)) {
		if (sata_scr_valid(link))
			return link->ap->ops->scr_write(link, reg, val);
		return -EOPNOTSUPP;
	}

	return sata_pmp_scr_write(link, reg, val);
}

/**
 *	sata_scr_write_flush - write SCR register of the specified port and flush
 *	@link: ATA link to write SCR for
 *	@reg: SCR to write
 *	@val: value to write
 *
 *	This function is identical to sata_scr_write() except that this
 *	function performs flush after writing to the register.
 *
 *	LOCKING:
 *	None if @link is ap->link.  Kernel thread context otherwise.
 *
 *	RETURNS:
 *	0 on success, negative errno on failure.
 */
int sata_scr_write_flush(struct ata_link *link, int reg, u32 val)
{
	if (ata_is_host_link(link)) {
		int rc;

		if (sata_scr_valid(link)) {
			rc = link->ap->ops->scr_write(link, reg, val);
			if (rc == 0)
				rc = link->ap->ops->scr_read(link, reg, &val);
			return rc;
		}
		return -EOPNOTSUPP;
	}

	return sata_pmp_scr_write(link, reg, val);
}

/**
 *	ata_phys_link_online - test whether the given link is online
 *	@link: ATA link to test
 *
 *	Test whether @link is online.  Note that this function returns
 *	0 if online status of @link cannot be obtained, so
 *	ata_link_online(link) != !ata_link_offline(link).
 *
 *	LOCKING:
 *	None.
 *
 *	RETURNS:
 *	True if the port online status is available and online.
 */
bool ata_phys_link_online(struct ata_link *link)
{
	u32 sstatus;

	if (sata_scr_read(link, SCR_STATUS, &sstatus) == 0 &&
	    (sstatus & 0xf) == 0x3)
		return true;
	return false;
}

/**
 *	ata_phys_link_offline - test whether the given link is offline
 *	@link: ATA link to test
 *
 *	Test whether @link is offline.  Note that this function
 *	returns 0 if offline status of @link cannot be obtained, so
 *	ata_link_online(link) != !ata_link_offline(link).
 *
 *	LOCKING:
 *	None.
 *
 *	RETURNS:
 *	True if the port offline status is available and offline.
 */
bool ata_phys_link_offline(struct ata_link *link)
{
	u32 sstatus;

	if (sata_scr_read(link, SCR_STATUS, &sstatus) == 0 &&
	    (sstatus & 0xf) != 0x3)
		return true;
	return false;
}

/**
 *	ata_link_online - test whether the given link is online
 *	@link: ATA link to test
 *
 *	Test whether @link is online.  This is identical to
 *	ata_phys_link_online() when there's no slave link.  When
 *	there's a slave link, this function should only be called on
 *	the master link and will return true if any of M/S links is
 *	online.
 *
 *	LOCKING:
 *	None.
 *
 *	RETURNS:
 *	True if the port online status is available and online.
 */
bool ata_link_online(struct ata_link *link)
{
	struct ata_link *slave = link->ap->slave_link;

	WARN_ON(link == slave);	/* shouldn't be called on slave link */

	return ata_phys_link_online(link) ||
		(slave && ata_phys_link_online(slave));
}

/**
 *	ata_link_offline - test whether the given link is offline
 *	@link: ATA link to test
 *
 *	Test whether @link is offline.  This is identical to
 *	ata_phys_link_offline() when there's no slave link.  When
 *	there's a slave link, this function should only be called on
 *	the master link and will return true if both M/S links are
 *	offline.
 *
 *	LOCKING:
 *	None.
 *
 *	RETURNS:
 *	True if the port offline status is available and offline.
 */
bool ata_link_offline(struct ata_link *link)
{
	struct ata_link *slave = link->ap->slave_link;

	WARN_ON(link == slave);	/* shouldn't be called on slave link */

	return ata_phys_link_offline(link) &&
		(!slave || ata_phys_link_offline(slave));
}

#ifdef CONFIG_PM
static int ata_host_request_pm(struct ata_host *host, pm_message_t mesg,
			       unsigned int action, unsigned int ehi_flags,
			       int wait)
{
	unsigned long flags;
	int i, rc;

	for (i = 0; i < host->n_ports; i++) {
		struct ata_port *ap = host->ports[i];
		struct ata_link *link;

		/* Previous resume operation might still be in
		 * progress.  Wait for PM_PENDING to clear.
		 */
		if (ap->pflags & ATA_PFLAG_PM_PENDING) {
			ata_port_wait_eh(ap);
			WARN_ON(ap->pflags & ATA_PFLAG_PM_PENDING);
		}

		/* request PM ops to EH */
		spin_lock_irqsave(ap->lock, flags);

		ap->pm_mesg = mesg;
		if (wait) {
			rc = 0;
			ap->pm_result = &rc;
		}

		ap->pflags |= ATA_PFLAG_PM_PENDING;
		ata_for_each_link(link, ap, HOST_FIRST) {
			link->eh_info.action |= action;
			link->eh_info.flags |= ehi_flags;
		}

		ata_port_schedule_eh(ap);

		spin_unlock_irqrestore(ap->lock, flags);

		/* wait and check result */
		if (wait) {
			ata_port_wait_eh(ap);
			WARN_ON(ap->pflags & ATA_PFLAG_PM_PENDING);
			if (rc)
				return rc;
		}
	}

	return 0;
}

/**
 *	ata_host_suspend - suspend host
 *	@host: host to suspend
 *	@mesg: PM message
 *
 *	Suspend @host.  Actual operation is performed by EH.  This
 *	function requests EH to perform PM operations and waits for EH
 *	to finish.
 *
 *	LOCKING:
 *	Kernel thread context (may sleep).
 *
 *	RETURNS:
 *	0 on success, -errno on failure.
 */
int ata_host_suspend(struct ata_host *host, pm_message_t mesg)
{
	int rc;

	/*
	 * disable link pm on all ports before requesting
	 * any pm activity
	 */
	ata_lpm_enable(host);

	rc = ata_host_request_pm(host, mesg, 0, ATA_EHI_QUIET, 1);
	if (rc == 0)
		host->dev->power.power_state = mesg;
	return rc;
}

/**
 *	ata_host_resume - resume host
 *	@host: host to resume
 *
 *	Resume @host.  Actual operation is performed by EH.  This
 *	function requests EH to perform PM operations and returns.
 *	Note that all resume operations are performed parallely.
 *
 *	LOCKING:
 *	Kernel thread context (may sleep).
 */
void ata_host_resume(struct ata_host *host)
{
	ata_host_request_pm(host, PMSG_ON, ATA_EH_RESET,
			    ATA_EHI_NO_AUTOPSY | ATA_EHI_QUIET, 0);
	host->dev->power.power_state = PMSG_ON;

	/* reenable link pm */
	ata_lpm_disable(host);
}
#endif

/**
 *	ata_port_start - Set port up for dma.
 *	@ap: Port to initialize
 *
 *	Called just after data structures for each port are
 *	initialized.  Allocates space for PRD table.
 *
 *	May be used as the port_start() entry in ata_port_operations.
 *
 *	LOCKING:
 *	Inherited from caller.
 */
int ata_port_start(struct ata_port *ap)
{
	struct device *dev = ap->dev;

	ap->prd = dmam_alloc_coherent(dev, ATA_PRD_TBL_SZ, &ap->prd_dma,
				      GFP_KERNEL);
	if (!ap->prd)
		return -ENOMEM;

	return 0;
}

/**
 *	ata_dev_init - Initialize an ata_device structure
 *	@dev: Device structure to initialize
 *
 *	Initialize @dev in preparation for probing.
 *
 *	LOCKING:
 *	Inherited from caller.
 */
void ata_dev_init(struct ata_device *dev)
{
	struct ata_link *link = ata_dev_phys_link(dev);
	struct ata_port *ap = link->ap;
	unsigned long flags;

	/* SATA spd limit is bound to the attached device, reset together */
	link->sata_spd_limit = link->hw_sata_spd_limit;
	link->sata_spd = 0;

	/* High bits of dev->flags are used to record warm plug
	 * requests which occur asynchronously.  Synchronize using
	 * host lock.
	 */
	spin_lock_irqsave(ap->lock, flags);
	dev->flags &= ~ATA_DFLAG_INIT_MASK;
	dev->horkage = 0;
	spin_unlock_irqrestore(ap->lock, flags);

	memset((void *)dev + ATA_DEVICE_CLEAR_OFFSET, 0,
	       sizeof(*dev) - ATA_DEVICE_CLEAR_OFFSET);
	dev->pio_mask = UINT_MAX;
	dev->mwdma_mask = UINT_MAX;
	dev->udma_mask = UINT_MAX;
}

/**
 *	ata_link_init - Initialize an ata_link structure
 *	@ap: ATA port link is attached to
 *	@link: Link structure to initialize
 *	@pmp: Port multiplier port number
 *
 *	Initialize @link.
 *
 *	LOCKING:
 *	Kernel thread context (may sleep)
 */
void ata_link_init(struct ata_port *ap, struct ata_link *link, int pmp)
{
	int i;

	/* clear everything except for devices */
	memset(link, 0, offsetof(struct ata_link, device[0]));

	link->ap = ap;
	link->pmp = pmp;
	link->active_tag = ATA_TAG_POISON;
	link->hw_sata_spd_limit = UINT_MAX;

	/* can't use iterator, ap isn't initialized yet */
	for (i = 0; i < ATA_MAX_DEVICES; i++) {
		struct ata_device *dev = &link->device[i];

		dev->link = link;
		dev->devno = dev - link->device;
		ata_dev_init(dev);
	}
}

/**
 *	sata_link_init_spd - Initialize link->sata_spd_limit
 *	@link: Link to configure sata_spd_limit for
 *
 *	Initialize @link->[hw_]sata_spd_limit to the currently
 *	configured value.
 *
 *	LOCKING:
 *	Kernel thread context (may sleep).
 *
 *	RETURNS:
 *	0 on success, -errno on failure.
 */
int sata_link_init_spd(struct ata_link *link)
{
	u8 spd;
	int rc;

	rc = sata_scr_read(link, SCR_CONTROL, &link->saved_scontrol);
	if (rc)
		return rc;

	spd = (link->saved_scontrol >> 4) & 0xf;
	if (spd)
		link->hw_sata_spd_limit &= (1 << spd) - 1;

	ata_force_link_limits(link);

	link->sata_spd_limit = link->hw_sata_spd_limit;

	return 0;
}

/**
 *	ata_port_alloc - allocate and initialize basic ATA port resources
 *	@host: ATA host this allocated port belongs to
 *
 *	Allocate and initialize basic ATA port resources.
 *
 *	RETURNS:
 *	Allocate ATA port on success, NULL on failure.
 *
 *	LOCKING:
 *	Inherited from calling layer (may sleep).
 */
struct ata_port *ata_port_alloc(struct ata_host *host)
{
	struct ata_port *ap;

	DPRINTK("ENTER\n");

	ap = kzalloc(sizeof(*ap), GFP_KERNEL);
	if (!ap)
		return NULL;

	ap->pflags |= ATA_PFLAG_INITIALIZING;
	ap->lock = &host->lock;
	ap->flags = ATA_FLAG_DISABLED;
	ap->print_id = -1;
	ap->ctl = ATA_DEVCTL_OBS;
	ap->host = host;
	ap->dev = host->dev;
	ap->last_ctl = 0xFF;

#if defined(ATA_VERBOSE_DEBUG)
	/* turn on all debugging levels */
	ap->msg_enable = 0x00FF;
#elif defined(ATA_DEBUG)
	ap->msg_enable = ATA_MSG_DRV | ATA_MSG_INFO | ATA_MSG_CTL | ATA_MSG_WARN | ATA_MSG_ERR;
#else
	ap->msg_enable = ATA_MSG_DRV | ATA_MSG_ERR | ATA_MSG_WARN;
#endif

#ifdef CONFIG_ATA_SFF
	INIT_DELAYED_WORK(&ap->port_task, ata_pio_task);
#else
	INIT_DELAYED_WORK(&ap->port_task, NULL);
#endif
	INIT_DELAYED_WORK(&ap->hotplug_task, ata_scsi_hotplug);
	INIT_WORK(&ap->scsi_rescan_task, ata_scsi_dev_rescan);
	INIT_LIST_HEAD(&ap->eh_done_q);
	init_waitqueue_head(&ap->eh_wait_q);
	init_completion(&ap->park_req_pending);
	init_timer_deferrable(&ap->fastdrain_timer);
	ap->fastdrain_timer.function = ata_eh_fastdrain_timerfn;
	ap->fastdrain_timer.data = (unsigned long)ap;

	ap->cbl = ATA_CBL_NONE;

	ata_link_init(ap, &ap->link, 0);

#ifdef ATA_IRQ_TRAP
	ap->stats.unhandled_irq = 1;
	ap->stats.idle_irq = 1;
#endif
	return ap;
}

static void ata_host_release(struct device *gendev, void *res)
{
	struct ata_host *host = dev_get_drvdata(gendev);
	int i;

	for (i = 0; i < host->n_ports; i++) {
		struct ata_port *ap = host->ports[i];

		if (!ap)
			continue;

		if (ap->scsi_host)
			scsi_host_put(ap->scsi_host);

		kfree(ap->pmp_link);
		kfree(ap->slave_link);
		kfree(ap);
		host->ports[i] = NULL;
	}

	dev_set_drvdata(gendev, NULL);
}

/**
 *	ata_host_alloc - allocate and init basic ATA host resources
 *	@dev: generic device this host is associated with
 *	@max_ports: maximum number of ATA ports associated with this host
 *
 *	Allocate and initialize basic ATA host resources.  LLD calls
 *	this function to allocate a host, initializes it fully and
 *	attaches it using ata_host_register().
 *
 *	@max_ports ports are allocated and host->n_ports is
 *	initialized to @max_ports.  The caller is allowed to decrease
 *	host->n_ports before calling ata_host_register().  The unused
 *	ports will be automatically freed on registration.
 *
 *	RETURNS:
 *	Allocate ATA host on success, NULL on failure.
 *
 *	LOCKING:
 *	Inherited from calling layer (may sleep).
 */
struct ata_host *ata_host_alloc(struct device *dev, int max_ports)
{
	struct ata_host *host;
	size_t sz;
	int i;

	DPRINTK("ENTER\n");

	if (!devres_open_group(dev, NULL, GFP_KERNEL))
		return NULL;

	/* alloc a container for our list of ATA ports (buses) */
	sz = sizeof(struct ata_host) + (max_ports + 1) * sizeof(void *);
	/* alloc a container for our list of ATA ports (buses) */
	host = devres_alloc(ata_host_release, sz, GFP_KERNEL);
	if (!host)
		goto err_out;

	devres_add(dev, host);
	dev_set_drvdata(dev, host);

	spin_lock_init(&host->lock);
	host->dev = dev;
	host->n_ports = max_ports;

	/* allocate ports bound to this host */
	for (i = 0; i < max_ports; i++) {
		struct ata_port *ap;

		ap = ata_port_alloc(host);
		if (!ap)
			goto err_out;

		ap->port_no = i;
		host->ports[i] = ap;
	}

	devres_remove_group(dev, NULL);
	return host;

 err_out:
	devres_release_group(dev, NULL);
	return NULL;
}

/**
 *	ata_host_alloc_pinfo - alloc host and init with port_info array
 *	@dev: generic device this host is associated with
 *	@ppi: array of ATA port_info to initialize host with
 *	@n_ports: number of ATA ports attached to this host
 *
 *	Allocate ATA host and initialize with info from @ppi.  If NULL
 *	terminated, @ppi may contain fewer entries than @n_ports.  The
 *	last entry will be used for the remaining ports.
 *
 *	RETURNS:
 *	Allocate ATA host on success, NULL on failure.
 *
 *	LOCKING:
 *	Inherited from calling layer (may sleep).
 */
struct ata_host *ata_host_alloc_pinfo(struct device *dev,
				      const struct ata_port_info * const * ppi,
				      int n_ports)
{
	const struct ata_port_info *pi;
	struct ata_host *host;
	int i, j;

	host = ata_host_alloc(dev, n_ports);
	if (!host)
		return NULL;

	for (i = 0, j = 0, pi = NULL; i < host->n_ports; i++) {
		struct ata_port *ap = host->ports[i];

		if (ppi[j])
			pi = ppi[j++];

		ap->pio_mask = pi->pio_mask;
		ap->mwdma_mask = pi->mwdma_mask;
		ap->udma_mask = pi->udma_mask;
		ap->flags |= pi->flags;
		ap->link.flags |= pi->link_flags;
		ap->ops = pi->port_ops;

		if (!host->ops && (pi->port_ops != &ata_dummy_port_ops))
			host->ops = pi->port_ops;
	}

	return host;
}

/**
 *	ata_slave_link_init - initialize slave link
 *	@ap: port to initialize slave link for
 *
 *	Create and initialize slave link for @ap.  This enables slave
 *	link handling on the port.
 *
 *	In libata, a port contains links and a link contains devices.
 *	There is single host link but if a PMP is attached to it,
 *	there can be multiple fan-out links.  On SATA, there's usually
 *	a single device connected to a link but PATA and SATA
 *	controllers emulating TF based interface can have two - master
 *	and slave.
 *
 *	However, there are a few controllers which don't fit into this
 *	abstraction too well - SATA controllers which emulate TF
 *	interface with both master and slave devices but also have
 *	separate SCR register sets for each device.  These controllers
 *	need separate links for physical link handling
 *	(e.g. onlineness, link speed) but should be treated like a
 *	traditional M/S controller for everything else (e.g. command
 *	issue, softreset).
 *
 *	slave_link is libata's way of handling this class of
 *	controllers without impacting core layer too much.  For
 *	anything other than physical link handling, the default host
 *	link is used for both master and slave.  For physical link
 *	handling, separate @ap->slave_link is used.  All dirty details
 *	are implemented inside libata core layer.  From LLD's POV, the
 *	only difference is that prereset, hardreset and postreset are
 *	called once more for the slave link, so the reset sequence
 *	looks like the following.
 *
 *	prereset(M) -> prereset(S) -> hardreset(M) -> hardreset(S) ->
 *	softreset(M) -> postreset(M) -> postreset(S)
 *
 *	Note that softreset is called only for the master.  Softreset
 *	resets both M/S by definition, so SRST on master should handle
 *	both (the standard method will work just fine).
 *
 *	LOCKING:
 *	Should be called before host is registered.
 *
 *	RETURNS:
 *	0 on success, -errno on failure.
 */
int ata_slave_link_init(struct ata_port *ap)
{
	struct ata_link *link;

	WARN_ON(ap->slave_link);
	WARN_ON(ap->flags & ATA_FLAG_PMP);

	link = kzalloc(sizeof(*link), GFP_KERNEL);
	if (!link)
		return -ENOMEM;

	ata_link_init(ap, link, 1);
	ap->slave_link = link;
	return 0;
}

static void ata_host_stop(struct device *gendev, void *res)
{
	struct ata_host *host = dev_get_drvdata(gendev);
	int i;

	WARN_ON(!(host->flags & ATA_HOST_STARTED));

	for (i = 0; i < host->n_ports; i++) {
		struct ata_port *ap = host->ports[i];

		if (ap->ops->port_stop)
			ap->ops->port_stop(ap);
	}

	if (host->ops->host_stop)
		host->ops->host_stop(host);
}

/**
 *	ata_finalize_port_ops - finalize ata_port_operations
 *	@ops: ata_port_operations to finalize
 *
 *	An ata_port_operations can inherit from another ops and that
 *	ops can again inherit from another.  This can go on as many
 *	times as necessary as long as there is no loop in the
 *	inheritance chain.
 *
 *	Ops tables are finalized when the host is started.  NULL or
 *	unspecified entries are inherited from the closet ancestor
 *	which has the method and the entry is populated with it.
 *	After finalization, the ops table directly points to all the
 *	methods and ->inherits is no longer necessary and cleared.
 *
 *	Using ATA_OP_NULL, inheriting ops can force a method to NULL.
 *
 *	LOCKING:
 *	None.
 */
static void ata_finalize_port_ops(struct ata_port_operations *ops)
{
	static DEFINE_SPINLOCK(lock);
	const struct ata_port_operations *cur;
	void **begin = (void **)ops;
	void **end = (void **)&ops->inherits;
	void **pp;

	if (!ops || !ops->inherits)
		return;

	spin_lock(&lock);

	for (cur = ops->inherits; cur; cur = cur->inherits) {
		void **inherit = (void **)cur;

		for (pp = begin; pp < end; pp++, inherit++)
			if (!*pp)
				*pp = *inherit;
	}

	for (pp = begin; pp < end; pp++)
		if (IS_ERR(*pp))
			*pp = NULL;

	ops->inherits = NULL;

	spin_unlock(&lock);
}

/**
 *	ata_host_start - start and freeze ports of an ATA host
 *	@host: ATA host to start ports for
 *
 *	Start and then freeze ports of @host.  Started status is
 *	recorded in host->flags, so this function can be called
 *	multiple times.  Ports are guaranteed to get started only
 *	once.  If host->ops isn't initialized yet, its set to the
 *	first non-dummy port ops.
 *
 *	LOCKING:
 *	Inherited from calling layer (may sleep).
 *
 *	RETURNS:
 *	0 if all ports are started successfully, -errno otherwise.
 */
int ata_host_start(struct ata_host *host)
{
	int have_stop = 0;
	void *start_dr = NULL;
	int i, rc;

	if (host->flags & ATA_HOST_STARTED)
		return 0;

	ata_finalize_port_ops(host->ops);

	for (i = 0; i < host->n_ports; i++) {
		struct ata_port *ap = host->ports[i];

		ata_finalize_port_ops(ap->ops);

		if (!host->ops && !ata_port_is_dummy(ap))
			host->ops = ap->ops;

		if (ap->ops->port_stop)
			have_stop = 1;
	}

	if (host->ops->host_stop)
		have_stop = 1;

	if (have_stop) {
		start_dr = devres_alloc(ata_host_stop, 0, GFP_KERNEL);
		if (!start_dr)
			return -ENOMEM;
	}

	for (i = 0; i < host->n_ports; i++) {
		struct ata_port *ap = host->ports[i];

		if (ap->ops->port_start) {
			rc = ap->ops->port_start(ap);
			if (rc) {
				if (rc != -ENODEV)
					dev_printk(KERN_ERR, host->dev,
						"failed to start port %d "
						"(errno=%d)\n", i, rc);
				goto err_out;
			}
		}
		ata_eh_freeze_port(ap);
	}

	if (start_dr)
		devres_add(host->dev, start_dr);
	host->flags |= ATA_HOST_STARTED;
	return 0;

 err_out:
	while (--i >= 0) {
		struct ata_port *ap = host->ports[i];

		if (ap->ops->port_stop)
			ap->ops->port_stop(ap);
	}
	devres_free(start_dr);
	return rc;
}

/**
 *	ata_sas_host_init - Initialize a host struct
 *	@host:	host to initialize
 *	@dev:	device host is attached to
 *	@flags:	host flags
 *	@ops:	port_ops
 *
 *	LOCKING:
 *	PCI/etc. bus probe sem.
 *
 */
/* KILLME - the only user left is ipr */
void ata_host_init(struct ata_host *host, struct device *dev,
		   unsigned long flags, struct ata_port_operations *ops)
{
	spin_lock_init(&host->lock);
	host->dev = dev;
	host->flags = flags;
	host->ops = ops;
}


static void async_port_probe(void *data, async_cookie_t cookie)
{
	int rc;
	struct ata_port *ap = data;

	/*
	 * If we're not allowed to scan this host in parallel,
	 * we need to wait until all previous scans have completed
	 * before going further.
	 * Jeff Garzik says this is only within a controller, so we
	 * don't need to wait for port 0, only for later ports.
	 */
	if (!(ap->host->flags & ATA_HOST_PARALLEL_SCAN) && ap->port_no != 0)
		async_synchronize_cookie(cookie);

	/* probe */
	if (ap->ops->error_handler) {
		struct ata_eh_info *ehi = &ap->link.eh_info;
		unsigned long flags;

		ata_port_probe(ap);

		/* kick EH for boot probing */
		spin_lock_irqsave(ap->lock, flags);

		ehi->probe_mask |= ATA_ALL_DEVICES;
		ehi->action |= ATA_EH_RESET | ATA_EH_LPM;
		ehi->flags |= ATA_EHI_NO_AUTOPSY | ATA_EHI_QUIET;

		ap->pflags &= ~ATA_PFLAG_INITIALIZING;
		ap->pflags |= ATA_PFLAG_LOADING;
		ata_port_schedule_eh(ap);

		spin_unlock_irqrestore(ap->lock, flags);

		/* wait for EH to finish */
		ata_port_wait_eh(ap);
	} else {
		DPRINTK("ata%u: bus probe begin\n", ap->print_id);
		rc = ata_bus_probe(ap);
		DPRINTK("ata%u: bus probe end\n", ap->print_id);

		if (rc) {
			/* FIXME: do something useful here?
			 * Current libata behavior will
			 * tear down everything when
			 * the module is removed
			 * or the h/w is unplugged.
			 */
		}
	}

	/* in order to keep device order, we need to synchronize at this point */
	async_synchronize_cookie(cookie);

	ata_scsi_scan_host(ap, 1);

}
/**
 *	ata_host_register - register initialized ATA host
 *	@host: ATA host to register
 *	@sht: template for SCSI host
 *
 *	Register initialized ATA host.  @host is allocated using
 *	ata_host_alloc() and fully initialized by LLD.  This function
 *	starts ports, registers @host with ATA and SCSI layers and
 *	probe registered devices.
 *
 *	LOCKING:
 *	Inherited from calling layer (may sleep).
 *
 *	RETURNS:
 *	0 on success, -errno otherwise.
 */
int ata_host_register(struct ata_host *host, struct scsi_host_template *sht)
{
	int i, rc;

	/* host must have been started */
	if (!(host->flags & ATA_HOST_STARTED)) {
		dev_printk(KERN_ERR, host->dev,
			   "BUG: trying to register unstarted host\n");
		WARN_ON(1);
		return -EINVAL;
	}

	/* Blow away unused ports.  This happens when LLD can't
	 * determine the exact number of ports to allocate at
	 * allocation time.
	 */
	for (i = host->n_ports; host->ports[i]; i++)
		kfree(host->ports[i]);

	/* give ports names and add SCSI hosts */
	for (i = 0; i < host->n_ports; i++)
		host->ports[i]->print_id = ata_print_id++;

	rc = ata_scsi_add_hosts(host, sht);
	if (rc)
		return rc;

	/* associate with ACPI nodes */
	ata_acpi_associate(host);

	/* set cable, sata_spd_limit and report */
	for (i = 0; i < host->n_ports; i++) {
		struct ata_port *ap = host->ports[i];
		unsigned long xfer_mask;

		/* set SATA cable type if still unset */
		if (ap->cbl == ATA_CBL_NONE && (ap->flags & ATA_FLAG_SATA))
			ap->cbl = ATA_CBL_SATA;

		/* init sata_spd_limit to the current value */
		sata_link_init_spd(&ap->link);
		if (ap->slave_link)
			sata_link_init_spd(ap->slave_link);

		/* print per-port info to dmesg */
		xfer_mask = ata_pack_xfermask(ap->pio_mask, ap->mwdma_mask,
					      ap->udma_mask);

		if (!ata_port_is_dummy(ap)) {
			ata_port_printk(ap, KERN_INFO,
					"%cATA max %s %s\n",
					(ap->flags & ATA_FLAG_SATA) ? 'S' : 'P',
					ata_mode_string(xfer_mask),
					ap->link.eh_info.desc);
			ata_ehi_clear_desc(&ap->link.eh_info);
		} else
			ata_port_printk(ap, KERN_INFO, "DUMMY\n");
	}

	/* perform each probe synchronously */
	DPRINTK("probe begin\n");
	for (i = 0; i < host->n_ports; i++) {
		struct ata_port *ap = host->ports[i];
		async_schedule(async_port_probe, ap);
	}
	DPRINTK("probe end\n");

	return 0;
}

/**
 *	ata_host_activate - start host, request IRQ and register it
 *	@host: target ATA host
 *	@irq: IRQ to request
 *	@irq_handler: irq_handler used when requesting IRQ
 *	@irq_flags: irq_flags used when requesting IRQ
 *	@sht: scsi_host_template to use when registering the host
 *
 *	After allocating an ATA host and initializing it, most libata
 *	LLDs perform three steps to activate the host - start host,
 *	request IRQ and register it.  This helper takes necessasry
 *	arguments and performs the three steps in one go.
 *
 *	An invalid IRQ skips the IRQ registration and expects the host to
 *	have set polling mode on the port. In this case, @irq_handler
 *	should be NULL.
 *
 *	LOCKING:
 *	Inherited from calling layer (may sleep).
 *
 *	RETURNS:
 *	0 on success, -errno otherwise.
 */
int ata_host_activate(struct ata_host *host, int irq,
		      irq_handler_t irq_handler, unsigned long irq_flags,
		      struct scsi_host_template *sht)
{
	int i, rc;

	rc = ata_host_start(host);
	if (rc)
		return rc;

	/* Special case for polling mode */
	if (!irq) {
		WARN_ON(irq_handler);
		return ata_host_register(host, sht);
	}

	rc = devm_request_irq(host->dev, irq, irq_handler, irq_flags,
			      dev_driver_string(host->dev), host);
	if (rc)
		return rc;

	for (i = 0; i < host->n_ports; i++)
		ata_port_desc(host->ports[i], "irq %d", irq);

	rc = ata_host_register(host, sht);
	/* if failed, just free the IRQ and leave ports alone */
	if (rc)
		devm_free_irq(host->dev, irq, host);

	return rc;
}

/**
 *	ata_port_detach - Detach ATA port in prepration of device removal
 *	@ap: ATA port to be detached
 *
 *	Detach all ATA devices and the associated SCSI devices of @ap;
 *	then, remove the associated SCSI host.  @ap is guaranteed to
 *	be quiescent on return from this function.
 *
 *	LOCKING:
 *	Kernel thread context (may sleep).
 */
static void ata_port_detach(struct ata_port *ap)
{
	unsigned long flags;

	if (!ap->ops->error_handler)
		goto skip_eh;

	/* tell EH we're leaving & flush EH */
	spin_lock_irqsave(ap->lock, flags);
	ap->pflags |= ATA_PFLAG_UNLOADING;
	ata_port_schedule_eh(ap);
	spin_unlock_irqrestore(ap->lock, flags);

	/* wait till EH commits suicide */
	ata_port_wait_eh(ap);

<<<<<<< HEAD
	/* EH is now guaranteed to see UNLOADING - EH context belongs
	 * to us.  Restore SControl and disable all existing devices.
	 */
	__ata_port_for_each_link(link, ap) {
		sata_scr_write(link, SCR_CONTROL, link->saved_scontrol & 0xff0);
		ata_link_for_each_dev(dev, link)
			ata_dev_disable(dev);
	}

	/* Final freeze & EH.  All in-flight commands are aborted.  EH
	 * will be skipped and retrials will be terminated with bad
	 * target.
	 */
	spin_lock_irqsave(ap->lock, flags);
	ata_port_freeze(ap);	/* won't be thawed */
	spin_unlock_irqrestore(ap->lock, flags);
=======
	/* it better be dead now */
	WARN_ON(!(ap->pflags & ATA_PFLAG_UNLOADED));
>>>>>>> 18e352e4

	cancel_rearming_delayed_work(&ap->hotplug_task);

 skip_eh:
	/* remove the associated SCSI host */
	scsi_remove_host(ap->scsi_host);
}

/**
 *	ata_host_detach - Detach all ports of an ATA host
 *	@host: Host to detach
 *
 *	Detach all ports of @host.
 *
 *	LOCKING:
 *	Kernel thread context (may sleep).
 */
void ata_host_detach(struct ata_host *host)
{
	int i;

	for (i = 0; i < host->n_ports; i++)
		ata_port_detach(host->ports[i]);

	/* the host is dead now, dissociate ACPI */
	ata_acpi_dissociate(host);
}

#ifdef CONFIG_PCI

/**
 *	ata_pci_remove_one - PCI layer callback for device removal
 *	@pdev: PCI device that was removed
 *
 *	PCI layer indicates to libata via this hook that hot-unplug or
 *	module unload event has occurred.  Detach all ports.  Resource
 *	release is handled via devres.
 *
 *	LOCKING:
 *	Inherited from PCI layer (may sleep).
 */
void ata_pci_remove_one(struct pci_dev *pdev)
{
	struct device *dev = &pdev->dev;
	struct ata_host *host = dev_get_drvdata(dev);

	ata_host_detach(host);
}

/* move to PCI subsystem */
int pci_test_config_bits(struct pci_dev *pdev, const struct pci_bits *bits)
{
	unsigned long tmp = 0;

	switch (bits->width) {
	case 1: {
		u8 tmp8 = 0;
		pci_read_config_byte(pdev, bits->reg, &tmp8);
		tmp = tmp8;
		break;
	}
	case 2: {
		u16 tmp16 = 0;
		pci_read_config_word(pdev, bits->reg, &tmp16);
		tmp = tmp16;
		break;
	}
	case 4: {
		u32 tmp32 = 0;
		pci_read_config_dword(pdev, bits->reg, &tmp32);
		tmp = tmp32;
		break;
	}

	default:
		return -EINVAL;
	}

	tmp &= bits->mask;

	return (tmp == bits->val) ? 1 : 0;
}

#ifdef CONFIG_PM
void ata_pci_device_do_suspend(struct pci_dev *pdev, pm_message_t mesg)
{
	pci_save_state(pdev);
	pci_disable_device(pdev);

	if (mesg.event & PM_EVENT_SLEEP)
		pci_set_power_state(pdev, PCI_D3hot);
}

int ata_pci_device_do_resume(struct pci_dev *pdev)
{
	int rc;

	pci_set_power_state(pdev, PCI_D0);
	pci_restore_state(pdev);

	rc = pcim_enable_device(pdev);
	if (rc) {
		dev_printk(KERN_ERR, &pdev->dev,
			   "failed to enable device after resume (%d)\n", rc);
		return rc;
	}

	pci_set_master(pdev);
	return 0;
}

int ata_pci_device_suspend(struct pci_dev *pdev, pm_message_t mesg)
{
	struct ata_host *host = dev_get_drvdata(&pdev->dev);
	int rc = 0;

	rc = ata_host_suspend(host, mesg);
	if (rc)
		return rc;

	ata_pci_device_do_suspend(pdev, mesg);

	return 0;
}

int ata_pci_device_resume(struct pci_dev *pdev)
{
	struct ata_host *host = dev_get_drvdata(&pdev->dev);
	int rc;

	rc = ata_pci_device_do_resume(pdev);
	if (rc == 0)
		ata_host_resume(host);
	return rc;
}
#endif /* CONFIG_PM */

#endif /* CONFIG_PCI */

static int __init ata_parse_force_one(char **cur,
				      struct ata_force_ent *force_ent,
				      const char **reason)
{
	/* FIXME: Currently, there's no way to tag init const data and
	 * using __initdata causes build failure on some versions of
	 * gcc.  Once __initdataconst is implemented, add const to the
	 * following structure.
	 */
	static struct ata_force_param force_tbl[] __initdata = {
		{ "40c",	.cbl		= ATA_CBL_PATA40 },
		{ "80c",	.cbl		= ATA_CBL_PATA80 },
		{ "short40c",	.cbl		= ATA_CBL_PATA40_SHORT },
		{ "unk",	.cbl		= ATA_CBL_PATA_UNK },
		{ "ign",	.cbl		= ATA_CBL_PATA_IGN },
		{ "sata",	.cbl		= ATA_CBL_SATA },
		{ "1.5Gbps",	.spd_limit	= 1 },
		{ "3.0Gbps",	.spd_limit	= 2 },
		{ "noncq",	.horkage_on	= ATA_HORKAGE_NONCQ },
		{ "ncq",	.horkage_off	= ATA_HORKAGE_NONCQ },
		{ "pio0",	.xfer_mask	= 1 << (ATA_SHIFT_PIO + 0) },
		{ "pio1",	.xfer_mask	= 1 << (ATA_SHIFT_PIO + 1) },
		{ "pio2",	.xfer_mask	= 1 << (ATA_SHIFT_PIO + 2) },
		{ "pio3",	.xfer_mask	= 1 << (ATA_SHIFT_PIO + 3) },
		{ "pio4",	.xfer_mask	= 1 << (ATA_SHIFT_PIO + 4) },
		{ "pio5",	.xfer_mask	= 1 << (ATA_SHIFT_PIO + 5) },
		{ "pio6",	.xfer_mask	= 1 << (ATA_SHIFT_PIO + 6) },
		{ "mwdma0",	.xfer_mask	= 1 << (ATA_SHIFT_MWDMA + 0) },
		{ "mwdma1",	.xfer_mask	= 1 << (ATA_SHIFT_MWDMA + 1) },
		{ "mwdma2",	.xfer_mask	= 1 << (ATA_SHIFT_MWDMA + 2) },
		{ "mwdma3",	.xfer_mask	= 1 << (ATA_SHIFT_MWDMA + 3) },
		{ "mwdma4",	.xfer_mask	= 1 << (ATA_SHIFT_MWDMA + 4) },
		{ "udma0",	.xfer_mask	= 1 << (ATA_SHIFT_UDMA + 0) },
		{ "udma16",	.xfer_mask	= 1 << (ATA_SHIFT_UDMA + 0) },
		{ "udma/16",	.xfer_mask	= 1 << (ATA_SHIFT_UDMA + 0) },
		{ "udma1",	.xfer_mask	= 1 << (ATA_SHIFT_UDMA + 1) },
		{ "udma25",	.xfer_mask	= 1 << (ATA_SHIFT_UDMA + 1) },
		{ "udma/25",	.xfer_mask	= 1 << (ATA_SHIFT_UDMA + 1) },
		{ "udma2",	.xfer_mask	= 1 << (ATA_SHIFT_UDMA + 2) },
		{ "udma33",	.xfer_mask	= 1 << (ATA_SHIFT_UDMA + 2) },
		{ "udma/33",	.xfer_mask	= 1 << (ATA_SHIFT_UDMA + 2) },
		{ "udma3",	.xfer_mask	= 1 << (ATA_SHIFT_UDMA + 3) },
		{ "udma44",	.xfer_mask	= 1 << (ATA_SHIFT_UDMA + 3) },
		{ "udma/44",	.xfer_mask	= 1 << (ATA_SHIFT_UDMA + 3) },
		{ "udma4",	.xfer_mask	= 1 << (ATA_SHIFT_UDMA + 4) },
		{ "udma66",	.xfer_mask	= 1 << (ATA_SHIFT_UDMA + 4) },
		{ "udma/66",	.xfer_mask	= 1 << (ATA_SHIFT_UDMA + 4) },
		{ "udma5",	.xfer_mask	= 1 << (ATA_SHIFT_UDMA + 5) },
		{ "udma100",	.xfer_mask	= 1 << (ATA_SHIFT_UDMA + 5) },
		{ "udma/100",	.xfer_mask	= 1 << (ATA_SHIFT_UDMA + 5) },
		{ "udma6",	.xfer_mask	= 1 << (ATA_SHIFT_UDMA + 6) },
		{ "udma133",	.xfer_mask	= 1 << (ATA_SHIFT_UDMA + 6) },
		{ "udma/133",	.xfer_mask	= 1 << (ATA_SHIFT_UDMA + 6) },
		{ "udma7",	.xfer_mask	= 1 << (ATA_SHIFT_UDMA + 7) },
		{ "nohrst",	.lflags		= ATA_LFLAG_NO_HRST },
		{ "nosrst",	.lflags		= ATA_LFLAG_NO_SRST },
		{ "norst",	.lflags		= ATA_LFLAG_NO_HRST | ATA_LFLAG_NO_SRST },
	};
	char *start = *cur, *p = *cur;
	char *id, *val, *endp;
	const struct ata_force_param *match_fp = NULL;
	int nr_matches = 0, i;

	/* find where this param ends and update *cur */
	while (*p != '\0' && *p != ',')
		p++;

	if (*p == '\0')
		*cur = p;
	else
		*cur = p + 1;

	*p = '\0';

	/* parse */
	p = strchr(start, ':');
	if (!p) {
		val = strstrip(start);
		goto parse_val;
	}
	*p = '\0';

	id = strstrip(start);
	val = strstrip(p + 1);

	/* parse id */
	p = strchr(id, '.');
	if (p) {
		*p++ = '\0';
		force_ent->device = simple_strtoul(p, &endp, 10);
		if (p == endp || *endp != '\0') {
			*reason = "invalid device";
			return -EINVAL;
		}
	}

	force_ent->port = simple_strtoul(id, &endp, 10);
	if (p == endp || *endp != '\0') {
		*reason = "invalid port/link";
		return -EINVAL;
	}

 parse_val:
	/* parse val, allow shortcuts so that both 1.5 and 1.5Gbps work */
	for (i = 0; i < ARRAY_SIZE(force_tbl); i++) {
		const struct ata_force_param *fp = &force_tbl[i];

		if (strncasecmp(val, fp->name, strlen(val)))
			continue;

		nr_matches++;
		match_fp = fp;

		if (strcasecmp(val, fp->name) == 0) {
			nr_matches = 1;
			break;
		}
	}

	if (!nr_matches) {
		*reason = "unknown value";
		return -EINVAL;
	}
	if (nr_matches > 1) {
		*reason = "ambigious value";
		return -EINVAL;
	}

	force_ent->param = *match_fp;

	return 0;
}

static void __init ata_parse_force_param(void)
{
	int idx = 0, size = 1;
	int last_port = -1, last_device = -1;
	char *p, *cur, *next;

	/* calculate maximum number of params and allocate force_tbl */
	for (p = ata_force_param_buf; *p; p++)
		if (*p == ',')
			size++;

	ata_force_tbl = kzalloc(sizeof(ata_force_tbl[0]) * size, GFP_KERNEL);
	if (!ata_force_tbl) {
		printk(KERN_WARNING "ata: failed to extend force table, "
		       "libata.force ignored\n");
		return;
	}

	/* parse and populate the table */
	for (cur = ata_force_param_buf; *cur != '\0'; cur = next) {
		const char *reason = "";
		struct ata_force_ent te = { .port = -1, .device = -1 };

		next = cur;
		if (ata_parse_force_one(&next, &te, &reason)) {
			printk(KERN_WARNING "ata: failed to parse force "
			       "parameter \"%s\" (%s)\n",
			       cur, reason);
			continue;
		}

		if (te.port == -1) {
			te.port = last_port;
			te.device = last_device;
		}

		ata_force_tbl[idx++] = te;

		last_port = te.port;
		last_device = te.device;
	}

	ata_force_tbl_size = idx;
}

static int __init ata_init(void)
{
	ata_parse_force_param();

	ata_wq = create_workqueue("ata");
	if (!ata_wq)
		goto free_force_tbl;

	ata_aux_wq = create_singlethread_workqueue("ata_aux");
	if (!ata_aux_wq)
		goto free_wq;

	printk(KERN_DEBUG "libata version " DRV_VERSION " loaded.\n");
	return 0;

free_wq:
	destroy_workqueue(ata_wq);
free_force_tbl:
	kfree(ata_force_tbl);
	return -ENOMEM;
}

static void __exit ata_exit(void)
{
	kfree(ata_force_tbl);
	destroy_workqueue(ata_wq);
	destroy_workqueue(ata_aux_wq);
}

subsys_initcall(ata_init);
module_exit(ata_exit);

static unsigned long ratelimit_time;
static DEFINE_SPINLOCK(ata_ratelimit_lock);

int ata_ratelimit(void)
{
	int rc;
	unsigned long flags;

	spin_lock_irqsave(&ata_ratelimit_lock, flags);

	if (time_after(jiffies, ratelimit_time)) {
		rc = 1;
		ratelimit_time = jiffies + (HZ/5);
	} else
		rc = 0;

	spin_unlock_irqrestore(&ata_ratelimit_lock, flags);

	return rc;
}

/**
 *	ata_wait_register - wait until register value changes
 *	@reg: IO-mapped register
 *	@mask: Mask to apply to read register value
 *	@val: Wait condition
 *	@interval: polling interval in milliseconds
 *	@timeout: timeout in milliseconds
 *
 *	Waiting for some bits of register to change is a common
 *	operation for ATA controllers.  This function reads 32bit LE
 *	IO-mapped register @reg and tests for the following condition.
 *
 *	(*@reg & mask) != val
 *
 *	If the condition is met, it returns; otherwise, the process is
 *	repeated after @interval_msec until timeout.
 *
 *	LOCKING:
 *	Kernel thread context (may sleep)
 *
 *	RETURNS:
 *	The final register value.
 */
u32 ata_wait_register(void __iomem *reg, u32 mask, u32 val,
		      unsigned long interval, unsigned long timeout)
{
	unsigned long deadline;
	u32 tmp;

	tmp = ioread32(reg);

	/* Calculate timeout _after_ the first read to make sure
	 * preceding writes reach the controller before starting to
	 * eat away the timeout.
	 */
	deadline = ata_deadline(jiffies, timeout);

	while ((tmp & mask) == val && time_before(jiffies, deadline)) {
		msleep(interval);
		tmp = ioread32(reg);
	}

	return tmp;
}

/*
 * Dummy port_ops
 */
static unsigned int ata_dummy_qc_issue(struct ata_queued_cmd *qc)
{
	return AC_ERR_SYSTEM;
}

static void ata_dummy_error_handler(struct ata_port *ap)
{
	/* truly dummy */
}

struct ata_port_operations ata_dummy_port_ops = {
	.qc_prep		= ata_noop_qc_prep,
	.qc_issue		= ata_dummy_qc_issue,
	.error_handler		= ata_dummy_error_handler,
};

const struct ata_port_info ata_dummy_port_info = {
	.port_ops		= &ata_dummy_port_ops,
};

/*
 * libata is essentially a library of internal helper functions for
 * low-level ATA host controller drivers.  As such, the API/ABI is
 * likely to change as new drivers are added and updated.
 * Do not depend on ABI/API stability.
 */
EXPORT_SYMBOL_GPL(sata_deb_timing_normal);
EXPORT_SYMBOL_GPL(sata_deb_timing_hotplug);
EXPORT_SYMBOL_GPL(sata_deb_timing_long);
EXPORT_SYMBOL_GPL(ata_base_port_ops);
EXPORT_SYMBOL_GPL(sata_port_ops);
EXPORT_SYMBOL_GPL(ata_dummy_port_ops);
EXPORT_SYMBOL_GPL(ata_dummy_port_info);
<<<<<<< HEAD
EXPORT_SYMBOL_GPL(__ata_port_next_link);
=======
EXPORT_SYMBOL_GPL(ata_link_next);
EXPORT_SYMBOL_GPL(ata_dev_next);
>>>>>>> 18e352e4
EXPORT_SYMBOL_GPL(ata_std_bios_param);
EXPORT_SYMBOL_GPL(ata_host_init);
EXPORT_SYMBOL_GPL(ata_host_alloc);
EXPORT_SYMBOL_GPL(ata_host_alloc_pinfo);
EXPORT_SYMBOL_GPL(ata_slave_link_init);
EXPORT_SYMBOL_GPL(ata_host_start);
EXPORT_SYMBOL_GPL(ata_host_register);
EXPORT_SYMBOL_GPL(ata_host_activate);
EXPORT_SYMBOL_GPL(ata_host_detach);
EXPORT_SYMBOL_GPL(ata_sg_init);
EXPORT_SYMBOL_GPL(ata_qc_complete);
EXPORT_SYMBOL_GPL(ata_qc_complete_multiple);
EXPORT_SYMBOL_GPL(atapi_cmd_type);
EXPORT_SYMBOL_GPL(ata_tf_to_fis);
EXPORT_SYMBOL_GPL(ata_tf_from_fis);
EXPORT_SYMBOL_GPL(ata_pack_xfermask);
EXPORT_SYMBOL_GPL(ata_unpack_xfermask);
EXPORT_SYMBOL_GPL(ata_xfer_mask2mode);
EXPORT_SYMBOL_GPL(ata_xfer_mode2mask);
EXPORT_SYMBOL_GPL(ata_xfer_mode2shift);
EXPORT_SYMBOL_GPL(ata_mode_string);
EXPORT_SYMBOL_GPL(ata_id_xfermask);
EXPORT_SYMBOL_GPL(ata_port_start);
EXPORT_SYMBOL_GPL(ata_do_set_mode);
EXPORT_SYMBOL_GPL(ata_std_qc_defer);
EXPORT_SYMBOL_GPL(ata_noop_qc_prep);
EXPORT_SYMBOL_GPL(ata_port_probe);
EXPORT_SYMBOL_GPL(ata_dev_disable);
EXPORT_SYMBOL_GPL(sata_set_spd);
EXPORT_SYMBOL_GPL(ata_wait_after_reset);
EXPORT_SYMBOL_GPL(sata_link_debounce);
EXPORT_SYMBOL_GPL(sata_link_resume);
EXPORT_SYMBOL_GPL(ata_std_prereset);
EXPORT_SYMBOL_GPL(sata_link_hardreset);
EXPORT_SYMBOL_GPL(sata_std_hardreset);
EXPORT_SYMBOL_GPL(ata_std_postreset);
EXPORT_SYMBOL_GPL(ata_dev_classify);
EXPORT_SYMBOL_GPL(ata_dev_pair);
EXPORT_SYMBOL_GPL(ata_port_disable);
EXPORT_SYMBOL_GPL(ata_ratelimit);
EXPORT_SYMBOL_GPL(ata_wait_register);
EXPORT_SYMBOL_GPL(ata_scsi_queuecmd);
EXPORT_SYMBOL_GPL(ata_scsi_slave_config);
EXPORT_SYMBOL_GPL(ata_scsi_slave_destroy);
EXPORT_SYMBOL_GPL(ata_scsi_change_queue_depth);
EXPORT_SYMBOL_GPL(sata_scr_valid);
EXPORT_SYMBOL_GPL(sata_scr_read);
EXPORT_SYMBOL_GPL(sata_scr_write);
EXPORT_SYMBOL_GPL(sata_scr_write_flush);
EXPORT_SYMBOL_GPL(ata_link_online);
EXPORT_SYMBOL_GPL(ata_link_offline);
#ifdef CONFIG_PM
EXPORT_SYMBOL_GPL(ata_host_suspend);
EXPORT_SYMBOL_GPL(ata_host_resume);
#endif /* CONFIG_PM */
EXPORT_SYMBOL_GPL(ata_id_string);
EXPORT_SYMBOL_GPL(ata_id_c_string);
EXPORT_SYMBOL_GPL(ata_do_dev_read_id);
EXPORT_SYMBOL_GPL(ata_scsi_simulate);

EXPORT_SYMBOL_GPL(ata_pio_need_iordy);
EXPORT_SYMBOL_GPL(ata_timing_find_mode);
EXPORT_SYMBOL_GPL(ata_timing_compute);
EXPORT_SYMBOL_GPL(ata_timing_merge);
EXPORT_SYMBOL_GPL(ata_timing_cycle2mode);

#ifdef CONFIG_PCI
EXPORT_SYMBOL_GPL(pci_test_config_bits);
EXPORT_SYMBOL_GPL(ata_pci_remove_one);
#ifdef CONFIG_PM
EXPORT_SYMBOL_GPL(ata_pci_device_do_suspend);
EXPORT_SYMBOL_GPL(ata_pci_device_do_resume);
EXPORT_SYMBOL_GPL(ata_pci_device_suspend);
EXPORT_SYMBOL_GPL(ata_pci_device_resume);
#endif /* CONFIG_PM */
#endif /* CONFIG_PCI */

EXPORT_SYMBOL_GPL(__ata_ehi_push_desc);
EXPORT_SYMBOL_GPL(ata_ehi_push_desc);
EXPORT_SYMBOL_GPL(ata_ehi_clear_desc);
EXPORT_SYMBOL_GPL(ata_port_desc);
#ifdef CONFIG_PCI
EXPORT_SYMBOL_GPL(ata_port_pbar_desc);
#endif /* CONFIG_PCI */
EXPORT_SYMBOL_GPL(ata_port_schedule_eh);
EXPORT_SYMBOL_GPL(ata_link_abort);
EXPORT_SYMBOL_GPL(ata_port_abort);
EXPORT_SYMBOL_GPL(ata_port_freeze);
EXPORT_SYMBOL_GPL(sata_async_notification);
EXPORT_SYMBOL_GPL(ata_eh_freeze_port);
EXPORT_SYMBOL_GPL(ata_eh_thaw_port);
EXPORT_SYMBOL_GPL(ata_eh_qc_complete);
EXPORT_SYMBOL_GPL(ata_eh_qc_retry);
EXPORT_SYMBOL_GPL(ata_eh_analyze_ncq_error);
EXPORT_SYMBOL_GPL(ata_do_eh);
EXPORT_SYMBOL_GPL(ata_std_error_handler);

EXPORT_SYMBOL_GPL(ata_cable_40wire);
EXPORT_SYMBOL_GPL(ata_cable_80wire);
EXPORT_SYMBOL_GPL(ata_cable_unknown);
EXPORT_SYMBOL_GPL(ata_cable_ignore);
EXPORT_SYMBOL_GPL(ata_cable_sata);<|MERGE_RESOLUTION|>--- conflicted
+++ resolved
@@ -163,67 +163,6 @@
 MODULE_LICENSE("GPL");
 MODULE_VERSION(DRV_VERSION);
 
-
-/*
- * Iterator helpers.  Don't use directly.
- *
- * LOCKING:
- * Host lock or EH context.
- */
-struct ata_link *__ata_port_next_link(struct ata_port *ap,
-				      struct ata_link *link, bool dev_only)
-{
-	/* NULL link indicates start of iteration */
-	if (!link) {
-		if (dev_only && sata_pmp_attached(ap))
-			return ap->pmp_link;
-		return &ap->link;
-	}
-
-	/* we just iterated over the host master link, what's next? */
-	if (link == &ap->link) {
-		if (!sata_pmp_attached(ap)) {
-			if (unlikely(ap->slave_link) && !dev_only)
-				return ap->slave_link;
-			return NULL;
-		}
-		return ap->pmp_link;
-	}
-
-	/* slave_link excludes PMP */
-	if (unlikely(link == ap->slave_link))
-		return NULL;
-
-	/* iterate to the next PMP link */
-	if (++link < ap->pmp_link + ap->nr_pmp_links)
-		return link;
-	return NULL;
-}
-
-/**
- *	ata_dev_phys_link - find physical link for a device
- *	@dev: ATA device to look up physical link for
- *
- *	Look up physical link which @dev is attached to.  Note that
- *	this is different from @dev->link only when @dev is on slave
- *	link.  For all other cases, it's the same as @dev->link.
- *
- *	LOCKING:
- *	Don't care.
- *
- *	RETURNS:
- *	Pointer to the found physical link.
- */
-struct ata_link *ata_dev_phys_link(struct ata_device *dev)
-{
-	struct ata_port *ap = dev->link->ap;
-
-	if (!ap->slave_link)
-		return dev->link;
-	if (!dev->devno)
-		return &ap->link;
-	return ap->slave_link;
-}
 
 /**
  *	ata_link_next - link iteration helper
@@ -4246,73 +4185,6 @@
 	{ "ST3320613AS",	"SD19",		ATA_HORKAGE_NONCQ |
 						ATA_HORKAGE_FIRMWARE_WARN },
 
-	/* Seagate NCQ + FLUSH CACHE firmware bug */
-	{ "ST31500341AS",	"SD15",		ATA_HORKAGE_NONCQ |
-						ATA_HORKAGE_FIRMWARE_WARN },
-	{ "ST31500341AS",	"SD16",		ATA_HORKAGE_NONCQ |
-						ATA_HORKAGE_FIRMWARE_WARN },
-	{ "ST31500341AS",	"SD17",		ATA_HORKAGE_NONCQ |
-						ATA_HORKAGE_FIRMWARE_WARN },
-	{ "ST31500341AS",	"SD18",		ATA_HORKAGE_NONCQ |
-						ATA_HORKAGE_FIRMWARE_WARN },
-	{ "ST31500341AS",	"SD19",		ATA_HORKAGE_NONCQ |
-						ATA_HORKAGE_FIRMWARE_WARN },
-
-	{ "ST31000333AS",	"SD15",		ATA_HORKAGE_NONCQ |
-						ATA_HORKAGE_FIRMWARE_WARN },
-	{ "ST31000333AS",	"SD16",		ATA_HORKAGE_NONCQ |
-						ATA_HORKAGE_FIRMWARE_WARN },
-	{ "ST31000333AS",	"SD17",		ATA_HORKAGE_NONCQ |
-						ATA_HORKAGE_FIRMWARE_WARN },
-	{ "ST31000333AS",	"SD18",		ATA_HORKAGE_NONCQ |
-						ATA_HORKAGE_FIRMWARE_WARN },
-	{ "ST31000333AS",	"SD19",		ATA_HORKAGE_NONCQ |
-						ATA_HORKAGE_FIRMWARE_WARN },
-
-	{ "ST3640623AS",	"SD15",		ATA_HORKAGE_NONCQ |
-						ATA_HORKAGE_FIRMWARE_WARN },
-	{ "ST3640623AS",	"SD16",		ATA_HORKAGE_NONCQ |
-						ATA_HORKAGE_FIRMWARE_WARN },
-	{ "ST3640623AS",	"SD17",		ATA_HORKAGE_NONCQ |
-						ATA_HORKAGE_FIRMWARE_WARN },
-	{ "ST3640623AS",	"SD18",		ATA_HORKAGE_NONCQ |
-						ATA_HORKAGE_FIRMWARE_WARN },
-	{ "ST3640623AS",	"SD19",		ATA_HORKAGE_NONCQ |
-						ATA_HORKAGE_FIRMWARE_WARN },
-
-	{ "ST3640323AS",	"SD15",		ATA_HORKAGE_NONCQ |
-						ATA_HORKAGE_FIRMWARE_WARN },
-	{ "ST3640323AS",	"SD16",		ATA_HORKAGE_NONCQ |
-						ATA_HORKAGE_FIRMWARE_WARN },
-	{ "ST3640323AS",	"SD17",		ATA_HORKAGE_NONCQ |
-						ATA_HORKAGE_FIRMWARE_WARN },
-	{ "ST3640323AS",	"SD18",		ATA_HORKAGE_NONCQ |
-						ATA_HORKAGE_FIRMWARE_WARN },
-	{ "ST3640323AS",	"SD19",		ATA_HORKAGE_NONCQ |
-						ATA_HORKAGE_FIRMWARE_WARN },
-
-	{ "ST3320813AS",	"SD15",		ATA_HORKAGE_NONCQ |
-						ATA_HORKAGE_FIRMWARE_WARN },
-	{ "ST3320813AS",	"SD16",		ATA_HORKAGE_NONCQ |
-						ATA_HORKAGE_FIRMWARE_WARN },
-	{ "ST3320813AS",	"SD17",		ATA_HORKAGE_NONCQ |
-						ATA_HORKAGE_FIRMWARE_WARN },
-	{ "ST3320813AS",	"SD18",		ATA_HORKAGE_NONCQ |
-						ATA_HORKAGE_FIRMWARE_WARN },
-	{ "ST3320813AS",	"SD19",		ATA_HORKAGE_NONCQ |
-						ATA_HORKAGE_FIRMWARE_WARN },
-
-	{ "ST3320613AS",	"SD15",		ATA_HORKAGE_NONCQ |
-						ATA_HORKAGE_FIRMWARE_WARN },
-	{ "ST3320613AS",	"SD16",		ATA_HORKAGE_NONCQ |
-						ATA_HORKAGE_FIRMWARE_WARN },
-	{ "ST3320613AS",	"SD17",		ATA_HORKAGE_NONCQ |
-						ATA_HORKAGE_FIRMWARE_WARN },
-	{ "ST3320613AS",	"SD18",		ATA_HORKAGE_NONCQ |
-						ATA_HORKAGE_FIRMWARE_WARN },
-	{ "ST3320613AS",	"SD19",		ATA_HORKAGE_NONCQ |
-						ATA_HORKAGE_FIRMWARE_WARN },
-
 	/* Blacklist entries taken from Silicon Image 3124/3132
 	   Windows driver .inf file - also several Linux problem reports */
 	{ "HTS541060G9SA00",    "MB3OC60D",     ATA_HORKAGE_NONCQ, },
@@ -6272,27 +6144,8 @@
 	/* wait till EH commits suicide */
 	ata_port_wait_eh(ap);
 
-<<<<<<< HEAD
-	/* EH is now guaranteed to see UNLOADING - EH context belongs
-	 * to us.  Restore SControl and disable all existing devices.
-	 */
-	__ata_port_for_each_link(link, ap) {
-		sata_scr_write(link, SCR_CONTROL, link->saved_scontrol & 0xff0);
-		ata_link_for_each_dev(dev, link)
-			ata_dev_disable(dev);
-	}
-
-	/* Final freeze & EH.  All in-flight commands are aborted.  EH
-	 * will be skipped and retrials will be terminated with bad
-	 * target.
-	 */
-	spin_lock_irqsave(ap->lock, flags);
-	ata_port_freeze(ap);	/* won't be thawed */
-	spin_unlock_irqrestore(ap->lock, flags);
-=======
 	/* it better be dead now */
 	WARN_ON(!(ap->pflags & ATA_PFLAG_UNLOADED));
->>>>>>> 18e352e4
 
 	cancel_rearming_delayed_work(&ap->hotplug_task);
 
@@ -6744,12 +6597,8 @@
 EXPORT_SYMBOL_GPL(sata_port_ops);
 EXPORT_SYMBOL_GPL(ata_dummy_port_ops);
 EXPORT_SYMBOL_GPL(ata_dummy_port_info);
-<<<<<<< HEAD
-EXPORT_SYMBOL_GPL(__ata_port_next_link);
-=======
 EXPORT_SYMBOL_GPL(ata_link_next);
 EXPORT_SYMBOL_GPL(ata_dev_next);
->>>>>>> 18e352e4
 EXPORT_SYMBOL_GPL(ata_std_bios_param);
 EXPORT_SYMBOL_GPL(ata_host_init);
 EXPORT_SYMBOL_GPL(ata_host_alloc);
