--- conflicted
+++ resolved
@@ -112,11 +112,7 @@
 
 struct namespace_list {
 	struct namespace_list *next;
-<<<<<<< HEAD
-	char namespace[0];
-=======
 	char namespace[];
->>>>>>> 7d2a07b7
 };
 
 struct module {
@@ -128,21 +124,13 @@
 	int seen;
 	int has_init;
 	int has_cleanup;
-	int livepatch;
 	struct buffer dev_table_buf;
 	char	     srcversion[25];
-<<<<<<< HEAD
-	int is_dot_o;
-=======
->>>>>>> 7d2a07b7
 	// Missing namespace dependencies
 	struct namespace_list *missing_namespaces;
 	// Actual imported namespaces
 	struct namespace_list *imported_namespaces;
-<<<<<<< HEAD
-=======
 	char name[];
->>>>>>> 7d2a07b7
 };
 
 struct elf_info {
@@ -153,12 +141,6 @@
 	Elf_Sym      *symtab_stop;
 	Elf_Section  export_sec;
 	Elf_Section  export_gpl_sec;
-<<<<<<< HEAD
-	Elf_Section  export_unused_gpl_sec;
-	Elf_Section  export_gpl_future_sec;
-	char	     *ksymtab_strings;
-=======
->>>>>>> 7d2a07b7
 	char         *strtab;
 	char	     *modinfo;
 	unsigned int modinfo_len;
