/* Generate kernel symbol version hashes.
   Copyright 1996, 1997 Linux International.

   New implementation contributed by Richard Henderson <rth@tamu.edu>
   Based on original work by Bjorn Ekwall <bj0rn@blox.se>

   This file was part of the Linux modutils 2.4.22: moved back into the
   kernel sources by Rusty Russell/Kai Germaschewski.

   This program is free software; you can redistribute it and/or modify it
   under the terms of the GNU General Public License as published by the
   Free Software Foundation; either version 2 of the License, or (at your
   option) any later version.

   This program is distributed in the hope that it will be useful, but
   WITHOUT ANY WARRANTY; without even the implied warranty of
   MERCHANTABILITY or FITNESS FOR A PARTICULAR PURPOSE.  See the GNU
   General Public License for more details.

   You should have received a copy of the GNU General Public License
   along with this program; if not, write to the Free Software Foundation,
   Inc., 59 Temple Place - Suite 330, Boston, MA 02111-1307, USA.  */

#include <stdio.h>
#include <string.h>
#include <stdlib.h>
#include <unistd.h>
#include <assert.h>
#include <stdarg.h>
#ifdef __GNU_LIBRARY__
#include <getopt.h>
#endif				/* __GNU_LIBRARY__ */

#include "genksyms.h"
/*----------------------------------------------------------------------*/

#define HASH_BUCKETS  4096

static struct symbol *symtab[HASH_BUCKETS];
static FILE *debugfile;

int cur_line = 1;
char *cur_filename, *source_file;
int in_source_file;

static int flag_debug, flag_dump_defs, flag_reference, flag_dump_types,
<<<<<<< HEAD
	   flag_override, flag_preserve, flag_warnings;
static const char *arch = "";
=======
	   flag_preserve, flag_warnings;
>>>>>>> f722406f
static const char *mod_prefix = "";

static int errors;
static int nsyms;

static struct symbol *expansion_trail;
static struct symbol *visited_symbols;

static const struct {
	int n;
	const char *name;
} symbol_types[] = {
	[SYM_NORMAL]     = { 0, NULL},
	[SYM_TYPEDEF]    = {'t', "typedef"},
	[SYM_ENUM]       = {'e', "enum"},
	[SYM_STRUCT]     = {'s', "struct"},
	[SYM_UNION]      = {'u', "union"},
	[SYM_ENUM_CONST] = {'E', "enum constant"},
};

static int equal_list(struct string_list *a, struct string_list *b);
static void print_list(FILE * f, struct string_list *list);
static struct string_list *concat_list(struct string_list *start, ...);
static struct string_list *mk_node(const char *string);
static void print_location(void);
static void print_type_name(enum symbol_type type, const char *name);

/*----------------------------------------------------------------------*/

static const unsigned int crctab32[] = {
	0x00000000U, 0x77073096U, 0xee0e612cU, 0x990951baU, 0x076dc419U,
	0x706af48fU, 0xe963a535U, 0x9e6495a3U, 0x0edb8832U, 0x79dcb8a4U,
	0xe0d5e91eU, 0x97d2d988U, 0x09b64c2bU, 0x7eb17cbdU, 0xe7b82d07U,
	0x90bf1d91U, 0x1db71064U, 0x6ab020f2U, 0xf3b97148U, 0x84be41deU,
	0x1adad47dU, 0x6ddde4ebU, 0xf4d4b551U, 0x83d385c7U, 0x136c9856U,
	0x646ba8c0U, 0xfd62f97aU, 0x8a65c9ecU, 0x14015c4fU, 0x63066cd9U,
	0xfa0f3d63U, 0x8d080df5U, 0x3b6e20c8U, 0x4c69105eU, 0xd56041e4U,
	0xa2677172U, 0x3c03e4d1U, 0x4b04d447U, 0xd20d85fdU, 0xa50ab56bU,
	0x35b5a8faU, 0x42b2986cU, 0xdbbbc9d6U, 0xacbcf940U, 0x32d86ce3U,
	0x45df5c75U, 0xdcd60dcfU, 0xabd13d59U, 0x26d930acU, 0x51de003aU,
	0xc8d75180U, 0xbfd06116U, 0x21b4f4b5U, 0x56b3c423U, 0xcfba9599U,
	0xb8bda50fU, 0x2802b89eU, 0x5f058808U, 0xc60cd9b2U, 0xb10be924U,
	0x2f6f7c87U, 0x58684c11U, 0xc1611dabU, 0xb6662d3dU, 0x76dc4190U,
	0x01db7106U, 0x98d220bcU, 0xefd5102aU, 0x71b18589U, 0x06b6b51fU,
	0x9fbfe4a5U, 0xe8b8d433U, 0x7807c9a2U, 0x0f00f934U, 0x9609a88eU,
	0xe10e9818U, 0x7f6a0dbbU, 0x086d3d2dU, 0x91646c97U, 0xe6635c01U,
	0x6b6b51f4U, 0x1c6c6162U, 0x856530d8U, 0xf262004eU, 0x6c0695edU,
	0x1b01a57bU, 0x8208f4c1U, 0xf50fc457U, 0x65b0d9c6U, 0x12b7e950U,
	0x8bbeb8eaU, 0xfcb9887cU, 0x62dd1ddfU, 0x15da2d49U, 0x8cd37cf3U,
	0xfbd44c65U, 0x4db26158U, 0x3ab551ceU, 0xa3bc0074U, 0xd4bb30e2U,
	0x4adfa541U, 0x3dd895d7U, 0xa4d1c46dU, 0xd3d6f4fbU, 0x4369e96aU,
	0x346ed9fcU, 0xad678846U, 0xda60b8d0U, 0x44042d73U, 0x33031de5U,
	0xaa0a4c5fU, 0xdd0d7cc9U, 0x5005713cU, 0x270241aaU, 0xbe0b1010U,
	0xc90c2086U, 0x5768b525U, 0x206f85b3U, 0xb966d409U, 0xce61e49fU,
	0x5edef90eU, 0x29d9c998U, 0xb0d09822U, 0xc7d7a8b4U, 0x59b33d17U,
	0x2eb40d81U, 0xb7bd5c3bU, 0xc0ba6cadU, 0xedb88320U, 0x9abfb3b6U,
	0x03b6e20cU, 0x74b1d29aU, 0xead54739U, 0x9dd277afU, 0x04db2615U,
	0x73dc1683U, 0xe3630b12U, 0x94643b84U, 0x0d6d6a3eU, 0x7a6a5aa8U,
	0xe40ecf0bU, 0x9309ff9dU, 0x0a00ae27U, 0x7d079eb1U, 0xf00f9344U,
	0x8708a3d2U, 0x1e01f268U, 0x6906c2feU, 0xf762575dU, 0x806567cbU,
	0x196c3671U, 0x6e6b06e7U, 0xfed41b76U, 0x89d32be0U, 0x10da7a5aU,
	0x67dd4accU, 0xf9b9df6fU, 0x8ebeeff9U, 0x17b7be43U, 0x60b08ed5U,
	0xd6d6a3e8U, 0xa1d1937eU, 0x38d8c2c4U, 0x4fdff252U, 0xd1bb67f1U,
	0xa6bc5767U, 0x3fb506ddU, 0x48b2364bU, 0xd80d2bdaU, 0xaf0a1b4cU,
	0x36034af6U, 0x41047a60U, 0xdf60efc3U, 0xa867df55U, 0x316e8eefU,
	0x4669be79U, 0xcb61b38cU, 0xbc66831aU, 0x256fd2a0U, 0x5268e236U,
	0xcc0c7795U, 0xbb0b4703U, 0x220216b9U, 0x5505262fU, 0xc5ba3bbeU,
	0xb2bd0b28U, 0x2bb45a92U, 0x5cb36a04U, 0xc2d7ffa7U, 0xb5d0cf31U,
	0x2cd99e8bU, 0x5bdeae1dU, 0x9b64c2b0U, 0xec63f226U, 0x756aa39cU,
	0x026d930aU, 0x9c0906a9U, 0xeb0e363fU, 0x72076785U, 0x05005713U,
	0x95bf4a82U, 0xe2b87a14U, 0x7bb12baeU, 0x0cb61b38U, 0x92d28e9bU,
	0xe5d5be0dU, 0x7cdcefb7U, 0x0bdbdf21U, 0x86d3d2d4U, 0xf1d4e242U,
	0x68ddb3f8U, 0x1fda836eU, 0x81be16cdU, 0xf6b9265bU, 0x6fb077e1U,
	0x18b74777U, 0x88085ae6U, 0xff0f6a70U, 0x66063bcaU, 0x11010b5cU,
	0x8f659effU, 0xf862ae69U, 0x616bffd3U, 0x166ccf45U, 0xa00ae278U,
	0xd70dd2eeU, 0x4e048354U, 0x3903b3c2U, 0xa7672661U, 0xd06016f7U,
	0x4969474dU, 0x3e6e77dbU, 0xaed16a4aU, 0xd9d65adcU, 0x40df0b66U,
	0x37d83bf0U, 0xa9bcae53U, 0xdebb9ec5U, 0x47b2cf7fU, 0x30b5ffe9U,
	0xbdbdf21cU, 0xcabac28aU, 0x53b39330U, 0x24b4a3a6U, 0xbad03605U,
	0xcdd70693U, 0x54de5729U, 0x23d967bfU, 0xb3667a2eU, 0xc4614ab8U,
	0x5d681b02U, 0x2a6f2b94U, 0xb40bbe37U, 0xc30c8ea1U, 0x5a05df1bU,
	0x2d02ef8dU
};

static unsigned long partial_crc32_one(unsigned char c, unsigned long crc)
{
	return crctab32[(crc ^ c) & 0xff] ^ (crc >> 8);
}

static unsigned long partial_crc32(const char *s, unsigned long crc)
{
	while (*s)
		crc = partial_crc32_one(*s++, crc);
	return crc;
}

static unsigned long crc32(const char *s)
{
	return partial_crc32(s, 0xffffffff) ^ 0xffffffff;
}

/*----------------------------------------------------------------------*/

static enum symbol_type map_to_ns(enum symbol_type t)
{
	switch (t) {
	case SYM_ENUM_CONST:
	case SYM_NORMAL:
	case SYM_TYPEDEF:
		return SYM_NORMAL;
	case SYM_ENUM:
	case SYM_STRUCT:
	case SYM_UNION:
		return SYM_STRUCT;
	}
	return t;
}

struct symbol *find_symbol(const char *name, enum symbol_type ns, int exact)
{
	unsigned long h = crc32(name) % HASH_BUCKETS;
	struct symbol *sym;

	for (sym = symtab[h]; sym; sym = sym->hash_next)
		if (map_to_ns(sym->type) == map_to_ns(ns) &&
		    strcmp(name, sym->name) == 0 &&
		    sym->is_declared)
			break;

	if (exact && sym && sym->type != ns)
		return NULL;
	return sym;
}

static int is_unknown_symbol(struct symbol *sym)
{
	struct string_list *defn;

	return ((sym->type == SYM_STRUCT ||
		 sym->type == SYM_UNION ||
		 sym->type == SYM_ENUM) &&
		(defn = sym->defn)  && defn->tag == SYM_NORMAL &&
			strcmp(defn->string, "}") == 0 &&
		(defn = defn->next) && defn->tag == SYM_NORMAL &&
			strcmp(defn->string, "UNKNOWN") == 0 &&
		(defn = defn->next) && defn->tag == SYM_NORMAL &&
			strcmp(defn->string, "{") == 0);
}

static struct symbol *__add_symbol(const char *name, enum symbol_type type,
			    struct string_list *defn, int is_extern,
			    int is_reference)
{
	unsigned long h;
	struct symbol *sym;
	enum symbol_status status = STATUS_UNCHANGED;
	/* The parser adds symbols in the order their declaration completes,
	 * so it is safe to store the value of the previous enum constant in
	 * a static variable.
	 */
	static int enum_counter;
	static struct string_list *last_enum_expr;

	if (type == SYM_ENUM_CONST) {
		if (defn) {
			free_list(last_enum_expr, NULL);
			last_enum_expr = copy_list_range(defn, NULL);
			enum_counter = 1;
		} else {
			struct string_list *expr;
			char buf[20];

			snprintf(buf, sizeof(buf), "%d", enum_counter++);
			if (last_enum_expr) {
				expr = copy_list_range(last_enum_expr, NULL);
				defn = concat_list(mk_node("("),
						   expr,
						   mk_node(")"),
						   mk_node("+"),
						   mk_node(buf), NULL);
			} else {
				defn = mk_node(buf);
			}
		}
	} else if (type == SYM_ENUM) {
		free_list(last_enum_expr, NULL);
		last_enum_expr = NULL;
		enum_counter = 0;
		if (!name)
			/* Anonymous enum definition, nothing more to do */
			return NULL;
	}

	h = crc32(name) % HASH_BUCKETS;
	for (sym = symtab[h]; sym; sym = sym->hash_next) {
		if (map_to_ns(sym->type) == map_to_ns(type) &&
		    strcmp(name, sym->name) == 0) {
			if (is_reference)
				/* fall through */ ;
			else if (sym->type == type &&
				 equal_list(sym->defn, defn)) {
				if (!sym->is_declared && sym->is_override) {
					print_location();
					print_type_name(type, name);
					fprintf(stderr, " modversion is "
						"unchanged\n");
				}
				sym->is_declared = 1;
				return sym;
			} else if (!sym->is_declared) {
				if (sym->is_override && flag_override) {
					print_location();
					fprintf(stderr, "ignoring ");
					print_type_name(type, name);
					fprintf(stderr, " modversion change\n");
					sym->is_declared = 1;
					return sym;
				} else {
					status = is_unknown_symbol(sym) ?
						STATUS_DEFINED : STATUS_MODIFIED;
				}
			} else {
				error_with_pos("redefinition of %s", name);
				return sym;
			}
			break;
		}
	}

	if (sym) {
		struct symbol **psym;

		for (psym = &symtab[h]; *psym; psym = &(*psym)->hash_next) {
			if (*psym == sym) {
				*psym = sym->hash_next;
				break;
			}
		}
		--nsyms;
	}

	sym = xmalloc(sizeof(*sym));
	sym->name = name;
	sym->type = type;
	sym->defn = defn;
	sym->expansion_trail = NULL;
	sym->visited = NULL;
	sym->is_extern = is_extern;

	sym->hash_next = symtab[h];
	symtab[h] = sym;

	sym->is_declared = !is_reference;
	sym->status = status;
	sym->is_override = 0;

	if (flag_debug) {
		if (symbol_types[type].name)
			fprintf(debugfile, "Defn for %s %s == <",
				symbol_types[type].name, name);
		else
			fprintf(debugfile, "Defn for type%d %s == <",
				type, name);
		if (is_extern)
			fputs("extern ", debugfile);
		print_list(debugfile, defn);
		fputs(">\n", debugfile);
	}

	++nsyms;
	return sym;
}

struct symbol *add_symbol(const char *name, enum symbol_type type,
			  struct string_list *defn, int is_extern)
{
	return __add_symbol(name, type, defn, is_extern, 0);
}

static struct symbol *add_reference_symbol(const char *name, enum symbol_type type,
				    struct string_list *defn, int is_extern)
{
	return __add_symbol(name, type, defn, is_extern, 1);
}

/*----------------------------------------------------------------------*/

void free_node(struct string_list *node)
{
	free(node->string);
	free(node);
}

void free_list(struct string_list *s, struct string_list *e)
{
	while (s != e) {
		struct string_list *next = s->next;
		free_node(s);
		s = next;
	}
}

static struct string_list *mk_node(const char *string)
{
	struct string_list *newnode;

	newnode = xmalloc(sizeof(*newnode));
	newnode->string = xstrdup(string);
	newnode->tag = SYM_NORMAL;
	newnode->next = NULL;

	return newnode;
}

static struct string_list *concat_list(struct string_list *start, ...)
{
	va_list ap;
	struct string_list *n, *n2;

	if (!start)
		return NULL;
	for (va_start(ap, start); (n = va_arg(ap, struct string_list *));) {
		for (n2 = n; n2->next; n2 = n2->next)
			;
		n2->next = start;
		start = n;
	}
	va_end(ap);
	return start;
}

struct string_list *copy_node(struct string_list *node)
{
	struct string_list *newnode;

	newnode = xmalloc(sizeof(*newnode));
	newnode->string = xstrdup(node->string);
	newnode->tag = node->tag;

	return newnode;
}

struct string_list *copy_list_range(struct string_list *start,
				    struct string_list *end)
{
	struct string_list *res, *n;

	if (start == end)
		return NULL;
	n = res = copy_node(start);
	for (start = start->next; start != end; start = start->next) {
		n->next = copy_node(start);
		n = n->next;
	}
	n->next = NULL;
	return res;
}

static int equal_list(struct string_list *a, struct string_list *b)
{
	while (a && b) {
		if (a->tag != b->tag || strcmp(a->string, b->string))
			return 0;
		a = a->next;
		b = b->next;
	}

	return !a && !b;
}

#define ARRAY_SIZE(arr) (sizeof(arr) / sizeof((arr)[0]))

static struct string_list *read_node(FILE *f)
{
	char buffer[256];
	struct string_list node = {
		.string = buffer,
		.tag = SYM_NORMAL };
	int c;

	while ((c = fgetc(f)) != EOF) {
		if (c == ' ') {
			if (node.string == buffer)
				continue;
			break;
		} else if (c == '\n') {
			if (node.string == buffer)
				return NULL;
			ungetc(c, f);
			break;
		}
		if (node.string >= buffer + sizeof(buffer) - 1) {
			fprintf(stderr, "Token too long\n");
			exit(1);
		}
		*node.string++ = c;
	}
	if (node.string == buffer)
		return NULL;
	*node.string = 0;
	node.string = buffer;

	if (node.string[1] == '#') {
		size_t n;

		for (n = 0; n < ARRAY_SIZE(symbol_types); n++) {
			if (node.string[0] == symbol_types[n].n) {
				node.tag = n;
				node.string += 2;
				return copy_node(&node);
			}
		}
		fprintf(stderr, "Unknown type %c\n", node.string[0]);
		exit(1);
	}
	return copy_node(&node);
}

static void read_reference(FILE *f)
{
	while (!feof(f)) {
		struct string_list *defn = NULL;
		struct string_list *sym, *def;
		int is_extern = 0, is_override = 0;
		struct symbol *subsym;

		sym = read_node(f);
		if (sym && sym->tag == SYM_NORMAL &&
		    !strcmp(sym->string, "override")) {
			is_override = 1;
			free_node(sym);
			sym = read_node(f);
		}
		if (!sym)
			continue;
		def = read_node(f);
		if (def && def->tag == SYM_NORMAL &&
		    !strcmp(def->string, "extern")) {
			is_extern = 1;
			free_node(def);
			def = read_node(f);
		}
		while (def) {
			def->next = defn;
			defn = def;
			def = read_node(f);
		}
		subsym = add_reference_symbol(xstrdup(sym->string), sym->tag,
					      defn, is_extern);
		subsym->is_override = is_override;
		free_node(sym);
	}
}

static void print_node(FILE * f, struct string_list *list)
{
	if (symbol_types[list->tag].n) {
		putc(symbol_types[list->tag].n, f);
		putc('#', f);
	}
	fputs(list->string, f);
}

static void print_list(FILE * f, struct string_list *list)
{
	struct string_list **e, **b;
	struct string_list *tmp, **tmp2;
	int elem = 1;

	if (list == NULL) {
		fputs("(nil)", f);
		return;
	}

	tmp = list;
	while ((tmp = tmp->next) != NULL)
		elem++;

	b = alloca(elem * sizeof(*e));
	e = b + elem;
	tmp2 = e - 1;

	(*tmp2--) = list;
	while ((list = list->next) != NULL)
		*(tmp2--) = list;

	while (b != e) {
		print_node(f, *b++);
		putc(' ', f);
	}
}

static unsigned long expand_and_crc_sym(struct symbol *sym, unsigned long crc)
{
	struct string_list *list = sym->defn;
	struct string_list **e, **b;
	struct string_list *tmp, **tmp2;
	int elem = 1;

	if (!list)
		return crc;

	tmp = list;
	while ((tmp = tmp->next) != NULL)
		elem++;

	b = alloca(elem * sizeof(*e));
	e = b + elem;
	tmp2 = e - 1;

	*(tmp2--) = list;
	while ((list = list->next) != NULL)
		*(tmp2--) = list;

	while (b != e) {
		struct string_list *cur;
		struct symbol *subsym;

		cur = *(b++);
		switch (cur->tag) {
		case SYM_NORMAL:
			if (flag_dump_defs)
				fprintf(debugfile, "%s ", cur->string);
			crc = partial_crc32(cur->string, crc);
			crc = partial_crc32_one(' ', crc);
			break;

		case SYM_ENUM_CONST:
		case SYM_TYPEDEF:
			subsym = find_symbol(cur->string, cur->tag, 0);
			/* FIXME: Bad reference files can segfault here. */
			if (subsym->expansion_trail) {
				if (flag_dump_defs)
					fprintf(debugfile, "%s ", cur->string);
				crc = partial_crc32(cur->string, crc);
				crc = partial_crc32_one(' ', crc);
			} else {
				subsym->expansion_trail = expansion_trail;
				expansion_trail = subsym;
				crc = expand_and_crc_sym(subsym, crc);
			}
			break;

		case SYM_STRUCT:
		case SYM_UNION:
		case SYM_ENUM:
			subsym = find_symbol(cur->string, cur->tag, 0);
			if (!subsym) {
				struct string_list *n;

				error_with_pos("expand undefined %s %s",
					       symbol_types[cur->tag].name,
					       cur->string);
				n = concat_list(mk_node
						(symbol_types[cur->tag].name),
						mk_node(cur->string),
						mk_node("{"),
						mk_node("UNKNOWN"),
						mk_node("}"), NULL);
				subsym =
				    add_symbol(cur->string, cur->tag, n, 0);
			}
			if (subsym->expansion_trail) {
				if (flag_dump_defs) {
					fprintf(debugfile, "%s %s ",
						symbol_types[cur->tag].name,
						cur->string);
				}

				crc = partial_crc32(symbol_types[cur->tag].name,
						    crc);
				crc = partial_crc32_one(' ', crc);
				crc = partial_crc32(cur->string, crc);
				crc = partial_crc32_one(' ', crc);
			} else {
				subsym->expansion_trail = expansion_trail;
				expansion_trail = subsym;
				crc = expand_and_crc_sym(subsym, crc);
			}
			break;
		}
	}

	{
		static struct symbol **end = &visited_symbols;

		if (!sym->visited) {
			*end = sym;
			end = &sym->visited;
			sym->visited = (struct symbol *)-1L;
		}
	}

	return crc;
}

void export_symbol(const char *name)
{
	struct symbol *sym;

	sym = find_symbol(name, SYM_NORMAL, 0);
	if (!sym)
		error_with_pos("export undefined symbol %s", name);
	else {
		unsigned long crc;
		int has_changed = 0;

		if (flag_dump_defs)
			fprintf(debugfile, "Export %s == <", name);

		expansion_trail = (struct symbol *)-1L;

		sym->expansion_trail = expansion_trail;
		expansion_trail = sym;
		crc = expand_and_crc_sym(sym, 0xffffffff) ^ 0xffffffff;

		sym = expansion_trail;
		while (sym != (struct symbol *)-1L) {
			struct symbol *n = sym->expansion_trail;

			if (sym->status != STATUS_UNCHANGED) {
				int fail = sym->is_override && flag_preserve;

				if (!has_changed) {
					print_location();
					fprintf(stderr, "%s: %s: modversion "
						"changed because of changes "
						"in ", fail ? "error" :
						       "warning", name);
				} else
					fprintf(stderr, ", ");
				print_type_name(sym->type, sym->name);
				if (sym->status == STATUS_DEFINED)
					fprintf(stderr, " (became defined)");
				has_changed = 1;
				if (fail)
					errors++;
			}
			sym->expansion_trail = 0;
			sym = n;
		}
		if (has_changed)
			fprintf(stderr, "\n");

		if (flag_dump_defs)
			fputs(">\n", debugfile);

		/* Used as a linker script. */
		printf("%s__crc_%s = 0x%08lx ;\n", mod_prefix, name, crc);
	}
}

/*----------------------------------------------------------------------*/

static void print_location(void)
{
	fprintf(stderr, "%s:%d: ", cur_filename ? : "<stdin>", cur_line);
}

static void print_type_name(enum symbol_type type, const char *name)
{
	if (symbol_types[type].name)
		fprintf(stderr, "%s %s", symbol_types[type].name, name);
	else
		fprintf(stderr, "%s", name);
}

void error_with_pos(const char *fmt, ...)
{
	va_list args;

	if (flag_warnings) {
		print_location();

		va_start(args, fmt);
		vfprintf(stderr, fmt, args);
		va_end(args);
		putc('\n', stderr);

		errors++;
	}
}

static void genksyms_usage(void)
{
	fputs("Usage:\n" "genksyms [-adDTwqhV] > /path/to/.tmp_obj.ver\n" "\n"
#ifdef __GNU_LIBRARY__
	      "  -s, --symbol-prefix   Select symbol prefix\n"
	      "  -d, --debug           Increment the debug level (repeatable)\n"
	      "  -D, --dump            Dump expanded symbol defs (for debugging only)\n"
	      "  -r, --reference file  Read reference symbols from a file\n"
	      "  -T, --dump-types file Dump expanded types into file\n"
	      "  -o, --override        Allow to override reference modversions\n"
	      "  -p, --preserve        Preserve reference modversions or fail\n"
	      "  -w, --warnings        Enable warnings\n"
	      "  -q, --quiet           Disable warnings (default)\n"
	      "  -h, --help            Print this message\n"
	      "  -V, --version         Print the release version\n"
#else				/* __GNU_LIBRARY__ */
	      "  -s                    Select symbol prefix\n"
	      "  -d                    Increment the debug level (repeatable)\n"
	      "  -D                    Dump expanded symbol defs (for debugging only)\n"
	      "  -r file               Read reference symbols from a file\n"
	      "  -T file               Dump expanded types into file\n"
	      "  -o                    Allow to override reference modversions\n"
	      "  -p                    Preserve reference modversions or fail\n"
	      "  -w                    Enable warnings\n"
	      "  -q                    Disable warnings (default)\n"
	      "  -h                    Print this message\n"
	      "  -V                    Print the release version\n"
#endif				/* __GNU_LIBRARY__ */
	      , stderr);
}

int main(int argc, char **argv)
{
	FILE *dumpfile = NULL, *ref_file = NULL;
	int o;

#ifdef __GNU_LIBRARY__
	struct option long_opts[] = {
		{"symbol-prefix", 1, 0, 's'},
		{"debug", 0, 0, 'd'},
		{"warnings", 0, 0, 'w'},
		{"quiet", 0, 0, 'q'},
		{"dump", 0, 0, 'D'},
		{"reference", 1, 0, 'r'},
		{"dump-types", 1, 0, 'T'},
		{"preserve", 0, 0, 'p'},
		{"override", 0, 0, 'o'},
		{"version", 0, 0, 'V'},
		{"help", 0, 0, 'h'},
		{0, 0, 0, 0}
	};

<<<<<<< HEAD
	while ((o = getopt_long(argc, argv, "a:dwqVDr:T:oph",
				&long_opts[0], NULL)) != EOF)
#else				/* __GNU_LIBRARY__ */
	while ((o = getopt(argc, argv, "a:dwqVDr:T:oph")) != EOF)
=======
	while ((o = getopt_long(argc, argv, "s:dwqVDr:T:ph",
				&long_opts[0], NULL)) != EOF)
#else				/* __GNU_LIBRARY__ */
	while ((o = getopt(argc, argv, "s:dwqVDr:T:ph")) != EOF)
>>>>>>> f722406f
#endif				/* __GNU_LIBRARY__ */
		switch (o) {
		case 's':
			mod_prefix = optarg;
			break;
		case 'd':
			flag_debug++;
			break;
		case 'w':
			flag_warnings = 1;
			break;
		case 'q':
			flag_warnings = 0;
			break;
		case 'V':
			fputs("genksyms version 2.5.60\n", stderr);
			break;
		case 'D':
			flag_dump_defs = 1;
			break;
		case 'r':
			flag_reference = 1;
			ref_file = fopen(optarg, "r");
			if (!ref_file) {
				perror(optarg);
				return 1;
			}
			break;
		case 'T':
			flag_dump_types = 1;
			dumpfile = fopen(optarg, "w");
			if (!dumpfile) {
				perror(optarg);
				return 1;
			}
			break;
		case 'o':
			flag_override = 1;
			break;
		case 'p':
			flag_override = 1;
			flag_preserve = 1;
			break;
		case 'h':
			genksyms_usage();
			return 0;
		default:
			genksyms_usage();
			return 1;
		}
	{
		extern int yydebug;
		extern int yy_flex_debug;

		yydebug = (flag_debug > 1);
		yy_flex_debug = (flag_debug > 2);

		debugfile = stderr;
		/* setlinebuf(debugfile); */
	}

	if (flag_reference) {
		read_reference(ref_file);
		fclose(ref_file);
	}

	yyparse();

	if (flag_dump_types && visited_symbols) {
		while (visited_symbols != (struct symbol *)-1L) {
			struct symbol *sym = visited_symbols;

			if (sym->is_override)
				fputs("override ", dumpfile);
			if (symbol_types[sym->type].n) {
				putc(symbol_types[sym->type].n, dumpfile);
				putc('#', dumpfile);
			}
			fputs(sym->name, dumpfile);
			putc(' ', dumpfile);
			if (sym->is_extern)
				fputs("extern ", dumpfile);
			print_list(dumpfile, sym->defn);
			putc('\n', dumpfile);

			visited_symbols = sym->visited;
			sym->visited = NULL;
		}
	}

	if (flag_debug) {
		fprintf(debugfile, "Hash table occupancy %d/%d = %g\n",
			nsyms, HASH_BUCKETS,
			(double)nsyms / (double)HASH_BUCKETS);
	}

	return errors != 0;
}<|MERGE_RESOLUTION|>--- conflicted
+++ resolved
@@ -44,12 +44,7 @@
 int in_source_file;
 
 static int flag_debug, flag_dump_defs, flag_reference, flag_dump_types,
-<<<<<<< HEAD
 	   flag_override, flag_preserve, flag_warnings;
-static const char *arch = "";
-=======
-	   flag_preserve, flag_warnings;
->>>>>>> f722406f
 static const char *mod_prefix = "";
 
 static int errors;
@@ -785,17 +780,10 @@
 		{0, 0, 0, 0}
 	};
 
-<<<<<<< HEAD
-	while ((o = getopt_long(argc, argv, "a:dwqVDr:T:oph",
+	while ((o = getopt_long(argc, argv, "s:dwqVDr:T:oph",
 				&long_opts[0], NULL)) != EOF)
 #else				/* __GNU_LIBRARY__ */
-	while ((o = getopt(argc, argv, "a:dwqVDr:T:oph")) != EOF)
-=======
-	while ((o = getopt_long(argc, argv, "s:dwqVDr:T:ph",
-				&long_opts[0], NULL)) != EOF)
-#else				/* __GNU_LIBRARY__ */
-	while ((o = getopt(argc, argv, "s:dwqVDr:T:ph")) != EOF)
->>>>>>> f722406f
+	while ((o = getopt(argc, argv, "s:dwqVDr:T:oph")) != EOF)
 #endif				/* __GNU_LIBRARY__ */
 		switch (o) {
 		case 's':
