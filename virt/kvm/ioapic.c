--- conflicted
+++ resolved
@@ -203,30 +203,11 @@
 
 	spin_lock(&ioapic->lock);
 	old_irr = ioapic->irr;
-<<<<<<< HEAD
-	if (irq >= 0 && irq < IOAPIC_NUM_PINS) {
-		int irq_level = __kvm_irq_line_state(&ioapic->irq_states[irq],
-						     irq_source_id, level);
-		entry = ioapic->redirtbl[irq];
-// polarity is always active high in qemu
-//		irq_level ^= entry.fields.polarity;
-		if (!irq_level)
-			ioapic->irr &= ~mask;
-		else {
-			int edge = (entry.fields.trig_mode == IOAPIC_EDGE_TRIG);
-			ioapic->irr |= mask;
-			if ((edge && old_irr != ioapic->irr) ||
-			    (!edge && !entry.fields.remote_irr))
-				ret = ioapic_service(ioapic, irq);
-			else
-				ret = 0; /* report coalesced interrupt */
-		}
-		trace_kvm_ioapic_set_irq(entry.bits, irq, ret == 0);
-=======
 	irq_level = __kvm_irq_line_state(&ioapic->irq_states[irq],
 					 irq_source_id, level);
 	entry = ioapic->redirtbl[irq];
-	irq_level ^= entry.fields.polarity;
+// polarity is always active high in qemu
+//	irq_level ^= entry.fields.polarity;
 	if (!irq_level) {
 		ioapic->irr &= ~mask;
 		ret = 1;
@@ -238,7 +219,6 @@
 			ret = ioapic_service(ioapic, irq);
 		else
 			ret = 0; /* report coalesced interrupt */
->>>>>>> ddffeb8c
 	}
 	trace_kvm_ioapic_set_irq(entry.bits, irq, ret == 0);
 	spin_unlock(&ioapic->lock);
