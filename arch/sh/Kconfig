# SPDX-License-Identifier: GPL-2.0
config SUPERH
	def_bool y
	select ARCH_32BIT_OFF_T
	select ARCH_ENABLE_MEMORY_HOTPLUG if SPARSEMEM && MMU
	select ARCH_ENABLE_MEMORY_HOTREMOVE if SPARSEMEM && MMU
	select ARCH_HAVE_CUSTOM_GPIO_H
	select ARCH_HAVE_NMI_SAFE_CMPXCHG if (GUSA_RB || CPU_SH4A)
	select ARCH_HAS_BINFMT_FLAT if !MMU
	select ARCH_HAS_GIGANTIC_PAGE
	select ARCH_HAS_GCOV_PROFILE_ALL
	select ARCH_HAS_PTE_SPECIAL
	select ARCH_HAS_TICK_BROADCAST if GENERIC_CLOCKEVENTS_BROADCAST
	select ARCH_HIBERNATION_POSSIBLE if MMU
	select ARCH_MIGHT_HAVE_PC_PARPORT
<<<<<<< HEAD
	select HAVE_PATA_PLATFORM
	select CLKDEV_LOOKUP
=======
	select ARCH_WANT_IPC_PARSE_VERSION
	select CPU_NO_EFFICIENT_FFS
>>>>>>> 7d2a07b7
	select DMA_DECLARE_COHERENT
	select GENERIC_ATOMIC64
	select GENERIC_CMOS_UPDATE if SH_SH03 || SH_DREAMCAST
	select GENERIC_IDLE_POLL_SETUP
	select GENERIC_IRQ_SHOW
	select GENERIC_PCI_IOMAP if PCI
	select GENERIC_SCHED_CLOCK
	select GENERIC_STRNCPY_FROM_USER
	select GENERIC_STRNLEN_USER
	select GENERIC_SMP_IDLE_THREAD
	select GUP_GET_PTE_LOW_HIGH if X2TLB
	select HAVE_ARCH_AUDITSYSCALL
	select HAVE_ARCH_KGDB
	select HAVE_ARCH_SECCOMP_FILTER
	select HAVE_ARCH_TRACEHOOK
	select HAVE_DEBUG_BUGVERBOSE
	select HAVE_DEBUG_KMEMLEAK
	select HAVE_DYNAMIC_FTRACE
	select HAVE_FAST_GUP if MMU
	select HAVE_FUNCTION_GRAPH_TRACER
	select HAVE_FUNCTION_TRACER
	select HAVE_FUTEX_CMPXCHG if FUTEX
	select HAVE_FTRACE_MCOUNT_RECORD
	select HAVE_HW_BREAKPOINT
	select HAVE_IOREMAP_PROT if MMU && !X2TLB
	select HAVE_KERNEL_BZIP2
	select HAVE_KERNEL_GZIP
	select HAVE_KERNEL_LZMA
	select HAVE_KERNEL_LZO
	select HAVE_KERNEL_XZ
	select HAVE_KPROBES
	select HAVE_KRETPROBES
	select HAVE_MIXED_BREAKPOINTS_REGS
	select HAVE_MOD_ARCH_SPECIFIC if DWARF_UNWINDER
	select HAVE_NMI
	select HAVE_PATA_PLATFORM
	select HAVE_PERF_EVENTS
	select HAVE_REGS_AND_STACK_ACCESS_API
	select HAVE_UID16
	select HAVE_SOFTIRQ_ON_OWN_STACK if IRQSTACKS
	select HAVE_STACKPROTECTOR
	select HAVE_SYSCALL_TRACEPOINTS
	select IRQ_FORCED_THREADING
	select MAY_HAVE_SPARSE_IRQ
	select MODULES_USE_ELF_RELA
	select NEED_SG_DMA_LENGTH
	select NO_DMA if !MMU && !DMA_COHERENT
	select NO_GENERIC_PCI_IOPORT_MAP if PCI
	select OLD_SIGACTION
	select OLD_SIGSUSPEND
	select PCI_DOMAINS if PCI
	select PERF_EVENTS
	select PERF_USE_VMALLOC
	select RTC_LIB
	select SET_FS
	select SPARSE_IRQ
	help
	  The SuperH is a RISC processor targeted for use in embedded systems
	  and consumer electronics; it was also used in the Sega Dreamcast
	  gaming console.  The SuperH port has a home page at
	  <http://www.linux-sh.org/>.

config GENERIC_BUG
	def_bool y
	depends on BUG

config GENERIC_HWEIGHT
	def_bool y

config GENERIC_CALIBRATE_DELAY
	bool

config GENERIC_LOCKBREAK
	def_bool y
	depends on SMP && PREEMPTION

config ARCH_SUSPEND_POSSIBLE
	def_bool n

config ARCH_HIBERNATION_POSSIBLE
	def_bool n

config SYS_SUPPORTS_APM_EMULATION
	bool
	select ARCH_SUSPEND_POSSIBLE

config SYS_SUPPORTS_SMP
	bool

config SYS_SUPPORTS_NUMA
	bool

config STACKTRACE_SUPPORT
	def_bool y

config LOCKDEP_SUPPORT
	def_bool y

config ARCH_HAS_ILOG2_U32
	def_bool n

config ARCH_HAS_ILOG2_U64
	def_bool n

config NO_IOPORT_MAP
	def_bool !PCI
	depends on !SH_SH4202_MICRODEV && !SH_SHMIN && !SH_HP6XX && \
		   !SH_SOLUTION_ENGINE

config IO_TRAPPED
	bool

config SWAP_IO_SPACE
	bool

config DMA_COHERENT
	bool

config DMA_NONCOHERENT
	def_bool !NO_DMA && !DMA_COHERENT
	select ARCH_HAS_DMA_PREP_COHERENT
	select ARCH_HAS_SYNC_DMA_FOR_DEVICE
	select DMA_DIRECT_REMAP

config PGTABLE_LEVELS
	default 3 if X2TLB
	default 2

menu "System type"

#
# Processor families
#
config CPU_SH2
	bool
	select SH_INTC

config CPU_SH2A
	bool
	select CPU_SH2
	select UNCACHED_MAPPING

config CPU_J2
	bool
	select CPU_SH2
	select OF
	select OF_EARLY_FLATTREE

config CPU_SH3
	bool
	select CPU_HAS_INTEVT
	select CPU_HAS_SR_RB
	select SH_INTC
	select SYS_SUPPORTS_SH_TMU

config CPU_SH4
	bool
	select ARCH_SUPPORTS_HUGETLBFS if MMU
	select CPU_HAS_INTEVT
	select CPU_HAS_SR_RB
	select CPU_HAS_FPU if !CPU_SH4AL_DSP
	select SH_INTC
	select SYS_SUPPORTS_SH_TMU

config CPU_SH4A
	bool
	select CPU_SH4

config CPU_SH4AL_DSP
	bool
	select CPU_SH4A
	select CPU_HAS_DSP

config CPU_SHX2
	bool

config CPU_SHX3
	bool
	select DMA_COHERENT
	select SYS_SUPPORTS_SMP
	select SYS_SUPPORTS_NUMA

config ARCH_SHMOBILE
	bool
	select ARCH_SUSPEND_POSSIBLE
	select PM

config CPU_HAS_PMU
       depends on CPU_SH4 || CPU_SH4A
       default y
       bool

choice
	prompt "Processor sub-type selection"

#
# Processor subtypes
#

# SH-2 Processor Support

config CPU_SUBTYPE_SH7619
	bool "Support SH7619 processor"
	select CPU_SH2
	select SYS_SUPPORTS_SH_CMT

config CPU_SUBTYPE_J2
	bool "Support J2 processor"
	select CPU_J2
	select SYS_SUPPORTS_SMP
	select GENERIC_CLOCKEVENTS_BROADCAST if SMP

# SH-2A Processor Support

config CPU_SUBTYPE_SH7201
	bool "Support SH7201 processor"
	select CPU_SH2A
	select CPU_HAS_FPU
	select SYS_SUPPORTS_SH_MTU2
 
config CPU_SUBTYPE_SH7203
	bool "Support SH7203 processor"
	select CPU_SH2A
	select CPU_HAS_FPU
	select SYS_SUPPORTS_SH_CMT
	select SYS_SUPPORTS_SH_MTU2
	select PINCTRL

config CPU_SUBTYPE_SH7206
	bool "Support SH7206 processor"
	select CPU_SH2A
	select SYS_SUPPORTS_SH_CMT
	select SYS_SUPPORTS_SH_MTU2

config CPU_SUBTYPE_SH7263
	bool "Support SH7263 processor"
	select CPU_SH2A
	select CPU_HAS_FPU
	select SYS_SUPPORTS_SH_CMT
	select SYS_SUPPORTS_SH_MTU2

config CPU_SUBTYPE_SH7264
	bool "Support SH7264 processor"
	select CPU_SH2A
	select CPU_HAS_FPU
	select SYS_SUPPORTS_SH_CMT
	select SYS_SUPPORTS_SH_MTU2
	select PINCTRL

config CPU_SUBTYPE_SH7269
	bool "Support SH7269 processor"
	select CPU_SH2A
	select CPU_HAS_FPU
	select SYS_SUPPORTS_SH_CMT
	select SYS_SUPPORTS_SH_MTU2
	select PINCTRL

config CPU_SUBTYPE_MXG
	bool "Support MX-G processor"
	select CPU_SH2A
	select SYS_SUPPORTS_SH_MTU2
	help
	  Select MX-G if running on an R8A03022BG part.

# SH-3 Processor Support

config CPU_SUBTYPE_SH7705
	bool "Support SH7705 processor"
	select CPU_SH3

config CPU_SUBTYPE_SH7706
	bool "Support SH7706 processor"
	select CPU_SH3
	help
	  Select SH7706 if you have a 133 Mhz SH-3 HD6417706 CPU.

config CPU_SUBTYPE_SH7707
	bool "Support SH7707 processor"
	select CPU_SH3
	help
	  Select SH7707 if you have a  60 Mhz SH-3 HD6417707 CPU.

config CPU_SUBTYPE_SH7708
	bool "Support SH7708 processor"
	select CPU_SH3
	help
	  Select SH7708 if you have a  60 Mhz SH-3 HD6417708S or
	  if you have a 100 Mhz SH-3 HD6417708R CPU.

config CPU_SUBTYPE_SH7709
	bool "Support SH7709 processor"
	select CPU_SH3
	help
	  Select SH7709 if you have a  80 Mhz SH-3 HD6417709 CPU.

config CPU_SUBTYPE_SH7710
	bool "Support SH7710 processor"
	select CPU_SH3
	select CPU_HAS_DSP
	help
	  Select SH7710 if you have a SH3-DSP SH7710 CPU.

config CPU_SUBTYPE_SH7712
	bool "Support SH7712 processor"
	select CPU_SH3
	select CPU_HAS_DSP
	help
	  Select SH7712 if you have a SH3-DSP SH7712 CPU.

config CPU_SUBTYPE_SH7720
	bool "Support SH7720 processor"
	select CPU_SH3
	select CPU_HAS_DSP
	select SYS_SUPPORTS_SH_CMT
	select USB_OHCI_SH if USB_OHCI_HCD
	select PINCTRL
	help
	  Select SH7720 if you have a SH3-DSP SH7720 CPU.

config CPU_SUBTYPE_SH7721
	bool "Support SH7721 processor"
	select CPU_SH3
	select CPU_HAS_DSP
	select SYS_SUPPORTS_SH_CMT
	select USB_OHCI_SH if USB_OHCI_HCD
	help
	  Select SH7721 if you have a SH3-DSP SH7721 CPU.

# SH-4 Processor Support

config CPU_SUBTYPE_SH7750
	bool "Support SH7750 processor"
	select CPU_SH4
	help
	  Select SH7750 if you have a 200 Mhz SH-4 HD6417750 CPU.

config CPU_SUBTYPE_SH7091
	bool "Support SH7091 processor"
	select CPU_SH4
	help
	  Select SH7091 if you have an SH-4 based Sega device (such as
	  the Dreamcast, Naomi, and Naomi 2).

config CPU_SUBTYPE_SH7750R
	bool "Support SH7750R processor"
	select CPU_SH4

config CPU_SUBTYPE_SH7750S
	bool "Support SH7750S processor"
	select CPU_SH4

config CPU_SUBTYPE_SH7751
	bool "Support SH7751 processor"
	select CPU_SH4
	help
	  Select SH7751 if you have a 166 Mhz SH-4 HD6417751 CPU,
	  or if you have a HD6417751R CPU.

config CPU_SUBTYPE_SH7751R
	bool "Support SH7751R processor"
	select CPU_SH4

config CPU_SUBTYPE_SH7760
	bool "Support SH7760 processor"
	select CPU_SH4

config CPU_SUBTYPE_SH4_202
	bool "Support SH4-202 processor"
	select CPU_SH4

# SH-4A Processor Support

config CPU_SUBTYPE_SH7723
	bool "Support SH7723 processor"
	select CPU_SH4A
	select CPU_SHX2
	select ARCH_SHMOBILE
	select ARCH_SPARSEMEM_ENABLE
	select SYS_SUPPORTS_SH_CMT
	select PINCTRL
	help
	  Select SH7723 if you have an SH-MobileR2 CPU.

config CPU_SUBTYPE_SH7724
	bool "Support SH7724 processor"
	select CPU_SH4A
	select CPU_SHX2
	select ARCH_SHMOBILE
	select ARCH_SPARSEMEM_ENABLE
	select SYS_SUPPORTS_SH_CMT
	select PINCTRL
	help
	  Select SH7724 if you have an SH-MobileR2R CPU.

config CPU_SUBTYPE_SH7734
	bool "Support SH7734 processor"
	select CPU_SH4A
	select CPU_SHX2
	select PINCTRL
	help
	  Select SH7734 if you have a SH4A SH7734 CPU.

config CPU_SUBTYPE_SH7757
	bool "Support SH7757 processor"
	select CPU_SH4A
	select CPU_SHX2
	select PINCTRL
	help
	  Select SH7757 if you have a SH4A SH7757 CPU.

config CPU_SUBTYPE_SH7763
	bool "Support SH7763 processor"
	select CPU_SH4A
	select USB_OHCI_SH if USB_OHCI_HCD
	help
	  Select SH7763 if you have a SH4A SH7763(R5S77631) CPU.

config CPU_SUBTYPE_SH7770
	bool "Support SH7770 processor"
	select CPU_SH4A

config CPU_SUBTYPE_SH7780
	bool "Support SH7780 processor"
	select CPU_SH4A

config CPU_SUBTYPE_SH7785
	bool "Support SH7785 processor"
	select CPU_SH4A
	select CPU_SHX2
	select ARCH_SPARSEMEM_ENABLE
	select SYS_SUPPORTS_NUMA
	select PINCTRL

config CPU_SUBTYPE_SH7786
	bool "Support SH7786 processor"
	select CPU_SH4A
	select CPU_SHX3
	select CPU_HAS_PTEAEX
	select GENERIC_CLOCKEVENTS_BROADCAST if SMP
	select USB_OHCI_SH if USB_OHCI_HCD
	select USB_EHCI_SH if USB_EHCI_HCD
	select PINCTRL

config CPU_SUBTYPE_SHX3
	bool "Support SH-X3 processor"
	select CPU_SH4A
	select CPU_SHX3
	select GENERIC_CLOCKEVENTS_BROADCAST if SMP
	select GPIOLIB
	select PINCTRL

# SH4AL-DSP Processor Support

config CPU_SUBTYPE_SH7343
	bool "Support SH7343 processor"
	select CPU_SH4AL_DSP
	select ARCH_SHMOBILE
	select SYS_SUPPORTS_SH_CMT

config CPU_SUBTYPE_SH7722
	bool "Support SH7722 processor"
	select CPU_SH4AL_DSP
	select CPU_SHX2
	select ARCH_SHMOBILE
	select ARCH_SPARSEMEM_ENABLE
	select SYS_SUPPORTS_NUMA
	select SYS_SUPPORTS_SH_CMT
	select PINCTRL

config CPU_SUBTYPE_SH7366
	bool "Support SH7366 processor"
	select CPU_SH4AL_DSP
	select CPU_SHX2
	select ARCH_SHMOBILE
	select ARCH_SPARSEMEM_ENABLE
	select SYS_SUPPORTS_NUMA
	select SYS_SUPPORTS_SH_CMT

endchoice

source "arch/sh/mm/Kconfig"
 
source "arch/sh/Kconfig.cpu"

source "arch/sh/boards/Kconfig"

menu "Timer and clock configuration"

config SH_PCLK_FREQ
	int "Peripheral clock frequency (in Hz)"
	depends on SH_CLK_CPG_LEGACY
	default "31250000" if CPU_SUBTYPE_SH7619
	default "33333333" if CPU_SUBTYPE_SH7770 || \
			      CPU_SUBTYPE_SH7760 || \
			      CPU_SUBTYPE_SH7705 || \
			      CPU_SUBTYPE_SH7203 || \
			      CPU_SUBTYPE_SH7206 || \
			      CPU_SUBTYPE_SH7263 || \
			      CPU_SUBTYPE_MXG
	default "60000000" if CPU_SUBTYPE_SH7751 || CPU_SUBTYPE_SH7751R
	default "66000000" if CPU_SUBTYPE_SH4_202
	default "50000000"
	help
	  This option is used to specify the peripheral clock frequency.
	  This is necessary for determining the reference clock value on
	  platforms lacking an RTC.

config SH_CLK_CPG
	def_bool y

config SH_CLK_CPG_LEGACY
	depends on SH_CLK_CPG
	def_bool y if !CPU_SUBTYPE_SH7785 && !ARCH_SHMOBILE && \
		      !CPU_SHX3 && !CPU_SUBTYPE_SH7757 && \
		      !CPU_SUBTYPE_SH7734 && !CPU_SUBTYPE_SH7264 && \
		      !CPU_SUBTYPE_SH7269

endmenu

menu "CPU Frequency scaling"
source "drivers/cpufreq/Kconfig"
endmenu

source "arch/sh/drivers/Kconfig"

endmenu

menu "Kernel features"

source "kernel/Kconfig.hz"

config KEXEC
	bool "kexec system call (EXPERIMENTAL)"
	depends on MMU
	select KEXEC_CORE
	help
	  kexec is a system call that implements the ability to shutdown your
	  current kernel, and to start another kernel.  It is like a reboot
	  but it is independent of the system firmware.  And like a reboot
	  you can start any kernel with it, not just Linux.

	  The name comes from the similarity to the exec system call.

	  It is an ongoing process to be certain the hardware in a machine
	  is properly shutdown, so do not be surprised if this code does not
	  initially work for you.  As of this writing the exact hardware
	  interface is strongly in flux, so no good recommendation can be
	  made.

config CRASH_DUMP
	bool "kernel crash dumps (EXPERIMENTAL)"
	depends on BROKEN_ON_SMP
	help
	  Generate crash dump after being started by kexec.
	  This should be normally only set in special crash dump kernels
	  which are loaded in the main kernel with kexec-tools into
	  a specially reserved region and then later executed after
	  a crash by kdump/kexec. The crash dump kernel must be compiled
	  to a memory address not used by the main kernel using
	  PHYSICAL_START.

	  For more details see Documentation/admin-guide/kdump/kdump.rst

config KEXEC_JUMP
	bool "kexec jump (EXPERIMENTAL)"
	depends on KEXEC && HIBERNATION
	help
	  Jump between original kernel and kexeced kernel and invoke
	  code via KEXEC

config PHYSICAL_START
	hex "Physical address where the kernel is loaded" if (EXPERT || CRASH_DUMP)
	default MEMORY_START
	help
	  This gives the physical address where the kernel is loaded
	  and is ordinarily the same as MEMORY_START.

	  Different values are primarily used in the case of kexec on panic
	  where the fail safe kernel needs to run at a different address
	  than the panic-ed kernel.

config SMP
	bool "Symmetric multi-processing support"
	depends on SYS_SUPPORTS_SMP
	help
	  This enables support for systems with more than one CPU. If you have
	  a system with only one CPU, say N. If you have a system with more
	  than one CPU, say Y.

	  If you say N here, the kernel will run on uni- and multiprocessor
	  machines, but will use only one CPU of a multiprocessor machine. If
	  you say Y here, the kernel will run on many, but not all,
	  uniprocessor machines. On a uniprocessor machine, the kernel
	  will run faster if you say N here.

	  People using multiprocessor machines who say Y here should also say
	  Y to "Enhanced Real Time Clock Support", below.

	  See also <file:Documentation/admin-guide/lockup-watchdogs.rst> and the SMP-HOWTO
	  available at <https://www.tldp.org/docs.html#howto>.

	  If you don't know what to do here, say N.

config NR_CPUS
	int "Maximum number of CPUs (2-32)"
	range 2 32
	depends on SMP
	default "4" if CPU_SUBTYPE_SHX3
	default "2"
	help
	  This allows you to specify the maximum number of CPUs which this
	  kernel will support.  The maximum supported value is 32 and the
	  minimum value which makes sense is 2.

	  This is purely to save memory - each supported CPU adds
	  approximately eight kilobytes to the kernel image.

config HOTPLUG_CPU
	bool "Support for hot-pluggable CPUs (EXPERIMENTAL)"
	depends on SMP
	help
	  Say Y here to experiment with turning CPUs off and on.  CPUs
	  can be controlled through /sys/devices/system/cpu.

config GUSA
	def_bool y
	depends on !SMP
	help
	  This enables support for gUSA (general UserSpace Atomicity).
	  This is the default implementation for both UP and non-ll/sc
	  CPUs, and is used by the libc, amongst others.

	  For additional information, design information can be found 
	  in <http://lc.linux.or.jp/lc2002/papers/niibe0919p.pdf>.

	  This should only be disabled for special cases where alternate
	  atomicity implementations exist.

config GUSA_RB
	bool "Implement atomic operations by roll-back (gRB) (EXPERIMENTAL)"
	depends on GUSA && CPU_SH3 || (CPU_SH4 && !CPU_SH4A)
	help
	  Enabling this option will allow the kernel to implement some
	  atomic operations using a software implementation of load-locked/
	  store-conditional (LLSC). On machines which do not have hardware
	  LLSC, this should be more efficient than the other alternative of
	  disabling interrupts around the atomic sequence.

config HW_PERF_EVENTS
	bool "Enable hardware performance counter support for perf events"
	depends on PERF_EVENTS && CPU_HAS_PMU
	default y
	help
	  Enable hardware performance counter support for perf events. If
	  disabled, perf events will use software events only.

source "drivers/sh/Kconfig"

endmenu

menu "Boot options"

config USE_BUILTIN_DTB
	bool "Use builtin DTB"
	default n
	depends on SH_DEVICE_TREE
	help
	  Link a device tree blob for particular hardware into the kernel,
	  suppressing use of the DTB pointer provided by the bootloader.
	  This option should only be used with legacy bootloaders that are
	  not capable of providing a DTB to the kernel, or for experimental
	  hardware without stable device tree bindings.

config BUILTIN_DTB_SOURCE
	string "Source file for builtin DTB"
	default ""
	depends on USE_BUILTIN_DTB
	help
	  Base name (without suffix, relative to arch/sh/boot/dts) for the
	  a DTS file that will be used to produce the DTB linked into the
	  kernel.

config ZERO_PAGE_OFFSET
	hex
	default "0x00010000" if PAGE_SIZE_64KB || SH_RTS7751R2D || \
				SH_7751_SOLUTION_ENGINE
	default "0x00004000" if PAGE_SIZE_16KB || SH_SH03
	default "0x00002000" if PAGE_SIZE_8KB
	default "0x00001000"
	help
	  This sets the default offset of zero page.

config BOOT_LINK_OFFSET
	hex
	default "0x00210000" if SH_SHMIN
	default "0x00810000" if SH_7780_SOLUTION_ENGINE
	default "0x009e0000" if SH_TITAN
	default "0x01800000" if SH_SDK7780
	default "0x02000000" if SH_EDOSK7760
	default "0x00800000"
	help
	  This option allows you to set the link address offset of the zImage.
	  This can be useful if you are on a board which has a small amount of
	  memory.

config ENTRY_OFFSET
	hex
	default "0x00001000" if PAGE_SIZE_4KB
	default "0x00002000" if PAGE_SIZE_8KB
	default "0x00004000" if PAGE_SIZE_16KB
	default "0x00010000" if PAGE_SIZE_64KB
	default "0x00000000"

config ROMIMAGE_MMCIF
	bool "Include MMCIF loader in romImage (EXPERIMENTAL)"
	depends on CPU_SUBTYPE_SH7724
	help
	  Say Y here to include experimental MMCIF loading code in
	  romImage. With this enabled it is possible to write the romImage
	  kernel image to an MMC card and boot the kernel straight from
	  the reset vector. At reset the processor Mask ROM will load the
	  first part of the romImage which in turn loads the rest the kernel
	  image to RAM using the MMCIF hardware block.

choice
	prompt "Kernel command line"
	optional
	default CMDLINE_OVERWRITE
	help
	  Setting this option allows the kernel command line arguments
	  to be set.

config CMDLINE_OVERWRITE
	bool "Overwrite bootloader kernel arguments"
	help
	  Given string will overwrite any arguments passed in by
	  a bootloader.

config CMDLINE_EXTEND
	bool "Extend bootloader kernel arguments"
	help
	  Given string will be concatenated with arguments passed in
	  by a bootloader.

endchoice

config CMDLINE
	string "Kernel command line arguments string"
	depends on CMDLINE_OVERWRITE || CMDLINE_EXTEND
	default "console=ttySC1,115200"

endmenu

menu "Bus options"

config SUPERHYWAY
	tristate "SuperHyway Bus support"
	depends on CPU_SUBTYPE_SH4_202

config MAPLE
	bool "Maple Bus support"
	depends on SH_DREAMCAST
	help
	 The Maple Bus is SEGA's serial communication bus for peripherals
	 on the Dreamcast. Without this bus support you won't be able to
	 get your Dreamcast keyboard etc to work, so most users
	 probably want to say 'Y' here, unless you are only using the
	 Dreamcast with a serial line terminal or a remote network
	 connection.

endmenu

menu "Power management options (EXPERIMENTAL)"

source "kernel/power/Kconfig"

source "drivers/cpuidle/Kconfig"

endmenu<|MERGE_RESOLUTION|>--- conflicted
+++ resolved
@@ -13,13 +13,8 @@
 	select ARCH_HAS_TICK_BROADCAST if GENERIC_CLOCKEVENTS_BROADCAST
 	select ARCH_HIBERNATION_POSSIBLE if MMU
 	select ARCH_MIGHT_HAVE_PC_PARPORT
-<<<<<<< HEAD
-	select HAVE_PATA_PLATFORM
-	select CLKDEV_LOOKUP
-=======
 	select ARCH_WANT_IPC_PARSE_VERSION
 	select CPU_NO_EFFICIENT_FFS
->>>>>>> 7d2a07b7
 	select DMA_DECLARE_COHERENT
 	select GENERIC_ATOMIC64
 	select GENERIC_CMOS_UPDATE if SH_SH03 || SH_DREAMCAST
