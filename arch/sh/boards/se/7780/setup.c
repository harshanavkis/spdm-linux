/*
 * linux/arch/sh/boards/se/7780/setup.c
 *
 * Copyright (C) 2006,2007  Nobuhiro Iwamatsu
 *
 * Hitachi UL SolutionEngine 7780 Support.
 *
 * This file is subject to the terms and conditions of the GNU General Public
 * License.  See the file "COPYING" in the main directory of this archive
 * for more details.
 */
#include <linux/init.h>
#include <linux/platform_device.h>
#include <asm/machvec.h>
#include <asm/se7780.h>
#include <asm/io.h>
#include <asm/heartbeat.h>

/* Heartbeat */
<<<<<<< HEAD
=======
static struct heartbeat_data heartbeat_data = {
	.regsize = 16,
};

>>>>>>> 9418d5dc
static struct resource heartbeat_resources[] = {
	[0] = {
		.start  = PA_LED,
		.end    = PA_LED,
		.flags  = IORESOURCE_MEM,
	},
};

static struct platform_device heartbeat_device = {
	.name           = "heartbeat",
	.id             = -1,
<<<<<<< HEAD
=======
	.dev = {
		.platform_data = &heartbeat_data,
	},
>>>>>>> 9418d5dc
	.num_resources  = ARRAY_SIZE(heartbeat_resources),
	.resource       = heartbeat_resources,
};

/* SMC91x */
static struct resource smc91x_eth_resources[] = {
	[0] = {
		.name   = "smc91x-regs" ,
		.start  = PA_LAN + 0x300,
		.end    = PA_LAN + 0x300 + 0x10 ,
		.flags  = IORESOURCE_MEM,
	},
	[1] = {
		.start  = SMC_IRQ,
		.end    = SMC_IRQ,
		.flags  = IORESOURCE_IRQ,
	},
};

static struct platform_device smc91x_eth_device = {
	.name           = "smc91x",
	.id             = 0,
	.dev = {
		.dma_mask               = NULL,         /* don't use dma */
		.coherent_dma_mask      = 0xffffffff,
	},
	.num_resources  = ARRAY_SIZE(smc91x_eth_resources),
	.resource       = smc91x_eth_resources,
};

static struct platform_device *se7780_devices[] __initdata = {
	&heartbeat_device,
	&smc91x_eth_device,
};

static int __init se7780_devices_setup(void)
{
	return platform_add_devices(se7780_devices,
		ARRAY_SIZE(se7780_devices));
}
device_initcall(se7780_devices_setup);

#define GPIO_PHCR        0xFFEA000E
#define GPIO_PMSELR      0xFFEA0080
#define GPIO_PECR        0xFFEA0008

static void __init se7780_setup(char **cmdline_p)
{
	/* "SH-Linux" on LED Display */
	ctrl_outw( 'S' , PA_LED_DISP + (DISP_SEL0_ADDR << 1) );
	ctrl_outw( 'H' , PA_LED_DISP + (DISP_SEL1_ADDR << 1) );
	ctrl_outw( '-' , PA_LED_DISP + (DISP_SEL2_ADDR << 1) );
	ctrl_outw( 'L' , PA_LED_DISP + (DISP_SEL3_ADDR << 1) );
	ctrl_outw( 'i' , PA_LED_DISP + (DISP_SEL4_ADDR << 1) );
	ctrl_outw( 'n' , PA_LED_DISP + (DISP_SEL5_ADDR << 1) );
	ctrl_outw( 'u' , PA_LED_DISP + (DISP_SEL6_ADDR << 1) );
	ctrl_outw( 'x' , PA_LED_DISP + (DISP_SEL7_ADDR << 1) );

	printk(KERN_INFO "Hitachi UL Solutions Engine 7780SE03 support.\n");

	/*
	 * PCI REQ/GNT setting
	 *   REQ0/GNT0 -> USB
	 *   REQ1/GNT1 -> PC Card
	 *   REQ2/GNT2 -> Serial ATA
	 *   REQ3/GNT3 -> PCI slot
	 */
	ctrl_outw(0x0213, FPGA_REQSEL);

	/* GPIO setting */
	ctrl_outw(0x0000, GPIO_PECR);
	ctrl_outw(ctrl_inw(GPIO_PHCR)&0xfff3, GPIO_PHCR);
	ctrl_outw(0x0c00, GPIO_PMSELR);

	/* iVDR Power ON */
	ctrl_outw(0x0001, FPGA_IVDRPW);
}

/*
 * The Machine Vector
 */
static struct sh_machine_vector mv_se7780 __initmv = {
	.mv_name                = "Solution Engine 7780" ,
	.mv_setup               = se7780_setup ,
	.mv_nr_irqs		= 111 ,
	.mv_init_irq		= init_se7780_IRQ,
};<|MERGE_RESOLUTION|>--- conflicted
+++ resolved
@@ -17,13 +17,10 @@
 #include <asm/heartbeat.h>
 
 /* Heartbeat */
-<<<<<<< HEAD
-=======
 static struct heartbeat_data heartbeat_data = {
 	.regsize = 16,
 };
 
->>>>>>> 9418d5dc
 static struct resource heartbeat_resources[] = {
 	[0] = {
 		.start  = PA_LED,
@@ -35,12 +32,9 @@
 static struct platform_device heartbeat_device = {
 	.name           = "heartbeat",
 	.id             = -1,
-<<<<<<< HEAD
-=======
 	.dev = {
 		.platform_data = &heartbeat_data,
 	},
->>>>>>> 9418d5dc
 	.num_resources  = ARRAY_SIZE(heartbeat_resources),
 	.resource       = heartbeat_resources,
 };
