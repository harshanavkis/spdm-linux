--- conflicted
+++ resolved
@@ -9,12 +9,7 @@
 #
 
 targets-$(CONFIG_IA64_HP_SIM)  += bootloader
-<<<<<<< HEAD
-targets-$(CONFIG_IA64_GENERIC) += bootloader
 targets := vmlinux.bin vmlinux.gz $(targets-y)
-=======
-EXTRA_TARGETS += $(sort $(targets-y))
->>>>>>> 9973adf4
 
 quiet_cmd_cptotop = LN      $@
       cmd_cptotop = ln -f $< $@
