--- conflicted
+++ resolved
@@ -1,7 +1,4 @@
-<<<<<<< HEAD
-=======
 #
 # Makefile for the ia64-specific parts of the pci bus
 #
->>>>>>> 31259040
 obj-y		:= pci.o