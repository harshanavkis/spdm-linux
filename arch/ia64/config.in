--- conflicted
+++ resolved
@@ -64,21 +64,13 @@
 	fi
 fi
 
-<<<<<<< HEAD
-if [ "$CONFIG_IA64_GENERIC" = "y" -o  "$CONFIG_IA64_DIG" = "y" -o "$CONFIG_IA64_HP_ZX1" = "y" ]; then
-=======
 if [ "$CONFIG_IA64_GENERIC" = "y" -o "$CONFIG_IA64_DIG" = "y" -o "$CONFIG_IA64_HP_ZX1" = "y" ];
 then
->>>>>>> cb1a895f
 	bool '  Enable IA-64 Machine Check Abort' CONFIG_IA64_MCA
 	define_bool CONFIG_PM y
 fi
 
-<<<<<<< HEAD
-if [ "$CONFIG_IA64_SGI_SN1" = "y" -o  "$CONFIG_IA64_SGI_SN2" = "y" ]; then
-=======
 if [ "$CONFIG_IA64_SGI_SN1" = "y" -o "$CONFIG_IA64_SGI_SN2" = "y" ]; then
->>>>>>> cb1a895f
 	define_bool CONFIG_IA64_SGI_SN y
 	bool '  Enable extra debugging code' CONFIG_IA64_SGI_SN_DEBUG n
 	bool '  Enable SGI Medusa Simulator Support' CONFIG_IA64_SGI_SN_SIM
@@ -110,6 +102,7 @@
 if [ "$CONFIG_IA64_HP_SIM" = "n" ]; then
   source drivers/acpi/Config.in
 
+
   bool 'PCI support' CONFIG_PCI
   source drivers/pci/Config.in
 
@@ -131,56 +124,18 @@
 fi
 
 if [ "$CONFIG_IA64_HP_SIM" = "n" ]; then
-  define_tristate CONFIG_BLK_DEV_LOOP n
-  define_tristate CONFIG_BLK_DEV_NBD n
-  define_tristate CONFIG_BLK_DEV_RAM n
-
-  source drivers/mtd/Config.in
-  source drivers/pnp/Config.in
-  source drivers/block/Config.in
-  source drivers/ieee1394/Config.in
-  source drivers/message/i2o/Config.in
-  source drivers/md/Config.in
-  source drivers/message/fusion/Config.in
-
-<<<<<<< HEAD
-source drivers/mtd/Config.in
-source drivers/pnp/Config.in
-source drivers/block/Config.in
-source drivers/ieee1394/Config.in
-source drivers/message/i2o/Config.in
-source drivers/md/Config.in
-source drivers/message/fusion/Config.in
-
-mainmenu_option next_comment
-comment 'ATA/ATAPI/MFM/RLL support'
-
-tristate 'ATA/ATAPI/MFM/RLL support' CONFIG_IDE
-=======
-  mainmenu_option next_comment
-  comment 'ATA/IDE/MFM/RLL support'
->>>>>>> cb1a895f
-
-  tristate 'ATA/IDE/MFM/RLL support' CONFIG_IDE
-
-  if [ "$CONFIG_IDE" != "n" ]; then
-    source drivers/ide/Config.in
-  else
-    define_bool CONFIG_BLK_DEV_HD n
-  fi
-  endmenu
-else # HP_SIM
-  mainmenu_option next_comment
-  comment 'Block devices'
-  tristate 'Loopback device support' CONFIG_BLK_DEV_LOOP
-  dep_tristate 'Network block device support' CONFIG_BLK_DEV_NBD $CONFIG_NET
-
-  tristate 'RAM disk support' CONFIG_BLK_DEV_RAM
-  if [ "$CONFIG_BLK_DEV_RAM" = "y" -o "$CONFIG_BLK_DEV_RAM" = "m" ]; then
-    int '  Default RAM disk size' CONFIG_BLK_DEV_RAM_SIZE 4096
-  fi
-  endmenu
-fi # HP_SIM
+
+
+
+
+
+
+
+
+
+
+
+
 
 mainmenu_option next_comment
 comment 'SCSI support'
@@ -202,31 +157,17 @@
       source drivers/net/Config.in
     fi
     endmenu
-  fi
-
-  source net/ax25/Config.in
-
-  source drivers/isdn/Config.in
-
-<<<<<<< HEAD
-mainmenu_option next_comment
-comment 'CD-ROM drivers (not for SCSI or IDE/ATAPI drives)'
-
+
+
+
+
+
+
+
+
+
+  fi
 bool 'Support non-SCSI/IDE/ATAPI CDROM drives' CONFIG_CD_NO_IDESCSI
-if [ "$CONFIG_CD_NO_IDESCSI" != "n" ]; then
-  source drivers/cdrom/Config.in
-fi
-endmenu
-=======
-  mainmenu_option next_comment
-  comment 'CD-ROM drivers (not for SCSI or IDE/ATAPI drives)'
->>>>>>> cb1a895f
-
-  bool 'Support non-SCSI/IDE/ATAPI drives' CONFIG_CD_NO_IDESCSI
-  if [ "$CONFIG_CD_NO_IDESCSI" != "n" ]; then
-    source drivers/cdrom/Config.in
-  fi
-  endmenu
 fi # !HP_SIM
 
 #
