/*
 * Architecture-specific trap handling.
 *
 * Copyright (C) 1998-2003 Hewlett-Packard Co
 *	David Mosberger-Tang <davidm@hpl.hp.com>
 *
 * 05/12/00 grao <goutham.rao@intel.com> : added isr in siginfo for SIGFPE
 */

#include <linux/config.h>
#include <linux/kernel.h>
#include <linux/init.h>
#include <linux/sched.h>
#include <linux/tty.h>
#include <linux/vt_kern.h>		/* For unblank_screen() */
#include <linux/module.h>       /* for EXPORT_SYMBOL */
<<<<<<< HEAD
#ifdef	CONFIG_KDB
#include <linux/kdb.h>
#endif	/* CONFIG_KDB */
=======
#include <linux/hardirq.h>
>>>>>>> 8a690d16

#include <asm/fpswa.h>
#include <asm/ia32.h>
#include <asm/intrinsics.h>
#include <asm/processor.h>
#include <asm/uaccess.h>

extern spinlock_t timerlist_lock;

fpswa_interface_t *fpswa_interface;
EXPORT_SYMBOL(fpswa_interface);

void __init
trap_init (void)
{
	if (ia64_boot_param->fpswa)
		/* FPSWA fixup: make the interface pointer a kernel virtual address: */
		fpswa_interface = __va(ia64_boot_param->fpswa);
}

/*
 * Unlock any spinlocks which will prevent us from getting the message out (timerlist_lock
 * is acquired through the console unblank code)
 */
void
bust_spinlocks (int yes)
{
	int loglevel_save = console_loglevel;

	if (yes) {
		oops_in_progress = 1;
		return;
	}

#ifdef CONFIG_VT
	unblank_screen();
#endif
	oops_in_progress = 0;
	/*
	 * OK, the message is on the console.  Now we call printk() without
	 * oops_in_progress set so that printk will give klogd a poke.  Hold onto
	 * your hats...
	 */
	console_loglevel = 15;		/* NMI oopser may have shut the console up */
	printk(" ");
	console_loglevel = loglevel_save;
}

void
die (const char *str, struct pt_regs *regs, long err)
{
	static struct {
		spinlock_t lock;
		u32 lock_owner;
		int lock_owner_depth;
	} die = {
		.lock =			SPIN_LOCK_UNLOCKED,
		.lock_owner =		-1,
		.lock_owner_depth =	0
	};
	static int die_counter;

	if (die.lock_owner != smp_processor_id()) {
		console_verbose();
		spin_lock_irq(&die.lock);
		die.lock_owner = smp_processor_id();
		die.lock_owner_depth = 0;
		bust_spinlocks(1);
	}

	if (++die.lock_owner_depth < 3) {
		printk("%s[%d]: %s %ld [%d]\n",
			current->comm, current->pid, str, err, ++die_counter);
		show_regs(regs);
  	} else
		printk(KERN_ERR "Recursive die() failure, output suppressed\n");

	bust_spinlocks(0);
	die.lock_owner = -1;
	spin_unlock_irq(&die.lock);
#ifdef	CONFIG_KDB
	(void)kdb(KDB_REASON_OOPS, err, regs);
#endif	/* CONFIG_KDB */
  	do_exit(SIGSEGV);
}

void
die_if_kernel (char *str, struct pt_regs *regs, long err)
{
	if (!user_mode(regs))
		die(str, regs, err);
}

void
ia64_bad_break (unsigned long break_num, struct pt_regs *regs)
{
	siginfo_t siginfo;
	int sig, code;

	/* SIGILL, SIGFPE, SIGSEGV, and SIGBUS want these field initialized: */
	siginfo.si_addr = (void *) (regs->cr_iip + ia64_psr(regs)->ri);
	siginfo.si_imm = break_num;
	siginfo.si_flags = 0;		/* clear __ISR_VALID */
	siginfo.si_isr = 0;

	switch (break_num) {
	      case 0: /* unknown error (used by GCC for __builtin_abort()) */
		die_if_kernel("bugcheck!", regs, break_num);
		sig = SIGILL; code = ILL_ILLOPC;
		break;

	      case 1: /* integer divide by zero */
		sig = SIGFPE; code = FPE_INTDIV;
		break;

	      case 2: /* integer overflow */
		sig = SIGFPE; code = FPE_INTOVF;
		break;

	      case 3: /* range check/bounds check */
		sig = SIGFPE; code = FPE_FLTSUB;
		break;

	      case 4: /* null pointer dereference */
		sig = SIGSEGV; code = SEGV_MAPERR;
		break;

	      case 5: /* misaligned data */
		sig = SIGSEGV; code = BUS_ADRALN;
		break;

	      case 6: /* decimal overflow */
		sig = SIGFPE; code = __FPE_DECOVF;
		break;

	      case 7: /* decimal divide by zero */
		sig = SIGFPE; code = __FPE_DECDIV;
		break;

	      case 8: /* packed decimal error */
		sig = SIGFPE; code = __FPE_DECERR;
		break;

	      case 9: /* invalid ASCII digit */
		sig = SIGFPE; code = __FPE_INVASC;
		break;

	      case 10: /* invalid decimal digit */
		sig = SIGFPE; code = __FPE_INVDEC;
		break;

	      case 11: /* paragraph stack overflow */
		sig = SIGSEGV; code = __SEGV_PSTKOVF;
		break;

	      case 0x3f000 ... 0x3ffff:	/* bundle-update in progress */
		sig = SIGILL; code = __ILL_BNDMOD;
		break;

	      default:
		if (break_num < 0x40000 || break_num > 0x100000)
			die_if_kernel("Bad break", regs, break_num);

		if (break_num < 0x80000) {
			sig = SIGILL; code = __ILL_BREAK;
		} else {
#ifdef	CONFIG_KDB
			if (break_num == KDB_BREAK_ENTER &&
			    kdb(KDB_REASON_ENTER, break_num, regs))
				return;		/* kdb handled it */
			if (break_num == KDB_BREAK_BREAK &&
			    kdb(KDB_REASON_BREAK, break_num, regs))
				return;		/* kdb handled it */
#endif	/* CONFIG_KDB */
			sig = SIGTRAP; code = TRAP_BRKPT;
		}
	}
	siginfo.si_signo = sig;
	siginfo.si_errno = 0;
	siginfo.si_code = code;
	force_sig_info(sig, &siginfo, current);
}

/*
 * disabled_fph_fault() is called when a user-level process attempts to access f32..f127
 * and it doesn't own the fp-high register partition.  When this happens, we save the
 * current fph partition in the task_struct of the fpu-owner (if necessary) and then load
 * the fp-high partition of the current task (if necessary).  Note that the kernel has
 * access to fph by the time we get here, as the IVT's "Disabled FP-Register" handler takes
 * care of clearing psr.dfh.
 */
static inline void
disabled_fph_fault (struct pt_regs *regs)
{
	struct ia64_psr *psr = ia64_psr(regs);

	/* first, grant user-level access to fph partition: */
	psr->dfh = 0;
#ifndef CONFIG_SMP
	{
		struct task_struct *fpu_owner
			= (struct task_struct *)ia64_get_kr(IA64_KR_FPU_OWNER);

		if (ia64_is_local_fpu_owner(current))
			return;

		if (fpu_owner)
			ia64_flush_fph(fpu_owner);
	}
#endif /* !CONFIG_SMP */
	ia64_set_local_fpu_owner(current);
	if ((current->thread.flags & IA64_THREAD_FPH_VALID) != 0) {
		__ia64_load_fpu(current->thread.fph);
		psr->mfh = 0;
	} else {
		__ia64_init_fpu();
		/*
		 * Set mfh because the state in thread.fph does not match the state in
		 * the fph partition.
		 */
		psr->mfh = 1;
	}
}

static inline int
fp_emulate (int fp_fault, void *bundle, long *ipsr, long *fpsr, long *isr, long *pr, long *ifs,
	    struct pt_regs *regs)
{
	fp_state_t fp_state;
	fpswa_ret_t ret;

	if (!fpswa_interface)
		return -1;

	memset(&fp_state, 0, sizeof(fp_state_t));

	/*
	 * compute fp_state.  only FP registers f6 - f11 are used by the
	 * kernel, so set those bits in the mask and set the low volatile
	 * pointer to point to these registers.
	 */
	fp_state.bitmask_low64 = 0xfc0;  /* bit6..bit11 */

	fp_state.fp_state_low_volatile = (fp_state_low_volatile_t *) &regs->f6;
	/*
	 * unsigned long (*EFI_FPSWA) (
	 *      unsigned long    trap_type,
	 *	void             *Bundle,
	 *	unsigned long    *pipsr,
	 *	unsigned long    *pfsr,
	 *	unsigned long    *pisr,
	 *	unsigned long    *ppreds,
	 *	unsigned long    *pifs,
	 *	void             *fp_state);
	 */
	ret = (*fpswa_interface->fpswa)((unsigned long) fp_fault, bundle,
					(unsigned long *) ipsr, (unsigned long *) fpsr,
					(unsigned long *) isr, (unsigned long *) pr,
					(unsigned long *) ifs, &fp_state);

	return ret.status;
}

/*
 * Handle floating-point assist faults and traps.
 */
static int
handle_fpu_swa (int fp_fault, struct pt_regs *regs, unsigned long isr)
{
	long exception, bundle[2];
	unsigned long fault_ip;
	struct siginfo siginfo;
	static int fpu_swa_count = 0;
	static unsigned long last_time;

	fault_ip = regs->cr_iip;
	if (!fp_fault && (ia64_psr(regs)->ri == 0))
		fault_ip -= 16;
	if (copy_from_user(bundle, (void *) fault_ip, sizeof(bundle)))
		return -1;

	if (jiffies - last_time > 5*HZ)
		fpu_swa_count = 0;
	if ((fpu_swa_count < 4) && !(current->thread.flags & IA64_THREAD_FPEMU_NOPRINT)) {
		last_time = jiffies;
		++fpu_swa_count;
		printk(KERN_WARNING
		       "%s(%d): floating-point assist fault at ip %016lx, isr %016lx\n",
		       current->comm, current->pid, regs->cr_iip + ia64_psr(regs)->ri, isr);
	}

	exception = fp_emulate(fp_fault, bundle, &regs->cr_ipsr, &regs->ar_fpsr, &isr, &regs->pr,
			       &regs->cr_ifs, regs);
	if (fp_fault) {
		if (exception == 0) {
			/* emulation was successful */
			ia64_increment_ip(regs);
		} else if (exception == -1) {
			printk(KERN_ERR "handle_fpu_swa: fp_emulate() returned -1\n");
			return -1;
		} else {
			/* is next instruction a trap? */
			if (exception & 2) {
				ia64_increment_ip(regs);
			}
			siginfo.si_signo = SIGFPE;
			siginfo.si_errno = 0;
			siginfo.si_code = __SI_FAULT;	/* default code */
			siginfo.si_addr = (void *) (regs->cr_iip + ia64_psr(regs)->ri);
			if (isr & 0x11) {
				siginfo.si_code = FPE_FLTINV;
			} else if (isr & 0x22) {
				/* denormal operand gets the same si_code as underflow 
				* see arch/i386/kernel/traps.c:math_error()  */
				siginfo.si_code = FPE_FLTUND;
			} else if (isr & 0x44) {
				siginfo.si_code = FPE_FLTDIV;
			}
			siginfo.si_isr = isr;
			siginfo.si_flags = __ISR_VALID;
			siginfo.si_imm = 0;
			force_sig_info(SIGFPE, &siginfo, current);
		}
	} else {
		if (exception == -1) {
			printk(KERN_ERR "handle_fpu_swa: fp_emulate() returned -1\n");
			return -1;
		} else if (exception != 0) {
			/* raise exception */
			siginfo.si_signo = SIGFPE;
			siginfo.si_errno = 0;
			siginfo.si_code = __SI_FAULT;	/* default code */
			siginfo.si_addr = (void *) (regs->cr_iip + ia64_psr(regs)->ri);
			if (isr & 0x880) {
				siginfo.si_code = FPE_FLTOVF;
			} else if (isr & 0x1100) {
				siginfo.si_code = FPE_FLTUND;
			} else if (isr & 0x2200) {
				siginfo.si_code = FPE_FLTRES;
			}
			siginfo.si_isr = isr;
			siginfo.si_flags = __ISR_VALID;
			siginfo.si_imm = 0;
			force_sig_info(SIGFPE, &siginfo, current);
		}
	}
	return 0;
}

struct illegal_op_return {
	unsigned long fkt, arg1, arg2, arg3;
};

struct illegal_op_return
ia64_illegal_op_fault (unsigned long ec, unsigned long arg1, unsigned long arg2,
		       unsigned long arg3, unsigned long arg4, unsigned long arg5,
		       unsigned long arg6, unsigned long arg7, unsigned long stack)
{
	struct pt_regs *regs = (struct pt_regs *) &stack;
	struct illegal_op_return rv;
	struct siginfo si;
	char buf[128];

#ifdef CONFIG_IA64_BRL_EMU
	{
		extern struct illegal_op_return ia64_emulate_brl (struct pt_regs *, unsigned long);

		rv = ia64_emulate_brl(regs, ec);
		if (rv.fkt != (unsigned long) -1)
			return rv;
	}
#endif

	sprintf(buf, "IA-64 Illegal operation fault");
	die_if_kernel(buf, regs, 0);

	memset(&si, 0, sizeof(si));
	si.si_signo = SIGILL;
	si.si_code = ILL_ILLOPC;
	si.si_addr = (void *) (regs->cr_iip + ia64_psr(regs)->ri);
	force_sig_info(SIGILL, &si, current);
	rv.fkt = 0;
	return rv;
}

void
ia64_fault (unsigned long vector, unsigned long isr, unsigned long ifa,
	    unsigned long iim, unsigned long itir, unsigned long arg5,
	    unsigned long arg6, unsigned long arg7, unsigned long stack)
{
	struct pt_regs *regs = (struct pt_regs *) &stack;
	unsigned long code, error = isr;
	struct siginfo siginfo;
	char buf[128];
	int result, sig;
	static const char *reason[] = {
		"IA-64 Illegal Operation fault",
		"IA-64 Privileged Operation fault",
		"IA-64 Privileged Register fault",
		"IA-64 Reserved Register/Field fault",
		"Disabled Instruction Set Transition fault",
		"Unknown fault 5", "Unknown fault 6", "Unknown fault 7", "Illegal Hazard fault",
		"Unknown fault 9", "Unknown fault 10", "Unknown fault 11", "Unknown fault 12",
		"Unknown fault 13", "Unknown fault 14", "Unknown fault 15"
	};

	if ((isr & IA64_ISR_NA) && ((isr & IA64_ISR_CODE_MASK) == IA64_ISR_CODE_LFETCH)) {
		/*
		 * This fault was due to lfetch.fault, set "ed" bit in the psr to cancel
		 * the lfetch.
		 */
		ia64_psr(regs)->ed = 1;
		return;
	}

	switch (vector) {
	      case 24: /* General Exception */
		code = (isr >> 4) & 0xf;
		sprintf(buf, "General Exception: %s%s", reason[code],
			(code == 3) ? ((isr & (1UL << 37))
				       ? " (RSE access)" : " (data access)") : "");
		if (code == 8) {
# ifdef CONFIG_IA64_PRINT_HAZARDS
			printk("%s[%d]: possible hazard @ ip=%016lx (pr = %016lx)\n",
			       current->comm, current->pid, regs->cr_iip + ia64_psr(regs)->ri,
			       regs->pr);
# endif
			return;
		}
		break;

	      case 25: /* Disabled FP-Register */
		if (isr & 2) {
			disabled_fph_fault(regs);
			return;
		}
		sprintf(buf, "Disabled FPL fault---not supposed to happen!");
		break;

	      case 26: /* NaT Consumption */
		if (user_mode(regs)) {
			void *addr;

			if (((isr >> 4) & 0xf) == 2) {
				/* NaT page consumption */
				sig = SIGSEGV;
				code = SEGV_ACCERR;
				addr = (void *) ifa;
			} else {
				/* register NaT consumption */
				sig = SIGILL;
				code = ILL_ILLOPN;
				addr = (void *) (regs->cr_iip + ia64_psr(regs)->ri);
			}
			siginfo.si_signo = sig;
			siginfo.si_code = code;
			siginfo.si_errno = 0;
			siginfo.si_addr = addr;
			siginfo.si_imm = vector;
			siginfo.si_flags = __ISR_VALID;
			siginfo.si_isr = isr;
			force_sig_info(sig, &siginfo, current);
			return;
		} else if (ia64_done_with_exception(regs))
			return;
		sprintf(buf, "NaT consumption");
		break;

	      case 31: /* Unsupported Data Reference */
		if (user_mode(regs)) {
			siginfo.si_signo = SIGILL;
			siginfo.si_code = ILL_ILLOPN;
			siginfo.si_errno = 0;
			siginfo.si_addr = (void *) (regs->cr_iip + ia64_psr(regs)->ri);
			siginfo.si_imm = vector;
			siginfo.si_flags = __ISR_VALID;
			siginfo.si_isr = isr;
			force_sig_info(SIGILL, &siginfo, current);
			return;
		}
		sprintf(buf, "Unsupported data reference");
		break;

	      case 29: /* Debug */
	      case 35: /* Taken Branch Trap */
	      case 36: /* Single Step Trap */
		if (fsys_mode(current, regs)) {
			extern char __kernel_syscall_via_break[];
			/*
			 * Got a trap in fsys-mode: Taken Branch Trap and Single Step trap
			 * need special handling; Debug trap is not supposed to happen.
			 */
			if (unlikely(vector == 29)) {
				die("Got debug trap in fsys-mode---not supposed to happen!",
				    regs, 0);
				return;
			}
			/* re-do the system call via break 0x100000: */
			regs->cr_iip = (unsigned long) __kernel_syscall_via_break;
			ia64_psr(regs)->ri = 0;
			ia64_psr(regs)->cpl = 3;
			return;
		}
		switch (vector) {
		      case 29:
			siginfo.si_code = TRAP_HWBKPT;
#ifdef CONFIG_ITANIUM
			/*
			 * Erratum 10 (IFA may contain incorrect address) now has
			 * "NoFix" status.  There are no plans for fixing this.
			 */
			if (ia64_psr(regs)->is == 0)
			  ifa = regs->cr_iip;
#endif
			break;
		      case 35: siginfo.si_code = TRAP_BRANCH; ifa = 0; break;
		      case 36: siginfo.si_code = TRAP_TRACE; ifa = 0; break;
		}
#ifdef	CONFIG_KDB
		if (!user_mode(regs) && kdb(KDB_REASON_DEBUG, vector, regs))
			return;	/* kdb handled this */
#endif	/* CONFIG_KDB */
		siginfo.si_signo = SIGTRAP;
		siginfo.si_errno = 0;
		siginfo.si_addr  = (void *) ifa;
		siginfo.si_imm   = 0;
		siginfo.si_flags = __ISR_VALID;
		siginfo.si_isr   = isr;
		force_sig_info(SIGTRAP, &siginfo, current);
		return;

	      case 32: /* fp fault */
	      case 33: /* fp trap */
		result = handle_fpu_swa((vector == 32) ? 1 : 0, regs, isr);
		if ((result < 0) || (current->thread.flags & IA64_THREAD_FPEMU_SIGFPE)) {
			siginfo.si_signo = SIGFPE;
			siginfo.si_errno = 0;
			siginfo.si_code = FPE_FLTINV;
			siginfo.si_addr = (void *) (regs->cr_iip + ia64_psr(regs)->ri);
			siginfo.si_flags = __ISR_VALID;
			siginfo.si_isr = isr;
			siginfo.si_imm = 0;
			force_sig_info(SIGFPE, &siginfo, current);
		}
		return;

	      case 34:
		if (isr & 0x2) {
			/* Lower-Privilege Transfer Trap */
			/*
			 * Just clear PSR.lp and then return immediately: all the
			 * interesting work (e.g., signal delivery is done in the kernel
			 * exit path).
			 */
			ia64_psr(regs)->lp = 0;
			return;
		} else {
			/* Unimplemented Instr. Address Trap */
			if (user_mode(regs)) {
				siginfo.si_signo = SIGILL;
				siginfo.si_code = ILL_BADIADDR;
				siginfo.si_errno = 0;
				siginfo.si_flags = 0;
				siginfo.si_isr = 0;
				siginfo.si_imm = 0;
				siginfo.si_addr = (void *) (regs->cr_iip + ia64_psr(regs)->ri);
				force_sig_info(SIGILL, &siginfo, current);
				return;
			}
			sprintf(buf, "Unimplemented Instruction Address fault");
		}
		break;

	      case 45:
#ifdef CONFIG_IA32_SUPPORT
		if (ia32_exception(regs, isr) == 0)
			return;
#endif
		printk(KERN_ERR "Unexpected IA-32 exception (Trap 45)\n");
		printk(KERN_ERR "  iip - 0x%lx, ifa - 0x%lx, isr - 0x%lx\n",
		       regs->cr_iip, ifa, isr);
		force_sig(SIGSEGV, current);
		break;

	      case 46:
#ifdef CONFIG_IA32_SUPPORT
		if (ia32_intercept(regs, isr) == 0)
			return;
#endif
		printk(KERN_ERR "Unexpected IA-32 intercept trap (Trap 46)\n");
		printk(KERN_ERR "  iip - 0x%lx, ifa - 0x%lx, isr - 0x%lx, iim - 0x%lx\n",
		       regs->cr_iip, ifa, isr, iim);
		force_sig(SIGSEGV, current);
		return;

	      case 47:
		sprintf(buf, "IA-32 Interruption Fault (int 0x%lx)", isr >> 16);
		break;

	      default:
		sprintf(buf, "Fault %lu", vector);
		break;
	}
	die_if_kernel(buf, regs, error);
	force_sig(SIGILL, current);
}<|MERGE_RESOLUTION|>--- conflicted
+++ resolved
@@ -14,13 +14,11 @@
 #include <linux/tty.h>
 #include <linux/vt_kern.h>		/* For unblank_screen() */
 #include <linux/module.h>       /* for EXPORT_SYMBOL */
-<<<<<<< HEAD
+#include <linux/hardirq.h>
+
 #ifdef	CONFIG_KDB
 #include <linux/kdb.h>
 #endif	/* CONFIG_KDB */
-=======
-#include <linux/hardirq.h>
->>>>>>> 8a690d16
 
 #include <asm/fpswa.h>
 #include <asm/ia32.h>
