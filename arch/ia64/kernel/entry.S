--- conflicted
+++ resolved
@@ -1245,12 +1245,8 @@
 	data8 sys_epoll_create
 	data8 sys_epoll_ctl
 	data8 sys_epoll_wait			// 1245
-<<<<<<< HEAD
+	data8 sys_restart_syscall
 	data8 sys_semtimedop
-=======
-	data8 sys_remap_file_pages
->>>>>>> 31259040
-	data8 ia64_ni_syscall
 	data8 ia64_ni_syscall
 	data8 ia64_ni_syscall
 	data8 ia64_ni_syscall			// 1250
