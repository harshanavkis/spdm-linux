/*
 * Initialize MMU support.
 *
 * Copyright (C) 1998-2003 Hewlett-Packard Co
 *	David Mosberger-Tang <davidm@hpl.hp.com>
 */
#include <linux/config.h>
#include <linux/kernel.h>
#include <linux/init.h>

#include <linux/bootmem.h>
#include <linux/efi.h>
#include <linux/elf.h>
#include <linux/mm.h>
#include <linux/mmzone.h>
#include <linux/personality.h>
#include <linux/reboot.h>
#include <linux/slab.h>
#include <linux/swap.h>

#include <asm/a.out.h>
#include <asm/bitops.h>
#include <asm/dma.h>
#include <asm/ia32.h>
#include <asm/io.h>
#include <asm/machvec.h>
#include <asm/patch.h>
#include <asm/pgalloc.h>
#include <asm/sal.h>
#include <asm/system.h>
#include <asm/tlb.h>
#include <asm/uaccess.h>
#include <asm/unistd.h>

DEFINE_PER_CPU(struct mmu_gather, mmu_gathers);

/* References to section boundaries: */
extern char _stext, _etext, _edata, __init_begin, __init_end, _end;

extern void ia64_tlb_init (void);

unsigned long MAX_DMA_ADDRESS = PAGE_OFFSET + 0x100000000UL;

#ifdef CONFIG_VIRTUAL_MEM_MAP
# define LARGE_GAP	0x40000000	/* Use virtual mem map if hole is > than this */
  unsigned long vmalloc_end = VMALLOC_END_INIT;
  static struct page *vmem_map;
  static unsigned long num_dma_physpages;
#endif

static int pgt_cache_water[2] = { 25, 50 };

struct page *zero_page_memmap_ptr;		/* map entry for zero page */

void
check_pgt_cache (void)
{
	int low, high;

	low = pgt_cache_water[0];
	high = pgt_cache_water[1];

	if (pgtable_cache_size > (u64) high) {
		do {
			if (pgd_quicklist)
				free_page((unsigned long)pgd_alloc_one_fast(0));
			if (pmd_quicklist)
				free_page((unsigned long)pmd_alloc_one_fast(0, 0));
		} while (pgtable_cache_size > (u64) low);
	}
}

inline void
ia64_set_rbs_bot (void)
{
	unsigned long stack_size = current->rlim[RLIMIT_STACK].rlim_max & -16;

	if (stack_size > MAX_USER_STACK_SIZE)
		stack_size = MAX_USER_STACK_SIZE;
	current->thread.rbs_bot = STACK_TOP - stack_size;
}

/*
 * This performs some platform-dependent address space initialization.
 * On IA-64, we want to setup the VM area for the register backing
 * store (which grows upwards) and install the gateway page which is
 * used for signal trampolines, etc.
 */
void
ia64_init_addr_space (void)
{
	struct vm_area_struct *vma;

	ia64_set_rbs_bot();

	/*
	 * If we're out of memory and kmem_cache_alloc() returns NULL, we simply ignore
	 * the problem.  When the process attempts to write to the register backing store
	 * for the first time, it will get a SEGFAULT in this case.
	 */
	vma = kmem_cache_alloc(vm_area_cachep, SLAB_KERNEL);
	if (vma) {
		vma->vm_mm = current->mm;
		vma->vm_start = current->thread.rbs_bot;
		vma->vm_end = vma->vm_start + PAGE_SIZE;
		vma->vm_page_prot = protection_map[VM_DATA_DEFAULT_FLAGS & 0x7];
		vma->vm_flags = VM_READ|VM_WRITE|VM_MAYREAD|VM_MAYWRITE|VM_GROWSUP;
		vma->vm_ops = NULL;
		vma->vm_pgoff = 0;
		vma->vm_file = NULL;
		vma->vm_private_data = NULL;
		insert_vm_struct(current->mm, vma);
	}

	/* map NaT-page at address zero to speed up speculative dereferencing of NULL: */
	if (!(current->personality & MMAP_PAGE_ZERO)) {
		vma = kmem_cache_alloc(vm_area_cachep, SLAB_KERNEL);
		if (vma) {
			memset(vma, 0, sizeof(*vma));
			vma->vm_mm = current->mm;
			vma->vm_end = PAGE_SIZE;
			vma->vm_page_prot = __pgprot(pgprot_val(PAGE_READONLY) | _PAGE_MA_NAT);
			vma->vm_flags = VM_READ | VM_MAYREAD | VM_IO | VM_RESERVED;
			insert_vm_struct(current->mm, vma);
		}
	}
}

void
free_initmem (void)
{
	unsigned long addr, eaddr;

	addr = (unsigned long) ia64_imva(&__init_begin);
	eaddr = (unsigned long) ia64_imva(&__init_end);
	while (addr < eaddr) {
		ClearPageReserved(virt_to_page(addr));
		set_page_count(virt_to_page(addr), 1);
		free_page(addr);
		++totalram_pages;
		addr += PAGE_SIZE;
	}
	printk(KERN_INFO "Freeing unused kernel memory: %ldkB freed\n",
	       (&__init_end - &__init_begin) >> 10);
}

void
free_initrd_mem (unsigned long start, unsigned long end)
{
	struct page *page;
	/*
	 * EFI uses 4KB pages while the kernel can use 4KB  or bigger.
	 * Thus EFI and the kernel may have different page sizes. It is
	 * therefore possible to have the initrd share the same page as
	 * the end of the kernel (given current setup).
	 *
	 * To avoid freeing/using the wrong page (kernel sized) we:
	 *	- align up the beginning of initrd
	 *	- align down the end of initrd
	 *
	 *  |             |
	 *  |=============| a000
	 *  |             |
	 *  |             |
	 *  |             | 9000
	 *  |/////////////|
	 *  |/////////////|
	 *  |=============| 8000
	 *  |///INITRD////|
	 *  |/////////////|
	 *  |/////////////| 7000
	 *  |             |
	 *  |KKKKKKKKKKKKK|
	 *  |=============| 6000
	 *  |KKKKKKKKKKKKK|
	 *  |KKKKKKKKKKKKK|
	 *  K=kernel using 8KB pages
	 *
	 * In this example, we must free page 8000 ONLY. So we must align up
	 * initrd_start and keep initrd_end as is.
	 */
	start = PAGE_ALIGN(start);
	end = end & PAGE_MASK;

	if (start < end)
		printk(KERN_INFO "Freeing initrd memory: %ldkB freed\n", (end - start) >> 10);

	for (; start < end; start += PAGE_SIZE) {
		if (!virt_addr_valid(start))
			continue;
		page = virt_to_page(start);
		ClearPageReserved(page);
		set_page_count(page, 1);
		free_page(start);
		++totalram_pages;
	}
}

void
show_mem(void)
{
	int i, total = 0, reserved = 0;
	int shared = 0, cached = 0;

	printk("Mem-info:\n");
	show_free_areas();

#ifdef CONFIG_DISCONTIGMEM
	{
		pg_data_t *pgdat;

		printk("Free swap:       %6dkB\n", nr_swap_pages<<(PAGE_SHIFT-10));
		for_each_pgdat(pgdat) {
			printk("Node ID: %d\n", pgdat->node_id);
			for(i = 0; i < pgdat->node_size; i++) {
				if (PageReserved(pgdat->node_mem_map+i))
					reserved++;
				else if (PageSwapCache(pgdat->node_mem_map+i))
					cached++;
				else if (page_count(pgdat->node_mem_map + i))
					shared += page_count(pgdat->node_mem_map + i) - 1;
			}
			printk("\t%d pages of RAM\n", pgdat->node_size);
			printk("\t%d reserved pages\n", reserved);
			printk("\t%d pages shared\n", shared);
			printk("\t%d pages swap cached\n", cached);
		}
		printk("Total of %ld pages in page table cache\n", pgtable_cache_size);
		printk("%d free buffer pages\n", nr_free_buffer_pages());
	}
#else /* !CONFIG_DISCONTIGMEM */
	printk("Free swap:       %6dkB\n", nr_swap_pages<<(PAGE_SHIFT-10));
	i = max_mapnr;
	while (i-- > 0) {
		total++;
		if (PageReserved(mem_map+i))
			reserved++;
		else if (PageSwapCache(mem_map+i))
			cached++;
		else if (page_count(mem_map + i))
			shared += page_count(mem_map + i) - 1;
	}
	printk("%d pages of RAM\n", total);
	printk("%d reserved pages\n", reserved);
	printk("%d pages shared\n", shared);
	printk("%d pages swap cached\n", cached);
	printk("%ld pages in page table cache\n", pgtable_cache_size);
#endif /* !CONFIG_DISCONTIGMEM */
}

/*
 * This is like put_dirty_page() but installs a clean page in the kernel's page table.
 */
struct page *
put_kernel_page (struct page *page, unsigned long address, pgprot_t pgprot)
{
	pgd_t *pgd;
	pmd_t *pmd;
	pte_t *pte;

	if (!PageReserved(page))
		printk(KERN_ERR "put_kernel_page: page at 0x%p not in reserved memory\n",
		       page_address(page));

	pgd = pgd_offset_k(address);		/* note: this is NOT pgd_offset()! */

	spin_lock(&init_mm.page_table_lock);
	{
		pmd = pmd_alloc(&init_mm, pgd, address);
		if (!pmd)
			goto out;
		pte = pte_alloc_map(&init_mm, pmd, address);
		if (!pte)
			goto out;
		if (!pte_none(*pte)) {
			pte_unmap(pte);
			goto out;
		}
		set_pte(pte, mk_pte(page, pgprot));
		pte_unmap(pte);
	}
  out:	spin_unlock(&init_mm.page_table_lock);
	/* no need for flush_tlb */
	return page;
}

static void
setup_gate (void)
{
	struct page *page;
	extern char __start_gate_section[];

	/*
	 * Map the gate page twice: once read-only to export the ELF headers etc. and once
	 * execute-only page to enable privilege-promotion via "epc":
	 */
	page = virt_to_page(ia64_imva(__start_gate_section));
	put_kernel_page(page, GATE_ADDR, PAGE_READONLY);
#ifdef HAVE_BUGGY_SEGREL
	page = virt_to_page(ia64_imva(__start_gate_section + PAGE_SIZE));
	put_kernel_page(page, GATE_ADDR + PAGE_SIZE, PAGE_GATE);
#else
	put_kernel_page(page, GATE_ADDR + PERCPU_PAGE_SIZE, PAGE_GATE);
#endif
	ia64_patch_gate();
}

void __init
ia64_mmu_init (void *my_cpu_data)
{
	unsigned long psr, pta, impl_va_bits;
	extern void __init tlb_init (void);
#ifdef CONFIG_DISABLE_VHPT
#	define VHPT_ENABLE_BIT	0
#else
#	define VHPT_ENABLE_BIT	1
#endif

	/* Pin mapping for percpu area into TLB */
	psr = ia64_clear_ic();
	ia64_itr(0x2, IA64_TR_PERCPU_DATA, PERCPU_ADDR,
		 pte_val(pfn_pte(__pa(my_cpu_data) >> PAGE_SHIFT, PAGE_KERNEL)),
		 PERCPU_PAGE_SHIFT);

	ia64_set_psr(psr);
	ia64_srlz_i();

	/*
	 * Check if the virtually mapped linear page table (VMLPT) overlaps with a mapped
	 * address space.  The IA-64 architecture guarantees that at least 50 bits of
	 * virtual address space are implemented but if we pick a large enough page size
	 * (e.g., 64KB), the mapped address space is big enough that it will overlap with
	 * VMLPT.  I assume that once we run on machines big enough to warrant 64KB pages,
	 * IMPL_VA_MSB will be significantly bigger, so this is unlikely to become a
	 * problem in practice.  Alternatively, we could truncate the top of the mapped
	 * address space to not permit mappings that would overlap with the VMLPT.
	 * --davidm 00/12/06
	 */
#	define pte_bits			3
#	define mapped_space_bits	(3*(PAGE_SHIFT - pte_bits) + PAGE_SHIFT)
	/*
	 * The virtual page table has to cover the entire implemented address space within
	 * a region even though not all of this space may be mappable.  The reason for
	 * this is that the Access bit and Dirty bit fault handlers perform
	 * non-speculative accesses to the virtual page table, so the address range of the
	 * virtual page table itself needs to be covered by virtual page table.
	 */
#	define vmlpt_bits		(impl_va_bits - PAGE_SHIFT + pte_bits)
#	define POW2(n)			(1ULL << (n))

	impl_va_bits = ffz(~(local_cpu_data->unimpl_va_mask | (7UL << 61)));

	if (impl_va_bits < 51 || impl_va_bits > 61)
		panic("CPU has bogus IMPL_VA_MSB value of %lu!\n", impl_va_bits - 1);

	/* place the VMLPT at the end of each page-table mapped region: */
	pta = POW2(61) - POW2(vmlpt_bits);

	if (POW2(mapped_space_bits) >= pta)
		panic("mm/init: overlap between virtually mapped linear page table and "
		      "mapped kernel space!");
	/*
	 * Set the (virtually mapped linear) page table address.  Bit
	 * 8 selects between the short and long format, bits 2-7 the
	 * size of the table, and bit 0 whether the VHPT walker is
	 * enabled.
	 */
	ia64_set_pta(pta | (0 << 8) | (vmlpt_bits << 2) | VHPT_ENABLE_BIT);

	ia64_tlb_init();
}

#ifdef CONFIG_VIRTUAL_MEM_MAP

static int
create_mem_map_page_table (u64 start, u64 end, void *arg)
{
	unsigned long address, start_page, end_page;
	struct page *map_start, *map_end;
	pgd_t *pgd;
	pmd_t *pmd;
	pte_t *pte;

	map_start = vmem_map + (__pa(start) >> PAGE_SHIFT);
	map_end   = vmem_map + (__pa(end) >> PAGE_SHIFT);

	start_page = (unsigned long) map_start & PAGE_MASK;
	end_page = PAGE_ALIGN((unsigned long) map_end);

	for (address = start_page; address < end_page; address += PAGE_SIZE) {
		pgd = pgd_offset_k(address);
		if (pgd_none(*pgd))
			pgd_populate(&init_mm, pgd, alloc_bootmem_pages(PAGE_SIZE));
		pmd = pmd_offset(pgd, address);

		if (pmd_none(*pmd))
			pmd_populate_kernel(&init_mm, pmd, alloc_bootmem_pages(PAGE_SIZE));
		pte = pte_offset_kernel(pmd, address);

		if (pte_none(*pte))
			set_pte(pte, pfn_pte(__pa(alloc_bootmem_pages(PAGE_SIZE)) >> PAGE_SHIFT,
					     PAGE_KERNEL));
	}
	return 0;
}

struct memmap_init_callback_data {
	struct page *start;
	struct page *end;
	int nid;
	unsigned long zone;
};

static int
virtual_memmap_init (u64 start, u64 end, void *arg)
{
	struct memmap_init_callback_data *args;
	struct page *map_start, *map_end;

	args = (struct memmap_init_callback_data *) arg;

	map_start = vmem_map + (__pa(start) >> PAGE_SHIFT);
	map_end   = vmem_map + (__pa(end) >> PAGE_SHIFT);

	if (map_start < args->start)
		map_start = args->start;
	if (map_end > args->end)
		map_end = args->end;

	/*
	 * We have to initialize "out of bounds" struct page elements that fit completely
	 * on the same pages that were allocated for the "in bounds" elements because they
	 * may be referenced later (and found to be "reserved").
	 */
	map_start -= ((unsigned long) map_start & (PAGE_SIZE - 1)) / sizeof(struct page);
	map_end += ((PAGE_ALIGN((unsigned long) map_end) - (unsigned long) map_end)
		    / sizeof(struct page));

	if (map_start < map_end)
		memmap_init_zone(map_start, (unsigned long) (map_end - map_start),
				 args->nid, args->zone, page_to_pfn(map_start));
	return 0;
}

void
memmap_init (struct page *start, unsigned long size, int nid,
	     unsigned long zone, unsigned long start_pfn)
{
	if (!vmem_map)
		memmap_init_zone(start, size, nid, zone, start_pfn);
	else {
		struct memmap_init_callback_data args;

		args.start = start;
		args.end = start + size;
		args.nid = nid;
		args.zone = zone;

		efi_memmap_walk(virtual_memmap_init, &args);
	}
}

int
ia64_pfn_valid (unsigned long pfn)
{
	char byte;

	return __get_user(byte, (char *) pfn_to_page(pfn)) == 0;
}

static int
count_dma_pages (u64 start, u64 end, void *arg)
{
	unsigned long *count = arg;

	if (end <= MAX_DMA_ADDRESS)
		*count += (end - start) >> PAGE_SHIFT;
	return 0;
}

static int
find_largest_hole (u64 start, u64 end, void *arg)
{
	u64 *max_gap = arg;

	static u64 last_end = PAGE_OFFSET;

	/* NOTE: this algorithm assumes efi memmap table is ordered */

	if (*max_gap < (start - last_end))
		*max_gap = start - last_end;
	last_end = end;
	return 0;
}
#endif /* CONFIG_VIRTUAL_MEM_MAP */

static int
count_pages (u64 start, u64 end, void *arg)
{
	unsigned long *count = arg;

	*count += (end - start) >> PAGE_SHIFT;
	return 0;
}

/*
 * Set up the page tables.
 */

#ifdef CONFIG_DISCONTIGMEM
void
paging_init (void)
{
	extern void discontig_paging_init(void);

	discontig_paging_init();
	efi_memmap_walk(count_pages, &num_physpages);
	zero_page_memmap_ptr = virt_to_page(ia64_imva(empty_zero_page));
}
#else /* !CONFIG_DISCONTIGMEM */
void
paging_init (void)
{
	unsigned long max_dma;
	unsigned long zones_size[MAX_NR_ZONES];
#  ifdef CONFIG_VIRTUAL_MEM_MAP
	unsigned long zholes_size[MAX_NR_ZONES];
	unsigned long max_gap;
#  endif

	/* initialize mem_map[] */

	memset(zones_size, 0, sizeof(zones_size));

	num_physpages = 0;
	efi_memmap_walk(count_pages, &num_physpages);

	max_dma = virt_to_phys((void *) MAX_DMA_ADDRESS) >> PAGE_SHIFT;

#  ifdef CONFIG_VIRTUAL_MEM_MAP
	memset(zholes_size, 0, sizeof(zholes_size));

	num_dma_physpages = 0;
	efi_memmap_walk(count_dma_pages, &num_dma_physpages);

	if (max_low_pfn < max_dma) {
		zones_size[ZONE_DMA] = max_low_pfn;
		zholes_size[ZONE_DMA] = max_low_pfn - num_dma_physpages;
	} else {
		zones_size[ZONE_DMA] = max_dma;
		zholes_size[ZONE_DMA] = max_dma - num_dma_physpages;
		if (num_physpages > num_dma_physpages) {
			zones_size[ZONE_NORMAL] = max_low_pfn - max_dma;
			zholes_size[ZONE_NORMAL] = ((max_low_pfn - max_dma)
						    - (num_physpages - num_dma_physpages));
		}
	}

	max_gap = 0;
	efi_memmap_walk(find_largest_hole, (u64 *)&max_gap);
	if (max_gap < LARGE_GAP) {
		vmem_map = (struct page *) 0;
		free_area_init_node(0, &contig_page_data, NULL, zones_size, 0, zholes_size);
		mem_map = contig_page_data.node_mem_map;
	}
	else {
		unsigned long map_size;

		/* allocate virtual_mem_map */

		map_size = PAGE_ALIGN(max_low_pfn * sizeof(struct page));
		vmalloc_end -= map_size;
		vmem_map = (struct page *) vmalloc_end;
		efi_memmap_walk(create_mem_map_page_table, 0);

		free_area_init_node(0, &contig_page_data, vmem_map, zones_size, 0, zholes_size);

		mem_map = contig_page_data.node_mem_map;
		printk("Virtual mem_map starts at 0x%p\n", mem_map);
	}
#  else /* !CONFIG_VIRTUAL_MEM_MAP */
	if (max_low_pfn < max_dma)
		zones_size[ZONE_DMA] = max_low_pfn;
	else {
		zones_size[ZONE_DMA] = max_dma;
		zones_size[ZONE_NORMAL] = max_low_pfn - max_dma;
	}
	free_area_init(zones_size);
#  endif /* !CONFIG_VIRTUAL_MEM_MAP */
	zero_page_memmap_ptr = virt_to_page(ia64_imva(empty_zero_page));
}
#endif /* !CONFIG_DISCONTIGMEM */

static int
count_reserved_pages (u64 start, u64 end, void *arg)
{
	unsigned long num_reserved = 0;
	unsigned long *count = arg;

	for (; start < end; start += PAGE_SIZE)
		if (PageReserved(virt_to_page(start)))
			++num_reserved;
	*count += num_reserved;
	return 0;
}

/*
 * Boot command-line option "nolwsys" can be used to disable the use of any light-weight
 * system call handler.  When this option is in effect, all fsyscalls will end up bubbling
 * down into the kernel and calling the normal (heavy-weight) syscall handler.  This is
 * useful for performance testing, but conceivably could also come in handy for debugging
 * purposes.
 */

static int nolwsys;

static int __init
nolwsys_setup (char *s)
{
	nolwsys = 1;
	return 1;
}

__setup("nolwsys", nolwsys_setup);

void
mem_init (void)
{
	long reserved_pages, codesize, datasize, initsize;
	unsigned long num_pgt_pages;
	pg_data_t *pgdat;
<<<<<<< HEAD
	static struct kcore_list kcore_mem, kcore_vmem, kcore_kernel;
=======
	int i;
>>>>>>> 17e74013

#ifdef CONFIG_PCI
	/*
	 * This needs to be called _after_ the command line has been parsed but _before_
	 * any drivers that may need the PCI DMA interface are initialized or bootmem has
	 * been freed.
	 */
	platform_dma_init();
#endif

#ifndef CONFIG_DISCONTIGMEM
	if (!mem_map)
		BUG();
	max_mapnr = max_low_pfn;
#endif

	high_memory = __va(max_low_pfn * PAGE_SIZE);

	kclist_add(&kcore_mem, __va(0), max_low_pfn * PAGE_SIZE);
	kclist_add(&kcore_vmem, (void *)VMALLOC_START, VMALLOC_END-VMALLOC_START);
	kclist_add(&kcore_kernel, &_stext, &_end - &_stext);

	for_each_pgdat(pgdat)
		totalram_pages += free_all_bootmem_node(pgdat);

	reserved_pages = 0;
	efi_memmap_walk(count_reserved_pages, &reserved_pages);

	codesize =  (unsigned long) &_etext - (unsigned long) &_stext;
	datasize =  (unsigned long) &_edata - (unsigned long) &_etext;
	initsize =  (unsigned long) &__init_end - (unsigned long) &__init_begin;

	printk(KERN_INFO "Memory: %luk/%luk available (%luk code, %luk reserved, "
	       "%luk data, %luk init)\n", (unsigned long) nr_free_pages() << (PAGE_SHIFT - 10),
	       num_physpages << (PAGE_SHIFT - 10), codesize >> 10,
	       reserved_pages << (PAGE_SHIFT - 10), datasize >> 10, initsize >> 10);

	/*
	 * Allow for enough (cached) page table pages so that we can map the entire memory
	 * at least once.  Each task also needs a couple of page tables pages, so add in a
	 * fudge factor for that (don't use "threads-max" here; that would be wrong!).
	 * Don't allow the cache to be more than 10% of total memory, though.
	 */
#	define NUM_TASKS	500	/* typical number of tasks */
	num_pgt_pages = nr_free_pages() / PTRS_PER_PGD + NUM_TASKS;
	if (num_pgt_pages > nr_free_pages() / 10)
		num_pgt_pages = nr_free_pages() / 10;
	if (num_pgt_pages > (u64) pgt_cache_water[1])
		pgt_cache_water[1] = num_pgt_pages;

	/*
	 * For fsyscall entrpoints with no light-weight handler, use the ordinary
	 * (heavy-weight) handler, but mark it by setting bit 0, so the fsyscall entry
	 * code can tell them apart.
	 */
	for (i = 0; i < NR_syscalls; ++i) {
		extern unsigned long fsyscall_table[NR_syscalls];
		extern unsigned long sys_call_table[NR_syscalls];

		if (!fsyscall_table[i] || nolwsys)
			fsyscall_table[i] = sys_call_table[i] | 1;
	}
	setup_gate();	/* setup gate pages before we free up boot memory... */

#ifdef CONFIG_IA32_SUPPORT
	ia32_gdt_init();
#endif
}<|MERGE_RESOLUTION|>--- conflicted
+++ resolved
@@ -629,11 +629,8 @@
 	long reserved_pages, codesize, datasize, initsize;
 	unsigned long num_pgt_pages;
 	pg_data_t *pgdat;
-<<<<<<< HEAD
+	int i;
 	static struct kcore_list kcore_mem, kcore_vmem, kcore_kernel;
-=======
-	int i;
->>>>>>> 17e74013
 
 #ifdef CONFIG_PCI
 	/*
