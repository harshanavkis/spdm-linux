#
# CPU Frequency scaling
#

menu "CPU Frequency scaling"

config CPU_FREQ
	bool "CPU Frequency scaling"
	help
	  Clock scaling allows you to change the clock speed of CPUs on the
	  fly. This is a nice method to save battery power on notebooks,
	  because the lower the clock speed, the less power the CPU consumes.

	  For more information, take a look at <file:Documentation/cpu-freq/>
	  or at <http://www.codemonkey.org.uk/projects/cpufreq/>

	  If in doubt, say N.

source "drivers/cpufreq/Kconfig"

config CPU_FREQ_TABLE
       tristate "CPU frequency table helpers"
       depends on CPU_FREQ
       default y
       help
         Many CPUFreq drivers use these helpers, so only say N here if
	 the CPUFreq driver of your choice doesn't need these helpers.

	 If in doubt, say Y.

comment "CPUFreq processor drivers"
       depends on CPU_FREQ

config X86_POWERNOW_K8
	tristate "AMD Opteron/Athlon64 PowerNow!"
	depends on CPU_FREQ_TABLE
	help
	  This adds the CPUFreq driver for mobile AMD Opteron/Athlon64 processors.

	  For details, take a look at <file:Documentation/cpu-freq/>. 

	  If in doubt, say N.

config X86_POWERNOW_K8_ACPI
	bool
	depends on ((X86_POWERNOW_K8 = "m" && ACPI_PROCESSOR) || (X86_POWERNOW_K8 = "y" && ACPI_PROCESSOR = "y"))
	default y

config X86_SPEEDSTEP_CENTRINO
	tristate "Intel Enhanced SpeedStep"
	depends on CPU_FREQ_TABLE
	help
	  This adds the CPUFreq driver for Enhanced SpeedStep enabled
	  mobile CPUs.  This means Intel Pentium M (Centrino) CPUs
	  or 64bit enabled Intel Xeons.
<<<<<<< HEAD
	  
	  For details, take a look at <file:Documentation/cpu-freq/>.
	  
=======

	  For details, take a look at <file:Documentation/cpu-freq/>.

>>>>>>> 8a690d16
	  If in doubt, say N.

config X86_SPEEDSTEP_CENTRINO_TABLE
	bool
	depends on X86_SPEEDSTEP_CENTRINO
	default y

config X86_SPEEDSTEP_CENTRINO_ACPI
	bool "Use ACPI tables to decode valid frequency/voltage pairs (EXPERIMENTAL)"
	depends on EXPERIMENTAL
	depends on ((X86_SPEEDSTEP_CENTRINO = "m" && ACPI_PROCESSOR) || (X86_SPEEDSTEP_CENTRINO = "y" && ACPI_PROCESSOR = "y"))
	help
	  Use primarily the information provided in the BIOS ACPI tables
	  to determine valid CPU frequency and voltage pairings.

	  If in doubt, say Y.

config X86_ACPI_CPUFREQ
	tristate "ACPI Processor P-States driver"
	depends on CPU_FREQ_TABLE && ACPI_PROCESSOR
	help
	  This driver adds a CPUFreq driver which utilizes the ACPI
	  Processor Performance States.

	  For details, take a look at <file:Documentation/cpu-freq/>.

	  If in doubt, say N.

config X86_ACPI_CPUFREQ_PROC_INTF
        bool "/proc/acpi/processor/../performance interface (deprecated)"
	depends on X86_ACPI_CPUFREQ && PROC_FS
	help
<<<<<<< HEAD
	  This enables the deprecated /proc/acpi/processor/../performance 
=======
	  This enables the deprecated /proc/acpi/processor/../performance
>>>>>>> 8a690d16
	  interface. While it is helpful for debugging, the generic,
	  cross-architecture cpufreq interfaces should be used.

	  If in doubt, say N.

endmenu
<|MERGE_RESOLUTION|>--- conflicted
+++ resolved
@@ -53,15 +53,9 @@
 	  This adds the CPUFreq driver for Enhanced SpeedStep enabled
 	  mobile CPUs.  This means Intel Pentium M (Centrino) CPUs
 	  or 64bit enabled Intel Xeons.
-<<<<<<< HEAD
-	  
-	  For details, take a look at <file:Documentation/cpu-freq/>.
-	  
-=======
 
 	  For details, take a look at <file:Documentation/cpu-freq/>.
 
->>>>>>> 8a690d16
 	  If in doubt, say N.
 
 config X86_SPEEDSTEP_CENTRINO_TABLE
@@ -94,11 +88,7 @@
         bool "/proc/acpi/processor/../performance interface (deprecated)"
 	depends on X86_ACPI_CPUFREQ && PROC_FS
 	help
-<<<<<<< HEAD
-	  This enables the deprecated /proc/acpi/processor/../performance 
-=======
 	  This enables the deprecated /proc/acpi/processor/../performance
->>>>>>> 8a690d16
 	  interface. While it is helpful for debugging, the generic,
 	  cross-architecture cpufreq interfaces should be used.
 
