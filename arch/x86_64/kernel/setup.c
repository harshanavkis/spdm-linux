/*
 *  linux/arch/x86-64/kernel/setup.c
 *
 *  Copyright (C) 1995  Linus Torvalds
 *
 *  Nov 2001 Dave Jones <davej@suse.de>
 *  Forked from i386 setup code.
 *
 *  $Id$
 */

/*
 * This file handles the architecture-dependent parts of initialization
 */

#include <linux/errno.h>
#include <linux/sched.h>
#include <linux/kernel.h>
#include <linux/mm.h>
#include <linux/stddef.h>
#include <linux/unistd.h>
#include <linux/ptrace.h>
#include <linux/slab.h>
#include <linux/user.h>
#include <linux/a.out.h>
#include <linux/tty.h>
#include <linux/ioport.h>
#include <linux/delay.h>
#include <linux/config.h>
#include <linux/init.h>
#include <linux/initrd.h>
#include <linux/highmem.h>
#include <linux/bootmem.h>
#include <linux/module.h>
#include <asm/processor.h>
#include <linux/console.h>
#include <linux/seq_file.h>
#include <linux/root_dev.h>
#include <linux/pci.h>
#include <linux/acpi.h>
#include <linux/kallsyms.h>
#include <asm/mtrr.h>
#include <asm/uaccess.h>
#include <asm/system.h>
#include <asm/io.h>
#include <asm/smp.h>
#include <asm/msr.h>
#include <asm/desc.h>
#include <video/edid.h>
#include <asm/e820.h>
#include <asm/dma.h>
#include <asm/mpspec.h>
#include <asm/mmu_context.h>
#include <asm/bootsetup.h>
#include <asm/smp.h>
#include <asm/proto.h>

/*
 * Machine setup..
 */

struct cpuinfo_x86 boot_cpu_data;

unsigned long mmu_cr4_features;
EXPORT_SYMBOL_GPL(mmu_cr4_features);

int acpi_disabled __initdata = 0;

/* For PCI or other memory-mapped resources */
unsigned long pci_mem_start = 0x10000000;

unsigned long saved_video_mode;

/*
 * Setup options
 */
struct drive_info_struct { char dummy[32]; } drive_info;
struct screen_info screen_info;
struct sys_desc_table_struct {
	unsigned short length;
	unsigned char table[0];
};

struct edid_info edid_info;
struct e820map e820;

unsigned char aux_device_present;

extern int root_mountflags;
extern char _text, _etext, _edata, _end;

char command_line[COMMAND_LINE_SIZE];
char saved_command_line[COMMAND_LINE_SIZE];

struct resource standard_io_resources[] = {
	{ "dma1", 0x00, 0x1f, IORESOURCE_BUSY },
	{ "pic1", 0x20, 0x21, IORESOURCE_BUSY },
	{ "timer", 0x40, 0x5f, IORESOURCE_BUSY },
	{ "keyboard", 0x60, 0x6f, IORESOURCE_BUSY },
	{ "dma page reg", 0x80, 0x8f, IORESOURCE_BUSY },
	{ "pic2", 0xa0, 0xa1, IORESOURCE_BUSY },
	{ "dma2", 0xc0, 0xdf, IORESOURCE_BUSY },
	{ "fpu", 0xf0, 0xff, IORESOURCE_BUSY }
};

#define STANDARD_IO_RESOURCES (sizeof(standard_io_resources)/sizeof(struct resource))

struct resource code_resource = { "Kernel code", 0x100000, 0 };
struct resource data_resource = { "Kernel data", 0, 0 };
struct resource vram_resource = { "Video RAM area", 0xa0000, 0xbffff, IORESOURCE_BUSY };

/* System ROM resources */
#define MAXROMS 6
static struct resource rom_resources[MAXROMS] = {
	{ "System ROM", 0xF0000, 0xFFFFF, IORESOURCE_BUSY },
	{ "Video ROM", 0xc0000, 0xc7fff, IORESOURCE_BUSY }
};

#define romsignature(x) (*(unsigned short *)(x) == 0xaa55)

static void __init probe_roms(void)
{
	int roms = 1;
	unsigned long base;
	unsigned char *romstart;

	request_resource(&iomem_resource, rom_resources+0);

	/* Video ROM is standard at C000:0000 - C7FF:0000, check signature */
	for (base = 0xC0000; base < 0xE0000; base += 2048) {
		romstart = isa_bus_to_virt(base);
		if (!romsignature(romstart))
			continue;
		request_resource(&iomem_resource, rom_resources + roms);
		roms++;
		break;
	}

	/* Extension roms at C800:0000 - DFFF:0000 */
	for (base = 0xC8000; base < 0xE0000; base += 2048) {
		unsigned long length;

		romstart = isa_bus_to_virt(base);
		if (!romsignature(romstart))
			continue;
		length = romstart[2] * 512;
		if (length) {
			unsigned int i;
			unsigned char chksum;

			chksum = 0;
			for (i = 0; i < length; i++)
				chksum += romstart[i];

			/* Good checksum? */
			if (!chksum) {
				rom_resources[roms].start = base;
				rom_resources[roms].end = base + length - 1;
				rom_resources[roms].name = "Extension ROM";
				rom_resources[roms].flags = IORESOURCE_BUSY;

				request_resource(&iomem_resource, rom_resources + roms);
				roms++;
				if (roms >= MAXROMS)
					return;
			}
		}
	}

	/* Final check for motherboard extension rom at E000:0000 */
	base = 0xE0000;
	romstart = isa_bus_to_virt(base);

	if (romsignature(romstart)) {
		rom_resources[roms].start = base;
		rom_resources[roms].end = base + 65535;
		rom_resources[roms].name = "Extension ROM";
		rom_resources[roms].flags = IORESOURCE_BUSY;

		request_resource(&iomem_resource, rom_resources + roms);
	}
}

static __init void parse_cmdline_early (char ** cmdline_p)
{
	char c = ' ', *to = command_line, *from = COMMAND_LINE;
	int len = 0;

	/* Save unparsed command line copy for /proc/cmdline */
	memcpy(saved_command_line, COMMAND_LINE, COMMAND_LINE_SIZE);
	saved_command_line[COMMAND_LINE_SIZE-1] = '\0';

	for (;;) {
		if (c != ' ') 
			goto next_char; 
 
		/* "acpi=off" disables both ACPI table parsing and interpreter init */
		if (!memcmp(from, "acpi=off", 8))
			acpi_disabled = 1;

		if (!memcmp(from, "acpi=force", 10)) { 
			/* add later when we do DMI horrors: */
			/* acpi_force = 1; */	
			acpi_disabled = 0;
		}

		if (!memcmp(from, "disableapic", 11))
			disable_apic = 1;

		if (!memcmp(from, "mem=", 4))
			parse_memopt(from+4, &from); 

#ifdef CONFIG_DISCONTIGMEM
		if (!memcmp(from, "numa=", 5))
			numa_setup(from+5); 
#endif

#ifdef CONFIG_GART_IOMMU 
		if (!memcmp(from,"iommu=",6)) { 
			iommu_setup(from+6); 
		}
#endif

	next_char:
		c = *(from++);
		if (!c)
			break;
		if (COMMAND_LINE_SIZE <= ++len)
			break;
		*(to++) = c;
	}
	*to = '\0';
	*cmdline_p = command_line;
}

#ifndef CONFIG_DISCONTIGMEM
static void __init contig_initmem_init(void)
{
        unsigned long bootmap_size, bootmap; 
        bootmap_size = bootmem_bootmap_pages(end_pfn)<<PAGE_SHIFT;
        bootmap = find_e820_area(0, end_pfn<<PAGE_SHIFT, bootmap_size);
        if (bootmap == -1L) 
                panic("Cannot find bootmem map of size %ld\n",bootmap_size);
        bootmap_size = init_bootmem(bootmap >> PAGE_SHIFT, end_pfn);
        e820_bootmem_free(&contig_page_data, 0, end_pfn << PAGE_SHIFT); 
        reserve_bootmem(bootmap, bootmap_size);
} 
#endif

/* Use inline assembly to define this because the nops are defined 
   as inline assembly strings in the include files and we cannot 
   get them easily into strings. */
asm("\t.data\nk8nops: " 
    K8_NOP1 K8_NOP2 K8_NOP3 K8_NOP4 K8_NOP5 K8_NOP6
    K8_NOP7 K8_NOP8); 
    
extern unsigned char k8nops[];
static unsigned char *k8_nops[ASM_NOP_MAX+1] = { 
     NULL,
     k8nops,
     k8nops + 1,
     k8nops + 1 + 2,
     k8nops + 1 + 2 + 3,
     k8nops + 1 + 2 + 3 + 4,
     k8nops + 1 + 2 + 3 + 4 + 5,
     k8nops + 1 + 2 + 3 + 4 + 5 + 6,
     k8nops + 1 + 2 + 3 + 4 + 5 + 6 + 7,
}; 

/* Replace instructions with better alternatives for this CPU type.

   This runs before SMP is initialized to avoid SMP problems with
   self modifying code. This implies that assymetric systems where
   APs have less capabilities than the boot processor are not handled. 
   In this case boot with "noreplacement". */ 
void apply_alternatives(void *start, void *end) 
{ 
	struct alt_instr *a; 
	int diff, i, k;
	for (a = start; (void *)a < end; a++) { 
		if (!boot_cpu_has(a->cpuid))
			continue;

		BUG_ON(a->replacementlen > a->instrlen); 
		__inline_memcpy(a->instr, a->replacement, a->replacementlen); 
		diff = a->instrlen - a->replacementlen; 

		/* Pad the rest with nops */
		for (i = a->replacementlen; diff > 0; diff -= k, i += k) {
			k = diff;
			if (k > ASM_NOP_MAX)
				k = ASM_NOP_MAX;
			__inline_memcpy(a->instr + i, k8_nops[k], k); 
		} 
	}
} 

static int no_replacement __initdata = 0; 
 
void __init alternative_instructions(void)
{
	extern struct alt_instr __alt_instructions[], __alt_instructions_end[];
	if (no_replacement) 
		return;
	apply_alternatives(__alt_instructions, __alt_instructions_end);
}

static int __init noreplacement_setup(char *s)
{ 
     no_replacement = 1; 
     return 0; 
} 

__setup("noreplacement", noreplacement_setup); 

void __init setup_arch(char **cmdline_p)
{
	unsigned long low_mem_size;

 	ROOT_DEV = ORIG_ROOT_DEV;
 	drive_info = DRIVE_INFO;
 	screen_info = SCREEN_INFO;
	edid_info = EDID_INFO;
	aux_device_present = AUX_DEVICE_INFO;
	saved_video_mode = SAVED_VIDEO_MODE;

#ifdef CONFIG_BLK_DEV_RAM
	rd_image_start = RAMDISK_FLAGS & RAMDISK_IMAGE_START_MASK;
	rd_prompt = ((RAMDISK_FLAGS & RAMDISK_PROMPT_FLAG) != 0);
	rd_doload = ((RAMDISK_FLAGS & RAMDISK_LOAD_FLAG) != 0);
#endif
	setup_memory_region();

	if (!MOUNT_ROOT_RDONLY)
		root_mountflags &= ~MS_RDONLY;
	init_mm.start_code = (unsigned long) &_text;
	init_mm.end_code = (unsigned long) &_etext;
	init_mm.end_data = (unsigned long) &_edata;
	init_mm.brk = (unsigned long) &_end;

	code_resource.start = virt_to_phys(&_text);
	code_resource.end = virt_to_phys(&_etext)-1;
	data_resource.start = virt_to_phys(&_etext);
	data_resource.end = virt_to_phys(&_edata)-1;

	parse_cmdline_early(cmdline_p);

	/*
	 * partially used pages are not usable - thus
	 * we are rounding upwards:
	 */
	end_pfn = e820_end_of_ram();

	init_memory_mapping(); 

#ifdef CONFIG_DISCONTIGMEM
	numa_initmem_init(0, end_pfn); 
#else
	contig_initmem_init(); 
#endif

	/* Reserve direct mapping */
	reserve_bootmem_generic(table_start << PAGE_SHIFT, 
				(table_end - table_start) << PAGE_SHIFT);

	/* reserve kernel */
	unsigned long kernel_end;
	kernel_end = round_up(__pa_symbol(&_end),PAGE_SIZE);
	reserve_bootmem_generic(HIGH_MEMORY, kernel_end - HIGH_MEMORY);

	/*
	 * reserve physical page 0 - it's a special BIOS page on many boxes,
	 * enabling clean reboots, SMP operation, laptop functions.
	 */
	reserve_bootmem_generic(0, PAGE_SIZE);

#ifdef CONFIG_SMP
	/*
	 * But first pinch a few for the stack/trampoline stuff
	 * FIXME: Don't need the extra page at 4K, but need to fix
	 * trampoline before removing it. (see the GDT stuff)
	 */
	reserve_bootmem_generic(PAGE_SIZE, PAGE_SIZE);

	/* Reserve SMP trampoline */
	reserve_bootmem_generic(SMP_TRAMPOLINE_BASE, PAGE_SIZE);
#endif

#ifdef CONFIG_ACPI_SLEEP
       /*
        * Reserve low memory region for sleep support.
        */
       acpi_reserve_bootmem();
#endif
#ifdef CONFIG_X86_LOCAL_APIC
	/*
	 * Find and reserve possible boot-time SMP configuration:
	 */
	find_smp_config();
#endif
#ifdef CONFIG_BLK_DEV_INITRD
	if (LOADER_TYPE && INITRD_START) {
		if (INITRD_START + INITRD_SIZE <= (end_pfn << PAGE_SHIFT)) {
			reserve_bootmem_generic(INITRD_START, INITRD_SIZE);
			initrd_start =
				INITRD_START ? INITRD_START + PAGE_OFFSET : 0;
			initrd_end = initrd_start+INITRD_SIZE;
		}
		else {
			printk(KERN_ERR "initrd extends beyond end of memory "
			    "(0x%08lx > 0x%08lx)\ndisabling initrd\n",
			    (unsigned long)(INITRD_START + INITRD_SIZE),
			    (unsigned long)(end_pfn << PAGE_SHIFT));
			initrd_start = 0;
		}
	}
#endif

	paging_init();
#ifdef CONFIG_ACPI_BOOT
       /*
        * Initialize the ACPI boot-time table parser (gets the RSDP and SDT).
        * Must do this after paging_init (due to reliance on fixmap, and thus
        * the bootmem allocator) but before get_smp_config (to allow parsing
        * of MADT).
        */
	if (!acpi_disabled)
		acpi_boot_init();
#endif
#ifdef CONFIG_X86_LOCAL_APIC
	/*
	 * get boot-time SMP configuration:
	 */
	if (smp_found_config)
		get_smp_config();
	init_apic_mappings();
#endif

	/*
	 * Request address space for all standard RAM and ROM resources
	 * and also for regions reported as reserved by the e820.
	 */
	probe_roms();
	e820_reserve_resources(); 

	request_resource(&iomem_resource, &vram_resource);

	{
	unsigned i;
	/* request I/O space for devices used on all i[345]86 PCs */
	for (i = 0; i < STANDARD_IO_RESOURCES; i++)
		request_resource(&ioport_resource, standard_io_resources+i);
	}

	/* Will likely break when you have unassigned resources with more
	   than 4GB memory and bridges that don't support more than 4GB. 
<<<<<<< HEAD
	   Doing it properly would require to allocate GFP_DMA memory
=======
	   Doing it properly would require to use pci_alloc_consistent
>>>>>>> abe68253
	   in this case. */
	low_mem_size = ((end_pfn << PAGE_SHIFT) + 0xfffff) & ~0xfffff;
	if (low_mem_size > pci_mem_start)
		pci_mem_start = low_mem_size;

#ifdef CONFIG_GART_IOMMU
       iommu_hole_init();
#endif

#ifdef CONFIG_VT
#if defined(CONFIG_VGA_CONSOLE)
	conswitchp = &vga_con;
#elif defined(CONFIG_DUMMY_CONSOLE)
	conswitchp = &dummy_con;
#endif
#endif
}

static int __init get_model_name(struct cpuinfo_x86 *c)
{
	unsigned int *v;

	if (cpuid_eax(0x80000000) < 0x80000004)
		return 0;

	v = (unsigned int *) c->x86_model_id;
	cpuid(0x80000002, &v[0], &v[1], &v[2], &v[3]);
	cpuid(0x80000003, &v[4], &v[5], &v[6], &v[7]);
	cpuid(0x80000004, &v[8], &v[9], &v[10], &v[11]);
	c->x86_model_id[48] = 0;
	return 1;
}


static void __init display_cacheinfo(struct cpuinfo_x86 *c)
{
	unsigned int n, dummy, eax, ebx, ecx, edx;

	n = cpuid_eax(0x80000000);

	if (n >= 0x80000005) {
		cpuid(0x80000005, &dummy, &ebx, &ecx, &edx);
		printk(KERN_INFO "CPU: L1 I Cache: %dK (%d bytes/line), D cache %dK (%d bytes/line)\n",
			edx>>24, edx&0xFF, ecx>>24, ecx&0xFF);
		c->x86_cache_size = (ecx>>24)+(edx>>24);
		/* DTLB and ITLB together, but only 4K */
		c->x86_tlbsize = ((ebx >> 16) & 0xff) + (ebx & 0xff);
	}

	if (n >= 0x80000006) {
		cpuid(0x80000006, &dummy, &ebx, &ecx, &edx);
	ecx = cpuid_ecx(0x80000006);
	c->x86_cache_size = ecx >> 16;
		c->x86_tlbsize += ((ebx >> 16) & 0xff) + (ebx & 0xff);

	printk(KERN_INFO "CPU: L2 Cache: %dK (%d bytes/line)\n",
		c->x86_cache_size, ecx & 0xFF);
	}

	if (n >= 0x80000007)
		cpuid(0x80000007, &dummy, &dummy, &dummy, &c->x86_power); 
	if (n >= 0x80000008) {
		cpuid(0x80000008, &eax, &dummy, &dummy, &dummy); 
		c->x86_virt_bits = (eax >> 8) & 0xff;
		c->x86_phys_bits = eax & 0xff;
	}
}


static int __init init_amd(struct cpuinfo_x86 *c)
{
	int r;
	int level;

	/* Bit 31 in normal CPUID used for nonstandard 3DNow ID;
	   3DNow is IDd by bit 31 in extended CPUID (1*32+31) anyway */
	clear_bit(0*32+31, &c->x86_capability);
	
	/* C-stepping K8? */
	level = cpuid_eax(1);
	if ((level >= 0x0f48 && level < 0x0f50) || level >= 0x0f58)
		set_bit(X86_FEATURE_K8_C, &c->x86_capability);

	r = get_model_name(c);
	if (!r) { 
		switch (c->x86) { 
		case 15:
			/* Should distinguish Models here, but this is only
			   a fallback anyways. */
			strcpy(c->x86_model_id, "Hammer");
			break; 
		} 
	} 
	display_cacheinfo(c);
	return r;
}


void __init get_cpu_vendor(struct cpuinfo_x86 *c)
{
	char *v = c->x86_vendor_id;

	if (!strcmp(v, "AuthenticAMD"))
		c->x86_vendor = X86_VENDOR_AMD;
	else
		c->x86_vendor = X86_VENDOR_UNKNOWN;
}

struct cpu_model_info {
	int vendor;
	int family;
	char *model_names[16];
};

/*
 * This does the hard work of actually picking apart the CPU stuff...
 */
void __init identify_cpu(struct cpuinfo_x86 *c)
{
	int junk, i;
	u32 xlvl, tfms;

	c->loops_per_jiffy = loops_per_jiffy;
	c->x86_cache_size = -1;
	c->x86_vendor = X86_VENDOR_UNKNOWN;
	c->x86_model = c->x86_mask = 0;	/* So far unknown... */
	c->x86_vendor_id[0] = '\0'; /* Unset */
	c->x86_model_id[0] = '\0';  /* Unset */
	memset(&c->x86_capability, 0, sizeof c->x86_capability);

	/* Get vendor name */
	cpuid(0x00000000, &c->cpuid_level,
	      (int *)&c->x86_vendor_id[0],
	      (int *)&c->x86_vendor_id[8],
	      (int *)&c->x86_vendor_id[4]);
		
	get_cpu_vendor(c);
	/* Initialize the standard set of capabilities */
	/* Note that the vendor-specific code below might override */

	/* Intel-defined flags: level 0x00000001 */
	if (c->cpuid_level >= 0x00000001) {
		__u32 misc;
		cpuid(0x00000001, &tfms, &misc, &junk,
		      &c->x86_capability[0]);
		c->x86 = (tfms >> 8) & 0xf;
		c->x86_model = (tfms >> 4) & 0xf;
		c->x86_mask = tfms & 0xf;
		if (c->x86 == 0xf) {
			c->x86 += (tfms >> 20) & 0xff;
			c->x86_model += ((tfms >> 16) & 0xF) << 4;
		} 
		if (c->x86_capability[0] & (1<<19)) 
       		c->x86_clflush_size = ((misc >> 8) & 0xff) * 8;
	} else {
		/* Have CPUID level 0 only - unheard of */
		c->x86 = 4;
	}

	/* AMD-defined flags: level 0x80000001 */
	xlvl = cpuid_eax(0x80000000);
	if ( (xlvl & 0xffff0000) == 0x80000000 ) {
		if ( xlvl >= 0x80000001 )
			c->x86_capability[1] = cpuid_edx(0x80000001);
		if ( xlvl >= 0x80000004 )
			get_model_name(c); /* Default name */
	}

	/* Transmeta-defined flags: level 0x80860001 */
	xlvl = cpuid_eax(0x80860000);
	if ( (xlvl & 0xffff0000) == 0x80860000 ) {
		if (  xlvl >= 0x80860001 )
			c->x86_capability[2] = cpuid_edx(0x80860001);
	}


	/*
	 * Vendor-specific initialization.  In this section we
	 * canonicalize the feature flags, meaning if there are
	 * features a certain CPU supports which CPUID doesn't
	 * tell us, CPUID claiming incorrect flags, or other bugs,
	 * we handle them here.
	 *
	 * At the end of this section, c->x86_capability better
	 * indicate the features this CPU genuinely supports!
	 */
	switch ( c->x86_vendor ) {

		case X86_VENDOR_AMD:
			init_amd(c);
			break;

		case X86_VENDOR_UNKNOWN:
		default:
			/* Not much we can do here... */
			break;
	}
	
	/*
	 * On SMP, boot_cpu_data holds the common feature set between
	 * all CPUs; so make sure that we indicate which features are
	 * common between the CPUs.  The first time this routine gets
	 * executed, c == &boot_cpu_data.
	 */
	if ( c != &boot_cpu_data ) {
		/* AND the already accumulated flags with these */
		for ( i = 0 ; i < NCAPINTS ; i++ )
			boot_cpu_data.x86_capability[i] &= c->x86_capability[i];
	}

}
 

void __init print_cpu_info(struct cpuinfo_x86 *c)
{
	if (c->x86_model_id[0])
		printk("%s", c->x86_model_id);

	if (c->x86_mask || c->cpuid_level >= 0) 
		printk(" stepping %02x\n", c->x86_mask);
	else
		printk("\n");
}

/*
 *	Get CPU information for use by the procfs.
 */

static int show_cpuinfo(struct seq_file *m, void *v)
{
	struct cpuinfo_x86 *c = v;

	/* 
	 * These flag bits must match the definitions in <asm/cpufeature.h>.
	 * NULL means this bit is undefined or reserved; either way it doesn't
	 * have meaning as far as Linux is concerned.  Note that it's important
	 * to realize there is a difference between this table and CPUID -- if
	 * applications want to get the raw CPUID data, they should access
	 * /dev/cpu/<cpu_nr>/cpuid instead.
	 */
	static char *x86_cap_flags[] = {
		/* Intel-defined */
	        "fpu", "vme", "de", "pse", "tsc", "msr", "pae", "mce",
	        "cx8", "apic", NULL, "sep", "mtrr", "pge", "mca", "cmov",
	        "pat", "pse36", "pn", "clflush", NULL, "dts", "acpi", "mmx",
	        "fxsr", "sse", "sse2", "ss", NULL, "tm", "ia64", NULL,

		/* AMD-defined */
		NULL, NULL, NULL, NULL, NULL, NULL, NULL, NULL,
		NULL, NULL, NULL, "syscall", NULL, NULL, NULL, NULL,
		NULL, NULL, NULL, NULL, "nx", NULL, "mmxext", NULL,
		NULL, NULL, NULL, NULL, NULL, "lm", "3dnowext", "3dnow",

		/* Transmeta-defined */
		"recovery", "longrun", NULL, "lrti", NULL, NULL, NULL, NULL,
		NULL, NULL, NULL, NULL, NULL, NULL, NULL, NULL,
		NULL, NULL, NULL, NULL, NULL, NULL, NULL, NULL,
		NULL, NULL, NULL, NULL, NULL, NULL, NULL, NULL,

		/* Other (Linux-defined) */
		"cxmmx", "k6_mtrr", "cyrix_arr", "centaur_mcr", NULL, NULL, NULL, NULL,
		NULL, NULL, NULL, NULL, NULL, NULL, NULL, NULL,
		NULL, NULL, NULL, NULL, NULL, NULL, NULL, NULL,
		NULL, NULL, NULL, NULL, NULL, NULL, NULL, NULL,
	};
	static char *x86_power_flags[] = { 
		"ts",	/* temperature sensor */
		"fid",  /* frequency id control */
		"vid",  /* voltage id control */
		"ttp",  /* thermal trip */
	};


#ifdef CONFIG_SMP
	if (!cpu_online(c-cpu_data))
		return 0;
#endif

	seq_printf(m,"processor\t: %u\n"
		     "vendor_id\t: %s\n"
		     "cpu family\t: %d\n"
		     "model\t\t: %d\n"
		     "model name\t: %s\n",
		     (unsigned)(c-cpu_data),
		     c->x86_vendor_id[0] ? c->x86_vendor_id : "unknown",
		     c->x86,
		     (int)c->x86_model,
		     c->x86_model_id[0] ? c->x86_model_id : "unknown");
	
	if (c->x86_mask || c->cpuid_level >= 0)
		seq_printf(m, "stepping\t: %d\n", c->x86_mask);
	else
		seq_printf(m, "stepping\t: unknown\n");
	
	if (cpu_has(c,X86_FEATURE_TSC)) {
		seq_printf(m, "cpu MHz\t\t: %u.%03u\n",
			     cpu_khz / 1000, (cpu_khz % 1000));
	}

	/* Cache size */
	if (c->x86_cache_size >= 0) 
		seq_printf(m, "cache size\t: %d KB\n", c->x86_cache_size);
	
	seq_printf(m,
	        "fpu\t\t: yes\n"
	        "fpu_exception\t: yes\n"
	        "cpuid level\t: %d\n"
	        "wp\t\t: yes\n"
	        "flags\t\t:",
		   c->cpuid_level);

	{ 
		int i; 
		for ( i = 0 ; i < 32*NCAPINTS ; i++ )
			if ( test_bit(i, &c->x86_capability) &&
			     x86_cap_flags[i] != NULL )
				seq_printf(m, " %s", x86_cap_flags[i]);
	}
		
	seq_printf(m, "\nbogomips\t: %lu.%02lu\n",
		   c->loops_per_jiffy/(500000/HZ),
		   (c->loops_per_jiffy/(5000/HZ)) % 100);

	if (c->x86_tlbsize > 0) 
		seq_printf(m, "TLB size\t: %d 4K pages\n", c->x86_tlbsize);
	seq_printf(m, "clflush size\t: %d\n", c->x86_clflush_size);

	seq_printf(m, "address sizes\t: %u bits physical, %u bits virtual\n", 
		   c->x86_phys_bits, c->x86_virt_bits);

	seq_printf(m, "power management:");
	{
		unsigned i;
		for (i = 0; i < 32; i++) 
			if (c->x86_power & (1 << i)) {
				if (i < ARRAY_SIZE(x86_power_flags))
					seq_printf(m, " %s", x86_power_flags[i]);
				else
					seq_printf(m, " [%d]", i);
			}
	}

	seq_printf(m, "\n\n"); 

	return 0;
}

static void *c_start(struct seq_file *m, loff_t *pos)
{
	return *pos < NR_CPUS ? cpu_data + *pos : NULL;
}

static void *c_next(struct seq_file *m, void *v, loff_t *pos)
{
	++*pos;
	return c_start(m, pos);
}

static void c_stop(struct seq_file *m, void *v)
{
}

struct seq_operations cpuinfo_op = {
	.start =c_start,
	.next =	c_next,
	.stop =	c_stop,
	.show =	show_cpuinfo,
};<|MERGE_RESOLUTION|>--- conflicted
+++ resolved
@@ -454,11 +454,7 @@
 
 	/* Will likely break when you have unassigned resources with more
 	   than 4GB memory and bridges that don't support more than 4GB. 
-<<<<<<< HEAD
-	   Doing it properly would require to allocate GFP_DMA memory
-=======
 	   Doing it properly would require to use pci_alloc_consistent
->>>>>>> abe68253
 	   in this case. */
 	low_mem_size = ((end_pfn << PAGE_SHIFT) + 0xfffff) & ~0xfffff;
 	if (low_mem_size > pci_mem_start)
