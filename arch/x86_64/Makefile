--- conflicted
+++ resolved
@@ -37,11 +37,7 @@
 OBJCOPYFLAGS	:= -O binary -R .note -R .comment -S
 LDFLAGS_vmlinux := -e stext
 
-<<<<<<< HEAD
-CHECKFLAGS      += -D__x86_64__=1
-=======
 CHECKFLAGS      += -D__x86_64__=1 -m64
->>>>>>> 8a690d16
 
 cflags-$(CONFIG_MK8) += $(call cc-option,-march=k8)
 cflags-$(CONFIG_MPSC) += $(call cc-option,-march=nocona)
@@ -63,10 +59,6 @@
 # -funit-at-a-time shrinks the kernel .text considerably
 # unfortunately it makes reading oopses harder.
 CFLAGS += $(call cc-option,-funit-at-a-time)
-<<<<<<< HEAD
-CFLAGS += $(call cc-option,-msoft-float)
-=======
->>>>>>> 8a690d16
 
 head-y := arch/x86_64/kernel/head.o arch/x86_64/kernel/head64.o arch/x86_64/kernel/init_task.o
 
