--- conflicted
+++ resolved
@@ -119,13 +119,6 @@
 
 endchoice
 
-config X86_64_XEN
-	bool "Enable Xen compatible kernel"
-	select SWIOTLB if XEN_PHYSDEV_ACCESS
-	select DUMMY_IOMMU if XEN_PHYSDEV_ACCESS
-	help
-	  This option will compile a kernel compatible with Xen hypervisor
-
 #
 # Define implied options from the CPU selection here
 #
@@ -141,7 +134,6 @@
 
 config X86_TSC
 	bool
-	depends on !X86_64_XEN
 	default y
 
 config X86_GOOD_APIC
@@ -198,22 +190,14 @@
 
 config X86_IO_APIC
 	bool
-	depends !XEN_UNPRIVILEGED_GUEST
-	default y
-
-config X86_XEN_GENAPIC
-	bool
-	depends X86_64_XEN
-	default XEN_PRIVILEGED_GUEST || SMP
+	default y
 
 config X86_LOCAL_APIC
 	bool
-	depends !XEN_UNPRIVILEGED_GUEST
 	default y
 
 config MTRR
 	bool "MTRR (Memory Type Range Register) support"
-	depends on !X86_64_XEN
 	---help---
 	  On Intel P6 family processors (Pentium Pro, Pentium II and later)
 	  the Memory Type Range Registers (MTRRs) may be used to control
@@ -254,7 +238,7 @@
 
 config SCHED_SMT
 	bool "SMT (Hyperthreading) scheduler support"
-	depends on SMP && !X86_64_XEN
+	depends on SMP
 	default n
 	help
 	  SMT scheduler support improves the CPU scheduler's decision making
@@ -266,7 +250,7 @@
 
 config NUMA
        bool "Non Uniform Memory Access (NUMA) Support"
-       depends on SMP && !X86_64_XEN
+       depends on SMP
        help
 	 Enable NUMA (Non Uniform Memory Access) support. The kernel 
 	 will try to allocate memory used by a CPU on the local memory 
@@ -336,7 +320,6 @@
 	int "Maximum number of CPUs (2-256)"
 	range 2 256
 	depends on SMP
-	default "16" if X86_64_XEN
 	default "8"
 	help
 	  This allows you to specify the maximum number of CPUs which this
@@ -357,7 +340,6 @@
 
 config HPET_TIMER
 	bool
-	depends on !X86_64_XEN
 	default y
 	help
 	  Use the IA-PC HPET (High Precision Event Timer) to manage
@@ -369,7 +351,7 @@
 
 config X86_PM_TIMER
 	bool "PM timer"
-	depends on ACPI && !X86_64_XEN
+	depends on ACPI
 	default y
 	help
 	  Support the ACPI PM timer for time keeping. This is slow,
@@ -389,12 +371,8 @@
 config GART_IOMMU
 	bool "K8 GART IOMMU support"
 	default y
-<<<<<<< HEAD
-	depends on PCI && !X86_64_XEN
-=======
 	select SWIOTLB
 	depends on PCI
->>>>>>> 593195f9
 	help
 	  Support the IOMMU. Needed to run systems with more than 3GB of memory
 	  properly with 32-bit PCI devices that do not support DAC (Double Address
@@ -412,7 +390,6 @@
 
 config X86_MCE
 	bool "Machine check support" if EMBEDDED
-	depends on !X86_64_XEN
 	default y
 	help
 	   Include a machine check error handler to report hardware errors.
@@ -522,15 +499,11 @@
 
 menu "Power management options"
 
-if !X86_64_XEN
 source kernel/power/Kconfig
-endif
 
 source "drivers/acpi/Kconfig"
 
-if !X86_64_XEN
 source "arch/x86_64/kernel/cpufreq/Kconfig"
-endif
 
 endmenu
 
@@ -559,7 +532,6 @@
 	 from i386. Requires that the driver writer used memory barriers
 	 properly.
 
-if !X86_64_XEN
 source "drivers/pci/pcie/Kconfig"
 
 source "drivers/pci/Kconfig"
@@ -567,7 +539,6 @@
 source "drivers/pcmcia/Kconfig"
 
 source "drivers/pci/hotplug/Kconfig"
-endif
 
 endmenu
 
@@ -630,6 +601,4 @@
 
 source "crypto/Kconfig"
 
-source "drivers/xen/Kconfig"
-
 source "lib/Kconfig"