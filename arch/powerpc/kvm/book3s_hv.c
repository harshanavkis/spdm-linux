--- conflicted
+++ resolved
@@ -3211,11 +3211,8 @@
 			run->fail_entry.hardware_entry_failure_reason = 0;
 			return -EINVAL;
 		}
-<<<<<<< HEAD
-=======
 		/* Enable TM so we can read the TM SPRs */
 		mtmsr(mfmsr() | MSR_TM);
->>>>>>> a2054256
 		current->thread.tm_tfhar = mfspr(SPRN_TFHAR);
 		current->thread.tm_tfiar = mfspr(SPRN_TFIAR);
 		current->thread.tm_texasr = mfspr(SPRN_TEXASR);
