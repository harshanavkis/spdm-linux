# SPDX-License-Identifier: GPL-2.0
#
# Makefile for the linux kernel.
#

ifdef CONFIG_PPC64
CFLAGS_prom_init.o	+= $(NO_MINIMAL_TOC)
endif
ifdef CONFIG_PPC32
CFLAGS_prom_init.o      += -fPIC
CFLAGS_btext.o		+= -fPIC
endif

CFLAGS_cputable.o += $(DISABLE_LATENT_ENTROPY_PLUGIN)
CFLAGS_prom_init.o += $(DISABLE_LATENT_ENTROPY_PLUGIN)
CFLAGS_btext.o += $(DISABLE_LATENT_ENTROPY_PLUGIN)
CFLAGS_prom.o += $(DISABLE_LATENT_ENTROPY_PLUGIN)

CFLAGS_prom_init.o += -fno-stack-protector
CFLAGS_prom_init.o += -DDISABLE_BRANCH_PROFILING
CFLAGS_prom_init.o += -ffreestanding

ifdef CONFIG_FUNCTION_TRACER
# Do not trace early boot code
CFLAGS_REMOVE_cputable.o = $(CC_FLAGS_FTRACE)
CFLAGS_REMOVE_prom_init.o = $(CC_FLAGS_FTRACE)
CFLAGS_REMOVE_btext.o = $(CC_FLAGS_FTRACE)
CFLAGS_REMOVE_prom.o = $(CC_FLAGS_FTRACE)
endif

KASAN_SANITIZE_early_32.o := n
KASAN_SANITIZE_cputable.o := n
KASAN_SANITIZE_prom_init.o := n
KASAN_SANITIZE_btext.o := n

ifdef CONFIG_KASAN
CFLAGS_early_32.o += -DDISABLE_BRANCH_PROFILING
CFLAGS_cputable.o += -DDISABLE_BRANCH_PROFILING
CFLAGS_btext.o += -DDISABLE_BRANCH_PROFILING
endif

obj-y				:= cputable.o syscalls.o \
				   irq.o align.o signal_$(BITS).o pmc.o vdso.o \
				   process.o systbl.o idle.o \
				   signal.o sysfs.o cacheinfo.o time.o \
				   prom.o traps.o setup-common.o \
				   udbg.o misc.o io.o misc_$(BITS).o \
				   of_platform.o prom_parse.o firmware.o \
<<<<<<< HEAD
				   hw_breakpoint_constraints.o
obj-y				+= ptrace/
obj-$(CONFIG_PPC64)		+= setup_64.o \
				   paca.o nvram_64.o syscall_64.o
obj-$(CONFIG_COMPAT)		+= sys_ppc32.o signal_32.o
obj-$(CONFIG_VDSO32)		+= vdso32/
=======
				   hw_breakpoint_constraints.o interrupt.o
obj-y				+= ptrace/
obj-$(CONFIG_PPC64)		+= setup_64.o \
				   paca.o nvram_64.o note.o
obj-$(CONFIG_COMPAT)		+= sys_ppc32.o signal_32.o
obj-$(CONFIG_VDSO32)		+= vdso32_wrapper.o
>>>>>>> 7d2a07b7
obj-$(CONFIG_PPC_WATCHDOG)	+= watchdog.o
obj-$(CONFIG_HAVE_HW_BREAKPOINT)	+= hw_breakpoint.o
obj-$(CONFIG_PPC_DAWR)		+= dawr.o
obj-$(CONFIG_PPC_BOOK3S_64)	+= cpu_setup_ppc970.o cpu_setup_pa6t.o
obj-$(CONFIG_PPC_BOOK3S_64)	+= cpu_setup_power.o
obj-$(CONFIG_PPC_BOOK3S_64)	+= mce.o mce_power.o
obj-$(CONFIG_PPC_BOOK3E_64)	+= exceptions-64e.o idle_book3e.o
obj-$(CONFIG_PPC_BARRIER_NOSPEC) += security.o
obj-$(CONFIG_PPC64)		+= vdso64_wrapper.o
obj-$(CONFIG_ALTIVEC)		+= vecemu.o
obj-$(CONFIG_PPC_BOOK3S_IDLE)	+= idle_book3s.o
procfs-y			:= proc_powerpc.o
obj-$(CONFIG_PROC_FS)		+= $(procfs-y)
rtaspci-$(CONFIG_PPC64)-$(CONFIG_PCI)	:= rtas_pci.o
obj-$(CONFIG_PPC_RTAS)		+= rtas.o rtas-rtc.o $(rtaspci-y-y)
obj-$(CONFIG_PPC_RTAS_DAEMON)	+= rtasd.o
obj-$(CONFIG_RTAS_FLASH)	+= rtas_flash.o
obj-$(CONFIG_RTAS_PROC)		+= rtas-proc.o
obj-$(CONFIG_PPC_DT_CPU_FTRS)	+= dt_cpu_ftrs.o
obj-$(CONFIG_EEH)              += eeh.o eeh_pe.o eeh_cache.o \
				  eeh_driver.o eeh_event.o eeh_sysfs.o
obj-$(CONFIG_GENERIC_TBSYNC)	+= smp-tbsync.o
obj-$(CONFIG_CRASH_DUMP)	+= crash_dump.o
<<<<<<< HEAD
ifneq ($(CONFIG_FA_DUMP)$(CONFIG_PRESERVE_FA_DUMP),)
obj-y				+= fadump.o
endif
=======
obj-$(CONFIG_FA_DUMP)		+= fadump.o
obj-$(CONFIG_PRESERVE_FA_DUMP)	+= fadump.o
>>>>>>> 7d2a07b7
ifdef CONFIG_PPC32
obj-$(CONFIG_E500)		+= idle_e500.o
endif
obj-$(CONFIG_PPC_BOOK3S_32)	+= idle_6xx.o l2cr_6xx.o cpu_setup_6xx.o
obj-$(CONFIG_TAU)		+= tau_6xx.o
obj-$(CONFIG_HIBERNATION)	+= swsusp.o suspend.o
ifdef CONFIG_FSL_BOOKE
obj-$(CONFIG_HIBERNATION)	+= swsusp_booke.o
else
obj-$(CONFIG_HIBERNATION)	+= swsusp_$(BITS).o
endif
obj64-$(CONFIG_HIBERNATION)	+= swsusp_asm64.o
obj-$(CONFIG_MODULES)		+= module.o module_$(BITS).o
obj-$(CONFIG_44x)		+= cpu_setup_44x.o
obj-$(CONFIG_PPC_FSL_BOOK3E)	+= cpu_setup_fsl_booke.o
obj-$(CONFIG_PPC_DOORBELL)	+= dbell.o
obj-$(CONFIG_JUMP_LABEL)	+= jump_label.o

extra-$(CONFIG_PPC64)		:= head_64.o
extra-$(CONFIG_PPC_BOOK3S_32)	:= head_book3s_32.o
extra-$(CONFIG_40x)		:= head_40x.o
extra-$(CONFIG_44x)		:= head_44x.o
extra-$(CONFIG_FSL_BOOKE)	:= head_fsl_booke.o
extra-$(CONFIG_PPC_8xx)		:= head_8xx.o
extra-y				+= vmlinux.lds

obj-$(CONFIG_RELOCATABLE)	+= reloc_$(BITS).o

obj-$(CONFIG_PPC32)		+= entry_32.o setup_32.o early_32.o
obj-$(CONFIG_PPC64)		+= dma-iommu.o iommu.o
obj-$(CONFIG_KGDB)		+= kgdb.o
obj-$(CONFIG_BOOTX_TEXT)	+= btext.o
obj-$(CONFIG_SMP)		+= smp.o
obj-$(CONFIG_KPROBES)		+= kprobes.o
obj-$(CONFIG_OPTPROBES)		+= optprobes.o optprobes_head.o
obj-$(CONFIG_KPROBES_ON_FTRACE)	+= kprobes-ftrace.o
obj-$(CONFIG_UPROBES)		+= uprobes.o
obj-$(CONFIG_PPC_UDBG_16550)	+= legacy_serial.o udbg_16550.o
obj-$(CONFIG_STACKTRACE)	+= stacktrace.o
obj-$(CONFIG_SWIOTLB)		+= dma-swiotlb.o
obj-$(CONFIG_ARCH_HAS_DMA_SET_MASK) += dma-mask.o

pci64-$(CONFIG_PPC64)		+= pci_dn.o pci-hotplug.o isa-bridge.o
obj-$(CONFIG_PCI)		+= pci_$(BITS).o $(pci64-y) \
				   pci-common.o pci_of_scan.o
obj-$(CONFIG_PCI_MSI)		+= msi.o

obj-$(CONFIG_AUDIT)		+= audit.o
obj64-$(CONFIG_AUDIT)		+= compat_audit.o

obj-$(CONFIG_PPC_IO_WORKAROUNDS)	+= io-workarounds.o

obj-y				+= trace/

ifneq ($(CONFIG_PPC_INDIRECT_PIO),y)
obj-y				+= iomap.o
endif

obj64-$(CONFIG_PPC_TRANSACTIONAL_MEM)	+= tm.o

obj-$(CONFIG_PPC64)		+= $(obj64-y)
obj-$(CONFIG_PPC32)		+= $(obj32-y)

ifneq ($(CONFIG_XMON)$(CONFIG_KEXEC_CORE)(CONFIG_PPC_BOOK3S),)
obj-y				+= ppc_save_regs.o
endif

obj-$(CONFIG_EPAPR_PARAVIRT)	+= epapr_paravirt.o epapr_hcalls.o
obj-$(CONFIG_KVM_GUEST)		+= kvm.o kvm_emul.o
ifneq ($(CONFIG_PPC_POWERNV)$(CONFIG_PPC_SVM),)
obj-y				+= ucall.o
endif

obj-$(CONFIG_PPC_SECURE_BOOT)	+= secure_boot.o ima_arch.o secvar-ops.o
obj-$(CONFIG_PPC_SECVAR_SYSFS)	+= secvar-sysfs.o

obj-$(CONFIG_PPC_SECURE_BOOT)	+= secure_boot.o ima_arch.o secvar-ops.o
obj-$(CONFIG_PPC_SECVAR_SYSFS)	+= secvar-sysfs.o

# Disable GCOV, KCOV & sanitizers in odd or sensitive code
GCOV_PROFILE_prom_init.o := n
KCOV_INSTRUMENT_prom_init.o := n
UBSAN_SANITIZE_prom_init.o := n
GCOV_PROFILE_kprobes.o := n
KCOV_INSTRUMENT_kprobes.o := n
UBSAN_SANITIZE_kprobes.o := n
GCOV_PROFILE_kprobes-ftrace.o := n
KCOV_INSTRUMENT_kprobes-ftrace.o := n
UBSAN_SANITIZE_kprobes-ftrace.o := n
GCOV_PROFILE_syscall_64.o := n
KCOV_INSTRUMENT_syscall_64.o := n
UBSAN_SANITIZE_syscall_64.o := n
UBSAN_SANITIZE_vdso.o := n

# Necessary for booting with kcov enabled on book3e machines
KCOV_INSTRUMENT_cputable.o := n
KCOV_INSTRUMENT_setup_64.o := n
KCOV_INSTRUMENT_paca.o := n

CFLAGS_setup_64.o		+= -fno-stack-protector
CFLAGS_paca.o			+= -fno-stack-protector

extra-$(CONFIG_PPC_FPU)		+= fpu.o
extra-$(CONFIG_ALTIVEC)		+= vector.o
extra-$(CONFIG_PPC64)		+= entry_64.o
extra-$(CONFIG_PPC_OF_BOOT_TRAMPOLINE)	+= prom_init.o

extra-$(CONFIG_PPC_OF_BOOT_TRAMPOLINE)	+= prom_init_check

quiet_cmd_prom_init_check = PROMCHK $@
      cmd_prom_init_check = $(CONFIG_SHELL) $< "$(NM)" $(obj)/prom_init.o; touch $@

$(obj)/prom_init_check: $(src)/prom_init_check.sh $(obj)/prom_init.o FORCE
	$(call if_changed,prom_init_check)
targets += prom_init_check

clean-files := vmlinux.lds

# Force dependency (incbin is bad)
$(obj)/vdso32_wrapper.o : $(obj)/vdso32/vdso32.so.dbg
$(obj)/vdso64_wrapper.o : $(obj)/vdso64/vdso64.so.dbg<|MERGE_RESOLUTION|>--- conflicted
+++ resolved
@@ -46,21 +46,12 @@
 				   prom.o traps.o setup-common.o \
 				   udbg.o misc.o io.o misc_$(BITS).o \
 				   of_platform.o prom_parse.o firmware.o \
-<<<<<<< HEAD
-				   hw_breakpoint_constraints.o
-obj-y				+= ptrace/
-obj-$(CONFIG_PPC64)		+= setup_64.o \
-				   paca.o nvram_64.o syscall_64.o
-obj-$(CONFIG_COMPAT)		+= sys_ppc32.o signal_32.o
-obj-$(CONFIG_VDSO32)		+= vdso32/
-=======
 				   hw_breakpoint_constraints.o interrupt.o
 obj-y				+= ptrace/
 obj-$(CONFIG_PPC64)		+= setup_64.o \
 				   paca.o nvram_64.o note.o
 obj-$(CONFIG_COMPAT)		+= sys_ppc32.o signal_32.o
 obj-$(CONFIG_VDSO32)		+= vdso32_wrapper.o
->>>>>>> 7d2a07b7
 obj-$(CONFIG_PPC_WATCHDOG)	+= watchdog.o
 obj-$(CONFIG_HAVE_HW_BREAKPOINT)	+= hw_breakpoint.o
 obj-$(CONFIG_PPC_DAWR)		+= dawr.o
@@ -84,14 +75,8 @@
 				  eeh_driver.o eeh_event.o eeh_sysfs.o
 obj-$(CONFIG_GENERIC_TBSYNC)	+= smp-tbsync.o
 obj-$(CONFIG_CRASH_DUMP)	+= crash_dump.o
-<<<<<<< HEAD
-ifneq ($(CONFIG_FA_DUMP)$(CONFIG_PRESERVE_FA_DUMP),)
-obj-y				+= fadump.o
-endif
-=======
 obj-$(CONFIG_FA_DUMP)		+= fadump.o
 obj-$(CONFIG_PRESERVE_FA_DUMP)	+= fadump.o
->>>>>>> 7d2a07b7
 ifdef CONFIG_PPC32
 obj-$(CONFIG_E500)		+= idle_e500.o
 endif
@@ -168,9 +153,6 @@
 obj-$(CONFIG_PPC_SECURE_BOOT)	+= secure_boot.o ima_arch.o secvar-ops.o
 obj-$(CONFIG_PPC_SECVAR_SYSFS)	+= secvar-sysfs.o
 
-obj-$(CONFIG_PPC_SECURE_BOOT)	+= secure_boot.o ima_arch.o secvar-ops.o
-obj-$(CONFIG_PPC_SECVAR_SYSFS)	+= secvar-sysfs.o
-
 # Disable GCOV, KCOV & sanitizers in odd or sensitive code
 GCOV_PROFILE_prom_init.o := n
 KCOV_INSTRUMENT_prom_init.o := n
