--- conflicted
+++ resolved
@@ -18,13 +18,8 @@
 	.xEsids = {
 		{ .xKernelEsid = GET_ESID(PAGE_OFFSET),
 		  .xKernelVsid = KERNEL_VSID(PAGE_OFFSET), },
-<<<<<<< HEAD
-		{ .xKernelEsid = GET_ESID(VMALLOCBASE),
-		  .xKernelVsid = KERNEL_VSID(VMALLOCBASE), },
-=======
 		{ .xKernelEsid = GET_ESID(VMALLOC_START),
 		  .xKernelVsid = KERNEL_VSID(VMALLOC_START), },
->>>>>>> 593195f9
 	},
 
 	.xRanges = {
