/* SPDX-License-Identifier: GPL-2.0 */
#ifdef CONFIG_PPC64
#define PROVIDE32(x)	PROVIDE(__unused__##x)
#else
#define PROVIDE32(x)	PROVIDE(x)
#endif

#define BSS_FIRST_SECTIONS *(.bss.prominit)
#define EMITS_PT_NOTE
#define RO_EXCEPTION_TABLE_ALIGN	0

#define SOFT_MASK_TABLE(align)						\
	. = ALIGN(align);						\
	__soft_mask_table : AT(ADDR(__soft_mask_table) - LOAD_OFFSET) {	\
		__start___soft_mask_table = .;				\
		KEEP(*(__soft_mask_table))				\
		__stop___soft_mask_table = .;				\
	}

#define RESTART_TABLE(align)						\
	. = ALIGN(align);						\
	__restart_table : AT(ADDR(__restart_table) - LOAD_OFFSET) {	\
		__start___restart_table = .;				\
		KEEP(*(__restart_table))				\
		__stop___restart_table = .;				\
	}

#include <asm/page.h>
#include <asm-generic/vmlinux.lds.h>
#include <asm/cache.h>
#include <asm/thread_info.h>

#define STRICT_ALIGN_SIZE	(1 << CONFIG_DATA_SHIFT)

ENTRY(_stext)

PHDRS {
	text PT_LOAD FLAGS(7); /* RWX */
	note PT_NOTE FLAGS(0);
}

#ifdef CONFIG_PPC64
OUTPUT_ARCH(powerpc:common64)
jiffies = jiffies_64;
#else
OUTPUT_ARCH(powerpc:common)
jiffies = jiffies_64 + 4;
#endif
SECTIONS
{
	. = KERNELBASE;

/*
 * Text, read only data and other permanent read-only sections
 */

	_text = .;
	_stext = .;

	/*
	 * Head text.
	 * This needs to be in its own output section to avoid ld placing
	 * branch trampoline stubs randomly throughout the fixed sections,
	 * which it will do (even if the branch comes from another section)
	 * in order to optimize stub generation.
	 */
	.head.text : AT(ADDR(.head.text) - LOAD_OFFSET) {
#ifdef CONFIG_PPC64
		KEEP(*(.head.text.first_256B));
#ifdef CONFIG_PPC_BOOK3E
#else
		KEEP(*(.head.text.real_vectors));
		*(.head.text.real_trampolines);
		KEEP(*(.head.text.virt_vectors));
		*(.head.text.virt_trampolines);
# if defined(CONFIG_PPC_PSERIES) || defined(CONFIG_PPC_POWERNV)
		KEEP(*(.head.data.fwnmi_page));
# endif
#endif
#else /* !CONFIG_PPC64 */
		HEAD_TEXT
#endif
	} :text

	__head_end = .;

#ifdef CONFIG_PPC64
	/*
	 * ALIGN(0) overrides the default output section alignment because
	 * this needs to start right after .head.text in order for fixed
	 * section placement to work.
	 */
	.text ALIGN(0) : AT(ADDR(.text) - LOAD_OFFSET) {
#ifdef CONFIG_LD_HEAD_STUB_CATCH
		KEEP(*(.linker_stub_catch));
		. = . ;
#endif

#else
	.text : AT(ADDR(.text) - LOAD_OFFSET) {
		ALIGN_FUNCTION();
#endif
		/* careful! __ftr_alt_* sections need to be close to .text */
		*(.text.hot .text.hot.* TEXT_MAIN .text.fixup .text.unlikely .text.unlikely.* .fixup __ftr_alt_* .ref.text);
#ifdef CONFIG_PPC64
		*(.tramp.ftrace.text);
#endif
		NOINSTR_TEXT
		SCHED_TEXT
		CPUIDLE_TEXT
		LOCK_TEXT
		KPROBES_TEXT
		IRQENTRY_TEXT
		SOFTIRQENTRY_TEXT
		/*
		 * -Os builds call FP save/restore functions. The powerpc64
		 * linker generates those on demand in the .sfpr section.
		 * .sfpr gets placed at the beginning of a group of input
		 * sections, which can break start-of-text offset if it is
		 * included with the main text sections, so put it by itself.
		 */
		*(.sfpr);
		MEM_KEEP(init.text)
		MEM_KEEP(exit.text)

#ifdef CONFIG_PPC32
		*(.got1)
		__got2_start = .;
		*(.got2)
		__got2_end = .;
#endif /* CONFIG_PPC32 */

	} :text

	. = ALIGN(PAGE_SIZE);
	_etext = .;
	PROVIDE32 (etext = .);

	/* Read-only data */
	RO_DATA(PAGE_SIZE)

#ifdef CONFIG_PPC64
	SOFT_MASK_TABLE(8)
	RESTART_TABLE(8)

	. = ALIGN(8);
	__stf_entry_barrier_fixup : AT(ADDR(__stf_entry_barrier_fixup) - LOAD_OFFSET) {
		__start___stf_entry_barrier_fixup = .;
		*(__stf_entry_barrier_fixup)
		__stop___stf_entry_barrier_fixup = .;
	}

	. = ALIGN(8);
	__uaccess_flush_fixup : AT(ADDR(__uaccess_flush_fixup) - LOAD_OFFSET) {
		__start___uaccess_flush_fixup = .;
		*(__uaccess_flush_fixup)
		__stop___uaccess_flush_fixup = .;
	}

	. = ALIGN(8);
	__entry_flush_fixup : AT(ADDR(__entry_flush_fixup) - LOAD_OFFSET) {
		__start___entry_flush_fixup = .;
		*(__entry_flush_fixup)
		__stop___entry_flush_fixup = .;
	}

	. = ALIGN(8);
<<<<<<< HEAD
=======
	__scv_entry_flush_fixup : AT(ADDR(__scv_entry_flush_fixup) - LOAD_OFFSET) {
		__start___scv_entry_flush_fixup = .;
		*(__scv_entry_flush_fixup)
		__stop___scv_entry_flush_fixup = .;
	}

	. = ALIGN(8);
>>>>>>> 7d2a07b7
	__stf_exit_barrier_fixup : AT(ADDR(__stf_exit_barrier_fixup) - LOAD_OFFSET) {
		__start___stf_exit_barrier_fixup = .;
		*(__stf_exit_barrier_fixup)
		__stop___stf_exit_barrier_fixup = .;
	}

	. = ALIGN(8);
	__rfi_flush_fixup : AT(ADDR(__rfi_flush_fixup) - LOAD_OFFSET) {
		__start___rfi_flush_fixup = .;
		*(__rfi_flush_fixup)
		__stop___rfi_flush_fixup = .;
	}
#endif /* CONFIG_PPC64 */

#ifdef CONFIG_PPC_BARRIER_NOSPEC
	. = ALIGN(8);
	__spec_barrier_fixup : AT(ADDR(__spec_barrier_fixup) - LOAD_OFFSET) {
		__start___barrier_nospec_fixup = .;
		*(__barrier_nospec_fixup)
		__stop___barrier_nospec_fixup = .;
	}
#endif /* CONFIG_PPC_BARRIER_NOSPEC */

#ifdef CONFIG_PPC_FSL_BOOK3E
	. = ALIGN(8);
	__spec_btb_flush_fixup : AT(ADDR(__spec_btb_flush_fixup) - LOAD_OFFSET) {
		__start__btb_flush_fixup = .;
		*(__btb_flush_fixup)
		__stop__btb_flush_fixup = .;
	}
#endif
<<<<<<< HEAD
	EXCEPTION_TABLE(0)

	NOTES :text :note
	/* Restore program header away from PT_NOTE. */
	.dummy : { *(.dummy) } :text
=======
>>>>>>> 7d2a07b7

/*
 * Init sections discarded at runtime
 */
	. = ALIGN(STRICT_ALIGN_SIZE);
	__init_begin = .;
	. = ALIGN(PAGE_SIZE);
	.init.text : AT(ADDR(.init.text) - LOAD_OFFSET) {
		_sinittext = .;
		INIT_TEXT

		/*
		 *.init.text might be RO so we must ensure this section ends on
		 * a page boundary.
		 */
		. = ALIGN(PAGE_SIZE);
		_einittext = .;
#ifdef CONFIG_PPC64
		*(.tramp.ftrace.init);
#endif
	} :text
<<<<<<< HEAD

		/*
		 *.init.text might be RO so we must ensure this section ends on
		 * a page boundary.
		 */
		. = ALIGN(PAGE_SIZE);
=======
>>>>>>> 7d2a07b7

	/* .exit.text is discarded at runtime, not link time,
	 * to deal with references from __bug_table
	 */
	.exit.text : AT(ADDR(.exit.text) - LOAD_OFFSET) {
		EXIT_TEXT
	}

	. = ALIGN(PAGE_SIZE);
<<<<<<< HEAD

	.init.data : AT(ADDR(.init.data) - LOAD_OFFSET) {
		INIT_DATA
	}

	.init.setup : AT(ADDR(.init.setup) - LOAD_OFFSET) {
		INIT_SETUP(16)
	}

	.initcall.init : AT(ADDR(.initcall.init) - LOAD_OFFSET) {
		INIT_CALLS
	}
=======
>>>>>>> 7d2a07b7

	INIT_DATA_SECTION(16)

	. = ALIGN(8);
	__ftr_fixup : AT(ADDR(__ftr_fixup) - LOAD_OFFSET) {
		__start___ftr_fixup = .;
		KEEP(*(__ftr_fixup))
		__stop___ftr_fixup = .;
	}
	. = ALIGN(8);
	__mmu_ftr_fixup : AT(ADDR(__mmu_ftr_fixup) - LOAD_OFFSET) {
		__start___mmu_ftr_fixup = .;
		KEEP(*(__mmu_ftr_fixup))
		__stop___mmu_ftr_fixup = .;
	}
	. = ALIGN(8);
	__lwsync_fixup : AT(ADDR(__lwsync_fixup) - LOAD_OFFSET) {
		__start___lwsync_fixup = .;
		KEEP(*(__lwsync_fixup))
		__stop___lwsync_fixup = .;
	}
#ifdef CONFIG_PPC64
	. = ALIGN(8);
	__fw_ftr_fixup : AT(ADDR(__fw_ftr_fixup) - LOAD_OFFSET) {
		__start___fw_ftr_fixup = .;
		KEEP(*(__fw_ftr_fixup))
		__stop___fw_ftr_fixup = .;
	}
#endif

	PERCPU_SECTION(L1_CACHE_BYTES)

	. = ALIGN(8);
	.machine.desc : AT(ADDR(.machine.desc) - LOAD_OFFSET) {
		__machine_desc_start = . ;
		KEEP(*(.machine.desc))
		__machine_desc_end = . ;
	}
#ifdef CONFIG_RELOCATABLE
	. = ALIGN(8);
	.dynsym : AT(ADDR(.dynsym) - LOAD_OFFSET)
	{
#ifdef CONFIG_PPC32
		__dynamic_symtab = .;
#endif
		*(.dynsym)
	}
	.dynstr : AT(ADDR(.dynstr) - LOAD_OFFSET) { *(.dynstr) }
	.dynamic : AT(ADDR(.dynamic) - LOAD_OFFSET)
	{
		__dynamic_start = .;
		*(.dynamic)
	}
	.hash : AT(ADDR(.hash) - LOAD_OFFSET) { *(.hash) }
	.gnu.hash : AT(ADDR(.gnu.hash) - LOAD_OFFSET) { *(.gnu.hash) }
	.interp : AT(ADDR(.interp) - LOAD_OFFSET) { *(.interp) }
	.rela.dyn : AT(ADDR(.rela.dyn) - LOAD_OFFSET)
	{
		__rela_dyn_start = .;
		*(.rela*)
	}
#endif
	/* .exit.data is discarded at runtime, not link time,
	 * to deal with references from .exit.text
	 */
	.exit.data : AT(ADDR(.exit.data) - LOAD_OFFSET) {
		EXIT_DATA
	}

	/* freed after init ends here */
	. = ALIGN(PAGE_SIZE);
	__init_end = .;

/*
 * And now the various read/write data
 */

	. = ALIGN(PAGE_SIZE);
	_sdata = .;

#ifdef CONFIG_PPC32
	.data : AT(ADDR(.data) - LOAD_OFFSET) {
		DATA_DATA
#ifdef CONFIG_UBSAN
		*(.data..Lubsan_data*)
		*(.data..Lubsan_type*)
#endif
		*(.data.rel*)
		*(SDATA_MAIN)
		*(.sdata2)
		*(.got.plt) *(.got)
		*(.plt)
		*(.branch_lt)
	}
#else
	.data : AT(ADDR(.data) - LOAD_OFFSET) {
		DATA_DATA
#ifdef CONFIG_UBSAN
		*(.data..Lubsan_data*)
		*(.data..Lubsan_type*)
#endif
		*(.data.rel*)
		*(.toc1)
		*(.branch_lt)
	}

	.opd : AT(ADDR(.opd) - LOAD_OFFSET) {
		__start_opd = .;
		KEEP(*(.opd))
		__end_opd = .;
	}

	. = ALIGN(256);
	.got : AT(ADDR(.got) - LOAD_OFFSET) {
		__toc_start = .;
#ifndef CONFIG_RELOCATABLE
		__prom_init_toc_start = .;
		arch/powerpc/kernel/prom_init.o*(.toc .got)
		__prom_init_toc_end = .;
#endif
		*(.got)
		*(.toc)
	}
#endif

	/* The initial task and kernel stack */
	INIT_TASK_DATA_SECTION(THREAD_ALIGN)

	.data..page_aligned : AT(ADDR(.data..page_aligned) - LOAD_OFFSET) {
		PAGE_ALIGNED_DATA(PAGE_SIZE)
	}

	.data..cacheline_aligned : AT(ADDR(.data..cacheline_aligned) - LOAD_OFFSET) {
		CACHELINE_ALIGNED_DATA(L1_CACHE_BYTES)
	}

	.data..read_mostly : AT(ADDR(.data..read_mostly) - LOAD_OFFSET) {
		READ_MOSTLY_DATA(L1_CACHE_BYTES)
	}

	. = ALIGN(PAGE_SIZE);
	.data_nosave : AT(ADDR(.data_nosave) - LOAD_OFFSET) {
		NOSAVE_DATA
	}

	BUG_TABLE

	. = ALIGN(PAGE_SIZE);
	_edata  =  .;
	PROVIDE32 (edata = .);

/*
 * And finally the bss
 */

	BSS_SECTION(0, 0, 0)

	. = ALIGN(PAGE_SIZE);
	_end = . ;
	PROVIDE32 (end = .);

	STABS_DEBUG
	DWARF_DEBUG
	ELF_DETAILS

	DISCARDS
	/DISCARD/ : {
		*(*.EMB.apuinfo)
		*(.glink .iplt .plt .rela* .comment)
		*(.gnu.version*)
		*(.gnu.attributes)
		*(.eh_frame)
	}
}<|MERGE_RESOLUTION|>--- conflicted
+++ resolved
@@ -165,8 +165,6 @@
 	}
 
 	. = ALIGN(8);
-<<<<<<< HEAD
-=======
 	__scv_entry_flush_fixup : AT(ADDR(__scv_entry_flush_fixup) - LOAD_OFFSET) {
 		__start___scv_entry_flush_fixup = .;
 		*(__scv_entry_flush_fixup)
@@ -174,7 +172,6 @@
 	}
 
 	. = ALIGN(8);
->>>>>>> 7d2a07b7
 	__stf_exit_barrier_fixup : AT(ADDR(__stf_exit_barrier_fixup) - LOAD_OFFSET) {
 		__start___stf_exit_barrier_fixup = .;
 		*(__stf_exit_barrier_fixup)
@@ -206,14 +203,6 @@
 		__stop__btb_flush_fixup = .;
 	}
 #endif
-<<<<<<< HEAD
-	EXCEPTION_TABLE(0)
-
-	NOTES :text :note
-	/* Restore program header away from PT_NOTE. */
-	.dummy : { *(.dummy) } :text
-=======
->>>>>>> 7d2a07b7
 
 /*
  * Init sections discarded at runtime
@@ -235,15 +224,6 @@
 		*(.tramp.ftrace.init);
 #endif
 	} :text
-<<<<<<< HEAD
-
-		/*
-		 *.init.text might be RO so we must ensure this section ends on
-		 * a page boundary.
-		 */
-		. = ALIGN(PAGE_SIZE);
-=======
->>>>>>> 7d2a07b7
 
 	/* .exit.text is discarded at runtime, not link time,
 	 * to deal with references from __bug_table
@@ -253,21 +233,6 @@
 	}
 
 	. = ALIGN(PAGE_SIZE);
-<<<<<<< HEAD
-
-	.init.data : AT(ADDR(.init.data) - LOAD_OFFSET) {
-		INIT_DATA
-	}
-
-	.init.setup : AT(ADDR(.init.setup) - LOAD_OFFSET) {
-		INIT_SETUP(16)
-	}
-
-	.initcall.init : AT(ADDR(.initcall.init) - LOAD_OFFSET) {
-		INIT_CALLS
-	}
-=======
->>>>>>> 7d2a07b7
 
 	INIT_DATA_SECTION(16)
 
