/* SPDX-License-Identifier: GPL-2.0-or-later */
/*
 *  PowerPC version
 *    Copyright (C) 1995-1996 Gary Thomas (gdt@linuxppc.org)
 *  Rewritten by Cort Dougan (cort@cs.nmt.edu) for PReP
 *    Copyright (C) 1996 Cort Dougan <cort@cs.nmt.edu>
 *  Low-level exception handlers and MMU support
 *  rewritten by Paul Mackerras.
 *    Copyright (C) 1996 Paul Mackerras.
 *  MPC8xx modifications by Dan Malek
 *    Copyright (C) 1997 Dan Malek (dmalek@jlc.net).
 *
 *  This file contains low-level support and setup for PowerPC 8xx
 *  embedded processors, including trap and interrupt dispatch.
 */

#include <linux/init.h>
#include <linux/magic.h>
#include <linux/pgtable.h>
#include <linux/sizes.h>
#include <asm/processor.h>
#include <asm/page.h>
#include <asm/mmu.h>
#include <asm/cache.h>
#include <asm/cputable.h>
#include <asm/thread_info.h>
#include <asm/ppc_asm.h>
#include <asm/asm-offsets.h>
#include <asm/ptrace.h>
#include <asm/export.h>
#include <asm/code-patching-asm.h>
#include <asm/interrupt.h>

/*
 * Value for the bits that have fixed value in RPN entries.
 * Also used for tagging DAR for DTLBerror.
 */
#define RPN_PATTERN	0x00f0

#include "head_32.h"

.macro compare_to_kernel_boundary scratch, addr
#if CONFIG_TASK_SIZE <= 0x80000000 && CONFIG_PAGE_OFFSET >= 0x80000000
/* By simply checking Address >= 0x80000000, we know if its a kernel address */
	not.	\scratch, \addr
#else
	rlwinm	\scratch, \addr, 16, 0xfff8
	cmpli	cr0, \scratch, PAGE_OFFSET@h
#endif
.endm

#define PAGE_SHIFT_512K		19
#define PAGE_SHIFT_8M		23

	__HEAD
_ENTRY(_stext);
_ENTRY(_start);

/* MPC8xx
 * This port was done on an MBX board with an 860.  Right now I only
 * support an ELF compressed (zImage) boot from EPPC-Bug because the
 * code there loads up some registers before calling us:
 *   r3: ptr to board info data
 *   r4: initrd_start or if no initrd then 0
 *   r5: initrd_end - unused if r4 is 0
 *   r6: Start of command line string
 *   r7: End of command line string
 *
 * I decided to use conditional compilation instead of checking PVR and
 * adding more processor specific branches around code I don't need.
 * Since this is an embedded processor, I also appreciate any memory
 * savings I can get.
 *
 * The MPC8xx does not have any BATs, but it supports large page sizes.
 * We first initialize the MMU to support 8M byte pages, then load one
 * entry into each of the instruction and data TLBs to map the first
 * 8M 1:1.  I also mapped an additional I/O space 1:1 so we can get to
 * the "internal" processor registers before MMU_init is called.
 *
 *	-- Dan
 */
	.globl	__start
__start:
	mr	r31,r3			/* save device tree ptr */

	/* We have to turn on the MMU right away so we get cache modes
	 * set correctly.
	 */
	bl	initial_mmu

/* We now have the lower 8 Meg mapped into TLB entries, and the caches
 * ready to work.
 */

turn_on_mmu:
	mfmsr	r0
	ori	r0,r0,MSR_DR|MSR_IR
	mtspr	SPRN_SRR1,r0
	lis	r0,start_here@h
	ori	r0,r0,start_here@l
	mtspr	SPRN_SRR0,r0
	rfi				/* enables MMU */


#ifdef CONFIG_PERF_EVENTS
	.align	4

	.globl	itlb_miss_counter
itlb_miss_counter:
	.space	4

	.globl	dtlb_miss_counter
dtlb_miss_counter:
	.space	4

	.globl	instruction_counter
instruction_counter:
	.space	4
#endif

/* System reset */
	EXCEPTION(INTERRUPT_SYSTEM_RESET, Reset, system_reset_exception)

/* Machine check */
	START_EXCEPTION(INTERRUPT_MACHINE_CHECK, MachineCheck)
	EXCEPTION_PROLOG INTERRUPT_MACHINE_CHECK MachineCheck handle_dar_dsisr=1
	prepare_transfer_to_handler
	bl	machine_check_exception
	b	interrupt_return

/* External interrupt */
	EXCEPTION(INTERRUPT_EXTERNAL, HardwareInterrupt, do_IRQ)

/* Alignment exception */
	START_EXCEPTION(INTERRUPT_ALIGNMENT, Alignment)
	EXCEPTION_PROLOG INTERRUPT_ALIGNMENT Alignment handle_dar_dsisr=1
	prepare_transfer_to_handler
	bl	alignment_exception
	REST_NVGPRS(r1)
	b	interrupt_return

/* Program check exception */
	START_EXCEPTION(INTERRUPT_PROGRAM, ProgramCheck)
	EXCEPTION_PROLOG INTERRUPT_PROGRAM ProgramCheck
	prepare_transfer_to_handler
	bl	program_check_exception
	REST_NVGPRS(r1)
	b	interrupt_return

/* Decrementer */
	EXCEPTION(INTERRUPT_DECREMENTER, Decrementer, timer_interrupt)

/* System call */
	START_EXCEPTION(INTERRUPT_SYSCALL, SystemCall)
	SYSCALL_ENTRY	INTERRUPT_SYSCALL

/* Single step - not used on 601 */
	EXCEPTION(INTERRUPT_TRACE, SingleStep, single_step_exception)

/* On the MPC8xx, this is a software emulation interrupt.  It occurs
 * for all unimplemented and illegal instructions.
 */
<<<<<<< HEAD
	EXCEPTION(0x1000, SoftEmu, program_check_exception, EXC_XFER_STD)

/* Called from DataStoreTLBMiss when perf TLB misses events are activated */
#ifdef CONFIG_PERF_EVENTS
	patch_site	0f, patch__dtlbmiss_perf
0:	lwz	r10, (dtlb_miss_counter - PAGE_OFFSET)@l(0)
	addi	r10, r10, 1
	stw	r10, (dtlb_miss_counter - PAGE_OFFSET)@l(0)
	mfspr	r10, SPRN_DAR
	mtspr	SPRN_DAR, r11	/* Tag DAR */
	mfspr	r11, SPRN_M_TW
	rfi
#endif
=======
	START_EXCEPTION(INTERRUPT_SOFT_EMU_8xx, SoftEmu)
	EXCEPTION_PROLOG INTERRUPT_SOFT_EMU_8xx SoftEmu
	prepare_transfer_to_handler
	bl	emulation_assist_interrupt
	REST_NVGPRS(r1)
	b	interrupt_return
>>>>>>> 7d2a07b7

/*
 * For the MPC8xx, this is a software tablewalk to load the instruction
 * TLB.  The task switch loads the M_TWB register with the pointer to the first
 * level table.
 * If we discover there is no second level table (value is zero) or if there
 * is an invalid pte, we load that into the TLB, which causes another fault
 * into the TLB Error interrupt where we can handle such problems.
 * We have to use the MD_xxx registers for the tablewalk because the
 * equivalent MI_xxx registers only perform the attribute functions.
 */

#ifdef CONFIG_8xx_CPU15
#define INVALIDATE_ADJACENT_PAGES_CPU15(addr, tmp)	\
	addi	tmp, addr, PAGE_SIZE;	\
	tlbie	tmp;			\
	addi	tmp, addr, -PAGE_SIZE;	\
	tlbie	tmp
#else
#define INVALIDATE_ADJACENT_PAGES_CPU15(addr, tmp)
#endif

	START_EXCEPTION(INTERRUPT_INST_TLB_MISS_8xx, InstructionTLBMiss)
	mtspr	SPRN_SPRG_SCRATCH2, r10
	mtspr	SPRN_M_TW, r11

	/* If we are faulting a kernel address, we have to use the
	 * kernel page tables.
	 */
	mfspr	r10, SPRN_SRR0	/* Get effective address of fault */
	INVALIDATE_ADJACENT_PAGES_CPU15(r10, r11)
	mtspr	SPRN_MD_EPN, r10
#ifdef CONFIG_MODULES
	mfcr	r11
	compare_to_kernel_boundary r10, r10
#endif
	mfspr	r10, SPRN_M_TWB	/* Get level 1 table */
#ifdef CONFIG_MODULES
	blt+	3f
	rlwinm	r10, r10, 0, 20, 31
	oris	r10, r10, (swapper_pg_dir - PAGE_OFFSET)@ha
3:
	mtcr	r11
#endif
	lwz	r11, (swapper_pg_dir-PAGE_OFFSET)@l(r10)	/* Get level 1 entry */
	mtspr	SPRN_MD_TWC, r11
	mfspr	r10, SPRN_MD_TWC
	lwz	r10, 0(r10)	/* Get the pte */
	rlwimi	r11, r10, 0, _PAGE_GUARDED | _PAGE_ACCESSED
	rlwimi	r11, r10, 32 - 9, _PMD_PAGE_512K
	mtspr	SPRN_MI_TWC, r11
	/* The Linux PTE won't go exactly into the MMU TLB.
	 * Software indicator bits 20 and 23 must be clear.
	 * Software indicator bits 22, 24, 25, 26, and 27 must be
	 * set.  All other Linux PTE bits control the behavior
	 * of the MMU.
	 */
	rlwinm	r10, r10, 0, ~0x0f00	/* Clear bits 20-23 */
	rlwimi	r10, r10, 4, 0x0400	/* Copy _PAGE_EXEC into bit 21 */
	ori	r10, r10, RPN_PATTERN | 0x200 /* Set 22 and 24-27 */
	mtspr	SPRN_MI_RPN, r10	/* Update TLB entry */

	/* Restore registers */
0:	mfspr	r10, SPRN_SPRG_SCRATCH2
	mfspr	r11, SPRN_M_TW
	rfi
	patch_site	0b, patch__itlbmiss_exit_1

#ifdef CONFIG_PERF_EVENTS
	patch_site	0f, patch__itlbmiss_perf
0:	lwz	r10, (itlb_miss_counter - PAGE_OFFSET)@l(0)
	addi	r10, r10, 1
	stw	r10, (itlb_miss_counter - PAGE_OFFSET)@l(0)
	mfspr	r10, SPRN_SPRG_SCRATCH2
	mfspr	r11, SPRN_M_TW
	rfi
#endif

<<<<<<< HEAD
#ifndef CONFIG_PIN_TLB_TEXT
ITLBMissLinear:
	mtcr	r11
#if defined(CONFIG_STRICT_KERNEL_RWX) && CONFIG_ETEXT_SHIFT < 23
	patch_site	0f, patch__itlbmiss_linmem_top8

	mfspr	r10, SPRN_SRR0
0:	subis	r11, r10, (PAGE_OFFSET - 0x80000000)@ha
	rlwinm	r11, r11, 4, MI_PS8MEG ^ MI_PS512K
	ori	r11, r11, MI_PS512K | MI_SVALID
	rlwinm	r10, r10, 0, 0x0ff80000	/* 8xx supports max 256Mb RAM */
#else
	/* Set 8M byte page and mark it valid */
	li	r11, MI_PS8MEG | MI_SVALID
	rlwinm	r10, r10, 20, 0x0f800000	/* 8xx supports max 256Mb RAM */
#endif
	mtspr	SPRN_MI_TWC, r11
	ori	r10, r10, 0xf0 | MI_SPS16K | _PAGE_SH | _PAGE_DIRTY | \
			  _PAGE_PRESENT
	mtspr	SPRN_MI_RPN, r10	/* Update TLB entry */

0:	mfspr	r10, SPRN_SPRG_SCRATCH0
	mfspr	r11, SPRN_SPRG_SCRATCH1
	rfi
	patch_site	0b, patch__itlbmiss_exit_2
#endif

	. = 0x1200
DataStoreTLBMiss:
	mtspr	SPRN_DAR, r10
=======
	START_EXCEPTION(INTERRUPT_DATA_TLB_MISS_8xx, DataStoreTLBMiss)
	mtspr	SPRN_SPRG_SCRATCH2, r10
>>>>>>> 7d2a07b7
	mtspr	SPRN_M_TW, r11
	mfcr	r11

	/* If we are faulting a kernel address, we have to use the
	 * kernel page tables.
	 */
	mfspr	r10, SPRN_MD_EPN
	compare_to_kernel_boundary r10, r10
	mfspr	r10, SPRN_M_TWB	/* Get level 1 table */
	blt+	3f
	rlwinm	r10, r10, 0, 20, 31
	oris	r10, r10, (swapper_pg_dir - PAGE_OFFSET)@ha
3:
	mtcr	r11
	lwz	r11, (swapper_pg_dir-PAGE_OFFSET)@l(r10)	/* Get level 1 entry */

	mtspr	SPRN_MD_TWC, r11
	mfspr	r10, SPRN_MD_TWC
	lwz	r10, 0(r10)	/* Get the pte */

	/* Insert Guarded and Accessed flags into the TWC from the Linux PTE.
	 * It is bit 27 of both the Linux PTE and the TWC (at least
	 * I got that right :-).  It will be better when we can put
	 * this into the Linux pgd/pmd and load it in the operation
	 * above.
	 */
	rlwimi	r11, r10, 0, _PAGE_GUARDED | _PAGE_ACCESSED
	rlwimi	r11, r10, 32 - 9, _PMD_PAGE_512K
	mtspr	SPRN_MD_TWC, r11

	/* The Linux PTE won't go exactly into the MMU TLB.
	 * Software indicator bits 24, 25, 26, and 27 must be
	 * set.  All other Linux PTE bits control the behavior
	 * of the MMU.
	 */
	li	r11, RPN_PATTERN
	rlwimi	r10, r11, 0, 24, 27	/* Set 24-27 */
	mtspr	SPRN_MD_RPN, r10	/* Update TLB entry */
	mtspr	SPRN_DAR, r11		/* Tag DAR */

	/* Restore registers */

<<<<<<< HEAD
0:	mfspr	r10, SPRN_DAR
	mtspr	SPRN_DAR, r11	/* Tag DAR */
=======
0:	mfspr	r10, SPRN_SPRG_SCRATCH2
>>>>>>> 7d2a07b7
	mfspr	r11, SPRN_M_TW
	rfi
	patch_site	0b, patch__dtlbmiss_exit_1

<<<<<<< HEAD
DTLBMissIMMR:
	mtcr	r11
	/* Set 512k byte guarded page and mark it valid */
	li	r10, MD_PS512K | MD_GUARDED | MD_SVALID
	mtspr	SPRN_MD_TWC, r10
	mfspr	r10, SPRN_IMMR			/* Get current IMMR */
	rlwinm	r10, r10, 0, 0xfff80000		/* Get 512 kbytes boundary */
	ori	r10, r10, 0xf0 | MD_SPS16K | _PAGE_SH | _PAGE_DIRTY | \
			  _PAGE_PRESENT | _PAGE_NO_CACHE
	mtspr	SPRN_MD_RPN, r10	/* Update TLB entry */

	li	r11, RPN_PATTERN

0:	mfspr	r10, SPRN_DAR
	mtspr	SPRN_DAR, r11	/* Tag DAR */
=======
#ifdef CONFIG_PERF_EVENTS
	patch_site	0f, patch__dtlbmiss_perf
0:	lwz	r10, (dtlb_miss_counter - PAGE_OFFSET)@l(0)
	addi	r10, r10, 1
	stw	r10, (dtlb_miss_counter - PAGE_OFFSET)@l(0)
	mfspr	r10, SPRN_SPRG_SCRATCH2
>>>>>>> 7d2a07b7
	mfspr	r11, SPRN_M_TW
	rfi
#endif
<<<<<<< HEAD
	mtspr	SPRN_MD_TWC, r11
#ifdef CONFIG_STRICT_KERNEL_RWX
	patch_site	0f, patch__dtlbmiss_romem_top

0:	subis	r11, r10, 0
	rlwimi	r10, r11, 11, _PAGE_RO
#endif
	ori	r10, r10, 0xf0 | MD_SPS16K | _PAGE_SH | _PAGE_DIRTY | \
			  _PAGE_PRESENT
	mtspr	SPRN_MD_RPN, r10	/* Update TLB entry */

	li	r11, RPN_PATTERN

0:	mfspr	r10, SPRN_DAR
	mtspr	SPRN_DAR, r11	/* Tag DAR */
	mfspr	r11, SPRN_M_TW
	rfi
	patch_site	0b, patch__dtlbmiss_exit_3
=======
>>>>>>> 7d2a07b7

/* This is an instruction TLB error on the MPC8xx.  This could be due
 * to many reasons, such as executing guarded memory or illegal instruction
 * addresses.  There is nothing to do but handle a big time error fault.
 */
	START_EXCEPTION(INTERRUPT_INST_TLB_ERROR_8xx, InstructionTLBError)
	/* 0x400 is InstructionAccess exception, needed by bad_page_fault() */
	EXCEPTION_PROLOG INTERRUPT_INST_STORAGE InstructionTLBError
	andis.	r5,r9,DSISR_SRR1_MATCH_32S@h /* Filter relevant SRR1 bits */
	andis.	r10,r9,SRR1_ISI_NOPT@h
	beq+	.Litlbie
	tlbie	r12
.Litlbie:
	stw	r12, _DAR(r11)
	stw	r5, _DSISR(r11)
	prepare_transfer_to_handler
	bl	do_page_fault
	b	interrupt_return

/* This is the data TLB error on the MPC8xx.  This could be due to
 * many reasons, including a dirty update to a pte.  We bail out to
 * a higher level function that can handle it.
 */
	START_EXCEPTION(INTERRUPT_DATA_TLB_ERROR_8xx, DataTLBError)
	EXCEPTION_PROLOG_0 handle_dar_dsisr=1
	mfspr	r11, SPRN_DAR
	cmpwi	cr1, r11, RPN_PATTERN
	beq-	cr1, FixupDAR	/* must be a buggy dcbX, icbi insn. */
DARFixed:/* Return from dcbx instruction bug workaround */
	EXCEPTION_PROLOG_1
	/* 0x300 is DataAccess exception, needed by bad_page_fault() */
	EXCEPTION_PROLOG_2 INTERRUPT_DATA_STORAGE DataTLBError handle_dar_dsisr=1
	lwz	r4, _DAR(r11)
	lwz	r5, _DSISR(r11)
	andis.	r10,r5,DSISR_NOHPTE@h
	beq+	.Ldtlbie
	tlbie	r4
.Ldtlbie:
	prepare_transfer_to_handler
	bl	do_page_fault
	b	interrupt_return

#ifdef CONFIG_VMAP_STACK
	vmap_stack_overflow_exception
#endif

/* On the MPC8xx, these next four traps are used for development
 * support of breakpoints and such.  Someday I will get around to
 * using them.
 */
	START_EXCEPTION(INTERRUPT_DATA_BREAKPOINT_8xx, DataBreakpoint)
	EXCEPTION_PROLOG_0 handle_dar_dsisr=1
	mfspr	r11, SPRN_SRR0
	cmplwi	cr1, r11, (.Ldtlbie - PAGE_OFFSET)@l
	cmplwi	cr7, r11, (.Litlbie - PAGE_OFFSET)@l
	cror	4*cr1+eq, 4*cr1+eq, 4*cr7+eq
	bne	cr1, 1f
	mtcr	r10
	mfspr	r10, SPRN_SPRG_SCRATCH0
	mfspr	r11, SPRN_SPRG_SCRATCH1
	rfi

1:	EXCEPTION_PROLOG_1
	EXCEPTION_PROLOG_2 INTERRUPT_DATA_BREAKPOINT_8xx DataBreakpoint handle_dar_dsisr=1
	mfspr	r4,SPRN_BAR
	stw	r4,_DAR(r11)
	prepare_transfer_to_handler
	bl	do_break
	REST_NVGPRS(r1)
	b	interrupt_return

#ifdef CONFIG_PERF_EVENTS
	START_EXCEPTION(INTERRUPT_INST_BREAKPOINT_8xx, InstructionBreakpoint)
	mtspr	SPRN_SPRG_SCRATCH0, r10
	lwz	r10, (instruction_counter - PAGE_OFFSET)@l(0)
	addi	r10, r10, -1
	stw	r10, (instruction_counter - PAGE_OFFSET)@l(0)
	lis	r10, 0xffff
	ori	r10, r10, 0x01
	mtspr	SPRN_COUNTA, r10
	mfspr	r10, SPRN_SPRG_SCRATCH0
	rfi
#else
	EXCEPTION(INTERRUPT_INST_BREAKPOINT_8xx, Trap_1d, unknown_exception)
#endif
	EXCEPTION(0x1e00, Trap_1e, unknown_exception)
	EXCEPTION(0x1f00, Trap_1f, unknown_exception)

	__HEAD
	. = 0x2000

/* This is the procedure to calculate the data EA for buggy dcbx,dcbi instructions
 * by decoding the registers used by the dcbx instruction and adding them.
 * DAR is set to the calculated address.
 */
FixupDAR:/* Entry point for dcbx workaround. */
	mtspr	SPRN_M_TW, r10
	/* fetch instruction from memory. */
	mfspr	r10, SPRN_SRR0
	mtspr	SPRN_MD_EPN, r10
	rlwinm	r11, r10, 16, 0xfff8
	cmpli	cr1, r11, PAGE_OFFSET@h
	mfspr	r11, SPRN_M_TWB	/* Get level 1 table */
	blt+	cr1, 3f

	/* create physical page address from effective address */
	tophys(r11, r10)
	mfspr	r11, SPRN_M_TWB	/* Get level 1 table */
	rlwinm	r11, r11, 0, 20, 31
	oris	r11, r11, (swapper_pg_dir - PAGE_OFFSET)@ha
3:
	lwz	r11, (swapper_pg_dir-PAGE_OFFSET)@l(r11)	/* Get the level 1 entry */
	mtspr	SPRN_MD_TWC, r11
	mtcrf	0x01, r11
	mfspr	r11, SPRN_MD_TWC
	lwz	r11, 0(r11)	/* Get the pte */
	bt	28,200f		/* bit 28 = Large page (8M) */
	/* concat physical page address(r11) and page offset(r10) */
	rlwimi	r11, r10, 0, 32 - PAGE_SHIFT, 31
201:	lwz	r11,0(r11)
/* Check if it really is a dcbx instruction. */
/* dcbt and dcbtst does not generate DTLB Misses/Errors,
 * no need to include them here */
	xoris	r10, r11, 0x7c00	/* check if major OP code is 31 */
	rlwinm	r10, r10, 0, 21, 5
	cmpwi	cr1, r10, 2028	/* Is dcbz? */
	beq+	cr1, 142f
	cmpwi	cr1, r10, 940	/* Is dcbi? */
	beq+	cr1, 142f
	cmpwi	cr1, r10, 108	/* Is dcbst? */
	beq+	cr1, 144f		/* Fix up store bit! */
	cmpwi	cr1, r10, 172	/* Is dcbf? */
	beq+	cr1, 142f
	cmpwi	cr1, r10, 1964	/* Is icbi? */
	beq+	cr1, 142f
141:	mfspr	r10,SPRN_M_TW
	b	DARFixed	/* Nope, go back to normal TLB processing */

200:
	/* concat physical page address(r11) and page offset(r10) */
	rlwimi	r11, r10, 0, 32 - PAGE_SHIFT_8M, 31
	b	201b

144:	mfspr	r10, SPRN_DSISR
	rlwinm	r10, r10,0,7,5	/* Clear store bit for buggy dcbst insn */
	mtspr	SPRN_DSISR, r10
142:	/* continue, it was a dcbx, dcbi instruction. */
	mfctr	r10
	mtdar	r10			/* save ctr reg in DAR */
	rlwinm	r10, r11, 24, 24, 28	/* offset into jump table for reg RB */
	addi	r10, r10, 150f@l	/* add start of table */
	mtctr	r10			/* load ctr with jump address */
	xor	r10, r10, r10		/* sum starts at zero */
	bctr				/* jump into table */
150:
	add	r10, r10, r0	;b	151f
	add	r10, r10, r1	;b	151f
	add	r10, r10, r2	;b	151f
	add	r10, r10, r3	;b	151f
	add	r10, r10, r4	;b	151f
	add	r10, r10, r5	;b	151f
	add	r10, r10, r6	;b	151f
	add	r10, r10, r7	;b	151f
	add	r10, r10, r8	;b	151f
	add	r10, r10, r9	;b	151f
	mtctr	r11	;b	154f	/* r10 needs special handling */
	mtctr	r11	;b	153f	/* r11 needs special handling */
	add	r10, r10, r12	;b	151f
	add	r10, r10, r13	;b	151f
	add	r10, r10, r14	;b	151f
	add	r10, r10, r15	;b	151f
	add	r10, r10, r16	;b	151f
	add	r10, r10, r17	;b	151f
	add	r10, r10, r18	;b	151f
	add	r10, r10, r19	;b	151f
	add	r10, r10, r20	;b	151f
	add	r10, r10, r21	;b	151f
	add	r10, r10, r22	;b	151f
	add	r10, r10, r23	;b	151f
	add	r10, r10, r24	;b	151f
	add	r10, r10, r25	;b	151f
	add	r10, r10, r26	;b	151f
	add	r10, r10, r27	;b	151f
	add	r10, r10, r28	;b	151f
	add	r10, r10, r29	;b	151f
	add	r10, r10, r30	;b	151f
	add	r10, r10, r31
151:
	rlwinm	r11,r11,19,24,28	/* offset into jump table for reg RA */
	cmpwi	cr1, r11, 0
	beq	cr1, 152f		/* if reg RA is zero, don't add it */
	addi	r11, r11, 150b@l	/* add start of table */
	mtctr	r11			/* load ctr with jump address */
	rlwinm	r11,r11,0,16,10		/* make sure we don't execute this more than once */
	bctr				/* jump into table */
152:
	mfdar	r11
	mtctr	r11			/* restore ctr reg from DAR */
	mfspr	r11, SPRN_SPRG_THREAD
	stw	r10, DAR(r11)
	mfspr	r10, SPRN_DSISR
	stw	r10, DSISR(r11)
	mfspr	r10,SPRN_M_TW
	b	DARFixed		/* Go back to normal TLB handling */

	/* special handling for r10,r11 since these are modified already */
153:	mfspr	r11, SPRN_SPRG_SCRATCH1	/* load r11 from SPRN_SPRG_SCRATCH1 */
	add	r10, r10, r11	/* add it */
	mfctr	r11		/* restore r11 */
	b	151b
154:	mfspr	r11, SPRN_SPRG_SCRATCH0	/* load r10 from SPRN_SPRG_SCRATCH0 */
	add	r10, r10, r11	/* add it */
	mfctr	r11		/* restore r11 */
	b	151b

/*
 * This is where the main kernel code starts.
 */
start_here:
	/* ptr to current */
	lis	r2,init_task@h
	ori	r2,r2,init_task@l

	/* ptr to phys current thread */
	tophys(r4,r2)
	addi	r4,r4,THREAD	/* init task's THREAD */
	mtspr	SPRN_SPRG_THREAD,r4

	/* stack */
	lis	r1,init_thread_union@ha
	addi	r1,r1,init_thread_union@l
	lis	r0, STACK_END_MAGIC@h
	ori	r0, r0, STACK_END_MAGIC@l
	stw	r0, 0(r1)
	li	r0,0
	stwu	r0,THREAD_SIZE-STACK_FRAME_OVERHEAD(r1)

	lis	r6, swapper_pg_dir@ha
	tophys(r6,r6)
	mtspr	SPRN_M_TWB, r6

	bl	early_init	/* We have to do this with MMU on */

/*
 * Decide what sort of machine this is and initialize the MMU.
 */
#ifdef CONFIG_KASAN
	bl	kasan_early_init
#endif
	li	r3,0
	mr	r4,r31
	bl	machine_init
	bl	MMU_init

/*
 * Go back to running unmapped so we can load up new values
 * and change to using our exception vectors.
 * On the 8xx, all we have to do is invalidate the TLB to clear
 * the old 8M byte TLB mappings and load the page table base register.
 */
	/* The right way to do this would be to track it down through
	 * init's THREAD like the context switch code does, but this is
	 * easier......until someone changes init's static structures.
	 */
	lis	r4,2f@h
	ori	r4,r4,2f@l
	tophys(r4,r4)
	li	r3,MSR_KERNEL & ~(MSR_IR|MSR_DR)
	mtspr	SPRN_SRR0,r4
	mtspr	SPRN_SRR1,r3
	rfi
/* Load up the kernel context */
2:
#ifdef CONFIG_PIN_TLB_IMMR
	lis	r0, MD_TWAM@h
	oris	r0, r0, 0x1f00
	mtspr	SPRN_MD_CTR, r0
	LOAD_REG_IMMEDIATE(r0, VIRT_IMMR_BASE | MD_EVALID)
	tlbie	r0
	mtspr	SPRN_MD_EPN, r0
	LOAD_REG_IMMEDIATE(r0, MD_SVALID | MD_PS512K | MD_GUARDED)
	mtspr	SPRN_MD_TWC, r0
	mfspr   r0, SPRN_IMMR
	rlwinm	r0, r0, 0, 0xfff80000
	ori	r0, r0, 0xf0 | _PAGE_DIRTY | _PAGE_SPS | _PAGE_SH | \
			_PAGE_NO_CACHE | _PAGE_PRESENT
	mtspr	SPRN_MD_RPN, r0
	lis	r0, (MD_TWAM | MD_RSV4I)@h
	mtspr	SPRN_MD_CTR, r0
#endif
#if !defined(CONFIG_PIN_TLB_DATA) && !defined(CONFIG_PIN_TLB_IMMR)
	lis	r0, MD_TWAM@h
	mtspr	SPRN_MD_CTR, r0
#endif
	tlbia			/* Clear all TLB entries */
	sync			/* wait for tlbia/tlbie to finish */

	/* set up the PTE pointers for the Abatron bdiGDB.
	*/
	lis	r5, abatron_pteptrs@h
	ori	r5, r5, abatron_pteptrs@l
	stw	r5, 0xf0(0)	/* Must match your Abatron config file */
	tophys(r5,r5)
	lis	r6, swapper_pg_dir@h
	ori	r6, r6, swapper_pg_dir@l
	stw	r6, 0(r5)

/* Now turn on the MMU for real! */
	li	r4,MSR_KERNEL
	lis	r3,start_kernel@h
	ori	r3,r3,start_kernel@l
	mtspr	SPRN_SRR0,r3
	mtspr	SPRN_SRR1,r4
	rfi			/* enable MMU and jump to start_kernel */

/* Set up the initial MMU state so we can do the first level of
 * kernel initialization.  This maps the first 8 MBytes of memory 1:1
 * virtual to physical.  Also, set the cache mode since that is defined
 * by TLB entries and perform any additional mapping (like of the IMMR).
 * If configured to pin some TLBs, we pin the first 8 Mbytes of kernel,
 * 24 Mbytes of data, and the 512k IMMR space.  Anything not covered by
 * these mappings is mapped by page tables.
 */
initial_mmu:
	li	r8, 0
	mtspr	SPRN_MI_CTR, r8		/* remove PINNED ITLB entries */
	lis	r10, MD_TWAM@h
	mtspr	SPRN_MD_CTR, r10	/* remove PINNED DTLB entries */

	tlbia			/* Invalidate all TLB entries */

	lis	r8, MI_APG_INIT@h	/* Set protection modes */
	ori	r8, r8, MI_APG_INIT@l
	mtspr	SPRN_MI_AP, r8
	lis	r8, MD_APG_INIT@h
	ori	r8, r8, MD_APG_INIT@l
	mtspr	SPRN_MD_AP, r8

	/* Map the lower RAM (up to 32 Mbytes) into the ITLB and DTLB */
	lis	r8, MI_RSV4I@h
	ori	r8, r8, 0x1c00
	oris	r12, r10, MD_RSV4I@h
	ori	r12, r12, 0x1c00
	li	r9, 4				/* up to 4 pages of 8M */
	mtctr	r9
	lis	r9, KERNELBASE@h		/* Create vaddr for TLB */
	li	r10, MI_PS8MEG | _PMD_ACCESSED | MI_SVALID
	li	r11, MI_BOOTINIT		/* Create RPN for address 0 */
1:
	mtspr	SPRN_MI_CTR, r8	/* Set instruction MMU control */
	addi	r8, r8, 0x100
	ori	r0, r9, MI_EVALID		/* Mark it valid */
	mtspr	SPRN_MI_EPN, r0
	mtspr	SPRN_MI_TWC, r10
	mtspr	SPRN_MI_RPN, r11		/* Store TLB entry */
	mtspr	SPRN_MD_CTR, r12
	addi	r12, r12, 0x100
	mtspr	SPRN_MD_EPN, r0
	mtspr	SPRN_MD_TWC, r10
	mtspr	SPRN_MD_RPN, r11
	addis	r9, r9, 0x80
	addis	r11, r11, 0x80

	bdnz	1b

	/* Since the cache is enabled according to the information we
	 * just loaded into the TLB, invalidate and enable the caches here.
	 * We should probably check/set other modes....later.
	 */
	lis	r8, IDC_INVALL@h
	mtspr	SPRN_IC_CST, r8
	mtspr	SPRN_DC_CST, r8
	lis	r8, IDC_ENABLE@h
	mtspr	SPRN_IC_CST, r8
	mtspr	SPRN_DC_CST, r8
	/* Disable debug mode entry on breakpoints */
	mfspr	r8, SPRN_DER
#ifdef CONFIG_PERF_EVENTS
	rlwinm	r8, r8, 0, ~0xc
#else
	rlwinm	r8, r8, 0, ~0x8
#endif
	mtspr	SPRN_DER, r8
	blr

_GLOBAL(mmu_pin_tlb)
	lis	r9, (1f - PAGE_OFFSET)@h
	ori	r9, r9, (1f - PAGE_OFFSET)@l
	mfmsr	r10
	mflr	r11
	li	r12, MSR_KERNEL & ~(MSR_IR | MSR_DR | MSR_RI)
	rlwinm	r0, r10, 0, ~MSR_RI
	rlwinm	r0, r0, 0, ~MSR_EE
	mtmsr	r0
	isync
	.align	4
	mtspr	SPRN_SRR0, r9
	mtspr	SPRN_SRR1, r12
	rfi
1:
	li	r5, 0
	lis	r6, MD_TWAM@h
	mtspr	SPRN_MI_CTR, r5
	mtspr	SPRN_MD_CTR, r6
	tlbia

	LOAD_REG_IMMEDIATE(r5, 28 << 8)
	LOAD_REG_IMMEDIATE(r6, PAGE_OFFSET)
	LOAD_REG_IMMEDIATE(r7, MI_SVALID | MI_PS8MEG | _PMD_ACCESSED)
	LOAD_REG_IMMEDIATE(r8, 0xf0 | _PAGE_RO | _PAGE_SPS | _PAGE_SH | _PAGE_PRESENT)
	LOAD_REG_ADDR(r9, _sinittext)
	li	r0, 4
	mtctr	r0

2:	ori	r0, r6, MI_EVALID
	mtspr	SPRN_MI_CTR, r5
	mtspr	SPRN_MI_EPN, r0
	mtspr	SPRN_MI_TWC, r7
	mtspr	SPRN_MI_RPN, r8
	addi	r5, r5, 0x100
	addis	r6, r6, SZ_8M@h
	addis	r8, r8, SZ_8M@h
	cmplw	r6, r9
	bdnzt	lt, 2b
	lis	r0, MI_RSV4I@h
	mtspr	SPRN_MI_CTR, r0

	LOAD_REG_IMMEDIATE(r5, 28 << 8 | MD_TWAM)
#ifdef CONFIG_PIN_TLB_DATA
	LOAD_REG_IMMEDIATE(r6, PAGE_OFFSET)
	LOAD_REG_IMMEDIATE(r7, MI_SVALID | MI_PS8MEG | _PMD_ACCESSED)
#ifdef CONFIG_PIN_TLB_IMMR
	li	r0, 3
#else
	li	r0, 4
#endif
	mtctr	r0
	cmpwi	r4, 0
	beq	4f
	LOAD_REG_IMMEDIATE(r8, 0xf0 | _PAGE_RO | _PAGE_SPS | _PAGE_SH | _PAGE_PRESENT)
	LOAD_REG_ADDR(r9, _sinittext)

2:	ori	r0, r6, MD_EVALID
	mtspr	SPRN_MD_CTR, r5
	mtspr	SPRN_MD_EPN, r0
	mtspr	SPRN_MD_TWC, r7
	mtspr	SPRN_MD_RPN, r8
	addi	r5, r5, 0x100
	addis	r6, r6, SZ_8M@h
	addis	r8, r8, SZ_8M@h
	cmplw	r6, r9
	bdnzt	lt, 2b

4:	LOAD_REG_IMMEDIATE(r8, 0xf0 | _PAGE_SPS | _PAGE_SH | _PAGE_PRESENT)
2:	ori	r0, r6, MD_EVALID
	mtspr	SPRN_MD_CTR, r5
	mtspr	SPRN_MD_EPN, r0
	mtspr	SPRN_MD_TWC, r7
	mtspr	SPRN_MD_RPN, r8
	addi	r5, r5, 0x100
	addis	r6, r6, SZ_8M@h
	addis	r8, r8, SZ_8M@h
	cmplw	r6, r3
	bdnzt	lt, 2b
#endif
#ifdef CONFIG_PIN_TLB_IMMR
	LOAD_REG_IMMEDIATE(r0, VIRT_IMMR_BASE | MD_EVALID)
	LOAD_REG_IMMEDIATE(r7, MD_SVALID | MD_PS512K | MD_GUARDED | _PMD_ACCESSED)
	mfspr   r8, SPRN_IMMR
	rlwinm	r8, r8, 0, 0xfff80000
	ori	r8, r8, 0xf0 | _PAGE_DIRTY | _PAGE_SPS | _PAGE_SH | \
			_PAGE_NO_CACHE | _PAGE_PRESENT
	mtspr	SPRN_MD_CTR, r5
	mtspr	SPRN_MD_EPN, r0
	mtspr	SPRN_MD_TWC, r7
	mtspr	SPRN_MD_RPN, r8
#endif
#if defined(CONFIG_PIN_TLB_IMMR) || defined(CONFIG_PIN_TLB_DATA)
	lis	r0, (MD_RSV4I | MD_TWAM)@h
	mtspr	SPRN_MI_CTR, r0
#endif
	mtspr	SPRN_SRR1, r10
	mtspr	SPRN_SRR0, r11
	rfi<|MERGE_RESOLUTION|>--- conflicted
+++ resolved
@@ -160,28 +160,12 @@
 /* On the MPC8xx, this is a software emulation interrupt.  It occurs
  * for all unimplemented and illegal instructions.
  */
-<<<<<<< HEAD
-	EXCEPTION(0x1000, SoftEmu, program_check_exception, EXC_XFER_STD)
-
-/* Called from DataStoreTLBMiss when perf TLB misses events are activated */
-#ifdef CONFIG_PERF_EVENTS
-	patch_site	0f, patch__dtlbmiss_perf
-0:	lwz	r10, (dtlb_miss_counter - PAGE_OFFSET)@l(0)
-	addi	r10, r10, 1
-	stw	r10, (dtlb_miss_counter - PAGE_OFFSET)@l(0)
-	mfspr	r10, SPRN_DAR
-	mtspr	SPRN_DAR, r11	/* Tag DAR */
-	mfspr	r11, SPRN_M_TW
-	rfi
-#endif
-=======
 	START_EXCEPTION(INTERRUPT_SOFT_EMU_8xx, SoftEmu)
 	EXCEPTION_PROLOG INTERRUPT_SOFT_EMU_8xx SoftEmu
 	prepare_transfer_to_handler
 	bl	emulation_assist_interrupt
 	REST_NVGPRS(r1)
 	b	interrupt_return
->>>>>>> 7d2a07b7
 
 /*
  * For the MPC8xx, this is a software tablewalk to load the instruction
@@ -260,41 +244,8 @@
 	rfi
 #endif
 
-<<<<<<< HEAD
-#ifndef CONFIG_PIN_TLB_TEXT
-ITLBMissLinear:
-	mtcr	r11
-#if defined(CONFIG_STRICT_KERNEL_RWX) && CONFIG_ETEXT_SHIFT < 23
-	patch_site	0f, patch__itlbmiss_linmem_top8
-
-	mfspr	r10, SPRN_SRR0
-0:	subis	r11, r10, (PAGE_OFFSET - 0x80000000)@ha
-	rlwinm	r11, r11, 4, MI_PS8MEG ^ MI_PS512K
-	ori	r11, r11, MI_PS512K | MI_SVALID
-	rlwinm	r10, r10, 0, 0x0ff80000	/* 8xx supports max 256Mb RAM */
-#else
-	/* Set 8M byte page and mark it valid */
-	li	r11, MI_PS8MEG | MI_SVALID
-	rlwinm	r10, r10, 20, 0x0f800000	/* 8xx supports max 256Mb RAM */
-#endif
-	mtspr	SPRN_MI_TWC, r11
-	ori	r10, r10, 0xf0 | MI_SPS16K | _PAGE_SH | _PAGE_DIRTY | \
-			  _PAGE_PRESENT
-	mtspr	SPRN_MI_RPN, r10	/* Update TLB entry */
-
-0:	mfspr	r10, SPRN_SPRG_SCRATCH0
-	mfspr	r11, SPRN_SPRG_SCRATCH1
-	rfi
-	patch_site	0b, patch__itlbmiss_exit_2
-#endif
-
-	. = 0x1200
-DataStoreTLBMiss:
-	mtspr	SPRN_DAR, r10
-=======
 	START_EXCEPTION(INTERRUPT_DATA_TLB_MISS_8xx, DataStoreTLBMiss)
 	mtspr	SPRN_SPRG_SCRATCH2, r10
->>>>>>> 7d2a07b7
 	mtspr	SPRN_M_TW, r11
 	mfcr	r11
 
@@ -337,64 +288,20 @@
 
 	/* Restore registers */
 
-<<<<<<< HEAD
-0:	mfspr	r10, SPRN_DAR
-	mtspr	SPRN_DAR, r11	/* Tag DAR */
-=======
 0:	mfspr	r10, SPRN_SPRG_SCRATCH2
->>>>>>> 7d2a07b7
 	mfspr	r11, SPRN_M_TW
 	rfi
 	patch_site	0b, patch__dtlbmiss_exit_1
 
-<<<<<<< HEAD
-DTLBMissIMMR:
-	mtcr	r11
-	/* Set 512k byte guarded page and mark it valid */
-	li	r10, MD_PS512K | MD_GUARDED | MD_SVALID
-	mtspr	SPRN_MD_TWC, r10
-	mfspr	r10, SPRN_IMMR			/* Get current IMMR */
-	rlwinm	r10, r10, 0, 0xfff80000		/* Get 512 kbytes boundary */
-	ori	r10, r10, 0xf0 | MD_SPS16K | _PAGE_SH | _PAGE_DIRTY | \
-			  _PAGE_PRESENT | _PAGE_NO_CACHE
-	mtspr	SPRN_MD_RPN, r10	/* Update TLB entry */
-
-	li	r11, RPN_PATTERN
-
-0:	mfspr	r10, SPRN_DAR
-	mtspr	SPRN_DAR, r11	/* Tag DAR */
-=======
 #ifdef CONFIG_PERF_EVENTS
 	patch_site	0f, patch__dtlbmiss_perf
 0:	lwz	r10, (dtlb_miss_counter - PAGE_OFFSET)@l(0)
 	addi	r10, r10, 1
 	stw	r10, (dtlb_miss_counter - PAGE_OFFSET)@l(0)
 	mfspr	r10, SPRN_SPRG_SCRATCH2
->>>>>>> 7d2a07b7
 	mfspr	r11, SPRN_M_TW
 	rfi
 #endif
-<<<<<<< HEAD
-	mtspr	SPRN_MD_TWC, r11
-#ifdef CONFIG_STRICT_KERNEL_RWX
-	patch_site	0f, patch__dtlbmiss_romem_top
-
-0:	subis	r11, r10, 0
-	rlwimi	r10, r11, 11, _PAGE_RO
-#endif
-	ori	r10, r10, 0xf0 | MD_SPS16K | _PAGE_SH | _PAGE_DIRTY | \
-			  _PAGE_PRESENT
-	mtspr	SPRN_MD_RPN, r10	/* Update TLB entry */
-
-	li	r11, RPN_PATTERN
-
-0:	mfspr	r10, SPRN_DAR
-	mtspr	SPRN_DAR, r11	/* Tag DAR */
-	mfspr	r11, SPRN_M_TW
-	rfi
-	patch_site	0b, patch__dtlbmiss_exit_3
-=======
->>>>>>> 7d2a07b7
 
 /* This is an instruction TLB error on the MPC8xx.  This could be due
  * to many reasons, such as executing guarded memory or illegal instruction
