// SPDX-License-Identifier: GPL-2.0-or-later
/*
 *  Kernel Probes (KProbes)
 *
 * Copyright (C) IBM Corporation, 2002, 2004
 *
 * 2002-Oct	Created by Vamsi Krishna S <vamsi_krishna@in.ibm.com> Kernel
 *		Probes initial implementation ( includes contributions from
 *		Rusty Russell).
 * 2004-July	Suparna Bhattacharya <suparna@in.ibm.com> added jumper probes
 *		interface to access function arguments.
 * 2004-Nov	Ananth N Mavinakayanahalli <ananth@in.ibm.com> kprobes port
 *		for PPC64
 */

#include <linux/kprobes.h>
#include <linux/ptrace.h>
#include <linux/preempt.h>
#include <linux/extable.h>
#include <linux/kdebug.h>
#include <linux/slab.h>
#include <linux/moduleloader.h>
#include <asm/code-patching.h>
#include <asm/cacheflush.h>
#include <asm/sstep.h>
#include <asm/sections.h>
#include <asm/inst.h>
<<<<<<< HEAD
=======
#include <asm/set_memory.h>
>>>>>>> 7d2a07b7
#include <linux/uaccess.h>

DEFINE_PER_CPU(struct kprobe *, current_kprobe) = NULL;
DEFINE_PER_CPU(struct kprobe_ctlblk, kprobe_ctlblk);

struct kretprobe_blackpoint kretprobe_blacklist[] = {{NULL, NULL}};

bool arch_within_kprobe_blacklist(unsigned long addr)
{
	return  (addr >= (unsigned long)__kprobes_text_start &&
		 addr < (unsigned long)__kprobes_text_end) ||
		(addr >= (unsigned long)_stext &&
		 addr < (unsigned long)__head_end);
}

kprobe_opcode_t *kprobe_lookup_name(const char *name, unsigned int offset)
{
	kprobe_opcode_t *addr = NULL;

#ifdef PPC64_ELF_ABI_v2
	/* PPC64 ABIv2 needs local entry point */
	addr = (kprobe_opcode_t *)kallsyms_lookup_name(name);
	if (addr && !offset) {
#ifdef CONFIG_KPROBES_ON_FTRACE
		unsigned long faddr;
		/*
		 * Per livepatch.h, ftrace location is always within the first
		 * 16 bytes of a function on powerpc with -mprofile-kernel.
		 */
		faddr = ftrace_location_range((unsigned long)addr,
					      (unsigned long)addr + 16);
		if (faddr)
			addr = (kprobe_opcode_t *)faddr;
		else
#endif
			addr = (kprobe_opcode_t *)ppc_function_entry(addr);
	}
#elif defined(PPC64_ELF_ABI_v1)
	/*
	 * 64bit powerpc ABIv1 uses function descriptors:
	 * - Check for the dot variant of the symbol first.
	 * - If that fails, try looking up the symbol provided.
	 *
	 * This ensures we always get to the actual symbol and not
	 * the descriptor.
	 *
	 * Also handle <module:symbol> format.
	 */
	char dot_name[MODULE_NAME_LEN + 1 + KSYM_NAME_LEN];
	bool dot_appended = false;
	const char *c;
	ssize_t ret = 0;
	int len = 0;

	if ((c = strnchr(name, MODULE_NAME_LEN, ':')) != NULL) {
		c++;
		len = c - name;
		memcpy(dot_name, name, len);
	} else
		c = name;

	if (*c != '\0' && *c != '.') {
		dot_name[len++] = '.';
		dot_appended = true;
	}
	ret = strscpy(dot_name + len, c, KSYM_NAME_LEN);
	if (ret > 0)
		addr = (kprobe_opcode_t *)kallsyms_lookup_name(dot_name);

	/* Fallback to the original non-dot symbol lookup */
	if (!addr && dot_appended)
		addr = (kprobe_opcode_t *)kallsyms_lookup_name(name);
#else
	addr = (kprobe_opcode_t *)kallsyms_lookup_name(name);
#endif

	return addr;
}

void *alloc_insn_page(void)
{
	void *page;

	page = module_alloc(PAGE_SIZE);
	if (!page)
		return NULL;

	if (strict_module_rwx_enabled()) {
		set_memory_ro((unsigned long)page, 1);
		set_memory_x((unsigned long)page, 1);
	}
	return page;
}

int arch_prepare_kprobe(struct kprobe *p)
{
	int ret = 0;
	struct kprobe *prev;
<<<<<<< HEAD
	struct ppc_inst insn = ppc_inst_read((struct ppc_inst *)p->addr);
=======
	struct ppc_inst insn = ppc_inst_read(p->addr);
>>>>>>> 7d2a07b7

	if ((unsigned long)p->addr & 0x03) {
		printk("Attempt to register kprobe at an unaligned address\n");
		ret = -EINVAL;
	} else if (IS_MTMSRD(insn) || IS_RFID(insn)) {
		printk("Cannot register a kprobe on mtmsr[d]/rfi[d]\n");
		ret = -EINVAL;
	} else if ((unsigned long)p->addr & ~PAGE_MASK &&
		   ppc_inst_prefixed(ppc_inst_read(p->addr - 1))) {
		printk("Cannot register a kprobe on the second word of prefixed instruction\n");
		ret = -EINVAL;
	}
	preempt_disable();
	prev = get_kprobe(p->addr - 1);
	preempt_enable_no_resched();
	if (prev && ppc_inst_prefixed(ppc_inst_read(prev->ainsn.insn))) {
		printk("Cannot register a kprobe on the second word of prefixed instruction\n");
		ret = -EINVAL;
	} else if ((unsigned long)p->addr & ~PAGE_MASK &&
		   ppc_inst_prefixed(ppc_inst_read((struct ppc_inst *)(p->addr - 1)))) {
		printk("Cannot register a kprobe on the second word of prefixed instruction\n");
		ret = -EINVAL;
	}
	preempt_disable();
	prev = get_kprobe(p->addr - 1);
	preempt_enable_no_resched();
	if (prev &&
	    ppc_inst_prefixed(ppc_inst_read((struct ppc_inst *)prev->ainsn.insn))) {
		printk("Cannot register a kprobe on the second word of prefixed instruction\n");
		ret = -EINVAL;
	}

	/* insn must be on a special executable page on ppc64.  This is
	 * not explicitly required on ppc32 (right now), but it doesn't hurt */
	if (!ret) {
		p->ainsn.insn = get_insn_slot();
		if (!p->ainsn.insn)
			ret = -ENOMEM;
	}

	if (!ret) {
<<<<<<< HEAD
		patch_instruction((struct ppc_inst *)p->ainsn.insn, insn);
=======
		patch_instruction(p->ainsn.insn, insn);
>>>>>>> 7d2a07b7
		p->opcode = ppc_inst_val(insn);
	}

	p->ainsn.boostable = 0;
	return ret;
}
NOKPROBE_SYMBOL(arch_prepare_kprobe);

void arch_arm_kprobe(struct kprobe *p)
{
<<<<<<< HEAD
	patch_instruction((struct ppc_inst *)p->addr, ppc_inst(BREAKPOINT_INSTRUCTION));
=======
	WARN_ON_ONCE(patch_instruction(p->addr, ppc_inst(BREAKPOINT_INSTRUCTION)));
>>>>>>> 7d2a07b7
}
NOKPROBE_SYMBOL(arch_arm_kprobe);

void arch_disarm_kprobe(struct kprobe *p)
{
<<<<<<< HEAD
	patch_instruction((struct ppc_inst *)p->addr, ppc_inst(p->opcode));
=======
	WARN_ON_ONCE(patch_instruction(p->addr, ppc_inst(p->opcode)));
>>>>>>> 7d2a07b7
}
NOKPROBE_SYMBOL(arch_disarm_kprobe);

void arch_remove_kprobe(struct kprobe *p)
{
	if (p->ainsn.insn) {
		free_insn_slot(p->ainsn.insn, 0);
		p->ainsn.insn = NULL;
	}
}
NOKPROBE_SYMBOL(arch_remove_kprobe);

static nokprobe_inline void prepare_singlestep(struct kprobe *p, struct pt_regs *regs)
{
	enable_single_step(regs);

	/*
	 * On powerpc we should single step on the original
	 * instruction even if the probed insn is a trap
	 * variant as values in regs could play a part in
	 * if the trap is taken or not
	 */
	regs_set_return_ip(regs, (unsigned long)p->ainsn.insn);
}

static nokprobe_inline void save_previous_kprobe(struct kprobe_ctlblk *kcb)
{
	kcb->prev_kprobe.kp = kprobe_running();
	kcb->prev_kprobe.status = kcb->kprobe_status;
	kcb->prev_kprobe.saved_msr = kcb->kprobe_saved_msr;
}

static nokprobe_inline void restore_previous_kprobe(struct kprobe_ctlblk *kcb)
{
	__this_cpu_write(current_kprobe, kcb->prev_kprobe.kp);
	kcb->kprobe_status = kcb->prev_kprobe.status;
	kcb->kprobe_saved_msr = kcb->prev_kprobe.saved_msr;
}

static nokprobe_inline void set_current_kprobe(struct kprobe *p, struct pt_regs *regs,
				struct kprobe_ctlblk *kcb)
{
	__this_cpu_write(current_kprobe, p);
	kcb->kprobe_saved_msr = regs->msr;
}

bool arch_kprobe_on_func_entry(unsigned long offset)
{
#ifdef PPC64_ELF_ABI_v2
#ifdef CONFIG_KPROBES_ON_FTRACE
	return offset <= 16;
#else
	return offset <= 8;
#endif
#else
	return !offset;
#endif
}

void arch_prepare_kretprobe(struct kretprobe_instance *ri, struct pt_regs *regs)
{
	ri->ret_addr = (kprobe_opcode_t *)regs->link;
	ri->fp = NULL;

	/* Replace the return addr with trampoline addr */
	regs->link = (unsigned long)kretprobe_trampoline;
}
NOKPROBE_SYMBOL(arch_prepare_kretprobe);

static int try_to_emulate(struct kprobe *p, struct pt_regs *regs)
{
	int ret;
<<<<<<< HEAD
	struct ppc_inst insn = ppc_inst_read((struct ppc_inst *)p->ainsn.insn);
=======
	struct ppc_inst insn = ppc_inst_read(p->ainsn.insn);
>>>>>>> 7d2a07b7

	/* regs->nip is also adjusted if emulate_step returns 1 */
	ret = emulate_step(regs, insn);
	if (ret > 0) {
		/*
		 * Once this instruction has been boosted
		 * successfully, set the boostable flag
		 */
		if (unlikely(p->ainsn.boostable == 0))
			p->ainsn.boostable = 1;
	} else if (ret < 0) {
		/*
		 * We don't allow kprobes on mtmsr(d)/rfi(d), etc.
		 * So, we should never get here... but, its still
		 * good to catch them, just in case...
		 */
		printk("Can't step on instruction %s\n", ppc_inst_as_str(insn));
		BUG();
	} else {
		/*
		 * If we haven't previously emulated this instruction, then it
		 * can't be boosted. Note it down so we don't try to do so again.
		 *
		 * If, however, we had emulated this instruction in the past,
		 * then this is just an error with the current run (for
		 * instance, exceptions due to a load/store). We return 0 so
		 * that this is now single-stepped, but continue to try
		 * emulating it in subsequent probe hits.
		 */
		if (unlikely(p->ainsn.boostable != 1))
			p->ainsn.boostable = -1;
	}

	return ret;
}
NOKPROBE_SYMBOL(try_to_emulate);

int kprobe_handler(struct pt_regs *regs)
{
	struct kprobe *p;
	int ret = 0;
	unsigned int *addr = (unsigned int *)regs->nip;
	struct kprobe_ctlblk *kcb;

	if (user_mode(regs))
		return 0;

<<<<<<< HEAD
	if (!(regs->msr & MSR_IR) || !(regs->msr & MSR_DR))
=======
	if (!IS_ENABLED(CONFIG_BOOKE) &&
	    (!(regs->msr & MSR_IR) || !(regs->msr & MSR_DR)))
>>>>>>> 7d2a07b7
		return 0;

	/*
	 * We don't want to be preempted for the entire
	 * duration of kprobe processing
	 */
	preempt_disable();
	kcb = get_kprobe_ctlblk();

	p = get_kprobe(addr);
	if (!p) {
		unsigned int instr;

		if (get_kernel_nofault(instr, addr))
			goto no_kprobe;

		if (instr != BREAKPOINT_INSTRUCTION) {
			/*
			 * PowerPC has multiple variants of the "trap"
			 * instruction. If the current instruction is a
			 * trap variant, it could belong to someone else
			 */
			if (is_trap(instr))
				goto no_kprobe;
			/*
			 * The breakpoint instruction was removed right
			 * after we hit it.  Another cpu has removed
			 * either a probepoint or a debugger breakpoint
			 * at this address.  In either case, no further
			 * handling of this interrupt is appropriate.
			 */
			ret = 1;
		}
		/* Not one of ours: let kernel handle it */
		goto no_kprobe;
	}

	/* Check we're not actually recursing */
	if (kprobe_running()) {
		kprobe_opcode_t insn = *p->ainsn.insn;
		if (kcb->kprobe_status == KPROBE_HIT_SS && is_trap(insn)) {
			/* Turn off 'trace' bits */
			regs_set_return_msr(regs,
				(regs->msr & ~MSR_SINGLESTEP) |
				kcb->kprobe_saved_msr);
			goto no_kprobe;
		}

		/*
		 * We have reentered the kprobe_handler(), since another probe
		 * was hit while within the handler. We here save the original
		 * kprobes variables and just single step on the instruction of
		 * the new probe without calling any user handlers.
		 */
		save_previous_kprobe(kcb);
		set_current_kprobe(p, regs, kcb);
		kprobes_inc_nmissed_count(p);
		kcb->kprobe_status = KPROBE_REENTER;
		if (p->ainsn.boostable >= 0) {
			ret = try_to_emulate(p, regs);

			if (ret > 0) {
				restore_previous_kprobe(kcb);
				preempt_enable_no_resched();
				return 1;
			}
		}
		prepare_singlestep(p, regs);
		return 1;
	}

	kcb->kprobe_status = KPROBE_HIT_ACTIVE;
	set_current_kprobe(p, regs, kcb);
	if (p->pre_handler && p->pre_handler(p, regs)) {
		/* handler changed execution path, so skip ss setup */
		reset_current_kprobe();
		preempt_enable_no_resched();
		return 1;
	}

	if (p->ainsn.boostable >= 0) {
		ret = try_to_emulate(p, regs);

		if (ret > 0) {
			if (p->post_handler)
				p->post_handler(p, regs, 0);

			kcb->kprobe_status = KPROBE_HIT_SSDONE;
			reset_current_kprobe();
			preempt_enable_no_resched();
			return 1;
		}
	}
	prepare_singlestep(p, regs);
	kcb->kprobe_status = KPROBE_HIT_SS;
	return 1;

no_kprobe:
	preempt_enable_no_resched();
	return ret;
}
NOKPROBE_SYMBOL(kprobe_handler);

/*
 * Function return probe trampoline:
 * 	- init_kprobes() establishes a probepoint here
 * 	- When the probed function returns, this probe
 * 		causes the handlers to fire
 */
asm(".global kretprobe_trampoline\n"
	".type kretprobe_trampoline, @function\n"
	"kretprobe_trampoline:\n"
	"nop\n"
	"blr\n"
	".size kretprobe_trampoline, .-kretprobe_trampoline\n");

/*
 * Called when the probe at kretprobe trampoline is hit
 */
static int trampoline_probe_handler(struct kprobe *p, struct pt_regs *regs)
{
	unsigned long orig_ret_address;

	orig_ret_address = __kretprobe_trampoline_handler(regs, &kretprobe_trampoline, NULL);
	/*
	 * We get here through one of two paths:
	 * 1. by taking a trap -> kprobe_handler() -> here
	 * 2. by optprobe branch -> optimized_callback() -> opt_pre_handler() -> here
	 *
	 * When going back through (1), we need regs->nip to be setup properly
	 * as it is used to determine the return address from the trap.
	 * For (2), since nip is not honoured with optprobes, we instead setup
	 * the link register properly so that the subsequent 'blr' in
	 * kretprobe_trampoline jumps back to the right instruction.
	 *
	 * For nip, we should set the address to the previous instruction since
	 * we end up emulating it in kprobe_handler(), which increments the nip
	 * again.
	 */
	regs_set_return_ip(regs, orig_ret_address - 4);
	regs->link = orig_ret_address;

	return 0;
}
NOKPROBE_SYMBOL(trampoline_probe_handler);

/*
 * Called after single-stepping.  p->addr is the address of the
 * instruction whose first byte has been replaced by the "breakpoint"
 * instruction.  To avoid the SMP problems that can occur when we
 * temporarily put back the original opcode to single-step, we
 * single-stepped a copy of the instruction.  The address of this
 * copy is p->ainsn.insn.
 */
int kprobe_post_handler(struct pt_regs *regs)
{
	int len;
	struct kprobe *cur = kprobe_running();
	struct kprobe_ctlblk *kcb = get_kprobe_ctlblk();

	if (!cur || user_mode(regs))
		return 0;

<<<<<<< HEAD
	len = ppc_inst_len(ppc_inst_read((struct ppc_inst *)cur->ainsn.insn));
=======
	len = ppc_inst_len(ppc_inst_read(cur->ainsn.insn));
>>>>>>> 7d2a07b7
	/* make sure we got here for instruction we have a kprobe on */
	if (((unsigned long)cur->ainsn.insn + len) != regs->nip)
		return 0;

	if ((kcb->kprobe_status != KPROBE_REENTER) && cur->post_handler) {
		kcb->kprobe_status = KPROBE_HIT_SSDONE;
		cur->post_handler(cur, regs, 0);
	}

	/* Adjust nip to after the single-stepped instruction */
<<<<<<< HEAD
	regs->nip = (unsigned long)cur->addr + len;
	regs->msr |= kcb->kprobe_saved_msr;
=======
	regs_set_return_ip(regs, (unsigned long)cur->addr + len);
	regs_set_return_msr(regs, regs->msr | kcb->kprobe_saved_msr);
>>>>>>> 7d2a07b7

	/*Restore back the original saved kprobes variables and continue. */
	if (kcb->kprobe_status == KPROBE_REENTER) {
		restore_previous_kprobe(kcb);
		goto out;
	}
	reset_current_kprobe();
out:
	preempt_enable_no_resched();

	/*
	 * if somebody else is singlestepping across a probe point, msr
	 * will have DE/SE set, in which case, continue the remaining processing
	 * of do_debug, as if this is not a probe hit.
	 */
	if (regs->msr & MSR_SINGLESTEP)
		return 0;

	return 1;
}
NOKPROBE_SYMBOL(kprobe_post_handler);

int kprobe_fault_handler(struct pt_regs *regs, int trapnr)
{
	struct kprobe *cur = kprobe_running();
	struct kprobe_ctlblk *kcb = get_kprobe_ctlblk();
	const struct exception_table_entry *entry;

	switch(kcb->kprobe_status) {
	case KPROBE_HIT_SS:
	case KPROBE_REENTER:
		/*
		 * We are here because the instruction being single
		 * stepped caused a page fault. We reset the current
		 * kprobe and the nip points back to the probe address
		 * and allow the page fault handler to continue as a
		 * normal page fault.
		 */
		regs_set_return_ip(regs, (unsigned long)cur->addr);
		/* Turn off 'trace' bits */
		regs_set_return_msr(regs,
			(regs->msr & ~MSR_SINGLESTEP) |
			kcb->kprobe_saved_msr);
		if (kcb->kprobe_status == KPROBE_REENTER)
			restore_previous_kprobe(kcb);
		else
			reset_current_kprobe();
		preempt_enable_no_resched();
		break;
	case KPROBE_HIT_ACTIVE:
	case KPROBE_HIT_SSDONE:
		/*
		 * In case the user-specified fault handler returned
		 * zero, try to fix up.
		 */
		if ((entry = search_exception_tables(regs->nip)) != NULL) {
			regs_set_return_ip(regs, extable_fixup(entry));
			return 1;
		}

		/*
		 * fixup_exception() could not handle it,
		 * Let do_page_fault() fix it.
		 */
		break;
	default:
		break;
	}
	return 0;
}
NOKPROBE_SYMBOL(kprobe_fault_handler);

unsigned long arch_deref_entry_point(void *entry)
{
#ifdef PPC64_ELF_ABI_v1
	if (!kernel_text_address((unsigned long)entry))
		return ppc_global_function_entry(entry);
	else
#endif
		return (unsigned long)entry;
}
NOKPROBE_SYMBOL(arch_deref_entry_point);

static struct kprobe trampoline_p = {
	.addr = (kprobe_opcode_t *) &kretprobe_trampoline,
	.pre_handler = trampoline_probe_handler
};

int __init arch_init_kprobes(void)
{
	return register_kprobe(&trampoline_p);
}

int arch_trampoline_kprobe(struct kprobe *p)
{
	if (p->addr == (kprobe_opcode_t *)&kretprobe_trampoline)
		return 1;

	return 0;
}
NOKPROBE_SYMBOL(arch_trampoline_kprobe);<|MERGE_RESOLUTION|>--- conflicted
+++ resolved
@@ -25,10 +25,7 @@
 #include <asm/sstep.h>
 #include <asm/sections.h>
 #include <asm/inst.h>
-<<<<<<< HEAD
-=======
 #include <asm/set_memory.h>
->>>>>>> 7d2a07b7
 #include <linux/uaccess.h>
 
 DEFINE_PER_CPU(struct kprobe *, current_kprobe) = NULL;
@@ -127,11 +124,7 @@
 {
 	int ret = 0;
 	struct kprobe *prev;
-<<<<<<< HEAD
-	struct ppc_inst insn = ppc_inst_read((struct ppc_inst *)p->addr);
-=======
 	struct ppc_inst insn = ppc_inst_read(p->addr);
->>>>>>> 7d2a07b7
 
 	if ((unsigned long)p->addr & 0x03) {
 		printk("Attempt to register kprobe at an unaligned address\n");
@@ -150,18 +143,6 @@
 	if (prev && ppc_inst_prefixed(ppc_inst_read(prev->ainsn.insn))) {
 		printk("Cannot register a kprobe on the second word of prefixed instruction\n");
 		ret = -EINVAL;
-	} else if ((unsigned long)p->addr & ~PAGE_MASK &&
-		   ppc_inst_prefixed(ppc_inst_read((struct ppc_inst *)(p->addr - 1)))) {
-		printk("Cannot register a kprobe on the second word of prefixed instruction\n");
-		ret = -EINVAL;
-	}
-	preempt_disable();
-	prev = get_kprobe(p->addr - 1);
-	preempt_enable_no_resched();
-	if (prev &&
-	    ppc_inst_prefixed(ppc_inst_read((struct ppc_inst *)prev->ainsn.insn))) {
-		printk("Cannot register a kprobe on the second word of prefixed instruction\n");
-		ret = -EINVAL;
 	}
 
 	/* insn must be on a special executable page on ppc64.  This is
@@ -173,11 +154,7 @@
 	}
 
 	if (!ret) {
-<<<<<<< HEAD
-		patch_instruction((struct ppc_inst *)p->ainsn.insn, insn);
-=======
 		patch_instruction(p->ainsn.insn, insn);
->>>>>>> 7d2a07b7
 		p->opcode = ppc_inst_val(insn);
 	}
 
@@ -188,21 +165,13 @@
 
 void arch_arm_kprobe(struct kprobe *p)
 {
-<<<<<<< HEAD
-	patch_instruction((struct ppc_inst *)p->addr, ppc_inst(BREAKPOINT_INSTRUCTION));
-=======
 	WARN_ON_ONCE(patch_instruction(p->addr, ppc_inst(BREAKPOINT_INSTRUCTION)));
->>>>>>> 7d2a07b7
 }
 NOKPROBE_SYMBOL(arch_arm_kprobe);
 
 void arch_disarm_kprobe(struct kprobe *p)
 {
-<<<<<<< HEAD
-	patch_instruction((struct ppc_inst *)p->addr, ppc_inst(p->opcode));
-=======
 	WARN_ON_ONCE(patch_instruction(p->addr, ppc_inst(p->opcode)));
->>>>>>> 7d2a07b7
 }
 NOKPROBE_SYMBOL(arch_disarm_kprobe);
 
@@ -275,11 +244,7 @@
 static int try_to_emulate(struct kprobe *p, struct pt_regs *regs)
 {
 	int ret;
-<<<<<<< HEAD
-	struct ppc_inst insn = ppc_inst_read((struct ppc_inst *)p->ainsn.insn);
-=======
 	struct ppc_inst insn = ppc_inst_read(p->ainsn.insn);
->>>>>>> 7d2a07b7
 
 	/* regs->nip is also adjusted if emulate_step returns 1 */
 	ret = emulate_step(regs, insn);
@@ -327,12 +292,8 @@
 	if (user_mode(regs))
 		return 0;
 
-<<<<<<< HEAD
-	if (!(regs->msr & MSR_IR) || !(regs->msr & MSR_DR))
-=======
 	if (!IS_ENABLED(CONFIG_BOOKE) &&
 	    (!(regs->msr & MSR_IR) || !(regs->msr & MSR_DR)))
->>>>>>> 7d2a07b7
 		return 0;
 
 	/*
@@ -496,11 +457,7 @@
 	if (!cur || user_mode(regs))
 		return 0;
 
-<<<<<<< HEAD
-	len = ppc_inst_len(ppc_inst_read((struct ppc_inst *)cur->ainsn.insn));
-=======
 	len = ppc_inst_len(ppc_inst_read(cur->ainsn.insn));
->>>>>>> 7d2a07b7
 	/* make sure we got here for instruction we have a kprobe on */
 	if (((unsigned long)cur->ainsn.insn + len) != regs->nip)
 		return 0;
@@ -511,13 +468,8 @@
 	}
 
 	/* Adjust nip to after the single-stepped instruction */
-<<<<<<< HEAD
-	regs->nip = (unsigned long)cur->addr + len;
-	regs->msr |= kcb->kprobe_saved_msr;
-=======
 	regs_set_return_ip(regs, (unsigned long)cur->addr + len);
 	regs_set_return_msr(regs, regs->msr | kcb->kprobe_saved_msr);
->>>>>>> 7d2a07b7
 
 	/*Restore back the original saved kprobes variables and continue. */
 	if (kcb->kprobe_status == KPROBE_REENTER) {
