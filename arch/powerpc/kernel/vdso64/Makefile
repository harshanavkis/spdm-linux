--- conflicted
+++ resolved
@@ -48,27 +48,9 @@
 quiet_cmd_vdsosym = VDSOSYM $@
       cmd_vdsosym = $(NM) $< | $(gen-vdsosym) | LC_ALL=C sort > $@
 
-<<<<<<< HEAD
-# Generate VDSO offsets using helper script
-gen-vdsosym := /usr/bin/sh $(srctree)/$(src)/gen_vdso_offsets.sh
-quiet_cmd_vdsosym = VDSOSYM $@
-      cmd_vdsosym = $(NM) $< | $(gen-vdsosym) | LC_ALL=C sort > $@
-
 include/generated/vdso64-offsets.h: $(obj)/vdso64.so.dbg FORCE
 	$(call if_changed,vdsosym)
 
 # actual build commands
-quiet_cmd_vdso64ld = VDSO64L $@
-      cmd_vdso64ld = $(CC) $(c_flags) -o $@ -Wl,-T$(filter %.lds,$^) $(filter %.o,$^)
-
-# install commands for the unstripped file
-quiet_cmd_vdso_install = INSTALL $@
-      cmd_vdso_install = cp $(obj)/$@.dbg $(MODLIB)/vdso/$@
-=======
-include/generated/vdso64-offsets.h: $(obj)/vdso64.so.dbg FORCE
-	$(call if_changed,vdsosym)
->>>>>>> 7d2a07b7
-
-# actual build commands
 quiet_cmd_vdso64ld_and_check = VDSO64L $@
       cmd_vdso64ld_and_check = $(CC) $(c_flags) -o $@ -Wl,-T$(filter %.lds,$^) $(filter %.o,$^); $(cmd_vdso_check)