--- conflicted
+++ resolved
@@ -829,7 +829,6 @@
 	return err;
 }
 
-<<<<<<< HEAD
 static bool shared_caches;
 
 #ifdef CONFIG_SCHED_SMT
@@ -898,10 +897,7 @@
 	{ NULL, },
 };
 
-static int init_big_cores(void)
-=======
 static int __init init_big_cores(void)
->>>>>>> 78b13fbe
 {
 	int cpu;
 
