--- conflicted
+++ resolved
@@ -23,8 +23,6 @@
 
 static u32 *samples;
 
-<<<<<<< HEAD
-=======
 /* spu_prof_running is a flag used to indicate if spu profiling is enabled
  * or not.  It is set by the routines start_spu_profiling_cycles() and
  * start_spu_profiling_events().  The flag is cleared by the routines
@@ -36,7 +34,6 @@
  * In general, OProfile does not protect against multiple users trying to run
  * OProfile at a time.
  */
->>>>>>> 18e352e4
 int spu_prof_running;
 static unsigned int profiling_interval;
 
