/*
 * External Interrupt Controller on Spider South Bridge
 *
 * (C) Copyright IBM Deutschland Entwicklung GmbH 2005
 *
 * Author: Arnd Bergmann <arndb@de.ibm.com>
 *
 * This program is free software; you can redistribute it and/or modify
 * it under the terms of the GNU General Public License as published by
 * the Free Software Foundation; either version 2, or (at your option)
 * any later version.
 *
 * This program is distributed in the hope that it will be useful,
 * but WITHOUT ANY WARRANTY; without even the implied warranty of
 * MERCHANTABILITY or FITNESS FOR A PARTICULAR PURPOSE.  See the
 * GNU General Public License for more details.
 *
 * You should have received a copy of the GNU General Public License
 * along with this program; if not, write to the Free Software
 * Foundation, Inc., 675 Mass Ave, Cambridge, MA 02139, USA.
 */

#include <linux/interrupt.h>
#include <linux/irq.h>
#include <linux/ioport.h>

#include <asm/pgtable.h>
#include <asm/prom.h>
#include <asm/io.h>

#include "interrupt.h"

/* register layout taken from Spider spec, table 7.4-4 */
enum {
	TIR_DEN		= 0x004, /* Detection Enable Register */
	TIR_MSK		= 0x084, /* Mask Level Register */
	TIR_EDC		= 0x0c0, /* Edge Detection Clear Register */
	TIR_PNDA	= 0x100, /* Pending Register A */
	TIR_PNDB	= 0x104, /* Pending Register B */
	TIR_CS		= 0x144, /* Current Status Register */
	TIR_LCSA	= 0x150, /* Level Current Status Register A */
	TIR_LCSB	= 0x154, /* Level Current Status Register B */
	TIR_LCSC	= 0x158, /* Level Current Status Register C */
	TIR_LCSD	= 0x15c, /* Level Current Status Register D */
	TIR_CFGA	= 0x200, /* Setting Register A0 */
	TIR_CFGB	= 0x204, /* Setting Register B0 */
			/* 0x208 ... 0x3ff Setting Register An/Bn */
	TIR_PPNDA	= 0x400, /* Packet Pending Register A */
	TIR_PPNDB	= 0x404, /* Packet Pending Register B */
	TIR_PIERA	= 0x408, /* Packet Output Error Register A */
	TIR_PIERB	= 0x40c, /* Packet Output Error Register B */
	TIR_PIEN	= 0x444, /* Packet Output Enable Register */
	TIR_PIPND	= 0x454, /* Packet Output Pending Register */
	TIRDID		= 0x484, /* Spider Device ID Register */
	REISTIM		= 0x500, /* Reissue Command Timeout Time Setting */
	REISTIMEN	= 0x504, /* Reissue Command Timeout Setting */
	REISWAITEN	= 0x508, /* Reissue Wait Control*/
};

#define SPIDER_CHIP_COUNT	4
#define SPIDER_SRC_COUNT	64
#define SPIDER_IRQ_INVALID	63

struct spider_pic {
	struct irq_host		*host;
	struct device_node	*of_node;
	void __iomem		*regs;
	unsigned int		node_id;
};
static struct spider_pic spider_pics[SPIDER_CHIP_COUNT];

static struct spider_pic *spider_virq_to_pic(unsigned int virq)
{
	return irq_map[virq].host->host_data;
}

static void __iomem *spider_get_irq_config(struct spider_pic *pic,
					   unsigned int src)
{
	return pic->regs + TIR_CFGA + 8 * src;
}

static void spider_unmask_irq(unsigned int virq)
{
<<<<<<< HEAD
	int nodeid = (irq / IIC_NODE_STRIDE) * 0x10;
	void __iomem *cfg = spider_get_irq_config(irq);
	irq = spider_get_nr(irq);

	out_be32(cfg, (in_be32(cfg) & ~0xf0)| 0x3107000eu | nodeid);
	out_be32(cfg + 4, in_be32(cfg + 4) | 0x00020000u | irq);
=======
	struct spider_pic *pic = spider_virq_to_pic(virq);
	void __iomem *cfg = spider_get_irq_config(pic, irq_map[virq].hwirq);

	/* We use no locking as we should be covered by the descriptor lock
	 * for access to invidual source configuration registers
	 */
	out_be32(cfg, in_be32(cfg) | 0x30000000u);
>>>>>>> 120bda20
}

static void spider_mask_irq(unsigned int virq)
{
	struct spider_pic *pic = spider_virq_to_pic(virq);
	void __iomem *cfg = spider_get_irq_config(pic, irq_map[virq].hwirq);

	/* We use no locking as we should be covered by the descriptor lock
	 * for access to invidual source configuration registers
	 */
	out_be32(cfg, in_be32(cfg) & ~0x30000000u);
}

static void spider_ack_irq(unsigned int virq)
{
	struct spider_pic *pic = spider_virq_to_pic(virq);
	unsigned int src = irq_map[virq].hwirq;

	/* Reset edge detection logic if necessary
	 */
	if (get_irq_desc(virq)->status & IRQ_LEVEL)
		return;

	/* Only interrupts 47 to 50 can be set to edge */
	if (src < 47 || src > 50)
		return;

	/* Perform the clear of the edge logic */
	out_be32(pic->regs + TIR_EDC, 0x100 | (src & 0xf));
}

static struct irq_chip spider_pic = {
	.typename = " SPIDER   ",
	.unmask = spider_unmask_irq,
	.mask = spider_mask_irq,
	.ack = spider_ack_irq,
};

static int spider_host_match(struct irq_host *h, struct device_node *node)
{
	struct spider_pic *pic = h->host_data;
	return node == pic->of_node;
}

static int spider_host_map(struct irq_host *h, unsigned int virq,
			irq_hw_number_t hw, unsigned int flags)
{
	unsigned int sense = flags & IRQ_TYPE_SENSE_MASK;
	struct spider_pic *pic = h->host_data;
	void __iomem *cfg = spider_get_irq_config(pic, hw);
	int level = 0;
	u32 ic;

	/* Note that only level high is supported for most interrupts */
	if (sense != IRQ_TYPE_NONE && sense != IRQ_TYPE_LEVEL_HIGH &&
	    (hw < 47 || hw > 50))
		return -EINVAL;

	/* Decode sense type */
	switch(sense) {
	case IRQ_TYPE_EDGE_RISING:
		ic = 0x3;
		break;
	case IRQ_TYPE_EDGE_FALLING:
		ic = 0x2;
		break;
	case IRQ_TYPE_LEVEL_LOW:
		ic = 0x0;
		level = 1;
		break;
	case IRQ_TYPE_LEVEL_HIGH:
	case IRQ_TYPE_NONE:
		ic = 0x1;
		level = 1;
		break;
	default:
		return -EINVAL;
	}

	/* Configure the source. One gross hack that was there before and
	 * that I've kept around is the priority to the BE which I set to
	 * be the same as the interrupt source number. I don't know wether
	 * that's supposed to make any kind of sense however, we'll have to
	 * decide that, but for now, I'm not changing the behaviour.
	 */
	out_be32(cfg, (ic << 24) | (0x7 << 16) | (pic->node_id << 4) | 0xe);
	out_be32(cfg + 4, (0x2 << 16) | (hw & 0xff));

	if (level)
		get_irq_desc(virq)->status |= IRQ_LEVEL;
	set_irq_chip_and_handler(virq, &spider_pic, handle_level_irq);
	return 0;
}

static int spider_host_xlate(struct irq_host *h, struct device_node *ct,
			   u32 *intspec, unsigned int intsize,
			   irq_hw_number_t *out_hwirq, unsigned int *out_flags)

{
	/* Spider interrupts have 2 cells, first is the interrupt source,
	 * second, well, I don't know for sure yet ... We mask the top bits
	 * because old device-trees encode a node number in there
	 */
	*out_hwirq = intspec[0] & 0x3f;
	*out_flags = IRQ_TYPE_LEVEL_HIGH;
	return 0;
}

static struct irq_host_ops spider_host_ops = {
	.match = spider_host_match,
	.map = spider_host_map,
	.xlate = spider_host_xlate,
};

<<<<<<< HEAD
int spider_get_irq(int node)
{
	unsigned long cs;
	void __iomem *regs = spider_pics[node];

	cs = in_be32(regs + TIR_CS) >> 24;

	if (cs == 63)
		return -1;
	else
		return cs;
}

/* hardcoded part to be compatible with older firmware */

void spider_init_IRQ_hardcoded(void)
{
	int node;
	long spiderpic;
	long pics[] = { 0x24000008000, 0x34000008000 };
	int n;

	pr_debug("%s(%d): Using hardcoded defaults\n", __FUNCTION__, __LINE__);

	for (node = 0; node < num_present_cpus()/2; node++) {
		spiderpic = pics[node];
		printk(KERN_DEBUG "SPIDER addr: %lx\n", spiderpic);
		spider_pics[node] = ioremap(spiderpic, 0x800);
		for (n = 0; n < IIC_NUM_EXT; n++) {
			int irq = n + IIC_EXT_OFFSET + node * IIC_NODE_STRIDE;
			get_irq_desc(irq)->handler = &spider_pic;
		}

 		/* do not mask any interrupts because of level */
 		out_be32(spider_pics[node] + TIR_MSK, 0x0);

 		/* disable edge detection clear */
 		/* out_be32(spider_pics[node] + TIR_EDC, 0x0); */

 		/* enable interrupt packets to be output */
 		out_be32(spider_pics[node] + TIR_PIEN,
			in_be32(spider_pics[node] + TIR_PIEN) | 0x1);

 		/* Enable the interrupt detection enable bit. Do this last! */
 		out_be32(spider_pics[node] + TIR_DEN,
			in_be32(spider_pics[node] + TIR_DEN) | 0x1);
	}
}

void spider_init_IRQ(void)
{
	long spider_reg;
	struct device_node *dn;
	char *compatible;
	int n, node = 0;

	for (dn = NULL; (dn = of_find_node_by_name(dn, "interrupt-controller"));) {
		compatible = (char *)get_property(dn, "compatible", NULL);

		if (!compatible)
			continue;

		if (strstr(compatible, "CBEA,platform-spider-pic"))
			spider_reg = *(long *)get_property(dn,"reg", NULL);
		else if (strstr(compatible, "sti,platform-spider-pic")) {
			spider_init_IRQ_hardcoded();
			return;
		} else
			continue;

		if (!spider_reg)
			printk("interrupt controller does not have reg property !\n");

		n = prom_n_addr_cells(dn);

		if ( n != 2)
			printk("reg property with invalid number of elements \n");

		spider_pics[node] = ioremap(spider_reg, 0x800);

		printk("SPIDER addr: %lx with %i addr_cells mapped to %p\n",
		       spider_reg, n, spider_pics[node]);

		for (n = 0; n < IIC_NUM_EXT; n++) {
			int irq = n + IIC_EXT_OFFSET + node * IIC_NODE_STRIDE;
			get_irq_desc(irq)->handler = &spider_pic;
		}

		/* do not mask any interrupts because of level */
		out_be32(spider_pics[node] + TIR_MSK, 0x0);

		/* disable edge detection clear */
		/* out_be32(spider_pics[node] + TIR_EDC, 0x0); */

		/* enable interrupt packets to be output */
		out_be32(spider_pics[node] + TIR_PIEN,
			in_be32(spider_pics[node] + TIR_PIEN) | 0x1);

		/* Enable the interrupt detection enable bit. Do this last! */
		out_be32(spider_pics[node] + TIR_DEN,
			in_be32(spider_pics[node] + TIR_DEN) | 0x1);

		node++;
=======
static void spider_irq_cascade(unsigned int irq, struct irq_desc *desc,
			       struct pt_regs *regs)
{
	struct spider_pic *pic = desc->handler_data;
	unsigned int cs, virq;

	cs = in_be32(pic->regs + TIR_CS) >> 24;
	if (cs == SPIDER_IRQ_INVALID)
		virq = NO_IRQ;
	else
		virq = irq_linear_revmap(pic->host, cs);
	if (virq != NO_IRQ)
		generic_handle_irq(virq, regs);
	desc->chip->eoi(irq);
}

/* For hooking up the cascace we have a problem. Our device-tree is
 * crap and we don't know on which BE iic interrupt we are hooked on at
 * least not the "standard" way. We can reconstitute it based on two
 * informations though: which BE node we are connected to and wether
 * we are connected to IOIF0 or IOIF1. Right now, we really only care
 * about the IBM cell blade and we know that its firmware gives us an
 * interrupt-map property which is pretty strange.
 */
static unsigned int __init spider_find_cascade_and_node(struct spider_pic *pic)
{
	unsigned int virq;
	u32 *imap, *tmp;
	int imaplen, intsize, unit;
	struct device_node *iic;
	struct irq_host *iic_host;

#if 0 /* Enable that when we have a way to retreive the node as well */
	/* First, we check wether we have a real "interrupts" in the device
	 * tree in case the device-tree is ever fixed
	 */
	struct of_irq oirq;
	if (of_irq_map_one(pic->of_node, 0, &oirq) == 0) {
		virq = irq_create_of_mapping(oirq.controller, oirq.specifier,
					     oirq.size);
		goto bail;
	}
#endif

	/* Now do the horrible hacks */
	tmp = (u32 *)get_property(pic->of_node, "#interrupt-cells", NULL);
	if (tmp == NULL)
		return NO_IRQ;
	intsize = *tmp;
	imap = (u32 *)get_property(pic->of_node, "interrupt-map", &imaplen);
	if (imap == NULL || imaplen < (intsize + 1))
		return NO_IRQ;
	iic = of_find_node_by_phandle(imap[intsize]);
	if (iic == NULL)
		return NO_IRQ;
	imap += intsize + 1;
	tmp = (u32 *)get_property(iic, "#interrupt-cells", NULL);
	if (tmp == NULL)
		return NO_IRQ;
	intsize = *tmp;
	/* Assume unit is last entry of interrupt specifier */
	unit = imap[intsize - 1];
	/* Ok, we have a unit, now let's try to get the node */
	tmp = (u32 *)get_property(iic, "ibm,interrupt-server-ranges", NULL);
	if (tmp == NULL) {
		of_node_put(iic);
		return NO_IRQ;
	}
	/* ugly as hell but works for now */
	pic->node_id = (*tmp) >> 1;
	of_node_put(iic);

	/* Ok, now let's get cracking. You may ask me why I just didn't match
	 * the iic host from the iic OF node, but that way I'm still compatible
	 * with really really old old firmwares for which we don't have a node
	 */
	iic_host = iic_get_irq_host(pic->node_id);
	if (iic_host == NULL)
		return NO_IRQ;
	/* Manufacture an IIC interrupt number of class 2 */
	virq = irq_create_mapping(iic_host, 0x20 | unit, 0);
	if (virq == NO_IRQ)
		printk(KERN_ERR "spider_pic: failed to map cascade !");
	return virq;
}


static void __init spider_init_one(struct device_node *of_node, int chip,
				   unsigned long addr)
{
	struct spider_pic *pic = &spider_pics[chip];
	int i, virq;

	/* Map registers */
	pic->regs = ioremap(addr, 0x1000);
	if (pic->regs == NULL)
		panic("spider_pic: can't map registers !");

	/* Allocate a host */
	pic->host = irq_alloc_host(IRQ_HOST_MAP_LINEAR, SPIDER_SRC_COUNT,
				   &spider_host_ops, SPIDER_IRQ_INVALID);
	if (pic->host == NULL)
		panic("spider_pic: can't allocate irq host !");
	pic->host->host_data = pic;

	/* Fill out other bits */
	pic->of_node = of_node_get(of_node);

	/* Go through all sources and disable them */
	for (i = 0; i < SPIDER_SRC_COUNT; i++) {
		void __iomem *cfg = pic->regs + TIR_CFGA + 8 * i;
		out_be32(cfg, in_be32(cfg) & ~0x30000000u);
	}

	/* do not mask any interrupts because of level */
	out_be32(pic->regs + TIR_MSK, 0x0);

	/* enable interrupt packets to be output */
	out_be32(pic->regs + TIR_PIEN, in_be32(pic->regs + TIR_PIEN) | 0x1);

	/* Hook up the cascade interrupt to the iic and nodeid */
	virq = spider_find_cascade_and_node(pic);
	if (virq == NO_IRQ)
		return;
	set_irq_data(virq, pic);
	set_irq_chained_handler(virq, spider_irq_cascade);

	printk(KERN_INFO "spider_pic: node %d, addr: 0x%lx %s\n",
	       pic->node_id, addr, of_node->full_name);

	/* Enable the interrupt detection enable bit. Do this last! */
	out_be32(pic->regs + TIR_DEN, in_be32(pic->regs + TIR_DEN) | 0x1);
}

void __init spider_init_IRQ(void)
{
	struct resource r;
	struct device_node *dn;
	int chip = 0;

	/* XXX node numbers are totally bogus. We _hope_ we get the device
	 * nodes in the right order here but that's definitely not guaranteed,
	 * we need to get the node from the device tree instead.
	 * There is currently no proper property for it (but our whole
	 * device-tree is bogus anyway) so all we can do is pray or maybe test
	 * the address and deduce the node-id
	 */
	for (dn = NULL;
	     (dn = of_find_node_by_name(dn, "interrupt-controller"));) {
		if (device_is_compatible(dn, "CBEA,platform-spider-pic")) {
			if (of_address_to_resource(dn, 0, &r)) {
				printk(KERN_WARNING "spider-pic: Failed\n");
				continue;
			}
		} else if (device_is_compatible(dn, "sti,platform-spider-pic")
			   && (chip < 2)) {
			static long hard_coded_pics[] =
				{ 0x24000008000, 0x34000008000 };
			r.start = hard_coded_pics[chip];
		} else
			continue;
		spider_init_one(dn, chip++, r.start);
>>>>>>> 120bda20
	}
}<|MERGE_RESOLUTION|>--- conflicted
+++ resolved
@@ -82,14 +82,6 @@
 
 static void spider_unmask_irq(unsigned int virq)
 {
-<<<<<<< HEAD
-	int nodeid = (irq / IIC_NODE_STRIDE) * 0x10;
-	void __iomem *cfg = spider_get_irq_config(irq);
-	irq = spider_get_nr(irq);
-
-	out_be32(cfg, (in_be32(cfg) & ~0xf0)| 0x3107000eu | nodeid);
-	out_be32(cfg + 4, in_be32(cfg + 4) | 0x00020000u | irq);
-=======
 	struct spider_pic *pic = spider_virq_to_pic(virq);
 	void __iomem *cfg = spider_get_irq_config(pic, irq_map[virq].hwirq);
 
@@ -97,7 +89,6 @@
 	 * for access to invidual source configuration registers
 	 */
 	out_be32(cfg, in_be32(cfg) | 0x30000000u);
->>>>>>> 120bda20
 }
 
 static void spider_mask_irq(unsigned int virq)
@@ -212,111 +203,6 @@
 	.xlate = spider_host_xlate,
 };
 
-<<<<<<< HEAD
-int spider_get_irq(int node)
-{
-	unsigned long cs;
-	void __iomem *regs = spider_pics[node];
-
-	cs = in_be32(regs + TIR_CS) >> 24;
-
-	if (cs == 63)
-		return -1;
-	else
-		return cs;
-}
-
-/* hardcoded part to be compatible with older firmware */
-
-void spider_init_IRQ_hardcoded(void)
-{
-	int node;
-	long spiderpic;
-	long pics[] = { 0x24000008000, 0x34000008000 };
-	int n;
-
-	pr_debug("%s(%d): Using hardcoded defaults\n", __FUNCTION__, __LINE__);
-
-	for (node = 0; node < num_present_cpus()/2; node++) {
-		spiderpic = pics[node];
-		printk(KERN_DEBUG "SPIDER addr: %lx\n", spiderpic);
-		spider_pics[node] = ioremap(spiderpic, 0x800);
-		for (n = 0; n < IIC_NUM_EXT; n++) {
-			int irq = n + IIC_EXT_OFFSET + node * IIC_NODE_STRIDE;
-			get_irq_desc(irq)->handler = &spider_pic;
-		}
-
- 		/* do not mask any interrupts because of level */
- 		out_be32(spider_pics[node] + TIR_MSK, 0x0);
-
- 		/* disable edge detection clear */
- 		/* out_be32(spider_pics[node] + TIR_EDC, 0x0); */
-
- 		/* enable interrupt packets to be output */
- 		out_be32(spider_pics[node] + TIR_PIEN,
-			in_be32(spider_pics[node] + TIR_PIEN) | 0x1);
-
- 		/* Enable the interrupt detection enable bit. Do this last! */
- 		out_be32(spider_pics[node] + TIR_DEN,
-			in_be32(spider_pics[node] + TIR_DEN) | 0x1);
-	}
-}
-
-void spider_init_IRQ(void)
-{
-	long spider_reg;
-	struct device_node *dn;
-	char *compatible;
-	int n, node = 0;
-
-	for (dn = NULL; (dn = of_find_node_by_name(dn, "interrupt-controller"));) {
-		compatible = (char *)get_property(dn, "compatible", NULL);
-
-		if (!compatible)
-			continue;
-
-		if (strstr(compatible, "CBEA,platform-spider-pic"))
-			spider_reg = *(long *)get_property(dn,"reg", NULL);
-		else if (strstr(compatible, "sti,platform-spider-pic")) {
-			spider_init_IRQ_hardcoded();
-			return;
-		} else
-			continue;
-
-		if (!spider_reg)
-			printk("interrupt controller does not have reg property !\n");
-
-		n = prom_n_addr_cells(dn);
-
-		if ( n != 2)
-			printk("reg property with invalid number of elements \n");
-
-		spider_pics[node] = ioremap(spider_reg, 0x800);
-
-		printk("SPIDER addr: %lx with %i addr_cells mapped to %p\n",
-		       spider_reg, n, spider_pics[node]);
-
-		for (n = 0; n < IIC_NUM_EXT; n++) {
-			int irq = n + IIC_EXT_OFFSET + node * IIC_NODE_STRIDE;
-			get_irq_desc(irq)->handler = &spider_pic;
-		}
-
-		/* do not mask any interrupts because of level */
-		out_be32(spider_pics[node] + TIR_MSK, 0x0);
-
-		/* disable edge detection clear */
-		/* out_be32(spider_pics[node] + TIR_EDC, 0x0); */
-
-		/* enable interrupt packets to be output */
-		out_be32(spider_pics[node] + TIR_PIEN,
-			in_be32(spider_pics[node] + TIR_PIEN) | 0x1);
-
-		/* Enable the interrupt detection enable bit. Do this last! */
-		out_be32(spider_pics[node] + TIR_DEN,
-			in_be32(spider_pics[node] + TIR_DEN) | 0x1);
-
-		node++;
-=======
 static void spider_irq_cascade(unsigned int irq, struct irq_desc *desc,
 			       struct pt_regs *regs)
 {
@@ -479,6 +365,5 @@
 		} else
 			continue;
 		spider_init_one(dn, chip++, r.start);
->>>>>>> 120bda20
 	}
 }