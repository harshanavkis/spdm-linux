--- conflicted
+++ resolved
@@ -396,73 +396,8 @@
 	u8 __iomem *addr;
 	struct resource r;
 
-<<<<<<< HEAD
-	/* We first try to detect Apple's new Core99 chipset, since mac-io
-	 * is quite different on those machines and contains an IBM MPIC2.
-	 */
-	np = find_type_devices("open-pic");
-	while (np) {
-		if (np->parent && !strcmp(np->parent->name, "u3"))
-			irqctrler2 = np;
-		else
-			irqctrler = np;
-		np = np->next;
-	}
-	if (irqctrler != NULL && irqctrler->n_addrs > 0) {
-		unsigned char senses[128];
-
-		printk(KERN_INFO "PowerMac using OpenPIC irq controller at 0x%08x\n",
-		       (unsigned int)irqctrler->addrs[0].address);
-		pmac_call_feature(PMAC_FTR_ENABLE_MPIC, irqctrler, 0, 0);
-
-		prom_get_irq_senses(senses, 0, 128);
-		mpic1 = mpic_alloc(irqctrler->addrs[0].address,
-				   MPIC_PRIMARY | MPIC_WANTS_RESET,
-				   0, 0, 128, 252, senses, 128, " OpenPIC  ");
-		BUG_ON(mpic1 == NULL);
-		mpic_init(mpic1);		
-
-		if (irqctrler2 != NULL && irqctrler2->n_intrs > 0 &&
-		    irqctrler2->n_addrs > 0) {
-			printk(KERN_INFO "Slave OpenPIC at 0x%08x hooked on IRQ %d\n",
-			       (u32)irqctrler2->addrs[0].address,
-			       irqctrler2->intrs[0].line);
-
-			pmac_call_feature(PMAC_FTR_ENABLE_MPIC, irqctrler2, 0, 0);
-			prom_get_irq_senses(senses, 128, 128 + 124);
-
-			/* We don't need to set MPIC_BROKEN_U3 here since we don't have
-			 * hypertransport interrupts routed to it
-			 */
-			mpic2 = mpic_alloc(irqctrler2->addrs[0].address,
-					   MPIC_BIG_ENDIAN | MPIC_WANTS_RESET,
-					   0, 128, 124, 0, senses, 124,
-					   " U3-MPIC  ");
-			BUG_ON(mpic2 == NULL);
-			mpic_init(mpic2);
-			mpic_setup_cascade(irqctrler2->intrs[0].line,
-					   pmac_u3_cascade, mpic2);
-		}
-#if defined(CONFIG_XMON) && defined(CONFIG_PPC32)
-		{
-			struct device_node* pswitch;
-			int nmi_irq;
-
-			pswitch = find_devices("programmer-switch");
-			if (pswitch && pswitch->n_intrs) {
-				nmi_irq = pswitch->intrs[0].line;
-				mpic_irq_set_priority(nmi_irq, 9);
-				setup_irq(nmi_irq, &xmon_action);
-			}
-		}
-#endif	/* defined(CONFIG_XMON) && defined(CONFIG_PPC32) */
-		return;
-	}
-	irqctrler = NULL;
-=======
 	/* Set our get_irq function */
 	ppc_md.get_irq = pmac_get_irq;
->>>>>>> 593195f9
 
 	/*
 	 * Find the interrupt controller type & node
