--- conflicted
+++ resolved
@@ -10,8 +10,6 @@
 	select DEFAULT_UIMAGE
 	help
 	  This option enables support for the MPC 8540 ADS board
-<<<<<<< HEAD
-=======
 
 config MPC85xx_CDS
 	bool "Freescale MPC85xx CDS"
@@ -19,7 +17,6 @@
 	select PPC_I8259 if PCI
 	help
 	  This option enables support for the MPC85xx CDS board
->>>>>>> 120bda20
 
 endchoice
 
@@ -27,11 +24,7 @@
 	bool
 	select PPC_UDBG_16550
 	select PPC_INDIRECT_PCI
-<<<<<<< HEAD
-	default y if MPC8540_ADS
-=======
 	default y if MPC8540_ADS || MPC85xx_CDS
->>>>>>> 120bda20
 
 config PPC_INDIRECT_PCI_BE
 	bool
