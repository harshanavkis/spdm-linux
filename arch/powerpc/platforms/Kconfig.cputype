# SPDX-License-Identifier: GPL-2.0
config PPC32
	bool
	default y if !PPC64
	select KASAN_VMALLOC if KASAN && MODULES

config PPC64
	bool "64-bit kernel"
	select ZLIB_DEFLATE
	help
	  This option selects whether a 32-bit or a 64-bit kernel
	  will be built.

menu "Processor support"
choice
	prompt "Processor Type"
	depends on PPC32
	help
	  There are five families of 32 bit PowerPC chips supported.
	  The most common ones are the desktop and server CPUs (603,
	  604, 740, 750, 74xx) CPUs from Freescale and IBM, with their
	  embedded 512x/52xx/82xx/83xx/86xx counterparts.
	  The other embedded parts, namely 4xx, 8xx and e500
	  (85xx) each form a family of their own that is not compatible
	  with the others.

	  If unsure, select 52xx/6xx/7xx/74xx/82xx/83xx/86xx.

config PPC_BOOK3S_32
	bool "512x/52xx/6xx/7xx/74xx/82xx/83xx/86xx"
	imply PPC_FPU
	select PPC_HAVE_PMU_SUPPORT
	select PPC_HAVE_KUEP
	select PPC_HAVE_KUAP
	select HAVE_ARCH_VMAP_STACK

config PPC_85xx
	bool "Freescale 85xx"
	select E500

config PPC_8xx
	bool "Freescale 8xx"
	select ARCH_SUPPORTS_HUGETLBFS
	select FSL_SOC
	select PPC_HAVE_KUEP
	select PPC_HAVE_KUAP
	select HAVE_ARCH_VMAP_STACK
	select HUGETLBFS

config 40x
	bool "AMCC 40x"
	select PPC_DCR_NATIVE
	select PPC_UDBG_16550
	select 4xx_SOC
	select HAVE_PCI

config 44x
	bool "AMCC 44x, 46x or 47x"
	select PPC_DCR_NATIVE
	select PPC_UDBG_16550
	select 4xx_SOC
	select HAVE_PCI
	select PHYS_64BIT
	select PPC_HAVE_KUEP

endchoice

config PPC_BOOK3S_603
	bool "Support for 603 SW loaded TLB"
	depends on PPC_BOOK3S_32
	default y
	help
	  Provide support for processors based on the 603 cores. Those
	  processors don't have a HASH MMU and provide SW TLB loading.

config PPC_BOOK3S_604
	bool "Support for 604+ HASH MMU" if PPC_BOOK3S_603
	depends on PPC_BOOK3S_32
	default y
	help
	  Provide support for processors not based on the 603 cores.
	  Those processors have a HASH MMU.

choice
	prompt "Processor Type"
	depends on PPC64
	help
	  There are two families of 64 bit PowerPC chips supported.
	  The most common ones are the desktop and server CPUs
	  (POWER5, 970, POWER5+, POWER6, POWER7, POWER8, POWER9 ...)

	  The other are the "embedded" processors compliant with the
	  "Book 3E" variant of the architecture

config PPC_BOOK3S_64
	bool "Server processors"
	select PPC_FPU
	select PPC_HAVE_PMU_SUPPORT
	select HAVE_ARCH_TRANSPARENT_HUGEPAGE
	select ARCH_ENABLE_HUGEPAGE_MIGRATION if HUGETLB_PAGE && MIGRATION
	select ARCH_ENABLE_SPLIT_PMD_PTLOCK
	select ARCH_ENABLE_THP_MIGRATION if TRANSPARENT_HUGEPAGE
	select ARCH_SUPPORTS_HUGETLBFS
	select ARCH_SUPPORTS_NUMA_BALANCING
	select HAVE_MOVE_PMD
	select HAVE_MOVE_PUD
	select IRQ_WORK
	select PPC_MM_SLICES
	select PPC_HAVE_KUEP
	select PPC_HAVE_KUAP

config PPC_BOOK3E_64
	bool "Embedded processors"
	select PPC_FPU # Make it a choice ?
	select PPC_SMP_MUXED_IPI
	select PPC_DOORBELL
	select ZONE_DMA

endchoice

choice
	prompt "CPU selection"
	default GENERIC_CPU
	help
	  This will create a kernel which is optimised for a particular CPU.
	  The resulting kernel may not run on other CPUs, so use this with care.

	  If unsure, select Generic.

config GENERIC_CPU
	bool "Generic (POWER4 and above)"
	depends on PPC64 && !CPU_LITTLE_ENDIAN

config GENERIC_CPU
	bool "Generic (POWER8 and above)"
	depends on PPC64 && CPU_LITTLE_ENDIAN
	select ARCH_HAS_FAST_MULTIPLIER

config GENERIC_CPU
	bool "Generic 32 bits powerpc"
	depends on PPC32 && !PPC_8xx

config CELL_CPU
	bool "Cell Broadband Engine"
	depends on PPC_BOOK3S_64 && !CPU_LITTLE_ENDIAN

config POWER5_CPU
	bool "POWER5"
	depends on PPC_BOOK3S_64 && !CPU_LITTLE_ENDIAN

config POWER6_CPU
	bool "POWER6"
	depends on PPC_BOOK3S_64 && !CPU_LITTLE_ENDIAN

config POWER7_CPU
	bool "POWER7"
	depends on PPC_BOOK3S_64
	select ARCH_HAS_FAST_MULTIPLIER

config POWER8_CPU
	bool "POWER8"
	depends on PPC_BOOK3S_64
	select ARCH_HAS_FAST_MULTIPLIER

config POWER9_CPU
	bool "POWER9"
	depends on PPC_BOOK3S_64
	select ARCH_HAS_FAST_MULTIPLIER

config E5500_CPU
	bool "Freescale e5500"
	depends on E500

config E6500_CPU
	bool "Freescale e6500"
	depends on E500

config 860_CPU
	bool "8xx family"
	depends on PPC_8xx

config E300C2_CPU
	bool "e300c2 (832x)"
	depends on PPC_BOOK3S_32

config E300C3_CPU
	bool "e300c3 (831x)"
	depends on PPC_BOOK3S_32

config G4_CPU
	bool "G4 (74xx)"
	depends on PPC_BOOK3S_32
	select ALTIVEC

endchoice

config TARGET_CPU_BOOL
	bool
	default !GENERIC_CPU

config TARGET_CPU
	string
	depends on TARGET_CPU_BOOL
	default "cell" if CELL_CPU
	default "power5" if POWER5_CPU
	default "power6" if POWER6_CPU
	default "power7" if POWER7_CPU
	default "power8" if POWER8_CPU
	default "power9" if POWER9_CPU
	default "860" if 860_CPU
	default "e300c2" if E300C2_CPU
	default "e300c3" if E300C3_CPU
	default "G4" if G4_CPU

config PPC_BOOK3S
	def_bool y
	depends on PPC_BOOK3S_32 || PPC_BOOK3S_64

config PPC_BOOK3E
	def_bool y
	depends on PPC_BOOK3E_64

config E500
	select FSL_EMB_PERFMON
	select PPC_FSL_BOOK3E
	bool

config PPC_E500MC
	bool "e500mc Support"
	select PPC_FPU
	select COMMON_CLK
	depends on E500
	help
	  This must be enabled for running on e500mc (and derivatives
	  such as e5500/e6500), and must be disabled for running on
	  e500v1 or e500v2.

config PPC_FPU_REGS
	bool

config PPC_FPU
	bool "Support for Floating Point Unit (FPU)" if PPC_MPC832x
	default y if PPC64
	select PPC_FPU_REGS
	help
	  This must be enabled to support the Floating Point Unit
	  Most 6xx have an FPU but e300c2 core (mpc832x) don't have
	  an FPU, so when building an embedded kernel for that target
	  you can disable FPU support.

	  If unsure say Y.

config FSL_EMB_PERFMON
	bool "Freescale Embedded Perfmon"
	depends on E500 || PPC_83xx
	help
	  This is the Performance Monitor support found on the e500 core
	  and some e300 cores (c3 and c4).  Select this only if your
	  core supports the Embedded Performance Monitor APU

config FSL_EMB_PERF_EVENT
	bool
	depends on FSL_EMB_PERFMON && PERF_EVENTS && !PPC_PERF_CTRS
	default y

config FSL_EMB_PERF_EVENT_E500
	bool
	depends on FSL_EMB_PERF_EVENT && E500
	default y

config 4xx
	bool
	depends on 40x || 44x
	default y

config BOOKE
	bool
	depends on E500 || 44x || PPC_BOOK3E
	default y

config FSL_BOOKE
	bool
	depends on E500 && PPC32
	default y

# this is for common code between PPC32 & PPC64 FSL BOOKE
config PPC_FSL_BOOK3E
	bool
	select ARCH_SUPPORTS_HUGETLBFS if PHYS_64BIT || PPC64
	select FSL_EMB_PERFMON
	select PPC_SMP_MUXED_IPI
	select PPC_DOORBELL
	default y if FSL_BOOKE

config PTE_64BIT
	bool
	depends on 44x || E500 || PPC_86xx
	default y if PHYS_64BIT

config PHYS_64BIT
	bool 'Large physical address support' if E500 || PPC_86xx
	depends on (44x || E500 || PPC_86xx) && !PPC_83xx && !PPC_82xx
	select PHYS_ADDR_T_64BIT
	help
	  This option enables kernel support for larger than 32-bit physical
	  addresses.  This feature may not be available on all cores.

	  If you have more than 3.5GB of RAM or so, you also need to enable
	  SWIOTLB under Kernel Options for this to work.  The actual number
	  is platform-dependent.

	  If in doubt, say N here.

config ALTIVEC
	bool "AltiVec Support"
	depends on PPC_BOOK3S_32 || PPC_BOOK3S_64 || (PPC_E500MC && PPC64)
	select PPC_FPU
	help
	  This option enables kernel support for the Altivec extensions to the
	  PowerPC processor. The kernel currently supports saving and restoring
	  altivec registers, and turning on the 'altivec enable' bit so user
	  processes can execute altivec instructions.

	  This option is only usefully if you have a processor that supports
	  altivec (G4, otherwise known as 74xx series), but does not have
	  any affect on a non-altivec cpu (it does, however add code to the
	  kernel).

	  If in doubt, say Y here.

config VSX
	bool "VSX Support"
	depends on PPC_BOOK3S_64 && ALTIVEC && PPC_FPU
	help

	  This option enables kernel support for the Vector Scaler extensions
	  to the PowerPC processor. The kernel currently supports saving and
	  restoring VSX registers, and turning on the 'VSX enable' bit so user
	  processes can execute VSX instructions.

	  This option is only useful if you have a processor that supports
	  VSX (P7 and above), but does not have any affect on a non-VSX
	  CPUs (it does, however add code to the kernel).

	  If in doubt, say Y here.

config SPE_POSSIBLE
	def_bool y
	depends on E500 && !PPC_E500MC

config SPE
	bool "SPE Support"
	depends on SPE_POSSIBLE
	default y
	help
	  This option enables kernel support for the Signal Processing
	  Extensions (SPE) to the PowerPC processor. The kernel currently
	  supports saving and restoring SPE registers, and turning on the
	  'spe enable' bit so user processes can execute SPE instructions.

	  This option is only useful if you have a processor that supports
	  SPE (e500, otherwise known as 85xx series), but does not have any
	  effect on a non-spe cpu (it does, however add code to the kernel).

	  If in doubt, say Y here.

config PPC_RADIX_MMU
	bool "Radix MMU Support"
	depends on PPC_BOOK3S_64
	select ARCH_HAS_GIGANTIC_PAGE
	default y
	help
	  Enable support for the Power ISA 3.0 Radix style MMU. Currently this
	  is only implemented by IBM Power9 CPUs, if you don't have one of them
	  you can probably disable this.

config PPC_RADIX_MMU_DEFAULT
	bool "Default to using the Radix MMU when possible"
	depends on PPC_RADIX_MMU
	default y
	help
	  When the hardware supports the Radix MMU, default to using it unless
	  "disable_radix[=yes]" is specified on the kernel command line.

	  If this option is disabled, the Hash MMU will be used by default,
	  unless "disable_radix=no" is specified on the kernel command line.

	  If you're unsure, say Y.

config PPC_HAVE_KUEP
	bool

config PPC_KUEP
	bool "Kernel Userspace Execution Prevention"
	depends on PPC_HAVE_KUEP
	default y
	help
	  Enable support for Kernel Userspace Execution Prevention (KUEP)

	  If you're unsure, say Y.

config PPC_HAVE_KUAP
	bool

config PPC_KUAP
	bool "Kernel Userspace Access Protection"
	depends on PPC_HAVE_KUAP
	default y
	help
	  Enable support for Kernel Userspace Access Protection (KUAP)

	  If you're unsure, say Y.

config PPC_KUAP_DEBUG
	bool "Extra debugging for Kernel Userspace Access Protection"
<<<<<<< HEAD
	depends on PPC_KUAP && (PPC_RADIX_MMU || PPC_32)
=======
	depends on PPC_KUAP && (PPC_RADIX_MMU || PPC32)
>>>>>>> 7d2a07b7
	help
	  Add extra debugging for Kernel Userspace Access Protection (KUAP)
	  If you're unsure, say N.

config PPC_PKEY
	def_bool y
	depends on PPC_BOOK3S_64
	depends on PPC_MEM_KEYS || PPC_KUAP || PPC_KUEP


config PPC_MMU_NOHASH
	def_bool y
	depends on !PPC_BOOK3S

config PPC_BOOK3E_MMU
	def_bool y
	depends on FSL_BOOKE || PPC_BOOK3E

config PPC_MM_SLICES
	bool

config PPC_HAVE_PMU_SUPPORT
	bool

config PMU_SYSFS
	bool "Create PMU SPRs sysfs file"
	default n
	help
	  This option enables sysfs file creation for PMU SPRs like MMCR* and PMC*.

config PPC_PERF_CTRS
	def_bool y
	depends on PERF_EVENTS && PPC_HAVE_PMU_SUPPORT
	help
	 This enables the powerpc-specific perf_event back-end.

config FORCE_SMP
	# Allow platforms to force SMP=y by selecting this
	bool
	select SMP

config SMP
	depends on PPC_BOOK3S || PPC_BOOK3E || FSL_BOOKE || PPC_47x
	select GENERIC_IRQ_MIGRATION
	bool "Symmetric multi-processing support" if !FORCE_SMP
	help
	  This enables support for systems with more than one CPU. If you have
	  a system with only one CPU, say N. If you have a system with more
	  than one CPU, say Y.  Note that the kernel does not currently
	  support SMP machines with 603/603e/603ev or PPC750 ("G3") processors
	  since they have inadequate hardware support for multiprocessor
	  operation.

	  If you say N here, the kernel will run on single and multiprocessor
	  machines, but will use only one CPU of a multiprocessor machine. If
	  you say Y here, the kernel will run on single-processor machines.
	  On a single-processor machine, the kernel will run faster if you say
	  N here.

	  If you don't know what to do here, say N.

config NR_CPUS
	int "Maximum number of CPUs (2-8192)" if SMP
	range 2 8192 if SMP
	default "1" if !SMP
	default "32" if PPC64
	default "4"

config NOT_COHERENT_CACHE
	bool
	depends on 4xx || PPC_8xx || PPC_MPC512x || \
		GAMECUBE_COMMON || AMIGAONE
<<<<<<< HEAD
=======
	select ARCH_HAS_DMA_PREP_COHERENT
>>>>>>> 7d2a07b7
	select ARCH_HAS_SYNC_DMA_FOR_DEVICE
	select ARCH_HAS_SYNC_DMA_FOR_CPU
	select DMA_DIRECT_REMAP
	default n if PPC_47x
	default y

config CHECK_CACHE_COHERENCY
	bool

config PPC_DOORBELL
	bool

endmenu

config VDSO32
	def_bool y
	depends on PPC32 || COMPAT
	help
	  This symbol controls whether we build the 32-bit VDSO. We obviously
	  want to do that if we're building a 32-bit kernel. If we're building
	  a 64-bit kernel then we only want a 32-bit VDSO if we're also enabling
	  COMPAT.

choice
	prompt "Endianness selection"
	default CPU_BIG_ENDIAN
	help
	  This option selects whether a big endian or little endian kernel will
	  be built.

config CPU_BIG_ENDIAN
	bool "Build big endian kernel"
	help
	  Build a big endian kernel.

	  If unsure, select this option.

config CPU_LITTLE_ENDIAN
	bool "Build little endian kernel"
	depends on PPC_BOOK3S_64
	select PPC64_BOOT_WRAPPER
	help
	  Build a little endian kernel.

	  Note that if cross compiling a little endian kernel,
	  CROSS_COMPILE must point to a toolchain capable of targeting
	  little endian powerpc.

endchoice

config PPC64_BOOT_WRAPPER
	def_bool n
	depends on CPU_LITTLE_ENDIAN<|MERGE_RESOLUTION|>--- conflicted
+++ resolved
@@ -413,11 +413,7 @@
 
 config PPC_KUAP_DEBUG
 	bool "Extra debugging for Kernel Userspace Access Protection"
-<<<<<<< HEAD
-	depends on PPC_KUAP && (PPC_RADIX_MMU || PPC_32)
-=======
 	depends on PPC_KUAP && (PPC_RADIX_MMU || PPC32)
->>>>>>> 7d2a07b7
 	help
 	  Add extra debugging for Kernel Userspace Access Protection (KUAP)
 	  If you're unsure, say N.
@@ -490,10 +486,7 @@
 	bool
 	depends on 4xx || PPC_8xx || PPC_MPC512x || \
 		GAMECUBE_COMMON || AMIGAONE
-<<<<<<< HEAD
-=======
 	select ARCH_HAS_DMA_PREP_COHERENT
->>>>>>> 7d2a07b7
 	select ARCH_HAS_SYNC_DMA_FOR_DEVICE
 	select ARCH_HAS_SYNC_DMA_FOR_CPU
 	select DMA_DIRECT_REMAP
