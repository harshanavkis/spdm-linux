--- conflicted
+++ resolved
@@ -41,10 +41,7 @@
 #include <asm/dbell.h>
 #include <asm/plpar_wrappers.h>
 #include <asm/code-patching.h>
-<<<<<<< HEAD
-=======
 #include <asm/svm.h>
->>>>>>> 7d2a07b7
 #include <asm/kvm_guest.h>
 
 #include "pseries.h"
@@ -108,12 +105,6 @@
 		return 1;
 	}
 
-<<<<<<< HEAD
-	/* Fixup atomic count: it exited inside IRQ handler. */
-	task_thread_info(paca_ptrs[lcpu]->__current)->preempt_count	= 0;
-
-=======
->>>>>>> 7d2a07b7
 	/* 
 	 * If the RTAS start-cpu token does not exist then presume the
 	 * cpu is already spinning.
@@ -234,11 +225,7 @@
 		 * emulate secure guests because it can't read the instruction
 		 * out of their memory.
 		 */
-<<<<<<< HEAD
-		if (0) /* no secure guest support */
-=======
 		if (is_secure_guest())
->>>>>>> 7d2a07b7
 			return;
 	}
 
