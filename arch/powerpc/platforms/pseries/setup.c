/*
 *  64-bit pSeries and RS/6000 setup code.
 *
 *  Copyright (C) 1995  Linus Torvalds
 *  Adapted from 'alpha' version by Gary Thomas
 *  Modified by Cort Dougan (cort@cs.nmt.edu)
 *  Modified by PPC64 Team, IBM Corp
 *
 * This program is free software; you can redistribute it and/or
 * modify it under the terms of the GNU General Public License
 * as published by the Free Software Foundation; either version
 * 2 of the License, or (at your option) any later version.
 */

/*
 * bootup setup stuff..
 */

#undef DEBUG

#include <linux/cpu.h>
#include <linux/errno.h>
#include <linux/sched.h>
#include <linux/kernel.h>
#include <linux/mm.h>
#include <linux/stddef.h>
#include <linux/unistd.h>
#include <linux/slab.h>
#include <linux/user.h>
#include <linux/a.out.h>
#include <linux/tty.h>
#include <linux/major.h>
#include <linux/interrupt.h>
#include <linux/reboot.h>
#include <linux/init.h>
#include <linux/ioport.h>
#include <linux/console.h>
#include <linux/pci.h>
#include <linux/utsname.h>
#include <linux/adb.h>
#include <linux/module.h>
#include <linux/delay.h>
#include <linux/irq.h>
#include <linux/seq_file.h>
#include <linux/root_dev.h>

#include <asm/mmu.h>
#include <asm/processor.h>
#include <asm/io.h>
#include <asm/pgtable.h>
#include <asm/prom.h>
#include <asm/rtas.h>
#include <asm/pci-bridge.h>
#include <asm/iommu.h>
#include <asm/dma.h>
#include <asm/machdep.h>
#include <asm/irq.h>
#include <asm/kexec.h>
#include <asm/time.h>
#include <asm/nvram.h>
#include "xics.h"
#include <asm/pmc.h>
#include <asm/mpic.h>
#include <asm/ppc-pci.h>
#include <asm/i8259.h>
#include <asm/udbg.h>
#include <asm/smp.h>

#include "plpar_wrappers.h"
#include "ras.h"
#include "firmware.h"

#ifdef DEBUG
#define DBG(fmt...) udbg_printf(fmt)
#else
#define DBG(fmt...)
#endif

/* move those away to a .h */
extern void smp_init_pseries_mpic(void);
extern void smp_init_pseries_xics(void);
extern void find_udbg_vterm(void);

int fwnmi_active;  /* TRUE if an FWNMI handler is present */

static void pseries_shared_idle_sleep(void);
static void pseries_dedicated_idle_sleep(void);

static struct device_node *pSeries_mpic_node;

static void pSeries_show_cpuinfo(struct seq_file *m)
{
	struct device_node *root;
	const char *model = "";

	root = of_find_node_by_path("/");
	if (root)
		model = get_property(root, "model", NULL);
	seq_printf(m, "machine\t\t: CHRP %s\n", model);
	of_node_put(root);
}

/* Initialize firmware assisted non-maskable interrupts if
 * the firmware supports this feature.
 */
static void __init fwnmi_init(void)
{
	unsigned long system_reset_addr, machine_check_addr;

	int ibm_nmi_register = rtas_token("ibm,nmi-register");
	if (ibm_nmi_register == RTAS_UNKNOWN_SERVICE)
		return;

	/* If the kernel's not linked at zero we point the firmware at low
	 * addresses anyway, and use a trampoline to get to the real code. */
	system_reset_addr  = __pa(system_reset_fwnmi) - PHYSICAL_START;
	machine_check_addr = __pa(machine_check_fwnmi) - PHYSICAL_START;

	if (0 == rtas_call(ibm_nmi_register, 2, 1, NULL, system_reset_addr,
				machine_check_addr))
		fwnmi_active = 1;
}

void pseries_8259_cascade(unsigned int irq, struct irq_desc *desc)
{
	unsigned int cascade_irq = i8259_irq();
	if (cascade_irq != NO_IRQ)
		generic_handle_irq(cascade_irq);
	desc->chip->eoi(irq);
}

static void __init pseries_mpic_init_IRQ(void)
{
	struct device_node *np, *old, *cascade = NULL;
        const unsigned int *addrp;
	unsigned long intack = 0;
	const unsigned int *opprop;
	unsigned long openpic_addr = 0;
	unsigned int cascade_irq;
	int naddr, n, i, opplen;
	struct mpic *mpic;

	np = of_find_node_by_path("/");
	naddr = prom_n_addr_cells(np);
	opprop = get_property(np, "platform-open-pic", &opplen);
	if (opprop != 0) {
		openpic_addr = of_read_number(opprop, naddr);
		printk(KERN_DEBUG "OpenPIC addr: %lx\n", openpic_addr);
	}
	of_node_put(np);

	BUG_ON(openpic_addr == 0);

	/* Setup the openpic driver */
	mpic = mpic_alloc(pSeries_mpic_node, openpic_addr,
			  MPIC_PRIMARY,
			  16, 250, /* isu size, irq count */
			  " MPIC     ");
	BUG_ON(mpic == NULL);

	/* Add ISUs */
	opplen /= sizeof(u32);
	for (n = 0, i = naddr; i < opplen; i += naddr, n++) {
		unsigned long isuaddr = of_read_number(opprop + i, naddr);
		mpic_assign_isu(mpic, n, isuaddr);
	}

	/* All ISUs are setup, complete initialization */
	mpic_init(mpic);

	/* Look for cascade */
	for_each_node_by_type(np, "interrupt-controller")
		if (device_is_compatible(np, "chrp,iic")) {
			cascade = np;
			break;
		}
	if (cascade == NULL)
		return;

	cascade_irq = irq_of_parse_and_map(cascade, 0);
	if (cascade == NO_IRQ) {
		printk(KERN_ERR "mpic: failed to map cascade interrupt");
		return;
	}

	/* Check ACK type */
	for (old = of_node_get(cascade); old != NULL ; old = np) {
		np = of_get_parent(old);
		of_node_put(old);
		if (np == NULL)
			break;
		if (strcmp(np->name, "pci") != 0)
			continue;
		addrp = get_property(np, "8259-interrupt-acknowledge",
					    NULL);
		if (addrp == NULL)
			continue;
		naddr = prom_n_addr_cells(np);
		intack = addrp[naddr-1];
		if (naddr > 1)
			intack |= ((unsigned long)addrp[naddr-2]) << 32;
	}
	if (intack)
		printk(KERN_DEBUG "mpic: PCI 8259 intack at 0x%016lx\n",
		       intack);
	i8259_init(cascade, intack);
	of_node_put(cascade);
	set_irq_chained_handler(cascade_irq, pseries_8259_cascade);
}

static void pseries_lpar_enable_pmcs(void)
{
	unsigned long set, reset;

	set = 1UL << 63;
	reset = 0;
	plpar_hcall_norets(H_PERFMON, set, reset);

	/* instruct hypervisor to maintain PMCs */
	if (firmware_has_feature(FW_FEATURE_SPLPAR))
		get_lppaca()->pmcregs_in_use = 1;
}

#ifdef CONFIG_KEXEC
static void pseries_kexec_cpu_down(int crash_shutdown, int secondary)
{
	/* Don't risk a hypervisor call if we're crashing */
	if (firmware_has_feature(FW_FEATURE_SPLPAR) && !crash_shutdown) {
		unsigned long addr;

		addr = __pa(get_slb_shadow());
		if (unregister_slb_shadow(hard_smp_processor_id(), addr))
			printk("SLB shadow buffer deregistration of "
			       "cpu %u (hw_cpu_id %d) failed\n",
			       smp_processor_id(),
			       hard_smp_processor_id());

		addr = __pa(get_lppaca());
		if (unregister_vpa(hard_smp_processor_id(), addr)) {
			printk("VPA deregistration of cpu %u (hw_cpu_id %d) "
					"failed\n", smp_processor_id(),
					hard_smp_processor_id());
		}
	}
}

static void pseries_kexec_cpu_down_mpic(int crash_shutdown, int secondary)
{
	pseries_kexec_cpu_down(crash_shutdown, secondary);
	mpic_teardown_this_cpu(secondary);
}

static void pseries_kexec_cpu_down_xics(int crash_shutdown, int secondary)
{
	pseries_kexec_cpu_down(crash_shutdown, secondary);
	xics_teardown_cpu(secondary);
}
#endif /* CONFIG_KEXEC */

static void __init pseries_discover_pic(void)
{
	struct device_node *np;
	const char *typep;

	for (np = NULL; (np = of_find_node_by_name(np,
						   "interrupt-controller"));) {
		typep = get_property(np, "compatible", NULL);
		if (strstr(typep, "open-pic")) {
			pSeries_mpic_node = of_node_get(np);
			ppc_md.init_IRQ       = pseries_mpic_init_IRQ;
			ppc_md.get_irq        = mpic_get_irq;
#ifdef CONFIG_KEXEC
			ppc_md.kexec_cpu_down = pseries_kexec_cpu_down_mpic;
#endif
#ifdef CONFIG_SMP
			smp_init_pseries_mpic();
#endif
			return;
		} else if (strstr(typep, "ppc-xicp")) {
			ppc_md.init_IRQ       = xics_init_IRQ;
#ifdef CONFIG_KEXEC
			ppc_md.kexec_cpu_down = pseries_kexec_cpu_down_xics;
#endif
#ifdef CONFIG_SMP
			smp_init_pseries_xics();
#endif
			return;
		}
	}
	printk(KERN_ERR "pSeries_discover_pic: failed to recognize"
	       " interrupt-controller\n");
}

static void __init pSeries_setup_arch(void)
{
	/* Discover PIC type and setup ppc_md accordingly */
	pseries_discover_pic();

	/* openpic global configuration register (64-bit format). */
	/* openpic Interrupt Source Unit pointer (64-bit format). */
	/* python0 facility area (mmio) (64-bit format) REAL address. */

	/* init to some ~sane value until calibrate_delay() runs */
	loops_per_jiffy = 50000000;

	if (ROOT_DEV == 0) {
		printk("No ramdisk, default root is /dev/sda2\n");
		ROOT_DEV = Root_SDA2;
	}

	fwnmi_init();

	/* Find and initialize PCI host bridges */
	init_pci_config_tokens();
	find_and_init_phbs();
	eeh_init();

	pSeries_nvram_init();

	/* Choose an idle loop */
	if (firmware_has_feature(FW_FEATURE_SPLPAR)) {
		vpa_init(boot_cpuid);
		if (get_lppaca()->shared_proc) {
			printk(KERN_DEBUG "Using shared processor idle loop\n");
			ppc_md.power_save = pseries_shared_idle_sleep;
		} else {
			printk(KERN_DEBUG "Using dedicated idle loop\n");
			ppc_md.power_save = pseries_dedicated_idle_sleep;
		}
	} else {
		printk(KERN_DEBUG "Using default idle loop\n");
	}

	if (firmware_has_feature(FW_FEATURE_LPAR))
		ppc_md.enable_pmcs = pseries_lpar_enable_pmcs;
	else
		ppc_md.enable_pmcs = power4_enable_pmcs;
}

static int __init pSeries_init_panel(void)
{
	/* Manually leave the kernel version on the panel. */
<<<<<<< HEAD
#ifdef CONFIG_CRASH_DUMP
	ppc_md.progress("SuSE Linux crashed :-(\n", 0);
#else
	ppc_md.progress("SuSE Linux\n", 0);
#endif
	ppc_md.progress(system_utsname.release, 0);
=======
	ppc_md.progress("Linux ppc64\n", 0);
	ppc_md.progress(init_utsname()->version, 0);
>>>>>>> 0215ffb0

	return 0;
}
arch_initcall(pSeries_init_panel);

static void pSeries_mach_cpu_die(void)
{
	local_irq_disable();
	idle_task_exit();
	xics_teardown_cpu(0);
	rtas_stop_self();
	/* Should never get here... */
	BUG();
	for(;;);
}

static int pseries_set_dabr(unsigned long dabr)
{
	return plpar_hcall_norets(H_SET_DABR, dabr);
}

static int pseries_set_xdabr(unsigned long dabr)
{
	/* We want to catch accesses from kernel and userspace */
	return plpar_hcall_norets(H_SET_XDABR, dabr,
			H_DABRX_KERNEL | H_DABRX_USER);
}

/*
 * Early initialization.  Relocation is on but do not reference unbolted pages
 */
static void __init pSeries_init_early(void)
{
	DBG(" -> pSeries_init_early()\n");

	fw_feature_init();

	if (firmware_has_feature(FW_FEATURE_LPAR))
		find_udbg_vterm();

	if (firmware_has_feature(FW_FEATURE_DABR))
		ppc_md.set_dabr = pseries_set_dabr;
	else if (firmware_has_feature(FW_FEATURE_XDABR))
		ppc_md.set_dabr = pseries_set_xdabr;

	iommu_init_early_pSeries();

	DBG(" <- pSeries_init_early()\n");
}


static int pSeries_check_legacy_ioport(unsigned int baseport)
{
	struct device_node *np;

#define I8042_DATA_REG	0x60
#define FDC_BASE	0x3f0


	switch(baseport) {
	case I8042_DATA_REG:
		np = of_find_node_by_type(NULL, "8042");
		if (np == NULL)
			return -ENODEV;
		of_node_put(np);
		break;
	case FDC_BASE:
		np = of_find_node_by_type(NULL, "fdc");
		if (np == NULL)
			return -ENODEV;
		of_node_put(np);
		break;
	}
	return 0;
}

/*
 * Called very early, MMU is off, device-tree isn't unflattened
 */

static int __init pSeries_probe_hypertas(unsigned long node,
					 const char *uname, int depth,
					 void *data)
{
	if (depth != 1 ||
	    (strcmp(uname, "rtas") != 0 && strcmp(uname, "rtas@0") != 0))
 		return 0;

	if (of_get_flat_dt_prop(node, "ibm,hypertas-functions", NULL) != NULL)
 		powerpc_firmware_features |= FW_FEATURE_LPAR;

	if (firmware_has_feature(FW_FEATURE_LPAR))
		hpte_init_lpar();
	else
		hpte_init_native();

 	return 1;
}

static int __init pSeries_probe(void)
{
	unsigned long root = of_get_flat_dt_root();
 	char *dtype = of_get_flat_dt_prop(of_get_flat_dt_root(),
 					  "device_type", NULL);
 	if (dtype == NULL)
 		return 0;
 	if (strcmp(dtype, "chrp"))
		return 0;

	/* Cell blades firmware claims to be chrp while it's not. Until this
	 * is fixed, we need to avoid those here.
	 */
	if (of_flat_dt_is_compatible(root, "IBM,CPBW-1.0") ||
	    of_flat_dt_is_compatible(root, "IBM,CBEA"))
		return 0;

	DBG("pSeries detected, looking for LPAR capability...\n");

	/* Now try to figure out if we are running on LPAR */
	of_scan_flat_dt(pSeries_probe_hypertas, NULL);

	DBG("Machine is%s LPAR !\n",
	    (powerpc_firmware_features & FW_FEATURE_LPAR) ? "" : " not");

	return 1;
}


DECLARE_PER_CPU(unsigned long, smt_snooze_delay);

static void pseries_dedicated_idle_sleep(void)
{ 
	unsigned int cpu = smp_processor_id();
	unsigned long start_snooze;

	/*
	 * Indicate to the HV that we are idle. Now would be
	 * a good time to find other work to dispatch.
	 */
	get_lppaca()->idle = 1;

	/*
	 * We come in with interrupts disabled, and need_resched()
	 * has been checked recently.  If we should poll for a little
	 * while, do so.
	 */
	if (__get_cpu_var(smt_snooze_delay)) {
		start_snooze = get_tb() +
			__get_cpu_var(smt_snooze_delay) * tb_ticks_per_usec;
		local_irq_enable();
		set_thread_flag(TIF_POLLING_NRFLAG);

		while (get_tb() < start_snooze) {
			if (need_resched() || cpu_is_offline(cpu))
				goto out;
			ppc64_runlatch_off();
			HMT_low();
			HMT_very_low();
		}

		HMT_medium();
		clear_thread_flag(TIF_POLLING_NRFLAG);
		smp_mb();
		local_irq_disable();
		if (need_resched() || cpu_is_offline(cpu))
			goto out;
	}

	cede_processor();

out:
	HMT_medium();
	get_lppaca()->idle = 0;
}

static void pseries_shared_idle_sleep(void)
{
	/*
	 * Indicate to the HV that we are idle. Now would be
	 * a good time to find other work to dispatch.
	 */
	get_lppaca()->idle = 1;

	/*
	 * Yield the processor to the hypervisor.  We return if
	 * an external interrupt occurs (which are driven prior
	 * to returning here) or if a prod occurs from another
	 * processor. When returning here, external interrupts
	 * are enabled.
	 */
	cede_processor();

	get_lppaca()->idle = 0;
}

static int pSeries_pci_probe_mode(struct pci_bus *bus)
{
	if (firmware_has_feature(FW_FEATURE_LPAR))
		return PCI_PROBE_DEVTREE;
	return PCI_PROBE_NORMAL;
}

define_machine(pseries) {
	.name			= "pSeries",
	.probe			= pSeries_probe,
	.setup_arch		= pSeries_setup_arch,
	.init_early		= pSeries_init_early,
	.show_cpuinfo		= pSeries_show_cpuinfo,
	.log_error		= pSeries_log_error,
	.pcibios_fixup		= pSeries_final_fixup,
	.pci_probe_mode		= pSeries_pci_probe_mode,
	.irq_bus_setup		= pSeries_irq_bus_setup,
	.restart		= rtas_restart,
	.power_off		= rtas_power_off,
	.halt			= rtas_halt,
	.panic			= rtas_os_term,
	.cpu_die		= pSeries_mach_cpu_die,
	.get_boot_time		= rtas_get_boot_time,
	.get_rtc_time		= rtas_get_rtc_time,
	.set_rtc_time		= rtas_set_rtc_time,
	.calibrate_decr		= generic_calibrate_decr,
	.progress		= rtas_progress,
	.check_legacy_ioport	= pSeries_check_legacy_ioport,
	.system_reset_exception = pSeries_system_reset_exception,
	.machine_check_exception = pSeries_machine_check_exception,
#ifdef CONFIG_KEXEC
	.machine_kexec		= default_machine_kexec,
	.machine_kexec_prepare	= default_machine_kexec_prepare,
	.machine_crash_shutdown	= default_machine_crash_shutdown,
#endif
};<|MERGE_RESOLUTION|>--- conflicted
+++ resolved
@@ -340,17 +340,12 @@
 static int __init pSeries_init_panel(void)
 {
 	/* Manually leave the kernel version on the panel. */
-<<<<<<< HEAD
 #ifdef CONFIG_CRASH_DUMP
 	ppc_md.progress("SuSE Linux crashed :-(\n", 0);
 #else
 	ppc_md.progress("SuSE Linux\n", 0);
 #endif
-	ppc_md.progress(system_utsname.release, 0);
-=======
-	ppc_md.progress("Linux ppc64\n", 0);
 	ppc_md.progress(init_utsname()->version, 0);
->>>>>>> 0215ffb0
 
 	return 0;
 }
