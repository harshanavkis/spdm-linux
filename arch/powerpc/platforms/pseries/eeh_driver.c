/*
 * PCI Error Recovery Driver for RPA-compliant PPC64 platform.
 * Copyright (C) 2004, 2005 Linas Vepstas <linas@linas.org>
 *
 * All rights reserved.
 *
 * This program is free software; you can redistribute it and/or modify
 * it under the terms of the GNU General Public License as published by
 * the Free Software Foundation; either version 2 of the License, or (at
 * your option) any later version.
 *
 * This program is distributed in the hope that it will be useful, but
 * WITHOUT ANY WARRANTY; without even the implied warranty of
 * MERCHANTABILITY OR FITNESS FOR A PARTICULAR PURPOSE, GOOD TITLE or
 * NON INFRINGEMENT.  See the GNU General Public License for more
 * details.
 *
 * You should have received a copy of the GNU General Public License
 * along with this program; if not, write to the Free Software
 * Foundation, Inc., 675 Mass Ave, Cambridge, MA 02139, USA.
 *
 * Send feedback to <linas@us.ibm.com>
 *
 */
#include <linux/delay.h>
#include <linux/interrupt.h>
#include <linux/irq.h>
#include <linux/pci.h>
#include <asm/eeh.h>
#include <asm/eeh_event.h>
#include <asm/ppc-pci.h>
#include <asm/pci-bridge.h>
#include <asm/prom.h>
#include <asm/rtas.h>


static inline const char * pcid_name (struct pci_dev *pdev)
{
	if (pdev && pdev->dev.driver)
		return pdev->dev.driver->name;
	return "";
}

#ifdef DEBUG
static void print_device_node_tree (struct pci_dn *pdn, int dent)
{
	int i;
	if (!pdn) return;
	for (i=0;i<dent; i++)
		printk(" ");
	printk("dn=%s mode=%x \tcfg_addr=%x pe_addr=%x \tfull=%s\n",
		pdn->node->name, pdn->eeh_mode, pdn->eeh_config_addr,
		pdn->eeh_pe_config_addr, pdn->node->full_name);
	dent += 3;
	struct device_node *pc = pdn->node->child;
	while (pc) {
		print_device_node_tree(PCI_DN(pc), dent);
		pc = pc->sibling;
	}
}
#endif

/** 
 * irq_in_use - return true if this irq is being used 
 */
static int irq_in_use(unsigned int irq)
{
	int rc = 0;
	unsigned long flags;
   struct irq_desc *desc = irq_desc + irq;

	spin_lock_irqsave(&desc->lock, flags);
	if (desc->action)
		rc = 1;
	spin_unlock_irqrestore(&desc->lock, flags);
	return rc;
}

/* ------------------------------------------------------- */
/** eeh_report_error - report an EEH error to each device,
 *  collect up and merge the device responses.
 */

static void eeh_report_error(struct pci_dev *dev, void *userdata)
{
	enum pci_ers_result rc, *res = userdata;
	struct pci_driver *driver = dev->driver;

	dev->error_state = pci_channel_io_frozen;

	if (!driver)
		return;

	if (irq_in_use (dev->irq)) {
		struct device_node *dn = pci_device_to_OF_node(dev);
		PCI_DN(dn)->eeh_mode |= EEH_MODE_IRQ_DISABLED;
		disable_irq_nosync(dev->irq);
	}
	if (!driver->err_handler)
		return;
	if (!driver->err_handler->error_detected)
		return;

	rc = driver->err_handler->error_detected (dev, pci_channel_io_frozen);
	if (*res == PCI_ERS_RESULT_NONE) *res = rc;
	if (*res == PCI_ERS_RESULT_NEED_RESET) return;
	if (*res == PCI_ERS_RESULT_DISCONNECT &&
	     rc == PCI_ERS_RESULT_NEED_RESET) *res = rc;
}

/** eeh_report_reset -- tell this device that the pci slot
 *  has been reset.
 */

static void eeh_report_reset(struct pci_dev *dev, void *userdata)
{
	struct pci_driver *driver = dev->driver;
	struct device_node *dn = pci_device_to_OF_node(dev);

	if (!driver)
		return;

	if ((PCI_DN(dn)->eeh_mode) & EEH_MODE_IRQ_DISABLED) {
		PCI_DN(dn)->eeh_mode &= ~EEH_MODE_IRQ_DISABLED;
		enable_irq(dev->irq);
	}
	if (!driver->err_handler)
		return;
	if (!driver->err_handler->slot_reset)
		return;

	driver->err_handler->slot_reset(dev);
}

static void eeh_report_resume(struct pci_dev *dev, void *userdata)
{
	struct pci_driver *driver = dev->driver;

	dev->error_state = pci_channel_io_normal;

	if (!driver)
		return;
	if (!driver->err_handler)
		return;
	if (!driver->err_handler->resume)
		return;

	driver->err_handler->resume(dev);
}

static void eeh_report_failure(struct pci_dev *dev, void *userdata)
{
	struct pci_driver *driver = dev->driver;

	dev->error_state = pci_channel_io_perm_failure;

	if (!driver)
		return;

	if (irq_in_use (dev->irq)) {
		struct device_node *dn = pci_device_to_OF_node(dev);
		PCI_DN(dn)->eeh_mode |= EEH_MODE_IRQ_DISABLED;
		disable_irq_nosync(dev->irq);
	}
	if (!driver->err_handler)
		return;
	if (!driver->err_handler->error_detected)
		return;
	driver->err_handler->error_detected(dev, pci_channel_io_perm_failure);
}

/* ------------------------------------------------------- */
/**
 * handle_eeh_events -- reset a PCI device after hard lockup.
 *
 * pSeries systems will isolate a PCI slot if the PCI-Host
 * bridge detects address or data parity errors, DMA's
 * occurring to wild addresses (which usually happen due to
 * bugs in device drivers or in PCI adapter firmware).
 * Slot isolations also occur if #SERR, #PERR or other misc
 * PCI-related errors are detected.
 *
 * Recovery process consists of unplugging the device driver
 * (which generated hotplug events to userspace), then issuing
 * a PCI #RST to the device, then reconfiguring the PCI config
 * space for all bridges & devices under this slot, and then
 * finally restarting the device drivers (which cause a second
 * set of hotplug events to go out to userspace).
 */

/**
 * eeh_reset_device() -- perform actual reset of a pci slot
 * Args: bus: pointer to the pci bus structure corresponding
 *            to the isolated slot. A non-null value will
 *            cause all devices under the bus to be removed
 *            and then re-added.
 *     pe_dn: pointer to a "Partionable Endpoint" device node.
 *            This is the top-level structure on which pci
 *            bus resets can be performed.
 */

static int eeh_reset_device (struct pci_dn *pe_dn, struct pci_bus *bus)
{
	int cnt, rc;

	/* pcibios will clear the counter; save the value */
	cnt = pe_dn->eeh_freeze_count;

	if (bus)
		pcibios_remove_pci_devices(bus);

	/* Reset the pci controller. (Asserts RST#; resets config space).
	 * Reconfigure bridges and devices. Don't try to bring the system
	 * up if the reset failed for some reason. */
	rc = rtas_set_slot_reset(pe_dn);
	if (rc)
		return rc;

 	/* New-style config addrs might be shared across multiple devices,
 	 * Walk over all functions on this device */
 	if (pe_dn->eeh_pe_config_addr) {
 		struct device_node *pe = pe_dn->node;
 		pe = pe->parent->child;
 		while (pe) {
 			struct pci_dn *ppe = PCI_DN(pe);
 			if (pe_dn->eeh_pe_config_addr == ppe->eeh_pe_config_addr) {
 				rtas_configure_bridge(ppe);
 				eeh_restore_bars(ppe);
 			}
 			pe = pe->sibling;
 		}
 	} else {
 		rtas_configure_bridge(pe_dn);
 		eeh_restore_bars(pe_dn);
 	}

	/* Give the system 5 seconds to finish running the user-space
	 * hotplug shutdown scripts, e.g. ifdown for ethernet.  Yes, 
	 * this is a hack, but if we don't do this, and try to bring 
	 * the device up before the scripts have taken it down, 
	 * potentially weird things happen.
	 */
	if (bus) {
		ssleep (5);
		pcibios_add_pci_devices(bus);
	}
	pe_dn->eeh_freeze_count = cnt;

	return 0;
}

/* The longest amount of time to wait for a pci device
 * to come back on line, in seconds.
 */
#define MAX_WAIT_FOR_RECOVERY 15

struct pci_dn * handle_eeh_events (struct eeh_event *event)
{
	struct device_node *frozen_dn;
	struct pci_dn *frozen_pdn;
	struct pci_bus *frozen_bus;
	int rc = 0;
	enum pci_ers_result result = PCI_ERS_RESULT_NONE;
<<<<<<< HEAD
	const char *pci_str, *drv_str;
=======
	const char *location, *pci_str, *drv_str;
>>>>>>> 120bda20

	frozen_dn = find_device_pe(event->dn);
	frozen_bus = pcibios_find_pci_bus(frozen_dn);

	if (!frozen_dn) {

		location = (char *) get_property(event->dn, "ibm,loc-code", NULL);
		location = location ? location : "unknown";
		printk(KERN_ERR "EEH: Error: Cannot find partition endpoint "
		                "for location=%s pci addr=%s\n",
		        location, pci_name(event->dev));
		return NULL;
	}
	location = (char *) get_property(frozen_dn, "ibm,loc-code", NULL);
	location = location ? location : "unknown";

	/* There are two different styles for coming up with the PE.
	 * In the old style, it was the highest EEH-capable device
	 * which was always an EADS pci bridge.  In the new style,
	 * there might not be any EADS bridges, and even when there are,
	 * the firmware marks them as "EEH incapable". So another
	 * two-step is needed to find the pci bus.. */
	if (!frozen_bus)
		frozen_bus = pcibios_find_pci_bus (frozen_dn->parent);

	if (!frozen_bus) {
		printk(KERN_ERR "EEH: Cannot find PCI bus "
		        "for location=%s dn=%s\n",
		        location, frozen_dn->full_name);
		return NULL;
	}

#if 0
	/* We may get "permanent failure" messages on empty slots.
	 * These are false alarms. Empty slots have no child dn. */
	if ((event->state == pci_channel_io_perm_failure) && (frozen_device == NULL))
		return;
#endif

	frozen_pdn = PCI_DN(frozen_dn);
	frozen_pdn->eeh_freeze_count++;

	if (frozen_pdn->pcidev) {
		pci_str = pci_name (frozen_pdn->pcidev);
		drv_str = pcid_name (frozen_pdn->pcidev);
	} else {
		pci_str = pci_name (event->dev);
		drv_str = pcid_name (event->dev);
	}
	
	if (frozen_pdn->eeh_freeze_count > EEH_MAX_ALLOWED_FREEZES)
		goto excess_failures;

	/* If the reset state is a '5' and the time to reset is 0 (infinity)
	 * or is more then 15 seconds, then mark this as a permanent failure.
	 */
	if ((event->state == pci_channel_io_perm_failure) &&
	    ((event->time_unavail <= 0) ||
	     (event->time_unavail > MAX_WAIT_FOR_RECOVERY*1000)))
		goto hard_fail;

	eeh_slot_error_detail(frozen_pdn, 1 /* Temporary Error */);
	printk(KERN_WARNING
<<<<<<< HEAD
	   "EEH: This PCI device has failed %d times since last reboot: %s - %s\n",
		frozen_pdn->eeh_freeze_count, drv_str, pci_str);
=======
	   "EEH: This PCI device has failed %d times since last reboot: "
		"location=%s driver=%s pci addr=%s\n",
		frozen_pdn->eeh_freeze_count, location, drv_str, pci_str);
>>>>>>> 120bda20

	/* Walk the various device drivers attached to this slot through
	 * a reset sequence, giving each an opportunity to do what it needs
	 * to accomplish the reset.  Each child gets a report of the
	 * status ... if any child can't handle the reset, then the entire
	 * slot is dlpar removed and added.
	 */
	pci_walk_bus(frozen_bus, eeh_report_error, &result);

	/* If all device drivers were EEH-unaware, then shut
	 * down all of the device drivers, and hope they
	 * go down willingly, without panicing the system.
	 */
	if (result == PCI_ERS_RESULT_NONE) {
		rc = eeh_reset_device(frozen_pdn, frozen_bus);
		if (rc)
			goto hard_fail;
	}

	/* If any device called out for a reset, then reset the slot */
	if (result == PCI_ERS_RESULT_NEED_RESET) {
		rc = eeh_reset_device(frozen_pdn, NULL);
		if (rc)
			goto hard_fail;
		pci_walk_bus(frozen_bus, eeh_report_reset, NULL);
	}

	/* If all devices reported they can proceed, the re-enable PIO */
	if (result == PCI_ERS_RESULT_CAN_RECOVER) {
		/* XXX Not supported; we brute-force reset the device */
		rc = eeh_reset_device(frozen_pdn, NULL);
		if (rc)
			goto hard_fail;
		pci_walk_bus(frozen_bus, eeh_report_reset, NULL);
	}

	/* Tell all device drivers that they can resume operations */
	pci_walk_bus(frozen_bus, eeh_report_resume, NULL);

	return frozen_pdn;
	
excess_failures:
	/*
	 * About 90% of all real-life EEH failures in the field
	 * are due to poorly seated PCI cards. Only 10% or so are
	 * due to actual, failed cards.
	 */
	printk(KERN_ERR
<<<<<<< HEAD
	   "EEH: PCI device %s - %s has failed %d times \n"
	   "and has been permanently disabled.  Please try reseating\n"
	   "this device or replacing it.\n",
		drv_str, pci_str, frozen_pdn->eeh_freeze_count);
	goto perm_error;

hard_fail:
	printk(KERN_ERR
	   "EEH: Unable to recover from failure of PCI device %s - %s\n"
	   "Please try reseating this device or replacing it.\n",
		drv_str, pci_str);

=======
	   "EEH: PCI device at location=%s driver=%s pci addr=%s \n"
		"has failed %d times and has been permanently disabled. \n"
		"Please try reseating this device or replacing it.\n",
		location, drv_str, pci_str, frozen_pdn->eeh_freeze_count);
	goto perm_error;

hard_fail:
	printk(KERN_ERR
	   "EEH: Unable to recover from failure of PCI device "
	   "at location=%s driver=%s pci addr=%s \n"
	   "Please try reseating this device or replacing it.\n",
		location, drv_str, pci_str);

>>>>>>> 120bda20
perm_error:
	eeh_slot_error_detail(frozen_pdn, 2 /* Permanent Error */);

	/* Notify all devices that they're about to go down. */
	pci_walk_bus(frozen_bus, eeh_report_failure, NULL);

	/* Shut down the device drivers for good. */
	pcibios_remove_pci_devices(frozen_bus);

	return NULL;
}

/* ---------- end of file ---------- */<|MERGE_RESOLUTION|>--- conflicted
+++ resolved
@@ -261,11 +261,7 @@
 	struct pci_bus *frozen_bus;
 	int rc = 0;
 	enum pci_ers_result result = PCI_ERS_RESULT_NONE;
-<<<<<<< HEAD
-	const char *pci_str, *drv_str;
-=======
 	const char *location, *pci_str, *drv_str;
->>>>>>> 120bda20
 
 	frozen_dn = find_device_pe(event->dn);
 	frozen_bus = pcibios_find_pci_bus(frozen_dn);
@@ -329,14 +325,9 @@
 
 	eeh_slot_error_detail(frozen_pdn, 1 /* Temporary Error */);
 	printk(KERN_WARNING
-<<<<<<< HEAD
-	   "EEH: This PCI device has failed %d times since last reboot: %s - %s\n",
-		frozen_pdn->eeh_freeze_count, drv_str, pci_str);
-=======
 	   "EEH: This PCI device has failed %d times since last reboot: "
 		"location=%s driver=%s pci addr=%s\n",
 		frozen_pdn->eeh_freeze_count, location, drv_str, pci_str);
->>>>>>> 120bda20
 
 	/* Walk the various device drivers attached to this slot through
 	 * a reset sequence, giving each an opportunity to do what it needs
@@ -385,20 +376,6 @@
 	 * due to actual, failed cards.
 	 */
 	printk(KERN_ERR
-<<<<<<< HEAD
-	   "EEH: PCI device %s - %s has failed %d times \n"
-	   "and has been permanently disabled.  Please try reseating\n"
-	   "this device or replacing it.\n",
-		drv_str, pci_str, frozen_pdn->eeh_freeze_count);
-	goto perm_error;
-
-hard_fail:
-	printk(KERN_ERR
-	   "EEH: Unable to recover from failure of PCI device %s - %s\n"
-	   "Please try reseating this device or replacing it.\n",
-		drv_str, pci_str);
-
-=======
 	   "EEH: PCI device at location=%s driver=%s pci addr=%s \n"
 		"has failed %d times and has been permanently disabled. \n"
 		"Please try reseating this device or replacing it.\n",
@@ -412,7 +389,6 @@
 	   "Please try reseating this device or replacing it.\n",
 		location, drv_str, pci_str);
 
->>>>>>> 120bda20
 perm_error:
 	eeh_slot_error_detail(frozen_pdn, 2 /* Permanent Error */);
 
