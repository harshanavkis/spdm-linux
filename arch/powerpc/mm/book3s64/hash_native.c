--- conflicted
+++ resolved
@@ -117,11 +117,7 @@
 	for (set = 0; set < num_sets; set++)
 		tlbiel_hash_set_isa300(set, is, 0, 0, 0);
 
-<<<<<<< HEAD
-	asm volatile("ptesync": : :"memory");
-=======
 	ppc_after_tlbiel_barrier();
->>>>>>> 7d2a07b7
 
 	asm volatile(PPC_ISA_3_0_INVALIDATE_ERAT "; isync" : : :"memory");
 }
