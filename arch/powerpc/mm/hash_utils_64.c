/*
 * PowerPC64 port by Mike Corrigan and Dave Engebretsen
 *   {mikejc|engebret}@us.ibm.com
 *
 *    Copyright (c) 2000 Mike Corrigan <mikejc@us.ibm.com>
 *
 * SMP scalability work:
 *    Copyright (C) 2001 Anton Blanchard <anton@au.ibm.com>, IBM
 * 
 *    Module name: htab.c
 *
 *    Description:
 *      PowerPC Hashed Page Table functions
 *
 * This program is free software; you can redistribute it and/or
 * modify it under the terms of the GNU General Public License
 * as published by the Free Software Foundation; either version
 * 2 of the License, or (at your option) any later version.
 */

#undef DEBUG
#undef DEBUG_LOW

#include <linux/spinlock.h>
#include <linux/errno.h>
#include <linux/sched.h>
#include <linux/proc_fs.h>
#include <linux/stat.h>
#include <linux/sysctl.h>
#include <linux/ctype.h>
#include <linux/cache.h>
#include <linux/init.h>
#include <linux/signal.h>

#include <asm/processor.h>
#include <asm/pgtable.h>
#include <asm/mmu.h>
#include <asm/mmu_context.h>
#include <asm/page.h>
#include <asm/types.h>
#include <asm/system.h>
#include <asm/uaccess.h>
#include <asm/machdep.h>
#include <asm/lmb.h>
#include <asm/abs_addr.h>
#include <asm/tlbflush.h>
#include <asm/io.h>
#include <asm/eeh.h>
#include <asm/tlb.h>
#include <asm/cacheflush.h>
#include <asm/cputable.h>
#include <asm/abs_addr.h>
#include <asm/sections.h>

#ifdef DEBUG
#define DBG(fmt...) udbg_printf(fmt)
#else
#define DBG(fmt...)
#endif

#ifdef DEBUG_LOW
#define DBG_LOW(fmt...) udbg_printf(fmt)
#else
#define DBG_LOW(fmt...)
#endif

#define KB (1024)
#define MB (1024*KB)

/*
 * Note:  pte   --> Linux PTE
 *        HPTE  --> PowerPC Hashed Page Table Entry
 *
 * Execution context:
 *   htab_initialize is called with the MMU off (of course), but
 *   the kernel has been copied down to zero so it can directly
 *   reference global data.  At this point it is very difficult
 *   to print debug info.
 *
 */

#ifdef CONFIG_U3_DART
extern unsigned long dart_tablebase;
#endif /* CONFIG_U3_DART */

static unsigned long _SDR1;
struct mmu_psize_def mmu_psize_defs[MMU_PAGE_COUNT];

hpte_t *htab_address;
unsigned long htab_size_bytes;
unsigned long htab_hash_mask;
int mmu_linear_psize = MMU_PAGE_4K;
int mmu_virtual_psize = MMU_PAGE_4K;
int mmu_vmalloc_psize = MMU_PAGE_4K;
int mmu_io_psize = MMU_PAGE_4K;
#ifdef CONFIG_HUGETLB_PAGE
int mmu_huge_psize = MMU_PAGE_16M;
unsigned int HPAGE_SHIFT;
#endif
#ifdef CONFIG_PPC_64K_PAGES
int mmu_ci_restrictions;
#endif

/* There are definitions of page sizes arrays to be used when none
 * is provided by the firmware.
 */

/* Pre-POWER4 CPUs (4k pages only)
 */
struct mmu_psize_def mmu_psize_defaults_old[] = {
	[MMU_PAGE_4K] = {
		.shift	= 12,
		.sllp	= 0,
		.penc	= 0,
		.avpnm	= 0,
		.tlbiel = 0,
	},
};

/* POWER4, GPUL, POWER5
 *
 * Support for 16Mb large pages
 */
struct mmu_psize_def mmu_psize_defaults_gp[] = {
	[MMU_PAGE_4K] = {
		.shift	= 12,
		.sllp	= 0,
		.penc	= 0,
		.avpnm	= 0,
		.tlbiel = 1,
	},
	[MMU_PAGE_16M] = {
		.shift	= 24,
		.sllp	= SLB_VSID_L,
		.penc	= 0,
		.avpnm	= 0x1UL,
		.tlbiel = 0,
	},
};


int htab_bolt_mapping(unsigned long vstart, unsigned long vend,
		      unsigned long pstart, unsigned long mode, int psize)
{
	unsigned long vaddr, paddr;
	unsigned int step, shift;
	unsigned long tmp_mode;
	int ret = 0;

	shift = mmu_psize_defs[psize].shift;
	step = 1 << shift;

	for (vaddr = vstart, paddr = pstart; vaddr < vend;
	     vaddr += step, paddr += step) {
		unsigned long vpn, hash, hpteg;
		unsigned long vsid = get_kernel_vsid(vaddr);
		unsigned long va = (vsid << 28) | (vaddr & 0x0fffffff);

		vpn = va >> shift;
		tmp_mode = mode;
		
		/* Make non-kernel text non-executable */
		if (!in_kernel_text(vaddr))
			tmp_mode = mode | HPTE_R_N;

		hash = hpt_hash(va, shift);
		hpteg = ((hash & htab_hash_mask) * HPTES_PER_GROUP);

<<<<<<< HEAD
		/* The crap below can be cleaned once ppd_md.probe() can
		 * set up the hash callbacks, thus we can just used the
		 * normal insert callback here.
		 */
#ifdef CONFIG_PPC_ISERIES
		if (machine_is(iseries))
			ret = iSeries_hpte_insert(hpteg, va,
						  paddr,
						  tmp_mode,
						  HPTE_V_BOLTED,
						  psize);
		else
#endif
#ifdef CONFIG_PPC_PSERIES
		if (machine_is(pseries) && firmware_has_feature(FW_FEATURE_LPAR))
			ret = pSeries_lpar_hpte_insert(hpteg, va,
						       paddr,
						       tmp_mode,
						       HPTE_V_BOLTED,
						       psize);
		else
#endif
#ifdef CONFIG_PPC_MULTIPLATFORM
			ret = native_hpte_insert(hpteg, va,
						 paddr,
						 tmp_mode, HPTE_V_BOLTED,
						 psize);
#endif
=======
		DBG("htab_bolt_mapping: calling %p\n", ppc_md.hpte_insert);

		BUG_ON(!ppc_md.hpte_insert);
		ret = ppc_md.hpte_insert(hpteg, va, paddr,
				tmp_mode, HPTE_V_BOLTED, psize);

>>>>>>> 120bda20
		if (ret < 0)
			break;
	}
	return ret < 0 ? ret : 0;
}

static int __init htab_dt_scan_page_sizes(unsigned long node,
					  const char *uname, int depth,
					  void *data)
{
	char *type = of_get_flat_dt_prop(node, "device_type", NULL);
	u32 *prop;
	unsigned long size = 0;

	/* We are scanning "cpu" nodes only */
	if (type == NULL || strcmp(type, "cpu") != 0)
		return 0;

	prop = (u32 *)of_get_flat_dt_prop(node,
					  "ibm,segment-page-sizes", &size);
	if (prop != NULL) {
		DBG("Page sizes from device-tree:\n");
		size /= 4;
		cur_cpu_spec->cpu_features &= ~(CPU_FTR_16M_PAGE);
		while(size > 0) {
			unsigned int shift = prop[0];
			unsigned int slbenc = prop[1];
			unsigned int lpnum = prop[2];
			unsigned int lpenc = 0;
			struct mmu_psize_def *def;
			int idx = -1;

			size -= 3; prop += 3;
			while(size > 0 && lpnum) {
				if (prop[0] == shift)
					lpenc = prop[1];
				prop += 2; size -= 2;
				lpnum--;
			}
			switch(shift) {
			case 0xc:
				idx = MMU_PAGE_4K;
				break;
			case 0x10:
				idx = MMU_PAGE_64K;
				break;
			case 0x14:
				idx = MMU_PAGE_1M;
				break;
			case 0x18:
				idx = MMU_PAGE_16M;
				cur_cpu_spec->cpu_features |= CPU_FTR_16M_PAGE;
				break;
			case 0x22:
				idx = MMU_PAGE_16G;
				break;
			}
			if (idx < 0)
				continue;
			def = &mmu_psize_defs[idx];
			def->shift = shift;
			if (shift <= 23)
				def->avpnm = 0;
			else
				def->avpnm = (1 << (shift - 23)) - 1;
			def->sllp = slbenc;
			def->penc = lpenc;
			/* We don't know for sure what's up with tlbiel, so
			 * for now we only set it for 4K and 64K pages
			 */
			if (idx == MMU_PAGE_4K || idx == MMU_PAGE_64K)
				def->tlbiel = 1;
			else
				def->tlbiel = 0;

			DBG(" %d: shift=%02x, sllp=%04x, avpnm=%08x, "
			    "tlbiel=%d, penc=%d\n",
			    idx, shift, def->sllp, def->avpnm, def->tlbiel,
			    def->penc);
		}
		return 1;
	}
	return 0;
}


static void __init htab_init_page_sizes(void)
{
	int rc;

	/* Default to 4K pages only */
	memcpy(mmu_psize_defs, mmu_psize_defaults_old,
	       sizeof(mmu_psize_defaults_old));

	/*
	 * Try to find the available page sizes in the device-tree
	 */
	rc = of_scan_flat_dt(htab_dt_scan_page_sizes, NULL);
	if (rc != 0)  /* Found */
		goto found;

	/*
	 * Not in the device-tree, let's fallback on known size
	 * list for 16M capable GP & GR
	 */
	if (cpu_has_feature(CPU_FTR_16M_PAGE) && !machine_is(iseries))
		memcpy(mmu_psize_defs, mmu_psize_defaults_gp,
		       sizeof(mmu_psize_defaults_gp));
 found:
	/*
	 * Pick a size for the linear mapping. Currently, we only support
	 * 16M, 1M and 4K which is the default
	 */
	if (mmu_psize_defs[MMU_PAGE_16M].shift)
		mmu_linear_psize = MMU_PAGE_16M;
	else if (mmu_psize_defs[MMU_PAGE_1M].shift)
		mmu_linear_psize = MMU_PAGE_1M;

#ifdef CONFIG_PPC_64K_PAGES
	/*
	 * Pick a size for the ordinary pages. Default is 4K, we support
	 * 64K for user mappings and vmalloc if supported by the processor.
	 * We only use 64k for ioremap if the processor
	 * (and firmware) support cache-inhibited large pages.
	 * If not, we use 4k and set mmu_ci_restrictions so that
	 * hash_page knows to switch processes that use cache-inhibited
	 * mappings to 4k pages.
	 */
	if (mmu_psize_defs[MMU_PAGE_64K].shift) {
		mmu_virtual_psize = MMU_PAGE_64K;
		mmu_vmalloc_psize = MMU_PAGE_64K;
		if (cpu_has_feature(CPU_FTR_CI_LARGE_PAGE))
			mmu_io_psize = MMU_PAGE_64K;
		else
			mmu_ci_restrictions = 1;
	}
#endif

	printk(KERN_DEBUG "Page orders: linear mapping = %d, "
	       "virtual = %d, io = %d\n",
	       mmu_psize_defs[mmu_linear_psize].shift,
	       mmu_psize_defs[mmu_virtual_psize].shift,
	       mmu_psize_defs[mmu_io_psize].shift);

#ifdef CONFIG_HUGETLB_PAGE
	/* Init large page size. Currently, we pick 16M or 1M depending
	 * on what is available
	 */
	if (mmu_psize_defs[MMU_PAGE_16M].shift)
		mmu_huge_psize = MMU_PAGE_16M;
	/* With 4k/4level pagetables, we can't (for now) cope with a
	 * huge page size < PMD_SIZE */
	else if (mmu_psize_defs[MMU_PAGE_1M].shift)
		mmu_huge_psize = MMU_PAGE_1M;

	/* Calculate HPAGE_SHIFT and sanity check it */
	if (mmu_psize_defs[mmu_huge_psize].shift > MIN_HUGEPTE_SHIFT &&
	    mmu_psize_defs[mmu_huge_psize].shift < SID_SHIFT)
		HPAGE_SHIFT = mmu_psize_defs[mmu_huge_psize].shift;
	else
		HPAGE_SHIFT = 0; /* No huge pages dude ! */
#endif /* CONFIG_HUGETLB_PAGE */
}

static int __init htab_dt_scan_pftsize(unsigned long node,
				       const char *uname, int depth,
				       void *data)
{
	char *type = of_get_flat_dt_prop(node, "device_type", NULL);
	u32 *prop;

	/* We are scanning "cpu" nodes only */
	if (type == NULL || strcmp(type, "cpu") != 0)
		return 0;

	prop = (u32 *)of_get_flat_dt_prop(node, "ibm,pft-size", NULL);
	if (prop != NULL) {
		/* pft_size[0] is the NUMA CEC cookie */
		ppc64_pft_size = prop[1];
		return 1;
	}
	return 0;
}

static unsigned long __init htab_get_table_size(void)
{
	unsigned long mem_size, rnd_mem_size, pteg_count;

	/* If hash size isn't already provided by the platform, we try to
	 * retrieve it from the device-tree. If it's not there neither, we
	 * calculate it now based on the total RAM size
	 */
	if (ppc64_pft_size == 0)
		of_scan_flat_dt(htab_dt_scan_pftsize, NULL);
	if (ppc64_pft_size)
		return 1UL << ppc64_pft_size;

	/* round mem_size up to next power of 2 */
	mem_size = lmb_phys_mem_size();
	rnd_mem_size = 1UL << __ilog2(mem_size);
	if (rnd_mem_size < mem_size)
		rnd_mem_size <<= 1;

	/* # pages / 2 */
	pteg_count = max(rnd_mem_size >> (12 + 1), 1UL << 11);

	return pteg_count << 7;
}

#ifdef CONFIG_MEMORY_HOTPLUG
void create_section_mapping(unsigned long start, unsigned long end)
{
		BUG_ON(htab_bolt_mapping(start, end, __pa(start),
			_PAGE_ACCESSED | _PAGE_DIRTY | _PAGE_COHERENT | PP_RWXX,
			mmu_linear_psize));
}
#endif /* CONFIG_MEMORY_HOTPLUG */

static inline void make_bl(unsigned int *insn_addr, void *func)
{
	unsigned long funcp = *((unsigned long *)func);
	int offset = funcp - (unsigned long)insn_addr;

	*insn_addr = (unsigned int)(0x48000001 | (offset & 0x03fffffc));
	flush_icache_range((unsigned long)insn_addr, 4+
			   (unsigned long)insn_addr);
}

static void __init htab_finish_init(void)
{
	extern unsigned int *htab_call_hpte_insert1;
	extern unsigned int *htab_call_hpte_insert2;
	extern unsigned int *htab_call_hpte_remove;
	extern unsigned int *htab_call_hpte_updatepp;

#ifdef CONFIG_PPC_64K_PAGES
	extern unsigned int *ht64_call_hpte_insert1;
	extern unsigned int *ht64_call_hpte_insert2;
	extern unsigned int *ht64_call_hpte_remove;
	extern unsigned int *ht64_call_hpte_updatepp;

	make_bl(ht64_call_hpte_insert1, ppc_md.hpte_insert);
	make_bl(ht64_call_hpte_insert2, ppc_md.hpte_insert);
	make_bl(ht64_call_hpte_remove, ppc_md.hpte_remove);
	make_bl(ht64_call_hpte_updatepp, ppc_md.hpte_updatepp);
#endif /* CONFIG_PPC_64K_PAGES */

	make_bl(htab_call_hpte_insert1, ppc_md.hpte_insert);
	make_bl(htab_call_hpte_insert2, ppc_md.hpte_insert);
	make_bl(htab_call_hpte_remove, ppc_md.hpte_remove);
	make_bl(htab_call_hpte_updatepp, ppc_md.hpte_updatepp);
}

void __init htab_initialize(void)
{
	unsigned long table;
	unsigned long pteg_count;
	unsigned long mode_rw;
	unsigned long base = 0, size = 0;
	int i;

	extern unsigned long tce_alloc_start, tce_alloc_end;

	DBG(" -> htab_initialize()\n");

	/* Initialize page sizes */
	htab_init_page_sizes();

	/*
	 * Calculate the required size of the htab.  We want the number of
	 * PTEGs to equal one half the number of real pages.
	 */ 
	htab_size_bytes = htab_get_table_size();
	pteg_count = htab_size_bytes >> 7;

	htab_hash_mask = pteg_count - 1;

	if (firmware_has_feature(FW_FEATURE_LPAR)) {
		/* Using a hypervisor which owns the htab */
		htab_address = NULL;
		_SDR1 = 0; 
	} else {
		/* Find storage for the HPT.  Must be contiguous in
		 * the absolute address space.
		 */
		table = lmb_alloc(htab_size_bytes, htab_size_bytes);

		DBG("Hash table allocated at %lx, size: %lx\n", table,
		    htab_size_bytes);

		htab_address = abs_to_virt(table);

		/* htab absolute addr + encoded htabsize */
		_SDR1 = table + __ilog2(pteg_count) - 11;

		/* Initialize the HPT with no entries */
		memset((void *)table, 0, htab_size_bytes);

		/* Set SDR1 */
		mtspr(SPRN_SDR1, _SDR1);
	}

	mode_rw = _PAGE_ACCESSED | _PAGE_DIRTY | _PAGE_COHERENT | PP_RWXX;

	/* On U3 based machines, we need to reserve the DART area and
	 * _NOT_ map it to avoid cache paradoxes as it's remapped non
	 * cacheable later on
	 */

	/* create bolted the linear mapping in the hash table */
	for (i=0; i < lmb.memory.cnt; i++) {
		base = (unsigned long)__va(lmb.memory.region[i].base);
		size = lmb.memory.region[i].size;

		DBG("creating mapping for region: %lx : %lx\n", base, size);

#ifdef CONFIG_U3_DART
		/* Do not map the DART space. Fortunately, it will be aligned
		 * in such a way that it will not cross two lmb regions and
		 * will fit within a single 16Mb page.
		 * The DART space is assumed to be a full 16Mb region even if
		 * we only use 2Mb of that space. We will use more of it later
		 * for AGP GART. We have to use a full 16Mb large page.
		 */
		DBG("DART base: %lx\n", dart_tablebase);

		if (dart_tablebase != 0 && dart_tablebase >= base
		    && dart_tablebase < (base + size)) {
			unsigned long dart_table_end = dart_tablebase + 16 * MB;
			if (base != dart_tablebase)
				BUG_ON(htab_bolt_mapping(base, dart_tablebase,
							__pa(base), mode_rw,
							mmu_linear_psize));
			if ((base + size) > dart_table_end)
				BUG_ON(htab_bolt_mapping(dart_tablebase+16*MB,
							base + size,
							__pa(dart_table_end),
							 mode_rw,
							 mmu_linear_psize));
			continue;
		}
#endif /* CONFIG_U3_DART */
		BUG_ON(htab_bolt_mapping(base, base + size, __pa(base),
					mode_rw, mmu_linear_psize));
       }

	/*
	 * If we have a memory_limit and we've allocated TCEs then we need to
	 * explicitly map the TCE area at the top of RAM. We also cope with the
	 * case that the TCEs start below memory_limit.
	 * tce_alloc_start/end are 16MB aligned so the mapping should work
	 * for either 4K or 16MB pages.
	 */
	if (tce_alloc_start) {
		tce_alloc_start = (unsigned long)__va(tce_alloc_start);
		tce_alloc_end = (unsigned long)__va(tce_alloc_end);

		if (base + size >= tce_alloc_start)
			tce_alloc_start = base + size + 1;

		BUG_ON(htab_bolt_mapping(tce_alloc_start, tce_alloc_end,
					 __pa(tce_alloc_start), mode_rw,
					 mmu_linear_psize));
	}

	htab_finish_init();

	DBG(" <- htab_initialize()\n");
}
#undef KB
#undef MB

void htab_initialize_secondary(void)
{
	if (!firmware_has_feature(FW_FEATURE_LPAR))
		mtspr(SPRN_SDR1, _SDR1);
}

/*
 * Called by asm hashtable.S for doing lazy icache flush
 */
unsigned int hash_page_do_lazy_icache(unsigned int pp, pte_t pte, int trap)
{
	struct page *page;

	if (!pfn_valid(pte_pfn(pte)))
		return pp;

	page = pte_page(pte);

	/* page is dirty */
	if (!test_bit(PG_arch_1, &page->flags) && !PageReserved(page)) {
		if (trap == 0x400) {
			__flush_dcache_icache(page_address(page));
			set_bit(PG_arch_1, &page->flags);
		} else
			pp |= HPTE_R_N;
	}
	return pp;
}

/* Result code is:
 *  0 - handled
 *  1 - normal page fault
 * -1 - critical hash insertion error
 */
int hash_page(unsigned long ea, unsigned long access, unsigned long trap)
{
	void *pgdir;
	unsigned long vsid;
	struct mm_struct *mm;
	pte_t *ptep;
	cpumask_t tmp;
	int rc, user_region = 0, local = 0;
	int psize;

	DBG_LOW("hash_page(ea=%016lx, access=%lx, trap=%lx\n",
		ea, access, trap);

	if ((ea & ~REGION_MASK) >= PGTABLE_RANGE) {
		DBG_LOW(" out of pgtable range !\n");
 		return 1;
	}

	/* Get region & vsid */
 	switch (REGION_ID(ea)) {
	case USER_REGION_ID:
		user_region = 1;
		mm = current->mm;
		if (! mm) {
			DBG_LOW(" user region with no mm !\n");
			return 1;
		}
		vsid = get_vsid(mm->context.id, ea);
		psize = mm->context.user_psize;
		break;
	case VMALLOC_REGION_ID:
		mm = &init_mm;
		vsid = get_kernel_vsid(ea);
		if (ea < VMALLOC_END)
			psize = mmu_vmalloc_psize;
		else
			psize = mmu_io_psize;
		break;
	default:
		/* Not a valid range
		 * Send the problem up to do_page_fault 
		 */
		return 1;
	}
	DBG_LOW(" mm=%p, mm->pgdir=%p, vsid=%016lx\n", mm, mm->pgd, vsid);

	/* Get pgdir */
	pgdir = mm->pgd;
	if (pgdir == NULL)
		return 1;

	/* Check CPU locality */
	tmp = cpumask_of_cpu(smp_processor_id());
	if (user_region && cpus_equal(mm->cpu_vm_mask, tmp))
		local = 1;

	/* Handle hugepage regions */
	if (unlikely(in_hugepage_area(mm->context, ea))) {
		DBG_LOW(" -> huge page !\n");
		return hash_huge_page(mm, access, ea, vsid, local, trap);
	}

	/* Get PTE and page size from page tables */
	ptep = find_linux_pte(pgdir, ea);
	if (ptep == NULL || !pte_present(*ptep)) {
		DBG_LOW(" no PTE !\n");
		return 1;
	}

#ifndef CONFIG_PPC_64K_PAGES
	DBG_LOW(" i-pte: %016lx\n", pte_val(*ptep));
#else
	DBG_LOW(" i-pte: %016lx %016lx\n", pte_val(*ptep),
		pte_val(*(ptep + PTRS_PER_PTE)));
#endif
	/* Pre-check access permissions (will be re-checked atomically
	 * in __hash_page_XX but this pre-check is a fast path
	 */
	if (access & ~pte_val(*ptep)) {
		DBG_LOW(" no access !\n");
		return 1;
	}

	/* Do actual hashing */
#ifndef CONFIG_PPC_64K_PAGES
	rc = __hash_page_4K(ea, access, vsid, ptep, trap, local);
#else
	if (mmu_ci_restrictions) {
		/* If this PTE is non-cacheable, switch to 4k */
		if (psize == MMU_PAGE_64K &&
		    (pte_val(*ptep) & _PAGE_NO_CACHE)) {
			if (user_region) {
				psize = MMU_PAGE_4K;
				mm->context.user_psize = MMU_PAGE_4K;
				mm->context.sllp = SLB_VSID_USER |
					mmu_psize_defs[MMU_PAGE_4K].sllp;
			} else if (ea < VMALLOC_END) {
				/*
				 * some driver did a non-cacheable mapping
				 * in vmalloc space, so switch vmalloc
				 * to 4k pages
				 */
				printk(KERN_ALERT "Reducing vmalloc segment "
				       "to 4kB pages because of "
				       "non-cacheable mapping\n");
				psize = mmu_vmalloc_psize = MMU_PAGE_4K;
			}
		}
		if (user_region) {
			if (psize != get_paca()->context.user_psize) {
				get_paca()->context = mm->context;
				slb_flush_and_rebolt();
			}
		} else if (get_paca()->vmalloc_sllp !=
			   mmu_psize_defs[mmu_vmalloc_psize].sllp) {
			get_paca()->vmalloc_sllp =
				mmu_psize_defs[mmu_vmalloc_psize].sllp;
			slb_flush_and_rebolt();
		}
	}
	if (psize == MMU_PAGE_64K)
		rc = __hash_page_64K(ea, access, vsid, ptep, trap, local);
	else
		rc = __hash_page_4K(ea, access, vsid, ptep, trap, local);
#endif /* CONFIG_PPC_64K_PAGES */

#ifndef CONFIG_PPC_64K_PAGES
	DBG_LOW(" o-pte: %016lx\n", pte_val(*ptep));
#else
	DBG_LOW(" o-pte: %016lx %016lx\n", pte_val(*ptep),
		pte_val(*(ptep + PTRS_PER_PTE)));
#endif
	DBG_LOW(" -> rc=%d\n", rc);
	return rc;
}
EXPORT_SYMBOL_GPL(hash_page);

void hash_preload(struct mm_struct *mm, unsigned long ea,
		  unsigned long access, unsigned long trap)
{
	unsigned long vsid;
	void *pgdir;
	pte_t *ptep;
	cpumask_t mask;
	unsigned long flags;
	int local = 0;

	/* We don't want huge pages prefaulted for now
	 */
	if (unlikely(in_hugepage_area(mm->context, ea)))
		return;

	DBG_LOW("hash_preload(mm=%p, mm->pgdir=%p, ea=%016lx, access=%lx,"
		" trap=%lx\n", mm, mm->pgd, ea, access, trap);

	/* Get PTE, VSID, access mask */
	pgdir = mm->pgd;
	if (pgdir == NULL)
		return;
	ptep = find_linux_pte(pgdir, ea);
	if (!ptep)
		return;
	vsid = get_vsid(mm->context.id, ea);

	/* Hash it in */
	local_irq_save(flags);
	mask = cpumask_of_cpu(smp_processor_id());
	if (cpus_equal(mm->cpu_vm_mask, mask))
		local = 1;
#ifndef CONFIG_PPC_64K_PAGES
	__hash_page_4K(ea, access, vsid, ptep, trap, local);
#else
	if (mmu_ci_restrictions) {
		/* If this PTE is non-cacheable, switch to 4k */
		if (mm->context.user_psize == MMU_PAGE_64K &&
		    (pte_val(*ptep) & _PAGE_NO_CACHE)) {
			mm->context.user_psize = MMU_PAGE_4K;
			mm->context.sllp = SLB_VSID_USER |
				mmu_psize_defs[MMU_PAGE_4K].sllp;
			get_paca()->context = mm->context;
			slb_flush_and_rebolt();
		}
	}
	if (mm->context.user_psize == MMU_PAGE_64K)
		__hash_page_64K(ea, access, vsid, ptep, trap, local);
	else
		__hash_page_4K(ea, access, vsid, ptep, trap, local);
#endif /* CONFIG_PPC_64K_PAGES */
	local_irq_restore(flags);
}

void flush_hash_page(unsigned long va, real_pte_t pte, int psize, int local)
{
	unsigned long hash, index, shift, hidx, slot;

	DBG_LOW("flush_hash_page(va=%016x)\n", va);
	pte_iterate_hashed_subpages(pte, psize, va, index, shift) {
		hash = hpt_hash(va, shift);
		hidx = __rpte_to_hidx(pte, index);
		if (hidx & _PTEIDX_SECONDARY)
			hash = ~hash;
		slot = (hash & htab_hash_mask) * HPTES_PER_GROUP;
		slot += hidx & _PTEIDX_GROUP_IX;
		DBG_LOW(" sub %d: hash=%x, hidx=%x\n", index, slot, hidx);
		ppc_md.hpte_invalidate(slot, va, psize, local);
	} pte_iterate_hashed_end();
}

void flush_hash_range(unsigned long number, int local)
{
	if (ppc_md.flush_hash_range)
		ppc_md.flush_hash_range(number, local);
	else {
		int i;
		struct ppc64_tlb_batch *batch =
			&__get_cpu_var(ppc64_tlb_batch);

		for (i = 0; i < number; i++)
			flush_hash_page(batch->vaddr[i], batch->pte[i],
					batch->psize, local);
	}
}

/*
 * low_hash_fault is called when we the low level hash code failed
 * to instert a PTE due to an hypervisor error
 */
void low_hash_fault(struct pt_regs *regs, unsigned long address)
{
	if (user_mode(regs)) {
		siginfo_t info;

		info.si_signo = SIGBUS;
		info.si_errno = 0;
		info.si_code = BUS_ADRERR;
		info.si_addr = (void __user *)address;
		force_sig_info(SIGBUS, &info, current);
		return;
	}
	bad_page_fault(regs, address, SIGBUS);
}<|MERGE_RESOLUTION|>--- conflicted
+++ resolved
@@ -166,43 +166,12 @@
 		hash = hpt_hash(va, shift);
 		hpteg = ((hash & htab_hash_mask) * HPTES_PER_GROUP);
 
-<<<<<<< HEAD
-		/* The crap below can be cleaned once ppd_md.probe() can
-		 * set up the hash callbacks, thus we can just used the
-		 * normal insert callback here.
-		 */
-#ifdef CONFIG_PPC_ISERIES
-		if (machine_is(iseries))
-			ret = iSeries_hpte_insert(hpteg, va,
-						  paddr,
-						  tmp_mode,
-						  HPTE_V_BOLTED,
-						  psize);
-		else
-#endif
-#ifdef CONFIG_PPC_PSERIES
-		if (machine_is(pseries) && firmware_has_feature(FW_FEATURE_LPAR))
-			ret = pSeries_lpar_hpte_insert(hpteg, va,
-						       paddr,
-						       tmp_mode,
-						       HPTE_V_BOLTED,
-						       psize);
-		else
-#endif
-#ifdef CONFIG_PPC_MULTIPLATFORM
-			ret = native_hpte_insert(hpteg, va,
-						 paddr,
-						 tmp_mode, HPTE_V_BOLTED,
-						 psize);
-#endif
-=======
 		DBG("htab_bolt_mapping: calling %p\n", ppc_md.hpte_insert);
 
 		BUG_ON(!ppc_md.hpte_insert);
 		ret = ppc_md.hpte_insert(hpteg, va, paddr,
 				tmp_mode, HPTE_V_BOLTED, psize);
 
->>>>>>> 120bda20
 		if (ret < 0)
 			break;
 	}
