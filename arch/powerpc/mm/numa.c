--- conflicted
+++ resolved
@@ -1238,380 +1238,6 @@
 	return new_nid;
 }
 
-<<<<<<< HEAD
-/*
- * Update the CPU maps and sysfs entries for a single CPU when its NUMA
- * characteristics change. This function doesn't perform any locking and is
- * only safe to call from stop_machine().
- */
-static int update_cpu_topology(void *data)
-{
-	struct topology_update_data *update;
-	unsigned long cpu;
-
-	if (!data)
-		return -EINVAL;
-
-	cpu = smp_processor_id();
-
-	for (update = data; update; update = update->next) {
-		int new_nid = update->new_nid;
-		if (cpu != update->cpu)
-			continue;
-
-		unmap_cpu_from_node(cpu);
-		map_cpu_to_node(cpu, new_nid);
-		set_cpu_numa_node(cpu, new_nid);
-		set_cpu_numa_mem(cpu, local_memory_node(new_nid));
-		vdso_getcpu_init();
-	}
-
-	return 0;
-}
-
-static int update_lookup_table(void *data)
-{
-	struct topology_update_data *update;
-
-	if (!data)
-		return -EINVAL;
-
-	/*
-	 * Upon topology update, the numa-cpu lookup table needs to be updated
-	 * for all threads in the core, including offline CPUs, to ensure that
-	 * future hotplug operations respect the cpu-to-node associativity
-	 * properly.
-	 */
-	for (update = data; update; update = update->next) {
-		int nid, base, j;
-
-		nid = update->new_nid;
-		base = cpu_first_thread_sibling(update->cpu);
-
-		for (j = 0; j < threads_per_core; j++) {
-			update_numa_cpu_lookup_table(base + j, nid);
-		}
-	}
-
-	return 0;
-}
-
-/*
- * Update the node maps and sysfs entries for each cpu whose home node
- * has changed. Returns 1 when the topology has changed, and 0 otherwise.
- *
- * cpus_locked says whether we already hold cpu_hotplug_lock.
- */
-int numa_update_cpu_topology(bool cpus_locked)
-{
-	unsigned int cpu, sibling, changed = 0;
-	struct topology_update_data *updates, *ud;
-	cpumask_t updated_cpus;
-	struct device *dev;
-	int weight, new_nid, i = 0;
-
-	if (!prrn_enabled && !vphn_enabled && topology_inited)
-		return 0;
-
-	weight = cpumask_weight(&cpu_associativity_changes_mask);
-	if (!weight)
-		return 0;
-
-	updates = kcalloc(weight, sizeof(*updates), GFP_KERNEL);
-	if (!updates)
-		return 0;
-
-	cpumask_clear(&updated_cpus);
-
-	for_each_cpu(cpu, &cpu_associativity_changes_mask) {
-		/*
-		 * If siblings aren't flagged for changes, updates list
-		 * will be too short. Skip on this update and set for next
-		 * update.
-		 */
-		if (!cpumask_subset(cpu_sibling_mask(cpu),
-					&cpu_associativity_changes_mask)) {
-			pr_info("Sibling bits not set for associativity "
-					"change, cpu%d\n", cpu);
-			cpumask_or(&cpu_associativity_changes_mask,
-					&cpu_associativity_changes_mask,
-					cpu_sibling_mask(cpu));
-			cpu = cpu_last_thread_sibling(cpu);
-			continue;
-		}
-
-		new_nid = find_and_online_cpu_nid(cpu);
-
-		if (new_nid == numa_cpu_lookup_table[cpu]) {
-			cpumask_andnot(&cpu_associativity_changes_mask,
-					&cpu_associativity_changes_mask,
-					cpu_sibling_mask(cpu));
-			dbg("Assoc chg gives same node %d for cpu%d\n",
-					new_nid, cpu);
-			cpu = cpu_last_thread_sibling(cpu);
-			continue;
-		}
-
-		for_each_cpu(sibling, cpu_sibling_mask(cpu)) {
-			ud = &updates[i++];
-			ud->next = &updates[i];
-			ud->cpu = sibling;
-			ud->new_nid = new_nid;
-			ud->old_nid = numa_cpu_lookup_table[sibling];
-			cpumask_set_cpu(sibling, &updated_cpus);
-		}
-		cpu = cpu_last_thread_sibling(cpu);
-	}
-
-	/*
-	 * Prevent processing of 'updates' from overflowing array
-	 * where last entry filled in a 'next' pointer.
-	 */
-	if (i)
-		updates[i-1].next = NULL;
-
-	pr_debug("Topology update for the following CPUs:\n");
-	if (cpumask_weight(&updated_cpus)) {
-		for (ud = &updates[0]; ud; ud = ud->next) {
-			pr_debug("cpu %d moving from node %d "
-					  "to %d\n", ud->cpu,
-					  ud->old_nid, ud->new_nid);
-		}
-	}
-
-	/*
-	 * In cases where we have nothing to update (because the updates list
-	 * is too short or because the new topology is same as the old one),
-	 * skip invoking update_cpu_topology() via stop-machine(). This is
-	 * necessary (and not just a fast-path optimization) since stop-machine
-	 * can end up electing a random CPU to run update_cpu_topology(), and
-	 * thus trick us into setting up incorrect cpu-node mappings (since
-	 * 'updates' is kzalloc()'ed).
-	 *
-	 * And for the similar reason, we will skip all the following updating.
-	 */
-	if (!cpumask_weight(&updated_cpus))
-		goto out;
-
-	if (cpus_locked)
-		stop_machine_cpuslocked(update_cpu_topology, &updates[0],
-					&updated_cpus);
-	else
-		stop_machine(update_cpu_topology, &updates[0], &updated_cpus);
-
-	/*
-	 * Update the numa-cpu lookup table with the new mappings, even for
-	 * offline CPUs. It is best to perform this update from the stop-
-	 * machine context.
-	 */
-	if (cpus_locked)
-		stop_machine_cpuslocked(update_lookup_table, &updates[0],
-					cpumask_of(raw_smp_processor_id()));
-	else
-		stop_machine(update_lookup_table, &updates[0],
-			     cpumask_of(raw_smp_processor_id()));
-
-	for (ud = &updates[0]; ud; ud = ud->next) {
-		unregister_cpu_under_node(ud->cpu, ud->old_nid);
-		register_cpu_under_node(ud->cpu, ud->new_nid);
-
-		dev = get_cpu_device(ud->cpu);
-		if (dev)
-			kobject_uevent(&dev->kobj, KOBJ_CHANGE);
-		cpumask_clear_cpu(ud->cpu, &cpu_associativity_changes_mask);
-		changed = 1;
-	}
-
-out:
-	kfree(updates);
-	return changed;
-}
-
-int arch_update_cpu_topology(void)
-{
-	return numa_update_cpu_topology(true);
-}
-
-static void topology_work_fn(struct work_struct *work)
-{
-	rebuild_sched_domains();
-}
-static DECLARE_WORK(topology_work, topology_work_fn);
-
-static void topology_schedule_update(void)
-{
-	schedule_work(&topology_work);
-}
-
-static void topology_timer_fn(struct timer_list *unused)
-{
-	if (prrn_enabled && cpumask_weight(&cpu_associativity_changes_mask))
-		topology_schedule_update();
-	else if (vphn_enabled) {
-		if (update_cpu_associativity_changes_mask() > 0)
-			topology_schedule_update();
-		reset_topology_timer();
-	}
-}
-static struct timer_list topology_timer;
-
-static void reset_topology_timer(void)
-{
-	if (vphn_enabled)
-		mod_timer(&topology_timer, jiffies + topology_timer_secs * HZ);
-}
-
-#ifdef CONFIG_SMP
-
-static int dt_update_callback(struct notifier_block *nb,
-				unsigned long action, void *data)
-{
-	struct of_reconfig_data *update = data;
-	int rc = NOTIFY_DONE;
-
-	switch (action) {
-	case OF_RECONFIG_UPDATE_PROPERTY:
-		if (of_node_is_type(update->dn, "cpu") &&
-		    !of_prop_cmp(update->prop->name, "ibm,associativity")) {
-			u32 core_id;
-			of_property_read_u32(update->dn, "reg", &core_id);
-			rc = dlpar_cpu_readd(core_id);
-			rc = NOTIFY_OK;
-		}
-		break;
-	}
-
-	return rc;
-}
-
-static struct notifier_block dt_update_nb = {
-	.notifier_call = dt_update_callback,
-};
-
-#endif
-
-/*
- * Start polling for associativity changes.
- */
-int start_topology_update(void)
-{
-	int rc = 0;
-
-	if (!topology_updates_enabled)
-		return 0;
-
-	if (firmware_has_feature(FW_FEATURE_PRRN)) {
-		if (!prrn_enabled) {
-			prrn_enabled = 1;
-#ifdef CONFIG_SMP
-			rc = of_reconfig_notifier_register(&dt_update_nb);
-#endif
-		}
-	}
-	if (firmware_has_feature(FW_FEATURE_VPHN) &&
-		   lppaca_shared_proc(get_lppaca())) {
-		if (!vphn_enabled) {
-			vphn_enabled = 1;
-			setup_cpu_associativity_change_counters();
-			timer_setup(&topology_timer, topology_timer_fn,
-				    TIMER_DEFERRABLE);
-			reset_topology_timer();
-		}
-	}
-
-	pr_info("Starting topology update%s%s\n",
-		(prrn_enabled ? " prrn_enabled" : ""),
-		(vphn_enabled ? " vphn_enabled" : ""));
-
-	return rc;
-}
-
-/*
- * Disable polling for VPHN associativity changes.
- */
-int stop_topology_update(void)
-{
-	int rc = 0;
-
-	if (!topology_updates_enabled)
-		return 0;
-
-	if (prrn_enabled) {
-		prrn_enabled = 0;
-#ifdef CONFIG_SMP
-		rc = of_reconfig_notifier_unregister(&dt_update_nb);
-#endif
-	}
-	if (vphn_enabled) {
-		vphn_enabled = 0;
-		rc = del_timer_sync(&topology_timer);
-	}
-
-	pr_info("Stopping topology update\n");
-
-	return rc;
-}
-
-int prrn_is_enabled(void)
-{
-	return prrn_enabled;
-}
-
-void __init shared_proc_topology_init(void)
-{
-	if (lppaca_shared_proc(get_lppaca())) {
-		bitmap_fill(cpumask_bits(&cpu_associativity_changes_mask),
-			    nr_cpumask_bits);
-		numa_update_cpu_topology(false);
-	}
-}
-
-static int topology_read(struct seq_file *file, void *v)
-{
-	if (vphn_enabled || prrn_enabled)
-		seq_puts(file, "on\n");
-	else
-		seq_puts(file, "off\n");
-
-	return 0;
-}
-
-static int topology_open(struct inode *inode, struct file *file)
-{
-	return single_open(file, topology_read, NULL);
-}
-
-static ssize_t topology_write(struct file *file, const char __user *buf,
-			      size_t count, loff_t *off)
-{
-	char kbuf[4]; /* "on" or "off" plus null. */
-	int read_len;
-
-	read_len = count < 3 ? count : 3;
-	if (copy_from_user(kbuf, buf, read_len))
-		return -EINVAL;
-
-	kbuf[read_len] = '\0';
-
-	if (!strncmp(kbuf, "on", 2)) {
-		topology_updates_enabled = true;
-		start_topology_update();
-	} else if (!strncmp(kbuf, "off", 3)) {
-		stop_topology_update();
-		topology_updates_enabled = false;
-	} else
-		return -EINVAL;
-
-	return count;
-}
-
-static const struct file_operations topology_ops = {
-	.read = seq_read,
-	.write = topology_write,
-	.open = topology_open,
-	.release = single_release
-};
-
 int cpu_to_coregroup_id(int cpu)
 {
 	__be32 associativity[VPHN_ASSOC_BUFSIZE] = {0};
@@ -1637,8 +1263,6 @@
 	return cpu_to_core_id(cpu);
 }
 
-=======
->>>>>>> a9edf330
 static int topology_update_init(void)
 {
 	topology_inited = 1;
