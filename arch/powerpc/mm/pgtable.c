--- conflicted
+++ resolved
@@ -32,8 +32,6 @@
 
 #include "mmu_decl.h"
 
-<<<<<<< HEAD
-=======
 DEFINE_PER_CPU(struct mmu_gather, mmu_gathers);
 
 #ifdef CONFIG_SMP
@@ -44,7 +42,6 @@
  * freeing a page table page that is being walked without locks
  */
 
->>>>>>> 17d857be
 static DEFINE_PER_CPU(struct pte_freelist_batch *, pte_freelist_cur);
 static unsigned long pte_freelist_forced_free;
 
@@ -131,42 +128,7 @@
 	*batchp = NULL;
 }
 
-<<<<<<< HEAD
-/*
- * Handle i/d cache flushing, called from set_pte_at() or ptep_set_access_flags()
- */
-static pte_t do_dcache_icache_coherency(pte_t pte, unsigned long addr)
-{
-	unsigned long pfn = pte_pfn(pte);
-	struct page *page;
-
-	if (unlikely(!pfn_valid(pfn)))
-		return pte;
-	page = pfn_to_page(pfn);
-
-#ifdef CONFIG_8xx
-       /* On 8xx, cache control instructions (particularly
-        * "dcbst" from flush_dcache_icache) fault as write
-        * operation if there is an unpopulated TLB entry
-        * for the address in question. To workaround that,
-        * we invalidate the TLB here, thus avoiding dcbst
-        * misbehaviour.
-        */
-       _tlbil_va(addr, 0 /* 8xx doesn't care about PID */);
-#endif
-
-	if (!PageReserved(page) && !test_bit(PG_arch_1, &page->flags)) {
-		pr_devel("do_dcache_icache_coherency... flushing\n");
-		flush_dcache_icache_page(page);
-		set_bit(PG_arch_1, &page->flags);
-	}
-	else
-		pr_devel("do_dcache_icache_coherency... already clean\n");
-	return __pte(pte_val(pte) | _PAGE_HWEXEC);
-}
-=======
 #endif /* CONFIG_SMP */
->>>>>>> 17d857be
 
 static inline int is_exec_fault(void)
 {
@@ -327,13 +289,7 @@
 	 * this context might not have been activated yet when this
 	 * is called.
 	 */
-<<<<<<< HEAD
-	pte = __pte(pte_val(pte) & ~_PAGE_HPTEFLAGS);
-	if (pte_need_exec_flush(pte, 1))
-		pte = do_dcache_icache_coherency(pte, addr);
-=======
 	pte = set_pte_filter(pte, addr);
->>>>>>> 17d857be
 
 	/* Perform the setting of the PTE */
 	__set_pte_at(mm, addr, ptep, pte, 0);
@@ -350,12 +306,7 @@
 			  pte_t *ptep, pte_t entry, int dirty)
 {
 	int changed;
-<<<<<<< HEAD
-	if (!dirty && pte_need_exec_flush(entry, 0))
-		entry = do_dcache_icache_coherency(entry, address);
-=======
 	entry = set_access_flags_filter(entry, vma, dirty);
->>>>>>> 17d857be
 	changed = !pte_same(*(ptep), entry);
 	if (changed) {
 		if (!(vma->vm_flags & VM_HUGETLB))
