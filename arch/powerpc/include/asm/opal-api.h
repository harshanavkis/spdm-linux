/* SPDX-License-Identifier: GPL-2.0-or-later */
/*
 * OPAL API definitions.
 *
 * Copyright 2011-2015 IBM Corp.
 */

#ifndef __OPAL_API_H
#define __OPAL_API_H

/****** OPAL APIs ******/

/* Return codes */
#define OPAL_SUCCESS		0
#define OPAL_PARAMETER		-1
#define OPAL_BUSY		-2
#define OPAL_PARTIAL		-3
#define OPAL_CONSTRAINED	-4
#define OPAL_CLOSED		-5
#define OPAL_HARDWARE		-6
#define OPAL_UNSUPPORTED	-7
#define OPAL_PERMISSION		-8
#define OPAL_NO_MEM		-9
#define OPAL_RESOURCE		-10
#define OPAL_INTERNAL_ERROR	-11
#define OPAL_BUSY_EVENT		-12
#define OPAL_HARDWARE_FROZEN	-13
#define OPAL_WRONG_STATE	-14
#define OPAL_ASYNC_COMPLETION	-15
#define OPAL_EMPTY		-16
#define OPAL_I2C_TIMEOUT	-17
#define OPAL_I2C_INVALID_CMD	-18
#define OPAL_I2C_LBUS_PARITY	-19
#define OPAL_I2C_BKEND_OVERRUN	-20
#define OPAL_I2C_BKEND_ACCESS	-21
#define OPAL_I2C_ARBT_LOST	-22
#define OPAL_I2C_NACK_RCVD	-23
#define OPAL_I2C_STOP_ERR	-24
#define OPAL_XIVE_PROVISIONING	-31
#define OPAL_XIVE_FREE_ACTIVE	-32
#define OPAL_TIMEOUT		-33

/* API Tokens (in r0) */
#define OPAL_INVALID_CALL		       -1
#define OPAL_TEST				0
#define OPAL_CONSOLE_WRITE			1
#define OPAL_CONSOLE_READ			2
#define OPAL_RTC_READ				3
#define OPAL_RTC_WRITE				4
#define OPAL_CEC_POWER_DOWN			5
#define OPAL_CEC_REBOOT				6
#define OPAL_READ_NVRAM				7
#define OPAL_WRITE_NVRAM			8
#define OPAL_HANDLE_INTERRUPT			9
#define OPAL_POLL_EVENTS			10
#define OPAL_PCI_SET_HUB_TCE_MEMORY		11
#define OPAL_PCI_SET_PHB_TCE_MEMORY		12
#define OPAL_PCI_CONFIG_READ_BYTE		13
#define OPAL_PCI_CONFIG_READ_HALF_WORD  	14
#define OPAL_PCI_CONFIG_READ_WORD		15
#define OPAL_PCI_CONFIG_WRITE_BYTE		16
#define OPAL_PCI_CONFIG_WRITE_HALF_WORD		17
#define OPAL_PCI_CONFIG_WRITE_WORD		18
#define OPAL_SET_XIVE				19
#define OPAL_GET_XIVE				20
#define OPAL_GET_COMPLETION_TOKEN_STATUS	21 /* obsolete */
#define OPAL_REGISTER_OPAL_EXCEPTION_HANDLER	22
#define OPAL_PCI_EEH_FREEZE_STATUS		23
#define OPAL_PCI_SHPC				24
#define OPAL_CONSOLE_WRITE_BUFFER_SPACE		25
#define OPAL_PCI_EEH_FREEZE_CLEAR		26
#define OPAL_PCI_PHB_MMIO_ENABLE		27
#define OPAL_PCI_SET_PHB_MEM_WINDOW		28
#define OPAL_PCI_MAP_PE_MMIO_WINDOW		29
#define OPAL_PCI_SET_PHB_TABLE_MEMORY		30
#define OPAL_PCI_SET_PE				31
#define OPAL_PCI_SET_PELTV			32
#define OPAL_PCI_SET_MVE			33
#define OPAL_PCI_SET_MVE_ENABLE			34
#define OPAL_PCI_GET_XIVE_REISSUE		35
#define OPAL_PCI_SET_XIVE_REISSUE		36
#define OPAL_PCI_SET_XIVE_PE			37
#define OPAL_GET_XIVE_SOURCE			38
#define OPAL_GET_MSI_32				39
#define OPAL_GET_MSI_64				40
#define OPAL_START_CPU				41
#define OPAL_QUERY_CPU_STATUS			42
#define OPAL_WRITE_OPPANEL			43 /* unimplemented */
#define OPAL_PCI_MAP_PE_DMA_WINDOW		44
#define OPAL_PCI_MAP_PE_DMA_WINDOW_REAL		45
#define OPAL_PCI_RESET				49
#define OPAL_PCI_GET_HUB_DIAG_DATA		50
#define OPAL_PCI_GET_PHB_DIAG_DATA		51
#define OPAL_PCI_FENCE_PHB			52
#define OPAL_PCI_REINIT				53
#define OPAL_PCI_MASK_PE_ERROR			54
#define OPAL_SET_SLOT_LED_STATUS		55
#define OPAL_GET_EPOW_STATUS			56
#define OPAL_SET_SYSTEM_ATTENTION_LED		57
#define OPAL_RESERVED1				58
#define OPAL_RESERVED2				59
#define OPAL_PCI_NEXT_ERROR			60
#define OPAL_PCI_EEH_FREEZE_STATUS2		61
#define OPAL_PCI_POLL				62
#define OPAL_PCI_MSI_EOI			63
#define OPAL_PCI_GET_PHB_DIAG_DATA2		64
#define OPAL_XSCOM_READ				65
#define OPAL_XSCOM_WRITE			66
#define OPAL_LPC_READ				67
#define OPAL_LPC_WRITE				68
#define OPAL_RETURN_CPU				69
#define OPAL_REINIT_CPUS			70
#define OPAL_ELOG_READ				71
#define OPAL_ELOG_WRITE				72
#define OPAL_ELOG_ACK				73
#define OPAL_ELOG_RESEND			74
#define OPAL_ELOG_SIZE				75
#define OPAL_FLASH_VALIDATE			76
#define OPAL_FLASH_MANAGE			77
#define OPAL_FLASH_UPDATE			78
#define OPAL_RESYNC_TIMEBASE			79
#define OPAL_CHECK_TOKEN			80
#define OPAL_DUMP_INIT				81
#define OPAL_DUMP_INFO				82
#define OPAL_DUMP_READ				83
#define OPAL_DUMP_ACK				84
#define OPAL_GET_MSG				85
#define OPAL_CHECK_ASYNC_COMPLETION		86
#define OPAL_SYNC_HOST_REBOOT			87
#define OPAL_SENSOR_READ			88
#define OPAL_GET_PARAM				89
#define OPAL_SET_PARAM				90
#define OPAL_DUMP_RESEND			91
#define OPAL_ELOG_SEND				92	/* Deprecated */
#define OPAL_PCI_SET_PHB_CAPI_MODE		93
#define OPAL_DUMP_INFO2				94
#define OPAL_WRITE_OPPANEL_ASYNC		95
#define OPAL_PCI_ERR_INJECT			96
#define OPAL_PCI_EEH_FREEZE_SET			97
#define OPAL_HANDLE_HMI				98
#define OPAL_CONFIG_CPU_IDLE_STATE		99
#define OPAL_SLW_SET_REG			100
#define OPAL_REGISTER_DUMP_REGION		101
#define OPAL_UNREGISTER_DUMP_REGION		102
#define OPAL_WRITE_TPO				103
#define OPAL_READ_TPO				104
#define OPAL_GET_DPO_STATUS			105
#define OPAL_OLD_I2C_REQUEST			106	/* Deprecated */
#define OPAL_IPMI_SEND				107
#define OPAL_IPMI_RECV				108
#define OPAL_I2C_REQUEST			109
#define OPAL_FLASH_READ				110
#define OPAL_FLASH_WRITE			111
#define OPAL_FLASH_ERASE			112
#define OPAL_PRD_MSG				113
#define OPAL_LEDS_GET_INDICATOR			114
#define OPAL_LEDS_SET_INDICATOR			115
#define OPAL_CEC_REBOOT2			116
#define OPAL_CONSOLE_FLUSH			117
#define OPAL_GET_DEVICE_TREE			118
#define OPAL_PCI_GET_PRESENCE_STATE		119
#define OPAL_PCI_GET_POWER_STATE		120
#define OPAL_PCI_SET_POWER_STATE		121
#define OPAL_INT_GET_XIRR			122
#define	OPAL_INT_SET_CPPR			123
#define OPAL_INT_EOI				124
#define OPAL_INT_SET_MFRR			125
#define OPAL_PCI_TCE_KILL			126
#define OPAL_NMMU_SET_PTCR			127
#define OPAL_XIVE_RESET				128
#define OPAL_XIVE_GET_IRQ_INFO			129
#define OPAL_XIVE_GET_IRQ_CONFIG		130
#define OPAL_XIVE_SET_IRQ_CONFIG		131
#define OPAL_XIVE_GET_QUEUE_INFO		132
#define OPAL_XIVE_SET_QUEUE_INFO		133
#define OPAL_XIVE_DONATE_PAGE			134
#define OPAL_XIVE_ALLOCATE_VP_BLOCK		135
#define OPAL_XIVE_FREE_VP_BLOCK			136
#define OPAL_XIVE_GET_VP_INFO			137
#define OPAL_XIVE_SET_VP_INFO			138
#define OPAL_XIVE_ALLOCATE_IRQ			139
#define OPAL_XIVE_FREE_IRQ			140
#define OPAL_XIVE_SYNC				141
#define OPAL_XIVE_DUMP				142
#define OPAL_XIVE_GET_QUEUE_STATE		143
#define OPAL_XIVE_SET_QUEUE_STATE		144
#define OPAL_SIGNAL_SYSTEM_RESET		145
#define OPAL_NPU_INIT_CONTEXT			146
#define OPAL_NPU_DESTROY_CONTEXT		147
#define OPAL_NPU_MAP_LPAR			148
#define OPAL_IMC_COUNTERS_INIT			149
#define OPAL_IMC_COUNTERS_START			150
#define OPAL_IMC_COUNTERS_STOP			151
#define OPAL_GET_POWERCAP			152
#define OPAL_SET_POWERCAP			153
#define OPAL_GET_POWER_SHIFT_RATIO		154
#define OPAL_SET_POWER_SHIFT_RATIO		155
#define OPAL_SENSOR_GROUP_CLEAR			156
#define OPAL_PCI_SET_P2P			157
#define OPAL_QUIESCE				158
#define OPAL_NPU_SPA_SETUP			159
#define OPAL_NPU_SPA_CLEAR_CACHE		160
#define OPAL_NPU_TL_SET				161
#define OPAL_SENSOR_READ_U64			162
#define OPAL_SENSOR_GROUP_ENABLE		163
#define OPAL_PCI_GET_PBCQ_TUNNEL_BAR		164
#define OPAL_PCI_SET_PBCQ_TUNNEL_BAR		165
#define OPAL_HANDLE_HMI2			166
#define	OPAL_NX_COPROC_INIT			167
#define OPAL_XIVE_GET_VP_STATE			170
#define OPAL_MPIPL_UPDATE			173
#define OPAL_MPIPL_REGISTER_TAG			174
#define OPAL_MPIPL_QUERY_TAG			175
#define OPAL_SECVAR_GET				176
#define OPAL_SECVAR_GET_NEXT			177
#define OPAL_SECVAR_ENQUEUE_UPDATE		178
#define OPAL_LAST				178

#define QUIESCE_HOLD			1 /* Spin all calls at entry */
#define QUIESCE_REJECT			2 /* Fail all calls with OPAL_BUSY */
#define QUIESCE_LOCK_BREAK		3 /* Set to ignore locks. */
#define QUIESCE_RESUME			4 /* Un-quiesce */
#define QUIESCE_RESUME_FAST_REBOOT	5 /* Un-quiesce, fast reboot */

/* Device tree flags */

/*
 * Flags set in power-mgmt nodes in device tree describing
 * idle states that are supported in the platform.
 */

#define OPAL_PM_TIMEBASE_STOP		0x00000002
#define OPAL_PM_LOSE_HYP_CONTEXT	0x00002000
#define OPAL_PM_LOSE_FULL_CONTEXT	0x00004000
#define OPAL_PM_NAP_ENABLED		0x00010000
#define OPAL_PM_SLEEP_ENABLED		0x00020000
#define OPAL_PM_WINKLE_ENABLED		0x00040000
#define OPAL_PM_SLEEP_ENABLED_ER1	0x00080000 /* with workaround */
#define OPAL_PM_STOP_INST_FAST		0x00100000
#define OPAL_PM_STOP_INST_DEEP		0x00200000

/*
 * OPAL_CONFIG_CPU_IDLE_STATE parameters
 */
#define OPAL_CONFIG_IDLE_FASTSLEEP	1
#define OPAL_CONFIG_IDLE_UNDO		0
#define OPAL_CONFIG_IDLE_APPLY		1

#ifndef __ASSEMBLY__

/* Other enums */
enum OpalFreezeState {
	OPAL_EEH_STOPPED_NOT_FROZEN = 0,
	OPAL_EEH_STOPPED_MMIO_FREEZE = 1,
	OPAL_EEH_STOPPED_DMA_FREEZE = 2,
	OPAL_EEH_STOPPED_MMIO_DMA_FREEZE = 3,
	OPAL_EEH_STOPPED_RESET = 4,
	OPAL_EEH_STOPPED_TEMP_UNAVAIL = 5,
	OPAL_EEH_STOPPED_PERM_UNAVAIL = 6
};

enum OpalEehFreezeActionToken {
	OPAL_EEH_ACTION_CLEAR_FREEZE_MMIO = 1,
	OPAL_EEH_ACTION_CLEAR_FREEZE_DMA = 2,
	OPAL_EEH_ACTION_CLEAR_FREEZE_ALL = 3,

	OPAL_EEH_ACTION_SET_FREEZE_MMIO = 1,
	OPAL_EEH_ACTION_SET_FREEZE_DMA  = 2,
	OPAL_EEH_ACTION_SET_FREEZE_ALL  = 3
};

enum OpalPciStatusToken {
	OPAL_EEH_NO_ERROR	= 0,
	OPAL_EEH_IOC_ERROR	= 1,
	OPAL_EEH_PHB_ERROR	= 2,
	OPAL_EEH_PE_ERROR	= 3,
	OPAL_EEH_PE_MMIO_ERROR	= 4,
	OPAL_EEH_PE_DMA_ERROR	= 5
};

enum OpalPciErrorSeverity {
	OPAL_EEH_SEV_NO_ERROR	= 0,
	OPAL_EEH_SEV_IOC_DEAD	= 1,
	OPAL_EEH_SEV_PHB_DEAD	= 2,
	OPAL_EEH_SEV_PHB_FENCED	= 3,
	OPAL_EEH_SEV_PE_ER	= 4,
	OPAL_EEH_SEV_INF	= 5
};

enum OpalErrinjectType {
	OPAL_ERR_INJECT_TYPE_IOA_BUS_ERR	= 0,
	OPAL_ERR_INJECT_TYPE_IOA_BUS_ERR64	= 1,
};

enum OpalErrinjectFunc {
	/* IOA bus specific errors */
	OPAL_ERR_INJECT_FUNC_IOA_LD_MEM_ADDR	= 0,
	OPAL_ERR_INJECT_FUNC_IOA_LD_MEM_DATA	= 1,
	OPAL_ERR_INJECT_FUNC_IOA_LD_IO_ADDR	= 2,
	OPAL_ERR_INJECT_FUNC_IOA_LD_IO_DATA	= 3,
	OPAL_ERR_INJECT_FUNC_IOA_LD_CFG_ADDR	= 4,
	OPAL_ERR_INJECT_FUNC_IOA_LD_CFG_DATA	= 5,
	OPAL_ERR_INJECT_FUNC_IOA_ST_MEM_ADDR	= 6,
	OPAL_ERR_INJECT_FUNC_IOA_ST_MEM_DATA	= 7,
	OPAL_ERR_INJECT_FUNC_IOA_ST_IO_ADDR	= 8,
	OPAL_ERR_INJECT_FUNC_IOA_ST_IO_DATA	= 9,
	OPAL_ERR_INJECT_FUNC_IOA_ST_CFG_ADDR	= 10,
	OPAL_ERR_INJECT_FUNC_IOA_ST_CFG_DATA	= 11,
	OPAL_ERR_INJECT_FUNC_IOA_DMA_RD_ADDR	= 12,
	OPAL_ERR_INJECT_FUNC_IOA_DMA_RD_DATA	= 13,
	OPAL_ERR_INJECT_FUNC_IOA_DMA_RD_MASTER	= 14,
	OPAL_ERR_INJECT_FUNC_IOA_DMA_RD_TARGET	= 15,
	OPAL_ERR_INJECT_FUNC_IOA_DMA_WR_ADDR	= 16,
	OPAL_ERR_INJECT_FUNC_IOA_DMA_WR_DATA	= 17,
	OPAL_ERR_INJECT_FUNC_IOA_DMA_WR_MASTER	= 18,
	OPAL_ERR_INJECT_FUNC_IOA_DMA_WR_TARGET	= 19,
};

enum OpalMmioWindowType {
	OPAL_M32_WINDOW_TYPE = 1,
	OPAL_M64_WINDOW_TYPE = 2,
	OPAL_IO_WINDOW_TYPE  = 3
};

enum OpalExceptionHandler {
	OPAL_MACHINE_CHECK_HANDLER	    = 1,
	OPAL_HYPERVISOR_MAINTENANCE_HANDLER = 2,
	OPAL_SOFTPATCH_HANDLER		    = 3
};

enum OpalPendingState {
	OPAL_EVENT_OPAL_INTERNAL   = 0x1,
	OPAL_EVENT_NVRAM	   = 0x2,
	OPAL_EVENT_RTC		   = 0x4,
	OPAL_EVENT_CONSOLE_OUTPUT  = 0x8,
	OPAL_EVENT_CONSOLE_INPUT   = 0x10,
	OPAL_EVENT_ERROR_LOG_AVAIL = 0x20,
	OPAL_EVENT_ERROR_LOG	   = 0x40,
	OPAL_EVENT_EPOW		   = 0x80,
	OPAL_EVENT_LED_STATUS	   = 0x100,
	OPAL_EVENT_PCI_ERROR	   = 0x200,
	OPAL_EVENT_DUMP_AVAIL	   = 0x400,
	OPAL_EVENT_MSG_PENDING	   = 0x800,
};

enum OpalThreadStatus {
	OPAL_THREAD_INACTIVE = 0x0,
	OPAL_THREAD_STARTED = 0x1,
	OPAL_THREAD_UNAVAILABLE = 0x2 /* opal-v3 */
};

enum OpalPciBusCompare {
	OpalPciBusAny	= 0,	/* Any bus number match */
	OpalPciBus3Bits	= 2,	/* Match top 3 bits of bus number */
	OpalPciBus4Bits	= 3,	/* Match top 4 bits of bus number */
	OpalPciBus5Bits	= 4,	/* Match top 5 bits of bus number */
	OpalPciBus6Bits	= 5,	/* Match top 6 bits of bus number */
	OpalPciBus7Bits	= 6,	/* Match top 7 bits of bus number */
	OpalPciBusAll	= 7,	/* Match bus number exactly */
};

enum OpalDeviceCompare {
	OPAL_IGNORE_RID_DEVICE_NUMBER = 0,
	OPAL_COMPARE_RID_DEVICE_NUMBER = 1
};

enum OpalFuncCompare {
	OPAL_IGNORE_RID_FUNCTION_NUMBER = 0,
	OPAL_COMPARE_RID_FUNCTION_NUMBER = 1
};

enum OpalPeAction {
	OPAL_UNMAP_PE = 0,
	OPAL_MAP_PE = 1
};

enum OpalPeltvAction {
	OPAL_REMOVE_PE_FROM_DOMAIN = 0,
	OPAL_ADD_PE_TO_DOMAIN = 1
};

enum OpalMveEnableAction {
	OPAL_DISABLE_MVE = 0,
	OPAL_ENABLE_MVE = 1
};

enum OpalM64Action {
	OPAL_DISABLE_M64 = 0,
	OPAL_ENABLE_M64_SPLIT = 1,
	OPAL_ENABLE_M64_NON_SPLIT = 2
};

enum OpalPciResetScope {
	OPAL_RESET_PHB_COMPLETE		= 1,
	OPAL_RESET_PCI_LINK		= 2,
	OPAL_RESET_PHB_ERROR		= 3,
	OPAL_RESET_PCI_HOT		= 4,
	OPAL_RESET_PCI_FUNDAMENTAL	= 5,
	OPAL_RESET_PCI_IODA_TABLE	= 6
};

enum OpalPciReinitScope {
	/*
	 * Note: we chose values that do not overlap
	 * OpalPciResetScope as OPAL v2 used the same
	 * enum for both
	 */
	OPAL_REINIT_PCI_DEV = 1000
};

enum OpalPciResetState {
	OPAL_DEASSERT_RESET = 0,
	OPAL_ASSERT_RESET   = 1
};

enum OpalPciSlotPresence {
	OPAL_PCI_SLOT_EMPTY	= 0,
	OPAL_PCI_SLOT_PRESENT	= 1
};

enum OpalPciSlotPower {
	OPAL_PCI_SLOT_POWER_OFF	= 0,
	OPAL_PCI_SLOT_POWER_ON	= 1,
	OPAL_PCI_SLOT_OFFLINE	= 2,
	OPAL_PCI_SLOT_ONLINE	= 3
};

enum OpalSlotLedType {
	OPAL_SLOT_LED_TYPE_ID = 0,	/* IDENTIFY LED */
	OPAL_SLOT_LED_TYPE_FAULT = 1,	/* FAULT LED */
	OPAL_SLOT_LED_TYPE_ATTN = 2,	/* System Attention LED */
	OPAL_SLOT_LED_TYPE_MAX = 3
};

enum OpalSlotLedState {
	OPAL_SLOT_LED_STATE_OFF = 0,	/* LED is OFF */
	OPAL_SLOT_LED_STATE_ON = 1	/* LED is ON */
};

/*
 * Address cycle types for LPC accesses. These also correspond
 * to the content of the first cell of the "reg" property for
 * device nodes on the LPC bus
 */
enum OpalLPCAddressType {
	OPAL_LPC_MEM	= 0,
	OPAL_LPC_IO	= 1,
	OPAL_LPC_FW	= 2,
};

enum opal_msg_type {
	OPAL_MSG_ASYNC_COMP	= 0,	/* params[0] = token, params[1] = rc,
					 * additional params function-specific
					 */
	OPAL_MSG_MEM_ERR	= 1,
	OPAL_MSG_EPOW		= 2,
	OPAL_MSG_SHUTDOWN	= 3,	/* params[0] = 1 reboot, 0 shutdown */
	OPAL_MSG_HMI_EVT	= 4,
	OPAL_MSG_DPO		= 5,
	OPAL_MSG_PRD		= 6,
	OPAL_MSG_OCC		= 7,
	OPAL_MSG_PRD2		= 8,
	OPAL_MSG_TYPE_MAX,
};

struct opal_msg {
	__be32 msg_type;
	__be32 reserved;
	__be64 params[8];
};

/* System parameter permission */
enum OpalSysparamPerm {
	OPAL_SYSPARAM_READ  = 0x1,
	OPAL_SYSPARAM_WRITE = 0x2,
	OPAL_SYSPARAM_RW    = (OPAL_SYSPARAM_READ | OPAL_SYSPARAM_WRITE),
};

enum {
	OPAL_IPMI_MSG_FORMAT_VERSION_1 = 1,
};

struct opal_ipmi_msg {
	uint8_t version;
	uint8_t netfn;
	uint8_t cmd;
	uint8_t data[];
};

/* FSP memory errors handling */
enum OpalMemErr_Version {
	OpalMemErr_V1 = 1,
};

enum OpalMemErrType {
	OPAL_MEM_ERR_TYPE_RESILIENCE	= 0,
	OPAL_MEM_ERR_TYPE_DYN_DALLOC,
};

/* Memory Reilience error type */
enum OpalMemErr_ResilErrType {
	OPAL_MEM_RESILIENCE_CE		= 0,
	OPAL_MEM_RESILIENCE_UE,
	OPAL_MEM_RESILIENCE_UE_SCRUB,
};

/* Dynamic Memory Deallocation type */
enum OpalMemErr_DynErrType {
	OPAL_MEM_DYNAMIC_DEALLOC	= 0,
};

struct OpalMemoryErrorData {
	enum OpalMemErr_Version	version:8;	/* 0x00 */
	enum OpalMemErrType	type:8;		/* 0x01 */
	__be16			flags;		/* 0x02 */
	uint8_t			reserved_1[4];	/* 0x04 */

	union {
		/* Memory Resilience corrected/uncorrected error info */
		struct {
			enum OpalMemErr_ResilErrType	resil_err_type:8;
			uint8_t				reserved_1[7];
			__be64				physical_address_start;
			__be64				physical_address_end;
		} resilience;
		/* Dynamic memory deallocation error info */
		struct {
			enum OpalMemErr_DynErrType	dyn_err_type:8;
			uint8_t				reserved_1[7];
			__be64				physical_address_start;
			__be64				physical_address_end;
		} dyn_dealloc;
	} u;
};

/* HMI interrupt event */
enum OpalHMI_Version {
	OpalHMIEvt_V1 = 1,
	OpalHMIEvt_V2 = 2,
};

enum OpalHMI_Severity {
	OpalHMI_SEV_NO_ERROR = 0,
	OpalHMI_SEV_WARNING = 1,
	OpalHMI_SEV_ERROR_SYNC = 2,
	OpalHMI_SEV_FATAL = 3,
};

enum OpalHMI_Disposition {
	OpalHMI_DISPOSITION_RECOVERED = 0,
	OpalHMI_DISPOSITION_NOT_RECOVERED = 1,
};

enum OpalHMI_ErrType {
	OpalHMI_ERROR_MALFUNC_ALERT	= 0,
	OpalHMI_ERROR_PROC_RECOV_DONE,
	OpalHMI_ERROR_PROC_RECOV_DONE_AGAIN,
	OpalHMI_ERROR_PROC_RECOV_MASKED,
	OpalHMI_ERROR_TFAC,
	OpalHMI_ERROR_TFMR_PARITY,
	OpalHMI_ERROR_HA_OVERFLOW_WARN,
	OpalHMI_ERROR_XSCOM_FAIL,
	OpalHMI_ERROR_XSCOM_DONE,
	OpalHMI_ERROR_SCOM_FIR,
	OpalHMI_ERROR_DEBUG_TRIG_FIR,
	OpalHMI_ERROR_HYP_RESOURCE,
	OpalHMI_ERROR_CAPP_RECOVERY,
};

enum OpalHMI_XstopType {
	CHECKSTOP_TYPE_UNKNOWN	=	0,
	CHECKSTOP_TYPE_CORE	=	1,
	CHECKSTOP_TYPE_NX	=	2,
	CHECKSTOP_TYPE_NPU	=	3
};

enum OpalHMI_CoreXstopReason {
	CORE_CHECKSTOP_IFU_REGFILE		= 0x00000001,
	CORE_CHECKSTOP_IFU_LOGIC		= 0x00000002,
	CORE_CHECKSTOP_PC_DURING_RECOV		= 0x00000004,
	CORE_CHECKSTOP_ISU_REGFILE		= 0x00000008,
	CORE_CHECKSTOP_ISU_LOGIC		= 0x00000010,
	CORE_CHECKSTOP_FXU_LOGIC		= 0x00000020,
	CORE_CHECKSTOP_VSU_LOGIC		= 0x00000040,
	CORE_CHECKSTOP_PC_RECOV_IN_MAINT_MODE	= 0x00000080,
	CORE_CHECKSTOP_LSU_REGFILE		= 0x00000100,
	CORE_CHECKSTOP_PC_FWD_PROGRESS		= 0x00000200,
	CORE_CHECKSTOP_LSU_LOGIC		= 0x00000400,
	CORE_CHECKSTOP_PC_LOGIC			= 0x00000800,
	CORE_CHECKSTOP_PC_HYP_RESOURCE		= 0x00001000,
	CORE_CHECKSTOP_PC_HANG_RECOV_FAILED	= 0x00002000,
	CORE_CHECKSTOP_PC_AMBI_HANG_DETECTED	= 0x00004000,
	CORE_CHECKSTOP_PC_DEBUG_TRIG_ERR_INJ	= 0x00008000,
	CORE_CHECKSTOP_PC_SPRD_HYP_ERR_INJ	= 0x00010000,
};

enum OpalHMI_NestAccelXstopReason {
	NX_CHECKSTOP_SHM_INVAL_STATE_ERR	= 0x00000001,
	NX_CHECKSTOP_DMA_INVAL_STATE_ERR_1	= 0x00000002,
	NX_CHECKSTOP_DMA_INVAL_STATE_ERR_2	= 0x00000004,
	NX_CHECKSTOP_DMA_CH0_INVAL_STATE_ERR	= 0x00000008,
	NX_CHECKSTOP_DMA_CH1_INVAL_STATE_ERR	= 0x00000010,
	NX_CHECKSTOP_DMA_CH2_INVAL_STATE_ERR	= 0x00000020,
	NX_CHECKSTOP_DMA_CH3_INVAL_STATE_ERR	= 0x00000040,
	NX_CHECKSTOP_DMA_CH4_INVAL_STATE_ERR	= 0x00000080,
	NX_CHECKSTOP_DMA_CH5_INVAL_STATE_ERR	= 0x00000100,
	NX_CHECKSTOP_DMA_CH6_INVAL_STATE_ERR	= 0x00000200,
	NX_CHECKSTOP_DMA_CH7_INVAL_STATE_ERR	= 0x00000400,
	NX_CHECKSTOP_DMA_CRB_UE			= 0x00000800,
	NX_CHECKSTOP_DMA_CRB_SUE		= 0x00001000,
	NX_CHECKSTOP_PBI_ISN_UE			= 0x00002000,
};

struct OpalHMIEvent {
	uint8_t		version;	/* 0x00 */
	uint8_t		severity;	/* 0x01 */
	uint8_t		type;		/* 0x02 */
	uint8_t		disposition;	/* 0x03 */
	uint8_t		reserved_1[4];	/* 0x04 */

	__be64		hmer;
	/* TFMR register. Valid only for TFAC and TFMR_PARITY error type. */
	__be64		tfmr;

	/* version 2 and later */
	union {
		/*
		 * checkstop info (Core/NX).
		 * Valid for OpalHMI_ERROR_MALFUNC_ALERT.
		 */
		struct {
			uint8_t	xstop_type;	/* enum OpalHMI_XstopType */
			uint8_t reserved_1[3];
			__be32  xstop_reason;
			union {
				__be32 pir;	/* for CHECKSTOP_TYPE_CORE */
				__be32 chip_id;	/* for CHECKSTOP_TYPE_NX */
			} u;
		} xstop_error;
	} u;
};

/* OPAL_HANDLE_HMI2 out_flags */
enum {
	OPAL_HMI_FLAGS_TB_RESYNC	= (1ull << 0), /* Timebase has been resynced */
	OPAL_HMI_FLAGS_DEC_LOST		= (1ull << 1), /* DEC lost, needs to be reprogrammed */
	OPAL_HMI_FLAGS_HDEC_LOST	= (1ull << 2), /* HDEC lost, needs to be reprogrammed */
	OPAL_HMI_FLAGS_TOD_TB_FAIL	= (1ull << 3), /* TOD/TB recovery failed. */
	OPAL_HMI_FLAGS_NEW_EVENT	= (1ull << 63), /* An event has been created */
};

enum {
	OPAL_P7IOC_DIAG_TYPE_NONE	= 0,
	OPAL_P7IOC_DIAG_TYPE_RGC	= 1,
	OPAL_P7IOC_DIAG_TYPE_BI		= 2,
	OPAL_P7IOC_DIAG_TYPE_CI		= 3,
	OPAL_P7IOC_DIAG_TYPE_MISC	= 4,
	OPAL_P7IOC_DIAG_TYPE_I2C	= 5,
	OPAL_P7IOC_DIAG_TYPE_LAST	= 6
};

struct OpalIoP7IOCErrorData {
	__be16 type;

	/* GEM */
	__be64 gemXfir;
	__be64 gemRfir;
	__be64 gemRirqfir;
	__be64 gemMask;
	__be64 gemRwof;

	/* LEM */
	__be64 lemFir;
	__be64 lemErrMask;
	__be64 lemAction0;
	__be64 lemAction1;
	__be64 lemWof;

	union {
		struct OpalIoP7IOCRgcErrorData {
			__be64 rgcStatus;	/* 3E1C10 */
			__be64 rgcLdcp;		/* 3E1C18 */
		}rgc;
		struct OpalIoP7IOCBiErrorData {
			__be64 biLdcp0;		/* 3C0100, 3C0118 */
			__be64 biLdcp1;		/* 3C0108, 3C0120 */
			__be64 biLdcp2;		/* 3C0110, 3C0128 */
			__be64 biFenceStatus;	/* 3C0130, 3C0130 */

			uint8_t biDownbound;	/* BI Downbound or Upbound */
		}bi;
		struct OpalIoP7IOCCiErrorData {
			__be64 ciPortStatus;	/* 3Dn008 */
			__be64 ciPortLdcp;	/* 3Dn010 */

			uint8_t ciPort;		/* Index of CI port: 0/1 */
		}ci;
	};
};

/**
 * This structure defines the overlay which will be used to store PHB error
 * data upon request.
 */
enum {
	OPAL_PHB_ERROR_DATA_VERSION_1 = 1,
};

enum {
	OPAL_PHB_ERROR_DATA_TYPE_P7IOC = 1,
	OPAL_PHB_ERROR_DATA_TYPE_PHB3 = 2,
	OPAL_PHB_ERROR_DATA_TYPE_PHB4 = 3
};

enum {
	OPAL_P7IOC_NUM_PEST_REGS = 128,
	OPAL_PHB3_NUM_PEST_REGS = 256,
	OPAL_PHB4_NUM_PEST_REGS = 512
};

struct OpalIoPhbErrorCommon {
	__be32 version;
	__be32 ioType;
	__be32 len;
};

struct OpalIoP7IOCPhbErrorData {
	struct OpalIoPhbErrorCommon common;

	__be32 brdgCtl;

	// P7IOC utl regs
	__be32 portStatusReg;
	__be32 rootCmplxStatus;
	__be32 busAgentStatus;

	// P7IOC cfg regs
	__be32 deviceStatus;
	__be32 slotStatus;
	__be32 linkStatus;
	__be32 devCmdStatus;
	__be32 devSecStatus;

	// cfg AER regs
	__be32 rootErrorStatus;
	__be32 uncorrErrorStatus;
	__be32 corrErrorStatus;
	__be32 tlpHdr1;
	__be32 tlpHdr2;
	__be32 tlpHdr3;
	__be32 tlpHdr4;
	__be32 sourceId;

	__be32 rsv3;

	// Record data about the call to allocate a buffer.
	__be64 errorClass;
	__be64 correlator;

	//P7IOC MMIO Error Regs
	__be64 p7iocPlssr;                // n120
	__be64 p7iocCsr;                  // n110
	__be64 lemFir;                    // nC00
	__be64 lemErrorMask;              // nC18
	__be64 lemWOF;                    // nC40
	__be64 phbErrorStatus;            // nC80
	__be64 phbFirstErrorStatus;       // nC88
	__be64 phbErrorLog0;              // nCC0
	__be64 phbErrorLog1;              // nCC8
	__be64 mmioErrorStatus;           // nD00
	__be64 mmioFirstErrorStatus;      // nD08
	__be64 mmioErrorLog0;             // nD40
	__be64 mmioErrorLog1;             // nD48
	__be64 dma0ErrorStatus;           // nD80
	__be64 dma0FirstErrorStatus;      // nD88
	__be64 dma0ErrorLog0;             // nDC0
	__be64 dma0ErrorLog1;             // nDC8
	__be64 dma1ErrorStatus;           // nE00
	__be64 dma1FirstErrorStatus;      // nE08
	__be64 dma1ErrorLog0;             // nE40
	__be64 dma1ErrorLog1;             // nE48
	__be64 pestA[OPAL_P7IOC_NUM_PEST_REGS];
	__be64 pestB[OPAL_P7IOC_NUM_PEST_REGS];
};

struct OpalIoPhb3ErrorData {
	struct OpalIoPhbErrorCommon common;

	__be32 brdgCtl;

	/* PHB3 UTL regs */
	__be32 portStatusReg;
	__be32 rootCmplxStatus;
	__be32 busAgentStatus;

	/* PHB3 cfg regs */
	__be32 deviceStatus;
	__be32 slotStatus;
	__be32 linkStatus;
	__be32 devCmdStatus;
	__be32 devSecStatus;

	/* cfg AER regs */
	__be32 rootErrorStatus;
	__be32 uncorrErrorStatus;
	__be32 corrErrorStatus;
	__be32 tlpHdr1;
	__be32 tlpHdr2;
	__be32 tlpHdr3;
	__be32 tlpHdr4;
	__be32 sourceId;

	__be32 rsv3;

	/* Record data about the call to allocate a buffer */
	__be64 errorClass;
	__be64 correlator;

	/* PHB3 MMIO Error Regs */
	__be64 nFir;			/* 000 */
	__be64 nFirMask;		/* 003 */
	__be64 nFirWOF;		/* 008 */
	__be64 phbPlssr;		/* 120 */
	__be64 phbCsr;		/* 110 */
	__be64 lemFir;		/* C00 */
	__be64 lemErrorMask;		/* C18 */
	__be64 lemWOF;		/* C40 */
	__be64 phbErrorStatus;	/* C80 */
	__be64 phbFirstErrorStatus;	/* C88 */
	__be64 phbErrorLog0;		/* CC0 */
	__be64 phbErrorLog1;		/* CC8 */
	__be64 mmioErrorStatus;	/* D00 */
	__be64 mmioFirstErrorStatus;	/* D08 */
	__be64 mmioErrorLog0;		/* D40 */
	__be64 mmioErrorLog1;		/* D48 */
	__be64 dma0ErrorStatus;	/* D80 */
	__be64 dma0FirstErrorStatus;	/* D88 */
	__be64 dma0ErrorLog0;		/* DC0 */
	__be64 dma0ErrorLog1;		/* DC8 */
	__be64 dma1ErrorStatus;	/* E00 */
	__be64 dma1FirstErrorStatus;	/* E08 */
	__be64 dma1ErrorLog0;		/* E40 */
	__be64 dma1ErrorLog1;		/* E48 */
	__be64 pestA[OPAL_PHB3_NUM_PEST_REGS];
	__be64 pestB[OPAL_PHB3_NUM_PEST_REGS];
};

struct OpalIoPhb4ErrorData {
	struct OpalIoPhbErrorCommon common;

	__be32 brdgCtl;

	/* PHB4 cfg regs */
	__be32 deviceStatus;
	__be32 slotStatus;
	__be32 linkStatus;
	__be32 devCmdStatus;
	__be32 devSecStatus;

	/* cfg AER regs */
	__be32 rootErrorStatus;
	__be32 uncorrErrorStatus;
	__be32 corrErrorStatus;
	__be32 tlpHdr1;
	__be32 tlpHdr2;
	__be32 tlpHdr3;
	__be32 tlpHdr4;
	__be32 sourceId;

	/* PHB4 ETU Error Regs */
	__be64 nFir;				/* 000 */
	__be64 nFirMask;			/* 003 */
	__be64 nFirWOF;				/* 008 */
	__be64 phbPlssr;			/* 120 */
	__be64 phbCsr;				/* 110 */
	__be64 lemFir;				/* C00 */
	__be64 lemErrorMask;			/* C18 */
	__be64 lemWOF;				/* C40 */
	__be64 phbErrorStatus;			/* C80 */
	__be64 phbFirstErrorStatus;		/* C88 */
	__be64 phbErrorLog0;			/* CC0 */
	__be64 phbErrorLog1;			/* CC8 */
	__be64 phbTxeErrorStatus;		/* D00 */
	__be64 phbTxeFirstErrorStatus;		/* D08 */
	__be64 phbTxeErrorLog0;			/* D40 */
	__be64 phbTxeErrorLog1;			/* D48 */
	__be64 phbRxeArbErrorStatus;		/* D80 */
	__be64 phbRxeArbFirstErrorStatus;	/* D88 */
	__be64 phbRxeArbErrorLog0;		/* DC0 */
	__be64 phbRxeArbErrorLog1;		/* DC8 */
	__be64 phbRxeMrgErrorStatus;		/* E00 */
	__be64 phbRxeMrgFirstErrorStatus;	/* E08 */
	__be64 phbRxeMrgErrorLog0;		/* E40 */
	__be64 phbRxeMrgErrorLog1;		/* E48 */
	__be64 phbRxeTceErrorStatus;		/* E80 */
	__be64 phbRxeTceFirstErrorStatus;	/* E88 */
	__be64 phbRxeTceErrorLog0;		/* EC0 */
	__be64 phbRxeTceErrorLog1;		/* EC8 */

	/* PHB4 REGB Error Regs */
	__be64 phbPblErrorStatus;		/* 1900 */
	__be64 phbPblFirstErrorStatus;		/* 1908 */
	__be64 phbPblErrorLog0;			/* 1940 */
	__be64 phbPblErrorLog1;			/* 1948 */
	__be64 phbPcieDlpErrorLog1;		/* 1AA0 */
	__be64 phbPcieDlpErrorLog2;		/* 1AA8 */
	__be64 phbPcieDlpErrorStatus;		/* 1AB0 */
	__be64 phbRegbErrorStatus;		/* 1C00 */
	__be64 phbRegbFirstErrorStatus;		/* 1C08 */
	__be64 phbRegbErrorLog0;		/* 1C40 */
	__be64 phbRegbErrorLog1;		/* 1C48 */

	__be64 pestA[OPAL_PHB4_NUM_PEST_REGS];
	__be64 pestB[OPAL_PHB4_NUM_PEST_REGS];
};

enum {
	OPAL_REINIT_CPUS_HILE_BE	= (1 << 0),
	OPAL_REINIT_CPUS_HILE_LE	= (1 << 1),

	/* These two define the base MMU mode of the host on P9
	 *
	 * On P9 Nimbus DD2.0 and Cumlus (and later), KVM can still
	 * create hash guests in "radix" mode with care (full core
	 * switch only).
	 */
	OPAL_REINIT_CPUS_MMU_HASH	= (1 << 2),
	OPAL_REINIT_CPUS_MMU_RADIX	= (1 << 3),

	OPAL_REINIT_CPUS_TM_SUSPEND_DISABLED = (1 << 4),
};

typedef struct oppanel_line {
	__be64 line;
	__be64 line_len;
} oppanel_line_t;

enum opal_prd_msg_type {
	OPAL_PRD_MSG_TYPE_INIT = 0,	/* HBRT --> OPAL */
	OPAL_PRD_MSG_TYPE_FINI,		/* HBRT/kernel --> OPAL */
	OPAL_PRD_MSG_TYPE_ATTN,		/* HBRT <-- OPAL */
	OPAL_PRD_MSG_TYPE_ATTN_ACK,	/* HBRT --> OPAL */
	OPAL_PRD_MSG_TYPE_OCC_ERROR,	/* HBRT <-- OPAL */
	OPAL_PRD_MSG_TYPE_OCC_RESET,	/* HBRT <-- OPAL */
};

struct opal_prd_msg_header {
	uint8_t		type;
	uint8_t		pad[1];
	__be16		size;
};

struct opal_prd_msg;

#define OCC_RESET                       0
#define OCC_LOAD                        1
#define OCC_THROTTLE                    2
#define OCC_MAX_THROTTLE_STATUS         5

struct opal_occ_msg {
	__be64 type;
	__be64 chip;
	__be64 throttle_status;
};

/*
 * SG entries
 *
 * WARNING: The current implementation requires each entry
 * to represent a block that is 4k aligned *and* each block
 * size except the last one in the list to be as well.
 */
struct opal_sg_entry {
	__be64 data;
	__be64 length;
};

/*
 * Candidate image SG list.
 *
 * length = VER | length
 */
struct opal_sg_list {
	__be64 length;
	__be64 next;
	struct opal_sg_entry entry[];
};

/*
 * Dump region ID range usable by the OS
 */
#define OPAL_DUMP_REGION_HOST_START		0x80
#define OPAL_DUMP_REGION_LOG_BUF		0x80
#define OPAL_DUMP_REGION_HOST_END		0xFF

/* CAPI modes for PHB */
enum {
	OPAL_PHB_CAPI_MODE_PCIE		= 0,
	OPAL_PHB_CAPI_MODE_CAPI		= 1,
	OPAL_PHB_CAPI_MODE_SNOOP_OFF    = 2,
	OPAL_PHB_CAPI_MODE_SNOOP_ON	= 3,
	OPAL_PHB_CAPI_MODE_DMA		= 4,
	OPAL_PHB_CAPI_MODE_DMA_TVT1	= 5,
};

/* OPAL I2C request */
struct opal_i2c_request {
	uint8_t	type;
#define OPAL_I2C_RAW_READ	0
#define OPAL_I2C_RAW_WRITE	1
#define OPAL_I2C_SM_READ	2
#define OPAL_I2C_SM_WRITE	3
	uint8_t flags;
#define OPAL_I2C_ADDR_10	0x01	/* Not supported yet */
	uint8_t	subaddr_sz;		/* Max 4 */
	uint8_t reserved;
	__be16 addr;			/* 7 or 10 bit address */
	__be16 reserved2;
	__be32 subaddr;		/* Sub-address if any */
	__be32 size;			/* Data size */
	__be64 buffer_ra;		/* Buffer real address */
};

/*
 * EPOW status sharing (OPAL and the host)
 *
 * The host will pass on OPAL, a buffer of length OPAL_SYSEPOW_MAX
 * with individual elements being 16 bits wide to fetch the system
 * wide EPOW status. Each element in the buffer will contain the
 * EPOW status in it's bit representation for a particular EPOW sub
 * class as defined here. So multiple detailed EPOW status bits
 * specific for any sub class can be represented in a single buffer
 * element as it's bit representation.
 */

/* System EPOW type */
enum OpalSysEpow {
	OPAL_SYSEPOW_POWER	= 0,	/* Power EPOW */
	OPAL_SYSEPOW_TEMP	= 1,	/* Temperature EPOW */
	OPAL_SYSEPOW_COOLING	= 2,	/* Cooling EPOW */
	OPAL_SYSEPOW_MAX	= 3,	/* Max EPOW categories */
};

/* Power EPOW */
enum OpalSysPower {
	OPAL_SYSPOWER_UPS	= 0x0001, /* System on UPS power */
	OPAL_SYSPOWER_CHNG	= 0x0002, /* System power config change */
	OPAL_SYSPOWER_FAIL	= 0x0004, /* System impending power failure */
	OPAL_SYSPOWER_INCL	= 0x0008, /* System incomplete power */
};

/* Temperature EPOW */
enum OpalSysTemp {
	OPAL_SYSTEMP_AMB	= 0x0001, /* System over ambient temperature */
	OPAL_SYSTEMP_INT	= 0x0002, /* System over internal temperature */
	OPAL_SYSTEMP_HMD	= 0x0004, /* System over ambient humidity */
};

/* Cooling EPOW */
enum OpalSysCooling {
	OPAL_SYSCOOL_INSF	= 0x0001, /* System insufficient cooling */
};

/* Argument to OPAL_CEC_REBOOT2() */
enum {
	OPAL_REBOOT_NORMAL		= 0,
	OPAL_REBOOT_PLATFORM_ERROR	= 1,
	OPAL_REBOOT_FULL_IPL		= 2,
	OPAL_REBOOT_MPIPL		= 3,
<<<<<<< HEAD
=======
	OPAL_REBOOT_FAST		= 4,
>>>>>>> 7d2a07b7
};

/* Argument to OPAL_PCI_TCE_KILL */
enum {
	OPAL_PCI_TCE_KILL_PAGES,
	OPAL_PCI_TCE_KILL_PE,
	OPAL_PCI_TCE_KILL_ALL,
};

/* The xive operation mode indicates the active "API" and
 * corresponds to the "mode" parameter of the opal_xive_reset()
 * call
 */
enum {
	OPAL_XIVE_MODE_EMU	= 0,
	OPAL_XIVE_MODE_EXPL	= 1,
};

/* Flags for OPAL_XIVE_GET_IRQ_INFO */
enum {
	OPAL_XIVE_IRQ_TRIGGER_PAGE	= 0x00000001,
	OPAL_XIVE_IRQ_STORE_EOI		= 0x00000002,
	OPAL_XIVE_IRQ_LSI		= 0x00000004,
	OPAL_XIVE_IRQ_SHIFT_BUG		= 0x00000008, /* P9 DD1.0 workaround */
	OPAL_XIVE_IRQ_MASK_VIA_FW	= 0x00000010, /* P9 DD1.0 workaround */
	OPAL_XIVE_IRQ_EOI_VIA_FW	= 0x00000020, /* P9 DD1.0 workaround */
};

/* Flags for OPAL_XIVE_GET/SET_QUEUE_INFO */
enum {
	OPAL_XIVE_EQ_ENABLED		= 0x00000001,
	OPAL_XIVE_EQ_ALWAYS_NOTIFY	= 0x00000002,
	OPAL_XIVE_EQ_ESCALATE		= 0x00000004,
};

/* Flags for OPAL_XIVE_GET/SET_VP_INFO */
enum {
	OPAL_XIVE_VP_ENABLED		= 0x00000001,
	OPAL_XIVE_VP_SINGLE_ESCALATION	= 0x00000002,
};

/* "Any chip" replacement for chip ID for allocation functions */
enum {
	OPAL_XIVE_ANY_CHIP		= 0xffffffff,
};

/* Xive sync options */
enum {
	/* This bits are cumulative, arg is a girq */
	XIVE_SYNC_EAS			= 0x00000001, /* Sync irq source */
	XIVE_SYNC_QUEUE			= 0x00000002, /* Sync irq target */
};

/* Dump options */
enum {
	XIVE_DUMP_TM_HYP	= 0,
	XIVE_DUMP_TM_POOL	= 1,
	XIVE_DUMP_TM_OS		= 2,
	XIVE_DUMP_TM_USER	= 3,
	XIVE_DUMP_VP		= 4,
	XIVE_DUMP_EMU_STATE	= 5,
};

/* "type" argument options for OPAL_IMC_COUNTERS_* calls */
enum {
	OPAL_IMC_COUNTERS_NEST = 1,
	OPAL_IMC_COUNTERS_CORE = 2,
	OPAL_IMC_COUNTERS_TRACE = 3,
};


/* PCI p2p descriptor */
#define OPAL_PCI_P2P_ENABLE		0x1
#define OPAL_PCI_P2P_LOAD		0x2
#define OPAL_PCI_P2P_STORE		0x4

/* MPIPL update operations */
enum opal_mpipl_ops {
	OPAL_MPIPL_ADD_RANGE			= 0,
	OPAL_MPIPL_REMOVE_RANGE			= 1,
	OPAL_MPIPL_REMOVE_ALL			= 2,
	OPAL_MPIPL_FREE_PRESERVED_MEMORY	= 3,
};

/* Tag will point to various metadata area. Kernel will
 * use tag to get metadata value.
 */
enum opal_mpipl_tags {
	OPAL_MPIPL_TAG_CPU	= 0,
	OPAL_MPIPL_TAG_OPAL	= 1,
	OPAL_MPIPL_TAG_KERNEL	= 2,
	OPAL_MPIPL_TAG_BOOT_MEM	= 3,
};

/* Preserved memory details */
struct opal_mpipl_region {
	__be64	src;
	__be64	dest;
	__be64	size;
};

/* Structure version */
#define OPAL_MPIPL_VERSION		0x01

struct opal_mpipl_fadump {
	u8	version;
	u8	reserved[7];
	__be32	crashing_pir;	/* OPAL crashing CPU PIR */
	__be32	cpu_data_version;
	__be32	cpu_data_size;
	__be32	region_cnt;
	struct	opal_mpipl_region region[];
} __packed;

#endif /* __ASSEMBLY__ */

#endif /* __OPAL_API_H */<|MERGE_RESOLUTION|>--- conflicted
+++ resolved
@@ -1067,10 +1067,7 @@
 	OPAL_REBOOT_PLATFORM_ERROR	= 1,
 	OPAL_REBOOT_FULL_IPL		= 2,
 	OPAL_REBOOT_MPIPL		= 3,
-<<<<<<< HEAD
-=======
 	OPAL_REBOOT_FAST		= 4,
->>>>>>> 7d2a07b7
 };
 
 /* Argument to OPAL_PCI_TCE_KILL */
