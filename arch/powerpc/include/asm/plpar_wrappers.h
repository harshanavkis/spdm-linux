/* SPDX-License-Identifier: GPL-2.0 */
#ifndef _ASM_POWERPC_PLPAR_WRAPPERS_H
#define _ASM_POWERPC_PLPAR_WRAPPERS_H

#ifdef CONFIG_PPC_PSERIES

#include <linux/string.h>
#include <linux/irqflags.h>

#include <asm/hvcall.h>
#include <asm/paca.h>
#include <asm/page.h>

static inline long poll_pending(void)
{
	return plpar_hcall_norets(H_POLL_PENDING);
}

static inline u8 get_cede_latency_hint(void)
{
	return get_lppaca()->cede_latency_hint;
}

static inline void set_cede_latency_hint(u8 latency_hint)
{
	get_lppaca()->cede_latency_hint = latency_hint;
}

static inline long cede_processor(void)
{
	/*
	 * We cannot call tracepoints inside RCU idle regions which
	 * means we must not trace H_CEDE.
	 */
	return plpar_hcall_norets_notrace(H_CEDE);
}

static inline long extended_cede_processor(unsigned long latency_hint)
{
	long rc;
	u8 old_latency_hint = get_cede_latency_hint();

	set_cede_latency_hint(latency_hint);

	rc = cede_processor();
#ifdef CONFIG_PPC_IRQ_SOFT_MASK_DEBUG
	/* Ensure that H_CEDE returns with IRQs on */
	if (WARN_ON(!(mfmsr() & MSR_EE)))
		__hard_irq_enable();
#endif

	set_cede_latency_hint(old_latency_hint);

	return rc;
}

static inline long vpa_call(unsigned long flags, unsigned long cpu,
		unsigned long vpa)
{
	flags = flags << H_VPA_FUNC_SHIFT;

	return plpar_hcall_norets(H_REGISTER_VPA, flags, cpu, vpa);
}

static inline long unregister_vpa(unsigned long cpu)
{
	return vpa_call(H_VPA_DEREG_VPA, cpu, 0);
}

static inline long register_vpa(unsigned long cpu, unsigned long vpa)
{
	return vpa_call(H_VPA_REG_VPA, cpu, vpa);
}

static inline long unregister_slb_shadow(unsigned long cpu)
{
	return vpa_call(H_VPA_DEREG_SLB, cpu, 0);
}

static inline long register_slb_shadow(unsigned long cpu, unsigned long vpa)
{
	return vpa_call(H_VPA_REG_SLB, cpu, vpa);
}

static inline long unregister_dtl(unsigned long cpu)
{
	return vpa_call(H_VPA_DEREG_DTL, cpu, 0);
}

static inline long register_dtl(unsigned long cpu, unsigned long vpa)
{
	return vpa_call(H_VPA_REG_DTL, cpu, vpa);
}

extern void vpa_init(int cpu);

static inline long plpar_pte_enter(unsigned long flags,
		unsigned long hpte_group, unsigned long hpte_v,
		unsigned long hpte_r, unsigned long *slot)
{
	long rc;
	unsigned long retbuf[PLPAR_HCALL_BUFSIZE];

	rc = plpar_hcall(H_ENTER, retbuf, flags, hpte_group, hpte_v, hpte_r);

	*slot = retbuf[0];

	return rc;
}

static inline long plpar_pte_remove(unsigned long flags, unsigned long ptex,
		unsigned long avpn, unsigned long *old_pteh_ret,
		unsigned long *old_ptel_ret)
{
	long rc;
	unsigned long retbuf[PLPAR_HCALL_BUFSIZE];

	rc = plpar_hcall(H_REMOVE, retbuf, flags, ptex, avpn);

	*old_pteh_ret = retbuf[0];
	*old_ptel_ret = retbuf[1];

	return rc;
}

/* plpar_pte_remove_raw can be called in real mode. It calls plpar_hcall_raw */
static inline long plpar_pte_remove_raw(unsigned long flags, unsigned long ptex,
		unsigned long avpn, unsigned long *old_pteh_ret,
		unsigned long *old_ptel_ret)
{
	long rc;
	unsigned long retbuf[PLPAR_HCALL_BUFSIZE];

	rc = plpar_hcall_raw(H_REMOVE, retbuf, flags, ptex, avpn);

	*old_pteh_ret = retbuf[0];
	*old_ptel_ret = retbuf[1];

	return rc;
}

static inline long plpar_pte_read(unsigned long flags, unsigned long ptex,
		unsigned long *old_pteh_ret, unsigned long *old_ptel_ret)
{
	long rc;
	unsigned long retbuf[PLPAR_HCALL_BUFSIZE];

	rc = plpar_hcall(H_READ, retbuf, flags, ptex);

	*old_pteh_ret = retbuf[0];
	*old_ptel_ret = retbuf[1];

	return rc;
}

/* plpar_pte_read_raw can be called in real mode. It calls plpar_hcall_raw */
static inline long plpar_pte_read_raw(unsigned long flags, unsigned long ptex,
		unsigned long *old_pteh_ret, unsigned long *old_ptel_ret)
{
	long rc;
	unsigned long retbuf[PLPAR_HCALL_BUFSIZE];

	rc = plpar_hcall_raw(H_READ, retbuf, flags, ptex);

	*old_pteh_ret = retbuf[0];
	*old_ptel_ret = retbuf[1];

	return rc;
}

/*
 * ptes must be 8*sizeof(unsigned long)
 */
static inline long plpar_pte_read_4(unsigned long flags, unsigned long ptex,
				    unsigned long *ptes)

{
	long rc;
	unsigned long retbuf[PLPAR_HCALL9_BUFSIZE];

	rc = plpar_hcall9(H_READ, retbuf, flags | H_READ_4, ptex);

	memcpy(ptes, retbuf, 8*sizeof(unsigned long));

	return rc;
}

/*
 * plpar_pte_read_4_raw can be called in real mode.
 * ptes must be 8*sizeof(unsigned long)
 */
static inline long plpar_pte_read_4_raw(unsigned long flags, unsigned long ptex,
					unsigned long *ptes)

{
	long rc;
	unsigned long retbuf[PLPAR_HCALL9_BUFSIZE];

	rc = plpar_hcall9_raw(H_READ, retbuf, flags | H_READ_4, ptex);

	memcpy(ptes, retbuf, 8*sizeof(unsigned long));

	return rc;
}

static inline long plpar_pte_protect(unsigned long flags, unsigned long ptex,
		unsigned long avpn)
{
	return plpar_hcall_norets(H_PROTECT, flags, ptex, avpn);
}

static inline long plpar_resize_hpt_prepare(unsigned long flags,
					    unsigned long shift)
{
	return plpar_hcall_norets(H_RESIZE_HPT_PREPARE, flags, shift);
}

static inline long plpar_resize_hpt_commit(unsigned long flags,
					   unsigned long shift)
{
	return plpar_hcall_norets(H_RESIZE_HPT_COMMIT, flags, shift);
}

static inline long plpar_tce_get(unsigned long liobn, unsigned long ioba,
		unsigned long *tce_ret)
{
	long rc;
	unsigned long retbuf[PLPAR_HCALL_BUFSIZE];

	rc = plpar_hcall(H_GET_TCE, retbuf, liobn, ioba);

	*tce_ret = retbuf[0];

	return rc;
}

static inline long plpar_tce_put(unsigned long liobn, unsigned long ioba,
		unsigned long tceval)
{
	return plpar_hcall_norets(H_PUT_TCE, liobn, ioba, tceval);
}

static inline long plpar_tce_put_indirect(unsigned long liobn,
		unsigned long ioba, unsigned long page, unsigned long count)
{
	return plpar_hcall_norets(H_PUT_TCE_INDIRECT, liobn, ioba, page, count);
}

static inline long plpar_tce_stuff(unsigned long liobn, unsigned long ioba,
		unsigned long tceval, unsigned long count)
{
	return plpar_hcall_norets(H_STUFF_TCE, liobn, ioba, tceval, count);
}

/* Set various resource mode parameters */
static inline long plpar_set_mode(unsigned long mflags, unsigned long resource,
		unsigned long value1, unsigned long value2)
{
	return plpar_hcall_norets(H_SET_MODE, mflags, resource, value1, value2);
}

/*
 * Enable relocation on exceptions on this partition
 *
 * Note: this call has a partition wide scope and can take a while to complete.
 * If it returns H_LONG_BUSY_* it should be retried periodically until it
 * returns H_SUCCESS.
 */
static inline long enable_reloc_on_exceptions(void)
{
	/* mflags = 3: Exceptions at 0xC000000000004000 */
	return plpar_set_mode(3, H_SET_MODE_RESOURCE_ADDR_TRANS_MODE, 0, 0);
}

/*
 * Disable relocation on exceptions on this partition
 *
 * Note: this call has a partition wide scope and can take a while to complete.
 * If it returns H_LONG_BUSY_* it should be retried periodically until it
 * returns H_SUCCESS.
 */
static inline long disable_reloc_on_exceptions(void) {
	return plpar_set_mode(0, H_SET_MODE_RESOURCE_ADDR_TRANS_MODE, 0, 0);
}

/*
 * Take exceptions in big endian mode on this partition
 *
 * Note: this call has a partition wide scope and can take a while to complete.
 * If it returns H_LONG_BUSY_* it should be retried periodically until it
 * returns H_SUCCESS.
 */
static inline long enable_big_endian_exceptions(void)
{
	/* mflags = 0: big endian exceptions */
	return plpar_set_mode(0, H_SET_MODE_RESOURCE_LE, 0, 0);
}

/*
 * Take exceptions in little endian mode on this partition
 *
 * Note: this call has a partition wide scope and can take a while to complete.
 * If it returns H_LONG_BUSY_* it should be retried periodically until it
 * returns H_SUCCESS.
 */
static inline long enable_little_endian_exceptions(void)
{
	/* mflags = 1: little endian exceptions */
	return plpar_set_mode(1, H_SET_MODE_RESOURCE_LE, 0, 0);
}

static inline long plpar_set_ciabr(unsigned long ciabr)
{
	return plpar_set_mode(0, H_SET_MODE_RESOURCE_SET_CIABR, ciabr, 0);
}

static inline long plpar_set_watchpoint0(unsigned long dawr0, unsigned long dawrx0)
{
	return plpar_set_mode(0, H_SET_MODE_RESOURCE_SET_DAWR0, dawr0, dawrx0);
}

static inline long plpar_set_watchpoint1(unsigned long dawr1, unsigned long dawrx1)
{
	return plpar_set_mode(0, H_SET_MODE_RESOURCE_SET_DAWR1, dawr1, dawrx1);
}

static inline long plpar_signal_sys_reset(long cpu)
{
	return plpar_hcall_norets(H_SIGNAL_SYS_RESET, cpu);
}

static inline long plpar_get_cpu_characteristics(struct h_cpu_char_result *p)
{
	unsigned long retbuf[PLPAR_HCALL_BUFSIZE];
	long rc;

	rc = plpar_hcall(H_GET_CPU_CHARACTERISTICS, retbuf);
	if (rc == H_SUCCESS) {
		p->character = retbuf[0];
		p->behaviour = retbuf[1];
	}

	return rc;
}

/*
 * Wrapper to H_RPT_INVALIDATE hcall that handles return values appropriately
 *
 * - Returns H_SUCCESS on success
 * - For H_BUSY return value, we retry the hcall.
 * - For any other hcall failures, attempt a full flush once before
 *   resorting to BUG().
 *
 * Note: This hcall is expected to fail only very rarely. The correct
 * error recovery of killing the process/guest will be eventually
 * needed.
 */
static inline long pseries_rpt_invalidate(u32 pid, u64 target, u64 type,
					  u64 page_sizes, u64 start, u64 end)
{
	long rc;
	unsigned long all;

	while (true) {
		rc = plpar_hcall_norets(H_RPT_INVALIDATE, pid, target, type,
					page_sizes, start, end);
		if (rc == H_BUSY) {
			cpu_relax();
			continue;
		} else if (rc == H_SUCCESS)
			return rc;

		/* Flush request failed, try with a full flush once */
		if (type & H_RPTI_TYPE_NESTED)
			all = H_RPTI_TYPE_NESTED | H_RPTI_TYPE_NESTED_ALL;
		else
			all = H_RPTI_TYPE_ALL;
retry:
		rc = plpar_hcall_norets(H_RPT_INVALIDATE, pid, target,
					all, page_sizes, 0, -1UL);
		if (rc == H_BUSY) {
			cpu_relax();
			goto retry;
		} else if (rc == H_SUCCESS)
			return rc;

		BUG();
	}
}

#else /* !CONFIG_PPC_PSERIES */

static inline long plpar_set_ciabr(unsigned long ciabr)
{
	return 0;
}

<<<<<<< HEAD
=======
static inline long plpar_pte_read_4(unsigned long flags, unsigned long ptex,
				    unsigned long *ptes)
{
	return 0;
}

>>>>>>> 7d2a07b7
static inline long pseries_rpt_invalidate(u32 pid, u64 target, u64 type,
					  u64 page_sizes, u64 start, u64 end)
{
	return 0;
}

#endif /* CONFIG_PPC_PSERIES */

#endif /* _ASM_POWERPC_PLPAR_WRAPPERS_H */<|MERGE_RESOLUTION|>--- conflicted
+++ resolved
@@ -395,15 +395,12 @@
 	return 0;
 }
 
-<<<<<<< HEAD
-=======
 static inline long plpar_pte_read_4(unsigned long flags, unsigned long ptex,
 				    unsigned long *ptes)
 {
 	return 0;
 }
 
->>>>>>> 7d2a07b7
 static inline long pseries_rpt_invalidate(u32 pid, u64 target, u64 type,
 					  u64 page_sizes, u64 start, u64 end)
 {
