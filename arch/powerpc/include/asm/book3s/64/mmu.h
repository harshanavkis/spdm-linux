/* SPDX-License-Identifier: GPL-2.0 */
#ifndef _ASM_POWERPC_BOOK3S_64_MMU_H_
#define _ASM_POWERPC_BOOK3S_64_MMU_H_

#include <asm/page.h>

#ifndef __ASSEMBLY__
/*
 * Page size definition
 *
 *    shift : is the "PAGE_SHIFT" value for that page size
 *    sllp  : is a bit mask with the value of SLB L || LP to be or'ed
 *            directly to a slbmte "vsid" value
 *    penc  : is the HPTE encoding mask for the "LP" field:
 *
 */
struct mmu_psize_def {
	unsigned int	shift;	/* number of bits */
	int		penc[MMU_PAGE_COUNT];	/* HPTE encoding */
	unsigned int	tlbiel;	/* tlbiel supported for that page size */
	unsigned long	avpnm;	/* bits to mask out in AVPN in the HPTE */
	unsigned long   h_rpt_pgsize; /* H_RPT_INVALIDATE page size encoding */
	union {
		unsigned long	sllp;	/* SLB L||LP (exact mask to use in slbmte) */
		unsigned long ap;	/* Ap encoding used by PowerISA 3.0 */
	};
};
extern struct mmu_psize_def mmu_psize_defs[MMU_PAGE_COUNT];
#endif /* __ASSEMBLY__ */

/* 64-bit classic hash table MMU */
#include <asm/book3s/64/mmu-hash.h>

#ifndef __ASSEMBLY__
/*
 * ISA 3.0 partition and process table entry format
 */
struct prtb_entry {
	__be64 prtb0;
	__be64 prtb1;
};
extern struct prtb_entry *process_tb;

struct patb_entry {
	__be64 patb0;
	__be64 patb1;
};
extern struct patb_entry *partition_tb;

/* Bits in patb0 field */
#define PATB_HR		(1UL << 63)
#define RPDB_MASK	0x0fffffffffffff00UL
#define RPDB_SHIFT	(1UL << 8)
#define RTS1_SHIFT	61		/* top 2 bits of radix tree size */
#define RTS1_MASK	(3UL << RTS1_SHIFT)
#define RTS2_SHIFT	5		/* bottom 3 bits of radix tree size */
#define RTS2_MASK	(7UL << RTS2_SHIFT)
#define RPDS_MASK	0x1f		/* root page dir. size field */

/* Bits in patb1 field */
#define PATB_GR		(1UL << 63)	/* guest uses radix; must match HR */
#define PRTS_MASK	0x1f		/* process table size field */
#define PRTB_MASK	0x0ffffffffffff000UL

/* Number of supported PID bits */
extern unsigned int mmu_pid_bits;

/* Base PID to allocate from */
extern unsigned int mmu_base_pid;

/*
 * memory block size used with radix translation.
 */
extern unsigned long __ro_after_init radix_mem_block_size;

#define PRTB_SIZE_SHIFT	(mmu_pid_bits + 4)
#define PRTB_ENTRIES	(1ul << mmu_pid_bits)

/*
 * Power9 currently only support 64K partition table size.
 */
#define PATB_SIZE_SHIFT	16

typedef unsigned long mm_context_id_t;
struct spinlock;

/* Maximum possible number of NPUs in a system. */
#define NV_MAX_NPUS 8

typedef struct {
	union {
		/*
		 * We use id as the PIDR content for radix. On hash we can use
		 * more than one id. The extended ids are used when we start
		 * having address above 512TB. We allocate one extended id
		 * for each 512TB. The new id is then used with the 49 bit
		 * EA to build a new VA. We always use ESID_BITS_1T_MASK bits
		 * from EA and new context ids to build the new VAs.
		 */
		mm_context_id_t id;
		mm_context_id_t extended_id[TASK_SIZE_USER64/TASK_CONTEXT_SIZE];
	};

	/* Number of bits in the mm_cpumask */
	atomic_t active_cpus;

	/* Number of users of the external (Nest) MMU */
	atomic_t copros;

	/* Number of user space windows opened in process mm_context */
	atomic_t vas_windows;

	struct hash_mm_context *hash_context;

	void __user *vdso;
	/*
	 * pagetable fragment support
	 */
	void *pte_frag;
	void *pmd_frag;
#ifdef CONFIG_SPAPR_TCE_IOMMU
	struct list_head iommu_group_mem_list;
#endif

#ifdef CONFIG_PPC_MEM_KEYS
	/*
	 * Each bit represents one protection key.
	 * bit set   -> key allocated
	 * bit unset -> key available for allocation
	 */
	u32 pkey_allocation_map;
	s16 execute_only_pkey; /* key holding execute-only protection */
#endif
	void* suse_kabi_padding;
} mm_context_t;

static inline u16 mm_ctx_user_psize(mm_context_t *ctx)
{
	return ctx->hash_context->user_psize;
}

static inline void mm_ctx_set_user_psize(mm_context_t *ctx, u16 user_psize)
{
	ctx->hash_context->user_psize = user_psize;
}

static inline unsigned char *mm_ctx_low_slices(mm_context_t *ctx)
{
	return ctx->hash_context->low_slices_psize;
}

static inline unsigned char *mm_ctx_high_slices(mm_context_t *ctx)
{
	return ctx->hash_context->high_slices_psize;
}

static inline unsigned long mm_ctx_slb_addr_limit(mm_context_t *ctx)
{
	return ctx->hash_context->slb_addr_limit;
}

static inline void mm_ctx_set_slb_addr_limit(mm_context_t *ctx, unsigned long limit)
{
	ctx->hash_context->slb_addr_limit = limit;
}

static inline struct slice_mask *slice_mask_for_size(mm_context_t *ctx, int psize)
{
#ifdef CONFIG_PPC_64K_PAGES
	if (psize == MMU_PAGE_64K)
		return &ctx->hash_context->mask_64k;
#endif
#ifdef CONFIG_HUGETLB_PAGE
	if (psize == MMU_PAGE_16M)
		return &ctx->hash_context->mask_16m;
	if (psize == MMU_PAGE_16G)
		return &ctx->hash_context->mask_16g;
#endif
	BUG_ON(psize != MMU_PAGE_4K);

	return &ctx->hash_context->mask_4k;
}

#ifdef CONFIG_PPC_SUBPAGE_PROT
static inline struct subpage_prot_table *mm_ctx_subpage_prot(mm_context_t *ctx)
{
	return ctx->hash_context->spt;
}
#endif

/*
 * The current system page and segment sizes
 */
extern int mmu_linear_psize;
extern int mmu_virtual_psize;
extern int mmu_vmalloc_psize;
extern int mmu_vmemmap_psize;
extern int mmu_io_psize;

/* MMU initialization */
void mmu_early_init_devtree(void);
void hash__early_init_devtree(void);
void radix__early_init_devtree(void);
<<<<<<< HEAD
#ifdef CONFIG_PPC_MEM_KEYS
=======
#ifdef CONFIG_PPC_PKEY
>>>>>>> 7d2a07b7
void pkey_early_init_devtree(void);
#else
static inline void pkey_early_init_devtree(void) {}
#endif

extern void hash__early_init_mmu(void);
extern void radix__early_init_mmu(void);
static inline void __init early_init_mmu(void)
{
	if (radix_enabled())
		return radix__early_init_mmu();
	return hash__early_init_mmu();
}
extern void hash__early_init_mmu_secondary(void);
extern void radix__early_init_mmu_secondary(void);
static inline void early_init_mmu_secondary(void)
{
	if (radix_enabled())
		return radix__early_init_mmu_secondary();
	return hash__early_init_mmu_secondary();
}

extern void hash__setup_initial_memory_limit(phys_addr_t first_memblock_base,
					 phys_addr_t first_memblock_size);
static inline void setup_initial_memory_limit(phys_addr_t first_memblock_base,
					      phys_addr_t first_memblock_size)
{
	/*
	 * Hash has more strict restrictions. At this point we don't
	 * know which translations we will pick. Hence go with hash
	 * restrictions.
	 */
	return hash__setup_initial_memory_limit(first_memblock_base,
					   first_memblock_size);
}

#ifdef CONFIG_PPC_PSERIES
extern void radix_init_pseries(void);
#else
static inline void radix_init_pseries(void) { }
#endif

#ifdef CONFIG_HOTPLUG_CPU
#define arch_clear_mm_cpumask_cpu(cpu, mm)				\
	do {								\
		if (cpumask_test_cpu(cpu, mm_cpumask(mm))) {		\
			atomic_dec(&(mm)->context.active_cpus);		\
			cpumask_clear_cpu(cpu, mm_cpumask(mm));		\
		}							\
	} while (0)

void cleanup_cpu_mmu_context(void);
#endif

#ifdef CONFIG_HOTPLUG_CPU
#define arch_clear_mm_cpumask_cpu(cpu, mm)				\
	do {								\
		if (cpumask_test_cpu(cpu, mm_cpumask(mm))) {		\
			atomic_dec(&(mm)->context.active_cpus);		\
			cpumask_clear_cpu(cpu, mm_cpumask(mm));		\
		}							\
	} while (0)

void cleanup_cpu_mmu_context(void);
#endif

static inline int get_user_context(mm_context_t *ctx, unsigned long ea)
{
	int index = ea >> MAX_EA_BITS_PER_CONTEXT;

	if (likely(index < ARRAY_SIZE(ctx->extended_id)))
		return ctx->extended_id[index];

	/* should never happen */
	WARN_ON(1);
	return 0;
}

static inline unsigned long get_user_vsid(mm_context_t *ctx,
					  unsigned long ea, int ssize)
{
	unsigned long context = get_user_context(ctx, ea);

	return get_vsid(context, ea, ssize);
}

#endif /* __ASSEMBLY__ */
#endif /* _ASM_POWERPC_BOOK3S_64_MMU_H_ */<|MERGE_RESOLUTION|>--- conflicted
+++ resolved
@@ -131,7 +131,6 @@
 	u32 pkey_allocation_map;
 	s16 execute_only_pkey; /* key holding execute-only protection */
 #endif
-	void* suse_kabi_padding;
 } mm_context_t;
 
 static inline u16 mm_ctx_user_psize(mm_context_t *ctx)
@@ -201,11 +200,7 @@
 void mmu_early_init_devtree(void);
 void hash__early_init_devtree(void);
 void radix__early_init_devtree(void);
-<<<<<<< HEAD
-#ifdef CONFIG_PPC_MEM_KEYS
-=======
 #ifdef CONFIG_PPC_PKEY
->>>>>>> 7d2a07b7
 void pkey_early_init_devtree(void);
 #else
 static inline void pkey_early_init_devtree(void) {}
@@ -260,18 +255,6 @@
 void cleanup_cpu_mmu_context(void);
 #endif
 
-#ifdef CONFIG_HOTPLUG_CPU
-#define arch_clear_mm_cpumask_cpu(cpu, mm)				\
-	do {								\
-		if (cpumask_test_cpu(cpu, mm_cpumask(mm))) {		\
-			atomic_dec(&(mm)->context.active_cpus);		\
-			cpumask_clear_cpu(cpu, mm_cpumask(mm));		\
-		}							\
-	} while (0)
-
-void cleanup_cpu_mmu_context(void);
-#endif
-
 static inline int get_user_context(mm_context_t *ctx, unsigned long ea)
 {
 	int index = ea >> MAX_EA_BITS_PER_CONTEXT;
