--- conflicted
+++ resolved
@@ -55,30 +55,18 @@
 	PERF_REG_POWERPC_MMCR3,
 	PERF_REG_POWERPC_SIER2,
 	PERF_REG_POWERPC_SIER3,
-<<<<<<< HEAD
-=======
 	PERF_REG_POWERPC_PMC1,
 	PERF_REG_POWERPC_PMC2,
 	PERF_REG_POWERPC_PMC3,
 	PERF_REG_POWERPC_PMC4,
 	PERF_REG_POWERPC_PMC5,
 	PERF_REG_POWERPC_PMC6,
->>>>>>> 7d2a07b7
 	/* Max regs without the extended regs */
 	PERF_REG_POWERPC_MAX = PERF_REG_POWERPC_MMCRA + 1,
 };
 
 #define PERF_REG_PMU_MASK	((1ULL << PERF_REG_POWERPC_MAX) - 1)
 
-<<<<<<< HEAD
-/* PERF_REG_EXTENDED_MASK value for CPU_FTR_ARCH_300 */
-#define PERF_REG_PMU_MASK_300   (((1ULL << (PERF_REG_POWERPC_MMCR2 + 1)) - 1) - PERF_REG_PMU_MASK)
-/* PERF_REG_EXTENDED_MASK value for CPU_FTR_ARCH_31 */
-#define PERF_REG_PMU_MASK_31   (((1ULL << (PERF_REG_POWERPC_SIER3 + 1)) - 1) - PERF_REG_PMU_MASK)
-
-#define PERF_REG_MAX_ISA_300   (PERF_REG_POWERPC_MMCR2 + 1)
-#define PERF_REG_MAX_ISA_31    (PERF_REG_POWERPC_SIER3 + 1)
-=======
 /* Exclude MMCR3, SIER2, SIER3 for CPU_FTR_ARCH_300 */
 #define	PERF_EXCLUDE_REG_EXT_300	(7ULL << PERF_REG_POWERPC_MMCR3)
 
@@ -96,5 +84,4 @@
 #define PERF_REG_PMU_MASK_31   (0xfffULL << PERF_REG_POWERPC_MMCR0)
 
 #define PERF_REG_EXTENDED_MAX  (PERF_REG_POWERPC_PMC6 + 1)
->>>>>>> 7d2a07b7
 #endif /* _UAPI_ASM_POWERPC_PERF_REGS_H */