--- conflicted
+++ resolved
@@ -6,13 +6,7 @@
 #include <linux/string.h>
 #include <linux/export.h>
 #include <linux/uaccess.h>
-<<<<<<< HEAD
-#ifndef __GENKSYMS__
 #include <linux/libnvdimm.h>
-#endif
-=======
-#include <linux/libnvdimm.h>
->>>>>>> 7d2a07b7
 
 #include <asm/cacheflush.h>
 
@@ -89,11 +83,6 @@
 
 	memcpy(dest, src, size);
 	clean_pmem_range(start, start + size);
-<<<<<<< HEAD
-
-	return dest;
-=======
->>>>>>> 7d2a07b7
 }
 EXPORT_SYMBOL(memcpy_flushcache);
 
