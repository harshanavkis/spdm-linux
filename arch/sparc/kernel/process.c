--- conflicted
+++ resolved
@@ -287,13 +287,10 @@
 	       rw->ins[4], rw->ins[5], rw->ins[6], rw->ins[7]);
 }
 
-<<<<<<< HEAD
-=======
 /*
  * The show_stack is an external API which we do not use ourselves.
  * The oops is printed in die_if_kernel.
  */
->>>>>>> 8916e8f1
 void show_stack(struct task_struct *tsk, unsigned long *_ksp)
 {
 	unsigned long pc, fp;
@@ -301,14 +298,11 @@
 	struct reg_window *rw;
 	int count = 0;
 
-<<<<<<< HEAD
-=======
 	if (tsk != NULL)
 		task_base = (unsigned long) tsk->thread_info;
 	else
 		task_base = (unsigned long) current_thread_info();
 
->>>>>>> 8916e8f1
 	fp = (unsigned long) _ksp;
 	do {
 		/* Bogus frame pointer? */
@@ -321,13 +315,6 @@
 		fp = rw->ins[6];
 	} while (++count < 16);
 	printk("\n");
-}
-
-void show_trace_task(struct task_struct *tsk)
-{
-	if (tsk)
-		show_stack(tsk,
-			   (unsigned long *) tsk->thread_info->ksp);
 }
 
 /*
