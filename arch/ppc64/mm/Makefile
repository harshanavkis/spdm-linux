--- conflicted
+++ resolved
@@ -4,9 +4,5 @@
 
 EXTRA_CFLAGS += -mno-minimal-toc
 
-<<<<<<< HEAD
-obj-y           := fault.o init.o extable.o imalloc.o
-=======
 obj-y := fault.o init.o extable.o imalloc.o
->>>>>>> 67536bf2
 obj-$(CONFIG_DISCONTIGMEM) += numa.o