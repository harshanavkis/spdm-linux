--- conflicted
+++ resolved
@@ -382,7 +382,6 @@
 	if ((initrd_start == 0) && r3 && r4 && r4 != 0xdeadbeef) {
 		initrd_start = (r3 >= KERNELBASE) ? r3 : (unsigned long)__va(r3);
 		initrd_end = initrd_start + r4;
-		ROOT_DEV = Root_RAM0;
 		initrd_below_start_ok = 1;
 	}
 #endif
@@ -464,11 +463,7 @@
 				case 0x898:
 					offset = 2;
 					break;
-<<<<<<< HEAD
-				case 0x890: 
-=======
 				case 0x890:
->>>>>>> 7508df7c
 					offset = 3;
 					break;
 				default:
@@ -511,7 +506,6 @@
 		case BI_INITRD:
 			initrd_start = (unsigned long)__va(rec->data[0]);
 			initrd_end = initrd_start + rec->data[1];
-			ROOT_DEV = Root_RAM0;
 			initrd_below_start_ok = 1;
 			break;
 #endif /* CONFIG_BLK_DEV_INITRD */
