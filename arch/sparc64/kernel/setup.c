--- conflicted
+++ resolved
@@ -220,7 +220,6 @@
 static struct pt_regs fake_swapper_regs = { { 0, }, 0, 0, 0, 0 };
 
 void __init per_cpu_patch(void)
-<<<<<<< HEAD
 {
 	struct cpuid_patch_entry *p;
 	unsigned long ver;
@@ -321,109 +320,6 @@
 	prom_printf("Serious problem, boot cpu id (%d) >= NR_CPUS (%d)\n",
 		    cpu, NR_CPUS);
 	prom_halt();
-=======
-{
-	struct cpuid_patch_entry *p;
-	unsigned long ver;
-	int is_jbus;
-
-	if (tlb_type == spitfire && !this_is_starfire)
-		return;
-
-	is_jbus = 0;
-	if (tlb_type != hypervisor) {
-		__asm__ ("rdpr %%ver, %0" : "=r" (ver));
-		is_jbus = ((ver >> 32UL) == __JALAPENO_ID ||
-			   (ver >> 32UL) == __SERRANO_ID);
-	}
-
-	p = &__cpuid_patch;
-	while (p < &__cpuid_patch_end) {
-		unsigned long addr = p->addr;
-		unsigned int *insns;
-
-		switch (tlb_type) {
-		case spitfire:
-			insns = &p->starfire[0];
-			break;
-		case cheetah:
-		case cheetah_plus:
-			if (is_jbus)
-				insns = &p->cheetah_jbus[0];
-			else
-				insns = &p->cheetah_safari[0];
-			break;
-		case hypervisor:
-			insns = &p->sun4v[0];
-			break;
-		default:
-			prom_printf("Unknown cpu type, halting.\n");
-			prom_halt();
-		};
-
-		*(unsigned int *) (addr +  0) = insns[0];
-		wmb();
-		__asm__ __volatile__("flush	%0" : : "r" (addr +  0));
-
-		*(unsigned int *) (addr +  4) = insns[1];
-		wmb();
-		__asm__ __volatile__("flush	%0" : : "r" (addr +  4));
-
-		*(unsigned int *) (addr +  8) = insns[2];
-		wmb();
-		__asm__ __volatile__("flush	%0" : : "r" (addr +  8));
-
-		*(unsigned int *) (addr + 12) = insns[3];
-		wmb();
-		__asm__ __volatile__("flush	%0" : : "r" (addr + 12));
-
-		p++;
-	}
->>>>>>> 120bda20
-}
-#endif
-
-void __init sun4v_patch(void)
-{
-	struct sun4v_1insn_patch_entry *p1;
-	struct sun4v_2insn_patch_entry *p2;
-
-	if (tlb_type != hypervisor)
-		return;
-
-	p1 = &__sun4v_1insn_patch;
-	while (p1 < &__sun4v_1insn_patch_end) {
-		unsigned long addr = p1->addr;
-
-		*(unsigned int *) (addr +  0) = p1->insn;
-		wmb();
-		__asm__ __volatile__("flush	%0" : : "r" (addr +  0));
-
-		p1++;
-	}
-
-	p2 = &__sun4v_2insn_patch;
-	while (p2 < &__sun4v_2insn_patch_end) {
-		unsigned long addr = p2->addr;
-
-		*(unsigned int *) (addr +  0) = p2->insns[0];
-		wmb();
-		__asm__ __volatile__("flush	%0" : : "r" (addr +  0));
-
-		*(unsigned int *) (addr +  4) = p2->insns[1];
-		wmb();
-		__asm__ __volatile__("flush	%0" : : "r" (addr +  4));
-
-		p2++;
-	}
-}
-
-#ifdef CONFIG_SMP
-void __init boot_cpu_id_too_large(int cpu)
-{
-	prom_printf("Serious problem, boot cpu id (%d) >= NR_CPUS (%d)\n",
-		    cpu, NR_CPUS);
-	prom_halt();
 }
 #endif
 
@@ -478,9 +374,6 @@
 		}
 	}
 #endif
-
-	/* Get boot processor trap_block[] setup.  */
-	init_cur_cpu_trap(current_thread_info());
 
 	/* Get boot processor trap_block[] setup.  */
 	init_cur_cpu_trap(current_thread_info());
@@ -643,11 +536,7 @@
 	for_each_possible_cpu(i) {
 		struct cpu *p = kzalloc(sizeof(*p), GFP_KERNEL);
 		if (p) {
-<<<<<<< HEAD
-			register_cpu(p, i, NULL);
-=======
 			register_cpu(p, i);
->>>>>>> 120bda20
 			err = 0;
 		}
 	}
