/* $Id: sys_sparc32.c,v 1.184 2002/02/09 19:49:31 davem Exp $
 * sys_sparc32.c: Conversion between 32bit and 64bit native syscalls.
 *
 * Copyright (C) 1997,1998 Jakub Jelinek (jj@sunsite.mff.cuni.cz)
 * Copyright (C) 1997 David S. Miller (davem@caip.rutgers.edu)
 *
 * These routines maintain argument size conversion between 32bit and 64bit
 * environment.
 */

#include <linux/config.h>
#include <linux/kernel.h>
#include <linux/sched.h>
#include <linux/fs.h> 
#include <linux/mm.h> 
#include <linux/file.h> 
#include <linux/signal.h>
#include <linux/resource.h>
#include <linux/times.h>
#include <linux/utsname.h>
#include <linux/timex.h>
#include <linux/smp.h>
#include <linux/smp_lock.h>
#include <linux/sem.h>
#include <linux/msg.h>
#include <linux/shm.h>
#include <linux/slab.h>
#include <linux/uio.h>
#include <linux/nfs_fs.h>
#include <linux/quota.h>
#include <linux/module.h>
#include <linux/sunrpc/svc.h>
#include <linux/nfsd/nfsd.h>
#include <linux/nfsd/cache.h>
#include <linux/nfsd/xdr.h>
#include <linux/nfsd/syscall.h>
#include <linux/poll.h>
#include <linux/personality.h>
#include <linux/stat.h>
#include <linux/filter.h>
#include <linux/highmem.h>
#include <linux/highuid.h>
#include <linux/mman.h>
#include <linux/ipv6.h>
#include <linux/in.h>
#include <linux/icmpv6.h>
#include <linux/syscalls.h>
#include <linux/sysctl.h>
#include <linux/binfmts.h>
#include <linux/dnotify.h>
#include <linux/security.h>
#include <linux/compat.h>
#include <linux/vfs.h>
#include <linux/netfilter_ipv4/ip_tables.h>
#include <linux/ptrace.h>
#include <linux/highuid.h>

#include <asm/types.h>
#include <asm/ipc.h>
#include <asm/uaccess.h>
#include <asm/fpumacro.h>
#include <asm/semaphore.h>
#include <asm/mmu_context.h>

/* Use this to get at 32-bit user passed pointers. */
/* Things to consider: the low-level assembly stub does
   srl x, 0, x for first four arguments, so if you have
   pointer to something in the first four arguments, just
   declare it as a pointer, not u32. On the other side, 
   arguments from 5th onwards should be declared as u32
   for pointers, and need AA() around each usage.
   A() macro should be used for places where you e.g.
   have some internal variable u32 and just want to get
   rid of a compiler warning. AA() has to be used in
   places where you want to convert a function argument
   to 32bit pointer or when you e.g. access pt_regs
   structure and want to consider 32bit registers only.
   -jj
 */
#define A(__x) ((unsigned long)(__x))
#define AA(__x)				\
({	unsigned long __ret;		\
	__asm__ ("srl	%0, 0, %0"	\
		 : "=r" (__ret)		\
		 : "0" (__x));		\
	__ret;				\
})

 
asmlinkage long sys32_chown16(const char * filename, u16 user, u16 group)
{
	return sys_chown(filename, low2highuid(user), low2highgid(group));
}

asmlinkage long sys32_lchown16(const char * filename, u16 user, u16 group)
{
	return sys_lchown(filename, low2highuid(user), low2highgid(group));
}

asmlinkage long sys32_fchown16(unsigned int fd, u16 user, u16 group)
{
	return sys_fchown(fd, low2highuid(user), low2highgid(group));
}

asmlinkage long sys32_setregid16(u16 rgid, u16 egid)
{
	return sys_setregid(low2highgid(rgid), low2highgid(egid));
}

asmlinkage long sys32_setgid16(u16 gid)
{
	return sys_setgid((gid_t)gid);
}

asmlinkage long sys32_setreuid16(u16 ruid, u16 euid)
{
	return sys_setreuid(low2highuid(ruid), low2highuid(euid));
}

asmlinkage long sys32_setuid16(u16 uid)
{
	return sys_setuid((uid_t)uid);
}

asmlinkage long sys32_setresuid16(u16 ruid, u16 euid, u16 suid)
{
	return sys_setresuid(low2highuid(ruid), low2highuid(euid),
		low2highuid(suid));
}

asmlinkage long sys32_getresuid16(u16 *ruid, u16 *euid, u16 *suid)
{
	int retval;

	if (!(retval = put_user(high2lowuid(current->uid), ruid)) &&
	    !(retval = put_user(high2lowuid(current->euid), euid)))
		retval = put_user(high2lowuid(current->suid), suid);

	return retval;
}

asmlinkage long sys32_setresgid16(u16 rgid, u16 egid, u16 sgid)
{
	return sys_setresgid(low2highgid(rgid), low2highgid(egid),
		low2highgid(sgid));
}

asmlinkage long sys32_getresgid16(u16 *rgid, u16 *egid, u16 *sgid)
{
	int retval;

	if (!(retval = put_user(high2lowgid(current->gid), rgid)) &&
	    !(retval = put_user(high2lowgid(current->egid), egid)))
		retval = put_user(high2lowgid(current->sgid), sgid);

	return retval;
}

asmlinkage long sys32_setfsuid16(u16 uid)
{
	return sys_setfsuid((uid_t)uid);
}

asmlinkage long sys32_setfsgid16(u16 gid)
{
	return sys_setfsgid((gid_t)gid);
}

static int groups16_to_user(u16 *grouplist, struct group_info *group_info)
{
	int i;
	u16 group;

	for (i = 0; i < group_info->ngroups; i++) {
		group = (u16)GROUP_AT(group_info, i);
		if (put_user(group, grouplist+i))
			return -EFAULT;
	}

	return 0;
}

static int groups16_from_user(struct group_info *group_info, u16 *grouplist)
{
	int i;
	u16 group;

	for (i = 0; i < group_info->ngroups; i++) {
		if (get_user(group, grouplist+i))
			return  -EFAULT;
		GROUP_AT(group_info, i) = (gid_t)group;
	}

	return 0;
}

asmlinkage long sys32_getgroups16(int gidsetsize, u16 *grouplist)
{
	int i;

	if (gidsetsize < 0)
		return -EINVAL;

	get_group_info(current->group_info);
	i = current->group_info->ngroups;
	if (gidsetsize) {
		if (i > gidsetsize) {
			i = -EINVAL;
			goto out;
		}
		if (groups16_to_user(grouplist, current->group_info)) {
			i = -EFAULT;
			goto out;
		}
	}
out:
	put_group_info(current->group_info);
	return i;
}

asmlinkage long sys32_setgroups16(int gidsetsize, u16 *grouplist)
{
	struct group_info *group_info;
	int retval;

	if (!capable(CAP_SETGID))
		return -EPERM;
	if ((unsigned)gidsetsize > NGROUPS_MAX)
		return -EINVAL;

	group_info = groups_alloc(gidsetsize);
	if (!group_info)
		return -ENOMEM;
	retval = groups16_from_user(group_info, grouplist);
	if (retval) {
		put_group_info(group_info);
		return retval;
	}

	retval = set_current_groups(group_info);
	put_group_info(group_info);

	return retval;
}

asmlinkage long sys32_getuid16(void)
{
	return high2lowuid(current->uid);
}

asmlinkage long sys32_geteuid16(void)
{
	return high2lowuid(current->euid);
}

asmlinkage long sys32_getgid16(void)
{
	return high2lowgid(current->gid);
}

asmlinkage long sys32_getegid16(void)
{
	return high2lowgid(current->egid);
}

/* 32-bit timeval and related flotsam.  */

static long get_tv32(struct timeval *o, struct compat_timeval *i)
{
	return (!access_ok(VERIFY_READ, tv32, sizeof(*tv32)) ||
		(__get_user(o->tv_sec, &i->tv_sec) |
		 __get_user(o->tv_usec, &i->tv_usec)));
}

static inline long put_tv32(struct compat_timeval *o, struct timeval *i)
{
	return (!access_ok(VERIFY_WRITE, o, sizeof(*o)) ||
		(__put_user(i->tv_sec, &o->tv_sec) |
		 __put_user(i->tv_usec, &o->tv_usec)));
}

struct msgbuf32 { s32 mtype; char mtext[1]; };

struct ipc_perm32
{
	key_t    	  key;
        compat_uid_t  uid;
        compat_gid_t  gid;
        compat_uid_t  cuid;
        compat_gid_t  cgid;
        compat_mode_t mode;
        unsigned short  seq;
};

struct semid_ds32 {
        struct ipc_perm32 sem_perm;               /* permissions .. see ipc.h */
        compat_time_t   sem_otime;              /* last semop time */
        compat_time_t   sem_ctime;              /* last change time */
        u32 sem_base;              /* ptr to first semaphore in array */
        u32 sem_pending;          /* pending operations to be processed */
        u32 sem_pending_last;    /* last pending operation */
        u32 undo;                  /* undo requests on this array */
        unsigned short  sem_nsems;              /* no. of semaphores in array */
};

struct semid64_ds32 {
	struct ipc64_perm sem_perm;		  /* this structure is the same on sparc32 and sparc64 */
	unsigned int	  __pad1;
	compat_time_t   sem_otime;
	unsigned int	  __pad2;
	compat_time_t   sem_ctime;
	u32 sem_nsems;
	u32 __unused1;
	u32 __unused2;
};

struct msqid_ds32
{
        struct ipc_perm32 msg_perm;
        u32 msg_first;
        u32 msg_last;
        compat_time_t   msg_stime;
        compat_time_t   msg_rtime;
        compat_time_t   msg_ctime;
        u32 wwait;
        u32 rwait;
        unsigned short msg_cbytes;
        unsigned short msg_qnum;  
        unsigned short msg_qbytes;
        compat_ipc_pid_t msg_lspid;
        compat_ipc_pid_t msg_lrpid;
};

struct msqid64_ds32 {
	struct ipc64_perm msg_perm;
	unsigned int   __pad1;
	compat_time_t   msg_stime;
	unsigned int   __pad2;
	compat_time_t   msg_rtime;
	unsigned int   __pad3;
	compat_time_t   msg_ctime;
	unsigned int  msg_cbytes;
	unsigned int  msg_qnum;
	unsigned int  msg_qbytes;
	compat_pid_t msg_lspid;
	compat_pid_t msg_lrpid;
	unsigned int  __unused1;
	unsigned int  __unused2;
};


struct shmid_ds32 {
	struct ipc_perm32       shm_perm;
	int                     shm_segsz;
	compat_time_t         shm_atime;
	compat_time_t         shm_dtime;
	compat_time_t         shm_ctime;
	compat_ipc_pid_t    shm_cpid; 
	compat_ipc_pid_t    shm_lpid; 
	unsigned short          shm_nattch;
};

struct shmid64_ds32 {
	struct ipc64_perm	shm_perm;
	unsigned int		__pad1;
	compat_time_t  	shm_atime;
	unsigned int		__pad2;
	compat_time_t  	shm_dtime;
	unsigned int		__pad3;
	compat_time_t  	shm_ctime;
	compat_size_t	shm_segsz;
	compat_pid_t	shm_cpid;
	compat_pid_t	shm_lpid;
	unsigned int		shm_nattch;
	unsigned int		__unused1;
	unsigned int		__unused2;
};

                                                        
/*
 * sys32_ipc() is the de-multiplexer for the SysV IPC calls in 32bit emulation..
 *
 * This is really horribly ugly.
 */
#define IPCOP_MASK(__x)	(1UL << ((__x)&~IPC_64))
static int do_sys32_semctl(int first, int second, int third, void *uptr)
{
	union semun fourth;
	u32 pad;
	int err = -EINVAL;

	if (!uptr)
		goto out;
	err = -EFAULT;
	if (get_user (pad, (u32 *)uptr))
		goto out;
	if ((third & ~IPC_64) == SETVAL)
		fourth.val = (int)pad;
	else
		fourth.__pad = (void *)A(pad);
	if (IPCOP_MASK (third) &
	    (IPCOP_MASK (IPC_INFO) | IPCOP_MASK (SEM_INFO) | IPCOP_MASK (GETVAL) |
	     IPCOP_MASK (GETPID) | IPCOP_MASK (GETNCNT) | IPCOP_MASK (GETZCNT) |
	     IPCOP_MASK (GETALL) | IPCOP_MASK (SETALL) | IPCOP_MASK (IPC_RMID))) {
		err = sys_semctl (first, second, third, fourth);
	} else if (third & IPC_64) {
		struct semid64_ds s;
		struct semid64_ds32 *usp = (struct semid64_ds32 *)A(pad);
		mm_segment_t old_fs;
		int need_back_translation;

		if (third == (IPC_SET|IPC_64)) {
			err = get_user (s.sem_perm.uid, &usp->sem_perm.uid);
			err |= __get_user (s.sem_perm.gid, &usp->sem_perm.gid);
			err |= __get_user (s.sem_perm.mode, &usp->sem_perm.mode);
			if (err)
				goto out;
			fourth.__pad = &s;
		}
		need_back_translation =
			(IPCOP_MASK (third) &
			 (IPCOP_MASK (SEM_STAT) | IPCOP_MASK (IPC_STAT))) != 0;
		if (need_back_translation)
			fourth.__pad = &s;
		old_fs = get_fs ();
		set_fs (KERNEL_DS);
		err = sys_semctl (first, second, third, fourth);
		set_fs (old_fs);
		if (need_back_translation) {
			int err2 = copy_to_user (&usp->sem_perm, &s.sem_perm, sizeof(struct ipc64_perm) + 2*sizeof(time_t));
			err2 |= __put_user (s.sem_nsems, &usp->sem_nsems);
			if (err2) err = -EFAULT;
		}
	} else {
		struct semid_ds s;
		struct semid_ds32 *usp = (struct semid_ds32 *)A(pad);
		mm_segment_t old_fs;
		int need_back_translation;

		if (third == IPC_SET) {
			err = get_user (s.sem_perm.uid, &usp->sem_perm.uid);
			err |= __get_user (s.sem_perm.gid, &usp->sem_perm.gid);
			err |= __get_user (s.sem_perm.mode, &usp->sem_perm.mode);
			if (err)
				goto out;
			fourth.__pad = &s;
		}
		need_back_translation =
			(IPCOP_MASK (third) &
			 (IPCOP_MASK (SEM_STAT) | IPCOP_MASK (IPC_STAT))) != 0;
		if (need_back_translation)
			fourth.__pad = &s;
		old_fs = get_fs ();
		set_fs (KERNEL_DS);
		err = sys_semctl (first, second, third, fourth);
		set_fs (old_fs);
		if (need_back_translation) {
			int err2 = put_user (s.sem_perm.key, &usp->sem_perm.key);
			err2 |= __put_user (high2lowuid(s.sem_perm.uid), &usp->sem_perm.uid);
			err2 |= __put_user (high2lowgid(s.sem_perm.gid), &usp->sem_perm.gid);
			err2 |= __put_user (high2lowuid(s.sem_perm.cuid), &usp->sem_perm.cuid);
			err2 |= __put_user (high2lowgid(s.sem_perm.cgid), &usp->sem_perm.cgid);
			err2 |= __put_user (s.sem_perm.mode, &usp->sem_perm.mode);
			err2 |= __put_user (s.sem_perm.seq, &usp->sem_perm.seq);
			err2 |= __put_user (s.sem_otime, &usp->sem_otime);
			err2 |= __put_user (s.sem_ctime, &usp->sem_ctime);
			err2 |= __put_user (s.sem_nsems, &usp->sem_nsems);
			if (err2) err = -EFAULT;
		}
	}
out:
	return err;
}

static int do_sys32_msgsnd (int first, int second, int third, void *uptr)
{
	struct msgbuf *p = kmalloc (second + sizeof (struct msgbuf), GFP_USER);
	struct msgbuf32 *up = (struct msgbuf32 *)uptr;
	mm_segment_t old_fs;
	int err;

	if (!p)
		return -ENOMEM;
	err = -EFAULT;
	if (get_user (p->mtype, &up->mtype) ||
	    __copy_from_user (p->mtext, &up->mtext, second))
		goto out;
	old_fs = get_fs ();
	set_fs (KERNEL_DS);
	err = sys_msgsnd (first, p, second, third);
	set_fs (old_fs);
out:
	kfree (p);
	return err;
}

static int do_sys32_msgrcv (int first, int second, int msgtyp, int third,
			    int version, void *uptr)
{
	struct msgbuf32 *up;
	struct msgbuf *p;
	mm_segment_t old_fs;
	int err;

	if (!version) {
		struct ipc_kludge *uipck = (struct ipc_kludge *)uptr;
		struct ipc_kludge ipck;

		err = -EINVAL;
		if (!uptr)
			goto out;
		err = -EFAULT;
		if (copy_from_user (&ipck, uipck, sizeof (struct ipc_kludge)))
			goto out;
		uptr = (void *)A(ipck.msgp);
		msgtyp = ipck.msgtyp;
	}
	err = -ENOMEM;
	p = kmalloc (second + sizeof (struct msgbuf), GFP_USER);
	if (!p)
		goto out;
	old_fs = get_fs ();
	set_fs (KERNEL_DS);
	err = sys_msgrcv (first, p, second, msgtyp, third);
	set_fs (old_fs);
	if (err < 0)
		goto free_then_out;
	up = (struct msgbuf32 *)uptr;
	if (put_user (p->mtype, &up->mtype) ||
	    __copy_to_user (&up->mtext, p->mtext, err))
		err = -EFAULT;
free_then_out:
	kfree (p);
out:
	return err;
}

static int do_sys32_msgctl (int first, int second, void *uptr)
{
	int err;

	if (IPCOP_MASK (second) &
	    (IPCOP_MASK (IPC_INFO) | IPCOP_MASK (MSG_INFO) |
	     IPCOP_MASK (IPC_RMID))) {
		err = sys_msgctl (first, second, (struct msqid_ds *)uptr);
	} else if (second & IPC_64) {
		struct msqid64_ds m;
		struct msqid64_ds32 *up = (struct msqid64_ds32 *)uptr;
		mm_segment_t old_fs;

		if (second == (IPC_SET|IPC_64)) {
			err = get_user (m.msg_perm.uid, &up->msg_perm.uid);
			err |= __get_user (m.msg_perm.gid, &up->msg_perm.gid);
			err |= __get_user (m.msg_perm.mode, &up->msg_perm.mode);
			err |= __get_user (m.msg_qbytes, &up->msg_qbytes);
			if (err)
				goto out;
		}
		old_fs = get_fs ();
		set_fs (KERNEL_DS);
		err = sys_msgctl (first, second, (struct msqid_ds *)&m);
		set_fs (old_fs);
		if (IPCOP_MASK (second) &
		    (IPCOP_MASK (MSG_STAT) | IPCOP_MASK (IPC_STAT))) {
			int err2 = copy_to_user(&up->msg_perm, &m.msg_perm, sizeof(struct ipc64_perm) + 3*sizeof(time_t));
			err2 |= __put_user (m.msg_cbytes, &up->msg_cbytes);
			err2 |= __put_user (m.msg_qnum, &up->msg_qnum);
			err2 |= __put_user (m.msg_qbytes, &up->msg_qbytes);
			err2 |= __put_user (m.msg_lspid, &up->msg_lspid);
			err2 |= __put_user (m.msg_lrpid, &up->msg_lrpid);
			if (err2)
				err = -EFAULT;
		}
	} else {
		struct msqid_ds m;
		struct msqid_ds32 *up = (struct msqid_ds32 *)uptr;
		mm_segment_t old_fs;

		if (second == IPC_SET) {
			err = get_user (m.msg_perm.uid, &up->msg_perm.uid);
			err |= __get_user (m.msg_perm.gid, &up->msg_perm.gid);
			err |= __get_user (m.msg_perm.mode, &up->msg_perm.mode);
			err |= __get_user (m.msg_qbytes, &up->msg_qbytes);
			if (err)
				goto out;
		}
		old_fs = get_fs ();
		set_fs (KERNEL_DS);
		err = sys_msgctl (first, second, &m);
		set_fs (old_fs);
		if (IPCOP_MASK (second) &
		    (IPCOP_MASK (MSG_STAT) | IPCOP_MASK (IPC_STAT))) {
			int err2 = put_user (m.msg_perm.key, &up->msg_perm.key);
			err2 |= __put_user (high2lowuid(m.msg_perm.uid), &up->msg_perm.uid);
			err2 |= __put_user (high2lowgid(m.msg_perm.gid), &up->msg_perm.gid);
			err2 |= __put_user (high2lowuid(m.msg_perm.cuid), &up->msg_perm.cuid);
			err2 |= __put_user (high2lowgid(m.msg_perm.cgid), &up->msg_perm.cgid);
			err2 |= __put_user (m.msg_perm.mode, &up->msg_perm.mode);
			err2 |= __put_user (m.msg_perm.seq, &up->msg_perm.seq);
			err2 |= __put_user (m.msg_stime, &up->msg_stime);
			err2 |= __put_user (m.msg_rtime, &up->msg_rtime);
			err2 |= __put_user (m.msg_ctime, &up->msg_ctime);
			err2 |= __put_user (m.msg_cbytes, &up->msg_cbytes);
			err2 |= __put_user (m.msg_qnum, &up->msg_qnum);
			err2 |= __put_user (m.msg_qbytes, &up->msg_qbytes);
			err2 |= __put_user (m.msg_lspid, &up->msg_lspid);
			err2 |= __put_user (m.msg_lrpid, &up->msg_lrpid);
			if (err2)
				err = -EFAULT;
		}
	}

out:
	return err;
}

static int do_sys32_shmat (int first, int second, int third, int version, void *uptr)
{
	unsigned long raddr;
	u32 *uaddr = (u32 *)A((u32)third);
	int err = -EINVAL;

	if (version == 1)
		goto out;
	err = do_shmat (first, uptr, second, &raddr);
	if (err)
		goto out;
	err = put_user (raddr, uaddr);
out:
	return err;
}

static int do_sys32_shmctl (int first, int second, void *uptr)
{
	int err;

	if (IPCOP_MASK (second) &
	    (IPCOP_MASK (IPC_INFO) | IPCOP_MASK (SHM_LOCK) | IPCOP_MASK (SHM_UNLOCK) |
	     IPCOP_MASK (IPC_RMID))) {
		if (second == (IPC_INFO|IPC_64))
			second = IPC_INFO; /* So that we don't have to translate it */
		err = sys_shmctl (first, second, (struct shmid_ds *)uptr);
	} else if ((second & IPC_64) && second != (SHM_INFO|IPC_64)) {
		struct shmid64_ds s;
		struct shmid64_ds32 *up = (struct shmid64_ds32 *)uptr;
		mm_segment_t old_fs;

		if (second == (IPC_SET|IPC_64)) {
			err = get_user (s.shm_perm.uid, &up->shm_perm.uid);
			err |= __get_user (s.shm_perm.gid, &up->shm_perm.gid);
			err |= __get_user (s.shm_perm.mode, &up->shm_perm.mode);
			if (err)
				goto out;
		}
		old_fs = get_fs ();
		set_fs (KERNEL_DS);
		err = sys_shmctl (first, second, (struct shmid_ds *)&s);
		set_fs (old_fs);
		if (err < 0)
			goto out;

		/* Mask it even in this case so it becomes a CSE. */
		if (IPCOP_MASK (second) &
		    (IPCOP_MASK (SHM_STAT) | IPCOP_MASK (IPC_STAT))) {
			int err2 = copy_to_user (&up->shm_perm, &s.shm_perm, sizeof(struct ipc64_perm) + 3*sizeof(time_t));
			err2 |= __put_user (s.shm_segsz, &up->shm_segsz);
			err2 |= __put_user (s.shm_nattch, &up->shm_nattch);
			err2 |= __put_user (s.shm_cpid, &up->shm_cpid);
			err2 |= __put_user (s.shm_lpid, &up->shm_lpid);
			if (err2)
				err = -EFAULT;
		}
	} else {
		struct shmid_ds s;
		struct shmid_ds32 *up = (struct shmid_ds32 *)uptr;
		mm_segment_t old_fs;

		second &= ~IPC_64;
		if (second == IPC_SET) {
			err = get_user (s.shm_perm.uid, &up->shm_perm.uid);
			err |= __get_user (s.shm_perm.gid, &up->shm_perm.gid);
			err |= __get_user (s.shm_perm.mode, &up->shm_perm.mode);
			if (err)
				goto out;
		}
		old_fs = get_fs ();
		set_fs (KERNEL_DS);
		err = sys_shmctl (first, second, &s);
		set_fs (old_fs);
		if (err < 0)
			goto out;

		/* Mask it even in this case so it becomes a CSE. */
		if (second == SHM_INFO) {
			struct shm_info32 {
				int used_ids;
				u32 shm_tot, shm_rss, shm_swp;
				u32 swap_attempts, swap_successes;
			} *uip = (struct shm_info32 *)uptr;
			struct shm_info *kp = (struct shm_info *)&s;
			int err2 = put_user (kp->used_ids, &uip->used_ids);
			err2 |= __put_user (kp->shm_tot, &uip->shm_tot);
			err2 |= __put_user (kp->shm_rss, &uip->shm_rss);
			err2 |= __put_user (kp->shm_swp, &uip->shm_swp);
			err2 |= __put_user (kp->swap_attempts, &uip->swap_attempts);
			err2 |= __put_user (kp->swap_successes, &uip->swap_successes);
			if (err2)
				err = -EFAULT;
		} else if (IPCOP_MASK (second) &
			   (IPCOP_MASK (SHM_STAT) | IPCOP_MASK (IPC_STAT))) {
			int err2 = put_user (s.shm_perm.key, &up->shm_perm.key);
			err2 |= __put_user (high2lowuid(s.shm_perm.uid), &up->shm_perm.uid);
			err2 |= __put_user (high2lowuid(s.shm_perm.gid), &up->shm_perm.gid);
			err2 |= __put_user (high2lowuid(s.shm_perm.cuid), &up->shm_perm.cuid);
			err2 |= __put_user (high2lowuid(s.shm_perm.cgid), &up->shm_perm.cgid);
			err2 |= __put_user (s.shm_perm.mode, &up->shm_perm.mode);
			err2 |= __put_user (s.shm_perm.seq, &up->shm_perm.seq);
			err2 |= __put_user (s.shm_atime, &up->shm_atime);
			err2 |= __put_user (s.shm_dtime, &up->shm_dtime);
			err2 |= __put_user (s.shm_ctime, &up->shm_ctime);
			err2 |= __put_user (s.shm_segsz, &up->shm_segsz);
			err2 |= __put_user (s.shm_nattch, &up->shm_nattch);
			err2 |= __put_user (s.shm_cpid, &up->shm_cpid);
			err2 |= __put_user (s.shm_lpid, &up->shm_lpid);
			if (err2)
				err = -EFAULT;
		}
	}
out:
	return err;
}

static int sys32_semtimedop(int semid, struct sembuf *tsems, int nsems,
			    const struct compat_timespec *timeout32)
{
	struct compat_timespec t32;
	struct timespec *t64 = compat_alloc_user_space(sizeof(*t64));

	if (copy_from_user(&t32, timeout32, sizeof(t32)))
		return -EFAULT;

	if (put_user(t32.tv_sec, &t64->tv_sec) ||
	    put_user(t32.tv_nsec, &t64->tv_nsec))
		return -EFAULT;

	return sys_semtimedop(semid, tsems, nsems, t64);
}

asmlinkage int sys32_ipc (u32 call, int first, int second, int third, u32 ptr, u32 fifth)
{
	int version, err;

	version = call >> 16; /* hack for backward compatibility */
	call &= 0xffff;

	if (call <= SEMCTL)
		switch (call) {
		case SEMOP:
			/* struct sembuf is the same on 32 and 64bit :)) */
			err = sys_semtimedop (first, (struct sembuf *)AA(ptr), second, NULL);
			goto out;
		case SEMTIMEDOP:
			err = sys32_semtimedop (first, (struct sembuf *)AA(ptr), second, (const struct compat_timespec *) AA(fifth));
		case SEMGET:
			err = sys_semget (first, second, third);
			goto out;
		case SEMCTL:
			err = do_sys32_semctl (first, second, third, (void *)AA(ptr));
			goto out;
		default:
			err = -ENOSYS;
			goto out;
		};
	if (call <= MSGCTL) 
		switch (call) {
		case MSGSND:
			err = do_sys32_msgsnd (first, second, third, (void *)AA(ptr));
			goto out;
		case MSGRCV:
			err = do_sys32_msgrcv (first, second, fifth, third,
					       version, (void *)AA(ptr));
			goto out;
		case MSGGET:
			err = sys_msgget ((key_t) first, second);
			goto out;
		case MSGCTL:
			err = do_sys32_msgctl (first, second, (void *)AA(ptr));
			goto out;
		default:
			err = -ENOSYS;
			goto out;
		}
	if (call <= SHMCTL) 
		switch (call) {
		case SHMAT:
			err = do_sys32_shmat (first, second, third,
					      version, (void *)AA(ptr));
			goto out;
		case SHMDT: 
			err = sys_shmdt ((char *)AA(ptr));
			goto out;
		case SHMGET:
			err = sys_shmget (first, second, third);
			goto out;
		case SHMCTL:
			err = do_sys32_shmctl (first, second, (void *)AA(ptr));
			goto out;
		default:
			err = -ENOSYS;
			goto out;
		}

	err = -ENOSYS;

out:
	return err;
}

asmlinkage int sys32_truncate64(const char * path, unsigned long high, unsigned long low)
{
	if ((int)high < 0)
		return -EINVAL;
	else
		return sys_truncate(path, (high << 32) | low);
}

asmlinkage int sys32_ftruncate64(unsigned int fd, unsigned long high, unsigned long low)
{
	if ((int)high < 0)
		return -EINVAL;
	else
		return sys_ftruncate(fd, (high << 32) | low);
}

typedef ssize_t (*io_fn_t)(struct file *, char *, size_t, loff_t *);
typedef ssize_t (*iov_fn_t)(struct file *, const struct iovec *, unsigned long, loff_t *);

static long do_readv_writev32(int type, struct file *file,
			      const struct compat_iovec *vector, u32 count)
{
	compat_ssize_t tot_len;
	struct iovec iovstack[UIO_FASTIOV];
	struct iovec *iov=iovstack, *ivp;
	struct inode *inode;
	long retval, i;
	io_fn_t fn;
	iov_fn_t fnv;

	/*
	 * SuS says "The readv() function *may* fail if the iovcnt argument
	 * was less than or equal to 0, or greater than {IOV_MAX}.  Linux has
	 * traditionally returned zero for zero segments, so...
	 */
	retval = 0;
	if (count == 0)
		goto out;

	/* First get the "struct iovec" from user memory and
	 * verify all the pointers
	 */
	retval = -EINVAL;
	if (count > UIO_MAXIOV)
		goto out;
	if (!file->f_op)
		goto out;
	if (count > UIO_FASTIOV) {
		retval = -ENOMEM;
		iov = kmalloc(count*sizeof(struct iovec), GFP_KERNEL);
		if (!iov)
			goto out;
	}
	retval = -EFAULT;
	if (verify_area(VERIFY_READ, vector, sizeof(struct compat_iovec)*count))
		goto out;

	/*
	 * Single unix specification:
	 * We should -EINVAL if an element length is not >= 0 and fitting an
	 * ssize_t.  The total length is fitting an ssize_t
	 *
	 * Be careful here because iov_len is a size_t not an ssize_t
	 */
	tot_len = 0;
	i = count;
	ivp = iov;
	retval = -EINVAL;
	while(i > 0) {
		compat_ssize_t tmp = tot_len;
		compat_ssize_t len;
		u32 buf;

		if (__get_user(len, &vector->iov_len) ||
		    __get_user(buf, &vector->iov_base)) {
			retval = -EFAULT;
			goto out;
		}
		if (len < 0)	/* size_t not fitting an ssize_t32 .. */
			goto out;
		tot_len += len;
		if (tot_len < tmp) /* maths overflow on the compat_ssize_t */
			goto out;
		ivp->iov_base = (void *)A(buf);
		ivp->iov_len = (__kernel_size_t) len;
		vector++;
		ivp++;
		i--;
	}
	if (tot_len == 0) {
		retval = 0;
		goto out;
	}

	inode = file->f_dentry->d_inode;
	/* VERIFY_WRITE actually means a read, as we write to user space */
	retval = locks_verify_area((type == READ
				    ? FLOCK_VERIFY_READ : FLOCK_VERIFY_WRITE),
				   inode, file, file->f_pos, tot_len);
	if (retval)
		goto out;

	if (type == READ) {
		fn = file->f_op->read;
		fnv = file->f_op->readv;
	} else {
		fn = (io_fn_t)file->f_op->write;
		fnv = file->f_op->writev;
	}
	if (fnv) {
		retval = fnv(file, iov, count, &file->f_pos);
		goto out;
	}

	/* Do it by hand, with file-ops */
	ivp = iov;
	while (count > 0) {
		void * base;
		int len, nr;

		base = ivp->iov_base;
		len = ivp->iov_len;
		ivp++;
		count--;

		nr = fn(file, base, len, &file->f_pos);

		if (nr < 0) {
			if (!retval)
				retval = nr;
			break;
		}
		retval += nr;
		if (nr != len)
			break;
	}
out:
	if (iov != iovstack)
		kfree(iov);
	if ((retval + (type == READ)) > 0)
		dnotify_parent(file->f_dentry,
			(type == READ) ? DN_ACCESS : DN_MODIFY);

	return retval;
}

asmlinkage long sys32_readv(int fd, struct compat_iovec *vector, u32 count)
{
	struct file *file;
	int ret;

	file = fget(fd);
	if(!file)
		return -EBADF;

	ret = -EBADF;
	if (!(file->f_mode & FMODE_READ))
		goto out;
	ret = -EINVAL;
	if (!file->f_op || (!file->f_op->readv && !file->f_op->read))
		goto out;

	ret = do_readv_writev32(READ, file, vector, count);

out:
	fput(file);
	return ret;
}

asmlinkage long sys32_writev(int fd, struct compat_iovec *vector, u32 count)
{
	struct file *file;
	int ret;

	file = fget(fd);
	if(!file)
		return -EBADF;

	ret = -EBADF;
	if (!(file->f_mode & FMODE_WRITE))
		goto out;
	ret = -EINVAL;
	if (!file->f_op || (!file->f_op->writev && !file->f_op->write))
		goto out;

	ret = do_readv_writev32(WRITE, file, vector, count);

out:
	fput(file);
	return ret;
}

/* readdir & getdents */

#define NAME_OFFSET(de) ((int) ((de)->d_name - (char *) (de)))
#define ROUND_UP(x) (((x)+sizeof(u32)-1) & ~(sizeof(u32)-1))

struct old_linux_dirent32 {
	u32		d_ino;
	u32		d_offset;
	unsigned short	d_namlen;
	char		d_name[1];
};

struct readdir_callback32 {
	struct old_linux_dirent32 * dirent;
	int count;
};

static int fillonedir(void * __buf, const char * name, int namlen,
		      loff_t offset, ino_t ino, unsigned int d_type)
{
	struct readdir_callback32 * buf = (struct readdir_callback32 *) __buf;
	struct old_linux_dirent32 * dirent;

	if (buf->count)
		return -EINVAL;
	buf->count++;
	dirent = buf->dirent;
	put_user(ino, &dirent->d_ino);
	put_user(offset, &dirent->d_offset);
	put_user(namlen, &dirent->d_namlen);
	copy_to_user(dirent->d_name, name, namlen);
	put_user(0, dirent->d_name + namlen);
	return 0;
}

asmlinkage int old32_readdir(unsigned int fd, struct old_linux_dirent32 *dirent, unsigned int count)
{
	int error = -EBADF;
	struct file * file;
	struct readdir_callback32 buf;

	file = fget(fd);
	if (!file)
		goto out;

	buf.count = 0;
	buf.dirent = dirent;

	error = vfs_readdir(file, fillonedir, &buf);
	if (error < 0)
		goto out_putf;
	error = buf.count;

out_putf:
	fput(file);
out:
	return error;
}

struct linux_dirent32 {
	u32		d_ino;
	u32		d_off;
	unsigned short	d_reclen;
	char		d_name[1];
};

struct getdents_callback32 {
	struct linux_dirent32 * current_dir;
	struct linux_dirent32 * previous;
	int count;
	int error;
};

static int filldir(void * __buf, const char * name, int namlen, loff_t offset, ino_t ino,
		   unsigned int d_type)
{
	struct linux_dirent32 * dirent;
	struct getdents_callback32 * buf = (struct getdents_callback32 *) __buf;
	int reclen = ROUND_UP(NAME_OFFSET(dirent) + namlen + 2);

	buf->error = -EINVAL;	/* only used if we fail.. */
	if (reclen > buf->count)
		return -EINVAL;
	dirent = buf->previous;
	if (dirent)
		put_user(offset, &dirent->d_off);
	dirent = buf->current_dir;
	buf->previous = dirent;
	put_user(ino, &dirent->d_ino);
	put_user(reclen, &dirent->d_reclen);
	copy_to_user(dirent->d_name, name, namlen);
	put_user(0, dirent->d_name + namlen);
	put_user(d_type, (char *) dirent + reclen - 1);
	dirent = (void *) dirent + reclen;
	buf->current_dir = dirent;
	buf->count -= reclen;
	return 0;
}

asmlinkage int sys32_getdents(unsigned int fd, struct linux_dirent32 *dirent, unsigned int count)
{
	struct file * file;
	struct linux_dirent32 * lastdirent;
	struct getdents_callback32 buf;
	int error = -EBADF;

	file = fget(fd);
	if (!file)
		goto out;

	buf.current_dir = dirent;
	buf.previous = NULL;
	buf.count = count;
	buf.error = 0;

	error = vfs_readdir(file, filldir, &buf);
	if (error < 0)
		goto out_putf;
	lastdirent = buf.previous;
	error = buf.error;
	if(lastdirent) {
		put_user(file->f_pos, &lastdirent->d_off);
		error = count - buf.count;
	}
out_putf:
	fput(file);
out:
	return error;
}

/* end of readdir & getdents */

/*
 * Ooo, nasty.  We need here to frob 32-bit unsigned longs to
 * 64-bit unsigned longs.
 */

static int get_fd_set32(unsigned long n, unsigned long *fdset, u32 *ufdset)
{
	if (ufdset) {
		unsigned long odd;

		if (verify_area(VERIFY_WRITE, ufdset, n*sizeof(u32)))
			return -EFAULT;

		odd = n & 1UL;
		n &= ~1UL;
		while (n) {
			unsigned long h, l;
			__get_user(l, ufdset);
			__get_user(h, ufdset+1);
			ufdset += 2;
			*fdset++ = h << 32 | l;
			n -= 2;
		}
		if (odd)
			__get_user(*fdset, ufdset);
	} else {
		/* Tricky, must clear full unsigned long in the
		 * kernel fdset at the end, this makes sure that
		 * actually happens.
		 */
		memset(fdset, 0, ((n + 1) & ~1)*sizeof(u32));
	}
	return 0;
}

static void set_fd_set32(unsigned long n, u32 *ufdset, unsigned long *fdset)
{
	unsigned long odd;

	if (!ufdset)
		return;

	odd = n & 1UL;
	n &= ~1UL;
	while (n) {
		unsigned long h, l;
		l = *fdset++;
		h = l >> 32;
		__put_user(l, ufdset);
		__put_user(h, ufdset+1);
		ufdset += 2;
		n -= 2;
	}
	if (odd)
		__put_user(*fdset, ufdset);
}

#define MAX_SELECT_SECONDS \
	((unsigned long) (MAX_SCHEDULE_TIMEOUT / HZ)-1)

asmlinkage int sys32_select(int n, u32 *inp, u32 *outp, u32 *exp, u32 tvp_x)
{
	fd_set_bits fds;
	struct compat_timeval *tvp = (struct compat_timeval *)AA(tvp_x);
	char *bits;
	unsigned long nn;
	long timeout;
	int ret, size;

	timeout = MAX_SCHEDULE_TIMEOUT;
	if (tvp) {
		time_t sec, usec;

		if ((ret = verify_area(VERIFY_READ, tvp, sizeof(*tvp)))
		    || (ret = __get_user(sec, &tvp->tv_sec))
		    || (ret = __get_user(usec, &tvp->tv_usec)))
			goto out_nofds;

		ret = -EINVAL;
		if(sec < 0 || usec < 0)
			goto out_nofds;

		if ((unsigned long) sec < MAX_SELECT_SECONDS) {
			timeout = (usec + 1000000/HZ - 1) / (1000000/HZ);
			timeout += sec * (unsigned long) HZ;
		}
	}

	ret = -EINVAL;
	if (n < 0)
		goto out_nofds;
	if (n > current->files->max_fdset)
		n = current->files->max_fdset;

	/*
	 * We need 6 bitmaps (in/out/ex for both incoming and outgoing),
	 * since we used fdset we need to allocate memory in units of
	 * long-words. 
	 */
	ret = -ENOMEM;
	size = FDS_BYTES(n);
	bits = kmalloc(6 * size, GFP_KERNEL);
	if (!bits)
		goto out_nofds;
	fds.in      = (unsigned long *)  bits;
	fds.out     = (unsigned long *) (bits +   size);
	fds.ex      = (unsigned long *) (bits + 2*size);
	fds.res_in  = (unsigned long *) (bits + 3*size);
	fds.res_out = (unsigned long *) (bits + 4*size);
	fds.res_ex  = (unsigned long *) (bits + 5*size);

	nn = (n + 8*sizeof(u32) - 1) / (8*sizeof(u32));
	if ((ret = get_fd_set32(nn, fds.in, inp)) ||
	    (ret = get_fd_set32(nn, fds.out, outp)) ||
	    (ret = get_fd_set32(nn, fds.ex, exp)))
		goto out;
	zero_fd_set(n, fds.res_in);
	zero_fd_set(n, fds.res_out);
	zero_fd_set(n, fds.res_ex);

	ret = do_select(n, &fds, &timeout);

	if (tvp && !(current->personality & STICKY_TIMEOUTS)) {
		time_t sec = 0, usec = 0;
		if (timeout) {
			sec = timeout / HZ;
			usec = timeout % HZ;
			usec *= (1000000/HZ);
		}
		put_user(sec, &tvp->tv_sec);
		put_user(usec, &tvp->tv_usec);
	}

	if (ret < 0)
		goto out;
	if (!ret) {
		ret = -ERESTARTNOHAND;
		if (signal_pending(current))
			goto out;
		ret = 0;
	}

	set_fd_set32(nn, inp, fds.res_in);
	set_fd_set32(nn, outp, fds.res_out);
	set_fd_set32(nn, exp, fds.res_ex);

out:
	kfree(bits);
out_nofds:
	return ret;
}

int cp_compat_stat(struct kstat *stat, struct compat_stat *statbuf)
{
	int err;

	if (stat->size > MAX_NON_LFS || !old_valid_dev(stat->dev) ||
	    !old_valid_dev(stat->rdev))
		return -EOVERFLOW;

	err  = put_user(old_encode_dev(stat->dev), &statbuf->st_dev);
	err |= put_user(stat->ino, &statbuf->st_ino);
	err |= put_user(stat->mode, &statbuf->st_mode);
	err |= put_user(stat->nlink, &statbuf->st_nlink);
	err |= put_user(high2lowuid(stat->uid), &statbuf->st_uid);
	err |= put_user(high2lowgid(stat->gid), &statbuf->st_gid);
	err |= put_user(old_encode_dev(stat->rdev), &statbuf->st_rdev);
	err |= put_user(stat->size, &statbuf->st_size);
	err |= put_user(stat->atime.tv_sec, &statbuf->st_atime);
	err |= put_user(0, &statbuf->__unused1);
	err |= put_user(stat->mtime.tv_sec, &statbuf->st_mtime);
	err |= put_user(0, &statbuf->__unused2);
	err |= put_user(stat->ctime.tv_sec, &statbuf->st_ctime);
	err |= put_user(0, &statbuf->__unused3);
	err |= put_user(stat->blksize, &statbuf->st_blksize);
	err |= put_user(stat->blocks, &statbuf->st_blocks);
	err |= put_user(0, &statbuf->__unused4[0]);
	err |= put_user(0, &statbuf->__unused4[1]);

	return err;
}

asmlinkage int sys32_sysfs(int option, u32 arg1, u32 arg2)
{
	return sys_sysfs(option, arg1, arg2);
}

<<<<<<< HEAD
struct ncp_mount_data32_v3 {
        int version;
        unsigned int ncp_fd;
        compat_uid_t mounted_uid;
        compat_pid_t wdog_pid;
        unsigned char mounted_vol[NCP_VOLNAME_LEN + 1];
        unsigned int time_out;
        unsigned int retry_count;
        unsigned int flags;
        compat_uid_t uid;
        compat_gid_t gid;
        compat_mode_t file_mode;
        compat_mode_t dir_mode;
};

struct ncp_mount_data32_v4 {
	int version;
	/* all members below are "long" in ABI ... i.e. 32bit on sparc32, while 64bits on sparc64 */
	unsigned int flags;
	unsigned int mounted_uid;
	int wdog_pid;

	unsigned int ncp_fd;
	unsigned int time_out;
	unsigned int retry_count;

	unsigned int uid;
	unsigned int gid;
	unsigned int file_mode;
	unsigned int dir_mode;
};

static void *do_ncp_super_data_conv(void *raw_data)
{
	switch (*(int*)raw_data) {
		case NCP_MOUNT_VERSION:
			{
				struct ncp_mount_data news, *n = &news; 
				struct ncp_mount_data32_v3 *n32 = (struct ncp_mount_data32_v3 *)raw_data;

				n->version = n32->version;
				n->ncp_fd = n32->ncp_fd;
				n->mounted_uid = low2highuid(n32->mounted_uid);
				n->wdog_pid = n32->wdog_pid;
				memmove (n->mounted_vol, n32->mounted_vol, sizeof (n32->mounted_vol));
				n->time_out = n32->time_out;
				n->retry_count = n32->retry_count;
				n->flags = n32->flags;
				n->uid = low2highuid(n32->uid);
				n->gid = low2highgid(n32->gid);
				n->file_mode = n32->file_mode;
				n->dir_mode = n32->dir_mode;
				memcpy(raw_data, n, sizeof(*n)); 
			}
			break;
		case NCP_MOUNT_VERSION_V4:
			{
				struct ncp_mount_data_v4 news, *n = &news; 
				struct ncp_mount_data32_v4 *n32 = (struct ncp_mount_data32_v4 *)raw_data;

				n->version = n32->version;
				n->flags = n32->flags;
				n->mounted_uid = n32->mounted_uid;
				n->wdog_pid = n32->wdog_pid;
				n->ncp_fd = n32->ncp_fd;
				n->time_out = n32->time_out;
				n->retry_count = n32->retry_count;
				n->uid = n32->uid;
				n->gid = n32->gid;
				n->file_mode = n32->file_mode;
				n->dir_mode = n32->dir_mode;
				memcpy(raw_data, n, sizeof(*n)); 
			}
			break;
		default:
			/* do not touch unknown structures */
			break;
	}
	return raw_data;
}

struct smb_mount_data32 {
        int version;
        compat_uid_t mounted_uid;
        compat_uid_t uid;
        compat_gid_t gid;
        compat_mode_t file_mode;
        compat_mode_t dir_mode;
};

static void *do_smb_super_data_conv(void *raw_data)
{
	struct smb_mount_data news, *s = &news;
	struct smb_mount_data32 *s32 = (struct smb_mount_data32 *)raw_data;

	if (s32->version != SMB_MOUNT_OLDVERSION)
		goto out;
	s->version = s32->version;
	s->mounted_uid = low2highuid(s32->mounted_uid);
	s->uid = low2highuid(s32->uid);
	s->gid = low2highgid(s32->gid);
	s->file_mode = s32->file_mode;
	s->dir_mode = s32->dir_mode;
	memcpy(raw_data, s, sizeof(struct smb_mount_data)); 
out:
	return raw_data;
}

static int copy_mount_stuff_to_kernel(const void *user, unsigned long *kernel)
{
	int i;
	unsigned long page;
	struct vm_area_struct *vma;

	*kernel = 0;
	if(!user)
		return 0;
	vma = find_vma(current->mm, (unsigned long)user);
	if(!vma || (unsigned long)user < vma->vm_start)
		return -EFAULT;
	if(!(vma->vm_flags & VM_READ))
		return -EFAULT;
	i = vma->vm_end - (unsigned long) user;
	if(PAGE_SIZE <= (unsigned long) i)
		i = PAGE_SIZE - 1;
	if(!(page = __get_free_page(GFP_KERNEL)))
		return -ENOMEM;
	if(copy_from_user((void *) page, user, i)) {
		free_page(page);
		return -EFAULT;
	}
	*kernel = page;
	return 0;
}

#define SMBFS_NAME	"smbfs"
#define NCPFS_NAME	"ncpfs"

asmlinkage int sys32_mount(char *dev_name, char *dir_name, char *type, unsigned long new_flags, u32 data)
{
	unsigned long type_page = 0;
	unsigned long data_page = 0;
	unsigned long dev_page = 0;
	unsigned long dir_page = 0;
	int err, is_smb, is_ncp;

	is_smb = is_ncp = 0;

	err = copy_mount_stuff_to_kernel((const void *)type, &type_page);
	if (err)
		goto out;

	if (type_page) {
		is_smb = !strcmp((char *)type_page, SMBFS_NAME);
		is_ncp = !strcmp((char *)type_page, NCPFS_NAME);
	} else {
		is_smb = is_ncp = 0;
	}

	err = copy_mount_stuff_to_kernel((const void *)AA(data), &data_page);
	if (err)
		goto type_out;

	err = copy_mount_stuff_to_kernel(dev_name, &dev_page);
	if (err)
		goto data_out;

	err = copy_mount_stuff_to_kernel(dir_name, &dir_page);
	if (err)
		goto dev_out;

	if (!is_smb && !is_ncp) {
		lock_kernel();
		err = do_mount((char*)dev_page, (char*)dir_page,
				(char*)type_page, new_flags, (char*)data_page);
		unlock_kernel();
	} else {
		if (is_ncp)
			do_ncp_super_data_conv((void *)data_page);
		else
			do_smb_super_data_conv((void *)data_page);

		lock_kernel();
		err = do_mount((char*)dev_page, (char*)dir_page,
				(char*)type_page, new_flags, (char*)data_page);
		unlock_kernel();
	}
	free_page(dir_page);

dev_out:
	free_page(dev_page);

data_out:
	free_page(data_page);

type_out:
	free_page(type_page);

out:
	return err;
}

=======
>>>>>>> 27da3461
struct sysinfo32 {
        s32 uptime;
        u32 loads[3];
        u32 totalram;
        u32 freeram;
        u32 sharedram;
        u32 bufferram;
        u32 totalswap;
        u32 freeswap;
        unsigned short procs;
	unsigned short pad;
	u32 totalhigh;
	u32 freehigh;
	u32 mem_unit;
	char _f[20-2*sizeof(int)-sizeof(int)];
};

asmlinkage int sys32_sysinfo(struct sysinfo32 *info)
{
	struct sysinfo s;
	int ret, err;
	int bitcount = 0;
	mm_segment_t old_fs = get_fs ();
	
	set_fs(KERNEL_DS);
	ret = sys_sysinfo(&s);
	set_fs(old_fs);
	/* Check to see if any memory value is too large for 32-bit and
         * scale down if needed.
         */
	if ((s.totalram >> 32) || (s.totalswap >> 32)) {
		while (s.mem_unit < PAGE_SIZE) {
			s.mem_unit <<= 1;
			bitcount++;
		}
		s.totalram >>= bitcount;
		s.freeram >>= bitcount;
		s.sharedram >>= bitcount;
		s.bufferram >>= bitcount;
		s.totalswap >>= bitcount;
		s.freeswap >>= bitcount;
		s.totalhigh >>= bitcount;
		s.freehigh >>= bitcount;
	}

	err = put_user (s.uptime, &info->uptime);
	err |= __put_user (s.loads[0], &info->loads[0]);
	err |= __put_user (s.loads[1], &info->loads[1]);
	err |= __put_user (s.loads[2], &info->loads[2]);
	err |= __put_user (s.totalram, &info->totalram);
	err |= __put_user (s.freeram, &info->freeram);
	err |= __put_user (s.sharedram, &info->sharedram);
	err |= __put_user (s.bufferram, &info->bufferram);
	err |= __put_user (s.totalswap, &info->totalswap);
	err |= __put_user (s.freeswap, &info->freeswap);
	err |= __put_user (s.procs, &info->procs);
	err |= __put_user (s.totalhigh, &info->totalhigh);
	err |= __put_user (s.freehigh, &info->freehigh);
	err |= __put_user (s.mem_unit, &info->mem_unit);
	if (err)
		return -EFAULT;
	return ret;
}

asmlinkage int sys32_sched_rr_get_interval(compat_pid_t pid, struct compat_timespec *interval)
{
	struct timespec t;
	int ret;
	mm_segment_t old_fs = get_fs ();
	
	set_fs (KERNEL_DS);
	ret = sys_sched_rr_get_interval(pid, &t);
	set_fs (old_fs);
	if (put_compat_timespec(&t, interval))
		return -EFAULT;
	return ret;
}

asmlinkage int sys32_rt_sigprocmask(int how, compat_sigset_t *set, compat_sigset_t *oset, compat_size_t sigsetsize)
{
	sigset_t s;
	compat_sigset_t s32;
	int ret;
	mm_segment_t old_fs = get_fs();
	
	if (set) {
		if (copy_from_user (&s32, set, sizeof(compat_sigset_t)))
			return -EFAULT;
		switch (_NSIG_WORDS) {
		case 4: s.sig[3] = s32.sig[6] | (((long)s32.sig[7]) << 32);
		case 3: s.sig[2] = s32.sig[4] | (((long)s32.sig[5]) << 32);
		case 2: s.sig[1] = s32.sig[2] | (((long)s32.sig[3]) << 32);
		case 1: s.sig[0] = s32.sig[0] | (((long)s32.sig[1]) << 32);
		}
	}
	set_fs (KERNEL_DS);
	ret = sys_rt_sigprocmask(how, set ? &s : NULL, oset ? &s : NULL, sigsetsize);
	set_fs (old_fs);
	if (ret) return ret;
	if (oset) {
		switch (_NSIG_WORDS) {
		case 4: s32.sig[7] = (s.sig[3] >> 32); s32.sig[6] = s.sig[3];
		case 3: s32.sig[5] = (s.sig[2] >> 32); s32.sig[4] = s.sig[2];
		case 2: s32.sig[3] = (s.sig[1] >> 32); s32.sig[2] = s.sig[1];
		case 1: s32.sig[1] = (s.sig[0] >> 32); s32.sig[0] = s.sig[0];
		}
		if (copy_to_user (oset, &s32, sizeof(compat_sigset_t)))
			return -EFAULT;
	}
	return 0;
}

asmlinkage int sys32_rt_sigpending(compat_sigset_t *set, compat_size_t sigsetsize)
{
	sigset_t s;
	compat_sigset_t s32;
	int ret;
	mm_segment_t old_fs = get_fs();
		
	set_fs (KERNEL_DS);
	ret = sys_rt_sigpending(&s, sigsetsize);
	set_fs (old_fs);
	if (!ret) {
		switch (_NSIG_WORDS) {
		case 4: s32.sig[7] = (s.sig[3] >> 32); s32.sig[6] = s.sig[3];
		case 3: s32.sig[5] = (s.sig[2] >> 32); s32.sig[4] = s.sig[2];
		case 2: s32.sig[3] = (s.sig[1] >> 32); s32.sig[2] = s.sig[1];
		case 1: s32.sig[1] = (s.sig[0] >> 32); s32.sig[0] = s.sig[0];
		}
		if (copy_to_user (set, &s32, sizeof(compat_sigset_t)))
			return -EFAULT;
	}
	return ret;
}

asmlinkage int
sys32_rt_sigtimedwait(compat_sigset_t *uthese, siginfo_t32 *uinfo,
		      struct compat_timespec *uts, compat_size_t sigsetsize)
{
	int ret, sig;
	sigset_t these;
	compat_sigset_t these32;
	struct timespec ts;
	siginfo_t info;
	long timeout = 0;

	/* XXX: Don't preclude handling different sized sigset_t's.  */
	if (sigsetsize != sizeof(sigset_t))
		return -EINVAL;

	if (copy_from_user (&these32, uthese, sizeof(compat_sigset_t)))
		return -EFAULT;

	switch (_NSIG_WORDS) {
	case 4: these.sig[3] = these32.sig[6] | (((long)these32.sig[7]) << 32);
	case 3: these.sig[2] = these32.sig[4] | (((long)these32.sig[5]) << 32);
	case 2: these.sig[1] = these32.sig[2] | (((long)these32.sig[3]) << 32);
	case 1: these.sig[0] = these32.sig[0] | (((long)these32.sig[1]) << 32);
	}
		
	/*
	 * Invert the set of allowed signals to get those we
	 * want to block.
	 */
	sigdelsetmask(&these, sigmask(SIGKILL)|sigmask(SIGSTOP));
	signotset(&these);

	if (uts) {
		if (get_compat_timespec(&ts, uts))
			return -EINVAL;
		if (ts.tv_nsec >= 1000000000L || ts.tv_nsec < 0
		    || ts.tv_sec < 0)
			return -EINVAL;
	}

	spin_lock_irq(&current->sighand->siglock);
	sig = dequeue_signal(current, &these, &info);
	if (!sig) {
		timeout = MAX_SCHEDULE_TIMEOUT;
		if (uts)
			timeout = (timespec_to_jiffies(&ts)
				   + (ts.tv_sec || ts.tv_nsec));

		if (timeout) {
			/* None ready -- temporarily unblock those we're
			 * interested while we are sleeping in so that we'll
			 * be awakened when they arrive.  */
			current->real_blocked = current->blocked;
			sigandsets(&current->blocked, &current->blocked, &these);
			recalc_sigpending();
			spin_unlock_irq(&current->sighand->siglock);

			current->state = TASK_INTERRUPTIBLE;
			timeout = schedule_timeout(timeout);

			spin_lock_irq(&current->sighand->siglock);
			sig = dequeue_signal(current, &these, &info);
			current->blocked = current->real_blocked;
			siginitset(&current->real_blocked, 0);
			recalc_sigpending();
		}
	}
	spin_unlock_irq(&current->sighand->siglock);

	if (sig) {
		ret = sig;
		if (uinfo) {
			if (copy_siginfo_to_user32(uinfo, &info))
				ret = -EFAULT;
		}
	} else {
		ret = -EAGAIN;
		if (timeout)
			ret = -EINTR;
	}

	return ret;
}

asmlinkage int
sys32_rt_sigqueueinfo(int pid, int sig, siginfo_t32 *uinfo)
{
	siginfo_t info;
	int ret;
	mm_segment_t old_fs = get_fs();
	
	if (copy_from_user (&info, uinfo, 3*sizeof(int)) ||
	    copy_from_user (info._sifields._pad, uinfo->_sifields._pad, SI_PAD_SIZE))
		return -EFAULT;
	set_fs (KERNEL_DS);
	ret = sys_rt_sigqueueinfo(pid, sig, &info);
	set_fs (old_fs);
	return ret;
}

extern void check_pending(int signum);

asmlinkage int sys32_sigaction (int sig, struct old_sigaction32 *act, struct old_sigaction32 *oact)
{
        struct k_sigaction new_ka, old_ka;
        int ret;

	if (sig < 0) {
		set_thread_flag(TIF_NEWSIGNALS);
		sig = -sig;
	}

        if (act) {
		compat_old_sigset_t mask;
		u32 u_handler, u_restorer;
		
		ret = get_user(u_handler, &act->sa_handler);
		new_ka.sa.sa_handler = (void *) (long) u_handler;
		ret |= __get_user(u_restorer, &act->sa_restorer);
		new_ka.sa.sa_restorer = (void *) (long) u_restorer;
		ret |= __get_user(new_ka.sa.sa_flags, &act->sa_flags);
		ret |= __get_user(mask, &act->sa_mask);
		if (ret)
			return ret;
		new_ka.ka_restorer = NULL;
		siginitset(&new_ka.sa.sa_mask, mask);
        }

        ret = do_sigaction(sig, act ? &new_ka : NULL, oact ? &old_ka : NULL);

	if (!ret && oact) {
		ret = put_user((long)old_ka.sa.sa_handler, &oact->sa_handler);
		ret |= __put_user((long)old_ka.sa.sa_restorer, &oact->sa_restorer);
		ret |= __put_user(old_ka.sa.sa_flags, &oact->sa_flags);
		ret |= __put_user(old_ka.sa.sa_mask.sig[0], &oact->sa_mask);
        }

	return ret;
}

asmlinkage int
sys32_rt_sigaction(int sig, struct sigaction32 *act, struct sigaction32 *oact,
		   void *restorer, compat_size_t sigsetsize)
{
        struct k_sigaction new_ka, old_ka;
        int ret;
	compat_sigset_t set32;

        /* XXX: Don't preclude handling different sized sigset_t's.  */
        if (sigsetsize != sizeof(compat_sigset_t))
                return -EINVAL;

	/* All tasks which use RT signals (effectively) use
	 * new style signals.
	 */
	set_thread_flag(TIF_NEWSIGNALS);

        if (act) {
		u32 u_handler, u_restorer;

		new_ka.ka_restorer = restorer;
		ret = get_user(u_handler, &act->sa_handler);
		new_ka.sa.sa_handler = (void *) (long) u_handler;
		ret |= __copy_from_user(&set32, &act->sa_mask, sizeof(compat_sigset_t));
		switch (_NSIG_WORDS) {
		case 4: new_ka.sa.sa_mask.sig[3] = set32.sig[6] | (((long)set32.sig[7]) << 32);
		case 3: new_ka.sa.sa_mask.sig[2] = set32.sig[4] | (((long)set32.sig[5]) << 32);
		case 2: new_ka.sa.sa_mask.sig[1] = set32.sig[2] | (((long)set32.sig[3]) << 32);
		case 1: new_ka.sa.sa_mask.sig[0] = set32.sig[0] | (((long)set32.sig[1]) << 32);
		}
		ret |= __get_user(new_ka.sa.sa_flags, &act->sa_flags);
		ret |= __get_user(u_restorer, &act->sa_restorer);
		new_ka.sa.sa_restorer = (void *) (long) u_restorer;
                if (ret)
                	return -EFAULT;
	}

	ret = do_sigaction(sig, act ? &new_ka : NULL, oact ? &old_ka : NULL);

	if (!ret && oact) {
		switch (_NSIG_WORDS) {
		case 4: set32.sig[7] = (old_ka.sa.sa_mask.sig[3] >> 32); set32.sig[6] = old_ka.sa.sa_mask.sig[3];
		case 3: set32.sig[5] = (old_ka.sa.sa_mask.sig[2] >> 32); set32.sig[4] = old_ka.sa.sa_mask.sig[2];
		case 2: set32.sig[3] = (old_ka.sa.sa_mask.sig[1] >> 32); set32.sig[2] = old_ka.sa.sa_mask.sig[1];
		case 1: set32.sig[1] = (old_ka.sa.sa_mask.sig[0] >> 32); set32.sig[0] = old_ka.sa.sa_mask.sig[0];
		}
		ret = put_user((long)old_ka.sa.sa_handler, &oact->sa_handler);
		ret |= __copy_to_user(&oact->sa_mask, &set32, sizeof(compat_sigset_t));
		ret |= __put_user(old_ka.sa.sa_flags, &oact->sa_flags);
		ret |= __put_user((long)old_ka.sa.sa_restorer, &oact->sa_restorer);
		if (ret)
			ret = -EFAULT;
        }

        return ret;
}


/*
 * count32() counts the number of arguments/envelopes
 */
static int count32(u32 * argv, int max)
{
	int i = 0;

	if (argv != NULL) {
		for (;;) {
			u32 p; int error;

			error = get_user(p,argv);
			if (error)
				return error;
			if (!p)
				break;
			argv++;
			if (++i > max)
				return -E2BIG;
		}
	}
	return i;
}

/*
 * 'copy_string32()' copies argument/envelope strings from user
 * memory to free pages in kernel mem. These are in a format ready
 * to be put directly into the top of new user memory.
 */
static int copy_strings32(int argc, u32 * argv, struct linux_binprm *bprm)
{
	while (argc-- > 0) {
		u32 str;
		int len;
		unsigned long pos;

		if (get_user(str, argv + argc) ||
		    !str ||
		    !(len = strnlen_user((char *)A(str), bprm->p)))
			return -EFAULT;

		if (bprm->p < len)
			return -E2BIG;

		bprm->p -= len;

		pos = bprm->p;
		while (len) {
			char *kaddr;
			struct page *page;
			int offset, bytes_to_copy, new, err;

			offset = pos % PAGE_SIZE;
			page = bprm->page[pos / PAGE_SIZE];
			new = 0;
			if (!page) {
				page = alloc_page(GFP_USER);
				bprm->page[pos / PAGE_SIZE] = page;
				if (!page)
					return -ENOMEM;
				new = 1;
			}
			kaddr = kmap(page);

			if (new && offset)
				memset(kaddr, 0, offset);
			bytes_to_copy = PAGE_SIZE - offset;
			if (bytes_to_copy > len) {
				bytes_to_copy = len;
				if (new)
					memset(kaddr+offset+len, 0,
					       PAGE_SIZE-offset-len);
			}

			err = copy_from_user(kaddr + offset, (char *)A(str),
					     bytes_to_copy);
			kunmap(page);

			if (err)
				return -EFAULT;

			pos += bytes_to_copy;
			str += bytes_to_copy;
			len -= bytes_to_copy;
		}
	}
	return 0;
}

/*
 * sys32_execve() executes a new program.
 */
static inline int 
do_execve32(char * filename, u32 * argv, u32 * envp, struct pt_regs * regs)
{
	struct linux_binprm bprm;
	struct file * file;
	int retval;
	int i;

	sched_balance_exec();

	file = open_exec(filename);

	retval = PTR_ERR(file);
	if (IS_ERR(file))
		return retval;

	bprm.p = PAGE_SIZE*MAX_ARG_PAGES-sizeof(void *);
	memset(bprm.page, 0, MAX_ARG_PAGES * sizeof(bprm.page[0]));

	bprm.file = file;
	bprm.filename = filename;
	bprm.interp = filename;
	bprm.sh_bang = 0;
	bprm.loader = 0;
	bprm.exec = 0;
	bprm.security = NULL;
	bprm.mm = mm_alloc();
	retval = -ENOMEM;
	if (!bprm.mm) 
		goto out_file;

	retval = init_new_context(current, bprm.mm);
	if (retval < 0)
		goto out_mm;

	bprm.argc = count32(argv, bprm.p / sizeof(u32));
	if ((retval = bprm.argc) < 0)
		goto out_mm;

	bprm.envc = count32(envp, bprm.p / sizeof(u32));
	if ((retval = bprm.envc) < 0)
		goto out_mm;

	retval = security_bprm_alloc(&bprm);
	if (retval)
		goto out;

	retval = prepare_binprm(&bprm);
	if (retval < 0)
		goto out;
	
	retval = copy_strings_kernel(1, &bprm.filename, &bprm);
	if (retval < 0)
		goto out;

	bprm.exec = bprm.p;
	retval = copy_strings32(bprm.envc, envp, &bprm);
	if (retval < 0)
		goto out;

	retval = copy_strings32(bprm.argc, argv, &bprm);
	if (retval < 0)
		goto out;

	retval = search_binary_handler(&bprm, regs);
	if (retval >= 0) {
		/* execve success */
		security_bprm_free(&bprm);
		return retval;
	}

out:
	/* Something went wrong, return the inode and free the argument pages*/
	for (i = 0 ; i < MAX_ARG_PAGES ; i++) {
		struct page * page = bprm.page[i];
		if (page)
			__free_page(page);
	}

	if (bprm.security)
		security_bprm_free(&bprm);

out_mm:
	if (bprm.mm)
		mmdrop(bprm.mm);

out_file:
	if (bprm.file) {
		allow_write_access(bprm.file);
		fput(bprm.file);
	}
	return retval;
}

/*
 * sparc32_execve() executes a new program after the asm stub has set
 * things up for us.  This should basically do what I want it to.
 */
asmlinkage int sparc32_execve(struct pt_regs *regs)
{
        int error, base = 0;
        char *filename;

	/* User register window flush is done by entry.S */

        /* Check for indirect call. */
        if((u32)regs->u_regs[UREG_G1] == 0)
                base = 1;

        filename = getname((char *)AA(regs->u_regs[base + UREG_I0]));
	error = PTR_ERR(filename);
        if(IS_ERR(filename))
                goto out;
        error = do_execve32(filename,
        	(u32 *)AA((u32)regs->u_regs[base + UREG_I1]),
        	(u32 *)AA((u32)regs->u_regs[base + UREG_I2]), regs);
        putname(filename);

	if(!error) {
		fprs_write(0);
		current_thread_info()->xfsr[0] = 0;
		current_thread_info()->fpsaved[0] = 0;
		regs->tstate &= ~TSTATE_PEF;
		current->ptrace &= ~PT_DTRACE;
	}
out:
        return error;
}

#ifdef CONFIG_MODULES

asmlinkage int sys32_init_module(void *umod, u32 len, const char *uargs)
{
	return sys_init_module(umod, len, uargs);
}

asmlinkage int sys32_delete_module(const char *name_user, unsigned int flags)
{
	return sys_delete_module(name_user, flags);
}

#else /* CONFIG_MODULES */

asmlinkage int
sys32_init_module(const char *name_user, struct module *mod_user)
{
	return -ENOSYS;
}

asmlinkage int
sys32_delete_module(const char *name_user)
{
	return -ENOSYS;
}

#endif  /* CONFIG_MODULES */

#if defined(CONFIG_NFSD) || defined(CONFIG_NFSD_MODULE)
/* Stuff for NFS server syscalls... */
struct nfsctl_svc32 {
	u16			svc32_port;
	s32			svc32_nthreads;
};

struct nfsctl_client32 {
	s8			cl32_ident[NFSCLNT_IDMAX+1];
	s32			cl32_naddr;
	struct in_addr		cl32_addrlist[NFSCLNT_ADDRMAX];
	s32			cl32_fhkeytype;
	s32			cl32_fhkeylen;
	u8			cl32_fhkey[NFSCLNT_KEYMAX];
};

struct nfsctl_export32 {
	s8			ex32_client[NFSCLNT_IDMAX+1];
	s8			ex32_path[NFS_MAXPATHLEN+1];
	compat_dev_t	ex32_dev;
	compat_ino_t	ex32_ino;
	s32			ex32_flags;
	compat_uid_t	ex32_anon_uid;
	compat_gid_t	ex32_anon_gid;
};

struct nfsctl_fdparm32 {
	struct sockaddr		gd32_addr;
	s8			gd32_path[NFS_MAXPATHLEN+1];
	s32			gd32_version;
};

struct nfsctl_fsparm32 {
	struct sockaddr		gd32_addr;
	s8			gd32_path[NFS_MAXPATHLEN+1];
	s32			gd32_maxlen;
};

struct nfsctl_arg32 {
	s32			ca32_version;	/* safeguard */
	union {
		struct nfsctl_svc32	u32_svc;
		struct nfsctl_client32	u32_client;
		struct nfsctl_export32	u32_export;
		struct nfsctl_fdparm32	u32_getfd;
		struct nfsctl_fsparm32	u32_getfs;
	} u;
#define ca32_svc	u.u32_svc
#define ca32_client	u.u32_client
#define ca32_export	u.u32_export
#define ca32_getfd	u.u32_getfd
#define ca32_getfs	u.u32_getfs
};

union nfsctl_res32 {
	__u8			cr32_getfh[NFS_FHSIZE];
	struct knfsd_fh		cr32_getfs;
};

static int nfs_svc32_trans(struct nfsctl_arg *karg, struct nfsctl_arg32 *arg32)
{
	int err;
	
	err = __get_user(karg->ca_version, &arg32->ca32_version);
	err |= __get_user(karg->ca_svc.svc_port, &arg32->ca32_svc.svc32_port);
	err |= __get_user(karg->ca_svc.svc_nthreads, &arg32->ca32_svc.svc32_nthreads);
	return err;
}

static int nfs_clnt32_trans(struct nfsctl_arg *karg, struct nfsctl_arg32 *arg32)
{
	int err;
	
	err = __get_user(karg->ca_version, &arg32->ca32_version);
	err |= copy_from_user(&karg->ca_client.cl_ident[0],
			  &arg32->ca32_client.cl32_ident[0],
			  NFSCLNT_IDMAX);
	err |= __get_user(karg->ca_client.cl_naddr, &arg32->ca32_client.cl32_naddr);
	err |= copy_from_user(&karg->ca_client.cl_addrlist[0],
			  &arg32->ca32_client.cl32_addrlist[0],
			  (sizeof(struct in_addr) * NFSCLNT_ADDRMAX));
	err |= __get_user(karg->ca_client.cl_fhkeytype,
		      &arg32->ca32_client.cl32_fhkeytype);
	err |= __get_user(karg->ca_client.cl_fhkeylen,
		      &arg32->ca32_client.cl32_fhkeylen);
	err |= copy_from_user(&karg->ca_client.cl_fhkey[0],
			  &arg32->ca32_client.cl32_fhkey[0],
			  NFSCLNT_KEYMAX);
	return (err ? -EFAULT : 0);
}

static int nfs_exp32_trans(struct nfsctl_arg *karg, struct nfsctl_arg32 *arg32)
{
	int err;
	
	err = __get_user(karg->ca_version, &arg32->ca32_version);
	err |= copy_from_user(&karg->ca_export.ex_client[0],
			  &arg32->ca32_export.ex32_client[0],
			  NFSCLNT_IDMAX);
	err |= copy_from_user(&karg->ca_export.ex_path[0],
			  &arg32->ca32_export.ex32_path[0],
			  NFS_MAXPATHLEN);
	err |= __get_user(karg->ca_export.ex_dev,
		      &arg32->ca32_export.ex32_dev);
	err |= __get_user(karg->ca_export.ex_ino,
		      &arg32->ca32_export.ex32_ino);
	err |= __get_user(karg->ca_export.ex_flags,
		      &arg32->ca32_export.ex32_flags);
	err |= __get_user(karg->ca_export.ex_anon_uid,
		      &arg32->ca32_export.ex32_anon_uid);
	err |= __get_user(karg->ca_export.ex_anon_gid,
		      &arg32->ca32_export.ex32_anon_gid);
	karg->ca_export.ex_anon_uid = high2lowuid(karg->ca_export.ex_anon_uid);
	karg->ca_export.ex_anon_gid = high2lowgid(karg->ca_export.ex_anon_gid);
	return (err ? -EFAULT : 0);
}

static int nfs_getfd32_trans(struct nfsctl_arg *karg, struct nfsctl_arg32 *arg32)
{
	int err;
	
	err = __get_user(karg->ca_version, &arg32->ca32_version);
	err |= copy_from_user(&karg->ca_getfd.gd_addr,
			  &arg32->ca32_getfd.gd32_addr,
			  (sizeof(struct sockaddr)));
	err |= copy_from_user(&karg->ca_getfd.gd_path,
			  &arg32->ca32_getfd.gd32_path,
			  (NFS_MAXPATHLEN+1));
	err |= __get_user(karg->ca_getfd.gd_version,
		      &arg32->ca32_getfd.gd32_version);
	return (err ? -EFAULT : 0);
}

static int nfs_getfs32_trans(struct nfsctl_arg *karg, struct nfsctl_arg32 *arg32)
{
	int err;
	
	err = __get_user(karg->ca_version, &arg32->ca32_version);
	err |= copy_from_user(&karg->ca_getfs.gd_addr,
			  &arg32->ca32_getfs.gd32_addr,
			  (sizeof(struct sockaddr)));
	err |= copy_from_user(&karg->ca_getfs.gd_path,
			  &arg32->ca32_getfs.gd32_path,
			  (NFS_MAXPATHLEN+1));
	err |= __get_user(karg->ca_getfs.gd_maxlen,
		      &arg32->ca32_getfs.gd32_maxlen);
	return (err ? -EFAULT : 0);
}

/* This really doesn't need translations, we are only passing
 * back a union which contains opaque nfs file handle data.
 */
static int nfs_getfh32_res_trans(union nfsctl_res *kres, union nfsctl_res32 *res32)
{
	return (copy_to_user(res32, kres, sizeof(*res32)) ? -EFAULT : 0);
}

int asmlinkage sys32_nfsservctl(int cmd, struct nfsctl_arg32 *arg32, union nfsctl_res32 *res32)
{
	struct nfsctl_arg *karg = NULL;
	union nfsctl_res *kres = NULL;
	mm_segment_t oldfs;
	int err;

	karg = kmalloc(sizeof(*karg), GFP_USER);
	if(!karg)
		return -ENOMEM;
	if(res32) {
		kres = kmalloc(sizeof(*kres), GFP_USER);
		if(!kres) {
			kfree(karg);
			return -ENOMEM;
		}
	}
	switch(cmd) {
	case NFSCTL_SVC:
		err = nfs_svc32_trans(karg, arg32);
		break;
	case NFSCTL_ADDCLIENT:
		err = nfs_clnt32_trans(karg, arg32);
		break;
	case NFSCTL_DELCLIENT:
		err = nfs_clnt32_trans(karg, arg32);
		break;
	case NFSCTL_EXPORT:
	case NFSCTL_UNEXPORT:
		err = nfs_exp32_trans(karg, arg32);
		break;
	case NFSCTL_GETFD:
		err = nfs_getfd32_trans(karg, arg32);
		break;
	case NFSCTL_GETFS:
		err = nfs_getfs32_trans(karg, arg32);
		break;
	default:
		err = -EINVAL;
		break;
	}
	if(err)
		goto done;
	oldfs = get_fs();
	set_fs(KERNEL_DS);
	err = sys_nfsservctl(cmd, karg, kres);
	set_fs(oldfs);

	if (err)
		goto done;

	if((cmd == NFSCTL_GETFD) ||
	   (cmd == NFSCTL_GETFS))
		err = nfs_getfh32_res_trans(kres, res32);

done:
	if(karg)
		kfree(karg);
	if(kres)
		kfree(kres);
	return err;
}
#else /* !NFSD */
int asmlinkage sys32_nfsservctl(int cmd, void *notused, void *notused2)
{
	return sys_ni_syscall();
}
#endif

/* Translations due to time_t size differences.  Which affects all
   sorts of things, like timeval and itimerval.  */

extern struct timezone sys_tz;

asmlinkage int sys32_gettimeofday(struct compat_timeval *tv, struct timezone *tz)
{
	if (tv) {
		struct timeval ktv;
		do_gettimeofday(&ktv);
		if (put_tv32(tv, &ktv))
			return -EFAULT;
	}
	if (tz) {
		if (copy_to_user(tz, &sys_tz, sizeof(sys_tz)))
			return -EFAULT;
	}
	return 0;
}

static inline long get_ts32(struct timespec *o, struct compat_timeval *i)
{
	long usec;

	if (!access_ok(VERIFY_READ, i, sizeof(*i)))
		return -EFAULT;
	if (__get_user(o->tv_sec, &i->tv_sec))
		return -EFAULT;
	if (__get_user(usec, &i->tv_usec))
		return -EFAULT;
	o->tv_nsec = usec * 1000;
	return 0;
}

asmlinkage int sys32_settimeofday(struct compat_timeval *tv, struct timezone *tz)
{
	struct timespec kts;
	struct timezone ktz;

 	if (tv) {
		if (get_ts32(&kts, tv))
			return -EFAULT;
	}
	if (tz) {
		if (copy_from_user(&ktz, tz, sizeof(ktz)))
			return -EFAULT;
	}

	return do_sys_settimeofday(tv ? &kts : NULL, tz ? &ktz : NULL);
}

asmlinkage int sys32_utimes(char *filename, struct compat_timeval *tvs)
{
	char *kfilename;
	struct timeval ktvs[2];
	mm_segment_t old_fs;
	int ret;

	kfilename = getname(filename);
	ret = PTR_ERR(kfilename);
	if (!IS_ERR(kfilename)) {
		if (tvs) {
			if (get_tv32(&ktvs[0], tvs) ||
			    get_tv32(&ktvs[1], 1+tvs))
				return -EFAULT;
		}

		old_fs = get_fs();
		set_fs(KERNEL_DS);
		ret = do_utimes(kfilename, (tvs ? &ktvs[0] : NULL));
		set_fs(old_fs);

		putname(kfilename);
	}
	return ret;
}

/* These are here just in case some old sparc32 binary calls it. */
asmlinkage int sys32_pause(void)
{
	current->state = TASK_INTERRUPTIBLE;
	schedule();
	return -ERESTARTNOHAND;
}

/* PCI config space poking. */

asmlinkage int sys32_pciconfig_read(u32 bus, u32 dfn, u32 off, u32 len, u32 ubuf)
{
	return sys_pciconfig_read((unsigned long) bus,
				  (unsigned long) dfn,
				  (unsigned long) off,
				  (unsigned long) len,
				  (unsigned char *)AA(ubuf));
}

asmlinkage int sys32_pciconfig_write(u32 bus, u32 dfn, u32 off, u32 len, u32 ubuf)
{
	return sys_pciconfig_write((unsigned long) bus,
				   (unsigned long) dfn,
				   (unsigned long) off,
				   (unsigned long) len,
				   (unsigned char *)AA(ubuf));
}

asmlinkage int sys32_prctl(int option, u32 arg2, u32 arg3, u32 arg4, u32 arg5)
{
	return sys_prctl(option,
			 (unsigned long) arg2,
			 (unsigned long) arg3,
			 (unsigned long) arg4,
			 (unsigned long) arg5);
}


asmlinkage compat_ssize_t sys32_pread64(unsigned int fd, char *ubuf,
				   compat_size_t count, u32 poshi, u32 poslo)
{
	return sys_pread64(fd, ubuf, count, ((loff_t)AA(poshi) << 32) | AA(poslo));
}

asmlinkage compat_ssize_t sys32_pwrite64(unsigned int fd, char *ubuf,
				    compat_size_t count, u32 poshi, u32 poslo)
{
	return sys_pwrite64(fd, ubuf, count, ((loff_t)AA(poshi) << 32) | AA(poslo));
}

asmlinkage compat_ssize_t sys32_readahead(int fd, u32 offhi, u32 offlo, s32 count)
{
	return sys_readahead(fd, ((loff_t)AA(offhi) << 32) | AA(offlo), count);
}

long sys32_fadvise64(int fd, u32 offhi, u32 offlo, s32 len, int advice)
{
	return sys_fadvise64_64(fd, ((loff_t)AA(offhi)<<32)|AA(offlo), len, advice);
}

long sys32_fadvise64_64(int fd, u32 offhi, u32 offlo, u32 lenhi, u32 lenlo, int advice)
{
	return sys_fadvise64_64(fd, ((loff_t)AA(offhi)<<32)|AA(offlo),
				((loff_t)AA(lenhi)<<32)|AA(lenlo), advice);
}

asmlinkage int sys32_sendfile(int out_fd, int in_fd, compat_off_t *offset, s32 count)
{
	mm_segment_t old_fs = get_fs();
	int ret;
	off_t of;
	
	if (offset && get_user(of, offset))
		return -EFAULT;
		
	set_fs(KERNEL_DS);
	ret = sys_sendfile(out_fd, in_fd, offset ? &of : NULL, count);
	set_fs(old_fs);
	
	if (offset && put_user(of, offset))
		return -EFAULT;
		
	return ret;
}

asmlinkage int sys32_sendfile64(int out_fd, int in_fd, compat_loff_t *offset, s32 count)
{
	mm_segment_t old_fs = get_fs();
	int ret;
	loff_t lof;
	
	if (offset && get_user(lof, offset))
		return -EFAULT;
		
	set_fs(KERNEL_DS);
	ret = sys_sendfile64(out_fd, in_fd, offset ? &lof : NULL, count);
	set_fs(old_fs);
	
	if (offset && put_user(lof, offset))
		return -EFAULT;
		
	return ret;
}

/* Handle adjtimex compatibility. */

struct timex32 {
	u32 modes;
	s32 offset, freq, maxerror, esterror;
	s32 status, constant, precision, tolerance;
	struct compat_timeval time;
	s32 tick;
	s32 ppsfreq, jitter, shift, stabil;
	s32 jitcnt, calcnt, errcnt, stbcnt;
	s32  :32; s32  :32; s32  :32; s32  :32;
	s32  :32; s32  :32; s32  :32; s32  :32;
	s32  :32; s32  :32; s32  :32; s32  :32;
};

extern int do_adjtimex(struct timex *);

asmlinkage int sys32_adjtimex(struct timex32 *utp)
{
	struct timex txc;
	int ret;

	memset(&txc, 0, sizeof(struct timex));

	if(get_user(txc.modes, &utp->modes) ||
	   __get_user(txc.offset, &utp->offset) ||
	   __get_user(txc.freq, &utp->freq) ||
	   __get_user(txc.maxerror, &utp->maxerror) ||
	   __get_user(txc.esterror, &utp->esterror) ||
	   __get_user(txc.status, &utp->status) ||
	   __get_user(txc.constant, &utp->constant) ||
	   __get_user(txc.precision, &utp->precision) ||
	   __get_user(txc.tolerance, &utp->tolerance) ||
	   __get_user(txc.time.tv_sec, &utp->time.tv_sec) ||
	   __get_user(txc.time.tv_usec, &utp->time.tv_usec) ||
	   __get_user(txc.tick, &utp->tick) ||
	   __get_user(txc.ppsfreq, &utp->ppsfreq) ||
	   __get_user(txc.jitter, &utp->jitter) ||
	   __get_user(txc.shift, &utp->shift) ||
	   __get_user(txc.stabil, &utp->stabil) ||
	   __get_user(txc.jitcnt, &utp->jitcnt) ||
	   __get_user(txc.calcnt, &utp->calcnt) ||
	   __get_user(txc.errcnt, &utp->errcnt) ||
	   __get_user(txc.stbcnt, &utp->stbcnt))
		return -EFAULT;

	ret = do_adjtimex(&txc);

	if(put_user(txc.modes, &utp->modes) ||
	   __put_user(txc.offset, &utp->offset) ||
	   __put_user(txc.freq, &utp->freq) ||
	   __put_user(txc.maxerror, &utp->maxerror) ||
	   __put_user(txc.esterror, &utp->esterror) ||
	   __put_user(txc.status, &utp->status) ||
	   __put_user(txc.constant, &utp->constant) ||
	   __put_user(txc.precision, &utp->precision) ||
	   __put_user(txc.tolerance, &utp->tolerance) ||
	   __put_user(txc.time.tv_sec, &utp->time.tv_sec) ||
	   __put_user(txc.time.tv_usec, &utp->time.tv_usec) ||
	   __put_user(txc.tick, &utp->tick) ||
	   __put_user(txc.ppsfreq, &utp->ppsfreq) ||
	   __put_user(txc.jitter, &utp->jitter) ||
	   __put_user(txc.shift, &utp->shift) ||
	   __put_user(txc.stabil, &utp->stabil) ||
	   __put_user(txc.jitcnt, &utp->jitcnt) ||
	   __put_user(txc.calcnt, &utp->calcnt) ||
	   __put_user(txc.errcnt, &utp->errcnt) ||
	   __put_user(txc.stbcnt, &utp->stbcnt))
		ret = -EFAULT;

	return ret;
}

/* This is just a version for 32-bit applications which does
 * not force O_LARGEFILE on.
 */

asmlinkage long sparc32_open(const char * filename, int flags, int mode)
{
	char * tmp;
	int fd, error;

	tmp = getname(filename);
	fd = PTR_ERR(tmp);
	if (!IS_ERR(tmp)) {
		fd = get_unused_fd();
		if (fd >= 0) {
			struct file * f = filp_open(tmp, flags, mode);
			error = PTR_ERR(f);
			if (IS_ERR(f))
				goto out_error;
			fd_install(fd, f);
		}
out:
		putname(tmp);
	}
	return fd;

out_error:
	put_unused_fd(fd);
	fd = error;
	goto out;
}

extern unsigned long do_mremap(unsigned long addr,
	unsigned long old_len, unsigned long new_len,
	unsigned long flags, unsigned long new_addr);
                
asmlinkage unsigned long sys32_mremap(unsigned long addr,
	unsigned long old_len, unsigned long new_len,
	unsigned long flags, u32 __new_addr)
{
	struct vm_area_struct *vma;
	unsigned long ret = -EINVAL;
	unsigned long new_addr = AA(__new_addr);

	if (old_len > 0xf0000000UL || new_len > 0xf0000000UL)
		goto out;
	if (addr > 0xf0000000UL - old_len)
		goto out;
	down_write(&current->mm->mmap_sem);
	if (flags & MREMAP_FIXED) {
		if (new_addr > 0xf0000000UL - new_len)
			goto out_sem;
	} else if (addr > 0xf0000000UL - new_len) {
		unsigned long map_flags = 0;
		struct file *file = NULL;

		ret = -ENOMEM;
		if (!(flags & MREMAP_MAYMOVE))
			goto out_sem;

		vma = find_vma(current->mm, addr);
		if (vma) {
			if (vma->vm_flags & VM_SHARED)
				map_flags |= MAP_SHARED;
			file = vma->vm_file;
		}

		/* MREMAP_FIXED checked above. */
		new_addr = get_unmapped_area(file, addr, new_len,
				    vma ? vma->vm_pgoff : 0,
				    map_flags);
		ret = new_addr;
		if (new_addr & ~PAGE_MASK)
			goto out_sem;
		flags |= MREMAP_FIXED;
	}
	ret = do_mremap(addr, old_len, new_len, flags, new_addr);
out_sem:
	up_write(&current->mm->mmap_sem);
out:
	return ret;       
}

asmlinkage int sys_setpriority32(u32 which, u32 who, u32 niceval)
{
	return sys_setpriority((int) which,
			       (int) who,
			       (int) niceval);
}

struct __sysctl_args32 {
	u32 name;
	int nlen;
	u32 oldval;
	u32 oldlenp;
	u32 newval;
	u32 newlen;
	u32 __unused[4];
};

asmlinkage long sys32_sysctl(struct __sysctl_args32 *args)
{
#ifndef CONFIG_SYSCTL
	return -ENOSYS;
#else
	struct __sysctl_args32 tmp;
	int error;
	size_t oldlen, *oldlenp = NULL;
	unsigned long addr = (((long)&args->__unused[0]) + 7) & ~7;

	if (copy_from_user(&tmp, args, sizeof(tmp)))
		return -EFAULT;

	if (tmp.oldval && tmp.oldlenp) {
		/* Duh, this is ugly and might not work if sysctl_args
		   is in read-only memory, but do_sysctl does indirectly
		   a lot of uaccess in both directions and we'd have to
		   basically copy the whole sysctl.c here, and
		   glibc's __sysctl uses rw memory for the structure
		   anyway.  */
		if (get_user(oldlen, (u32 *)A(tmp.oldlenp)) ||
		    put_user(oldlen, (size_t *)addr))
			return -EFAULT;
		oldlenp = (size_t *)addr;
	}

	lock_kernel();
	error = do_sysctl((int *)A(tmp.name), tmp.nlen, (void *)A(tmp.oldval),
			  oldlenp, (void *)A(tmp.newval), tmp.newlen);
	unlock_kernel();
	if (oldlenp) {
		if (!error) {
			if (get_user(oldlen, (size_t *)addr) ||
			    put_user(oldlen, (u32 *)A(tmp.oldlenp)))
				error = -EFAULT;
		}
		copy_to_user(args->__unused, tmp.__unused, sizeof(tmp.__unused));
	}
	return error;
#endif
}

long sys32_lookup_dcookie(u32 cookie_high, u32 cookie_low, char *buf, size_t len)
{
	return sys_lookup_dcookie((u64)cookie_high << 32 | cookie_low,
				  buf, len);
}

extern asmlinkage long
sys_timer_create(clockid_t which_clock, struct sigevent *timer_event_spec,
		 timer_t * created_timer_id);

long
sys32_timer_create(u32 clock, struct sigevent32 *se32, timer_t *timer_id)
{
	struct sigevent se;
	mm_segment_t oldfs;
	timer_t t;
	long err;

	if (se32 == NULL)
		return sys_timer_create(clock, NULL, timer_id);

	memset(&se, 0, sizeof(struct sigevent));
	if (get_user(se.sigev_value.sival_int,  &se32->sigev_value.sival_int) ||
	    __get_user(se.sigev_signo, &se32->sigev_signo) ||
	    __get_user(se.sigev_notify, &se32->sigev_notify) ||
	    __copy_from_user(&se._sigev_un._pad, &se32->_sigev_un._pad,
	    sizeof(se._sigev_un._pad)))
		return -EFAULT;

	if (!access_ok(VERIFY_WRITE,timer_id,sizeof(timer_t)))
		return -EFAULT;

	oldfs = get_fs();
	set_fs(KERNEL_DS);
	err = sys_timer_create(clock, &se, &t);
	set_fs(oldfs);

	if (!err)
		err = __put_user (t, timer_id);

	return err;
}
<|MERGE_RESOLUTION|>--- conflicted
+++ resolved
@@ -1327,211 +1327,6 @@
 	return sys_sysfs(option, arg1, arg2);
 }
 
-<<<<<<< HEAD
-struct ncp_mount_data32_v3 {
-        int version;
-        unsigned int ncp_fd;
-        compat_uid_t mounted_uid;
-        compat_pid_t wdog_pid;
-        unsigned char mounted_vol[NCP_VOLNAME_LEN + 1];
-        unsigned int time_out;
-        unsigned int retry_count;
-        unsigned int flags;
-        compat_uid_t uid;
-        compat_gid_t gid;
-        compat_mode_t file_mode;
-        compat_mode_t dir_mode;
-};
-
-struct ncp_mount_data32_v4 {
-	int version;
-	/* all members below are "long" in ABI ... i.e. 32bit on sparc32, while 64bits on sparc64 */
-	unsigned int flags;
-	unsigned int mounted_uid;
-	int wdog_pid;
-
-	unsigned int ncp_fd;
-	unsigned int time_out;
-	unsigned int retry_count;
-
-	unsigned int uid;
-	unsigned int gid;
-	unsigned int file_mode;
-	unsigned int dir_mode;
-};
-
-static void *do_ncp_super_data_conv(void *raw_data)
-{
-	switch (*(int*)raw_data) {
-		case NCP_MOUNT_VERSION:
-			{
-				struct ncp_mount_data news, *n = &news; 
-				struct ncp_mount_data32_v3 *n32 = (struct ncp_mount_data32_v3 *)raw_data;
-
-				n->version = n32->version;
-				n->ncp_fd = n32->ncp_fd;
-				n->mounted_uid = low2highuid(n32->mounted_uid);
-				n->wdog_pid = n32->wdog_pid;
-				memmove (n->mounted_vol, n32->mounted_vol, sizeof (n32->mounted_vol));
-				n->time_out = n32->time_out;
-				n->retry_count = n32->retry_count;
-				n->flags = n32->flags;
-				n->uid = low2highuid(n32->uid);
-				n->gid = low2highgid(n32->gid);
-				n->file_mode = n32->file_mode;
-				n->dir_mode = n32->dir_mode;
-				memcpy(raw_data, n, sizeof(*n)); 
-			}
-			break;
-		case NCP_MOUNT_VERSION_V4:
-			{
-				struct ncp_mount_data_v4 news, *n = &news; 
-				struct ncp_mount_data32_v4 *n32 = (struct ncp_mount_data32_v4 *)raw_data;
-
-				n->version = n32->version;
-				n->flags = n32->flags;
-				n->mounted_uid = n32->mounted_uid;
-				n->wdog_pid = n32->wdog_pid;
-				n->ncp_fd = n32->ncp_fd;
-				n->time_out = n32->time_out;
-				n->retry_count = n32->retry_count;
-				n->uid = n32->uid;
-				n->gid = n32->gid;
-				n->file_mode = n32->file_mode;
-				n->dir_mode = n32->dir_mode;
-				memcpy(raw_data, n, sizeof(*n)); 
-			}
-			break;
-		default:
-			/* do not touch unknown structures */
-			break;
-	}
-	return raw_data;
-}
-
-struct smb_mount_data32 {
-        int version;
-        compat_uid_t mounted_uid;
-        compat_uid_t uid;
-        compat_gid_t gid;
-        compat_mode_t file_mode;
-        compat_mode_t dir_mode;
-};
-
-static void *do_smb_super_data_conv(void *raw_data)
-{
-	struct smb_mount_data news, *s = &news;
-	struct smb_mount_data32 *s32 = (struct smb_mount_data32 *)raw_data;
-
-	if (s32->version != SMB_MOUNT_OLDVERSION)
-		goto out;
-	s->version = s32->version;
-	s->mounted_uid = low2highuid(s32->mounted_uid);
-	s->uid = low2highuid(s32->uid);
-	s->gid = low2highgid(s32->gid);
-	s->file_mode = s32->file_mode;
-	s->dir_mode = s32->dir_mode;
-	memcpy(raw_data, s, sizeof(struct smb_mount_data)); 
-out:
-	return raw_data;
-}
-
-static int copy_mount_stuff_to_kernel(const void *user, unsigned long *kernel)
-{
-	int i;
-	unsigned long page;
-	struct vm_area_struct *vma;
-
-	*kernel = 0;
-	if(!user)
-		return 0;
-	vma = find_vma(current->mm, (unsigned long)user);
-	if(!vma || (unsigned long)user < vma->vm_start)
-		return -EFAULT;
-	if(!(vma->vm_flags & VM_READ))
-		return -EFAULT;
-	i = vma->vm_end - (unsigned long) user;
-	if(PAGE_SIZE <= (unsigned long) i)
-		i = PAGE_SIZE - 1;
-	if(!(page = __get_free_page(GFP_KERNEL)))
-		return -ENOMEM;
-	if(copy_from_user((void *) page, user, i)) {
-		free_page(page);
-		return -EFAULT;
-	}
-	*kernel = page;
-	return 0;
-}
-
-#define SMBFS_NAME	"smbfs"
-#define NCPFS_NAME	"ncpfs"
-
-asmlinkage int sys32_mount(char *dev_name, char *dir_name, char *type, unsigned long new_flags, u32 data)
-{
-	unsigned long type_page = 0;
-	unsigned long data_page = 0;
-	unsigned long dev_page = 0;
-	unsigned long dir_page = 0;
-	int err, is_smb, is_ncp;
-
-	is_smb = is_ncp = 0;
-
-	err = copy_mount_stuff_to_kernel((const void *)type, &type_page);
-	if (err)
-		goto out;
-
-	if (type_page) {
-		is_smb = !strcmp((char *)type_page, SMBFS_NAME);
-		is_ncp = !strcmp((char *)type_page, NCPFS_NAME);
-	} else {
-		is_smb = is_ncp = 0;
-	}
-
-	err = copy_mount_stuff_to_kernel((const void *)AA(data), &data_page);
-	if (err)
-		goto type_out;
-
-	err = copy_mount_stuff_to_kernel(dev_name, &dev_page);
-	if (err)
-		goto data_out;
-
-	err = copy_mount_stuff_to_kernel(dir_name, &dir_page);
-	if (err)
-		goto dev_out;
-
-	if (!is_smb && !is_ncp) {
-		lock_kernel();
-		err = do_mount((char*)dev_page, (char*)dir_page,
-				(char*)type_page, new_flags, (char*)data_page);
-		unlock_kernel();
-	} else {
-		if (is_ncp)
-			do_ncp_super_data_conv((void *)data_page);
-		else
-			do_smb_super_data_conv((void *)data_page);
-
-		lock_kernel();
-		err = do_mount((char*)dev_page, (char*)dir_page,
-				(char*)type_page, new_flags, (char*)data_page);
-		unlock_kernel();
-	}
-	free_page(dir_page);
-
-dev_out:
-	free_page(dev_page);
-
-data_out:
-	free_page(data_page);
-
-type_out:
-	free_page(type_page);
-
-out:
-	return err;
-}
-
-=======
->>>>>>> 27da3461
 struct sysinfo32 {
         s32 uptime;
         u32 loads[3];
