// SPDX-License-Identifier: GPL-2.0
/*
 * BPF Jit compiler for s390.
 *
 * Minimum build requirements:
 *
 *  - HAVE_MARCH_Z196_FEATURES: laal, laalg
 *  - HAVE_MARCH_Z10_FEATURES: msfi, cgrj, clgrj
 *  - HAVE_MARCH_Z9_109_FEATURES: alfi, llilf, clfi, oilf, nilf
 *  - PACK_STACK
 *  - 64BIT
 *
 * Copyright IBM Corp. 2012,2015
 *
 * Author(s): Martin Schwidefsky <schwidefsky@de.ibm.com>
 *	      Michael Holzheu <holzheu@linux.vnet.ibm.com>
 */

#define KMSG_COMPONENT "bpf_jit"
#define pr_fmt(fmt) KMSG_COMPONENT ": " fmt

#include <linux/netdevice.h>
#include <linux/filter.h>
#include <linux/init.h>
#include <linux/bpf.h>
#include <linux/mm.h>
#include <linux/kernel.h>
#include <asm/cacheflush.h>
#include <asm/dis.h>
#include <asm/facility.h>
#include <asm/nospec-branch.h>
#include <asm/set_memory.h>
#include "bpf_jit.h"

struct bpf_jit {
	u32 seen;		/* Flags to remember seen eBPF instructions */
	u32 seen_reg[16];	/* Array to remember which registers are used */
	u32 *addrs;		/* Array with relative instruction addresses */
	u8 *prg_buf;		/* Start of program */
	int size;		/* Size of program and literal pool */
	int size_prg;		/* Size of program */
	int prg;		/* Current position in program */
	int lit32_start;	/* Start of 32-bit literal pool */
	int lit32;		/* Current position in 32-bit literal pool */
	int lit64_start;	/* Start of 64-bit literal pool */
	int lit64;		/* Current position in 64-bit literal pool */
	int base_ip;		/* Base address for literal pool */
	int exit_ip;		/* Address of exit */
	int r1_thunk_ip;	/* Address of expoline thunk for 'br %r1' */
	int r14_thunk_ip;	/* Address of expoline thunk for 'br %r14' */
	int tail_call_start;	/* Tail call start offset */
<<<<<<< HEAD
=======
	int excnt;		/* Number of exception table entries */
>>>>>>> 7d2a07b7
};

#define SEEN_MEM	BIT(0)		/* use mem[] for temporary storage */
#define SEEN_LITERAL	BIT(1)		/* code uses literals */
#define SEEN_FUNC	BIT(2)		/* calls C functions */
#define SEEN_TAIL_CALL	BIT(3)		/* code uses tail calls */
#define SEEN_STACK	(SEEN_FUNC | SEEN_MEM)

/*
 * s390 registers
 */
#define REG_W0		(MAX_BPF_JIT_REG + 0)	/* Work register 1 (even) */
#define REG_W1		(MAX_BPF_JIT_REG + 1)	/* Work register 2 (odd) */
#define REG_L		(MAX_BPF_JIT_REG + 2)	/* Literal pool register */
#define REG_15		(MAX_BPF_JIT_REG + 3)	/* Register 15 */
#define REG_0		REG_W0			/* Register 0 */
#define REG_1		REG_W1			/* Register 1 */
#define REG_2		BPF_REG_1		/* Register 2 */
#define REG_14		BPF_REG_0		/* Register 14 */

/*
 * Mapping of BPF registers to s390 registers
 */
static const int reg2hex[] = {
	/* Return code */
	[BPF_REG_0]	= 14,
	/* Function parameters */
	[BPF_REG_1]	= 2,
	[BPF_REG_2]	= 3,
	[BPF_REG_3]	= 4,
	[BPF_REG_4]	= 5,
	[BPF_REG_5]	= 6,
	/* Call saved registers */
	[BPF_REG_6]	= 7,
	[BPF_REG_7]	= 8,
	[BPF_REG_8]	= 9,
	[BPF_REG_9]	= 10,
	/* BPF stack pointer */
	[BPF_REG_FP]	= 13,
	/* Register for blinding */
	[BPF_REG_AX]	= 12,
	/* Work registers for s390x backend */
	[REG_W0]	= 0,
	[REG_W1]	= 1,
	[REG_L]		= 11,
	[REG_15]	= 15,
};

static inline u32 reg(u32 dst_reg, u32 src_reg)
{
	return reg2hex[dst_reg] << 4 | reg2hex[src_reg];
}

static inline u32 reg_high(u32 reg)
{
	return reg2hex[reg] << 4;
}

static inline void reg_set_seen(struct bpf_jit *jit, u32 b1)
{
	u32 r1 = reg2hex[b1];

	if (r1 >= 6 && r1 <= 15 && !jit->seen_reg[r1])
		jit->seen_reg[r1] = 1;
}

#define REG_SET_SEEN(b1)					\
({								\
	reg_set_seen(jit, b1);					\
})

#define REG_SEEN(b1) jit->seen_reg[reg2hex[(b1)]]

/*
 * EMIT macros for code generation
 */

#define _EMIT2(op)						\
({								\
	if (jit->prg_buf)					\
		*(u16 *) (jit->prg_buf + jit->prg) = (op);	\
	jit->prg += 2;						\
})

#define EMIT2(op, b1, b2)					\
({								\
	_EMIT2((op) | reg(b1, b2));				\
	REG_SET_SEEN(b1);					\
	REG_SET_SEEN(b2);					\
})

#define _EMIT4(op)						\
({								\
	if (jit->prg_buf)					\
		*(u32 *) (jit->prg_buf + jit->prg) = (op);	\
	jit->prg += 4;						\
})

#define EMIT4(op, b1, b2)					\
({								\
	_EMIT4((op) | reg(b1, b2));				\
	REG_SET_SEEN(b1);					\
	REG_SET_SEEN(b2);					\
})

#define EMIT4_RRF(op, b1, b2, b3)				\
({								\
	_EMIT4((op) | reg_high(b3) << 8 | reg(b1, b2));		\
	REG_SET_SEEN(b1);					\
	REG_SET_SEEN(b2);					\
	REG_SET_SEEN(b3);					\
})

#define _EMIT4_DISP(op, disp)					\
({								\
	unsigned int __disp = (disp) & 0xfff;			\
	_EMIT4((op) | __disp);					\
})

#define EMIT4_DISP(op, b1, b2, disp)				\
({								\
	_EMIT4_DISP((op) | reg_high(b1) << 16 |			\
		    reg_high(b2) << 8, (disp));			\
	REG_SET_SEEN(b1);					\
	REG_SET_SEEN(b2);					\
})

#define EMIT4_IMM(op, b1, imm)					\
({								\
	unsigned int __imm = (imm) & 0xffff;			\
	_EMIT4((op) | reg_high(b1) << 16 | __imm);		\
	REG_SET_SEEN(b1);					\
})

#define EMIT4_PCREL(op, pcrel)					\
({								\
	long __pcrel = ((pcrel) >> 1) & 0xffff;			\
	_EMIT4((op) | __pcrel);					\
})

#define EMIT4_PCREL_RIC(op, mask, target)			\
({								\
	int __rel = ((target) - jit->prg) / 2;			\
	_EMIT4((op) | (mask) << 20 | (__rel & 0xffff));		\
<<<<<<< HEAD
})

#define EMIT4_PCREL_RIC(op, mask, target)			\
({								\
	int __rel = ((target) - jit->prg) / 2;			\
	_EMIT4((op) | (mask) << 20 | (__rel & 0xffff));		\
=======
>>>>>>> 7d2a07b7
})

#define _EMIT6(op1, op2)					\
({								\
	if (jit->prg_buf) {					\
		*(u32 *) (jit->prg_buf + jit->prg) = (op1);	\
		*(u16 *) (jit->prg_buf + jit->prg + 4) = (op2);	\
	}							\
	jit->prg += 6;						\
})

#define _EMIT6_DISP(op1, op2, disp)				\
({								\
	unsigned int __disp = (disp) & 0xfff;			\
	_EMIT6((op1) | __disp, op2);				\
})

#define _EMIT6_DISP_LH(op1, op2, disp)				\
({								\
	u32 _disp = (u32) (disp);				\
	unsigned int __disp_h = _disp & 0xff000;		\
	unsigned int __disp_l = _disp & 0x00fff;		\
	_EMIT6((op1) | __disp_l, (op2) | __disp_h >> 4);	\
})

#define EMIT6_DISP_LH(op1, op2, b1, b2, b3, disp)		\
({								\
	_EMIT6_DISP_LH((op1) | reg(b1, b2) << 16 |		\
		       reg_high(b3) << 8, op2, disp);		\
	REG_SET_SEEN(b1);					\
	REG_SET_SEEN(b2);					\
	REG_SET_SEEN(b3);					\
})

#define EMIT6_PCREL_RIEB(op1, op2, b1, b2, mask, target)	\
({								\
	unsigned int rel = (int)((target) - jit->prg) / 2;	\
	_EMIT6((op1) | reg(b1, b2) << 16 | (rel & 0xffff),	\
	       (op2) | (mask) << 12);				\
	REG_SET_SEEN(b1);					\
	REG_SET_SEEN(b2);					\
})

#define EMIT6_PCREL_RIEC(op1, op2, b1, imm, mask, target)	\
({								\
	unsigned int rel = (int)((target) - jit->prg) / 2;	\
	_EMIT6((op1) | (reg_high(b1) | (mask)) << 16 |		\
		(rel & 0xffff), (op2) | ((imm) & 0xff) << 8);	\
	REG_SET_SEEN(b1);					\
	BUILD_BUG_ON(((unsigned long) (imm)) > 0xff);		\
})

#define EMIT6_PCREL(op1, op2, b1, b2, i, off, mask)		\
({								\
	/* Branch instruction needs 6 bytes */			\
	int rel = (addrs[(i) + (off) + 1] - (addrs[(i) + 1] - 6)) / 2;\
	_EMIT6((op1) | reg(b1, b2) << 16 | (rel & 0xffff), (op2) | (mask));\
	REG_SET_SEEN(b1);					\
	REG_SET_SEEN(b2);					\
})

#define EMIT6_PCREL_RILB(op, b, target)				\
({								\
	unsigned int rel = (int)((target) - jit->prg) / 2;	\
	_EMIT6((op) | reg_high(b) << 16 | rel >> 16, rel & 0xffff);\
	REG_SET_SEEN(b);					\
})

#define EMIT6_PCREL_RIL(op, target)				\
({								\
	unsigned int rel = (int)((target) - jit->prg) / 2;	\
	_EMIT6((op) | rel >> 16, rel & 0xffff);			\
})

#define EMIT6_PCREL_RILC(op, mask, target)			\
({								\
	EMIT6_PCREL_RIL((op) | (mask) << 20, (target));		\
})

#define _EMIT6_IMM(op, imm)					\
({								\
	unsigned int __imm = (imm);				\
	_EMIT6((op) | (__imm >> 16), __imm & 0xffff);		\
})

#define EMIT6_IMM(op, b1, imm)					\
({								\
	_EMIT6_IMM((op) | reg_high(b1) << 16, imm);		\
	REG_SET_SEEN(b1);					\
})

#define _EMIT_CONST_U32(val)					\
({								\
	unsigned int ret;					\
	ret = jit->lit32;					\
	if (jit->prg_buf)					\
		*(u32 *)(jit->prg_buf + jit->lit32) = (u32)(val);\
	jit->lit32 += 4;					\
	ret;							\
})

#define EMIT_CONST_U32(val)					\
({								\
	jit->seen |= SEEN_LITERAL;				\
	_EMIT_CONST_U32(val) - jit->base_ip;			\
})

#define _EMIT_CONST_U64(val)					\
({								\
	unsigned int ret;					\
	ret = jit->lit64;					\
	if (jit->prg_buf)					\
		*(u64 *)(jit->prg_buf + jit->lit64) = (u64)(val);\
	jit->lit64 += 8;					\
	ret;							\
})

#define EMIT_CONST_U64(val)					\
({								\
	jit->seen |= SEEN_LITERAL;				\
	_EMIT_CONST_U64(val) - jit->base_ip;			\
})

#define EMIT_ZERO(b1)						\
({								\
	if (!fp->aux->verifier_zext) {				\
		/* llgfr %dst,%dst (zero extend to 64 bit) */	\
		EMIT4(0xb9160000, b1, b1);			\
		REG_SET_SEEN(b1);				\
	}							\
})

/*
 * Return whether this is the first pass. The first pass is special, since we
 * don't know any sizes yet, and thus must be conservative.
 */
static bool is_first_pass(struct bpf_jit *jit)
{
	return jit->size == 0;
}

/*
 * Return whether this is the code generation pass. The code generation pass is
 * special, since we should change as little as possible.
 */
static bool is_codegen_pass(struct bpf_jit *jit)
{
	return jit->prg_buf;
}

/*
 * Return whether "rel" can be encoded as a short PC-relative offset
 */
static bool is_valid_rel(int rel)
{
	return rel >= -65536 && rel <= 65534;
}

/*
 * Return whether "off" can be reached using a short PC-relative offset
 */
static bool can_use_rel(struct bpf_jit *jit, int off)
{
	return is_valid_rel(off - jit->prg);
}

/*
 * Return whether given displacement can be encoded using
 * Long-Displacement Facility
 */
static bool is_valid_ldisp(int disp)
{
	return disp >= -524288 && disp <= 524287;
}

/*
 * Return whether the next 32-bit literal pool entry can be referenced using
 * Long-Displacement Facility
 */
static bool can_use_ldisp_for_lit32(struct bpf_jit *jit)
{
	return is_valid_ldisp(jit->lit32 - jit->base_ip);
}

/*
 * Return whether the next 64-bit literal pool entry can be referenced using
 * Long-Displacement Facility
 */
static bool can_use_ldisp_for_lit64(struct bpf_jit *jit)
{
	return is_valid_ldisp(jit->lit64 - jit->base_ip);
}

/*
 * Fill whole space with illegal instructions
 */
static void jit_fill_hole(void *area, unsigned int size)
{
	memset(area, 0, size);
}

/*
 * Save registers from "rs" (register start) to "re" (register end) on stack
 */
static void save_regs(struct bpf_jit *jit, u32 rs, u32 re)
{
	u32 off = STK_OFF_R6 + (rs - 6) * 8;

	if (rs == re)
		/* stg %rs,off(%r15) */
		_EMIT6(0xe300f000 | rs << 20 | off, 0x0024);
	else
		/* stmg %rs,%re,off(%r15) */
		_EMIT6_DISP(0xeb00f000 | rs << 20 | re << 16, 0x0024, off);
}

/*
 * Restore registers from "rs" (register start) to "re" (register end) on stack
 */
static void restore_regs(struct bpf_jit *jit, u32 rs, u32 re, u32 stack_depth)
{
	u32 off = STK_OFF_R6 + (rs - 6) * 8;

	if (jit->seen & SEEN_STACK)
		off += STK_OFF + stack_depth;

	if (rs == re)
		/* lg %rs,off(%r15) */
		_EMIT6(0xe300f000 | rs << 20 | off, 0x0004);
	else
		/* lmg %rs,%re,off(%r15) */
		_EMIT6_DISP(0xeb00f000 | rs << 20 | re << 16, 0x0004, off);
}

/*
 * Return first seen register (from start)
 */
static int get_start(struct bpf_jit *jit, int start)
{
	int i;

	for (i = start; i <= 15; i++) {
		if (jit->seen_reg[i])
			return i;
	}
	return 0;
}

/*
 * Return last seen register (from start) (gap >= 2)
 */
static int get_end(struct bpf_jit *jit, int start)
{
	int i;

	for (i = start; i < 15; i++) {
		if (!jit->seen_reg[i] && !jit->seen_reg[i + 1])
			return i - 1;
	}
	return jit->seen_reg[15] ? 15 : 14;
}

#define REGS_SAVE	1
#define REGS_RESTORE	0
/*
 * Save and restore clobbered registers (6-15) on stack.
 * We save/restore registers in chunks with gap >= 2 registers.
 */
static void save_restore_regs(struct bpf_jit *jit, int op, u32 stack_depth)
{
	const int last = 15, save_restore_size = 6;
	int re = 6, rs;

	if (is_first_pass(jit)) {
		/*
		 * We don't know yet which registers are used. Reserve space
		 * conservatively.
		 */
		jit->prg += (last - re + 1) * save_restore_size;
		return;
	}

	do {
		rs = get_start(jit, re);
		if (!rs)
			break;
		re = get_end(jit, rs + 1);
		if (op == REGS_SAVE)
			save_regs(jit, rs, re);
		else
			restore_regs(jit, rs, re, stack_depth);
		re++;
	} while (re <= last);
}

static void bpf_skip(struct bpf_jit *jit, int size)
{
	if (size >= 6 && !is_valid_rel(size)) {
		/* brcl 0xf,size */
		EMIT6_PCREL_RIL(0xc0f4000000, size);
		size -= 6;
	} else if (size >= 4 && is_valid_rel(size)) {
		/* brc 0xf,size */
		EMIT4_PCREL(0xa7f40000, size);
		size -= 4;
	}
	while (size >= 2) {
		/* bcr 0,%0 */
		_EMIT2(0x0700);
		size -= 2;
	}
}

/*
 * Emit function prologue
 *
 * Save registers and create stack frame if necessary.
 * See stack frame layout desription in "bpf_jit.h"!
 */
static void bpf_jit_prologue(struct bpf_jit *jit, u32 stack_depth)
{
	if (jit->seen & SEEN_TAIL_CALL) {
		/* xc STK_OFF_TCCNT(4,%r15),STK_OFF_TCCNT(%r15) */
		_EMIT6(0xd703f000 | STK_OFF_TCCNT, 0xf000 | STK_OFF_TCCNT);
	} else {
		/*
		 * There are no tail calls. Insert nops in order to have
		 * tail_call_start at a predictable offset.
		 */
		bpf_skip(jit, 6);
	}
	/* Tail calls have to skip above initialization */
	jit->tail_call_start = jit->prg;
	/* Save registers */
	save_restore_regs(jit, REGS_SAVE, stack_depth);
	/* Setup literal pool */
	if (is_first_pass(jit) || (jit->seen & SEEN_LITERAL)) {
		if (!is_first_pass(jit) &&
		    is_valid_ldisp(jit->size - (jit->prg + 2))) {
			/* basr %l,0 */
			EMIT2(0x0d00, REG_L, REG_0);
			jit->base_ip = jit->prg;
		} else {
			/* larl %l,lit32_start */
			EMIT6_PCREL_RILB(0xc0000000, REG_L, jit->lit32_start);
			jit->base_ip = jit->lit32_start;
		}
	}
	/* Setup stack and backchain */
	if (is_first_pass(jit) || (jit->seen & SEEN_STACK)) {
		if (is_first_pass(jit) || (jit->seen & SEEN_FUNC))
			/* lgr %w1,%r15 (backchain) */
			EMIT4(0xb9040000, REG_W1, REG_15);
		/* la %bfp,STK_160_UNUSED(%r15) (BPF frame pointer) */
		EMIT4_DISP(0x41000000, BPF_REG_FP, REG_15, STK_160_UNUSED);
		/* aghi %r15,-STK_OFF */
		EMIT4_IMM(0xa70b0000, REG_15, -(STK_OFF + stack_depth));
		if (is_first_pass(jit) || (jit->seen & SEEN_FUNC))
			/* stg %w1,152(%r15) (backchain) */
			EMIT6_DISP_LH(0xe3000000, 0x0024, REG_W1, REG_0,
				      REG_15, 152);
	}
}

/*
 * Function epilogue
 */
static void bpf_jit_epilogue(struct bpf_jit *jit, u32 stack_depth)
{
	jit->exit_ip = jit->prg;
	/* Load exit code: lgr %r2,%b0 */
	EMIT4(0xb9040000, REG_2, BPF_REG_0);
	/* Restore registers */
	save_restore_regs(jit, REGS_RESTORE, stack_depth);
	if (__is_defined(CC_USING_EXPOLINE) && !nospec_disable) {
		jit->r14_thunk_ip = jit->prg;
		/* Generate __s390_indirect_jump_r14 thunk */
		if (test_facility(35)) {
			/* exrl %r0,.+10 */
			EMIT6_PCREL_RIL(0xc6000000, jit->prg + 10);
		} else {
			/* larl %r1,.+14 */
			EMIT6_PCREL_RILB(0xc0000000, REG_1, jit->prg + 14);
			/* ex 0,0(%r1) */
			EMIT4_DISP(0x44000000, REG_0, REG_1, 0);
		}
		/* j . */
		EMIT4_PCREL(0xa7f40000, 0);
	}
	/* br %r14 */
	_EMIT2(0x07fe);

	if (__is_defined(CC_USING_EXPOLINE) && !nospec_disable &&
	    (is_first_pass(jit) || (jit->seen & SEEN_FUNC))) {
		jit->r1_thunk_ip = jit->prg;
		/* Generate __s390_indirect_jump_r1 thunk */
		if (test_facility(35)) {
			/* exrl %r0,.+10 */
			EMIT6_PCREL_RIL(0xc6000000, jit->prg + 10);
			/* j . */
			EMIT4_PCREL(0xa7f40000, 0);
			/* br %r1 */
			_EMIT2(0x07f1);
		} else {
			/* ex 0,S390_lowcore.br_r1_tampoline */
			EMIT4_DISP(0x44000000, REG_0, REG_0,
				   offsetof(struct lowcore, br_r1_trampoline));
			/* j . */
			EMIT4_PCREL(0xa7f40000, 0);
		}
	}
}

static int get_probe_mem_regno(const u8 *insn)
{
	/*
	 * insn must point to llgc, llgh, llgf or lg, which have destination
	 * register at the same position.
	 */
	if (insn[0] != 0xe3) /* common llgc, llgh, llgf and lg prefix */
		return -1;
	if (insn[5] != 0x90 && /* llgc */
	    insn[5] != 0x91 && /* llgh */
	    insn[5] != 0x16 && /* llgf */
	    insn[5] != 0x04) /* lg */
		return -1;
	return insn[1] >> 4;
}

static bool ex_handler_bpf(const struct exception_table_entry *x,
			   struct pt_regs *regs)
{
	int regno;
	u8 *insn;

	regs->psw.addr = extable_fixup(x);
	insn = (u8 *)__rewind_psw(regs->psw, regs->int_code >> 16);
	regno = get_probe_mem_regno(insn);
	if (WARN_ON_ONCE(regno < 0))
		/* JIT bug - unexpected instruction. */
		return false;
	regs->gprs[regno] = 0;
	return true;
}

static int bpf_jit_probe_mem(struct bpf_jit *jit, struct bpf_prog *fp,
			     int probe_prg, int nop_prg)
{
	struct exception_table_entry *ex;
	s64 delta;
	u8 *insn;
	int prg;
	int i;

	if (!fp->aux->extable)
		/* Do nothing during early JIT passes. */
		return 0;
	insn = jit->prg_buf + probe_prg;
	if (WARN_ON_ONCE(get_probe_mem_regno(insn) < 0))
		/* JIT bug - unexpected probe instruction. */
		return -1;
	if (WARN_ON_ONCE(probe_prg + insn_length(*insn) != nop_prg))
		/* JIT bug - gap between probe and nop instructions. */
		return -1;
	for (i = 0; i < 2; i++) {
		if (WARN_ON_ONCE(jit->excnt >= fp->aux->num_exentries))
			/* Verifier bug - not enough entries. */
			return -1;
		ex = &fp->aux->extable[jit->excnt];
		/* Add extable entries for probe and nop instructions. */
		prg = i == 0 ? probe_prg : nop_prg;
		delta = jit->prg_buf + prg - (u8 *)&ex->insn;
		if (WARN_ON_ONCE(delta < INT_MIN || delta > INT_MAX))
			/* JIT bug - code and extable must be close. */
			return -1;
		ex->insn = delta;
		/*
		 * Always land on the nop. Note that extable infrastructure
		 * ignores fixup field, it is handled by ex_handler_bpf().
		 */
		delta = jit->prg_buf + nop_prg - (u8 *)&ex->fixup;
		if (WARN_ON_ONCE(delta < INT_MIN || delta > INT_MAX))
			/* JIT bug - landing pad and extable must be close. */
			return -1;
		ex->fixup = delta;
		ex->handler = (u8 *)ex_handler_bpf - (u8 *)&ex->handler;
		jit->excnt++;
	}
	return 0;
}

/*
 * Compile one eBPF instruction into s390x code
 *
 * NOTE: Use noinline because for gcov (-fprofile-arcs) gcc allocates a lot of
 * stack space for the large switch statement.
 */
static noinline int bpf_jit_insn(struct bpf_jit *jit, struct bpf_prog *fp,
				 int i, bool extra_pass, u32 stack_depth)
{
	struct bpf_insn *insn = &fp->insnsi[i];
	u32 dst_reg = insn->dst_reg;
	u32 src_reg = insn->src_reg;
	int last, insn_count = 1;
	u32 *addrs = jit->addrs;
	s32 imm = insn->imm;
	s16 off = insn->off;
	int probe_prg = -1;
	unsigned int mask;
	int nop_prg;
	int err;

	if (BPF_CLASS(insn->code) == BPF_LDX &&
	    BPF_MODE(insn->code) == BPF_PROBE_MEM)
		probe_prg = jit->prg;

	switch (insn->code) {
	/*
	 * BPF_MOV
	 */
	case BPF_ALU | BPF_MOV | BPF_X: /* dst = (u32) src */
		/* llgfr %dst,%src */
		EMIT4(0xb9160000, dst_reg, src_reg);
		if (insn_is_zext(&insn[1]))
			insn_count = 2;
		break;
	case BPF_ALU64 | BPF_MOV | BPF_X: /* dst = src */
		/* lgr %dst,%src */
		EMIT4(0xb9040000, dst_reg, src_reg);
		break;
	case BPF_ALU | BPF_MOV | BPF_K: /* dst = (u32) imm */
		/* llilf %dst,imm */
		EMIT6_IMM(0xc00f0000, dst_reg, imm);
		if (insn_is_zext(&insn[1]))
			insn_count = 2;
		break;
	case BPF_ALU64 | BPF_MOV | BPF_K: /* dst = imm */
		/* lgfi %dst,imm */
		EMIT6_IMM(0xc0010000, dst_reg, imm);
		break;
	/*
	 * BPF_LD 64
	 */
	case BPF_LD | BPF_IMM | BPF_DW: /* dst = (u64) imm */
	{
		/* 16 byte instruction that uses two 'struct bpf_insn' */
		u64 imm64;

		imm64 = (u64)(u32) insn[0].imm | ((u64)(u32) insn[1].imm) << 32;
		/* lgrl %dst,imm */
		EMIT6_PCREL_RILB(0xc4080000, dst_reg, _EMIT_CONST_U64(imm64));
		insn_count = 2;
		break;
	}
	/*
	 * BPF_ADD
	 */
	case BPF_ALU | BPF_ADD | BPF_X: /* dst = (u32) dst + (u32) src */
		/* ar %dst,%src */
		EMIT2(0x1a00, dst_reg, src_reg);
		EMIT_ZERO(dst_reg);
		break;
	case BPF_ALU64 | BPF_ADD | BPF_X: /* dst = dst + src */
		/* agr %dst,%src */
		EMIT4(0xb9080000, dst_reg, src_reg);
		break;
	case BPF_ALU | BPF_ADD | BPF_K: /* dst = (u32) dst + (u32) imm */
		if (!imm)
			break;
		/* alfi %dst,imm */
		EMIT6_IMM(0xc20b0000, dst_reg, imm);
		EMIT_ZERO(dst_reg);
		break;
	case BPF_ALU64 | BPF_ADD | BPF_K: /* dst = dst + imm */
		if (!imm)
			break;
		/* agfi %dst,imm */
		EMIT6_IMM(0xc2080000, dst_reg, imm);
		break;
	/*
	 * BPF_SUB
	 */
	case BPF_ALU | BPF_SUB | BPF_X: /* dst = (u32) dst - (u32) src */
		/* sr %dst,%src */
		EMIT2(0x1b00, dst_reg, src_reg);
		EMIT_ZERO(dst_reg);
		break;
	case BPF_ALU64 | BPF_SUB | BPF_X: /* dst = dst - src */
		/* sgr %dst,%src */
		EMIT4(0xb9090000, dst_reg, src_reg);
		break;
	case BPF_ALU | BPF_SUB | BPF_K: /* dst = (u32) dst - (u32) imm */
		if (!imm)
			break;
		/* alfi %dst,-imm */
		EMIT6_IMM(0xc20b0000, dst_reg, -imm);
		EMIT_ZERO(dst_reg);
		break;
	case BPF_ALU64 | BPF_SUB | BPF_K: /* dst = dst - imm */
		if (!imm)
			break;
		/* agfi %dst,-imm */
		EMIT6_IMM(0xc2080000, dst_reg, -imm);
		break;
	/*
	 * BPF_MUL
	 */
	case BPF_ALU | BPF_MUL | BPF_X: /* dst = (u32) dst * (u32) src */
		/* msr %dst,%src */
		EMIT4(0xb2520000, dst_reg, src_reg);
		EMIT_ZERO(dst_reg);
		break;
	case BPF_ALU64 | BPF_MUL | BPF_X: /* dst = dst * src */
		/* msgr %dst,%src */
		EMIT4(0xb90c0000, dst_reg, src_reg);
		break;
	case BPF_ALU | BPF_MUL | BPF_K: /* dst = (u32) dst * (u32) imm */
		if (imm == 1)
			break;
		/* msfi %r5,imm */
		EMIT6_IMM(0xc2010000, dst_reg, imm);
		EMIT_ZERO(dst_reg);
		break;
	case BPF_ALU64 | BPF_MUL | BPF_K: /* dst = dst * imm */
		if (imm == 1)
			break;
		/* msgfi %dst,imm */
		EMIT6_IMM(0xc2000000, dst_reg, imm);
		break;
	/*
	 * BPF_DIV / BPF_MOD
	 */
	case BPF_ALU | BPF_DIV | BPF_X: /* dst = (u32) dst / (u32) src */
	case BPF_ALU | BPF_MOD | BPF_X: /* dst = (u32) dst % (u32) src */
	{
		int rc_reg = BPF_OP(insn->code) == BPF_DIV ? REG_W1 : REG_W0;

		/* lhi %w0,0 */
		EMIT4_IMM(0xa7080000, REG_W0, 0);
		/* lr %w1,%dst */
		EMIT2(0x1800, REG_W1, dst_reg);
		/* dlr %w0,%src */
		EMIT4(0xb9970000, REG_W0, src_reg);
		/* llgfr %dst,%rc */
		EMIT4(0xb9160000, dst_reg, rc_reg);
		if (insn_is_zext(&insn[1]))
			insn_count = 2;
		break;
	}
	case BPF_ALU64 | BPF_DIV | BPF_X: /* dst = dst / src */
	case BPF_ALU64 | BPF_MOD | BPF_X: /* dst = dst % src */
	{
		int rc_reg = BPF_OP(insn->code) == BPF_DIV ? REG_W1 : REG_W0;

		/* lghi %w0,0 */
		EMIT4_IMM(0xa7090000, REG_W0, 0);
		/* lgr %w1,%dst */
		EMIT4(0xb9040000, REG_W1, dst_reg);
		/* dlgr %w0,%dst */
		EMIT4(0xb9870000, REG_W0, src_reg);
		/* lgr %dst,%rc */
		EMIT4(0xb9040000, dst_reg, rc_reg);
		break;
	}
	case BPF_ALU | BPF_DIV | BPF_K: /* dst = (u32) dst / (u32) imm */
	case BPF_ALU | BPF_MOD | BPF_K: /* dst = (u32) dst % (u32) imm */
	{
		int rc_reg = BPF_OP(insn->code) == BPF_DIV ? REG_W1 : REG_W0;

		if (imm == 1) {
			if (BPF_OP(insn->code) == BPF_MOD)
				/* lhgi %dst,0 */
				EMIT4_IMM(0xa7090000, dst_reg, 0);
			break;
		}
		/* lhi %w0,0 */
		EMIT4_IMM(0xa7080000, REG_W0, 0);
		/* lr %w1,%dst */
		EMIT2(0x1800, REG_W1, dst_reg);
		if (!is_first_pass(jit) && can_use_ldisp_for_lit32(jit)) {
			/* dl %w0,<d(imm)>(%l) */
			EMIT6_DISP_LH(0xe3000000, 0x0097, REG_W0, REG_0, REG_L,
				      EMIT_CONST_U32(imm));
		} else {
			/* lgfrl %dst,imm */
			EMIT6_PCREL_RILB(0xc40c0000, dst_reg,
					 _EMIT_CONST_U32(imm));
			jit->seen |= SEEN_LITERAL;
			/* dlr %w0,%dst */
			EMIT4(0xb9970000, REG_W0, dst_reg);
		}
		/* llgfr %dst,%rc */
		EMIT4(0xb9160000, dst_reg, rc_reg);
		if (insn_is_zext(&insn[1]))
			insn_count = 2;
		break;
	}
	case BPF_ALU64 | BPF_DIV | BPF_K: /* dst = dst / imm */
	case BPF_ALU64 | BPF_MOD | BPF_K: /* dst = dst % imm */
	{
		int rc_reg = BPF_OP(insn->code) == BPF_DIV ? REG_W1 : REG_W0;

		if (imm == 1) {
			if (BPF_OP(insn->code) == BPF_MOD)
				/* lhgi %dst,0 */
				EMIT4_IMM(0xa7090000, dst_reg, 0);
			break;
		}
		/* lghi %w0,0 */
		EMIT4_IMM(0xa7090000, REG_W0, 0);
		/* lgr %w1,%dst */
		EMIT4(0xb9040000, REG_W1, dst_reg);
		if (!is_first_pass(jit) && can_use_ldisp_for_lit64(jit)) {
			/* dlg %w0,<d(imm)>(%l) */
			EMIT6_DISP_LH(0xe3000000, 0x0087, REG_W0, REG_0, REG_L,
				      EMIT_CONST_U64(imm));
		} else {
			/* lgrl %dst,imm */
			EMIT6_PCREL_RILB(0xc4080000, dst_reg,
					 _EMIT_CONST_U64(imm));
			jit->seen |= SEEN_LITERAL;
			/* dlgr %w0,%dst */
			EMIT4(0xb9870000, REG_W0, dst_reg);
		}
		/* lgr %dst,%rc */
		EMIT4(0xb9040000, dst_reg, rc_reg);
		break;
	}
	/*
	 * BPF_AND
	 */
	case BPF_ALU | BPF_AND | BPF_X: /* dst = (u32) dst & (u32) src */
		/* nr %dst,%src */
		EMIT2(0x1400, dst_reg, src_reg);
		EMIT_ZERO(dst_reg);
		break;
	case BPF_ALU64 | BPF_AND | BPF_X: /* dst = dst & src */
		/* ngr %dst,%src */
		EMIT4(0xb9800000, dst_reg, src_reg);
		break;
	case BPF_ALU | BPF_AND | BPF_K: /* dst = (u32) dst & (u32) imm */
		/* nilf %dst,imm */
		EMIT6_IMM(0xc00b0000, dst_reg, imm);
		EMIT_ZERO(dst_reg);
		break;
	case BPF_ALU64 | BPF_AND | BPF_K: /* dst = dst & imm */
		if (!is_first_pass(jit) && can_use_ldisp_for_lit64(jit)) {
			/* ng %dst,<d(imm)>(%l) */
			EMIT6_DISP_LH(0xe3000000, 0x0080,
				      dst_reg, REG_0, REG_L,
				      EMIT_CONST_U64(imm));
		} else {
			/* lgrl %w0,imm */
			EMIT6_PCREL_RILB(0xc4080000, REG_W0,
					 _EMIT_CONST_U64(imm));
			jit->seen |= SEEN_LITERAL;
			/* ngr %dst,%w0 */
			EMIT4(0xb9800000, dst_reg, REG_W0);
		}
		break;
	/*
	 * BPF_OR
	 */
	case BPF_ALU | BPF_OR | BPF_X: /* dst = (u32) dst | (u32) src */
		/* or %dst,%src */
		EMIT2(0x1600, dst_reg, src_reg);
		EMIT_ZERO(dst_reg);
		break;
	case BPF_ALU64 | BPF_OR | BPF_X: /* dst = dst | src */
		/* ogr %dst,%src */
		EMIT4(0xb9810000, dst_reg, src_reg);
		break;
	case BPF_ALU | BPF_OR | BPF_K: /* dst = (u32) dst | (u32) imm */
		/* oilf %dst,imm */
		EMIT6_IMM(0xc00d0000, dst_reg, imm);
		EMIT_ZERO(dst_reg);
		break;
	case BPF_ALU64 | BPF_OR | BPF_K: /* dst = dst | imm */
		if (!is_first_pass(jit) && can_use_ldisp_for_lit64(jit)) {
			/* og %dst,<d(imm)>(%l) */
			EMIT6_DISP_LH(0xe3000000, 0x0081,
				      dst_reg, REG_0, REG_L,
				      EMIT_CONST_U64(imm));
		} else {
			/* lgrl %w0,imm */
			EMIT6_PCREL_RILB(0xc4080000, REG_W0,
					 _EMIT_CONST_U64(imm));
			jit->seen |= SEEN_LITERAL;
			/* ogr %dst,%w0 */
			EMIT4(0xb9810000, dst_reg, REG_W0);
		}
		break;
	/*
	 * BPF_XOR
	 */
	case BPF_ALU | BPF_XOR | BPF_X: /* dst = (u32) dst ^ (u32) src */
		/* xr %dst,%src */
		EMIT2(0x1700, dst_reg, src_reg);
		EMIT_ZERO(dst_reg);
		break;
	case BPF_ALU64 | BPF_XOR | BPF_X: /* dst = dst ^ src */
		/* xgr %dst,%src */
		EMIT4(0xb9820000, dst_reg, src_reg);
		break;
	case BPF_ALU | BPF_XOR | BPF_K: /* dst = (u32) dst ^ (u32) imm */
		if (!imm)
			break;
		/* xilf %dst,imm */
		EMIT6_IMM(0xc0070000, dst_reg, imm);
		EMIT_ZERO(dst_reg);
		break;
	case BPF_ALU64 | BPF_XOR | BPF_K: /* dst = dst ^ imm */
		if (!is_first_pass(jit) && can_use_ldisp_for_lit64(jit)) {
			/* xg %dst,<d(imm)>(%l) */
			EMIT6_DISP_LH(0xe3000000, 0x0082,
				      dst_reg, REG_0, REG_L,
				      EMIT_CONST_U64(imm));
		} else {
			/* lgrl %w0,imm */
			EMIT6_PCREL_RILB(0xc4080000, REG_W0,
					 _EMIT_CONST_U64(imm));
			jit->seen |= SEEN_LITERAL;
			/* xgr %dst,%w0 */
			EMIT4(0xb9820000, dst_reg, REG_W0);
		}
		break;
	/*
	 * BPF_LSH
	 */
	case BPF_ALU | BPF_LSH | BPF_X: /* dst = (u32) dst << (u32) src */
		/* sll %dst,0(%src) */
		EMIT4_DISP(0x89000000, dst_reg, src_reg, 0);
		EMIT_ZERO(dst_reg);
		break;
	case BPF_ALU64 | BPF_LSH | BPF_X: /* dst = dst << src */
		/* sllg %dst,%dst,0(%src) */
		EMIT6_DISP_LH(0xeb000000, 0x000d, dst_reg, dst_reg, src_reg, 0);
		break;
	case BPF_ALU | BPF_LSH | BPF_K: /* dst = (u32) dst << (u32) imm */
		if (imm == 0)
			break;
		/* sll %dst,imm(%r0) */
		EMIT4_DISP(0x89000000, dst_reg, REG_0, imm);
		EMIT_ZERO(dst_reg);
		break;
	case BPF_ALU64 | BPF_LSH | BPF_K: /* dst = dst << imm */
		if (imm == 0)
			break;
		/* sllg %dst,%dst,imm(%r0) */
		EMIT6_DISP_LH(0xeb000000, 0x000d, dst_reg, dst_reg, REG_0, imm);
		break;
	/*
	 * BPF_RSH
	 */
	case BPF_ALU | BPF_RSH | BPF_X: /* dst = (u32) dst >> (u32) src */
		/* srl %dst,0(%src) */
		EMIT4_DISP(0x88000000, dst_reg, src_reg, 0);
		EMIT_ZERO(dst_reg);
		break;
	case BPF_ALU64 | BPF_RSH | BPF_X: /* dst = dst >> src */
		/* srlg %dst,%dst,0(%src) */
		EMIT6_DISP_LH(0xeb000000, 0x000c, dst_reg, dst_reg, src_reg, 0);
		break;
	case BPF_ALU | BPF_RSH | BPF_K: /* dst = (u32) dst >> (u32) imm */
		if (imm == 0)
			break;
		/* srl %dst,imm(%r0) */
		EMIT4_DISP(0x88000000, dst_reg, REG_0, imm);
		EMIT_ZERO(dst_reg);
		break;
	case BPF_ALU64 | BPF_RSH | BPF_K: /* dst = dst >> imm */
		if (imm == 0)
			break;
		/* srlg %dst,%dst,imm(%r0) */
		EMIT6_DISP_LH(0xeb000000, 0x000c, dst_reg, dst_reg, REG_0, imm);
		break;
	/*
	 * BPF_ARSH
	 */
	case BPF_ALU | BPF_ARSH | BPF_X: /* ((s32) dst) >>= src */
		/* sra %dst,%dst,0(%src) */
		EMIT4_DISP(0x8a000000, dst_reg, src_reg, 0);
		EMIT_ZERO(dst_reg);
		break;
	case BPF_ALU64 | BPF_ARSH | BPF_X: /* ((s64) dst) >>= src */
		/* srag %dst,%dst,0(%src) */
		EMIT6_DISP_LH(0xeb000000, 0x000a, dst_reg, dst_reg, src_reg, 0);
		break;
	case BPF_ALU | BPF_ARSH | BPF_K: /* ((s32) dst >> imm */
		if (imm == 0)
			break;
		/* sra %dst,imm(%r0) */
		EMIT4_DISP(0x8a000000, dst_reg, REG_0, imm);
		EMIT_ZERO(dst_reg);
		break;
	case BPF_ALU64 | BPF_ARSH | BPF_K: /* ((s64) dst) >>= imm */
		if (imm == 0)
			break;
		/* srag %dst,%dst,imm(%r0) */
		EMIT6_DISP_LH(0xeb000000, 0x000a, dst_reg, dst_reg, REG_0, imm);
		break;
	/*
	 * BPF_NEG
	 */
	case BPF_ALU | BPF_NEG: /* dst = (u32) -dst */
		/* lcr %dst,%dst */
		EMIT2(0x1300, dst_reg, dst_reg);
		EMIT_ZERO(dst_reg);
		break;
	case BPF_ALU64 | BPF_NEG: /* dst = -dst */
		/* lcgr %dst,%dst */
		EMIT4(0xb9030000, dst_reg, dst_reg);
		break;
	/*
	 * BPF_FROM_BE/LE
	 */
	case BPF_ALU | BPF_END | BPF_FROM_BE:
		/* s390 is big endian, therefore only clear high order bytes */
		switch (imm) {
		case 16: /* dst = (u16) cpu_to_be16(dst) */
			/* llghr %dst,%dst */
			EMIT4(0xb9850000, dst_reg, dst_reg);
			if (insn_is_zext(&insn[1]))
				insn_count = 2;
			break;
		case 32: /* dst = (u32) cpu_to_be32(dst) */
			if (!fp->aux->verifier_zext)
				/* llgfr %dst,%dst */
				EMIT4(0xb9160000, dst_reg, dst_reg);
			break;
		case 64: /* dst = (u64) cpu_to_be64(dst) */
			break;
		}
		break;
	case BPF_ALU | BPF_END | BPF_FROM_LE:
		switch (imm) {
		case 16: /* dst = (u16) cpu_to_le16(dst) */
			/* lrvr %dst,%dst */
			EMIT4(0xb91f0000, dst_reg, dst_reg);
			/* srl %dst,16(%r0) */
			EMIT4_DISP(0x88000000, dst_reg, REG_0, 16);
			/* llghr %dst,%dst */
			EMIT4(0xb9850000, dst_reg, dst_reg);
			if (insn_is_zext(&insn[1]))
				insn_count = 2;
			break;
		case 32: /* dst = (u32) cpu_to_le32(dst) */
			/* lrvr %dst,%dst */
			EMIT4(0xb91f0000, dst_reg, dst_reg);
			if (!fp->aux->verifier_zext)
				/* llgfr %dst,%dst */
				EMIT4(0xb9160000, dst_reg, dst_reg);
			break;
		case 64: /* dst = (u64) cpu_to_le64(dst) */
			/* lrvgr %dst,%dst */
			EMIT4(0xb90f0000, dst_reg, dst_reg);
			break;
		}
		break;
	/*
	 * BPF_NOSPEC (speculation barrier)
	 */
	case BPF_ST | BPF_NOSPEC:
		break;
	/*
	 * BPF_ST(X)
	 */
	case BPF_STX | BPF_MEM | BPF_B: /* *(u8 *)(dst + off) = src_reg */
		/* stcy %src,off(%dst) */
		EMIT6_DISP_LH(0xe3000000, 0x0072, src_reg, dst_reg, REG_0, off);
		jit->seen |= SEEN_MEM;
		break;
	case BPF_STX | BPF_MEM | BPF_H: /* (u16 *)(dst + off) = src */
		/* sthy %src,off(%dst) */
		EMIT6_DISP_LH(0xe3000000, 0x0070, src_reg, dst_reg, REG_0, off);
		jit->seen |= SEEN_MEM;
		break;
	case BPF_STX | BPF_MEM | BPF_W: /* *(u32 *)(dst + off) = src */
		/* sty %src,off(%dst) */
		EMIT6_DISP_LH(0xe3000000, 0x0050, src_reg, dst_reg, REG_0, off);
		jit->seen |= SEEN_MEM;
		break;
	case BPF_STX | BPF_MEM | BPF_DW: /* (u64 *)(dst + off) = src */
		/* stg %src,off(%dst) */
		EMIT6_DISP_LH(0xe3000000, 0x0024, src_reg, dst_reg, REG_0, off);
		jit->seen |= SEEN_MEM;
		break;
	case BPF_ST | BPF_MEM | BPF_B: /* *(u8 *)(dst + off) = imm */
		/* lhi %w0,imm */
		EMIT4_IMM(0xa7080000, REG_W0, (u8) imm);
		/* stcy %w0,off(dst) */
		EMIT6_DISP_LH(0xe3000000, 0x0072, REG_W0, dst_reg, REG_0, off);
		jit->seen |= SEEN_MEM;
		break;
	case BPF_ST | BPF_MEM | BPF_H: /* (u16 *)(dst + off) = imm */
		/* lhi %w0,imm */
		EMIT4_IMM(0xa7080000, REG_W0, (u16) imm);
		/* sthy %w0,off(dst) */
		EMIT6_DISP_LH(0xe3000000, 0x0070, REG_W0, dst_reg, REG_0, off);
		jit->seen |= SEEN_MEM;
		break;
	case BPF_ST | BPF_MEM | BPF_W: /* *(u32 *)(dst + off) = imm */
		/* llilf %w0,imm  */
		EMIT6_IMM(0xc00f0000, REG_W0, (u32) imm);
		/* sty %w0,off(%dst) */
		EMIT6_DISP_LH(0xe3000000, 0x0050, REG_W0, dst_reg, REG_0, off);
		jit->seen |= SEEN_MEM;
		break;
	case BPF_ST | BPF_MEM | BPF_DW: /* *(u64 *)(dst + off) = imm */
		/* lgfi %w0,imm */
		EMIT6_IMM(0xc0010000, REG_W0, imm);
		/* stg %w0,off(%dst) */
		EMIT6_DISP_LH(0xe3000000, 0x0024, REG_W0, dst_reg, REG_0, off);
		jit->seen |= SEEN_MEM;
		break;
	/*
	 * BPF_ATOMIC
	 */
	case BPF_STX | BPF_ATOMIC | BPF_DW:
	case BPF_STX | BPF_ATOMIC | BPF_W:
	{
		bool is32 = BPF_SIZE(insn->code) == BPF_W;

		switch (insn->imm) {
/* {op32|op64} {%w0|%src},%src,off(%dst) */
#define EMIT_ATOMIC(op32, op64) do {					\
	EMIT6_DISP_LH(0xeb000000, is32 ? (op32) : (op64),		\
		      (insn->imm & BPF_FETCH) ? src_reg : REG_W0,	\
		      src_reg, dst_reg, off);				\
	if (is32 && (insn->imm & BPF_FETCH))				\
		EMIT_ZERO(src_reg);					\
} while (0)
		case BPF_ADD:
		case BPF_ADD | BPF_FETCH:
			/* {laal|laalg} */
			EMIT_ATOMIC(0x00fa, 0x00ea);
			break;
		case BPF_AND:
		case BPF_AND | BPF_FETCH:
			/* {lan|lang} */
			EMIT_ATOMIC(0x00f4, 0x00e4);
			break;
		case BPF_OR:
		case BPF_OR | BPF_FETCH:
			/* {lao|laog} */
			EMIT_ATOMIC(0x00f6, 0x00e6);
			break;
		case BPF_XOR:
		case BPF_XOR | BPF_FETCH:
			/* {lax|laxg} */
			EMIT_ATOMIC(0x00f7, 0x00e7);
			break;
#undef EMIT_ATOMIC
		case BPF_XCHG:
			/* {ly|lg} %w0,off(%dst) */
			EMIT6_DISP_LH(0xe3000000,
				      is32 ? 0x0058 : 0x0004, REG_W0, REG_0,
				      dst_reg, off);
			/* 0: {csy|csg} %w0,%src,off(%dst) */
			EMIT6_DISP_LH(0xeb000000, is32 ? 0x0014 : 0x0030,
				      REG_W0, src_reg, dst_reg, off);
			/* brc 4,0b */
			EMIT4_PCREL_RIC(0xa7040000, 4, jit->prg - 6);
			/* {llgfr|lgr} %src,%w0 */
			EMIT4(is32 ? 0xb9160000 : 0xb9040000, src_reg, REG_W0);
			if (is32 && insn_is_zext(&insn[1]))
				insn_count = 2;
			break;
		case BPF_CMPXCHG:
			/* 0: {csy|csg} %b0,%src,off(%dst) */
			EMIT6_DISP_LH(0xeb000000, is32 ? 0x0014 : 0x0030,
				      BPF_REG_0, src_reg, dst_reg, off);
			break;
		default:
			pr_err("Unknown atomic operation %02x\n", insn->imm);
			return -1;
		}

		jit->seen |= SEEN_MEM;
		break;
	}
	/*
	 * BPF_LDX
	 */
	case BPF_LDX | BPF_MEM | BPF_B: /* dst = *(u8 *)(ul) (src + off) */
	case BPF_LDX | BPF_PROBE_MEM | BPF_B:
		/* llgc %dst,0(off,%src) */
		EMIT6_DISP_LH(0xe3000000, 0x0090, dst_reg, src_reg, REG_0, off);
		jit->seen |= SEEN_MEM;
		if (insn_is_zext(&insn[1]))
			insn_count = 2;
		break;
	case BPF_LDX | BPF_MEM | BPF_H: /* dst = *(u16 *)(ul) (src + off) */
	case BPF_LDX | BPF_PROBE_MEM | BPF_H:
		/* llgh %dst,0(off,%src) */
		EMIT6_DISP_LH(0xe3000000, 0x0091, dst_reg, src_reg, REG_0, off);
		jit->seen |= SEEN_MEM;
		if (insn_is_zext(&insn[1]))
			insn_count = 2;
		break;
	case BPF_LDX | BPF_MEM | BPF_W: /* dst = *(u32 *)(ul) (src + off) */
	case BPF_LDX | BPF_PROBE_MEM | BPF_W:
		/* llgf %dst,off(%src) */
		jit->seen |= SEEN_MEM;
		EMIT6_DISP_LH(0xe3000000, 0x0016, dst_reg, src_reg, REG_0, off);
		if (insn_is_zext(&insn[1]))
			insn_count = 2;
		break;
	case BPF_LDX | BPF_MEM | BPF_DW: /* dst = *(u64 *)(ul) (src + off) */
	case BPF_LDX | BPF_PROBE_MEM | BPF_DW:
		/* lg %dst,0(off,%src) */
		jit->seen |= SEEN_MEM;
		EMIT6_DISP_LH(0xe3000000, 0x0004, dst_reg, src_reg, REG_0, off);
		break;
	/*
	 * BPF_JMP / CALL
	 */
	case BPF_JMP | BPF_CALL:
	{
		u64 func;
		bool func_addr_fixed;
		int ret;

		ret = bpf_jit_get_func_addr(fp, insn, extra_pass,
					    &func, &func_addr_fixed);
		if (ret < 0)
			return -1;

		REG_SET_SEEN(BPF_REG_5);
		jit->seen |= SEEN_FUNC;
		/* lgrl %w1,func */
		EMIT6_PCREL_RILB(0xc4080000, REG_W1, _EMIT_CONST_U64(func));
		if (__is_defined(CC_USING_EXPOLINE) && !nospec_disable) {
			/* brasl %r14,__s390_indirect_jump_r1 */
			EMIT6_PCREL_RILB(0xc0050000, REG_14, jit->r1_thunk_ip);
		} else {
			/* basr %r14,%w1 */
			EMIT2(0x0d00, REG_14, REG_W1);
		}
		/* lgr %b0,%r2: load return value into %b0 */
		EMIT4(0xb9040000, BPF_REG_0, REG_2);
		break;
	}
	case BPF_JMP | BPF_TAIL_CALL: {
		int patch_1_clrj, patch_2_clij, patch_3_brc;

		/*
		 * Implicit input:
		 *  B1: pointer to ctx
		 *  B2: pointer to bpf_array
		 *  B3: index in bpf_array
		 */
		jit->seen |= SEEN_TAIL_CALL;

		/*
		 * if (index >= array->map.max_entries)
		 *         goto out;
		 */

		/* llgf %w1,map.max_entries(%b2) */
		EMIT6_DISP_LH(0xe3000000, 0x0016, REG_W1, REG_0, BPF_REG_2,
			      offsetof(struct bpf_array, map.max_entries));
		/* if ((u32)%b3 >= (u32)%w1) goto out; */
		/* clrj %b3,%w1,0xa,out */
		patch_1_clrj = jit->prg;
		EMIT6_PCREL_RIEB(0xec000000, 0x0077, BPF_REG_3, REG_W1, 0xa,
				 jit->prg);

		/*
		 * if (tail_call_cnt++ > MAX_TAIL_CALL_CNT)
		 *         goto out;
		 */

		if (jit->seen & SEEN_STACK)
			off = STK_OFF_TCCNT + STK_OFF + stack_depth;
		else
			off = STK_OFF_TCCNT;
		/* lhi %w0,1 */
		EMIT4_IMM(0xa7080000, REG_W0, 1);
		/* laal %w1,%w0,off(%r15) */
		EMIT6_DISP_LH(0xeb000000, 0x00fa, REG_W1, REG_W0, REG_15, off);
		/* clij %w1,MAX_TAIL_CALL_CNT,0x2,out */
		patch_2_clij = jit->prg;
		EMIT6_PCREL_RIEC(0xec000000, 0x007f, REG_W1, MAX_TAIL_CALL_CNT,
				 2, jit->prg);

		/*
		 * prog = array->ptrs[index];
		 * if (prog == NULL)
		 *         goto out;
		 */

		/* llgfr %r1,%b3: %r1 = (u32) index */
		EMIT4(0xb9160000, REG_1, BPF_REG_3);
		/* sllg %r1,%r1,3: %r1 *= 8 */
		EMIT6_DISP_LH(0xeb000000, 0x000d, REG_1, REG_1, REG_0, 3);
		/* ltg %r1,prog(%b2,%r1) */
		EMIT6_DISP_LH(0xe3000000, 0x0002, REG_1, BPF_REG_2,
			      REG_1, offsetof(struct bpf_array, ptrs));
		/* brc 0x8,out */
		patch_3_brc = jit->prg;
		EMIT4_PCREL_RIC(0xa7040000, 8, jit->prg);

		/*
		 * Restore registers before calling function
		 */
		save_restore_regs(jit, REGS_RESTORE, stack_depth);

		/*
		 * goto *(prog->bpf_func + tail_call_start);
		 */

		/* lg %r1,bpf_func(%r1) */
		EMIT6_DISP_LH(0xe3000000, 0x0004, REG_1, REG_1, REG_0,
			      offsetof(struct bpf_prog, bpf_func));
		/* bc 0xf,tail_call_start(%r1) */
		_EMIT4(0x47f01000 + jit->tail_call_start);
		/* out: */
		if (jit->prg_buf) {
			*(u16 *)(jit->prg_buf + patch_1_clrj + 2) =
				(jit->prg - patch_1_clrj) >> 1;
			*(u16 *)(jit->prg_buf + patch_2_clij + 2) =
				(jit->prg - patch_2_clij) >> 1;
			*(u16 *)(jit->prg_buf + patch_3_brc + 2) =
				(jit->prg - patch_3_brc) >> 1;
		}
		break;
	}
	case BPF_JMP | BPF_EXIT: /* return b0 */
		last = (i == fp->len - 1) ? 1 : 0;
		if (last)
			break;
		if (!is_first_pass(jit) && can_use_rel(jit, jit->exit_ip))
			/* brc 0xf, <exit> */
			EMIT4_PCREL_RIC(0xa7040000, 0xf, jit->exit_ip);
		else
			/* brcl 0xf, <exit> */
			EMIT6_PCREL_RILC(0xc0040000, 0xf, jit->exit_ip);
		break;
	/*
	 * Branch relative (number of skipped instructions) to offset on
	 * condition.
	 *
	 * Condition code to mask mapping:
	 *
	 * CC | Description	   | Mask
	 * ------------------------------
	 * 0  | Operands equal	   |	8
	 * 1  | First operand low  |	4
	 * 2  | First operand high |	2
	 * 3  | Unused		   |	1
	 *
	 * For s390x relative branches: ip = ip + off_bytes
	 * For BPF relative branches:	insn = insn + off_insns + 1
	 *
	 * For example for s390x with offset 0 we jump to the branch
	 * instruction itself (loop) and for BPF with offset 0 we
	 * branch to the instruction behind the branch.
	 */
	case BPF_JMP | BPF_JA: /* if (true) */
		mask = 0xf000; /* j */
		goto branch_oc;
	case BPF_JMP | BPF_JSGT | BPF_K: /* ((s64) dst > (s64) imm) */
	case BPF_JMP32 | BPF_JSGT | BPF_K: /* ((s32) dst > (s32) imm) */
		mask = 0x2000; /* jh */
		goto branch_ks;
	case BPF_JMP | BPF_JSLT | BPF_K: /* ((s64) dst < (s64) imm) */
	case BPF_JMP32 | BPF_JSLT | BPF_K: /* ((s32) dst < (s32) imm) */
		mask = 0x4000; /* jl */
		goto branch_ks;
	case BPF_JMP | BPF_JSGE | BPF_K: /* ((s64) dst >= (s64) imm) */
	case BPF_JMP32 | BPF_JSGE | BPF_K: /* ((s32) dst >= (s32) imm) */
		mask = 0xa000; /* jhe */
		goto branch_ks;
	case BPF_JMP | BPF_JSLE | BPF_K: /* ((s64) dst <= (s64) imm) */
	case BPF_JMP32 | BPF_JSLE | BPF_K: /* ((s32) dst <= (s32) imm) */
		mask = 0xc000; /* jle */
		goto branch_ks;
	case BPF_JMP | BPF_JGT | BPF_K: /* (dst_reg > imm) */
	case BPF_JMP32 | BPF_JGT | BPF_K: /* ((u32) dst_reg > (u32) imm) */
		mask = 0x2000; /* jh */
		goto branch_ku;
	case BPF_JMP | BPF_JLT | BPF_K: /* (dst_reg < imm) */
	case BPF_JMP32 | BPF_JLT | BPF_K: /* ((u32) dst_reg < (u32) imm) */
		mask = 0x4000; /* jl */
		goto branch_ku;
	case BPF_JMP | BPF_JGE | BPF_K: /* (dst_reg >= imm) */
	case BPF_JMP32 | BPF_JGE | BPF_K: /* ((u32) dst_reg >= (u32) imm) */
		mask = 0xa000; /* jhe */
		goto branch_ku;
	case BPF_JMP | BPF_JLE | BPF_K: /* (dst_reg <= imm) */
	case BPF_JMP32 | BPF_JLE | BPF_K: /* ((u32) dst_reg <= (u32) imm) */
		mask = 0xc000; /* jle */
		goto branch_ku;
	case BPF_JMP | BPF_JNE | BPF_K: /* (dst_reg != imm) */
	case BPF_JMP32 | BPF_JNE | BPF_K: /* ((u32) dst_reg != (u32) imm) */
		mask = 0x7000; /* jne */
		goto branch_ku;
	case BPF_JMP | BPF_JEQ | BPF_K: /* (dst_reg == imm) */
	case BPF_JMP32 | BPF_JEQ | BPF_K: /* ((u32) dst_reg == (u32) imm) */
		mask = 0x8000; /* je */
		goto branch_ku;
	case BPF_JMP | BPF_JSET | BPF_K: /* (dst_reg & imm) */
	case BPF_JMP32 | BPF_JSET | BPF_K: /* ((u32) dst_reg & (u32) imm) */
		mask = 0x7000; /* jnz */
		if (BPF_CLASS(insn->code) == BPF_JMP32) {
			/* llilf %w1,imm (load zero extend imm) */
			EMIT6_IMM(0xc00f0000, REG_W1, imm);
			/* nr %w1,%dst */
			EMIT2(0x1400, REG_W1, dst_reg);
		} else {
			/* lgfi %w1,imm (load sign extend imm) */
			EMIT6_IMM(0xc0010000, REG_W1, imm);
			/* ngr %w1,%dst */
			EMIT4(0xb9800000, REG_W1, dst_reg);
		}
		goto branch_oc;

	case BPF_JMP | BPF_JSGT | BPF_X: /* ((s64) dst > (s64) src) */
	case BPF_JMP32 | BPF_JSGT | BPF_X: /* ((s32) dst > (s32) src) */
		mask = 0x2000; /* jh */
		goto branch_xs;
	case BPF_JMP | BPF_JSLT | BPF_X: /* ((s64) dst < (s64) src) */
	case BPF_JMP32 | BPF_JSLT | BPF_X: /* ((s32) dst < (s32) src) */
		mask = 0x4000; /* jl */
		goto branch_xs;
	case BPF_JMP | BPF_JSGE | BPF_X: /* ((s64) dst >= (s64) src) */
	case BPF_JMP32 | BPF_JSGE | BPF_X: /* ((s32) dst >= (s32) src) */
		mask = 0xa000; /* jhe */
		goto branch_xs;
	case BPF_JMP | BPF_JSLE | BPF_X: /* ((s64) dst <= (s64) src) */
	case BPF_JMP32 | BPF_JSLE | BPF_X: /* ((s32) dst <= (s32) src) */
		mask = 0xc000; /* jle */
		goto branch_xs;
	case BPF_JMP | BPF_JGT | BPF_X: /* (dst > src) */
	case BPF_JMP32 | BPF_JGT | BPF_X: /* ((u32) dst > (u32) src) */
		mask = 0x2000; /* jh */
		goto branch_xu;
	case BPF_JMP | BPF_JLT | BPF_X: /* (dst < src) */
	case BPF_JMP32 | BPF_JLT | BPF_X: /* ((u32) dst < (u32) src) */
		mask = 0x4000; /* jl */
		goto branch_xu;
	case BPF_JMP | BPF_JGE | BPF_X: /* (dst >= src) */
	case BPF_JMP32 | BPF_JGE | BPF_X: /* ((u32) dst >= (u32) src) */
		mask = 0xa000; /* jhe */
		goto branch_xu;
	case BPF_JMP | BPF_JLE | BPF_X: /* (dst <= src) */
	case BPF_JMP32 | BPF_JLE | BPF_X: /* ((u32) dst <= (u32) src) */
		mask = 0xc000; /* jle */
		goto branch_xu;
	case BPF_JMP | BPF_JNE | BPF_X: /* (dst != src) */
	case BPF_JMP32 | BPF_JNE | BPF_X: /* ((u32) dst != (u32) src) */
		mask = 0x7000; /* jne */
		goto branch_xu;
	case BPF_JMP | BPF_JEQ | BPF_X: /* (dst == src) */
	case BPF_JMP32 | BPF_JEQ | BPF_X: /* ((u32) dst == (u32) src) */
		mask = 0x8000; /* je */
		goto branch_xu;
	case BPF_JMP | BPF_JSET | BPF_X: /* (dst & src) */
	case BPF_JMP32 | BPF_JSET | BPF_X: /* ((u32) dst & (u32) src) */
	{
		bool is_jmp32 = BPF_CLASS(insn->code) == BPF_JMP32;

		mask = 0x7000; /* jnz */
		/* nrk or ngrk %w1,%dst,%src */
		EMIT4_RRF((is_jmp32 ? 0xb9f40000 : 0xb9e40000),
			  REG_W1, dst_reg, src_reg);
		goto branch_oc;
branch_ks:
		is_jmp32 = BPF_CLASS(insn->code) == BPF_JMP32;
		/* cfi or cgfi %dst,imm */
		EMIT6_IMM(is_jmp32 ? 0xc20d0000 : 0xc20c0000,
			  dst_reg, imm);
		if (!is_first_pass(jit) &&
		    can_use_rel(jit, addrs[i + off + 1])) {
			/* brc mask,off */
			EMIT4_PCREL_RIC(0xa7040000,
					mask >> 12, addrs[i + off + 1]);
		} else {
			/* brcl mask,off */
			EMIT6_PCREL_RILC(0xc0040000,
					 mask >> 12, addrs[i + off + 1]);
		}
		break;
branch_ku:
		/* lgfi %w1,imm (load sign extend imm) */
		src_reg = REG_1;
		EMIT6_IMM(0xc0010000, src_reg, imm);
		goto branch_xu;
branch_xs:
		is_jmp32 = BPF_CLASS(insn->code) == BPF_JMP32;
		if (!is_first_pass(jit) &&
		    can_use_rel(jit, addrs[i + off + 1])) {
			/* crj or cgrj %dst,%src,mask,off */
			EMIT6_PCREL(0xec000000, (is_jmp32 ? 0x0076 : 0x0064),
				    dst_reg, src_reg, i, off, mask);
		} else {
			/* cr or cgr %dst,%src */
			if (is_jmp32)
				EMIT2(0x1900, dst_reg, src_reg);
			else
				EMIT4(0xb9200000, dst_reg, src_reg);
			/* brcl mask,off */
			EMIT6_PCREL_RILC(0xc0040000,
					 mask >> 12, addrs[i + off + 1]);
		}
		break;
branch_xu:
		is_jmp32 = BPF_CLASS(insn->code) == BPF_JMP32;
		if (!is_first_pass(jit) &&
		    can_use_rel(jit, addrs[i + off + 1])) {
			/* clrj or clgrj %dst,%src,mask,off */
			EMIT6_PCREL(0xec000000, (is_jmp32 ? 0x0077 : 0x0065),
				    dst_reg, src_reg, i, off, mask);
		} else {
			/* clr or clgr %dst,%src */
			if (is_jmp32)
				EMIT2(0x1500, dst_reg, src_reg);
			else
				EMIT4(0xb9210000, dst_reg, src_reg);
			/* brcl mask,off */
			EMIT6_PCREL_RILC(0xc0040000,
					 mask >> 12, addrs[i + off + 1]);
		}
		break;
branch_oc:
		if (!is_first_pass(jit) &&
		    can_use_rel(jit, addrs[i + off + 1])) {
			/* brc mask,off */
			EMIT4_PCREL_RIC(0xa7040000,
					mask >> 12, addrs[i + off + 1]);
		} else {
			/* brcl mask,off */
			EMIT6_PCREL_RILC(0xc0040000,
					 mask >> 12, addrs[i + off + 1]);
		}
		break;
	}
	default: /* too complex, give up */
		pr_err("Unknown opcode %02x\n", insn->code);
		return -1;
	}

	if (probe_prg != -1) {
		/*
		 * Handlers of certain exceptions leave psw.addr pointing to
		 * the instruction directly after the failing one. Therefore,
		 * create two exception table entries and also add a nop in
		 * case two probing instructions come directly after each
		 * other.
		 */
		nop_prg = jit->prg;
		/* bcr 0,%0 */
		_EMIT2(0x0700);
		err = bpf_jit_probe_mem(jit, fp, probe_prg, nop_prg);
		if (err < 0)
			return err;
	}

	return insn_count;
}

/*
 * Return whether new i-th instruction address does not violate any invariant
 */
static bool bpf_is_new_addr_sane(struct bpf_jit *jit, int i)
{
	/* On the first pass anything goes */
	if (is_first_pass(jit))
		return true;

	/* The codegen pass must not change anything */
	if (is_codegen_pass(jit))
		return jit->addrs[i] == jit->prg;

	/* Passes in between must not increase code size */
	return jit->addrs[i] >= jit->prg;
}

/*
 * Update the address of i-th instruction
 */
static int bpf_set_addr(struct bpf_jit *jit, int i)
{
	int delta;

	if (is_codegen_pass(jit)) {
		delta = jit->prg - jit->addrs[i];
		if (delta < 0)
			bpf_skip(jit, -delta);
	}
	if (WARN_ON_ONCE(!bpf_is_new_addr_sane(jit, i)))
		return -1;
	jit->addrs[i] = jit->prg;
	return 0;
}

/*
 * Compile eBPF program into s390x code
 */
static int bpf_jit_prog(struct bpf_jit *jit, struct bpf_prog *fp,
			bool extra_pass, u32 stack_depth)
{
	int i, insn_count, lit32_size, lit64_size;

	jit->lit32 = jit->lit32_start;
	jit->lit64 = jit->lit64_start;
	jit->prg = 0;
	jit->excnt = 0;

	bpf_jit_prologue(jit, stack_depth);
	if (bpf_set_addr(jit, 0) < 0)
		return -1;
	for (i = 0; i < fp->len; i += insn_count) {
		insn_count = bpf_jit_insn(jit, fp, i, extra_pass, stack_depth);
		if (insn_count < 0)
			return -1;
		/* Next instruction address */
		if (bpf_set_addr(jit, i + insn_count) < 0)
			return -1;
	}
	bpf_jit_epilogue(jit, stack_depth);

	lit32_size = jit->lit32 - jit->lit32_start;
	lit64_size = jit->lit64 - jit->lit64_start;
	jit->lit32_start = jit->prg;
	if (lit32_size)
		jit->lit32_start = ALIGN(jit->lit32_start, 4);
	jit->lit64_start = jit->lit32_start + lit32_size;
	if (lit64_size)
		jit->lit64_start = ALIGN(jit->lit64_start, 8);
	jit->size = jit->lit64_start + lit64_size;
	jit->size_prg = jit->prg;

	if (WARN_ON_ONCE(fp->aux->extable &&
			 jit->excnt != fp->aux->num_exentries))
		/* Verifier bug - too many entries. */
		return -1;

	return 0;
}

bool bpf_jit_needs_zext(void)
{
	return true;
}

struct s390_jit_data {
	struct bpf_binary_header *header;
	struct bpf_jit ctx;
	int pass;
};

<<<<<<< HEAD
=======
static struct bpf_binary_header *bpf_jit_alloc(struct bpf_jit *jit,
					       struct bpf_prog *fp)
{
	struct bpf_binary_header *header;
	u32 extable_size;
	u32 code_size;

	/* We need two entries per insn. */
	fp->aux->num_exentries *= 2;

	code_size = roundup(jit->size,
			    __alignof__(struct exception_table_entry));
	extable_size = fp->aux->num_exentries *
		sizeof(struct exception_table_entry);
	header = bpf_jit_binary_alloc(code_size + extable_size, &jit->prg_buf,
				      8, jit_fill_hole);
	if (!header)
		return NULL;
	fp->aux->extable = (struct exception_table_entry *)
		(jit->prg_buf + code_size);
	return header;
}

>>>>>>> 7d2a07b7
/*
 * Compile eBPF program "fp"
 */
struct bpf_prog *bpf_int_jit_compile(struct bpf_prog *fp)
{
	u32 stack_depth = round_up(fp->aux->stack_depth, 8);
	struct bpf_prog *tmp, *orig_fp = fp;
	struct bpf_binary_header *header;
	struct s390_jit_data *jit_data;
	bool tmp_blinded = false;
	bool extra_pass = false;
	struct bpf_jit jit;
	int pass;

	if (!fp->jit_requested)
		return orig_fp;

	tmp = bpf_jit_blind_constants(fp);
	/*
	 * If blinding was requested and we failed during blinding,
	 * we must fall back to the interpreter.
	 */
	if (IS_ERR(tmp))
		return orig_fp;
	if (tmp != fp) {
		tmp_blinded = true;
		fp = tmp;
	}

	jit_data = fp->aux->jit_data;
	if (!jit_data) {
		jit_data = kzalloc(sizeof(*jit_data), GFP_KERNEL);
		if (!jit_data) {
			fp = orig_fp;
			goto out;
		}
		fp->aux->jit_data = jit_data;
	}
	if (jit_data->ctx.addrs) {
		jit = jit_data->ctx;
		header = jit_data->header;
		extra_pass = true;
		pass = jit_data->pass + 1;
		goto skip_init_ctx;
	}

	memset(&jit, 0, sizeof(jit));
	jit.addrs = kvcalloc(fp->len + 1, sizeof(*jit.addrs), GFP_KERNEL);
	if (jit.addrs == NULL) {
		fp = orig_fp;
		goto out;
	}
	/*
	 * Three initial passes:
	 *   - 1/2: Determine clobbered registers
	 *   - 3:   Calculate program size and addrs arrray
	 */
	for (pass = 1; pass <= 3; pass++) {
		if (bpf_jit_prog(&jit, fp, extra_pass, stack_depth)) {
			fp = orig_fp;
			goto free_addrs;
		}
	}
	/*
	 * Final pass: Allocate and generate program
	 */
<<<<<<< HEAD
	header = bpf_jit_binary_alloc(jit.size, &jit.prg_buf, 8, jit_fill_hole);
=======
	header = bpf_jit_alloc(&jit, fp);
>>>>>>> 7d2a07b7
	if (!header) {
		fp = orig_fp;
		goto free_addrs;
	}
skip_init_ctx:
	if (bpf_jit_prog(&jit, fp, extra_pass, stack_depth)) {
		bpf_jit_binary_free(header);
		fp = orig_fp;
		goto free_addrs;
	}
	if (bpf_jit_enable > 1) {
		bpf_jit_dump(fp->len, jit.size, pass, jit.prg_buf);
		print_fn_code(jit.prg_buf, jit.size_prg);
	}
	if (!fp->is_func || extra_pass) {
		bpf_jit_binary_lock_ro(header);
	} else {
		jit_data->header = header;
		jit_data->ctx = jit;
		jit_data->pass = pass;
	}
	fp->bpf_func = (void *) jit.prg_buf;
	fp->jited = 1;
	fp->jited_len = jit.size;

	if (!fp->is_func || extra_pass) {
		bpf_prog_fill_jited_linfo(fp, jit.addrs + 1);
free_addrs:
		kvfree(jit.addrs);
		kfree(jit_data);
		fp->aux->jit_data = NULL;
	}
out:
	if (tmp_blinded)
		bpf_jit_prog_release_other(fp, fp == orig_fp ?
					   tmp : orig_fp);
	return fp;
}<|MERGE_RESOLUTION|>--- conflicted
+++ resolved
@@ -49,10 +49,7 @@
 	int r1_thunk_ip;	/* Address of expoline thunk for 'br %r1' */
 	int r14_thunk_ip;	/* Address of expoline thunk for 'br %r14' */
 	int tail_call_start;	/* Tail call start offset */
-<<<<<<< HEAD
-=======
 	int excnt;		/* Number of exception table entries */
->>>>>>> 7d2a07b7
 };
 
 #define SEEN_MEM	BIT(0)		/* use mem[] for temporary storage */
@@ -197,15 +194,6 @@
 ({								\
 	int __rel = ((target) - jit->prg) / 2;			\
 	_EMIT4((op) | (mask) << 20 | (__rel & 0xffff));		\
-<<<<<<< HEAD
-})
-
-#define EMIT4_PCREL_RIC(op, mask, target)			\
-({								\
-	int __rel = ((target) - jit->prg) / 2;			\
-	_EMIT4((op) | (mask) << 20 | (__rel & 0xffff));		\
-=======
->>>>>>> 7d2a07b7
 })
 
 #define _EMIT6(op1, op2)					\
@@ -1759,8 +1747,6 @@
 	int pass;
 };
 
-<<<<<<< HEAD
-=======
 static struct bpf_binary_header *bpf_jit_alloc(struct bpf_jit *jit,
 					       struct bpf_prog *fp)
 {
@@ -1784,7 +1770,6 @@
 	return header;
 }
 
->>>>>>> 7d2a07b7
 /*
  * Compile eBPF program "fp"
  */
@@ -1851,11 +1836,7 @@
 	/*
 	 * Final pass: Allocate and generate program
 	 */
-<<<<<<< HEAD
-	header = bpf_jit_binary_alloc(jit.size, &jit.prg_buf, 8, jit_fill_hole);
-=======
 	header = bpf_jit_alloc(&jit, fp);
->>>>>>> 7d2a07b7
 	if (!header) {
 		fp = orig_fp;
 		goto free_addrs;
