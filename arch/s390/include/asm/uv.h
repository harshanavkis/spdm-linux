/* SPDX-License-Identifier: GPL-2.0 */
/*
 * Ultravisor Interfaces
 *
 * Copyright IBM Corp. 2019
 *
 * Author(s):
 *	Vasily Gorbik <gor@linux.ibm.com>
 *	Janosch Frank <frankja@linux.ibm.com>
 */
#ifndef _ASM_S390_UV_H
#define _ASM_S390_UV_H

#include <linux/types.h>
#include <linux/errno.h>
#include <linux/bug.h>
#include <linux/sched.h>
#include <asm/page.h>
#include <asm/gmap.h>

#define UVC_RC_EXECUTED		0x0001
#define UVC_RC_INV_CMD		0x0002
#define UVC_RC_INV_STATE	0x0003
#define UVC_RC_INV_LEN		0x0005
#define UVC_RC_NO_RESUME	0x0007
#define UVC_RC_NEED_DESTROY	0x8000

#define UVC_CMD_QUI			0x0001
#define UVC_CMD_INIT_UV			0x000f
#define UVC_CMD_CREATE_SEC_CONF		0x0100
#define UVC_CMD_DESTROY_SEC_CONF	0x0101
#define UVC_CMD_CREATE_SEC_CPU		0x0120
#define UVC_CMD_DESTROY_SEC_CPU		0x0121
#define UVC_CMD_CONV_TO_SEC_STOR	0x0200
#define UVC_CMD_CONV_FROM_SEC_STOR	0x0201
<<<<<<< HEAD
=======
#define UVC_CMD_DESTR_SEC_STOR		0x0202
>>>>>>> 7d2a07b7
#define UVC_CMD_SET_SEC_CONF_PARAMS	0x0300
#define UVC_CMD_UNPACK_IMG		0x0301
#define UVC_CMD_VERIFY_IMG		0x0302
#define UVC_CMD_CPU_RESET		0x0310
#define UVC_CMD_CPU_RESET_INITIAL	0x0311
#define UVC_CMD_PREPARE_RESET		0x0320
#define UVC_CMD_CPU_RESET_CLEAR		0x0321
#define UVC_CMD_CPU_SET_STATE		0x0330
#define UVC_CMD_SET_UNSHARE_ALL		0x0340
#define UVC_CMD_PIN_PAGE_SHARED		0x0341
#define UVC_CMD_UNPIN_PAGE_SHARED	0x0342
#define UVC_CMD_SET_SHARED_ACCESS	0x1000
#define UVC_CMD_REMOVE_SHARED_ACCESS	0x1001

/* Bits in installed uv calls */
enum uv_cmds_inst {
	BIT_UVC_CMD_QUI = 0,
	BIT_UVC_CMD_INIT_UV = 1,
	BIT_UVC_CMD_CREATE_SEC_CONF = 2,
	BIT_UVC_CMD_DESTROY_SEC_CONF = 3,
	BIT_UVC_CMD_CREATE_SEC_CPU = 4,
	BIT_UVC_CMD_DESTROY_SEC_CPU = 5,
	BIT_UVC_CMD_CONV_TO_SEC_STOR = 6,
	BIT_UVC_CMD_CONV_FROM_SEC_STOR = 7,
	BIT_UVC_CMD_SET_SHARED_ACCESS = 8,
	BIT_UVC_CMD_REMOVE_SHARED_ACCESS = 9,
	BIT_UVC_CMD_SET_SEC_PARMS = 11,
	BIT_UVC_CMD_UNPACK_IMG = 13,
	BIT_UVC_CMD_VERIFY_IMG = 14,
	BIT_UVC_CMD_CPU_RESET = 15,
	BIT_UVC_CMD_CPU_RESET_INITIAL = 16,
	BIT_UVC_CMD_CPU_SET_STATE = 17,
	BIT_UVC_CMD_PREPARE_RESET = 18,
	BIT_UVC_CMD_CPU_PERFORM_CLEAR_RESET = 19,
	BIT_UVC_CMD_UNSHARE_ALL = 20,
	BIT_UVC_CMD_PIN_PAGE_SHARED = 21,
	BIT_UVC_CMD_UNPIN_PAGE_SHARED = 22,
<<<<<<< HEAD
=======
};

enum uv_feat_ind {
	BIT_UV_FEAT_MISC = 0,
>>>>>>> 7d2a07b7
};

struct uv_cb_header {
	u16 len;
	u16 cmd;	/* Command Code */
	u16 rc;		/* Response Code */
	u16 rrc;	/* Return Reason Code */
} __packed __aligned(8);

/* Query Ultravisor Information */
struct uv_cb_qui {
	struct uv_cb_header header;
	u64 reserved08;
	u64 inst_calls_list[4];
	u64 reserved30[2];
	u64 uv_base_stor_len;
	u64 reserved48;
	u64 conf_base_phys_stor_len;
	u64 conf_base_virt_stor_len;
	u64 conf_virt_var_stor_len;
	u64 cpu_stor_len;
	u32 reserved70[3];
	u32 max_num_sec_conf;
	u64 max_guest_stor_addr;
	u8  reserved88[158 - 136];
<<<<<<< HEAD
	u16 max_guest_cpus;
	u8  reserveda0[200 - 160];
} __packed __aligned(8);

/* Initialize Ultravisor */
struct uv_cb_init {
	struct uv_cb_header header;
	u64 reserved08[2];
	u64 stor_origin;
	u64 stor_len;
	u64 reserved28[4];
} __packed __aligned(8);

/* Create Guest Configuration */
struct uv_cb_cgc {
	struct uv_cb_header header;
	u64 reserved08[2];
	u64 guest_handle;
	u64 conf_base_stor_origin;
	u64 conf_virt_stor_origin;
	u64 reserved30;
	u64 guest_stor_origin;
	u64 guest_stor_len;
	u64 guest_sca;
	u64 guest_asce;
	u64 reserved58[5];
} __packed __aligned(8);

/* Create Secure CPU */
struct uv_cb_csc {
	struct uv_cb_header header;
	u64 reserved08[2];
	u64 cpu_handle;
	u64 guest_handle;
	u64 stor_origin;
	u8  reserved30[6];
	u16 num;
	u64 state_origin;
	u64 reserved40[4];
} __packed __aligned(8);

/* Convert to Secure */
struct uv_cb_cts {
	struct uv_cb_header header;
	u64 reserved08[2];
	u64 guest_handle;
	u64 gaddr;
} __packed __aligned(8);

/* Convert from Secure / Pin Page Shared */
struct uv_cb_cfs {
	struct uv_cb_header header;
	u64 reserved08[2];
	u64 paddr;
} __packed __aligned(8);

/* Set Secure Config Parameter */
struct uv_cb_ssc {
	struct uv_cb_header header;
	u64 reserved08[2];
	u64 guest_handle;
	u64 sec_header_origin;
	u32 sec_header_len;
	u32 reserved2c;
	u64 reserved30[4];
} __packed __aligned(8);

/* Unpack */
struct uv_cb_unp {
	struct uv_cb_header header;
	u64 reserved08[2];
	u64 guest_handle;
	u64 gaddr;
	u64 tweak[2];
	u64 reserved38[3];
} __packed __aligned(8);

#define PV_CPU_STATE_OPR	1
#define PV_CPU_STATE_STP	2
#define PV_CPU_STATE_CHKSTP	3
#define PV_CPU_STATE_OPR_LOAD	5

struct uv_cb_cpu_set_state {
	struct uv_cb_header header;
	u64 reserved08[2];
	u64 cpu_handle;
	u8  reserved20[7];
	u8  state;
	u64 reserved28[5];
};

/*
 * A common UV call struct for calls that take no payload
 * Examples:
 * Destroy cpu/config
 * Verify
 */
struct uv_cb_nodata {
	struct uv_cb_header header;
	u64 reserved08[2];
	u64 handle;
	u64 reserved20[4];
} __packed __aligned(8);

=======
	u16 max_guest_cpu_id;
	u64 uv_feature_indications;
	u8  reserveda0[200 - 168];
} __packed __aligned(8);

/* Initialize Ultravisor */
struct uv_cb_init {
	struct uv_cb_header header;
	u64 reserved08[2];
	u64 stor_origin;
	u64 stor_len;
	u64 reserved28[4];
} __packed __aligned(8);

/* Create Guest Configuration */
struct uv_cb_cgc {
	struct uv_cb_header header;
	u64 reserved08[2];
	u64 guest_handle;
	u64 conf_base_stor_origin;
	u64 conf_virt_stor_origin;
	u64 reserved30;
	u64 guest_stor_origin;
	u64 guest_stor_len;
	u64 guest_sca;
	u64 guest_asce;
	u64 reserved58[5];
} __packed __aligned(8);

/* Create Secure CPU */
struct uv_cb_csc {
	struct uv_cb_header header;
	u64 reserved08[2];
	u64 cpu_handle;
	u64 guest_handle;
	u64 stor_origin;
	u8  reserved30[6];
	u16 num;
	u64 state_origin;
	u64 reserved40[4];
} __packed __aligned(8);

/* Convert to Secure */
struct uv_cb_cts {
	struct uv_cb_header header;
	u64 reserved08[2];
	u64 guest_handle;
	u64 gaddr;
} __packed __aligned(8);

/* Convert from Secure / Pin Page Shared */
struct uv_cb_cfs {
	struct uv_cb_header header;
	u64 reserved08[2];
	u64 paddr;
} __packed __aligned(8);

/* Set Secure Config Parameter */
struct uv_cb_ssc {
	struct uv_cb_header header;
	u64 reserved08[2];
	u64 guest_handle;
	u64 sec_header_origin;
	u32 sec_header_len;
	u32 reserved2c;
	u64 reserved30[4];
} __packed __aligned(8);

/* Unpack */
struct uv_cb_unp {
	struct uv_cb_header header;
	u64 reserved08[2];
	u64 guest_handle;
	u64 gaddr;
	u64 tweak[2];
	u64 reserved38[3];
} __packed __aligned(8);

#define PV_CPU_STATE_OPR	1
#define PV_CPU_STATE_STP	2
#define PV_CPU_STATE_CHKSTP	3
#define PV_CPU_STATE_OPR_LOAD	5

struct uv_cb_cpu_set_state {
	struct uv_cb_header header;
	u64 reserved08[2];
	u64 cpu_handle;
	u8  reserved20[7];
	u8  state;
	u64 reserved28[5];
};

/*
 * A common UV call struct for calls that take no payload
 * Examples:
 * Destroy cpu/config
 * Verify
 */
struct uv_cb_nodata {
	struct uv_cb_header header;
	u64 reserved08[2];
	u64 handle;
	u64 reserved20[4];
} __packed __aligned(8);

>>>>>>> 7d2a07b7
/* Set Shared Access */
struct uv_cb_share {
	struct uv_cb_header header;
	u64 reserved08[3];
	u64 paddr;
	u64 reserved28;
} __packed __aligned(8);

static inline int __uv_call(unsigned long r1, unsigned long r2)
{
	int cc;

	asm volatile(
		"	.insn rrf,0xB9A40000,%[r1],%[r2],0,0\n"
		"	ipm	%[cc]\n"
		"	srl	%[cc],28\n"
		: [cc] "=d" (cc)
		: [r1] "a" (r1), [r2] "a" (r2)
		: "memory", "cc");
	return cc;
}

static inline int uv_call(unsigned long r1, unsigned long r2)
{
	int cc;

	do {
		cc = __uv_call(r1, r2);
	} while (cc > 1);
	return cc;
}

/* Low level uv_call that avoids stalls for long running busy conditions  */
static inline int uv_call_sched(unsigned long r1, unsigned long r2)
{
	int cc;

	do {
		cc = __uv_call(r1, r2);
		cond_resched();
	} while (cc > 1);
	return cc;
}

/*
 * special variant of uv_call that only transports the cpu or guest
 * handle and the command, like destroy or verify.
 */
static inline int uv_cmd_nodata(u64 handle, u16 cmd, u16 *rc, u16 *rrc)
{
	struct uv_cb_nodata uvcb = {
		.header.cmd = cmd,
		.header.len = sizeof(uvcb),
		.handle = handle,
	};
	int cc;

	WARN(!handle, "No handle provided to Ultravisor call cmd %x\n", cmd);
	cc = uv_call_sched(0, (u64)&uvcb);
	*rc = uvcb.header.rc;
	*rrc = uvcb.header.rrc;
	return cc ? -EINVAL : 0;
}

struct uv_info {
	unsigned long inst_calls_list[4];
	unsigned long uv_base_stor_len;
	unsigned long guest_base_stor_len;
	unsigned long guest_virt_base_stor_len;
	unsigned long guest_virt_var_stor_len;
	unsigned long guest_cpu_stor_len;
	unsigned long max_sec_stor_addr;
	unsigned int max_num_sec_conf;
<<<<<<< HEAD
	unsigned short max_guest_cpus;
=======
	unsigned short max_guest_cpu_id;
	unsigned long uv_feature_indications;
>>>>>>> 7d2a07b7
};

extern struct uv_info uv_info;

#ifdef CONFIG_PROTECTED_VIRTUALIZATION_GUEST
extern int prot_virt_guest;

static inline int is_prot_virt_guest(void)
{
	return prot_virt_guest;
}

static inline int share(unsigned long addr, u16 cmd)
{
	struct uv_cb_share uvcb = {
		.header.cmd = cmd,
		.header.len = sizeof(uvcb),
		.paddr = addr
	};

	if (!is_prot_virt_guest())
		return -EOPNOTSUPP;
	/*
	 * Sharing is page wise, if we encounter addresses that are
	 * not page aligned, we assume something went wrong. If
	 * malloced structs are passed to this function, we could leak
	 * data to the hypervisor.
	 */
	BUG_ON(addr & ~PAGE_MASK);

	if (!uv_call(0, (u64)&uvcb))
		return 0;
	return -EINVAL;
}

/*
 * Guest 2 request to the Ultravisor to make a page shared with the
 * hypervisor for IO.
 *
 * @addr: Real or absolute address of the page to be shared
 */
static inline int uv_set_shared(unsigned long addr)
{
	return share(addr, UVC_CMD_SET_SHARED_ACCESS);
}

/*
 * Guest 2 request to the Ultravisor to make a page unshared.
 *
 * @addr: Real or absolute address of the page to be unshared
 */
static inline int uv_remove_shared(unsigned long addr)
{
	return share(addr, UVC_CMD_REMOVE_SHARED_ACCESS);
}

#else
#define is_prot_virt_guest() 0
static inline int uv_set_shared(unsigned long addr) { return 0; }
static inline int uv_remove_shared(unsigned long addr) { return 0; }
#endif

#if IS_ENABLED(CONFIG_KVM)
extern int prot_virt_host;

static inline int is_prot_virt_host(void)
{
	return prot_virt_host;
}

int gmap_make_secure(struct gmap *gmap, unsigned long gaddr, void *uvcb);
<<<<<<< HEAD
=======
int uv_destroy_page(unsigned long paddr);
>>>>>>> 7d2a07b7
int uv_convert_from_secure(unsigned long paddr);
int gmap_convert_to_secure(struct gmap *gmap, unsigned long gaddr);

void setup_uv(void);
void adjust_to_uv_max(unsigned long *vmax);
#else
#define is_prot_virt_host() 0
static inline void setup_uv(void) {}
static inline void adjust_to_uv_max(unsigned long *vmax) {}

<<<<<<< HEAD
=======
static inline int uv_destroy_page(unsigned long paddr)
{
	return 0;
}

>>>>>>> 7d2a07b7
static inline int uv_convert_from_secure(unsigned long paddr)
{
	return 0;
}
#endif

#if defined(CONFIG_PROTECTED_VIRTUALIZATION_GUEST) || IS_ENABLED(CONFIG_KVM)
void uv_query_info(void);
#else
static inline void uv_query_info(void) {}
#endif

#endif /* _ASM_S390_UV_H */<|MERGE_RESOLUTION|>--- conflicted
+++ resolved
@@ -33,10 +33,7 @@
 #define UVC_CMD_DESTROY_SEC_CPU		0x0121
 #define UVC_CMD_CONV_TO_SEC_STOR	0x0200
 #define UVC_CMD_CONV_FROM_SEC_STOR	0x0201
-<<<<<<< HEAD
-=======
 #define UVC_CMD_DESTR_SEC_STOR		0x0202
->>>>>>> 7d2a07b7
 #define UVC_CMD_SET_SEC_CONF_PARAMS	0x0300
 #define UVC_CMD_UNPACK_IMG		0x0301
 #define UVC_CMD_VERIFY_IMG		0x0302
@@ -74,13 +71,10 @@
 	BIT_UVC_CMD_UNSHARE_ALL = 20,
 	BIT_UVC_CMD_PIN_PAGE_SHARED = 21,
 	BIT_UVC_CMD_UNPIN_PAGE_SHARED = 22,
-<<<<<<< HEAD
-=======
 };
 
 enum uv_feat_ind {
 	BIT_UV_FEAT_MISC = 0,
->>>>>>> 7d2a07b7
 };
 
 struct uv_cb_header {
@@ -106,9 +100,9 @@
 	u32 max_num_sec_conf;
 	u64 max_guest_stor_addr;
 	u8  reserved88[158 - 136];
-<<<<<<< HEAD
-	u16 max_guest_cpus;
-	u8  reserveda0[200 - 160];
+	u16 max_guest_cpu_id;
+	u64 uv_feature_indications;
+	u8  reserveda0[200 - 168];
 } __packed __aligned(8);
 
 /* Initialize Ultravisor */
@@ -211,113 +205,6 @@
 	u64 reserved20[4];
 } __packed __aligned(8);
 
-=======
-	u16 max_guest_cpu_id;
-	u64 uv_feature_indications;
-	u8  reserveda0[200 - 168];
-} __packed __aligned(8);
-
-/* Initialize Ultravisor */
-struct uv_cb_init {
-	struct uv_cb_header header;
-	u64 reserved08[2];
-	u64 stor_origin;
-	u64 stor_len;
-	u64 reserved28[4];
-} __packed __aligned(8);
-
-/* Create Guest Configuration */
-struct uv_cb_cgc {
-	struct uv_cb_header header;
-	u64 reserved08[2];
-	u64 guest_handle;
-	u64 conf_base_stor_origin;
-	u64 conf_virt_stor_origin;
-	u64 reserved30;
-	u64 guest_stor_origin;
-	u64 guest_stor_len;
-	u64 guest_sca;
-	u64 guest_asce;
-	u64 reserved58[5];
-} __packed __aligned(8);
-
-/* Create Secure CPU */
-struct uv_cb_csc {
-	struct uv_cb_header header;
-	u64 reserved08[2];
-	u64 cpu_handle;
-	u64 guest_handle;
-	u64 stor_origin;
-	u8  reserved30[6];
-	u16 num;
-	u64 state_origin;
-	u64 reserved40[4];
-} __packed __aligned(8);
-
-/* Convert to Secure */
-struct uv_cb_cts {
-	struct uv_cb_header header;
-	u64 reserved08[2];
-	u64 guest_handle;
-	u64 gaddr;
-} __packed __aligned(8);
-
-/* Convert from Secure / Pin Page Shared */
-struct uv_cb_cfs {
-	struct uv_cb_header header;
-	u64 reserved08[2];
-	u64 paddr;
-} __packed __aligned(8);
-
-/* Set Secure Config Parameter */
-struct uv_cb_ssc {
-	struct uv_cb_header header;
-	u64 reserved08[2];
-	u64 guest_handle;
-	u64 sec_header_origin;
-	u32 sec_header_len;
-	u32 reserved2c;
-	u64 reserved30[4];
-} __packed __aligned(8);
-
-/* Unpack */
-struct uv_cb_unp {
-	struct uv_cb_header header;
-	u64 reserved08[2];
-	u64 guest_handle;
-	u64 gaddr;
-	u64 tweak[2];
-	u64 reserved38[3];
-} __packed __aligned(8);
-
-#define PV_CPU_STATE_OPR	1
-#define PV_CPU_STATE_STP	2
-#define PV_CPU_STATE_CHKSTP	3
-#define PV_CPU_STATE_OPR_LOAD	5
-
-struct uv_cb_cpu_set_state {
-	struct uv_cb_header header;
-	u64 reserved08[2];
-	u64 cpu_handle;
-	u8  reserved20[7];
-	u8  state;
-	u64 reserved28[5];
-};
-
-/*
- * A common UV call struct for calls that take no payload
- * Examples:
- * Destroy cpu/config
- * Verify
- */
-struct uv_cb_nodata {
-	struct uv_cb_header header;
-	u64 reserved08[2];
-	u64 handle;
-	u64 reserved20[4];
-} __packed __aligned(8);
-
->>>>>>> 7d2a07b7
 /* Set Shared Access */
 struct uv_cb_share {
 	struct uv_cb_header header;
@@ -391,12 +278,8 @@
 	unsigned long guest_cpu_stor_len;
 	unsigned long max_sec_stor_addr;
 	unsigned int max_num_sec_conf;
-<<<<<<< HEAD
-	unsigned short max_guest_cpus;
-=======
 	unsigned short max_guest_cpu_id;
 	unsigned long uv_feature_indications;
->>>>>>> 7d2a07b7
 };
 
 extern struct uv_info uv_info;
@@ -468,10 +351,7 @@
 }
 
 int gmap_make_secure(struct gmap *gmap, unsigned long gaddr, void *uvcb);
-<<<<<<< HEAD
-=======
 int uv_destroy_page(unsigned long paddr);
->>>>>>> 7d2a07b7
 int uv_convert_from_secure(unsigned long paddr);
 int gmap_convert_to_secure(struct gmap *gmap, unsigned long gaddr);
 
@@ -482,14 +362,11 @@
 static inline void setup_uv(void) {}
 static inline void adjust_to_uv_max(unsigned long *vmax) {}
 
-<<<<<<< HEAD
-=======
 static inline int uv_destroy_page(unsigned long paddr)
 {
 	return 0;
 }
 
->>>>>>> 7d2a07b7
 static inline int uv_convert_from_secure(unsigned long paddr)
 {
 	return 0;
