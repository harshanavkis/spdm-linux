/* SPDX-License-Identifier: GPL-2.0 */
/*
 * Copyright IBM Corp. 1999, 2010
 *
 *   Author(s):	Hartmut Penner <hp@de.ibm.com>
 *		Martin Schwidefsky <schwidefsky@de.ibm.com>
 *		Rob van der Heij <rvdhei@iae.nl>
 *		Heiko Carstens <heiko.carstens@de.ibm.com>
 *
 */

#include <linux/init.h>
#include <linux/linkage.h>
#include <asm/asm-offsets.h>
#include <asm/thread_info.h>
#include <asm/page.h>
#include <asm/ptrace.h>

__HEAD
ENTRY(startup_continue)
	larl	%r1,tod_clock_base
	mvc	0(16,%r1),__LC_BOOT_CLOCK
	larl	%r13,.LPG1		# get base
#
# Setup stack
#
	larl	%r14,init_task
	stg	%r14,__LC_CURRENT
	larl	%r15,init_thread_union+THREAD_SIZE-STACK_FRAME_OVERHEAD-__PT_SIZE
<<<<<<< HEAD
#
# Early setup functions that may not rely on an initialized bss section,
# like moving the initrd. Returns with an initialized bss section.
#
	brasl	%r14,startup_init_nobss
#
# Early machine initialization and detection functions.
#
	brasl	%r14,startup_init

# check control registers
	stctg	%c0,%c15,0(%r15)
	oi	6(%r15),0x60		# enable sigp emergency & external call
	oi	4(%r15),0x10		# switch on low address proctection
	lctlg	%c0,%c15,0(%r15)

	lam	0,15,.Laregs-.LPG1(%r13)	# load acrs needed by uaccess
	brasl	%r14,start_kernel		# go to C code
=======
#ifdef CONFIG_KASAN
	brasl	%r14,kasan_early_init
#endif
	brasl	%r14,startup_init		# s390 specific early init
	brasl	%r14,start_kernel		# common init code
>>>>>>> 7d2a07b7
#
# We returned from start_kernel ?!? PANIK
#
	basr	%r13,0
	lpswe	.Ldw-.(%r13)		# load disabled wait psw

	.align	16
.LPG1:
.Ldw:	.quad	0x0002000180000000,0x0000000000000000<|MERGE_RESOLUTION|>--- conflicted
+++ resolved
@@ -27,32 +27,11 @@
 	larl	%r14,init_task
 	stg	%r14,__LC_CURRENT
 	larl	%r15,init_thread_union+THREAD_SIZE-STACK_FRAME_OVERHEAD-__PT_SIZE
-<<<<<<< HEAD
-#
-# Early setup functions that may not rely on an initialized bss section,
-# like moving the initrd. Returns with an initialized bss section.
-#
-	brasl	%r14,startup_init_nobss
-#
-# Early machine initialization and detection functions.
-#
-	brasl	%r14,startup_init
-
-# check control registers
-	stctg	%c0,%c15,0(%r15)
-	oi	6(%r15),0x60		# enable sigp emergency & external call
-	oi	4(%r15),0x10		# switch on low address proctection
-	lctlg	%c0,%c15,0(%r15)
-
-	lam	0,15,.Laregs-.LPG1(%r13)	# load acrs needed by uaccess
-	brasl	%r14,start_kernel		# go to C code
-=======
 #ifdef CONFIG_KASAN
 	brasl	%r14,kasan_early_init
 #endif
 	brasl	%r14,startup_init		# s390 specific early init
 	brasl	%r14,start_kernel		# common init code
->>>>>>> 7d2a07b7
 #
 # We returned from start_kernel ?!? PANIK
 #
