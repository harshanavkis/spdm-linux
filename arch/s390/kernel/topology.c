--- conflicted
+++ resolved
@@ -4,10 +4,7 @@
  */
 
 #define KMSG_COMPONENT "cpu"
-<<<<<<< HEAD
-=======
 #define pr_fmt(fmt) KMSG_COMPONENT ": " fmt
->>>>>>> 18e352e4
 
 #include <linux/kernel.h>
 #include <linux/mm.h>
