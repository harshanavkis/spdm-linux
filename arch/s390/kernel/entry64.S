--- conflicted
+++ resolved
@@ -175,11 +175,7 @@
 	jnz	sysc_nr_ok
 	# svc 0: system call number in %r1
 	cl	%r1,BASED(.Lnr_syscalls)
-<<<<<<< HEAD
-	jnl	sysc_do_restart
-=======
 	jnl	sysc_nr_ok
->>>>>>> 30e74fea
 	lgfr	%r7,%r1           # clear high word in r1
 	slag    %r7,%r7,2         # svc 0: system call number in %r1
 sysc_nr_ok:
@@ -489,11 +485,7 @@
 	mvc	__THREAD_per+__PER_atmid(2,%r1),__LC_PER_ATMID
 	mvc	__THREAD_per+__PER_address(8,%r1),__LC_PER_ADDRESS
 	mvc	__THREAD_per+__PER_access_id(1,%r1),__LC_PER_ACCESS_ID
-<<<<<<< HEAD
-	lghi    %r4,0x7f
-=======
 	oi	__TI_flags+7(%r9),_TIF_SINGLE_STEP # set TIF_SINGLE_STEP
->>>>>>> 30e74fea
 	lgf     %r3,__LC_PGM_ILC	 # load program interruption code
 	lghi	%r8,0x7f
 	ngr	%r8,%r3			 # clear per-event-bit and ilc
@@ -505,82 +497,15 @@
 #
 pgm_svcper:
 	SAVE_ALL __LC_SVC_OLD_PSW,__LC_SAVE_AREA,1
-<<<<<<< HEAD
-	lg	%r9,__LC_THREAD_INFO	# load pointer to thread_info struct
-	llgh    %r7,__LC_SVC_INT_CODE # get svc number from lowcore
-=======
 	llgh    %r7,__LC_SVC_INT_CODE	# get svc number from lowcore
 	lg	%r9,__LC_THREAD_INFO	# load pointer to thread_info struct
->>>>>>> 30e74fea
 	lg	%r1,__TI_task(%r9)
 	mvc	__THREAD_per+__PER_atmid(2,%r1),__LC_PER_ATMID
 	mvc	__THREAD_per+__PER_address(8,%r1),__LC_PER_ADDRESS
 	mvc	__THREAD_per+__PER_access_id(1,%r1),__LC_PER_ACCESS_ID
-<<<<<<< HEAD
-	stosm   48(%r15),0x03     # reenable interrupts
-	slag	%r7,%r7,2         # *4 and test for svc 0
-	jnz	pgm_svcstd
-	# svc 0: system call number in %r1
-	lghi	%r0,NR_syscalls
-	clr	%r1,%r0
-	slag	%r7,%r1,2
-pgm_svcstd:
-	larl    %r10,sys_call_table
-#ifdef CONFIG_S390_SUPPORT
-        tm      SP_PSW+3(%r15),0x01  # are we running in 31 bit mode ?
-        jo      pgm_svcper_noemu
-	larl    %r10,sys_call_table_emu # use 31 bit emulation system calls
-pgm_svcper_noemu:
-#endif
-	tm	__TI_flags+7(%r9),_TIF_SYSCALL_TRACE
-        lgf     %r8,0(%r7,%r10)   # load address of system call routine
-        jo      pgm_tracesys
-        basr    %r14,%r8          # call sys_xxxx
-        stg     %r2,SP_R2(%r15)   # store return value (change R2 on stack)
-                                  # ATTENTION: check sys_execve_glue before
-                                  # changing anything here !!
-
-pgm_svcret:
-	tm	__TI_flags+7(%r9),_TIF_SIGPENDING
-	jno	pgm_svcper_nosig
-        la      %r2,SP_PTREGS(%r15) # load pt_regs
-        sgr     %r3,%r3             # clear *oldset
-	brasl	%r14,do_signal
-	
-pgm_svcper_nosig:
-	lhi     %r0,__LC_PGM_OLD_PSW     # set trap indication back to pgm_chk
-	st      %r0,SP_TRAP(%r15)
-        la      %r2,SP_PTREGS(15) # address of register-save area
-        larl    %r14,sysc_return  # load adr. of system return
-        jg      do_debugger_trap
-#
-# call trace before and after sys_call
-#
-pgm_tracesys:
-	srlg	%r7,%r7,2
-	stg	%r7,SP_R2(%r15)
-        brasl   %r14,syscall_trace
-	lghi	%r0,NR_syscalls
-	clg	%r0,SP_R2(%r15)
-	jnh	pgm_svc_nogo
-	lg      %r7,SP_R2(%r15)
-	sllg    %r7,%r7,2           # strace wants to change the syscall
-	lgf	%r8,0(%r7,%r10)
-pgm_svc_go:
-	lmg     %r3,%r6,SP_R3(%r15)
-	lg      %r2,SP_ORIG_R2(%r15)
-        basr    %r14,%r8            # call sys_xxx
-        stg     %r2,SP_R2(%r15)     # store return value
-pgm_svc_nogo:
-	tm	__TI_flags+7(%r9),_TIF_SYSCALL_TRACE
-        jno     pgm_svcret
-	larl	%r14,pgm_svcret     # return point is sysc_return
-	jg	syscall_trace
-=======
 	oi	__TI_flags+7(%r9),_TIF_SINGLE_STEP # set TIF_SINGLE_STEP
 	stosm	48(%r15),0x03		# reenable interrupts
 	j	sysc_do_svc
->>>>>>> 30e74fea
 
 /*
  * IO interrupt handler routine
