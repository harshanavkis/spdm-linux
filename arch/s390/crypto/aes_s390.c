// SPDX-License-Identifier: GPL-2.0+
/*
 * Cryptographic API.
 *
 * s390 implementation of the AES Cipher Algorithm.
 *
 * s390 Version:
 *   Copyright IBM Corp. 2005, 2017
 *   Author(s): Jan Glauber (jang@de.ibm.com)
 *		Sebastian Siewior (sebastian@breakpoint.cc> SW-Fallback
 *		Patrick Steuer <patrick.steuer@de.ibm.com>
 *		Harald Freudenberger <freude@de.ibm.com>
 *
 * Derived from "crypto/aes_generic.c"
 */

#define KMSG_COMPONENT "aes_s390"
#define pr_fmt(fmt) KMSG_COMPONENT ": " fmt

#include <crypto/aes.h>
#include <crypto/algapi.h>
#include <crypto/ghash.h>
#include <crypto/internal/aead.h>
#include <crypto/internal/cipher.h>
#include <crypto/internal/skcipher.h>
#include <crypto/scatterwalk.h>
#include <linux/err.h>
#include <linux/module.h>
#include <linux/cpufeature.h>
#include <linux/init.h>
#include <linux/mutex.h>
#include <linux/fips.h>
#include <linux/string.h>
#include <crypto/xts.h>
#include <asm/cpacf.h>

static u8 *ctrblk;
static DEFINE_MUTEX(ctrblk_lock);

static cpacf_mask_t km_functions, kmc_functions, kmctr_functions,
		    kma_functions;

struct s390_aes_ctx {
	u8 key[AES_MAX_KEY_SIZE];
	int key_len;
	unsigned long fc;
	union {
		struct crypto_skcipher *skcipher;
		struct crypto_cipher *cip;
	} fallback;
};

struct s390_xts_ctx {
	u8 key[32];
	u8 pcc_key[32];
	int key_len;
	unsigned long fc;
	struct crypto_skcipher *fallback;
};

struct gcm_sg_walk {
	struct scatter_walk walk;
	unsigned int walk_bytes;
	u8 *walk_ptr;
	unsigned int walk_bytes_remain;
	u8 buf[AES_BLOCK_SIZE];
	unsigned int buf_bytes;
	u8 *ptr;
	unsigned int nbytes;
};

static int setkey_fallback_cip(struct crypto_tfm *tfm, const u8 *in_key,
		unsigned int key_len)
{
	struct s390_aes_ctx *sctx = crypto_tfm_ctx(tfm);

	sctx->fallback.cip->base.crt_flags &= ~CRYPTO_TFM_REQ_MASK;
	sctx->fallback.cip->base.crt_flags |= (tfm->crt_flags &
			CRYPTO_TFM_REQ_MASK);

	return crypto_cipher_setkey(sctx->fallback.cip, in_key, key_len);
}

static int aes_set_key(struct crypto_tfm *tfm, const u8 *in_key,
		       unsigned int key_len)
{
	struct s390_aes_ctx *sctx = crypto_tfm_ctx(tfm);
	unsigned long fc;

	/* Pick the correct function code based on the key length */
	fc = (key_len == 16) ? CPACF_KM_AES_128 :
	     (key_len == 24) ? CPACF_KM_AES_192 :
	     (key_len == 32) ? CPACF_KM_AES_256 : 0;

	/* Check if the function code is available */
	sctx->fc = (fc && cpacf_test_func(&km_functions, fc)) ? fc : 0;
	if (!sctx->fc)
		return setkey_fallback_cip(tfm, in_key, key_len);

	sctx->key_len = key_len;
	memcpy(sctx->key, in_key, key_len);
	return 0;
}

static void crypto_aes_encrypt(struct crypto_tfm *tfm, u8 *out, const u8 *in)
{
	struct s390_aes_ctx *sctx = crypto_tfm_ctx(tfm);

	if (unlikely(!sctx->fc)) {
		crypto_cipher_encrypt_one(sctx->fallback.cip, out, in);
		return;
	}
	cpacf_km(sctx->fc, &sctx->key, out, in, AES_BLOCK_SIZE);
}

static void crypto_aes_decrypt(struct crypto_tfm *tfm, u8 *out, const u8 *in)
{
	struct s390_aes_ctx *sctx = crypto_tfm_ctx(tfm);

	if (unlikely(!sctx->fc)) {
		crypto_cipher_decrypt_one(sctx->fallback.cip, out, in);
		return;
	}
	cpacf_km(sctx->fc | CPACF_DECRYPT,
		 &sctx->key, out, in, AES_BLOCK_SIZE);
}

static int fallback_init_cip(struct crypto_tfm *tfm)
{
	const char *name = tfm->__crt_alg->cra_name;
	struct s390_aes_ctx *sctx = crypto_tfm_ctx(tfm);

	sctx->fallback.cip = crypto_alloc_cipher(name, 0,
						 CRYPTO_ALG_NEED_FALLBACK);

	if (IS_ERR(sctx->fallback.cip)) {
		pr_err("Allocating AES fallback algorithm %s failed\n",
		       name);
		return PTR_ERR(sctx->fallback.cip);
	}

	return 0;
}

static void fallback_exit_cip(struct crypto_tfm *tfm)
{
	struct s390_aes_ctx *sctx = crypto_tfm_ctx(tfm);

	crypto_free_cipher(sctx->fallback.cip);
	sctx->fallback.cip = NULL;
}

static struct crypto_alg aes_alg = {
	.cra_name		=	"aes",
	.cra_driver_name	=	"aes-s390",
	.cra_priority		=	300,
	.cra_flags		=	CRYPTO_ALG_TYPE_CIPHER |
					CRYPTO_ALG_NEED_FALLBACK,
	.cra_blocksize		=	AES_BLOCK_SIZE,
	.cra_ctxsize		=	sizeof(struct s390_aes_ctx),
	.cra_module		=	THIS_MODULE,
	.cra_init               =       fallback_init_cip,
	.cra_exit               =       fallback_exit_cip,
	.cra_u			=	{
		.cipher = {
			.cia_min_keysize	=	AES_MIN_KEY_SIZE,
			.cia_max_keysize	=	AES_MAX_KEY_SIZE,
			.cia_setkey		=	aes_set_key,
			.cia_encrypt		=	crypto_aes_encrypt,
			.cia_decrypt		=	crypto_aes_decrypt,
		}
	}
};

static int setkey_fallback_skcipher(struct crypto_skcipher *tfm, const u8 *key,
				    unsigned int len)
{
	struct s390_aes_ctx *sctx = crypto_skcipher_ctx(tfm);

	crypto_skcipher_clear_flags(sctx->fallback.skcipher,
				    CRYPTO_TFM_REQ_MASK);
	crypto_skcipher_set_flags(sctx->fallback.skcipher,
				  crypto_skcipher_get_flags(tfm) &
				  CRYPTO_TFM_REQ_MASK);
	return crypto_skcipher_setkey(sctx->fallback.skcipher, key, len);
}

static int fallback_skcipher_crypt(struct s390_aes_ctx *sctx,
				   struct skcipher_request *req,
				   unsigned long modifier)
{
	struct skcipher_request *subreq = skcipher_request_ctx(req);

	*subreq = *req;
	skcipher_request_set_tfm(subreq, sctx->fallback.skcipher);
	return (modifier & CPACF_DECRYPT) ?
		crypto_skcipher_decrypt(subreq) :
		crypto_skcipher_encrypt(subreq);
}

static int ecb_aes_set_key(struct crypto_skcipher *tfm, const u8 *in_key,
			   unsigned int key_len)
{
	struct s390_aes_ctx *sctx = crypto_skcipher_ctx(tfm);
	unsigned long fc;

	/* Pick the correct function code based on the key length */
	fc = (key_len == 16) ? CPACF_KM_AES_128 :
	     (key_len == 24) ? CPACF_KM_AES_192 :
	     (key_len == 32) ? CPACF_KM_AES_256 : 0;

	/* Check if the function code is available */
	sctx->fc = (fc && cpacf_test_func(&km_functions, fc)) ? fc : 0;
	if (!sctx->fc)
		return setkey_fallback_skcipher(tfm, in_key, key_len);

	sctx->key_len = key_len;
	memcpy(sctx->key, in_key, key_len);
	return 0;
}

static int ecb_aes_crypt(struct skcipher_request *req, unsigned long modifier)
{
	struct crypto_skcipher *tfm = crypto_skcipher_reqtfm(req);
	struct s390_aes_ctx *sctx = crypto_skcipher_ctx(tfm);
	struct skcipher_walk walk;
	unsigned int nbytes, n;
	int ret;

	if (unlikely(!sctx->fc))
		return fallback_skcipher_crypt(sctx, req, modifier);

	ret = skcipher_walk_virt(&walk, req, false);
	while ((nbytes = walk.nbytes) != 0) {
		/* only use complete blocks */
		n = nbytes & ~(AES_BLOCK_SIZE - 1);
		cpacf_km(sctx->fc | modifier, sctx->key,
			 walk.dst.virt.addr, walk.src.virt.addr, n);
		ret = skcipher_walk_done(&walk, nbytes - n);
	}
	return ret;
}

static int ecb_aes_encrypt(struct skcipher_request *req)
{
	return ecb_aes_crypt(req, 0);
}

static int ecb_aes_decrypt(struct skcipher_request *req)
{
	return ecb_aes_crypt(req, CPACF_DECRYPT);
}

static int fallback_init_skcipher(struct crypto_skcipher *tfm)
{
	const char *name = crypto_tfm_alg_name(&tfm->base);
	struct s390_aes_ctx *sctx = crypto_skcipher_ctx(tfm);

	sctx->fallback.skcipher = crypto_alloc_skcipher(name, 0,
				CRYPTO_ALG_NEED_FALLBACK | CRYPTO_ALG_ASYNC);

	if (IS_ERR(sctx->fallback.skcipher)) {
		pr_err("Allocating AES fallback algorithm %s failed\n",
		       name);
		return PTR_ERR(sctx->fallback.skcipher);
	}

	crypto_skcipher_set_reqsize(tfm, sizeof(struct skcipher_request) +
				    crypto_skcipher_reqsize(sctx->fallback.skcipher));
	return 0;
}

static void fallback_exit_skcipher(struct crypto_skcipher *tfm)
{
	struct s390_aes_ctx *sctx = crypto_skcipher_ctx(tfm);

	crypto_free_skcipher(sctx->fallback.skcipher);
}

static struct skcipher_alg ecb_aes_alg = {
	.base.cra_name		=	"ecb(aes)",
	.base.cra_driver_name	=	"ecb-aes-s390",
	.base.cra_priority	=	401,	/* combo: aes + ecb + 1 */
	.base.cra_flags		=	CRYPTO_ALG_NEED_FALLBACK,
	.base.cra_blocksize	=	AES_BLOCK_SIZE,
	.base.cra_ctxsize	=	sizeof(struct s390_aes_ctx),
	.base.cra_module	=	THIS_MODULE,
	.init			=	fallback_init_skcipher,
	.exit			=	fallback_exit_skcipher,
	.min_keysize		=	AES_MIN_KEY_SIZE,
	.max_keysize		=	AES_MAX_KEY_SIZE,
	.setkey			=	ecb_aes_set_key,
	.encrypt		=	ecb_aes_encrypt,
	.decrypt		=	ecb_aes_decrypt,
};

static int cbc_aes_set_key(struct crypto_skcipher *tfm, const u8 *in_key,
			   unsigned int key_len)
{
	struct s390_aes_ctx *sctx = crypto_skcipher_ctx(tfm);
	unsigned long fc;

	/* Pick the correct function code based on the key length */
	fc = (key_len == 16) ? CPACF_KMC_AES_128 :
	     (key_len == 24) ? CPACF_KMC_AES_192 :
	     (key_len == 32) ? CPACF_KMC_AES_256 : 0;

	/* Check if the function code is available */
	sctx->fc = (fc && cpacf_test_func(&kmc_functions, fc)) ? fc : 0;
	if (!sctx->fc)
		return setkey_fallback_skcipher(tfm, in_key, key_len);

	sctx->key_len = key_len;
	memcpy(sctx->key, in_key, key_len);
	return 0;
}

static int cbc_aes_crypt(struct skcipher_request *req, unsigned long modifier)
{
	struct crypto_skcipher *tfm = crypto_skcipher_reqtfm(req);
	struct s390_aes_ctx *sctx = crypto_skcipher_ctx(tfm);
	struct skcipher_walk walk;
	unsigned int nbytes, n;
	int ret;
	struct {
		u8 iv[AES_BLOCK_SIZE];
		u8 key[AES_MAX_KEY_SIZE];
	} param;

	if (unlikely(!sctx->fc))
		return fallback_skcipher_crypt(sctx, req, modifier);

	ret = skcipher_walk_virt(&walk, req, false);
	if (ret)
		return ret;
	memcpy(param.iv, walk.iv, AES_BLOCK_SIZE);
	memcpy(param.key, sctx->key, sctx->key_len);
	while ((nbytes = walk.nbytes) != 0) {
		/* only use complete blocks */
		n = nbytes & ~(AES_BLOCK_SIZE - 1);
		cpacf_kmc(sctx->fc | modifier, &param,
			  walk.dst.virt.addr, walk.src.virt.addr, n);
		memcpy(walk.iv, param.iv, AES_BLOCK_SIZE);
		ret = skcipher_walk_done(&walk, nbytes - n);
	}
<<<<<<< HEAD
	memcpy(walk->iv, param.iv, AES_BLOCK_SIZE);
=======
>>>>>>> 7d2a07b7
	memzero_explicit(&param, sizeof(param));
	return ret;
}

static int cbc_aes_encrypt(struct skcipher_request *req)
{
	return cbc_aes_crypt(req, 0);
}

static int cbc_aes_decrypt(struct skcipher_request *req)
{
	return cbc_aes_crypt(req, CPACF_DECRYPT);
}

static struct skcipher_alg cbc_aes_alg = {
	.base.cra_name		=	"cbc(aes)",
	.base.cra_driver_name	=	"cbc-aes-s390",
	.base.cra_priority	=	402,	/* ecb-aes-s390 + 1 */
	.base.cra_flags		=	CRYPTO_ALG_NEED_FALLBACK,
	.base.cra_blocksize	=	AES_BLOCK_SIZE,
	.base.cra_ctxsize	=	sizeof(struct s390_aes_ctx),
	.base.cra_module	=	THIS_MODULE,
	.init			=	fallback_init_skcipher,
	.exit			=	fallback_exit_skcipher,
	.min_keysize		=	AES_MIN_KEY_SIZE,
	.max_keysize		=	AES_MAX_KEY_SIZE,
	.ivsize			=	AES_BLOCK_SIZE,
	.setkey			=	cbc_aes_set_key,
	.encrypt		=	cbc_aes_encrypt,
	.decrypt		=	cbc_aes_decrypt,
};

static int xts_fallback_setkey(struct crypto_skcipher *tfm, const u8 *key,
			       unsigned int len)
{
	struct s390_xts_ctx *xts_ctx = crypto_skcipher_ctx(tfm);

	crypto_skcipher_clear_flags(xts_ctx->fallback, CRYPTO_TFM_REQ_MASK);
	crypto_skcipher_set_flags(xts_ctx->fallback,
				  crypto_skcipher_get_flags(tfm) &
				  CRYPTO_TFM_REQ_MASK);
	return crypto_skcipher_setkey(xts_ctx->fallback, key, len);
}

static int xts_aes_set_key(struct crypto_skcipher *tfm, const u8 *in_key,
			   unsigned int key_len)
{
	struct s390_xts_ctx *xts_ctx = crypto_skcipher_ctx(tfm);
	unsigned long fc;
	int err;

	err = xts_fallback_setkey(tfm, in_key, key_len);
	if (err)
		return err;

	/* In fips mode only 128 bit or 256 bit keys are valid */
	if (fips_enabled && key_len != 32 && key_len != 64)
		return -EINVAL;

	/* Pick the correct function code based on the key length */
	fc = (key_len == 32) ? CPACF_KM_XTS_128 :
	     (key_len == 64) ? CPACF_KM_XTS_256 : 0;

	/* Check if the function code is available */
	xts_ctx->fc = (fc && cpacf_test_func(&km_functions, fc)) ? fc : 0;
	if (!xts_ctx->fc)
		return 0;

	/* Split the XTS key into the two subkeys */
	key_len = key_len / 2;
	xts_ctx->key_len = key_len;
	memcpy(xts_ctx->key, in_key, key_len);
	memcpy(xts_ctx->pcc_key, in_key + key_len, key_len);
	return 0;
}

static int xts_aes_crypt(struct skcipher_request *req, unsigned long modifier)
{
	struct crypto_skcipher *tfm = crypto_skcipher_reqtfm(req);
	struct s390_xts_ctx *xts_ctx = crypto_skcipher_ctx(tfm);
	struct skcipher_walk walk;
	unsigned int offset, nbytes, n;
	int ret;
	struct {
		u8 key[32];
		u8 tweak[16];
		u8 block[16];
		u8 bit[16];
		u8 xts[16];
	} pcc_param;
	struct {
		u8 key[32];
		u8 init[16];
	} xts_param;

	if (req->cryptlen < AES_BLOCK_SIZE)
		return -EINVAL;

	if (unlikely(!xts_ctx->fc || (req->cryptlen % AES_BLOCK_SIZE) != 0)) {
		struct skcipher_request *subreq = skcipher_request_ctx(req);

		*subreq = *req;
		skcipher_request_set_tfm(subreq, xts_ctx->fallback);
		return (modifier & CPACF_DECRYPT) ?
			crypto_skcipher_decrypt(subreq) :
			crypto_skcipher_encrypt(subreq);
	}

	ret = skcipher_walk_virt(&walk, req, false);
	if (ret)
		return ret;
	offset = xts_ctx->key_len & 0x10;
	memset(pcc_param.block, 0, sizeof(pcc_param.block));
	memset(pcc_param.bit, 0, sizeof(pcc_param.bit));
	memset(pcc_param.xts, 0, sizeof(pcc_param.xts));
	memcpy(pcc_param.tweak, walk.iv, sizeof(pcc_param.tweak));
	memcpy(pcc_param.key + offset, xts_ctx->pcc_key, xts_ctx->key_len);
	cpacf_pcc(xts_ctx->fc, pcc_param.key + offset);

	memcpy(xts_param.key + offset, xts_ctx->key, xts_ctx->key_len);
	memcpy(xts_param.init, pcc_param.xts, 16);

	while ((nbytes = walk.nbytes) != 0) {
		/* only use complete blocks */
		n = nbytes & ~(AES_BLOCK_SIZE - 1);
		cpacf_km(xts_ctx->fc | modifier, xts_param.key + offset,
			 walk.dst.virt.addr, walk.src.virt.addr, n);
		ret = skcipher_walk_done(&walk, nbytes - n);
	}
	memzero_explicit(&pcc_param, sizeof(pcc_param));
	memzero_explicit(&xts_param, sizeof(xts_param));
	return ret;
}

static int xts_aes_encrypt(struct skcipher_request *req)
{
<<<<<<< HEAD
	struct s390_xts_ctx *xts_ctx = crypto_blkcipher_ctx(desc->tfm);
	struct blkcipher_walk walk;

	if (!nbytes)
		return -EINVAL;

	if (unlikely(!xts_ctx->fc))
		return xts_fallback_encrypt(desc, dst, src, nbytes);

	blkcipher_walk_init(&walk, dst, src, nbytes);
	return xts_aes_crypt(desc, 0, &walk);
=======
	return xts_aes_crypt(req, 0);
>>>>>>> 7d2a07b7
}

static int xts_aes_decrypt(struct skcipher_request *req)
{
<<<<<<< HEAD
	struct s390_xts_ctx *xts_ctx = crypto_blkcipher_ctx(desc->tfm);
	struct blkcipher_walk walk;

	if (!nbytes)
		return -EINVAL;

	if (unlikely(!xts_ctx->fc))
		return xts_fallback_decrypt(desc, dst, src, nbytes);

	blkcipher_walk_init(&walk, dst, src, nbytes);
	return xts_aes_crypt(desc, CPACF_DECRYPT, &walk);
=======
	return xts_aes_crypt(req, CPACF_DECRYPT);
>>>>>>> 7d2a07b7
}

static int xts_fallback_init(struct crypto_skcipher *tfm)
{
	const char *name = crypto_tfm_alg_name(&tfm->base);
	struct s390_xts_ctx *xts_ctx = crypto_skcipher_ctx(tfm);

	xts_ctx->fallback = crypto_alloc_skcipher(name, 0,
				CRYPTO_ALG_NEED_FALLBACK | CRYPTO_ALG_ASYNC);

	if (IS_ERR(xts_ctx->fallback)) {
		pr_err("Allocating XTS fallback algorithm %s failed\n",
		       name);
		return PTR_ERR(xts_ctx->fallback);
	}
	crypto_skcipher_set_reqsize(tfm, sizeof(struct skcipher_request) +
				    crypto_skcipher_reqsize(xts_ctx->fallback));
	return 0;
}

static void xts_fallback_exit(struct crypto_skcipher *tfm)
{
	struct s390_xts_ctx *xts_ctx = crypto_skcipher_ctx(tfm);

	crypto_free_skcipher(xts_ctx->fallback);
}

static struct skcipher_alg xts_aes_alg = {
	.base.cra_name		=	"xts(aes)",
	.base.cra_driver_name	=	"xts-aes-s390",
	.base.cra_priority	=	402,	/* ecb-aes-s390 + 1 */
	.base.cra_flags		=	CRYPTO_ALG_NEED_FALLBACK,
	.base.cra_blocksize	=	AES_BLOCK_SIZE,
	.base.cra_ctxsize	=	sizeof(struct s390_xts_ctx),
	.base.cra_module	=	THIS_MODULE,
	.init			=	xts_fallback_init,
	.exit			=	xts_fallback_exit,
	.min_keysize		=	2 * AES_MIN_KEY_SIZE,
	.max_keysize		=	2 * AES_MAX_KEY_SIZE,
	.ivsize			=	AES_BLOCK_SIZE,
	.setkey			=	xts_aes_set_key,
	.encrypt		=	xts_aes_encrypt,
	.decrypt		=	xts_aes_decrypt,
};

static int ctr_aes_set_key(struct crypto_skcipher *tfm, const u8 *in_key,
			   unsigned int key_len)
{
	struct s390_aes_ctx *sctx = crypto_skcipher_ctx(tfm);
	unsigned long fc;

	/* Pick the correct function code based on the key length */
	fc = (key_len == 16) ? CPACF_KMCTR_AES_128 :
	     (key_len == 24) ? CPACF_KMCTR_AES_192 :
	     (key_len == 32) ? CPACF_KMCTR_AES_256 : 0;

	/* Check if the function code is available */
	sctx->fc = (fc && cpacf_test_func(&kmctr_functions, fc)) ? fc : 0;
	if (!sctx->fc)
		return setkey_fallback_skcipher(tfm, in_key, key_len);

	sctx->key_len = key_len;
	memcpy(sctx->key, in_key, key_len);
	return 0;
}

static unsigned int __ctrblk_init(u8 *ctrptr, u8 *iv, unsigned int nbytes)
{
	unsigned int i, n;

	/* only use complete blocks, max. PAGE_SIZE */
	memcpy(ctrptr, iv, AES_BLOCK_SIZE);
	n = (nbytes > PAGE_SIZE) ? PAGE_SIZE : nbytes & ~(AES_BLOCK_SIZE - 1);
	for (i = (n / AES_BLOCK_SIZE) - 1; i > 0; i--) {
		memcpy(ctrptr + AES_BLOCK_SIZE, ctrptr, AES_BLOCK_SIZE);
		crypto_inc(ctrptr + AES_BLOCK_SIZE, AES_BLOCK_SIZE);
		ctrptr += AES_BLOCK_SIZE;
	}
	return n;
}

static int ctr_aes_crypt(struct skcipher_request *req)
{
	struct crypto_skcipher *tfm = crypto_skcipher_reqtfm(req);
	struct s390_aes_ctx *sctx = crypto_skcipher_ctx(tfm);
	u8 buf[AES_BLOCK_SIZE], *ctrptr;
	struct skcipher_walk walk;
	unsigned int n, nbytes;
	int ret, locked;

	if (unlikely(!sctx->fc))
		return fallback_skcipher_crypt(sctx, req, 0);

	locked = mutex_trylock(&ctrblk_lock);

	ret = skcipher_walk_virt(&walk, req, false);
	while ((nbytes = walk.nbytes) >= AES_BLOCK_SIZE) {
		n = AES_BLOCK_SIZE;

		if (nbytes >= 2*AES_BLOCK_SIZE && locked)
			n = __ctrblk_init(ctrblk, walk.iv, nbytes);
		ctrptr = (n > AES_BLOCK_SIZE) ? ctrblk : walk.iv;
		cpacf_kmctr(sctx->fc, sctx->key, walk.dst.virt.addr,
			    walk.src.virt.addr, n, ctrptr);
		if (ctrptr == ctrblk)
			memcpy(walk.iv, ctrptr + n - AES_BLOCK_SIZE,
			       AES_BLOCK_SIZE);
		crypto_inc(walk.iv, AES_BLOCK_SIZE);
		ret = skcipher_walk_done(&walk, nbytes - n);
	}
	if (locked)
		mutex_unlock(&ctrblk_lock);
	/*
	 * final block may be < AES_BLOCK_SIZE, copy only nbytes
	 */
	if (nbytes) {
		cpacf_kmctr(sctx->fc, sctx->key, buf, walk.src.virt.addr,
			    AES_BLOCK_SIZE, walk.iv);
		memcpy(walk.dst.virt.addr, buf, nbytes);
		crypto_inc(walk.iv, AES_BLOCK_SIZE);
		ret = skcipher_walk_done(&walk, 0);
	}

	return ret;
}

static struct skcipher_alg ctr_aes_alg = {
	.base.cra_name		=	"ctr(aes)",
	.base.cra_driver_name	=	"ctr-aes-s390",
	.base.cra_priority	=	402,	/* ecb-aes-s390 + 1 */
	.base.cra_flags		=	CRYPTO_ALG_NEED_FALLBACK,
	.base.cra_blocksize	=	1,
	.base.cra_ctxsize	=	sizeof(struct s390_aes_ctx),
	.base.cra_module	=	THIS_MODULE,
	.init			=	fallback_init_skcipher,
	.exit			=	fallback_exit_skcipher,
	.min_keysize		=	AES_MIN_KEY_SIZE,
	.max_keysize		=	AES_MAX_KEY_SIZE,
	.ivsize			=	AES_BLOCK_SIZE,
	.setkey			=	ctr_aes_set_key,
	.encrypt		=	ctr_aes_crypt,
	.decrypt		=	ctr_aes_crypt,
	.chunksize		=	AES_BLOCK_SIZE,
};

static int gcm_aes_setkey(struct crypto_aead *tfm, const u8 *key,
			  unsigned int keylen)
{
	struct s390_aes_ctx *ctx = crypto_aead_ctx(tfm);

	switch (keylen) {
	case AES_KEYSIZE_128:
		ctx->fc = CPACF_KMA_GCM_AES_128;
		break;
	case AES_KEYSIZE_192:
		ctx->fc = CPACF_KMA_GCM_AES_192;
		break;
	case AES_KEYSIZE_256:
		ctx->fc = CPACF_KMA_GCM_AES_256;
		break;
	default:
		return -EINVAL;
	}

	memcpy(ctx->key, key, keylen);
	ctx->key_len = keylen;
	return 0;
}

static int gcm_aes_setauthsize(struct crypto_aead *tfm, unsigned int authsize)
{
	switch (authsize) {
	case 4:
	case 8:
	case 12:
	case 13:
	case 14:
	case 15:
	case 16:
		break;
	default:
		return -EINVAL;
	}

	return 0;
}

static void gcm_walk_start(struct gcm_sg_walk *gw, struct scatterlist *sg,
			   unsigned int len)
{
	memset(gw, 0, sizeof(*gw));
	gw->walk_bytes_remain = len;
	scatterwalk_start(&gw->walk, sg);
}

static inline unsigned int _gcm_sg_clamp_and_map(struct gcm_sg_walk *gw)
{
	struct scatterlist *nextsg;

	gw->walk_bytes = scatterwalk_clamp(&gw->walk, gw->walk_bytes_remain);
	while (!gw->walk_bytes) {
		nextsg = sg_next(gw->walk.sg);
		if (!nextsg)
			return 0;
		scatterwalk_start(&gw->walk, nextsg);
		gw->walk_bytes = scatterwalk_clamp(&gw->walk,
						   gw->walk_bytes_remain);
	}
	gw->walk_ptr = scatterwalk_map(&gw->walk);
	return gw->walk_bytes;
}

static inline void _gcm_sg_unmap_and_advance(struct gcm_sg_walk *gw,
					     unsigned int nbytes)
{
	gw->walk_bytes_remain -= nbytes;
	scatterwalk_unmap(&gw->walk);
	scatterwalk_advance(&gw->walk, nbytes);
	scatterwalk_done(&gw->walk, 0, gw->walk_bytes_remain);
	gw->walk_ptr = NULL;
}

static int gcm_in_walk_go(struct gcm_sg_walk *gw, unsigned int minbytesneeded)
{
	int n;

	if (gw->buf_bytes && gw->buf_bytes >= minbytesneeded) {
		gw->ptr = gw->buf;
		gw->nbytes = gw->buf_bytes;
		goto out;
	}

	if (gw->walk_bytes_remain == 0) {
		gw->ptr = NULL;
		gw->nbytes = 0;
		goto out;
	}

	if (!_gcm_sg_clamp_and_map(gw)) {
		gw->ptr = NULL;
		gw->nbytes = 0;
		goto out;
	}

	if (!gw->buf_bytes && gw->walk_bytes >= minbytesneeded) {
		gw->ptr = gw->walk_ptr;
		gw->nbytes = gw->walk_bytes;
		goto out;
	}

	while (1) {
		n = min(gw->walk_bytes, AES_BLOCK_SIZE - gw->buf_bytes);
		memcpy(gw->buf + gw->buf_bytes, gw->walk_ptr, n);
		gw->buf_bytes += n;
		_gcm_sg_unmap_and_advance(gw, n);
		if (gw->buf_bytes >= minbytesneeded) {
			gw->ptr = gw->buf;
			gw->nbytes = gw->buf_bytes;
			goto out;
		}
		if (!_gcm_sg_clamp_and_map(gw)) {
			gw->ptr = NULL;
			gw->nbytes = 0;
			goto out;
		}
	}

out:
	return gw->nbytes;
}

static int gcm_out_walk_go(struct gcm_sg_walk *gw, unsigned int minbytesneeded)
{
	if (gw->walk_bytes_remain == 0) {
		gw->ptr = NULL;
		gw->nbytes = 0;
		goto out;
	}

	if (!_gcm_sg_clamp_and_map(gw)) {
		gw->ptr = NULL;
		gw->nbytes = 0;
		goto out;
	}

	if (gw->walk_bytes >= minbytesneeded) {
		gw->ptr = gw->walk_ptr;
		gw->nbytes = gw->walk_bytes;
		goto out;
	}

	scatterwalk_unmap(&gw->walk);
	gw->walk_ptr = NULL;

	gw->ptr = gw->buf;
	gw->nbytes = sizeof(gw->buf);

out:
	return gw->nbytes;
}

static int gcm_in_walk_done(struct gcm_sg_walk *gw, unsigned int bytesdone)
{
	if (gw->ptr == NULL)
		return 0;

	if (gw->ptr == gw->buf) {
		int n = gw->buf_bytes - bytesdone;
		if (n > 0) {
			memmove(gw->buf, gw->buf + bytesdone, n);
			gw->buf_bytes = n;
		} else
			gw->buf_bytes = 0;
	} else
		_gcm_sg_unmap_and_advance(gw, bytesdone);

	return bytesdone;
}

static int gcm_out_walk_done(struct gcm_sg_walk *gw, unsigned int bytesdone)
{
	int i, n;

	if (gw->ptr == NULL)
		return 0;

	if (gw->ptr == gw->buf) {
		for (i = 0; i < bytesdone; i += n) {
			if (!_gcm_sg_clamp_and_map(gw))
				return i;
			n = min(gw->walk_bytes, bytesdone - i);
			memcpy(gw->walk_ptr, gw->buf + i, n);
			_gcm_sg_unmap_and_advance(gw, n);
		}
	} else
		_gcm_sg_unmap_and_advance(gw, bytesdone);

	return bytesdone;
}

static int gcm_aes_crypt(struct aead_request *req, unsigned int flags)
{
	struct crypto_aead *tfm = crypto_aead_reqtfm(req);
	struct s390_aes_ctx *ctx = crypto_aead_ctx(tfm);
	unsigned int ivsize = crypto_aead_ivsize(tfm);
	unsigned int taglen = crypto_aead_authsize(tfm);
	unsigned int aadlen = req->assoclen;
	unsigned int pclen = req->cryptlen;
	int ret = 0;

	unsigned int n, len, in_bytes, out_bytes,
		     min_bytes, bytes, aad_bytes, pc_bytes;
	struct gcm_sg_walk gw_in, gw_out;
	u8 tag[GHASH_DIGEST_SIZE];

	struct {
		u32 _[3];		/* reserved */
		u32 cv;			/* Counter Value */
		u8 t[GHASH_DIGEST_SIZE];/* Tag */
		u8 h[AES_BLOCK_SIZE];	/* Hash-subkey */
		u64 taadl;		/* Total AAD Length */
		u64 tpcl;		/* Total Plain-/Cipher-text Length */
		u8 j0[GHASH_BLOCK_SIZE];/* initial counter value */
		u8 k[AES_MAX_KEY_SIZE];	/* Key */
	} param;

	/*
	 * encrypt
	 *   req->src: aad||plaintext
	 *   req->dst: aad||ciphertext||tag
	 * decrypt
	 *   req->src: aad||ciphertext||tag
	 *   req->dst: aad||plaintext, return 0 or -EBADMSG
	 * aad, plaintext and ciphertext may be empty.
	 */
	if (flags & CPACF_DECRYPT)
		pclen -= taglen;
	len = aadlen + pclen;

	memset(&param, 0, sizeof(param));
	param.cv = 1;
	param.taadl = aadlen * 8;
	param.tpcl = pclen * 8;
	memcpy(param.j0, req->iv, ivsize);
	*(u32 *)(param.j0 + ivsize) = 1;
	memcpy(param.k, ctx->key, ctx->key_len);

	gcm_walk_start(&gw_in, req->src, len);
	gcm_walk_start(&gw_out, req->dst, len);

	do {
		min_bytes = min_t(unsigned int,
				  aadlen > 0 ? aadlen : pclen, AES_BLOCK_SIZE);
		in_bytes = gcm_in_walk_go(&gw_in, min_bytes);
		out_bytes = gcm_out_walk_go(&gw_out, min_bytes);
		bytes = min(in_bytes, out_bytes);

		if (aadlen + pclen <= bytes) {
			aad_bytes = aadlen;
			pc_bytes = pclen;
			flags |= CPACF_KMA_LAAD | CPACF_KMA_LPC;
		} else {
			if (aadlen <= bytes) {
				aad_bytes = aadlen;
				pc_bytes = (bytes - aadlen) &
					   ~(AES_BLOCK_SIZE - 1);
				flags |= CPACF_KMA_LAAD;
			} else {
				aad_bytes = bytes & ~(AES_BLOCK_SIZE - 1);
				pc_bytes = 0;
			}
		}

		if (aad_bytes > 0)
			memcpy(gw_out.ptr, gw_in.ptr, aad_bytes);

		cpacf_kma(ctx->fc | flags, &param,
			  gw_out.ptr + aad_bytes,
			  gw_in.ptr + aad_bytes, pc_bytes,
			  gw_in.ptr, aad_bytes);

		n = aad_bytes + pc_bytes;
		if (gcm_in_walk_done(&gw_in, n) != n)
			return -ENOMEM;
		if (gcm_out_walk_done(&gw_out, n) != n)
			return -ENOMEM;
		aadlen -= aad_bytes;
		pclen -= pc_bytes;
	} while (aadlen + pclen > 0);

	if (flags & CPACF_DECRYPT) {
		scatterwalk_map_and_copy(tag, req->src, len, taglen, 0);
		if (crypto_memneq(tag, param.t, taglen))
			ret = -EBADMSG;
	} else
		scatterwalk_map_and_copy(param.t, req->dst, len, taglen, 1);

	memzero_explicit(&param, sizeof(param));
	return ret;
}

static int gcm_aes_encrypt(struct aead_request *req)
{
	return gcm_aes_crypt(req, CPACF_ENCRYPT);
}

static int gcm_aes_decrypt(struct aead_request *req)
{
	return gcm_aes_crypt(req, CPACF_DECRYPT);
}

static struct aead_alg gcm_aes_aead = {
	.setkey			= gcm_aes_setkey,
	.setauthsize		= gcm_aes_setauthsize,
	.encrypt		= gcm_aes_encrypt,
	.decrypt		= gcm_aes_decrypt,

	.ivsize			= GHASH_BLOCK_SIZE - sizeof(u32),
	.maxauthsize		= GHASH_DIGEST_SIZE,
	.chunksize		= AES_BLOCK_SIZE,

	.base			= {
		.cra_blocksize		= 1,
		.cra_ctxsize		= sizeof(struct s390_aes_ctx),
		.cra_priority		= 900,
		.cra_name		= "gcm(aes)",
		.cra_driver_name	= "gcm-aes-s390",
		.cra_module		= THIS_MODULE,
	},
};

static struct crypto_alg *aes_s390_alg;
static struct skcipher_alg *aes_s390_skcipher_algs[4];
static int aes_s390_skciphers_num;
static struct aead_alg *aes_s390_aead_alg;

static int aes_s390_register_skcipher(struct skcipher_alg *alg)
{
	int ret;

	ret = crypto_register_skcipher(alg);
	if (!ret)
		aes_s390_skcipher_algs[aes_s390_skciphers_num++] = alg;
	return ret;
}

static void aes_s390_fini(void)
{
	if (aes_s390_alg)
		crypto_unregister_alg(aes_s390_alg);
	while (aes_s390_skciphers_num--)
		crypto_unregister_skcipher(aes_s390_skcipher_algs[aes_s390_skciphers_num]);
	if (ctrblk)
		free_page((unsigned long) ctrblk);

	if (aes_s390_aead_alg)
		crypto_unregister_aead(aes_s390_aead_alg);
}

static int __init aes_s390_init(void)
{
	int ret;

	/* Query available functions for KM, KMC, KMCTR and KMA */
	cpacf_query(CPACF_KM, &km_functions);
	cpacf_query(CPACF_KMC, &kmc_functions);
	cpacf_query(CPACF_KMCTR, &kmctr_functions);
	cpacf_query(CPACF_KMA, &kma_functions);

	if (cpacf_test_func(&km_functions, CPACF_KM_AES_128) ||
	    cpacf_test_func(&km_functions, CPACF_KM_AES_192) ||
	    cpacf_test_func(&km_functions, CPACF_KM_AES_256)) {
		ret = crypto_register_alg(&aes_alg);
		if (ret)
			goto out_err;
		aes_s390_alg = &aes_alg;
		ret = aes_s390_register_skcipher(&ecb_aes_alg);
		if (ret)
			goto out_err;
	}

	if (cpacf_test_func(&kmc_functions, CPACF_KMC_AES_128) ||
	    cpacf_test_func(&kmc_functions, CPACF_KMC_AES_192) ||
	    cpacf_test_func(&kmc_functions, CPACF_KMC_AES_256)) {
		ret = aes_s390_register_skcipher(&cbc_aes_alg);
		if (ret)
			goto out_err;
	}

	if (cpacf_test_func(&km_functions, CPACF_KM_XTS_128) ||
	    cpacf_test_func(&km_functions, CPACF_KM_XTS_256)) {
		ret = aes_s390_register_skcipher(&xts_aes_alg);
		if (ret)
			goto out_err;
	}

	if (cpacf_test_func(&kmctr_functions, CPACF_KMCTR_AES_128) ||
	    cpacf_test_func(&kmctr_functions, CPACF_KMCTR_AES_192) ||
	    cpacf_test_func(&kmctr_functions, CPACF_KMCTR_AES_256)) {
		ctrblk = (u8 *) __get_free_page(GFP_KERNEL);
		if (!ctrblk) {
			ret = -ENOMEM;
			goto out_err;
		}
		ret = aes_s390_register_skcipher(&ctr_aes_alg);
		if (ret)
			goto out_err;
	}

	if (cpacf_test_func(&kma_functions, CPACF_KMA_GCM_AES_128) ||
	    cpacf_test_func(&kma_functions, CPACF_KMA_GCM_AES_192) ||
	    cpacf_test_func(&kma_functions, CPACF_KMA_GCM_AES_256)) {
		ret = crypto_register_aead(&gcm_aes_aead);
		if (ret)
			goto out_err;
		aes_s390_aead_alg = &gcm_aes_aead;
	}

	return 0;
out_err:
	aes_s390_fini();
	return ret;
}

module_cpu_feature_match(MSA, aes_s390_init);
module_exit(aes_s390_fini);

MODULE_ALIAS_CRYPTO("aes-all");

MODULE_DESCRIPTION("Rijndael (AES) Cipher Algorithm");
MODULE_LICENSE("GPL");
MODULE_IMPORT_NS(CRYPTO_INTERNAL);<|MERGE_RESOLUTION|>--- conflicted
+++ resolved
@@ -343,10 +343,6 @@
 		memcpy(walk.iv, param.iv, AES_BLOCK_SIZE);
 		ret = skcipher_walk_done(&walk, nbytes - n);
 	}
-<<<<<<< HEAD
-	memcpy(walk->iv, param.iv, AES_BLOCK_SIZE);
-=======
->>>>>>> 7d2a07b7
 	memzero_explicit(&param, sizeof(param));
 	return ret;
 }
@@ -483,40 +479,12 @@
 
 static int xts_aes_encrypt(struct skcipher_request *req)
 {
-<<<<<<< HEAD
-	struct s390_xts_ctx *xts_ctx = crypto_blkcipher_ctx(desc->tfm);
-	struct blkcipher_walk walk;
-
-	if (!nbytes)
-		return -EINVAL;
-
-	if (unlikely(!xts_ctx->fc))
-		return xts_fallback_encrypt(desc, dst, src, nbytes);
-
-	blkcipher_walk_init(&walk, dst, src, nbytes);
-	return xts_aes_crypt(desc, 0, &walk);
-=======
 	return xts_aes_crypt(req, 0);
->>>>>>> 7d2a07b7
 }
 
 static int xts_aes_decrypt(struct skcipher_request *req)
 {
-<<<<<<< HEAD
-	struct s390_xts_ctx *xts_ctx = crypto_blkcipher_ctx(desc->tfm);
-	struct blkcipher_walk walk;
-
-	if (!nbytes)
-		return -EINVAL;
-
-	if (unlikely(!xts_ctx->fc))
-		return xts_fallback_decrypt(desc, dst, src, nbytes);
-
-	blkcipher_walk_init(&walk, dst, src, nbytes);
-	return xts_aes_crypt(desc, CPACF_DECRYPT, &walk);
-=======
 	return xts_aes_crypt(req, CPACF_DECRYPT);
->>>>>>> 7d2a07b7
 }
 
 static int xts_fallback_init(struct crypto_skcipher *tfm)
