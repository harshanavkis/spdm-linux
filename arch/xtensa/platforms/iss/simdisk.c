--- conflicted
+++ resolved
@@ -102,11 +102,7 @@
 
 static blk_qc_t simdisk_submit_bio(struct bio *bio)
 {
-<<<<<<< HEAD
-	struct simdisk *dev = bio->bi_disk->private_data;
-=======
 	struct simdisk *dev = bio->bi_bdev->bd_disk->private_data;
->>>>>>> 7d2a07b7
 	struct bio_vec bvec;
 	struct bvec_iter iter;
 	sector_t sector = bio->bi_iter.bi_sector;
@@ -269,23 +265,9 @@
 	spin_lock_init(&dev->lock);
 	dev->users = 0;
 
-<<<<<<< HEAD
-	dev->queue = blk_alloc_queue(NUMA_NO_NODE);
-	if (dev->queue == NULL) {
-		pr_err("blk_alloc_queue failed\n");
-		goto out_alloc_queue;
-	}
-
-	dev->gd = alloc_disk(SIMDISK_MINORS);
-	if (dev->gd == NULL) {
-		pr_err("alloc_disk failed\n");
-		goto out_alloc_disk;
-	}
-=======
 	dev->gd = blk_alloc_disk(NUMA_NO_NODE);
 	if (!dev->gd)
 		return -ENOMEM;
->>>>>>> 7d2a07b7
 	dev->gd->major = simdisk_major;
 	dev->gd->first_minor = which;
 	dev->gd->minors = SIMDISK_MINORS;
