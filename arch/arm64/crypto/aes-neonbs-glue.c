// SPDX-License-Identifier: GPL-2.0-only
/*
 * Bit sliced AES using NEON instructions
 *
 * Copyright (C) 2016 - 2017 Linaro Ltd <ard.biesheuvel@linaro.org>
 */

#include <asm/neon.h>
#include <asm/simd.h>
#include <crypto/aes.h>
#include <crypto/ctr.h>
#include <crypto/internal/simd.h>
#include <crypto/internal/skcipher.h>
#include <crypto/scatterwalk.h>
#include <crypto/xts.h>
#include <linux/module.h>

MODULE_AUTHOR("Ard Biesheuvel <ard.biesheuvel@linaro.org>");
MODULE_LICENSE("GPL v2");

MODULE_ALIAS_CRYPTO("ecb(aes)");
MODULE_ALIAS_CRYPTO("cbc(aes)");
MODULE_ALIAS_CRYPTO("ctr(aes)");
MODULE_ALIAS_CRYPTO("xts(aes)");

asmlinkage void aesbs_convert_key(u8 out[], u32 const rk[], int rounds);

asmlinkage void aesbs_ecb_encrypt(u8 out[], u8 const in[], u8 const rk[],
				  int rounds, int blocks);
asmlinkage void aesbs_ecb_decrypt(u8 out[], u8 const in[], u8 const rk[],
				  int rounds, int blocks);

asmlinkage void aesbs_cbc_decrypt(u8 out[], u8 const in[], u8 const rk[],
				  int rounds, int blocks, u8 iv[]);

asmlinkage void aesbs_ctr_encrypt(u8 out[], u8 const in[], u8 const rk[],
				  int rounds, int blocks, u8 iv[], u8 final[]);

asmlinkage void aesbs_xts_encrypt(u8 out[], u8 const in[], u8 const rk[],
				  int rounds, int blocks, u8 iv[]);
asmlinkage void aesbs_xts_decrypt(u8 out[], u8 const in[], u8 const rk[],
				  int rounds, int blocks, u8 iv[]);

/* borrowed from aes-neon-blk.ko */
asmlinkage void neon_aes_ecb_encrypt(u8 out[], u8 const in[], u32 const rk[],
				     int rounds, int blocks);
asmlinkage void neon_aes_cbc_encrypt(u8 out[], u8 const in[], u32 const rk[],
				     int rounds, int blocks, u8 iv[]);
asmlinkage void neon_aes_xts_encrypt(u8 out[], u8 const in[],
				     u32 const rk1[], int rounds, int bytes,
				     u32 const rk2[], u8 iv[], int first);
asmlinkage void neon_aes_xts_decrypt(u8 out[], u8 const in[],
				     u32 const rk1[], int rounds, int bytes,
				     u32 const rk2[], u8 iv[], int first);

struct aesbs_ctx {
	u8	rk[13 * (8 * AES_BLOCK_SIZE) + 32];
	int	rounds;
} __aligned(AES_BLOCK_SIZE);

struct aesbs_cbc_ctx {
	struct aesbs_ctx	key;
	u32			enc[AES_MAX_KEYLENGTH_U32];
};

struct aesbs_ctr_ctx {
	struct aesbs_ctx	key;		/* must be first member */
	struct crypto_aes_ctx	fallback;
};

struct aesbs_xts_ctx {
	struct aesbs_ctx	key;
	u32			twkey[AES_MAX_KEYLENGTH_U32];
	struct crypto_aes_ctx	cts;
};

static int aesbs_setkey(struct crypto_skcipher *tfm, const u8 *in_key,
			unsigned int key_len)
{
	struct aesbs_ctx *ctx = crypto_skcipher_ctx(tfm);
	struct crypto_aes_ctx rk;
	int err;

	err = aes_expandkey(&rk, in_key, key_len);
	if (err)
		return err;

	ctx->rounds = 6 + key_len / 4;

	kernel_neon_begin();
	aesbs_convert_key(ctx->rk, rk.key_enc, ctx->rounds);
	kernel_neon_end();

	return 0;
}

static int __ecb_crypt(struct skcipher_request *req,
		       void (*fn)(u8 out[], u8 const in[], u8 const rk[],
				  int rounds, int blocks))
{
	struct crypto_skcipher *tfm = crypto_skcipher_reqtfm(req);
	struct aesbs_ctx *ctx = crypto_skcipher_ctx(tfm);
	struct skcipher_walk walk;
	int err;

	err = skcipher_walk_virt(&walk, req, false);

	while (walk.nbytes >= AES_BLOCK_SIZE) {
		unsigned int blocks = walk.nbytes / AES_BLOCK_SIZE;

		if (walk.nbytes < walk.total)
			blocks = round_down(blocks,
					    walk.stride / AES_BLOCK_SIZE);

		kernel_neon_begin();
		fn(walk.dst.virt.addr, walk.src.virt.addr, ctx->rk,
		   ctx->rounds, blocks);
		kernel_neon_end();
		err = skcipher_walk_done(&walk,
					 walk.nbytes - blocks * AES_BLOCK_SIZE);
	}

	return err;
}

static int ecb_encrypt(struct skcipher_request *req)
{
	return __ecb_crypt(req, aesbs_ecb_encrypt);
}

static int ecb_decrypt(struct skcipher_request *req)
{
	return __ecb_crypt(req, aesbs_ecb_decrypt);
}

static int aesbs_cbc_setkey(struct crypto_skcipher *tfm, const u8 *in_key,
			    unsigned int key_len)
{
	struct aesbs_cbc_ctx *ctx = crypto_skcipher_ctx(tfm);
	struct crypto_aes_ctx rk;
	int err;

	err = aes_expandkey(&rk, in_key, key_len);
	if (err)
		return err;

	ctx->key.rounds = 6 + key_len / 4;

	memcpy(ctx->enc, rk.key_enc, sizeof(ctx->enc));

	kernel_neon_begin();
	aesbs_convert_key(ctx->key.rk, rk.key_enc, ctx->key.rounds);
	kernel_neon_end();
	memzero_explicit(&rk, sizeof(rk));

	return 0;
}

static int cbc_encrypt(struct skcipher_request *req)
{
	struct crypto_skcipher *tfm = crypto_skcipher_reqtfm(req);
	struct aesbs_cbc_ctx *ctx = crypto_skcipher_ctx(tfm);
	struct skcipher_walk walk;
	int err;

	err = skcipher_walk_virt(&walk, req, false);

	while (walk.nbytes >= AES_BLOCK_SIZE) {
		unsigned int blocks = walk.nbytes / AES_BLOCK_SIZE;

		/* fall back to the non-bitsliced NEON implementation */
		kernel_neon_begin();
		neon_aes_cbc_encrypt(walk.dst.virt.addr, walk.src.virt.addr,
				     ctx->enc, ctx->key.rounds, blocks,
				     walk.iv);
		kernel_neon_end();
		err = skcipher_walk_done(&walk, walk.nbytes % AES_BLOCK_SIZE);
	}
	return err;
}

static int cbc_decrypt(struct skcipher_request *req)
{
	struct crypto_skcipher *tfm = crypto_skcipher_reqtfm(req);
	struct aesbs_cbc_ctx *ctx = crypto_skcipher_ctx(tfm);
	struct skcipher_walk walk;
	int err;

	err = skcipher_walk_virt(&walk, req, false);

	while (walk.nbytes >= AES_BLOCK_SIZE) {
		unsigned int blocks = walk.nbytes / AES_BLOCK_SIZE;

		if (walk.nbytes < walk.total)
			blocks = round_down(blocks,
					    walk.stride / AES_BLOCK_SIZE);

		kernel_neon_begin();
		aesbs_cbc_decrypt(walk.dst.virt.addr, walk.src.virt.addr,
				  ctx->key.rk, ctx->key.rounds, blocks,
				  walk.iv);
		kernel_neon_end();
		err = skcipher_walk_done(&walk,
					 walk.nbytes - blocks * AES_BLOCK_SIZE);
	}

	return err;
}

static int aesbs_ctr_setkey_sync(struct crypto_skcipher *tfm, const u8 *in_key,
				 unsigned int key_len)
{
	struct aesbs_ctr_ctx *ctx = crypto_skcipher_ctx(tfm);
	int err;

	err = aes_expandkey(&ctx->fallback, in_key, key_len);
	if (err)
		return err;

	ctx->key.rounds = 6 + key_len / 4;

	kernel_neon_begin();
	aesbs_convert_key(ctx->key.rk, ctx->fallback.key_enc, ctx->key.rounds);
	kernel_neon_end();

	return 0;
}

static int ctr_encrypt(struct skcipher_request *req)
{
	struct crypto_skcipher *tfm = crypto_skcipher_reqtfm(req);
	struct aesbs_ctx *ctx = crypto_skcipher_ctx(tfm);
	struct skcipher_walk walk;
	u8 buf[AES_BLOCK_SIZE];
	int err;

	err = skcipher_walk_virt(&walk, req, false);

	while (walk.nbytes > 0) {
		unsigned int blocks = walk.nbytes / AES_BLOCK_SIZE;
		u8 *final = (walk.total % AES_BLOCK_SIZE) ? buf : NULL;

		if (walk.nbytes < walk.total) {
			blocks = round_down(blocks,
					    walk.stride / AES_BLOCK_SIZE);
			final = NULL;
		}

		kernel_neon_begin();
		aesbs_ctr_encrypt(walk.dst.virt.addr, walk.src.virt.addr,
				  ctx->rk, ctx->rounds, blocks, walk.iv, final);
		kernel_neon_end();

		if (final) {
			u8 *dst = walk.dst.virt.addr + blocks * AES_BLOCK_SIZE;
			u8 *src = walk.src.virt.addr + blocks * AES_BLOCK_SIZE;

			crypto_xor_cpy(dst, src, final,
				       walk.total % AES_BLOCK_SIZE);

			err = skcipher_walk_done(&walk, 0);
			break;
		}
		err = skcipher_walk_done(&walk,
					 walk.nbytes - blocks * AES_BLOCK_SIZE);
	}
	return err;
}

static int aesbs_xts_setkey(struct crypto_skcipher *tfm, const u8 *in_key,
			    unsigned int key_len)
{
	struct aesbs_xts_ctx *ctx = crypto_skcipher_ctx(tfm);
	struct crypto_aes_ctx rk;
	int err;

	err = xts_verify_key(tfm, in_key, key_len);
	if (err)
		return err;

	key_len /= 2;
<<<<<<< HEAD
=======
	err = aes_expandkey(&ctx->cts, in_key, key_len);
	if (err)
		return err;

>>>>>>> 7d2a07b7
	err = aes_expandkey(&rk, in_key + key_len, key_len);
	if (err)
		return err;

	memcpy(ctx->twkey, rk.key_enc, sizeof(ctx->twkey));

	return aesbs_setkey(tfm, in_key, key_len);
}

static void ctr_encrypt_one(struct crypto_skcipher *tfm, const u8 *src, u8 *dst)
{
	struct aesbs_ctr_ctx *ctx = crypto_skcipher_ctx(tfm);
	unsigned long flags;

	/*
	 * Temporarily disable interrupts to avoid races where
	 * cachelines are evicted when the CPU is interrupted
	 * to do something else.
	 */
	local_irq_save(flags);
	aes_encrypt(&ctx->fallback, dst, src);
	local_irq_restore(flags);
}

static int ctr_encrypt_sync(struct skcipher_request *req)
{
	if (!crypto_simd_usable())
		return crypto_ctr_encrypt_walk(req, ctr_encrypt_one);

	return ctr_encrypt(req);
}

static int __xts_crypt(struct skcipher_request *req, bool encrypt,
		       void (*fn)(u8 out[], u8 const in[], u8 const rk[],
				  int rounds, int blocks, u8 iv[]))
{
	struct crypto_skcipher *tfm = crypto_skcipher_reqtfm(req);
	struct aesbs_xts_ctx *ctx = crypto_skcipher_ctx(tfm);
	int tail = req->cryptlen % (8 * AES_BLOCK_SIZE);
	struct scatterlist sg_src[2], sg_dst[2];
	struct skcipher_request subreq;
	struct scatterlist *src, *dst;
	struct skcipher_walk walk;
	int nbytes, err;
	int first = 1;
	u8 *out, *in;

	if (req->cryptlen < AES_BLOCK_SIZE)
		return -EINVAL;

	/* ensure that the cts tail is covered by a single step */
	if (unlikely(tail > 0 && tail < AES_BLOCK_SIZE)) {
		int xts_blocks = DIV_ROUND_UP(req->cryptlen,
					      AES_BLOCK_SIZE) - 2;

		skcipher_request_set_tfm(&subreq, tfm);
		skcipher_request_set_callback(&subreq,
					      skcipher_request_flags(req),
					      NULL, NULL);
		skcipher_request_set_crypt(&subreq, req->src, req->dst,
					   xts_blocks * AES_BLOCK_SIZE,
					   req->iv);
		req = &subreq;
	} else {
		tail = 0;
	}

	err = skcipher_walk_virt(&walk, req, false);
	if (err)
		return err;

	while (walk.nbytes >= AES_BLOCK_SIZE) {
		unsigned int blocks = walk.nbytes / AES_BLOCK_SIZE;

		if (walk.nbytes < walk.total || walk.nbytes % AES_BLOCK_SIZE)
			blocks = round_down(blocks,
					    walk.stride / AES_BLOCK_SIZE);

		out = walk.dst.virt.addr;
		in = walk.src.virt.addr;
		nbytes = walk.nbytes;

		kernel_neon_begin();
		if (likely(blocks > 6)) { /* plain NEON is faster otherwise */
			if (first)
				neon_aes_ecb_encrypt(walk.iv, walk.iv,
						     ctx->twkey,
						     ctx->key.rounds, 1);
			first = 0;

			fn(out, in, ctx->key.rk, ctx->key.rounds, blocks,
			   walk.iv);

			out += blocks * AES_BLOCK_SIZE;
			in += blocks * AES_BLOCK_SIZE;
			nbytes -= blocks * AES_BLOCK_SIZE;
		}

		if (walk.nbytes == walk.total && nbytes > 0)
			goto xts_tail;

		kernel_neon_end();
		err = skcipher_walk_done(&walk, nbytes);
	}

	if (err || likely(!tail))
		return err;

	/* handle ciphertext stealing */
	dst = src = scatterwalk_ffwd(sg_src, req->src, req->cryptlen);
	if (req->dst != req->src)
		dst = scatterwalk_ffwd(sg_dst, req->dst, req->cryptlen);

	skcipher_request_set_crypt(req, src, dst, AES_BLOCK_SIZE + tail,
				   req->iv);

	err = skcipher_walk_virt(&walk, req, false);
	if (err)
		return err;

	out = walk.dst.virt.addr;
	in = walk.src.virt.addr;
	nbytes = walk.nbytes;

	kernel_neon_begin();
xts_tail:
	if (encrypt)
		neon_aes_xts_encrypt(out, in, ctx->cts.key_enc, ctx->key.rounds,
				     nbytes, ctx->twkey, walk.iv, first ?: 2);
	else
		neon_aes_xts_decrypt(out, in, ctx->cts.key_dec, ctx->key.rounds,
				     nbytes, ctx->twkey, walk.iv, first ?: 2);
	kernel_neon_end();

	return skcipher_walk_done(&walk, 0);
}

static int xts_encrypt(struct skcipher_request *req)
{
	return __xts_crypt(req, true, aesbs_xts_encrypt);
}

static int xts_decrypt(struct skcipher_request *req)
{
	return __xts_crypt(req, false, aesbs_xts_decrypt);
}

static struct skcipher_alg aes_algs[] = { {
	.base.cra_name		= "__ecb(aes)",
	.base.cra_driver_name	= "__ecb-aes-neonbs",
	.base.cra_priority	= 250,
	.base.cra_blocksize	= AES_BLOCK_SIZE,
	.base.cra_ctxsize	= sizeof(struct aesbs_ctx),
	.base.cra_module	= THIS_MODULE,
	.base.cra_flags		= CRYPTO_ALG_INTERNAL,

	.min_keysize		= AES_MIN_KEY_SIZE,
	.max_keysize		= AES_MAX_KEY_SIZE,
	.walksize		= 8 * AES_BLOCK_SIZE,
	.setkey			= aesbs_setkey,
	.encrypt		= ecb_encrypt,
	.decrypt		= ecb_decrypt,
}, {
	.base.cra_name		= "__cbc(aes)",
	.base.cra_driver_name	= "__cbc-aes-neonbs",
	.base.cra_priority	= 250,
	.base.cra_blocksize	= AES_BLOCK_SIZE,
	.base.cra_ctxsize	= sizeof(struct aesbs_cbc_ctx),
	.base.cra_module	= THIS_MODULE,
	.base.cra_flags		= CRYPTO_ALG_INTERNAL,

	.min_keysize		= AES_MIN_KEY_SIZE,
	.max_keysize		= AES_MAX_KEY_SIZE,
	.walksize		= 8 * AES_BLOCK_SIZE,
	.ivsize			= AES_BLOCK_SIZE,
	.setkey			= aesbs_cbc_setkey,
	.encrypt		= cbc_encrypt,
	.decrypt		= cbc_decrypt,
}, {
	.base.cra_name		= "__ctr(aes)",
	.base.cra_driver_name	= "__ctr-aes-neonbs",
	.base.cra_priority	= 250,
	.base.cra_blocksize	= 1,
	.base.cra_ctxsize	= sizeof(struct aesbs_ctx),
	.base.cra_module	= THIS_MODULE,
	.base.cra_flags		= CRYPTO_ALG_INTERNAL,

	.min_keysize		= AES_MIN_KEY_SIZE,
	.max_keysize		= AES_MAX_KEY_SIZE,
	.chunksize		= AES_BLOCK_SIZE,
	.walksize		= 8 * AES_BLOCK_SIZE,
	.ivsize			= AES_BLOCK_SIZE,
	.setkey			= aesbs_setkey,
	.encrypt		= ctr_encrypt,
	.decrypt		= ctr_encrypt,
}, {
	.base.cra_name		= "ctr(aes)",
	.base.cra_driver_name	= "ctr-aes-neonbs",
	.base.cra_priority	= 250 - 1,
	.base.cra_blocksize	= 1,
	.base.cra_ctxsize	= sizeof(struct aesbs_ctr_ctx),
	.base.cra_module	= THIS_MODULE,

	.min_keysize		= AES_MIN_KEY_SIZE,
	.max_keysize		= AES_MAX_KEY_SIZE,
	.chunksize		= AES_BLOCK_SIZE,
	.walksize		= 8 * AES_BLOCK_SIZE,
	.ivsize			= AES_BLOCK_SIZE,
	.setkey			= aesbs_ctr_setkey_sync,
	.encrypt		= ctr_encrypt_sync,
	.decrypt		= ctr_encrypt_sync,
}, {
	.base.cra_name		= "__xts(aes)",
	.base.cra_driver_name	= "__xts-aes-neonbs",
	.base.cra_priority	= 250,
	.base.cra_blocksize	= AES_BLOCK_SIZE,
	.base.cra_ctxsize	= sizeof(struct aesbs_xts_ctx),
	.base.cra_module	= THIS_MODULE,
	.base.cra_flags		= CRYPTO_ALG_INTERNAL,

	.min_keysize		= 2 * AES_MIN_KEY_SIZE,
	.max_keysize		= 2 * AES_MAX_KEY_SIZE,
	.walksize		= 8 * AES_BLOCK_SIZE,
	.ivsize			= AES_BLOCK_SIZE,
	.setkey			= aesbs_xts_setkey,
	.encrypt		= xts_encrypt,
	.decrypt		= xts_decrypt,
} };

static struct simd_skcipher_alg *aes_simd_algs[ARRAY_SIZE(aes_algs)];

static void aes_exit(void)
{
	int i;

	for (i = 0; i < ARRAY_SIZE(aes_simd_algs); i++)
		if (aes_simd_algs[i])
			simd_skcipher_free(aes_simd_algs[i]);

	crypto_unregister_skciphers(aes_algs, ARRAY_SIZE(aes_algs));
}

static int __init aes_init(void)
{
	struct simd_skcipher_alg *simd;
	const char *basename;
	const char *algname;
	const char *drvname;
	int err;
	int i;

	if (!cpu_have_named_feature(ASIMD))
		return -ENODEV;

	err = crypto_register_skciphers(aes_algs, ARRAY_SIZE(aes_algs));
	if (err)
		return err;

	for (i = 0; i < ARRAY_SIZE(aes_algs); i++) {
		if (!(aes_algs[i].base.cra_flags & CRYPTO_ALG_INTERNAL))
			continue;

		algname = aes_algs[i].base.cra_name + 2;
		drvname = aes_algs[i].base.cra_driver_name + 2;
		basename = aes_algs[i].base.cra_driver_name;
		simd = simd_skcipher_create_compat(algname, drvname, basename);
		err = PTR_ERR(simd);
		if (IS_ERR(simd))
			goto unregister_simds;

		aes_simd_algs[i] = simd;
	}
	return 0;

unregister_simds:
	aes_exit();
	return err;
}

module_init(aes_init);
module_exit(aes_exit);<|MERGE_RESOLUTION|>--- conflicted
+++ resolved
@@ -279,13 +279,10 @@
 		return err;
 
 	key_len /= 2;
-<<<<<<< HEAD
-=======
 	err = aes_expandkey(&ctx->cts, in_key, key_len);
 	if (err)
 		return err;
 
->>>>>>> 7d2a07b7
 	err = aes_expandkey(&rk, in_key + key_len, key_len);
 	if (err)
 		return err;
