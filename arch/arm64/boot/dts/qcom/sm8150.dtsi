--- conflicted
+++ resolved
@@ -1859,10 +1859,6 @@
 				      "slave_q2a",
 				      "tbu";
 
-<<<<<<< HEAD
-			iommus = <&apps_smmu 0x1d80 0x3f>;
-=======
->>>>>>> 718acce6
 			iommu-map = <0x0   &apps_smmu 0x1d80 0x1>,
 				    <0x100 &apps_smmu 0x1d81 0x1>;
 
@@ -1961,10 +1957,6 @@
 			assigned-clocks = <&gcc GCC_PCIE_1_AUX_CLK>;
 			assigned-clock-rates = <19200000>;
 
-<<<<<<< HEAD
-			iommus = <&apps_smmu 0x1e00 0x3f>;
-=======
->>>>>>> 718acce6
 			iommu-map = <0x0   &apps_smmu 0x1e00 0x1>,
 				    <0x100 &apps_smmu 0x1e01 0x1>;
 
