// SPDX-License-Identifier: GPL-2.0-only
/*
 * Based on arch/arm/mm/flush.c
 *
 * Copyright (C) 1995-2002 Russell King
 * Copyright (C) 2012 ARM Ltd.
 */

#include <linux/export.h>
#include <linux/mm.h>
#include <linux/pagemap.h>

#include <asm/cacheflush.h>
#include <asm/cache.h>
#include <asm/tlbflush.h>

void sync_icache_aliases(unsigned long start, unsigned long end)
{
	if (icache_is_aliasing()) {
		dcache_clean_pou(start, end);
		icache_inval_all_pou();
	} else {
		/*
		 * Don't issue kick_all_cpus_sync() after I-cache invalidation
		 * for user mappings.
		 */
		caches_clean_inval_pou(start, end);
	}
}

static void flush_ptrace_access(struct vm_area_struct *vma, unsigned long start,
				unsigned long end)
{
	if (vma->vm_flags & VM_EXEC)
		sync_icache_aliases(start, end);
}

/*
 * Copy user data from/to a page which is mapped into a different processes
 * address space.  Really, we want to allow our "user space" model to handle
 * this.
 */
void copy_to_user_page(struct vm_area_struct *vma, struct page *page,
		       unsigned long uaddr, void *dst, const void *src,
		       unsigned long len)
{
	memcpy(dst, src, len);
	flush_ptrace_access(vma, (unsigned long)dst, (unsigned long)dst + len);
}

void __sync_icache_dcache(pte_t pte)
{
	struct page *page = pte_page(pte);

<<<<<<< HEAD
	if (!test_and_set_bit(PG_dcache_clean, &page->flags))
		sync_icache_aliases(page_address(page), page_size(page));
=======
	if (!test_bit(PG_dcache_clean, &page->flags)) {
		sync_icache_aliases((unsigned long)page_address(page),
				    (unsigned long)page_address(page) +
					    page_size(page));
		set_bit(PG_dcache_clean, &page->flags);
	}
>>>>>>> 7d2a07b7
}
EXPORT_SYMBOL_GPL(__sync_icache_dcache);

/*
 * This function is called when a page has been modified by the kernel. Mark
 * it as dirty for later flushing when mapped in user space (if executable,
 * see __sync_icache_dcache).
 */
void flush_dcache_page(struct page *page)
{
	if (test_bit(PG_dcache_clean, &page->flags))
		clear_bit(PG_dcache_clean, &page->flags);
}
EXPORT_SYMBOL(flush_dcache_page);

/*
 * Additional functions defined in assembly.
 */
EXPORT_SYMBOL(caches_clean_inval_pou);

#ifdef CONFIG_ARCH_HAS_PMEM_API
void arch_wb_cache_pmem(void *addr, size_t size)
{
	/* Ensure order against any prior non-cacheable writes */
	dmb(osh);
	dcache_clean_pop((unsigned long)addr, (unsigned long)addr + size);
}
EXPORT_SYMBOL_GPL(arch_wb_cache_pmem);

void arch_invalidate_pmem(void *addr, size_t size)
{
	dcache_inval_poc((unsigned long)addr, (unsigned long)addr + size);
}
EXPORT_SYMBOL_GPL(arch_invalidate_pmem);
#endif<|MERGE_RESOLUTION|>--- conflicted
+++ resolved
@@ -52,17 +52,12 @@
 {
 	struct page *page = pte_page(pte);
 
-<<<<<<< HEAD
-	if (!test_and_set_bit(PG_dcache_clean, &page->flags))
-		sync_icache_aliases(page_address(page), page_size(page));
-=======
 	if (!test_bit(PG_dcache_clean, &page->flags)) {
 		sync_icache_aliases((unsigned long)page_address(page),
 				    (unsigned long)page_address(page) +
 					    page_size(page));
 		set_bit(PG_dcache_clean, &page->flags);
 	}
->>>>>>> 7d2a07b7
 }
 EXPORT_SYMBOL_GPL(__sync_icache_dcache);
 
