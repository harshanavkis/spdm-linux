/* SPDX-License-Identifier: GPL-2.0 */
#include <linux/errno.h>
#include <linux/linkage.h>
#include <asm/asm-offsets.h>
#include <asm/assembler.h>
#include <asm/smp.h>

	.text
/*
 * Implementation of MPIDR_EL1 hash algorithm through shifting
 * and OR'ing.
 *
 * @dst: register containing hash result
 * @rs0: register containing affinity level 0 bit shift
 * @rs1: register containing affinity level 1 bit shift
 * @rs2: register containing affinity level 2 bit shift
 * @rs3: register containing affinity level 3 bit shift
 * @mpidr: register containing MPIDR_EL1 value
 * @mask: register containing MPIDR mask
 *
 * Pseudo C-code:
 *
 *u32 dst;
 *
 *compute_mpidr_hash(u32 rs0, u32 rs1, u32 rs2, u32 rs3, u64 mpidr, u64 mask) {
 *	u32 aff0, aff1, aff2, aff3;
 *	u64 mpidr_masked = mpidr & mask;
 *	aff0 = mpidr_masked & 0xff;
 *	aff1 = mpidr_masked & 0xff00;
 *	aff2 = mpidr_masked & 0xff0000;
 *	aff3 = mpidr_masked & 0xff00000000;
 *	dst = (aff0 >> rs0 | aff1 >> rs1 | aff2 >> rs2 | aff3 >> rs3);
 *}
 * Input registers: rs0, rs1, rs2, rs3, mpidr, mask
 * Output register: dst
 * Note: input and output registers must be disjoint register sets
         (eg: a macro instance with mpidr = x1 and dst = x1 is invalid)
 */
	.macro compute_mpidr_hash dst, rs0, rs1, rs2, rs3, mpidr, mask
	and	\mpidr, \mpidr, \mask		// mask out MPIDR bits
	and	\dst, \mpidr, #0xff		// mask=aff0
	lsr	\dst ,\dst, \rs0		// dst=aff0>>rs0
	and	\mask, \mpidr, #0xff00		// mask = aff1
	lsr	\mask ,\mask, \rs1
	orr	\dst, \dst, \mask		// dst|=(aff1>>rs1)
	and	\mask, \mpidr, #0xff0000	// mask = aff2
	lsr	\mask ,\mask, \rs2
	orr	\dst, \dst, \mask		// dst|=(aff2>>rs2)
	and	\mask, \mpidr, #0xff00000000	// mask = aff3
	lsr	\mask ,\mask, \rs3
	orr	\dst, \dst, \mask		// dst|=(aff3>>rs3)
	.endm
/*
 * Save CPU state in the provided sleep_stack_data area, and publish its
 * location for cpu_resume()'s use in sleep_save_stash.
 *
 * cpu_resume() will restore this saved state, and return. Because the
 * link-register is saved and restored, it will appear to return from this
 * function. So that the caller can tell the suspend/resume paths apart,
 * __cpu_suspend_enter() will always return a non-zero value, whereas the
 * path through cpu_resume() will return 0.
 *
 *  x0 = struct sleep_stack_data area
 */
SYM_FUNC_START(__cpu_suspend_enter)
	stp	x29, lr, [x0, #SLEEP_STACK_DATA_CALLEE_REGS]
	stp	x19, x20, [x0,#SLEEP_STACK_DATA_CALLEE_REGS+16]
	stp	x21, x22, [x0,#SLEEP_STACK_DATA_CALLEE_REGS+32]
	stp	x23, x24, [x0,#SLEEP_STACK_DATA_CALLEE_REGS+48]
	stp	x25, x26, [x0,#SLEEP_STACK_DATA_CALLEE_REGS+64]
	stp	x27, x28, [x0,#SLEEP_STACK_DATA_CALLEE_REGS+80]

	/* save the sp in cpu_suspend_ctx */
	mov	x2, sp
	str	x2, [x0, #SLEEP_STACK_DATA_SYSTEM_REGS + CPU_CTX_SP]

	/* find the mpidr_hash */
	ldr_l	x1, sleep_save_stash
	mrs	x7, mpidr_el1
	adr_l	x9, mpidr_hash
	ldr	x10, [x9, #MPIDR_HASH_MASK]
	/*
	 * Following code relies on the struct mpidr_hash
	 * members size.
	 */
	ldp	w3, w4, [x9, #MPIDR_HASH_SHIFTS]
	ldp	w5, w6, [x9, #(MPIDR_HASH_SHIFTS + 8)]
	compute_mpidr_hash x8, x3, x4, x5, x6, x7, x10
	add	x1, x1, x8, lsl #3

	str	x0, [x1]
	add	x0, x0, #SLEEP_STACK_DATA_SYSTEM_REGS
	stp	x29, lr, [sp, #-16]!
	bl	cpu_do_suspend
	ldp	x29, lr, [sp], #16
	mov	x0, #1
	ret
SYM_FUNC_END(__cpu_suspend_enter)

	.pushsection ".idmap.text", "awx"
SYM_CODE_START(cpu_resume)
<<<<<<< HEAD
	bl	el2_setup		// if in EL2 drop to EL1 cleanly
=======
	bl	init_kernel_el
	bl	switch_to_vhe
>>>>>>> 7d2a07b7
	bl	__cpu_setup
	/* enable the MMU early - so we can access sleep_save_stash by va */
	adrp	x1, swapper_pg_dir
	bl	__enable_mmu
	ldr	x8, =_cpu_resume
	br	x8
SYM_CODE_END(cpu_resume)
	.ltorg
	.popsection

SYM_FUNC_START(_cpu_resume)
	mrs	x1, mpidr_el1
	adr_l	x8, mpidr_hash		// x8 = struct mpidr_hash virt address

	/* retrieve mpidr_hash members to compute the hash */
	ldr	x2, [x8, #MPIDR_HASH_MASK]
	ldp	w3, w4, [x8, #MPIDR_HASH_SHIFTS]
	ldp	w5, w6, [x8, #(MPIDR_HASH_SHIFTS + 8)]
	compute_mpidr_hash x7, x3, x4, x5, x6, x1, x2

	/* x7 contains hash index, let's use it to grab context pointer */
	ldr_l	x0, sleep_save_stash
	ldr	x0, [x0, x7, lsl #3]
	add	x29, x0, #SLEEP_STACK_DATA_CALLEE_REGS
	add	x0, x0, #SLEEP_STACK_DATA_SYSTEM_REGS
	/* load sp from context */
	ldr	x2, [x0, #CPU_CTX_SP]
	mov	sp, x2
	/*
	 * cpu_do_resume expects x0 to contain context address pointer
	 */
	bl	cpu_do_resume

#if defined(CONFIG_KASAN) && defined(CONFIG_KASAN_STACK)
	mov	x0, sp
	bl	kasan_unpoison_task_stack_below
#endif

	ldp	x19, x20, [x29, #16]
	ldp	x21, x22, [x29, #32]
	ldp	x23, x24, [x29, #48]
	ldp	x25, x26, [x29, #64]
	ldp	x27, x28, [x29, #80]
	ldp	x29, lr, [x29]
	mov	x0, #0
	ret
SYM_FUNC_END(_cpu_resume)<|MERGE_RESOLUTION|>--- conflicted
+++ resolved
@@ -99,12 +99,8 @@
 
 	.pushsection ".idmap.text", "awx"
 SYM_CODE_START(cpu_resume)
-<<<<<<< HEAD
-	bl	el2_setup		// if in EL2 drop to EL1 cleanly
-=======
 	bl	init_kernel_el
 	bl	switch_to_vhe
->>>>>>> 7d2a07b7
 	bl	__cpu_setup
 	/* enable the MMU early - so we can access sleep_save_stash by va */
 	adrp	x1, swapper_pg_dir
