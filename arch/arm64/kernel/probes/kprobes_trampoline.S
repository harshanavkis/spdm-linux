--- conflicted
+++ resolved
@@ -62,11 +62,7 @@
 	.endm
 
 SYM_CODE_START(kretprobe_trampoline)
-<<<<<<< HEAD
-	sub sp, sp, #S_FRAME_SIZE
-=======
 	sub sp, sp, #PT_REGS_SIZE
->>>>>>> 7d2a07b7
 
 	save_all_base_regs
 
