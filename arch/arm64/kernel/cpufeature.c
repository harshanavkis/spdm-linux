--- conflicted
+++ resolved
@@ -199,11 +199,9 @@
 };
 
 static const struct arm64_ftr_bits ftr_ctr[] = {
-	ARM64_FTR_BITS(FTR_VISIBLE, FTR_STRICT, FTR_EXACT, 31, 1, 1),		/* RES1 */
-	ARM64_FTR_BITS(FTR_VISIBLE, FTR_STRICT, FTR_LOWER_SAFE, 29, 1, 1),	/* DIC */
-	ARM64_FTR_BITS(FTR_VISIBLE, FTR_STRICT, FTR_LOWER_SAFE, 28, 1, 1),	/* IDC */
+	ARM64_FTR_BITS(FTR_VISIBLE, FTR_STRICT, FTR_EXACT, 31, 1, 1),	/* RAO */
 	ARM64_FTR_BITS(FTR_VISIBLE, FTR_STRICT, FTR_HIGHER_SAFE, 24, 4, 0),	/* CWG */
-	ARM64_FTR_BITS(FTR_VISIBLE, FTR_STRICT, FTR_HIGHER_SAFE, 20, 4, 0),	/* ERG */
+	ARM64_FTR_BITS(FTR_VISIBLE, FTR_STRICT, FTR_LOWER_SAFE, 20, 4, 0),	/* ERG */
 	ARM64_FTR_BITS(FTR_VISIBLE, FTR_STRICT, FTR_LOWER_SAFE, 16, 4, 1),	/* DminLine */
 	/*
 	 * Linux can handle differing I-cache policies. Userspace JITs will
@@ -932,8 +930,6 @@
 __setup("kpti=", parse_kpti);
 #endif	/* CONFIG_UNMAP_KERNEL_AT_EL0 */
 
-<<<<<<< HEAD
-=======
 static int cpu_copy_el2regs(void *__unused)
 {
 	/*
@@ -950,7 +946,6 @@
 	return 0;
 }
 
->>>>>>> 7928b2cb
 static const struct arm64_cpu_capabilities arm64_features[] = {
 	{
 		.desc = "GIC system register CPU interface",
