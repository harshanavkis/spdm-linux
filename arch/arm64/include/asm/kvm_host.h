--- conflicted
+++ resolved
@@ -45,8 +45,6 @@
 #define KVM_REQ_IRQ_PENDING	KVM_ARCH_REQ(1)
 #define KVM_REQ_VCPU_RESET	KVM_ARCH_REQ(2)
 #define KVM_REQ_RECORD_STEAL	KVM_ARCH_REQ(3)
-<<<<<<< HEAD
-=======
 #define KVM_REQ_RELOAD_GICv4	KVM_ARCH_REQ(4)
 #define KVM_REQ_RELOAD_PMU	KVM_ARCH_REQ(5)
 
@@ -62,7 +60,6 @@
 	KVM_MODE_PROTECTED,
 };
 enum kvm_mode kvm_get_mode(void);
->>>>>>> 7d2a07b7
 
 DECLARE_STATIC_KEY_FALSE(userspace_irqchip_in_use);
 
@@ -381,10 +378,6 @@
 
 	/* Guest PV state */
 	struct {
-<<<<<<< HEAD
-		u64 steal;
-=======
->>>>>>> 7d2a07b7
 		u64 last_steal;
 		gpa_t base;
 	} steal;
@@ -481,16 +474,6 @@
 u64 vcpu_read_sys_reg(const struct kvm_vcpu *vcpu, int reg);
 void vcpu_write_sys_reg(struct kvm_vcpu *vcpu, u64 val, int reg);
 
-<<<<<<< HEAD
-/*
- * CP14 and CP15 live in the same array, as they are backed by the
- * same system registers.
- */
-#define CPx_BIAS		IS_ENABLED(CONFIG_CPU_BIG_ENDIAN)
-
-#define vcpu_cp14(v,r)		((v)->arch.ctxt.copro[(r) ^ CPx_BIAS])
-#define vcpu_cp15(v,r)		((v)->arch.ctxt.copro[(r) ^ CPx_BIAS])
-=======
 static inline bool __vcpu_read_sys_reg_from_cpu(int reg, u64 *val)
 {
 	/*
@@ -581,7 +564,6 @@
 
 	return true;
 }
->>>>>>> 7d2a07b7
 
 struct kvm_vm_stat {
 	struct kvm_vm_stat_generic generic;
@@ -677,59 +659,24 @@
 int kvm_handle_cp15_64(struct kvm_vcpu *vcpu);
 int kvm_handle_sys_reg(struct kvm_vcpu *vcpu);
 
-<<<<<<< HEAD
+void kvm_reset_sys_regs(struct kvm_vcpu *vcpu);
+
+void kvm_sys_reg_table_init(void);
+
+/* MMIO helpers */
+void kvm_mmio_write_buf(void *buf, unsigned int len, unsigned long data);
+unsigned long kvm_mmio_read_buf(const void *buf, unsigned int len);
+
+int kvm_handle_mmio_return(struct kvm_vcpu *vcpu);
+int io_mem_abort(struct kvm_vcpu *vcpu, phys_addr_t fault_ipa);
+
+int kvm_perf_init(void);
+int kvm_perf_teardown(void);
+
 long kvm_hypercall_pv_features(struct kvm_vcpu *vcpu);
 gpa_t kvm_init_stolen_time(struct kvm_vcpu *vcpu);
 void kvm_update_stolen_time(struct kvm_vcpu *vcpu);
 
-int kvm_arm_pvtime_set_attr(struct kvm_vcpu *vcpu,
-			    struct kvm_device_attr *attr);
-int kvm_arm_pvtime_get_attr(struct kvm_vcpu *vcpu,
-			    struct kvm_device_attr *attr);
-int kvm_arm_pvtime_has_attr(struct kvm_vcpu *vcpu,
-			    struct kvm_device_attr *attr);
-
-static inline void kvm_arm_pvtime_vcpu_init(struct kvm_vcpu_arch *vcpu_arch)
-{
-	vcpu_arch->steal.base = GPA_INVALID;
-}
-
-static inline bool kvm_arm_is_pvtime_enabled(struct kvm_vcpu_arch *vcpu_arch)
-{
-	return (vcpu_arch->steal.base != GPA_INVALID);
-}
-
-void kvm_set_sei_esr(struct kvm_vcpu *vcpu, u64 syndrome);
-=======
-void kvm_reset_sys_regs(struct kvm_vcpu *vcpu);
->>>>>>> 7d2a07b7
-
-void kvm_sys_reg_table_init(void);
-
-/* MMIO helpers */
-void kvm_mmio_write_buf(void *buf, unsigned int len, unsigned long data);
-unsigned long kvm_mmio_read_buf(const void *buf, unsigned int len);
-
-int kvm_handle_mmio_return(struct kvm_vcpu *vcpu);
-int io_mem_abort(struct kvm_vcpu *vcpu, phys_addr_t fault_ipa);
-
-int kvm_perf_init(void);
-int kvm_perf_teardown(void);
-
-long kvm_hypercall_pv_features(struct kvm_vcpu *vcpu);
-gpa_t kvm_init_stolen_time(struct kvm_vcpu *vcpu);
-void kvm_update_stolen_time(struct kvm_vcpu *vcpu);
-
-<<<<<<< HEAD
-	/*
-	 * Call initialization code, and switch to the full blown HYP code.
-	 * If the cpucaps haven't been finalized yet, something has gone very
-	 * wrong, and hyp will crash and burn when it uses any
-	 * cpus_have_const_cap() wrapper.
-	 */
-	BUG_ON(!system_capabilities_finalized());
-	__kvm_call_hyp((void *)pgd_ptr, hyp_stack_ptr, vector_ptr, tpidr_el2);
-=======
 bool kvm_arm_pvtime_supported(void);
 int kvm_arm_pvtime_set_attr(struct kvm_vcpu *vcpu,
 			    struct kvm_device_attr *attr);
@@ -737,7 +684,6 @@
 			    struct kvm_device_attr *attr);
 int kvm_arm_pvtime_has_attr(struct kvm_vcpu *vcpu,
 			    struct kvm_device_attr *attr);
->>>>>>> 7d2a07b7
 
 static inline void kvm_arm_pvtime_vcpu_init(struct kvm_vcpu_arch *vcpu_arch)
 {
@@ -814,65 +760,8 @@
 static inline void kvm_clr_pmu_events(u32 clr) {}
 #endif
 
-<<<<<<< HEAD
-static inline void kvm_arm_vhe_guest_enter(void)
-{
-	local_daif_mask();
-
-	/*
-	 * Having IRQs masked via PMR when entering the guest means the GIC
-	 * will not signal the CPU of interrupts of lower priority, and the
-	 * only way to get out will be via guest exceptions.
-	 * Naturally, we want to avoid this.
-	 *
-	 * local_daif_mask() already sets GIC_PRIO_PSR_I_SET, we just need a
-	 * dsb to ensure the redistributor is forwards EL2 IRQs to the CPU.
-	 */
-	pmr_sync();
-}
-
-static inline void kvm_arm_vhe_guest_exit(void)
-{
-	/*
-	 * local_daif_restore() takes care to properly restore PSTATE.DAIF
-	 * and the GIC PMR if the host is using IRQ priorities.
-	 */
-	local_daif_restore(DAIF_PROCCTX_NOIRQ);
-
-	/*
-	 * When we exit from the guest we change a number of CPU configuration
-	 * parameters, such as traps.  Make sure these changes take effect
-	 * before running the host or additional guests.
-	 */
-	isb();
-}
-
-#define KVM_BP_HARDEN_UNKNOWN		-1
-#define KVM_BP_HARDEN_WA_NEEDED		0
-#define KVM_BP_HARDEN_NOT_REQUIRED	1
-
-static inline int kvm_arm_harden_branch_predictor(void)
-{
-	switch (get_spectre_v2_workaround_state()) {
-	case ARM64_BP_HARDEN_WA_NEEDED:
-		return KVM_BP_HARDEN_WA_NEEDED;
-	case ARM64_BP_HARDEN_NOT_REQUIRED:
-		return KVM_BP_HARDEN_NOT_REQUIRED;
-	case ARM64_BP_HARDEN_UNKNOWN:
-	default:
-		return KVM_BP_HARDEN_UNKNOWN;
-	}
-}
-
-#define KVM_SSBD_UNKNOWN		-1
-#define KVM_SSBD_FORCE_DISABLE		0
-#define KVM_SSBD_KERNEL		1
-#define KVM_SSBD_FORCE_ENABLE		2
-#define KVM_SSBD_MITIGATED		3
-=======
 void kvm_vcpu_load_sysregs_vhe(struct kvm_vcpu *vcpu);
 void kvm_vcpu_put_sysregs_vhe(struct kvm_vcpu *vcpu);
->>>>>>> 7d2a07b7
 
 int kvm_set_ipa_limit(void);
 
