--- conflicted
+++ resolved
@@ -99,21 +99,6 @@
 	 */
 	if (in_dbg_master())
 		return;
-<<<<<<< HEAD
-
-	kick_all_cpus_sync();
-}
-
-static inline void flush_cache_mm(struct mm_struct *mm)
-{
-}
-
-static inline void flush_cache_page(struct vm_area_struct *vma,
-				    unsigned long user_addr, unsigned long pfn)
-{
-}
-=======
->>>>>>> 7d2a07b7
 
 	kick_all_cpus_sync();
 }
