--- conflicted
+++ resolved
@@ -1,20 +1,6 @@
 # SPDX-License-Identifier: GPL-2.0
-<<<<<<< HEAD
-generic-y += bugs.h
-generic-y += delay.h
-generic-y += div64.h
-generic-y += dma.h
-generic-y += dma-contiguous.h
-generic-y += dma-mapping.h
-=======
->>>>>>> 7d2a07b7
 generic-y += early_ioremap.h
 generic-y += mcs_spinlock.h
-<<<<<<< HEAD
-generic-y += mm-arch-hooks.h
-generic-y += mmiowb.h
-=======
->>>>>>> 7d2a07b7
 generic-y += qrwlock.h
 generic-y += qspinlock.h
 generic-y += user.h
