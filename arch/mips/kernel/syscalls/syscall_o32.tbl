# SPDX-License-Identifier: GPL-2.0 WITH Linux-syscall-note
#
# system call numbers and entry vectors for mips
#
# The format is:
# <number> <abi> <name> <entry point> <compat entry point>
#
# The <abi> is always "o32" for this file.
#
0	o32	syscall				sys_syscall			sys32_syscall
1	o32	exit				sys_exit
2	o32	fork				__sys_fork
3	o32	read				sys_read
4	o32	write				sys_write
5	o32	open				sys_open			compat_sys_open
6	o32	close				sys_close
7	o32	waitpid				sys_waitpid
8	o32	creat				sys_creat
9	o32	link				sys_link
10	o32	unlink				sys_unlink
11	o32	execve				sys_execve			compat_sys_execve
12	o32	chdir				sys_chdir
13	o32	time				sys_time32
14	o32	mknod				sys_mknod
15	o32	chmod				sys_chmod
16	o32	lchown				sys_lchown
17	o32	break				sys_ni_syscall
# 18 was sys_stat
18	o32	unused18			sys_ni_syscall
19	o32	lseek				sys_lseek
20	o32	getpid				sys_getpid
21	o32	mount				sys_mount			compat_sys_mount
22	o32	umount				sys_oldumount
23	o32	setuid				sys_setuid
24	o32	getuid				sys_getuid
25	o32	stime				sys_stime32
26	o32	ptrace				sys_ptrace			compat_sys_ptrace
27	o32	alarm				sys_alarm
# 28 was sys_fstat
28	o32	unused28			sys_ni_syscall
29	o32	pause				sys_pause
30	o32	utime				sys_utime32
31	o32	stty				sys_ni_syscall
32	o32	gtty				sys_ni_syscall
33	o32	access				sys_access
34	o32	nice				sys_nice
35	o32	ftime				sys_ni_syscall
36	o32	sync				sys_sync
37	o32	kill				sys_kill
38	o32	rename				sys_rename
39	o32	mkdir				sys_mkdir
40	o32	rmdir				sys_rmdir
41	o32	dup				sys_dup
42	o32	pipe				sysm_pipe
43	o32	times				sys_times			compat_sys_times
44	o32	prof				sys_ni_syscall
45	o32	brk				sys_brk
46	o32	setgid				sys_setgid
47	o32	getgid				sys_getgid
48	o32	signal				sys_ni_syscall
49	o32	geteuid				sys_geteuid
50	o32	getegid				sys_getegid
51	o32	acct				sys_acct
52	o32	umount2				sys_umount
53	o32	lock				sys_ni_syscall
54	o32	ioctl				sys_ioctl			compat_sys_ioctl
55	o32	fcntl				sys_fcntl			compat_sys_fcntl
56	o32	mpx				sys_ni_syscall
57	o32	setpgid				sys_setpgid
58	o32	ulimit				sys_ni_syscall
59	o32	unused59			sys_olduname
60	o32	umask				sys_umask
61	o32	chroot				sys_chroot
62	o32	ustat				sys_ustat			compat_sys_ustat
63	o32	dup2				sys_dup2
64	o32	getppid				sys_getppid
65	o32	getpgrp				sys_getpgrp
66	o32	setsid				sys_setsid
67	o32	sigaction			sys_sigaction			sys_32_sigaction
68	o32	sgetmask			sys_sgetmask
69	o32	ssetmask			sys_ssetmask
70	o32	setreuid			sys_setreuid
71	o32	setregid			sys_setregid
72	o32	sigsuspend			sys_sigsuspend			sys32_sigsuspend
73	o32	sigpending			sys_sigpending			compat_sys_sigpending
74	o32	sethostname			sys_sethostname
75	o32	setrlimit			sys_setrlimit			compat_sys_setrlimit
76	o32	getrlimit			sys_getrlimit			compat_sys_getrlimit
77	o32	getrusage			sys_getrusage			compat_sys_getrusage
78	o32	gettimeofday			sys_gettimeofday		compat_sys_gettimeofday
79	o32	settimeofday			sys_settimeofday		compat_sys_settimeofday
80	o32	getgroups			sys_getgroups
81	o32	setgroups			sys_setgroups
# 82 was old_select
82	o32	reserved82			sys_ni_syscall
83	o32	symlink				sys_symlink
# 84 was sys_lstat
84	o32	unused84			sys_ni_syscall
85	o32	readlink			sys_readlink
86	o32	uselib				sys_uselib
87	o32	swapon				sys_swapon
88	o32	reboot				sys_reboot
89	o32	readdir				sys_old_readdir			compat_sys_old_readdir
90	o32	mmap				sys_mips_mmap
91	o32	munmap				sys_munmap
92	o32	truncate			sys_truncate			compat_sys_truncate
93	o32	ftruncate			sys_ftruncate			compat_sys_ftruncate
94	o32	fchmod				sys_fchmod
95	o32	fchown				sys_fchown
96	o32	getpriority			sys_getpriority
97	o32	setpriority			sys_setpriority
98	o32	profil				sys_ni_syscall
99	o32	statfs				sys_statfs			compat_sys_statfs
100	o32	fstatfs				sys_fstatfs			compat_sys_fstatfs
101	o32	ioperm				sys_ni_syscall
102	o32	socketcall			sys_socketcall			compat_sys_socketcall
103	o32	syslog				sys_syslog
104	o32	setitimer			sys_setitimer			compat_sys_setitimer
105	o32	getitimer			sys_getitimer			compat_sys_getitimer
106	o32	stat				sys_newstat			compat_sys_newstat
107	o32	lstat				sys_newlstat			compat_sys_newlstat
108	o32	fstat				sys_newfstat			compat_sys_newfstat
109	o32	unused109			sys_uname
110	o32	iopl				sys_ni_syscall
111	o32	vhangup				sys_vhangup
112	o32	idle				sys_ni_syscall
113	o32	vm86				sys_ni_syscall
114	o32	wait4				sys_wait4			compat_sys_wait4
115	o32	swapoff				sys_swapoff
116	o32	sysinfo				sys_sysinfo			compat_sys_sysinfo
117	o32	ipc				sys_ipc				compat_sys_ipc
118	o32	fsync				sys_fsync
119	o32	sigreturn			sys_sigreturn			sys32_sigreturn
120	o32	clone				__sys_clone
121	o32	setdomainname			sys_setdomainname
122	o32	uname				sys_newuname
123	o32	modify_ldt			sys_ni_syscall
124	o32	adjtimex			sys_adjtimex_time32
125	o32	mprotect			sys_mprotect
126	o32	sigprocmask			sys_sigprocmask			compat_sys_sigprocmask
127	o32	create_module			sys_ni_syscall
128	o32	init_module			sys_init_module
129	o32	delete_module			sys_delete_module
130	o32	get_kernel_syms			sys_ni_syscall
131	o32	quotactl			sys_quotactl
132	o32	getpgid				sys_getpgid
133	o32	fchdir				sys_fchdir
134	o32	bdflush				sys_bdflush
135	o32	sysfs				sys_sysfs
136	o32	personality			sys_personality			sys_32_personality
137	o32	afs_syscall			sys_ni_syscall
138	o32	setfsuid			sys_setfsuid
139	o32	setfsgid			sys_setfsgid
140	o32	_llseek				sys_llseek			sys_32_llseek
141	o32	getdents			sys_getdents			compat_sys_getdents
142	o32	_newselect			sys_select			compat_sys_select
143	o32	flock				sys_flock
144	o32	msync				sys_msync
145	o32	readv				sys_readv			compat_sys_readv
146	o32	writev				sys_writev			compat_sys_writev
147	o32	cacheflush			sys_cacheflush
148	o32	cachectl			sys_cachectl
149	o32	sysmips				__sys_sysmips
150	o32	unused150			sys_ni_syscall
151	o32	getsid				sys_getsid
152	o32	fdatasync			sys_fdatasync
153	o32	_sysctl				sys_sysctl			compat_sys_sysctl
154	o32	mlock				sys_mlock
155	o32	munlock				sys_munlock
156	o32	mlockall			sys_mlockall
157	o32	munlockall			sys_munlockall
158	o32	sched_setparam			sys_sched_setparam
159	o32	sched_getparam			sys_sched_getparam
160	o32	sched_setscheduler		sys_sched_setscheduler
161	o32	sched_getscheduler		sys_sched_getscheduler
162	o32	sched_yield			sys_sched_yield
163	o32	sched_get_priority_max		sys_sched_get_priority_max
164	o32	sched_get_priority_min		sys_sched_get_priority_min
165	o32	sched_rr_get_interval		sys_sched_rr_get_interval_time32
166	o32	nanosleep			sys_nanosleep_time32
167	o32	mremap				sys_mremap
168	o32	accept				sys_accept
169	o32	bind				sys_bind
170	o32	connect				sys_connect
171	o32	getpeername			sys_getpeername
172	o32	getsockname			sys_getsockname
173	o32	getsockopt			sys_getsockopt			compat_sys_getsockopt
174	o32	listen				sys_listen
175	o32	recv				sys_recv			compat_sys_recv
176	o32	recvfrom			sys_recvfrom			compat_sys_recvfrom
177	o32	recvmsg				sys_recvmsg			compat_sys_recvmsg
178	o32	send				sys_send
179	o32	sendmsg				sys_sendmsg			compat_sys_sendmsg
180	o32	sendto				sys_sendto
181	o32	setsockopt			sys_setsockopt			compat_sys_setsockopt
182	o32	shutdown			sys_shutdown
183	o32	socket				sys_socket
184	o32	socketpair			sys_socketpair
185	o32	setresuid			sys_setresuid
186	o32	getresuid			sys_getresuid
187	o32	query_module			sys_ni_syscall
188	o32	poll				sys_poll
189	o32	nfsservctl			sys_ni_syscall
190	o32	setresgid			sys_setresgid
191	o32	getresgid			sys_getresgid
192	o32	prctl				sys_prctl
193	o32	rt_sigreturn			sys_rt_sigreturn		sys32_rt_sigreturn
194	o32	rt_sigaction			sys_rt_sigaction		compat_sys_rt_sigaction
195	o32	rt_sigprocmask			sys_rt_sigprocmask		compat_sys_rt_sigprocmask
196	o32	rt_sigpending			sys_rt_sigpending		compat_sys_rt_sigpending
197	o32	rt_sigtimedwait			sys_rt_sigtimedwait_time32	compat_sys_rt_sigtimedwait_time32
198	o32	rt_sigqueueinfo			sys_rt_sigqueueinfo		compat_sys_rt_sigqueueinfo
199	o32	rt_sigsuspend			sys_rt_sigsuspend		compat_sys_rt_sigsuspend
200	o32	pread64				sys_pread64			sys_32_pread
201	o32	pwrite64			sys_pwrite64			sys_32_pwrite
202	o32	chown				sys_chown
203	o32	getcwd				sys_getcwd
204	o32	capget				sys_capget
205	o32	capset				sys_capset
206	o32	sigaltstack			sys_sigaltstack			compat_sys_sigaltstack
207	o32	sendfile			sys_sendfile			compat_sys_sendfile
208	o32	getpmsg				sys_ni_syscall
209	o32	putpmsg				sys_ni_syscall
210	o32	mmap2				sys_mips_mmap2
211	o32	truncate64			sys_truncate64			sys_32_truncate64
212	o32	ftruncate64			sys_ftruncate64			sys_32_ftruncate64
213	o32	stat64				sys_stat64			sys_newstat
214	o32	lstat64				sys_lstat64			sys_newlstat
215	o32	fstat64				sys_fstat64			sys_newfstat
216	o32	pivot_root			sys_pivot_root
217	o32	mincore				sys_mincore
218	o32	madvise				sys_madvise
219	o32	getdents64			sys_getdents64
220	o32	fcntl64				sys_fcntl64			compat_sys_fcntl64
221	o32	reserved221			sys_ni_syscall
222	o32	gettid				sys_gettid
223	o32	readahead			sys_readahead			sys32_readahead
224	o32	setxattr			sys_setxattr
225	o32	lsetxattr			sys_lsetxattr
226	o32	fsetxattr			sys_fsetxattr
227	o32	getxattr			sys_getxattr
228	o32	lgetxattr			sys_lgetxattr
229	o32	fgetxattr			sys_fgetxattr
230	o32	listxattr			sys_listxattr
231	o32	llistxattr			sys_llistxattr
232	o32	flistxattr			sys_flistxattr
233	o32	removexattr			sys_removexattr
234	o32	lremovexattr			sys_lremovexattr
235	o32	fremovexattr			sys_fremovexattr
236	o32	tkill				sys_tkill
237	o32	sendfile64			sys_sendfile64
238	o32	futex				sys_futex_time32
239	o32	sched_setaffinity		sys_sched_setaffinity		compat_sys_sched_setaffinity
240	o32	sched_getaffinity		sys_sched_getaffinity		compat_sys_sched_getaffinity
241	o32	io_setup			sys_io_setup			compat_sys_io_setup
242	o32	io_destroy			sys_io_destroy
243	o32	io_getevents			sys_io_getevents_time32
244	o32	io_submit			sys_io_submit			compat_sys_io_submit
245	o32	io_cancel			sys_io_cancel
246	o32	exit_group			sys_exit_group
247	o32	lookup_dcookie			sys_lookup_dcookie		compat_sys_lookup_dcookie
248	o32	epoll_create			sys_epoll_create
249	o32	epoll_ctl			sys_epoll_ctl
250	o32	epoll_wait			sys_epoll_wait
251	o32	remap_file_pages		sys_remap_file_pages
252	o32	set_tid_address			sys_set_tid_address
253	o32	restart_syscall			sys_restart_syscall
254	o32	fadvise64			sys_fadvise64_64		sys32_fadvise64_64
255	o32	statfs64			sys_statfs64			compat_sys_statfs64
256	o32	fstatfs64			sys_fstatfs64			compat_sys_fstatfs64
257	o32	timer_create			sys_timer_create		compat_sys_timer_create
258	o32	timer_settime			sys_timer_settime32
259	o32	timer_gettime			sys_timer_gettime32
260	o32	timer_getoverrun		sys_timer_getoverrun
261	o32	timer_delete			sys_timer_delete
262	o32	clock_settime			sys_clock_settime32
263	o32	clock_gettime			sys_clock_gettime32
264	o32	clock_getres			sys_clock_getres_time32
265	o32	clock_nanosleep			sys_clock_nanosleep_time32
266	o32	tgkill				sys_tgkill
267	o32	utimes				sys_utimes_time32
268	o32	mbind				sys_mbind			compat_sys_mbind
269	o32	get_mempolicy			sys_get_mempolicy		compat_sys_get_mempolicy
270	o32	set_mempolicy			sys_set_mempolicy		compat_sys_set_mempolicy
271	o32	mq_open				sys_mq_open			compat_sys_mq_open
272	o32	mq_unlink			sys_mq_unlink
273	o32	mq_timedsend			sys_mq_timedsend_time32
274	o32	mq_timedreceive			sys_mq_timedreceive_time32
275	o32	mq_notify			sys_mq_notify			compat_sys_mq_notify
276	o32	mq_getsetattr			sys_mq_getsetattr		compat_sys_mq_getsetattr
277	o32	vserver				sys_ni_syscall
278	o32	waitid				sys_waitid			compat_sys_waitid
# 279 was sys_setaltroot
280	o32	add_key				sys_add_key
281	o32	request_key			sys_request_key
282	o32	keyctl				sys_keyctl			compat_sys_keyctl
283	o32	set_thread_area			sys_set_thread_area
284	o32	inotify_init			sys_inotify_init
285	o32	inotify_add_watch		sys_inotify_add_watch
286	o32	inotify_rm_watch		sys_inotify_rm_watch
287	o32	migrate_pages			sys_migrate_pages		compat_sys_migrate_pages
288	o32	openat				sys_openat			compat_sys_openat
289	o32	mkdirat				sys_mkdirat
290	o32	mknodat				sys_mknodat
291	o32	fchownat			sys_fchownat
292	o32	futimesat			sys_futimesat_time32
293	o32	fstatat64			sys_fstatat64			sys_newfstatat
294	o32	unlinkat			sys_unlinkat
295	o32	renameat			sys_renameat
296	o32	linkat				sys_linkat
297	o32	symlinkat			sys_symlinkat
298	o32	readlinkat			sys_readlinkat
299	o32	fchmodat			sys_fchmodat
300	o32	faccessat			sys_faccessat
301	o32	pselect6			sys_pselect6_time32		compat_sys_pselect6_time32
302	o32	ppoll				sys_ppoll_time32		compat_sys_ppoll_time32
303	o32	unshare				sys_unshare
304	o32	splice				sys_splice
305	o32	sync_file_range			sys_sync_file_range		sys32_sync_file_range
306	o32	tee				sys_tee
307	o32	vmsplice			sys_vmsplice			compat_sys_vmsplice
308	o32	move_pages			sys_move_pages			compat_sys_move_pages
309	o32	set_robust_list			sys_set_robust_list		compat_sys_set_robust_list
310	o32	get_robust_list			sys_get_robust_list		compat_sys_get_robust_list
311	o32	kexec_load			sys_kexec_load			compat_sys_kexec_load
312	o32	getcpu				sys_getcpu
313	o32	epoll_pwait			sys_epoll_pwait			compat_sys_epoll_pwait
314	o32	ioprio_set			sys_ioprio_set
315	o32	ioprio_get			sys_ioprio_get
316	o32	utimensat			sys_utimensat_time32
317	o32	signalfd			sys_signalfd			compat_sys_signalfd
318	o32	timerfd				sys_ni_syscall
319	o32	eventfd				sys_eventfd
320	o32	fallocate			sys_fallocate			sys32_fallocate
321	o32	timerfd_create			sys_timerfd_create
322	o32	timerfd_gettime			sys_timerfd_gettime32
323	o32	timerfd_settime			sys_timerfd_settime32
324	o32	signalfd4			sys_signalfd4			compat_sys_signalfd4
325	o32	eventfd2			sys_eventfd2
326	o32	epoll_create1			sys_epoll_create1
327	o32	dup3				sys_dup3
328	o32	pipe2				sys_pipe2
329	o32	inotify_init1			sys_inotify_init1
330	o32	preadv				sys_preadv			compat_sys_preadv
331	o32	pwritev				sys_pwritev			compat_sys_pwritev
332	o32	rt_tgsigqueueinfo		sys_rt_tgsigqueueinfo		compat_sys_rt_tgsigqueueinfo
333	o32	perf_event_open			sys_perf_event_open
334	o32	accept4				sys_accept4
335	o32	recvmmsg			sys_recvmmsg_time32		compat_sys_recvmmsg_time32
336	o32	fanotify_init			sys_fanotify_init
337	o32	fanotify_mark			sys_fanotify_mark		compat_sys_fanotify_mark
338	o32	prlimit64			sys_prlimit64
339	o32	name_to_handle_at		sys_name_to_handle_at
340	o32	open_by_handle_at		sys_open_by_handle_at		compat_sys_open_by_handle_at
341	o32	clock_adjtime			sys_clock_adjtime32
342	o32	syncfs				sys_syncfs
343	o32	sendmmsg			sys_sendmmsg			compat_sys_sendmmsg
344	o32	setns				sys_setns
345	o32	process_vm_readv		sys_process_vm_readv		compat_sys_process_vm_readv
346	o32	process_vm_writev		sys_process_vm_writev		compat_sys_process_vm_writev
347	o32	kcmp				sys_kcmp
348	o32	finit_module			sys_finit_module
349	o32	sched_setattr			sys_sched_setattr
350	o32	sched_getattr			sys_sched_getattr
351	o32	renameat2			sys_renameat2
352	o32	seccomp				sys_seccomp
353	o32	getrandom			sys_getrandom
354	o32	memfd_create			sys_memfd_create
355	o32	bpf				sys_bpf
356	o32	execveat			sys_execveat			compat_sys_execveat
357	o32	userfaultfd			sys_userfaultfd
358	o32	membarrier			sys_membarrier
359	o32	mlock2				sys_mlock2
360	o32	copy_file_range			sys_copy_file_range
361	o32	preadv2				sys_preadv2			compat_sys_preadv2
362	o32	pwritev2			sys_pwritev2			compat_sys_pwritev2
363	o32	pkey_mprotect			sys_pkey_mprotect
364	o32	pkey_alloc			sys_pkey_alloc
365	o32	pkey_free			sys_pkey_free
366	o32	statx				sys_statx
367	o32	rseq				sys_rseq
368	o32	io_pgetevents			sys_io_pgetevents_time32	compat_sys_io_pgetevents
# room for arch specific calls
393	o32	semget				sys_semget
394	o32	semctl				sys_semctl			compat_sys_semctl
395	o32	shmget				sys_shmget
396	o32	shmctl				sys_shmctl			compat_sys_shmctl
397	o32	shmat				sys_shmat			compat_sys_shmat
398	o32	shmdt				sys_shmdt
399	o32	msgget				sys_msgget
400	o32	msgsnd				sys_msgsnd			compat_sys_msgsnd
401	o32	msgrcv				sys_msgrcv			compat_sys_msgrcv
402	o32	msgctl				sys_msgctl			compat_sys_msgctl
403	o32	clock_gettime64			sys_clock_gettime		sys_clock_gettime
404	o32	clock_settime64			sys_clock_settime		sys_clock_settime
405	o32	clock_adjtime64			sys_clock_adjtime		sys_clock_adjtime
406	o32	clock_getres_time64		sys_clock_getres		sys_clock_getres
407	o32	clock_nanosleep_time64		sys_clock_nanosleep		sys_clock_nanosleep
408	o32	timer_gettime64			sys_timer_gettime		sys_timer_gettime
409	o32	timer_settime64			sys_timer_settime		sys_timer_settime
410	o32	timerfd_gettime64		sys_timerfd_gettime		sys_timerfd_gettime
411	o32	timerfd_settime64		sys_timerfd_settime		sys_timerfd_settime
412	o32	utimensat_time64		sys_utimensat			sys_utimensat
413	o32	pselect6_time64			sys_pselect6			compat_sys_pselect6_time64
414	o32	ppoll_time64			sys_ppoll			compat_sys_ppoll_time64
416	o32	io_pgetevents_time64		sys_io_pgetevents		sys_io_pgetevents
417	o32	recvmmsg_time64			sys_recvmmsg			compat_sys_recvmmsg_time64
418	o32	mq_timedsend_time64		sys_mq_timedsend		sys_mq_timedsend
419	o32	mq_timedreceive_time64		sys_mq_timedreceive		sys_mq_timedreceive
420	o32	semtimedop_time64		sys_semtimedop			sys_semtimedop
421	o32	rt_sigtimedwait_time64		sys_rt_sigtimedwait		compat_sys_rt_sigtimedwait_time64
422	o32	futex_time64			sys_futex			sys_futex
423	o32	sched_rr_get_interval_time64	sys_sched_rr_get_interval	sys_sched_rr_get_interval
424	o32	pidfd_send_signal		sys_pidfd_send_signal
425	o32	io_uring_setup			sys_io_uring_setup
426	o32	io_uring_enter			sys_io_uring_enter
427	o32	io_uring_register		sys_io_uring_register
428	o32	open_tree			sys_open_tree
429	o32	move_mount			sys_move_mount
430	o32	fsopen				sys_fsopen
431	o32	fsconfig			sys_fsconfig
432	o32	fsmount				sys_fsmount
<<<<<<< HEAD
433	o32	fspick				sys_fspick
=======
433	o32	fspick				sys_fspick
434	o32	pidfd_open			sys_pidfd_open
>>>>>>> 4ff96fb5
<|MERGE_RESOLUTION|>--- conflicted
+++ resolved
@@ -420,9 +420,5 @@
 430	o32	fsopen				sys_fsopen
 431	o32	fsconfig			sys_fsconfig
 432	o32	fsmount				sys_fsmount
-<<<<<<< HEAD
 433	o32	fspick				sys_fspick
-=======
-433	o32	fspick				sys_fspick
-434	o32	pidfd_open			sys_pidfd_open
->>>>>>> 4ff96fb5
+434	o32	pidfd_open			sys_pidfd_open