--- conflicted
+++ resolved
@@ -93,11 +93,7 @@
 	ori	t1, t2, TCSTATUS_IXMT
 	mtc0	t1, CP0_TCSTATUS
 	andi	t2, t2, TCSTATUS_IXMT
-<<<<<<< HEAD
-	ehb
-=======
 	_ehb
->>>>>>> 120bda20
 	DMT	8				# dmt	t0
 	move	t1,ra
 	jal	mips_ihb
@@ -112,11 +108,7 @@
 	or	a2, t1
 	mtc0	a2, CP0_STATUS
 #ifdef CONFIG_MIPS_MT_SMTC
-<<<<<<< HEAD
-	ehb
-=======
 	_ehb
->>>>>>> 120bda20
 	andi	t0, t0, VPECONTROL_TE
 	beqz	t0, 1f
 	emt
@@ -125,11 +117,7 @@
 	xori	t1, t1, TCSTATUS_IXMT
 	or	t1, t1, t2
 	mtc0	t1, CP0_TCSTATUS
-<<<<<<< HEAD
-	ehb
-=======
 	_ehb
->>>>>>> 120bda20
 #endif /* CONFIG_MIPS_MT_SMTC */
 	move	v0, a0
 	jr	ra
