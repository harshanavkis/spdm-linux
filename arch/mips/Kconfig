# SPDX-License-Identifier: GPL-2.0
config MIPS
	bool
	default y
	select ARCH_32BIT_OFF_T if !64BIT
	select ARCH_BINFMT_ELF_STATE if MIPS_FP_SUPPORT
	select ARCH_HAS_DEBUG_VIRTUAL if !64BIT
	select ARCH_HAS_FORTIFY_SOURCE
	select ARCH_HAS_KCOV
	select ARCH_HAS_NON_OVERLAPPING_ADDRESS_SPACE if !EVA
	select ARCH_HAS_PTE_SPECIAL if !(32BIT && CPU_HAS_RIXI)
	select ARCH_HAS_TICK_BROADCAST if GENERIC_CLOCKEVENTS_BROADCAST
	select ARCH_HAS_UBSAN_SANITIZE_ALL
	select ARCH_HAS_GCOV_PROFILE_ALL
	select ARCH_KEEP_MEMBLOCK
	select ARCH_SUPPORTS_UPROBES
	select ARCH_USE_BUILTIN_BSWAP
	select ARCH_USE_CMPXCHG_LOCKREF if 64BIT
	select ARCH_USE_MEMTEST
	select ARCH_USE_QUEUED_RWLOCKS
	select ARCH_USE_QUEUED_SPINLOCKS
	select ARCH_SUPPORTS_HUGETLBFS if CPU_SUPPORTS_HUGEPAGES
	select ARCH_WANT_DEFAULT_TOPDOWN_MMAP_LAYOUT if MMU
	select ARCH_WANT_IPC_PARSE_VERSION
	select ARCH_WANT_LD_ORPHAN_WARN
	select BUILDTIME_TABLE_SORT
	select CLONE_BACKWARDS
	select CPU_NO_EFFICIENT_FFS if (TARGET_ISA_REV < 1)
	select CPU_PM if CPU_IDLE
	select GENERIC_ATOMIC64 if !64BIT
	select GENERIC_CMOS_UPDATE
	select GENERIC_CPU_AUTOPROBE
	select GENERIC_FIND_FIRST_BIT
	select GENERIC_GETTIMEOFDAY
	select GENERIC_IOMAP
	select GENERIC_IRQ_PROBE
	select GENERIC_IRQ_SHOW
	select GENERIC_ISA_DMA if EISA
	select GENERIC_LIB_ASHLDI3
	select GENERIC_LIB_ASHRDI3
	select GENERIC_LIB_CMPDI2
	select GENERIC_LIB_LSHRDI3
	select GENERIC_LIB_UCMPDI2
	select GENERIC_SCHED_CLOCK if !CAVIUM_OCTEON_SOC
	select GENERIC_SMP_IDLE_THREAD
	select GENERIC_TIME_VSYSCALL
	select GUP_GET_PTE_LOW_HIGH if CPU_MIPS32 && PHYS_ADDR_T_64BIT
	select HANDLE_DOMAIN_IRQ
	select HAVE_ARCH_COMPILER_H
	select HAVE_ARCH_JUMP_LABEL
	select HAVE_ARCH_KGDB if MIPS_FP_SUPPORT
	select HAVE_ARCH_MMAP_RND_BITS if MMU
	select HAVE_ARCH_MMAP_RND_COMPAT_BITS if MMU && COMPAT
	select HAVE_ARCH_SECCOMP_FILTER
	select HAVE_ARCH_TRACEHOOK
	select HAVE_ARCH_TRANSPARENT_HUGEPAGE if CPU_SUPPORTS_HUGEPAGES
	select HAVE_ASM_MODVERSIONS
	select HAVE_CBPF_JIT if !64BIT && !CPU_MICROMIPS
	select HAVE_CONTEXT_TRACKING
	select HAVE_TIF_NOHZ
	select HAVE_C_RECORDMCOUNT
	select HAVE_DEBUG_KMEMLEAK
	select HAVE_DEBUG_STACKOVERFLOW
	select HAVE_DMA_CONTIGUOUS
	select HAVE_DYNAMIC_FTRACE
	select HAVE_EBPF_JIT if 64BIT && !CPU_MICROMIPS && TARGET_ISA_REV >= 2
	select HAVE_EXIT_THREAD
	select HAVE_FAST_GUP
	select HAVE_FTRACE_MCOUNT_RECORD
	select HAVE_FUNCTION_GRAPH_TRACER
	select HAVE_FUNCTION_TRACER
	select HAVE_GCC_PLUGINS
	select HAVE_GENERIC_VDSO
	select HAVE_IOREMAP_PROT
	select HAVE_IRQ_EXIT_ON_IRQ_STACK
	select HAVE_IRQ_TIME_ACCOUNTING
	select HAVE_KPROBES
	select HAVE_KRETPROBES
	select HAVE_LD_DEAD_CODE_DATA_ELIMINATION
	select HAVE_MOD_ARCH_SPECIFIC
	select HAVE_NMI
	select HAVE_PERF_EVENTS
	select HAVE_PERF_REGS
	select HAVE_PERF_USER_STACK_DUMP
	select HAVE_REGS_AND_STACK_ACCESS_API
	select HAVE_RSEQ
	select HAVE_SPARSE_SYSCALL_NR
	select HAVE_STACKPROTECTOR
	select HAVE_SYSCALL_TRACEPOINTS
	select HAVE_VIRT_CPU_ACCOUNTING_GEN if 64BIT || !SMP
	select IRQ_FORCED_THREADING
	select ISA if EISA
	select MODULES_USE_ELF_REL if MODULES
	select MODULES_USE_ELF_RELA if MODULES && 64BIT
	select PERF_USE_VMALLOC
	select PCI_MSI_ARCH_FALLBACKS if PCI_MSI
	select RTC_LIB
	select SYSCTL_EXCEPTION_TRACE
	select VIRT_TO_BUS
	select ARCH_HAS_ELFCORE_COMPAT

config MIPS_FIXUP_BIGPHYS_ADDR
	bool

config MIPS_GENERIC
	bool

config MACH_INGENIC
	bool
	select SYS_SUPPORTS_32BIT_KERNEL
	select SYS_SUPPORTS_LITTLE_ENDIAN
	select SYS_SUPPORTS_ZBOOT
	select DMA_NONCOHERENT
	select ARCH_HAS_SYNC_DMA_FOR_CPU
	select IRQ_MIPS_CPU
	select PINCTRL
	select GPIOLIB
	select COMMON_CLK
	select GENERIC_IRQ_CHIP
	select BUILTIN_DTB if MIPS_NO_APPENDED_DTB
	select USE_OF
	select CPU_SUPPORTS_CPUFREQ
	select MIPS_EXTERNAL_TIMER

menu "Machine selection"

choice
	prompt "System type"
	default MIPS_GENERIC_KERNEL

config MIPS_GENERIC_KERNEL
	bool "Generic board-agnostic MIPS kernel"
	select ARCH_HAS_SETUP_DMA_OPS
	select MIPS_GENERIC
	select BOOT_RAW
	select BUILTIN_DTB
	select CEVT_R4K
	select CLKSRC_MIPS_GIC
	select COMMON_CLK
	select CPU_MIPSR2_IRQ_EI
	select CPU_MIPSR2_IRQ_VI
	select CSRC_R4K
	select DMA_NONCOHERENT
	select HAVE_PCI
	select IRQ_MIPS_CPU
	select MIPS_AUTO_PFN_OFFSET
	select MIPS_CPU_SCACHE
	select MIPS_GIC
	select MIPS_L1_CACHE_SHIFT_7
	select NO_EXCEPT_FILL
	select PCI_DRIVERS_GENERIC
	select SMP_UP if SMP
	select SWAP_IO_SPACE
	select SYS_HAS_CPU_MIPS32_R1
	select SYS_HAS_CPU_MIPS32_R2
	select SYS_HAS_CPU_MIPS32_R6
	select SYS_HAS_CPU_MIPS64_R1
	select SYS_HAS_CPU_MIPS64_R2
	select SYS_HAS_CPU_MIPS64_R6
	select SYS_SUPPORTS_32BIT_KERNEL
	select SYS_SUPPORTS_64BIT_KERNEL
	select SYS_SUPPORTS_BIG_ENDIAN
	select SYS_SUPPORTS_HIGHMEM
	select SYS_SUPPORTS_LITTLE_ENDIAN
	select SYS_SUPPORTS_MICROMIPS
	select SYS_SUPPORTS_MIPS16
	select SYS_SUPPORTS_MIPS_CPS
	select SYS_SUPPORTS_MULTITHREADING
	select SYS_SUPPORTS_RELOCATABLE
	select SYS_SUPPORTS_SMARTMIPS
	select SYS_SUPPORTS_ZBOOT
	select UHI_BOOT
	select USB_EHCI_BIG_ENDIAN_DESC if CPU_BIG_ENDIAN
	select USB_EHCI_BIG_ENDIAN_MMIO if CPU_BIG_ENDIAN
	select USB_OHCI_BIG_ENDIAN_DESC if CPU_BIG_ENDIAN
	select USB_OHCI_BIG_ENDIAN_MMIO if CPU_BIG_ENDIAN
	select USB_UHCI_BIG_ENDIAN_DESC if CPU_BIG_ENDIAN
	select USB_UHCI_BIG_ENDIAN_MMIO if CPU_BIG_ENDIAN
	select USE_OF
	help
	  Select this to build a kernel which aims to support multiple boards,
	  generally using a flattened device tree passed from the bootloader
	  using the boot protocol defined in the UHI (Unified Hosting
	  Interface) specification.

config MIPS_ALCHEMY
	bool "Alchemy processor based machines"
	select PHYS_ADDR_T_64BIT
	select CEVT_R4K
	select CSRC_R4K
	select IRQ_MIPS_CPU
	select DMA_NONCOHERENT		# Au1000,1500,1100 aren't, rest is
	select MIPS_FIXUP_BIGPHYS_ADDR if PCI
	select SYS_HAS_CPU_MIPS32_R1
	select SYS_SUPPORTS_32BIT_KERNEL
	select SYS_SUPPORTS_APM_EMULATION
	select GPIOLIB
	select SYS_SUPPORTS_ZBOOT
	select COMMON_CLK

config AR7
	bool "Texas Instruments AR7"
	select BOOT_ELF32
	select COMMON_CLK
	select DMA_NONCOHERENT
	select CEVT_R4K
	select CSRC_R4K
	select IRQ_MIPS_CPU
	select NO_EXCEPT_FILL
	select SWAP_IO_SPACE
	select SYS_HAS_CPU_MIPS32_R1
	select SYS_HAS_EARLY_PRINTK
	select SYS_SUPPORTS_32BIT_KERNEL
	select SYS_SUPPORTS_LITTLE_ENDIAN
	select SYS_SUPPORTS_MIPS16
	select SYS_SUPPORTS_ZBOOT_UART16550
	select GPIOLIB
	select VLYNQ
	help
	  Support for the Texas Instruments AR7 System-on-a-Chip
	  family: TNETD7100, 7200 and 7300.

config ATH25
	bool "Atheros AR231x/AR531x SoC support"
	select CEVT_R4K
	select CSRC_R4K
	select DMA_NONCOHERENT
	select IRQ_MIPS_CPU
	select IRQ_DOMAIN
	select SYS_HAS_CPU_MIPS32_R1
	select SYS_SUPPORTS_BIG_ENDIAN
	select SYS_SUPPORTS_32BIT_KERNEL
	select SYS_HAS_EARLY_PRINTK
	help
	  Support for Atheros AR231x and Atheros AR531x based boards

config ATH79
	bool "Atheros AR71XX/AR724X/AR913X based boards"
	select ARCH_HAS_RESET_CONTROLLER
	select BOOT_RAW
	select CEVT_R4K
	select CSRC_R4K
	select DMA_NONCOHERENT
	select GPIOLIB
	select PINCTRL
	select COMMON_CLK
	select IRQ_MIPS_CPU
	select SYS_HAS_CPU_MIPS32_R2
	select SYS_HAS_EARLY_PRINTK
	select SYS_SUPPORTS_32BIT_KERNEL
	select SYS_SUPPORTS_BIG_ENDIAN
	select SYS_SUPPORTS_MIPS16
	select SYS_SUPPORTS_ZBOOT_UART_PROM
	select USE_OF
	select USB_EHCI_ROOT_HUB_TT if USB_EHCI_HCD_PLATFORM
	help
	  Support for the Atheros AR71XX/AR724X/AR913X SoCs.

config BMIPS_GENERIC
	bool "Broadcom Generic BMIPS kernel"
	select ARCH_HAS_RESET_CONTROLLER
	select ARCH_HAS_SYNC_DMA_FOR_CPU_ALL
	select ARCH_HAS_PHYS_TO_DMA
	select BOOT_RAW
	select NO_EXCEPT_FILL
	select USE_OF
	select CEVT_R4K
	select CSRC_R4K
	select SYNC_R4K
	select COMMON_CLK
	select BCM6345_L1_IRQ
	select BCM7038_L1_IRQ
	select BCM7120_L2_IRQ
	select BRCMSTB_L2_IRQ
	select IRQ_MIPS_CPU
	select DMA_NONCOHERENT
	select SYS_SUPPORTS_32BIT_KERNEL
	select SYS_SUPPORTS_LITTLE_ENDIAN
	select SYS_SUPPORTS_BIG_ENDIAN
	select SYS_SUPPORTS_HIGHMEM
	select SYS_HAS_CPU_BMIPS32_3300
	select SYS_HAS_CPU_BMIPS4350
	select SYS_HAS_CPU_BMIPS4380
	select SYS_HAS_CPU_BMIPS5000
	select SWAP_IO_SPACE
	select USB_EHCI_BIG_ENDIAN_DESC if CPU_BIG_ENDIAN
	select USB_EHCI_BIG_ENDIAN_MMIO if CPU_BIG_ENDIAN
	select USB_OHCI_BIG_ENDIAN_DESC if CPU_BIG_ENDIAN
	select USB_OHCI_BIG_ENDIAN_MMIO if CPU_BIG_ENDIAN
	select HARDIRQS_SW_RESEND
	help
	  Build a generic DT-based kernel image that boots on select
	  BCM33xx cable modem chips, BCM63xx DSL chips, and BCM7xxx set-top
	  box chips.  Note that CONFIG_CPU_BIG_ENDIAN/CONFIG_CPU_LITTLE_ENDIAN
	  must be set appropriately for your board.

config BCM47XX
	bool "Broadcom BCM47XX based boards"
	select BOOT_RAW
	select CEVT_R4K
	select CSRC_R4K
	select DMA_NONCOHERENT
	select HAVE_PCI
	select IRQ_MIPS_CPU
	select SYS_HAS_CPU_MIPS32_R1
	select NO_EXCEPT_FILL
	select SYS_SUPPORTS_32BIT_KERNEL
	select SYS_SUPPORTS_LITTLE_ENDIAN
	select SYS_SUPPORTS_MIPS16
	select SYS_SUPPORTS_ZBOOT
	select SYS_HAS_EARLY_PRINTK
	select USE_GENERIC_EARLY_PRINTK_8250
	select GPIOLIB
	select LEDS_GPIO_REGISTER
	select BCM47XX_NVRAM
	select BCM47XX_SPROM
	select BCM47XX_SSB if !BCM47XX_BCMA
	help
	  Support for BCM47XX based boards

config BCM63XX
	bool "Broadcom BCM63XX based boards"
	select BOOT_RAW
	select CEVT_R4K
	select CSRC_R4K
	select SYNC_R4K
	select DMA_NONCOHERENT
	select IRQ_MIPS_CPU
	select SYS_SUPPORTS_32BIT_KERNEL
	select SYS_SUPPORTS_BIG_ENDIAN
	select SYS_HAS_EARLY_PRINTK
	select SWAP_IO_SPACE
	select GPIOLIB
	select MIPS_L1_CACHE_SHIFT_4
	select HAVE_LEGACY_CLK
	help
	  Support for BCM63XX based boards

config MIPS_COBALT
	bool "Cobalt Server"
	select CEVT_R4K
	select CSRC_R4K
	select CEVT_GT641XX
	select DMA_NONCOHERENT
	select FORCE_PCI
	select I8253
	select I8259
	select IRQ_MIPS_CPU
	select IRQ_GT641XX
	select PCI_GT64XXX_PCI0
	select SYS_HAS_CPU_NEVADA
	select SYS_HAS_EARLY_PRINTK
	select SYS_SUPPORTS_32BIT_KERNEL
	select SYS_SUPPORTS_64BIT_KERNEL
	select SYS_SUPPORTS_LITTLE_ENDIAN
	select USE_GENERIC_EARLY_PRINTK_8250

config MACH_DECSTATION
	bool "DECstations"
	select BOOT_ELF32
	select CEVT_DS1287
	select CEVT_R4K if CPU_R4X00
	select CSRC_IOASIC
	select CSRC_R4K if CPU_R4X00
	select CPU_DADDI_WORKAROUNDS if 64BIT
	select CPU_R4000_WORKAROUNDS if 64BIT
	select CPU_R4400_WORKAROUNDS if 64BIT
	select DMA_NONCOHERENT
	select NO_IOPORT_MAP
	select IRQ_MIPS_CPU
	select SYS_HAS_CPU_R3000
	select SYS_HAS_CPU_R4X00
	select SYS_SUPPORTS_32BIT_KERNEL
	select SYS_SUPPORTS_64BIT_KERNEL
	select SYS_SUPPORTS_LITTLE_ENDIAN
	select SYS_SUPPORTS_128HZ
	select SYS_SUPPORTS_256HZ
	select SYS_SUPPORTS_1024HZ
	select MIPS_L1_CACHE_SHIFT_4
	help
	  This enables support for DEC's MIPS based workstations.  For details
	  see the Linux/MIPS FAQ on <http://www.linux-mips.org/> and the
	  DECstation porting pages on <http://decstation.unix-ag.org/>.

	  If you have one of the following DECstation Models you definitely
	  want to choose R4xx0 for the CPU Type:

		DECstation 5000/50
		DECstation 5000/150
		DECstation 5000/260
		DECsystem 5900/260

	  otherwise choose R3000.

config MACH_JAZZ
	bool "Jazz family of machines"
	select ARC_MEMORY
	select ARC_PROMLIB
	select ARCH_MIGHT_HAVE_PC_PARPORT
	select ARCH_MIGHT_HAVE_PC_SERIO
	select DMA_OPS
	select FW_ARC
	select FW_ARC32
	select ARCH_MAY_HAVE_PC_FDC
	select CEVT_R4K
	select CSRC_R4K
	select DEFAULT_SGI_PARTITION if CPU_BIG_ENDIAN
	select GENERIC_ISA_DMA
	select HAVE_PCSPKR_PLATFORM
	select IRQ_MIPS_CPU
	select I8253
	select I8259
	select ISA
	select SYS_HAS_CPU_R4X00
	select SYS_SUPPORTS_32BIT_KERNEL
	select SYS_SUPPORTS_64BIT_KERNEL
	select SYS_SUPPORTS_100HZ
	select SYS_SUPPORTS_LITTLE_ENDIAN
	help
	  This a family of machines based on the MIPS R4030 chipset which was
	  used by several vendors to build RISC/os and Windows NT workstations.
	  Members include the Acer PICA, MIPS Magnum 4000, MIPS Millennium and
	  Olivetti M700-10 workstations.

config MACH_INGENIC_SOC
	bool "Ingenic SoC based machines"
	select MIPS_GENERIC
	select MACH_INGENIC
	select SYS_SUPPORTS_ZBOOT_UART16550
	select CPU_SUPPORTS_CPUFREQ
	select MIPS_EXTERNAL_TIMER

config LANTIQ
	bool "Lantiq based platforms"
	select DMA_NONCOHERENT
	select IRQ_MIPS_CPU
	select CEVT_R4K
	select CSRC_R4K
	select SYS_HAS_CPU_MIPS32_R1
	select SYS_HAS_CPU_MIPS32_R2
	select SYS_SUPPORTS_BIG_ENDIAN
	select SYS_SUPPORTS_32BIT_KERNEL
	select SYS_SUPPORTS_MIPS16
	select SYS_SUPPORTS_MULTITHREADING
	select SYS_SUPPORTS_VPE_LOADER
	select SYS_HAS_EARLY_PRINTK
	select GPIOLIB
	select SWAP_IO_SPACE
	select BOOT_RAW
	select HAVE_LEGACY_CLK
	select USE_OF
	select PINCTRL
	select PINCTRL_LANTIQ
	select ARCH_HAS_RESET_CONTROLLER
	select RESET_CONTROLLER

config MACH_LOONGSON32
	bool "Loongson 32-bit family of machines"
	select SYS_SUPPORTS_ZBOOT
	help
	  This enables support for the Loongson-1 family of machines.

	  Loongson-1 is a family of 32-bit MIPS-compatible SoCs developed by
	  the Institute of Computing Technology (ICT), Chinese Academy of
	  Sciences (CAS).

config MACH_LOONGSON2EF
	bool "Loongson-2E/F family of machines"
	select SYS_SUPPORTS_ZBOOT
	help
	  This enables the support of early Loongson-2E/F family of machines.

config MACH_LOONGSON64
	bool "Loongson 64-bit family of machines"
	select ARCH_SPARSEMEM_ENABLE
	select ARCH_MIGHT_HAVE_PC_PARPORT
	select ARCH_MIGHT_HAVE_PC_SERIO
	select GENERIC_ISA_DMA_SUPPORT_BROKEN
	select BOOT_ELF32
	select BOARD_SCACHE
	select CSRC_R4K
	select CEVT_R4K
	select CPU_HAS_WB
	select FORCE_PCI
	select ISA
	select I8259
	select IRQ_MIPS_CPU
	select NO_EXCEPT_FILL
	select NR_CPUS_DEFAULT_64
	select USE_GENERIC_EARLY_PRINTK_8250
	select PCI_DRIVERS_GENERIC
	select SYS_HAS_CPU_LOONGSON64
	select SYS_HAS_EARLY_PRINTK
	select SYS_SUPPORTS_SMP
	select SYS_SUPPORTS_HOTPLUG_CPU
	select SYS_SUPPORTS_NUMA
	select SYS_SUPPORTS_64BIT_KERNEL
	select SYS_SUPPORTS_HIGHMEM
	select SYS_SUPPORTS_LITTLE_ENDIAN
	select SYS_SUPPORTS_ZBOOT
	select SYS_SUPPORTS_RELOCATABLE
	select ZONE_DMA32
	select COMMON_CLK
	select USE_OF
	select BUILTIN_DTB
	select PCI_HOST_GENERIC
	help
	  This enables the support of Loongson-2/3 family of machines.

	  Loongson-2 and Loongson-3 are 64-bit general-purpose processors with
	  GS264/GS464/GS464E/GS464V microarchitecture (except old Loongson-2E
	  and Loongson-2F which will be removed), developed by the Institute
	  of Computing Technology (ICT), Chinese Academy of Sciences (CAS).

config MACH_PISTACHIO
	bool "IMG Pistachio SoC based boards"
	select BOOT_ELF32
	select BOOT_RAW
	select CEVT_R4K
	select CLKSRC_MIPS_GIC
	select COMMON_CLK
	select CSRC_R4K
	select DMA_NONCOHERENT
	select GPIOLIB
	select IRQ_MIPS_CPU
	select MFD_SYSCON
	select MIPS_CPU_SCACHE
	select MIPS_GIC
	select PINCTRL
	select REGULATOR
	select SYS_HAS_CPU_MIPS32_R2
	select SYS_SUPPORTS_32BIT_KERNEL
	select SYS_SUPPORTS_LITTLE_ENDIAN
	select SYS_SUPPORTS_MIPS_CPS
	select SYS_SUPPORTS_MULTITHREADING
	select SYS_SUPPORTS_RELOCATABLE
	select SYS_SUPPORTS_ZBOOT
	select SYS_HAS_EARLY_PRINTK
	select USE_GENERIC_EARLY_PRINTK_8250
	select USE_OF
	help
	  This enables support for the IMG Pistachio SoC platform.

config MIPS_MALTA
	bool "MIPS Malta board"
	select ARCH_MAY_HAVE_PC_FDC
	select ARCH_MIGHT_HAVE_PC_PARPORT
	select ARCH_MIGHT_HAVE_PC_SERIO
	select BOOT_ELF32
	select BOOT_RAW
	select BUILTIN_DTB
	select CEVT_R4K
	select CLKSRC_MIPS_GIC
	select COMMON_CLK
	select CSRC_R4K
	select DMA_NONCOHERENT
	select GENERIC_ISA_DMA
	select HAVE_PCSPKR_PLATFORM
	select HAVE_PCI
	select I8253
	select I8259
	select IRQ_MIPS_CPU
	select MIPS_BONITO64
	select MIPS_CPU_SCACHE
	select MIPS_GIC
	select MIPS_L1_CACHE_SHIFT_6
	select MIPS_MSC
	select PCI_GT64XXX_PCI0
	select SMP_UP if SMP
	select SWAP_IO_SPACE
	select SYS_HAS_CPU_MIPS32_R1
	select SYS_HAS_CPU_MIPS32_R2
	select SYS_HAS_CPU_MIPS32_R3_5
	select SYS_HAS_CPU_MIPS32_R5
	select SYS_HAS_CPU_MIPS32_R6
	select SYS_HAS_CPU_MIPS64_R1
	select SYS_HAS_CPU_MIPS64_R2
	select SYS_HAS_CPU_MIPS64_R6
	select SYS_HAS_CPU_NEVADA
	select SYS_HAS_CPU_RM7000
	select SYS_SUPPORTS_32BIT_KERNEL
	select SYS_SUPPORTS_64BIT_KERNEL
	select SYS_SUPPORTS_BIG_ENDIAN
	select SYS_SUPPORTS_HIGHMEM
	select SYS_SUPPORTS_LITTLE_ENDIAN
	select SYS_SUPPORTS_MICROMIPS
	select SYS_SUPPORTS_MIPS16
	select SYS_SUPPORTS_MIPS_CMP
	select SYS_SUPPORTS_MIPS_CPS
	select SYS_SUPPORTS_MULTITHREADING
	select SYS_SUPPORTS_RELOCATABLE
	select SYS_SUPPORTS_SMARTMIPS
	select SYS_SUPPORTS_VPE_LOADER
	select SYS_SUPPORTS_ZBOOT
	select USE_OF
	select WAR_ICACHE_REFILLS
	select ZONE_DMA32 if 64BIT
	help
	  This enables support for the MIPS Technologies Malta evaluation
	  board.

config MACH_PIC32
	bool "Microchip PIC32 Family"
	help
	  This enables support for the Microchip PIC32 family of platforms.

	  Microchip PIC32 is a family of general-purpose 32 bit MIPS core
	  microcontrollers.

config MACH_VR41XX
	bool "NEC VR4100 series based machines"
	select CEVT_R4K
	select CSRC_R4K
	select SYS_HAS_CPU_VR41XX
	select SYS_SUPPORTS_MIPS16
	select GPIOLIB

config MACH_NINTENDO64
	bool "Nintendo 64 console"
	select CEVT_R4K
	select CSRC_R4K
	select SYS_HAS_CPU_R4300
	select SYS_SUPPORTS_BIG_ENDIAN
	select SYS_SUPPORTS_ZBOOT
	select SYS_SUPPORTS_32BIT_KERNEL
	select SYS_SUPPORTS_64BIT_KERNEL
	select DMA_NONCOHERENT
	select IRQ_MIPS_CPU

config RALINK
	bool "Ralink based machines"
	select CEVT_R4K
	select COMMON_CLK
	select CSRC_R4K
	select BOOT_RAW
	select DMA_NONCOHERENT
	select IRQ_MIPS_CPU
	select USE_OF
	select SYS_HAS_CPU_MIPS32_R1
	select SYS_HAS_CPU_MIPS32_R2
	select SYS_SUPPORTS_32BIT_KERNEL
	select SYS_SUPPORTS_LITTLE_ENDIAN
	select SYS_SUPPORTS_MIPS16
	select SYS_SUPPORTS_ZBOOT
	select SYS_HAS_EARLY_PRINTK
	select ARCH_HAS_RESET_CONTROLLER
	select RESET_CONTROLLER

config MACH_REALTEK_RTL
	bool "Realtek RTL838x/RTL839x based machines"
	select MIPS_GENERIC
	select DMA_NONCOHERENT
	select IRQ_MIPS_CPU
	select CSRC_R4K
	select CEVT_R4K
	select SYS_HAS_CPU_MIPS32_R1
	select SYS_HAS_CPU_MIPS32_R2
	select SYS_SUPPORTS_BIG_ENDIAN
	select SYS_SUPPORTS_32BIT_KERNEL
	select SYS_SUPPORTS_MIPS16
	select SYS_SUPPORTS_MULTITHREADING
	select SYS_SUPPORTS_VPE_LOADER
	select SYS_HAS_EARLY_PRINTK
	select SYS_HAS_EARLY_PRINTK_8250
	select USE_GENERIC_EARLY_PRINTK_8250
	select BOOT_RAW
	select PINCTRL
	select USE_OF

config SGI_IP22
	bool "SGI IP22 (Indy/Indigo2)"
	select ARC_MEMORY
	select ARC_PROMLIB
	select FW_ARC
	select FW_ARC32
	select ARCH_MIGHT_HAVE_PC_SERIO
	select BOOT_ELF32
	select CEVT_R4K
	select CSRC_R4K
	select DEFAULT_SGI_PARTITION
	select DMA_NONCOHERENT
	select HAVE_EISA
	select I8253
	select I8259
	select IP22_CPU_SCACHE
	select IRQ_MIPS_CPU
	select GENERIC_ISA_DMA_SUPPORT_BROKEN
	select SGI_HAS_I8042
	select SGI_HAS_INDYDOG
	select SGI_HAS_HAL2
	select SGI_HAS_SEEQ
	select SGI_HAS_WD93
	select SGI_HAS_ZILOG
	select SWAP_IO_SPACE
	select SYS_HAS_CPU_R4X00
	select SYS_HAS_CPU_R5000
	select SYS_HAS_EARLY_PRINTK
	select SYS_SUPPORTS_32BIT_KERNEL
	select SYS_SUPPORTS_64BIT_KERNEL
	select SYS_SUPPORTS_BIG_ENDIAN
	select WAR_R4600_V1_INDEX_ICACHEOP
	select WAR_R4600_V1_HIT_CACHEOP
	select WAR_R4600_V2_HIT_CACHEOP
	select MIPS_L1_CACHE_SHIFT_7
	help
	  This are the SGI Indy, Challenge S and Indigo2, as well as certain
	  OEM variants like the Tandem CMN B006S. To compile a Linux kernel
	  that runs on these, say Y here.

config SGI_IP27
	bool "SGI IP27 (Origin200/2000)"
	select ARCH_HAS_PHYS_TO_DMA
	select ARCH_SPARSEMEM_ENABLE
	select FW_ARC
	select FW_ARC64
	select ARC_CMDLINE_ONLY
	select BOOT_ELF64
	select DEFAULT_SGI_PARTITION
	select FORCE_PCI
	select SYS_HAS_EARLY_PRINTK
	select HAVE_PCI
	select IRQ_MIPS_CPU
	select IRQ_DOMAIN_HIERARCHY
	select NR_CPUS_DEFAULT_64
	select PCI_DRIVERS_GENERIC
	select PCI_XTALK_BRIDGE
	select SYS_HAS_CPU_R10000
	select SYS_SUPPORTS_64BIT_KERNEL
	select SYS_SUPPORTS_BIG_ENDIAN
	select SYS_SUPPORTS_NUMA
	select SYS_SUPPORTS_SMP
	select WAR_R10000_LLSC
	select MIPS_L1_CACHE_SHIFT_7
	select NUMA
	help
	  This are the SGI Origin 200, Origin 2000 and Onyx 2 Graphics
	  workstations.  To compile a Linux kernel that runs on these, say Y
	  here.

config SGI_IP28
	bool "SGI IP28 (Indigo2 R10k)"
	select ARC_MEMORY
	select ARC_PROMLIB
	select FW_ARC
	select FW_ARC64
	select ARCH_MIGHT_HAVE_PC_SERIO
	select BOOT_ELF64
	select CEVT_R4K
	select CSRC_R4K
	select DEFAULT_SGI_PARTITION
	select DMA_NONCOHERENT
	select GENERIC_ISA_DMA_SUPPORT_BROKEN
	select IRQ_MIPS_CPU
	select HAVE_EISA
	select I8253
	select I8259
	select SGI_HAS_I8042
	select SGI_HAS_INDYDOG
	select SGI_HAS_HAL2
	select SGI_HAS_SEEQ
	select SGI_HAS_WD93
	select SGI_HAS_ZILOG
	select SWAP_IO_SPACE
	select SYS_HAS_CPU_R10000
	select SYS_HAS_EARLY_PRINTK
	select SYS_SUPPORTS_64BIT_KERNEL
	select SYS_SUPPORTS_BIG_ENDIAN
	select WAR_R10000_LLSC
	select MIPS_L1_CACHE_SHIFT_7
	help
	  This is the SGI Indigo2 with R10000 processor.  To compile a Linux
	  kernel that runs on these, say Y here.

config SGI_IP30
	bool "SGI IP30 (Octane/Octane2)"
	select ARCH_HAS_PHYS_TO_DMA
	select FW_ARC
	select FW_ARC64
	select BOOT_ELF64
	select CEVT_R4K
	select CSRC_R4K
	select FORCE_PCI
	select SYNC_R4K if SMP
	select ZONE_DMA32
	select HAVE_PCI
	select IRQ_MIPS_CPU
	select IRQ_DOMAIN_HIERARCHY
	select NR_CPUS_DEFAULT_2
	select PCI_DRIVERS_GENERIC
	select PCI_XTALK_BRIDGE
	select SYS_HAS_EARLY_PRINTK
	select SYS_HAS_CPU_R10000
	select SYS_SUPPORTS_64BIT_KERNEL
	select SYS_SUPPORTS_BIG_ENDIAN
	select SYS_SUPPORTS_SMP
	select WAR_R10000_LLSC
	select MIPS_L1_CACHE_SHIFT_7
	select ARC_MEMORY
	help
	  These are the SGI Octane and Octane2 graphics workstations.  To
	  compile a Linux kernel that runs on these, say Y here.

config SGI_IP32
	bool "SGI IP32 (O2)"
	select ARC_MEMORY
	select ARC_PROMLIB
	select ARCH_HAS_PHYS_TO_DMA
	select FW_ARC
	select FW_ARC32
	select BOOT_ELF32
	select CEVT_R4K
	select CSRC_R4K
	select DMA_NONCOHERENT
	select HAVE_PCI
	select IRQ_MIPS_CPU
	select R5000_CPU_SCACHE
	select RM7000_CPU_SCACHE
	select SYS_HAS_CPU_R5000
	select SYS_HAS_CPU_R10000 if BROKEN
	select SYS_HAS_CPU_RM7000
	select SYS_HAS_CPU_NEVADA
	select SYS_SUPPORTS_64BIT_KERNEL
	select SYS_SUPPORTS_BIG_ENDIAN
	select WAR_ICACHE_REFILLS
	help
	  If you want this kernel to run on SGI O2 workstation, say Y here.

config SIBYTE_CRHINE
	bool "Sibyte BCM91120C-CRhine"
	select BOOT_ELF32
	select SIBYTE_BCM1120
	select SWAP_IO_SPACE
	select SYS_HAS_CPU_SB1
	select SYS_SUPPORTS_BIG_ENDIAN
	select SYS_SUPPORTS_LITTLE_ENDIAN

config SIBYTE_CARMEL
	bool "Sibyte BCM91120x-Carmel"
	select BOOT_ELF32
	select SIBYTE_BCM1120
	select SWAP_IO_SPACE
	select SYS_HAS_CPU_SB1
	select SYS_SUPPORTS_BIG_ENDIAN
	select SYS_SUPPORTS_LITTLE_ENDIAN

config SIBYTE_CRHONE
	bool "Sibyte BCM91125C-CRhone"
	select BOOT_ELF32
	select SIBYTE_BCM1125
	select SWAP_IO_SPACE
	select SYS_HAS_CPU_SB1
	select SYS_SUPPORTS_BIG_ENDIAN
	select SYS_SUPPORTS_HIGHMEM
	select SYS_SUPPORTS_LITTLE_ENDIAN

config SIBYTE_RHONE
	bool "Sibyte BCM91125E-Rhone"
	select BOOT_ELF32
	select SIBYTE_BCM1125H
	select SWAP_IO_SPACE
	select SYS_HAS_CPU_SB1
	select SYS_SUPPORTS_BIG_ENDIAN
	select SYS_SUPPORTS_LITTLE_ENDIAN

config SIBYTE_SWARM
	bool "Sibyte BCM91250A-SWARM"
	select BOOT_ELF32
	select HAVE_PATA_PLATFORM
	select SIBYTE_SB1250
	select SWAP_IO_SPACE
	select SYS_HAS_CPU_SB1
	select SYS_SUPPORTS_BIG_ENDIAN
	select SYS_SUPPORTS_HIGHMEM
	select SYS_SUPPORTS_LITTLE_ENDIAN
	select ZONE_DMA32 if 64BIT
	select SWIOTLB if ARCH_DMA_ADDR_T_64BIT && PCI

config SIBYTE_LITTLESUR
	bool "Sibyte BCM91250C2-LittleSur"
	select BOOT_ELF32
	select HAVE_PATA_PLATFORM
	select SIBYTE_SB1250
	select SWAP_IO_SPACE
	select SYS_HAS_CPU_SB1
	select SYS_SUPPORTS_BIG_ENDIAN
	select SYS_SUPPORTS_HIGHMEM
	select SYS_SUPPORTS_LITTLE_ENDIAN
	select ZONE_DMA32 if 64BIT

config SIBYTE_SENTOSA
	bool "Sibyte BCM91250E-Sentosa"
	select BOOT_ELF32
	select SIBYTE_SB1250
	select SWAP_IO_SPACE
	select SYS_HAS_CPU_SB1
	select SYS_SUPPORTS_BIG_ENDIAN
	select SYS_SUPPORTS_LITTLE_ENDIAN
	select SWIOTLB if ARCH_DMA_ADDR_T_64BIT && PCI

config SIBYTE_BIGSUR
	bool "Sibyte BCM91480B-BigSur"
	select BOOT_ELF32
	select NR_CPUS_DEFAULT_4
	select SIBYTE_BCM1x80
	select SWAP_IO_SPACE
	select SYS_HAS_CPU_SB1
	select SYS_SUPPORTS_BIG_ENDIAN
	select SYS_SUPPORTS_HIGHMEM
	select SYS_SUPPORTS_LITTLE_ENDIAN
	select ZONE_DMA32 if 64BIT
	select SWIOTLB if ARCH_DMA_ADDR_T_64BIT && PCI

config SNI_RM
	bool "SNI RM200/300/400"
	select ARC_MEMORY
	select ARC_PROMLIB
	select FW_ARC if CPU_LITTLE_ENDIAN
	select FW_ARC32 if CPU_LITTLE_ENDIAN
	select FW_SNIPROM if CPU_BIG_ENDIAN
	select ARCH_MAY_HAVE_PC_FDC
	select ARCH_MIGHT_HAVE_PC_PARPORT
	select ARCH_MIGHT_HAVE_PC_SERIO
	select BOOT_ELF32
	select CEVT_R4K
	select CSRC_R4K
	select DEFAULT_SGI_PARTITION if CPU_BIG_ENDIAN
	select DMA_NONCOHERENT
	select GENERIC_ISA_DMA
	select HAVE_EISA
	select HAVE_PCSPKR_PLATFORM
	select HAVE_PCI
	select IRQ_MIPS_CPU
	select I8253
	select I8259
	select ISA
	select MIPS_L1_CACHE_SHIFT_6
	select SWAP_IO_SPACE if CPU_BIG_ENDIAN
	select SYS_HAS_CPU_R4X00
	select SYS_HAS_CPU_R5000
	select SYS_HAS_CPU_R10000
	select R5000_CPU_SCACHE
	select SYS_HAS_EARLY_PRINTK
	select SYS_SUPPORTS_32BIT_KERNEL
	select SYS_SUPPORTS_64BIT_KERNEL
	select SYS_SUPPORTS_BIG_ENDIAN
	select SYS_SUPPORTS_HIGHMEM
	select SYS_SUPPORTS_LITTLE_ENDIAN
	select WAR_R4600_V2_HIT_CACHEOP
	help
	  The SNI RM200/300/400 are MIPS-based machines manufactured by
	  Siemens Nixdorf Informationssysteme (SNI), parent company of Pyramid
	  Technology and now in turn merged with Fujitsu.  Say Y here to
	  support this machine type.

config MACH_TX39XX
	bool "Toshiba TX39 series based machines"

config MACH_TX49XX
	bool "Toshiba TX49 series based machines"
	select WAR_TX49XX_ICACHE_INDEX_INV

config MIKROTIK_RB532
	bool "Mikrotik RB532 boards"
	select CEVT_R4K
	select CSRC_R4K
	select DMA_NONCOHERENT
	select HAVE_PCI
	select IRQ_MIPS_CPU
	select SYS_HAS_CPU_MIPS32_R1
	select SYS_SUPPORTS_32BIT_KERNEL
	select SYS_SUPPORTS_LITTLE_ENDIAN
	select SWAP_IO_SPACE
	select BOOT_RAW
	select GPIOLIB
	select MIPS_L1_CACHE_SHIFT_4
	help
	  Support the Mikrotik(tm) RouterBoard 532 series,
	  based on the IDT RC32434 SoC.

config CAVIUM_OCTEON_SOC
	bool "Cavium Networks Octeon SoC based boards"
	select CEVT_R4K
	select ARCH_HAS_PHYS_TO_DMA
	select HAVE_RAPIDIO
	select PHYS_ADDR_T_64BIT
	select SYS_SUPPORTS_64BIT_KERNEL
	select SYS_SUPPORTS_BIG_ENDIAN
	select EDAC_SUPPORT
	select EDAC_ATOMIC_SCRUB
	select SYS_SUPPORTS_LITTLE_ENDIAN
	select SYS_SUPPORTS_HOTPLUG_CPU if CPU_BIG_ENDIAN
	select SYS_HAS_EARLY_PRINTK
	select SYS_HAS_CPU_CAVIUM_OCTEON
	select HAVE_PCI
	select HAVE_PLAT_DELAY
	select HAVE_PLAT_FW_INIT_CMDLINE
	select HAVE_PLAT_MEMCPY
	select ZONE_DMA32
	select GPIOLIB
	select USE_OF
	select ARCH_SPARSEMEM_ENABLE
	select SYS_SUPPORTS_SMP
	select NR_CPUS_DEFAULT_64
	select MIPS_NR_CPU_NR_MAP_1024
	select BUILTIN_DTB
	select MTD
	select MTD_COMPLEX_MAPPINGS
	select SWIOTLB
	select SYS_SUPPORTS_RELOCATABLE
	help
	  This option supports all of the Octeon reference boards from Cavium
	  Networks. It builds a kernel that dynamically determines the Octeon
	  CPU type and supports all known board reference implementations.
	  Some of the supported boards are:
		EBT3000
		EBH3000
		EBH3100
		Thunder
		Kodama
		Hikari
	  Say Y here for most Octeon reference boards.

config NLM_XLR_BOARD
	bool "Netlogic XLR/XLS based systems"
	select BOOT_ELF32
	select NLM_COMMON
	select SYS_HAS_CPU_XLR
	select SYS_SUPPORTS_SMP
	select HAVE_PCI
	select SWAP_IO_SPACE
	select SYS_SUPPORTS_32BIT_KERNEL
	select SYS_SUPPORTS_64BIT_KERNEL
	select PHYS_ADDR_T_64BIT
	select SYS_SUPPORTS_BIG_ENDIAN
	select SYS_SUPPORTS_HIGHMEM
	select NR_CPUS_DEFAULT_32
	select CEVT_R4K
	select CSRC_R4K
	select IRQ_MIPS_CPU
	select ZONE_DMA32 if 64BIT
	select SYNC_R4K
	select SYS_HAS_EARLY_PRINTK
	select SYS_SUPPORTS_ZBOOT
	select SYS_SUPPORTS_ZBOOT_UART16550
	help
	  Support for systems based on Netlogic XLR and XLS processors.
	  Say Y here if you have a XLR or XLS based board.

config NLM_XLP_BOARD
	bool "Netlogic XLP based systems"
	select BOOT_ELF32
	select NLM_COMMON
	select SYS_HAS_CPU_XLP
	select SYS_SUPPORTS_SMP
	select HAVE_PCI
	select SYS_SUPPORTS_32BIT_KERNEL
	select SYS_SUPPORTS_64BIT_KERNEL
	select PHYS_ADDR_T_64BIT
	select GPIOLIB
	select SYS_SUPPORTS_BIG_ENDIAN
	select SYS_SUPPORTS_LITTLE_ENDIAN
	select SYS_SUPPORTS_HIGHMEM
	select NR_CPUS_DEFAULT_32
	select CEVT_R4K
	select CSRC_R4K
	select IRQ_MIPS_CPU
	select ZONE_DMA32 if 64BIT
	select SYNC_R4K
	select SYS_HAS_EARLY_PRINTK
	select USE_OF
	select SYS_SUPPORTS_ZBOOT
	select SYS_SUPPORTS_ZBOOT_UART16550
	help
	  This board is based on Netlogic XLP Processor.
	  Say Y here if you have a XLP based board.

endchoice

source "arch/mips/alchemy/Kconfig"
source "arch/mips/ath25/Kconfig"
source "arch/mips/ath79/Kconfig"
source "arch/mips/bcm47xx/Kconfig"
source "arch/mips/bcm63xx/Kconfig"
source "arch/mips/bmips/Kconfig"
source "arch/mips/generic/Kconfig"
source "arch/mips/ingenic/Kconfig"
source "arch/mips/jazz/Kconfig"
source "arch/mips/lantiq/Kconfig"
source "arch/mips/pic32/Kconfig"
source "arch/mips/pistachio/Kconfig"
source "arch/mips/ralink/Kconfig"
source "arch/mips/sgi-ip27/Kconfig"
source "arch/mips/sibyte/Kconfig"
source "arch/mips/txx9/Kconfig"
source "arch/mips/vr41xx/Kconfig"
source "arch/mips/cavium-octeon/Kconfig"
source "arch/mips/loongson2ef/Kconfig"
source "arch/mips/loongson32/Kconfig"
source "arch/mips/loongson64/Kconfig"
source "arch/mips/netlogic/Kconfig"

endmenu

config GENERIC_HWEIGHT
	bool
	default y

config GENERIC_CALIBRATE_DELAY
	bool
	default y

config SCHED_OMIT_FRAME_POINTER
	bool
	default y

#
# Select some configuration options automatically based on user selections.
#
config FW_ARC
	bool

config ARCH_MAY_HAVE_PC_FDC
	bool

config BOOT_RAW
	bool

config CEVT_BCM1480
	bool

config CEVT_DS1287
	bool

config CEVT_GT641XX
	bool

config CEVT_R4K
	bool

config CEVT_SB1250
	bool

config CEVT_TXX9
	bool

config CSRC_BCM1480
	bool

config CSRC_IOASIC
	bool

config CSRC_R4K
	select CLOCKSOURCE_WATCHDOG if CPU_FREQ
	bool

config CSRC_SB1250
	bool

config MIPS_CLOCK_VSYSCALL
	def_bool CSRC_R4K || CLKSRC_MIPS_GIC

config GPIO_TXX9
	select GPIOLIB
	bool

config FW_CFE
	bool

config ARCH_SUPPORTS_UPROBES
	bool

config DMA_PERDEV_COHERENT
	bool
	select ARCH_HAS_SETUP_DMA_OPS
	select DMA_NONCOHERENT

config DMA_NONCOHERENT
	bool
<<<<<<< HEAD
=======
	#
	# MIPS allows mixing "slightly different" Cacheability and Coherency
	# Attribute bits.  It is believed that the uncached access through
	# KSEG1 and the implementation specific "uncached accelerated" used
	# by pgprot_writcombine can be mixed, and the latter sometimes provides
	# significant advantages.
	#
>>>>>>> 7d2a07b7
	select ARCH_HAS_DMA_WRITE_COMBINE
	select ARCH_HAS_DMA_PREP_COHERENT
	select ARCH_HAS_SYNC_DMA_FOR_DEVICE
	select ARCH_HAS_DMA_SET_UNCACHED
	select DMA_NONCOHERENT_MMAP
<<<<<<< HEAD
	select DMA_NONCOHERENT_CACHE_SYNC
=======
>>>>>>> 7d2a07b7
	select NEED_DMA_MAP_STATE

config SYS_HAS_EARLY_PRINTK
	bool

config SYS_SUPPORTS_HOTPLUG_CPU
	bool

config MIPS_BONITO64
	bool

config MIPS_MSC
	bool

config SYNC_R4K
	bool

config NO_IOPORT_MAP
	def_bool n

config GENERIC_CSUM
	def_bool CPU_NO_LOAD_STORE_LR

config GENERIC_ISA_DMA
	bool
	select ZONE_DMA if GENERIC_ISA_DMA_SUPPORT_BROKEN=n
	select ISA_DMA_API

config GENERIC_ISA_DMA_SUPPORT_BROKEN
	bool
	select GENERIC_ISA_DMA

config HAVE_PLAT_DELAY
	bool

config HAVE_PLAT_FW_INIT_CMDLINE
	bool

config HAVE_PLAT_MEMCPY
	bool

config ISA_DMA_API
	bool

config SYS_SUPPORTS_RELOCATABLE
	bool
	help
	  Selected if the platform supports relocating the kernel.
	  The platform must provide plat_get_fdt() if it selects CONFIG_USE_OF
	  to allow access to command line and entropy sources.

config MIPS_CBPF_JIT
	def_bool y
	depends on BPF_JIT && HAVE_CBPF_JIT

config MIPS_EBPF_JIT
	def_bool y
	depends on BPF_JIT && HAVE_EBPF_JIT


#
# Endianness selection.  Sufficiently obscure so many users don't know what to
# answer,so we try hard to limit the available choices.  Also the use of a
# choice statement should be more obvious to the user.
#
choice
	prompt "Endianness selection"
	help
	  Some MIPS machines can be configured for either little or big endian
	  byte order. These modes require different kernels and a different
	  Linux distribution.  In general there is one preferred byteorder for a
	  particular system but some systems are just as commonly used in the
	  one or the other endianness.

config CPU_BIG_ENDIAN
	bool "Big endian"
	depends on SYS_SUPPORTS_BIG_ENDIAN

config CPU_LITTLE_ENDIAN
	bool "Little endian"
	depends on SYS_SUPPORTS_LITTLE_ENDIAN

endchoice

config EXPORT_UASM
	bool

config SYS_SUPPORTS_APM_EMULATION
	bool

config SYS_SUPPORTS_BIG_ENDIAN
	bool

config SYS_SUPPORTS_LITTLE_ENDIAN
	bool

config MIPS_HUGE_TLB_SUPPORT
	def_bool HUGETLB_PAGE || TRANSPARENT_HUGEPAGE

config IRQ_MSP_SLP
	bool

config IRQ_MSP_CIC
	bool

config IRQ_TXX9
	bool

config IRQ_GT641XX
	bool

config PCI_GT64XXX_PCI0
	bool

config PCI_XTALK_BRIDGE
	bool

config NO_EXCEPT_FILL
	bool

config MIPS_SPRAM
	bool

config SWAP_IO_SPACE
	bool

config SGI_HAS_INDYDOG
	bool

config SGI_HAS_HAL2
	bool

config SGI_HAS_SEEQ
	bool

config SGI_HAS_WD93
	bool

config SGI_HAS_ZILOG
	bool

config SGI_HAS_I8042
	bool

config DEFAULT_SGI_PARTITION
	bool

config FW_ARC32
	bool

config FW_SNIPROM
	bool

config BOOT_ELF32
	bool

config MIPS_L1_CACHE_SHIFT_4
	bool

config MIPS_L1_CACHE_SHIFT_5
	bool

config MIPS_L1_CACHE_SHIFT_6
	bool

config MIPS_L1_CACHE_SHIFT_7
	bool

config MIPS_L1_CACHE_SHIFT
	int
	default "7" if MIPS_L1_CACHE_SHIFT_7
	default "6" if MIPS_L1_CACHE_SHIFT_6
	default "5" if MIPS_L1_CACHE_SHIFT_5
	default "4" if MIPS_L1_CACHE_SHIFT_4
	default "5"

config ARC_CMDLINE_ONLY
	bool

config ARC_CONSOLE
	bool "ARC console support"
	depends on SGI_IP22 || SGI_IP28 || (SNI_RM && CPU_LITTLE_ENDIAN)

config ARC_MEMORY
	bool

config ARC_PROMLIB
	bool

config FW_ARC64
	bool

config BOOT_ELF64
	bool

menu "CPU selection"

choice
	prompt "CPU type"
	default CPU_R4X00

config CPU_LOONGSON64
	bool "Loongson 64-bit CPU"
	depends on SYS_HAS_CPU_LOONGSON64
	select ARCH_HAS_PHYS_TO_DMA
	select CPU_MIPSR2
	select CPU_HAS_PREFETCH
	select CPU_SUPPORTS_64BIT_KERNEL
	select CPU_SUPPORTS_HIGHMEM
	select CPU_SUPPORTS_HUGEPAGES
	select CPU_SUPPORTS_MSA
	select CPU_DIEI_BROKEN if !LOONGSON3_ENHANCEMENT
	select CPU_MIPSR2_IRQ_VI
	select WEAK_ORDERING
	select WEAK_REORDERING_BEYOND_LLSC
	select MIPS_ASID_BITS_VARIABLE
	select MIPS_PGD_C0_CONTEXT
	select MIPS_L1_CACHE_SHIFT_6
	select GPIOLIB
	select SWIOTLB
	select HAVE_KVM
	help
		The Loongson GSx64(GS264/GS464/GS464E/GS464V) series of processor
		cores implements the MIPS64R2 instruction set with many extensions,
		including most 64-bit Loongson-2 (2H, 2K) and Loongson-3 (3A1000,
		3B1000, 3B1500, 3A2000, 3A3000 and 3A4000) processors. However, old
		Loongson-2E/2F is not covered here and will be removed in future.

config LOONGSON3_ENHANCEMENT
	bool "New Loongson-3 CPU Enhancements"
	default n
	depends on CPU_LOONGSON64
	help
	  New Loongson-3 cores (since Loongson-3A R2, as opposed to Loongson-3A
	  R1, Loongson-3B R1 and Loongson-3B R2) has many enhancements, such as
	  FTLB, L1-VCache, EI/DI/Wait/Prefetch instruction, DSP/DSPr2 ASE, User
	  Local register, Read-Inhibit/Execute-Inhibit, SFB (Store Fill Buffer),
	  Fast TLB refill support, etc.

	  This option enable those enhancements which are not probed at run
	  time. If you want a generic kernel to run on all Loongson 3 machines,
	  please say 'N' here. If you want a high-performance kernel to run on
	  new Loongson-3 machines only, please say 'Y' here.

config CPU_LOONGSON3_WORKAROUNDS
	bool "Old Loongson-3 LLSC Workarounds"
	default y if SMP
	depends on CPU_LOONGSON64
	help
	  Loongson-3 processors have the llsc issues which require workarounds.
	  Without workarounds the system may hang unexpectedly.

	  Newer Loongson-3 will fix these issues and no workarounds are needed.
	  The workarounds have no significant side effect on them but may
	  decrease the performance of the system so this option should be
	  disabled unless the kernel is intended to be run on old systems.

	  If unsure, please say Y.

config CPU_LOONGSON3_CPUCFG_EMULATION
	bool "Emulate the CPUCFG instruction on older Loongson cores"
	default y
	depends on CPU_LOONGSON64
	help
	  Loongson-3A R4 and newer have the CPUCFG instruction available for
	  userland to query CPU capabilities, much like CPUID on x86. This
	  option provides emulation of the instruction on older Loongson
	  cores, back to Loongson-3A1000.

	  If unsure, please say Y.

config CPU_LOONGSON2E
	bool "Loongson 2E"
	depends on SYS_HAS_CPU_LOONGSON2E
	select CPU_LOONGSON2EF
	help
	  The Loongson 2E processor implements the MIPS III instruction set
	  with many extensions.

	  It has an internal FPGA northbridge, which is compatible to
	  bonito64.

config CPU_LOONGSON2F
	bool "Loongson 2F"
	depends on SYS_HAS_CPU_LOONGSON2F
	select CPU_LOONGSON2EF
	select GPIOLIB
	help
	  The Loongson 2F processor implements the MIPS III instruction set
	  with many extensions.

	  Loongson2F have built-in DDR2 and PCIX controller. The PCIX controller
	  have a similar programming interface with FPGA northbridge used in
	  Loongson2E.

config CPU_LOONGSON1B
	bool "Loongson 1B"
	depends on SYS_HAS_CPU_LOONGSON1B
	select CPU_LOONGSON32
	select LEDS_GPIO_REGISTER
	help
	  The Loongson 1B is a 32-bit SoC, which implements the MIPS32
	  Release 1 instruction set and part of the MIPS32 Release 2
	  instruction set.

config CPU_LOONGSON1C
	bool "Loongson 1C"
	depends on SYS_HAS_CPU_LOONGSON1C
	select CPU_LOONGSON32
	select LEDS_GPIO_REGISTER
	help
	  The Loongson 1C is a 32-bit SoC, which implements the MIPS32
	  Release 1 instruction set and part of the MIPS32 Release 2
	  instruction set.

config CPU_MIPS32_R1
	bool "MIPS32 Release 1"
	depends on SYS_HAS_CPU_MIPS32_R1
	select CPU_HAS_PREFETCH
	select CPU_SUPPORTS_32BIT_KERNEL
	select CPU_SUPPORTS_HIGHMEM
	help
	  Choose this option to build a kernel for release 1 or later of the
	  MIPS32 architecture.  Most modern embedded systems with a 32-bit
	  MIPS processor are based on a MIPS32 processor.  If you know the
	  specific type of processor in your system, choose those that one
	  otherwise CPU_MIPS32_R1 is a safe bet for any MIPS32 system.
	  Release 2 of the MIPS32 architecture is available since several
	  years so chances are you even have a MIPS32 Release 2 processor
	  in which case you should choose CPU_MIPS32_R2 instead for better
	  performance.

config CPU_MIPS32_R2
	bool "MIPS32 Release 2"
	depends on SYS_HAS_CPU_MIPS32_R2
	select CPU_HAS_PREFETCH
	select CPU_SUPPORTS_32BIT_KERNEL
	select CPU_SUPPORTS_HIGHMEM
	select CPU_SUPPORTS_MSA
	select HAVE_KVM
	help
	  Choose this option to build a kernel for release 2 or later of the
	  MIPS32 architecture.  Most modern embedded systems with a 32-bit
	  MIPS processor are based on a MIPS32 processor.  If you know the
	  specific type of processor in your system, choose those that one
	  otherwise CPU_MIPS32_R1 is a safe bet for any MIPS32 system.

config CPU_MIPS32_R5
	bool "MIPS32 Release 5"
	depends on SYS_HAS_CPU_MIPS32_R5
	select CPU_HAS_PREFETCH
	select CPU_SUPPORTS_32BIT_KERNEL
	select CPU_SUPPORTS_HIGHMEM
	select CPU_SUPPORTS_MSA
	select HAVE_KVM
	select MIPS_O32_FP64_SUPPORT
	help
	  Choose this option to build a kernel for release 5 or later of the
	  MIPS32 architecture.  New MIPS processors, starting with the Warrior
	  family, are based on a MIPS32r5 processor. If you own an older
	  processor, you probably need to select MIPS32r1 or MIPS32r2 instead.

config CPU_MIPS32_R6
	bool "MIPS32 Release 6"
	depends on SYS_HAS_CPU_MIPS32_R6
	select CPU_HAS_PREFETCH
	select CPU_NO_LOAD_STORE_LR
	select CPU_SUPPORTS_32BIT_KERNEL
	select CPU_SUPPORTS_HIGHMEM
	select CPU_SUPPORTS_MSA
	select HAVE_KVM
	select MIPS_O32_FP64_SUPPORT
	help
	  Choose this option to build a kernel for release 6 or later of the
	  MIPS32 architecture.  New MIPS processors, starting with the Warrior
	  family, are based on a MIPS32r6 processor. If you own an older
	  processor, you probably need to select MIPS32r1 or MIPS32r2 instead.

config CPU_MIPS64_R1
	bool "MIPS64 Release 1"
	depends on SYS_HAS_CPU_MIPS64_R1
	select CPU_HAS_PREFETCH
	select CPU_SUPPORTS_32BIT_KERNEL
	select CPU_SUPPORTS_64BIT_KERNEL
	select CPU_SUPPORTS_HIGHMEM
	select CPU_SUPPORTS_HUGEPAGES
	help
	  Choose this option to build a kernel for release 1 or later of the
	  MIPS64 architecture.  Many modern embedded systems with a 64-bit
	  MIPS processor are based on a MIPS64 processor.  If you know the
	  specific type of processor in your system, choose those that one
	  otherwise CPU_MIPS64_R1 is a safe bet for any MIPS64 system.
	  Release 2 of the MIPS64 architecture is available since several
	  years so chances are you even have a MIPS64 Release 2 processor
	  in which case you should choose CPU_MIPS64_R2 instead for better
	  performance.

config CPU_MIPS64_R2
	bool "MIPS64 Release 2"
	depends on SYS_HAS_CPU_MIPS64_R2
	select CPU_HAS_PREFETCH
	select CPU_SUPPORTS_32BIT_KERNEL
	select CPU_SUPPORTS_64BIT_KERNEL
	select CPU_SUPPORTS_HIGHMEM
	select CPU_SUPPORTS_HUGEPAGES
	select CPU_SUPPORTS_MSA
	select HAVE_KVM
	help
	  Choose this option to build a kernel for release 2 or later of the
	  MIPS64 architecture.  Many modern embedded systems with a 64-bit
	  MIPS processor are based on a MIPS64 processor.  If you know the
	  specific type of processor in your system, choose those that one
	  otherwise CPU_MIPS64_R1 is a safe bet for any MIPS64 system.

config CPU_MIPS64_R5
	bool "MIPS64 Release 5"
	depends on SYS_HAS_CPU_MIPS64_R5
	select CPU_HAS_PREFETCH
	select CPU_SUPPORTS_32BIT_KERNEL
	select CPU_SUPPORTS_64BIT_KERNEL
	select CPU_SUPPORTS_HIGHMEM
	select CPU_SUPPORTS_HUGEPAGES
	select CPU_SUPPORTS_MSA
	select MIPS_O32_FP64_SUPPORT if 32BIT || MIPS32_O32
	select HAVE_KVM
	help
	  Choose this option to build a kernel for release 5 or later of the
	  MIPS64 architecture.  This is a intermediate MIPS architecture
	  release partly implementing release 6 features. Though there is no
	  any hardware known to be based on this release.

config CPU_MIPS64_R6
	bool "MIPS64 Release 6"
	depends on SYS_HAS_CPU_MIPS64_R6
	select CPU_HAS_PREFETCH
	select CPU_NO_LOAD_STORE_LR
	select CPU_SUPPORTS_32BIT_KERNEL
	select CPU_SUPPORTS_64BIT_KERNEL
	select CPU_SUPPORTS_HIGHMEM
	select CPU_SUPPORTS_HUGEPAGES
	select CPU_SUPPORTS_MSA
	select MIPS_O32_FP64_SUPPORT if 32BIT || MIPS32_O32
	select HAVE_KVM
	help
	  Choose this option to build a kernel for release 6 or later of the
	  MIPS64 architecture.  New MIPS processors, starting with the Warrior
	  family, are based on a MIPS64r6 processor. If you own an older
	  processor, you probably need to select MIPS64r1 or MIPS64r2 instead.

config CPU_P5600
	bool "MIPS Warrior P5600"
	depends on SYS_HAS_CPU_P5600
	select CPU_HAS_PREFETCH
	select CPU_SUPPORTS_32BIT_KERNEL
	select CPU_SUPPORTS_HIGHMEM
	select CPU_SUPPORTS_MSA
	select CPU_SUPPORTS_CPUFREQ
	select CPU_MIPSR2_IRQ_VI
	select CPU_MIPSR2_IRQ_EI
	select HAVE_KVM
	select MIPS_O32_FP64_SUPPORT
	help
	  Choose this option to build a kernel for MIPS Warrior P5600 CPU.
	  It's based on MIPS32r5 ISA with XPA, EVA, dual/quad issue exec pipes,
	  MMU with two-levels TLB, UCA, MSA, MDU core level features and system
	  level features like up to six P5600 calculation cores, CM2 with L2
	  cache, IOCU/IOMMU (though might be unused depending on the system-
	  specific IP core configuration), GIC, CPC, virtualisation module,
	  eJTAG and PDtrace.

config CPU_R3000
	bool "R3000"
	depends on SYS_HAS_CPU_R3000
	select CPU_HAS_WB
	select CPU_R3K_TLB
	select CPU_SUPPORTS_32BIT_KERNEL
	select CPU_SUPPORTS_HIGHMEM
	help
	  Please make sure to pick the right CPU type. Linux/MIPS is not
	  designed to be generic, i.e. Kernels compiled for R3000 CPUs will
	  *not* work on R4000 machines and vice versa.  However, since most
	  of the supported machines have an R4000 (or similar) CPU, R4x00
	  might be a safe bet.  If the resulting kernel does not work,
	  try to recompile with R3000.

config CPU_TX39XX
	bool "R39XX"
	depends on SYS_HAS_CPU_TX39XX
	select CPU_SUPPORTS_32BIT_KERNEL
	select CPU_R3K_TLB

config CPU_VR41XX
	bool "R41xx"
	depends on SYS_HAS_CPU_VR41XX
	select CPU_SUPPORTS_32BIT_KERNEL
	select CPU_SUPPORTS_64BIT_KERNEL
	help
	  The options selects support for the NEC VR4100 series of processors.
	  Only choose this option if you have one of these processors as a
	  kernel built with this option will not run on any other type of
	  processor or vice versa.

config CPU_R4300
	bool "R4300"
	depends on SYS_HAS_CPU_R4300
	select CPU_SUPPORTS_32BIT_KERNEL
	select CPU_SUPPORTS_64BIT_KERNEL
	select CPU_HAS_LOAD_STORE_LR
	help
	  MIPS Technologies R4300-series processors.

config CPU_R4X00
	bool "R4x00"
	depends on SYS_HAS_CPU_R4X00
	select CPU_SUPPORTS_32BIT_KERNEL
	select CPU_SUPPORTS_64BIT_KERNEL
	select CPU_SUPPORTS_HUGEPAGES
	help
	  MIPS Technologies R4000-series processors other than 4300, including
	  the R4000, R4400, R4600, and 4700.

config CPU_TX49XX
	bool "R49XX"
	depends on SYS_HAS_CPU_TX49XX
	select CPU_HAS_PREFETCH
	select CPU_SUPPORTS_32BIT_KERNEL
	select CPU_SUPPORTS_64BIT_KERNEL
	select CPU_SUPPORTS_HUGEPAGES

config CPU_R5000
	bool "R5000"
	depends on SYS_HAS_CPU_R5000
	select CPU_SUPPORTS_32BIT_KERNEL
	select CPU_SUPPORTS_64BIT_KERNEL
	select CPU_SUPPORTS_HUGEPAGES
	help
	  MIPS Technologies R5000-series processors other than the Nevada.

config CPU_R5500
	bool "R5500"
	depends on SYS_HAS_CPU_R5500
	select CPU_SUPPORTS_32BIT_KERNEL
	select CPU_SUPPORTS_64BIT_KERNEL
	select CPU_SUPPORTS_HUGEPAGES
	help
	  NEC VR5500 and VR5500A series processors implement 64-bit MIPS IV
	  instruction set.

config CPU_NEVADA
	bool "RM52xx"
	depends on SYS_HAS_CPU_NEVADA
	select CPU_SUPPORTS_32BIT_KERNEL
	select CPU_SUPPORTS_64BIT_KERNEL
	select CPU_SUPPORTS_HUGEPAGES
	help
	  QED / PMC-Sierra RM52xx-series ("Nevada") processors.

config CPU_R10000
	bool "R10000"
	depends on SYS_HAS_CPU_R10000
	select CPU_HAS_PREFETCH
	select CPU_SUPPORTS_32BIT_KERNEL
	select CPU_SUPPORTS_64BIT_KERNEL
	select CPU_SUPPORTS_HIGHMEM
	select CPU_SUPPORTS_HUGEPAGES
	help
	  MIPS Technologies R10000-series processors.

config CPU_RM7000
	bool "RM7000"
	depends on SYS_HAS_CPU_RM7000
	select CPU_HAS_PREFETCH
	select CPU_SUPPORTS_32BIT_KERNEL
	select CPU_SUPPORTS_64BIT_KERNEL
	select CPU_SUPPORTS_HIGHMEM
	select CPU_SUPPORTS_HUGEPAGES

config CPU_SB1
	bool "SB1"
	depends on SYS_HAS_CPU_SB1
	select CPU_SUPPORTS_32BIT_KERNEL
	select CPU_SUPPORTS_64BIT_KERNEL
	select CPU_SUPPORTS_HIGHMEM
	select CPU_SUPPORTS_HUGEPAGES
	select WEAK_ORDERING

config CPU_CAVIUM_OCTEON
	bool "Cavium Octeon processor"
	depends on SYS_HAS_CPU_CAVIUM_OCTEON
	select CPU_HAS_PREFETCH
	select CPU_SUPPORTS_64BIT_KERNEL
	select WEAK_ORDERING
	select CPU_SUPPORTS_HIGHMEM
	select CPU_SUPPORTS_HUGEPAGES
	select USB_EHCI_BIG_ENDIAN_MMIO if CPU_BIG_ENDIAN
	select USB_OHCI_BIG_ENDIAN_MMIO if CPU_BIG_ENDIAN
	select MIPS_L1_CACHE_SHIFT_7
	select HAVE_KVM
	help
	  The Cavium Octeon processor is a highly integrated chip containing
	  many ethernet hardware widgets for networking tasks. The processor
	  can have up to 16 Mips64v2 cores and 8 integrated gigabit ethernets.
	  Full details can be found at http://www.caviumnetworks.com.

config CPU_BMIPS
	bool "Broadcom BMIPS"
	depends on SYS_HAS_CPU_BMIPS
	select CPU_MIPS32
	select CPU_BMIPS32_3300 if SYS_HAS_CPU_BMIPS32_3300
	select CPU_BMIPS4350 if SYS_HAS_CPU_BMIPS4350
	select CPU_BMIPS4380 if SYS_HAS_CPU_BMIPS4380
	select CPU_BMIPS5000 if SYS_HAS_CPU_BMIPS5000
	select CPU_SUPPORTS_32BIT_KERNEL
	select DMA_NONCOHERENT
	select IRQ_MIPS_CPU
	select SWAP_IO_SPACE
	select WEAK_ORDERING
	select CPU_SUPPORTS_HIGHMEM
	select CPU_HAS_PREFETCH
	select CPU_SUPPORTS_CPUFREQ
	select MIPS_EXTERNAL_TIMER
	help
	  Support for BMIPS32/3300/4350/4380 and BMIPS5000 processors.

config CPU_XLR
	bool "Netlogic XLR SoC"
	depends on SYS_HAS_CPU_XLR
	select CPU_SUPPORTS_32BIT_KERNEL
	select CPU_SUPPORTS_64BIT_KERNEL
	select CPU_SUPPORTS_HIGHMEM
	select CPU_SUPPORTS_HUGEPAGES
	select WEAK_ORDERING
	select WEAK_REORDERING_BEYOND_LLSC
	help
	  Netlogic Microsystems XLR/XLS processors.

config CPU_XLP
	bool "Netlogic XLP SoC"
	depends on SYS_HAS_CPU_XLP
	select CPU_SUPPORTS_32BIT_KERNEL
	select CPU_SUPPORTS_64BIT_KERNEL
	select CPU_SUPPORTS_HIGHMEM
	select WEAK_ORDERING
	select WEAK_REORDERING_BEYOND_LLSC
	select CPU_HAS_PREFETCH
	select CPU_MIPSR2
	select CPU_SUPPORTS_HUGEPAGES
	select MIPS_ASID_BITS_VARIABLE
	help
	  Netlogic Microsystems XLP processors.
endchoice

config CPU_MIPS32_3_5_FEATURES
	bool "MIPS32 Release 3.5 Features"
	depends on SYS_HAS_CPU_MIPS32_R3_5
	depends on CPU_MIPS32_R2 || CPU_MIPS32_R5 || CPU_MIPS32_R6 || \
		   CPU_P5600
	help
	  Choose this option to build a kernel for release 2 or later of the
	  MIPS32 architecture including features from the 3.5 release such as
	  support for Enhanced Virtual Addressing (EVA).

config CPU_MIPS32_3_5_EVA
	bool "Enhanced Virtual Addressing (EVA)"
	depends on CPU_MIPS32_3_5_FEATURES
	select EVA
	default y
	help
	  Choose this option if you want to enable the Enhanced Virtual
	  Addressing (EVA) on your MIPS32 core (such as proAptiv).
	  One of its primary benefits is an increase in the maximum size
	  of lowmem (up to 3GB). If unsure, say 'N' here.

config CPU_MIPS32_R5_FEATURES
	bool "MIPS32 Release 5 Features"
	depends on SYS_HAS_CPU_MIPS32_R5
	depends on CPU_MIPS32_R2 || CPU_MIPS32_R5 || CPU_P5600
	help
	  Choose this option to build a kernel for release 2 or later of the
	  MIPS32 architecture including features from release 5 such as
	  support for Extended Physical Addressing (XPA).

config CPU_MIPS32_R5_XPA
	bool "Extended Physical Addressing (XPA)"
	depends on CPU_MIPS32_R5_FEATURES
	depends on !EVA
	depends on !PAGE_SIZE_4KB
	depends on SYS_SUPPORTS_HIGHMEM
	select XPA
	select HIGHMEM
	select PHYS_ADDR_T_64BIT
	default n
	help
	  Choose this option if you want to enable the Extended Physical
	  Addressing (XPA) on your MIPS32 core (such as P5600 series). The
	  benefit is to increase physical addressing equal to or greater
	  than 40 bits. Note that this has the side effect of turning on
	  64-bit addressing which in turn makes the PTEs 64-bit in size.
	  If unsure, say 'N' here.

if CPU_LOONGSON2F
config CPU_NOP_WORKAROUNDS
	bool

config CPU_JUMP_WORKAROUNDS
	bool

config CPU_LOONGSON2F_WORKAROUNDS
	bool "Loongson 2F Workarounds"
	default y
	select CPU_NOP_WORKAROUNDS
	select CPU_JUMP_WORKAROUNDS
	help
	  Loongson 2F01 / 2F02 processors have the NOP & JUMP issues which
	  require workarounds.  Without workarounds the system may hang
	  unexpectedly.  For more information please refer to the gas
	  -mfix-loongson2f-nop and -mfix-loongson2f-jump options.

	  Loongson 2F03 and later have fixed these issues and no workarounds
	  are needed.  The workarounds have no significant side effect on them
	  but may decrease the performance of the system so this option should
	  be disabled unless the kernel is intended to be run on 2F01 or 2F02
	  systems.

	  If unsure, please say Y.
endif # CPU_LOONGSON2F

config SYS_SUPPORTS_ZBOOT
	bool
	select HAVE_KERNEL_GZIP
	select HAVE_KERNEL_BZIP2
	select HAVE_KERNEL_LZ4
	select HAVE_KERNEL_LZMA
	select HAVE_KERNEL_LZO
	select HAVE_KERNEL_XZ
	select HAVE_KERNEL_ZSTD

config SYS_SUPPORTS_ZBOOT_UART16550
	bool
	select SYS_SUPPORTS_ZBOOT

config SYS_SUPPORTS_ZBOOT_UART_PROM
	bool
	select SYS_SUPPORTS_ZBOOT

config CPU_LOONGSON2EF
	bool
	select CPU_SUPPORTS_32BIT_KERNEL
	select CPU_SUPPORTS_64BIT_KERNEL
	select CPU_SUPPORTS_HIGHMEM
	select CPU_SUPPORTS_HUGEPAGES
	select ARCH_HAS_PHYS_TO_DMA

config CPU_LOONGSON32
	bool
	select CPU_MIPS32
	select CPU_MIPSR2
	select CPU_HAS_PREFETCH
	select CPU_SUPPORTS_32BIT_KERNEL
	select CPU_SUPPORTS_HIGHMEM
	select CPU_SUPPORTS_CPUFREQ

config CPU_BMIPS32_3300
	select SMP_UP if SMP
	bool

config CPU_BMIPS4350
	bool
	select SYS_SUPPORTS_SMP
	select SYS_SUPPORTS_HOTPLUG_CPU

config CPU_BMIPS4380
	bool
	select MIPS_L1_CACHE_SHIFT_6
	select SYS_SUPPORTS_SMP
	select SYS_SUPPORTS_HOTPLUG_CPU
	select CPU_HAS_RIXI

config CPU_BMIPS5000
	bool
	select MIPS_CPU_SCACHE
	select MIPS_L1_CACHE_SHIFT_7
	select SYS_SUPPORTS_SMP
	select SYS_SUPPORTS_HOTPLUG_CPU
	select CPU_HAS_RIXI

config SYS_HAS_CPU_LOONGSON64
	bool
	select CPU_SUPPORTS_CPUFREQ
	select CPU_HAS_RIXI

config SYS_HAS_CPU_LOONGSON2E
	bool

config SYS_HAS_CPU_LOONGSON2F
	bool
	select CPU_SUPPORTS_CPUFREQ
	select CPU_SUPPORTS_ADDRWINCFG if 64BIT

config SYS_HAS_CPU_LOONGSON1B
	bool

config SYS_HAS_CPU_LOONGSON1C
	bool

config SYS_HAS_CPU_MIPS32_R1
	bool

config SYS_HAS_CPU_MIPS32_R2
	bool

config SYS_HAS_CPU_MIPS32_R3_5
	bool

config SYS_HAS_CPU_MIPS32_R5
	bool
	select ARCH_HAS_SYNC_DMA_FOR_CPU if DMA_NONCOHERENT

config SYS_HAS_CPU_MIPS32_R6
	bool
	select ARCH_HAS_SYNC_DMA_FOR_CPU if DMA_NONCOHERENT

config SYS_HAS_CPU_MIPS64_R1
	bool

config SYS_HAS_CPU_MIPS64_R2
	bool

config SYS_HAS_CPU_MIPS64_R6
	bool
	select ARCH_HAS_SYNC_DMA_FOR_CPU if DMA_NONCOHERENT

config SYS_HAS_CPU_P5600
	bool
	select ARCH_HAS_SYNC_DMA_FOR_CPU if DMA_NONCOHERENT

config SYS_HAS_CPU_R3000
	bool

config SYS_HAS_CPU_TX39XX
	bool

config SYS_HAS_CPU_VR41XX
	bool

config SYS_HAS_CPU_R4300
	bool

config SYS_HAS_CPU_R4X00
	bool

config SYS_HAS_CPU_TX49XX
	bool

config SYS_HAS_CPU_R5000
	bool

config SYS_HAS_CPU_R5500
	bool

config SYS_HAS_CPU_NEVADA
	bool

config SYS_HAS_CPU_R10000
	bool
	select ARCH_HAS_SYNC_DMA_FOR_CPU if DMA_NONCOHERENT

config SYS_HAS_CPU_RM7000
	bool

config SYS_HAS_CPU_SB1
	bool

config SYS_HAS_CPU_CAVIUM_OCTEON
	bool

config SYS_HAS_CPU_BMIPS
	bool

config SYS_HAS_CPU_BMIPS32_3300
	bool
	select SYS_HAS_CPU_BMIPS

config SYS_HAS_CPU_BMIPS4350
	bool
	select SYS_HAS_CPU_BMIPS

config SYS_HAS_CPU_BMIPS4380
	bool
	select SYS_HAS_CPU_BMIPS

config SYS_HAS_CPU_BMIPS5000
	bool
	select SYS_HAS_CPU_BMIPS
	select ARCH_HAS_SYNC_DMA_FOR_CPU

config SYS_HAS_CPU_XLR
	bool

config SYS_HAS_CPU_XLP
	bool

#
# CPU may reorder R->R, R->W, W->R, W->W
# Reordering beyond LL and SC is handled in WEAK_REORDERING_BEYOND_LLSC
#
config WEAK_ORDERING
	bool

#
# CPU may reorder reads and writes beyond LL/SC
# CPU may reorder R->LL, R->LL, W->LL, W->LL, R->SC, R->SC, W->SC, W->SC
#
config WEAK_REORDERING_BEYOND_LLSC
	bool
endmenu

#
# These two indicate any level of the MIPS32 and MIPS64 architecture
#
config CPU_MIPS32
	bool
	default y if CPU_MIPS32_R1 || CPU_MIPS32_R2 || CPU_MIPS32_R5 || \
		     CPU_MIPS32_R6 || CPU_P5600

config CPU_MIPS64
	bool
	default y if CPU_MIPS64_R1 || CPU_MIPS64_R2 || CPU_MIPS64_R5 || \
		     CPU_MIPS64_R6 || CPU_LOONGSON64 || CPU_CAVIUM_OCTEON

#
# These indicate the revision of the architecture
#
config CPU_MIPSR1
	bool
	default y if CPU_MIPS32_R1 || CPU_MIPS64_R1

config CPU_MIPSR2
	bool
	default y if CPU_MIPS32_R2 || CPU_MIPS64_R2 || CPU_CAVIUM_OCTEON
	select CPU_HAS_RIXI
	select CPU_HAS_DIEI if !CPU_DIEI_BROKEN
	select MIPS_SPRAM

config CPU_MIPSR5
	bool
	default y if CPU_MIPS32_R5 || CPU_MIPS64_R5 || CPU_P5600
	select CPU_HAS_RIXI
	select CPU_HAS_DIEI if !CPU_DIEI_BROKEN
	select MIPS_SPRAM

config CPU_MIPSR6
	bool
	default y if CPU_MIPS32_R6 || CPU_MIPS64_R6
	select CPU_HAS_RIXI
	select CPU_HAS_DIEI if !CPU_DIEI_BROKEN
	select HAVE_ARCH_BITREVERSE
	select MIPS_ASID_BITS_VARIABLE
	select MIPS_CRC_SUPPORT
	select MIPS_SPRAM

config TARGET_ISA_REV
	int
	default 1 if CPU_MIPSR1
	default 2 if CPU_MIPSR2
	default 5 if CPU_MIPSR5
	default 6 if CPU_MIPSR6
	default 0
	help
	  Reflects the ISA revision being targeted by the kernel build. This
	  is effectively the Kconfig equivalent of MIPS_ISA_REV.

config EVA
	bool

config XPA
	bool

config SYS_SUPPORTS_32BIT_KERNEL
	bool
config SYS_SUPPORTS_64BIT_KERNEL
	bool
config CPU_SUPPORTS_32BIT_KERNEL
	bool
config CPU_SUPPORTS_64BIT_KERNEL
	bool
config CPU_SUPPORTS_CPUFREQ
	bool
config CPU_SUPPORTS_ADDRWINCFG
	bool
config CPU_SUPPORTS_HUGEPAGES
	bool
	depends on !(32BIT && (ARCH_PHYS_ADDR_T_64BIT || EVA))
config MIPS_PGD_C0_CONTEXT
	bool
	depends on 64BIT
	default y if (CPU_MIPSR2 || CPU_MIPSR6) && !CPU_XLP

#
# Set to y for ptrace access to watch registers.
#
config HARDWARE_WATCHPOINTS
	bool
	default y if CPU_MIPSR1 || CPU_MIPSR2 || CPU_MIPSR6

menu "Kernel type"

choice
	prompt "Kernel code model"
	help
	  You should only select this option if you have a workload that
	  actually benefits from 64-bit processing or if your machine has
	  large memory.  You will only be presented a single option in this
	  menu if your system does not support both 32-bit and 64-bit kernels.

config 32BIT
	bool "32-bit kernel"
	depends on CPU_SUPPORTS_32BIT_KERNEL && SYS_SUPPORTS_32BIT_KERNEL
	select TRAD_SIGNALS
	help
	  Select this option if you want to build a 32-bit kernel.

config 64BIT
	bool "64-bit kernel"
	depends on CPU_SUPPORTS_64BIT_KERNEL && SYS_SUPPORTS_64BIT_KERNEL
	help
	  Select this option if you want to build a 64-bit kernel.

endchoice

config MIPS_VA_BITS_48
	bool "48 bits virtual memory"
	depends on 64BIT
	help
	  Support a maximum at least 48 bits of application virtual
	  memory.  Default is 40 bits or less, depending on the CPU.
	  For page sizes 16k and above, this option results in a small
	  memory overhead for page tables.  For 4k page size, a fourth
	  level of page tables is added which imposes both a memory
	  overhead as well as slower TLB fault handling.

	  If unsure, say N.

choice
	prompt "Kernel page size"
	default PAGE_SIZE_4KB

config PAGE_SIZE_4KB
	bool "4kB"
	depends on !CPU_LOONGSON2EF && !CPU_LOONGSON64
	help
	  This option select the standard 4kB Linux page size.  On some
	  R3000-family processors this is the only available page size.  Using
	  4kB page size will minimize memory consumption and is therefore
	  recommended for low memory systems.

config PAGE_SIZE_8KB
	bool "8kB"
	depends on CPU_CAVIUM_OCTEON
	depends on !MIPS_VA_BITS_48
	help
	  Using 8kB page size will result in higher performance kernel at
	  the price of higher memory consumption.  This option is available
	  only on cnMIPS processors.  Note that you will need a suitable Linux
	  distribution to support this.

config PAGE_SIZE_16KB
	bool "16kB"
	depends on !CPU_R3000 && !CPU_TX39XX
	help
	  Using 16kB page size will result in higher performance kernel at
	  the price of higher memory consumption.  This option is available on
	  all non-R3000 family processors.  Note that you will need a suitable
	  Linux distribution to support this.

config PAGE_SIZE_32KB
	bool "32kB"
	depends on CPU_CAVIUM_OCTEON
	depends on !MIPS_VA_BITS_48
	help
	  Using 32kB page size will result in higher performance kernel at
	  the price of higher memory consumption.  This option is available
	  only on cnMIPS cores.  Note that you will need a suitable Linux
	  distribution to support this.

config PAGE_SIZE_64KB
	bool "64kB"
	depends on !CPU_R3000 && !CPU_TX39XX
	help
	  Using 64kB page size will result in higher performance kernel at
	  the price of higher memory consumption.  This option is available on
	  all non-R3000 family processor.  Not that at the time of this
	  writing this option is still high experimental.

endchoice

config FORCE_MAX_ZONEORDER
	int "Maximum zone order"
	range 14 64 if MIPS_HUGE_TLB_SUPPORT && PAGE_SIZE_64KB
	default "14" if MIPS_HUGE_TLB_SUPPORT && PAGE_SIZE_64KB
	range 13 64 if MIPS_HUGE_TLB_SUPPORT && PAGE_SIZE_32KB
	default "13" if MIPS_HUGE_TLB_SUPPORT && PAGE_SIZE_32KB
	range 12 64 if MIPS_HUGE_TLB_SUPPORT && PAGE_SIZE_16KB
	default "12" if MIPS_HUGE_TLB_SUPPORT && PAGE_SIZE_16KB
	range 0 64
	default "11"
	help
	  The kernel memory allocator divides physically contiguous memory
	  blocks into "zones", where each zone is a power of two number of
	  pages.  This option selects the largest power of two that the kernel
	  keeps in the memory allocator.  If you need to allocate very large
	  blocks of physically contiguous memory, then you may need to
	  increase this value.

	  This config option is actually maximum order plus one. For example,
	  a value of 11 means that the largest free memory block is 2^10 pages.

	  The page size is not necessarily 4KB.  Keep this in mind
	  when choosing a value for this option.

config BOARD_SCACHE
	bool

config IP22_CPU_SCACHE
	bool
	select BOARD_SCACHE

#
# Support for a MIPS32 / MIPS64 style S-caches
#
config MIPS_CPU_SCACHE
	bool
	select BOARD_SCACHE

config R5000_CPU_SCACHE
	bool
	select BOARD_SCACHE

config RM7000_CPU_SCACHE
	bool
	select BOARD_SCACHE

config SIBYTE_DMA_PAGEOPS
	bool "Use DMA to clear/copy pages"
	depends on CPU_SB1
	help
	  Instead of using the CPU to zero and copy pages, use a Data Mover
	  channel.  These DMA channels are otherwise unused by the standard
	  SiByte Linux port.  Seems to give a small performance benefit.

config CPU_HAS_PREFETCH
	bool

config CPU_GENERIC_DUMP_TLB
	bool
	default y if !(CPU_R3000 || CPU_TX39XX)

config MIPS_FP_SUPPORT
	bool "Floating Point support" if EXPERT
	default y
	help
	  Select y to include support for floating point in the kernel
	  including initialization of FPU hardware, FP context save & restore
	  and emulation of an FPU where necessary. Without this support any
	  userland program attempting to use floating point instructions will
	  receive a SIGILL.

	  If you know that your userland will not attempt to use floating point
	  instructions then you can say n here to shrink the kernel a little.

	  If unsure, say y.

config CPU_R2300_FPU
	bool
	depends on MIPS_FP_SUPPORT
	default y if CPU_R3000 || CPU_TX39XX

config CPU_R3K_TLB
	bool

config CPU_R4K_FPU
	bool
	depends on MIPS_FP_SUPPORT
	default y if !CPU_R2300_FPU

config CPU_R4K_CACHE_TLB
	bool
	default y if !(CPU_R3K_TLB || CPU_SB1 || CPU_CAVIUM_OCTEON)

config MIPS_MT_SMP
	bool "MIPS MT SMP support (1 TC on each available VPE)"
	default y
	depends on SYS_SUPPORTS_MULTITHREADING && !CPU_MIPSR6 && !CPU_MICROMIPS
	select CPU_MIPSR2_IRQ_VI
	select CPU_MIPSR2_IRQ_EI
	select SYNC_R4K
	select MIPS_MT
	select SMP
	select SMP_UP
	select SYS_SUPPORTS_SMP
	select SYS_SUPPORTS_SCHED_SMT
	select MIPS_PERF_SHARED_TC_COUNTERS
	help
	  This is a kernel model which is known as SMVP. This is supported
	  on cores with the MT ASE and uses the available VPEs to implement
	  virtual processors which supports SMP. This is equivalent to the
	  Intel Hyperthreading feature. For further information go to
	  <http://www.imgtec.com/mips/mips-multithreading.asp>.

config MIPS_MT
	bool

config SCHED_SMT
	bool "SMT (multithreading) scheduler support"
	depends on SYS_SUPPORTS_SCHED_SMT
	default n
	help
	  SMT scheduler support improves the CPU scheduler's decision making
	  when dealing with MIPS MT enabled cores at a cost of slightly
	  increased overhead in some places. If unsure say N here.

config SYS_SUPPORTS_SCHED_SMT
	bool

config SYS_SUPPORTS_MULTITHREADING
	bool

config MIPS_MT_FPAFF
	bool "Dynamic FPU affinity for FP-intensive threads"
	default y
	depends on MIPS_MT_SMP

config MIPSR2_TO_R6_EMULATOR
	bool "MIPS R2-to-R6 emulator"
	depends on CPU_MIPSR6
	depends on MIPS_FP_SUPPORT
	default y
	help
	  Choose this option if you want to run non-R6 MIPS userland code.
	  Even if you say 'Y' here, the emulator will still be disabled by
	  default. You can enable it using the 'mipsr2emu' kernel option.
	  The only reason this is a build-time option is to save ~14K from the
	  final kernel image.

config SYS_SUPPORTS_VPE_LOADER
	bool
	depends on SYS_SUPPORTS_MULTITHREADING
	help
	  Indicates that the platform supports the VPE loader, and provides
	  physical_memsize.

config MIPS_VPE_LOADER
	bool "VPE loader support."
	depends on SYS_SUPPORTS_VPE_LOADER && MODULES
	select CPU_MIPSR2_IRQ_VI
	select CPU_MIPSR2_IRQ_EI
	select MIPS_MT
	help
	  Includes a loader for loading an elf relocatable object
	  onto another VPE and running it.

config MIPS_VPE_LOADER_CMP
	bool
	default "y"
	depends on MIPS_VPE_LOADER && MIPS_CMP

config MIPS_VPE_LOADER_MT
	bool
	default "y"
	depends on MIPS_VPE_LOADER && !MIPS_CMP

config MIPS_VPE_LOADER_TOM
	bool "Load VPE program into memory hidden from linux"
	depends on MIPS_VPE_LOADER
	default y
	help
	  The loader can use memory that is present but has been hidden from
	  Linux using the kernel command line option "mem=xxMB". It's up to
	  you to ensure the amount you put in the option and the space your
	  program requires is less or equal to the amount physically present.

config MIPS_VPE_APSP_API
	bool "Enable support for AP/SP API (RTLX)"
	depends on MIPS_VPE_LOADER

config MIPS_VPE_APSP_API_CMP
	bool
	default "y"
	depends on MIPS_VPE_APSP_API && MIPS_CMP

config MIPS_VPE_APSP_API_MT
	bool
	default "y"
	depends on MIPS_VPE_APSP_API && !MIPS_CMP

config MIPS_CMP
	bool "MIPS CMP framework support (DEPRECATED)"
	depends on SYS_SUPPORTS_MIPS_CMP && !CPU_MIPSR6
	select SMP
	select SYNC_R4K
	select SYS_SUPPORTS_SMP
	select WEAK_ORDERING
	default n
	help
	  Select this if you are using a bootloader which implements the "CMP
	  framework" protocol (ie. YAMON) and want your kernel to make use of
	  its ability to start secondary CPUs.

	  Unless you have a specific need, you should use CONFIG_MIPS_CPS
	  instead of this.

config MIPS_CPS
	bool "MIPS Coherent Processing System support"
	depends on SYS_SUPPORTS_MIPS_CPS
	select MIPS_CM
	select MIPS_CPS_PM if HOTPLUG_CPU
	select SMP
	select SYNC_R4K if (CEVT_R4K || CSRC_R4K)
	select SYS_SUPPORTS_HOTPLUG_CPU
	select SYS_SUPPORTS_SCHED_SMT if CPU_MIPSR6
	select SYS_SUPPORTS_SMP
	select WEAK_ORDERING
	select GENERIC_IRQ_MIGRATION if HOTPLUG_CPU
	help
	  Select this if you wish to run an SMP kernel across multiple cores
	  within a MIPS Coherent Processing System. When this option is
	  enabled the kernel will probe for other cores and boot them with
	  no external assistance. It is safe to enable this when hardware
	  support is unavailable.

config MIPS_CPS_PM
	depends on MIPS_CPS
	bool

config MIPS_CM
	bool
	select MIPS_CPC

config MIPS_CPC
	bool

config SB1_PASS_2_WORKAROUNDS
	bool
	depends on CPU_SB1 && (CPU_SB1_PASS_2_2 || CPU_SB1_PASS_2)
	default y

config SB1_PASS_2_1_WORKAROUNDS
	bool
	depends on CPU_SB1 && CPU_SB1_PASS_2
	default y

choice
	prompt "SmartMIPS or microMIPS ASE support"

config CPU_NEEDS_NO_SMARTMIPS_OR_MICROMIPS
	bool "None"
	help
	  Select this if you want neither microMIPS nor SmartMIPS support

config CPU_HAS_SMARTMIPS
	depends on SYS_SUPPORTS_SMARTMIPS
	bool "SmartMIPS"
	help
	  SmartMIPS is a extension of the MIPS32 architecture aimed at
	  increased security at both hardware and software level for
	  smartcards.  Enabling this option will allow proper use of the
	  SmartMIPS instructions by Linux applications.  However a kernel with
	  this option will not work on a MIPS core without SmartMIPS core.  If
	  you don't know you probably don't have SmartMIPS and should say N
	  here.

config CPU_MICROMIPS
	depends on 32BIT && SYS_SUPPORTS_MICROMIPS && !CPU_MIPSR6
	bool "microMIPS"
	help
	  When this option is enabled the kernel will be built using the
	  microMIPS ISA

endchoice

config CPU_HAS_MSA
	bool "Support for the MIPS SIMD Architecture"
	depends on CPU_SUPPORTS_MSA
	depends on MIPS_FP_SUPPORT
	depends on 64BIT || MIPS_O32_FP64_SUPPORT
	help
	  MIPS SIMD Architecture (MSA) introduces 128 bit wide vector registers
	  and a set of SIMD instructions to operate on them. When this option
	  is enabled the kernel will support allocating & switching MSA
	  vector register contexts. If you know that your kernel will only be
	  running on CPUs which do not support MSA or that your userland will
	  not be making use of it then you may wish to say N here to reduce
	  the size & complexity of your kernel.

	  If unsure, say Y.

config CPU_HAS_WB
	bool

config XKS01
	bool

config CPU_HAS_DIEI
	depends on !CPU_DIEI_BROKEN
	bool

config CPU_DIEI_BROKEN
	bool

config CPU_HAS_RIXI
	bool

config CPU_NO_LOAD_STORE_LR
	bool
	help
	  CPU lacks support for unaligned load and store instructions:
	  LWL, LWR, SWL, SWR (Load/store word left/right).
	  LDL, LDR, SDL, SDR (Load/store doubleword left/right, for 64bit
	  systems).

#
# Vectored interrupt mode is an R2 feature
#
config CPU_MIPSR2_IRQ_VI
	bool

#
# Extended interrupt mode is an R2 feature
#
config CPU_MIPSR2_IRQ_EI
	bool

config CPU_HAS_SYNC
	bool
	depends on !CPU_R3000
	default y

#
# CPU non-features
#
config CPU_DADDI_WORKAROUNDS
	bool

config CPU_R4000_WORKAROUNDS
	bool
	select CPU_R4400_WORKAROUNDS

config CPU_R4400_WORKAROUNDS
	bool

config CPU_R4X00_BUGS64
	bool
	default y if SYS_HAS_CPU_R4X00 && 64BIT && (TARGET_ISA_REV < 1)

config MIPS_ASID_SHIFT
	int
	default 6 if CPU_R3000 || CPU_TX39XX
	default 0

config MIPS_ASID_BITS
	int
	default 0 if MIPS_ASID_BITS_VARIABLE
	default 6 if CPU_R3000 || CPU_TX39XX
	default 8

config MIPS_ASID_BITS_VARIABLE
	bool

config MIPS_CRC_SUPPORT
	bool

# R4600 erratum.  Due to the lack of errata information the exact
# technical details aren't known.  I've experimentally found that disabling
# interrupts during indexed I-cache flushes seems to be sufficient to deal
# with the issue.
config WAR_R4600_V1_INDEX_ICACHEOP
	bool

# Pleasures of the R4600 V1.x.  Cite from the IDT R4600 V1.7 errata:
#
#  18. The CACHE instructions Hit_Writeback_Invalidate_D, Hit_Writeback_D,
#      Hit_Invalidate_D and Create_Dirty_Excl_D should only be
#      executed if there is no other dcache activity. If the dcache is
#      accessed for another instruction immediately preceding when these
#      cache instructions are executing, it is possible that the dcache
#      tag match outputs used by these cache instructions will be
#      incorrect. These cache instructions should be preceded by at least
#      four instructions that are not any kind of load or store
#      instruction.
#
#      This is not allowed:    lw
#                              nop
#                              nop
#                              nop
#                              cache       Hit_Writeback_Invalidate_D
#
#      This is allowed:        lw
#                              nop
#                              nop
#                              nop
#                              nop
#                              cache       Hit_Writeback_Invalidate_D
config WAR_R4600_V1_HIT_CACHEOP
	bool

# Writeback and invalidate the primary cache dcache before DMA.
#
# R4600 v2.0 bug: "The CACHE instructions Hit_Writeback_Inv_D,
# Hit_Writeback_D, Hit_Invalidate_D and Create_Dirty_Exclusive_D will only
# operate correctly if the internal data cache refill buffer is empty.  These
# CACHE instructions should be separated from any potential data cache miss
# by a load instruction to an uncached address to empty the response buffer."
# (Revision 2.0 device errata from IDT available on https://www.idt.com/
# in .pdf format.)
config WAR_R4600_V2_HIT_CACHEOP
	bool

# From TX49/H2 manual: "If the instruction (i.e. CACHE) is issued for
# the line which this instruction itself exists, the following
# operation is not guaranteed."
#
# Workaround: do two phase flushing for Index_Invalidate_I
config WAR_TX49XX_ICACHE_INDEX_INV
	bool

# The RM7000 processors and the E9000 cores have a bug (though PMC-Sierra
# opposes it being called that) where invalid instructions in the same
# I-cache line worth of instructions being fetched may case spurious
# exceptions.
config WAR_ICACHE_REFILLS
	bool

# On the R10000 up to version 2.6 (not sure about 2.7) there is a bug that
# may cause ll / sc and lld / scd sequences to execute non-atomically.
config WAR_R10000_LLSC
	bool

# 34K core erratum: "Problems Executing the TLBR Instruction"
config WAR_MIPS34K_MISSED_ITLB
	bool

#
# - Highmem only makes sense for the 32-bit kernel.
# - The current highmem code will only work properly on physically indexed
#   caches such as R3000, SB1, R7000 or those that look like they're virtually
#   indexed such as R4000/R4400 SC and MC versions or R10000.  So for the
#   moment we protect the user and offer the highmem option only on machines
#   where it's known to be safe.  This will not offer highmem on a few systems
#   such as MIPS32 and MIPS64 CPUs which may have virtual and physically
#   indexed CPUs but we're playing safe.
# - We use SYS_SUPPORTS_HIGHMEM to offer highmem only for systems where we
#   know they might have memory configurations that could make use of highmem
#   support.
#
config HIGHMEM
	bool "High Memory Support"
	depends on 32BIT && CPU_SUPPORTS_HIGHMEM && SYS_SUPPORTS_HIGHMEM && !CPU_MIPS32_3_5_EVA
	select KMAP_LOCAL

config CPU_SUPPORTS_HIGHMEM
	bool

config SYS_SUPPORTS_HIGHMEM
	bool

config SYS_SUPPORTS_SMARTMIPS
	bool

config SYS_SUPPORTS_MICROMIPS
	bool

config SYS_SUPPORTS_MIPS16
	bool
	help
	  This option must be set if a kernel might be executed on a MIPS16-
	  enabled CPU even if MIPS16 is not actually being used.  In other
	  words, it makes the kernel MIPS16-tolerant.

config CPU_SUPPORTS_MSA
	bool

config ARCH_FLATMEM_ENABLE
	def_bool y
	depends on !NUMA && !CPU_LOONGSON2EF

config ARCH_SPARSEMEM_ENABLE
	bool
	select SPARSEMEM_STATIC if !SGI_IP27

config NUMA
	bool "NUMA Support"
	depends on SYS_SUPPORTS_NUMA
	select SMP
	help
	  Say Y to compile the kernel to support NUMA (Non-Uniform Memory
	  Access).  This option improves performance on systems with more
	  than two nodes; on two node systems it is generally better to
	  leave it disabled; on single node systems leave this option
	  disabled.

config SYS_SUPPORTS_NUMA
	bool

config HAVE_SETUP_PER_CPU_AREA
	def_bool y
	depends on NUMA

config NEED_PER_CPU_EMBED_FIRST_CHUNK
	def_bool y
	depends on NUMA

config RELOCATABLE
	bool "Relocatable kernel"
	depends on SYS_SUPPORTS_RELOCATABLE
	depends on CPU_MIPS32_R2 || CPU_MIPS64_R2 || \
		   CPU_MIPS32_R5 || CPU_MIPS64_R5 || \
		   CPU_MIPS32_R6 || CPU_MIPS64_R6 || \
		   CPU_P5600 || CAVIUM_OCTEON_SOC || \
		   CPU_LOONGSON64
	help
	  This builds a kernel image that retains relocation information
	  so it can be loaded someplace besides the default 1MB.
	  The relocations make the kernel binary about 15% larger,
	  but are discarded at runtime

config RELOCATION_TABLE_SIZE
	hex "Relocation table size"
	depends on RELOCATABLE
	range 0x0 0x01000000
	default "0x00200000" if CPU_LOONGSON64
	default "0x00100000"
	help
	  A table of relocation data will be appended to the kernel binary
	  and parsed at boot to fix up the relocated kernel.

	  This option allows the amount of space reserved for the table to be
	  adjusted, although the default of 1Mb should be ok in most cases.

	  The build will fail and a valid size suggested if this is too small.

	  If unsure, leave at the default value.

config RANDOMIZE_BASE
	bool "Randomize the address of the kernel image"
	depends on RELOCATABLE
	help
	  Randomizes the physical and virtual address at which the
	  kernel image is loaded, as a security feature that
	  deters exploit attempts relying on knowledge of the location
	  of kernel internals.

	  Entropy is generated using any coprocessor 0 registers available.

	  The kernel will be offset by up to RANDOMIZE_BASE_MAX_OFFSET.

	  If unsure, say N.

config RANDOMIZE_BASE_MAX_OFFSET
	hex "Maximum kASLR offset" if EXPERT
	depends on RANDOMIZE_BASE
	range 0x0 0x40000000 if EVA || 64BIT
	range 0x0 0x08000000
	default "0x01000000"
	help
	  When kASLR is active, this provides the maximum offset that will
	  be applied to the kernel image. It should be set according to the
	  amount of physical RAM available in the target system minus
	  PHYSICAL_START and must be a power of 2.

	  This is limited by the size of KSEG0, 256Mb on 32-bit or 1Gb with
	  EVA or 64-bit. The default is 16Mb.

config NODES_SHIFT
	int
	default "6"
	depends on NUMA

config HW_PERF_EVENTS
	bool "Enable hardware performance counter support for perf events"
	depends on PERF_EVENTS && (CPU_MIPS32 || CPU_MIPS64 || CPU_R10000 || CPU_SB1 || CPU_CAVIUM_OCTEON || CPU_XLP || CPU_LOONGSON64)
	default y
	help
	  Enable hardware performance counter support for perf events. If
	  disabled, perf events will use software events only.

config DMI
	bool "Enable DMI scanning"
	depends on MACH_LOONGSON64
	select DMI_SCAN_MACHINE_NON_EFI_FALLBACK
	default y
	help
	  Enabled scanning of DMI to identify machine quirks. Say Y
	  here unless you have verified that your setup is not
	  affected by entries in the DMI blacklist. Required by PNP
	  BIOS code.

config SMP
	bool "Multi-Processing support"
	depends on SYS_SUPPORTS_SMP
	help
	  This enables support for systems with more than one CPU. If you have
	  a system with only one CPU, say N. If you have a system with more
	  than one CPU, say Y.

	  If you say N here, the kernel will run on uni- and multiprocessor
	  machines, but will use only one CPU of a multiprocessor machine. If
	  you say Y here, the kernel will run on many, but not all,
	  uniprocessor machines. On a uniprocessor machine, the kernel
	  will run faster if you say N here.

	  People using multiprocessor machines who say Y here should also say
	  Y to "Enhanced Real Time Clock Support", below.

	  See also the SMP-HOWTO available at
	  <https://www.tldp.org/docs.html#howto>.

	  If you don't know what to do here, say N.

config HOTPLUG_CPU
	bool "Support for hot-pluggable CPUs"
	depends on SMP && SYS_SUPPORTS_HOTPLUG_CPU
	help
	  Say Y here to allow turning CPUs off and on. CPUs can be
	  controlled through /sys/devices/system/cpu.
	  (Note: power management support will enable this option
	    automatically on SMP systems. )
	  Say N if you want to disable CPU hotplug.

config SMP_UP
	bool

config SYS_SUPPORTS_MIPS_CMP
	bool

config SYS_SUPPORTS_MIPS_CPS
	bool

config SYS_SUPPORTS_SMP
	bool

config NR_CPUS_DEFAULT_4
	bool

config NR_CPUS_DEFAULT_8
	bool

config NR_CPUS_DEFAULT_16
	bool

config NR_CPUS_DEFAULT_32
	bool

config NR_CPUS_DEFAULT_64
	bool

config NR_CPUS
	int "Maximum number of CPUs (2-256)"
	range 2 256
	depends on SMP
	default "4" if NR_CPUS_DEFAULT_4
	default "8" if NR_CPUS_DEFAULT_8
	default "16" if NR_CPUS_DEFAULT_16
	default "32" if NR_CPUS_DEFAULT_32
	default "64" if NR_CPUS_DEFAULT_64
	help
	  This allows you to specify the maximum number of CPUs which this
	  kernel will support.  The maximum supported value is 32 for 32-bit
	  kernel and 64 for 64-bit kernels; the minimum value which makes
	  sense is 1 for Qemu (useful only for kernel debugging purposes)
	  and 2 for all others.

	  This is purely to save memory - each supported CPU adds
	  approximately eight kilobytes to the kernel image.  For best
	  performance should round up your number of processors to the next
	  power of two.

config MIPS_PERF_SHARED_TC_COUNTERS
	bool

config MIPS_NR_CPU_NR_MAP_1024
	bool

config MIPS_NR_CPU_NR_MAP
	int
	depends on SMP
	default 1024 if MIPS_NR_CPU_NR_MAP_1024
	default NR_CPUS if !MIPS_NR_CPU_NR_MAP_1024

#
# Timer Interrupt Frequency Configuration
#

choice
	prompt "Timer frequency"
	default HZ_250
	help
	  Allows the configuration of the timer frequency.

	config HZ_24
		bool "24 HZ" if SYS_SUPPORTS_24HZ || SYS_SUPPORTS_ARBIT_HZ

	config HZ_48
		bool "48 HZ" if SYS_SUPPORTS_48HZ || SYS_SUPPORTS_ARBIT_HZ

	config HZ_100
		bool "100 HZ" if SYS_SUPPORTS_100HZ || SYS_SUPPORTS_ARBIT_HZ

	config HZ_128
		bool "128 HZ" if SYS_SUPPORTS_128HZ || SYS_SUPPORTS_ARBIT_HZ

	config HZ_250
		bool "250 HZ" if SYS_SUPPORTS_250HZ || SYS_SUPPORTS_ARBIT_HZ

	config HZ_256
		bool "256 HZ" if SYS_SUPPORTS_256HZ || SYS_SUPPORTS_ARBIT_HZ

	config HZ_1000
		bool "1000 HZ" if SYS_SUPPORTS_1000HZ || SYS_SUPPORTS_ARBIT_HZ

	config HZ_1024
		bool "1024 HZ" if SYS_SUPPORTS_1024HZ || SYS_SUPPORTS_ARBIT_HZ

endchoice

config SYS_SUPPORTS_24HZ
	bool

config SYS_SUPPORTS_48HZ
	bool

config SYS_SUPPORTS_100HZ
	bool

config SYS_SUPPORTS_128HZ
	bool

config SYS_SUPPORTS_250HZ
	bool

config SYS_SUPPORTS_256HZ
	bool

config SYS_SUPPORTS_1000HZ
	bool

config SYS_SUPPORTS_1024HZ
	bool

config SYS_SUPPORTS_ARBIT_HZ
	bool
	default y if !SYS_SUPPORTS_24HZ && \
		     !SYS_SUPPORTS_48HZ && \
		     !SYS_SUPPORTS_100HZ && \
		     !SYS_SUPPORTS_128HZ && \
		     !SYS_SUPPORTS_250HZ && \
		     !SYS_SUPPORTS_256HZ && \
		     !SYS_SUPPORTS_1000HZ && \
		     !SYS_SUPPORTS_1024HZ

config HZ
	int
	default 24 if HZ_24
	default 48 if HZ_48
	default 100 if HZ_100
	default 128 if HZ_128
	default 250 if HZ_250
	default 256 if HZ_256
	default 1000 if HZ_1000
	default 1024 if HZ_1024

config SCHED_HRTICK
	def_bool HIGH_RES_TIMERS

config KEXEC
	bool "Kexec system call"
	select KEXEC_CORE
	help
	  kexec is a system call that implements the ability to shutdown your
	  current kernel, and to start another kernel.  It is like a reboot
	  but it is independent of the system firmware.   And like a reboot
	  you can start any kernel with it, not just Linux.

	  The name comes from the similarity to the exec system call.

	  It is an ongoing process to be certain the hardware in a machine
	  is properly shutdown, so do not be surprised if this code does not
	  initially work for you.  As of this writing the exact hardware
	  interface is strongly in flux, so no good recommendation can be
	  made.

config CRASH_DUMP
	bool "Kernel crash dumps"
	help
	  Generate crash dump after being started by kexec.
	  This should be normally only set in special crash dump kernels
	  which are loaded in the main kernel with kexec-tools into
	  a specially reserved region and then later executed after
	  a crash by kdump/kexec. The crash dump kernel must be compiled
	  to a memory address not used by the main kernel or firmware using
	  PHYSICAL_START.

config PHYSICAL_START
	hex "Physical address where the kernel is loaded"
	default "0xffffffff84000000"
	depends on CRASH_DUMP
	help
	  This gives the CKSEG0 or KSEG0 address where the kernel is loaded.
	  If you plan to use kernel for capturing the crash dump change
	  this value to start of the reserved region (the "X" value as
	  specified in the "crashkernel=YM@XM" command line boot parameter
	  passed to the panic-ed kernel).

config MIPS_O32_FP64_SUPPORT
	bool "Support for O32 binaries using 64-bit FP" if !CPU_MIPSR6
	depends on 32BIT || MIPS32_O32
	help
	  When this is enabled, the kernel will support use of 64-bit floating
	  point registers with binaries using the O32 ABI along with the
	  EF_MIPS_FP64 ELF header flag (typically built with -mfp64). On
	  32-bit MIPS systems this support is at the cost of increasing the
	  size and complexity of the compiled FPU emulator. Thus if you are
	  running a MIPS32 system and know that none of your userland binaries
	  will require 64-bit floating point, you may wish to reduce the size
	  of your kernel & potentially improve FP emulation performance by
	  saying N here.

	  Although binutils currently supports use of this flag the details
	  concerning its effect upon the O32 ABI in userland are still being
	  worked on. In order to avoid userland becoming dependent upon current
	  behaviour before the details have been finalised, this option should
	  be considered experimental and only enabled by those working upon
	  said details.

	  If unsure, say N.

config USE_OF
	bool
	select OF
	select OF_EARLY_FLATTREE
	select IRQ_DOMAIN

config UHI_BOOT
	bool

config BUILTIN_DTB
	bool

choice
	prompt "Kernel appended dtb support" if USE_OF
	default MIPS_NO_APPENDED_DTB

	config MIPS_NO_APPENDED_DTB
		bool "None"
		help
		  Do not enable appended dtb support.

	config MIPS_ELF_APPENDED_DTB
		bool "vmlinux"
		help
		  With this option, the boot code will look for a device tree binary
		  DTB) included in the vmlinux ELF section .appended_dtb. By default
		  it is empty and the DTB can be appended using binutils command
		  objcopy:

		    objcopy --update-section .appended_dtb=<filename>.dtb vmlinux

		  This is meant as a backward compatibility convenience for those
		  systems with a bootloader that can't be upgraded to accommodate
		  the documented boot protocol using a device tree.

	config MIPS_RAW_APPENDED_DTB
		bool "vmlinux.bin or vmlinuz.bin"
		help
		  With this option, the boot code will look for a device tree binary
		  DTB) appended to raw vmlinux.bin or vmlinuz.bin.
		  (e.g. cat vmlinux.bin <filename>.dtb > vmlinux_w_dtb).

		  This is meant as a backward compatibility convenience for those
		  systems with a bootloader that can't be upgraded to accommodate
		  the documented boot protocol using a device tree.

		  Beware that there is very little in terms of protection against
		  this option being confused by leftover garbage in memory that might
		  look like a DTB header after a reboot if no actual DTB is appended
		  to vmlinux.bin.  Do not leave this option active in a production kernel
		  if you don't intend to always append a DTB.
endchoice

choice
	prompt "Kernel command line type" if !CMDLINE_OVERRIDE
	default MIPS_CMDLINE_FROM_DTB if USE_OF && !ATH79 && !MACH_INGENIC && \
					 !MACH_LOONGSON64 && !MIPS_MALTA && \
					 !CAVIUM_OCTEON_SOC
	default MIPS_CMDLINE_FROM_BOOTLOADER

	config MIPS_CMDLINE_FROM_DTB
		depends on USE_OF
		bool "Dtb kernel arguments if available"

	config MIPS_CMDLINE_DTB_EXTEND
		depends on USE_OF
		bool "Extend dtb kernel arguments with bootloader arguments"

	config MIPS_CMDLINE_FROM_BOOTLOADER
		bool "Bootloader kernel arguments if available"

	config MIPS_CMDLINE_BUILTIN_EXTEND
		depends on CMDLINE_BOOL
		bool "Extend builtin kernel arguments with bootloader arguments"
endchoice

endmenu

config LOCKDEP_SUPPORT
	bool
	default y

config STACKTRACE_SUPPORT
	bool
	default y

config PGTABLE_LEVELS
	int
	default 4 if PAGE_SIZE_4KB && MIPS_VA_BITS_48
	default 3 if 64BIT && !PAGE_SIZE_64KB
	default 2

config MIPS_AUTO_PFN_OFFSET
	bool

menu "Bus options (PCI, PCMCIA, EISA, ISA, TC)"

config PCI_DRIVERS_GENERIC
	select PCI_DOMAINS_GENERIC if PCI
	bool

config PCI_DRIVERS_LEGACY
	def_bool !PCI_DRIVERS_GENERIC
	select NO_GENERIC_PCI_IOPORT_MAP
	select PCI_DOMAINS if PCI

#
# ISA support is now enabled via select.  Too many systems still have the one
# or other ISA chip on the board that users don't know about so don't expect
# users to choose the right thing ...
#
config ISA
	bool

config TC
	bool "TURBOchannel support"
	depends on MACH_DECSTATION
	help
	  TURBOchannel is a DEC (now Compaq (now HP)) bus for Alpha and MIPS
	  processors.  TURBOchannel programming specifications are available
	  at:
	  <ftp://ftp.hp.com/pub/alphaserver/archive/triadd/>
	  and:
	  <http://www.computer-refuge.org/classiccmp/ftp.digital.com/pub/DEC/TriAdd/>
	  Linux driver support status is documented at:
	  <http://www.linux-mips.org/wiki/DECstation>

config MMU
	bool
	default y

config ARCH_MMAP_RND_BITS_MIN
	default 12 if 64BIT
	default 8

config ARCH_MMAP_RND_BITS_MAX
	default 18 if 64BIT
	default 15

config ARCH_MMAP_RND_COMPAT_BITS_MIN
	default 8

config ARCH_MMAP_RND_COMPAT_BITS_MAX
	default 15

config I8253
	bool
	select CLKSRC_I8253
	select CLKEVT_I8253
	select MIPS_EXTERNAL_TIMER
endmenu

config TRAD_SIGNALS
	bool

config MIPS32_COMPAT
	bool

config COMPAT
	bool

config SYSVIPC_COMPAT
	bool

config MIPS32_O32
	bool "Kernel support for o32 binaries"
	depends on 64BIT
	select ARCH_WANT_OLD_COMPAT_IPC
	select COMPAT
	select MIPS32_COMPAT
	select SYSVIPC_COMPAT if SYSVIPC
	help
	  Select this option if you want to run o32 binaries.  These are pure
	  32-bit binaries as used by the 32-bit Linux/MIPS port.  Most of
	  existing binaries are in this format.

	  If unsure, say Y.

config MIPS32_N32
	bool "Kernel support for n32 binaries"
	depends on 64BIT
	select ARCH_WANT_COMPAT_IPC_PARSE_VERSION
	select COMPAT
	select MIPS32_COMPAT
	select SYSVIPC_COMPAT if SYSVIPC
	help
	  Select this option if you want to run n32 binaries.  These are
	  64-bit binaries using 32-bit quantities for addressing and certain
	  data that would normally be 64-bit.  They are used in special
	  cases.

	  If unsure, say N.

menu "Power management options"

config ARCH_HIBERNATION_POSSIBLE
	def_bool y
	depends on SYS_SUPPORTS_HOTPLUG_CPU || !SMP

config ARCH_SUSPEND_POSSIBLE
	def_bool y
	depends on SYS_SUPPORTS_HOTPLUG_CPU || !SMP

source "kernel/power/Kconfig"

endmenu

config MIPS_EXTERNAL_TIMER
	bool

menu "CPU Power Management"

if CPU_SUPPORTS_CPUFREQ && MIPS_EXTERNAL_TIMER
source "drivers/cpufreq/Kconfig"
endif

source "drivers/cpuidle/Kconfig"

endmenu

source "drivers/firmware/Kconfig"

source "arch/mips/kvm/Kconfig"

source "arch/mips/vdso/Kconfig"<|MERGE_RESOLUTION|>--- conflicted
+++ resolved
@@ -1176,8 +1176,6 @@
 
 config DMA_NONCOHERENT
 	bool
-<<<<<<< HEAD
-=======
 	#
 	# MIPS allows mixing "slightly different" Cacheability and Coherency
 	# Attribute bits.  It is believed that the uncached access through
@@ -1185,16 +1183,11 @@
 	# by pgprot_writcombine can be mixed, and the latter sometimes provides
 	# significant advantages.
 	#
->>>>>>> 7d2a07b7
 	select ARCH_HAS_DMA_WRITE_COMBINE
 	select ARCH_HAS_DMA_PREP_COHERENT
 	select ARCH_HAS_SYNC_DMA_FOR_DEVICE
 	select ARCH_HAS_DMA_SET_UNCACHED
 	select DMA_NONCOHERENT_MMAP
-<<<<<<< HEAD
-	select DMA_NONCOHERENT_CACHE_SYNC
-=======
->>>>>>> 7d2a07b7
 	select NEED_DMA_MAP_STATE
 
 config SYS_HAS_EARLY_PRINTK
