--- conflicted
+++ resolved
@@ -605,11 +605,7 @@
 void *l2_sram_alloc(size_t size)
 {
 #if L2_LENGTH != 0
-<<<<<<< HEAD
-	unsigned flags;
-=======
-	unsigned long flags;
->>>>>>> 24342c34
+	unsigned long flags;
 	void *addr;
 
 	/* add mutex operation */
@@ -645,11 +641,7 @@
 int l2_sram_free(const void *addr)
 {
 #if L2_LENGTH != 0
-<<<<<<< HEAD
-	unsigned flags;
-=======
-	unsigned long flags;
->>>>>>> 24342c34
+	unsigned long flags;
 	int ret;
 
 	/* add mutex operation */
