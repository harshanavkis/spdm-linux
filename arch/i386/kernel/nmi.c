/*
 *  linux/arch/i386/nmi.c
 *
 *  NMI watchdog support on APIC systems
 *
 *  Started by Ingo Molnar <mingo@redhat.com>
 *
 *  Fixes:
 *  Mikael Pettersson	: AMD K7 support for local APIC NMI watchdog.
 *  Mikael Pettersson	: Power Management for local APIC NMI watchdog.
 *  Mikael Pettersson	: Pentium 4 support for local APIC NMI watchdog.
 *  Pavel Machek and
 *  Mikael Pettersson	: PM converted to driver model. Disable/enable API.
 */

#include <linux/config.h>
#include <linux/mm.h>
#include <linux/irq.h>
#include <linux/delay.h>
#include <linux/bootmem.h>
#include <linux/smp_lock.h>
#include <linux/interrupt.h>
#include <linux/mc146818rtc.h>
#include <linux/kernel_stat.h>
#include <linux/module.h>
#include <linux/nmi.h>
#include <linux/sysdev.h>
#include <linux/sysctl.h>
<<<<<<< HEAD
#ifdef CONFIG_KDB
#include <linux/kdb.h>
#endif /* CONFIG_KDB */
=======
>>>>>>> 8a690d16

#include <asm/smp.h>
#include <asm/mtrr.h>
#include <asm/mpspec.h>
#include <asm/nmi.h>

#include "mach_traps.h"

unsigned int nmi_watchdog = NMI_NONE;
extern int unknown_nmi_panic;
static unsigned int nmi_hz = HZ;
static unsigned int nmi_perfctr_msr;	/* the MSR to reset in NMI handler */
static unsigned int nmi_p4_cccr_val;
extern void show_registers(struct pt_regs *regs);

/*
 * lapic_nmi_owner tracks the ownership of the lapic NMI hardware:
 * - it may be reserved by some other driver, or not
 * - when not reserved by some other driver, it may be used for
 *   the NMI watchdog, or not
 *
 * This is maintained separately from nmi_active because the NMI
 * watchdog may also be driven from the I/O APIC timer.
 */
static spinlock_t lapic_nmi_owner_lock = SPIN_LOCK_UNLOCKED;
static unsigned int lapic_nmi_owner;
#define LAPIC_NMI_WATCHDOG	(1<<0)
#define LAPIC_NMI_RESERVED	(1<<1)

/* nmi_active:
 * +1: the lapic NMI watchdog is active, but can be disabled
 *  0: the lapic NMI watchdog has not been set up, and cannot
 *     be enabled
 * -1: the lapic NMI watchdog is disabled, but can be enabled
 */
int nmi_active;

#define K7_EVNTSEL_ENABLE	(1 << 22)
#define K7_EVNTSEL_INT		(1 << 20)
#define K7_EVNTSEL_OS		(1 << 17)
#define K7_EVNTSEL_USR		(1 << 16)
#define K7_EVENT_CYCLES_PROCESSOR_IS_RUNNING	0x76
#define K7_NMI_EVENT		K7_EVENT_CYCLES_PROCESSOR_IS_RUNNING

#define P6_EVNTSEL0_ENABLE	(1 << 22)
#define P6_EVNTSEL_INT		(1 << 20)
#define P6_EVNTSEL_OS		(1 << 17)
#define P6_EVNTSEL_USR		(1 << 16)
#define P6_EVENT_CPU_CLOCKS_NOT_HALTED	0x79
#define P6_NMI_EVENT		P6_EVENT_CPU_CLOCKS_NOT_HALTED

#define MSR_P4_MISC_ENABLE	0x1A0
#define MSR_P4_MISC_ENABLE_PERF_AVAIL	(1<<7)
#define MSR_P4_MISC_ENABLE_PEBS_UNAVAIL	(1<<12)
#define MSR_P4_PERFCTR0		0x300
#define MSR_P4_CCCR0		0x360
#define P4_ESCR_EVENT_SELECT(N)	((N)<<25)
#define P4_ESCR_OS		(1<<3)
#define P4_ESCR_USR		(1<<2)
#define P4_CCCR_OVF_PMI0	(1<<26)
#define P4_CCCR_OVF_PMI1	(1<<27)
#define P4_CCCR_THRESHOLD(N)	((N)<<20)
#define P4_CCCR_COMPLEMENT	(1<<19)
#define P4_CCCR_COMPARE		(1<<18)
#define P4_CCCR_REQUIRED	(3<<16)
#define P4_CCCR_ESCR_SELECT(N)	((N)<<13)
#define P4_CCCR_ENABLE		(1<<12)
/* Set up IQ_COUNTER0 to behave like a clock, by having IQ_CCCR0 filter
   CRU_ESCR0 (with any non-null event selector) through a complemented
   max threshold. [IA32-Vol3, Section 14.9.9] */
#define MSR_P4_IQ_COUNTER0	0x30C
#define P4_NMI_CRU_ESCR0	(P4_ESCR_EVENT_SELECT(0x3F)|P4_ESCR_OS|P4_ESCR_USR)
#define P4_NMI_IQ_CCCR0	\
	(P4_CCCR_OVF_PMI0|P4_CCCR_THRESHOLD(15)|P4_CCCR_COMPLEMENT|	\
	 P4_CCCR_COMPARE|P4_CCCR_REQUIRED|P4_CCCR_ESCR_SELECT(4)|P4_CCCR_ENABLE)

int __init check_nmi_watchdog (void)
{
	unsigned int prev_nmi_count[NR_CPUS];
	int cpu;

	printk(KERN_INFO "testing NMI watchdog ... ");

	for (cpu = 0; cpu < NR_CPUS; cpu++)
		prev_nmi_count[cpu] = irq_stat[cpu].__nmi_count;
	local_irq_enable();
	mdelay((10*1000)/nmi_hz); // wait 10 ticks

	/* FIXME: Only boot CPU is online at this stage.  Check CPUs
           as they come up. */
	for (cpu = 0; cpu < NR_CPUS; cpu++) {
		if (!cpu_online(cpu))
			continue;
		if (nmi_count(cpu) - prev_nmi_count[cpu] <= 5) {
			printk("CPU#%d: NMI appears to be stuck!\n", cpu);
			nmi_active = 0;
			lapic_nmi_owner &= ~LAPIC_NMI_WATCHDOG;
			return -1;
		}
	}
	printk("OK.\n");

	/* now that we know it works we can reduce NMI frequency to
	   something more reasonable; makes a difference in some configs */
	if (nmi_watchdog == NMI_LOCAL_APIC)
		nmi_hz = 1;

	return 0;
}

static int __init setup_nmi_watchdog(char *str)
{
	int nmi;

	get_option(&str, &nmi);

	if (nmi >= NMI_INVALID)
		return 0;
	if (nmi == NMI_NONE)
		nmi_watchdog = nmi;
	/*
	 * If any other x86 CPU has a local APIC, then
	 * please test the NMI stuff there and send me the
	 * missing bits. Right now Intel P6/P4 and AMD K7 only.
	 */
	if ((nmi == NMI_LOCAL_APIC) &&
			(boot_cpu_data.x86_vendor == X86_VENDOR_INTEL) &&
			(boot_cpu_data.x86 == 6 || boot_cpu_data.x86 == 15))
		nmi_watchdog = nmi;
	if ((nmi == NMI_LOCAL_APIC) &&
			(boot_cpu_data.x86_vendor == X86_VENDOR_AMD) &&
	  		(boot_cpu_data.x86 == 6 || boot_cpu_data.x86 == 15))
		nmi_watchdog = nmi;
	/*
	 * We can enable the IO-APIC watchdog
	 * unconditionally.
	 */
	if (nmi == NMI_IO_APIC) {
		nmi_active = 1;
		nmi_watchdog = nmi;
	}
	return 1;
}

__setup("nmi_watchdog=", setup_nmi_watchdog);

static void disable_lapic_nmi_watchdog(void)
{
	if (nmi_active <= 0)
		return;
	switch (boot_cpu_data.x86_vendor) {
	case X86_VENDOR_AMD:
		wrmsr(MSR_K7_EVNTSEL0, 0, 0);
		break;
	case X86_VENDOR_INTEL:
		switch (boot_cpu_data.x86) {
		case 6:
			if (boot_cpu_data.x86_model > 0xd)
				break;

			wrmsr(MSR_P6_EVNTSEL0, 0, 0);
			break;
		case 15:
			if (boot_cpu_data.x86_model > 0x3)
				break;

			wrmsr(MSR_P4_IQ_CCCR0, 0, 0);
			wrmsr(MSR_P4_CRU_ESCR0, 0, 0);
			break;
		}
		break;
	}
	nmi_active = -1;
	/* tell do_nmi() and others that we're not active any more */
	nmi_watchdog = 0;
}

static void enable_lapic_nmi_watchdog(void)
{
	if (nmi_active < 0) {
		nmi_watchdog = NMI_LOCAL_APIC;
		setup_apic_nmi_watchdog();
	}
}

int reserve_lapic_nmi(void)
{
	unsigned int old_owner;

	spin_lock(&lapic_nmi_owner_lock);
	old_owner = lapic_nmi_owner;
	lapic_nmi_owner |= LAPIC_NMI_RESERVED;
	spin_unlock(&lapic_nmi_owner_lock);
	if (old_owner & LAPIC_NMI_RESERVED)
		return -EBUSY;
	if (old_owner & LAPIC_NMI_WATCHDOG)
		disable_lapic_nmi_watchdog();
	return 0;
}

void release_lapic_nmi(void)
{
	unsigned int new_owner;

	spin_lock(&lapic_nmi_owner_lock);
	new_owner = lapic_nmi_owner & ~LAPIC_NMI_RESERVED;
	lapic_nmi_owner = new_owner;
	spin_unlock(&lapic_nmi_owner_lock);
	if (new_owner & LAPIC_NMI_WATCHDOG)
		enable_lapic_nmi_watchdog();
}

void disable_timer_nmi_watchdog(void)
{
	if ((nmi_watchdog != NMI_IO_APIC) || (nmi_active <= 0))
		return;

	unset_nmi_callback();
	nmi_active = -1;
	nmi_watchdog = NMI_NONE;
}

void enable_timer_nmi_watchdog(void)
{
	if (nmi_active < 0) {
		nmi_watchdog = NMI_IO_APIC;
		touch_nmi_watchdog();
		nmi_active = 1;
	}
}

#ifdef CONFIG_PM

static int nmi_pm_active; /* nmi_active before suspend */

static int lapic_nmi_suspend(struct sys_device *dev, u32 state)
{
	nmi_pm_active = nmi_active;
	disable_lapic_nmi_watchdog();
	return 0;
}

static int lapic_nmi_resume(struct sys_device *dev)
{
	if (nmi_pm_active > 0)
		enable_lapic_nmi_watchdog();
	return 0;
}


static struct sysdev_class nmi_sysclass = {
	set_kset_name("lapic_nmi"),
	.resume		= lapic_nmi_resume,
	.suspend	= lapic_nmi_suspend,
};

static struct sys_device device_lapic_nmi = {
	.id	= 0,
	.cls	= &nmi_sysclass,
};

static int __init init_lapic_nmi_sysfs(void)
{
	int error;

	if (nmi_active == 0 || nmi_watchdog != NMI_LOCAL_APIC)
		return 0;

	error = sysdev_class_register(&nmi_sysclass);
	if (!error)
		error = sysdev_register(&device_lapic_nmi);
	return error;
}
/* must come after the local APIC's device_initcall() */
late_initcall(init_lapic_nmi_sysfs);

#endif	/* CONFIG_PM */

/*
 * Activate the NMI watchdog via the local APIC.
 * Original code written by Keith Owens.
 */

static void clear_msr_range(unsigned int base, unsigned int n)
{
	unsigned int i;

	for(i = 0; i < n; ++i)
		wrmsr(base+i, 0, 0);
}

static void setup_k7_watchdog(void)
{
	unsigned int evntsel;

	nmi_perfctr_msr = MSR_K7_PERFCTR0;

	clear_msr_range(MSR_K7_EVNTSEL0, 4);
	clear_msr_range(MSR_K7_PERFCTR0, 4);

	evntsel = K7_EVNTSEL_INT
		| K7_EVNTSEL_OS
		| K7_EVNTSEL_USR
		| K7_NMI_EVENT;

	wrmsr(MSR_K7_EVNTSEL0, evntsel, 0);
	Dprintk("setting K7_PERFCTR0 to %08lx\n", -(cpu_khz/nmi_hz*1000));
	wrmsr(MSR_K7_PERFCTR0, -(cpu_khz/nmi_hz*1000), -1);
	apic_write(APIC_LVTPC, APIC_DM_NMI);
	evntsel |= K7_EVNTSEL_ENABLE;
	wrmsr(MSR_K7_EVNTSEL0, evntsel, 0);
}

static void setup_p6_watchdog(void)
{
	unsigned int evntsel;

	nmi_perfctr_msr = MSR_P6_PERFCTR0;

	clear_msr_range(MSR_P6_EVNTSEL0, 2);
	clear_msr_range(MSR_P6_PERFCTR0, 2);

	evntsel = P6_EVNTSEL_INT
		| P6_EVNTSEL_OS
		| P6_EVNTSEL_USR
		| P6_NMI_EVENT;

	wrmsr(MSR_P6_EVNTSEL0, evntsel, 0);
	Dprintk("setting P6_PERFCTR0 to %08lx\n", -(cpu_khz/nmi_hz*1000));
	wrmsr(MSR_P6_PERFCTR0, -(cpu_khz/nmi_hz*1000), 0);
	apic_write(APIC_LVTPC, APIC_DM_NMI);
	evntsel |= P6_EVNTSEL0_ENABLE;
	wrmsr(MSR_P6_EVNTSEL0, evntsel, 0);
}

static int setup_p4_watchdog(void)
{
	unsigned int misc_enable, dummy;

	rdmsr(MSR_P4_MISC_ENABLE, misc_enable, dummy);
	if (!(misc_enable & MSR_P4_MISC_ENABLE_PERF_AVAIL))
		return 0;

	nmi_perfctr_msr = MSR_P4_IQ_COUNTER0;
	nmi_p4_cccr_val = P4_NMI_IQ_CCCR0;
#ifdef CONFIG_SMP
	if (smp_num_siblings == 2)
		nmi_p4_cccr_val |= P4_CCCR_OVF_PMI1;
#endif

	if (!(misc_enable & MSR_P4_MISC_ENABLE_PEBS_UNAVAIL))
		clear_msr_range(0x3F1, 2);
	/* MSR 0x3F0 seems to have a default value of 0xFC00, but current
	   docs doesn't fully define it, so leave it alone for now. */
	if (boot_cpu_data.x86_model >= 0x3) {
		/* MSR_P4_IQ_ESCR0/1 (0x3ba/0x3bb) removed */
		clear_msr_range(0x3A0, 26);
		clear_msr_range(0x3BC, 3);
	} else {
		clear_msr_range(0x3A0, 31);
	}
	clear_msr_range(0x3C0, 6);
	clear_msr_range(0x3C8, 6);
	clear_msr_range(0x3E0, 2);
	clear_msr_range(MSR_P4_CCCR0, 18);
	clear_msr_range(MSR_P4_PERFCTR0, 18);

	wrmsr(MSR_P4_CRU_ESCR0, P4_NMI_CRU_ESCR0, 0);
	wrmsr(MSR_P4_IQ_CCCR0, P4_NMI_IQ_CCCR0 & ~P4_CCCR_ENABLE, 0);
	Dprintk("setting P4_IQ_COUNTER0 to 0x%08lx\n", -(cpu_khz/nmi_hz*1000));
	wrmsr(MSR_P4_IQ_COUNTER0, -(cpu_khz/nmi_hz*1000), -1);
	apic_write(APIC_LVTPC, APIC_DM_NMI);
	wrmsr(MSR_P4_IQ_CCCR0, nmi_p4_cccr_val, 0);
	return 1;
}

void setup_apic_nmi_watchdog (void)
{
	switch (boot_cpu_data.x86_vendor) {
	case X86_VENDOR_AMD:
		if (boot_cpu_data.x86 != 6 && boot_cpu_data.x86 != 15)
			return;
		setup_k7_watchdog();
		break;
	case X86_VENDOR_INTEL:
		switch (boot_cpu_data.x86) {
		case 6:
			if (boot_cpu_data.x86_model > 0xd)
				return;

			setup_p6_watchdog();
			break;
		case 15:
			if (boot_cpu_data.x86_model > 0x3)
				return;

			if (!setup_p4_watchdog())
				return;
			break;
		default:
			return;
		}
		break;
	default:
		return;
	}
	lapic_nmi_owner = LAPIC_NMI_WATCHDOG;
	nmi_active = 1;
}

/*
 * the best way to detect whether a CPU has a 'hard lockup' problem
 * is to check it's local APIC timer IRQ counts. If they are not
 * changing then that CPU has some problem.
 *
 * as these watchdog NMI IRQs are generated on every CPU, we only
 * have to check the current processor.
 *
 * since NMIs don't listen to _any_ locks, we have to be extremely
 * careful not to rely on unsafe variables. The printk might lock
 * up though, so we have to break up any console locks first ...
 * [when there will be more tty-related locks, break them up
 *  here too!]
 */

static unsigned int
	last_irq_sums [NR_CPUS],
	alert_counter [NR_CPUS];

void touch_nmi_watchdog (void)
{
	int i;

	/*
	 * Just reset the alert counters, (other CPUs might be
	 * spinning on locks we hold):
	 */
	for (i = 0; i < NR_CPUS; i++)
		alert_counter[i] = 0;
}

extern void die_nmi(struct pt_regs *, const char *msg);

void nmi_watchdog_tick (struct pt_regs * regs)
{

	/*
	 * Since current_thread_info()-> is always on the stack, and we
	 * always switch the stack NMI-atomically, it's safe to use
	 * smp_processor_id().
	 */
	int sum, cpu = smp_processor_id();

	sum = irq_stat[cpu].apic_timer_irqs;

	if (last_irq_sums[cpu] == sum) {
		/*
		 * Ayiee, looks like this CPU is stuck ...
		 * wait a few IRQs (5 seconds) before doing the oops ...
		 */
		alert_counter[cpu]++;
		if (alert_counter[cpu] == 5*nmi_hz)
			die_nmi(regs, "NMI Watchdog detected LOCKUP");
	} else {
		last_irq_sums[cpu] = sum;
		alert_counter[cpu] = 0;
	}
	if (nmi_perfctr_msr) {
		if (nmi_perfctr_msr == MSR_P4_IQ_COUNTER0) {
			/*
			 * P4 quirks:
			 * - An overflown perfctr will assert its interrupt
			 *   until the OVF flag in its CCCR is cleared.
			 * - LVTPC is masked on interrupt and must be
			 *   unmasked by the LVTPC handler.
			 */
			wrmsr(MSR_P4_IQ_CCCR0, nmi_p4_cccr_val, 0);
			apic_write(APIC_LVTPC, APIC_DM_NMI);
		}
		else if (nmi_perfctr_msr == MSR_P6_PERFCTR0) {
			/* Only P6 based Pentium M need to re-unmask
			 * the apic vector but it doesn't hurt
			 * other P6 variant */
			apic_write(APIC_LVTPC, APIC_DM_NMI);
		}
		wrmsr(nmi_perfctr_msr, -(cpu_khz/nmi_hz*1000), -1);
	}
}

#ifdef CONFIG_SYSCTL

static int unknown_nmi_panic_callback(struct pt_regs *regs, int cpu)
{
	unsigned char reason = get_nmi_reason();
	char buf[64];

	if (!(reason & 0xc0)) {
		sprintf(buf, "NMI received for unknown reason %02x\n", reason);
		die_nmi(regs, buf);
	}
	return 0;
}

/*
 * proc handler for /proc/sys/kernel/unknown_nmi_panic
 */
int proc_unknown_nmi_panic(ctl_table *table, int write, struct file *file,
			void __user *buffer, size_t *length, loff_t *ppos)
{
	int old_state;

	old_state = unknown_nmi_panic;
	proc_dointvec(table, write, file, buffer, length, ppos);
	if (!!old_state == !!unknown_nmi_panic)
		return 0;

	if (unknown_nmi_panic) {
		if (reserve_lapic_nmi() < 0) {
			unknown_nmi_panic = 0;
			return -EBUSY;
		} else {
			set_nmi_callback(unknown_nmi_panic_callback);
		}
	} else {
		release_lapic_nmi();
		unset_nmi_callback();
	}
	return 0;
}

#endif

EXPORT_SYMBOL(nmi_active);
EXPORT_SYMBOL(nmi_watchdog);
EXPORT_SYMBOL(reserve_lapic_nmi);
EXPORT_SYMBOL(release_lapic_nmi);
EXPORT_SYMBOL(disable_timer_nmi_watchdog);
EXPORT_SYMBOL(enable_timer_nmi_watchdog);<|MERGE_RESOLUTION|>--- conflicted
+++ resolved
@@ -26,12 +26,9 @@
 #include <linux/nmi.h>
 #include <linux/sysdev.h>
 #include <linux/sysctl.h>
-<<<<<<< HEAD
 #ifdef CONFIG_KDB
 #include <linux/kdb.h>
 #endif /* CONFIG_KDB */
-=======
->>>>>>> 8a690d16
 
 #include <asm/smp.h>
 #include <asm/mtrr.h>
