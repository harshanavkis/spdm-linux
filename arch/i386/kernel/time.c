--- conflicted
+++ resolved
@@ -221,7 +221,7 @@
 					struct pt_regs *regs)
 {
 #ifdef CONFIG_X86_IO_APIC
-	if (timer_ack && nr_ioapics) {
+	if (timer_ack) {
 		/*
 		 * Subtle, when I/O APICs are used we have to ack timer IRQ
 		 * manually to reset the IRR bit for do_slow_gettimeoffset().
@@ -335,15 +335,6 @@
 static int timer_resume(struct sys_device *dev)
 {
 	unsigned long flags;
-<<<<<<< HEAD
-	unsigned long sec = get_cmos_time() + clock_cmos_diff;
-	unsigned long sleep_length = get_cmos_time() - sleep_start;
-
-	write_seqlock_irqsave(&xtime_lock,flags);
-	xtime.tv_sec = sec;
-	xtime.tv_nsec = 0;
-	write_sequnlock_irqrestore(&xtime_lock,flags);
-=======
 	unsigned long sec;
 	unsigned long sleep_length;
 
@@ -357,7 +348,6 @@
 	xtime.tv_sec = sec;
 	xtime.tv_nsec = 0;
 	write_sequnlock_irqrestore(&xtime_lock, flags);
->>>>>>> 9d53e4dd
 	jiffies += sleep_length * HZ;
 	return 0;
 }
