/* 
 * Copyright (C) 2000 Jeff Dike (jdike@karaya.com)
 * Licensed under the GPL
 */

/* 2001-09-28...2002-04-17
 * Partition stuff by James_McMechan@hotmail.com
 * old style ubd by setting UBD_SHIFT to 0
 */

#define MAJOR_NR UBD_MAJOR
#define UBD_SHIFT 4

#include "linux/config.h"
#include "linux/blk.h"
#include "linux/blkdev.h"
#include "linux/hdreg.h"
#include "linux/init.h"
#include "linux/devfs_fs_kernel.h"
#include "linux/cdrom.h"
#include "linux/proc_fs.h"
#include "linux/ctype.h"
#include "linux/capability.h"
#include "linux/mm.h"
#include "linux/vmalloc.h"
#include "linux/blkpg.h"
#include "linux/genhd.h"
#include "asm/segment.h"
#include "asm/uaccess.h"
#include "asm/irq.h"
#include "asm/types.h"
#include "asm/tlbflush.h"
#include "user_util.h"
#include "mem_user.h"
#include "kern_util.h"
#include "kern.h"
#include "mconsole_kern.h"
#include "init.h"
#include "irq_user.h"
#include "ubd_user.h"
#include "2_5compat.h"
#include "os.h"

static spinlock_t ubd_lock;
static void (*do_ubd)(void);

static int ubd_open(struct inode * inode, struct file * filp);
static int ubd_release(struct inode * inode, struct file * file);
static int ubd_ioctl(struct inode * inode, struct file * file,
		     unsigned int cmd, unsigned long arg);
static int ubd_revalidate(kdev_t rdev);

#define MAX_DEV (8)
#define MAX_MINOR (MAX_DEV << UBD_SHIFT)

#define DEVICE_NR(n) (minor(n) >> UBD_SHIFT)

static struct block_device_operations ubd_blops = {
        open:		ubd_open,
        release:	ubd_release,
        ioctl:		ubd_ioctl,
        revalidate:	ubd_revalidate,
};

static request_queue_t *ubd_queue;

static int fake_major = 0;
static struct gendisk *ubd_gendisk[MAX_DEV];
static struct gendisk *fake_gendisk[MAX_DEV];
 
#ifdef CONFIG_BLK_DEV_UBD_SYNC
#define OPEN_FLAGS ((struct openflags) { r : 1, w : 1, s : 1, c : 0 })
#else
#define OPEN_FLAGS ((struct openflags) { r : 1, w : 1, s : 0, c : 0 })
#endif

static struct openflags global_openflags = OPEN_FLAGS;

struct cow {
	char *file;
	int fd;
	unsigned long *bitmap;
	unsigned long bitmap_len;
	int bitmap_offset;
        int data_offset;
};

struct ubd {
	char *file;
	int is_dir;
	int count;
	int fd;
	__u64 size;
	struct openflags boot_openflags;
	struct openflags openflags;
	devfs_handle_t real;
	devfs_handle_t fake;
	struct cow cow;
};

#define DEFAULT_COW { \
	file:			NULL, \
        fd:			-1, \
        bitmap:			NULL, \
	bitmap_offset:		0, \
        data_offset:		0, \
}

#define DEFAULT_UBD { \
	file: 			NULL, \
	is_dir:			0, \
	count:			0, \
	fd:			-1, \
	size:			-1, \
	boot_openflags:		OPEN_FLAGS, \
	openflags:		OPEN_FLAGS, \
	real:			NULL, \
	fake:			NULL, \
        cow:			DEFAULT_COW, \
}

struct ubd ubd_dev[MAX_DEV] = { [ 0 ... MAX_DEV - 1 ] = DEFAULT_UBD };

static int ubd0_init(void)
{
	if(ubd_dev[0].file == NULL)
		ubd_dev[0].file = "root_fs";
	return(0);
}

__initcall(ubd0_init);

static struct hd_driveid ubd_id = {
        cyls:		0,
	heads:		128,
	sectors:	32,
};

static int fake_ide = 0;
static struct proc_dir_entry *proc_ide_root = NULL;
static struct proc_dir_entry *proc_ide = NULL;

static void make_proc_ide(void)
{
	proc_ide_root = proc_mkdir("ide", 0);
	proc_ide = proc_mkdir("ide0", proc_ide_root);
}

static int proc_ide_read_media(char *page, char **start, off_t off, int count,
			       int *eof, void *data)
{
	int len;

	strcpy(page, "disk\n");
	len = strlen("disk\n");
	len -= off;
	if (len < count){
		*eof = 1;
		if (len <= 0) return 0;
	}
	else len = count;
	*start = page + off;
	return len;
	
}

static void make_ide_entries(char *dev_name)
{
	struct proc_dir_entry *dir, *ent;
	char name[64];

	if(!fake_ide) return;
	if(proc_ide_root == NULL) make_proc_ide();
	dir = proc_mkdir(dev_name, proc_ide);
	ent = create_proc_entry("media", S_IFREG|S_IRUGO, dir);
	if(!ent) return;
	ent->nlink = 1;
	ent->data = NULL;
	ent->read_proc = proc_ide_read_media;
	ent->write_proc = NULL;
	sprintf(name,"ide0/%s", dev_name);
	proc_symlink(dev_name, proc_ide_root, name);
}

static int fake_ide_setup(char *str)
{
	fake_ide = 1;
	return(1);
}

__setup("fake_ide", fake_ide_setup);

__uml_help(fake_ide_setup,
"fake_ide\n"
"    Create ide0 entries that map onto ubd devices.\n\n"
);

static int ubd_setup_common(char *str, int *index_out)
{
	struct openflags flags = global_openflags;
	char *backing_file;
	int i, n;

	if(index_out) *index_out = -1;
	n = *str++;
	if(n == '='){
		static int fake_major_allowed = 1;
		char *end;
		int major;

		if(!strcmp(str, "sync")){
			global_openflags.s = 1;
			return(0);
		}
		major = simple_strtoul(str, &end, 0);
		if(*end != '\0'){
			printk(KERN_ERR 
			       "ubd_setup : didn't parse major number\n");
			return(1);
		}

		if(!fake_major_allowed){
			printk(KERN_ERR "Can't assign a fake major twice\n");
			return(1);
		}

		fake_major = major;
		fake_major_allowed = 0;

		printk(KERN_INFO "Setting extra ubd major number to %d\n",
		       major);
		return(0);
	}

	if(n < '0'){
		printk(KERN_ERR "ubd_setup : index out of range\n"); }

	if((n >= '0') && (n <= '9')) n -= '0';
	else if((n >= 'a') && (n <= 'z')) n -= 'a';
	else {
		printk(KERN_ERR "ubd_setup : device syntax invalid\n");
		return(1);
	}
	if(n >= MAX_DEV){
		printk(KERN_ERR "ubd_setup : index out of range "
		       "(%d devices)\n", MAX_DEV);	
		return(1);
	}

	if(ubd_dev[n].file != NULL){
		printk(KERN_ERR "ubd_setup : device already configured\n");
		return(1);
	}

	if(index_out) *index_out = n;

	if (*str == 'r'){
		flags.w = 0;
		str++;
	}
	if (*str == 's'){
		flags.s = 1;
		str++;
	}
	if(*str++ != '='){
		printk(KERN_ERR "ubd_setup : Expected '='\n");
		return(1);
	}
	backing_file = strchr(str, ',');
	if(backing_file){
		*backing_file = '\0';
		backing_file++;
	}
	ubd_dev[n].file = str;
	if(ubd_is_dir(ubd_dev[n].file))
		ubd_dev[n].is_dir = 1;
	ubd_dev[n].cow.file = backing_file;
	ubd_dev[n].boot_openflags = flags;
	return(0);
}

static int ubd_setup(char *str)
{
	ubd_setup_common(str, NULL);
	return(1);
}

__setup("ubd", ubd_setup);
__uml_help(ubd_setup,
"ubd<n>=<filename>\n"
"    This is used to associate a device with a file in the underlying\n"
"    filesystem. Usually, there is a filesystem in the file, but \n"
"    that's not required. Swap devices containing swap files can be\n"
"    specified like this. Also, a file which doesn't contain a\n"
"    filesystem can have its contents read in the virtual \n"
"    machine by running dd on the device. n must be in the range\n"
"    0 to 7. Appending an 'r' to the number will cause that device\n"
"    to be mounted read-only. For example ubd1r=./ext_fs. Appending\n"
"    an 's' (has to be _after_ 'r', if there is one) will cause data\n"
"    to be written to disk on the host immediately.\n\n"
);

static int fakehd_set = 0;
static int fakehd(char *str)
{
	printk(KERN_INFO 
	       "fakehd : Changing ubd name to \"hd\".\n");
	fakehd_set = 1;
	return 1;
}

__setup("fakehd", fakehd);
__uml_help(fakehd,
"fakehd\n"
"    Change the ubd device name to \"hd\".\n\n"
);

static void do_ubd_request(request_queue_t * q);

int thread_fd = -1;

int intr_count = 0;

static void ubd_finish(int error)
{
	int nsect;

	if(error){
		end_request(CURRENT, 0);
		return;
	}
	nsect = CURRENT->current_nr_sectors;
	CURRENT->sector += nsect;
	CURRENT->buffer += nsect << 9;
	CURRENT->errors = 0;
	CURRENT->nr_sectors -= nsect;
	CURRENT->current_nr_sectors = 0;
	end_request(CURRENT, 1);
}

static void ubd_handler(void)
{
	struct io_thread_req req;
	int n;

	do_ubd = NULL;
	intr_count++;
	n = read_ubd_fs(thread_fd, &req, sizeof(req));
	if(n != sizeof(req)){
		printk(KERN_ERR "Pid %d - spurious interrupt in ubd_handler, "
		       "errno = %d\n", os_getpid(), -n);
		spin_lock(&ubd_lock);
		end_request(CURRENT, 0);
		spin_unlock(&ubd_lock);
		return;
	}
        
        if((req.offset != ((__u64) (CURRENT->sector)) << 9) ||
	   (req.length != (CURRENT->current_nr_sectors) << 9))
		panic("I/O op mismatch");
	
	spin_lock(&ubd_lock);
	ubd_finish(req.error);
	reactivate_fd(thread_fd, UBD_IRQ);	
	do_ubd_request(ubd_queue);
	spin_unlock(&ubd_lock);
}

static void ubd_intr(int irq, void *dev, struct pt_regs *unused)
{
	ubd_handler();
}

static int io_pid = -1;

void kill_io_thread(void)
{
	if(io_pid != -1) kill(io_pid, SIGKILL);
}

__uml_exitcall(kill_io_thread);

int sync = 0;

static int ubd_file_size(struct ubd *dev, __u64 *size_out)
{
	char *file;

	file = dev->cow.file ? dev->cow.file : dev->file;
	return(os_file_size(file, size_out));
}

devfs_handle_t ubd_dir_handle;
devfs_handle_t ubd_fake_dir_handle;

static int ubd_add(int n)
{
 	devfs_handle_t real, fake;
	char name[sizeof("nnnnnn\0")];
	struct ubd *dev = &ubd_dev[n];
	struct gendisk *disk, *fake_disk;
	u64 size;

	if (!dev->file)
		return -1;

<<<<<<< HEAD
	disk = alloc_disk();
	if (!disk)
		return -1;
	disk->major = MAJOR_NR;
	disk->first_minor = n << UBD_SHIFT;
	disk->minor_shift = UBD_SHIFT;
	disk->fops = &ubd_fops;
=======
	ubd_gendisk[n].major = MAJOR_NR;
	ubd_gendisk[n].first_minor = n << UBD_SHIFT;
	ubd_gendisk[n].minor_shift = UBD_SHIFT;
	ubd_gendisk[n].fops = &ubd_blops;
>>>>>>> 049e26a1
	if (fakehd_set)
		sprintf(disk->disk_name, "hd%c", n + 'a');
	else
		sprintf(disk->disk_name, "ubd%d", n);

	if (fake_major) {
<<<<<<< HEAD
		fake_disk = alloc_disk();
		if (!fake_disk) {
			put_disk(disk);
			return -1;
		}
		fake_disk->major = fake_major;
		fake_disk->first_minor = n << UBD_SHIFT;
		fake_disk->minor_shift = UBD_SHIFT;
		fake_disk->fops = &ubd_fops;
		sprintf(fake_disk->disk_name, "ubd%d", n);
		fake_gendisk[n] = fake_disk;
=======
		fake_gendisk[n].major = fake_major;
		fake_gendisk[n].first_minor = n << UBD_SHIFT;
		fake_gendisk[n].minor_shift = UBD_SHIFT;
		fake_gendisk[n].fops = &ubd_blops;
		sprintf(fake_gendisk[n].disk_name, "ubd%d", n);
>>>>>>> 049e26a1
	}

	ubd_gendisk[n] = disk;

	if (!dev->is_dir && ubd_file_size(dev, &size) == 0) {
		set_capacity(disk, size/512);
		set_capacity(fake_disk, size/512);
	}
 
	sprintf(name, "%d", n);
	real = devfs_register(ubd_dir_handle, name, DEVFS_FL_REMOVABLE, 
			      MAJOR_NR, n << UBD_SHIFT,
			      S_IFBLK | S_IRUSR | S_IWUSR | S_IRGRP |S_IWGRP,
			      &ubd_blops, NULL);
	add_disk(disk);
	if (fake_major) {
		fake = devfs_register(ubd_fake_dir_handle, name, 
				      DEVFS_FL_REMOVABLE, fake_major,
				      n << UBD_SHIFT, 
				      S_IFBLK | S_IRUSR | S_IWUSR | S_IRGRP |
				      S_IWGRP, &ubd_blops, NULL);
		add_disk(fake_disk);
 		if(fake == NULL) return(-1);
 		ubd_dev[n].fake = fake;
	}
 
 	if(real == NULL) return(-1);
 	ubd_dev[n].real = real;
 
<<<<<<< HEAD
	make_ide_entries(disk->disk_name);
=======
	make_ide_entries(ubd_gendisk[n].disk_name);
>>>>>>> 049e26a1
	return(0);
}

static int ubd_config(char *str)
{
	int n, err;

	str = uml_strdup(str);
	if(str == NULL){
		printk(KERN_ERR "ubd_config failed to strdup string\n");
		return(1);
	}
	err = ubd_setup_common(str, &n);
	if(err){
		kfree(str);
		return(-1);
	}
	if(n == -1) return(0);

	err = ubd_add(n);
	if(err){
		ubd_dev[n].file = NULL;
		return(err);
	}

	return(0);
}

static int ubd_remove(char *str)
{
	struct ubd *dev;
	int n;

	if(!isdigit(*str)) return(-1);
	n = *str - '0';
	if(n > MAX_DEV) return(-1);
	dev = &ubd_dev[n];
	del_gendisk(ubd_gendisk[n]);
	put_disk(ubd_gendisk[n]);
	ubd_gendisk[n] = NULL;
	if (fake_major) {
		del_gendisk(fake_gendisk[n]);
		put_disk(fake_gendisk[n]);
		fake_gendisk[n] = NULL;
	}
	if(dev->file == NULL) return(0);
	if(dev->count > 0) return(-1);
	if(dev->real != NULL) devfs_unregister(dev->real);
	if(dev->fake != NULL) devfs_unregister(dev->fake);
	*dev = ((struct ubd) DEFAULT_UBD);
	return(0);
}

static struct mc_device ubd_mc = {
	name:		"ubd",
	config:		ubd_config,
	remove:		ubd_remove,
};

static int ubd_mc_init(void)
{
	mconsole_register_dev(&ubd_mc);
	return(0);
}

__initcall(ubd_mc_init);

static request_queue_t *ubd_get_queue(kdev_t device)
{
	return(ubd_queue);
}

int ubd_init(void)
{
        int i;

	ubd_dir_handle = devfs_mk_dir (NULL, "ubd", NULL);
	if(register_blkdev(MAJOR_NR, "ubd", &ubd_blops)){
		printk(KERN_ERR "ubd: unable to get major %d\n", MAJOR_NR);
		return -1;
	}
	ubd_queue = BLK_DEFAULT_QUEUE(MAJOR_NR);
	INIT_QUEUE(ubd_queue, do_ubd_request, &ubd_lock);
	INIT_ELV(ubd_queue, &ubd_queue->elevator);
	if(fake_major != 0){
		char name[sizeof("ubd_nnn\0")];

		snprintf(name, sizeof(name), "ubd_%d", fake_major);
		ubd_fake_dir_handle = devfs_mk_dir(NULL, name, NULL);
		if(register_blkdev(fake_major, "ubd", &ubd_blops)){
			printk(KERN_ERR "ubd: unable to get major %d\n",
			       fake_major);
			return -1;
		}
		blk_dev[fake_major].queue = ubd_get_queue;
	}
	for(i = 0; i < MAX_DEV; i++) 
		ubd_add(i);
	return(0);
}

late_initcall(ubd_init);

int ubd_driver_init(void){
	unsigned long stack;
	int err;

	if(sync){
		printk(KERN_INFO "ubd : Synchronous mode\n");
		return(0);
	}
	stack = alloc_stack(0, 0);
	io_pid = start_io_thread(stack + PAGE_SIZE - sizeof(void *), 
				 &thread_fd);
	if(io_pid < 0){
		printk(KERN_ERR 
		       "ubd : Failed to start I/O thread (errno = %d) - "
		       "falling back to synchronous I/O\n", -io_pid);
		return(0);
	}
	err = um_request_irq(UBD_IRQ, thread_fd, IRQ_READ, ubd_intr, 
			     SA_INTERRUPT, "ubd", ubd_dev);
	if(err != 0) printk(KERN_ERR 
			    "um_request_irq failed - errno = %d\n", -err);
	return(err);
}

device_initcall(ubd_driver_init);

static void ubd_close(struct ubd *dev)
{
	close_fd(dev->fd);
	if(dev->cow.file != NULL) {
		close_fd(dev->cow.fd);
		vfree(dev->cow.bitmap);
		dev->cow.bitmap = NULL;
	}
}

static int ubd_open_dev(struct ubd *dev)
{
	struct openflags flags;
	int err, n, create_cow, *create_ptr;

	create_cow = 0;
	create_ptr = (dev->cow.file != NULL) ? &create_cow : NULL;
	dev->fd = open_ubd_file(dev->file, &dev->openflags, &dev->cow.file,
				&dev->cow.bitmap_offset, &dev->cow.bitmap_len, 
				&dev->cow.data_offset, create_ptr);

	if((dev->fd == -ENOENT) && create_cow){
		n = dev - ubd_dev;
		dev->fd = create_cow_file(dev->file, dev->cow.file, 
					  dev->openflags, 1 << 9,
					  &dev->cow.bitmap_offset, 
					  &dev->cow.bitmap_len,
					  &dev->cow.data_offset);
		if(dev->fd >= 0){
			printk(KERN_INFO "Creating \"%s\" as COW file for "
			       "\"%s\"\n", dev->file, dev->cow.file);
		}
	}

	if(dev->fd < 0) return(dev->fd);

	if(dev->cow.file != NULL){
		err = -ENOMEM;
		dev->cow.bitmap = (void *) vmalloc(dev->cow.bitmap_len);
		if(dev->cow.bitmap == NULL) goto error;
		flush_tlb_kernel_vm();

		err = read_cow_bitmap(dev->fd, dev->cow.bitmap, 
				      dev->cow.bitmap_offset, 
				      dev->cow.bitmap_len);
		if(err) goto error;

		flags = dev->openflags;
		flags.w = 0;
		err = open_ubd_file(dev->cow.file, &flags, NULL, NULL, NULL, 
				    NULL, NULL);
		if(err < 0) goto error;
		dev->cow.fd = err;
	}
	return(0);
 error:
	close_fd(dev->fd);
	return(err);
}

static int ubd_open(struct inode *inode, struct file *filp)
{
	struct ubd *dev;
	int n, offset, err;

	n = DEVICE_NR(inode->i_rdev);
	dev = &ubd_dev[n];
	if(n > MAX_DEV)
		return -ENODEV;
	offset = n << UBD_SHIFT;
	if(dev->is_dir == 1)
		return(0);

	if(dev->count == 0){
		dev->openflags = dev->boot_openflags;

		err = ubd_open_dev(dev);
		if(err){
			printk(KERN_ERR "ubd%d: Can't open \"%s\": "
			       "errno = %d\n", n, dev->file, -err);
			return(err);
		}
		if(err) return(err);
	}
	dev->count++;
	if((filp->f_mode & FMODE_WRITE) && !dev->openflags.w){
	        if(--dev->count == 0) ubd_close(dev);
	        return -EROFS;
	}
	return(0);
}

static int ubd_release(struct inode * inode, struct file * file)
{
        int n, offset;

	n = DEVICE_NR(inode->i_rdev);
	offset = n << UBD_SHIFT;
	if(n > MAX_DEV)
		return -ENODEV;

	if(--ubd_dev[n].count == 0)
		ubd_close(&ubd_dev[n]);

	return(0);
}

int cow_read = 0;
int cow_write = 0;

void cowify_req(struct io_thread_req *req, struct ubd *dev)
{
        int i, update_bitmap, sector = req->offset >> 9;

	if(req->length > (sizeof(req->sector_mask) * 8) << 9)
		panic("Operation too long");
	if(req->op == UBD_READ) {
		for(i = 0; i < req->length >> 9; i++){
			if(ubd_test_bit(sector + i, (unsigned char *) 
					dev->cow.bitmap)){
				ubd_set_bit(i, (unsigned char *) 
					    &req->sector_mask);
				cow_read++;
			}
                }
        } 
        else {
		update_bitmap = 0;
		for(i = 0; i < req->length >> 9; i++){
			cow_write++;
			ubd_set_bit(i, (unsigned char *) 
				    &req->sector_mask);
			if(!ubd_test_bit(sector + i, (unsigned char *) 
					 dev->cow.bitmap))
				update_bitmap = 1;
			ubd_set_bit(sector + i, (unsigned char *) 
				    dev->cow.bitmap);
		}
		if(update_bitmap){
			req->cow_offset = sector / (sizeof(unsigned long) * 8);
			req->bitmap_words[0] = 
				dev->cow.bitmap[req->cow_offset];
			req->bitmap_words[1] = 
				dev->cow.bitmap[req->cow_offset + 1];
			req->cow_offset *= sizeof(unsigned long);
			req->cow_offset += dev->cow.bitmap_offset;
		}
	}
}

static int prepare_request(struct request *req, struct io_thread_req *io_req)
{
	struct ubd *dev;
	__u64 block;
	int nsect, min, n;

	if(req->rq_status == RQ_INACTIVE) return(1);

	min = minor(req->rq_dev);
	n = min >> UBD_SHIFT;
	dev = &ubd_dev[n];
	if(dev->is_dir){
		strcpy(req->buffer, "HOSTFS:");
		strcat(req->buffer, dev->file);
		end_request(req, 1);
		return(1);
	}

	if((rq_data_dir(req) == WRITE) && !dev->openflags.w){
		printk("Write attempted on readonly ubd device %d\n", n);
		end_request(req, 0);
		return(1);
	}

        block = req->sector;
        nsect = req->current_nr_sectors;

	io_req->op = rq_data_dir(req) == READ ? UBD_READ : UBD_WRITE;
	io_req->fds[0] = (dev->cow.file != NULL) ? dev->cow.fd : dev->fd;
	io_req->fds[1] = dev->fd;
	io_req->offsets[0] = 0;
	io_req->offsets[1] = dev->cow.data_offset;
	io_req->offset = ((__u64) block) << 9;
	io_req->length = nsect << 9;
	io_req->buffer = req->buffer;
	io_req->sectorsize = 1 << 9;
	io_req->sector_mask = 0;
	io_req->cow_offset = -1;
	io_req->error = 0;

        if(dev->cow.file != NULL) cowify_req(io_req, dev);
	return(0);
}

static void do_ubd_request(request_queue_t *q)
{
	struct io_thread_req io_req;
	struct request *req;
	int err, n;

	if(thread_fd == -1){
		while(!list_empty(&q->queue_head)){
			req = elv_next_request(q);
			err = prepare_request(req, &io_req);
			if(!err){
				do_io(&io_req);
				ubd_finish(io_req.error);
			}
		}
	}
	else {
		if(do_ubd || list_empty(&q->queue_head)) return;
		req = elv_next_request(q);
		err = prepare_request(req, &io_req);
		if(!err){
			do_ubd = ubd_handler;
			n = write_ubd_fs(thread_fd, (char *) &io_req, 
					 sizeof(io_req));
			if(n != sizeof(io_req))
				printk("write to io thread failed, "
				       "errno = %d\n", -n);
		}
	}
}

static int ubd_ioctl(struct inode * inode, struct file * file,
		     unsigned int cmd, unsigned long arg)
{
	struct hd_geometry *loc = (struct hd_geometry *) arg;
 	struct ubd *dev;
	int n, min, err;

        if(!inode) return(-EINVAL);
	min = minor(inode->i_rdev);
	n = min >> UBD_SHIFT;
	if(n > MAX_DEV)
		return(-EINVAL);
	dev = &ubd_dev[n];
	switch (cmd) {
	        struct hd_geometry g;
		struct cdrom_volctrl volume;
	case HDIO_GETGEO:
		if(!loc) return(-EINVAL);
		g.heads = 128;
		g.sectors = 32;
		g.cylinders = dev->size / (128 * 32 * 512);
		g.start = 2;
		return(copy_to_user(loc, &g, sizeof(g)) ? -EFAULT : 0);

	case HDIO_SET_UNMASKINTR:
		if(!capable(CAP_SYS_ADMIN)) return(-EACCES);
		if((arg > 1) || (min & ((1 << UBD_SHIFT) - 1)))
			return(-EINVAL);
		return(0);

	case HDIO_GET_UNMASKINTR:
		if(!arg)  return(-EINVAL);
		err = verify_area(VERIFY_WRITE, (long *) arg, sizeof(long));
		if(err)
			return(err);
		return(0);

	case HDIO_GET_MULTCOUNT:
		if(!arg)  return(-EINVAL);
		err = verify_area(VERIFY_WRITE, (long *) arg, sizeof(long));
		if(err)
			return(err);
		return(0);

	case HDIO_SET_MULTCOUNT:
		if(!capable(CAP_SYS_ADMIN)) return(-EACCES);
		if(min & ((1 << UBD_SHIFT) - 1))
			return(-EINVAL);
		return(0);

	case HDIO_GET_IDENTITY:
		ubd_id.cyls = dev->size / (128 * 32 * 512);
		if(copy_to_user((char *) arg, (char *) &ubd_id, 
				 sizeof(ubd_id)))
			return(-EFAULT);
		return(0);
		
	case CDROMVOLREAD:
		if(copy_from_user(&volume, (char *) arg, sizeof(volume)))
			return(-EFAULT);
		volume.channel0 = 255;
		volume.channel1 = 255;
		volume.channel2 = 255;
		volume.channel3 = 255;
		if(copy_to_user((char *) arg, &volume, sizeof(volume)))
			return(-EFAULT);
		return(0);
	}
	return(-EINVAL);
}

static int ubd_revalidate(kdev_t rdev)
{
	__u64 size;
	int n, offset, err;
	struct ubd *dev;

	n = minor(rdev) >> UBD_SHIFT;
	dev = &ubd_dev[n];
	if(dev->is_dir) 
		return(0);
	
	err = ubd_file_size(dev, &size);
	if (!err) {
		set_capacity(ubd_gendisk[n], size / 512);
		if(fake_major != 0)
			set_capacity(fake_gendisk[n], size / 512);
		dev->size = size;
	}

	return err;
}

/*
 * Overrides for Emacs so that we follow Linus's tabbing style.
 * Emacs will notice this stuff at the end of the file and automatically
 * adjust the settings for this buffer only.  This must remain at the end
 * of the file.
 * ---------------------------------------------------------------------------
 * Local variables:
 * c-file-style: "linux"
 * End:
 */<|MERGE_RESOLUTION|>--- conflicted
+++ resolved
@@ -404,7 +404,6 @@
 	if (!dev->file)
 		return -1;
 
-<<<<<<< HEAD
 	disk = alloc_disk();
 	if (!disk)
 		return -1;
@@ -412,19 +411,12 @@
 	disk->first_minor = n << UBD_SHIFT;
 	disk->minor_shift = UBD_SHIFT;
 	disk->fops = &ubd_fops;
-=======
-	ubd_gendisk[n].major = MAJOR_NR;
-	ubd_gendisk[n].first_minor = n << UBD_SHIFT;
-	ubd_gendisk[n].minor_shift = UBD_SHIFT;
-	ubd_gendisk[n].fops = &ubd_blops;
->>>>>>> 049e26a1
 	if (fakehd_set)
 		sprintf(disk->disk_name, "hd%c", n + 'a');
 	else
 		sprintf(disk->disk_name, "ubd%d", n);
 
 	if (fake_major) {
-<<<<<<< HEAD
 		fake_disk = alloc_disk();
 		if (!fake_disk) {
 			put_disk(disk);
@@ -436,13 +428,6 @@
 		fake_disk->fops = &ubd_fops;
 		sprintf(fake_disk->disk_name, "ubd%d", n);
 		fake_gendisk[n] = fake_disk;
-=======
-		fake_gendisk[n].major = fake_major;
-		fake_gendisk[n].first_minor = n << UBD_SHIFT;
-		fake_gendisk[n].minor_shift = UBD_SHIFT;
-		fake_gendisk[n].fops = &ubd_blops;
-		sprintf(fake_gendisk[n].disk_name, "ubd%d", n);
->>>>>>> 049e26a1
 	}
 
 	ubd_gendisk[n] = disk;
@@ -472,11 +457,7 @@
  	if(real == NULL) return(-1);
  	ubd_dev[n].real = real;
  
-<<<<<<< HEAD
 	make_ide_entries(disk->disk_name);
-=======
-	make_ide_entries(ubd_gendisk[n].disk_name);
->>>>>>> 049e26a1
 	return(0);
 }
 
