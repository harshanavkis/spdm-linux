--- conflicted
+++ resolved
@@ -126,20 +126,16 @@
 #if 0
 void mconsole_proc(struct mc_request *req)
 {
-	char path[64];
-	char *buf;
-	int len;
-	int fd;
-	char *ptr = req->request.data;
+	struct nameidata nd;
+	struct file_system_type *proc;
+	struct super_block *super;
+	struct file *file;
+	int n, err;
+	char *ptr = req->request.data, *buf;
 
 	ptr += strlen("proc");
 	while(isspace(*ptr)) ptr++;
-	snprintf(path, sizeof(path), "/proc/%s", ptr);
-
-<<<<<<< HEAD
-	fd = sys_open(path, 0, 0);
-	if (fd < 0) {
-=======
+
 	proc = get_fs_type("proc");
 	if(proc == NULL){
 		mconsole_reply(req, "procfs not registered", 1, 0);
@@ -170,40 +166,41 @@
 
 	file = dentry_open(nd.dentry, nd.mnt, O_RDONLY);
 	if(IS_ERR(file)){
->>>>>>> 9d53e4dd
 		mconsole_reply(req, "Failed to open file", 1, 0);
-		printk("open %s: %d\n",path,fd);
-		goto out;
+		goto out_kill;
 	}
 	/*END*/
 
 	buf = kmalloc(PAGE_SIZE, GFP_KERNEL);
 	if(buf == NULL){
 		mconsole_reply(req, "Failed to allocate buffer", 1, 0);
-		goto out_close;
-	}
-
-	for (;;) {
-		len = sys_read(fd, buf, PAGE_SIZE-1);
-		if (len < 0) {
-			mconsole_reply(req, "Read of file failed", 1, 0);
-			goto out_free;
-		} else if (len == PAGE_SIZE-1) {
-			buf[len] = '\0';
-			mconsole_reply(req, buf, 0, 1);
-		} else {
-			buf[len] = '\0';
-			mconsole_reply(req, buf, 0, 0);
-			break;
-		}
-	}
+		goto out_fput;
+	}
+
+	if((file->f_op != NULL) && (file->f_op->read != NULL)){
+		do {
+			n = (*file->f_op->read)(file, buf, PAGE_SIZE - 1,
+						&file->f_pos);
+			if(n >= 0){
+				buf[n] = '\0';
+				mconsole_reply(req, buf, 0, (n > 0));
+			}
+			else {
+				mconsole_reply(req, "Read of file failed",
+					       1, 0);
+				goto out_free;
+			}
+		} while(n > 0);
+	}
+	else mconsole_reply(req, "", 0, 0);
 
  out_free:
 	kfree(buf);
- out_close:
-	sys_close(fd);
- out:
-	/* nothing */;
+ out_fput:
+	fput(file);
+ out_kill:
+	deactivate_super(super);
+ out: ;
 }
 #endif
 
