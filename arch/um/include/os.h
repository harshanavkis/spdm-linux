--- conflicted
+++ resolved
@@ -156,12 +156,8 @@
 extern unsigned long os_process_pc(int pid);
 extern int os_process_parent(int pid);
 extern void os_stop_process(int pid);
-<<<<<<< HEAD
-extern void os_kill_process(int pid, int reap_child, int trace_cont);
-=======
 extern void os_kill_process(int pid, int reap_child);
 extern void os_kill_ptraced_process(int pid, int reap_child);
->>>>>>> 9d53e4dd
 extern void os_usr1_process(int pid);
 extern int os_getpid(void);
 
