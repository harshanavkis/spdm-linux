/*
 * Copyright (C) 2000, 2002 Jeff Dike (jdike@karaya.com)
 * Licensed under the GPL
 */

#include "linux/config.h"
#include "linux/kernel.h"
#include "linux/sched.h"
#include "linux/notifier.h"
#include "linux/mm.h"
#include "linux/types.h"
#include "linux/tty.h"
#include "linux/init.h"
#include "linux/bootmem.h"
#include "linux/spinlock.h"
#include "linux/utsname.h"
#include "linux/console.h"
#include "linux/sysrq.h"
#include "linux/seq_file.h"
#include "linux/delay.h"
#include "linux/module.h"
#include "asm/page.h"
#include "asm/pgtable.h"
#include "asm/ptrace.h"
#include "asm/elf.h"
#include "asm/user.h"
#include "asm/setup.h"
#include "ubd_user.h"
#include "asm/current.h"
#include "user_util.h"
#include "kern_util.h"
#include "kern.h"
#include "mem_user.h"
#include "mem.h"
#include "umid.h"
#include "initrd.h"
#include "init.h"
#include "os.h"
#include "choose-mode.h"
#include "mode_kern.h"
#include "mode.h"
#ifdef UML_CONFIG_MODE_SKAS
#include "skas.h"
#endif

#define DEFAULT_COMMAND_LINE "root=98:0"

/* Changed in linux_main and setup_arch, which run before SMP is started */
static char command_line[COMMAND_LINE_SIZE] = { 0 };

static void add_arg(char *arg)
{
	if (strlen(command_line) + strlen(arg) + 1 > COMMAND_LINE_SIZE) {
		printf("add_arg: Too many command line arguments!\n");
		exit(1);
	}
	if(strlen(command_line) > 0)
		strcat(command_line, " ");
	strcat(command_line, arg);
}

struct cpuinfo_um boot_cpu_data = {
	.loops_per_jiffy	= 0,
	.ipi_pipe		= { -1, -1 }
};

unsigned long thread_saved_pc(struct task_struct *task)
{
	return(os_process_pc(CHOOSE_MODE_PROC(thread_pid_tt, thread_pid_skas,
					      task)));
}

static int show_cpuinfo(struct seq_file *m, void *v)
{
	int index = 0;

#ifdef CONFIG_SMP
	index = (struct cpuinfo_um *) v - cpu_data;
	if (!cpu_online(index))
		return 0;
#endif

	seq_printf(m, "processor\t: %d\n", index);
	seq_printf(m, "vendor_id\t: User Mode Linux\n");
	seq_printf(m, "model name\t: UML\n");
	seq_printf(m, "mode\t\t: %s\n", CHOOSE_MODE("tt", "skas"));
	seq_printf(m, "host\t\t: %s\n", host_info);
	seq_printf(m, "bogomips\t: %lu.%02lu\n\n",
		   loops_per_jiffy/(500000/HZ),
		   (loops_per_jiffy/(5000/HZ)) % 100);

	return(0);
}

static void *c_start(struct seq_file *m, loff_t *pos)
{
	return *pos < NR_CPUS ? cpu_data + *pos : NULL;
}

static void *c_next(struct seq_file *m, void *v, loff_t *pos)
{
	++*pos;
	return c_start(m, pos);
}

static void c_stop(struct seq_file *m, void *v)
{
}

struct seq_operations cpuinfo_op = {
	.start	= c_start,
	.next	= c_next,
	.stop	= c_stop,
	.show	= show_cpuinfo,
};

/* Set in linux_main */
unsigned long host_task_size;
unsigned long task_size;

unsigned long uml_start;

/* Set in early boot */
unsigned long uml_physmem;
unsigned long uml_reserved;
unsigned long start_vm;
unsigned long end_vm;
int ncpus = 1;

#ifdef CONFIG_CMDLINE_ON_HOST
/* Pointer set in linux_main, the array itself is private to each thread,
 * and changed at address space creation time so this poses no concurrency
 * problems.
 */
static char *argv1_begin = NULL;
static char *argv1_end = NULL;
#endif

/* Set in early boot */
static int have_root __initdata = 0;
long long physmem_size = 32 * 1024 * 1024;

void set_cmdline(char *cmd)
{
#ifdef CONFIG_CMDLINE_ON_HOST
	char *umid, *ptr;

	if(CHOOSE_MODE(honeypot, 0)) return;

<<<<<<< HEAD
	umid = get_umid(1);
	if(umid != NULL){
		snprintf(argv1_begin,
			 (argv1_end - argv1_begin) * sizeof(*ptr),
=======
	umid = get_umid();
	if(*umid != '\0'){
		snprintf(argv1_begin, 
			 (argv1_end - argv1_begin) * sizeof(*ptr), 
>>>>>>> 593195f9
			 "(%s) ", umid);
		ptr = &argv1_begin[strlen(argv1_begin)];
	}
	else ptr = argv1_begin;

	snprintf(ptr, (argv1_end - ptr) * sizeof(*ptr), "[%s]", cmd);
	memset(argv1_begin + strlen(argv1_begin), '\0',
	       argv1_end - argv1_begin - strlen(argv1_begin));
#endif
}

static char *usage_string =
"User Mode Linux v%s\n"
"	available at http://user-mode-linux.sourceforge.net/\n\n";

static int __init uml_version_setup(char *line, int *add)
{
	printf("%s\n", system_utsname.release);
	exit(0);

	return 0;
}

__uml_setup("--version", uml_version_setup,
"--version\n"
"    Prints the version number of the kernel.\n\n"
);

static int __init uml_root_setup(char *line, int *add)
{
	have_root = 1;
	return 0;
}

__uml_setup("root=", uml_root_setup,
"root=<file containing the root fs>\n"
"    This is actually used by the generic kernel in exactly the same\n"
"    way as in any other kernel. If you configure a number of block\n"
"    devices and want to boot off something other than ubd0, you \n"
"    would use something like:\n"
"        root=/dev/ubd5\n\n"
);

#ifdef CONFIG_SMP
static int __init uml_ncpus_setup(char *line, int *add)
{
       if (!sscanf(line, "%d", &ncpus)) {
               printf("Couldn't parse [%s]\n", line);
               return -1;
       }

       return 0;
}

__uml_setup("ncpus=", uml_ncpus_setup,
"ncpus=<# of desired CPUs>\n"
"    This tells an SMP kernel how many virtual processors to start.\n\n"
);
#endif

static int force_tt = 0;

#if defined(CONFIG_MODE_TT) && defined(CONFIG_MODE_SKAS)
#define DEFAULT_TT 0

static int __init mode_tt_setup(char *line, int *add)
{
	force_tt = 1;
	return(0);
}

#else
#ifdef CONFIG_MODE_SKAS

#define DEFAULT_TT 0

static int __init mode_tt_setup(char *line, int *add)
{
	printf("CONFIG_MODE_TT disabled - 'mode=tt' ignored\n");
	return(0);
}

#else
#ifdef CONFIG_MODE_TT

#define DEFAULT_TT 1

static int __init mode_tt_setup(char *line, int *add)
{
	printf("CONFIG_MODE_SKAS disabled - 'mode=tt' redundant\n");
	return(0);
}

#endif
#endif
#endif

__uml_setup("mode=tt", mode_tt_setup,
"mode=tt\n"
"    When both CONFIG_MODE_TT and CONFIG_MODE_SKAS are enabled, this option\n"
"    forces UML to run in tt (tracing thread) mode.  It is not the default\n"
"    because it's slower and less secure than skas mode.\n\n"
);

int mode_tt = DEFAULT_TT;

static int __init Usage(char *line, int *add)
{
 	const char **p;

	printf(usage_string, system_utsname.release);
 	p = &__uml_help_start;
 	while (p < &__uml_help_end) {
 		printf("%s", *p);
 		p++;
 	}
	exit(0);

	return 0;
}

__uml_setup("--help", Usage,
"--help\n"
"    Prints this message.\n\n"
);

static int __init uml_checksetup(char *line, int *add)
{
	struct uml_param *p;

	p = &__uml_setup_start;
	while(p < &__uml_setup_end) {
		int n;

		n = strlen(p->str);
		if(!strncmp(line, p->str, n)){
			if (p->setup_func(line + n, add)) return 1;
		}
		p++;
	}
	return 0;
}

static void __init uml_postsetup(void)
{
	initcall_t *p;

	p = &__uml_postsetup_start;
	while(p < &__uml_postsetup_end){
		(*p)();
		p++;
	}
	return;
}

/* Set during early boot */
unsigned long brk_start;
unsigned long end_iomem;
EXPORT_SYMBOL(end_iomem);

#define MIN_VMALLOC (32 * 1024 * 1024)

int linux_main(int argc, char **argv)
{
	unsigned long avail, diff;
	unsigned long virtmem_size, max_physmem;
	unsigned int i, add;
	char * mode;

	for (i = 1; i < argc; i++){
		if((i == 1) && (argv[i][0] == ' ')) continue;
		add = 1;
		uml_checksetup(argv[i], &add);
		if (add)
			add_arg(argv[i]);
	}
	if(have_root == 0)
		add_arg(DEFAULT_COMMAND_LINE);

	os_early_checks();
	if (force_tt)
		clear_can_do_skas();
	mode_tt = force_tt ? 1 : !can_do_skas();
#ifndef CONFIG_MODE_TT
	if (mode_tt) {
		/*Since CONFIG_MODE_TT is #undef'ed, force_tt cannot be 1. So,
		 * can_do_skas() returned 0, and the message is correct. */
		printf("Support for TT mode is disabled, and no SKAS support is present on the host.\n");
		exit(1);
	}
#endif

#ifndef CONFIG_MODE_SKAS
	mode = "TT";
#else
	/* Show to the user the result of selection */
	if (mode_tt)
		mode = "TT";
	else if (proc_mm && ptrace_faultinfo)
		mode = "SKAS3";
	else
		mode = "SKAS0";
#endif

	printf("UML running in %s mode\n", mode);

	uml_start = CHOOSE_MODE_PROC(set_task_sizes_tt, set_task_sizes_skas, 0,
				     &host_task_size, &task_size);

	/*
 	 * Setting up handlers to 'sig_info' struct
 	 */
	os_fill_handlinfo(handlinfo_kern);

	brk_start = (unsigned long) sbrk(0);
	CHOOSE_MODE_PROC(before_mem_tt, before_mem_skas, brk_start);
	/* Increase physical memory size for exec-shield users
	so they actually get what they asked for. This should
	add zero for non-exec shield users */

	diff = UML_ROUND_UP(brk_start) - UML_ROUND_UP(&_end);
	if(diff > 1024 * 1024){
		printf("Adding %ld bytes to physical memory to account for "
		       "exec-shield gap\n", diff);
		physmem_size += UML_ROUND_UP(brk_start) - UML_ROUND_UP(&_end);
	}

	uml_physmem = uml_start;

	/* Reserve up to 4M after the current brk */
	uml_reserved = ROUND_4M(brk_start) + (1 << 22);

	setup_machinename(system_utsname.machine);

#ifdef CONFIG_CMDLINE_ON_HOST
	argv1_begin = argv[1];
	argv1_end = &argv[1][strlen(argv[1])];
#endif

	highmem = 0;
	iomem_size = (iomem_size + PAGE_SIZE - 1) & PAGE_MASK;
	max_physmem = get_kmem_end() - uml_physmem - iomem_size - MIN_VMALLOC;

	/* Zones have to begin on a 1 << MAX_ORDER page boundary,
	 * so this makes sure that's true for highmem
	 */
	max_physmem &= ~((1 << (PAGE_SHIFT + MAX_ORDER)) - 1);
	if(physmem_size + iomem_size > max_physmem){
		highmem = physmem_size + iomem_size - max_physmem;
		physmem_size -= highmem;
#ifndef CONFIG_HIGHMEM
		highmem = 0;
		printf("CONFIG_HIGHMEM not enabled - physical memory shrunk "
		       "to %lu bytes\n", physmem_size);
#endif
	}

	high_physmem = uml_physmem + physmem_size;
	end_iomem = high_physmem + iomem_size;
	high_memory = (void *) end_iomem;

	start_vm = VMALLOC_START;

	setup_physmem(uml_physmem, uml_reserved, physmem_size, highmem);
	if(init_maps(physmem_size, iomem_size, highmem)){
		printf("Failed to allocate mem_map for %lu bytes of physical "
		       "memory and %lu bytes of highmem\n", physmem_size,
		       highmem);
		exit(1);
	}

	virtmem_size = physmem_size;
	avail = get_kmem_end() - start_vm;
	if(physmem_size > avail) virtmem_size = avail;
	end_vm = start_vm + virtmem_size;

	if(virtmem_size < physmem_size)
		printf("Kernel virtual memory size shrunk to %lu bytes\n",
		       virtmem_size);

  	uml_postsetup();

	task_protections((unsigned long) &init_thread_info);
	os_flush_stdout();

	return(CHOOSE_MODE(start_uml_tt(), start_uml_skas()));
}

extern int uml_exitcode;

static int panic_exit(struct notifier_block *self, unsigned long unused1,
		      void *unused2)
{
	bust_spinlocks(1);
	show_regs(&(current->thread.regs));
	bust_spinlocks(0);
	uml_exitcode = 1;
	machine_halt();
	return(0);
}

static struct notifier_block panic_exit_notifier = {
	.notifier_call 		= panic_exit,
	.next 			= NULL,
	.priority 		= 0
};

extern int console_use_vt; /* FIXME */

void __init setup_arch(char **cmdline_p)
{
	notifier_chain_register(&panic_notifier_list, &panic_exit_notifier);
	paging_init();
        strlcpy(saved_command_line, command_line, COMMAND_LINE_SIZE);
 	*cmdline_p = command_line;
	setup_hostinfo();
#if defined(CONFIG_DUMMY_CONSOLE)
	console_use_vt = 0;
#endif
}

void __init check_bugs(void)
{
	arch_check_bugs();
	check_sigio();
	check_devanon();
}

void apply_alternatives(void *start, void *end)
{
}<|MERGE_RESOLUTION|>--- conflicted
+++ resolved
@@ -14,7 +14,6 @@
 #include "linux/bootmem.h"
 #include "linux/spinlock.h"
 #include "linux/utsname.h"
-#include "linux/console.h"
 #include "linux/sysrq.h"
 #include "linux/seq_file.h"
 #include "linux/delay.h"
@@ -59,7 +58,7 @@
 	strcat(command_line, arg);
 }
 
-struct cpuinfo_um boot_cpu_data = {
+struct cpuinfo_um boot_cpu_data = { 
 	.loops_per_jiffy	= 0,
 	.ipi_pipe		= { -1, -1 }
 };
@@ -147,29 +146,22 @@
 
 	if(CHOOSE_MODE(honeypot, 0)) return;
 
-<<<<<<< HEAD
-	umid = get_umid(1);
-	if(umid != NULL){
-		snprintf(argv1_begin,
-			 (argv1_end - argv1_begin) * sizeof(*ptr),
-=======
 	umid = get_umid();
 	if(*umid != '\0'){
 		snprintf(argv1_begin, 
 			 (argv1_end - argv1_begin) * sizeof(*ptr), 
->>>>>>> 593195f9
 			 "(%s) ", umid);
 		ptr = &argv1_begin[strlen(argv1_begin)];
 	}
 	else ptr = argv1_begin;
 
 	snprintf(ptr, (argv1_end - ptr) * sizeof(*ptr), "[%s]", cmd);
-	memset(argv1_begin + strlen(argv1_begin), '\0',
+	memset(argv1_begin + strlen(argv1_begin), '\0', 
 	       argv1_end - argv1_begin - strlen(argv1_begin));
 #endif
 }
 
-static char *usage_string =
+static char *usage_string = 
 "User Mode Linux v%s\n"
 "	available at http://user-mode-linux.sourceforge.net/\n\n";
 
@@ -214,7 +206,7 @@
 
 __uml_setup("ncpus=", uml_ncpus_setup,
 "ncpus=<# of desired CPUs>\n"
-"    This tells an SMP kernel how many virtual processors to start.\n\n"
+"    This tells an SMP kernel how many virtual processors to start.\n\n" 
 );
 #endif
 
@@ -396,7 +388,7 @@
 	argv1_begin = argv[1];
 	argv1_end = &argv[1][strlen(argv[1])];
 #endif
-
+  
 	highmem = 0;
 	iomem_size = (iomem_size + PAGE_SIZE - 1) & PAGE_MASK;
 	max_physmem = get_kmem_end() - uml_physmem - iomem_size - MIN_VMALLOC;
@@ -465,8 +457,6 @@
 	.priority 		= 0
 };
 
-extern int console_use_vt; /* FIXME */
-
 void __init setup_arch(char **cmdline_p)
 {
 	notifier_chain_register(&panic_notifier_list, &panic_exit_notifier);
@@ -474,9 +464,6 @@
         strlcpy(saved_command_line, command_line, COMMAND_LINE_SIZE);
  	*cmdline_p = command_line;
 	setup_hostinfo();
-#if defined(CONFIG_DUMMY_CONSOLE)
-	console_use_vt = 0;
-#endif
 }
 
 void __init check_bugs(void)
