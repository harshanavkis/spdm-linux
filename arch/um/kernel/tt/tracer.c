--- conflicted
+++ resolved
@@ -334,14 +334,8 @@
 					continue;
 				}
 				tracing = 0;
-<<<<<<< HEAD
-				if(do_syscall(task, pid))
-					sig = SIGUSR2;
-				else clear_singlestep(task);
-=======
 				if(do_syscall(task, pid, local_using_sysemu))
 					sig = SIGUSR2;
->>>>>>> 9d53e4dd
 				break;
 			case SIGPROF:
 				if(tracing) sig = 0;
