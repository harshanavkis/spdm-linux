--- conflicted
+++ resolved
@@ -169,17 +169,12 @@
 
 void initial_thread_cb(void (*proc)(void *), void *arg)
 {
-<<<<<<< HEAD
-	CHOOSE_MODE_PROC(initial_thread_cb_tt, initial_thread_cb_skas, proc, 
-			 arg);
-=======
 	int save_kmalloc_ok = kmalloc_ok;
 
 	kmalloc_ok = 0;
 	CHOOSE_MODE_PROC(initial_thread_cb_tt, initial_thread_cb_skas, proc, 
 			 arg);
 	kmalloc_ok = save_kmalloc_ok;
->>>>>>> 525a1a51
 }
  
 unsigned long stack_sp(unsigned long page)
