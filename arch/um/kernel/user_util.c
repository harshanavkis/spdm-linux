--- conflicted
+++ resolved
@@ -7,13 +7,8 @@
 #include <stdlib.h>
 #include <unistd.h>
 #include <limits.h>
-<<<<<<< HEAD
-#include <sys/mman.h> 
-#include <setjmp.h>
-=======
 #include <setjmp.h>
 #include <sys/mman.h>
->>>>>>> 9d53e4dd
 #include <sys/stat.h>
 #include <sys/ptrace.h>
 #include <sys/utsname.h>
@@ -94,17 +89,10 @@
 				       errno);
 			}
 			else if(WIFEXITED(status)) 
-<<<<<<< HEAD
-				printk("process %d exited with status %d\n", 
-				       pid, WEXITSTATUS(status));
-			else if(WIFSIGNALED(status))
-				printk("process %d exited with signal %d\n", 
-=======
 				printk("process %d exited with status %d\n",
 				       pid, WEXITSTATUS(status));
 			else if(WIFSIGNALED(status))
 				printk("process %d exited with signal %d\n",
->>>>>>> 9d53e4dd
 				       pid, WTERMSIG(status));
 			else if((WSTOPSIG(status) == SIGVTALRM) ||
 				(WSTOPSIG(status) == SIGALRM) ||
@@ -121,11 +109,7 @@
 				ptrace(cont_type, pid, 0, WSTOPSIG(status));
 				continue;
 			}
-<<<<<<< HEAD
-			else printk("process %d stopped with signal %d\n", 
-=======
 			else printk("process %d stopped with signal %d\n",
->>>>>>> 9d53e4dd
 				    pid, WSTOPSIG(status));
 			panic("wait_for_stop failed to wait for %d to stop "
 			      "with %d\n", pid, sig);
@@ -164,18 +148,6 @@
 
 	uname(&host);
 	strcpy(machine_out, host.machine);
-	/*
-	 * Pretend to be a i586 machine.
-	 *
-	 * This is a temporary workaround for several problems
-	 * triggered by the fact that the current 2.6 uml kernel
-	 * lacks a few system calls required for TLS/NPTL support,
-	 * whereas glibc expects these syscalls being present
-	 * unconditionally when the kernel version is 2.6.x.
-	 *
-	 */
-	if (0 == strcmp(machine_out,"i686"))
-		strcpy(machine_out,"i586");
 }
 
 char host_info[(_UTSNAME_LENGTH + 1) * 4 + _UTSNAME_NODENAME_LENGTH + 1];
