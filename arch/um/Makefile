# 
# Copyright (C) 2002 Jeff Dike (jdike@karaya.com)
# Licensed under the GPL
#

ARCH_DIR = arch/um
OS := $(shell uname -s)

# Recalculate MODLIB to reflect the EXTRAVERSION changes (via KERNELRELEASE)
# The way the toplevel Makefile is written EXTRAVERSION is not supposed
# to be changed outside the toplevel Makefile, but recalculating MODLIB is
# a sufficient workaround until we no longer need architecture dependent
# EXTRAVERSION...
MODLIB := $(INSTALL_MOD_PATH)/lib/modules/$(KERNELRELEASE)

ifeq ($(CONFIG_DEBUG_INFO),y)
CFLAGS := $(subst -fomit-frame-pointer,,$(CFLAGS))
endif

core-y			+= $(ARCH_DIR)/kernel/		 \
			   $(ARCH_DIR)/drivers/          \
			   $(ARCH_DIR)/sys-$(SUBARCH)/

# Have to precede the include because the included Makefiles reference them.
SYMLINK_HEADERS = archparam.h system.h sigcontext.h processor.h ptrace.h \
	arch-signal.h module.h
SYMLINK_HEADERS := $(foreach header,$(SYMLINK_HEADERS),include/asm-um/$(header))

ARCH_SYMLINKS = include/asm-um/arch $(ARCH_DIR)/include/sysdep $(ARCH_DIR)/os \
	$(SYMLINK_HEADERS) $(ARCH_DIR)/include/uml-config.h

GEN_HEADERS += $(ARCH_DIR)/include/task.h $(ARCH_DIR)/include/kern_constants.h

# This target adds dependencies to "prepare". They are defined in the included
# Makefiles (see Makefile-i386).

.PHONY: sys_prepare
sys_prepare:
	@:

MAKEFILE-$(CONFIG_MODE_TT) += Makefile-tt
MAKEFILE-$(CONFIG_MODE_SKAS) += Makefile-skas

ifneq ($(MAKEFILE-y),)
  include $(addprefix $(ARCH_DIR)/,$(MAKEFILE-y))
endif

include $(ARCH_DIR)/Makefile-$(SUBARCH)
include $(ARCH_DIR)/Makefile-os-$(OS)

EXTRAVERSION := $(EXTRAVERSION)-1um

ARCH_INCLUDE = -I$(ARCH_DIR)/include

# -Derrno=kernel_errno - This turns all kernel references to errno into
# kernel_errno to separate them from the libc errno.  This allows -fno-common
# in CFLAGS.  Otherwise, it would cause ld to complain about the two different
# errnos.

CFLAGS += $(CFLAGS-y) -D__arch_um__ -DSUBARCH=\"$(SUBARCH)\" \
	-D_LARGEFILE64_SOURCE $(ARCH_INCLUDE) -Derrno=kernel_errno \
	-Dsigprocmask=kernel_sigprocmask $(MODE_INCLUDE)

CFLAGS += $(call check_gcc,-fno-unit-at-a-time,)

LINK_WRAPS = -Wl,--wrap,malloc -Wl,--wrap,free -Wl,--wrap,calloc

# These are needed for clean and mrproper, since in that case .config is not
# included; the values here are meaningless

CONFIG_NEST_LEVEL ?= 0
CONFIG_KERNEL_HALF_GIGS ?=  0

SIZE = (($(CONFIG_NEST_LEVEL) + $(CONFIG_KERNEL_HALF_GIGS)) * 0x20000000)

ifeq ($(CONFIG_MODE_SKAS), y)
$(SYS_HEADERS) : $(TOPDIR)/$(ARCH_DIR)/include/skas_ptregs.h
endif

include/linux/version.h: arch/$(ARCH)/Makefile

$(ARCH_DIR)/vmlinux.lds.S :
	touch $@

prepare: $(ARCH_SYMLINKS) $(SYS_HEADERS) $(GEN_HEADERS)

LDFLAGS_vmlinux = -r

# These aren't in Makefile-tt because they are needed in the !CONFIG_MODE_TT +
# CONFIG_MODE_SKAS + CONFIG_STATIC_LINK case.

LINK_TT = -static
LD_SCRIPT_TT := uml.lds

ifeq ($(CONFIG_STATIC_LINK),y)
  LINK-y += $(LINK_TT)
  LD_SCRIPT-y := $(LD_SCRIPT_TT)
else
ifeq ($(CONFIG_MODE_TT),y)
  LINK-y += $(LINK_TT)
  LD_SCRIPT-y := $(LD_SCRIPT_TT)
else
ifeq ($(CONFIG_MODE_SKAS),y)
  LINK-y += $(LINK_SKAS)
  LD_SCRIPT-y := $(LD_SCRIPT_SKAS)
endif
endif
endif

CPP_MODE_TT := $(shell [ "$(CONFIG_MODE_TT)" = "y" ] && echo -DMODE_TT)
CONFIG_KERNEL_STACK_ORDER ?= 2
STACK_SIZE := $(shell echo $$[ 4096 * (1 << $(CONFIG_KERNEL_STACK_ORDER)) ] )

<<<<<<< HEAD
CPPFLAGS_vmlinux.lds = -U$(SUBARCH) \
	-DSTART=$$(($(TOP_ADDR) - $(SIZE))) -DELF_ARCH=$(ELF_ARCH) \
	-DELF_FORMAT=\"$(ELF_FORMAT)\" $(CPP_MODE_TT) \
	-DKERNEL_STACK_SIZE=$(STACK_SIZE)

CPPFLAGS_$(LD_SCRIPT-y) = $(CPPFLAGS_vmlinux.lds) -P -C -Uum
=======
CPPFLAGS_vmlinux.lds = $(shell echo -U$(SUBARCH) \
	-DSTART=$$(($(TOP_ADDR) - $(SIZE))) -DELF_ARCH=$(ELF_ARCH) \
	-DELF_FORMAT=\"$(ELF_FORMAT)\" $(CPP_MODE_TT) \
	-DKERNEL_STACK_SIZE=$(STACK_SIZE))
>>>>>>> 8a690d16

export CPPFLAGS_$(LD_SCRIPT-y) = $(CPPFLAGS_vmlinux.lds) -P -C -Uum

LD_SCRIPT-y := $(ARCH_DIR)/kernel/$(LD_SCRIPT-y)

linux: vmlinux $(LD_SCRIPT-y)
	$(CC) -Wl,-T,$(LD_SCRIPT-y) $(LINK-y) $(LINK_WRAPS) \
		-o linux vmlinux -L/usr/lib -lutil

USER_CFLAGS := $(patsubst -I%,,$(CFLAGS))
USER_CFLAGS := $(patsubst -Derrno=kernel_errno,,$(USER_CFLAGS))
USER_CFLAGS := $(patsubst -Dsigprocmask=kernel_sigprocmask,,$(USER_CFLAGS))
USER_CFLAGS := $(patsubst -D__KERNEL__,,$(USER_CFLAGS)) $(ARCH_INCLUDE) \
	$(MODE_INCLUDE)

# To get a definition of F_SETSIG
USER_CFLAGS += -D_GNU_SOURCE

<<<<<<< HEAD
CLEAN_FILES += linux x.i gmon.out $(ARCH_DIR)/uml.lds \
	$(ARCH_DIR)/dyn_link.ld.s $(GEN_HEADERS)
=======
# From main Makefile, these options are set after including the ARCH makefile.
# So copy them here.

ifdef CONFIG_CC_OPTIMIZE_FOR_SIZE
USER_CFLAGS		+= -Os
else
USER_CFLAGS		+= -O2
endif

ifndef CONFIG_FRAME_POINTER
USER_CFLAGS		+= -fomit-frame-pointer
endif

ifdef CONFIG_DEBUG_INFO
USER_CFLAGS		+= -g
endif

CLEAN_FILES += linux x.i gmon.out $(ARCH_DIR)/uml.lds \
	$(ARCH_DIR)/dyn_link.ld.s $(ARCH_DIR)/include/uml-config.h \
	$(GEN_HEADERS)
>>>>>>> 8a690d16

MRPROPER_FILES += $(SYMLINK_HEADERS) $(ARCH_SYMLINKS) \
	$(addprefix $(ARCH_DIR)/kernel/,$(KERN_SYMLINKS))

archmrproper:
	@:

archclean:
	@find . \( -name '*.bb' -o -name '*.bbg' -o -name '*.da' \
		-o -name '*.gcov' \) -type f -print | xargs rm -f

$(SYMLINK_HEADERS):
	cd $(TOPDIR)/$(dir $@) ; \
	ln -sf $(basename $(notdir $@))-$(SUBARCH)$(suffix $@) $(notdir $@)

include/asm-um/arch:
	cd $(TOPDIR)/include/asm-um && ln -sf ../asm-$(SUBARCH) arch

$(ARCH_DIR)/include/sysdep:
	cd $(ARCH_DIR)/include && ln -sf sysdep-$(SUBARCH) sysdep

$(ARCH_DIR)/os:
	cd $(ARCH_DIR) && ln -sf os-$(OS) os

# Generated files
define filechk_umlconfig
	sed 's/ CONFIG/ UML_CONFIG/'
endef

$(ARCH_DIR)/include/uml-config.h : $(TOPDIR)/include/linux/autoconf.h
	$(call filechk,umlconfig)

filechk_gen_header = $<

$(ARCH_DIR)/include/task.h : $(ARCH_DIR)/util/mk_task
	$(call filechk,gen_header)

$(ARCH_DIR)/include/kern_constants.h : $(ARCH_DIR)/util/mk_constants
	$(call filechk,gen_header)

$(ARCH_DIR)/util/mk_task $(ARCH_DIR)/util/mk_constants : $(ARCH_DIR)/util \
	sys_prepare FORCE ;

$(ARCH_DIR)/util: FORCE
	$(Q)$(MAKE) $(build)=$@

export SUBARCH USER_CFLAGS OS

all: linux

define archhelp
  echo  '* linux	- Binary kernel image (./linux)'
endef<|MERGE_RESOLUTION|>--- conflicted
+++ resolved
@@ -111,19 +111,10 @@
 CONFIG_KERNEL_STACK_ORDER ?= 2
 STACK_SIZE := $(shell echo $$[ 4096 * (1 << $(CONFIG_KERNEL_STACK_ORDER)) ] )
 
-<<<<<<< HEAD
-CPPFLAGS_vmlinux.lds = -U$(SUBARCH) \
-	-DSTART=$$(($(TOP_ADDR) - $(SIZE))) -DELF_ARCH=$(ELF_ARCH) \
-	-DELF_FORMAT=\"$(ELF_FORMAT)\" $(CPP_MODE_TT) \
-	-DKERNEL_STACK_SIZE=$(STACK_SIZE)
-
-CPPFLAGS_$(LD_SCRIPT-y) = $(CPPFLAGS_vmlinux.lds) -P -C -Uum
-=======
 CPPFLAGS_vmlinux.lds = $(shell echo -U$(SUBARCH) \
 	-DSTART=$$(($(TOP_ADDR) - $(SIZE))) -DELF_ARCH=$(ELF_ARCH) \
 	-DELF_FORMAT=\"$(ELF_FORMAT)\" $(CPP_MODE_TT) \
 	-DKERNEL_STACK_SIZE=$(STACK_SIZE))
->>>>>>> 8a690d16
 
 export CPPFLAGS_$(LD_SCRIPT-y) = $(CPPFLAGS_vmlinux.lds) -P -C -Uum
 
@@ -142,10 +133,6 @@
 # To get a definition of F_SETSIG
 USER_CFLAGS += -D_GNU_SOURCE
 
-<<<<<<< HEAD
-CLEAN_FILES += linux x.i gmon.out $(ARCH_DIR)/uml.lds \
-	$(ARCH_DIR)/dyn_link.ld.s $(GEN_HEADERS)
-=======
 # From main Makefile, these options are set after including the ARCH makefile.
 # So copy them here.
 
@@ -166,7 +153,6 @@
 CLEAN_FILES += linux x.i gmon.out $(ARCH_DIR)/uml.lds \
 	$(ARCH_DIR)/dyn_link.ld.s $(ARCH_DIR)/include/uml-config.h \
 	$(GEN_HEADERS)
->>>>>>> 8a690d16
 
 MRPROPER_FILES += $(SYMLINK_HEADERS) $(ARCH_SYMLINKS) \
 	$(addprefix $(ARCH_DIR)/kernel/,$(KERN_SYMLINKS))
