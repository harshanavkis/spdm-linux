--- conflicted
+++ resolved
@@ -260,10 +260,6 @@
 static struct cpuidle_driver omap3_idle_driver = {
 	.name             = "omap3_idle",
 	.owner            = THIS_MODULE,
-<<<<<<< HEAD
-	.en_core_tk_irqen = 1,
-=======
->>>>>>> f722406f
 	.states = {
 		{
 			.enter		  = omap3_enter_idle_bm,
