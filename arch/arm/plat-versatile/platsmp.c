--- conflicted
+++ resolved
@@ -5,13 +5,6 @@
  *  Copyright (C) 2002 ARM Ltd.
  *  All Rights Reserved
  *
-<<<<<<< HEAD
- * This program is free software; you can redistribute it and/or modify
- * it under the terms of the GNU General Public License version 2 as
- * published by the Free Software Foundation.
- *
-=======
->>>>>>> 0ecfebd2
  * This code is specific to the hardware found on ARM Realview and
  * Versatile Express platforms where the CPUs are unable to be individually
  * woken, and where there is no way to hot-unplug CPUs.  Real platforms
