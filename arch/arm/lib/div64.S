/*
 *  linux/arch/arm/lib/div64.S
 *
 *  Optimized computation of 64-bit dividend / 32-bit divisor
 *
 *  Author:	Nicolas Pitre
 *  Created:	Oct 5, 2003
 *  Copyright:	Monta Vista Software, Inc.
 *
 *  This program is free software; you can redistribute it and/or modify
 *  it under the terms of the GNU General Public License version 2 as
 *  published by the Free Software Foundation.
 */

#include <linux/linkage.h>

#ifdef __ARMEB__
#define xh r0
#define xl r1
#define yh r2
#define yl r3
#else
#define xl r0
#define xh r1
#define yl r2
#define yh r3
#endif

/*
 * __do_div64: perform a division with 64-bit dividend and 32-bit divisor.
 *
 * Note: Calling convention is totally non standard for optimal code.
 *       This is meant to be used by do_div() from include/asm/div64.h only.
 *
 * Input parameters:
 * 	xh-xl	= dividend (clobbered)
 * 	r4	= divisor (preserved)
 *
 * Output values:
 * 	yh-yl	= result
 * 	xh	= remainder
 *
 * Clobbered regs: xl, ip
 */

ENTRY(__do_div64)

	@ Test for easy paths first.
	subs	ip, r4, #1
	bls	9f			@ divisor is 0 or 1
	tst	ip, r4
	beq	8f			@ divisor is power of 2

	@ See if we need to handle upper 32-bit result.
	cmp	xh, r4
	mov	yh, #0
	blo	3f

	@ Align divisor with upper part of dividend.
	@ The aligned divisor is stored in yl preserving the original.
	@ The bit position is stored in ip.

#if __LINUX_ARM_ARCH__ >= 5

	clz	yl, r4
	clz	ip, xh
	sub	yl, yl, ip
	mov	ip, #1
	mov	ip, ip, lsl yl
	mov	yl, r4, lsl yl

#else

	mov	yl, r4
	mov	ip, #1
1:	cmp	yl, #0x80000000
	cmpcc	yl, xh
	movcc	yl, yl, lsl #1
	movcc	ip, ip, lsl #1
	bcc	1b

#endif

	@ The division loop for needed upper bit positions.
 	@ Break out early if dividend reaches 0.
2:	cmp	xh, yl
	orrcs	yh, yh, ip
	subcss	xh, xh, yl
	movnes	ip, ip, lsr #1
	mov	yl, yl, lsr #1
	bne	2b

	@ See if we need to handle lower 32-bit result.
3:	cmp	xh, #0
	mov	yl, #0
	cmpeq	xl, r4
	movlo	xh, xl
	movlo	pc, lr

	@ The division loop for lower bit positions.
	@ Here we shift remainer bits leftwards rather than moving the
	@ divisor for comparisons, considering the carry-out bit as well.
	mov	ip, #0x80000000
4:	movs	xl, xl, lsl #1
	adcs	xh, xh, xh
	beq	6f
	cmpcc	xh, r4
5:	orrcs	yl, yl, ip
	subcs	xh, xh, r4
	movs	ip, ip, lsr #1
	bne	4b
	mov	pc, lr

	@ The top part of remainder became zero.  If carry is set
	@ (the 33th bit) this is a false positive so resume the loop.
	@ Otherwise, if lower part is also null then we're done.
6:	bcs	5b
	cmp	xl, #0
	moveq	pc, lr

	@ We still have remainer bits in the low part.  Bring them up.

#if __LINUX_ARM_ARCH__ >= 5

	clz	xh, xl			@ we know xh is zero here so...
	add	xh, xh, #1
	mov	xl, xl, lsl xh
	mov	ip, ip, lsr xh

#else

7:	movs	xl, xl, lsl #1
	mov	ip, ip, lsr #1
	bcc	7b

#endif

	@ Current remainder is now 1.  It's worthless to compare with
	@ divisor at this point since divisor can't be smaller than 3 here.
	@ If possible, branch for another shift in the division loop.
	@ If no bit position left then we're done.
	movs	ip, ip, lsr #1
	mov	xh, #1
	bne	4b
	mov	pc, lr

8:	@ Division by a power of 2: determine what that divisor order is
	@ then simply shift values around

#if __LINUX_ARM_ARCH__ >= 5

	clz	ip, r4
	rsb	ip, ip, #31

#else

	mov	yl, r4
	cmp	r4, #(1 << 16)
	mov	ip, #0
	movhs	yl, yl, lsr #16
	movhs	ip, #16

	cmp	yl, #(1 << 8)
	movhs	yl, yl, lsr #8
	addhs	ip, ip, #8

	cmp	yl, #(1 << 4)
	movhs	yl, yl, lsr #4
	addhs	ip, ip, #4

	cmp	yl, #(1 << 2)
	addhi	ip, ip, #3
	addls	ip, ip, yl, lsr #1

#endif

<<<<<<< HEAD
dl	.req	r3			@ divisor low
dh	.req	r2			@ divsor high


ENTRY(do_div64)
	stmfd	sp!, {r4, r5, lr}
	mov	nl, onl
	movs	nh, onh			@ if high bits are zero
	movne	lr, #33
	moveq	lr, #1			@ only divide low bits
	moveq	nh, onl

	tst	dh, #0x80000000
	bne	2f
1:	cmp	nh, dh
	bls	2f
	add	lr, lr, #1
	movs	dh, dh, lsl #1		@ left justify disor
	bpl	1b

2:	movs	nh, onh
	moveq	dl, dh
	moveq	dh, #0
	movne	dl, #0
	mov	ql, #0
	mov	qh, #0
3:	subs	ip, nl, dl		@ trial subtraction
	sbcs	ip, nh, dh
	movcs	nh, ip			@ only update if successful
	subcs	nl, nl, dl		@ (repeat the subtraction)
	adcs	ql, ql, ql		@ C=1 if successful, shift into
	adc	qh, qh, qh		@ quotient
	movs	dh, dh, lsr #1		@ shift base high part right
	mov	dl, dl, rrx		@ shift base low part right
	subs	lr, lr, #1
	bne	3b

	mov	r2, res
	ldmfd	sp!, {r4, r5, pc}
=======
	mov	yh, xh, lsr ip
	mov	yl, xl, lsr ip
	rsb	ip, ip, #32
	orr	yl, yl, xh, lsl ip
	mov	xh, xl, lsl ip
	mov	xh, xh, lsr ip
	mov	pc, lr

	@ eq -> division by 1: obvious enough...
9:	moveq	yl, xl
	moveq	yh, xh
	moveq	xh, #0
	moveq	pc, lr

	@ Division by 0:
	str	lr, [sp, #-4]!
	bl	__div0

	@ as wrong as it could be...
	mov	yl, #0
	mov	yh, #0
	mov	xh, #0
	ldr	pc, [sp], #4
>>>>>>> f5793133
<|MERGE_RESOLUTION|>--- conflicted
+++ resolved
@@ -174,47 +174,6 @@
 
 #endif
 
-<<<<<<< HEAD
-dl	.req	r3			@ divisor low
-dh	.req	r2			@ divsor high
-
-
-ENTRY(do_div64)
-	stmfd	sp!, {r4, r5, lr}
-	mov	nl, onl
-	movs	nh, onh			@ if high bits are zero
-	movne	lr, #33
-	moveq	lr, #1			@ only divide low bits
-	moveq	nh, onl
-
-	tst	dh, #0x80000000
-	bne	2f
-1:	cmp	nh, dh
-	bls	2f
-	add	lr, lr, #1
-	movs	dh, dh, lsl #1		@ left justify disor
-	bpl	1b
-
-2:	movs	nh, onh
-	moveq	dl, dh
-	moveq	dh, #0
-	movne	dl, #0
-	mov	ql, #0
-	mov	qh, #0
-3:	subs	ip, nl, dl		@ trial subtraction
-	sbcs	ip, nh, dh
-	movcs	nh, ip			@ only update if successful
-	subcs	nl, nl, dl		@ (repeat the subtraction)
-	adcs	ql, ql, ql		@ C=1 if successful, shift into
-	adc	qh, qh, qh		@ quotient
-	movs	dh, dh, lsr #1		@ shift base high part right
-	mov	dl, dl, rrx		@ shift base low part right
-	subs	lr, lr, #1
-	bne	3b
-
-	mov	r2, res
-	ldmfd	sp!, {r4, r5, pc}
-=======
 	mov	yh, xh, lsr ip
 	mov	yl, xl, lsr ip
 	rsb	ip, ip, #32
@@ -238,4 +197,3 @@
 	mov	yh, #0
 	mov	xh, #0
 	ldr	pc, [sp], #4
->>>>>>> f5793133
