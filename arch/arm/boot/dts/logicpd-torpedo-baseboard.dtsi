--- conflicted
+++ resolved
@@ -117,10 +117,7 @@
 &dss {
 	status = "okay";
 	vdds_dsi-supply = <&vpll2>;
-<<<<<<< HEAD
-=======
 	vdda_video-supply = <&vpll2>;
->>>>>>> 7d2a07b7
 	pinctrl-names = "default";
 	pinctrl-0 = <&dss_dpi_pins1>;
 	port {
@@ -138,10 +135,6 @@
 
 	lcd0: display {
 		/* This isn't the exact LCD, but the timings meet spec */
-<<<<<<< HEAD
-		/* To make it work, set CONFIG_OMAP2_DSS_MIN_FCK_PER_PCK=4 */
-=======
->>>>>>> 7d2a07b7
 		compatible = "newhaven,nhd-4.3-480272ef-atxl";
 		label = "15";
 		pinctrl-names = "default";
