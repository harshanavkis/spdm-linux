--- conflicted
+++ resolved
@@ -25,8 +25,6 @@
 	return pfn;
 }
 
-<<<<<<< HEAD
-=======
 static inline dma_addr_t virt_to_dma(struct device *dev, void *addr)
 {
 	if (dev)
@@ -47,5 +45,4 @@
 	return __pfn_to_phys(dma_to_pfn(dev, dev_addr)) + offset;
 }
 
->>>>>>> 7d2a07b7
 #endif /* ASM_ARM_DMA_DIRECT_H */