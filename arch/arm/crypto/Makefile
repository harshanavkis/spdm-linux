# SPDX-License-Identifier: GPL-2.0
#
# Arch-specific CryptoAPI modules.
#

obj-$(CONFIG_CRYPTO_AES_ARM) += aes-arm.o
obj-$(CONFIG_CRYPTO_AES_ARM_BS) += aes-arm-bs.o
obj-$(CONFIG_CRYPTO_SHA1_ARM) += sha1-arm.o
obj-$(CONFIG_CRYPTO_SHA1_ARM_NEON) += sha1-arm-neon.o
obj-$(CONFIG_CRYPTO_SHA256_ARM) += sha256-arm.o
obj-$(CONFIG_CRYPTO_SHA512_ARM) += sha512-arm.o
obj-$(CONFIG_CRYPTO_BLAKE2S_ARM) += blake2s-arm.o
obj-$(CONFIG_CRYPTO_BLAKE2B_NEON) += blake2b-neon.o
obj-$(CONFIG_CRYPTO_CHACHA20_NEON) += chacha-neon.o
obj-$(CONFIG_CRYPTO_POLY1305_ARM) += poly1305-arm.o
obj-$(CONFIG_CRYPTO_NHPOLY1305_NEON) += nhpoly1305-neon.o
obj-$(CONFIG_CRYPTO_CURVE25519_NEON) += curve25519-neon.o

obj-$(CONFIG_CRYPTO_AES_ARM_CE) += aes-arm-ce.o
obj-$(CONFIG_CRYPTO_SHA1_ARM_CE) += sha1-arm-ce.o
obj-$(CONFIG_CRYPTO_SHA2_ARM_CE) += sha2-arm-ce.o
obj-$(CONFIG_CRYPTO_GHASH_ARM_CE) += ghash-arm-ce.o
obj-$(CONFIG_CRYPTO_CRCT10DIF_ARM_CE) += crct10dif-arm-ce.o
obj-$(CONFIG_CRYPTO_CRC32_ARM_CE) += crc32-arm-ce.o

aes-arm-y	:= aes-cipher-core.o aes-cipher-glue.o
aes-arm-bs-y	:= aes-neonbs-core.o aes-neonbs-glue.o
sha1-arm-y	:= sha1-armv4-large.o sha1_glue.o
sha1-arm-neon-y	:= sha1-armv7-neon.o sha1_neon_glue.o
sha256-arm-neon-$(CONFIG_KERNEL_MODE_NEON) := sha256_neon_glue.o
sha256-arm-y	:= sha256-core.o sha256_glue.o $(sha256-arm-neon-y)
sha512-arm-neon-$(CONFIG_KERNEL_MODE_NEON) := sha512-neon-glue.o
sha512-arm-y	:= sha512-core.o sha512-glue.o $(sha512-arm-neon-y)
blake2s-arm-y   := blake2s-core.o blake2s-glue.o
blake2b-neon-y  := blake2b-neon-core.o blake2b-neon-glue.o
sha1-arm-ce-y	:= sha1-ce-core.o sha1-ce-glue.o
sha2-arm-ce-y	:= sha2-ce-core.o sha2-ce-glue.o
aes-arm-ce-y	:= aes-ce-core.o aes-ce-glue.o
ghash-arm-ce-y	:= ghash-ce-core.o ghash-ce-glue.o
crct10dif-arm-ce-y	:= crct10dif-ce-core.o crct10dif-ce-glue.o
crc32-arm-ce-y:= crc32-ce-core.o crc32-ce-glue.o
chacha-neon-y := chacha-scalar-core.o chacha-glue.o
chacha-neon-$(CONFIG_KERNEL_MODE_NEON) += chacha-neon-core.o
poly1305-arm-y := poly1305-core.o poly1305-glue.o
nhpoly1305-neon-y := nh-neon-core.o nhpoly1305-neon-glue.o
curve25519-neon-y := curve25519-core.o curve25519-glue.o

quiet_cmd_perl = PERL    $@
      cmd_perl = $(PERL) $(<) > $(@)

<<<<<<< HEAD
$(src)/poly1305-core.S_shipped: $(src)/poly1305-armv4.pl
	$(call cmd,perl)

$(src)/sha256-core.S_shipped: $(src)/sha256-armv4.pl
=======
$(obj)/%-core.S: $(src)/%-armv4.pl
>>>>>>> 7d2a07b7
	$(call cmd,perl)

clean-files += poly1305-core.S sha256-core.S sha512-core.S

<<<<<<< HEAD
clean-files += poly1305-core.S sha256-core.S sha512-core.S

=======
>>>>>>> 7d2a07b7
# massage the perlasm code a bit so we only get the NEON routine if we need it
poly1305-aflags-$(CONFIG_CPU_V7) := -U__LINUX_ARM_ARCH__ -D__LINUX_ARM_ARCH__=5
poly1305-aflags-$(CONFIG_KERNEL_MODE_NEON) := -U__LINUX_ARM_ARCH__ -D__LINUX_ARM_ARCH__=7
AFLAGS_poly1305-core.o += $(poly1305-aflags-y)<|MERGE_RESOLUTION|>--- conflicted
+++ resolved
@@ -48,23 +48,11 @@
 quiet_cmd_perl = PERL    $@
       cmd_perl = $(PERL) $(<) > $(@)
 
-<<<<<<< HEAD
-$(src)/poly1305-core.S_shipped: $(src)/poly1305-armv4.pl
-	$(call cmd,perl)
-
-$(src)/sha256-core.S_shipped: $(src)/sha256-armv4.pl
-=======
 $(obj)/%-core.S: $(src)/%-armv4.pl
->>>>>>> 7d2a07b7
 	$(call cmd,perl)
 
 clean-files += poly1305-core.S sha256-core.S sha512-core.S
 
-<<<<<<< HEAD
-clean-files += poly1305-core.S sha256-core.S sha512-core.S
-
-=======
->>>>>>> 7d2a07b7
 # massage the perlasm code a bit so we only get the NEON routine if we need it
 poly1305-aflags-$(CONFIG_CPU_V7) := -U__LINUX_ARM_ARCH__ -D__LINUX_ARM_ARCH__=5
 poly1305-aflags-$(CONFIG_KERNEL_MODE_NEON) := -U__LINUX_ARM_ARCH__ -D__LINUX_ARM_ARCH__=7
