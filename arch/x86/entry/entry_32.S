--- conflicted
+++ resolved
@@ -257,51 +257,6 @@
 	movl    %esp, %eax
 	call    syscall_return_slowpath
 	jmp     restore_all
-<<<<<<< HEAD
-END(ret_from_fork)
-
-#ifdef CONFIG_STACK_UNWIND
-ENTRY(arch_unwind_init_running)
-	movl	4(%esp), %edx
-	movl	(%esp), %ecx
-	leal	4(%esp), %eax
-	movl	%ebx, PT_EBX(%edx)
-	xorl	%ebx, %ebx
-	movl	%ebx, PT_ECX(%edx)
-	movl	%ebx, PT_EDX(%edx)
-	movl	%esi, PT_ESI(%edx)
-	movl	%edi, PT_EDI(%edx)
-	movl	%ebp, PT_EBP(%edx)
-	movl	%ebx, PT_EAX(%edx)
-	movl	$__USER_DS, PT_DS(%edx)
-	movl	$__USER_DS, PT_ES(%edx)
-	movl	$__KERNEL_PERCPU, PT_FS(%edx)
-	movl	$__KERNEL_STACK_CANARY, PT_GS(%edx)
-	movl	%eax, PT_OLDESP(%edx)
-	movl	16(%esp), %eax
-	movl	%ebx, PT_ORIG_EAX(%edx)
-	movl	%ecx, PT_EIP(%edx)
-	movl	12(%esp), %ecx
-	movl	$__KERNEL_CS, PT_CS(%edx)
-	movl	%eax, 12(%esp)
-	movl	8(%esp), %eax
-	movl	%ecx, 8(%esp)
-	movl	%ebx, PT_EFLAGS(%edx)
-	movl	PT_EBX(%edx), %ebx
-	movl	$__KERNEL_DS, PT_OLDSS(%edx)
-	jmpl	*%eax
-ENDPROC(arch_unwind_init_running)
-#endif
-
-ENTRY(ret_from_kernel_thread)
-	pushl	%eax
-	call	schedule_tail
-	popl	%eax
-	movl	PT_EBP(%esp), %eax
-	call	*PT_EBX(%esp)
-	movl	$0, PT_EAX(%esp)
-=======
->>>>>>> 1001354c
 
 	/* kernel thread */
 1:	movl	%edi, %eax
