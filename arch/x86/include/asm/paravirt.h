--- conflicted
+++ resolved
@@ -846,12 +846,8 @@
 #define __PV_IS_CALLEE_SAVE(func)			\
 	((struct paravirt_callee_save) { func })
 
-<<<<<<< HEAD
 #ifdef CONFIG_PARAVIRT_IRQ
-static inline unsigned long arch_local_save_flags(void)
-=======
 static inline notrace unsigned long arch_local_save_flags(void)
->>>>>>> 72083646
 {
 	return PVOP_CALLEE0(unsigned long, pv_irq_ops.save_fl);
 }
