--- conflicted
+++ resolved
@@ -3,21 +3,6 @@
 
 #define ISA_DMA_THRESHOLD (0x00ffffff)
 
-<<<<<<< HEAD
-/*
- * These macros should be used after a pci_map_sg call has been done
- * to get bus addresses of each of the SG entries and their lengths.
- * You should only work with the number of sg entries pci_map_sg
- * returns.
- */
-#define sg_dma_address(sg)	((sg)->dma_address)
-#if defined(CONFIG_X86_32) && !defined(CONFIG_XEN)
-# define sg_dma_len(sg)		((sg)->length)
-#else
-# define sg_dma_len(sg)		((sg)->dma_length)
-#endif
-=======
 #include <asm-generic/scatterlist.h>
->>>>>>> 17d857be
 
 #endif /* _ASM_X86_SCATTERLIST_H */