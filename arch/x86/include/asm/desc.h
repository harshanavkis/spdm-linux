/* SPDX-License-Identifier: GPL-2.0 */
#ifndef _ASM_X86_DESC_H
#define _ASM_X86_DESC_H

#include <asm/desc_defs.h>
#include <asm/ldt.h>
#include <asm/mmu.h>
#include <asm/fixmap.h>
#include <asm/irq_vectors.h>
#include <asm/cpu_entry_area.h>

#include <linux/debug_locks.h>
#include <linux/smp.h>
#include <linux/percpu.h>

static inline void fill_ldt(struct desc_struct *desc, const struct user_desc *info)
{
	desc->limit0		= info->limit & 0x0ffff;

	desc->base0		= (info->base_addr & 0x0000ffff);
	desc->base1		= (info->base_addr & 0x00ff0000) >> 16;

	desc->type		= (info->read_exec_only ^ 1) << 1;
	desc->type	       |= info->contents << 2;
	/* Set the ACCESS bit so it can be mapped RO */
	desc->type	       |= 1;

	desc->s			= 1;
	desc->dpl		= 0x3;
	desc->p			= info->seg_not_present ^ 1;
	desc->limit1		= (info->limit & 0xf0000) >> 16;
	desc->avl		= info->useable;
	desc->d			= info->seg_32bit;
	desc->g			= info->limit_in_pages;

	desc->base2		= (info->base_addr & 0xff000000) >> 24;
	/*
	 * Don't allow setting of the lm bit. It would confuse
	 * user_64bit_mode and would get overridden by sysret anyway.
	 */
	desc->l			= 0;
}

struct gdt_page {
	struct desc_struct gdt[GDT_ENTRIES];
} __attribute__((aligned(PAGE_SIZE)));

DECLARE_PER_CPU_PAGE_ALIGNED(struct gdt_page, gdt_page);

/* Provide the original GDT */
static inline struct desc_struct *get_cpu_gdt_rw(unsigned int cpu)
{
	return per_cpu(gdt_page, cpu).gdt;
}

/* Provide the current original GDT */
static inline struct desc_struct *get_current_gdt_rw(void)
{
	return this_cpu_ptr(&gdt_page)->gdt;
}

/* Provide the fixmap address of the remapped GDT */
static inline struct desc_struct *get_cpu_gdt_ro(int cpu)
{
	return (struct desc_struct *)&get_cpu_entry_area(cpu)->gdt;
}

/* Provide the current read-only GDT */
static inline struct desc_struct *get_current_gdt_ro(void)
{
	return get_cpu_gdt_ro(smp_processor_id());
}

/* Provide the physical address of the GDT page. */
static inline phys_addr_t get_cpu_gdt_paddr(unsigned int cpu)
{
	return per_cpu_ptr_to_phys(get_cpu_gdt_rw(cpu));
}

static inline void pack_gate(gate_desc *gate, unsigned type, unsigned long func,
			     unsigned dpl, unsigned ist, unsigned seg)
{
	gate->offset_low	= (u16) func;
	gate->bits.p		= 1;
	gate->bits.dpl		= dpl;
	gate->bits.zero		= 0;
	gate->bits.type		= type;
	gate->offset_middle	= (u16) (func >> 16);
#ifdef CONFIG_X86_64
	gate->segment		= __KERNEL_CS;
	gate->bits.ist		= ist;
	gate->reserved		= 0;
	gate->offset_high	= (u32) (func >> 32);
#else
	gate->segment		= seg;
	gate->bits.ist		= 0;
#endif
}

static inline int desc_empty(const void *ptr)
{
	const u32 *desc = ptr;

	return !(desc[0] | desc[1]);
}

#ifdef CONFIG_PARAVIRT_XXL
#include <asm/paravirt.h>
#else
#define load_TR_desc()				native_load_tr_desc()
#define load_gdt(dtr)				native_load_gdt(dtr)
#define load_idt(dtr)				native_load_idt(dtr)
#define load_tr(tr)				asm volatile("ltr %0"::"m" (tr))
#define load_ldt(ldt)				asm volatile("lldt %0"::"m" (ldt))

#define store_gdt(dtr)				native_store_gdt(dtr)
#define store_tr(tr)				(tr = native_store_tr())

#define load_TLS(t, cpu)			native_load_tls(t, cpu)
#define set_ldt					native_set_ldt

#define write_ldt_entry(dt, entry, desc)	native_write_ldt_entry(dt, entry, desc)
#define write_gdt_entry(dt, entry, desc, type)	native_write_gdt_entry(dt, entry, desc, type)
#define write_idt_entry(dt, entry, g)		native_write_idt_entry(dt, entry, g)

static inline void paravirt_alloc_ldt(struct desc_struct *ldt, unsigned entries)
{
}

static inline void paravirt_free_ldt(struct desc_struct *ldt, unsigned entries)
{
}
#endif	/* CONFIG_PARAVIRT_XXL */

#define store_ldt(ldt) asm("sldt %0" : "=m"(ldt))

static inline void native_write_idt_entry(gate_desc *idt, int entry, const gate_desc *gate)
{
	memcpy(&idt[entry], gate, sizeof(*gate));
}

static inline void native_write_ldt_entry(struct desc_struct *ldt, int entry, const void *desc)
{
	memcpy(&ldt[entry], desc, 8);
}

static inline void
native_write_gdt_entry(struct desc_struct *gdt, int entry, const void *desc, int type)
{
	unsigned int size;

	switch (type) {
	case DESC_TSS:	size = sizeof(tss_desc);	break;
	case DESC_LDT:	size = sizeof(ldt_desc);	break;
	default:	size = sizeof(*gdt);		break;
	}

	memcpy(&gdt[entry], desc, size);
}

static inline void set_tssldt_descriptor(void *d, unsigned long addr,
					 unsigned type, unsigned size)
{
	struct ldttss_desc *desc = d;

	memset(desc, 0, sizeof(*desc));

	desc->limit0		= (u16) size;
	desc->base0		= (u16) addr;
	desc->base1		= (addr >> 16) & 0xFF;
	desc->type		= type;
	desc->p			= 1;
	desc->limit1		= (size >> 16) & 0xF;
	desc->base2		= (addr >> 24) & 0xFF;
#ifdef CONFIG_X86_64
	desc->base3		= (u32) (addr >> 32);
#endif
}

static inline void __set_tss_desc(unsigned cpu, unsigned int entry, struct x86_hw_tss *addr)
{
	struct desc_struct *d = get_cpu_gdt_rw(cpu);
	tss_desc tss;

	set_tssldt_descriptor(&tss, (unsigned long)addr, DESC_TSS,
			      __KERNEL_TSS_LIMIT);
	write_gdt_entry(d, entry, &tss, DESC_TSS);
}

#define set_tss_desc(cpu, addr) __set_tss_desc(cpu, GDT_ENTRY_TSS, addr)

static inline void native_set_ldt(const void *addr, unsigned int entries)
{
	if (likely(entries == 0))
		asm volatile("lldt %w0"::"q" (0));
	else {
		unsigned cpu = smp_processor_id();
		ldt_desc ldt;

		set_tssldt_descriptor(&ldt, (unsigned long)addr, DESC_LDT,
				      entries * LDT_ENTRY_SIZE - 1);
		write_gdt_entry(get_cpu_gdt_rw(cpu), GDT_ENTRY_LDT,
				&ldt, DESC_LDT);
		asm volatile("lldt %w0"::"q" (GDT_ENTRY_LDT*8));
	}
}

static inline void native_load_gdt(const struct desc_ptr *dtr)
{
	asm volatile("lgdt %0"::"m" (*dtr));
}

static __always_inline void native_load_idt(const struct desc_ptr *dtr)
{
	asm volatile("lidt %0"::"m" (*dtr));
}

static inline void native_store_gdt(struct desc_ptr *dtr)
{
	asm volatile("sgdt %0":"=m" (*dtr));
}

static inline void store_idt(struct desc_ptr *dtr)
{
	asm volatile("sidt %0":"=m" (*dtr));
}

static inline void native_gdt_invalidate(void)
{
	const struct desc_ptr invalid_gdt = {
		.address = 0,
		.size = 0
	};

	native_load_gdt(&invalid_gdt);
}

static inline void native_idt_invalidate(void)
{
	const struct desc_ptr invalid_idt = {
		.address = 0,
		.size = 0
	};

	native_load_idt(&invalid_idt);
}

/*
 * The LTR instruction marks the TSS GDT entry as busy. On 64-bit, the GDT is
 * a read-only remapping. To prevent a page fault, the GDT is switched to the
 * original writeable version when needed.
 */
#ifdef CONFIG_X86_64
static inline void native_load_tr_desc(void)
{
	struct desc_ptr gdt;
	int cpu = raw_smp_processor_id();
	bool restore = 0;
	struct desc_struct *fixmap_gdt;

	native_store_gdt(&gdt);
	fixmap_gdt = get_cpu_gdt_ro(cpu);

	/*
	 * If the current GDT is the read-only fixmap, swap to the original
	 * writeable version. Swap back at the end.
	 */
	if (gdt.address == (unsigned long)fixmap_gdt) {
		load_direct_gdt(cpu);
		restore = 1;
	}
	asm volatile("ltr %w0"::"q" (GDT_ENTRY_TSS*8));
	if (restore)
		load_fixmap_gdt(cpu);
}
#else
static inline void native_load_tr_desc(void)
{
	asm volatile("ltr %w0"::"q" (GDT_ENTRY_TSS*8));
}
#endif

static inline unsigned long native_store_tr(void)
{
	unsigned long tr;

	asm volatile("str %0":"=r" (tr));

	return tr;
}

static inline void native_load_tls(struct thread_struct *t, unsigned int cpu)
{
	struct desc_struct *gdt = get_cpu_gdt_rw(cpu);
	unsigned int i;

	for (i = 0; i < GDT_ENTRY_TLS_ENTRIES; i++)
		gdt[GDT_ENTRY_TLS_MIN + i] = t->tls_array[i];
}

DECLARE_PER_CPU(bool, __tss_limit_invalid);

static inline void force_reload_TR(void)
{
	struct desc_struct *d = get_current_gdt_rw();
	tss_desc tss;

	memcpy(&tss, &d[GDT_ENTRY_TSS], sizeof(tss_desc));

	/*
	 * LTR requires an available TSS, and the TSS is currently
	 * busy.  Make it be available so that LTR will work.
	 */
	tss.type = DESC_TSS;
	write_gdt_entry(d, GDT_ENTRY_TSS, &tss, DESC_TSS);

	load_TR_desc();
	this_cpu_write(__tss_limit_invalid, false);
}

/*
 * Call this if you need the TSS limit to be correct, which should be the case
 * if and only if you have TIF_IO_BITMAP set or you're switching to a task
 * with TIF_IO_BITMAP set.
 */
static inline void refresh_tss_limit(void)
{
	DEBUG_LOCKS_WARN_ON(preemptible());

	if (unlikely(this_cpu_read(__tss_limit_invalid)))
		force_reload_TR();
}

/*
 * If you do something evil that corrupts the cached TSS limit (I'm looking
 * at you, VMX exits), call this function.
 *
 * The optimization here is that the TSS limit only matters for Linux if the
 * IO bitmap is in use.  If the TSS limit gets forced to its minimum value,
 * everything works except that IO bitmap will be ignored and all CPL 3 IO
 * instructions will #GP, which is exactly what we want for normal tasks.
 */
static inline void invalidate_tss_limit(void)
{
	DEBUG_LOCKS_WARN_ON(preemptible());

	if (unlikely(test_thread_flag(TIF_IO_BITMAP)))
		force_reload_TR();
	else
		this_cpu_write(__tss_limit_invalid, true);
}

/* This intentionally ignores lm, since 32-bit apps don't have that field. */
#define LDT_empty(info)					\
	((info)->base_addr		== 0	&&	\
	 (info)->limit			== 0	&&	\
	 (info)->contents		== 0	&&	\
	 (info)->read_exec_only		== 1	&&	\
	 (info)->seg_32bit		== 0	&&	\
	 (info)->limit_in_pages		== 0	&&	\
	 (info)->seg_not_present	== 1	&&	\
	 (info)->useable		== 0)

/* Lots of programs expect an all-zero user_desc to mean "no segment at all". */
static inline bool LDT_zero(const struct user_desc *info)
{
	return (info->base_addr		== 0 &&
		info->limit		== 0 &&
		info->contents		== 0 &&
		info->read_exec_only	== 0 &&
		info->seg_32bit		== 0 &&
		info->limit_in_pages	== 0 &&
		info->seg_not_present	== 0 &&
		info->useable		== 0);
}

static inline void clear_LDT(void)
{
	set_ldt(NULL, 0);
}

static inline unsigned long get_desc_base(const struct desc_struct *desc)
{
	return (unsigned)(desc->base0 | ((desc->base1) << 16) | ((desc->base2) << 24));
}

static inline void set_desc_base(struct desc_struct *desc, unsigned long base)
{
	desc->base0 = base & 0xffff;
	desc->base1 = (base >> 16) & 0xff;
	desc->base2 = (base >> 24) & 0xff;
}

static inline unsigned long get_desc_limit(const struct desc_struct *desc)
{
	return desc->limit0 | (desc->limit1 << 16);
}

static inline void set_desc_limit(struct desc_struct *desc, unsigned long limit)
{
	desc->limit0 = limit & 0xffff;
	desc->limit1 = (limit >> 16) & 0xf;
}

void alloc_intr_gate(unsigned int n, const void *addr);

static inline void init_idt_data(struct idt_data *data, unsigned int n,
				 const void *addr)
<<<<<<< HEAD
{
	BUG_ON(n > 0xFF);

	memset(data, 0, sizeof(*data));
	data->vector	= n;
	data->addr	= addr;
	data->segment	= __KERNEL_CS;
	data->bits.type	= GATE_INTERRUPT;
	data->bits.p	= 1;
}

static inline void idt_init_desc(gate_desc *gate, const struct idt_data *d)
{
	unsigned long addr = (unsigned long) d->addr;

	gate->offset_low	= (u16) addr;
	gate->segment		= (u16) d->segment;
	gate->bits		= d->bits;
	gate->offset_middle	= (u16) (addr >> 16);
#ifdef CONFIG_X86_64
	gate->offset_high	= (u32) (addr >> 32);
	gate->reserved		= 0;
#endif
}

extern unsigned long system_vectors[];

#ifdef CONFIG_X86_64
DECLARE_PER_CPU(u32, debug_idt_ctr);
static inline bool is_debug_idt_enabled(void)
=======
>>>>>>> 7d2a07b7
{
	BUG_ON(n > 0xFF);

	memset(data, 0, sizeof(*data));
	data->vector	= n;
	data->addr	= addr;
	data->segment	= __KERNEL_CS;
	data->bits.type	= GATE_INTERRUPT;
	data->bits.p	= 1;
}

static inline void idt_init_desc(gate_desc *gate, const struct idt_data *d)
{
	unsigned long addr = (unsigned long) d->addr;

	gate->offset_low	= (u16) addr;
	gate->segment		= (u16) d->segment;
	gate->bits		= d->bits;
	gate->offset_middle	= (u16) (addr >> 16);
#ifdef CONFIG_X86_64
	gate->offset_high	= (u32) (addr >> 32);
	gate->reserved		= 0;
#endif
}

extern unsigned long system_vectors[];

extern void load_current_idt(void);
extern void idt_setup_early_handler(void);
extern void idt_setup_early_traps(void);
extern void idt_setup_traps(void);
extern void idt_setup_apic_and_irq_gates(void);
extern bool idt_is_f00f_address(unsigned long address);

#ifdef CONFIG_X86_64
extern void idt_setup_early_pf(void);
#else
static inline void idt_setup_early_pf(void) { }
#endif

extern void idt_invalidate(void);

#endif /* _ASM_X86_DESC_H */<|MERGE_RESOLUTION|>--- conflicted
+++ resolved
@@ -406,7 +406,6 @@
 
 static inline void init_idt_data(struct idt_data *data, unsigned int n,
 				 const void *addr)
-<<<<<<< HEAD
 {
 	BUG_ON(n > 0xFF);
 
@@ -434,38 +433,6 @@
 
 extern unsigned long system_vectors[];
 
-#ifdef CONFIG_X86_64
-DECLARE_PER_CPU(u32, debug_idt_ctr);
-static inline bool is_debug_idt_enabled(void)
-=======
->>>>>>> 7d2a07b7
-{
-	BUG_ON(n > 0xFF);
-
-	memset(data, 0, sizeof(*data));
-	data->vector	= n;
-	data->addr	= addr;
-	data->segment	= __KERNEL_CS;
-	data->bits.type	= GATE_INTERRUPT;
-	data->bits.p	= 1;
-}
-
-static inline void idt_init_desc(gate_desc *gate, const struct idt_data *d)
-{
-	unsigned long addr = (unsigned long) d->addr;
-
-	gate->offset_low	= (u16) addr;
-	gate->segment		= (u16) d->segment;
-	gate->bits		= d->bits;
-	gate->offset_middle	= (u16) (addr >> 16);
-#ifdef CONFIG_X86_64
-	gate->offset_high	= (u32) (addr >> 32);
-	gate->reserved		= 0;
-#endif
-}
-
-extern unsigned long system_vectors[];
-
 extern void load_current_idt(void);
 extern void idt_setup_early_handler(void);
 extern void idt_setup_early_traps(void);
