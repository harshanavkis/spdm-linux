--- conflicted
+++ resolved
@@ -94,35 +94,7 @@
 #define trace_kvm_posted_intr_ipi kvm_posted_intr_ipi
 #endif /* CONFIG_TRACING */
 
-<<<<<<< HEAD
-/* IOAPIC */
-#define IO_APIC_IRQ(x) (((x) >= NR_IRQS_LEGACY) || ((1<<(x)) & io_apic_irqs))
-extern unsigned long io_apic_irqs;
-
-extern void setup_IO_APIC(void);
-extern void disable_IO_APIC(void);
-
-struct io_apic_irq_attr {
-	int ioapic;
-	int ioapic_pin;
-	int trigger;
-	int polarity;
-};
-
-static inline void set_io_apic_irq_attr(struct io_apic_irq_attr *irq_attr,
-					int ioapic, int ioapic_pin,
-					int trigger, int polarity)
-{
-	irq_attr->ioapic	= ioapic;
-	irq_attr->ioapic_pin	= ioapic_pin;
-	irq_attr->trigger	= trigger;
-	irq_attr->polarity	= polarity;
-}
-
-#ifndef CONFIG_XEN
-=======
 #ifdef CONFIG_IRQ_REMAP
->>>>>>> ec6f34e5
 /* Intel specific interrupt remapping information */
 struct irq_2_iommu {
 	struct intel_iommu *iommu;
@@ -141,6 +113,7 @@
 #ifdef	CONFIG_X86_LOCAL_APIC
 struct irq_data;
 
+#ifndef CONFIG_XEN
 struct irq_cfg {
 	cpumask_var_t		domain;
 	cpumask_var_t		old_domain;
@@ -216,14 +189,10 @@
 #endif
 #endif
 
-<<<<<<< HEAD
 #ifndef CONFIG_XEN
 
-extern void (*__initconst interrupt[NR_VECTORS-FIRST_EXTERNAL_VECTOR])(void);
-=======
 extern void (*__initconst interrupt[FIRST_SYSTEM_VECTOR
 				    - FIRST_EXTERNAL_VECTOR])(void);
->>>>>>> ec6f34e5
 #ifdef CONFIG_TRACING
 #define trace_interrupt interrupt
 #endif
