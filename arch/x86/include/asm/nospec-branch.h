/* SPDX-License-Identifier: GPL-2.0 */

#ifndef _ASM_X86_NOSPEC_BRANCH_H_
#define _ASM_X86_NOSPEC_BRANCH_H_

#include <asm/alternative.h>
#include <asm/alternative-asm.h>
#include <asm/cpufeatures.h>
<<<<<<< HEAD
#include <asm/msr-index.h>
=======
>>>>>>> 7928b2cb

#ifdef __ASSEMBLY__

/*
 * This should be used immediately before a retpoline alternative.  It tells
 * objtool where the retpolines are so that it can make sense of the control
 * flow by just reading the original instruction(s) and ignoring the
 * alternatives.
 */
.macro ANNOTATE_NOSPEC_ALTERNATIVE
	.Lannotate_\@:
	.pushsection .discard.nospec
	.long .Lannotate_\@ - .
	.popsection
.endm

/*
 * These are the bare retpoline primitives for indirect jmp and call.
 * Do not use these directly; they only exist to make the ALTERNATIVE
 * invocation below less ugly.
 */
.macro RETPOLINE_JMP reg:req
	call	.Ldo_rop_\@
.Lspec_trap_\@:
	pause
	lfence
	jmp	.Lspec_trap_\@
.Ldo_rop_\@:
	mov	\reg, (%_ASM_SP)
	ret
.endm

/*
 * This is a wrapper around RETPOLINE_JMP so the called function in reg
 * returns to the instruction after the macro.
 */
.macro RETPOLINE_CALL reg:req
	jmp	.Ldo_call_\@
.Ldo_retpoline_jmp_\@:
	RETPOLINE_JMP \reg
.Ldo_call_\@:
	call	.Ldo_retpoline_jmp_\@
.endm

/*
 * JMP_NOSPEC and CALL_NOSPEC macros can be used instead of a simple
 * indirect jmp/call which may be susceptible to the Spectre variant 2
 * attack.
 */
.macro JMP_NOSPEC reg:req
#ifdef CONFIG_RETPOLINE
	ANNOTATE_NOSPEC_ALTERNATIVE
	ALTERNATIVE_2 __stringify(jmp *\reg),				\
		__stringify(RETPOLINE_JMP \reg), X86_FEATURE_RETPOLINE,	\
		__stringify(lfence; jmp *\reg), X86_FEATURE_RETPOLINE_AMD
#else
	jmp	*\reg
#endif
.endm

.macro CALL_NOSPEC reg:req
#ifdef CONFIG_RETPOLINE
	ANNOTATE_NOSPEC_ALTERNATIVE
	ALTERNATIVE_2 __stringify(call *\reg),				\
		__stringify(RETPOLINE_CALL \reg), X86_FEATURE_RETPOLINE,\
		__stringify(lfence; call *\reg), X86_FEATURE_RETPOLINE_AMD
#else
	call	*\reg
#endif
.endm

/* This clobbers the BX register */
.macro FILL_RETURN_BUFFER nr:req ftr:req
#ifdef CONFIG_RETPOLINE
	ALTERNATIVE "", "call __clear_rsb", \ftr
#endif
.endm

#else /* __ASSEMBLY__ */

#define ANNOTATE_NOSPEC_ALTERNATIVE				\
	"999:\n\t"						\
	".pushsection .discard.nospec\n\t"			\
	".long 999b - .\n\t"					\
	".popsection\n\t"

#if defined(CONFIG_X86_64) && defined(RETPOLINE)

/*
 * Since the inline asm uses the %V modifier which is only in newer GCC,
 * the 64-bit one is dependent on RETPOLINE not CONFIG_RETPOLINE.
 */
# define CALL_NOSPEC						\
	ANNOTATE_NOSPEC_ALTERNATIVE				\
	ALTERNATIVE(						\
	"call *%[thunk_target]\n",				\
	"call __x86_indirect_thunk_%V[thunk_target]\n",		\
	X86_FEATURE_RETPOLINE)
# define THUNK_TARGET(addr) [thunk_target] "r" (addr)

#elif defined(CONFIG_X86_32) && defined(CONFIG_RETPOLINE)
/*
 * For i386 we use the original ret-equivalent retpoline, because
 * otherwise we'll run out of registers. We don't care about CET
 * here, anyway.
 */
# define CALL_NOSPEC ALTERNATIVE("call *%[thunk_target]\n",	\
	"       jmp    904f;\n"					\
	"       .align 16\n"					\
	"901:	call   903f;\n"					\
	"902:	pause;\n"					\
	"    	lfence;\n"					\
	"       jmp    902b;\n"					\
	"       .align 16\n"					\
	"903:	addl   $4, %%esp;\n"				\
	"       pushl  %[thunk_target];\n"			\
	"       ret;\n"						\
	"       .align 16\n"					\
	"904:	call   901b;\n",				\
	X86_FEATURE_RETPOLINE)

# define THUNK_TARGET(addr) [thunk_target] "rm" (addr)
#else /* No retpoline for C / inline asm */
# define CALL_NOSPEC "call *%[thunk_target]\n"
# define THUNK_TARGET(addr) [thunk_target] "rm" (addr)
#endif

/* The Spectre V2 mitigation variants */
enum spectre_v2_mitigation {
	SPECTRE_V2_NONE,
	SPECTRE_V2_RETPOLINE_MINIMAL,
	SPECTRE_V2_RETPOLINE_MINIMAL_AMD,
	SPECTRE_V2_RETPOLINE_GENERIC,
	SPECTRE_V2_RETPOLINE_AMD,
	SPECTRE_V2_IBRS,
};

extern char __indirect_thunk_start[];
extern char __indirect_thunk_end[];

/*
 * On VMEXIT we must ensure that no RSB predictions learned in the guest
 * can be followed in the host, by overwriting the RSB completely. Both
 * retpoline and IBRS mitigations for Spectre v2 need this; only on future
 * CPUs with IBRS_ALL *might* it be avoided.
 */
static inline void vmexit_fill_RSB(void)
{
<<<<<<< HEAD
=======
#ifdef CONFIG_RETPOLINE
>>>>>>> 7928b2cb
	alternative_input("",
			  "call __fill_rsb",
			  X86_FEATURE_RETPOLINE,
			  ASM_NO_INPUT_CLOBBER(_ASM_BX, "memory"));
<<<<<<< HEAD
}

static inline void indirect_branch_prediction_barrier(void)
{
	asm volatile(ALTERNATIVE("",
				 "movl %[msr], %%ecx\n\t"
				 "movl %[val], %%eax\n\t"
				 "movl $0, %%edx\n\t"
				 "wrmsr",
				 X86_FEATURE_USE_IBPB)
		     : : [msr] "i" (MSR_IA32_PRED_CMD),
			 [val] "i" (PRED_CMD_IBPB)
		     : "eax", "ecx", "edx", "memory");
}

/*
 * This also performs a barrier, and setting it again when it was already
 * set is NOT a no-op.
 */
static inline void restrict_branch_speculation(void)
{
	unsigned long ax, cx, dx;

	asm volatile(ALTERNATIVE("",
				 "movl %[msr], %%ecx\n\t"
				 "movl %[val], %%eax\n\t"
				 "movl $0, %%edx\n\t"
				 "wrmsr",
				 X86_FEATURE_USE_IBRS)
		     : "=a" (ax), "=c" (cx), "=d" (dx)
		     : [msr] "i" (MSR_IA32_SPEC_CTRL),
		       [val] "i" (SPEC_CTRL_IBRS)
		     : "memory");
}

static inline void unrestrict_branch_speculation(void)
{
	unsigned long ax, cx, dx;

	asm volatile(ALTERNATIVE("",
				 "movl %[msr], %%ecx\n\t"
				 "movl %[val], %%eax\n\t"
				 "movl $0, %%edx\n\t"
				 "wrmsr",
				 X86_FEATURE_USE_IBRS)
		     : "=a" (ax), "=c" (cx), "=d" (dx)
		     : [msr] "i" (MSR_IA32_SPEC_CTRL),
		       [val] "i" (0)
		     : "memory");
=======
#endif
>>>>>>> 7928b2cb
}

static inline void indirect_branch_prediction_barrier(void)
{
	alternative_input("",
			  "call __ibp_barrier",
			  X86_FEATURE_USE_IBPB,
			  ASM_NO_INPUT_CLOBBER("eax", "ecx", "edx", "memory"));
}

#endif /* __ASSEMBLY__ */
#endif /* _ASM_X86_NOSPEC_BRANCH_H_ */<|MERGE_RESOLUTION|>--- conflicted
+++ resolved
@@ -6,10 +6,6 @@
 #include <asm/alternative.h>
 #include <asm/alternative-asm.h>
 #include <asm/cpufeatures.h>
-<<<<<<< HEAD
-#include <asm/msr-index.h>
-=======
->>>>>>> 7928b2cb
 
 #ifdef __ASSEMBLY__
 
@@ -158,28 +154,18 @@
  */
 static inline void vmexit_fill_RSB(void)
 {
-<<<<<<< HEAD
-=======
-#ifdef CONFIG_RETPOLINE
->>>>>>> 7928b2cb
 	alternative_input("",
 			  "call __fill_rsb",
 			  X86_FEATURE_RETPOLINE,
 			  ASM_NO_INPUT_CLOBBER(_ASM_BX, "memory"));
-<<<<<<< HEAD
 }
 
 static inline void indirect_branch_prediction_barrier(void)
 {
-	asm volatile(ALTERNATIVE("",
-				 "movl %[msr], %%ecx\n\t"
-				 "movl %[val], %%eax\n\t"
-				 "movl $0, %%edx\n\t"
-				 "wrmsr",
-				 X86_FEATURE_USE_IBPB)
-		     : : [msr] "i" (MSR_IA32_PRED_CMD),
-			 [val] "i" (PRED_CMD_IBPB)
-		     : "eax", "ecx", "edx", "memory");
+	alternative_input("",
+			  "call __ibp_barrier",
+			  X86_FEATURE_USE_IBPB,
+			  ASM_NO_INPUT_CLOBBER("eax", "ecx", "edx", "memory"));
 }
 
 /*
@@ -216,17 +202,6 @@
 		     : [msr] "i" (MSR_IA32_SPEC_CTRL),
 		       [val] "i" (0)
 		     : "memory");
-=======
-#endif
->>>>>>> 7928b2cb
-}
-
-static inline void indirect_branch_prediction_barrier(void)
-{
-	alternative_input("",
-			  "call __ibp_barrier",
-			  X86_FEATURE_USE_IBPB,
-			  ASM_NO_INPUT_CLOBBER("eax", "ecx", "edx", "memory"));
 }
 
 #endif /* __ASSEMBLY__ */
