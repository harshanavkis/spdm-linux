--- conflicted
+++ resolved
@@ -115,15 +115,12 @@
 	XFEATURE_PT_UNIMPLEMENTED_SO_FAR,
 	XFEATURE_PKRU,
 	XFEATURE_PASID,
-<<<<<<< HEAD
-=======
 	XFEATURE_RSRVD_COMP_11,
 	XFEATURE_RSRVD_COMP_12,
 	XFEATURE_RSRVD_COMP_13,
 	XFEATURE_RSRVD_COMP_14,
 	XFEATURE_LBR,
 
->>>>>>> 7d2a07b7
 	XFEATURE_MAX,
 };
 
@@ -138,10 +135,7 @@
 #define XFEATURE_MASK_PT		(1 << XFEATURE_PT_UNIMPLEMENTED_SO_FAR)
 #define XFEATURE_MASK_PKRU		(1 << XFEATURE_PKRU)
 #define XFEATURE_MASK_PASID		(1 << XFEATURE_PASID)
-<<<<<<< HEAD
-=======
 #define XFEATURE_MASK_LBR		(1 << XFEATURE_LBR)
->>>>>>> 7d2a07b7
 
 #define XFEATURE_MASK_FPSSE		(XFEATURE_MASK_FP | XFEATURE_MASK_SSE)
 #define XFEATURE_MASK_AVX512		(XFEATURE_MASK_OPMASK \
@@ -244,8 +238,6 @@
 } __packed;
 
 /*
-<<<<<<< HEAD
-=======
  * State component 15: Architectural LBR configuration state.
  * The size of Arch LBR state depends on the number of LBRs (lbr_depth).
  */
@@ -266,7 +258,6 @@
 } __packed;
 
 /*
->>>>>>> 7d2a07b7
  * State component 10 is supervisor state used for context-switching the
  * PASID state.
  */
