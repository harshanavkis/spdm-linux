#ifndef _ASM_X86_PERCPU_H
#define _ASM_X86_PERCPU_H

#ifdef CONFIG_X86_64
#define __percpu_seg		gs
#define __percpu_mov_op		movq
#else
#define __percpu_seg		fs
#define __percpu_mov_op		movl
#endif

#ifdef __ASSEMBLY__

/*
 * PER_CPU finds an address of a per-cpu variable.
 *
 * Args:
 *    var - variable name
 *    reg - 32bit register
 *
 * The resulting address is stored in the "reg" argument.
 *
 * Example:
 *    PER_CPU(cpu_gdt_descr, %ebx)
 */
#ifdef CONFIG_SMP
#define PER_CPU(var, reg)						\
	__percpu_mov_op %__percpu_seg:this_cpu_off, reg;		\
	lea var(reg), reg
#define PER_CPU_VAR(var)	%__percpu_seg:var
#else /* ! SMP */
#define PER_CPU(var, reg)	__percpu_mov_op $var, reg
#define PER_CPU_VAR(var)	var
#endif	/* SMP */

#ifdef CONFIG_X86_64_SMP
#define INIT_PER_CPU_VAR(var)  init_per_cpu__##var
#else
#define INIT_PER_CPU_VAR(var)  var
#endif

#else /* ...!ASSEMBLY */

#include <linux/kernel.h>
#include <linux/stringify.h>

#ifdef CONFIG_SMP
#define __percpu_arg(x)		"%%"__stringify(__percpu_seg)":%P" #x
#define __my_cpu_offset		percpu_read(this_cpu_off)
#else
#define __percpu_arg(x)		"%P" #x
#endif

/*
 * Initialized pointers to per-cpu variables needed for the boot
 * processor need to use these macros to get the proper address
 * offset from __per_cpu_load on SMP.
 *
 * There also must be an entry in vmlinux_64.lds.S
 */
#define DECLARE_INIT_PER_CPU(var) \
       extern typeof(var) init_per_cpu_var(var)

#ifdef CONFIG_X86_64_SMP
#define init_per_cpu_var(var)  init_per_cpu__##var
#else
#define init_per_cpu_var(var)  var
#endif

/* For arch-specific code, we can use direct single-insn ops (they
 * don't give an lvalue though). */
extern void __bad_percpu_size(void);

#define percpu_to_op(op, var, val)			\
do {							\
	typedef typeof(var) pto_T__;			\
	if (0) {					\
		pto_T__ pto_tmp__;			\
		pto_tmp__ = (val);			\
	}						\
	switch (sizeof(var)) {				\
	case 1:						\
		asm(op "b %1,"__percpu_arg(0)		\
		    : "+m" (var)			\
		    : "qi" ((pto_T__)(val)));		\
		break;					\
	case 2:						\
		asm(op "w %1,"__percpu_arg(0)		\
		    : "+m" (var)			\
		    : "ri" ((pto_T__)(val)));		\
		break;					\
	case 4:						\
		asm(op "l %1,"__percpu_arg(0)		\
		    : "+m" (var)			\
		    : "ri" ((pto_T__)(val)));		\
		break;					\
	case 8:						\
		asm(op "q %1,"__percpu_arg(0)		\
		    : "+m" (var)			\
		    : "re" ((pto_T__)(val)));		\
		break;					\
	default: __bad_percpu_size();			\
	}						\
} while (0)

/*
 * Generate a percpu add to memory instruction and optimize code
 * if one is added or subtracted.
 */
#define percpu_add_op(var, val)						\
do {									\
	typedef typeof(var) pao_T__;					\
	const int pao_ID__ = (__builtin_constant_p(val) &&		\
			      ((val) == 1 || (val) == -1)) ? (val) : 0;	\
	if (0) {							\
		pao_T__ pao_tmp__;					\
		pao_tmp__ = (val);					\
	}								\
	switch (sizeof(var)) {						\
	case 1:								\
		if (pao_ID__ == 1)					\
			asm("incb "__percpu_arg(0) : "+m" (var));	\
		else if (pao_ID__ == -1)				\
			asm("decb "__percpu_arg(0) : "+m" (var));	\
		else							\
			asm("addb %1, "__percpu_arg(0)			\
			    : "+m" (var)				\
			    : "qi" ((pao_T__)(val)));			\
		break;							\
	case 2:								\
		if (pao_ID__ == 1)					\
			asm("incw "__percpu_arg(0) : "+m" (var));	\
		else if (pao_ID__ == -1)				\
			asm("decw "__percpu_arg(0) : "+m" (var));	\
		else							\
			asm("addw %1, "__percpu_arg(0)			\
			    : "+m" (var)				\
			    : "ri" ((pao_T__)(val)));			\
		break;							\
	case 4:								\
		if (pao_ID__ == 1)					\
			asm("incl "__percpu_arg(0) : "+m" (var));	\
		else if (pao_ID__ == -1)				\
			asm("decl "__percpu_arg(0) : "+m" (var));	\
		else							\
			asm("addl %1, "__percpu_arg(0)			\
			    : "+m" (var)				\
			    : "ri" ((pao_T__)(val)));			\
		break;							\
	case 8:								\
		if (pao_ID__ == 1)					\
			asm("incq "__percpu_arg(0) : "+m" (var));	\
		else if (pao_ID__ == -1)				\
			asm("decq "__percpu_arg(0) : "+m" (var));	\
		else							\
			asm("addq %1, "__percpu_arg(0)			\
			    : "+m" (var)				\
			    : "re" ((pao_T__)(val)));			\
		break;							\
	default: __bad_percpu_size();					\
	}								\
} while (0)

#define percpu_from_op(op, var, constraint)		\
({							\
	typeof(var) pfo_ret__;				\
	switch (sizeof(var)) {				\
	case 1:						\
		asm(op "b "__percpu_arg(1)",%0"		\
		    : "=q" (pfo_ret__)			\
		    : constraint);			\
		break;					\
	case 2:						\
		asm(op "w "__percpu_arg(1)",%0"		\
		    : "=r" (pfo_ret__)			\
		    : constraint);			\
		break;					\
	case 4:						\
		asm(op "l "__percpu_arg(1)",%0"		\
		    : "=r" (pfo_ret__)			\
		    : constraint);			\
		break;					\
	case 8:						\
		asm(op "q "__percpu_arg(1)",%0"		\
		    : "=r" (pfo_ret__)			\
		    : constraint);			\
		break;					\
	default: __bad_percpu_size();			\
	}						\
	pfo_ret__;					\
})

<<<<<<< HEAD
#define percpu_xchg_op(op, var, val)			\
({							\
	typedef typeof(var) pxo_T__;			\
	pxo_T__ pxo_ret__;				\
	if (0)						\
		pxo_ret__ = (val);			\
	switch (sizeof(var)) {				\
	case 1:						\
		asm(op "b %0,"__percpu_arg(1)		\
		    : "=q" (pxo_ret__), "+m" (var)	\
		    : "0" ((pxo_T__)(val)));		\
		break;					\
	case 2:						\
		asm(op "w %0,"__percpu_arg(1)		\
		    : "=r" (pxo_ret__), "+m" (var)	\
		    : "0" ((pxo_T__)(val)));		\
		break;					\
	case 4:						\
		asm(op "l %0,"__percpu_arg(1)		\
		    : "=r" (pxo_ret__), "+m" (var)	\
		    : "0" ((pxo_T__)(val)));		\
		break;					\
	case 8:						\
		asm(op "q %0,"__percpu_arg(1)		\
		    : "=r" (pxo_ret__), "+m" (var)	\
		    : "0" ((pxo_T__)(val)));		\
		break;					\
	default: __bad_percpu_size();			\
	}						\
	pxo_ret__;					\
=======
#define percpu_unary_op(op, var)			\
({							\
	switch (sizeof(var)) {				\
	case 1:						\
		asm(op "b "__percpu_arg(0)		\
		    : "+m" (var));			\
		break;					\
	case 2:						\
		asm(op "w "__percpu_arg(0)		\
		    : "+m" (var));			\
		break;					\
	case 4:						\
		asm(op "l "__percpu_arg(0)		\
		    : "+m" (var));			\
		break;					\
	case 8:						\
		asm(op "q "__percpu_arg(0)		\
		    : "+m" (var));			\
		break;					\
	default: __bad_percpu_size();			\
	}						\
>>>>>>> e44a21b7
})

/*
 * percpu_read() makes gcc load the percpu variable every time it is
 * accessed while percpu_read_stable() allows the value to be cached.
 * percpu_read_stable() is more efficient and can be used if its value
 * is guaranteed to be valid across cpus.  The current users include
 * get_current() and get_thread_info() both of which are actually
 * per-thread variables implemented as per-cpu variables and thus
 * stable for the duration of the respective task.
 */
#define percpu_read(var)		percpu_from_op("mov", var, "m" (var))
#define percpu_read_stable(var)		percpu_from_op("mov", var, "p" (&(var)))
#define percpu_write(var, val)		percpu_to_op("mov", var, val)
#define percpu_add(var, val)		percpu_add_op(var, val)
#define percpu_sub(var, val)		percpu_add_op(var, -(val))
#define percpu_and(var, val)		percpu_to_op("and", var, val)
#define percpu_or(var, val)		percpu_to_op("or", var, val)
#define percpu_xor(var, val)		percpu_to_op("xor", var, val)
<<<<<<< HEAD
#define percpu_xchg(var, val)		percpu_xchg_op("xchg", var, val)
#if defined(CONFIG_X86_XADD) || defined(CONFIG_X86_64)
#define percpu_xadd(var, val)		percpu_xchg_op("xadd", var, val)
#endif
=======
#define percpu_inc(var)		percpu_unary_op("inc", var)
>>>>>>> e44a21b7

#define __this_cpu_read_1(pcp)		percpu_from_op("mov", (pcp), "m"(pcp))
#define __this_cpu_read_2(pcp)		percpu_from_op("mov", (pcp), "m"(pcp))
#define __this_cpu_read_4(pcp)		percpu_from_op("mov", (pcp), "m"(pcp))

#define __this_cpu_write_1(pcp, val)	percpu_to_op("mov", (pcp), val)
#define __this_cpu_write_2(pcp, val)	percpu_to_op("mov", (pcp), val)
#define __this_cpu_write_4(pcp, val)	percpu_to_op("mov", (pcp), val)
#define __this_cpu_add_1(pcp, val)	percpu_add_op((pcp), val)
#define __this_cpu_add_2(pcp, val)	percpu_add_op((pcp), val)
#define __this_cpu_add_4(pcp, val)	percpu_add_op((pcp), val)
#define __this_cpu_and_1(pcp, val)	percpu_to_op("and", (pcp), val)
#define __this_cpu_and_2(pcp, val)	percpu_to_op("and", (pcp), val)
#define __this_cpu_and_4(pcp, val)	percpu_to_op("and", (pcp), val)
#define __this_cpu_or_1(pcp, val)	percpu_to_op("or", (pcp), val)
#define __this_cpu_or_2(pcp, val)	percpu_to_op("or", (pcp), val)
#define __this_cpu_or_4(pcp, val)	percpu_to_op("or", (pcp), val)
#define __this_cpu_xor_1(pcp, val)	percpu_to_op("xor", (pcp), val)
#define __this_cpu_xor_2(pcp, val)	percpu_to_op("xor", (pcp), val)
#define __this_cpu_xor_4(pcp, val)	percpu_to_op("xor", (pcp), val)

#define this_cpu_read_1(pcp)		percpu_from_op("mov", (pcp), "m"(pcp))
#define this_cpu_read_2(pcp)		percpu_from_op("mov", (pcp), "m"(pcp))
#define this_cpu_read_4(pcp)		percpu_from_op("mov", (pcp), "m"(pcp))
#define this_cpu_write_1(pcp, val)	percpu_to_op("mov", (pcp), val)
#define this_cpu_write_2(pcp, val)	percpu_to_op("mov", (pcp), val)
#define this_cpu_write_4(pcp, val)	percpu_to_op("mov", (pcp), val)
#define this_cpu_add_1(pcp, val)	percpu_add_op((pcp), val)
#define this_cpu_add_2(pcp, val)	percpu_add_op((pcp), val)
#define this_cpu_add_4(pcp, val)	percpu_add_op((pcp), val)
#define this_cpu_and_1(pcp, val)	percpu_to_op("and", (pcp), val)
#define this_cpu_and_2(pcp, val)	percpu_to_op("and", (pcp), val)
#define this_cpu_and_4(pcp, val)	percpu_to_op("and", (pcp), val)
#define this_cpu_or_1(pcp, val)		percpu_to_op("or", (pcp), val)
#define this_cpu_or_2(pcp, val)		percpu_to_op("or", (pcp), val)
#define this_cpu_or_4(pcp, val)		percpu_to_op("or", (pcp), val)
#define this_cpu_xor_1(pcp, val)	percpu_to_op("xor", (pcp), val)
#define this_cpu_xor_2(pcp, val)	percpu_to_op("xor", (pcp), val)
#define this_cpu_xor_4(pcp, val)	percpu_to_op("xor", (pcp), val)

#define irqsafe_cpu_add_1(pcp, val)	percpu_add_op((pcp), val)
#define irqsafe_cpu_add_2(pcp, val)	percpu_add_op((pcp), val)
#define irqsafe_cpu_add_4(pcp, val)	percpu_add_op((pcp), val)
#define irqsafe_cpu_and_1(pcp, val)	percpu_to_op("and", (pcp), val)
#define irqsafe_cpu_and_2(pcp, val)	percpu_to_op("and", (pcp), val)
#define irqsafe_cpu_and_4(pcp, val)	percpu_to_op("and", (pcp), val)
#define irqsafe_cpu_or_1(pcp, val)	percpu_to_op("or", (pcp), val)
#define irqsafe_cpu_or_2(pcp, val)	percpu_to_op("or", (pcp), val)
#define irqsafe_cpu_or_4(pcp, val)	percpu_to_op("or", (pcp), val)
#define irqsafe_cpu_xor_1(pcp, val)	percpu_to_op("xor", (pcp), val)
#define irqsafe_cpu_xor_2(pcp, val)	percpu_to_op("xor", (pcp), val)
#define irqsafe_cpu_xor_4(pcp, val)	percpu_to_op("xor", (pcp), val)

/*
 * Per cpu atomic 64 bit operations are only available under 64 bit.
 * 32 bit must fall back to generic operations.
 */
#ifdef CONFIG_X86_64
#define __this_cpu_read_8(pcp)		percpu_from_op("mov", (pcp), "m"(pcp))
#define __this_cpu_write_8(pcp, val)	percpu_to_op("mov", (pcp), val)
#define __this_cpu_add_8(pcp, val)	percpu_add_op((pcp), val)
#define __this_cpu_and_8(pcp, val)	percpu_to_op("and", (pcp), val)
#define __this_cpu_or_8(pcp, val)	percpu_to_op("or", (pcp), val)
#define __this_cpu_xor_8(pcp, val)	percpu_to_op("xor", (pcp), val)

#define this_cpu_read_8(pcp)		percpu_from_op("mov", (pcp), "m"(pcp))
#define this_cpu_write_8(pcp, val)	percpu_to_op("mov", (pcp), val)
#define this_cpu_add_8(pcp, val)	percpu_add_op((pcp), val)
#define this_cpu_and_8(pcp, val)	percpu_to_op("and", (pcp), val)
#define this_cpu_or_8(pcp, val)		percpu_to_op("or", (pcp), val)
#define this_cpu_xor_8(pcp, val)	percpu_to_op("xor", (pcp), val)

#define irqsafe_cpu_add_8(pcp, val)	percpu_add_op((pcp), val)
#define irqsafe_cpu_and_8(pcp, val)	percpu_to_op("and", (pcp), val)
#define irqsafe_cpu_or_8(pcp, val)	percpu_to_op("or", (pcp), val)
#define irqsafe_cpu_xor_8(pcp, val)	percpu_to_op("xor", (pcp), val)

#endif

/* This is not atomic against other CPUs -- CPU preemption needs to be off */
#define x86_test_and_clear_bit_percpu(bit, var)				\
({									\
	int old__;							\
	asm volatile("btr %2,"__percpu_arg(1)"\n\tsbbl %0,%0"		\
		     : "=r" (old__), "+m" (var)				\
		     : "dIr" (bit));					\
	old__;								\
})

#include <asm-generic/percpu.h>

/* We can use this directly for local CPU (faster). */
DECLARE_PER_CPU(unsigned long, this_cpu_off);

#endif /* !__ASSEMBLY__ */

#ifdef CONFIG_SMP

/*
 * Define the "EARLY_PER_CPU" macros.  These are used for some per_cpu
 * variables that are initialized and accessed before there are per_cpu
 * areas allocated.
 */

#define	DEFINE_EARLY_PER_CPU(_type, _name, _initvalue)			\
	DEFINE_PER_CPU(_type, _name) = _initvalue;			\
	__typeof__(_type) _name##_early_map[NR_CPUS] __initdata =	\
				{ [0 ... NR_CPUS-1] = _initvalue };	\
	__typeof__(_type) *_name##_early_ptr __refdata = _name##_early_map

#define EXPORT_EARLY_PER_CPU_SYMBOL(_name)			\
	EXPORT_PER_CPU_SYMBOL(_name)

#define DECLARE_EARLY_PER_CPU(_type, _name)			\
	DECLARE_PER_CPU(_type, _name);				\
	extern __typeof__(_type) *_name##_early_ptr;		\
	extern __typeof__(_type)  _name##_early_map[]

#define	early_per_cpu_ptr(_name) (_name##_early_ptr)
#define	early_per_cpu_map(_name, _idx) (_name##_early_map[_idx])
#define	early_per_cpu(_name, _cpu) 				\
	*(early_per_cpu_ptr(_name) ?				\
		&early_per_cpu_ptr(_name)[_cpu] :		\
		&per_cpu(_name, _cpu))

#else	/* !CONFIG_SMP */
#define	DEFINE_EARLY_PER_CPU(_type, _name, _initvalue)		\
	DEFINE_PER_CPU(_type, _name) = _initvalue

#define EXPORT_EARLY_PER_CPU_SYMBOL(_name)			\
	EXPORT_PER_CPU_SYMBOL(_name)

#define DECLARE_EARLY_PER_CPU(_type, _name)			\
	DECLARE_PER_CPU(_type, _name)

#define	early_per_cpu(_name, _cpu) per_cpu(_name, _cpu)
#define	early_per_cpu_ptr(_name) NULL
/* no early_per_cpu_map() */

#endif	/* !CONFIG_SMP */

#endif /* _ASM_X86_PERCPU_H */<|MERGE_RESOLUTION|>--- conflicted
+++ resolved
@@ -190,38 +190,6 @@
 	pfo_ret__;					\
 })
 
-<<<<<<< HEAD
-#define percpu_xchg_op(op, var, val)			\
-({							\
-	typedef typeof(var) pxo_T__;			\
-	pxo_T__ pxo_ret__;				\
-	if (0)						\
-		pxo_ret__ = (val);			\
-	switch (sizeof(var)) {				\
-	case 1:						\
-		asm(op "b %0,"__percpu_arg(1)		\
-		    : "=q" (pxo_ret__), "+m" (var)	\
-		    : "0" ((pxo_T__)(val)));		\
-		break;					\
-	case 2:						\
-		asm(op "w %0,"__percpu_arg(1)		\
-		    : "=r" (pxo_ret__), "+m" (var)	\
-		    : "0" ((pxo_T__)(val)));		\
-		break;					\
-	case 4:						\
-		asm(op "l %0,"__percpu_arg(1)		\
-		    : "=r" (pxo_ret__), "+m" (var)	\
-		    : "0" ((pxo_T__)(val)));		\
-		break;					\
-	case 8:						\
-		asm(op "q %0,"__percpu_arg(1)		\
-		    : "=r" (pxo_ret__), "+m" (var)	\
-		    : "0" ((pxo_T__)(val)));		\
-		break;					\
-	default: __bad_percpu_size();			\
-	}						\
-	pxo_ret__;					\
-=======
 #define percpu_unary_op(op, var)			\
 ({							\
 	switch (sizeof(var)) {				\
@@ -243,7 +211,6 @@
 		break;					\
 	default: __bad_percpu_size();			\
 	}						\
->>>>>>> e44a21b7
 })
 
 /*
@@ -263,14 +230,7 @@
 #define percpu_and(var, val)		percpu_to_op("and", var, val)
 #define percpu_or(var, val)		percpu_to_op("or", var, val)
 #define percpu_xor(var, val)		percpu_to_op("xor", var, val)
-<<<<<<< HEAD
-#define percpu_xchg(var, val)		percpu_xchg_op("xchg", var, val)
-#if defined(CONFIG_X86_XADD) || defined(CONFIG_X86_64)
-#define percpu_xadd(var, val)		percpu_xchg_op("xadd", var, val)
-#endif
-=======
 #define percpu_inc(var)		percpu_unary_op("inc", var)
->>>>>>> e44a21b7
 
 #define __this_cpu_read_1(pcp)		percpu_from_op("mov", (pcp), "m"(pcp))
 #define __this_cpu_read_2(pcp)		percpu_from_op("mov", (pcp), "m"(pcp))
