--- conflicted
+++ resolved
@@ -41,8 +41,6 @@
 	regs->orig_ax = addr;
 }
 
-<<<<<<< HEAD
-=======
 #ifdef CONFIG_HAVE_DYNAMIC_FTRACE_WITH_ARGS
 struct ftrace_regs {
 	struct pt_regs		regs;
@@ -61,7 +59,6 @@
 	do { (fregs)->regs.ip = (_ip); } while (0)
 #endif
 
->>>>>>> 7d2a07b7
 #ifdef CONFIG_DYNAMIC_FTRACE
 
 struct dyn_arch_ftrace {
