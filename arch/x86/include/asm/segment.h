--- conflicted
+++ resolved
@@ -182,21 +182,11 @@
 
 #endif
 
-<<<<<<< HEAD
-#define __KERNEL_CS	(GDT_ENTRY_KERNEL_CS * 8)
-#define __KERNEL_DS	(GDT_ENTRY_KERNEL_DS * 8)
-#define __USER_DS     (GDT_ENTRY_DEFAULT_USER_DS* 8 + 3)
-#define __USER_CS     (GDT_ENTRY_DEFAULT_USER_CS* 8 + 3)
-#if defined(CONFIG_X86_XEN)
-#define get_kernel_rpl()  (xen_feature(XENFEAT_supervisor_mode_kernel)?0:1)
-#elif !defined(CONFIG_PARAVIRT)
-=======
 #define __KERNEL_CS	(GDT_ENTRY_KERNEL_CS*8)
 #define __KERNEL_DS	(GDT_ENTRY_KERNEL_DS*8)
 #define __USER_DS	(GDT_ENTRY_DEFAULT_USER_DS*8+3)
 #define __USER_CS	(GDT_ENTRY_DEFAULT_USER_CS*8+3)
 #ifndef CONFIG_PARAVIRT
->>>>>>> c8ddb271
 #define get_kernel_rpl()  0
 #endif
 
