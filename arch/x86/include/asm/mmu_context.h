/* SPDX-License-Identifier: GPL-2.0 */
#ifndef _ASM_X86_MMU_CONTEXT_H
#define _ASM_X86_MMU_CONTEXT_H

#include <asm/desc.h>
#include <linux/atomic.h>
#include <linux/mm_types.h>
#include <linux/pkeys.h>

#include <trace/events/tlb.h>

#include <asm/tlbflush.h>
#include <asm/paravirt.h>
#include <asm/debugreg.h>

extern atomic64_t last_mm_ctx_id;

#ifndef CONFIG_PARAVIRT_XXL
static inline void paravirt_activate_mm(struct mm_struct *prev,
					struct mm_struct *next)
{
}
#endif	/* !CONFIG_PARAVIRT_XXL */

#ifdef CONFIG_PERF_EVENTS
DECLARE_STATIC_KEY_FALSE(rdpmc_never_available_key);
DECLARE_STATIC_KEY_FALSE(rdpmc_always_available_key);
<<<<<<< HEAD

static inline void load_mm_cr4_irqsoff(struct mm_struct *mm)
{
	if (static_branch_unlikely(&rdpmc_always_available_key) ||
	    atomic_read(&mm->context.perf_rdpmc_allowed))
		cr4_set_bits_irqsoff(X86_CR4_PCE);
	else
		cr4_clear_bits_irqsoff(X86_CR4_PCE);
}
#else
static inline void load_mm_cr4_irqsoff(struct mm_struct *mm) {}
=======
void cr4_update_pce(void *ignored);
>>>>>>> 7d2a07b7
#endif

#ifdef CONFIG_MODIFY_LDT_SYSCALL
/*
 * ldt_structs can be allocated, used, and freed, but they are never
 * modified while live.
 */
struct ldt_struct {
	/*
	 * Xen requires page-aligned LDTs with special permissions.  This is
	 * needed to prevent us from installing evil descriptors such as
	 * call gates.  On native, we could merge the ldt_struct and LDT
	 * allocations, but it's not worth trying to optimize.
	 */
	struct desc_struct	*entries;
	unsigned int		nr_entries;

	/*
	 * If PTI is in use, then the entries array is not mapped while we're
	 * in user mode.  The whole array will be aliased at the addressed
	 * given by ldt_slot_va(slot).  We use two slots so that we can allocate
	 * and map, and enable a new LDT without invalidating the mapping
	 * of an older, still-in-use LDT.
	 *
	 * slot will be -1 if this LDT doesn't have an alias mapping.
	 */
	int			slot;
};

/*
 * Used for LDT copy/destruction.
 */
static inline void init_new_context_ldt(struct mm_struct *mm)
{
	mm->context.ldt = NULL;
	init_rwsem(&mm->context.ldt_usr_sem);
}
int ldt_dup_context(struct mm_struct *oldmm, struct mm_struct *mm);
void destroy_context_ldt(struct mm_struct *mm);
void ldt_arch_exit_mmap(struct mm_struct *mm);
#else	/* CONFIG_MODIFY_LDT_SYSCALL */
static inline void init_new_context_ldt(struct mm_struct *mm) { }
static inline int ldt_dup_context(struct mm_struct *oldmm,
				  struct mm_struct *mm)
{
	return 0;
}
static inline void destroy_context_ldt(struct mm_struct *mm) { }
static inline void ldt_arch_exit_mmap(struct mm_struct *mm) { }
#endif

#ifdef CONFIG_MODIFY_LDT_SYSCALL
extern void load_mm_ldt(struct mm_struct *mm);
extern void switch_ldt(struct mm_struct *prev, struct mm_struct *next);
#else
static inline void load_mm_ldt(struct mm_struct *mm)
{
	clear_LDT();
}
static inline void switch_ldt(struct mm_struct *prev, struct mm_struct *next)
{
	DEBUG_LOCKS_WARN_ON(preemptible());
}
#endif

#define enter_lazy_tlb enter_lazy_tlb
extern void enter_lazy_tlb(struct mm_struct *mm, struct task_struct *tsk);

/*
 * Init a new mm.  Used on mm copies, like at fork()
 * and on mm's that are brand-new, like at execve().
 */
#define init_new_context init_new_context
static inline int init_new_context(struct task_struct *tsk,
				   struct mm_struct *mm)
{
	mutex_init(&mm->context.lock);

	mm->context.ctx_id = atomic64_inc_return(&last_mm_ctx_id);
	atomic64_set(&mm->context.tlb_gen, 0);

#ifdef CONFIG_X86_INTEL_MEMORY_PROTECTION_KEYS
	if (cpu_feature_enabled(X86_FEATURE_OSPKE)) {
		/* pkey 0 is the default and allocated implicitly */
		mm->context.pkey_allocation_map = 0x1;
		/* -1 means unallocated or invalid */
		mm->context.execute_only_pkey = -1;
	}
#endif
	init_new_context_ldt(mm);
	return 0;
}

#define destroy_context destroy_context
static inline void destroy_context(struct mm_struct *mm)
{
	destroy_context_ldt(mm);
}

extern void switch_mm(struct mm_struct *prev, struct mm_struct *next,
		      struct task_struct *tsk);

extern void switch_mm_irqs_off(struct mm_struct *prev, struct mm_struct *next,
			       struct task_struct *tsk);
#define switch_mm_irqs_off switch_mm_irqs_off

#define activate_mm(prev, next)			\
do {						\
	paravirt_activate_mm((prev), (next));	\
	switch_mm((prev), (next), NULL);	\
} while (0);

#ifdef CONFIG_X86_32
#define deactivate_mm(tsk, mm)			\
do {						\
	lazy_load_gs(0);			\
} while (0)
#else
#define deactivate_mm(tsk, mm)			\
do {						\
	load_gs_index(0);			\
	loadsegment(fs, 0);			\
} while (0)
#endif

static inline void arch_dup_pkeys(struct mm_struct *oldmm,
				  struct mm_struct *mm)
{
#ifdef CONFIG_X86_INTEL_MEMORY_PROTECTION_KEYS
	if (!cpu_feature_enabled(X86_FEATURE_OSPKE))
		return;

	/* Duplicate the oldmm pkey state in mm: */
	mm->context.pkey_allocation_map = oldmm->context.pkey_allocation_map;
	mm->context.execute_only_pkey   = oldmm->context.execute_only_pkey;
#endif
}

static inline int arch_dup_mmap(struct mm_struct *oldmm, struct mm_struct *mm)
{
	arch_dup_pkeys(oldmm, mm);
	paravirt_arch_dup_mmap(oldmm, mm);
	return ldt_dup_context(oldmm, mm);
}

static inline void arch_exit_mmap(struct mm_struct *mm)
{
	paravirt_arch_exit_mmap(mm);
	ldt_arch_exit_mmap(mm);
}

#ifdef CONFIG_X86_64
static inline bool is_64bit_mm(struct mm_struct *mm)
{
	return	!IS_ENABLED(CONFIG_IA32_EMULATION) ||
		!(mm->context.flags & MM_CONTEXT_UPROBE_IA32);
}
#else
static inline bool is_64bit_mm(struct mm_struct *mm)
{
	return false;
}
#endif

static inline void arch_unmap(struct mm_struct *mm, unsigned long start,
			      unsigned long end)
{
}

/*
 * We only want to enforce protection keys on the current process
 * because we effectively have no access to PKRU for other
 * processes or any way to tell *which * PKRU in a threaded
 * process we could use.
 *
 * So do not enforce things if the VMA is not from the current
 * mm, or if we are in a kernel thread.
 */
static inline bool arch_vma_access_permitted(struct vm_area_struct *vma,
		bool write, bool execute, bool foreign)
{
	/* pkeys never affect instruction fetches */
	if (execute)
		return true;
	/* allow access if the VMA is not one from this process */
	if (foreign || vma_is_foreign(vma))
		return true;
	return __pkru_allows_pkey(vma_pkey(vma), write);
}

unsigned long __get_current_cr3_fast(void);

<<<<<<< HEAD
typedef struct {
	struct mm_struct *mm;
} temp_mm_state_t;

/*
 * Using a temporary mm allows to set temporary mappings that are not accessible
 * by other CPUs. Such mappings are needed to perform sensitive memory writes
 * that override the kernel memory protections (e.g., W^X), without exposing the
 * temporary page-table mappings that are required for these write operations to
 * other CPUs. Using a temporary mm also allows to avoid TLB shootdowns when the
 * mapping is torn down.
 *
 * Context: The temporary mm needs to be used exclusively by a single core. To
 *          harden security IRQs must be disabled while the temporary mm is
 *          loaded, thereby preventing interrupt handler bugs from overriding
 *          the kernel memory protection.
 */
static inline temp_mm_state_t use_temporary_mm(struct mm_struct *mm)
{
	temp_mm_state_t temp_state;

	lockdep_assert_irqs_disabled();

	/*
	 * Make sure not to be in TLB lazy mode, as otherwise we'll end up
	 * with a stale address space WITHOUT being in lazy mode after
	 * restoring the previous mm.
	 */
	if (this_cpu_read(cpu_tlbstate.is_lazy))
		leave_mm(smp_processor_id());

	temp_state.mm = this_cpu_read(cpu_tlbstate.loaded_mm);
	switch_mm_irqs_off(NULL, mm, current);

	/*
	 * If breakpoints are enabled, disable them while the temporary mm is
	 * used. Userspace might set up watchpoints on addresses that are used
	 * in the temporary mm, which would lead to wrong signals being sent or
	 * crashes.
	 *
	 * Note that breakpoints are not disabled selectively, which also causes
	 * kernel breakpoints (e.g., perf's) to be disabled. This might be
	 * undesirable, but still seems reasonable as the code that runs in the
	 * temporary mm should be short.
	 */
	if (hw_breakpoint_active())
		hw_breakpoint_disable();

	return temp_state;
}

static inline void unuse_temporary_mm(temp_mm_state_t prev_state)
{
	lockdep_assert_irqs_disabled();
	switch_mm_irqs_off(NULL, prev_state.mm, current);

	/*
	 * Restore the breakpoints if they were disabled before the temporary mm
	 * was loaded.
	 */
	if (hw_breakpoint_active())
		hw_breakpoint_restore();
}
=======
#include <asm-generic/mmu_context.h>
>>>>>>> 7d2a07b7

#endif /* _ASM_X86_MMU_CONTEXT_H */<|MERGE_RESOLUTION|>--- conflicted
+++ resolved
@@ -25,21 +25,7 @@
 #ifdef CONFIG_PERF_EVENTS
 DECLARE_STATIC_KEY_FALSE(rdpmc_never_available_key);
 DECLARE_STATIC_KEY_FALSE(rdpmc_always_available_key);
-<<<<<<< HEAD
-
-static inline void load_mm_cr4_irqsoff(struct mm_struct *mm)
-{
-	if (static_branch_unlikely(&rdpmc_always_available_key) ||
-	    atomic_read(&mm->context.perf_rdpmc_allowed))
-		cr4_set_bits_irqsoff(X86_CR4_PCE);
-	else
-		cr4_clear_bits_irqsoff(X86_CR4_PCE);
-}
-#else
-static inline void load_mm_cr4_irqsoff(struct mm_struct *mm) {}
-=======
 void cr4_update_pce(void *ignored);
->>>>>>> 7d2a07b7
 #endif
 
 #ifdef CONFIG_MODIFY_LDT_SYSCALL
@@ -232,72 +218,6 @@
 
 unsigned long __get_current_cr3_fast(void);
 
-<<<<<<< HEAD
-typedef struct {
-	struct mm_struct *mm;
-} temp_mm_state_t;
-
-/*
- * Using a temporary mm allows to set temporary mappings that are not accessible
- * by other CPUs. Such mappings are needed to perform sensitive memory writes
- * that override the kernel memory protections (e.g., W^X), without exposing the
- * temporary page-table mappings that are required for these write operations to
- * other CPUs. Using a temporary mm also allows to avoid TLB shootdowns when the
- * mapping is torn down.
- *
- * Context: The temporary mm needs to be used exclusively by a single core. To
- *          harden security IRQs must be disabled while the temporary mm is
- *          loaded, thereby preventing interrupt handler bugs from overriding
- *          the kernel memory protection.
- */
-static inline temp_mm_state_t use_temporary_mm(struct mm_struct *mm)
-{
-	temp_mm_state_t temp_state;
-
-	lockdep_assert_irqs_disabled();
-
-	/*
-	 * Make sure not to be in TLB lazy mode, as otherwise we'll end up
-	 * with a stale address space WITHOUT being in lazy mode after
-	 * restoring the previous mm.
-	 */
-	if (this_cpu_read(cpu_tlbstate.is_lazy))
-		leave_mm(smp_processor_id());
-
-	temp_state.mm = this_cpu_read(cpu_tlbstate.loaded_mm);
-	switch_mm_irqs_off(NULL, mm, current);
-
-	/*
-	 * If breakpoints are enabled, disable them while the temporary mm is
-	 * used. Userspace might set up watchpoints on addresses that are used
-	 * in the temporary mm, which would lead to wrong signals being sent or
-	 * crashes.
-	 *
-	 * Note that breakpoints are not disabled selectively, which also causes
-	 * kernel breakpoints (e.g., perf's) to be disabled. This might be
-	 * undesirable, but still seems reasonable as the code that runs in the
-	 * temporary mm should be short.
-	 */
-	if (hw_breakpoint_active())
-		hw_breakpoint_disable();
-
-	return temp_state;
-}
-
-static inline void unuse_temporary_mm(temp_mm_state_t prev_state)
-{
-	lockdep_assert_irqs_disabled();
-	switch_mm_irqs_off(NULL, prev_state.mm, current);
-
-	/*
-	 * Restore the breakpoints if they were disabled before the temporary mm
-	 * was loaded.
-	 */
-	if (hw_breakpoint_active())
-		hw_breakpoint_restore();
-}
-=======
 #include <asm-generic/mmu_context.h>
->>>>>>> 7d2a07b7
 
 #endif /* _ASM_X86_MMU_CONTEXT_H */