#ifndef _ASM_X86_PTRACE_H
#define _ASM_X86_PTRACE_H

#include <asm/segment.h>
#include <asm/page_types.h>
#include <uapi/asm/ptrace.h>

#ifndef __ASSEMBLY__
#ifdef __i386__

struct pt_regs {
	unsigned long bx;
	unsigned long cx;
	unsigned long dx;
	unsigned long si;
	unsigned long di;
	unsigned long bp;
	unsigned long ax;
	unsigned long ds;
	unsigned long es;
	unsigned long fs;
	unsigned long gs;
	unsigned long orig_ax;
	unsigned long ip;
	unsigned long cs;
	unsigned long flags;
	unsigned long sp;
	unsigned long ss;
};

#else /* __i386__ */

struct pt_regs {
/*
 * C ABI says these regs are callee-preserved. They aren't saved on kernel entry
 * unless syscall needs a complete, fully filled "struct pt_regs".
 */
	unsigned long r15;
	unsigned long r14;
	unsigned long r13;
	unsigned long r12;
	unsigned long bp;
	unsigned long bx;
/* These regs are callee-clobbered. Always saved on kernel entry. */
	unsigned long r11;
	unsigned long r10;
	unsigned long r9;
	unsigned long r8;
	unsigned long ax;
	unsigned long cx;
	unsigned long dx;
	unsigned long si;
	unsigned long di;
/*
 * On syscall entry, this is syscall#. On CPU exception, this is error code.
 * On hw interrupt, it's IRQ number:
 */
	unsigned long orig_ax;
/* Return frame for iretq */
	unsigned long ip;
	unsigned long cs;
	unsigned long flags;
	unsigned long sp;
	unsigned long ss;
/* top of stack page */
};

#endif /* !__i386__ */

#ifdef CONFIG_PARAVIRT
#include <asm/paravirt_types.h>
#elif defined(CONFIG_X86_64_XEN)
#include <xen/interface/xen.h>
#endif

struct cpuinfo_x86;
struct task_struct;

extern unsigned long profile_pc(struct pt_regs *regs);
#define profile_pc profile_pc

extern unsigned long
convert_ip_to_linear(struct task_struct *child, struct pt_regs *regs);
extern void send_sigtrap(struct task_struct *tsk, struct pt_regs *regs,
			 int error_code, int si_code);


extern unsigned long syscall_trace_enter_phase1(struct pt_regs *, u32 arch);
extern long syscall_trace_enter_phase2(struct pt_regs *, u32 arch,
				       unsigned long phase1_result);

extern long syscall_trace_enter(struct pt_regs *);
extern void syscall_trace_leave(struct pt_regs *);

static inline unsigned long regs_return_value(struct pt_regs *regs)
{
	return regs->ax;
}

/*
 * user_mode(regs) determines whether a register set came from user
 * mode.  On x86_32, this is true if V8086 mode was enabled OR if the
 * register set was from protected mode with RPL-3 CS value.  This
 * tricky test checks that with one comparison.
 *
 * On x86_64, vm86 mode is mercifully nonexistent, and we don't need
 * the extra check.
 */
static inline int user_mode(struct pt_regs *regs)
{
#ifdef CONFIG_X86_32
	return (regs->cs & SEGMENT_RPL_MASK) == USER_RPL;
#else
	return !!(regs->cs & 3);
#endif
}

static inline int v8086_mode(struct pt_regs *regs)
{
#ifdef CONFIG_X86_32
	return (regs->flags & X86_VM_MASK);
#else
	return 0;	/* No V86 mode support in long mode */
#endif
}

#ifdef CONFIG_X86_64
static inline bool user_64bit_mode(struct pt_regs *regs)
{
#if defined(CONFIG_XEN)
	/*
	 * On Xen, these are the only long mode CPL 3 selectors.
	 * We do not allow long mode selectors in the LDT.
	 */
	return regs->cs == __USER_CS || regs->cs == FLAT_USER_CS64;
#elif !defined(CONFIG_PARAVIRT)
	/*
	 * On non-paravirt systems, this is the only long mode CPL 3
	 * selector.  We do not allow long mode selectors in the LDT.
	 */
	return regs->cs == __USER_CS;
#else
	/* Headers are too twisted for this to go in paravirt.h. */
	return regs->cs == __USER_CS || regs->cs == pv_info.extra_user_64bit_cs;
#endif
}

<<<<<<< HEAD
#ifndef CONFIG_XEN
#define current_user_stack_pointer()	this_cpu_read(old_rsp)
/* ia32 vs. x32 difference */
#define compat_user_stack_pointer()	\
	(test_thread_flag(TIF_IA32) 	\
	 ? current_pt_regs()->sp 	\
	 : this_cpu_read(old_rsp))
=======
#define current_user_stack_pointer()	current_pt_regs()->sp
#define compat_user_stack_pointer()	current_pt_regs()->sp
>>>>>>> c65b99f0
#endif
#endif

#ifdef CONFIG_X86_32
extern unsigned long kernel_stack_pointer(struct pt_regs *regs);
#else
static inline unsigned long kernel_stack_pointer(struct pt_regs *regs)
{
	return regs->sp;
}
#endif

#define GET_IP(regs) ((regs)->ip)
#define GET_FP(regs) ((regs)->bp)
#define GET_USP(regs) ((regs)->sp)

#include <asm-generic/ptrace.h>

/* Query offset/name of register from its name/offset */
extern int regs_query_register_offset(const char *name);
extern const char *regs_query_register_name(unsigned int offset);
#define MAX_REG_OFFSET (offsetof(struct pt_regs, ss))

/**
 * regs_get_register() - get register value from its offset
 * @regs:	pt_regs from which register value is gotten.
 * @offset:	offset number of the register.
 *
 * regs_get_register returns the value of a register. The @offset is the
 * offset of the register in struct pt_regs address which specified by @regs.
 * If @offset is bigger than MAX_REG_OFFSET, this returns 0.
 */
static inline unsigned long regs_get_register(struct pt_regs *regs,
					      unsigned int offset)
{
	if (unlikely(offset > MAX_REG_OFFSET))
		return 0;
#ifdef CONFIG_X86_32
	/*
	 * Traps from the kernel do not save sp and ss.
	 * Use the helper function to retrieve sp.
	 */
	if (offset == offsetof(struct pt_regs, sp) &&
	    regs->cs == __KERNEL_CS)
		return kernel_stack_pointer(regs);
#endif
	return *(unsigned long *)((unsigned long)regs + offset);
}

/**
 * regs_within_kernel_stack() - check the address in the stack
 * @regs:	pt_regs which contains kernel stack pointer.
 * @addr:	address which is checked.
 *
 * regs_within_kernel_stack() checks @addr is within the kernel stack page(s).
 * If @addr is within the kernel stack, it returns true. If not, returns false.
 */
static inline int regs_within_kernel_stack(struct pt_regs *regs,
					   unsigned long addr)
{
	return ((addr & ~(THREAD_SIZE - 1))  ==
		(kernel_stack_pointer(regs) & ~(THREAD_SIZE - 1)));
}

/**
 * regs_get_kernel_stack_nth() - get Nth entry of the stack
 * @regs:	pt_regs which contains kernel stack pointer.
 * @n:		stack entry number.
 *
 * regs_get_kernel_stack_nth() returns @n th entry of the kernel stack which
 * is specified by @regs. If the @n th entry is NOT in the kernel stack,
 * this returns 0.
 */
static inline unsigned long regs_get_kernel_stack_nth(struct pt_regs *regs,
						      unsigned int n)
{
	unsigned long *addr = (unsigned long *)kernel_stack_pointer(regs);
	addr += n;
	if (regs_within_kernel_stack(regs, (unsigned long)addr))
		return *addr;
	else
		return 0;
}

#define arch_has_single_step()	(1)
#if defined(CONFIG_XEN)
#define arch_has_block_step()	(0)
#elif defined(CONFIG_X86_DEBUGCTLMSR)
#define arch_has_block_step()	(1)
#else
#define arch_has_block_step()	(boot_cpu_data.x86 >= 6)
#endif

#define ARCH_HAS_USER_SINGLE_STEP_INFO

/*
 * When hitting ptrace_stop(), we cannot return using SYSRET because
 * that does not restore the full CPU state, only a minimal set.  The
 * ptracer can change arbitrary register values, which is usually okay
 * because the usual ptrace stops run off the signal delivery path which
 * forces IRET; however, ptrace_event() stops happen in arbitrary places
 * in the kernel and don't force IRET path.
 *
 * So force IRET path after a ptrace stop.
 */
#define arch_ptrace_stop_needed(code, info)				\
({									\
	force_iret();							\
	false;								\
})

struct user_desc;
extern int do_get_thread_area(struct task_struct *p, int idx,
			      struct user_desc __user *info);
extern int do_set_thread_area(struct task_struct *p, int idx,
			      struct user_desc __user *info, int can_allocate);

#endif /* !__ASSEMBLY__ */
#endif /* _ASM_X86_PTRACE_H */<|MERGE_RESOLUTION|>--- conflicted
+++ resolved
@@ -145,19 +145,8 @@
 #endif
 }
 
-<<<<<<< HEAD
-#ifndef CONFIG_XEN
-#define current_user_stack_pointer()	this_cpu_read(old_rsp)
-/* ia32 vs. x32 difference */
-#define compat_user_stack_pointer()	\
-	(test_thread_flag(TIF_IA32) 	\
-	 ? current_pt_regs()->sp 	\
-	 : this_cpu_read(old_rsp))
-=======
 #define current_user_stack_pointer()	current_pt_regs()->sp
 #define compat_user_stack_pointer()	current_pt_regs()->sp
->>>>>>> c65b99f0
-#endif
 #endif
 
 #ifdef CONFIG_X86_32
