/* SPDX-License-Identifier: GPL-2.0 */
#ifndef _ASM_X86_CPUFEATURES_H
#define _ASM_X86_CPUFEATURES_H

#ifndef _ASM_X86_REQUIRED_FEATURES_H
#include <asm/required-features.h>
#endif

#ifndef _ASM_X86_DISABLED_FEATURES_H
#include <asm/disabled-features.h>
#endif

/*
 * Defines x86 CPU feature bits
 */
#define NCAPINTS			19	   /* N 32-bit words worth of info */
#define NBUGINTS			1	   /* N 32-bit bug flags */

/*
 * Note: If the comment begins with a quoted string, that string is used
 * in /proc/cpuinfo instead of the macro name.  If the string is "",
 * this feature bit is not displayed in /proc/cpuinfo at all.
 *
 * When adding new features here that depend on other features,
 * please update the table in kernel/cpu/cpuid-deps.c as well.
 */

/* Intel-defined CPU features, CPUID level 0x00000001 (EDX), word 0 */
#define X86_FEATURE_FPU			( 0*32+ 0) /* Onboard FPU */
#define X86_FEATURE_VME			( 0*32+ 1) /* Virtual Mode Extensions */
#define X86_FEATURE_DE			( 0*32+ 2) /* Debugging Extensions */
#define X86_FEATURE_PSE			( 0*32+ 3) /* Page Size Extensions */
#define X86_FEATURE_TSC			( 0*32+ 4) /* Time Stamp Counter */
#define X86_FEATURE_MSR			( 0*32+ 5) /* Model-Specific Registers */
#define X86_FEATURE_PAE			( 0*32+ 6) /* Physical Address Extensions */
#define X86_FEATURE_MCE			( 0*32+ 7) /* Machine Check Exception */
#define X86_FEATURE_CX8			( 0*32+ 8) /* CMPXCHG8 instruction */
#define X86_FEATURE_APIC		( 0*32+ 9) /* Onboard APIC */
#define X86_FEATURE_SEP			( 0*32+11) /* SYSENTER/SYSEXIT */
#define X86_FEATURE_MTRR		( 0*32+12) /* Memory Type Range Registers */
#define X86_FEATURE_PGE			( 0*32+13) /* Page Global Enable */
#define X86_FEATURE_MCA			( 0*32+14) /* Machine Check Architecture */
#define X86_FEATURE_CMOV		( 0*32+15) /* CMOV instructions (plus FCMOVcc, FCOMI with FPU) */
#define X86_FEATURE_PAT			( 0*32+16) /* Page Attribute Table */
#define X86_FEATURE_PSE36		( 0*32+17) /* 36-bit PSEs */
#define X86_FEATURE_PN			( 0*32+18) /* Processor serial number */
#define X86_FEATURE_CLFLUSH		( 0*32+19) /* CLFLUSH instruction */
#define X86_FEATURE_DS			( 0*32+21) /* "dts" Debug Store */
#define X86_FEATURE_ACPI		( 0*32+22) /* ACPI via MSR */
#define X86_FEATURE_MMX			( 0*32+23) /* Multimedia Extensions */
#define X86_FEATURE_FXSR		( 0*32+24) /* FXSAVE/FXRSTOR, CR4.OSFXSR */
#define X86_FEATURE_XMM			( 0*32+25) /* "sse" */
#define X86_FEATURE_XMM2		( 0*32+26) /* "sse2" */
#define X86_FEATURE_SELFSNOOP		( 0*32+27) /* "ss" CPU self snoop */
#define X86_FEATURE_HT			( 0*32+28) /* Hyper-Threading */
#define X86_FEATURE_ACC			( 0*32+29) /* "tm" Automatic clock control */
#define X86_FEATURE_IA64		( 0*32+30) /* IA-64 processor */
#define X86_FEATURE_PBE			( 0*32+31) /* Pending Break Enable */

/* AMD-defined CPU features, CPUID level 0x80000001, word 1 */
/* Don't duplicate feature flags which are redundant with Intel! */
#define X86_FEATURE_SYSCALL		( 1*32+11) /* SYSCALL/SYSRET */
#define X86_FEATURE_MP			( 1*32+19) /* MP Capable */
#define X86_FEATURE_NX			( 1*32+20) /* Execute Disable */
#define X86_FEATURE_MMXEXT		( 1*32+22) /* AMD MMX extensions */
#define X86_FEATURE_FXSR_OPT		( 1*32+25) /* FXSAVE/FXRSTOR optimizations */
#define X86_FEATURE_GBPAGES		( 1*32+26) /* "pdpe1gb" GB pages */
#define X86_FEATURE_RDTSCP		( 1*32+27) /* RDTSCP */
#define X86_FEATURE_LM			( 1*32+29) /* Long Mode (x86-64, 64-bit support) */
#define X86_FEATURE_3DNOWEXT		( 1*32+30) /* AMD 3DNow extensions */
#define X86_FEATURE_3DNOW		( 1*32+31) /* 3DNow */

/* Transmeta-defined CPU features, CPUID level 0x80860001, word 2 */
#define X86_FEATURE_RECOVERY		( 2*32+ 0) /* CPU in recovery mode */
#define X86_FEATURE_LONGRUN		( 2*32+ 1) /* Longrun power control */
#define X86_FEATURE_LRTI		( 2*32+ 3) /* LongRun table interface */

/* Other features, Linux-defined mapping, word 3 */
/* This range is used for feature bits which conflict or are synthesized */
#define X86_FEATURE_CXMMX		( 3*32+ 0) /* Cyrix MMX extensions */
#define X86_FEATURE_K6_MTRR		( 3*32+ 1) /* AMD K6 nonstandard MTRRs */
#define X86_FEATURE_CYRIX_ARR		( 3*32+ 2) /* Cyrix ARRs (= MTRRs) */
#define X86_FEATURE_CENTAUR_MCR		( 3*32+ 3) /* Centaur MCRs (= MTRRs) */

/* CPU types for specific tunings: */
#define X86_FEATURE_K8			( 3*32+ 4) /* "" Opteron, Athlon64 */
#define X86_FEATURE_K7			( 3*32+ 5) /* "" Athlon */
#define X86_FEATURE_P3			( 3*32+ 6) /* "" P3 */
#define X86_FEATURE_P4			( 3*32+ 7) /* "" P4 */
#define X86_FEATURE_CONSTANT_TSC	( 3*32+ 8) /* TSC ticks at a constant rate */
#define X86_FEATURE_UP			( 3*32+ 9) /* SMP kernel running on UP */
#define X86_FEATURE_ART			( 3*32+10) /* Always running timer (ART) */
#define X86_FEATURE_ARCH_PERFMON	( 3*32+11) /* Intel Architectural PerfMon */
#define X86_FEATURE_PEBS		( 3*32+12) /* Precise-Event Based Sampling */
#define X86_FEATURE_BTS			( 3*32+13) /* Branch Trace Store */
#define X86_FEATURE_SYSCALL32		( 3*32+14) /* "" syscall in IA32 userspace */
#define X86_FEATURE_SYSENTER32		( 3*32+15) /* "" sysenter in IA32 userspace */
#define X86_FEATURE_REP_GOOD		( 3*32+16) /* REP microcode works well */
#define X86_FEATURE_MFENCE_RDTSC	( 3*32+17) /* "" MFENCE synchronizes RDTSC */
#define X86_FEATURE_LFENCE_RDTSC	( 3*32+18) /* "" LFENCE synchronizes RDTSC */
#define X86_FEATURE_ACC_POWER		( 3*32+19) /* AMD Accumulated Power Mechanism */
#define X86_FEATURE_NOPL		( 3*32+20) /* The NOPL (0F 1F) instructions */
#define X86_FEATURE_ALWAYS		( 3*32+21) /* "" Always-present feature */
#define X86_FEATURE_XTOPOLOGY		( 3*32+22) /* CPU topology enum extensions */
#define X86_FEATURE_TSC_RELIABLE	( 3*32+23) /* TSC is known to be reliable */
#define X86_FEATURE_NONSTOP_TSC		( 3*32+24) /* TSC does not stop in C states */
#define X86_FEATURE_CPUID		( 3*32+25) /* CPU has CPUID instruction itself */
#define X86_FEATURE_EXTD_APICID		( 3*32+26) /* Extended APICID (8 bits) */
#define X86_FEATURE_AMD_DCM		( 3*32+27) /* AMD multi-node processor */
#define X86_FEATURE_APERFMPERF		( 3*32+28) /* P-State hardware coordination feedback capability (APERF/MPERF MSRs) */
#define X86_FEATURE_NONSTOP_TSC_S3	( 3*32+30) /* TSC doesn't stop in S3 state */
#define X86_FEATURE_TSC_KNOWN_FREQ	( 3*32+31) /* TSC has known frequency */

/* Intel-defined CPU features, CPUID level 0x00000001 (ECX), word 4 */
#define X86_FEATURE_XMM3		( 4*32+ 0) /* "pni" SSE-3 */
#define X86_FEATURE_PCLMULQDQ		( 4*32+ 1) /* PCLMULQDQ instruction */
#define X86_FEATURE_DTES64		( 4*32+ 2) /* 64-bit Debug Store */
#define X86_FEATURE_MWAIT		( 4*32+ 3) /* "monitor" MONITOR/MWAIT support */
#define X86_FEATURE_DSCPL		( 4*32+ 4) /* "ds_cpl" CPL-qualified (filtered) Debug Store */
#define X86_FEATURE_VMX			( 4*32+ 5) /* Hardware virtualization */
#define X86_FEATURE_SMX			( 4*32+ 6) /* Safer Mode eXtensions */
#define X86_FEATURE_EST			( 4*32+ 7) /* Enhanced SpeedStep */
#define X86_FEATURE_TM2			( 4*32+ 8) /* Thermal Monitor 2 */
#define X86_FEATURE_SSSE3		( 4*32+ 9) /* Supplemental SSE-3 */
#define X86_FEATURE_CID			( 4*32+10) /* Context ID */
#define X86_FEATURE_SDBG		( 4*32+11) /* Silicon Debug */
#define X86_FEATURE_FMA			( 4*32+12) /* Fused multiply-add */
#define X86_FEATURE_CX16		( 4*32+13) /* CMPXCHG16B instruction */
#define X86_FEATURE_XTPR		( 4*32+14) /* Send Task Priority Messages */
#define X86_FEATURE_PDCM		( 4*32+15) /* Perf/Debug Capabilities MSR */
#define X86_FEATURE_PCID		( 4*32+17) /* Process Context Identifiers */
#define X86_FEATURE_DCA			( 4*32+18) /* Direct Cache Access */
#define X86_FEATURE_XMM4_1		( 4*32+19) /* "sse4_1" SSE-4.1 */
#define X86_FEATURE_XMM4_2		( 4*32+20) /* "sse4_2" SSE-4.2 */
#define X86_FEATURE_X2APIC		( 4*32+21) /* X2APIC */
#define X86_FEATURE_MOVBE		( 4*32+22) /* MOVBE instruction */
#define X86_FEATURE_POPCNT		( 4*32+23) /* POPCNT instruction */
#define X86_FEATURE_TSC_DEADLINE_TIMER	( 4*32+24) /* TSC deadline timer */
#define X86_FEATURE_AES			( 4*32+25) /* AES instructions */
#define X86_FEATURE_XSAVE		( 4*32+26) /* XSAVE/XRSTOR/XSETBV/XGETBV instructions */
#define X86_FEATURE_OSXSAVE		( 4*32+27) /* "" XSAVE instruction enabled in the OS */
#define X86_FEATURE_AVX			( 4*32+28) /* Advanced Vector Extensions */
#define X86_FEATURE_F16C		( 4*32+29) /* 16-bit FP conversions */
#define X86_FEATURE_RDRAND		( 4*32+30) /* RDRAND instruction */
#define X86_FEATURE_HYPERVISOR		( 4*32+31) /* Running on a hypervisor */

/* VIA/Cyrix/Centaur-defined CPU features, CPUID level 0xC0000001, word 5 */
#define X86_FEATURE_XSTORE		( 5*32+ 2) /* "rng" RNG present (xstore) */
#define X86_FEATURE_XSTORE_EN		( 5*32+ 3) /* "rng_en" RNG enabled */
#define X86_FEATURE_XCRYPT		( 5*32+ 6) /* "ace" on-CPU crypto (xcrypt) */
#define X86_FEATURE_XCRYPT_EN		( 5*32+ 7) /* "ace_en" on-CPU crypto enabled */
#define X86_FEATURE_ACE2		( 5*32+ 8) /* Advanced Cryptography Engine v2 */
#define X86_FEATURE_ACE2_EN		( 5*32+ 9) /* ACE v2 enabled */
#define X86_FEATURE_PHE			( 5*32+10) /* PadLock Hash Engine */
#define X86_FEATURE_PHE_EN		( 5*32+11) /* PHE enabled */
#define X86_FEATURE_PMM			( 5*32+12) /* PadLock Montgomery Multiplier */
#define X86_FEATURE_PMM_EN		( 5*32+13) /* PMM enabled */

/* More extended AMD flags: CPUID level 0x80000001, ECX, word 6 */
#define X86_FEATURE_LAHF_LM		( 6*32+ 0) /* LAHF/SAHF in long mode */
#define X86_FEATURE_CMP_LEGACY		( 6*32+ 1) /* If yes HyperThreading not valid */
#define X86_FEATURE_SVM			( 6*32+ 2) /* Secure Virtual Machine */
#define X86_FEATURE_EXTAPIC		( 6*32+ 3) /* Extended APIC space */
#define X86_FEATURE_CR8_LEGACY		( 6*32+ 4) /* CR8 in 32-bit mode */
#define X86_FEATURE_ABM			( 6*32+ 5) /* Advanced bit manipulation */
#define X86_FEATURE_SSE4A		( 6*32+ 6) /* SSE-4A */
#define X86_FEATURE_MISALIGNSSE		( 6*32+ 7) /* Misaligned SSE mode */
#define X86_FEATURE_3DNOWPREFETCH	( 6*32+ 8) /* 3DNow prefetch instructions */
#define X86_FEATURE_OSVW		( 6*32+ 9) /* OS Visible Workaround */
#define X86_FEATURE_IBS			( 6*32+10) /* Instruction Based Sampling */
#define X86_FEATURE_XOP			( 6*32+11) /* extended AVX instructions */
#define X86_FEATURE_SKINIT		( 6*32+12) /* SKINIT/STGI instructions */
#define X86_FEATURE_WDT			( 6*32+13) /* Watchdog timer */
#define X86_FEATURE_LWP			( 6*32+15) /* Light Weight Profiling */
#define X86_FEATURE_FMA4		( 6*32+16) /* 4 operands MAC instructions */
#define X86_FEATURE_TCE			( 6*32+17) /* Translation Cache Extension */
#define X86_FEATURE_NODEID_MSR		( 6*32+19) /* NodeId MSR */
#define X86_FEATURE_TBM			( 6*32+21) /* Trailing Bit Manipulations */
#define X86_FEATURE_TOPOEXT		( 6*32+22) /* Topology extensions CPUID leafs */
#define X86_FEATURE_PERFCTR_CORE	( 6*32+23) /* Core performance counter extensions */
#define X86_FEATURE_PERFCTR_NB		( 6*32+24) /* NB performance counter extensions */
#define X86_FEATURE_BPEXT		( 6*32+26) /* Data breakpoint extension */
#define X86_FEATURE_PTSC		( 6*32+27) /* Performance time-stamp counter */
#define X86_FEATURE_PERFCTR_LLC		( 6*32+28) /* Last Level Cache performance counter extensions */
#define X86_FEATURE_MWAITX		( 6*32+29) /* MWAIT extension (MONITORX/MWAITX instructions) */

/*
 * Auxiliary flags: Linux defined - For features scattered in various
 * CPUID levels like 0x6, 0xA etc, word 7.
 *
 * Reuse free bits when adding new feature flags!
 */
#define X86_FEATURE_RING3MWAIT		( 7*32+ 0) /* Ring 3 MONITOR/MWAIT instructions */
#define X86_FEATURE_CPUID_FAULT		( 7*32+ 1) /* Intel CPUID faulting */
#define X86_FEATURE_CPB			( 7*32+ 2) /* AMD Core Performance Boost */
#define X86_FEATURE_EPB			( 7*32+ 3) /* IA32_ENERGY_PERF_BIAS support */
#define X86_FEATURE_CAT_L3		( 7*32+ 4) /* Cache Allocation Technology L3 */
#define X86_FEATURE_CAT_L2		( 7*32+ 5) /* Cache Allocation Technology L2 */
#define X86_FEATURE_CDP_L3		( 7*32+ 6) /* Code and Data Prioritization L3 */
#define X86_FEATURE_INVPCID_SINGLE	( 7*32+ 7) /* Effectively INVPCID && CR4.PCIDE=1 */
#define X86_FEATURE_HW_PSTATE		( 7*32+ 8) /* AMD HW-PState */
#define X86_FEATURE_PROC_FEEDBACK	( 7*32+ 9) /* AMD ProcFeedbackInterface */
#define X86_FEATURE_SME			( 7*32+10) /* AMD Secure Memory Encryption */
#define X86_FEATURE_PTI			( 7*32+11) /* Kernel Page Table Isolation enabled */
#define X86_FEATURE_RETPOLINE		( 7*32+12) /* "" Generic Retpoline mitigation for Spectre variant 2 */
#define X86_FEATURE_RETPOLINE_AMD	( 7*32+13) /* "" AMD Retpoline mitigation for Spectre variant 2 */
#define X86_FEATURE_INTEL_PPIN		( 7*32+14) /* Intel Processor Inventory Number */
#define X86_FEATURE_CDP_L2		( 7*32+15) /* Code and Data Prioritization L2 */
#define X86_FEATURE_MSR_SPEC_CTRL	( 7*32+16) /* "" MSR SPEC_CTRL is implemented */
#define X86_FEATURE_SSBD		( 7*32+17) /* Speculative Store Bypass Disable */
#define X86_FEATURE_MBA			( 7*32+18) /* Memory Bandwidth Allocation */
#define X86_FEATURE_RSB_CTXSW		( 7*32+19) /* "" Fill RSB on context switches */
#define X86_FEATURE_SEV			( 7*32+20) /* AMD Secure Encrypted Virtualization */
#define X86_FEATURE_USE_IBPB		( 7*32+21) /* "" Indirect Branch Prediction Barrier enabled */
#define X86_FEATURE_USE_IBRS_FW		( 7*32+22) /* "" Use IBRS during runtime firmware calls */
<<<<<<< HEAD
#define X86_FEATURE_USE_IBRS		( 7*32+23) /* "" Use IBRS for Spectre v2 safety */
=======
#define X86_FEATURE_SPEC_STORE_BYPASS_DISABLE	( 7*32+23) /* "" Disable Speculative Store Bypass. */
#define X86_FEATURE_LS_CFG_SSBD		( 7*32+24)  /* "" AMD SSBD implementation via LS_CFG MSR */
#define X86_FEATURE_IBRS		( 7*32+25) /* Indirect Branch Restricted Speculation */
#define X86_FEATURE_IBPB		( 7*32+26) /* Indirect Branch Prediction Barrier */
#define X86_FEATURE_STIBP		( 7*32+27) /* Single Thread Indirect Branch Predictors */
#define X86_FEATURE_ZEN			( 7*32+28) /* "" CPU is AMD family 0x17 (Zen) */
>>>>>>> b04e2177

/* Virtualization flags: Linux defined, word 8 */
#define X86_FEATURE_TPR_SHADOW		( 8*32+ 0) /* Intel TPR Shadow */
#define X86_FEATURE_VNMI		( 8*32+ 1) /* Intel Virtual NMI */
#define X86_FEATURE_FLEXPRIORITY	( 8*32+ 2) /* Intel FlexPriority */
#define X86_FEATURE_EPT			( 8*32+ 3) /* Intel Extended Page Table */
#define X86_FEATURE_VPID		( 8*32+ 4) /* Intel Virtual Processor ID */

#define X86_FEATURE_VMMCALL		( 8*32+15) /* Prefer VMMCALL to VMCALL */
#define X86_FEATURE_XENPV		( 8*32+16) /* "" Xen paravirtual guest */


/* Intel-defined CPU features, CPUID level 0x00000007:0 (EBX), word 9 */
#define X86_FEATURE_FSGSBASE		( 9*32+ 0) /* RDFSBASE, WRFSBASE, RDGSBASE, WRGSBASE instructions*/
#define X86_FEATURE_TSC_ADJUST		( 9*32+ 1) /* TSC adjustment MSR 0x3B */
#define X86_FEATURE_BMI1		( 9*32+ 3) /* 1st group bit manipulation extensions */
#define X86_FEATURE_HLE			( 9*32+ 4) /* Hardware Lock Elision */
#define X86_FEATURE_AVX2		( 9*32+ 5) /* AVX2 instructions */
#define X86_FEATURE_SMEP		( 9*32+ 7) /* Supervisor Mode Execution Protection */
#define X86_FEATURE_BMI2		( 9*32+ 8) /* 2nd group bit manipulation extensions */
#define X86_FEATURE_ERMS		( 9*32+ 9) /* Enhanced REP MOVSB/STOSB instructions */
#define X86_FEATURE_INVPCID		( 9*32+10) /* Invalidate Processor Context ID */
#define X86_FEATURE_RTM			( 9*32+11) /* Restricted Transactional Memory */
#define X86_FEATURE_CQM			( 9*32+12) /* Cache QoS Monitoring */
#define X86_FEATURE_MPX			( 9*32+14) /* Memory Protection Extension */
#define X86_FEATURE_RDT_A		( 9*32+15) /* Resource Director Technology Allocation */
#define X86_FEATURE_AVX512F		( 9*32+16) /* AVX-512 Foundation */
#define X86_FEATURE_AVX512DQ		( 9*32+17) /* AVX-512 DQ (Double/Quad granular) Instructions */
#define X86_FEATURE_RDSEED		( 9*32+18) /* RDSEED instruction */
#define X86_FEATURE_ADX			( 9*32+19) /* ADCX and ADOX instructions */
#define X86_FEATURE_SMAP		( 9*32+20) /* Supervisor Mode Access Prevention */
#define X86_FEATURE_AVX512IFMA		( 9*32+21) /* AVX-512 Integer Fused Multiply-Add instructions */
#define X86_FEATURE_CLFLUSHOPT		( 9*32+23) /* CLFLUSHOPT instruction */
#define X86_FEATURE_CLWB		( 9*32+24) /* CLWB instruction */
#define X86_FEATURE_INTEL_PT		( 9*32+25) /* Intel Processor Trace */
#define X86_FEATURE_AVX512PF		( 9*32+26) /* AVX-512 Prefetch */
#define X86_FEATURE_AVX512ER		( 9*32+27) /* AVX-512 Exponential and Reciprocal */
#define X86_FEATURE_AVX512CD		( 9*32+28) /* AVX-512 Conflict Detection */
#define X86_FEATURE_SHA_NI		( 9*32+29) /* SHA1/SHA256 Instruction Extensions */
#define X86_FEATURE_AVX512BW		( 9*32+30) /* AVX-512 BW (Byte/Word granular) Instructions */
#define X86_FEATURE_AVX512VL		( 9*32+31) /* AVX-512 VL (128/256 Vector Length) Extensions */

/* Extended state features, CPUID level 0x0000000d:1 (EAX), word 10 */
#define X86_FEATURE_XSAVEOPT		(10*32+ 0) /* XSAVEOPT instruction */
#define X86_FEATURE_XSAVEC		(10*32+ 1) /* XSAVEC instruction */
#define X86_FEATURE_XGETBV1		(10*32+ 2) /* XGETBV with ECX = 1 instruction */
#define X86_FEATURE_XSAVES		(10*32+ 3) /* XSAVES/XRSTORS instructions */

/* Intel-defined CPU QoS Sub-leaf, CPUID level 0x0000000F:0 (EDX), word 11 */
#define X86_FEATURE_CQM_LLC		(11*32+ 1) /* LLC QoS if 1 */

/* Intel-defined CPU QoS Sub-leaf, CPUID level 0x0000000F:1 (EDX), word 12 */
#define X86_FEATURE_CQM_OCCUP_LLC	(12*32+ 0) /* LLC occupancy monitoring */
#define X86_FEATURE_CQM_MBM_TOTAL	(12*32+ 1) /* LLC Total MBM monitoring */
#define X86_FEATURE_CQM_MBM_LOCAL	(12*32+ 2) /* LLC Local MBM monitoring */

/* AMD-defined CPU features, CPUID level 0x80000008 (EBX), word 13 */
#define X86_FEATURE_CLZERO		(13*32+ 0) /* CLZERO instruction */
#define X86_FEATURE_IRPERF		(13*32+ 1) /* Instructions Retired Count */
#define X86_FEATURE_XSAVEERPTR		(13*32+ 2) /* Always save/restore FP error pointers */
#define X86_FEATURE_AMD_IBPB		(13*32+12) /* "" Indirect Branch Prediction Barrier */
#define X86_FEATURE_AMD_IBRS		(13*32+14) /* "" Indirect Branch Restricted Speculation */
#define X86_FEATURE_AMD_STIBP		(13*32+15) /* "" Single Thread Indirect Branch Predictors */
#define X86_FEATURE_VIRT_SSBD		(13*32+25) /* Virtualized Speculative Store Bypass Disable */

/* Thermal and Power Management Leaf, CPUID level 0x00000006 (EAX), word 14 */
#define X86_FEATURE_DTHERM		(14*32+ 0) /* Digital Thermal Sensor */
#define X86_FEATURE_IDA			(14*32+ 1) /* Intel Dynamic Acceleration */
#define X86_FEATURE_ARAT		(14*32+ 2) /* Always Running APIC Timer */
#define X86_FEATURE_PLN			(14*32+ 4) /* Intel Power Limit Notification */
#define X86_FEATURE_PTS			(14*32+ 6) /* Intel Package Thermal Status */
#define X86_FEATURE_HWP			(14*32+ 7) /* Intel Hardware P-states */
#define X86_FEATURE_HWP_NOTIFY		(14*32+ 8) /* HWP Notification */
#define X86_FEATURE_HWP_ACT_WINDOW	(14*32+ 9) /* HWP Activity Window */
#define X86_FEATURE_HWP_EPP		(14*32+10) /* HWP Energy Perf. Preference */
#define X86_FEATURE_HWP_PKG_REQ		(14*32+11) /* HWP Package Level Request */

/* AMD SVM Feature Identification, CPUID level 0x8000000a (EDX), word 15 */
#define X86_FEATURE_NPT			(15*32+ 0) /* Nested Page Table support */
#define X86_FEATURE_LBRV		(15*32+ 1) /* LBR Virtualization support */
#define X86_FEATURE_SVML		(15*32+ 2) /* "svm_lock" SVM locking MSR */
#define X86_FEATURE_NRIPS		(15*32+ 3) /* "nrip_save" SVM next_rip save */
#define X86_FEATURE_TSCRATEMSR		(15*32+ 4) /* "tsc_scale" TSC scaling support */
#define X86_FEATURE_VMCBCLEAN		(15*32+ 5) /* "vmcb_clean" VMCB clean bits support */
#define X86_FEATURE_FLUSHBYASID		(15*32+ 6) /* flush-by-ASID support */
#define X86_FEATURE_DECODEASSISTS	(15*32+ 7) /* Decode Assists support */
#define X86_FEATURE_PAUSEFILTER		(15*32+10) /* filtered pause intercept */
#define X86_FEATURE_PFTHRESHOLD		(15*32+12) /* pause filter threshold */
#define X86_FEATURE_AVIC		(15*32+13) /* Virtual Interrupt Controller */
#define X86_FEATURE_V_VMSAVE_VMLOAD	(15*32+15) /* Virtual VMSAVE VMLOAD */
#define X86_FEATURE_VGIF		(15*32+16) /* Virtual GIF */

/* Intel-defined CPU features, CPUID level 0x00000007:0 (ECX), word 16 */
#define X86_FEATURE_AVX512VBMI		(16*32+ 1) /* AVX512 Vector Bit Manipulation instructions*/
#define X86_FEATURE_UMIP		(16*32+ 2) /* User Mode Instruction Protection */
#define X86_FEATURE_PKU			(16*32+ 3) /* Protection Keys for Userspace */
#define X86_FEATURE_OSPKE		(16*32+ 4) /* OS Protection Keys Enable */
#define X86_FEATURE_AVX512_VBMI2	(16*32+ 6) /* Additional AVX512 Vector Bit Manipulation Instructions */
#define X86_FEATURE_GFNI		(16*32+ 8) /* Galois Field New Instructions */
#define X86_FEATURE_VAES		(16*32+ 9) /* Vector AES */
#define X86_FEATURE_VPCLMULQDQ		(16*32+10) /* Carry-Less Multiplication Double Quadword */
#define X86_FEATURE_AVX512_VNNI		(16*32+11) /* Vector Neural Network Instructions */
#define X86_FEATURE_AVX512_BITALG	(16*32+12) /* Support for VPOPCNT[B,W] and VPSHUF-BITQMB instructions */
#define X86_FEATURE_TME			(16*32+13) /* Intel Total Memory Encryption */
#define X86_FEATURE_AVX512_VPOPCNTDQ	(16*32+14) /* POPCNT for vectors of DW/QW */
#define X86_FEATURE_LA57		(16*32+16) /* 5-level page tables */
#define X86_FEATURE_RDPID		(16*32+22) /* RDPID instruction */
#define X86_FEATURE_CLDEMOTE		(16*32+25) /* CLDEMOTE instruction */

/* AMD-defined CPU features, CPUID level 0x80000007 (EBX), word 17 */
#define X86_FEATURE_OVERFLOW_RECOV	(17*32+ 0) /* MCA overflow recovery support */
#define X86_FEATURE_SUCCOR		(17*32+ 1) /* Uncorrectable error containment and recovery */
#define X86_FEATURE_SMCA		(17*32+ 3) /* Scalable MCA */

/* Intel-defined CPU features, CPUID level 0x00000007:0 (EDX), word 18 */
#define X86_FEATURE_AVX512_4VNNIW	(18*32+ 2) /* AVX-512 Neural Network Instructions */
#define X86_FEATURE_AVX512_4FMAPS	(18*32+ 3) /* AVX-512 Multiply Accumulation Single precision */
#define X86_FEATURE_PCONFIG		(18*32+18) /* Intel PCONFIG */
#define X86_FEATURE_SPEC_CTRL		(18*32+26) /* "" Speculation Control (IBRS + IBPB) */
#define X86_FEATURE_INTEL_STIBP		(18*32+27) /* "" Single Thread Indirect Branch Predictors */
#define X86_FEATURE_ARCH_CAPABILITIES	(18*32+29) /* IA32_ARCH_CAPABILITIES MSR (Intel) */
#define X86_FEATURE_SPEC_CTRL_SSBD	(18*32+31) /* "" Speculative Store Bypass Disable */

/*
 * BUG word(s)
 */
#define X86_BUG(x)			(NCAPINTS*32 + (x))

#define X86_BUG_F00F			X86_BUG(0) /* Intel F00F */
#define X86_BUG_FDIV			X86_BUG(1) /* FPU FDIV */
#define X86_BUG_COMA			X86_BUG(2) /* Cyrix 6x86 coma */
#define X86_BUG_AMD_TLB_MMATCH		X86_BUG(3) /* "tlb_mmatch" AMD Erratum 383 */
#define X86_BUG_AMD_APIC_C1E		X86_BUG(4) /* "apic_c1e" AMD Erratum 400 */
#define X86_BUG_11AP			X86_BUG(5) /* Bad local APIC aka 11AP */
#define X86_BUG_FXSAVE_LEAK		X86_BUG(6) /* FXSAVE leaks FOP/FIP/FOP */
#define X86_BUG_CLFLUSH_MONITOR		X86_BUG(7) /* AAI65, CLFLUSH required before MONITOR */
#define X86_BUG_SYSRET_SS_ATTRS		X86_BUG(8) /* SYSRET doesn't fix up SS attrs */
#ifdef CONFIG_X86_32
/*
 * 64-bit kernels don't use X86_BUG_ESPFIX.  Make the define conditional
 * to avoid confusion.
 */
#define X86_BUG_ESPFIX			X86_BUG(9) /* "" IRET to 16-bit SS corrupts ESP/RSP high bits */
#endif
#define X86_BUG_NULL_SEG		X86_BUG(10) /* Nulling a selector preserves the base */
#define X86_BUG_SWAPGS_FENCE		X86_BUG(11) /* SWAPGS without input dep on GS */
#define X86_BUG_MONITOR			X86_BUG(12) /* IPI required to wake up remote CPU */
#define X86_BUG_AMD_E400		X86_BUG(13) /* CPU is among the affected by Erratum 400 */
#define X86_BUG_CPU_MELTDOWN		X86_BUG(14) /* CPU is affected by meltdown attack and needs kernel page table isolation */
#define X86_BUG_SPECTRE_V1		X86_BUG(15) /* CPU is affected by Spectre variant 1 attack with conditional branches */
#define X86_BUG_SPECTRE_V2		X86_BUG(16) /* CPU is affected by Spectre variant 2 attack with indirect branches */
#define X86_BUG_SPEC_STORE_BYPASS	X86_BUG(17) /* CPU is affected by speculative store bypass attack */

#endif /* _ASM_X86_CPUFEATURES_H */<|MERGE_RESOLUTION|>--- conflicted
+++ resolved
@@ -213,16 +213,13 @@
 #define X86_FEATURE_SEV			( 7*32+20) /* AMD Secure Encrypted Virtualization */
 #define X86_FEATURE_USE_IBPB		( 7*32+21) /* "" Indirect Branch Prediction Barrier enabled */
 #define X86_FEATURE_USE_IBRS_FW		( 7*32+22) /* "" Use IBRS during runtime firmware calls */
-<<<<<<< HEAD
-#define X86_FEATURE_USE_IBRS		( 7*32+23) /* "" Use IBRS for Spectre v2 safety */
-=======
 #define X86_FEATURE_SPEC_STORE_BYPASS_DISABLE	( 7*32+23) /* "" Disable Speculative Store Bypass. */
 #define X86_FEATURE_LS_CFG_SSBD		( 7*32+24)  /* "" AMD SSBD implementation via LS_CFG MSR */
 #define X86_FEATURE_IBRS		( 7*32+25) /* Indirect Branch Restricted Speculation */
 #define X86_FEATURE_IBPB		( 7*32+26) /* Indirect Branch Prediction Barrier */
 #define X86_FEATURE_STIBP		( 7*32+27) /* Single Thread Indirect Branch Predictors */
 #define X86_FEATURE_ZEN			( 7*32+28) /* "" CPU is AMD family 0x17 (Zen) */
->>>>>>> b04e2177
+#define X86_FEATURE_USE_IBRS		( 7*32+29) /* "" Use IBRS for Spectre v2 safety */
 
 /* Virtualization flags: Linux defined, word 8 */
 #define X86_FEATURE_TPR_SHADOW		( 8*32+ 0) /* Intel TPR Shadow */
