// SPDX-License-Identifier: GPL-2.0

#include <linux/objtool.h>
#include <linux/percpu.h>

#include <asm/debugreg.h>
#include <asm/mmu_context.h>

#include "cpuid.h"
#include "evmcs.h"
#include "hyperv.h"
#include "mmu.h"
#include "nested.h"
#include "pmu.h"
#include "sgx.h"
#include "trace.h"
#include "vmx.h"
#include "x86.h"

static bool __read_mostly enable_shadow_vmcs = 1;
module_param_named(enable_shadow_vmcs, enable_shadow_vmcs, bool, S_IRUGO);

static bool __read_mostly nested_early_check = 0;
module_param(nested_early_check, bool, S_IRUGO);

#define CC KVM_NESTED_VMENTER_CONSISTENCY_CHECK

/*
 * Hyper-V requires all of these, so mark them as supported even though
 * they are just treated the same as all-context.
 */
#define VMX_VPID_EXTENT_SUPPORTED_MASK		\
	(VMX_VPID_EXTENT_INDIVIDUAL_ADDR_BIT |	\
	VMX_VPID_EXTENT_SINGLE_CONTEXT_BIT |	\
	VMX_VPID_EXTENT_GLOBAL_CONTEXT_BIT |	\
	VMX_VPID_EXTENT_SINGLE_NON_GLOBAL_BIT)

#define VMX_MISC_EMULATED_PREEMPTION_TIMER_RATE 5

enum {
	VMX_VMREAD_BITMAP,
	VMX_VMWRITE_BITMAP,
	VMX_BITMAP_NR
};
static unsigned long *vmx_bitmap[VMX_BITMAP_NR];

#define vmx_vmread_bitmap                    (vmx_bitmap[VMX_VMREAD_BITMAP])
#define vmx_vmwrite_bitmap                   (vmx_bitmap[VMX_VMWRITE_BITMAP])

struct shadow_vmcs_field {
	u16	encoding;
	u16	offset;
};
static struct shadow_vmcs_field shadow_read_only_fields[] = {
#define SHADOW_FIELD_RO(x, y) { x, offsetof(struct vmcs12, y) },
#include "vmcs_shadow_fields.h"
};
static int max_shadow_read_only_fields =
	ARRAY_SIZE(shadow_read_only_fields);

static struct shadow_vmcs_field shadow_read_write_fields[] = {
#define SHADOW_FIELD_RW(x, y) { x, offsetof(struct vmcs12, y) },
#include "vmcs_shadow_fields.h"
};
static int max_shadow_read_write_fields =
	ARRAY_SIZE(shadow_read_write_fields);

static void init_vmcs_shadow_fields(void)
{
	int i, j;

	memset(vmx_vmread_bitmap, 0xff, PAGE_SIZE);
	memset(vmx_vmwrite_bitmap, 0xff, PAGE_SIZE);

	for (i = j = 0; i < max_shadow_read_only_fields; i++) {
		struct shadow_vmcs_field entry = shadow_read_only_fields[i];
		u16 field = entry.encoding;

		if (vmcs_field_width(field) == VMCS_FIELD_WIDTH_U64 &&
		    (i + 1 == max_shadow_read_only_fields ||
		     shadow_read_only_fields[i + 1].encoding != field + 1))
			pr_err("Missing field from shadow_read_only_field %x\n",
			       field + 1);

		clear_bit(field, vmx_vmread_bitmap);
		if (field & 1)
#ifdef CONFIG_X86_64
			continue;
#else
			entry.offset += sizeof(u32);
#endif
		shadow_read_only_fields[j++] = entry;
	}
	max_shadow_read_only_fields = j;

	for (i = j = 0; i < max_shadow_read_write_fields; i++) {
		struct shadow_vmcs_field entry = shadow_read_write_fields[i];
		u16 field = entry.encoding;

		if (vmcs_field_width(field) == VMCS_FIELD_WIDTH_U64 &&
		    (i + 1 == max_shadow_read_write_fields ||
		     shadow_read_write_fields[i + 1].encoding != field + 1))
			pr_err("Missing field from shadow_read_write_field %x\n",
			       field + 1);

		WARN_ONCE(field >= GUEST_ES_AR_BYTES &&
			  field <= GUEST_TR_AR_BYTES,
			  "Update vmcs12_write_any() to drop reserved bits from AR_BYTES");

		/*
		 * PML and the preemption timer can be emulated, but the
		 * processor cannot vmwrite to fields that don't exist
		 * on bare metal.
		 */
		switch (field) {
		case GUEST_PML_INDEX:
			if (!cpu_has_vmx_pml())
				continue;
			break;
		case VMX_PREEMPTION_TIMER_VALUE:
			if (!cpu_has_vmx_preemption_timer())
				continue;
			break;
		case GUEST_INTR_STATUS:
			if (!cpu_has_vmx_apicv())
				continue;
			break;
		default:
			break;
		}

		clear_bit(field, vmx_vmwrite_bitmap);
		clear_bit(field, vmx_vmread_bitmap);
		if (field & 1)
#ifdef CONFIG_X86_64
			continue;
#else
			entry.offset += sizeof(u32);
#endif
		shadow_read_write_fields[j++] = entry;
	}
	max_shadow_read_write_fields = j;
}

/*
 * The following 3 functions, nested_vmx_succeed()/failValid()/failInvalid(),
 * set the success or error code of an emulated VMX instruction (as specified
 * by Vol 2B, VMX Instruction Reference, "Conventions"), and skip the emulated
 * instruction.
 */
static int nested_vmx_succeed(struct kvm_vcpu *vcpu)
{
	vmx_set_rflags(vcpu, vmx_get_rflags(vcpu)
			& ~(X86_EFLAGS_CF | X86_EFLAGS_PF | X86_EFLAGS_AF |
			    X86_EFLAGS_ZF | X86_EFLAGS_SF | X86_EFLAGS_OF));
	return kvm_skip_emulated_instruction(vcpu);
}

static int nested_vmx_failInvalid(struct kvm_vcpu *vcpu)
{
	vmx_set_rflags(vcpu, (vmx_get_rflags(vcpu)
			& ~(X86_EFLAGS_PF | X86_EFLAGS_AF | X86_EFLAGS_ZF |
			    X86_EFLAGS_SF | X86_EFLAGS_OF))
			| X86_EFLAGS_CF);
	return kvm_skip_emulated_instruction(vcpu);
}

static int nested_vmx_failValid(struct kvm_vcpu *vcpu,
				u32 vm_instruction_error)
{
	vmx_set_rflags(vcpu, (vmx_get_rflags(vcpu)
			& ~(X86_EFLAGS_CF | X86_EFLAGS_PF | X86_EFLAGS_AF |
			    X86_EFLAGS_SF | X86_EFLAGS_OF))
			| X86_EFLAGS_ZF);
	get_vmcs12(vcpu)->vm_instruction_error = vm_instruction_error;
	/*
	 * We don't need to force sync to shadow VMCS because
	 * VM_INSTRUCTION_ERROR is not shadowed. Enlightened VMCS 'shadows' all
	 * fields and thus must be synced.
	 */
	if (to_vmx(vcpu)->nested.hv_evmcs_vmptr != EVMPTR_INVALID)
		to_vmx(vcpu)->nested.need_vmcs12_to_shadow_sync = true;

	return kvm_skip_emulated_instruction(vcpu);
}

static int nested_vmx_fail(struct kvm_vcpu *vcpu, u32 vm_instruction_error)
{
	struct vcpu_vmx *vmx = to_vmx(vcpu);

	/*
	 * failValid writes the error number to the current VMCS, which
	 * can't be done if there isn't a current VMCS.
	 */
	if (vmx->nested.current_vmptr == INVALID_GPA &&
	    !evmptr_is_valid(vmx->nested.hv_evmcs_vmptr))
		return nested_vmx_failInvalid(vcpu);

	return nested_vmx_failValid(vcpu, vm_instruction_error);
}

static void nested_vmx_abort(struct kvm_vcpu *vcpu, u32 indicator)
{
	/* TODO: not to reset guest simply here. */
	kvm_make_request(KVM_REQ_TRIPLE_FAULT, vcpu);
	pr_debug_ratelimited("kvm: nested vmx abort, indicator %d\n", indicator);
}

static inline bool vmx_control_verify(u32 control, u32 low, u32 high)
{
	return fixed_bits_valid(control, low, high);
}

static inline u64 vmx_control_msr(u32 low, u32 high)
{
	return low | ((u64)high << 32);
}

static void vmx_disable_shadow_vmcs(struct vcpu_vmx *vmx)
{
	secondary_exec_controls_clearbit(vmx, SECONDARY_EXEC_SHADOW_VMCS);
	vmcs_write64(VMCS_LINK_POINTER, INVALID_GPA);
	vmx->nested.need_vmcs12_to_shadow_sync = false;
}

static inline void nested_release_evmcs(struct kvm_vcpu *vcpu)
{
	struct vcpu_vmx *vmx = to_vmx(vcpu);

	if (evmptr_is_valid(vmx->nested.hv_evmcs_vmptr)) {
		kvm_vcpu_unmap(vcpu, &vmx->nested.hv_evmcs_map, true);
		vmx->nested.hv_evmcs = NULL;
	}

	vmx->nested.hv_evmcs_vmptr = EVMPTR_INVALID;
}

static void vmx_sync_vmcs_host_state(struct vcpu_vmx *vmx,
				     struct loaded_vmcs *prev)
{
	struct vmcs_host_state *dest, *src;

	if (unlikely(!vmx->guest_state_loaded))
		return;

	src = &prev->host_state;
	dest = &vmx->loaded_vmcs->host_state;

	vmx_set_host_fs_gs(dest, src->fs_sel, src->gs_sel, src->fs_base, src->gs_base);
	dest->ldt_sel = src->ldt_sel;
#ifdef CONFIG_X86_64
	dest->ds_sel = src->ds_sel;
	dest->es_sel = src->es_sel;
#endif
}

static void vmx_switch_vmcs(struct kvm_vcpu *vcpu, struct loaded_vmcs *vmcs)
{
	struct vcpu_vmx *vmx = to_vmx(vcpu);
	struct loaded_vmcs *prev;
	int cpu;

	if (WARN_ON_ONCE(vmx->loaded_vmcs == vmcs))
		return;

	cpu = get_cpu();
	prev = vmx->loaded_vmcs;
	vmx->loaded_vmcs = vmcs;
	vmx_vcpu_load_vmcs(vcpu, cpu, prev);
	vmx_sync_vmcs_host_state(vmx, prev);
	put_cpu();

	vcpu->arch.regs_avail = ~VMX_REGS_LAZY_LOAD_SET;

	/*
	 * All lazily updated registers will be reloaded from VMCS12 on both
	 * vmentry and vmexit.
	 */
	vcpu->arch.regs_dirty = 0;
}

/*
 * Free whatever needs to be freed from vmx->nested when L1 goes down, or
 * just stops using VMX.
 */
static void free_nested(struct kvm_vcpu *vcpu)
{
	struct vcpu_vmx *vmx = to_vmx(vcpu);

	if (WARN_ON_ONCE(vmx->loaded_vmcs != &vmx->vmcs01))
		vmx_switch_vmcs(vcpu, &vmx->vmcs01);

	if (!vmx->nested.vmxon && !vmx->nested.smm.vmxon)
		return;

	kvm_clear_request(KVM_REQ_GET_NESTED_STATE_PAGES, vcpu);

	vmx->nested.vmxon = false;
	vmx->nested.smm.vmxon = false;
	vmx->nested.vmxon_ptr = INVALID_GPA;
	free_vpid(vmx->nested.vpid02);
	vmx->nested.posted_intr_nv = -1;
	vmx->nested.current_vmptr = INVALID_GPA;
	if (enable_shadow_vmcs) {
		vmx_disable_shadow_vmcs(vmx);
		vmcs_clear(vmx->vmcs01.shadow_vmcs);
		free_vmcs(vmx->vmcs01.shadow_vmcs);
		vmx->vmcs01.shadow_vmcs = NULL;
	}
	kfree(vmx->nested.cached_vmcs12);
	vmx->nested.cached_vmcs12 = NULL;
	kfree(vmx->nested.cached_shadow_vmcs12);
	vmx->nested.cached_shadow_vmcs12 = NULL;
	/*
	 * Unpin physical memory we referred to in the vmcs02.  The APIC access
	 * page's backing page (yeah, confusing) shouldn't actually be accessed,
	 * and if it is written, the contents are irrelevant.
	 */
	kvm_vcpu_unmap(vcpu, &vmx->nested.apic_access_page_map, false);
	kvm_vcpu_unmap(vcpu, &vmx->nested.virtual_apic_map, true);
	kvm_vcpu_unmap(vcpu, &vmx->nested.pi_desc_map, true);
	vmx->nested.pi_desc = NULL;

	kvm_mmu_free_roots(vcpu->kvm, &vcpu->arch.guest_mmu, KVM_MMU_ROOTS_ALL);

	nested_release_evmcs(vcpu);

	free_loaded_vmcs(&vmx->nested.vmcs02);
}

/*
 * Ensure that the current vmcs of the logical processor is the
 * vmcs01 of the vcpu before calling free_nested().
 */
void nested_vmx_free_vcpu(struct kvm_vcpu *vcpu)
{
	vcpu_load(vcpu);
	vmx_leave_nested(vcpu);
	vcpu_put(vcpu);
}

#define EPTP_PA_MASK   GENMASK_ULL(51, 12)

static bool nested_ept_root_matches(hpa_t root_hpa, u64 root_eptp, u64 eptp)
{
	return VALID_PAGE(root_hpa) &&
	       ((root_eptp & EPTP_PA_MASK) == (eptp & EPTP_PA_MASK));
}

static void nested_ept_invalidate_addr(struct kvm_vcpu *vcpu, gpa_t eptp,
				       gpa_t addr)
{
	uint i;
	struct kvm_mmu_root_info *cached_root;

	WARN_ON_ONCE(!mmu_is_nested(vcpu));

	for (i = 0; i < KVM_MMU_NUM_PREV_ROOTS; i++) {
		cached_root = &vcpu->arch.mmu->prev_roots[i];

		if (nested_ept_root_matches(cached_root->hpa, cached_root->pgd,
					    eptp))
			vcpu->arch.mmu->invlpg(vcpu, addr, cached_root->hpa);
	}
}

static void nested_ept_inject_page_fault(struct kvm_vcpu *vcpu,
		struct x86_exception *fault)
{
	struct vmcs12 *vmcs12 = get_vmcs12(vcpu);
	struct vcpu_vmx *vmx = to_vmx(vcpu);
	u32 vm_exit_reason;
	unsigned long exit_qualification = vcpu->arch.exit_qualification;

	if (vmx->nested.pml_full) {
		vm_exit_reason = EXIT_REASON_PML_FULL;
		vmx->nested.pml_full = false;
		exit_qualification &= INTR_INFO_UNBLOCK_NMI;
	} else {
		if (fault->error_code & PFERR_RSVD_MASK)
			vm_exit_reason = EXIT_REASON_EPT_MISCONFIG;
		else
			vm_exit_reason = EXIT_REASON_EPT_VIOLATION;

		/*
		 * Although the caller (kvm_inject_emulated_page_fault) would
		 * have already synced the faulting address in the shadow EPT
		 * tables for the current EPTP12, we also need to sync it for
		 * any other cached EPTP02s based on the same EP4TA, since the
		 * TLB associates mappings to the EP4TA rather than the full EPTP.
		 */
		nested_ept_invalidate_addr(vcpu, vmcs12->ept_pointer,
					   fault->address);
	}

	nested_vmx_vmexit(vcpu, vm_exit_reason, 0, exit_qualification);
	vmcs12->guest_physical_address = fault->address;
}

static void nested_ept_new_eptp(struct kvm_vcpu *vcpu)
{
	struct vcpu_vmx *vmx = to_vmx(vcpu);
	bool execonly = vmx->nested.msrs.ept_caps & VMX_EPT_EXECUTE_ONLY_BIT;
	int ept_lpage_level = ept_caps_to_lpage_level(vmx->nested.msrs.ept_caps);

	kvm_init_shadow_ept_mmu(vcpu, execonly, ept_lpage_level,
				nested_ept_ad_enabled(vcpu),
				nested_ept_get_eptp(vcpu));
}

static void nested_ept_init_mmu_context(struct kvm_vcpu *vcpu)
{
	WARN_ON(mmu_is_nested(vcpu));

	vcpu->arch.mmu = &vcpu->arch.guest_mmu;
	nested_ept_new_eptp(vcpu);
	vcpu->arch.mmu->get_guest_pgd     = nested_ept_get_eptp;
	vcpu->arch.mmu->inject_page_fault = nested_ept_inject_page_fault;
	vcpu->arch.mmu->get_pdptr         = kvm_pdptr_read;

	vcpu->arch.walk_mmu              = &vcpu->arch.nested_mmu;
}

static void nested_ept_uninit_mmu_context(struct kvm_vcpu *vcpu)
{
	vcpu->arch.mmu = &vcpu->arch.root_mmu;
	vcpu->arch.walk_mmu = &vcpu->arch.root_mmu;
}

static bool nested_vmx_is_page_fault_vmexit(struct vmcs12 *vmcs12,
					    u16 error_code)
{
	bool inequality, bit;

	bit = (vmcs12->exception_bitmap & (1u << PF_VECTOR)) != 0;
	inequality =
		(error_code & vmcs12->page_fault_error_code_mask) !=
		 vmcs12->page_fault_error_code_match;
	return inequality ^ bit;
}

<<<<<<< HEAD

/*
 * KVM wants to inject page-faults which it got to the guest. This function
 * checks whether in a nested guest, we need to inject them to L1 or L2.
 */
static int nested_vmx_check_exception(struct kvm_vcpu *vcpu, unsigned long *exit_qual)
{
	struct vmcs12 *vmcs12 = get_vmcs12(vcpu);
	unsigned int nr = vcpu->arch.exception.nr;
	bool has_payload = vcpu->arch.exception.has_payload;
	unsigned long payload = vcpu->arch.exception.payload;

	if (nr == PF_VECTOR) {
		if (vcpu->arch.exception.nested_apf) {
			*exit_qual = vcpu->arch.apf.nested_apf_token;
			return 1;
		}
		if (nested_vmx_is_page_fault_vmexit(vmcs12,
						    vcpu->arch.exception.error_code)) {
			*exit_qual = has_payload ? payload : vcpu->arch.cr2;
			return 1;
		}
	} else if (vmcs12->exception_bitmap & (1u << nr)) {
		if (nr == DB_VECTOR) {
			if (!has_payload) {
				payload = vcpu->arch.dr6;
				payload &= ~DR6_BT;
				payload ^= DR6_ACTIVE_LOW;
			}
			*exit_qual = payload;
		} else
			*exit_qual = 0;
		return 1;
	}

	return 0;
}

static bool nested_vmx_handle_page_fault_workaround(struct kvm_vcpu *vcpu,
						    struct x86_exception *fault)
=======
static bool nested_vmx_is_exception_vmexit(struct kvm_vcpu *vcpu, u8 vector,
					   u32 error_code)
>>>>>>> 7365df19
{
	struct vmcs12 *vmcs12 = get_vmcs12(vcpu);

	/*
	 * Drop bits 31:16 of the error code when performing the #PF mask+match
	 * check.  All VMCS fields involved are 32 bits, but Intel CPUs never
	 * set bits 31:16 and VMX disallows setting bits 31:16 in the injected
	 * error code.  Including the to-be-dropped bits in the check might
	 * result in an "impossible" or missed exit from L1's perspective.
	 */
	if (vector == PF_VECTOR)
		return nested_vmx_is_page_fault_vmexit(vmcs12, (u16)error_code);

<<<<<<< HEAD
	if (nested_vmx_is_page_fault_vmexit(vmcs12, fault->error_code) &&
	    !WARN_ON_ONCE(to_vmx(vcpu)->nested.nested_run_pending)) {
		vmcs12->vm_exit_intr_error_code = fault->error_code;
		nested_vmx_vmexit(vcpu, EXIT_REASON_EXCEPTION_NMI,
				  PF_VECTOR | INTR_TYPE_HARD_EXCEPTION |
				  INTR_INFO_DELIVER_CODE_MASK | INTR_INFO_VALID_MASK,
				  fault->address);
		return true;
	}
	return false;
=======
	return (vmcs12->exception_bitmap & (1u << vector));
>>>>>>> 7365df19
}

static int nested_vmx_check_io_bitmap_controls(struct kvm_vcpu *vcpu,
					       struct vmcs12 *vmcs12)
{
	if (!nested_cpu_has(vmcs12, CPU_BASED_USE_IO_BITMAPS))
		return 0;

	if (CC(!page_address_valid(vcpu, vmcs12->io_bitmap_a)) ||
	    CC(!page_address_valid(vcpu, vmcs12->io_bitmap_b)))
		return -EINVAL;

	return 0;
}

static int nested_vmx_check_msr_bitmap_controls(struct kvm_vcpu *vcpu,
						struct vmcs12 *vmcs12)
{
	if (!nested_cpu_has(vmcs12, CPU_BASED_USE_MSR_BITMAPS))
		return 0;

	if (CC(!page_address_valid(vcpu, vmcs12->msr_bitmap)))
		return -EINVAL;

	return 0;
}

static int nested_vmx_check_tpr_shadow_controls(struct kvm_vcpu *vcpu,
						struct vmcs12 *vmcs12)
{
	if (!nested_cpu_has(vmcs12, CPU_BASED_TPR_SHADOW))
		return 0;

	if (CC(!page_address_valid(vcpu, vmcs12->virtual_apic_page_addr)))
		return -EINVAL;

	return 0;
}

/*
 * For x2APIC MSRs, ignore the vmcs01 bitmap.  L1 can enable x2APIC without L1
 * itself utilizing x2APIC.  All MSRs were previously set to be intercepted,
 * only the "disable intercept" case needs to be handled.
 */
static void nested_vmx_disable_intercept_for_x2apic_msr(unsigned long *msr_bitmap_l1,
							unsigned long *msr_bitmap_l0,
							u32 msr, int type)
{
	if (type & MSR_TYPE_R && !vmx_test_msr_bitmap_read(msr_bitmap_l1, msr))
		vmx_clear_msr_bitmap_read(msr_bitmap_l0, msr);

	if (type & MSR_TYPE_W && !vmx_test_msr_bitmap_write(msr_bitmap_l1, msr))
		vmx_clear_msr_bitmap_write(msr_bitmap_l0, msr);
}

static inline void enable_x2apic_msr_intercepts(unsigned long *msr_bitmap)
{
	int msr;

	for (msr = 0x800; msr <= 0x8ff; msr += BITS_PER_LONG) {
		unsigned word = msr / BITS_PER_LONG;

		msr_bitmap[word] = ~0;
		msr_bitmap[word + (0x800 / sizeof(long))] = ~0;
	}
}

#define BUILD_NVMX_MSR_INTERCEPT_HELPER(rw)					\
static inline									\
void nested_vmx_set_msr_##rw##_intercept(struct vcpu_vmx *vmx,			\
					 unsigned long *msr_bitmap_l1,		\
					 unsigned long *msr_bitmap_l0, u32 msr)	\
{										\
	if (vmx_test_msr_bitmap_##rw(vmx->vmcs01.msr_bitmap, msr) ||		\
	    vmx_test_msr_bitmap_##rw(msr_bitmap_l1, msr))			\
		vmx_set_msr_bitmap_##rw(msr_bitmap_l0, msr);			\
	else									\
		vmx_clear_msr_bitmap_##rw(msr_bitmap_l0, msr);			\
}
BUILD_NVMX_MSR_INTERCEPT_HELPER(read)
BUILD_NVMX_MSR_INTERCEPT_HELPER(write)

static inline void nested_vmx_set_intercept_for_msr(struct vcpu_vmx *vmx,
						    unsigned long *msr_bitmap_l1,
						    unsigned long *msr_bitmap_l0,
						    u32 msr, int types)
{
	if (types & MSR_TYPE_R)
		nested_vmx_set_msr_read_intercept(vmx, msr_bitmap_l1,
						  msr_bitmap_l0, msr);
	if (types & MSR_TYPE_W)
		nested_vmx_set_msr_write_intercept(vmx, msr_bitmap_l1,
						   msr_bitmap_l0, msr);
}

/*
 * Merge L0's and L1's MSR bitmap, return false to indicate that
 * we do not use the hardware.
 */
static inline bool nested_vmx_prepare_msr_bitmap(struct kvm_vcpu *vcpu,
						 struct vmcs12 *vmcs12)
{
	struct vcpu_vmx *vmx = to_vmx(vcpu);
	int msr;
	unsigned long *msr_bitmap_l1;
	unsigned long *msr_bitmap_l0 = vmx->nested.vmcs02.msr_bitmap;
	struct hv_enlightened_vmcs *evmcs = vmx->nested.hv_evmcs;
	struct kvm_host_map *map = &vmx->nested.msr_bitmap_map;

	/* Nothing to do if the MSR bitmap is not in use.  */
	if (!cpu_has_vmx_msr_bitmap() ||
	    !nested_cpu_has(vmcs12, CPU_BASED_USE_MSR_BITMAPS))
		return false;

	/*
	 * MSR bitmap update can be skipped when:
	 * - MSR bitmap for L1 hasn't changed.
	 * - Nested hypervisor (L1) is attempting to launch the same L2 as
	 *   before.
	 * - Nested hypervisor (L1) has enabled 'Enlightened MSR Bitmap' feature
	 *   and tells KVM (L0) there were no changes in MSR bitmap for L2.
	 */
	if (!vmx->nested.force_msr_bitmap_recalc && evmcs &&
	    evmcs->hv_enlightenments_control.msr_bitmap &&
	    evmcs->hv_clean_fields & HV_VMX_ENLIGHTENED_CLEAN_FIELD_MSR_BITMAP)
		return true;

	if (kvm_vcpu_map(vcpu, gpa_to_gfn(vmcs12->msr_bitmap), map))
		return false;

	msr_bitmap_l1 = (unsigned long *)map->hva;

	/*
	 * To keep the control flow simple, pay eight 8-byte writes (sixteen
	 * 4-byte writes on 32-bit systems) up front to enable intercepts for
	 * the x2APIC MSR range and selectively toggle those relevant to L2.
	 */
	enable_x2apic_msr_intercepts(msr_bitmap_l0);

	if (nested_cpu_has_virt_x2apic_mode(vmcs12)) {
		if (nested_cpu_has_apic_reg_virt(vmcs12)) {
			/*
			 * L0 need not intercept reads for MSRs between 0x800
			 * and 0x8ff, it just lets the processor take the value
			 * from the virtual-APIC page; take those 256 bits
			 * directly from the L1 bitmap.
			 */
			for (msr = 0x800; msr <= 0x8ff; msr += BITS_PER_LONG) {
				unsigned word = msr / BITS_PER_LONG;

				msr_bitmap_l0[word] = msr_bitmap_l1[word];
			}
		}

		nested_vmx_disable_intercept_for_x2apic_msr(
			msr_bitmap_l1, msr_bitmap_l0,
			X2APIC_MSR(APIC_TASKPRI),
			MSR_TYPE_R | MSR_TYPE_W);

		if (nested_cpu_has_vid(vmcs12)) {
			nested_vmx_disable_intercept_for_x2apic_msr(
				msr_bitmap_l1, msr_bitmap_l0,
				X2APIC_MSR(APIC_EOI),
				MSR_TYPE_W);
			nested_vmx_disable_intercept_for_x2apic_msr(
				msr_bitmap_l1, msr_bitmap_l0,
				X2APIC_MSR(APIC_SELF_IPI),
				MSR_TYPE_W);
		}
	}

	/*
	 * Always check vmcs01's bitmap to honor userspace MSR filters and any
	 * other runtime changes to vmcs01's bitmap, e.g. dynamic pass-through.
	 */
#ifdef CONFIG_X86_64
	nested_vmx_set_intercept_for_msr(vmx, msr_bitmap_l1, msr_bitmap_l0,
					 MSR_FS_BASE, MSR_TYPE_RW);

	nested_vmx_set_intercept_for_msr(vmx, msr_bitmap_l1, msr_bitmap_l0,
					 MSR_GS_BASE, MSR_TYPE_RW);

	nested_vmx_set_intercept_for_msr(vmx, msr_bitmap_l1, msr_bitmap_l0,
					 MSR_KERNEL_GS_BASE, MSR_TYPE_RW);
#endif
	nested_vmx_set_intercept_for_msr(vmx, msr_bitmap_l1, msr_bitmap_l0,
					 MSR_IA32_SPEC_CTRL, MSR_TYPE_RW);

	nested_vmx_set_intercept_for_msr(vmx, msr_bitmap_l1, msr_bitmap_l0,
					 MSR_IA32_PRED_CMD, MSR_TYPE_W);

	kvm_vcpu_unmap(vcpu, &vmx->nested.msr_bitmap_map, false);

	vmx->nested.force_msr_bitmap_recalc = false;

	return true;
}

static void nested_cache_shadow_vmcs12(struct kvm_vcpu *vcpu,
				       struct vmcs12 *vmcs12)
{
	struct vcpu_vmx *vmx = to_vmx(vcpu);
	struct gfn_to_hva_cache *ghc = &vmx->nested.shadow_vmcs12_cache;

	if (!nested_cpu_has_shadow_vmcs(vmcs12) ||
	    vmcs12->vmcs_link_pointer == INVALID_GPA)
		return;

	if (ghc->gpa != vmcs12->vmcs_link_pointer &&
	    kvm_gfn_to_hva_cache_init(vcpu->kvm, ghc,
				      vmcs12->vmcs_link_pointer, VMCS12_SIZE))
		return;

	kvm_read_guest_cached(vmx->vcpu.kvm, ghc, get_shadow_vmcs12(vcpu),
			      VMCS12_SIZE);
}

static void nested_flush_cached_shadow_vmcs12(struct kvm_vcpu *vcpu,
					      struct vmcs12 *vmcs12)
{
	struct vcpu_vmx *vmx = to_vmx(vcpu);
	struct gfn_to_hva_cache *ghc = &vmx->nested.shadow_vmcs12_cache;

	if (!nested_cpu_has_shadow_vmcs(vmcs12) ||
	    vmcs12->vmcs_link_pointer == INVALID_GPA)
		return;

	if (ghc->gpa != vmcs12->vmcs_link_pointer &&
	    kvm_gfn_to_hva_cache_init(vcpu->kvm, ghc,
				      vmcs12->vmcs_link_pointer, VMCS12_SIZE))
		return;

	kvm_write_guest_cached(vmx->vcpu.kvm, ghc, get_shadow_vmcs12(vcpu),
			       VMCS12_SIZE);
}

/*
 * In nested virtualization, check if L1 has set
 * VM_EXIT_ACK_INTR_ON_EXIT
 */
static bool nested_exit_intr_ack_set(struct kvm_vcpu *vcpu)
{
	return get_vmcs12(vcpu)->vm_exit_controls &
		VM_EXIT_ACK_INTR_ON_EXIT;
}

static int nested_vmx_check_apic_access_controls(struct kvm_vcpu *vcpu,
					  struct vmcs12 *vmcs12)
{
	if (nested_cpu_has2(vmcs12, SECONDARY_EXEC_VIRTUALIZE_APIC_ACCESSES) &&
	    CC(!page_address_valid(vcpu, vmcs12->apic_access_addr)))
		return -EINVAL;
	else
		return 0;
}

static int nested_vmx_check_apicv_controls(struct kvm_vcpu *vcpu,
					   struct vmcs12 *vmcs12)
{
	if (!nested_cpu_has_virt_x2apic_mode(vmcs12) &&
	    !nested_cpu_has_apic_reg_virt(vmcs12) &&
	    !nested_cpu_has_vid(vmcs12) &&
	    !nested_cpu_has_posted_intr(vmcs12))
		return 0;

	/*
	 * If virtualize x2apic mode is enabled,
	 * virtualize apic access must be disabled.
	 */
	if (CC(nested_cpu_has_virt_x2apic_mode(vmcs12) &&
	       nested_cpu_has2(vmcs12, SECONDARY_EXEC_VIRTUALIZE_APIC_ACCESSES)))
		return -EINVAL;

	/*
	 * If virtual interrupt delivery is enabled,
	 * we must exit on external interrupts.
	 */
	if (CC(nested_cpu_has_vid(vmcs12) && !nested_exit_on_intr(vcpu)))
		return -EINVAL;

	/*
	 * bits 15:8 should be zero in posted_intr_nv,
	 * the descriptor address has been already checked
	 * in nested_get_vmcs12_pages.
	 *
	 * bits 5:0 of posted_intr_desc_addr should be zero.
	 */
	if (nested_cpu_has_posted_intr(vmcs12) &&
	   (CC(!nested_cpu_has_vid(vmcs12)) ||
	    CC(!nested_exit_intr_ack_set(vcpu)) ||
	    CC((vmcs12->posted_intr_nv & 0xff00)) ||
	    CC(!kvm_vcpu_is_legal_aligned_gpa(vcpu, vmcs12->posted_intr_desc_addr, 64))))
		return -EINVAL;

	/* tpr shadow is needed by all apicv features. */
	if (CC(!nested_cpu_has(vmcs12, CPU_BASED_TPR_SHADOW)))
		return -EINVAL;

	return 0;
}

static int nested_vmx_check_msr_switch(struct kvm_vcpu *vcpu,
				       u32 count, u64 addr)
{
	if (count == 0)
		return 0;

	if (!kvm_vcpu_is_legal_aligned_gpa(vcpu, addr, 16) ||
	    !kvm_vcpu_is_legal_gpa(vcpu, (addr + count * sizeof(struct vmx_msr_entry) - 1)))
		return -EINVAL;

	return 0;
}

static int nested_vmx_check_exit_msr_switch_controls(struct kvm_vcpu *vcpu,
						     struct vmcs12 *vmcs12)
{
	if (CC(nested_vmx_check_msr_switch(vcpu,
					   vmcs12->vm_exit_msr_load_count,
					   vmcs12->vm_exit_msr_load_addr)) ||
	    CC(nested_vmx_check_msr_switch(vcpu,
					   vmcs12->vm_exit_msr_store_count,
					   vmcs12->vm_exit_msr_store_addr)))
		return -EINVAL;

	return 0;
}

static int nested_vmx_check_entry_msr_switch_controls(struct kvm_vcpu *vcpu,
                                                      struct vmcs12 *vmcs12)
{
	if (CC(nested_vmx_check_msr_switch(vcpu,
					   vmcs12->vm_entry_msr_load_count,
					   vmcs12->vm_entry_msr_load_addr)))
                return -EINVAL;

	return 0;
}

static int nested_vmx_check_pml_controls(struct kvm_vcpu *vcpu,
					 struct vmcs12 *vmcs12)
{
	if (!nested_cpu_has_pml(vmcs12))
		return 0;

	if (CC(!nested_cpu_has_ept(vmcs12)) ||
	    CC(!page_address_valid(vcpu, vmcs12->pml_address)))
		return -EINVAL;

	return 0;
}

static int nested_vmx_check_unrestricted_guest_controls(struct kvm_vcpu *vcpu,
							struct vmcs12 *vmcs12)
{
	if (CC(nested_cpu_has2(vmcs12, SECONDARY_EXEC_UNRESTRICTED_GUEST) &&
	       !nested_cpu_has_ept(vmcs12)))
		return -EINVAL;
	return 0;
}

static int nested_vmx_check_mode_based_ept_exec_controls(struct kvm_vcpu *vcpu,
							 struct vmcs12 *vmcs12)
{
	if (CC(nested_cpu_has2(vmcs12, SECONDARY_EXEC_MODE_BASED_EPT_EXEC) &&
	       !nested_cpu_has_ept(vmcs12)))
		return -EINVAL;
	return 0;
}

static int nested_vmx_check_shadow_vmcs_controls(struct kvm_vcpu *vcpu,
						 struct vmcs12 *vmcs12)
{
	if (!nested_cpu_has_shadow_vmcs(vmcs12))
		return 0;

	if (CC(!page_address_valid(vcpu, vmcs12->vmread_bitmap)) ||
	    CC(!page_address_valid(vcpu, vmcs12->vmwrite_bitmap)))
		return -EINVAL;

	return 0;
}

static int nested_vmx_msr_check_common(struct kvm_vcpu *vcpu,
				       struct vmx_msr_entry *e)
{
	/* x2APIC MSR accesses are not allowed */
	if (CC(vcpu->arch.apic_base & X2APIC_ENABLE && e->index >> 8 == 0x8))
		return -EINVAL;
	if (CC(e->index == MSR_IA32_UCODE_WRITE) || /* SDM Table 35-2 */
	    CC(e->index == MSR_IA32_UCODE_REV))
		return -EINVAL;
	if (CC(e->reserved != 0))
		return -EINVAL;
	return 0;
}

static int nested_vmx_load_msr_check(struct kvm_vcpu *vcpu,
				     struct vmx_msr_entry *e)
{
	if (CC(e->index == MSR_FS_BASE) ||
	    CC(e->index == MSR_GS_BASE) ||
	    CC(e->index == MSR_IA32_SMM_MONITOR_CTL) || /* SMM is not supported */
	    nested_vmx_msr_check_common(vcpu, e))
		return -EINVAL;
	return 0;
}

static int nested_vmx_store_msr_check(struct kvm_vcpu *vcpu,
				      struct vmx_msr_entry *e)
{
	if (CC(e->index == MSR_IA32_SMBASE) || /* SMM is not supported */
	    nested_vmx_msr_check_common(vcpu, e))
		return -EINVAL;
	return 0;
}

static u32 nested_vmx_max_atomic_switch_msrs(struct kvm_vcpu *vcpu)
{
	struct vcpu_vmx *vmx = to_vmx(vcpu);
	u64 vmx_misc = vmx_control_msr(vmx->nested.msrs.misc_low,
				       vmx->nested.msrs.misc_high);

	return (vmx_misc_max_msr(vmx_misc) + 1) * VMX_MISC_MSR_LIST_MULTIPLIER;
}

/*
 * Load guest's/host's msr at nested entry/exit.
 * return 0 for success, entry index for failure.
 *
 * One of the failure modes for MSR load/store is when a list exceeds the
 * virtual hardware's capacity. To maintain compatibility with hardware inasmuch
 * as possible, process all valid entries before failing rather than precheck
 * for a capacity violation.
 */
static u32 nested_vmx_load_msr(struct kvm_vcpu *vcpu, u64 gpa, u32 count)
{
	u32 i;
	struct vmx_msr_entry e;
	u32 max_msr_list_size = nested_vmx_max_atomic_switch_msrs(vcpu);

	for (i = 0; i < count; i++) {
		if (unlikely(i >= max_msr_list_size))
			goto fail;

		if (kvm_vcpu_read_guest(vcpu, gpa + i * sizeof(e),
					&e, sizeof(e))) {
			pr_debug_ratelimited(
				"%s cannot read MSR entry (%u, 0x%08llx)\n",
				__func__, i, gpa + i * sizeof(e));
			goto fail;
		}
		if (nested_vmx_load_msr_check(vcpu, &e)) {
			pr_debug_ratelimited(
				"%s check failed (%u, 0x%x, 0x%x)\n",
				__func__, i, e.index, e.reserved);
			goto fail;
		}
		if (kvm_set_msr(vcpu, e.index, e.value)) {
			pr_debug_ratelimited(
				"%s cannot write MSR (%u, 0x%x, 0x%llx)\n",
				__func__, i, e.index, e.value);
			goto fail;
		}
	}
	return 0;
fail:
	/* Note, max_msr_list_size is at most 4096, i.e. this can't wrap. */
	return i + 1;
}

static bool nested_vmx_get_vmexit_msr_value(struct kvm_vcpu *vcpu,
					    u32 msr_index,
					    u64 *data)
{
	struct vcpu_vmx *vmx = to_vmx(vcpu);

	/*
	 * If the L0 hypervisor stored a more accurate value for the TSC that
	 * does not include the time taken for emulation of the L2->L1
	 * VM-exit in L0, use the more accurate value.
	 */
	if (msr_index == MSR_IA32_TSC) {
		int i = vmx_find_loadstore_msr_slot(&vmx->msr_autostore.guest,
						    MSR_IA32_TSC);

		if (i >= 0) {
			u64 val = vmx->msr_autostore.guest.val[i].value;

			*data = kvm_read_l1_tsc(vcpu, val);
			return true;
		}
	}

	if (kvm_get_msr(vcpu, msr_index, data)) {
		pr_debug_ratelimited("%s cannot read MSR (0x%x)\n", __func__,
			msr_index);
		return false;
	}
	return true;
}

static bool read_and_check_msr_entry(struct kvm_vcpu *vcpu, u64 gpa, int i,
				     struct vmx_msr_entry *e)
{
	if (kvm_vcpu_read_guest(vcpu,
				gpa + i * sizeof(*e),
				e, 2 * sizeof(u32))) {
		pr_debug_ratelimited(
			"%s cannot read MSR entry (%u, 0x%08llx)\n",
			__func__, i, gpa + i * sizeof(*e));
		return false;
	}
	if (nested_vmx_store_msr_check(vcpu, e)) {
		pr_debug_ratelimited(
			"%s check failed (%u, 0x%x, 0x%x)\n",
			__func__, i, e->index, e->reserved);
		return false;
	}
	return true;
}

static int nested_vmx_store_msr(struct kvm_vcpu *vcpu, u64 gpa, u32 count)
{
	u64 data;
	u32 i;
	struct vmx_msr_entry e;
	u32 max_msr_list_size = nested_vmx_max_atomic_switch_msrs(vcpu);

	for (i = 0; i < count; i++) {
		if (unlikely(i >= max_msr_list_size))
			return -EINVAL;

		if (!read_and_check_msr_entry(vcpu, gpa, i, &e))
			return -EINVAL;

		if (!nested_vmx_get_vmexit_msr_value(vcpu, e.index, &data))
			return -EINVAL;

		if (kvm_vcpu_write_guest(vcpu,
					 gpa + i * sizeof(e) +
					     offsetof(struct vmx_msr_entry, value),
					 &data, sizeof(data))) {
			pr_debug_ratelimited(
				"%s cannot write MSR (%u, 0x%x, 0x%llx)\n",
				__func__, i, e.index, data);
			return -EINVAL;
		}
	}
	return 0;
}

static bool nested_msr_store_list_has_msr(struct kvm_vcpu *vcpu, u32 msr_index)
{
	struct vmcs12 *vmcs12 = get_vmcs12(vcpu);
	u32 count = vmcs12->vm_exit_msr_store_count;
	u64 gpa = vmcs12->vm_exit_msr_store_addr;
	struct vmx_msr_entry e;
	u32 i;

	for (i = 0; i < count; i++) {
		if (!read_and_check_msr_entry(vcpu, gpa, i, &e))
			return false;

		if (e.index == msr_index)
			return true;
	}
	return false;
}

static void prepare_vmx_msr_autostore_list(struct kvm_vcpu *vcpu,
					   u32 msr_index)
{
	struct vcpu_vmx *vmx = to_vmx(vcpu);
	struct vmx_msrs *autostore = &vmx->msr_autostore.guest;
	bool in_vmcs12_store_list;
	int msr_autostore_slot;
	bool in_autostore_list;
	int last;

	msr_autostore_slot = vmx_find_loadstore_msr_slot(autostore, msr_index);
	in_autostore_list = msr_autostore_slot >= 0;
	in_vmcs12_store_list = nested_msr_store_list_has_msr(vcpu, msr_index);

	if (in_vmcs12_store_list && !in_autostore_list) {
		if (autostore->nr == MAX_NR_LOADSTORE_MSRS) {
			/*
			 * Emulated VMEntry does not fail here.  Instead a less
			 * accurate value will be returned by
			 * nested_vmx_get_vmexit_msr_value() using kvm_get_msr()
			 * instead of reading the value from the vmcs02 VMExit
			 * MSR-store area.
			 */
			pr_warn_ratelimited(
				"Not enough msr entries in msr_autostore.  Can't add msr %x\n",
				msr_index);
			return;
		}
		last = autostore->nr++;
		autostore->val[last].index = msr_index;
	} else if (!in_vmcs12_store_list && in_autostore_list) {
		last = --autostore->nr;
		autostore->val[msr_autostore_slot] = autostore->val[last];
	}
}

/*
 * Load guest's/host's cr3 at nested entry/exit.  @nested_ept is true if we are
 * emulating VM-Entry into a guest with EPT enabled.  On failure, the expected
 * Exit Qualification (for a VM-Entry consistency check VM-Exit) is assigned to
 * @entry_failure_code.
 */
static int nested_vmx_load_cr3(struct kvm_vcpu *vcpu, unsigned long cr3,
			       bool nested_ept, bool reload_pdptrs,
			       enum vm_entry_failure_code *entry_failure_code)
{
	if (CC(kvm_vcpu_is_illegal_gpa(vcpu, cr3))) {
		*entry_failure_code = ENTRY_FAIL_DEFAULT;
		return -EINVAL;
	}

	/*
	 * If PAE paging and EPT are both on, CR3 is not used by the CPU and
	 * must not be dereferenced.
	 */
	if (reload_pdptrs && !nested_ept && is_pae_paging(vcpu) &&
	    CC(!load_pdptrs(vcpu, cr3))) {
		*entry_failure_code = ENTRY_FAIL_PDPTE;
		return -EINVAL;
	}

	vcpu->arch.cr3 = cr3;
	kvm_register_mark_dirty(vcpu, VCPU_EXREG_CR3);

	/* Re-initialize the MMU, e.g. to pick up CR4 MMU role changes. */
	kvm_init_mmu(vcpu);

	if (!nested_ept)
		kvm_mmu_new_pgd(vcpu, cr3);

	return 0;
}

/*
 * Returns if KVM is able to config CPU to tag TLB entries
 * populated by L2 differently than TLB entries populated
 * by L1.
 *
 * If L0 uses EPT, L1 and L2 run with different EPTP because
 * guest_mode is part of kvm_mmu_page_role. Thus, TLB entries
 * are tagged with different EPTP.
 *
 * If L1 uses VPID and we allocated a vpid02, TLB entries are tagged
 * with different VPID (L1 entries are tagged with vmx->vpid
 * while L2 entries are tagged with vmx->nested.vpid02).
 */
static bool nested_has_guest_tlb_tag(struct kvm_vcpu *vcpu)
{
	struct vmcs12 *vmcs12 = get_vmcs12(vcpu);

	return enable_ept ||
	       (nested_cpu_has_vpid(vmcs12) && to_vmx(vcpu)->nested.vpid02);
}

static void nested_vmx_transition_tlb_flush(struct kvm_vcpu *vcpu,
					    struct vmcs12 *vmcs12,
					    bool is_vmenter)
{
	struct vcpu_vmx *vmx = to_vmx(vcpu);

	/*
	 * If vmcs12 doesn't use VPID, L1 expects linear and combined mappings
	 * for *all* contexts to be flushed on VM-Enter/VM-Exit, i.e. it's a
	 * full TLB flush from the guest's perspective.  This is required even
	 * if VPID is disabled in the host as KVM may need to synchronize the
	 * MMU in response to the guest TLB flush.
	 *
	 * Note, using TLB_FLUSH_GUEST is correct even if nested EPT is in use.
	 * EPT is a special snowflake, as guest-physical mappings aren't
	 * flushed on VPID invalidations, including VM-Enter or VM-Exit with
	 * VPID disabled.  As a result, KVM _never_ needs to sync nEPT
	 * entries on VM-Enter because L1 can't rely on VM-Enter to flush
	 * those mappings.
	 */
	if (!nested_cpu_has_vpid(vmcs12)) {
		kvm_make_request(KVM_REQ_TLB_FLUSH_GUEST, vcpu);
		return;
	}

	/* L2 should never have a VPID if VPID is disabled. */
	WARN_ON(!enable_vpid);

	/*
	 * VPID is enabled and in use by vmcs12.  If vpid12 is changing, then
	 * emulate a guest TLB flush as KVM does not track vpid12 history nor
	 * is the VPID incorporated into the MMU context.  I.e. KVM must assume
	 * that the new vpid12 has never been used and thus represents a new
	 * guest ASID that cannot have entries in the TLB.
	 */
	if (is_vmenter && vmcs12->virtual_processor_id != vmx->nested.last_vpid) {
		vmx->nested.last_vpid = vmcs12->virtual_processor_id;
		kvm_make_request(KVM_REQ_TLB_FLUSH_GUEST, vcpu);
		return;
	}

	/*
	 * If VPID is enabled, used by vmc12, and vpid12 is not changing but
	 * does not have a unique TLB tag (ASID), i.e. EPT is disabled and
	 * KVM was unable to allocate a VPID for L2, flush the current context
	 * as the effective ASID is common to both L1 and L2.
	 */
	if (!nested_has_guest_tlb_tag(vcpu))
		kvm_make_request(KVM_REQ_TLB_FLUSH_CURRENT, vcpu);
}

static bool is_bitwise_subset(u64 superset, u64 subset, u64 mask)
{
	superset &= mask;
	subset &= mask;

	return (superset | subset) == superset;
}

static int vmx_restore_vmx_basic(struct vcpu_vmx *vmx, u64 data)
{
	const u64 feature_and_reserved =
		/* feature (except bit 48; see below) */
		BIT_ULL(49) | BIT_ULL(54) | BIT_ULL(55) |
		/* reserved */
		BIT_ULL(31) | GENMASK_ULL(47, 45) | GENMASK_ULL(63, 56);
	u64 vmx_basic = vmcs_config.nested.basic;

	if (!is_bitwise_subset(vmx_basic, data, feature_and_reserved))
		return -EINVAL;

	/*
	 * KVM does not emulate a version of VMX that constrains physical
	 * addresses of VMX structures (e.g. VMCS) to 32-bits.
	 */
	if (data & BIT_ULL(48))
		return -EINVAL;

	if (vmx_basic_vmcs_revision_id(vmx_basic) !=
	    vmx_basic_vmcs_revision_id(data))
		return -EINVAL;

	if (vmx_basic_vmcs_size(vmx_basic) > vmx_basic_vmcs_size(data))
		return -EINVAL;

	vmx->nested.msrs.basic = data;
	return 0;
}

static void vmx_get_control_msr(struct nested_vmx_msrs *msrs, u32 msr_index,
				u32 **low, u32 **high)
{
	switch (msr_index) {
	case MSR_IA32_VMX_TRUE_PINBASED_CTLS:
		*low = &msrs->pinbased_ctls_low;
		*high = &msrs->pinbased_ctls_high;
		break;
	case MSR_IA32_VMX_TRUE_PROCBASED_CTLS:
		*low = &msrs->procbased_ctls_low;
		*high = &msrs->procbased_ctls_high;
		break;
	case MSR_IA32_VMX_TRUE_EXIT_CTLS:
		*low = &msrs->exit_ctls_low;
		*high = &msrs->exit_ctls_high;
		break;
	case MSR_IA32_VMX_TRUE_ENTRY_CTLS:
		*low = &msrs->entry_ctls_low;
		*high = &msrs->entry_ctls_high;
		break;
	case MSR_IA32_VMX_PROCBASED_CTLS2:
		*low = &msrs->secondary_ctls_low;
		*high = &msrs->secondary_ctls_high;
		break;
	default:
		BUG();
	}
}

static int
vmx_restore_control_msr(struct vcpu_vmx *vmx, u32 msr_index, u64 data)
{
	u32 *lowp, *highp;
	u64 supported;

	vmx_get_control_msr(&vmcs_config.nested, msr_index, &lowp, &highp);

	supported = vmx_control_msr(*lowp, *highp);

	/* Check must-be-1 bits are still 1. */
	if (!is_bitwise_subset(data, supported, GENMASK_ULL(31, 0)))
		return -EINVAL;

	/* Check must-be-0 bits are still 0. */
	if (!is_bitwise_subset(supported, data, GENMASK_ULL(63, 32)))
		return -EINVAL;

	vmx_get_control_msr(&vmx->nested.msrs, msr_index, &lowp, &highp);
	*lowp = data;
	*highp = data >> 32;
	return 0;
}

static int vmx_restore_vmx_misc(struct vcpu_vmx *vmx, u64 data)
{
	const u64 feature_and_reserved_bits =
		/* feature */
		BIT_ULL(5) | GENMASK_ULL(8, 6) | BIT_ULL(14) | BIT_ULL(15) |
		BIT_ULL(28) | BIT_ULL(29) | BIT_ULL(30) |
		/* reserved */
		GENMASK_ULL(13, 9) | BIT_ULL(31);
	u64 vmx_misc = vmx_control_msr(vmcs_config.nested.misc_low,
				       vmcs_config.nested.misc_high);

	if (!is_bitwise_subset(vmx_misc, data, feature_and_reserved_bits))
		return -EINVAL;

	if ((vmx->nested.msrs.pinbased_ctls_high &
	     PIN_BASED_VMX_PREEMPTION_TIMER) &&
	    vmx_misc_preemption_timer_rate(data) !=
	    vmx_misc_preemption_timer_rate(vmx_misc))
		return -EINVAL;

	if (vmx_misc_cr3_count(data) > vmx_misc_cr3_count(vmx_misc))
		return -EINVAL;

	if (vmx_misc_max_msr(data) > vmx_misc_max_msr(vmx_misc))
		return -EINVAL;

	if (vmx_misc_mseg_revid(data) != vmx_misc_mseg_revid(vmx_misc))
		return -EINVAL;

	vmx->nested.msrs.misc_low = data;
	vmx->nested.msrs.misc_high = data >> 32;

	return 0;
}

static int vmx_restore_vmx_ept_vpid_cap(struct vcpu_vmx *vmx, u64 data)
{
	u64 vmx_ept_vpid_cap = vmx_control_msr(vmcs_config.nested.ept_caps,
					       vmcs_config.nested.vpid_caps);

	/* Every bit is either reserved or a feature bit. */
	if (!is_bitwise_subset(vmx_ept_vpid_cap, data, -1ULL))
		return -EINVAL;

	vmx->nested.msrs.ept_caps = data;
	vmx->nested.msrs.vpid_caps = data >> 32;
	return 0;
}

static u64 *vmx_get_fixed0_msr(struct nested_vmx_msrs *msrs, u32 msr_index)
{
	switch (msr_index) {
	case MSR_IA32_VMX_CR0_FIXED0:
		return &msrs->cr0_fixed0;
	case MSR_IA32_VMX_CR4_FIXED0:
		return &msrs->cr4_fixed0;
	default:
		BUG();
	}
}

static int vmx_restore_fixed0_msr(struct vcpu_vmx *vmx, u32 msr_index, u64 data)
{
	const u64 *msr = vmx_get_fixed0_msr(&vmcs_config.nested, msr_index);

	/*
	 * 1 bits (which indicates bits which "must-be-1" during VMX operation)
	 * must be 1 in the restored value.
	 */
	if (!is_bitwise_subset(data, *msr, -1ULL))
		return -EINVAL;

	*vmx_get_fixed0_msr(&vmx->nested.msrs, msr_index) = data;
	return 0;
}

/*
 * Called when userspace is restoring VMX MSRs.
 *
 * Returns 0 on success, non-0 otherwise.
 */
int vmx_set_vmx_msr(struct kvm_vcpu *vcpu, u32 msr_index, u64 data)
{
	struct vcpu_vmx *vmx = to_vmx(vcpu);

	/*
	 * Don't allow changes to the VMX capability MSRs while the vCPU
	 * is in VMX operation.
	 */
	if (vmx->nested.vmxon)
		return -EBUSY;

	switch (msr_index) {
	case MSR_IA32_VMX_BASIC:
		return vmx_restore_vmx_basic(vmx, data);
	case MSR_IA32_VMX_PINBASED_CTLS:
	case MSR_IA32_VMX_PROCBASED_CTLS:
	case MSR_IA32_VMX_EXIT_CTLS:
	case MSR_IA32_VMX_ENTRY_CTLS:
		/*
		 * The "non-true" VMX capability MSRs are generated from the
		 * "true" MSRs, so we do not support restoring them directly.
		 *
		 * If userspace wants to emulate VMX_BASIC[55]=0, userspace
		 * should restore the "true" MSRs with the must-be-1 bits
		 * set according to the SDM Vol 3. A.2 "RESERVED CONTROLS AND
		 * DEFAULT SETTINGS".
		 */
		return -EINVAL;
	case MSR_IA32_VMX_TRUE_PINBASED_CTLS:
	case MSR_IA32_VMX_TRUE_PROCBASED_CTLS:
	case MSR_IA32_VMX_TRUE_EXIT_CTLS:
	case MSR_IA32_VMX_TRUE_ENTRY_CTLS:
	case MSR_IA32_VMX_PROCBASED_CTLS2:
		return vmx_restore_control_msr(vmx, msr_index, data);
	case MSR_IA32_VMX_MISC:
		return vmx_restore_vmx_misc(vmx, data);
	case MSR_IA32_VMX_CR0_FIXED0:
	case MSR_IA32_VMX_CR4_FIXED0:
		return vmx_restore_fixed0_msr(vmx, msr_index, data);
	case MSR_IA32_VMX_CR0_FIXED1:
	case MSR_IA32_VMX_CR4_FIXED1:
		/*
		 * These MSRs are generated based on the vCPU's CPUID, so we
		 * do not support restoring them directly.
		 */
		return -EINVAL;
	case MSR_IA32_VMX_EPT_VPID_CAP:
		return vmx_restore_vmx_ept_vpid_cap(vmx, data);
	case MSR_IA32_VMX_VMCS_ENUM:
		vmx->nested.msrs.vmcs_enum = data;
		return 0;
	case MSR_IA32_VMX_VMFUNC:
		if (data & ~vmcs_config.nested.vmfunc_controls)
			return -EINVAL;
		vmx->nested.msrs.vmfunc_controls = data;
		return 0;
	default:
		/*
		 * The rest of the VMX capability MSRs do not support restore.
		 */
		return -EINVAL;
	}
}

/* Returns 0 on success, non-0 otherwise. */
int vmx_get_vmx_msr(struct nested_vmx_msrs *msrs, u32 msr_index, u64 *pdata)
{
	switch (msr_index) {
	case MSR_IA32_VMX_BASIC:
		*pdata = msrs->basic;
		break;
	case MSR_IA32_VMX_TRUE_PINBASED_CTLS:
	case MSR_IA32_VMX_PINBASED_CTLS:
		*pdata = vmx_control_msr(
			msrs->pinbased_ctls_low,
			msrs->pinbased_ctls_high);
		if (msr_index == MSR_IA32_VMX_PINBASED_CTLS)
			*pdata |= PIN_BASED_ALWAYSON_WITHOUT_TRUE_MSR;
		break;
	case MSR_IA32_VMX_TRUE_PROCBASED_CTLS:
	case MSR_IA32_VMX_PROCBASED_CTLS:
		*pdata = vmx_control_msr(
			msrs->procbased_ctls_low,
			msrs->procbased_ctls_high);
		if (msr_index == MSR_IA32_VMX_PROCBASED_CTLS)
			*pdata |= CPU_BASED_ALWAYSON_WITHOUT_TRUE_MSR;
		break;
	case MSR_IA32_VMX_TRUE_EXIT_CTLS:
	case MSR_IA32_VMX_EXIT_CTLS:
		*pdata = vmx_control_msr(
			msrs->exit_ctls_low,
			msrs->exit_ctls_high);
		if (msr_index == MSR_IA32_VMX_EXIT_CTLS)
			*pdata |= VM_EXIT_ALWAYSON_WITHOUT_TRUE_MSR;
		break;
	case MSR_IA32_VMX_TRUE_ENTRY_CTLS:
	case MSR_IA32_VMX_ENTRY_CTLS:
		*pdata = vmx_control_msr(
			msrs->entry_ctls_low,
			msrs->entry_ctls_high);
		if (msr_index == MSR_IA32_VMX_ENTRY_CTLS)
			*pdata |= VM_ENTRY_ALWAYSON_WITHOUT_TRUE_MSR;
		break;
	case MSR_IA32_VMX_MISC:
		*pdata = vmx_control_msr(
			msrs->misc_low,
			msrs->misc_high);
		break;
	case MSR_IA32_VMX_CR0_FIXED0:
		*pdata = msrs->cr0_fixed0;
		break;
	case MSR_IA32_VMX_CR0_FIXED1:
		*pdata = msrs->cr0_fixed1;
		break;
	case MSR_IA32_VMX_CR4_FIXED0:
		*pdata = msrs->cr4_fixed0;
		break;
	case MSR_IA32_VMX_CR4_FIXED1:
		*pdata = msrs->cr4_fixed1;
		break;
	case MSR_IA32_VMX_VMCS_ENUM:
		*pdata = msrs->vmcs_enum;
		break;
	case MSR_IA32_VMX_PROCBASED_CTLS2:
		*pdata = vmx_control_msr(
			msrs->secondary_ctls_low,
			msrs->secondary_ctls_high);
		break;
	case MSR_IA32_VMX_EPT_VPID_CAP:
		*pdata = msrs->ept_caps |
			((u64)msrs->vpid_caps << 32);
		break;
	case MSR_IA32_VMX_VMFUNC:
		*pdata = msrs->vmfunc_controls;
		break;
	default:
		return 1;
	}

	return 0;
}

/*
 * Copy the writable VMCS shadow fields back to the VMCS12, in case they have
 * been modified by the L1 guest.  Note, "writable" in this context means
 * "writable by the guest", i.e. tagged SHADOW_FIELD_RW; the set of
 * fields tagged SHADOW_FIELD_RO may or may not align with the "read-only"
 * VM-exit information fields (which are actually writable if the vCPU is
 * configured to support "VMWRITE to any supported field in the VMCS").
 */
static void copy_shadow_to_vmcs12(struct vcpu_vmx *vmx)
{
	struct vmcs *shadow_vmcs = vmx->vmcs01.shadow_vmcs;
	struct vmcs12 *vmcs12 = get_vmcs12(&vmx->vcpu);
	struct shadow_vmcs_field field;
	unsigned long val;
	int i;

	if (WARN_ON(!shadow_vmcs))
		return;

	preempt_disable();

	vmcs_load(shadow_vmcs);

	for (i = 0; i < max_shadow_read_write_fields; i++) {
		field = shadow_read_write_fields[i];
		val = __vmcs_readl(field.encoding);
		vmcs12_write_any(vmcs12, field.encoding, field.offset, val);
	}

	vmcs_clear(shadow_vmcs);
	vmcs_load(vmx->loaded_vmcs->vmcs);

	preempt_enable();
}

static void copy_vmcs12_to_shadow(struct vcpu_vmx *vmx)
{
	const struct shadow_vmcs_field *fields[] = {
		shadow_read_write_fields,
		shadow_read_only_fields
	};
	const int max_fields[] = {
		max_shadow_read_write_fields,
		max_shadow_read_only_fields
	};
	struct vmcs *shadow_vmcs = vmx->vmcs01.shadow_vmcs;
	struct vmcs12 *vmcs12 = get_vmcs12(&vmx->vcpu);
	struct shadow_vmcs_field field;
	unsigned long val;
	int i, q;

	if (WARN_ON(!shadow_vmcs))
		return;

	vmcs_load(shadow_vmcs);

	for (q = 0; q < ARRAY_SIZE(fields); q++) {
		for (i = 0; i < max_fields[q]; i++) {
			field = fields[q][i];
			val = vmcs12_read_any(vmcs12, field.encoding,
					      field.offset);
			__vmcs_writel(field.encoding, val);
		}
	}

	vmcs_clear(shadow_vmcs);
	vmcs_load(vmx->loaded_vmcs->vmcs);
}

static void copy_enlightened_to_vmcs12(struct vcpu_vmx *vmx, u32 hv_clean_fields)
{
	struct vmcs12 *vmcs12 = vmx->nested.cached_vmcs12;
	struct hv_enlightened_vmcs *evmcs = vmx->nested.hv_evmcs;

	/* HV_VMX_ENLIGHTENED_CLEAN_FIELD_NONE */
	vmcs12->tpr_threshold = evmcs->tpr_threshold;
	vmcs12->guest_rip = evmcs->guest_rip;

	if (unlikely(!(hv_clean_fields &
		       HV_VMX_ENLIGHTENED_CLEAN_FIELD_GUEST_BASIC))) {
		vmcs12->guest_rsp = evmcs->guest_rsp;
		vmcs12->guest_rflags = evmcs->guest_rflags;
		vmcs12->guest_interruptibility_info =
			evmcs->guest_interruptibility_info;
		/*
		 * Not present in struct vmcs12:
		 * vmcs12->guest_ssp = evmcs->guest_ssp;
		 */
	}

	if (unlikely(!(hv_clean_fields &
		       HV_VMX_ENLIGHTENED_CLEAN_FIELD_CONTROL_PROC))) {
		vmcs12->cpu_based_vm_exec_control =
			evmcs->cpu_based_vm_exec_control;
	}

	if (unlikely(!(hv_clean_fields &
		       HV_VMX_ENLIGHTENED_CLEAN_FIELD_CONTROL_EXCPN))) {
		vmcs12->exception_bitmap = evmcs->exception_bitmap;
	}

	if (unlikely(!(hv_clean_fields &
		       HV_VMX_ENLIGHTENED_CLEAN_FIELD_CONTROL_ENTRY))) {
		vmcs12->vm_entry_controls = evmcs->vm_entry_controls;
	}

	if (unlikely(!(hv_clean_fields &
		       HV_VMX_ENLIGHTENED_CLEAN_FIELD_CONTROL_EVENT))) {
		vmcs12->vm_entry_intr_info_field =
			evmcs->vm_entry_intr_info_field;
		vmcs12->vm_entry_exception_error_code =
			evmcs->vm_entry_exception_error_code;
		vmcs12->vm_entry_instruction_len =
			evmcs->vm_entry_instruction_len;
	}

	if (unlikely(!(hv_clean_fields &
		       HV_VMX_ENLIGHTENED_CLEAN_FIELD_HOST_GRP1))) {
		vmcs12->host_ia32_pat = evmcs->host_ia32_pat;
		vmcs12->host_ia32_efer = evmcs->host_ia32_efer;
		vmcs12->host_cr0 = evmcs->host_cr0;
		vmcs12->host_cr3 = evmcs->host_cr3;
		vmcs12->host_cr4 = evmcs->host_cr4;
		vmcs12->host_ia32_sysenter_esp = evmcs->host_ia32_sysenter_esp;
		vmcs12->host_ia32_sysenter_eip = evmcs->host_ia32_sysenter_eip;
		vmcs12->host_rip = evmcs->host_rip;
		vmcs12->host_ia32_sysenter_cs = evmcs->host_ia32_sysenter_cs;
		vmcs12->host_es_selector = evmcs->host_es_selector;
		vmcs12->host_cs_selector = evmcs->host_cs_selector;
		vmcs12->host_ss_selector = evmcs->host_ss_selector;
		vmcs12->host_ds_selector = evmcs->host_ds_selector;
		vmcs12->host_fs_selector = evmcs->host_fs_selector;
		vmcs12->host_gs_selector = evmcs->host_gs_selector;
		vmcs12->host_tr_selector = evmcs->host_tr_selector;
		vmcs12->host_ia32_perf_global_ctrl = evmcs->host_ia32_perf_global_ctrl;
		/*
		 * Not present in struct vmcs12:
		 * vmcs12->host_ia32_s_cet = evmcs->host_ia32_s_cet;
		 * vmcs12->host_ssp = evmcs->host_ssp;
		 * vmcs12->host_ia32_int_ssp_table_addr = evmcs->host_ia32_int_ssp_table_addr;
		 */
	}

	if (unlikely(!(hv_clean_fields &
		       HV_VMX_ENLIGHTENED_CLEAN_FIELD_CONTROL_GRP1))) {
		vmcs12->pin_based_vm_exec_control =
			evmcs->pin_based_vm_exec_control;
		vmcs12->vm_exit_controls = evmcs->vm_exit_controls;
		vmcs12->secondary_vm_exec_control =
			evmcs->secondary_vm_exec_control;
	}

	if (unlikely(!(hv_clean_fields &
		       HV_VMX_ENLIGHTENED_CLEAN_FIELD_IO_BITMAP))) {
		vmcs12->io_bitmap_a = evmcs->io_bitmap_a;
		vmcs12->io_bitmap_b = evmcs->io_bitmap_b;
	}

	if (unlikely(!(hv_clean_fields &
		       HV_VMX_ENLIGHTENED_CLEAN_FIELD_MSR_BITMAP))) {
		vmcs12->msr_bitmap = evmcs->msr_bitmap;
	}

	if (unlikely(!(hv_clean_fields &
		       HV_VMX_ENLIGHTENED_CLEAN_FIELD_GUEST_GRP2))) {
		vmcs12->guest_es_base = evmcs->guest_es_base;
		vmcs12->guest_cs_base = evmcs->guest_cs_base;
		vmcs12->guest_ss_base = evmcs->guest_ss_base;
		vmcs12->guest_ds_base = evmcs->guest_ds_base;
		vmcs12->guest_fs_base = evmcs->guest_fs_base;
		vmcs12->guest_gs_base = evmcs->guest_gs_base;
		vmcs12->guest_ldtr_base = evmcs->guest_ldtr_base;
		vmcs12->guest_tr_base = evmcs->guest_tr_base;
		vmcs12->guest_gdtr_base = evmcs->guest_gdtr_base;
		vmcs12->guest_idtr_base = evmcs->guest_idtr_base;
		vmcs12->guest_es_limit = evmcs->guest_es_limit;
		vmcs12->guest_cs_limit = evmcs->guest_cs_limit;
		vmcs12->guest_ss_limit = evmcs->guest_ss_limit;
		vmcs12->guest_ds_limit = evmcs->guest_ds_limit;
		vmcs12->guest_fs_limit = evmcs->guest_fs_limit;
		vmcs12->guest_gs_limit = evmcs->guest_gs_limit;
		vmcs12->guest_ldtr_limit = evmcs->guest_ldtr_limit;
		vmcs12->guest_tr_limit = evmcs->guest_tr_limit;
		vmcs12->guest_gdtr_limit = evmcs->guest_gdtr_limit;
		vmcs12->guest_idtr_limit = evmcs->guest_idtr_limit;
		vmcs12->guest_es_ar_bytes = evmcs->guest_es_ar_bytes;
		vmcs12->guest_cs_ar_bytes = evmcs->guest_cs_ar_bytes;
		vmcs12->guest_ss_ar_bytes = evmcs->guest_ss_ar_bytes;
		vmcs12->guest_ds_ar_bytes = evmcs->guest_ds_ar_bytes;
		vmcs12->guest_fs_ar_bytes = evmcs->guest_fs_ar_bytes;
		vmcs12->guest_gs_ar_bytes = evmcs->guest_gs_ar_bytes;
		vmcs12->guest_ldtr_ar_bytes = evmcs->guest_ldtr_ar_bytes;
		vmcs12->guest_tr_ar_bytes = evmcs->guest_tr_ar_bytes;
		vmcs12->guest_es_selector = evmcs->guest_es_selector;
		vmcs12->guest_cs_selector = evmcs->guest_cs_selector;
		vmcs12->guest_ss_selector = evmcs->guest_ss_selector;
		vmcs12->guest_ds_selector = evmcs->guest_ds_selector;
		vmcs12->guest_fs_selector = evmcs->guest_fs_selector;
		vmcs12->guest_gs_selector = evmcs->guest_gs_selector;
		vmcs12->guest_ldtr_selector = evmcs->guest_ldtr_selector;
		vmcs12->guest_tr_selector = evmcs->guest_tr_selector;
	}

	if (unlikely(!(hv_clean_fields &
		       HV_VMX_ENLIGHTENED_CLEAN_FIELD_CONTROL_GRP2))) {
		vmcs12->tsc_offset = evmcs->tsc_offset;
		vmcs12->virtual_apic_page_addr = evmcs->virtual_apic_page_addr;
		vmcs12->xss_exit_bitmap = evmcs->xss_exit_bitmap;
		vmcs12->encls_exiting_bitmap = evmcs->encls_exiting_bitmap;
		vmcs12->tsc_multiplier = evmcs->tsc_multiplier;
	}

	if (unlikely(!(hv_clean_fields &
		       HV_VMX_ENLIGHTENED_CLEAN_FIELD_CRDR))) {
		vmcs12->cr0_guest_host_mask = evmcs->cr0_guest_host_mask;
		vmcs12->cr4_guest_host_mask = evmcs->cr4_guest_host_mask;
		vmcs12->cr0_read_shadow = evmcs->cr0_read_shadow;
		vmcs12->cr4_read_shadow = evmcs->cr4_read_shadow;
		vmcs12->guest_cr0 = evmcs->guest_cr0;
		vmcs12->guest_cr3 = evmcs->guest_cr3;
		vmcs12->guest_cr4 = evmcs->guest_cr4;
		vmcs12->guest_dr7 = evmcs->guest_dr7;
	}

	if (unlikely(!(hv_clean_fields &
		       HV_VMX_ENLIGHTENED_CLEAN_FIELD_HOST_POINTER))) {
		vmcs12->host_fs_base = evmcs->host_fs_base;
		vmcs12->host_gs_base = evmcs->host_gs_base;
		vmcs12->host_tr_base = evmcs->host_tr_base;
		vmcs12->host_gdtr_base = evmcs->host_gdtr_base;
		vmcs12->host_idtr_base = evmcs->host_idtr_base;
		vmcs12->host_rsp = evmcs->host_rsp;
	}

	if (unlikely(!(hv_clean_fields &
		       HV_VMX_ENLIGHTENED_CLEAN_FIELD_CONTROL_XLAT))) {
		vmcs12->ept_pointer = evmcs->ept_pointer;
		vmcs12->virtual_processor_id = evmcs->virtual_processor_id;
	}

	if (unlikely(!(hv_clean_fields &
		       HV_VMX_ENLIGHTENED_CLEAN_FIELD_GUEST_GRP1))) {
		vmcs12->vmcs_link_pointer = evmcs->vmcs_link_pointer;
		vmcs12->guest_ia32_debugctl = evmcs->guest_ia32_debugctl;
		vmcs12->guest_ia32_pat = evmcs->guest_ia32_pat;
		vmcs12->guest_ia32_efer = evmcs->guest_ia32_efer;
		vmcs12->guest_pdptr0 = evmcs->guest_pdptr0;
		vmcs12->guest_pdptr1 = evmcs->guest_pdptr1;
		vmcs12->guest_pdptr2 = evmcs->guest_pdptr2;
		vmcs12->guest_pdptr3 = evmcs->guest_pdptr3;
		vmcs12->guest_pending_dbg_exceptions =
			evmcs->guest_pending_dbg_exceptions;
		vmcs12->guest_sysenter_esp = evmcs->guest_sysenter_esp;
		vmcs12->guest_sysenter_eip = evmcs->guest_sysenter_eip;
		vmcs12->guest_bndcfgs = evmcs->guest_bndcfgs;
		vmcs12->guest_activity_state = evmcs->guest_activity_state;
		vmcs12->guest_sysenter_cs = evmcs->guest_sysenter_cs;
		vmcs12->guest_ia32_perf_global_ctrl = evmcs->guest_ia32_perf_global_ctrl;
		/*
		 * Not present in struct vmcs12:
		 * vmcs12->guest_ia32_s_cet = evmcs->guest_ia32_s_cet;
		 * vmcs12->guest_ia32_lbr_ctl = evmcs->guest_ia32_lbr_ctl;
		 * vmcs12->guest_ia32_int_ssp_table_addr = evmcs->guest_ia32_int_ssp_table_addr;
		 */
	}

	/*
	 * Not used?
	 * vmcs12->vm_exit_msr_store_addr = evmcs->vm_exit_msr_store_addr;
	 * vmcs12->vm_exit_msr_load_addr = evmcs->vm_exit_msr_load_addr;
	 * vmcs12->vm_entry_msr_load_addr = evmcs->vm_entry_msr_load_addr;
	 * vmcs12->page_fault_error_code_mask =
	 *		evmcs->page_fault_error_code_mask;
	 * vmcs12->page_fault_error_code_match =
	 *		evmcs->page_fault_error_code_match;
	 * vmcs12->cr3_target_count = evmcs->cr3_target_count;
	 * vmcs12->vm_exit_msr_store_count = evmcs->vm_exit_msr_store_count;
	 * vmcs12->vm_exit_msr_load_count = evmcs->vm_exit_msr_load_count;
	 * vmcs12->vm_entry_msr_load_count = evmcs->vm_entry_msr_load_count;
	 */

	/*
	 * Read only fields:
	 * vmcs12->guest_physical_address = evmcs->guest_physical_address;
	 * vmcs12->vm_instruction_error = evmcs->vm_instruction_error;
	 * vmcs12->vm_exit_reason = evmcs->vm_exit_reason;
	 * vmcs12->vm_exit_intr_info = evmcs->vm_exit_intr_info;
	 * vmcs12->vm_exit_intr_error_code = evmcs->vm_exit_intr_error_code;
	 * vmcs12->idt_vectoring_info_field = evmcs->idt_vectoring_info_field;
	 * vmcs12->idt_vectoring_error_code = evmcs->idt_vectoring_error_code;
	 * vmcs12->vm_exit_instruction_len = evmcs->vm_exit_instruction_len;
	 * vmcs12->vmx_instruction_info = evmcs->vmx_instruction_info;
	 * vmcs12->exit_qualification = evmcs->exit_qualification;
	 * vmcs12->guest_linear_address = evmcs->guest_linear_address;
	 *
	 * Not present in struct vmcs12:
	 * vmcs12->exit_io_instruction_ecx = evmcs->exit_io_instruction_ecx;
	 * vmcs12->exit_io_instruction_esi = evmcs->exit_io_instruction_esi;
	 * vmcs12->exit_io_instruction_edi = evmcs->exit_io_instruction_edi;
	 * vmcs12->exit_io_instruction_eip = evmcs->exit_io_instruction_eip;
	 */

	return;
}

static void copy_vmcs12_to_enlightened(struct vcpu_vmx *vmx)
{
	struct vmcs12 *vmcs12 = vmx->nested.cached_vmcs12;
	struct hv_enlightened_vmcs *evmcs = vmx->nested.hv_evmcs;

	/*
	 * Should not be changed by KVM:
	 *
	 * evmcs->host_es_selector = vmcs12->host_es_selector;
	 * evmcs->host_cs_selector = vmcs12->host_cs_selector;
	 * evmcs->host_ss_selector = vmcs12->host_ss_selector;
	 * evmcs->host_ds_selector = vmcs12->host_ds_selector;
	 * evmcs->host_fs_selector = vmcs12->host_fs_selector;
	 * evmcs->host_gs_selector = vmcs12->host_gs_selector;
	 * evmcs->host_tr_selector = vmcs12->host_tr_selector;
	 * evmcs->host_ia32_pat = vmcs12->host_ia32_pat;
	 * evmcs->host_ia32_efer = vmcs12->host_ia32_efer;
	 * evmcs->host_cr0 = vmcs12->host_cr0;
	 * evmcs->host_cr3 = vmcs12->host_cr3;
	 * evmcs->host_cr4 = vmcs12->host_cr4;
	 * evmcs->host_ia32_sysenter_esp = vmcs12->host_ia32_sysenter_esp;
	 * evmcs->host_ia32_sysenter_eip = vmcs12->host_ia32_sysenter_eip;
	 * evmcs->host_rip = vmcs12->host_rip;
	 * evmcs->host_ia32_sysenter_cs = vmcs12->host_ia32_sysenter_cs;
	 * evmcs->host_fs_base = vmcs12->host_fs_base;
	 * evmcs->host_gs_base = vmcs12->host_gs_base;
	 * evmcs->host_tr_base = vmcs12->host_tr_base;
	 * evmcs->host_gdtr_base = vmcs12->host_gdtr_base;
	 * evmcs->host_idtr_base = vmcs12->host_idtr_base;
	 * evmcs->host_rsp = vmcs12->host_rsp;
	 * sync_vmcs02_to_vmcs12() doesn't read these:
	 * evmcs->io_bitmap_a = vmcs12->io_bitmap_a;
	 * evmcs->io_bitmap_b = vmcs12->io_bitmap_b;
	 * evmcs->msr_bitmap = vmcs12->msr_bitmap;
	 * evmcs->ept_pointer = vmcs12->ept_pointer;
	 * evmcs->xss_exit_bitmap = vmcs12->xss_exit_bitmap;
	 * evmcs->vm_exit_msr_store_addr = vmcs12->vm_exit_msr_store_addr;
	 * evmcs->vm_exit_msr_load_addr = vmcs12->vm_exit_msr_load_addr;
	 * evmcs->vm_entry_msr_load_addr = vmcs12->vm_entry_msr_load_addr;
	 * evmcs->tpr_threshold = vmcs12->tpr_threshold;
	 * evmcs->virtual_processor_id = vmcs12->virtual_processor_id;
	 * evmcs->exception_bitmap = vmcs12->exception_bitmap;
	 * evmcs->vmcs_link_pointer = vmcs12->vmcs_link_pointer;
	 * evmcs->pin_based_vm_exec_control = vmcs12->pin_based_vm_exec_control;
	 * evmcs->vm_exit_controls = vmcs12->vm_exit_controls;
	 * evmcs->secondary_vm_exec_control = vmcs12->secondary_vm_exec_control;
	 * evmcs->page_fault_error_code_mask =
	 *		vmcs12->page_fault_error_code_mask;
	 * evmcs->page_fault_error_code_match =
	 *		vmcs12->page_fault_error_code_match;
	 * evmcs->cr3_target_count = vmcs12->cr3_target_count;
	 * evmcs->virtual_apic_page_addr = vmcs12->virtual_apic_page_addr;
	 * evmcs->tsc_offset = vmcs12->tsc_offset;
	 * evmcs->guest_ia32_debugctl = vmcs12->guest_ia32_debugctl;
	 * evmcs->cr0_guest_host_mask = vmcs12->cr0_guest_host_mask;
	 * evmcs->cr4_guest_host_mask = vmcs12->cr4_guest_host_mask;
	 * evmcs->cr0_read_shadow = vmcs12->cr0_read_shadow;
	 * evmcs->cr4_read_shadow = vmcs12->cr4_read_shadow;
	 * evmcs->vm_exit_msr_store_count = vmcs12->vm_exit_msr_store_count;
	 * evmcs->vm_exit_msr_load_count = vmcs12->vm_exit_msr_load_count;
	 * evmcs->vm_entry_msr_load_count = vmcs12->vm_entry_msr_load_count;
	 * evmcs->guest_ia32_perf_global_ctrl = vmcs12->guest_ia32_perf_global_ctrl;
	 * evmcs->host_ia32_perf_global_ctrl = vmcs12->host_ia32_perf_global_ctrl;
	 * evmcs->encls_exiting_bitmap = vmcs12->encls_exiting_bitmap;
	 * evmcs->tsc_multiplier = vmcs12->tsc_multiplier;
	 *
	 * Not present in struct vmcs12:
	 * evmcs->exit_io_instruction_ecx = vmcs12->exit_io_instruction_ecx;
	 * evmcs->exit_io_instruction_esi = vmcs12->exit_io_instruction_esi;
	 * evmcs->exit_io_instruction_edi = vmcs12->exit_io_instruction_edi;
	 * evmcs->exit_io_instruction_eip = vmcs12->exit_io_instruction_eip;
	 * evmcs->host_ia32_s_cet = vmcs12->host_ia32_s_cet;
	 * evmcs->host_ssp = vmcs12->host_ssp;
	 * evmcs->host_ia32_int_ssp_table_addr = vmcs12->host_ia32_int_ssp_table_addr;
	 * evmcs->guest_ia32_s_cet = vmcs12->guest_ia32_s_cet;
	 * evmcs->guest_ia32_lbr_ctl = vmcs12->guest_ia32_lbr_ctl;
	 * evmcs->guest_ia32_int_ssp_table_addr = vmcs12->guest_ia32_int_ssp_table_addr;
	 * evmcs->guest_ssp = vmcs12->guest_ssp;
	 */

	evmcs->guest_es_selector = vmcs12->guest_es_selector;
	evmcs->guest_cs_selector = vmcs12->guest_cs_selector;
	evmcs->guest_ss_selector = vmcs12->guest_ss_selector;
	evmcs->guest_ds_selector = vmcs12->guest_ds_selector;
	evmcs->guest_fs_selector = vmcs12->guest_fs_selector;
	evmcs->guest_gs_selector = vmcs12->guest_gs_selector;
	evmcs->guest_ldtr_selector = vmcs12->guest_ldtr_selector;
	evmcs->guest_tr_selector = vmcs12->guest_tr_selector;

	evmcs->guest_es_limit = vmcs12->guest_es_limit;
	evmcs->guest_cs_limit = vmcs12->guest_cs_limit;
	evmcs->guest_ss_limit = vmcs12->guest_ss_limit;
	evmcs->guest_ds_limit = vmcs12->guest_ds_limit;
	evmcs->guest_fs_limit = vmcs12->guest_fs_limit;
	evmcs->guest_gs_limit = vmcs12->guest_gs_limit;
	evmcs->guest_ldtr_limit = vmcs12->guest_ldtr_limit;
	evmcs->guest_tr_limit = vmcs12->guest_tr_limit;
	evmcs->guest_gdtr_limit = vmcs12->guest_gdtr_limit;
	evmcs->guest_idtr_limit = vmcs12->guest_idtr_limit;

	evmcs->guest_es_ar_bytes = vmcs12->guest_es_ar_bytes;
	evmcs->guest_cs_ar_bytes = vmcs12->guest_cs_ar_bytes;
	evmcs->guest_ss_ar_bytes = vmcs12->guest_ss_ar_bytes;
	evmcs->guest_ds_ar_bytes = vmcs12->guest_ds_ar_bytes;
	evmcs->guest_fs_ar_bytes = vmcs12->guest_fs_ar_bytes;
	evmcs->guest_gs_ar_bytes = vmcs12->guest_gs_ar_bytes;
	evmcs->guest_ldtr_ar_bytes = vmcs12->guest_ldtr_ar_bytes;
	evmcs->guest_tr_ar_bytes = vmcs12->guest_tr_ar_bytes;

	evmcs->guest_es_base = vmcs12->guest_es_base;
	evmcs->guest_cs_base = vmcs12->guest_cs_base;
	evmcs->guest_ss_base = vmcs12->guest_ss_base;
	evmcs->guest_ds_base = vmcs12->guest_ds_base;
	evmcs->guest_fs_base = vmcs12->guest_fs_base;
	evmcs->guest_gs_base = vmcs12->guest_gs_base;
	evmcs->guest_ldtr_base = vmcs12->guest_ldtr_base;
	evmcs->guest_tr_base = vmcs12->guest_tr_base;
	evmcs->guest_gdtr_base = vmcs12->guest_gdtr_base;
	evmcs->guest_idtr_base = vmcs12->guest_idtr_base;

	evmcs->guest_ia32_pat = vmcs12->guest_ia32_pat;
	evmcs->guest_ia32_efer = vmcs12->guest_ia32_efer;

	evmcs->guest_pdptr0 = vmcs12->guest_pdptr0;
	evmcs->guest_pdptr1 = vmcs12->guest_pdptr1;
	evmcs->guest_pdptr2 = vmcs12->guest_pdptr2;
	evmcs->guest_pdptr3 = vmcs12->guest_pdptr3;

	evmcs->guest_pending_dbg_exceptions =
		vmcs12->guest_pending_dbg_exceptions;
	evmcs->guest_sysenter_esp = vmcs12->guest_sysenter_esp;
	evmcs->guest_sysenter_eip = vmcs12->guest_sysenter_eip;

	evmcs->guest_activity_state = vmcs12->guest_activity_state;
	evmcs->guest_sysenter_cs = vmcs12->guest_sysenter_cs;

	evmcs->guest_cr0 = vmcs12->guest_cr0;
	evmcs->guest_cr3 = vmcs12->guest_cr3;
	evmcs->guest_cr4 = vmcs12->guest_cr4;
	evmcs->guest_dr7 = vmcs12->guest_dr7;

	evmcs->guest_physical_address = vmcs12->guest_physical_address;

	evmcs->vm_instruction_error = vmcs12->vm_instruction_error;
	evmcs->vm_exit_reason = vmcs12->vm_exit_reason;
	evmcs->vm_exit_intr_info = vmcs12->vm_exit_intr_info;
	evmcs->vm_exit_intr_error_code = vmcs12->vm_exit_intr_error_code;
	evmcs->idt_vectoring_info_field = vmcs12->idt_vectoring_info_field;
	evmcs->idt_vectoring_error_code = vmcs12->idt_vectoring_error_code;
	evmcs->vm_exit_instruction_len = vmcs12->vm_exit_instruction_len;
	evmcs->vmx_instruction_info = vmcs12->vmx_instruction_info;

	evmcs->exit_qualification = vmcs12->exit_qualification;

	evmcs->guest_linear_address = vmcs12->guest_linear_address;
	evmcs->guest_rsp = vmcs12->guest_rsp;
	evmcs->guest_rflags = vmcs12->guest_rflags;

	evmcs->guest_interruptibility_info =
		vmcs12->guest_interruptibility_info;
	evmcs->cpu_based_vm_exec_control = vmcs12->cpu_based_vm_exec_control;
	evmcs->vm_entry_controls = vmcs12->vm_entry_controls;
	evmcs->vm_entry_intr_info_field = vmcs12->vm_entry_intr_info_field;
	evmcs->vm_entry_exception_error_code =
		vmcs12->vm_entry_exception_error_code;
	evmcs->vm_entry_instruction_len = vmcs12->vm_entry_instruction_len;

	evmcs->guest_rip = vmcs12->guest_rip;

	evmcs->guest_bndcfgs = vmcs12->guest_bndcfgs;

	return;
}

/*
 * This is an equivalent of the nested hypervisor executing the vmptrld
 * instruction.
 */
static enum nested_evmptrld_status nested_vmx_handle_enlightened_vmptrld(
	struct kvm_vcpu *vcpu, bool from_launch)
{
	struct vcpu_vmx *vmx = to_vmx(vcpu);
	bool evmcs_gpa_changed = false;
	u64 evmcs_gpa;

	if (likely(!guest_cpuid_has_evmcs(vcpu)))
		return EVMPTRLD_DISABLED;

	if (!nested_enlightened_vmentry(vcpu, &evmcs_gpa)) {
		nested_release_evmcs(vcpu);
		return EVMPTRLD_DISABLED;
	}

	if (unlikely(evmcs_gpa != vmx->nested.hv_evmcs_vmptr)) {
		vmx->nested.current_vmptr = INVALID_GPA;

		nested_release_evmcs(vcpu);

		if (kvm_vcpu_map(vcpu, gpa_to_gfn(evmcs_gpa),
				 &vmx->nested.hv_evmcs_map))
			return EVMPTRLD_ERROR;

		vmx->nested.hv_evmcs = vmx->nested.hv_evmcs_map.hva;

		/*
		 * Currently, KVM only supports eVMCS version 1
		 * (== KVM_EVMCS_VERSION) and thus we expect guest to set this
		 * value to first u32 field of eVMCS which should specify eVMCS
		 * VersionNumber.
		 *
		 * Guest should be aware of supported eVMCS versions by host by
		 * examining CPUID.0x4000000A.EAX[0:15]. Host userspace VMM is
		 * expected to set this CPUID leaf according to the value
		 * returned in vmcs_version from nested_enable_evmcs().
		 *
		 * However, it turns out that Microsoft Hyper-V fails to comply
		 * to their own invented interface: When Hyper-V use eVMCS, it
		 * just sets first u32 field of eVMCS to revision_id specified
		 * in MSR_IA32_VMX_BASIC. Instead of used eVMCS version number
		 * which is one of the supported versions specified in
		 * CPUID.0x4000000A.EAX[0:15].
		 *
		 * To overcome Hyper-V bug, we accept here either a supported
		 * eVMCS version or VMCS12 revision_id as valid values for first
		 * u32 field of eVMCS.
		 */
		if ((vmx->nested.hv_evmcs->revision_id != KVM_EVMCS_VERSION) &&
		    (vmx->nested.hv_evmcs->revision_id != VMCS12_REVISION)) {
			nested_release_evmcs(vcpu);
			return EVMPTRLD_VMFAIL;
		}

		vmx->nested.hv_evmcs_vmptr = evmcs_gpa;

		evmcs_gpa_changed = true;
		/*
		 * Unlike normal vmcs12, enlightened vmcs12 is not fully
		 * reloaded from guest's memory (read only fields, fields not
		 * present in struct hv_enlightened_vmcs, ...). Make sure there
		 * are no leftovers.
		 */
		if (from_launch) {
			struct vmcs12 *vmcs12 = get_vmcs12(vcpu);
			memset(vmcs12, 0, sizeof(*vmcs12));
			vmcs12->hdr.revision_id = VMCS12_REVISION;
		}

	}

	/*
	 * Clean fields data can't be used on VMLAUNCH and when we switch
	 * between different L2 guests as KVM keeps a single VMCS12 per L1.
	 */
	if (from_launch || evmcs_gpa_changed) {
		vmx->nested.hv_evmcs->hv_clean_fields &=
			~HV_VMX_ENLIGHTENED_CLEAN_FIELD_ALL;

		vmx->nested.force_msr_bitmap_recalc = true;
	}

	return EVMPTRLD_SUCCEEDED;
}

void nested_sync_vmcs12_to_shadow(struct kvm_vcpu *vcpu)
{
	struct vcpu_vmx *vmx = to_vmx(vcpu);

	if (evmptr_is_valid(vmx->nested.hv_evmcs_vmptr))
		copy_vmcs12_to_enlightened(vmx);
	else
		copy_vmcs12_to_shadow(vmx);

	vmx->nested.need_vmcs12_to_shadow_sync = false;
}

static enum hrtimer_restart vmx_preemption_timer_fn(struct hrtimer *timer)
{
	struct vcpu_vmx *vmx =
		container_of(timer, struct vcpu_vmx, nested.preemption_timer);

	vmx->nested.preemption_timer_expired = true;
	kvm_make_request(KVM_REQ_EVENT, &vmx->vcpu);
	kvm_vcpu_kick(&vmx->vcpu);

	return HRTIMER_NORESTART;
}

static u64 vmx_calc_preemption_timer_value(struct kvm_vcpu *vcpu)
{
	struct vcpu_vmx *vmx = to_vmx(vcpu);
	struct vmcs12 *vmcs12 = get_vmcs12(vcpu);

	u64 l1_scaled_tsc = kvm_read_l1_tsc(vcpu, rdtsc()) >>
			    VMX_MISC_EMULATED_PREEMPTION_TIMER_RATE;

	if (!vmx->nested.has_preemption_timer_deadline) {
		vmx->nested.preemption_timer_deadline =
			vmcs12->vmx_preemption_timer_value + l1_scaled_tsc;
		vmx->nested.has_preemption_timer_deadline = true;
	}
	return vmx->nested.preemption_timer_deadline - l1_scaled_tsc;
}

static void vmx_start_preemption_timer(struct kvm_vcpu *vcpu,
					u64 preemption_timeout)
{
	struct vcpu_vmx *vmx = to_vmx(vcpu);

	/*
	 * A timer value of zero is architecturally guaranteed to cause
	 * a VMExit prior to executing any instructions in the guest.
	 */
	if (preemption_timeout == 0) {
		vmx_preemption_timer_fn(&vmx->nested.preemption_timer);
		return;
	}

	if (vcpu->arch.virtual_tsc_khz == 0)
		return;

	preemption_timeout <<= VMX_MISC_EMULATED_PREEMPTION_TIMER_RATE;
	preemption_timeout *= 1000000;
	do_div(preemption_timeout, vcpu->arch.virtual_tsc_khz);
	hrtimer_start(&vmx->nested.preemption_timer,
		      ktime_add_ns(ktime_get(), preemption_timeout),
		      HRTIMER_MODE_ABS_PINNED);
}

static u64 nested_vmx_calc_efer(struct vcpu_vmx *vmx, struct vmcs12 *vmcs12)
{
	if (vmx->nested.nested_run_pending &&
	    (vmcs12->vm_entry_controls & VM_ENTRY_LOAD_IA32_EFER))
		return vmcs12->guest_ia32_efer;
	else if (vmcs12->vm_entry_controls & VM_ENTRY_IA32E_MODE)
		return vmx->vcpu.arch.efer | (EFER_LMA | EFER_LME);
	else
		return vmx->vcpu.arch.efer & ~(EFER_LMA | EFER_LME);
}

static void prepare_vmcs02_constant_state(struct vcpu_vmx *vmx)
{
	struct kvm *kvm = vmx->vcpu.kvm;

	/*
	 * If vmcs02 hasn't been initialized, set the constant vmcs02 state
	 * according to L0's settings (vmcs12 is irrelevant here).  Host
	 * fields that come from L0 and are not constant, e.g. HOST_CR3,
	 * will be set as needed prior to VMLAUNCH/VMRESUME.
	 */
	if (vmx->nested.vmcs02_initialized)
		return;
	vmx->nested.vmcs02_initialized = true;

	/*
	 * We don't care what the EPTP value is we just need to guarantee
	 * it's valid so we don't get a false positive when doing early
	 * consistency checks.
	 */
	if (enable_ept && nested_early_check)
		vmcs_write64(EPT_POINTER,
			     construct_eptp(&vmx->vcpu, 0, PT64_ROOT_4LEVEL));

	/* All VMFUNCs are currently emulated through L0 vmexits.  */
	if (cpu_has_vmx_vmfunc())
		vmcs_write64(VM_FUNCTION_CONTROL, 0);

	if (cpu_has_vmx_posted_intr())
		vmcs_write16(POSTED_INTR_NV, POSTED_INTR_NESTED_VECTOR);

	if (cpu_has_vmx_msr_bitmap())
		vmcs_write64(MSR_BITMAP, __pa(vmx->nested.vmcs02.msr_bitmap));

	/*
	 * PML is emulated for L2, but never enabled in hardware as the MMU
	 * handles A/D emulation.  Disabling PML for L2 also avoids having to
	 * deal with filtering out L2 GPAs from the buffer.
	 */
	if (enable_pml) {
		vmcs_write64(PML_ADDRESS, 0);
		vmcs_write16(GUEST_PML_INDEX, -1);
	}

	if (cpu_has_vmx_encls_vmexit())
		vmcs_write64(ENCLS_EXITING_BITMAP, INVALID_GPA);

	if (kvm_notify_vmexit_enabled(kvm))
		vmcs_write32(NOTIFY_WINDOW, kvm->arch.notify_window);

	/*
	 * Set the MSR load/store lists to match L0's settings.  Only the
	 * addresses are constant (for vmcs02), the counts can change based
	 * on L2's behavior, e.g. switching to/from long mode.
	 */
	vmcs_write64(VM_EXIT_MSR_STORE_ADDR, __pa(vmx->msr_autostore.guest.val));
	vmcs_write64(VM_EXIT_MSR_LOAD_ADDR, __pa(vmx->msr_autoload.host.val));
	vmcs_write64(VM_ENTRY_MSR_LOAD_ADDR, __pa(vmx->msr_autoload.guest.val));

	vmx_set_constant_host_state(vmx);
}

static void prepare_vmcs02_early_rare(struct vcpu_vmx *vmx,
				      struct vmcs12 *vmcs12)
{
	prepare_vmcs02_constant_state(vmx);

	vmcs_write64(VMCS_LINK_POINTER, INVALID_GPA);

	if (enable_vpid) {
		if (nested_cpu_has_vpid(vmcs12) && vmx->nested.vpid02)
			vmcs_write16(VIRTUAL_PROCESSOR_ID, vmx->nested.vpid02);
		else
			vmcs_write16(VIRTUAL_PROCESSOR_ID, vmx->vpid);
	}
}

static void prepare_vmcs02_early(struct vcpu_vmx *vmx, struct loaded_vmcs *vmcs01,
				 struct vmcs12 *vmcs12)
{
	u32 exec_control;
	u64 guest_efer = nested_vmx_calc_efer(vmx, vmcs12);

	if (vmx->nested.dirty_vmcs12 || evmptr_is_valid(vmx->nested.hv_evmcs_vmptr))
		prepare_vmcs02_early_rare(vmx, vmcs12);

	/*
	 * PIN CONTROLS
	 */
	exec_control = __pin_controls_get(vmcs01);
	exec_control |= (vmcs12->pin_based_vm_exec_control &
			 ~PIN_BASED_VMX_PREEMPTION_TIMER);

	/* Posted interrupts setting is only taken from vmcs12.  */
	vmx->nested.pi_pending = false;
	if (nested_cpu_has_posted_intr(vmcs12))
		vmx->nested.posted_intr_nv = vmcs12->posted_intr_nv;
	else
		exec_control &= ~PIN_BASED_POSTED_INTR;
	pin_controls_set(vmx, exec_control);

	/*
	 * EXEC CONTROLS
	 */
	exec_control = __exec_controls_get(vmcs01); /* L0's desires */
	exec_control &= ~CPU_BASED_INTR_WINDOW_EXITING;
	exec_control &= ~CPU_BASED_NMI_WINDOW_EXITING;
	exec_control &= ~CPU_BASED_TPR_SHADOW;
	exec_control |= vmcs12->cpu_based_vm_exec_control;

	vmx->nested.l1_tpr_threshold = -1;
	if (exec_control & CPU_BASED_TPR_SHADOW)
		vmcs_write32(TPR_THRESHOLD, vmcs12->tpr_threshold);
#ifdef CONFIG_X86_64
	else
		exec_control |= CPU_BASED_CR8_LOAD_EXITING |
				CPU_BASED_CR8_STORE_EXITING;
#endif

	/*
	 * A vmexit (to either L1 hypervisor or L0 userspace) is always needed
	 * for I/O port accesses.
	 */
	exec_control |= CPU_BASED_UNCOND_IO_EXITING;
	exec_control &= ~CPU_BASED_USE_IO_BITMAPS;

	/*
	 * This bit will be computed in nested_get_vmcs12_pages, because
	 * we do not have access to L1's MSR bitmap yet.  For now, keep
	 * the same bit as before, hoping to avoid multiple VMWRITEs that
	 * only set/clear this bit.
	 */
	exec_control &= ~CPU_BASED_USE_MSR_BITMAPS;
	exec_control |= exec_controls_get(vmx) & CPU_BASED_USE_MSR_BITMAPS;

	exec_controls_set(vmx, exec_control);

	/*
	 * SECONDARY EXEC CONTROLS
	 */
	if (cpu_has_secondary_exec_ctrls()) {
		exec_control = __secondary_exec_controls_get(vmcs01);

		/* Take the following fields only from vmcs12 */
		exec_control &= ~(SECONDARY_EXEC_VIRTUALIZE_APIC_ACCESSES |
				  SECONDARY_EXEC_VIRTUALIZE_X2APIC_MODE |
				  SECONDARY_EXEC_ENABLE_INVPCID |
				  SECONDARY_EXEC_ENABLE_RDTSCP |
				  SECONDARY_EXEC_XSAVES |
				  SECONDARY_EXEC_ENABLE_USR_WAIT_PAUSE |
				  SECONDARY_EXEC_VIRTUAL_INTR_DELIVERY |
				  SECONDARY_EXEC_APIC_REGISTER_VIRT |
				  SECONDARY_EXEC_ENABLE_VMFUNC |
				  SECONDARY_EXEC_DESC);

		if (nested_cpu_has(vmcs12,
				   CPU_BASED_ACTIVATE_SECONDARY_CONTROLS))
			exec_control |= vmcs12->secondary_vm_exec_control;

		/* PML is emulated and never enabled in hardware for L2. */
		exec_control &= ~SECONDARY_EXEC_ENABLE_PML;

		/* VMCS shadowing for L2 is emulated for now */
		exec_control &= ~SECONDARY_EXEC_SHADOW_VMCS;

		/*
		 * Preset *DT exiting when emulating UMIP, so that vmx_set_cr4()
		 * will not have to rewrite the controls just for this bit.
		 */
		if (!boot_cpu_has(X86_FEATURE_UMIP) && vmx_umip_emulated() &&
		    (vmcs12->guest_cr4 & X86_CR4_UMIP))
			exec_control |= SECONDARY_EXEC_DESC;

		if (exec_control & SECONDARY_EXEC_VIRTUAL_INTR_DELIVERY)
			vmcs_write16(GUEST_INTR_STATUS,
				vmcs12->guest_intr_status);

		if (!nested_cpu_has2(vmcs12, SECONDARY_EXEC_UNRESTRICTED_GUEST))
		    exec_control &= ~SECONDARY_EXEC_UNRESTRICTED_GUEST;

		if (exec_control & SECONDARY_EXEC_ENCLS_EXITING)
			vmx_write_encls_bitmap(&vmx->vcpu, vmcs12);

		secondary_exec_controls_set(vmx, exec_control);
	}

	/*
	 * ENTRY CONTROLS
	 *
	 * vmcs12's VM_{ENTRY,EXIT}_LOAD_IA32_EFER and VM_ENTRY_IA32E_MODE
	 * are emulated by vmx_set_efer() in prepare_vmcs02(), but speculate
	 * on the related bits (if supported by the CPU) in the hope that
	 * we can avoid VMWrites during vmx_set_efer().
	 *
	 * Similarly, take vmcs01's PERF_GLOBAL_CTRL in the hope that if KVM is
	 * loading PERF_GLOBAL_CTRL via the VMCS for L1, then KVM will want to
	 * do the same for L2.
	 */
	exec_control = __vm_entry_controls_get(vmcs01);
	exec_control |= (vmcs12->vm_entry_controls &
			 ~VM_ENTRY_LOAD_IA32_PERF_GLOBAL_CTRL);
	exec_control &= ~(VM_ENTRY_IA32E_MODE | VM_ENTRY_LOAD_IA32_EFER);
	if (cpu_has_load_ia32_efer()) {
		if (guest_efer & EFER_LMA)
			exec_control |= VM_ENTRY_IA32E_MODE;
		if (guest_efer != host_efer)
			exec_control |= VM_ENTRY_LOAD_IA32_EFER;
	}
	vm_entry_controls_set(vmx, exec_control);

	/*
	 * EXIT CONTROLS
	 *
	 * L2->L1 exit controls are emulated - the hardware exit is to L0 so
	 * we should use its exit controls. Note that VM_EXIT_LOAD_IA32_EFER
	 * bits may be modified by vmx_set_efer() in prepare_vmcs02().
	 */
	exec_control = __vm_exit_controls_get(vmcs01);
	if (cpu_has_load_ia32_efer() && guest_efer != host_efer)
		exec_control |= VM_EXIT_LOAD_IA32_EFER;
	else
		exec_control &= ~VM_EXIT_LOAD_IA32_EFER;
	vm_exit_controls_set(vmx, exec_control);

	/*
	 * Interrupt/Exception Fields
	 */
	if (vmx->nested.nested_run_pending) {
		vmcs_write32(VM_ENTRY_INTR_INFO_FIELD,
			     vmcs12->vm_entry_intr_info_field);
		vmcs_write32(VM_ENTRY_EXCEPTION_ERROR_CODE,
			     vmcs12->vm_entry_exception_error_code);
		vmcs_write32(VM_ENTRY_INSTRUCTION_LEN,
			     vmcs12->vm_entry_instruction_len);
		vmcs_write32(GUEST_INTERRUPTIBILITY_INFO,
			     vmcs12->guest_interruptibility_info);
		vmx->loaded_vmcs->nmi_known_unmasked =
			!(vmcs12->guest_interruptibility_info & GUEST_INTR_STATE_NMI);
	} else {
		vmcs_write32(VM_ENTRY_INTR_INFO_FIELD, 0);
	}
}

static void prepare_vmcs02_rare(struct vcpu_vmx *vmx, struct vmcs12 *vmcs12)
{
	struct hv_enlightened_vmcs *hv_evmcs = vmx->nested.hv_evmcs;

	if (!hv_evmcs || !(hv_evmcs->hv_clean_fields &
			   HV_VMX_ENLIGHTENED_CLEAN_FIELD_GUEST_GRP2)) {
		vmcs_write16(GUEST_ES_SELECTOR, vmcs12->guest_es_selector);
		vmcs_write16(GUEST_CS_SELECTOR, vmcs12->guest_cs_selector);
		vmcs_write16(GUEST_SS_SELECTOR, vmcs12->guest_ss_selector);
		vmcs_write16(GUEST_DS_SELECTOR, vmcs12->guest_ds_selector);
		vmcs_write16(GUEST_FS_SELECTOR, vmcs12->guest_fs_selector);
		vmcs_write16(GUEST_GS_SELECTOR, vmcs12->guest_gs_selector);
		vmcs_write16(GUEST_LDTR_SELECTOR, vmcs12->guest_ldtr_selector);
		vmcs_write16(GUEST_TR_SELECTOR, vmcs12->guest_tr_selector);
		vmcs_write32(GUEST_ES_LIMIT, vmcs12->guest_es_limit);
		vmcs_write32(GUEST_CS_LIMIT, vmcs12->guest_cs_limit);
		vmcs_write32(GUEST_SS_LIMIT, vmcs12->guest_ss_limit);
		vmcs_write32(GUEST_DS_LIMIT, vmcs12->guest_ds_limit);
		vmcs_write32(GUEST_FS_LIMIT, vmcs12->guest_fs_limit);
		vmcs_write32(GUEST_GS_LIMIT, vmcs12->guest_gs_limit);
		vmcs_write32(GUEST_LDTR_LIMIT, vmcs12->guest_ldtr_limit);
		vmcs_write32(GUEST_TR_LIMIT, vmcs12->guest_tr_limit);
		vmcs_write32(GUEST_GDTR_LIMIT, vmcs12->guest_gdtr_limit);
		vmcs_write32(GUEST_IDTR_LIMIT, vmcs12->guest_idtr_limit);
		vmcs_write32(GUEST_CS_AR_BYTES, vmcs12->guest_cs_ar_bytes);
		vmcs_write32(GUEST_SS_AR_BYTES, vmcs12->guest_ss_ar_bytes);
		vmcs_write32(GUEST_ES_AR_BYTES, vmcs12->guest_es_ar_bytes);
		vmcs_write32(GUEST_DS_AR_BYTES, vmcs12->guest_ds_ar_bytes);
		vmcs_write32(GUEST_FS_AR_BYTES, vmcs12->guest_fs_ar_bytes);
		vmcs_write32(GUEST_GS_AR_BYTES, vmcs12->guest_gs_ar_bytes);
		vmcs_write32(GUEST_LDTR_AR_BYTES, vmcs12->guest_ldtr_ar_bytes);
		vmcs_write32(GUEST_TR_AR_BYTES, vmcs12->guest_tr_ar_bytes);
		vmcs_writel(GUEST_ES_BASE, vmcs12->guest_es_base);
		vmcs_writel(GUEST_CS_BASE, vmcs12->guest_cs_base);
		vmcs_writel(GUEST_SS_BASE, vmcs12->guest_ss_base);
		vmcs_writel(GUEST_DS_BASE, vmcs12->guest_ds_base);
		vmcs_writel(GUEST_FS_BASE, vmcs12->guest_fs_base);
		vmcs_writel(GUEST_GS_BASE, vmcs12->guest_gs_base);
		vmcs_writel(GUEST_LDTR_BASE, vmcs12->guest_ldtr_base);
		vmcs_writel(GUEST_TR_BASE, vmcs12->guest_tr_base);
		vmcs_writel(GUEST_GDTR_BASE, vmcs12->guest_gdtr_base);
		vmcs_writel(GUEST_IDTR_BASE, vmcs12->guest_idtr_base);

		vmx->segment_cache.bitmask = 0;
	}

	if (!hv_evmcs || !(hv_evmcs->hv_clean_fields &
			   HV_VMX_ENLIGHTENED_CLEAN_FIELD_GUEST_GRP1)) {
		vmcs_write32(GUEST_SYSENTER_CS, vmcs12->guest_sysenter_cs);
		vmcs_writel(GUEST_PENDING_DBG_EXCEPTIONS,
			    vmcs12->guest_pending_dbg_exceptions);
		vmcs_writel(GUEST_SYSENTER_ESP, vmcs12->guest_sysenter_esp);
		vmcs_writel(GUEST_SYSENTER_EIP, vmcs12->guest_sysenter_eip);

		/*
		 * L1 may access the L2's PDPTR, so save them to construct
		 * vmcs12
		 */
		if (enable_ept) {
			vmcs_write64(GUEST_PDPTR0, vmcs12->guest_pdptr0);
			vmcs_write64(GUEST_PDPTR1, vmcs12->guest_pdptr1);
			vmcs_write64(GUEST_PDPTR2, vmcs12->guest_pdptr2);
			vmcs_write64(GUEST_PDPTR3, vmcs12->guest_pdptr3);
		}

		if (kvm_mpx_supported() && vmx->nested.nested_run_pending &&
		    (vmcs12->vm_entry_controls & VM_ENTRY_LOAD_BNDCFGS))
			vmcs_write64(GUEST_BNDCFGS, vmcs12->guest_bndcfgs);
	}

	if (nested_cpu_has_xsaves(vmcs12))
		vmcs_write64(XSS_EXIT_BITMAP, vmcs12->xss_exit_bitmap);

	/*
	 * Whether page-faults are trapped is determined by a combination of
	 * 3 settings: PFEC_MASK, PFEC_MATCH and EXCEPTION_BITMAP.PF.  If L0
	 * doesn't care about page faults then we should set all of these to
	 * L1's desires. However, if L0 does care about (some) page faults, it
	 * is not easy (if at all possible?) to merge L0 and L1's desires, we
	 * simply ask to exit on each and every L2 page fault. This is done by
	 * setting MASK=MATCH=0 and (see below) EB.PF=1.
	 * Note that below we don't need special code to set EB.PF beyond the
	 * "or"ing of the EB of vmcs01 and vmcs12, because when enable_ept,
	 * vmcs01's EB.PF is 0 so the "or" will take vmcs12's value, and when
	 * !enable_ept, EB.PF is 1, so the "or" will always be 1.
	 */
	if (vmx_need_pf_intercept(&vmx->vcpu)) {
		/*
		 * TODO: if both L0 and L1 need the same MASK and MATCH,
		 * go ahead and use it?
		 */
		vmcs_write32(PAGE_FAULT_ERROR_CODE_MASK, 0);
		vmcs_write32(PAGE_FAULT_ERROR_CODE_MATCH, 0);
	} else {
		vmcs_write32(PAGE_FAULT_ERROR_CODE_MASK, vmcs12->page_fault_error_code_mask);
		vmcs_write32(PAGE_FAULT_ERROR_CODE_MATCH, vmcs12->page_fault_error_code_match);
	}

	if (cpu_has_vmx_apicv()) {
		vmcs_write64(EOI_EXIT_BITMAP0, vmcs12->eoi_exit_bitmap0);
		vmcs_write64(EOI_EXIT_BITMAP1, vmcs12->eoi_exit_bitmap1);
		vmcs_write64(EOI_EXIT_BITMAP2, vmcs12->eoi_exit_bitmap2);
		vmcs_write64(EOI_EXIT_BITMAP3, vmcs12->eoi_exit_bitmap3);
	}

	/*
	 * Make sure the msr_autostore list is up to date before we set the
	 * count in the vmcs02.
	 */
	prepare_vmx_msr_autostore_list(&vmx->vcpu, MSR_IA32_TSC);

	vmcs_write32(VM_EXIT_MSR_STORE_COUNT, vmx->msr_autostore.guest.nr);
	vmcs_write32(VM_EXIT_MSR_LOAD_COUNT, vmx->msr_autoload.host.nr);
	vmcs_write32(VM_ENTRY_MSR_LOAD_COUNT, vmx->msr_autoload.guest.nr);

	set_cr4_guest_host_mask(vmx);
}

/*
 * prepare_vmcs02 is called when the L1 guest hypervisor runs its nested
 * L2 guest. L1 has a vmcs for L2 (vmcs12), and this function "merges" it
 * with L0's requirements for its guest (a.k.a. vmcs01), so we can run the L2
 * guest in a way that will both be appropriate to L1's requests, and our
 * needs. In addition to modifying the active vmcs (which is vmcs02), this
 * function also has additional necessary side-effects, like setting various
 * vcpu->arch fields.
 * Returns 0 on success, 1 on failure. Invalid state exit qualification code
 * is assigned to entry_failure_code on failure.
 */
static int prepare_vmcs02(struct kvm_vcpu *vcpu, struct vmcs12 *vmcs12,
			  bool from_vmentry,
			  enum vm_entry_failure_code *entry_failure_code)
{
	struct vcpu_vmx *vmx = to_vmx(vcpu);
	bool load_guest_pdptrs_vmcs12 = false;

	if (vmx->nested.dirty_vmcs12 || evmptr_is_valid(vmx->nested.hv_evmcs_vmptr)) {
		prepare_vmcs02_rare(vmx, vmcs12);
		vmx->nested.dirty_vmcs12 = false;

		load_guest_pdptrs_vmcs12 = !evmptr_is_valid(vmx->nested.hv_evmcs_vmptr) ||
			!(vmx->nested.hv_evmcs->hv_clean_fields &
			  HV_VMX_ENLIGHTENED_CLEAN_FIELD_GUEST_GRP1);
	}

	if (vmx->nested.nested_run_pending &&
	    (vmcs12->vm_entry_controls & VM_ENTRY_LOAD_DEBUG_CONTROLS)) {
		kvm_set_dr(vcpu, 7, vmcs12->guest_dr7);
		vmcs_write64(GUEST_IA32_DEBUGCTL, vmcs12->guest_ia32_debugctl);
	} else {
		kvm_set_dr(vcpu, 7, vcpu->arch.dr7);
		vmcs_write64(GUEST_IA32_DEBUGCTL, vmx->nested.pre_vmenter_debugctl);
	}
	if (kvm_mpx_supported() && (!vmx->nested.nested_run_pending ||
	    !(vmcs12->vm_entry_controls & VM_ENTRY_LOAD_BNDCFGS)))
		vmcs_write64(GUEST_BNDCFGS, vmx->nested.pre_vmenter_bndcfgs);
	vmx_set_rflags(vcpu, vmcs12->guest_rflags);

	/* EXCEPTION_BITMAP and CR0_GUEST_HOST_MASK should basically be the
	 * bitwise-or of what L1 wants to trap for L2, and what we want to
	 * trap. Note that CR0.TS also needs updating - we do this later.
	 */
	vmx_update_exception_bitmap(vcpu);
	vcpu->arch.cr0_guest_owned_bits &= ~vmcs12->cr0_guest_host_mask;
	vmcs_writel(CR0_GUEST_HOST_MASK, ~vcpu->arch.cr0_guest_owned_bits);

	if (vmx->nested.nested_run_pending &&
	    (vmcs12->vm_entry_controls & VM_ENTRY_LOAD_IA32_PAT)) {
		vmcs_write64(GUEST_IA32_PAT, vmcs12->guest_ia32_pat);
		vcpu->arch.pat = vmcs12->guest_ia32_pat;
	} else if (vmcs_config.vmentry_ctrl & VM_ENTRY_LOAD_IA32_PAT) {
		vmcs_write64(GUEST_IA32_PAT, vmx->vcpu.arch.pat);
	}

	vcpu->arch.tsc_offset = kvm_calc_nested_tsc_offset(
			vcpu->arch.l1_tsc_offset,
			vmx_get_l2_tsc_offset(vcpu),
			vmx_get_l2_tsc_multiplier(vcpu));

	vcpu->arch.tsc_scaling_ratio = kvm_calc_nested_tsc_multiplier(
			vcpu->arch.l1_tsc_scaling_ratio,
			vmx_get_l2_tsc_multiplier(vcpu));

	vmcs_write64(TSC_OFFSET, vcpu->arch.tsc_offset);
	if (kvm_caps.has_tsc_control)
		vmcs_write64(TSC_MULTIPLIER, vcpu->arch.tsc_scaling_ratio);

	nested_vmx_transition_tlb_flush(vcpu, vmcs12, true);

	if (nested_cpu_has_ept(vmcs12))
		nested_ept_init_mmu_context(vcpu);

	/*
	 * This sets GUEST_CR0 to vmcs12->guest_cr0, possibly modifying those
	 * bits which we consider mandatory enabled.
	 * The CR0_READ_SHADOW is what L2 should have expected to read given
	 * the specifications by L1; It's not enough to take
	 * vmcs12->cr0_read_shadow because on our cr0_guest_host_mask we
	 * have more bits than L1 expected.
	 */
	vmx_set_cr0(vcpu, vmcs12->guest_cr0);
	vmcs_writel(CR0_READ_SHADOW, nested_read_cr0(vmcs12));

	vmx_set_cr4(vcpu, vmcs12->guest_cr4);
	vmcs_writel(CR4_READ_SHADOW, nested_read_cr4(vmcs12));

	vcpu->arch.efer = nested_vmx_calc_efer(vmx, vmcs12);
	/* Note: may modify VM_ENTRY/EXIT_CONTROLS and GUEST/HOST_IA32_EFER */
	vmx_set_efer(vcpu, vcpu->arch.efer);

	/*
	 * Guest state is invalid and unrestricted guest is disabled,
	 * which means L1 attempted VMEntry to L2 with invalid state.
	 * Fail the VMEntry.
	 *
	 * However when force loading the guest state (SMM exit or
	 * loading nested state after migration, it is possible to
	 * have invalid guest state now, which will be later fixed by
	 * restoring L2 register state
	 */
	if (CC(from_vmentry && !vmx_guest_state_valid(vcpu))) {
		*entry_failure_code = ENTRY_FAIL_DEFAULT;
		return -EINVAL;
	}

	/* Shadow page tables on either EPT or shadow page tables. */
	if (nested_vmx_load_cr3(vcpu, vmcs12->guest_cr3, nested_cpu_has_ept(vmcs12),
				from_vmentry, entry_failure_code))
		return -EINVAL;

	/*
	 * Immediately write vmcs02.GUEST_CR3.  It will be propagated to vmcs12
	 * on nested VM-Exit, which can occur without actually running L2 and
	 * thus without hitting vmx_load_mmu_pgd(), e.g. if L1 is entering L2 with
	 * vmcs12.GUEST_ACTIVITYSTATE=HLT, in which case KVM will intercept the
	 * transition to HLT instead of running L2.
	 */
	if (enable_ept)
		vmcs_writel(GUEST_CR3, vmcs12->guest_cr3);

	/* Late preparation of GUEST_PDPTRs now that EFER and CRs are set. */
	if (load_guest_pdptrs_vmcs12 && nested_cpu_has_ept(vmcs12) &&
	    is_pae_paging(vcpu)) {
		vmcs_write64(GUEST_PDPTR0, vmcs12->guest_pdptr0);
		vmcs_write64(GUEST_PDPTR1, vmcs12->guest_pdptr1);
		vmcs_write64(GUEST_PDPTR2, vmcs12->guest_pdptr2);
		vmcs_write64(GUEST_PDPTR3, vmcs12->guest_pdptr3);
	}

	if ((vmcs12->vm_entry_controls & VM_ENTRY_LOAD_IA32_PERF_GLOBAL_CTRL) &&
	    intel_pmu_has_perf_global_ctrl(vcpu_to_pmu(vcpu)) &&
	    WARN_ON_ONCE(kvm_set_msr(vcpu, MSR_CORE_PERF_GLOBAL_CTRL,
				     vmcs12->guest_ia32_perf_global_ctrl))) {
		*entry_failure_code = ENTRY_FAIL_DEFAULT;
		return -EINVAL;
	}

	kvm_rsp_write(vcpu, vmcs12->guest_rsp);
	kvm_rip_write(vcpu, vmcs12->guest_rip);

	/*
	 * It was observed that genuine Hyper-V running in L1 doesn't reset
	 * 'hv_clean_fields' by itself, it only sets the corresponding dirty
	 * bits when it changes a field in eVMCS. Mark all fields as clean
	 * here.
	 */
	if (evmptr_is_valid(vmx->nested.hv_evmcs_vmptr))
		vmx->nested.hv_evmcs->hv_clean_fields |=
			HV_VMX_ENLIGHTENED_CLEAN_FIELD_ALL;

	return 0;
}

static int nested_vmx_check_nmi_controls(struct vmcs12 *vmcs12)
{
	if (CC(!nested_cpu_has_nmi_exiting(vmcs12) &&
	       nested_cpu_has_virtual_nmis(vmcs12)))
		return -EINVAL;

	if (CC(!nested_cpu_has_virtual_nmis(vmcs12) &&
	       nested_cpu_has(vmcs12, CPU_BASED_NMI_WINDOW_EXITING)))
		return -EINVAL;

	return 0;
}

static bool nested_vmx_check_eptp(struct kvm_vcpu *vcpu, u64 new_eptp)
{
	struct vcpu_vmx *vmx = to_vmx(vcpu);

	/* Check for memory type validity */
	switch (new_eptp & VMX_EPTP_MT_MASK) {
	case VMX_EPTP_MT_UC:
		if (CC(!(vmx->nested.msrs.ept_caps & VMX_EPTP_UC_BIT)))
			return false;
		break;
	case VMX_EPTP_MT_WB:
		if (CC(!(vmx->nested.msrs.ept_caps & VMX_EPTP_WB_BIT)))
			return false;
		break;
	default:
		return false;
	}

	/* Page-walk levels validity. */
	switch (new_eptp & VMX_EPTP_PWL_MASK) {
	case VMX_EPTP_PWL_5:
		if (CC(!(vmx->nested.msrs.ept_caps & VMX_EPT_PAGE_WALK_5_BIT)))
			return false;
		break;
	case VMX_EPTP_PWL_4:
		if (CC(!(vmx->nested.msrs.ept_caps & VMX_EPT_PAGE_WALK_4_BIT)))
			return false;
		break;
	default:
		return false;
	}

	/* Reserved bits should not be set */
	if (CC(kvm_vcpu_is_illegal_gpa(vcpu, new_eptp) || ((new_eptp >> 7) & 0x1f)))
		return false;

	/* AD, if set, should be supported */
	if (new_eptp & VMX_EPTP_AD_ENABLE_BIT) {
		if (CC(!(vmx->nested.msrs.ept_caps & VMX_EPT_AD_BIT)))
			return false;
	}

	return true;
}

/*
 * Checks related to VM-Execution Control Fields
 */
static int nested_check_vm_execution_controls(struct kvm_vcpu *vcpu,
                                              struct vmcs12 *vmcs12)
{
	struct vcpu_vmx *vmx = to_vmx(vcpu);

	if (CC(!vmx_control_verify(vmcs12->pin_based_vm_exec_control,
				   vmx->nested.msrs.pinbased_ctls_low,
				   vmx->nested.msrs.pinbased_ctls_high)) ||
	    CC(!vmx_control_verify(vmcs12->cpu_based_vm_exec_control,
				   vmx->nested.msrs.procbased_ctls_low,
				   vmx->nested.msrs.procbased_ctls_high)))
		return -EINVAL;

	if (nested_cpu_has(vmcs12, CPU_BASED_ACTIVATE_SECONDARY_CONTROLS) &&
	    CC(!vmx_control_verify(vmcs12->secondary_vm_exec_control,
				   vmx->nested.msrs.secondary_ctls_low,
				   vmx->nested.msrs.secondary_ctls_high)))
		return -EINVAL;

	if (CC(vmcs12->cr3_target_count > nested_cpu_vmx_misc_cr3_count(vcpu)) ||
	    nested_vmx_check_io_bitmap_controls(vcpu, vmcs12) ||
	    nested_vmx_check_msr_bitmap_controls(vcpu, vmcs12) ||
	    nested_vmx_check_tpr_shadow_controls(vcpu, vmcs12) ||
	    nested_vmx_check_apic_access_controls(vcpu, vmcs12) ||
	    nested_vmx_check_apicv_controls(vcpu, vmcs12) ||
	    nested_vmx_check_nmi_controls(vmcs12) ||
	    nested_vmx_check_pml_controls(vcpu, vmcs12) ||
	    nested_vmx_check_unrestricted_guest_controls(vcpu, vmcs12) ||
	    nested_vmx_check_mode_based_ept_exec_controls(vcpu, vmcs12) ||
	    nested_vmx_check_shadow_vmcs_controls(vcpu, vmcs12) ||
	    CC(nested_cpu_has_vpid(vmcs12) && !vmcs12->virtual_processor_id))
		return -EINVAL;

	if (!nested_cpu_has_preemption_timer(vmcs12) &&
	    nested_cpu_has_save_preemption_timer(vmcs12))
		return -EINVAL;

	if (nested_cpu_has_ept(vmcs12) &&
	    CC(!nested_vmx_check_eptp(vcpu, vmcs12->ept_pointer)))
		return -EINVAL;

	if (nested_cpu_has_vmfunc(vmcs12)) {
		if (CC(vmcs12->vm_function_control &
		       ~vmx->nested.msrs.vmfunc_controls))
			return -EINVAL;

		if (nested_cpu_has_eptp_switching(vmcs12)) {
			if (CC(!nested_cpu_has_ept(vmcs12)) ||
			    CC(!page_address_valid(vcpu, vmcs12->eptp_list_address)))
				return -EINVAL;
		}
	}

	return 0;
}

/*
 * Checks related to VM-Exit Control Fields
 */
static int nested_check_vm_exit_controls(struct kvm_vcpu *vcpu,
                                         struct vmcs12 *vmcs12)
{
	struct vcpu_vmx *vmx = to_vmx(vcpu);

	if (CC(!vmx_control_verify(vmcs12->vm_exit_controls,
				    vmx->nested.msrs.exit_ctls_low,
				    vmx->nested.msrs.exit_ctls_high)) ||
	    CC(nested_vmx_check_exit_msr_switch_controls(vcpu, vmcs12)))
		return -EINVAL;

	return 0;
}

/*
 * Checks related to VM-Entry Control Fields
 */
static int nested_check_vm_entry_controls(struct kvm_vcpu *vcpu,
					  struct vmcs12 *vmcs12)
{
	struct vcpu_vmx *vmx = to_vmx(vcpu);

	if (CC(!vmx_control_verify(vmcs12->vm_entry_controls,
				    vmx->nested.msrs.entry_ctls_low,
				    vmx->nested.msrs.entry_ctls_high)))
		return -EINVAL;

	/*
	 * From the Intel SDM, volume 3:
	 * Fields relevant to VM-entry event injection must be set properly.
	 * These fields are the VM-entry interruption-information field, the
	 * VM-entry exception error code, and the VM-entry instruction length.
	 */
	if (vmcs12->vm_entry_intr_info_field & INTR_INFO_VALID_MASK) {
		u32 intr_info = vmcs12->vm_entry_intr_info_field;
		u8 vector = intr_info & INTR_INFO_VECTOR_MASK;
		u32 intr_type = intr_info & INTR_INFO_INTR_TYPE_MASK;
		bool has_error_code = intr_info & INTR_INFO_DELIVER_CODE_MASK;
		bool should_have_error_code;
		bool urg = nested_cpu_has2(vmcs12,
					   SECONDARY_EXEC_UNRESTRICTED_GUEST);
		bool prot_mode = !urg || vmcs12->guest_cr0 & X86_CR0_PE;

		/* VM-entry interruption-info field: interruption type */
		if (CC(intr_type == INTR_TYPE_RESERVED) ||
		    CC(intr_type == INTR_TYPE_OTHER_EVENT &&
		       !nested_cpu_supports_monitor_trap_flag(vcpu)))
			return -EINVAL;

		/* VM-entry interruption-info field: vector */
		if (CC(intr_type == INTR_TYPE_NMI_INTR && vector != NMI_VECTOR) ||
		    CC(intr_type == INTR_TYPE_HARD_EXCEPTION && vector > 31) ||
		    CC(intr_type == INTR_TYPE_OTHER_EVENT && vector != 0))
			return -EINVAL;

		/* VM-entry interruption-info field: deliver error code */
		should_have_error_code =
			intr_type == INTR_TYPE_HARD_EXCEPTION && prot_mode &&
			x86_exception_has_error_code(vector);
		if (CC(has_error_code != should_have_error_code))
			return -EINVAL;

		/* VM-entry exception error code */
		if (CC(has_error_code &&
		       vmcs12->vm_entry_exception_error_code & GENMASK(31, 16)))
			return -EINVAL;

		/* VM-entry interruption-info field: reserved bits */
		if (CC(intr_info & INTR_INFO_RESVD_BITS_MASK))
			return -EINVAL;

		/* VM-entry instruction length */
		switch (intr_type) {
		case INTR_TYPE_SOFT_EXCEPTION:
		case INTR_TYPE_SOFT_INTR:
		case INTR_TYPE_PRIV_SW_EXCEPTION:
			if (CC(vmcs12->vm_entry_instruction_len > 15) ||
			    CC(vmcs12->vm_entry_instruction_len == 0 &&
			    CC(!nested_cpu_has_zero_length_injection(vcpu))))
				return -EINVAL;
		}
	}

	if (nested_vmx_check_entry_msr_switch_controls(vcpu, vmcs12))
		return -EINVAL;

	return 0;
}

static int nested_vmx_check_controls(struct kvm_vcpu *vcpu,
				     struct vmcs12 *vmcs12)
{
	if (nested_check_vm_execution_controls(vcpu, vmcs12) ||
	    nested_check_vm_exit_controls(vcpu, vmcs12) ||
	    nested_check_vm_entry_controls(vcpu, vmcs12))
		return -EINVAL;

	if (guest_cpuid_has_evmcs(vcpu))
		return nested_evmcs_check_controls(vmcs12);

	return 0;
}

static int nested_vmx_check_address_space_size(struct kvm_vcpu *vcpu,
				       struct vmcs12 *vmcs12)
{
#ifdef CONFIG_X86_64
	if (CC(!!(vmcs12->vm_exit_controls & VM_EXIT_HOST_ADDR_SPACE_SIZE) !=
		!!(vcpu->arch.efer & EFER_LMA)))
		return -EINVAL;
#endif
	return 0;
}

static int nested_vmx_check_host_state(struct kvm_vcpu *vcpu,
				       struct vmcs12 *vmcs12)
{
	bool ia32e;

	if (CC(!nested_host_cr0_valid(vcpu, vmcs12->host_cr0)) ||
	    CC(!nested_host_cr4_valid(vcpu, vmcs12->host_cr4)) ||
	    CC(kvm_vcpu_is_illegal_gpa(vcpu, vmcs12->host_cr3)))
		return -EINVAL;

	if (CC(is_noncanonical_address(vmcs12->host_ia32_sysenter_esp, vcpu)) ||
	    CC(is_noncanonical_address(vmcs12->host_ia32_sysenter_eip, vcpu)))
		return -EINVAL;

	if ((vmcs12->vm_exit_controls & VM_EXIT_LOAD_IA32_PAT) &&
	    CC(!kvm_pat_valid(vmcs12->host_ia32_pat)))
		return -EINVAL;

	if ((vmcs12->vm_exit_controls & VM_EXIT_LOAD_IA32_PERF_GLOBAL_CTRL) &&
	    CC(!kvm_valid_perf_global_ctrl(vcpu_to_pmu(vcpu),
					   vmcs12->host_ia32_perf_global_ctrl)))
		return -EINVAL;

#ifdef CONFIG_X86_64
	ia32e = !!(vmcs12->vm_exit_controls & VM_EXIT_HOST_ADDR_SPACE_SIZE);
#else
	ia32e = false;
#endif

	if (ia32e) {
		if (CC(!(vmcs12->host_cr4 & X86_CR4_PAE)))
			return -EINVAL;
	} else {
		if (CC(vmcs12->vm_entry_controls & VM_ENTRY_IA32E_MODE) ||
		    CC(vmcs12->host_cr4 & X86_CR4_PCIDE) ||
		    CC((vmcs12->host_rip) >> 32))
			return -EINVAL;
	}

	if (CC(vmcs12->host_cs_selector & (SEGMENT_RPL_MASK | SEGMENT_TI_MASK)) ||
	    CC(vmcs12->host_ss_selector & (SEGMENT_RPL_MASK | SEGMENT_TI_MASK)) ||
	    CC(vmcs12->host_ds_selector & (SEGMENT_RPL_MASK | SEGMENT_TI_MASK)) ||
	    CC(vmcs12->host_es_selector & (SEGMENT_RPL_MASK | SEGMENT_TI_MASK)) ||
	    CC(vmcs12->host_fs_selector & (SEGMENT_RPL_MASK | SEGMENT_TI_MASK)) ||
	    CC(vmcs12->host_gs_selector & (SEGMENT_RPL_MASK | SEGMENT_TI_MASK)) ||
	    CC(vmcs12->host_tr_selector & (SEGMENT_RPL_MASK | SEGMENT_TI_MASK)) ||
	    CC(vmcs12->host_cs_selector == 0) ||
	    CC(vmcs12->host_tr_selector == 0) ||
	    CC(vmcs12->host_ss_selector == 0 && !ia32e))
		return -EINVAL;

	if (CC(is_noncanonical_address(vmcs12->host_fs_base, vcpu)) ||
	    CC(is_noncanonical_address(vmcs12->host_gs_base, vcpu)) ||
	    CC(is_noncanonical_address(vmcs12->host_gdtr_base, vcpu)) ||
	    CC(is_noncanonical_address(vmcs12->host_idtr_base, vcpu)) ||
	    CC(is_noncanonical_address(vmcs12->host_tr_base, vcpu)) ||
	    CC(is_noncanonical_address(vmcs12->host_rip, vcpu)))
		return -EINVAL;

	/*
	 * If the load IA32_EFER VM-exit control is 1, bits reserved in the
	 * IA32_EFER MSR must be 0 in the field for that register. In addition,
	 * the values of the LMA and LME bits in the field must each be that of
	 * the host address-space size VM-exit control.
	 */
	if (vmcs12->vm_exit_controls & VM_EXIT_LOAD_IA32_EFER) {
		if (CC(!kvm_valid_efer(vcpu, vmcs12->host_ia32_efer)) ||
		    CC(ia32e != !!(vmcs12->host_ia32_efer & EFER_LMA)) ||
		    CC(ia32e != !!(vmcs12->host_ia32_efer & EFER_LME)))
			return -EINVAL;
	}

	return 0;
}

static int nested_vmx_check_vmcs_link_ptr(struct kvm_vcpu *vcpu,
					  struct vmcs12 *vmcs12)
{
	struct vcpu_vmx *vmx = to_vmx(vcpu);
	struct gfn_to_hva_cache *ghc = &vmx->nested.shadow_vmcs12_cache;
	struct vmcs_hdr hdr;

	if (vmcs12->vmcs_link_pointer == INVALID_GPA)
		return 0;

	if (CC(!page_address_valid(vcpu, vmcs12->vmcs_link_pointer)))
		return -EINVAL;

	if (ghc->gpa != vmcs12->vmcs_link_pointer &&
	    CC(kvm_gfn_to_hva_cache_init(vcpu->kvm, ghc,
					 vmcs12->vmcs_link_pointer, VMCS12_SIZE)))
                return -EINVAL;

	if (CC(kvm_read_guest_offset_cached(vcpu->kvm, ghc, &hdr,
					    offsetof(struct vmcs12, hdr),
					    sizeof(hdr))))
		return -EINVAL;

	if (CC(hdr.revision_id != VMCS12_REVISION) ||
	    CC(hdr.shadow_vmcs != nested_cpu_has_shadow_vmcs(vmcs12)))
		return -EINVAL;

	return 0;
}

/*
 * Checks related to Guest Non-register State
 */
static int nested_check_guest_non_reg_state(struct vmcs12 *vmcs12)
{
	if (CC(vmcs12->guest_activity_state != GUEST_ACTIVITY_ACTIVE &&
	       vmcs12->guest_activity_state != GUEST_ACTIVITY_HLT &&
	       vmcs12->guest_activity_state != GUEST_ACTIVITY_WAIT_SIPI))
		return -EINVAL;

	return 0;
}

static int nested_vmx_check_guest_state(struct kvm_vcpu *vcpu,
					struct vmcs12 *vmcs12,
					enum vm_entry_failure_code *entry_failure_code)
{
	bool ia32e;

	*entry_failure_code = ENTRY_FAIL_DEFAULT;

	if (CC(!nested_guest_cr0_valid(vcpu, vmcs12->guest_cr0)) ||
	    CC(!nested_guest_cr4_valid(vcpu, vmcs12->guest_cr4)))
		return -EINVAL;

	if ((vmcs12->vm_entry_controls & VM_ENTRY_LOAD_DEBUG_CONTROLS) &&
	    CC(!kvm_dr7_valid(vmcs12->guest_dr7)))
		return -EINVAL;

	if ((vmcs12->vm_entry_controls & VM_ENTRY_LOAD_IA32_PAT) &&
	    CC(!kvm_pat_valid(vmcs12->guest_ia32_pat)))
		return -EINVAL;

	if (nested_vmx_check_vmcs_link_ptr(vcpu, vmcs12)) {
		*entry_failure_code = ENTRY_FAIL_VMCS_LINK_PTR;
		return -EINVAL;
	}

	if ((vmcs12->vm_entry_controls & VM_ENTRY_LOAD_IA32_PERF_GLOBAL_CTRL) &&
	    CC(!kvm_valid_perf_global_ctrl(vcpu_to_pmu(vcpu),
					   vmcs12->guest_ia32_perf_global_ctrl)))
		return -EINVAL;

	/*
	 * If the load IA32_EFER VM-entry control is 1, the following checks
	 * are performed on the field for the IA32_EFER MSR:
	 * - Bits reserved in the IA32_EFER MSR must be 0.
	 * - Bit 10 (corresponding to IA32_EFER.LMA) must equal the value of
	 *   the IA-32e mode guest VM-exit control. It must also be identical
	 *   to bit 8 (LME) if bit 31 in the CR0 field (corresponding to
	 *   CR0.PG) is 1.
	 */
	if (to_vmx(vcpu)->nested.nested_run_pending &&
	    (vmcs12->vm_entry_controls & VM_ENTRY_LOAD_IA32_EFER)) {
		ia32e = (vmcs12->vm_entry_controls & VM_ENTRY_IA32E_MODE) != 0;
		if (CC(!kvm_valid_efer(vcpu, vmcs12->guest_ia32_efer)) ||
		    CC(ia32e != !!(vmcs12->guest_ia32_efer & EFER_LMA)) ||
		    CC(((vmcs12->guest_cr0 & X86_CR0_PG) &&
		     ia32e != !!(vmcs12->guest_ia32_efer & EFER_LME))))
			return -EINVAL;
	}

	if ((vmcs12->vm_entry_controls & VM_ENTRY_LOAD_BNDCFGS) &&
	    (CC(is_noncanonical_address(vmcs12->guest_bndcfgs & PAGE_MASK, vcpu)) ||
	     CC((vmcs12->guest_bndcfgs & MSR_IA32_BNDCFGS_RSVD))))
		return -EINVAL;

	if (nested_check_guest_non_reg_state(vmcs12))
		return -EINVAL;

	return 0;
}

static int nested_vmx_check_vmentry_hw(struct kvm_vcpu *vcpu)
{
	struct vcpu_vmx *vmx = to_vmx(vcpu);
	unsigned long cr3, cr4;
	bool vm_fail;

	if (!nested_early_check)
		return 0;

	if (vmx->msr_autoload.host.nr)
		vmcs_write32(VM_EXIT_MSR_LOAD_COUNT, 0);
	if (vmx->msr_autoload.guest.nr)
		vmcs_write32(VM_ENTRY_MSR_LOAD_COUNT, 0);

	preempt_disable();

	vmx_prepare_switch_to_guest(vcpu);

	/*
	 * Induce a consistency check VMExit by clearing bit 1 in GUEST_RFLAGS,
	 * which is reserved to '1' by hardware.  GUEST_RFLAGS is guaranteed to
	 * be written (by prepare_vmcs02()) before the "real" VMEnter, i.e.
	 * there is no need to preserve other bits or save/restore the field.
	 */
	vmcs_writel(GUEST_RFLAGS, 0);

	cr3 = __get_current_cr3_fast();
	if (unlikely(cr3 != vmx->loaded_vmcs->host_state.cr3)) {
		vmcs_writel(HOST_CR3, cr3);
		vmx->loaded_vmcs->host_state.cr3 = cr3;
	}

	cr4 = cr4_read_shadow();
	if (unlikely(cr4 != vmx->loaded_vmcs->host_state.cr4)) {
		vmcs_writel(HOST_CR4, cr4);
		vmx->loaded_vmcs->host_state.cr4 = cr4;
	}

	vm_fail = __vmx_vcpu_run(vmx, (unsigned long *)&vcpu->arch.regs,
				 __vmx_vcpu_run_flags(vmx));

	if (vmx->msr_autoload.host.nr)
		vmcs_write32(VM_EXIT_MSR_LOAD_COUNT, vmx->msr_autoload.host.nr);
	if (vmx->msr_autoload.guest.nr)
		vmcs_write32(VM_ENTRY_MSR_LOAD_COUNT, vmx->msr_autoload.guest.nr);

	if (vm_fail) {
		u32 error = vmcs_read32(VM_INSTRUCTION_ERROR);

		preempt_enable();

		trace_kvm_nested_vmenter_failed(
			"early hardware check VM-instruction error: ", error);
		WARN_ON_ONCE(error != VMXERR_ENTRY_INVALID_CONTROL_FIELD);
		return 1;
	}

	/*
	 * VMExit clears RFLAGS.IF and DR7, even on a consistency check.
	 */
	if (hw_breakpoint_active())
		set_debugreg(__this_cpu_read(cpu_dr7), 7);
	local_irq_enable();
	preempt_enable();

	/*
	 * A non-failing VMEntry means we somehow entered guest mode with
	 * an illegal RIP, and that's just the tip of the iceberg.  There
	 * is no telling what memory has been modified or what state has
	 * been exposed to unknown code.  Hitting this all but guarantees
	 * a (very critical) hardware issue.
	 */
	WARN_ON(!(vmcs_read32(VM_EXIT_REASON) &
		VMX_EXIT_REASONS_FAILED_VMENTRY));

	return 0;
}

static bool nested_get_evmcs_page(struct kvm_vcpu *vcpu)
{
	struct vcpu_vmx *vmx = to_vmx(vcpu);

	/*
	 * hv_evmcs may end up being not mapped after migration (when
	 * L2 was running), map it here to make sure vmcs12 changes are
	 * properly reflected.
	 */
	if (guest_cpuid_has_evmcs(vcpu) &&
	    vmx->nested.hv_evmcs_vmptr == EVMPTR_MAP_PENDING) {
		enum nested_evmptrld_status evmptrld_status =
			nested_vmx_handle_enlightened_vmptrld(vcpu, false);

		if (evmptrld_status == EVMPTRLD_VMFAIL ||
		    evmptrld_status == EVMPTRLD_ERROR)
			return false;

		/*
		 * Post migration VMCS12 always provides the most actual
		 * information, copy it to eVMCS upon entry.
		 */
		vmx->nested.need_vmcs12_to_shadow_sync = true;
	}

	return true;
}

static bool nested_get_vmcs12_pages(struct kvm_vcpu *vcpu)
{
	struct vmcs12 *vmcs12 = get_vmcs12(vcpu);
	struct vcpu_vmx *vmx = to_vmx(vcpu);
	struct kvm_host_map *map;

	if (!vcpu->arch.pdptrs_from_userspace &&
	    !nested_cpu_has_ept(vmcs12) && is_pae_paging(vcpu)) {
		/*
		 * Reload the guest's PDPTRs since after a migration
		 * the guest CR3 might be restored prior to setting the nested
		 * state which can lead to a load of wrong PDPTRs.
		 */
		if (CC(!load_pdptrs(vcpu, vcpu->arch.cr3)))
			return false;
	}


	if (nested_cpu_has2(vmcs12, SECONDARY_EXEC_VIRTUALIZE_APIC_ACCESSES)) {
		map = &vmx->nested.apic_access_page_map;

		if (!kvm_vcpu_map(vcpu, gpa_to_gfn(vmcs12->apic_access_addr), map)) {
			vmcs_write64(APIC_ACCESS_ADDR, pfn_to_hpa(map->pfn));
		} else {
			pr_debug_ratelimited("%s: no backing for APIC-access address in vmcs12\n",
					     __func__);
			vcpu->run->exit_reason = KVM_EXIT_INTERNAL_ERROR;
			vcpu->run->internal.suberror =
				KVM_INTERNAL_ERROR_EMULATION;
			vcpu->run->internal.ndata = 0;
			return false;
		}
	}

	if (nested_cpu_has(vmcs12, CPU_BASED_TPR_SHADOW)) {
		map = &vmx->nested.virtual_apic_map;

		if (!kvm_vcpu_map(vcpu, gpa_to_gfn(vmcs12->virtual_apic_page_addr), map)) {
			vmcs_write64(VIRTUAL_APIC_PAGE_ADDR, pfn_to_hpa(map->pfn));
		} else if (nested_cpu_has(vmcs12, CPU_BASED_CR8_LOAD_EXITING) &&
		           nested_cpu_has(vmcs12, CPU_BASED_CR8_STORE_EXITING) &&
			   !nested_cpu_has2(vmcs12, SECONDARY_EXEC_VIRTUALIZE_APIC_ACCESSES)) {
			/*
			 * The processor will never use the TPR shadow, simply
			 * clear the bit from the execution control.  Such a
			 * configuration is useless, but it happens in tests.
			 * For any other configuration, failing the vm entry is
			 * _not_ what the processor does but it's basically the
			 * only possibility we have.
			 */
			exec_controls_clearbit(vmx, CPU_BASED_TPR_SHADOW);
		} else {
			/*
			 * Write an illegal value to VIRTUAL_APIC_PAGE_ADDR to
			 * force VM-Entry to fail.
			 */
			vmcs_write64(VIRTUAL_APIC_PAGE_ADDR, INVALID_GPA);
		}
	}

	if (nested_cpu_has_posted_intr(vmcs12)) {
		map = &vmx->nested.pi_desc_map;

		if (!kvm_vcpu_map(vcpu, gpa_to_gfn(vmcs12->posted_intr_desc_addr), map)) {
			vmx->nested.pi_desc =
				(struct pi_desc *)(((void *)map->hva) +
				offset_in_page(vmcs12->posted_intr_desc_addr));
			vmcs_write64(POSTED_INTR_DESC_ADDR,
				     pfn_to_hpa(map->pfn) + offset_in_page(vmcs12->posted_intr_desc_addr));
		} else {
			/*
			 * Defer the KVM_INTERNAL_EXIT until KVM tries to
			 * access the contents of the VMCS12 posted interrupt
			 * descriptor. (Note that KVM may do this when it
			 * should not, per the architectural specification.)
			 */
			vmx->nested.pi_desc = NULL;
			pin_controls_clearbit(vmx, PIN_BASED_POSTED_INTR);
		}
	}
	if (nested_vmx_prepare_msr_bitmap(vcpu, vmcs12))
		exec_controls_setbit(vmx, CPU_BASED_USE_MSR_BITMAPS);
	else
		exec_controls_clearbit(vmx, CPU_BASED_USE_MSR_BITMAPS);

	return true;
}

static bool vmx_get_nested_state_pages(struct kvm_vcpu *vcpu)
{
	if (!nested_get_evmcs_page(vcpu)) {
		pr_debug_ratelimited("%s: enlightened vmptrld failed\n",
				     __func__);
		vcpu->run->exit_reason = KVM_EXIT_INTERNAL_ERROR;
		vcpu->run->internal.suberror =
			KVM_INTERNAL_ERROR_EMULATION;
		vcpu->run->internal.ndata = 0;

		return false;
	}

	if (is_guest_mode(vcpu) && !nested_get_vmcs12_pages(vcpu))
		return false;

	return true;
}

static int nested_vmx_write_pml_buffer(struct kvm_vcpu *vcpu, gpa_t gpa)
{
	struct vmcs12 *vmcs12;
	struct vcpu_vmx *vmx = to_vmx(vcpu);
	gpa_t dst;

	if (WARN_ON_ONCE(!is_guest_mode(vcpu)))
		return 0;

	if (WARN_ON_ONCE(vmx->nested.pml_full))
		return 1;

	/*
	 * Check if PML is enabled for the nested guest. Whether eptp bit 6 is
	 * set is already checked as part of A/D emulation.
	 */
	vmcs12 = get_vmcs12(vcpu);
	if (!nested_cpu_has_pml(vmcs12))
		return 0;

	if (vmcs12->guest_pml_index >= PML_ENTITY_NUM) {
		vmx->nested.pml_full = true;
		return 1;
	}

	gpa &= ~0xFFFull;
	dst = vmcs12->pml_address + sizeof(u64) * vmcs12->guest_pml_index;

	if (kvm_write_guest_page(vcpu->kvm, gpa_to_gfn(dst), &gpa,
				 offset_in_page(dst), sizeof(gpa)))
		return 0;

	vmcs12->guest_pml_index--;

	return 0;
}

/*
 * Intel's VMX Instruction Reference specifies a common set of prerequisites
 * for running VMX instructions (except VMXON, whose prerequisites are
 * slightly different). It also specifies what exception to inject otherwise.
 * Note that many of these exceptions have priority over VM exits, so they
 * don't have to be checked again here.
 */
static int nested_vmx_check_permission(struct kvm_vcpu *vcpu)
{
	if (!to_vmx(vcpu)->nested.vmxon) {
		kvm_queue_exception(vcpu, UD_VECTOR);
		return 0;
	}

	if (vmx_get_cpl(vcpu)) {
		kvm_inject_gp(vcpu, 0);
		return 0;
	}

	return 1;
}

static u8 vmx_has_apicv_interrupt(struct kvm_vcpu *vcpu)
{
	u8 rvi = vmx_get_rvi();
	u8 vppr = kvm_lapic_get_reg(vcpu->arch.apic, APIC_PROCPRI);

	return ((rvi & 0xf0) > (vppr & 0xf0));
}

static void load_vmcs12_host_state(struct kvm_vcpu *vcpu,
				   struct vmcs12 *vmcs12);

/*
 * If from_vmentry is false, this is being called from state restore (either RSM
 * or KVM_SET_NESTED_STATE).  Otherwise it's called from vmlaunch/vmresume.
 *
 * Returns:
 *	NVMX_VMENTRY_SUCCESS: Entered VMX non-root mode
 *	NVMX_VMENTRY_VMFAIL:  Consistency check VMFail
 *	NVMX_VMENTRY_VMEXIT:  Consistency check VMExit
 *	NVMX_VMENTRY_KVM_INTERNAL_ERROR: KVM internal error
 */
enum nvmx_vmentry_status nested_vmx_enter_non_root_mode(struct kvm_vcpu *vcpu,
							bool from_vmentry)
{
	struct vcpu_vmx *vmx = to_vmx(vcpu);
	struct vmcs12 *vmcs12 = get_vmcs12(vcpu);
	enum vm_entry_failure_code entry_failure_code;
	bool evaluate_pending_interrupts;
	union vmx_exit_reason exit_reason = {
		.basic = EXIT_REASON_INVALID_STATE,
		.failed_vmentry = 1,
	};
	u32 failed_index;

	trace_kvm_nested_vmenter(kvm_rip_read(vcpu),
				 vmx->nested.current_vmptr,
				 vmcs12->guest_rip,
				 vmcs12->guest_intr_status,
				 vmcs12->vm_entry_intr_info_field,
				 vmcs12->secondary_vm_exec_control & SECONDARY_EXEC_ENABLE_EPT,
				 vmcs12->ept_pointer,
				 vmcs12->guest_cr3,
				 KVM_ISA_VMX);

	kvm_service_local_tlb_flush_requests(vcpu);

	evaluate_pending_interrupts = exec_controls_get(vmx) &
		(CPU_BASED_INTR_WINDOW_EXITING | CPU_BASED_NMI_WINDOW_EXITING);
	if (likely(!evaluate_pending_interrupts) && kvm_vcpu_apicv_active(vcpu))
		evaluate_pending_interrupts |= vmx_has_apicv_interrupt(vcpu);
	if (!evaluate_pending_interrupts)
		evaluate_pending_interrupts |= kvm_apic_has_pending_init_or_sipi(vcpu);

	if (!vmx->nested.nested_run_pending ||
	    !(vmcs12->vm_entry_controls & VM_ENTRY_LOAD_DEBUG_CONTROLS))
		vmx->nested.pre_vmenter_debugctl = vmcs_read64(GUEST_IA32_DEBUGCTL);
	if (kvm_mpx_supported() &&
	    (!vmx->nested.nested_run_pending ||
	     !(vmcs12->vm_entry_controls & VM_ENTRY_LOAD_BNDCFGS)))
		vmx->nested.pre_vmenter_bndcfgs = vmcs_read64(GUEST_BNDCFGS);

	/*
	 * Overwrite vmcs01.GUEST_CR3 with L1's CR3 if EPT is disabled *and*
	 * nested early checks are disabled.  In the event of a "late" VM-Fail,
	 * i.e. a VM-Fail detected by hardware but not KVM, KVM must unwind its
	 * software model to the pre-VMEntry host state.  When EPT is disabled,
	 * GUEST_CR3 holds KVM's shadow CR3, not L1's "real" CR3, which causes
	 * nested_vmx_restore_host_state() to corrupt vcpu->arch.cr3.  Stuffing
	 * vmcs01.GUEST_CR3 results in the unwind naturally setting arch.cr3 to
	 * the correct value.  Smashing vmcs01.GUEST_CR3 is safe because nested
	 * VM-Exits, and the unwind, reset KVM's MMU, i.e. vmcs01.GUEST_CR3 is
	 * guaranteed to be overwritten with a shadow CR3 prior to re-entering
	 * L1.  Don't stuff vmcs01.GUEST_CR3 when using nested early checks as
	 * KVM modifies vcpu->arch.cr3 if and only if the early hardware checks
	 * pass, and early VM-Fails do not reset KVM's MMU, i.e. the VM-Fail
	 * path would need to manually save/restore vmcs01.GUEST_CR3.
	 */
	if (!enable_ept && !nested_early_check)
		vmcs_writel(GUEST_CR3, vcpu->arch.cr3);

	vmx_switch_vmcs(vcpu, &vmx->nested.vmcs02);

	prepare_vmcs02_early(vmx, &vmx->vmcs01, vmcs12);

	if (from_vmentry) {
		if (unlikely(!nested_get_vmcs12_pages(vcpu))) {
			vmx_switch_vmcs(vcpu, &vmx->vmcs01);
			return NVMX_VMENTRY_KVM_INTERNAL_ERROR;
		}

		if (nested_vmx_check_vmentry_hw(vcpu)) {
			vmx_switch_vmcs(vcpu, &vmx->vmcs01);
			return NVMX_VMENTRY_VMFAIL;
		}

		if (nested_vmx_check_guest_state(vcpu, vmcs12,
						 &entry_failure_code)) {
			exit_reason.basic = EXIT_REASON_INVALID_STATE;
			vmcs12->exit_qualification = entry_failure_code;
			goto vmentry_fail_vmexit;
		}
	}

	enter_guest_mode(vcpu);

	if (prepare_vmcs02(vcpu, vmcs12, from_vmentry, &entry_failure_code)) {
		exit_reason.basic = EXIT_REASON_INVALID_STATE;
		vmcs12->exit_qualification = entry_failure_code;
		goto vmentry_fail_vmexit_guest_mode;
	}

	if (from_vmentry) {
		failed_index = nested_vmx_load_msr(vcpu,
						   vmcs12->vm_entry_msr_load_addr,
						   vmcs12->vm_entry_msr_load_count);
		if (failed_index) {
			exit_reason.basic = EXIT_REASON_MSR_LOAD_FAIL;
			vmcs12->exit_qualification = failed_index;
			goto vmentry_fail_vmexit_guest_mode;
		}
	} else {
		/*
		 * The MMU is not initialized to point at the right entities yet and
		 * "get pages" would need to read data from the guest (i.e. we will
		 * need to perform gpa to hpa translation). Request a call
		 * to nested_get_vmcs12_pages before the next VM-entry.  The MSRs
		 * have already been set at vmentry time and should not be reset.
		 */
		kvm_make_request(KVM_REQ_GET_NESTED_STATE_PAGES, vcpu);
	}

	/*
	 * Re-evaluate pending events if L1 had a pending IRQ/NMI/INIT/SIPI
	 * when it executed VMLAUNCH/VMRESUME, as entering non-root mode can
	 * effectively unblock various events, e.g. INIT/SIPI cause VM-Exit
	 * unconditionally.
	 */
	if (unlikely(evaluate_pending_interrupts))
		kvm_make_request(KVM_REQ_EVENT, vcpu);

	/*
	 * Do not start the preemption timer hrtimer until after we know
	 * we are successful, so that only nested_vmx_vmexit needs to cancel
	 * the timer.
	 */
	vmx->nested.preemption_timer_expired = false;
	if (nested_cpu_has_preemption_timer(vmcs12)) {
		u64 timer_value = vmx_calc_preemption_timer_value(vcpu);
		vmx_start_preemption_timer(vcpu, timer_value);
	}

	/*
	 * Note no nested_vmx_succeed or nested_vmx_fail here. At this point
	 * we are no longer running L1, and VMLAUNCH/VMRESUME has not yet
	 * returned as far as L1 is concerned. It will only return (and set
	 * the success flag) when L2 exits (see nested_vmx_vmexit()).
	 */
	return NVMX_VMENTRY_SUCCESS;

	/*
	 * A failed consistency check that leads to a VMExit during L1's
	 * VMEnter to L2 is a variation of a normal VMexit, as explained in
	 * 26.7 "VM-entry failures during or after loading guest state".
	 */
vmentry_fail_vmexit_guest_mode:
	if (vmcs12->cpu_based_vm_exec_control & CPU_BASED_USE_TSC_OFFSETTING)
		vcpu->arch.tsc_offset -= vmcs12->tsc_offset;
	leave_guest_mode(vcpu);

vmentry_fail_vmexit:
	vmx_switch_vmcs(vcpu, &vmx->vmcs01);

	if (!from_vmentry)
		return NVMX_VMENTRY_VMEXIT;

	load_vmcs12_host_state(vcpu, vmcs12);
	vmcs12->vm_exit_reason = exit_reason.full;
	if (enable_shadow_vmcs || evmptr_is_valid(vmx->nested.hv_evmcs_vmptr))
		vmx->nested.need_vmcs12_to_shadow_sync = true;
	return NVMX_VMENTRY_VMEXIT;
}

/*
 * nested_vmx_run() handles a nested entry, i.e., a VMLAUNCH or VMRESUME on L1
 * for running an L2 nested guest.
 */
static int nested_vmx_run(struct kvm_vcpu *vcpu, bool launch)
{
	struct vmcs12 *vmcs12;
	enum nvmx_vmentry_status status;
	struct vcpu_vmx *vmx = to_vmx(vcpu);
	u32 interrupt_shadow = vmx_get_interrupt_shadow(vcpu);
	enum nested_evmptrld_status evmptrld_status;

	if (!nested_vmx_check_permission(vcpu))
		return 1;

	evmptrld_status = nested_vmx_handle_enlightened_vmptrld(vcpu, launch);
	if (evmptrld_status == EVMPTRLD_ERROR) {
		kvm_queue_exception(vcpu, UD_VECTOR);
		return 1;
	}

	kvm_pmu_trigger_event(vcpu, PERF_COUNT_HW_BRANCH_INSTRUCTIONS);

	if (CC(evmptrld_status == EVMPTRLD_VMFAIL))
		return nested_vmx_failInvalid(vcpu);

	if (CC(!evmptr_is_valid(vmx->nested.hv_evmcs_vmptr) &&
	       vmx->nested.current_vmptr == INVALID_GPA))
		return nested_vmx_failInvalid(vcpu);

	vmcs12 = get_vmcs12(vcpu);

	/*
	 * Can't VMLAUNCH or VMRESUME a shadow VMCS. Despite the fact
	 * that there *is* a valid VMCS pointer, RFLAGS.CF is set
	 * rather than RFLAGS.ZF, and no error number is stored to the
	 * VM-instruction error field.
	 */
	if (CC(vmcs12->hdr.shadow_vmcs))
		return nested_vmx_failInvalid(vcpu);

	if (evmptr_is_valid(vmx->nested.hv_evmcs_vmptr)) {
		copy_enlightened_to_vmcs12(vmx, vmx->nested.hv_evmcs->hv_clean_fields);
		/* Enlightened VMCS doesn't have launch state */
		vmcs12->launch_state = !launch;
	} else if (enable_shadow_vmcs) {
		copy_shadow_to_vmcs12(vmx);
	}

	/*
	 * The nested entry process starts with enforcing various prerequisites
	 * on vmcs12 as required by the Intel SDM, and act appropriately when
	 * they fail: As the SDM explains, some conditions should cause the
	 * instruction to fail, while others will cause the instruction to seem
	 * to succeed, but return an EXIT_REASON_INVALID_STATE.
	 * To speed up the normal (success) code path, we should avoid checking
	 * for misconfigurations which will anyway be caught by the processor
	 * when using the merged vmcs02.
	 */
	if (CC(interrupt_shadow & KVM_X86_SHADOW_INT_MOV_SS))
		return nested_vmx_fail(vcpu, VMXERR_ENTRY_EVENTS_BLOCKED_BY_MOV_SS);

	if (CC(vmcs12->launch_state == launch))
		return nested_vmx_fail(vcpu,
			launch ? VMXERR_VMLAUNCH_NONCLEAR_VMCS
			       : VMXERR_VMRESUME_NONLAUNCHED_VMCS);

	if (nested_vmx_check_controls(vcpu, vmcs12))
		return nested_vmx_fail(vcpu, VMXERR_ENTRY_INVALID_CONTROL_FIELD);

	if (nested_vmx_check_address_space_size(vcpu, vmcs12))
		return nested_vmx_fail(vcpu, VMXERR_ENTRY_INVALID_HOST_STATE_FIELD);

	if (nested_vmx_check_host_state(vcpu, vmcs12))
		return nested_vmx_fail(vcpu, VMXERR_ENTRY_INVALID_HOST_STATE_FIELD);

	/*
	 * We're finally done with prerequisite checking, and can start with
	 * the nested entry.
	 */
	vmx->nested.nested_run_pending = 1;
	vmx->nested.has_preemption_timer_deadline = false;
	status = nested_vmx_enter_non_root_mode(vcpu, true);
	if (unlikely(status != NVMX_VMENTRY_SUCCESS))
		goto vmentry_failed;

	/* Emulate processing of posted interrupts on VM-Enter. */
	if (nested_cpu_has_posted_intr(vmcs12) &&
	    kvm_apic_has_interrupt(vcpu) == vmx->nested.posted_intr_nv) {
		vmx->nested.pi_pending = true;
		kvm_make_request(KVM_REQ_EVENT, vcpu);
		kvm_apic_clear_irr(vcpu, vmx->nested.posted_intr_nv);
	}

	/* Hide L1D cache contents from the nested guest.  */
	vmx->vcpu.arch.l1tf_flush_l1d = true;

	/*
	 * Must happen outside of nested_vmx_enter_non_root_mode() as it will
	 * also be used as part of restoring nVMX state for
	 * snapshot restore (migration).
	 *
	 * In this flow, it is assumed that vmcs12 cache was
	 * transferred as part of captured nVMX state and should
	 * therefore not be read from guest memory (which may not
	 * exist on destination host yet).
	 */
	nested_cache_shadow_vmcs12(vcpu, vmcs12);

	switch (vmcs12->guest_activity_state) {
	case GUEST_ACTIVITY_HLT:
		/*
		 * If we're entering a halted L2 vcpu and the L2 vcpu won't be
		 * awakened by event injection or by an NMI-window VM-exit or
		 * by an interrupt-window VM-exit, halt the vcpu.
		 */
		if (!(vmcs12->vm_entry_intr_info_field & INTR_INFO_VALID_MASK) &&
		    !nested_cpu_has(vmcs12, CPU_BASED_NMI_WINDOW_EXITING) &&
		    !(nested_cpu_has(vmcs12, CPU_BASED_INTR_WINDOW_EXITING) &&
		      (vmcs12->guest_rflags & X86_EFLAGS_IF))) {
			vmx->nested.nested_run_pending = 0;
			return kvm_emulate_halt_noskip(vcpu);
		}
		break;
	case GUEST_ACTIVITY_WAIT_SIPI:
		vmx->nested.nested_run_pending = 0;
		vcpu->arch.mp_state = KVM_MP_STATE_INIT_RECEIVED;
		break;
	default:
		break;
	}

	return 1;

vmentry_failed:
	vmx->nested.nested_run_pending = 0;
	if (status == NVMX_VMENTRY_KVM_INTERNAL_ERROR)
		return 0;
	if (status == NVMX_VMENTRY_VMEXIT)
		return 1;
	WARN_ON_ONCE(status != NVMX_VMENTRY_VMFAIL);
	return nested_vmx_fail(vcpu, VMXERR_ENTRY_INVALID_CONTROL_FIELD);
}

/*
 * On a nested exit from L2 to L1, vmcs12.guest_cr0 might not be up-to-date
 * because L2 may have changed some cr0 bits directly (CR0_GUEST_HOST_MASK).
 * This function returns the new value we should put in vmcs12.guest_cr0.
 * It's not enough to just return the vmcs02 GUEST_CR0. Rather,
 *  1. Bits that neither L0 nor L1 trapped, were set directly by L2 and are now
 *     available in vmcs02 GUEST_CR0. (Note: It's enough to check that L0
 *     didn't trap the bit, because if L1 did, so would L0).
 *  2. Bits that L1 asked to trap (and therefore L0 also did) could not have
 *     been modified by L2, and L1 knows it. So just leave the old value of
 *     the bit from vmcs12.guest_cr0. Note that the bit from vmcs02 GUEST_CR0
 *     isn't relevant, because if L0 traps this bit it can set it to anything.
 *  3. Bits that L1 didn't trap, but L0 did. L1 believes the guest could have
 *     changed these bits, and therefore they need to be updated, but L0
 *     didn't necessarily allow them to be changed in GUEST_CR0 - and rather
 *     put them in vmcs02 CR0_READ_SHADOW. So take these bits from there.
 */
static inline unsigned long
vmcs12_guest_cr0(struct kvm_vcpu *vcpu, struct vmcs12 *vmcs12)
{
	return
	/*1*/	(vmcs_readl(GUEST_CR0) & vcpu->arch.cr0_guest_owned_bits) |
	/*2*/	(vmcs12->guest_cr0 & vmcs12->cr0_guest_host_mask) |
	/*3*/	(vmcs_readl(CR0_READ_SHADOW) & ~(vmcs12->cr0_guest_host_mask |
			vcpu->arch.cr0_guest_owned_bits));
}

static inline unsigned long
vmcs12_guest_cr4(struct kvm_vcpu *vcpu, struct vmcs12 *vmcs12)
{
	return
	/*1*/	(vmcs_readl(GUEST_CR4) & vcpu->arch.cr4_guest_owned_bits) |
	/*2*/	(vmcs12->guest_cr4 & vmcs12->cr4_guest_host_mask) |
	/*3*/	(vmcs_readl(CR4_READ_SHADOW) & ~(vmcs12->cr4_guest_host_mask |
			vcpu->arch.cr4_guest_owned_bits));
}

static void vmcs12_save_pending_event(struct kvm_vcpu *vcpu,
				      struct vmcs12 *vmcs12,
				      u32 vm_exit_reason, u32 exit_intr_info)
{
	u32 idt_vectoring;
	unsigned int nr;

	/*
	 * Per the SDM, VM-Exits due to double and triple faults are never
	 * considered to occur during event delivery, even if the double/triple
	 * fault is the result of an escalating vectoring issue.
	 *
	 * Note, the SDM qualifies the double fault behavior with "The original
	 * event results in a double-fault exception".  It's unclear why the
	 * qualification exists since exits due to double fault can occur only
	 * while vectoring a different exception (injected events are never
	 * subject to interception), i.e. there's _always_ an original event.
	 *
	 * The SDM also uses NMI as a confusing example for the "original event
	 * causes the VM exit directly" clause.  NMI isn't special in any way,
	 * the same rule applies to all events that cause an exit directly.
	 * NMI is an odd choice for the example because NMIs can only occur on
	 * instruction boundaries, i.e. they _can't_ occur during vectoring.
	 */
	if ((u16)vm_exit_reason == EXIT_REASON_TRIPLE_FAULT ||
	    ((u16)vm_exit_reason == EXIT_REASON_EXCEPTION_NMI &&
	     is_double_fault(exit_intr_info))) {
		vmcs12->idt_vectoring_info_field = 0;
	} else if (vcpu->arch.exception.injected) {
<<<<<<< HEAD
		nr = vcpu->arch.exception.nr;
=======
		nr = vcpu->arch.exception.vector;
>>>>>>> 7365df19
		idt_vectoring = nr | VECTORING_INFO_VALID_MASK;

		if (kvm_exception_is_soft(nr)) {
			vmcs12->vm_exit_instruction_len =
				vcpu->arch.event_exit_inst_len;
			idt_vectoring |= INTR_TYPE_SOFT_EXCEPTION;
		} else
			idt_vectoring |= INTR_TYPE_HARD_EXCEPTION;

		if (vcpu->arch.exception.has_error_code) {
			idt_vectoring |= VECTORING_INFO_DELIVER_CODE_MASK;
			vmcs12->idt_vectoring_error_code =
				vcpu->arch.exception.error_code;
		}

		vmcs12->idt_vectoring_info_field = idt_vectoring;
	} else if (vcpu->arch.nmi_injected) {
		vmcs12->idt_vectoring_info_field =
			INTR_TYPE_NMI_INTR | INTR_INFO_VALID_MASK | NMI_VECTOR;
	} else if (vcpu->arch.interrupt.injected) {
		nr = vcpu->arch.interrupt.nr;
		idt_vectoring = nr | VECTORING_INFO_VALID_MASK;

		if (vcpu->arch.interrupt.soft) {
			idt_vectoring |= INTR_TYPE_SOFT_INTR;
			vmcs12->vm_entry_instruction_len =
				vcpu->arch.event_exit_inst_len;
		} else
			idt_vectoring |= INTR_TYPE_EXT_INTR;

		vmcs12->idt_vectoring_info_field = idt_vectoring;
	} else {
		vmcs12->idt_vectoring_info_field = 0;
	}
}


void nested_mark_vmcs12_pages_dirty(struct kvm_vcpu *vcpu)
{
	struct vmcs12 *vmcs12 = get_vmcs12(vcpu);
	gfn_t gfn;

	/*
	 * Don't need to mark the APIC access page dirty; it is never
	 * written to by the CPU during APIC virtualization.
	 */

	if (nested_cpu_has(vmcs12, CPU_BASED_TPR_SHADOW)) {
		gfn = vmcs12->virtual_apic_page_addr >> PAGE_SHIFT;
		kvm_vcpu_mark_page_dirty(vcpu, gfn);
	}

	if (nested_cpu_has_posted_intr(vmcs12)) {
		gfn = vmcs12->posted_intr_desc_addr >> PAGE_SHIFT;
		kvm_vcpu_mark_page_dirty(vcpu, gfn);
	}
}

static int vmx_complete_nested_posted_interrupt(struct kvm_vcpu *vcpu)
{
	struct vcpu_vmx *vmx = to_vmx(vcpu);
	int max_irr;
	void *vapic_page;
	u16 status;

	if (!vmx->nested.pi_pending)
		return 0;

	if (!vmx->nested.pi_desc)
		goto mmio_needed;

	vmx->nested.pi_pending = false;

	if (!pi_test_and_clear_on(vmx->nested.pi_desc))
		return 0;

	max_irr = find_last_bit((unsigned long *)vmx->nested.pi_desc->pir, 256);
	if (max_irr != 256) {
		vapic_page = vmx->nested.virtual_apic_map.hva;
		if (!vapic_page)
			goto mmio_needed;

		__kvm_apic_update_irr(vmx->nested.pi_desc->pir,
			vapic_page, &max_irr);
		status = vmcs_read16(GUEST_INTR_STATUS);
		if ((u8)max_irr > ((u8)status & 0xff)) {
			status &= ~0xff;
			status |= (u8)max_irr;
			vmcs_write16(GUEST_INTR_STATUS, status);
		}
	}

	nested_mark_vmcs12_pages_dirty(vcpu);
	return 0;

mmio_needed:
	kvm_handle_memory_failure(vcpu, X86EMUL_IO_NEEDED, NULL);
	return -ENXIO;
}

static void nested_vmx_inject_exception_vmexit(struct kvm_vcpu *vcpu)
{
	struct kvm_queued_exception *ex = &vcpu->arch.exception_vmexit;
	u32 intr_info = ex->vector | INTR_INFO_VALID_MASK;
	struct vmcs12 *vmcs12 = get_vmcs12(vcpu);
	unsigned long exit_qual;

	if (ex->has_payload) {
		exit_qual = ex->payload;
	} else if (ex->vector == PF_VECTOR) {
		exit_qual = vcpu->arch.cr2;
	} else if (ex->vector == DB_VECTOR) {
		exit_qual = vcpu->arch.dr6;
		exit_qual &= ~DR6_BT;
		exit_qual ^= DR6_ACTIVE_LOW;
	} else {
		exit_qual = 0;
	}

	if (ex->has_error_code) {
		/*
		 * Intel CPUs do not generate error codes with bits 31:16 set,
		 * and more importantly VMX disallows setting bits 31:16 in the
		 * injected error code for VM-Entry.  Drop the bits to mimic
		 * hardware and avoid inducing failure on nested VM-Entry if L1
		 * chooses to inject the exception back to L2.  AMD CPUs _do_
		 * generate "full" 32-bit error codes, so KVM allows userspace
		 * to inject exception error codes with bits 31:16 set.
		 */
		vmcs12->vm_exit_intr_error_code = (u16)ex->error_code;
		intr_info |= INTR_INFO_DELIVER_CODE_MASK;
	}

	if (kvm_exception_is_soft(ex->vector))
		intr_info |= INTR_TYPE_SOFT_EXCEPTION;
	else
		intr_info |= INTR_TYPE_HARD_EXCEPTION;

	if (!(vmcs12->idt_vectoring_info_field & VECTORING_INFO_VALID_MASK) &&
	    vmx_get_nmi_mask(vcpu))
		intr_info |= INTR_INFO_UNBLOCK_NMI;

	nested_vmx_vmexit(vcpu, EXIT_REASON_EXCEPTION_NMI, intr_info, exit_qual);
}

/*
 * Returns true if a debug trap is (likely) pending delivery.  Infer the class
 * of a #DB (trap-like vs. fault-like) from the exception payload (to-be-DR6).
 * Using the payload is flawed because code breakpoints (fault-like) and data
 * breakpoints (trap-like) set the same bits in DR6 (breakpoint detected), i.e.
 * this will return false positives if a to-be-injected code breakpoint #DB is
 * pending (from KVM's perspective, but not "pending" across an instruction
 * boundary).  ICEBP, a.k.a. INT1, is also not reflected here even though it
 * too is trap-like.
 *
 * KVM "works" despite these flaws as ICEBP isn't currently supported by the
 * emulator, Monitor Trap Flag is not marked pending on intercepted #DBs (the
 * #DB has already happened), and MTF isn't marked pending on code breakpoints
 * from the emulator (because such #DBs are fault-like and thus don't trigger
 * actions that fire on instruction retire).
 */
static unsigned long vmx_get_pending_dbg_trap(struct kvm_queued_exception *ex)
{
	if (!ex->pending || ex->vector != DB_VECTOR)
		return 0;

	/* General Detect #DBs are always fault-like. */
	return ex->payload & ~DR6_BD;
}

/*
 * Returns true if there's a pending #DB exception that is lower priority than
 * a pending Monitor Trap Flag VM-Exit.  TSS T-flag #DBs are not emulated by
 * KVM, but could theoretically be injected by userspace.  Note, this code is
 * imperfect, see above.
 */
static bool vmx_is_low_priority_db_trap(struct kvm_queued_exception *ex)
{
	return vmx_get_pending_dbg_trap(ex) & ~DR6_BT;
}

/*
 * Certain VM-exits set the 'pending debug exceptions' field to indicate a
 * recognized #DB (data or single-step) that has yet to be delivered. Since KVM
 * represents these debug traps with a payload that is said to be compatible
 * with the 'pending debug exceptions' field, write the payload to the VMCS
 * field if a VM-exit is delivered before the debug trap.
 */
static void nested_vmx_update_pending_dbg(struct kvm_vcpu *vcpu)
{
	unsigned long pending_dbg;

	pending_dbg = vmx_get_pending_dbg_trap(&vcpu->arch.exception);
	if (pending_dbg)
		vmcs_writel(GUEST_PENDING_DBG_EXCEPTIONS, pending_dbg);
}

static bool nested_vmx_preemption_timer_pending(struct kvm_vcpu *vcpu)
{
	return nested_cpu_has_preemption_timer(get_vmcs12(vcpu)) &&
	       to_vmx(vcpu)->nested.preemption_timer_expired;
}

static bool vmx_has_nested_events(struct kvm_vcpu *vcpu)
{
	return nested_vmx_preemption_timer_pending(vcpu) ||
	       to_vmx(vcpu)->nested.mtf_pending;
}

/*
 * Per the Intel SDM's table "Priority Among Concurrent Events", with minor
 * edits to fill in missing examples, e.g. #DB due to split-lock accesses,
 * and less minor edits to splice in the priority of VMX Non-Root specific
 * events, e.g. MTF and NMI/INTR-window exiting.
 *
 * 1 Hardware Reset and Machine Checks
 *	- RESET
 *	- Machine Check
 *
 * 2 Trap on Task Switch
 *	- T flag in TSS is set (on task switch)
 *
 * 3 External Hardware Interventions
 *	- FLUSH
 *	- STOPCLK
 *	- SMI
 *	- INIT
 *
 * 3.5 Monitor Trap Flag (MTF) VM-exit[1]
 *
 * 4 Traps on Previous Instruction
 *	- Breakpoints
 *	- Trap-class Debug Exceptions (#DB due to TF flag set, data/I-O
 *	  breakpoint, or #DB due to a split-lock access)
 *
 * 4.3	VMX-preemption timer expired VM-exit
 *
 * 4.6	NMI-window exiting VM-exit[2]
 *
 * 5 Nonmaskable Interrupts (NMI)
 *
 * 5.5 Interrupt-window exiting VM-exit and Virtual-interrupt delivery
 *
 * 6 Maskable Hardware Interrupts
 *
 * 7 Code Breakpoint Fault
 *
 * 8 Faults from Fetching Next Instruction
 *	- Code-Segment Limit Violation
 *	- Code Page Fault
 *	- Control protection exception (missing ENDBRANCH at target of indirect
 *					call or jump)
 *
 * 9 Faults from Decoding Next Instruction
 *	- Instruction length > 15 bytes
 *	- Invalid Opcode
 *	- Coprocessor Not Available
 *
 *10 Faults on Executing Instruction
 *	- Overflow
 *	- Bound error
 *	- Invalid TSS
 *	- Segment Not Present
 *	- Stack fault
 *	- General Protection
 *	- Data Page Fault
 *	- Alignment Check
 *	- x86 FPU Floating-point exception
 *	- SIMD floating-point exception
 *	- Virtualization exception
 *	- Control protection exception
 *
 * [1] Per the "Monitor Trap Flag" section: System-management interrupts (SMIs),
 *     INIT signals, and higher priority events take priority over MTF VM exits.
 *     MTF VM exits take priority over debug-trap exceptions and lower priority
 *     events.
 *
 * [2] Debug-trap exceptions and higher priority events take priority over VM exits
 *     caused by the VMX-preemption timer.  VM exits caused by the VMX-preemption
 *     timer take priority over VM exits caused by the "NMI-window exiting"
 *     VM-execution control and lower priority events.
 *
 * [3] Debug-trap exceptions and higher priority events take priority over VM exits
 *     caused by "NMI-window exiting".  VM exits caused by this control take
 *     priority over non-maskable interrupts (NMIs) and lower priority events.
 *
 * [4] Virtual-interrupt delivery has the same priority as that of VM exits due to
 *     the 1-setting of the "interrupt-window exiting" VM-execution control.  Thus,
 *     non-maskable interrupts (NMIs) and higher priority events take priority over
 *     delivery of a virtual interrupt; delivery of a virtual interrupt takes
 *     priority over external interrupts and lower priority events.
 */
static int vmx_check_nested_events(struct kvm_vcpu *vcpu)
{
	struct kvm_lapic *apic = vcpu->arch.apic;
	struct vcpu_vmx *vmx = to_vmx(vcpu);
	/*
	 * Only a pending nested run blocks a pending exception.  If there is a
	 * previously injected event, the pending exception occurred while said
	 * event was being delivered and thus needs to be handled.
	 */
	bool block_nested_exceptions = vmx->nested.nested_run_pending;
	/*
	 * New events (not exceptions) are only recognized at instruction
	 * boundaries.  If an event needs reinjection, then KVM is handling a
	 * VM-Exit that occurred _during_ instruction execution; new events are
	 * blocked until the instruction completes.
	 */
	bool block_nested_events = block_nested_exceptions ||
				   kvm_event_needs_reinjection(vcpu);

	if (lapic_in_kernel(vcpu) &&
		test_bit(KVM_APIC_INIT, &apic->pending_events)) {
		if (block_nested_events)
			return -EBUSY;
		nested_vmx_update_pending_dbg(vcpu);
		clear_bit(KVM_APIC_INIT, &apic->pending_events);
		if (vcpu->arch.mp_state != KVM_MP_STATE_INIT_RECEIVED)
			nested_vmx_vmexit(vcpu, EXIT_REASON_INIT_SIGNAL, 0, 0);

		/* MTF is discarded if the vCPU is in WFS. */
		vmx->nested.mtf_pending = false;
		return 0;
	}

	if (lapic_in_kernel(vcpu) &&
	    test_bit(KVM_APIC_SIPI, &apic->pending_events)) {
		if (block_nested_events)
			return -EBUSY;

		clear_bit(KVM_APIC_SIPI, &apic->pending_events);
		if (vcpu->arch.mp_state == KVM_MP_STATE_INIT_RECEIVED) {
			nested_vmx_vmexit(vcpu, EXIT_REASON_SIPI_SIGNAL, 0,
						apic->sipi_vector & 0xFFUL);
			return 0;
		}
		/* Fallthrough, the SIPI is completely ignored. */
	}

	/*
	 * Process exceptions that are higher priority than Monitor Trap Flag:
	 * fault-like exceptions, TSS T flag #DB (not emulated by KVM, but
	 * could theoretically come in from userspace), and ICEBP (INT1).
	 *
	 * TODO: SMIs have higher priority than MTF and trap-like #DBs (except
	 * for TSS T flag #DBs).  KVM also doesn't save/restore pending MTF
	 * across SMI/RSM as it should; that needs to be addressed in order to
	 * prioritize SMI over MTF and trap-like #DBs.
	 */
	if (vcpu->arch.exception_vmexit.pending &&
	    !vmx_is_low_priority_db_trap(&vcpu->arch.exception_vmexit)) {
		if (block_nested_exceptions)
			return -EBUSY;

		nested_vmx_inject_exception_vmexit(vcpu);
		return 0;
	}

	if (vcpu->arch.exception.pending &&
	    !vmx_is_low_priority_db_trap(&vcpu->arch.exception)) {
		if (block_nested_exceptions)
			return -EBUSY;
		goto no_vmexit;
	}

	if (vmx->nested.mtf_pending) {
		if (block_nested_events)
			return -EBUSY;
		nested_vmx_update_pending_dbg(vcpu);
		nested_vmx_vmexit(vcpu, EXIT_REASON_MONITOR_TRAP_FLAG, 0, 0);
		return 0;
	}

	if (vcpu->arch.exception_vmexit.pending) {
		if (block_nested_exceptions)
			return -EBUSY;

		nested_vmx_inject_exception_vmexit(vcpu);
		return 0;
	}

	if (vcpu->arch.exception.pending) {
		if (block_nested_exceptions)
			return -EBUSY;
		goto no_vmexit;
	}

	if (nested_vmx_preemption_timer_pending(vcpu)) {
		if (block_nested_events)
			return -EBUSY;
		nested_vmx_vmexit(vcpu, EXIT_REASON_PREEMPTION_TIMER, 0, 0);
		return 0;
	}

	if (vcpu->arch.smi_pending && !is_smm(vcpu)) {
		if (block_nested_events)
			return -EBUSY;
		goto no_vmexit;
	}

	if (vcpu->arch.nmi_pending && !vmx_nmi_blocked(vcpu)) {
		if (block_nested_events)
			return -EBUSY;
		if (!nested_exit_on_nmi(vcpu))
			goto no_vmexit;

		nested_vmx_vmexit(vcpu, EXIT_REASON_EXCEPTION_NMI,
				  NMI_VECTOR | INTR_TYPE_NMI_INTR |
				  INTR_INFO_VALID_MASK, 0);
		/*
		 * The NMI-triggered VM exit counts as injection:
		 * clear this one and block further NMIs.
		 */
		vcpu->arch.nmi_pending = 0;
		vmx_set_nmi_mask(vcpu, true);
		return 0;
	}

	if (kvm_cpu_has_interrupt(vcpu) && !vmx_interrupt_blocked(vcpu)) {
		if (block_nested_events)
			return -EBUSY;
		if (!nested_exit_on_intr(vcpu))
			goto no_vmexit;
		nested_vmx_vmexit(vcpu, EXIT_REASON_EXTERNAL_INTERRUPT, 0, 0);
		return 0;
	}

no_vmexit:
	return vmx_complete_nested_posted_interrupt(vcpu);
}

static u32 vmx_get_preemption_timer_value(struct kvm_vcpu *vcpu)
{
	ktime_t remaining =
		hrtimer_get_remaining(&to_vmx(vcpu)->nested.preemption_timer);
	u64 value;

	if (ktime_to_ns(remaining) <= 0)
		return 0;

	value = ktime_to_ns(remaining) * vcpu->arch.virtual_tsc_khz;
	do_div(value, 1000000);
	return value >> VMX_MISC_EMULATED_PREEMPTION_TIMER_RATE;
}

static bool is_vmcs12_ext_field(unsigned long field)
{
	switch (field) {
	case GUEST_ES_SELECTOR:
	case GUEST_CS_SELECTOR:
	case GUEST_SS_SELECTOR:
	case GUEST_DS_SELECTOR:
	case GUEST_FS_SELECTOR:
	case GUEST_GS_SELECTOR:
	case GUEST_LDTR_SELECTOR:
	case GUEST_TR_SELECTOR:
	case GUEST_ES_LIMIT:
	case GUEST_CS_LIMIT:
	case GUEST_SS_LIMIT:
	case GUEST_DS_LIMIT:
	case GUEST_FS_LIMIT:
	case GUEST_GS_LIMIT:
	case GUEST_LDTR_LIMIT:
	case GUEST_TR_LIMIT:
	case GUEST_GDTR_LIMIT:
	case GUEST_IDTR_LIMIT:
	case GUEST_ES_AR_BYTES:
	case GUEST_DS_AR_BYTES:
	case GUEST_FS_AR_BYTES:
	case GUEST_GS_AR_BYTES:
	case GUEST_LDTR_AR_BYTES:
	case GUEST_TR_AR_BYTES:
	case GUEST_ES_BASE:
	case GUEST_CS_BASE:
	case GUEST_SS_BASE:
	case GUEST_DS_BASE:
	case GUEST_FS_BASE:
	case GUEST_GS_BASE:
	case GUEST_LDTR_BASE:
	case GUEST_TR_BASE:
	case GUEST_GDTR_BASE:
	case GUEST_IDTR_BASE:
	case GUEST_PENDING_DBG_EXCEPTIONS:
	case GUEST_BNDCFGS:
		return true;
	default:
		break;
	}

	return false;
}

static void sync_vmcs02_to_vmcs12_rare(struct kvm_vcpu *vcpu,
				       struct vmcs12 *vmcs12)
{
	struct vcpu_vmx *vmx = to_vmx(vcpu);

	vmcs12->guest_es_selector = vmcs_read16(GUEST_ES_SELECTOR);
	vmcs12->guest_cs_selector = vmcs_read16(GUEST_CS_SELECTOR);
	vmcs12->guest_ss_selector = vmcs_read16(GUEST_SS_SELECTOR);
	vmcs12->guest_ds_selector = vmcs_read16(GUEST_DS_SELECTOR);
	vmcs12->guest_fs_selector = vmcs_read16(GUEST_FS_SELECTOR);
	vmcs12->guest_gs_selector = vmcs_read16(GUEST_GS_SELECTOR);
	vmcs12->guest_ldtr_selector = vmcs_read16(GUEST_LDTR_SELECTOR);
	vmcs12->guest_tr_selector = vmcs_read16(GUEST_TR_SELECTOR);
	vmcs12->guest_es_limit = vmcs_read32(GUEST_ES_LIMIT);
	vmcs12->guest_cs_limit = vmcs_read32(GUEST_CS_LIMIT);
	vmcs12->guest_ss_limit = vmcs_read32(GUEST_SS_LIMIT);
	vmcs12->guest_ds_limit = vmcs_read32(GUEST_DS_LIMIT);
	vmcs12->guest_fs_limit = vmcs_read32(GUEST_FS_LIMIT);
	vmcs12->guest_gs_limit = vmcs_read32(GUEST_GS_LIMIT);
	vmcs12->guest_ldtr_limit = vmcs_read32(GUEST_LDTR_LIMIT);
	vmcs12->guest_tr_limit = vmcs_read32(GUEST_TR_LIMIT);
	vmcs12->guest_gdtr_limit = vmcs_read32(GUEST_GDTR_LIMIT);
	vmcs12->guest_idtr_limit = vmcs_read32(GUEST_IDTR_LIMIT);
	vmcs12->guest_es_ar_bytes = vmcs_read32(GUEST_ES_AR_BYTES);
	vmcs12->guest_ds_ar_bytes = vmcs_read32(GUEST_DS_AR_BYTES);
	vmcs12->guest_fs_ar_bytes = vmcs_read32(GUEST_FS_AR_BYTES);
	vmcs12->guest_gs_ar_bytes = vmcs_read32(GUEST_GS_AR_BYTES);
	vmcs12->guest_ldtr_ar_bytes = vmcs_read32(GUEST_LDTR_AR_BYTES);
	vmcs12->guest_tr_ar_bytes = vmcs_read32(GUEST_TR_AR_BYTES);
	vmcs12->guest_es_base = vmcs_readl(GUEST_ES_BASE);
	vmcs12->guest_cs_base = vmcs_readl(GUEST_CS_BASE);
	vmcs12->guest_ss_base = vmcs_readl(GUEST_SS_BASE);
	vmcs12->guest_ds_base = vmcs_readl(GUEST_DS_BASE);
	vmcs12->guest_fs_base = vmcs_readl(GUEST_FS_BASE);
	vmcs12->guest_gs_base = vmcs_readl(GUEST_GS_BASE);
	vmcs12->guest_ldtr_base = vmcs_readl(GUEST_LDTR_BASE);
	vmcs12->guest_tr_base = vmcs_readl(GUEST_TR_BASE);
	vmcs12->guest_gdtr_base = vmcs_readl(GUEST_GDTR_BASE);
	vmcs12->guest_idtr_base = vmcs_readl(GUEST_IDTR_BASE);
	vmcs12->guest_pending_dbg_exceptions =
		vmcs_readl(GUEST_PENDING_DBG_EXCEPTIONS);

	vmx->nested.need_sync_vmcs02_to_vmcs12_rare = false;
}

static void copy_vmcs02_to_vmcs12_rare(struct kvm_vcpu *vcpu,
				       struct vmcs12 *vmcs12)
{
	struct vcpu_vmx *vmx = to_vmx(vcpu);
	int cpu;

	if (!vmx->nested.need_sync_vmcs02_to_vmcs12_rare)
		return;


	WARN_ON_ONCE(vmx->loaded_vmcs != &vmx->vmcs01);

	cpu = get_cpu();
	vmx->loaded_vmcs = &vmx->nested.vmcs02;
	vmx_vcpu_load_vmcs(vcpu, cpu, &vmx->vmcs01);

	sync_vmcs02_to_vmcs12_rare(vcpu, vmcs12);

	vmx->loaded_vmcs = &vmx->vmcs01;
	vmx_vcpu_load_vmcs(vcpu, cpu, &vmx->nested.vmcs02);
	put_cpu();
}

/*
 * Update the guest state fields of vmcs12 to reflect changes that
 * occurred while L2 was running. (The "IA-32e mode guest" bit of the
 * VM-entry controls is also updated, since this is really a guest
 * state bit.)
 */
static void sync_vmcs02_to_vmcs12(struct kvm_vcpu *vcpu, struct vmcs12 *vmcs12)
{
	struct vcpu_vmx *vmx = to_vmx(vcpu);

	if (evmptr_is_valid(vmx->nested.hv_evmcs_vmptr))
		sync_vmcs02_to_vmcs12_rare(vcpu, vmcs12);

	vmx->nested.need_sync_vmcs02_to_vmcs12_rare =
		!evmptr_is_valid(vmx->nested.hv_evmcs_vmptr);

	vmcs12->guest_cr0 = vmcs12_guest_cr0(vcpu, vmcs12);
	vmcs12->guest_cr4 = vmcs12_guest_cr4(vcpu, vmcs12);

	vmcs12->guest_rsp = kvm_rsp_read(vcpu);
	vmcs12->guest_rip = kvm_rip_read(vcpu);
	vmcs12->guest_rflags = vmcs_readl(GUEST_RFLAGS);

	vmcs12->guest_cs_ar_bytes = vmcs_read32(GUEST_CS_AR_BYTES);
	vmcs12->guest_ss_ar_bytes = vmcs_read32(GUEST_SS_AR_BYTES);

	vmcs12->guest_interruptibility_info =
		vmcs_read32(GUEST_INTERRUPTIBILITY_INFO);

	if (vcpu->arch.mp_state == KVM_MP_STATE_HALTED)
		vmcs12->guest_activity_state = GUEST_ACTIVITY_HLT;
	else if (vcpu->arch.mp_state == KVM_MP_STATE_INIT_RECEIVED)
		vmcs12->guest_activity_state = GUEST_ACTIVITY_WAIT_SIPI;
	else
		vmcs12->guest_activity_state = GUEST_ACTIVITY_ACTIVE;

	if (nested_cpu_has_preemption_timer(vmcs12) &&
	    vmcs12->vm_exit_controls & VM_EXIT_SAVE_VMX_PREEMPTION_TIMER &&
	    !vmx->nested.nested_run_pending)
		vmcs12->vmx_preemption_timer_value =
			vmx_get_preemption_timer_value(vcpu);

	/*
	 * In some cases (usually, nested EPT), L2 is allowed to change its
	 * own CR3 without exiting. If it has changed it, we must keep it.
	 * Of course, if L0 is using shadow page tables, GUEST_CR3 was defined
	 * by L0, not L1 or L2, so we mustn't unconditionally copy it to vmcs12.
	 *
	 * Additionally, restore L2's PDPTR to vmcs12.
	 */
	if (enable_ept) {
		vmcs12->guest_cr3 = vmcs_readl(GUEST_CR3);
		if (nested_cpu_has_ept(vmcs12) && is_pae_paging(vcpu)) {
			vmcs12->guest_pdptr0 = vmcs_read64(GUEST_PDPTR0);
			vmcs12->guest_pdptr1 = vmcs_read64(GUEST_PDPTR1);
			vmcs12->guest_pdptr2 = vmcs_read64(GUEST_PDPTR2);
			vmcs12->guest_pdptr3 = vmcs_read64(GUEST_PDPTR3);
		}
	}

	vmcs12->guest_linear_address = vmcs_readl(GUEST_LINEAR_ADDRESS);

	if (nested_cpu_has_vid(vmcs12))
		vmcs12->guest_intr_status = vmcs_read16(GUEST_INTR_STATUS);

	vmcs12->vm_entry_controls =
		(vmcs12->vm_entry_controls & ~VM_ENTRY_IA32E_MODE) |
		(vm_entry_controls_get(to_vmx(vcpu)) & VM_ENTRY_IA32E_MODE);

	if (vmcs12->vm_exit_controls & VM_EXIT_SAVE_DEBUG_CONTROLS)
		kvm_get_dr(vcpu, 7, (unsigned long *)&vmcs12->guest_dr7);

	if (vmcs12->vm_exit_controls & VM_EXIT_SAVE_IA32_EFER)
		vmcs12->guest_ia32_efer = vcpu->arch.efer;
}

/*
 * prepare_vmcs12 is part of what we need to do when the nested L2 guest exits
 * and we want to prepare to run its L1 parent. L1 keeps a vmcs for L2 (vmcs12),
 * and this function updates it to reflect the changes to the guest state while
 * L2 was running (and perhaps made some exits which were handled directly by L0
 * without going back to L1), and to reflect the exit reason.
 * Note that we do not have to copy here all VMCS fields, just those that
 * could have changed by the L2 guest or the exit - i.e., the guest-state and
 * exit-information fields only. Other fields are modified by L1 with VMWRITE,
 * which already writes to vmcs12 directly.
 */
static void prepare_vmcs12(struct kvm_vcpu *vcpu, struct vmcs12 *vmcs12,
			   u32 vm_exit_reason, u32 exit_intr_info,
			   unsigned long exit_qualification)
{
	/* update exit information fields: */
	vmcs12->vm_exit_reason = vm_exit_reason;
	if (to_vmx(vcpu)->exit_reason.enclave_mode)
		vmcs12->vm_exit_reason |= VMX_EXIT_REASONS_SGX_ENCLAVE_MODE;
	vmcs12->exit_qualification = exit_qualification;

	/*
	 * On VM-Exit due to a failed VM-Entry, the VMCS isn't marked launched
	 * and only EXIT_REASON and EXIT_QUALIFICATION are updated, all other
	 * exit info fields are unmodified.
	 */
	if (!(vmcs12->vm_exit_reason & VMX_EXIT_REASONS_FAILED_VMENTRY)) {
		vmcs12->launch_state = 1;

		/* vm_entry_intr_info_field is cleared on exit. Emulate this
		 * instead of reading the real value. */
		vmcs12->vm_entry_intr_info_field &= ~INTR_INFO_VALID_MASK;

		/*
		 * Transfer the event that L0 or L1 may wanted to inject into
		 * L2 to IDT_VECTORING_INFO_FIELD.
		 */
		vmcs12_save_pending_event(vcpu, vmcs12,
					  vm_exit_reason, exit_intr_info);

		vmcs12->vm_exit_intr_info = exit_intr_info;
		vmcs12->vm_exit_instruction_len = vmcs_read32(VM_EXIT_INSTRUCTION_LEN);
		vmcs12->vmx_instruction_info = vmcs_read32(VMX_INSTRUCTION_INFO);

		/*
		 * According to spec, there's no need to store the guest's
		 * MSRs if the exit is due to a VM-entry failure that occurs
		 * during or after loading the guest state. Since this exit
		 * does not fall in that category, we need to save the MSRs.
		 */
		if (nested_vmx_store_msr(vcpu,
					 vmcs12->vm_exit_msr_store_addr,
					 vmcs12->vm_exit_msr_store_count))
			nested_vmx_abort(vcpu,
					 VMX_ABORT_SAVE_GUEST_MSR_FAIL);
	}
}

/*
 * A part of what we need to when the nested L2 guest exits and we want to
 * run its L1 parent, is to reset L1's guest state to the host state specified
 * in vmcs12.
 * This function is to be called not only on normal nested exit, but also on
 * a nested entry failure, as explained in Intel's spec, 3B.23.7 ("VM-Entry
 * Failures During or After Loading Guest State").
 * This function should be called when the active VMCS is L1's (vmcs01).
 */
static void load_vmcs12_host_state(struct kvm_vcpu *vcpu,
				   struct vmcs12 *vmcs12)
{
	enum vm_entry_failure_code ignored;
	struct kvm_segment seg;

	if (vmcs12->vm_exit_controls & VM_EXIT_LOAD_IA32_EFER)
		vcpu->arch.efer = vmcs12->host_ia32_efer;
	else if (vmcs12->vm_exit_controls & VM_EXIT_HOST_ADDR_SPACE_SIZE)
		vcpu->arch.efer |= (EFER_LMA | EFER_LME);
	else
		vcpu->arch.efer &= ~(EFER_LMA | EFER_LME);
	vmx_set_efer(vcpu, vcpu->arch.efer);

	kvm_rsp_write(vcpu, vmcs12->host_rsp);
	kvm_rip_write(vcpu, vmcs12->host_rip);
	vmx_set_rflags(vcpu, X86_EFLAGS_FIXED);
	vmx_set_interrupt_shadow(vcpu, 0);

	/*
	 * Note that calling vmx_set_cr0 is important, even if cr0 hasn't
	 * actually changed, because vmx_set_cr0 refers to efer set above.
	 *
	 * CR0_GUEST_HOST_MASK is already set in the original vmcs01
	 * (KVM doesn't change it);
	 */
	vcpu->arch.cr0_guest_owned_bits = KVM_POSSIBLE_CR0_GUEST_BITS;
	vmx_set_cr0(vcpu, vmcs12->host_cr0);

	/* Same as above - no reason to call set_cr4_guest_host_mask().  */
	vcpu->arch.cr4_guest_owned_bits = ~vmcs_readl(CR4_GUEST_HOST_MASK);
	vmx_set_cr4(vcpu, vmcs12->host_cr4);

	nested_ept_uninit_mmu_context(vcpu);

	/*
	 * Only PDPTE load can fail as the value of cr3 was checked on entry and
	 * couldn't have changed.
	 */
	if (nested_vmx_load_cr3(vcpu, vmcs12->host_cr3, false, true, &ignored))
		nested_vmx_abort(vcpu, VMX_ABORT_LOAD_HOST_PDPTE_FAIL);

	nested_vmx_transition_tlb_flush(vcpu, vmcs12, false);

	vmcs_write32(GUEST_SYSENTER_CS, vmcs12->host_ia32_sysenter_cs);
	vmcs_writel(GUEST_SYSENTER_ESP, vmcs12->host_ia32_sysenter_esp);
	vmcs_writel(GUEST_SYSENTER_EIP, vmcs12->host_ia32_sysenter_eip);
	vmcs_writel(GUEST_IDTR_BASE, vmcs12->host_idtr_base);
	vmcs_writel(GUEST_GDTR_BASE, vmcs12->host_gdtr_base);
	vmcs_write32(GUEST_IDTR_LIMIT, 0xFFFF);
	vmcs_write32(GUEST_GDTR_LIMIT, 0xFFFF);

	/* If not VM_EXIT_CLEAR_BNDCFGS, the L2 value propagates to L1.  */
	if (vmcs12->vm_exit_controls & VM_EXIT_CLEAR_BNDCFGS)
		vmcs_write64(GUEST_BNDCFGS, 0);

	if (vmcs12->vm_exit_controls & VM_EXIT_LOAD_IA32_PAT) {
		vmcs_write64(GUEST_IA32_PAT, vmcs12->host_ia32_pat);
		vcpu->arch.pat = vmcs12->host_ia32_pat;
	}
	if ((vmcs12->vm_exit_controls & VM_EXIT_LOAD_IA32_PERF_GLOBAL_CTRL) &&
	    intel_pmu_has_perf_global_ctrl(vcpu_to_pmu(vcpu)))
		WARN_ON_ONCE(kvm_set_msr(vcpu, MSR_CORE_PERF_GLOBAL_CTRL,
					 vmcs12->host_ia32_perf_global_ctrl));

	/* Set L1 segment info according to Intel SDM
	    27.5.2 Loading Host Segment and Descriptor-Table Registers */
	seg = (struct kvm_segment) {
		.base = 0,
		.limit = 0xFFFFFFFF,
		.selector = vmcs12->host_cs_selector,
		.type = 11,
		.present = 1,
		.s = 1,
		.g = 1
	};
	if (vmcs12->vm_exit_controls & VM_EXIT_HOST_ADDR_SPACE_SIZE)
		seg.l = 1;
	else
		seg.db = 1;
	__vmx_set_segment(vcpu, &seg, VCPU_SREG_CS);
	seg = (struct kvm_segment) {
		.base = 0,
		.limit = 0xFFFFFFFF,
		.type = 3,
		.present = 1,
		.s = 1,
		.db = 1,
		.g = 1
	};
	seg.selector = vmcs12->host_ds_selector;
	__vmx_set_segment(vcpu, &seg, VCPU_SREG_DS);
	seg.selector = vmcs12->host_es_selector;
	__vmx_set_segment(vcpu, &seg, VCPU_SREG_ES);
	seg.selector = vmcs12->host_ss_selector;
	__vmx_set_segment(vcpu, &seg, VCPU_SREG_SS);
	seg.selector = vmcs12->host_fs_selector;
	seg.base = vmcs12->host_fs_base;
	__vmx_set_segment(vcpu, &seg, VCPU_SREG_FS);
	seg.selector = vmcs12->host_gs_selector;
	seg.base = vmcs12->host_gs_base;
	__vmx_set_segment(vcpu, &seg, VCPU_SREG_GS);
	seg = (struct kvm_segment) {
		.base = vmcs12->host_tr_base,
		.limit = 0x67,
		.selector = vmcs12->host_tr_selector,
		.type = 11,
		.present = 1
	};
	__vmx_set_segment(vcpu, &seg, VCPU_SREG_TR);

	memset(&seg, 0, sizeof(seg));
	seg.unusable = 1;
	__vmx_set_segment(vcpu, &seg, VCPU_SREG_LDTR);

	kvm_set_dr(vcpu, 7, 0x400);
	vmcs_write64(GUEST_IA32_DEBUGCTL, 0);

	if (nested_vmx_load_msr(vcpu, vmcs12->vm_exit_msr_load_addr,
				vmcs12->vm_exit_msr_load_count))
		nested_vmx_abort(vcpu, VMX_ABORT_LOAD_HOST_MSR_FAIL);

	to_vmx(vcpu)->emulation_required = vmx_emulation_required(vcpu);
}

static inline u64 nested_vmx_get_vmcs01_guest_efer(struct vcpu_vmx *vmx)
{
	struct vmx_uret_msr *efer_msr;
	unsigned int i;

	if (vm_entry_controls_get(vmx) & VM_ENTRY_LOAD_IA32_EFER)
		return vmcs_read64(GUEST_IA32_EFER);

	if (cpu_has_load_ia32_efer())
		return host_efer;

	for (i = 0; i < vmx->msr_autoload.guest.nr; ++i) {
		if (vmx->msr_autoload.guest.val[i].index == MSR_EFER)
			return vmx->msr_autoload.guest.val[i].value;
	}

	efer_msr = vmx_find_uret_msr(vmx, MSR_EFER);
	if (efer_msr)
		return efer_msr->data;

	return host_efer;
}

static void nested_vmx_restore_host_state(struct kvm_vcpu *vcpu)
{
	struct vmcs12 *vmcs12 = get_vmcs12(vcpu);
	struct vcpu_vmx *vmx = to_vmx(vcpu);
	struct vmx_msr_entry g, h;
	gpa_t gpa;
	u32 i, j;

	vcpu->arch.pat = vmcs_read64(GUEST_IA32_PAT);

	if (vmcs12->vm_entry_controls & VM_ENTRY_LOAD_DEBUG_CONTROLS) {
		/*
		 * L1's host DR7 is lost if KVM_GUESTDBG_USE_HW_BP is set
		 * as vmcs01.GUEST_DR7 contains a userspace defined value
		 * and vcpu->arch.dr7 is not squirreled away before the
		 * nested VMENTER (not worth adding a variable in nested_vmx).
		 */
		if (vcpu->guest_debug & KVM_GUESTDBG_USE_HW_BP)
			kvm_set_dr(vcpu, 7, DR7_FIXED_1);
		else
			WARN_ON(kvm_set_dr(vcpu, 7, vmcs_readl(GUEST_DR7)));
	}

	/*
	 * Note that calling vmx_set_{efer,cr0,cr4} is important as they
	 * handle a variety of side effects to KVM's software model.
	 */
	vmx_set_efer(vcpu, nested_vmx_get_vmcs01_guest_efer(vmx));

	vcpu->arch.cr0_guest_owned_bits = KVM_POSSIBLE_CR0_GUEST_BITS;
	vmx_set_cr0(vcpu, vmcs_readl(CR0_READ_SHADOW));

	vcpu->arch.cr4_guest_owned_bits = ~vmcs_readl(CR4_GUEST_HOST_MASK);
	vmx_set_cr4(vcpu, vmcs_readl(CR4_READ_SHADOW));

	nested_ept_uninit_mmu_context(vcpu);
	vcpu->arch.cr3 = vmcs_readl(GUEST_CR3);
	kvm_register_mark_available(vcpu, VCPU_EXREG_CR3);

	/*
	 * Use ept_save_pdptrs(vcpu) to load the MMU's cached PDPTRs
	 * from vmcs01 (if necessary).  The PDPTRs are not loaded on
	 * VMFail, like everything else we just need to ensure our
	 * software model is up-to-date.
	 */
	if (enable_ept && is_pae_paging(vcpu))
		ept_save_pdptrs(vcpu);

	kvm_mmu_reset_context(vcpu);

	/*
	 * This nasty bit of open coding is a compromise between blindly
	 * loading L1's MSRs using the exit load lists (incorrect emulation
	 * of VMFail), leaving the nested VM's MSRs in the software model
	 * (incorrect behavior) and snapshotting the modified MSRs (too
	 * expensive since the lists are unbound by hardware).  For each
	 * MSR that was (prematurely) loaded from the nested VMEntry load
	 * list, reload it from the exit load list if it exists and differs
	 * from the guest value.  The intent is to stuff host state as
	 * silently as possible, not to fully process the exit load list.
	 */
	for (i = 0; i < vmcs12->vm_entry_msr_load_count; i++) {
		gpa = vmcs12->vm_entry_msr_load_addr + (i * sizeof(g));
		if (kvm_vcpu_read_guest(vcpu, gpa, &g, sizeof(g))) {
			pr_debug_ratelimited(
				"%s read MSR index failed (%u, 0x%08llx)\n",
				__func__, i, gpa);
			goto vmabort;
		}

		for (j = 0; j < vmcs12->vm_exit_msr_load_count; j++) {
			gpa = vmcs12->vm_exit_msr_load_addr + (j * sizeof(h));
			if (kvm_vcpu_read_guest(vcpu, gpa, &h, sizeof(h))) {
				pr_debug_ratelimited(
					"%s read MSR failed (%u, 0x%08llx)\n",
					__func__, j, gpa);
				goto vmabort;
			}
			if (h.index != g.index)
				continue;
			if (h.value == g.value)
				break;

			if (nested_vmx_load_msr_check(vcpu, &h)) {
				pr_debug_ratelimited(
					"%s check failed (%u, 0x%x, 0x%x)\n",
					__func__, j, h.index, h.reserved);
				goto vmabort;
			}

			if (kvm_set_msr(vcpu, h.index, h.value)) {
				pr_debug_ratelimited(
					"%s WRMSR failed (%u, 0x%x, 0x%llx)\n",
					__func__, j, h.index, h.value);
				goto vmabort;
			}
		}
	}

	return;

vmabort:
	nested_vmx_abort(vcpu, VMX_ABORT_LOAD_HOST_MSR_FAIL);
}

/*
 * Emulate an exit from nested guest (L2) to L1, i.e., prepare to run L1
 * and modify vmcs12 to make it see what it would expect to see there if
 * L2 was its real guest. Must only be called when in L2 (is_guest_mode())
 */
void nested_vmx_vmexit(struct kvm_vcpu *vcpu, u32 vm_exit_reason,
		       u32 exit_intr_info, unsigned long exit_qualification)
{
	struct vcpu_vmx *vmx = to_vmx(vcpu);
	struct vmcs12 *vmcs12 = get_vmcs12(vcpu);

	/* Pending MTF traps are discarded on VM-Exit. */
	vmx->nested.mtf_pending = false;

	/* trying to cancel vmlaunch/vmresume is a bug */
	WARN_ON_ONCE(vmx->nested.nested_run_pending);

	if (kvm_check_request(KVM_REQ_GET_NESTED_STATE_PAGES, vcpu)) {
		/*
		 * KVM_REQ_GET_NESTED_STATE_PAGES is also used to map
		 * Enlightened VMCS after migration and we still need to
		 * do that when something is forcing L2->L1 exit prior to
		 * the first L2 run.
		 */
		(void)nested_get_evmcs_page(vcpu);
	}

	/* Service pending TLB flush requests for L2 before switching to L1. */
	kvm_service_local_tlb_flush_requests(vcpu);

	/*
	 * VCPU_EXREG_PDPTR will be clobbered in arch/x86/kvm/vmx/vmx.h between
	 * now and the new vmentry.  Ensure that the VMCS02 PDPTR fields are
	 * up-to-date before switching to L1.
	 */
	if (enable_ept && is_pae_paging(vcpu))
		vmx_ept_load_pdptrs(vcpu);

	leave_guest_mode(vcpu);

	if (nested_cpu_has_preemption_timer(vmcs12))
		hrtimer_cancel(&to_vmx(vcpu)->nested.preemption_timer);

	if (nested_cpu_has(vmcs12, CPU_BASED_USE_TSC_OFFSETTING)) {
		vcpu->arch.tsc_offset = vcpu->arch.l1_tsc_offset;
		if (nested_cpu_has2(vmcs12, SECONDARY_EXEC_TSC_SCALING))
			vcpu->arch.tsc_scaling_ratio = vcpu->arch.l1_tsc_scaling_ratio;
	}

	if (likely(!vmx->fail)) {
		sync_vmcs02_to_vmcs12(vcpu, vmcs12);

		if (vm_exit_reason != -1)
			prepare_vmcs12(vcpu, vmcs12, vm_exit_reason,
				       exit_intr_info, exit_qualification);

		/*
		 * Must happen outside of sync_vmcs02_to_vmcs12() as it will
		 * also be used to capture vmcs12 cache as part of
		 * capturing nVMX state for snapshot (migration).
		 *
		 * Otherwise, this flush will dirty guest memory at a
		 * point it is already assumed by user-space to be
		 * immutable.
		 */
		nested_flush_cached_shadow_vmcs12(vcpu, vmcs12);
	} else {
		/*
		 * The only expected VM-instruction error is "VM entry with
		 * invalid control field(s)." Anything else indicates a
		 * problem with L0.  And we should never get here with a
		 * VMFail of any type if early consistency checks are enabled.
		 */
		WARN_ON_ONCE(vmcs_read32(VM_INSTRUCTION_ERROR) !=
			     VMXERR_ENTRY_INVALID_CONTROL_FIELD);
		WARN_ON_ONCE(nested_early_check);
	}

	/*
	 * Drop events/exceptions that were queued for re-injection to L2
	 * (picked up via vmx_complete_interrupts()), as well as exceptions
	 * that were pending for L2.  Note, this must NOT be hoisted above
	 * prepare_vmcs12(), events/exceptions queued for re-injection need to
	 * be captured in vmcs12 (see vmcs12_save_pending_event()).
	 */
	vcpu->arch.nmi_injected = false;
	kvm_clear_exception_queue(vcpu);
	kvm_clear_interrupt_queue(vcpu);

	vmx_switch_vmcs(vcpu, &vmx->vmcs01);

	/* Update any VMCS fields that might have changed while L2 ran */
	vmcs_write32(VM_EXIT_MSR_LOAD_COUNT, vmx->msr_autoload.host.nr);
	vmcs_write32(VM_ENTRY_MSR_LOAD_COUNT, vmx->msr_autoload.guest.nr);
	vmcs_write64(TSC_OFFSET, vcpu->arch.tsc_offset);
	if (kvm_caps.has_tsc_control)
		vmcs_write64(TSC_MULTIPLIER, vcpu->arch.tsc_scaling_ratio);

	if (vmx->nested.l1_tpr_threshold != -1)
		vmcs_write32(TPR_THRESHOLD, vmx->nested.l1_tpr_threshold);

	if (vmx->nested.change_vmcs01_virtual_apic_mode) {
		vmx->nested.change_vmcs01_virtual_apic_mode = false;
		vmx_set_virtual_apic_mode(vcpu);
	}

	if (vmx->nested.update_vmcs01_cpu_dirty_logging) {
		vmx->nested.update_vmcs01_cpu_dirty_logging = false;
		vmx_update_cpu_dirty_logging(vcpu);
	}

	/* Unpin physical memory we referred to in vmcs02 */
	kvm_vcpu_unmap(vcpu, &vmx->nested.apic_access_page_map, false);
	kvm_vcpu_unmap(vcpu, &vmx->nested.virtual_apic_map, true);
	kvm_vcpu_unmap(vcpu, &vmx->nested.pi_desc_map, true);
	vmx->nested.pi_desc = NULL;

	if (vmx->nested.reload_vmcs01_apic_access_page) {
		vmx->nested.reload_vmcs01_apic_access_page = false;
		kvm_make_request(KVM_REQ_APIC_PAGE_RELOAD, vcpu);
	}

	if (vmx->nested.update_vmcs01_apicv_status) {
		vmx->nested.update_vmcs01_apicv_status = false;
		kvm_make_request(KVM_REQ_APICV_UPDATE, vcpu);
	}

	if ((vm_exit_reason != -1) &&
	    (enable_shadow_vmcs || evmptr_is_valid(vmx->nested.hv_evmcs_vmptr)))
		vmx->nested.need_vmcs12_to_shadow_sync = true;

	/* in case we halted in L2 */
	vcpu->arch.mp_state = KVM_MP_STATE_RUNNABLE;

	if (likely(!vmx->fail)) {
		if ((u16)vm_exit_reason == EXIT_REASON_EXTERNAL_INTERRUPT &&
		    nested_exit_intr_ack_set(vcpu)) {
			int irq = kvm_cpu_get_interrupt(vcpu);
			WARN_ON(irq < 0);
			vmcs12->vm_exit_intr_info = irq |
				INTR_INFO_VALID_MASK | INTR_TYPE_EXT_INTR;
		}

		if (vm_exit_reason != -1)
			trace_kvm_nested_vmexit_inject(vmcs12->vm_exit_reason,
						       vmcs12->exit_qualification,
						       vmcs12->idt_vectoring_info_field,
						       vmcs12->vm_exit_intr_info,
						       vmcs12->vm_exit_intr_error_code,
						       KVM_ISA_VMX);

		load_vmcs12_host_state(vcpu, vmcs12);

		return;
	}

	/*
	 * After an early L2 VM-entry failure, we're now back
	 * in L1 which thinks it just finished a VMLAUNCH or
	 * VMRESUME instruction, so we need to set the failure
	 * flag and the VM-instruction error field of the VMCS
	 * accordingly, and skip the emulated instruction.
	 */
	(void)nested_vmx_fail(vcpu, VMXERR_ENTRY_INVALID_CONTROL_FIELD);

	/*
	 * Restore L1's host state to KVM's software model.  We're here
	 * because a consistency check was caught by hardware, which
	 * means some amount of guest state has been propagated to KVM's
	 * model and needs to be unwound to the host's state.
	 */
	nested_vmx_restore_host_state(vcpu);

	vmx->fail = 0;
}

static void nested_vmx_triple_fault(struct kvm_vcpu *vcpu)
{
	nested_vmx_vmexit(vcpu, EXIT_REASON_TRIPLE_FAULT, 0, 0);
}

/*
 * Decode the memory-address operand of a vmx instruction, as recorded on an
 * exit caused by such an instruction (run by a guest hypervisor).
 * On success, returns 0. When the operand is invalid, returns 1 and throws
 * #UD, #GP, or #SS.
 */
int get_vmx_mem_address(struct kvm_vcpu *vcpu, unsigned long exit_qualification,
			u32 vmx_instruction_info, bool wr, int len, gva_t *ret)
{
	gva_t off;
	bool exn;
	struct kvm_segment s;

	/*
	 * According to Vol. 3B, "Information for VM Exits Due to Instruction
	 * Execution", on an exit, vmx_instruction_info holds most of the
	 * addressing components of the operand. Only the displacement part
	 * is put in exit_qualification (see 3B, "Basic VM-Exit Information").
	 * For how an actual address is calculated from all these components,
	 * refer to Vol. 1, "Operand Addressing".
	 */
	int  scaling = vmx_instruction_info & 3;
	int  addr_size = (vmx_instruction_info >> 7) & 7;
	bool is_reg = vmx_instruction_info & (1u << 10);
	int  seg_reg = (vmx_instruction_info >> 15) & 7;
	int  index_reg = (vmx_instruction_info >> 18) & 0xf;
	bool index_is_valid = !(vmx_instruction_info & (1u << 22));
	int  base_reg       = (vmx_instruction_info >> 23) & 0xf;
	bool base_is_valid  = !(vmx_instruction_info & (1u << 27));

	if (is_reg) {
		kvm_queue_exception(vcpu, UD_VECTOR);
		return 1;
	}

	/* Addr = segment_base + offset */
	/* offset = base + [index * scale] + displacement */
	off = exit_qualification; /* holds the displacement */
	if (addr_size == 1)
		off = (gva_t)sign_extend64(off, 31);
	else if (addr_size == 0)
		off = (gva_t)sign_extend64(off, 15);
	if (base_is_valid)
		off += kvm_register_read(vcpu, base_reg);
	if (index_is_valid)
		off += kvm_register_read(vcpu, index_reg) << scaling;
	vmx_get_segment(vcpu, &s, seg_reg);

	/*
	 * The effective address, i.e. @off, of a memory operand is truncated
	 * based on the address size of the instruction.  Note that this is
	 * the *effective address*, i.e. the address prior to accounting for
	 * the segment's base.
	 */
	if (addr_size == 1) /* 32 bit */
		off &= 0xffffffff;
	else if (addr_size == 0) /* 16 bit */
		off &= 0xffff;

	/* Checks for #GP/#SS exceptions. */
	exn = false;
	if (is_long_mode(vcpu)) {
		/*
		 * The virtual/linear address is never truncated in 64-bit
		 * mode, e.g. a 32-bit address size can yield a 64-bit virtual
		 * address when using FS/GS with a non-zero base.
		 */
		if (seg_reg == VCPU_SREG_FS || seg_reg == VCPU_SREG_GS)
			*ret = s.base + off;
		else
			*ret = off;

		/* Long mode: #GP(0)/#SS(0) if the memory address is in a
		 * non-canonical form. This is the only check on the memory
		 * destination for long mode!
		 */
		exn = is_noncanonical_address(*ret, vcpu);
	} else {
		/*
		 * When not in long mode, the virtual/linear address is
		 * unconditionally truncated to 32 bits regardless of the
		 * address size.
		 */
		*ret = (s.base + off) & 0xffffffff;

		/* Protected mode: apply checks for segment validity in the
		 * following order:
		 * - segment type check (#GP(0) may be thrown)
		 * - usability check (#GP(0)/#SS(0))
		 * - limit check (#GP(0)/#SS(0))
		 */
		if (wr)
			/* #GP(0) if the destination operand is located in a
			 * read-only data segment or any code segment.
			 */
			exn = ((s.type & 0xa) == 0 || (s.type & 8));
		else
			/* #GP(0) if the source operand is located in an
			 * execute-only code segment
			 */
			exn = ((s.type & 0xa) == 8);
		if (exn) {
			kvm_queue_exception_e(vcpu, GP_VECTOR, 0);
			return 1;
		}
		/* Protected mode: #GP(0)/#SS(0) if the segment is unusable.
		 */
		exn = (s.unusable != 0);

		/*
		 * Protected mode: #GP(0)/#SS(0) if the memory operand is
		 * outside the segment limit.  All CPUs that support VMX ignore
		 * limit checks for flat segments, i.e. segments with base==0,
		 * limit==0xffffffff and of type expand-up data or code.
		 */
		if (!(s.base == 0 && s.limit == 0xffffffff &&
		     ((s.type & 8) || !(s.type & 4))))
			exn = exn || ((u64)off + len - 1 > s.limit);
	}
	if (exn) {
		kvm_queue_exception_e(vcpu,
				      seg_reg == VCPU_SREG_SS ?
						SS_VECTOR : GP_VECTOR,
				      0);
		return 1;
	}

	return 0;
}

static int nested_vmx_get_vmptr(struct kvm_vcpu *vcpu, gpa_t *vmpointer,
				int *ret)
{
	gva_t gva;
	struct x86_exception e;
	int r;

	if (get_vmx_mem_address(vcpu, vmx_get_exit_qual(vcpu),
				vmcs_read32(VMX_INSTRUCTION_INFO), false,
				sizeof(*vmpointer), &gva)) {
		*ret = 1;
		return -EINVAL;
	}

	r = kvm_read_guest_virt(vcpu, gva, vmpointer, sizeof(*vmpointer), &e);
	if (r != X86EMUL_CONTINUE) {
		*ret = kvm_handle_memory_failure(vcpu, r, &e);
		return -EINVAL;
	}

	return 0;
}

/*
 * Allocate a shadow VMCS and associate it with the currently loaded
 * VMCS, unless such a shadow VMCS already exists. The newly allocated
 * VMCS is also VMCLEARed, so that it is ready for use.
 */
static struct vmcs *alloc_shadow_vmcs(struct kvm_vcpu *vcpu)
{
	struct vcpu_vmx *vmx = to_vmx(vcpu);
	struct loaded_vmcs *loaded_vmcs = vmx->loaded_vmcs;

	/*
	 * KVM allocates a shadow VMCS only when L1 executes VMXON and frees it
	 * when L1 executes VMXOFF or the vCPU is forced out of nested
	 * operation.  VMXON faults if the CPU is already post-VMXON, so it
	 * should be impossible to already have an allocated shadow VMCS.  KVM
	 * doesn't support virtualization of VMCS shadowing, so vmcs01 should
	 * always be the loaded VMCS.
	 */
	if (WARN_ON(loaded_vmcs != &vmx->vmcs01 || loaded_vmcs->shadow_vmcs))
		return loaded_vmcs->shadow_vmcs;

	loaded_vmcs->shadow_vmcs = alloc_vmcs(true);
	if (loaded_vmcs->shadow_vmcs)
		vmcs_clear(loaded_vmcs->shadow_vmcs);

	return loaded_vmcs->shadow_vmcs;
}

static int enter_vmx_operation(struct kvm_vcpu *vcpu)
{
	struct vcpu_vmx *vmx = to_vmx(vcpu);
	int r;

	r = alloc_loaded_vmcs(&vmx->nested.vmcs02);
	if (r < 0)
		goto out_vmcs02;

	vmx->nested.cached_vmcs12 = kzalloc(VMCS12_SIZE, GFP_KERNEL_ACCOUNT);
	if (!vmx->nested.cached_vmcs12)
		goto out_cached_vmcs12;

	vmx->nested.shadow_vmcs12_cache.gpa = INVALID_GPA;
	vmx->nested.cached_shadow_vmcs12 = kzalloc(VMCS12_SIZE, GFP_KERNEL_ACCOUNT);
	if (!vmx->nested.cached_shadow_vmcs12)
		goto out_cached_shadow_vmcs12;

	if (enable_shadow_vmcs && !alloc_shadow_vmcs(vcpu))
		goto out_shadow_vmcs;

	hrtimer_init(&vmx->nested.preemption_timer, CLOCK_MONOTONIC,
		     HRTIMER_MODE_ABS_PINNED);
	vmx->nested.preemption_timer.function = vmx_preemption_timer_fn;

	vmx->nested.vpid02 = allocate_vpid();

	vmx->nested.vmcs02_initialized = false;
	vmx->nested.vmxon = true;

	if (vmx_pt_mode_is_host_guest()) {
		vmx->pt_desc.guest.ctl = 0;
		pt_update_intercept_for_msr(vcpu);
	}

	return 0;

out_shadow_vmcs:
	kfree(vmx->nested.cached_shadow_vmcs12);

out_cached_shadow_vmcs12:
	kfree(vmx->nested.cached_vmcs12);

out_cached_vmcs12:
	free_loaded_vmcs(&vmx->nested.vmcs02);

out_vmcs02:
	return -ENOMEM;
}

/* Emulate the VMXON instruction. */
static int handle_vmxon(struct kvm_vcpu *vcpu)
{
	int ret;
	gpa_t vmptr;
	uint32_t revision;
	struct vcpu_vmx *vmx = to_vmx(vcpu);
	const u64 VMXON_NEEDED_FEATURES = FEAT_CTL_LOCKED
		| FEAT_CTL_VMX_ENABLED_OUTSIDE_SMX;

	/*
	 * Note, KVM cannot rely on hardware to perform the CR0/CR4 #UD checks
	 * that have higher priority than VM-Exit (see Intel SDM's pseudocode
	 * for VMXON), as KVM must load valid CR0/CR4 values into hardware while
	 * running the guest, i.e. KVM needs to check the _guest_ values.
	 *
	 * Rely on hardware for the other two pre-VM-Exit checks, !VM86 and
	 * !COMPATIBILITY modes.  KVM may run the guest in VM86 to emulate Real
	 * Mode, but KVM will never take the guest out of those modes.
	 */
	if (!nested_host_cr0_valid(vcpu, kvm_read_cr0(vcpu)) ||
	    !nested_host_cr4_valid(vcpu, kvm_read_cr4(vcpu))) {
		kvm_queue_exception(vcpu, UD_VECTOR);
		return 1;
	}

	/*
	 * CPL=0 and all other checks that are lower priority than VM-Exit must
	 * be checked manually.
	 */
	if (vmx_get_cpl(vcpu)) {
		kvm_inject_gp(vcpu, 0);
		return 1;
	}

	if (vmx->nested.vmxon)
		return nested_vmx_fail(vcpu, VMXERR_VMXON_IN_VMX_ROOT_OPERATION);

	if ((vmx->msr_ia32_feature_control & VMXON_NEEDED_FEATURES)
			!= VMXON_NEEDED_FEATURES) {
		kvm_inject_gp(vcpu, 0);
		return 1;
	}

	if (nested_vmx_get_vmptr(vcpu, &vmptr, &ret))
		return ret;

	/*
	 * SDM 3: 24.11.5
	 * The first 4 bytes of VMXON region contain the supported
	 * VMCS revision identifier
	 *
	 * Note - IA32_VMX_BASIC[48] will never be 1 for the nested case;
	 * which replaces physical address width with 32
	 */
	if (!page_address_valid(vcpu, vmptr))
		return nested_vmx_failInvalid(vcpu);

	if (kvm_read_guest(vcpu->kvm, vmptr, &revision, sizeof(revision)) ||
	    revision != VMCS12_REVISION)
		return nested_vmx_failInvalid(vcpu);

	vmx->nested.vmxon_ptr = vmptr;
	ret = enter_vmx_operation(vcpu);
	if (ret)
		return ret;

	return nested_vmx_succeed(vcpu);
}

static inline void nested_release_vmcs12(struct kvm_vcpu *vcpu)
{
	struct vcpu_vmx *vmx = to_vmx(vcpu);

	if (vmx->nested.current_vmptr == INVALID_GPA)
		return;

	copy_vmcs02_to_vmcs12_rare(vcpu, get_vmcs12(vcpu));

	if (enable_shadow_vmcs) {
		/* copy to memory all shadowed fields in case
		   they were modified */
		copy_shadow_to_vmcs12(vmx);
		vmx_disable_shadow_vmcs(vmx);
	}
	vmx->nested.posted_intr_nv = -1;

	/* Flush VMCS12 to guest memory */
	kvm_vcpu_write_guest_page(vcpu,
				  vmx->nested.current_vmptr >> PAGE_SHIFT,
				  vmx->nested.cached_vmcs12, 0, VMCS12_SIZE);

	kvm_mmu_free_roots(vcpu->kvm, &vcpu->arch.guest_mmu, KVM_MMU_ROOTS_ALL);

	vmx->nested.current_vmptr = INVALID_GPA;
}

/* Emulate the VMXOFF instruction */
static int handle_vmxoff(struct kvm_vcpu *vcpu)
{
	if (!nested_vmx_check_permission(vcpu))
		return 1;

	free_nested(vcpu);

	if (kvm_apic_has_pending_init_or_sipi(vcpu))
		kvm_make_request(KVM_REQ_EVENT, vcpu);

	return nested_vmx_succeed(vcpu);
}

/* Emulate the VMCLEAR instruction */
static int handle_vmclear(struct kvm_vcpu *vcpu)
{
	struct vcpu_vmx *vmx = to_vmx(vcpu);
	u32 zero = 0;
	gpa_t vmptr;
	u64 evmcs_gpa;
	int r;

	if (!nested_vmx_check_permission(vcpu))
		return 1;

	if (nested_vmx_get_vmptr(vcpu, &vmptr, &r))
		return r;

	if (!page_address_valid(vcpu, vmptr))
		return nested_vmx_fail(vcpu, VMXERR_VMCLEAR_INVALID_ADDRESS);

	if (vmptr == vmx->nested.vmxon_ptr)
		return nested_vmx_fail(vcpu, VMXERR_VMCLEAR_VMXON_POINTER);

	/*
	 * When Enlightened VMEntry is enabled on the calling CPU we treat
	 * memory area pointer by vmptr as Enlightened VMCS (as there's no good
	 * way to distinguish it from VMCS12) and we must not corrupt it by
	 * writing to the non-existent 'launch_state' field. The area doesn't
	 * have to be the currently active EVMCS on the calling CPU and there's
	 * nothing KVM has to do to transition it from 'active' to 'non-active'
	 * state. It is possible that the area will stay mapped as
	 * vmx->nested.hv_evmcs but this shouldn't be a problem.
	 */
	if (likely(!guest_cpuid_has_evmcs(vcpu) ||
		   !nested_enlightened_vmentry(vcpu, &evmcs_gpa))) {
		if (vmptr == vmx->nested.current_vmptr)
			nested_release_vmcs12(vcpu);

		kvm_vcpu_write_guest(vcpu,
				     vmptr + offsetof(struct vmcs12,
						      launch_state),
				     &zero, sizeof(zero));
	} else if (vmx->nested.hv_evmcs && vmptr == vmx->nested.hv_evmcs_vmptr) {
		nested_release_evmcs(vcpu);
	}

	return nested_vmx_succeed(vcpu);
}

/* Emulate the VMLAUNCH instruction */
static int handle_vmlaunch(struct kvm_vcpu *vcpu)
{
	return nested_vmx_run(vcpu, true);
}

/* Emulate the VMRESUME instruction */
static int handle_vmresume(struct kvm_vcpu *vcpu)
{

	return nested_vmx_run(vcpu, false);
}

static int handle_vmread(struct kvm_vcpu *vcpu)
{
	struct vmcs12 *vmcs12 = is_guest_mode(vcpu) ? get_shadow_vmcs12(vcpu)
						    : get_vmcs12(vcpu);
	unsigned long exit_qualification = vmx_get_exit_qual(vcpu);
	u32 instr_info = vmcs_read32(VMX_INSTRUCTION_INFO);
	struct vcpu_vmx *vmx = to_vmx(vcpu);
	struct x86_exception e;
	unsigned long field;
	u64 value;
	gva_t gva = 0;
	short offset;
	int len, r;

	if (!nested_vmx_check_permission(vcpu))
		return 1;

	/* Decode instruction info and find the field to read */
	field = kvm_register_read(vcpu, (((instr_info) >> 28) & 0xf));

	if (!evmptr_is_valid(vmx->nested.hv_evmcs_vmptr)) {
		/*
		 * In VMX non-root operation, when the VMCS-link pointer is INVALID_GPA,
		 * any VMREAD sets the ALU flags for VMfailInvalid.
		 */
		if (vmx->nested.current_vmptr == INVALID_GPA ||
		    (is_guest_mode(vcpu) &&
		     get_vmcs12(vcpu)->vmcs_link_pointer == INVALID_GPA))
			return nested_vmx_failInvalid(vcpu);

		offset = get_vmcs12_field_offset(field);
		if (offset < 0)
			return nested_vmx_fail(vcpu, VMXERR_UNSUPPORTED_VMCS_COMPONENT);

		if (!is_guest_mode(vcpu) && is_vmcs12_ext_field(field))
			copy_vmcs02_to_vmcs12_rare(vcpu, vmcs12);

		/* Read the field, zero-extended to a u64 value */
		value = vmcs12_read_any(vmcs12, field, offset);
	} else {
		/*
		 * Hyper-V TLFS (as of 6.0b) explicitly states, that while an
		 * enlightened VMCS is active VMREAD/VMWRITE instructions are
		 * unsupported. Unfortunately, certain versions of Windows 11
		 * don't comply with this requirement which is not enforced in
		 * genuine Hyper-V. Allow VMREAD from an enlightened VMCS as a
		 * workaround, as misbehaving guests will panic on VM-Fail.
		 * Note, enlightened VMCS is incompatible with shadow VMCS so
		 * all VMREADs from L2 should go to L1.
		 */
		if (WARN_ON_ONCE(is_guest_mode(vcpu)))
			return nested_vmx_failInvalid(vcpu);

		offset = evmcs_field_offset(field, NULL);
		if (offset < 0)
			return nested_vmx_fail(vcpu, VMXERR_UNSUPPORTED_VMCS_COMPONENT);

		/* Read the field, zero-extended to a u64 value */
		value = evmcs_read_any(vmx->nested.hv_evmcs, field, offset);
	}

	/*
	 * Now copy part of this value to register or memory, as requested.
	 * Note that the number of bits actually copied is 32 or 64 depending
	 * on the guest's mode (32 or 64 bit), not on the given field's length.
	 */
	if (instr_info & BIT(10)) {
		kvm_register_write(vcpu, (((instr_info) >> 3) & 0xf), value);
	} else {
		len = is_64_bit_mode(vcpu) ? 8 : 4;
		if (get_vmx_mem_address(vcpu, exit_qualification,
					instr_info, true, len, &gva))
			return 1;
		/* _system ok, nested_vmx_check_permission has verified cpl=0 */
		r = kvm_write_guest_virt_system(vcpu, gva, &value, len, &e);
		if (r != X86EMUL_CONTINUE)
			return kvm_handle_memory_failure(vcpu, r, &e);
	}

	return nested_vmx_succeed(vcpu);
}

static bool is_shadow_field_rw(unsigned long field)
{
	switch (field) {
#define SHADOW_FIELD_RW(x, y) case x:
#include "vmcs_shadow_fields.h"
		return true;
	default:
		break;
	}
	return false;
}

static bool is_shadow_field_ro(unsigned long field)
{
	switch (field) {
#define SHADOW_FIELD_RO(x, y) case x:
#include "vmcs_shadow_fields.h"
		return true;
	default:
		break;
	}
	return false;
}

static int handle_vmwrite(struct kvm_vcpu *vcpu)
{
	struct vmcs12 *vmcs12 = is_guest_mode(vcpu) ? get_shadow_vmcs12(vcpu)
						    : get_vmcs12(vcpu);
	unsigned long exit_qualification = vmx_get_exit_qual(vcpu);
	u32 instr_info = vmcs_read32(VMX_INSTRUCTION_INFO);
	struct vcpu_vmx *vmx = to_vmx(vcpu);
	struct x86_exception e;
	unsigned long field;
	short offset;
	gva_t gva;
	int len, r;

	/*
	 * The value to write might be 32 or 64 bits, depending on L1's long
	 * mode, and eventually we need to write that into a field of several
	 * possible lengths. The code below first zero-extends the value to 64
	 * bit (value), and then copies only the appropriate number of
	 * bits into the vmcs12 field.
	 */
	u64 value = 0;

	if (!nested_vmx_check_permission(vcpu))
		return 1;

	/*
	 * In VMX non-root operation, when the VMCS-link pointer is INVALID_GPA,
	 * any VMWRITE sets the ALU flags for VMfailInvalid.
	 */
	if (vmx->nested.current_vmptr == INVALID_GPA ||
	    (is_guest_mode(vcpu) &&
	     get_vmcs12(vcpu)->vmcs_link_pointer == INVALID_GPA))
		return nested_vmx_failInvalid(vcpu);

	if (instr_info & BIT(10))
		value = kvm_register_read(vcpu, (((instr_info) >> 3) & 0xf));
	else {
		len = is_64_bit_mode(vcpu) ? 8 : 4;
		if (get_vmx_mem_address(vcpu, exit_qualification,
					instr_info, false, len, &gva))
			return 1;
		r = kvm_read_guest_virt(vcpu, gva, &value, len, &e);
		if (r != X86EMUL_CONTINUE)
			return kvm_handle_memory_failure(vcpu, r, &e);
	}

	field = kvm_register_read(vcpu, (((instr_info) >> 28) & 0xf));

	offset = get_vmcs12_field_offset(field);
	if (offset < 0)
		return nested_vmx_fail(vcpu, VMXERR_UNSUPPORTED_VMCS_COMPONENT);

	/*
	 * If the vCPU supports "VMWRITE to any supported field in the
	 * VMCS," then the "read-only" fields are actually read/write.
	 */
	if (vmcs_field_readonly(field) &&
	    !nested_cpu_has_vmwrite_any_field(vcpu))
		return nested_vmx_fail(vcpu, VMXERR_VMWRITE_READ_ONLY_VMCS_COMPONENT);

	/*
	 * Ensure vmcs12 is up-to-date before any VMWRITE that dirties
	 * vmcs12, else we may crush a field or consume a stale value.
	 */
	if (!is_guest_mode(vcpu) && !is_shadow_field_rw(field))
		copy_vmcs02_to_vmcs12_rare(vcpu, vmcs12);

	/*
	 * Some Intel CPUs intentionally drop the reserved bits of the AR byte
	 * fields on VMWRITE.  Emulate this behavior to ensure consistent KVM
	 * behavior regardless of the underlying hardware, e.g. if an AR_BYTE
	 * field is intercepted for VMWRITE but not VMREAD (in L1), then VMREAD
	 * from L1 will return a different value than VMREAD from L2 (L1 sees
	 * the stripped down value, L2 sees the full value as stored by KVM).
	 */
	if (field >= GUEST_ES_AR_BYTES && field <= GUEST_TR_AR_BYTES)
		value &= 0x1f0ff;

	vmcs12_write_any(vmcs12, field, offset, value);

	/*
	 * Do not track vmcs12 dirty-state if in guest-mode as we actually
	 * dirty shadow vmcs12 instead of vmcs12.  Fields that can be updated
	 * by L1 without a vmexit are always updated in the vmcs02, i.e. don't
	 * "dirty" vmcs12, all others go down the prepare_vmcs02() slow path.
	 */
	if (!is_guest_mode(vcpu) && !is_shadow_field_rw(field)) {
		/*
		 * L1 can read these fields without exiting, ensure the
		 * shadow VMCS is up-to-date.
		 */
		if (enable_shadow_vmcs && is_shadow_field_ro(field)) {
			preempt_disable();
			vmcs_load(vmx->vmcs01.shadow_vmcs);

			__vmcs_writel(field, value);

			vmcs_clear(vmx->vmcs01.shadow_vmcs);
			vmcs_load(vmx->loaded_vmcs->vmcs);
			preempt_enable();
		}
		vmx->nested.dirty_vmcs12 = true;
	}

	return nested_vmx_succeed(vcpu);
}

static void set_current_vmptr(struct vcpu_vmx *vmx, gpa_t vmptr)
{
	vmx->nested.current_vmptr = vmptr;
	if (enable_shadow_vmcs) {
		secondary_exec_controls_setbit(vmx, SECONDARY_EXEC_SHADOW_VMCS);
		vmcs_write64(VMCS_LINK_POINTER,
			     __pa(vmx->vmcs01.shadow_vmcs));
		vmx->nested.need_vmcs12_to_shadow_sync = true;
	}
	vmx->nested.dirty_vmcs12 = true;
	vmx->nested.force_msr_bitmap_recalc = true;
}

/* Emulate the VMPTRLD instruction */
static int handle_vmptrld(struct kvm_vcpu *vcpu)
{
	struct vcpu_vmx *vmx = to_vmx(vcpu);
	gpa_t vmptr;
	int r;

	if (!nested_vmx_check_permission(vcpu))
		return 1;

	if (nested_vmx_get_vmptr(vcpu, &vmptr, &r))
		return r;

	if (!page_address_valid(vcpu, vmptr))
		return nested_vmx_fail(vcpu, VMXERR_VMPTRLD_INVALID_ADDRESS);

	if (vmptr == vmx->nested.vmxon_ptr)
		return nested_vmx_fail(vcpu, VMXERR_VMPTRLD_VMXON_POINTER);

	/* Forbid normal VMPTRLD if Enlightened version was used */
	if (evmptr_is_valid(vmx->nested.hv_evmcs_vmptr))
		return 1;

	if (vmx->nested.current_vmptr != vmptr) {
		struct gfn_to_hva_cache *ghc = &vmx->nested.vmcs12_cache;
		struct vmcs_hdr hdr;

		if (kvm_gfn_to_hva_cache_init(vcpu->kvm, ghc, vmptr, VMCS12_SIZE)) {
			/*
			 * Reads from an unbacked page return all 1s,
			 * which means that the 32 bits located at the
			 * given physical address won't match the required
			 * VMCS12_REVISION identifier.
			 */
			return nested_vmx_fail(vcpu,
				VMXERR_VMPTRLD_INCORRECT_VMCS_REVISION_ID);
		}

		if (kvm_read_guest_offset_cached(vcpu->kvm, ghc, &hdr,
						 offsetof(struct vmcs12, hdr),
						 sizeof(hdr))) {
			return nested_vmx_fail(vcpu,
				VMXERR_VMPTRLD_INCORRECT_VMCS_REVISION_ID);
		}

		if (hdr.revision_id != VMCS12_REVISION ||
		    (hdr.shadow_vmcs &&
		     !nested_cpu_has_vmx_shadow_vmcs(vcpu))) {
			return nested_vmx_fail(vcpu,
				VMXERR_VMPTRLD_INCORRECT_VMCS_REVISION_ID);
		}

		nested_release_vmcs12(vcpu);

		/*
		 * Load VMCS12 from guest memory since it is not already
		 * cached.
		 */
		if (kvm_read_guest_cached(vcpu->kvm, ghc, vmx->nested.cached_vmcs12,
					  VMCS12_SIZE)) {
			return nested_vmx_fail(vcpu,
				VMXERR_VMPTRLD_INCORRECT_VMCS_REVISION_ID);
		}

		set_current_vmptr(vmx, vmptr);
	}

	return nested_vmx_succeed(vcpu);
}

/* Emulate the VMPTRST instruction */
static int handle_vmptrst(struct kvm_vcpu *vcpu)
{
	unsigned long exit_qual = vmx_get_exit_qual(vcpu);
	u32 instr_info = vmcs_read32(VMX_INSTRUCTION_INFO);
	gpa_t current_vmptr = to_vmx(vcpu)->nested.current_vmptr;
	struct x86_exception e;
	gva_t gva;
	int r;

	if (!nested_vmx_check_permission(vcpu))
		return 1;

	if (unlikely(evmptr_is_valid(to_vmx(vcpu)->nested.hv_evmcs_vmptr)))
		return 1;

	if (get_vmx_mem_address(vcpu, exit_qual, instr_info,
				true, sizeof(gpa_t), &gva))
		return 1;
	/* *_system ok, nested_vmx_check_permission has verified cpl=0 */
	r = kvm_write_guest_virt_system(vcpu, gva, (void *)&current_vmptr,
					sizeof(gpa_t), &e);
	if (r != X86EMUL_CONTINUE)
		return kvm_handle_memory_failure(vcpu, r, &e);

	return nested_vmx_succeed(vcpu);
}

/* Emulate the INVEPT instruction */
static int handle_invept(struct kvm_vcpu *vcpu)
{
	struct vcpu_vmx *vmx = to_vmx(vcpu);
	u32 vmx_instruction_info, types;
	unsigned long type, roots_to_free;
	struct kvm_mmu *mmu;
	gva_t gva;
	struct x86_exception e;
	struct {
		u64 eptp, gpa;
	} operand;
	int i, r, gpr_index;

	if (!(vmx->nested.msrs.secondary_ctls_high &
	      SECONDARY_EXEC_ENABLE_EPT) ||
	    !(vmx->nested.msrs.ept_caps & VMX_EPT_INVEPT_BIT)) {
		kvm_queue_exception(vcpu, UD_VECTOR);
		return 1;
	}

	if (!nested_vmx_check_permission(vcpu))
		return 1;

	vmx_instruction_info = vmcs_read32(VMX_INSTRUCTION_INFO);
	gpr_index = vmx_get_instr_info_reg2(vmx_instruction_info);
	type = kvm_register_read(vcpu, gpr_index);

	types = (vmx->nested.msrs.ept_caps >> VMX_EPT_EXTENT_SHIFT) & 6;

	if (type >= 32 || !(types & (1 << type)))
		return nested_vmx_fail(vcpu, VMXERR_INVALID_OPERAND_TO_INVEPT_INVVPID);

	/* According to the Intel VMX instruction reference, the memory
	 * operand is read even if it isn't needed (e.g., for type==global)
	 */
	if (get_vmx_mem_address(vcpu, vmx_get_exit_qual(vcpu),
			vmx_instruction_info, false, sizeof(operand), &gva))
		return 1;
	r = kvm_read_guest_virt(vcpu, gva, &operand, sizeof(operand), &e);
	if (r != X86EMUL_CONTINUE)
		return kvm_handle_memory_failure(vcpu, r, &e);

	/*
	 * Nested EPT roots are always held through guest_mmu,
	 * not root_mmu.
	 */
	mmu = &vcpu->arch.guest_mmu;

	switch (type) {
	case VMX_EPT_EXTENT_CONTEXT:
		if (!nested_vmx_check_eptp(vcpu, operand.eptp))
			return nested_vmx_fail(vcpu,
				VMXERR_INVALID_OPERAND_TO_INVEPT_INVVPID);

		roots_to_free = 0;
		if (nested_ept_root_matches(mmu->root.hpa, mmu->root.pgd,
					    operand.eptp))
			roots_to_free |= KVM_MMU_ROOT_CURRENT;

		for (i = 0; i < KVM_MMU_NUM_PREV_ROOTS; i++) {
			if (nested_ept_root_matches(mmu->prev_roots[i].hpa,
						    mmu->prev_roots[i].pgd,
						    operand.eptp))
				roots_to_free |= KVM_MMU_ROOT_PREVIOUS(i);
		}
		break;
	case VMX_EPT_EXTENT_GLOBAL:
		roots_to_free = KVM_MMU_ROOTS_ALL;
		break;
	default:
		BUG();
		break;
	}

	if (roots_to_free)
		kvm_mmu_free_roots(vcpu->kvm, mmu, roots_to_free);

	return nested_vmx_succeed(vcpu);
}

static int handle_invvpid(struct kvm_vcpu *vcpu)
{
	struct vcpu_vmx *vmx = to_vmx(vcpu);
	u32 vmx_instruction_info;
	unsigned long type, types;
	gva_t gva;
	struct x86_exception e;
	struct {
		u64 vpid;
		u64 gla;
	} operand;
	u16 vpid02;
	int r, gpr_index;

	if (!(vmx->nested.msrs.secondary_ctls_high &
	      SECONDARY_EXEC_ENABLE_VPID) ||
			!(vmx->nested.msrs.vpid_caps & VMX_VPID_INVVPID_BIT)) {
		kvm_queue_exception(vcpu, UD_VECTOR);
		return 1;
	}

	if (!nested_vmx_check_permission(vcpu))
		return 1;

	vmx_instruction_info = vmcs_read32(VMX_INSTRUCTION_INFO);
	gpr_index = vmx_get_instr_info_reg2(vmx_instruction_info);
	type = kvm_register_read(vcpu, gpr_index);

	types = (vmx->nested.msrs.vpid_caps &
			VMX_VPID_EXTENT_SUPPORTED_MASK) >> 8;

	if (type >= 32 || !(types & (1 << type)))
		return nested_vmx_fail(vcpu,
			VMXERR_INVALID_OPERAND_TO_INVEPT_INVVPID);

	/* according to the intel vmx instruction reference, the memory
	 * operand is read even if it isn't needed (e.g., for type==global)
	 */
	if (get_vmx_mem_address(vcpu, vmx_get_exit_qual(vcpu),
			vmx_instruction_info, false, sizeof(operand), &gva))
		return 1;
	r = kvm_read_guest_virt(vcpu, gva, &operand, sizeof(operand), &e);
	if (r != X86EMUL_CONTINUE)
		return kvm_handle_memory_failure(vcpu, r, &e);

	if (operand.vpid >> 16)
		return nested_vmx_fail(vcpu,
			VMXERR_INVALID_OPERAND_TO_INVEPT_INVVPID);

	vpid02 = nested_get_vpid02(vcpu);
	switch (type) {
	case VMX_VPID_EXTENT_INDIVIDUAL_ADDR:
		if (!operand.vpid ||
		    is_noncanonical_address(operand.gla, vcpu))
			return nested_vmx_fail(vcpu,
				VMXERR_INVALID_OPERAND_TO_INVEPT_INVVPID);
		vpid_sync_vcpu_addr(vpid02, operand.gla);
		break;
	case VMX_VPID_EXTENT_SINGLE_CONTEXT:
	case VMX_VPID_EXTENT_SINGLE_NON_GLOBAL:
		if (!operand.vpid)
			return nested_vmx_fail(vcpu,
				VMXERR_INVALID_OPERAND_TO_INVEPT_INVVPID);
		vpid_sync_context(vpid02);
		break;
	case VMX_VPID_EXTENT_ALL_CONTEXT:
		vpid_sync_context(vpid02);
		break;
	default:
		WARN_ON_ONCE(1);
		return kvm_skip_emulated_instruction(vcpu);
	}

	/*
	 * Sync the shadow page tables if EPT is disabled, L1 is invalidating
	 * linear mappings for L2 (tagged with L2's VPID).  Free all guest
	 * roots as VPIDs are not tracked in the MMU role.
	 *
	 * Note, this operates on root_mmu, not guest_mmu, as L1 and L2 share
	 * an MMU when EPT is disabled.
	 *
	 * TODO: sync only the affected SPTEs for INVDIVIDUAL_ADDR.
	 */
	if (!enable_ept)
		kvm_mmu_free_guest_mode_roots(vcpu->kvm, &vcpu->arch.root_mmu);

	return nested_vmx_succeed(vcpu);
}

static int nested_vmx_eptp_switching(struct kvm_vcpu *vcpu,
				     struct vmcs12 *vmcs12)
{
	u32 index = kvm_rcx_read(vcpu);
	u64 new_eptp;

	if (WARN_ON_ONCE(!nested_cpu_has_ept(vmcs12)))
		return 1;
	if (index >= VMFUNC_EPTP_ENTRIES)
		return 1;

	if (kvm_vcpu_read_guest_page(vcpu, vmcs12->eptp_list_address >> PAGE_SHIFT,
				     &new_eptp, index * 8, 8))
		return 1;

	/*
	 * If the (L2) guest does a vmfunc to the currently
	 * active ept pointer, we don't have to do anything else
	 */
	if (vmcs12->ept_pointer != new_eptp) {
		if (!nested_vmx_check_eptp(vcpu, new_eptp))
			return 1;

		vmcs12->ept_pointer = new_eptp;
		nested_ept_new_eptp(vcpu);

		if (!nested_cpu_has_vpid(vmcs12))
			kvm_make_request(KVM_REQ_TLB_FLUSH_GUEST, vcpu);
	}

	return 0;
}

static int handle_vmfunc(struct kvm_vcpu *vcpu)
{
	struct vcpu_vmx *vmx = to_vmx(vcpu);
	struct vmcs12 *vmcs12;
	u32 function = kvm_rax_read(vcpu);

	/*
	 * VMFUNC is only supported for nested guests, but we always enable the
	 * secondary control for simplicity; for non-nested mode, fake that we
	 * didn't by injecting #UD.
	 */
	if (!is_guest_mode(vcpu)) {
		kvm_queue_exception(vcpu, UD_VECTOR);
		return 1;
	}

	vmcs12 = get_vmcs12(vcpu);

	/*
	 * #UD on out-of-bounds function has priority over VM-Exit, and VMFUNC
	 * is enabled in vmcs02 if and only if it's enabled in vmcs12.
	 */
	if (WARN_ON_ONCE((function > 63) || !nested_cpu_has_vmfunc(vmcs12))) {
		kvm_queue_exception(vcpu, UD_VECTOR);
		return 1;
	}

	if (!(vmcs12->vm_function_control & BIT_ULL(function)))
		goto fail;

	switch (function) {
	case 0:
		if (nested_vmx_eptp_switching(vcpu, vmcs12))
			goto fail;
		break;
	default:
		goto fail;
	}
	return kvm_skip_emulated_instruction(vcpu);

fail:
	/*
	 * This is effectively a reflected VM-Exit, as opposed to a synthesized
	 * nested VM-Exit.  Pass the original exit reason, i.e. don't hardcode
	 * EXIT_REASON_VMFUNC as the exit reason.
	 */
	nested_vmx_vmexit(vcpu, vmx->exit_reason.full,
			  vmx_get_intr_info(vcpu),
			  vmx_get_exit_qual(vcpu));
	return 1;
}

/*
 * Return true if an IO instruction with the specified port and size should cause
 * a VM-exit into L1.
 */
bool nested_vmx_check_io_bitmaps(struct kvm_vcpu *vcpu, unsigned int port,
				 int size)
{
	struct vmcs12 *vmcs12 = get_vmcs12(vcpu);
	gpa_t bitmap, last_bitmap;
	u8 b;

	last_bitmap = INVALID_GPA;
	b = -1;

	while (size > 0) {
		if (port < 0x8000)
			bitmap = vmcs12->io_bitmap_a;
		else if (port < 0x10000)
			bitmap = vmcs12->io_bitmap_b;
		else
			return true;
		bitmap += (port & 0x7fff) / 8;

		if (last_bitmap != bitmap)
			if (kvm_vcpu_read_guest(vcpu, bitmap, &b, 1))
				return true;
		if (b & (1 << (port & 7)))
			return true;

		port++;
		size--;
		last_bitmap = bitmap;
	}

	return false;
}

static bool nested_vmx_exit_handled_io(struct kvm_vcpu *vcpu,
				       struct vmcs12 *vmcs12)
{
	unsigned long exit_qualification;
	unsigned short port;
	int size;

	if (!nested_cpu_has(vmcs12, CPU_BASED_USE_IO_BITMAPS))
		return nested_cpu_has(vmcs12, CPU_BASED_UNCOND_IO_EXITING);

	exit_qualification = vmx_get_exit_qual(vcpu);

	port = exit_qualification >> 16;
	size = (exit_qualification & 7) + 1;

	return nested_vmx_check_io_bitmaps(vcpu, port, size);
}

/*
 * Return 1 if we should exit from L2 to L1 to handle an MSR access,
 * rather than handle it ourselves in L0. I.e., check whether L1 expressed
 * disinterest in the current event (read or write a specific MSR) by using an
 * MSR bitmap. This may be the case even when L0 doesn't use MSR bitmaps.
 */
static bool nested_vmx_exit_handled_msr(struct kvm_vcpu *vcpu,
					struct vmcs12 *vmcs12,
					union vmx_exit_reason exit_reason)
{
	u32 msr_index = kvm_rcx_read(vcpu);
	gpa_t bitmap;

	if (!nested_cpu_has(vmcs12, CPU_BASED_USE_MSR_BITMAPS))
		return true;

	/*
	 * The MSR_BITMAP page is divided into four 1024-byte bitmaps,
	 * for the four combinations of read/write and low/high MSR numbers.
	 * First we need to figure out which of the four to use:
	 */
	bitmap = vmcs12->msr_bitmap;
	if (exit_reason.basic == EXIT_REASON_MSR_WRITE)
		bitmap += 2048;
	if (msr_index >= 0xc0000000) {
		msr_index -= 0xc0000000;
		bitmap += 1024;
	}

	/* Then read the msr_index'th bit from this bitmap: */
	if (msr_index < 1024*8) {
		unsigned char b;
		if (kvm_vcpu_read_guest(vcpu, bitmap + msr_index/8, &b, 1))
			return true;
		return 1 & (b >> (msr_index & 7));
	} else
		return true; /* let L1 handle the wrong parameter */
}

/*
 * Return 1 if we should exit from L2 to L1 to handle a CR access exit,
 * rather than handle it ourselves in L0. I.e., check if L1 wanted to
 * intercept (via guest_host_mask etc.) the current event.
 */
static bool nested_vmx_exit_handled_cr(struct kvm_vcpu *vcpu,
	struct vmcs12 *vmcs12)
{
	unsigned long exit_qualification = vmx_get_exit_qual(vcpu);
	int cr = exit_qualification & 15;
	int reg;
	unsigned long val;

	switch ((exit_qualification >> 4) & 3) {
	case 0: /* mov to cr */
		reg = (exit_qualification >> 8) & 15;
		val = kvm_register_read(vcpu, reg);
		switch (cr) {
		case 0:
			if (vmcs12->cr0_guest_host_mask &
			    (val ^ vmcs12->cr0_read_shadow))
				return true;
			break;
		case 3:
			if (nested_cpu_has(vmcs12, CPU_BASED_CR3_LOAD_EXITING))
				return true;
			break;
		case 4:
			if (vmcs12->cr4_guest_host_mask &
			    (vmcs12->cr4_read_shadow ^ val))
				return true;
			break;
		case 8:
			if (nested_cpu_has(vmcs12, CPU_BASED_CR8_LOAD_EXITING))
				return true;
			break;
		}
		break;
	case 2: /* clts */
		if ((vmcs12->cr0_guest_host_mask & X86_CR0_TS) &&
		    (vmcs12->cr0_read_shadow & X86_CR0_TS))
			return true;
		break;
	case 1: /* mov from cr */
		switch (cr) {
		case 3:
			if (vmcs12->cpu_based_vm_exec_control &
			    CPU_BASED_CR3_STORE_EXITING)
				return true;
			break;
		case 8:
			if (vmcs12->cpu_based_vm_exec_control &
			    CPU_BASED_CR8_STORE_EXITING)
				return true;
			break;
		}
		break;
	case 3: /* lmsw */
		/*
		 * lmsw can change bits 1..3 of cr0, and only set bit 0 of
		 * cr0. Other attempted changes are ignored, with no exit.
		 */
		val = (exit_qualification >> LMSW_SOURCE_DATA_SHIFT) & 0x0f;
		if (vmcs12->cr0_guest_host_mask & 0xe &
		    (val ^ vmcs12->cr0_read_shadow))
			return true;
		if ((vmcs12->cr0_guest_host_mask & 0x1) &&
		    !(vmcs12->cr0_read_shadow & 0x1) &&
		    (val & 0x1))
			return true;
		break;
	}
	return false;
}

static bool nested_vmx_exit_handled_encls(struct kvm_vcpu *vcpu,
					  struct vmcs12 *vmcs12)
{
	u32 encls_leaf;

	if (!guest_cpuid_has(vcpu, X86_FEATURE_SGX) ||
	    !nested_cpu_has2(vmcs12, SECONDARY_EXEC_ENCLS_EXITING))
		return false;

	encls_leaf = kvm_rax_read(vcpu);
	if (encls_leaf > 62)
		encls_leaf = 63;
	return vmcs12->encls_exiting_bitmap & BIT_ULL(encls_leaf);
}

static bool nested_vmx_exit_handled_vmcs_access(struct kvm_vcpu *vcpu,
	struct vmcs12 *vmcs12, gpa_t bitmap)
{
	u32 vmx_instruction_info;
	unsigned long field;
	u8 b;

	if (!nested_cpu_has_shadow_vmcs(vmcs12))
		return true;

	/* Decode instruction info and find the field to access */
	vmx_instruction_info = vmcs_read32(VMX_INSTRUCTION_INFO);
	field = kvm_register_read(vcpu, (((vmx_instruction_info) >> 28) & 0xf));

	/* Out-of-range fields always cause a VM exit from L2 to L1 */
	if (field >> 15)
		return true;

	if (kvm_vcpu_read_guest(vcpu, bitmap + field/8, &b, 1))
		return true;

	return 1 & (b >> (field & 7));
}

static bool nested_vmx_exit_handled_mtf(struct vmcs12 *vmcs12)
{
	u32 entry_intr_info = vmcs12->vm_entry_intr_info_field;

	if (nested_cpu_has_mtf(vmcs12))
		return true;

	/*
	 * An MTF VM-exit may be injected into the guest by setting the
	 * interruption-type to 7 (other event) and the vector field to 0. Such
	 * is the case regardless of the 'monitor trap flag' VM-execution
	 * control.
	 */
	return entry_intr_info == (INTR_INFO_VALID_MASK
				   | INTR_TYPE_OTHER_EVENT);
}

/*
 * Return true if L0 wants to handle an exit from L2 regardless of whether or not
 * L1 wants the exit.  Only call this when in is_guest_mode (L2).
 */
static bool nested_vmx_l0_wants_exit(struct kvm_vcpu *vcpu,
				     union vmx_exit_reason exit_reason)
{
	u32 intr_info;

	switch ((u16)exit_reason.basic) {
	case EXIT_REASON_EXCEPTION_NMI:
		intr_info = vmx_get_intr_info(vcpu);
		if (is_nmi(intr_info))
			return true;
		else if (is_page_fault(intr_info))
			return vcpu->arch.apf.host_apf_flags ||
			       vmx_need_pf_intercept(vcpu);
		else if (is_debug(intr_info) &&
			 vcpu->guest_debug &
			 (KVM_GUESTDBG_SINGLESTEP | KVM_GUESTDBG_USE_HW_BP))
			return true;
		else if (is_breakpoint(intr_info) &&
			 vcpu->guest_debug & KVM_GUESTDBG_USE_SW_BP)
			return true;
		else if (is_alignment_check(intr_info) &&
			 !vmx_guest_inject_ac(vcpu))
			return true;
		return false;
	case EXIT_REASON_EXTERNAL_INTERRUPT:
		return true;
	case EXIT_REASON_MCE_DURING_VMENTRY:
		return true;
	case EXIT_REASON_EPT_VIOLATION:
		/*
		 * L0 always deals with the EPT violation. If nested EPT is
		 * used, and the nested mmu code discovers that the address is
		 * missing in the guest EPT table (EPT12), the EPT violation
		 * will be injected with nested_ept_inject_page_fault()
		 */
		return true;
	case EXIT_REASON_EPT_MISCONFIG:
		/*
		 * L2 never uses directly L1's EPT, but rather L0's own EPT
		 * table (shadow on EPT) or a merged EPT table that L0 built
		 * (EPT on EPT). So any problems with the structure of the
		 * table is L0's fault.
		 */
		return true;
	case EXIT_REASON_PREEMPTION_TIMER:
		return true;
	case EXIT_REASON_PML_FULL:
		/*
		 * PML is emulated for an L1 VMM and should never be enabled in
		 * vmcs02, always "handle" PML_FULL by exiting to userspace.
		 */
		return true;
	case EXIT_REASON_VMFUNC:
		/* VM functions are emulated through L2->L0 vmexits. */
		return true;
	case EXIT_REASON_BUS_LOCK:
		/*
		 * At present, bus lock VM exit is never exposed to L1.
		 * Handle L2's bus locks in L0 directly.
		 */
		return true;
	default:
		break;
	}
	return false;
}

/*
 * Return 1 if L1 wants to intercept an exit from L2.  Only call this when in
 * is_guest_mode (L2).
 */
static bool nested_vmx_l1_wants_exit(struct kvm_vcpu *vcpu,
				     union vmx_exit_reason exit_reason)
{
	struct vmcs12 *vmcs12 = get_vmcs12(vcpu);
	u32 intr_info;

	switch ((u16)exit_reason.basic) {
	case EXIT_REASON_EXCEPTION_NMI:
		intr_info = vmx_get_intr_info(vcpu);
		if (is_nmi(intr_info))
			return true;
		else if (is_page_fault(intr_info))
			return true;
		return vmcs12->exception_bitmap &
				(1u << (intr_info & INTR_INFO_VECTOR_MASK));
	case EXIT_REASON_EXTERNAL_INTERRUPT:
		return nested_exit_on_intr(vcpu);
	case EXIT_REASON_TRIPLE_FAULT:
		return true;
	case EXIT_REASON_INTERRUPT_WINDOW:
		return nested_cpu_has(vmcs12, CPU_BASED_INTR_WINDOW_EXITING);
	case EXIT_REASON_NMI_WINDOW:
		return nested_cpu_has(vmcs12, CPU_BASED_NMI_WINDOW_EXITING);
	case EXIT_REASON_TASK_SWITCH:
		return true;
	case EXIT_REASON_CPUID:
		return true;
	case EXIT_REASON_HLT:
		return nested_cpu_has(vmcs12, CPU_BASED_HLT_EXITING);
	case EXIT_REASON_INVD:
		return true;
	case EXIT_REASON_INVLPG:
		return nested_cpu_has(vmcs12, CPU_BASED_INVLPG_EXITING);
	case EXIT_REASON_RDPMC:
		return nested_cpu_has(vmcs12, CPU_BASED_RDPMC_EXITING);
	case EXIT_REASON_RDRAND:
		return nested_cpu_has2(vmcs12, SECONDARY_EXEC_RDRAND_EXITING);
	case EXIT_REASON_RDSEED:
		return nested_cpu_has2(vmcs12, SECONDARY_EXEC_RDSEED_EXITING);
	case EXIT_REASON_RDTSC: case EXIT_REASON_RDTSCP:
		return nested_cpu_has(vmcs12, CPU_BASED_RDTSC_EXITING);
	case EXIT_REASON_VMREAD:
		return nested_vmx_exit_handled_vmcs_access(vcpu, vmcs12,
			vmcs12->vmread_bitmap);
	case EXIT_REASON_VMWRITE:
		return nested_vmx_exit_handled_vmcs_access(vcpu, vmcs12,
			vmcs12->vmwrite_bitmap);
	case EXIT_REASON_VMCALL: case EXIT_REASON_VMCLEAR:
	case EXIT_REASON_VMLAUNCH: case EXIT_REASON_VMPTRLD:
	case EXIT_REASON_VMPTRST: case EXIT_REASON_VMRESUME:
	case EXIT_REASON_VMOFF: case EXIT_REASON_VMON:
	case EXIT_REASON_INVEPT: case EXIT_REASON_INVVPID:
		/*
		 * VMX instructions trap unconditionally. This allows L1 to
		 * emulate them for its L2 guest, i.e., allows 3-level nesting!
		 */
		return true;
	case EXIT_REASON_CR_ACCESS:
		return nested_vmx_exit_handled_cr(vcpu, vmcs12);
	case EXIT_REASON_DR_ACCESS:
		return nested_cpu_has(vmcs12, CPU_BASED_MOV_DR_EXITING);
	case EXIT_REASON_IO_INSTRUCTION:
		return nested_vmx_exit_handled_io(vcpu, vmcs12);
	case EXIT_REASON_GDTR_IDTR: case EXIT_REASON_LDTR_TR:
		return nested_cpu_has2(vmcs12, SECONDARY_EXEC_DESC);
	case EXIT_REASON_MSR_READ:
	case EXIT_REASON_MSR_WRITE:
		return nested_vmx_exit_handled_msr(vcpu, vmcs12, exit_reason);
	case EXIT_REASON_INVALID_STATE:
		return true;
	case EXIT_REASON_MWAIT_INSTRUCTION:
		return nested_cpu_has(vmcs12, CPU_BASED_MWAIT_EXITING);
	case EXIT_REASON_MONITOR_TRAP_FLAG:
		return nested_vmx_exit_handled_mtf(vmcs12);
	case EXIT_REASON_MONITOR_INSTRUCTION:
		return nested_cpu_has(vmcs12, CPU_BASED_MONITOR_EXITING);
	case EXIT_REASON_PAUSE_INSTRUCTION:
		return nested_cpu_has(vmcs12, CPU_BASED_PAUSE_EXITING) ||
			nested_cpu_has2(vmcs12,
				SECONDARY_EXEC_PAUSE_LOOP_EXITING);
	case EXIT_REASON_MCE_DURING_VMENTRY:
		return true;
	case EXIT_REASON_TPR_BELOW_THRESHOLD:
		return nested_cpu_has(vmcs12, CPU_BASED_TPR_SHADOW);
	case EXIT_REASON_APIC_ACCESS:
	case EXIT_REASON_APIC_WRITE:
	case EXIT_REASON_EOI_INDUCED:
		/*
		 * The controls for "virtualize APIC accesses," "APIC-
		 * register virtualization," and "virtual-interrupt
		 * delivery" only come from vmcs12.
		 */
		return true;
	case EXIT_REASON_INVPCID:
		return
			nested_cpu_has2(vmcs12, SECONDARY_EXEC_ENABLE_INVPCID) &&
			nested_cpu_has(vmcs12, CPU_BASED_INVLPG_EXITING);
	case EXIT_REASON_WBINVD:
		return nested_cpu_has2(vmcs12, SECONDARY_EXEC_WBINVD_EXITING);
	case EXIT_REASON_XSETBV:
		return true;
	case EXIT_REASON_XSAVES: case EXIT_REASON_XRSTORS:
		/*
		 * This should never happen, since it is not possible to
		 * set XSS to a non-zero value---neither in L1 nor in L2.
		 * If if it were, XSS would have to be checked against
		 * the XSS exit bitmap in vmcs12.
		 */
		return nested_cpu_has2(vmcs12, SECONDARY_EXEC_XSAVES);
	case EXIT_REASON_UMWAIT:
	case EXIT_REASON_TPAUSE:
		return nested_cpu_has2(vmcs12,
			SECONDARY_EXEC_ENABLE_USR_WAIT_PAUSE);
	case EXIT_REASON_ENCLS:
		return nested_vmx_exit_handled_encls(vcpu, vmcs12);
	case EXIT_REASON_NOTIFY:
		/* Notify VM exit is not exposed to L1 */
		return false;
	default:
		return true;
	}
}

/*
 * Conditionally reflect a VM-Exit into L1.  Returns %true if the VM-Exit was
 * reflected into L1.
 */
bool nested_vmx_reflect_vmexit(struct kvm_vcpu *vcpu)
{
	struct vcpu_vmx *vmx = to_vmx(vcpu);
	union vmx_exit_reason exit_reason = vmx->exit_reason;
	unsigned long exit_qual;
	u32 exit_intr_info;

	WARN_ON_ONCE(vmx->nested.nested_run_pending);

	/*
	 * Late nested VM-Fail shares the same flow as nested VM-Exit since KVM
	 * has already loaded L2's state.
	 */
	if (unlikely(vmx->fail)) {
		trace_kvm_nested_vmenter_failed(
			"hardware VM-instruction error: ",
			vmcs_read32(VM_INSTRUCTION_ERROR));
		exit_intr_info = 0;
		exit_qual = 0;
		goto reflect_vmexit;
	}

	trace_kvm_nested_vmexit(vcpu, KVM_ISA_VMX);

	/* If L0 (KVM) wants the exit, it trumps L1's desires. */
	if (nested_vmx_l0_wants_exit(vcpu, exit_reason))
		return false;

	/* If L1 doesn't want the exit, handle it in L0. */
	if (!nested_vmx_l1_wants_exit(vcpu, exit_reason))
		return false;

	/*
	 * vmcs.VM_EXIT_INTR_INFO is only valid for EXCEPTION_NMI exits.  For
	 * EXTERNAL_INTERRUPT, the value for vmcs12->vm_exit_intr_info would
	 * need to be synthesized by querying the in-kernel LAPIC, but external
	 * interrupts are never reflected to L1 so it's a non-issue.
	 */
	exit_intr_info = vmx_get_intr_info(vcpu);
	if (is_exception_with_error_code(exit_intr_info)) {
		struct vmcs12 *vmcs12 = get_vmcs12(vcpu);

		vmcs12->vm_exit_intr_error_code =
			vmcs_read32(VM_EXIT_INTR_ERROR_CODE);
	}
	exit_qual = vmx_get_exit_qual(vcpu);

reflect_vmexit:
	nested_vmx_vmexit(vcpu, exit_reason.full, exit_intr_info, exit_qual);
	return true;
}

static int vmx_get_nested_state(struct kvm_vcpu *vcpu,
				struct kvm_nested_state __user *user_kvm_nested_state,
				u32 user_data_size)
{
	struct vcpu_vmx *vmx;
	struct vmcs12 *vmcs12;
	struct kvm_nested_state kvm_state = {
		.flags = 0,
		.format = KVM_STATE_NESTED_FORMAT_VMX,
		.size = sizeof(kvm_state),
		.hdr.vmx.flags = 0,
		.hdr.vmx.vmxon_pa = INVALID_GPA,
		.hdr.vmx.vmcs12_pa = INVALID_GPA,
		.hdr.vmx.preemption_timer_deadline = 0,
	};
	struct kvm_vmx_nested_state_data __user *user_vmx_nested_state =
		&user_kvm_nested_state->data.vmx[0];

	if (!vcpu)
		return kvm_state.size + sizeof(*user_vmx_nested_state);

	vmx = to_vmx(vcpu);
	vmcs12 = get_vmcs12(vcpu);

	if (nested_vmx_allowed(vcpu) &&
	    (vmx->nested.vmxon || vmx->nested.smm.vmxon)) {
		kvm_state.hdr.vmx.vmxon_pa = vmx->nested.vmxon_ptr;
		kvm_state.hdr.vmx.vmcs12_pa = vmx->nested.current_vmptr;

		if (vmx_has_valid_vmcs12(vcpu)) {
			kvm_state.size += sizeof(user_vmx_nested_state->vmcs12);

			/* 'hv_evmcs_vmptr' can also be EVMPTR_MAP_PENDING here */
			if (vmx->nested.hv_evmcs_vmptr != EVMPTR_INVALID)
				kvm_state.flags |= KVM_STATE_NESTED_EVMCS;

			if (is_guest_mode(vcpu) &&
			    nested_cpu_has_shadow_vmcs(vmcs12) &&
			    vmcs12->vmcs_link_pointer != INVALID_GPA)
				kvm_state.size += sizeof(user_vmx_nested_state->shadow_vmcs12);
		}

		if (vmx->nested.smm.vmxon)
			kvm_state.hdr.vmx.smm.flags |= KVM_STATE_NESTED_SMM_VMXON;

		if (vmx->nested.smm.guest_mode)
			kvm_state.hdr.vmx.smm.flags |= KVM_STATE_NESTED_SMM_GUEST_MODE;

		if (is_guest_mode(vcpu)) {
			kvm_state.flags |= KVM_STATE_NESTED_GUEST_MODE;

			if (vmx->nested.nested_run_pending)
				kvm_state.flags |= KVM_STATE_NESTED_RUN_PENDING;

			if (vmx->nested.mtf_pending)
				kvm_state.flags |= KVM_STATE_NESTED_MTF_PENDING;

			if (nested_cpu_has_preemption_timer(vmcs12) &&
			    vmx->nested.has_preemption_timer_deadline) {
				kvm_state.hdr.vmx.flags |=
					KVM_STATE_VMX_PREEMPTION_TIMER_DEADLINE;
				kvm_state.hdr.vmx.preemption_timer_deadline =
					vmx->nested.preemption_timer_deadline;
			}
		}
	}

	if (user_data_size < kvm_state.size)
		goto out;

	if (copy_to_user(user_kvm_nested_state, &kvm_state, sizeof(kvm_state)))
		return -EFAULT;

	if (!vmx_has_valid_vmcs12(vcpu))
		goto out;

	/*
	 * When running L2, the authoritative vmcs12 state is in the
	 * vmcs02. When running L1, the authoritative vmcs12 state is
	 * in the shadow or enlightened vmcs linked to vmcs01, unless
	 * need_vmcs12_to_shadow_sync is set, in which case, the authoritative
	 * vmcs12 state is in the vmcs12 already.
	 */
	if (is_guest_mode(vcpu)) {
		sync_vmcs02_to_vmcs12(vcpu, vmcs12);
		sync_vmcs02_to_vmcs12_rare(vcpu, vmcs12);
	} else  {
		copy_vmcs02_to_vmcs12_rare(vcpu, get_vmcs12(vcpu));
		if (!vmx->nested.need_vmcs12_to_shadow_sync) {
			if (evmptr_is_valid(vmx->nested.hv_evmcs_vmptr))
				/*
				 * L1 hypervisor is not obliged to keep eVMCS
				 * clean fields data always up-to-date while
				 * not in guest mode, 'hv_clean_fields' is only
				 * supposed to be actual upon vmentry so we need
				 * to ignore it here and do full copy.
				 */
				copy_enlightened_to_vmcs12(vmx, 0);
			else if (enable_shadow_vmcs)
				copy_shadow_to_vmcs12(vmx);
		}
	}

	BUILD_BUG_ON(sizeof(user_vmx_nested_state->vmcs12) < VMCS12_SIZE);
	BUILD_BUG_ON(sizeof(user_vmx_nested_state->shadow_vmcs12) < VMCS12_SIZE);

	/*
	 * Copy over the full allocated size of vmcs12 rather than just the size
	 * of the struct.
	 */
	if (copy_to_user(user_vmx_nested_state->vmcs12, vmcs12, VMCS12_SIZE))
		return -EFAULT;

	if (nested_cpu_has_shadow_vmcs(vmcs12) &&
	    vmcs12->vmcs_link_pointer != INVALID_GPA) {
		if (copy_to_user(user_vmx_nested_state->shadow_vmcs12,
				 get_shadow_vmcs12(vcpu), VMCS12_SIZE))
			return -EFAULT;
	}
out:
	return kvm_state.size;
}

/*
 * Forcibly leave nested mode in order to be able to reset the VCPU later on.
 */
void vmx_leave_nested(struct kvm_vcpu *vcpu)
{
	if (is_guest_mode(vcpu)) {
		to_vmx(vcpu)->nested.nested_run_pending = 0;
		nested_vmx_vmexit(vcpu, -1, 0, 0);
	}
	free_nested(vcpu);
}

static int vmx_set_nested_state(struct kvm_vcpu *vcpu,
				struct kvm_nested_state __user *user_kvm_nested_state,
				struct kvm_nested_state *kvm_state)
{
	struct vcpu_vmx *vmx = to_vmx(vcpu);
	struct vmcs12 *vmcs12;
	enum vm_entry_failure_code ignored;
	struct kvm_vmx_nested_state_data __user *user_vmx_nested_state =
		&user_kvm_nested_state->data.vmx[0];
	int ret;

	if (kvm_state->format != KVM_STATE_NESTED_FORMAT_VMX)
		return -EINVAL;

	if (kvm_state->hdr.vmx.vmxon_pa == INVALID_GPA) {
		if (kvm_state->hdr.vmx.smm.flags)
			return -EINVAL;

		if (kvm_state->hdr.vmx.vmcs12_pa != INVALID_GPA)
			return -EINVAL;

		/*
		 * KVM_STATE_NESTED_EVMCS used to signal that KVM should
		 * enable eVMCS capability on vCPU. However, since then
		 * code was changed such that flag signals vmcs12 should
		 * be copied into eVMCS in guest memory.
		 *
		 * To preserve backwards compatability, allow user
		 * to set this flag even when there is no VMXON region.
		 */
		if (kvm_state->flags & ~KVM_STATE_NESTED_EVMCS)
			return -EINVAL;
	} else {
		if (!nested_vmx_allowed(vcpu))
			return -EINVAL;

		if (!page_address_valid(vcpu, kvm_state->hdr.vmx.vmxon_pa))
			return -EINVAL;
	}

	if ((kvm_state->hdr.vmx.smm.flags & KVM_STATE_NESTED_SMM_GUEST_MODE) &&
	    (kvm_state->flags & KVM_STATE_NESTED_GUEST_MODE))
		return -EINVAL;

	if (kvm_state->hdr.vmx.smm.flags &
	    ~(KVM_STATE_NESTED_SMM_GUEST_MODE | KVM_STATE_NESTED_SMM_VMXON))
		return -EINVAL;

	if (kvm_state->hdr.vmx.flags & ~KVM_STATE_VMX_PREEMPTION_TIMER_DEADLINE)
		return -EINVAL;

	/*
	 * SMM temporarily disables VMX, so we cannot be in guest mode,
	 * nor can VMLAUNCH/VMRESUME be pending.  Outside SMM, SMM flags
	 * must be zero.
	 */
	if (is_smm(vcpu) ?
		(kvm_state->flags &
		 (KVM_STATE_NESTED_GUEST_MODE | KVM_STATE_NESTED_RUN_PENDING))
		: kvm_state->hdr.vmx.smm.flags)
		return -EINVAL;

	if ((kvm_state->hdr.vmx.smm.flags & KVM_STATE_NESTED_SMM_GUEST_MODE) &&
	    !(kvm_state->hdr.vmx.smm.flags & KVM_STATE_NESTED_SMM_VMXON))
		return -EINVAL;

	if ((kvm_state->flags & KVM_STATE_NESTED_EVMCS) &&
		(!nested_vmx_allowed(vcpu) || !vmx->nested.enlightened_vmcs_enabled))
			return -EINVAL;

	vmx_leave_nested(vcpu);

	if (kvm_state->hdr.vmx.vmxon_pa == INVALID_GPA)
		return 0;

	vmx->nested.vmxon_ptr = kvm_state->hdr.vmx.vmxon_pa;
	ret = enter_vmx_operation(vcpu);
	if (ret)
		return ret;

	/* Empty 'VMXON' state is permitted if no VMCS loaded */
	if (kvm_state->size < sizeof(*kvm_state) + sizeof(*vmcs12)) {
		/* See vmx_has_valid_vmcs12.  */
		if ((kvm_state->flags & KVM_STATE_NESTED_GUEST_MODE) ||
		    (kvm_state->flags & KVM_STATE_NESTED_EVMCS) ||
		    (kvm_state->hdr.vmx.vmcs12_pa != INVALID_GPA))
			return -EINVAL;
		else
			return 0;
	}

	if (kvm_state->hdr.vmx.vmcs12_pa != INVALID_GPA) {
		if (kvm_state->hdr.vmx.vmcs12_pa == kvm_state->hdr.vmx.vmxon_pa ||
		    !page_address_valid(vcpu, kvm_state->hdr.vmx.vmcs12_pa))
			return -EINVAL;

		set_current_vmptr(vmx, kvm_state->hdr.vmx.vmcs12_pa);
	} else if (kvm_state->flags & KVM_STATE_NESTED_EVMCS) {
		/*
		 * nested_vmx_handle_enlightened_vmptrld() cannot be called
		 * directly from here as HV_X64_MSR_VP_ASSIST_PAGE may not be
		 * restored yet. EVMCS will be mapped from
		 * nested_get_vmcs12_pages().
		 */
		vmx->nested.hv_evmcs_vmptr = EVMPTR_MAP_PENDING;
		kvm_make_request(KVM_REQ_GET_NESTED_STATE_PAGES, vcpu);
	} else {
		return -EINVAL;
	}

	if (kvm_state->hdr.vmx.smm.flags & KVM_STATE_NESTED_SMM_VMXON) {
		vmx->nested.smm.vmxon = true;
		vmx->nested.vmxon = false;

		if (kvm_state->hdr.vmx.smm.flags & KVM_STATE_NESTED_SMM_GUEST_MODE)
			vmx->nested.smm.guest_mode = true;
	}

	vmcs12 = get_vmcs12(vcpu);
	if (copy_from_user(vmcs12, user_vmx_nested_state->vmcs12, sizeof(*vmcs12)))
		return -EFAULT;

	if (vmcs12->hdr.revision_id != VMCS12_REVISION)
		return -EINVAL;

	if (!(kvm_state->flags & KVM_STATE_NESTED_GUEST_MODE))
		return 0;

	vmx->nested.nested_run_pending =
		!!(kvm_state->flags & KVM_STATE_NESTED_RUN_PENDING);

	vmx->nested.mtf_pending =
		!!(kvm_state->flags & KVM_STATE_NESTED_MTF_PENDING);

	ret = -EINVAL;
	if (nested_cpu_has_shadow_vmcs(vmcs12) &&
	    vmcs12->vmcs_link_pointer != INVALID_GPA) {
		struct vmcs12 *shadow_vmcs12 = get_shadow_vmcs12(vcpu);

		if (kvm_state->size <
		    sizeof(*kvm_state) +
		    sizeof(user_vmx_nested_state->vmcs12) + sizeof(*shadow_vmcs12))
			goto error_guest_mode;

		if (copy_from_user(shadow_vmcs12,
				   user_vmx_nested_state->shadow_vmcs12,
				   sizeof(*shadow_vmcs12))) {
			ret = -EFAULT;
			goto error_guest_mode;
		}

		if (shadow_vmcs12->hdr.revision_id != VMCS12_REVISION ||
		    !shadow_vmcs12->hdr.shadow_vmcs)
			goto error_guest_mode;
	}

	vmx->nested.has_preemption_timer_deadline = false;
	if (kvm_state->hdr.vmx.flags & KVM_STATE_VMX_PREEMPTION_TIMER_DEADLINE) {
		vmx->nested.has_preemption_timer_deadline = true;
		vmx->nested.preemption_timer_deadline =
			kvm_state->hdr.vmx.preemption_timer_deadline;
	}

	if (nested_vmx_check_controls(vcpu, vmcs12) ||
	    nested_vmx_check_host_state(vcpu, vmcs12) ||
	    nested_vmx_check_guest_state(vcpu, vmcs12, &ignored))
		goto error_guest_mode;

	vmx->nested.dirty_vmcs12 = true;
	vmx->nested.force_msr_bitmap_recalc = true;
	ret = nested_vmx_enter_non_root_mode(vcpu, false);
	if (ret)
		goto error_guest_mode;

	if (vmx->nested.mtf_pending)
		kvm_make_request(KVM_REQ_EVENT, vcpu);

	return 0;

error_guest_mode:
	vmx->nested.nested_run_pending = 0;
	return ret;
}

void nested_vmx_set_vmcs_shadowing_bitmap(void)
{
	if (enable_shadow_vmcs) {
		vmcs_write64(VMREAD_BITMAP, __pa(vmx_vmread_bitmap));
		vmcs_write64(VMWRITE_BITMAP, __pa(vmx_vmwrite_bitmap));
	}
}

/*
 * Indexing into the vmcs12 uses the VMCS encoding rotated left by 6.  Undo
 * that madness to get the encoding for comparison.
 */
#define VMCS12_IDX_TO_ENC(idx) ((u16)(((u16)(idx) >> 6) | ((u16)(idx) << 10)))

static u64 nested_vmx_calc_vmcs_enum_msr(void)
{
	/*
	 * Note these are the so called "index" of the VMCS field encoding, not
	 * the index into vmcs12.
	 */
	unsigned int max_idx, idx;
	int i;

	/*
	 * For better or worse, KVM allows VMREAD/VMWRITE to all fields in
	 * vmcs12, regardless of whether or not the associated feature is
	 * exposed to L1.  Simply find the field with the highest index.
	 */
	max_idx = 0;
	for (i = 0; i < nr_vmcs12_fields; i++) {
		/* The vmcs12 table is very, very sparsely populated. */
		if (!vmcs12_field_offsets[i])
			continue;

		idx = vmcs_field_index(VMCS12_IDX_TO_ENC(i));
		if (idx > max_idx)
			max_idx = idx;
	}

	return (u64)max_idx << VMCS_FIELD_INDEX_SHIFT;
}

/*
 * nested_vmx_setup_ctls_msrs() sets up variables containing the values to be
 * returned for the various VMX controls MSRs when nested VMX is enabled.
 * The same values should also be used to verify that vmcs12 control fields are
 * valid during nested entry from L1 to L2.
 * Each of these control msrs has a low and high 32-bit half: A low bit is on
 * if the corresponding bit in the (32-bit) control field *must* be on, and a
 * bit in the high half is on if the corresponding bit in the control field
 * may be on. See also vmx_control_verify().
 */
void nested_vmx_setup_ctls_msrs(struct vmcs_config *vmcs_conf, u32 ept_caps)
{
	struct nested_vmx_msrs *msrs = &vmcs_conf->nested;

	/*
	 * Note that as a general rule, the high half of the MSRs (bits in
	 * the control fields which may be 1) should be initialized by the
	 * intersection of the underlying hardware's MSR (i.e., features which
	 * can be supported) and the list of features we want to expose -
	 * because they are known to be properly supported in our code.
	 * Also, usually, the low half of the MSRs (bits which must be 1) can
	 * be set to 0, meaning that L1 may turn off any of these bits. The
	 * reason is that if one of these bits is necessary, it will appear
	 * in vmcs01 and prepare_vmcs02, when it bitwise-or's the control
	 * fields of vmcs01 and vmcs02, will turn these bits off - and
	 * nested_vmx_l1_wants_exit() will not pass related exits to L1.
	 * These rules have exceptions below.
	 */

	/* pin-based controls */
	msrs->pinbased_ctls_low =
		PIN_BASED_ALWAYSON_WITHOUT_TRUE_MSR;

	msrs->pinbased_ctls_high = vmcs_conf->pin_based_exec_ctrl;
	msrs->pinbased_ctls_high &=
		PIN_BASED_EXT_INTR_MASK |
		PIN_BASED_NMI_EXITING |
		PIN_BASED_VIRTUAL_NMIS |
		(enable_apicv ? PIN_BASED_POSTED_INTR : 0);
	msrs->pinbased_ctls_high |=
		PIN_BASED_ALWAYSON_WITHOUT_TRUE_MSR |
		PIN_BASED_VMX_PREEMPTION_TIMER;

	/* exit controls */
	msrs->exit_ctls_low =
		VM_EXIT_ALWAYSON_WITHOUT_TRUE_MSR;

	msrs->exit_ctls_high = vmcs_conf->vmexit_ctrl;
	msrs->exit_ctls_high &=
#ifdef CONFIG_X86_64
		VM_EXIT_HOST_ADDR_SPACE_SIZE |
#endif
		VM_EXIT_LOAD_IA32_PAT | VM_EXIT_SAVE_IA32_PAT |
		VM_EXIT_CLEAR_BNDCFGS;
	msrs->exit_ctls_high |=
		VM_EXIT_ALWAYSON_WITHOUT_TRUE_MSR |
		VM_EXIT_LOAD_IA32_EFER | VM_EXIT_SAVE_IA32_EFER |
		VM_EXIT_SAVE_VMX_PREEMPTION_TIMER | VM_EXIT_ACK_INTR_ON_EXIT |
		VM_EXIT_LOAD_IA32_PERF_GLOBAL_CTRL;

	/* We support free control of debug control saving. */
	msrs->exit_ctls_low &= ~VM_EXIT_SAVE_DEBUG_CONTROLS;

	/* entry controls */
	msrs->entry_ctls_low =
		VM_ENTRY_ALWAYSON_WITHOUT_TRUE_MSR;

	msrs->entry_ctls_high = vmcs_conf->vmentry_ctrl;
	msrs->entry_ctls_high &=
#ifdef CONFIG_X86_64
		VM_ENTRY_IA32E_MODE |
#endif
		VM_ENTRY_LOAD_IA32_PAT | VM_ENTRY_LOAD_BNDCFGS;
	msrs->entry_ctls_high |=
		(VM_ENTRY_ALWAYSON_WITHOUT_TRUE_MSR | VM_ENTRY_LOAD_IA32_EFER |
		 VM_ENTRY_LOAD_IA32_PERF_GLOBAL_CTRL);

	/* We support free control of debug control loading. */
	msrs->entry_ctls_low &= ~VM_ENTRY_LOAD_DEBUG_CONTROLS;

	/* cpu-based controls */
	msrs->procbased_ctls_low =
		CPU_BASED_ALWAYSON_WITHOUT_TRUE_MSR;

	msrs->procbased_ctls_high = vmcs_conf->cpu_based_exec_ctrl;
	msrs->procbased_ctls_high &=
		CPU_BASED_INTR_WINDOW_EXITING |
		CPU_BASED_NMI_WINDOW_EXITING | CPU_BASED_USE_TSC_OFFSETTING |
		CPU_BASED_HLT_EXITING | CPU_BASED_INVLPG_EXITING |
		CPU_BASED_MWAIT_EXITING | CPU_BASED_CR3_LOAD_EXITING |
		CPU_BASED_CR3_STORE_EXITING |
#ifdef CONFIG_X86_64
		CPU_BASED_CR8_LOAD_EXITING | CPU_BASED_CR8_STORE_EXITING |
#endif
		CPU_BASED_MOV_DR_EXITING | CPU_BASED_UNCOND_IO_EXITING |
		CPU_BASED_USE_IO_BITMAPS | CPU_BASED_MONITOR_TRAP_FLAG |
		CPU_BASED_MONITOR_EXITING | CPU_BASED_RDPMC_EXITING |
		CPU_BASED_RDTSC_EXITING | CPU_BASED_PAUSE_EXITING |
		CPU_BASED_TPR_SHADOW | CPU_BASED_ACTIVATE_SECONDARY_CONTROLS;
	/*
	 * We can allow some features even when not supported by the
	 * hardware. For example, L1 can specify an MSR bitmap - and we
	 * can use it to avoid exits to L1 - even when L0 runs L2
	 * without MSR bitmaps.
	 */
	msrs->procbased_ctls_high |=
		CPU_BASED_ALWAYSON_WITHOUT_TRUE_MSR |
		CPU_BASED_USE_MSR_BITMAPS;

	/* We support free control of CR3 access interception. */
	msrs->procbased_ctls_low &=
		~(CPU_BASED_CR3_LOAD_EXITING | CPU_BASED_CR3_STORE_EXITING);

	/*
	 * secondary cpu-based controls.  Do not include those that
	 * depend on CPUID bits, they are added later by
	 * vmx_vcpu_after_set_cpuid.
	 */
	msrs->secondary_ctls_low = 0;

	msrs->secondary_ctls_high = vmcs_conf->cpu_based_2nd_exec_ctrl;
	msrs->secondary_ctls_high &=
		SECONDARY_EXEC_DESC |
		SECONDARY_EXEC_ENABLE_RDTSCP |
		SECONDARY_EXEC_VIRTUALIZE_X2APIC_MODE |
		SECONDARY_EXEC_WBINVD_EXITING |
		SECONDARY_EXEC_APIC_REGISTER_VIRT |
		SECONDARY_EXEC_VIRTUAL_INTR_DELIVERY |
		SECONDARY_EXEC_RDRAND_EXITING |
		SECONDARY_EXEC_ENABLE_INVPCID |
		SECONDARY_EXEC_RDSEED_EXITING |
		SECONDARY_EXEC_XSAVES |
		SECONDARY_EXEC_TSC_SCALING;

	/*
	 * We can emulate "VMCS shadowing," even if the hardware
	 * doesn't support it.
	 */
	msrs->secondary_ctls_high |=
		SECONDARY_EXEC_SHADOW_VMCS;

	if (enable_ept) {
		/* nested EPT: emulate EPT also to L1 */
		msrs->secondary_ctls_high |=
			SECONDARY_EXEC_ENABLE_EPT;
		msrs->ept_caps =
			VMX_EPT_PAGE_WALK_4_BIT |
			VMX_EPT_PAGE_WALK_5_BIT |
			VMX_EPTP_WB_BIT |
			VMX_EPT_INVEPT_BIT |
			VMX_EPT_EXECUTE_ONLY_BIT;

		msrs->ept_caps &= ept_caps;
		msrs->ept_caps |= VMX_EPT_EXTENT_GLOBAL_BIT |
			VMX_EPT_EXTENT_CONTEXT_BIT | VMX_EPT_2MB_PAGE_BIT |
			VMX_EPT_1GB_PAGE_BIT;
		if (enable_ept_ad_bits) {
			msrs->secondary_ctls_high |=
				SECONDARY_EXEC_ENABLE_PML;
			msrs->ept_caps |= VMX_EPT_AD_BIT;
		}
	}

	if (cpu_has_vmx_vmfunc()) {
		msrs->secondary_ctls_high |=
			SECONDARY_EXEC_ENABLE_VMFUNC;
		/*
		 * Advertise EPTP switching unconditionally
		 * since we emulate it
		 */
		if (enable_ept)
			msrs->vmfunc_controls =
				VMX_VMFUNC_EPTP_SWITCHING;
	}

	/*
	 * Old versions of KVM use the single-context version without
	 * checking for support, so declare that it is supported even
	 * though it is treated as global context.  The alternative is
	 * not failing the single-context invvpid, and it is worse.
	 */
	if (enable_vpid) {
		msrs->secondary_ctls_high |=
			SECONDARY_EXEC_ENABLE_VPID;
		msrs->vpid_caps = VMX_VPID_INVVPID_BIT |
			VMX_VPID_EXTENT_SUPPORTED_MASK;
	}

	if (enable_unrestricted_guest)
		msrs->secondary_ctls_high |=
			SECONDARY_EXEC_UNRESTRICTED_GUEST;

	if (flexpriority_enabled)
		msrs->secondary_ctls_high |=
			SECONDARY_EXEC_VIRTUALIZE_APIC_ACCESSES;

	if (enable_sgx)
		msrs->secondary_ctls_high |= SECONDARY_EXEC_ENCLS_EXITING;

	/* miscellaneous data */
	msrs->misc_low = (u32)vmcs_conf->misc & VMX_MISC_SAVE_EFER_LMA;
	msrs->misc_low |=
		MSR_IA32_VMX_MISC_VMWRITE_SHADOW_RO_FIELDS |
		VMX_MISC_EMULATED_PREEMPTION_TIMER_RATE |
		VMX_MISC_ACTIVITY_HLT |
		VMX_MISC_ACTIVITY_WAIT_SIPI;
	msrs->misc_high = 0;

	/*
	 * This MSR reports some information about VMX support. We
	 * should return information about the VMX we emulate for the
	 * guest, and the VMCS structure we give it - not about the
	 * VMX support of the underlying hardware.
	 */
	msrs->basic =
		VMCS12_REVISION |
		VMX_BASIC_TRUE_CTLS |
		((u64)VMCS12_SIZE << VMX_BASIC_VMCS_SIZE_SHIFT) |
		(VMX_BASIC_MEM_TYPE_WB << VMX_BASIC_MEM_TYPE_SHIFT);

	if (cpu_has_vmx_basic_inout())
		msrs->basic |= VMX_BASIC_INOUT;

	/*
	 * These MSRs specify bits which the guest must keep fixed on
	 * while L1 is in VMXON mode (in L1's root mode, or running an L2).
	 * We picked the standard core2 setting.
	 */
#define VMXON_CR0_ALWAYSON     (X86_CR0_PE | X86_CR0_PG | X86_CR0_NE)
#define VMXON_CR4_ALWAYSON     X86_CR4_VMXE
	msrs->cr0_fixed0 = VMXON_CR0_ALWAYSON;
	msrs->cr4_fixed0 = VMXON_CR4_ALWAYSON;

	/* These MSRs specify bits which the guest must keep fixed off. */
	rdmsrl(MSR_IA32_VMX_CR0_FIXED1, msrs->cr0_fixed1);
	rdmsrl(MSR_IA32_VMX_CR4_FIXED1, msrs->cr4_fixed1);

	if (vmx_umip_emulated())
		msrs->cr4_fixed1 |= X86_CR4_UMIP;

	msrs->vmcs_enum = nested_vmx_calc_vmcs_enum_msr();
}

void nested_vmx_hardware_unsetup(void)
{
	int i;

	if (enable_shadow_vmcs) {
		for (i = 0; i < VMX_BITMAP_NR; i++)
			free_page((unsigned long)vmx_bitmap[i]);
	}
}

__init int nested_vmx_hardware_setup(int (*exit_handlers[])(struct kvm_vcpu *))
{
	int i;

	if (!cpu_has_vmx_shadow_vmcs())
		enable_shadow_vmcs = 0;
	if (enable_shadow_vmcs) {
		for (i = 0; i < VMX_BITMAP_NR; i++) {
			/*
			 * The vmx_bitmap is not tied to a VM and so should
			 * not be charged to a memcg.
			 */
			vmx_bitmap[i] = (unsigned long *)
				__get_free_page(GFP_KERNEL);
			if (!vmx_bitmap[i]) {
				nested_vmx_hardware_unsetup();
				return -ENOMEM;
			}
		}

		init_vmcs_shadow_fields();
	}

	exit_handlers[EXIT_REASON_VMCLEAR]	= handle_vmclear;
	exit_handlers[EXIT_REASON_VMLAUNCH]	= handle_vmlaunch;
	exit_handlers[EXIT_REASON_VMPTRLD]	= handle_vmptrld;
	exit_handlers[EXIT_REASON_VMPTRST]	= handle_vmptrst;
	exit_handlers[EXIT_REASON_VMREAD]	= handle_vmread;
	exit_handlers[EXIT_REASON_VMRESUME]	= handle_vmresume;
	exit_handlers[EXIT_REASON_VMWRITE]	= handle_vmwrite;
	exit_handlers[EXIT_REASON_VMOFF]	= handle_vmxoff;
	exit_handlers[EXIT_REASON_VMON]		= handle_vmxon;
	exit_handlers[EXIT_REASON_INVEPT]	= handle_invept;
	exit_handlers[EXIT_REASON_INVVPID]	= handle_invvpid;
	exit_handlers[EXIT_REASON_VMFUNC]	= handle_vmfunc;

	return 0;
}

struct kvm_x86_nested_ops vmx_nested_ops = {
	.leave_nested = vmx_leave_nested,
	.is_exception_vmexit = nested_vmx_is_exception_vmexit,
	.check_events = vmx_check_nested_events,
<<<<<<< HEAD
	.handle_page_fault_workaround = nested_vmx_handle_page_fault_workaround,
	.hv_timer_pending = nested_vmx_preemption_timer_pending,
=======
	.has_events = vmx_has_nested_events,
>>>>>>> 7365df19
	.triple_fault = nested_vmx_triple_fault,
	.get_state = vmx_get_nested_state,
	.set_state = vmx_set_nested_state,
	.get_nested_state_pages = vmx_get_nested_state_pages,
	.write_log_dirty = nested_vmx_write_pml_buffer,
	.enable_evmcs = nested_enable_evmcs,
	.get_evmcs_version = nested_get_evmcs_version,
};<|MERGE_RESOLUTION|>--- conflicted
+++ resolved
@@ -439,51 +439,8 @@
 	return inequality ^ bit;
 }
 
-<<<<<<< HEAD
-
-/*
- * KVM wants to inject page-faults which it got to the guest. This function
- * checks whether in a nested guest, we need to inject them to L1 or L2.
- */
-static int nested_vmx_check_exception(struct kvm_vcpu *vcpu, unsigned long *exit_qual)
-{
-	struct vmcs12 *vmcs12 = get_vmcs12(vcpu);
-	unsigned int nr = vcpu->arch.exception.nr;
-	bool has_payload = vcpu->arch.exception.has_payload;
-	unsigned long payload = vcpu->arch.exception.payload;
-
-	if (nr == PF_VECTOR) {
-		if (vcpu->arch.exception.nested_apf) {
-			*exit_qual = vcpu->arch.apf.nested_apf_token;
-			return 1;
-		}
-		if (nested_vmx_is_page_fault_vmexit(vmcs12,
-						    vcpu->arch.exception.error_code)) {
-			*exit_qual = has_payload ? payload : vcpu->arch.cr2;
-			return 1;
-		}
-	} else if (vmcs12->exception_bitmap & (1u << nr)) {
-		if (nr == DB_VECTOR) {
-			if (!has_payload) {
-				payload = vcpu->arch.dr6;
-				payload &= ~DR6_BT;
-				payload ^= DR6_ACTIVE_LOW;
-			}
-			*exit_qual = payload;
-		} else
-			*exit_qual = 0;
-		return 1;
-	}
-
-	return 0;
-}
-
-static bool nested_vmx_handle_page_fault_workaround(struct kvm_vcpu *vcpu,
-						    struct x86_exception *fault)
-=======
 static bool nested_vmx_is_exception_vmexit(struct kvm_vcpu *vcpu, u8 vector,
 					   u32 error_code)
->>>>>>> 7365df19
 {
 	struct vmcs12 *vmcs12 = get_vmcs12(vcpu);
 
@@ -497,20 +454,7 @@
 	if (vector == PF_VECTOR)
 		return nested_vmx_is_page_fault_vmexit(vmcs12, (u16)error_code);
 
-<<<<<<< HEAD
-	if (nested_vmx_is_page_fault_vmexit(vmcs12, fault->error_code) &&
-	    !WARN_ON_ONCE(to_vmx(vcpu)->nested.nested_run_pending)) {
-		vmcs12->vm_exit_intr_error_code = fault->error_code;
-		nested_vmx_vmexit(vcpu, EXIT_REASON_EXCEPTION_NMI,
-				  PF_VECTOR | INTR_TYPE_HARD_EXCEPTION |
-				  INTR_INFO_DELIVER_CODE_MASK | INTR_INFO_VALID_MASK,
-				  fault->address);
-		return true;
-	}
-	return false;
-=======
 	return (vmcs12->exception_bitmap & (1u << vector));
->>>>>>> 7365df19
 }
 
 static int nested_vmx_check_io_bitmap_controls(struct kvm_vcpu *vcpu,
@@ -3775,11 +3719,7 @@
 	     is_double_fault(exit_intr_info))) {
 		vmcs12->idt_vectoring_info_field = 0;
 	} else if (vcpu->arch.exception.injected) {
-<<<<<<< HEAD
-		nr = vcpu->arch.exception.nr;
-=======
 		nr = vcpu->arch.exception.vector;
->>>>>>> 7365df19
 		idt_vectoring = nr | VECTORING_INFO_VALID_MASK;
 
 		if (kvm_exception_is_soft(nr)) {
@@ -7034,12 +6974,7 @@
 	.leave_nested = vmx_leave_nested,
 	.is_exception_vmexit = nested_vmx_is_exception_vmexit,
 	.check_events = vmx_check_nested_events,
-<<<<<<< HEAD
-	.handle_page_fault_workaround = nested_vmx_handle_page_fault_workaround,
-	.hv_timer_pending = nested_vmx_preemption_timer_pending,
-=======
 	.has_events = vmx_has_nested_events,
->>>>>>> 7365df19
 	.triple_fault = nested_vmx_triple_fault,
 	.get_state = vmx_get_nested_state,
 	.set_state = vmx_set_nested_state,
