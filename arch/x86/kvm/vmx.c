/*
 * Kernel-based Virtual Machine driver for Linux
 *
 * This module enables machines with Intel VT-x extensions to run virtual
 * machines without emulation or binary translation.
 *
 * Copyright (C) 2006 Qumranet, Inc.
 *
 * Authors:
 *   Avi Kivity   <avi@qumranet.com>
 *   Yaniv Kamay  <yaniv@qumranet.com>
 *
 * This work is licensed under the terms of the GNU GPL, version 2.  See
 * the COPYING file in the top-level directory.
 *
 */

#include "irq.h"
#include "mmu.h"

#include <linux/kvm_host.h>
#include <linux/module.h>
#include <linux/kernel.h>
#include <linux/mm.h>
#include <linux/highmem.h>
#include <linux/sched.h>
#include <linux/moduleparam.h>
#include <linux/ftrace_event.h>
#include "kvm_cache_regs.h"
#include "x86.h"

#include <asm/io.h>
#include <asm/desc.h>
#include <asm/vmx.h>
#include <asm/virtext.h>
#include <asm/mce.h>

#include "trace.h"

#define __ex(x) __kvm_handle_fault_on_reboot(x)

MODULE_AUTHOR("Qumranet");
MODULE_LICENSE("GPL");

static int __read_mostly bypass_guest_pf = 1;
module_param(bypass_guest_pf, bool, S_IRUGO);

static int __read_mostly enable_vpid = 1;
module_param_named(vpid, enable_vpid, bool, 0444);

static int __read_mostly flexpriority_enabled = 1;
module_param_named(flexpriority, flexpriority_enabled, bool, S_IRUGO);

static int __read_mostly enable_ept = 1;
module_param_named(ept, enable_ept, bool, S_IRUGO);

static int __read_mostly enable_unrestricted_guest = 1;
module_param_named(unrestricted_guest,
			enable_unrestricted_guest, bool, S_IRUGO);

static int __read_mostly emulate_invalid_guest_state = 0;
module_param(emulate_invalid_guest_state, bool, S_IRUGO);

struct vmcs {
	u32 revision_id;
	u32 abort;
	char data[0];
};

struct vcpu_vmx {
	struct kvm_vcpu       vcpu;
	struct list_head      local_vcpus_link;
	unsigned long         host_rsp;
	int                   launched;
	u8                    fail;
	u32                   idt_vectoring_info;
	struct kvm_msr_entry *guest_msrs;
	struct kvm_msr_entry *host_msrs;
	int                   nmsrs;
	int                   save_nmsrs;
	int                   msr_offset_efer;
#ifdef CONFIG_X86_64
	int                   msr_offset_kernel_gs_base;
#endif
	struct vmcs          *vmcs;
	struct {
		int           loaded;
		u16           fs_sel, gs_sel, ldt_sel;
		int           gs_ldt_reload_needed;
		int           fs_reload_needed;
		int           guest_efer_loaded;
	} host_state;
	struct {
		int vm86_active;
		u8 save_iopl;
		struct kvm_save_segment {
			u16 selector;
			unsigned long base;
			u32 limit;
			u32 ar;
		} tr, es, ds, fs, gs;
		struct {
			bool pending;
			u8 vector;
			unsigned rip;
		} irq;
	} rmode;
	int vpid;
	bool emulation_required;
	enum emulation_result invalid_state_emulation_result;

	/* Support for vnmi-less CPUs */
	int soft_vnmi_blocked;
	ktime_t entry_time;
	s64 vnmi_blocked_time;
	u32 exit_reason;
};

static inline struct vcpu_vmx *to_vmx(struct kvm_vcpu *vcpu)
{
	return container_of(vcpu, struct vcpu_vmx, vcpu);
}

static int init_rmode(struct kvm *kvm);
static u64 construct_eptp(unsigned long root_hpa);

static DEFINE_PER_CPU(struct vmcs *, vmxarea);
static DEFINE_PER_CPU(struct vmcs *, current_vmcs);
static DEFINE_PER_CPU(struct list_head, vcpus_on_cpu);

static unsigned long *vmx_io_bitmap_a;
static unsigned long *vmx_io_bitmap_b;
static unsigned long *vmx_msr_bitmap_legacy;
static unsigned long *vmx_msr_bitmap_longmode;

static DECLARE_BITMAP(vmx_vpid_bitmap, VMX_NR_VPIDS);
static DEFINE_SPINLOCK(vmx_vpid_lock);

static struct vmcs_config {
	int size;
	int order;
	u32 revision_id;
	u32 pin_based_exec_ctrl;
	u32 cpu_based_exec_ctrl;
	u32 cpu_based_2nd_exec_ctrl;
	u32 vmexit_ctrl;
	u32 vmentry_ctrl;
} vmcs_config;

static struct vmx_capability {
	u32 ept;
	u32 vpid;
} vmx_capability;

#define VMX_SEGMENT_FIELD(seg)					\
	[VCPU_SREG_##seg] = {                                   \
		.selector = GUEST_##seg##_SELECTOR,		\
		.base = GUEST_##seg##_BASE,		   	\
		.limit = GUEST_##seg##_LIMIT,		   	\
		.ar_bytes = GUEST_##seg##_AR_BYTES,	   	\
	}

static struct kvm_vmx_segment_field {
	unsigned selector;
	unsigned base;
	unsigned limit;
	unsigned ar_bytes;
} kvm_vmx_segment_fields[] = {
	VMX_SEGMENT_FIELD(CS),
	VMX_SEGMENT_FIELD(DS),
	VMX_SEGMENT_FIELD(ES),
	VMX_SEGMENT_FIELD(FS),
	VMX_SEGMENT_FIELD(GS),
	VMX_SEGMENT_FIELD(SS),
	VMX_SEGMENT_FIELD(TR),
	VMX_SEGMENT_FIELD(LDTR),
};

static void ept_save_pdptrs(struct kvm_vcpu *vcpu);

/*
 * Keep MSR_K6_STAR at the end, as setup_msrs() will try to optimize it
 * away by decrementing the array size.
 */
static const u32 vmx_msr_index[] = {
#ifdef CONFIG_X86_64
	MSR_SYSCALL_MASK, MSR_LSTAR, MSR_CSTAR, MSR_KERNEL_GS_BASE,
#endif
	MSR_EFER, MSR_K6_STAR,
};
#define NR_VMX_MSR ARRAY_SIZE(vmx_msr_index)

static void load_msrs(struct kvm_msr_entry *e, int n)
{
	int i;

	for (i = 0; i < n; ++i)
		wrmsrl(e[i].index, e[i].data);
}

static void save_msrs(struct kvm_msr_entry *e, int n)
{
	int i;

	for (i = 0; i < n; ++i)
		rdmsrl(e[i].index, e[i].data);
}

static inline int is_page_fault(u32 intr_info)
{
	return (intr_info & (INTR_INFO_INTR_TYPE_MASK | INTR_INFO_VECTOR_MASK |
			     INTR_INFO_VALID_MASK)) ==
		(INTR_TYPE_HARD_EXCEPTION | PF_VECTOR | INTR_INFO_VALID_MASK);
}

static inline int is_no_device(u32 intr_info)
{
	return (intr_info & (INTR_INFO_INTR_TYPE_MASK | INTR_INFO_VECTOR_MASK |
			     INTR_INFO_VALID_MASK)) ==
		(INTR_TYPE_HARD_EXCEPTION | NM_VECTOR | INTR_INFO_VALID_MASK);
}

static inline int is_invalid_opcode(u32 intr_info)
{
	return (intr_info & (INTR_INFO_INTR_TYPE_MASK | INTR_INFO_VECTOR_MASK |
			     INTR_INFO_VALID_MASK)) ==
		(INTR_TYPE_HARD_EXCEPTION | UD_VECTOR | INTR_INFO_VALID_MASK);
}

static inline int is_external_interrupt(u32 intr_info)
{
	return (intr_info & (INTR_INFO_INTR_TYPE_MASK | INTR_INFO_VALID_MASK))
		== (INTR_TYPE_EXT_INTR | INTR_INFO_VALID_MASK);
}

static inline int is_machine_check(u32 intr_info)
{
	return (intr_info & (INTR_INFO_INTR_TYPE_MASK | INTR_INFO_VECTOR_MASK |
			     INTR_INFO_VALID_MASK)) ==
		(INTR_TYPE_HARD_EXCEPTION | MC_VECTOR | INTR_INFO_VALID_MASK);
}

static inline int cpu_has_vmx_msr_bitmap(void)
{
	return vmcs_config.cpu_based_exec_ctrl & CPU_BASED_USE_MSR_BITMAPS;
}

static inline int cpu_has_vmx_tpr_shadow(void)
{
	return vmcs_config.cpu_based_exec_ctrl & CPU_BASED_TPR_SHADOW;
}

static inline int vm_need_tpr_shadow(struct kvm *kvm)
{
	return (cpu_has_vmx_tpr_shadow()) && (irqchip_in_kernel(kvm));
}

static inline int cpu_has_secondary_exec_ctrls(void)
{
	return vmcs_config.cpu_based_exec_ctrl &
		CPU_BASED_ACTIVATE_SECONDARY_CONTROLS;
}

static inline bool cpu_has_vmx_virtualize_apic_accesses(void)
{
	return vmcs_config.cpu_based_2nd_exec_ctrl &
		SECONDARY_EXEC_VIRTUALIZE_APIC_ACCESSES;
}

static inline bool cpu_has_vmx_flexpriority(void)
{
	return cpu_has_vmx_tpr_shadow() &&
		cpu_has_vmx_virtualize_apic_accesses();
}

static inline bool cpu_has_vmx_ept_execute_only(void)
{
	return !!(vmx_capability.ept & VMX_EPT_EXECUTE_ONLY_BIT);
}

static inline bool cpu_has_vmx_eptp_uncacheable(void)
{
	return !!(vmx_capability.ept & VMX_EPTP_UC_BIT);
}

static inline bool cpu_has_vmx_eptp_writeback(void)
{
	return !!(vmx_capability.ept & VMX_EPTP_WB_BIT);
}

static inline bool cpu_has_vmx_ept_2m_page(void)
{
	return !!(vmx_capability.ept & VMX_EPT_2MB_PAGE_BIT);
}

static inline int cpu_has_vmx_invept_individual_addr(void)
{
	return !!(vmx_capability.ept & VMX_EPT_EXTENT_INDIVIDUAL_BIT);
}

static inline int cpu_has_vmx_invept_context(void)
{
	return !!(vmx_capability.ept & VMX_EPT_EXTENT_CONTEXT_BIT);
}

static inline int cpu_has_vmx_invept_global(void)
{
	return !!(vmx_capability.ept & VMX_EPT_EXTENT_GLOBAL_BIT);
}

static inline int cpu_has_vmx_ept(void)
{
	return vmcs_config.cpu_based_2nd_exec_ctrl &
		SECONDARY_EXEC_ENABLE_EPT;
}

static inline int cpu_has_vmx_unrestricted_guest(void)
{
	return vmcs_config.cpu_based_2nd_exec_ctrl &
		SECONDARY_EXEC_UNRESTRICTED_GUEST;
}

static inline int vm_need_virtualize_apic_accesses(struct kvm *kvm)
{
	return flexpriority_enabled &&
		(cpu_has_vmx_virtualize_apic_accesses()) &&
		(irqchip_in_kernel(kvm));
}

static inline int cpu_has_vmx_vpid(void)
{
	return vmcs_config.cpu_based_2nd_exec_ctrl &
		SECONDARY_EXEC_ENABLE_VPID;
}

static inline int cpu_has_virtual_nmis(void)
{
	return vmcs_config.pin_based_exec_ctrl & PIN_BASED_VIRTUAL_NMIS;
}

static inline bool report_flexpriority(void)
{
	return flexpriority_enabled;
}

static int __find_msr_index(struct vcpu_vmx *vmx, u32 msr)
{
	int i;

	for (i = 0; i < vmx->nmsrs; ++i)
		if (vmx->guest_msrs[i].index == msr)
			return i;
	return -1;
}

static inline void __invvpid(int ext, u16 vpid, gva_t gva)
{
    struct {
	u64 vpid : 16;
	u64 rsvd : 48;
	u64 gva;
    } operand = { vpid, 0, gva };

    asm volatile (__ex(ASM_VMX_INVVPID)
		  /* CF==1 or ZF==1 --> rc = -1 */
		  "; ja 1f ; ud2 ; 1:"
		  : : "a"(&operand), "c"(ext) : "cc", "memory");
}

static inline void __invept(int ext, u64 eptp, gpa_t gpa)
{
	struct {
		u64 eptp, gpa;
	} operand = {eptp, gpa};

	asm volatile (__ex(ASM_VMX_INVEPT)
			/* CF==1 or ZF==1 --> rc = -1 */
			"; ja 1f ; ud2 ; 1:\n"
			: : "a" (&operand), "c" (ext) : "cc", "memory");
}

static struct kvm_msr_entry *find_msr_entry(struct vcpu_vmx *vmx, u32 msr)
{
	int i;

	i = __find_msr_index(vmx, msr);
	if (i >= 0)
		return &vmx->guest_msrs[i];
	return NULL;
}

static void vmcs_clear(struct vmcs *vmcs)
{
	u64 phys_addr = __pa(vmcs);
	u8 error;

	asm volatile (__ex(ASM_VMX_VMCLEAR_RAX) "; setna %0"
		      : "=g"(error) : "a"(&phys_addr), "m"(phys_addr)
		      : "cc", "memory");
	if (error)
		printk(KERN_ERR "kvm: vmclear fail: %p/%llx\n",
		       vmcs, phys_addr);
}

static void __vcpu_clear(void *arg)
{
	struct vcpu_vmx *vmx = arg;
	int cpu = raw_smp_processor_id();

	if (vmx->vcpu.cpu == cpu)
		vmcs_clear(vmx->vmcs);
	if (per_cpu(current_vmcs, cpu) == vmx->vmcs)
		per_cpu(current_vmcs, cpu) = NULL;
	rdtscll(vmx->vcpu.arch.host_tsc);
	list_del(&vmx->local_vcpus_link);
	vmx->vcpu.cpu = -1;
	vmx->launched = 0;
}

static void vcpu_clear(struct vcpu_vmx *vmx)
{
	if (vmx->vcpu.cpu == -1)
		return;
	smp_call_function_single(vmx->vcpu.cpu, __vcpu_clear, vmx, 1);
}

static inline void vpid_sync_vcpu_all(struct vcpu_vmx *vmx)
{
	if (vmx->vpid == 0)
		return;

	__invvpid(VMX_VPID_EXTENT_SINGLE_CONTEXT, vmx->vpid, 0);
}

static inline void ept_sync_global(void)
{
	if (cpu_has_vmx_invept_global())
		__invept(VMX_EPT_EXTENT_GLOBAL, 0, 0);
}

static inline void ept_sync_context(u64 eptp)
{
	if (enable_ept) {
		if (cpu_has_vmx_invept_context())
			__invept(VMX_EPT_EXTENT_CONTEXT, eptp, 0);
		else
			ept_sync_global();
	}
}

static inline void ept_sync_individual_addr(u64 eptp, gpa_t gpa)
{
	if (enable_ept) {
		if (cpu_has_vmx_invept_individual_addr())
			__invept(VMX_EPT_EXTENT_INDIVIDUAL_ADDR,
					eptp, gpa);
		else
			ept_sync_context(eptp);
	}
}

static unsigned long vmcs_readl(unsigned long field)
{
	unsigned long value;

	asm volatile (__ex(ASM_VMX_VMREAD_RDX_RAX)
		      : "=a"(value) : "d"(field) : "cc");
	return value;
}

static u16 vmcs_read16(unsigned long field)
{
	return vmcs_readl(field);
}

static u32 vmcs_read32(unsigned long field)
{
	return vmcs_readl(field);
}

static u64 vmcs_read64(unsigned long field)
{
#ifdef CONFIG_X86_64
	return vmcs_readl(field);
#else
	return vmcs_readl(field) | ((u64)vmcs_readl(field+1) << 32);
#endif
}

static noinline void vmwrite_error(unsigned long field, unsigned long value)
{
	printk(KERN_ERR "vmwrite error: reg %lx value %lx (err %d)\n",
	       field, value, vmcs_read32(VM_INSTRUCTION_ERROR));
	dump_stack();
}

static void vmcs_writel(unsigned long field, unsigned long value)
{
	u8 error;

	asm volatile (__ex(ASM_VMX_VMWRITE_RAX_RDX) "; setna %0"
		       : "=q"(error) : "a"(value), "d"(field) : "cc");
	if (unlikely(error))
		vmwrite_error(field, value);
}

static void vmcs_write16(unsigned long field, u16 value)
{
	vmcs_writel(field, value);
}

static void vmcs_write32(unsigned long field, u32 value)
{
	vmcs_writel(field, value);
}

static void vmcs_write64(unsigned long field, u64 value)
{
	vmcs_writel(field, value);
#ifndef CONFIG_X86_64
	asm volatile ("");
	vmcs_writel(field+1, value >> 32);
#endif
}

static void vmcs_clear_bits(unsigned long field, u32 mask)
{
	vmcs_writel(field, vmcs_readl(field) & ~mask);
}

static void vmcs_set_bits(unsigned long field, u32 mask)
{
	vmcs_writel(field, vmcs_readl(field) | mask);
}

static void update_exception_bitmap(struct kvm_vcpu *vcpu)
{
	u32 eb;

	eb = (1u << PF_VECTOR) | (1u << UD_VECTOR) | (1u << MC_VECTOR);
	if (!vcpu->fpu_active)
		eb |= 1u << NM_VECTOR;
	/*
	 * Unconditionally intercept #DB so we can maintain dr6 without
	 * reading it every exit.
	 */
	eb |= 1u << DB_VECTOR;
	if (vcpu->guest_debug & KVM_GUESTDBG_ENABLE) {
		if (vcpu->guest_debug & KVM_GUESTDBG_USE_SW_BP)
			eb |= 1u << BP_VECTOR;
	}
	if (to_vmx(vcpu)->rmode.vm86_active)
		eb = ~0;
	if (enable_ept)
		eb &= ~(1u << PF_VECTOR); /* bypass_guest_pf = 0 */
	vmcs_write32(EXCEPTION_BITMAP, eb);
}

static void reload_tss(void)
{
	/*
	 * VT restores TR but not its size.  Useless.
	 */
	struct descriptor_table gdt;
	struct desc_struct *descs;

	kvm_get_gdt(&gdt);
	descs = (void *)gdt.base;
	descs[GDT_ENTRY_TSS].type = 9; /* available TSS */
	load_TR_desc();
}

static void load_transition_efer(struct vcpu_vmx *vmx)
{
	int efer_offset = vmx->msr_offset_efer;
	u64 host_efer;
	u64 guest_efer;
	u64 ignore_bits;

	if (efer_offset < 0)
		return;
	host_efer = vmx->host_msrs[efer_offset].data;
	guest_efer = vmx->guest_msrs[efer_offset].data;

	/*
	 * NX is emulated; LMA and LME handled by hardware; SCE meaninless
	 * outside long mode
	 */
	ignore_bits = EFER_NX | EFER_SCE;
#ifdef CONFIG_X86_64
	ignore_bits |= EFER_LMA | EFER_LME;
	/* SCE is meaningful only in long mode on Intel */
	if (guest_efer & EFER_LMA)
		ignore_bits &= ~(u64)EFER_SCE;
#endif
	if ((guest_efer & ~ignore_bits) == (host_efer & ~ignore_bits))
		return;

	vmx->host_state.guest_efer_loaded = 1;
	guest_efer &= ~ignore_bits;
	guest_efer |= host_efer & ignore_bits;
	wrmsrl(MSR_EFER, guest_efer);
	vmx->vcpu.stat.efer_reload++;
}

static void reload_host_efer(struct vcpu_vmx *vmx)
{
	if (vmx->host_state.guest_efer_loaded) {
		vmx->host_state.guest_efer_loaded = 0;
		load_msrs(vmx->host_msrs + vmx->msr_offset_efer, 1);
	}
}

static void vmx_save_host_state(struct kvm_vcpu *vcpu)
{
	struct vcpu_vmx *vmx = to_vmx(vcpu);

	if (vmx->host_state.loaded)
		return;

	vmx->host_state.loaded = 1;
	/*
	 * Set host fs and gs selectors.  Unfortunately, 22.2.3 does not
	 * allow segment selectors with cpl > 0 or ti == 1.
	 */
	vmx->host_state.ldt_sel = kvm_read_ldt();
	vmx->host_state.gs_ldt_reload_needed = vmx->host_state.ldt_sel;
	vmx->host_state.fs_sel = kvm_read_fs();
	if (!(vmx->host_state.fs_sel & 7)) {
		vmcs_write16(HOST_FS_SELECTOR, vmx->host_state.fs_sel);
		vmx->host_state.fs_reload_needed = 0;
	} else {
		vmcs_write16(HOST_FS_SELECTOR, 0);
		vmx->host_state.fs_reload_needed = 1;
	}
	vmx->host_state.gs_sel = kvm_read_gs();
	if (!(vmx->host_state.gs_sel & 7))
		vmcs_write16(HOST_GS_SELECTOR, vmx->host_state.gs_sel);
	else {
		vmcs_write16(HOST_GS_SELECTOR, 0);
		vmx->host_state.gs_ldt_reload_needed = 1;
	}

#ifdef CONFIG_X86_64
	vmcs_writel(HOST_FS_BASE, read_msr(MSR_FS_BASE));
	vmcs_writel(HOST_GS_BASE, read_msr(MSR_GS_BASE));
#else
	vmcs_writel(HOST_FS_BASE, segment_base(vmx->host_state.fs_sel));
	vmcs_writel(HOST_GS_BASE, segment_base(vmx->host_state.gs_sel));
#endif

#ifdef CONFIG_X86_64
	if (is_long_mode(&vmx->vcpu))
		save_msrs(vmx->host_msrs +
			  vmx->msr_offset_kernel_gs_base, 1);

#endif
	load_msrs(vmx->guest_msrs, vmx->save_nmsrs);
	load_transition_efer(vmx);
}

static void __vmx_load_host_state(struct vcpu_vmx *vmx)
{
	unsigned long flags;

	if (!vmx->host_state.loaded)
		return;

	++vmx->vcpu.stat.host_state_reload;
	vmx->host_state.loaded = 0;
	if (vmx->host_state.fs_reload_needed)
		kvm_load_fs(vmx->host_state.fs_sel);
	if (vmx->host_state.gs_ldt_reload_needed) {
		kvm_load_ldt(vmx->host_state.ldt_sel);
		/*
		 * If we have to reload gs, we must take care to
		 * preserve our gs base.
		 */
		local_irq_save(flags);
		kvm_load_gs(vmx->host_state.gs_sel);
#ifdef CONFIG_X86_64
		wrmsrl(MSR_GS_BASE, vmcs_readl(HOST_GS_BASE));
#endif
		local_irq_restore(flags);
	}
	reload_tss();
	save_msrs(vmx->guest_msrs, vmx->save_nmsrs);
	load_msrs(vmx->host_msrs, vmx->save_nmsrs);
	reload_host_efer(vmx);
}

static void vmx_load_host_state(struct vcpu_vmx *vmx)
{
	preempt_disable();
	__vmx_load_host_state(vmx);
	preempt_enable();
}

/*
 * Switches to specified vcpu, until a matching vcpu_put(), but assumes
 * vcpu mutex is already taken.
 */
static void vmx_vcpu_load(struct kvm_vcpu *vcpu, int cpu)
{
	struct vcpu_vmx *vmx = to_vmx(vcpu);
	u64 phys_addr = __pa(vmx->vmcs);
	u64 tsc_this, delta, new_offset;

	if (vcpu->cpu != cpu) {
		vcpu_clear(vmx);
		kvm_migrate_timers(vcpu);
		vpid_sync_vcpu_all(vmx);
		local_irq_disable();
		list_add(&vmx->local_vcpus_link,
			 &per_cpu(vcpus_on_cpu, cpu));
		local_irq_enable();
	}

	if (per_cpu(current_vmcs, cpu) != vmx->vmcs) {
		u8 error;

		per_cpu(current_vmcs, cpu) = vmx->vmcs;
		asm volatile (__ex(ASM_VMX_VMPTRLD_RAX) "; setna %0"
			      : "=g"(error) : "a"(&phys_addr), "m"(phys_addr)
			      : "cc");
		if (error)
			printk(KERN_ERR "kvm: vmptrld %p/%llx fail\n",
			       vmx->vmcs, phys_addr);
	}

	if (vcpu->cpu != cpu) {
		struct descriptor_table dt;
		unsigned long sysenter_esp;

		vcpu->cpu = cpu;
		/*
		 * Linux uses per-cpu TSS and GDT, so set these when switching
		 * processors.
		 */
		vmcs_writel(HOST_TR_BASE, kvm_read_tr_base()); /* 22.2.4 */
		kvm_get_gdt(&dt);
		vmcs_writel(HOST_GDTR_BASE, dt.base);   /* 22.2.4 */

		rdmsrl(MSR_IA32_SYSENTER_ESP, sysenter_esp);
		vmcs_writel(HOST_IA32_SYSENTER_ESP, sysenter_esp); /* 22.2.3 */

		/*
		 * Make sure the time stamp counter is monotonous.
		 */
		rdtscll(tsc_this);
		if (tsc_this < vcpu->arch.host_tsc) {
			delta = vcpu->arch.host_tsc - tsc_this;
			new_offset = vmcs_read64(TSC_OFFSET) + delta;
			vmcs_write64(TSC_OFFSET, new_offset);
		}
	}
}

static void vmx_vcpu_put(struct kvm_vcpu *vcpu)
{
	__vmx_load_host_state(to_vmx(vcpu));
}

static void vmx_fpu_activate(struct kvm_vcpu *vcpu)
{
	if (vcpu->fpu_active)
		return;
	vcpu->fpu_active = 1;
	vmcs_clear_bits(GUEST_CR0, X86_CR0_TS);
	if (vcpu->arch.cr0 & X86_CR0_TS)
		vmcs_set_bits(GUEST_CR0, X86_CR0_TS);
	update_exception_bitmap(vcpu);
}

static void vmx_fpu_deactivate(struct kvm_vcpu *vcpu)
{
	if (!vcpu->fpu_active)
		return;
	vcpu->fpu_active = 0;
	vmcs_set_bits(GUEST_CR0, X86_CR0_TS);
	update_exception_bitmap(vcpu);
}

static unsigned long vmx_get_rflags(struct kvm_vcpu *vcpu)
{
	unsigned long rflags;

	rflags = vmcs_readl(GUEST_RFLAGS);
	if (to_vmx(vcpu)->rmode.vm86_active)
		rflags &= ~(unsigned long)(X86_EFLAGS_IOPL | X86_EFLAGS_VM);
	return rflags;
}

static void vmx_set_rflags(struct kvm_vcpu *vcpu, unsigned long rflags)
{
	if (to_vmx(vcpu)->rmode.vm86_active)
		rflags |= X86_EFLAGS_IOPL | X86_EFLAGS_VM;
	vmcs_writel(GUEST_RFLAGS, rflags);
}

static u32 vmx_get_interrupt_shadow(struct kvm_vcpu *vcpu, int mask)
{
	u32 interruptibility = vmcs_read32(GUEST_INTERRUPTIBILITY_INFO);
	int ret = 0;

	if (interruptibility & GUEST_INTR_STATE_STI)
		ret |= X86_SHADOW_INT_STI;
	if (interruptibility & GUEST_INTR_STATE_MOV_SS)
		ret |= X86_SHADOW_INT_MOV_SS;

	return ret & mask;
}

static void vmx_set_interrupt_shadow(struct kvm_vcpu *vcpu, int mask)
{
	u32 interruptibility_old = vmcs_read32(GUEST_INTERRUPTIBILITY_INFO);
	u32 interruptibility = interruptibility_old;

	interruptibility &= ~(GUEST_INTR_STATE_STI | GUEST_INTR_STATE_MOV_SS);

	if (mask & X86_SHADOW_INT_MOV_SS)
		interruptibility |= GUEST_INTR_STATE_MOV_SS;
	if (mask & X86_SHADOW_INT_STI)
		interruptibility |= GUEST_INTR_STATE_STI;

	if ((interruptibility != interruptibility_old))
		vmcs_write32(GUEST_INTERRUPTIBILITY_INFO, interruptibility);
}

static void skip_emulated_instruction(struct kvm_vcpu *vcpu)
{
	unsigned long rip;

	rip = kvm_rip_read(vcpu);
	rip += vmcs_read32(VM_EXIT_INSTRUCTION_LEN);
	kvm_rip_write(vcpu, rip);

	/* skipping an emulated instruction also counts */
	vmx_set_interrupt_shadow(vcpu, 0);
}

static void vmx_queue_exception(struct kvm_vcpu *vcpu, unsigned nr,
				bool has_error_code, u32 error_code)
{
	struct vcpu_vmx *vmx = to_vmx(vcpu);
	u32 intr_info = nr | INTR_INFO_VALID_MASK;

	if (has_error_code) {
		vmcs_write32(VM_ENTRY_EXCEPTION_ERROR_CODE, error_code);
		intr_info |= INTR_INFO_DELIVER_CODE_MASK;
	}

	if (vmx->rmode.vm86_active) {
		vmx->rmode.irq.pending = true;
		vmx->rmode.irq.vector = nr;
		vmx->rmode.irq.rip = kvm_rip_read(vcpu);
		if (kvm_exception_is_soft(nr))
			vmx->rmode.irq.rip +=
				vmx->vcpu.arch.event_exit_inst_len;
		intr_info |= INTR_TYPE_SOFT_INTR;
		vmcs_write32(VM_ENTRY_INTR_INFO_FIELD, intr_info);
		vmcs_write32(VM_ENTRY_INSTRUCTION_LEN, 1);
		kvm_rip_write(vcpu, vmx->rmode.irq.rip - 1);
		return;
	}

	if (kvm_exception_is_soft(nr)) {
		vmcs_write32(VM_ENTRY_INSTRUCTION_LEN,
			     vmx->vcpu.arch.event_exit_inst_len);
		intr_info |= INTR_TYPE_SOFT_EXCEPTION;
	} else
		intr_info |= INTR_TYPE_HARD_EXCEPTION;

	vmcs_write32(VM_ENTRY_INTR_INFO_FIELD, intr_info);
}

/*
 * Swap MSR entry in host/guest MSR entry array.
 */
#ifdef CONFIG_X86_64
static void move_msr_up(struct vcpu_vmx *vmx, int from, int to)
{
	struct kvm_msr_entry tmp;

	tmp = vmx->guest_msrs[to];
	vmx->guest_msrs[to] = vmx->guest_msrs[from];
	vmx->guest_msrs[from] = tmp;
	tmp = vmx->host_msrs[to];
	vmx->host_msrs[to] = vmx->host_msrs[from];
	vmx->host_msrs[from] = tmp;
}
#endif

/*
 * Set up the vmcs to automatically save and restore system
 * msrs.  Don't touch the 64-bit msrs if the guest is in legacy
 * mode, as fiddling with msrs is very expensive.
 */
static void setup_msrs(struct vcpu_vmx *vmx)
{
	int save_nmsrs;
	unsigned long *msr_bitmap;

	vmx_load_host_state(vmx);
	save_nmsrs = 0;
#ifdef CONFIG_X86_64
	if (is_long_mode(&vmx->vcpu)) {
		int index;

		index = __find_msr_index(vmx, MSR_SYSCALL_MASK);
		if (index >= 0)
			move_msr_up(vmx, index, save_nmsrs++);
		index = __find_msr_index(vmx, MSR_LSTAR);
		if (index >= 0)
			move_msr_up(vmx, index, save_nmsrs++);
		index = __find_msr_index(vmx, MSR_CSTAR);
		if (index >= 0)
			move_msr_up(vmx, index, save_nmsrs++);
		index = __find_msr_index(vmx, MSR_KERNEL_GS_BASE);
		if (index >= 0)
			move_msr_up(vmx, index, save_nmsrs++);
		/*
		 * MSR_K6_STAR is only needed on long mode guests, and only
		 * if efer.sce is enabled.
		 */
		index = __find_msr_index(vmx, MSR_K6_STAR);
		if ((index >= 0) && (vmx->vcpu.arch.shadow_efer & EFER_SCE))
			move_msr_up(vmx, index, save_nmsrs++);
	}
#endif
	vmx->save_nmsrs = save_nmsrs;

#ifdef CONFIG_X86_64
	vmx->msr_offset_kernel_gs_base =
		__find_msr_index(vmx, MSR_KERNEL_GS_BASE);
#endif
	vmx->msr_offset_efer = __find_msr_index(vmx, MSR_EFER);

	if (cpu_has_vmx_msr_bitmap()) {
		if (is_long_mode(&vmx->vcpu))
			msr_bitmap = vmx_msr_bitmap_longmode;
		else
			msr_bitmap = vmx_msr_bitmap_legacy;

		vmcs_write64(MSR_BITMAP, __pa(msr_bitmap));
	}
}

/*
 * reads and returns guest's timestamp counter "register"
 * guest_tsc = host_tsc + tsc_offset    -- 21.3
 */
static u64 guest_read_tsc(void)
{
	u64 host_tsc, tsc_offset;

	rdtscll(host_tsc);
	tsc_offset = vmcs_read64(TSC_OFFSET);
	return host_tsc + tsc_offset;
}

/*
 * writes 'guest_tsc' into guest's timestamp counter "register"
 * guest_tsc = host_tsc + tsc_offset ==> tsc_offset = guest_tsc - host_tsc
 */
static void guest_write_tsc(u64 guest_tsc, u64 host_tsc)
{
	vmcs_write64(TSC_OFFSET, guest_tsc - host_tsc);
}

/*
 * Reads an msr value (of 'msr_index') into 'pdata'.
 * Returns 0 on success, non-0 otherwise.
 * Assumes vcpu_load() was already called.
 */
static int vmx_get_msr(struct kvm_vcpu *vcpu, u32 msr_index, u64 *pdata)
{
	u64 data;
	struct kvm_msr_entry *msr;

	if (!pdata) {
		printk(KERN_ERR "BUG: get_msr called with NULL pdata\n");
		return -EINVAL;
	}

	switch (msr_index) {
#ifdef CONFIG_X86_64
	case MSR_FS_BASE:
		data = vmcs_readl(GUEST_FS_BASE);
		break;
	case MSR_GS_BASE:
		data = vmcs_readl(GUEST_GS_BASE);
		break;
	case MSR_EFER:
		return kvm_get_msr_common(vcpu, msr_index, pdata);
#endif
	case MSR_IA32_TSC:
		data = guest_read_tsc();
		break;
	case MSR_IA32_SYSENTER_CS:
		data = vmcs_read32(GUEST_SYSENTER_CS);
		break;
	case MSR_IA32_SYSENTER_EIP:
		data = vmcs_readl(GUEST_SYSENTER_EIP);
		break;
	case MSR_IA32_SYSENTER_ESP:
		data = vmcs_readl(GUEST_SYSENTER_ESP);
		break;
	default:
		msr = find_msr_entry(to_vmx(vcpu), msr_index);
		if (msr) {
			vmx_load_host_state(to_vmx(vcpu));
			data = msr->data;
			break;
		}
		return kvm_get_msr_common(vcpu, msr_index, pdata);
	}

	*pdata = data;
	return 0;
}

/*
 * Writes msr value into into the appropriate "register".
 * Returns 0 on success, non-0 otherwise.
 * Assumes vcpu_load() was already called.
 */
static int vmx_set_msr(struct kvm_vcpu *vcpu, u32 msr_index, u64 data)
{
	struct vcpu_vmx *vmx = to_vmx(vcpu);
	struct kvm_msr_entry *msr;
	u64 host_tsc;
	int ret = 0;

	switch (msr_index) {
	case MSR_EFER:
		vmx_load_host_state(vmx);
		ret = kvm_set_msr_common(vcpu, msr_index, data);
		break;
#ifdef CONFIG_X86_64
	case MSR_FS_BASE:
		vmcs_writel(GUEST_FS_BASE, data);
		break;
	case MSR_GS_BASE:
		vmcs_writel(GUEST_GS_BASE, data);
		break;
#endif
	case MSR_IA32_SYSENTER_CS:
		vmcs_write32(GUEST_SYSENTER_CS, data);
		break;
	case MSR_IA32_SYSENTER_EIP:
		vmcs_writel(GUEST_SYSENTER_EIP, data);
		break;
	case MSR_IA32_SYSENTER_ESP:
		vmcs_writel(GUEST_SYSENTER_ESP, data);
		break;
	case MSR_IA32_TSC:
		rdtscll(host_tsc);
		guest_write_tsc(data, host_tsc);
		break;
	case MSR_IA32_CR_PAT:
		if (vmcs_config.vmentry_ctrl & VM_ENTRY_LOAD_IA32_PAT) {
			vmcs_write64(GUEST_IA32_PAT, data);
			vcpu->arch.pat = data;
			break;
		}
		/* Otherwise falls through to kvm_set_msr_common */
	default:
		msr = find_msr_entry(vmx, msr_index);
		if (msr) {
			vmx_load_host_state(vmx);
			msr->data = data;
			break;
		}
		ret = kvm_set_msr_common(vcpu, msr_index, data);
	}

	return ret;
}

static void vmx_cache_reg(struct kvm_vcpu *vcpu, enum kvm_reg reg)
{
	__set_bit(reg, (unsigned long *)&vcpu->arch.regs_avail);
	switch (reg) {
	case VCPU_REGS_RSP:
		vcpu->arch.regs[VCPU_REGS_RSP] = vmcs_readl(GUEST_RSP);
		break;
	case VCPU_REGS_RIP:
		vcpu->arch.regs[VCPU_REGS_RIP] = vmcs_readl(GUEST_RIP);
		break;
	case VCPU_EXREG_PDPTR:
		if (enable_ept)
			ept_save_pdptrs(vcpu);
		break;
	default:
		break;
	}
}

static int set_guest_debug(struct kvm_vcpu *vcpu, struct kvm_guest_debug *dbg)
{
	int old_debug = vcpu->guest_debug;
	unsigned long flags;

	vcpu->guest_debug = dbg->control;
	if (!(vcpu->guest_debug & KVM_GUESTDBG_ENABLE))
		vcpu->guest_debug = 0;

	if (vcpu->guest_debug & KVM_GUESTDBG_USE_HW_BP)
		vmcs_writel(GUEST_DR7, dbg->arch.debugreg[7]);
	else
		vmcs_writel(GUEST_DR7, vcpu->arch.dr7);

	flags = vmcs_readl(GUEST_RFLAGS);
	if (vcpu->guest_debug & KVM_GUESTDBG_SINGLESTEP)
		flags |= X86_EFLAGS_TF | X86_EFLAGS_RF;
	else if (old_debug & KVM_GUESTDBG_SINGLESTEP)
		flags &= ~(X86_EFLAGS_TF | X86_EFLAGS_RF);
	vmcs_writel(GUEST_RFLAGS, flags);

	update_exception_bitmap(vcpu);

	return 0;
}

static __init int cpu_has_kvm_support(void)
{
	return cpu_has_vmx();
}

static __init int vmx_disabled_by_bios(void)
{
	u64 msr;

	rdmsrl(MSR_IA32_FEATURE_CONTROL, msr);
	return (msr & (FEATURE_CONTROL_LOCKED |
		       FEATURE_CONTROL_VMXON_ENABLED))
	    == FEATURE_CONTROL_LOCKED;
	/* locked but not enabled */
}

static void hardware_enable(void *garbage)
{
	int cpu = raw_smp_processor_id();
	u64 phys_addr = __pa(per_cpu(vmxarea, cpu));
	u64 old;

	INIT_LIST_HEAD(&per_cpu(vcpus_on_cpu, cpu));
	rdmsrl(MSR_IA32_FEATURE_CONTROL, old);
	if ((old & (FEATURE_CONTROL_LOCKED |
		    FEATURE_CONTROL_VMXON_ENABLED))
	    != (FEATURE_CONTROL_LOCKED |
		FEATURE_CONTROL_VMXON_ENABLED))
		/* enable and lock */
		wrmsrl(MSR_IA32_FEATURE_CONTROL, old |
		       FEATURE_CONTROL_LOCKED |
		       FEATURE_CONTROL_VMXON_ENABLED);
	write_cr4(read_cr4() | X86_CR4_VMXE); /* FIXME: not cpu hotplug safe */
	asm volatile (ASM_VMX_VMXON_RAX
		      : : "a"(&phys_addr), "m"(phys_addr)
		      : "memory", "cc");
}

static void vmclear_local_vcpus(void)
{
	int cpu = raw_smp_processor_id();
	struct vcpu_vmx *vmx, *n;

	list_for_each_entry_safe(vmx, n, &per_cpu(vcpus_on_cpu, cpu),
				 local_vcpus_link)
		__vcpu_clear(vmx);
}


/* Just like cpu_vmxoff(), but with the __kvm_handle_fault_on_reboot()
 * tricks.
 */
static void kvm_cpu_vmxoff(void)
{
	asm volatile (__ex(ASM_VMX_VMXOFF) : : : "cc");
	write_cr4(read_cr4() & ~X86_CR4_VMXE);
}

static void hardware_disable(void *garbage)
{
	vmclear_local_vcpus();
	kvm_cpu_vmxoff();
}

static __init int adjust_vmx_controls(u32 ctl_min, u32 ctl_opt,
				      u32 msr, u32 *result)
{
	u32 vmx_msr_low, vmx_msr_high;
	u32 ctl = ctl_min | ctl_opt;

	rdmsr(msr, vmx_msr_low, vmx_msr_high);

	ctl &= vmx_msr_high; /* bit == 0 in high word ==> must be zero */
	ctl |= vmx_msr_low;  /* bit == 1 in low word  ==> must be one  */

	/* Ensure minimum (required) set of control bits are supported. */
	if (ctl_min & ~ctl)
		return -EIO;

	*result = ctl;
	return 0;
}

static __init int setup_vmcs_config(struct vmcs_config *vmcs_conf)
{
	u32 vmx_msr_low, vmx_msr_high;
	u32 min, opt, min2, opt2;
	u32 _pin_based_exec_control = 0;
	u32 _cpu_based_exec_control = 0;
	u32 _cpu_based_2nd_exec_control = 0;
	u32 _vmexit_control = 0;
	u32 _vmentry_control = 0;

	min = PIN_BASED_EXT_INTR_MASK | PIN_BASED_NMI_EXITING;
	opt = PIN_BASED_VIRTUAL_NMIS;
	if (adjust_vmx_controls(min, opt, MSR_IA32_VMX_PINBASED_CTLS,
				&_pin_based_exec_control) < 0)
		return -EIO;

	min = CPU_BASED_HLT_EXITING |
#ifdef CONFIG_X86_64
	      CPU_BASED_CR8_LOAD_EXITING |
	      CPU_BASED_CR8_STORE_EXITING |
#endif
	      CPU_BASED_CR3_LOAD_EXITING |
	      CPU_BASED_CR3_STORE_EXITING |
	      CPU_BASED_USE_IO_BITMAPS |
	      CPU_BASED_MOV_DR_EXITING |
	      CPU_BASED_USE_TSC_OFFSETING |
	      CPU_BASED_INVLPG_EXITING;
	opt = CPU_BASED_TPR_SHADOW |
	      CPU_BASED_USE_MSR_BITMAPS |
	      CPU_BASED_ACTIVATE_SECONDARY_CONTROLS;
	if (adjust_vmx_controls(min, opt, MSR_IA32_VMX_PROCBASED_CTLS,
				&_cpu_based_exec_control) < 0)
		return -EIO;
#ifdef CONFIG_X86_64
	if ((_cpu_based_exec_control & CPU_BASED_TPR_SHADOW))
		_cpu_based_exec_control &= ~CPU_BASED_CR8_LOAD_EXITING &
					   ~CPU_BASED_CR8_STORE_EXITING;
#endif
	if (_cpu_based_exec_control & CPU_BASED_ACTIVATE_SECONDARY_CONTROLS) {
		min2 = 0;
		opt2 = SECONDARY_EXEC_VIRTUALIZE_APIC_ACCESSES |
			SECONDARY_EXEC_WBINVD_EXITING |
			SECONDARY_EXEC_ENABLE_VPID |
			SECONDARY_EXEC_ENABLE_EPT |
			SECONDARY_EXEC_UNRESTRICTED_GUEST;
		if (adjust_vmx_controls(min2, opt2,
					MSR_IA32_VMX_PROCBASED_CTLS2,
					&_cpu_based_2nd_exec_control) < 0)
			return -EIO;
	}
#ifndef CONFIG_X86_64
	if (!(_cpu_based_2nd_exec_control &
				SECONDARY_EXEC_VIRTUALIZE_APIC_ACCESSES))
		_cpu_based_exec_control &= ~CPU_BASED_TPR_SHADOW;
#endif
	if (_cpu_based_2nd_exec_control & SECONDARY_EXEC_ENABLE_EPT) {
		/* CR3 accesses and invlpg don't need to cause VM Exits when EPT
		   enabled */
		_cpu_based_exec_control &= ~(CPU_BASED_CR3_LOAD_EXITING |
					     CPU_BASED_CR3_STORE_EXITING |
					     CPU_BASED_INVLPG_EXITING);
		rdmsr(MSR_IA32_VMX_EPT_VPID_CAP,
		      vmx_capability.ept, vmx_capability.vpid);
	}

	min = 0;
#ifdef CONFIG_X86_64
	min |= VM_EXIT_HOST_ADDR_SPACE_SIZE;
#endif
	opt = VM_EXIT_SAVE_IA32_PAT | VM_EXIT_LOAD_IA32_PAT;
	if (adjust_vmx_controls(min, opt, MSR_IA32_VMX_EXIT_CTLS,
				&_vmexit_control) < 0)
		return -EIO;

	min = 0;
	opt = VM_ENTRY_LOAD_IA32_PAT;
	if (adjust_vmx_controls(min, opt, MSR_IA32_VMX_ENTRY_CTLS,
				&_vmentry_control) < 0)
		return -EIO;

	rdmsr(MSR_IA32_VMX_BASIC, vmx_msr_low, vmx_msr_high);

	/* IA-32 SDM Vol 3B: VMCS size is never greater than 4kB. */
	if ((vmx_msr_high & 0x1fff) > PAGE_SIZE)
		return -EIO;

#ifdef CONFIG_X86_64
	/* IA-32 SDM Vol 3B: 64-bit CPUs always have VMX_BASIC_MSR[48]==0. */
	if (vmx_msr_high & (1u<<16))
		return -EIO;
#endif

	/* Require Write-Back (WB) memory type for VMCS accesses. */
	if (((vmx_msr_high >> 18) & 15) != 6)
		return -EIO;

	vmcs_conf->size = vmx_msr_high & 0x1fff;
	vmcs_conf->order = get_order(vmcs_config.size);
	vmcs_conf->revision_id = vmx_msr_low;

	vmcs_conf->pin_based_exec_ctrl = _pin_based_exec_control;
	vmcs_conf->cpu_based_exec_ctrl = _cpu_based_exec_control;
	vmcs_conf->cpu_based_2nd_exec_ctrl = _cpu_based_2nd_exec_control;
	vmcs_conf->vmexit_ctrl         = _vmexit_control;
	vmcs_conf->vmentry_ctrl        = _vmentry_control;

	return 0;
}

static struct vmcs *alloc_vmcs_cpu(int cpu)
{
	int node = cpu_to_node(cpu);
	struct page *pages;
	struct vmcs *vmcs;

	pages = alloc_pages_exact_node(node, GFP_KERNEL, vmcs_config.order);
	if (!pages)
		return NULL;
	vmcs = page_address(pages);
	memset(vmcs, 0, vmcs_config.size);
	vmcs->revision_id = vmcs_config.revision_id; /* vmcs revision id */
	return vmcs;
}

static struct vmcs *alloc_vmcs(void)
{
	return alloc_vmcs_cpu(raw_smp_processor_id());
}

static void free_vmcs(struct vmcs *vmcs)
{
	free_pages((unsigned long)vmcs, vmcs_config.order);
}

static void free_kvm_area(void)
{
	int cpu;

	for_each_online_cpu(cpu)
		free_vmcs(per_cpu(vmxarea, cpu));
}

static __init int alloc_kvm_area(void)
{
	int cpu;

	for_each_online_cpu(cpu) {
		struct vmcs *vmcs;

		vmcs = alloc_vmcs_cpu(cpu);
		if (!vmcs) {
			free_kvm_area();
			return -ENOMEM;
		}

		per_cpu(vmxarea, cpu) = vmcs;
	}
	return 0;
}

static __init int hardware_setup(void)
{
	if (setup_vmcs_config(&vmcs_config) < 0)
		return -EIO;

	if (boot_cpu_has(X86_FEATURE_NX))
		kvm_enable_efer_bits(EFER_NX);

	if (!cpu_has_vmx_vpid())
		enable_vpid = 0;

	if (!cpu_has_vmx_ept()) {
		enable_ept = 0;
		enable_unrestricted_guest = 0;
	}

	if (!cpu_has_vmx_unrestricted_guest())
		enable_unrestricted_guest = 0;

	if (!cpu_has_vmx_flexpriority())
		flexpriority_enabled = 0;

	if (!cpu_has_vmx_tpr_shadow())
		kvm_x86_ops->update_cr8_intercept = NULL;

	if (enable_ept && !cpu_has_vmx_ept_2m_page())
		kvm_disable_largepages();

	return alloc_kvm_area();
}

static __exit void hardware_unsetup(void)
{
	free_kvm_area();
}

static void fix_pmode_dataseg(int seg, struct kvm_save_segment *save)
{
	struct kvm_vmx_segment_field *sf = &kvm_vmx_segment_fields[seg];

	if (vmcs_readl(sf->base) == save->base && (save->base & AR_S_MASK)) {
		vmcs_write16(sf->selector, save->selector);
		vmcs_writel(sf->base, save->base);
		vmcs_write32(sf->limit, save->limit);
		vmcs_write32(sf->ar_bytes, save->ar);
	} else {
		u32 dpl = (vmcs_read16(sf->selector) & SELECTOR_RPL_MASK)
			<< AR_DPL_SHIFT;
		vmcs_write32(sf->ar_bytes, 0x93 | dpl);
	}
}

static void enter_pmode(struct kvm_vcpu *vcpu)
{
	unsigned long flags;
	struct vcpu_vmx *vmx = to_vmx(vcpu);

	vmx->emulation_required = 1;
	vmx->rmode.vm86_active = 0;

	vmcs_writel(GUEST_TR_BASE, vmx->rmode.tr.base);
	vmcs_write32(GUEST_TR_LIMIT, vmx->rmode.tr.limit);
	vmcs_write32(GUEST_TR_AR_BYTES, vmx->rmode.tr.ar);

	flags = vmcs_readl(GUEST_RFLAGS);
	flags &= ~(X86_EFLAGS_IOPL | X86_EFLAGS_VM);
	flags |= (vmx->rmode.save_iopl << IOPL_SHIFT);
	vmcs_writel(GUEST_RFLAGS, flags);

	vmcs_writel(GUEST_CR4, (vmcs_readl(GUEST_CR4) & ~X86_CR4_VME) |
			(vmcs_readl(CR4_READ_SHADOW) & X86_CR4_VME));

	update_exception_bitmap(vcpu);

	if (emulate_invalid_guest_state)
		return;

	fix_pmode_dataseg(VCPU_SREG_ES, &vmx->rmode.es);
	fix_pmode_dataseg(VCPU_SREG_DS, &vmx->rmode.ds);
	fix_pmode_dataseg(VCPU_SREG_GS, &vmx->rmode.gs);
	fix_pmode_dataseg(VCPU_SREG_FS, &vmx->rmode.fs);

	vmcs_write16(GUEST_SS_SELECTOR, 0);
	vmcs_write32(GUEST_SS_AR_BYTES, 0x93);

	vmcs_write16(GUEST_CS_SELECTOR,
		     vmcs_read16(GUEST_CS_SELECTOR) & ~SELECTOR_RPL_MASK);
	vmcs_write32(GUEST_CS_AR_BYTES, 0x9b);
}

static gva_t rmode_tss_base(struct kvm *kvm)
{
	if (!kvm->arch.tss_addr) {
		gfn_t base_gfn = kvm->memslots[0].base_gfn +
				 kvm->memslots[0].npages - 3;
		return base_gfn << PAGE_SHIFT;
	}
	return kvm->arch.tss_addr;
}

static void fix_rmode_seg(int seg, struct kvm_save_segment *save)
{
	struct kvm_vmx_segment_field *sf = &kvm_vmx_segment_fields[seg];

	save->selector = vmcs_read16(sf->selector);
	save->base = vmcs_readl(sf->base);
	save->limit = vmcs_read32(sf->limit);
	save->ar = vmcs_read32(sf->ar_bytes);
	vmcs_write16(sf->selector, save->base >> 4);
	vmcs_write32(sf->base, save->base & 0xfffff);
	vmcs_write32(sf->limit, 0xffff);
	vmcs_write32(sf->ar_bytes, 0xf3);
}

static void enter_rmode(struct kvm_vcpu *vcpu)
{
	unsigned long flags;
	struct vcpu_vmx *vmx = to_vmx(vcpu);

	if (enable_unrestricted_guest)
		return;

	vmx->emulation_required = 1;
	vmx->rmode.vm86_active = 1;

	vmx->rmode.tr.base = vmcs_readl(GUEST_TR_BASE);
	vmcs_writel(GUEST_TR_BASE, rmode_tss_base(vcpu->kvm));

	vmx->rmode.tr.limit = vmcs_read32(GUEST_TR_LIMIT);
	vmcs_write32(GUEST_TR_LIMIT, RMODE_TSS_SIZE - 1);

	vmx->rmode.tr.ar = vmcs_read32(GUEST_TR_AR_BYTES);
	vmcs_write32(GUEST_TR_AR_BYTES, 0x008b);

	flags = vmcs_readl(GUEST_RFLAGS);
	vmx->rmode.save_iopl
		= (flags & X86_EFLAGS_IOPL) >> IOPL_SHIFT;

	flags |= X86_EFLAGS_IOPL | X86_EFLAGS_VM;

	vmcs_writel(GUEST_RFLAGS, flags);
	vmcs_writel(GUEST_CR4, vmcs_readl(GUEST_CR4) | X86_CR4_VME);
	update_exception_bitmap(vcpu);

	if (emulate_invalid_guest_state)
		goto continue_rmode;

	vmcs_write16(GUEST_SS_SELECTOR, vmcs_readl(GUEST_SS_BASE) >> 4);
	vmcs_write32(GUEST_SS_LIMIT, 0xffff);
	vmcs_write32(GUEST_SS_AR_BYTES, 0xf3);

	vmcs_write32(GUEST_CS_AR_BYTES, 0xf3);
	vmcs_write32(GUEST_CS_LIMIT, 0xffff);
	if (vmcs_readl(GUEST_CS_BASE) == 0xffff0000)
		vmcs_writel(GUEST_CS_BASE, 0xf0000);
	vmcs_write16(GUEST_CS_SELECTOR, vmcs_readl(GUEST_CS_BASE) >> 4);

	fix_rmode_seg(VCPU_SREG_ES, &vmx->rmode.es);
	fix_rmode_seg(VCPU_SREG_DS, &vmx->rmode.ds);
	fix_rmode_seg(VCPU_SREG_GS, &vmx->rmode.gs);
	fix_rmode_seg(VCPU_SREG_FS, &vmx->rmode.fs);

continue_rmode:
	kvm_mmu_reset_context(vcpu);
	init_rmode(vcpu->kvm);
}

static void vmx_set_efer(struct kvm_vcpu *vcpu, u64 efer)
{
	struct vcpu_vmx *vmx = to_vmx(vcpu);
	struct kvm_msr_entry *msr = find_msr_entry(vmx, MSR_EFER);

	vcpu->arch.shadow_efer = efer;
	if (!msr)
		return;
	if (efer & EFER_LMA) {
		vmcs_write32(VM_ENTRY_CONTROLS,
			     vmcs_read32(VM_ENTRY_CONTROLS) |
			     VM_ENTRY_IA32E_MODE);
		msr->data = efer;
	} else {
		vmcs_write32(VM_ENTRY_CONTROLS,
			     vmcs_read32(VM_ENTRY_CONTROLS) &
			     ~VM_ENTRY_IA32E_MODE);

		msr->data = efer & ~EFER_LME;
	}
	setup_msrs(vmx);
}

#ifdef CONFIG_X86_64

static void enter_lmode(struct kvm_vcpu *vcpu)
{
	u32 guest_tr_ar;

	guest_tr_ar = vmcs_read32(GUEST_TR_AR_BYTES);
	if ((guest_tr_ar & AR_TYPE_MASK) != AR_TYPE_BUSY_64_TSS) {
		printk(KERN_DEBUG "%s: tss fixup for long mode. \n",
		       __func__);
		vmcs_write32(GUEST_TR_AR_BYTES,
			     (guest_tr_ar & ~AR_TYPE_MASK)
			     | AR_TYPE_BUSY_64_TSS);
	}
	vcpu->arch.shadow_efer |= EFER_LMA;
	vmx_set_efer(vcpu, vcpu->arch.shadow_efer);
}

static void exit_lmode(struct kvm_vcpu *vcpu)
{
	vcpu->arch.shadow_efer &= ~EFER_LMA;

	vmcs_write32(VM_ENTRY_CONTROLS,
		     vmcs_read32(VM_ENTRY_CONTROLS)
		     & ~VM_ENTRY_IA32E_MODE);
}

#endif

static void vmx_flush_tlb(struct kvm_vcpu *vcpu)
{
	vpid_sync_vcpu_all(to_vmx(vcpu));
	if (enable_ept)
		ept_sync_context(construct_eptp(vcpu->arch.mmu.root_hpa));
}

static void vmx_decache_cr4_guest_bits(struct kvm_vcpu *vcpu)
{
	vcpu->arch.cr4 &= KVM_GUEST_CR4_MASK;
	vcpu->arch.cr4 |= vmcs_readl(GUEST_CR4) & ~KVM_GUEST_CR4_MASK;
}

static void ept_load_pdptrs(struct kvm_vcpu *vcpu)
{
	if (!test_bit(VCPU_EXREG_PDPTR,
		      (unsigned long *)&vcpu->arch.regs_dirty))
		return;

	if (is_paging(vcpu) && is_pae(vcpu) && !is_long_mode(vcpu)) {
		vmcs_write64(GUEST_PDPTR0, vcpu->arch.pdptrs[0]);
		vmcs_write64(GUEST_PDPTR1, vcpu->arch.pdptrs[1]);
		vmcs_write64(GUEST_PDPTR2, vcpu->arch.pdptrs[2]);
		vmcs_write64(GUEST_PDPTR3, vcpu->arch.pdptrs[3]);
	}
}

static void ept_save_pdptrs(struct kvm_vcpu *vcpu)
{
	if (is_paging(vcpu) && is_pae(vcpu) && !is_long_mode(vcpu)) {
		vcpu->arch.pdptrs[0] = vmcs_read64(GUEST_PDPTR0);
		vcpu->arch.pdptrs[1] = vmcs_read64(GUEST_PDPTR1);
		vcpu->arch.pdptrs[2] = vmcs_read64(GUEST_PDPTR2);
		vcpu->arch.pdptrs[3] = vmcs_read64(GUEST_PDPTR3);
	}

	__set_bit(VCPU_EXREG_PDPTR,
		  (unsigned long *)&vcpu->arch.regs_avail);
	__set_bit(VCPU_EXREG_PDPTR,
		  (unsigned long *)&vcpu->arch.regs_dirty);
}

static void vmx_set_cr4(struct kvm_vcpu *vcpu, unsigned long cr4);

static void ept_update_paging_mode_cr0(unsigned long *hw_cr0,
					unsigned long cr0,
					struct kvm_vcpu *vcpu)
{
	if (!(cr0 & X86_CR0_PG)) {
		/* From paging/starting to nonpaging */
		vmcs_write32(CPU_BASED_VM_EXEC_CONTROL,
			     vmcs_read32(CPU_BASED_VM_EXEC_CONTROL) |
			     (CPU_BASED_CR3_LOAD_EXITING |
			      CPU_BASED_CR3_STORE_EXITING));
		vcpu->arch.cr0 = cr0;
		vmx_set_cr4(vcpu, vcpu->arch.cr4);
<<<<<<< HEAD
		*hw_cr0 |= X86_CR0_PE | X86_CR0_PG;
=======
>>>>>>> 17d857be
	} else if (!is_paging(vcpu)) {
		/* From nonpaging to paging */
		vmcs_write32(CPU_BASED_VM_EXEC_CONTROL,
			     vmcs_read32(CPU_BASED_VM_EXEC_CONTROL) &
			     ~(CPU_BASED_CR3_LOAD_EXITING |
			       CPU_BASED_CR3_STORE_EXITING));
		vcpu->arch.cr0 = cr0;
		vmx_set_cr4(vcpu, vcpu->arch.cr4);
	}

	if (!(cr0 & X86_CR0_WP))
		*hw_cr0 &= ~X86_CR0_WP;
}

static void ept_update_paging_mode_cr4(unsigned long *hw_cr4,
					struct kvm_vcpu *vcpu)
{
	if (!is_paging(vcpu)) {
		*hw_cr4 &= ~X86_CR4_PAE;
		*hw_cr4 |= X86_CR4_PSE;
	} else if (!(vcpu->arch.cr4 & X86_CR4_PAE))
		*hw_cr4 &= ~X86_CR4_PAE;
}

static void vmx_set_cr0(struct kvm_vcpu *vcpu, unsigned long cr0)
{
	struct vcpu_vmx *vmx = to_vmx(vcpu);
	unsigned long hw_cr0;

	if (enable_unrestricted_guest)
		hw_cr0 = (cr0 & ~KVM_GUEST_CR0_MASK_UNRESTRICTED_GUEST)
			| KVM_VM_CR0_ALWAYS_ON_UNRESTRICTED_GUEST;
	else
		hw_cr0 = (cr0 & ~KVM_GUEST_CR0_MASK) | KVM_VM_CR0_ALWAYS_ON;

	vmx_fpu_deactivate(vcpu);

	if (vmx->rmode.vm86_active && (cr0 & X86_CR0_PE))
		enter_pmode(vcpu);

	if (!vmx->rmode.vm86_active && !(cr0 & X86_CR0_PE))
		enter_rmode(vcpu);

#ifdef CONFIG_X86_64
	if (vcpu->arch.shadow_efer & EFER_LME) {
		if (!is_paging(vcpu) && (cr0 & X86_CR0_PG))
			enter_lmode(vcpu);
		if (is_paging(vcpu) && !(cr0 & X86_CR0_PG))
			exit_lmode(vcpu);
	}
#endif

	if (enable_ept)
		ept_update_paging_mode_cr0(&hw_cr0, cr0, vcpu);

	vmcs_writel(CR0_READ_SHADOW, cr0);
	vmcs_writel(GUEST_CR0, hw_cr0);
	vcpu->arch.cr0 = cr0;

	if (!(cr0 & X86_CR0_TS) || !(cr0 & X86_CR0_PE))
		vmx_fpu_activate(vcpu);
}

static u64 construct_eptp(unsigned long root_hpa)
{
	u64 eptp;

	/* TODO write the value reading from MSR */
	eptp = VMX_EPT_DEFAULT_MT |
		VMX_EPT_DEFAULT_GAW << VMX_EPT_GAW_EPTP_SHIFT;
	eptp |= (root_hpa & PAGE_MASK);

	return eptp;
}

static void vmx_set_cr3(struct kvm_vcpu *vcpu, unsigned long cr3)
{
	unsigned long guest_cr3;
	u64 eptp;

	guest_cr3 = cr3;
	if (enable_ept) {
		eptp = construct_eptp(cr3);
		vmcs_write64(EPT_POINTER, eptp);
		guest_cr3 = is_paging(vcpu) ? vcpu->arch.cr3 :
			vcpu->kvm->arch.ept_identity_map_addr;
	}

	vmx_flush_tlb(vcpu);
	vmcs_writel(GUEST_CR3, guest_cr3);
	if (vcpu->arch.cr0 & X86_CR0_PE)
		vmx_fpu_deactivate(vcpu);
}

static void vmx_set_cr4(struct kvm_vcpu *vcpu, unsigned long cr4)
{
	unsigned long hw_cr4 = cr4 | (to_vmx(vcpu)->rmode.vm86_active ?
		    KVM_RMODE_VM_CR4_ALWAYS_ON : KVM_PMODE_VM_CR4_ALWAYS_ON);

	vcpu->arch.cr4 = cr4;
	if (enable_ept)
		ept_update_paging_mode_cr4(&hw_cr4, vcpu);

	vmcs_writel(CR4_READ_SHADOW, cr4);
	vmcs_writel(GUEST_CR4, hw_cr4);
}

static u64 vmx_get_segment_base(struct kvm_vcpu *vcpu, int seg)
{
	struct kvm_vmx_segment_field *sf = &kvm_vmx_segment_fields[seg];

	return vmcs_readl(sf->base);
}

static void vmx_get_segment(struct kvm_vcpu *vcpu,
			    struct kvm_segment *var, int seg)
{
	struct kvm_vmx_segment_field *sf = &kvm_vmx_segment_fields[seg];
	u32 ar;

	var->base = vmcs_readl(sf->base);
	var->limit = vmcs_read32(sf->limit);
	var->selector = vmcs_read16(sf->selector);
	ar = vmcs_read32(sf->ar_bytes);
	if ((ar & AR_UNUSABLE_MASK) && !emulate_invalid_guest_state)
		ar = 0;
	var->type = ar & 15;
	var->s = (ar >> 4) & 1;
	var->dpl = (ar >> 5) & 3;
	var->present = (ar >> 7) & 1;
	var->avl = (ar >> 12) & 1;
	var->l = (ar >> 13) & 1;
	var->db = (ar >> 14) & 1;
	var->g = (ar >> 15) & 1;
	var->unusable = (ar >> 16) & 1;
}

static int vmx_get_cpl(struct kvm_vcpu *vcpu)
{
	if (!(vcpu->arch.cr0 & X86_CR0_PE)) /* if real mode */
		return 0;

	if (vmx_get_rflags(vcpu) & X86_EFLAGS_VM) /* if virtual 8086 */
		return 3;

	return vmcs_read16(GUEST_CS_SELECTOR) & 3;
}

static u32 vmx_segment_access_rights(struct kvm_segment *var)
{
	u32 ar;

	if (var->unusable)
		ar = 1 << 16;
	else {
		ar = var->type & 15;
		ar |= (var->s & 1) << 4;
		ar |= (var->dpl & 3) << 5;
		ar |= (var->present & 1) << 7;
		ar |= (var->avl & 1) << 12;
		ar |= (var->l & 1) << 13;
		ar |= (var->db & 1) << 14;
		ar |= (var->g & 1) << 15;
	}
	if (ar == 0) /* a 0 value means unusable */
		ar = AR_UNUSABLE_MASK;

	return ar;
}

static void vmx_set_segment(struct kvm_vcpu *vcpu,
			    struct kvm_segment *var, int seg)
{
	struct vcpu_vmx *vmx = to_vmx(vcpu);
	struct kvm_vmx_segment_field *sf = &kvm_vmx_segment_fields[seg];
	u32 ar;

	if (vmx->rmode.vm86_active && seg == VCPU_SREG_TR) {
		vmx->rmode.tr.selector = var->selector;
		vmx->rmode.tr.base = var->base;
		vmx->rmode.tr.limit = var->limit;
		vmx->rmode.tr.ar = vmx_segment_access_rights(var);
		return;
	}
	vmcs_writel(sf->base, var->base);
	vmcs_write32(sf->limit, var->limit);
	vmcs_write16(sf->selector, var->selector);
	if (vmx->rmode.vm86_active && var->s) {
		/*
		 * Hack real-mode segments into vm86 compatibility.
		 */
		if (var->base == 0xffff0000 && var->selector == 0xf000)
			vmcs_writel(sf->base, 0xf0000);
		ar = 0xf3;
	} else
		ar = vmx_segment_access_rights(var);

	/*
	 *   Fix the "Accessed" bit in AR field of segment registers for older
	 * qemu binaries.
	 *   IA32 arch specifies that at the time of processor reset the
	 * "Accessed" bit in the AR field of segment registers is 1. And qemu
	 * is setting it to 0 in the usedland code. This causes invalid guest
	 * state vmexit when "unrestricted guest" mode is turned on.
	 *    Fix for this setup issue in cpu_reset is being pushed in the qemu
	 * tree. Newer qemu binaries with that qemu fix would not need this
	 * kvm hack.
	 */
	if (enable_unrestricted_guest && (seg != VCPU_SREG_LDTR))
		ar |= 0x1; /* Accessed */

	vmcs_write32(sf->ar_bytes, ar);
}

static void vmx_get_cs_db_l_bits(struct kvm_vcpu *vcpu, int *db, int *l)
{
	u32 ar = vmcs_read32(GUEST_CS_AR_BYTES);

	*db = (ar >> 14) & 1;
	*l = (ar >> 13) & 1;
}

static void vmx_get_idt(struct kvm_vcpu *vcpu, struct descriptor_table *dt)
{
	dt->limit = vmcs_read32(GUEST_IDTR_LIMIT);
	dt->base = vmcs_readl(GUEST_IDTR_BASE);
}

static void vmx_set_idt(struct kvm_vcpu *vcpu, struct descriptor_table *dt)
{
	vmcs_write32(GUEST_IDTR_LIMIT, dt->limit);
	vmcs_writel(GUEST_IDTR_BASE, dt->base);
}

static void vmx_get_gdt(struct kvm_vcpu *vcpu, struct descriptor_table *dt)
{
	dt->limit = vmcs_read32(GUEST_GDTR_LIMIT);
	dt->base = vmcs_readl(GUEST_GDTR_BASE);
}

static void vmx_set_gdt(struct kvm_vcpu *vcpu, struct descriptor_table *dt)
{
	vmcs_write32(GUEST_GDTR_LIMIT, dt->limit);
	vmcs_writel(GUEST_GDTR_BASE, dt->base);
}

static bool rmode_segment_valid(struct kvm_vcpu *vcpu, int seg)
{
	struct kvm_segment var;
	u32 ar;

	vmx_get_segment(vcpu, &var, seg);
	ar = vmx_segment_access_rights(&var);

	if (var.base != (var.selector << 4))
		return false;
	if (var.limit != 0xffff)
		return false;
	if (ar != 0xf3)
		return false;

	return true;
}

static bool code_segment_valid(struct kvm_vcpu *vcpu)
{
	struct kvm_segment cs;
	unsigned int cs_rpl;

	vmx_get_segment(vcpu, &cs, VCPU_SREG_CS);
	cs_rpl = cs.selector & SELECTOR_RPL_MASK;

	if (cs.unusable)
		return false;
	if (~cs.type & (AR_TYPE_CODE_MASK|AR_TYPE_ACCESSES_MASK))
		return false;
	if (!cs.s)
		return false;
	if (cs.type & AR_TYPE_WRITEABLE_MASK) {
		if (cs.dpl > cs_rpl)
			return false;
	} else {
		if (cs.dpl != cs_rpl)
			return false;
	}
	if (!cs.present)
		return false;

	/* TODO: Add Reserved field check, this'll require a new member in the kvm_segment_field structure */
	return true;
}

static bool stack_segment_valid(struct kvm_vcpu *vcpu)
{
	struct kvm_segment ss;
	unsigned int ss_rpl;

	vmx_get_segment(vcpu, &ss, VCPU_SREG_SS);
	ss_rpl = ss.selector & SELECTOR_RPL_MASK;

	if (ss.unusable)
		return true;
	if (ss.type != 3 && ss.type != 7)
		return false;
	if (!ss.s)
		return false;
	if (ss.dpl != ss_rpl) /* DPL != RPL */
		return false;
	if (!ss.present)
		return false;

	return true;
}

static bool data_segment_valid(struct kvm_vcpu *vcpu, int seg)
{
	struct kvm_segment var;
	unsigned int rpl;

	vmx_get_segment(vcpu, &var, seg);
	rpl = var.selector & SELECTOR_RPL_MASK;

	if (var.unusable)
		return true;
	if (!var.s)
		return false;
	if (!var.present)
		return false;
	if (~var.type & (AR_TYPE_CODE_MASK|AR_TYPE_WRITEABLE_MASK)) {
		if (var.dpl < rpl) /* DPL < RPL */
			return false;
	}

	/* TODO: Add other members to kvm_segment_field to allow checking for other access
	 * rights flags
	 */
	return true;
}

static bool tr_valid(struct kvm_vcpu *vcpu)
{
	struct kvm_segment tr;

	vmx_get_segment(vcpu, &tr, VCPU_SREG_TR);

	if (tr.unusable)
		return false;
	if (tr.selector & SELECTOR_TI_MASK)	/* TI = 1 */
		return false;
	if (tr.type != 3 && tr.type != 11) /* TODO: Check if guest is in IA32e mode */
		return false;
	if (!tr.present)
		return false;

	return true;
}

static bool ldtr_valid(struct kvm_vcpu *vcpu)
{
	struct kvm_segment ldtr;

	vmx_get_segment(vcpu, &ldtr, VCPU_SREG_LDTR);

	if (ldtr.unusable)
		return true;
	if (ldtr.selector & SELECTOR_TI_MASK)	/* TI = 1 */
		return false;
	if (ldtr.type != 2)
		return false;
	if (!ldtr.present)
		return false;

	return true;
}

static bool cs_ss_rpl_check(struct kvm_vcpu *vcpu)
{
	struct kvm_segment cs, ss;

	vmx_get_segment(vcpu, &cs, VCPU_SREG_CS);
	vmx_get_segment(vcpu, &ss, VCPU_SREG_SS);

	return ((cs.selector & SELECTOR_RPL_MASK) ==
		 (ss.selector & SELECTOR_RPL_MASK));
}

/*
 * Check if guest state is valid. Returns true if valid, false if
 * not.
 * We assume that registers are always usable
 */
static bool guest_state_valid(struct kvm_vcpu *vcpu)
{
	/* real mode guest state checks */
	if (!(vcpu->arch.cr0 & X86_CR0_PE)) {
		if (!rmode_segment_valid(vcpu, VCPU_SREG_CS))
			return false;
		if (!rmode_segment_valid(vcpu, VCPU_SREG_SS))
			return false;
		if (!rmode_segment_valid(vcpu, VCPU_SREG_DS))
			return false;
		if (!rmode_segment_valid(vcpu, VCPU_SREG_ES))
			return false;
		if (!rmode_segment_valid(vcpu, VCPU_SREG_FS))
			return false;
		if (!rmode_segment_valid(vcpu, VCPU_SREG_GS))
			return false;
	} else {
	/* protected mode guest state checks */
		if (!cs_ss_rpl_check(vcpu))
			return false;
		if (!code_segment_valid(vcpu))
			return false;
		if (!stack_segment_valid(vcpu))
			return false;
		if (!data_segment_valid(vcpu, VCPU_SREG_DS))
			return false;
		if (!data_segment_valid(vcpu, VCPU_SREG_ES))
			return false;
		if (!data_segment_valid(vcpu, VCPU_SREG_FS))
			return false;
		if (!data_segment_valid(vcpu, VCPU_SREG_GS))
			return false;
		if (!tr_valid(vcpu))
			return false;
		if (!ldtr_valid(vcpu))
			return false;
	}
	/* TODO:
	 * - Add checks on RIP
	 * - Add checks on RFLAGS
	 */

	return true;
}

static int init_rmode_tss(struct kvm *kvm)
{
	gfn_t fn = rmode_tss_base(kvm) >> PAGE_SHIFT;
	u16 data = 0;
	int ret = 0;
	int r;

	r = kvm_clear_guest_page(kvm, fn, 0, PAGE_SIZE);
	if (r < 0)
		goto out;
	data = TSS_BASE_SIZE + TSS_REDIRECTION_SIZE;
	r = kvm_write_guest_page(kvm, fn++, &data,
			TSS_IOPB_BASE_OFFSET, sizeof(u16));
	if (r < 0)
		goto out;
	r = kvm_clear_guest_page(kvm, fn++, 0, PAGE_SIZE);
	if (r < 0)
		goto out;
	r = kvm_clear_guest_page(kvm, fn, 0, PAGE_SIZE);
	if (r < 0)
		goto out;
	data = ~0;
	r = kvm_write_guest_page(kvm, fn, &data,
				 RMODE_TSS_SIZE - 2 * PAGE_SIZE - 1,
				 sizeof(u8));
	if (r < 0)
		goto out;

	ret = 1;
out:
	return ret;
}

static int init_rmode_identity_map(struct kvm *kvm)
{
	int i, r, ret;
	pfn_t identity_map_pfn;
	u32 tmp;

	if (!enable_ept)
		return 1;
	if (unlikely(!kvm->arch.ept_identity_pagetable)) {
		printk(KERN_ERR "EPT: identity-mapping pagetable "
			"haven't been allocated!\n");
		return 0;
	}
	if (likely(kvm->arch.ept_identity_pagetable_done))
		return 1;
	ret = 0;
	identity_map_pfn = kvm->arch.ept_identity_map_addr >> PAGE_SHIFT;
	r = kvm_clear_guest_page(kvm, identity_map_pfn, 0, PAGE_SIZE);
	if (r < 0)
		goto out;
	/* Set up identity-mapping pagetable for EPT in real mode */
	for (i = 0; i < PT32_ENT_PER_PAGE; i++) {
		tmp = (i << 22) + (_PAGE_PRESENT | _PAGE_RW | _PAGE_USER |
			_PAGE_ACCESSED | _PAGE_DIRTY | _PAGE_PSE);
		r = kvm_write_guest_page(kvm, identity_map_pfn,
				&tmp, i * sizeof(tmp), sizeof(tmp));
		if (r < 0)
			goto out;
	}
	kvm->arch.ept_identity_pagetable_done = true;
	ret = 1;
out:
	return ret;
}

static void seg_setup(int seg)
{
	struct kvm_vmx_segment_field *sf = &kvm_vmx_segment_fields[seg];
	unsigned int ar;

	vmcs_write16(sf->selector, 0);
	vmcs_writel(sf->base, 0);
	vmcs_write32(sf->limit, 0xffff);
	if (enable_unrestricted_guest) {
		ar = 0x93;
		if (seg == VCPU_SREG_CS)
			ar |= 0x08; /* code segment */
	} else
		ar = 0xf3;

	vmcs_write32(sf->ar_bytes, ar);
}

static int alloc_apic_access_page(struct kvm *kvm)
{
	struct kvm_userspace_memory_region kvm_userspace_mem;
	int r = 0;

	down_write(&kvm->slots_lock);
	if (kvm->arch.apic_access_page)
		goto out;
	kvm_userspace_mem.slot = APIC_ACCESS_PAGE_PRIVATE_MEMSLOT;
	kvm_userspace_mem.flags = 0;
	kvm_userspace_mem.guest_phys_addr = 0xfee00000ULL;
	kvm_userspace_mem.memory_size = PAGE_SIZE;
	r = __kvm_set_memory_region(kvm, &kvm_userspace_mem, 0);
	if (r)
		goto out;

	kvm->arch.apic_access_page = gfn_to_page(kvm, 0xfee00);
out:
	up_write(&kvm->slots_lock);
	return r;
}

static int alloc_identity_pagetable(struct kvm *kvm)
{
	struct kvm_userspace_memory_region kvm_userspace_mem;
	int r = 0;

	down_write(&kvm->slots_lock);
	if (kvm->arch.ept_identity_pagetable)
		goto out;
	kvm_userspace_mem.slot = IDENTITY_PAGETABLE_PRIVATE_MEMSLOT;
	kvm_userspace_mem.flags = 0;
	kvm_userspace_mem.guest_phys_addr =
		kvm->arch.ept_identity_map_addr;
	kvm_userspace_mem.memory_size = PAGE_SIZE;
	r = __kvm_set_memory_region(kvm, &kvm_userspace_mem, 0);
	if (r)
		goto out;

	kvm->arch.ept_identity_pagetable = gfn_to_page(kvm,
			kvm->arch.ept_identity_map_addr >> PAGE_SHIFT);
out:
	up_write(&kvm->slots_lock);
	return r;
}

static void allocate_vpid(struct vcpu_vmx *vmx)
{
	int vpid;

	vmx->vpid = 0;
	if (!enable_vpid)
		return;
	spin_lock(&vmx_vpid_lock);
	vpid = find_first_zero_bit(vmx_vpid_bitmap, VMX_NR_VPIDS);
	if (vpid < VMX_NR_VPIDS) {
		vmx->vpid = vpid;
		__set_bit(vpid, vmx_vpid_bitmap);
	}
	spin_unlock(&vmx_vpid_lock);
}

static void __vmx_disable_intercept_for_msr(unsigned long *msr_bitmap, u32 msr)
{
	int f = sizeof(unsigned long);

	if (!cpu_has_vmx_msr_bitmap())
		return;

	/*
	 * See Intel PRM Vol. 3, 20.6.9 (MSR-Bitmap Address). Early manuals
	 * have the write-low and read-high bitmap offsets the wrong way round.
	 * We can control MSRs 0x00000000-0x00001fff and 0xc0000000-0xc0001fff.
	 */
	if (msr <= 0x1fff) {
		__clear_bit(msr, msr_bitmap + 0x000 / f); /* read-low */
		__clear_bit(msr, msr_bitmap + 0x800 / f); /* write-low */
	} else if ((msr >= 0xc0000000) && (msr <= 0xc0001fff)) {
		msr &= 0x1fff;
		__clear_bit(msr, msr_bitmap + 0x400 / f); /* read-high */
		__clear_bit(msr, msr_bitmap + 0xc00 / f); /* write-high */
	}
}

static void vmx_disable_intercept_for_msr(u32 msr, bool longmode_only)
{
	if (!longmode_only)
		__vmx_disable_intercept_for_msr(vmx_msr_bitmap_legacy, msr);
	__vmx_disable_intercept_for_msr(vmx_msr_bitmap_longmode, msr);
}

/*
 * Sets up the vmcs for emulated real mode.
 */
static int vmx_vcpu_setup(struct vcpu_vmx *vmx)
{
	u32 host_sysenter_cs, msr_low, msr_high;
	u32 junk;
	u64 host_pat, tsc_this, tsc_base;
	unsigned long a;
	struct descriptor_table dt;
	int i;
	unsigned long kvm_vmx_return;
	u32 exec_control;

	/* I/O */
	vmcs_write64(IO_BITMAP_A, __pa(vmx_io_bitmap_a));
	vmcs_write64(IO_BITMAP_B, __pa(vmx_io_bitmap_b));

	if (cpu_has_vmx_msr_bitmap())
		vmcs_write64(MSR_BITMAP, __pa(vmx_msr_bitmap_legacy));

	vmcs_write64(VMCS_LINK_POINTER, -1ull); /* 22.3.1.5 */

	/* Control */
	vmcs_write32(PIN_BASED_VM_EXEC_CONTROL,
		vmcs_config.pin_based_exec_ctrl);

	exec_control = vmcs_config.cpu_based_exec_ctrl;
	if (!vm_need_tpr_shadow(vmx->vcpu.kvm)) {
		exec_control &= ~CPU_BASED_TPR_SHADOW;
#ifdef CONFIG_X86_64
		exec_control |= CPU_BASED_CR8_STORE_EXITING |
				CPU_BASED_CR8_LOAD_EXITING;
#endif
	}
	if (!enable_ept)
		exec_control |= CPU_BASED_CR3_STORE_EXITING |
				CPU_BASED_CR3_LOAD_EXITING  |
				CPU_BASED_INVLPG_EXITING;
	vmcs_write32(CPU_BASED_VM_EXEC_CONTROL, exec_control);

	if (cpu_has_secondary_exec_ctrls()) {
		exec_control = vmcs_config.cpu_based_2nd_exec_ctrl;
		if (!vm_need_virtualize_apic_accesses(vmx->vcpu.kvm))
			exec_control &=
				~SECONDARY_EXEC_VIRTUALIZE_APIC_ACCESSES;
		if (vmx->vpid == 0)
			exec_control &= ~SECONDARY_EXEC_ENABLE_VPID;
		if (!enable_ept)
			exec_control &= ~SECONDARY_EXEC_ENABLE_EPT;
		if (!enable_unrestricted_guest)
			exec_control &= ~SECONDARY_EXEC_UNRESTRICTED_GUEST;
		vmcs_write32(SECONDARY_VM_EXEC_CONTROL, exec_control);
	}

	vmcs_write32(PAGE_FAULT_ERROR_CODE_MASK, !!bypass_guest_pf);
	vmcs_write32(PAGE_FAULT_ERROR_CODE_MATCH, !!bypass_guest_pf);
	vmcs_write32(CR3_TARGET_COUNT, 0);           /* 22.2.1 */

	vmcs_writel(HOST_CR0, read_cr0());  /* 22.2.3 */
	vmcs_writel(HOST_CR4, read_cr4());  /* 22.2.3, 22.2.5 */
	vmcs_writel(HOST_CR3, read_cr3());  /* 22.2.3  FIXME: shadow tables */

	vmcs_write16(HOST_CS_SELECTOR, __KERNEL_CS);  /* 22.2.4 */
	vmcs_write16(HOST_DS_SELECTOR, __KERNEL_DS);  /* 22.2.4 */
	vmcs_write16(HOST_ES_SELECTOR, __KERNEL_DS);  /* 22.2.4 */
	vmcs_write16(HOST_FS_SELECTOR, kvm_read_fs());    /* 22.2.4 */
	vmcs_write16(HOST_GS_SELECTOR, kvm_read_gs());    /* 22.2.4 */
	vmcs_write16(HOST_SS_SELECTOR, __KERNEL_DS);  /* 22.2.4 */
#ifdef CONFIG_X86_64
	rdmsrl(MSR_FS_BASE, a);
	vmcs_writel(HOST_FS_BASE, a); /* 22.2.4 */
	rdmsrl(MSR_GS_BASE, a);
	vmcs_writel(HOST_GS_BASE, a); /* 22.2.4 */
#else
	vmcs_writel(HOST_FS_BASE, 0); /* 22.2.4 */
	vmcs_writel(HOST_GS_BASE, 0); /* 22.2.4 */
#endif

	vmcs_write16(HOST_TR_SELECTOR, GDT_ENTRY_TSS*8);  /* 22.2.4 */

	kvm_get_idt(&dt);
	vmcs_writel(HOST_IDTR_BASE, dt.base);   /* 22.2.4 */

	asm("mov $.Lkvm_vmx_return, %0" : "=r"(kvm_vmx_return));
	vmcs_writel(HOST_RIP, kvm_vmx_return); /* 22.2.5 */
	vmcs_write32(VM_EXIT_MSR_STORE_COUNT, 0);
	vmcs_write32(VM_EXIT_MSR_LOAD_COUNT, 0);
	vmcs_write32(VM_ENTRY_MSR_LOAD_COUNT, 0);

	rdmsr(MSR_IA32_SYSENTER_CS, host_sysenter_cs, junk);
	vmcs_write32(HOST_IA32_SYSENTER_CS, host_sysenter_cs);
	rdmsrl(MSR_IA32_SYSENTER_ESP, a);
	vmcs_writel(HOST_IA32_SYSENTER_ESP, a);   /* 22.2.3 */
	rdmsrl(MSR_IA32_SYSENTER_EIP, a);
	vmcs_writel(HOST_IA32_SYSENTER_EIP, a);   /* 22.2.3 */

	if (vmcs_config.vmexit_ctrl & VM_EXIT_LOAD_IA32_PAT) {
		rdmsr(MSR_IA32_CR_PAT, msr_low, msr_high);
		host_pat = msr_low | ((u64) msr_high << 32);
		vmcs_write64(HOST_IA32_PAT, host_pat);
	}
	if (vmcs_config.vmentry_ctrl & VM_ENTRY_LOAD_IA32_PAT) {
		rdmsr(MSR_IA32_CR_PAT, msr_low, msr_high);
		host_pat = msr_low | ((u64) msr_high << 32);
		/* Write the default value follow host pat */
		vmcs_write64(GUEST_IA32_PAT, host_pat);
		/* Keep arch.pat sync with GUEST_IA32_PAT */
		vmx->vcpu.arch.pat = host_pat;
	}

	for (i = 0; i < NR_VMX_MSR; ++i) {
		u32 index = vmx_msr_index[i];
		u32 data_low, data_high;
		u64 data;
		int j = vmx->nmsrs;

		if (rdmsr_safe(index, &data_low, &data_high) < 0)
			continue;
		if (wrmsr_safe(index, data_low, data_high) < 0)
			continue;
		data = data_low | ((u64)data_high << 32);
		vmx->host_msrs[j].index = index;
		vmx->host_msrs[j].reserved = 0;
		vmx->host_msrs[j].data = data;
		vmx->guest_msrs[j] = vmx->host_msrs[j];
		++vmx->nmsrs;
	}

	vmcs_write32(VM_EXIT_CONTROLS, vmcs_config.vmexit_ctrl);

	/* 22.2.1, 20.8.1 */
	vmcs_write32(VM_ENTRY_CONTROLS, vmcs_config.vmentry_ctrl);

	vmcs_writel(CR0_GUEST_HOST_MASK, ~0UL);
	vmcs_writel(CR4_GUEST_HOST_MASK, KVM_GUEST_CR4_MASK);

	tsc_base = vmx->vcpu.kvm->arch.vm_init_tsc;
	rdtscll(tsc_this);
	if (tsc_this < vmx->vcpu.kvm->arch.vm_init_tsc)
		tsc_base = tsc_this;

	guest_write_tsc(0, tsc_base);

	return 0;
}

static int init_rmode(struct kvm *kvm)
{
	if (!init_rmode_tss(kvm))
		return 0;
	if (!init_rmode_identity_map(kvm))
		return 0;
	return 1;
}

static int vmx_vcpu_reset(struct kvm_vcpu *vcpu)
{
	struct vcpu_vmx *vmx = to_vmx(vcpu);
	u64 msr;
	int ret;

	vcpu->arch.regs_avail = ~((1 << VCPU_REGS_RIP) | (1 << VCPU_REGS_RSP));
	down_read(&vcpu->kvm->slots_lock);
	if (!init_rmode(vmx->vcpu.kvm)) {
		ret = -ENOMEM;
		goto out;
	}

	vmx->rmode.vm86_active = 0;

	vmx->soft_vnmi_blocked = 0;

	vmx->vcpu.arch.regs[VCPU_REGS_RDX] = get_rdx_init_val();
	kvm_set_cr8(&vmx->vcpu, 0);
	msr = 0xfee00000 | MSR_IA32_APICBASE_ENABLE;
	if (kvm_vcpu_is_bsp(&vmx->vcpu))
		msr |= MSR_IA32_APICBASE_BSP;
	kvm_set_apic_base(&vmx->vcpu, msr);

	fx_init(&vmx->vcpu);

	seg_setup(VCPU_SREG_CS);
	/*
	 * GUEST_CS_BASE should really be 0xffff0000, but VT vm86 mode
	 * insists on having GUEST_CS_BASE == GUEST_CS_SELECTOR << 4.  Sigh.
	 */
	if (kvm_vcpu_is_bsp(&vmx->vcpu)) {
		vmcs_write16(GUEST_CS_SELECTOR, 0xf000);
		vmcs_writel(GUEST_CS_BASE, 0x000f0000);
	} else {
		vmcs_write16(GUEST_CS_SELECTOR, vmx->vcpu.arch.sipi_vector << 8);
		vmcs_writel(GUEST_CS_BASE, vmx->vcpu.arch.sipi_vector << 12);
	}

	seg_setup(VCPU_SREG_DS);
	seg_setup(VCPU_SREG_ES);
	seg_setup(VCPU_SREG_FS);
	seg_setup(VCPU_SREG_GS);
	seg_setup(VCPU_SREG_SS);

	vmcs_write16(GUEST_TR_SELECTOR, 0);
	vmcs_writel(GUEST_TR_BASE, 0);
	vmcs_write32(GUEST_TR_LIMIT, 0xffff);
	vmcs_write32(GUEST_TR_AR_BYTES, 0x008b);

	vmcs_write16(GUEST_LDTR_SELECTOR, 0);
	vmcs_writel(GUEST_LDTR_BASE, 0);
	vmcs_write32(GUEST_LDTR_LIMIT, 0xffff);
	vmcs_write32(GUEST_LDTR_AR_BYTES, 0x00082);

	vmcs_write32(GUEST_SYSENTER_CS, 0);
	vmcs_writel(GUEST_SYSENTER_ESP, 0);
	vmcs_writel(GUEST_SYSENTER_EIP, 0);

	vmcs_writel(GUEST_RFLAGS, 0x02);
	if (kvm_vcpu_is_bsp(&vmx->vcpu))
		kvm_rip_write(vcpu, 0xfff0);
	else
		kvm_rip_write(vcpu, 0);
	kvm_register_write(vcpu, VCPU_REGS_RSP, 0);

	vmcs_writel(GUEST_DR7, 0x400);

	vmcs_writel(GUEST_GDTR_BASE, 0);
	vmcs_write32(GUEST_GDTR_LIMIT, 0xffff);

	vmcs_writel(GUEST_IDTR_BASE, 0);
	vmcs_write32(GUEST_IDTR_LIMIT, 0xffff);

	vmcs_write32(GUEST_ACTIVITY_STATE, 0);
	vmcs_write32(GUEST_INTERRUPTIBILITY_INFO, 0);
	vmcs_write32(GUEST_PENDING_DBG_EXCEPTIONS, 0);

	/* Special registers */
	vmcs_write64(GUEST_IA32_DEBUGCTL, 0);

	setup_msrs(vmx);

	vmcs_write32(VM_ENTRY_INTR_INFO_FIELD, 0);  /* 22.2.1 */

	if (cpu_has_vmx_tpr_shadow()) {
		vmcs_write64(VIRTUAL_APIC_PAGE_ADDR, 0);
		if (vm_need_tpr_shadow(vmx->vcpu.kvm))
			vmcs_write64(VIRTUAL_APIC_PAGE_ADDR,
				page_to_phys(vmx->vcpu.arch.apic->regs_page));
		vmcs_write32(TPR_THRESHOLD, 0);
	}

	if (vm_need_virtualize_apic_accesses(vmx->vcpu.kvm))
		vmcs_write64(APIC_ACCESS_ADDR,
			     page_to_phys(vmx->vcpu.kvm->arch.apic_access_page));

	if (vmx->vpid != 0)
		vmcs_write16(VIRTUAL_PROCESSOR_ID, vmx->vpid);

	vmx->vcpu.arch.cr0 = 0x60000010;
	vmx_set_cr0(&vmx->vcpu, vmx->vcpu.arch.cr0); /* enter rmode */
	vmx_set_cr4(&vmx->vcpu, 0);
	vmx_set_efer(&vmx->vcpu, 0);
	vmx_fpu_activate(&vmx->vcpu);
	update_exception_bitmap(&vmx->vcpu);

	vpid_sync_vcpu_all(vmx);

	ret = 0;

	/* HACK: Don't enable emulation on guest boot/reset */
	vmx->emulation_required = 0;

out:
	up_read(&vcpu->kvm->slots_lock);
	return ret;
}

static void enable_irq_window(struct kvm_vcpu *vcpu)
{
	u32 cpu_based_vm_exec_control;

	cpu_based_vm_exec_control = vmcs_read32(CPU_BASED_VM_EXEC_CONTROL);
	cpu_based_vm_exec_control |= CPU_BASED_VIRTUAL_INTR_PENDING;
	vmcs_write32(CPU_BASED_VM_EXEC_CONTROL, cpu_based_vm_exec_control);
}

static void enable_nmi_window(struct kvm_vcpu *vcpu)
{
	u32 cpu_based_vm_exec_control;

	if (!cpu_has_virtual_nmis()) {
		enable_irq_window(vcpu);
		return;
	}

	cpu_based_vm_exec_control = vmcs_read32(CPU_BASED_VM_EXEC_CONTROL);
	cpu_based_vm_exec_control |= CPU_BASED_VIRTUAL_NMI_PENDING;
	vmcs_write32(CPU_BASED_VM_EXEC_CONTROL, cpu_based_vm_exec_control);
}

static void vmx_inject_irq(struct kvm_vcpu *vcpu)
{
	struct vcpu_vmx *vmx = to_vmx(vcpu);
	uint32_t intr;
	int irq = vcpu->arch.interrupt.nr;

	trace_kvm_inj_virq(irq);

	++vcpu->stat.irq_injections;
	if (vmx->rmode.vm86_active) {
		vmx->rmode.irq.pending = true;
		vmx->rmode.irq.vector = irq;
		vmx->rmode.irq.rip = kvm_rip_read(vcpu);
		if (vcpu->arch.interrupt.soft)
			vmx->rmode.irq.rip +=
				vmx->vcpu.arch.event_exit_inst_len;
		vmcs_write32(VM_ENTRY_INTR_INFO_FIELD,
			     irq | INTR_TYPE_SOFT_INTR | INTR_INFO_VALID_MASK);
		vmcs_write32(VM_ENTRY_INSTRUCTION_LEN, 1);
		kvm_rip_write(vcpu, vmx->rmode.irq.rip - 1);
		return;
	}
	intr = irq | INTR_INFO_VALID_MASK;
	if (vcpu->arch.interrupt.soft) {
		intr |= INTR_TYPE_SOFT_INTR;
		vmcs_write32(VM_ENTRY_INSTRUCTION_LEN,
			     vmx->vcpu.arch.event_exit_inst_len);
	} else
		intr |= INTR_TYPE_EXT_INTR;
	vmcs_write32(VM_ENTRY_INTR_INFO_FIELD, intr);
}

static void vmx_inject_nmi(struct kvm_vcpu *vcpu)
{
	struct vcpu_vmx *vmx = to_vmx(vcpu);

	if (!cpu_has_virtual_nmis()) {
		/*
		 * Tracking the NMI-blocked state in software is built upon
		 * finding the next open IRQ window. This, in turn, depends on
		 * well-behaving guests: They have to keep IRQs disabled at
		 * least as long as the NMI handler runs. Otherwise we may
		 * cause NMI nesting, maybe breaking the guest. But as this is
		 * highly unlikely, we can live with the residual risk.
		 */
		vmx->soft_vnmi_blocked = 1;
		vmx->vnmi_blocked_time = 0;
	}

	++vcpu->stat.nmi_injections;
	if (vmx->rmode.vm86_active) {
		vmx->rmode.irq.pending = true;
		vmx->rmode.irq.vector = NMI_VECTOR;
		vmx->rmode.irq.rip = kvm_rip_read(vcpu);
		vmcs_write32(VM_ENTRY_INTR_INFO_FIELD,
			     NMI_VECTOR | INTR_TYPE_SOFT_INTR |
			     INTR_INFO_VALID_MASK);
		vmcs_write32(VM_ENTRY_INSTRUCTION_LEN, 1);
		kvm_rip_write(vcpu, vmx->rmode.irq.rip - 1);
		return;
	}
	vmcs_write32(VM_ENTRY_INTR_INFO_FIELD,
			INTR_TYPE_NMI_INTR | INTR_INFO_VALID_MASK | NMI_VECTOR);
}

static int vmx_nmi_allowed(struct kvm_vcpu *vcpu)
{
	if (!cpu_has_virtual_nmis() && to_vmx(vcpu)->soft_vnmi_blocked)
		return 0;

	return	!(vmcs_read32(GUEST_INTERRUPTIBILITY_INFO) &
			(GUEST_INTR_STATE_STI | GUEST_INTR_STATE_MOV_SS |
				GUEST_INTR_STATE_NMI));
}

static int vmx_interrupt_allowed(struct kvm_vcpu *vcpu)
{
	return (vmcs_readl(GUEST_RFLAGS) & X86_EFLAGS_IF) &&
		!(vmcs_read32(GUEST_INTERRUPTIBILITY_INFO) &
			(GUEST_INTR_STATE_STI | GUEST_INTR_STATE_MOV_SS));
}

static int vmx_set_tss_addr(struct kvm *kvm, unsigned int addr)
{
	int ret;
	struct kvm_userspace_memory_region tss_mem = {
		.slot = TSS_PRIVATE_MEMSLOT,
		.guest_phys_addr = addr,
		.memory_size = PAGE_SIZE * 3,
		.flags = 0,
	};

	ret = kvm_set_memory_region(kvm, &tss_mem, 0);
	if (ret)
		return ret;
	kvm->arch.tss_addr = addr;
	return 0;
}

static int handle_rmode_exception(struct kvm_vcpu *vcpu,
				  int vec, u32 err_code)
{
	/*
	 * Instruction with address size override prefix opcode 0x67
	 * Cause the #SS fault with 0 error code in VM86 mode.
	 */
	if (((vec == GP_VECTOR) || (vec == SS_VECTOR)) && err_code == 0)
		if (emulate_instruction(vcpu, NULL, 0, 0, 0) == EMULATE_DONE)
			return 1;
	/*
	 * Forward all other exceptions that are valid in real mode.
	 * FIXME: Breaks guest debugging in real mode, needs to be fixed with
	 *        the required debugging infrastructure rework.
	 */
	switch (vec) {
	case DB_VECTOR:
		if (vcpu->guest_debug &
		    (KVM_GUESTDBG_SINGLESTEP | KVM_GUESTDBG_USE_HW_BP))
			return 0;
		kvm_queue_exception(vcpu, vec);
		return 1;
	case BP_VECTOR:
		if (vcpu->guest_debug & KVM_GUESTDBG_USE_SW_BP)
			return 0;
		/* fall through */
	case DE_VECTOR:
	case OF_VECTOR:
	case BR_VECTOR:
	case UD_VECTOR:
	case DF_VECTOR:
	case SS_VECTOR:
	case GP_VECTOR:
	case MF_VECTOR:
		kvm_queue_exception(vcpu, vec);
		return 1;
	}
	return 0;
}

/*
 * Trigger machine check on the host. We assume all the MSRs are already set up
 * by the CPU and that we still run on the same CPU as the MCE occurred on.
 * We pass a fake environment to the machine check handler because we want
 * the guest to be always treated like user space, no matter what context
 * it used internally.
 */
static void kvm_machine_check(void)
{
#if defined(CONFIG_X86_MCE) && defined(CONFIG_X86_64)
	struct pt_regs regs = {
		.cs = 3, /* Fake ring 3 no matter what the guest ran on */
		.flags = X86_EFLAGS_IF,
	};

	do_machine_check(&regs, 0);
#endif
}

static int handle_machine_check(struct kvm_vcpu *vcpu, struct kvm_run *kvm_run)
{
	/* already handled by vcpu_run */
	return 1;
}

static int handle_exception(struct kvm_vcpu *vcpu, struct kvm_run *kvm_run)
{
	struct vcpu_vmx *vmx = to_vmx(vcpu);
	u32 intr_info, ex_no, error_code;
	unsigned long cr2, rip, dr6;
	u32 vect_info;
	enum emulation_result er;

	vect_info = vmx->idt_vectoring_info;
	intr_info = vmcs_read32(VM_EXIT_INTR_INFO);

	if (is_machine_check(intr_info))
		return handle_machine_check(vcpu, kvm_run);

	if ((vect_info & VECTORING_INFO_VALID_MASK) &&
						!is_page_fault(intr_info))
		printk(KERN_ERR "%s: unexpected, vectoring info 0x%x "
		       "intr info 0x%x\n", __func__, vect_info, intr_info);

	if ((intr_info & INTR_INFO_INTR_TYPE_MASK) == INTR_TYPE_NMI_INTR)
		return 1;  /* already handled by vmx_vcpu_run() */

	if (is_no_device(intr_info)) {
		vmx_fpu_activate(vcpu);
		return 1;
	}

	if (is_invalid_opcode(intr_info)) {
		er = emulate_instruction(vcpu, kvm_run, 0, 0, EMULTYPE_TRAP_UD);
		if (er != EMULATE_DONE)
			kvm_queue_exception(vcpu, UD_VECTOR);
		return 1;
	}

	error_code = 0;
	rip = kvm_rip_read(vcpu);
	if (intr_info & INTR_INFO_DELIVER_CODE_MASK)
		error_code = vmcs_read32(VM_EXIT_INTR_ERROR_CODE);
	if (is_page_fault(intr_info)) {
		/* EPT won't cause page fault directly */
		if (enable_ept)
			BUG();
		cr2 = vmcs_readl(EXIT_QUALIFICATION);
		trace_kvm_page_fault(cr2, error_code);

		if (kvm_event_needs_reinjection(vcpu))
			kvm_mmu_unprotect_page_virt(vcpu, cr2);
		return kvm_mmu_page_fault(vcpu, cr2, error_code);
	}

	if (vmx->rmode.vm86_active &&
	    handle_rmode_exception(vcpu, intr_info & INTR_INFO_VECTOR_MASK,
								error_code)) {
		if (vcpu->arch.halt_request) {
			vcpu->arch.halt_request = 0;
			return kvm_emulate_halt(vcpu);
		}
		return 1;
	}

	ex_no = intr_info & INTR_INFO_VECTOR_MASK;
	switch (ex_no) {
	case DB_VECTOR:
		dr6 = vmcs_readl(EXIT_QUALIFICATION);
		if (!(vcpu->guest_debug &
		      (KVM_GUESTDBG_SINGLESTEP | KVM_GUESTDBG_USE_HW_BP))) {
			vcpu->arch.dr6 = dr6 | DR6_FIXED_1;
			kvm_queue_exception(vcpu, DB_VECTOR);
			return 1;
		}
		kvm_run->debug.arch.dr6 = dr6 | DR6_FIXED_1;
		kvm_run->debug.arch.dr7 = vmcs_readl(GUEST_DR7);
		/* fall through */
	case BP_VECTOR:
		kvm_run->exit_reason = KVM_EXIT_DEBUG;
		kvm_run->debug.arch.pc = vmcs_readl(GUEST_CS_BASE) + rip;
		kvm_run->debug.arch.exception = ex_no;
		break;
	default:
		kvm_run->exit_reason = KVM_EXIT_EXCEPTION;
		kvm_run->ex.exception = ex_no;
		kvm_run->ex.error_code = error_code;
		break;
	}
	return 0;
}

static int handle_external_interrupt(struct kvm_vcpu *vcpu,
				     struct kvm_run *kvm_run)
{
	++vcpu->stat.irq_exits;
	return 1;
}

static int handle_triple_fault(struct kvm_vcpu *vcpu, struct kvm_run *kvm_run)
{
	kvm_run->exit_reason = KVM_EXIT_SHUTDOWN;
	return 0;
}

static int handle_io(struct kvm_vcpu *vcpu, struct kvm_run *kvm_run)
{
	unsigned long exit_qualification;
	int size, in, string;
	unsigned port;

	++vcpu->stat.io_exits;
	exit_qualification = vmcs_readl(EXIT_QUALIFICATION);
	string = (exit_qualification & 16) != 0;

	if (string) {
		if (emulate_instruction(vcpu,
					kvm_run, 0, 0, 0) == EMULATE_DO_MMIO)
			return 0;
		return 1;
	}

	size = (exit_qualification & 7) + 1;
	in = (exit_qualification & 8) != 0;
	port = exit_qualification >> 16;

	skip_emulated_instruction(vcpu);
	return kvm_emulate_pio(vcpu, kvm_run, in, size, port);
}

static void
vmx_patch_hypercall(struct kvm_vcpu *vcpu, unsigned char *hypercall)
{
	/*
	 * Patch in the VMCALL instruction:
	 */
	hypercall[0] = 0x0f;
	hypercall[1] = 0x01;
	hypercall[2] = 0xc1;
}

static int handle_cr(struct kvm_vcpu *vcpu, struct kvm_run *kvm_run)
{
	unsigned long exit_qualification, val;
	int cr;
	int reg;

	exit_qualification = vmcs_readl(EXIT_QUALIFICATION);
	cr = exit_qualification & 15;
	reg = (exit_qualification >> 8) & 15;
	switch ((exit_qualification >> 4) & 3) {
	case 0: /* mov to cr */
		val = kvm_register_read(vcpu, reg);
		trace_kvm_cr_write(cr, val);
		switch (cr) {
		case 0:
			kvm_set_cr0(vcpu, val);
			skip_emulated_instruction(vcpu);
			return 1;
		case 3:
			kvm_set_cr3(vcpu, val);
			skip_emulated_instruction(vcpu);
			return 1;
		case 4:
			kvm_set_cr4(vcpu, val);
			skip_emulated_instruction(vcpu);
			return 1;
		case 8: {
				u8 cr8_prev = kvm_get_cr8(vcpu);
				u8 cr8 = kvm_register_read(vcpu, reg);
				kvm_set_cr8(vcpu, cr8);
				skip_emulated_instruction(vcpu);
				if (irqchip_in_kernel(vcpu->kvm))
					return 1;
				if (cr8_prev <= cr8)
					return 1;
				kvm_run->exit_reason = KVM_EXIT_SET_TPR;
				return 0;
			}
		};
		break;
	case 2: /* clts */
		vmx_fpu_deactivate(vcpu);
		vcpu->arch.cr0 &= ~X86_CR0_TS;
		vmcs_writel(CR0_READ_SHADOW, vcpu->arch.cr0);
		vmx_fpu_activate(vcpu);
		skip_emulated_instruction(vcpu);
		return 1;
	case 1: /*mov from cr*/
		switch (cr) {
		case 3:
			kvm_register_write(vcpu, reg, vcpu->arch.cr3);
			trace_kvm_cr_read(cr, vcpu->arch.cr3);
			skip_emulated_instruction(vcpu);
			return 1;
		case 8:
			val = kvm_get_cr8(vcpu);
			kvm_register_write(vcpu, reg, val);
			trace_kvm_cr_read(cr, val);
			skip_emulated_instruction(vcpu);
			return 1;
		}
		break;
	case 3: /* lmsw */
		kvm_lmsw(vcpu, (exit_qualification >> LMSW_SOURCE_DATA_SHIFT) & 0x0f);

		skip_emulated_instruction(vcpu);
		return 1;
	default:
		break;
	}
	kvm_run->exit_reason = 0;
	pr_unimpl(vcpu, "unhandled control register: op %d cr %d\n",
	       (int)(exit_qualification >> 4) & 3, cr);
	return 0;
}

static int handle_dr(struct kvm_vcpu *vcpu, struct kvm_run *kvm_run)
{
	unsigned long exit_qualification;
	unsigned long val;
	int dr, reg;

	if (!kvm_require_cpl(vcpu, 0))
		return 1;
	dr = vmcs_readl(GUEST_DR7);
	if (dr & DR7_GD) {
		/*
		 * As the vm-exit takes precedence over the debug trap, we
		 * need to emulate the latter, either for the host or the
		 * guest debugging itself.
		 */
		if (vcpu->guest_debug & KVM_GUESTDBG_USE_HW_BP) {
			kvm_run->debug.arch.dr6 = vcpu->arch.dr6;
			kvm_run->debug.arch.dr7 = dr;
			kvm_run->debug.arch.pc =
				vmcs_readl(GUEST_CS_BASE) +
				vmcs_readl(GUEST_RIP);
			kvm_run->debug.arch.exception = DB_VECTOR;
			kvm_run->exit_reason = KVM_EXIT_DEBUG;
			return 0;
		} else {
			vcpu->arch.dr7 &= ~DR7_GD;
			vcpu->arch.dr6 |= DR6_BD;
			vmcs_writel(GUEST_DR7, vcpu->arch.dr7);
			kvm_queue_exception(vcpu, DB_VECTOR);
			return 1;
		}
	}

	exit_qualification = vmcs_readl(EXIT_QUALIFICATION);
	dr = exit_qualification & DEBUG_REG_ACCESS_NUM;
	reg = DEBUG_REG_ACCESS_REG(exit_qualification);
	if (exit_qualification & TYPE_MOV_FROM_DR) {
		switch (dr) {
		case 0 ... 3:
			val = vcpu->arch.db[dr];
			break;
		case 6:
			val = vcpu->arch.dr6;
			break;
		case 7:
			val = vcpu->arch.dr7;
			break;
		default:
			val = 0;
		}
		kvm_register_write(vcpu, reg, val);
	} else {
		val = vcpu->arch.regs[reg];
		switch (dr) {
		case 0 ... 3:
			vcpu->arch.db[dr] = val;
			if (!(vcpu->guest_debug & KVM_GUESTDBG_USE_HW_BP))
				vcpu->arch.eff_db[dr] = val;
			break;
		case 4 ... 5:
			if (vcpu->arch.cr4 & X86_CR4_DE)
				kvm_queue_exception(vcpu, UD_VECTOR);
			break;
		case 6:
			if (val & 0xffffffff00000000ULL) {
				kvm_queue_exception(vcpu, GP_VECTOR);
				break;
			}
			vcpu->arch.dr6 = (val & DR6_VOLATILE) | DR6_FIXED_1;
			break;
		case 7:
			if (val & 0xffffffff00000000ULL) {
				kvm_queue_exception(vcpu, GP_VECTOR);
				break;
			}
			vcpu->arch.dr7 = (val & DR7_VOLATILE) | DR7_FIXED_1;
			if (!(vcpu->guest_debug & KVM_GUESTDBG_USE_HW_BP)) {
				vmcs_writel(GUEST_DR7, vcpu->arch.dr7);
				vcpu->arch.switch_db_regs =
					(val & DR7_BP_EN_MASK);
			}
			break;
		}
	}
	skip_emulated_instruction(vcpu);
	return 1;
}

static int handle_cpuid(struct kvm_vcpu *vcpu, struct kvm_run *kvm_run)
{
	kvm_emulate_cpuid(vcpu);
	return 1;
}

static int handle_rdmsr(struct kvm_vcpu *vcpu, struct kvm_run *kvm_run)
{
	u32 ecx = vcpu->arch.regs[VCPU_REGS_RCX];
	u64 data;

	if (vmx_get_msr(vcpu, ecx, &data)) {
		kvm_inject_gp(vcpu, 0);
		return 1;
	}

	trace_kvm_msr_read(ecx, data);

	/* FIXME: handling of bits 32:63 of rax, rdx */
	vcpu->arch.regs[VCPU_REGS_RAX] = data & -1u;
	vcpu->arch.regs[VCPU_REGS_RDX] = (data >> 32) & -1u;
	skip_emulated_instruction(vcpu);
	return 1;
}

static int handle_wrmsr(struct kvm_vcpu *vcpu, struct kvm_run *kvm_run)
{
	u32 ecx = vcpu->arch.regs[VCPU_REGS_RCX];
	u64 data = (vcpu->arch.regs[VCPU_REGS_RAX] & -1u)
		| ((u64)(vcpu->arch.regs[VCPU_REGS_RDX] & -1u) << 32);

	trace_kvm_msr_write(ecx, data);

	if (vmx_set_msr(vcpu, ecx, data) != 0) {
		kvm_inject_gp(vcpu, 0);
		return 1;
	}

	skip_emulated_instruction(vcpu);
	return 1;
}

static int handle_tpr_below_threshold(struct kvm_vcpu *vcpu,
				      struct kvm_run *kvm_run)
{
	return 1;
}

static int handle_interrupt_window(struct kvm_vcpu *vcpu,
				   struct kvm_run *kvm_run)
{
	u32 cpu_based_vm_exec_control;

	/* clear pending irq */
	cpu_based_vm_exec_control = vmcs_read32(CPU_BASED_VM_EXEC_CONTROL);
	cpu_based_vm_exec_control &= ~CPU_BASED_VIRTUAL_INTR_PENDING;
	vmcs_write32(CPU_BASED_VM_EXEC_CONTROL, cpu_based_vm_exec_control);

	++vcpu->stat.irq_window_exits;

	/*
	 * If the user space waits to inject interrupts, exit as soon as
	 * possible
	 */
	if (!irqchip_in_kernel(vcpu->kvm) &&
	    kvm_run->request_interrupt_window &&
	    !kvm_cpu_has_interrupt(vcpu)) {
		kvm_run->exit_reason = KVM_EXIT_IRQ_WINDOW_OPEN;
		return 0;
	}
	return 1;
}

static int handle_halt(struct kvm_vcpu *vcpu, struct kvm_run *kvm_run)
{
	skip_emulated_instruction(vcpu);
	return kvm_emulate_halt(vcpu);
}

static int handle_vmcall(struct kvm_vcpu *vcpu, struct kvm_run *kvm_run)
{
	skip_emulated_instruction(vcpu);
	kvm_emulate_hypercall(vcpu);
	return 1;
}

static int handle_vmx_insn(struct kvm_vcpu *vcpu, struct kvm_run *kvm_run)
{
	kvm_queue_exception(vcpu, UD_VECTOR);
	return 1;
}

static int handle_invlpg(struct kvm_vcpu *vcpu, struct kvm_run *kvm_run)
{
	unsigned long exit_qualification = vmcs_readl(EXIT_QUALIFICATION);

	kvm_mmu_invlpg(vcpu, exit_qualification);
	skip_emulated_instruction(vcpu);
	return 1;
}

static int handle_wbinvd(struct kvm_vcpu *vcpu, struct kvm_run *kvm_run)
{
	skip_emulated_instruction(vcpu);
	/* TODO: Add support for VT-d/pass-through device */
	return 1;
}

static int handle_apic_access(struct kvm_vcpu *vcpu, struct kvm_run *kvm_run)
{
	unsigned long exit_qualification;
	enum emulation_result er;
	unsigned long offset;

	exit_qualification = vmcs_readl(EXIT_QUALIFICATION);
	offset = exit_qualification & 0xffful;

	er = emulate_instruction(vcpu, kvm_run, 0, 0, 0);

	if (er !=  EMULATE_DONE) {
		printk(KERN_ERR
		       "Fail to handle apic access vmexit! Offset is 0x%lx\n",
		       offset);
		return -ENOEXEC;
	}
	return 1;
}

static int handle_task_switch(struct kvm_vcpu *vcpu, struct kvm_run *kvm_run)
{
	struct vcpu_vmx *vmx = to_vmx(vcpu);
	unsigned long exit_qualification;
	u16 tss_selector;
	int reason, type, idt_v;

	idt_v = (vmx->idt_vectoring_info & VECTORING_INFO_VALID_MASK);
	type = (vmx->idt_vectoring_info & VECTORING_INFO_TYPE_MASK);

	exit_qualification = vmcs_readl(EXIT_QUALIFICATION);

	reason = (u32)exit_qualification >> 30;
	if (reason == TASK_SWITCH_GATE && idt_v) {
		switch (type) {
		case INTR_TYPE_NMI_INTR:
			vcpu->arch.nmi_injected = false;
			if (cpu_has_virtual_nmis())
				vmcs_set_bits(GUEST_INTERRUPTIBILITY_INFO,
					      GUEST_INTR_STATE_NMI);
			break;
		case INTR_TYPE_EXT_INTR:
		case INTR_TYPE_SOFT_INTR:
			kvm_clear_interrupt_queue(vcpu);
			break;
		case INTR_TYPE_HARD_EXCEPTION:
		case INTR_TYPE_SOFT_EXCEPTION:
			kvm_clear_exception_queue(vcpu);
			break;
		default:
			break;
		}
	}
	tss_selector = exit_qualification;

	if (!idt_v || (type != INTR_TYPE_HARD_EXCEPTION &&
		       type != INTR_TYPE_EXT_INTR &&
		       type != INTR_TYPE_NMI_INTR))
		skip_emulated_instruction(vcpu);

	if (!kvm_task_switch(vcpu, tss_selector, reason))
		return 0;

	/* clear all local breakpoint enable flags */
	vmcs_writel(GUEST_DR7, vmcs_readl(GUEST_DR7) & ~55);

	/*
	 * TODO: What about debug traps on tss switch?
	 *       Are we supposed to inject them and update dr6?
	 */

	return 1;
}

static int handle_ept_violation(struct kvm_vcpu *vcpu, struct kvm_run *kvm_run)
{
	unsigned long exit_qualification;
	gpa_t gpa;
	int gla_validity;

	exit_qualification = vmcs_readl(EXIT_QUALIFICATION);

	if (exit_qualification & (1 << 6)) {
		printk(KERN_ERR "EPT: GPA exceeds GAW!\n");
		return -EINVAL;
	}

	gla_validity = (exit_qualification >> 7) & 0x3;
	if (gla_validity != 0x3 && gla_validity != 0x1 && gla_validity != 0) {
		printk(KERN_ERR "EPT: Handling EPT violation failed!\n");
		printk(KERN_ERR "EPT: GPA: 0x%lx, GVA: 0x%lx\n",
			(long unsigned int)vmcs_read64(GUEST_PHYSICAL_ADDRESS),
			vmcs_readl(GUEST_LINEAR_ADDRESS));
		printk(KERN_ERR "EPT: Exit qualification is 0x%lx\n",
			(long unsigned int)exit_qualification);
		kvm_run->exit_reason = KVM_EXIT_UNKNOWN;
		kvm_run->hw.hardware_exit_reason = EXIT_REASON_EPT_VIOLATION;
		return 0;
	}

	gpa = vmcs_read64(GUEST_PHYSICAL_ADDRESS);
	trace_kvm_page_fault(gpa, exit_qualification);
	return kvm_mmu_page_fault(vcpu, gpa & PAGE_MASK, 0);
}

static u64 ept_rsvd_mask(u64 spte, int level)
{
	int i;
	u64 mask = 0;

	for (i = 51; i > boot_cpu_data.x86_phys_bits; i--)
		mask |= (1ULL << i);

	if (level > 2)
		/* bits 7:3 reserved */
		mask |= 0xf8;
	else if (level == 2) {
		if (spte & (1ULL << 7))
			/* 2MB ref, bits 20:12 reserved */
			mask |= 0x1ff000;
		else
			/* bits 6:3 reserved */
			mask |= 0x78;
	}

	return mask;
}

static void ept_misconfig_inspect_spte(struct kvm_vcpu *vcpu, u64 spte,
				       int level)
{
	printk(KERN_ERR "%s: spte 0x%llx level %d\n", __func__, spte, level);

	/* 010b (write-only) */
	WARN_ON((spte & 0x7) == 0x2);

	/* 110b (write/execute) */
	WARN_ON((spte & 0x7) == 0x6);

	/* 100b (execute-only) and value not supported by logical processor */
	if (!cpu_has_vmx_ept_execute_only())
		WARN_ON((spte & 0x7) == 0x4);

	/* not 000b */
	if ((spte & 0x7)) {
		u64 rsvd_bits = spte & ept_rsvd_mask(spte, level);

		if (rsvd_bits != 0) {
			printk(KERN_ERR "%s: rsvd_bits = 0x%llx\n",
					 __func__, rsvd_bits);
			WARN_ON(1);
		}

		if (level == 1 || (level == 2 && (spte & (1ULL << 7)))) {
			u64 ept_mem_type = (spte & 0x38) >> 3;

			if (ept_mem_type == 2 || ept_mem_type == 3 ||
			    ept_mem_type == 7) {
				printk(KERN_ERR "%s: ept_mem_type=0x%llx\n",
						__func__, ept_mem_type);
				WARN_ON(1);
			}
		}
	}
}

static int handle_ept_misconfig(struct kvm_vcpu *vcpu, struct kvm_run *kvm_run)
{
	u64 sptes[4];
	int nr_sptes, i;
	gpa_t gpa;

	gpa = vmcs_read64(GUEST_PHYSICAL_ADDRESS);

	printk(KERN_ERR "EPT: Misconfiguration.\n");
	printk(KERN_ERR "EPT: GPA: 0x%llx\n", gpa);

	nr_sptes = kvm_mmu_get_spte_hierarchy(vcpu, gpa, sptes);

	for (i = PT64_ROOT_LEVEL; i > PT64_ROOT_LEVEL - nr_sptes; --i)
		ept_misconfig_inspect_spte(vcpu, sptes[i-1], i);

	kvm_run->exit_reason = KVM_EXIT_UNKNOWN;
	kvm_run->hw.hardware_exit_reason = EXIT_REASON_EPT_MISCONFIG;

	return 0;
}

static int handle_nmi_window(struct kvm_vcpu *vcpu, struct kvm_run *kvm_run)
{
	u32 cpu_based_vm_exec_control;

	/* clear pending NMI */
	cpu_based_vm_exec_control = vmcs_read32(CPU_BASED_VM_EXEC_CONTROL);
	cpu_based_vm_exec_control &= ~CPU_BASED_VIRTUAL_NMI_PENDING;
	vmcs_write32(CPU_BASED_VM_EXEC_CONTROL, cpu_based_vm_exec_control);
	++vcpu->stat.nmi_window_exits;

	return 1;
}

static void handle_invalid_guest_state(struct kvm_vcpu *vcpu,
				struct kvm_run *kvm_run)
{
	struct vcpu_vmx *vmx = to_vmx(vcpu);
	enum emulation_result err = EMULATE_DONE;

	local_irq_enable();
	preempt_enable();

	while (!guest_state_valid(vcpu)) {
		err = emulate_instruction(vcpu, kvm_run, 0, 0, 0);

		if (err == EMULATE_DO_MMIO)
			break;

		if (err != EMULATE_DONE) {
			kvm_report_emulation_failure(vcpu, "emulation failure");
			break;
		}

		if (signal_pending(current))
			break;
		if (need_resched())
			schedule();
	}

	preempt_disable();
	local_irq_disable();

	vmx->invalid_state_emulation_result = err;
}

/*
 * The exit handlers return 1 if the exit was handled fully and guest execution
 * may resume.  Otherwise they set the kvm_run parameter to indicate what needs
 * to be done to userspace and return 0.
 */
static int (*kvm_vmx_exit_handlers[])(struct kvm_vcpu *vcpu,
				      struct kvm_run *kvm_run) = {
	[EXIT_REASON_EXCEPTION_NMI]           = handle_exception,
	[EXIT_REASON_EXTERNAL_INTERRUPT]      = handle_external_interrupt,
	[EXIT_REASON_TRIPLE_FAULT]            = handle_triple_fault,
	[EXIT_REASON_NMI_WINDOW]	      = handle_nmi_window,
	[EXIT_REASON_IO_INSTRUCTION]          = handle_io,
	[EXIT_REASON_CR_ACCESS]               = handle_cr,
	[EXIT_REASON_DR_ACCESS]               = handle_dr,
	[EXIT_REASON_CPUID]                   = handle_cpuid,
	[EXIT_REASON_MSR_READ]                = handle_rdmsr,
	[EXIT_REASON_MSR_WRITE]               = handle_wrmsr,
	[EXIT_REASON_PENDING_INTERRUPT]       = handle_interrupt_window,
	[EXIT_REASON_HLT]                     = handle_halt,
	[EXIT_REASON_INVLPG]		      = handle_invlpg,
	[EXIT_REASON_VMCALL]                  = handle_vmcall,
	[EXIT_REASON_VMCLEAR]	              = handle_vmx_insn,
	[EXIT_REASON_VMLAUNCH]                = handle_vmx_insn,
	[EXIT_REASON_VMPTRLD]                 = handle_vmx_insn,
	[EXIT_REASON_VMPTRST]                 = handle_vmx_insn,
	[EXIT_REASON_VMREAD]                  = handle_vmx_insn,
	[EXIT_REASON_VMRESUME]                = handle_vmx_insn,
	[EXIT_REASON_VMWRITE]                 = handle_vmx_insn,
	[EXIT_REASON_VMOFF]                   = handle_vmx_insn,
	[EXIT_REASON_VMON]                    = handle_vmx_insn,
	[EXIT_REASON_TPR_BELOW_THRESHOLD]     = handle_tpr_below_threshold,
	[EXIT_REASON_APIC_ACCESS]             = handle_apic_access,
	[EXIT_REASON_WBINVD]                  = handle_wbinvd,
	[EXIT_REASON_TASK_SWITCH]             = handle_task_switch,
	[EXIT_REASON_MCE_DURING_VMENTRY]      = handle_machine_check,
	[EXIT_REASON_EPT_VIOLATION]	      = handle_ept_violation,
	[EXIT_REASON_EPT_MISCONFIG]           = handle_ept_misconfig,
};

static const int kvm_vmx_max_exit_handlers =
	ARRAY_SIZE(kvm_vmx_exit_handlers);

/*
 * The guest has exited.  See if we can fix it or if we need userspace
 * assistance.
 */
static int vmx_handle_exit(struct kvm_run *kvm_run, struct kvm_vcpu *vcpu)
{
	struct vcpu_vmx *vmx = to_vmx(vcpu);
	u32 exit_reason = vmx->exit_reason;
	u32 vectoring_info = vmx->idt_vectoring_info;

	trace_kvm_exit(exit_reason, kvm_rip_read(vcpu));

	/* If we need to emulate an MMIO from handle_invalid_guest_state
	 * we just return 0 */
	if (vmx->emulation_required && emulate_invalid_guest_state) {
		if (guest_state_valid(vcpu))
			vmx->emulation_required = 0;
		return vmx->invalid_state_emulation_result != EMULATE_DO_MMIO;
	}

	/* Access CR3 don't cause VMExit in paging mode, so we need
	 * to sync with guest real CR3. */
	if (enable_ept && is_paging(vcpu))
		vcpu->arch.cr3 = vmcs_readl(GUEST_CR3);

	if (unlikely(vmx->fail)) {
		kvm_run->exit_reason = KVM_EXIT_FAIL_ENTRY;
		kvm_run->fail_entry.hardware_entry_failure_reason
			= vmcs_read32(VM_INSTRUCTION_ERROR);
		return 0;
	}

	if ((vectoring_info & VECTORING_INFO_VALID_MASK) &&
			(exit_reason != EXIT_REASON_EXCEPTION_NMI &&
			exit_reason != EXIT_REASON_EPT_VIOLATION &&
			exit_reason != EXIT_REASON_TASK_SWITCH))
		printk(KERN_WARNING "%s: unexpected, valid vectoring info "
		       "(0x%x) and exit reason is 0x%x\n",
		       __func__, vectoring_info, exit_reason);

	if (unlikely(!cpu_has_virtual_nmis() && vmx->soft_vnmi_blocked)) {
		if (vmx_interrupt_allowed(vcpu)) {
			vmx->soft_vnmi_blocked = 0;
		} else if (vmx->vnmi_blocked_time > 1000000000LL &&
			   vcpu->arch.nmi_pending) {
			/*
			 * This CPU don't support us in finding the end of an
			 * NMI-blocked window if the guest runs with IRQs
			 * disabled. So we pull the trigger after 1 s of
			 * futile waiting, but inform the user about this.
			 */
			printk(KERN_WARNING "%s: Breaking out of NMI-blocked "
			       "state on VCPU %d after 1 s timeout\n",
			       __func__, vcpu->vcpu_id);
			vmx->soft_vnmi_blocked = 0;
		}
	}

	if (exit_reason < kvm_vmx_max_exit_handlers
	    && kvm_vmx_exit_handlers[exit_reason])
		return kvm_vmx_exit_handlers[exit_reason](vcpu, kvm_run);
	else {
		kvm_run->exit_reason = KVM_EXIT_UNKNOWN;
		kvm_run->hw.hardware_exit_reason = exit_reason;
	}
	return 0;
}

static void update_cr8_intercept(struct kvm_vcpu *vcpu, int tpr, int irr)
{
	if (irr == -1 || tpr < irr) {
		vmcs_write32(TPR_THRESHOLD, 0);
		return;
	}

	vmcs_write32(TPR_THRESHOLD, irr);
}

static void vmx_complete_interrupts(struct vcpu_vmx *vmx)
{
	u32 exit_intr_info;
	u32 idt_vectoring_info = vmx->idt_vectoring_info;
	bool unblock_nmi;
	u8 vector;
	int type;
	bool idtv_info_valid;

	exit_intr_info = vmcs_read32(VM_EXIT_INTR_INFO);

	vmx->exit_reason = vmcs_read32(VM_EXIT_REASON);

	/* Handle machine checks before interrupts are enabled */
	if ((vmx->exit_reason == EXIT_REASON_MCE_DURING_VMENTRY)
	    || (vmx->exit_reason == EXIT_REASON_EXCEPTION_NMI
		&& is_machine_check(exit_intr_info)))
		kvm_machine_check();

	/* We need to handle NMIs before interrupts are enabled */
	if ((exit_intr_info & INTR_INFO_INTR_TYPE_MASK) == INTR_TYPE_NMI_INTR &&
	    (exit_intr_info & INTR_INFO_VALID_MASK))
		asm("int $2");

	idtv_info_valid = idt_vectoring_info & VECTORING_INFO_VALID_MASK;

	if (cpu_has_virtual_nmis()) {
		unblock_nmi = (exit_intr_info & INTR_INFO_UNBLOCK_NMI) != 0;
		vector = exit_intr_info & INTR_INFO_VECTOR_MASK;
		/*
		 * SDM 3: 27.7.1.2 (September 2008)
		 * Re-set bit "block by NMI" before VM entry if vmexit caused by
		 * a guest IRET fault.
		 * SDM 3: 23.2.2 (September 2008)
		 * Bit 12 is undefined in any of the following cases:
		 *  If the VM exit sets the valid bit in the IDT-vectoring
		 *   information field.
		 *  If the VM exit is due to a double fault.
		 */
		if ((exit_intr_info & INTR_INFO_VALID_MASK) && unblock_nmi &&
		    vector != DF_VECTOR && !idtv_info_valid)
			vmcs_set_bits(GUEST_INTERRUPTIBILITY_INFO,
				      GUEST_INTR_STATE_NMI);
	} else if (unlikely(vmx->soft_vnmi_blocked))
		vmx->vnmi_blocked_time +=
			ktime_to_ns(ktime_sub(ktime_get(), vmx->entry_time));

	vmx->vcpu.arch.nmi_injected = false;
	kvm_clear_exception_queue(&vmx->vcpu);
	kvm_clear_interrupt_queue(&vmx->vcpu);

	if (!idtv_info_valid)
		return;

	vector = idt_vectoring_info & VECTORING_INFO_VECTOR_MASK;
	type = idt_vectoring_info & VECTORING_INFO_TYPE_MASK;

	switch (type) {
	case INTR_TYPE_NMI_INTR:
		vmx->vcpu.arch.nmi_injected = true;
		/*
		 * SDM 3: 27.7.1.2 (September 2008)
		 * Clear bit "block by NMI" before VM entry if a NMI
		 * delivery faulted.
		 */
		vmcs_clear_bits(GUEST_INTERRUPTIBILITY_INFO,
				GUEST_INTR_STATE_NMI);
		break;
	case INTR_TYPE_SOFT_EXCEPTION:
		vmx->vcpu.arch.event_exit_inst_len =
			vmcs_read32(VM_EXIT_INSTRUCTION_LEN);
		/* fall through */
	case INTR_TYPE_HARD_EXCEPTION:
		if (idt_vectoring_info & VECTORING_INFO_DELIVER_CODE_MASK) {
			u32 err = vmcs_read32(IDT_VECTORING_ERROR_CODE);
			kvm_queue_exception_e(&vmx->vcpu, vector, err);
		} else
			kvm_queue_exception(&vmx->vcpu, vector);
		break;
	case INTR_TYPE_SOFT_INTR:
		vmx->vcpu.arch.event_exit_inst_len =
			vmcs_read32(VM_EXIT_INSTRUCTION_LEN);
		/* fall through */
	case INTR_TYPE_EXT_INTR:
		kvm_queue_interrupt(&vmx->vcpu, vector,
			type == INTR_TYPE_SOFT_INTR);
		break;
	default:
		break;
	}
}

/*
 * Failure to inject an interrupt should give us the information
 * in IDT_VECTORING_INFO_FIELD.  However, if the failure occurs
 * when fetching the interrupt redirection bitmap in the real-mode
 * tss, this doesn't happen.  So we do it ourselves.
 */
static void fixup_rmode_irq(struct vcpu_vmx *vmx)
{
	vmx->rmode.irq.pending = 0;
	if (kvm_rip_read(&vmx->vcpu) + 1 != vmx->rmode.irq.rip)
		return;
	kvm_rip_write(&vmx->vcpu, vmx->rmode.irq.rip);
	if (vmx->idt_vectoring_info & VECTORING_INFO_VALID_MASK) {
		vmx->idt_vectoring_info &= ~VECTORING_INFO_TYPE_MASK;
		vmx->idt_vectoring_info |= INTR_TYPE_EXT_INTR;
		return;
	}
	vmx->idt_vectoring_info =
		VECTORING_INFO_VALID_MASK
		| INTR_TYPE_EXT_INTR
		| vmx->rmode.irq.vector;
}

#ifdef CONFIG_X86_64
#define R "r"
#define Q "q"
#else
#define R "e"
#define Q "l"
#endif

static void vmx_vcpu_run(struct kvm_vcpu *vcpu, struct kvm_run *kvm_run)
{
	struct vcpu_vmx *vmx = to_vmx(vcpu);

	if (enable_ept && is_paging(vcpu)) {
		vmcs_writel(GUEST_CR3, vcpu->arch.cr3);
		ept_load_pdptrs(vcpu);
	}
	/* Record the guest's net vcpu time for enforced NMI injections. */
	if (unlikely(!cpu_has_virtual_nmis() && vmx->soft_vnmi_blocked))
		vmx->entry_time = ktime_get();

	/* Handle invalid guest state instead of entering VMX */
	if (vmx->emulation_required && emulate_invalid_guest_state) {
		handle_invalid_guest_state(vcpu, kvm_run);
		return;
	}

	if (test_bit(VCPU_REGS_RSP, (unsigned long *)&vcpu->arch.regs_dirty))
		vmcs_writel(GUEST_RSP, vcpu->arch.regs[VCPU_REGS_RSP]);
	if (test_bit(VCPU_REGS_RIP, (unsigned long *)&vcpu->arch.regs_dirty))
		vmcs_writel(GUEST_RIP, vcpu->arch.regs[VCPU_REGS_RIP]);

	/* When single-stepping over STI and MOV SS, we must clear the
	 * corresponding interruptibility bits in the guest state. Otherwise
	 * vmentry fails as it then expects bit 14 (BS) in pending debug
	 * exceptions being set, but that's not correct for the guest debugging
	 * case. */
	if (vcpu->guest_debug & KVM_GUESTDBG_SINGLESTEP)
		vmx_set_interrupt_shadow(vcpu, 0);

	/*
	 * Loading guest fpu may have cleared host cr0.ts
	 */
	vmcs_writel(HOST_CR0, read_cr0());

	if (vcpu->arch.switch_db_regs)
		set_debugreg(vcpu->arch.dr6, 6);

	asm(
		/* Store host registers */
		"push %%"R"dx; push %%"R"bp;"
		"push %%"R"cx \n\t"
		"cmp %%"R"sp, %c[host_rsp](%0) \n\t"
		"je 1f \n\t"
		"mov %%"R"sp, %c[host_rsp](%0) \n\t"
		__ex(ASM_VMX_VMWRITE_RSP_RDX) "\n\t"
		"1: \n\t"
		/* Reload cr2 if changed */
		"mov %c[cr2](%0), %%"R"ax \n\t"
		"mov %%cr2, %%"R"dx \n\t"
		"cmp %%"R"ax, %%"R"dx \n\t"
		"je 2f \n\t"
		"mov %%"R"ax, %%cr2 \n\t"
		"2: \n\t"
		/* Check if vmlaunch of vmresume is needed */
		"cmpl $0, %c[launched](%0) \n\t"
		/* Load guest registers.  Don't clobber flags. */
		"mov %c[rax](%0), %%"R"ax \n\t"
		"mov %c[rbx](%0), %%"R"bx \n\t"
		"mov %c[rdx](%0), %%"R"dx \n\t"
		"mov %c[rsi](%0), %%"R"si \n\t"
		"mov %c[rdi](%0), %%"R"di \n\t"
		"mov %c[rbp](%0), %%"R"bp \n\t"
#ifdef CONFIG_X86_64
		"mov %c[r8](%0),  %%r8  \n\t"
		"mov %c[r9](%0),  %%r9  \n\t"
		"mov %c[r10](%0), %%r10 \n\t"
		"mov %c[r11](%0), %%r11 \n\t"
		"mov %c[r12](%0), %%r12 \n\t"
		"mov %c[r13](%0), %%r13 \n\t"
		"mov %c[r14](%0), %%r14 \n\t"
		"mov %c[r15](%0), %%r15 \n\t"
#endif
		"mov %c[rcx](%0), %%"R"cx \n\t" /* kills %0 (ecx) */

		/* Enter guest mode */
		"jne .Llaunched \n\t"
		__ex(ASM_VMX_VMLAUNCH) "\n\t"
		"jmp .Lkvm_vmx_return \n\t"
		".Llaunched: " __ex(ASM_VMX_VMRESUME) "\n\t"
		".Lkvm_vmx_return: "
		/* Save guest registers, load host registers, keep flags */
		"xchg %0,     (%%"R"sp) \n\t"
		"mov %%"R"ax, %c[rax](%0) \n\t"
		"mov %%"R"bx, %c[rbx](%0) \n\t"
		"push"Q" (%%"R"sp); pop"Q" %c[rcx](%0) \n\t"
		"mov %%"R"dx, %c[rdx](%0) \n\t"
		"mov %%"R"si, %c[rsi](%0) \n\t"
		"mov %%"R"di, %c[rdi](%0) \n\t"
		"mov %%"R"bp, %c[rbp](%0) \n\t"
#ifdef CONFIG_X86_64
		"mov %%r8,  %c[r8](%0) \n\t"
		"mov %%r9,  %c[r9](%0) \n\t"
		"mov %%r10, %c[r10](%0) \n\t"
		"mov %%r11, %c[r11](%0) \n\t"
		"mov %%r12, %c[r12](%0) \n\t"
		"mov %%r13, %c[r13](%0) \n\t"
		"mov %%r14, %c[r14](%0) \n\t"
		"mov %%r15, %c[r15](%0) \n\t"
#endif
		"mov %%cr2, %%"R"ax   \n\t"
		"mov %%"R"ax, %c[cr2](%0) \n\t"

		"pop  %%"R"bp; pop  %%"R"bp; pop  %%"R"dx \n\t"
		"setbe %c[fail](%0) \n\t"
	      : : "c"(vmx), "d"((unsigned long)HOST_RSP),
		[launched]"i"(offsetof(struct vcpu_vmx, launched)),
		[fail]"i"(offsetof(struct vcpu_vmx, fail)),
		[host_rsp]"i"(offsetof(struct vcpu_vmx, host_rsp)),
		[rax]"i"(offsetof(struct vcpu_vmx, vcpu.arch.regs[VCPU_REGS_RAX])),
		[rbx]"i"(offsetof(struct vcpu_vmx, vcpu.arch.regs[VCPU_REGS_RBX])),
		[rcx]"i"(offsetof(struct vcpu_vmx, vcpu.arch.regs[VCPU_REGS_RCX])),
		[rdx]"i"(offsetof(struct vcpu_vmx, vcpu.arch.regs[VCPU_REGS_RDX])),
		[rsi]"i"(offsetof(struct vcpu_vmx, vcpu.arch.regs[VCPU_REGS_RSI])),
		[rdi]"i"(offsetof(struct vcpu_vmx, vcpu.arch.regs[VCPU_REGS_RDI])),
		[rbp]"i"(offsetof(struct vcpu_vmx, vcpu.arch.regs[VCPU_REGS_RBP])),
#ifdef CONFIG_X86_64
		[r8]"i"(offsetof(struct vcpu_vmx, vcpu.arch.regs[VCPU_REGS_R8])),
		[r9]"i"(offsetof(struct vcpu_vmx, vcpu.arch.regs[VCPU_REGS_R9])),
		[r10]"i"(offsetof(struct vcpu_vmx, vcpu.arch.regs[VCPU_REGS_R10])),
		[r11]"i"(offsetof(struct vcpu_vmx, vcpu.arch.regs[VCPU_REGS_R11])),
		[r12]"i"(offsetof(struct vcpu_vmx, vcpu.arch.regs[VCPU_REGS_R12])),
		[r13]"i"(offsetof(struct vcpu_vmx, vcpu.arch.regs[VCPU_REGS_R13])),
		[r14]"i"(offsetof(struct vcpu_vmx, vcpu.arch.regs[VCPU_REGS_R14])),
		[r15]"i"(offsetof(struct vcpu_vmx, vcpu.arch.regs[VCPU_REGS_R15])),
#endif
		[cr2]"i"(offsetof(struct vcpu_vmx, vcpu.arch.cr2))
	      : "cc", "memory"
		, R"bx", R"di", R"si"
#ifdef CONFIG_X86_64
		, "r8", "r9", "r10", "r11", "r12", "r13", "r14", "r15"
#endif
	      );

	vcpu->arch.regs_avail = ~((1 << VCPU_REGS_RIP) | (1 << VCPU_REGS_RSP)
				  | (1 << VCPU_EXREG_PDPTR));
	vcpu->arch.regs_dirty = 0;

	if (vcpu->arch.switch_db_regs)
		get_debugreg(vcpu->arch.dr6, 6);

	vmx->idt_vectoring_info = vmcs_read32(IDT_VECTORING_INFO_FIELD);
	if (vmx->rmode.irq.pending)
		fixup_rmode_irq(vmx);

	asm("mov %0, %%ds; mov %0, %%es" : : "r"(__USER_DS));
	vmx->launched = 1;

	vmx_complete_interrupts(vmx);
}

#undef R
#undef Q

static void vmx_free_vmcs(struct kvm_vcpu *vcpu)
{
	struct vcpu_vmx *vmx = to_vmx(vcpu);

	if (vmx->vmcs) {
		vcpu_clear(vmx);
		free_vmcs(vmx->vmcs);
		vmx->vmcs = NULL;
	}
}

static void vmx_free_vcpu(struct kvm_vcpu *vcpu)
{
	struct vcpu_vmx *vmx = to_vmx(vcpu);

	spin_lock(&vmx_vpid_lock);
	if (vmx->vpid != 0)
		__clear_bit(vmx->vpid, vmx_vpid_bitmap);
	spin_unlock(&vmx_vpid_lock);
	vmx_free_vmcs(vcpu);
	kfree(vmx->host_msrs);
	kfree(vmx->guest_msrs);
	kvm_vcpu_uninit(vcpu);
	kmem_cache_free(kvm_vcpu_cache, vmx);
}

static struct kvm_vcpu *vmx_create_vcpu(struct kvm *kvm, unsigned int id)
{
	int err;
	struct vcpu_vmx *vmx = kmem_cache_zalloc(kvm_vcpu_cache, GFP_KERNEL);
	int cpu;

	if (!vmx)
		return ERR_PTR(-ENOMEM);

	allocate_vpid(vmx);

	err = kvm_vcpu_init(&vmx->vcpu, kvm, id);
	if (err)
		goto free_vcpu;

	vmx->guest_msrs = kmalloc(PAGE_SIZE, GFP_KERNEL);
	if (!vmx->guest_msrs) {
		err = -ENOMEM;
		goto uninit_vcpu;
	}

	vmx->host_msrs = kmalloc(PAGE_SIZE, GFP_KERNEL);
	if (!vmx->host_msrs)
		goto free_guest_msrs;

	vmx->vmcs = alloc_vmcs();
	if (!vmx->vmcs)
		goto free_msrs;

	vmcs_clear(vmx->vmcs);

	cpu = get_cpu();
	vmx_vcpu_load(&vmx->vcpu, cpu);
	err = vmx_vcpu_setup(vmx);
	vmx_vcpu_put(&vmx->vcpu);
	put_cpu();
	if (err)
		goto free_vmcs;
	if (vm_need_virtualize_apic_accesses(kvm))
		if (alloc_apic_access_page(kvm) != 0)
			goto free_vmcs;

	if (enable_ept) {
		if (!kvm->arch.ept_identity_map_addr)
			kvm->arch.ept_identity_map_addr =
				VMX_EPT_IDENTITY_PAGETABLE_ADDR;
		if (alloc_identity_pagetable(kvm) != 0)
			goto free_vmcs;
	}

	return &vmx->vcpu;

free_vmcs:
	free_vmcs(vmx->vmcs);
free_msrs:
	kfree(vmx->host_msrs);
free_guest_msrs:
	kfree(vmx->guest_msrs);
uninit_vcpu:
	kvm_vcpu_uninit(&vmx->vcpu);
free_vcpu:
	kmem_cache_free(kvm_vcpu_cache, vmx);
	return ERR_PTR(err);
}

static void __init vmx_check_processor_compat(void *rtn)
{
	struct vmcs_config vmcs_conf;

	*(int *)rtn = 0;
	if (setup_vmcs_config(&vmcs_conf) < 0)
		*(int *)rtn = -EIO;
	if (memcmp(&vmcs_config, &vmcs_conf, sizeof(struct vmcs_config)) != 0) {
		printk(KERN_ERR "kvm: CPU %d feature inconsistency!\n",
				smp_processor_id());
		*(int *)rtn = -EIO;
	}
}

static int get_ept_level(void)
{
	return VMX_EPT_DEFAULT_GAW + 1;
}

static u64 vmx_get_mt_mask(struct kvm_vcpu *vcpu, gfn_t gfn, bool is_mmio)
{
	u64 ret;

	/* For VT-d and EPT combination
	 * 1. MMIO: always map as UC
	 * 2. EPT with VT-d:
	 *   a. VT-d without snooping control feature: can't guarantee the
	 *	result, try to trust guest.
	 *   b. VT-d with snooping control feature: snooping control feature of
	 *	VT-d engine can guarantee the cache correctness. Just set it
	 *	to WB to keep consistent with host. So the same as item 3.
	 * 3. EPT without VT-d: always map as WB and set IGMT=1 to keep
	 *    consistent with host MTRR
	 */
	if (is_mmio)
		ret = MTRR_TYPE_UNCACHABLE << VMX_EPT_MT_EPTE_SHIFT;
	else if (vcpu->kvm->arch.iommu_domain &&
		!(vcpu->kvm->arch.iommu_flags & KVM_IOMMU_CACHE_COHERENCY))
		ret = kvm_get_guest_memory_type(vcpu, gfn) <<
		      VMX_EPT_MT_EPTE_SHIFT;
	else
		ret = (MTRR_TYPE_WRBACK << VMX_EPT_MT_EPTE_SHIFT)
			| VMX_EPT_IGMT_BIT;

	return ret;
}

static const struct trace_print_flags vmx_exit_reasons_str[] = {
	{ EXIT_REASON_EXCEPTION_NMI,           "exception" },
	{ EXIT_REASON_EXTERNAL_INTERRUPT,      "ext_irq" },
	{ EXIT_REASON_TRIPLE_FAULT,            "triple_fault" },
	{ EXIT_REASON_NMI_WINDOW,              "nmi_window" },
	{ EXIT_REASON_IO_INSTRUCTION,          "io_instruction" },
	{ EXIT_REASON_CR_ACCESS,               "cr_access" },
	{ EXIT_REASON_DR_ACCESS,               "dr_access" },
	{ EXIT_REASON_CPUID,                   "cpuid" },
	{ EXIT_REASON_MSR_READ,                "rdmsr" },
	{ EXIT_REASON_MSR_WRITE,               "wrmsr" },
	{ EXIT_REASON_PENDING_INTERRUPT,       "interrupt_window" },
	{ EXIT_REASON_HLT,                     "halt" },
	{ EXIT_REASON_INVLPG,                  "invlpg" },
	{ EXIT_REASON_VMCALL,                  "hypercall" },
	{ EXIT_REASON_TPR_BELOW_THRESHOLD,     "tpr_below_thres" },
	{ EXIT_REASON_APIC_ACCESS,             "apic_access" },
	{ EXIT_REASON_WBINVD,                  "wbinvd" },
	{ EXIT_REASON_TASK_SWITCH,             "task_switch" },
	{ EXIT_REASON_EPT_VIOLATION,           "ept_violation" },
	{ -1, NULL }
};

static bool vmx_gb_page_enable(void)
{
	return false;
}

static struct kvm_x86_ops vmx_x86_ops = {
	.cpu_has_kvm_support = cpu_has_kvm_support,
	.disabled_by_bios = vmx_disabled_by_bios,
	.hardware_setup = hardware_setup,
	.hardware_unsetup = hardware_unsetup,
	.check_processor_compatibility = vmx_check_processor_compat,
	.hardware_enable = hardware_enable,
	.hardware_disable = hardware_disable,
	.cpu_has_accelerated_tpr = report_flexpriority,

	.vcpu_create = vmx_create_vcpu,
	.vcpu_free = vmx_free_vcpu,
	.vcpu_reset = vmx_vcpu_reset,

	.prepare_guest_switch = vmx_save_host_state,
	.vcpu_load = vmx_vcpu_load,
	.vcpu_put = vmx_vcpu_put,

	.set_guest_debug = set_guest_debug,
	.get_msr = vmx_get_msr,
	.set_msr = vmx_set_msr,
	.get_segment_base = vmx_get_segment_base,
	.get_segment = vmx_get_segment,
	.set_segment = vmx_set_segment,
	.get_cpl = vmx_get_cpl,
	.get_cs_db_l_bits = vmx_get_cs_db_l_bits,
	.decache_cr4_guest_bits = vmx_decache_cr4_guest_bits,
	.set_cr0 = vmx_set_cr0,
	.set_cr3 = vmx_set_cr3,
	.set_cr4 = vmx_set_cr4,
	.set_efer = vmx_set_efer,
	.get_idt = vmx_get_idt,
	.set_idt = vmx_set_idt,
	.get_gdt = vmx_get_gdt,
	.set_gdt = vmx_set_gdt,
	.cache_reg = vmx_cache_reg,
	.get_rflags = vmx_get_rflags,
	.set_rflags = vmx_set_rflags,

	.tlb_flush = vmx_flush_tlb,

	.run = vmx_vcpu_run,
	.handle_exit = vmx_handle_exit,
	.skip_emulated_instruction = skip_emulated_instruction,
	.set_interrupt_shadow = vmx_set_interrupt_shadow,
	.get_interrupt_shadow = vmx_get_interrupt_shadow,
	.patch_hypercall = vmx_patch_hypercall,
	.set_irq = vmx_inject_irq,
	.set_nmi = vmx_inject_nmi,
	.queue_exception = vmx_queue_exception,
	.interrupt_allowed = vmx_interrupt_allowed,
	.nmi_allowed = vmx_nmi_allowed,
	.enable_nmi_window = enable_nmi_window,
	.enable_irq_window = enable_irq_window,
	.update_cr8_intercept = update_cr8_intercept,

	.set_tss_addr = vmx_set_tss_addr,
	.get_tdp_level = get_ept_level,
	.get_mt_mask = vmx_get_mt_mask,

	.exit_reasons_str = vmx_exit_reasons_str,
	.gb_page_enable = vmx_gb_page_enable,
};

static int __init vmx_init(void)
{
	int r;

	vmx_io_bitmap_a = (unsigned long *)__get_free_page(GFP_KERNEL);
	if (!vmx_io_bitmap_a)
		return -ENOMEM;

	vmx_io_bitmap_b = (unsigned long *)__get_free_page(GFP_KERNEL);
	if (!vmx_io_bitmap_b) {
		r = -ENOMEM;
		goto out;
	}

	vmx_msr_bitmap_legacy = (unsigned long *)__get_free_page(GFP_KERNEL);
	if (!vmx_msr_bitmap_legacy) {
		r = -ENOMEM;
		goto out1;
	}

	vmx_msr_bitmap_longmode = (unsigned long *)__get_free_page(GFP_KERNEL);
	if (!vmx_msr_bitmap_longmode) {
		r = -ENOMEM;
		goto out2;
	}

	/*
	 * Allow direct access to the PC debug port (it is often used for I/O
	 * delays, but the vmexits simply slow things down).
	 */
	memset(vmx_io_bitmap_a, 0xff, PAGE_SIZE);
	clear_bit(0x80, vmx_io_bitmap_a);

	memset(vmx_io_bitmap_b, 0xff, PAGE_SIZE);

	memset(vmx_msr_bitmap_legacy, 0xff, PAGE_SIZE);
	memset(vmx_msr_bitmap_longmode, 0xff, PAGE_SIZE);

	set_bit(0, vmx_vpid_bitmap); /* 0 is reserved for host */

	r = kvm_init(&vmx_x86_ops, sizeof(struct vcpu_vmx), THIS_MODULE);
	if (r)
		goto out3;

	vmx_disable_intercept_for_msr(MSR_FS_BASE, false);
	vmx_disable_intercept_for_msr(MSR_GS_BASE, false);
	vmx_disable_intercept_for_msr(MSR_KERNEL_GS_BASE, true);
	vmx_disable_intercept_for_msr(MSR_IA32_SYSENTER_CS, false);
	vmx_disable_intercept_for_msr(MSR_IA32_SYSENTER_ESP, false);
	vmx_disable_intercept_for_msr(MSR_IA32_SYSENTER_EIP, false);

	if (enable_ept) {
		bypass_guest_pf = 0;
		kvm_mmu_set_base_ptes(VMX_EPT_READABLE_MASK |
			VMX_EPT_WRITABLE_MASK);
		kvm_mmu_set_mask_ptes(0ull, 0ull, 0ull, 0ull,
				VMX_EPT_EXECUTABLE_MASK);
		kvm_enable_tdp();
	} else
		kvm_disable_tdp();

	if (bypass_guest_pf)
		kvm_mmu_set_nonpresent_ptes(~0xffeull, 0ull);

	ept_sync_global();

	return 0;

out3:
	free_page((unsigned long)vmx_msr_bitmap_longmode);
out2:
	free_page((unsigned long)vmx_msr_bitmap_legacy);
out1:
	free_page((unsigned long)vmx_io_bitmap_b);
out:
	free_page((unsigned long)vmx_io_bitmap_a);
	return r;
}

static void __exit vmx_exit(void)
{
	free_page((unsigned long)vmx_msr_bitmap_legacy);
	free_page((unsigned long)vmx_msr_bitmap_longmode);
	free_page((unsigned long)vmx_io_bitmap_b);
	free_page((unsigned long)vmx_io_bitmap_a);

	kvm_exit();
}

module_init(vmx_init)
module_exit(vmx_exit)<|MERGE_RESOLUTION|>--- conflicted
+++ resolved
@@ -1641,10 +1641,6 @@
 			      CPU_BASED_CR3_STORE_EXITING));
 		vcpu->arch.cr0 = cr0;
 		vmx_set_cr4(vcpu, vcpu->arch.cr4);
-<<<<<<< HEAD
-		*hw_cr0 |= X86_CR0_PE | X86_CR0_PG;
-=======
->>>>>>> 17d857be
 	} else if (!is_paging(vcpu)) {
 		/* From nonpaging to paging */
 		vmcs_write32(CPU_BASED_VM_EXEC_CONTROL,
