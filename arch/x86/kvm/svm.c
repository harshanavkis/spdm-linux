/*
 * Kernel-based Virtual Machine driver for Linux
 *
 * AMD SVM support
 *
 * Copyright (C) 2006 Qumranet, Inc.
 * Copyright 2010 Red Hat, Inc. and/or its affiliates.
 *
 * Authors:
 *   Yaniv Kamay  <yaniv@qumranet.com>
 *   Avi Kivity   <avi@qumranet.com>
 *
 * This work is licensed under the terms of the GNU GPL, version 2.  See
 * the COPYING file in the top-level directory.
 *
 */
#include <linux/kvm_host.h>

#include "irq.h"
#include "mmu.h"
#include "kvm_cache_regs.h"
#include "x86.h"
#include "cpuid.h"

#include <linux/module.h>
#include <linux/mod_devicetable.h>
#include <linux/kernel.h>
#include <linux/vmalloc.h>
#include <linux/highmem.h>
#include <linux/sched.h>
#include <linux/ftrace_event.h>
#include <linux/slab.h>

#include <asm/perf_event.h>
#include <asm/tlbflush.h>
#include <asm/desc.h>
#include <asm/debugreg.h>
#include <asm/kvm_para.h>

#include <asm/virtext.h>
#include "trace.h"

#define __ex(x) __kvm_handle_fault_on_reboot(x)

MODULE_AUTHOR("Qumranet");
MODULE_LICENSE("GPL");

static const struct x86_cpu_id svm_cpu_id[] = {
	X86_FEATURE_MATCH(X86_FEATURE_SVM),
	{}
};
MODULE_DEVICE_TABLE(x86cpu, svm_cpu_id);

#define IOPM_ALLOC_ORDER 2
#define MSRPM_ALLOC_ORDER 1

#define SEG_TYPE_LDT 2
#define SEG_TYPE_BUSY_TSS16 3

#define SVM_FEATURE_NPT            (1 <<  0)
#define SVM_FEATURE_LBRV           (1 <<  1)
#define SVM_FEATURE_SVML           (1 <<  2)
#define SVM_FEATURE_NRIP           (1 <<  3)
#define SVM_FEATURE_TSC_RATE       (1 <<  4)
#define SVM_FEATURE_VMCB_CLEAN     (1 <<  5)
#define SVM_FEATURE_FLUSH_ASID     (1 <<  6)
#define SVM_FEATURE_DECODE_ASSIST  (1 <<  7)
#define SVM_FEATURE_PAUSE_FILTER   (1 << 10)

#define NESTED_EXIT_HOST	0	/* Exit handled on host level */
#define NESTED_EXIT_DONE	1	/* Exit caused nested vmexit  */
#define NESTED_EXIT_CONTINUE	2	/* Further checks needed      */

#define DEBUGCTL_RESERVED_BITS (~(0x3fULL))

#define TSC_RATIO_RSVD          0xffffff0000000000ULL
#define TSC_RATIO_MIN		0x0000000000000001ULL
#define TSC_RATIO_MAX		0x000000ffffffffffULL

static bool erratum_383_found __read_mostly;

static const u32 host_save_user_msrs[] = {
#ifdef CONFIG_X86_64
	MSR_STAR, MSR_LSTAR, MSR_CSTAR, MSR_SYSCALL_MASK, MSR_KERNEL_GS_BASE,
	MSR_FS_BASE,
#endif
	MSR_IA32_SYSENTER_CS, MSR_IA32_SYSENTER_ESP, MSR_IA32_SYSENTER_EIP,
};

#define NR_HOST_SAVE_USER_MSRS ARRAY_SIZE(host_save_user_msrs)

struct kvm_vcpu;

struct nested_state {
	struct vmcb *hsave;
	u64 hsave_msr;
	u64 vm_cr_msr;
	u64 vmcb;

	/* These are the merged vectors */
	u32 *msrpm;

	/* gpa pointers to the real vectors */
	u64 vmcb_msrpm;
	u64 vmcb_iopm;

	/* A VMEXIT is required but not yet emulated */
	bool exit_required;

	/* cache for intercepts of the guest */
	u32 intercept_cr;
	u32 intercept_dr;
	u32 intercept_exceptions;
	u64 intercept;

	/* Nested Paging related state */
	u64 nested_cr3;
};

#define MSRPM_OFFSETS	16
static u32 msrpm_offsets[MSRPM_OFFSETS] __read_mostly;

/*
 * Set osvw_len to higher value when updated Revision Guides
 * are published and we know what the new status bits are
 */
static uint64_t osvw_len = 4, osvw_status;

struct vcpu_svm {
	struct kvm_vcpu vcpu;
	struct vmcb *vmcb;
	unsigned long vmcb_pa;
	struct svm_cpu_data *svm_data;
	uint64_t asid_generation;
	uint64_t sysenter_esp;
	uint64_t sysenter_eip;

	u64 next_rip;

	u64 host_user_msrs[NR_HOST_SAVE_USER_MSRS];
	struct {
		u16 fs;
		u16 gs;
		u16 ldt;
		u64 gs_base;
	} host;

	u32 *msrpm;

	ulong nmi_iret_rip;

	struct nested_state nested;

	bool nmi_singlestep;

	unsigned int3_injected;
	unsigned long int3_rip;
	u32 apf_reason;

	u64  tsc_ratio;
};

static DEFINE_PER_CPU(u64, current_tsc_ratio);
#define TSC_RATIO_DEFAULT	0x0100000000ULL

#define MSR_INVALID			0xffffffffU

static const struct svm_direct_access_msrs {
	u32 index;   /* Index of the MSR */
	bool always; /* True if intercept is always on */
} direct_access_msrs[] = {
	{ .index = MSR_STAR,				.always = true  },
	{ .index = MSR_IA32_SYSENTER_CS,		.always = true  },
#ifdef CONFIG_X86_64
	{ .index = MSR_GS_BASE,				.always = true  },
	{ .index = MSR_FS_BASE,				.always = true  },
	{ .index = MSR_KERNEL_GS_BASE,			.always = true  },
	{ .index = MSR_LSTAR,				.always = true  },
	{ .index = MSR_CSTAR,				.always = true  },
	{ .index = MSR_SYSCALL_MASK,			.always = true  },
#endif
	{ .index = MSR_IA32_LASTBRANCHFROMIP,		.always = false },
	{ .index = MSR_IA32_LASTBRANCHTOIP,		.always = false },
	{ .index = MSR_IA32_LASTINTFROMIP,		.always = false },
	{ .index = MSR_IA32_LASTINTTOIP,		.always = false },
	{ .index = MSR_INVALID,				.always = false },
};

/* enable NPT for AMD64 and X86 with PAE */
#if defined(CONFIG_X86_64) || defined(CONFIG_X86_PAE)
static bool npt_enabled = true;
#else
static bool npt_enabled;
#endif

/* allow nested paging (virtualized MMU) for all guests */
static int npt = true;
module_param(npt, int, S_IRUGO);

/* allow nested virtualization in KVM/SVM */
static int nested = true;
module_param(nested, int, S_IRUGO);

static void svm_flush_tlb(struct kvm_vcpu *vcpu);
static void svm_complete_interrupts(struct vcpu_svm *svm);

static int nested_svm_exit_handled(struct vcpu_svm *svm);
static int nested_svm_intercept(struct vcpu_svm *svm);
static int nested_svm_vmexit(struct vcpu_svm *svm);
static int nested_svm_check_exception(struct vcpu_svm *svm, unsigned nr,
				      bool has_error_code, u32 error_code);
static u64 __scale_tsc(u64 ratio, u64 tsc);

enum {
	VMCB_INTERCEPTS, /* Intercept vectors, TSC offset,
			    pause filter count */
	VMCB_PERM_MAP,   /* IOPM Base and MSRPM Base */
	VMCB_ASID,	 /* ASID */
	VMCB_INTR,	 /* int_ctl, int_vector */
	VMCB_NPT,        /* npt_en, nCR3, gPAT */
	VMCB_CR,	 /* CR0, CR3, CR4, EFER */
	VMCB_DR,         /* DR6, DR7 */
	VMCB_DT,         /* GDT, IDT */
	VMCB_SEG,        /* CS, DS, SS, ES, CPL */
	VMCB_CR2,        /* CR2 only */
	VMCB_LBR,        /* DBGCTL, BR_FROM, BR_TO, LAST_EX_FROM, LAST_EX_TO */
	VMCB_DIRTY_MAX,
};

/* TPR and CR2 are always written before VMRUN */
#define VMCB_ALWAYS_DIRTY_MASK	((1U << VMCB_INTR) | (1U << VMCB_CR2))

static inline void mark_all_dirty(struct vmcb *vmcb)
{
	vmcb->control.clean = 0;
}

static inline void mark_all_clean(struct vmcb *vmcb)
{
	vmcb->control.clean = ((1 << VMCB_DIRTY_MAX) - 1)
			       & ~VMCB_ALWAYS_DIRTY_MASK;
}

static inline void mark_dirty(struct vmcb *vmcb, int bit)
{
	vmcb->control.clean &= ~(1 << bit);
}

static inline struct vcpu_svm *to_svm(struct kvm_vcpu *vcpu)
{
	return container_of(vcpu, struct vcpu_svm, vcpu);
}

static void recalc_intercepts(struct vcpu_svm *svm)
{
	struct vmcb_control_area *c, *h;
	struct nested_state *g;

	mark_dirty(svm->vmcb, VMCB_INTERCEPTS);

	if (!is_guest_mode(&svm->vcpu))
		return;

	c = &svm->vmcb->control;
	h = &svm->nested.hsave->control;
	g = &svm->nested;

	c->intercept_cr = h->intercept_cr | g->intercept_cr;
	c->intercept_dr = h->intercept_dr | g->intercept_dr;
	c->intercept_exceptions = h->intercept_exceptions | g->intercept_exceptions;
	c->intercept = h->intercept | g->intercept;
}

static inline struct vmcb *get_host_vmcb(struct vcpu_svm *svm)
{
	if (is_guest_mode(&svm->vcpu))
		return svm->nested.hsave;
	else
		return svm->vmcb;
}

static inline void set_cr_intercept(struct vcpu_svm *svm, int bit)
{
	struct vmcb *vmcb = get_host_vmcb(svm);

	vmcb->control.intercept_cr |= (1U << bit);

	recalc_intercepts(svm);
}

static inline void clr_cr_intercept(struct vcpu_svm *svm, int bit)
{
	struct vmcb *vmcb = get_host_vmcb(svm);

	vmcb->control.intercept_cr &= ~(1U << bit);

	recalc_intercepts(svm);
}

static inline bool is_cr_intercept(struct vcpu_svm *svm, int bit)
{
	struct vmcb *vmcb = get_host_vmcb(svm);

	return vmcb->control.intercept_cr & (1U << bit);
}

static inline void set_dr_intercepts(struct vcpu_svm *svm)
{
	struct vmcb *vmcb = get_host_vmcb(svm);

	vmcb->control.intercept_dr = (1 << INTERCEPT_DR0_READ)
		| (1 << INTERCEPT_DR1_READ)
		| (1 << INTERCEPT_DR2_READ)
		| (1 << INTERCEPT_DR3_READ)
		| (1 << INTERCEPT_DR4_READ)
		| (1 << INTERCEPT_DR5_READ)
		| (1 << INTERCEPT_DR6_READ)
		| (1 << INTERCEPT_DR7_READ)
		| (1 << INTERCEPT_DR0_WRITE)
		| (1 << INTERCEPT_DR1_WRITE)
		| (1 << INTERCEPT_DR2_WRITE)
		| (1 << INTERCEPT_DR3_WRITE)
		| (1 << INTERCEPT_DR4_WRITE)
		| (1 << INTERCEPT_DR5_WRITE)
		| (1 << INTERCEPT_DR6_WRITE)
		| (1 << INTERCEPT_DR7_WRITE);

	recalc_intercepts(svm);
}

static inline void clr_dr_intercepts(struct vcpu_svm *svm)
{
	struct vmcb *vmcb = get_host_vmcb(svm);

	vmcb->control.intercept_dr = 0;

	recalc_intercepts(svm);
}

static inline void set_exception_intercept(struct vcpu_svm *svm, int bit)
{
	struct vmcb *vmcb = get_host_vmcb(svm);

	vmcb->control.intercept_exceptions |= (1U << bit);

	recalc_intercepts(svm);
}

static inline void clr_exception_intercept(struct vcpu_svm *svm, int bit)
{
	struct vmcb *vmcb = get_host_vmcb(svm);

	vmcb->control.intercept_exceptions &= ~(1U << bit);

	recalc_intercepts(svm);
}

static inline void set_intercept(struct vcpu_svm *svm, int bit)
{
	struct vmcb *vmcb = get_host_vmcb(svm);

	vmcb->control.intercept |= (1ULL << bit);

	recalc_intercepts(svm);
}

static inline void clr_intercept(struct vcpu_svm *svm, int bit)
{
	struct vmcb *vmcb = get_host_vmcb(svm);

	vmcb->control.intercept &= ~(1ULL << bit);

	recalc_intercepts(svm);
}

static inline void enable_gif(struct vcpu_svm *svm)
{
	svm->vcpu.arch.hflags |= HF_GIF_MASK;
}

static inline void disable_gif(struct vcpu_svm *svm)
{
	svm->vcpu.arch.hflags &= ~HF_GIF_MASK;
}

static inline bool gif_set(struct vcpu_svm *svm)
{
	return !!(svm->vcpu.arch.hflags & HF_GIF_MASK);
}

static unsigned long iopm_base;

struct kvm_ldttss_desc {
	u16 limit0;
	u16 base0;
	unsigned base1:8, type:5, dpl:2, p:1;
	unsigned limit1:4, zero0:3, g:1, base2:8;
	u32 base3;
	u32 zero1;
} __attribute__((packed));

struct svm_cpu_data {
	int cpu;

	u64 asid_generation;
	u32 max_asid;
	u32 next_asid;
	struct kvm_ldttss_desc *tss_desc;

	struct page *save_area;
};

static DEFINE_PER_CPU(struct svm_cpu_data *, svm_data);

struct svm_init_data {
	int cpu;
	int r;
};

static const u32 msrpm_ranges[] = {0, 0xc0000000, 0xc0010000};

#define NUM_MSR_MAPS ARRAY_SIZE(msrpm_ranges)
#define MSRS_RANGE_SIZE 2048
#define MSRS_IN_RANGE (MSRS_RANGE_SIZE * 8 / 2)

static u32 svm_msrpm_offset(u32 msr)
{
	u32 offset;
	int i;

	for (i = 0; i < NUM_MSR_MAPS; i++) {
		if (msr < msrpm_ranges[i] ||
		    msr >= msrpm_ranges[i] + MSRS_IN_RANGE)
			continue;

		offset  = (msr - msrpm_ranges[i]) / 4; /* 4 msrs per u8 */
		offset += (i * MSRS_RANGE_SIZE);       /* add range offset */

		/* Now we have the u8 offset - but need the u32 offset */
		return offset / 4;
	}

	/* MSR not in any range */
	return MSR_INVALID;
}

#define MAX_INST_SIZE 15

static inline void clgi(void)
{
	asm volatile (__ex(SVM_CLGI));
}

static inline void stgi(void)
{
	asm volatile (__ex(SVM_STGI));
}

static inline void invlpga(unsigned long addr, u32 asid)
{
	asm volatile (__ex(SVM_INVLPGA) : : "a"(addr), "c"(asid));
}

static int get_npt_level(void)
{
#ifdef CONFIG_X86_64
	return PT64_ROOT_LEVEL;
#else
	return PT32E_ROOT_LEVEL;
#endif
}

static void svm_set_efer(struct kvm_vcpu *vcpu, u64 efer)
{
	vcpu->arch.efer = efer;
	if (!npt_enabled && !(efer & EFER_LMA))
		efer &= ~EFER_LME;

	to_svm(vcpu)->vmcb->save.efer = efer | EFER_SVME;
	mark_dirty(to_svm(vcpu)->vmcb, VMCB_CR);
}

static int is_external_interrupt(u32 info)
{
	info &= SVM_EVTINJ_TYPE_MASK | SVM_EVTINJ_VALID;
	return info == (SVM_EVTINJ_VALID | SVM_EVTINJ_TYPE_INTR);
}

static u32 svm_get_interrupt_shadow(struct kvm_vcpu *vcpu, int mask)
{
	struct vcpu_svm *svm = to_svm(vcpu);
	u32 ret = 0;

	if (svm->vmcb->control.int_state & SVM_INTERRUPT_SHADOW_MASK)
		ret |= KVM_X86_SHADOW_INT_STI | KVM_X86_SHADOW_INT_MOV_SS;
	return ret & mask;
}

static void svm_set_interrupt_shadow(struct kvm_vcpu *vcpu, int mask)
{
	struct vcpu_svm *svm = to_svm(vcpu);

	if (mask == 0)
		svm->vmcb->control.int_state &= ~SVM_INTERRUPT_SHADOW_MASK;
	else
		svm->vmcb->control.int_state |= SVM_INTERRUPT_SHADOW_MASK;

}

static void skip_emulated_instruction(struct kvm_vcpu *vcpu)
{
	struct vcpu_svm *svm = to_svm(vcpu);

	if (svm->vmcb->control.next_rip != 0)
		svm->next_rip = svm->vmcb->control.next_rip;

	if (!svm->next_rip) {
		if (emulate_instruction(vcpu, EMULTYPE_SKIP) !=
				EMULATE_DONE)
			printk(KERN_DEBUG "%s: NOP\n", __func__);
		return;
	}
	if (svm->next_rip - kvm_rip_read(vcpu) > MAX_INST_SIZE)
		printk(KERN_ERR "%s: ip 0x%lx next 0x%llx\n",
		       __func__, kvm_rip_read(vcpu), svm->next_rip);

	kvm_rip_write(vcpu, svm->next_rip);
	svm_set_interrupt_shadow(vcpu, 0);
}

static void svm_queue_exception(struct kvm_vcpu *vcpu, unsigned nr,
				bool has_error_code, u32 error_code,
				bool reinject)
{
	struct vcpu_svm *svm = to_svm(vcpu);

	/*
	 * If we are within a nested VM we'd better #VMEXIT and let the guest
	 * handle the exception
	 */
	if (!reinject &&
	    nested_svm_check_exception(svm, nr, has_error_code, error_code))
		return;

	if (nr == BP_VECTOR && !static_cpu_has(X86_FEATURE_NRIPS)) {
		unsigned long rip, old_rip = kvm_rip_read(&svm->vcpu);

		/*
		 * For guest debugging where we have to reinject #BP if some
		 * INT3 is guest-owned:
		 * Emulate nRIP by moving RIP forward. Will fail if injection
		 * raises a fault that is not intercepted. Still better than
		 * failing in all cases.
		 */
		skip_emulated_instruction(&svm->vcpu);
		rip = kvm_rip_read(&svm->vcpu);
		svm->int3_rip = rip + svm->vmcb->save.cs.base;
		svm->int3_injected = rip - old_rip;
	}

	svm->vmcb->control.event_inj = nr
		| SVM_EVTINJ_VALID
		| (has_error_code ? SVM_EVTINJ_VALID_ERR : 0)
		| SVM_EVTINJ_TYPE_EXEPT;
	svm->vmcb->control.event_inj_err = error_code;
}

static void svm_init_erratum_383(void)
{
	u32 low, high;
	int err;
	u64 val;

	if (!static_cpu_has_bug(X86_BUG_AMD_TLB_MMATCH))
		return;

	/* Use _safe variants to not break nested virtualization */
	val = native_read_msr_safe(MSR_AMD64_DC_CFG, &err);
	if (err)
		return;

	val |= (1ULL << 47);

	low  = lower_32_bits(val);
	high = upper_32_bits(val);

	native_write_msr_safe(MSR_AMD64_DC_CFG, low, high);

	erratum_383_found = true;
}

static void svm_init_osvw(struct kvm_vcpu *vcpu)
{
	/*
	 * Guests should see errata 400 and 415 as fixed (assuming that
	 * HLT and IO instructions are intercepted).
	 */
	vcpu->arch.osvw.length = (osvw_len >= 3) ? (osvw_len) : 3;
	vcpu->arch.osvw.status = osvw_status & ~(6ULL);

	/*
	 * By increasing VCPU's osvw.length to 3 we are telling the guest that
	 * all osvw.status bits inside that length, including bit 0 (which is
	 * reserved for erratum 298), are valid. However, if host processor's
	 * osvw_len is 0 then osvw_status[0] carries no information. We need to
	 * be conservative here and therefore we tell the guest that erratum 298
	 * is present (because we really don't know).
	 */
	if (osvw_len == 0 && boot_cpu_data.x86 == 0x10)
		vcpu->arch.osvw.status |= 1;
}

static int has_svm(void)
{
	const char *msg;

	if (!cpu_has_svm(&msg)) {
		printk(KERN_INFO "has_svm: %s\n", msg);
		return 0;
	}

	return 1;
}

static void svm_hardware_disable(void *garbage)
{
	/* Make sure we clean up behind us */
	if (static_cpu_has(X86_FEATURE_TSCRATEMSR))
		wrmsrl(MSR_AMD64_TSC_RATIO, TSC_RATIO_DEFAULT);

	cpu_svm_disable();

	amd_pmu_disable_virt();
}

static int svm_hardware_enable(void *garbage)
{

	struct svm_cpu_data *sd;
	uint64_t efer;
	struct desc_ptr gdt_descr;
	struct desc_struct *gdt;
	int me = raw_smp_processor_id();

	rdmsrl(MSR_EFER, efer);
	if (efer & EFER_SVME)
		return -EBUSY;

	if (!has_svm()) {
		pr_err("%s: err EOPNOTSUPP on %d\n", __func__, me);
		return -EINVAL;
	}
	sd = per_cpu(svm_data, me);
	if (!sd) {
		pr_err("%s: svm_data is NULL on %d\n", __func__, me);
		return -EINVAL;
	}

	sd->asid_generation = 1;
	sd->max_asid = cpuid_ebx(SVM_CPUID_FUNC) - 1;
	sd->next_asid = sd->max_asid + 1;

	native_store_gdt(&gdt_descr);
	gdt = (struct desc_struct *)gdt_descr.address;
	sd->tss_desc = (struct kvm_ldttss_desc *)(gdt + GDT_ENTRY_TSS);

	wrmsrl(MSR_EFER, efer | EFER_SVME);

	wrmsrl(MSR_VM_HSAVE_PA, page_to_pfn(sd->save_area) << PAGE_SHIFT);

	if (static_cpu_has(X86_FEATURE_TSCRATEMSR)) {
		wrmsrl(MSR_AMD64_TSC_RATIO, TSC_RATIO_DEFAULT);
		__get_cpu_var(current_tsc_ratio) = TSC_RATIO_DEFAULT;
	}


	/*
	 * Get OSVW bits.
	 *
	 * Note that it is possible to have a system with mixed processor
	 * revisions and therefore different OSVW bits. If bits are not the same
	 * on different processors then choose the worst case (i.e. if erratum
	 * is present on one processor and not on another then assume that the
	 * erratum is present everywhere).
	 */
	if (cpu_has(&boot_cpu_data, X86_FEATURE_OSVW)) {
		uint64_t len, status = 0;
		int err;

		len = native_read_msr_safe(MSR_AMD64_OSVW_ID_LENGTH, &err);
		if (!err)
			status = native_read_msr_safe(MSR_AMD64_OSVW_STATUS,
						      &err);

		if (err)
			osvw_status = osvw_len = 0;
		else {
			if (len < osvw_len)
				osvw_len = len;
			osvw_status |= status;
			osvw_status &= (1ULL << osvw_len) - 1;
		}
	} else
		osvw_status = osvw_len = 0;

	svm_init_erratum_383();

	amd_pmu_enable_virt();

	return 0;
}

static void svm_cpu_uninit(int cpu)
{
	struct svm_cpu_data *sd = per_cpu(svm_data, raw_smp_processor_id());

	if (!sd)
		return;

	per_cpu(svm_data, raw_smp_processor_id()) = NULL;
	__free_page(sd->save_area);
	kfree(sd);
}

static int svm_cpu_init(int cpu)
{
	struct svm_cpu_data *sd;
	int r;

	sd = kzalloc(sizeof(struct svm_cpu_data), GFP_KERNEL);
	if (!sd)
		return -ENOMEM;
	sd->cpu = cpu;
	sd->save_area = alloc_page(GFP_KERNEL);
	r = -ENOMEM;
	if (!sd->save_area)
		goto err_1;

	per_cpu(svm_data, cpu) = sd;

	return 0;

err_1:
	kfree(sd);
	return r;

}

static bool valid_msr_intercept(u32 index)
{
	int i;

	for (i = 0; direct_access_msrs[i].index != MSR_INVALID; i++)
		if (direct_access_msrs[i].index == index)
			return true;

	return false;
}

static void set_msr_interception(u32 *msrpm, unsigned msr,
				 int read, int write)
{
	u8 bit_read, bit_write;
	unsigned long tmp;
	u32 offset;

	/*
	 * If this warning triggers extend the direct_access_msrs list at the
	 * beginning of the file
	 */
	WARN_ON(!valid_msr_intercept(msr));

	offset    = svm_msrpm_offset(msr);
	bit_read  = 2 * (msr & 0x0f);
	bit_write = 2 * (msr & 0x0f) + 1;
	tmp       = msrpm[offset];

	BUG_ON(offset == MSR_INVALID);

	read  ? clear_bit(bit_read,  &tmp) : set_bit(bit_read,  &tmp);
	write ? clear_bit(bit_write, &tmp) : set_bit(bit_write, &tmp);

	msrpm[offset] = tmp;
}

static void svm_vcpu_init_msrpm(u32 *msrpm)
{
	int i;

	memset(msrpm, 0xff, PAGE_SIZE * (1 << MSRPM_ALLOC_ORDER));

	for (i = 0; direct_access_msrs[i].index != MSR_INVALID; i++) {
		if (!direct_access_msrs[i].always)
			continue;

		set_msr_interception(msrpm, direct_access_msrs[i].index, 1, 1);
	}
}

static void add_msr_offset(u32 offset)
{
	int i;

	for (i = 0; i < MSRPM_OFFSETS; ++i) {

		/* Offset already in list? */
		if (msrpm_offsets[i] == offset)
			return;

		/* Slot used by another offset? */
		if (msrpm_offsets[i] != MSR_INVALID)
			continue;

		/* Add offset to list */
		msrpm_offsets[i] = offset;

		return;
	}

	/*
	 * If this BUG triggers the msrpm_offsets table has an overflow. Just
	 * increase MSRPM_OFFSETS in this case.
	 */
	BUG();
}

static void init_msrpm_offsets(void)
{
	int i;

	memset(msrpm_offsets, 0xff, sizeof(msrpm_offsets));

	for (i = 0; direct_access_msrs[i].index != MSR_INVALID; i++) {
		u32 offset;

		offset = svm_msrpm_offset(direct_access_msrs[i].index);
		BUG_ON(offset == MSR_INVALID);

		add_msr_offset(offset);
	}
}

static void svm_enable_lbrv(struct vcpu_svm *svm)
{
	u32 *msrpm = svm->msrpm;

	svm->vmcb->control.lbr_ctl = 1;
	set_msr_interception(msrpm, MSR_IA32_LASTBRANCHFROMIP, 1, 1);
	set_msr_interception(msrpm, MSR_IA32_LASTBRANCHTOIP, 1, 1);
	set_msr_interception(msrpm, MSR_IA32_LASTINTFROMIP, 1, 1);
	set_msr_interception(msrpm, MSR_IA32_LASTINTTOIP, 1, 1);
}

static void svm_disable_lbrv(struct vcpu_svm *svm)
{
	u32 *msrpm = svm->msrpm;

	svm->vmcb->control.lbr_ctl = 0;
	set_msr_interception(msrpm, MSR_IA32_LASTBRANCHFROMIP, 0, 0);
	set_msr_interception(msrpm, MSR_IA32_LASTBRANCHTOIP, 0, 0);
	set_msr_interception(msrpm, MSR_IA32_LASTINTFROMIP, 0, 0);
	set_msr_interception(msrpm, MSR_IA32_LASTINTTOIP, 0, 0);
}

static __init int svm_hardware_setup(void)
{
	int cpu;
	struct page *iopm_pages;
	void *iopm_va;
	int r;

	iopm_pages = alloc_pages(GFP_KERNEL, IOPM_ALLOC_ORDER);

	if (!iopm_pages)
		return -ENOMEM;

	iopm_va = page_address(iopm_pages);
	memset(iopm_va, 0xff, PAGE_SIZE * (1 << IOPM_ALLOC_ORDER));
	iopm_base = page_to_pfn(iopm_pages) << PAGE_SHIFT;

	init_msrpm_offsets();

	if (boot_cpu_has(X86_FEATURE_NX))
		kvm_enable_efer_bits(EFER_NX);

	if (boot_cpu_has(X86_FEATURE_FXSR_OPT))
		kvm_enable_efer_bits(EFER_FFXSR);

	if (boot_cpu_has(X86_FEATURE_TSCRATEMSR)) {
		u64 max;

		kvm_has_tsc_control = true;

		/*
		 * Make sure the user can only configure tsc_khz values that
		 * fit into a signed integer.
		 * A min value is not calculated needed because it will always
		 * be 1 on all machines and a value of 0 is used to disable
		 * tsc-scaling for the vcpu.
		 */
		max = min(0x7fffffffULL, __scale_tsc(tsc_khz, TSC_RATIO_MAX));

		kvm_max_guest_tsc_khz = max;
	}

	if (nested) {
		printk(KERN_INFO "kvm: Nested Virtualization enabled\n");
		kvm_enable_efer_bits(EFER_SVME | EFER_LMSLE);
	}

	for_each_possible_cpu(cpu) {
		r = svm_cpu_init(cpu);
		if (r)
			goto err;
	}

	if (!boot_cpu_has(X86_FEATURE_NPT))
		npt_enabled = false;

	if (npt_enabled && !npt) {
		printk(KERN_INFO "kvm: Nested Paging disabled\n");
		npt_enabled = false;
	}

	if (npt_enabled) {
		printk(KERN_INFO "kvm: Nested Paging enabled\n");
		kvm_enable_tdp();
	} else
		kvm_disable_tdp();

	return 0;

err:
	__free_pages(iopm_pages, IOPM_ALLOC_ORDER);
	iopm_base = 0;
	return r;
}

static __exit void svm_hardware_unsetup(void)
{
	int cpu;

	for_each_possible_cpu(cpu)
		svm_cpu_uninit(cpu);

	__free_pages(pfn_to_page(iopm_base >> PAGE_SHIFT), IOPM_ALLOC_ORDER);
	iopm_base = 0;
}

static void init_seg(struct vmcb_seg *seg)
{
	seg->selector = 0;
	seg->attrib = SVM_SELECTOR_P_MASK | SVM_SELECTOR_S_MASK |
		      SVM_SELECTOR_WRITE_MASK; /* Read/Write Data Segment */
	seg->limit = 0xffff;
	seg->base = 0;
}

static void init_sys_seg(struct vmcb_seg *seg, uint32_t type)
{
	seg->selector = 0;
	seg->attrib = SVM_SELECTOR_P_MASK | type;
	seg->limit = 0xffff;
	seg->base = 0;
}

static u64 __scale_tsc(u64 ratio, u64 tsc)
{
	u64 mult, frac, _tsc;

	mult  = ratio >> 32;
	frac  = ratio & ((1ULL << 32) - 1);

	_tsc  = tsc;
	_tsc *= mult;
	_tsc += (tsc >> 32) * frac;
	_tsc += ((tsc & ((1ULL << 32) - 1)) * frac) >> 32;

	return _tsc;
}

static u64 svm_scale_tsc(struct kvm_vcpu *vcpu, u64 tsc)
{
	struct vcpu_svm *svm = to_svm(vcpu);
	u64 _tsc = tsc;

	if (svm->tsc_ratio != TSC_RATIO_DEFAULT)
		_tsc = __scale_tsc(svm->tsc_ratio, tsc);

	return _tsc;
}

static void svm_set_tsc_khz(struct kvm_vcpu *vcpu, u32 user_tsc_khz, bool scale)
{
	struct vcpu_svm *svm = to_svm(vcpu);
	u64 ratio;
	u64 khz;

	/* Guest TSC same frequency as host TSC? */
	if (!scale) {
		svm->tsc_ratio = TSC_RATIO_DEFAULT;
		return;
	}

	/* TSC scaling supported? */
	if (!boot_cpu_has(X86_FEATURE_TSCRATEMSR)) {
		if (user_tsc_khz > tsc_khz) {
			vcpu->arch.tsc_catchup = 1;
			vcpu->arch.tsc_always_catchup = 1;
		} else
			WARN(1, "user requested TSC rate below hardware speed\n");
		return;
	}

	khz = user_tsc_khz;

	/* TSC scaling required  - calculate ratio */
	ratio = khz << 32;
	do_div(ratio, tsc_khz);

	if (ratio == 0 || ratio & TSC_RATIO_RSVD) {
		WARN_ONCE(1, "Invalid TSC ratio - virtual-tsc-khz=%u\n",
				user_tsc_khz);
		return;
	}
	svm->tsc_ratio             = ratio;
}

static u64 svm_read_tsc_offset(struct kvm_vcpu *vcpu)
{
	struct vcpu_svm *svm = to_svm(vcpu);

	return svm->vmcb->control.tsc_offset;
}

static void svm_write_tsc_offset(struct kvm_vcpu *vcpu, u64 offset)
{
	struct vcpu_svm *svm = to_svm(vcpu);
	u64 g_tsc_offset = 0;

	if (is_guest_mode(vcpu)) {
		g_tsc_offset = svm->vmcb->control.tsc_offset -
			       svm->nested.hsave->control.tsc_offset;
		svm->nested.hsave->control.tsc_offset = offset;
	} else
		trace_kvm_write_tsc_offset(vcpu->vcpu_id,
					   svm->vmcb->control.tsc_offset,
					   offset);

	svm->vmcb->control.tsc_offset = offset + g_tsc_offset;

	mark_dirty(svm->vmcb, VMCB_INTERCEPTS);
}

static void svm_adjust_tsc_offset(struct kvm_vcpu *vcpu, s64 adjustment, bool host)
{
	struct vcpu_svm *svm = to_svm(vcpu);

	WARN_ON(adjustment < 0);
	if (host)
		adjustment = svm_scale_tsc(vcpu, adjustment);

	svm->vmcb->control.tsc_offset += adjustment;
	if (is_guest_mode(vcpu))
		svm->nested.hsave->control.tsc_offset += adjustment;
	else
		trace_kvm_write_tsc_offset(vcpu->vcpu_id,
				     svm->vmcb->control.tsc_offset - adjustment,
				     svm->vmcb->control.tsc_offset);

	mark_dirty(svm->vmcb, VMCB_INTERCEPTS);
}

static u64 svm_compute_tsc_offset(struct kvm_vcpu *vcpu, u64 target_tsc)
{
	u64 tsc;

	tsc = svm_scale_tsc(vcpu, native_read_tsc());

	return target_tsc - tsc;
}

static void init_vmcb(struct vcpu_svm *svm)
{
	struct vmcb_control_area *control = &svm->vmcb->control;
	struct vmcb_save_area *save = &svm->vmcb->save;

	svm->vcpu.fpu_active = 1;
	svm->vcpu.arch.hflags = 0;

	set_cr_intercept(svm, INTERCEPT_CR0_READ);
	set_cr_intercept(svm, INTERCEPT_CR3_READ);
	set_cr_intercept(svm, INTERCEPT_CR4_READ);
	set_cr_intercept(svm, INTERCEPT_CR0_WRITE);
	set_cr_intercept(svm, INTERCEPT_CR3_WRITE);
	set_cr_intercept(svm, INTERCEPT_CR4_WRITE);
	set_cr_intercept(svm, INTERCEPT_CR8_WRITE);

	set_dr_intercepts(svm);

	set_exception_intercept(svm, PF_VECTOR);
	set_exception_intercept(svm, UD_VECTOR);
	set_exception_intercept(svm, MC_VECTOR);

	set_intercept(svm, INTERCEPT_INTR);
	set_intercept(svm, INTERCEPT_NMI);
	set_intercept(svm, INTERCEPT_SMI);
	set_intercept(svm, INTERCEPT_SELECTIVE_CR0);
	set_intercept(svm, INTERCEPT_RDPMC);
	set_intercept(svm, INTERCEPT_CPUID);
	set_intercept(svm, INTERCEPT_INVD);
	set_intercept(svm, INTERCEPT_HLT);
	set_intercept(svm, INTERCEPT_INVLPG);
	set_intercept(svm, INTERCEPT_INVLPGA);
	set_intercept(svm, INTERCEPT_IOIO_PROT);
	set_intercept(svm, INTERCEPT_MSR_PROT);
	set_intercept(svm, INTERCEPT_TASK_SWITCH);
	set_intercept(svm, INTERCEPT_SHUTDOWN);
	set_intercept(svm, INTERCEPT_VMRUN);
	set_intercept(svm, INTERCEPT_VMMCALL);
	set_intercept(svm, INTERCEPT_VMLOAD);
	set_intercept(svm, INTERCEPT_VMSAVE);
	set_intercept(svm, INTERCEPT_STGI);
	set_intercept(svm, INTERCEPT_CLGI);
	set_intercept(svm, INTERCEPT_SKINIT);
	set_intercept(svm, INTERCEPT_WBINVD);
	set_intercept(svm, INTERCEPT_MONITOR);
	set_intercept(svm, INTERCEPT_MWAIT);
	set_intercept(svm, INTERCEPT_XSETBV);

	control->iopm_base_pa = iopm_base;
	control->msrpm_base_pa = __pa(svm->msrpm);
	control->int_ctl = V_INTR_MASKING_MASK;

	init_seg(&save->es);
	init_seg(&save->ss);
	init_seg(&save->ds);
	init_seg(&save->fs);
	init_seg(&save->gs);

	save->cs.selector = 0xf000;
	save->cs.base = 0xffff0000;
	/* Executable/Readable Code Segment */
	save->cs.attrib = SVM_SELECTOR_READ_MASK | SVM_SELECTOR_P_MASK |
		SVM_SELECTOR_S_MASK | SVM_SELECTOR_CODE_MASK;
	save->cs.limit = 0xffff;

	save->gdtr.limit = 0xffff;
	save->idtr.limit = 0xffff;

	init_sys_seg(&save->ldtr, SEG_TYPE_LDT);
	init_sys_seg(&save->tr, SEG_TYPE_BUSY_TSS16);

	svm_set_efer(&svm->vcpu, 0);
	save->dr6 = 0xffff0ff0;
	kvm_set_rflags(&svm->vcpu, 2);
	save->rip = 0x0000fff0;
	svm->vcpu.arch.regs[VCPU_REGS_RIP] = save->rip;

	/*
	 * This is the guest-visible cr0 value.
	 * svm_set_cr0() sets PG and WP and clears NW and CD on save->cr0.
	 */
	svm->vcpu.arch.cr0 = 0;
	(void)kvm_set_cr0(&svm->vcpu, X86_CR0_NW | X86_CR0_CD | X86_CR0_ET);

	save->cr4 = X86_CR4_PAE;
	/* rdx = ?? */

	if (npt_enabled) {
		/* Setup VMCB for Nested Paging */
		control->nested_ctl = 1;
		clr_intercept(svm, INTERCEPT_INVLPG);
		clr_exception_intercept(svm, PF_VECTOR);
		clr_cr_intercept(svm, INTERCEPT_CR3_READ);
		clr_cr_intercept(svm, INTERCEPT_CR3_WRITE);
		save->g_pat = 0x0007040600070406ULL;
		save->cr3 = 0;
		save->cr4 = 0;
	}
	svm->asid_generation = 0;

	svm->nested.vmcb = 0;
	svm->vcpu.arch.hflags = 0;

	if (boot_cpu_has(X86_FEATURE_PAUSEFILTER)) {
		control->pause_filter_count = 3000;
		set_intercept(svm, INTERCEPT_PAUSE);
	}

	mark_all_dirty(svm->vmcb);

	enable_gif(svm);
}

static void svm_vcpu_reset(struct kvm_vcpu *vcpu)
{
	struct vcpu_svm *svm = to_svm(vcpu);
	u32 dummy;
	u32 eax = 1;

	init_vmcb(svm);

	kvm_cpuid(vcpu, &eax, &dummy, &dummy, &dummy);
	kvm_register_write(vcpu, VCPU_REGS_RDX, eax);
}

static struct kvm_vcpu *svm_create_vcpu(struct kvm *kvm, unsigned int id)
{
	struct vcpu_svm *svm;
	struct page *page;
	struct page *msrpm_pages;
	struct page *hsave_page;
	struct page *nested_msrpm_pages;
	int err;

	svm = kmem_cache_zalloc(kvm_vcpu_cache, GFP_KERNEL);
	if (!svm) {
		err = -ENOMEM;
		goto out;
	}

	svm->tsc_ratio = TSC_RATIO_DEFAULT;

	err = kvm_vcpu_init(&svm->vcpu, kvm, id);
	if (err)
		goto free_svm;

	err = -ENOMEM;
	page = alloc_page(GFP_KERNEL);
	if (!page)
		goto uninit;

	msrpm_pages = alloc_pages(GFP_KERNEL, MSRPM_ALLOC_ORDER);
	if (!msrpm_pages)
		goto free_page1;

	nested_msrpm_pages = alloc_pages(GFP_KERNEL, MSRPM_ALLOC_ORDER);
	if (!nested_msrpm_pages)
		goto free_page2;

	hsave_page = alloc_page(GFP_KERNEL);
	if (!hsave_page)
		goto free_page3;

	svm->nested.hsave = page_address(hsave_page);

	svm->msrpm = page_address(msrpm_pages);
	svm_vcpu_init_msrpm(svm->msrpm);

	svm->nested.msrpm = page_address(nested_msrpm_pages);
	svm_vcpu_init_msrpm(svm->nested.msrpm);

	svm->vmcb = page_address(page);
	clear_page(svm->vmcb);
	svm->vmcb_pa = page_to_pfn(page) << PAGE_SHIFT;
	svm->asid_generation = 0;
	init_vmcb(svm);

	svm->vcpu.arch.apic_base = 0xfee00000 | MSR_IA32_APICBASE_ENABLE;
	if (kvm_vcpu_is_bsp(&svm->vcpu))
		svm->vcpu.arch.apic_base |= MSR_IA32_APICBASE_BSP;

	svm_init_osvw(&svm->vcpu);

	return &svm->vcpu;

free_page3:
	__free_pages(nested_msrpm_pages, MSRPM_ALLOC_ORDER);
free_page2:
	__free_pages(msrpm_pages, MSRPM_ALLOC_ORDER);
free_page1:
	__free_page(page);
uninit:
	kvm_vcpu_uninit(&svm->vcpu);
free_svm:
	kmem_cache_free(kvm_vcpu_cache, svm);
out:
	return ERR_PTR(err);
}

static void svm_free_vcpu(struct kvm_vcpu *vcpu)
{
	struct vcpu_svm *svm = to_svm(vcpu);

	__free_page(pfn_to_page(svm->vmcb_pa >> PAGE_SHIFT));
	__free_pages(virt_to_page(svm->msrpm), MSRPM_ALLOC_ORDER);
	__free_page(virt_to_page(svm->nested.hsave));
	__free_pages(virt_to_page(svm->nested.msrpm), MSRPM_ALLOC_ORDER);
	kvm_vcpu_uninit(vcpu);
	kmem_cache_free(kvm_vcpu_cache, svm);
}

static void svm_vcpu_load(struct kvm_vcpu *vcpu, int cpu)
{
	struct vcpu_svm *svm = to_svm(vcpu);
	int i;

	if (unlikely(cpu != vcpu->cpu)) {
		svm->asid_generation = 0;
		mark_all_dirty(svm->vmcb);
	}

#ifdef CONFIG_X86_64
	rdmsrl(MSR_GS_BASE, to_svm(vcpu)->host.gs_base);
#endif
	savesegment(fs, svm->host.fs);
	savesegment(gs, svm->host.gs);
	svm->host.ldt = kvm_read_ldt();

	for (i = 0; i < NR_HOST_SAVE_USER_MSRS; i++)
		rdmsrl(host_save_user_msrs[i], svm->host_user_msrs[i]);

	if (static_cpu_has(X86_FEATURE_TSCRATEMSR) &&
	    svm->tsc_ratio != __get_cpu_var(current_tsc_ratio)) {
		__get_cpu_var(current_tsc_ratio) = svm->tsc_ratio;
		wrmsrl(MSR_AMD64_TSC_RATIO, svm->tsc_ratio);
	}
}

static void svm_vcpu_put(struct kvm_vcpu *vcpu)
{
	struct vcpu_svm *svm = to_svm(vcpu);
	int i;

	++vcpu->stat.host_state_reload;
	kvm_load_ldt(svm->host.ldt);
#ifdef CONFIG_X86_64
	loadsegment(fs, svm->host.fs);
	wrmsrl(MSR_KERNEL_GS_BASE, current->thread.gs);
	load_gs_index(svm->host.gs);
#else
#ifdef CONFIG_X86_32_LAZY_GS
	loadsegment(gs, svm->host.gs);
#endif
#endif
	for (i = 0; i < NR_HOST_SAVE_USER_MSRS; i++)
		wrmsrl(host_save_user_msrs[i], svm->host_user_msrs[i]);
}

static unsigned long svm_get_rflags(struct kvm_vcpu *vcpu)
{
	return to_svm(vcpu)->vmcb->save.rflags;
}

static void svm_set_rflags(struct kvm_vcpu *vcpu, unsigned long rflags)
{
       /*
        * Any change of EFLAGS.VM is accompained by a reload of SS
        * (caused by either a task switch or an inter-privilege IRET),
        * so we do not need to update the CPL here.
        */
	to_svm(vcpu)->vmcb->save.rflags = rflags;
}

static void svm_cache_reg(struct kvm_vcpu *vcpu, enum kvm_reg reg)
{
	switch (reg) {
	case VCPU_EXREG_PDPTR:
		BUG_ON(!npt_enabled);
		load_pdptrs(vcpu, vcpu->arch.walk_mmu, kvm_read_cr3(vcpu));
		break;
	default:
		BUG();
	}
}

static void svm_set_vintr(struct vcpu_svm *svm)
{
	set_intercept(svm, INTERCEPT_VINTR);
}

static void svm_clear_vintr(struct vcpu_svm *svm)
{
	clr_intercept(svm, INTERCEPT_VINTR);
}

static struct vmcb_seg *svm_seg(struct kvm_vcpu *vcpu, int seg)
{
	struct vmcb_save_area *save = &to_svm(vcpu)->vmcb->save;

	switch (seg) {
	case VCPU_SREG_CS: return &save->cs;
	case VCPU_SREG_DS: return &save->ds;
	case VCPU_SREG_ES: return &save->es;
	case VCPU_SREG_FS: return &save->fs;
	case VCPU_SREG_GS: return &save->gs;
	case VCPU_SREG_SS: return &save->ss;
	case VCPU_SREG_TR: return &save->tr;
	case VCPU_SREG_LDTR: return &save->ldtr;
	}
	BUG();
	return NULL;
}

static u64 svm_get_segment_base(struct kvm_vcpu *vcpu, int seg)
{
	struct vmcb_seg *s = svm_seg(vcpu, seg);

	return s->base;
}

static void svm_get_segment(struct kvm_vcpu *vcpu,
			    struct kvm_segment *var, int seg)
{
	struct vmcb_seg *s = svm_seg(vcpu, seg);

	var->base = s->base;
	var->limit = s->limit;
	var->selector = s->selector;
	var->type = s->attrib & SVM_SELECTOR_TYPE_MASK;
	var->s = (s->attrib >> SVM_SELECTOR_S_SHIFT) & 1;
	var->dpl = (s->attrib >> SVM_SELECTOR_DPL_SHIFT) & 3;
	var->present = (s->attrib >> SVM_SELECTOR_P_SHIFT) & 1;
	var->avl = (s->attrib >> SVM_SELECTOR_AVL_SHIFT) & 1;
	var->l = (s->attrib >> SVM_SELECTOR_L_SHIFT) & 1;
	var->db = (s->attrib >> SVM_SELECTOR_DB_SHIFT) & 1;
	var->g = (s->attrib >> SVM_SELECTOR_G_SHIFT) & 1;

	/*
	 * AMD's VMCB does not have an explicit unusable field, so emulate it
	 * for cross vendor migration purposes by "not present"
	 */
	var->unusable = !var->present || (var->type == 0);

	switch (seg) {
	case VCPU_SREG_CS:
		/*
		 * SVM always stores 0 for the 'G' bit in the CS selector in
		 * the VMCB on a VMEXIT. This hurts cross-vendor migration:
		 * Intel's VMENTRY has a check on the 'G' bit.
		 */
		var->g = s->limit > 0xfffff;
		break;
	case VCPU_SREG_TR:
		/*
		 * Work around a bug where the busy flag in the tr selector
		 * isn't exposed
		 */
		var->type |= 0x2;
		break;
	case VCPU_SREG_DS:
	case VCPU_SREG_ES:
	case VCPU_SREG_FS:
	case VCPU_SREG_GS:
		/*
		 * The accessed bit must always be set in the segment
		 * descriptor cache, although it can be cleared in the
		 * descriptor, the cached bit always remains at 1. Since
		 * Intel has a check on this, set it here to support
		 * cross-vendor migration.
		 */
		if (!var->unusable)
			var->type |= 0x1;
		break;
	case VCPU_SREG_SS:
		/*
		 * On AMD CPUs sometimes the DB bit in the segment
		 * descriptor is left as 1, although the whole segment has
		 * been made unusable. Clear it here to pass an Intel VMX
		 * entry check when cross vendor migrating.
		 */
		if (var->unusable)
			var->db = 0;
		break;
	}
}

static int svm_get_cpl(struct kvm_vcpu *vcpu)
{
	struct vmcb_save_area *save = &to_svm(vcpu)->vmcb->save;

	return save->cpl;
}

static void svm_get_idt(struct kvm_vcpu *vcpu, struct desc_ptr *dt)
{
	struct vcpu_svm *svm = to_svm(vcpu);

	dt->size = svm->vmcb->save.idtr.limit;
	dt->address = svm->vmcb->save.idtr.base;
}

static void svm_set_idt(struct kvm_vcpu *vcpu, struct desc_ptr *dt)
{
	struct vcpu_svm *svm = to_svm(vcpu);

	svm->vmcb->save.idtr.limit = dt->size;
	svm->vmcb->save.idtr.base = dt->address ;
	mark_dirty(svm->vmcb, VMCB_DT);
}

static void svm_get_gdt(struct kvm_vcpu *vcpu, struct desc_ptr *dt)
{
	struct vcpu_svm *svm = to_svm(vcpu);

	dt->size = svm->vmcb->save.gdtr.limit;
	dt->address = svm->vmcb->save.gdtr.base;
}

static void svm_set_gdt(struct kvm_vcpu *vcpu, struct desc_ptr *dt)
{
	struct vcpu_svm *svm = to_svm(vcpu);

	svm->vmcb->save.gdtr.limit = dt->size;
	svm->vmcb->save.gdtr.base = dt->address ;
	mark_dirty(svm->vmcb, VMCB_DT);
}

static void svm_decache_cr0_guest_bits(struct kvm_vcpu *vcpu)
{
}

static void svm_decache_cr3(struct kvm_vcpu *vcpu)
{
}

static void svm_decache_cr4_guest_bits(struct kvm_vcpu *vcpu)
{
}

static void update_cr0_intercept(struct vcpu_svm *svm)
{
	ulong gcr0 = svm->vcpu.arch.cr0;
	u64 *hcr0 = &svm->vmcb->save.cr0;

	if (!svm->vcpu.fpu_active)
		*hcr0 |= SVM_CR0_SELECTIVE_MASK;
	else
		*hcr0 = (*hcr0 & ~SVM_CR0_SELECTIVE_MASK)
			| (gcr0 & SVM_CR0_SELECTIVE_MASK);

	mark_dirty(svm->vmcb, VMCB_CR);

	if (gcr0 == *hcr0 && svm->vcpu.fpu_active) {
		clr_cr_intercept(svm, INTERCEPT_CR0_READ);
		clr_cr_intercept(svm, INTERCEPT_CR0_WRITE);
	} else {
		set_cr_intercept(svm, INTERCEPT_CR0_READ);
		set_cr_intercept(svm, INTERCEPT_CR0_WRITE);
	}
}

static void svm_set_cr0(struct kvm_vcpu *vcpu, unsigned long cr0)
{
	struct vcpu_svm *svm = to_svm(vcpu);

#ifdef CONFIG_X86_64
	if (vcpu->arch.efer & EFER_LME) {
		if (!is_paging(vcpu) && (cr0 & X86_CR0_PG)) {
			vcpu->arch.efer |= EFER_LMA;
			svm->vmcb->save.efer |= EFER_LMA | EFER_LME;
		}

		if (is_paging(vcpu) && !(cr0 & X86_CR0_PG)) {
			vcpu->arch.efer &= ~EFER_LMA;
			svm->vmcb->save.efer &= ~(EFER_LMA | EFER_LME);
		}
	}
#endif
	vcpu->arch.cr0 = cr0;

	if (!npt_enabled)
		cr0 |= X86_CR0_PG | X86_CR0_WP;

	if (!vcpu->fpu_active)
		cr0 |= X86_CR0_TS;
	/*
	 * re-enable caching here because the QEMU bios
	 * does not do it - this results in some delay at
	 * reboot
	 */
	cr0 &= ~(X86_CR0_CD | X86_CR0_NW);
	svm->vmcb->save.cr0 = cr0;
	mark_dirty(svm->vmcb, VMCB_CR);
	update_cr0_intercept(svm);
}

static int svm_set_cr4(struct kvm_vcpu *vcpu, unsigned long cr4)
{
	unsigned long host_cr4_mce = read_cr4() & X86_CR4_MCE;
	unsigned long old_cr4 = to_svm(vcpu)->vmcb->save.cr4;

	if (cr4 & X86_CR4_VMXE)
		return 1;

	if (npt_enabled && ((old_cr4 ^ cr4) & X86_CR4_PGE))
		svm_flush_tlb(vcpu);

	vcpu->arch.cr4 = cr4;
	if (!npt_enabled)
		cr4 |= X86_CR4_PAE;
	cr4 |= host_cr4_mce;
	to_svm(vcpu)->vmcb->save.cr4 = cr4;
	mark_dirty(to_svm(vcpu)->vmcb, VMCB_CR);
	return 0;
}

static void svm_set_segment(struct kvm_vcpu *vcpu,
			    struct kvm_segment *var, int seg)
{
	struct vcpu_svm *svm = to_svm(vcpu);
	struct vmcb_seg *s = svm_seg(vcpu, seg);

	s->base = var->base;
	s->limit = var->limit;
	s->selector = var->selector;
	if (var->unusable)
		s->attrib = 0;
	else {
		s->attrib = (var->type & SVM_SELECTOR_TYPE_MASK);
		s->attrib |= (var->s & 1) << SVM_SELECTOR_S_SHIFT;
		s->attrib |= (var->dpl & 3) << SVM_SELECTOR_DPL_SHIFT;
		s->attrib |= (var->present & 1) << SVM_SELECTOR_P_SHIFT;
		s->attrib |= (var->avl & 1) << SVM_SELECTOR_AVL_SHIFT;
		s->attrib |= (var->l & 1) << SVM_SELECTOR_L_SHIFT;
		s->attrib |= (var->db & 1) << SVM_SELECTOR_DB_SHIFT;
		s->attrib |= (var->g & 1) << SVM_SELECTOR_G_SHIFT;
	}

	/*
	 * This is always accurate, except if SYSRET returned to a segment
	 * with SS.DPL != 3.  Intel does not have this quirk, and always
	 * forces SS.DPL to 3 on sysret, so we ignore that case; fixing it
	 * would entail passing the CPL to userspace and back.
	 */
	if (seg == VCPU_SREG_SS)
		svm->vmcb->save.cpl = (s->attrib >> SVM_SELECTOR_DPL_SHIFT) & 3;

	mark_dirty(svm->vmcb, VMCB_SEG);
}

static void update_db_bp_intercept(struct kvm_vcpu *vcpu)
{
	struct vcpu_svm *svm = to_svm(vcpu);

	clr_exception_intercept(svm, DB_VECTOR);
	clr_exception_intercept(svm, BP_VECTOR);

	if (svm->nmi_singlestep)
		set_exception_intercept(svm, DB_VECTOR);

	if (vcpu->guest_debug & KVM_GUESTDBG_ENABLE) {
		if (vcpu->guest_debug &
		    (KVM_GUESTDBG_SINGLESTEP | KVM_GUESTDBG_USE_HW_BP))
			set_exception_intercept(svm, DB_VECTOR);
		if (vcpu->guest_debug & KVM_GUESTDBG_USE_SW_BP)
			set_exception_intercept(svm, BP_VECTOR);
	} else
		vcpu->guest_debug = 0;
}

static void new_asid(struct vcpu_svm *svm, struct svm_cpu_data *sd)
{
	if (sd->next_asid > sd->max_asid) {
		++sd->asid_generation;
		sd->next_asid = 1;
		svm->vmcb->control.tlb_ctl = TLB_CONTROL_FLUSH_ALL_ASID;
	}

	svm->asid_generation = sd->asid_generation;
	svm->vmcb->control.asid = sd->next_asid++;

	mark_dirty(svm->vmcb, VMCB_ASID);
}

static u64 svm_get_dr6(struct kvm_vcpu *vcpu)
{
	return to_svm(vcpu)->vmcb->save.dr6;
}

static void svm_set_dr6(struct kvm_vcpu *vcpu, unsigned long value)
{
	struct vcpu_svm *svm = to_svm(vcpu);

	svm->vmcb->save.dr6 = value;
	mark_dirty(svm->vmcb, VMCB_DR);
}

static void svm_sync_dirty_debug_regs(struct kvm_vcpu *vcpu)
{
	struct vcpu_svm *svm = to_svm(vcpu);

	get_debugreg(vcpu->arch.db[0], 0);
	get_debugreg(vcpu->arch.db[1], 1);
	get_debugreg(vcpu->arch.db[2], 2);
	get_debugreg(vcpu->arch.db[3], 3);
	vcpu->arch.dr6 = svm_get_dr6(vcpu);
	vcpu->arch.dr7 = svm->vmcb->save.dr7;

	vcpu->arch.switch_db_regs &= ~KVM_DEBUGREG_WONT_EXIT;
	set_dr_intercepts(svm);
}

static void svm_set_dr7(struct kvm_vcpu *vcpu, unsigned long value)
{
	struct vcpu_svm *svm = to_svm(vcpu);

	svm->vmcb->save.dr7 = value;
	mark_dirty(svm->vmcb, VMCB_DR);
}

static int pf_interception(struct vcpu_svm *svm)
{
	u64 fault_address = svm->vmcb->control.exit_info_2;
	u32 error_code;
	int r = 1;

	switch (svm->apf_reason) {
	default:
		error_code = svm->vmcb->control.exit_info_1;

		trace_kvm_page_fault(fault_address, error_code);
		if (!npt_enabled && kvm_event_needs_reinjection(&svm->vcpu))
			kvm_mmu_unprotect_page_virt(&svm->vcpu, fault_address);
		r = kvm_mmu_page_fault(&svm->vcpu, fault_address, error_code,
			svm->vmcb->control.insn_bytes,
			svm->vmcb->control.insn_len);
		break;
	case KVM_PV_REASON_PAGE_NOT_PRESENT:
		svm->apf_reason = 0;
		local_irq_disable();
		kvm_async_pf_task_wait(fault_address);
		local_irq_enable();
		break;
	case KVM_PV_REASON_PAGE_READY:
		svm->apf_reason = 0;
		local_irq_disable();
		kvm_async_pf_task_wake(fault_address);
		local_irq_enable();
		break;
	}
	return r;
}

static int db_interception(struct vcpu_svm *svm)
{
	struct kvm_run *kvm_run = svm->vcpu.run;

	if (!(svm->vcpu.guest_debug &
	      (KVM_GUESTDBG_SINGLESTEP | KVM_GUESTDBG_USE_HW_BP)) &&
		!svm->nmi_singlestep) {
		kvm_queue_exception(&svm->vcpu, DB_VECTOR);
		return 1;
	}

	if (svm->nmi_singlestep) {
		svm->nmi_singlestep = false;
		if (!(svm->vcpu.guest_debug & KVM_GUESTDBG_SINGLESTEP))
			svm->vmcb->save.rflags &=
				~(X86_EFLAGS_TF | X86_EFLAGS_RF);
		update_db_bp_intercept(&svm->vcpu);
	}

	if (svm->vcpu.guest_debug &
	    (KVM_GUESTDBG_SINGLESTEP | KVM_GUESTDBG_USE_HW_BP)) {
		kvm_run->exit_reason = KVM_EXIT_DEBUG;
		kvm_run->debug.arch.pc =
			svm->vmcb->save.cs.base + svm->vmcb->save.rip;
		kvm_run->debug.arch.exception = DB_VECTOR;
		return 0;
	}

	return 1;
}

static int bp_interception(struct vcpu_svm *svm)
{
	struct kvm_run *kvm_run = svm->vcpu.run;

	kvm_run->exit_reason = KVM_EXIT_DEBUG;
	kvm_run->debug.arch.pc = svm->vmcb->save.cs.base + svm->vmcb->save.rip;
	kvm_run->debug.arch.exception = BP_VECTOR;
	return 0;
}

static int ud_interception(struct vcpu_svm *svm)
{
	int er;

	er = emulate_instruction(&svm->vcpu, EMULTYPE_TRAP_UD);
	if (er != EMULATE_DONE)
		kvm_queue_exception(&svm->vcpu, UD_VECTOR);
	return 1;
}

static void svm_fpu_activate(struct kvm_vcpu *vcpu)
{
	struct vcpu_svm *svm = to_svm(vcpu);

	clr_exception_intercept(svm, NM_VECTOR);

	svm->vcpu.fpu_active = 1;
	update_cr0_intercept(svm);
}

static int nm_interception(struct vcpu_svm *svm)
{
	svm_fpu_activate(&svm->vcpu);
	return 1;
}

static bool is_erratum_383(void)
{
	int err, i;
	u64 value;

	if (!erratum_383_found)
		return false;

	value = native_read_msr_safe(MSR_IA32_MC0_STATUS, &err);
	if (err)
		return false;

	/* Bit 62 may or may not be set for this mce */
	value &= ~(1ULL << 62);

	if (value != 0xb600000000010015ULL)
		return false;

	/* Clear MCi_STATUS registers */
	for (i = 0; i < 6; ++i)
		native_write_msr_safe(MSR_IA32_MCx_STATUS(i), 0, 0);

	value = native_read_msr_safe(MSR_IA32_MCG_STATUS, &err);
	if (!err) {
		u32 low, high;

		value &= ~(1ULL << 2);
		low    = lower_32_bits(value);
		high   = upper_32_bits(value);

		native_write_msr_safe(MSR_IA32_MCG_STATUS, low, high);
	}

	/* Flush tlb to evict multi-match entries */
	__flush_tlb_all();

	return true;
}

static void svm_handle_mce(struct vcpu_svm *svm)
{
	if (is_erratum_383()) {
		/*
		 * Erratum 383 triggered. Guest state is corrupt so kill the
		 * guest.
		 */
		pr_err("KVM: Guest triggered AMD Erratum 383\n");

		kvm_make_request(KVM_REQ_TRIPLE_FAULT, &svm->vcpu);

		return;
	}

	/*
	 * On an #MC intercept the MCE handler is not called automatically in
	 * the host. So do it by hand here.
	 */
	asm volatile (
		"int $0x12\n");
	/* not sure if we ever come back to this point */

	return;
}

static int mc_interception(struct vcpu_svm *svm)
{
	return 1;
}

static int shutdown_interception(struct vcpu_svm *svm)
{
	struct kvm_run *kvm_run = svm->vcpu.run;

	/*
	 * VMCB is undefined after a SHUTDOWN intercept
	 * so reinitialize it.
	 */
	clear_page(svm->vmcb);
	init_vmcb(svm);

	kvm_run->exit_reason = KVM_EXIT_SHUTDOWN;
	return 0;
}

static int io_interception(struct vcpu_svm *svm)
{
	struct kvm_vcpu *vcpu = &svm->vcpu;
	u32 io_info = svm->vmcb->control.exit_info_1; /* address size bug? */
	int size, in, string;
	unsigned port;

	++svm->vcpu.stat.io_exits;
	string = (io_info & SVM_IOIO_STR_MASK) != 0;
	in = (io_info & SVM_IOIO_TYPE_MASK) != 0;
	if (string || in)
		return emulate_instruction(vcpu, 0) == EMULATE_DONE;

	port = io_info >> 16;
	size = (io_info & SVM_IOIO_SIZE_MASK) >> SVM_IOIO_SIZE_SHIFT;
	svm->next_rip = svm->vmcb->control.exit_info_2;
	skip_emulated_instruction(&svm->vcpu);

	return kvm_fast_pio_out(vcpu, size, port);
}

static int nmi_interception(struct vcpu_svm *svm)
{
	return 1;
}

static int intr_interception(struct vcpu_svm *svm)
{
	++svm->vcpu.stat.irq_exits;
	return 1;
}

static int nop_on_interception(struct vcpu_svm *svm)
{
	return 1;
}

static int halt_interception(struct vcpu_svm *svm)
{
	svm->next_rip = kvm_rip_read(&svm->vcpu) + 1;
	skip_emulated_instruction(&svm->vcpu);
	return kvm_emulate_halt(&svm->vcpu);
}

static int vmmcall_interception(struct vcpu_svm *svm)
{
	svm->next_rip = kvm_rip_read(&svm->vcpu) + 3;
	skip_emulated_instruction(&svm->vcpu);
	kvm_emulate_hypercall(&svm->vcpu);
	return 1;
}

static unsigned long nested_svm_get_tdp_cr3(struct kvm_vcpu *vcpu)
{
	struct vcpu_svm *svm = to_svm(vcpu);

	return svm->nested.nested_cr3;
}

static u64 nested_svm_get_tdp_pdptr(struct kvm_vcpu *vcpu, int index)
{
	struct vcpu_svm *svm = to_svm(vcpu);
	u64 cr3 = svm->nested.nested_cr3;
	u64 pdpte;
	int ret;

	ret = kvm_read_guest_page(vcpu->kvm, gpa_to_gfn(cr3), &pdpte,
				  offset_in_page(cr3) + index * 8, 8);
	if (ret)
		return 0;
	return pdpte;
}

static void nested_svm_set_tdp_cr3(struct kvm_vcpu *vcpu,
				   unsigned long root)
{
	struct vcpu_svm *svm = to_svm(vcpu);

	svm->vmcb->control.nested_cr3 = root;
	mark_dirty(svm->vmcb, VMCB_NPT);
	svm_flush_tlb(vcpu);
}

static void nested_svm_inject_npf_exit(struct kvm_vcpu *vcpu,
				       struct x86_exception *fault)
{
	struct vcpu_svm *svm = to_svm(vcpu);

	svm->vmcb->control.exit_code = SVM_EXIT_NPF;
	svm->vmcb->control.exit_code_hi = 0;
	svm->vmcb->control.exit_info_1 = fault->error_code;
	svm->vmcb->control.exit_info_2 = fault->address;

	nested_svm_vmexit(svm);
}

static void nested_svm_init_mmu_context(struct kvm_vcpu *vcpu)
{
	kvm_init_shadow_mmu(vcpu, &vcpu->arch.mmu);

	vcpu->arch.mmu.set_cr3           = nested_svm_set_tdp_cr3;
	vcpu->arch.mmu.get_cr3           = nested_svm_get_tdp_cr3;
	vcpu->arch.mmu.get_pdptr         = nested_svm_get_tdp_pdptr;
	vcpu->arch.mmu.inject_page_fault = nested_svm_inject_npf_exit;
	vcpu->arch.mmu.shadow_root_level = get_npt_level();
	vcpu->arch.walk_mmu              = &vcpu->arch.nested_mmu;
}

static void nested_svm_uninit_mmu_context(struct kvm_vcpu *vcpu)
{
	vcpu->arch.walk_mmu = &vcpu->arch.mmu;
}

static int nested_svm_check_permissions(struct vcpu_svm *svm)
{
	if (!(svm->vcpu.arch.efer & EFER_SVME)
	    || !is_paging(&svm->vcpu)) {
		kvm_queue_exception(&svm->vcpu, UD_VECTOR);
		return 1;
	}

	if (svm->vmcb->save.cpl) {
		kvm_inject_gp(&svm->vcpu, 0);
		return 1;
	}

       return 0;
}

static int nested_svm_check_exception(struct vcpu_svm *svm, unsigned nr,
				      bool has_error_code, u32 error_code)
{
	int vmexit;

	if (!is_guest_mode(&svm->vcpu))
		return 0;

	svm->vmcb->control.exit_code = SVM_EXIT_EXCP_BASE + nr;
	svm->vmcb->control.exit_code_hi = 0;
	svm->vmcb->control.exit_info_1 = error_code;
	svm->vmcb->control.exit_info_2 = svm->vcpu.arch.cr2;

	vmexit = nested_svm_intercept(svm);
	if (vmexit == NESTED_EXIT_DONE)
		svm->nested.exit_required = true;

	return vmexit;
}

/* This function returns true if it is save to enable the irq window */
static inline bool nested_svm_intr(struct vcpu_svm *svm)
{
	if (!is_guest_mode(&svm->vcpu))
		return true;

	if (!(svm->vcpu.arch.hflags & HF_VINTR_MASK))
		return true;

	if (!(svm->vcpu.arch.hflags & HF_HIF_MASK))
		return false;

	/*
	 * if vmexit was already requested (by intercepted exception
	 * for instance) do not overwrite it with "external interrupt"
	 * vmexit.
	 */
	if (svm->nested.exit_required)
		return false;

	svm->vmcb->control.exit_code   = SVM_EXIT_INTR;
	svm->vmcb->control.exit_info_1 = 0;
	svm->vmcb->control.exit_info_2 = 0;

	if (svm->nested.intercept & 1ULL) {
		/*
		 * The #vmexit can't be emulated here directly because this
		 * code path runs with irqs and preemption disabled. A
		 * #vmexit emulation might sleep. Only signal request for
		 * the #vmexit here.
		 */
		svm->nested.exit_required = true;
		trace_kvm_nested_intr_vmexit(svm->vmcb->save.rip);
		return false;
	}

	return true;
}

/* This function returns true if it is save to enable the nmi window */
static inline bool nested_svm_nmi(struct vcpu_svm *svm)
{
	if (!is_guest_mode(&svm->vcpu))
		return true;

	if (!(svm->nested.intercept & (1ULL << INTERCEPT_NMI)))
		return true;

	svm->vmcb->control.exit_code = SVM_EXIT_NMI;
	svm->nested.exit_required = true;

	return false;
}

static void *nested_svm_map(struct vcpu_svm *svm, u64 gpa, struct page **_page)
{
	struct page *page;

	might_sleep();

	page = gfn_to_page(svm->vcpu.kvm, gpa >> PAGE_SHIFT);
	if (is_error_page(page))
		goto error;

	*_page = page;

	return kmap(page);

error:
	kvm_inject_gp(&svm->vcpu, 0);

	return NULL;
}

static void nested_svm_unmap(struct page *page)
{
	kunmap(page);
	kvm_release_page_dirty(page);
}

static int nested_svm_intercept_ioio(struct vcpu_svm *svm)
{
	unsigned port;
	u8 val, bit;
	u64 gpa;

	if (!(svm->nested.intercept & (1ULL << INTERCEPT_IOIO_PROT)))
		return NESTED_EXIT_HOST;

	port = svm->vmcb->control.exit_info_1 >> 16;
	gpa  = svm->nested.vmcb_iopm + (port / 8);
	bit  = port % 8;
	val  = 0;

	if (kvm_read_guest(svm->vcpu.kvm, gpa, &val, 1))
		val &= (1 << bit);

	return val ? NESTED_EXIT_DONE : NESTED_EXIT_HOST;
}

static int nested_svm_exit_handled_msr(struct vcpu_svm *svm)
{
	u32 offset, msr, value;
	int write, mask;

	if (!(svm->nested.intercept & (1ULL << INTERCEPT_MSR_PROT)))
		return NESTED_EXIT_HOST;

	msr    = svm->vcpu.arch.regs[VCPU_REGS_RCX];
	offset = svm_msrpm_offset(msr);
	write  = svm->vmcb->control.exit_info_1 & 1;
	mask   = 1 << ((2 * (msr & 0xf)) + write);

	if (offset == MSR_INVALID)
		return NESTED_EXIT_DONE;

	/* Offset is in 32 bit units but need in 8 bit units */
	offset *= 4;

	if (kvm_read_guest(svm->vcpu.kvm, svm->nested.vmcb_msrpm + offset, &value, 4))
		return NESTED_EXIT_DONE;

	return (value & mask) ? NESTED_EXIT_DONE : NESTED_EXIT_HOST;
}

static int nested_svm_exit_special(struct vcpu_svm *svm)
{
	u32 exit_code = svm->vmcb->control.exit_code;

	switch (exit_code) {
	case SVM_EXIT_INTR:
	case SVM_EXIT_NMI:
	case SVM_EXIT_EXCP_BASE + MC_VECTOR:
		return NESTED_EXIT_HOST;
	case SVM_EXIT_NPF:
		/* For now we are always handling NPFs when using them */
		if (npt_enabled)
			return NESTED_EXIT_HOST;
		break;
	case SVM_EXIT_EXCP_BASE + PF_VECTOR:
		/* When we're shadowing, trap PFs, but not async PF */
		if (!npt_enabled && svm->apf_reason == 0)
			return NESTED_EXIT_HOST;
		break;
	case SVM_EXIT_EXCP_BASE + NM_VECTOR:
		nm_interception(svm);
		break;
	default:
		break;
	}

	return NESTED_EXIT_CONTINUE;
}

/*
 * If this function returns true, this #vmexit was already handled
 */
static int nested_svm_intercept(struct vcpu_svm *svm)
{
	u32 exit_code = svm->vmcb->control.exit_code;
	int vmexit = NESTED_EXIT_HOST;

	switch (exit_code) {
	case SVM_EXIT_MSR:
		vmexit = nested_svm_exit_handled_msr(svm);
		break;
	case SVM_EXIT_IOIO:
		vmexit = nested_svm_intercept_ioio(svm);
		break;
	case SVM_EXIT_READ_CR0 ... SVM_EXIT_WRITE_CR8: {
		u32 bit = 1U << (exit_code - SVM_EXIT_READ_CR0);
		if (svm->nested.intercept_cr & bit)
			vmexit = NESTED_EXIT_DONE;
		break;
	}
	case SVM_EXIT_READ_DR0 ... SVM_EXIT_WRITE_DR7: {
		u32 bit = 1U << (exit_code - SVM_EXIT_READ_DR0);
		if (svm->nested.intercept_dr & bit)
			vmexit = NESTED_EXIT_DONE;
		break;
	}
	case SVM_EXIT_EXCP_BASE ... SVM_EXIT_EXCP_BASE + 0x1f: {
		u32 excp_bits = 1 << (exit_code - SVM_EXIT_EXCP_BASE);
		if (svm->nested.intercept_exceptions & excp_bits)
			vmexit = NESTED_EXIT_DONE;
		/* async page fault always cause vmexit */
		else if ((exit_code == SVM_EXIT_EXCP_BASE + PF_VECTOR) &&
			 svm->apf_reason != 0)
			vmexit = NESTED_EXIT_DONE;
		break;
	}
	case SVM_EXIT_ERR: {
		vmexit = NESTED_EXIT_DONE;
		break;
	}
	default: {
		u64 exit_bits = 1ULL << (exit_code - SVM_EXIT_INTR);
		if (svm->nested.intercept & exit_bits)
			vmexit = NESTED_EXIT_DONE;
	}
	}

	return vmexit;
}

static int nested_svm_exit_handled(struct vcpu_svm *svm)
{
	int vmexit;

	vmexit = nested_svm_intercept(svm);

	if (vmexit == NESTED_EXIT_DONE)
		nested_svm_vmexit(svm);

	return vmexit;
}

static inline void copy_vmcb_control_area(struct vmcb *dst_vmcb, struct vmcb *from_vmcb)
{
	struct vmcb_control_area *dst  = &dst_vmcb->control;
	struct vmcb_control_area *from = &from_vmcb->control;

	dst->intercept_cr         = from->intercept_cr;
	dst->intercept_dr         = from->intercept_dr;
	dst->intercept_exceptions = from->intercept_exceptions;
	dst->intercept            = from->intercept;
	dst->iopm_base_pa         = from->iopm_base_pa;
	dst->msrpm_base_pa        = from->msrpm_base_pa;
	dst->tsc_offset           = from->tsc_offset;
	dst->asid                 = from->asid;
	dst->tlb_ctl              = from->tlb_ctl;
	dst->int_ctl              = from->int_ctl;
	dst->int_vector           = from->int_vector;
	dst->int_state            = from->int_state;
	dst->exit_code            = from->exit_code;
	dst->exit_code_hi         = from->exit_code_hi;
	dst->exit_info_1          = from->exit_info_1;
	dst->exit_info_2          = from->exit_info_2;
	dst->exit_int_info        = from->exit_int_info;
	dst->exit_int_info_err    = from->exit_int_info_err;
	dst->nested_ctl           = from->nested_ctl;
	dst->event_inj            = from->event_inj;
	dst->event_inj_err        = from->event_inj_err;
	dst->nested_cr3           = from->nested_cr3;
	dst->lbr_ctl              = from->lbr_ctl;
}

static int nested_svm_vmexit(struct vcpu_svm *svm)
{
	struct vmcb *nested_vmcb;
	struct vmcb *hsave = svm->nested.hsave;
	struct vmcb *vmcb = svm->vmcb;
	struct page *page;

	trace_kvm_nested_vmexit_inject(vmcb->control.exit_code,
				       vmcb->control.exit_info_1,
				       vmcb->control.exit_info_2,
				       vmcb->control.exit_int_info,
				       vmcb->control.exit_int_info_err,
				       KVM_ISA_SVM);

	nested_vmcb = nested_svm_map(svm, svm->nested.vmcb, &page);
	if (!nested_vmcb)
		return 1;

	/* Exit Guest-Mode */
	leave_guest_mode(&svm->vcpu);
	svm->nested.vmcb = 0;

	/* Give the current vmcb to the guest */
	disable_gif(svm);

	nested_vmcb->save.es     = vmcb->save.es;
	nested_vmcb->save.cs     = vmcb->save.cs;
	nested_vmcb->save.ss     = vmcb->save.ss;
	nested_vmcb->save.ds     = vmcb->save.ds;
	nested_vmcb->save.gdtr   = vmcb->save.gdtr;
	nested_vmcb->save.idtr   = vmcb->save.idtr;
	nested_vmcb->save.efer   = svm->vcpu.arch.efer;
	nested_vmcb->save.cr0    = kvm_read_cr0(&svm->vcpu);
	nested_vmcb->save.cr3    = kvm_read_cr3(&svm->vcpu);
	nested_vmcb->save.cr2    = vmcb->save.cr2;
	nested_vmcb->save.cr4    = svm->vcpu.arch.cr4;
	nested_vmcb->save.rflags = kvm_get_rflags(&svm->vcpu);
	nested_vmcb->save.rip    = vmcb->save.rip;
	nested_vmcb->save.rsp    = vmcb->save.rsp;
	nested_vmcb->save.rax    = vmcb->save.rax;
	nested_vmcb->save.dr7    = vmcb->save.dr7;
	nested_vmcb->save.dr6    = vmcb->save.dr6;
	nested_vmcb->save.cpl    = vmcb->save.cpl;

	nested_vmcb->control.int_ctl           = vmcb->control.int_ctl;
	nested_vmcb->control.int_vector        = vmcb->control.int_vector;
	nested_vmcb->control.int_state         = vmcb->control.int_state;
	nested_vmcb->control.exit_code         = vmcb->control.exit_code;
	nested_vmcb->control.exit_code_hi      = vmcb->control.exit_code_hi;
	nested_vmcb->control.exit_info_1       = vmcb->control.exit_info_1;
	nested_vmcb->control.exit_info_2       = vmcb->control.exit_info_2;
	nested_vmcb->control.exit_int_info     = vmcb->control.exit_int_info;
	nested_vmcb->control.exit_int_info_err = vmcb->control.exit_int_info_err;
	nested_vmcb->control.next_rip          = vmcb->control.next_rip;

	/*
	 * If we emulate a VMRUN/#VMEXIT in the same host #vmexit cycle we have
	 * to make sure that we do not lose injected events. So check event_inj
	 * here and copy it to exit_int_info if it is valid.
	 * Exit_int_info and event_inj can't be both valid because the case
	 * below only happens on a VMRUN instruction intercept which has
	 * no valid exit_int_info set.
	 */
	if (vmcb->control.event_inj & SVM_EVTINJ_VALID) {
		struct vmcb_control_area *nc = &nested_vmcb->control;

		nc->exit_int_info     = vmcb->control.event_inj;
		nc->exit_int_info_err = vmcb->control.event_inj_err;
	}

	nested_vmcb->control.tlb_ctl           = 0;
	nested_vmcb->control.event_inj         = 0;
	nested_vmcb->control.event_inj_err     = 0;

	/* We always set V_INTR_MASKING and remember the old value in hflags */
	if (!(svm->vcpu.arch.hflags & HF_VINTR_MASK))
		nested_vmcb->control.int_ctl &= ~V_INTR_MASKING_MASK;

	/* Restore the original control entries */
	copy_vmcb_control_area(vmcb, hsave);

	kvm_clear_exception_queue(&svm->vcpu);
	kvm_clear_interrupt_queue(&svm->vcpu);

	svm->nested.nested_cr3 = 0;

	/* Restore selected save entries */
	svm->vmcb->save.es = hsave->save.es;
	svm->vmcb->save.cs = hsave->save.cs;
	svm->vmcb->save.ss = hsave->save.ss;
	svm->vmcb->save.ds = hsave->save.ds;
	svm->vmcb->save.gdtr = hsave->save.gdtr;
	svm->vmcb->save.idtr = hsave->save.idtr;
	kvm_set_rflags(&svm->vcpu, hsave->save.rflags);
	svm_set_efer(&svm->vcpu, hsave->save.efer);
	svm_set_cr0(&svm->vcpu, hsave->save.cr0 | X86_CR0_PE);
	svm_set_cr4(&svm->vcpu, hsave->save.cr4);
	if (npt_enabled) {
		svm->vmcb->save.cr3 = hsave->save.cr3;
		svm->vcpu.arch.cr3 = hsave->save.cr3;
	} else {
		(void)kvm_set_cr3(&svm->vcpu, hsave->save.cr3);
	}
	kvm_register_write(&svm->vcpu, VCPU_REGS_RAX, hsave->save.rax);
	kvm_register_write(&svm->vcpu, VCPU_REGS_RSP, hsave->save.rsp);
	kvm_register_write(&svm->vcpu, VCPU_REGS_RIP, hsave->save.rip);
	svm->vmcb->save.dr7 = 0;
	svm->vmcb->save.cpl = 0;
	svm->vmcb->control.exit_int_info = 0;

	mark_all_dirty(svm->vmcb);

	nested_svm_unmap(page);

	nested_svm_uninit_mmu_context(&svm->vcpu);
	kvm_mmu_reset_context(&svm->vcpu);
	kvm_mmu_load(&svm->vcpu);

	return 0;
}

static bool nested_svm_vmrun_msrpm(struct vcpu_svm *svm)
{
	/*
	 * This function merges the msr permission bitmaps of kvm and the
	 * nested vmcb. It is optimized in that it only merges the parts where
	 * the kvm msr permission bitmap may contain zero bits
	 */
	int i;

	if (!(svm->nested.intercept & (1ULL << INTERCEPT_MSR_PROT)))
		return true;

	for (i = 0; i < MSRPM_OFFSETS; i++) {
		u32 value, p;
		u64 offset;

		if (msrpm_offsets[i] == 0xffffffff)
			break;

		p      = msrpm_offsets[i];
		offset = svm->nested.vmcb_msrpm + (p * 4);

		if (kvm_read_guest(svm->vcpu.kvm, offset, &value, 4))
			return false;

		svm->nested.msrpm[p] = svm->msrpm[p] | value;
	}

	svm->vmcb->control.msrpm_base_pa = __pa(svm->nested.msrpm);

	return true;
}

static bool nested_vmcb_checks(struct vmcb *vmcb)
{
	if ((vmcb->control.intercept & (1ULL << INTERCEPT_VMRUN)) == 0)
		return false;

	if (vmcb->control.asid == 0)
		return false;

	if (vmcb->control.nested_ctl && !npt_enabled)
		return false;

	return true;
}

static bool nested_svm_vmrun(struct vcpu_svm *svm)
{
	struct vmcb *nested_vmcb;
	struct vmcb *hsave = svm->nested.hsave;
	struct vmcb *vmcb = svm->vmcb;
	struct page *page;
	u64 vmcb_gpa;

	vmcb_gpa = svm->vmcb->save.rax;

	nested_vmcb = nested_svm_map(svm, svm->vmcb->save.rax, &page);
	if (!nested_vmcb)
		return false;

	if (!nested_vmcb_checks(nested_vmcb)) {
		nested_vmcb->control.exit_code    = SVM_EXIT_ERR;
		nested_vmcb->control.exit_code_hi = 0;
		nested_vmcb->control.exit_info_1  = 0;
		nested_vmcb->control.exit_info_2  = 0;

		nested_svm_unmap(page);

		return false;
	}

	trace_kvm_nested_vmrun(svm->vmcb->save.rip, vmcb_gpa,
			       nested_vmcb->save.rip,
			       nested_vmcb->control.int_ctl,
			       nested_vmcb->control.event_inj,
			       nested_vmcb->control.nested_ctl);

	trace_kvm_nested_intercepts(nested_vmcb->control.intercept_cr & 0xffff,
				    nested_vmcb->control.intercept_cr >> 16,
				    nested_vmcb->control.intercept_exceptions,
				    nested_vmcb->control.intercept);

	/* Clear internal status */
	kvm_clear_exception_queue(&svm->vcpu);
	kvm_clear_interrupt_queue(&svm->vcpu);

	/*
	 * Save the old vmcb, so we don't need to pick what we save, but can
	 * restore everything when a VMEXIT occurs
	 */
	hsave->save.es     = vmcb->save.es;
	hsave->save.cs     = vmcb->save.cs;
	hsave->save.ss     = vmcb->save.ss;
	hsave->save.ds     = vmcb->save.ds;
	hsave->save.gdtr   = vmcb->save.gdtr;
	hsave->save.idtr   = vmcb->save.idtr;
	hsave->save.efer   = svm->vcpu.arch.efer;
	hsave->save.cr0    = kvm_read_cr0(&svm->vcpu);
	hsave->save.cr4    = svm->vcpu.arch.cr4;
	hsave->save.rflags = kvm_get_rflags(&svm->vcpu);
	hsave->save.rip    = kvm_rip_read(&svm->vcpu);
	hsave->save.rsp    = vmcb->save.rsp;
	hsave->save.rax    = vmcb->save.rax;
	if (npt_enabled)
		hsave->save.cr3    = vmcb->save.cr3;
	else
		hsave->save.cr3    = kvm_read_cr3(&svm->vcpu);

	copy_vmcb_control_area(hsave, vmcb);

	if (kvm_get_rflags(&svm->vcpu) & X86_EFLAGS_IF)
		svm->vcpu.arch.hflags |= HF_HIF_MASK;
	else
		svm->vcpu.arch.hflags &= ~HF_HIF_MASK;

	if (nested_vmcb->control.nested_ctl) {
		kvm_mmu_unload(&svm->vcpu);
		svm->nested.nested_cr3 = nested_vmcb->control.nested_cr3;
		nested_svm_init_mmu_context(&svm->vcpu);
	}

	/* Load the nested guest state */
	svm->vmcb->save.es = nested_vmcb->save.es;
	svm->vmcb->save.cs = nested_vmcb->save.cs;
	svm->vmcb->save.ss = nested_vmcb->save.ss;
	svm->vmcb->save.ds = nested_vmcb->save.ds;
	svm->vmcb->save.gdtr = nested_vmcb->save.gdtr;
	svm->vmcb->save.idtr = nested_vmcb->save.idtr;
	kvm_set_rflags(&svm->vcpu, nested_vmcb->save.rflags);
	svm_set_efer(&svm->vcpu, nested_vmcb->save.efer);
	svm_set_cr0(&svm->vcpu, nested_vmcb->save.cr0);
	svm_set_cr4(&svm->vcpu, nested_vmcb->save.cr4);
	if (npt_enabled) {
		svm->vmcb->save.cr3 = nested_vmcb->save.cr3;
		svm->vcpu.arch.cr3 = nested_vmcb->save.cr3;
	} else
		(void)kvm_set_cr3(&svm->vcpu, nested_vmcb->save.cr3);

	/* Guest paging mode is active - reset mmu */
	kvm_mmu_reset_context(&svm->vcpu);

	svm->vmcb->save.cr2 = svm->vcpu.arch.cr2 = nested_vmcb->save.cr2;
	kvm_register_write(&svm->vcpu, VCPU_REGS_RAX, nested_vmcb->save.rax);
	kvm_register_write(&svm->vcpu, VCPU_REGS_RSP, nested_vmcb->save.rsp);
	kvm_register_write(&svm->vcpu, VCPU_REGS_RIP, nested_vmcb->save.rip);

	/* In case we don't even reach vcpu_run, the fields are not updated */
	svm->vmcb->save.rax = nested_vmcb->save.rax;
	svm->vmcb->save.rsp = nested_vmcb->save.rsp;
	svm->vmcb->save.rip = nested_vmcb->save.rip;
	svm->vmcb->save.dr7 = nested_vmcb->save.dr7;
	svm->vmcb->save.dr6 = nested_vmcb->save.dr6;
	svm->vmcb->save.cpl = nested_vmcb->save.cpl;

	svm->nested.vmcb_msrpm = nested_vmcb->control.msrpm_base_pa & ~0x0fffULL;
	svm->nested.vmcb_iopm  = nested_vmcb->control.iopm_base_pa  & ~0x0fffULL;

	/* cache intercepts */
	svm->nested.intercept_cr         = nested_vmcb->control.intercept_cr;
	svm->nested.intercept_dr         = nested_vmcb->control.intercept_dr;
	svm->nested.intercept_exceptions = nested_vmcb->control.intercept_exceptions;
	svm->nested.intercept            = nested_vmcb->control.intercept;

	svm_flush_tlb(&svm->vcpu);
	svm->vmcb->control.int_ctl = nested_vmcb->control.int_ctl | V_INTR_MASKING_MASK;
	if (nested_vmcb->control.int_ctl & V_INTR_MASKING_MASK)
		svm->vcpu.arch.hflags |= HF_VINTR_MASK;
	else
		svm->vcpu.arch.hflags &= ~HF_VINTR_MASK;

	if (svm->vcpu.arch.hflags & HF_VINTR_MASK) {
		/* We only want the cr8 intercept bits of the guest */
		clr_cr_intercept(svm, INTERCEPT_CR8_READ);
		clr_cr_intercept(svm, INTERCEPT_CR8_WRITE);
	}

	/* We don't want to see VMMCALLs from a nested guest */
	clr_intercept(svm, INTERCEPT_VMMCALL);

	svm->vmcb->control.lbr_ctl = nested_vmcb->control.lbr_ctl;
	svm->vmcb->control.int_vector = nested_vmcb->control.int_vector;
	svm->vmcb->control.int_state = nested_vmcb->control.int_state;
	svm->vmcb->control.tsc_offset += nested_vmcb->control.tsc_offset;
	svm->vmcb->control.event_inj = nested_vmcb->control.event_inj;
	svm->vmcb->control.event_inj_err = nested_vmcb->control.event_inj_err;

	nested_svm_unmap(page);

	/* Enter Guest-Mode */
	enter_guest_mode(&svm->vcpu);

	/*
	 * Merge guest and host intercepts - must be called  with vcpu in
	 * guest-mode to take affect here
	 */
	recalc_intercepts(svm);

	svm->nested.vmcb = vmcb_gpa;

	enable_gif(svm);

	mark_all_dirty(svm->vmcb);

	return true;
}

static void nested_svm_vmloadsave(struct vmcb *from_vmcb, struct vmcb *to_vmcb)
{
	to_vmcb->save.fs = from_vmcb->save.fs;
	to_vmcb->save.gs = from_vmcb->save.gs;
	to_vmcb->save.tr = from_vmcb->save.tr;
	to_vmcb->save.ldtr = from_vmcb->save.ldtr;
	to_vmcb->save.kernel_gs_base = from_vmcb->save.kernel_gs_base;
	to_vmcb->save.star = from_vmcb->save.star;
	to_vmcb->save.lstar = from_vmcb->save.lstar;
	to_vmcb->save.cstar = from_vmcb->save.cstar;
	to_vmcb->save.sfmask = from_vmcb->save.sfmask;
	to_vmcb->save.sysenter_cs = from_vmcb->save.sysenter_cs;
	to_vmcb->save.sysenter_esp = from_vmcb->save.sysenter_esp;
	to_vmcb->save.sysenter_eip = from_vmcb->save.sysenter_eip;
}

static int vmload_interception(struct vcpu_svm *svm)
{
	struct vmcb *nested_vmcb;
	struct page *page;

	if (nested_svm_check_permissions(svm))
		return 1;

	nested_vmcb = nested_svm_map(svm, svm->vmcb->save.rax, &page);
	if (!nested_vmcb)
		return 1;

	svm->next_rip = kvm_rip_read(&svm->vcpu) + 3;
	skip_emulated_instruction(&svm->vcpu);

	nested_svm_vmloadsave(nested_vmcb, svm->vmcb);
	nested_svm_unmap(page);

	return 1;
}

static int vmsave_interception(struct vcpu_svm *svm)
{
	struct vmcb *nested_vmcb;
	struct page *page;

	if (nested_svm_check_permissions(svm))
		return 1;

	nested_vmcb = nested_svm_map(svm, svm->vmcb->save.rax, &page);
	if (!nested_vmcb)
		return 1;

	svm->next_rip = kvm_rip_read(&svm->vcpu) + 3;
	skip_emulated_instruction(&svm->vcpu);

	nested_svm_vmloadsave(svm->vmcb, nested_vmcb);
	nested_svm_unmap(page);

	return 1;
}

static int vmrun_interception(struct vcpu_svm *svm)
{
	if (nested_svm_check_permissions(svm))
		return 1;

	/* Save rip after vmrun instruction */
	kvm_rip_write(&svm->vcpu, kvm_rip_read(&svm->vcpu) + 3);

	if (!nested_svm_vmrun(svm))
		return 1;

	if (!nested_svm_vmrun_msrpm(svm))
		goto failed;

	return 1;

failed:

	svm->vmcb->control.exit_code    = SVM_EXIT_ERR;
	svm->vmcb->control.exit_code_hi = 0;
	svm->vmcb->control.exit_info_1  = 0;
	svm->vmcb->control.exit_info_2  = 0;

	nested_svm_vmexit(svm);

	return 1;
}

static int stgi_interception(struct vcpu_svm *svm)
{
	if (nested_svm_check_permissions(svm))
		return 1;

	svm->next_rip = kvm_rip_read(&svm->vcpu) + 3;
	skip_emulated_instruction(&svm->vcpu);
	kvm_make_request(KVM_REQ_EVENT, &svm->vcpu);

	enable_gif(svm);

	return 1;
}

static int clgi_interception(struct vcpu_svm *svm)
{
	if (nested_svm_check_permissions(svm))
		return 1;

	svm->next_rip = kvm_rip_read(&svm->vcpu) + 3;
	skip_emulated_instruction(&svm->vcpu);

	disable_gif(svm);

	/* After a CLGI no interrupts should come */
	svm_clear_vintr(svm);
	svm->vmcb->control.int_ctl &= ~V_IRQ_MASK;

	mark_dirty(svm->vmcb, VMCB_INTR);

	return 1;
}

static int invlpga_interception(struct vcpu_svm *svm)
{
	struct kvm_vcpu *vcpu = &svm->vcpu;

	trace_kvm_invlpga(svm->vmcb->save.rip, vcpu->arch.regs[VCPU_REGS_RCX],
			  vcpu->arch.regs[VCPU_REGS_RAX]);

	/* Let's treat INVLPGA the same as INVLPG (can be optimized!) */
	kvm_mmu_invlpg(vcpu, vcpu->arch.regs[VCPU_REGS_RAX]);

	svm->next_rip = kvm_rip_read(&svm->vcpu) + 3;
	skip_emulated_instruction(&svm->vcpu);
	return 1;
}

static int skinit_interception(struct vcpu_svm *svm)
{
	trace_kvm_skinit(svm->vmcb->save.rip, svm->vcpu.arch.regs[VCPU_REGS_RAX]);

	kvm_queue_exception(&svm->vcpu, UD_VECTOR);
	return 1;
}

static int xsetbv_interception(struct vcpu_svm *svm)
{
	u64 new_bv = kvm_read_edx_eax(&svm->vcpu);
	u32 index = kvm_register_read(&svm->vcpu, VCPU_REGS_RCX);

	if (kvm_set_xcr(&svm->vcpu, index, new_bv) == 0) {
		svm->next_rip = kvm_rip_read(&svm->vcpu) + 3;
		skip_emulated_instruction(&svm->vcpu);
	}

	return 1;
}

<<<<<<< HEAD
static int monitor_interception(struct vcpu_svm *svm)
{
	svm->next_rip = kvm_rip_read(&svm->vcpu) + 3;
	skip_emulated_instruction(&svm->vcpu);

	return 1;
}

static int mwait_interception(struct vcpu_svm *svm)
{
	svm->next_rip = kvm_rip_read(&svm->vcpu) + 3;
	skip_emulated_instruction(&svm->vcpu);

	return kvm_emulate_halt(&svm->vcpu);
}

static int invalid_op_interception(struct vcpu_svm *svm)
{
	kvm_queue_exception(&svm->vcpu, UD_VECTOR);
	return 1;
}

=======
>>>>>>> 4c834452
static int task_switch_interception(struct vcpu_svm *svm)
{
	u16 tss_selector;
	int reason;
	int int_type = svm->vmcb->control.exit_int_info &
		SVM_EXITINTINFO_TYPE_MASK;
	int int_vec = svm->vmcb->control.exit_int_info & SVM_EVTINJ_VEC_MASK;
	uint32_t type =
		svm->vmcb->control.exit_int_info & SVM_EXITINTINFO_TYPE_MASK;
	uint32_t idt_v =
		svm->vmcb->control.exit_int_info & SVM_EXITINTINFO_VALID;
	bool has_error_code = false;
	u32 error_code = 0;

	tss_selector = (u16)svm->vmcb->control.exit_info_1;

	if (svm->vmcb->control.exit_info_2 &
	    (1ULL << SVM_EXITINFOSHIFT_TS_REASON_IRET))
		reason = TASK_SWITCH_IRET;
	else if (svm->vmcb->control.exit_info_2 &
		 (1ULL << SVM_EXITINFOSHIFT_TS_REASON_JMP))
		reason = TASK_SWITCH_JMP;
	else if (idt_v)
		reason = TASK_SWITCH_GATE;
	else
		reason = TASK_SWITCH_CALL;

	if (reason == TASK_SWITCH_GATE) {
		switch (type) {
		case SVM_EXITINTINFO_TYPE_NMI:
			svm->vcpu.arch.nmi_injected = false;
			break;
		case SVM_EXITINTINFO_TYPE_EXEPT:
			if (svm->vmcb->control.exit_info_2 &
			    (1ULL << SVM_EXITINFOSHIFT_TS_HAS_ERROR_CODE)) {
				has_error_code = true;
				error_code =
					(u32)svm->vmcb->control.exit_info_2;
			}
			kvm_clear_exception_queue(&svm->vcpu);
			break;
		case SVM_EXITINTINFO_TYPE_INTR:
			kvm_clear_interrupt_queue(&svm->vcpu);
			break;
		default:
			break;
		}
	}

	if (reason != TASK_SWITCH_GATE ||
	    int_type == SVM_EXITINTINFO_TYPE_SOFT ||
	    (int_type == SVM_EXITINTINFO_TYPE_EXEPT &&
	     (int_vec == OF_VECTOR || int_vec == BP_VECTOR)))
		skip_emulated_instruction(&svm->vcpu);

	if (int_type != SVM_EXITINTINFO_TYPE_SOFT)
		int_vec = -1;

	if (kvm_task_switch(&svm->vcpu, tss_selector, int_vec, reason,
				has_error_code, error_code) == EMULATE_FAIL) {
		svm->vcpu.run->exit_reason = KVM_EXIT_INTERNAL_ERROR;
		svm->vcpu.run->internal.suberror = KVM_INTERNAL_ERROR_EMULATION;
		svm->vcpu.run->internal.ndata = 0;
		return 0;
	}
	return 1;
}

static int cpuid_interception(struct vcpu_svm *svm)
{
	svm->next_rip = kvm_rip_read(&svm->vcpu) + 2;
	kvm_emulate_cpuid(&svm->vcpu);
	return 1;
}

static int iret_interception(struct vcpu_svm *svm)
{
	++svm->vcpu.stat.nmi_window_exits;
	clr_intercept(svm, INTERCEPT_IRET);
	svm->vcpu.arch.hflags |= HF_IRET_MASK;
	svm->nmi_iret_rip = kvm_rip_read(&svm->vcpu);
	kvm_make_request(KVM_REQ_EVENT, &svm->vcpu);
	return 1;
}

static int invlpg_interception(struct vcpu_svm *svm)
{
	if (!static_cpu_has(X86_FEATURE_DECODEASSISTS))
		return emulate_instruction(&svm->vcpu, 0) == EMULATE_DONE;

	kvm_mmu_invlpg(&svm->vcpu, svm->vmcb->control.exit_info_1);
	skip_emulated_instruction(&svm->vcpu);
	return 1;
}

static int emulate_on_interception(struct vcpu_svm *svm)
{
	return emulate_instruction(&svm->vcpu, 0) == EMULATE_DONE;
}

static int rdpmc_interception(struct vcpu_svm *svm)
{
	int err;

	if (!static_cpu_has(X86_FEATURE_NRIPS))
		return emulate_on_interception(svm);

	err = kvm_rdpmc(&svm->vcpu);
	kvm_complete_insn_gp(&svm->vcpu, err);

	return 1;
}

bool check_selective_cr0_intercepted(struct vcpu_svm *svm, unsigned long val)
{
	unsigned long cr0 = svm->vcpu.arch.cr0;
	bool ret = false;
	u64 intercept;

	intercept = svm->nested.intercept;

	if (!is_guest_mode(&svm->vcpu) ||
	    (!(intercept & (1ULL << INTERCEPT_SELECTIVE_CR0))))
		return false;

	cr0 &= ~SVM_CR0_SELECTIVE_MASK;
	val &= ~SVM_CR0_SELECTIVE_MASK;

	if (cr0 ^ val) {
		svm->vmcb->control.exit_code = SVM_EXIT_CR0_SEL_WRITE;
		ret = (nested_svm_exit_handled(svm) == NESTED_EXIT_DONE);
	}

	return ret;
}

#define CR_VALID (1ULL << 63)

static int cr_interception(struct vcpu_svm *svm)
{
	int reg, cr;
	unsigned long val;
	int err;

	if (!static_cpu_has(X86_FEATURE_DECODEASSISTS))
		return emulate_on_interception(svm);

	if (unlikely((svm->vmcb->control.exit_info_1 & CR_VALID) == 0))
		return emulate_on_interception(svm);

	reg = svm->vmcb->control.exit_info_1 & SVM_EXITINFO_REG_MASK;
	cr = svm->vmcb->control.exit_code - SVM_EXIT_READ_CR0;

	err = 0;
	if (cr >= 16) { /* mov to cr */
		cr -= 16;
		val = kvm_register_read(&svm->vcpu, reg);
		switch (cr) {
		case 0:
			if (!check_selective_cr0_intercepted(svm, val))
				err = kvm_set_cr0(&svm->vcpu, val);
			else
				return 1;

			break;
		case 3:
			err = kvm_set_cr3(&svm->vcpu, val);
			break;
		case 4:
			err = kvm_set_cr4(&svm->vcpu, val);
			break;
		case 8:
			err = kvm_set_cr8(&svm->vcpu, val);
			break;
		default:
			WARN(1, "unhandled write to CR%d", cr);
			kvm_queue_exception(&svm->vcpu, UD_VECTOR);
			return 1;
		}
	} else { /* mov from cr */
		switch (cr) {
		case 0:
			val = kvm_read_cr0(&svm->vcpu);
			break;
		case 2:
			val = svm->vcpu.arch.cr2;
			break;
		case 3:
			val = kvm_read_cr3(&svm->vcpu);
			break;
		case 4:
			val = kvm_read_cr4(&svm->vcpu);
			break;
		case 8:
			val = kvm_get_cr8(&svm->vcpu);
			break;
		default:
			WARN(1, "unhandled read from CR%d", cr);
			kvm_queue_exception(&svm->vcpu, UD_VECTOR);
			return 1;
		}
		kvm_register_write(&svm->vcpu, reg, val);
	}
	kvm_complete_insn_gp(&svm->vcpu, err);

	return 1;
}

static int dr_interception(struct vcpu_svm *svm)
{
	int reg, dr;
	unsigned long val;
	int err;

	if (svm->vcpu.guest_debug == 0) {
		/*
		 * No more DR vmexits; force a reload of the debug registers
		 * and reenter on this instruction.  The next vmexit will
		 * retrieve the full state of the debug registers.
		 */
		clr_dr_intercepts(svm);
		svm->vcpu.arch.switch_db_regs |= KVM_DEBUGREG_WONT_EXIT;
		return 1;
	}

	if (!boot_cpu_has(X86_FEATURE_DECODEASSISTS))
		return emulate_on_interception(svm);

	reg = svm->vmcb->control.exit_info_1 & SVM_EXITINFO_REG_MASK;
	dr = svm->vmcb->control.exit_code - SVM_EXIT_READ_DR0;

	if (dr >= 16) { /* mov to DRn */
		val = kvm_register_read(&svm->vcpu, reg);
		kvm_set_dr(&svm->vcpu, dr - 16, val);
	} else {
		err = kvm_get_dr(&svm->vcpu, dr, &val);
		if (!err)
			kvm_register_write(&svm->vcpu, reg, val);
	}

	skip_emulated_instruction(&svm->vcpu);

	return 1;
}

static int cr8_write_interception(struct vcpu_svm *svm)
{
	struct kvm_run *kvm_run = svm->vcpu.run;
	int r;

	u8 cr8_prev = kvm_get_cr8(&svm->vcpu);
	/* instruction emulation calls kvm_set_cr8() */
	r = cr_interception(svm);
	if (irqchip_in_kernel(svm->vcpu.kvm))
		return r;
	if (cr8_prev <= kvm_get_cr8(&svm->vcpu))
		return r;
	kvm_run->exit_reason = KVM_EXIT_SET_TPR;
	return 0;
}

u64 svm_read_l1_tsc(struct kvm_vcpu *vcpu, u64 host_tsc)
{
	struct vmcb *vmcb = get_host_vmcb(to_svm(vcpu));
	return vmcb->control.tsc_offset +
		svm_scale_tsc(vcpu, host_tsc);
}

static int svm_get_msr(struct kvm_vcpu *vcpu, unsigned ecx, u64 *data)
{
	struct vcpu_svm *svm = to_svm(vcpu);

	switch (ecx) {
	case MSR_IA32_TSC: {
		*data = svm->vmcb->control.tsc_offset +
			svm_scale_tsc(vcpu, native_read_tsc());

		break;
	}
	case MSR_STAR:
		*data = svm->vmcb->save.star;
		break;
#ifdef CONFIG_X86_64
	case MSR_LSTAR:
		*data = svm->vmcb->save.lstar;
		break;
	case MSR_CSTAR:
		*data = svm->vmcb->save.cstar;
		break;
	case MSR_KERNEL_GS_BASE:
		*data = svm->vmcb->save.kernel_gs_base;
		break;
	case MSR_SYSCALL_MASK:
		*data = svm->vmcb->save.sfmask;
		break;
#endif
	case MSR_IA32_SYSENTER_CS:
		*data = svm->vmcb->save.sysenter_cs;
		break;
	case MSR_IA32_SYSENTER_EIP:
		*data = svm->sysenter_eip;
		break;
	case MSR_IA32_SYSENTER_ESP:
		*data = svm->sysenter_esp;
		break;
	/*
	 * Nobody will change the following 5 values in the VMCB so we can
	 * safely return them on rdmsr. They will always be 0 until LBRV is
	 * implemented.
	 */
	case MSR_IA32_DEBUGCTLMSR:
		*data = svm->vmcb->save.dbgctl;
		break;
	case MSR_IA32_LASTBRANCHFROMIP:
		*data = svm->vmcb->save.br_from;
		break;
	case MSR_IA32_LASTBRANCHTOIP:
		*data = svm->vmcb->save.br_to;
		break;
	case MSR_IA32_LASTINTFROMIP:
		*data = svm->vmcb->save.last_excp_from;
		break;
	case MSR_IA32_LASTINTTOIP:
		*data = svm->vmcb->save.last_excp_to;
		break;
	case MSR_VM_HSAVE_PA:
		*data = svm->nested.hsave_msr;
		break;
	case MSR_VM_CR:
		*data = svm->nested.vm_cr_msr;
		break;
	case MSR_IA32_UCODE_REV:
		*data = 0x01000065;
		break;
	default:
		return kvm_get_msr_common(vcpu, ecx, data);
	}
	return 0;
}

static int rdmsr_interception(struct vcpu_svm *svm)
{
	u32 ecx = svm->vcpu.arch.regs[VCPU_REGS_RCX];
	u64 data;

	if (svm_get_msr(&svm->vcpu, ecx, &data)) {
		trace_kvm_msr_read_ex(ecx);
		kvm_inject_gp(&svm->vcpu, 0);
	} else {
		trace_kvm_msr_read(ecx, data);

		svm->vcpu.arch.regs[VCPU_REGS_RAX] = data & 0xffffffff;
		svm->vcpu.arch.regs[VCPU_REGS_RDX] = data >> 32;
		svm->next_rip = kvm_rip_read(&svm->vcpu) + 2;
		skip_emulated_instruction(&svm->vcpu);
	}
	return 1;
}

static int svm_set_vm_cr(struct kvm_vcpu *vcpu, u64 data)
{
	struct vcpu_svm *svm = to_svm(vcpu);
	int svm_dis, chg_mask;

	if (data & ~SVM_VM_CR_VALID_MASK)
		return 1;

	chg_mask = SVM_VM_CR_VALID_MASK;

	if (svm->nested.vm_cr_msr & SVM_VM_CR_SVM_DIS_MASK)
		chg_mask &= ~(SVM_VM_CR_SVM_LOCK_MASK | SVM_VM_CR_SVM_DIS_MASK);

	svm->nested.vm_cr_msr &= ~chg_mask;
	svm->nested.vm_cr_msr |= (data & chg_mask);

	svm_dis = svm->nested.vm_cr_msr & SVM_VM_CR_SVM_DIS_MASK;

	/* check for svm_disable while efer.svme is set */
	if (svm_dis && (vcpu->arch.efer & EFER_SVME))
		return 1;

	return 0;
}

static int svm_set_msr(struct kvm_vcpu *vcpu, struct msr_data *msr)
{
	struct vcpu_svm *svm = to_svm(vcpu);

	u32 ecx = msr->index;
	u64 data = msr->data;
	switch (ecx) {
	case MSR_IA32_TSC:
		kvm_write_tsc(vcpu, msr);
		break;
	case MSR_STAR:
		svm->vmcb->save.star = data;
		break;
#ifdef CONFIG_X86_64
	case MSR_LSTAR:
		svm->vmcb->save.lstar = data;
		break;
	case MSR_CSTAR:
		svm->vmcb->save.cstar = data;
		break;
	case MSR_KERNEL_GS_BASE:
		svm->vmcb->save.kernel_gs_base = data;
		break;
	case MSR_SYSCALL_MASK:
		svm->vmcb->save.sfmask = data;
		break;
#endif
	case MSR_IA32_SYSENTER_CS:
		svm->vmcb->save.sysenter_cs = data;
		break;
	case MSR_IA32_SYSENTER_EIP:
		svm->sysenter_eip = data;
		svm->vmcb->save.sysenter_eip = data;
		break;
	case MSR_IA32_SYSENTER_ESP:
		svm->sysenter_esp = data;
		svm->vmcb->save.sysenter_esp = data;
		break;
	case MSR_IA32_DEBUGCTLMSR:
		if (!boot_cpu_has(X86_FEATURE_LBRV)) {
			vcpu_unimpl(vcpu, "%s: MSR_IA32_DEBUGCTL 0x%llx, nop\n",
				    __func__, data);
			break;
		}
		if (data & DEBUGCTL_RESERVED_BITS)
			return 1;

		svm->vmcb->save.dbgctl = data;
		mark_dirty(svm->vmcb, VMCB_LBR);
		if (data & (1ULL<<0))
			svm_enable_lbrv(svm);
		else
			svm_disable_lbrv(svm);
		break;
	case MSR_VM_HSAVE_PA:
		svm->nested.hsave_msr = data;
		break;
	case MSR_VM_CR:
		return svm_set_vm_cr(vcpu, data);
	case MSR_VM_IGNNE:
		vcpu_unimpl(vcpu, "unimplemented wrmsr: 0x%x data 0x%llx\n", ecx, data);
		break;
	default:
		return kvm_set_msr_common(vcpu, msr);
	}
	return 0;
}

static int wrmsr_interception(struct vcpu_svm *svm)
{
	struct msr_data msr;
	u32 ecx = svm->vcpu.arch.regs[VCPU_REGS_RCX];
	u64 data = (svm->vcpu.arch.regs[VCPU_REGS_RAX] & -1u)
		| ((u64)(svm->vcpu.arch.regs[VCPU_REGS_RDX] & -1u) << 32);

	msr.data = data;
	msr.index = ecx;
	msr.host_initiated = false;

	svm->next_rip = kvm_rip_read(&svm->vcpu) + 2;
	if (svm_set_msr(&svm->vcpu, &msr)) {
		trace_kvm_msr_write_ex(ecx, data);
		kvm_inject_gp(&svm->vcpu, 0);
	} else {
		trace_kvm_msr_write(ecx, data);
		skip_emulated_instruction(&svm->vcpu);
	}
	return 1;
}

static int msr_interception(struct vcpu_svm *svm)
{
	if (svm->vmcb->control.exit_info_1)
		return wrmsr_interception(svm);
	else
		return rdmsr_interception(svm);
}

static int interrupt_window_interception(struct vcpu_svm *svm)
{
	struct kvm_run *kvm_run = svm->vcpu.run;

	kvm_make_request(KVM_REQ_EVENT, &svm->vcpu);
	svm_clear_vintr(svm);
	svm->vmcb->control.int_ctl &= ~V_IRQ_MASK;
	mark_dirty(svm->vmcb, VMCB_INTR);
	++svm->vcpu.stat.irq_window_exits;
	/*
	 * If the user space waits to inject interrupts, exit as soon as
	 * possible
	 */
	if (!irqchip_in_kernel(svm->vcpu.kvm) &&
	    kvm_run->request_interrupt_window &&
	    !kvm_cpu_has_interrupt(&svm->vcpu)) {
		kvm_run->exit_reason = KVM_EXIT_IRQ_WINDOW_OPEN;
		return 0;
	}

	return 1;
}

static int pause_interception(struct vcpu_svm *svm)
{
	kvm_vcpu_on_spin(&(svm->vcpu));
	return 1;
}

static int nop_interception(struct vcpu_svm *svm)
{
	skip_emulated_instruction(&(svm->vcpu));
	return 1;
}

static int monitor_interception(struct vcpu_svm *svm)
{
	printk_once(KERN_WARNING "kvm: MONITOR instruction emulated as NOP!\n");
	return nop_interception(svm);
}

static int mwait_interception(struct vcpu_svm *svm)
{
	printk_once(KERN_WARNING "kvm: MWAIT instruction emulated as NOP!\n");
	return nop_interception(svm);
}

static int (*const svm_exit_handlers[])(struct vcpu_svm *svm) = {
	[SVM_EXIT_READ_CR0]			= cr_interception,
	[SVM_EXIT_READ_CR3]			= cr_interception,
	[SVM_EXIT_READ_CR4]			= cr_interception,
	[SVM_EXIT_READ_CR8]			= cr_interception,
	[SVM_EXIT_CR0_SEL_WRITE]		= emulate_on_interception,
	[SVM_EXIT_WRITE_CR0]			= cr_interception,
	[SVM_EXIT_WRITE_CR3]			= cr_interception,
	[SVM_EXIT_WRITE_CR4]			= cr_interception,
	[SVM_EXIT_WRITE_CR8]			= cr8_write_interception,
	[SVM_EXIT_READ_DR0]			= dr_interception,
	[SVM_EXIT_READ_DR1]			= dr_interception,
	[SVM_EXIT_READ_DR2]			= dr_interception,
	[SVM_EXIT_READ_DR3]			= dr_interception,
	[SVM_EXIT_READ_DR4]			= dr_interception,
	[SVM_EXIT_READ_DR5]			= dr_interception,
	[SVM_EXIT_READ_DR6]			= dr_interception,
	[SVM_EXIT_READ_DR7]			= dr_interception,
	[SVM_EXIT_WRITE_DR0]			= dr_interception,
	[SVM_EXIT_WRITE_DR1]			= dr_interception,
	[SVM_EXIT_WRITE_DR2]			= dr_interception,
	[SVM_EXIT_WRITE_DR3]			= dr_interception,
	[SVM_EXIT_WRITE_DR4]			= dr_interception,
	[SVM_EXIT_WRITE_DR5]			= dr_interception,
	[SVM_EXIT_WRITE_DR6]			= dr_interception,
	[SVM_EXIT_WRITE_DR7]			= dr_interception,
	[SVM_EXIT_EXCP_BASE + DB_VECTOR]	= db_interception,
	[SVM_EXIT_EXCP_BASE + BP_VECTOR]	= bp_interception,
	[SVM_EXIT_EXCP_BASE + UD_VECTOR]	= ud_interception,
	[SVM_EXIT_EXCP_BASE + PF_VECTOR]	= pf_interception,
	[SVM_EXIT_EXCP_BASE + NM_VECTOR]	= nm_interception,
	[SVM_EXIT_EXCP_BASE + MC_VECTOR]	= mc_interception,
	[SVM_EXIT_INTR]				= intr_interception,
	[SVM_EXIT_NMI]				= nmi_interception,
	[SVM_EXIT_SMI]				= nop_on_interception,
	[SVM_EXIT_INIT]				= nop_on_interception,
	[SVM_EXIT_VINTR]			= interrupt_window_interception,
	[SVM_EXIT_RDPMC]			= rdpmc_interception,
	[SVM_EXIT_CPUID]			= cpuid_interception,
	[SVM_EXIT_IRET]                         = iret_interception,
	[SVM_EXIT_INVD]                         = emulate_on_interception,
	[SVM_EXIT_PAUSE]			= pause_interception,
	[SVM_EXIT_HLT]				= halt_interception,
	[SVM_EXIT_INVLPG]			= invlpg_interception,
	[SVM_EXIT_INVLPGA]			= invlpga_interception,
	[SVM_EXIT_IOIO]				= io_interception,
	[SVM_EXIT_MSR]				= msr_interception,
	[SVM_EXIT_TASK_SWITCH]			= task_switch_interception,
	[SVM_EXIT_SHUTDOWN]			= shutdown_interception,
	[SVM_EXIT_VMRUN]			= vmrun_interception,
	[SVM_EXIT_VMMCALL]			= vmmcall_interception,
	[SVM_EXIT_VMLOAD]			= vmload_interception,
	[SVM_EXIT_VMSAVE]			= vmsave_interception,
	[SVM_EXIT_STGI]				= stgi_interception,
	[SVM_EXIT_CLGI]				= clgi_interception,
	[SVM_EXIT_SKINIT]			= skinit_interception,
	[SVM_EXIT_WBINVD]                       = emulate_on_interception,
	[SVM_EXIT_MONITOR]			= monitor_interception,
	[SVM_EXIT_MWAIT]			= mwait_interception,
	[SVM_EXIT_XSETBV]			= xsetbv_interception,
	[SVM_EXIT_NPF]				= pf_interception,
};

static void dump_vmcb(struct kvm_vcpu *vcpu)
{
	struct vcpu_svm *svm = to_svm(vcpu);
	struct vmcb_control_area *control = &svm->vmcb->control;
	struct vmcb_save_area *save = &svm->vmcb->save;

	pr_err("VMCB Control Area:\n");
	pr_err("%-20s%04x\n", "cr_read:", control->intercept_cr & 0xffff);
	pr_err("%-20s%04x\n", "cr_write:", control->intercept_cr >> 16);
	pr_err("%-20s%04x\n", "dr_read:", control->intercept_dr & 0xffff);
	pr_err("%-20s%04x\n", "dr_write:", control->intercept_dr >> 16);
	pr_err("%-20s%08x\n", "exceptions:", control->intercept_exceptions);
	pr_err("%-20s%016llx\n", "intercepts:", control->intercept);
	pr_err("%-20s%d\n", "pause filter count:", control->pause_filter_count);
	pr_err("%-20s%016llx\n", "iopm_base_pa:", control->iopm_base_pa);
	pr_err("%-20s%016llx\n", "msrpm_base_pa:", control->msrpm_base_pa);
	pr_err("%-20s%016llx\n", "tsc_offset:", control->tsc_offset);
	pr_err("%-20s%d\n", "asid:", control->asid);
	pr_err("%-20s%d\n", "tlb_ctl:", control->tlb_ctl);
	pr_err("%-20s%08x\n", "int_ctl:", control->int_ctl);
	pr_err("%-20s%08x\n", "int_vector:", control->int_vector);
	pr_err("%-20s%08x\n", "int_state:", control->int_state);
	pr_err("%-20s%08x\n", "exit_code:", control->exit_code);
	pr_err("%-20s%016llx\n", "exit_info1:", control->exit_info_1);
	pr_err("%-20s%016llx\n", "exit_info2:", control->exit_info_2);
	pr_err("%-20s%08x\n", "exit_int_info:", control->exit_int_info);
	pr_err("%-20s%08x\n", "exit_int_info_err:", control->exit_int_info_err);
	pr_err("%-20s%lld\n", "nested_ctl:", control->nested_ctl);
	pr_err("%-20s%016llx\n", "nested_cr3:", control->nested_cr3);
	pr_err("%-20s%08x\n", "event_inj:", control->event_inj);
	pr_err("%-20s%08x\n", "event_inj_err:", control->event_inj_err);
	pr_err("%-20s%lld\n", "lbr_ctl:", control->lbr_ctl);
	pr_err("%-20s%016llx\n", "next_rip:", control->next_rip);
	pr_err("VMCB State Save Area:\n");
	pr_err("%-5s s: %04x a: %04x l: %08x b: %016llx\n",
	       "es:",
	       save->es.selector, save->es.attrib,
	       save->es.limit, save->es.base);
	pr_err("%-5s s: %04x a: %04x l: %08x b: %016llx\n",
	       "cs:",
	       save->cs.selector, save->cs.attrib,
	       save->cs.limit, save->cs.base);
	pr_err("%-5s s: %04x a: %04x l: %08x b: %016llx\n",
	       "ss:",
	       save->ss.selector, save->ss.attrib,
	       save->ss.limit, save->ss.base);
	pr_err("%-5s s: %04x a: %04x l: %08x b: %016llx\n",
	       "ds:",
	       save->ds.selector, save->ds.attrib,
	       save->ds.limit, save->ds.base);
	pr_err("%-5s s: %04x a: %04x l: %08x b: %016llx\n",
	       "fs:",
	       save->fs.selector, save->fs.attrib,
	       save->fs.limit, save->fs.base);
	pr_err("%-5s s: %04x a: %04x l: %08x b: %016llx\n",
	       "gs:",
	       save->gs.selector, save->gs.attrib,
	       save->gs.limit, save->gs.base);
	pr_err("%-5s s: %04x a: %04x l: %08x b: %016llx\n",
	       "gdtr:",
	       save->gdtr.selector, save->gdtr.attrib,
	       save->gdtr.limit, save->gdtr.base);
	pr_err("%-5s s: %04x a: %04x l: %08x b: %016llx\n",
	       "ldtr:",
	       save->ldtr.selector, save->ldtr.attrib,
	       save->ldtr.limit, save->ldtr.base);
	pr_err("%-5s s: %04x a: %04x l: %08x b: %016llx\n",
	       "idtr:",
	       save->idtr.selector, save->idtr.attrib,
	       save->idtr.limit, save->idtr.base);
	pr_err("%-5s s: %04x a: %04x l: %08x b: %016llx\n",
	       "tr:",
	       save->tr.selector, save->tr.attrib,
	       save->tr.limit, save->tr.base);
	pr_err("cpl:            %d                efer:         %016llx\n",
		save->cpl, save->efer);
	pr_err("%-15s %016llx %-13s %016llx\n",
	       "cr0:", save->cr0, "cr2:", save->cr2);
	pr_err("%-15s %016llx %-13s %016llx\n",
	       "cr3:", save->cr3, "cr4:", save->cr4);
	pr_err("%-15s %016llx %-13s %016llx\n",
	       "dr6:", save->dr6, "dr7:", save->dr7);
	pr_err("%-15s %016llx %-13s %016llx\n",
	       "rip:", save->rip, "rflags:", save->rflags);
	pr_err("%-15s %016llx %-13s %016llx\n",
	       "rsp:", save->rsp, "rax:", save->rax);
	pr_err("%-15s %016llx %-13s %016llx\n",
	       "star:", save->star, "lstar:", save->lstar);
	pr_err("%-15s %016llx %-13s %016llx\n",
	       "cstar:", save->cstar, "sfmask:", save->sfmask);
	pr_err("%-15s %016llx %-13s %016llx\n",
	       "kernel_gs_base:", save->kernel_gs_base,
	       "sysenter_cs:", save->sysenter_cs);
	pr_err("%-15s %016llx %-13s %016llx\n",
	       "sysenter_esp:", save->sysenter_esp,
	       "sysenter_eip:", save->sysenter_eip);
	pr_err("%-15s %016llx %-13s %016llx\n",
	       "gpat:", save->g_pat, "dbgctl:", save->dbgctl);
	pr_err("%-15s %016llx %-13s %016llx\n",
	       "br_from:", save->br_from, "br_to:", save->br_to);
	pr_err("%-15s %016llx %-13s %016llx\n",
	       "excp_from:", save->last_excp_from,
	       "excp_to:", save->last_excp_to);
}

static void svm_get_exit_info(struct kvm_vcpu *vcpu, u64 *info1, u64 *info2)
{
	struct vmcb_control_area *control = &to_svm(vcpu)->vmcb->control;

	*info1 = control->exit_info_1;
	*info2 = control->exit_info_2;
}

static int handle_exit(struct kvm_vcpu *vcpu)
{
	struct vcpu_svm *svm = to_svm(vcpu);
	struct kvm_run *kvm_run = vcpu->run;
	u32 exit_code = svm->vmcb->control.exit_code;

	if (!is_cr_intercept(svm, INTERCEPT_CR0_WRITE))
		vcpu->arch.cr0 = svm->vmcb->save.cr0;
	if (npt_enabled)
		vcpu->arch.cr3 = svm->vmcb->save.cr3;

	if (unlikely(svm->nested.exit_required)) {
		nested_svm_vmexit(svm);
		svm->nested.exit_required = false;

		return 1;
	}

	if (is_guest_mode(vcpu)) {
		int vmexit;

		trace_kvm_nested_vmexit(svm->vmcb->save.rip, exit_code,
					svm->vmcb->control.exit_info_1,
					svm->vmcb->control.exit_info_2,
					svm->vmcb->control.exit_int_info,
					svm->vmcb->control.exit_int_info_err,
					KVM_ISA_SVM);

		vmexit = nested_svm_exit_special(svm);

		if (vmexit == NESTED_EXIT_CONTINUE)
			vmexit = nested_svm_exit_handled(svm);

		if (vmexit == NESTED_EXIT_DONE)
			return 1;
	}

	svm_complete_interrupts(svm);

	if (svm->vmcb->control.exit_code == SVM_EXIT_ERR) {
		kvm_run->exit_reason = KVM_EXIT_FAIL_ENTRY;
		kvm_run->fail_entry.hardware_entry_failure_reason
			= svm->vmcb->control.exit_code;
		pr_err("KVM: FAILED VMRUN WITH VMCB:\n");
		dump_vmcb(vcpu);
		return 0;
	}

	if (is_external_interrupt(svm->vmcb->control.exit_int_info) &&
	    exit_code != SVM_EXIT_EXCP_BASE + PF_VECTOR &&
	    exit_code != SVM_EXIT_NPF && exit_code != SVM_EXIT_TASK_SWITCH &&
	    exit_code != SVM_EXIT_INTR && exit_code != SVM_EXIT_NMI)
		printk(KERN_ERR "%s: unexpected exit_int_info 0x%x "
		       "exit_code 0x%x\n",
		       __func__, svm->vmcb->control.exit_int_info,
		       exit_code);

	if (exit_code >= ARRAY_SIZE(svm_exit_handlers)
	    || !svm_exit_handlers[exit_code]) {
		kvm_run->exit_reason = KVM_EXIT_UNKNOWN;
		kvm_run->hw.hardware_exit_reason = exit_code;
		return 0;
	}

	return svm_exit_handlers[exit_code](svm);
}

static void reload_tss(struct kvm_vcpu *vcpu)
{
	int cpu = raw_smp_processor_id();

	struct svm_cpu_data *sd = per_cpu(svm_data, cpu);
	sd->tss_desc->type = 9; /* available 32/64-bit TSS */
	load_TR_desc();
}

static void pre_svm_run(struct vcpu_svm *svm)
{
	int cpu = raw_smp_processor_id();

	struct svm_cpu_data *sd = per_cpu(svm_data, cpu);

	/* FIXME: handle wraparound of asid_generation */
	if (svm->asid_generation != sd->asid_generation)
		new_asid(svm, sd);
}

static void svm_inject_nmi(struct kvm_vcpu *vcpu)
{
	struct vcpu_svm *svm = to_svm(vcpu);

	svm->vmcb->control.event_inj = SVM_EVTINJ_VALID | SVM_EVTINJ_TYPE_NMI;
	vcpu->arch.hflags |= HF_NMI_MASK;
	set_intercept(svm, INTERCEPT_IRET);
	++vcpu->stat.nmi_injections;
}

static inline void svm_inject_irq(struct vcpu_svm *svm, int irq)
{
	struct vmcb_control_area *control;

	control = &svm->vmcb->control;
	control->int_vector = irq;
	control->int_ctl &= ~V_INTR_PRIO_MASK;
	control->int_ctl |= V_IRQ_MASK |
		((/*control->int_vector >> 4*/ 0xf) << V_INTR_PRIO_SHIFT);
	mark_dirty(svm->vmcb, VMCB_INTR);
}

static void svm_set_irq(struct kvm_vcpu *vcpu)
{
	struct vcpu_svm *svm = to_svm(vcpu);

	BUG_ON(!(gif_set(svm)));

	trace_kvm_inj_virq(vcpu->arch.interrupt.nr);
	++vcpu->stat.irq_injections;

	svm->vmcb->control.event_inj = vcpu->arch.interrupt.nr |
		SVM_EVTINJ_VALID | SVM_EVTINJ_TYPE_INTR;
}

static void update_cr8_intercept(struct kvm_vcpu *vcpu, int tpr, int irr)
{
	struct vcpu_svm *svm = to_svm(vcpu);

	if (is_guest_mode(vcpu) && (vcpu->arch.hflags & HF_VINTR_MASK))
		return;

	clr_cr_intercept(svm, INTERCEPT_CR8_WRITE);

	if (irr == -1)
		return;

	if (tpr >= irr)
		set_cr_intercept(svm, INTERCEPT_CR8_WRITE);
}

static void svm_set_virtual_x2apic_mode(struct kvm_vcpu *vcpu, bool set)
{
	return;
}

static int svm_vm_has_apicv(struct kvm *kvm)
{
	return 0;
}

static void svm_load_eoi_exitmap(struct kvm_vcpu *vcpu, u64 *eoi_exit_bitmap)
{
	return;
}

static void svm_hwapic_isr_update(struct kvm *kvm, int isr)
{
	return;
}

static void svm_sync_pir_to_irr(struct kvm_vcpu *vcpu)
{
	return;
}

static int svm_nmi_allowed(struct kvm_vcpu *vcpu)
{
	struct vcpu_svm *svm = to_svm(vcpu);
	struct vmcb *vmcb = svm->vmcb;
	int ret;
	ret = !(vmcb->control.int_state & SVM_INTERRUPT_SHADOW_MASK) &&
	      !(svm->vcpu.arch.hflags & HF_NMI_MASK);
	ret = ret && gif_set(svm) && nested_svm_nmi(svm);

	return ret;
}

static bool svm_get_nmi_mask(struct kvm_vcpu *vcpu)
{
	struct vcpu_svm *svm = to_svm(vcpu);

	return !!(svm->vcpu.arch.hflags & HF_NMI_MASK);
}

static void svm_set_nmi_mask(struct kvm_vcpu *vcpu, bool masked)
{
	struct vcpu_svm *svm = to_svm(vcpu);

	if (masked) {
		svm->vcpu.arch.hflags |= HF_NMI_MASK;
		set_intercept(svm, INTERCEPT_IRET);
	} else {
		svm->vcpu.arch.hflags &= ~HF_NMI_MASK;
		clr_intercept(svm, INTERCEPT_IRET);
	}
}

static int svm_interrupt_allowed(struct kvm_vcpu *vcpu)
{
	struct vcpu_svm *svm = to_svm(vcpu);
	struct vmcb *vmcb = svm->vmcb;
	int ret;

	if (!gif_set(svm) ||
	     (vmcb->control.int_state & SVM_INTERRUPT_SHADOW_MASK))
		return 0;

	ret = !!(kvm_get_rflags(vcpu) & X86_EFLAGS_IF);

	if (is_guest_mode(vcpu))
		return ret && !(svm->vcpu.arch.hflags & HF_VINTR_MASK);

	return ret;
}

static void enable_irq_window(struct kvm_vcpu *vcpu)
{
	struct vcpu_svm *svm = to_svm(vcpu);

	/*
	 * In case GIF=0 we can't rely on the CPU to tell us when GIF becomes
	 * 1, because that's a separate STGI/VMRUN intercept.  The next time we
	 * get that intercept, this function will be called again though and
	 * we'll get the vintr intercept.
	 */
	if (gif_set(svm) && nested_svm_intr(svm)) {
		svm_set_vintr(svm);
		svm_inject_irq(svm, 0x0);
	}
}

static void enable_nmi_window(struct kvm_vcpu *vcpu)
{
	struct vcpu_svm *svm = to_svm(vcpu);

	if ((svm->vcpu.arch.hflags & (HF_NMI_MASK | HF_IRET_MASK))
	    == HF_NMI_MASK)
		return; /* IRET will cause a vm exit */

	/*
	 * Something prevents NMI from been injected. Single step over possible
	 * problem (IRET or exception injection or interrupt shadow)
	 */
	svm->nmi_singlestep = true;
	svm->vmcb->save.rflags |= (X86_EFLAGS_TF | X86_EFLAGS_RF);
	update_db_bp_intercept(vcpu);
}

static int svm_set_tss_addr(struct kvm *kvm, unsigned int addr)
{
	return 0;
}

static void svm_flush_tlb(struct kvm_vcpu *vcpu)
{
	struct vcpu_svm *svm = to_svm(vcpu);

	if (static_cpu_has(X86_FEATURE_FLUSHBYASID))
		svm->vmcb->control.tlb_ctl = TLB_CONTROL_FLUSH_ASID;
	else
		svm->asid_generation--;
}

static void svm_prepare_guest_switch(struct kvm_vcpu *vcpu)
{
}

static inline void sync_cr8_to_lapic(struct kvm_vcpu *vcpu)
{
	struct vcpu_svm *svm = to_svm(vcpu);

	if (is_guest_mode(vcpu) && (vcpu->arch.hflags & HF_VINTR_MASK))
		return;

	if (!is_cr_intercept(svm, INTERCEPT_CR8_WRITE)) {
		int cr8 = svm->vmcb->control.int_ctl & V_TPR_MASK;
		kvm_set_cr8(vcpu, cr8);
	}
}

static inline void sync_lapic_to_cr8(struct kvm_vcpu *vcpu)
{
	struct vcpu_svm *svm = to_svm(vcpu);
	u64 cr8;

	if (is_guest_mode(vcpu) && (vcpu->arch.hflags & HF_VINTR_MASK))
		return;

	cr8 = kvm_get_cr8(vcpu);
	svm->vmcb->control.int_ctl &= ~V_TPR_MASK;
	svm->vmcb->control.int_ctl |= cr8 & V_TPR_MASK;
}

static void svm_complete_interrupts(struct vcpu_svm *svm)
{
	u8 vector;
	int type;
	u32 exitintinfo = svm->vmcb->control.exit_int_info;
	unsigned int3_injected = svm->int3_injected;

	svm->int3_injected = 0;

	/*
	 * If we've made progress since setting HF_IRET_MASK, we've
	 * executed an IRET and can allow NMI injection.
	 */
	if ((svm->vcpu.arch.hflags & HF_IRET_MASK)
	    && kvm_rip_read(&svm->vcpu) != svm->nmi_iret_rip) {
		svm->vcpu.arch.hflags &= ~(HF_NMI_MASK | HF_IRET_MASK);
		kvm_make_request(KVM_REQ_EVENT, &svm->vcpu);
	}

	svm->vcpu.arch.nmi_injected = false;
	kvm_clear_exception_queue(&svm->vcpu);
	kvm_clear_interrupt_queue(&svm->vcpu);

	if (!(exitintinfo & SVM_EXITINTINFO_VALID))
		return;

	kvm_make_request(KVM_REQ_EVENT, &svm->vcpu);

	vector = exitintinfo & SVM_EXITINTINFO_VEC_MASK;
	type = exitintinfo & SVM_EXITINTINFO_TYPE_MASK;

	switch (type) {
	case SVM_EXITINTINFO_TYPE_NMI:
		svm->vcpu.arch.nmi_injected = true;
		break;
	case SVM_EXITINTINFO_TYPE_EXEPT:
		/*
		 * In case of software exceptions, do not reinject the vector,
		 * but re-execute the instruction instead. Rewind RIP first
		 * if we emulated INT3 before.
		 */
		if (kvm_exception_is_soft(vector)) {
			if (vector == BP_VECTOR && int3_injected &&
			    kvm_is_linear_rip(&svm->vcpu, svm->int3_rip))
				kvm_rip_write(&svm->vcpu,
					      kvm_rip_read(&svm->vcpu) -
					      int3_injected);
			break;
		}
		if (exitintinfo & SVM_EXITINTINFO_VALID_ERR) {
			u32 err = svm->vmcb->control.exit_int_info_err;
			kvm_requeue_exception_e(&svm->vcpu, vector, err);

		} else
			kvm_requeue_exception(&svm->vcpu, vector);
		break;
	case SVM_EXITINTINFO_TYPE_INTR:
		kvm_queue_interrupt(&svm->vcpu, vector, false);
		break;
	default:
		break;
	}
}

static void svm_cancel_injection(struct kvm_vcpu *vcpu)
{
	struct vcpu_svm *svm = to_svm(vcpu);
	struct vmcb_control_area *control = &svm->vmcb->control;

	control->exit_int_info = control->event_inj;
	control->exit_int_info_err = control->event_inj_err;
	control->event_inj = 0;
	svm_complete_interrupts(svm);
}

static void svm_vcpu_run(struct kvm_vcpu *vcpu)
{
	struct vcpu_svm *svm = to_svm(vcpu);

	svm->vmcb->save.rax = vcpu->arch.regs[VCPU_REGS_RAX];
	svm->vmcb->save.rsp = vcpu->arch.regs[VCPU_REGS_RSP];
	svm->vmcb->save.rip = vcpu->arch.regs[VCPU_REGS_RIP];

	/*
	 * A vmexit emulation is required before the vcpu can be executed
	 * again.
	 */
	if (unlikely(svm->nested.exit_required))
		return;

	pre_svm_run(svm);

	sync_lapic_to_cr8(vcpu);

	svm->vmcb->save.cr2 = vcpu->arch.cr2;

	clgi();

	local_irq_enable();

	asm volatile (
		"push %%" _ASM_BP "; \n\t"
		"mov %c[rbx](%[svm]), %%" _ASM_BX " \n\t"
		"mov %c[rcx](%[svm]), %%" _ASM_CX " \n\t"
		"mov %c[rdx](%[svm]), %%" _ASM_DX " \n\t"
		"mov %c[rsi](%[svm]), %%" _ASM_SI " \n\t"
		"mov %c[rdi](%[svm]), %%" _ASM_DI " \n\t"
		"mov %c[rbp](%[svm]), %%" _ASM_BP " \n\t"
#ifdef CONFIG_X86_64
		"mov %c[r8](%[svm]),  %%r8  \n\t"
		"mov %c[r9](%[svm]),  %%r9  \n\t"
		"mov %c[r10](%[svm]), %%r10 \n\t"
		"mov %c[r11](%[svm]), %%r11 \n\t"
		"mov %c[r12](%[svm]), %%r12 \n\t"
		"mov %c[r13](%[svm]), %%r13 \n\t"
		"mov %c[r14](%[svm]), %%r14 \n\t"
		"mov %c[r15](%[svm]), %%r15 \n\t"
#endif

		/* Enter guest mode */
		"push %%" _ASM_AX " \n\t"
		"mov %c[vmcb](%[svm]), %%" _ASM_AX " \n\t"
		__ex(SVM_VMLOAD) "\n\t"
		__ex(SVM_VMRUN) "\n\t"
		__ex(SVM_VMSAVE) "\n\t"
		"pop %%" _ASM_AX " \n\t"

		/* Save guest registers, load host registers */
		"mov %%" _ASM_BX ", %c[rbx](%[svm]) \n\t"
		"mov %%" _ASM_CX ", %c[rcx](%[svm]) \n\t"
		"mov %%" _ASM_DX ", %c[rdx](%[svm]) \n\t"
		"mov %%" _ASM_SI ", %c[rsi](%[svm]) \n\t"
		"mov %%" _ASM_DI ", %c[rdi](%[svm]) \n\t"
		"mov %%" _ASM_BP ", %c[rbp](%[svm]) \n\t"
#ifdef CONFIG_X86_64
		"mov %%r8,  %c[r8](%[svm]) \n\t"
		"mov %%r9,  %c[r9](%[svm]) \n\t"
		"mov %%r10, %c[r10](%[svm]) \n\t"
		"mov %%r11, %c[r11](%[svm]) \n\t"
		"mov %%r12, %c[r12](%[svm]) \n\t"
		"mov %%r13, %c[r13](%[svm]) \n\t"
		"mov %%r14, %c[r14](%[svm]) \n\t"
		"mov %%r15, %c[r15](%[svm]) \n\t"
#endif
		"pop %%" _ASM_BP
		:
		: [svm]"a"(svm),
		  [vmcb]"i"(offsetof(struct vcpu_svm, vmcb_pa)),
		  [rbx]"i"(offsetof(struct vcpu_svm, vcpu.arch.regs[VCPU_REGS_RBX])),
		  [rcx]"i"(offsetof(struct vcpu_svm, vcpu.arch.regs[VCPU_REGS_RCX])),
		  [rdx]"i"(offsetof(struct vcpu_svm, vcpu.arch.regs[VCPU_REGS_RDX])),
		  [rsi]"i"(offsetof(struct vcpu_svm, vcpu.arch.regs[VCPU_REGS_RSI])),
		  [rdi]"i"(offsetof(struct vcpu_svm, vcpu.arch.regs[VCPU_REGS_RDI])),
		  [rbp]"i"(offsetof(struct vcpu_svm, vcpu.arch.regs[VCPU_REGS_RBP]))
#ifdef CONFIG_X86_64
		  , [r8]"i"(offsetof(struct vcpu_svm, vcpu.arch.regs[VCPU_REGS_R8])),
		  [r9]"i"(offsetof(struct vcpu_svm, vcpu.arch.regs[VCPU_REGS_R9])),
		  [r10]"i"(offsetof(struct vcpu_svm, vcpu.arch.regs[VCPU_REGS_R10])),
		  [r11]"i"(offsetof(struct vcpu_svm, vcpu.arch.regs[VCPU_REGS_R11])),
		  [r12]"i"(offsetof(struct vcpu_svm, vcpu.arch.regs[VCPU_REGS_R12])),
		  [r13]"i"(offsetof(struct vcpu_svm, vcpu.arch.regs[VCPU_REGS_R13])),
		  [r14]"i"(offsetof(struct vcpu_svm, vcpu.arch.regs[VCPU_REGS_R14])),
		  [r15]"i"(offsetof(struct vcpu_svm, vcpu.arch.regs[VCPU_REGS_R15]))
#endif
		: "cc", "memory"
#ifdef CONFIG_X86_64
		, "rbx", "rcx", "rdx", "rsi", "rdi"
		, "r8", "r9", "r10", "r11" , "r12", "r13", "r14", "r15"
#else
		, "ebx", "ecx", "edx", "esi", "edi"
#endif
		);

#ifdef CONFIG_X86_64
	wrmsrl(MSR_GS_BASE, svm->host.gs_base);
#else
	loadsegment(fs, svm->host.fs);
#ifndef CONFIG_X86_32_LAZY_GS
	loadsegment(gs, svm->host.gs);
#endif
#endif

	reload_tss(vcpu);

	local_irq_disable();

	vcpu->arch.cr2 = svm->vmcb->save.cr2;
	vcpu->arch.regs[VCPU_REGS_RAX] = svm->vmcb->save.rax;
	vcpu->arch.regs[VCPU_REGS_RSP] = svm->vmcb->save.rsp;
	vcpu->arch.regs[VCPU_REGS_RIP] = svm->vmcb->save.rip;

	trace_kvm_exit(svm->vmcb->control.exit_code, vcpu, KVM_ISA_SVM);

	if (unlikely(svm->vmcb->control.exit_code == SVM_EXIT_NMI))
		kvm_before_handle_nmi(&svm->vcpu);

	stgi();

	/* Any pending NMI will happen here */

	if (unlikely(svm->vmcb->control.exit_code == SVM_EXIT_NMI))
		kvm_after_handle_nmi(&svm->vcpu);

	sync_cr8_to_lapic(vcpu);

	svm->next_rip = 0;

	svm->vmcb->control.tlb_ctl = TLB_CONTROL_DO_NOTHING;

	/* if exit due to PF check for async PF */
	if (svm->vmcb->control.exit_code == SVM_EXIT_EXCP_BASE + PF_VECTOR)
		svm->apf_reason = kvm_read_and_reset_pf_reason();

	if (npt_enabled) {
		vcpu->arch.regs_avail &= ~(1 << VCPU_EXREG_PDPTR);
		vcpu->arch.regs_dirty &= ~(1 << VCPU_EXREG_PDPTR);
	}

	/*
	 * We need to handle MC intercepts here before the vcpu has a chance to
	 * change the physical cpu
	 */
	if (unlikely(svm->vmcb->control.exit_code ==
		     SVM_EXIT_EXCP_BASE + MC_VECTOR))
		svm_handle_mce(svm);

	mark_all_clean(svm->vmcb);
}

static void svm_set_cr3(struct kvm_vcpu *vcpu, unsigned long root)
{
	struct vcpu_svm *svm = to_svm(vcpu);

	svm->vmcb->save.cr3 = root;
	mark_dirty(svm->vmcb, VMCB_CR);
	svm_flush_tlb(vcpu);
}

static void set_tdp_cr3(struct kvm_vcpu *vcpu, unsigned long root)
{
	struct vcpu_svm *svm = to_svm(vcpu);

	svm->vmcb->control.nested_cr3 = root;
	mark_dirty(svm->vmcb, VMCB_NPT);

	/* Also sync guest cr3 here in case we live migrate */
	svm->vmcb->save.cr3 = kvm_read_cr3(vcpu);
	mark_dirty(svm->vmcb, VMCB_CR);

	svm_flush_tlb(vcpu);
}

static int is_disabled(void)
{
	u64 vm_cr;

	rdmsrl(MSR_VM_CR, vm_cr);
	if (vm_cr & (1 << SVM_VM_CR_SVM_DISABLE))
		return 1;

	return 0;
}

static void
svm_patch_hypercall(struct kvm_vcpu *vcpu, unsigned char *hypercall)
{
	/*
	 * Patch in the VMMCALL instruction:
	 */
	hypercall[0] = 0x0f;
	hypercall[1] = 0x01;
	hypercall[2] = 0xd9;
}

static void svm_check_processor_compat(void *rtn)
{
	*(int *)rtn = 0;
}

static bool svm_cpu_has_accelerated_tpr(void)
{
	return false;
}

static u64 svm_get_mt_mask(struct kvm_vcpu *vcpu, gfn_t gfn, bool is_mmio)
{
	return 0;
}

static void svm_cpuid_update(struct kvm_vcpu *vcpu)
{
}

static void svm_set_supported_cpuid(u32 func, struct kvm_cpuid_entry2 *entry)
{
	switch (func) {
	case 0x80000001:
		if (nested)
			entry->ecx |= (1 << 2); /* Set SVM bit */
		break;
	case 0x8000000A:
		entry->eax = 1; /* SVM revision 1 */
		entry->ebx = 8; /* Lets support 8 ASIDs in case we add proper
				   ASID emulation to nested SVM */
		entry->ecx = 0; /* Reserved */
		entry->edx = 0; /* Per default do not support any
				   additional features */

		/* Support next_rip if host supports it */
		if (boot_cpu_has(X86_FEATURE_NRIPS))
			entry->edx |= SVM_FEATURE_NRIP;

		/* Support NPT for the guest if enabled */
		if (npt_enabled)
			entry->edx |= SVM_FEATURE_NPT;

		break;
	}
}

static int svm_get_lpage_level(void)
{
	return PT_PDPE_LEVEL;
}

static bool svm_rdtscp_supported(void)
{
	return false;
}

static bool svm_invpcid_supported(void)
{
	return false;
}

static bool svm_mpx_supported(void)
{
	return false;
}

static bool svm_has_wbinvd_exit(void)
{
	return true;
}

static void svm_fpu_deactivate(struct kvm_vcpu *vcpu)
{
	struct vcpu_svm *svm = to_svm(vcpu);

	set_exception_intercept(svm, NM_VECTOR);
	update_cr0_intercept(svm);
}

#define PRE_EX(exit)  { .exit_code = (exit), \
			.stage = X86_ICPT_PRE_EXCEPT, }
#define POST_EX(exit) { .exit_code = (exit), \
			.stage = X86_ICPT_POST_EXCEPT, }
#define POST_MEM(exit) { .exit_code = (exit), \
			.stage = X86_ICPT_POST_MEMACCESS, }

static const struct __x86_intercept {
	u32 exit_code;
	enum x86_intercept_stage stage;
} x86_intercept_map[] = {
	[x86_intercept_cr_read]		= POST_EX(SVM_EXIT_READ_CR0),
	[x86_intercept_cr_write]	= POST_EX(SVM_EXIT_WRITE_CR0),
	[x86_intercept_clts]		= POST_EX(SVM_EXIT_WRITE_CR0),
	[x86_intercept_lmsw]		= POST_EX(SVM_EXIT_WRITE_CR0),
	[x86_intercept_smsw]		= POST_EX(SVM_EXIT_READ_CR0),
	[x86_intercept_dr_read]		= POST_EX(SVM_EXIT_READ_DR0),
	[x86_intercept_dr_write]	= POST_EX(SVM_EXIT_WRITE_DR0),
	[x86_intercept_sldt]		= POST_EX(SVM_EXIT_LDTR_READ),
	[x86_intercept_str]		= POST_EX(SVM_EXIT_TR_READ),
	[x86_intercept_lldt]		= POST_EX(SVM_EXIT_LDTR_WRITE),
	[x86_intercept_ltr]		= POST_EX(SVM_EXIT_TR_WRITE),
	[x86_intercept_sgdt]		= POST_EX(SVM_EXIT_GDTR_READ),
	[x86_intercept_sidt]		= POST_EX(SVM_EXIT_IDTR_READ),
	[x86_intercept_lgdt]		= POST_EX(SVM_EXIT_GDTR_WRITE),
	[x86_intercept_lidt]		= POST_EX(SVM_EXIT_IDTR_WRITE),
	[x86_intercept_vmrun]		= POST_EX(SVM_EXIT_VMRUN),
	[x86_intercept_vmmcall]		= POST_EX(SVM_EXIT_VMMCALL),
	[x86_intercept_vmload]		= POST_EX(SVM_EXIT_VMLOAD),
	[x86_intercept_vmsave]		= POST_EX(SVM_EXIT_VMSAVE),
	[x86_intercept_stgi]		= POST_EX(SVM_EXIT_STGI),
	[x86_intercept_clgi]		= POST_EX(SVM_EXIT_CLGI),
	[x86_intercept_skinit]		= POST_EX(SVM_EXIT_SKINIT),
	[x86_intercept_invlpga]		= POST_EX(SVM_EXIT_INVLPGA),
	[x86_intercept_rdtscp]		= POST_EX(SVM_EXIT_RDTSCP),
	[x86_intercept_monitor]		= POST_MEM(SVM_EXIT_MONITOR),
	[x86_intercept_mwait]		= POST_EX(SVM_EXIT_MWAIT),
	[x86_intercept_invlpg]		= POST_EX(SVM_EXIT_INVLPG),
	[x86_intercept_invd]		= POST_EX(SVM_EXIT_INVD),
	[x86_intercept_wbinvd]		= POST_EX(SVM_EXIT_WBINVD),
	[x86_intercept_wrmsr]		= POST_EX(SVM_EXIT_MSR),
	[x86_intercept_rdtsc]		= POST_EX(SVM_EXIT_RDTSC),
	[x86_intercept_rdmsr]		= POST_EX(SVM_EXIT_MSR),
	[x86_intercept_rdpmc]		= POST_EX(SVM_EXIT_RDPMC),
	[x86_intercept_cpuid]		= PRE_EX(SVM_EXIT_CPUID),
	[x86_intercept_rsm]		= PRE_EX(SVM_EXIT_RSM),
	[x86_intercept_pause]		= PRE_EX(SVM_EXIT_PAUSE),
	[x86_intercept_pushf]		= PRE_EX(SVM_EXIT_PUSHF),
	[x86_intercept_popf]		= PRE_EX(SVM_EXIT_POPF),
	[x86_intercept_intn]		= PRE_EX(SVM_EXIT_SWINT),
	[x86_intercept_iret]		= PRE_EX(SVM_EXIT_IRET),
	[x86_intercept_icebp]		= PRE_EX(SVM_EXIT_ICEBP),
	[x86_intercept_hlt]		= POST_EX(SVM_EXIT_HLT),
	[x86_intercept_in]		= POST_EX(SVM_EXIT_IOIO),
	[x86_intercept_ins]		= POST_EX(SVM_EXIT_IOIO),
	[x86_intercept_out]		= POST_EX(SVM_EXIT_IOIO),
	[x86_intercept_outs]		= POST_EX(SVM_EXIT_IOIO),
};

#undef PRE_EX
#undef POST_EX
#undef POST_MEM

static int svm_check_intercept(struct kvm_vcpu *vcpu,
			       struct x86_instruction_info *info,
			       enum x86_intercept_stage stage)
{
	struct vcpu_svm *svm = to_svm(vcpu);
	int vmexit, ret = X86EMUL_CONTINUE;
	struct __x86_intercept icpt_info;
	struct vmcb *vmcb = svm->vmcb;

	if (info->intercept >= ARRAY_SIZE(x86_intercept_map))
		goto out;

	icpt_info = x86_intercept_map[info->intercept];

	if (stage != icpt_info.stage)
		goto out;

	switch (icpt_info.exit_code) {
	case SVM_EXIT_READ_CR0:
		if (info->intercept == x86_intercept_cr_read)
			icpt_info.exit_code += info->modrm_reg;
		break;
	case SVM_EXIT_WRITE_CR0: {
		unsigned long cr0, val;
		u64 intercept;

		if (info->intercept == x86_intercept_cr_write)
			icpt_info.exit_code += info->modrm_reg;

		if (icpt_info.exit_code != SVM_EXIT_WRITE_CR0)
			break;

		intercept = svm->nested.intercept;

		if (!(intercept & (1ULL << INTERCEPT_SELECTIVE_CR0)))
			break;

		cr0 = vcpu->arch.cr0 & ~SVM_CR0_SELECTIVE_MASK;
		val = info->src_val  & ~SVM_CR0_SELECTIVE_MASK;

		if (info->intercept == x86_intercept_lmsw) {
			cr0 &= 0xfUL;
			val &= 0xfUL;
			/* lmsw can't clear PE - catch this here */
			if (cr0 & X86_CR0_PE)
				val |= X86_CR0_PE;
		}

		if (cr0 ^ val)
			icpt_info.exit_code = SVM_EXIT_CR0_SEL_WRITE;

		break;
	}
	case SVM_EXIT_READ_DR0:
	case SVM_EXIT_WRITE_DR0:
		icpt_info.exit_code += info->modrm_reg;
		break;
	case SVM_EXIT_MSR:
		if (info->intercept == x86_intercept_wrmsr)
			vmcb->control.exit_info_1 = 1;
		else
			vmcb->control.exit_info_1 = 0;
		break;
	case SVM_EXIT_PAUSE:
		/*
		 * We get this for NOP only, but pause
		 * is rep not, check this here
		 */
		if (info->rep_prefix != REPE_PREFIX)
			goto out;
	case SVM_EXIT_IOIO: {
		u64 exit_info;
		u32 bytes;

		exit_info = (vcpu->arch.regs[VCPU_REGS_RDX] & 0xffff) << 16;

		if (info->intercept == x86_intercept_in ||
		    info->intercept == x86_intercept_ins) {
			exit_info |= SVM_IOIO_TYPE_MASK;
			bytes = info->src_bytes;
		} else {
			bytes = info->dst_bytes;
		}

		if (info->intercept == x86_intercept_outs ||
		    info->intercept == x86_intercept_ins)
			exit_info |= SVM_IOIO_STR_MASK;

		if (info->rep_prefix)
			exit_info |= SVM_IOIO_REP_MASK;

		bytes = min(bytes, 4u);

		exit_info |= bytes << SVM_IOIO_SIZE_SHIFT;

		exit_info |= (u32)info->ad_bytes << (SVM_IOIO_ASIZE_SHIFT - 1);

		vmcb->control.exit_info_1 = exit_info;
		vmcb->control.exit_info_2 = info->next_rip;

		break;
	}
	default:
		break;
	}

	vmcb->control.next_rip  = info->next_rip;
	vmcb->control.exit_code = icpt_info.exit_code;
	vmexit = nested_svm_exit_handled(svm);

	ret = (vmexit == NESTED_EXIT_DONE) ? X86EMUL_INTERCEPTED
					   : X86EMUL_CONTINUE;

out:
	return ret;
}

static void svm_handle_external_intr(struct kvm_vcpu *vcpu)
{
	local_irq_enable();
}

static struct kvm_x86_ops svm_x86_ops = {
	.cpu_has_kvm_support = has_svm,
	.disabled_by_bios = is_disabled,
	.hardware_setup = svm_hardware_setup,
	.hardware_unsetup = svm_hardware_unsetup,
	.check_processor_compatibility = svm_check_processor_compat,
	.hardware_enable = svm_hardware_enable,
	.hardware_disable = svm_hardware_disable,
	.cpu_has_accelerated_tpr = svm_cpu_has_accelerated_tpr,

	.vcpu_create = svm_create_vcpu,
	.vcpu_free = svm_free_vcpu,
	.vcpu_reset = svm_vcpu_reset,

	.prepare_guest_switch = svm_prepare_guest_switch,
	.vcpu_load = svm_vcpu_load,
	.vcpu_put = svm_vcpu_put,

	.update_db_bp_intercept = update_db_bp_intercept,
	.get_msr = svm_get_msr,
	.set_msr = svm_set_msr,
	.get_segment_base = svm_get_segment_base,
	.get_segment = svm_get_segment,
	.set_segment = svm_set_segment,
	.get_cpl = svm_get_cpl,
	.get_cs_db_l_bits = kvm_get_cs_db_l_bits,
	.decache_cr0_guest_bits = svm_decache_cr0_guest_bits,
	.decache_cr3 = svm_decache_cr3,
	.decache_cr4_guest_bits = svm_decache_cr4_guest_bits,
	.set_cr0 = svm_set_cr0,
	.set_cr3 = svm_set_cr3,
	.set_cr4 = svm_set_cr4,
	.set_efer = svm_set_efer,
	.get_idt = svm_get_idt,
	.set_idt = svm_set_idt,
	.get_gdt = svm_get_gdt,
	.set_gdt = svm_set_gdt,
	.get_dr6 = svm_get_dr6,
	.set_dr6 = svm_set_dr6,
	.set_dr7 = svm_set_dr7,
	.sync_dirty_debug_regs = svm_sync_dirty_debug_regs,
	.cache_reg = svm_cache_reg,
	.get_rflags = svm_get_rflags,
	.set_rflags = svm_set_rflags,
	.fpu_activate = svm_fpu_activate,
	.fpu_deactivate = svm_fpu_deactivate,

	.tlb_flush = svm_flush_tlb,

	.run = svm_vcpu_run,
	.handle_exit = handle_exit,
	.skip_emulated_instruction = skip_emulated_instruction,
	.set_interrupt_shadow = svm_set_interrupt_shadow,
	.get_interrupt_shadow = svm_get_interrupt_shadow,
	.patch_hypercall = svm_patch_hypercall,
	.set_irq = svm_set_irq,
	.set_nmi = svm_inject_nmi,
	.queue_exception = svm_queue_exception,
	.cancel_injection = svm_cancel_injection,
	.interrupt_allowed = svm_interrupt_allowed,
	.nmi_allowed = svm_nmi_allowed,
	.get_nmi_mask = svm_get_nmi_mask,
	.set_nmi_mask = svm_set_nmi_mask,
	.enable_nmi_window = enable_nmi_window,
	.enable_irq_window = enable_irq_window,
	.update_cr8_intercept = update_cr8_intercept,
	.set_virtual_x2apic_mode = svm_set_virtual_x2apic_mode,
	.vm_has_apicv = svm_vm_has_apicv,
	.load_eoi_exitmap = svm_load_eoi_exitmap,
	.hwapic_isr_update = svm_hwapic_isr_update,
	.sync_pir_to_irr = svm_sync_pir_to_irr,

	.set_tss_addr = svm_set_tss_addr,
	.get_tdp_level = get_npt_level,
	.get_mt_mask = svm_get_mt_mask,

	.get_exit_info = svm_get_exit_info,

	.get_lpage_level = svm_get_lpage_level,

	.cpuid_update = svm_cpuid_update,

	.rdtscp_supported = svm_rdtscp_supported,
	.invpcid_supported = svm_invpcid_supported,
	.mpx_supported = svm_mpx_supported,

	.set_supported_cpuid = svm_set_supported_cpuid,

	.has_wbinvd_exit = svm_has_wbinvd_exit,

	.set_tsc_khz = svm_set_tsc_khz,
	.read_tsc_offset = svm_read_tsc_offset,
	.write_tsc_offset = svm_write_tsc_offset,
	.adjust_tsc_offset = svm_adjust_tsc_offset,
	.compute_tsc_offset = svm_compute_tsc_offset,
	.read_l1_tsc = svm_read_l1_tsc,

	.set_tdp_cr3 = set_tdp_cr3,

	.check_intercept = svm_check_intercept,
	.handle_external_intr = svm_handle_external_intr,
};

static int __init svm_init(void)
{
	return kvm_init(&svm_x86_ops, sizeof(struct vcpu_svm),
			__alignof__(struct vcpu_svm), THIS_MODULE);
}

static void __exit svm_exit(void)
{
	kvm_exit();
}

module_init(svm_init)
module_exit(svm_exit)<|MERGE_RESOLUTION|>--- conflicted
+++ resolved
@@ -2763,31 +2763,6 @@
 	return 1;
 }
 
-<<<<<<< HEAD
-static int monitor_interception(struct vcpu_svm *svm)
-{
-	svm->next_rip = kvm_rip_read(&svm->vcpu) + 3;
-	skip_emulated_instruction(&svm->vcpu);
-
-	return 1;
-}
-
-static int mwait_interception(struct vcpu_svm *svm)
-{
-	svm->next_rip = kvm_rip_read(&svm->vcpu) + 3;
-	skip_emulated_instruction(&svm->vcpu);
-
-	return kvm_emulate_halt(&svm->vcpu);
-}
-
-static int invalid_op_interception(struct vcpu_svm *svm)
-{
-	kvm_queue_exception(&svm->vcpu, UD_VECTOR);
-	return 1;
-}
-
-=======
->>>>>>> 4c834452
 static int task_switch_interception(struct vcpu_svm *svm)
 {
 	u16 tss_selector;
