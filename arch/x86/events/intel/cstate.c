--- conflicted
+++ resolved
@@ -45,51 +45,27 @@
  *	MSR_CORE_C3_RESIDENCY: CORE C3 Residency Counter
  *			       perf code: 0x01
  *			       Available model: NHM,WSM,SNB,IVB,HSW,BDW,SKL,GLM,
-<<<<<<< HEAD
- *						CNL,KBL,CML
-=======
  *						CNL,KBL,CML,TNT
->>>>>>> 7d2a07b7
  *			       Scope: Core
  *	MSR_CORE_C6_RESIDENCY: CORE C6 Residency Counter
  *			       perf code: 0x02
  *			       Available model: SLM,AMT,NHM,WSM,SNB,IVB,HSW,BDW,
-<<<<<<< HEAD
- *						SKL,KNL,GLM,CNL,KBL,CML,ICL,TGL
-=======
  *						SKL,KNL,GLM,CNL,KBL,CML,ICL,ICX,
  *						TGL,TNT,RKL,ADL
->>>>>>> 7d2a07b7
  *			       Scope: Core
  *	MSR_CORE_C7_RESIDENCY: CORE C7 Residency Counter
  *			       perf code: 0x03
  *			       Available model: SNB,IVB,HSW,BDW,SKL,CNL,KBL,CML,
-<<<<<<< HEAD
- *						ICL,TGL
-=======
  *						ICL,TGL,RKL,ADL
->>>>>>> 7d2a07b7
  *			       Scope: Core
  *	MSR_PKG_C2_RESIDENCY:  Package C2 Residency Counter.
  *			       perf code: 0x00
  *			       Available model: SNB,IVB,HSW,BDW,SKL,KNL,GLM,CNL,
-<<<<<<< HEAD
- *						KBL,CML,ICL,TGL
-=======
  *						KBL,CML,ICL,ICX,TGL,TNT,RKL,ADL
->>>>>>> 7d2a07b7
  *			       Scope: Package (physical package)
  *	MSR_PKG_C3_RESIDENCY:  Package C3 Residency Counter.
  *			       perf code: 0x01
  *			       Available model: NHM,WSM,SNB,IVB,HSW,BDW,SKL,KNL,
-<<<<<<< HEAD
- *						GLM,CNL,KBL,CML,ICL,TGL
- *			       Scope: Package (physical package)
- *	MSR_PKG_C6_RESIDENCY:  Package C6 Residency Counter.
- *			       perf code: 0x02
- *			       Available model: SLM,AMT,NHM,WSM,SNB,IVB,HSW,BDW
- *						SKL,KNL,GLM,CNL,KBL,CML,ICL,TGL
-=======
  *						GLM,CNL,KBL,CML,ICL,TGL,TNT,RKL,
  *						ADL
  *			       Scope: Package (physical package)
@@ -98,26 +74,10 @@
  *			       Available model: SLM,AMT,NHM,WSM,SNB,IVB,HSW,BDW,
  *						SKL,KNL,GLM,CNL,KBL,CML,ICL,ICX,
  *						TGL,TNT,RKL,ADL
->>>>>>> 7d2a07b7
  *			       Scope: Package (physical package)
  *	MSR_PKG_C7_RESIDENCY:  Package C7 Residency Counter.
  *			       perf code: 0x03
  *			       Available model: NHM,WSM,SNB,IVB,HSW,BDW,SKL,CNL,
-<<<<<<< HEAD
- *						KBL,CML,ICL,TGL
- *			       Scope: Package (physical package)
- *	MSR_PKG_C8_RESIDENCY:  Package C8 Residency Counter.
- *			       perf code: 0x04
- *			       Available model: HSW ULT,KBL,CNL,CML,ICL,TGL
- *			       Scope: Package (physical package)
- *	MSR_PKG_C9_RESIDENCY:  Package C9 Residency Counter.
- *			       perf code: 0x05
- *			       Available model: HSW ULT,KBL,CNL,CML,ICL,TGL
- *			       Scope: Package (physical package)
- *	MSR_PKG_C10_RESIDENCY: Package C10 Residency Counter.
- *			       perf code: 0x06
- *			       Available model: HSW ULT,KBL,GLM,CNL,CML,ICL,TGL
-=======
  *						KBL,CML,ICL,TGL,RKL,ADL
  *			       Scope: Package (physical package)
  *	MSR_PKG_C8_RESIDENCY:  Package C8 Residency Counter.
@@ -134,7 +94,6 @@
  *			       perf code: 0x06
  *			       Available model: HSW ULT,KBL,GLM,CNL,CML,ICL,TGL,
  *						TNT,RKL,ADL
->>>>>>> 7d2a07b7
  *			       Scope: Package (physical package)
  *
  */
@@ -607,8 +566,6 @@
 				  BIT(PERF_CSTATE_PKG_C10_RES),
 };
 
-<<<<<<< HEAD
-=======
 static const struct cstate_model icx_cstates __initconst = {
 	.core_events		= BIT(PERF_CSTATE_CORE_C1_RES) |
 				  BIT(PERF_CSTATE_CORE_C6_RES),
@@ -631,7 +588,6 @@
 				  BIT(PERF_CSTATE_PKG_C10_RES),
 };
 
->>>>>>> 7d2a07b7
 static const struct cstate_model slm_cstates __initconst = {
 	.core_events		= BIT(PERF_CSTATE_CORE_C1_RES) |
 				  BIT(PERF_CSTATE_CORE_C6_RES),
@@ -710,13 +666,6 @@
 	X86_MATCH_INTEL_FAM6_MODEL(ATOM_GOLDMONT,	&glm_cstates),
 	X86_MATCH_INTEL_FAM6_MODEL(ATOM_GOLDMONT_D,	&glm_cstates),
 	X86_MATCH_INTEL_FAM6_MODEL(ATOM_GOLDMONT_PLUS,	&glm_cstates),
-<<<<<<< HEAD
-
-	X86_MATCH_INTEL_FAM6_MODEL(ICELAKE_L,		&icl_cstates),
-	X86_MATCH_INTEL_FAM6_MODEL(ICELAKE,		&icl_cstates),
-	X86_MATCH_INTEL_FAM6_MODEL(TIGERLAKE_L,		&icl_cstates),
-	X86_MATCH_INTEL_FAM6_MODEL(TIGERLAKE,		&icl_cstates),
-=======
 	X86_MATCH_INTEL_FAM6_MODEL(ATOM_TREMONT_D,	&glm_cstates),
 	X86_MATCH_INTEL_FAM6_MODEL(ATOM_TREMONT,	&glm_cstates),
 	X86_MATCH_INTEL_FAM6_MODEL(ATOM_TREMONT_L,	&glm_cstates),
@@ -731,7 +680,6 @@
 	X86_MATCH_INTEL_FAM6_MODEL(ROCKETLAKE,		&icl_cstates),
 	X86_MATCH_INTEL_FAM6_MODEL(ALDERLAKE,		&adl_cstates),
 	X86_MATCH_INTEL_FAM6_MODEL(ALDERLAKE_L,		&adl_cstates),
->>>>>>> 7d2a07b7
 	{ },
 };
 MODULE_DEVICE_TABLE(x86cpu, intel_cstates_match);
