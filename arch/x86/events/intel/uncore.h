--- conflicted
+++ resolved
@@ -176,14 +176,11 @@
 	unsigned int num_counters;
 	unsigned int bits;
 	unsigned *box_offsets;
-<<<<<<< HEAD
-=======
 };
 
 struct intel_uncore_topology {
 	u64 configuration;
 	int segment;
->>>>>>> 7d2a07b7
 };
 
 struct pci2phy_map {
@@ -194,10 +191,7 @@
 
 struct pci2phy_map *__find_pci2phy_map(int segment);
 int uncore_pcibus_to_dieid(struct pci_bus *bus);
-<<<<<<< HEAD
-=======
 int uncore_die_to_segment(int die);
->>>>>>> 7d2a07b7
 
 ssize_t uncore_event_show(struct device *dev,
 			  struct device_attribute *attr, char *buf);
@@ -589,11 +583,8 @@
 void nhm_uncore_cpu_init(void);
 void skl_uncore_cpu_init(void);
 void icl_uncore_cpu_init(void);
-<<<<<<< HEAD
-=======
 void adl_uncore_cpu_init(void);
 void tgl_uncore_cpu_init(void);
->>>>>>> 7d2a07b7
 void tgl_uncore_mmio_init(void);
 void tgl_l_uncore_mmio_init(void);
 int snb_pci2phy_map_init(int devid);
