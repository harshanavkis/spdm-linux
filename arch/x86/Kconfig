--- conflicted
+++ resolved
@@ -38,18 +38,14 @@
 	select HAVE_FUNCTION_TRACE_MCOUNT_TEST
 	select HAVE_FTRACE_NMI_ENTER if DYNAMIC_FTRACE
 	select HAVE_FTRACE_SYSCALLS
-	select HAVE_KVM if !XEN
-	select HAVE_ARCH_KGDB if !XEN
+	select HAVE_KVM
+	select HAVE_ARCH_KGDB
 	select HAVE_ARCH_TRACEHOOK
 	select HAVE_GENERIC_DMA_COHERENT if X86_32
 	select HAVE_EFFICIENT_UNALIGNED_ACCESS
 	select USER_STACKTRACE_SUPPORT
 	select HAVE_DMA_API_DEBUG
 	select HAVE_KERNEL_GZIP
-<<<<<<< HEAD
-	select HAVE_KERNEL_BZIP2 if !XEN
-	select HAVE_KERNEL_LZMA if !XEN
-=======
 	select HAVE_KERNEL_BZIP2
 	select HAVE_KERNEL_LZMA
 	select HAVE_ARCH_KMEMCHECK
@@ -58,7 +54,6 @@
 	string
 	default "elf32-i386" if X86_32
 	default "elf64-x86-64" if X86_64
->>>>>>> 7c5371c4
 
 config ARCH_DEFCONFIG
 	string
@@ -73,16 +68,13 @@
 
 config CLOCKSOURCE_WATCHDOG
 	def_bool y
-	depends on !XEN
 
 config GENERIC_CLOCKEVENTS
 	def_bool y
-	depends on !XEN
 
 config GENERIC_CLOCKEVENTS_BROADCAST
 	def_bool y
 	depends on X86_64 || (X86_32 && X86_LOCAL_APIC)
-	depends on !XEN
 
 config LOCKDEP_SUPPORT
 	def_bool y
@@ -165,7 +157,6 @@
 
 config ARCH_HIBERNATION_POSSIBLE
 	def_bool y
-	depends on !XEN
 
 config ARCH_SUSPEND_POSSIBLE
 	def_bool y
@@ -218,22 +209,13 @@
 
 config X86_HT
 	bool
-	depends on SMP && !XEN
+	depends on SMP
 	default y
 
 config X86_TRAMPOLINE
 	bool
 	depends on SMP || (64BIT && ACPI_SLEEP)
-	depends on !XEN
 	default y
-
-config X86_NO_TSS
-	def_bool y
-	depends on XEN
-
-config X86_NO_IDT
-	def_bool y
-	depends on XEN
 
 config X86_32_LAZY_GS
 	def_bool y
@@ -312,25 +294,13 @@
 	  For old smp systems that do not have proper acpi support. Newer systems
 	  (esp with 64bit cpus) with acpi support, MADT and DSDT will override it
 
-config X86_XEN
-	bool "Xen-compatible"
-	depends on X86_32
-	select XEN
-	select X86_PAE
-	select X86_UP_APIC if !SMP && XEN_PRIVILEGED_GUEST
-	select X86_UP_IOAPIC if !SMP && XEN_PRIVILEGED_GUEST
-	select SWIOTLB
-	help
-	  Choose this option if you plan to run this kernel on top of the
-	  Xen Hypervisor.
-
 config X86_BIGSMP
 	bool "Support for big SMP systems with more than 8 CPUs"
-	depends on X86_32 && SMP && !XEN
+	depends on X86_32 && SMP
 	---help---
 	  This option is needed for the systems that have more than 8 CPUs
 
-if X86_32 && !XEN
+if X86_32
 config X86_EXTENDED_PLATFORM
 	bool "Support for extended (non-PC) x86 platforms"
 	default y
@@ -352,15 +322,7 @@
 	  generic distribution kernel, say Y here - otherwise say N.
 endif
 
-config X86_64_XEN
-	bool "Enable Xen compatible kernel"
-	depends on X86_64
-	select XEN
-	select SWIOTLB
-	help
-	  This option will compile a kernel compatible with Xen hypervisor
-
-if X86_64 && !XEN
+if X86_64
 config X86_EXTENDED_PLATFORM
 	bool "Support for extended (non-PC) x86 platforms"
 	default y
@@ -490,7 +452,6 @@
 
 menuconfig PARAVIRT_GUEST
 	bool "Paravirtualized guest support"
-	depends on !XEN
 	---help---
 	  Say Y here to get to see options related to running Linux under
 	  various hypervisors.  This option alone does not add any kernel code.
@@ -567,7 +528,6 @@
 
 config MEMTEST
 	bool "Memtest"
-	depends on !XEN
 	---help---
 	  This option adds a kernel parameter 'memtest', which allows memtest
 	  to be set.
@@ -590,7 +550,6 @@
 config HPET_TIMER
 	def_bool X86_64
 	prompt "HPET Timer Support" if X86_32
-	depends on !XEN
 	---help---
 	  Use the IA-PC HPET (High Precision Event Timer) to manage
 	  time in preference to the PIT and RTC, if a HPET is
@@ -627,7 +586,7 @@
 	default y
 	select SWIOTLB
 	select AGP
-	depends on X86_64 && PCI && !X86_64_XEN
+	depends on X86_64 && PCI
 	---help---
 	  Support for full DMA access of devices with 32bit memory access only
 	  on systems with more than 3GB. This is usually needed for USB,
@@ -642,7 +601,7 @@
 config CALGARY_IOMMU
 	bool "IBM Calgary IOMMU support"
 	select SWIOTLB
-	depends on X86_64 && PCI && !X86_64_XEN && EXPERIMENTAL
+	depends on X86_64 && PCI && EXPERIMENTAL
 	---help---
 	  Support for hardware IOMMUs in IBM's xSeries x366 and x460
 	  systems. Needed to run systems with more than 3GB of memory
@@ -672,7 +631,7 @@
 	bool "AMD IOMMU support"
 	select SWIOTLB
 	select PCI_MSI
-	depends on X86_64 && PCI && ACPI && !XEN
+	depends on X86_64 && PCI && ACPI
 	---help---
 	  With this option you can enable support for AMD IOMMU hardware in
 	  your system. An IOMMU is a hardware component which provides
@@ -721,12 +680,11 @@
 
 config NR_CPUS
 	int "Maximum number of CPUs" if SMP && !MAXSMP
-	range 2 8 if SMP && X86_32 && !X86_BIGSMP && !X86_XEN
+	range 2 8 if SMP && X86_32 && !X86_BIGSMP
 	range 2 512 if SMP && !MAXSMP
 	default "1" if !SMP
 	default "4096" if MAXSMP
 	default "32" if SMP && (X86_NUMAQ || X86_SUMMIT || X86_BIGSMP || X86_ES7000)
-	default "16" if X86_64_XEN
 	default "8" if SMP
 	---help---
 	  This allows you to specify the maximum number of CPUs which this
@@ -758,7 +716,7 @@
 
 config X86_UP_APIC
 	bool "Local APIC support on uniprocessors"
-	depends on X86_32 && !SMP && !X86_32_NON_STANDARD && !XEN_UNPRIVILEGED_GUEST
+	depends on X86_32 && !SMP && !X86_32_NON_STANDARD
 	---help---
 	  A local APIC (Advanced Programmable Interrupt Controller) is an
 	  integrated interrupt controller in the CPU. If you have a single-CPU
@@ -784,16 +742,11 @@
 config X86_LOCAL_APIC
 	def_bool y
 	depends on X86_64 || SMP || X86_32_NON_STANDARD || X86_UP_APIC
-<<<<<<< HEAD
-	depends on !XEN_UNPRIVILEGED_GUEST
-=======
 	select HAVE_PERF_COUNTERS if (!M386 && !M486)
->>>>>>> 7c5371c4
 
 config X86_IO_APIC
 	def_bool y
 	depends on X86_64 || SMP || X86_32_NON_STANDARD || X86_UP_APIC
-	depends on !XEN_UNPRIVILEGED_GUEST
 
 config X86_VISWS_APIC
 	def_bool y
@@ -802,7 +755,7 @@
 config X86_REROUTE_FOR_BROKEN_BOOT_IRQS
 	bool "Reroute for broken boot IRQs"
 	default n
-	depends on X86_IO_APIC && !XEN
+	depends on X86_IO_APIC
 	---help---
 	  This option enables a workaround that fixes a source of
 	  spurious interrupts. This is recommended when threaded
@@ -825,7 +778,6 @@
 
 config X86_MCE
 	bool "Machine Check Exception"
-	depends on !X86_XEN && !XEN_UNPRIVILEGED_GUEST
 	---help---
 	  Machine Check Exception support allows the processor to notify the
 	  kernel if it detects a problem (e.g. overheating, component failure).
@@ -859,11 +811,7 @@
 config X86_MCE_INTEL
 	def_bool y
 	prompt "Intel MCE features"
-<<<<<<< HEAD
-	depends on X86_64 && X86_MCE && X86_LOCAL_APIC && !XEN
-=======
 	depends on X86_NEW_MCE && X86_LOCAL_APIC
->>>>>>> 7c5371c4
 	---help---
 	   Additional support for intel specific MCE features such as
 	   the thermal monitor.
@@ -871,11 +819,7 @@
 config X86_MCE_AMD
 	def_bool y
 	prompt "AMD MCE features"
-<<<<<<< HEAD
-	depends on X86_64 && X86_MCE && X86_LOCAL_APIC && !XEN
-=======
 	depends on X86_NEW_MCE && X86_LOCAL_APIC
->>>>>>> 7c5371c4
 	---help---
 	   Additional support for AMD specific MCE features such as
 	   the DRAM Error Threshold.
@@ -922,15 +866,9 @@
 	  Enabling this feature will cause a message to be printed when the P4
 	  enters thermal throttling.
 
-<<<<<<< HEAD
-config X86_XEN_MCE
-	def_bool y
-	depends on XEN && X86_MCE
-=======
 config X86_THERMAL_VECTOR
 	def_bool y
 	depends on X86_MCE_P4THERMAL || X86_MCE_INTEL
->>>>>>> 7c5371c4
 
 config VM86
 	bool "Enable VM86 support" if EMBEDDED
@@ -980,7 +918,7 @@
 
 config X86_REBOOTFIXUPS
 	bool "Enable X86 board specific fixups for reboot"
-	depends on X86_32 && !XEN
+	depends on X86_32
 	---help---
 	  This enables chipset and/or board specific fixups to be done
 	  in order to get reboot to work correctly. This is only needed on
@@ -997,7 +935,6 @@
 
 config MICROCODE
 	tristate "/dev/cpu/microcode - microcode support"
-	depends on !XEN_UNPRIVILEGED_GUEST
 	select FW_LOADER
 	---help---
 	  If you say Y here, you will be able to update the microcode on
@@ -1016,7 +953,7 @@
 
 config MICROCODE_INTEL
 	bool "Intel microcode patch loading support"
-	depends on MICROCODE && !XEN
+	depends on MICROCODE
 	default MICROCODE
 	select FW_LOADER
 	---help---
@@ -1029,7 +966,7 @@
 
 config MICROCODE_AMD
 	bool "AMD microcode patch loading support"
-	depends on MICROCODE && !XEN
+	depends on MICROCODE
 	select FW_LOADER
 	---help---
 	  If you select this option, microcode patch loading support for AMD
@@ -1185,7 +1122,7 @@
 config DIRECT_GBPAGES
 	bool "Enable 1GB pages for kernel pagetables" if EMBEDDED
 	default y
-	depends on X86_64 && !XEN
+	depends on X86_64
 	---help---
 	  Allow the kernel linear mapping to use 1GB pages on CPUs that
 	  support it. This can improve the kernel's performance a tiny bit by
@@ -1194,7 +1131,7 @@
 # Common NUMA Features
 config NUMA
 	bool "Numa Memory Allocation and Scheduler Support"
-	depends on SMP && !XEN
+	depends on SMP
 	depends on X86_64 || (X86_32 && HIGHMEM64G && (X86_NUMAQ || X86_BIGSMP || X86_SUMMIT && ACPI) && EXPERIMENTAL)
 	default y if (X86_NUMAQ || X86_SUMMIT || X86_BIGSMP)
 	---help---
@@ -1294,12 +1231,11 @@
 
 config ARCH_SPARSEMEM_DEFAULT
 	def_bool y
-	depends on X86_64 && !X86_64_XEN
+	depends on X86_64
 
 config ARCH_SPARSEMEM_ENABLE
 	def_bool y
 	depends on X86_64 || NUMA || (EXPERIMENTAL && X86_32) || X86_32_NON_STANDARD
-	depends on !XEN
 	select SPARSEMEM_STATIC if X86_32
 	select SPARSEMEM_VMEMMAP_ENABLE if X86_64
 
@@ -1324,7 +1260,6 @@
 
 config X86_CHECK_BIOS_CORRUPTION
 	bool "Check for low memory corruption"
-	depends on !XEN
 	---help---
 	  Periodically check for memory corruption in low memory, which
 	  is suspected to be caused by BIOS.  Even when enabled in the
@@ -1355,7 +1290,6 @@
 
 config X86_RESERVE_LOW_64K
 	bool "Reserve low 64K of RAM on AMI/Phoenix BIOSen"
-	depends on !XEN
 	default y
 	---help---
 	  Reserve the first 64K of physical RAM on BIOSes that are known
@@ -1377,7 +1311,6 @@
 config MATH_EMULATION
 	bool
 	prompt "Math emulation" if X86_32
-	depends on !XEN
 	---help---
 	  Linux can emulate a math coprocessor (used for floating point
 	  operations) if you don't have one. 486DX and Pentium processors have
@@ -1403,7 +1336,6 @@
 
 config MTRR
 	bool "MTRR (Memory Type Range Register) support"
-	depends on !XEN_UNPRIVILEGED_GUEST
 	---help---
 	  On Intel P6 family processors (Pentium Pro, Pentium II and later)
 	  the Memory Type Range Registers (MTRRs) may be used to control
@@ -1439,7 +1371,7 @@
 config MTRR_SANITIZER
 	def_bool y
 	prompt "MTRR cleanup support"
-	depends on MTRR && !XEN
+	depends on MTRR
 	---help---
 	  Convert MTRR layout from continuous to discrete, so X drivers can
 	  add writeback entries.
@@ -1484,7 +1416,7 @@
 
 config EFI
 	bool "EFI runtime service support"
-	depends on ACPI && !XEN
+	depends on ACPI
 	---help---
 	  This enables the kernel to use EFI runtime services that are
 	  available (such as the EFI variable services).
@@ -1548,7 +1480,6 @@
 
 config KEXEC
 	bool "kexec system call"
-	depends on !XEN_UNPRIVILEGED_GUEST
 	---help---
 	  kexec is a system call that implements the ability to shutdown your
 	  current kernel, and to start another kernel.  It is like a reboot
@@ -1566,7 +1497,6 @@
 config CRASH_DUMP
 	bool "kernel crash dumps"
 	depends on X86_64 || (X86_32 && HIGHMEM)
-	depends on !XEN
 	---help---
 	  Generate crash dump after being started by kexec.
 	  This should be normally only set in special crash dump kernels
@@ -1628,13 +1558,8 @@
 	  Don't change this unless you know what you are doing.
 
 config RELOCATABLE
-<<<<<<< HEAD
-	bool "Build a relocatable kernel (EXPERIMENTAL)"
-	depends on EXPERIMENTAL && !XEN
-=======
 	bool "Build a relocatable kernel"
 	default y
->>>>>>> 7c5371c4
 	---help---
 	  This builds a kernel image that retains relocation information
 	  so it can be loaded someplace besides the default 1MB.
@@ -1751,7 +1676,6 @@
 config ARCH_ENABLE_MEMORY_HOTPLUG
 	def_bool y
 	depends on X86_64 || (X86_32 && HIGHMEM)
-	depends on !XEN
 
 config ARCH_ENABLE_MEMORY_HOTREMOVE
 	def_bool y
@@ -1762,7 +1686,6 @@
 	depends on NUMA
 
 menu "Power management and ACPI options"
-	depends on !XEN_UNPRIVILEGED_GUEST
 
 config ARCH_HIBERNATION_HEADER
 	def_bool y
@@ -1779,7 +1702,7 @@
 
 menuconfig APM
 	tristate "APM (Advanced Power Management) BIOS support"
-	depends on X86_32 && PM_SLEEP && !XEN
+	depends on X86_32 && PM_SLEEP
 	---help---
 	  APM is a BIOS specification for saving power using several different
 	  techniques. This is mostly useful for battery powered laptops with
@@ -1913,7 +1836,6 @@
 	bool "PCI support"
 	default y
 	select ARCH_SUPPORTS_MSI if (X86_LOCAL_APIC && X86_IO_APIC)
-	select ARCH_SUPPORTS_MSI if (XEN_UNPRIVILEGED_GUEST && XEN_PCIDEV_FRONTEND)
 	---help---
 	  Find out whether you have a PCI motherboard. PCI is the name of a
 	  bus system, i.e. the way the CPU talks to the other stuff inside
@@ -1941,7 +1863,6 @@
 
 config PCI_GOBIOS
 	bool "BIOS"
-	depends on !XEN
 
 config PCI_GOMMCONFIG
 	bool "MMConfig"
@@ -1953,13 +1874,6 @@
 	bool "OLPC"
 	depends on OLPC
 
-config PCI_GOXEN_FE
-	bool "Xen PCI Frontend"
-	depends on X86_XEN
-	help
-	  The PCI device frontend driver allows the kernel to import arbitrary
-	  PCI devices from a PCI backend to support PCI driver domains.
-
 config PCI_GOANY
 	bool "Any"
 
@@ -1967,7 +1881,7 @@
 
 config PCI_BIOS
 	def_bool y
-	depends on X86_32 && PCI && !XEN && (PCI_GOBIOS || PCI_GOANY)
+	depends on X86_32 && PCI && (PCI_GOBIOS || PCI_GOANY)
 
 # x86-64 doesn't support PCI BIOS access from long mode so always go direct.
 config PCI_DIRECT
@@ -1990,24 +1904,9 @@
 	bool "Support mmconfig PCI config space access"
 	depends on X86_64 && PCI && ACPI
 
-config XEN_PCIDEV_FRONTEND
-	def_bool y
-	prompt "Xen PCI Frontend" if X86_64
-	depends on PCI && XEN && (PCI_GOXEN_FE || PCI_GOANY || X86_64)
- 	select HOTPLUG
-	help
-	  The PCI device frontend driver allows the kernel to import arbitrary
-	  PCI devices from a PCI backend to support PCI driver domains.
-
-config XEN_PCIDEV_FE_DEBUG
-	bool "Xen PCI Frontend Debugging"
-	depends on XEN_PCIDEV_FRONTEND
-	help
-	  Enables some debug statements within the PCI Frontend.
-
 config DMAR
 	bool "Support for DMA Remapping Devices (EXPERIMENTAL)"
-	depends on PCI_MSI && ACPI && !XEN && EXPERIMENTAL
+	depends on PCI_MSI && ACPI && EXPERIMENTAL
 	help
 	  DMA remapping (DMAR) devices support enables independent address
 	  translations for Direct Memory Access (DMA) from devices.
@@ -2048,7 +1947,7 @@
 
 config INTR_REMAP
 	bool "Support for Interrupt Remapping (EXPERIMENTAL)"
-	depends on X86_64 && X86_IO_APIC && PCI_MSI && ACPI && !XEN && EXPERIMENTAL
+	depends on X86_64 && X86_IO_APIC && PCI_MSI && ACPI && EXPERIMENTAL
 	---help---
 	  Supports Interrupt remapping for IO-APIC and MSI devices.
 	  To use x2apic mode in the CPU's which support x2APIC enhancements or
@@ -2066,7 +1965,6 @@
 
 config ISA
 	bool "ISA support"
-	depends on !XEN
 	---help---
 	  Find out whether you have ISA slots on your motherboard.  ISA is the
 	  name of a bus system, i.e. the way the CPU talks to the other stuff
@@ -2094,7 +1992,6 @@
 
 config MCA
 	bool "MCA support"
-	depends on !XEN
 	---help---
 	  MicroChannel Architecture is found in some IBM PS/2 machines and
 	  laptops.  It is a bus system similar to PCI or ISA. See
