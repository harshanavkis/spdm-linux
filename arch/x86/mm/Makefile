--- conflicted
+++ resolved
@@ -18,14 +18,7 @@
 else
 obj-$(CONFIG_NUMA)		+= numa_64.o
 obj-$(CONFIG_K8_NUMA)		+= k8topology_64.o
-<<<<<<< HEAD
-obj-$(CONFIG_ACPI_NUMA)		+= srat_64.o
-endif
-
-obj-$(CONFIG_XEN)		+= hypervisor.o
-=======
 endif
 obj-$(CONFIG_ACPI_NUMA)		+= srat_$(BITS).o
 
-obj-$(CONFIG_MEMTEST)		+= memtest.o
->>>>>>> 30a2f3c6
+obj-$(CONFIG_MEMTEST)		+= memtest.o