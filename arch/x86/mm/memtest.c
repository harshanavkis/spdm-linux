--- conflicted
+++ resolved
@@ -40,32 +40,20 @@
 
 static void __init memtest(u64 pattern, u64 start_phys, u64 size)
 {
-<<<<<<< HEAD
-	u64 *p;
-	void *start, *end;
-=======
 	u64 *p, *start, *end;
->>>>>>> 56d1ed69
 	u64 start_bad, last_bad;
 	u64 start_phys_aligned;
 	const size_t incr = sizeof(pattern);
 
 	start_phys_aligned = ALIGN(start_phys, incr);
 	start = __va(start_phys_aligned);
-<<<<<<< HEAD
-	end = start + size - (start_phys_aligned - start_phys);
-=======
 	end = start + (size - (start_phys_aligned - start_phys)) / incr;
->>>>>>> 56d1ed69
 	start_bad = 0;
 	last_bad = 0;
 
 	for (p = start; p < end; p++)
 		*p = pattern;
-<<<<<<< HEAD
-=======
 
->>>>>>> 56d1ed69
 	for (p = start; p < end; p++, start_phys_aligned += incr) {
 		if (*p == pattern)
 			continue;
