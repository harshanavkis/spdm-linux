--- conflicted
+++ resolved
@@ -14,10 +14,7 @@
 #include <asm/nospec-branch.h>
 #include <asm/cache.h>
 #include <asm/apic.h>
-<<<<<<< HEAD
-=======
 #include <asm/perf_event.h>
->>>>>>> 7d2a07b7
 
 #include "mm_internal.h"
 
@@ -585,11 +582,7 @@
 	this_cpu_write(cpu_tlbstate.loaded_mm_asid, new_asid);
 
 	if (next != real_prev) {
-<<<<<<< HEAD
-		load_mm_cr4_irqsoff(next);
-=======
 		cr4_update_pce_mm(next);
->>>>>>> 7d2a07b7
 		switch_ldt(real_prev, next);
 	}
 }
