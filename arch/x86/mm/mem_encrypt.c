--- conflicted
+++ resolved
@@ -38,13 +38,8 @@
  * reside in the .data section so as not to be zeroed out when the .bss
  * section is later cleared.
  */
-<<<<<<< HEAD
-u64 sme_me_mask __section(.data) = 0;
-u64 sev_status __section(.data) = 0;
-=======
 u64 sme_me_mask __section(".data") = 0;
 u64 sev_status __section(".data") = 0;
->>>>>>> 7d2a07b7
 u64 sev_check_data __section(".data") = 0;
 EXPORT_SYMBOL(sme_me_mask);
 DEFINE_STATIC_KEY_FALSE(sev_enable_key);
@@ -391,15 +386,6 @@
 /* Needs to be called from non-instrumentable code */
 bool noinstr sev_es_active(void)
 {
-<<<<<<< HEAD
-	return sev_status & MSR_AMD64_SEV_ENABLED;
-}
-
-/* Needs to be called from non-instrumentable code */
-bool sev_es_active(void)
-{
-=======
->>>>>>> 7d2a07b7
 	return sev_status & MSR_AMD64_SEV_ES_ENABLED;
 }
 
@@ -429,35 +415,6 @@
 	return false;
 }
 
-<<<<<<< HEAD
-static void print_mem_encrypt_feature_info(void)
-{
-	pr_info("AMD Memory Encryption Features active:");
-
-	/* Secure Memory Encryption */
-	if (sme_active()) {
-		/*
-		 * SME is mutually exclusive with any of the SEV
-		 * features below.
-		 */
-		pr_cont(" SME\n");
-		return;
-	}
-
-	/* Secure Encrypted Virtualization */
-	if (sev_active())
-		pr_cont(" SEV");
-
-	/* Encrypted Register State */
-	if (sev_es_active())
-		pr_cont(" SEV-ES");
-
-	pr_cont("\n");
-}
-
-/* Architecture __weak replacement functions */
-=======
->>>>>>> 7d2a07b7
 void __init mem_encrypt_free_decrypted_mem(void)
 {
 	unsigned long vaddr, vaddr_end, npages;
@@ -524,13 +481,10 @@
 		static_branch_enable(&sev_enable_key);
 
 	print_mem_encrypt_feature_info();
-<<<<<<< HEAD
-=======
 }
 
 int arch_has_restricted_virtio_memory_access(void)
 {
 	return sev_active();
->>>>>>> 7d2a07b7
 }
 EXPORT_SYMBOL_GPL(arch_has_restricted_virtio_memory_access);