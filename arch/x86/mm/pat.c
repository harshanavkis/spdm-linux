/*
 * Handle caching attributes in page tables (PAT)
 *
 * Authors: Venkatesh Pallipadi <venkatesh.pallipadi@intel.com>
 *          Suresh B Siddha <suresh.b.siddha@intel.com>
 *
 * Loosely based on earlier PAT patchset from Eric Biederman and Andi Kleen.
 */

#include <linux/seq_file.h>
#include <linux/bootmem.h>
#include <linux/debugfs.h>
#include <linux/kernel.h>
#include <linux/module.h>
#include <linux/gfp.h>
#include <linux/mm.h>
#include <linux/fs.h>
#include <linux/rbtree.h>

#include <asm/cacheflush.h>
#include <asm/processor.h>
#include <asm/tlbflush.h>
#include <asm/x86_init.h>
#include <asm/pgtable.h>
#include <asm/fcntl.h>
#include <asm/e820.h>
#include <asm/mtrr.h>
#include <asm/page.h>
#include <asm/msr.h>
#include <asm/pat.h>
#include <asm/io.h>

#ifdef CONFIG_X86_PAT
int __read_mostly pat_enabled = 1;

static inline void pat_disable(const char *reason)
{
	pat_enabled = 0;
	printk(KERN_INFO "%s\n", reason);
}

static int __init nopat(char *str)
{
	pat_disable("PAT support disabled.");
	return 0;
}
early_param("nopat", nopat);
#else
static inline void pat_disable(const char *reason)
{
	(void)reason;
}
#endif


static int debug_enable;

static int __init pat_debug_setup(char *str)
{
	debug_enable = 1;
	return 0;
}
__setup("debugpat", pat_debug_setup);

#define dprintk(fmt, arg...) \
	do { if (debug_enable) printk(KERN_INFO fmt, ##arg); } while (0)


static u64 __read_mostly boot_pat_state;

enum {
	PAT_UC = 0,		/* uncached */
	PAT_WC = 1,		/* Write combining */
	PAT_WT = 4,		/* Write Through */
	PAT_WP = 5,		/* Write Protected */
	PAT_WB = 6,		/* Write Back (default) */
	PAT_UC_MINUS = 7,	/* UC, but can be overriden by MTRR */
};

#define PAT(x, y)	((u64)PAT_ ## y << ((x)*8))

void pat_init(void)
{
	u64 pat;
	bool boot_cpu = !boot_pat_state;

	if (!pat_enabled)
		return;

	if (!cpu_has_pat) {
		if (!boot_pat_state) {
			pat_disable("PAT not supported by CPU.");
			return;
		} else {
			/*
			 * If this happens we are on a secondary CPU, but
			 * switched to PAT on the boot CPU. We have no way to
			 * undo PAT.
			 */
			printk(KERN_ERR "PAT enabled, "
			       "but not supported by secondary CPU\n");
			BUG();
		}
	}

	/* Set PWT to Write-Combining. All other bits stay the same */
	/*
	 * PTE encoding used in Linux:
	 *      PAT
	 *      |PCD
	 *      ||PWT
	 *      |||
	 *      000 WB		_PAGE_CACHE_WB
	 *      001 WC		_PAGE_CACHE_WC
	 *      010 UC-		_PAGE_CACHE_UC_MINUS
	 *      011 UC		_PAGE_CACHE_UC
	 * PAT bit unused
	 */
	pat = PAT(0, WB) | PAT(1, WC) | PAT(2, UC_MINUS) | PAT(3, UC) |
	      PAT(4, WB) | PAT(5, WC) | PAT(6, UC_MINUS) | PAT(7, UC);

	/* Boot CPU check */
	if (!boot_pat_state)
		rdmsrl(MSR_IA32_CR_PAT, boot_pat_state);

	wrmsrl(MSR_IA32_CR_PAT, pat);

	if (boot_cpu)
		printk(KERN_INFO "x86 PAT enabled: cpu %d, old 0x%Lx, new 0x%Lx\n",
		       smp_processor_id(), boot_pat_state, pat);
}

#undef PAT

static char *cattr_name(unsigned long flags)
{
	switch (flags & _PAGE_CACHE_MASK) {
	case _PAGE_CACHE_UC:		return "uncached";
	case _PAGE_CACHE_UC_MINUS:	return "uncached-minus";
	case _PAGE_CACHE_WB:		return "write-back";
	case _PAGE_CACHE_WC:		return "write-combining";
	default:			return "broken";
	}
}

/*
 * The global memtype list keeps track of memory type for specific
 * physical memory areas. Conflicting memory types in different
 * mappings can cause CPU cache corruption. To avoid this we keep track.
 *
 * The list is sorted based on starting address and can contain multiple
 * entries for each address (this allows reference counting for overlapping
 * areas). All the aliases have the same cache attributes of course.
 * Zero attributes are represented as holes.
 *
 * The data structure is a list that is also organized as an rbtree
 * sorted on the start address of memtype range.
 *
 * memtype_lock protects both the linear list and rbtree.
 */

struct memtype {
	u64			start;
	u64			end;
	unsigned long		type;
	struct list_head	nd;
	struct rb_node		rb;
};

static struct rb_root memtype_rbroot = RB_ROOT;
static LIST_HEAD(memtype_list);
static DEFINE_SPINLOCK(memtype_lock);	/* protects memtype list */

static struct memtype *memtype_rb_search(struct rb_root *root, u64 start)
{
	struct rb_node *node = root->rb_node;
	struct memtype *last_lower = NULL;

	while (node) {
		struct memtype *data = container_of(node, struct memtype, rb);

		if (data->start < start) {
			last_lower = data;
			node = node->rb_right;
		} else if (data->start > start) {
			node = node->rb_left;
		} else
			return data;
	}

	/* Will return NULL if there is no entry with its start <= start */
	return last_lower;
}

static void memtype_rb_insert(struct rb_root *root, struct memtype *data)
{
	struct rb_node **new = &(root->rb_node);
	struct rb_node *parent = NULL;

	while (*new) {
		struct memtype *this = container_of(*new, struct memtype, rb);

		parent = *new;
		if (data->start <= this->start)
			new = &((*new)->rb_left);
		else if (data->start > this->start)
			new = &((*new)->rb_right);
	}

	rb_link_node(&data->rb, parent, new);
	rb_insert_color(&data->rb, root);
}

/*
 * Does intersection of PAT memory type and MTRR memory type and returns
 * the resulting memory type as PAT understands it.
 * (Type in pat and mtrr will not have same value)
 * The intersection is based on "Effective Memory Type" tables in IA-32
 * SDM vol 3a
 */
static unsigned long pat_x_mtrr_type(u64 start, u64 end, unsigned long req_type)
{
	/*
	 * Look for MTRR hint to get the effective type in case where PAT
	 * request is for WB.
	 */
	if (req_type == _PAGE_CACHE_WB) {
		u8 mtrr_type;

		mtrr_type = mtrr_type_lookup(start, end);
		if (mtrr_type != MTRR_TYPE_WRBACK)
			return _PAGE_CACHE_UC_MINUS;

		return _PAGE_CACHE_WB;
	}

	return req_type;
}

static int
chk_conflict(struct memtype *new, struct memtype *entry, unsigned long *type)
{
	if (new->type != entry->type) {
		if (type) {
			new->type = entry->type;
			*type = entry->type;
		} else
			goto conflict;
	}

	 /* check overlaps with more than one entry in the list */
	list_for_each_entry_continue(entry, &memtype_list, nd) {
		if (new->end <= entry->start)
			break;
		else if (new->type != entry->type)
			goto conflict;
	}
	return 0;

 conflict:
	printk(KERN_INFO "%s:%d conflicting memory types "
	       "%Lx-%Lx %s<->%s\n", current->comm, current->pid, new->start,
	       new->end, cattr_name(new->type), cattr_name(entry->type));
	return -EBUSY;
}

static int pat_pagerange_is_ram(unsigned long start, unsigned long end)
{
	int ram_page = 0, not_rampage = 0;
	unsigned long page_nr;

	for (page_nr = (start >> PAGE_SHIFT); page_nr < (end >> PAGE_SHIFT);
	     ++page_nr) {
		/*
		 * For legacy reasons, physical address range in the legacy ISA
		 * region is tracked as non-RAM. This will allow users of
		 * /dev/mem to map portions of legacy ISA region, even when
		 * some of those portions are listed(or not even listed) with
		 * different e820 types(RAM/reserved/..)
		 */
		if (page_nr >= (ISA_END_ADDRESS >> PAGE_SHIFT) &&
		    page_is_ram(page_nr))
			ram_page = 1;
		else
			not_rampage = 1;

		if (ram_page == not_rampage)
			return -1;
	}

	return ram_page;
}

/*
 * For RAM pages, we use page flags to mark the pages with appropriate type.
 * Here we do two pass:
 * - Find the memtype of all the pages in the range, look for any conflicts
 * - In case of no conflicts, set the new memtype for pages in the range
 *
 * Caller must hold memtype_lock for atomicity.
 */
static int reserve_ram_pages_type(u64 start, u64 end, unsigned long req_type,
				  unsigned long *new_type)
{
	struct page *page;
	u64 pfn;

	if (req_type == _PAGE_CACHE_UC) {
		/* We do not support strong UC */
		WARN_ON_ONCE(1);
		req_type = _PAGE_CACHE_UC_MINUS;
	}

	for (pfn = (start >> PAGE_SHIFT); pfn < (end >> PAGE_SHIFT); ++pfn) {
		unsigned long type;

		page = pfn_to_page(pfn);
		type = get_page_memtype(page);
		if (type != -1) {
			printk(KERN_INFO "reserve_ram_pages_type failed "
				"0x%Lx-0x%Lx, track 0x%lx, req 0x%lx\n",
				start, end, type, req_type);
			if (new_type)
				*new_type = type;

			return -EBUSY;
		}
	}

	if (new_type)
		*new_type = req_type;

	for (pfn = (start >> PAGE_SHIFT); pfn < (end >> PAGE_SHIFT); ++pfn) {
		page = pfn_to_page(pfn);
		set_page_memtype(page, req_type);
	}
	return 0;
}

static int free_ram_pages_type(u64 start, u64 end)
{
	struct page *page;
	u64 pfn;

	for (pfn = (start >> PAGE_SHIFT); pfn < (end >> PAGE_SHIFT); ++pfn) {
		page = pfn_to_page(pfn);
		set_page_memtype(page, -1);
	}
	return 0;
}

int default_is_untracked_pat_range(u64 start, u64 end)
{
	return is_ISA_range(start, end);
}

/*
 * req_type typically has one of the:
 * - _PAGE_CACHE_WB
 * - _PAGE_CACHE_WC
 * - _PAGE_CACHE_UC_MINUS
 * - _PAGE_CACHE_UC
 *
 * If new_type is NULL, function will return an error if it cannot reserve the
 * region with req_type. If new_type is non-NULL, function will return
 * available type in new_type in case of no error. In case of any error
 * it will return a negative return value.
 */
int reserve_memtype(u64 start, u64 end, unsigned long req_type,
		    unsigned long *new_type)
{
	struct memtype *new, *entry;
	unsigned long actual_type;
	struct list_head *where;
	int is_range_ram;
	int err = 0;

	BUG_ON(start >= end); /* end is exclusive */

	if (!pat_enabled) {
		/* This is identical to page table setting without PAT */
		if (new_type) {
			if (req_type == _PAGE_CACHE_WC)
				*new_type = _PAGE_CACHE_UC_MINUS;
			else
				*new_type = req_type & _PAGE_CACHE_MASK;
		}
		return 0;
	}

	/* Low ISA region is always mapped WB in page table. No need to track */
<<<<<<< HEAD
	if (x86_platform.is_untracked_pat_range(start, end - 1)) {
=======
	if (x86_platform.is_untracked_pat_range(start, end)) {
>>>>>>> 92dcffb9
		if (new_type)
			*new_type = _PAGE_CACHE_WB;
		return 0;
	}

	/*
	 * Call mtrr_lookup to get the type hint. This is an
	 * optimization for /dev/mem mmap'ers into WB memory (BIOS
	 * tools and ACPI tools). Use WB request for WB memory and use
	 * UC_MINUS otherwise.
	 */
	actual_type = pat_x_mtrr_type(start, end, req_type & _PAGE_CACHE_MASK);

	if (new_type)
		*new_type = actual_type;

	is_range_ram = pat_pagerange_is_ram(start, end);
	if (is_range_ram == 1) {

		spin_lock(&memtype_lock);
		err = reserve_ram_pages_type(start, end, req_type, new_type);
		spin_unlock(&memtype_lock);

		return err;
	} else if (is_range_ram < 0) {
		return -EINVAL;
	}

	new  = kmalloc(sizeof(struct memtype), GFP_KERNEL);
	if (!new)
		return -ENOMEM;

	new->start	= start;
	new->end	= end;
	new->type	= actual_type;

	spin_lock(&memtype_lock);

	/* Search for existing mapping that overlaps the current range */
	where = NULL;
	list_for_each_entry(entry, &memtype_list, nd) {
		if (end <= entry->start) {
			where = entry->nd.prev;
			break;
		} else if (start <= entry->start) { /* end > entry->start */
			err = chk_conflict(new, entry, new_type);
			if (!err) {
				dprintk("Overlap at 0x%Lx-0x%Lx\n",
					entry->start, entry->end);
				where = entry->nd.prev;
			}
			break;
		} else if (start < entry->end) { /* start > entry->start */
			err = chk_conflict(new, entry, new_type);
			if (!err) {
				dprintk("Overlap at 0x%Lx-0x%Lx\n",
					entry->start, entry->end);

				/*
				 * Move to right position in the linked
				 * list to add this new entry
				 */
				list_for_each_entry_continue(entry,
							&memtype_list, nd) {
					if (start <= entry->start) {
						where = entry->nd.prev;
						break;
					}
				}
			}
			break;
		}
	}

	if (err) {
		printk(KERN_INFO "reserve_memtype failed 0x%Lx-0x%Lx, "
		       "track %s, req %s\n",
		       start, end, cattr_name(new->type), cattr_name(req_type));
		kfree(new);
		spin_unlock(&memtype_lock);

		return err;
	}

	if (where)
		list_add(&new->nd, where);
	else
		list_add_tail(&new->nd, &memtype_list);

	memtype_rb_insert(&memtype_rbroot, new);

	spin_unlock(&memtype_lock);

	dprintk("reserve_memtype added 0x%Lx-0x%Lx, track %s, req %s, ret %s\n",
		start, end, cattr_name(new->type), cattr_name(req_type),
		new_type ? cattr_name(*new_type) : "-");

	return err;
}

int free_memtype(u64 start, u64 end)
{
	struct memtype *entry, *saved_entry;
	int err = -EINVAL;
	int is_range_ram;

	if (!pat_enabled)
		return 0;

	/* Low ISA region is always mapped WB. No need to track */
<<<<<<< HEAD
	if (x86_platform.is_untracked_pat_range(start, end - 1))
=======
	if (x86_platform.is_untracked_pat_range(start, end))
>>>>>>> 92dcffb9
		return 0;

	is_range_ram = pat_pagerange_is_ram(start, end);
	if (is_range_ram == 1) {

		spin_lock(&memtype_lock);
		err = free_ram_pages_type(start, end);
		spin_unlock(&memtype_lock);

		return err;
	} else if (is_range_ram < 0) {
		return -EINVAL;
	}

	spin_lock(&memtype_lock);

	entry = memtype_rb_search(&memtype_rbroot, start);
	if (unlikely(entry == NULL))
		goto unlock_ret;

	/*
	 * Saved entry points to an entry with start same or less than what
	 * we searched for. Now go through the list in both directions to look
	 * for the entry that matches with both start and end, with list stored
	 * in sorted start address
	 */
	saved_entry = entry;
	list_for_each_entry_from(entry, &memtype_list, nd) {
		if (entry->start == start && entry->end == end) {
			rb_erase(&entry->rb, &memtype_rbroot);
			list_del(&entry->nd);
			kfree(entry);
			err = 0;
			break;
		} else if (entry->start > start) {
			break;
		}
	}

	if (!err)
		goto unlock_ret;

	entry = saved_entry;
	list_for_each_entry_reverse(entry, &memtype_list, nd) {
		if (entry->start == start && entry->end == end) {
			rb_erase(&entry->rb, &memtype_rbroot);
			list_del(&entry->nd);
			kfree(entry);
			err = 0;
			break;
		} else if (entry->start < start) {
			break;
		}
	}
unlock_ret:
	spin_unlock(&memtype_lock);

	if (err) {
		printk(KERN_INFO "%s:%d freeing invalid memtype %Lx-%Lx\n",
			current->comm, current->pid, start, end);
	}

	dprintk("free_memtype request 0x%Lx-0x%Lx\n", start, end);

	return err;
}


/**
 * lookup_memtype - Looksup the memory type for a physical address
 * @paddr: physical address of which memory type needs to be looked up
 *
 * Only to be called when PAT is enabled
 *
 * Returns _PAGE_CACHE_WB, _PAGE_CACHE_WC, _PAGE_CACHE_UC_MINUS or
 * _PAGE_CACHE_UC
 */
static unsigned long lookup_memtype(u64 paddr)
{
	int rettype = _PAGE_CACHE_WB;
	struct memtype *entry;

<<<<<<< HEAD
	if (x86_platform.is_untracked_pat_range(paddr, paddr + PAGE_SIZE - 1))
=======
	if (x86_platform.is_untracked_pat_range(paddr, paddr + PAGE_SIZE))
>>>>>>> 92dcffb9
		return rettype;

	if (pat_pagerange_is_ram(paddr, paddr + PAGE_SIZE)) {
		struct page *page;
		spin_lock(&memtype_lock);
		page = pfn_to_page(paddr >> PAGE_SHIFT);
		rettype = get_page_memtype(page);
		spin_unlock(&memtype_lock);
		/*
		 * -1 from get_page_memtype() implies RAM page is in its
		 * default state and not reserved, and hence of type WB
		 */
		if (rettype == -1)
			rettype = _PAGE_CACHE_WB;

		return rettype;
	}

	spin_lock(&memtype_lock);

	entry = memtype_rb_search(&memtype_rbroot, paddr);
	if (entry != NULL)
		rettype = entry->type;
	else
		rettype = _PAGE_CACHE_UC_MINUS;

	spin_unlock(&memtype_lock);
	return rettype;
}

/**
 * io_reserve_memtype - Request a memory type mapping for a region of memory
 * @start: start (physical address) of the region
 * @end: end (physical address) of the region
 * @type: A pointer to memtype, with requested type. On success, requested
 * or any other compatible type that was available for the region is returned
 *
 * On success, returns 0
 * On failure, returns non-zero
 */
int io_reserve_memtype(resource_size_t start, resource_size_t end,
			unsigned long *type)
{
	resource_size_t size = end - start;
	unsigned long req_type = *type;
	unsigned long new_type;
	int ret;

	WARN_ON_ONCE(iomem_map_sanity_check(start, size));

	ret = reserve_memtype(start, end, req_type, &new_type);
	if (ret)
		goto out_err;

	if (!is_new_memtype_allowed(start, size, req_type, new_type))
		goto out_free;

	if (kernel_map_sync_memtype(start, size, new_type) < 0)
		goto out_free;

	*type = new_type;
	return 0;

out_free:
	free_memtype(start, end);
	ret = -EBUSY;
out_err:
	return ret;
}

/**
 * io_free_memtype - Release a memory type mapping for a region of memory
 * @start: start (physical address) of the region
 * @end: end (physical address) of the region
 */
void io_free_memtype(resource_size_t start, resource_size_t end)
{
	free_memtype(start, end);
}

pgprot_t phys_mem_access_prot(struct file *file, unsigned long pfn,
				unsigned long size, pgprot_t vma_prot)
{
	return vma_prot;
}

#ifdef CONFIG_STRICT_DEVMEM
/* This check is done in drivers/char/mem.c in case of STRICT_DEVMEM*/
static inline int range_is_allowed(unsigned long pfn, unsigned long size)
{
	return 1;
}
#else
/* This check is needed to avoid cache aliasing when PAT is enabled */
static inline int range_is_allowed(unsigned long pfn, unsigned long size)
{
	u64 from = ((u64)pfn) << PAGE_SHIFT;
	u64 to = from + size;
	u64 cursor = from;

	if (!pat_enabled)
		return 1;

	while (cursor < to) {
		if (!devmem_is_allowed(pfn)) {
			printk(KERN_INFO
		"Program %s tried to access /dev/mem between %Lx->%Lx.\n",
				current->comm, from, to);
			return 0;
		}
		cursor += PAGE_SIZE;
		pfn++;
	}
	return 1;
}
#endif /* CONFIG_STRICT_DEVMEM */

int phys_mem_access_prot_allowed(struct file *file, unsigned long pfn,
				unsigned long size, pgprot_t *vma_prot)
{
	unsigned long flags = _PAGE_CACHE_WB;

	if (!range_is_allowed(pfn, size))
		return 0;

	if (file->f_flags & O_DSYNC)
		flags = _PAGE_CACHE_UC_MINUS;

#ifdef CONFIG_X86_32
	/*
	 * On the PPro and successors, the MTRRs are used to set
	 * memory types for physical addresses outside main memory,
	 * so blindly setting UC or PWT on those pages is wrong.
	 * For Pentiums and earlier, the surround logic should disable
	 * caching for the high addresses through the KEN pin, but
	 * we maintain the tradition of paranoia in this code.
	 */
	if (!pat_enabled &&
	    !(boot_cpu_has(X86_FEATURE_MTRR) ||
	      boot_cpu_has(X86_FEATURE_K6_MTRR) ||
	      boot_cpu_has(X86_FEATURE_CYRIX_ARR) ||
	      boot_cpu_has(X86_FEATURE_CENTAUR_MCR)) &&
	    (pfn << PAGE_SHIFT) >= __pa(high_memory)) {
		flags = _PAGE_CACHE_UC;
	}
#endif

	*vma_prot = __pgprot((pgprot_val(*vma_prot) & ~_PAGE_CACHE_MASK) |
			     flags);
	return 1;
}

/*
 * Change the memory type for the physial address range in kernel identity
 * mapping space if that range is a part of identity map.
 */
int kernel_map_sync_memtype(u64 base, unsigned long size, unsigned long flags)
{
	unsigned long id_sz;

	if (base >= __pa(high_memory))
		return 0;

	id_sz = (__pa(high_memory) < base + size) ?
				__pa(high_memory) - base :
				size;

	if (ioremap_change_attr((unsigned long)__va(base), id_sz, flags) < 0) {
		printk(KERN_INFO
			"%s:%d ioremap_change_attr failed %s "
			"for %Lx-%Lx\n",
			current->comm, current->pid,
			cattr_name(flags),
			base, (unsigned long long)(base + size));
		return -EINVAL;
	}
	return 0;
}

/*
 * Internal interface to reserve a range of physical memory with prot.
 * Reserved non RAM regions only and after successful reserve_memtype,
 * this func also keeps identity mapping (if any) in sync with this new prot.
 */
static int reserve_pfn_range(u64 paddr, unsigned long size, pgprot_t *vma_prot,
				int strict_prot)
{
	int is_ram = 0;
	int ret;
	unsigned long want_flags = (pgprot_val(*vma_prot) & _PAGE_CACHE_MASK);
	unsigned long flags = want_flags;

	is_ram = pat_pagerange_is_ram(paddr, paddr + size);

	/*
	 * reserve_pfn_range() for RAM pages. We do not refcount to keep
	 * track of number of mappings of RAM pages. We can assert that
	 * the type requested matches the type of first page in the range.
	 */
	if (is_ram) {
		if (!pat_enabled)
			return 0;

		flags = lookup_memtype(paddr);
		if (want_flags != flags) {
			printk(KERN_WARNING
			"%s:%d map pfn RAM range req %s for %Lx-%Lx, got %s\n",
				current->comm, current->pid,
				cattr_name(want_flags),
				(unsigned long long)paddr,
				(unsigned long long)(paddr + size),
				cattr_name(flags));
			*vma_prot = __pgprot((pgprot_val(*vma_prot) &
					      (~_PAGE_CACHE_MASK)) |
					     flags);
		}
		return 0;
	}

	ret = reserve_memtype(paddr, paddr + size, want_flags, &flags);
	if (ret)
		return ret;

	if (flags != want_flags) {
		if (strict_prot ||
		    !is_new_memtype_allowed(paddr, size, want_flags, flags)) {
			free_memtype(paddr, paddr + size);
			printk(KERN_ERR "%s:%d map pfn expected mapping type %s"
				" for %Lx-%Lx, got %s\n",
				current->comm, current->pid,
				cattr_name(want_flags),
				(unsigned long long)paddr,
				(unsigned long long)(paddr + size),
				cattr_name(flags));
			return -EINVAL;
		}
		/*
		 * We allow returning different type than the one requested in
		 * non strict case.
		 */
		*vma_prot = __pgprot((pgprot_val(*vma_prot) &
				      (~_PAGE_CACHE_MASK)) |
				     flags);
	}

	if (kernel_map_sync_memtype(paddr, size, flags) < 0) {
		free_memtype(paddr, paddr + size);
		return -EINVAL;
	}
	return 0;
}

/*
 * Internal interface to free a range of physical memory.
 * Frees non RAM regions only.
 */
static void free_pfn_range(u64 paddr, unsigned long size)
{
	int is_ram;

	is_ram = pat_pagerange_is_ram(paddr, paddr + size);
	if (is_ram == 0)
		free_memtype(paddr, paddr + size);
}

/*
 * track_pfn_vma_copy is called when vma that is covering the pfnmap gets
 * copied through copy_page_range().
 *
 * If the vma has a linear pfn mapping for the entire range, we get the prot
 * from pte and reserve the entire vma range with single reserve_pfn_range call.
 */
int track_pfn_vma_copy(struct vm_area_struct *vma)
{
	resource_size_t paddr;
	unsigned long prot;
	unsigned long vma_size = vma->vm_end - vma->vm_start;
	pgprot_t pgprot;

	if (is_linear_pfn_mapping(vma)) {
		/*
		 * reserve the whole chunk covered by vma. We need the
		 * starting address and protection from pte.
		 */
		if (follow_phys(vma, vma->vm_start, 0, &prot, &paddr)) {
			WARN_ON_ONCE(1);
			return -EINVAL;
		}
		pgprot = __pgprot(prot);
		return reserve_pfn_range(paddr, vma_size, &pgprot, 1);
	}

	return 0;
}

/*
 * track_pfn_vma_new is called when a _new_ pfn mapping is being established
 * for physical range indicated by pfn and size.
 *
 * prot is passed in as a parameter for the new mapping. If the vma has a
 * linear pfn mapping for the entire range reserve the entire vma range with
 * single reserve_pfn_range call.
 */
int track_pfn_vma_new(struct vm_area_struct *vma, pgprot_t *prot,
			unsigned long pfn, unsigned long size)
{
	unsigned long flags;
	resource_size_t paddr;
	unsigned long vma_size = vma->vm_end - vma->vm_start;

	if (is_linear_pfn_mapping(vma)) {
		/* reserve the whole chunk starting from vm_pgoff */
		paddr = (resource_size_t)vma->vm_pgoff << PAGE_SHIFT;
		return reserve_pfn_range(paddr, vma_size, prot, 0);
	}

	if (!pat_enabled)
		return 0;

	/* for vm_insert_pfn and friends, we set prot based on lookup */
	flags = lookup_memtype(pfn << PAGE_SHIFT);
	*prot = __pgprot((pgprot_val(vma->vm_page_prot) & (~_PAGE_CACHE_MASK)) |
			 flags);

	return 0;
}

/*
 * untrack_pfn_vma is called while unmapping a pfnmap for a region.
 * untrack can be called for a specific region indicated by pfn and size or
 * can be for the entire vma (in which case size can be zero).
 */
void untrack_pfn_vma(struct vm_area_struct *vma, unsigned long pfn,
			unsigned long size)
{
	resource_size_t paddr;
	unsigned long vma_size = vma->vm_end - vma->vm_start;

	if (is_linear_pfn_mapping(vma)) {
		/* free the whole chunk starting from vm_pgoff */
		paddr = (resource_size_t)vma->vm_pgoff << PAGE_SHIFT;
		free_pfn_range(paddr, vma_size);
		return;
	}
}

pgprot_t pgprot_writecombine(pgprot_t prot)
{
	if (pat_enabled)
		return __pgprot(pgprot_val(prot) | _PAGE_CACHE_WC);
	else
		return pgprot_noncached(prot);
}
EXPORT_SYMBOL_GPL(pgprot_writecombine);

#if defined(CONFIG_DEBUG_FS) && defined(CONFIG_X86_PAT)

/* get Nth element of the linked list */
static struct memtype *memtype_get_idx(loff_t pos)
{
	struct memtype *list_node, *print_entry;
	int i = 1;

	print_entry  = kmalloc(sizeof(struct memtype), GFP_KERNEL);
	if (!print_entry)
		return NULL;

	spin_lock(&memtype_lock);
	list_for_each_entry(list_node, &memtype_list, nd) {
		if (pos == i) {
			*print_entry = *list_node;
			spin_unlock(&memtype_lock);
			return print_entry;
		}
		++i;
	}
	spin_unlock(&memtype_lock);
	kfree(print_entry);

	return NULL;
}

static void *memtype_seq_start(struct seq_file *seq, loff_t *pos)
{
	if (*pos == 0) {
		++*pos;
		seq_printf(seq, "PAT memtype list:\n");
	}

	return memtype_get_idx(*pos);
}

static void *memtype_seq_next(struct seq_file *seq, void *v, loff_t *pos)
{
	++*pos;
	return memtype_get_idx(*pos);
}

static void memtype_seq_stop(struct seq_file *seq, void *v)
{
}

static int memtype_seq_show(struct seq_file *seq, void *v)
{
	struct memtype *print_entry = (struct memtype *)v;

	seq_printf(seq, "%s @ 0x%Lx-0x%Lx\n", cattr_name(print_entry->type),
			print_entry->start, print_entry->end);
	kfree(print_entry);

	return 0;
}

static const struct seq_operations memtype_seq_ops = {
	.start = memtype_seq_start,
	.next  = memtype_seq_next,
	.stop  = memtype_seq_stop,
	.show  = memtype_seq_show,
};

static int memtype_seq_open(struct inode *inode, struct file *file)
{
	return seq_open(file, &memtype_seq_ops);
}

static const struct file_operations memtype_fops = {
	.open    = memtype_seq_open,
	.read    = seq_read,
	.llseek  = seq_lseek,
	.release = seq_release,
};

static int __init pat_memtype_list_init(void)
{
	if (pat_enabled) {
		debugfs_create_file("pat_memtype_list", S_IRUSR,
				    arch_debugfs_dir, NULL, &memtype_fops);
	}
	return 0;
}

late_initcall(pat_memtype_list_init);

#endif /* CONFIG_DEBUG_FS && CONFIG_X86_PAT */<|MERGE_RESOLUTION|>--- conflicted
+++ resolved
@@ -349,11 +349,6 @@
 	return 0;
 }
 
-int default_is_untracked_pat_range(u64 start, u64 end)
-{
-	return is_ISA_range(start, end);
-}
-
 /*
  * req_type typically has one of the:
  * - _PAGE_CACHE_WB
@@ -389,11 +384,7 @@
 	}
 
 	/* Low ISA region is always mapped WB in page table. No need to track */
-<<<<<<< HEAD
-	if (x86_platform.is_untracked_pat_range(start, end - 1)) {
-=======
 	if (x86_platform.is_untracked_pat_range(start, end)) {
->>>>>>> 92dcffb9
 		if (new_type)
 			*new_type = _PAGE_CACHE_WB;
 		return 0;
@@ -504,11 +495,7 @@
 		return 0;
 
 	/* Low ISA region is always mapped WB. No need to track */
-<<<<<<< HEAD
-	if (x86_platform.is_untracked_pat_range(start, end - 1))
-=======
 	if (x86_platform.is_untracked_pat_range(start, end))
->>>>>>> 92dcffb9
 		return 0;
 
 	is_range_ram = pat_pagerange_is_ram(start, end);
@@ -591,11 +578,7 @@
 	int rettype = _PAGE_CACHE_WB;
 	struct memtype *entry;
 
-<<<<<<< HEAD
-	if (x86_platform.is_untracked_pat_range(paddr, paddr + PAGE_SIZE - 1))
-=======
 	if (x86_platform.is_untracked_pat_range(paddr, paddr + PAGE_SIZE))
->>>>>>> 92dcffb9
 		return rettype;
 
 	if (pat_pagerange_is_ram(paddr, paddr + PAGE_SIZE)) {
