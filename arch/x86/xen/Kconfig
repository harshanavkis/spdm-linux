--- conflicted
+++ resolved
@@ -41,12 +41,8 @@
 
 config XEN_SAVE_RESTORE
        bool
-<<<<<<< HEAD
        depends on PARAVIRT_XEN
-=======
-       depends on XEN
        select HIBERNATE_CALLBACKS
->>>>>>> f0e615c3
        default y
 
 config XEN_DEBUG_FS
