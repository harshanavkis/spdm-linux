#
# Makefile for the linux kernel.
#

extra-y                := head_$(BITS).o head$(BITS).o init_task.o vmlinux.lds

CPPFLAGS_vmlinux.lds += -U$(UTS_MACHINE)

#
# vsyscalls (which work on the user stack) should have
# no stack-protector checks:
#
nostackp := $(call cc-option, -fno-stack-protector)
CFLAGS_vsyscall_64.o	:= $(PROFILING) -g0 $(nostackp)
CFLAGS_hpet.o		:= $(nostackp)
CFLAGS_tsc_64.o		:= $(nostackp)

obj-y			:= process_$(BITS).o signal_$(BITS).o entry_$(BITS).o
obj-y			+= traps_$(BITS).o irq_$(BITS).o
obj-y			+= time_$(BITS).o ioport.o ldt.o
obj-y			+= setup_$(BITS).o i8259_$(BITS).o setup.o
obj-$(CONFIG_X86_32)	+= sys_i386_32.o i386_ksyms_32.o
obj-$(CONFIG_X86_64)	+= sys_x86_64.o x8664_ksyms_64.o
obj-$(CONFIG_X86_64)	+= syscall_64.o vsyscall_64.o setup64.o
obj-y			+= bootflag.o e820_$(BITS).o
obj-y			+= pci-dma.o quirks.o i8237.o topology.o kdebugfs.o
obj-y			+= alternative.o i8253.o pci-nommu.o
obj-$(CONFIG_X86_64)	+= bugs_64.o
obj-y			+= tsc_$(BITS).o io_delay.o rtc.o

obj-$(CONFIG_X86_TRAMPOLINE)	+= trampoline.o
obj-y				+= process.o
obj-y				+= i387.o
obj-y				+= ptrace.o
obj-y				+= ds.o
obj-$(CONFIG_X86_32)		+= tls.o
obj-$(CONFIG_IA32_EMULATION)	+= tls.o
obj-y				+= step.o
obj-$(CONFIG_STACKTRACE)	+= stacktrace.o
obj-y				+= cpu/
obj-y				+= acpi/
obj-$(CONFIG_X86_BIOS_REBOOT)	+= reboot.o
obj-$(CONFIG_MCA)		+= mca_32.o
obj-$(CONFIG_X86_MSR)		+= msr.o
obj-$(CONFIG_X86_CPUID)		+= cpuid.o
obj-$(CONFIG_MICROCODE)		+= microcode.o
obj-$(CONFIG_PCI)		+= early-quirks.o
apm-y				:= apm_32.o
obj-$(CONFIG_APM)		+= apm.o
obj-$(CONFIG_X86_SMP)		+= smp.o
obj-$(CONFIG_X86_SMP)		+= smpboot.o tsc_sync.o ipi.o tlb_$(BITS).o
obj-$(CONFIG_X86_32_SMP)	+= smpcommon.o
obj-$(CONFIG_X86_64_SMP)	+= tsc_sync.o smpcommon.o
obj-$(CONFIG_X86_TRAMPOLINE)	+= trampoline_$(BITS).o
obj-$(CONFIG_X86_MPPARSE)	+= mpparse.o
obj-$(CONFIG_X86_LOCAL_APIC)	+= apic_$(BITS).o nmi_$(BITS).o
obj-$(CONFIG_X86_IO_APIC)	+= io_apic_$(BITS).o
obj-$(CONFIG_X86_REBOOTFIXUPS)	+= reboot_fixups_32.o
obj-$(CONFIG_KEXEC)		+= machine_kexec_$(BITS).o
obj-$(CONFIG_KEXEC)		+= relocate_kernel_$(BITS).o crash.o
obj-$(CONFIG_CRASH_DUMP)	+= crash_dump_$(BITS).o
obj-$(CONFIG_X86_NUMAQ)		+= numaq_32.o
obj-$(CONFIG_X86_SUMMIT_NUMA)	+= summit_32.o
obj-y				+= vsmp_64.o
obj-$(CONFIG_KPROBES)		+= kprobes.o
obj-$(CONFIG_MODULES)		+= module_$(BITS).o
obj-$(CONFIG_ACPI_SRAT) 	+= srat_32.o
obj-$(CONFIG_EFI) 		+= efi.o efi_$(BITS).o efi_stub_$(BITS).o
obj-$(CONFIG_DOUBLEFAULT) 	+= doublefault_32.o
obj-$(CONFIG_KGDB)		+= kgdb.o
obj-$(CONFIG_VM86)		+= vm86_32.o
obj-$(CONFIG_EARLY_PRINTK)	+= early_printk.o

obj-$(CONFIG_HPET_TIMER) 	+= hpet.o

obj-$(CONFIG_K8_NB)		+= k8.o
obj-$(CONFIG_MGEODE_LX)		+= geode_32.o mfgpt_32.o
obj-$(CONFIG_DEBUG_RODATA_TEST)	+= test_rodata.o
obj-$(CONFIG_DEBUG_NX_TEST)	+= test_nx.o

obj-$(CONFIG_VMI)		+= vmi_32.o vmiclock_32.o
obj-$(CONFIG_KVM_GUEST)		+= kvm.o
obj-$(CONFIG_KVM_CLOCK)		+= kvmclock.o
obj-$(CONFIG_PARAVIRT)		+= paravirt.o paravirt_patch_$(BITS).o

obj-$(CONFIG_PCSPKR_PLATFORM)	+= pcspeaker.o

obj-$(CONFIG_SCx200)		+= scx200.o
scx200-y			+= scx200_32.o

<<<<<<< HEAD
obj-$(CONFIG_X86_XEN)		+= fixup.o
=======
obj-$(CONFIG_OLPC)		+= olpc.o
>>>>>>> 28ffb5d3

###
# 64 bit specific files
ifeq ($(CONFIG_X86_64),y)
<<<<<<< HEAD
        obj-$(CONFIG_X86_LOCAL_APIC)	+= genapic_64.o genapic_flat_64.o
        obj-$(CONFIG_X86_XEN_GENAPIC)	+= genapic_64.o genapic_xen_64.o
=======
        obj-y				+= genapic_64.o genapic_flat_64.o genx2apic_uv_x.o
>>>>>>> 28ffb5d3
        obj-$(CONFIG_X86_PM_TIMER)	+= pmtimer_64.o
        obj-$(CONFIG_AUDIT)		+= audit_64.o

        obj-$(CONFIG_GART_IOMMU)	+= pci-gart_64.o aperture_64.o
        obj-$(CONFIG_CALGARY_IOMMU)	+= pci-calgary_64.o tce_64.o
        obj-$(CONFIG_SWIOTLB)		+= pci-swiotlb_64.o

<<<<<<< HEAD
	apic_64-$(CONFIG_XEN)		+= apic_32.o
	time_64-$(CONFIG_XEN)		+= time_32.o
	pci-dma_64-$(CONFIG_XEN)	+= pci-dma_32.o
endif

disabled-obj-$(CONFIG_XEN) := early-quirks.o genapic_flat_$(BITS).o hpet.o i8253.o \
	i8259_$(BITS).o reboot.o smpboot_$(BITS).o tsc_$(BITS).o tsc_sync.o
=======
        obj-$(CONFIG_PCI_MMCONFIG)	+= mmconf-fam10h_64.o
endif
>>>>>>> 28ffb5d3
<|MERGE_RESOLUTION|>--- conflicted
+++ resolved
@@ -88,21 +88,12 @@
 obj-$(CONFIG_SCx200)		+= scx200.o
 scx200-y			+= scx200_32.o
 
-<<<<<<< HEAD
-obj-$(CONFIG_X86_XEN)		+= fixup.o
-=======
 obj-$(CONFIG_OLPC)		+= olpc.o
->>>>>>> 28ffb5d3
 
 ###
 # 64 bit specific files
 ifeq ($(CONFIG_X86_64),y)
-<<<<<<< HEAD
-        obj-$(CONFIG_X86_LOCAL_APIC)	+= genapic_64.o genapic_flat_64.o
-        obj-$(CONFIG_X86_XEN_GENAPIC)	+= genapic_64.o genapic_xen_64.o
-=======
         obj-y				+= genapic_64.o genapic_flat_64.o genx2apic_uv_x.o
->>>>>>> 28ffb5d3
         obj-$(CONFIG_X86_PM_TIMER)	+= pmtimer_64.o
         obj-$(CONFIG_AUDIT)		+= audit_64.o
 
@@ -110,15 +101,5 @@
         obj-$(CONFIG_CALGARY_IOMMU)	+= pci-calgary_64.o tce_64.o
         obj-$(CONFIG_SWIOTLB)		+= pci-swiotlb_64.o
 
-<<<<<<< HEAD
-	apic_64-$(CONFIG_XEN)		+= apic_32.o
-	time_64-$(CONFIG_XEN)		+= time_32.o
-	pci-dma_64-$(CONFIG_XEN)	+= pci-dma_32.o
-endif
-
-disabled-obj-$(CONFIG_XEN) := early-quirks.o genapic_flat_$(BITS).o hpet.o i8253.o \
-	i8259_$(BITS).o reboot.o smpboot_$(BITS).o tsc_$(BITS).o tsc_sync.o
-=======
         obj-$(CONFIG_PCI_MMCONFIG)	+= mmconf-fam10h_64.o
-endif
->>>>>>> 28ffb5d3
+endif