/*
 * handle transition of Linux booting another kernel
 * Copyright (C) 2002-2005 Eric Biederman  <ebiederm@xmission.com>
 *
 * This source code is licensed under the GNU General Public License,
 * Version 2.  See the file COPYING for more details.
 */

#include <linux/mm.h>
#include <linux/kexec.h>
#include <linux/delay.h>
#include <linux/init.h>
#include <linux/numa.h>
#include <linux/ftrace.h>
#include <linux/suspend.h>
#include <linux/gfp.h>
#include <linux/io.h>

#include <asm/pgtable.h>
#include <asm/pgalloc.h>
#include <asm/tlbflush.h>
#include <asm/mmu_context.h>
#include <asm/apic.h>
#include <asm/cpufeature.h>
#include <asm/desc.h>
#include <asm/system.h>
#include <asm/cacheflush.h>

<<<<<<< HEAD
#ifdef CONFIG_XEN
#include <xen/interface/kexec.h>
#endif
=======
static void set_idt(void *newidt, __u16 limit)
{
	struct desc_ptr curidt;

	/* ia32 supports unaliged loads & stores */
	curidt.size    = limit;
	curidt.address = (unsigned long)newidt;

	load_idt(&curidt);
}


static void set_gdt(void *newgdt, __u16 limit)
{
	struct desc_ptr curgdt;

	/* ia32 supports unaligned loads & stores */
	curgdt.size    = limit;
	curgdt.address = (unsigned long)newgdt;

	load_gdt(&curgdt);
}

static void load_segments(void)
{
#define __STR(X) #X
#define STR(X) __STR(X)

	__asm__ __volatile__ (
		"\tljmp $"STR(__KERNEL_CS)",$1f\n"
		"\t1:\n"
		"\tmovl $"STR(__KERNEL_DS)",%%eax\n"
		"\tmovl %%eax,%%ds\n"
		"\tmovl %%eax,%%es\n"
		"\tmovl %%eax,%%fs\n"
		"\tmovl %%eax,%%gs\n"
		"\tmovl %%eax,%%ss\n"
		: : : "eax", "memory");
#undef STR
#undef __STR
}
>>>>>>> 0882e8dd

static void machine_kexec_free_page_tables(struct kimage *image)
{
	free_page((unsigned long)image->arch.pgd);
#ifdef CONFIG_X86_PAE
	free_page((unsigned long)image->arch.pmd0);
	free_page((unsigned long)image->arch.pmd1);
#endif
	free_page((unsigned long)image->arch.pte0);
	free_page((unsigned long)image->arch.pte1);
}

static int machine_kexec_alloc_page_tables(struct kimage *image)
{
	image->arch.pgd = (pgd_t *)get_zeroed_page(GFP_KERNEL);
#ifdef CONFIG_X86_PAE
	image->arch.pmd0 = (pmd_t *)get_zeroed_page(GFP_KERNEL);
	image->arch.pmd1 = (pmd_t *)get_zeroed_page(GFP_KERNEL);
#endif
	image->arch.pte0 = (pte_t *)get_zeroed_page(GFP_KERNEL);
	image->arch.pte1 = (pte_t *)get_zeroed_page(GFP_KERNEL);
	if (!image->arch.pgd ||
#ifdef CONFIG_X86_PAE
	    !image->arch.pmd0 || !image->arch.pmd1 ||
#endif
	    !image->arch.pte0 || !image->arch.pte1) {
		machine_kexec_free_page_tables(image);
		return -ENOMEM;
	}
	return 0;
}

static void machine_kexec_page_table_set_one(
	pgd_t *pgd, pmd_t *pmd, pte_t *pte,
	unsigned long vaddr, unsigned long paddr)
{
	pud_t *pud;

	pgd += pgd_index(vaddr);
#ifdef CONFIG_X86_PAE
	if (!(pgd_val(*pgd) & _PAGE_PRESENT))
		set_pgd(pgd, __pgd(__pa(pmd) | _PAGE_PRESENT));
#endif
	pud = pud_offset(pgd, vaddr);
	pmd = pmd_offset(pud, vaddr);
	if (!(pmd_val(*pmd) & _PAGE_PRESENT))
		set_pmd(pmd, __pmd(__pa(pte) | _PAGE_TABLE));
	pte = pte_offset_kernel(pmd, vaddr);
	set_pte(pte, pfn_pte(paddr >> PAGE_SHIFT, PAGE_KERNEL_EXEC));
}

static void machine_kexec_prepare_page_tables(struct kimage *image)
{
	void *control_page;
	pmd_t *pmd = NULL;

	control_page = page_address(image->control_code_page);
#ifdef CONFIG_X86_PAE
	pmd = image->arch.pmd0;
#endif
	machine_kexec_page_table_set_one(
		image->arch.pgd, pmd, image->arch.pte0,
		(unsigned long)control_page, __pa(control_page));
#ifdef CONFIG_X86_PAE
	pmd = image->arch.pmd1;
#endif
	machine_kexec_page_table_set_one(
		image->arch.pgd, pmd, image->arch.pte1,
		__pa(control_page), __pa(control_page));
}

#ifdef CONFIG_XEN

#define __ma(x) (pfn_to_mfn(__pa((x)) >> PAGE_SHIFT) << PAGE_SHIFT)

#if PAGES_NR > KEXEC_XEN_NO_PAGES
#error PAGES_NR is greater than KEXEC_XEN_NO_PAGES - Xen support will break
#endif

#if PA_CONTROL_PAGE != 0
#error PA_CONTROL_PAGE is non zero - Xen support will break
#endif

void machine_kexec_setup_load_arg(xen_kexec_image_t *xki, struct kimage *image)
{
	void *control_page;

	memset(xki->page_list, 0, sizeof(xki->page_list));

	control_page = page_address(image->control_code_page);
	memcpy(control_page, relocate_kernel, PAGE_SIZE);

	xki->page_list[PA_CONTROL_PAGE] = __ma(control_page);
	xki->page_list[PA_PGD] = __ma(image->arch.pgd);

	if (image->type == KEXEC_TYPE_DEFAULT)
		xki->page_list[PA_SWAP_PAGE] = page_to_phys(image->swap_page);
}

int __init machine_kexec_setup_resources(struct resource *hypervisor,
					 struct resource *phys_cpus,
					 int nr_phys_cpus)
{
	int k;

	/* The per-cpu crash note resources belong to the hypervisor resource */
	for (k = 0; k < nr_phys_cpus; k++)
		request_resource(hypervisor, phys_cpus + k);

	return 0;
}

void machine_kexec_register_resources(struct resource *res) { ; }

#endif /* CONFIG_XEN */

/*
 * A architecture hook called to validate the
 * proposed image and prepare the control pages
 * as needed.  The pages for KEXEC_CONTROL_PAGE_SIZE
 * have been allocated, but the segments have yet
 * been copied into the kernel.
 *
 * Do what every setup is needed on image and the
 * reboot code buffer to allow us to avoid allocations
 * later.
 *
 * - Make control page executable.
 * - Allocate page tables
 * - Setup page tables
 */
int machine_kexec_prepare(struct kimage *image)
{
	int error;

	if (nx_enabled)
		set_pages_x(image->control_code_page, 1);
	error = machine_kexec_alloc_page_tables(image);
	if (error)
		return error;
	machine_kexec_prepare_page_tables(image);
	return 0;
}

/*
 * Undo anything leftover by machine_kexec_prepare
 * when an image is freed.
 */
void machine_kexec_cleanup(struct kimage *image)
{
	if (nx_enabled)
		set_pages_nx(image->control_code_page, 1);
	machine_kexec_free_page_tables(image);
}

#ifndef CONFIG_XEN
/*
 * Do not allocate memory (or fail in any way) in machine_kexec().
 * We are past the point of no return, committed to rebooting now.
 */
void machine_kexec(struct kimage *image)
{
	unsigned long page_list[PAGES_NR];
	void *control_page;
	int save_ftrace_enabled;
	asmlinkage unsigned long
		(*relocate_kernel_ptr)(unsigned long indirection_page,
				       unsigned long control_page,
				       unsigned long start_address,
				       unsigned int has_pae,
				       unsigned int preserve_context);

#ifdef CONFIG_KEXEC_JUMP
	if (kexec_image->preserve_context)
		save_processor_state();
#endif

	save_ftrace_enabled = __ftrace_enabled_save();

	/* Interrupts aren't acceptable while we reboot */
	local_irq_disable();

	if (image->preserve_context) {
#ifdef CONFIG_X86_IO_APIC
		/*
		 * We need to put APICs in legacy mode so that we can
		 * get timer interrupts in second kernel. kexec/kdump
		 * paths already have calls to disable_IO_APIC() in
		 * one form or other. kexec jump path also need
		 * one.
		 */
		disable_IO_APIC();
#endif
	}

	control_page = page_address(image->control_code_page);
	memcpy(control_page, relocate_kernel, KEXEC_CONTROL_CODE_MAX_SIZE);

	relocate_kernel_ptr = control_page;
	page_list[PA_CONTROL_PAGE] = __pa(control_page);
	page_list[VA_CONTROL_PAGE] = (unsigned long)control_page;
	page_list[PA_PGD] = __pa(image->arch.pgd);

	if (image->type == KEXEC_TYPE_DEFAULT)
		page_list[PA_SWAP_PAGE] = (page_to_pfn(image->swap_page)
						<< PAGE_SHIFT);

<<<<<<< HEAD
=======
	/*
	 * The segment registers are funny things, they have both a
	 * visible and an invisible part.  Whenever the visible part is
	 * set to a specific selector, the invisible part is loaded
	 * with from a table in memory.  At no other time is the
	 * descriptor table in memory accessed.
	 *
	 * I take advantage of this here by force loading the
	 * segments, before I zap the gdt with an invalid value.
	 */
	load_segments();
	/*
	 * The gdt & idt are now invalid.
	 * If you want to load them you must set up your own idt & gdt.
	 */
	set_gdt(phys_to_virt(0), 0);
	set_idt(phys_to_virt(0), 0);

	/* now call it */
>>>>>>> 0882e8dd
	image->start = relocate_kernel_ptr((unsigned long)image->head,
					   (unsigned long)page_list,
					   image->start, cpu_has_pae,
					   image->preserve_context);

#ifdef CONFIG_KEXEC_JUMP
	if (kexec_image->preserve_context)
		restore_processor_state();
#endif

	__ftrace_enabled_restore(save_ftrace_enabled);
}
#endif

void arch_crash_save_vmcoreinfo(void)
{
#ifdef CONFIG_NUMA
	VMCOREINFO_SYMBOL(node_data);
	VMCOREINFO_LENGTH(node_data, MAX_NUMNODES);
#endif
#ifdef CONFIG_X86_PAE
	VMCOREINFO_CONFIG(X86_PAE);
#endif
}
<|MERGE_RESOLUTION|>--- conflicted
+++ resolved
@@ -26,11 +26,6 @@
 #include <asm/system.h>
 #include <asm/cacheflush.h>
 
-<<<<<<< HEAD
-#ifdef CONFIG_XEN
-#include <xen/interface/kexec.h>
-#endif
-=======
 static void set_idt(void *newidt, __u16 limit)
 {
 	struct desc_ptr curidt;
@@ -72,7 +67,6 @@
 #undef STR
 #undef __STR
 }
->>>>>>> 0882e8dd
 
 static void machine_kexec_free_page_tables(struct kimage *image)
 {
@@ -143,51 +137,6 @@
 		image->arch.pgd, pmd, image->arch.pte1,
 		__pa(control_page), __pa(control_page));
 }
-
-#ifdef CONFIG_XEN
-
-#define __ma(x) (pfn_to_mfn(__pa((x)) >> PAGE_SHIFT) << PAGE_SHIFT)
-
-#if PAGES_NR > KEXEC_XEN_NO_PAGES
-#error PAGES_NR is greater than KEXEC_XEN_NO_PAGES - Xen support will break
-#endif
-
-#if PA_CONTROL_PAGE != 0
-#error PA_CONTROL_PAGE is non zero - Xen support will break
-#endif
-
-void machine_kexec_setup_load_arg(xen_kexec_image_t *xki, struct kimage *image)
-{
-	void *control_page;
-
-	memset(xki->page_list, 0, sizeof(xki->page_list));
-
-	control_page = page_address(image->control_code_page);
-	memcpy(control_page, relocate_kernel, PAGE_SIZE);
-
-	xki->page_list[PA_CONTROL_PAGE] = __ma(control_page);
-	xki->page_list[PA_PGD] = __ma(image->arch.pgd);
-
-	if (image->type == KEXEC_TYPE_DEFAULT)
-		xki->page_list[PA_SWAP_PAGE] = page_to_phys(image->swap_page);
-}
-
-int __init machine_kexec_setup_resources(struct resource *hypervisor,
-					 struct resource *phys_cpus,
-					 int nr_phys_cpus)
-{
-	int k;
-
-	/* The per-cpu crash note resources belong to the hypervisor resource */
-	for (k = 0; k < nr_phys_cpus; k++)
-		request_resource(hypervisor, phys_cpus + k);
-
-	return 0;
-}
-
-void machine_kexec_register_resources(struct resource *res) { ; }
-
-#endif /* CONFIG_XEN */
 
 /*
  * A architecture hook called to validate the
@@ -228,7 +177,6 @@
 	machine_kexec_free_page_tables(image);
 }
 
-#ifndef CONFIG_XEN
 /*
  * Do not allocate memory (or fail in any way) in machine_kexec().
  * We are past the point of no return, committed to rebooting now.
@@ -280,8 +228,6 @@
 		page_list[PA_SWAP_PAGE] = (page_to_pfn(image->swap_page)
 						<< PAGE_SHIFT);
 
-<<<<<<< HEAD
-=======
 	/*
 	 * The segment registers are funny things, they have both a
 	 * visible and an invisible part.  Whenever the visible part is
@@ -301,7 +247,6 @@
 	set_idt(phys_to_virt(0), 0);
 
 	/* now call it */
->>>>>>> 0882e8dd
 	image->start = relocate_kernel_ptr((unsigned long)image->head,
 					   (unsigned long)page_list,
 					   image->start, cpu_has_pae,
@@ -314,7 +259,6 @@
 
 	__ftrace_enabled_restore(save_ftrace_enabled);
 }
-#endif
 
 void arch_crash_save_vmcoreinfo(void)
 {
