#include <linux/platform_device.h>
#include <linux/err.h>
#include <linux/init.h>

static __init int add_pcspkr(void)
{
	struct platform_device *pd;

<<<<<<< HEAD
#ifdef CONFIG_XEN
	if (!is_initial_xendomain())
		return 0;
#endif

	pd = platform_device_alloc("pcspkr", -1);
	if (!pd)
		return -ENOMEM;
=======
	pd = platform_device_register_simple("pcspkr", -1, NULL, 0);
>>>>>>> 18e352e4

	return IS_ERR(pd) ? PTR_ERR(pd) : 0;
}
device_initcall(add_pcspkr);<|MERGE_RESOLUTION|>--- conflicted
+++ resolved
@@ -6,18 +6,7 @@
 {
 	struct platform_device *pd;
 
-<<<<<<< HEAD
-#ifdef CONFIG_XEN
-	if (!is_initial_xendomain())
-		return 0;
-#endif
-
-	pd = platform_device_alloc("pcspkr", -1);
-	if (!pd)
-		return -ENOMEM;
-=======
 	pd = platform_device_register_simple("pcspkr", -1, NULL, 0);
->>>>>>> 18e352e4
 
 	return IS_ERR(pd) ? PTR_ERR(pd) : 0;
 }
