// SPDX-License-Identifier: GPL-2.0-only
/*
 * tboot.c: main implementation of helper functions used by kernel for
 *          runtime support of Intel(R) Trusted Execution Technology
 *
 * Copyright (c) 2006-2009, Intel Corporation
 */

#include <linux/intel-iommu.h>
#include <linux/init_task.h>
#include <linux/spinlock.h>
#include <linux/export.h>
#include <linux/delay.h>
#include <linux/sched.h>
#include <linux/init.h>
#include <linux/dmar.h>
#include <linux/cpu.h>
#include <linux/pfn.h>
#include <linux/mm.h>
#include <linux/tboot.h>
#include <linux/debugfs.h>

#include <asm/realmode.h>
#include <asm/processor.h>
#include <asm/bootparam.h>
#include <asm/pgalloc.h>
#include <asm/swiotlb.h>
#include <asm/fixmap.h>
#include <asm/proto.h>
#include <asm/setup.h>
#include <asm/e820/api.h>
#include <asm/io.h>

#include "../realmode/rm/wakeup.h"

/* Global pointer to shared data; NULL means no measured launch. */
static struct tboot *tboot __read_mostly;

/* timeout for APs (in secs) to enter wait-for-SIPI state during shutdown */
#define AP_WAIT_TIMEOUT		1

#undef pr_fmt
#define pr_fmt(fmt)	"tboot: " fmt

static u8 tboot_uuid[16] __initdata = TBOOT_UUID;

bool tboot_enabled(void)
{
	return tboot != NULL;
}

/* noinline to prevent gcc from warning about dereferencing constant fixaddr */
static noinline __init bool check_tboot_version(void)
{
	if (memcmp(&tboot_uuid, &tboot->uuid, sizeof(tboot->uuid))) {
		pr_warn("tboot at 0x%llx is invalid\n", boot_params.tboot_addr);
		return false;
	}

	if (tboot->version < 5) {
		pr_warn("tboot version is invalid: %u\n", tboot->version);
		return false;
	}

	pr_info("found shared page at phys addr 0x%llx:\n",
		boot_params.tboot_addr);
	pr_debug("version: %d\n", tboot->version);
	pr_debug("log_addr: 0x%08x\n", tboot->log_addr);
	pr_debug("shutdown_entry: 0x%x\n", tboot->shutdown_entry);
	pr_debug("tboot_base: 0x%08x\n", tboot->tboot_base);
	pr_debug("tboot_size: 0x%x\n", tboot->tboot_size);

	return true;
}

void __init tboot_probe(void)
{
	/* Look for valid page-aligned address for shared page. */
	if (!boot_params.tboot_addr)
		return;
	/*
	 * also verify that it is mapped as we expect it before calling
	 * set_fixmap(), to reduce chance of garbage value causing crash
	 */
	if (!e820__mapped_any(boot_params.tboot_addr,
			     boot_params.tboot_addr, E820_TYPE_RESERVED)) {
		pr_warn("non-0 tboot_addr but it is not of type E820_TYPE_RESERVED\n");
		return;
	}

	/* Map and check for tboot UUID. */
	set_fixmap(FIX_TBOOT_BASE, boot_params.tboot_addr);
	tboot = (void *)fix_to_virt(FIX_TBOOT_BASE);
	if (!check_tboot_version())
		tboot = NULL;
}

static pgd_t *tboot_pg_dir;
static struct mm_struct tboot_mm = {
	.mm_rb          = RB_ROOT,
	.pgd            = swapper_pg_dir,
	.mm_users       = ATOMIC_INIT(2),
	.mm_count       = ATOMIC_INIT(1),
<<<<<<< HEAD
=======
	.write_protect_seq = SEQCNT_ZERO(tboot_mm.write_protect_seq),
>>>>>>> 7d2a07b7
	MMAP_LOCK_INITIALIZER(init_mm)
	.page_table_lock =  __SPIN_LOCK_UNLOCKED(init_mm.page_table_lock),
	.mmlist         = LIST_HEAD_INIT(init_mm.mmlist),
};

static inline void switch_to_tboot_pt(void)
{
	write_cr3(virt_to_phys(tboot_pg_dir));
}

static int map_tboot_page(unsigned long vaddr, unsigned long pfn,
			  pgprot_t prot)
{
	pgd_t *pgd;
	p4d_t *p4d;
	pud_t *pud;
	pmd_t *pmd;
	pte_t *pte;

	pgd = pgd_offset(&tboot_mm, vaddr);
	p4d = p4d_alloc(&tboot_mm, pgd, vaddr);
	if (!p4d)
		return -1;
	pud = pud_alloc(&tboot_mm, p4d, vaddr);
	if (!pud)
		return -1;
	pmd = pmd_alloc(&tboot_mm, pud, vaddr);
	if (!pmd)
		return -1;
	pte = pte_alloc_map(&tboot_mm, pmd, vaddr);
	if (!pte)
		return -1;
	set_pte_at(&tboot_mm, vaddr, pte, pfn_pte(pfn, prot));
	pte_unmap(pte);

	/*
	 * PTI poisons low addresses in the kernel page tables in the
	 * name of making them unusable for userspace.  To execute
	 * code at such a low address, the poison must be cleared.
	 *
	 * Note: 'pgd' actually gets set in p4d_alloc() _or_
	 * pud_alloc() depending on 4/5-level paging.
	 */
	pgd->pgd &= ~_PAGE_NX;

	return 0;
}

static int map_tboot_pages(unsigned long vaddr, unsigned long start_pfn,
			   unsigned long nr)
{
	/* Reuse the original kernel mapping */
	tboot_pg_dir = pgd_alloc(&tboot_mm);
	if (!tboot_pg_dir)
		return -1;

	for (; nr > 0; nr--, vaddr += PAGE_SIZE, start_pfn++) {
		if (map_tboot_page(vaddr, start_pfn, PAGE_KERNEL_EXEC))
			return -1;
	}

	return 0;
}

static void tboot_create_trampoline(void)
{
	u32 map_base, map_size;

	/* Create identity map for tboot shutdown code. */
	map_base = PFN_DOWN(tboot->tboot_base);
	map_size = PFN_UP(tboot->tboot_size);
	if (map_tboot_pages(map_base << PAGE_SHIFT, map_base, map_size))
		panic("tboot: Error mapping tboot pages (mfns) @ 0x%x, 0x%x\n",
		      map_base, map_size);
}

#ifdef CONFIG_ACPI_SLEEP

static void add_mac_region(phys_addr_t start, unsigned long size)
{
	struct tboot_mac_region *mr;
	phys_addr_t end = start + size;

	if (tboot->num_mac_regions >= MAX_TB_MAC_REGIONS)
		panic("tboot: Too many MAC regions\n");

	if (start && size) {
		mr = &tboot->mac_regions[tboot->num_mac_regions++];
		mr->start = round_down(start, PAGE_SIZE);
		mr->size  = round_up(end, PAGE_SIZE) - mr->start;
	}
}

static int tboot_setup_sleep(void)
{
	int i;

	tboot->num_mac_regions = 0;

	for (i = 0; i < e820_table->nr_entries; i++) {
		if ((e820_table->entries[i].type != E820_TYPE_RAM)
		 && (e820_table->entries[i].type != E820_TYPE_RESERVED_KERN))
			continue;

		add_mac_region(e820_table->entries[i].addr, e820_table->entries[i].size);
	}

	tboot->acpi_sinfo.kernel_s3_resume_vector =
		real_mode_header->wakeup_start;

	return 0;
}

#else /* no CONFIG_ACPI_SLEEP */

static int tboot_setup_sleep(void)
{
	/* S3 shutdown requested, but S3 not supported by the kernel... */
	BUG();
	return -1;
}

#endif

void tboot_shutdown(u32 shutdown_type)
{
	void (*shutdown)(void);

	if (!tboot_enabled())
		return;

	/*
	 * if we're being called before the 1:1 mapping is set up then just
	 * return and let the normal shutdown happen; this should only be
	 * due to very early panic()
	 */
	if (!tboot_pg_dir)
		return;

	/* if this is S3 then set regions to MAC */
	if (shutdown_type == TB_SHUTDOWN_S3)
		if (tboot_setup_sleep())
			return;

	tboot->shutdown_type = shutdown_type;

	switch_to_tboot_pt();

	shutdown = (void(*)(void))(unsigned long)tboot->shutdown_entry;
	shutdown();

	/* should not reach here */
	while (1)
		halt();
}

static void tboot_copy_fadt(const struct acpi_table_fadt *fadt)
{
#define TB_COPY_GAS(tbg, g)			\
	tbg.space_id     = g.space_id;		\
	tbg.bit_width    = g.bit_width;		\
	tbg.bit_offset   = g.bit_offset;	\
	tbg.access_width = g.access_width;	\
	tbg.address      = g.address;

	TB_COPY_GAS(tboot->acpi_sinfo.pm1a_cnt_blk, fadt->xpm1a_control_block);
	TB_COPY_GAS(tboot->acpi_sinfo.pm1b_cnt_blk, fadt->xpm1b_control_block);
	TB_COPY_GAS(tboot->acpi_sinfo.pm1a_evt_blk, fadt->xpm1a_event_block);
	TB_COPY_GAS(tboot->acpi_sinfo.pm1b_evt_blk, fadt->xpm1b_event_block);

	/*
	 * We need phys addr of waking vector, but can't use virt_to_phys() on
	 * &acpi_gbl_FACS because it is ioremap'ed, so calc from FACS phys
	 * addr.
	 */
	tboot->acpi_sinfo.wakeup_vector = fadt->facs +
		offsetof(struct acpi_table_facs, firmware_waking_vector);
}

static int tboot_sleep(u8 sleep_state, u32 pm1a_control, u32 pm1b_control)
{
	static u32 acpi_shutdown_map[ACPI_S_STATE_COUNT] = {
		/* S0,1,2: */ -1, -1, -1,
		/* S3: */ TB_SHUTDOWN_S3,
		/* S4: */ TB_SHUTDOWN_S4,
		/* S5: */ TB_SHUTDOWN_S5 };

	if (!tboot_enabled())
		return 0;

	tboot_copy_fadt(&acpi_gbl_FADT);
	tboot->acpi_sinfo.pm1a_cnt_val = pm1a_control;
	tboot->acpi_sinfo.pm1b_cnt_val = pm1b_control;
	/* we always use the 32b wakeup vector */
	tboot->acpi_sinfo.vector_width = 32;

	if (sleep_state >= ACPI_S_STATE_COUNT ||
	    acpi_shutdown_map[sleep_state] == -1) {
		pr_warn("unsupported sleep state 0x%x\n", sleep_state);
		return -1;
	}

	tboot_shutdown(acpi_shutdown_map[sleep_state]);
	return 0;
}

static int tboot_extended_sleep(u8 sleep_state, u32 val_a, u32 val_b)
{
	if (!tboot_enabled())
		return 0;

	pr_warn("tboot is not able to suspend on platforms with reduced hardware sleep (ACPIv5)");
	return -ENODEV;
}

static atomic_t ap_wfs_count;

static int tboot_wait_for_aps(int num_aps)
{
	unsigned long timeout;

	timeout = AP_WAIT_TIMEOUT*HZ;
	while (atomic_read((atomic_t *)&tboot->num_in_wfs) != num_aps &&
	       timeout) {
		mdelay(1);
		timeout--;
	}

	if (timeout)
		pr_warn("tboot wait for APs timeout\n");

	return !(atomic_read((atomic_t *)&tboot->num_in_wfs) == num_aps);
}

static int tboot_dying_cpu(unsigned int cpu)
{
	atomic_inc(&ap_wfs_count);
	if (num_online_cpus() == 1) {
		if (tboot_wait_for_aps(atomic_read(&ap_wfs_count)))
			return -EBUSY;
	}
	return 0;
}

#ifdef CONFIG_DEBUG_FS

#define TBOOT_LOG_UUID	{ 0x26, 0x25, 0x19, 0xc0, 0x30, 0x6b, 0xb4, 0x4d, \
			  0x4c, 0x84, 0xa3, 0xe9, 0x53, 0xb8, 0x81, 0x74 }

#define TBOOT_SERIAL_LOG_ADDR	0x60000
#define TBOOT_SERIAL_LOG_SIZE	0x08000
#define LOG_MAX_SIZE_OFF	16
#define LOG_BUF_OFF		24

static uint8_t tboot_log_uuid[16] = TBOOT_LOG_UUID;

static ssize_t tboot_log_read(struct file *file, char __user *user_buf, size_t count, loff_t *ppos)
{
	void __iomem *log_base;
	u8 log_uuid[16];
	u32 max_size;
	void *kbuf;
	int ret = -EFAULT;

	log_base = ioremap(TBOOT_SERIAL_LOG_ADDR, TBOOT_SERIAL_LOG_SIZE);
	if (!log_base)
		return ret;

	memcpy_fromio(log_uuid, log_base, sizeof(log_uuid));
	if (memcmp(&tboot_log_uuid, log_uuid, sizeof(log_uuid)))
		goto err_iounmap;

	max_size = readl(log_base + LOG_MAX_SIZE_OFF);
	if (*ppos >= max_size) {
		ret = 0;
		goto err_iounmap;
	}

	if (*ppos + count > max_size)
		count = max_size - *ppos;

	kbuf = kmalloc(count, GFP_KERNEL);
	if (!kbuf) {
		ret = -ENOMEM;
		goto err_iounmap;
	}

	memcpy_fromio(kbuf, log_base + LOG_BUF_OFF + *ppos, count);
	if (copy_to_user(user_buf, kbuf, count))
		goto err_kfree;

	*ppos += count;

	ret = count;

err_kfree:
	kfree(kbuf);

err_iounmap:
	iounmap(log_base);

	return ret;
}

static const struct file_operations tboot_log_fops = {
	.read	= tboot_log_read,
	.llseek	= default_llseek,
};

#endif /* CONFIG_DEBUG_FS */

static __init int tboot_late_init(void)
{
	if (!tboot_enabled())
		return 0;

	tboot_create_trampoline();

	atomic_set(&ap_wfs_count, 0);
	cpuhp_setup_state(CPUHP_AP_X86_TBOOT_DYING, "x86/tboot:dying", NULL,
			  tboot_dying_cpu);
#ifdef CONFIG_DEBUG_FS
	debugfs_create_file("tboot_log", S_IRUSR,
			arch_debugfs_dir, NULL, &tboot_log_fops);
#endif

	acpi_os_set_prepare_sleep(&tboot_sleep);
	acpi_os_set_prepare_extended_sleep(&tboot_extended_sleep);
	return 0;
}

late_initcall(tboot_late_init);

/*
 * TXT configuration registers (offsets from TXT_{PUB, PRIV}_CONFIG_REGS_BASE)
 */

#define TXT_PUB_CONFIG_REGS_BASE       0xfed30000
#define TXT_PRIV_CONFIG_REGS_BASE      0xfed20000

/* # pages for each config regs space - used by fixmap */
#define NR_TXT_CONFIG_PAGES     ((TXT_PUB_CONFIG_REGS_BASE -                \
				  TXT_PRIV_CONFIG_REGS_BASE) >> PAGE_SHIFT)

/* offsets from pub/priv config space */
#define TXTCR_HEAP_BASE             0x0300
#define TXTCR_HEAP_SIZE             0x0308

#define SHA1_SIZE      20

struct sha1_hash {
	u8 hash[SHA1_SIZE];
};

struct sinit_mle_data {
	u32               version;             /* currently 6 */
	struct sha1_hash  bios_acm_id;
	u32               edx_senter_flags;
	u64               mseg_valid;
	struct sha1_hash  sinit_hash;
	struct sha1_hash  mle_hash;
	struct sha1_hash  stm_hash;
	struct sha1_hash  lcp_policy_hash;
	u32               lcp_policy_control;
	u32               rlp_wakeup_addr;
	u32               reserved;
	u32               num_mdrs;
	u32               mdrs_off;
	u32               num_vtd_dmars;
	u32               vtd_dmars_off;
} __packed;

struct acpi_table_header *tboot_get_dmar_table(struct acpi_table_header *dmar_tbl)
{
	void *heap_base, *heap_ptr, *config;

	if (!tboot_enabled())
		return dmar_tbl;

	/*
	 * ACPI tables may not be DMA protected by tboot, so use DMAR copy
	 * SINIT saved in SinitMleData in TXT heap (which is DMA protected)
	 */

	/* map config space in order to get heap addr */
	config = ioremap(TXT_PUB_CONFIG_REGS_BASE, NR_TXT_CONFIG_PAGES *
			 PAGE_SIZE);
	if (!config)
		return NULL;

	/* now map TXT heap */
	heap_base = ioremap(*(u64 *)(config + TXTCR_HEAP_BASE),
			    *(u64 *)(config + TXTCR_HEAP_SIZE));
	iounmap(config);
	if (!heap_base)
		return NULL;

	/* walk heap to SinitMleData */
	/* skip BiosData */
	heap_ptr = heap_base + *(u64 *)heap_base;
	/* skip OsMleData */
	heap_ptr += *(u64 *)heap_ptr;
	/* skip OsSinitData */
	heap_ptr += *(u64 *)heap_ptr;
	/* now points to SinitMleDataSize; set to SinitMleData */
	heap_ptr += sizeof(u64);
	/* get addr of DMAR table */
	dmar_tbl = (struct acpi_table_header *)(heap_ptr +
		   ((struct sinit_mle_data *)heap_ptr)->vtd_dmars_off -
		   sizeof(u64));

	/* don't unmap heap because dmar.c needs access to this */

	return dmar_tbl;
}

int tboot_force_iommu(void)
{
	if (!tboot_enabled())
		return 0;

	if (no_iommu || dmar_disabled)
<<<<<<< HEAD
		pr_warning("Forcing Intel-IOMMU to enabled\n");
=======
		pr_warn("Forcing Intel-IOMMU to enabled\n");
>>>>>>> 7d2a07b7

	dmar_disabled = 0;
	no_iommu = 0;

	return 1;
}<|MERGE_RESOLUTION|>--- conflicted
+++ resolved
@@ -101,10 +101,7 @@
 	.pgd            = swapper_pg_dir,
 	.mm_users       = ATOMIC_INIT(2),
 	.mm_count       = ATOMIC_INIT(1),
-<<<<<<< HEAD
-=======
 	.write_protect_seq = SEQCNT_ZERO(tboot_mm.write_protect_seq),
->>>>>>> 7d2a07b7
 	MMAP_LOCK_INITIALIZER(init_mm)
 	.page_table_lock =  __SPIN_LOCK_UNLOCKED(init_mm.page_table_lock),
 	.mmlist         = LIST_HEAD_INIT(init_mm.mmlist),
@@ -527,11 +524,7 @@
 		return 0;
 
 	if (no_iommu || dmar_disabled)
-<<<<<<< HEAD
-		pr_warning("Forcing Intel-IOMMU to enabled\n");
-=======
 		pr_warn("Forcing Intel-IOMMU to enabled\n");
->>>>>>> 7d2a07b7
 
 	dmar_disabled = 0;
 	no_iommu = 0;
