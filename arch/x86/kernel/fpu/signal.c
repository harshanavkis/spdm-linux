// SPDX-License-Identifier: GPL-2.0
/*
 * FPU signal frame handling routines.
 */

#include <linux/compat.h>
#include <linux/cpu.h>
#include <linux/pagemap.h>

#include <asm/fpu/internal.h>
#include <asm/fpu/signal.h>
#include <asm/fpu/regset.h>
#include <asm/fpu/xstate.h>

#include <asm/sigframe.h>
#include <asm/trace/fpu.h>

static struct _fpx_sw_bytes fx_sw_reserved, fx_sw_reserved_ia32;

/*
 * Check for the presence of extended state information in the
 * user fpstate pointer in the sigcontext.
 */
static inline int check_for_xstate(struct fxregs_state __user *buf,
				   void __user *fpstate,
				   struct _fpx_sw_bytes *fx_sw)
{
	int min_xstate_size = sizeof(struct fxregs_state) +
			      sizeof(struct xstate_header);
	unsigned int magic2;

	if (__copy_from_user(fx_sw, &buf->sw_reserved[0], sizeof(*fx_sw)))
		return -1;

	/* Check for the first magic field and other error scenarios. */
	if (fx_sw->magic1 != FP_XSTATE_MAGIC1 ||
	    fx_sw->xstate_size < min_xstate_size ||
	    fx_sw->xstate_size > fpu_user_xstate_size ||
	    fx_sw->xstate_size > fx_sw->extended_size)
		return -1;

	/*
	 * Check for the presence of second magic word at the end of memory
	 * layout. This detects the case where the user just copied the legacy
	 * fpstate layout with out copying the extended state information
	 * in the memory layout.
	 */
	if (__get_user(magic2, (__u32 __user *)(fpstate + fx_sw->xstate_size))
	    || magic2 != FP_XSTATE_MAGIC2)
		return -1;

	return 0;
}

/*
 * Signal frame handlers.
 */
static inline int save_fsave_header(struct task_struct *tsk, void __user *buf)
{
	if (use_fxsr()) {
		struct xregs_state *xsave = &tsk->thread.fpu.state.xsave;
		struct user_i387_ia32_struct env;
		struct _fpstate_32 __user *fp = buf;

		fpregs_lock();
		if (!test_thread_flag(TIF_NEED_FPU_LOAD))
			copy_fxregs_to_kernel(&tsk->thread.fpu);
		fpregs_unlock();

		convert_from_fxsr(&env, tsk);

		if (__copy_to_user(buf, &env, sizeof(env)) ||
		    __put_user(xsave->i387.swd, &fp->status) ||
		    __put_user(X86_FXSR_MAGIC, &fp->magic))
			return -1;
	} else {
		struct fregs_state __user *fp = buf;
		u32 swd;
		if (__get_user(swd, &fp->swd) || __put_user(swd, &fp->status))
			return -1;
	}

	return 0;
}

static inline int save_xstate_epilog(void __user *buf, int ia32_frame)
{
	struct xregs_state __user *x = buf;
	struct _fpx_sw_bytes *sw_bytes;
	u32 xfeatures;
	int err;

	/* Setup the bytes not touched by the [f]xsave and reserved for SW. */
	sw_bytes = ia32_frame ? &fx_sw_reserved_ia32 : &fx_sw_reserved;
	err = __copy_to_user(&x->i387.sw_reserved, sw_bytes, sizeof(*sw_bytes));

	if (!use_xsave())
		return err;

	err |= __put_user(FP_XSTATE_MAGIC2,
			  (__u32 __user *)(buf + fpu_user_xstate_size));

	/*
	 * Read the xfeatures which we copied (directly from the cpu or
	 * from the state in task struct) to the user buffers.
	 */
	err |= __get_user(xfeatures, (__u32 __user *)&x->header.xfeatures);

	/*
	 * For legacy compatible, we always set FP/SSE bits in the bit
	 * vector while saving the state to the user context. This will
	 * enable us capturing any changes(during sigreturn) to
	 * the FP/SSE bits by the legacy applications which don't touch
	 * xfeatures in the xsave header.
	 *
	 * xsave aware apps can change the xfeatures in the xsave
	 * header as well as change any contents in the memory layout.
	 * xrestore as part of sigreturn will capture all the changes.
	 */
	xfeatures |= XFEATURE_MASK_FPSSE;

	err |= __put_user(xfeatures, (__u32 __user *)&x->header.xfeatures);

	return err;
}

static inline int copy_fpregs_to_sigframe(struct xregs_state __user *buf)
{
	int err;

	if (use_xsave())
		err = copy_xregs_to_user(buf);
	else if (use_fxsr())
		err = copy_fxregs_to_user((struct fxregs_state __user *) buf);
	else
		err = copy_fregs_to_user((struct fregs_state __user *) buf);

	if (unlikely(err) && __clear_user(buf, fpu_user_xstate_size))
		err = -EFAULT;
	return err;
}

/*
 * Save the fpu, extended register state to the user signal frame.
 *
 * 'buf_fx' is the 64-byte aligned pointer at which the [f|fx|x]save
 *  state is copied.
 *  'buf' points to the 'buf_fx' or to the fsave header followed by 'buf_fx'.
 *
 *	buf == buf_fx for 64-bit frames and 32-bit fsave frame.
 *	buf != buf_fx for 32-bit frames with fxstate.
 *
 * Try to save it directly to the user frame with disabled page fault handler.
 * If this fails then do the slow path where the FPU state is first saved to
 * task's fpu->state and then copy it to the user frame pointed to by the
 * aligned pointer 'buf_fx'.
 *
 * If this is a 32-bit frame with fxstate, put a fsave header before
 * the aligned state at 'buf_fx'.
 *
 * For [f]xsave state, update the SW reserved fields in the [f]xsave frame
 * indicating the absence/presence of the extended state to the user.
 */
int copy_fpstate_to_sigframe(void __user *buf, void __user *buf_fx, int size)
{
	struct task_struct *tsk = current;
	int ia32_fxstate = (buf != buf_fx);
	int ret;

	ia32_fxstate &= (IS_ENABLED(CONFIG_X86_32) ||
			 IS_ENABLED(CONFIG_IA32_EMULATION));

	if (!access_ok(buf, size))
		return -EACCES;

	if (!static_cpu_has(X86_FEATURE_FPU))
		return fpregs_soft_get(current, NULL, 0,
			sizeof(struct user_i387_ia32_struct), NULL,
			(struct _fpstate_32 __user *) buf) ? -1 : 1;

retry:
	/*
	 * Load the FPU registers if they are not valid for the current task.
	 * With a valid FPU state we can attempt to save the state directly to
	 * userland's stack frame which will likely succeed. If it does not,
	 * resolve the fault in the user memory and try again.
	 */
	fpregs_lock();
	if (test_thread_flag(TIF_NEED_FPU_LOAD))
		__fpregs_load_activate();

	pagefault_disable();
	ret = copy_fpregs_to_sigframe(buf_fx);
	pagefault_enable();
	fpregs_unlock();

	if (ret) {
		if (!fault_in_pages_writeable(buf_fx, fpu_user_xstate_size))
			goto retry;
		return -EFAULT;
	}

	/* Save the fsave header for the 32-bit frames. */
	if ((ia32_fxstate || !use_fxsr()) && save_fsave_header(tsk, buf))
		return -1;

	if (use_fxsr() && save_xstate_epilog(buf_fx, ia32_fxstate))
		return -1;

	return 0;
}

static inline void
sanitize_restored_user_xstate(union fpregs_state *state,
			      struct user_i387_ia32_struct *ia32_env,
			      u64 user_xfeatures, int fx_only)
{
	struct xregs_state *xsave = &state->xsave;
	struct xstate_header *header = &xsave->header;

	if (use_xsave()) {
		/*
		 * Clear all feature bits which are not set in
		 * user_xfeatures and clear all extended features
		 * for fx_only mode.
		 */
		u64 mask = fx_only ? XFEATURE_MASK_FPSSE : user_xfeatures;

		/*
		 * Supervisor state has to be preserved. The sigframe
		 * restore can only modify user features, i.e. @mask
		 * cannot contain them.
		 */
		header->xfeatures &= mask | xfeatures_mask_supervisor();
	}

	if (use_fxsr()) {
		/*
		 * mscsr reserved bits must be masked to zero for security
		 * reasons.
		 */
		xsave->i387.mxcsr &= mxcsr_feature_mask;

		if (ia32_env)
			convert_to_fxsr(&state->fxsave, ia32_env);
	}
}

/*
 * Restore the extended state if present. Otherwise, restore the FP/SSE state.
 */
static int copy_user_to_fpregs_zeroing(void __user *buf, u64 xbv, int fx_only)
{
	u64 init_bv;
	int r;

	if (use_xsave()) {
		if (fx_only) {
			init_bv = xfeatures_mask_user() & ~XFEATURE_MASK_FPSSE;

			r = copy_user_to_fxregs(buf);
			if (!r)
				copy_kernel_to_xregs(&init_fpstate.xsave, init_bv);
			return r;
		} else {
			init_bv = xfeatures_mask_user() & ~xbv;

			r = copy_user_to_xregs(buf, xbv);
			if (!r && unlikely(init_bv))
				copy_kernel_to_xregs(&init_fpstate.xsave, init_bv);
			return r;
		}
	} else if (use_fxsr()) {
		return copy_user_to_fxregs(buf);
	} else
		return copy_user_to_fregs(buf);
}

static int __fpu__restore_sig(void __user *buf, void __user *buf_fx, int size)
{
	struct user_i387_ia32_struct *envp = NULL;
	int state_size = fpu_kernel_xstate_size;
	int ia32_fxstate = (buf != buf_fx);
	struct task_struct *tsk = current;
	struct fpu *fpu = &tsk->thread.fpu;
	struct user_i387_ia32_struct env;
	u64 user_xfeatures = 0;
	int fx_only = 0;
	int ret = 0;

	ia32_fxstate &= (IS_ENABLED(CONFIG_X86_32) ||
			 IS_ENABLED(CONFIG_IA32_EMULATION));

	if (!buf) {
		fpu__clear_user_states(fpu);
		return 0;
	}

	if (!access_ok(buf, size)) {
		ret = -EACCES;
		goto out;
	}

	if (!static_cpu_has(X86_FEATURE_FPU)) {
		ret = fpregs_soft_set(current, NULL, 0,
				      sizeof(struct user_i387_ia32_struct),
				      NULL, buf);
		goto out;
	}

	if (use_xsave()) {
		struct _fpx_sw_bytes fx_sw_user;
		if (unlikely(check_for_xstate(buf_fx, buf_fx, &fx_sw_user))) {
			/*
			 * Couldn't find the extended state information in the
			 * memory layout. Restore just the FP/SSE and init all
			 * the other extended state.
			 */
			state_size = sizeof(struct fxregs_state);
			fx_only = 1;
			trace_x86_fpu_xstate_check_failed(fpu);
		} else {
			state_size = fx_sw_user.xstate_size;
			user_xfeatures = fx_sw_user.xfeatures;
		}
	}

	if ((unsigned long)buf_fx % 64)
		fx_only = 1;
<<<<<<< HEAD

	if (!ia32_fxstate) {
=======
	/*
	 * For 32-bit frames with fxstate, copy the fxstate so it can be
	 * reconstructed later.
	 */
	if (ia32_fxstate) {
		ret = __copy_from_user(&env, buf, sizeof(env));
		if (ret)
			goto out;
		envp = &env;
	} else {
>>>>>>> d23193e9
		/*
		 * Attempt to restore the FPU registers directly from user
		 * memory. For that to succeed, the user access cannot cause
		 * page faults. If it does, fall back to the slow path below,
		 * going through the kernel buffer with the enabled pagefault
		 * handler.
		 */
		fpregs_lock();
		pagefault_disable();
		ret = copy_user_to_fpregs_zeroing(buf_fx, user_xfeatures, fx_only);
		pagefault_enable();
		if (!ret) {

			/*
			 * Restore supervisor states: previous context switch
			 * etc has done XSAVES and saved the supervisor states
			 * in the kernel buffer from which they can be restored
			 * now.
			 *
			 * We cannot do a single XRSTORS here - which would
			 * be nice - because the rest of the FPU registers are
			 * being restored from a user buffer directly. The
			 * single XRSTORS happens below, when the user buffer
			 * has been copied to the kernel one.
			 */
			if (test_thread_flag(TIF_NEED_FPU_LOAD) &&
			    xfeatures_mask_supervisor())
				copy_kernel_to_xregs(&fpu->state.xsave,
						     xfeatures_mask_supervisor());
			fpregs_mark_activate();
			fpregs_unlock();
			return 0;
		}
		fpregs_unlock();
	} else {
		/*
		 * For 32-bit frames with fxstate, copy the fxstate so it can
		 * be reconstructed later.
		 */
		ret = __copy_from_user(&env, buf, sizeof(env));
		if (ret)
			goto err_out;
		envp = &env;
	}

	/*
	 * By setting TIF_NEED_FPU_LOAD it is ensured that our xstate is
	 * not modified on context switch and that the xstate is considered
	 * to be loaded again on return to userland (overriding last_cpu avoids
	 * the optimisation).
	 */
	fpregs_lock();

	if (!test_thread_flag(TIF_NEED_FPU_LOAD)) {

		/*
		 * Supervisor states are not modified by user space input.  Save
		 * current supervisor states first and invalidate the FPU regs.
		 */
		if (xfeatures_mask_supervisor())
			copy_supervisor_to_kernel(&fpu->state.xsave);
		set_thread_flag(TIF_NEED_FPU_LOAD);
	}
	__fpu_invalidate_fpregs_state(fpu);
	fpregs_unlock();

	if (use_xsave() && !fx_only) {
		u64 init_bv = xfeatures_mask_user() & ~user_xfeatures;

		ret = copy_user_to_xstate(&fpu->state.xsave, buf_fx);
		if (ret)
			goto out;

		sanitize_restored_user_xstate(&fpu->state, envp, user_xfeatures,
					      fx_only);

		fpregs_lock();
		if (unlikely(init_bv))
			copy_kernel_to_xregs(&init_fpstate.xsave, init_bv);

		/*
		 * Restore previously saved supervisor xstates along with
		 * copied-in user xstates.
		 */
		ret = copy_kernel_to_xregs_err(&fpu->state.xsave,
					       user_xfeatures | xfeatures_mask_supervisor());

	} else if (use_fxsr()) {
		ret = __copy_from_user(&fpu->state.fxsave, buf_fx, state_size);
		if (ret) {
			ret = -EFAULT;
			goto out;
		}

		sanitize_restored_user_xstate(&fpu->state, envp, user_xfeatures,
					      fx_only);

		fpregs_lock();
		if (use_xsave()) {
			u64 init_bv;

			init_bv = xfeatures_mask_user() & ~XFEATURE_MASK_FPSSE;
			copy_kernel_to_xregs(&init_fpstate.xsave, init_bv);
		}

		ret = copy_kernel_to_fxregs_err(&fpu->state.fxsave);
	} else {
		ret = __copy_from_user(&fpu->state.fsave, buf_fx, state_size);
		if (ret)
			goto out;

		fpregs_lock();
		ret = copy_kernel_to_fregs_err(&fpu->state.fsave);
	}
	if (!ret)
		fpregs_mark_activate();
	else
		fpregs_deactivate(fpu);
	fpregs_unlock();

out:
	if (ret)
		fpu__clear_user_states(fpu);
	return ret;
}

static inline int xstate_sigframe_size(void)
{
	return use_xsave() ? fpu_user_xstate_size + FP_XSTATE_MAGIC2_SIZE :
			fpu_user_xstate_size;
}

/*
 * Restore FPU state from a sigframe:
 */
int fpu__restore_sig(void __user *buf, int ia32_frame)
{
	void __user *buf_fx = buf;
	int size = xstate_sigframe_size();

	if (ia32_frame && use_fxsr()) {
		buf_fx = buf + sizeof(struct fregs_state);
		size += sizeof(struct fregs_state);
	}

	return __fpu__restore_sig(buf, buf_fx, size);
}

unsigned long
fpu__alloc_mathframe(unsigned long sp, int ia32_frame,
		     unsigned long *buf_fx, unsigned long *size)
{
	unsigned long frame_size = xstate_sigframe_size();

	*buf_fx = sp = round_down(sp - frame_size, 64);
	if (ia32_frame && use_fxsr()) {
		frame_size += sizeof(struct fregs_state);
		sp -= sizeof(struct fregs_state);
	}

	*size = frame_size;

	return sp;
}
/*
 * Prepare the SW reserved portion of the fxsave memory layout, indicating
 * the presence of the extended state information in the memory layout
 * pointed by the fpstate pointer in the sigcontext.
 * This will be saved when ever the FP and extended state context is
 * saved on the user stack during the signal handler delivery to the user.
 */
void fpu__init_prepare_fx_sw_frame(void)
{
	int size = fpu_user_xstate_size + FP_XSTATE_MAGIC2_SIZE;

	fx_sw_reserved.magic1 = FP_XSTATE_MAGIC1;
	fx_sw_reserved.extended_size = size;
	fx_sw_reserved.xfeatures = xfeatures_mask_user();
	fx_sw_reserved.xstate_size = fpu_user_xstate_size;

	if (IS_ENABLED(CONFIG_IA32_EMULATION) ||
	    IS_ENABLED(CONFIG_X86_32)) {
		int fsave_header_size = sizeof(struct fregs_state);

		fx_sw_reserved_ia32 = fx_sw_reserved;
		fx_sw_reserved_ia32.extended_size = size + fsave_header_size;
	}
}
<|MERGE_RESOLUTION|>--- conflicted
+++ resolved
@@ -327,21 +327,8 @@
 
 	if ((unsigned long)buf_fx % 64)
 		fx_only = 1;
-<<<<<<< HEAD
 
 	if (!ia32_fxstate) {
-=======
-	/*
-	 * For 32-bit frames with fxstate, copy the fxstate so it can be
-	 * reconstructed later.
-	 */
-	if (ia32_fxstate) {
-		ret = __copy_from_user(&env, buf, sizeof(env));
-		if (ret)
-			goto out;
-		envp = &env;
-	} else {
->>>>>>> d23193e9
 		/*
 		 * Attempt to restore the FPU registers directly from user
 		 * memory. For that to succeed, the user access cannot cause
@@ -383,7 +370,7 @@
 		 */
 		ret = __copy_from_user(&env, buf, sizeof(env));
 		if (ret)
-			goto err_out;
+			goto out;
 		envp = &env;
 	}
 
