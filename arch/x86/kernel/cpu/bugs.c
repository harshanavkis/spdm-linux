// SPDX-License-Identifier: GPL-2.0
/*
 *  Copyright (C) 1994  Linus Torvalds
 *
 *  Cyrix stuff, June 1998 by:
 *	- Rafael R. Reilova (moved everything from head.S),
 *        <rreilova@ececs.uc.edu>
 *	- Channing Corn (tests & fixes),
 *	- Andrew D. Balsa (code cleanup).
 */
#include <linux/init.h>
#include <linux/utsname.h>
#include <linux/cpu.h>
#include <linux/module.h>
#include <linux/nospec.h>
#include <linux/prctl.h>

#include <asm/spec-ctrl.h>
#include <asm/cmdline.h>
#include <asm/bugs.h>
#include <asm/processor.h>
#include <asm/processor-flags.h>
#include <asm/fpu/internal.h>
#include <asm/msr.h>
#include <asm/vmx.h>
#include <asm/paravirt.h>
#include <asm/alternative.h>
#include <asm/pgtable.h>
#include <asm/set_memory.h>
#include <asm/intel-family.h>
#include <asm/e820/api.h>
#include <asm/hypervisor.h>

static void __init spectre_v2_select_mitigation(void);
static void __init ssb_select_mitigation(void);
static void __init l1tf_select_mitigation(void);

/* The base value of the SPEC_CTRL MSR that always has to be preserved. */
u64 x86_spec_ctrl_base;
EXPORT_SYMBOL_GPL(x86_spec_ctrl_base);
static DEFINE_MUTEX(spec_ctrl_mutex);

/*
 * The vendor and possibly platform specific bits which can be modified in
 * x86_spec_ctrl_base.
 */
static u64 __ro_after_init x86_spec_ctrl_mask = SPEC_CTRL_IBRS;

/*
 * AMD specific MSR info for Speculative Store Bypass control.
 * x86_amd_ls_cfg_ssbd_mask is initialized in identify_boot_cpu().
 */
u64 __ro_after_init x86_amd_ls_cfg_base;
u64 __ro_after_init x86_amd_ls_cfg_ssbd_mask;

void __init check_bugs(void)
{
	identify_boot_cpu();

	/*
	 * identify_boot_cpu() initialized SMT support information, let the
	 * core code know.
	 */
	cpu_smt_check_topology_early();

	if (!IS_ENABLED(CONFIG_SMP)) {
		pr_info("CPU: ");
		print_cpu_info(&boot_cpu_data);
	}

	/*
	 * Read the SPEC_CTRL MSR to account for reserved bits which may
	 * have unknown values. AMD64_LS_CFG MSR is cached in the early AMD
	 * init code as it is not enumerated and depends on the family.
	 */
	if (boot_cpu_has(X86_FEATURE_MSR_SPEC_CTRL))
		rdmsrl(MSR_IA32_SPEC_CTRL, x86_spec_ctrl_base);

	/* Allow STIBP in MSR_SPEC_CTRL if supported */
	if (boot_cpu_has(X86_FEATURE_STIBP))
		x86_spec_ctrl_mask |= SPEC_CTRL_STIBP;

	/* Select the proper spectre mitigation before patching alternatives */
	spectre_v2_select_mitigation();

	/*
	 * Select proper mitigation for any exposure to the Speculative Store
	 * Bypass vulnerability.
	 */
	ssb_select_mitigation();

	l1tf_select_mitigation();

#ifdef CONFIG_X86_32
	/*
	 * Check whether we are able to run this kernel safely on SMP.
	 *
	 * - i386 is no longer supported.
	 * - In order to run on anything without a TSC, we need to be
	 *   compiled for a i486.
	 */
	if (boot_cpu_data.x86 < 4)
		panic("Kernel requires i486+ for 'invlpg' and other features");

	init_utsname()->machine[1] =
		'0' + (boot_cpu_data.x86 > 6 ? 6 : boot_cpu_data.x86);
	alternative_instructions();

	fpu__init_check_bugs();
#else /* CONFIG_X86_64 */
	alternative_instructions();

	/*
	 * Make sure the first 2MB area is not mapped by huge pages
	 * There are typically fixed size MTRRs in there and overlapping
	 * MTRRs into large pages causes slow downs.
	 *
	 * Right now we don't do that with gbpages because there seems
	 * very little benefit for that case.
	 */
	if (!direct_gbpages)
		set_memory_4k((unsigned long)__va(0), 1);
#endif
}

/* The kernel command line selection */
enum spectre_v2_mitigation_cmd {
	SPECTRE_V2_CMD_NONE,
	SPECTRE_V2_CMD_AUTO,
	SPECTRE_V2_CMD_FORCE,
	SPECTRE_V2_CMD_RETPOLINE,
	SPECTRE_V2_CMD_RETPOLINE_GENERIC,
	SPECTRE_V2_CMD_RETPOLINE_AMD,
	SPECTRE_V2_CMD_IBRS,
};

static const char *spectre_v2_strings[] = {
	[SPECTRE_V2_NONE]			= "Vulnerable",
	[SPECTRE_V2_RETPOLINE_MINIMAL]		= "Vulnerable: Minimal generic ASM retpoline",
	[SPECTRE_V2_RETPOLINE_MINIMAL_AMD]	= "Vulnerable: Minimal AMD ASM retpoline",
	[SPECTRE_V2_RETPOLINE_GENERIC]		= "Mitigation: Full generic retpoline",
	[SPECTRE_V2_RETPOLINE_AMD]		= "Mitigation: Full AMD retpoline",
	[SPECTRE_V2_IBRS]			= "Mitigation: Indirect Branch Restricted Speculation",
	[SPECTRE_V2_IBRS_ENHANCED]		= "Mitigation: Enhanced IBRS",
};

#undef pr_fmt
#define pr_fmt(fmt)     "Spectre V2 : " fmt

static enum spectre_v2_mitigation spectre_v2_enabled __ro_after_init =
	SPECTRE_V2_NONE;

void
x86_virt_spec_ctrl(u64 guest_spec_ctrl, u64 guest_virt_spec_ctrl, bool setguest)
{
	u64 msrval, guestval, hostval = x86_spec_ctrl_base;
	struct thread_info *ti = current_thread_info();

	/* Is MSR_SPEC_CTRL implemented ? */
	if (static_cpu_has(X86_FEATURE_MSR_SPEC_CTRL)) {
		/*
		 * Restrict guest_spec_ctrl to supported values. Clear the
		 * modifiable bits in the host base value and or the
		 * modifiable bits from the guest value.
		 */
		guestval = hostval & ~x86_spec_ctrl_mask;
		guestval |= guest_spec_ctrl & x86_spec_ctrl_mask;

		/* SSBD controlled in MSR_SPEC_CTRL */
		if (static_cpu_has(X86_FEATURE_SPEC_CTRL_SSBD) ||
		    static_cpu_has(X86_FEATURE_AMD_SSBD))
			hostval |= ssbd_tif_to_spec_ctrl(ti->flags);

		if (hostval != guestval) {
			msrval = setguest ? guestval : hostval;
			wrmsrl(MSR_IA32_SPEC_CTRL, msrval);
		}
	}

	/*
	 * If SSBD is not handled in MSR_SPEC_CTRL on AMD, update
	 * MSR_AMD64_L2_CFG or MSR_VIRT_SPEC_CTRL if supported.
	 */
	if (!static_cpu_has(X86_FEATURE_LS_CFG_SSBD) &&
	    !static_cpu_has(X86_FEATURE_VIRT_SSBD))
		return;

	/*
	 * If the host has SSBD mitigation enabled, force it in the host's
	 * virtual MSR value. If its not permanently enabled, evaluate
	 * current's TIF_SSBD thread flag.
	 */
	if (static_cpu_has(X86_FEATURE_SPEC_STORE_BYPASS_DISABLE))
		hostval = SPEC_CTRL_SSBD;
	else
		hostval = ssbd_tif_to_spec_ctrl(ti->flags);

	/* Sanitize the guest value */
	guestval = guest_virt_spec_ctrl & SPEC_CTRL_SSBD;

	if (hostval != guestval) {
		unsigned long tif;

		tif = setguest ? ssbd_spec_ctrl_to_tif(guestval) :
				 ssbd_spec_ctrl_to_tif(hostval);

		speculative_store_bypass_update(tif);
	}
}
EXPORT_SYMBOL_GPL(x86_virt_spec_ctrl);

static void x86_amd_ssb_disable(void)
{
	u64 msrval = x86_amd_ls_cfg_base | x86_amd_ls_cfg_ssbd_mask;

	if (boot_cpu_has(X86_FEATURE_VIRT_SSBD))
		wrmsrl(MSR_AMD64_VIRT_SPEC_CTRL, SPEC_CTRL_SSBD);
	else if (boot_cpu_has(X86_FEATURE_LS_CFG_SSBD))
		wrmsrl(MSR_AMD64_LS_CFG, msrval);
}

#ifdef RETPOLINE
static bool spectre_v2_bad_module;

bool retpoline_module_ok(bool has_retpoline)
{
	if (spectre_v2_enabled == SPECTRE_V2_NONE || has_retpoline)
		return true;

	pr_err("System may be vulnerable to spectre v2\n");
	spectre_v2_bad_module = true;
	return false;
}

static inline const char *spectre_v2_module_string(void)
{
	return spectre_v2_bad_module ? " - vulnerable module loaded" : "";
}
#else
static inline const char *spectre_v2_module_string(void) { return ""; }
#endif

static void __init spec2_print_if_insecure(const char *reason)
{
	if (boot_cpu_has_bug(X86_BUG_SPECTRE_V2))
		pr_info("%s selected on command line.\n", reason);
}

static void __init spec2_print_if_secure(const char *reason)
{
	if (!boot_cpu_has_bug(X86_BUG_SPECTRE_V2))
		pr_info("%s selected on command line.\n", reason);
}

static inline bool retp_compiler(void)
{
	return __is_defined(RETPOLINE);
}

static inline bool match_option(const char *arg, int arglen, const char *opt)
{
	int len = strlen(opt);

	return len == arglen && !strncmp(arg, opt, len);
}

static const struct {
	const char *option;
	enum spectre_v2_mitigation_cmd cmd;
	bool secure;
} mitigation_options[] = {
	{ "off",               SPECTRE_V2_CMD_NONE,              false },
	{ "on",                SPECTRE_V2_CMD_FORCE,             true },
	{ "retpoline",         SPECTRE_V2_CMD_RETPOLINE,         false },
	{ "retpoline,amd",     SPECTRE_V2_CMD_RETPOLINE_AMD,     false },
	{ "retpoline,generic", SPECTRE_V2_CMD_RETPOLINE_GENERIC, false },
	{ "ibrs",              SPECTRE_V2_CMD_IBRS,              false },
	{ "auto",              SPECTRE_V2_CMD_AUTO,              false },
};

static enum spectre_v2_mitigation_cmd __init spectre_v2_parse_cmdline(void)
{
	char arg[20];
	int ret, i;
	enum spectre_v2_mitigation_cmd cmd = SPECTRE_V2_CMD_AUTO;

	if (cmdline_find_option_bool(boot_command_line, "nospectre_v2"))
		return SPECTRE_V2_CMD_NONE;
	else {
		ret = cmdline_find_option(boot_command_line, "spectre_v2", arg, sizeof(arg));
		if (ret < 0)
			return SPECTRE_V2_CMD_AUTO;

		for (i = 0; i < ARRAY_SIZE(mitigation_options); i++) {
			if (!match_option(arg, ret, mitigation_options[i].option))
				continue;
			cmd = mitigation_options[i].cmd;
			break;
		}

		if (i >= ARRAY_SIZE(mitigation_options)) {
			pr_err("unknown option (%s). Switching to AUTO select\n", arg);
			return SPECTRE_V2_CMD_AUTO;
		}
	}

	if ((cmd == SPECTRE_V2_CMD_RETPOLINE ||
	     cmd == SPECTRE_V2_CMD_RETPOLINE_AMD ||
	     cmd == SPECTRE_V2_CMD_RETPOLINE_GENERIC) &&
	    !IS_ENABLED(CONFIG_RETPOLINE)) {
		pr_err("%s selected but not compiled in. Switching to AUTO select\n", mitigation_options[i].option);
		return SPECTRE_V2_CMD_AUTO;
	}

	if (cmd == SPECTRE_V2_CMD_RETPOLINE_AMD &&
	    boot_cpu_data.x86_vendor != X86_VENDOR_HYGON &&
	    boot_cpu_data.x86_vendor != X86_VENDOR_AMD) {
		pr_err("retpoline,amd selected but CPU is not AMD. Switching to AUTO select\n");
		return SPECTRE_V2_CMD_AUTO;
	}

	if (mitigation_options[i].secure)
		spec2_print_if_secure(mitigation_options[i].option);
	else
		spec2_print_if_insecure(mitigation_options[i].option);

	return cmd;
}

<<<<<<< HEAD
/* Check for Skylake-like CPUs (for RSB handling) */
static bool __init is_skylake_era(void)
{
	if (boot_cpu_data.x86_vendor == X86_VENDOR_INTEL &&
	    boot_cpu_data.x86 == 6) {
		switch (boot_cpu_data.x86_model) {
		case INTEL_FAM6_SKYLAKE_MOBILE:
		case INTEL_FAM6_SKYLAKE_DESKTOP:
		case INTEL_FAM6_SKYLAKE_X:
		case INTEL_FAM6_KABYLAKE_MOBILE:
		case INTEL_FAM6_KABYLAKE_DESKTOP:
			return true;
		}
	}
	return false;
=======
static bool stibp_needed(void)
{
	if (spectre_v2_enabled == SPECTRE_V2_NONE)
		return false;

	if (!boot_cpu_has(X86_FEATURE_STIBP))
		return false;

	return true;
}

static void update_stibp_msr(void *info)
{
	wrmsrl(MSR_IA32_SPEC_CTRL, x86_spec_ctrl_base);
}

void arch_smt_update(void)
{
	u64 mask;

	if (!stibp_needed())
		return;

	mutex_lock(&spec_ctrl_mutex);
	mask = x86_spec_ctrl_base;
	if (cpu_smt_control == CPU_SMT_ENABLED)
		mask |= SPEC_CTRL_STIBP;
	else
		mask &= ~SPEC_CTRL_STIBP;

	if (mask != x86_spec_ctrl_base) {
		pr_info("Spectre v2 cross-process SMT mitigation: %s STIBP\n",
				cpu_smt_control == CPU_SMT_ENABLED ?
				"Enabling" : "Disabling");
		x86_spec_ctrl_base = mask;
		on_each_cpu(update_stibp_msr, NULL, 1);
	}
	mutex_unlock(&spec_ctrl_mutex);
>>>>>>> 65102238
}

static void __init spectre_v2_select_mitigation(void)
{
	enum spectre_v2_mitigation_cmd cmd = spectre_v2_parse_cmdline();
	enum spectre_v2_mitigation mode = SPECTRE_V2_NONE;

	/*
	 * If the CPU is not affected and the command line mode is NONE or AUTO
	 * then nothing to do.
	 */
	if (!boot_cpu_has_bug(X86_BUG_SPECTRE_V2) &&
	    (cmd == SPECTRE_V2_CMD_NONE || cmd == SPECTRE_V2_CMD_AUTO))
		return;

	switch (cmd) {
	case SPECTRE_V2_CMD_NONE:
		return;

	case SPECTRE_V2_CMD_FORCE:
	case SPECTRE_V2_CMD_AUTO:
		if (boot_cpu_has(X86_FEATURE_IBRS_ENHANCED)) {
			mode = SPECTRE_V2_IBRS_ENHANCED;
			/* Force it so VMEXIT will restore correctly */
			x86_spec_ctrl_base |= SPEC_CTRL_IBRS;
			wrmsrl(MSR_IA32_SPEC_CTRL, x86_spec_ctrl_base);
			goto specv2_set_mode;
		}
		if (boot_cpu_has(X86_FEATURE_IBRS) &&
		    (is_skylake_era() || !retp_compiler())) {
			mode = SPECTRE_V2_IBRS;
			setup_force_cpu_cap(X86_FEATURE_USE_IBRS);
			goto specv2_set_mode;
		}
		if (IS_ENABLED(CONFIG_RETPOLINE))
			goto retpoline_auto;
		break;

	case SPECTRE_V2_CMD_IBRS:
		mode = SPECTRE_V2_IBRS;
		setup_force_cpu_cap(X86_FEATURE_USE_IBRS);
		goto specv2_set_mode;

	case SPECTRE_V2_CMD_RETPOLINE_AMD:
		if (IS_ENABLED(CONFIG_RETPOLINE))
			goto retpoline_amd;
		break;

	case SPECTRE_V2_CMD_RETPOLINE_GENERIC:
		if (IS_ENABLED(CONFIG_RETPOLINE))
			goto retpoline_generic;
		break;

	case SPECTRE_V2_CMD_RETPOLINE:
		if (IS_ENABLED(CONFIG_RETPOLINE))
			goto retpoline_auto;
		break;
	}
	pr_err("Spectre mitigation: kernel not compiled with retpoline; no mitigation available!");
	return;

retpoline_auto:
	if (boot_cpu_data.x86_vendor == X86_VENDOR_AMD ||
	    boot_cpu_data.x86_vendor == X86_VENDOR_HYGON) {
	retpoline_amd:
		if (!boot_cpu_has(X86_FEATURE_LFENCE_RDTSC)) {
			pr_err("Spectre mitigation: LFENCE not serializing, switching to generic retpoline\n");
			goto retpoline_generic;
		}
		mode = retp_compiler() ? SPECTRE_V2_RETPOLINE_AMD :
					 SPECTRE_V2_RETPOLINE_MINIMAL_AMD;
		setup_force_cpu_cap(X86_FEATURE_RETPOLINE_AMD);
		setup_force_cpu_cap(X86_FEATURE_RETPOLINE);
	} else {
	retpoline_generic:
		mode = retp_compiler() ? SPECTRE_V2_RETPOLINE_GENERIC :
					 SPECTRE_V2_RETPOLINE_MINIMAL;
		setup_force_cpu_cap(X86_FEATURE_RETPOLINE);
	}

specv2_set_mode:
	spectre_v2_enabled = mode;
	pr_info("%s\n", spectre_v2_strings[mode]);

	/*
	 * If spectre v2 protection has been enabled, unconditionally fill
	 * RSB during a context switch; this protects against two independent
	 * issues:
	 *
	 *	- RSB underflow (and switch to BTB) on Skylake+
	 *	- SpectreRSB variant of spectre v2 on X86_BUG_SPECTRE_V2 CPUs
	 */
	setup_force_cpu_cap(X86_FEATURE_RSB_CTXSW);
	pr_info("Spectre v2 / SpectreRSB mitigation: Filling RSB on context switch\n");

	/* Initialize Indirect Branch Prediction Barrier if supported */
	if (boot_cpu_has(X86_FEATURE_IBPB)) {
		setup_force_cpu_cap(X86_FEATURE_USE_IBPB);
		pr_info("Spectre v2 mitigation: Enabling Indirect Branch Prediction Barrier\n");
	}

	/*
	 * Retpoline means the kernel is safe because it has no indirect
	 * branches. Enhanced IBRS protects firmware too, so, enable restricted
	 * speculation around firmware calls only when Enhanced IBRS isn't
	 * supported.
	 *
	 * Use "mode" to check Enhanced IBRS instead of boot_cpu_has(), because
	 * the user might select retpoline on the kernel command line and if
	 * the CPU supports Enhanced IBRS, kernel might un-intentionally not
	 * enable IBRS around firmware calls.
	 */
	if (boot_cpu_has(X86_FEATURE_IBRS) && mode != SPECTRE_V2_IBRS_ENHANCED) {
		setup_force_cpu_cap(X86_FEATURE_USE_IBRS_FW);
		pr_info("Enabling Restricted Speculation for firmware calls\n");
	}

	/* Enable STIBP if appropriate */
	arch_smt_update();
}

#undef pr_fmt
#define pr_fmt(fmt)	"Speculative Store Bypass: " fmt

static enum ssb_mitigation ssb_mode __ro_after_init = SPEC_STORE_BYPASS_NONE;

/* The kernel command line selection */
enum ssb_mitigation_cmd {
	SPEC_STORE_BYPASS_CMD_NONE,
	SPEC_STORE_BYPASS_CMD_AUTO,
	SPEC_STORE_BYPASS_CMD_ON,
	SPEC_STORE_BYPASS_CMD_PRCTL,
	SPEC_STORE_BYPASS_CMD_SECCOMP,
};

static const char *ssb_strings[] = {
	[SPEC_STORE_BYPASS_NONE]	= "Vulnerable",
	[SPEC_STORE_BYPASS_DISABLE]	= "Mitigation: Speculative Store Bypass disabled",
	[SPEC_STORE_BYPASS_PRCTL]	= "Mitigation: Speculative Store Bypass disabled via prctl",
	[SPEC_STORE_BYPASS_SECCOMP]	= "Mitigation: Speculative Store Bypass disabled via prctl and seccomp",
};

static const struct {
	const char *option;
	enum ssb_mitigation_cmd cmd;
} ssb_mitigation_options[] = {
	{ "auto",	SPEC_STORE_BYPASS_CMD_AUTO },    /* Platform decides */
	{ "on",		SPEC_STORE_BYPASS_CMD_ON },      /* Disable Speculative Store Bypass */
	{ "off",	SPEC_STORE_BYPASS_CMD_NONE },    /* Don't touch Speculative Store Bypass */
	{ "prctl",	SPEC_STORE_BYPASS_CMD_PRCTL },   /* Disable Speculative Store Bypass via prctl */
	{ "seccomp",	SPEC_STORE_BYPASS_CMD_SECCOMP }, /* Disable Speculative Store Bypass via prctl and seccomp */
};

static enum ssb_mitigation_cmd __init ssb_parse_cmdline(void)
{
	enum ssb_mitigation_cmd cmd = SPEC_STORE_BYPASS_CMD_AUTO;
	char arg[20];
	int ret, i;

	if (cmdline_find_option_bool(boot_command_line, "nospec_store_bypass_disable")) {
		return SPEC_STORE_BYPASS_CMD_NONE;
	} else {
		ret = cmdline_find_option(boot_command_line, "spec_store_bypass_disable",
					  arg, sizeof(arg));
		if (ret < 0)
			return SPEC_STORE_BYPASS_CMD_AUTO;

		for (i = 0; i < ARRAY_SIZE(ssb_mitigation_options); i++) {
			if (!match_option(arg, ret, ssb_mitigation_options[i].option))
				continue;

			cmd = ssb_mitigation_options[i].cmd;
			break;
		}

		if (i >= ARRAY_SIZE(ssb_mitigation_options)) {
			pr_err("unknown option (%s). Switching to AUTO select\n", arg);
			return SPEC_STORE_BYPASS_CMD_AUTO;
		}
	}

	return cmd;
}

static enum ssb_mitigation __init __ssb_select_mitigation(void)
{
	enum ssb_mitigation mode = SPEC_STORE_BYPASS_NONE;
	enum ssb_mitigation_cmd cmd;

	if (!boot_cpu_has(X86_FEATURE_SSBD))
		return mode;

	cmd = ssb_parse_cmdline();
	if (!boot_cpu_has_bug(X86_BUG_SPEC_STORE_BYPASS) &&
	    (cmd == SPEC_STORE_BYPASS_CMD_NONE ||
	     cmd == SPEC_STORE_BYPASS_CMD_AUTO))
		return mode;

	switch (cmd) {
	case SPEC_STORE_BYPASS_CMD_AUTO:
	case SPEC_STORE_BYPASS_CMD_SECCOMP:
		/*
		 * Choose prctl+seccomp as the default mode if seccomp is
		 * enabled.
		 */
		if (IS_ENABLED(CONFIG_SECCOMP))
			mode = SPEC_STORE_BYPASS_SECCOMP;
		else
			mode = SPEC_STORE_BYPASS_PRCTL;
		break;
	case SPEC_STORE_BYPASS_CMD_ON:
		mode = SPEC_STORE_BYPASS_DISABLE;
		break;
	case SPEC_STORE_BYPASS_CMD_PRCTL:
		mode = SPEC_STORE_BYPASS_PRCTL;
		break;
	case SPEC_STORE_BYPASS_CMD_NONE:
		break;
	}

	/*
	 * We have three CPU feature flags that are in play here:
	 *  - X86_BUG_SPEC_STORE_BYPASS - CPU is susceptible.
	 *  - X86_FEATURE_SSBD - CPU is able to turn off speculative store bypass
	 *  - X86_FEATURE_SPEC_STORE_BYPASS_DISABLE - engage the mitigation
	 */
	if (mode == SPEC_STORE_BYPASS_DISABLE) {
		setup_force_cpu_cap(X86_FEATURE_SPEC_STORE_BYPASS_DISABLE);
		/*
		 * Intel uses the SPEC CTRL MSR Bit(2) for this, while AMD may
		 * use a completely different MSR and bit dependent on family.
		 */
		if (!static_cpu_has(X86_FEATURE_SPEC_CTRL_SSBD) &&
		    !static_cpu_has(X86_FEATURE_AMD_SSBD)) {
			x86_amd_ssb_disable();
		} else {
			x86_spec_ctrl_base |= SPEC_CTRL_SSBD;
			x86_spec_ctrl_mask |= SPEC_CTRL_SSBD;
			wrmsrl(MSR_IA32_SPEC_CTRL, x86_spec_ctrl_base);
		}
	}

	return mode;
}

static void ssb_select_mitigation(void)
{
	ssb_mode = __ssb_select_mitigation();

	if (boot_cpu_has_bug(X86_BUG_SPEC_STORE_BYPASS))
		pr_info("%s\n", ssb_strings[ssb_mode]);
}

#undef pr_fmt
#define pr_fmt(fmt)     "Speculation prctl: " fmt

static int ssb_prctl_set(struct task_struct *task, unsigned long ctrl)
{
	bool update;

	if (ssb_mode != SPEC_STORE_BYPASS_PRCTL &&
	    ssb_mode != SPEC_STORE_BYPASS_SECCOMP)
		return -ENXIO;

	switch (ctrl) {
	case PR_SPEC_ENABLE:
		/* If speculation is force disabled, enable is not allowed */
		if (task_spec_ssb_force_disable(task))
			return -EPERM;
		task_clear_spec_ssb_disable(task);
		update = test_and_clear_tsk_thread_flag(task, TIF_SSBD);
		break;
	case PR_SPEC_DISABLE:
		task_set_spec_ssb_disable(task);
		update = !test_and_set_tsk_thread_flag(task, TIF_SSBD);
		break;
	case PR_SPEC_FORCE_DISABLE:
		task_set_spec_ssb_disable(task);
		task_set_spec_ssb_force_disable(task);
		update = !test_and_set_tsk_thread_flag(task, TIF_SSBD);
		break;
	default:
		return -ERANGE;
	}

	/*
	 * If being set on non-current task, delay setting the CPU
	 * mitigation until it is next scheduled.
	 */
	if (task == current && update)
		speculative_store_bypass_update_current();

	return 0;
}

int arch_prctl_spec_ctrl_set(struct task_struct *task, unsigned long which,
			     unsigned long ctrl)
{
	switch (which) {
	case PR_SPEC_STORE_BYPASS:
		return ssb_prctl_set(task, ctrl);
	default:
		return -ENODEV;
	}
}

#ifdef CONFIG_SECCOMP
void arch_seccomp_spec_mitigate(struct task_struct *task)
{
	if (ssb_mode == SPEC_STORE_BYPASS_SECCOMP)
		ssb_prctl_set(task, PR_SPEC_FORCE_DISABLE);
}
#endif

static int ssb_prctl_get(struct task_struct *task)
{
	switch (ssb_mode) {
	case SPEC_STORE_BYPASS_DISABLE:
		return PR_SPEC_DISABLE;
	case SPEC_STORE_BYPASS_SECCOMP:
	case SPEC_STORE_BYPASS_PRCTL:
		if (task_spec_ssb_force_disable(task))
			return PR_SPEC_PRCTL | PR_SPEC_FORCE_DISABLE;
		if (task_spec_ssb_disable(task))
			return PR_SPEC_PRCTL | PR_SPEC_DISABLE;
		return PR_SPEC_PRCTL | PR_SPEC_ENABLE;
	default:
		if (boot_cpu_has_bug(X86_BUG_SPEC_STORE_BYPASS))
			return PR_SPEC_ENABLE;
		return PR_SPEC_NOT_AFFECTED;
	}
}

int arch_prctl_spec_ctrl_get(struct task_struct *task, unsigned long which)
{
	switch (which) {
	case PR_SPEC_STORE_BYPASS:
		return ssb_prctl_get(task);
	default:
		return -ENODEV;
	}
}

void x86_spec_ctrl_setup_ap(void)
{
	if (boot_cpu_has(X86_FEATURE_MSR_SPEC_CTRL))
		wrmsrl(MSR_IA32_SPEC_CTRL, x86_spec_ctrl_base);

	if (ssb_mode == SPEC_STORE_BYPASS_DISABLE)
		x86_amd_ssb_disable();
}

#undef pr_fmt
#define pr_fmt(fmt)	"L1TF: " fmt

/* Default mitigation for L1TF-affected CPUs */
enum l1tf_mitigations l1tf_mitigation __ro_after_init = L1TF_MITIGATION_FLUSH;
#if IS_ENABLED(CONFIG_KVM_INTEL)
EXPORT_SYMBOL_GPL(l1tf_mitigation);
#endif
enum vmx_l1d_flush_state l1tf_vmx_mitigation = VMENTER_L1D_FLUSH_AUTO;
EXPORT_SYMBOL_GPL(l1tf_vmx_mitigation);

/*
 * These CPUs all support 44bits physical address space internally in the
 * cache but CPUID can report a smaller number of physical address bits.
 *
 * The L1TF mitigation uses the top most address bit for the inversion of
 * non present PTEs. When the installed memory reaches into the top most
 * address bit due to memory holes, which has been observed on machines
 * which report 36bits physical address bits and have 32G RAM installed,
 * then the mitigation range check in l1tf_select_mitigation() triggers.
 * This is a false positive because the mitigation is still possible due to
 * the fact that the cache uses 44bit internally. Use the cache bits
 * instead of the reported physical bits and adjust them on the affected
 * machines to 44bit if the reported bits are less than 44.
 */
static void override_cache_bits(struct cpuinfo_x86 *c)
{
	if (c->x86 != 6)
		return;

	switch (c->x86_model) {
	case INTEL_FAM6_NEHALEM:
	case INTEL_FAM6_WESTMERE:
	case INTEL_FAM6_SANDYBRIDGE:
	case INTEL_FAM6_IVYBRIDGE:
	case INTEL_FAM6_HASWELL_CORE:
	case INTEL_FAM6_HASWELL_ULT:
	case INTEL_FAM6_HASWELL_GT3E:
	case INTEL_FAM6_BROADWELL_CORE:
	case INTEL_FAM6_BROADWELL_GT3E:
	case INTEL_FAM6_SKYLAKE_MOBILE:
	case INTEL_FAM6_SKYLAKE_DESKTOP:
	case INTEL_FAM6_KABYLAKE_MOBILE:
	case INTEL_FAM6_KABYLAKE_DESKTOP:
		if (c->x86_cache_bits < 44)
			c->x86_cache_bits = 44;
		break;
	}
}

static void __init l1tf_select_mitigation(void)
{
	u64 half_pa;

	if (!boot_cpu_has_bug(X86_BUG_L1TF))
		return;

	override_cache_bits(&boot_cpu_data);

	switch (l1tf_mitigation) {
	case L1TF_MITIGATION_OFF:
	case L1TF_MITIGATION_FLUSH_NOWARN:
	case L1TF_MITIGATION_FLUSH:
		break;
	case L1TF_MITIGATION_FLUSH_NOSMT:
	case L1TF_MITIGATION_FULL:
		cpu_smt_disable(false);
		break;
	case L1TF_MITIGATION_FULL_FORCE:
		cpu_smt_disable(true);
		break;
	}

#if CONFIG_PGTABLE_LEVELS == 2
	pr_warn("Kernel not compiled for PAE. No mitigation for L1TF\n");
	return;
#endif

	half_pa = (u64)l1tf_pfn_limit() << PAGE_SHIFT;
	if (e820__mapped_any(half_pa, ULLONG_MAX - half_pa, E820_TYPE_RAM)) {
		pr_warn("System has more than MAX_PA/2 memory. L1TF mitigation not effective.\n");
		pr_info("You may make it effective by booting the kernel with mem=%llu parameter.\n",
				half_pa);
		pr_info("However, doing so will make a part of your RAM unusable.\n");
		pr_info("Reading https://www.kernel.org/doc/html/latest/admin-guide/l1tf.html might help you decide.\n");
		return;
	}

	setup_force_cpu_cap(X86_FEATURE_L1TF_PTEINV);
}

static int __init l1tf_cmdline(char *str)
{
	if (!boot_cpu_has_bug(X86_BUG_L1TF))
		return 0;

	if (!str)
		return -EINVAL;

	if (!strcmp(str, "off"))
		l1tf_mitigation = L1TF_MITIGATION_OFF;
	else if (!strcmp(str, "flush,nowarn"))
		l1tf_mitigation = L1TF_MITIGATION_FLUSH_NOWARN;
	else if (!strcmp(str, "flush"))
		l1tf_mitigation = L1TF_MITIGATION_FLUSH;
	else if (!strcmp(str, "flush,nosmt"))
		l1tf_mitigation = L1TF_MITIGATION_FLUSH_NOSMT;
	else if (!strcmp(str, "full"))
		l1tf_mitigation = L1TF_MITIGATION_FULL;
	else if (!strcmp(str, "full,force"))
		l1tf_mitigation = L1TF_MITIGATION_FULL_FORCE;

	return 0;
}
early_param("l1tf", l1tf_cmdline);

#undef pr_fmt

#ifdef CONFIG_SYSFS

#define L1TF_DEFAULT_MSG "Mitigation: PTE Inversion"

#if IS_ENABLED(CONFIG_KVM_INTEL)
static const char *l1tf_vmx_states[] = {
	[VMENTER_L1D_FLUSH_AUTO]		= "auto",
	[VMENTER_L1D_FLUSH_NEVER]		= "vulnerable",
	[VMENTER_L1D_FLUSH_COND]		= "conditional cache flushes",
	[VMENTER_L1D_FLUSH_ALWAYS]		= "cache flushes",
	[VMENTER_L1D_FLUSH_EPT_DISABLED]	= "EPT disabled",
	[VMENTER_L1D_FLUSH_NOT_REQUIRED]	= "flush not necessary"
};

static ssize_t l1tf_show_state(char *buf)
{
	if (l1tf_vmx_mitigation == VMENTER_L1D_FLUSH_AUTO)
		return sprintf(buf, "%s\n", L1TF_DEFAULT_MSG);

	if (l1tf_vmx_mitigation == VMENTER_L1D_FLUSH_EPT_DISABLED ||
	    (l1tf_vmx_mitigation == VMENTER_L1D_FLUSH_NEVER &&
	     cpu_smt_control == CPU_SMT_ENABLED))
		return sprintf(buf, "%s; VMX: %s\n", L1TF_DEFAULT_MSG,
			       l1tf_vmx_states[l1tf_vmx_mitigation]);

	return sprintf(buf, "%s; VMX: %s, SMT %s\n", L1TF_DEFAULT_MSG,
		       l1tf_vmx_states[l1tf_vmx_mitigation],
		       cpu_smt_control == CPU_SMT_ENABLED ? "vulnerable" : "disabled");
}
#else
static ssize_t l1tf_show_state(char *buf)
{
	return sprintf(buf, "%s\n", L1TF_DEFAULT_MSG);
}
#endif

static ssize_t cpu_show_common(struct device *dev, struct device_attribute *attr,
			       char *buf, unsigned int bug)
{
	int ret;

	if (!boot_cpu_has_bug(bug))
		return sprintf(buf, "Not affected\n");

	switch (bug) {
	case X86_BUG_CPU_MELTDOWN:
		if (boot_cpu_has(X86_FEATURE_PTI))
			return sprintf(buf, "Mitigation: PTI\n");

		if (hypervisor_is_type(X86_HYPER_XEN_PV))
			return sprintf(buf, "Unknown (XEN PV detected, hypervisor mitigation required)\n");

		break;

	case X86_BUG_SPECTRE_V1:
		return sprintf(buf, "Mitigation: __user pointer sanitization\n");

	case X86_BUG_SPECTRE_V2:
		ret = sprintf(buf, "%s%s%s%s%s%s\n", spectre_v2_strings[spectre_v2_enabled],
			       boot_cpu_has(X86_FEATURE_USE_IBPB) ? ", IBPB" : "",
			       boot_cpu_has(X86_FEATURE_USE_IBRS_FW) ? ", IBRS_FW" : "",
			       (x86_spec_ctrl_base & SPEC_CTRL_STIBP) ? ", STIBP" : "",
			       boot_cpu_has(X86_FEATURE_RSB_CTXSW) ? ", RSB filling" : "",
			       spectre_v2_module_string());
		return ret;

	case X86_BUG_SPEC_STORE_BYPASS:
		return sprintf(buf, "%s\n", ssb_strings[ssb_mode]);

	case X86_BUG_L1TF:
		if (boot_cpu_has(X86_FEATURE_L1TF_PTEINV))
			return l1tf_show_state(buf);
		break;
	default:
		break;
	}

	return sprintf(buf, "Vulnerable\n");
}

ssize_t cpu_show_meltdown(struct device *dev, struct device_attribute *attr, char *buf)
{
	return cpu_show_common(dev, attr, buf, X86_BUG_CPU_MELTDOWN);
}

ssize_t cpu_show_spectre_v1(struct device *dev, struct device_attribute *attr, char *buf)
{
	return cpu_show_common(dev, attr, buf, X86_BUG_SPECTRE_V1);
}

ssize_t cpu_show_spectre_v2(struct device *dev, struct device_attribute *attr, char *buf)
{
	return cpu_show_common(dev, attr, buf, X86_BUG_SPECTRE_V2);
}

ssize_t cpu_show_spec_store_bypass(struct device *dev, struct device_attribute *attr, char *buf)
{
	return cpu_show_common(dev, attr, buf, X86_BUG_SPEC_STORE_BYPASS);
}

ssize_t cpu_show_l1tf(struct device *dev, struct device_attribute *attr, char *buf)
{
	return cpu_show_common(dev, attr, buf, X86_BUG_L1TF);
}
#endif<|MERGE_RESOLUTION|>--- conflicted
+++ resolved
@@ -327,7 +327,46 @@
 	return cmd;
 }
 
-<<<<<<< HEAD
+static bool stibp_needed(void)
+{
+	if (spectre_v2_enabled == SPECTRE_V2_NONE)
+		return false;
+
+	if (!boot_cpu_has(X86_FEATURE_STIBP))
+		return false;
+
+	return true;
+}
+
+static void update_stibp_msr(void *info)
+{
+	wrmsrl(MSR_IA32_SPEC_CTRL, x86_spec_ctrl_base);
+}
+
+void arch_smt_update(void)
+{
+	u64 mask;
+
+	if (!stibp_needed())
+		return;
+
+	mutex_lock(&spec_ctrl_mutex);
+	mask = x86_spec_ctrl_base;
+	if (cpu_smt_control == CPU_SMT_ENABLED)
+		mask |= SPEC_CTRL_STIBP;
+	else
+		mask &= ~SPEC_CTRL_STIBP;
+
+	if (mask != x86_spec_ctrl_base) {
+		pr_info("Spectre v2 cross-process SMT mitigation: %s STIBP\n",
+				cpu_smt_control == CPU_SMT_ENABLED ?
+				"Enabling" : "Disabling");
+		x86_spec_ctrl_base = mask;
+		on_each_cpu(update_stibp_msr, NULL, 1);
+	}
+	mutex_unlock(&spec_ctrl_mutex);
+}
+
 /* Check for Skylake-like CPUs (for RSB handling) */
 static bool __init is_skylake_era(void)
 {
@@ -343,46 +382,6 @@
 		}
 	}
 	return false;
-=======
-static bool stibp_needed(void)
-{
-	if (spectre_v2_enabled == SPECTRE_V2_NONE)
-		return false;
-
-	if (!boot_cpu_has(X86_FEATURE_STIBP))
-		return false;
-
-	return true;
-}
-
-static void update_stibp_msr(void *info)
-{
-	wrmsrl(MSR_IA32_SPEC_CTRL, x86_spec_ctrl_base);
-}
-
-void arch_smt_update(void)
-{
-	u64 mask;
-
-	if (!stibp_needed())
-		return;
-
-	mutex_lock(&spec_ctrl_mutex);
-	mask = x86_spec_ctrl_base;
-	if (cpu_smt_control == CPU_SMT_ENABLED)
-		mask |= SPEC_CTRL_STIBP;
-	else
-		mask &= ~SPEC_CTRL_STIBP;
-
-	if (mask != x86_spec_ctrl_base) {
-		pr_info("Spectre v2 cross-process SMT mitigation: %s STIBP\n",
-				cpu_smt_control == CPU_SMT_ENABLED ?
-				"Enabling" : "Disabling");
-		x86_spec_ctrl_base = mask;
-		on_each_cpu(update_stibp_msr, NULL, 1);
-	}
-	mutex_unlock(&spec_ctrl_mutex);
->>>>>>> 65102238
 }
 
 static void __init spectre_v2_select_mitigation(void)
