--- conflicted
+++ resolved
@@ -392,38 +392,6 @@
 	c->phys_proc_id = c->initial_apicid >> bits;
 	/* use socket ID also for last level cache */
 	per_cpu(cpu_llc_id, cpu) = c->cpu_die_id = c->phys_proc_id;
-<<<<<<< HEAD
-}
-
-static void amd_detect_ppin(struct cpuinfo_x86 *c)
-{
-	unsigned long long val;
-
-	if (!cpu_has(c, X86_FEATURE_AMD_PPIN))
-		return;
-
-	/* When PPIN is defined in CPUID, still need to check PPIN_CTL MSR */
-	if (rdmsrl_safe(MSR_AMD_PPIN_CTL, &val))
-		goto clear_ppin;
-
-	/* PPIN is locked in disabled mode, clear feature bit */
-	if ((val & 3UL) == 1UL)
-		goto clear_ppin;
-
-	/* If PPIN is disabled, try to enable it */
-	if (!(val & 2UL)) {
-		wrmsrl_safe(MSR_AMD_PPIN_CTL,  val | 2UL);
-		rdmsrl_safe(MSR_AMD_PPIN_CTL, &val);
-	}
-
-	/* If PPIN_EN bit is 1, return from here; otherwise fall through */
-	if (val & 2UL)
-		return;
-
-clear_ppin:
-	clear_cpu_cap(c, X86_FEATURE_AMD_PPIN);
-=======
->>>>>>> 7d2a07b7
 }
 
 static void amd_detect_ppin(struct cpuinfo_x86 *c)
