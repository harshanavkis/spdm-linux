#include <asm/ia32.h>

#define __NO_STUBS 1
#undef __SYSCALL
#undef _ASM_X86_UNISTD_64_H
#define __SYSCALL(nr, sym) [nr] = 1,
static char syscalls[] = {
#include <asm/unistd.h>
};

int main(void)
{
#ifdef CONFIG_PARAVIRT
	OFFSET(PV_IRQ_adjust_exception_frame, pv_irq_ops, adjust_exception_frame);
	OFFSET(PV_CPU_usergs_sysret32, pv_cpu_ops, usergs_sysret32);
	OFFSET(PV_CPU_usergs_sysret64, pv_cpu_ops, usergs_sysret64);
	OFFSET(PV_CPU_swapgs, pv_cpu_ops, swapgs);
	BLANK();
#endif

#ifdef CONFIG_IA32_EMULATION
	OFFSET(TI_sysenter_return, thread_info, sysenter_return);
	BLANK();

#define ENTRY(entry) OFFSET(IA32_SIGCONTEXT_ ## entry, sigcontext_ia32, entry)
	ENTRY(ax);
	ENTRY(bx);
	ENTRY(cx);
	ENTRY(dx);
	ENTRY(si);
	ENTRY(di);
	ENTRY(bp);
	ENTRY(sp);
	ENTRY(ip);
	BLANK();
#undef ENTRY

	OFFSET(IA32_RT_SIGFRAME_sigcontext, rt_sigframe_ia32, uc.uc_mcontext);
	BLANK();
#endif

#define ENTRY(entry) OFFSET(pt_regs_ ## entry, pt_regs, entry)
	ENTRY(bx);
	ENTRY(bx);
	ENTRY(cx);
	ENTRY(dx);
	ENTRY(sp);
	ENTRY(bp);
	ENTRY(si);
	ENTRY(di);
	ENTRY(r8);
	ENTRY(r9);
	ENTRY(r10);
	ENTRY(r11);
	ENTRY(r12);
	ENTRY(r13);
	ENTRY(r14);
	ENTRY(r15);
	ENTRY(flags);
	BLANK();
#undef ENTRY

#define ENTRY(entry) OFFSET(saved_context_ ## entry, saved_context, entry)
	ENTRY(cr0);
	ENTRY(cr2);
	ENTRY(cr3);
	ENTRY(cr4);
	ENTRY(cr8);
	BLANK();
#undef ENTRY
<<<<<<< HEAD
#ifndef CONFIG_X86_NO_TSS
	DEFINE(TSS_ist, offsetof(struct tss_struct, x86_tss.ist));
	BLANK();
#endif
	DEFINE(crypto_tfm_ctx_offset, offsetof(struct crypto_tfm, __crt_ctx));
	BLANK();
	DEFINE(__NR_syscall_max, sizeof(syscalls) - 1);
=======
>>>>>>> 6221f222

	OFFSET(TSS_ist, tss_struct, x86_tss.ist);
	BLANK();

<<<<<<< HEAD
	BLANK();
	DEFINE(PAGE_SIZE_asm, PAGE_SIZE);
#ifdef CONFIG_PARAVIRT_XEN
	BLANK();
	OFFSET(XEN_vcpu_info_mask, vcpu_info, evtchn_upcall_mask);
	OFFSET(XEN_vcpu_info_pending, vcpu_info, evtchn_upcall_pending);
#undef ENTRY
#endif
=======
	DEFINE(__NR_syscall_max, sizeof(syscalls) - 1);

>>>>>>> 6221f222
	return 0;
}<|MERGE_RESOLUTION|>--- conflicted
+++ resolved
@@ -68,32 +68,11 @@
 	ENTRY(cr8);
 	BLANK();
 #undef ENTRY
-<<<<<<< HEAD
-#ifndef CONFIG_X86_NO_TSS
-	DEFINE(TSS_ist, offsetof(struct tss_struct, x86_tss.ist));
-	BLANK();
-#endif
-	DEFINE(crypto_tfm_ctx_offset, offsetof(struct crypto_tfm, __crt_ctx));
-	BLANK();
-	DEFINE(__NR_syscall_max, sizeof(syscalls) - 1);
-=======
->>>>>>> 6221f222
 
 	OFFSET(TSS_ist, tss_struct, x86_tss.ist);
 	BLANK();
 
-<<<<<<< HEAD
-	BLANK();
-	DEFINE(PAGE_SIZE_asm, PAGE_SIZE);
-#ifdef CONFIG_PARAVIRT_XEN
-	BLANK();
-	OFFSET(XEN_vcpu_info_mask, vcpu_info, evtchn_upcall_mask);
-	OFFSET(XEN_vcpu_info_pending, vcpu_info, evtchn_upcall_pending);
-#undef ENTRY
-#endif
-=======
 	DEFINE(__NR_syscall_max, sizeof(syscalls) - 1);
 
->>>>>>> 6221f222
 	return 0;
 }