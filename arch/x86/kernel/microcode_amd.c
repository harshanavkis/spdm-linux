--- conflicted
+++ resolved
@@ -37,10 +37,7 @@
 #define UCODE_UCODE_TYPE           0x00000001
 
 const struct firmware *firmware;
-<<<<<<< HEAD
-=======
 static int supported_cpu;
->>>>>>> 92dcffb9
 
 struct equiv_cpu_entry {
 	u32	installed_cpu;
@@ -331,10 +328,6 @@
 void init_microcode_amd(struct device *device)
 {
 	const char *fw_name = "amd-ucode/microcode_amd.bin";
-<<<<<<< HEAD
-	if (request_firmware(&firmware, fw_name, device))
-		printk(KERN_ERR "microcode: failed to load file %s\n", fw_name);
-=======
 	struct cpuinfo_x86 *c = &boot_cpu_data;
 
 	WARN_ON(c->x86_vendor != X86_VENDOR_AMD);
@@ -347,7 +340,6 @@
 
 	if (request_firmware(&firmware, fw_name, device))
 		pr_err("failed to load file %s\n", fw_name);
->>>>>>> 92dcffb9
 }
 
 void fini_microcode_amd(void)
