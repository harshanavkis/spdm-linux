--- conflicted
+++ resolved
@@ -70,9 +70,8 @@
 
 #ifndef CONFIG_X86_NO_TSS
 	/* Offset from the sysenter stack to tss.sp0 */
-<<<<<<< HEAD
 	DEFINE(SYSENTER_stack_sp0, offsetof(struct tss_struct, x86_tss.sp0) -
-		 sizeof(struct tss_struct));
+	       offsetofend(struct tss_struct, SYSENTER_stack));
 #else
 	/* sysenter stack points directly to sp0 */
 	DEFINE(SYSENTER_stack_sp0, 0);
@@ -82,10 +81,6 @@
 	BLANK();
 	OFFSET(XEN_START_mfn_list, start_info, mfn_list);
 #endif
-=======
-	DEFINE(TSS_sysenter_sp0, offsetof(struct tss_struct, x86_tss.sp0) -
-	       offsetofend(struct tss_struct, SYSENTER_stack));
->>>>>>> c65b99f0
 
 #if defined(CONFIG_LGUEST) || defined(CONFIG_LGUEST_GUEST) || defined(CONFIG_LGUEST_MODULE)
 	BLANK();
