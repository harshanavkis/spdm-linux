--- conflicted
+++ resolved
@@ -491,11 +491,7 @@
 	.endm
 
 ENTRY(save_rest)
-<<<<<<< HEAD
 	CFI_STARTPROC
-=======
-	PARTIAL_FRAME 1 (REST_SKIP+8)
->>>>>>> ddffeb8c
 	movq 5*8+16(%rsp), %r11	/* save return address */
 	movq %rbx, RBX+16(%rsp)
 	movq %rbp, RBP+16(%rsp)
@@ -512,7 +508,7 @@
 /* save complete stack frame */
 	.pushsection .kprobes.text, "ax"
 ENTRY(save_paranoid)
-	XCPT_FRAME offset=ORIG_RAX-R15+8
+	XCPT_FRAME 1 (ORIG_RAX-R15+8)
 	cld
 	movq %rdi, RDI+8(%rsp)
 	movq %rsi, RSI+8(%rsp)
@@ -1387,7 +1383,7 @@
 END(arch_unwind_init_running)
 #endif
 
-#ifdef CONFIG_PARAVIRT_XEN
+#ifdef CONFIG_XEN
 zeroentry xen_hypervisor_callback xen_do_hypervisor_callback
 
 /*
@@ -1487,7 +1483,7 @@
 apicinterrupt XEN_HVM_EVTCHN_CALLBACK \
 	xen_hvm_callback_vector xen_evtchn_do_upcall
 
-#endif /* CONFIG_PARAVIRT_XEN */
+#endif /* CONFIG_XEN */
 
 /*
  * Some functions should be protected against kprobes
@@ -1497,7 +1493,7 @@
 paranoidzeroentry_ist debug do_debug DEBUG_STACK
 paranoidzeroentry_ist int3 do_int3 DEBUG_STACK
 paranoiderrorentry stack_segment do_stack_segment
-#ifdef CONFIG_PARAVIRT_XEN
+#ifdef CONFIG_XEN
 zeroentry xen_debug do_debug
 zeroentry xen_int3 do_int3
 errorentry xen_stack_segment do_stack_segment
@@ -1576,7 +1572,7 @@
  * returns in "no swapgs flag" in %ebx.
  */
 ENTRY(error_entry)
-	XCPT_FRAME offset=ORIG_RAX-R15+8
+	XCPT_FRAME 1 (ORIG_RAX-R15+8)
 	/* oldrax contains error code */
 	cld
 	movq %rdi, RDI+8(%rsp)
