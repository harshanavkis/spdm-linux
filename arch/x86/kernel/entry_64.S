--- conflicted
+++ resolved
@@ -345,18 +345,10 @@
 	 */
 1:	incl PER_CPU_VAR(irq_count)
 	jne 2f
-<<<<<<< HEAD
 	popq %rax			/* move return address... */
-	mov %gs:pda_irqstackptr,%rsp
+	mov PER_CPU_VAR(irq_stack_ptr),%rsp
 	pushq %rbp			/* backlink for unwinder */
 	pushq %rax			/* ... to the new stack */
-=======
-	popq_cfi %rax			/* move return address... */
-	mov PER_CPU_VAR(irq_stack_ptr),%rsp
-	EMPTY_FRAME 0
-	pushq_cfi %rbp			/* backlink for unwinder */
-	pushq_cfi %rax			/* ... to the new stack */
->>>>>>> 0882e8dd
 	/*
 	 * We entered an interrupt context - irqs are off:
 	 */
@@ -1039,10 +1031,6 @@
 	error_interrupt smp_error_interrupt
 apicinterrupt SPURIOUS_APIC_VECTOR \
 	spurious_interrupt smp_spurious_interrupt
-
-#ifdef CONFIG_PERFMON
-apicinterrupt LOCAL_PERFMON_VECTOR pmu_interrupt smp_pmu_interrupt
-#endif
 
 /*
  * Exception entry points.
@@ -1329,7 +1317,7 @@
 END(arch_unwind_init_running)
 #endif
 
-#ifdef CONFIG_PARAVIRT_XEN
+#ifdef CONFIG_XEN
 zeroentry xen_hypervisor_callback xen_do_hypervisor_callback
 
 /*
@@ -1426,12 +1414,13 @@
 	CFI_ENDPROC
 END(xen_failsafe_callback)
 
-#endif /* CONFIG_PARAVIRT_XEN */
+#endif /* CONFIG_XEN */
 
 #ifdef	CONFIG_KDB
 
 #ifdef CONFIG_SMP
-	apicinterrupt KDB_VECTOR kdb_interrupt smp_kdb_interrupt
+apicinterrupt KDB_VECTOR \
+	kdb_interrupt, smp_kdb_interrupt
 #endif	/* CONFIG_SMP */
 
 ENTRY(kdb_call)
@@ -1452,6 +1441,7 @@
 END(kdb_call)
 
 #endif	/* CONFIG_KDB */
+
 
 /*
  * Some functions should be protected against kprobes
