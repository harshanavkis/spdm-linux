--- conflicted
+++ resolved
@@ -100,11 +100,6 @@
 static bool virt_ext_dest_id __ro_after_init;
 
 /*
- * Hypervisor supports 15 bits of APIC ID in MSI Extended Destination ID
- */
-static bool virt_ext_dest_id __ro_after_init;
-
-/*
  * Map cpu index to physical APIC ID
  */
 DEFINE_EARLY_PER_CPU_READ_MOSTLY(u16, x86_cpu_to_apicid, BAD_APICID);
@@ -558,33 +553,9 @@
 };
 static DEFINE_PER_CPU(struct clock_event_device, lapic_events);
 
-<<<<<<< HEAD
-static u32 hsx_deadline_rev(void)
-{
-	switch (boot_cpu_data.x86_stepping) {
-	case 0x02: return 0x3a; /* EP */
-	case 0x04: return 0x0f; /* EX */
-	}
-
-	return ~0U;
-}
-
-static u32 bdx_deadline_rev(void)
-{
-	switch (boot_cpu_data.x86_stepping) {
-	case 0x02: return 0x00000011;
-	case 0x03: return 0x0700000e;
-	case 0x04: return 0x0f00000c;
-	case 0x05: return 0x0e000003;
-	}
-
-	return ~0U;
-}
-=======
 static const struct x86_cpu_id deadline_match[] __initconst = {
 	X86_MATCH_INTEL_FAM6_MODEL_STEPPINGS(HASWELL_X, X86_STEPPINGS(0x2, 0x2), 0x3a), /* EP */
 	X86_MATCH_INTEL_FAM6_MODEL_STEPPINGS(HASWELL_X, X86_STEPPINGS(0x4, 0x4), 0x0f), /* EX */
->>>>>>> 7d2a07b7
 
 	X86_MATCH_INTEL_FAM6_MODEL( BROADWELL_X,	0x0b000020),
 
@@ -597,13 +568,6 @@
 	X86_MATCH_INTEL_FAM6_MODEL_STEPPINGS(SKYLAKE_X, X86_STEPPINGS(0x4, 0x4), 0x02000014),
 	X86_MATCH_INTEL_FAM6_MODEL_STEPPINGS(SKYLAKE_X, X86_STEPPINGS(0x5, 0xf), 0),
 
-<<<<<<< HEAD
-static const struct x86_cpu_id deadline_match[] = {
-	X86_MATCH_INTEL_FAM6_MODEL( HASWELL_X,		&hsx_deadline_rev),
-	X86_MATCH_INTEL_FAM6_MODEL( BROADWELL_X,	0x0b000020),
-	X86_MATCH_INTEL_FAM6_MODEL( BROADWELL_D,	&bdx_deadline_rev),
-	X86_MATCH_INTEL_FAM6_MODEL( SKYLAKE_X,		&skx_deadline_rev),
-
 	X86_MATCH_INTEL_FAM6_MODEL( HASWELL,		0x22),
 	X86_MATCH_INTEL_FAM6_MODEL( HASWELL_L,		0x20),
 	X86_MATCH_INTEL_FAM6_MODEL( HASWELL_G,		0x17),
@@ -614,18 +578,6 @@
 	X86_MATCH_INTEL_FAM6_MODEL( SKYLAKE_L,		0xb2),
 	X86_MATCH_INTEL_FAM6_MODEL( SKYLAKE,		0xb2),
 
-=======
-	X86_MATCH_INTEL_FAM6_MODEL( HASWELL,		0x22),
-	X86_MATCH_INTEL_FAM6_MODEL( HASWELL_L,		0x20),
-	X86_MATCH_INTEL_FAM6_MODEL( HASWELL_G,		0x17),
-
-	X86_MATCH_INTEL_FAM6_MODEL( BROADWELL,		0x25),
-	X86_MATCH_INTEL_FAM6_MODEL( BROADWELL_G,	0x17),
-
-	X86_MATCH_INTEL_FAM6_MODEL( SKYLAKE_L,		0xb2),
-	X86_MATCH_INTEL_FAM6_MODEL( SKYLAKE,		0xb2),
-
->>>>>>> 7d2a07b7
 	X86_MATCH_INTEL_FAM6_MODEL( KABYLAKE_L,		0x52),
 	X86_MATCH_INTEL_FAM6_MODEL( KABYLAKE,		0x52),
 
@@ -1580,11 +1532,7 @@
  * Most probably by now the CPU has serviced that pending interrupt and it
  * might not have done the ack_APIC_irq() because it thought, interrupt
  * came from i8259 as ExtInt. LAPIC did not get EOI so it does not clear
-<<<<<<< HEAD
- * the ISR bit and cpu thinks it has already serivced the interrupt. Hence
-=======
  * the ISR bit and cpu thinks it has already serviced the interrupt. Hence
->>>>>>> 7d2a07b7
  * a vector might get locked. It was noticed for timer irq (vector
  * 0x31). Issue an extra EOI to clear ISR.
  *
@@ -1927,11 +1875,7 @@
 
 		/*
 		 * Without IR, all CPUs can be addressed by IOAPIC/MSI only
-<<<<<<< HEAD
-		 * in physical mode, and CPUs with an APIC ID that cannnot
-=======
 		 * in physical mode, and CPUs with an APIC ID that cannot
->>>>>>> 7d2a07b7
 		 * be addressed must not be brought online.
 		 */
 		x2apic_set_max_apicid(apic_limit);
