--- conflicted
+++ resolved
@@ -604,12 +604,8 @@
 #ifdef CONFIG_ACPI_HOTPLUG_CPU
 #include <acpi/processor.h>
 
-<<<<<<< HEAD
 #ifndef CONFIG_XEN
-static void __cpuinitdata acpi_map_cpu2node(acpi_handle handle, int cpu, int physid)
-=======
 static void __cpuinit acpi_map_cpu2node(acpi_handle handle, int cpu, int physid)
->>>>>>> 76e10d15
 {
 #ifdef CONFIG_ACPI_NUMA
 	int nid;
