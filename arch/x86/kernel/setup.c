// SPDX-License-Identifier: GPL-2.0-only
/*
 *  Copyright (C) 1995  Linus Torvalds
 *
 * This file contains the setup_arch() code, which handles the architecture-dependent
 * parts of early kernel initialization.
 */
#include <linux/console.h>
#include <linux/crash_dump.h>
#include <linux/dma-map-ops.h>
#include <linux/dmi.h>
#include <linux/efi.h>
#include <linux/init_ohci1394_dma.h>
#include <linux/initrd.h>
#include <linux/iscsi_ibft.h>
#include <linux/memblock.h>
#include <linux/panic_notifier.h>
#include <linux/pci.h>
#include <linux/root_dev.h>
#include <linux/hugetlb.h>
#include <linux/tboot.h>
<<<<<<< HEAD
#include <linux/jiffies.h>
#include <linux/mem_encrypt.h>
#include <linux/sizes.h>
#include <linux/security.h>

=======
>>>>>>> 7d2a07b7
#include <linux/usb/xhci-dbgp.h>
#include <linux/static_call.h>
#include <linux/swiotlb.h>

#include <uapi/linux/mount.h>

#include <xen/xen.h>

#include <asm/apic.h>
#include <asm/numa.h>
#include <asm/bios_ebda.h>
#include <asm/bugs.h>
#include <asm/cpu.h>
#include <asm/efi.h>
#include <asm/gart.h>
#include <asm/hypervisor.h>
#include <asm/io_apic.h>
#include <asm/kasan.h>
#include <asm/kaslr.h>
#include <asm/mce.h>
#include <asm/mtrr.h>
#include <asm/realmode.h>
#include <asm/olpc_ofw.h>
#include <asm/pci-direct.h>
#include <asm/prom.h>
#include <asm/proto.h>
#include <asm/thermal.h>
#include <asm/unwind.h>
#include <asm/vsyscall.h>
#include <linux/vmalloc.h>

/*
 * max_low_pfn_mapped: highest directly mapped pfn < 4 GB
 * max_pfn_mapped:     highest directly mapped pfn > 4 GB
 *
 * The direct mapping only covers E820_TYPE_RAM regions, so the ranges and gaps are
 * represented by pfn_mapped[].
 */
unsigned long max_low_pfn_mapped;
unsigned long max_pfn_mapped;

#ifdef CONFIG_DMI
RESERVE_BRK(dmi_alloc, 65536);
#endif


/*
 * Range of the BSS area. The size of the BSS area is determined
 * at link time, with RESERVE_BRK() facility reserving additional
 * chunks.
 */
unsigned long _brk_start = (unsigned long)__brk_base;
unsigned long _brk_end   = (unsigned long)__brk_base;

struct boot_params boot_params;

/*
 * These are the four main kernel memory regions, we put them into
 * the resource tree so that kdump tools and other debugging tools
 * recover it:
 */

static struct resource rodata_resource = {
	.name	= "Kernel rodata",
	.start	= 0,
	.end	= 0,
	.flags	= IORESOURCE_BUSY | IORESOURCE_SYSTEM_RAM
};

static struct resource data_resource = {
	.name	= "Kernel data",
	.start	= 0,
	.end	= 0,
	.flags	= IORESOURCE_BUSY | IORESOURCE_SYSTEM_RAM
};

static struct resource code_resource = {
	.name	= "Kernel code",
	.start	= 0,
	.end	= 0,
	.flags	= IORESOURCE_BUSY | IORESOURCE_SYSTEM_RAM
};

static struct resource bss_resource = {
	.name	= "Kernel bss",
	.start	= 0,
	.end	= 0,
	.flags	= IORESOURCE_BUSY | IORESOURCE_SYSTEM_RAM
};


#ifdef CONFIG_X86_32
/* CPU data as detected by the assembly code in head_32.S */
struct cpuinfo_x86 new_cpu_data;

/* Common CPU data for all CPUs */
struct cpuinfo_x86 boot_cpu_data __read_mostly;
EXPORT_SYMBOL(boot_cpu_data);

unsigned int def_to_bigsmp;

struct apm_info apm_info;
EXPORT_SYMBOL(apm_info);

#if defined(CONFIG_X86_SPEEDSTEP_SMI) || \
	defined(CONFIG_X86_SPEEDSTEP_SMI_MODULE)
struct ist_info ist_info;
EXPORT_SYMBOL(ist_info);
#else
struct ist_info ist_info;
#endif

#else
struct cpuinfo_x86 boot_cpu_data __read_mostly;
EXPORT_SYMBOL(boot_cpu_data);
#endif


#if !defined(CONFIG_X86_PAE) || defined(CONFIG_X86_64)
__visible unsigned long mmu_cr4_features __ro_after_init;
#else
__visible unsigned long mmu_cr4_features __ro_after_init = X86_CR4_PAE;
#endif

/* Boot loader ID and version as integers, for the benefit of proc_dointvec */
int bootloader_type, bootloader_version;

/*
 * Setup options
 */
struct screen_info screen_info;
EXPORT_SYMBOL(screen_info);
struct edid_info edid_info;
EXPORT_SYMBOL_GPL(edid_info);

extern int root_mountflags;

unsigned long saved_video_mode;

#define RAMDISK_IMAGE_START_MASK	0x07FF
#define RAMDISK_PROMPT_FLAG		0x8000
#define RAMDISK_LOAD_FLAG		0x4000

static char __initdata command_line[COMMAND_LINE_SIZE];
#ifdef CONFIG_CMDLINE_BOOL
static char __initdata builtin_cmdline[COMMAND_LINE_SIZE] = CONFIG_CMDLINE;
#endif

#if defined(CONFIG_EDD) || defined(CONFIG_EDD_MODULE)
struct edd edd;
#ifdef CONFIG_EDD_MODULE
EXPORT_SYMBOL(edd);
#endif
/**
 * copy_edd() - Copy the BIOS EDD information
 *              from boot_params into a safe place.
 *
 */
static inline void __init copy_edd(void)
{
     memcpy(edd.mbr_signature, boot_params.edd_mbr_sig_buffer,
	    sizeof(edd.mbr_signature));
     memcpy(edd.edd_info, boot_params.eddbuf, sizeof(edd.edd_info));
     edd.mbr_signature_nr = boot_params.edd_mbr_sig_buf_entries;
     edd.edd_info_nr = boot_params.eddbuf_entries;
}
#else
static inline void __init copy_edd(void)
{
}
#endif

void * __init extend_brk(size_t size, size_t align)
{
	size_t mask = align - 1;
	void *ret;

	BUG_ON(_brk_start == 0);
	BUG_ON(align & mask);

	_brk_end = (_brk_end + mask) & ~mask;
	BUG_ON((char *)(_brk_end + size) > __brk_limit);

	ret = (void *)_brk_end;
	_brk_end += size;

	memset(ret, 0, size);

	return ret;
}

#ifdef CONFIG_X86_32
static void __init cleanup_highmap(void)
{
}
#endif

static void __init reserve_brk(void)
{
	if (_brk_end > _brk_start)
		memblock_reserve(__pa_symbol(_brk_start),
				 _brk_end - _brk_start);

	/* Mark brk area as locked down and no longer taking any
	   new allocations */
	_brk_start = 0;
}

u64 relocated_ramdisk;

#ifdef CONFIG_BLK_DEV_INITRD

static u64 __init get_ramdisk_image(void)
{
	u64 ramdisk_image = boot_params.hdr.ramdisk_image;

	ramdisk_image |= (u64)boot_params.ext_ramdisk_image << 32;

	if (ramdisk_image == 0)
		ramdisk_image = phys_initrd_start;

	return ramdisk_image;
}
static u64 __init get_ramdisk_size(void)
{
	u64 ramdisk_size = boot_params.hdr.ramdisk_size;

	ramdisk_size |= (u64)boot_params.ext_ramdisk_size << 32;

	if (ramdisk_size == 0)
		ramdisk_size = phys_initrd_size;

	return ramdisk_size;
}

static void __init relocate_initrd(void)
{
	/* Assume only end is not page aligned */
	u64 ramdisk_image = get_ramdisk_image();
	u64 ramdisk_size  = get_ramdisk_size();
	u64 area_size     = PAGE_ALIGN(ramdisk_size);

	/* We need to move the initrd down into directly mapped mem */
	relocated_ramdisk = memblock_phys_alloc_range(area_size, PAGE_SIZE, 0,
						      PFN_PHYS(max_pfn_mapped));
	if (!relocated_ramdisk)
		panic("Cannot find place for new RAMDISK of size %lld\n",
		      ramdisk_size);

	initrd_start = relocated_ramdisk + PAGE_OFFSET;
	initrd_end   = initrd_start + ramdisk_size;
	printk(KERN_INFO "Allocated new RAMDISK: [mem %#010llx-%#010llx]\n",
	       relocated_ramdisk, relocated_ramdisk + ramdisk_size - 1);

	copy_from_early_mem((void *)initrd_start, ramdisk_image, ramdisk_size);

	printk(KERN_INFO "Move RAMDISK from [mem %#010llx-%#010llx] to"
		" [mem %#010llx-%#010llx]\n",
		ramdisk_image, ramdisk_image + ramdisk_size - 1,
		relocated_ramdisk, relocated_ramdisk + ramdisk_size - 1);
}

static void __init early_reserve_initrd(void)
{
	/* Assume only end is not page aligned */
	u64 ramdisk_image = get_ramdisk_image();
	u64 ramdisk_size  = get_ramdisk_size();
	u64 ramdisk_end   = PAGE_ALIGN(ramdisk_image + ramdisk_size);

	if (!boot_params.hdr.type_of_loader ||
	    !ramdisk_image || !ramdisk_size)
		return;		/* No initrd provided by bootloader */

	memblock_reserve(ramdisk_image, ramdisk_end - ramdisk_image);
}

static void __init reserve_initrd(void)
{
	/* Assume only end is not page aligned */
	u64 ramdisk_image = get_ramdisk_image();
	u64 ramdisk_size  = get_ramdisk_size();
	u64 ramdisk_end   = PAGE_ALIGN(ramdisk_image + ramdisk_size);

	if (!boot_params.hdr.type_of_loader ||
	    !ramdisk_image || !ramdisk_size)
		return;		/* No initrd provided by bootloader */

	initrd_start = 0;

	printk(KERN_INFO "RAMDISK: [mem %#010llx-%#010llx]\n", ramdisk_image,
			ramdisk_end - 1);

	if (pfn_range_is_mapped(PFN_DOWN(ramdisk_image),
				PFN_DOWN(ramdisk_end))) {
		/* All are mapped, easy case */
		initrd_start = ramdisk_image + PAGE_OFFSET;
		initrd_end = initrd_start + ramdisk_size;
		return;
	}

	relocate_initrd();

	memblock_free(ramdisk_image, ramdisk_end - ramdisk_image);
}

#else
static void __init early_reserve_initrd(void)
{
}
static void __init reserve_initrd(void)
{
}
#endif /* CONFIG_BLK_DEV_INITRD */

static void __init remove_setup_data(u64 pa_prev, u64 pa_next)
{
	struct setup_data *data;

	if (pa_prev) {
		data = early_memremap(pa_prev, sizeof(*data));
		data->next = pa_next;
		early_iounmap(data, sizeof(*data));
	} else
		boot_params.hdr.setup_data = pa_next;
}

static void __init parse_setup_data(void)
{
	struct setup_data *data;
	u64 pa_data, pa_next, pa_prev = 0;

	pa_data = boot_params.hdr.setup_data;
	while (pa_data) {
		u32 data_len, data_type;

		data = early_memremap(pa_data, sizeof(*data));
		data_len = data->len + sizeof(struct setup_data);
		data_type = data->type;
		pa_next = data->next;
		early_memunmap(data, sizeof(*data));

		switch (data_type) {
		case SETUP_E820_EXT:
			e820__memory_setup_extended(pa_data, data_len);
			break;
		case SETUP_DTB:
			add_dtb(pa_data);
			break;
		case SETUP_EFI:
			parse_efi_setup(pa_data, data_len);
			break;
		case SETUP_EFI_SECRET_KEY:
			parse_efi_secret_key_setup(pa_data, data_len);
			remove_setup_data(pa_prev, pa_next);
			break;
		default:
			break;
		}
		pa_prev = pa_data;
		pa_data = pa_next;
	}
}

static void __init memblock_x86_reserve_range_setup_data(void)
{
	struct setup_data *data;
	u64 pa_data;

	pa_data = boot_params.hdr.setup_data;
	while (pa_data) {
		data = early_memremap(pa_data, sizeof(*data));
		memblock_reserve(pa_data, sizeof(*data) + data->len);

		if (data->type == SETUP_INDIRECT &&
		    ((struct setup_indirect *)data->data)->type != SETUP_INDIRECT)
			memblock_reserve(((struct setup_indirect *)data->data)->addr,
					 ((struct setup_indirect *)data->data)->len);

		pa_data = data->next;
		early_memunmap(data, sizeof(*data));
	}
}

/*
 * --------- Crashkernel reservation ------------------------------
 */

#ifdef CONFIG_KEXEC_CORE

/* 16M alignment for crash kernel regions */
#define CRASH_ALIGN		SZ_16M

/*
 * Keep the crash kernel below this limit.
 *
 * Earlier 32-bits kernels would limit the kernel to the low 512 MB range
 * due to mapping restrictions.
 *
 * 64-bit kdump kernels need to be restricted to be under 64 TB, which is
 * the upper limit of system RAM in 4-level paging mode. Since the kdump
 * jump could be from 5-level paging to 4-level paging, the jump will fail if
 * the kernel is put above 64 TB, and during the 1st kernel bootup there's
 * no good way to detect the paging mode of the target kernel which will be
 * loaded for dumping.
 */
#ifdef CONFIG_X86_32
# define CRASH_ADDR_LOW_MAX	SZ_512M
# define CRASH_ADDR_HIGH_MAX	SZ_512M
#else
# define CRASH_ADDR_LOW_MAX	SZ_4G
# define CRASH_ADDR_HIGH_MAX	SZ_64T
#endif

static int __init reserve_crashkernel_low(void)
{
#ifdef CONFIG_X86_64
	unsigned long long base, low_base = 0, low_size = 0;
	unsigned long low_mem_limit;
	int ret;

	low_mem_limit = min(memblock_phys_mem_size(), CRASH_ADDR_LOW_MAX);

	/* crashkernel=Y,low */
	ret = parse_crashkernel_low(boot_command_line, low_mem_limit, &low_size, &base);
	if (ret) {
		/*
		 * two parts from kernel/dma/swiotlb.c:
		 * -swiotlb size: user-specified with swiotlb= or default.
		 *
		 * -swiotlb overflow buffer: now hardcoded to 32k. We round it
		 * to 8M for other buffers that may need to stay low too. Also
		 * make sure we allocate enough extra low memory so that we
		 * don't run out of DMA buffers for 32-bit devices.
		 */
		low_size = max(swiotlb_size_or_default() + (8UL << 20), 256UL << 20);
	} else {
		/* passed with crashkernel=0,low ? */
		if (!low_size)
			return 0;
	}

	low_base = memblock_phys_alloc_range(low_size, CRASH_ALIGN, 0, CRASH_ADDR_LOW_MAX);
	if (!low_base) {
		pr_err("Cannot reserve %ldMB crashkernel low memory, please try smaller size.\n",
		       (unsigned long)(low_size >> 20));
		return -ENOMEM;
	}

	pr_info("Reserving %ldMB of low memory at %ldMB for crashkernel (low RAM limit: %ldMB)\n",
		(unsigned long)(low_size >> 20),
		(unsigned long)(low_base >> 20),
		(unsigned long)(low_mem_limit >> 20));

	crashk_low_res.start = low_base;
	crashk_low_res.end   = low_base + low_size - 1;
	insert_resource(&iomem_resource, &crashk_low_res);
#endif
	return 0;
}

static void __init reserve_crashkernel(void)
{
	unsigned long long crash_size, crash_base, total_mem;
	bool high = false;
	int ret;

	total_mem = memblock_phys_mem_size();

	/* crashkernel=XM */
	ret = parse_crashkernel(boot_command_line, total_mem, &crash_size, &crash_base);
	if (ret != 0 || crash_size <= 0) {
		/* crashkernel=X,high */
		ret = parse_crashkernel_high(boot_command_line, total_mem,
					     &crash_size, &crash_base);
		if (ret != 0 || crash_size <= 0)
			return;
		high = true;
	}

	if (xen_pv_domain()) {
		pr_info("Ignoring crashkernel for a Xen PV domain\n");
		return;
	}

	/* 0 means: find the address automatically */
	if (!crash_base) {
		/*
		 * Set CRASH_ADDR_LOW_MAX upper bound for crash memory,
		 * crashkernel=x,high reserves memory over 4G, also allocates
		 * 256M extra low memory for DMA buffers and swiotlb.
		 * But the extra memory is not required for all machines.
		 * So try low memory first and fall back to high memory
		 * unless "crashkernel=size[KMG],high" is specified.
		 */
		if (!high)
			crash_base = memblock_phys_alloc_range(crash_size,
						CRASH_ALIGN, CRASH_ALIGN,
						CRASH_ADDR_LOW_MAX);
		if (!crash_base)
			crash_base = memblock_phys_alloc_range(crash_size,
						CRASH_ALIGN, CRASH_ALIGN,
						CRASH_ADDR_HIGH_MAX);
		if (!crash_base) {
			pr_info("crashkernel reservation failed - No suitable area found.\n");
			return;
		}
	} else {
		unsigned long long start;

		start = memblock_phys_alloc_range(crash_size, SZ_1M, crash_base,
						  crash_base + crash_size);
		if (start != crash_base) {
			pr_info("crashkernel reservation failed - memory is in use.\n");
			return;
		}
	}

	if (crash_base >= (1ULL << 32) && reserve_crashkernel_low()) {
		memblock_free(crash_base, crash_size);
		return;
	}

	pr_info("Reserving %ldMB of memory at %ldMB for crashkernel (System RAM: %ldMB)\n",
		(unsigned long)(crash_size >> 20),
		(unsigned long)(crash_base >> 20),
		(unsigned long)(total_mem >> 20));

	crashk_res.start = crash_base;
	crashk_res.end   = crash_base + crash_size - 1;
	insert_resource(&iomem_resource, &crashk_res);
}
#else
static void __init reserve_crashkernel(void)
{
}
#endif

static struct resource standard_io_resources[] = {
	{ .name = "dma1", .start = 0x00, .end = 0x1f,
		.flags = IORESOURCE_BUSY | IORESOURCE_IO },
	{ .name = "pic1", .start = 0x20, .end = 0x21,
		.flags = IORESOURCE_BUSY | IORESOURCE_IO },
	{ .name = "timer0", .start = 0x40, .end = 0x43,
		.flags = IORESOURCE_BUSY | IORESOURCE_IO },
	{ .name = "timer1", .start = 0x50, .end = 0x53,
		.flags = IORESOURCE_BUSY | IORESOURCE_IO },
	{ .name = "keyboard", .start = 0x60, .end = 0x60,
		.flags = IORESOURCE_BUSY | IORESOURCE_IO },
	{ .name = "keyboard", .start = 0x64, .end = 0x64,
		.flags = IORESOURCE_BUSY | IORESOURCE_IO },
	{ .name = "dma page reg", .start = 0x80, .end = 0x8f,
		.flags = IORESOURCE_BUSY | IORESOURCE_IO },
	{ .name = "pic2", .start = 0xa0, .end = 0xa1,
		.flags = IORESOURCE_BUSY | IORESOURCE_IO },
	{ .name = "dma2", .start = 0xc0, .end = 0xdf,
		.flags = IORESOURCE_BUSY | IORESOURCE_IO },
	{ .name = "fpu", .start = 0xf0, .end = 0xff,
		.flags = IORESOURCE_BUSY | IORESOURCE_IO }
};

void __init reserve_standard_io_resources(void)
{
	int i;

	/* request I/O space for devices used on all i[345]86 PCs */
	for (i = 0; i < ARRAY_SIZE(standard_io_resources); i++)
		request_resource(&ioport_resource, &standard_io_resources[i]);

}

static __init void reserve_ibft_region(void)
{
	unsigned long addr, size = 0;

	addr = find_ibft_region(&size);

	if (size)
		memblock_reserve(addr, size);
}

static bool __init snb_gfx_workaround_needed(void)
{
#ifdef CONFIG_PCI
	int i;
	u16 vendor, devid;
	static const __initconst u16 snb_ids[] = {
		0x0102,
		0x0112,
		0x0122,
		0x0106,
		0x0116,
		0x0126,
		0x010a,
	};

	/* Assume no if something weird is going on with PCI */
	if (!early_pci_allowed())
		return false;

	vendor = read_pci_config_16(0, 2, 0, PCI_VENDOR_ID);
	if (vendor != 0x8086)
		return false;

	devid = read_pci_config_16(0, 2, 0, PCI_DEVICE_ID);
	for (i = 0; i < ARRAY_SIZE(snb_ids); i++)
		if (devid == snb_ids[i])
			return true;
#endif

	return false;
}

/*
 * Sandy Bridge graphics has trouble with certain ranges, exclude
 * them from allocation.
 */
static void __init trim_snb_memory(void)
{
	static const __initconst unsigned long bad_pages[] = {
		0x20050000,
		0x20110000,
		0x20130000,
		0x20138000,
		0x40004000,
	};
	int i;

	if (!snb_gfx_workaround_needed())
		return;

	printk(KERN_DEBUG "reserving inaccessible SNB gfx pages\n");

	/*
	 * SandyBridge integrated graphics devices have a bug that prevents
	 * them from accessing certain memory ranges, namely anything below
	 * 1M and in the pages listed in bad_pages[] above.
	 *
	 * To avoid these pages being ever accessed by SNB gfx devices reserve
	 * bad_pages that have not already been reserved at boot time.
	 * All memory below the 1 MB mark is anyway reserved later during
	 * setup_arch(), so there is no need to reserve it here.
	 */

	for (i = 0; i < ARRAY_SIZE(bad_pages); i++) {
		if (memblock_reserve(bad_pages[i], PAGE_SIZE))
			printk(KERN_WARNING "failed to reserve 0x%08lx\n",
			       bad_pages[i]);
	}
}

static void __init trim_bios_range(void)
{
	/*
	 * A special case is the first 4Kb of memory;
	 * This is a BIOS owned area, not kernel ram, but generally
	 * not listed as such in the E820 table.
	 *
	 * This typically reserves additional memory (64KiB by default)
	 * since some BIOSes are known to corrupt low memory.  See the
	 * Kconfig help text for X86_RESERVE_LOW.
	 */
	e820__range_update(0, PAGE_SIZE, E820_TYPE_RAM, E820_TYPE_RESERVED);

	/*
	 * special case: Some BIOSes report the PC BIOS
	 * area (640Kb -> 1Mb) as RAM even though it is not.
	 * take them out.
	 */
	e820__range_remove(BIOS_BEGIN, BIOS_END - BIOS_BEGIN, E820_TYPE_RAM, 1);

	e820__update_table(e820_table);
}

/* called before trim_bios_range() to spare extra sanitize */
static void __init e820_add_kernel_range(void)
{
	u64 start = __pa_symbol(_text);
	u64 size = __pa_symbol(_end) - start;

	/*
	 * Complain if .text .data and .bss are not marked as E820_TYPE_RAM and
	 * attempt to fix it by adding the range. We may have a confused BIOS,
	 * or the user may have used memmap=exactmap or memmap=xxM$yyM to
	 * exclude kernel range. If we really are running on top non-RAM,
	 * we will crash later anyways.
	 */
	if (e820__mapped_all(start, start + size, E820_TYPE_RAM))
		return;

	pr_warn(".text .data .bss are not marked as E820_TYPE_RAM!\n");
	e820__range_remove(start, size, E820_TYPE_RAM, 0);
	e820__range_add(start, size, E820_TYPE_RAM);
}

static void __init early_reserve_memory(void)
{
	/*
	 * Reserve the memory occupied by the kernel between _text and
	 * __end_of_kernel_reserve symbols. Any kernel sections after the
	 * __end_of_kernel_reserve symbol must be explicitly reserved with a
	 * separate memblock_reserve() or they will be discarded.
	 */
	memblock_reserve(__pa_symbol(_text),
			 (unsigned long)__end_of_kernel_reserve - (unsigned long)_text);

	/*
	 * The first 4Kb of memory is a BIOS owned area, but generally it is
	 * not listed as such in the E820 table.
	 *
	 * Reserve the first 64K of memory since some BIOSes are known to
	 * corrupt low memory. After the real mode trampoline is allocated the
	 * rest of the memory below 640k is reserved.
	 *
	 * In addition, make sure page 0 is always reserved because on
	 * systems with L1TF its contents can be leaked to user processes.
	 */
	memblock_reserve(0, SZ_64K);

	early_reserve_initrd();

	if (efi_enabled(EFI_BOOT))
		efi_memblock_x86_reserve_range();

	memblock_x86_reserve_range_setup_data();

	reserve_ibft_region();
	reserve_bios_regions();
	trim_snb_memory();
}

/*
 * Dump out kernel offset information on panic.
 */
static int
dump_kernel_offset(struct notifier_block *self, unsigned long v, void *p)
{
	if (kaslr_enabled()) {
		pr_emerg("Kernel Offset: 0x%lx from 0x%lx (relocation range: 0x%lx-0x%lx)\n",
			 kaslr_offset(),
			 __START_KERNEL,
			 __START_KERNEL_map,
			 MODULES_VADDR-1);
	} else {
		pr_emerg("Kernel Offset: disabled\n");
	}

	return 0;
}

/*
 * Determine if we were loaded by an EFI loader.  If so, then we have also been
 * passed the efi memmap, systab, etc., so we should use these data structures
 * for initialization.  Note, the efi init code path is determined by the
 * global efi_enabled. This allows the same kernel image to be used on existing
 * systems (with a traditional BIOS) as well as on EFI systems.
 */
/*
 * setup_arch - architecture-specific boot-time initializations
 *
 * Note: On x86_64, fixmaps are ready for use even before this is called.
 */

void __init setup_arch(char **cmdline_p)
{
#ifdef CONFIG_X86_32
	memcpy(&boot_cpu_data, &new_cpu_data, sizeof(new_cpu_data));

	/*
	 * copy kernel address range established so far and switch
	 * to the proper swapper page table
	 */
	clone_pgd_range(swapper_pg_dir     + KERNEL_PGD_BOUNDARY,
			initial_page_table + KERNEL_PGD_BOUNDARY,
			KERNEL_PGD_PTRS);

	load_cr3(swapper_pg_dir);
	/*
	 * Note: Quark X1000 CPUs advertise PGE incorrectly and require
	 * a cr3 based tlb flush, so the following __flush_tlb_all()
	 * will not flush anything because the CPU quirk which clears
	 * X86_FEATURE_PGE has not been invoked yet. Though due to the
	 * load_cr3() above the TLB has been flushed already. The
	 * quirk is invoked before subsequent calls to __flush_tlb_all()
	 * so proper operation is guaranteed.
	 */
	__flush_tlb_all();
#else
	printk(KERN_INFO "Command line: %s\n", boot_command_line);
	boot_cpu_data.x86_phys_bits = MAX_PHYSMEM_BITS;
#endif

	/*
	 * If we have OLPC OFW, we might end up relocating the fixmap due to
	 * reserve_top(), so do this before touching the ioremap area.
	 */
	olpc_ofw_detect();

	idt_setup_early_traps();
	early_cpu_init();
	jump_label_init();
	static_call_init();
	early_ioremap_init();

	setup_olpc_ofw_pgd();

	ROOT_DEV = old_decode_dev(boot_params.hdr.root_dev);
	screen_info = boot_params.screen_info;
	edid_info = boot_params.edid_info;
#ifdef CONFIG_X86_32
	apm_info.bios = boot_params.apm_bios_info;
	ist_info = boot_params.ist_info;
#endif
	saved_video_mode = boot_params.hdr.vid_mode;
	bootloader_type = boot_params.hdr.type_of_loader;
	if ((bootloader_type >> 4) == 0xe) {
		bootloader_type &= 0xf;
		bootloader_type |= (boot_params.hdr.ext_loader_type+0x10) << 4;
	}
	bootloader_version  = bootloader_type & 0xf;
	bootloader_version |= boot_params.hdr.ext_loader_ver << 4;

#ifdef CONFIG_BLK_DEV_RAM
	rd_image_start = boot_params.hdr.ram_size & RAMDISK_IMAGE_START_MASK;
#endif
#ifdef CONFIG_EFI
	if (!strncmp((char *)&boot_params.efi_info.efi_loader_signature,
		     EFI32_LOADER_SIGNATURE, 4)) {
		set_bit(EFI_BOOT, &efi.flags);
	} else if (!strncmp((char *)&boot_params.efi_info.efi_loader_signature,
		     EFI64_LOADER_SIGNATURE, 4)) {
		set_bit(EFI_BOOT, &efi.flags);
		set_bit(EFI_64BIT, &efi.flags);
	}
#endif

	x86_init.oem.arch_setup();

	iomem_resource.end = (1ULL << boot_cpu_data.x86_phys_bits) - 1;
	e820__memory_setup();
	parse_setup_data();

	copy_edd();

	if (!boot_params.hdr.root_flags)
		root_mountflags &= ~MS_RDONLY;
	setup_initial_init_mm(_text, _etext, _edata, (void *)_brk_end);

	code_resource.start = __pa_symbol(_text);
	code_resource.end = __pa_symbol(_etext)-1;
	rodata_resource.start = __pa_symbol(__start_rodata);
	rodata_resource.end = __pa_symbol(__end_rodata)-1;
	data_resource.start = __pa_symbol(_sdata);
	data_resource.end = __pa_symbol(_edata)-1;
	bss_resource.start = __pa_symbol(__bss_start);
	bss_resource.end = __pa_symbol(__bss_stop)-1;

#ifdef CONFIG_CMDLINE_BOOL
#ifdef CONFIG_CMDLINE_OVERRIDE
	strlcpy(boot_command_line, builtin_cmdline, COMMAND_LINE_SIZE);
#else
	if (builtin_cmdline[0]) {
		/* append boot loader cmdline to builtin */
		strlcat(builtin_cmdline, " ", COMMAND_LINE_SIZE);
		strlcat(builtin_cmdline, boot_command_line, COMMAND_LINE_SIZE);
		strlcpy(boot_command_line, builtin_cmdline, COMMAND_LINE_SIZE);
	}
#endif
#endif

	strlcpy(command_line, boot_command_line, COMMAND_LINE_SIZE);
	*cmdline_p = command_line;

	/*
	 * x86_configure_nx() is called before parse_early_param() to detect
	 * whether hardware doesn't support NX (so that the early EHCI debug
	 * console setup can safely call set_fixmap()). It may then be called
	 * again from within noexec_setup() during parsing early parameters
	 * to honor the respective command line option.
	 */
	x86_configure_nx();

	parse_early_param();

	/*
	 * Do some memory reservations *before* memory is added to
	 * memblock, so memblock allocations won't overwrite it.
	 * Do it after early param, so we could get (unlikely) panic from
	 * serial.
	 *
	 * After this point everything still needed from the boot loader or
	 * firmware or kernel text should be early reserved or marked not
	 * RAM in e820. All other memory is free game.
	 */
	early_reserve_memory();

#ifdef CONFIG_MEMORY_HOTPLUG
	/*
	 * Memory used by the kernel cannot be hot-removed because Linux
	 * cannot migrate the kernel pages. When memory hotplug is
	 * enabled, we should prevent memblock from allocating memory
	 * for the kernel.
	 *
	 * ACPI SRAT records all hotpluggable memory ranges. But before
	 * SRAT is parsed, we don't know about it.
	 *
	 * The kernel image is loaded into memory at very early time. We
	 * cannot prevent this anyway. So on NUMA system, we set any
	 * node the kernel resides in as un-hotpluggable.
	 *
	 * Since on modern servers, one node could have double-digit
	 * gigabytes memory, we can assume the memory around the kernel
	 * image is also un-hotpluggable. So before SRAT is parsed, just
	 * allocate memory near the kernel image to try the best to keep
	 * the kernel away from hotpluggable memory.
	 */
	if (movable_node_is_enabled())
		memblock_set_bottom_up(true);
#endif

	x86_report_nx();

	if (acpi_mps_check()) {
#ifdef CONFIG_X86_LOCAL_APIC
		disable_apic = 1;
#endif
		setup_clear_cpu_cap(X86_FEATURE_APIC);
	}

	e820__reserve_setup_data();
	e820__finish_early_params();

	if (efi_enabled(EFI_BOOT))
		efi_init();

	efi_set_secure_boot(boot_params.secure_boot);

#ifdef CONFIG_LOCK_DOWN_IN_EFI_SECURE_BOOT
	if (efi_enabled(EFI_SECURE_BOOT))
		security_lock_kernel_down("EFI Secure Boot mode", LOCKDOWN_INTEGRITY_MAX);
#endif

	dmi_setup();

	/*
	 * VMware detection requires dmi to be available, so this
	 * needs to be done after dmi_setup(), for the boot CPU.
	 */
	init_hypervisor_platform();

	tsc_early_init();
	x86_init.resources.probe_roms();

	/* after parse_early_param, so could debug it */
	insert_resource(&iomem_resource, &code_resource);
	insert_resource(&iomem_resource, &rodata_resource);
	insert_resource(&iomem_resource, &data_resource);
	insert_resource(&iomem_resource, &bss_resource);

	e820_add_kernel_range();
	trim_bios_range();
#ifdef CONFIG_X86_32
	if (ppro_with_ram_bug()) {
		e820__range_update(0x70000000ULL, 0x40000ULL, E820_TYPE_RAM,
				  E820_TYPE_RESERVED);
		e820__update_table(e820_table);
		printk(KERN_INFO "fixed physical RAM map:\n");
		e820__print_table("bad_ppro");
	}
#else
	early_gart_iommu_check();
#endif

	/*
	 * partially used pages are not usable - thus
	 * we are rounding upwards:
	 */
	max_pfn = e820__end_of_ram_pfn();

	/* update e820 for memory not covered by WB MTRRs */
	mtrr_bp_init();
	if (mtrr_trim_uncached_memory(max_pfn))
		max_pfn = e820__end_of_ram_pfn();

	max_possible_pfn = max_pfn;

	/*
	 * This call is required when the CPU does not support PAT. If
	 * mtrr_bp_init() invoked it already via pat_init() the call has no
	 * effect.
	 */
	init_cache_modes();

	/*
	 * Define random base addresses for memory sections after max_pfn is
	 * defined and before each memory section base is used.
	 */
	kernel_randomize_memory();

#ifdef CONFIG_X86_32
	/* max_low_pfn get updated here */
	find_low_pfn_range();
#else
	check_x2apic();

	/* How many end-of-memory variables you have, grandma! */
	/* need this before calling reserve_initrd */
	if (max_pfn > (1UL<<(32 - PAGE_SHIFT)))
		max_low_pfn = e820__end_of_low_ram_pfn();
	else
		max_low_pfn = max_pfn;

	high_memory = (void *)__va(max_pfn * PAGE_SIZE - 1) + 1;
#endif

	/*
	 * Find and reserve possible boot-time SMP configuration:
	 */
	find_smp_config();

	early_alloc_pgt_buf();

	/*
	 * Need to conclude brk, before e820__memblock_setup()
	 * it could use memblock_find_in_range, could overlap with
	 * brk area.
	 */
	reserve_brk();

	cleanup_highmap();

	memblock_set_current_limit(ISA_END_ADDRESS);
	e820__memblock_setup();

	/*
	 * Needs to run after memblock setup because it needs the physical
	 * memory size.
	 */
	sev_setup_arch();
<<<<<<< HEAD

	reserve_bios_regions();
=======
>>>>>>> 7d2a07b7

	efi_fake_memmap();
	efi_find_mirror();
	efi_esrt_init();
	efi_mokvar_table_init();

	/*
	 * The EFI specification says that boot service code won't be
	 * called after ExitBootServices(). This is, in fact, a lie.
	 */
	efi_reserve_boot_services();

	/* preallocate 4k for mptable mpc */
	e820__memblock_alloc_reserved_mpc_new();

#ifdef CONFIG_X86_CHECK_BIOS_CORRUPTION
	setup_bios_corruption_check();
#endif

#ifdef CONFIG_X86_32
	printk(KERN_DEBUG "initial memory mapped: [mem 0x00000000-%#010lx]\n",
			(max_pfn_mapped<<PAGE_SHIFT) - 1);
#endif

	/*
	 * Find free memory for the real mode trampoline and place it there. If
	 * there is not enough free memory under 1M, on EFI-enabled systems
	 * there will be additional attempt to reclaim the memory for the real
	 * mode trampoline at efi_free_boot_services().
	 *
	 * Unconditionally reserve the entire first 1M of RAM because BIOSes
	 * are known to corrupt low memory and several hundred kilobytes are not
	 * worth complex detection what memory gets clobbered. Windows does the
	 * same thing for very similar reasons.
	 *
	 * Moreover, on machines with SandyBridge graphics or in setups that use
	 * crashkernel the entire 1M is reserved anyway.
	 */
	reserve_real_mode();

	init_mem_mapping();

	idt_setup_early_pf();

	/*
	 * Update mmu_cr4_features (and, indirectly, trampoline_cr4_features)
	 * with the current CR4 value.  This may not be necessary, but
	 * auditing all the early-boot CR4 manipulation would be needed to
	 * rule it out.
	 *
	 * Mask off features that don't work outside long mode (just
	 * PCIDE for now).
	 */
	mmu_cr4_features = __read_cr4() & ~X86_CR4_PCIDE;

	memblock_set_current_limit(get_max_mapped());

	/*
	 * NOTE: On x86-32, only from this point on, fixmaps are ready for use.
	 */

#ifdef CONFIG_PROVIDE_OHCI1394_DMA_INIT
	if (init_ohci1394_dma_early)
		init_ohci1394_dma_on_all_controllers();
#endif
	/* Allocate bigger log buffer */
	setup_log_buf(1);

	efi_set_secure_boot(boot_params.secure_boot);

	reserve_initrd();

	acpi_table_upgrade();
	/* Look for ACPI tables and reserve memory occupied by them. */
	acpi_boot_table_init();

	vsmp_init();

	io_delay_init();

	early_platform_quirks();

	early_acpi_boot_init();

	initmem_init();
	dma_contiguous_reserve(max_pfn_mapped << PAGE_SHIFT);

	if (boot_cpu_has(X86_FEATURE_GBPAGES))
		hugetlb_cma_reserve(PUD_SHIFT - PAGE_SHIFT);

	/*
	 * Reserve memory for crash kernel after SRAT is parsed so that it
	 * won't consume hotpluggable memory.
	 */
	reserve_crashkernel();

	memblock_find_dma_reserve();

	if (!early_xdbc_setup_hardware())
		early_xdbc_register_console();

	x86_init.paging.pagetable_init();

	kasan_init();

	/*
	 * Sync back kernel address range.
	 *
	 * FIXME: Can the later sync in setup_cpu_entry_areas() replace
	 * this call?
	 */
	sync_initial_page_table();

	tboot_probe();

	map_vsyscall();

	generic_apic_probe();

	early_quirks();

	/*
	 * Read APIC and some other early information from ACPI tables.
	 */
	acpi_boot_init();
	x86_dtb_init();

	/*
	 * get boot-time SMP configuration:
	 */
	get_smp_config();

	/*
	 * Systems w/o ACPI and mptables might not have it mapped the local
	 * APIC yet, but prefill_possible_map() might need to access it.
	 */
	init_apic_mappings();

	prefill_possible_map();

	init_cpu_to_node();
	init_gi_nodes();

	io_apic_init_mappings();

	x86_init.hyper.guest_late_init();

	e820__reserve_resources();
	e820__register_nosave_regions(max_pfn);

	x86_init.resources.reserve_resources();

	e820__setup_pci_gap();

#ifdef CONFIG_VT
#if defined(CONFIG_VGA_CONSOLE)
	if (!efi_enabled(EFI_BOOT) || (efi_mem_type(0xa0000) != EFI_CONVENTIONAL_MEMORY))
		conswitchp = &vga_con;
#endif
#endif
	x86_init.oem.banner();

	x86_init.timers.wallclock_init();

	/*
	 * This needs to run before setup_local_APIC() which soft-disables the
	 * local APIC temporarily and that masks the thermal LVT interrupt,
	 * leading to softlockups on machines which have configured SMI
	 * interrupt delivery.
	 */
	therm_lvt_init();

	mcheck_init();

	register_refined_jiffies(CLOCK_TICK_RATE);

#ifdef CONFIG_EFI
	if (efi_enabled(EFI_BOOT))
		efi_apply_memmap_quirks();
#endif

	unwind_init();
}

#ifdef CONFIG_X86_32

static struct resource video_ram_resource = {
	.name	= "Video RAM area",
	.start	= 0xa0000,
	.end	= 0xbffff,
	.flags	= IORESOURCE_BUSY | IORESOURCE_MEM
};

void __init i386_reserve_resources(void)
{
	request_resource(&iomem_resource, &video_ram_resource);
	reserve_standard_io_resources();
}

#endif /* CONFIG_X86_32 */

static struct notifier_block kernel_offset_notifier = {
	.notifier_call = dump_kernel_offset
};

static int __init register_kernel_offset_dumper(void)
{
	atomic_notifier_chain_register(&panic_notifier_list,
					&kernel_offset_notifier);
	return 0;
}
__initcall(register_kernel_offset_dumper);<|MERGE_RESOLUTION|>--- conflicted
+++ resolved
@@ -19,14 +19,6 @@
 #include <linux/root_dev.h>
 #include <linux/hugetlb.h>
 #include <linux/tboot.h>
-<<<<<<< HEAD
-#include <linux/jiffies.h>
-#include <linux/mem_encrypt.h>
-#include <linux/sizes.h>
-#include <linux/security.h>
-
-=======
->>>>>>> 7d2a07b7
 #include <linux/usb/xhci-dbgp.h>
 #include <linux/static_call.h>
 #include <linux/swiotlb.h>
@@ -341,22 +333,10 @@
 }
 #endif /* CONFIG_BLK_DEV_INITRD */
 
-static void __init remove_setup_data(u64 pa_prev, u64 pa_next)
+static void __init parse_setup_data(void)
 {
 	struct setup_data *data;
-
-	if (pa_prev) {
-		data = early_memremap(pa_prev, sizeof(*data));
-		data->next = pa_next;
-		early_iounmap(data, sizeof(*data));
-	} else
-		boot_params.hdr.setup_data = pa_next;
-}
-
-static void __init parse_setup_data(void)
-{
-	struct setup_data *data;
-	u64 pa_data, pa_next, pa_prev = 0;
+	u64 pa_data, pa_next;
 
 	pa_data = boot_params.hdr.setup_data;
 	while (pa_data) {
@@ -378,14 +358,9 @@
 		case SETUP_EFI:
 			parse_efi_setup(pa_data, data_len);
 			break;
-		case SETUP_EFI_SECRET_KEY:
-			parse_efi_secret_key_setup(pa_data, data_len);
-			remove_setup_data(pa_prev, pa_next);
-			break;
 		default:
 			break;
 		}
-		pa_prev = pa_data;
 		pa_data = pa_next;
 	}
 }
@@ -961,13 +936,6 @@
 	if (efi_enabled(EFI_BOOT))
 		efi_init();
 
-	efi_set_secure_boot(boot_params.secure_boot);
-
-#ifdef CONFIG_LOCK_DOWN_IN_EFI_SECURE_BOOT
-	if (efi_enabled(EFI_SECURE_BOOT))
-		security_lock_kernel_down("EFI Secure Boot mode", LOCKDOWN_INTEGRITY_MAX);
-#endif
-
 	dmi_setup();
 
 	/*
@@ -1065,11 +1033,6 @@
 	 * memory size.
 	 */
 	sev_setup_arch();
-<<<<<<< HEAD
-
-	reserve_bios_regions();
-=======
->>>>>>> 7d2a07b7
 
 	efi_fake_memmap();
 	efi_find_mirror();
@@ -1138,7 +1101,19 @@
 	/* Allocate bigger log buffer */
 	setup_log_buf(1);
 
-	efi_set_secure_boot(boot_params.secure_boot);
+	if (efi_enabled(EFI_BOOT)) {
+		switch (boot_params.secure_boot) {
+		case efi_secureboot_mode_disabled:
+			pr_info("Secure boot disabled\n");
+			break;
+		case efi_secureboot_mode_enabled:
+			pr_info("Secure boot enabled\n");
+			break;
+		default:
+			pr_info("Secure boot could not be determined\n");
+			break;
+		}
+	}
 
 	reserve_initrd();
 
