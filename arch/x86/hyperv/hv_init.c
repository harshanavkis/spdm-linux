--- conflicted
+++ resolved
@@ -265,13 +265,9 @@
 {
 	u64 guest_id, required_msrs;
 	union hv_x64_msr_hypercall_contents hypercall_msr;
-<<<<<<< HEAD
-	int cpuhp;
+	int cpuhp, i;
 	__u8 d1 = 0x10; /* SuSE */
 	__u16 d2 = 0x0; /* -d of a.b.c-d */
-=======
-	int cpuhp, i;
->>>>>>> 1e4b044d
 
 	if (x86_hyper_type != X86_HYPER_MS_HYPERV)
 		return;
