--- conflicted
+++ resolved
@@ -438,16 +438,6 @@
  */
 int iov_iter_fault_in_readable(const struct iov_iter *i, size_t bytes)
 {
-<<<<<<< HEAD
-	size_t skip = i->iov_offset;
-	const struct iovec *iov;
-	int err;
-	struct iovec v;
-
-	if (iter_is_iovec(i)) {
-		iterate_iovec(i, bytes, v, iov, skip, ({
-			err = fault_in_pages_readable(v.iov_base, v.iov_len);
-=======
 	if (iter_is_iovec(i)) {
 		const struct iovec *p;
 		size_t skip;
@@ -461,7 +451,6 @@
 			if (unlikely(!len))
 				continue;
 			err = fault_in_pages_readable(p->iov_base + skip, len);
->>>>>>> 7d2a07b7
 			if (unlikely(err))
 				return err;
 			bytes -= len;
@@ -641,32 +630,12 @@
 static int copyout_mc(void __user *to, const void *from, size_t n)
 {
 	if (access_ok(to, n)) {
-<<<<<<< HEAD
-		kasan_check_read(from, n);
-=======
 		instrument_copy_to_user(to, from, n);
->>>>>>> 7d2a07b7
 		n = copy_mc_to_user((__force void *) to, from, n);
 	}
 	return n;
 }
 
-<<<<<<< HEAD
-static unsigned long copy_mc_to_page(struct page *page, size_t offset,
-		const char *from, size_t len)
-{
-	unsigned long ret;
-	char *to;
-
-	to = kmap_atomic(page);
-	ret = copy_mc_to_kernel(to + offset, from, len);
-	kunmap_atomic(to);
-
-	return ret;
-}
-
-=======
->>>>>>> 7d2a07b7
 static size_t copy_mc_pipe_to_iter(const void *addr, size_t bytes,
 				struct iov_iter *i)
 {
@@ -683,21 +652,12 @@
 		size_t chunk = min_t(size_t, n, PAGE_SIZE - off);
 		char *p = kmap_local_page(pipe->bufs[i_head & p_mask].page);
 		unsigned long rem;
-<<<<<<< HEAD
-
-		rem = copy_mc_to_page(pipe->bufs[idx].page,
-				      off, addr, chunk);
-		i->idx = idx;
-		i->iov_offset = off + chunk - rem;
-		xfer += chunk - rem;
-=======
 		rem = copy_mc_to_kernel(p + off, addr + xfer, chunk);
 		chunk -= rem;
 		kunmap_local(p);
 		i->head = i_head;
 		i->iov_offset = off + chunk;
 		xfer += chunk;
->>>>>>> 7d2a07b7
 		if (rem)
 			break;
 		n -= chunk;
@@ -737,33 +697,9 @@
 		return copy_mc_pipe_to_iter(addr, bytes, i);
 	if (iter_is_iovec(i))
 		might_fault();
-<<<<<<< HEAD
-	iterate_and_advance(i, bytes, v,
-		copyout_mc(v.iov_base, (from += v.iov_len) - v.iov_len,
-			   v.iov_len),
-		({
-		rem = copy_mc_to_page(v.bv_page, v.bv_offset,
-				      (from += v.bv_len) - v.bv_len, v.bv_len);
-		if (rem) {
-			curr_addr = (unsigned long) from;
-			bytes = curr_addr - s_addr - rem;
-			return bytes;
-		}
-		}),
-		({
-		rem = copy_mc_to_kernel(v.iov_base, (from += v.iov_len)
-					- v.iov_len, v.iov_len);
-		if (rem) {
-			curr_addr = (unsigned long) from;
-			bytes = curr_addr - s_addr - rem;
-			return bytes;
-		}
-		})
-=======
 	__iterate_and_advance(i, bytes, base, len, off,
 		copyout_mc(base, addr + off, len),
 		copy_mc_to_kernel(base, addr + off, len)
->>>>>>> 7d2a07b7
 	)
 
 	return bytes;
@@ -2018,34 +1954,6 @@
 }
 EXPORT_SYMBOL(import_iovec);
 
-<<<<<<< HEAD
-#ifdef CONFIG_COMPAT
-#include <linux/compat.h>
-
-ssize_t compat_import_iovec(int type,
-		const struct compat_iovec __user * uvector,
-		unsigned nr_segs, unsigned fast_segs,
-		struct iovec **iov, struct iov_iter *i)
-{
-	ssize_t n;
-	struct iovec *p;
-	n = compat_rw_copy_check_uvector(type, uvector, nr_segs, fast_segs,
-				  *iov, &p);
-	if (n < 0) {
-		if (p != *iov)
-			kfree(p);
-		*iov = NULL;
-		return n;
-	}
-	iov_iter_init(i, type, p, nr_segs, n);
-	*iov = p == *iov ? NULL : p;
-	return n;
-}
-EXPORT_SYMBOL(compat_import_iovec);
-#endif
-
-=======
->>>>>>> 7d2a07b7
 int import_single_range(int rw, void __user *buf, size_t len,
 		 struct iovec *iov, struct iov_iter *i)
 {
