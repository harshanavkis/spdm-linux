// SPDX-License-Identifier: GPL-2.0
/*
 * lib/smp_processor_id.c
 *
 * DEBUG_PREEMPT variant of smp_processor_id().
 */
#include <linux/export.h>
#include <linux/kprobes.h>
#include <linux/sched.h>

noinstr static
unsigned int check_preemption_disabled(const char *what1, const char *what2)
{
	int this_cpu = raw_smp_processor_id();

	if (likely(preempt_count()))
		goto out;

	if (irqs_disabled())
		goto out;

<<<<<<< HEAD
	/*
	 * Kernel threads bound to a single CPU can safely use
	 * smp_processor_id():
	 */
	if (current->nr_cpus_allowed == 1)
=======
	if (is_percpu_thread())
		goto out;

#ifdef CONFIG_SMP
	if (current->migration_disabled)
>>>>>>> 7d2a07b7
		goto out;
#endif

	/*
	 * It is valid to assume CPU-locality during early bootup:
	 */
	if (system_state < SYSTEM_SCHEDULING)
		goto out;

	/*
	 * Avoid recursion:
	 */
	preempt_disable_notrace();

	instrumentation_begin();
	if (!printk_ratelimit())
		goto out_enable;

	printk(KERN_ERR "BUG: using %s%s() in preemptible [%08x] code: %s/%d\n",
		what1, what2, preempt_count() - 1, current->comm, current->pid);

	printk("caller is %pS\n", __builtin_return_address(0));
	dump_stack();
	instrumentation_end();

out_enable:
	preempt_enable_no_resched_notrace();
out:
	return this_cpu;
}

noinstr unsigned int debug_smp_processor_id(void)
{
	return check_preemption_disabled("smp_processor_id", "");
}
EXPORT_SYMBOL(debug_smp_processor_id);

noinstr void __this_cpu_preempt_check(const char *op)
{
	check_preemption_disabled("__this_cpu_", op);
}
EXPORT_SYMBOL(__this_cpu_preempt_check);<|MERGE_RESOLUTION|>--- conflicted
+++ resolved
@@ -19,19 +19,11 @@
 	if (irqs_disabled())
 		goto out;
 
-<<<<<<< HEAD
-	/*
-	 * Kernel threads bound to a single CPU can safely use
-	 * smp_processor_id():
-	 */
-	if (current->nr_cpus_allowed == 1)
-=======
 	if (is_percpu_thread())
 		goto out;
 
 #ifdef CONFIG_SMP
 	if (current->migration_disabled)
->>>>>>> 7d2a07b7
 		goto out;
 #endif
 
