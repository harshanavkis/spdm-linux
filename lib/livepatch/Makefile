--- conflicted
+++ resolved
@@ -11,12 +11,4 @@
 				test_klp_shadow_vars.o \
 				test_klp_state.o \
 				test_klp_state2.o \
-<<<<<<< HEAD
-				test_klp_state3.o
-
-# Target modules to be livepatched require CC_FLAGS_FTRACE
-CFLAGS_test_klp_callbacks_busy.o	+= $(CC_FLAGS_FTRACE)
-CFLAGS_test_klp_callbacks_mod.o		+= $(CC_FLAGS_FTRACE)
-=======
-				test_klp_state3.o
->>>>>>> 7d2a07b7
+				test_klp_state3.o