/* SPDX-License-Identifier: (LGPL-2.1 OR BSD-2-Clause) */
/* Copyright (c) 2018 Facebook */

#ifndef __LIBBPF_BTF_H
#define __LIBBPF_BTF_H

#include <stdarg.h>
<<<<<<< HEAD
=======
#include <stdbool.h>
>>>>>>> 7d2a07b7
#include <linux/btf.h>
#include <linux/types.h>

#include "libbpf_common.h"

#ifdef __cplusplus
extern "C" {
#endif

#define BTF_ELF_SEC ".BTF"
#define BTF_EXT_ELF_SEC ".BTF.ext"
#define MAPS_ELF_SEC ".maps"

struct btf;
struct btf_ext;
struct btf_type;

struct bpf_object;

<<<<<<< HEAD
LIBBPF_API void btf__free(struct btf *btf);
LIBBPF_API struct btf *btf__new(const void *data, __u32 size);
LIBBPF_API struct btf *btf__parse(const char *path, struct btf_ext **btf_ext);
LIBBPF_API struct btf *btf__parse_elf(const char *path, struct btf_ext **btf_ext);
LIBBPF_API struct btf *btf__parse_raw(const char *path);
=======
enum btf_endianness {
	BTF_LITTLE_ENDIAN = 0,
	BTF_BIG_ENDIAN = 1,
};

LIBBPF_API void btf__free(struct btf *btf);

LIBBPF_API struct btf *btf__new(const void *data, __u32 size);
LIBBPF_API struct btf *btf__new_split(const void *data, __u32 size, struct btf *base_btf);
LIBBPF_API struct btf *btf__new_empty(void);
LIBBPF_API struct btf *btf__new_empty_split(struct btf *base_btf);

LIBBPF_API struct btf *btf__parse(const char *path, struct btf_ext **btf_ext);
LIBBPF_API struct btf *btf__parse_split(const char *path, struct btf *base_btf);
LIBBPF_API struct btf *btf__parse_elf(const char *path, struct btf_ext **btf_ext);
LIBBPF_API struct btf *btf__parse_elf_split(const char *path, struct btf *base_btf);
LIBBPF_API struct btf *btf__parse_raw(const char *path);
LIBBPF_API struct btf *btf__parse_raw_split(const char *path, struct btf *base_btf);

>>>>>>> 7d2a07b7
LIBBPF_API int btf__finalize_data(struct bpf_object *obj, struct btf *btf);
LIBBPF_API int btf__load(struct btf *btf);
LIBBPF_API __s32 btf__find_by_name(const struct btf *btf,
				   const char *type_name);
LIBBPF_API __s32 btf__find_by_name_kind(const struct btf *btf,
					const char *type_name, __u32 kind);
LIBBPF_API __u32 btf__get_nr_types(const struct btf *btf);
LIBBPF_API const struct btf *btf__base_btf(const struct btf *btf);
LIBBPF_API const struct btf_type *btf__type_by_id(const struct btf *btf,
						  __u32 id);
LIBBPF_API size_t btf__pointer_size(const struct btf *btf);
LIBBPF_API int btf__set_pointer_size(struct btf *btf, size_t ptr_sz);
<<<<<<< HEAD
=======
LIBBPF_API enum btf_endianness btf__endianness(const struct btf *btf);
LIBBPF_API int btf__set_endianness(struct btf *btf, enum btf_endianness endian);
>>>>>>> 7d2a07b7
LIBBPF_API __s64 btf__resolve_size(const struct btf *btf, __u32 type_id);
LIBBPF_API int btf__resolve_type(const struct btf *btf, __u32 type_id);
LIBBPF_API int btf__align_of(const struct btf *btf, __u32 id);
LIBBPF_API int btf__fd(const struct btf *btf);
LIBBPF_API void btf__set_fd(struct btf *btf, int fd);
LIBBPF_API const void *btf__get_raw_data(const struct btf *btf, __u32 *size);
LIBBPF_API const char *btf__name_by_offset(const struct btf *btf, __u32 offset);
LIBBPF_API const char *btf__str_by_offset(const struct btf *btf, __u32 offset);
LIBBPF_API int btf__get_from_id(__u32 id, struct btf **btf);
LIBBPF_API int btf__get_map_kv_tids(const struct btf *btf, const char *map_name,
				    __u32 expected_key_size,
				    __u32 expected_value_size,
				    __u32 *key_type_id, __u32 *value_type_id);

LIBBPF_API struct btf_ext *btf_ext__new(__u8 *data, __u32 size);
LIBBPF_API void btf_ext__free(struct btf_ext *btf_ext);
LIBBPF_API const void *btf_ext__get_raw_data(const struct btf_ext *btf_ext,
					     __u32 *size);
LIBBPF_API LIBBPF_DEPRECATED("btf_ext__reloc_func_info was never meant as a public API and has wrong assumptions embedded in it; it will be removed in the future libbpf versions")
int btf_ext__reloc_func_info(const struct btf *btf,
			     const struct btf_ext *btf_ext,
			     const char *sec_name, __u32 insns_cnt,
			     void **func_info, __u32 *cnt);
LIBBPF_API LIBBPF_DEPRECATED("btf_ext__reloc_line_info was never meant as a public API and has wrong assumptions embedded in it; it will be removed in the future libbpf versions")
int btf_ext__reloc_line_info(const struct btf *btf,
			     const struct btf_ext *btf_ext,
			     const char *sec_name, __u32 insns_cnt,
			     void **line_info, __u32 *cnt);
LIBBPF_API __u32 btf_ext__func_info_rec_size(const struct btf_ext *btf_ext);
LIBBPF_API __u32 btf_ext__line_info_rec_size(const struct btf_ext *btf_ext);

LIBBPF_API struct btf *libbpf_find_kernel_btf(void);

<<<<<<< HEAD
=======
LIBBPF_API int btf__find_str(struct btf *btf, const char *s);
LIBBPF_API int btf__add_str(struct btf *btf, const char *s);
LIBBPF_API int btf__add_type(struct btf *btf, const struct btf *src_btf,
			     const struct btf_type *src_type);

LIBBPF_API int btf__add_int(struct btf *btf, const char *name, size_t byte_sz, int encoding);
LIBBPF_API int btf__add_float(struct btf *btf, const char *name, size_t byte_sz);
LIBBPF_API int btf__add_ptr(struct btf *btf, int ref_type_id);
LIBBPF_API int btf__add_array(struct btf *btf,
			      int index_type_id, int elem_type_id, __u32 nr_elems);
/* struct/union construction APIs */
LIBBPF_API int btf__add_struct(struct btf *btf, const char *name, __u32 sz);
LIBBPF_API int btf__add_union(struct btf *btf, const char *name, __u32 sz);
LIBBPF_API int btf__add_field(struct btf *btf, const char *name, int field_type_id,
			      __u32 bit_offset, __u32 bit_size);

/* enum construction APIs */
LIBBPF_API int btf__add_enum(struct btf *btf, const char *name, __u32 bytes_sz);
LIBBPF_API int btf__add_enum_value(struct btf *btf, const char *name, __s64 value);

enum btf_fwd_kind {
	BTF_FWD_STRUCT = 0,
	BTF_FWD_UNION = 1,
	BTF_FWD_ENUM = 2,
};

LIBBPF_API int btf__add_fwd(struct btf *btf, const char *name, enum btf_fwd_kind fwd_kind);
LIBBPF_API int btf__add_typedef(struct btf *btf, const char *name, int ref_type_id);
LIBBPF_API int btf__add_volatile(struct btf *btf, int ref_type_id);
LIBBPF_API int btf__add_const(struct btf *btf, int ref_type_id);
LIBBPF_API int btf__add_restrict(struct btf *btf, int ref_type_id);

/* func and func_proto construction APIs */
LIBBPF_API int btf__add_func(struct btf *btf, const char *name,
			     enum btf_func_linkage linkage, int proto_type_id);
LIBBPF_API int btf__add_func_proto(struct btf *btf, int ret_type_id);
LIBBPF_API int btf__add_func_param(struct btf *btf, const char *name, int type_id);

/* var & datasec construction APIs */
LIBBPF_API int btf__add_var(struct btf *btf, const char *name, int linkage, int type_id);
LIBBPF_API int btf__add_datasec(struct btf *btf, const char *name, __u32 byte_sz);
LIBBPF_API int btf__add_datasec_var_info(struct btf *btf, int var_type_id,
					 __u32 offset, __u32 byte_sz);

>>>>>>> 7d2a07b7
struct btf_dedup_opts {
	unsigned int dedup_table_size;
	bool dont_resolve_fwds;
};

LIBBPF_API int btf__dedup(struct btf *btf, struct btf_ext *btf_ext,
			  const struct btf_dedup_opts *opts);

struct btf_dump;

struct btf_dump_opts {
	void *ctx;
};

typedef void (*btf_dump_printf_fn_t)(void *ctx, const char *fmt, va_list args);

LIBBPF_API struct btf_dump *btf_dump__new(const struct btf *btf,
					  const struct btf_ext *btf_ext,
					  const struct btf_dump_opts *opts,
					  btf_dump_printf_fn_t printf_fn);
LIBBPF_API void btf_dump__free(struct btf_dump *d);

LIBBPF_API int btf_dump__dump_type(struct btf_dump *d, __u32 id);

struct btf_dump_emit_type_decl_opts {
	/* size of this struct, for forward/backward compatiblity */
	size_t sz;
	/* optional field name for type declaration, e.g.:
	 * - struct my_struct <FNAME>
	 * - void (*<FNAME>)(int)
	 * - char (*<FNAME>)[123]
	 */
	const char *field_name;
	/* extra indentation level (in number of tabs) to emit for multi-line
	 * type declarations (e.g., anonymous struct); applies for lines
	 * starting from the second one (first line is assumed to have
	 * necessary indentation already
	 */
	int indent_level;
	/* strip all the const/volatile/restrict mods */
	bool strip_mods;
	size_t :0;
};
#define btf_dump_emit_type_decl_opts__last_field strip_mods

LIBBPF_API int
btf_dump__emit_type_decl(struct btf_dump *d, __u32 id,
			 const struct btf_dump_emit_type_decl_opts *opts);

/*
 * A set of helpers for easier BTF types handling
 */
static inline __u16 btf_kind(const struct btf_type *t)
{
	return BTF_INFO_KIND(t->info);
}

static inline __u16 btf_vlen(const struct btf_type *t)
{
	return BTF_INFO_VLEN(t->info);
}

static inline bool btf_kflag(const struct btf_type *t)
{
	return BTF_INFO_KFLAG(t->info);
}

static inline bool btf_is_void(const struct btf_type *t)
{
	return btf_kind(t) == BTF_KIND_UNKN;
}

static inline bool btf_is_int(const struct btf_type *t)
{
	return btf_kind(t) == BTF_KIND_INT;
}

static inline bool btf_is_ptr(const struct btf_type *t)
{
	return btf_kind(t) == BTF_KIND_PTR;
}

static inline bool btf_is_array(const struct btf_type *t)
{
	return btf_kind(t) == BTF_KIND_ARRAY;
}

static inline bool btf_is_struct(const struct btf_type *t)
{
	return btf_kind(t) == BTF_KIND_STRUCT;
}

static inline bool btf_is_union(const struct btf_type *t)
{
	return btf_kind(t) == BTF_KIND_UNION;
}

static inline bool btf_is_composite(const struct btf_type *t)
{
	__u16 kind = btf_kind(t);

	return kind == BTF_KIND_STRUCT || kind == BTF_KIND_UNION;
}

static inline bool btf_is_enum(const struct btf_type *t)
{
	return btf_kind(t) == BTF_KIND_ENUM;
}

static inline bool btf_is_fwd(const struct btf_type *t)
{
	return btf_kind(t) == BTF_KIND_FWD;
}

static inline bool btf_is_typedef(const struct btf_type *t)
{
	return btf_kind(t) == BTF_KIND_TYPEDEF;
}

static inline bool btf_is_volatile(const struct btf_type *t)
{
	return btf_kind(t) == BTF_KIND_VOLATILE;
}

static inline bool btf_is_const(const struct btf_type *t)
{
	return btf_kind(t) == BTF_KIND_CONST;
}

static inline bool btf_is_restrict(const struct btf_type *t)
{
	return btf_kind(t) == BTF_KIND_RESTRICT;
}

static inline bool btf_is_mod(const struct btf_type *t)
{
	__u16 kind = btf_kind(t);

	return kind == BTF_KIND_VOLATILE ||
	       kind == BTF_KIND_CONST ||
	       kind == BTF_KIND_RESTRICT;
}

static inline bool btf_is_func(const struct btf_type *t)
{
	return btf_kind(t) == BTF_KIND_FUNC;
}

static inline bool btf_is_func_proto(const struct btf_type *t)
{
	return btf_kind(t) == BTF_KIND_FUNC_PROTO;
}

static inline bool btf_is_var(const struct btf_type *t)
{
	return btf_kind(t) == BTF_KIND_VAR;
}

static inline bool btf_is_datasec(const struct btf_type *t)
{
	return btf_kind(t) == BTF_KIND_DATASEC;
}

<<<<<<< HEAD
=======
static inline bool btf_is_float(const struct btf_type *t)
{
	return btf_kind(t) == BTF_KIND_FLOAT;
}

>>>>>>> 7d2a07b7
static inline __u8 btf_int_encoding(const struct btf_type *t)
{
	return BTF_INT_ENCODING(*(__u32 *)(t + 1));
}

static inline __u8 btf_int_offset(const struct btf_type *t)
{
	return BTF_INT_OFFSET(*(__u32 *)(t + 1));
}

static inline __u8 btf_int_bits(const struct btf_type *t)
{
	return BTF_INT_BITS(*(__u32 *)(t + 1));
}

static inline struct btf_array *btf_array(const struct btf_type *t)
{
	return (struct btf_array *)(t + 1);
}

static inline struct btf_enum *btf_enum(const struct btf_type *t)
{
	return (struct btf_enum *)(t + 1);
}

static inline struct btf_member *btf_members(const struct btf_type *t)
{
	return (struct btf_member *)(t + 1);
}

/* Get bit offset of a member with specified index. */
static inline __u32 btf_member_bit_offset(const struct btf_type *t,
					  __u32 member_idx)
{
	const struct btf_member *m = btf_members(t) + member_idx;
	bool kflag = btf_kflag(t);

	return kflag ? BTF_MEMBER_BIT_OFFSET(m->offset) : m->offset;
}
/*
 * Get bitfield size of a member, assuming t is BTF_KIND_STRUCT or
 * BTF_KIND_UNION. If member is not a bitfield, zero is returned.
 */
static inline __u32 btf_member_bitfield_size(const struct btf_type *t,
					     __u32 member_idx)
{
	const struct btf_member *m = btf_members(t) + member_idx;
	bool kflag = btf_kflag(t);

	return kflag ? BTF_MEMBER_BITFIELD_SIZE(m->offset) : 0;
}

static inline struct btf_param *btf_params(const struct btf_type *t)
{
	return (struct btf_param *)(t + 1);
}

static inline struct btf_var *btf_var(const struct btf_type *t)
{
	return (struct btf_var *)(t + 1);
}

static inline struct btf_var_secinfo *
btf_var_secinfos(const struct btf_type *t)
{
	return (struct btf_var_secinfo *)(t + 1);
}

#ifdef __cplusplus
} /* extern "C" */
#endif

#endif /* __LIBBPF_BTF_H */<|MERGE_RESOLUTION|>--- conflicted
+++ resolved
@@ -5,10 +5,7 @@
 #define __LIBBPF_BTF_H
 
 #include <stdarg.h>
-<<<<<<< HEAD
-=======
 #include <stdbool.h>
->>>>>>> 7d2a07b7
 #include <linux/btf.h>
 #include <linux/types.h>
 
@@ -28,13 +25,6 @@
 
 struct bpf_object;
 
-<<<<<<< HEAD
-LIBBPF_API void btf__free(struct btf *btf);
-LIBBPF_API struct btf *btf__new(const void *data, __u32 size);
-LIBBPF_API struct btf *btf__parse(const char *path, struct btf_ext **btf_ext);
-LIBBPF_API struct btf *btf__parse_elf(const char *path, struct btf_ext **btf_ext);
-LIBBPF_API struct btf *btf__parse_raw(const char *path);
-=======
 enum btf_endianness {
 	BTF_LITTLE_ENDIAN = 0,
 	BTF_BIG_ENDIAN = 1,
@@ -54,7 +44,6 @@
 LIBBPF_API struct btf *btf__parse_raw(const char *path);
 LIBBPF_API struct btf *btf__parse_raw_split(const char *path, struct btf *base_btf);
 
->>>>>>> 7d2a07b7
 LIBBPF_API int btf__finalize_data(struct bpf_object *obj, struct btf *btf);
 LIBBPF_API int btf__load(struct btf *btf);
 LIBBPF_API __s32 btf__find_by_name(const struct btf *btf,
@@ -67,11 +56,8 @@
 						  __u32 id);
 LIBBPF_API size_t btf__pointer_size(const struct btf *btf);
 LIBBPF_API int btf__set_pointer_size(struct btf *btf, size_t ptr_sz);
-<<<<<<< HEAD
-=======
 LIBBPF_API enum btf_endianness btf__endianness(const struct btf *btf);
 LIBBPF_API int btf__set_endianness(struct btf *btf, enum btf_endianness endian);
->>>>>>> 7d2a07b7
 LIBBPF_API __s64 btf__resolve_size(const struct btf *btf, __u32 type_id);
 LIBBPF_API int btf__resolve_type(const struct btf *btf, __u32 type_id);
 LIBBPF_API int btf__align_of(const struct btf *btf, __u32 id);
@@ -105,8 +91,6 @@
 
 LIBBPF_API struct btf *libbpf_find_kernel_btf(void);
 
-<<<<<<< HEAD
-=======
 LIBBPF_API int btf__find_str(struct btf *btf, const char *s);
 LIBBPF_API int btf__add_str(struct btf *btf, const char *s);
 LIBBPF_API int btf__add_type(struct btf *btf, const struct btf *src_btf,
@@ -151,7 +135,6 @@
 LIBBPF_API int btf__add_datasec_var_info(struct btf *btf, int var_type_id,
 					 __u32 offset, __u32 byte_sz);
 
->>>>>>> 7d2a07b7
 struct btf_dedup_opts {
 	unsigned int dedup_table_size;
 	bool dont_resolve_fwds;
@@ -315,14 +298,11 @@
 	return btf_kind(t) == BTF_KIND_DATASEC;
 }
 
-<<<<<<< HEAD
-=======
 static inline bool btf_is_float(const struct btf_type *t)
 {
 	return btf_kind(t) == BTF_KIND_FLOAT;
 }
 
->>>>>>> 7d2a07b7
 static inline __u8 btf_int_encoding(const struct btf_type *t)
 {
 	return BTF_INT_ENCODING(*(__u32 *)(t + 1));
