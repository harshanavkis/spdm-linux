--- conflicted
+++ resolved
@@ -640,15 +640,7 @@
 	memcpy(xsk->ifname, ifname, IFNAMSIZ - 1);
 	xsk->ifname[IFNAMSIZ - 1] = '\0';
 
-<<<<<<< HEAD
-	if (rx) {
-=======
-	err = xsk_set_xdp_socket_config(&xsk->config, usr_config);
-	if (err)
-		goto out_socket;
-
 	if (rx && !rx_setup_done) {
->>>>>>> efd54e88
 		err = setsockopt(xsk->fd, SOL_XDP, XDP_RX_RING,
 				 &xsk->config.rx_size,
 				 sizeof(xsk->config.rx_size));
