LIBBPF_0.0.1 {
	global:
		bpf_btf_get_fd_by_id;
		bpf_create_map;
		bpf_create_map_in_map;
		bpf_create_map_in_map_node;
		bpf_create_map_name;
		bpf_create_map_node;
		bpf_create_map_xattr;
		bpf_load_btf;
		bpf_load_program;
		bpf_load_program_xattr;
		bpf_map__btf_key_type_id;
		bpf_map__btf_value_type_id;
		bpf_map__def;
		bpf_map__fd;
		bpf_map__is_offload_neutral;
		bpf_map__name;
		bpf_map__next;
		bpf_map__pin;
		bpf_map__prev;
		bpf_map__priv;
		bpf_map__reuse_fd;
		bpf_map__set_ifindex;
		bpf_map__set_inner_map_fd;
		bpf_map__set_priv;
		bpf_map__unpin;
		bpf_map_delete_elem;
		bpf_map_get_fd_by_id;
		bpf_map_get_next_id;
		bpf_map_get_next_key;
		bpf_map_lookup_and_delete_elem;
		bpf_map_lookup_elem;
		bpf_map_update_elem;
		bpf_obj_get;
		bpf_obj_get_info_by_fd;
		bpf_obj_pin;
		bpf_object__btf_fd;
		bpf_object__close;
		bpf_object__find_map_by_name;
		bpf_object__find_map_by_offset;
		bpf_object__find_program_by_title;
		bpf_object__kversion;
		bpf_object__load;
		bpf_object__name;
		bpf_object__next;
		bpf_object__open;
		bpf_object__open_buffer;
		bpf_object__open_xattr;
		bpf_object__pin;
		bpf_object__pin_maps;
		bpf_object__pin_programs;
		bpf_object__priv;
		bpf_object__set_priv;
		bpf_object__unload;
		bpf_object__unpin_maps;
		bpf_object__unpin_programs;
		bpf_perf_event_read_simple;
		bpf_prog_attach;
		bpf_prog_detach;
		bpf_prog_detach2;
		bpf_prog_get_fd_by_id;
		bpf_prog_get_next_id;
		bpf_prog_load;
		bpf_prog_load_xattr;
		bpf_prog_query;
		bpf_prog_test_run;
		bpf_prog_test_run_xattr;
		bpf_program__fd;
		bpf_program__is_kprobe;
		bpf_program__is_perf_event;
		bpf_program__is_raw_tracepoint;
		bpf_program__is_sched_act;
		bpf_program__is_sched_cls;
		bpf_program__is_socket_filter;
		bpf_program__is_tracepoint;
		bpf_program__is_xdp;
		bpf_program__load;
		bpf_program__next;
		bpf_program__nth_fd;
		bpf_program__pin;
		bpf_program__pin_instance;
		bpf_program__prev;
		bpf_program__priv;
		bpf_program__set_expected_attach_type;
		bpf_program__set_ifindex;
		bpf_program__set_kprobe;
		bpf_program__set_perf_event;
		bpf_program__set_prep;
		bpf_program__set_priv;
		bpf_program__set_raw_tracepoint;
		bpf_program__set_sched_act;
		bpf_program__set_sched_cls;
		bpf_program__set_socket_filter;
		bpf_program__set_tracepoint;
		bpf_program__set_type;
		bpf_program__set_xdp;
		bpf_program__title;
		bpf_program__unload;
		bpf_program__unpin;
		bpf_program__unpin_instance;
		bpf_prog_linfo__free;
		bpf_prog_linfo__new;
		bpf_prog_linfo__lfind_addr_func;
		bpf_prog_linfo__lfind;
		bpf_raw_tracepoint_open;
		bpf_set_link_xdp_fd;
		bpf_task_fd_query;
		bpf_verify_program;
		btf__fd;
		btf__find_by_name;
		btf__free;
		btf__get_from_id;
		btf__name_by_offset;
		btf__new;
		btf__resolve_size;
		btf__resolve_type;
		btf__type_by_id;
		libbpf_attach_type_by_name;
		libbpf_get_error;
		libbpf_prog_type_by_name;
		libbpf_set_print;
		libbpf_strerror;
	local:
		*;
};

LIBBPF_0.0.2 {
	global:
		bpf_probe_helper;
		bpf_probe_map_type;
		bpf_probe_prog_type;
		bpf_map__resize;
		bpf_map_lookup_elem_flags;
		bpf_object__btf;
		bpf_object__find_map_fd_by_name;
		bpf_get_link_xdp_id;
		btf__dedup;
		btf__get_map_kv_tids;
		btf__get_nr_types;
		btf__get_raw_data;
		btf__load;
		btf_ext__free;
		btf_ext__func_info_rec_size;
		btf_ext__get_raw_data;
		btf_ext__line_info_rec_size;
		btf_ext__new;
		btf_ext__reloc_func_info;
		btf_ext__reloc_line_info;
		xsk_umem__create;
		xsk_socket__create;
		xsk_umem__delete;
		xsk_socket__delete;
		xsk_umem__fd;
		xsk_socket__fd;
		bpf_program__get_prog_info_linear;
		bpf_program__bpil_addr_to_offs;
		bpf_program__bpil_offs_to_addr;
} LIBBPF_0.0.1;

LIBBPF_0.0.3 {
	global:
		bpf_map__is_internal;
		bpf_map_freeze;
		btf__finalize_data;
} LIBBPF_0.0.2;

LIBBPF_0.0.4 {
	global:
		bpf_link__destroy;
		bpf_object__load_xattr;
		bpf_program__attach_kprobe;
		bpf_program__attach_perf_event;
		bpf_program__attach_raw_tracepoint;
		bpf_program__attach_tracepoint;
		bpf_program__attach_uprobe;
		btf_dump__dump_type;
		btf_dump__free;
		btf_dump__new;
		btf__parse_elf;
		libbpf_num_possible_cpus;
		perf_buffer__free;
		perf_buffer__new;
		perf_buffer__new_raw;
		perf_buffer__poll;
		xsk_umem__create;
} LIBBPF_0.0.3;

LIBBPF_0.0.5 {
	global:
		bpf_btf_get_next_id;
} LIBBPF_0.0.4;

LIBBPF_0.0.6 {
	global:
		bpf_get_link_xdp_info;
		bpf_map__get_pin_path;
		bpf_map__is_pinned;
		bpf_map__set_pin_path;
		bpf_object__open_file;
		bpf_object__open_mem;
		bpf_program__attach_trace;
		bpf_program__get_expected_attach_type;
		bpf_program__get_type;
		bpf_program__is_tracing;
		bpf_program__set_tracing;
		bpf_program__size;
		btf__find_by_name_kind;
		libbpf_find_vmlinux_btf_id;
} LIBBPF_0.0.5;

LIBBPF_0.0.7 {
	global:
		btf_dump__emit_type_decl;
		bpf_link__disconnect;
		bpf_map__attach_struct_ops;
		bpf_map_delete_batch;
		bpf_map_lookup_and_delete_batch;
		bpf_map_lookup_batch;
		bpf_map_update_batch;
		bpf_object__find_program_by_name;
		bpf_object__attach_skeleton;
		bpf_object__destroy_skeleton;
		bpf_object__detach_skeleton;
		bpf_object__load_skeleton;
		bpf_object__open_skeleton;
		bpf_probe_large_insn_limit;
		bpf_prog_attach_xattr;
		bpf_program__attach;
		bpf_program__name;
		bpf_program__is_extension;
		bpf_program__is_struct_ops;
		bpf_program__set_extension;
		bpf_program__set_struct_ops;
		btf__align_of;
		libbpf_find_kernel_btf;
} LIBBPF_0.0.6;

LIBBPF_0.0.8 {
	global:
		bpf_link__fd;
		bpf_link__open;
		bpf_link__pin;
		bpf_link__pin_path;
		bpf_link__unpin;
		bpf_link__update_program;
		bpf_link_create;
		bpf_link_update;
		bpf_map__set_initial_value;
		bpf_program__attach_cgroup;
		bpf_program__attach_lsm;
		bpf_program__is_lsm;
		bpf_program__set_attach_target;
		bpf_program__set_lsm;
		bpf_set_link_xdp_fd_opts;
} LIBBPF_0.0.7;

LIBBPF_0.0.9 {
	global:
		bpf_enable_stats;
		bpf_iter_create;
		bpf_link_get_fd_by_id;
		bpf_link_get_next_id;
		bpf_program__attach_iter;
		bpf_program__attach_netns;
		perf_buffer__consume;
		ring_buffer__add;
		ring_buffer__consume;
		ring_buffer__free;
		ring_buffer__new;
		ring_buffer__poll;
} LIBBPF_0.0.8;

LIBBPF_0.1.0 {
	global:
		bpf_link__detach;
		bpf_link_detach;
		bpf_map__ifindex;
		bpf_map__key_size;
		bpf_map__map_flags;
		bpf_map__max_entries;
		bpf_map__numa_node;
		bpf_map__set_key_size;
		bpf_map__set_map_flags;
		bpf_map__set_max_entries;
		bpf_map__set_numa_node;
		bpf_map__set_type;
		bpf_map__set_value_size;
		bpf_map__type;
		bpf_map__value_size;
		bpf_program__attach_xdp;
		bpf_program__autoload;
		bpf_program__is_sk_lookup;
		bpf_program__set_autoload;
		bpf_program__set_sk_lookup;
		btf__parse;
		btf__parse_raw;
		btf__pointer_size;
		btf__set_fd;
		btf__set_pointer_size;
<<<<<<< HEAD
} LIBBPF_0.0.9;
=======
} LIBBPF_0.0.9;

LIBBPF_0.2.0 {
	global:
		bpf_prog_bind_map;
		bpf_prog_test_run_opts;
		bpf_program__attach_freplace;
		bpf_program__section_name;
		btf__add_array;
		btf__add_const;
		btf__add_enum;
		btf__add_enum_value;
		btf__add_datasec;
		btf__add_datasec_var_info;
		btf__add_field;
		btf__add_func;
		btf__add_func_param;
		btf__add_func_proto;
		btf__add_fwd;
		btf__add_int;
		btf__add_ptr;
		btf__add_restrict;
		btf__add_str;
		btf__add_struct;
		btf__add_typedef;
		btf__add_union;
		btf__add_var;
		btf__add_volatile;
		btf__endianness;
		btf__find_str;
		btf__new_empty;
		btf__set_endianness;
		btf__str_by_offset;
		perf_buffer__buffer_cnt;
		perf_buffer__buffer_fd;
		perf_buffer__epoll_fd;
		perf_buffer__consume_buffer;
		xsk_socket__create_shared;
} LIBBPF_0.1.0;

LIBBPF_0.3.0 {
	global:
		btf__base_btf;
		btf__parse_elf_split;
		btf__parse_raw_split;
		btf__parse_split;
		btf__new_empty_split;
		btf__new_split;
		ring_buffer__epoll_fd;
		xsk_setup_xdp_prog;
		xsk_socket__update_xskmap;
} LIBBPF_0.2.0;

LIBBPF_0.4.0 {
	global:
		btf__add_float;
		btf__add_type;
		bpf_linker__add_file;
		bpf_linker__finalize;
		bpf_linker__free;
		bpf_linker__new;
		bpf_map__inner_map;
		bpf_object__set_kversion;
		bpf_tc_attach;
		bpf_tc_detach;
		bpf_tc_hook_create;
		bpf_tc_hook_destroy;
		bpf_tc_query;
} LIBBPF_0.3.0;

LIBBPF_0.5.0 {
	global:
		bpf_map__initial_value;
		bpf_map_lookup_and_delete_elem_flags;
		bpf_object__gen_loader;
		libbpf_set_strict_mode;
} LIBBPF_0.4.0;
>>>>>>> 7d2a07b7
<|MERGE_RESOLUTION|>--- conflicted
+++ resolved
@@ -298,9 +298,6 @@
 		btf__pointer_size;
 		btf__set_fd;
 		btf__set_pointer_size;
-<<<<<<< HEAD
-} LIBBPF_0.0.9;
-=======
 } LIBBPF_0.0.9;
 
 LIBBPF_0.2.0 {
@@ -377,5 +374,4 @@
 		bpf_map_lookup_and_delete_elem_flags;
 		bpf_object__gen_loader;
 		libbpf_set_strict_mode;
-} LIBBPF_0.4.0;
->>>>>>> 7d2a07b7
+} LIBBPF_0.4.0;