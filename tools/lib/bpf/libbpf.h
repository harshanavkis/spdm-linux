/* SPDX-License-Identifier: (LGPL-2.1 OR BSD-2-Clause) */

/*
 * Common eBPF ELF object loading operations.
 *
 * Copyright (C) 2013-2015 Alexei Starovoitov <ast@kernel.org>
 * Copyright (C) 2015 Wang Nan <wangnan0@huawei.com>
 * Copyright (C) 2015 Huawei Inc.
 */
#ifndef __LIBBPF_LIBBPF_H
#define __LIBBPF_LIBBPF_H

#include <stdarg.h>
#include <stdio.h>
#include <stdint.h>
#include <stdbool.h>
#include <sys/types.h>  // for size_t
#include <linux/bpf.h>

#include "libbpf_common.h"
#include "libbpf_legacy.h"

#ifdef __cplusplus
extern "C" {
#endif

LIBBPF_API __u32 libbpf_major_version(void);
LIBBPF_API __u32 libbpf_minor_version(void);
LIBBPF_API const char *libbpf_version_string(void);

enum libbpf_errno {
	__LIBBPF_ERRNO__START = 4000,

	/* Something wrong in libelf */
	LIBBPF_ERRNO__LIBELF = __LIBBPF_ERRNO__START,
	LIBBPF_ERRNO__FORMAT,	/* BPF object format invalid */
	LIBBPF_ERRNO__KVERSION,	/* Incorrect or no 'version' section */
	LIBBPF_ERRNO__ENDIAN,	/* Endian mismatch */
	LIBBPF_ERRNO__INTERNAL,	/* Internal error in libbpf */
	LIBBPF_ERRNO__RELOC,	/* Relocation failed */
	LIBBPF_ERRNO__LOAD,	/* Load program failure for unknown reason */
	LIBBPF_ERRNO__VERIFY,	/* Kernel verifier blocks program loading */
	LIBBPF_ERRNO__PROG2BIG,	/* Program too big */
	LIBBPF_ERRNO__KVER,	/* Incorrect kernel version */
	LIBBPF_ERRNO__PROGTYPE,	/* Kernel doesn't support this program type */
	LIBBPF_ERRNO__WRNGPID,	/* Wrong pid in netlink message */
	LIBBPF_ERRNO__INVSEQ,	/* Invalid netlink sequence */
	LIBBPF_ERRNO__NLPARSE,	/* netlink parsing error */
	__LIBBPF_ERRNO__END,
};

LIBBPF_API int libbpf_strerror(int err, char *buf, size_t size);

/**
 * @brief **libbpf_bpf_attach_type_str()** converts the provided attach type
 * value into a textual representation.
 * @param t The attach type.
 * @return Pointer to a static string identifying the attach type. NULL is
 * returned for unknown **bpf_attach_type** values.
 */
LIBBPF_API const char *libbpf_bpf_attach_type_str(enum bpf_attach_type t);

/**
 * @brief **libbpf_bpf_link_type_str()** converts the provided link type value
 * into a textual representation.
 * @param t The link type.
 * @return Pointer to a static string identifying the link type. NULL is
 * returned for unknown **bpf_link_type** values.
 */
LIBBPF_API const char *libbpf_bpf_link_type_str(enum bpf_link_type t);

/**
 * @brief **libbpf_bpf_map_type_str()** converts the provided map type value
 * into a textual representation.
 * @param t The map type.
 * @return Pointer to a static string identifying the map type. NULL is
 * returned for unknown **bpf_map_type** values.
 */
LIBBPF_API const char *libbpf_bpf_map_type_str(enum bpf_map_type t);

/**
 * @brief **libbpf_bpf_prog_type_str()** converts the provided program type
 * value into a textual representation.
 * @param t The program type.
 * @return Pointer to a static string identifying the program type. NULL is
 * returned for unknown **bpf_prog_type** values.
 */
LIBBPF_API const char *libbpf_bpf_prog_type_str(enum bpf_prog_type t);

enum libbpf_print_level {
        LIBBPF_WARN,
        LIBBPF_INFO,
        LIBBPF_DEBUG,
};

typedef int (*libbpf_print_fn_t)(enum libbpf_print_level level,
				 const char *, va_list ap);

LIBBPF_API libbpf_print_fn_t libbpf_set_print(libbpf_print_fn_t fn);

/* Hide internal to user */
struct bpf_object;

struct bpf_object_open_opts {
	/* size of this struct, for forward/backward compatibility */
	size_t sz;
	/* object name override, if provided:
	 * - for object open from file, this will override setting object
	 *   name from file path's base name;
	 * - for object open from memory buffer, this will specify an object
	 *   name and will override default "<addr>-<buf-size>" name;
	 */
	const char *object_name;
	/* parse map definitions non-strictly, allowing extra attributes/data */
	bool relaxed_maps;
	/* maps that set the 'pinning' attribute in their definition will have
	 * their pin_path attribute set to a file in this directory, and be
	 * auto-pinned to that path on load; defaults to "/sys/fs/bpf".
	 */
	const char *pin_root_path;
<<<<<<< HEAD
	long :0;
=======

	__u32 :32; /* stub out now removed attach_prog_fd */

>>>>>>> 7365df19
	/* Additional kernel config content that augments and overrides
	 * system Kconfig for CONFIG_xxx externs.
	 */
	const char *kconfig;
	/* Path to the custom BTF to be used for BPF CO-RE relocations.
	 * This custom BTF completely replaces the use of vmlinux BTF
	 * for the purpose of CO-RE relocations.
	 * NOTE: any other BPF feature (e.g., fentry/fexit programs,
	 * struct_ops, etc) will need actual kernel BTF at /sys/kernel/btf/vmlinux.
	 */
	const char *btf_custom_path;
	/* Pointer to a buffer for storing kernel logs for applicable BPF
	 * commands. Valid kernel_log_size has to be specified as well and are
	 * passed-through to bpf() syscall. Keep in mind that kernel might
	 * fail operation with -ENOSPC error if provided buffer is too small
	 * to contain entire log output.
	 * See the comment below for kernel_log_level for interaction between
	 * log_buf and log_level settings.
	 *
	 * If specified, this log buffer will be passed for:
	 *   - each BPF progral load (BPF_PROG_LOAD) attempt, unless overriden
	 *     with bpf_program__set_log() on per-program level, to get
	 *     BPF verifier log output.
	 *   - during BPF object's BTF load into kernel (BPF_BTF_LOAD) to get
	 *     BTF sanity checking log.
	 *
	 * Each BPF command (BPF_BTF_LOAD or BPF_PROG_LOAD) will overwrite
	 * previous contents, so if you need more fine-grained control, set
	 * per-program buffer with bpf_program__set_log_buf() to preserve each
	 * individual program's verification log. Keep using kernel_log_buf
	 * for BTF verification log, if necessary.
	 */
	char *kernel_log_buf;
	size_t kernel_log_size;
	/*
	 * Log level can be set independently from log buffer. Log_level=0
	 * means that libbpf will attempt loading BTF or program without any
	 * logging requested, but will retry with either its own or custom log
	 * buffer, if provided, and log_level=1 on any error.
	 * And vice versa, setting log_level>0 will request BTF or prog
	 * loading with verbose log from the first attempt (and as such also
	 * for successfully loaded BTF or program), and the actual log buffer
	 * could be either libbpf's own auto-allocated log buffer, if
	 * kernel_log_buffer is NULL, or user-provided custom kernel_log_buf.
	 * If user didn't provide custom log buffer, libbpf will emit captured
	 * logs through its print callback.
	 */
	__u32 kernel_log_level;

	size_t :0;
};
#define bpf_object_open_opts__last_field kernel_log_level

LIBBPF_API struct bpf_object *bpf_object__open(const char *path);

/**
 * @brief **bpf_object__open_file()** creates a bpf_object by opening
 * the BPF ELF object file pointed to by the passed path and loading it
 * into memory.
 * @param path BPF object file path
 * @param opts options for how to load the bpf object, this parameter is
 * optional and can be set to NULL
 * @return pointer to the new bpf_object; or NULL is returned on error,
 * error code is stored in errno
 */
LIBBPF_API struct bpf_object *
bpf_object__open_file(const char *path, const struct bpf_object_open_opts *opts);

/**
 * @brief **bpf_object__open_mem()** creates a bpf_object by reading
 * the BPF objects raw bytes from a memory buffer containing a valid
 * BPF ELF object file.
 * @param obj_buf pointer to the buffer containing ELF file bytes
 * @param obj_buf_sz number of bytes in the buffer
 * @param opts options for how to load the bpf object
 * @return pointer to the new bpf_object; or NULL is returned on error,
 * error code is stored in errno
 */
LIBBPF_API struct bpf_object *
bpf_object__open_mem(const void *obj_buf, size_t obj_buf_sz,
		     const struct bpf_object_open_opts *opts);

/* Load/unload object into/from kernel */
LIBBPF_API int bpf_object__load(struct bpf_object *obj);

LIBBPF_API void bpf_object__close(struct bpf_object *object);

/* pin_maps and unpin_maps can both be called with a NULL path, in which case
 * they will use the pin_path attribute of each map (and ignore all maps that
 * don't have a pin_path set).
 */
LIBBPF_API int bpf_object__pin_maps(struct bpf_object *obj, const char *path);
LIBBPF_API int bpf_object__unpin_maps(struct bpf_object *obj,
				      const char *path);
LIBBPF_API int bpf_object__pin_programs(struct bpf_object *obj,
					const char *path);
LIBBPF_API int bpf_object__unpin_programs(struct bpf_object *obj,
					  const char *path);
LIBBPF_API int bpf_object__pin(struct bpf_object *object, const char *path);

LIBBPF_API const char *bpf_object__name(const struct bpf_object *obj);
LIBBPF_API unsigned int bpf_object__kversion(const struct bpf_object *obj);
LIBBPF_API int bpf_object__set_kversion(struct bpf_object *obj, __u32 kern_version);

struct btf;
LIBBPF_API struct btf *bpf_object__btf(const struct bpf_object *obj);
LIBBPF_API int bpf_object__btf_fd(const struct bpf_object *obj);

LIBBPF_API struct bpf_program *
bpf_object__find_program_by_name(const struct bpf_object *obj,
				 const char *name);

LIBBPF_API int
libbpf_prog_type_by_name(const char *name, enum bpf_prog_type *prog_type,
			 enum bpf_attach_type *expected_attach_type);
LIBBPF_API int libbpf_attach_type_by_name(const char *name,
					  enum bpf_attach_type *attach_type);
LIBBPF_API int libbpf_find_vmlinux_btf_id(const char *name,
					  enum bpf_attach_type attach_type);

/* Accessors of bpf_program */
struct bpf_program;

LIBBPF_API struct bpf_program *
bpf_object__next_program(const struct bpf_object *obj, struct bpf_program *prog);

#define bpf_object__for_each_program(pos, obj)			\
	for ((pos) = bpf_object__next_program((obj), NULL);	\
	     (pos) != NULL;					\
	     (pos) = bpf_object__next_program((obj), (pos)))

LIBBPF_API struct bpf_program *
bpf_object__prev_program(const struct bpf_object *obj, struct bpf_program *prog);

LIBBPF_API void bpf_program__set_ifindex(struct bpf_program *prog,
					 __u32 ifindex);

LIBBPF_API const char *bpf_program__name(const struct bpf_program *prog);
LIBBPF_API const char *bpf_program__section_name(const struct bpf_program *prog);
LIBBPF_API bool bpf_program__autoload(const struct bpf_program *prog);
LIBBPF_API int bpf_program__set_autoload(struct bpf_program *prog, bool autoload);
<<<<<<< HEAD
=======
LIBBPF_API bool bpf_program__autoattach(const struct bpf_program *prog);
LIBBPF_API void bpf_program__set_autoattach(struct bpf_program *prog, bool autoattach);
>>>>>>> 7365df19

struct bpf_insn;

/**
 * @brief **bpf_program__insns()** gives read-only access to BPF program's
 * underlying BPF instructions.
 * @param prog BPF program for which to return instructions
 * @return a pointer to an array of BPF instructions that belong to the
 * specified BPF program
 *
 * Returned pointer is always valid and not NULL. Number of `struct bpf_insn`
 * pointed to can be fetched using **bpf_program__insn_cnt()** API.
 *
 * Keep in mind, libbpf can modify and append/delete BPF program's
 * instructions as it processes BPF object file and prepares everything for
 * uploading into the kernel. So depending on the point in BPF object
 * lifetime, **bpf_program__insns()** can return different sets of
 * instructions. As an example, during BPF object load phase BPF program
 * instructions will be CO-RE-relocated, BPF subprograms instructions will be
 * appended, ldimm64 instructions will have FDs embedded, etc. So instructions
 * returned before **bpf_object__load()** and after it might be quite
 * different.
 */
LIBBPF_API const struct bpf_insn *bpf_program__insns(const struct bpf_program *prog);

/**
 * @brief **bpf_program__set_insns()** can set BPF program's underlying
 * BPF instructions.
 *
 * WARNING: This is a very advanced libbpf API and users need to know
 * what they are doing. This should be used from prog_prepare_load_fn
 * callback only.
 *
 * @param prog BPF program for which to return instructions
 * @param new_insns a pointer to an array of BPF instructions
 * @param new_insn_cnt number of `struct bpf_insn`'s that form
 * specified BPF program
 * @return 0, on success; negative error code, otherwise
 */
LIBBPF_API int bpf_program__set_insns(struct bpf_program *prog,
				      struct bpf_insn *new_insns, size_t new_insn_cnt);

/**
 * @brief **bpf_program__insn_cnt()** returns number of `struct bpf_insn`'s
 * that form specified BPF program.
 * @param prog BPF program for which to return number of BPF instructions
 *
 * See **bpf_program__insns()** documentation for notes on how libbpf can
 * change instructions and their count during different phases of
 * **bpf_object** lifetime.
 */
LIBBPF_API size_t bpf_program__insn_cnt(const struct bpf_program *prog);

LIBBPF_API int bpf_program__fd(const struct bpf_program *prog);

/**
 * @brief **bpf_program__pin()** pins the BPF program to a file
 * in the BPF FS specified by a path. This increments the programs
 * reference count, allowing it to stay loaded after the process
 * which loaded it has exited.
 *
 * @param prog BPF program to pin, must already be loaded
 * @param path file path in a BPF file system
 * @return 0, on success; negative error code, otherwise
 */
LIBBPF_API int bpf_program__pin(struct bpf_program *prog, const char *path);

/**
 * @brief **bpf_program__unpin()** unpins the BPF program from a file
 * in the BPFFS specified by a path. This decrements the programs
 * reference count.
 *
 * The file pinning the BPF program can also be unlinked by a different
 * process in which case this function will return an error.
 *
 * @param prog BPF program to unpin
 * @param path file path to the pin in a BPF file system
 * @return 0, on success; negative error code, otherwise
 */
LIBBPF_API int bpf_program__unpin(struct bpf_program *prog, const char *path);
LIBBPF_API void bpf_program__unload(struct bpf_program *prog);

struct bpf_link;

LIBBPF_API struct bpf_link *bpf_link__open(const char *path);
LIBBPF_API int bpf_link__fd(const struct bpf_link *link);
LIBBPF_API const char *bpf_link__pin_path(const struct bpf_link *link);
/**
 * @brief **bpf_link__pin()** pins the BPF link to a file
 * in the BPF FS specified by a path. This increments the links
 * reference count, allowing it to stay loaded after the process
 * which loaded it has exited.
 *
 * @param link BPF link to pin, must already be loaded
 * @param path file path in a BPF file system
 * @return 0, on success; negative error code, otherwise
 */

LIBBPF_API int bpf_link__pin(struct bpf_link *link, const char *path);

/**
 * @brief **bpf_link__unpin()** unpins the BPF link from a file
 * in the BPFFS specified by a path. This decrements the links
 * reference count.
 *
 * The file pinning the BPF link can also be unlinked by a different
 * process in which case this function will return an error.
 *
 * @param prog BPF program to unpin
 * @param path file path to the pin in a BPF file system
 * @return 0, on success; negative error code, otherwise
 */
LIBBPF_API int bpf_link__unpin(struct bpf_link *link);
LIBBPF_API int bpf_link__update_program(struct bpf_link *link,
					struct bpf_program *prog);
LIBBPF_API void bpf_link__disconnect(struct bpf_link *link);
LIBBPF_API int bpf_link__detach(struct bpf_link *link);
LIBBPF_API int bpf_link__destroy(struct bpf_link *link);

/**
 * @brief **bpf_program__attach()** is a generic function for attaching
 * a BPF program based on auto-detection of program type, attach type,
 * and extra paremeters, where applicable.
 *
 * @param prog BPF program to attach
 * @return Reference to the newly created BPF link; or NULL is returned on error,
 * error code is stored in errno
 *
 * This is supported for:
 *   - kprobe/kretprobe (depends on SEC() definition)
 *   - uprobe/uretprobe (depends on SEC() definition)
 *   - tracepoint
 *   - raw tracepoint
 *   - tracing programs (typed raw TP/fentry/fexit/fmod_ret)
 */
LIBBPF_API struct bpf_link *
bpf_program__attach(const struct bpf_program *prog);

struct bpf_perf_event_opts {
	/* size of this struct, for forward/backward compatiblity */
	size_t sz;
	/* custom user-provided value fetchable through bpf_get_attach_cookie() */
	__u64 bpf_cookie;
};
#define bpf_perf_event_opts__last_field bpf_cookie

LIBBPF_API struct bpf_link *
bpf_program__attach_perf_event(const struct bpf_program *prog, int pfd);

LIBBPF_API struct bpf_link *
bpf_program__attach_perf_event_opts(const struct bpf_program *prog, int pfd,
				    const struct bpf_perf_event_opts *opts);

struct bpf_kprobe_opts {
	/* size of this struct, for forward/backward compatiblity */
	size_t sz;
	/* custom user-provided value fetchable through bpf_get_attach_cookie() */
	__u64 bpf_cookie;
	/* function's offset to install kprobe to */
	size_t offset;
	/* kprobe is return probe */
	bool retprobe;
	size_t :0;
};
#define bpf_kprobe_opts__last_field retprobe

LIBBPF_API struct bpf_link *
bpf_program__attach_kprobe(const struct bpf_program *prog, bool retprobe,
			   const char *func_name);
LIBBPF_API struct bpf_link *
bpf_program__attach_kprobe_opts(const struct bpf_program *prog,
                                const char *func_name,
                                const struct bpf_kprobe_opts *opts);

struct bpf_kprobe_multi_opts {
	/* size of this struct, for forward/backward compatibility */
	size_t sz;
	/* array of function symbols to attach */
	const char **syms;
	/* array of function addresses to attach */
	const unsigned long *addrs;
	/* array of user-provided values fetchable through bpf_get_attach_cookie */
	const __u64 *cookies;
	/* number of elements in syms/addrs/cookies arrays */
	size_t cnt;
	/* create return kprobes */
	bool retprobe;
	size_t :0;
};

#define bpf_kprobe_multi_opts__last_field retprobe

LIBBPF_API struct bpf_link *
bpf_program__attach_kprobe_multi_opts(const struct bpf_program *prog,
				      const char *pattern,
				      const struct bpf_kprobe_multi_opts *opts);

struct bpf_ksyscall_opts {
	/* size of this struct, for forward/backward compatiblity */
	size_t sz;
	/* custom user-provided value fetchable through bpf_get_attach_cookie() */
	__u64 bpf_cookie;
	/* attach as return probe? */
	bool retprobe;
	size_t :0;
};
#define bpf_ksyscall_opts__last_field retprobe

/**
 * @brief **bpf_program__attach_ksyscall()** attaches a BPF program
 * to kernel syscall handler of a specified syscall. Optionally it's possible
 * to request to install retprobe that will be triggered at syscall exit. It's
 * also possible to associate BPF cookie (though options).
 *
 * Libbpf automatically will determine correct full kernel function name,
 * which depending on system architecture and kernel version/configuration
 * could be of the form __<arch>_sys_<syscall> or __se_sys_<syscall>, and will
 * attach specified program using kprobe/kretprobe mechanism.
 *
 * **bpf_program__attach_ksyscall()** is an API counterpart of declarative
 * **SEC("ksyscall/<syscall>")** annotation of BPF programs.
 *
 * At the moment **SEC("ksyscall")** and **bpf_program__attach_ksyscall()** do
 * not handle all the calling convention quirks for mmap(), clone() and compat
 * syscalls. It also only attaches to "native" syscall interfaces. If host
 * system supports compat syscalls or defines 32-bit syscalls in 64-bit
 * kernel, such syscall interfaces won't be attached to by libbpf.
 *
 * These limitations may or may not change in the future. Therefore it is
 * recommended to use SEC("kprobe") for these syscalls or if working with
 * compat and 32-bit interfaces is required.
 *
 * @param prog BPF program to attach
 * @param syscall_name Symbolic name of the syscall (e.g., "bpf")
 * @param opts Additional options (see **struct bpf_ksyscall_opts**)
 * @return Reference to the newly created BPF link; or NULL is returned on
 * error, error code is stored in errno
 */
LIBBPF_API struct bpf_link *
bpf_program__attach_ksyscall(const struct bpf_program *prog,
			     const char *syscall_name,
			     const struct bpf_ksyscall_opts *opts);

struct bpf_uprobe_opts {
	/* size of this struct, for forward/backward compatiblity */
	size_t sz;
	/* offset of kernel reference counted USDT semaphore, added in
	 * a6ca88b241d5 ("trace_uprobe: support reference counter in fd-based uprobe")
	 */
	size_t ref_ctr_offset;
	/* custom user-provided value fetchable through bpf_get_attach_cookie() */
	__u64 bpf_cookie;
	/* uprobe is return probe, invoked at function return time */
	bool retprobe;
	/* Function name to attach to.  Could be an unqualified ("abc") or library-qualified
	 * "abc@LIBXYZ" name.  To specify function entry, func_name should be set while
	 * func_offset argument to bpf_prog__attach_uprobe_opts() should be 0.  To trace an
	 * offset within a function, specify func_name and use func_offset argument to specify
	 * offset within the function.  Shared library functions must specify the shared library
	 * binary_path.
	 */
	const char *func_name;
	size_t :0;
};
#define bpf_uprobe_opts__last_field func_name

/**
 * @brief **bpf_program__attach_uprobe()** attaches a BPF program
 * to the userspace function which is found by binary path and
 * offset. You can optionally specify a particular proccess to attach
 * to. You can also optionally attach the program to the function
 * exit instead of entry.
 *
 * @param prog BPF program to attach
 * @param retprobe Attach to function exit
 * @param pid Process ID to attach the uprobe to, 0 for self (own process),
 * -1 for all processes
 * @param binary_path Path to binary that contains the function symbol
 * @param func_offset Offset within the binary of the function symbol
 * @return Reference to the newly created BPF link; or NULL is returned on error,
 * error code is stored in errno
 */
LIBBPF_API struct bpf_link *
bpf_program__attach_uprobe(const struct bpf_program *prog, bool retprobe,
			   pid_t pid, const char *binary_path,
			   size_t func_offset);

/**
 * @brief **bpf_program__attach_uprobe_opts()** is just like
 * bpf_program__attach_uprobe() except with a options struct
 * for various configurations.
 *
 * @param prog BPF program to attach
 * @param pid Process ID to attach the uprobe to, 0 for self (own process),
 * -1 for all processes
 * @param binary_path Path to binary that contains the function symbol
 * @param func_offset Offset within the binary of the function symbol
 * @param opts Options for altering program attachment
 * @return Reference to the newly created BPF link; or NULL is returned on error,
 * error code is stored in errno
 */
LIBBPF_API struct bpf_link *
bpf_program__attach_uprobe_opts(const struct bpf_program *prog, pid_t pid,
				const char *binary_path, size_t func_offset,
				const struct bpf_uprobe_opts *opts);

struct bpf_usdt_opts {
	/* size of this struct, for forward/backward compatibility */
	size_t sz;
	/* custom user-provided value accessible through usdt_cookie() */
	__u64 usdt_cookie;
	size_t :0;
};
#define bpf_usdt_opts__last_field usdt_cookie

/**
 * @brief **bpf_program__attach_usdt()** is just like
 * bpf_program__attach_uprobe_opts() except it covers USDT (User-space
 * Statically Defined Tracepoint) attachment, instead of attaching to
 * user-space function entry or exit.
 *
 * @param prog BPF program to attach
 * @param pid Process ID to attach the uprobe to, 0 for self (own process),
 * -1 for all processes
 * @param binary_path Path to binary that contains provided USDT probe
 * @param usdt_provider USDT provider name
 * @param usdt_name USDT probe name
 * @param opts Options for altering program attachment
 * @return Reference to the newly created BPF link; or NULL is returned on error,
 * error code is stored in errno
 */
LIBBPF_API struct bpf_link *
bpf_program__attach_usdt(const struct bpf_program *prog,
			 pid_t pid, const char *binary_path,
			 const char *usdt_provider, const char *usdt_name,
			 const struct bpf_usdt_opts *opts);

struct bpf_tracepoint_opts {
	/* size of this struct, for forward/backward compatiblity */
	size_t sz;
	/* custom user-provided value fetchable through bpf_get_attach_cookie() */
	__u64 bpf_cookie;
};
#define bpf_tracepoint_opts__last_field bpf_cookie

LIBBPF_API struct bpf_link *
bpf_program__attach_tracepoint(const struct bpf_program *prog,
			       const char *tp_category,
			       const char *tp_name);
LIBBPF_API struct bpf_link *
bpf_program__attach_tracepoint_opts(const struct bpf_program *prog,
				    const char *tp_category,
				    const char *tp_name,
				    const struct bpf_tracepoint_opts *opts);

LIBBPF_API struct bpf_link *
bpf_program__attach_raw_tracepoint(const struct bpf_program *prog,
				   const char *tp_name);

struct bpf_trace_opts {
	/* size of this struct, for forward/backward compatibility */
	size_t sz;
	/* custom user-provided value fetchable through bpf_get_attach_cookie() */
	__u64 cookie;
};
#define bpf_trace_opts__last_field cookie

LIBBPF_API struct bpf_link *
bpf_program__attach_trace(const struct bpf_program *prog);
LIBBPF_API struct bpf_link *
bpf_program__attach_trace_opts(const struct bpf_program *prog, const struct bpf_trace_opts *opts);

LIBBPF_API struct bpf_link *
bpf_program__attach_lsm(const struct bpf_program *prog);
LIBBPF_API struct bpf_link *
bpf_program__attach_cgroup(const struct bpf_program *prog, int cgroup_fd);
LIBBPF_API struct bpf_link *
bpf_program__attach_netns(const struct bpf_program *prog, int netns_fd);
LIBBPF_API struct bpf_link *
bpf_program__attach_xdp(const struct bpf_program *prog, int ifindex);
LIBBPF_API struct bpf_link *
bpf_program__attach_freplace(const struct bpf_program *prog,
			     int target_fd, const char *attach_func_name);

struct bpf_map;

LIBBPF_API struct bpf_link *bpf_map__attach_struct_ops(const struct bpf_map *map);

struct bpf_iter_attach_opts {
	size_t sz; /* size of this struct for forward/backward compatibility */
	union bpf_iter_link_info *link_info;
	__u32 link_info_len;
};
#define bpf_iter_attach_opts__last_field link_info_len

LIBBPF_API struct bpf_link *
bpf_program__attach_iter(const struct bpf_program *prog,
			 const struct bpf_iter_attach_opts *opts);

LIBBPF_API enum bpf_prog_type bpf_program__type(const struct bpf_program *prog);

/**
 * @brief **bpf_program__set_type()** sets the program
 * type of the passed BPF program.
 * @param prog BPF program to set the program type for
 * @param type program type to set the BPF map to have
 * @return error code; or 0 if no error. An error occurs
 * if the object is already loaded.
 *
 * This must be called before the BPF object is loaded,
 * otherwise it has no effect and an error is returned.
 */
LIBBPF_API int bpf_program__set_type(struct bpf_program *prog,
				     enum bpf_prog_type type);

LIBBPF_API enum bpf_attach_type
bpf_program__expected_attach_type(const struct bpf_program *prog);

/**
 * @brief **bpf_program__set_expected_attach_type()** sets the
 * attach type of the passed BPF program. This is used for
 * auto-detection of attachment when programs are loaded.
 * @param prog BPF program to set the attach type for
 * @param type attach type to set the BPF map to have
 * @return error code; or 0 if no error. An error occurs
 * if the object is already loaded.
 *
 * This must be called before the BPF object is loaded,
 * otherwise it has no effect and an error is returned.
 */
LIBBPF_API int
bpf_program__set_expected_attach_type(struct bpf_program *prog,
				      enum bpf_attach_type type);

LIBBPF_API __u32 bpf_program__flags(const struct bpf_program *prog);
LIBBPF_API int bpf_program__set_flags(struct bpf_program *prog, __u32 flags);

/* Per-program log level and log buffer getters/setters.
 * See bpf_object_open_opts comments regarding log_level and log_buf
 * interactions.
 */
LIBBPF_API __u32 bpf_program__log_level(const struct bpf_program *prog);
LIBBPF_API int bpf_program__set_log_level(struct bpf_program *prog, __u32 log_level);
LIBBPF_API const char *bpf_program__log_buf(const struct bpf_program *prog, size_t *log_size);
LIBBPF_API int bpf_program__set_log_buf(struct bpf_program *prog, char *log_buf, size_t log_size);

/**
 * @brief **bpf_program__set_attach_target()** sets BTF-based attach target
 * for supported BPF program types:
 *   - BTF-aware raw tracepoints (tp_btf);
 *   - fentry/fexit/fmod_ret;
 *   - lsm;
 *   - freplace.
 * @param prog BPF program to set the attach type for
 * @param type attach type to set the BPF map to have
 * @return error code; or 0 if no error occurred.
 */
LIBBPF_API int
bpf_program__set_attach_target(struct bpf_program *prog, int attach_prog_fd,
			       const char *attach_func_name);

/**
 * @brief **bpf_object__find_map_by_name()** returns BPF map of
 * the given name, if it exists within the passed BPF object
 * @param obj BPF object
 * @param name name of the BPF map
 * @return BPF map instance, if such map exists within the BPF object;
 * or NULL otherwise.
 */
LIBBPF_API struct bpf_map *
bpf_object__find_map_by_name(const struct bpf_object *obj, const char *name);

LIBBPF_API int
bpf_object__find_map_fd_by_name(const struct bpf_object *obj, const char *name);

LIBBPF_API struct bpf_map *
bpf_object__next_map(const struct bpf_object *obj, const struct bpf_map *map);

#define bpf_object__for_each_map(pos, obj)		\
	for ((pos) = bpf_object__next_map((obj), NULL);	\
	     (pos) != NULL;				\
	     (pos) = bpf_object__next_map((obj), (pos)))
#define bpf_map__for_each bpf_object__for_each_map

LIBBPF_API struct bpf_map *
bpf_object__prev_map(const struct bpf_object *obj, const struct bpf_map *map);

/**
 * @brief **bpf_map__set_autocreate()** sets whether libbpf has to auto-create
 * BPF map during BPF object load phase.
 * @param map the BPF map instance
 * @param autocreate whether to create BPF map during BPF object load
 * @return 0 on success; -EBUSY if BPF object was already loaded
 *
 * **bpf_map__set_autocreate()** allows to opt-out from libbpf auto-creating
 * BPF map. By default, libbpf will attempt to create every single BPF map
 * defined in BPF object file using BPF_MAP_CREATE command of bpf() syscall
 * and fill in map FD in BPF instructions.
 *
 * This API allows to opt-out of this process for specific map instance. This
 * can be useful if host kernel doesn't support such BPF map type or used
 * combination of flags and user application wants to avoid creating such
 * a map in the first place. User is still responsible to make sure that their
 * BPF-side code that expects to use such missing BPF map is recognized by BPF
 * verifier as dead code, otherwise BPF verifier will reject such BPF program.
 */
LIBBPF_API int bpf_map__set_autocreate(struct bpf_map *map, bool autocreate);
LIBBPF_API bool bpf_map__autocreate(const struct bpf_map *map);

/**
 * @brief **bpf_map__fd()** gets the file descriptor of the passed
 * BPF map
 * @param map the BPF map instance
 * @return the file descriptor; or -EINVAL in case of an error
 */
LIBBPF_API int bpf_map__fd(const struct bpf_map *map);
LIBBPF_API int bpf_map__reuse_fd(struct bpf_map *map, int fd);
/* get map name */
LIBBPF_API const char *bpf_map__name(const struct bpf_map *map);
/* get/set map type */
LIBBPF_API enum bpf_map_type bpf_map__type(const struct bpf_map *map);
LIBBPF_API int bpf_map__set_type(struct bpf_map *map, enum bpf_map_type type);
/* get/set map size (max_entries) */
LIBBPF_API __u32 bpf_map__max_entries(const struct bpf_map *map);
LIBBPF_API int bpf_map__set_max_entries(struct bpf_map *map, __u32 max_entries);
/* get/set map flags */
LIBBPF_API __u32 bpf_map__map_flags(const struct bpf_map *map);
LIBBPF_API int bpf_map__set_map_flags(struct bpf_map *map, __u32 flags);
/* get/set map NUMA node */
LIBBPF_API __u32 bpf_map__numa_node(const struct bpf_map *map);
LIBBPF_API int bpf_map__set_numa_node(struct bpf_map *map, __u32 numa_node);
/* get/set map key size */
LIBBPF_API __u32 bpf_map__key_size(const struct bpf_map *map);
LIBBPF_API int bpf_map__set_key_size(struct bpf_map *map, __u32 size);
/* get/set map value size */
LIBBPF_API __u32 bpf_map__value_size(const struct bpf_map *map);
LIBBPF_API int bpf_map__set_value_size(struct bpf_map *map, __u32 size);
/* get map key/value BTF type IDs */
LIBBPF_API __u32 bpf_map__btf_key_type_id(const struct bpf_map *map);
LIBBPF_API __u32 bpf_map__btf_value_type_id(const struct bpf_map *map);
/* get/set map if_index */
LIBBPF_API __u32 bpf_map__ifindex(const struct bpf_map *map);
LIBBPF_API int bpf_map__set_ifindex(struct bpf_map *map, __u32 ifindex);
/* get/set map map_extra flags */
LIBBPF_API __u64 bpf_map__map_extra(const struct bpf_map *map);
LIBBPF_API int bpf_map__set_map_extra(struct bpf_map *map, __u64 map_extra);

LIBBPF_API int bpf_map__set_initial_value(struct bpf_map *map,
					  const void *data, size_t size);
LIBBPF_API const void *bpf_map__initial_value(struct bpf_map *map, size_t *psize);

/**
 * @brief **bpf_map__is_internal()** tells the caller whether or not the
 * passed map is a special map created by libbpf automatically for things like
 * global variables, __ksym externs, Kconfig values, etc
 * @param map the bpf_map
 * @return true, if the map is an internal map; false, otherwise
 */
LIBBPF_API bool bpf_map__is_internal(const struct bpf_map *map);
LIBBPF_API int bpf_map__set_pin_path(struct bpf_map *map, const char *path);
LIBBPF_API const char *bpf_map__pin_path(const struct bpf_map *map);
LIBBPF_API bool bpf_map__is_pinned(const struct bpf_map *map);
LIBBPF_API int bpf_map__pin(struct bpf_map *map, const char *path);
LIBBPF_API int bpf_map__unpin(struct bpf_map *map, const char *path);

LIBBPF_API int bpf_map__set_inner_map_fd(struct bpf_map *map, int fd);
LIBBPF_API struct bpf_map *bpf_map__inner_map(struct bpf_map *map);

/**
 * @brief **bpf_map__lookup_elem()** allows to lookup BPF map value
 * corresponding to provided key.
 * @param map BPF map to lookup element in
 * @param key pointer to memory containing bytes of the key used for lookup
 * @param key_sz size in bytes of key data, needs to match BPF map definition's **key_size**
 * @param value pointer to memory in which looked up value will be stored
 * @param value_sz size in byte of value data memory; it has to match BPF map
 * definition's **value_size**. For per-CPU BPF maps value size has to be
 * a product of BPF map value size and number of possible CPUs in the system
 * (could be fetched with **libbpf_num_possible_cpus()**). Note also that for
 * per-CPU values value size has to be aligned up to closest 8 bytes for
 * alignment reasons, so expected size is: `round_up(value_size, 8)
 * * libbpf_num_possible_cpus()`.
 * @flags extra flags passed to kernel for this operation
 * @return 0, on success; negative error, otherwise
 *
 * **bpf_map__lookup_elem()** is high-level equivalent of
 * **bpf_map_lookup_elem()** API with added check for key and value size.
 */
LIBBPF_API int bpf_map__lookup_elem(const struct bpf_map *map,
				    const void *key, size_t key_sz,
				    void *value, size_t value_sz, __u64 flags);

/**
 * @brief **bpf_map__update_elem()** allows to insert or update value in BPF
 * map that corresponds to provided key.
 * @param map BPF map to insert to or update element in
 * @param key pointer to memory containing bytes of the key
 * @param key_sz size in bytes of key data, needs to match BPF map definition's **key_size**
 * @param value pointer to memory containing bytes of the value
 * @param value_sz size in byte of value data memory; it has to match BPF map
 * definition's **value_size**. For per-CPU BPF maps value size has to be
 * a product of BPF map value size and number of possible CPUs in the system
 * (could be fetched with **libbpf_num_possible_cpus()**). Note also that for
 * per-CPU values value size has to be aligned up to closest 8 bytes for
 * alignment reasons, so expected size is: `round_up(value_size, 8)
 * * libbpf_num_possible_cpus()`.
 * @flags extra flags passed to kernel for this operation
 * @return 0, on success; negative error, otherwise
 *
 * **bpf_map__update_elem()** is high-level equivalent of
 * **bpf_map_update_elem()** API with added check for key and value size.
 */
LIBBPF_API int bpf_map__update_elem(const struct bpf_map *map,
				    const void *key, size_t key_sz,
				    const void *value, size_t value_sz, __u64 flags);

/**
 * @brief **bpf_map__delete_elem()** allows to delete element in BPF map that
 * corresponds to provided key.
 * @param map BPF map to delete element from
 * @param key pointer to memory containing bytes of the key
 * @param key_sz size in bytes of key data, needs to match BPF map definition's **key_size**
 * @flags extra flags passed to kernel for this operation
 * @return 0, on success; negative error, otherwise
 *
 * **bpf_map__delete_elem()** is high-level equivalent of
 * **bpf_map_delete_elem()** API with added check for key size.
 */
LIBBPF_API int bpf_map__delete_elem(const struct bpf_map *map,
				    const void *key, size_t key_sz, __u64 flags);

/**
 * @brief **bpf_map__lookup_and_delete_elem()** allows to lookup BPF map value
 * corresponding to provided key and atomically delete it afterwards.
 * @param map BPF map to lookup element in
 * @param key pointer to memory containing bytes of the key used for lookup
 * @param key_sz size in bytes of key data, needs to match BPF map definition's **key_size**
 * @param value pointer to memory in which looked up value will be stored
 * @param value_sz size in byte of value data memory; it has to match BPF map
 * definition's **value_size**. For per-CPU BPF maps value size has to be
 * a product of BPF map value size and number of possible CPUs in the system
 * (could be fetched with **libbpf_num_possible_cpus()**). Note also that for
 * per-CPU values value size has to be aligned up to closest 8 bytes for
 * alignment reasons, so expected size is: `round_up(value_size, 8)
 * * libbpf_num_possible_cpus()`.
 * @flags extra flags passed to kernel for this operation
 * @return 0, on success; negative error, otherwise
 *
 * **bpf_map__lookup_and_delete_elem()** is high-level equivalent of
 * **bpf_map_lookup_and_delete_elem()** API with added check for key and value size.
 */
LIBBPF_API int bpf_map__lookup_and_delete_elem(const struct bpf_map *map,
					       const void *key, size_t key_sz,
					       void *value, size_t value_sz, __u64 flags);

/**
 * @brief **bpf_map__get_next_key()** allows to iterate BPF map keys by
 * fetching next key that follows current key.
 * @param map BPF map to fetch next key from
 * @param cur_key pointer to memory containing bytes of current key or NULL to
 * fetch the first key
 * @param next_key pointer to memory to write next key into
 * @param key_sz size in bytes of key data, needs to match BPF map definition's **key_size**
 * @return 0, on success; -ENOENT if **cur_key** is the last key in BPF map;
 * negative error, otherwise
 *
 * **bpf_map__get_next_key()** is high-level equivalent of
 * **bpf_map_get_next_key()** API with added check for key size.
 */
LIBBPF_API int bpf_map__get_next_key(const struct bpf_map *map,
				     const void *cur_key, void *next_key, size_t key_sz);

struct bpf_xdp_set_link_opts {
	size_t sz;
	int old_fd;
	size_t :0;
};
#define bpf_xdp_set_link_opts__last_field old_fd

struct bpf_xdp_attach_opts {
	size_t sz;
	int old_prog_fd;
	size_t :0;
};
#define bpf_xdp_attach_opts__last_field old_prog_fd

struct bpf_xdp_query_opts {
	size_t sz;
	__u32 prog_id;		/* output */
	__u32 drv_prog_id;	/* output */
	__u32 hw_prog_id;	/* output */
	__u32 skb_prog_id;	/* output */
	__u8 attach_mode;	/* output */
	size_t :0;
};
#define bpf_xdp_query_opts__last_field attach_mode

LIBBPF_API int bpf_xdp_attach(int ifindex, int prog_fd, __u32 flags,
			      const struct bpf_xdp_attach_opts *opts);
LIBBPF_API int bpf_xdp_detach(int ifindex, __u32 flags,
			      const struct bpf_xdp_attach_opts *opts);
LIBBPF_API int bpf_xdp_query(int ifindex, int flags, struct bpf_xdp_query_opts *opts);
LIBBPF_API int bpf_xdp_query_id(int ifindex, int flags, __u32 *prog_id);

/* TC related API */
enum bpf_tc_attach_point {
	BPF_TC_INGRESS = 1 << 0,
	BPF_TC_EGRESS  = 1 << 1,
	BPF_TC_CUSTOM  = 1 << 2,
};

#define BPF_TC_PARENT(a, b) 	\
	((((a) << 16) & 0xFFFF0000U) | ((b) & 0x0000FFFFU))

enum bpf_tc_flags {
	BPF_TC_F_REPLACE = 1 << 0,
};

struct bpf_tc_hook {
	size_t sz;
	int ifindex;
	enum bpf_tc_attach_point attach_point;
	__u32 parent;
	size_t :0;
};
#define bpf_tc_hook__last_field parent

struct bpf_tc_opts {
	size_t sz;
	int prog_fd;
	__u32 flags;
	__u32 prog_id;
	__u32 handle;
	__u32 priority;
	size_t :0;
};
#define bpf_tc_opts__last_field priority

LIBBPF_API int bpf_tc_hook_create(struct bpf_tc_hook *hook);
LIBBPF_API int bpf_tc_hook_destroy(struct bpf_tc_hook *hook);
LIBBPF_API int bpf_tc_attach(const struct bpf_tc_hook *hook,
			     struct bpf_tc_opts *opts);
LIBBPF_API int bpf_tc_detach(const struct bpf_tc_hook *hook,
			     const struct bpf_tc_opts *opts);
LIBBPF_API int bpf_tc_query(const struct bpf_tc_hook *hook,
			    struct bpf_tc_opts *opts);

/* Ring buffer APIs */
struct ring_buffer;
struct user_ring_buffer;

typedef int (*ring_buffer_sample_fn)(void *ctx, void *data, size_t size);

struct ring_buffer_opts {
	size_t sz; /* size of this struct, for forward/backward compatiblity */
};

#define ring_buffer_opts__last_field sz

LIBBPF_API struct ring_buffer *
ring_buffer__new(int map_fd, ring_buffer_sample_fn sample_cb, void *ctx,
		 const struct ring_buffer_opts *opts);
LIBBPF_API void ring_buffer__free(struct ring_buffer *rb);
LIBBPF_API int ring_buffer__add(struct ring_buffer *rb, int map_fd,
				ring_buffer_sample_fn sample_cb, void *ctx);
LIBBPF_API int ring_buffer__poll(struct ring_buffer *rb, int timeout_ms);
LIBBPF_API int ring_buffer__consume(struct ring_buffer *rb);
LIBBPF_API int ring_buffer__epoll_fd(const struct ring_buffer *rb);

struct user_ring_buffer_opts {
	size_t sz; /* size of this struct, for forward/backward compatibility */
};

#define user_ring_buffer_opts__last_field sz

/* @brief **user_ring_buffer__new()** creates a new instance of a user ring
 * buffer.
 *
 * @param map_fd A file descriptor to a BPF_MAP_TYPE_USER_RINGBUF map.
 * @param opts Options for how the ring buffer should be created.
 * @return A user ring buffer on success; NULL and errno being set on a
 * failure.
 */
LIBBPF_API struct user_ring_buffer *
user_ring_buffer__new(int map_fd, const struct user_ring_buffer_opts *opts);

/* @brief **user_ring_buffer__reserve()** reserves a pointer to a sample in the
 * user ring buffer.
 * @param rb A pointer to a user ring buffer.
 * @param size The size of the sample, in bytes.
 * @return A pointer to an 8-byte aligned reserved region of the user ring
 * buffer; NULL, and errno being set if a sample could not be reserved.
 *
 * This function is *not* thread safe, and callers must synchronize accessing
 * this function if there are multiple producers.  If a size is requested that
 * is larger than the size of the entire ring buffer, errno will be set to
 * E2BIG and NULL is returned. If the ring buffer could accommodate the size,
 * but currently does not have enough space, errno is set to ENOSPC and NULL is
 * returned.
 *
 * After initializing the sample, callers must invoke
 * **user_ring_buffer__submit()** to post the sample to the kernel. Otherwise,
 * the sample must be freed with **user_ring_buffer__discard()**.
 */
LIBBPF_API void *user_ring_buffer__reserve(struct user_ring_buffer *rb, __u32 size);

/* @brief **user_ring_buffer__reserve_blocking()** reserves a record in the
 * ring buffer, possibly blocking for up to @timeout_ms until a sample becomes
 * available.
 * @param rb The user ring buffer.
 * @param size The size of the sample, in bytes.
 * @param timeout_ms The amount of time, in milliseconds, for which the caller
 * should block when waiting for a sample. -1 causes the caller to block
 * indefinitely.
 * @return A pointer to an 8-byte aligned reserved region of the user ring
 * buffer; NULL, and errno being set if a sample could not be reserved.
 *
 * This function is *not* thread safe, and callers must synchronize
 * accessing this function if there are multiple producers
 *
 * If **timeout_ms** is -1, the function will block indefinitely until a sample
 * becomes available. Otherwise, **timeout_ms** must be non-negative, or errno
 * is set to EINVAL, and NULL is returned. If **timeout_ms** is 0, no blocking
 * will occur and the function will return immediately after attempting to
 * reserve a sample.
 *
 * If **size** is larger than the size of the entire ring buffer, errno is set
 * to E2BIG and NULL is returned. If the ring buffer could accommodate
 * **size**, but currently does not have enough space, the caller will block
 * until at most **timeout_ms** has elapsed. If insufficient space is available
 * at that time, errno is set to ENOSPC, and NULL is returned.
 *
 * The kernel guarantees that it will wake up this thread to check if
 * sufficient space is available in the ring buffer at least once per
 * invocation of the **bpf_ringbuf_drain()** helper function, provided that at
 * least one sample is consumed, and the BPF program did not invoke the
 * function with BPF_RB_NO_WAKEUP. A wakeup may occur sooner than that, but the
 * kernel does not guarantee this. If the helper function is invoked with
 * BPF_RB_FORCE_WAKEUP, a wakeup event will be sent even if no sample is
 * consumed.
 *
 * When a sample of size **size** is found within **timeout_ms**, a pointer to
 * the sample is returned. After initializing the sample, callers must invoke
 * **user_ring_buffer__submit()** to post the sample to the ring buffer.
 * Otherwise, the sample must be freed with **user_ring_buffer__discard()**.
 */
LIBBPF_API void *user_ring_buffer__reserve_blocking(struct user_ring_buffer *rb,
						    __u32 size,
						    int timeout_ms);

/* @brief **user_ring_buffer__submit()** submits a previously reserved sample
 * into the ring buffer.
 * @param rb The user ring buffer.
 * @param sample A reserved sample.
 *
 * It is not necessary to synchronize amongst multiple producers when invoking
 * this function.
 */
LIBBPF_API void user_ring_buffer__submit(struct user_ring_buffer *rb, void *sample);

/* @brief **user_ring_buffer__discard()** discards a previously reserved sample.
 * @param rb The user ring buffer.
 * @param sample A reserved sample.
 *
 * It is not necessary to synchronize amongst multiple producers when invoking
 * this function.
 */
LIBBPF_API void user_ring_buffer__discard(struct user_ring_buffer *rb, void *sample);

/* @brief **user_ring_buffer__free()** frees a ring buffer that was previously
 * created with **user_ring_buffer__new()**.
 * @param rb The user ring buffer being freed.
 */
LIBBPF_API void user_ring_buffer__free(struct user_ring_buffer *rb);

/* Perf buffer APIs */
struct perf_buffer;

typedef void (*perf_buffer_sample_fn)(void *ctx, int cpu,
				      void *data, __u32 size);
typedef void (*perf_buffer_lost_fn)(void *ctx, int cpu, __u64 cnt);

/* common use perf buffer options */
struct perf_buffer_opts {
	size_t sz;
};
#define perf_buffer_opts__last_field sz

/**
 * @brief **perf_buffer__new()** creates BPF perfbuf manager for a specified
 * BPF_PERF_EVENT_ARRAY map
 * @param map_fd FD of BPF_PERF_EVENT_ARRAY BPF map that will be used by BPF
 * code to send data over to user-space
 * @param page_cnt number of memory pages allocated for each per-CPU buffer
 * @param sample_cb function called on each received data record
 * @param lost_cb function called when record loss has occurred
 * @param ctx user-provided extra context passed into *sample_cb* and *lost_cb*
 * @return a new instance of struct perf_buffer on success, NULL on error with
 * *errno* containing an error code
 */
LIBBPF_API struct perf_buffer *
perf_buffer__new(int map_fd, size_t page_cnt,
		 perf_buffer_sample_fn sample_cb, perf_buffer_lost_fn lost_cb, void *ctx,
		 const struct perf_buffer_opts *opts);

enum bpf_perf_event_ret {
	LIBBPF_PERF_EVENT_DONE	= 0,
	LIBBPF_PERF_EVENT_ERROR	= -1,
	LIBBPF_PERF_EVENT_CONT	= -2,
};

struct perf_event_header;

typedef enum bpf_perf_event_ret
(*perf_buffer_event_fn)(void *ctx, int cpu, struct perf_event_header *event);

/* raw perf buffer options, giving most power and control */
struct perf_buffer_raw_opts {
	size_t sz;
	long :0;
	long :0;
	/* if cpu_cnt == 0, open all on all possible CPUs (up to the number of
	 * max_entries of given PERF_EVENT_ARRAY map)
	 */
	int cpu_cnt;
	/* if cpu_cnt > 0, cpus is an array of CPUs to open ring buffers on */
	int *cpus;
	/* if cpu_cnt > 0, map_keys specify map keys to set per-CPU FDs for */
	int *map_keys;
};
#define perf_buffer_raw_opts__last_field map_keys

struct perf_event_attr;

LIBBPF_API struct perf_buffer *
perf_buffer__new_raw(int map_fd, size_t page_cnt, struct perf_event_attr *attr,
		     perf_buffer_event_fn event_cb, void *ctx,
		     const struct perf_buffer_raw_opts *opts);

LIBBPF_API void perf_buffer__free(struct perf_buffer *pb);
LIBBPF_API int perf_buffer__epoll_fd(const struct perf_buffer *pb);
LIBBPF_API int perf_buffer__poll(struct perf_buffer *pb, int timeout_ms);
LIBBPF_API int perf_buffer__consume(struct perf_buffer *pb);
LIBBPF_API int perf_buffer__consume_buffer(struct perf_buffer *pb, size_t buf_idx);
LIBBPF_API size_t perf_buffer__buffer_cnt(const struct perf_buffer *pb);
LIBBPF_API int perf_buffer__buffer_fd(const struct perf_buffer *pb, size_t buf_idx);
/**
 * @brief **perf_buffer__buffer()** returns the per-cpu raw mmap()'ed underlying
 * memory region of the ring buffer.
 * This ring buffer can be used to implement a custom events consumer.
 * The ring buffer starts with the *struct perf_event_mmap_page*, which
 * holds the ring buffer managment fields, when accessing the header
 * structure it's important to be SMP aware.
 * You can refer to *perf_event_read_simple* for a simple example.
 * @param pb the perf buffer structure
 * @param buf_idx the buffer index to retreive
 * @param buf (out) gets the base pointer of the mmap()'ed memory
 * @param buf_size (out) gets the size of the mmap()'ed region
 * @return 0 on success, negative error code for failure
 */
LIBBPF_API int perf_buffer__buffer(struct perf_buffer *pb, int buf_idx, void **buf,
				   size_t *buf_size);

struct bpf_prog_linfo;
struct bpf_prog_info;

LIBBPF_API void bpf_prog_linfo__free(struct bpf_prog_linfo *prog_linfo);
LIBBPF_API struct bpf_prog_linfo *
bpf_prog_linfo__new(const struct bpf_prog_info *info);
LIBBPF_API const struct bpf_line_info *
bpf_prog_linfo__lfind_addr_func(const struct bpf_prog_linfo *prog_linfo,
				__u64 addr, __u32 func_idx, __u32 nr_skip);
LIBBPF_API const struct bpf_line_info *
bpf_prog_linfo__lfind(const struct bpf_prog_linfo *prog_linfo,
		      __u32 insn_off, __u32 nr_skip);

/*
 * Probe for supported system features
 *
 * Note that running many of these probes in a short amount of time can cause
 * the kernel to reach the maximal size of lockable memory allowed for the
 * user, causing subsequent probes to fail. In this case, the caller may want
 * to adjust that limit with setrlimit().
 */

/**
 * @brief **libbpf_probe_bpf_prog_type()** detects if host kernel supports
 * BPF programs of a given type.
 * @param prog_type BPF program type to detect kernel support for
 * @param opts reserved for future extensibility, should be NULL
 * @return 1, if given program type is supported; 0, if given program type is
 * not supported; negative error code if feature detection failed or can't be
 * performed
 *
 * Make sure the process has required set of CAP_* permissions (or runs as
 * root) when performing feature checking.
 */
LIBBPF_API int libbpf_probe_bpf_prog_type(enum bpf_prog_type prog_type, const void *opts);
/**
 * @brief **libbpf_probe_bpf_map_type()** detects if host kernel supports
 * BPF maps of a given type.
 * @param map_type BPF map type to detect kernel support for
 * @param opts reserved for future extensibility, should be NULL
 * @return 1, if given map type is supported; 0, if given map type is
 * not supported; negative error code if feature detection failed or can't be
 * performed
 *
 * Make sure the process has required set of CAP_* permissions (or runs as
 * root) when performing feature checking.
 */
LIBBPF_API int libbpf_probe_bpf_map_type(enum bpf_map_type map_type, const void *opts);
/**
 * @brief **libbpf_probe_bpf_helper()** detects if host kernel supports the
 * use of a given BPF helper from specified BPF program type.
 * @param prog_type BPF program type used to check the support of BPF helper
 * @param helper_id BPF helper ID (enum bpf_func_id) to check support for
 * @param opts reserved for future extensibility, should be NULL
 * @return 1, if given combination of program type and helper is supported; 0,
 * if the combination is not supported; negative error code if feature
 * detection for provided input arguments failed or can't be performed
 *
 * Make sure the process has required set of CAP_* permissions (or runs as
 * root) when performing feature checking.
 */
LIBBPF_API int libbpf_probe_bpf_helper(enum bpf_prog_type prog_type,
				       enum bpf_func_id helper_id, const void *opts);

/**
 * @brief **libbpf_num_possible_cpus()** is a helper function to get the
 * number of possible CPUs that the host kernel supports and expects.
 * @return number of possible CPUs; or error code on failure
 *
 * Example usage:
 *
 *     int ncpus = libbpf_num_possible_cpus();
 *     if (ncpus < 0) {
 *          // error handling
 *     }
 *     long values[ncpus];
 *     bpf_map_lookup_elem(per_cpu_map_fd, key, values);
 */
LIBBPF_API int libbpf_num_possible_cpus(void);

struct bpf_map_skeleton {
	const char *name;
	struct bpf_map **map;
	void **mmaped;
};

struct bpf_prog_skeleton {
	const char *name;
	struct bpf_program **prog;
	struct bpf_link **link;
};

struct bpf_object_skeleton {
	size_t sz; /* size of this struct, for forward/backward compatibility */

	const char *name;
	const void *data;
	size_t data_sz;

	struct bpf_object **obj;

	int map_cnt;
	int map_skel_sz; /* sizeof(struct bpf_map_skeleton) */
	struct bpf_map_skeleton *maps;

	int prog_cnt;
	int prog_skel_sz; /* sizeof(struct bpf_prog_skeleton) */
	struct bpf_prog_skeleton *progs;
};

LIBBPF_API int
bpf_object__open_skeleton(struct bpf_object_skeleton *s,
			  const struct bpf_object_open_opts *opts);
LIBBPF_API int bpf_object__load_skeleton(struct bpf_object_skeleton *s);
LIBBPF_API int bpf_object__attach_skeleton(struct bpf_object_skeleton *s);
LIBBPF_API void bpf_object__detach_skeleton(struct bpf_object_skeleton *s);
LIBBPF_API void bpf_object__destroy_skeleton(struct bpf_object_skeleton *s);

struct bpf_var_skeleton {
	const char *name;
	struct bpf_map **map;
	void **addr;
};

struct bpf_object_subskeleton {
	size_t sz; /* size of this struct, for forward/backward compatibility */

	const struct bpf_object *obj;

	int map_cnt;
	int map_skel_sz; /* sizeof(struct bpf_map_skeleton) */
	struct bpf_map_skeleton *maps;

	int prog_cnt;
	int prog_skel_sz; /* sizeof(struct bpf_prog_skeleton) */
	struct bpf_prog_skeleton *progs;

	int var_cnt;
	int var_skel_sz; /* sizeof(struct bpf_var_skeleton) */
	struct bpf_var_skeleton *vars;
};

LIBBPF_API int
bpf_object__open_subskeleton(struct bpf_object_subskeleton *s);
LIBBPF_API void
bpf_object__destroy_subskeleton(struct bpf_object_subskeleton *s);

struct gen_loader_opts {
	size_t sz; /* size of this struct, for forward/backward compatiblity */
	const char *data;
	const char *insns;
	__u32 data_sz;
	__u32 insns_sz;
};

#define gen_loader_opts__last_field insns_sz
LIBBPF_API int bpf_object__gen_loader(struct bpf_object *obj,
				      struct gen_loader_opts *opts);

enum libbpf_tristate {
	TRI_NO = 0,
	TRI_YES = 1,
	TRI_MODULE = 2,
};

struct bpf_linker_opts {
	/* size of this struct, for forward/backward compatiblity */
	size_t sz;
};
#define bpf_linker_opts__last_field sz

struct bpf_linker_file_opts {
	/* size of this struct, for forward/backward compatiblity */
	size_t sz;
};
#define bpf_linker_file_opts__last_field sz

struct bpf_linker;

LIBBPF_API struct bpf_linker *bpf_linker__new(const char *filename, struct bpf_linker_opts *opts);
LIBBPF_API int bpf_linker__add_file(struct bpf_linker *linker,
				    const char *filename,
				    const struct bpf_linker_file_opts *opts);
LIBBPF_API int bpf_linker__finalize(struct bpf_linker *linker);
LIBBPF_API void bpf_linker__free(struct bpf_linker *linker);

/*
 * Custom handling of BPF program's SEC() definitions
 */

struct bpf_prog_load_opts; /* defined in bpf.h */

/* Called during bpf_object__open() for each recognized BPF program. Callback
 * can use various bpf_program__set_*() setters to adjust whatever properties
 * are necessary.
 */
typedef int (*libbpf_prog_setup_fn_t)(struct bpf_program *prog, long cookie);

/* Called right before libbpf performs bpf_prog_load() to load BPF program
 * into the kernel. Callback can adjust opts as necessary.
 */
typedef int (*libbpf_prog_prepare_load_fn_t)(struct bpf_program *prog,
					     struct bpf_prog_load_opts *opts, long cookie);

/* Called during skeleton attach or through bpf_program__attach(). If
 * auto-attach is not supported, callback should return 0 and set link to
 * NULL (it's not considered an error during skeleton attach, but it will be
 * an error for bpf_program__attach() calls). On error, error should be
 * returned directly and link set to NULL. On success, return 0 and set link
 * to a valid struct bpf_link.
 */
typedef int (*libbpf_prog_attach_fn_t)(const struct bpf_program *prog, long cookie,
				       struct bpf_link **link);

struct libbpf_prog_handler_opts {
	/* size of this struct, for forward/backward compatiblity */
	size_t sz;
	/* User-provided value that is passed to prog_setup_fn,
	 * prog_prepare_load_fn, and prog_attach_fn callbacks. Allows user to
	 * register one set of callbacks for multiple SEC() definitions and
	 * still be able to distinguish them, if necessary. For example,
	 * libbpf itself is using this to pass necessary flags (e.g.,
	 * sleepable flag) to a common internal SEC() handler.
	 */
	long cookie;
	/* BPF program initialization callback (see libbpf_prog_setup_fn_t).
	 * Callback is optional, pass NULL if it's not necessary.
	 */
	libbpf_prog_setup_fn_t prog_setup_fn;
	/* BPF program loading callback (see libbpf_prog_prepare_load_fn_t).
	 * Callback is optional, pass NULL if it's not necessary.
	 */
	libbpf_prog_prepare_load_fn_t prog_prepare_load_fn;
	/* BPF program attach callback (see libbpf_prog_attach_fn_t).
	 * Callback is optional, pass NULL if it's not necessary.
	 */
	libbpf_prog_attach_fn_t prog_attach_fn;
};
#define libbpf_prog_handler_opts__last_field prog_attach_fn

/**
 * @brief **libbpf_register_prog_handler()** registers a custom BPF program
 * SEC() handler.
 * @param sec section prefix for which custom handler is registered
 * @param prog_type BPF program type associated with specified section
 * @param exp_attach_type Expected BPF attach type associated with specified section
 * @param opts optional cookie, callbacks, and other extra options
 * @return Non-negative handler ID is returned on success. This handler ID has
 * to be passed to *libbpf_unregister_prog_handler()* to unregister such
 * custom handler. Negative error code is returned on error.
 *
 * *sec* defines which SEC() definitions are handled by this custom handler
 * registration. *sec* can have few different forms:
 *   - if *sec* is just a plain string (e.g., "abc"), it will match only
 *   SEC("abc"). If BPF program specifies SEC("abc/whatever") it will result
 *   in an error;
 *   - if *sec* is of the form "abc/", proper SEC() form is
 *   SEC("abc/something"), where acceptable "something" should be checked by
 *   *prog_init_fn* callback, if there are additional restrictions;
 *   - if *sec* is of the form "abc+", it will successfully match both
 *   SEC("abc") and SEC("abc/whatever") forms;
 *   - if *sec* is NULL, custom handler is registered for any BPF program that
 *   doesn't match any of the registered (custom or libbpf's own) SEC()
 *   handlers. There could be only one such generic custom handler registered
 *   at any given time.
 *
 * All custom handlers (except the one with *sec* == NULL) are processed
 * before libbpf's own SEC() handlers. It is allowed to "override" libbpf's
 * SEC() handlers by registering custom ones for the same section prefix
 * (i.e., it's possible to have custom SEC("perf_event/LLC-load-misses")
 * handler).
 *
 * Note, like much of global libbpf APIs (e.g., libbpf_set_print(),
 * libbpf_set_strict_mode(), etc)) these APIs are not thread-safe. User needs
 * to ensure synchronization if there is a risk of running this API from
 * multiple threads simultaneously.
 */
LIBBPF_API int libbpf_register_prog_handler(const char *sec,
					    enum bpf_prog_type prog_type,
					    enum bpf_attach_type exp_attach_type,
					    const struct libbpf_prog_handler_opts *opts);
/**
 * @brief *libbpf_unregister_prog_handler()* unregisters previously registered
 * custom BPF program SEC() handler.
 * @param handler_id handler ID returned by *libbpf_register_prog_handler()*
 * after successful registration
 * @return 0 on success, negative error code if handler isn't found
 *
 * Note, like much of global libbpf APIs (e.g., libbpf_set_print(),
 * libbpf_set_strict_mode(), etc)) these APIs are not thread-safe. User needs
 * to ensure synchronization if there is a risk of running this API from
 * multiple threads simultaneously.
 */
LIBBPF_API int libbpf_unregister_prog_handler(int handler_id);

#ifdef __cplusplus
} /* extern "C" */
#endif

#endif /* __LIBBPF_LIBBPF_H */<|MERGE_RESOLUTION|>--- conflicted
+++ resolved
@@ -118,13 +118,9 @@
 	 * auto-pinned to that path on load; defaults to "/sys/fs/bpf".
 	 */
 	const char *pin_root_path;
-<<<<<<< HEAD
-	long :0;
-=======
 
 	__u32 :32; /* stub out now removed attach_prog_fd */
 
->>>>>>> 7365df19
 	/* Additional kernel config content that augments and overrides
 	 * system Kconfig for CONFIG_xxx externs.
 	 */
@@ -266,11 +262,8 @@
 LIBBPF_API const char *bpf_program__section_name(const struct bpf_program *prog);
 LIBBPF_API bool bpf_program__autoload(const struct bpf_program *prog);
 LIBBPF_API int bpf_program__set_autoload(struct bpf_program *prog, bool autoload);
-<<<<<<< HEAD
-=======
 LIBBPF_API bool bpf_program__autoattach(const struct bpf_program *prog);
 LIBBPF_API void bpf_program__set_autoattach(struct bpf_program *prog, bool autoattach);
->>>>>>> 7365df19
 
 struct bpf_insn;
 
