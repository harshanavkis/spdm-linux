--- conflicted
+++ resolved
@@ -423,15 +423,9 @@
 	len += strlen(uts.release);
 	len += strlen("/modules.dep");
 
-<<<<<<< HEAD
-	path = calloc(1, len + 1);
-	if (path == NULL)
-		goto out_failure;
-=======
 	dpath = calloc(1, len + 1);
 	if (dpath == NULL)
 		return err;
->>>>>>> 17d857be
 
 	strcat(dpath, "/lib/modules/");
 	strcat(dpath, uts.release);
