--- conflicted
+++ resolved
@@ -927,18 +927,9 @@
 			ptq->cpu = queue->cpu;
 		ptq->tid = queue->tid;
 
-<<<<<<< HEAD
-		if (pt->sampling_mode) {
-			if (pt->timeless_decoding)
-				ptq->step_through_buffers = true;
-			if (pt->timeless_decoding || !pt->have_sched_switch)
-				ptq->use_buffer_pid_tid = true;
-		}
-=======
 		if (pt->sampling_mode && !pt->snapshot_mode &&
 		    pt->timeless_decoding)
 			ptq->step_through_buffers = true;
->>>>>>> 28783bf4
 
 		ptq->sync_switch = pt->sync_switch;
 	}
