--- conflicted
+++ resolved
@@ -127,15 +127,12 @@
 	scale_test("pyperf600.o", BPF_PROG_TYPE_RAW_TRACEPOINT, false);
 }
 
-<<<<<<< HEAD
-=======
 void test_verif_scale_pyperf600_bpf_loop(void)
 {
 	/* use the bpf_loop helper*/
 	scale_test("pyperf600_bpf_loop.o", BPF_PROG_TYPE_RAW_TRACEPOINT, false);
 }
 
->>>>>>> 754e0b0e
 void test_verif_scale_pyperf600_nounroll()
 {
 	/* no unroll at all.
@@ -186,15 +183,12 @@
 	scale_test("strobemeta.o", BPF_PROG_TYPE_RAW_TRACEPOINT, false);
 }
 
-<<<<<<< HEAD
-=======
 void test_verif_scale_strobemeta_bpf_loop(void)
 {
 	/* use the bpf_loop helper*/
 	scale_test("strobemeta_bpf_loop.o", BPF_PROG_TYPE_RAW_TRACEPOINT, false);
 }
 
->>>>>>> 754e0b0e
 void test_verif_scale_strobemeta_nounroll1()
 {
 	/* no unroll, tiny loops */
