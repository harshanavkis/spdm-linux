# SPDX-License-Identifier: GPL-2.0-only
gpiogpio-event-mon
gpiogpio-hammer
gpioinclude/
gpiolsgpio
<<<<<<< HEAD
=======
tpm2/SpaceTest.log
>>>>>>> 7d2a07b7

# Python bytecode and cache
__pycache__/
*.py[cod]<|MERGE_RESOLUTION|>--- conflicted
+++ resolved
@@ -3,10 +3,7 @@
 gpiogpio-hammer
 gpioinclude/
 gpiolsgpio
-<<<<<<< HEAD
-=======
 tpm2/SpaceTest.log
->>>>>>> 7d2a07b7
 
 # Python bytecode and cache
 __pycache__/
