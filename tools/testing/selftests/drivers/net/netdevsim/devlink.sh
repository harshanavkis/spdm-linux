#!/bin/bash
# SPDX-License-Identifier: GPL-2.0

lib_dir=$(dirname $0)/../../../net/forwarding

ALL_TESTS="fw_flash_test params_test regions_test reload_test \
	   netns_reload_test resource_test dev_info_test \
<<<<<<< HEAD
	   empty_reporter_test dummy_reporter_test"
=======
	   empty_reporter_test dummy_reporter_test rate_test"
>>>>>>> 7d2a07b7
NUM_NETIFS=0
source $lib_dir/lib.sh

BUS_ADDR=10
PORT_COUNT=4
VF_COUNT=4
DEV_NAME=netdevsim$BUS_ADDR
SYSFS_NET_DIR=/sys/bus/netdevsim/devices/$DEV_NAME/net/
DEBUGFS_DIR=/sys/kernel/debug/netdevsim/$DEV_NAME/
DL_HANDLE=netdevsim/$DEV_NAME

fw_flash_test()
{
	RET=0

	devlink dev flash $DL_HANDLE file dummy
	check_err $? "Failed to flash with status updates on"

	devlink dev flash $DL_HANDLE file dummy component fw.mgmt
	check_err $? "Failed to flash with component attribute"

	devlink dev flash $DL_HANDLE file dummy overwrite settings
	check_fail $? "Flash with overwrite settings should be rejected"

	echo "1"> $DEBUGFS_DIR/fw_update_overwrite_mask
	check_err $? "Failed to change allowed overwrite mask"

	devlink dev flash $DL_HANDLE file dummy overwrite settings
	check_err $? "Failed to flash with settings overwrite enabled"

	devlink dev flash $DL_HANDLE file dummy overwrite identifiers
	check_fail $? "Flash with overwrite settings should be identifiers"

	echo "3"> $DEBUGFS_DIR/fw_update_overwrite_mask
	check_err $? "Failed to change allowed overwrite mask"

	devlink dev flash $DL_HANDLE file dummy overwrite identifiers overwrite settings
	check_err $? "Failed to flash with settings and identifiers overwrite enabled"

	echo "n"> $DEBUGFS_DIR/fw_update_status
	check_err $? "Failed to disable status updates"

	devlink dev flash $DL_HANDLE file dummy
	check_err $? "Failed to flash with status updates off"

	log_test "fw flash test"
}

param_get()
{
	local name=$1

	cmd_jq "devlink dev param show $DL_HANDLE name $name -j" \
	       '.[][][].values[] | select(.cmode == "driverinit").value'
}

param_set()
{
	local name=$1
	local value=$2

	devlink dev param set $DL_HANDLE name $name cmode driverinit value $value
}

check_value()
{
	local name=$1
	local phase_name=$2
	local expected_param_value=$3
	local expected_debugfs_value=$4
	local value

	value=$(param_get $name)
	check_err $? "Failed to get $name param value"
	[ "$value" == "$expected_param_value" ]
	check_err $? "Unexpected $phase_name $name param value"
	value=$(<$DEBUGFS_DIR/$name)
	check_err $? "Failed to get $name debugfs value"
	[ "$value" == "$expected_debugfs_value" ]
	check_err $? "Unexpected $phase_name $name debugfs value"
}

params_test()
{
	RET=0

	local max_macs
	local test1

	check_value max_macs initial 32 32
	check_value test1 initial true Y

	param_set max_macs 16
	check_err $? "Failed to set max_macs param value"
	param_set test1 false
	check_err $? "Failed to set test1 param value"

	check_value max_macs post-set 16 32
	check_value test1 post-set false Y

	devlink dev reload $DL_HANDLE

	check_value max_macs post-reload 16 16
	check_value test1 post-reload false N

	log_test "params test"
}

check_region_size()
{
	local name=$1
	local size

	size=$(devlink region show $DL_HANDLE/$name -j | jq -e -r '.[][].size')
	check_err $? "Failed to get $name region size"
	[ $size -eq 32768 ]
	check_err $? "Invalid $name region size"
}

check_region_snapshot_count()
{
	local name=$1
	local phase_name=$2
	local expected_count=$3
	local count

	count=$(devlink region show $DL_HANDLE/$name -j | jq -e -r '.[][].snapshot | length')
	[ $count -eq $expected_count ]
	check_err $? "Unexpected $phase_name snapshot count"
}

regions_test()
{
	RET=0

	local count

	check_region_size dummy
	check_region_snapshot_count dummy initial 0

	echo ""> $DEBUGFS_DIR/take_snapshot
	check_err $? "Failed to take first dummy region snapshot"
	check_region_snapshot_count dummy post-first-snapshot 1

	echo ""> $DEBUGFS_DIR/take_snapshot
	check_err $? "Failed to take second dummy region snapshot"
	check_region_snapshot_count dummy post-second-snapshot 2

	echo ""> $DEBUGFS_DIR/take_snapshot
	check_err $? "Failed to take third dummy region snapshot"
	check_region_snapshot_count dummy post-third-snapshot 3

	devlink region del $DL_HANDLE/dummy snapshot 1
	check_err $? "Failed to delete first dummy region snapshot"

	check_region_snapshot_count dummy post-first-delete 2

	devlink region new $DL_HANDLE/dummy snapshot 25
	check_err $? "Failed to create a new snapshot with id 25"

	check_region_snapshot_count dummy post-first-request 3

	devlink region dump $DL_HANDLE/dummy snapshot 25 >> /dev/null
	check_err $? "Failed to dump snapshot with id 25"

	devlink region read $DL_HANDLE/dummy snapshot 25 addr 0 len 1 >> /dev/null
	check_err $? "Failed to read snapshot with id 25 (1 byte)"

	devlink region read $DL_HANDLE/dummy snapshot 25 addr 128 len 128 >> /dev/null
	check_err $? "Failed to read snapshot with id 25 (128 bytes)"

	devlink region read $DL_HANDLE/dummy snapshot 25 addr 128 len $((1<<32)) >> /dev/null
	check_err $? "Failed to read snapshot with id 25 (oversized)"

	devlink region read $DL_HANDLE/dummy snapshot 25 addr $((1<<32)) len 128 >> /dev/null 2>&1
	check_fail $? "Bad read of snapshot with id 25 did not fail"

	devlink region del $DL_HANDLE/dummy snapshot 25
	check_err $? "Failed to delete snapshot with id 25"

	check_region_snapshot_count dummy post-second-delete 2

	sid=$(devlink -j region new $DL_HANDLE/dummy | jq '.[][][][]')
	check_err $? "Failed to create a new snapshot with id allocated by the kernel"

	check_region_snapshot_count dummy post-first-request 3

	devlink region dump $DL_HANDLE/dummy snapshot $sid >> /dev/null
	check_err $? "Failed to dump a snapshot with id allocated by the kernel"

	devlink region del $DL_HANDLE/dummy snapshot $sid
	check_err $? "Failed to delete snapshot with id allocated by the kernel"

	check_region_snapshot_count dummy post-first-request 2

	log_test "regions test"
}

reload_test()
{
	RET=0

	devlink dev reload $DL_HANDLE
	check_err $? "Failed to reload"

	echo "y"> $DEBUGFS_DIR/fail_reload
	check_err $? "Failed to setup devlink reload to fail"

	devlink dev reload $DL_HANDLE
	check_fail $? "Unexpected success of devlink reload"

	echo "n"> $DEBUGFS_DIR/fail_reload
	check_err $? "Failed to setup devlink reload not to fail"

	devlink dev reload $DL_HANDLE
	check_err $? "Failed to reload after set not to fail"

	echo "y"> $DEBUGFS_DIR/dont_allow_reload
	check_err $? "Failed to forbid devlink reload"

	devlink dev reload $DL_HANDLE
	check_fail $? "Unexpected success of devlink reload"

	echo "n"> $DEBUGFS_DIR/dont_allow_reload
	check_err $? "Failed to re-enable devlink reload"

	devlink dev reload $DL_HANDLE
	check_err $? "Failed to reload after re-enable"

	log_test "reload test"
}

netns_reload_test()
{
	RET=0

	ip netns add testns1
	check_err $? "Failed add netns \"testns1\""
	ip netns add testns2
	check_err $? "Failed add netns \"testns2\""

	devlink dev reload $DL_HANDLE netns testns1
	check_err $? "Failed to reload into netns \"testns1\""

	devlink -N testns1 dev reload $DL_HANDLE netns testns2
	check_err $? "Failed to reload from netns \"testns1\" into netns \"testns2\""

	ip netns del testns2
	ip netns del testns1

	log_test "netns reload test"
}

DUMMYDEV="dummytest"

res_val_get()
{
	local netns=$1
	local parentname=$2
	local name=$3
	local type=$4

	cmd_jq "devlink -N $netns resource show $DL_HANDLE -j" \
	       ".[][][] | select(.name == \"$parentname\").resources[] \
	        | select(.name == \"$name\").$type"
}

resource_test()
{
	RET=0

	ip netns add testns1
	check_err $? "Failed add netns \"testns1\""
	ip netns add testns2
	check_err $? "Failed add netns \"testns2\""

	devlink dev reload $DL_HANDLE netns testns1
	check_err $? "Failed to reload into netns \"testns1\""

	# Create dummy dev to add the address and routes on.

	ip -n testns1 link add name $DUMMYDEV type dummy
	check_err $? "Failed create dummy device"
	ip -n testns1 link set $DUMMYDEV up
	check_err $? "Failed bring up dummy device"
	ip -n testns1 a a 192.0.1.1/24 dev $DUMMYDEV
	check_err $? "Failed add an IP address to dummy device"

	local occ=$(res_val_get testns1 IPv4 fib occ)
	local limit=$((occ+1))

	# Set fib size limit to handle one another route only.

	devlink -N testns1 resource set $DL_HANDLE path IPv4/fib size $limit
	check_err $? "Failed to set IPv4/fib resource size"
	local size_new=$(res_val_get testns1 IPv4 fib size_new)
	[ "$size_new" -eq "$limit" ]
	check_err $? "Unexpected \"size_new\" value (got $size_new, expected $limit)"

	devlink -N testns1 dev reload $DL_HANDLE
	check_err $? "Failed to reload"
	local size=$(res_val_get testns1 IPv4 fib size)
	[ "$size" -eq "$limit" ]
	check_err $? "Unexpected \"size\" value (got $size, expected $limit)"

	# Insert 2 routes, the first is going to be inserted,
	# the second is expected to fail to be inserted.

	ip -n testns1 r a 192.0.2.0/24 via 192.0.1.2
	check_err $? "Failed to add route"

	ip -n testns1 r a 192.0.3.0/24 via 192.0.1.2
	check_fail $? "Unexpected successful route add over limit"

	# Now create another dummy in second network namespace and
	# insert two routes. That is over the limit of the netdevsim
	# instance in the first namespace. Move the netdevsim instance
	# into the second namespace and expect it to fail.

	ip -n testns2 link add name $DUMMYDEV type dummy
	check_err $? "Failed create dummy device"
	ip -n testns2 link set $DUMMYDEV up
	check_err $? "Failed bring up dummy device"
	ip -n testns2 a a 192.0.1.1/24 dev $DUMMYDEV
	check_err $? "Failed add an IP address to dummy device"
	ip -n testns2 r a 192.0.2.0/24 via 192.0.1.2
	check_err $? "Failed to add route"
	ip -n testns2 r a 192.0.3.0/24 via 192.0.1.2
	check_err $? "Failed to add route"

	devlink -N testns1 dev reload $DL_HANDLE netns testns2
	check_fail $? "Unexpected successful reload from netns \"testns1\" into netns \"testns2\""

	devlink -N testns2 resource set $DL_HANDLE path IPv4/fib size ' -1'
	check_err $? "Failed to reset IPv4/fib resource size"

	devlink -N testns2 dev reload $DL_HANDLE netns 1
	check_err $? "Failed to reload devlink back"

	ip netns del testns2
	ip netns del testns1

	log_test "resource test"
}

info_get()
{
	local name=$1

	cmd_jq "devlink dev info $DL_HANDLE -j" ".[][][\"$name\"]" "-e"
}

dev_info_test()
{
	RET=0

	driver=$(info_get "driver")
	check_err $? "Failed to get driver name"
	[ "$driver" == "netdevsim" ]
	check_err $? "Unexpected driver name $driver"

	log_test "dev_info test"
}

empty_reporter_test()
{
	RET=0

	devlink health show $DL_HANDLE reporter empty >/dev/null
	check_err $? "Failed show empty reporter"

	devlink health dump show $DL_HANDLE reporter empty >/dev/null
	check_err $? "Failed show dump of empty reporter"

	devlink health diagnose $DL_HANDLE reporter empty >/dev/null
	check_err $? "Failed diagnose empty reporter"

	devlink health recover $DL_HANDLE reporter empty
	check_err $? "Failed recover empty reporter"

	log_test "empty reporter test"
}

check_reporter_info()
{
	local name=$1
	local expected_state=$2
	local expected_error=$3
	local expected_recover=$4
	local expected_grace_period=$5
	local expected_auto_recover=$6

	local show=$(devlink health show $DL_HANDLE reporter $name -j | jq -e -r ".[][][]")
	check_err $? "Failed show $name reporter"

	local state=$(echo $show | jq -r ".state")
	[ "$state" == "$expected_state" ]
	check_err $? "Unexpected \"state\" value (got $state, expected $expected_state)"

	local error=$(echo $show | jq -r ".error")
	[ "$error" == "$expected_error" ]
	check_err $? "Unexpected \"error\" value (got $error, expected $expected_error)"

	local recover=`echo $show | jq -r ".recover"`
	[ "$recover" == "$expected_recover" ]
	check_err $? "Unexpected \"recover\" value (got $recover, expected $expected_recover)"

	local grace_period=$(echo $show | jq -r ".grace_period")
	check_err $? "Failed get $name reporter grace_period"
	[ "$grace_period" == "$expected_grace_period" ]
	check_err $? "Unexpected \"grace_period\" value (got $grace_period, expected $expected_grace_period)"

	local auto_recover=$(echo $show | jq -r ".auto_recover")
	[ "$auto_recover" == "$expected_auto_recover" ]
	check_err $? "Unexpected \"auto_recover\" value (got $auto_recover, expected $expected_auto_recover)"
}

dummy_reporter_test()
{
	RET=0

	check_reporter_info dummy healthy 0 0 0 true

	devlink health set $DL_HANDLE reporter dummy auto_recover false
	check_err $? "Failed to dummy reporter auto_recover option"

	check_reporter_info dummy healthy 0 0 0 false

	local BREAK_MSG="foo bar"
	echo "$BREAK_MSG"> $DEBUGFS_DIR/health/break_health
	check_err $? "Failed to break dummy reporter"

	check_reporter_info dummy error 1 0 0 false

	local dump=$(devlink health dump show $DL_HANDLE reporter dummy -j)
	check_err $? "Failed show dump of dummy reporter"

	local dump_break_msg=$(echo $dump | jq -r ".break_message")
	[ "$dump_break_msg" == "$BREAK_MSG" ]
	check_err $? "Unexpected dump break message value (got $dump_break_msg, expected $BREAK_MSG)"

	devlink health dump clear $DL_HANDLE reporter dummy
	check_err $? "Failed clear dump of dummy reporter"

	devlink health recover $DL_HANDLE reporter dummy
	check_err $? "Failed recover dummy reporter"

	check_reporter_info dummy healthy 1 1 0 false

	devlink health set $DL_HANDLE reporter dummy auto_recover true
	check_err $? "Failed to dummy reporter auto_recover option"

	check_reporter_info dummy healthy 1 1 0 true

	echo "$BREAK_MSG"> $DEBUGFS_DIR/health/break_health
	check_err $? "Failed to break dummy reporter"

	check_reporter_info dummy healthy 2 2 0 true

	local diagnose=$(devlink health diagnose $DL_HANDLE reporter dummy -j -p)
	check_err $? "Failed show diagnose of dummy reporter"

	local rcvrd_break_msg=$(echo $diagnose | jq -r ".recovered_break_message")
	[ "$rcvrd_break_msg" == "$BREAK_MSG" ]
	check_err $? "Unexpected recovered break message value (got $rcvrd_break_msg, expected $BREAK_MSG)"

	devlink health set $DL_HANDLE reporter dummy grace_period 10
	check_err $? "Failed to dummy reporter grace_period option"

	check_reporter_info dummy healthy 2 2 10 true

	echo "Y"> $DEBUGFS_DIR/health/fail_recover
	check_err $? "Failed set dummy reporter recovery to fail"

	echo "$BREAK_MSG"> $DEBUGFS_DIR/health/break_health
	check_fail $? "Unexpected success of dummy reporter break"

	check_reporter_info dummy error 3 2 10 true

	devlink health recover $DL_HANDLE reporter dummy
	check_fail $? "Unexpected success of dummy reporter recover"

	echo "N"> $DEBUGFS_DIR/health/fail_recover
	check_err $? "Failed set dummy reporter recovery to be successful"

	devlink health recover $DL_HANDLE reporter dummy
	check_err $? "Failed recover dummy reporter"

	check_reporter_info dummy healthy 3 3 10 true

	echo 8192> $DEBUGFS_DIR/health/binary_len
	check_fail $? "Failed set dummy reporter binary len to 8192"

	local dump=$(devlink health dump show $DL_HANDLE reporter dummy -j)
	check_err $? "Failed show dump of dummy reporter"

	devlink health dump clear $DL_HANDLE reporter dummy
	check_err $? "Failed clear dump of dummy reporter"

	log_test "dummy reporter test"
}

<<<<<<< HEAD
=======
rate_leafs_get()
{
	local handle=$1

	cmd_jq "devlink port function rate show -j" \
	       '.[] | to_entries | .[] | select(.value.type == "leaf") | .key | select(contains("'$handle'"))'
}

rate_nodes_get()
{
	local handle=$1

	cmd_jq "devlink port function rate show -j" \
		'.[] | to_entries | .[] | select(.value.type == "node") | .key | select(contains("'$handle'"))'
}

rate_attr_set()
{
	local handle=$1
	local name=$2
	local value=$3
	local units=$4

	devlink port function rate set $handle $name $value$units
}

rate_attr_get()
{
	local handle=$1
	local name=$2

	cmd_jq "devlink port function rate show $handle -j" '.[][].'$name
}

rate_attr_tx_rate_check()
{
	local handle=$1
	local name=$2
	local rate=$3
	local debug_file=$4

	rate_attr_set $handle $name $rate mbit
	check_err $? "Failed to set $name value"

	local debug_value=$(cat $debug_file)
	check_err $? "Failed to read $name value from debugfs"
	[ "$debug_value" == "$rate" ]
	check_err $? "Unexpected $name debug value $debug_value != $rate"

	local api_value=$(( $(rate_attr_get $handle $name) * 8 / 1000000 ))
	check_err $? "Failed to get $name attr value"
	[ "$api_value" == "$rate" ]
	check_err $? "Unexpected $name attr value $api_value != $rate"
}

rate_attr_parent_check()
{
	local handle=$1
	local parent=$2
	local debug_file=$3

	rate_attr_set $handle parent $parent
	check_err $? "Failed to set parent"

	debug_value=$(cat $debug_file)
	check_err $? "Failed to get parent debugfs value"
	[ "$debug_value" == "$parent" ]
	check_err $? "Unexpected parent debug value $debug_value != $parent"

	api_value=$(rate_attr_get $r_obj parent)
	check_err $? "Failed to get parent attr value"
	[ "$api_value" == "$parent" ]
	check_err $? "Unexpected parent attr value $api_value != $parent"
}

rate_node_add()
{
	local handle=$1

	devlink port function rate add $handle
}

rate_node_del()
{
	local handle=$1

	devlink port function rate del $handle
}

rate_test()
{
	RET=0

	echo $VF_COUNT > /sys/bus/netdevsim/devices/$DEV_NAME/sriov_numvfs
	devlink dev eswitch set $DL_HANDLE mode switchdev
	local leafs=`rate_leafs_get $DL_HANDLE`
	local num_leafs=`echo $leafs | wc -w`
	[ "$num_leafs" == "$VF_COUNT" ]
	check_err $? "Expected $VF_COUNT rate leafs but got $num_leafs"

	rate=10
	for r_obj in $leafs
	do
		rate_attr_tx_rate_check $r_obj tx_share $rate \
			$DEBUGFS_DIR/ports/${r_obj##*/}/tx_share
		rate=$(($rate+10))
	done

	rate=100
	for r_obj in $leafs
	do
		rate_attr_tx_rate_check $r_obj tx_max $rate \
			$DEBUGFS_DIR/ports/${r_obj##*/}/tx_max
		rate=$(($rate+100))
	done

	local node1_name='group1'
	local node1="$DL_HANDLE/$node1_name"
	rate_node_add "$node1"
	check_err $? "Failed to add node $node1"

	local num_nodes=`rate_nodes_get $DL_HANDLE | wc -w`
	[ $num_nodes == 1 ]
	check_err $? "Expected 1 rate node in output but got $num_nodes"

	local node_tx_share=10
	rate_attr_tx_rate_check $node1 tx_share $node_tx_share \
		$DEBUGFS_DIR/rate_nodes/${node1##*/}/tx_share

	local node_tx_max=100
	rate_attr_tx_rate_check $node1 tx_max $node_tx_max \
		$DEBUGFS_DIR/rate_nodes/${node1##*/}/tx_max

	rate_node_del "$node1"
	check_err $? "Failed to delete node $node1"
	local num_nodes=`rate_nodes_get $DL_HANDLE | wc -w`
	[ $num_nodes == 0 ]
	check_err $? "Expected 0 rate node but got $num_nodes"

	local node1_name='group1'
	local node1="$DL_HANDLE/$node1_name"
	rate_node_add "$node1"
	check_err $? "Failed to add node $node1"

	rate_attr_parent_check $r_obj $node1_name \
		$DEBUGFS_DIR/ports/${r_obj##*/}/rate_parent

	local node2_name='group2'
	local node2="$DL_HANDLE/$node2_name"
	rate_node_add "$node2"
	check_err $? "Failed to add node $node2"

	rate_attr_parent_check $node2 $node1_name \
		$DEBUGFS_DIR/rate_nodes/$node2_name/rate_parent
	rate_node_del "$node2"
	check_err $? "Failed to delete node $node2"
	rate_attr_set "$r_obj" noparent
	check_err $? "Failed to unset $r_obj parent node"
	rate_node_del "$node1"
	check_err $? "Failed to delete node $node1"

	log_test "rate test"
}

>>>>>>> 7d2a07b7
setup_prepare()
{
	modprobe netdevsim
	echo "$BUS_ADDR $PORT_COUNT" > /sys/bus/netdevsim/new_device
	while [ ! -d $SYSFS_NET_DIR ] ; do :; done
}

cleanup()
{
	pre_cleanup
	echo "$BUS_ADDR" > /sys/bus/netdevsim/del_device
	modprobe -r netdevsim
}

trap cleanup EXIT

setup_prepare

tests_run

exit $EXIT_STATUS<|MERGE_RESOLUTION|>--- conflicted
+++ resolved
@@ -5,11 +5,7 @@
 
 ALL_TESTS="fw_flash_test params_test regions_test reload_test \
 	   netns_reload_test resource_test dev_info_test \
-<<<<<<< HEAD
-	   empty_reporter_test dummy_reporter_test"
-=======
 	   empty_reporter_test dummy_reporter_test rate_test"
->>>>>>> 7d2a07b7
 NUM_NETIFS=0
 source $lib_dir/lib.sh
 
@@ -512,8 +508,6 @@
 	log_test "dummy reporter test"
 }
 
-<<<<<<< HEAD
-=======
 rate_leafs_get()
 {
 	local handle=$1
@@ -678,7 +672,6 @@
 	log_test "rate test"
 }
 
->>>>>>> 7d2a07b7
 setup_prepare()
 {
 	modprobe netdevsim
