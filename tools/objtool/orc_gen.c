// SPDX-License-Identifier: GPL-2.0-or-later
/*
 * Copyright (C) 2017 Josh Poimboeuf <jpoimboe@redhat.com>
 */

#include <stdlib.h>
#include <string.h>

#include <linux/objtool.h>
#include <asm/orc_types.h>

#include <objtool/check.h>
#include <objtool/warn.h>
#include <objtool/endianness.h>

<<<<<<< HEAD
	for_each_insn(file, insn) {
		struct orc_entry *orc = &insn->orc;
		struct cfi_reg *cfa = &insn->cfi.cfa;
		struct cfi_reg *bp = &insn->cfi.regs[CFI_BP];

		orc->end = insn->cfi.end;
=======
static int init_orc_entry(struct orc_entry *orc, struct cfi_state *cfi)
{
	struct instruction *insn = container_of(cfi, struct instruction, cfi);
	struct cfi_reg *bp = &cfi->regs[CFI_BP];

	memset(orc, 0, sizeof(*orc));
>>>>>>> 7d2a07b7

	orc->end = cfi->end;

	if (cfi->cfa.base == CFI_UNDEFINED) {
		orc->sp_reg = ORC_REG_UNDEFINED;
		return 0;
	}

	switch (cfi->cfa.base) {
	case CFI_SP:
		orc->sp_reg = ORC_REG_SP;
		break;
	case CFI_SP_INDIRECT:
		orc->sp_reg = ORC_REG_SP_INDIRECT;
		break;
	case CFI_BP:
		orc->sp_reg = ORC_REG_BP;
		break;
	case CFI_BP_INDIRECT:
		orc->sp_reg = ORC_REG_BP_INDIRECT;
		break;
	case CFI_R10:
		orc->sp_reg = ORC_REG_R10;
		break;
	case CFI_R13:
		orc->sp_reg = ORC_REG_R13;
		break;
	case CFI_DI:
		orc->sp_reg = ORC_REG_DI;
		break;
	case CFI_DX:
		orc->sp_reg = ORC_REG_DX;
		break;
	default:
		WARN_FUNC("unknown CFA base reg %d",
			  insn->sec, insn->offset, cfi->cfa.base);
		return -1;
	}

<<<<<<< HEAD
		orc->sp_offset = cfa->offset;
		orc->bp_offset = bp->offset;
		orc->type = insn->cfi.type;
=======
	switch (bp->base) {
	case CFI_UNDEFINED:
		orc->bp_reg = ORC_REG_UNDEFINED;
		break;
	case CFI_CFA:
		orc->bp_reg = ORC_REG_PREV_SP;
		break;
	case CFI_BP:
		orc->bp_reg = ORC_REG_BP;
		break;
	default:
		WARN_FUNC("unknown BP base reg %d",
			  insn->sec, insn->offset, bp->base);
		return -1;
>>>>>>> 7d2a07b7
	}

	orc->sp_offset = cfi->cfa.offset;
	orc->bp_offset = bp->offset;
	orc->type = cfi->type;

	return 0;
}

static int write_orc_entry(struct elf *elf, struct section *orc_sec,
			   struct section *ip_sec, unsigned int idx,
			   struct section *insn_sec, unsigned long insn_off,
			   struct orc_entry *o)
{
	struct orc_entry *orc;

	/* populate ORC data */
	orc = (struct orc_entry *)orc_sec->data->d_buf + idx;
	memcpy(orc, o, sizeof(*orc));
	orc->sp_offset = bswap_if_needed(orc->sp_offset);
	orc->bp_offset = bswap_if_needed(orc->bp_offset);

	/* populate reloc for ip */
	if (elf_add_reloc_to_insn(elf, ip_sec, idx * sizeof(int), R_X86_64_PC32,
				  insn_sec, insn_off))
		return -1;

	return 0;
}

struct orc_list_entry {
	struct list_head list;
	struct orc_entry orc;
	struct section *insn_sec;
	unsigned long insn_off;
};

static int orc_list_add(struct list_head *orc_list, struct orc_entry *orc,
			struct section *sec, unsigned long offset)
{
	struct orc_list_entry *entry = malloc(sizeof(*entry));

	if (!entry) {
		WARN("malloc failed");
		return -1;
	}

	entry->orc	= *orc;
	entry->insn_sec = sec;
	entry->insn_off = offset;

	list_add_tail(&entry->list, orc_list);
	return 0;
}

static unsigned long alt_group_len(struct alt_group *alt_group)
{
	return alt_group->last_insn->offset +
	       alt_group->last_insn->len -
	       alt_group->first_insn->offset;
}

int orc_create(struct objtool_file *file)
{
	struct section *sec, *orc_sec;
	unsigned int nr = 0, idx = 0;
	struct orc_list_entry *entry;
	struct list_head orc_list;

	struct orc_entry null = {
		.sp_reg  = ORC_REG_UNDEFINED,
		.bp_reg  = ORC_REG_UNDEFINED,
		.type    = UNWIND_HINT_TYPE_CALL,
	};

	/* Build a deduplicated list of ORC entries: */
	INIT_LIST_HEAD(&orc_list);
	for_each_sec(file, sec) {
		struct orc_entry orc, prev_orc = {0};
		struct instruction *insn;
		bool empty = true;

		if (!sec->text)
			continue;

		sec_for_each_insn(file, sec, insn) {
			struct alt_group *alt_group = insn->alt_group;
			int i;

			if (!alt_group) {
				if (init_orc_entry(&orc, &insn->cfi))
					return -1;
				if (!memcmp(&prev_orc, &orc, sizeof(orc)))
					continue;
				if (orc_list_add(&orc_list, &orc, sec,
						 insn->offset))
					return -1;
				nr++;
				prev_orc = orc;
				empty = false;
				continue;
			}

			/*
			 * Alternatives can have different stack layout
			 * possibilities (but they shouldn't conflict).
			 * Instead of traversing the instructions, use the
			 * alt_group's flattened byte-offset-addressed CFI
			 * array.
			 */
			for (i = 0; i < alt_group_len(alt_group); i++) {
				struct cfi_state *cfi = alt_group->cfi[i];
				if (!cfi)
					continue;
				if (init_orc_entry(&orc, cfi))
					return -1;
				if (!memcmp(&prev_orc, &orc, sizeof(orc)))
					continue;
				if (orc_list_add(&orc_list, &orc, insn->sec,
						 insn->offset + i))
					return -1;
				nr++;
				prev_orc = orc;
				empty = false;
			}

			/* Skip to the end of the alt_group */
			insn = alt_group->last_insn;
		}

		/* Add a section terminator */
		if (!empty) {
			orc_list_add(&orc_list, &null, sec, sec->len);
			nr++;
		}
	}
	if (!nr)
		return 0;

	/* Create .orc_unwind, .orc_unwind_ip and .rela.orc_unwind_ip sections: */
	sec = find_section_by_name(file->elf, ".orc_unwind");
	if (sec) {
		WARN("file already has .orc_unwind section, skipping");
		return -1;
	}
	orc_sec = elf_create_section(file->elf, ".orc_unwind", 0,
				     sizeof(struct orc_entry), nr);
	if (!orc_sec)
		return -1;

	sec = elf_create_section(file->elf, ".orc_unwind_ip", 0, sizeof(int), nr);
	if (!sec)
		return -1;

	/* Write ORC entries to sections: */
	list_for_each_entry(entry, &orc_list, list) {
		if (write_orc_entry(file->elf, orc_sec, sec, idx++,
				    entry->insn_sec, entry->insn_off,
				    &entry->orc))
			return -1;
	}

	return 0;
}<|MERGE_RESOLUTION|>--- conflicted
+++ resolved
@@ -13,21 +13,12 @@
 #include <objtool/warn.h>
 #include <objtool/endianness.h>
 
-<<<<<<< HEAD
-	for_each_insn(file, insn) {
-		struct orc_entry *orc = &insn->orc;
-		struct cfi_reg *cfa = &insn->cfi.cfa;
-		struct cfi_reg *bp = &insn->cfi.regs[CFI_BP];
-
-		orc->end = insn->cfi.end;
-=======
 static int init_orc_entry(struct orc_entry *orc, struct cfi_state *cfi)
 {
 	struct instruction *insn = container_of(cfi, struct instruction, cfi);
 	struct cfi_reg *bp = &cfi->regs[CFI_BP];
 
 	memset(orc, 0, sizeof(*orc));
->>>>>>> 7d2a07b7
 
 	orc->end = cfi->end;
 
@@ -67,11 +58,6 @@
 		return -1;
 	}
 
-<<<<<<< HEAD
-		orc->sp_offset = cfa->offset;
-		orc->bp_offset = bp->offset;
-		orc->type = insn->cfi.type;
-=======
 	switch (bp->base) {
 	case CFI_UNDEFINED:
 		orc->bp_reg = ORC_REG_UNDEFINED;
@@ -86,7 +72,6 @@
 		WARN_FUNC("unknown BP base reg %d",
 			  insn->sec, insn->offset, bp->base);
 		return -1;
->>>>>>> 7d2a07b7
 	}
 
 	orc->sp_offset = cfi->cfa.offset;
