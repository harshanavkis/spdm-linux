// SPDX-License-Identifier: (GPL-2.0-only OR BSD-2-Clause)
/* Copyright (C) 2017-2018 Netronome Systems, Inc. */

#include <assert.h>
#include <errno.h>
#include <fcntl.h>
#include <linux/err.h>
#include <linux/kernel.h>
#include <net/if.h>
#include <stdbool.h>
#include <stdio.h>
#include <stdlib.h>
#include <string.h>
#include <unistd.h>
#include <sys/types.h>
#include <sys/stat.h>

#include <bpf/bpf.h>
#include <bpf/btf.h>

#include "json_writer.h"
#include "main.h"

const char * const map_type_name[] = {
	[BPF_MAP_TYPE_UNSPEC]			= "unspec",
	[BPF_MAP_TYPE_HASH]			= "hash",
	[BPF_MAP_TYPE_ARRAY]			= "array",
	[BPF_MAP_TYPE_PROG_ARRAY]		= "prog_array",
	[BPF_MAP_TYPE_PERF_EVENT_ARRAY]		= "perf_event_array",
	[BPF_MAP_TYPE_PERCPU_HASH]		= "percpu_hash",
	[BPF_MAP_TYPE_PERCPU_ARRAY]		= "percpu_array",
	[BPF_MAP_TYPE_STACK_TRACE]		= "stack_trace",
	[BPF_MAP_TYPE_CGROUP_ARRAY]		= "cgroup_array",
	[BPF_MAP_TYPE_LRU_HASH]			= "lru_hash",
	[BPF_MAP_TYPE_LRU_PERCPU_HASH]		= "lru_percpu_hash",
	[BPF_MAP_TYPE_LPM_TRIE]			= "lpm_trie",
	[BPF_MAP_TYPE_ARRAY_OF_MAPS]		= "array_of_maps",
	[BPF_MAP_TYPE_HASH_OF_MAPS]		= "hash_of_maps",
	[BPF_MAP_TYPE_DEVMAP]			= "devmap",
	[BPF_MAP_TYPE_DEVMAP_HASH]		= "devmap_hash",
	[BPF_MAP_TYPE_SOCKMAP]			= "sockmap",
	[BPF_MAP_TYPE_CPUMAP]			= "cpumap",
	[BPF_MAP_TYPE_XSKMAP]			= "xskmap",
	[BPF_MAP_TYPE_SOCKHASH]			= "sockhash",
	[BPF_MAP_TYPE_CGROUP_STORAGE]		= "cgroup_storage",
	[BPF_MAP_TYPE_REUSEPORT_SOCKARRAY]	= "reuseport_sockarray",
	[BPF_MAP_TYPE_PERCPU_CGROUP_STORAGE]	= "percpu_cgroup_storage",
	[BPF_MAP_TYPE_QUEUE]			= "queue",
	[BPF_MAP_TYPE_STACK]			= "stack",
	[BPF_MAP_TYPE_SK_STORAGE]		= "sk_storage",
	[BPF_MAP_TYPE_STRUCT_OPS]		= "struct_ops",
	[BPF_MAP_TYPE_RINGBUF]			= "ringbuf",
<<<<<<< HEAD
=======
	[BPF_MAP_TYPE_INODE_STORAGE]		= "inode_storage",
	[BPF_MAP_TYPE_TASK_STORAGE]		= "task_storage",
>>>>>>> 7d2a07b7
};

const size_t map_type_name_size = ARRAY_SIZE(map_type_name);

static bool map_is_per_cpu(__u32 type)
{
	return type == BPF_MAP_TYPE_PERCPU_HASH ||
	       type == BPF_MAP_TYPE_PERCPU_ARRAY ||
	       type == BPF_MAP_TYPE_LRU_PERCPU_HASH ||
	       type == BPF_MAP_TYPE_PERCPU_CGROUP_STORAGE;
}

static bool map_is_map_of_maps(__u32 type)
{
	return type == BPF_MAP_TYPE_ARRAY_OF_MAPS ||
	       type == BPF_MAP_TYPE_HASH_OF_MAPS;
}

static bool map_is_map_of_progs(__u32 type)
{
	return type == BPF_MAP_TYPE_PROG_ARRAY;
}

static int map_type_from_str(const char *type)
{
	unsigned int i;

	for (i = 0; i < ARRAY_SIZE(map_type_name); i++)
		/* Don't allow prefixing in case of possible future shadowing */
		if (map_type_name[i] && !strcmp(map_type_name[i], type))
			return i;
	return -1;
}

static void *alloc_value(struct bpf_map_info *info)
{
	if (map_is_per_cpu(info->type))
		return malloc(round_up(info->value_size, 8) *
			      get_possible_cpus());
	else
		return malloc(info->value_size);
}

static int do_dump_btf(const struct btf_dumper *d,
		       struct bpf_map_info *map_info, void *key,
		       void *value)
{
	__u32 value_id;
<<<<<<< HEAD
	int ret;
=======
	int ret = 0;
>>>>>>> 7d2a07b7

	/* start of key-value pair */
	jsonw_start_object(d->jw);

	if (map_info->btf_key_type_id) {
		jsonw_name(d->jw, "key");

		ret = btf_dumper_type(d, map_info->btf_key_type_id, key);
		if (ret)
			goto err_end_obj;
	}

	value_id = map_info->btf_vmlinux_value_type_id ?
		: map_info->btf_value_type_id;

	if (!map_is_per_cpu(map_info->type)) {
		jsonw_name(d->jw, "value");
		ret = btf_dumper_type(d, value_id, value);
	} else {
		unsigned int i, n, step;

		jsonw_name(d->jw, "values");
		jsonw_start_array(d->jw);
		n = get_possible_cpus();
		step = round_up(map_info->value_size, 8);
		for (i = 0; i < n; i++) {
			jsonw_start_object(d->jw);
			jsonw_int_field(d->jw, "cpu", i);
			jsonw_name(d->jw, "value");
			ret = btf_dumper_type(d, value_id, value + i * step);
			jsonw_end_object(d->jw);
			if (ret)
				break;
		}
		jsonw_end_array(d->jw);
	}

err_end_obj:
	/* end of key-value pair */
	jsonw_end_object(d->jw);

	return ret;
}

static json_writer_t *get_btf_writer(void)
{
	json_writer_t *jw = jsonw_new(stdout);

	if (!jw)
		return NULL;
	jsonw_pretty(jw, true);

	return jw;
}

static void print_entry_json(struct bpf_map_info *info, unsigned char *key,
			     unsigned char *value, struct btf *btf)
{
	jsonw_start_object(json_wtr);

	if (!map_is_per_cpu(info->type)) {
		jsonw_name(json_wtr, "key");
		print_hex_data_json(key, info->key_size);
		jsonw_name(json_wtr, "value");
		print_hex_data_json(value, info->value_size);
		if (btf) {
			struct btf_dumper d = {
				.btf = btf,
				.jw = json_wtr,
				.is_plain_text = false,
			};

			jsonw_name(json_wtr, "formatted");
			do_dump_btf(&d, info, key, value);
		}
	} else {
		unsigned int i, n, step;

		n = get_possible_cpus();
		step = round_up(info->value_size, 8);

		jsonw_name(json_wtr, "key");
		print_hex_data_json(key, info->key_size);

		jsonw_name(json_wtr, "values");
		jsonw_start_array(json_wtr);
		for (i = 0; i < n; i++) {
			jsonw_start_object(json_wtr);

			jsonw_int_field(json_wtr, "cpu", i);

			jsonw_name(json_wtr, "value");
			print_hex_data_json(value + i * step,
					    info->value_size);

			jsonw_end_object(json_wtr);
		}
		jsonw_end_array(json_wtr);
		if (btf) {
			struct btf_dumper d = {
				.btf = btf,
				.jw = json_wtr,
				.is_plain_text = false,
			};

			jsonw_name(json_wtr, "formatted");
			do_dump_btf(&d, info, key, value);
		}
	}

	jsonw_end_object(json_wtr);
}

static void
print_entry_error_msg(struct bpf_map_info *info, unsigned char *key,
		      const char *error_msg)
{
	int msg_size = strlen(error_msg);
	bool single_line, break_names;

	break_names = info->key_size > 16 || msg_size > 16;
	single_line = info->key_size + msg_size <= 24 && !break_names;

	printf("key:%c", break_names ? '\n' : ' ');
	fprint_hex(stdout, key, info->key_size, " ");

	printf(single_line ? "  " : "\n");

	printf("value:%c%s", break_names ? '\n' : ' ', error_msg);

	printf("\n");
}

static void
print_entry_error(struct bpf_map_info *map_info, void *key, int lookup_errno)
{
	/* For prog_array maps or arrays of maps, failure to lookup the value
	 * means there is no entry for that key. Do not print an error message
	 * in that case.
	 */
	if ((map_is_map_of_maps(map_info->type) ||
	     map_is_map_of_progs(map_info->type)) && lookup_errno == ENOENT)
		return;

	if (json_output) {
		jsonw_start_object(json_wtr);	/* entry */
		jsonw_name(json_wtr, "key");
		print_hex_data_json(key, map_info->key_size);
		jsonw_name(json_wtr, "value");
		jsonw_start_object(json_wtr);	/* error */
		jsonw_string_field(json_wtr, "error", strerror(lookup_errno));
		jsonw_end_object(json_wtr);	/* error */
		jsonw_end_object(json_wtr);	/* entry */
	} else {
		const char *msg = NULL;

		if (lookup_errno == ENOENT)
			msg = "<no entry>";
		else if (lookup_errno == ENOSPC &&
			 map_info->type == BPF_MAP_TYPE_REUSEPORT_SOCKARRAY)
			msg = "<cannot read>";

		print_entry_error_msg(map_info, key,
				      msg ? : strerror(lookup_errno));
	}
}

static void print_entry_plain(struct bpf_map_info *info, unsigned char *key,
			      unsigned char *value)
{
	if (!map_is_per_cpu(info->type)) {
		bool single_line, break_names;

		break_names = info->key_size > 16 || info->value_size > 16;
		single_line = info->key_size + info->value_size <= 24 &&
			!break_names;

		if (info->key_size) {
			printf("key:%c", break_names ? '\n' : ' ');
			fprint_hex(stdout, key, info->key_size, " ");

			printf(single_line ? "  " : "\n");
		}

		if (info->value_size) {
			printf("value:%c", break_names ? '\n' : ' ');
			fprint_hex(stdout, value, info->value_size, " ");
		}

		printf("\n");
	} else {
		unsigned int i, n, step;

		n = get_possible_cpus();
		step = round_up(info->value_size, 8);

		if (info->key_size) {
			printf("key:\n");
			fprint_hex(stdout, key, info->key_size, " ");
			printf("\n");
		}
		if (info->value_size) {
			for (i = 0; i < n; i++) {
				printf("value (CPU %02d):%c",
				       i, info->value_size > 16 ? '\n' : ' ');
				fprint_hex(stdout, value + i * step,
					   info->value_size, " ");
				printf("\n");
			}
		}
	}
}

static char **parse_bytes(char **argv, const char *name, unsigned char *val,
			  unsigned int n)
{
	unsigned int i = 0, base = 0;
	char *endptr;

	if (is_prefix(*argv, "hex")) {
		base = 16;
		argv++;
	}

	while (i < n && argv[i]) {
		val[i] = strtoul(argv[i], &endptr, base);
		if (*endptr) {
			p_err("error parsing byte: %s", argv[i]);
			return NULL;
		}
		i++;
	}

	if (i != n) {
		p_err("%s expected %d bytes got %d", name, n, i);
		return NULL;
	}

	return argv + i;
}

/* on per cpu maps we must copy the provided value on all value instances */
static void fill_per_cpu_value(struct bpf_map_info *info, void *value)
{
	unsigned int i, n, step;

	if (!map_is_per_cpu(info->type))
		return;

	n = get_possible_cpus();
	step = round_up(info->value_size, 8);
	for (i = 1; i < n; i++)
		memcpy(value + i * step, value, info->value_size);
}

static int parse_elem(char **argv, struct bpf_map_info *info,
		      void *key, void *value, __u32 key_size, __u32 value_size,
		      __u32 *flags, __u32 **value_fd)
{
	if (!*argv) {
		if (!key && !value)
			return 0;
		p_err("did not find %s", key ? "key" : "value");
		return -1;
	}

	if (is_prefix(*argv, "key")) {
		if (!key) {
			if (key_size)
				p_err("duplicate key");
			else
				p_err("unnecessary key");
			return -1;
		}

		argv = parse_bytes(argv + 1, "key", key, key_size);
		if (!argv)
			return -1;

		return parse_elem(argv, info, NULL, value, key_size, value_size,
				  flags, value_fd);
	} else if (is_prefix(*argv, "value")) {
		int fd;

		if (!value) {
			if (value_size)
				p_err("duplicate value");
			else
				p_err("unnecessary value");
			return -1;
		}

		argv++;

		if (map_is_map_of_maps(info->type)) {
			int argc = 2;

			if (value_size != 4) {
				p_err("value smaller than 4B for map in map?");
				return -1;
			}
			if (!argv[0] || !argv[1]) {
				p_err("not enough value arguments for map in map");
				return -1;
			}

			fd = map_parse_fd(&argc, &argv);
			if (fd < 0)
				return -1;

			*value_fd = value;
			**value_fd = fd;
		} else if (map_is_map_of_progs(info->type)) {
			int argc = 2;

			if (value_size != 4) {
				p_err("value smaller than 4B for map of progs?");
				return -1;
			}
			if (!argv[0] || !argv[1]) {
				p_err("not enough value arguments for map of progs");
				return -1;
			}
			if (is_prefix(*argv, "id"))
				p_info("Warning: updating program array via MAP_ID, make sure this map is kept open\n"
				       "         by some process or pinned otherwise update will be lost");

			fd = prog_parse_fd(&argc, &argv);
			if (fd < 0)
				return -1;

			*value_fd = value;
			**value_fd = fd;
		} else {
			argv = parse_bytes(argv, "value", value, value_size);
			if (!argv)
				return -1;

			fill_per_cpu_value(info, value);
		}

		return parse_elem(argv, info, key, NULL, key_size, value_size,
				  flags, NULL);
	} else if (is_prefix(*argv, "any") || is_prefix(*argv, "noexist") ||
		   is_prefix(*argv, "exist")) {
		if (!flags) {
			p_err("flags specified multiple times: %s", *argv);
			return -1;
		}

		if (is_prefix(*argv, "any"))
			*flags = BPF_ANY;
		else if (is_prefix(*argv, "noexist"))
			*flags = BPF_NOEXIST;
		else if (is_prefix(*argv, "exist"))
			*flags = BPF_EXIST;

		return parse_elem(argv + 1, info, key, value, key_size,
				  value_size, NULL, value_fd);
	}

	p_err("expected key or value, got: %s", *argv);
	return -1;
}

static void show_map_header_json(struct bpf_map_info *info, json_writer_t *wtr)
{
	jsonw_uint_field(wtr, "id", info->id);
	if (info->type < ARRAY_SIZE(map_type_name))
		jsonw_string_field(wtr, "type", map_type_name[info->type]);
	else
		jsonw_uint_field(wtr, "type", info->type);

	if (*info->name)
		jsonw_string_field(wtr, "name", info->name);

	jsonw_name(wtr, "flags");
	jsonw_printf(wtr, "%d", info->map_flags);
}

static int show_map_close_json(int fd, struct bpf_map_info *info)
{
	char *memlock, *frozen_str;
	int frozen = 0;

	memlock = get_fdinfo(fd, "memlock");
	frozen_str = get_fdinfo(fd, "frozen");

	jsonw_start_object(json_wtr);

	show_map_header_json(info, json_wtr);

	print_dev_json(info->ifindex, info->netns_dev, info->netns_ino);

	jsonw_uint_field(json_wtr, "bytes_key", info->key_size);
	jsonw_uint_field(json_wtr, "bytes_value", info->value_size);
	jsonw_uint_field(json_wtr, "max_entries", info->max_entries);

	if (memlock)
		jsonw_int_field(json_wtr, "bytes_memlock", atoi(memlock));
	free(memlock);

	if (info->type == BPF_MAP_TYPE_PROG_ARRAY) {
		char *owner_prog_type = get_fdinfo(fd, "owner_prog_type");
		char *owner_jited = get_fdinfo(fd, "owner_jited");

		if (owner_prog_type) {
			unsigned int prog_type = atoi(owner_prog_type);

			if (prog_type < prog_type_name_size)
				jsonw_string_field(json_wtr, "owner_prog_type",
						   prog_type_name[prog_type]);
			else
				jsonw_uint_field(json_wtr, "owner_prog_type",
						 prog_type);
		}
		if (owner_jited)
			jsonw_bool_field(json_wtr, "owner_jited",
					 !!atoi(owner_jited));

		free(owner_prog_type);
		free(owner_jited);
	}
	close(fd);

	if (frozen_str) {
		frozen = atoi(frozen_str);
		free(frozen_str);
	}
	jsonw_int_field(json_wtr, "frozen", frozen);

	if (info->btf_id)
		jsonw_int_field(json_wtr, "btf_id", info->btf_id);

	if (!hash_empty(map_table.table)) {
		struct pinned_obj *obj;

		jsonw_name(json_wtr, "pinned");
		jsonw_start_array(json_wtr);
		hash_for_each_possible(map_table.table, obj, hash, info->id) {
			if (obj->id == info->id)
				jsonw_string(json_wtr, obj->path);
		}
		jsonw_end_array(json_wtr);
	}

	emit_obj_refs_json(&refs_table, info->id, json_wtr);

	jsonw_end_object(json_wtr);

	return 0;
}

static void show_map_header_plain(struct bpf_map_info *info)
{
	printf("%u: ", info->id);
	if (info->type < ARRAY_SIZE(map_type_name))
		printf("%s  ", map_type_name[info->type]);
	else
		printf("type %u  ", info->type);

	if (*info->name)
		printf("name %s  ", info->name);

	printf("flags 0x%x", info->map_flags);
	print_dev_plain(info->ifindex, info->netns_dev, info->netns_ino);
	printf("\n");
}

static int show_map_close_plain(int fd, struct bpf_map_info *info)
{
	char *memlock, *frozen_str;
	int frozen = 0;

	memlock = get_fdinfo(fd, "memlock");
	frozen_str = get_fdinfo(fd, "frozen");

	show_map_header_plain(info);
	printf("\tkey %uB  value %uB  max_entries %u",
	       info->key_size, info->value_size, info->max_entries);

	if (memlock)
		printf("  memlock %sB", memlock);
	free(memlock);

	if (info->type == BPF_MAP_TYPE_PROG_ARRAY) {
		char *owner_prog_type = get_fdinfo(fd, "owner_prog_type");
		char *owner_jited = get_fdinfo(fd, "owner_jited");

		if (owner_prog_type || owner_jited)
			printf("\n\t");
		if (owner_prog_type) {
			unsigned int prog_type = atoi(owner_prog_type);

			if (prog_type < prog_type_name_size)
				printf("owner_prog_type %s  ",
				       prog_type_name[prog_type]);
			else
				printf("owner_prog_type %d  ", prog_type);
		}
		if (owner_jited)
			printf("owner%s jited",
			       atoi(owner_jited) ? "" : " not");

		free(owner_prog_type);
		free(owner_jited);
	}
	close(fd);

	if (!hash_empty(map_table.table)) {
		struct pinned_obj *obj;

		hash_for_each_possible(map_table.table, obj, hash, info->id) {
			if (obj->id == info->id)
				printf("\n\tpinned %s", obj->path);
		}
	}
	printf("\n");

	if (frozen_str) {
		frozen = atoi(frozen_str);
		free(frozen_str);
	}

	if (!info->btf_id && !frozen)
		return 0;

	printf("\t");

	if (info->btf_id)
		printf("btf_id %d", info->btf_id);

	if (frozen)
		printf("%sfrozen", info->btf_id ? "  " : "");

	emit_obj_refs_plain(&refs_table, info->id, "\n\tpids ");

	printf("\n");
	return 0;
}

static int do_show_subset(int argc, char **argv)
{
	struct bpf_map_info info = {};
	__u32 len = sizeof(info);
	int *fds = NULL;
	int nb_fds, i;
	int err = -1;

	fds = malloc(sizeof(int));
	if (!fds) {
		p_err("mem alloc failed");
		return -1;
	}
	nb_fds = map_parse_fds(&argc, &argv, &fds);
	if (nb_fds < 1)
		goto exit_free;

	if (json_output && nb_fds > 1)
		jsonw_start_array(json_wtr);	/* root array */
	for (i = 0; i < nb_fds; i++) {
		err = bpf_obj_get_info_by_fd(fds[i], &info, &len);
		if (err) {
			p_err("can't get map info: %s",
			      strerror(errno));
			for (; i < nb_fds; i++)
				close(fds[i]);
			break;
		}

		if (json_output)
			show_map_close_json(fds[i], &info);
		else
			show_map_close_plain(fds[i], &info);

		close(fds[i]);
	}
	if (json_output && nb_fds > 1)
		jsonw_end_array(json_wtr);	/* root array */

exit_free:
	free(fds);
	return err;
}

static int do_show(int argc, char **argv)
{
	struct bpf_map_info info = {};
	__u32 len = sizeof(info);
	__u32 id = 0;
	int err;
	int fd;

	if (show_pinned)
		build_pinned_obj_table(&map_table, BPF_OBJ_MAP);
	build_obj_refs_table(&refs_table, BPF_OBJ_MAP);

	if (argc == 2)
		return do_show_subset(argc, argv);

	if (argc)
		return BAD_ARG();

	if (json_output)
		jsonw_start_array(json_wtr);
	while (true) {
		err = bpf_map_get_next_id(id, &id);
		if (err) {
			if (errno == ENOENT)
				break;
			p_err("can't get next map: %s%s", strerror(errno),
			      errno == EINVAL ? " -- kernel too old?" : "");
			break;
		}

		fd = bpf_map_get_fd_by_id(id);
		if (fd < 0) {
			if (errno == ENOENT)
				continue;
			p_err("can't get map by id (%u): %s",
			      id, strerror(errno));
			break;
		}

		err = bpf_obj_get_info_by_fd(fd, &info, &len);
		if (err) {
			p_err("can't get map info: %s", strerror(errno));
			close(fd);
			break;
		}

		if (json_output)
			show_map_close_json(fd, &info);
		else
			show_map_close_plain(fd, &info);
	}
	if (json_output)
		jsonw_end_array(json_wtr);

	delete_obj_refs_table(&refs_table);

	return errno == ENOENT ? 0 : -1;
}

static int dump_map_elem(int fd, void *key, void *value,
			 struct bpf_map_info *map_info, struct btf *btf,
			 json_writer_t *btf_wtr)
{
	if (bpf_map_lookup_elem(fd, key, value)) {
		print_entry_error(map_info, key, errno);
		return -1;
	}

	if (json_output) {
		print_entry_json(map_info, key, value, btf);
	} else if (btf) {
		struct btf_dumper d = {
			.btf = btf,
			.jw = btf_wtr,
			.is_plain_text = true,
		};

		do_dump_btf(&d, map_info, key, value);
	} else {
		print_entry_plain(map_info, key, value);
	}

	return 0;
}

static int maps_have_btf(int *fds, int nb_fds)
{
	struct bpf_map_info info = {};
	__u32 len = sizeof(info);
	int err, i;

	for (i = 0; i < nb_fds; i++) {
		err = bpf_obj_get_info_by_fd(fds[i], &info, &len);
		if (err) {
			p_err("can't get map info: %s", strerror(errno));
			return -1;
		}

		if (!info.btf_id)
			return 0;
	}

	return 1;
}

static struct btf *btf_vmlinux;

static struct btf *get_map_kv_btf(const struct bpf_map_info *info)
{
	struct btf *btf = NULL;

	if (info->btf_vmlinux_value_type_id) {
		if (!btf_vmlinux) {
			btf_vmlinux = libbpf_find_kernel_btf();
			if (IS_ERR(btf_vmlinux))
				p_err("failed to get kernel btf");
		}
		return btf_vmlinux;
	} else if (info->btf_value_type_id) {
		int err;

		err = btf__get_from_id(info->btf_id, &btf);
		if (err || !btf) {
			p_err("failed to get btf");
			btf = err ? ERR_PTR(err) : ERR_PTR(-ESRCH);
		}
	}

	return btf;
}

<<<<<<< HEAD
static int maps_have_btf(int *fds, int nb_fds)
{
	struct bpf_map_info info = {};
	__u32 len = sizeof(info);
	int err, i;

	for (i = 0; i < nb_fds; i++) {
		err = bpf_obj_get_info_by_fd(fds[i], &info, &len);
		if (err) {
			p_err("can't get map info: %s", strerror(errno));
			return -1;
		}

		if (!info.btf_id)
			return 0;
	}

	return 1;
}

static struct btf *btf_vmlinux;

static struct btf *get_map_kv_btf(const struct bpf_map_info *info)
{
	struct btf *btf = NULL;

	if (info->btf_vmlinux_value_type_id) {
		if (!btf_vmlinux) {
			btf_vmlinux = libbpf_find_kernel_btf();
			if (IS_ERR(btf_vmlinux))
				p_err("failed to get kernel btf");
		}
		return btf_vmlinux;
	} else if (info->btf_value_type_id) {
		int err;

		err = btf__get_from_id(info->btf_id, &btf);
		if (err || !btf) {
			p_err("failed to get btf");
			btf = err ? ERR_PTR(err) : ERR_PTR(-ESRCH);
		}
	}

	return btf;
}

static void free_map_kv_btf(struct btf *btf)
{
	if (!IS_ERR(btf) && btf != btf_vmlinux)
		btf__free(btf);
}

static void free_btf_vmlinux(void)
{
	if (!IS_ERR(btf_vmlinux))
		btf__free(btf_vmlinux);
}

static int
map_dump(int fd, struct bpf_map_info *info, json_writer_t *wtr,
	 bool show_header)
{
	void *key, *value, *prev_key;
	unsigned int num_elems = 0;
	struct btf *btf = NULL;
	int err;

=======
static void free_map_kv_btf(struct btf *btf)
{
	if (!IS_ERR(btf) && btf != btf_vmlinux)
		btf__free(btf);
}

static void free_btf_vmlinux(void)
{
	if (!IS_ERR(btf_vmlinux))
		btf__free(btf_vmlinux);
}

static int
map_dump(int fd, struct bpf_map_info *info, json_writer_t *wtr,
	 bool show_header)
{
	void *key, *value, *prev_key;
	unsigned int num_elems = 0;
	struct btf *btf = NULL;
	int err;

>>>>>>> 7d2a07b7
	key = malloc(info->key_size);
	value = alloc_value(info);
	if (!key || !value) {
		p_err("mem alloc failed");
		err = -1;
		goto exit_free;
	}

	prev_key = NULL;

	if (wtr) {
		btf = get_map_kv_btf(info);
		if (IS_ERR(btf)) {
			err = PTR_ERR(btf);
			goto exit_free;
		}

		if (show_header) {
			jsonw_start_object(wtr);	/* map object */
			show_map_header_json(info, wtr);
			jsonw_name(wtr, "elements");
		}
		jsonw_start_array(wtr);		/* elements */
	} else if (show_header) {
		show_map_header_plain(info);
	}

	if (info->type == BPF_MAP_TYPE_REUSEPORT_SOCKARRAY &&
	    info->value_size != 8)
		p_info("Warning: cannot read values from %s map with value_size != 8",
		       map_type_name[info->type]);
	while (true) {
		err = bpf_map_get_next_key(fd, prev_key, key);
		if (err) {
			if (errno == ENOENT)
				err = 0;
			break;
		}
<<<<<<< HEAD
		num_elems += dump_map_elem(fd, key, value, info, btf, wtr);
=======
		if (!dump_map_elem(fd, key, value, info, btf, wtr))
			num_elems++;
>>>>>>> 7d2a07b7
		prev_key = key;
	}

	if (wtr) {
		jsonw_end_array(wtr);	/* elements */
		if (show_header)
			jsonw_end_object(wtr);	/* map object */
	} else {
		printf("Found %u element%s\n", num_elems,
		       num_elems != 1 ? "s" : "");
	}

exit_free:
	free(key);
	free(value);
	close(fd);
	free_map_kv_btf(btf);
<<<<<<< HEAD

	return err;
}

static int do_dump(int argc, char **argv)
{
	json_writer_t *wtr = NULL, *btf_wtr = NULL;
	struct bpf_map_info info = {};
	int nb_fds, i = 0;
	__u32 len = sizeof(info);
	int *fds = NULL;
	int err = -1;

	if (argc != 2)
		usage();

	fds = malloc(sizeof(int));
	if (!fds) {
		p_err("mem alloc failed");
		return -1;
	}
	nb_fds = map_parse_fds(&argc, &argv, &fds);
	if (nb_fds < 1)
		goto exit_free;

	if (json_output) {
		wtr = json_wtr;
	} else {
		int do_plain_btf;

		do_plain_btf = maps_have_btf(fds, nb_fds);
		if (do_plain_btf < 0)
			goto exit_close;

		if (do_plain_btf) {
			btf_wtr = get_btf_writer();
			wtr = btf_wtr;
			if (!btf_wtr)
				p_info("failed to create json writer for btf. falling back to plain output");
		}
	}

	if (wtr && nb_fds > 1)
		jsonw_start_array(wtr);	/* root array */
	for (i = 0; i < nb_fds; i++) {
		if (bpf_obj_get_info_by_fd(fds[i], &info, &len)) {
			p_err("can't get map info: %s", strerror(errno));
			break;
		}
		err = map_dump(fds[i], &info, wtr, nb_fds > 1);
		if (!wtr && i != nb_fds - 1)
			printf("\n");

		if (err)
			break;
		close(fds[i]);
	}
	if (wtr && nb_fds > 1)
		jsonw_end_array(wtr);	/* root array */
=======
>>>>>>> 7d2a07b7

	if (btf_wtr)
		jsonw_destroy(&btf_wtr);
exit_close:
	for (; i < nb_fds; i++)
		close(fds[i]);
exit_free:
	free(fds);
	free_btf_vmlinux();
	return err;
}

static int do_dump(int argc, char **argv)
{
	json_writer_t *wtr = NULL, *btf_wtr = NULL;
	struct bpf_map_info info = {};
	int nb_fds, i = 0;
	__u32 len = sizeof(info);
	int *fds = NULL;
	int err = -1;

	if (argc != 2)
		usage();

	fds = malloc(sizeof(int));
	if (!fds) {
		p_err("mem alloc failed");
		return -1;
	}
	nb_fds = map_parse_fds(&argc, &argv, &fds);
	if (nb_fds < 1)
		goto exit_free;

	if (json_output) {
		wtr = json_wtr;
	} else {
		int do_plain_btf;

		do_plain_btf = maps_have_btf(fds, nb_fds);
		if (do_plain_btf < 0)
			goto exit_close;

		if (do_plain_btf) {
			btf_wtr = get_btf_writer();
			wtr = btf_wtr;
			if (!btf_wtr)
				p_info("failed to create json writer for btf. falling back to plain output");
		}
	}

	if (wtr && nb_fds > 1)
		jsonw_start_array(wtr);	/* root array */
	for (i = 0; i < nb_fds; i++) {
		if (bpf_obj_get_info_by_fd(fds[i], &info, &len)) {
			p_err("can't get map info: %s", strerror(errno));
			break;
		}
		err = map_dump(fds[i], &info, wtr, nb_fds > 1);
		if (!wtr && i != nb_fds - 1)
			printf("\n");

		if (err)
			break;
		close(fds[i]);
	}
	if (wtr && nb_fds > 1)
		jsonw_end_array(wtr);	/* root array */

	if (btf_wtr)
		jsonw_destroy(&btf_wtr);
exit_close:
	for (; i < nb_fds; i++)
		close(fds[i]);
exit_free:
	free(fds);
	free_btf_vmlinux();
	return err;
}

static int alloc_key_value(struct bpf_map_info *info, void **key, void **value)
{
	*key = NULL;
	*value = NULL;

	if (info->key_size) {
		*key = malloc(info->key_size);
		if (!*key) {
			p_err("key mem alloc failed");
			return -1;
		}
	}

	if (info->value_size) {
		*value = alloc_value(info);
		if (!*value) {
			p_err("value mem alloc failed");
			free(*key);
			*key = NULL;
			return -1;
		}
	}

	return 0;
}

static int do_update(int argc, char **argv)
{
	struct bpf_map_info info = {};
	__u32 len = sizeof(info);
	__u32 *value_fd = NULL;
	__u32 flags = BPF_ANY;
	void *key, *value;
	int fd, err;

	if (argc < 2)
		usage();

	fd = map_parse_fd_and_info(&argc, &argv, &info, &len);
	if (fd < 0)
		return -1;

	err = alloc_key_value(&info, &key, &value);
	if (err)
		goto exit_free;

	err = parse_elem(argv, &info, key, value, info.key_size,
			 info.value_size, &flags, &value_fd);
	if (err)
		goto exit_free;

	err = bpf_map_update_elem(fd, key, value, flags);
	if (err) {
		p_err("update failed: %s", strerror(errno));
		goto exit_free;
	}

exit_free:
	if (value_fd)
		close(*value_fd);
	free(key);
	free(value);
	close(fd);

	if (!err && json_output)
		jsonw_null(json_wtr);
	return err;
}

static void print_key_value(struct bpf_map_info *info, void *key,
			    void *value)
{
	json_writer_t *btf_wtr;
	struct btf *btf = NULL;
	int err;

	err = btf__get_from_id(info->btf_id, &btf);
	if (err) {
		p_err("failed to get btf");
		return;
	}

	if (json_output) {
		print_entry_json(info, key, value, btf);
	} else if (btf) {
		/* if here json_wtr wouldn't have been initialised,
		 * so let's create separate writer for btf
		 */
		btf_wtr = get_btf_writer();
		if (!btf_wtr) {
			p_info("failed to create json writer for btf. falling back to plain output");
			btf__free(btf);
			btf = NULL;
			print_entry_plain(info, key, value);
		} else {
			struct btf_dumper d = {
				.btf = btf,
				.jw = btf_wtr,
				.is_plain_text = true,
			};

			do_dump_btf(&d, info, key, value);
			jsonw_destroy(&btf_wtr);
		}
	} else {
		print_entry_plain(info, key, value);
	}
	btf__free(btf);
}

static int do_lookup(int argc, char **argv)
{
	struct bpf_map_info info = {};
	__u32 len = sizeof(info);
	void *key, *value;
	int err;
	int fd;

	if (argc < 2)
		usage();

	fd = map_parse_fd_and_info(&argc, &argv, &info, &len);
	if (fd < 0)
		return -1;

	err = alloc_key_value(&info, &key, &value);
	if (err)
		goto exit_free;

	err = parse_elem(argv, &info, key, NULL, info.key_size, 0, NULL, NULL);
	if (err)
		goto exit_free;

	err = bpf_map_lookup_elem(fd, key, value);
	if (err) {
		if (errno == ENOENT) {
			if (json_output) {
				jsonw_null(json_wtr);
			} else {
				printf("key:\n");
				fprint_hex(stdout, key, info.key_size, " ");
				printf("\n\nNot found\n");
			}
		} else {
			p_err("lookup failed: %s", strerror(errno));
		}

		goto exit_free;
	}

	/* here means bpf_map_lookup_elem() succeeded */
	print_key_value(&info, key, value);

exit_free:
	free(key);
	free(value);
	close(fd);

	return err;
}

static int do_getnext(int argc, char **argv)
{
	struct bpf_map_info info = {};
	__u32 len = sizeof(info);
	void *key, *nextkey;
	int err;
	int fd;

	if (argc < 2)
		usage();

	fd = map_parse_fd_and_info(&argc, &argv, &info, &len);
	if (fd < 0)
		return -1;

	key = malloc(info.key_size);
	nextkey = malloc(info.key_size);
	if (!key || !nextkey) {
		p_err("mem alloc failed");
		err = -1;
		goto exit_free;
	}

	if (argc) {
		err = parse_elem(argv, &info, key, NULL, info.key_size, 0,
				 NULL, NULL);
		if (err)
			goto exit_free;
	} else {
		free(key);
		key = NULL;
	}

	err = bpf_map_get_next_key(fd, key, nextkey);
	if (err) {
		p_err("can't get next key: %s", strerror(errno));
		goto exit_free;
	}

	if (json_output) {
		jsonw_start_object(json_wtr);
		if (key) {
			jsonw_name(json_wtr, "key");
			print_hex_data_json(key, info.key_size);
		} else {
			jsonw_null_field(json_wtr, "key");
		}
		jsonw_name(json_wtr, "next_key");
		print_hex_data_json(nextkey, info.key_size);
		jsonw_end_object(json_wtr);
	} else {
		if (key) {
			printf("key:\n");
			fprint_hex(stdout, key, info.key_size, " ");
			printf("\n");
		} else {
			printf("key: None\n");
		}
		printf("next key:\n");
		fprint_hex(stdout, nextkey, info.key_size, " ");
		printf("\n");
	}

exit_free:
	free(nextkey);
	free(key);
	close(fd);

	return err;
}

static int do_delete(int argc, char **argv)
{
	struct bpf_map_info info = {};
	__u32 len = sizeof(info);
	void *key;
	int err;
	int fd;

	if (argc < 2)
		usage();

	fd = map_parse_fd_and_info(&argc, &argv, &info, &len);
	if (fd < 0)
		return -1;

	key = malloc(info.key_size);
	if (!key) {
		p_err("mem alloc failed");
		err = -1;
		goto exit_free;
	}

	err = parse_elem(argv, &info, key, NULL, info.key_size, 0, NULL, NULL);
	if (err)
		goto exit_free;

	err = bpf_map_delete_elem(fd, key);
	if (err)
		p_err("delete failed: %s", strerror(errno));

exit_free:
	free(key);
	close(fd);

	if (!err && json_output)
		jsonw_null(json_wtr);
	return err;
}

static int do_pin(int argc, char **argv)
{
	int err;

	err = do_pin_any(argc, argv, map_parse_fd);
	if (!err && json_output)
		jsonw_null(json_wtr);
	return err;
}

static int do_create(int argc, char **argv)
{
	struct bpf_create_map_attr attr = { NULL, };
	const char *pinfile;
	int err = -1, fd;

	if (!REQ_ARGS(7))
		return -1;
	pinfile = GET_ARG();

	while (argc) {
		if (!REQ_ARGS(2))
			return -1;

		if (is_prefix(*argv, "type")) {
			NEXT_ARG();

			if (attr.map_type) {
				p_err("map type already specified");
				goto exit;
			}

			attr.map_type = map_type_from_str(*argv);
			if ((int)attr.map_type < 0) {
				p_err("unrecognized map type: %s", *argv);
				goto exit;
			}
			NEXT_ARG();
		} else if (is_prefix(*argv, "name")) {
			NEXT_ARG();
			attr.name = GET_ARG();
		} else if (is_prefix(*argv, "key")) {
			if (parse_u32_arg(&argc, &argv, &attr.key_size,
					  "key size"))
				goto exit;
		} else if (is_prefix(*argv, "value")) {
			if (parse_u32_arg(&argc, &argv, &attr.value_size,
					  "value size"))
				goto exit;
		} else if (is_prefix(*argv, "entries")) {
			if (parse_u32_arg(&argc, &argv, &attr.max_entries,
					  "max entries"))
				goto exit;
		} else if (is_prefix(*argv, "flags")) {
			if (parse_u32_arg(&argc, &argv, &attr.map_flags,
					  "flags"))
				goto exit;
		} else if (is_prefix(*argv, "dev")) {
			NEXT_ARG();

			if (attr.map_ifindex) {
				p_err("offload device already specified");
				goto exit;
			}

			attr.map_ifindex = if_nametoindex(*argv);
			if (!attr.map_ifindex) {
				p_err("unrecognized netdevice '%s': %s",
				      *argv, strerror(errno));
				goto exit;
			}
			NEXT_ARG();
		} else if (is_prefix(*argv, "inner_map")) {
			struct bpf_map_info info = {};
			__u32 len = sizeof(info);
			int inner_map_fd;

			NEXT_ARG();
			if (!REQ_ARGS(2))
				usage();
			inner_map_fd = map_parse_fd_and_info(&argc, &argv,
							     &info, &len);
			if (inner_map_fd < 0)
				return -1;
			attr.inner_map_fd = inner_map_fd;
		} else {
			p_err("unknown arg %s", *argv);
			goto exit;
		}
	}

	if (!attr.name) {
		p_err("map name not specified");
		goto exit;
	}

	set_max_rlimit();

	fd = bpf_create_map_xattr(&attr);
	if (fd < 0) {
		p_err("map create failed: %s", strerror(errno));
		goto exit;
	}

	err = do_pin_fd(fd, pinfile);
	close(fd);
	if (err)
		goto exit;

	if (json_output)
		jsonw_null(json_wtr);

exit:
	if (attr.inner_map_fd > 0)
		close(attr.inner_map_fd);

	return err;
}

static int do_pop_dequeue(int argc, char **argv)
{
	struct bpf_map_info info = {};
	__u32 len = sizeof(info);
	void *key, *value;
	int err;
	int fd;

	if (argc < 2)
		usage();

	fd = map_parse_fd_and_info(&argc, &argv, &info, &len);
	if (fd < 0)
		return -1;

	err = alloc_key_value(&info, &key, &value);
	if (err)
		goto exit_free;

	err = bpf_map_lookup_and_delete_elem(fd, key, value);
	if (err) {
		if (errno == ENOENT) {
			if (json_output)
				jsonw_null(json_wtr);
			else
				printf("Error: empty map\n");
		} else {
			p_err("pop failed: %s", strerror(errno));
		}

		goto exit_free;
	}

	print_key_value(&info, key, value);

exit_free:
	free(key);
	free(value);
	close(fd);

	return err;
}

static int do_freeze(int argc, char **argv)
{
	int err, fd;

	if (!REQ_ARGS(2))
		return -1;

	fd = map_parse_fd(&argc, &argv);
	if (fd < 0)
		return -1;

	if (argc) {
		close(fd);
		return BAD_ARG();
	}

	err = bpf_map_freeze(fd);
	close(fd);
	if (err) {
		p_err("failed to freeze map: %s", strerror(errno));
		return err;
	}

	if (json_output)
		jsonw_null(json_wtr);

	return 0;
}

static int do_help(int argc, char **argv)
{
	if (json_output) {
		jsonw_null(json_wtr);
		return 0;
	}

	fprintf(stderr,
		"Usage: %1$s %2$s { show | list }   [MAP]\n"
		"       %1$s %2$s create     FILE type TYPE key KEY_SIZE value VALUE_SIZE \\\n"
		"                                  entries MAX_ENTRIES name NAME [flags FLAGS] \\\n"
<<<<<<< HEAD
		"                                  [dev NAME]\n"
=======
		"                                  [inner_map MAP] [dev NAME]\n"
>>>>>>> 7d2a07b7
		"       %1$s %2$s dump       MAP\n"
		"       %1$s %2$s update     MAP [key DATA] [value VALUE] [UPDATE_FLAGS]\n"
		"       %1$s %2$s lookup     MAP [key DATA]\n"
		"       %1$s %2$s getnext    MAP [key DATA]\n"
		"       %1$s %2$s delete     MAP  key DATA\n"
		"       %1$s %2$s pin        MAP  FILE\n"
		"       %1$s %2$s event_pipe MAP [cpu N index M]\n"
		"       %1$s %2$s peek       MAP\n"
		"       %1$s %2$s push       MAP value VALUE\n"
		"       %1$s %2$s pop        MAP\n"
		"       %1$s %2$s enqueue    MAP value VALUE\n"
		"       %1$s %2$s dequeue    MAP\n"
		"       %1$s %2$s freeze     MAP\n"
		"       %1$s %2$s help\n"
		"\n"
		"       " HELP_SPEC_MAP "\n"
		"       DATA := { [hex] BYTES }\n"
		"       " HELP_SPEC_PROGRAM "\n"
		"       VALUE := { DATA | MAP | PROG }\n"
		"       UPDATE_FLAGS := { any | exist | noexist }\n"
		"       TYPE := { hash | array | prog_array | perf_event_array | percpu_hash |\n"
		"                 percpu_array | stack_trace | cgroup_array | lru_hash |\n"
		"                 lru_percpu_hash | lpm_trie | array_of_maps | hash_of_maps |\n"
		"                 devmap | devmap_hash | sockmap | cpumap | xskmap | sockhash |\n"
		"                 cgroup_storage | reuseport_sockarray | percpu_cgroup_storage |\n"
<<<<<<< HEAD
		"                 queue | stack | sk_storage | struct_ops | ringbuf }\n"
=======
		"                 queue | stack | sk_storage | struct_ops | ringbuf | inode_storage |\n"
		"		  task_storage }\n"
>>>>>>> 7d2a07b7
		"       " HELP_SPEC_OPTIONS "\n"
		"",
		bin_name, argv[-2]);

	return 0;
}

static const struct cmd cmds[] = {
	{ "show",	do_show },
	{ "list",	do_show },
	{ "help",	do_help },
	{ "dump",	do_dump },
	{ "update",	do_update },
	{ "lookup",	do_lookup },
	{ "getnext",	do_getnext },
	{ "delete",	do_delete },
	{ "pin",	do_pin },
	{ "event_pipe",	do_event_pipe },
	{ "create",	do_create },
	{ "peek",	do_lookup },
	{ "push",	do_update },
	{ "enqueue",	do_update },
	{ "pop",	do_pop_dequeue },
	{ "dequeue",	do_pop_dequeue },
	{ "freeze",	do_freeze },
	{ 0 }
};

int do_map(int argc, char **argv)
{
	return cmd_select(cmds, argc, argv, do_help);
}<|MERGE_RESOLUTION|>--- conflicted
+++ resolved
@@ -50,11 +50,8 @@
 	[BPF_MAP_TYPE_SK_STORAGE]		= "sk_storage",
 	[BPF_MAP_TYPE_STRUCT_OPS]		= "struct_ops",
 	[BPF_MAP_TYPE_RINGBUF]			= "ringbuf",
-<<<<<<< HEAD
-=======
 	[BPF_MAP_TYPE_INODE_STORAGE]		= "inode_storage",
 	[BPF_MAP_TYPE_TASK_STORAGE]		= "task_storage",
->>>>>>> 7d2a07b7
 };
 
 const size_t map_type_name_size = ARRAY_SIZE(map_type_name);
@@ -103,11 +100,7 @@
 		       void *value)
 {
 	__u32 value_id;
-<<<<<<< HEAD
-	int ret;
-=======
 	int ret = 0;
->>>>>>> 7d2a07b7
 
 	/* start of key-value pair */
 	jsonw_start_object(d->jw);
@@ -824,53 +817,6 @@
 	return btf;
 }
 
-<<<<<<< HEAD
-static int maps_have_btf(int *fds, int nb_fds)
-{
-	struct bpf_map_info info = {};
-	__u32 len = sizeof(info);
-	int err, i;
-
-	for (i = 0; i < nb_fds; i++) {
-		err = bpf_obj_get_info_by_fd(fds[i], &info, &len);
-		if (err) {
-			p_err("can't get map info: %s", strerror(errno));
-			return -1;
-		}
-
-		if (!info.btf_id)
-			return 0;
-	}
-
-	return 1;
-}
-
-static struct btf *btf_vmlinux;
-
-static struct btf *get_map_kv_btf(const struct bpf_map_info *info)
-{
-	struct btf *btf = NULL;
-
-	if (info->btf_vmlinux_value_type_id) {
-		if (!btf_vmlinux) {
-			btf_vmlinux = libbpf_find_kernel_btf();
-			if (IS_ERR(btf_vmlinux))
-				p_err("failed to get kernel btf");
-		}
-		return btf_vmlinux;
-	} else if (info->btf_value_type_id) {
-		int err;
-
-		err = btf__get_from_id(info->btf_id, &btf);
-		if (err || !btf) {
-			p_err("failed to get btf");
-			btf = err ? ERR_PTR(err) : ERR_PTR(-ESRCH);
-		}
-	}
-
-	return btf;
-}
-
 static void free_map_kv_btf(struct btf *btf)
 {
 	if (!IS_ERR(btf) && btf != btf_vmlinux)
@@ -892,29 +838,6 @@
 	struct btf *btf = NULL;
 	int err;
 
-=======
-static void free_map_kv_btf(struct btf *btf)
-{
-	if (!IS_ERR(btf) && btf != btf_vmlinux)
-		btf__free(btf);
-}
-
-static void free_btf_vmlinux(void)
-{
-	if (!IS_ERR(btf_vmlinux))
-		btf__free(btf_vmlinux);
-}
-
-static int
-map_dump(int fd, struct bpf_map_info *info, json_writer_t *wtr,
-	 bool show_header)
-{
-	void *key, *value, *prev_key;
-	unsigned int num_elems = 0;
-	struct btf *btf = NULL;
-	int err;
-
->>>>>>> 7d2a07b7
 	key = malloc(info->key_size);
 	value = alloc_value(info);
 	if (!key || !value) {
@@ -953,12 +876,8 @@
 				err = 0;
 			break;
 		}
-<<<<<<< HEAD
-		num_elems += dump_map_elem(fd, key, value, info, btf, wtr);
-=======
 		if (!dump_map_elem(fd, key, value, info, btf, wtr))
 			num_elems++;
->>>>>>> 7d2a07b7
 		prev_key = key;
 	}
 
@@ -976,77 +895,7 @@
 	free(value);
 	close(fd);
 	free_map_kv_btf(btf);
-<<<<<<< HEAD
-
-	return err;
-}
-
-static int do_dump(int argc, char **argv)
-{
-	json_writer_t *wtr = NULL, *btf_wtr = NULL;
-	struct bpf_map_info info = {};
-	int nb_fds, i = 0;
-	__u32 len = sizeof(info);
-	int *fds = NULL;
-	int err = -1;
-
-	if (argc != 2)
-		usage();
-
-	fds = malloc(sizeof(int));
-	if (!fds) {
-		p_err("mem alloc failed");
-		return -1;
-	}
-	nb_fds = map_parse_fds(&argc, &argv, &fds);
-	if (nb_fds < 1)
-		goto exit_free;
-
-	if (json_output) {
-		wtr = json_wtr;
-	} else {
-		int do_plain_btf;
-
-		do_plain_btf = maps_have_btf(fds, nb_fds);
-		if (do_plain_btf < 0)
-			goto exit_close;
-
-		if (do_plain_btf) {
-			btf_wtr = get_btf_writer();
-			wtr = btf_wtr;
-			if (!btf_wtr)
-				p_info("failed to create json writer for btf. falling back to plain output");
-		}
-	}
-
-	if (wtr && nb_fds > 1)
-		jsonw_start_array(wtr);	/* root array */
-	for (i = 0; i < nb_fds; i++) {
-		if (bpf_obj_get_info_by_fd(fds[i], &info, &len)) {
-			p_err("can't get map info: %s", strerror(errno));
-			break;
-		}
-		err = map_dump(fds[i], &info, wtr, nb_fds > 1);
-		if (!wtr && i != nb_fds - 1)
-			printf("\n");
-
-		if (err)
-			break;
-		close(fds[i]);
-	}
-	if (wtr && nb_fds > 1)
-		jsonw_end_array(wtr);	/* root array */
-=======
->>>>>>> 7d2a07b7
-
-	if (btf_wtr)
-		jsonw_destroy(&btf_wtr);
-exit_close:
-	for (; i < nb_fds; i++)
-		close(fds[i]);
-exit_free:
-	free(fds);
-	free_btf_vmlinux();
+
 	return err;
 }
 
@@ -1590,11 +1439,7 @@
 		"Usage: %1$s %2$s { show | list }   [MAP]\n"
 		"       %1$s %2$s create     FILE type TYPE key KEY_SIZE value VALUE_SIZE \\\n"
 		"                                  entries MAX_ENTRIES name NAME [flags FLAGS] \\\n"
-<<<<<<< HEAD
-		"                                  [dev NAME]\n"
-=======
 		"                                  [inner_map MAP] [dev NAME]\n"
->>>>>>> 7d2a07b7
 		"       %1$s %2$s dump       MAP\n"
 		"       %1$s %2$s update     MAP [key DATA] [value VALUE] [UPDATE_FLAGS]\n"
 		"       %1$s %2$s lookup     MAP [key DATA]\n"
@@ -1620,12 +1465,8 @@
 		"                 lru_percpu_hash | lpm_trie | array_of_maps | hash_of_maps |\n"
 		"                 devmap | devmap_hash | sockmap | cpumap | xskmap | sockhash |\n"
 		"                 cgroup_storage | reuseport_sockarray | percpu_cgroup_storage |\n"
-<<<<<<< HEAD
-		"                 queue | stack | sk_storage | struct_ops | ringbuf }\n"
-=======
 		"                 queue | stack | sk_storage | struct_ops | ringbuf | inode_storage |\n"
 		"		  task_storage }\n"
->>>>>>> 7d2a07b7
 		"       " HELP_SPEC_OPTIONS "\n"
 		"",
 		bin_name, argv[-2]);
