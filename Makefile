--- conflicted
+++ resolved
@@ -1,13 +1,7 @@
 VERSION = 3
-<<<<<<< HEAD
-PATCHLEVEL = 7
-SUBLEVEL = 1
-EXTRAVERSION =
-=======
 PATCHLEVEL = 8
 SUBLEVEL = 0
 EXTRAVERSION = -rc1
->>>>>>> a49f0d1e
 NAME = Terrified Chipmunk
 
 # *DOCUMENTATION*
