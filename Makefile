--- conflicted
+++ resolved
@@ -1,11 +1,7 @@
 VERSION = 2
 PATCHLEVEL = 6
 SUBLEVEL = 0
-<<<<<<< HEAD
-EXTRAVERSION = -test9-$(CONFIG_RELEASE)-$(CONFIG_CFGNAME)
-=======
-EXTRAVERSION = -test10
->>>>>>> a3d93eb3
+EXTRAVERSION = -test10-$(CONFIG_RELEASE)-$(CONFIG_CFGNAME)
 
 # *DOCUMENTATION*
 # To see a list of typical targets execute "make help"
