--- conflicted
+++ resolved
@@ -1,15 +1,8 @@
 VERSION = 3
-<<<<<<< HEAD
-PATCHLEVEL = 11
-SUBLEVEL = 1
-EXTRAVERSION =
-NAME = Linux for Workgroups
-=======
 PATCHLEVEL = 12
 SUBLEVEL = 0
 EXTRAVERSION = -rc5
 NAME = One Giant Leap for Frogkind
->>>>>>> 61e6cfa8
 
 # *DOCUMENTATION*
 # To see a list of typical targets execute "make help"
