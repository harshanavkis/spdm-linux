VERSION = 2
PATCHLEVEL = 6
SUBLEVEL = 0
<<<<<<< HEAD
EXTRAVERSION = -test7-$(CONFIG_RELEASE)-$(CONFIG_CFGNAME)
=======
EXTRAVERSION = -test8
>>>>>>> 740ba8b9

# *DOCUMENTATION*
# To see a list of typical targets execute "make help"
# More info can be located in ./README
# Comments in this file are targeted only to the developer, do not
# expect to learn how to build the kernel reading this file.

# Do not print "Entering directory ..."
MAKEFLAGS += --no-print-directory

# We are using a recursive build, so we need to do a little thinking
# to get the ordering right.
#
# Most importantly: sub-Makefiles should only ever modify files in
# their own directory. If in some directory we have a dependency on
# a file in another dir (which doesn't happen often, but it's of
# unavoidable when linking the built-in.o targets which finally
# turn into vmlinux), we will call a sub make in that other dir, and
# after that we are sure that everything which is in that other dir
# is now up to date.
#
# The only cases where we need to modify files which have global
# effects are thus separated out and done before the recursive
# descending is started. They are now explicitly listed as the
# prepare rule.

# To put more focus on warnings, be less verbose as default
# Use 'make V=1' to see the full commands

ifdef V
  ifeq ("$(origin V)", "command line")
    KBUILD_VERBOSE = $(V)
  endif
endif
ifndef KBUILD_VERBOSE
  KBUILD_VERBOSE = 0
endif

# Call sparse as part of compilation of C files
# Use 'make C=1' to enable sparse checking

ifdef C
  ifeq ("$(origin C)", "command line")
    KBUILD_CHECKSRC = $(C)
  endif
endif
ifndef KBUILD_CHECKSRC
  KBUILD_CHECKSRC = 0
endif

# kbuild supports saving output files in a separate directory.
# To locate output files in a separate directory two syntax'es are supported.
# In both cases the working directory must be the root of the kernel src.
# 1) O=
# Use "make O=dir/to/store/output/files/"
# 
# 2) Set KBUILD_OUTPUT
# Set the environment variable KBUILD_OUTPUT to point to the directory
# where the output files shall be placed.
# export KBUILD_OUTPUT=dir/to/store/output/files/
# make
#
# The O= assigment takes precedence over the KBUILD_OUTPUT environment variable.


# KBUILD_SRC is set on invocation of make in OBJ directory
# KBUILD_SRC is not intended to be used by the regular user (for now)
ifeq ($(KBUILD_SRC),)

# OK, Make called in directory where kernel src resides
# Do we want to locate output files in a separate directory?
ifdef O
  ifeq ("$(origin O)", "command line")
    KBUILD_OUTPUT := $(O)
  endif
endif

# That's our default target when none is given on the command line
.PHONY: all
all:
  
ifneq ($(KBUILD_OUTPUT),)
# Invoke a second make in the output directory, passing relevant variables
# check that the output directory actually exists
saved-output := $(KBUILD_OUTPUT)
KBUILD_OUTPUT := $(shell cd $(KBUILD_OUTPUT) && /bin/pwd)
$(if $(wildcard $(KBUILD_OUTPUT)),, \
     $(error output directory "$(saved-output)" does not exist))

.PHONY: $(MAKECMDGOALS)

$(filter-out all,$(MAKECMDGOALS)) all:
	$(if $(KBUILD_VERBOSE:1=),@)$(MAKE) -C $(KBUILD_OUTPUT)		\
	KBUILD_SRC=$(CURDIR)	KBUILD_VERBOSE=$(KBUILD_VERBOSE)	\
	KBUILD_CHECK=$(KBUILD_CHECK) -f $(CURDIR)/Makefile $@

# Leave processing to above invocation of make
skip-makefile := 1
endif # ifneq ($(KBUILD_OUTPUT),)
endif # ifeq ($(KBUILD_SRC),)

# We process the rest of the Makefile if this is the final invocation of make
ifeq ($(skip-makefile),)

srctree		:= $(if $(KBUILD_SRC),$(KBUILD_SRC),$(CURDIR))
TOPDIR		:= $(srctree)
# FIXME - TOPDIR is obsolete, use srctree/objtree
objtree		:= $(CURDIR)
src		:= $(srctree)
obj		:= $(objtree)

VPATH		:= $(srctree)

export srctree objtree VPATH TOPDIR

KERNELRELEASE=$(VERSION).$(PATCHLEVEL).$(SUBLEVEL)$(EXTRAVERSION)

# SUBARCH tells the usermode build what the underlying arch is.  That is set
# first, and if a usermode build is happening, the "ARCH=um" on the command
# line overrides the setting of ARCH below.  If a native build is happening,
# then ARCH is assigned, getting whatever value it gets normally, and 
# SUBARCH is subsequently ignored.

SUBARCH := $(shell uname -m | sed -e s/i.86/i386/ -e s/sun4u/sparc64/ \
				  -e s/arm.*/arm/ -e s/sa110/arm/ \
				  -e s/s390x/s390/ -e s/parisc64/parisc/ )

# Cross compiling and selecting different set of gcc/bin-utils
# ---------------------------------------------------------------------------
#
# When performing cross compilation for other architectures ARCH shall be set
# to the target architecture. (See arch/* for the possibilities).
# ARCH can be set during invocation of make:
# make ARCH=ia64
# Another way is to have ARCH set in the environment.
# The default ARCH is the host where make is executed.

# CROSS_COMPILE specify the prefix used for all executables used
# during compilation. Only gcc and related bin-utils executables
# are prefixed with $(CROSS_COMPILE).
# CROSS_COMPILE can be set on the command line
# make CROSS_COMPILE=ia64-linux-
# Alternatively CROSS_COMPILE can be set in the environment.
# Default value for CROSS_COMPILE is not to prefix executables
# Note: Some architectures assign CROSS_COMPILE in their arch/*/Makefile

ARCH		?= $(SUBARCH)
CROSS_COMPILE	?=

# Architecture as present in compile.h
UTS_MACHINE := $(ARCH)

# SHELL used by kbuild
CONFIG_SHELL := $(shell if [ -x "$$BASH" ]; then echo $$BASH; \
	  else if [ -x /bin/bash ]; then echo /bin/bash; \
	  else echo sh; fi ; fi)

HOSTCC  	= gcc
HOSTCXX  	= g++
HOSTCFLAGS	= -Wall -Wstrict-prototypes -O2 -fomit-frame-pointer
HOSTCXXFLAGS	= -O2

# 	Decide whether to build built-in, modular, or both.
#	Normally, just do built-in.

KBUILD_MODULES :=
KBUILD_BUILTIN := 1

#	If we have only "make modules", don't compile built-in objects.
#	When we're building modules with modversions, we need to consider
#	the built-in objects during the descend as well, in order to
#	make sure the checksums are uptodate before we record them.

ifeq ($(MAKECMDGOALS),modules)
  KBUILD_BUILTIN := $(if $(CONFIG_MODVERSIONS),1)
endif

#	If we have "make <whatever> modules", compile modules
#	in addition to whatever we do anyway.
#	Just "make" or "make all" shall build modules as well

ifneq ($(filter all modules,$(MAKECMDGOALS)),)
  KBUILD_MODULES := 1
endif

ifeq ($(MAKECMDGOALS),)
  KBUILD_MODULES := 1
endif

export KBUILD_MODULES KBUILD_BUILTIN KBUILD_VERBOSE
export KBUILD_CHECKSRC KBUILD_SRC

# Beautify output
# ---------------------------------------------------------------------------
#
# Normally, we echo the whole command before executing it. By making
# that echo $($(quiet)$(cmd)), we now have the possibility to set
# $(quiet) to choose other forms of output instead, e.g.
#
#         quiet_cmd_cc_o_c = Compiling $(RELDIR)/$@
#         cmd_cc_o_c       = $(CC) $(c_flags) -c -o $@ $<
#
# If $(quiet) is empty, the whole command will be printed.
# If it is set to "quiet_", only the short version will be printed. 
# If it is set to "silent_", nothing wil be printed at all, since
# the variable $(silent_cmd_cc_o_c) doesn't exist.
#
# A simple variant is to prefix commands with $(Q) - that's usefull
# for commands that shall be hidden in non-verbose mode.
#
#	$(Q)ln $@ :<
#
# If KBUILD_VERBOSE equals 0 then the above command will be hidden.
# If KBUILD_VERBOSE equals 1 then the above command is displayed.

ifeq ($(KBUILD_VERBOSE),1)
  quiet =
  Q =
else
  quiet=quiet_
  Q = @
endif

# If the user is running make -s (silent mode), suppress echoing of
# commands

ifneq ($(findstring s,$(MAKEFLAGS)),)
  quiet=silent_
endif

check_gcc = $(shell if $(CC) $(CFLAGS) $(1) -S -o /dev/null -xc /dev/null > /dev/null 2>&1; then echo "$(1)"; else echo "$(2)"; fi ;)

export quiet Q KBUILD_VERBOSE check_gcc

# Look for make include files relative to root of kernel src
MAKEFLAGS += --include-dir=$(srctree)

# For maximum performance (+ possibly random breakage, uncomment
# the following)

#MAKEFLAGS += -rR

# Make variables (CC, etc...)

AS		= $(CROSS_COMPILE)as
LD		= $(CROSS_COMPILE)ld
CC		= $(CROSS_COMPILE)gcc
CPP		= $(CC) -E
AR		= $(CROSS_COMPILE)ar
NM		= $(CROSS_COMPILE)nm
STRIP		= $(CROSS_COMPILE)strip
OBJCOPY		= $(CROSS_COMPILE)objcopy
OBJDUMP		= $(CROSS_COMPILE)objdump
AWK		= awk
RPM 		:= $(shell if [ -x "/usr/bin/rpmbuild" ]; then echo rpmbuild; \
		    	else echo rpm; fi)
GENKSYMS	= scripts/genksyms/genksyms
DEPMOD		= /sbin/depmod
KALLSYMS	= scripts/kallsyms
PERL		= perl
CHECK		= sparse
MODFLAGS	= -DMODULE
CFLAGS_MODULE   = $(MODFLAGS)
AFLAGS_MODULE   = $(MODFLAGS)
LDFLAGS_MODULE  = -r
CFLAGS_KERNEL	=
AFLAGS_KERNEL	=

NOSTDINC_FLAGS  = -nostdinc -iwithprefix include

CPPFLAGS        := -D__KERNEL__ -Iinclude \
		   $(if $(KBUILD_SRC),-Iinclude2 -I$(srctree)/include)

CFLAGS 		:= -Wall -Wstrict-prototypes -Wno-trigraphs -O2 \
	  	   -fno-strict-aliasing -fno-common
AFLAGS		:= -D__ASSEMBLY__

# Disable unit-at-a-time.
check_gcc = $(shell if $(CC) $(1) -S -o /dev/null -xc /dev/null > /dev/null 2>&1 ; then echo "$(1)"; else echo "$(2)"; fi)
CFLAGS += $(call check_gcc,-fno-unit-at-a-time,)

export	VERSION PATCHLEVEL SUBLEVEL EXTRAVERSION KERNELRELEASE ARCH \
	CONFIG_SHELL HOSTCC HOSTCFLAGS CROSS_COMPILE AS LD CC \
	CPP AR NM STRIP OBJCOPY OBJDUMP MAKE AWK GENKSYMS PERL UTS_MACHINE \
	HOSTCXX HOSTCXXFLAGS LDFLAGS_BLOB LDFLAGS_MODULE CHECK

export CPPFLAGS NOSTDINC_FLAGS OBJCOPYFLAGS LDFLAGS
export CFLAGS CFLAGS_KERNEL CFLAGS_MODULE 
export AFLAGS AFLAGS_KERNEL AFLAGS_MODULE

export MODVERDIR := .tmp_versions

# The temporary file to save gcc -MD generated dependencies must not
# contain a comma
comma := ,
depfile = $(subst $(comma),_,$(@D)/.$(@F).d)

# Files to ignore in find ... statements

RCS_FIND_IGNORE := \( -name SCCS -o -name BitKeeper -o -name .svn -o -name CVS \) -prune -o
RCS_TAR_IGNORE := --exclude SCCS --exclude BitKeeper --exclude .svn --exclude CVS

# ===========================================================================
# Rules shared between *config targets and build targets

# Helpers built in scripts/

scripts/docproc scripts/split-include : scripts ;

.PHONY: scripts scripts/fixdep
scripts:
	$(Q)$(MAKE) $(build)=scripts

scripts/fixdep:
	$(Q)$(MAKE) $(build)=scripts $@


# To make sure we do not include .config for any of the *config targets
# catch them early, and hand them over to scripts/kconfig/Makefile
# It is allowed to specify more targets when calling make, including
# mixing *config targets and build targets.
# For example 'make oldconfig all'. 
# Detect when mixed targets is specified, and make a second invocation
# of make so .config is not included in this case either (for *config).

no-dot-config-targets := clean mrproper distclean \
			 cscope TAGS tags help %docs check%

config-targets := 0
mixed-targets  := 0
dot-config     := 1

ifneq ($(filter $(no-dot-config-targets), $(MAKECMDGOALS)),)
	ifeq ($(filter-out $(no-dot-config-targets), $(MAKECMDGOALS)),)
		dot-config := 0
	endif
endif

ifneq ($(filter config %config,$(MAKECMDGOALS)),)
	config-targets := 1
	ifneq ($(filter-out config %config,$(MAKECMDGOALS)),)
		mixed-targets := 1
	endif
endif

ifeq ($(mixed-targets),1)
# ===========================================================================
# We're called with mixed targets (*config and build targets).
# Handle them one by one.

%:: FORCE
	$(Q)$(MAKE) -C $(srctree) KBUILD_SRC= $@

else
ifeq ($(config-targets),1)
# ===========================================================================
# *config targets only - make sure prerequisites are updated, and descend
# in scripts/kconfig to make the *config target

%config: scripts/fixdep FORCE
	$(Q)$(MAKE) $(build)=scripts/kconfig $@
config : scripts/fixdep FORCE
	$(Q)$(MAKE) $(build)=scripts/kconfig $@

else
# ===========================================================================
# Build targets only - this includes vmlinux, arch specific targets, clean
# targets and others. In general all targets except *config targets.

# That's our default target when none is given on the command line
# Note that 'modules' will be added as a prerequisite as well, 
# in the CONFIG_MODULES part below

all:	vmlinux

# Objects we will link into vmlinux / subdirs we need to visit
init-y		:= init/
drivers-y	:= drivers/ sound/
net-y		:= net/
libs-y		:= lib/
core-y		:= usr/
SUBDIRS		:=

ifeq ($(dot-config),1)
# In this section, we need .config

# Read in dependencies to all Kconfig* files, make sure to run
# oldconfig if changes are detected.
-include .config.cmd

include .config

# If .config needs to be updated, it will be done via the dependency
# that autoconf has on .config.
# To avoid any implicit rule to kick in, define an empty command
.config: ;

# If .config is newer than include/linux/autoconf.h, someone tinkered
# with it and forgot to run make oldconfig
include/linux/autoconf.h: .config
	$(Q)$(MAKE) -f $(srctree)/Makefile silentoldconfig

endif

include $(srctree)/arch/$(ARCH)/Makefile

# Let architecture Makefiles change CPPFLAGS if needed
CFLAGS := $(CPPFLAGS) $(CFLAGS)
AFLAGS := $(CPPFLAGS) $(AFLAGS)

core-y		+= kernel/ mm/ fs/ ipc/ security/ crypto/

SUBDIRS		+= $(patsubst %/,%,$(filter %/, $(init-y) $(init-m) \
		     $(core-y) $(core-m) $(drivers-y) $(drivers-m) \
		     $(net-y) $(net-m) $(libs-y) $(libs-m)))

ALL_SUBDIRS     := $(sort $(SUBDIRS) $(patsubst %/,%,$(filter %/, \
		     $(init-n) $(init-) \
		     $(core-n) $(core-) $(drivers-n) $(drivers-) \
		     $(net-n)  $(net-)  $(libs-n)    $(libs-))))

init-y		:= $(patsubst %/, %/built-in.o, $(init-y))
core-y		:= $(patsubst %/, %/built-in.o, $(core-y))
drivers-y	:= $(patsubst %/, %/built-in.o, $(drivers-y))
net-y		:= $(patsubst %/, %/built-in.o, $(net-y))
libs-y1		:= $(patsubst %/, %/lib.a, $(libs-y))
libs-y2		:= $(patsubst %/, %/built-in.o, $(libs-y))
libs-y		:= $(libs-y1) $(libs-y2)

# Here goes the main Makefile
# ---------------------------------------------------------------------------


ifndef CONFIG_FRAME_POINTER
CFLAGS		+= -fomit-frame-pointer
endif

ifdef CONFIG_DEBUG_INFO
CFLAGS		+= -g
endif

# warn about C99 declaration after statement
CFLAGS += $(call check_gcc,-Wdeclaration-after-statement,)

#
# INSTALL_PATH specifies where to place the updated kernel and system map
# images.  Uncomment if you want to place them anywhere other than root.
#

#export	INSTALL_PATH=/boot

#
# INSTALL_MOD_PATH specifies a prefix to MODLIB for module directory
# relocations required by build roots.  This is not defined in the
# makefile but the arguement can be passed to make if needed.
#

MODLIB	:= $(INSTALL_MOD_PATH)/lib/modules/$(KERNELRELEASE)
export MODLIB

# Build vmlinux
# ---------------------------------------------------------------------------

#	This is a bit tricky: If we need to relink vmlinux, we want
#	the version number incremented, which means recompile init/version.o
#	and relink init/init.o. However, we cannot do this during the
#       normal descending-into-subdirs phase, since at that time
#       we cannot yet know if we will need to relink vmlinux.
#	So we descend into init/ inside the rule for vmlinux again.
head-y += $(HEAD)
vmlinux-objs := $(head-y) $(init-y) $(core-y) $(libs-y) $(drivers-y) $(net-y)

quiet_cmd_vmlinux__ = LD      $@
define cmd_vmlinux__
	$(LD) $(LDFLAGS) $(LDFLAGS_vmlinux) $(head-y) $(init-y) \
	--start-group \
	$(core-y) \
	$(libs-y) \
	$(drivers-y) \
	$(net-y) \
	--end-group \
	$(filter .tmp_kallsyms%,$^) \
	-o $@
endef

#	set -e makes the rule exit immediately on error

define rule_vmlinux__
	+set -e;							\
	$(if $(filter .tmp_kallsyms%,$^),,				\
	  echo '  GEN     .version';					\
	  . $(srctree)/scripts/mkversion > .tmp_version;		\
	  mv -f .tmp_version .version;					\
	  $(MAKE) $(build)=init;					\
	)								\
	$(if $($(quiet)cmd_vmlinux__),					\
	  echo '  $($(quiet)cmd_vmlinux__)' &&) 			\
	$(cmd_vmlinux__);						\
	echo 'cmd_$@ := $(cmd_vmlinux__)' > $(@D)/.$(@F).cmd
endef

define rule_vmlinux
	$(rule_vmlinux__); \
	$(NM) $@ | grep -v '\(compiled\)\|\(\.o$$\)\|\( [aUw] \)\|\(\.\.ng$$\)\|\(LASH[RL]DI\)' | sort > System.map
endef

LDFLAGS_vmlinux += -T arch/$(ARCH)/kernel/vmlinux.lds.s

#	Generate section listing all symbols and add it into vmlinux
#	It's a three stage process:
#	o .tmp_vmlinux1 has all symbols and sections, but __kallsyms is
#	  empty
#	  Running kallsyms on that gives us .tmp_kallsyms1.o with
#	  the right size
#	o .tmp_vmlinux2 now has a __kallsyms section of the right size,
#	  but due to the added section, some addresses have shifted
#	  From here, we generate a correct .tmp_kallsyms2.o
#	o The correct .tmp_kallsyms2.o is linked into the final vmlinux.

ifdef CONFIG_KALLSYMS

kallsyms.o := .tmp_kallsyms2.o

quiet_cmd_kallsyms = KSYM    $@
cmd_kallsyms = $(NM) -n $< | $(KALLSYMS) > $@

.tmp_kallsyms1.o .tmp_kallsyms2.o: %.o: %.S scripts FORCE
	$(call if_changed_dep,as_o_S)

.tmp_kallsyms%.S: .tmp_vmlinux%
	$(call cmd,kallsyms)

.tmp_vmlinux1: $(vmlinux-objs) arch/$(ARCH)/kernel/vmlinux.lds.s FORCE
	+$(call if_changed_rule,vmlinux__)

.tmp_vmlinux2: $(vmlinux-objs) .tmp_kallsyms1.o arch/$(ARCH)/kernel/vmlinux.lds.s FORCE
	$(call if_changed_rule,vmlinux__)

endif

#	Finally the vmlinux rule

vmlinux: $(vmlinux-objs) $(kallsyms.o) arch/$(ARCH)/kernel/vmlinux.lds.s FORCE
	$(call if_changed_rule,vmlinux)

#	The actual objects are generated when descending, 
#	make sure no implicit rule kicks in

$(sort $(vmlinux-objs)) arch/$(ARCH)/kernel/vmlinux.lds.s: $(SUBDIRS) ;

# 	Handle descending into subdirectories listed in $(SUBDIRS)

.PHONY: $(SUBDIRS)
$(SUBDIRS): prepare-all
	$(Q)$(MAKE) $(build)=$@

# Things we need to do before we recursively start building the kernel
# or the modules are listed in "prepare-all".
# A multi level approach is used. prepare1 is updated first, then prepare0.
# prepare-all is the collection point for the prepare targets.

.PHONY: prepare-all prepare prepare0 prepare1

# prepare1 is used to check if we are building in a separate output directory,
# and if so do:
# 1) Check that make has not been executed in the kernel src $(srctree)
# 2) Create the include2 directory, used for the second asm symlink

prepare1:
ifneq ($(KBUILD_SRC),)
	@echo '  Using $(srctree) as source for kernel'
	$(Q)if [ -h $(srctree)/include/asm -o -f $(srctree)/.config ]; then \
		echo "  $(srctree) is not clean, please run 'make mrproper'";\
		echo "  in the '$(srctree)' directory.";\
		/bin/false; \
	fi;
	$(Q)if [ ! -d include2 ]; then mkdir -p include2; fi;
	$(Q)ln -fsn $(srctree)/include/asm-$(ARCH) include2/asm
endif

prepare0: prepare1 include/linux/version.h include/asm include/config/MARKER
ifdef KBUILD_MODULES
ifeq ($(origin SUBDIRS),file)
	$(Q)rm -rf $(MODVERDIR)
else
	@echo '*** Warning: Overriding SUBDIRS on the command line can cause'
	@echo '***          inconsistencies'
endif
endif
	$(if $(CONFIG_MODULES),$(Q)mkdir -p $(MODVERDIR))

# All the preparing..
prepare-all: prepare0 prepare

#	Leave this as default for preprocessing vmlinux.lds.S, which is now
#	done in arch/$(ARCH)/kernel/Makefile

export AFLAGS_vmlinux.lds.o += -P -C -U$(ARCH)

# Single targets
# ---------------------------------------------------------------------------

%.s: %.c scripts FORCE
	$(Q)$(MAKE) $(build)=$(@D) $@
%.i: %.c scripts FORCE
	$(Q)$(MAKE) $(build)=$(@D) $@
%.o: %.c scripts FORCE
	$(Q)$(MAKE) $(build)=$(@D) $@
%/:      scripts prepare FORCE
	$(Q)$(MAKE) KBUILD_MODULES=$(if $(CONFIG_MODULES),1) $(build)=$(@D)
%.lst: %.c scripts FORCE
	$(Q)$(MAKE) $(build)=$(@D) $@
%.s: %.S scripts FORCE
	$(Q)$(MAKE) $(build)=$(@D) $@
%.o: %.S scripts FORCE
	$(Q)$(MAKE) $(build)=$(@D) $@

# 	FIXME: The asm symlink changes when $(ARCH) changes. That's
#	hard to detect, but I suppose "make mrproper" is a good idea
#	before switching between archs anyway.

include/asm:
	@echo '  SYMLINK $@ -> include/asm-$(ARCH)'
	$(Q)if [ ! -d include ]; then mkdir -p include; fi;
	@ln -fsn asm-$(ARCH) $@

# 	Split autoconf.h into include/linux/config/*

include/config/MARKER: scripts/split-include include/linux/autoconf.h
	@echo '  SPLIT   include/linux/autoconf.h -> include/config/*'
	@scripts/split-include include/linux/autoconf.h include/config
	@touch $@

# Generate some files
# ---------------------------------------------------------------------------

#	version.h changes when $(KERNELRELEASE) etc change, as defined in
#	this Makefile

uts_len := 64

define filechk_version.h
	if expr length "$(KERNELRELEASE)" \> $(uts_len) >/dev/null ; then \
	  echo '"$(KERNELRELEASE)" exceeds $(uts_len) characters' >&2; \
	  exit 1; \
	fi; \
	(echo \#define UTS_RELEASE \"$(KERNELRELEASE)\"; \
	  echo \#define LINUX_VERSION_CODE `expr $(VERSION) \\* 65536 + $(PATCHLEVEL) \\* 256 + $(SUBLEVEL)`; \
	 echo '#define KERNEL_VERSION(a,b,c) (((a) << 16) + ((b) << 8) + (c))'; \
	)
endef

include/linux/version.h: Makefile
	$(call filechk,version.h)

# ---------------------------------------------------------------------------

.PHONY: depend dep
depend dep:
	@echo '*** Warning: make $@ is unnecessary now.'

# ---------------------------------------------------------------------------
# Modules

ifdef CONFIG_MODULES

# 	By default, build modules as well

all: modules

#	Build modules

.PHONY: modules
modules: $(SUBDIRS) $(if $(KBUILD_BUILTIN),vmlinux)
	@echo '  Building modules, stage 2.';
	$(Q)$(MAKE) -rR -f $(srctree)/scripts/Makefile.modpost

#	Install modules

.PHONY: modules_install
modules_install: _modinst_ _modinst_post

.PHONY: _modinst_
_modinst_:
	@if [ -z "`$(DEPMOD) -V | grep module-init-tools`" ]; then \
		echo "Warning: you may need to install module-init-tools"; \
		echo "See http://www.codemonkey.org.uk/post-halloween-2.5.txt";\
		sleep 1; \
	fi
	@rm -rf $(MODLIB)/kernel
	@rm -f $(MODLIB)/build
	@mkdir -p $(MODLIB)/kernel
	@ln -s $(TOPDIR) $(MODLIB)/build
	$(Q)$(MAKE) -rR -f $(srctree)/scripts/Makefile.modinst

# If System.map exists, run depmod.  This deliberately does not have a
# dependency on System.map since that would run the dependency tree on
# vmlinux.  This depmod is only for convenience to give the initial
# boot a modules.dep even before / is mounted read-write.  However the
# boot script depmod is the master version.
ifeq "$(strip $(INSTALL_MOD_PATH))" ""
depmod_opts	:=
else
depmod_opts	:= -b $(INSTALL_MOD_PATH) -r
endif
.PHONY: _modinst_post
_modinst_post: _modinst_
	if [ -r System.map ]; then $(DEPMOD) -ae -F System.map $(depmod_opts) $(KERNELRELEASE); fi

else # CONFIG_MODULES

# Modules not configured
# ---------------------------------------------------------------------------

modules modules_install: FORCE
	@echo
	@echo "The present kernel configuration has modules disabled."
	@echo "Type 'make config' and enable loadable module support."
	@echo "Then build a kernel with module support enabled."
	@echo
	@exit 1

endif # CONFIG_MODULES

# Generate asm-offsets.h 
# ---------------------------------------------------------------------------

define filechk_gen-asm-offsets
	(set -e; \
	 echo "#ifndef __ASM_OFFSETS_H__"; \
	 echo "#define __ASM_OFFSETS_H__"; \
	 echo "/*"; \
	 echo " * DO NOT MODIFY."; \
	 echo " *"; \
	 echo " * This file was generated by arch/$(ARCH)/Makefile"; \
	 echo " *"; \
	 echo " */"; \
	 echo ""; \
	 sed -ne "/^->/{s:^->\([^ ]*\) [\$$#]*\([^ ]*\) \(.*\):#define \1 \2 /* \3 */:; s:->::; p;}"; \
	 echo ""; \
	 echo "#endif" )
endef


###
# Cleaning is done on three levels.
# make clean     Delete all automatically generated files, including
#                tools and firmware.
# make mrproper  Delete the current configuration, and related files
#                Any core files spread around are deleted as well
# make distclean Remove editor backup files, patch leftover files and the like

# Files removed with 'make clean'
CLEAN_FILES += vmlinux System.map MC*

# Files removed with 'make mrproper'
MRPROPER_FILES += \
	include/linux/autoconf.h include/linux/version.h \
	.version .config .config.old config.in config.old \
	.menuconfig.log \
	include/asm \
	.hdepend include/linux/modversions.h \
	tags TAGS cscope* kernel.spec \
	.tmp*

# Directories removed with 'make mrproper'
MRPROPER_DIRS += \
	$(MODVERDIR) \
	.tmp_export-objs \
	include/config \
	include/linux/modules \
	include2

# clean - Delete all intermediate files
#
clean-dirs += $(addprefix _clean_,$(ALL_SUBDIRS) Documentation/DocBook scripts)
.PHONY: $(clean-dirs) clean archclean mrproper archmrproper distclean
$(clean-dirs):
	$(Q)$(MAKE) $(clean)=$(patsubst _clean_%,%,$@)

quiet_cmd_rmclean = RM  $$(CLEAN_FILES)
cmd_rmclean	  = rm -f $(CLEAN_FILES)
clean: archclean $(clean-dirs)
	$(call cmd,rmclean)
	@find . $(RCS_FIND_IGNORE) \
	 	\( -name '*.[oas]' -o -name '*.ko' -o -name '.*.cmd' \
		-o -name '.*.d' -o -name '.*.tmp' -o -name '*.mod.c' \) \
		-type f -print | xargs rm -f

# mrproper - delete configuration + modules + core files
#
quiet_cmd_mrproper = RM  $$(MRPROPER_DIRS) + $$(MRPROPER_FILES)
cmd_mrproper = rm -rf $(MRPROPER_DIRS) && rm -f $(MRPROPER_FILES)
mrproper distclean: clean archmrproper
	@echo '  Making $@ in the srctree'
	@find . $(RCS_FIND_IGNORE) \
	 	\( -name '*.orig' -o -name '*.rej' -o -name '*~' \
		-o -name '*.bak' -o -name '#*#' -o -name '.*.orig' \
	 	-o -name '.*.rej' -o -size 0 \
		-o -name '*%' -o -name '.*.cmd' -o -name 'core' \) \
		-type f -print | xargs rm -f
	$(call cmd,mrproper)

# Generate tags for editors
# ---------------------------------------------------------------------------

define all-sources
	( find . $(RCS_FIND_IGNORE) \
	       \( -name include -o -name arch \) -prune -o \
	       -name '*.[chS]' -print; \
	  find arch/$(ARCH) $(RCS_FIND_IGNORE) \
	       -name '*.[chS]' -print; \
	  find include $(RCS_FIND_IGNORE) \
	       \( -name config -o -name 'asm-*' \) -prune \
	       -o -name '*.[chS]' -print; \
	  find include/asm-$(ARCH) $(RCS_FIND_IGNORE) \
	       -name '*.[chS]' -print; \
	  find include/asm-generic $(RCS_FIND_IGNORE) \
	       -name '*.[chS]' -print )
endef

quiet_cmd_cscope = MAKE   $@
cmd_cscope = $(all-sources) | cscope -k -b -i -

quiet_cmd_TAGS = MAKE   $@
cmd_TAGS = $(all-sources) | etags -

# 	Exuberant ctags works better with -I

quiet_cmd_tags = MAKE   $@
define cmd_tags
	rm -f $@; \
	CTAGSF=`ctags --version | grep -i exuberant >/dev/null && echo "-I __initdata,__exitdata,EXPORT_SYMBOL,EXPORT_SYMBOL_NOVERS"`; \
	$(all-sources) | xargs ctags $$CTAGSF -a
endef

cscope: FORCE
	$(call cmd,cscope)

TAGS: FORCE
	$(call cmd,TAGS)

tags: FORCE
	$(call cmd,tags)

# RPM target
# ---------------------------------------------------------------------------

.PHONY: rpm

# Remove hyphens since they have special meaning in RPM filenames
KERNELPATH=kernel-$(subst -,,$(KERNELRELEASE))

#	If you do a make spec before packing the tarball you can rpm -ta it

spec:
	$(CONFIG_SHELL) $(srctree)/scripts/mkspec > $(objtree)/kernel.spec

#	a) Build a tar ball
#	b) generate an rpm from it
#	c) and pack the result
#	- Use /. to avoid tar packing just the symlink

rpm:	clean spec
	set -e; \
	cd .. ; \
	ln -sf $(srctree) $(KERNELPATH) ; \
	tar -cvz $(RCS_TAR_IGNORE) -f $(KERNELPATH).tar.gz $(KERNELPATH)/. ; \
	rm $(KERNELPATH)

	set -e; \
	$(CONFIG_SHELL) $(srctree)/scripts/mkversion > $(objtree)/.tmp_version;\
	mv -f $(objtree)/.tmp_version $(objtree)/.version;

	$(RPM) -ta ../$(KERNELPATH).tar.gz
	rm ../$(KERNELPATH).tar.gz

# Brief documentation of the typical targets used
# ---------------------------------------------------------------------------

help:
	@echo  'Cleaning targets:'
	@echo  '  clean		  - remove most generated files but keep the config'
	@echo  '  mrproper	  - remove all generated files + config + various backup files'
	@echo  ''
	@echo  'Configuration targets:'
	@$(MAKE) -f $(srctree)/scripts/kconfig/Makefile help
	@echo  ''
	@echo  'Other generic targets:'
	@echo  '  all		  - Build all targets marked with [*]'
	@echo  '* vmlinux	  - Build the bare kernel'
	@echo  '* modules	  - Build all modules'
	@echo  '  modules_install - Install all modules'
	@echo  '  dir/            - Build all files in dir and below'
	@echo  '  dir/file.[ois]  - Build specified target only'
	@echo  '  rpm		  - Build a kernel as an RPM package'
	@echo  '  tags/TAGS	  - Generate tags file for editors'
	@echo  ''
	@echo  'Documentation targets:'
	@$(MAKE) -f $(srctree)/Documentation/DocBook/Makefile dochelp
	@echo  ''
	@echo  'Architecture specific targets ($(ARCH)):'
	@$(if $(archhelp),$(archhelp),\
		echo '  No architecture specific help defined for $(ARCH)')
	@echo  ''
	@echo  '  make V=0|1 [targets] 0 => quiet build (default), 1 => verbose build'
	@echo  '  make O=dir [targets] Locate all output files in "dir", including .config'
	@echo  '  make C=1   [targets] Check all c source with checker tool'
	@echo  ''
	@echo  'Execute "make" or "make all" to build all targets marked with [*] '
	@echo  'For further info see the ./README file'


# Documentation targets
# ---------------------------------------------------------------------------
%docs: scripts/docproc FORCE
	$(Q)$(MAKE) $(build)=Documentation/DocBook $@

# Scripts to check various things for consistency
# ---------------------------------------------------------------------------

configcheck:
	find * $(RCS_FIND_IGNORE) \
		-name '*.[hcS]' -type f -print | sort \
		| xargs $(PERL) -w scripts/checkconfig.pl

includecheck:
	find * $(RCS_FIND_IGNORE) \
		-name '*.[hcS]' -type f -print | sort \
		| xargs $(PERL) -w scripts/checkincludes.pl

versioncheck:
	find * $(RCS_FIND_IGNORE) \
		-name '*.[hcS]' -type f -print | sort \
		| xargs $(PERL) -w scripts/checkversion.pl

endif #ifeq ($(config-targets),1)
endif #ifeq ($(mixed-targets),1)

# FIXME Should go into a make.lib or something 
# ===========================================================================

a_flags = -Wp,-MD,$(depfile) $(AFLAGS) $(AFLAGS_KERNEL) \
	  $(NOSTDINC_FLAGS) $(CPPFLAGS) \
	  $(modkern_aflags) $(EXTRA_AFLAGS) $(AFLAGS_$(*F).o)

quiet_cmd_as_o_S = AS      $@
cmd_as_o_S       = $(CC) $(a_flags) -c -o $@ $<

# read all saved command lines

targets := $(wildcard $(sort $(targets)))
cmd_files := $(wildcard .*.cmd $(foreach f,$(targets),$(dir $(f)).$(notdir $(f)).cmd))

ifneq ($(cmd_files),)
  $(cmd_files): ;	# Do not try to update included dependency files
  include $(cmd_files)
endif

# execute the command and also postprocess generated .d dependencies
# file

if_changed_dep = $(if $(strip $? $(filter-out FORCE $(wildcard $^),$^)\
		          $(filter-out $(cmd_$(1)),$(cmd_$@))\
			  $(filter-out $(cmd_$@),$(cmd_$(1)))),\
	@set -e; \
	$(if $($(quiet)cmd_$(1)),echo '  $(subst ','\'',$($(quiet)cmd_$(1)))';) \
	$(cmd_$(1)); \
	scripts/fixdep $(depfile) $@ '$(subst $$,$$$$,$(subst ','\'',$(cmd_$(1))))' > $(@D)/.$(@F).tmp; \
	rm -f $(depfile); \
	mv -f $(@D)/.$(@F).tmp $(@D)/.$(@F).cmd)

# Usage: $(call if_changed_rule,foo)
# will check if $(cmd_foo) changed, or any of the prequisites changed,
# and if so will execute $(rule_foo)

if_changed_rule = $(if $(strip $? \
		               $(filter-out $(cmd_$(1)),$(cmd_$(@F)))\
			       $(filter-out $(cmd_$(@F)),$(cmd_$(1)))),\
	               @$(rule_$(1)))

# If quiet is set, only print short version of command

cmd = @$(if $($(quiet)cmd_$(1)),echo '  $($(quiet)cmd_$(1))' &&) $(cmd_$(1))

# filechk is used to check if the content of a generated file is updated.
# Sample usage:
# define filechk_sample
#	echo $KERNELRELEASE
# endef
# version.h : Makefile
#	$(call filechk,sample)
# The rule defined shall write to stdout the content of the new file.
# The existing file will be compared with the new one.
# - If no file exist it is created
# - If the content differ the new file is used
# - If they are equal no change, and no timestamp update

define filechk
	@set -e;				\
	echo '  CHK     $@';			\
	mkdir -p $(dir $@);			\
	$(filechk_$(1)) < $< > $@.tmp;		\
	if [ -r $@ ] && cmp -s $@ $@.tmp; then	\
		rm -f $@.tmp;			\
	else					\
		echo '  UPD     $@';		\
		mv -f $@.tmp $@;		\
	fi
endef

# Shorthand for $(Q)$(MAKE) -f scripts/Makefile.build obj=dir
# Usage:
# $(Q)$(MAKE) $(build)=dir
build := -f $(if $(KBUILD_SRC),$(srctree)/)scripts/Makefile.build obj

# Shorthand for $(Q)$(MAKE) -f scripts/Makefile.clean obj=dir
# Usage:
# $(Q)$(MAKE) $(clean)=dir
clean := -f $(if $(KBUILD_SRC),$(srctree)/)scripts/Makefile.clean obj

#	$(call descend,<dir>,<target>)
#	Recursively call a sub-make in <dir> with target <target>
# Usage is deprecated, because make does not see this as an invocation of make.
descend =$(Q)$(MAKE) -f $(if $(KBUILD_SRC),$(srctree)/)scripts/Makefile.build obj=$(1) $(2)

endif	# skip-makefile

FORCE:<|MERGE_RESOLUTION|>--- conflicted
+++ resolved
@@ -1,11 +1,7 @@
 VERSION = 2
 PATCHLEVEL = 6
 SUBLEVEL = 0
-<<<<<<< HEAD
-EXTRAVERSION = -test7-$(CONFIG_RELEASE)-$(CONFIG_CFGNAME)
-=======
-EXTRAVERSION = -test8
->>>>>>> 740ba8b9
+EXTRAVERSION = -test8-$(CONFIG_RELEASE)-$(CONFIG_CFGNAME)
 
 # *DOCUMENTATION*
 # To see a list of typical targets execute "make help"
@@ -417,6 +413,11 @@
 AFLAGS := $(CPPFLAGS) $(AFLAGS)
 
 core-y		+= kernel/ mm/ fs/ ipc/ security/ crypto/
+ifeq ($(CONFIG_KDB),y)
+  # Use ifeq for now because kdb subdirs are not in bk yet
+  # Otherwise make mrproper will die because it also cleans core-n
+  core-y			+= kdb/
+endif
 
 SUBDIRS		+= $(patsubst %/,%,$(filter %/, $(init-y) $(init-m) \
 		     $(core-y) $(core-m) $(drivers-y) $(drivers-m) \
