# SPDX-License-Identifier: GPL-2.0
VERSION = 5
<<<<<<< HEAD
PATCHLEVEL = 0
SUBLEVEL = 2
EXTRAVERSION =
=======
PATCHLEVEL = 1
SUBLEVEL = 0
EXTRAVERSION = -rc1
>>>>>>> 9e98c678
NAME = Shy Crocodile

# *DOCUMENTATION*
# To see a list of typical targets execute "make help"
# More info can be located in ./README
# Comments in this file are targeted only to the developer, do not
# expect to learn how to build the kernel reading this file.

# That's our default target when none is given on the command line
PHONY := _all
_all:

# We are using a recursive build, so we need to do a little thinking
# to get the ordering right.
#
# Most importantly: sub-Makefiles should only ever modify files in
# their own directory. If in some directory we have a dependency on
# a file in another dir (which doesn't happen often, but it's often
# unavoidable when linking the built-in.a targets which finally
# turn into vmlinux), we will call a sub make in that other dir, and
# after that we are sure that everything which is in that other dir
# is now up to date.
#
# The only cases where we need to modify files which have global
# effects are thus separated out and done before the recursive
# descending is started. They are now explicitly listed as the
# prepare rule.

# Ugly workaround for Debian make-kpkg:
# make-kpkg directly includes the top Makefile of Linux kernel. In such a case,
# skip sub-make to support debian_* targets in ruleset/kernel_version.mk, but
# displays warning to discourage such abusage.
ifneq ($(word 2, $(MAKEFILE_LIST)),)
$(warning Do not include top Makefile of Linux Kernel)
sub-make-done := 1
MAKEFLAGS += -rR
endif

ifneq ($(sub-make-done),1)

# Do not use make's built-in rules and variables
# (this increases performance and avoids hard-to-debug behaviour)
MAKEFLAGS += -rR

# 'MAKEFLAGS += -rR' does not become immediately effective for old
# GNU Make versions. Cancel implicit rules for this Makefile.
$(lastword $(MAKEFILE_LIST)): ;

# Avoid funny character set dependencies
unexport LC_ALL
LC_COLLATE=C
LC_NUMERIC=C
export LC_COLLATE LC_NUMERIC

# Avoid interference with shell env settings
unexport GREP_OPTIONS

# Beautify output
# ---------------------------------------------------------------------------
#
# Normally, we echo the whole command before executing it. By making
# that echo $($(quiet)$(cmd)), we now have the possibility to set
# $(quiet) to choose other forms of output instead, e.g.
#
#         quiet_cmd_cc_o_c = Compiling $(RELDIR)/$@
#         cmd_cc_o_c       = $(CC) $(c_flags) -c -o $@ $<
#
# If $(quiet) is empty, the whole command will be printed.
# If it is set to "quiet_", only the short version will be printed.
# If it is set to "silent_", nothing will be printed at all, since
# the variable $(silent_cmd_cc_o_c) doesn't exist.
#
# A simple variant is to prefix commands with $(Q) - that's useful
# for commands that shall be hidden in non-verbose mode.
#
#	$(Q)ln $@ :<
#
# If KBUILD_VERBOSE equals 0 then the above command will be hidden.
# If KBUILD_VERBOSE equals 1 then the above command is displayed.
#
# To put more focus on warnings, be less verbose as default
# Use 'make V=1' to see the full commands

ifeq ("$(origin V)", "command line")
  KBUILD_VERBOSE = $(V)
endif
ifndef KBUILD_VERBOSE
  KBUILD_VERBOSE = 0
endif

ifeq ($(KBUILD_VERBOSE),1)
  quiet =
  Q =
else
  quiet=quiet_
  Q = @
endif

# If the user is running make -s (silent mode), suppress echoing of
# commands

ifneq ($(findstring s,$(filter-out --%,$(MAKEFLAGS))),)
  quiet=silent_
endif

export quiet Q KBUILD_VERBOSE

# kbuild supports saving output files in a separate directory.
# To locate output files in a separate directory two syntaxes are supported.
# In both cases the working directory must be the root of the kernel src.
# 1) O=
# Use "make O=dir/to/store/output/files/"
#
# 2) Set KBUILD_OUTPUT
# Set the environment variable KBUILD_OUTPUT to point to the directory
# where the output files shall be placed.
# export KBUILD_OUTPUT=dir/to/store/output/files/
# make
#
# The O= assignment takes precedence over the KBUILD_OUTPUT environment
# variable.

# KBUILD_SRC is not intended to be used by the regular user (for now),
# it is set on invocation of make with KBUILD_OUTPUT or O= specified.

# OK, Make called in directory where kernel src resides
# Do we want to locate output files in a separate directory?
ifeq ("$(origin O)", "command line")
  KBUILD_OUTPUT := $(O)
endif

ifneq ($(words $(subst :, ,$(CURDIR))), 1)
  $(error main directory cannot contain spaces nor colons)
endif

ifneq ($(KBUILD_OUTPUT),)
# check that the output directory actually exists
saved-output := $(KBUILD_OUTPUT)
KBUILD_OUTPUT := $(shell mkdir -p $(KBUILD_OUTPUT) && cd $(KBUILD_OUTPUT) \
								&& pwd)
$(if $(KBUILD_OUTPUT),, \
     $(error failed to create output directory "$(saved-output)"))

# Look for make include files relative to root of kernel src
#
# This does not become effective immediately because MAKEFLAGS is re-parsed
# once after the Makefile is read.  It is OK since we are going to invoke
# 'sub-make' below.
MAKEFLAGS += --include-dir=$(CURDIR)

else

# Do not print "Entering directory ..." at all for in-tree build.
MAKEFLAGS += --no-print-directory

endif # ifneq ($(KBUILD_OUTPUT),)

PHONY += $(MAKECMDGOALS) sub-make

$(filter-out _all sub-make $(CURDIR)/Makefile, $(MAKECMDGOALS)) _all: sub-make
	@:

# Invoke a second make in the output directory, passing relevant variables
sub-make:
	$(Q)$(MAKE) sub-make-done=1 \
	$(if $(KBUILD_OUTPUT),-C $(KBUILD_OUTPUT) KBUILD_SRC=$(CURDIR)) \
	-f $(CURDIR)/Makefile $(filter-out _all sub-make,$(MAKECMDGOALS))

else # sub-make-done
# We process the rest of the Makefile if this is the final invocation of make

# Do not print "Entering directory ...",
# but we want to display it when entering to the output directory
# so that IDEs/editors are able to understand relative filenames.
MAKEFLAGS += --no-print-directory

# Call a source code checker (by default, "sparse") as part of the
# C compilation.
#
# Use 'make C=1' to enable checking of only re-compiled files.
# Use 'make C=2' to enable checking of *all* source files, regardless
# of whether they are re-compiled or not.
#
# See the file "Documentation/dev-tools/sparse.rst" for more details,
# including where to get the "sparse" utility.

ifeq ("$(origin C)", "command line")
  KBUILD_CHECKSRC = $(C)
endif
ifndef KBUILD_CHECKSRC
  KBUILD_CHECKSRC = 0
endif

# Use make M=dir to specify directory of external module to build
# Old syntax make ... SUBDIRS=$PWD is still supported
# Setting the environment variable KBUILD_EXTMOD take precedence
ifdef SUBDIRS
  $(warning ================= WARNING ================)
  $(warning 'SUBDIRS' will be removed after Linux 5.3)
  $(warning Please use 'M=' or 'KBUILD_EXTMOD' instead)
  $(warning ==========================================)
  KBUILD_EXTMOD ?= $(SUBDIRS)
endif

ifeq ("$(origin M)", "command line")
  KBUILD_EXTMOD := $(M)
endif

ifeq ($(KBUILD_SRC),)
        # building in the source tree
        srctree := .
else
        ifeq ($(KBUILD_SRC)/,$(dir $(CURDIR)))
                # building in a subdirectory of the source tree
                srctree := ..
        else
                srctree := $(KBUILD_SRC)
        endif
endif

export KBUILD_CHECKSRC KBUILD_EXTMOD KBUILD_SRC

objtree		:= .
src		:= $(srctree)
obj		:= $(objtree)

VPATH		:= $(srctree)

export srctree objtree VPATH

# To make sure we do not include .config for any of the *config targets
# catch them early, and hand them over to scripts/kconfig/Makefile
# It is allowed to specify more targets when calling make, including
# mixing *config targets and build targets.
# For example 'make oldconfig all'.
# Detect when mixed targets is specified, and make a second invocation
# of make so .config is not included in this case either (for *config).

version_h := include/generated/uapi/linux/version.h
old_version_h := include/linux/version.h

clean-targets := %clean mrproper cleandocs
no-dot-config-targets := $(clean-targets) \
			 cscope gtags TAGS tags help% %docs check% coccicheck \
			 $(version_h) headers_% archheaders archscripts \
			 %asm-generic kernelversion %src-pkg
no-sync-config-targets := $(no-dot-config-targets) install %install \
			   kernelrelease

config-targets  := 0
mixed-targets   := 0
dot-config      := 1
may-sync-config := 1

ifneq ($(filter $(no-dot-config-targets), $(MAKECMDGOALS)),)
	ifeq ($(filter-out $(no-dot-config-targets), $(MAKECMDGOALS)),)
		dot-config := 0
	endif
endif

ifneq ($(filter $(no-sync-config-targets), $(MAKECMDGOALS)),)
	ifeq ($(filter-out $(no-sync-config-targets), $(MAKECMDGOALS)),)
		may-sync-config := 0
	endif
endif

ifneq ($(KBUILD_EXTMOD),)
	may-sync-config := 0
endif

ifeq ($(KBUILD_EXTMOD),)
        ifneq ($(filter config %config,$(MAKECMDGOALS)),)
                config-targets := 1
                ifneq ($(words $(MAKECMDGOALS)),1)
                        mixed-targets := 1
                endif
        endif
endif

# For "make -j clean all", "make -j mrproper defconfig all", etc.
ifneq ($(filter $(clean-targets),$(MAKECMDGOALS)),)
        ifneq ($(filter-out $(clean-targets),$(MAKECMDGOALS)),)
                mixed-targets := 1
        endif
endif

# install and modules_install need also be processed one by one
ifneq ($(filter install,$(MAKECMDGOALS)),)
        ifneq ($(filter modules_install,$(MAKECMDGOALS)),)
	        mixed-targets := 1
        endif
endif

ifeq ($(mixed-targets),1)
# ===========================================================================
# We're called with mixed targets (*config and build targets).
# Handle them one by one.

PHONY += $(MAKECMDGOALS) __build_one_by_one

$(filter-out __build_one_by_one, $(MAKECMDGOALS)): __build_one_by_one
	@:

__build_one_by_one:
	$(Q)set -e; \
	for i in $(MAKECMDGOALS); do \
		$(MAKE) -f $(srctree)/Makefile $$i; \
	done

else

include scripts/Kbuild.include

# Read KERNELRELEASE from include/config/kernel.release (if it exists)
KERNELRELEASE = $(shell cat include/config/kernel.release 2> /dev/null)
KERNELVERSION = $(VERSION)$(if $(PATCHLEVEL),.$(PATCHLEVEL)$(if $(SUBLEVEL),.$(SUBLEVEL)))$(EXTRAVERSION)
export VERSION PATCHLEVEL SUBLEVEL KERNELRELEASE KERNELVERSION

include scripts/subarch.include

# Cross compiling and selecting different set of gcc/bin-utils
# ---------------------------------------------------------------------------
#
# When performing cross compilation for other architectures ARCH shall be set
# to the target architecture. (See arch/* for the possibilities).
# ARCH can be set during invocation of make:
# make ARCH=ia64
# Another way is to have ARCH set in the environment.
# The default ARCH is the host where make is executed.

# CROSS_COMPILE specify the prefix used for all executables used
# during compilation. Only gcc and related bin-utils executables
# are prefixed with $(CROSS_COMPILE).
# CROSS_COMPILE can be set on the command line
# make CROSS_COMPILE=ia64-linux-
# Alternatively CROSS_COMPILE can be set in the environment.
# Default value for CROSS_COMPILE is not to prefix executables
# Note: Some architectures assign CROSS_COMPILE in their arch/*/Makefile
ARCH		?= $(SUBARCH)

# Architecture as present in compile.h
UTS_MACHINE 	:= $(ARCH)
SRCARCH 	:= $(ARCH)

# Additional ARCH settings for x86
ifeq ($(ARCH),i386)
        SRCARCH := x86
endif
ifeq ($(ARCH),x86_64)
        SRCARCH := x86
endif

# Additional ARCH settings for sparc
ifeq ($(ARCH),sparc32)
       SRCARCH := sparc
endif
ifeq ($(ARCH),sparc64)
       SRCARCH := sparc
endif

# Additional ARCH settings for sh
ifeq ($(ARCH),sh64)
       SRCARCH := sh
endif

KCONFIG_CONFIG	?= .config
export KCONFIG_CONFIG

# SHELL used by kbuild
CONFIG_SHELL := $(shell if [ -x "$$BASH" ]; then echo $$BASH; \
	  else if [ -x /bin/bash ]; then echo /bin/bash; \
	  else echo sh; fi ; fi)

HOST_LFS_CFLAGS := $(shell getconf LFS_CFLAGS 2>/dev/null)
HOST_LFS_LDFLAGS := $(shell getconf LFS_LDFLAGS 2>/dev/null)
HOST_LFS_LIBS := $(shell getconf LFS_LIBS 2>/dev/null)

HOSTCC       = gcc
HOSTCXX      = g++
KBUILD_HOSTCFLAGS   := -Wall -Wmissing-prototypes -Wstrict-prototypes -O2 \
		-fomit-frame-pointer -std=gnu89 $(HOST_LFS_CFLAGS) \
		$(HOSTCFLAGS)
KBUILD_HOSTCXXFLAGS := -O2 $(HOST_LFS_CFLAGS) $(HOSTCXXFLAGS)
KBUILD_HOSTLDFLAGS  := $(HOST_LFS_LDFLAGS) $(HOSTLDFLAGS)
KBUILD_HOSTLDLIBS   := $(HOST_LFS_LIBS) $(HOSTLDLIBS)

# Make variables (CC, etc...)
AS		= $(CROSS_COMPILE)as
LD		= $(CROSS_COMPILE)ld
CC		= $(CROSS_COMPILE)gcc
CPP		= $(CC) -E
AR		= $(CROSS_COMPILE)ar
NM		= $(CROSS_COMPILE)nm
STRIP		= $(CROSS_COMPILE)strip
OBJCOPY		= $(CROSS_COMPILE)objcopy
OBJDUMP		= $(CROSS_COMPILE)objdump
LEX		= flex
YACC		= bison
AWK		= awk
INSTALLKERNEL  := installkernel
DEPMOD		= /sbin/depmod
PERL		= perl
PYTHON		= python
PYTHON2		= python2
PYTHON3		= python3
CHECK		= sparse

CHECKFLAGS     := -D__linux__ -Dlinux -D__STDC__ -Dunix -D__unix__ \
		  -Wbitwise -Wno-return-void -Wno-unknown-attribute $(CF)
NOSTDINC_FLAGS :=
CFLAGS_MODULE   =
AFLAGS_MODULE   =
LDFLAGS_MODULE  =
CFLAGS_KERNEL	=
AFLAGS_KERNEL	=
LDFLAGS_vmlinux =

# Use USERINCLUDE when you must reference the UAPI directories only.
USERINCLUDE    := \
		-I$(srctree)/arch/$(SRCARCH)/include/uapi \
		-I$(objtree)/arch/$(SRCARCH)/include/generated/uapi \
		-I$(srctree)/include/uapi \
		-I$(objtree)/include/generated/uapi \
                -include $(srctree)/include/linux/kconfig.h

# Use LINUXINCLUDE when you must reference the include/ directory.
# Needed to be compatible with the O= option
LINUXINCLUDE    := \
		-I$(srctree)/arch/$(SRCARCH)/include \
		-I$(objtree)/arch/$(SRCARCH)/include/generated \
		$(if $(KBUILD_SRC), -I$(srctree)/include) \
		-I$(objtree)/include \
		$(USERINCLUDE)

KBUILD_AFLAGS   := -D__ASSEMBLY__ -fno-PIE
KBUILD_CFLAGS   := -Wall -Wundef -Werror=strict-prototypes -Wno-trigraphs \
		   -fno-strict-aliasing -fno-common -fshort-wchar -fno-PIE \
		   -Werror=implicit-function-declaration -Werror=implicit-int \
		   -Wno-format-security \
		   -std=gnu89
KBUILD_CPPFLAGS := -D__KERNEL__
KBUILD_AFLAGS_KERNEL :=
KBUILD_CFLAGS_KERNEL :=
KBUILD_AFLAGS_MODULE  := -DMODULE
KBUILD_CFLAGS_MODULE  := -DMODULE
KBUILD_LDFLAGS_MODULE := -T $(srctree)/scripts/module-common.lds
KBUILD_LDFLAGS :=
GCC_PLUGINS_CFLAGS :=

# Warn about unsupported modules in kernels built inside Autobuild
ifneq ($(wildcard /.buildenv),)
CFLAGS		+= -DUNSUPPORTED_MODULES=2
endif

export ARCH SRCARCH CONFIG_SHELL HOSTCC KBUILD_HOSTCFLAGS CROSS_COMPILE AS LD CC
export CPP AR NM STRIP OBJCOPY OBJDUMP KBUILD_HOSTLDFLAGS KBUILD_HOSTLDLIBS
export MAKE LEX YACC AWK INSTALLKERNEL PERL PYTHON PYTHON2 PYTHON3 UTS_MACHINE
export HOSTCXX KBUILD_HOSTCXXFLAGS LDFLAGS_MODULE CHECK CHECKFLAGS

export KBUILD_CPPFLAGS NOSTDINC_FLAGS LINUXINCLUDE OBJCOPYFLAGS KBUILD_LDFLAGS
export KBUILD_CFLAGS CFLAGS_KERNEL CFLAGS_MODULE
export CFLAGS_KASAN CFLAGS_KASAN_NOSANITIZE CFLAGS_UBSAN
export KBUILD_AFLAGS AFLAGS_KERNEL AFLAGS_MODULE
export KBUILD_AFLAGS_MODULE KBUILD_CFLAGS_MODULE KBUILD_LDFLAGS_MODULE
export KBUILD_AFLAGS_KERNEL KBUILD_CFLAGS_KERNEL
export KBUILD_ARFLAGS

# When compiling out-of-tree modules, put MODVERDIR in the module
# tree rather than in the kernel tree. The kernel tree might
# even be read-only.
export MODVERDIR := $(if $(KBUILD_EXTMOD),$(firstword $(KBUILD_EXTMOD))/).tmp_versions

# Files to ignore in find ... statements

export RCS_FIND_IGNORE := \( -name SCCS -o -name BitKeeper -o -name .svn -o    \
			  -name CVS -o -name .pc -o -name .hg -o -name .git \) \
			  -prune -o
export RCS_TAR_IGNORE := --exclude SCCS --exclude BitKeeper --exclude .svn \
			 --exclude CVS --exclude .pc --exclude .hg --exclude .git

# ===========================================================================
# Rules shared between *config targets and build targets

# Basic helpers built in scripts/basic/
PHONY += scripts_basic
scripts_basic:
	$(Q)$(MAKE) $(build)=scripts/basic
	$(Q)rm -f .tmp_quiet_recordmcount

PHONY += outputmakefile
# outputmakefile generates a Makefile in the output directory, if using a
# separate output directory. This allows convenient use of make in the
# output directory.
# At the same time when output Makefile generated, generate .gitignore to
# ignore whole output directory
outputmakefile:
ifneq ($(KBUILD_SRC),)
	$(Q)ln -fsn $(srctree) source
	$(Q)$(CONFIG_SHELL) $(srctree)/scripts/mkmakefile $(srctree)
	$(Q){ echo "# this is build directory, ignore it"; echo "*"; } > .gitignore
endif

ifneq ($(shell $(CC) --version 2>&1 | head -n 1 | grep clang),)
ifneq ($(CROSS_COMPILE),)
CLANG_FLAGS	:= --target=$(notdir $(CROSS_COMPILE:%-=%))
GCC_TOOLCHAIN_DIR := $(dir $(shell which $(CROSS_COMPILE)elfedit))
CLANG_FLAGS	+= --prefix=$(GCC_TOOLCHAIN_DIR)
GCC_TOOLCHAIN	:= $(realpath $(GCC_TOOLCHAIN_DIR)/..)
endif
ifneq ($(GCC_TOOLCHAIN),)
CLANG_FLAGS	+= --gcc-toolchain=$(GCC_TOOLCHAIN)
endif
CLANG_FLAGS	+= -no-integrated-as
KBUILD_CFLAGS	+= $(CLANG_FLAGS)
KBUILD_AFLAGS	+= $(CLANG_FLAGS)
export CLANG_FLAGS
endif

RETPOLINE_CFLAGS_GCC := -mindirect-branch=thunk-extern -mindirect-branch-register
RETPOLINE_VDSO_CFLAGS_GCC := -mindirect-branch=thunk-inline -mindirect-branch-register
RETPOLINE_CFLAGS_CLANG := -mretpoline-external-thunk
RETPOLINE_VDSO_CFLAGS_CLANG := -mretpoline
RETPOLINE_CFLAGS := $(call cc-option,$(RETPOLINE_CFLAGS_GCC),$(call cc-option,$(RETPOLINE_CFLAGS_CLANG)))
RETPOLINE_VDSO_CFLAGS := $(call cc-option,$(RETPOLINE_VDSO_CFLAGS_GCC),$(call cc-option,$(RETPOLINE_VDSO_CFLAGS_CLANG)))
export RETPOLINE_CFLAGS
export RETPOLINE_VDSO_CFLAGS

# The expansion should be delayed until arch/$(SRCARCH)/Makefile is included.
# Some architectures define CROSS_COMPILE in arch/$(SRCARCH)/Makefile.
# CC_VERSION_TEXT is referenced from Kconfig (so it needs export),
# and from include/config/auto.conf.cmd to detect the compiler upgrade.
CC_VERSION_TEXT = $(shell $(CC) --version | head -n 1)

ifeq ($(config-targets),1)
# ===========================================================================
# *config targets only - make sure prerequisites are updated, and descend
# in scripts/kconfig to make the *config target

# Read arch specific Makefile to set KBUILD_DEFCONFIG as needed.
# KBUILD_DEFCONFIG may point out an alternative default configuration
# used for 'make defconfig'
include arch/$(SRCARCH)/Makefile
export KBUILD_DEFCONFIG KBUILD_KCONFIG CC_VERSION_TEXT

config: scripts_basic outputmakefile FORCE
	$(Q)$(MAKE) $(build)=scripts/kconfig $@

%config: scripts_basic outputmakefile FORCE
	$(Q)$(MAKE) $(build)=scripts/kconfig $@

else
# ===========================================================================
# Build targets only - this includes vmlinux, arch specific targets, clean
# targets and others. In general all targets except *config targets.

# If building an external module we do not care about the all: rule
# but instead _all depend on modules
PHONY += all
ifeq ($(KBUILD_EXTMOD),)
_all: all
else
_all: modules
endif

# Decide whether to build built-in, modular, or both.
# Normally, just do built-in.

KBUILD_MODULES :=
KBUILD_BUILTIN := 1

# If we have only "make modules", don't compile built-in objects.
# When we're building modules with modversions, we need to consider
# the built-in objects during the descend as well, in order to
# make sure the checksums are up to date before we record them.

ifeq ($(MAKECMDGOALS),modules)
  KBUILD_BUILTIN := $(if $(CONFIG_MODVERSIONS),1)
endif

# If we have "make <whatever> modules", compile modules
# in addition to whatever we do anyway.
# Just "make" or "make all" shall build modules as well

ifneq ($(filter all _all modules,$(MAKECMDGOALS)),)
  KBUILD_MODULES := 1
endif

ifeq ($(MAKECMDGOALS),)
  KBUILD_MODULES := 1
endif

export KBUILD_MODULES KBUILD_BUILTIN

ifeq ($(KBUILD_EXTMOD),)
# Objects we will link into vmlinux / subdirs we need to visit
init-y		:= init/
drivers-y	:= drivers/ sound/
net-y		:= net/
libs-y		:= lib/
core-y		:= usr/
virt-y		:= virt/
endif # KBUILD_EXTMOD

ifeq ($(dot-config),1)
include include/config/auto.conf
endif

# The all: target is the default when no target is given on the
# command line.
# This allow a user to issue only 'make' to build a kernel including modules
# Defaults to vmlinux, but the arch makefile usually adds further targets
all: vmlinux

CFLAGS_GCOV	:= -fprofile-arcs -ftest-coverage \
	$(call cc-option,-fno-tree-loop-im) \
	$(call cc-disable-warning,maybe-uninitialized,)
export CFLAGS_GCOV

# The arch Makefiles can override CC_FLAGS_FTRACE. We may also append it later.
ifdef CONFIG_FUNCTION_TRACER
  CC_FLAGS_FTRACE := -pg
endif

# The arch Makefile can set ARCH_{CPP,A,C}FLAGS to override the default
# values of the respective KBUILD_* variables
ARCH_CPPFLAGS :=
ARCH_AFLAGS :=
ARCH_CFLAGS :=
include arch/$(SRCARCH)/Makefile

ifeq ($(dot-config),1)
ifeq ($(may-sync-config),1)
# Read in dependencies to all Kconfig* files, make sure to run syncconfig if
# changes are detected. This should be included after arch/$(SRCARCH)/Makefile
# because some architectures define CROSS_COMPILE there.
-include include/config/auto.conf.cmd

$(KCONFIG_CONFIG):
	@echo >&2 '***'
	@echo >&2 '*** Configuration file "$@" not found!'
	@echo >&2 '***'
	@echo >&2 '*** Please run some configurator (e.g. "make oldconfig" or'
	@echo >&2 '*** "make menuconfig" or "make xconfig").'
	@echo >&2 '***'
	@/bin/false

# The actual configuration files used during the build are stored in
# include/generated/ and include/config/. Update them if .config is newer than
# include/config/auto.conf (which mirrors .config).
#
# This exploits the 'multi-target pattern rule' trick.
# The syncconfig should be executed only once to make all the targets.
%/auto.conf %/auto.conf.cmd %/tristate.conf: $(KCONFIG_CONFIG)
	$(Q)$(MAKE) -f $(srctree)/Makefile syncconfig
else
# External modules and some install targets need include/generated/autoconf.h
# and include/config/auto.conf but do not care if they are up-to-date.
# Use auto.conf to trigger the test
PHONY += include/config/auto.conf

include/config/auto.conf:
	$(Q)test -e include/generated/autoconf.h -a -e $@ || (		\
	echo >&2;							\
	echo >&2 "  ERROR: Kernel configuration is invalid.";		\
	echo >&2 "         include/generated/autoconf.h or $@ are missing.";\
	echo >&2 "         Run 'make oldconfig && make prepare' on kernel src to fix it.";	\
	echo >&2 ;							\
	/bin/false)

endif # may-sync-config
endif # $(dot-config)

KBUILD_CFLAGS	+= $(call cc-option,-fno-delete-null-pointer-checks,)
KBUILD_CFLAGS	+= $(call cc-disable-warning,frame-address,)
KBUILD_CFLAGS	+= $(call cc-disable-warning, format-truncation)
KBUILD_CFLAGS	+= $(call cc-disable-warning, format-overflow)
KBUILD_CFLAGS	+= $(call cc-disable-warning, int-in-bool-context)

ifdef CONFIG_CC_OPTIMIZE_FOR_SIZE
KBUILD_CFLAGS	+= $(call cc-option,-Oz,-Os)
else
KBUILD_CFLAGS   += -O2
endif

ifdef CONFIG_CC_DISABLE_WARN_MAYBE_UNINITIALIZED
KBUILD_CFLAGS   += -Wno-maybe-uninitialized
endif

# Tell gcc to never replace conditional load with a non-conditional one
KBUILD_CFLAGS	+= $(call cc-option,--param=allow-store-data-races=0)

include scripts/Makefile.kcov
include scripts/Makefile.gcc-plugins

ifdef CONFIG_READABLE_ASM
# Disable optimizations that make assembler listings hard to read.
# reorder blocks reorders the control in the function
# ipa clone creates specialized cloned functions
# partial inlining inlines only parts of functions
KBUILD_CFLAGS += $(call cc-option,-fno-reorder-blocks,) \
                 $(call cc-option,-fno-ipa-cp-clone,) \
                 $(call cc-option,-fno-partial-inlining)
endif

ifneq ($(CONFIG_FRAME_WARN),0)
KBUILD_CFLAGS += $(call cc-option,-Wframe-larger-than=${CONFIG_FRAME_WARN})
endif

stackp-flags-$(CONFIG_CC_HAS_STACKPROTECTOR_NONE) := -fno-stack-protector
stackp-flags-$(CONFIG_STACKPROTECTOR)             := -fstack-protector
stackp-flags-$(CONFIG_STACKPROTECTOR_STRONG)      := -fstack-protector-strong

KBUILD_CFLAGS += $(stackp-flags-y)

ifdef CONFIG_CC_IS_CLANG
KBUILD_CPPFLAGS += $(call cc-option,-Qunused-arguments,)
KBUILD_CFLAGS += $(call cc-disable-warning, format-invalid-specifier)
KBUILD_CFLAGS += $(call cc-disable-warning, gnu)
KBUILD_CFLAGS += $(call cc-disable-warning, address-of-packed-member)
# Quiet clang warning: comparison of unsigned expression < 0 is always false
KBUILD_CFLAGS += $(call cc-disable-warning, tautological-compare)
# CLANG uses a _MergedGlobals as optimization, but this breaks modpost, as the
# source of a reference will be _MergedGlobals and not on of the whitelisted names.
# See modpost pattern 2
KBUILD_CFLAGS += $(call cc-option, -mno-global-merge,)
KBUILD_CFLAGS += $(call cc-option, -fcatch-undefined-behavior)
else

# These warnings generated too much noise in a regular build.
# Use make W=1 to enable them (see scripts/Makefile.extrawarn)
KBUILD_CFLAGS += -Wno-unused-but-set-variable
endif

KBUILD_CFLAGS += $(call cc-disable-warning, unused-const-variable)
ifdef CONFIG_FRAME_POINTER
KBUILD_CFLAGS	+= -fno-omit-frame-pointer -fno-optimize-sibling-calls
else
# Some targets (ARM with Thumb2, for example), can't be built with frame
# pointers.  For those, we don't have FUNCTION_TRACER automatically
# select FRAME_POINTER.  However, FUNCTION_TRACER adds -pg, and this is
# incompatible with -fomit-frame-pointer with current GCC, so we don't use
# -fomit-frame-pointer with FUNCTION_TRACER.
ifndef CONFIG_FUNCTION_TRACER
KBUILD_CFLAGS	+= -fomit-frame-pointer
endif
endif

DEBUG_CFLAGS	:= $(call cc-option, -fno-var-tracking-assignments)

ifdef CONFIG_DEBUG_INFO
ifdef CONFIG_DEBUG_INFO_SPLIT
DEBUG_CFLAGS	+= -gsplit-dwarf
else
DEBUG_CFLAGS	+= -g
endif
KBUILD_AFLAGS	+= -Wa,-gdwarf-2
endif
ifdef CONFIG_DEBUG_INFO_DWARF4
DEBUG_CFLAGS	+= -gdwarf-4
endif

ifdef CONFIG_DEBUG_INFO_REDUCED
DEBUG_CFLAGS	+= $(call cc-option, -femit-struct-debug-baseonly) \
		   $(call cc-option,-fno-var-tracking)
endif

KBUILD_CFLAGS += $(DEBUG_CFLAGS)
export DEBUG_CFLAGS

ifdef CONFIG_FUNCTION_TRACER
ifdef CONFIG_FTRACE_MCOUNT_RECORD
  # gcc 5 supports generating the mcount tables directly
  ifeq ($(call cc-option-yn,-mrecord-mcount),y)
    CC_FLAGS_FTRACE	+= -mrecord-mcount
    export CC_USING_RECORD_MCOUNT := 1
  endif
  ifdef CONFIG_HAVE_NOP_MCOUNT
    ifeq ($(call cc-option-yn, -mnop-mcount),y)
      CC_FLAGS_FTRACE	+= -mnop-mcount
      CC_FLAGS_USING	+= -DCC_USING_NOP_MCOUNT
    endif
  endif
endif
ifdef CONFIG_HAVE_FENTRY
  ifeq ($(call cc-option-yn, -mfentry),y)
    CC_FLAGS_FTRACE	+= -mfentry
    CC_FLAGS_USING	+= -DCC_USING_FENTRY
  endif
endif
export CC_FLAGS_FTRACE
KBUILD_CFLAGS	+= $(CC_FLAGS_FTRACE) $(CC_FLAGS_USING)
KBUILD_AFLAGS	+= $(CC_FLAGS_USING)
ifdef CONFIG_DYNAMIC_FTRACE
	ifdef CONFIG_HAVE_C_RECORDMCOUNT
		BUILD_C_RECORDMCOUNT := y
		export BUILD_C_RECORDMCOUNT
	endif
endif
endif

# We trigger additional mismatches with less inlining
ifdef CONFIG_DEBUG_SECTION_MISMATCH
KBUILD_CFLAGS += $(call cc-option, -fno-inline-functions-called-once)
endif

ifdef CONFIG_LD_DEAD_CODE_DATA_ELIMINATION
KBUILD_CFLAGS_KERNEL += -ffunction-sections -fdata-sections
LDFLAGS_vmlinux += --gc-sections
endif

# arch Makefile may override CC so keep this after arch Makefile is included
NOSTDINC_FLAGS += -nostdinc -isystem $(shell $(CC) -print-file-name=include)

# warn about C99 declaration after statement
KBUILD_CFLAGS += -Wdeclaration-after-statement

# Variable Length Arrays (VLAs) should not be used anywhere in the kernel
KBUILD_CFLAGS += $(call cc-option,-Wvla)

# disable pointer signed / unsigned warnings in gcc 4.0
KBUILD_CFLAGS += -Wno-pointer-sign

# disable stringop warnings in gcc 8+
KBUILD_CFLAGS += $(call cc-disable-warning, stringop-truncation)

# disable invalid "can't wrap" optimizations for signed / pointers
KBUILD_CFLAGS	+= $(call cc-option,-fno-strict-overflow)

# clang sets -fmerge-all-constants by default as optimization, but this
# is non-conforming behavior for C and in fact breaks the kernel, so we
# need to disable it here generally.
KBUILD_CFLAGS	+= $(call cc-option,-fno-merge-all-constants)

# for gcc -fno-merge-all-constants disables everything, but it is fine
# to have actual conforming behavior enabled.
KBUILD_CFLAGS	+= $(call cc-option,-fmerge-constants)

# Make sure -fstack-check isn't enabled (like gentoo apparently did)
KBUILD_CFLAGS  += $(call cc-option,-fno-stack-check,)

# conserve stack if available
KBUILD_CFLAGS   += $(call cc-option,-fconserve-stack)

# Prohibit date/time macros, which would make the build non-deterministic
KBUILD_CFLAGS   += $(call cc-option,-Werror=date-time)

# enforce correct pointer usage
KBUILD_CFLAGS   += $(call cc-option,-Werror=incompatible-pointer-types)

# Require designated initializers for all marked structures
KBUILD_CFLAGS   += $(call cc-option,-Werror=designated-init)

# change __FILE__ to the relative path from the srctree
KBUILD_CFLAGS	+= $(call cc-option,-fmacro-prefix-map=$(srctree)/=)

# use the deterministic mode of AR if available
KBUILD_ARFLAGS := $(call ar-option,D)

include scripts/Makefile.kasan
include scripts/Makefile.extrawarn
include scripts/Makefile.ubsan

# Add any arch overrides and user supplied CPPFLAGS, AFLAGS and CFLAGS as the
# last assignments
KBUILD_CPPFLAGS += $(ARCH_CPPFLAGS) $(KCPPFLAGS)
KBUILD_AFLAGS   += $(ARCH_AFLAGS)   $(KAFLAGS)
KBUILD_CFLAGS   += $(ARCH_CFLAGS)   $(KCFLAGS)

# Use --build-id when available.
LDFLAGS_BUILD_ID := $(call ld-option, --build-id)
KBUILD_LDFLAGS_MODULE += $(LDFLAGS_BUILD_ID)
LDFLAGS_vmlinux += $(LDFLAGS_BUILD_ID)

ifeq ($(CONFIG_STRIP_ASM_SYMS),y)
LDFLAGS_vmlinux	+= $(call ld-option, -X,)
endif

# insure the checker run with the right endianness
CHECKFLAGS += $(if $(CONFIG_CPU_BIG_ENDIAN),-mbig-endian,-mlittle-endian)

# the checker needs the correct machine size
CHECKFLAGS += $(if $(CONFIG_64BIT),-m64,-m32)

# Default kernel image to build when no specific target is given.
# KBUILD_IMAGE may be overruled on the command line or
# set in the environment
# Also any assignments in arch/$(ARCH)/Makefile take precedence over
# this default value
export KBUILD_IMAGE ?= vmlinux

#
# INSTALL_PATH specifies where to place the updated kernel and system map
# images. Default is /boot, but you can set it to other values
export	INSTALL_PATH ?= /boot

#
# INSTALL_DTBS_PATH specifies a prefix for relocations required by build roots.
# Like INSTALL_MOD_PATH, it isn't defined in the Makefile, but can be passed as
# an argument if needed. Otherwise it defaults to the kernel install path
#
export INSTALL_DTBS_PATH ?= $(INSTALL_PATH)/dtbs/$(KERNELRELEASE)

#
# INSTALL_MOD_PATH specifies a prefix to MODLIB for module directory
# relocations required by build roots.  This is not defined in the
# makefile but the argument can be passed to make if needed.
#

MODLIB	= $(INSTALL_MOD_PATH)/lib/modules/$(KERNELRELEASE)
export MODLIB

#
# INSTALL_MOD_STRIP, if defined, will cause modules to be
# stripped after they are installed.  If INSTALL_MOD_STRIP is '1', then
# the default option --strip-debug will be used.  Otherwise,
# INSTALL_MOD_STRIP value will be used as the options to the strip command.

ifdef INSTALL_MOD_STRIP
ifeq ($(INSTALL_MOD_STRIP),1)
mod_strip_cmd = $(STRIP) --strip-debug
else
mod_strip_cmd = $(STRIP) $(INSTALL_MOD_STRIP)
endif # INSTALL_MOD_STRIP=1
else
mod_strip_cmd = true
endif # INSTALL_MOD_STRIP
export mod_strip_cmd

# CONFIG_MODULE_COMPRESS, if defined, will cause module to be compressed
# after they are installed in agreement with CONFIG_MODULE_COMPRESS_GZIP
# or CONFIG_MODULE_COMPRESS_XZ.

mod_compress_cmd = true
ifdef CONFIG_MODULE_COMPRESS
  ifdef CONFIG_MODULE_COMPRESS_GZIP
    mod_compress_cmd = gzip -n -f
  endif # CONFIG_MODULE_COMPRESS_GZIP
  ifdef CONFIG_MODULE_COMPRESS_XZ
    mod_compress_cmd = xz -f
  endif # CONFIG_MODULE_COMPRESS_XZ
endif # CONFIG_MODULE_COMPRESS
export mod_compress_cmd

ifdef CONFIG_MODULE_SIG_ALL
$(eval $(call config_filename,MODULE_SIG_KEY))

mod_sign_cmd = scripts/sign-file $(CONFIG_MODULE_SIG_HASH) $(MODULE_SIG_KEY_SRCPREFIX)$(CONFIG_MODULE_SIG_KEY) certs/signing_key.x509
else
mod_sign_cmd = true
endif
export mod_sign_cmd

ifdef CONFIG_STACK_VALIDATION
  has_libelf := $(call try-run,\
		echo "int main() {}" | $(HOSTCC) -xc -o /dev/null -lelf -,1,0)
  ifeq ($(has_libelf),1)
    objtool_target := tools/objtool FORCE
  else
    SKIP_STACK_VALIDATION := 1
    export SKIP_STACK_VALIDATION
  endif
endif

PHONY += prepare0

suse_version_h := include/generated/uapi/linux/suse_version.h

define filechk_suse_version
	$(CONFIG_SHELL) $(srctree)/scripts/gen-suse_version_h.sh
endef

$(suse_version_h): include/config/auto.conf FORCE
	$(call filechk,suse_version)

ifeq ($(KBUILD_EXTMOD),)
core-y		+= kernel/ certs/ mm/ fs/ ipc/ security/ crypto/ block/

vmlinux-dirs	:= $(patsubst %/,%,$(filter %/, $(init-y) $(init-m) \
		     $(core-y) $(core-m) $(drivers-y) $(drivers-m) \
		     $(net-y) $(net-m) $(libs-y) $(libs-m) $(virt-y)))

vmlinux-alldirs	:= $(sort $(vmlinux-dirs) $(patsubst %/,%,$(filter %/, \
		     $(init-) $(core-) $(drivers-) $(net-) $(libs-) $(virt-))))

init-y		:= $(patsubst %/, %/built-in.a, $(init-y))
core-y		:= $(patsubst %/, %/built-in.a, $(core-y))
drivers-y	:= $(patsubst %/, %/built-in.a, $(drivers-y))
net-y		:= $(patsubst %/, %/built-in.a, $(net-y))
libs-y1		:= $(patsubst %/, %/lib.a, $(libs-y))
libs-y2		:= $(patsubst %/, %/built-in.a, $(filter-out %.a, $(libs-y)))
virt-y		:= $(patsubst %/, %/built-in.a, $(virt-y))

# Externally visible symbols (used by link-vmlinux.sh)
export KBUILD_VMLINUX_OBJS := $(head-y) $(init-y) $(core-y) $(libs-y2) \
			      $(drivers-y) $(net-y) $(virt-y)
export KBUILD_VMLINUX_LIBS := $(libs-y1)
export KBUILD_LDS          := arch/$(SRCARCH)/kernel/vmlinux.lds
export LDFLAGS_vmlinux
# used by scripts/package/Makefile
export KBUILD_ALLDIRS := $(sort $(filter-out arch/%,$(vmlinux-alldirs)) arch Documentation include samples scripts tools)

vmlinux-deps := $(KBUILD_LDS) $(KBUILD_VMLINUX_OBJS) $(KBUILD_VMLINUX_LIBS)

# Recurse until adjust_autoksyms.sh is satisfied
PHONY += autoksyms_recursive
autoksyms_recursive: $(vmlinux-deps)
ifdef CONFIG_TRIM_UNUSED_KSYMS
	$(Q)$(CONFIG_SHELL) $(srctree)/scripts/adjust_autoksyms.sh \
	  "$(MAKE) -f $(srctree)/Makefile vmlinux"
endif

# For the kernel to actually contain only the needed exported symbols,
# we have to build modules as well to determine what those symbols are.
# (this can be evaluated only once include/config/auto.conf has been included)
ifdef CONFIG_TRIM_UNUSED_KSYMS
  KBUILD_MODULES := 1
endif

autoksyms_h := $(if $(CONFIG_TRIM_UNUSED_KSYMS), include/generated/autoksyms.h)

$(autoksyms_h):
	$(Q)mkdir -p $(dir $@)
	$(Q)touch $@

ARCH_POSTLINK := $(wildcard $(srctree)/arch/$(SRCARCH)/Makefile.postlink)

# Final link of vmlinux with optional arch pass after final link
cmd_link-vmlinux =                                                 \
	$(CONFIG_SHELL) $< $(LD) $(KBUILD_LDFLAGS) $(LDFLAGS_vmlinux) ;    \
	$(if $(ARCH_POSTLINK), $(MAKE) -f $(ARCH_POSTLINK) $@, true)

vmlinux: scripts/link-vmlinux.sh autoksyms_recursive $(vmlinux-deps) FORCE
	+$(call if_changed,link-vmlinux)

targets := vmlinux

# Build samples along the rest of the kernel. This needs headers_install.
ifdef CONFIG_SAMPLES
vmlinux-dirs += samples
samples: headers_install
endif

# The actual objects are generated when descending,
# make sure no implicit rule kicks in
$(sort $(vmlinux-deps)): $(vmlinux-dirs) ;

# Handle descending into subdirectories listed in $(vmlinux-dirs)
# Preset locale variables to speed up the build process. Limit locale
# tweaks to this spot to avoid wrong language settings when running
# make menuconfig etc.
# Error messages still appears in the original language

PHONY += $(vmlinux-dirs)
$(vmlinux-dirs): prepare
	$(Q)$(MAKE) $(build)=$@ need-builtin=1

filechk_kernel.release = \
	echo "$(KERNELVERSION)$$($(CONFIG_SHELL) $(srctree)/scripts/setlocalversion $(srctree))"

# Store (new) KERNELRELEASE string in include/config/kernel.release
include/config/kernel.release: $(srctree)/Makefile FORCE
	$(call filechk,kernel.release)

# Additional helpers built in scripts/
# Carefully list dependencies so we do not try to build scripts twice
# in parallel
PHONY += scripts
scripts: scripts_basic scripts_dtc
	$(Q)$(MAKE) $(build)=$(@)

# Things we need to do before we recursively start building the kernel
# or the modules are listed in "prepare".
# A multi level approach is used. prepareN is processed before prepareN-1.
# archprepare is used in arch Makefiles and when processed asm symlink,
# version.h and scripts_basic is processed / created.

PHONY += prepare archprepare prepare1 prepare3

# prepare3 is used to check if we are building in a separate output directory,
# and if so do:
# 1) Check that make has not been executed in the kernel src $(srctree)
prepare3: include/config/kernel.release
ifneq ($(KBUILD_SRC),)
	@$(kecho) '  Using $(srctree) as source for kernel'
	$(Q)if [ -f $(srctree)/.config -o -d $(srctree)/include/config ]; then \
		echo >&2 "  $(srctree) is not clean, please run 'make mrproper'"; \
		echo >&2 "  in the '$(srctree)' directory.";\
		/bin/false; \
	fi;
endif

<<<<<<< HEAD
# prepare2 creates a makefile if using a separate output directory.
# From this point forward, .config has been reprocessed, so any rules
# that need to depend on updated CONFIG_* values can be checked here.
prepare2: prepare3 outputmakefile asm-generic

prepare1: prepare2 $(version_h) $(autoksyms_h) include/generated/utsrelease.h \
                   $(suse_version_h)
=======
prepare1: prepare3 outputmakefile asm-generic $(version_h) $(autoksyms_h) \
						include/generated/utsrelease.h
>>>>>>> 9e98c678
	$(cmd_crmodverdir)

archprepare: archheaders archscripts prepare1 scripts

prepare0: archprepare
	$(Q)$(MAKE) $(build)=scripts/mod
	$(Q)$(MAKE) $(build)=.

# All the preparing..
prepare: prepare0 prepare-objtool

# Support for using generic headers in asm-generic
asm-generic := -f $(srctree)/scripts/Makefile.asm-generic obj

PHONY += asm-generic uapi-asm-generic
asm-generic: uapi-asm-generic
	$(Q)$(MAKE) $(asm-generic)=arch/$(SRCARCH)/include/generated/asm \
	generic=include/asm-generic
uapi-asm-generic:
	$(Q)$(MAKE) $(asm-generic)=arch/$(SRCARCH)/include/generated/uapi/asm \
	generic=include/uapi/asm-generic

PHONY += prepare-objtool
prepare-objtool: $(objtool_target)
ifeq ($(SKIP_STACK_VALIDATION),1)
ifdef CONFIG_UNWINDER_ORC
	@echo "error: Cannot generate ORC metadata for CONFIG_UNWINDER_ORC=y, please install libelf-dev, libelf-devel or elfutils-libelf-devel" >&2
	@false
else
	@echo "warning: Cannot use CONFIG_STACK_VALIDATION=y, please install libelf-dev, libelf-devel or elfutils-libelf-devel" >&2
endif
endif

# Generate some files
# ---------------------------------------------------------------------------

# KERNELRELEASE can change from a few different places, meaning version.h
# needs to be updated, so this check is forced on all builds

uts_len := 64
define filechk_utsrelease.h
	if [ `echo -n "$(KERNELRELEASE)" | wc -c ` -gt $(uts_len) ]; then \
	  echo '"$(KERNELRELEASE)" exceeds $(uts_len) characters' >&2;    \
	  exit 1;                                                         \
	fi;                                                               \
	echo \#define UTS_RELEASE \"$(KERNELRELEASE)\"
endef

define filechk_version.h
	echo \#define LINUX_VERSION_CODE $(shell                         \
	expr $(VERSION) \* 65536 + 0$(PATCHLEVEL) \* 256 + 0$(SUBLEVEL)); \
	echo '#define KERNEL_VERSION(a,b,c) (((a) << 16) + ((b) << 8) + (c))'
endef

$(version_h): FORCE
	$(call filechk,version.h)
	$(Q)rm -f $(old_version_h)

include/generated/utsrelease.h: include/config/kernel.release FORCE
	$(call filechk,utsrelease.h)

PHONY += headerdep
headerdep:
	$(Q)find $(srctree)/include/ -name '*.h' | xargs --max-args 1 \
	$(srctree)/scripts/headerdep.pl -I$(srctree)/include

# ---------------------------------------------------------------------------
# Kernel headers

#Default location for installed headers
export INSTALL_HDR_PATH = $(objtree)/usr

# If we do an all arch process set dst to include/arch-$(SRCARCH)
hdr-dst = $(if $(KBUILD_HEADERS), dst=include/arch-$(SRCARCH), dst=include)

PHONY += archheaders archscripts

PHONY += __headers
__headers: $(version_h) scripts_basic uapi-asm-generic archheaders archscripts
	$(Q)$(MAKE) $(build)=scripts build_unifdef

PHONY += headers_install_all
headers_install_all:
	$(Q)$(CONFIG_SHELL) $(srctree)/scripts/headers.sh install

PHONY += headers_install
headers_install: __headers
	$(if $(wildcard $(srctree)/arch/$(SRCARCH)/include/uapi/asm/Kbuild),, \
	  $(error Headers not exportable for the $(SRCARCH) architecture))
	$(Q)$(MAKE) $(hdr-inst)=include/uapi dst=include
	$(Q)$(MAKE) $(hdr-inst)=arch/$(SRCARCH)/include/uapi $(hdr-dst)

PHONY += headers_check_all
headers_check_all: headers_install_all
	$(Q)$(CONFIG_SHELL) $(srctree)/scripts/headers.sh check

PHONY += headers_check
headers_check: headers_install
	$(Q)$(MAKE) $(hdr-inst)=include/uapi dst=include HDRCHECK=1
	$(Q)$(MAKE) $(hdr-inst)=arch/$(SRCARCH)/include/uapi $(hdr-dst) HDRCHECK=1

ifdef CONFIG_HEADERS_CHECK
all: headers_check
endif

# ---------------------------------------------------------------------------
# Kernel selftest

PHONY += kselftest
kselftest:
	$(Q)$(MAKE) -C $(srctree)/tools/testing/selftests run_tests

PHONY += kselftest-clean
kselftest-clean:
	$(Q)$(MAKE) -C $(srctree)/tools/testing/selftests clean

PHONY += kselftest-merge
kselftest-merge:
	$(if $(wildcard $(objtree)/.config),, $(error No .config exists, config your kernel first!))
	$(Q)$(CONFIG_SHELL) $(srctree)/scripts/kconfig/merge_config.sh \
		-m $(objtree)/.config \
		$(srctree)/tools/testing/selftests/*/config
	+$(Q)$(MAKE) -f $(srctree)/Makefile olddefconfig

# ---------------------------------------------------------------------------
# Devicetree files

ifneq ($(wildcard $(srctree)/arch/$(SRCARCH)/boot/dts/),)
dtstree := arch/$(SRCARCH)/boot/dts
endif

ifneq ($(dtstree),)

%.dtb: prepare3 scripts_dtc
	$(Q)$(MAKE) $(build)=$(dtstree) $(dtstree)/$@

PHONY += dtbs dtbs_install dt_binding_check
dtbs dtbs_check: prepare3 scripts_dtc
	$(Q)$(MAKE) $(build)=$(dtstree)

dtbs_check: export CHECK_DTBS=1
dtbs_check: dt_binding_check

dtbs_install:
	$(Q)$(MAKE) $(dtbinst)=$(dtstree)

ifdef CONFIG_OF_EARLY_FLATTREE
all: dtbs
endif

endif

PHONY += scripts_dtc
scripts_dtc: scripts_basic
	$(Q)$(MAKE) $(build)=scripts/dtc

dt_binding_check: scripts_dtc
	$(Q)$(MAKE) $(build)=Documentation/devicetree/bindings

# ---------------------------------------------------------------------------
# Modules

ifdef CONFIG_MODULES

# By default, build modules as well

all: modules

# Build modules
#
# A module can be listed more than once in obj-m resulting in
# duplicate lines in modules.order files.  Those are removed
# using awk while concatenating to the final file.

PHONY += modules
modules: $(vmlinux-dirs) $(if $(KBUILD_BUILTIN),vmlinux) modules.builtin
	$(Q)$(AWK) '!x[$$0]++' $(vmlinux-dirs:%=$(objtree)/%/modules.order) > $(objtree)/modules.order
	@$(kecho) '  Building modules, stage 2.';
	$(Q)$(MAKE) -f $(srctree)/scripts/Makefile.modpost

modules.builtin: $(vmlinux-dirs:%=%/modules.builtin)
	$(Q)$(AWK) '!x[$$0]++' $^ > $(objtree)/modules.builtin

%/modules.builtin: include/config/auto.conf include/config/tristate.conf
	$(Q)$(MAKE) $(modbuiltin)=$*


# Target to prepare building external modules
PHONY += modules_prepare
modules_prepare: prepare

# Target to install modules
PHONY += modules_install
modules_install: _modinst_ _modinst_post

PHONY += _modinst_
_modinst_:
	@rm -rf $(MODLIB)/kernel
	@rm -f $(MODLIB)/source
	@mkdir -p $(MODLIB)/kernel
	@ln -s $(abspath $(srctree)) $(MODLIB)/source
	@if [ ! $(objtree) -ef  $(MODLIB)/build ]; then \
		rm -f $(MODLIB)/build ; \
		ln -s $(CURDIR) $(MODLIB)/build ; \
	fi
	@cp -f $(objtree)/modules.order $(MODLIB)/
	@cp -f $(objtree)/modules.builtin $(MODLIB)/
	$(Q)$(MAKE) -f $(srctree)/scripts/Makefile.modinst

# This depmod is only for convenience to give the initial
# boot a modules.dep even before / is mounted read-write.  However the
# boot script depmod is the master version.
PHONY += _modinst_post
_modinst_post: _modinst_
	$(call cmd,depmod)

ifeq ($(CONFIG_MODULE_SIG), y)
PHONY += modules_sign
modules_sign:
	$(Q)$(MAKE) -f $(srctree)/scripts/Makefile.modsign
endif

else # CONFIG_MODULES

# Modules not configured
# ---------------------------------------------------------------------------

PHONY += modules modules_install
modules modules_install:
	@echo >&2
	@echo >&2 "The present kernel configuration has modules disabled."
	@echo >&2 "Type 'make config' and enable loadable module support."
	@echo >&2 "Then build a kernel with module support enabled."
	@echo >&2
	@exit 1

endif # CONFIG_MODULES

###
# Cleaning is done on three levels.
# make clean     Delete most generated files
#                Leave enough to build external modules
# make mrproper  Delete the current configuration, and all generated files
# make distclean Remove editor backup files, patch leftover files and the like

# Directories & files removed with 'make clean'
CLEAN_DIRS  += $(MODVERDIR) include/ksym

# Directories & files removed with 'make mrproper'
MRPROPER_DIRS  += include/config usr/include include/generated          \
		  arch/*/include/generated .tmp_objdiff
MRPROPER_FILES += .config .config.old .version \
		  Module.symvers tags TAGS cscope* GPATH GTAGS GRTAGS GSYMS \
		  signing_key.pem signing_key.priv signing_key.x509	\
		  x509.genkey extra_certificates signing_key.x509.keyid	\
		  signing_key.x509.signer vmlinux-gdb.py

# clean - Delete most, but leave enough to build external modules
#
clean: rm-dirs  := $(CLEAN_DIRS)
clean: rm-files := $(CLEAN_FILES)
clean-dirs      := $(addprefix _clean_, . $(vmlinux-alldirs) Documentation samples)

PHONY += $(clean-dirs) clean archclean vmlinuxclean
$(clean-dirs):
	$(Q)$(MAKE) $(clean)=$(patsubst _clean_%,%,$@)

vmlinuxclean:
	$(Q)$(CONFIG_SHELL) $(srctree)/scripts/link-vmlinux.sh clean
	$(Q)$(if $(ARCH_POSTLINK), $(MAKE) -f $(ARCH_POSTLINK) clean)

clean: archclean vmlinuxclean

# mrproper - Delete all generated files, including .config
#
mrproper: rm-dirs  := $(wildcard $(MRPROPER_DIRS))
mrproper: rm-files := $(wildcard $(MRPROPER_FILES))
mrproper-dirs      := $(addprefix _mrproper_,scripts)

PHONY += $(mrproper-dirs) mrproper
$(mrproper-dirs):
	$(Q)$(MAKE) $(clean)=$(patsubst _mrproper_%,%,$@)

mrproper: clean $(mrproper-dirs)
	$(call cmd,rmdirs)
	$(call cmd,rmfiles)

# distclean
#
PHONY += distclean

distclean: mrproper
	@find $(srctree) $(RCS_FIND_IGNORE) \
		\( -name '*.orig' -o -name '*.rej' -o -name '*~' \
		-o -name '*.bak' -o -name '#*#' -o -name '*%' \
		-o -name 'core' \) \
		-type f -print | xargs rm -f


# Packaging of the kernel to various formats
# ---------------------------------------------------------------------------
package-dir	:= scripts/package

%src-pkg: FORCE
	$(Q)$(MAKE) $(build)=$(package-dir) $@
%pkg: include/config/kernel.release FORCE
	$(Q)$(MAKE) $(build)=$(package-dir) $@


# Brief documentation of the typical targets used
# ---------------------------------------------------------------------------

boards := $(wildcard $(srctree)/arch/$(SRCARCH)/configs/*_defconfig)
boards := $(sort $(notdir $(boards)))
board-dirs := $(dir $(wildcard $(srctree)/arch/$(SRCARCH)/configs/*/*_defconfig))
board-dirs := $(sort $(notdir $(board-dirs:/=)))

PHONY += help
help:
	@echo  'Cleaning targets:'
	@echo  '  clean		  - Remove most generated files but keep the config and'
	@echo  '                    enough build support to build external modules'
	@echo  '  mrproper	  - Remove all generated files + config + various backup files'
	@echo  '  distclean	  - mrproper + remove editor backup and patch files'
	@echo  ''
	@echo  'Configuration targets:'
	@$(MAKE) -f $(srctree)/scripts/kconfig/Makefile help
	@echo  ''
	@echo  'Other generic targets:'
	@echo  '  all		  - Build all targets marked with [*]'
	@echo  '* vmlinux	  - Build the bare kernel'
	@echo  '* modules	  - Build all modules'
	@echo  '  modules_install - Install all modules to INSTALL_MOD_PATH (default: /)'
	@echo  '  dir/            - Build all files in dir and below'
	@echo  '  dir/file.[ois]  - Build specified target only'
	@echo  '  dir/file.ll     - Build the LLVM assembly file'
	@echo  '                    (requires compiler support for LLVM assembly generation)'
	@echo  '  dir/file.lst    - Build specified mixed source/assembly target only'
	@echo  '                    (requires a recent binutils and recent build (System.map))'
	@echo  '  dir/file.ko     - Build module including final link'
	@echo  '  modules_prepare - Set up for building external modules'
	@echo  '  tags/TAGS	  - Generate tags file for editors'
	@echo  '  cscope	  - Generate cscope index'
	@echo  '  gtags           - Generate GNU GLOBAL index'
	@echo  '  kernelrelease	  - Output the release version string (use with make -s)'
	@echo  '  kernelversion	  - Output the version stored in Makefile (use with make -s)'
	@echo  '  image_name	  - Output the image name (use with make -s)'
	@echo  '  headers_install - Install sanitised kernel headers to INSTALL_HDR_PATH'; \
	 echo  '                    (default: $(INSTALL_HDR_PATH))'; \
	 echo  ''
	@echo  'Static analysers:'
	@echo  '  checkstack      - Generate a list of stack hogs'
	@echo  '  namespacecheck  - Name space analysis on compiled kernel'
	@echo  '  versioncheck    - Sanity check on version.h usage'
	@echo  '  includecheck    - Check for duplicate included header files'
	@echo  '  export_report   - List the usages of all exported symbols'
	@echo  '  headers_check   - Sanity check on exported headers'
	@echo  '  headerdep       - Detect inclusion cycles in headers'
	@echo  '  coccicheck      - Check with Coccinelle'
	@echo  ''
	@echo  'Kernel selftest:'
	@echo  '  kselftest       - Build and run kernel selftest (run as root)'
	@echo  '                    Build, install, and boot kernel before'
	@echo  '                    running kselftest on it'
	@echo  '  kselftest-clean - Remove all generated kselftest files'
	@echo  '  kselftest-merge - Merge all the config dependencies of kselftest to existing'
	@echo  '                    .config.'
	@echo  ''
	@$(if $(dtstree), \
		echo 'Devicetree:'; \
		echo '* dtbs            - Build device tree blobs for enabled boards'; \
		echo '  dtbs_install    - Install dtbs to $(INSTALL_DTBS_PATH)'; \
		echo '')

	@echo 'Userspace tools targets:'
	@echo '  use "make tools/help"'
	@echo '  or  "cd tools; make help"'
	@echo  ''
	@echo  'Kernel packaging:'
	@$(MAKE) $(build)=$(package-dir) help
	@echo  ''
	@echo  'Documentation targets:'
	@$(MAKE) -f $(srctree)/Documentation/Makefile dochelp
	@echo  ''
	@echo  'Architecture specific targets ($(SRCARCH)):'
	@$(if $(archhelp),$(archhelp),\
		echo '  No architecture specific help defined for $(SRCARCH)')
	@echo  ''
	@$(if $(boards), \
		$(foreach b, $(boards), \
		printf "  %-24s - Build for %s\\n" $(b) $(subst _defconfig,,$(b));) \
		echo '')
	@$(if $(board-dirs), \
		$(foreach b, $(board-dirs), \
		printf "  %-16s - Show %s-specific targets\\n" help-$(b) $(b);) \
		printf "  %-16s - Show all of the above\\n" help-boards; \
		echo '')

	@echo  '  make V=0|1 [targets] 0 => quiet build (default), 1 => verbose build'
	@echo  '  make V=2   [targets] 2 => give reason for rebuild of target'
	@echo  '  make O=dir [targets] Locate all output files in "dir", including .config'
	@echo  '  make C=1   [targets] Check re-compiled c source with $$CHECK (sparse by default)'
	@echo  '  make C=2   [targets] Force check of all c source with $$CHECK'
	@echo  '  make RECORDMCOUNT_WARN=1 [targets] Warn about ignored mcount sections'
	@echo  '  make W=n   [targets] Enable extra gcc checks, n=1,2,3 where'
	@echo  '		1: warnings which may be relevant and do not occur too often'
	@echo  '		2: warnings which occur quite often but may still be relevant'
	@echo  '		3: more obscure warnings, can most likely be ignored'
	@echo  '		Multiple levels can be combined with W=12 or W=123'
	@echo  ''
	@echo  'Execute "make" or "make all" to build all targets marked with [*] '
	@echo  'For further info see the ./README file'


help-board-dirs := $(addprefix help-,$(board-dirs))

help-boards: $(help-board-dirs)

boards-per-dir = $(sort $(notdir $(wildcard $(srctree)/arch/$(SRCARCH)/configs/$*/*_defconfig)))

$(help-board-dirs): help-%:
	@echo  'Architecture specific targets ($(SRCARCH) $*):'
	@$(if $(boards-per-dir), \
		$(foreach b, $(boards-per-dir), \
		printf "  %-24s - Build for %s\\n" $*/$(b) $(subst _defconfig,,$(b));) \
		echo '')


# Documentation targets
# ---------------------------------------------------------------------------
DOC_TARGETS := xmldocs latexdocs pdfdocs htmldocs epubdocs cleandocs \
	       linkcheckdocs dochelp refcheckdocs
PHONY += $(DOC_TARGETS)
$(DOC_TARGETS): scripts_basic FORCE
	$(Q)$(MAKE) $(build)=Documentation $@

# Misc
# ---------------------------------------------------------------------------

PHONY += scripts_gdb
scripts_gdb: prepare
	$(Q)$(MAKE) $(build)=scripts/gdb
	$(Q)ln -fsn $(abspath $(srctree)/scripts/gdb/vmlinux-gdb.py)

ifdef CONFIG_GDB_SCRIPTS
all: scripts_gdb
endif

else # KBUILD_EXTMOD

###
# External module support.
# When building external modules the kernel used as basis is considered
# read-only, and no consistency checks are made and the make
# system is not used on the basis kernel. If updates are required
# in the basis kernel ordinary make commands (without M=...) must
# be used.
#
# The following are the only valid targets when building external
# modules.
# make M=dir clean     Delete all automatically generated files
# make M=dir modules   Make all modules in specified dir
# make M=dir	       Same as 'make M=dir modules'
# make M=dir modules_install
#                      Install the modules built in the module directory
#                      Assumes install directory is already created

# We are always building modules
KBUILD_MODULES := 1

PHONY += $(objtree)/Module.symvers
$(objtree)/Module.symvers:
	@test -e $(objtree)/Module.symvers || ( \
	echo; \
	echo "  WARNING: Symbol version dump $(objtree)/Module.symvers"; \
	echo "           is missing; modules will have no dependencies and modversions."; \
	echo )

module-dirs := $(addprefix _module_,$(KBUILD_EXTMOD))
PHONY += $(module-dirs) modules
$(module-dirs): prepare $(objtree)/Module.symvers
	$(Q)$(MAKE) $(build)=$(patsubst _module_%,%,$@)

modules: $(module-dirs)
	@$(kecho) '  Building modules, stage 2.';
	$(Q)$(MAKE) -f $(srctree)/scripts/Makefile.modpost

PHONY += modules_install
modules_install: _emodinst_ _emodinst_post

install-dir := $(if $(INSTALL_MOD_DIR),$(INSTALL_MOD_DIR),extra)
PHONY += _emodinst_
_emodinst_:
	$(Q)mkdir -p $(MODLIB)/$(install-dir)
	$(Q)$(MAKE) -f $(srctree)/scripts/Makefile.modinst

PHONY += _emodinst_post
_emodinst_post: _emodinst_
	$(call cmd,depmod)

clean-dirs := $(addprefix _clean_,$(KBUILD_EXTMOD))

PHONY += $(clean-dirs) clean
$(clean-dirs):
	$(Q)$(MAKE) $(clean)=$(patsubst _clean_%,%,$@)

clean:	rm-dirs := $(MODVERDIR)
clean: rm-files := $(KBUILD_EXTMOD)/Module.symvers

PHONY += help
help:
	@echo  '  Building external modules.'
	@echo  '  Syntax: make -C path/to/kernel/src M=$$PWD target'
	@echo  ''
	@echo  '  modules         - default target, build the module(s)'
	@echo  '  modules_install - install the module'
	@echo  '  clean           - remove generated files in module directory only'
	@echo  ''

PHONY += prepare
prepare:
	$(cmd_crmodverdir)
endif # KBUILD_EXTMOD

clean: $(clean-dirs)
	$(call cmd,rmdirs)
	$(call cmd,rmfiles)
	@find $(if $(KBUILD_EXTMOD), $(KBUILD_EXTMOD), .) $(RCS_FIND_IGNORE) \
		\( -name '*.[aios]' -o -name '*.ko' -o -name '.*.cmd' \
		-o -name '*.ko.*' \
		-o -name '*.dtb' -o -name '*.dtb.S' -o -name '*.dt.yaml' \
		-o -name '*.dwo' -o -name '*.lst' \
		-o -name '*.su'  \
		-o -name '.*.d' -o -name '.*.tmp' -o -name '*.mod.c' \
		-o -name '*.lex.c' -o -name '*.tab.[ch]' \
		-o -name '*.asn1.[ch]' \
		-o -name '*.symtypes' -o -name 'modules.order' \
		-o -name modules.builtin -o -name '.tmp_*.o.*' \
		-o -name '*.c.[012]*.*' \
		-o -name '*.ll' \
		-o -name '*.gcno' \) -type f -print | xargs rm -f

# Generate tags for editors
# ---------------------------------------------------------------------------
quiet_cmd_tags = GEN     $@
      cmd_tags = $(CONFIG_SHELL) $(srctree)/scripts/tags.sh $@

tags TAGS cscope gtags: FORCE
	$(call cmd,tags)

# Scripts to check various things for consistency
# ---------------------------------------------------------------------------

PHONY += includecheck versioncheck coccicheck namespacecheck export_report

includecheck:
	find $(srctree)/* $(RCS_FIND_IGNORE) \
		-name '*.[hcS]' -type f -print | sort \
		| xargs $(PERL) -w $(srctree)/scripts/checkincludes.pl

versioncheck:
	find $(srctree)/* $(RCS_FIND_IGNORE) \
		-name '*.[hcS]' -type f -print | sort \
		| xargs $(PERL) -w $(srctree)/scripts/checkversion.pl

coccicheck:
	$(Q)$(CONFIG_SHELL) $(srctree)/scripts/$@

namespacecheck:
	$(PERL) $(srctree)/scripts/namespace.pl

export_report:
	$(PERL) $(srctree)/scripts/export_report.pl

PHONY += checkstack kernelrelease kernelversion image_name

# UML needs a little special treatment here.  It wants to use the host
# toolchain, so needs $(SUBARCH) passed to checkstack.pl.  Everyone
# else wants $(ARCH), including people doing cross-builds, which means
# that $(SUBARCH) doesn't work here.
ifeq ($(ARCH), um)
CHECKSTACK_ARCH := $(SUBARCH)
else
CHECKSTACK_ARCH := $(ARCH)
endif
checkstack:
	$(OBJDUMP) -d vmlinux $$(find . -name '*.ko') | \
	$(PERL) $(src)/scripts/checkstack.pl $(CHECKSTACK_ARCH)

kernelrelease:
	@echo "$(KERNELVERSION)$$($(CONFIG_SHELL) $(srctree)/scripts/setlocalversion $(srctree))"

kernelversion:
	@echo $(KERNELVERSION)

image_name:
	@echo $(KBUILD_IMAGE)

# Clear a bunch of variables before executing the submake

ifeq ($(quiet),silent_)
tools_silent=s
endif

tools/: FORCE
	$(Q)mkdir -p $(objtree)/tools
	$(Q)$(MAKE) LDFLAGS= MAKEFLAGS="$(tools_silent) $(filter --j% -j,$(MAKEFLAGS))" O=$(abspath $(objtree)) subdir=tools -C $(src)/tools/

tools/%: FORCE
	$(Q)mkdir -p $(objtree)/tools
	$(Q)$(MAKE) LDFLAGS= MAKEFLAGS="$(tools_silent) $(filter --j% -j,$(MAKEFLAGS))" O=$(abspath $(objtree)) subdir=tools -C $(src)/tools/ $*

# Single targets
# ---------------------------------------------------------------------------
# Single targets are compatible with:
# - build with mixed source and output
# - build with separate output dir 'make O=...'
# - external modules
#
#  target-dir => where to store outputfile
#  build-dir  => directory in kernel source tree to use

build-target = $(if $(KBUILD_EXTMOD), $(KBUILD_EXTMOD)/)$@
build-dir = $(patsubst %/,%,$(dir $(build-target)))

%.i: prepare FORCE
	$(Q)$(MAKE) $(build)=$(build-dir) $(build-target)
%.ll: prepare FORCE
	$(Q)$(MAKE) $(build)=$(build-dir) $(build-target)
%.lst: prepare FORCE
	$(Q)$(MAKE) $(build)=$(build-dir) $(build-target)
%.o: prepare FORCE
	$(Q)$(MAKE) $(build)=$(build-dir) $(build-target)
%.s: prepare FORCE
	$(Q)$(MAKE) $(build)=$(build-dir) $(build-target)
%.symtypes: prepare FORCE
	$(Q)$(MAKE) $(build)=$(build-dir) $(build-target)
%.ko: %.o
	$(Q)$(MAKE) -f $(srctree)/scripts/Makefile.modpost

# Modules
PHONY += /
/: ./

# Make sure the latest headers are built for Documentation
Documentation/ samples/: headers_install
%/: prepare FORCE
	$(Q)$(MAKE) KBUILD_MODULES=1 $(build)=$(build-dir)

# FIXME Should go into a make.lib or something
# ===========================================================================

quiet_cmd_rmdirs = $(if $(wildcard $(rm-dirs)),CLEAN   $(wildcard $(rm-dirs)))
      cmd_rmdirs = rm -rf $(rm-dirs)

quiet_cmd_rmfiles = $(if $(wildcard $(rm-files)),CLEAN   $(wildcard $(rm-files)))
      cmd_rmfiles = rm -f $(rm-files)

# Run depmod only if we have System.map and depmod is executable
quiet_cmd_depmod = DEPMOD  $(KERNELRELEASE)
      cmd_depmod = $(CONFIG_SHELL) $(srctree)/scripts/depmod.sh $(DEPMOD) \
                   $(KERNELRELEASE)

# Create temporary dir for module support files
# clean it up only when building all modules
cmd_crmodverdir = $(Q)mkdir -p $(MODVERDIR) \
                  $(if $(KBUILD_MODULES),; rm -f $(MODVERDIR)/*)

# read saved command lines for existing targets
existing-targets := $(wildcard $(sort $(targets)))

-include $(foreach f,$(existing-targets),$(dir $(f)).$(notdir $(f)).cmd)

endif   # ifeq ($(config-targets),1)
endif   # ifeq ($(mixed-targets),1)
endif   # sub-make-done

PHONY += FORCE
FORCE:

# Declare the contents of the PHONY variable as phony.  We keep that
# information in a variable so we can use it in if_changed and friends.
.PHONY: $(PHONY)<|MERGE_RESOLUTION|>--- conflicted
+++ resolved
@@ -1,14 +1,8 @@
 # SPDX-License-Identifier: GPL-2.0
 VERSION = 5
-<<<<<<< HEAD
-PATCHLEVEL = 0
-SUBLEVEL = 2
-EXTRAVERSION =
-=======
 PATCHLEVEL = 1
 SUBLEVEL = 0
 EXTRAVERSION = -rc1
->>>>>>> 9e98c678
 NAME = Shy Crocodile
 
 # *DOCUMENTATION*
@@ -1100,18 +1094,8 @@
 	fi;
 endif
 
-<<<<<<< HEAD
-# prepare2 creates a makefile if using a separate output directory.
-# From this point forward, .config has been reprocessed, so any rules
-# that need to depend on updated CONFIG_* values can be checked here.
-prepare2: prepare3 outputmakefile asm-generic
-
-prepare1: prepare2 $(version_h) $(autoksyms_h) include/generated/utsrelease.h \
-                   $(suse_version_h)
-=======
 prepare1: prepare3 outputmakefile asm-generic $(version_h) $(autoksyms_h) \
-						include/generated/utsrelease.h
->>>>>>> 9e98c678
+		   include/generated/utsrelease.h $(suse_version_h)
 	$(cmd_crmodverdir)
 
 archprepare: archheaders archscripts prepare1 scripts
