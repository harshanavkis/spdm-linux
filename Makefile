VERSION = 2
PATCHLEVEL = 6
<<<<<<< HEAD
SUBLEVEL = 27
EXTRAVERSION = .13
NAME = Trembling Tortoise
=======
SUBLEVEL = 29
EXTRAVERSION = -rc3
NAME = Erotic Pickled Herring
>>>>>>> 18e352e4

# *DOCUMENTATION*
# To see a list of typical targets execute "make help"
# More info can be located in ./README
# Comments in this file are targeted only to the developer, do not
# expect to learn how to build the kernel reading this file.

# Do not:
# o  use make's built-in rules and variables
#    (this increases performance and avoids hard-to-debug behaviour);
# o  print "Entering directory ...";
MAKEFLAGS += -rR --no-print-directory

# We are using a recursive build, so we need to do a little thinking
# to get the ordering right.
#
# Most importantly: sub-Makefiles should only ever modify files in
# their own directory. If in some directory we have a dependency on
# a file in another dir (which doesn't happen often, but it's often
# unavoidable when linking the built-in.o targets which finally
# turn into vmlinux), we will call a sub make in that other dir, and
# after that we are sure that everything which is in that other dir
# is now up to date.
#
# The only cases where we need to modify files which have global
# effects are thus separated out and done before the recursive
# descending is started. They are now explicitly listed as the
# prepare rule.

# To put more focus on warnings, be less verbose as default
# Use 'make V=1' to see the full commands

ifdef V
  ifeq ("$(origin V)", "command line")
    KBUILD_VERBOSE = $(V)
  endif
endif
ifndef KBUILD_VERBOSE
  KBUILD_VERBOSE = 0
endif

# Call a source code checker (by default, "sparse") as part of the
# C compilation.
#
# Use 'make C=1' to enable checking of only re-compiled files.
# Use 'make C=2' to enable checking of *all* source files, regardless
# of whether they are re-compiled or not.
#
# See the file "Documentation/sparse.txt" for more details, including
# where to get the "sparse" utility.

ifdef C
  ifeq ("$(origin C)", "command line")
    KBUILD_CHECKSRC = $(C)
  endif
endif
ifndef KBUILD_CHECKSRC
  KBUILD_CHECKSRC = 0
endif

# Call message checker as part of the C compilation
#
# Use 'make D=1' to enable checking
# Use 'make D=2' to create the message catalog

ifdef D
  ifeq ("$(origin D)", "command line")
    KBUILD_KMSG_CHECK = $(D)
  endif
endif
ifndef KBUILD_KMSG_CHECK
  KBUILD_KMSG_CHECK = 0
endif

# Use make M=dir to specify directory of external module to build
# Old syntax make ... SUBDIRS=$PWD is still supported
# Setting the environment variable KBUILD_EXTMOD take precedence
ifdef SUBDIRS
  KBUILD_EXTMOD ?= $(SUBDIRS)
endif
ifdef M
  ifeq ("$(origin M)", "command line")
    KBUILD_EXTMOD := $(M)
  endif
endif


# kbuild supports saving output files in a separate directory.
# To locate output files in a separate directory two syntaxes are supported.
# In both cases the working directory must be the root of the kernel src.
# 1) O=
# Use "make O=dir/to/store/output/files/"
#
# 2) Set KBUILD_OUTPUT
# Set the environment variable KBUILD_OUTPUT to point to the directory
# where the output files shall be placed.
# export KBUILD_OUTPUT=dir/to/store/output/files/
# make
#
# The O= assignment takes precedence over the KBUILD_OUTPUT environment
# variable.


# KBUILD_SRC is set on invocation of make in OBJ directory
# KBUILD_SRC is not intended to be used by the regular user (for now)
ifeq ($(KBUILD_SRC),)

# OK, Make called in directory where kernel src resides
# Do we want to locate output files in a separate directory?
ifdef O
  ifeq ("$(origin O)", "command line")
    KBUILD_OUTPUT := $(O)
  endif
endif

# That's our default target when none is given on the command line
PHONY := _all
_all:

# Cancel implicit rules on top Makefile
$(CURDIR)/Makefile Makefile: ;

ifneq ($(KBUILD_OUTPUT),)
# Invoke a second make in the output directory, passing relevant variables
# check that the output directory actually exists
saved-output := $(KBUILD_OUTPUT)
KBUILD_OUTPUT := $(shell cd $(KBUILD_OUTPUT) && /bin/pwd)
$(if $(KBUILD_OUTPUT),, \
     $(error output directory "$(saved-output)" does not exist))

PHONY += $(MAKECMDGOALS) sub-make

$(filter-out _all sub-make $(CURDIR)/Makefile, $(MAKECMDGOALS)) _all: sub-make
	$(Q)@:

sub-make: FORCE
	$(if $(KBUILD_VERBOSE:1=),@)$(MAKE) -C $(KBUILD_OUTPUT) \
	KBUILD_SRC=$(CURDIR) \
	KBUILD_EXTMOD="$(KBUILD_EXTMOD)" -f $(CURDIR)/Makefile \
	$(filter-out _all sub-make,$(MAKECMDGOALS))

# Leave processing to above invocation of make
skip-makefile := 1
endif # ifneq ($(KBUILD_OUTPUT),)
endif # ifeq ($(KBUILD_SRC),)

# We process the rest of the Makefile if this is the final invocation of make
ifeq ($(skip-makefile),)

# If building an external module we do not care about the all: rule
# but instead _all depend on modules
PHONY += all
ifeq ($(KBUILD_EXTMOD),)
_all: all
else
_all: modules
endif

srctree		:= $(if $(KBUILD_SRC),$(KBUILD_SRC),$(CURDIR))
TOPDIR		:= $(srctree)
# FIXME - TOPDIR is obsolete, use srctree/objtree
objtree		:= $(CURDIR)
src		:= $(srctree)
obj		:= $(objtree)

VPATH		:= $(srctree)$(if $(KBUILD_EXTMOD),:$(KBUILD_EXTMOD))

export srctree objtree VPATH TOPDIR


# SUBARCH tells the usermode build what the underlying arch is.  That is set
# first, and if a usermode build is happening, the "ARCH=um" on the command
# line overrides the setting of ARCH below.  If a native build is happening,
# then ARCH is assigned, getting whatever value it gets normally, and 
# SUBARCH is subsequently ignored.

SUBARCH := $(shell uname -m | sed -e s/i.86/i386/ -e s/sun4u/sparc64/ \
				  -e s/arm.*/arm/ -e s/sa110/arm/ \
				  -e s/s390x/s390/ -e s/parisc64/parisc/ \
				  -e s/ppc.*/powerpc/ -e s/mips.*/mips/ \
				  -e s/sh.*/sh/ )

# Cross compiling and selecting different set of gcc/bin-utils
# ---------------------------------------------------------------------------
#
# When performing cross compilation for other architectures ARCH shall be set
# to the target architecture. (See arch/* for the possibilities).
# ARCH can be set during invocation of make:
# make ARCH=ia64
# Another way is to have ARCH set in the environment.
# The default ARCH is the host where make is executed.

# CROSS_COMPILE specify the prefix used for all executables used
# during compilation. Only gcc and related bin-utils executables
# are prefixed with $(CROSS_COMPILE).
# CROSS_COMPILE can be set on the command line
# make CROSS_COMPILE=ia64-linux-
# Alternatively CROSS_COMPILE can be set in the environment.
# Default value for CROSS_COMPILE is not to prefix executables
# Note: Some architectures assign CROSS_COMPILE in their arch/*/Makefile
export KBUILD_BUILDHOST := $(SUBARCH)
ARCH		?= $(SUBARCH)
CROSS_COMPILE	?=

# Architecture as present in compile.h
UTS_MACHINE 	:= $(ARCH)
SRCARCH 	:= $(ARCH)

# Additional ARCH settings for x86
ifeq ($(ARCH),i386)
        SRCARCH := x86
endif
ifeq ($(ARCH),x86_64)
        SRCARCH := x86
endif

# Additional ARCH settings for sparc
ifeq ($(ARCH),sparc64)
       SRCARCH := sparc
endif

# Where to locate arch specific headers
hdr-arch  := $(SRCARCH)

ifeq ($(ARCH),m68knommu)
       hdr-arch  := m68k
endif

KCONFIG_CONFIG	?= .config

# SHELL used by kbuild
CONFIG_SHELL := $(shell if [ -x "$$BASH" ]; then echo $$BASH; \
	  else if [ -x /bin/bash ]; then echo /bin/bash; \
	  else echo sh; fi ; fi)

HOSTCC       = gcc
HOSTCXX      = g++
HOSTCFLAGS   = -Wall -Wstrict-prototypes -O2 -fomit-frame-pointer
HOSTCXXFLAGS = -O2

# Decide whether to build built-in, modular, or both.
# Normally, just do built-in.

KBUILD_MODULES :=
KBUILD_BUILTIN := 1

#	If we have only "make modules", don't compile built-in objects.
#	When we're building modules with modversions, we need to consider
#	the built-in objects during the descend as well, in order to
#	make sure the checksums are up to date before we record them.

ifeq ($(MAKECMDGOALS),modules)
  KBUILD_BUILTIN := $(if $(CONFIG_MODVERSIONS),1)
endif

#	If we have "make <whatever> modules", compile modules
#	in addition to whatever we do anyway.
#	Just "make" or "make all" shall build modules as well

ifneq ($(filter all _all modules,$(MAKECMDGOALS)),)
  KBUILD_MODULES := 1
endif

ifeq ($(MAKECMDGOALS),)
  KBUILD_MODULES := 1
endif

export KBUILD_MODULES KBUILD_BUILTIN
export KBUILD_CHECKSRC KBUILD_SRC KBUILD_EXTMOD

# Beautify output
# ---------------------------------------------------------------------------
#
# Normally, we echo the whole command before executing it. By making
# that echo $($(quiet)$(cmd)), we now have the possibility to set
# $(quiet) to choose other forms of output instead, e.g.
#
#         quiet_cmd_cc_o_c = Compiling $(RELDIR)/$@
#         cmd_cc_o_c       = $(CC) $(c_flags) -c -o $@ $<
#
# If $(quiet) is empty, the whole command will be printed.
# If it is set to "quiet_", only the short version will be printed. 
# If it is set to "silent_", nothing will be printed at all, since
# the variable $(silent_cmd_cc_o_c) doesn't exist.
#
# A simple variant is to prefix commands with $(Q) - that's useful
# for commands that shall be hidden in non-verbose mode.
#
#	$(Q)ln $@ :<
#
# If KBUILD_VERBOSE equals 0 then the above command will be hidden.
# If KBUILD_VERBOSE equals 1 then the above command is displayed.

ifeq ($(KBUILD_VERBOSE),1)
  quiet =
  Q =
else
  quiet=quiet_
  Q = @
endif

# If the user is running make -s (silent mode), suppress echoing of
# commands

ifneq ($(findstring s,$(MAKEFLAGS)),)
  quiet=silent_
endif

export quiet Q KBUILD_VERBOSE


# Look for make include files relative to root of kernel src
MAKEFLAGS += --include-dir=$(srctree)

# We need some generic definitions (do not try to remake the file).
$(srctree)/scripts/Kbuild.include: ;
include $(srctree)/scripts/Kbuild.include

# Make variables (CC, etc...)

AS		= $(CROSS_COMPILE)as
LD		= $(CROSS_COMPILE)ld
CC		= $(CROSS_COMPILE)gcc
CPP		= $(CC) -E
AR		= $(CROSS_COMPILE)ar
NM		= $(CROSS_COMPILE)nm
STRIP		= $(CROSS_COMPILE)strip
OBJCOPY		= $(CROSS_COMPILE)objcopy
OBJDUMP		= $(CROSS_COMPILE)objdump
AWK		= awk
GENKSYMS	= scripts/genksyms/genksyms
DEPMOD		= /sbin/depmod
KALLSYMS	= scripts/kallsyms
PERL		= perl
CHECK		= sparse

<<<<<<< HEAD
CHECKFLAGS     := -D__linux__ -Dlinux -D__STDC__ -Dunix -D__unix__ -Wbitwise $(CF)
KMSG_CHECK	= $(srctree)/scripts/kmsg-doc
=======
CHECKFLAGS     := -D__linux__ -Dlinux -D__STDC__ -Dunix -D__unix__ \
		  -Wbitwise -Wno-return-void $(CF)
>>>>>>> 18e352e4
MODFLAGS	= -DMODULE
CFLAGS_MODULE   = $(MODFLAGS)
AFLAGS_MODULE   = $(MODFLAGS)
LDFLAGS_MODULE  =
CFLAGS_KERNEL	=
AFLAGS_KERNEL	=


# Use LINUXINCLUDE when you must reference the include/ directory.
# Needed to be compatible with the O= option
LINUXINCLUDE    := -Iinclude \
                   $(if $(KBUILD_SRC),-Iinclude2 -I$(srctree)/include) \
                   -I$(srctree)/arch/$(hdr-arch)/include               \
                   -include include/linux/autoconf.h

KBUILD_CPPFLAGS := -D__KERNEL__

KBUILD_CFLAGS   := -Wall -Wundef -Wstrict-prototypes -Wno-trigraphs \
		   -fno-strict-aliasing -fno-common \
		   -Werror-implicit-function-declaration
KBUILD_AFLAGS   := -D__ASSEMBLY__

# Warn about unsupported modules in kernels built inside Autobuild
ifneq ($(wildcard /.buildenv),)
CFLAGS		+= -DUNSUPPORTED_MODULES=2
endif

# Read KERNELRELEASE from include/config/kernel.release (if it exists)
KERNELRELEASE = $(shell cat include/config/kernel.release 2> /dev/null)
KERNELVERSION = $(VERSION).$(PATCHLEVEL).$(SUBLEVEL)$(EXTRAVERSION)

export VERSION PATCHLEVEL SUBLEVEL KERNELRELEASE KERNELVERSION
export ARCH SRCARCH CONFIG_SHELL HOSTCC HOSTCFLAGS CROSS_COMPILE AS LD CC
export CPP AR NM STRIP OBJCOPY OBJDUMP MAKE AWK GENKSYMS PERL UTS_MACHINE
export HOSTCXX HOSTCXXFLAGS LDFLAGS_MODULE CHECK CHECKFLAGS

export KBUILD_CPPFLAGS NOSTDINC_FLAGS LINUXINCLUDE OBJCOPYFLAGS LDFLAGS
export KBUILD_CFLAGS CFLAGS_KERNEL CFLAGS_MODULE
export KBUILD_AFLAGS AFLAGS_KERNEL AFLAGS_MODULE
export KBUILD_KMSG_CHECK KMSG_CHECK

# When compiling out-of-tree modules, put MODVERDIR in the module
# tree rather than in the kernel tree. The kernel tree might
# even be read-only.
export MODVERDIR := $(if $(KBUILD_EXTMOD),$(firstword $(KBUILD_EXTMOD))/).tmp_versions

# Files to ignore in find ... statements

RCS_FIND_IGNORE := \( -name SCCS -o -name BitKeeper -o -name .svn -o -name CVS -o -name .pc -o -name .hg -o -name .git \) -prune -o
export RCS_TAR_IGNORE := --exclude SCCS --exclude BitKeeper --exclude .svn --exclude CVS --exclude .pc --exclude .hg --exclude .git

# ===========================================================================
# Rules shared between *config targets and build targets

# Basic helpers built in scripts/
PHONY += scripts_basic
scripts_basic:
	$(Q)$(MAKE) $(build)=scripts/basic

# To avoid any implicit rule to kick in, define an empty command.
scripts/basic/%: scripts_basic ;

PHONY += outputmakefile
# outputmakefile generates a Makefile in the output directory, if using a
# separate output directory. This allows convenient use of make in the
# output directory.
outputmakefile:
ifneq ($(KBUILD_SRC),)
	$(Q)$(CONFIG_SHELL) $(srctree)/scripts/mkmakefile \
	    $(srctree) $(objtree) $(VERSION) $(PATCHLEVEL)
endif

# To make sure we do not include .config for any of the *config targets
# catch them early, and hand them over to scripts/kconfig/Makefile
# It is allowed to specify more targets when calling make, including
# mixing *config targets and build targets.
# For example 'make oldconfig all'.
# Detect when mixed targets is specified, and make a second invocation
# of make so .config is not included in this case either (for *config).

no-dot-config-targets := clean mrproper distclean \
			 cscope TAGS tags help %docs check% \
			 include/linux/version.h headers_% \
			 kernelrelease kernelversion

config-targets := 0
mixed-targets  := 0
dot-config     := 1

ifneq ($(filter $(no-dot-config-targets), $(MAKECMDGOALS)),)
	ifeq ($(filter-out $(no-dot-config-targets), $(MAKECMDGOALS)),)
		dot-config := 0
	endif
endif

ifeq ($(KBUILD_EXTMOD),)
        ifneq ($(filter config %config,$(MAKECMDGOALS)),)
                config-targets := 1
                ifneq ($(filter-out config %config,$(MAKECMDGOALS)),)
                        mixed-targets := 1
                endif
        endif
endif

ifeq ($(mixed-targets),1)
# ===========================================================================
# We're called with mixed targets (*config and build targets).
# Handle them one by one.

%:: FORCE
	$(Q)$(MAKE) -C $(srctree) KBUILD_SRC= $@

else
ifeq ($(config-targets),1)
# ===========================================================================
# *config targets only - make sure prerequisites are updated, and descend
# in scripts/kconfig to make the *config target

# Read arch specific Makefile to set KBUILD_DEFCONFIG as needed.
# KBUILD_DEFCONFIG may point out an alternative default configuration
# used for 'make defconfig'
include $(srctree)/arch/$(SRCARCH)/Makefile
export KBUILD_DEFCONFIG KBUILD_KCONFIG

config: scripts_basic outputmakefile FORCE
	$(Q)mkdir -p include/linux include/config
	$(Q)$(MAKE) $(build)=scripts/kconfig $@

%config: scripts_basic outputmakefile FORCE
	$(Q)mkdir -p include/linux include/config
	$(Q)$(MAKE) $(build)=scripts/kconfig $@

else
# ===========================================================================
# Build targets only - this includes vmlinux, arch specific targets, clean
# targets and others. In general all targets except *config targets.

ifeq ($(KBUILD_EXTMOD),)
# Additional helpers built in scripts/
# Carefully list dependencies so we do not try to build scripts twice
# in parallel
PHONY += scripts
scripts: scripts_basic include/config/auto.conf
	$(Q)$(MAKE) $(build)=$(@)

# Objects we will link into vmlinux / subdirs we need to visit
init-y		:= init/
drivers-y	:= drivers/ sound/ firmware/
net-y		:= net/
libs-y		:= lib/
core-y		:= usr/
endif # KBUILD_EXTMOD

ifeq ($(dot-config),1)
# Read in config
-include include/config/auto.conf

ifeq ($(KBUILD_EXTMOD),)
# Read in dependencies to all Kconfig* files, make sure to run
# oldconfig if changes are detected.
-include include/config/auto.conf.cmd

# To avoid any implicit rule to kick in, define an empty command
$(KCONFIG_CONFIG) include/config/auto.conf.cmd: ;

# If .config is newer than include/config/auto.conf, someone tinkered
# with it and forgot to run make oldconfig.
# if auto.conf.cmd is missing then we are probably in a cleaned tree so
# we execute the config step to be sure to catch updated Kconfig files
include/config/auto.conf: $(KCONFIG_CONFIG) include/config/auto.conf.cmd
	$(Q)$(MAKE) -f $(srctree)/Makefile silentoldconfig
else
# external modules needs include/linux/autoconf.h and include/config/auto.conf
# but do not care if they are up-to-date. Use auto.conf to trigger the test
PHONY += include/config/auto.conf

include/config/auto.conf:
	$(Q)test -e include/linux/autoconf.h -a -e $@ || (		\
	echo;								\
	echo "  ERROR: Kernel configuration is invalid.";		\
	echo "         include/linux/autoconf.h or $@ are missing.";	\
	echo "         Run 'make oldconfig && make prepare' on kernel src to fix it.";	\
	echo;								\
	/bin/false)

endif # KBUILD_EXTMOD

else
# Dummy target needed, because used as prerequisite
include/config/auto.conf: ;
endif # $(dot-config)

# The all: target is the default when no target is given on the
# command line.
# This allow a user to issue only 'make' to build a kernel including modules
# Defaults vmlinux but it is usually overridden in the arch makefile
all: vmlinux

ifdef CONFIG_CC_OPTIMIZE_FOR_SIZE
KBUILD_CFLAGS	+= -Os
else
KBUILD_CFLAGS	+= -O2
endif

include $(srctree)/arch/$(SRCARCH)/Makefile

ifneq (CONFIG_FRAME_WARN,0)
KBUILD_CFLAGS += $(call cc-option,-Wframe-larger-than=${CONFIG_FRAME_WARN})
endif

# Force gcc to behave correct even for buggy distributions
# Arch Makefiles may override this setting
KBUILD_CFLAGS += $(call cc-option, -fno-stack-protector)

ifdef CONFIG_FRAME_POINTER
KBUILD_CFLAGS	+= -fno-omit-frame-pointer -fno-optimize-sibling-calls
else
KBUILD_CFLAGS	+= -fomit-frame-pointer
endif

ifdef CONFIG_UNWIND_INFO
KBUILD_CFLAGS	+= -fasynchronous-unwind-tables
LDFLAGS_vmlinux	+= --eh-frame-hdr
endif

ifdef CONFIG_DEBUG_INFO
KBUILD_CFLAGS	+= -g
KBUILD_AFLAGS	+= -gdwarf-2
endif

ifdef CONFIG_FUNCTION_TRACER
KBUILD_CFLAGS	+= -pg
endif

# We trigger additional mismatches with less inlining
ifdef CONFIG_DEBUG_SECTION_MISMATCH
KBUILD_CFLAGS += $(call cc-option, -fno-inline-functions-called-once)
endif

# arch Makefile may override CC so keep this after arch Makefile is included
NOSTDINC_FLAGS += -nostdinc -isystem $(shell $(CC) -print-file-name=include)
CHECKFLAGS     += $(NOSTDINC_FLAGS)

# warn about C99 declaration after statement
KBUILD_CFLAGS += $(call cc-option,-Wdeclaration-after-statement,)

# disable pointer signed / unsigned warnings in gcc 4.0
KBUILD_CFLAGS += $(call cc-option,-Wno-pointer-sign,)

# Add user supplied CPPFLAGS, AFLAGS and CFLAGS as the last assignments
# But warn user when we do so
warn-assign = \
$(warning "WARNING: Appending $$K$(1) ($(K$(1))) from $(origin K$(1)) to kernel $$$(1)")

ifneq ($(KCPPFLAGS),)
        $(call warn-assign,CPPFLAGS)
        KBUILD_CPPFLAGS += $(KCPPFLAGS)
endif
ifneq ($(KAFLAGS),)
        $(call warn-assign,AFLAGS)
        KBUILD_AFLAGS += $(KAFLAGS)
endif
ifneq ($(KCFLAGS),)
        $(call warn-assign,CFLAGS)
        KBUILD_CFLAGS += $(KCFLAGS)
endif

# Use --build-id when available.
LDFLAGS_BUILD_ID = $(patsubst -Wl$(comma)%,%,\
			      $(call ld-option, -Wl$(comma)--build-id,))
LDFLAGS_MODULE += $(LDFLAGS_BUILD_ID)
LDFLAGS_vmlinux += $(LDFLAGS_BUILD_ID)

# Default kernel image to build when no specific target is given.
# KBUILD_IMAGE may be overruled on the command line or
# set in the environment
# Also any assignments in arch/$(ARCH)/Makefile take precedence over
# this default value
export KBUILD_IMAGE ?= vmlinux

#
# INSTALL_PATH specifies where to place the updated kernel and system map
# images. Default is /boot, but you can set it to other values
export	INSTALL_PATH ?= /boot

#
# INSTALL_MOD_PATH specifies a prefix to MODLIB for module directory
# relocations required by build roots.  This is not defined in the
# makefile but the argument can be passed to make if needed.
#

MODLIB	= $(INSTALL_MOD_PATH)/lib/modules/$(KERNELRELEASE)
export MODLIB

#
#  INSTALL_MOD_STRIP, if defined, will cause modules to be
#  stripped after they are installed.  If INSTALL_MOD_STRIP is '1', then
#  the default option --strip-debug will be used.  Otherwise,
#  INSTALL_MOD_STRIP will used as the options to the strip command.

ifdef INSTALL_MOD_STRIP
ifeq ($(INSTALL_MOD_STRIP),1)
mod_strip_cmd = $(STRIP) --strip-debug
else
mod_strip_cmd = $(STRIP) $(INSTALL_MOD_STRIP)
endif # INSTALL_MOD_STRIP=1
else
mod_strip_cmd = true
endif # INSTALL_MOD_STRIP
export mod_strip_cmd


ifeq ($(KBUILD_EXTMOD),)
core-y		+= kernel/ mm/ fs/ ipc/ security/ crypto/ block/
core-$(CONFIG_KDB) += kdb/
core-$(CONFIG_PERFMON) += perfmon/

vmlinux-dirs	:= $(patsubst %/,%,$(filter %/, $(init-y) $(init-m) \
		     $(core-y) $(core-m) $(drivers-y) $(drivers-m) \
		     $(net-y) $(net-m) $(libs-y) $(libs-m)))

vmlinux-alldirs	:= $(sort $(vmlinux-dirs) $(patsubst %/,%,$(filter %/, \
		     $(init-n) $(init-) \
		     $(core-n) $(core-) $(drivers-n) $(drivers-) \
		     $(net-n)  $(net-)  $(libs-n)    $(libs-))))

init-y		:= $(patsubst %/, %/built-in.o, $(init-y))
core-y		:= $(patsubst %/, %/built-in.o, $(core-y))
drivers-y	:= $(patsubst %/, %/built-in.o, $(drivers-y))
net-y		:= $(patsubst %/, %/built-in.o, $(net-y))
libs-y1		:= $(patsubst %/, %/lib.a, $(libs-y))
libs-y2		:= $(patsubst %/, %/built-in.o, $(libs-y))
libs-y		:= $(libs-y1) $(libs-y2)

# Build vmlinux
# ---------------------------------------------------------------------------
# vmlinux is built from the objects selected by $(vmlinux-init) and
# $(vmlinux-main). Most are built-in.o files from top-level directories
# in the kernel tree, others are specified in arch/$(ARCH)/Makefile.
# Ordering when linking is important, and $(vmlinux-init) must be first.
#
# vmlinux
#   ^
#   |
#   +-< $(vmlinux-init)
#   |   +--< init/version.o + more
#   |
#   +--< $(vmlinux-main)
#   |    +--< driver/built-in.o mm/built-in.o + more
#   |
#   +-< kallsyms.o (see description in CONFIG_KALLSYMS section)
#
# vmlinux version (uname -v) cannot be updated during normal
# descending-into-subdirs phase since we do not yet know if we need to
# update vmlinux.
# Therefore this step is delayed until just before final link of vmlinux -
# except in the kallsyms case where it is done just before adding the
# symbols to the kernel.
#
# System.map is generated to document addresses of all kernel symbols

vmlinux-init := $(head-y) $(init-y)
vmlinux-main := $(core-y) $(libs-y) $(drivers-y) $(net-y)
vmlinux-all  := $(vmlinux-init) $(vmlinux-main)
vmlinux-lds  := arch/$(SRCARCH)/kernel/vmlinux.lds
export KBUILD_VMLINUX_OBJS := $(vmlinux-all)

# Rule to link vmlinux - also used during CONFIG_KALLSYMS
# May be overridden by arch/$(ARCH)/Makefile
quiet_cmd_vmlinux__ ?= LD      $@
      cmd_vmlinux__ ?= $(LD) $(LDFLAGS) $(LDFLAGS_vmlinux) -o $@ \
      -T $(vmlinux-lds) $(vmlinux-init)                          \
      --start-group $(vmlinux-main) --end-group                  \
      $(filter-out $(vmlinux-lds) $(vmlinux-init) $(vmlinux-main) vmlinux.o FORCE ,$^)

# Generate new vmlinux version
quiet_cmd_vmlinux_version = GEN     .version
      cmd_vmlinux_version = set -e;                     \
	if [ ! -r .version ]; then			\
	  rm -f .version;				\
	  echo 1 >.version;				\
	else						\
	  mv .version .old_version;			\
	  expr 0$$(cat .old_version) + 1 >.version;	\
	fi;						\
	$(MAKE) $(build)=init

# Generate System.map
quiet_cmd_sysmap = SYSMAP
      cmd_sysmap = $(CONFIG_SHELL) $(srctree)/scripts/mksysmap

# Link of vmlinux
# If CONFIG_KALLSYMS is set .version is already updated
# Generate System.map and verify that the content is consistent
# Use + in front of the vmlinux_version rule to silent warning with make -j2
# First command is ':' to allow us to use + in front of the rule
define rule_vmlinux__
	:
	$(if $(CONFIG_KALLSYMS),,+$(call cmd,vmlinux_version))

	$(call cmd,vmlinux__)
	$(Q)echo 'cmd_$@ := $(cmd_vmlinux__)' > $(@D)/.$(@F).cmd

	$(Q)$(if $($(quiet)cmd_sysmap),                                      \
	  echo '  $($(quiet)cmd_sysmap)  System.map' &&)                     \
	$(cmd_sysmap) $@ System.map;                                         \
	if [ $$? -ne 0 ]; then                                               \
		rm -f $@;                                                    \
		/bin/false;                                                  \
	fi;
	$(verify_kallsyms)
endef


ifdef CONFIG_KALLSYMS
# Generate section listing all symbols and add it into vmlinux $(kallsyms.o)
# It's a three stage process:
# o .tmp_vmlinux1 has all symbols and sections, but __kallsyms is
#   empty
#   Running kallsyms on that gives us .tmp_kallsyms1.o with
#   the right size - vmlinux version (uname -v) is updated during this step
# o .tmp_vmlinux2 now has a __kallsyms section of the right size,
#   but due to the added section, some addresses have shifted.
#   From here, we generate a correct .tmp_kallsyms2.o
# o The correct .tmp_kallsyms2.o is linked into the final vmlinux.
# o Verify that the System.map from vmlinux matches the map from
#   .tmp_vmlinux2, just in case we did not generate kallsyms correctly.
# o If CONFIG_KALLSYMS_EXTRA_PASS is set, do an extra pass using
#   .tmp_vmlinux3 and .tmp_kallsyms3.o.  This is only meant as a
#   temporary bypass to allow the kernel to be built while the
#   maintainers work out what went wrong with kallsyms.

ifdef CONFIG_KALLSYMS_EXTRA_PASS
last_kallsyms := 3
else
last_kallsyms := 2
endif

kallsyms.o := .tmp_kallsyms$(last_kallsyms).o

define verify_kallsyms
	$(Q)$(if $($(quiet)cmd_sysmap),                                      \
	  echo '  $($(quiet)cmd_sysmap)  .tmp_System.map' &&)                \
	  $(cmd_sysmap) .tmp_vmlinux$(last_kallsyms) .tmp_System.map
	$(Q)cmp -s System.map .tmp_System.map ||                             \
		(echo Inconsistent kallsyms data;                            \
		 echo Try setting CONFIG_KALLSYMS_EXTRA_PASS;                \
		 rm .tmp_kallsyms* ; /bin/false )
endef

# Update vmlinux version before link
# Use + in front of this rule to silent warning about make -j1
# First command is ':' to allow us to use + in front of this rule
cmd_ksym_ld = $(cmd_vmlinux__)
define rule_ksym_ld
	: 
	+$(call cmd,vmlinux_version)
	$(call cmd,vmlinux__)
	$(Q)echo 'cmd_$@ := $(cmd_vmlinux__)' > $(@D)/.$(@F).cmd
endef

# Generate .S file with all kernel symbols
quiet_cmd_kallsyms = KSYM    $@
      cmd_kallsyms = $(NM) -n $< | $(KALLSYMS) \
                     $(if $(CONFIG_KALLSYMS_ALL),--all-symbols) > $@

.tmp_kallsyms1.o .tmp_kallsyms2.o .tmp_kallsyms3.o: %.o: %.S scripts FORCE
	$(call if_changed_dep,as_o_S)

.tmp_kallsyms%.S: .tmp_vmlinux% $(KALLSYMS)
	$(call cmd,kallsyms)

# .tmp_vmlinux1 must be complete except kallsyms, so update vmlinux version
.tmp_vmlinux1: $(vmlinux-lds) $(vmlinux-all) FORCE
	$(call if_changed_rule,ksym_ld)

.tmp_vmlinux2: $(vmlinux-lds) $(vmlinux-all) .tmp_kallsyms1.o FORCE
	$(call if_changed,vmlinux__)

.tmp_vmlinux3: $(vmlinux-lds) $(vmlinux-all) .tmp_kallsyms2.o FORCE
	$(call if_changed,vmlinux__)

# Needs to visit scripts/ before $(KALLSYMS) can be used.
$(KALLSYMS): scripts ;

# Generate some data for debugging strange kallsyms problems
debug_kallsyms: .tmp_map$(last_kallsyms)

.tmp_map%: .tmp_vmlinux% FORCE
	($(OBJDUMP) -h $< | $(AWK) '/^ +[0-9]/{print $$4 " 0 " $$2}'; $(NM) $<) | sort > $@

.tmp_map3: .tmp_map2

.tmp_map2: .tmp_map1

endif # ifdef CONFIG_KALLSYMS

# Do modpost on a prelinked vmlinux. The finally linked vmlinux has
# relevant sections renamed as per the linker script.
quiet_cmd_vmlinux-modpost = LD      $@
      cmd_vmlinux-modpost = $(LD) $(LDFLAGS) -r -o $@                          \
	 $(vmlinux-init) --start-group $(vmlinux-main) --end-group             \
	 $(filter-out $(vmlinux-init) $(vmlinux-main) FORCE ,$^)
define rule_vmlinux-modpost
	:
	+$(call cmd,vmlinux-modpost)
	$(Q)$(MAKE) -f $(srctree)/scripts/Makefile.modpost $@
	$(Q)echo 'cmd_$@ := $(cmd_vmlinux-modpost)' > $(dot-target).cmd
endef

# vmlinux image - including updated kernel symbols
vmlinux: $(vmlinux-lds) $(vmlinux-init) $(vmlinux-main) vmlinux.o $(kallsyms.o) FORCE
ifdef CONFIG_HEADERS_CHECK
	$(Q)$(MAKE) -f $(srctree)/Makefile headers_check
endif
ifdef CONFIG_SAMPLES
	$(Q)$(MAKE) $(build)=samples
endif
ifdef CONFIG_BUILD_DOCSRC
	$(Q)$(MAKE) $(build)=Documentation
endif
	$(call vmlinux-modpost)
	$(call if_changed_rule,vmlinux__)
	$(Q)rm -f .old_version

# build vmlinux.o first to catch section mismatch errors early
ifdef CONFIG_KALLSYMS
.tmp_vmlinux1: vmlinux.o
endif

modpost-init := $(filter-out init/built-in.o, $(vmlinux-init))
vmlinux.o: $(modpost-init) $(vmlinux-main) FORCE
	$(call if_changed_rule,vmlinux-modpost)

# The actual objects are generated when descending, 
# make sure no implicit rule kicks in
$(sort $(vmlinux-init) $(vmlinux-main)) $(vmlinux-lds): $(vmlinux-dirs) ;

# Handle descending into subdirectories listed in $(vmlinux-dirs)
# Preset locale variables to speed up the build process. Limit locale
# tweaks to this spot to avoid wrong language settings when running
# make menuconfig etc.
# Error messages still appears in the original language

PHONY += $(vmlinux-dirs)
$(vmlinux-dirs): prepare scripts
	$(Q)$(MAKE) $(build)=$@

# Build the kernel release string
#
# The KERNELRELEASE value built here is stored in the file
# include/config/kernel.release, and is used when executing several
# make targets, such as "make install" or "make modules_install."
#
# The eventual kernel release string consists of the following fields,
# shown in a hierarchical format to show how smaller parts are concatenated
# to form the larger and final value, with values coming from places like
# the Makefile, kernel config options, make command line options and/or
# SCM tag information.
#
#	$(KERNELVERSION)
#	  $(VERSION)			eg, 2
#	  $(PATCHLEVEL)			eg, 6
#	  $(SUBLEVEL)			eg, 18
#	  $(EXTRAVERSION)		eg, -rc6
#	$(localver-full)
#	  $(localver)
#	    localversion*		(files without backups, containing '~')
#	    $(CONFIG_LOCALVERSION)	(from kernel config setting)
#	  $(localver-auto)		(only if CONFIG_LOCALVERSION_AUTO is set)
#	    ./scripts/setlocalversion	(SCM tag, if one exists)
#	    $(LOCALVERSION)		(from make command line if provided)
#
#  Note how the final $(localver-auto) string is included *only* if the
# kernel config option CONFIG_LOCALVERSION_AUTO is selected.  Also, at the
# moment, only git is supported but other SCMs can edit the script
# scripts/setlocalversion and add the appropriate checks as needed.

pattern = ".*/localversion[^~]*"
string  = $(shell cat /dev/null \
	   `find $(objtree) $(srctree) -maxdepth 1 -regex $(pattern) | sort -u`)

localver = $(subst $(space),, $(string) \
			      $(patsubst "%",%,$(CONFIG_LOCALVERSION)))

# If CONFIG_LOCALVERSION_AUTO is set scripts/setlocalversion is called
# and if the SCM is know a tag from the SCM is appended.
# The appended tag is determined by the SCM used.
#
# Currently, only git is supported.
# Other SCMs can edit scripts/setlocalversion and add the appropriate
# checks as needed.
ifdef CONFIG_LOCALVERSION_AUTO
	_localver-auto = $(shell $(CONFIG_SHELL) \
	                  $(srctree)/scripts/setlocalversion $(srctree))
	localver-auto  = $(LOCALVERSION)$(_localver-auto)
endif

localver-full = $(localver)$(localver-auto)

# Store (new) KERNELRELASE string in include/config/kernel.release
kernelrelease = $(KERNELVERSION)$(localver-full)
include/config/kernel.release: include/config/auto.conf FORCE
	$(Q)rm -f $@
	$(Q)echo $(kernelrelease) > $@


# Things we need to do before we recursively start building the kernel
# or the modules are listed in "prepare".
# A multi level approach is used. prepareN is processed before prepareN-1.
# archprepare is used in arch Makefiles and when processed asm symlink,
# version.h and scripts_basic is processed / created.

# Listed in dependency order
PHONY += prepare archprepare prepare0 prepare1 prepare2 prepare3

# prepare3 is used to check if we are building in a separate output directory,
# and if so do:
# 1) Check that make has not been executed in the kernel src $(srctree)
# 2) Create the include2 directory, used for the second asm symlink
prepare3: include/config/kernel.release
ifneq ($(KBUILD_SRC),)
	@$(kecho) '  Using $(srctree) as source for kernel'
	$(Q)if [ -f $(srctree)/.config -o -d $(srctree)/include/config ]; then \
		echo "  $(srctree) is not clean, please run 'make mrproper'";\
		echo "  in the '$(srctree)' directory.";\
		/bin/false; \
	fi;
	$(Q)if [ ! -d include2 ]; then                                  \
	    mkdir -p include2;                                          \
	    if [ -d $(srctree)/arch/$(SRCARCH)/include/asm ]; then	\
		ln -fsn $(srctree)/arch/$(SRCARCH)/include/asm include2/asm; \
	    else							\
		ln -fsn $(srctree)/include/asm-$(SRCARCH) include2/asm;	\
	    fi;								\
	fi
	ln -fsn $(srctree) source
endif

# prepare2 creates a makefile if using a separate output directory
prepare2: prepare3 outputmakefile

prepare1: prepare2 include/linux/version.h include/linux/utsrelease.h \
                   include/asm include/config/auto.conf
	$(cmd_crmodverdir)

archprepare: prepare1 scripts_basic

prepare0: archprepare FORCE
	$(Q)$(MAKE) $(build)=.
	$(Q)$(MAKE) $(build)=. missing-syscalls

# All the preparing..
prepare: prepare0

# Leave this as default for preprocessing vmlinux.lds.S, which is now
# done in arch/$(ARCH)/kernel/Makefile

export CPPFLAGS_vmlinux.lds += -P -C -U$(ARCH)

# The asm symlink changes when $(ARCH) changes.
# Detect this and ask user to run make mrproper
# If asm is a stale symlink (point to dir that does not exist) remove it
define check-symlink
	set -e;                                                            \
	if [ -L include/asm ]; then                                        \
		asmlink=`readlink include/asm | cut -d '-' -f 2`;          \
		archlink=`readlink include/asm | cut -d '/' -f 3`;         \
		if [ "$$asmlink" != "$(SRCARCH)" -a			   \
		     "$$archlink" != "$(SRCARCH)" ]; then                  \
			echo "ERROR: the symlink $@ points to asm-$$asmlink but asm-$(SRCARCH) or ../arch/$(SRCARCH)/include/asm was expected"; \
			echo "       set ARCH or save .config and run 'make mrproper' to fix it";             \
			exit 1;                                            \
		fi;                                                        \
		test -e $$asmlink || rm include/asm;                       \
	elif [ -d include/asm ]; then                                      \
		echo "ERROR: $@ is a directory but a symlink was expected";\
		exit 1;                                                    \
	fi
endef

# We create the target directory of the symlink if it does
# not exist so the test in check-symlink works and we have a
# directory for generated filesas used by some architectures.
define create-symlink
<<<<<<< HEAD
	if [ ! -L include/asm ]; then					    \
		if [ -d arch/$(SRCARCH)/include/asm ]; then		    \
			echo '  SYMLINK $@ -> arch/$(SRCARCH)/include/asm'; \
			ln -fsn ../arch/$(SRCARCH)/include/asm $@;	    \
		else							    \
			echo '  SYMLINK $@ -> include/asm-$(SRCARCH)';	    \
			if [ ! -d include/asm-$(SRCARCH) ]; then	    \
				mkdir -p include/asm-$(SRCARCH);	    \
			fi;						    \
			ln -fsn asm-$(SRCARCH) $@;			    \
		fi;							    \
=======
	if [ ! -L include/asm ]; then                                      \
			$(kecho) '  SYMLINK $@ -> include/asm-$(SRCARCH)'; \
			if [ ! -d include/asm-$(SRCARCH) ]; then           \
				mkdir -p include/asm-$(SRCARCH);           \
			fi;                                                \
			ln -fsn asm-$(SRCARCH) $@;                         \
>>>>>>> 18e352e4
	fi
endef

include/asm: FORCE
	$(Q)$(check-symlink)
	$(Q)$(create-symlink)

# Generate some files
# ---------------------------------------------------------------------------

# KERNELRELEASE can change from a few different places, meaning version.h
# needs to be updated, so this check is forced on all builds

uts_len := 64
define filechk_utsrelease.h
	if [ `echo -n "$(KERNELRELEASE)" | wc -c ` -gt $(uts_len) ]; then \
	  echo '"$(KERNELRELEASE)" exceeds $(uts_len) characters' >&2;    \
	  exit 1;                                                         \
	fi;                                                               \
	(echo \#define UTS_RELEASE \"$(KERNELRELEASE)\";)
endef

define filechk_version.h
	(echo \#define LINUX_VERSION_CODE $(shell                             \
	expr $(VERSION) \* 65536 + $(PATCHLEVEL) \* 256 + $(SUBLEVEL));     \
	echo '#define KERNEL_VERSION(a,b,c) (((a) << 16) + ((b) << 8) + (c))';)
endef

include/linux/version.h: $(srctree)/Makefile FORCE
	$(call filechk,version.h)

include/linux/utsrelease.h: include/config/kernel.release FORCE
	$(call filechk,utsrelease.h)

PHONY += headerdep
headerdep:
	$(Q)find include/ -name '*.h' | xargs --max-args 1 scripts/headerdep.pl

# ---------------------------------------------------------------------------

PHONY += depend dep
depend dep:
	@echo '*** Warning: make $@ is unnecessary now.'

# ---------------------------------------------------------------------------
# Firmware install
INSTALL_FW_PATH=$(INSTALL_MOD_PATH)/lib/firmware/$(KERNELRELEASE)
export INSTALL_FW_PATH

PHONY += firmware_install
firmware_install: FORCE
	@mkdir -p $(objtree)/firmware
	$(Q)$(MAKE) -f $(srctree)/scripts/Makefile.fwinst obj=firmware __fw_install

# ---------------------------------------------------------------------------
# Kernel headers

#Default location for installed headers
export INSTALL_HDR_PATH = $(objtree)/usr

hdr-inst := -rR -f $(srctree)/scripts/Makefile.headersinst obj
# Find out where the Kbuild file is located to support
# arch/$(ARCH)/include/asm
hdr-dir = $(strip                                                         \
          $(if $(wildcard $(srctree)/arch/$(hdr-arch)/include/asm/Kbuild), \
               arch/$(hdr-arch)/include/asm, include/asm-$(hdr-arch)))

# If we do an all arch process set dst to asm-$(hdr-arch)
hdr-dst = $(if $(KBUILD_HEADERS), dst=include/asm-$(hdr-arch), dst=include/asm)

PHONY += __headers
__headers: include/linux/version.h scripts_basic FORCE
	$(Q)$(MAKE) $(build)=scripts scripts/unifdef

PHONY += headers_install_all
headers_install_all:
	$(Q)$(CONFIG_SHELL) $(srctree)/scripts/headers.sh install

PHONY += headers_install
headers_install: __headers
	$(if $(wildcard $(srctree)/$(hdr-dir)/Kbuild),, \
	$(error Headers not exportable for the $(SRCARCH) architecture))
	$(Q)$(MAKE) $(hdr-inst)=include
	$(Q)$(MAKE) $(hdr-inst)=$(hdr-dir) $(hdr-dst)

PHONY += headers_check_all
headers_check_all: headers_install_all
	$(Q)$(CONFIG_SHELL) $(srctree)/scripts/headers.sh check

PHONY += headers_check
headers_check: headers_install
	$(Q)$(MAKE) $(hdr-inst)=include HDRCHECK=1
	$(Q)$(MAKE) $(hdr-inst)=$(hdr-dir) $(hdr-dst) HDRCHECK=1

# ---------------------------------------------------------------------------
# Modules

ifdef CONFIG_MODULES

# By default, build modules as well

all: modules

#	Build modules
#
#	A module can be listed more than once in obj-m resulting in
#	duplicate lines in modules.order files.  Those are removed
#	using awk while concatenating to the final file.

PHONY += modules
modules: $(vmlinux-dirs) $(if $(KBUILD_BUILTIN),vmlinux)
	$(Q)$(AWK) '!x[$$0]++' $(vmlinux-dirs:%=$(objtree)/%/modules.order) > $(objtree)/modules.order
	@$(kecho) '  Building modules, stage 2.';
	$(Q)$(MAKE) -f $(srctree)/scripts/Makefile.modpost
	$(Q)$(MAKE) -f $(srctree)/scripts/Makefile.fwinst obj=firmware __fw_modbuild


# Target to prepare building external modules
PHONY += modules_prepare
modules_prepare: prepare scripts

# Target to install modules
PHONY += modules_install
modules_install: _modinst_ _modinst_post

PHONY += _modinst_
_modinst_:
	@if [ -z "`$(DEPMOD) -V 2>/dev/null | grep module-init-tools`" ]; then \
		echo "Warning: you may need to install module-init-tools"; \
		echo "See http://www.codemonkey.org.uk/docs/post-halloween-2.6.txt";\
		sleep 1; \
	fi
	@rm -rf $(MODLIB)/kernel
	@rm -f $(MODLIB)/source
	@mkdir -p $(MODLIB)/kernel
	@ln -s $(srctree) $(MODLIB)/source
	@if [ ! $(objtree) -ef  $(MODLIB)/build ]; then \
		rm -f $(MODLIB)/build ; \
		ln -s $(objtree) $(MODLIB)/build ; \
	fi
	@cp -f $(objtree)/modules.order $(MODLIB)/
	$(Q)$(MAKE) -f $(srctree)/scripts/Makefile.modinst

# This depmod is only for convenience to give the initial
# boot a modules.dep even before / is mounted read-write.  However the
# boot script depmod is the master version.
PHONY += _modinst_post
_modinst_post: _modinst_
	$(Q)$(MAKE) -f $(srctree)/scripts/Makefile.fwinst obj=firmware __fw_modinst
	$(call cmd,depmod)

else # CONFIG_MODULES

# Modules not configured
# ---------------------------------------------------------------------------

modules modules_install: FORCE
	@echo
	@echo "The present kernel configuration has modules disabled."
	@echo "Type 'make config' and enable loadable module support."
	@echo "Then build a kernel with module support enabled."
	@echo
	@exit 1

endif # CONFIG_MODULES

###
# Cleaning is done on three levels.
# make clean     Delete most generated files
#                Leave enough to build external modules
# make mrproper  Delete the current configuration, and all generated files
# make distclean Remove editor backup files, patch leftover files and the like

# Directories & files removed with 'make clean'
CLEAN_DIRS  += $(MODVERDIR)
CLEAN_FILES +=	vmlinux System.map \
                .tmp_kallsyms* .tmp_version .tmp_vmlinux* .tmp_System.map

# Directories & files removed with 'make mrproper'
MRPROPER_DIRS  += include/config include2 usr/include
MRPROPER_FILES += .config .config.old include/asm .version .old_version \
                  include/linux/autoconf.h include/linux/version.h      \
                  include/linux/utsrelease.h                            \
                  include/linux/bounds.h include/asm*/asm-offsets.h     \
		  Module.symvers Module.markers tags TAGS cscope*

# clean - Delete most, but leave enough to build external modules
#
clean: rm-dirs  := $(CLEAN_DIRS)
clean: rm-files := $(CLEAN_FILES)
clean-dirs      := $(addprefix _clean_,$(srctree) $(vmlinux-alldirs) Documentation)

PHONY += $(clean-dirs) clean archclean
$(clean-dirs):
	$(Q)$(MAKE) $(clean)=$(patsubst _clean_%,%,$@)

clean: archclean $(clean-dirs)
	$(call cmd,rmdirs)
	$(call cmd,rmfiles)
	@find . $(RCS_FIND_IGNORE) \
		\( -name '*.[oas]' -o -name '*.ko' -o -name '.*.cmd' \
		-o -name '.*.d' -o -name '.*.tmp' -o -name '*.mod.c' \
		-o -name '*.symtypes' -o -name 'modules.order' \
		-o -name 'Module.markers' -o -name '.tmp_*.o.*' \) \
		-type f -print | xargs rm -f

# mrproper - Delete all generated files, including .config
#
mrproper: rm-dirs  := $(wildcard $(MRPROPER_DIRS))
mrproper: rm-files := $(wildcard $(MRPROPER_FILES))
mrproper-dirs      := $(addprefix _mrproper_,Documentation/DocBook scripts)

PHONY += $(mrproper-dirs) mrproper archmrproper
$(mrproper-dirs):
	$(Q)$(MAKE) $(clean)=$(patsubst _mrproper_%,%,$@)

mrproper: clean archmrproper $(mrproper-dirs)
	$(call cmd,rmdirs)
	$(call cmd,rmfiles)

# distclean
#
PHONY += distclean

distclean: mrproper
	@find $(srctree) $(RCS_FIND_IGNORE) \
		\( -name '*.orig' -o -name '*.rej' -o -name '*~' \
		-o -name '*.bak' -o -name '#*#' -o -name '.*.orig' \
		-o -name '.*.rej' -o -size 0 \
		-o -name '*%' -o -name '.*.cmd' -o -name 'core' \) \
		-type f -print | xargs rm -f


# Packaging of the kernel to various formats
# ---------------------------------------------------------------------------
# rpm target kept for backward compatibility
package-dir	:= $(srctree)/scripts/package

%pkg: include/config/kernel.release FORCE
	$(Q)$(MAKE) $(build)=$(package-dir) $@
rpm: include/config/kernel.release FORCE
	$(Q)$(MAKE) $(build)=$(package-dir) $@


# Brief documentation of the typical targets used
# ---------------------------------------------------------------------------

boards := $(wildcard $(srctree)/arch/$(SRCARCH)/configs/*_defconfig)
boards := $(notdir $(boards))
board-dirs := $(dir $(wildcard $(srctree)/arch/$(SRCARCH)/configs/*/*_defconfig))
board-dirs := $(sort $(notdir $(board-dirs:/=)))

help:
	@echo  'Cleaning targets:'
	@echo  '  clean		  - Remove most generated files but keep the config and'
	@echo  '                    enough build support to build external modules'
	@echo  '  mrproper	  - Remove all generated files + config + various backup files'
	@echo  '  distclean	  - mrproper + remove editor backup and patch files'
	@echo  ''
	@echo  'Configuration targets:'
	@$(MAKE) -f $(srctree)/scripts/kconfig/Makefile help
	@echo  ''
	@echo  'Other generic targets:'
	@echo  '  all		  - Build all targets marked with [*]'
	@echo  '* vmlinux	  - Build the bare kernel'
	@echo  '* modules	  - Build all modules'
	@echo  '  modules_install - Install all modules to INSTALL_MOD_PATH (default: /)'
	@echo  '  firmware_install- Install all firmware to INSTALL_FW_PATH'
	@echo  '                    (default: $$(INSTALL_MOD_PATH)/lib/firmware)'
	@echo  '  dir/            - Build all files in dir and below'
	@echo  '  dir/file.[ois]  - Build specified target only'
	@echo  '  dir/file.ko     - Build module including final link'
	@echo  '  prepare         - Set up for building external modules'
	@echo  '  tags/TAGS	  - Generate tags file for editors'
	@echo  '  cscope	  - Generate cscope index'
	@echo  '  kernelrelease	  - Output the release version string'
	@echo  '  kernelversion	  - Output the version stored in Makefile'
	@echo  '  headers_install - Install sanitised kernel headers to INSTALL_HDR_PATH'; \
	 echo  '                    (default: $(INSTALL_HDR_PATH))'; \
	 echo  ''
	@echo  'Static analysers'
	@echo  '  checkstack      - Generate a list of stack hogs'
	@echo  '  namespacecheck  - Name space analysis on compiled kernel'
	@echo  '  versioncheck    - Sanity check on version.h usage'
	@echo  '  includecheck    - Check for duplicate included header files'
	@echo  '  export_report   - List the usages of all exported symbols'
	@echo  '  headers_check   - Sanity check on exported headers'
	@echo  '  headerdep       - Detect inclusion cycles in headers'; \
	 echo  ''
	@echo  'Kernel packaging:'
	@$(MAKE) $(build)=$(package-dir) help
	@echo  ''
	@echo  'Documentation targets:'
	@$(MAKE) -f $(srctree)/Documentation/DocBook/Makefile dochelp
	@echo  ''
	@echo  'Architecture specific targets ($(SRCARCH)):'
	@$(if $(archhelp),$(archhelp),\
		echo '  No architecture specific help defined for $(SRCARCH)')
	@echo  ''
	@$(if $(boards), \
		$(foreach b, $(boards), \
		printf "  %-24s - Build for %s\\n" $(b) $(subst _defconfig,,$(b));) \
		echo '')
	@$(if $(board-dirs), \
		$(foreach b, $(board-dirs), \
		printf "  %-16s - Show %s-specific targets\\n" help-$(b) $(b);) \
		printf "  %-16s - Show all of the above\\n" help-boards; \
		echo '')

	@echo  '  make V=0|1 [targets] 0 => quiet build (default), 1 => verbose build'
	@echo  '  make V=2   [targets] 2 => give reason for rebuild of target'
	@echo  '  make O=dir [targets] Locate all output files in "dir", including .config'
	@echo  '  make C=1   [targets] Check all c source with $$CHECK (sparse by default)'
	@echo  '  make C=2   [targets] Force check of all c source with $$CHECK'
	@echo  ''
	@echo  'Execute "make" or "make all" to build all targets marked with [*] '
	@echo  'For further info see the ./README file'


help-board-dirs := $(addprefix help-,$(board-dirs))

help-boards: $(help-board-dirs)

boards-per-dir = $(notdir $(wildcard $(srctree)/arch/$(SRCARCH)/configs/$*/*_defconfig))

$(help-board-dirs): help-%:
	@echo  'Architecture specific targets ($(SRCARCH) $*):'
	@$(if $(boards-per-dir), \
		$(foreach b, $(boards-per-dir), \
		printf "  %-24s - Build for %s\\n" $*/$(b) $(subst _defconfig,,$(b));) \
		echo '')


# Documentation targets
# ---------------------------------------------------------------------------
%docs: scripts_basic FORCE
	$(Q)$(MAKE) $(build)=Documentation/DocBook $@

else # KBUILD_EXTMOD

###
# External module support.
# When building external modules the kernel used as basis is considered
# read-only, and no consistency checks are made and the make
# system is not used on the basis kernel. If updates are required
# in the basis kernel ordinary make commands (without M=...) must
# be used.
#
# The following are the only valid targets when building external
# modules.
# make M=dir clean     Delete all automatically generated files
# make M=dir modules   Make all modules in specified dir
# make M=dir	       Same as 'make M=dir modules'
# make M=dir modules_install
#                      Install the modules built in the module directory
#                      Assumes install directory is already created

# We are always building modules
KBUILD_MODULES := 1
PHONY += crmodverdir
crmodverdir:
	$(cmd_crmodverdir)

PHONY += $(objtree)/Module.symvers
$(objtree)/Module.symvers:
	@test -e $(objtree)/Module.symvers || ( \
	echo; \
	echo "  WARNING: Symbol version dump $(objtree)/Module.symvers"; \
	echo "           is missing; modules will have no dependencies and modversions."; \
	echo )

module-dirs := $(addprefix _module_,$(KBUILD_EXTMOD))
PHONY += $(module-dirs) modules
$(module-dirs): crmodverdir $(objtree)/Module.symvers
	$(Q)$(MAKE) $(build)=$(patsubst _module_%,%,$@)

modules: $(module-dirs)
	@$(kecho) '  Building modules, stage 2.';
	$(Q)$(MAKE) -f $(srctree)/scripts/Makefile.modpost

PHONY += modules_install
modules_install: _emodinst_ _emodinst_post

install-dir := $(if $(INSTALL_MOD_DIR),$(INSTALL_MOD_DIR),extra)
PHONY += _emodinst_
_emodinst_:
	$(Q)mkdir -p $(MODLIB)/$(install-dir)
	$(Q)$(MAKE) -f $(srctree)/scripts/Makefile.modinst

PHONY += _emodinst_post
_emodinst_post: _emodinst_
	$(call cmd,depmod)

clean-dirs := $(addprefix _clean_,$(KBUILD_EXTMOD))

PHONY += $(clean-dirs) clean
$(clean-dirs):
	$(Q)$(MAKE) $(clean)=$(patsubst _clean_%,%,$@)

clean:	rm-dirs := $(MODVERDIR)
clean: rm-files := $(KBUILD_EXTMOD)/Module.symvers
clean: $(clean-dirs)
	$(call cmd,rmdirs)
	$(call cmd,rmfiles)
	@find $(KBUILD_EXTMOD) $(RCS_FIND_IGNORE) \
		\( -name '*.[oas]' -o -name '*.ko' -o -name '.*.cmd' \
		-o -name '.*.d' -o -name '.*.tmp' -o -name '*.mod.c' \) \
		-type f -print | xargs rm -f

help:
	@echo  '  Building external modules.'
	@echo  '  Syntax: make -C path/to/kernel/src M=$$PWD target'
	@echo  ''
	@echo  '  modules         - default target, build the module(s)'
	@echo  '  modules_install - install the module'
	@echo  '  clean           - remove generated files in module directory only'
	@echo  ''

# Dummies...
PHONY += prepare scripts
prepare: ;
scripts: ;
endif # KBUILD_EXTMOD

# Generate tags for editors
# ---------------------------------------------------------------------------
quiet_cmd_tags = GEN     $@
      cmd_tags = $(CONFIG_SHELL) $(srctree)/scripts/tags.sh $@

tags TAGS cscope: FORCE
	$(call cmd,tags)

# Scripts to check various things for consistency
# ---------------------------------------------------------------------------

includecheck:
	find * $(RCS_FIND_IGNORE) \
		-name '*.[hcS]' -type f -print | sort \
		| xargs $(PERL) -w $(srctree)/scripts/checkincludes.pl

versioncheck:
	find * $(RCS_FIND_IGNORE) \
		-name '*.[hcS]' -type f -print | sort \
		| xargs $(PERL) -w $(srctree)/scripts/checkversion.pl

namespacecheck:
	$(PERL) $(srctree)/scripts/namespace.pl

export_report:
	$(PERL) $(srctree)/scripts/export_report.pl

endif #ifeq ($(config-targets),1)
endif #ifeq ($(mixed-targets),1)

PHONY += checkstack kernelrelease kernelversion

# UML needs a little special treatment here.  It wants to use the host
# toolchain, so needs $(SUBARCH) passed to checkstack.pl.  Everyone
# else wants $(ARCH), including people doing cross-builds, which means
# that $(SUBARCH) doesn't work here.
ifeq ($(ARCH), um)
CHECKSTACK_ARCH := $(SUBARCH)
else
CHECKSTACK_ARCH := $(ARCH)
endif
checkstack:
	$(OBJDUMP) -d vmlinux $$(find . -name '*.ko') | \
	$(PERL) $(src)/scripts/checkstack.pl $(CHECKSTACK_ARCH)

kernelrelease:
	$(if $(wildcard include/config/kernel.release), $(Q)echo $(KERNELRELEASE), \
	$(error kernelrelease not valid - run 'make prepare' to update it))
kernelversion:
	@echo $(KERNELVERSION)

# Single targets
# ---------------------------------------------------------------------------
# Single targets are compatible with:
# - build with mixed source and output
# - build with separate output dir 'make O=...'
# - external modules
#
#  target-dir => where to store outputfile
#  build-dir  => directory in kernel source tree to use

ifeq ($(KBUILD_EXTMOD),)
        build-dir  = $(patsubst %/,%,$(dir $@))
        target-dir = $(dir $@)
else
        zap-slash=$(filter-out .,$(patsubst %/,%,$(dir $@)))
        build-dir  = $(KBUILD_EXTMOD)$(if $(zap-slash),/$(zap-slash))
        target-dir = $(if $(KBUILD_EXTMOD),$(dir $<),$(dir $@))
endif

%.s: %.c prepare scripts FORCE
	$(Q)$(MAKE) $(build)=$(build-dir) $(target-dir)$(notdir $@)
%.i: %.c prepare scripts FORCE
	$(Q)$(MAKE) $(build)=$(build-dir) $(target-dir)$(notdir $@)
%.o: %.c prepare scripts FORCE
	$(Q)$(MAKE) $(build)=$(build-dir) $(target-dir)$(notdir $@)
%.lst: %.c prepare scripts FORCE
	$(Q)$(MAKE) $(build)=$(build-dir) $(target-dir)$(notdir $@)
%.s: %.S prepare scripts FORCE
	$(Q)$(MAKE) $(build)=$(build-dir) $(target-dir)$(notdir $@)
%.o: %.S prepare scripts FORCE
	$(Q)$(MAKE) $(build)=$(build-dir) $(target-dir)$(notdir $@)
%.symtypes: %.c prepare scripts FORCE
	$(Q)$(MAKE) $(build)=$(build-dir) $(target-dir)$(notdir $@)

# Modules
/: prepare scripts FORCE
	$(cmd_crmodverdir)
	$(Q)$(MAKE) KBUILD_MODULES=$(if $(CONFIG_MODULES),1) \
	$(build)=$(build-dir)
%/: prepare scripts FORCE
	$(cmd_crmodverdir)
	$(Q)$(MAKE) KBUILD_MODULES=$(if $(CONFIG_MODULES),1) \
	$(build)=$(build-dir)
%.ko: prepare scripts FORCE
	$(cmd_crmodverdir)
	$(Q)$(MAKE) KBUILD_MODULES=$(if $(CONFIG_MODULES),1)   \
	$(build)=$(build-dir) $(@:.ko=.o)
	$(Q)$(MAKE) -f $(srctree)/scripts/Makefile.modpost

# FIXME Should go into a make.lib or something 
# ===========================================================================

quiet_cmd_rmdirs = $(if $(wildcard $(rm-dirs)),CLEAN   $(wildcard $(rm-dirs)))
      cmd_rmdirs = rm -rf $(rm-dirs)

quiet_cmd_rmfiles = $(if $(wildcard $(rm-files)),CLEAN   $(wildcard $(rm-files)))
      cmd_rmfiles = rm -f $(rm-files)

# Run depmod only if we have System.map and depmod is executable
quiet_cmd_depmod = DEPMOD  $(KERNELRELEASE)
      cmd_depmod = \
	if [ -r System.map -a -x $(DEPMOD) ]; then                              \
		$(DEPMOD) -ae -F System.map                                     \
		$(if $(strip $(INSTALL_MOD_PATH)), -b $(INSTALL_MOD_PATH) -r)   \
		$(KERNELRELEASE);                                               \
	fi

# Create temporary dir for module support files
# clean it up only when building all modules
cmd_crmodverdir = $(Q)mkdir -p $(MODVERDIR) \
                  $(if $(KBUILD_MODULES),; rm -f $(MODVERDIR)/*)

a_flags = -Wp,-MD,$(depfile) $(KBUILD_AFLAGS) $(AFLAGS_KERNEL) \
	  $(NOSTDINC_FLAGS) $(LINUXINCLUDE) $(KBUILD_CPPFLAGS) \
	  $(modkern_aflags) $(EXTRA_AFLAGS) $(AFLAGS_$(basetarget).o)

quiet_cmd_as_o_S = AS      $@
cmd_as_o_S       = $(CC) $(a_flags) -c -o $@ $<

# read all saved command lines

targets := $(wildcard $(sort $(targets)))
cmd_files := $(wildcard .*.cmd $(foreach f,$(targets),$(dir $(f)).$(notdir $(f)).cmd))

ifneq ($(cmd_files),)
  $(cmd_files): ;	# Do not try to update included dependency files
  include $(cmd_files)
endif

# Shorthand for $(Q)$(MAKE) -f scripts/Makefile.clean obj=dir
# Usage:
# $(Q)$(MAKE) $(clean)=dir
clean := -f $(if $(KBUILD_SRC),$(srctree)/)scripts/Makefile.clean obj

endif	# skip-makefile

PHONY += FORCE
FORCE:

# Declare the contents of the .PHONY variable as phony.  We keep that
# information in a variable se we can use it in if_changed and friends.
.PHONY: $(PHONY)<|MERGE_RESOLUTION|>--- conflicted
+++ resolved
@@ -1,14 +1,8 @@
 VERSION = 2
 PATCHLEVEL = 6
-<<<<<<< HEAD
-SUBLEVEL = 27
-EXTRAVERSION = .13
-NAME = Trembling Tortoise
-=======
 SUBLEVEL = 29
 EXTRAVERSION = -rc3
 NAME = Erotic Pickled Herring
->>>>>>> 18e352e4
 
 # *DOCUMENTATION*
 # To see a list of typical targets execute "make help"
@@ -67,20 +61,6 @@
 endif
 ifndef KBUILD_CHECKSRC
   KBUILD_CHECKSRC = 0
-endif
-
-# Call message checker as part of the C compilation
-#
-# Use 'make D=1' to enable checking
-# Use 'make D=2' to create the message catalog
-
-ifdef D
-  ifeq ("$(origin D)", "command line")
-    KBUILD_KMSG_CHECK = $(D)
-  endif
-endif
-ifndef KBUILD_KMSG_CHECK
-  KBUILD_KMSG_CHECK = 0
 endif
 
 # Use make M=dir to specify directory of external module to build
@@ -345,13 +325,8 @@
 PERL		= perl
 CHECK		= sparse
 
-<<<<<<< HEAD
-CHECKFLAGS     := -D__linux__ -Dlinux -D__STDC__ -Dunix -D__unix__ -Wbitwise $(CF)
-KMSG_CHECK	= $(srctree)/scripts/kmsg-doc
-=======
 CHECKFLAGS     := -D__linux__ -Dlinux -D__STDC__ -Dunix -D__unix__ \
 		  -Wbitwise -Wno-return-void $(CF)
->>>>>>> 18e352e4
 MODFLAGS	= -DMODULE
 CFLAGS_MODULE   = $(MODFLAGS)
 AFLAGS_MODULE   = $(MODFLAGS)
@@ -391,7 +366,6 @@
 export KBUILD_CPPFLAGS NOSTDINC_FLAGS LINUXINCLUDE OBJCOPYFLAGS LDFLAGS
 export KBUILD_CFLAGS CFLAGS_KERNEL CFLAGS_MODULE
 export KBUILD_AFLAGS AFLAGS_KERNEL AFLAGS_MODULE
-export KBUILD_KMSG_CHECK KMSG_CHECK
 
 # When compiling out-of-tree modules, put MODVERDIR in the module
 # tree rather than in the kernel tree. The kernel tree might
@@ -1037,7 +1011,6 @@
 # not exist so the test in check-symlink works and we have a
 # directory for generated filesas used by some architectures.
 define create-symlink
-<<<<<<< HEAD
 	if [ ! -L include/asm ]; then					    \
 		if [ -d arch/$(SRCARCH)/include/asm ]; then		    \
 			echo '  SYMLINK $@ -> arch/$(SRCARCH)/include/asm'; \
@@ -1049,14 +1022,6 @@
 			fi;						    \
 			ln -fsn asm-$(SRCARCH) $@;			    \
 		fi;							    \
-=======
-	if [ ! -L include/asm ]; then                                      \
-			$(kecho) '  SYMLINK $@ -> include/asm-$(SRCARCH)'; \
-			if [ ! -d include/asm-$(SRCARCH) ]; then           \
-				mkdir -p include/asm-$(SRCARCH);           \
-			fi;                                                \
-			ln -fsn asm-$(SRCARCH) $@;                         \
->>>>>>> 18e352e4
 	fi
 endef
 
