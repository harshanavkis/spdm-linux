--- conflicted
+++ resolved
@@ -1,12 +1,7 @@
 # SPDX-License-Identifier: GPL-2.0
 VERSION = 5
-<<<<<<< HEAD
-PATCHLEVEL = 3
-SUBLEVEL = 18
-=======
 PATCHLEVEL = 14
 SUBLEVEL = 0
->>>>>>> 7d2a07b7
 EXTRAVERSION =
 NAME = Opossums on Parade
 
@@ -362,11 +357,6 @@
 
 include $(srctree)/scripts/Kbuild.include
 
-# Warn about unsupported modules in kernels built inside Autobuild
-ifneq ($(wildcard /.buildenv),)
-CFLAGS		+= -DUNSUPPORTED_MODULES=2
-endif
-
 # Read KERNELRELEASE from include/config/kernel.release (if it exists)
 KERNELRELEASE = $(shell cat include/config/kernel.release 2> /dev/null)
 KERNELVERSION = $(VERSION)$(if $(PATCHLEVEL),.$(PATCHLEVEL)$(if $(SUBLEVEL),.$(SUBLEVEL)))$(EXTRAVERSION)
@@ -429,10 +419,6 @@
 HOST_LFS_LDFLAGS := $(shell getconf LFS_LDFLAGS 2>/dev/null)
 HOST_LFS_LIBS := $(shell getconf LFS_LIBS 2>/dev/null)
 
-<<<<<<< HEAD
-HOSTCC       = gcc
-HOSTCXX      = g++
-=======
 ifneq ($(LLVM),)
 HOSTCC	= clang
 HOSTCXX	= clang++
@@ -440,18 +426,13 @@
 HOSTCC	= gcc
 HOSTCXX	= g++
 endif
->>>>>>> 7d2a07b7
 
 export KBUILD_USERCFLAGS := -Wall -Wmissing-prototypes -Wstrict-prototypes \
 			      -O2 -fomit-frame-pointer -std=gnu89
 export KBUILD_USERLDFLAGS :=
 
 KBUILD_HOSTCFLAGS   := $(KBUILD_USERCFLAGS) $(HOST_LFS_CFLAGS) $(HOSTCFLAGS)
-<<<<<<< HEAD
-KBUILD_HOSTCXXFLAGS := -O2 $(HOST_LFS_CFLAGS) $(HOSTCXXFLAGS)
-=======
 KBUILD_HOSTCXXFLAGS := -Wall -O2 $(HOST_LFS_CFLAGS) $(HOSTCXXFLAGS)
->>>>>>> 7d2a07b7
 KBUILD_HOSTLDFLAGS  := $(HOST_LFS_LDFLAGS) $(HOSTLDFLAGS)
 KBUILD_HOSTLDLIBS   := $(HOST_LFS_LIBS) $(HOSTLDLIBS)
 
@@ -487,8 +468,6 @@
 PYTHON3		= python3
 CHECK		= sparse
 BASH		= bash
-<<<<<<< HEAD
-=======
 KGZIP		= gzip
 KBZIP2		= bzip2
 KLZOP		= lzop
@@ -496,7 +475,6 @@
 LZ4		= lz4c
 XZ		= xz
 ZSTD		= zstd
->>>>>>> 7d2a07b7
 
 CHECKFLAGS     := -D__linux__ -Dlinux -D__STDC__ -Dunix -D__unix__ \
 		  -Wbitwise -Wno-return-void -Wno-unknown-attribute $(CF)
@@ -541,16 +519,10 @@
 KBUILD_LDFLAGS :=
 CLANG_FLAGS :=
 
-<<<<<<< HEAD
-export ARCH SRCARCH CONFIG_SHELL BASH HOSTCC KBUILD_HOSTCFLAGS CROSS_COMPILE AS LD CC
-export CPP AR NM STRIP OBJCOPY OBJDUMP OBJSIZE PAHOLE RESOLVE_BTFIDS LEX YACC AWK INSTALLKERNEL
-export PERL PYTHON PYTHON2 PYTHON3 CHECK CHECKFLAGS MAKE UTS_MACHINE HOSTCXX
-=======
 export ARCH SRCARCH CONFIG_SHELL BASH HOSTCC KBUILD_HOSTCFLAGS CROSS_COMPILE LD CC
 export CPP AR NM STRIP OBJCOPY OBJDUMP READELF PAHOLE RESOLVE_BTFIDS LEX YACC AWK INSTALLKERNEL
 export PERL PYTHON3 CHECK CHECKFLAGS MAKE UTS_MACHINE HOSTCXX
 export KGZIP KBZIP2 KLZOP LZMA LZ4 XZ ZSTD
->>>>>>> 7d2a07b7
 export KBUILD_HOSTCXXFLAGS KBUILD_HOSTLDFLAGS KBUILD_HOSTLDLIBS LDFLAGS_MODULE
 
 export KBUILD_CPPFLAGS NOSTDINC_FLAGS LINUXINCLUDE OBJCOPYFLAGS KBUILD_LDFLAGS
@@ -681,11 +653,7 @@
 # in addition to whatever we do anyway.
 # Just "make" or "make all" shall build modules as well
 
-<<<<<<< HEAD
-ifneq ($(filter all _all modules nsdeps,$(MAKECMDGOALS)),)
-=======
 ifneq ($(filter all modules nsdeps %compile_commands.json clang-%,$(MAKECMDGOALS)),)
->>>>>>> 7d2a07b7
   KBUILD_MODULES := 1
 endif
 
@@ -704,12 +672,8 @@
 core-y		:= init/ usr/ arch/$(SRCARCH)/
 drivers-y	:= drivers/ sound/
 drivers-$(CONFIG_SAMPLES) += samples/
-<<<<<<< HEAD
-net-y		:= net/
-=======
 drivers-$(CONFIG_NET) += net/
 drivers-y	+= virt/
->>>>>>> 7d2a07b7
 libs-y		:= lib/
 endif # KBUILD_EXTMOD
 
@@ -793,27 +757,17 @@
 KBUILD_CFLAGS	+= $(call cc-disable-warning, format-overflow)
 KBUILD_CFLAGS	+= $(call cc-disable-warning, address-of-packed-member)
 
-<<<<<<< HEAD
-ifdef CONFIG_CC_OPTIMIZE_FOR_SIZE
-KBUILD_CFLAGS	+= -Os
-else
-KBUILD_CFLAGS   += -O2
-=======
 ifdef CONFIG_CC_OPTIMIZE_FOR_PERFORMANCE
 KBUILD_CFLAGS += -O2
 else ifdef CONFIG_CC_OPTIMIZE_FOR_PERFORMANCE_O3
 KBUILD_CFLAGS += -O3
 else ifdef CONFIG_CC_OPTIMIZE_FOR_SIZE
 KBUILD_CFLAGS += -Os
->>>>>>> 7d2a07b7
 endif
 
 # Tell gcc to never replace conditional load with a non-conditional one
 KBUILD_CFLAGS	+= $(call cc-option,--param=allow-store-data-races=0)
-<<<<<<< HEAD
-=======
 KBUILD_CFLAGS	+= $(call cc-option,-fno-allow-store-data-races)
->>>>>>> 7d2a07b7
 
 ifdef CONFIG_READABLE_ASM
 # Disable optimizations that make assembler listings hard to read.
@@ -853,17 +807,7 @@
 
 # These warnings generated too much noise in a regular build.
 # Use make W=1 to enable them (see scripts/Makefile.extrawarn)
-<<<<<<< HEAD
-KBUILD_CFLAGS += -Wno-unused-but-set-variable
-
-# Warn about unmarked fall-throughs in switch statement.
-# Disabled for clang while comment to attribute conversion happens and
-# https://github.com/ClangBuiltLinux/linux/issues/636 is discussed.
-KBUILD_CFLAGS += $(call cc-option,-Wimplicit-fallthrough,)
-endif
-=======
 KBUILD_CFLAGS += $(call cc-disable-warning, unused-but-set-variable)
->>>>>>> 7d2a07b7
 
 KBUILD_CFLAGS += $(call cc-disable-warning, unused-const-variable)
 ifdef CONFIG_FRAME_POINTER
@@ -1033,12 +977,6 @@
 KBUILD_CFLAGS += -falign-functions=64
 endif
 
-ifdef CONFIG_LIVEPATCH_IPA_CLONES
-ifeq ($(KBUILD_EXTMOD),)
-KBUILD_CFLAGS += -fdump-ipa-clones
-endif
-endif
-
 # arch Makefile may override CC so keep this after arch Makefile is included
 NOSTDINC_FLAGS += -nostdinc -isystem $(shell $(CC) -print-file-name=include)
 
@@ -1054,18 +992,10 @@
 # disable stringop warnings in gcc 8+
 KBUILD_CFLAGS += $(call cc-disable-warning, stringop-truncation)
 
-<<<<<<< HEAD
-# Enabled with W=2, disabled by default as noisy
-KBUILD_CFLAGS += $(call cc-disable-warning, maybe-uninitialized)
-
-# disable invalid "can't wrap" optimizations for signed / pointers
-KBUILD_CFLAGS	+= $(call cc-option,-fno-strict-overflow)
-=======
 # We'll want to enable this eventually, but it's not going away for 5.7 at least
 KBUILD_CFLAGS += $(call cc-disable-warning, zero-length-bounds)
 KBUILD_CFLAGS += $(call cc-disable-warning, array-bounds)
 KBUILD_CFLAGS += $(call cc-disable-warning, stringop-overflow)
->>>>>>> 7d2a07b7
 
 # Another good warning that we'll want to enable eventually
 KBUILD_CFLAGS += $(call cc-disable-warning, restrict)
@@ -1104,18 +1034,6 @@
 
 include $(addprefix $(srctree)/, $(include-y))
 
-<<<<<<< HEAD
-# include additional Makefiles when needed
-include-y			:= scripts/Makefile.extrawarn
-include-$(CONFIG_KASAN)		+= scripts/Makefile.kasan
-include-$(CONFIG_UBSAN)		+= scripts/Makefile.ubsan
-include-$(CONFIG_KCOV)		+= scripts/Makefile.kcov
-include-$(CONFIG_GCC_PLUGINS)	+= scripts/Makefile.gcc-plugins
-
-include $(addprefix $(srctree)/, $(include-y))
-
-=======
->>>>>>> 7d2a07b7
 # scripts/Makefile.gcc-plugins is intentionally included last.
 # Do not add $(call cc-option,...) below this line. When you build the kernel
 # from the clean source tree, the GCC plugins do not exist at this point.
@@ -1132,8 +1050,6 @@
 LDFLAGS_vmlinux	+= $(call ld-option, -X,)
 endif
 
-<<<<<<< HEAD
-=======
 ifeq ($(CONFIG_RELR),y)
 LDFLAGS_vmlinux	+= --pack-dyn-relocs=relr --use-android-relr-tags
 endif
@@ -1144,17 +1060,13 @@
 LDFLAGS_vmlinux += --orphan-handling=warn
 endif
 
->>>>>>> 7d2a07b7
 # Align the bit size of userspace programs with the kernel
 KBUILD_USERCFLAGS  += $(filter -m32 -m64 --target=%, $(KBUILD_CFLAGS))
 KBUILD_USERLDFLAGS += $(filter -m32 -m64 --target=%, $(KBUILD_CFLAGS))
 
-<<<<<<< HEAD
-=======
 # make the checker run with the right architecture
 CHECKFLAGS += --arch=$(ARCH)
 
->>>>>>> 7d2a07b7
 # insure the checker run with the right endianness
 CHECKFLAGS += $(if $(CONFIG_CPU_BIG_ENDIAN),-mbig-endian,-mlittle-endian)
 
@@ -1189,90 +1101,11 @@
 MODLIB	= $(INSTALL_MOD_PATH)/lib/modules/$(KERNELRELEASE)
 export MODLIB
 
-<<<<<<< HEAD
-#
-# INSTALL_MOD_STRIP, if defined, will cause modules to be
-# stripped after they are installed.  If INSTALL_MOD_STRIP is '1', then
-# the default option --strip-debug will be used.  Otherwise,
-# INSTALL_MOD_STRIP value will be used as the options to the strip command.
-
-ifdef INSTALL_MOD_STRIP
-ifeq ($(INSTALL_MOD_STRIP),1)
-mod_strip_cmd = $(STRIP) --strip-debug
-else
-mod_strip_cmd = $(STRIP) $(INSTALL_MOD_STRIP)
-endif # INSTALL_MOD_STRIP=1
-else
-mod_strip_cmd = true
-endif # INSTALL_MOD_STRIP
-export mod_strip_cmd
-
-# CONFIG_MODULE_COMPRESS, if defined, will cause module to be compressed
-# after they are installed in agreement with CONFIG_MODULE_COMPRESS_GZIP
-# or CONFIG_MODULE_COMPRESS_XZ.
-
-mod_compress_cmd = true
-ifdef CONFIG_MODULE_COMPRESS
-  ifdef CONFIG_MODULE_COMPRESS_GZIP
-    mod_compress_cmd = gzip -n -f
-  endif # CONFIG_MODULE_COMPRESS_GZIP
-  ifdef CONFIG_MODULE_COMPRESS_XZ
-    mod_compress_cmd = xz -f
-  endif # CONFIG_MODULE_COMPRESS_XZ
-endif # CONFIG_MODULE_COMPRESS
-export mod_compress_cmd
-
-ifdef CONFIG_MODULE_SIG_ALL
-$(eval $(call config_filename,MODULE_SIG_KEY))
-
-mod_sign_cmd = scripts/sign-file $(CONFIG_MODULE_SIG_HASH) $(MODULE_SIG_KEY_SRCPREFIX)$(CONFIG_MODULE_SIG_KEY) certs/signing_key.x509
-else
-mod_sign_cmd = true
-endif
-export mod_sign_cmd
-
-HOST_LIBELF_LIBS = $(shell pkg-config libelf --libs 2>/dev/null || echo -lelf)
-
-has_libelf = $(call try-run,\
-               echo "int main() {}" | $(HOSTCC) -xc -o /dev/null $(HOST_LIBELF_LIBS) -,1,0)
-
-ifdef CONFIG_STACK_VALIDATION
-  ifeq ($(has_libelf),1)
-    objtool_target := tools/objtool FORCE
-  else
-    SKIP_STACK_VALIDATION := 1
-    export SKIP_STACK_VALIDATION
-  endif
-endif
-
-ifdef CONFIG_DEBUG_INFO_BTF
-  ifeq ($(has_libelf),1)
-    resolve_btfids_target := tools/bpf/resolve_btfids FORCE
-  else
-    ERROR_RESOLVE_BTFIDS := 1
-  endif
-endif
-
-PHONY += prepare0
-
-export MODORDER := $(if $(KBUILD_EXTMOD),$(KBUILD_EXTMOD)/)modules.order
-export MODULES_NSDEPS := $(if $(KBUILD_EXTMOD),$(KBUILD_EXTMOD)/)modules.nsdeps
-
-suse_version_h := include/generated/uapi/linux/suse_version.h
-
-define filechk_suse_version
-	$(CONFIG_SHELL) $(srctree)/scripts/gen-suse_version_h.sh
-endef
-
-$(suse_version_h): include/config/auto.conf FORCE
-	$(call filechk,suse_version)
-=======
 PHONY += prepare0
 
 export extmod_prefix = $(if $(KBUILD_EXTMOD),$(KBUILD_EXTMOD)/)
 export MODORDER := $(extmod_prefix)modules.order
 export MODULES_NSDEPS := $(extmod_prefix)modules.nsdeps
->>>>>>> 7d2a07b7
 
 ifeq ($(KBUILD_EXTMOD),)
 core-y		+= kernel/ certs/ mm/ fs/ ipc/ security/ crypto/ block/
@@ -1370,30 +1203,20 @@
 
 PHONY += prepare archprepare
 
-<<<<<<< HEAD
-archprepare: archheaders archscripts scripts prepare3 outputmakefile \
-	asm-generic $(version_h) $(autoksyms_h) include/generated/utsrelease.h \
-	$(suse_version_h)
-=======
 archprepare: outputmakefile archheaders archscripts scripts include/config/kernel.release \
 	asm-generic $(version_h) $(autoksyms_h) include/generated/utsrelease.h \
 	include/generated/autoconf.h remove-stale-files
->>>>>>> 7d2a07b7
 
 prepare0: archprepare
 	$(Q)$(MAKE) $(build)=scripts/mod
 	$(Q)$(MAKE) $(build)=.
 
 # All the preparing..
-<<<<<<< HEAD
-prepare: prepare0 prepare-objtool prepare-resolve_btfids
-=======
 prepare: prepare0
 
 PHONY += remove-stale-files
 remove-stale-files:
 	$(Q)$(srctree)/scripts/remove-stale-files
->>>>>>> 7d2a07b7
 
 # Support for using generic headers in asm-generic
 asm-generic := -f $(srctree)/scripts/Makefile.asm-generic obj
@@ -1406,25 +1229,6 @@
 	$(Q)$(MAKE) $(asm-generic)=arch/$(SRCARCH)/include/generated/uapi/asm \
 	generic=include/uapi/asm-generic
 
-<<<<<<< HEAD
-PHONY += prepare-objtool prepare-resolve_btfids
-prepare-objtool: $(objtool_target)
-ifeq ($(SKIP_STACK_VALIDATION),1)
-ifdef CONFIG_UNWINDER_ORC
-	@echo "error: Cannot generate ORC metadata for CONFIG_UNWINDER_ORC=y, please install libelf-dev, libelf-devel or elfutils-libelf-devel" >&2
-	@false
-else
-	@echo "warning: Cannot use CONFIG_STACK_VALIDATION=y, please install libelf-dev, libelf-devel or elfutils-libelf-devel" >&2
-endif
-endif
-
-prepare-resolve_btfids: $(resolve_btfids_target)
-ifeq ($(ERROR_RESOLVE_BTFIDS),1)
-	@echo "error: Cannot resolve BTF IDs for CONFIG_DEBUG_INFO_BTF, please install libelf-dev, libelf-devel or elfutils-libelf-devel" >&2
-	@false
-endif
-=======
->>>>>>> 7d2a07b7
 # Generate some files
 # ---------------------------------------------------------------------------
 
@@ -1704,14 +1508,9 @@
 # make distclean Remove editor backup files, patch leftover files and the like
 
 # Directories & files removed with 'make clean'
-<<<<<<< HEAD
-CLEAN_DIRS  += include/ksym
-CLEAN_FILES += modules.builtin.modinfo modules.nsdeps
-=======
 CLEAN_FILES += include/ksym vmlinux.symvers modules-only.symvers \
 	       modules.builtin modules.builtin.modinfo modules.nsdeps \
 	       compile_commands.json .thinlto-cache
->>>>>>> 7d2a07b7
 
 # Directories & files removed with 'make mrproper'
 MRPROPER_FILES += include/config include/generated          \
@@ -1823,9 +1622,6 @@
 	@echo  'Tools:'
 	@echo  '  nsdeps          - Generate missing symbol namespace dependencies'
 	@echo  ''
-	@echo  'Tools:'
-	@echo  '  nsdeps          - Generate missing symbol namespace dependencies'
-	@echo  ''
 	@echo  'Kernel selftest:'
 	@echo  '  kselftest         - Build and run kernel selftest'
 	@echo  '                      Build, install, and boot kernel before'
@@ -1940,13 +1736,9 @@
 compile_commands.json: $(extmod_prefix)compile_commands.json
 PHONY += compile_commands.json
 
-<<<<<<< HEAD
-clean: rm-files := $(KBUILD_EXTMOD)/Module.symvers $(KBUILD_EXTMOD)/modules.nsdeps
-=======
 clean-dirs := $(KBUILD_EXTMOD)
 clean: rm-files := $(KBUILD_EXTMOD)/Module.symvers $(KBUILD_EXTMOD)/modules.nsdeps \
 	$(KBUILD_EXTMOD)/compile_commands.json $(KBUILD_EXTMOD)/.thinlto-cache
->>>>>>> 7d2a07b7
 
 PHONY += help
 help:
@@ -2099,8 +1891,6 @@
 nsdeps: modules
 	$(Q)$(CONFIG_SHELL) $(srctree)/scripts/nsdeps
 
-<<<<<<< HEAD
-=======
 # Clang Tooling
 # ---------------------------------------------------------------------------
 
@@ -2128,7 +1918,6 @@
 	@false
 endif
 
->>>>>>> 7d2a07b7
 # Scripts to check various things for consistency
 # ---------------------------------------------------------------------------
 
@@ -2146,12 +1935,6 @@
 
 coccicheck:
 	$(Q)$(BASH) $(srctree)/scripts/$@
-<<<<<<< HEAD
-
-namespacecheck:
-	$(PERL) $(srctree)/scripts/namespace.pl
-=======
->>>>>>> 7d2a07b7
 
 export_report:
 	$(PERL) $(srctree)/scripts/export_report.pl
