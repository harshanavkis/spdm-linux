--- conflicted
+++ resolved
@@ -524,8 +524,6 @@
 
 	return ima_write_template_field_data(data, data_len, DATA_FMT_HEX,
 					     field_data);
-<<<<<<< HEAD
-=======
 }
 
 /*
@@ -686,5 +684,4 @@
 				   struct ima_field_data *field_data)
 {
 	return ima_eventinodexattrs_init_common(event_data, field_data, 'v');
->>>>>>> 7d2a07b7
 }