// SPDX-License-Identifier: GPL-2.0-only
/*
 * Copyright (C) 2005,2006,2007,2008 IBM Corporation
 *
 * Authors:
 * Serge Hallyn <serue@us.ibm.com>
 * Reiner Sailer <sailer@watson.ibm.com>
 * Mimi Zohar <zohar@us.ibm.com>
 *
 * File: ima_queue.c
 *       Implements queues that store template measurements and
 *       maintains aggregate over the stored measurements
 *       in the pre-configured TPM PCR (if available).
 *       The measurement list is append-only. No entry is
 *       ever removed or changed during the boot-cycle.
 */

#include <linux/rculist.h>
#include <linux/slab.h>
#include "ima.h"

#define AUDIT_CAUSE_LEN_MAX 32

/* pre-allocated array of tpm_digest structures to extend a PCR */
static struct tpm_digest *digests;

LIST_HEAD(ima_measurements);	/* list of all measurements */
#ifdef CONFIG_IMA_KEXEC
static unsigned long binary_runtime_size;
#else
static unsigned long binary_runtime_size = ULONG_MAX;
#endif

/* key: inode (before secure-hashing a file) */
struct ima_h_table ima_htable = {
	.len = ATOMIC_LONG_INIT(0),
	.violations = ATOMIC_LONG_INIT(0),
	.queue[0 ... IMA_MEASURE_HTABLE_SIZE - 1] = HLIST_HEAD_INIT
};

/* mutex protects atomicity of extending measurement list
 * and extending the TPM PCR aggregate. Since tpm_extend can take
 * long (and the tpm driver uses a mutex), we can't use the spinlock.
 */
static DEFINE_MUTEX(ima_extend_list_mutex);

/* lookup up the digest value in the hash table, and return the entry */
static struct ima_queue_entry *ima_lookup_digest_entry(u8 *digest_value,
						       int pcr)
{
	struct ima_queue_entry *qe, *ret = NULL;
	unsigned int key;
	int rc;

	key = ima_hash_key(digest_value);
	rcu_read_lock();
	hlist_for_each_entry_rcu(qe, &ima_htable.queue[key], hnext) {
		rc = memcmp(qe->entry->digests[ima_hash_algo_idx].digest,
			    digest_value, hash_digest_size[ima_hash_algo]);
		if ((rc == 0) && (qe->entry->pcr == pcr)) {
			ret = qe;
			break;
		}
	}
	rcu_read_unlock();
	return ret;
}

/*
 * Calculate the memory required for serializing a single
 * binary_runtime_measurement list entry, which contains a
 * couple of variable length fields (e.g template name and data).
 */
static int get_binary_runtime_size(struct ima_template_entry *entry)
{
	int size = 0;

	size += sizeof(u32);	/* pcr */
	size += TPM_DIGEST_SIZE;
	size += sizeof(int);	/* template name size field */
	size += strlen(entry->template_desc->name);
	size += sizeof(entry->template_data_len);
	size += entry->template_data_len;
	return size;
}

/* ima_add_template_entry helper function:
 * - Add template entry to the measurement list and hash table, for
 *   all entries except those carried across kexec.
 *
 * (Called with ima_extend_list_mutex held.)
 */
static int ima_add_digest_entry(struct ima_template_entry *entry,
				bool update_htable)
{
	struct ima_queue_entry *qe;
	unsigned int key;

	qe = kmalloc(sizeof(*qe), GFP_KERNEL);
	if (qe == NULL) {
		pr_err("OUT OF MEMORY ERROR creating queue entry\n");
		return -ENOMEM;
	}
	qe->entry = entry;

	INIT_LIST_HEAD(&qe->later);
	list_add_tail_rcu(&qe->later, &ima_measurements);

	atomic_long_inc(&ima_htable.len);
	if (update_htable) {
		key = ima_hash_key(entry->digests[ima_hash_algo_idx].digest);
		hlist_add_head_rcu(&qe->hnext, &ima_htable.queue[key]);
	}

	if (binary_runtime_size != ULONG_MAX) {
		int size;

		size = get_binary_runtime_size(entry);
		binary_runtime_size = (binary_runtime_size < ULONG_MAX - size) ?
		     binary_runtime_size + size : ULONG_MAX;
	}
	return 0;
}

/*
 * Return the amount of memory required for serializing the
 * entire binary_runtime_measurement list, including the ima_kexec_hdr
 * structure.
 */
unsigned long ima_get_binary_runtime_size(void)
{
	if (binary_runtime_size >= (ULONG_MAX - sizeof(struct ima_kexec_hdr)))
		return ULONG_MAX;
	else
		return binary_runtime_size + sizeof(struct ima_kexec_hdr);
}

static int ima_pcr_extend(struct tpm_digest *digests_arg, int pcr)
{
	int result = 0;

	if (!ima_tpm_chip)
		return result;

	result = tpm_pcr_extend(ima_tpm_chip, pcr, digests_arg);
	if (result != 0)
		pr_err("Error Communicating to TPM chip, result: %d\n", result);
	return result;
}

/*
 * Add template entry to the measurement list and hash table, and
 * extend the pcr.
 *
 * On systems which support carrying the IMA measurement list across
 * kexec, maintain the total memory size required for serializing the
 * binary_runtime_measurements.
 */
int ima_add_template_entry(struct ima_template_entry *entry, int violation,
			   const char *op, struct inode *inode,
			   const unsigned char *filename)
{
	u8 *digest = entry->digests[ima_hash_algo_idx].digest;
	struct tpm_digest *digests_arg = entry->digests;
	const char *audit_cause = "hash_added";
	char tpm_audit_cause[AUDIT_CAUSE_LEN_MAX];
	int audit_info = 1;
	int result = 0, tpmresult = 0;

	mutex_lock(&ima_extend_list_mutex);
<<<<<<< HEAD
	if (!violation) {
=======
	if (!violation && !IS_ENABLED(CONFIG_IMA_DISABLE_HTABLE)) {
>>>>>>> 7d2a07b7
		if (ima_lookup_digest_entry(digest, entry->pcr)) {
			audit_cause = "hash_exists";
			result = -EEXIST;
			goto out;
		}
	}

	result = ima_add_digest_entry(entry,
				      !IS_ENABLED(CONFIG_IMA_DISABLE_HTABLE));
	if (result < 0) {
		audit_cause = "ENOMEM";
		audit_info = 0;
		goto out;
	}

	if (violation)		/* invalidate pcr */
		digests_arg = digests;

	tpmresult = ima_pcr_extend(digests_arg, entry->pcr);
	if (tpmresult != 0) {
		snprintf(tpm_audit_cause, AUDIT_CAUSE_LEN_MAX, "TPM_error(%d)",
			 tpmresult);
		audit_cause = tpm_audit_cause;
		audit_info = 0;
	}
out:
	mutex_unlock(&ima_extend_list_mutex);
	integrity_audit_msg(AUDIT_INTEGRITY_PCR, inode, filename,
			    op, audit_cause, result, audit_info);
	return result;
}

int ima_restore_measurement_entry(struct ima_template_entry *entry)
{
	int result = 0;

	mutex_lock(&ima_extend_list_mutex);
	result = ima_add_digest_entry(entry, 0);
	mutex_unlock(&ima_extend_list_mutex);
	return result;
}

int __init ima_init_digests(void)
{
	u16 digest_size;
	u16 crypto_id;
	int i;

	if (!ima_tpm_chip)
		return 0;

	digests = kcalloc(ima_tpm_chip->nr_allocated_banks, sizeof(*digests),
			  GFP_NOFS);
	if (!digests)
		return -ENOMEM;

	for (i = 0; i < ima_tpm_chip->nr_allocated_banks; i++) {
		digests[i].alg_id = ima_tpm_chip->allocated_banks[i].alg_id;
		digest_size = ima_tpm_chip->allocated_banks[i].digest_size;
		crypto_id = ima_tpm_chip->allocated_banks[i].crypto_id;

		/* for unmapped TPM algorithms digest is still a padded SHA1 */
		if (crypto_id == HASH_ALGO__LAST)
			digest_size = SHA1_DIGEST_SIZE;

		memset(digests[i].digest, 0xff, digest_size);
	}

	return 0;
}<|MERGE_RESOLUTION|>--- conflicted
+++ resolved
@@ -168,11 +168,7 @@
 	int result = 0, tpmresult = 0;
 
 	mutex_lock(&ima_extend_list_mutex);
-<<<<<<< HEAD
-	if (!violation) {
-=======
 	if (!violation && !IS_ENABLED(CONFIG_IMA_DISABLE_HTABLE)) {
->>>>>>> 7d2a07b7
 		if (ima_lookup_digest_entry(digest, entry->pcr)) {
 			audit_cause = "hash_exists";
 			result = -EEXIST;
