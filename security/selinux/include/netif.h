/*
 * Network interface table.
 *
 * Network interfaces (devices) do not have a security field, so we
 * maintain a table associating each interface with a SID.
 *
 * Author: James Morris <jmorris@redhat.com>
 *
 * Copyright (C) 2003 Red Hat, Inc., James Morris <jmorris@redhat.com>
 * Copyright (C) 2007 Hewlett-Packard Development Company, L.P.
 *                    Paul Moore <paul@paul-moore.com>
 *
 * This program is free software; you can redistribute it and/or modify
 * it under the terms of the GNU General Public License version 2,
 * as published by the Free Software Foundation.
 */
#ifndef _SELINUX_NETIF_H_
#define _SELINUX_NETIF_H_

<<<<<<< HEAD
void sel_netif_flush(void);

int sel_netif_sid(int ifindex, u32 *sid);
=======
#include <net/net_namespace.h>

void sel_netif_flush(void);

int sel_netif_sid(struct net *ns, int ifindex, u32 *sid);
>>>>>>> 4093a844

#endif	/* _SELINUX_NETIF_H_ */
<|MERGE_RESOLUTION|>--- conflicted
+++ resolved
@@ -17,16 +17,10 @@
 #ifndef _SELINUX_NETIF_H_
 #define _SELINUX_NETIF_H_
 
-<<<<<<< HEAD
-void sel_netif_flush(void);
-
-int sel_netif_sid(int ifindex, u32 *sid);
-=======
 #include <net/net_namespace.h>
 
 void sel_netif_flush(void);
 
 int sel_netif_sid(struct net *ns, int ifindex, u32 *sid);
->>>>>>> 4093a844
 
 #endif	/* _SELINUX_NETIF_H_ */
