--- conflicted
+++ resolved
@@ -87,7 +87,7 @@
 #endif
 
 #ifdef CONFIG_SECURITY_SELINUX_BOOTPARAM
-int selinux_enabled = 0;
+int selinux_enabled = 1;
 
 static int __init selinux_enabled_setup(char *str)
 {
@@ -3253,7 +3253,7 @@
 	return 0;
 }
 
-static int __selinux_socket_sock_rcv_skb(struct sock *sk, struct sk_buff *skb)
+static int selinux_socket_sock_rcv_skb(struct sock *sk, struct sk_buff *skb)
 {
 	u16 family;
 	char *addrp;
@@ -3275,17 +3275,6 @@
 	if (family == PF_INET6 && skb->protocol == ntohs(ETH_P_IP))
 		family = PF_INET;
 
-<<<<<<< HEAD
-	sock = sk->sk_socket;
-	
-	/* TCP control messages don't always have a socket. */
-	if (!sock)
-		goto out;
-
-	inode = SOCK_INODE(sock);
-	if (!inode)
-		goto out;
-=======
  	read_lock_bh(&sk->sk_callback_lock);
  	sock = sk->sk_socket;
  	if (sock) {
@@ -3301,7 +3290,6 @@
  	read_unlock_bh(&sk->sk_callback_lock);
  	if (!sock_sid)
   		goto out;
->>>>>>> 30e74fea
 
 	dev = skb->dev;
 	if (!dev)
@@ -3337,15 +3325,6 @@
 	AVC_AUDIT_DATA_INIT(&ad, NET);
 	ad.u.net.netif = dev->name;
 	ad.u.net.family = family;
-<<<<<<< HEAD
-
-	err = selinux_parse_skb(skb, &ad, &addrp, &len, 1);
-	if (err) {
-		sel_netif_put(netif);
-		goto out;
-	}
-=======
->>>>>>> 30e74fea
 
 	err = selinux_parse_skb(skb, &ad, &addrp, &len, 1);
 	if (err) {
@@ -3383,20 +3362,6 @@
 	}
 out:	
 	return err;
-}
-
-/* To make sure sk->sk_socket doesn't disappear while we mess
- * with this skb, we need to take sk_callback_lock.
- * See sock_orphan()
- */
-static int selinux_socket_sock_rcv_skb(struct sock *sk, struct sk_buff *skb)
-{
-	int res;
-
-	read_lock_bh(&sk->sk_callback_lock);
-	res = __selinux_socket_sock_rcv_skb(sk, skb);
-	read_unlock_bh(&sk->sk_callback_lock);
-	return res;
 }
 
 static int selinux_socket_getpeersec(struct socket *sock, char __user *optval,
