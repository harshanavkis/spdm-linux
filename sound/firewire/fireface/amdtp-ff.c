// SPDX-License-Identifier: GPL-2.0-only
/*
 * amdtp-ff.c - a part of driver for RME Fireface series
 *
 * Copyright (c) 2015-2017 Takashi Sakamoto
 */

#include <sound/pcm.h>
#include "ff.h"

struct amdtp_ff {
	unsigned int pcm_channels;
};

int amdtp_ff_set_parameters(struct amdtp_stream *s, unsigned int rate,
			    unsigned int pcm_channels)
{
	struct amdtp_ff *p = s->protocol;
	unsigned int data_channels;

	if (amdtp_stream_running(s))
		return -EBUSY;

	p->pcm_channels = pcm_channels;
	data_channels = pcm_channels;

	return amdtp_stream_set_parameters(s, rate, data_channels);
}

static void write_pcm_s32(struct amdtp_stream *s, struct snd_pcm_substream *pcm,
			  __le32 *buffer, unsigned int frames,
			  unsigned int pcm_frames)
{
	struct amdtp_ff *p = s->protocol;
	unsigned int channels = p->pcm_channels;
	struct snd_pcm_runtime *runtime = pcm->runtime;
	unsigned int pcm_buffer_pointer;
	int remaining_frames;
	const u32 *src;
	int i, c;

	pcm_buffer_pointer = s->pcm_buffer_pointer + pcm_frames;
	pcm_buffer_pointer %= runtime->buffer_size;

	src = (void *)runtime->dma_area +
				frames_to_bytes(runtime, pcm_buffer_pointer);
	remaining_frames = runtime->buffer_size - pcm_buffer_pointer;

	for (i = 0; i < frames; ++i) {
		for (c = 0; c < channels; ++c) {
			buffer[c] = cpu_to_le32(*src);
			src++;
		}
		buffer += s->data_block_quadlets;
		if (--remaining_frames == 0)
			src = (void *)runtime->dma_area;
	}
}

static void read_pcm_s32(struct amdtp_stream *s, struct snd_pcm_substream *pcm,
			 __le32 *buffer, unsigned int frames,
			 unsigned int pcm_frames)
{
	struct amdtp_ff *p = s->protocol;
	unsigned int channels = p->pcm_channels;
	struct snd_pcm_runtime *runtime = pcm->runtime;
	unsigned int pcm_buffer_pointer;
	int remaining_frames;
	u32 *dst;
	int i, c;

	pcm_buffer_pointer = s->pcm_buffer_pointer + pcm_frames;
	pcm_buffer_pointer %= runtime->buffer_size;

	dst  = (void *)runtime->dma_area +
				frames_to_bytes(runtime, pcm_buffer_pointer);
	remaining_frames = runtime->buffer_size - pcm_buffer_pointer;

	for (i = 0; i < frames; ++i) {
		for (c = 0; c < channels; ++c) {
			*dst = le32_to_cpu(buffer[c]) & 0xffffff00;
			dst++;
		}
		buffer += s->data_block_quadlets;
		if (--remaining_frames == 0)
			dst = (void *)runtime->dma_area;
	}
}

static void write_pcm_silence(struct amdtp_stream *s,
			      __le32 *buffer, unsigned int frames)
{
	struct amdtp_ff *p = s->protocol;
	unsigned int i, c, channels = p->pcm_channels;

	for (i = 0; i < frames; ++i) {
		for (c = 0; c < channels; ++c)
			buffer[c] = cpu_to_le32(0x00000000);
		buffer += s->data_block_quadlets;
	}
}

int amdtp_ff_add_pcm_hw_constraints(struct amdtp_stream *s,
				    struct snd_pcm_runtime *runtime)
{
	int err;

	err = snd_pcm_hw_constraint_msbits(runtime, 0, 32, 24);
	if (err < 0)
		return err;

	return amdtp_stream_add_pcm_hw_constraints(s, runtime);
}

static unsigned int process_it_ctx_payloads(struct amdtp_stream *s,
					   const struct pkt_desc *descs,
					   unsigned int packets,
					   struct snd_pcm_substream *pcm)
{
	unsigned int pcm_frames = 0;
	int i;

	for (i = 0; i < packets; ++i) {
		const struct pkt_desc *desc = descs + i;
		__le32 *buf = (__le32 *)desc->ctx_payload;
		unsigned int data_blocks = desc->data_blocks;

		if (pcm) {
			write_pcm_s32(s, pcm, buf, data_blocks, pcm_frames);
			pcm_frames += data_blocks;
		} else {
			write_pcm_silence(s, buf, data_blocks);
		}
	}

	return pcm_frames;
}

static unsigned int process_ir_ctx_payloads(struct amdtp_stream *s,
					    const struct pkt_desc *descs,
					    unsigned int packets,
					    struct snd_pcm_substream *pcm)
{
	unsigned int pcm_frames = 0;
	int i;

	for (i = 0; i < packets; ++i) {
		const struct pkt_desc *desc = descs + i;
		__le32 *buf = (__le32 *)desc->ctx_payload;
		unsigned int data_blocks = desc->data_blocks;

		if (pcm) {
			read_pcm_s32(s, pcm, buf, data_blocks, pcm_frames);
			pcm_frames += data_blocks;
		}
	}

	return pcm_frames;
}

int amdtp_ff_init(struct amdtp_stream *s, struct fw_unit *unit,
		  enum amdtp_stream_direction dir)
{
	amdtp_stream_process_ctx_payloads_t process_ctx_payloads;

	if (dir == AMDTP_IN_STREAM)
		process_ctx_payloads = process_ir_ctx_payloads;
	else
		process_ctx_payloads = process_it_ctx_payloads;

<<<<<<< HEAD
	return amdtp_stream_init(s, unit, dir, CIP_NO_HEADER, 0,
=======
	return amdtp_stream_init(s, unit, dir, CIP_BLOCKING | CIP_UNAWARE_SYT | CIP_NO_HEADER, 0,
>>>>>>> 7d2a07b7
				 process_ctx_payloads, sizeof(struct amdtp_ff));
}<|MERGE_RESOLUTION|>--- conflicted
+++ resolved
@@ -168,10 +168,6 @@
 	else
 		process_ctx_payloads = process_it_ctx_payloads;
 
-<<<<<<< HEAD
-	return amdtp_stream_init(s, unit, dir, CIP_NO_HEADER, 0,
-=======
 	return amdtp_stream_init(s, unit, dir, CIP_BLOCKING | CIP_UNAWARE_SYT | CIP_NO_HEADER, 0,
->>>>>>> 7d2a07b7
 				 process_ctx_payloads, sizeof(struct amdtp_ff));
 }