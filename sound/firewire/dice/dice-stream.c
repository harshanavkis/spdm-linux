--- conflicted
+++ resolved
@@ -444,22 +444,6 @@
 			goto error;
 		}
 
-<<<<<<< HEAD
-		err = amdtp_domain_start(&dice->domain, 0);
-		if (err < 0)
-			goto error;
-
-		for (i = 0; i < MAX_STREAMS; i++) {
-			if ((i < tx_params.count &&
-			    !amdtp_stream_wait_callback(&dice->tx_stream[i],
-							CALLBACK_TIMEOUT)) ||
-			    (i < rx_params.count &&
-			     !amdtp_stream_wait_callback(&dice->rx_stream[i],
-							 CALLBACK_TIMEOUT))) {
-				err = -ETIMEDOUT;
-				goto error;
-			}
-=======
 		// MEMO: The device immediately starts packet transmission when enabled. Some
 		// devices are strictly to generate any discontinuity in the sequence of tx packet
 		// when they receives invalid sequence of presentation time in CIP header. The
@@ -471,7 +455,6 @@
 		if (!amdtp_domain_wait_ready(&dice->domain, READY_TIMEOUT_MS)) {
 			err = -ETIMEDOUT;
 			goto error;
->>>>>>> 7d2a07b7
 		}
 	}
 
