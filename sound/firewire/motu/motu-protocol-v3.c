// SPDX-License-Identifier: GPL-2.0-only
/*
 * motu-protocol-v3.c - a part of driver for MOTU FireWire series
 *
 * Copyright (c) 2015-2017 Takashi Sakamoto <o-takashi@sakamocchi.jp>
 */

#include <linux/delay.h>
#include "motu.h"

#define V3_CLOCK_STATUS_OFFSET		0x0b14
#define  V3_FETCH_PCM_FRAMES		0x02000000
#define  V3_CLOCK_RATE_MASK		0x0000ff00
#define  V3_CLOCK_RATE_SHIFT		8
#define  V3_CLOCK_SOURCE_MASK		0x000000ff
#define   V3_CLOCK_SRC_INTERNAL		0x00
#define   V3_CLOCK_SRC_WORD_ON_BNC	0x01
#define   V3_CLOCK_SRC_SPH		0x02
#define   V3_CLOCK_SRC_SPDIF_ON_COAX	0x10
#define   V3_CLOCK_SRC_OPT_IFACE_A	0x18
#define   V3_CLOCK_SRC_OPT_IFACE_B	0x19

#define V3_OPT_IFACE_MODE_OFFSET	0x0c94
#define  V3_ENABLE_OPT_IN_IFACE_A	0x00000001
#define  V3_ENABLE_OPT_IN_IFACE_B	0x00000002
#define  V3_ENABLE_OPT_OUT_IFACE_A	0x00000100
#define  V3_ENABLE_OPT_OUT_IFACE_B	0x00000200
#define  V3_NO_ADAT_OPT_IN_IFACE_A	0x00010000
#define  V3_NO_ADAT_OPT_IN_IFACE_B	0x00100000
#define  V3_NO_ADAT_OPT_OUT_IFACE_A	0x00040000
#define  V3_NO_ADAT_OPT_OUT_IFACE_B	0x00400000

#define V3_MSG_FLAG_CLK_CHANGED		0x00000002
#define V3_CLK_WAIT_MSEC		4000

int snd_motu_protocol_v3_get_clock_rate(struct snd_motu *motu,
					unsigned int *rate)
{
	__be32 reg;
	u32 data;
	int err;

	err = snd_motu_transaction_read(motu, V3_CLOCK_STATUS_OFFSET, &reg,
					sizeof(reg));
	if (err < 0)
		return err;
	data = be32_to_cpu(reg);

	data = (data & V3_CLOCK_RATE_MASK) >> V3_CLOCK_RATE_SHIFT;
	if (data >= ARRAY_SIZE(snd_motu_clock_rates))
		return -EIO;

	*rate = snd_motu_clock_rates[data];

	return 0;
}

int snd_motu_protocol_v3_set_clock_rate(struct snd_motu *motu,
					unsigned int rate)
{
	__be32 reg;
	u32 data;
	bool need_to_wait;
	int i, err;

	for (i = 0; i < ARRAY_SIZE(snd_motu_clock_rates); ++i) {
		if (snd_motu_clock_rates[i] == rate)
			break;
	}
	if (i == ARRAY_SIZE(snd_motu_clock_rates))
		return -EINVAL;

	err = snd_motu_transaction_read(motu, V3_CLOCK_STATUS_OFFSET, &reg,
					sizeof(reg));
	if (err < 0)
		return err;
	data = be32_to_cpu(reg);

	data &= ~(V3_CLOCK_RATE_MASK | V3_FETCH_PCM_FRAMES);
	data |= i << V3_CLOCK_RATE_SHIFT;

	need_to_wait = data != be32_to_cpu(reg);

	reg = cpu_to_be32(data);
	err = snd_motu_transaction_write(motu, V3_CLOCK_STATUS_OFFSET, &reg,
					 sizeof(reg));
	if (err < 0)
		return err;

	if (need_to_wait) {
		int result;

		motu->msg = 0;
		result = wait_event_interruptible_timeout(motu->hwdep_wait,
					motu->msg & V3_MSG_FLAG_CLK_CHANGED,
					msecs_to_jiffies(V3_CLK_WAIT_MSEC));
		if (result < 0)
			return result;
		if (result == 0)
			return -ETIMEDOUT;
	}

	return 0;
}

<<<<<<< HEAD
static int detect_clock_source_828mk3(struct snd_motu *motu, u32 data,
				      enum snd_motu_clock_source *src)
{
	switch (data) {
	case 0x00:
		*src = SND_MOTU_CLOCK_SOURCE_INTERNAL;
		break;
	case 0x01:
		*src = SND_MOTU_CLOCK_SOURCE_WORD_ON_BNC;
		break;
	case 0x02:
		*src = SND_MOTU_CLOCK_SOURCE_SPH;
		break;
	case 0x10:
		*src = SND_MOTU_CLOCK_SOURCE_SPDIF_ON_COAX;
		break;
	case 0x18:
	case 0x19:
	{
		__be32 reg;
		u32 options;
		int err;
=======
int snd_motu_protocol_v3_get_clock_source(struct snd_motu *motu,
					  enum snd_motu_clock_source *src)
{
	__be32 reg;
	u32 data;
	int err;

	err = snd_motu_transaction_read(motu, V3_CLOCK_STATUS_OFFSET, &reg,
					sizeof(reg));
	if (err < 0)
		return err;
	data = be32_to_cpu(reg) & V3_CLOCK_SOURCE_MASK;

	switch (data) {
	case V3_CLOCK_SRC_INTERNAL:
		*src = SND_MOTU_CLOCK_SOURCE_INTERNAL;
		break;
	case V3_CLOCK_SRC_WORD_ON_BNC:
		*src = SND_MOTU_CLOCK_SOURCE_WORD_ON_BNC;
		break;
	case V3_CLOCK_SRC_SPH:
		*src = SND_MOTU_CLOCK_SOURCE_SPH;
		break;
	case V3_CLOCK_SRC_SPDIF_ON_COAX:
		*src = SND_MOTU_CLOCK_SOURCE_SPDIF_ON_COAX;
		break;
	case V3_CLOCK_SRC_OPT_IFACE_A:
	case V3_CLOCK_SRC_OPT_IFACE_B:
	{
		__be32 reg;
		u32 options;
>>>>>>> 7d2a07b7

		err = snd_motu_transaction_read(motu,
				V3_OPT_IFACE_MODE_OFFSET, &reg, sizeof(reg));
		if (err < 0)
			return err;
		options = be32_to_cpu(reg);

<<<<<<< HEAD
		if (data == 0x18) {
=======
		if (data == V3_CLOCK_SRC_OPT_IFACE_A) {
>>>>>>> 7d2a07b7
			if (options & V3_NO_ADAT_OPT_IN_IFACE_A)
				*src = SND_MOTU_CLOCK_SOURCE_SPDIF_ON_OPT_A;
			else
				*src = SND_MOTU_CLOCK_SOURCE_ADAT_ON_OPT_A;
		} else {
			if (options & V3_NO_ADAT_OPT_IN_IFACE_B)
				*src = SND_MOTU_CLOCK_SOURCE_SPDIF_ON_OPT_B;
			else
				*src = SND_MOTU_CLOCK_SOURCE_ADAT_ON_OPT_B;
		}
<<<<<<< HEAD

=======
>>>>>>> 7d2a07b7
		break;
	}
	default:
		*src = SND_MOTU_CLOCK_SOURCE_UNKNOWN;
		break;
	}

	return 0;
}

<<<<<<< HEAD
static int v3_detect_clock_source(struct snd_motu *motu, u32 data,
				  enum snd_motu_clock_source *src)
{
	switch (data) {
	case 0x00:
		*src = SND_MOTU_CLOCK_SOURCE_INTERNAL;
		break;
	case 0x01:
		*src = SND_MOTU_CLOCK_SOURCE_WORD_ON_BNC;
		break;
	case 0x02:
		*src = SND_MOTU_CLOCK_SOURCE_SPH;
		break;
	case 0x10:
		*src = SND_MOTU_CLOCK_SOURCE_SPDIF_ON_COAX;
		break;
	default:
		*src = SND_MOTU_CLOCK_SOURCE_UNKNOWN;
		break;
	}

	return 0;
}

int snd_motu_protocol_v3_get_clock_source(struct snd_motu *motu,
					  enum snd_motu_clock_source *src)
{
	__be32 reg;
	u32 data;
	int err;

	err = snd_motu_transaction_read(motu, V3_CLOCK_STATUS_OFFSET, &reg,
					sizeof(reg));
	if (err < 0)
		return err;
	data = be32_to_cpu(reg) & V3_CLOCK_SOURCE_MASK;

	if (motu->spec == &snd_motu_spec_828mk3)
		return detect_clock_source_828mk3(motu, data, src);
	else
		return v3_detect_clock_source(motu, data, src);
}

=======
>>>>>>> 7d2a07b7
int snd_motu_protocol_v3_switch_fetching_mode(struct snd_motu *motu,
					      bool enable)
{
	__be32 reg;
	u32 data;
	int err;

	err = snd_motu_transaction_read(motu, V3_CLOCK_STATUS_OFFSET, &reg,
					sizeof(reg));
	if (err < 0)
		return 0;
	data = be32_to_cpu(reg);

	if (enable)
		data |= V3_FETCH_PCM_FRAMES;
	else
		data &= ~V3_FETCH_PCM_FRAMES;

	reg = cpu_to_be32(data);
	return snd_motu_transaction_write(motu, V3_CLOCK_STATUS_OFFSET, &reg,
					  sizeof(reg));
}

static int detect_packet_formats_828mk3(struct snd_motu *motu, u32 data)
{
	if (data & V3_ENABLE_OPT_IN_IFACE_A) {
		if (data & V3_NO_ADAT_OPT_IN_IFACE_A) {
			motu->tx_packet_formats.pcm_chunks[0] += 4;
			motu->tx_packet_formats.pcm_chunks[1] += 4;
		} else {
			motu->tx_packet_formats.pcm_chunks[0] += 8;
			motu->tx_packet_formats.pcm_chunks[1] += 4;
		}
	}

	if (data & V3_ENABLE_OPT_IN_IFACE_B) {
		if (data & V3_NO_ADAT_OPT_IN_IFACE_B) {
			motu->tx_packet_formats.pcm_chunks[0] += 4;
			motu->tx_packet_formats.pcm_chunks[1] += 4;
		} else {
			motu->tx_packet_formats.pcm_chunks[0] += 8;
			motu->tx_packet_formats.pcm_chunks[1] += 4;
		}
	}

	if (data & V3_ENABLE_OPT_OUT_IFACE_A) {
		if (data & V3_NO_ADAT_OPT_OUT_IFACE_A) {
			motu->rx_packet_formats.pcm_chunks[0] += 4;
			motu->rx_packet_formats.pcm_chunks[1] += 4;
		} else {
			motu->rx_packet_formats.pcm_chunks[0] += 8;
			motu->rx_packet_formats.pcm_chunks[1] += 4;
		}
	}

	if (data & V3_ENABLE_OPT_OUT_IFACE_B) {
		if (data & V3_NO_ADAT_OPT_OUT_IFACE_B) {
			motu->rx_packet_formats.pcm_chunks[0] += 4;
			motu->rx_packet_formats.pcm_chunks[1] += 4;
		} else {
			motu->rx_packet_formats.pcm_chunks[0] += 8;
			motu->rx_packet_formats.pcm_chunks[1] += 4;
		}
	}

	return 0;
}

int snd_motu_protocol_v3_cache_packet_formats(struct snd_motu *motu)
{
	__be32 reg;
	u32 data;
	int err;

	motu->tx_packet_formats.pcm_byte_offset = 10;
	motu->rx_packet_formats.pcm_byte_offset = 10;

	motu->tx_packet_formats.msg_chunks = 2;
	motu->rx_packet_formats.msg_chunks = 2;

	err = snd_motu_transaction_read(motu, V3_OPT_IFACE_MODE_OFFSET, &reg,
					sizeof(reg));
	if (err < 0)
		return err;
	data = be32_to_cpu(reg);

	memcpy(motu->tx_packet_formats.pcm_chunks,
	       motu->spec->tx_fixed_pcm_chunks,
	       sizeof(motu->tx_packet_formats.pcm_chunks));
	memcpy(motu->rx_packet_formats.pcm_chunks,
	       motu->spec->rx_fixed_pcm_chunks,
	       sizeof(motu->rx_packet_formats.pcm_chunks));

<<<<<<< HEAD
	if (motu->spec == &snd_motu_spec_828mk3)
=======
	if (motu->spec == &snd_motu_spec_828mk3_fw || motu->spec == &snd_motu_spec_828mk3_hybrid)
>>>>>>> 7d2a07b7
		return detect_packet_formats_828mk3(motu, data);
	else
		return 0;
}


<<<<<<< HEAD
const struct snd_motu_spec snd_motu_spec_828mk3 = {
=======
const struct snd_motu_spec snd_motu_spec_828mk3_fw = {
>>>>>>> 7d2a07b7
	.name = "828mk3",
	.protocol_version = SND_MOTU_PROTOCOL_V3,
	.flags = SND_MOTU_SPEC_RX_MIDI_3RD_Q |
		 SND_MOTU_SPEC_TX_MIDI_3RD_Q,
	.tx_fixed_pcm_chunks = {18, 18, 14},
	.rx_fixed_pcm_chunks = {14, 14, 10},
};

<<<<<<< HEAD
=======
const struct snd_motu_spec snd_motu_spec_828mk3_hybrid = {
	.name = "828mk3",
	.protocol_version = SND_MOTU_PROTOCOL_V3,
	.flags = SND_MOTU_SPEC_RX_MIDI_3RD_Q |
		 SND_MOTU_SPEC_TX_MIDI_3RD_Q,
	.tx_fixed_pcm_chunks = {18, 18, 14},
	.rx_fixed_pcm_chunks = {14, 14, 14},	// Additional 4 dummy chunks at higher rate.
};

>>>>>>> 7d2a07b7
const struct snd_motu_spec snd_motu_spec_ultralite_mk3 = {
	.name = "UltraLiteMk3",
	.protocol_version = SND_MOTU_PROTOCOL_V3,
	.flags = SND_MOTU_SPEC_RX_MIDI_3RD_Q |
		 SND_MOTU_SPEC_TX_MIDI_3RD_Q,
	.tx_fixed_pcm_chunks = {18, 14, 10},
	.rx_fixed_pcm_chunks = {14, 14, 14},
};

const struct snd_motu_spec snd_motu_spec_audio_express = {
	.name = "AudioExpress",
	.protocol_version = SND_MOTU_PROTOCOL_V3,
	.flags = SND_MOTU_SPEC_RX_MIDI_2ND_Q |
		 SND_MOTU_SPEC_TX_MIDI_3RD_Q,
	.tx_fixed_pcm_chunks = {10, 10, 0},
	.rx_fixed_pcm_chunks = {10, 10, 0},
};

const struct snd_motu_spec snd_motu_spec_4pre = {
	.name = "4pre",
	.protocol_version = SND_MOTU_PROTOCOL_V3,
	.tx_fixed_pcm_chunks = {10, 10, 0},
	.rx_fixed_pcm_chunks = {10, 10, 0},
};<|MERGE_RESOLUTION|>--- conflicted
+++ resolved
@@ -103,30 +103,6 @@
 	return 0;
 }
 
-<<<<<<< HEAD
-static int detect_clock_source_828mk3(struct snd_motu *motu, u32 data,
-				      enum snd_motu_clock_source *src)
-{
-	switch (data) {
-	case 0x00:
-		*src = SND_MOTU_CLOCK_SOURCE_INTERNAL;
-		break;
-	case 0x01:
-		*src = SND_MOTU_CLOCK_SOURCE_WORD_ON_BNC;
-		break;
-	case 0x02:
-		*src = SND_MOTU_CLOCK_SOURCE_SPH;
-		break;
-	case 0x10:
-		*src = SND_MOTU_CLOCK_SOURCE_SPDIF_ON_COAX;
-		break;
-	case 0x18:
-	case 0x19:
-	{
-		__be32 reg;
-		u32 options;
-		int err;
-=======
 int snd_motu_protocol_v3_get_clock_source(struct snd_motu *motu,
 					  enum snd_motu_clock_source *src)
 {
@@ -158,7 +134,6 @@
 	{
 		__be32 reg;
 		u32 options;
->>>>>>> 7d2a07b7
 
 		err = snd_motu_transaction_read(motu,
 				V3_OPT_IFACE_MODE_OFFSET, &reg, sizeof(reg));
@@ -166,11 +141,7 @@
 			return err;
 		options = be32_to_cpu(reg);
 
-<<<<<<< HEAD
-		if (data == 0x18) {
-=======
 		if (data == V3_CLOCK_SRC_OPT_IFACE_A) {
->>>>>>> 7d2a07b7
 			if (options & V3_NO_ADAT_OPT_IN_IFACE_A)
 				*src = SND_MOTU_CLOCK_SOURCE_SPDIF_ON_OPT_A;
 			else
@@ -181,10 +152,6 @@
 			else
 				*src = SND_MOTU_CLOCK_SOURCE_ADAT_ON_OPT_B;
 		}
-<<<<<<< HEAD
-
-=======
->>>>>>> 7d2a07b7
 		break;
 	}
 	default:
@@ -195,52 +162,6 @@
 	return 0;
 }
 
-<<<<<<< HEAD
-static int v3_detect_clock_source(struct snd_motu *motu, u32 data,
-				  enum snd_motu_clock_source *src)
-{
-	switch (data) {
-	case 0x00:
-		*src = SND_MOTU_CLOCK_SOURCE_INTERNAL;
-		break;
-	case 0x01:
-		*src = SND_MOTU_CLOCK_SOURCE_WORD_ON_BNC;
-		break;
-	case 0x02:
-		*src = SND_MOTU_CLOCK_SOURCE_SPH;
-		break;
-	case 0x10:
-		*src = SND_MOTU_CLOCK_SOURCE_SPDIF_ON_COAX;
-		break;
-	default:
-		*src = SND_MOTU_CLOCK_SOURCE_UNKNOWN;
-		break;
-	}
-
-	return 0;
-}
-
-int snd_motu_protocol_v3_get_clock_source(struct snd_motu *motu,
-					  enum snd_motu_clock_source *src)
-{
-	__be32 reg;
-	u32 data;
-	int err;
-
-	err = snd_motu_transaction_read(motu, V3_CLOCK_STATUS_OFFSET, &reg,
-					sizeof(reg));
-	if (err < 0)
-		return err;
-	data = be32_to_cpu(reg) & V3_CLOCK_SOURCE_MASK;
-
-	if (motu->spec == &snd_motu_spec_828mk3)
-		return detect_clock_source_828mk3(motu, data, src);
-	else
-		return v3_detect_clock_source(motu, data, src);
-}
-
-=======
->>>>>>> 7d2a07b7
 int snd_motu_protocol_v3_switch_fetching_mode(struct snd_motu *motu,
 					      bool enable)
 {
@@ -334,22 +255,14 @@
 	       motu->spec->rx_fixed_pcm_chunks,
 	       sizeof(motu->rx_packet_formats.pcm_chunks));
 
-<<<<<<< HEAD
-	if (motu->spec == &snd_motu_spec_828mk3)
-=======
 	if (motu->spec == &snd_motu_spec_828mk3_fw || motu->spec == &snd_motu_spec_828mk3_hybrid)
->>>>>>> 7d2a07b7
 		return detect_packet_formats_828mk3(motu, data);
 	else
 		return 0;
 }
 
 
-<<<<<<< HEAD
-const struct snd_motu_spec snd_motu_spec_828mk3 = {
-=======
 const struct snd_motu_spec snd_motu_spec_828mk3_fw = {
->>>>>>> 7d2a07b7
 	.name = "828mk3",
 	.protocol_version = SND_MOTU_PROTOCOL_V3,
 	.flags = SND_MOTU_SPEC_RX_MIDI_3RD_Q |
@@ -358,8 +271,6 @@
 	.rx_fixed_pcm_chunks = {14, 14, 10},
 };
 
-<<<<<<< HEAD
-=======
 const struct snd_motu_spec snd_motu_spec_828mk3_hybrid = {
 	.name = "828mk3",
 	.protocol_version = SND_MOTU_PROTOCOL_V3,
@@ -369,7 +280,6 @@
 	.rx_fixed_pcm_chunks = {14, 14, 14},	// Additional 4 dummy chunks at higher rate.
 };
 
->>>>>>> 7d2a07b7
 const struct snd_motu_spec snd_motu_spec_ultralite_mk3 = {
 	.name = "UltraLiteMk3",
 	.protocol_version = SND_MOTU_PROTOCOL_V3,
