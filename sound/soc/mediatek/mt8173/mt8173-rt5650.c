--- conflicted
+++ resolved
@@ -11,7 +11,6 @@
 #include <linux/of_gpio.h>
 #include <sound/soc.h>
 #include <sound/jack.h>
-#include <sound/hdmi-codec.h>
 #include "../../codecs/rt5645.h"
 
 #define MCLK_FOR_CODECS		12288000
@@ -154,13 +153,8 @@
 	if (ret)
 		return ret;
 
-<<<<<<< HEAD
-	return hdmi_codec_set_jack_detect(asoc_rtd_to_codec(rtd, 0)->component,
-					  &mt8173_rt5650_hdmi_jack);
-=======
 	return snd_soc_component_set_jack(asoc_rtd_to_codec(rtd, 0)->component,
 					  &mt8173_rt5650_hdmi_jack, NULL);
->>>>>>> 7d2a07b7
 }
 
 enum {
