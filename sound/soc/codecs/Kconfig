# SPDX-License-Identifier: GPL-2.0-only
# Helper to resolve issues with configs that have SPI enabled but I2C
# modular, meaning we can't build the codec driver in with I2C support.
# We use an ordered list of conditional defaults to pick the appropriate
# setting - SPI can't be modular so that case doesn't need to be covered.
config SND_SOC_I2C_AND_SPI
	tristate
	default m if I2C=m
	default y if I2C=y
	default y if SPI_MASTER=y

menu "CODEC drivers"

config SND_SOC_ALL_CODECS
	tristate "Build all ASoC CODEC drivers"
	depends on COMPILE_TEST
	imply SND_SOC_88PM860X
	imply SND_SOC_L3
	imply SND_SOC_AB8500_CODEC
	imply SND_SOC_AC97_CODEC
	imply SND_SOC_AD1836
	imply SND_SOC_AD193X_SPI
	imply SND_SOC_AD193X_I2C
	imply SND_SOC_AD1980
	imply SND_SOC_AD73311
<<<<<<< HEAD
=======
	imply SND_SOC_ADAU1372_I2C
	imply SND_SOC_ADAU1372_SPI
>>>>>>> 7d2a07b7
	imply SND_SOC_ADAU1373
	imply SND_SOC_ADAU1761_I2C
	imply SND_SOC_ADAU1761_SPI
	imply SND_SOC_ADAU1781_I2C
	imply SND_SOC_ADAU1781_SPI
	imply SND_SOC_ADAV801
	imply SND_SOC_ADAV803
	imply SND_SOC_ADAU1977_SPI
	imply SND_SOC_ADAU1977_I2C
	imply SND_SOC_ADAU1701
	imply SND_SOC_ADAU7002
	imply SND_SOC_ADAU7118_I2C
	imply SND_SOC_ADAU7118_HW
	imply SND_SOC_ADS117X
	imply SND_SOC_AK4104
	imply SND_SOC_AK4118
	imply SND_SOC_AK4458
	imply SND_SOC_AK4535
	imply SND_SOC_AK4554
	imply SND_SOC_AK4613
	imply SND_SOC_AK4641
	imply SND_SOC_AK4642
	imply SND_SOC_AK4671
	imply SND_SOC_AK5386
	imply SND_SOC_AK5558
	imply SND_SOC_ALC5623
	imply SND_SOC_ALC5632
	imply SND_SOC_BT_SCO
	imply SND_SOC_BD28623
	imply SND_SOC_CQ0093VC
	imply SND_SOC_CROS_EC_CODEC
	imply SND_SOC_CS35L32
	imply SND_SOC_CS35L33
	imply SND_SOC_CS35L34
	imply SND_SOC_CS35L35
	imply SND_SOC_CS35L36
	imply SND_SOC_CS42L42
	imply SND_SOC_CS42L51_I2C
	imply SND_SOC_CS42L52
	imply SND_SOC_CS42L56
	imply SND_SOC_CS42L73
<<<<<<< HEAD
=======
	imply SND_SOC_CS4234
>>>>>>> 7d2a07b7
	imply SND_SOC_CS4265
	imply SND_SOC_CS4270
	imply SND_SOC_CS4271_I2C
	imply SND_SOC_CS4271_SPI
	imply SND_SOC_CS42XX8_I2C
	imply SND_SOC_CS43130
	imply SND_SOC_CS4341
	imply SND_SOC_CS4349
	imply SND_SOC_CS47L15
	imply SND_SOC_CS47L24
	imply SND_SOC_CS47L35
	imply SND_SOC_CS47L85
	imply SND_SOC_CS47L90
	imply SND_SOC_CS47L92
	imply SND_SOC_CS53L30
	imply SND_SOC_CX20442
	imply SND_SOC_CX2072X
	imply SND_SOC_DA7210
	imply SND_SOC_DA7213
	imply SND_SOC_DA7218
	imply SND_SOC_DA7219
	imply SND_SOC_DA732X
	imply SND_SOC_DA9055
	imply SND_SOC_DMIC
	imply SND_SOC_ES8316
	imply SND_SOC_ES8328_SPI
	imply SND_SOC_ES8328_I2C
	imply SND_SOC_ES7134
	imply SND_SOC_ES7241
	imply SND_SOC_GTM601
	imply SND_SOC_HDAC_HDMI
	imply SND_SOC_HDAC_HDA
	imply SND_SOC_ICS43432
	imply SND_SOC_INNO_RK3036
	imply SND_SOC_ISABELLE
	imply SND_SOC_JZ4740_CODEC
	imply SND_SOC_JZ4725B_CODEC
<<<<<<< HEAD
=======
	imply SND_SOC_JZ4760_CODEC
>>>>>>> 7d2a07b7
	imply SND_SOC_JZ4770_CODEC
	imply SND_SOC_LM4857
	imply SND_SOC_LM49453
	imply SND_SOC_LOCHNAGAR_SC
	imply SND_SOC_MAX98088
	imply SND_SOC_MAX98090
	imply SND_SOC_MAX98095
	imply SND_SOC_MAX98357A
	imply SND_SOC_MAX98371
	imply SND_SOC_MAX98504
	imply SND_SOC_MAX9867
	imply SND_SOC_MAX98925
	imply SND_SOC_MAX98926
	imply SND_SOC_MAX98927
	imply SND_SOC_MAX98373_I2C
	imply SND_SOC_MAX98373_SDW
	imply SND_SOC_MAX98390
	imply SND_SOC_MAX9850
	imply SND_SOC_MAX9860
	imply SND_SOC_MAX9759
	imply SND_SOC_MAX9768
	imply SND_SOC_MAX9877
	imply SND_SOC_MC13783
	imply SND_SOC_ML26124
	imply SND_SOC_MT6351
	imply SND_SOC_MT6358
<<<<<<< HEAD
	imply SND_SOC_MT6660
=======
	imply SND_SOC_MT6359
	imply SND_SOC_MT6660
	imply SND_SOC_NAU8315
>>>>>>> 7d2a07b7
	imply SND_SOC_NAU8540
	imply SND_SOC_NAU8810
	imply SND_SOC_NAU8822
	imply SND_SOC_NAU8824
	imply SND_SOC_NAU8825
	imply SND_SOC_HDMI_CODEC
	imply SND_SOC_PCM1681
	imply SND_SOC_PCM1789_I2C
	imply SND_SOC_PCM179X_I2C
	imply SND_SOC_PCM179X_SPI
	imply SND_SOC_PCM186X_I2C
	imply SND_SOC_PCM186X_SPI
	imply SND_SOC_PCM3008
	imply SND_SOC_PCM3060_I2C
	imply SND_SOC_PCM3060_SPI
	imply SND_SOC_PCM3168A_I2C
	imply SND_SOC_PCM3168A_SPI
	imply SND_SOC_PCM5102A
	imply SND_SOC_PCM512x_I2C
	imply SND_SOC_PCM512x_SPI
	imply SND_SOC_RK3328
<<<<<<< HEAD
=======
	imply SND_SOC_RK817
>>>>>>> 7d2a07b7
	imply SND_SOC_RT274
	imply SND_SOC_RT286
	imply SND_SOC_RT298
	imply SND_SOC_RT1011
	imply SND_SOC_RT1015
<<<<<<< HEAD
=======
	imply SND_SOC_RT1015P
	imply SND_SOC_RT1019
>>>>>>> 7d2a07b7
	imply SND_SOC_RT1305
	imply SND_SOC_RT1308
	imply SND_SOC_RT5514
	imply SND_SOC_RT5616
	imply SND_SOC_RT5631
	imply SND_SOC_RT5640
	imply SND_SOC_RT5645
	imply SND_SOC_RT5651
	imply SND_SOC_RT5659
	imply SND_SOC_RT5660
	imply SND_SOC_RT5663
	imply SND_SOC_RT5665
	imply SND_SOC_RT5668
	imply SND_SOC_RT5670
	imply SND_SOC_RT5677
	imply SND_SOC_RT5682_I2C
	imply SND_SOC_RT5682_SDW
	imply SND_SOC_RT700_SDW
	imply SND_SOC_RT711_SDW
<<<<<<< HEAD
	imply SND_SOC_RT715_SDW
	imply SND_SOC_RT1308_SDW
	imply SND_SOC_SGTL5000
	imply SND_SOC_SI476X
	imply SND_SOC_SIMPLE_AMPLIFIER
	imply SND_SOC_SIRF_AUDIO_CODEC
=======
	imply SND_SOC_RT711_SDCA_SDW
	imply SND_SOC_RT715_SDW
	imply SND_SOC_RT715_SDCA_SDW
	imply SND_SOC_RT1308_SDW
	imply SND_SOC_RT1316_SDW
	imply SND_SOC_SGTL5000
	imply SND_SOC_SI476X
	imply SND_SOC_SIMPLE_AMPLIFIER
	imply SND_SOC_SIMPLE_MUX
>>>>>>> 7d2a07b7
	imply SND_SOC_SPDIF
	imply SND_SOC_SSM2305
	imply SND_SOC_SSM2518
	imply SND_SOC_SSM2602_SPI
	imply SND_SOC_SSM2602_I2C
	imply SND_SOC_SSM4567
	imply SND_SOC_STA32X
	imply SND_SOC_STA350
	imply SND_SOC_STA529
	imply SND_SOC_STAC9766
	imply SND_SOC_STI_SAS
	imply SND_SOC_TAS2552
	imply SND_SOC_TAS2562
<<<<<<< HEAD
=======
	imply SND_SOC_TAS2764
>>>>>>> 7d2a07b7
	imply SND_SOC_TAS2770
	imply SND_SOC_TAS5086
	imply SND_SOC_TAS571X
	imply SND_SOC_TAS5720
	imply SND_SOC_TAS6424
	imply SND_SOC_TDA7419
	imply SND_SOC_TFA9879
<<<<<<< HEAD
=======
	imply SND_SOC_TFA989X
>>>>>>> 7d2a07b7
	imply SND_SOC_TLV320ADCX140
	imply SND_SOC_TLV320AIC23_I2C
	imply SND_SOC_TLV320AIC23_SPI
	imply SND_SOC_TLV320AIC26
	imply SND_SOC_TLV320AIC31XX
	imply SND_SOC_TLV320AIC32X4_I2C
	imply SND_SOC_TLV320AIC32X4_SPI
<<<<<<< HEAD
	imply SND_SOC_TLV320AIC3X
=======
	imply SND_SOC_TLV320AIC3X_I2C
	imply SND_SOC_TLV320AIC3X_SPI
>>>>>>> 7d2a07b7
	imply SND_SOC_TPA6130A2
	imply SND_SOC_TLV320DAC33
	imply SND_SOC_TSCS42XX
	imply SND_SOC_TSCS454
	imply SND_SOC_TS3A227E
	imply SND_SOC_TWL4030
	imply SND_SOC_TWL6040
	imply SND_SOC_UDA1334
	imply SND_SOC_UDA134X
	imply SND_SOC_UDA1380
	imply SND_SOC_WCD9335
	imply SND_SOC_WCD934X
<<<<<<< HEAD
=======
	imply SND_SOC_WCD937X
	imply SND_SOC_WCD938X
	imply SND_SOC_LPASS_RX_MACRO
	imply SND_SOC_LPASS_TX_MACRO
>>>>>>> 7d2a07b7
	imply SND_SOC_WL1273
	imply SND_SOC_WM0010
	imply SND_SOC_WM1250_EV1
	imply SND_SOC_WM2000
	imply SND_SOC_WM2200
	imply SND_SOC_WM5100
	imply SND_SOC_WM5102
	imply SND_SOC_WM5110
	imply SND_SOC_WM8350
	imply SND_SOC_WM8400
	imply SND_SOC_WM8510
	imply SND_SOC_WM8523
	imply SND_SOC_WM8524
	imply SND_SOC_WM8580
	imply SND_SOC_WM8711
	imply SND_SOC_WM8727
	imply SND_SOC_WM8728
	imply SND_SOC_WM8731
	imply SND_SOC_WM8737
	imply SND_SOC_WM8741
	imply SND_SOC_WM8750
	imply SND_SOC_WM8753
	imply SND_SOC_WM8770
	imply SND_SOC_WM8776
	imply SND_SOC_WM8782
	imply SND_SOC_WM8804_I2C
	imply SND_SOC_WM8804_SPI
	imply SND_SOC_WM8900
	imply SND_SOC_WM8903
	imply SND_SOC_WM8904
	imply SND_SOC_WM8940
	imply SND_SOC_WM8955
	imply SND_SOC_WM8960
	imply SND_SOC_WM8961
	imply SND_SOC_WM8962
	imply SND_SOC_WM8971
	imply SND_SOC_WM8974
	imply SND_SOC_WM8978
	imply SND_SOC_WM8983
	imply SND_SOC_WM8985
	imply SND_SOC_WM8988
	imply SND_SOC_WM8990
	imply SND_SOC_WM8991
	imply SND_SOC_WM8993
	imply SND_SOC_WM8994
	imply SND_SOC_WM8995
	imply SND_SOC_WM8996
	imply SND_SOC_WM8997
	imply SND_SOC_WM8998
	imply SND_SOC_WM9081
	imply SND_SOC_WM9090
	imply SND_SOC_WM9705
	imply SND_SOC_WM9712
	imply SND_SOC_WM9713
	imply SND_SOC_WSA881X
	imply SND_SOC_ZL38060
	help
	  Normally ASoC codec drivers are only built if a machine driver which
	  uses them is also built since they are only usable with a machine
	  driver.  Selecting this option will allow these drivers to be built
	  without an explicit machine driver for test and development purposes.

	  Support for the bus types used to access the codecs to be built must
	  be selected separately.

	  If unsure select "N".

config SND_SOC_88PM860X
	tristate
	depends on MFD_88PM860X

config SND_SOC_ARIZONA
	tristate
	default y if SND_SOC_CS47L24=y
	default y if SND_SOC_WM5102=y
	default y if SND_SOC_WM5110=y
	default y if SND_SOC_WM8997=y
	default y if SND_SOC_WM8998=y
	default m if SND_SOC_CS47L24=m
	default m if SND_SOC_WM5102=m
	default m if SND_SOC_WM5110=m
	default m if SND_SOC_WM8997=m
	default m if SND_SOC_WM8998=m

config SND_SOC_WM_HUBS
	tristate
	default y if SND_SOC_WM8993=y || SND_SOC_WM8994=y
	default m if SND_SOC_WM8993=m || SND_SOC_WM8994=m

config SND_SOC_WM_ADSP
	tristate
	select SND_SOC_COMPRESS
	default y if SND_SOC_MADERA=y
	default y if SND_SOC_CS47L24=y
	default y if SND_SOC_WM5102=y
	default y if SND_SOC_WM5110=y
	default y if SND_SOC_WM2200=y
	default m if SND_SOC_MADERA=m
	default m if SND_SOC_CS47L24=m
	default m if SND_SOC_WM5102=m
	default m if SND_SOC_WM5110=m
	default m if SND_SOC_WM2200=m

config SND_SOC_AB8500_CODEC
	tristate
	depends on ABX500_CORE

config SND_SOC_AC97_CODEC
	tristate "Build generic ASoC AC97 CODEC driver"
	select SND_AC97_CODEC
	select SND_SOC_AC97_BUS

config SND_SOC_AD1836
	tristate
	depends on SPI_MASTER

config SND_SOC_AD193X
	tristate

config SND_SOC_AD193X_SPI
	tristate
	depends on SPI_MASTER
	select SND_SOC_AD193X

config SND_SOC_AD193X_I2C
	tristate
	depends on I2C
	select SND_SOC_AD193X

config SND_SOC_AD1980
	tristate
	depends on SND_SOC_AC97_BUS
	select REGMAP_AC97

config SND_SOC_AD73311
	tristate

config SND_SOC_ADAU_UTILS
	tristate

config SND_SOC_ADAU1372
	tristate
	select SND_SOC_ADAU_UTILS

config SND_SOC_ADAU1372_I2C
	tristate "Analog Devices ADAU1372 CODEC (I2C)"
	depends on I2C
	select SND_SOC_ADAU1372
	select REGMAP_I2C

config SND_SOC_ADAU1372_SPI
	tristate "Analog Devices ADAU1372 CODEC (SPI)"
	depends on SPI
	select SND_SOC_ADAU1372
	select REGMAP_SPI

config SND_SOC_ADAU1373
	tristate
	depends on I2C
	select SND_SOC_ADAU_UTILS

config SND_SOC_ADAU1701
	tristate "Analog Devices ADAU1701 CODEC"
	depends on I2C
	select SND_SOC_SIGMADSP_I2C

config SND_SOC_ADAU17X1
	tristate
	select SND_SOC_SIGMADSP_REGMAP
	select SND_SOC_ADAU_UTILS

config SND_SOC_ADAU1761
	tristate
	select SND_SOC_ADAU17X1

config SND_SOC_ADAU1761_I2C
	tristate "Analog Devices AU1761 CODEC - I2C"
	depends on I2C
	select SND_SOC_ADAU1761
	select REGMAP_I2C

config SND_SOC_ADAU1761_SPI
	tristate "Analog Devices AU1761 CODEC - SPI"
	depends on SPI
	select SND_SOC_ADAU1761
	select REGMAP_SPI

config SND_SOC_ADAU1781
	select SND_SOC_ADAU17X1
	tristate

config SND_SOC_ADAU1781_I2C
	tristate
	depends on I2C
	select SND_SOC_ADAU1781
	select REGMAP_I2C

config SND_SOC_ADAU1781_SPI
	tristate
	depends on SPI_MASTER
	select SND_SOC_ADAU1781
	select REGMAP_SPI

config SND_SOC_ADAU1977
	tristate

config SND_SOC_ADAU1977_SPI
	tristate
	depends on SPI_MASTER
	select SND_SOC_ADAU1977
	select REGMAP_SPI

config SND_SOC_ADAU1977_I2C
	tristate
	depends on I2C
	select SND_SOC_ADAU1977
	select REGMAP_I2C

config SND_SOC_ADAU7002
	tristate "Analog Devices ADAU7002 Stereo PDM-to-I2S/TDM Converter"

config SND_SOC_ADAU7118
	tristate

config SND_SOC_ADAU7118_HW
	tristate "Analog Devices ADAU7118 8 Channel PDM-to-I2S/TDM Converter - HW Mode"
	select SND_SOC_ADAU7118
	help
	  Enable support for the Analog Devices ADAU7118 8 Channel PDM-to-I2S/TDM
	  Converter. In this mode, the device works in standalone mode which
	  means that there is no bus to communicate with it. Stereo mode is not
	  supported in this mode.

	  To compile this driver as a module, choose M here: the module
	  will be called snd-soc-adau7118-hw.

config SND_SOC_ADAU7118_I2C
	tristate "Analog Devices ADAU7118 8 Channel PDM-to-I2S/TDM Converter - I2C"
	depends on I2C
	select SND_SOC_ADAU7118
	select REGMAP_I2C
	help
	  Enable support for the Analog Devices ADAU7118 8 Channel PDM-to-I2S/TDM
	  Converter over I2C. This gives full support over the device.

	  To compile this driver as a module, choose M here: the module
	  will be called snd-soc-adau7118-i2c.

config SND_SOC_ADAV80X
	tristate

config SND_SOC_ADAV801
	tristate
	depends on SPI_MASTER
	select SND_SOC_ADAV80X

config SND_SOC_ADAV803
	tristate
	depends on I2C
	select SND_SOC_ADAV80X

config SND_SOC_ADS117X
	tristate

config SND_SOC_AK4104
	tristate "AKM AK4104 CODEC"
	depends on SPI_MASTER

config SND_SOC_AK4118
	tristate "AKM AK4118 CODEC"
	depends on I2C
	select REGMAP_I2C

config SND_SOC_AK4458
	tristate "AKM AK4458 CODEC"
	depends on I2C
	select REGMAP_I2C

config SND_SOC_AK4535
	tristate
	depends on I2C

config SND_SOC_AK4554
	tristate "AKM AK4554 CODEC"

config SND_SOC_AK4613
	tristate "AKM AK4613 CODEC"
	depends on I2C

config SND_SOC_AK4641
	tristate
	depends on I2C

config SND_SOC_AK4642
	tristate "AKM AK4642 CODEC"
	depends on I2C

config SND_SOC_AK4671
	tristate
	depends on I2C

config SND_SOC_AK5386
	tristate "AKM AK5638 CODEC"

config SND_SOC_AK5558
	tristate "AKM AK5558 CODEC"
	depends on I2C
	select REGMAP_I2C

config SND_SOC_ALC5623
	tristate "Realtek ALC5623 CODEC"
	depends on I2C

config SND_SOC_ALC5632
	tristate
	depends on I2C

config SND_SOC_BD28623
	tristate "ROHM BD28623 CODEC"
	help
	  Enable support for ROHM BD28623MUV Class D speaker amplifier.
	  This codec does not have any control buses such as I2C, it
	  detect format of I2S automatically.

config SND_SOC_BT_SCO
	tristate "Dummy BT SCO codec driver"

config SND_SOC_CPCAP
	tristate "Motorola CPCAP codec"
	depends on MFD_CPCAP

config SND_SOC_CQ0093VC
	tristate

config SND_SOC_CROS_EC_CODEC
	tristate "codec driver for ChromeOS EC"
	depends on CROS_EC
	select CRYPTO
	select CRYPTO_LIB_SHA256
	help
	  If you say yes here you will get support for the
	  ChromeOS Embedded Controller's Audio Codec.

config SND_SOC_CS35L32
	tristate "Cirrus Logic CS35L32 CODEC"
	depends on I2C

config SND_SOC_CS35L33
	tristate "Cirrus Logic CS35L33 CODEC"
	depends on I2C

config SND_SOC_CS35L34
	tristate "Cirrus Logic CS35L34 CODEC"
	depends on I2C

config SND_SOC_CS35L35
	tristate "Cirrus Logic CS35L35 CODEC"
	depends on I2C

config SND_SOC_CS35L36
	tristate "Cirrus Logic CS35L36 CODEC"
	depends on I2C

config SND_SOC_CS42L42
	tristate "Cirrus Logic CS42L42 CODEC"
	depends on I2C

config SND_SOC_CS42L51
	tristate

config SND_SOC_CS42L51_I2C
	tristate "Cirrus Logic CS42L51 CODEC (I2C)"
	depends on I2C
	select SND_SOC_CS42L51

config SND_SOC_CS42L52
	tristate "Cirrus Logic CS42L52 CODEC"
	depends on I2C && INPUT

config SND_SOC_CS42L56
	tristate "Cirrus Logic CS42L56 CODEC"
	depends on I2C && INPUT

config SND_SOC_CS42L73
	tristate "Cirrus Logic CS42L73 CODEC"
	depends on I2C

config SND_SOC_CS4234
	tristate "Cirrus Logic CS4234 CODEC"
	depends on I2C
	select REGMAP_I2C

config SND_SOC_CS4265
	tristate "Cirrus Logic CS4265 CODEC"
	depends on I2C
	select REGMAP_I2C

# Cirrus Logic CS4270 Codec
config SND_SOC_CS4270
	tristate "Cirrus Logic CS4270 CODEC"
	depends on I2C

# Cirrus Logic CS4270 Codec VD = 3.3V Errata
# Select if you are affected by the errata where the part will not function
# if MCLK divide-by-1.5 is selected and VD is set to 3.3V.  The driver will
# not select any sample rates that require MCLK to be divided by 1.5.
config SND_SOC_CS4270_VD33_ERRATA
	bool
	depends on SND_SOC_CS4270

config SND_SOC_CS4271
	tristate

config SND_SOC_CS4271_I2C
	tristate "Cirrus Logic CS4271 CODEC (I2C)"
	depends on I2C
	select SND_SOC_CS4271
	select REGMAP_I2C

config SND_SOC_CS4271_SPI
	tristate "Cirrus Logic CS4271 CODEC (SPI)"
	depends on SPI_MASTER
	select SND_SOC_CS4271
	select REGMAP_SPI

config SND_SOC_CS42XX8
	tristate

config SND_SOC_CS42XX8_I2C
	tristate "Cirrus Logic CS42448/CS42888 CODEC (I2C)"
	depends on I2C
	select SND_SOC_CS42XX8
	select REGMAP_I2C

# Cirrus Logic CS43130 HiFi DAC
config SND_SOC_CS43130
	tristate "Cirrus Logic CS43130 CODEC"
	depends on I2C

config SND_SOC_CS4341
	tristate "Cirrus Logic CS4341 CODEC"
	depends on SND_SOC_I2C_AND_SPI
	select REGMAP_I2C if I2C
	select REGMAP_SPI if SPI_MASTER

# Cirrus Logic CS4349 HiFi DAC
config SND_SOC_CS4349
	tristate "Cirrus Logic CS4349 CODEC"
	depends on I2C

config SND_SOC_CS47L15
	tristate

config SND_SOC_CS47L24
	tristate
<<<<<<< HEAD
	depends on MFD_CS47L24
=======
	depends on MFD_CS47L24 && MFD_ARIZONA
>>>>>>> 7d2a07b7

config SND_SOC_CS47L35
	tristate

config SND_SOC_CS47L85
	tristate

config SND_SOC_CS47L90
	tristate

config SND_SOC_CS47L92
	tristate

# Cirrus Logic Quad-Channel ADC
config SND_SOC_CS53L30
	tristate "Cirrus Logic CS53L30 CODEC"
	depends on I2C

config SND_SOC_CX20442
	tristate
	depends on TTY

config SND_SOC_CX2072X
	tristate "Conexant CX2072X CODEC"
	depends on I2C
	help
	  Enable support for Conexant CX20721 and CX20723 codec chips.

config SND_SOC_JZ4740_CODEC
<<<<<<< HEAD
	depends on MIPS || COMPILE_TEST
=======
	depends on MACH_INGENIC || COMPILE_TEST
>>>>>>> 7d2a07b7
	depends on OF
	select REGMAP_MMIO
	tristate "Ingenic JZ4740 internal CODEC"
	help
	  Enable support for the internal CODEC found in the JZ4740 SoC
	  from Ingenic.

	  This driver can also be built as a module. If so, the module
	  will be called snd-soc-jz4740-codec.

config SND_SOC_JZ4725B_CODEC
<<<<<<< HEAD
	depends on MIPS || COMPILE_TEST
=======
	depends on MACH_INGENIC || COMPILE_TEST
>>>>>>> 7d2a07b7
	depends on OF
	select REGMAP
	tristate "Ingenic JZ4725B internal CODEC"
	help
	  Enable support for the internal CODEC found in the JZ4725B SoC
	  from Ingenic.

	  This driver can also be built as a module. If so, the module
	  will be called snd-soc-jz4725b-codec.

<<<<<<< HEAD
config SND_SOC_JZ4770_CODEC
	depends on MIPS || COMPILE_TEST
=======
config SND_SOC_JZ4760_CODEC
        depends on MACH_INGENIC || COMPILE_TEST
        depends on OF
        select REGMAP
        tristate "Ingenic JZ4760 internal CODEC"
        help
          Enable support for the internal CODEC found in the JZ4760 SoC
          from Ingenic.

          This driver can also be built as a module. If so, the module
          will be called snd-soc-jz4760-codec.

config SND_SOC_JZ4770_CODEC
	depends on MACH_INGENIC || COMPILE_TEST
>>>>>>> 7d2a07b7
	depends on OF
	select REGMAP
	tristate "Ingenic JZ4770 internal CODEC"
	help
	  Enable support for the internal CODEC found in the JZ4770 SoC
	  from Ingenic.

	  This driver can also be built as a module. If so, the module
	  will be called snd-soc-jz4770-codec.

config SND_SOC_L3
	tristate

config SND_SOC_DA7210
	tristate
	depends on SND_SOC_I2C_AND_SPI

config SND_SOC_DA7213
	tristate "Dialog DA7213 CODEC"
	depends on I2C

config SND_SOC_DA7218
	tristate
	depends on I2C

config SND_SOC_DA7219
	tristate
	depends on I2C

config SND_SOC_DA732X
	tristate
	depends on I2C

config SND_SOC_DA9055
	tristate
	depends on I2C

config SND_SOC_DMIC
	tristate "Generic Digital Microphone CODEC"
	depends on GPIOLIB
	help
	  Enable support for the Generic Digital Microphone CODEC.
	  Select this if your sound card has DMICs.

config SND_SOC_HDMI_CODEC
	tristate
	select SND_PCM_ELD
	select SND_PCM_IEC958
	select HDMI

config SND_SOC_ES7134
	tristate "Everest Semi ES7134 CODEC"

config SND_SOC_ES7241
	tristate "Everest Semi ES7241 CODEC"

config SND_SOC_ES8316
	tristate "Everest Semi ES8316 CODEC"
	depends on I2C

config SND_SOC_ES8328
	tristate

config SND_SOC_ES8328_I2C
	tristate "Everest Semi ES8328 CODEC (I2C)"
	depends on I2C
	select SND_SOC_ES8328

config SND_SOC_ES8328_SPI
	tristate "Everest Semi ES8328 CODEC (SPI)"
	depends on SPI_MASTER
	select SND_SOC_ES8328

config SND_SOC_GTM601
	tristate 'GTM601 UMTS modem audio codec'

config SND_SOC_HDAC_HDMI
	tristate
	select SND_HDA_EXT_CORE
	select SND_PCM_ELD
	select HDMI

config SND_SOC_HDAC_HDA
	tristate
	select SND_HDA

config SND_SOC_ICS43432
	tristate

config SND_SOC_INNO_RK3036
	tristate "Inno codec driver for RK3036 SoC"
	select REGMAP_MMIO

config SND_SOC_ISABELLE
	tristate
	depends on I2C

config SND_SOC_LM49453
	tristate
	depends on I2C

config SND_SOC_LOCHNAGAR_SC
	tristate "Lochnagar Sound Card"
	depends on MFD_LOCHNAGAR
	help
	  This driver support the sound card functionality of the Cirrus
	  Logic Lochnagar audio development board.

config SND_SOC_MADERA
	tristate
	default y if SND_SOC_CS47L15=y
	default y if SND_SOC_CS47L35=y
	default y if SND_SOC_CS47L85=y
	default y if SND_SOC_CS47L90=y
	default y if SND_SOC_CS47L92=y
	default m if SND_SOC_CS47L15=m
	default m if SND_SOC_CS47L35=m
	default m if SND_SOC_CS47L85=m
	default m if SND_SOC_CS47L90=m
	default m if SND_SOC_CS47L92=m

config SND_SOC_MAX98088
	tristate "Maxim MAX98088/9 Low-Power, Stereo Audio Codec"
	depends on I2C

config SND_SOC_MAX98090
	tristate
	depends on I2C

config SND_SOC_MAX98095
	tristate
	depends on I2C

config SND_SOC_MAX98357A
	tristate "Maxim MAX98357A CODEC"
	depends on GPIOLIB

config SND_SOC_MAX98371
	tristate
	depends on I2C

config SND_SOC_MAX98504
	tristate "Maxim MAX98504 speaker amplifier"
	depends on I2C

config SND_SOC_MAX9867
	tristate "Maxim MAX9867 CODEC"
	depends on I2C

config SND_SOC_MAX98925
	tristate
	depends on I2C

config SND_SOC_MAX98926
	tristate
	depends on I2C

config SND_SOC_MAX98927
	tristate "Maxim Integrated MAX98927 Speaker Amplifier"
	depends on I2C

config SND_SOC_MAX98373
	tristate

config SND_SOC_MAX98373_I2C
	tristate "Maxim Integrated MAX98373 Speaker Amplifier"
	depends on I2C
	select SND_SOC_MAX98373

config SND_SOC_MAX98373_SDW
	tristate "Maxim Integrated MAX98373 Speaker Amplifier - SDW"
	depends on SOUNDWIRE
	select SND_SOC_MAX98373
	select REGMAP_SOUNDWIRE
	help
	  Enable support for Maxim Integrated MAX98373 Soundwire
	  amplifier. MAX98373 supports either the MIPI SoundWire
	  compatible interface for audio and control data, or
	  the PCM interface for audio data and a standard I2C
	  interface for control data. Select this if MAX98373 is
	  connected via soundwire.

config SND_SOC_MAX98390
	tristate "Maxim Integrated MAX98390 Speaker Amplifier"
	depends on I2C

config SND_SOC_MAX9850
	tristate
	depends on I2C

config SND_SOC_MAX9860
	tristate "Maxim MAX9860 Mono Audio Voice Codec"
	depends on I2C
	select REGMAP_I2C

config SND_SOC_MSM8916_WCD_ANALOG
	tristate "Qualcomm MSM8916 WCD Analog Codec"
	depends on SPMI || COMPILE_TEST

config SND_SOC_MSM8916_WCD_DIGITAL
	tristate "Qualcomm MSM8916 WCD DIGITAL Codec"
	select REGMAP_MMIO

config SND_SOC_PCM1681
	tristate "Texas Instruments PCM1681 CODEC"
	depends on I2C

config SND_SOC_PCM1789
	tristate

config SND_SOC_PCM1789_I2C
	tristate "Texas Instruments PCM1789 CODEC (I2C)"
	depends on I2C
	select SND_SOC_PCM1789
	help
	  Enable support for Texas Instruments PCM1789 CODEC.
	  Select this if your PCM1789 is connected via an I2C bus.

config SND_SOC_PCM179X
	tristate

config SND_SOC_PCM179X_I2C
	tristate "Texas Instruments PCM179X CODEC (I2C)"
	depends on I2C
	select SND_SOC_PCM179X
	help
	  Enable support for Texas Instruments PCM179x CODEC.
	  Select this if your PCM179x is connected via an I2C bus.

config SND_SOC_PCM179X_SPI
	tristate "Texas Instruments PCM179X CODEC (SPI)"
	depends on SPI_MASTER
	select SND_SOC_PCM179X
	help
	  Enable support for Texas Instruments PCM179x CODEC.
	  Select this if your PCM179x is connected via an SPI bus.

config SND_SOC_PCM186X
	tristate

config SND_SOC_PCM186X_I2C
	tristate "Texas Instruments PCM186x CODECs - I2C"
	depends on I2C
	select SND_SOC_PCM186X
	select REGMAP_I2C

config SND_SOC_PCM186X_SPI
	tristate "Texas Instruments PCM186x CODECs - SPI"
	depends on SPI_MASTER
	select SND_SOC_PCM186X
	select REGMAP_SPI

config SND_SOC_PCM3008
	tristate

config SND_SOC_PCM3060
	tristate

config SND_SOC_PCM3060_I2C
	tristate "Texas Instruments PCM3060 CODEC - I2C"
	depends on I2C
	select SND_SOC_PCM3060
	select REGMAP_I2C

config SND_SOC_PCM3060_SPI
	tristate "Texas Instruments PCM3060 CODEC - SPI"
	depends on SPI_MASTER
	select SND_SOC_PCM3060
	select REGMAP_SPI

config SND_SOC_PCM3168A
	tristate

config SND_SOC_PCM3168A_I2C
	tristate "Texas Instruments PCM3168A CODEC - I2C"
	depends on I2C
	select SND_SOC_PCM3168A
	select REGMAP_I2C

config SND_SOC_PCM3168A_SPI
	tristate "Texas Instruments PCM3168A CODEC - SPI"
	depends on SPI_MASTER
	select SND_SOC_PCM3168A
	select REGMAP_SPI

config SND_SOC_PCM5102A
	tristate "Texas Instruments PCM5102A CODEC"

config SND_SOC_PCM512x
	tristate

config SND_SOC_PCM512x_I2C
	tristate "Texas Instruments PCM512x CODECs - I2C"
	depends on I2C
	select SND_SOC_PCM512x
	select REGMAP_I2C

config SND_SOC_PCM512x_SPI
	tristate "Texas Instruments PCM512x CODECs - SPI"
	depends on SPI_MASTER
	select SND_SOC_PCM512x
	select REGMAP_SPI

config SND_SOC_RK3328
	tristate "Rockchip RK3328 audio CODEC"
	select REGMAP_MMIO

config SND_SOC_RK817
	tristate "Rockchip RK817 audio CODEC"
	depends on MFD_RK808
	select REGMAP_I2C

config SND_SOC_RL6231
	tristate
	default y if SND_SOC_RT5514=y
	default y if SND_SOC_RT5616=y
	default y if SND_SOC_RT5640=y
	default y if SND_SOC_RT5645=y
	default y if SND_SOC_RT5651=y
	default y if SND_SOC_RT5659=y
	default y if SND_SOC_RT5660=y
	default y if SND_SOC_RT5663=y
	default y if SND_SOC_RT5665=y
	default y if SND_SOC_RT5668=y
	default y if SND_SOC_RT5670=y
	default y if SND_SOC_RT5677=y
	default y if SND_SOC_RT5682=y
	default y if SND_SOC_RT1011=y
	default y if SND_SOC_RT1015=y
<<<<<<< HEAD
=======
	default y if SND_SOC_RT1015P=y
	default y if SND_SOC_RT1019=y
>>>>>>> 7d2a07b7
	default y if SND_SOC_RT1305=y
	default y if SND_SOC_RT1308=y
	default m if SND_SOC_RT5514=m
	default m if SND_SOC_RT5616=m
	default m if SND_SOC_RT5640=m
	default m if SND_SOC_RT5645=m
	default m if SND_SOC_RT5651=m
	default m if SND_SOC_RT5659=m
	default m if SND_SOC_RT5660=m
	default m if SND_SOC_RT5663=m
	default m if SND_SOC_RT5665=m
	default m if SND_SOC_RT5668=m
	default m if SND_SOC_RT5670=m
	default m if SND_SOC_RT5677=m
	default m if SND_SOC_RT5682=m
	default m if SND_SOC_RT1011=m
	default m if SND_SOC_RT1015=m
<<<<<<< HEAD
=======
	default m if SND_SOC_RT1015P=m
	default m if SND_SOC_RT1019=m
>>>>>>> 7d2a07b7
	default m if SND_SOC_RT1305=m
	default m if SND_SOC_RT1308=m

config SND_SOC_RL6347A
	tristate
	default y if SND_SOC_RT274=y
	default y if SND_SOC_RT286=y
	default y if SND_SOC_RT298=y
	default m if SND_SOC_RT274=m
	default m if SND_SOC_RT286=m
	default m if SND_SOC_RT298=m

config SND_SOC_RT274
	tristate
	depends on I2C

config SND_SOC_RT286
	tristate
	depends on I2C

config SND_SOC_RT298
	tristate
	depends on I2C

config SND_SOC_RT1011
	tristate
	depends on I2C

config SND_SOC_RT1015
	tristate
	depends on I2C
<<<<<<< HEAD
=======

config SND_SOC_RT1015P
	tristate
	depends on GPIOLIB

config SND_SOC_RT1019
	tristate
	depends on I2C
>>>>>>> 7d2a07b7

config SND_SOC_RT1305
	tristate
	depends on I2C

config SND_SOC_RT1308
	tristate
	depends on I2C

config SND_SOC_RT1308_SDW
	tristate "Realtek RT1308 Codec - SDW"
	depends on I2C && SOUNDWIRE
	select REGMAP_SOUNDWIRE
<<<<<<< HEAD
=======

config SND_SOC_RT1316_SDW
	tristate "Realtek RT1316 Codec - SDW"
	depends on SOUNDWIRE
	select REGMAP_SOUNDWIRE
>>>>>>> 7d2a07b7

config SND_SOC_RT5514
	tristate
	depends on I2C

config SND_SOC_RT5514_SPI
	tristate
	depends on SPI_MASTER

config SND_SOC_RT5514_SPI_BUILTIN
	bool # force RT5514_SPI to be built-in to avoid link errors
	default SND_SOC_RT5514=y && SND_SOC_RT5514_SPI=m

config SND_SOC_RT5616
	tristate "Realtek RT5616 CODEC"
	depends on I2C

config SND_SOC_RT5631
	tristate "Realtek ALC5631/RT5631 CODEC"
	depends on I2C

config SND_SOC_RT5640
<<<<<<< HEAD
	tristate
=======
	tristate "Realtek RT5640/RT5639 Codec"
>>>>>>> 7d2a07b7
	depends on I2C

config SND_SOC_RT5645
	tristate
	depends on I2C

config SND_SOC_RT5651
	tristate
	depends on I2C

config SND_SOC_RT5659
<<<<<<< HEAD
	tristate
=======
	tristate "Realtek RT5658/RT5659 Codec"
>>>>>>> 7d2a07b7
	depends on I2C

config SND_SOC_RT5660
	tristate
	depends on I2C

config SND_SOC_RT5663
	tristate
	depends on I2C

config SND_SOC_RT5665
	tristate
	depends on I2C

config SND_SOC_RT5668
	tristate
	depends on I2C

config SND_SOC_RT5670
	tristate
	depends on I2C

config SND_SOC_RT5677
	tristate
	depends on I2C
	select REGMAP_I2C
	select REGMAP_IRQ

config SND_SOC_RT5677_SPI
	tristate
	default SND_SOC_RT5677 && SPI

config SND_SOC_RT5682
	tristate

config SND_SOC_RT5682_I2C
	tristate
	depends on I2C
	select SND_SOC_RT5682

config SND_SOC_RT5682_SDW
	tristate "Realtek RT5682 Codec - SDW"
	depends on SOUNDWIRE
	select SND_SOC_RT5682
	select REGMAP_SOUNDWIRE

config SND_SOC_RT700
	tristate

config SND_SOC_RT700_SDW
	tristate "Realtek RT700 Codec - SDW"
	depends on SOUNDWIRE
	select SND_SOC_RT700
	select REGMAP_SOUNDWIRE

config SND_SOC_RT711
	tristate

config SND_SOC_RT711_SDW
	tristate "Realtek RT711 Codec - SDW"
	depends on SOUNDWIRE
	select SND_SOC_RT711
	select REGMAP_SOUNDWIRE

<<<<<<< HEAD
=======
config SND_SOC_RT711_SDCA_SDW
	tristate "Realtek RT711 SDCA Codec - SDW"
	depends on SOUNDWIRE
	select REGMAP_SOUNDWIRE
	select REGMAP_SOUNDWIRE_MBQ

>>>>>>> 7d2a07b7
config SND_SOC_RT715
	tristate

config SND_SOC_RT715_SDW
	tristate "Realtek RT715 Codec - SDW"
	depends on SOUNDWIRE
	select SND_SOC_RT715
	select REGMAP_SOUNDWIRE

<<<<<<< HEAD
=======
config SND_SOC_RT715_SDCA_SDW
	tristate "Realtek RT715 SDCA Codec - SDW"
	depends on SOUNDWIRE
	select REGMAP_SOUNDWIRE
	select REGMAP_SOUNDWIRE_MBQ

>>>>>>> 7d2a07b7
#Freescale sgtl5000 codec
config SND_SOC_SGTL5000
	tristate "Freescale SGTL5000 CODEC"
	depends on I2C

config SND_SOC_SI476X
	tristate

config SND_SOC_SIGMADSP
	tristate
	select CRC32

config SND_SOC_SIGMADSP_I2C
	tristate
	select SND_SOC_SIGMADSP

config SND_SOC_SIGMADSP_REGMAP
	tristate
	select SND_SOC_SIGMADSP

config SND_SOC_SIMPLE_AMPLIFIER
	tristate "Simple Audio Amplifier"
	select GPIOLIB

config SND_SOC_SIMPLE_MUX
	tristate "Simple Audio Mux"
	select GPIOLIB

config SND_SOC_SPDIF
	tristate "S/PDIF CODEC"

config SND_SOC_SSM2305
	tristate "Analog Devices SSM2305 Class-D Amplifier"
	help
	  Enable support for Analog Devices SSM2305 filterless
	  high-efficiency mono Class-D audio power amplifiers.

config SND_SOC_SSM2518
<<<<<<< HEAD
	tristate
=======
	tristate "Analog Devices SSM2518 Class-D Amplifier"
>>>>>>> 7d2a07b7
	depends on I2C

config SND_SOC_SSM2602
	tristate

config SND_SOC_SSM2602_SPI
	tristate "Analog Devices SSM2602 CODEC - SPI"
	depends on SPI_MASTER
	select SND_SOC_SSM2602
	select REGMAP_SPI

config SND_SOC_SSM2602_I2C
	tristate "Analog Devices SSM2602 CODEC - I2C"
	depends on I2C
	select SND_SOC_SSM2602
	select REGMAP_I2C

config SND_SOC_SSM4567
	tristate "Analog Devices ssm4567 amplifier driver support"
	depends on I2C

config SND_SOC_STA32X
	tristate "STA326, STA328 and STA329 speaker amplifier"
	depends on I2C
	select REGMAP_I2C

config SND_SOC_STA350
	tristate "STA350 speaker amplifier"
	depends on I2C

config SND_SOC_STA529
	tristate
	depends on I2C

config SND_SOC_STAC9766
	tristate
	depends on SND_SOC_AC97_BUS

config SND_SOC_STI_SAS
	tristate "codec Audio support for STI SAS codec"

config SND_SOC_TAS2552
	tristate "Texas Instruments TAS2552 Mono Audio amplifier"
	depends on I2C

config SND_SOC_TAS2562
	tristate "Texas Instruments TAS2562 Mono Audio amplifier"
	depends on I2C

<<<<<<< HEAD
=======
config SND_SOC_TAS2764
	tristate "Texas Instruments TAS2764 Mono Audio amplifier"
	depends on I2C

>>>>>>> 7d2a07b7
config SND_SOC_TAS2770
	tristate "Texas Instruments TAS2770 speaker amplifier"
	depends on I2C

config SND_SOC_TAS5086
	tristate "Texas Instruments TAS5086 speaker amplifier"
	depends on I2C

config SND_SOC_TAS571X
	tristate "Texas Instruments TAS571x power amplifiers"
	depends on I2C
	help
	  Enable support for Texas Instruments TAS5707, TAS5711, TAS5717,
	  TAS5719 and TAS5721 power amplifiers

config SND_SOC_TAS5720
	tristate "Texas Instruments TAS5720 Mono Audio amplifier"
	depends on I2C
	help
	  Enable support for Texas Instruments TAS5720L/M high-efficiency mono
	  Class-D audio power amplifiers.

config SND_SOC_TAS6424
	tristate "Texas Instruments TAS6424 Quad-Channel Audio amplifier"
	depends on I2C
	help
	  Enable support for Texas Instruments TAS6424 high-efficiency
	  digital input quad-channel Class-D audio power amplifiers.

config SND_SOC_TDA7419
	tristate "ST TDA7419 audio processor"
	depends on I2C
	select REGMAP_I2C

config SND_SOC_TFA9879
	tristate "NXP Semiconductors TFA9879 amplifier"
	depends on I2C

config SND_SOC_TFA989X
	tristate "NXP/Goodix TFA989X (TFA1) amplifiers"
	depends on I2C
	select REGMAP_I2C
	help
	  Enable support for NXP (now Goodix) TFA989X (TFA1 family) speaker
	  amplifiers, e.g. TFA9895.
	  Note that the driver currently bypasses the built-in "CoolFlux DSP"
	  and does not support (hardware) volume control.

config SND_SOC_TLV320AIC23
	tristate

config SND_SOC_TLV320AIC23_I2C
	tristate "Texas Instruments TLV320AIC23 audio CODEC - I2C"
	depends on I2C
	select SND_SOC_TLV320AIC23

config SND_SOC_TLV320AIC23_SPI
	tristate "Texas Instruments TLV320AIC23 audio CODEC - SPI"
	depends on SPI_MASTER
	select SND_SOC_TLV320AIC23

config SND_SOC_TLV320AIC26
	tristate
	depends on SPI

config SND_SOC_TLV320AIC31XX
	tristate "Texas Instruments TLV320AIC31xx CODECs"
	depends on I2C
	select REGMAP_I2C

config SND_SOC_TLV320AIC32X4
	tristate
	depends on COMMON_CLK

config SND_SOC_TLV320AIC32X4_I2C
	tristate "Texas Instruments TLV320AIC32x4 audio CODECs - I2C"
	depends on I2C
	depends on COMMON_CLK
	select SND_SOC_TLV320AIC32X4

config SND_SOC_TLV320AIC32X4_SPI
	tristate "Texas Instruments TLV320AIC32x4 audio CODECs - SPI"
	depends on SPI_MASTER
	depends on COMMON_CLK
	select SND_SOC_TLV320AIC32X4

config SND_SOC_TLV320AIC3X
	tristate

config SND_SOC_TLV320AIC3X_I2C
	tristate "Texas Instruments TLV320AIC3x audio CODECs - I2C"
	depends on I2C
	select SND_SOC_TLV320AIC3X
	select REGMAP_I2C

config SND_SOC_TLV320AIC3X_SPI
	tristate "Texas Instruments TLV320AIC3x audio CODECs - SPI"
	depends on SPI_MASTER
	select SND_SOC_TLV320AIC3X
	select REGMAP_SPI

config SND_SOC_TLV320DAC33
	tristate
	depends on I2C

config SND_SOC_TLV320ADCX140
	tristate "Texas Instruments TLV320ADCX140 CODEC family"
	depends on I2C
	select REGMAP_I2C
	help
	  Add support for Texas Instruments tlv320adc3140, tlv320adc5140 and
	  tlv320adc6140 quad channel ADCs.

config SND_SOC_TS3A227E
	tristate "TI Headset/Mic detect and keypress chip"
	depends on I2C

config SND_SOC_TSCS42XX
	tristate "Tempo Semiconductor TSCS42xx CODEC"
	depends on I2C
	select REGMAP_I2C
	help
	  Add support for Tempo Semiconductor's TSCS42xx audio CODEC.

config SND_SOC_TSCS454
	tristate "Tempo Semiconductor TSCS454 CODEC"
	depends on I2C
	select REGMAP_I2C
	help
	  Add support for Tempo Semiconductor's TSCS454 audio CODEC.

config SND_SOC_TWL4030
	tristate
	depends on TWL4030_CORE
	select MFD_TWL4030_AUDIO

config SND_SOC_TWL6040
	tristate
	depends on TWL6040_CORE

config SND_SOC_UDA1334
	tristate "NXP UDA1334 DAC"
	depends on GPIOLIB
	help
	  The UDA1334 is an NXP audio codec, supports the I2S-bus data format
	  and has basic features such as de-emphasis (at 44.1 kHz sampling
	  rate) and mute.

config SND_SOC_UDA134X
	tristate

config SND_SOC_UDA1380
	tristate
	depends on I2C

config SND_SOC_WCD9335
	tristate "WCD9335 Codec"
	depends on SLIMBUS
	select REGMAP_SLIMBUS
	select REGMAP_IRQ
	help
	  The WCD9335 is a standalone Hi-Fi audio CODEC IC, supports
	  Qualcomm Technologies, Inc. (QTI) multimedia solutions,
	  including the MSM8996, MSM8976, and MSM8956 chipsets.

<<<<<<< HEAD
config SND_SOC_WCD934X
	tristate "WCD9340/WCD9341 Codec"
	depends on COMMON_CLK
=======
config SND_SOC_WCD_MBHC
	tristate

config SND_SOC_WCD934X
	tristate "WCD9340/WCD9341 Codec"
	depends on COMMON_CLK
	select SND_SOC_WCD_MBHC
>>>>>>> 7d2a07b7
	depends on MFD_WCD934X
	help
	  The WCD9340/9341 is a audio codec IC Integrated in
	  Qualcomm SoCs like SDM845.

<<<<<<< HEAD
=======
config SND_SOC_WCD938X
	depends on SND_SOC_WCD938X_SDW
	tristate
	depends on SOUNDWIRE || !SOUNDWIRE

config SND_SOC_WCD938X_SDW
	tristate "WCD9380/WCD9385 Codec - SDW"
	select SND_SOC_WCD938X
	depends on SOUNDWIRE
	select REGMAP_SOUNDWIRE
	help
	  The WCD9380/9385 is a audio codec IC Integrated in
	  Qualcomm SoCs like SM8250.

>>>>>>> 7d2a07b7
config SND_SOC_WL1273
	tristate

config SND_SOC_WM0010
	tristate
	depends on SPI_MASTER

config SND_SOC_WM1250_EV1
	tristate
	depends on I2C

config SND_SOC_WM2000
	tristate
	depends on I2C

config SND_SOC_WM2200
	tristate
	depends on I2C

config SND_SOC_WM5100
	tristate
	depends on I2C

config SND_SOC_WM5102
	tristate
<<<<<<< HEAD
	depends on MFD_WM5102

config SND_SOC_WM5110
	tristate
	depends on MFD_WM5110
=======
	depends on MFD_WM5102 && MFD_ARIZONA

config SND_SOC_WM5110
	tristate
	depends on MFD_WM5110 && MFD_ARIZONA
>>>>>>> 7d2a07b7

config SND_SOC_WM8350
	tristate
	depends on MFD_WM8350

config SND_SOC_WM8400
	tristate
	# FIXME nothing selects SND_SOC_WM8400??
	depends on MFD_WM8400

config SND_SOC_WM8510
	tristate "Wolfson Microelectronics WM8510 CODEC"
	depends on SND_SOC_I2C_AND_SPI

config SND_SOC_WM8523
	tristate "Wolfson Microelectronics WM8523 DAC"
	depends on I2C

config SND_SOC_WM8524
	tristate "Wolfson Microelectronics WM8524 DAC"
	depends on GPIOLIB

config SND_SOC_WM8580
	tristate "Wolfson Microelectronics WM8580 and WM8581 CODECs"
	depends on I2C

config SND_SOC_WM8711
	tristate "Wolfson Microelectronics WM8711 CODEC"
	depends on SND_SOC_I2C_AND_SPI

config SND_SOC_WM8727
	tristate

config SND_SOC_WM8728
	tristate "Wolfson Microelectronics WM8728 DAC"
	depends on SND_SOC_I2C_AND_SPI

config SND_SOC_WM8731
	tristate "Wolfson Microelectronics WM8731 CODEC"
	depends on SND_SOC_I2C_AND_SPI

config SND_SOC_WM8737
	tristate "Wolfson Microelectronics WM8737 ADC"
	depends on SND_SOC_I2C_AND_SPI

config SND_SOC_WM8741
	tristate "Wolfson Microelectronics WM8741 DAC"
	depends on SND_SOC_I2C_AND_SPI

config SND_SOC_WM8750
	tristate "Wolfson Microelectronics WM8750 CODEC"
	depends on SND_SOC_I2C_AND_SPI

config SND_SOC_WM8753
	tristate "Wolfson Microelectronics WM8753 CODEC"
	depends on SND_SOC_I2C_AND_SPI

config SND_SOC_WM8770
	tristate "Wolfson Microelectronics WM8770 CODEC"
	depends on SPI_MASTER

config SND_SOC_WM8776
	tristate "Wolfson Microelectronics WM8776 CODEC"
	depends on SND_SOC_I2C_AND_SPI

config SND_SOC_WM8782
	tristate "Wolfson Microelectronics WM8782 ADC"

config SND_SOC_WM8804
	tristate

config SND_SOC_WM8804_I2C
	tristate "Wolfson Microelectronics WM8804 S/PDIF transceiver I2C"
	depends on I2C
	select SND_SOC_WM8804
	select REGMAP_I2C

config SND_SOC_WM8804_SPI
	tristate "Wolfson Microelectronics WM8804 S/PDIF transceiver SPI"
	depends on SPI_MASTER
	select SND_SOC_WM8804
	select REGMAP_SPI

config SND_SOC_WM8900
	tristate
	depends on SND_SOC_I2C_AND_SPI

config SND_SOC_WM8903
	tristate "Wolfson Microelectronics WM8903 CODEC"
	depends on I2C

config SND_SOC_WM8904
	tristate "Wolfson Microelectronics WM8904 CODEC"
	depends on I2C

config SND_SOC_WM8940
	tristate
	depends on I2C

config SND_SOC_WM8955
	tristate
	depends on I2C

config SND_SOC_WM8960
	tristate "Wolfson Microelectronics WM8960 CODEC"
	depends on I2C

config SND_SOC_WM8961
	tristate
	depends on I2C

config SND_SOC_WM8962
	tristate "Wolfson Microelectronics WM8962 CODEC"
	depends on I2C && INPUT

config SND_SOC_WM8971
	tristate
	depends on I2C

config SND_SOC_WM8974
	tristate "Wolfson Microelectronics WM8974 codec"
	depends on I2C

config SND_SOC_WM8978
	tristate "Wolfson Microelectronics WM8978 codec"
	depends on I2C

config SND_SOC_WM8983
	tristate
	depends on SND_SOC_I2C_AND_SPI

config SND_SOC_WM8985
	tristate "Wolfson Microelectronics WM8985 and WM8758 codec driver"
	depends on SND_SOC_I2C_AND_SPI

config SND_SOC_WM8988
	tristate
	depends on SND_SOC_I2C_AND_SPI

config SND_SOC_WM8990
	tristate
	depends on I2C

config SND_SOC_WM8991
	tristate
	depends on I2C

config SND_SOC_WM8993
	tristate
	depends on I2C

config SND_SOC_WM8994
	tristate

config SND_SOC_WM8995
	tristate
	depends on SND_SOC_I2C_AND_SPI

config SND_SOC_WM8996
	tristate
	depends on I2C

config SND_SOC_WM8997
	tristate
<<<<<<< HEAD
	depends on MFD_WM8997

config SND_SOC_WM8998
	tristate
	depends on MFD_WM8998
=======
	depends on MFD_WM8997 && MFD_ARIZONA

config SND_SOC_WM8998
	tristate
	depends on MFD_WM8998 && MFD_ARIZONA
>>>>>>> 7d2a07b7

config SND_SOC_WM9081
	tristate
	depends on I2C

config SND_SOC_WM9090
	tristate
	depends on I2C

config SND_SOC_WM9705
	tristate
	depends on SND_SOC_AC97_BUS || AC97_BUS_NEW
	select REGMAP_AC97
	select AC97_BUS_COMPAT if AC97_BUS_NEW

config SND_SOC_WM9712
	tristate
	depends on SND_SOC_AC97_BUS || AC97_BUS_NEW
	select REGMAP_AC97
	select AC97_BUS_COMPAT if AC97_BUS_NEW

config SND_SOC_WM9713
	tristate
	depends on SND_SOC_AC97_BUS || AC97_BUS_NEW
	select REGMAP_AC97
	select AC97_BUS_COMPAT if AC97_BUS_NEW

config SND_SOC_WSA881X
	tristate "WSA881X Codec"
	depends on SOUNDWIRE
	select REGMAP_SOUNDWIRE
	tristate
	help
	  This enables support for Qualcomm WSA8810/WSA8815 Class-D
	  Smart Speaker Amplifier.

config SND_SOC_ZL38060
	tristate "Microsemi ZL38060 Connected Home Audio Processor"
	depends on SPI_MASTER
	select GPIOLIB
	select REGMAP
	help
	  Support for ZL38060 Connected Home Audio Processor from Microsemi,
	  which consists of a Digital Signal Processor (DSP), several Digital
	  Audio Interfaces (DAIs), analog outputs, and a block of 14 GPIOs.
<<<<<<< HEAD

config SND_SOC_ZX_AUD96P22
	tristate "ZTE ZX AUD96P22 CODEC"
	depends on I2C
	select REGMAP_I2C
=======
>>>>>>> 7d2a07b7

# Amp
config SND_SOC_LM4857
	tristate
	depends on I2C

config SND_SOC_MAX9759
	tristate "Maxim MAX9759 speaker Amplifier"
	select GPIOLIB

config SND_SOC_MAX9768
	tristate
	depends on I2C

config SND_SOC_MAX9877
	tristate
	depends on I2C

config SND_SOC_MC13783
	tristate
	depends on MFD_MC13XXX

config SND_SOC_ML26124
	tristate
	depends on I2C

config SND_SOC_MT6351
	tristate "MediaTek MT6351 Codec"

config SND_SOC_MT6358
	tristate "MediaTek MT6358 Codec"
	help
	  Enable support for the platform which uses MT6358 as
	  external codec device.

<<<<<<< HEAD
=======
config SND_SOC_MT6359
	tristate "MediaTek MT6359 Codec"
	depends on MTK_PMIC_WRAP
	help
	  Enable support for the platform which uses MT6359 as
	  external codec device.

config SND_SOC_MT6359_ACCDET
	tristate "MediaTek MT6359 ACCDET driver"
	depends on MTK_PMIC_WRAP
	help
	  ACCDET means Accessory Detection technology, MediaTek develop it
	  for ASoC codec soc-jack detection mechanism.
	  Select N if you don't have jack on board.

>>>>>>> 7d2a07b7
config SND_SOC_MT6660
	tristate "Mediatek MT6660 Speaker Amplifier"
	depends on I2C
	help
	  MediaTek MT6660 is a smart power amplifier which contain
	  speaker protection, multi-band DRC, equalizer functions.
	  Select N if you don't have MT6660 on board.
	  Select M to build this as module.

<<<<<<< HEAD
=======
config SND_SOC_NAU8315
	tristate "Nuvoton Technology Corporation NAU8315 CODEC"
	depends on GPIOLIB

>>>>>>> 7d2a07b7
config SND_SOC_NAU8540
	tristate "Nuvoton Technology Corporation NAU85L40 CODEC"
	depends on I2C

config SND_SOC_NAU8810
	tristate "Nuvoton Technology Corporation NAU88C10 CODEC"
	depends on I2C

config SND_SOC_NAU8822
	tristate "Nuvoton Technology Corporation NAU88C22 CODEC"
	depends on I2C

config SND_SOC_NAU8824
	tristate "Nuvoton Technology Corporation NAU88L24 CODEC"
	depends on I2C

config SND_SOC_NAU8825
	tristate
	depends on I2C

config SND_SOC_TPA6130A2
	tristate "Texas Instruments TPA6130A2 headphone amplifier"
	depends on I2C

config SND_SOC_LPASS_WSA_MACRO
	depends on COMMON_CLK
	select REGMAP_MMIO
	tristate "Qualcomm WSA Macro in LPASS(Low Power Audio SubSystem)"

config SND_SOC_LPASS_VA_MACRO
	depends on COMMON_CLK
	select REGMAP_MMIO
	tristate "Qualcomm VA Macro in LPASS(Low Power Audio SubSystem)"

config SND_SOC_LPASS_RX_MACRO
	depends on COMMON_CLK
	select REGMAP_MMIO
	tristate "Qualcomm RX Macro in LPASS(Low Power Audio SubSystem)"

config SND_SOC_LPASS_TX_MACRO
	depends on COMMON_CLK
	select REGMAP_MMIO
	tristate "Qualcomm TX Macro in LPASS(Low Power Audio SubSystem)"

endmenu<|MERGE_RESOLUTION|>--- conflicted
+++ resolved
@@ -23,11 +23,8 @@
 	imply SND_SOC_AD193X_I2C
 	imply SND_SOC_AD1980
 	imply SND_SOC_AD73311
-<<<<<<< HEAD
-=======
 	imply SND_SOC_ADAU1372_I2C
 	imply SND_SOC_ADAU1372_SPI
->>>>>>> 7d2a07b7
 	imply SND_SOC_ADAU1373
 	imply SND_SOC_ADAU1761_I2C
 	imply SND_SOC_ADAU1761_SPI
@@ -69,10 +66,7 @@
 	imply SND_SOC_CS42L52
 	imply SND_SOC_CS42L56
 	imply SND_SOC_CS42L73
-<<<<<<< HEAD
-=======
 	imply SND_SOC_CS4234
->>>>>>> 7d2a07b7
 	imply SND_SOC_CS4265
 	imply SND_SOC_CS4270
 	imply SND_SOC_CS4271_I2C
@@ -110,10 +104,7 @@
 	imply SND_SOC_ISABELLE
 	imply SND_SOC_JZ4740_CODEC
 	imply SND_SOC_JZ4725B_CODEC
-<<<<<<< HEAD
-=======
 	imply SND_SOC_JZ4760_CODEC
->>>>>>> 7d2a07b7
 	imply SND_SOC_JZ4770_CODEC
 	imply SND_SOC_LM4857
 	imply SND_SOC_LM49453
@@ -140,13 +131,9 @@
 	imply SND_SOC_ML26124
 	imply SND_SOC_MT6351
 	imply SND_SOC_MT6358
-<<<<<<< HEAD
-	imply SND_SOC_MT6660
-=======
 	imply SND_SOC_MT6359
 	imply SND_SOC_MT6660
 	imply SND_SOC_NAU8315
->>>>>>> 7d2a07b7
 	imply SND_SOC_NAU8540
 	imply SND_SOC_NAU8810
 	imply SND_SOC_NAU8822
@@ -168,20 +155,14 @@
 	imply SND_SOC_PCM512x_I2C
 	imply SND_SOC_PCM512x_SPI
 	imply SND_SOC_RK3328
-<<<<<<< HEAD
-=======
 	imply SND_SOC_RK817
->>>>>>> 7d2a07b7
 	imply SND_SOC_RT274
 	imply SND_SOC_RT286
 	imply SND_SOC_RT298
 	imply SND_SOC_RT1011
 	imply SND_SOC_RT1015
-<<<<<<< HEAD
-=======
 	imply SND_SOC_RT1015P
 	imply SND_SOC_RT1019
->>>>>>> 7d2a07b7
 	imply SND_SOC_RT1305
 	imply SND_SOC_RT1308
 	imply SND_SOC_RT5514
@@ -201,14 +182,6 @@
 	imply SND_SOC_RT5682_SDW
 	imply SND_SOC_RT700_SDW
 	imply SND_SOC_RT711_SDW
-<<<<<<< HEAD
-	imply SND_SOC_RT715_SDW
-	imply SND_SOC_RT1308_SDW
-	imply SND_SOC_SGTL5000
-	imply SND_SOC_SI476X
-	imply SND_SOC_SIMPLE_AMPLIFIER
-	imply SND_SOC_SIRF_AUDIO_CODEC
-=======
 	imply SND_SOC_RT711_SDCA_SDW
 	imply SND_SOC_RT715_SDW
 	imply SND_SOC_RT715_SDCA_SDW
@@ -218,7 +191,6 @@
 	imply SND_SOC_SI476X
 	imply SND_SOC_SIMPLE_AMPLIFIER
 	imply SND_SOC_SIMPLE_MUX
->>>>>>> 7d2a07b7
 	imply SND_SOC_SPDIF
 	imply SND_SOC_SSM2305
 	imply SND_SOC_SSM2518
@@ -232,10 +204,7 @@
 	imply SND_SOC_STI_SAS
 	imply SND_SOC_TAS2552
 	imply SND_SOC_TAS2562
-<<<<<<< HEAD
-=======
 	imply SND_SOC_TAS2764
->>>>>>> 7d2a07b7
 	imply SND_SOC_TAS2770
 	imply SND_SOC_TAS5086
 	imply SND_SOC_TAS571X
@@ -243,10 +212,7 @@
 	imply SND_SOC_TAS6424
 	imply SND_SOC_TDA7419
 	imply SND_SOC_TFA9879
-<<<<<<< HEAD
-=======
 	imply SND_SOC_TFA989X
->>>>>>> 7d2a07b7
 	imply SND_SOC_TLV320ADCX140
 	imply SND_SOC_TLV320AIC23_I2C
 	imply SND_SOC_TLV320AIC23_SPI
@@ -254,12 +220,8 @@
 	imply SND_SOC_TLV320AIC31XX
 	imply SND_SOC_TLV320AIC32X4_I2C
 	imply SND_SOC_TLV320AIC32X4_SPI
-<<<<<<< HEAD
-	imply SND_SOC_TLV320AIC3X
-=======
 	imply SND_SOC_TLV320AIC3X_I2C
 	imply SND_SOC_TLV320AIC3X_SPI
->>>>>>> 7d2a07b7
 	imply SND_SOC_TPA6130A2
 	imply SND_SOC_TLV320DAC33
 	imply SND_SOC_TSCS42XX
@@ -272,13 +234,10 @@
 	imply SND_SOC_UDA1380
 	imply SND_SOC_WCD9335
 	imply SND_SOC_WCD934X
-<<<<<<< HEAD
-=======
 	imply SND_SOC_WCD937X
 	imply SND_SOC_WCD938X
 	imply SND_SOC_LPASS_RX_MACRO
 	imply SND_SOC_LPASS_TX_MACRO
->>>>>>> 7d2a07b7
 	imply SND_SOC_WL1273
 	imply SND_SOC_WM0010
 	imply SND_SOC_WM1250_EV1
@@ -734,11 +693,7 @@
 
 config SND_SOC_CS47L24
 	tristate
-<<<<<<< HEAD
-	depends on MFD_CS47L24
-=======
 	depends on MFD_CS47L24 && MFD_ARIZONA
->>>>>>> 7d2a07b7
 
 config SND_SOC_CS47L35
 	tristate
@@ -768,11 +723,7 @@
 	  Enable support for Conexant CX20721 and CX20723 codec chips.
 
 config SND_SOC_JZ4740_CODEC
-<<<<<<< HEAD
-	depends on MIPS || COMPILE_TEST
-=======
 	depends on MACH_INGENIC || COMPILE_TEST
->>>>>>> 7d2a07b7
 	depends on OF
 	select REGMAP_MMIO
 	tristate "Ingenic JZ4740 internal CODEC"
@@ -784,11 +735,7 @@
 	  will be called snd-soc-jz4740-codec.
 
 config SND_SOC_JZ4725B_CODEC
-<<<<<<< HEAD
-	depends on MIPS || COMPILE_TEST
-=======
 	depends on MACH_INGENIC || COMPILE_TEST
->>>>>>> 7d2a07b7
 	depends on OF
 	select REGMAP
 	tristate "Ingenic JZ4725B internal CODEC"
@@ -799,10 +746,6 @@
 	  This driver can also be built as a module. If so, the module
 	  will be called snd-soc-jz4725b-codec.
 
-<<<<<<< HEAD
-config SND_SOC_JZ4770_CODEC
-	depends on MIPS || COMPILE_TEST
-=======
 config SND_SOC_JZ4760_CODEC
         depends on MACH_INGENIC || COMPILE_TEST
         depends on OF
@@ -817,7 +760,6 @@
 
 config SND_SOC_JZ4770_CODEC
 	depends on MACH_INGENIC || COMPILE_TEST
->>>>>>> 7d2a07b7
 	depends on OF
 	select REGMAP
 	tristate "Ingenic JZ4770 internal CODEC"
@@ -1147,11 +1089,8 @@
 	default y if SND_SOC_RT5682=y
 	default y if SND_SOC_RT1011=y
 	default y if SND_SOC_RT1015=y
-<<<<<<< HEAD
-=======
 	default y if SND_SOC_RT1015P=y
 	default y if SND_SOC_RT1019=y
->>>>>>> 7d2a07b7
 	default y if SND_SOC_RT1305=y
 	default y if SND_SOC_RT1308=y
 	default m if SND_SOC_RT5514=m
@@ -1169,11 +1108,8 @@
 	default m if SND_SOC_RT5682=m
 	default m if SND_SOC_RT1011=m
 	default m if SND_SOC_RT1015=m
-<<<<<<< HEAD
-=======
 	default m if SND_SOC_RT1015P=m
 	default m if SND_SOC_RT1019=m
->>>>>>> 7d2a07b7
 	default m if SND_SOC_RT1305=m
 	default m if SND_SOC_RT1308=m
 
@@ -1205,8 +1141,6 @@
 config SND_SOC_RT1015
 	tristate
 	depends on I2C
-<<<<<<< HEAD
-=======
 
 config SND_SOC_RT1015P
 	tristate
@@ -1215,7 +1149,6 @@
 config SND_SOC_RT1019
 	tristate
 	depends on I2C
->>>>>>> 7d2a07b7
 
 config SND_SOC_RT1305
 	tristate
@@ -1229,14 +1162,11 @@
 	tristate "Realtek RT1308 Codec - SDW"
 	depends on I2C && SOUNDWIRE
 	select REGMAP_SOUNDWIRE
-<<<<<<< HEAD
-=======
 
 config SND_SOC_RT1316_SDW
 	tristate "Realtek RT1316 Codec - SDW"
 	depends on SOUNDWIRE
 	select REGMAP_SOUNDWIRE
->>>>>>> 7d2a07b7
 
 config SND_SOC_RT5514
 	tristate
@@ -1259,11 +1189,7 @@
 	depends on I2C
 
 config SND_SOC_RT5640
-<<<<<<< HEAD
-	tristate
-=======
 	tristate "Realtek RT5640/RT5639 Codec"
->>>>>>> 7d2a07b7
 	depends on I2C
 
 config SND_SOC_RT5645
@@ -1275,11 +1201,7 @@
 	depends on I2C
 
 config SND_SOC_RT5659
-<<<<<<< HEAD
-	tristate
-=======
 	tristate "Realtek RT5658/RT5659 Codec"
->>>>>>> 7d2a07b7
 	depends on I2C
 
 config SND_SOC_RT5660
@@ -1344,15 +1266,12 @@
 	select SND_SOC_RT711
 	select REGMAP_SOUNDWIRE
 
-<<<<<<< HEAD
-=======
 config SND_SOC_RT711_SDCA_SDW
 	tristate "Realtek RT711 SDCA Codec - SDW"
 	depends on SOUNDWIRE
 	select REGMAP_SOUNDWIRE
 	select REGMAP_SOUNDWIRE_MBQ
 
->>>>>>> 7d2a07b7
 config SND_SOC_RT715
 	tristate
 
@@ -1362,15 +1281,12 @@
 	select SND_SOC_RT715
 	select REGMAP_SOUNDWIRE
 
-<<<<<<< HEAD
-=======
 config SND_SOC_RT715_SDCA_SDW
 	tristate "Realtek RT715 SDCA Codec - SDW"
 	depends on SOUNDWIRE
 	select REGMAP_SOUNDWIRE
 	select REGMAP_SOUNDWIRE_MBQ
 
->>>>>>> 7d2a07b7
 #Freescale sgtl5000 codec
 config SND_SOC_SGTL5000
 	tristate "Freescale SGTL5000 CODEC"
@@ -1409,11 +1325,7 @@
 	  high-efficiency mono Class-D audio power amplifiers.
 
 config SND_SOC_SSM2518
-<<<<<<< HEAD
-	tristate
-=======
 	tristate "Analog Devices SSM2518 Class-D Amplifier"
->>>>>>> 7d2a07b7
 	depends on I2C
 
 config SND_SOC_SSM2602
@@ -1463,13 +1375,10 @@
 	tristate "Texas Instruments TAS2562 Mono Audio amplifier"
 	depends on I2C
 
-<<<<<<< HEAD
-=======
 config SND_SOC_TAS2764
 	tristate "Texas Instruments TAS2764 Mono Audio amplifier"
 	depends on I2C
 
->>>>>>> 7d2a07b7
 config SND_SOC_TAS2770
 	tristate "Texas Instruments TAS2770 speaker amplifier"
 	depends on I2C
@@ -1635,11 +1544,6 @@
 	  Qualcomm Technologies, Inc. (QTI) multimedia solutions,
 	  including the MSM8996, MSM8976, and MSM8956 chipsets.
 
-<<<<<<< HEAD
-config SND_SOC_WCD934X
-	tristate "WCD9340/WCD9341 Codec"
-	depends on COMMON_CLK
-=======
 config SND_SOC_WCD_MBHC
 	tristate
 
@@ -1647,14 +1551,11 @@
 	tristate "WCD9340/WCD9341 Codec"
 	depends on COMMON_CLK
 	select SND_SOC_WCD_MBHC
->>>>>>> 7d2a07b7
 	depends on MFD_WCD934X
 	help
 	  The WCD9340/9341 is a audio codec IC Integrated in
 	  Qualcomm SoCs like SDM845.
 
-<<<<<<< HEAD
-=======
 config SND_SOC_WCD938X
 	depends on SND_SOC_WCD938X_SDW
 	tristate
@@ -1669,7 +1570,6 @@
 	  The WCD9380/9385 is a audio codec IC Integrated in
 	  Qualcomm SoCs like SM8250.
 
->>>>>>> 7d2a07b7
 config SND_SOC_WL1273
 	tristate
 
@@ -1695,19 +1595,11 @@
 
 config SND_SOC_WM5102
 	tristate
-<<<<<<< HEAD
-	depends on MFD_WM5102
+	depends on MFD_WM5102 && MFD_ARIZONA
 
 config SND_SOC_WM5110
 	tristate
-	depends on MFD_WM5110
-=======
-	depends on MFD_WM5102 && MFD_ARIZONA
-
-config SND_SOC_WM5110
-	tristate
 	depends on MFD_WM5110 && MFD_ARIZONA
->>>>>>> 7d2a07b7
 
 config SND_SOC_WM8350
 	tristate
@@ -1872,19 +1764,11 @@
 
 config SND_SOC_WM8997
 	tristate
-<<<<<<< HEAD
-	depends on MFD_WM8997
+	depends on MFD_WM8997 && MFD_ARIZONA
 
 config SND_SOC_WM8998
 	tristate
-	depends on MFD_WM8998
-=======
-	depends on MFD_WM8997 && MFD_ARIZONA
-
-config SND_SOC_WM8998
-	tristate
 	depends on MFD_WM8998 && MFD_ARIZONA
->>>>>>> 7d2a07b7
 
 config SND_SOC_WM9081
 	tristate
@@ -1930,14 +1814,6 @@
 	  Support for ZL38060 Connected Home Audio Processor from Microsemi,
 	  which consists of a Digital Signal Processor (DSP), several Digital
 	  Audio Interfaces (DAIs), analog outputs, and a block of 14 GPIOs.
-<<<<<<< HEAD
-
-config SND_SOC_ZX_AUD96P22
-	tristate "ZTE ZX AUD96P22 CODEC"
-	depends on I2C
-	select REGMAP_I2C
-=======
->>>>>>> 7d2a07b7
 
 # Amp
 config SND_SOC_LM4857
@@ -1973,8 +1849,6 @@
 	  Enable support for the platform which uses MT6358 as
 	  external codec device.
 
-<<<<<<< HEAD
-=======
 config SND_SOC_MT6359
 	tristate "MediaTek MT6359 Codec"
 	depends on MTK_PMIC_WRAP
@@ -1990,7 +1864,6 @@
 	  for ASoC codec soc-jack detection mechanism.
 	  Select N if you don't have jack on board.
 
->>>>>>> 7d2a07b7
 config SND_SOC_MT6660
 	tristate "Mediatek MT6660 Speaker Amplifier"
 	depends on I2C
@@ -2000,13 +1873,10 @@
 	  Select N if you don't have MT6660 on board.
 	  Select M to build this as module.
 
-<<<<<<< HEAD
-=======
 config SND_SOC_NAU8315
 	tristate "Nuvoton Technology Corporation NAU8315 CODEC"
 	depends on GPIOLIB
 
->>>>>>> 7d2a07b7
 config SND_SOC_NAU8540
 	tristate "Nuvoton Technology Corporation NAU85L40 CODEC"
 	depends on I2C
