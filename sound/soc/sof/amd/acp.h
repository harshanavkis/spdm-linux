/* SPDX-License-Identifier: (GPL-2.0-only OR BSD-3-Clause) */
/*
 * This file is provided under a dual BSD/GPLv2 license. When using or
 * redistributing this file, you may do so under either license.
 *
 * Copyright(c) 2021 Advanced Micro Devices, Inc. All rights reserved.
 *
 * Author: Ajit Kumar Pandey <AjitKumar.Pandey@amd.com>
 */

#ifndef __SOF_AMD_ACP_H
#define __SOF_AMD_ACP_H

#include "../sof-priv.h"

#define ACP_MAX_STREAM	8

#define ACP_DSP_BAR	0

#define ACP_HW_SEM_RETRY_COUNT			10000
#define ACP_REG_POLL_INTERVAL                   500
#define ACP_REG_POLL_TIMEOUT_US                 2000
#define ACP_DMA_COMPLETE_TIMEOUT_US		5000

#define ACP_PGFSM_CNTL_POWER_ON_MASK		0x01
#define ACP_PGFSM_STATUS_MASK			0x03
#define ACP_POWERED_ON				0x00
#define ACP_ASSERT_RESET			0x01
#define ACP_RELEASE_RESET			0x00
#define ACP_SOFT_RESET_DONE_MASK		0x00010001

#define ACP_DSP_INTR_EN_MASK			0x00000001
#define ACP_SRAM_PTE_OFFSET			0x02050000
#define PAGE_SIZE_4K_ENABLE			0x2
#define ACP_PAGE_SIZE				0x1000
#define ACP_DMA_CH_RUN				0x02
#define ACP_MAX_DESC_CNT			0x02
#define DSP_FW_RUN_ENABLE			0x01
#define ACP_SHA_RUN				0x01
#define ACP_SHA_RESET				0x02
#define ACP_DMA_CH_RST				0x01
#define ACP_DMA_CH_GRACEFUL_RST_EN		0x10
#define ACP_ATU_CACHE_INVALID			0x01
#define ACP_MAX_DESC				128
#define ACPBUS_REG_BASE_OFFSET			ACP_DMA_CNTL_0

#define ACP_DEFAULT_DRAM_LENGTH			0x00080000
#define ACP_SCRATCH_MEMORY_ADDRESS		0x02050000
#define ACP_SYSTEM_MEMORY_WINDOW		0x4000000
#define ACP_IRAM_BASE_ADDRESS			0x000000
#define ACP_DATA_RAM_BASE_ADDRESS		0x01000000
#define ACP_DRAM_PAGE_COUNT			128

#define ACP_DSP_TO_HOST_IRQ			0x04

#define HOST_BRIDGE_CZN				0x1630
#define ACP_SHA_STAT				0x8000
#define ACP_PSP_TIMEOUT_COUNTER			5
#define ACP_EXT_INTR_ERROR_STAT			0x20000000
#define MP0_C2PMSG_114_REG			0x3810AC8
#define MP0_C2PMSG_73_REG			0x3810A24
#define MBOX_ACP_SHA_DMA_COMMAND		0x70000
#define MBOX_DELAY				1000
#define MBOX_READY_MASK				0x80000000
#define MBOX_STATUS_MASK			0xFFFF

struct  acp_atu_grp_pte {
	u32 low;
	u32 high;
};

union dma_tx_cnt {
	struct {
		unsigned int count : 19;
		unsigned int reserved : 12;
		unsigned ioc : 1;
	} bitfields, bits;
	unsigned int u32_all;
	signed int i32_all;
};

struct dma_descriptor {
	unsigned int src_addr;
	unsigned int dest_addr;
	union dma_tx_cnt tx_cnt;
	unsigned int reserved;
};

/* Scratch memory structure for communication b/w host and dsp */
struct  scratch_ipc_conf {
	/* DSP mailbox */
	u8 sof_out_box[512];
	/* Host mailbox */
	u8 sof_in_box[512];
	/* Debug memory */
	u8 sof_debug_box[1024];
	/* Exception memory*/
	u8 sof_except_box[1024];
	/* Stream buffer */
	u8 sof_stream_box[1024];
	/* Trace buffer */
	u8 sof_trace_box[1024];
	/* Host msg flag */
	u32 sof_host_msg_write;
	/* Host ack flag*/
	u32 sof_host_ack_write;
	/* DSP msg flag */
	u32 sof_dsp_msg_write;
	/* Dsp ack flag */
	u32 sof_dsp_ack_write;
};

struct  scratch_reg_conf {
	struct scratch_ipc_conf info;
	struct acp_atu_grp_pte grp1_pte[16];
	struct acp_atu_grp_pte grp2_pte[16];
	struct acp_atu_grp_pte grp3_pte[16];
	struct acp_atu_grp_pte grp4_pte[16];
	struct acp_atu_grp_pte grp5_pte[16];
	struct acp_atu_grp_pte grp6_pte[16];
	struct acp_atu_grp_pte grp7_pte[16];
	struct acp_atu_grp_pte grp8_pte[16];
	struct dma_descriptor dma_desc[64];
	unsigned int reg_offset[8];
	unsigned int buf_size[8];
	u8 acp_tx_fifo_buf[256];
	u8 acp_rx_fifo_buf[256];
	unsigned int    reserve[];
};

struct acp_dsp_stream {
	struct list_head list;
	struct snd_sof_dev *sdev;
	struct snd_pcm_substream *substream;
	struct snd_dma_buffer *dmab;
	int num_pages;
	int stream_tag;
	int active;
	unsigned int reg_offset;
};

/* Common device data struct for ACP devices */
struct acp_dev_data {
	struct snd_sof_dev  *dev;
	unsigned int fw_bin_size;
	unsigned int fw_data_bin_size;
	u32 fw_bin_page_count;
	dma_addr_t sha_dma_addr;
	u8 *bin_buf;
	dma_addr_t dma_addr;
	u8 *data_buf;
	struct dma_descriptor dscr_info[ACP_MAX_DESC];
	struct acp_dsp_stream stream_buf[ACP_MAX_STREAM];
	struct acp_dsp_stream *dtrace_stream;
	struct pci_dev *smn_dev;
};

void memcpy_to_scratch(struct snd_sof_dev *sdev, u32 offset, unsigned int *src, size_t bytes);
void memcpy_from_scratch(struct snd_sof_dev *sdev, u32 offset, unsigned int *dst, size_t bytes);

int acp_dma_status(struct acp_dev_data *adata, unsigned char ch);
int configure_and_run_dma(struct acp_dev_data *adata, unsigned int src_addr,
			  unsigned int dest_addr, int dsp_data_size);
int configure_and_run_sha_dma(struct acp_dev_data *adata, void *image_addr,
			      unsigned int start_addr, unsigned int dest_addr,
			      unsigned int image_length);

/* ACP device probe/remove */
int amd_sof_acp_probe(struct snd_sof_dev *sdev);
int amd_sof_acp_remove(struct snd_sof_dev *sdev);

/* DSP Loader callbacks */
int acp_sof_dsp_run(struct snd_sof_dev *sdev);
int acp_dsp_pre_fw_run(struct snd_sof_dev *sdev);
int acp_get_bar_index(struct snd_sof_dev *sdev, u32 type);

/* Block IO callbacks */
int acp_dsp_block_write(struct snd_sof_dev *sdev, enum snd_sof_fw_blk_type blk_type,
			u32 offset, void *src, size_t size);
int acp_dsp_block_read(struct snd_sof_dev *sdev, enum snd_sof_fw_blk_type blk_type,
		       u32 offset, void *dest, size_t size);

/* IPC callbacks */
irqreturn_t acp_sof_ipc_irq_thread(int irq, void *context);
int acp_sof_ipc_msg_data(struct snd_sof_dev *sdev, struct snd_pcm_substream *substream,
			 void *p, size_t sz);
int acp_sof_ipc_send_msg(struct snd_sof_dev *sdev,
			 struct snd_sof_ipc_msg *msg);
int acp_sof_ipc_get_mailbox_offset(struct snd_sof_dev *sdev);
int acp_sof_ipc_get_window_offset(struct snd_sof_dev *sdev, u32 id);
void acp_mailbox_write(struct snd_sof_dev *sdev, u32 offset, void *message, size_t bytes);
void acp_mailbox_read(struct snd_sof_dev *sdev, u32 offset, void *message, size_t bytes);

/* ACP - DSP  stream callbacks */
int acp_dsp_stream_config(struct snd_sof_dev *sdev, struct acp_dsp_stream *stream);
int acp_dsp_stream_init(struct snd_sof_dev *sdev);
struct acp_dsp_stream *acp_dsp_stream_get(struct snd_sof_dev *sdev, int tag);
int acp_dsp_stream_put(struct snd_sof_dev *sdev, struct acp_dsp_stream *acp_stream);

/*
 * DSP PCM Operations.
 */
int acp_pcm_open(struct snd_sof_dev *sdev, struct snd_pcm_substream *substream);
int acp_pcm_close(struct snd_sof_dev *sdev, struct snd_pcm_substream *substream);
int acp_pcm_hw_params(struct snd_sof_dev *sdev, struct snd_pcm_substream *substream,
		      struct snd_pcm_hw_params *params,
		      struct snd_sof_platform_stream_params *platform_params);

extern struct snd_sof_dsp_ops sof_renoir_ops;

/* Machine configuration */
int snd_amd_acp_find_config(struct pci_dev *pci);

/* Trace */
<<<<<<< HEAD
int acp_sof_trace_init(struct snd_sof_dev *sdev,
=======
int acp_sof_trace_init(struct snd_sof_dev *sdev, struct snd_dma_buffer *dmab,
>>>>>>> 88084a3d
		       struct sof_ipc_dma_trace_params_ext *dtrace_params);
int acp_sof_trace_release(struct snd_sof_dev *sdev);

struct sof_amd_acp_desc {
	unsigned int host_bridge_id;
};

static inline const struct sof_amd_acp_desc *get_chip_info(struct snd_sof_pdata *pdata)
{
	const struct sof_dev_desc *desc = pdata->desc;

	return desc->chip_info;
}
#endif<|MERGE_RESOLUTION|>--- conflicted
+++ resolved
@@ -212,11 +212,7 @@
 int snd_amd_acp_find_config(struct pci_dev *pci);
 
 /* Trace */
-<<<<<<< HEAD
-int acp_sof_trace_init(struct snd_sof_dev *sdev,
-=======
 int acp_sof_trace_init(struct snd_sof_dev *sdev, struct snd_dma_buffer *dmab,
->>>>>>> 88084a3d
 		       struct sof_ipc_dma_trace_params_ext *dtrace_params);
 int acp_sof_trace_release(struct snd_sof_dev *sdev);
 
