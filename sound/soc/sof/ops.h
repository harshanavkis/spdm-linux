--- conflicted
+++ resolved
@@ -228,13 +228,6 @@
 snd_sof_dsp_set_power_state(struct snd_sof_dev *sdev,
 			    const struct sof_dsp_power_state *target_state)
 {
-<<<<<<< HEAD
-	if (sof_ops(sdev)->set_power_state)
-		return sof_ops(sdev)->set_power_state(sdev, target_state);
-
-	/* D0 substate is not supported, do nothing here. */
-	return 0;
-=======
 	int ret = 0;
 
 	mutex_lock(&sdev->power_state_access);
@@ -245,7 +238,6 @@
 	mutex_unlock(&sdev->power_state_access);
 
 	return ret;
->>>>>>> 7d2a07b7
 }
 
 /* debug */
@@ -505,19 +497,10 @@
 
 static inline void
 snd_sof_set_mach_params(const struct snd_soc_acpi_mach *mach,
-<<<<<<< HEAD
-			struct device *dev)
-{
-	struct snd_sof_dev *sdev = dev_get_drvdata(dev);
-
-	if (sof_ops(sdev) && sof_ops(sdev)->set_mach_params)
-		sof_ops(sdev)->set_mach_params(mach, dev);
-=======
 			struct snd_sof_dev *sdev)
 {
 	if (sof_ops(sdev) && sof_ops(sdev)->set_mach_params)
 		sof_ops(sdev)->set_mach_params(mach, sdev);
->>>>>>> 7d2a07b7
 }
 
 static inline const struct snd_sof_dsp_ops
