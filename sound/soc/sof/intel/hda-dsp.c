// SPDX-License-Identifier: (GPL-2.0-only OR BSD-3-Clause)
//
// This file is provided under a dual BSD/GPLv2 license.  When using or
// redistributing this file, you may do so under either license.
//
// Copyright(c) 2018 Intel Corporation. All rights reserved.
//
// Authors: Liam Girdwood <liam.r.girdwood@linux.intel.com>
//	    Ranjani Sridharan <ranjani.sridharan@linux.intel.com>
//	    Rander Wang <rander.wang@intel.com>
//          Keyon Jie <yang.jie@linux.intel.com>
//

/*
 * Hardware interface for generic Intel audio DSP HDA IP
 */

#include <linux/module.h>
#include <sound/hdaudio_ext.h>
#include <sound/hda_register.h>
#include "../sof-audio.h"
#include "../ops.h"
#include "hda.h"
#include "hda-ipc.h"

static bool hda_enable_trace_D0I3_S0;
#if IS_ENABLED(CONFIG_SND_SOC_SOF_DEBUG)
module_param_named(enable_trace_D0I3_S0, hda_enable_trace_D0I3_S0, bool, 0444);
MODULE_PARM_DESC(enable_trace_D0I3_S0,
		 "SOF HDA enable trace when the DSP is in D0I3 in S0");
#endif

/*
 * DSP Core control.
 */

int hda_dsp_core_reset_enter(struct snd_sof_dev *sdev, unsigned int core_mask)
{
	u32 adspcs;
	u32 reset;
	int ret;

	/* set reset bits for cores */
	reset = HDA_DSP_ADSPCS_CRST_MASK(core_mask);
	snd_sof_dsp_update_bits_unlocked(sdev, HDA_DSP_BAR,
					 HDA_DSP_REG_ADSPCS,
					 reset, reset);

	/* poll with timeout to check if operation successful */
	ret = snd_sof_dsp_read_poll_timeout(sdev, HDA_DSP_BAR,
					HDA_DSP_REG_ADSPCS, adspcs,
					((adspcs & reset) == reset),
					HDA_DSP_REG_POLL_INTERVAL_US,
					HDA_DSP_RESET_TIMEOUT_US);
	if (ret < 0) {
		dev_err(sdev->dev,
			"error: %s: timeout on HDA_DSP_REG_ADSPCS read\n",
			__func__);
		return ret;
	}

	/* has core entered reset ? */
	adspcs = snd_sof_dsp_read(sdev, HDA_DSP_BAR,
				  HDA_DSP_REG_ADSPCS);
	if ((adspcs & HDA_DSP_ADSPCS_CRST_MASK(core_mask)) !=
		HDA_DSP_ADSPCS_CRST_MASK(core_mask)) {
		dev_err(sdev->dev,
			"error: reset enter failed: core_mask %x adspcs 0x%x\n",
			core_mask, adspcs);
		ret = -EIO;
	}

	return ret;
}

int hda_dsp_core_reset_leave(struct snd_sof_dev *sdev, unsigned int core_mask)
{
	unsigned int crst;
	u32 adspcs;
	int ret;

	/* clear reset bits for cores */
	snd_sof_dsp_update_bits_unlocked(sdev, HDA_DSP_BAR,
					 HDA_DSP_REG_ADSPCS,
					 HDA_DSP_ADSPCS_CRST_MASK(core_mask),
					 0);

	/* poll with timeout to check if operation successful */
	crst = HDA_DSP_ADSPCS_CRST_MASK(core_mask);
	ret = snd_sof_dsp_read_poll_timeout(sdev, HDA_DSP_BAR,
					    HDA_DSP_REG_ADSPCS, adspcs,
					    !(adspcs & crst),
					    HDA_DSP_REG_POLL_INTERVAL_US,
					    HDA_DSP_RESET_TIMEOUT_US);

	if (ret < 0) {
		dev_err(sdev->dev,
			"error: %s: timeout on HDA_DSP_REG_ADSPCS read\n",
			__func__);
		return ret;
	}

	/* has core left reset ? */
	adspcs = snd_sof_dsp_read(sdev, HDA_DSP_BAR,
				  HDA_DSP_REG_ADSPCS);
	if ((adspcs & HDA_DSP_ADSPCS_CRST_MASK(core_mask)) != 0) {
		dev_err(sdev->dev,
			"error: reset leave failed: core_mask %x adspcs 0x%x\n",
			core_mask, adspcs);
		ret = -EIO;
	}

	return ret;
}

int hda_dsp_core_stall_reset(struct snd_sof_dev *sdev, unsigned int core_mask)
{
	/* stall core */
	snd_sof_dsp_update_bits_unlocked(sdev, HDA_DSP_BAR,
					 HDA_DSP_REG_ADSPCS,
					 HDA_DSP_ADSPCS_CSTALL_MASK(core_mask),
					 HDA_DSP_ADSPCS_CSTALL_MASK(core_mask));

	/* set reset state */
	return hda_dsp_core_reset_enter(sdev, core_mask);
}

int hda_dsp_core_run(struct snd_sof_dev *sdev, unsigned int core_mask)
{
	int ret;

	/* leave reset state */
	ret = hda_dsp_core_reset_leave(sdev, core_mask);
	if (ret < 0)
		return ret;

	/* run core */
	dev_dbg(sdev->dev, "unstall/run core: core_mask = %x\n", core_mask);
	snd_sof_dsp_update_bits_unlocked(sdev, HDA_DSP_BAR,
					 HDA_DSP_REG_ADSPCS,
					 HDA_DSP_ADSPCS_CSTALL_MASK(core_mask),
					 0);

	/* is core now running ? */
	if (!hda_dsp_core_is_enabled(sdev, core_mask)) {
		hda_dsp_core_stall_reset(sdev, core_mask);
		dev_err(sdev->dev, "error: DSP start core failed: core_mask %x\n",
			core_mask);
		ret = -EIO;
	}

	return ret;
}

/*
 * Power Management.
 */

int hda_dsp_core_power_up(struct snd_sof_dev *sdev, unsigned int core_mask)
{
	unsigned int cpa;
	u32 adspcs;
	int ret;

	/* update bits */
	snd_sof_dsp_update_bits(sdev, HDA_DSP_BAR, HDA_DSP_REG_ADSPCS,
				HDA_DSP_ADSPCS_SPA_MASK(core_mask),
				HDA_DSP_ADSPCS_SPA_MASK(core_mask));

	/* poll with timeout to check if operation successful */
	cpa = HDA_DSP_ADSPCS_CPA_MASK(core_mask);
	ret = snd_sof_dsp_read_poll_timeout(sdev, HDA_DSP_BAR,
					    HDA_DSP_REG_ADSPCS, adspcs,
					    (adspcs & cpa) == cpa,
					    HDA_DSP_REG_POLL_INTERVAL_US,
					    HDA_DSP_RESET_TIMEOUT_US);
	if (ret < 0) {
		dev_err(sdev->dev,
			"error: %s: timeout on HDA_DSP_REG_ADSPCS read\n",
			__func__);
		return ret;
	}

	/* did core power up ? */
	adspcs = snd_sof_dsp_read(sdev, HDA_DSP_BAR,
				  HDA_DSP_REG_ADSPCS);
	if ((adspcs & HDA_DSP_ADSPCS_CPA_MASK(core_mask)) !=
		HDA_DSP_ADSPCS_CPA_MASK(core_mask)) {
		dev_err(sdev->dev,
			"error: power up core failed core_mask %xadspcs 0x%x\n",
			core_mask, adspcs);
		ret = -EIO;
	}

	return ret;
}

int hda_dsp_core_power_down(struct snd_sof_dev *sdev, unsigned int core_mask)
{
	u32 adspcs;
	int ret;

	/* update bits */
	snd_sof_dsp_update_bits_unlocked(sdev, HDA_DSP_BAR,
					 HDA_DSP_REG_ADSPCS,
					 HDA_DSP_ADSPCS_SPA_MASK(core_mask), 0);

	ret = snd_sof_dsp_read_poll_timeout(sdev, HDA_DSP_BAR,
				HDA_DSP_REG_ADSPCS, adspcs,
				!(adspcs & HDA_DSP_ADSPCS_CPA_MASK(core_mask)),
				HDA_DSP_REG_POLL_INTERVAL_US,
				HDA_DSP_PD_TIMEOUT * USEC_PER_MSEC);
	if (ret < 0)
		dev_err(sdev->dev,
			"error: %s: timeout on HDA_DSP_REG_ADSPCS read\n",
			__func__);

	return ret;
}

bool hda_dsp_core_is_enabled(struct snd_sof_dev *sdev,
			     unsigned int core_mask)
{
	int val;
	bool is_enable;

	val = snd_sof_dsp_read(sdev, HDA_DSP_BAR, HDA_DSP_REG_ADSPCS);

#define MASK_IS_EQUAL(v, m, field) ({	\
	u32 _m = field(m);		\
	((v) & _m) == _m;		\
})

	is_enable = MASK_IS_EQUAL(val, core_mask, HDA_DSP_ADSPCS_CPA_MASK) &&
		MASK_IS_EQUAL(val, core_mask, HDA_DSP_ADSPCS_SPA_MASK) &&
		!(val & HDA_DSP_ADSPCS_CRST_MASK(core_mask)) &&
		!(val & HDA_DSP_ADSPCS_CSTALL_MASK(core_mask));

#undef MASK_IS_EQUAL

	dev_dbg(sdev->dev, "DSP core(s) enabled? %d : core_mask %x\n",
		is_enable, core_mask);

	return is_enable;
}

int hda_dsp_enable_core(struct snd_sof_dev *sdev, unsigned int core_mask)
{
	struct sof_intel_hda_dev *hda = sdev->pdata->hw_pdata;
	const struct sof_intel_dsp_desc *chip = hda->desc;
	int ret;

	/* restrict core_mask to host managed cores mask */
	core_mask &= chip->host_managed_cores_mask;

	/* return if core_mask is not valid or cores are already enabled */
	if (!core_mask || hda_dsp_core_is_enabled(sdev, core_mask))
		return 0;

	/* power up */
	ret = hda_dsp_core_power_up(sdev, core_mask);
	if (ret < 0) {
		dev_err(sdev->dev, "error: dsp core power up failed: core_mask %x\n",
			core_mask);
		return ret;
	}

	return hda_dsp_core_run(sdev, core_mask);
}

int hda_dsp_core_reset_power_down(struct snd_sof_dev *sdev,
				  unsigned int core_mask)
{
	struct sof_intel_hda_dev *hda = sdev->pdata->hw_pdata;
	const struct sof_intel_dsp_desc *chip = hda->desc;
	int ret;

	/* restrict core_mask to host managed cores mask */
	core_mask &= chip->host_managed_cores_mask;

	/* return if core_mask is not valid */
	if (!core_mask)
		return 0;

	/* place core in reset prior to power down */
	ret = hda_dsp_core_stall_reset(sdev, core_mask);
	if (ret < 0) {
		dev_err(sdev->dev, "error: dsp core reset failed: core_mask %x\n",
			core_mask);
		return ret;
	}

	/* power down core */
	ret = hda_dsp_core_power_down(sdev, core_mask);
	if (ret < 0) {
		dev_err(sdev->dev, "error: dsp core power down fail mask %x: %d\n",
			core_mask, ret);
		return ret;
	}

	/* make sure we are in OFF state */
	if (hda_dsp_core_is_enabled(sdev, core_mask)) {
		dev_err(sdev->dev, "error: dsp core disable fail mask %x: %d\n",
			core_mask, ret);
		ret = -EIO;
	}

	return ret;
}

void hda_dsp_ipc_int_enable(struct snd_sof_dev *sdev)
{
	struct sof_intel_hda_dev *hda = sdev->pdata->hw_pdata;
	const struct sof_intel_dsp_desc *chip = hda->desc;

	/* enable IPC DONE and BUSY interrupts */
	snd_sof_dsp_update_bits(sdev, HDA_DSP_BAR, chip->ipc_ctl,
			HDA_DSP_REG_HIPCCTL_DONE | HDA_DSP_REG_HIPCCTL_BUSY,
			HDA_DSP_REG_HIPCCTL_DONE | HDA_DSP_REG_HIPCCTL_BUSY);

	/* enable IPC interrupt */
	snd_sof_dsp_update_bits(sdev, HDA_DSP_BAR, HDA_DSP_REG_ADSPIC,
				HDA_DSP_ADSPIC_IPC, HDA_DSP_ADSPIC_IPC);
}

void hda_dsp_ipc_int_disable(struct snd_sof_dev *sdev)
{
	struct sof_intel_hda_dev *hda = sdev->pdata->hw_pdata;
	const struct sof_intel_dsp_desc *chip = hda->desc;

	/* disable IPC interrupt */
	snd_sof_dsp_update_bits(sdev, HDA_DSP_BAR, HDA_DSP_REG_ADSPIC,
				HDA_DSP_ADSPIC_IPC, 0);

	/* disable IPC BUSY and DONE interrupt */
	snd_sof_dsp_update_bits(sdev, HDA_DSP_BAR, chip->ipc_ctl,
			HDA_DSP_REG_HIPCCTL_BUSY | HDA_DSP_REG_HIPCCTL_DONE, 0);
}

static int hda_dsp_wait_d0i3c_done(struct snd_sof_dev *sdev)
{
	struct hdac_bus *bus = sof_to_bus(sdev);
	int retry = HDA_DSP_REG_POLL_RETRY_COUNT;

	while (snd_hdac_chip_readb(bus, VS_D0I3C) & SOF_HDA_VS_D0I3C_CIP) {
		if (!retry--)
			return -ETIMEDOUT;
		usleep_range(10, 15);
	}

	return 0;
}

static int hda_dsp_send_pm_gate_ipc(struct snd_sof_dev *sdev, u32 flags)
{
	struct sof_ipc_pm_gate pm_gate;
	struct sof_ipc_reply reply;

	memset(&pm_gate, 0, sizeof(pm_gate));

	/* configure pm_gate ipc message */
	pm_gate.hdr.size = sizeof(pm_gate);
	pm_gate.hdr.cmd = SOF_IPC_GLB_PM_MSG | SOF_IPC_PM_GATE;
	pm_gate.flags = flags;

	/* send pm_gate ipc to dsp */
	return sof_ipc_tx_message_no_pm(sdev->ipc, pm_gate.hdr.cmd,
					&pm_gate, sizeof(pm_gate), &reply,
					sizeof(reply));
}

static int hda_dsp_update_d0i3c_register(struct snd_sof_dev *sdev, u8 value)
{
	struct hdac_bus *bus = sof_to_bus(sdev);
	int ret;

	/* Write to D0I3C after Command-In-Progress bit is cleared */
	ret = hda_dsp_wait_d0i3c_done(sdev);
	if (ret < 0) {
		dev_err(bus->dev, "CIP timeout before D0I3C update!\n");
		return ret;
	}

	/* Update D0I3C register */
	snd_hdac_chip_updateb(bus, VS_D0I3C, SOF_HDA_VS_D0I3C_I3, value);

	/* Wait for cmd in progress to be cleared before exiting the function */
	ret = hda_dsp_wait_d0i3c_done(sdev);
	if (ret < 0) {
		dev_err(bus->dev, "CIP timeout after D0I3C update!\n");
		return ret;
	}

	dev_vdbg(bus->dev, "D0I3C updated, register = 0x%x\n",
		 snd_hdac_chip_readb(bus, VS_D0I3C));

	return 0;
}

static int hda_dsp_set_D0_state(struct snd_sof_dev *sdev,
				const struct sof_dsp_power_state *target_state)
{
	u32 flags = 0;
	int ret;
	u8 value = 0;

	/*
	 * Sanity check for illegal state transitions
	 * The only allowed transitions are:
	 * 1. D3 -> D0I0
	 * 2. D0I0 -> D0I3
	 * 3. D0I3 -> D0I0
	 */
	switch (sdev->dsp_power_state.state) {
	case SOF_DSP_PM_D0:
		/* Follow the sequence below for D0 substate transitions */
		break;
	case SOF_DSP_PM_D3:
		/* Follow regular flow for D3 -> D0 transition */
		return 0;
	default:
		dev_err(sdev->dev, "error: transition from %d to %d not allowed\n",
			sdev->dsp_power_state.state, target_state->state);
		return -EINVAL;
	}

	/* Set flags and register value for D0 target substate */
	if (target_state->substate == SOF_HDA_DSP_PM_D0I3) {
		value = SOF_HDA_VS_D0I3C_I3;

		/*
		 * Trace DMA need to be disabled when the DSP enters
		 * D0I3 for S0Ix suspend, but it can be kept enabled
		 * when the DSP enters D0I3 while the system is in S0
		 * for debug purpose.
		 */
		if (!sdev->dtrace_is_supported ||
		    !hda_enable_trace_D0I3_S0 ||
		    sdev->system_suspend_target != SOF_SUSPEND_NONE)
			flags = HDA_PM_NO_DMA_TRACE;
	} else {
		/* prevent power gating in D0I0 */
		flags = HDA_PM_PPG;
	}

	/* update D0I3C register */
	ret = hda_dsp_update_d0i3c_register(sdev, value);
	if (ret < 0)
		return ret;

	/*
	 * Notify the DSP of the state change.
	 * If this IPC fails, revert the D0I3C register update in order
	 * to prevent partial state change.
	 */
	ret = hda_dsp_send_pm_gate_ipc(sdev, flags);
	if (ret < 0) {
		dev_err(sdev->dev,
			"error: PM_GATE ipc error %d\n", ret);
		goto revert;
	}

	return ret;

revert:
	/* fallback to the previous register value */
	value = value ? 0 : SOF_HDA_VS_D0I3C_I3;

	/*
	 * This can fail but return the IPC error to signal that
	 * the state change failed.
	 */
	hda_dsp_update_d0i3c_register(sdev, value);

	return ret;
}

/* helper to log DSP state */
static void hda_dsp_state_log(struct snd_sof_dev *sdev)
{
	switch (sdev->dsp_power_state.state) {
	case SOF_DSP_PM_D0:
		switch (sdev->dsp_power_state.substate) {
		case SOF_HDA_DSP_PM_D0I0:
			dev_dbg(sdev->dev, "Current DSP power state: D0I0\n");
			break;
		case SOF_HDA_DSP_PM_D0I3:
			dev_dbg(sdev->dev, "Current DSP power state: D0I3\n");
			break;
		default:
			dev_dbg(sdev->dev, "Unknown DSP D0 substate: %d\n",
				sdev->dsp_power_state.substate);
			break;
		}
		break;
	case SOF_DSP_PM_D1:
		dev_dbg(sdev->dev, "Current DSP power state: D1\n");
		break;
	case SOF_DSP_PM_D2:
		dev_dbg(sdev->dev, "Current DSP power state: D2\n");
		break;
	case SOF_DSP_PM_D3_HOT:
		dev_dbg(sdev->dev, "Current DSP power state: D3_HOT\n");
		break;
	case SOF_DSP_PM_D3:
		dev_dbg(sdev->dev, "Current DSP power state: D3\n");
		break;
	case SOF_DSP_PM_D3_COLD:
		dev_dbg(sdev->dev, "Current DSP power state: D3_COLD\n");
		break;
	default:
		dev_dbg(sdev->dev, "Unknown DSP power state: %d\n",
			sdev->dsp_power_state.state);
		break;
	}
}

/*
 * All DSP power state transitions are initiated by the driver.
 * If the requested state change fails, the error is simply returned.
 * Further state transitions are attempted only when the set_power_save() op
 * is called again either because of a new IPC sent to the DSP or
 * during system suspend/resume.
 */
int hda_dsp_set_power_state(struct snd_sof_dev *sdev,
			    const struct sof_dsp_power_state *target_state)
{
	int ret = 0;

	/*
	 * When the DSP is already in D0I3 and the target state is D0I3,
	 * it could be the case that the DSP is in D0I3 during S0
	 * and the system is suspending to S0Ix. Therefore,
	 * hda_dsp_set_D0_state() must be called to disable trace DMA
	 * by sending the PM_GATE IPC to the FW.
	 */
	if (target_state->substate == SOF_HDA_DSP_PM_D0I3 &&
	    sdev->system_suspend_target == SOF_SUSPEND_S0IX)
		goto set_state;

	/*
	 * For all other cases, return without doing anything if
	 * the DSP is already in the target state.
	 */
	if (target_state->state == sdev->dsp_power_state.state &&
	    target_state->substate == sdev->dsp_power_state.substate)
		return 0;

set_state:
	switch (target_state->state) {
	case SOF_DSP_PM_D0:
		ret = hda_dsp_set_D0_state(sdev, target_state);
		break;
	case SOF_DSP_PM_D3:
		/* The only allowed transition is: D0I0 -> D3 */
		if (sdev->dsp_power_state.state == SOF_DSP_PM_D0 &&
		    sdev->dsp_power_state.substate == SOF_HDA_DSP_PM_D0I0)
			break;

		dev_err(sdev->dev,
			"error: transition from %d to %d not allowed\n",
			sdev->dsp_power_state.state, target_state->state);
		return -EINVAL;
	default:
		dev_err(sdev->dev, "error: target state unsupported %d\n",
			target_state->state);
		return -EINVAL;
	}
	if (ret < 0) {
		dev_err(sdev->dev,
			"failed to set requested target DSP state %d substate %d\n",
			target_state->state, target_state->substate);
		return ret;
	}

	sdev->dsp_power_state = *target_state;
	hda_dsp_state_log(sdev);
	return ret;
}

/*
 * Audio DSP states may transform as below:-
 *
 *                                         Opportunistic D0I3 in S0
 *     Runtime    +---------------------+  Delayed D0i3 work timeout
 *     suspend    |                     +--------------------+
 *   +------------+       D0I0(active)  |                    |
 *   |            |                     <---------------+    |
 *   |   +-------->                     |    New IPC	|    |
 *   |   |Runtime +--^--+---------^--+--+ (via mailbox)	|    |
 *   |   |resume     |  |         |  |			|    |
 *   |   |           |  |         |  |			|    |
 *   |   |     System|  |         |  |			|    |
 *   |   |     resume|  | S3/S0IX |  |                  |    |
 *   |   |	     |  | suspend |  | S0IX             |    |
 *   |   |           |  |         |  |suspend           |    |
 *   |   |           |  |         |  |                  |    |
 *   |   |           |  |         |  |                  |    |
 * +-v---+-----------+--v-------+ |  |           +------+----v----+
 * |                            | |  +----------->                |
 * |       D3 (suspended)       | |              |      D0I3      |
 * |                            | +--------------+                |
 * |                            |  System resume |                |
 * +----------------------------+		 +----------------+
 *
 * S0IX suspend: The DSP is in D0I3 if any D0I3-compatible streams
 *		 ignored the suspend trigger. Otherwise the DSP
 *		 is in D3.
 */

static int hda_suspend(struct snd_sof_dev *sdev, bool runtime_suspend)
{
	struct sof_intel_hda_dev *hda = sdev->pdata->hw_pdata;
	const struct sof_intel_dsp_desc *chip = hda->desc;
#if IS_ENABLED(CONFIG_SND_SOC_SOF_HDA)
	struct hdac_bus *bus = sof_to_bus(sdev);
#endif
	int ret;

	hda_sdw_int_enable(sdev, false);

	/* disable IPC interrupts */
	hda_dsp_ipc_int_disable(sdev);

#if IS_ENABLED(CONFIG_SND_SOC_SOF_HDA)
	if (runtime_suspend)
		hda_codec_jack_wake_enable(sdev, true);

	/* power down all hda link */
	snd_hdac_ext_bus_link_power_down_all(bus);
#endif

	/* power down DSP */
<<<<<<< HEAD
	ret = hda_dsp_core_reset_power_down(sdev, chip->host_managed_cores_mask);
=======
	ret = snd_sof_dsp_core_power_down(sdev, chip->host_managed_cores_mask);
>>>>>>> 7d2a07b7
	if (ret < 0) {
		dev_err(sdev->dev,
			"error: failed to power down core during suspend\n");
		return ret;
	}

	/* disable ppcap interrupt */
	hda_dsp_ctrl_ppcap_enable(sdev, false);
	hda_dsp_ctrl_ppcap_int_enable(sdev, false);

	/* disable hda bus irq and streams */
	hda_dsp_ctrl_stop_chip(sdev);

	/* disable LP retention mode */
	snd_sof_pci_update_bits(sdev, PCI_PGCTL,
				PCI_PGCTL_LSRMD_MASK, PCI_PGCTL_LSRMD_MASK);

	/* reset controller */
	ret = hda_dsp_ctrl_link_reset(sdev, true);
	if (ret < 0) {
		dev_err(sdev->dev,
			"error: failed to reset controller during suspend\n");
		return ret;
	}

	/* display codec can powered off after link reset */
	hda_codec_i915_display_power(sdev, false);

	return 0;
}

static int hda_resume(struct snd_sof_dev *sdev, bool runtime_resume)
{
#if IS_ENABLED(CONFIG_SND_SOC_SOF_HDA)
	struct hdac_bus *bus = sof_to_bus(sdev);
	struct hdac_ext_link *hlink = NULL;
#endif
	int ret;

	/* display codec must be powered before link reset */
	hda_codec_i915_display_power(sdev, true);

	/*
	 * clear TCSEL to clear playback on some HD Audio
	 * codecs. PCI TCSEL is defined in the Intel manuals.
	 */
	snd_sof_pci_update_bits(sdev, PCI_TCSEL, 0x07, 0);

	/* reset and start hda controller */
	ret = hda_dsp_ctrl_init_chip(sdev, true);
	if (ret < 0) {
		dev_err(sdev->dev,
			"error: failed to start controller after resume\n");
<<<<<<< HEAD
		return ret;
=======
		goto cleanup;
>>>>>>> 7d2a07b7
	}

#if IS_ENABLED(CONFIG_SND_SOC_SOF_HDA)
	/* check jack status */
	if (runtime_resume) {
		hda_codec_jack_wake_enable(sdev, false);
		if (sdev->system_suspend_target == SOF_SUSPEND_NONE)
			hda_codec_jack_check(sdev);
	}

	/* turn off the links that were off before suspend */
	list_for_each_entry(hlink, &bus->hlink_list, list) {
		if (!hlink->ref_count)
			snd_hdac_ext_bus_link_power_down(hlink);
	}

	/* check dma status and clean up CORB/RIRB buffers */
	if (!bus->cmd_dma_state)
		snd_hdac_bus_stop_cmd_io(bus);
#endif

	/* enable ppcap interrupt */
	hda_dsp_ctrl_ppcap_enable(sdev, true);
	hda_dsp_ctrl_ppcap_int_enable(sdev, true);

<<<<<<< HEAD
=======
cleanup:
	/* display codec can powered off after controller init */
	hda_codec_i915_display_power(sdev, false);

>>>>>>> 7d2a07b7
	return 0;
}

int hda_dsp_resume(struct snd_sof_dev *sdev)
{
	struct sof_intel_hda_dev *hda = sdev->pdata->hw_pdata;
	struct pci_dev *pci = to_pci_dev(sdev->dev);
	const struct sof_dsp_power_state target_state = {
		.state = SOF_DSP_PM_D0,
		.substate = SOF_HDA_DSP_PM_D0I0,
	};
#if IS_ENABLED(CONFIG_SND_SOC_SOF_HDA)
	struct hdac_bus *bus = sof_to_bus(sdev);
	struct hdac_ext_link *hlink = NULL;
#endif
	int ret;

	/* resume from D0I3 */
	if (sdev->dsp_power_state.state == SOF_DSP_PM_D0) {
<<<<<<< HEAD
		hda_codec_i915_display_power(sdev, true);

=======
>>>>>>> 7d2a07b7
#if IS_ENABLED(CONFIG_SND_SOC_SOF_HDA)
		/* power up links that were active before suspend */
		list_for_each_entry(hlink, &bus->hlink_list, list) {
			if (hlink->ref_count) {
				ret = snd_hdac_ext_bus_link_power_up(hlink);
				if (ret < 0) {
					dev_dbg(sdev->dev,
<<<<<<< HEAD
						"error %x in %s: failed to power up links",
=======
						"error %d in %s: failed to power up links",
>>>>>>> 7d2a07b7
						ret, __func__);
					return ret;
				}
			}
		}

		/* set up CORB/RIRB buffers if was on before suspend */
		if (bus->cmd_dma_state)
			snd_hdac_bus_init_cmd_io(bus);
#endif

		/* Set DSP power state */
		ret = snd_sof_dsp_set_power_state(sdev, &target_state);
		if (ret < 0) {
			dev_err(sdev->dev, "error: setting dsp state %d substate %d\n",
				target_state.state, target_state.substate);
			return ret;
		}

		/* restore L1SEN bit */
		if (hda->l1_support_changed)
			snd_sof_dsp_update_bits(sdev, HDA_DSP_HDA_BAR,
						HDA_VS_INTEL_EM2,
						HDA_VS_INTEL_EM2_L1SEN, 0);

		/* restore and disable the system wakeup */
		pci_restore_state(pci);
		disable_irq_wake(pci->irq);
		return 0;
	}

	/* init hda controller. DSP cores will be powered up during fw boot */
	ret = hda_resume(sdev, false);
	if (ret < 0)
		return ret;

	return snd_sof_dsp_set_power_state(sdev, &target_state);
}

int hda_dsp_runtime_resume(struct snd_sof_dev *sdev)
{
	const struct sof_dsp_power_state target_state = {
		.state = SOF_DSP_PM_D0,
	};
	int ret;

	/* init hda controller. DSP cores will be powered up during fw boot */
	ret = hda_resume(sdev, true);
	if (ret < 0)
		return ret;

	return snd_sof_dsp_set_power_state(sdev, &target_state);
}

int hda_dsp_runtime_idle(struct snd_sof_dev *sdev)
{
	struct hdac_bus *hbus = sof_to_bus(sdev);

	if (hbus->codec_powered) {
		dev_dbg(sdev->dev, "some codecs still powered (%08X), not idle\n",
			(unsigned int)hbus->codec_powered);
		return -EBUSY;
	}

	return 0;
}

int hda_dsp_runtime_suspend(struct snd_sof_dev *sdev)
{
	struct sof_intel_hda_dev *hda = sdev->pdata->hw_pdata;
	const struct sof_dsp_power_state target_state = {
		.state = SOF_DSP_PM_D3,
	};
	int ret;

	/* cancel any attempt for DSP D0I3 */
	cancel_delayed_work_sync(&hda->d0i3_work);

	/* stop hda controller and power dsp off */
	ret = hda_suspend(sdev, true);
	if (ret < 0)
		return ret;

	return snd_sof_dsp_set_power_state(sdev, &target_state);
}

int hda_dsp_suspend(struct snd_sof_dev *sdev, u32 target_state)
{
	struct sof_intel_hda_dev *hda = sdev->pdata->hw_pdata;
	struct hdac_bus *bus = sof_to_bus(sdev);
	struct pci_dev *pci = to_pci_dev(sdev->dev);
	const struct sof_dsp_power_state target_dsp_state = {
		.state = target_state,
		.substate = target_state == SOF_DSP_PM_D0 ?
				SOF_HDA_DSP_PM_D0I3 : 0,
	};
	int ret;

	/* cancel any attempt for DSP D0I3 */
	cancel_delayed_work_sync(&hda->d0i3_work);

	if (target_state == SOF_DSP_PM_D0) {
<<<<<<< HEAD
		/* we can't keep a wakeref to display driver at suspend */
		hda_codec_i915_display_power(sdev, false);

=======
>>>>>>> 7d2a07b7
		/* Set DSP power state */
		ret = snd_sof_dsp_set_power_state(sdev, &target_dsp_state);
		if (ret < 0) {
			dev_err(sdev->dev, "error: setting dsp state %d substate %d\n",
				target_dsp_state.state,
				target_dsp_state.substate);
			return ret;
		}

		/* enable L1SEN to make sure the system can enter S0Ix */
		hda->l1_support_changed =
			snd_sof_dsp_update_bits(sdev, HDA_DSP_HDA_BAR,
						HDA_VS_INTEL_EM2,
						HDA_VS_INTEL_EM2_L1SEN,
						HDA_VS_INTEL_EM2_L1SEN);

#if IS_ENABLED(CONFIG_SND_SOC_SOF_HDA)
		/* stop the CORB/RIRB DMA if it is On */
		if (bus->cmd_dma_state)
			snd_hdac_bus_stop_cmd_io(bus);

		/* no link can be powered in s0ix state */
		ret = snd_hdac_ext_bus_link_power_down_all(bus);
		if (ret < 0) {
			dev_dbg(sdev->dev,
				"error %d in %s: failed to power down links",
				ret, __func__);
			return ret;
		}
#endif

		/* enable the system waking up via IPC IRQ */
		enable_irq_wake(pci->irq);
		pci_save_state(pci);
		return 0;
	}

	/* stop hda controller and power dsp off */
	ret = hda_suspend(sdev, false);
	if (ret < 0) {
		dev_err(bus->dev, "error: suspending dsp\n");
		return ret;
	}

	return snd_sof_dsp_set_power_state(sdev, &target_dsp_state);
}

int hda_dsp_shutdown(struct snd_sof_dev *sdev)
{
<<<<<<< HEAD
=======
	sdev->system_suspend_target = SOF_SUSPEND_S3;
	return snd_sof_suspend(sdev->dev);
}

int hda_dsp_set_hw_params_upon_resume(struct snd_sof_dev *sdev)
{
>>>>>>> 7d2a07b7
#if IS_ENABLED(CONFIG_SND_SOC_SOF_HDA)
	struct hdac_bus *bus = sof_to_bus(sdev);
	struct snd_soc_pcm_runtime *rtd;
	struct hdac_ext_stream *stream;
	struct hdac_ext_link *link;
	struct hdac_stream *s;
	const char *name;
	int stream_tag;

	/* set internal flag for BE */
	list_for_each_entry(s, &bus->stream_list, list) {
		stream = stream_to_hdac_ext_stream(s);

		/*
		 * clear stream. This should already be taken care for running
		 * streams when the SUSPEND trigger is called. But paused
		 * streams do not get suspended, so this needs to be done
		 * explicitly during suspend.
		 */
		if (stream->link_substream) {
			rtd = asoc_substream_to_rtd(stream->link_substream);
			name = asoc_rtd_to_codec(rtd, 0)->component->name;
			link = snd_hdac_ext_bus_get_link(bus, name);
			if (!link)
				return -EINVAL;

			stream->link_prepared = 0;

			if (hdac_stream(stream)->direction ==
				SNDRV_PCM_STREAM_CAPTURE)
				continue;

			stream_tag = hdac_stream(stream)->stream_tag;
			snd_hdac_ext_link_clear_stream_id(link, stream_tag);
		}
	}
#endif
	return 0;
}

void hda_dsp_d0i3_work(struct work_struct *work)
{
	struct sof_intel_hda_dev *hdev = container_of(work,
						      struct sof_intel_hda_dev,
						      d0i3_work.work);
	struct hdac_bus *bus = &hdev->hbus.core;
	struct snd_sof_dev *sdev = dev_get_drvdata(bus->dev);
<<<<<<< HEAD
	struct sof_dsp_power_state target_state;
	int ret;

	target_state.state = SOF_DSP_PM_D0;

	/* DSP can enter D0I3 iff only D0I3-compatible streams are active */
	if (snd_sof_dsp_only_d0i3_compatible_stream_active(sdev))
		target_state.substate = SOF_HDA_DSP_PM_D0I3;
	else
		target_state.substate = SOF_HDA_DSP_PM_D0I0;

	/* remain in D0I0 */
	if (target_state.substate == SOF_HDA_DSP_PM_D0I0)
=======
	struct sof_dsp_power_state target_state = {
		.state = SOF_DSP_PM_D0,
		.substate = SOF_HDA_DSP_PM_D0I3,
	};
	int ret;

	/* DSP can enter D0I3 iff only D0I3-compatible streams are active */
	if (!snd_sof_dsp_only_d0i3_compatible_stream_active(sdev))
		/* remain in D0I0 */
>>>>>>> 7d2a07b7
		return;

	/* This can fail but error cannot be propagated */
	ret = snd_sof_dsp_set_power_state(sdev, &target_state);
	if (ret < 0)
		dev_err_ratelimited(sdev->dev,
				    "error: failed to set DSP state %d substate %d\n",
				    target_state.state, target_state.substate);
}<|MERGE_RESOLUTION|>--- conflicted
+++ resolved
@@ -631,11 +631,7 @@
 #endif
 
 	/* power down DSP */
-<<<<<<< HEAD
-	ret = hda_dsp_core_reset_power_down(sdev, chip->host_managed_cores_mask);
-=======
 	ret = snd_sof_dsp_core_power_down(sdev, chip->host_managed_cores_mask);
->>>>>>> 7d2a07b7
 	if (ret < 0) {
 		dev_err(sdev->dev,
 			"error: failed to power down core during suspend\n");
@@ -689,11 +685,7 @@
 	if (ret < 0) {
 		dev_err(sdev->dev,
 			"error: failed to start controller after resume\n");
-<<<<<<< HEAD
-		return ret;
-=======
 		goto cleanup;
->>>>>>> 7d2a07b7
 	}
 
 #if IS_ENABLED(CONFIG_SND_SOC_SOF_HDA)
@@ -719,13 +711,10 @@
 	hda_dsp_ctrl_ppcap_enable(sdev, true);
 	hda_dsp_ctrl_ppcap_int_enable(sdev, true);
 
-<<<<<<< HEAD
-=======
 cleanup:
 	/* display codec can powered off after controller init */
 	hda_codec_i915_display_power(sdev, false);
 
->>>>>>> 7d2a07b7
 	return 0;
 }
 
@@ -745,11 +734,6 @@
 
 	/* resume from D0I3 */
 	if (sdev->dsp_power_state.state == SOF_DSP_PM_D0) {
-<<<<<<< HEAD
-		hda_codec_i915_display_power(sdev, true);
-
-=======
->>>>>>> 7d2a07b7
 #if IS_ENABLED(CONFIG_SND_SOC_SOF_HDA)
 		/* power up links that were active before suspend */
 		list_for_each_entry(hlink, &bus->hlink_list, list) {
@@ -757,11 +741,7 @@
 				ret = snd_hdac_ext_bus_link_power_up(hlink);
 				if (ret < 0) {
 					dev_dbg(sdev->dev,
-<<<<<<< HEAD
-						"error %x in %s: failed to power up links",
-=======
 						"error %d in %s: failed to power up links",
->>>>>>> 7d2a07b7
 						ret, __func__);
 					return ret;
 				}
@@ -864,12 +844,6 @@
 	cancel_delayed_work_sync(&hda->d0i3_work);
 
 	if (target_state == SOF_DSP_PM_D0) {
-<<<<<<< HEAD
-		/* we can't keep a wakeref to display driver at suspend */
-		hda_codec_i915_display_power(sdev, false);
-
-=======
->>>>>>> 7d2a07b7
 		/* Set DSP power state */
 		ret = snd_sof_dsp_set_power_state(sdev, &target_dsp_state);
 		if (ret < 0) {
@@ -919,15 +893,12 @@
 
 int hda_dsp_shutdown(struct snd_sof_dev *sdev)
 {
-<<<<<<< HEAD
-=======
 	sdev->system_suspend_target = SOF_SUSPEND_S3;
 	return snd_sof_suspend(sdev->dev);
 }
 
 int hda_dsp_set_hw_params_upon_resume(struct snd_sof_dev *sdev)
 {
->>>>>>> 7d2a07b7
 #if IS_ENABLED(CONFIG_SND_SOC_SOF_HDA)
 	struct hdac_bus *bus = sof_to_bus(sdev);
 	struct snd_soc_pcm_runtime *rtd;
@@ -975,21 +946,6 @@
 						      d0i3_work.work);
 	struct hdac_bus *bus = &hdev->hbus.core;
 	struct snd_sof_dev *sdev = dev_get_drvdata(bus->dev);
-<<<<<<< HEAD
-	struct sof_dsp_power_state target_state;
-	int ret;
-
-	target_state.state = SOF_DSP_PM_D0;
-
-	/* DSP can enter D0I3 iff only D0I3-compatible streams are active */
-	if (snd_sof_dsp_only_d0i3_compatible_stream_active(sdev))
-		target_state.substate = SOF_HDA_DSP_PM_D0I3;
-	else
-		target_state.substate = SOF_HDA_DSP_PM_D0I0;
-
-	/* remain in D0I0 */
-	if (target_state.substate == SOF_HDA_DSP_PM_D0I0)
-=======
 	struct sof_dsp_power_state target_state = {
 		.state = SOF_DSP_PM_D0,
 		.substate = SOF_HDA_DSP_PM_D0I3,
@@ -999,7 +955,6 @@
 	/* DSP can enter D0I3 iff only D0I3-compatible streams are active */
 	if (!snd_sof_dsp_only_d0i3_compatible_stream_active(sdev))
 		/* remain in D0I0 */
->>>>>>> 7d2a07b7
 		return;
 
 	/* This can fail but error cannot be propagated */
