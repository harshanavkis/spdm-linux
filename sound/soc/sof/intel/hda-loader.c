// SPDX-License-Identifier: (GPL-2.0-only OR BSD-3-Clause)
//
// This file is provided under a dual BSD/GPLv2 license.  When using or
// redistributing this file, you may do so under either license.
//
// Copyright(c) 2018 Intel Corporation. All rights reserved.
//
// Authors: Liam Girdwood <liam.r.girdwood@linux.intel.com>
//	    Ranjani Sridharan <ranjani.sridharan@linux.intel.com>
//	    Rander Wang <rander.wang@intel.com>
//          Keyon Jie <yang.jie@linux.intel.com>
//

/*
 * Hardware interface for HDA DSP code loader
 */

#include <linux/firmware.h>
#include <sound/hdaudio_ext.h>
#include <sound/hda_register.h>
#include <sound/sof.h>
#include "ext_manifest.h"
#include "../ops.h"
#include "hda.h"

#define HDA_FW_BOOT_ATTEMPTS	3
#define HDA_CL_STREAM_FORMAT 0x40

static struct hdac_ext_stream *cl_stream_prepare(struct snd_sof_dev *sdev, unsigned int format,
						 unsigned int size, struct snd_dma_buffer *dmab,
						 int direction)
{
	struct hdac_ext_stream *dsp_stream;
	struct hdac_stream *hstream;
	struct pci_dev *pci = to_pci_dev(sdev->dev);
	int ret;

<<<<<<< HEAD
	dsp_stream = hda_dsp_stream_get(sdev, direction);
=======
	dsp_stream = hda_dsp_stream_get(sdev, direction, 0);
>>>>>>> 7d2a07b7

	if (!dsp_stream) {
		dev_err(sdev->dev, "error: no stream available\n");
		return ERR_PTR(-ENODEV);
	}
	hstream = &dsp_stream->hstream;
	hstream->substream = NULL;

	/* allocate DMA buffer */
	ret = snd_dma_alloc_pages(SNDRV_DMA_TYPE_DEV_SG, &pci->dev, size, dmab);
	if (ret < 0) {
		dev_err(sdev->dev, "error: memory alloc failed: %d\n", ret);
		goto error;
	}

	hstream->period_bytes = 0;/* initialize period_bytes */
	hstream->format_val = format;
	hstream->bufsize = size;

	if (direction == SNDRV_PCM_STREAM_CAPTURE) {
		ret = hda_dsp_iccmax_stream_hw_params(sdev, dsp_stream, dmab, NULL);
		if (ret < 0) {
<<<<<<< HEAD
			dev_err(sdev->dev, "error: iccmax stream prepare failed: %x\n", ret);
=======
			dev_err(sdev->dev, "error: iccmax stream prepare failed: %d\n", ret);
>>>>>>> 7d2a07b7
			goto error;
		}
	} else {
		ret = hda_dsp_stream_hw_params(sdev, dsp_stream, dmab, NULL);
		if (ret < 0) {
<<<<<<< HEAD
			dev_err(sdev->dev, "error: hdac prepare failed: %x\n", ret);
=======
			dev_err(sdev->dev, "error: hdac prepare failed: %d\n", ret);
>>>>>>> 7d2a07b7
			goto error;
		}
		hda_dsp_stream_spib_config(sdev, dsp_stream, HDA_DSP_SPIB_ENABLE, size);
	}

	return dsp_stream;

error:
	hda_dsp_stream_put(sdev, direction, hstream->stream_tag);
	snd_dma_free_pages(dmab);
	return ERR_PTR(ret);
}

/*
 * first boot sequence has some extra steps. core 0 waits for power
 * status on core 1, so power up core 1 also momentarily, keep it in
 * reset/stall and then turn it off
 */
static int cl_dsp_init(struct snd_sof_dev *sdev, int stream_tag)
{
	struct sof_intel_hda_dev *hda = sdev->pdata->hw_pdata;
	const struct sof_intel_dsp_desc *chip = hda->desc;
	unsigned int status;
	u32 flags;
	int ret;
	int i;

	/* step 1: power up corex */
<<<<<<< HEAD
	ret = hda_dsp_core_power_up(sdev, chip->host_managed_cores_mask);
=======
	ret = snd_sof_dsp_core_power_up(sdev, chip->host_managed_cores_mask);
>>>>>>> 7d2a07b7
	if (ret < 0) {
		if (hda->boot_iteration == HDA_FW_BOOT_ATTEMPTS)
			dev_err(sdev->dev, "error: dsp core 0/1 power up failed\n");
		goto err;
	}

	/* DSP is powered up, set all SSPs to slave mode */
	for (i = 0; i < chip->ssp_count; i++) {
		snd_sof_dsp_update_bits_unlocked(sdev, HDA_DSP_BAR,
						 chip->ssp_base_offset
						 + i * SSP_DEV_MEM_SIZE
						 + SSP_SSC1_OFFSET,
						 SSP_SET_SLAVE,
						 SSP_SET_SLAVE);
	}

	/* step 2: purge FW request */
	snd_sof_dsp_write(sdev, HDA_DSP_BAR, chip->ipc_req,
			  chip->ipc_req_mask | (HDA_DSP_IPC_PURGE_FW |
			  ((stream_tag - 1) << 9)));

	/* step 3: unset core 0 reset state & unstall/run core 0 */
	ret = hda_dsp_core_run(sdev, BIT(0));
	if (ret < 0) {
		if (hda->boot_iteration == HDA_FW_BOOT_ATTEMPTS)
			dev_err(sdev->dev,
				"error: dsp core start failed %d\n", ret);
		ret = -EIO;
		goto err;
	}

	/* step 4: wait for IPC DONE bit from ROM */
	ret = snd_sof_dsp_read_poll_timeout(sdev, HDA_DSP_BAR,
					    chip->ipc_ack, status,
					    ((status & chip->ipc_ack_mask)
						    == chip->ipc_ack_mask),
					    HDA_DSP_REG_POLL_INTERVAL_US,
					    HDA_DSP_INIT_TIMEOUT_US);

	if (ret < 0) {
		if (hda->boot_iteration == HDA_FW_BOOT_ATTEMPTS)
			dev_err(sdev->dev,
				"error: %s: timeout for HIPCIE done\n",
				__func__);
		goto err;
	}

	/* set DONE bit to clear the reply IPC message */
	snd_sof_dsp_update_bits_forced(sdev, HDA_DSP_BAR,
				       chip->ipc_ack,
				       chip->ipc_ack_mask,
				       chip->ipc_ack_mask);

<<<<<<< HEAD
	/* step 5: power down corex */
	ret = hda_dsp_core_power_down(sdev, chip->host_managed_cores_mask & ~(BIT(0)));
=======
	/* step 5: power down cores that are no longer needed */
	ret = snd_sof_dsp_core_power_down(sdev, chip->host_managed_cores_mask &
					  ~(chip->init_core_mask));
>>>>>>> 7d2a07b7
	if (ret < 0) {
		if (hda->boot_iteration == HDA_FW_BOOT_ATTEMPTS)
			dev_err(sdev->dev,
				"error: dsp core x power down failed\n");
		goto err;
	}

	/* step 6: enable IPC interrupts */
	hda_dsp_ipc_int_enable(sdev);

	/* step 7: wait for ROM init */
	ret = snd_sof_dsp_read_poll_timeout(sdev, HDA_DSP_BAR,
					HDA_DSP_SRAM_REG_ROM_STATUS, status,
					((status & HDA_DSP_ROM_STS_MASK)
						== HDA_DSP_ROM_INIT),
					HDA_DSP_REG_POLL_INTERVAL_US,
					chip->rom_init_timeout *
					USEC_PER_MSEC);
	if (!ret)
		return 0;

	if (hda->boot_iteration == HDA_FW_BOOT_ATTEMPTS)
		dev_err(sdev->dev,
			"error: %s: timeout HDA_DSP_SRAM_REG_ROM_STATUS read\n",
			__func__);

err:
	flags = SOF_DBG_DUMP_REGS | SOF_DBG_DUMP_PCI | SOF_DBG_DUMP_MBOX;

	/* force error log level after max boot attempts */
	if (hda->boot_iteration == HDA_FW_BOOT_ATTEMPTS)
		flags |= SOF_DBG_DUMP_FORCE_ERR_LEVEL;

	hda_dsp_dump(sdev, flags);
<<<<<<< HEAD
	hda_dsp_core_reset_power_down(sdev, chip->host_managed_cores_mask);
=======
	snd_sof_dsp_core_power_down(sdev, chip->host_managed_cores_mask);
>>>>>>> 7d2a07b7

	return ret;
}

static int cl_trigger(struct snd_sof_dev *sdev,
		      struct hdac_ext_stream *stream, int cmd)
{
	struct hdac_stream *hstream = &stream->hstream;
	int sd_offset = SOF_STREAM_SD_OFFSET(hstream);

	/* code loader is special case that reuses stream ops */
	switch (cmd) {
	case SNDRV_PCM_TRIGGER_START:
		snd_sof_dsp_update_bits(sdev, HDA_DSP_HDA_BAR, SOF_HDA_INTCTL,
					1 << hstream->index,
					1 << hstream->index);

		snd_sof_dsp_update_bits(sdev, HDA_DSP_HDA_BAR,
					sd_offset,
					SOF_HDA_SD_CTL_DMA_START |
					SOF_HDA_CL_DMA_SD_INT_MASK,
					SOF_HDA_SD_CTL_DMA_START |
					SOF_HDA_CL_DMA_SD_INT_MASK);

		hstream->running = true;
		return 0;
	default:
		return hda_dsp_stream_trigger(sdev, stream, cmd);
	}
}

static int cl_cleanup(struct snd_sof_dev *sdev, struct snd_dma_buffer *dmab,
		      struct hdac_ext_stream *stream)
{
	struct hdac_stream *hstream = &stream->hstream;
	int sd_offset = SOF_STREAM_SD_OFFSET(hstream);
	int ret = 0;

	if (hstream->direction == SNDRV_PCM_STREAM_PLAYBACK)
		ret = hda_dsp_stream_spib_config(sdev, stream, HDA_DSP_SPIB_DISABLE, 0);
	else
		snd_sof_dsp_update_bits(sdev, HDA_DSP_HDA_BAR, sd_offset,
					SOF_HDA_SD_CTL_DMA_START, 0);

	hda_dsp_stream_put(sdev, hstream->direction, hstream->stream_tag);
	hstream->running = 0;
	hstream->substream = NULL;

	/* reset BDL address */
	snd_sof_dsp_write(sdev, HDA_DSP_HDA_BAR,
			  sd_offset + SOF_HDA_ADSP_REG_CL_SD_BDLPL, 0);
	snd_sof_dsp_write(sdev, HDA_DSP_HDA_BAR,
			  sd_offset + SOF_HDA_ADSP_REG_CL_SD_BDLPU, 0);

	snd_sof_dsp_write(sdev, HDA_DSP_HDA_BAR, sd_offset, 0);
	snd_dma_free_pages(dmab);
	dmab->area = NULL;
	hstream->bufsize = 0;
	hstream->format_val = 0;

	return ret;
}

static int cl_copy_fw(struct snd_sof_dev *sdev, struct hdac_ext_stream *stream)
{
	unsigned int reg;
	int ret, status;

	ret = cl_trigger(sdev, stream, SNDRV_PCM_TRIGGER_START);
	if (ret < 0) {
		dev_err(sdev->dev, "error: DMA trigger start failed\n");
		return ret;
	}

	status = snd_sof_dsp_read_poll_timeout(sdev, HDA_DSP_BAR,
					HDA_DSP_SRAM_REG_ROM_STATUS, reg,
					((reg & HDA_DSP_ROM_STS_MASK)
						== HDA_DSP_ROM_FW_ENTERED),
					HDA_DSP_REG_POLL_INTERVAL_US,
					HDA_DSP_BASEFW_TIMEOUT_US);

	/*
	 * even in case of errors we still need to stop the DMAs,
	 * but we return the initial error should the DMA stop also fail
	 */

	if (status < 0) {
		dev_err(sdev->dev,
			"error: %s: timeout HDA_DSP_SRAM_REG_ROM_STATUS read\n",
			__func__);
	}

	ret = cl_trigger(sdev, stream, SNDRV_PCM_TRIGGER_STOP);
	if (ret < 0) {
		dev_err(sdev->dev, "error: DMA trigger stop failed\n");
		if (!status)
			status = ret;
	}

	return status;
}

int hda_dsp_cl_boot_firmware_iccmax(struct snd_sof_dev *sdev)
{
	struct snd_sof_pdata *plat_data = sdev->pdata;
	struct hdac_ext_stream *iccmax_stream;
	struct hdac_bus *bus = sof_to_bus(sdev);
	struct firmware stripped_firmware;
	int ret, ret1;
	u8 original_gb;

	/* save the original LTRP guardband value */
	original_gb = snd_hdac_chip_readb(bus, VS_LTRP) & HDA_VS_INTEL_LTRP_GB_MASK;

	if (plat_data->fw->size <= plat_data->fw_offset) {
		dev_err(sdev->dev, "error: firmware size must be greater than firmware offset\n");
		return -EINVAL;
	}

	stripped_firmware.size = plat_data->fw->size - plat_data->fw_offset;

	/* prepare capture stream for ICCMAX */
	iccmax_stream = cl_stream_prepare(sdev, HDA_CL_STREAM_FORMAT, stripped_firmware.size,
					  &sdev->dmab_bdl, SNDRV_PCM_STREAM_CAPTURE);
	if (IS_ERR(iccmax_stream)) {
		dev_err(sdev->dev, "error: dma prepare for ICCMAX stream failed\n");
		return PTR_ERR(iccmax_stream);
	}

	ret = hda_dsp_cl_boot_firmware(sdev);

	/*
	 * Perform iccmax stream cleanup. This should be done even if firmware loading fails.
	 * If the cleanup also fails, we return the initial error
	 */
	ret1 = cl_cleanup(sdev, &sdev->dmab_bdl, iccmax_stream);
	if (ret1 < 0) {
		dev_err(sdev->dev, "error: ICCMAX stream cleanup failed\n");

		/* set return value to indicate cleanup failure */
		if (!ret)
			ret = ret1;
	}

	/* restore the original guardband value after FW boot */
	snd_hdac_chip_updateb(bus, VS_LTRP, HDA_VS_INTEL_LTRP_GB_MASK, original_gb);

	return ret;
}

int hda_dsp_cl_boot_firmware(struct snd_sof_dev *sdev)
{
	struct sof_intel_hda_dev *hda = sdev->pdata->hw_pdata;
	struct snd_sof_pdata *plat_data = sdev->pdata;
	const struct sof_dev_desc *desc = plat_data->desc;
	const struct sof_intel_dsp_desc *chip_info;
	struct hdac_ext_stream *stream;
	struct firmware stripped_firmware;
	int ret, ret1, i;

	chip_info = desc->chip_info;

	if (plat_data->fw->size <= plat_data->fw_offset) {
		dev_err(sdev->dev, "error: firmware size must be greater than firmware offset\n");
		return -EINVAL;
	}

	stripped_firmware.data = plat_data->fw->data + plat_data->fw_offset;
	stripped_firmware.size = plat_data->fw->size - plat_data->fw_offset;

	/* init for booting wait */
	init_waitqueue_head(&sdev->boot_wait);

	/* prepare DMA for code loader stream */
	stream = cl_stream_prepare(sdev, HDA_CL_STREAM_FORMAT, stripped_firmware.size,
				   &sdev->dmab, SNDRV_PCM_STREAM_PLAYBACK);
	if (IS_ERR(stream)) {
		dev_err(sdev->dev, "error: dma prepare for fw loading failed\n");
		return PTR_ERR(stream);
	}

	memcpy(sdev->dmab.area, stripped_firmware.data,
	       stripped_firmware.size);

	/* try ROM init a few times before giving up */
	for (i = 0; i < HDA_FW_BOOT_ATTEMPTS; i++) {
		dev_dbg(sdev->dev,
			"Attempting iteration %d of Core En/ROM load...\n", i);

		hda->boot_iteration = i + 1;
		ret = cl_dsp_init(sdev, stream->hstream.stream_tag);

		/* don't retry anymore if successful */
		if (!ret)
			break;
	}

	if (i == HDA_FW_BOOT_ATTEMPTS) {
		dev_err(sdev->dev, "error: dsp init failed after %d attempts with err: %d\n",
			i, ret);
		dev_err(sdev->dev, "ROM error=0x%x: FW status=0x%x\n",
			snd_sof_dsp_read(sdev, HDA_DSP_BAR,
					 HDA_DSP_SRAM_REG_ROM_ERROR),
			snd_sof_dsp_read(sdev, HDA_DSP_BAR,
					 HDA_DSP_SRAM_REG_ROM_STATUS));
		goto cleanup;
	}

	/*
	 * When a SoundWire link is in clock stop state, a Slave
	 * device may trigger in-band wakes for events such as jack
	 * insertion or acoustic event detection. This event will lead
	 * to a WAKEEN interrupt, handled by the PCI device and routed
	 * to PME if the PCI device is in D3. The resume function in
	 * audio PCI driver will be invoked by ACPI for PME event and
	 * initialize the device and process WAKEEN interrupt.
	 *
	 * The WAKEEN interrupt should be processed ASAP to prevent an
	 * interrupt flood, otherwise other interrupts, such IPC,
	 * cannot work normally.  The WAKEEN is handled after the ROM
	 * is initialized successfully, which ensures power rails are
	 * enabled before accessing the SoundWire SHIM registers
	 */
	if (!sdev->first_boot)
		hda_sdw_process_wakeen(sdev);

	/*
	 * at this point DSP ROM has been initialized and
	 * should be ready for code loading and firmware boot
	 */
	ret = cl_copy_fw(sdev, stream);
	if (!ret) {
		dev_dbg(sdev->dev, "Firmware download successful, booting...\n");
	} else {
		hda_dsp_dump(sdev, SOF_DBG_DUMP_REGS | SOF_DBG_DUMP_PCI | SOF_DBG_DUMP_MBOX |
			     SOF_DBG_DUMP_FORCE_ERR_LEVEL);
		dev_err(sdev->dev, "error: load fw failed ret: %d\n", ret);
	}

cleanup:
	/*
	 * Perform codeloader stream cleanup.
	 * This should be done even if firmware loading fails.
	 * If the cleanup also fails, we return the initial error
	 */
	ret1 = cl_cleanup(sdev, &sdev->dmab, stream);
	if (ret1 < 0) {
		dev_err(sdev->dev, "error: Code loader DSP cleanup failed\n");

		/* set return value to indicate cleanup failure */
		if (!ret)
			ret = ret1;
	}

	/*
	 * return primary core id if both fw copy
	 * and stream clean up are successful
	 */
	if (!ret)
		return chip_info->init_core_mask;

	/* disable DSP */
	snd_sof_dsp_update_bits(sdev, HDA_DSP_PP_BAR,
				SOF_HDA_REG_PP_PPCTL,
				SOF_HDA_PPCTL_GPROCEN, 0);
	return ret;
}

/* pre fw run operations */
int hda_dsp_pre_fw_run(struct snd_sof_dev *sdev)
{
	/* disable clock gating and power gating */
	return hda_dsp_ctrl_clock_power_gating(sdev, false);
}

/* post fw run operations */
int hda_dsp_post_fw_run(struct snd_sof_dev *sdev)
{
	int ret;

	if (sdev->first_boot) {
		ret = hda_sdw_startup(sdev);
		if (ret < 0) {
			dev_err(sdev->dev,
				"error: could not startup SoundWire links\n");
			return ret;
		}
	}

	hda_sdw_int_enable(sdev, true);

	/* re-enable clock gating and power gating */
	return hda_dsp_ctrl_clock_power_gating(sdev, true);
}

/*
 * post fw run operations for ICL,
 * Core 3 will be powered up and in stall when HPRO is enabled
 */
int hda_dsp_post_fw_run_icl(struct snd_sof_dev *sdev)
{
	struct sof_intel_hda_dev *hda = sdev->pdata->hw_pdata;
	int ret;

	if (sdev->first_boot) {
		ret = hda_sdw_startup(sdev);
		if (ret < 0) {
			dev_err(sdev->dev,
				"error: could not startup SoundWire links\n");
			return ret;
		}
	}

	hda_sdw_int_enable(sdev, true);

	/*
	 * The recommended HW programming sequence for ICL is to
	 * power up core 3 and keep it in stall if HPRO is enabled.
	 * Major difference between ICL and TGL, on ICL core 3 is managed by
	 * the host whereas on TGL it is handled by the firmware.
	 */
	if (!hda->clk_config_lpro) {
		ret = snd_sof_dsp_core_power_up(sdev, BIT(3));
		if (ret < 0) {
			dev_err(sdev->dev, "error: dsp core power up failed on core 3\n");
			return ret;
		}

		snd_sof_dsp_stall(sdev, BIT(3));
	}

	/* re-enable clock gating and power gating */
	return hda_dsp_ctrl_clock_power_gating(sdev, true);
}

int hda_dsp_ext_man_get_cavs_config_data(struct snd_sof_dev *sdev,
					 const struct sof_ext_man_elem_header *hdr)
{
	const struct sof_ext_man_cavs_config_data *config_data =
		container_of(hdr, struct sof_ext_man_cavs_config_data, hdr);
	struct sof_intel_hda_dev *hda = sdev->pdata->hw_pdata;
	int i, elem_num;

	/* calculate total number of config data elements */
	elem_num = (hdr->size - sizeof(struct sof_ext_man_elem_header))
		   / sizeof(struct sof_config_elem);
	if (elem_num <= 0) {
		dev_err(sdev->dev, "cavs config data is inconsistent: %d\n", elem_num);
		return -EINVAL;
	}

	for (i = 0; i < elem_num; i++)
		switch (config_data->elems[i].token) {
		case SOF_EXT_MAN_CAVS_CONFIG_EMPTY:
			/* skip empty token */
			break;
		case SOF_EXT_MAN_CAVS_CONFIG_CAVS_LPRO:
			hda->clk_config_lpro = config_data->elems[i].value;
			dev_dbg(sdev->dev, "FW clock config: %s\n",
				hda->clk_config_lpro ? "LPRO" : "HPRO");
			break;
		case SOF_EXT_MAN_CAVS_CONFIG_OUTBOX_SIZE:
		case SOF_EXT_MAN_CAVS_CONFIG_INBOX_SIZE:
			/* These elements are defined but not being used yet. No warn is required */
			break;
		default:
			dev_info(sdev->dev, "unsupported token type: %d\n",
				 config_data->elems[i].token);
		}

	return 0;
}

int hda_dsp_core_stall_icl(struct snd_sof_dev *sdev, unsigned int core_mask)
{
	struct sof_intel_hda_dev *hda = sdev->pdata->hw_pdata;
	const struct sof_intel_dsp_desc *chip = hda->desc;

	/* make sure core_mask in host managed cores */
	core_mask &= chip->host_managed_cores_mask;
	if (!core_mask) {
		dev_err(sdev->dev, "error: core_mask is not in host managed cores\n");
		return -EINVAL;
	}

	/* stall core */
	snd_sof_dsp_update_bits_unlocked(sdev, HDA_DSP_BAR,
					 HDA_DSP_REG_ADSPCS,
					 HDA_DSP_ADSPCS_CSTALL_MASK(core_mask),
					 HDA_DSP_ADSPCS_CSTALL_MASK(core_mask));

	return 0;
}<|MERGE_RESOLUTION|>--- conflicted
+++ resolved
@@ -35,11 +35,7 @@
 	struct pci_dev *pci = to_pci_dev(sdev->dev);
 	int ret;
 
-<<<<<<< HEAD
-	dsp_stream = hda_dsp_stream_get(sdev, direction);
-=======
 	dsp_stream = hda_dsp_stream_get(sdev, direction, 0);
->>>>>>> 7d2a07b7
 
 	if (!dsp_stream) {
 		dev_err(sdev->dev, "error: no stream available\n");
@@ -62,21 +58,13 @@
 	if (direction == SNDRV_PCM_STREAM_CAPTURE) {
 		ret = hda_dsp_iccmax_stream_hw_params(sdev, dsp_stream, dmab, NULL);
 		if (ret < 0) {
-<<<<<<< HEAD
-			dev_err(sdev->dev, "error: iccmax stream prepare failed: %x\n", ret);
-=======
 			dev_err(sdev->dev, "error: iccmax stream prepare failed: %d\n", ret);
->>>>>>> 7d2a07b7
 			goto error;
 		}
 	} else {
 		ret = hda_dsp_stream_hw_params(sdev, dsp_stream, dmab, NULL);
 		if (ret < 0) {
-<<<<<<< HEAD
-			dev_err(sdev->dev, "error: hdac prepare failed: %x\n", ret);
-=======
 			dev_err(sdev->dev, "error: hdac prepare failed: %d\n", ret);
->>>>>>> 7d2a07b7
 			goto error;
 		}
 		hda_dsp_stream_spib_config(sdev, dsp_stream, HDA_DSP_SPIB_ENABLE, size);
@@ -105,11 +93,7 @@
 	int i;
 
 	/* step 1: power up corex */
-<<<<<<< HEAD
-	ret = hda_dsp_core_power_up(sdev, chip->host_managed_cores_mask);
-=======
 	ret = snd_sof_dsp_core_power_up(sdev, chip->host_managed_cores_mask);
->>>>>>> 7d2a07b7
 	if (ret < 0) {
 		if (hda->boot_iteration == HDA_FW_BOOT_ATTEMPTS)
 			dev_err(sdev->dev, "error: dsp core 0/1 power up failed\n");
@@ -163,14 +147,9 @@
 				       chip->ipc_ack_mask,
 				       chip->ipc_ack_mask);
 
-<<<<<<< HEAD
-	/* step 5: power down corex */
-	ret = hda_dsp_core_power_down(sdev, chip->host_managed_cores_mask & ~(BIT(0)));
-=======
 	/* step 5: power down cores that are no longer needed */
 	ret = snd_sof_dsp_core_power_down(sdev, chip->host_managed_cores_mask &
 					  ~(chip->init_core_mask));
->>>>>>> 7d2a07b7
 	if (ret < 0) {
 		if (hda->boot_iteration == HDA_FW_BOOT_ATTEMPTS)
 			dev_err(sdev->dev,
@@ -205,11 +184,7 @@
 		flags |= SOF_DBG_DUMP_FORCE_ERR_LEVEL;
 
 	hda_dsp_dump(sdev, flags);
-<<<<<<< HEAD
-	hda_dsp_core_reset_power_down(sdev, chip->host_managed_cores_mask);
-=======
 	snd_sof_dsp_core_power_down(sdev, chip->host_managed_cores_mask);
->>>>>>> 7d2a07b7
 
 	return ret;
 }
@@ -410,11 +385,6 @@
 	if (i == HDA_FW_BOOT_ATTEMPTS) {
 		dev_err(sdev->dev, "error: dsp init failed after %d attempts with err: %d\n",
 			i, ret);
-		dev_err(sdev->dev, "ROM error=0x%x: FW status=0x%x\n",
-			snd_sof_dsp_read(sdev, HDA_DSP_BAR,
-					 HDA_DSP_SRAM_REG_ROM_ERROR),
-			snd_sof_dsp_read(sdev, HDA_DSP_BAR,
-					 HDA_DSP_SRAM_REG_ROM_STATUS));
 		goto cleanup;
 	}
 
