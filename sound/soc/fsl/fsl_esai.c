--- conflicted
+++ resolved
@@ -23,17 +23,9 @@
 
 /**
  * struct fsl_esai_soc_data - soc specific data
-<<<<<<< HEAD
- * @imx: for imx platform
  * @reset_at_xrun: flags for enable reset operaton
  */
 struct fsl_esai_soc_data {
-	bool imx;
-=======
- * @reset_at_xrun: flags for enable reset operaton
- */
-struct fsl_esai_soc_data {
->>>>>>> 7d2a07b7
 	bool reset_at_xrun;
 };
 
@@ -47,11 +39,7 @@
  * @extalclk: esai clock source to derive HCK, SCK and FS
  * @fsysclk: system clock source to derive HCK, SCK and FS
  * @spbaclk: SPBA clock (optional, depending on SoC design)
-<<<<<<< HEAD
- * @task: tasklet to handle the reset operation
-=======
  * @work: work to handle the reset operation
->>>>>>> 7d2a07b7
  * @soc: soc specific data
  * @lock: spin lock between hw_reset() and trigger()
  * @fifo_depth: depth of tx/rx FIFO
@@ -77,11 +65,7 @@
 	struct clk *extalclk;
 	struct clk *fsysclk;
 	struct clk *spbaclk;
-<<<<<<< HEAD
-	struct tasklet_struct task;
-=======
 	struct work_struct work;
->>>>>>> 7d2a07b7
 	const struct fsl_esai_soc_data *soc;
 	spinlock_t lock; /* Protect hw_reset and trigger */
 	u32 fifo_depth;
@@ -100,26 +84,14 @@
 };
 
 static struct fsl_esai_soc_data fsl_esai_vf610 = {
-<<<<<<< HEAD
-	.imx = false,
-=======
->>>>>>> 7d2a07b7
 	.reset_at_xrun = true,
 };
 
 static struct fsl_esai_soc_data fsl_esai_imx35 = {
-<<<<<<< HEAD
-	.imx = true,
-=======
->>>>>>> 7d2a07b7
 	.reset_at_xrun = true,
 };
 
 static struct fsl_esai_soc_data fsl_esai_imx6ull = {
-<<<<<<< HEAD
-	.imx = true,
-=======
->>>>>>> 7d2a07b7
 	.reset_at_xrun = false,
 };
 
@@ -140,11 +112,7 @@
 				   ESAI_xCR_xEIE_MASK, 0);
 		regmap_update_bits(esai_priv->regmap, REG_ESAI_RCR,
 				   ESAI_xCR_xEIE_MASK, 0);
-<<<<<<< HEAD
-		tasklet_schedule(&esai_priv->task);
-=======
 		schedule_work(&esai_priv->work);
->>>>>>> 7d2a07b7
 	}
 
 	if (esr & ESAI_ESR_TINIT_MASK)
@@ -737,15 +705,9 @@
 			   ESAI_xFCR_xFR, 0);
 }
 
-<<<<<<< HEAD
-static void fsl_esai_hw_reset(unsigned long arg)
-{
-	struct fsl_esai *esai_priv = (struct fsl_esai *)arg;
-=======
 static void fsl_esai_hw_reset(struct work_struct *work)
 {
 	struct fsl_esai *esai_priv = container_of(work, struct fsl_esai, work);
->>>>>>> 7d2a07b7
 	bool tx = true, rx = false, enabled[2];
 	unsigned long lock_flags;
 	u32 tfcr, rfcr;
@@ -1005,13 +967,6 @@
 	snprintf(esai_priv->name, sizeof(esai_priv->name), "%pOFn", np);
 
 	esai_priv->soc = of_device_get_match_data(&pdev->dev);
-<<<<<<< HEAD
-	if (!esai_priv->soc) {
-		dev_err(&pdev->dev, "failed to get soc data\n");
-		return -ENODEV;
-	}
-=======
->>>>>>> 7d2a07b7
 
 	/* Get the addresses and IRQ */
 	regs = devm_platform_get_and_ioremap_resource(pdev, 0, &res);
@@ -1087,13 +1042,6 @@
 	}
 
 	dev_set_drvdata(&pdev->dev, esai_priv);
-<<<<<<< HEAD
-
-	spin_lock_init(&esai_priv->lock);
-	ret = fsl_esai_hw_init(esai_priv);
-	if (ret)
-		return ret;
-=======
 	spin_lock_init(&esai_priv->lock);
 	pm_runtime_enable(&pdev->dev);
 	if (!pm_runtime_enabled(&pdev->dev)) {
@@ -1107,7 +1055,6 @@
 		pm_runtime_put_noidle(&pdev->dev);
 		goto err_pm_get_sync;
 	}
->>>>>>> 7d2a07b7
 
 	ret = fsl_esai_hw_init(esai_priv);
 	if (ret)
@@ -1133,16 +1080,7 @@
 		goto err_pm_get_sync;
 	}
 
-<<<<<<< HEAD
-	tasklet_init(&esai_priv->task, fsl_esai_hw_reset,
-		     (unsigned long)esai_priv);
-
-	pm_runtime_enable(&pdev->dev);
-
-	regcache_cache_only(esai_priv->regmap, true);
-=======
 	INIT_WORK(&esai_priv->work, fsl_esai_hw_reset);
->>>>>>> 7d2a07b7
 
 	ret = imx_pcm_dma_init(pdev, IMX_ESAI_DMABUF_SIZE);
 	if (ret) {
@@ -1165,14 +1103,10 @@
 	struct fsl_esai *esai_priv = platform_get_drvdata(pdev);
 
 	pm_runtime_disable(&pdev->dev);
-<<<<<<< HEAD
-	tasklet_kill(&esai_priv->task);
-=======
 	if (!pm_runtime_status_suspended(&pdev->dev))
 		fsl_esai_runtime_suspend(&pdev->dev);
 
 	cancel_work_sync(&esai_priv->work);
->>>>>>> 7d2a07b7
 
 	return 0;
 }
