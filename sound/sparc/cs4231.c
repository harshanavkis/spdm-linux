--- conflicted
+++ resolved
@@ -2109,17 +2109,11 @@
 MODULE_DEVICE_TABLE(of, cs4231_match);
 
 static struct of_platform_driver cs4231_driver = {
-<<<<<<< HEAD
-	.owner		= THIS_MODULE,
-	.name		= "audio",
-	.match_table	= cs4231_match,
-=======
 	.driver = {
 		.name = "audio",
 		.owner = THIS_MODULE,
 		.of_match_table = cs4231_match,
 	},
->>>>>>> e44a21b7
 	.probe		= cs4231_probe,
 	.remove		= __devexit_p(cs4231_remove),
 };
