# SPDX-License-Identifier: GPL-2.0-only
# ALSA MIPS drivers

menuconfig SND_MIPS
	bool "MIPS sound devices"
	depends on MIPS
	default y
	help
	  Support for sound devices of MIPS architectures.

if SND_MIPS

config SND_SGI_O2
	tristate "SGI O2 Audio"
	depends on SGI_IP32
	select SND_PCM
	help
	  Sound support for the SGI O2 Workstation.

config SND_SGI_HAL2
	tristate "SGI HAL2 Audio"
	depends on SGI_HAS_HAL2
	select SND_PCM
	help
	  Sound support for the SGI Indy and Indigo2 Workstation.
<<<<<<< HEAD
=======

config SND_N64
	bool "N64 Audio"
	depends on MACH_NINTENDO64 && SND=y
	select SND_PCM
	help
	  Sound support for the N64.
>>>>>>> 7d2a07b7

endif	# SND_MIPS
<|MERGE_RESOLUTION|>--- conflicted
+++ resolved
@@ -23,8 +23,6 @@
 	select SND_PCM
 	help
 	  Sound support for the SGI Indy and Indigo2 Workstation.
-<<<<<<< HEAD
-=======
 
 config SND_N64
 	bool "N64 Audio"
@@ -32,6 +30,5 @@
 	select SND_PCM
 	help
 	  Sound support for the N64.
->>>>>>> 7d2a07b7
 
 endif	# SND_MIPS
