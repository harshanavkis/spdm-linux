// SPDX-License-Identifier: GPL-2.0-only
/*
 *
 * Implementation of primary ALSA driver code base for NVIDIA Tegra HDA.
 */

#include <linux/clk.h>
#include <linux/clocksource.h>
#include <linux/completion.h>
#include <linux/delay.h>
#include <linux/dma-mapping.h>
#include <linux/init.h>
#include <linux/interrupt.h>
#include <linux/io.h>
#include <linux/kernel.h>
#include <linux/module.h>
#include <linux/moduleparam.h>
#include <linux/mutex.h>
#include <linux/of_device.h>
#include <linux/reset.h>
#include <linux/slab.h>
#include <linux/time.h>
#include <linux/string.h>
#include <linux/pm_runtime.h>

#include <sound/core.h>
#include <sound/initval.h>

#include <sound/hda_codec.h>
#include "hda_controller.h"

/* Defines for Nvidia Tegra HDA support */
#define HDA_BAR0           0x8000

#define HDA_CFG_CMD        0x1004
#define HDA_CFG_BAR0       0x1010

#define HDA_ENABLE_IO_SPACE       (1 << 0)
#define HDA_ENABLE_MEM_SPACE      (1 << 1)
#define HDA_ENABLE_BUS_MASTER     (1 << 2)
#define HDA_ENABLE_SERR           (1 << 8)
#define HDA_DISABLE_INTR          (1 << 10)
#define HDA_BAR0_INIT_PROGRAM     0xFFFFFFFF
#define HDA_BAR0_FINAL_PROGRAM    (1 << 14)

/* IPFS */
#define HDA_IPFS_CONFIG           0x180
#define HDA_IPFS_EN_FPCI          0x1

#define HDA_IPFS_FPCI_BAR0        0x80
#define HDA_FPCI_BAR0_START       0x40

#define HDA_IPFS_INTR_MASK        0x188
#define HDA_IPFS_EN_INTR          (1 << 16)

/* FPCI */
#define FPCI_DBG_CFG_2		  0x10F4
#define FPCI_GCAP_NSDO_SHIFT	  18
#define FPCI_GCAP_NSDO_MASK	  (0x3 << FPCI_GCAP_NSDO_SHIFT)

/* max number of SDs */
#define NUM_CAPTURE_SD 1
#define NUM_PLAYBACK_SD 1

/*
 * Tegra194 does not reflect correct number of SDO lines. Below macro
 * is used to update the GCAP register to workaround the issue.
 */
#define TEGRA194_NUM_SDO_LINES	  4

struct hda_tegra {
	struct azx chip;
	struct device *dev;
	struct reset_control *reset;
	struct clk_bulk_data clocks[3];
	unsigned int nclocks;
	void __iomem *regs;
	struct work_struct probe_work;
};

#ifdef CONFIG_PM
static int power_save = CONFIG_SND_HDA_POWER_SAVE_DEFAULT;
module_param(power_save, bint, 0644);
MODULE_PARM_DESC(power_save,
		 "Automatic power-saving timeout (in seconds, 0 = disable).");
#else
#define power_save	0
#endif

static const struct hda_controller_ops hda_tegra_ops; /* nothing special */

static void hda_tegra_init(struct hda_tegra *hda)
{
	u32 v;

	/* Enable PCI access */
	v = readl(hda->regs + HDA_IPFS_CONFIG);
	v |= HDA_IPFS_EN_FPCI;
	writel(v, hda->regs + HDA_IPFS_CONFIG);

	/* Enable MEM/IO space and bus master */
	v = readl(hda->regs + HDA_CFG_CMD);
	v &= ~HDA_DISABLE_INTR;
	v |= HDA_ENABLE_MEM_SPACE | HDA_ENABLE_IO_SPACE |
		HDA_ENABLE_BUS_MASTER | HDA_ENABLE_SERR;
	writel(v, hda->regs + HDA_CFG_CMD);

	writel(HDA_BAR0_INIT_PROGRAM, hda->regs + HDA_CFG_BAR0);
	writel(HDA_BAR0_FINAL_PROGRAM, hda->regs + HDA_CFG_BAR0);
	writel(HDA_FPCI_BAR0_START, hda->regs + HDA_IPFS_FPCI_BAR0);

	v = readl(hda->regs + HDA_IPFS_INTR_MASK);
	v |= HDA_IPFS_EN_INTR;
	writel(v, hda->regs + HDA_IPFS_INTR_MASK);
}

/*
 * power management
 */
static int __maybe_unused hda_tegra_suspend(struct device *dev)
{
	struct snd_card *card = dev_get_drvdata(dev);
	int rc;

	rc = pm_runtime_force_suspend(dev);
	if (rc < 0)
		return rc;
	snd_power_change_state(card, SNDRV_CTL_POWER_D3hot);

	return 0;
}

static int __maybe_unused hda_tegra_resume(struct device *dev)
{
	struct snd_card *card = dev_get_drvdata(dev);
	int rc;

	rc = pm_runtime_force_resume(dev);
	if (rc < 0)
		return rc;
	snd_power_change_state(card, SNDRV_CTL_POWER_D0);

	return 0;
}

static int __maybe_unused hda_tegra_runtime_suspend(struct device *dev)
{
	struct snd_card *card = dev_get_drvdata(dev);
	struct azx *chip = card->private_data;
	struct hda_tegra *hda = container_of(chip, struct hda_tegra, chip);

	if (chip && chip->running) {
		/* enable controller wake up event */
		azx_writew(chip, WAKEEN, azx_readw(chip, WAKEEN) |
			   STATESTS_INT_MASK);

		azx_stop_chip(chip);
		azx_enter_link_reset(chip);
	}
	clk_bulk_disable_unprepare(hda->nclocks, hda->clocks);

	return 0;
}

static int __maybe_unused hda_tegra_runtime_resume(struct device *dev)
{
	struct snd_card *card = dev_get_drvdata(dev);
	struct azx *chip = card->private_data;
	struct hda_tegra *hda = container_of(chip, struct hda_tegra, chip);
	int rc;

	if (!chip->running) {
		rc = reset_control_assert(hda->reset);
		if (rc)
			return rc;
	}

	rc = clk_bulk_prepare_enable(hda->nclocks, hda->clocks);
	if (rc != 0)
		return rc;
	if (chip->running) {
		hda_tegra_init(hda);
		azx_init_chip(chip, 1);
		/* disable controller wake up event*/
		azx_writew(chip, WAKEEN, azx_readw(chip, WAKEEN) &
			   ~STATESTS_INT_MASK);
<<<<<<< HEAD
=======
	} else {
		usleep_range(10, 100);

		rc = reset_control_deassert(hda->reset);
		if (rc)
			return rc;
>>>>>>> 7d2a07b7
	}

	return 0;
}

static const struct dev_pm_ops hda_tegra_pm = {
	SET_SYSTEM_SLEEP_PM_OPS(hda_tegra_suspend, hda_tegra_resume)
	SET_RUNTIME_PM_OPS(hda_tegra_runtime_suspend,
			   hda_tegra_runtime_resume,
			   NULL)
};

static int hda_tegra_dev_disconnect(struct snd_device *device)
{
	struct azx *chip = device->device_data;

	chip->bus.shutdown = 1;
	return 0;
}

/*
 * destructor
 */
static int hda_tegra_dev_free(struct snd_device *device)
{
	struct azx *chip = device->device_data;
	struct hda_tegra *hda = container_of(chip, struct hda_tegra, chip);

	cancel_work_sync(&hda->probe_work);
	if (azx_bus(chip)->chip_init) {
		azx_stop_all_streams(chip);
		azx_stop_chip(chip);
	}

	azx_free_stream_pages(chip);
	azx_free_streams(chip);
	snd_hdac_bus_exit(azx_bus(chip));

	return 0;
}

static int hda_tegra_init_chip(struct azx *chip, struct platform_device *pdev)
{
	struct hda_tegra *hda = container_of(chip, struct hda_tegra, chip);
	struct hdac_bus *bus = azx_bus(chip);
	struct resource *res;

	hda->regs = devm_platform_get_and_ioremap_resource(pdev, 0, &res);
	if (IS_ERR(hda->regs))
		return PTR_ERR(hda->regs);

	bus->remap_addr = hda->regs + HDA_BAR0;
	bus->addr = res->start + HDA_BAR0;

	hda_tegra_init(hda);

	return 0;
}

static int hda_tegra_first_init(struct azx *chip, struct platform_device *pdev)
{
	struct hda_tegra *hda = container_of(chip, struct hda_tegra, chip);
	struct hdac_bus *bus = azx_bus(chip);
	struct snd_card *card = chip->card;
	int err;
	unsigned short gcap;
	int irq_id = platform_get_irq(pdev, 0);
	const char *sname, *drv_name = "tegra-hda";
	struct device_node *np = pdev->dev.of_node;

	if (irq_id < 0)
		return irq_id;

	err = hda_tegra_init_chip(chip, pdev);
	if (err)
		return err;

	err = devm_request_irq(chip->card->dev, irq_id, azx_interrupt,
			     IRQF_SHARED, KBUILD_MODNAME, chip);
	if (err) {
		dev_err(chip->card->dev,
			"unable to request IRQ %d, disabling device\n",
			irq_id);
		return err;
	}
	bus->irq = irq_id;
	bus->dma_stop_delay = 100;
	card->sync_irq = bus->irq;

	/*
	 * Tegra194 has 4 SDO lines and the STRIPE can be used to
	 * indicate how many of the SDO lines the stream should be
	 * striped. But GCAP register does not reflect the true
	 * capability of HW. Below workaround helps to fix this.
	 *
	 * GCAP_NSDO is bits 19:18 in T_AZA_DBG_CFG_2,
	 * 0 for 1 SDO, 1 for 2 SDO, 2 for 4 SDO lines.
	 */
	if (of_device_is_compatible(np, "nvidia,tegra194-hda")) {
		u32 val;

		dev_info(card->dev, "Override SDO lines to %u\n",
			 TEGRA194_NUM_SDO_LINES);

		val = readl(hda->regs + FPCI_DBG_CFG_2) & ~FPCI_GCAP_NSDO_MASK;
		val |= (TEGRA194_NUM_SDO_LINES >> 1) << FPCI_GCAP_NSDO_SHIFT;
		writel(val, hda->regs + FPCI_DBG_CFG_2);
	}

	gcap = azx_readw(chip, GCAP);
	dev_dbg(card->dev, "chipset global capabilities = 0x%x\n", gcap);

	chip->align_buffer_size = 1;

	/* read number of streams from GCAP register instead of using
	 * hardcoded value
	 */
	chip->capture_streams = (gcap >> 8) & 0x0f;
	chip->playback_streams = (gcap >> 12) & 0x0f;
	if (!chip->playback_streams && !chip->capture_streams) {
		/* gcap didn't give any info, switching to old method */
		chip->playback_streams = NUM_PLAYBACK_SD;
		chip->capture_streams = NUM_CAPTURE_SD;
	}
	chip->capture_index_offset = 0;
	chip->playback_index_offset = chip->capture_streams;
	chip->num_streams = chip->playback_streams + chip->capture_streams;

	/* initialize streams */
	err = azx_init_streams(chip);
	if (err < 0) {
		dev_err(card->dev, "failed to initialize streams: %d\n", err);
		return err;
	}

	err = azx_alloc_stream_pages(chip);
	if (err < 0) {
		dev_err(card->dev, "failed to allocate stream pages: %d\n",
			err);
		return err;
	}

	/* initialize chip */
	azx_init_chip(chip, 1);

	/*
	 * Playback (for 44.1K/48K, 2-channel, 16-bps) fails with
	 * 4 SDO lines due to legacy design limitation. Following
	 * is, from HD Audio Specification (Revision 1.0a), used to
	 * control striping of the stream across multiple SDO lines
	 * for sample rates <= 48K.
	 *
	 * { ((num_channels * bits_per_sample) / number of SDOs) >= 8 }
	 *
	 * Due to legacy design issue it is recommended that above
	 * ratio must be greater than 8. Since number of SDO lines is
	 * in powers of 2, next available ratio is 16 which can be
	 * used as a limiting factor here.
	 */
	if (of_device_is_compatible(np, "nvidia,tegra30-hda"))
		chip->bus.core.sdo_limit = 16;

	/* codec detection */
	if (!bus->codec_mask) {
		dev_err(card->dev, "no codecs found!\n");
		return -ENODEV;
	}

	/* driver name */
	strncpy(card->driver, drv_name, sizeof(card->driver));
	/* shortname for card */
	sname = of_get_property(np, "nvidia,model", NULL);
	if (!sname)
		sname = drv_name;
	if (strlen(sname) > sizeof(card->shortname))
		dev_info(card->dev, "truncating shortname for card\n");
	strncpy(card->shortname, sname, sizeof(card->shortname));

	/* longname for card */
	snprintf(card->longname, sizeof(card->longname),
		 "%s at 0x%lx irq %i",
		 card->shortname, bus->addr, bus->irq);

	return 0;
}

/*
 * constructor
 */

static void hda_tegra_probe_work(struct work_struct *work);

static int hda_tegra_create(struct snd_card *card,
			    unsigned int driver_caps,
			    struct hda_tegra *hda)
{
	static const struct snd_device_ops ops = {
		.dev_disconnect = hda_tegra_dev_disconnect,
		.dev_free = hda_tegra_dev_free,
	};
	struct azx *chip;
	int err;

	chip = &hda->chip;

	mutex_init(&chip->open_mutex);
	chip->card = card;
	chip->ops = &hda_tegra_ops;
	chip->driver_caps = driver_caps;
	chip->driver_type = driver_caps & 0xff;
	chip->dev_index = 0;
	INIT_LIST_HEAD(&chip->pcm_list);

	chip->codec_probe_mask = -1;

	chip->single_cmd = false;
	chip->snoop = true;

	INIT_WORK(&hda->probe_work, hda_tegra_probe_work);

	err = azx_bus_init(chip, NULL);
	if (err < 0)
		return err;

	chip->bus.core.sync_write = 0;
	chip->bus.core.needs_damn_long_delay = 1;
	chip->bus.core.aligned_mmio = 1;

	err = snd_device_new(card, SNDRV_DEV_LOWLEVEL, chip, &ops);
	if (err < 0) {
		dev_err(card->dev, "Error creating device\n");
		return err;
	}

	return 0;
}

static const struct of_device_id hda_tegra_match[] = {
	{ .compatible = "nvidia,tegra30-hda" },
	{ .compatible = "nvidia,tegra194-hda" },
	{},
};
MODULE_DEVICE_TABLE(of, hda_tegra_match);

static int hda_tegra_probe(struct platform_device *pdev)
{
	const unsigned int driver_flags = AZX_DCAPS_CORBRP_SELF_CLEAR |
					  AZX_DCAPS_PM_RUNTIME;
	struct snd_card *card;
	struct azx *chip;
	struct hda_tegra *hda;
	int err;

	hda = devm_kzalloc(&pdev->dev, sizeof(*hda), GFP_KERNEL);
	if (!hda)
		return -ENOMEM;
	hda->dev = &pdev->dev;
	chip = &hda->chip;

	err = snd_card_new(&pdev->dev, SNDRV_DEFAULT_IDX1, SNDRV_DEFAULT_STR1,
			   THIS_MODULE, 0, &card);
	if (err < 0) {
		dev_err(&pdev->dev, "Error creating card!\n");
		return err;
	}

	hda->reset = devm_reset_control_array_get_exclusive(&pdev->dev);
	if (IS_ERR(hda->reset)) {
		err = PTR_ERR(hda->reset);
		goto out_free;
	}

	hda->clocks[hda->nclocks++].id = "hda";
	hda->clocks[hda->nclocks++].id = "hda2hdmi";
	hda->clocks[hda->nclocks++].id = "hda2codec_2x";

	err = devm_clk_bulk_get(&pdev->dev, hda->nclocks, hda->clocks);
	if (err < 0)
		goto out_free;

	err = hda_tegra_create(card, driver_flags, hda);
	if (err < 0)
		goto out_free;
	card->private_data = chip;

	dev_set_drvdata(&pdev->dev, card);

	pm_runtime_enable(hda->dev);
	if (!azx_has_pm_runtime(chip))
		pm_runtime_forbid(hda->dev);

	schedule_work(&hda->probe_work);

	return 0;

out_free:
	snd_card_free(card);
	return err;
}

static void hda_tegra_probe_work(struct work_struct *work)
{
	struct hda_tegra *hda = container_of(work, struct hda_tegra, probe_work);
	struct azx *chip = &hda->chip;
	struct platform_device *pdev = to_platform_device(hda->dev);
	int err;

	pm_runtime_get_sync(hda->dev);
	err = hda_tegra_first_init(chip, pdev);
	if (err < 0)
		goto out_free;

	/* create codec instances */
	err = azx_probe_codecs(chip, 8);
	if (err < 0)
		goto out_free;

	err = azx_codec_configure(chip);
	if (err < 0)
		goto out_free;

	err = snd_card_register(chip->card);
	if (err < 0)
		goto out_free;

	chip->running = 1;
	snd_hda_set_power_save(&chip->bus, power_save * 1000);

 out_free:
	pm_runtime_put(hda->dev);
	return; /* no error return from async probe */
}

static int hda_tegra_remove(struct platform_device *pdev)
{
	int ret;

	ret = snd_card_free(dev_get_drvdata(&pdev->dev));
	pm_runtime_disable(&pdev->dev);

	return ret;
}

static void hda_tegra_shutdown(struct platform_device *pdev)
{
	struct snd_card *card = dev_get_drvdata(&pdev->dev);
	struct azx *chip;

	if (!card)
		return;
	chip = card->private_data;
	if (chip && chip->running)
		azx_stop_chip(chip);
}

static struct platform_driver tegra_platform_hda = {
	.driver = {
		.name = "tegra-hda",
		.pm = &hda_tegra_pm,
		.of_match_table = hda_tegra_match,
	},
	.probe = hda_tegra_probe,
	.remove = hda_tegra_remove,
	.shutdown = hda_tegra_shutdown,
};
module_platform_driver(tegra_platform_hda);

MODULE_DESCRIPTION("Tegra HDA bus driver");
MODULE_LICENSE("GPL v2");<|MERGE_RESOLUTION|>--- conflicted
+++ resolved
@@ -184,15 +184,12 @@
 		/* disable controller wake up event*/
 		azx_writew(chip, WAKEEN, azx_readw(chip, WAKEEN) &
 			   ~STATESTS_INT_MASK);
-<<<<<<< HEAD
-=======
 	} else {
 		usleep_range(10, 100);
 
 		rc = reset_control_deassert(hda->reset);
 		if (rc)
 			return rc;
->>>>>>> 7d2a07b7
 	}
 
 	return 0;
