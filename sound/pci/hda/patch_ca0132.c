--- conflicted
+++ resolved
@@ -7041,11 +7041,7 @@
 					spec->tlv);
 		snd_hda_add_vmaster(codec, "Master Playback Volume",
 					spec->tlv, ca0132_alt_follower_pfxs,
-<<<<<<< HEAD
-					"Playback Volume");
-=======
 					"Playback Volume", 0);
->>>>>>> 7d2a07b7
 		err = __snd_hda_add_vmaster(codec, "Master Playback Switch",
 					    NULL, ca0132_alt_follower_pfxs,
 					    "Playback Switch",
@@ -7602,11 +7598,7 @@
  */
 static void ca0132_alt_start_dsp_audio_streams(struct hda_codec *codec)
 {
-<<<<<<< HEAD
-	const unsigned int dsp_dma_stream_ids[] = { 0x0c, 0x03, 0x04 };
-=======
 	static const unsigned int dsp_dma_stream_ids[] = { 0x0c, 0x03, 0x04 };
->>>>>>> 7d2a07b7
 	struct ca0132_spec *spec = codec->spec;
 	unsigned int i, tmp;
 
