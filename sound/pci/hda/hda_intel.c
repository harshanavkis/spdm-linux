--- conflicted
+++ resolved
@@ -312,12 +312,8 @@
 
 	unsigned int opened :1;
 	unsigned int running :1;
-<<<<<<< HEAD
-	unsigned int irq_pending: 1;
-=======
 	unsigned int irq_pending :1;
 	unsigned int irq_ignore :1;
->>>>>>> 30a2f3c6
 };
 
 /* CORB/RIRB */
@@ -948,14 +944,11 @@
 			azx_sd_writeb(azx_dev, SD_STS, SD_INT_MASK);
 			if (!azx_dev->substream || !azx_dev->running)
 				continue;
-<<<<<<< HEAD
-=======
 			/* ignore the first dummy IRQ (due to pos_adj) */
 			if (azx_dev->irq_ignore) {
 				azx_dev->irq_ignore = 0;
 				continue;
 			}
->>>>>>> 30a2f3c6
 			/* check whether this IRQ is really acceptable */
 			if (azx_position_ok(chip, azx_dev)) {
 				azx_dev->irq_pending = 0;
@@ -1551,11 +1544,7 @@
 			printk(KERN_WARNING
 			       "hda-intel: Invalid position buffer, "
 			       "using LPIB read method instead.\n");
-<<<<<<< HEAD
-			chip->position_fix = POS_FIX_NONE;
-=======
 			chip->position_fix = POS_FIX_LPIB;
->>>>>>> 30a2f3c6
 			pos = azx_get_position(chip, azx_dev);
 		} else
 			chip->position_fix = POS_FIX_POSBUF;
@@ -1574,8 +1563,6 @@
 	struct azx *chip = container_of(work, struct azx, irq_pending_work);
 	int i, pending;
 
-<<<<<<< HEAD
-=======
 	if (!chip->irq_pending_warned) {
 		printk(KERN_WARNING
 		       "hda-intel: IRQ timing workaround is activated "
@@ -1584,7 +1571,6 @@
 		chip->irq_pending_warned = 1;
 	}
 
->>>>>>> 30a2f3c6
 	for (;;) {
 		pending = 0;
 		spin_lock_irq(&chip->reg_lock);
@@ -2028,10 +2014,7 @@
 	chip->irq = -1;
 	chip->driver_type = driver_type;
 	chip->msi = enable_msi;
-<<<<<<< HEAD
-=======
 	chip->dev_index = dev;
->>>>>>> 30a2f3c6
 	INIT_WORK(&chip->irq_pending_work, azx_irq_pending_work);
 
 	chip->position_fix = check_position_fix(chip, position_fix[dev]);
