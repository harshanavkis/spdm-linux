--- conflicted
+++ resolved
@@ -148,11 +148,7 @@
 
 static void ca0106_set_spdif_bits(struct snd_ca0106 *emu, int idx)
 {
-<<<<<<< HEAD
-	snd_ca0106_ptr_write(emu, SPCS0 + idx, 0, emu->spdif_bits[idx]);
-=======
 	snd_ca0106_ptr_write(emu, SPCS0 + idx, 0, emu->spdif_str_bits[idx]);
->>>>>>> 18e352e4
 }
 
 /*
@@ -412,16 +408,6 @@
 	unsigned int idx = snd_ctl_get_ioffidx(kcontrol, &ucontrol->id);
 	unsigned int val;
 
-<<<<<<< HEAD
-	val = (ucontrol->value.iec958.status[0] << 0) |
-	      (ucontrol->value.iec958.status[1] << 8) |
-	      (ucontrol->value.iec958.status[2] << 16) |
-	      (ucontrol->value.iec958.status[3] << 24);
-	change = val != emu->spdif_bits[idx];
-	if (change) {
-		emu->spdif_bits[idx] = val;
-		ca0106_set_spdif_bits(emu, idx);
-=======
 	val = encode_spdif_bits(ucontrol->value.iec958.status);
 	if (val != emu->spdif_bits[idx]) {
 		emu->spdif_bits[idx] = val;
@@ -431,7 +417,6 @@
 		emu->spdif_str_bits[idx] = val;
 		ca0106_set_spdif_bits(emu, idx);
 		return 1;
->>>>>>> 18e352e4
 	}
 	return 0;
 }
