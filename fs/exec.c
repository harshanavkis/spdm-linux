/*
 *  linux/fs/exec.c
 *
 *  Copyright (C) 1991, 1992  Linus Torvalds
 */

/*
 * #!-checking implemented by tytso.
 */
/*
 * Demand-loading implemented 01.12.91 - no need to read anything but
 * the header into memory. The inode of the executable is put into
 * "current->executable", and page faults do the actual loading. Clean.
 *
 * Once more I can proudly say that linux stood up to being changed: it
 * was less than 2 hours work to get demand-loading completely implemented.
 *
 * Demand loading changed July 1993 by Eric Youngdale.   Use mmap instead,
 * current->executable is only used by the procfs.  This allows a dispatch
 * table to check for several different types  of binary formats.  We keep
 * trying until we recognize the file or we run out of supported binary
 * formats. 
 */

#include <linux/slab.h>
#include <linux/file.h>
#include <linux/fdtable.h>
#include <linux/mm.h>
#include <linux/stat.h>
#include <linux/fcntl.h>
#include <linux/smp_lock.h>
#include <linux/swap.h>
#include <linux/string.h>
#include <linux/init.h>
#include <linux/pagemap.h>
#include <linux/highmem.h>
#include <linux/spinlock.h>
#include <linux/key.h>
#include <linux/personality.h>
#include <linux/binfmts.h>
#include <linux/utsname.h>
#include <linux/pid_namespace.h>
#include <linux/module.h>
#include <linux/namei.h>
#include <linux/proc_fs.h>
#include <linux/mount.h>
#include <linux/security.h>
#include <linux/syscalls.h>
#include <linux/tsacct_kern.h>
#include <linux/cn_proc.h>
#include <linux/audit.h>
#include <linux/tracehook.h>
<<<<<<< HEAD
#include <trace/fs.h>
=======
#include <linux/kmod.h>
#include <linux/fsnotify.h>
>>>>>>> 18e352e4

#include <asm/uaccess.h>
#include <asm/mmu_context.h>
#include <asm/tlb.h>
#include "internal.h"

int core_uses_pid;
char core_pattern[CORENAME_MAX_SIZE] = "core";
int suid_dumpable = 0;

/* The maximal length of core_pattern is also specified in sysctl.c */

static LIST_HEAD(formats);
static DEFINE_RWLOCK(binfmt_lock);

int register_binfmt(struct linux_binfmt * fmt)
{
	if (!fmt)
		return -EINVAL;
	write_lock(&binfmt_lock);
	list_add(&fmt->lh, &formats);
	write_unlock(&binfmt_lock);
	return 0;	
}

EXPORT_SYMBOL(register_binfmt);

void unregister_binfmt(struct linux_binfmt * fmt)
{
	write_lock(&binfmt_lock);
	list_del(&fmt->lh);
	write_unlock(&binfmt_lock);
}

EXPORT_SYMBOL(unregister_binfmt);

static inline void put_binfmt(struct linux_binfmt * fmt)
{
	module_put(fmt->module);
}

/*
 * Note that a shared library must be both readable and executable due to
 * security reasons.
 *
 * Also note that we take the address to load from from the file itself.
 */
SYSCALL_DEFINE1(uselib, const char __user *, library)
{
	struct file *file;
	struct nameidata nd;
	char *tmp = getname(library);
	int error = PTR_ERR(tmp);

	if (!IS_ERR(tmp)) {
		error = path_lookup_open(AT_FDCWD, tmp,
					 LOOKUP_FOLLOW, &nd,
					 FMODE_READ|FMODE_EXEC);
		putname(tmp);
	}
	if (error)
		goto out;

	error = -EINVAL;
	if (!S_ISREG(nd.path.dentry->d_inode->i_mode))
		goto exit;

	error = -EACCES;
	if (nd.path.mnt->mnt_flags & MNT_NOEXEC)
		goto exit;

	error = inode_permission(nd.path.dentry->d_inode,
				 MAY_READ | MAY_EXEC | MAY_OPEN);
	if (error)
		goto exit;

	file = nameidata_to_filp(&nd, O_RDONLY|O_LARGEFILE);
	error = PTR_ERR(file);
	if (IS_ERR(file))
		goto out;

	fsnotify_open(file->f_path.dentry);

	error = -ENOEXEC;
	if(file->f_op) {
		struct linux_binfmt * fmt;

		read_lock(&binfmt_lock);
		list_for_each_entry(fmt, &formats, lh) {
			if (!fmt->load_shlib)
				continue;
			if (!try_module_get(fmt->module))
				continue;
			read_unlock(&binfmt_lock);
			error = fmt->load_shlib(file);
			read_lock(&binfmt_lock);
			put_binfmt(fmt);
			if (error != -ENOEXEC)
				break;
		}
		read_unlock(&binfmt_lock);
	}
	fput(file);
out:
  	return error;
exit:
	release_open_intent(&nd);
	path_put(&nd.path);
	goto out;
}

#ifdef CONFIG_MMU

static struct page *get_arg_page(struct linux_binprm *bprm, unsigned long pos,
		int write)
{
	struct page *page;
	int ret;

#ifdef CONFIG_STACK_GROWSUP
	if (write) {
		ret = expand_stack_downwards(bprm->vma, pos);
		if (ret < 0)
			return NULL;
	}
#endif
	ret = get_user_pages(current, bprm->mm, pos,
			1, write, 1, &page, NULL);
	if (ret <= 0)
		return NULL;

	if (write) {
		unsigned long size = bprm->vma->vm_end - bprm->vma->vm_start;
		struct rlimit *rlim;

		/*
		 * We've historically supported up to 32 pages (ARG_MAX)
		 * of argument strings even with small stacks
		 */
		if (size <= ARG_MAX)
			return page;

		/*
		 * Limit to 1/4-th the stack size for the argv+env strings.
		 * This ensures that:
		 *  - the remaining binfmt code will not run out of stack space,
		 *  - the program will have a reasonable amount of stack left
		 *    to work from.
		 */
		rlim = current->signal->rlim;
		if (size > rlim[RLIMIT_STACK].rlim_cur / 4) {
			put_page(page);
			return NULL;
		}
	}

	return page;
}

static void put_arg_page(struct page *page)
{
	put_page(page);
}

static void free_arg_page(struct linux_binprm *bprm, int i)
{
}

static void free_arg_pages(struct linux_binprm *bprm)
{
}

static void flush_arg_page(struct linux_binprm *bprm, unsigned long pos,
		struct page *page)
{
	flush_cache_page(bprm->vma, pos, page_to_pfn(page));
}

static int __bprm_mm_init(struct linux_binprm *bprm)
{
	int err;
	struct vm_area_struct *vma = NULL;
	struct mm_struct *mm = bprm->mm;

	bprm->vma = vma = kmem_cache_zalloc(vm_area_cachep, GFP_KERNEL);
	if (!vma)
		return -ENOMEM;

	down_write(&mm->mmap_sem);
	vma->vm_mm = mm;

	/*
	 * Place the stack at the largest stack address the architecture
	 * supports. Later, we'll move this to an appropriate place. We don't
	 * use STACK_TOP because that can depend on attributes which aren't
	 * configured yet.
	 */
	vma->vm_end = STACK_TOP_MAX;
	vma->vm_start = vma->vm_end - PAGE_SIZE;
	vma->vm_flags = VM_STACK_FLAGS;
	vma->vm_page_prot = vm_get_page_prot(vma->vm_flags);
	err = insert_vm_struct(mm, vma);
	if (err)
		goto err;

	mm->stack_vm = mm->total_vm = 1;
	up_write(&mm->mmap_sem);
	bprm->p = vma->vm_end - sizeof(void *);
	return 0;
err:
	up_write(&mm->mmap_sem);
	bprm->vma = NULL;
	kmem_cache_free(vm_area_cachep, vma);
	return err;
}

static bool valid_arg_len(struct linux_binprm *bprm, long len)
{
	return len <= MAX_ARG_STRLEN;
}

#else

static struct page *get_arg_page(struct linux_binprm *bprm, unsigned long pos,
		int write)
{
	struct page *page;

	page = bprm->page[pos / PAGE_SIZE];
	if (!page && write) {
		page = alloc_page(GFP_HIGHUSER|__GFP_ZERO);
		if (!page)
			return NULL;
		bprm->page[pos / PAGE_SIZE] = page;
	}

	return page;
}

static void put_arg_page(struct page *page)
{
}

static void free_arg_page(struct linux_binprm *bprm, int i)
{
	if (bprm->page[i]) {
		__free_page(bprm->page[i]);
		bprm->page[i] = NULL;
	}
}

static void free_arg_pages(struct linux_binprm *bprm)
{
	int i;

	for (i = 0; i < MAX_ARG_PAGES; i++)
		free_arg_page(bprm, i);
}

static void flush_arg_page(struct linux_binprm *bprm, unsigned long pos,
		struct page *page)
{
}

static int __bprm_mm_init(struct linux_binprm *bprm)
{
	bprm->p = PAGE_SIZE * MAX_ARG_PAGES - sizeof(void *);
	return 0;
}

static bool valid_arg_len(struct linux_binprm *bprm, long len)
{
	return len <= bprm->p;
}

#endif /* CONFIG_MMU */

/*
 * Create a new mm_struct and populate it with a temporary stack
 * vm_area_struct.  We don't have enough context at this point to set the stack
 * flags, permissions, and offset, so we use temporary values.  We'll update
 * them later in setup_arg_pages().
 */
int bprm_mm_init(struct linux_binprm *bprm)
{
	int err;
	struct mm_struct *mm = NULL;

	bprm->mm = mm = mm_alloc();
	err = -ENOMEM;
	if (!mm)
		goto err;

	err = init_new_context(current, mm);
	if (err)
		goto err;

	err = __bprm_mm_init(bprm);
	if (err)
		goto err;

	return 0;

err:
	if (mm) {
		bprm->mm = NULL;
		mmdrop(mm);
	}

	return err;
}

/*
 * count() counts the number of strings in array ARGV.
 */
static int count(char __user * __user * argv, int max)
{
	int i = 0;

	if (argv != NULL) {
		for (;;) {
			char __user * p;

			if (get_user(p, argv))
				return -EFAULT;
			if (!p)
				break;
			argv++;
			if (i++ >= max)
				return -E2BIG;
			cond_resched();
		}
	}
	return i;
}

/*
 * 'copy_strings()' copies argument/environment strings from the old
 * processes's memory to the new process's stack.  The call to get_user_pages()
 * ensures the destination page is created and not swapped out.
 */
static int copy_strings(int argc, char __user * __user * argv,
			struct linux_binprm *bprm)
{
	struct page *kmapped_page = NULL;
	char *kaddr = NULL;
	unsigned long kpos = 0;
	int ret;

	while (argc-- > 0) {
		char __user *str;
		int len;
		unsigned long pos;

		if (get_user(str, argv+argc) ||
				!(len = strnlen_user(str, MAX_ARG_STRLEN))) {
			ret = -EFAULT;
			goto out;
		}

		if (!valid_arg_len(bprm, len)) {
			ret = -E2BIG;
			goto out;
		}

		/* We're going to work our way backwords. */
		pos = bprm->p;
		str += len;
		bprm->p -= len;

		while (len > 0) {
			int offset, bytes_to_copy;

			offset = pos % PAGE_SIZE;
			if (offset == 0)
				offset = PAGE_SIZE;

			bytes_to_copy = offset;
			if (bytes_to_copy > len)
				bytes_to_copy = len;

			offset -= bytes_to_copy;
			pos -= bytes_to_copy;
			str -= bytes_to_copy;
			len -= bytes_to_copy;

			if (!kmapped_page || kpos != (pos & PAGE_MASK)) {
				struct page *page;

				page = get_arg_page(bprm, pos, 1);
				if (!page) {
					ret = -E2BIG;
					goto out;
				}

				if (kmapped_page) {
					flush_kernel_dcache_page(kmapped_page);
					kunmap(kmapped_page);
					put_arg_page(kmapped_page);
				}
				kmapped_page = page;
				kaddr = kmap(kmapped_page);
				kpos = pos & PAGE_MASK;
				flush_arg_page(bprm, kpos, kmapped_page);
			}
			if (copy_from_user(kaddr+offset, str, bytes_to_copy)) {
				ret = -EFAULT;
				goto out;
			}
		}
	}
	ret = 0;
out:
	if (kmapped_page) {
		flush_kernel_dcache_page(kmapped_page);
		kunmap(kmapped_page);
		put_arg_page(kmapped_page);
	}
	return ret;
}

/*
 * Like copy_strings, but get argv and its values from kernel memory.
 */
int copy_strings_kernel(int argc,char ** argv, struct linux_binprm *bprm)
{
	int r;
	mm_segment_t oldfs = get_fs();
	set_fs(KERNEL_DS);
	r = copy_strings(argc, (char __user * __user *)argv, bprm);
	set_fs(oldfs);
	return r;
}
EXPORT_SYMBOL(copy_strings_kernel);

#ifdef CONFIG_MMU

/*
 * During bprm_mm_init(), we create a temporary stack at STACK_TOP_MAX.  Once
 * the binfmt code determines where the new stack should reside, we shift it to
 * its final location.  The process proceeds as follows:
 *
 * 1) Use shift to calculate the new vma endpoints.
 * 2) Extend vma to cover both the old and new ranges.  This ensures the
 *    arguments passed to subsequent functions are consistent.
 * 3) Move vma's page tables to the new range.
 * 4) Free up any cleared pgd range.
 * 5) Shrink the vma to cover only the new range.
 */
static int shift_arg_pages(struct vm_area_struct *vma, unsigned long shift)
{
	struct mm_struct *mm = vma->vm_mm;
	unsigned long old_start = vma->vm_start;
	unsigned long old_end = vma->vm_end;
	unsigned long length = old_end - old_start;
	unsigned long new_start = old_start - shift;
	unsigned long new_end = old_end - shift;
	struct mmu_gather *tlb;

	BUG_ON(new_start > new_end);

	/*
	 * ensure there are no vmas between where we want to go
	 * and where we are
	 */
	if (vma != find_vma(mm, new_start))
		return -EFAULT;

	/*
	 * cover the whole range: [new_start, old_end)
	 */
	vma_adjust(vma, new_start, old_end, vma->vm_pgoff, NULL);

	/*
	 * move the page tables downwards, on failure we rely on
	 * process cleanup to remove whatever mess we made.
	 */
	if (length != move_page_tables(vma, old_start,
				       vma, new_start, length))
		return -ENOMEM;

	lru_add_drain();
	tlb = tlb_gather_mmu(mm, 0);
	if (new_end > old_start) {
		/*
		 * when the old and new regions overlap clear from new_end.
		 */
		free_pgd_range(tlb, new_end, old_end, new_end,
			vma->vm_next ? vma->vm_next->vm_start : 0);
	} else {
		/*
		 * otherwise, clean from old_start; this is done to not touch
		 * the address space in [new_end, old_start) some architectures
		 * have constraints on va-space that make this illegal (IA64) -
		 * for the others its just a little faster.
		 */
		free_pgd_range(tlb, old_start, old_end, new_end,
			vma->vm_next ? vma->vm_next->vm_start : 0);
	}
	tlb_finish_mmu(tlb, new_end, old_end);

	/*
	 * shrink the vma to just the new range.
	 */
	vma_adjust(vma, new_start, new_end, vma->vm_pgoff, NULL);

	return 0;
}

#define EXTRA_STACK_VM_PAGES	20	/* random */

/*
 * Finalizes the stack vm_area_struct. The flags and permissions are updated,
 * the stack is optionally relocated, and some extra space is added.
 */
int setup_arg_pages(struct linux_binprm *bprm,
		    unsigned long stack_top,
		    int executable_stack)
{
	unsigned long ret;
	unsigned long stack_shift;
	struct mm_struct *mm = current->mm;
	struct vm_area_struct *vma = bprm->vma;
	struct vm_area_struct *prev = NULL;
	unsigned long vm_flags;
	unsigned long stack_base;

#ifdef CONFIG_STACK_GROWSUP
	/* Limit stack size to 1GB */
	stack_base = current->signal->rlim[RLIMIT_STACK].rlim_max;
	if (stack_base > (1 << 30))
		stack_base = 1 << 30;

	/* Make sure we didn't let the argument array grow too large. */
	if (vma->vm_end - vma->vm_start > stack_base)
		return -ENOMEM;

	stack_base = PAGE_ALIGN(stack_top - stack_base);

	stack_shift = vma->vm_start - stack_base;
	mm->arg_start = bprm->p - stack_shift;
	bprm->p = vma->vm_end - stack_shift;
#else
	stack_top = arch_align_stack(stack_top);
	stack_top = PAGE_ALIGN(stack_top);
	stack_shift = vma->vm_end - stack_top;

	bprm->p -= stack_shift;
	mm->arg_start = bprm->p;
#endif

	if (bprm->loader)
		bprm->loader -= stack_shift;
	bprm->exec -= stack_shift;

	down_write(&mm->mmap_sem);
	vm_flags = VM_STACK_FLAGS;

	/*
	 * Adjust stack execute permissions; explicitly enable for
	 * EXSTACK_ENABLE_X, disable for EXSTACK_DISABLE_X and leave alone
	 * (arch default) otherwise.
	 */
	if (unlikely(executable_stack == EXSTACK_ENABLE_X))
		vm_flags |= VM_EXEC;
	else if (executable_stack == EXSTACK_DISABLE_X)
		vm_flags &= ~VM_EXEC;
	vm_flags |= mm->def_flags;

	ret = mprotect_fixup(vma, &prev, vma->vm_start, vma->vm_end,
			vm_flags);
	if (ret)
		goto out_unlock;
	BUG_ON(prev != vma);

	/* Move stack pages down in memory. */
	if (stack_shift) {
		ret = shift_arg_pages(vma, stack_shift);
		if (ret) {
			up_write(&mm->mmap_sem);
			return ret;
		}
	}

#ifdef CONFIG_STACK_GROWSUP
	stack_base = vma->vm_end + EXTRA_STACK_VM_PAGES * PAGE_SIZE;
#else
	stack_base = vma->vm_start - EXTRA_STACK_VM_PAGES * PAGE_SIZE;
#endif
	ret = expand_stack(vma, stack_base);
	if (ret)
		ret = -EFAULT;

out_unlock:
	up_write(&mm->mmap_sem);
	return 0;
}
EXPORT_SYMBOL(setup_arg_pages);

#endif /* CONFIG_MMU */

struct file *open_exec(const char *name)
{
	struct nameidata nd;
	struct file *file;
	int err;

	err = path_lookup_open(AT_FDCWD, name, LOOKUP_FOLLOW, &nd,
				FMODE_READ|FMODE_EXEC);
	if (err)
		goto out;

	err = -EACCES;
	if (!S_ISREG(nd.path.dentry->d_inode->i_mode))
		goto out_path_put;

	if (nd.path.mnt->mnt_flags & MNT_NOEXEC)
		goto out_path_put;

	err = inode_permission(nd.path.dentry->d_inode, MAY_EXEC | MAY_OPEN);
	if (err)
		goto out_path_put;

	file = nameidata_to_filp(&nd, O_RDONLY|O_LARGEFILE);
	if (IS_ERR(file))
		return file;

<<<<<<< HEAD
	if (file->f_op && file->f_op->open_exec) {
		err = file->f_op->open_exec(nd.path.dentry->d_inode);
		if (err) {
			fput(file);
			goto out;
		}
	}
=======
	fsnotify_open(file->f_path.dentry);
>>>>>>> 18e352e4

	err = deny_write_access(file);
	if (err) {
		fput(file);
		goto out;
	}

	return file;

 out_path_put:
	release_open_intent(&nd);
	path_put(&nd.path);
 out:
	return ERR_PTR(err);
}
EXPORT_SYMBOL(open_exec);

int kernel_read(struct file *file, unsigned long offset,
	char *addr, unsigned long count)
{
	mm_segment_t old_fs;
	loff_t pos = offset;
	int result;

	old_fs = get_fs();
	set_fs(get_ds());
	/* The cast to a user pointer is valid due to the set_fs() */
	result = vfs_read(file, (void __user *)addr, count, &pos);
	set_fs(old_fs);
	return result;
}

EXPORT_SYMBOL(kernel_read);

static int exec_mmap(struct mm_struct *mm)
{
	struct task_struct *tsk;
	struct mm_struct * old_mm, *active_mm;

	/* Notify parent that we're no longer interested in the old VM */
	tsk = current;
	old_mm = current->mm;
	mm_release(tsk, old_mm);

	if (old_mm) {
		/*
		 * Make sure that if there is a core dump in progress
		 * for the old mm, we get out and die instead of going
		 * through with the exec.  We must hold mmap_sem around
		 * checking core_state and changing tsk->mm.
		 */
		down_read(&old_mm->mmap_sem);
		if (unlikely(old_mm->core_state)) {
			up_read(&old_mm->mmap_sem);
			return -EINTR;
		}
	}
	task_lock(tsk);
	active_mm = tsk->active_mm;
	tsk->mm = mm;
	tsk->active_mm = mm;
	activate_mm(active_mm, mm);
	task_unlock(tsk);
	arch_pick_mmap_layout(mm);
	if (old_mm) {
		up_read(&old_mm->mmap_sem);
		BUG_ON(active_mm != old_mm);
		mm_update_next_owner(old_mm);
		mmput(old_mm);
		return 0;
	}
	mmdrop(active_mm);
	return 0;
}

/*
 * This function makes sure the current process has its own signal table,
 * so that flush_signal_handlers can later reset the handlers without
 * disturbing other processes.  (Other processes might share the signal
 * table via the CLONE_SIGHAND option to clone().)
 */
static int de_thread(struct task_struct *tsk)
{
	struct signal_struct *sig = tsk->signal;
	struct sighand_struct *oldsighand = tsk->sighand;
	spinlock_t *lock = &oldsighand->siglock;
	int count;

	if (thread_group_empty(tsk))
		goto no_thread_group;

	/*
	 * Kill all other threads in the thread group.
	 */
	spin_lock_irq(lock);
	if (signal_group_exit(sig)) {
		/*
		 * Another group action in progress, just
		 * return so that the signal is processed.
		 */
		spin_unlock_irq(lock);
		return -EAGAIN;
	}
	sig->group_exit_task = tsk;
	zap_other_threads(tsk);

	/* Account for the thread group leader hanging around: */
	count = thread_group_leader(tsk) ? 1 : 2;
	sig->notify_count = count;
	while (atomic_read(&sig->count) > count) {
		__set_current_state(TASK_UNINTERRUPTIBLE);
		spin_unlock_irq(lock);
		schedule();
		spin_lock_irq(lock);
	}
	spin_unlock_irq(lock);

	/*
	 * At this point all other threads have exited, all we have to
	 * do is to wait for the thread group leader to become inactive,
	 * and to assume its PID:
	 */
	if (!thread_group_leader(tsk)) {
		struct task_struct *leader = tsk->group_leader;

		sig->notify_count = -1;	/* for exit_notify() */
		for (;;) {
			write_lock_irq(&tasklist_lock);
			if (likely(leader->exit_state))
				break;
			__set_current_state(TASK_UNINTERRUPTIBLE);
			write_unlock_irq(&tasklist_lock);
			schedule();
		}

		/*
		 * The only record we have of the real-time age of a
		 * process, regardless of execs it's done, is start_time.
		 * All the past CPU time is accumulated in signal_struct
		 * from sister threads now dead.  But in this non-leader
		 * exec, nothing survives from the original leader thread,
		 * whose birth marks the true age of this process now.
		 * When we take on its identity by switching to its PID, we
		 * also take its birthdate (always earlier than our own).
		 */
		tsk->start_time = leader->start_time;

		BUG_ON(!same_thread_group(leader, tsk));
		BUG_ON(has_group_leader_pid(tsk));
		/*
		 * An exec() starts a new thread group with the
		 * TGID of the previous thread group. Rehash the
		 * two threads with a switched PID, and release
		 * the former thread group leader:
		 */

		/* Become a process group leader with the old leader's pid.
		 * The old leader becomes a thread of the this thread group.
		 * Note: The old leader also uses this pid until release_task
		 *       is called.  Odd but simple and correct.
		 */
		detach_pid(tsk, PIDTYPE_PID);
		tsk->pid = leader->pid;
		attach_pid(tsk, PIDTYPE_PID,  task_pid(leader));
		transfer_pid(leader, tsk, PIDTYPE_PGID);
		transfer_pid(leader, tsk, PIDTYPE_SID);
		list_replace_rcu(&leader->tasks, &tsk->tasks);

		tsk->group_leader = tsk;
		leader->group_leader = tsk;

		tsk->exit_signal = SIGCHLD;

		BUG_ON(leader->exit_state != EXIT_ZOMBIE);
		leader->exit_state = EXIT_DEAD;
		write_unlock_irq(&tasklist_lock);

		release_task(leader);
	}

	sig->group_exit_task = NULL;
	sig->notify_count = 0;

no_thread_group:
	exit_itimers(sig);
	flush_itimer_signals();

	if (atomic_read(&oldsighand->count) != 1) {
		struct sighand_struct *newsighand;
		/*
		 * This ->sighand is shared with the CLONE_SIGHAND
		 * but not CLONE_THREAD task, switch to the new one.
		 */
		newsighand = kmem_cache_alloc(sighand_cachep, GFP_KERNEL);
		if (!newsighand)
			return -ENOMEM;

		atomic_set(&newsighand->count, 1);
		memcpy(newsighand->action, oldsighand->action,
		       sizeof(newsighand->action));

		write_lock_irq(&tasklist_lock);
		spin_lock(&oldsighand->siglock);
		rcu_assign_pointer(tsk->sighand, newsighand);
		spin_unlock(&oldsighand->siglock);
		write_unlock_irq(&tasklist_lock);

		__cleanup_sighand(oldsighand);
	}

	BUG_ON(!thread_group_leader(tsk));
	return 0;
}

/*
 * These functions flushes out all traces of the currently running executable
 * so that a new one can be started
 */
static void flush_old_files(struct files_struct * files)
{
	long j = -1;
	struct fdtable *fdt;

	spin_lock(&files->file_lock);
	for (;;) {
		unsigned long set, i;

		j++;
		i = j * __NFDBITS;
		fdt = files_fdtable(files);
		if (i >= fdt->max_fds)
			break;
		set = fdt->close_on_exec->fds_bits[j];
		if (!set)
			continue;
		fdt->close_on_exec->fds_bits[j] = 0;
		spin_unlock(&files->file_lock);
		for ( ; set ; i++,set >>= 1) {
			if (set & 1) {
				sys_close(i);
			}
		}
		spin_lock(&files->file_lock);

	}
	spin_unlock(&files->file_lock);
}

char *get_task_comm(char *buf, struct task_struct *tsk)
{
	/* buf must be at least sizeof(tsk->comm) in size */
	task_lock(tsk);
	strncpy(buf, tsk->comm, sizeof(tsk->comm));
	task_unlock(tsk);
	return buf;
}

void set_task_comm(struct task_struct *tsk, char *buf)
{
	task_lock(tsk);
	strlcpy(tsk->comm, buf, sizeof(tsk->comm));
	task_unlock(tsk);
}

int flush_old_exec(struct linux_binprm * bprm)
{
	char * name;
	int i, ch, retval;
	char tcomm[sizeof(current->comm)];

	/*
	 * Make sure we have a private signal table and that
	 * we are unassociated from the previous thread group.
	 */
	retval = de_thread(current);
	if (retval)
		goto out;

	set_mm_exe_file(bprm->mm, bprm->file);

	/*
	 * Release all of the old mmap stuff
	 */
	retval = exec_mmap(bprm->mm);
	if (retval)
		goto out;

	bprm->mm = NULL;		/* We're using it now */

	/* This is the point of no return */
	current->sas_ss_sp = current->sas_ss_size = 0;

	if (current_euid() == current_uid() && current_egid() == current_gid())
		set_dumpable(current->mm, 1);
	else
		set_dumpable(current->mm, suid_dumpable);

	name = bprm->filename;

	/* Copies the binary name from after last slash */
	for (i=0; (ch = *(name++)) != '\0';) {
		if (ch == '/')
			i = 0; /* overwrite what we wrote */
		else
			if (i < (sizeof(tcomm) - 1))
				tcomm[i++] = ch;
	}
	tcomm[i] = '\0';
	set_task_comm(current, tcomm);

	current->flags &= ~PF_RANDOMIZE;
	flush_thread();

	/* Set the new mm task size. We have to do that late because it may
	 * depend on TIF_32BIT which is only updated in flush_thread() on
	 * some architectures like powerpc
	 */
	current->mm->task_size = TASK_SIZE;

	/* install the new credentials */
	if (bprm->cred->uid != current_euid() ||
	    bprm->cred->gid != current_egid()) {
		current->pdeath_signal = 0;
	} else if (file_permission(bprm->file, MAY_READ) ||
		   bprm->interp_flags & BINPRM_FLAGS_ENFORCE_NONDUMP) {
		set_dumpable(current->mm, suid_dumpable);
	}

	current->personality &= ~bprm->per_clear;

	/* An exec changes our domain. We are no longer part of the thread
	   group */

	current->self_exec_id++;
			
	flush_signal_handlers(current, 0);
	flush_old_files(current->files);

	return 0;

out:
	return retval;
}

EXPORT_SYMBOL(flush_old_exec);

/*
 * install the new credentials for this executable
 */
void install_exec_creds(struct linux_binprm *bprm)
{
	security_bprm_committing_creds(bprm);

	commit_creds(bprm->cred);
	bprm->cred = NULL;

	/* cred_exec_mutex must be held at least to this point to prevent
	 * ptrace_attach() from altering our determination of the task's
	 * credentials; any time after this it may be unlocked */

	security_bprm_committed_creds(bprm);
}
EXPORT_SYMBOL(install_exec_creds);

/*
 * determine how safe it is to execute the proposed program
 * - the caller must hold current->cred_exec_mutex to protect against
 *   PTRACE_ATTACH
 */
void check_unsafe_exec(struct linux_binprm *bprm)
{
	struct task_struct *p = current;

	bprm->unsafe = tracehook_unsafe_exec(p);

	if (atomic_read(&p->fs->count) > 1 ||
	    atomic_read(&p->files->count) > 1 ||
	    atomic_read(&p->sighand->count) > 1)
		bprm->unsafe |= LSM_UNSAFE_SHARE;
}

/* 
 * Fill the binprm structure from the inode. 
 * Check permissions, then read the first 128 (BINPRM_BUF_SIZE) bytes
 *
 * This may be called multiple times for binary chains (scripts for example).
 */
int prepare_binprm(struct linux_binprm *bprm)
{
	umode_t mode;
	struct inode * inode = bprm->file->f_path.dentry->d_inode;
	int retval;

	mode = inode->i_mode;
	if (bprm->file->f_op == NULL)
		return -EACCES;

	/* clear any previous set[ug]id data from a previous binary */
	bprm->cred->euid = current_euid();
	bprm->cred->egid = current_egid();

	if (!(bprm->file->f_path.mnt->mnt_flags & MNT_NOSUID)) {
		/* Set-uid? */
		if (mode & S_ISUID) {
			bprm->per_clear |= PER_CLEAR_ON_SETID;
			bprm->cred->euid = inode->i_uid;
		}

		/* Set-gid? */
		/*
		 * If setgid is set but no group execute bit then this
		 * is a candidate for mandatory locking, not a setgid
		 * executable.
		 */
		if ((mode & (S_ISGID | S_IXGRP)) == (S_ISGID | S_IXGRP)) {
			bprm->per_clear |= PER_CLEAR_ON_SETID;
			bprm->cred->egid = inode->i_gid;
		}
	}

	/* fill in binprm security blob */
	retval = security_bprm_set_creds(bprm);
	if (retval)
		return retval;
	bprm->cred_prepared = 1;

	memset(bprm->buf, 0, BINPRM_BUF_SIZE);
	return kernel_read(bprm->file, 0, bprm->buf, BINPRM_BUF_SIZE);
}

EXPORT_SYMBOL(prepare_binprm);

/*
 * Arguments are '\0' separated strings found at the location bprm->p
 * points to; chop off the first by relocating brpm->p to right after
 * the first '\0' encountered.
 */
int remove_arg_zero(struct linux_binprm *bprm)
{
	int ret = 0;
	unsigned long offset;
	char *kaddr;
	struct page *page;

	if (!bprm->argc)
		return 0;

	do {
		offset = bprm->p & ~PAGE_MASK;
		page = get_arg_page(bprm, bprm->p, 0);
		if (!page) {
			ret = -EFAULT;
			goto out;
		}
		kaddr = kmap_atomic(page, KM_USER0);

		for (; offset < PAGE_SIZE && kaddr[offset];
				offset++, bprm->p++)
			;

		kunmap_atomic(kaddr, KM_USER0);
		put_arg_page(page);

		if (offset == PAGE_SIZE)
			free_arg_page(bprm, (bprm->p >> PAGE_SHIFT) - 1);
	} while (offset == PAGE_SIZE);

	bprm->p++;
	bprm->argc--;
	ret = 0;

out:
	return ret;
}
EXPORT_SYMBOL(remove_arg_zero);

/*
 * cycle the list of binary formats handler, until one recognizes the image
 */
int search_binary_handler(struct linux_binprm *bprm,struct pt_regs *regs)
{
	unsigned int depth = bprm->recursion_depth;
	int try,retval;
	struct linux_binfmt *fmt;

	retval = security_bprm_check(bprm);
	if (retval)
		return retval;

	/* kernel module loader fixup */
	/* so we don't try to load run modprobe in kernel space. */
	set_fs(USER_DS);

	retval = audit_bprm(bprm);
	if (retval)
		return retval;

	retval = -ENOENT;
	for (try=0; try<2; try++) {
		read_lock(&binfmt_lock);
		list_for_each_entry(fmt, &formats, lh) {
			int (*fn)(struct linux_binprm *, struct pt_regs *) = fmt->load_binary;
			if (!fn)
				continue;
			if (!try_module_get(fmt->module))
				continue;
			read_unlock(&binfmt_lock);
			retval = fn(bprm, regs);
			/*
			 * Restore the depth counter to its starting value
			 * in this call, so we don't have to rely on every
			 * load_binary function to restore it on return.
			 */
			bprm->recursion_depth = depth;
			if (retval >= 0) {
				if (depth == 0)
					tracehook_report_exec(fmt, bprm, regs);
				put_binfmt(fmt);
				allow_write_access(bprm->file);
				if (bprm->file)
					fput(bprm->file);
				bprm->file = NULL;
				current->did_exec = 1;
				proc_exec_connector(current);
				return retval;
			}
			read_lock(&binfmt_lock);
			put_binfmt(fmt);
			if (retval != -ENOEXEC || bprm->mm == NULL)
				break;
			if (!bprm->file) {
				read_unlock(&binfmt_lock);
				return retval;
			}
		}
		read_unlock(&binfmt_lock);
		if (retval != -ENOEXEC || bprm->mm == NULL) {
			break;
#ifdef CONFIG_MODULES
		} else {
#define printable(c) (((c)=='\t') || ((c)=='\n') || (0x20<=(c) && (c)<=0x7e))
			if (printable(bprm->buf[0]) &&
			    printable(bprm->buf[1]) &&
			    printable(bprm->buf[2]) &&
			    printable(bprm->buf[3]))
				break; /* -ENOEXEC */
			request_module("binfmt-%04x", *(unsigned short *)(&bprm->buf[2]));
#endif
		}
	}
	return retval;
}

EXPORT_SYMBOL(search_binary_handler);

void free_bprm(struct linux_binprm *bprm)
{
	free_arg_pages(bprm);
	if (bprm->cred)
		abort_creds(bprm->cred);
	kfree(bprm);
}

/*
 * sys_execve() executes a new program.
 */
int do_execve(char * filename,
	char __user *__user *argv,
	char __user *__user *envp,
	struct pt_regs * regs)
{
	struct linux_binprm *bprm;
	struct file *file;
	struct files_struct *displaced;
	int retval;

	retval = unshare_files(&displaced);
	if (retval)
		goto out_ret;

	retval = -ENOMEM;
	bprm = kzalloc(sizeof(*bprm), GFP_KERNEL);
	if (!bprm)
		goto out_files;

	retval = mutex_lock_interruptible(&current->cred_exec_mutex);
	if (retval < 0)
		goto out_free;

	retval = -ENOMEM;
	bprm->cred = prepare_exec_creds();
	if (!bprm->cred)
		goto out_unlock;
	check_unsafe_exec(bprm);

	file = open_exec(filename);
	retval = PTR_ERR(file);
	if (IS_ERR(file))
		goto out_unlock;

	sched_exec();

	bprm->file = file;
	bprm->filename = filename;
	bprm->interp = filename;

	retval = bprm_mm_init(bprm);
	if (retval)
		goto out_file;

	bprm->argc = count(argv, MAX_ARG_STRINGS);
	if ((retval = bprm->argc) < 0)
		goto out;

	bprm->envc = count(envp, MAX_ARG_STRINGS);
	if ((retval = bprm->envc) < 0)
		goto out;

	retval = prepare_binprm(bprm);
	if (retval < 0)
		goto out;

	retval = copy_strings_kernel(1, &bprm->filename, bprm);
	if (retval < 0)
		goto out;

	bprm->exec = bprm->p;
	retval = copy_strings(bprm->envc, envp, bprm);
	if (retval < 0)
		goto out;

	retval = copy_strings(bprm->argc, argv, bprm);
	if (retval < 0)
		goto out;

	current->flags &= ~PF_KTHREAD;
	retval = search_binary_handler(bprm,regs);
<<<<<<< HEAD
	if (retval >= 0) {
		trace_fs_exec(filename);
		/* execve success */
		security_bprm_free(bprm);
		acct_update_integrals(current);
		free_bprm(bprm);
		if (displaced)
			put_files_struct(displaced);
		return retval;
	}
=======
	if (retval < 0)
		goto out;
>>>>>>> 18e352e4

	/* execve succeeded */
	mutex_unlock(&current->cred_exec_mutex);
	acct_update_integrals(current);
	free_bprm(bprm);
	if (displaced)
		put_files_struct(displaced);
	return retval;

out:
	if (bprm->mm)
		mmput (bprm->mm);

out_file:
	if (bprm->file) {
		allow_write_access(bprm->file);
		fput(bprm->file);
	}

out_unlock:
	mutex_unlock(&current->cred_exec_mutex);

out_free:
	free_bprm(bprm);

out_files:
	if (displaced)
		reset_files_struct(displaced);
out_ret:
	return retval;
}

int set_binfmt(struct linux_binfmt *new)
{
	struct linux_binfmt *old = current->binfmt;

	if (new) {
		if (!try_module_get(new->module))
			return -1;
	}
	current->binfmt = new;
	if (old)
		module_put(old->module);
	return 0;
}

EXPORT_SYMBOL(set_binfmt);

/* format_corename will inspect the pattern parameter, and output a
 * name into corename, which must have space for at least
 * CORENAME_MAX_SIZE bytes plus one byte for the zero terminator.
 */
static int format_corename(char *corename, long signr)
{
	const struct cred *cred = current_cred();
	const char *pat_ptr = core_pattern;
	int ispipe = (*pat_ptr == '|');
	char *out_ptr = corename;
	char *const out_end = corename + CORENAME_MAX_SIZE;
	int rc;
	int pid_in_pattern = 0;

	/* Repeat as long as we have more pattern to process and more output
	   space */
	while (*pat_ptr) {
		if (*pat_ptr != '%') {
			if (out_ptr == out_end)
				goto out;
			*out_ptr++ = *pat_ptr++;
		} else {
			switch (*++pat_ptr) {
			case 0:
				goto out;
			/* Double percent, output one percent */
			case '%':
				if (out_ptr == out_end)
					goto out;
				*out_ptr++ = '%';
				break;
			/* pid */
			case 'p':
				pid_in_pattern = 1;
				rc = snprintf(out_ptr, out_end - out_ptr,
					      "%d", task_tgid_vnr(current));
				if (rc > out_end - out_ptr)
					goto out;
				out_ptr += rc;
				break;
			/* uid */
			case 'u':
				rc = snprintf(out_ptr, out_end - out_ptr,
					      "%d", cred->uid);
				if (rc > out_end - out_ptr)
					goto out;
				out_ptr += rc;
				break;
			/* gid */
			case 'g':
				rc = snprintf(out_ptr, out_end - out_ptr,
					      "%d", cred->gid);
				if (rc > out_end - out_ptr)
					goto out;
				out_ptr += rc;
				break;
			/* signal that caused the coredump */
			case 's':
				rc = snprintf(out_ptr, out_end - out_ptr,
					      "%ld", signr);
				if (rc > out_end - out_ptr)
					goto out;
				out_ptr += rc;
				break;
			/* UNIX time of coredump */
			case 't': {
				struct timeval tv;
				do_gettimeofday(&tv);
				rc = snprintf(out_ptr, out_end - out_ptr,
					      "%lu", tv.tv_sec);
				if (rc > out_end - out_ptr)
					goto out;
				out_ptr += rc;
				break;
			}
			/* hostname */
			case 'h':
				down_read(&uts_sem);
				rc = snprintf(out_ptr, out_end - out_ptr,
					      "%s", utsname()->nodename);
				up_read(&uts_sem);
				if (rc > out_end - out_ptr)
					goto out;
				out_ptr += rc;
				break;
			/* executable */
			case 'e':
				rc = snprintf(out_ptr, out_end - out_ptr,
					      "%s", current->comm);
				if (rc > out_end - out_ptr)
					goto out;
				out_ptr += rc;
				break;
			/* core limit size */
			case 'c':
				rc = snprintf(out_ptr, out_end - out_ptr,
					      "%lu", current->signal->rlim[RLIMIT_CORE].rlim_cur);
				if (rc > out_end - out_ptr)
					goto out;
				out_ptr += rc;
				break;
			default:
				break;
			}
			++pat_ptr;
		}
	}
	/* Backward compatibility with core_uses_pid:
	 *
	 * If core_pattern does not include a %p (as is the default)
	 * and core_uses_pid is set, then .%pid will be appended to
	 * the filename. Do not do this for piped commands. */
	if (!ispipe && !pid_in_pattern && core_uses_pid) {
		rc = snprintf(out_ptr, out_end - out_ptr,
			      ".%d", task_tgid_vnr(current));
		if (rc > out_end - out_ptr)
			goto out;
		out_ptr += rc;
	}
out:
	*out_ptr = 0;
	return ispipe;
}

static int zap_process(struct task_struct *start)
{
	struct task_struct *t;
	int nr = 0;

	start->signal->flags = SIGNAL_GROUP_EXIT;
	start->signal->group_stop_count = 0;

	t = start;
	do {
		if (t != current && t->mm) {
			sigaddset(&t->pending.signal, SIGKILL);
			signal_wake_up(t, 1);
			nr++;
		}
	} while_each_thread(start, t);

	return nr;
}

static inline int zap_threads(struct task_struct *tsk, struct mm_struct *mm,
				struct core_state *core_state, int exit_code)
{
	struct task_struct *g, *p;
	unsigned long flags;
	int nr = -EAGAIN;

	spin_lock_irq(&tsk->sighand->siglock);
	if (!signal_group_exit(tsk->signal)) {
		mm->core_state = core_state;
		tsk->signal->group_exit_code = exit_code;
		nr = zap_process(tsk);
	}
	spin_unlock_irq(&tsk->sighand->siglock);
	if (unlikely(nr < 0))
		return nr;

	if (atomic_read(&mm->mm_users) == nr + 1)
		goto done;
	/*
	 * We should find and kill all tasks which use this mm, and we should
	 * count them correctly into ->nr_threads. We don't take tasklist
	 * lock, but this is safe wrt:
	 *
	 * fork:
	 *	None of sub-threads can fork after zap_process(leader). All
	 *	processes which were created before this point should be
	 *	visible to zap_threads() because copy_process() adds the new
	 *	process to the tail of init_task.tasks list, and lock/unlock
	 *	of ->siglock provides a memory barrier.
	 *
	 * do_exit:
	 *	The caller holds mm->mmap_sem. This means that the task which
	 *	uses this mm can't pass exit_mm(), so it can't exit or clear
	 *	its ->mm.
	 *
	 * de_thread:
	 *	It does list_replace_rcu(&leader->tasks, &current->tasks),
	 *	we must see either old or new leader, this does not matter.
	 *	However, it can change p->sighand, so lock_task_sighand(p)
	 *	must be used. Since p->mm != NULL and we hold ->mmap_sem
	 *	it can't fail.
	 *
	 *	Note also that "g" can be the old leader with ->mm == NULL
	 *	and already unhashed and thus removed from ->thread_group.
	 *	This is OK, __unhash_process()->list_del_rcu() does not
	 *	clear the ->next pointer, we will find the new leader via
	 *	next_thread().
	 */
	rcu_read_lock();
	for_each_process(g) {
		if (g == tsk->group_leader)
			continue;
		if (g->flags & PF_KTHREAD)
			continue;
		p = g;
		do {
			if (p->mm) {
				if (unlikely(p->mm == mm)) {
					lock_task_sighand(p, &flags);
					nr += zap_process(p);
					unlock_task_sighand(p, &flags);
				}
				break;
			}
		} while_each_thread(g, p);
	}
	rcu_read_unlock();
done:
	atomic_set(&core_state->nr_threads, nr);
	return nr;
}

static int coredump_wait(int exit_code, struct core_state *core_state)
{
	struct task_struct *tsk = current;
	struct mm_struct *mm = tsk->mm;
	struct completion *vfork_done;
	int core_waiters;

	init_completion(&core_state->startup);
	core_state->dumper.task = tsk;
	core_state->dumper.next = NULL;
	core_waiters = zap_threads(tsk, mm, core_state, exit_code);
	up_write(&mm->mmap_sem);

	if (unlikely(core_waiters < 0))
		goto fail;

	/*
	 * Make sure nobody is waiting for us to release the VM,
	 * otherwise we can deadlock when we wait on each other
	 */
	vfork_done = tsk->vfork_done;
	if (vfork_done) {
		tsk->vfork_done = NULL;
		complete(vfork_done);
	}

	if (core_waiters)
		wait_for_completion(&core_state->startup);
fail:
	return core_waiters;
}

static void coredump_finish(struct mm_struct *mm)
{
	struct core_thread *curr, *next;
	struct task_struct *task;

	next = mm->core_state->dumper.next;
	while ((curr = next) != NULL) {
		next = curr->next;
		task = curr->task;
		/*
		 * see exit_mm(), curr->task must not see
		 * ->task == NULL before we read ->next.
		 */
		smp_mb();
		curr->task = NULL;
		wake_up_process(task);
	}

	mm->core_state = NULL;
}

/*
 * set_dumpable converts traditional three-value dumpable to two flags and
 * stores them into mm->flags.  It modifies lower two bits of mm->flags, but
 * these bits are not changed atomically.  So get_dumpable can observe the
 * intermediate state.  To avoid doing unexpected behavior, get get_dumpable
 * return either old dumpable or new one by paying attention to the order of
 * modifying the bits.
 *
 * dumpable |   mm->flags (binary)
 * old  new | initial interim  final
 * ---------+-----------------------
 *  0    1  |   00      01      01
 *  0    2  |   00      10(*)   11
 *  1    0  |   01      00      00
 *  1    2  |   01      11      11
 *  2    0  |   11      10(*)   00
 *  2    1  |   11      11      01
 *
 * (*) get_dumpable regards interim value of 10 as 11.
 */
void set_dumpable(struct mm_struct *mm, int value)
{
	switch (value) {
	case 0:
		clear_bit(MMF_DUMPABLE, &mm->flags);
		smp_wmb();
		clear_bit(MMF_DUMP_SECURELY, &mm->flags);
		break;
	case 1:
		set_bit(MMF_DUMPABLE, &mm->flags);
		smp_wmb();
		clear_bit(MMF_DUMP_SECURELY, &mm->flags);
		break;
	case 2:
		set_bit(MMF_DUMP_SECURELY, &mm->flags);
		smp_wmb();
		set_bit(MMF_DUMPABLE, &mm->flags);
		break;
	}
}

int get_dumpable(struct mm_struct *mm)
{
	int ret;

	ret = mm->flags & 0x3;
	return (ret >= 2) ? 2 : ret;
}

void do_coredump(long signr, int exit_code, struct pt_regs *regs)
{
	struct core_state core_state;
	char corename[CORENAME_MAX_SIZE + 1];
	struct mm_struct *mm = current->mm;
	struct linux_binfmt * binfmt;
	struct inode * inode;
	struct file * file;
	const struct cred *old_cred;
	struct cred *cred;
	int retval = 0;
	int flag = 0;
	int ispipe = 0;
	unsigned long core_limit = current->signal->rlim[RLIMIT_CORE].rlim_cur;
	char **helper_argv = NULL;
	int helper_argc = 0;
	char *delimit;

	audit_core_dumps(signr);

	binfmt = current->binfmt;
	if (!binfmt || !binfmt->core_dump)
		goto fail;

	cred = prepare_creds();
	if (!cred) {
		retval = -ENOMEM;
		goto fail;
	}

	down_write(&mm->mmap_sem);
	/*
	 * If another thread got here first, or we are not dumpable, bail out.
	 */
	if (mm->core_state || !get_dumpable(mm)) {
		up_write(&mm->mmap_sem);
		put_cred(cred);
		goto fail;
	}

	/*
	 *	We cannot trust fsuid as being the "true" uid of the
	 *	process nor do we know its entire history. We only know it
	 *	was tainted so we dump it as root in mode 2.
	 */
	if (get_dumpable(mm) == 2) {	/* Setuid core dump mode */
		flag = O_EXCL;		/* Stop rewrite attacks */
		cred->fsuid = 0;	/* Dump root private */
	}

	retval = coredump_wait(exit_code, &core_state);
	if (retval < 0) {
		put_cred(cred);
		goto fail;
	}

	old_cred = override_creds(cred);

	/*
	 * Clear any false indication of pending signals that might
	 * be seen by the filesystem code called to write the core file.
	 */
	clear_thread_flag(TIF_SIGPENDING);

	/*
	 * lock_kernel() because format_corename() is controlled by sysctl, which
	 * uses lock_kernel()
	 */
 	lock_kernel();
	ispipe = format_corename(corename, signr);
	unlock_kernel();
	/*
	 * Don't bother to check the RLIMIT_CORE value if core_pattern points
	 * to a pipe.  Since we're not writing directly to the filesystem
	 * RLIMIT_CORE doesn't really apply, as no actual core file will be
	 * created unless the pipe reader choses to write out the core file
	 * at which point file size limits and permissions will be imposed
	 * as it does with any other process
	 */
	if ((!ispipe) && (core_limit < binfmt->min_coredump))
		goto fail_unlock;

 	if (ispipe) {
		helper_argv = argv_split(GFP_KERNEL, corename+1, &helper_argc);
		if (!helper_argv) {
			printk(KERN_WARNING "%s failed to allocate memory\n",
			       __func__);
			goto fail_unlock;
		}
		/* Terminate the string before the first option */
		delimit = strchr(corename, ' ');
		if (delimit)
			*delimit = '\0';
		delimit = strrchr(helper_argv[0], '/');
		if (delimit)
			delimit++;
		else
			delimit = helper_argv[0];
		if (!strcmp(delimit, current->comm)) {
			printk(KERN_NOTICE "Recursive core dump detected, "
					"aborting\n");
			goto fail_unlock;
		}

		core_limit = RLIM_INFINITY;

		/* SIGPIPE can happen, but it's just never processed */
 		if (call_usermodehelper_pipe(corename+1, helper_argv, NULL,
				&file)) {
 			printk(KERN_INFO "Core dump to %s pipe failed\n",
			       corename);
 			goto fail_unlock;
 		}
 	} else
 		file = filp_open(corename,
				 O_CREAT | 2 | O_NOFOLLOW | O_LARGEFILE | flag,
				 0600);
	if (IS_ERR(file))
		goto fail_unlock;
	inode = file->f_path.dentry->d_inode;
	if (inode->i_nlink > 1)
		goto close_fail;	/* multiple links - don't dump */
	if (!ispipe && d_unhashed(file->f_path.dentry))
		goto close_fail;

	/* AK: actually i see no reason to not allow this for named pipes etc.,
	   but keep the previous behaviour for now. */
	if (!ispipe && !S_ISREG(inode->i_mode))
		goto close_fail;
	/*
	 * Dont allow local users get cute and trick others to coredump
	 * into their pre-created files:
	 */
	if (inode->i_uid != current_fsuid())
		goto close_fail;
	if (!file->f_op)
		goto close_fail;
	if (!file->f_op->write)
		goto close_fail;
	if (!ispipe &&
	    do_truncate(file->f_path.dentry, file->f_path.mnt, 0, 0, file) != 0)
		goto close_fail;

	retval = binfmt->core_dump(signr, regs, file, core_limit);

	if (retval)
		current->signal->group_exit_code |= 0x80;
close_fail:
	filp_close(file, NULL);
fail_unlock:
	if (helper_argv)
		argv_free(helper_argv);

	revert_creds(old_cred);
	put_cred(cred);
	coredump_finish(mm);
fail:
	return;
}<|MERGE_RESOLUTION|>--- conflicted
+++ resolved
@@ -50,12 +50,9 @@
 #include <linux/cn_proc.h>
 #include <linux/audit.h>
 #include <linux/tracehook.h>
-<<<<<<< HEAD
-#include <trace/fs.h>
-=======
 #include <linux/kmod.h>
 #include <linux/fsnotify.h>
->>>>>>> 18e352e4
+#include <trace/fs.h>
 
 #include <asm/uaccess.h>
 #include <asm/mmu_context.h>
@@ -683,7 +680,8 @@
 	if (IS_ERR(file))
 		return file;
 
-<<<<<<< HEAD
+	fsnotify_open(file->f_path.dentry);
+
 	if (file->f_op && file->f_op->open_exec) {
 		err = file->f_op->open_exec(nd.path.dentry->d_inode);
 		if (err) {
@@ -691,9 +689,6 @@
 			goto out;
 		}
 	}
-=======
-	fsnotify_open(file->f_path.dentry);
->>>>>>> 18e352e4
 
 	err = deny_write_access(file);
 	if (err) {
@@ -1331,24 +1326,12 @@
 
 	current->flags &= ~PF_KTHREAD;
 	retval = search_binary_handler(bprm,regs);
-<<<<<<< HEAD
-	if (retval >= 0) {
-		trace_fs_exec(filename);
-		/* execve success */
-		security_bprm_free(bprm);
-		acct_update_integrals(current);
-		free_bprm(bprm);
-		if (displaced)
-			put_files_struct(displaced);
-		return retval;
-	}
-=======
 	if (retval < 0)
 		goto out;
->>>>>>> 18e352e4
 
 	/* execve succeeded */
 	mutex_unlock(&current->cred_exec_mutex);
+	trace_fs_exec(filename);
 	acct_update_integrals(current);
 	free_bprm(bprm);
 	if (displaced)
@@ -1852,8 +1835,7 @@
 		goto close_fail;
 	if (!file->f_op->write)
 		goto close_fail;
-	if (!ispipe &&
-	    do_truncate(file->f_path.dentry, file->f_path.mnt, 0, 0, file) != 0)
+	if (!ispipe && do_truncate(file->f_path.dentry, 0, 0, file) != 0)
 		goto close_fail;
 
 	retval = binfmt->core_dump(signr, regs, file, core_limit);
@@ -1871,4 +1853,6 @@
 	coredump_finish(mm);
 fail:
 	return;
-}+}
+
+DEFINE_TRACE(fs_exec);