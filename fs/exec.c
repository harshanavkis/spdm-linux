--- conflicted
+++ resolved
@@ -401,37 +401,6 @@
 	mmlist_nr++;
 	spin_unlock(&mmlist_lock);
 
-<<<<<<< HEAD
-	old_mm = current->mm;
-	mm = mm_alloc();
-	if (mm) {
-		struct mm_struct *active_mm;
-
-		if (init_new_context(current, mm)) {
-			mmdrop(mm);
-			return -ENOMEM;
-		}
-
-		/* Add it to the list of mm's */
-		spin_lock(&mmlist_lock);
-		list_add(&mm->mmlist, &init_mm.mmlist);
-		mmlist_nr++;
-		spin_unlock(&mmlist_lock);
-
-		task_lock(current);
-		active_mm = current->active_mm;
-		current->mm = mm;
-		current->active_mm = mm;
-		activate_mm(active_mm, mm);
-		task_unlock(current);
-		mm_release();
-		if (old_mm) {
-			if (active_mm != old_mm) BUG();
-			mmput(old_mm);
-			return 0;
-		}
-		mmdrop(active_mm);
-=======
 	task_lock(current);
 	old_mm = current->mm;
 	active_mm = current->active_mm;
@@ -443,7 +412,6 @@
 	if (old_mm) {
 		if (active_mm != old_mm) BUG();
 		mmput(old_mm);
->>>>>>> 3a325171
 		return 0;
 	}
 	mmdrop(active_mm);
