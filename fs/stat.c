--- conflicted
+++ resolved
@@ -307,13 +307,8 @@
 		struct inode *inode = path.dentry->d_inode;
 
 		error = -EINVAL;
-<<<<<<< HEAD
-		if (inode->i_op && inode->i_op->readlink) {
-			error = security_inode_readlink(path.dentry, path.mnt);
-=======
 		if (inode->i_op->readlink) {
 			error = security_inode_readlink(path.dentry);
->>>>>>> 18e352e4
 			if (!error) {
 				touch_atime(path.mnt, path.dentry);
 				error = inode->i_op->readlink(path.dentry,
