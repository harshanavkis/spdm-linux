/*
 * Implementation of the diskquota system for the LINUX operating system. QUOTA
 * is implemented using the BSD system call interface as the means of
 * communication with the user level. This file contains the generic routines
 * called by the different filesystems on allocation of an inode or block.
 * These routines take care of the administration needed to have a consistent
 * diskquota tracking system. The ideas of both user and group quotas are based
 * on the Melbourne quota system as used on BSD derived systems. The internal
 * implementation is based on one of the several variants of the LINUX
 * inode-subsystem with added complexity of the diskquota system.
 * 
 * Author:	Marco van Wieringen <mvw@planets.elm.net>
 *
 * Fixes:   Dmitry Gorodchanin <pgmdsg@ibi.com>, 11 Feb 96
 *
 *		Revised list management to avoid races
 *		-- Bill Hawes, <whawes@star.net>, 9/98
 *
 *		Fixed races in dquot_transfer(), dqget() and dquot_alloc_...().
 *		As the consequence the locking was moved from dquot_decr_...(),
 *		dquot_incr_...() to calling functions.
 *		invalidate_dquots() now writes modified dquots.
 *		Serialized quota_off() and quota_on() for mount point.
 *		Fixed a few bugs in grow_dquots().
 *		Fixed deadlock in write_dquot() - we no longer account quotas on
 *		quota files
 *		remove_dquot_ref() moved to inode.c - it now traverses through inodes
 *		add_dquot_ref() restarts after blocking
 *		Added check for bogus uid and fixed check for group in quotactl.
 *		Jan Kara, <jack@suse.cz>, sponsored by SuSE CR, 10-11/99
 *
 *		Used struct list_head instead of own list struct
 *		Invalidation of referenced dquots is no longer possible
 *		Improved free_dquots list management
 *		Quota and i_blocks are now updated in one place to avoid races
 *		Warnings are now delayed so we won't block in critical section
 *		Write updated not to require dquot lock
 *		Jan Kara, <jack@suse.cz>, 9/2000
 *
 *		Added dynamic quota structure allocation
 *		Jan Kara <jack@suse.cz> 12/2000
 *
 *		Rewritten quota interface. Implemented new quota format and
 *		formats registering.
 *		Jan Kara, <jack@suse.cz>, 2001,2002
 *
 *		New SMP locking.
 *		Jan Kara, <jack@suse.cz>, 10/2002
 *
 *		Added journalled quota support, fix lock inversion problems
 *		Jan Kara, <jack@suse.cz>, 2003,2004
 *
 * (C) Copyright 1994 - 1997 Marco van Wieringen 
 */

#include <linux/errno.h>
#include <linux/kernel.h>
#include <linux/fs.h>
#include <linux/mount.h>
#include <linux/mm.h>
#include <linux/time.h>
#include <linux/types.h>
#include <linux/string.h>
#include <linux/fcntl.h>
#include <linux/stat.h>
#include <linux/tty.h>
#include <linux/file.h>
#include <linux/slab.h>
#include <linux/sysctl.h>
#include <linux/init.h>
#include <linux/module.h>
#include <linux/proc_fs.h>
#include <linux/security.h>
#include <linux/kmod.h>
#include <linux/namei.h>
#include <linux/buffer_head.h>
#include <linux/capability.h>
#include <linux/quotaops.h>
#include <linux/writeback.h> /* for inode_lock, oddly enough.. */

#include <asm/uaccess.h>

#define __DQUOT_PARANOIA

/*
 * There are three quota SMP locks. dq_list_lock protects all lists with quotas
 * and quota formats, dqstats structure containing statistics about the lists
 * dq_data_lock protects data from dq_dqb and also mem_dqinfo structures and
 * also guards consistency of dquot->dq_dqb with inode->i_blocks, i_bytes.
 * i_blocks and i_bytes updates itself are guarded by i_lock acquired directly
 * in inode_add_bytes() and inode_sub_bytes(). dq_state_lock protects
 * modifications of quota state (on quotaon and quotaoff) and readers who care
 * about latest values take it as well.
 *
 * The spinlock ordering is hence: dq_data_lock > dq_list_lock > i_lock,
 *   dq_list_lock > dq_state_lock
 *
 * Note that some things (eg. sb pointer, type, id) doesn't change during
 * the life of the dquot structure and so needn't to be protected by a lock
 *
 * Any operation working on dquots via inode pointers must hold dqptr_sem.  If
 * operation is just reading pointers from inode (or not using them at all) the
 * read lock is enough. If pointers are altered function must hold write lock
 * (these locking rules also apply for S_NOQUOTA flag in the inode - note that
 * for altering the flag i_mutex is also needed).
 *
 * Each dquot has its dq_lock mutex. Locked dquots might not be referenced
 * from inodes (dquot_alloc_space() and such don't check the dq_lock).
 * Currently dquot is locked only when it is being read to memory (or space for
 * it is being allocated) on the first dqget() and when it is being released on
 * the last dqput(). The allocation and release oparations are serialized by
 * the dq_lock and by checking the use count in dquot_release().  Write
 * operations on dquots don't hold dq_lock as they copy data under dq_data_lock
 * spinlock to internal buffers before writing.
 *
 * Lock ordering (including related VFS locks) is the following:
 *   i_mutex > dqonoff_sem > journal_lock > dqptr_sem > dquot->dq_lock >
 *   dqio_mutex
 * The lock ordering of dqptr_sem imposed by quota code is only dqonoff_sem >
 * dqptr_sem. But filesystem has to count with the fact that functions such as
 * dquot_alloc_space() acquire dqptr_sem and they usually have to be called
 * from inside a transaction to keep filesystem consistency after a crash. Also
 * filesystems usually want to do some IO on dquot from ->mark_dirty which is
 * called with dqptr_sem held.
 * i_mutex on quota files is special (it's below dqio_mutex)
 */

static __cacheline_aligned_in_smp DEFINE_SPINLOCK(dq_list_lock);
static __cacheline_aligned_in_smp DEFINE_SPINLOCK(dq_state_lock);
__cacheline_aligned_in_smp DEFINE_SPINLOCK(dq_data_lock);
EXPORT_SYMBOL(dq_data_lock);

static char *quotatypes[] = INITQFNAMES;
static struct quota_format_type *quota_formats;	/* List of registered formats */
static struct quota_module_name module_names[] = INIT_QUOTA_MODULE_NAMES;

/* SLAB cache for dquot structures */
static struct kmem_cache *dquot_cachep;

int register_quota_format(struct quota_format_type *fmt)
{
	spin_lock(&dq_list_lock);
	fmt->qf_next = quota_formats;
	quota_formats = fmt;
	spin_unlock(&dq_list_lock);
	return 0;
}
EXPORT_SYMBOL(register_quota_format);

void unregister_quota_format(struct quota_format_type *fmt)
{
	struct quota_format_type **actqf;

	spin_lock(&dq_list_lock);
	for (actqf = &quota_formats; *actqf && *actqf != fmt;
	     actqf = &(*actqf)->qf_next)
		;
	if (*actqf)
		*actqf = (*actqf)->qf_next;
	spin_unlock(&dq_list_lock);
}
EXPORT_SYMBOL(unregister_quota_format);

static struct quota_format_type *find_quota_format(int id)
{
	struct quota_format_type *actqf;

	spin_lock(&dq_list_lock);
	for (actqf = quota_formats; actqf && actqf->qf_fmt_id != id;
	     actqf = actqf->qf_next)
		;
	if (!actqf || !try_module_get(actqf->qf_owner)) {
		int qm;

		spin_unlock(&dq_list_lock);
		
		for (qm = 0; module_names[qm].qm_fmt_id &&
			     module_names[qm].qm_fmt_id != id; qm++)
			;
		if (!module_names[qm].qm_fmt_id ||
		    request_module(module_names[qm].qm_mod_name))
			return NULL;

		spin_lock(&dq_list_lock);
		for (actqf = quota_formats; actqf && actqf->qf_fmt_id != id;
		     actqf = actqf->qf_next)
			;
		if (actqf && !try_module_get(actqf->qf_owner))
			actqf = NULL;
	}
	spin_unlock(&dq_list_lock);
	return actqf;
}

static void put_quota_format(struct quota_format_type *fmt)
{
	module_put(fmt->qf_owner);
}

/*
 * Dquot List Management:
 * The quota code uses three lists for dquot management: the inuse_list,
 * free_dquots, and dquot_hash[] array. A single dquot structure may be
 * on all three lists, depending on its current state.
 *
 * All dquots are placed to the end of inuse_list when first created, and this
 * list is used for invalidate operation, which must look at every dquot.
 *
 * Unused dquots (dq_count == 0) are added to the free_dquots list when freed,
 * and this list is searched whenever we need an available dquot.  Dquots are
 * removed from the list as soon as they are used again, and
 * dqstats.free_dquots gives the number of dquots on the list. When
 * dquot is invalidated it's completely released from memory.
 *
 * Dquots with a specific identity (device, type and id) are placed on
 * one of the dquot_hash[] hash chains. The provides an efficient search
 * mechanism to locate a specific dquot.
 */

static LIST_HEAD(inuse_list);
static LIST_HEAD(free_dquots);
static unsigned int dq_hash_bits, dq_hash_mask;
static struct hlist_head *dquot_hash;

struct dqstats dqstats;
EXPORT_SYMBOL(dqstats);

static inline unsigned int
hashfn(const struct super_block *sb, unsigned int id, int type)
{
	unsigned long tmp;

	tmp = (((unsigned long)sb>>L1_CACHE_SHIFT) ^ id) * (MAXQUOTAS - type);
	return (tmp + (tmp >> dq_hash_bits)) & dq_hash_mask;
}

/*
 * Following list functions expect dq_list_lock to be held
 */
static inline void insert_dquot_hash(struct dquot *dquot)
{
	struct hlist_head *head;
	head = dquot_hash + hashfn(dquot->dq_sb, dquot->dq_id, dquot->dq_type);
	hlist_add_head(&dquot->dq_hash, head);
}

static inline void remove_dquot_hash(struct dquot *dquot)
{
	hlist_del_init(&dquot->dq_hash);
}

static struct dquot *find_dquot(unsigned int hashent, struct super_block *sb,
				unsigned int id, int type)
{
	struct hlist_node *node;
	struct dquot *dquot;

	hlist_for_each (node, dquot_hash+hashent) {
		dquot = hlist_entry(node, struct dquot, dq_hash);
		if (dquot->dq_sb == sb && dquot->dq_id == id &&
		    dquot->dq_type == type)
			return dquot;
	}
	return NULL;
}

/* Add a dquot to the tail of the free list */
static inline void put_dquot_last(struct dquot *dquot)
{
	list_add_tail(&dquot->dq_free, &free_dquots);
	dqstats.free_dquots++;
}

static inline void remove_free_dquot(struct dquot *dquot)
{
	if (list_empty(&dquot->dq_free))
		return;
	list_del_init(&dquot->dq_free);
	dqstats.free_dquots--;
}

static inline void put_inuse(struct dquot *dquot)
{
	/* We add to the back of inuse list so we don't have to restart
	 * when traversing this list and we block */
	list_add_tail(&dquot->dq_inuse, &inuse_list);
	dqstats.allocated_dquots++;
}

static inline void remove_inuse(struct dquot *dquot)
{
	dqstats.allocated_dquots--;
	list_del(&dquot->dq_inuse);
}
/*
 * End of list functions needing dq_list_lock
 */

static void wait_on_dquot(struct dquot *dquot)
{
	mutex_lock(&dquot->dq_lock);
	mutex_unlock(&dquot->dq_lock);
}

static inline int dquot_dirty(struct dquot *dquot)
{
	return test_bit(DQ_MOD_B, &dquot->dq_flags);
}

static inline int mark_dquot_dirty(struct dquot *dquot)
{
	return dquot->dq_sb->dq_op->mark_dirty(dquot);
}

int dquot_mark_dquot_dirty(struct dquot *dquot)
{
	spin_lock(&dq_list_lock);
	if (!test_and_set_bit(DQ_MOD_B, &dquot->dq_flags))
		list_add(&dquot->dq_dirty, &sb_dqopt(dquot->dq_sb)->
				info[dquot->dq_type].dqi_dirty_list);
	spin_unlock(&dq_list_lock);
	return 0;
}
EXPORT_SYMBOL(dquot_mark_dquot_dirty);

/* Dirtify all the dquots - this can block when journalling */
static inline int mark_all_dquot_dirty(struct dquot * const *dquot)
{
	int ret, err, cnt;

	ret = err = 0;
	for (cnt = 0; cnt < MAXQUOTAS; cnt++) {
		if (dquot[cnt])
			/* Even in case of error we have to continue */
			ret = mark_dquot_dirty(dquot[cnt]);
		if (!err)
			err = ret;
	}
	return err;
}

static inline void dqput_all(struct dquot **dquot)
{
	unsigned int cnt;

	for (cnt = 0; cnt < MAXQUOTAS; cnt++)
		dqput(dquot[cnt]);
}

/* This function needs dq_list_lock */
static inline int clear_dquot_dirty(struct dquot *dquot)
{
	if (!test_and_clear_bit(DQ_MOD_B, &dquot->dq_flags))
		return 0;
	list_del_init(&dquot->dq_dirty);
	return 1;
}

void mark_info_dirty(struct super_block *sb, int type)
{
	set_bit(DQF_INFO_DIRTY_B, &sb_dqopt(sb)->info[type].dqi_flags);
}
EXPORT_SYMBOL(mark_info_dirty);

/*
 *	Read dquot from disk and alloc space for it
 */

int dquot_acquire(struct dquot *dquot)
{
	int ret = 0, ret2 = 0;
	struct quota_info *dqopt = sb_dqopt(dquot->dq_sb);

	mutex_lock(&dquot->dq_lock);
	mutex_lock(&dqopt->dqio_mutex);
	if (!test_bit(DQ_READ_B, &dquot->dq_flags))
		ret = dqopt->ops[dquot->dq_type]->read_dqblk(dquot);
	if (ret < 0)
		goto out_iolock;
	set_bit(DQ_READ_B, &dquot->dq_flags);
	/* Instantiate dquot if needed */
	if (!test_bit(DQ_ACTIVE_B, &dquot->dq_flags) && !dquot->dq_off) {
		ret = dqopt->ops[dquot->dq_type]->commit_dqblk(dquot);
		/* Write the info if needed */
		if (info_dirty(&dqopt->info[dquot->dq_type])) {
			ret2 = dqopt->ops[dquot->dq_type]->write_file_info(
						dquot->dq_sb, dquot->dq_type);
		}
		if (ret < 0)
			goto out_iolock;
		if (ret2 < 0) {
			ret = ret2;
			goto out_iolock;
		}
	}
	set_bit(DQ_ACTIVE_B, &dquot->dq_flags);
out_iolock:
	mutex_unlock(&dqopt->dqio_mutex);
	mutex_unlock(&dquot->dq_lock);
	return ret;
}
EXPORT_SYMBOL(dquot_acquire);

/*
 *	Write dquot to disk
 */
int dquot_commit(struct dquot *dquot)
{
	int ret = 0, ret2 = 0;
	struct quota_info *dqopt = sb_dqopt(dquot->dq_sb);

	mutex_lock(&dqopt->dqio_mutex);
	spin_lock(&dq_list_lock);
	if (!clear_dquot_dirty(dquot)) {
		spin_unlock(&dq_list_lock);
		goto out_sem;
	}
	spin_unlock(&dq_list_lock);
	/* Inactive dquot can be only if there was error during read/init
	 * => we have better not writing it */
	if (test_bit(DQ_ACTIVE_B, &dquot->dq_flags)) {
		ret = dqopt->ops[dquot->dq_type]->commit_dqblk(dquot);
		if (info_dirty(&dqopt->info[dquot->dq_type])) {
			ret2 = dqopt->ops[dquot->dq_type]->write_file_info(
						dquot->dq_sb, dquot->dq_type);
		}
		if (ret >= 0)
			ret = ret2;
	}
out_sem:
	mutex_unlock(&dqopt->dqio_mutex);
	return ret;
}
EXPORT_SYMBOL(dquot_commit);

/*
 *	Release dquot
 */
int dquot_release(struct dquot *dquot)
{
	int ret = 0, ret2 = 0;
	struct quota_info *dqopt = sb_dqopt(dquot->dq_sb);

	mutex_lock(&dquot->dq_lock);
	/* Check whether we are not racing with some other dqget() */
	if (atomic_read(&dquot->dq_count) > 1)
		goto out_dqlock;
	mutex_lock(&dqopt->dqio_mutex);
	if (dqopt->ops[dquot->dq_type]->release_dqblk) {
		ret = dqopt->ops[dquot->dq_type]->release_dqblk(dquot);
		/* Write the info */
		if (info_dirty(&dqopt->info[dquot->dq_type])) {
			ret2 = dqopt->ops[dquot->dq_type]->write_file_info(
						dquot->dq_sb, dquot->dq_type);
		}
		if (ret >= 0)
			ret = ret2;
	}
	clear_bit(DQ_ACTIVE_B, &dquot->dq_flags);
	mutex_unlock(&dqopt->dqio_mutex);
out_dqlock:
	mutex_unlock(&dquot->dq_lock);
	return ret;
}
EXPORT_SYMBOL(dquot_release);

void dquot_destroy(struct dquot *dquot)
{
	kmem_cache_free(dquot_cachep, dquot);
}
EXPORT_SYMBOL(dquot_destroy);

static inline void do_destroy_dquot(struct dquot *dquot)
{
	dquot->dq_sb->dq_op->destroy_dquot(dquot);
}

/* Invalidate all dquots on the list. Note that this function is called after
 * quota is disabled and pointers from inodes removed so there cannot be new
 * quota users. There can still be some users of quotas due to inodes being
 * just deleted or pruned by prune_icache() (those are not attached to any
 * list) or parallel quotactl call. We have to wait for such users.
 */
static void invalidate_dquots(struct super_block *sb, int type)
{
	struct dquot *dquot, *tmp;

restart:
	spin_lock(&dq_list_lock);
	list_for_each_entry_safe(dquot, tmp, &inuse_list, dq_inuse) {
		if (dquot->dq_sb != sb)
			continue;
		if (dquot->dq_type != type)
			continue;
		/* Wait for dquot users */
		if (atomic_read(&dquot->dq_count)) {
			DEFINE_WAIT(wait);

			atomic_inc(&dquot->dq_count);
			prepare_to_wait(&dquot->dq_wait_unused, &wait,
					TASK_UNINTERRUPTIBLE);
			spin_unlock(&dq_list_lock);
			/* Once dqput() wakes us up, we know it's time to free
			 * the dquot.
			 * IMPORTANT: we rely on the fact that there is always
			 * at most one process waiting for dquot to free.
			 * Otherwise dq_count would be > 1 and we would never
			 * wake up.
			 */
			if (atomic_read(&dquot->dq_count) > 1)
				schedule();
			finish_wait(&dquot->dq_wait_unused, &wait);
			dqput(dquot);
			/* At this moment dquot() need not exist (it could be
			 * reclaimed by prune_dqcache(). Hence we must
			 * restart. */
			goto restart;
		}
		/*
		 * Quota now has no users and it has been written on last
		 * dqput()
		 */
		remove_dquot_hash(dquot);
		remove_free_dquot(dquot);
		remove_inuse(dquot);
		do_destroy_dquot(dquot);
	}
	spin_unlock(&dq_list_lock);
}

/* Call callback for every active dquot on given filesystem */
int dquot_scan_active(struct super_block *sb,
		      int (*fn)(struct dquot *dquot, unsigned long priv),
		      unsigned long priv)
{
	struct dquot *dquot, *old_dquot = NULL;
	int ret = 0;

	mutex_lock(&sb_dqopt(sb)->dqonoff_mutex);
	spin_lock(&dq_list_lock);
	list_for_each_entry(dquot, &inuse_list, dq_inuse) {
		if (!test_bit(DQ_ACTIVE_B, &dquot->dq_flags))
			continue;
		if (dquot->dq_sb != sb)
			continue;
		/* Now we have active dquot so we can just increase use count */
		atomic_inc(&dquot->dq_count);
		dqstats.lookups++;
		spin_unlock(&dq_list_lock);
		dqput(old_dquot);
		old_dquot = dquot;
		ret = fn(dquot, priv);
		if (ret < 0)
			goto out;
		spin_lock(&dq_list_lock);
		/* We are safe to continue now because our dquot could not
		 * be moved out of the inuse list while we hold the reference */
	}
	spin_unlock(&dq_list_lock);
out:
	dqput(old_dquot);
	mutex_unlock(&sb_dqopt(sb)->dqonoff_mutex);
	return ret;
}
EXPORT_SYMBOL(dquot_scan_active);

int vfs_quota_sync(struct super_block *sb, int type)
{
	struct list_head *dirty;
	struct dquot *dquot;
	struct quota_info *dqopt = sb_dqopt(sb);
	int cnt;

	mutex_lock(&dqopt->dqonoff_mutex);
	for (cnt = 0; cnt < MAXQUOTAS; cnt++) {
		if (type != -1 && cnt != type)
			continue;
		if (!sb_has_quota_active(sb, cnt))
			continue;
		spin_lock(&dq_list_lock);
		dirty = &dqopt->info[cnt].dqi_dirty_list;
		while (!list_empty(dirty)) {
			dquot = list_first_entry(dirty, struct dquot,
						 dq_dirty);
			/* Dirty and inactive can be only bad dquot... */
			if (!test_bit(DQ_ACTIVE_B, &dquot->dq_flags)) {
				clear_dquot_dirty(dquot);
				continue;
			}
			/* Now we have active dquot from which someone is
 			 * holding reference so we can safely just increase
			 * use count */
			atomic_inc(&dquot->dq_count);
			dqstats.lookups++;
			spin_unlock(&dq_list_lock);
			sb->dq_op->write_dquot(dquot);
			dqput(dquot);
			spin_lock(&dq_list_lock);
		}
		spin_unlock(&dq_list_lock);
	}

	for (cnt = 0; cnt < MAXQUOTAS; cnt++)
		if ((cnt == type || type == -1) && sb_has_quota_active(sb, cnt)
		    && info_dirty(&dqopt->info[cnt]))
			sb->dq_op->write_info(sb, cnt);
	spin_lock(&dq_list_lock);
	dqstats.syncs++;
	spin_unlock(&dq_list_lock);
	mutex_unlock(&dqopt->dqonoff_mutex);

	return 0;
}
EXPORT_SYMBOL(vfs_quota_sync);

/* Free unused dquots from cache */
static void prune_dqcache(int count)
{
	struct list_head *head;
	struct dquot *dquot;

	head = free_dquots.prev;
	while (head != &free_dquots && count) {
		dquot = list_entry(head, struct dquot, dq_free);
		remove_dquot_hash(dquot);
		remove_free_dquot(dquot);
		remove_inuse(dquot);
		do_destroy_dquot(dquot);
		count--;
		head = free_dquots.prev;
	}
}

/*
 * This is called from kswapd when we think we need some
 * more memory
 */

static int shrink_dqcache_memory(int nr, gfp_t gfp_mask)
{
	if (nr) {
		spin_lock(&dq_list_lock);
		prune_dqcache(nr);
		spin_unlock(&dq_list_lock);
	}
	return (dqstats.free_dquots / 100) * sysctl_vfs_cache_pressure;
}

static struct shrinker dqcache_shrinker = {
	.shrink = shrink_dqcache_memory,
	.seeks = DEFAULT_SEEKS,
};

/*
 * Put reference to dquot
 * NOTE: If you change this function please check whether dqput_blocks() works right...
 */
void dqput(struct dquot *dquot)
{
	int ret;

	if (!dquot)
		return;
#ifdef __DQUOT_PARANOIA
	if (!atomic_read(&dquot->dq_count)) {
		printk("VFS: dqput: trying to free free dquot\n");
		printk("VFS: device %s, dquot of %s %d\n",
			dquot->dq_sb->s_id,
			quotatypes[dquot->dq_type],
			dquot->dq_id);
		BUG();
	}
#endif
	
	spin_lock(&dq_list_lock);
	dqstats.drops++;
	spin_unlock(&dq_list_lock);
we_slept:
	spin_lock(&dq_list_lock);
	if (atomic_read(&dquot->dq_count) > 1) {
		/* We have more than one user... nothing to do */
		atomic_dec(&dquot->dq_count);
		/* Releasing dquot during quotaoff phase? */
		if (!sb_has_quota_active(dquot->dq_sb, dquot->dq_type) &&
		    atomic_read(&dquot->dq_count) == 1)
			wake_up(&dquot->dq_wait_unused);
		spin_unlock(&dq_list_lock);
		return;
	}
	/* Need to release dquot? */
	if (test_bit(DQ_ACTIVE_B, &dquot->dq_flags) && dquot_dirty(dquot)) {
		spin_unlock(&dq_list_lock);
		/* Commit dquot before releasing */
		ret = dquot->dq_sb->dq_op->write_dquot(dquot);
		if (ret < 0) {
			printk(KERN_ERR "VFS: cannot write quota structure on "
				"device %s (error %d). Quota may get out of "
				"sync!\n", dquot->dq_sb->s_id, ret);
			/*
			 * We clear dirty bit anyway, so that we avoid
			 * infinite loop here
			 */
			spin_lock(&dq_list_lock);
			clear_dquot_dirty(dquot);
			spin_unlock(&dq_list_lock);
		}
		goto we_slept;
	}
	/* Clear flag in case dquot was inactive (something bad happened) */
	clear_dquot_dirty(dquot);
	if (test_bit(DQ_ACTIVE_B, &dquot->dq_flags)) {
		spin_unlock(&dq_list_lock);
		dquot->dq_sb->dq_op->release_dquot(dquot);
		goto we_slept;
	}
	atomic_dec(&dquot->dq_count);
#ifdef __DQUOT_PARANOIA
	/* sanity check */
	BUG_ON(!list_empty(&dquot->dq_free));
#endif
	put_dquot_last(dquot);
	spin_unlock(&dq_list_lock);
}
EXPORT_SYMBOL(dqput);

struct dquot *dquot_alloc(struct super_block *sb, int type)
{
	return kmem_cache_zalloc(dquot_cachep, GFP_NOFS);
}
EXPORT_SYMBOL(dquot_alloc);

static struct dquot *get_empty_dquot(struct super_block *sb, int type)
{
	struct dquot *dquot;

	dquot = sb->dq_op->alloc_dquot(sb, type);
	if(!dquot)
		return NULL;

	mutex_init(&dquot->dq_lock);
	INIT_LIST_HEAD(&dquot->dq_free);
	INIT_LIST_HEAD(&dquot->dq_inuse);
	INIT_HLIST_NODE(&dquot->dq_hash);
	INIT_LIST_HEAD(&dquot->dq_dirty);
	init_waitqueue_head(&dquot->dq_wait_unused);
	dquot->dq_sb = sb;
	dquot->dq_type = type;
	atomic_set(&dquot->dq_count, 1);

	return dquot;
}

/*
 * Get reference to dquot
 *
 * Locking is slightly tricky here. We are guarded from parallel quotaoff()
 * destroying our dquot by:
 *   a) checking for quota flags under dq_list_lock and
 *   b) getting a reference to dquot before we release dq_list_lock
 */
struct dquot *dqget(struct super_block *sb, unsigned int id, int type)
{
	unsigned int hashent = hashfn(sb, id, type);
	struct dquot *dquot = NULL, *empty = NULL;

        if (!sb_has_quota_active(sb, type))
		return NULL;
we_slept:
	spin_lock(&dq_list_lock);
	spin_lock(&dq_state_lock);
	if (!sb_has_quota_active(sb, type)) {
		spin_unlock(&dq_state_lock);
		spin_unlock(&dq_list_lock);
		goto out;
	}
	spin_unlock(&dq_state_lock);

	dquot = find_dquot(hashent, sb, id, type);
	if (!dquot) {
		if (!empty) {
			spin_unlock(&dq_list_lock);
			empty = get_empty_dquot(sb, type);
			if (!empty)
				schedule();	/* Try to wait for a moment... */
			goto we_slept;
		}
		dquot = empty;
		empty = NULL;
		dquot->dq_id = id;
		/* all dquots go on the inuse_list */
		put_inuse(dquot);
		/* hash it first so it can be found */
		insert_dquot_hash(dquot);
		dqstats.lookups++;
		spin_unlock(&dq_list_lock);
	} else {
		if (!atomic_read(&dquot->dq_count))
			remove_free_dquot(dquot);
		atomic_inc(&dquot->dq_count);
		dqstats.cache_hits++;
		dqstats.lookups++;
		spin_unlock(&dq_list_lock);
	}
	/* Wait for dq_lock - after this we know that either dquot_release() is
	 * already finished or it will be canceled due to dq_count > 1 test */
	wait_on_dquot(dquot);
	/* Read the dquot / allocate space in quota file */
	if (!test_bit(DQ_ACTIVE_B, &dquot->dq_flags) &&
	    sb->dq_op->acquire_dquot(dquot) < 0) {
		dqput(dquot);
		dquot = NULL;
		goto out;
	}
#ifdef __DQUOT_PARANOIA
	BUG_ON(!dquot->dq_sb);	/* Has somebody invalidated entry under us? */
#endif
out:
	if (empty)
		do_destroy_dquot(empty);

	return dquot;
}
EXPORT_SYMBOL(dqget);

static int dqinit_needed(struct inode *inode, int type)
{
	int cnt;

	if (IS_NOQUOTA(inode))
		return 0;
	if (type != -1)
		return !inode->i_dquot[type];
	for (cnt = 0; cnt < MAXQUOTAS; cnt++)
		if (!inode->i_dquot[cnt])
			return 1;
	return 0;
}

/* This routine is guarded by dqonoff_mutex mutex */
static void add_dquot_ref(struct super_block *sb, int type)
{
	struct inode *inode, *old_inode = NULL;

	spin_lock(&inode_lock);
	list_for_each_entry(inode, &sb->s_inodes, i_sb_list) {
		if (inode->i_state & (I_FREEING|I_CLEAR|I_WILL_FREE|I_NEW))
			continue;
		if (!atomic_read(&inode->i_writecount))
			continue;
		if (!dqinit_needed(inode, type))
			continue;

		__iget(inode);
		spin_unlock(&inode_lock);

		iput(old_inode);
		sb->dq_op->initialize(inode, type);
		/* We hold a reference to 'inode' so it couldn't have been
		 * removed from s_inodes list while we dropped the inode_lock.
		 * We cannot iput the inode now as we can be holding the last
		 * reference and we cannot iput it under inode_lock. So we
		 * keep the reference and iput it later. */
		old_inode = inode;
		spin_lock(&inode_lock);
	}
	spin_unlock(&inode_lock);
	iput(old_inode);
}

/*
 * Return 0 if dqput() won't block.
 * (note that 1 doesn't necessarily mean blocking)
 */
static inline int dqput_blocks(struct dquot *dquot)
{
	if (atomic_read(&dquot->dq_count) <= 1)
		return 1;
	return 0;
}

/*
 * Remove references to dquots from inode and add dquot to list for freeing
 * if we have the last referece to dquot
 * We can't race with anybody because we hold dqptr_sem for writing...
 */
static int remove_inode_dquot_ref(struct inode *inode, int type,
				  struct list_head *tofree_head)
{
	struct dquot *dquot = inode->i_dquot[type];

	inode->i_dquot[type] = NULL;
	if (dquot) {
		if (dqput_blocks(dquot)) {
#ifdef __DQUOT_PARANOIA
			if (atomic_read(&dquot->dq_count) != 1)
				printk(KERN_WARNING "VFS: Adding dquot with dq_count %d to dispose list.\n", atomic_read(&dquot->dq_count));
#endif
			spin_lock(&dq_list_lock);
			/* As dquot must have currently users it can't be on
			 * the free list... */
			list_add(&dquot->dq_free, tofree_head);
			spin_unlock(&dq_list_lock);
			return 1;
		}
		else
			dqput(dquot);   /* We have guaranteed we won't block */
	}
	return 0;
}

/*
 * Free list of dquots
 * Dquots are removed from inodes and no new references can be got so we are
 * the only ones holding reference
 */
static void put_dquot_list(struct list_head *tofree_head)
{
	struct list_head *act_head;
	struct dquot *dquot;

	act_head = tofree_head->next;
	while (act_head != tofree_head) {
		dquot = list_entry(act_head, struct dquot, dq_free);
		act_head = act_head->next;
		/* Remove dquot from the list so we won't have problems... */
		list_del_init(&dquot->dq_free);
		dqput(dquot);
	}
}

static void remove_dquot_ref(struct super_block *sb, int type,
		struct list_head *tofree_head)
{
	struct inode *inode;

	spin_lock(&inode_lock);
	list_for_each_entry(inode, &sb->s_inodes, i_sb_list) {
		/*
		 *  We have to scan also I_NEW inodes because they can already
		 *  have quota pointer initialized. Luckily, we need to touch
		 *  only quota pointers and these have separate locking
		 *  (dqptr_sem).
		 */
		if (!IS_NOQUOTA(inode))
			remove_inode_dquot_ref(inode, type, tofree_head);
	}
	spin_unlock(&inode_lock);
}

/* Gather all references from inodes and drop them */
static void drop_dquot_ref(struct super_block *sb, int type)
{
	LIST_HEAD(tofree_head);

	if (sb->dq_op) {
		down_write(&sb_dqopt(sb)->dqptr_sem);
		remove_dquot_ref(sb, type, &tofree_head);
		up_write(&sb_dqopt(sb)->dqptr_sem);
		put_dquot_list(&tofree_head);
	}
}

static inline void dquot_incr_inodes(struct dquot *dquot, qsize_t number)
{
	dquot->dq_dqb.dqb_curinodes += number;
}

static inline void dquot_incr_space(struct dquot *dquot, qsize_t number)
{
	dquot->dq_dqb.dqb_curspace += number;
}

static inline void dquot_resv_space(struct dquot *dquot, qsize_t number)
{
	dquot->dq_dqb.dqb_rsvspace += number;
}

/*
 * Claim reserved quota space
 */
static void dquot_claim_reserved_space(struct dquot *dquot,
						qsize_t number)
{
	WARN_ON(dquot->dq_dqb.dqb_rsvspace < number);
	dquot->dq_dqb.dqb_curspace += number;
	dquot->dq_dqb.dqb_rsvspace -= number;
}

static inline
void dquot_free_reserved_space(struct dquot *dquot, qsize_t number)
{
	dquot->dq_dqb.dqb_rsvspace -= number;
}

static void dquot_decr_inodes(struct dquot *dquot, qsize_t number)
{
	if (sb_dqopt(dquot->dq_sb)->flags & DQUOT_NEGATIVE_USAGE ||
	    dquot->dq_dqb.dqb_curinodes >= number)
		dquot->dq_dqb.dqb_curinodes -= number;
	else
		dquot->dq_dqb.dqb_curinodes = 0;
	if (dquot->dq_dqb.dqb_curinodes <= dquot->dq_dqb.dqb_isoftlimit)
		dquot->dq_dqb.dqb_itime = (time_t) 0;
	clear_bit(DQ_INODES_B, &dquot->dq_flags);
}

static void dquot_decr_space(struct dquot *dquot, qsize_t number)
{
	if (sb_dqopt(dquot->dq_sb)->flags & DQUOT_NEGATIVE_USAGE ||
	    dquot->dq_dqb.dqb_curspace >= number)
		dquot->dq_dqb.dqb_curspace -= number;
	else
		dquot->dq_dqb.dqb_curspace = 0;
	if (dquot->dq_dqb.dqb_curspace <= dquot->dq_dqb.dqb_bsoftlimit)
		dquot->dq_dqb.dqb_btime = (time_t) 0;
	clear_bit(DQ_BLKS_B, &dquot->dq_flags);
}

static int warning_issued(struct dquot *dquot, const int warntype)
{
	int flag = (warntype == QUOTA_NL_BHARDWARN ||
		warntype == QUOTA_NL_BSOFTLONGWARN) ? DQ_BLKS_B :
		((warntype == QUOTA_NL_IHARDWARN ||
		warntype == QUOTA_NL_ISOFTLONGWARN) ? DQ_INODES_B : 0);

	if (!flag)
		return 0;
	return test_and_set_bit(flag, &dquot->dq_flags);
}

#ifdef CONFIG_PRINT_QUOTA_WARNING
static int flag_print_warnings = 1;

static int need_print_warning(struct dquot *dquot)
{
	if (!flag_print_warnings)
		return 0;

	switch (dquot->dq_type) {
		case USRQUOTA:
			return current_fsuid() == dquot->dq_id;
		case GRPQUOTA:
			return in_group_p(dquot->dq_id);
	}
	return 0;
}

/* Print warning to user which exceeded quota */
static void print_warning(struct dquot *dquot, const int warntype)
{
	char *msg = NULL;
	struct tty_struct *tty;

	if (warntype == QUOTA_NL_IHARDBELOW ||
	    warntype == QUOTA_NL_ISOFTBELOW ||
	    warntype == QUOTA_NL_BHARDBELOW ||
	    warntype == QUOTA_NL_BSOFTBELOW || !need_print_warning(dquot))
		return;

	tty = get_current_tty();
	if (!tty)
		return;
	tty_write_message(tty, dquot->dq_sb->s_id);
	if (warntype == QUOTA_NL_ISOFTWARN || warntype == QUOTA_NL_BSOFTWARN)
		tty_write_message(tty, ": warning, ");
	else
		tty_write_message(tty, ": write failed, ");
	tty_write_message(tty, quotatypes[dquot->dq_type]);
	switch (warntype) {
		case QUOTA_NL_IHARDWARN:
			msg = " file limit reached.\r\n";
			break;
		case QUOTA_NL_ISOFTLONGWARN:
			msg = " file quota exceeded too long.\r\n";
			break;
		case QUOTA_NL_ISOFTWARN:
			msg = " file quota exceeded.\r\n";
			break;
		case QUOTA_NL_BHARDWARN:
			msg = " block limit reached.\r\n";
			break;
		case QUOTA_NL_BSOFTLONGWARN:
			msg = " block quota exceeded too long.\r\n";
			break;
		case QUOTA_NL_BSOFTWARN:
			msg = " block quota exceeded.\r\n";
			break;
	}
	tty_write_message(tty, msg);
	tty_kref_put(tty);
}
#endif

/*
 * Write warnings to the console and send warning messages over netlink.
 *
 * Note that this function can sleep.
 */
static void flush_warnings(struct dquot *const *dquots, char *warntype)
{
	struct dquot *dq;
	int i;

	for (i = 0; i < MAXQUOTAS; i++) {
		dq = dquots[i];
		if (dq && warntype[i] != QUOTA_NL_NOWARN &&
		    !warning_issued(dq, warntype[i])) {
#ifdef CONFIG_PRINT_QUOTA_WARNING
			print_warning(dq, warntype[i]);
#endif
			quota_send_warning(dq->dq_type, dq->dq_id,
					   dq->dq_sb->s_dev, warntype[i]);
		}
	}
}

static int ignore_hardlimit(struct dquot *dquot)
{
	struct mem_dqinfo *info = &sb_dqopt(dquot->dq_sb)->info[dquot->dq_type];

	return capable(CAP_SYS_RESOURCE) &&
	       (info->dqi_format->qf_fmt_id != QFMT_VFS_OLD ||
		!(info->dqi_flags & V1_DQF_RSQUASH));
}

/* needs dq_data_lock */
static int check_idq(struct dquot *dquot, qsize_t inodes, char *warntype)
{
	qsize_t newinodes = dquot->dq_dqb.dqb_curinodes + inodes;

	*warntype = QUOTA_NL_NOWARN;
	if (!sb_has_quota_limits_enabled(dquot->dq_sb, dquot->dq_type) ||
	    test_bit(DQ_FAKE_B, &dquot->dq_flags))
		return QUOTA_OK;

	if (dquot->dq_dqb.dqb_ihardlimit &&
	    newinodes > dquot->dq_dqb.dqb_ihardlimit &&
            !ignore_hardlimit(dquot)) {
		*warntype = QUOTA_NL_IHARDWARN;
		return NO_QUOTA;
	}

	if (dquot->dq_dqb.dqb_isoftlimit &&
	    newinodes > dquot->dq_dqb.dqb_isoftlimit &&
	    dquot->dq_dqb.dqb_itime &&
	    get_seconds() >= dquot->dq_dqb.dqb_itime &&
            !ignore_hardlimit(dquot)) {
		*warntype = QUOTA_NL_ISOFTLONGWARN;
		return NO_QUOTA;
	}

	if (dquot->dq_dqb.dqb_isoftlimit &&
	    newinodes > dquot->dq_dqb.dqb_isoftlimit &&
	    dquot->dq_dqb.dqb_itime == 0) {
		*warntype = QUOTA_NL_ISOFTWARN;
		dquot->dq_dqb.dqb_itime = get_seconds() +
		    sb_dqopt(dquot->dq_sb)->info[dquot->dq_type].dqi_igrace;
	}

	return QUOTA_OK;
}

/* needs dq_data_lock */
static int check_bdq(struct dquot *dquot, qsize_t space, int prealloc, char *warntype)
{
	qsize_t tspace;
	struct super_block *sb = dquot->dq_sb;

	*warntype = QUOTA_NL_NOWARN;
	if (!sb_has_quota_limits_enabled(sb, dquot->dq_type) ||
	    test_bit(DQ_FAKE_B, &dquot->dq_flags))
		return QUOTA_OK;

	tspace = dquot->dq_dqb.dqb_curspace + dquot->dq_dqb.dqb_rsvspace
		+ space;

	if (dquot->dq_dqb.dqb_bhardlimit &&
	    tspace > dquot->dq_dqb.dqb_bhardlimit &&
            !ignore_hardlimit(dquot)) {
		if (!prealloc)
			*warntype = QUOTA_NL_BHARDWARN;
		return NO_QUOTA;
	}

	if (dquot->dq_dqb.dqb_bsoftlimit &&
	    tspace > dquot->dq_dqb.dqb_bsoftlimit &&
	    dquot->dq_dqb.dqb_btime &&
	    get_seconds() >= dquot->dq_dqb.dqb_btime &&
            !ignore_hardlimit(dquot)) {
		if (!prealloc)
			*warntype = QUOTA_NL_BSOFTLONGWARN;
		return NO_QUOTA;
	}

	if (dquot->dq_dqb.dqb_bsoftlimit &&
	    tspace > dquot->dq_dqb.dqb_bsoftlimit &&
	    dquot->dq_dqb.dqb_btime == 0) {
		if (!prealloc) {
			*warntype = QUOTA_NL_BSOFTWARN;
			dquot->dq_dqb.dqb_btime = get_seconds() +
			    sb_dqopt(sb)->info[dquot->dq_type].dqi_bgrace;
		}
		else
			/*
			 * We don't allow preallocation to exceed softlimit so exceeding will
			 * be always printed
			 */
			return NO_QUOTA;
	}

	return QUOTA_OK;
}

static int info_idq_free(struct dquot *dquot, qsize_t inodes)
{
	qsize_t newinodes;

	if (test_bit(DQ_FAKE_B, &dquot->dq_flags) ||
	    dquot->dq_dqb.dqb_curinodes <= dquot->dq_dqb.dqb_isoftlimit ||
	    !sb_has_quota_limits_enabled(dquot->dq_sb, dquot->dq_type))
		return QUOTA_NL_NOWARN;

	newinodes = dquot->dq_dqb.dqb_curinodes - inodes;
	if (newinodes <= dquot->dq_dqb.dqb_isoftlimit)
		return QUOTA_NL_ISOFTBELOW;
	if (dquot->dq_dqb.dqb_curinodes >= dquot->dq_dqb.dqb_ihardlimit &&
	    newinodes < dquot->dq_dqb.dqb_ihardlimit)
		return QUOTA_NL_IHARDBELOW;
	return QUOTA_NL_NOWARN;
}

static int info_bdq_free(struct dquot *dquot, qsize_t space)
{
	if (test_bit(DQ_FAKE_B, &dquot->dq_flags) ||
	    dquot->dq_dqb.dqb_curspace <= dquot->dq_dqb.dqb_bsoftlimit)
		return QUOTA_NL_NOWARN;

	if (dquot->dq_dqb.dqb_curspace - space <= dquot->dq_dqb.dqb_bsoftlimit)
		return QUOTA_NL_BSOFTBELOW;
	if (dquot->dq_dqb.dqb_curspace >= dquot->dq_dqb.dqb_bhardlimit &&
	    dquot->dq_dqb.dqb_curspace - space < dquot->dq_dqb.dqb_bhardlimit)
		return QUOTA_NL_BHARDBELOW;
	return QUOTA_NL_NOWARN;
}
/*
 *	Initialize quota pointers in inode
 *	We do things in a bit complicated way but by that we avoid calling
 *	dqget() and thus filesystem callbacks under dqptr_sem.
 */
int dquot_initialize(struct inode *inode, int type)
{
	unsigned int id = 0;
	int cnt, ret = 0;
	struct dquot *got[MAXQUOTAS] = { NULL, NULL };
	struct super_block *sb = inode->i_sb;

	/* First test before acquiring mutex - solves deadlocks when we
         * re-enter the quota code and are already holding the mutex */
	if (IS_NOQUOTA(inode))
		return 0;

	/* First get references to structures we might need. */
	for (cnt = 0; cnt < MAXQUOTAS; cnt++) {
		if (type != -1 && cnt != type)
			continue;
		switch (cnt) {
		case USRQUOTA:
			id = inode->i_uid;
			break;
		case GRPQUOTA:
			id = inode->i_gid;
			break;
		}
		got[cnt] = dqget(sb, id, cnt);
	}

	down_write(&sb_dqopt(sb)->dqptr_sem);
	/* Having dqptr_sem we know NOQUOTA flags can't be altered... */
	if (IS_NOQUOTA(inode))
		goto out_err;
	for (cnt = 0; cnt < MAXQUOTAS; cnt++) {
		if (type != -1 && cnt != type)
			continue;
		/* Avoid races with quotaoff() */
		if (!sb_has_quota_active(sb, cnt))
			continue;
		if (!inode->i_dquot[cnt]) {
			inode->i_dquot[cnt] = got[cnt];
			got[cnt] = NULL;
		}
	}
out_err:
	up_write(&sb_dqopt(sb)->dqptr_sem);
	/* Drop unused references */
	dqput_all(got);
	return ret;
}
EXPORT_SYMBOL(dquot_initialize);

/*
 * 	Release all quotas referenced by inode
 */
int dquot_drop(struct inode *inode)
{
	int cnt;
	struct dquot *put[MAXQUOTAS];

	down_write(&sb_dqopt(inode->i_sb)->dqptr_sem);
	for (cnt = 0; cnt < MAXQUOTAS; cnt++) {
		put[cnt] = inode->i_dquot[cnt];
		inode->i_dquot[cnt] = NULL;
	}
	up_write(&sb_dqopt(inode->i_sb)->dqptr_sem);
	dqput_all(put);
	return 0;
}
EXPORT_SYMBOL(dquot_drop);

/* Wrapper to remove references to quota structures from inode */
void vfs_dq_drop(struct inode *inode)
{
	/* Here we can get arbitrary inode from clear_inode() so we have
	 * to be careful. OTOH we don't need locking as quota operations
	 * are allowed to change only at mount time */
	if (!IS_NOQUOTA(inode) && inode->i_sb && inode->i_sb->dq_op
	    && inode->i_sb->dq_op->drop) {
		int cnt;
		/* Test before calling to rule out calls from proc and such
                 * where we are not allowed to block. Note that this is
		 * actually reliable test even without the lock - the caller
		 * must assure that nobody can come after the DQUOT_DROP and
		 * add quota pointers back anyway */
		for (cnt = 0; cnt < MAXQUOTAS; cnt++)
			if (inode->i_dquot[cnt])
				break;
		if (cnt < MAXQUOTAS)
			inode->i_sb->dq_op->drop(inode);
	}
}
EXPORT_SYMBOL(vfs_dq_drop);

/*
 * inode_reserved_space is managed internally by quota, and protected by
 * i_lock similar to i_blocks+i_bytes.
 */
static qsize_t *inode_reserved_space(struct inode * inode)
{
	/* Filesystem must explicitly define it's own method in order to use
	 * quota reservation interface */
	BUG_ON(!inode->i_sb->dq_op->get_reserved_space);
	return inode->i_sb->dq_op->get_reserved_space(inode);
}

static void inode_add_rsv_space(struct inode *inode, qsize_t number)
{
	spin_lock(&inode->i_lock);
	*inode_reserved_space(inode) += number;
	spin_unlock(&inode->i_lock);
}


static void inode_claim_rsv_space(struct inode *inode, qsize_t number)
{
	spin_lock(&inode->i_lock);
	*inode_reserved_space(inode) -= number;
	__inode_add_bytes(inode, number);
	spin_unlock(&inode->i_lock);
}

static void inode_sub_rsv_space(struct inode *inode, qsize_t number)
{
	spin_lock(&inode->i_lock);
	*inode_reserved_space(inode) -= number;
	spin_unlock(&inode->i_lock);
}

static qsize_t inode_get_rsv_space(struct inode *inode)
{
	qsize_t ret;

	if (!inode->i_sb->dq_op->get_reserved_space)
		return 0;
	spin_lock(&inode->i_lock);
	ret = *inode_reserved_space(inode);
	spin_unlock(&inode->i_lock);
	return ret;
}

static void inode_incr_space(struct inode *inode, qsize_t number,
				int reserve)
{
	if (reserve)
		inode_add_rsv_space(inode, number);
	else
		inode_add_bytes(inode, number);
}

static void inode_decr_space(struct inode *inode, qsize_t number, int reserve)
{
	if (reserve)
		inode_sub_rsv_space(inode, number);
	else
		inode_sub_bytes(inode, number);
}

/*
 * Following four functions update i_blocks+i_bytes fields and
 * quota information (together with appropriate checks)
 * NOTE: We absolutely rely on the fact that caller dirties
 * the inode (usually macros in quotaops.h care about this) and
 * holds a handle for the current transaction so that dquot write and
 * inode write go into the same transaction.
 */

/*
 * This operation can block, but only after everything is updated
 */
int __dquot_alloc_space(struct inode *inode, qsize_t number,
			int warn, int reserve)
{
	int cnt, ret = QUOTA_OK;
	char warntype[MAXQUOTAS];

	/*
	 * First test before acquiring mutex - solves deadlocks when we
	 * re-enter the quota code and are already holding the mutex
	 */
	if (IS_NOQUOTA(inode)) {
		inode_incr_space(inode, number, reserve);
		goto out;
	}

	down_read(&sb_dqopt(inode->i_sb)->dqptr_sem);
	if (IS_NOQUOTA(inode)) {
		inode_incr_space(inode, number, reserve);
		goto out_unlock;
	}

	for (cnt = 0; cnt < MAXQUOTAS; cnt++)
		warntype[cnt] = QUOTA_NL_NOWARN;

	spin_lock(&dq_data_lock);
	for (cnt = 0; cnt < MAXQUOTAS; cnt++) {
		if (!inode->i_dquot[cnt])
			continue;
		if (check_bdq(inode->i_dquot[cnt], number, warn, warntype+cnt)
		    == NO_QUOTA) {
			ret = NO_QUOTA;
			spin_unlock(&dq_data_lock);
			goto out_flush_warn;
		}
	}
	for (cnt = 0; cnt < MAXQUOTAS; cnt++) {
		if (!inode->i_dquot[cnt])
			continue;
		if (reserve)
			dquot_resv_space(inode->i_dquot[cnt], number);
		else
			dquot_incr_space(inode->i_dquot[cnt], number);
	}
	inode_incr_space(inode, number, reserve);
	spin_unlock(&dq_data_lock);

	if (reserve)
		goto out_flush_warn;
<<<<<<< HEAD
	/* Dirtify all the dquots - this can block when journalling */
	for (cnt = 0; cnt < MAXQUOTAS; cnt++)
		if (inode->i_dquot[cnt])
			mark_dquot_dirty(inode->i_dquot[cnt]);
=======
	mark_all_dquot_dirty(inode->i_dquot);
>>>>>>> 92dcffb9
out_flush_warn:
	flush_warnings(inode->i_dquot, warntype);
out_unlock:
	up_read(&sb_dqopt(inode->i_sb)->dqptr_sem);
out:
	return ret;
<<<<<<< HEAD
=======
}

int dquot_alloc_space(struct inode *inode, qsize_t number, int warn)
{
	return __dquot_alloc_space(inode, number, warn, 0);
>>>>>>> 92dcffb9
}

int dquot_alloc_space(struct inode *inode, qsize_t number, int warn)
{
	return __dquot_alloc_space(inode, number, warn, 0);
}
EXPORT_SYMBOL(dquot_alloc_space);

int dquot_reserve_space(struct inode *inode, qsize_t number, int warn)
{
	return __dquot_alloc_space(inode, number, warn, 1);
}
EXPORT_SYMBOL(dquot_reserve_space);

/*
 * This operation can block, but only after everything is updated
 */
int dquot_alloc_inode(const struct inode *inode, qsize_t number)
{
	int cnt, ret = NO_QUOTA;
	char warntype[MAXQUOTAS];

	/* First test before acquiring mutex - solves deadlocks when we
         * re-enter the quota code and are already holding the mutex */
	if (IS_NOQUOTA(inode))
		return QUOTA_OK;
	for (cnt = 0; cnt < MAXQUOTAS; cnt++)
		warntype[cnt] = QUOTA_NL_NOWARN;
	down_read(&sb_dqopt(inode->i_sb)->dqptr_sem);
	if (IS_NOQUOTA(inode)) {
		up_read(&sb_dqopt(inode->i_sb)->dqptr_sem);
		return QUOTA_OK;
	}
	spin_lock(&dq_data_lock);
	for (cnt = 0; cnt < MAXQUOTAS; cnt++) {
		if (!inode->i_dquot[cnt])
			continue;
		if (check_idq(inode->i_dquot[cnt], number, warntype+cnt)
		    == NO_QUOTA)
			goto warn_put_all;
	}

	for (cnt = 0; cnt < MAXQUOTAS; cnt++) {
		if (!inode->i_dquot[cnt])
			continue;
		dquot_incr_inodes(inode->i_dquot[cnt], number);
	}
	ret = QUOTA_OK;
warn_put_all:
	spin_unlock(&dq_data_lock);
	if (ret == QUOTA_OK)
		mark_all_dquot_dirty(inode->i_dquot);
	flush_warnings(inode->i_dquot, warntype);
	up_read(&sb_dqopt(inode->i_sb)->dqptr_sem);
	return ret;
}
EXPORT_SYMBOL(dquot_alloc_inode);

int dquot_claim_space(struct inode *inode, qsize_t number)
{
	int cnt;
	int ret = QUOTA_OK;

	if (IS_NOQUOTA(inode)) {
		inode_claim_rsv_space(inode, number);
		goto out;
	}

	down_read(&sb_dqopt(inode->i_sb)->dqptr_sem);
	if (IS_NOQUOTA(inode))	{
		up_read(&sb_dqopt(inode->i_sb)->dqptr_sem);
		inode_claim_rsv_space(inode, number);
		goto out;
	}

	spin_lock(&dq_data_lock);
	/* Claim reserved quotas to allocated quotas */
	for (cnt = 0; cnt < MAXQUOTAS; cnt++) {
		if (inode->i_dquot[cnt])
			dquot_claim_reserved_space(inode->i_dquot[cnt],
							number);
	}
	/* Update inode bytes */
	inode_claim_rsv_space(inode, number);
	spin_unlock(&dq_data_lock);
	mark_all_dquot_dirty(inode->i_dquot);
	up_read(&sb_dqopt(inode->i_sb)->dqptr_sem);
out:
	return ret;
}
EXPORT_SYMBOL(dquot_claim_space);

/*
 * This operation can block, but only after everything is updated
 */
int __dquot_free_space(struct inode *inode, qsize_t number, int reserve)
{
	unsigned int cnt;
	char warntype[MAXQUOTAS];

	/* First test before acquiring mutex - solves deadlocks when we
         * re-enter the quota code and are already holding the mutex */
	if (IS_NOQUOTA(inode)) {
out_sub:
		inode_decr_space(inode, number, reserve);
		return QUOTA_OK;
	}

	down_read(&sb_dqopt(inode->i_sb)->dqptr_sem);
	/* Now recheck reliably when holding dqptr_sem */
	if (IS_NOQUOTA(inode)) {
		up_read(&sb_dqopt(inode->i_sb)->dqptr_sem);
		goto out_sub;
	}
	spin_lock(&dq_data_lock);
	for (cnt = 0; cnt < MAXQUOTAS; cnt++) {
		if (!inode->i_dquot[cnt])
			continue;
		warntype[cnt] = info_bdq_free(inode->i_dquot[cnt], number);
		if (reserve)
			dquot_free_reserved_space(inode->i_dquot[cnt], number);
		else
			dquot_decr_space(inode->i_dquot[cnt], number);
	}
	inode_decr_space(inode, number, reserve);
	spin_unlock(&dq_data_lock);

	if (reserve)
		goto out_unlock;
<<<<<<< HEAD
	/* Dirtify all the dquots - this can block when journalling */
	for (cnt = 0; cnt < MAXQUOTAS; cnt++)
		if (inode->i_dquot[cnt])
			mark_dquot_dirty(inode->i_dquot[cnt]);
=======
	mark_all_dquot_dirty(inode->i_dquot);
>>>>>>> 92dcffb9
out_unlock:
	flush_warnings(inode->i_dquot, warntype);
	up_read(&sb_dqopt(inode->i_sb)->dqptr_sem);
	return QUOTA_OK;
}

int dquot_free_space(struct inode *inode, qsize_t number)
{
	return  __dquot_free_space(inode, number, 0);
}
EXPORT_SYMBOL(dquot_free_space);

/*
 * Release reserved quota space
 */
void dquot_release_reserved_space(struct inode *inode, qsize_t number)
{
	__dquot_free_space(inode, number, 1);

}
EXPORT_SYMBOL(dquot_release_reserved_space);

/*
 * This operation can block, but only after everything is updated
 */
int dquot_free_inode(const struct inode *inode, qsize_t number)
{
	unsigned int cnt;
	char warntype[MAXQUOTAS];

	/* First test before acquiring mutex - solves deadlocks when we
         * re-enter the quota code and are already holding the mutex */
	if (IS_NOQUOTA(inode))
		return QUOTA_OK;

	down_read(&sb_dqopt(inode->i_sb)->dqptr_sem);
	/* Now recheck reliably when holding dqptr_sem */
	if (IS_NOQUOTA(inode)) {
		up_read(&sb_dqopt(inode->i_sb)->dqptr_sem);
		return QUOTA_OK;
	}
	spin_lock(&dq_data_lock);
	for (cnt = 0; cnt < MAXQUOTAS; cnt++) {
		if (!inode->i_dquot[cnt])
			continue;
		warntype[cnt] = info_idq_free(inode->i_dquot[cnt], number);
		dquot_decr_inodes(inode->i_dquot[cnt], number);
	}
	spin_unlock(&dq_data_lock);
	mark_all_dquot_dirty(inode->i_dquot);
	flush_warnings(inode->i_dquot, warntype);
	up_read(&sb_dqopt(inode->i_sb)->dqptr_sem);
	return QUOTA_OK;
}
EXPORT_SYMBOL(dquot_free_inode);

/*
 * Transfer the number of inode and blocks from one diskquota to an other.
 *
 * This operation can block, but only after everything is updated
 * A transaction must be started when entering this function.
 */
int dquot_transfer(struct inode *inode, struct iattr *iattr)
{
	qsize_t space, cur_space;
	qsize_t rsv_space = 0;
	struct dquot *transfer_from[MAXQUOTAS];
	struct dquot *transfer_to[MAXQUOTAS];
	int cnt, ret = QUOTA_OK;
	int chuid = iattr->ia_valid & ATTR_UID && inode->i_uid != iattr->ia_uid,
	    chgid = iattr->ia_valid & ATTR_GID && inode->i_gid != iattr->ia_gid;
	char warntype_to[MAXQUOTAS];
	char warntype_from_inodes[MAXQUOTAS], warntype_from_space[MAXQUOTAS];

	/* First test before acquiring mutex - solves deadlocks when we
         * re-enter the quota code and are already holding the mutex */
	if (IS_NOQUOTA(inode))
		return QUOTA_OK;
	/* Initialize the arrays */
	for (cnt = 0; cnt < MAXQUOTAS; cnt++) {
		transfer_from[cnt] = NULL;
		transfer_to[cnt] = NULL;
		warntype_to[cnt] = QUOTA_NL_NOWARN;
	}
	if (chuid)
		transfer_to[USRQUOTA] = dqget(inode->i_sb, iattr->ia_uid,
					      USRQUOTA);
	if (chgid)
		transfer_to[GRPQUOTA] = dqget(inode->i_sb, iattr->ia_gid,
					      GRPQUOTA);

	down_write(&sb_dqopt(inode->i_sb)->dqptr_sem);
	/* Now recheck reliably when holding dqptr_sem */
	if (IS_NOQUOTA(inode)) {	/* File without quota accounting? */
		up_write(&sb_dqopt(inode->i_sb)->dqptr_sem);
		goto put_all;
	}
	spin_lock(&dq_data_lock);
	cur_space = inode_get_bytes(inode);
	rsv_space = inode_get_rsv_space(inode);
	space = cur_space + rsv_space;
	/* Build the transfer_from list and check the limits */
	for (cnt = 0; cnt < MAXQUOTAS; cnt++) {
		if (!transfer_to[cnt])
			continue;
		transfer_from[cnt] = inode->i_dquot[cnt];
		if (check_idq(transfer_to[cnt], 1, warntype_to + cnt) ==
		    NO_QUOTA || check_bdq(transfer_to[cnt], space, 0,
		    warntype_to + cnt) == NO_QUOTA)
			goto over_quota;
	}

	/*
	 * Finally perform the needed transfer from transfer_from to transfer_to
	 */
	for (cnt = 0; cnt < MAXQUOTAS; cnt++) {
		/*
		 * Skip changes for same uid or gid or for turned off quota-type.
		 */
		if (!transfer_to[cnt])
			continue;

		/* Due to IO error we might not have transfer_from[] structure */
		if (transfer_from[cnt]) {
			warntype_from_inodes[cnt] =
				info_idq_free(transfer_from[cnt], 1);
			warntype_from_space[cnt] =
				info_bdq_free(transfer_from[cnt], space);
			dquot_decr_inodes(transfer_from[cnt], 1);
			dquot_decr_space(transfer_from[cnt], cur_space);
			dquot_free_reserved_space(transfer_from[cnt],
						  rsv_space);
		}

		dquot_incr_inodes(transfer_to[cnt], 1);
		dquot_incr_space(transfer_to[cnt], cur_space);
		dquot_resv_space(transfer_to[cnt], rsv_space);

		inode->i_dquot[cnt] = transfer_to[cnt];
	}
	spin_unlock(&dq_data_lock);
	up_write(&sb_dqopt(inode->i_sb)->dqptr_sem);

	mark_all_dquot_dirty(transfer_from);
	mark_all_dquot_dirty(transfer_to);
	/* The reference we got is transferred to the inode */
	for (cnt = 0; cnt < MAXQUOTAS; cnt++)
		transfer_to[cnt] = NULL;
warn_put_all:
	flush_warnings(transfer_to, warntype_to);
	flush_warnings(transfer_from, warntype_from_inodes);
	flush_warnings(transfer_from, warntype_from_space);
put_all:
	dqput_all(transfer_from);
	dqput_all(transfer_to);
	return ret;
over_quota:
	spin_unlock(&dq_data_lock);
	up_write(&sb_dqopt(inode->i_sb)->dqptr_sem);
	/* Clear dquot pointers we don't want to dqput() */
	for (cnt = 0; cnt < MAXQUOTAS; cnt++)
		transfer_from[cnt] = NULL;
	ret = NO_QUOTA;
	goto warn_put_all;
}
EXPORT_SYMBOL(dquot_transfer);

/* Wrapper for transferring ownership of an inode */
int vfs_dq_transfer(struct inode *inode, struct iattr *iattr)
{
	if (sb_any_quota_active(inode->i_sb) && !IS_NOQUOTA(inode)) {
		vfs_dq_init(inode);
		if (inode->i_sb->dq_op->transfer(inode, iattr) == NO_QUOTA)
			return 1;
	}
	return 0;
}
EXPORT_SYMBOL(vfs_dq_transfer);

/*
 * Write info of quota file to disk
 */
int dquot_commit_info(struct super_block *sb, int type)
{
	int ret;
	struct quota_info *dqopt = sb_dqopt(sb);

	mutex_lock(&dqopt->dqio_mutex);
	ret = dqopt->ops[type]->write_file_info(sb, type);
	mutex_unlock(&dqopt->dqio_mutex);
	return ret;
}
EXPORT_SYMBOL(dquot_commit_info);

/*
 * Definitions of diskquota operations.
 */
const struct dquot_operations dquot_operations = {
	.initialize	= dquot_initialize,
	.drop		= dquot_drop,
	.alloc_space	= dquot_alloc_space,
	.alloc_inode	= dquot_alloc_inode,
	.free_space	= dquot_free_space,
	.free_inode	= dquot_free_inode,
	.transfer	= dquot_transfer,
	.write_dquot	= dquot_commit,
	.acquire_dquot	= dquot_acquire,
	.release_dquot	= dquot_release,
	.mark_dirty	= dquot_mark_dquot_dirty,
	.write_info	= dquot_commit_info,
	.alloc_dquot	= dquot_alloc,
	.destroy_dquot	= dquot_destroy,
};

/*
 * Turn quota off on a device. type == -1 ==> quotaoff for all types (umount)
 */
int vfs_quota_disable(struct super_block *sb, int type, unsigned int flags)
{
	int cnt, ret = 0;
	struct quota_info *dqopt = sb_dqopt(sb);
	struct inode *toputinode[MAXQUOTAS];

	/* Cannot turn off usage accounting without turning off limits, or
	 * suspend quotas and simultaneously turn quotas off. */
	if ((flags & DQUOT_USAGE_ENABLED && !(flags & DQUOT_LIMITS_ENABLED))
	    || (flags & DQUOT_SUSPENDED && flags & (DQUOT_LIMITS_ENABLED |
	    DQUOT_USAGE_ENABLED)))
		return -EINVAL;

	/* We need to serialize quota_off() for device */
	mutex_lock(&dqopt->dqonoff_mutex);

	/*
	 * Skip everything if there's nothing to do. We have to do this because
	 * sometimes we are called when fill_super() failed and calling
	 * sync_fs() in such cases does no good.
	 */
	if (!sb_any_quota_loaded(sb)) {
		mutex_unlock(&dqopt->dqonoff_mutex);
		return 0;
	}
	for (cnt = 0; cnt < MAXQUOTAS; cnt++) {
		toputinode[cnt] = NULL;
		if (type != -1 && cnt != type)
			continue;
		if (!sb_has_quota_loaded(sb, cnt))
			continue;

		if (flags & DQUOT_SUSPENDED) {
			spin_lock(&dq_state_lock);
			dqopt->flags |=
				dquot_state_flag(DQUOT_SUSPENDED, cnt);
			spin_unlock(&dq_state_lock);
		} else {
			spin_lock(&dq_state_lock);
			dqopt->flags &= ~dquot_state_flag(flags, cnt);
			/* Turning off suspended quotas? */
			if (!sb_has_quota_loaded(sb, cnt) &&
			    sb_has_quota_suspended(sb, cnt)) {
				dqopt->flags &=	~dquot_state_flag(
							DQUOT_SUSPENDED, cnt);
				spin_unlock(&dq_state_lock);
				iput(dqopt->files[cnt]);
				dqopt->files[cnt] = NULL;
				continue;
			}
			spin_unlock(&dq_state_lock);
		}

		/* We still have to keep quota loaded? */
		if (sb_has_quota_loaded(sb, cnt) && !(flags & DQUOT_SUSPENDED))
			continue;

		/* Note: these are blocking operations */
		drop_dquot_ref(sb, cnt);
		invalidate_dquots(sb, cnt);
		/*
		 * Now all dquots should be invalidated, all writes done so we
		 * should be only users of the info. No locks needed.
		 */
		if (info_dirty(&dqopt->info[cnt]))
			sb->dq_op->write_info(sb, cnt);
		if (dqopt->ops[cnt]->free_file_info)
			dqopt->ops[cnt]->free_file_info(sb, cnt);
		put_quota_format(dqopt->info[cnt].dqi_format);

		toputinode[cnt] = dqopt->files[cnt];
		if (!sb_has_quota_loaded(sb, cnt))
			dqopt->files[cnt] = NULL;
		dqopt->info[cnt].dqi_flags = 0;
		dqopt->info[cnt].dqi_igrace = 0;
		dqopt->info[cnt].dqi_bgrace = 0;
		dqopt->ops[cnt] = NULL;
	}
	mutex_unlock(&dqopt->dqonoff_mutex);

	/* Skip syncing and setting flags if quota files are hidden */
	if (dqopt->flags & DQUOT_QUOTA_SYS_FILE)
		goto put_inodes;

	/* Sync the superblock so that buffers with quota data are written to
	 * disk (and so userspace sees correct data afterwards). */
	if (sb->s_op->sync_fs)
		sb->s_op->sync_fs(sb, 1);
	sync_blockdev(sb->s_bdev);
	/* Now the quota files are just ordinary files and we can set the
	 * inode flags back. Moreover we discard the pagecache so that
	 * userspace sees the writes we did bypassing the pagecache. We
	 * must also discard the blockdev buffers so that we see the
	 * changes done by userspace on the next quotaon() */
	for (cnt = 0; cnt < MAXQUOTAS; cnt++)
		if (toputinode[cnt]) {
			mutex_lock(&dqopt->dqonoff_mutex);
			/* If quota was reenabled in the meantime, we have
			 * nothing to do */
			if (!sb_has_quota_loaded(sb, cnt)) {
				mutex_lock_nested(&toputinode[cnt]->i_mutex,
						  I_MUTEX_QUOTA);
				toputinode[cnt]->i_flags &= ~(S_IMMUTABLE |
				  S_NOATIME | S_NOQUOTA);
				truncate_inode_pages(&toputinode[cnt]->i_data,
						     0);
				mutex_unlock(&toputinode[cnt]->i_mutex);
				mark_inode_dirty(toputinode[cnt]);
			}
			mutex_unlock(&dqopt->dqonoff_mutex);
		}
	if (sb->s_bdev)
		invalidate_bdev(sb->s_bdev);
put_inodes:
	for (cnt = 0; cnt < MAXQUOTAS; cnt++)
		if (toputinode[cnt]) {
			/* On remount RO, we keep the inode pointer so that we
			 * can reenable quota on the subsequent remount RW. We
			 * have to check 'flags' variable and not use sb_has_
			 * function because another quotaon / quotaoff could
			 * change global state before we got here. We refuse
			 * to suspend quotas when there is pending delete on
			 * the quota file... */
			if (!(flags & DQUOT_SUSPENDED))
				iput(toputinode[cnt]);
			else if (!toputinode[cnt]->i_nlink)
				ret = -EBUSY;
		}
	return ret;
}
EXPORT_SYMBOL(vfs_quota_disable);

int vfs_quota_off(struct super_block *sb, int type, int remount)
{
	return vfs_quota_disable(sb, type, remount ? DQUOT_SUSPENDED :
				 (DQUOT_USAGE_ENABLED | DQUOT_LIMITS_ENABLED));
}
EXPORT_SYMBOL(vfs_quota_off);
/*
 *	Turn quotas on on a device
 */

/*
 * Helper function to turn quotas on when we already have the inode of
 * quota file and no quota information is loaded.
 */
static int vfs_load_quota_inode(struct inode *inode, int type, int format_id,
	unsigned int flags)
{
	struct quota_format_type *fmt = find_quota_format(format_id);
	struct super_block *sb = inode->i_sb;
	struct quota_info *dqopt = sb_dqopt(sb);
	int error;
	int oldflags = -1;

	if (!fmt)
		return -ESRCH;
	if (!S_ISREG(inode->i_mode)) {
		error = -EACCES;
		goto out_fmt;
	}
	if (IS_RDONLY(inode)) {
		error = -EROFS;
		goto out_fmt;
	}
	if (!sb->s_op->quota_write || !sb->s_op->quota_read) {
		error = -EINVAL;
		goto out_fmt;
	}
	/* Usage always has to be set... */
	if (!(flags & DQUOT_USAGE_ENABLED)) {
		error = -EINVAL;
		goto out_fmt;
	}

	if (!(dqopt->flags & DQUOT_QUOTA_SYS_FILE)) {
		/* As we bypass the pagecache we must now flush the inode so
		 * that we see all the changes from userspace... */
		write_inode_now(inode, 1);
		/* And now flush the block cache so that kernel sees the
		 * changes */
		invalidate_bdev(sb->s_bdev);
	}
	mutex_lock(&dqopt->dqonoff_mutex);
	if (sb_has_quota_loaded(sb, type)) {
		error = -EBUSY;
		goto out_lock;
	}

	if (!(dqopt->flags & DQUOT_QUOTA_SYS_FILE)) {
		/* We don't want quota and atime on quota files (deadlocks
		 * possible) Also nobody should write to the file - we use
		 * special IO operations which ignore the immutable bit. */
		down_write(&dqopt->dqptr_sem);
		mutex_lock_nested(&inode->i_mutex, I_MUTEX_QUOTA);
		oldflags = inode->i_flags & (S_NOATIME | S_IMMUTABLE |
					     S_NOQUOTA);
		inode->i_flags |= S_NOQUOTA | S_NOATIME | S_IMMUTABLE;
		mutex_unlock(&inode->i_mutex);
		up_write(&dqopt->dqptr_sem);
		sb->dq_op->drop(inode);
	}

	error = -EIO;
	dqopt->files[type] = igrab(inode);
	if (!dqopt->files[type])
		goto out_lock;
	error = -EINVAL;
	if (!fmt->qf_ops->check_quota_file(sb, type))
		goto out_file_init;

	dqopt->ops[type] = fmt->qf_ops;
	dqopt->info[type].dqi_format = fmt;
	dqopt->info[type].dqi_fmt_id = format_id;
	INIT_LIST_HEAD(&dqopt->info[type].dqi_dirty_list);
	mutex_lock(&dqopt->dqio_mutex);
	error = dqopt->ops[type]->read_file_info(sb, type);
	if (error < 0) {
		mutex_unlock(&dqopt->dqio_mutex);
		goto out_file_init;
	}
	mutex_unlock(&dqopt->dqio_mutex);
	spin_lock(&dq_state_lock);
	dqopt->flags |= dquot_state_flag(flags, type);
	spin_unlock(&dq_state_lock);

	add_dquot_ref(sb, type);
	mutex_unlock(&dqopt->dqonoff_mutex);

	return 0;

out_file_init:
	dqopt->files[type] = NULL;
	iput(inode);
out_lock:
	if (oldflags != -1) {
		down_write(&dqopt->dqptr_sem);
		mutex_lock_nested(&inode->i_mutex, I_MUTEX_QUOTA);
		/* Set the flags back (in the case of accidental quotaon()
		 * on a wrong file we don't want to mess up the flags) */
		inode->i_flags &= ~(S_NOATIME | S_NOQUOTA | S_IMMUTABLE);
		inode->i_flags |= oldflags;
		mutex_unlock(&inode->i_mutex);
		up_write(&dqopt->dqptr_sem);
	}
	mutex_unlock(&dqopt->dqonoff_mutex);
out_fmt:
	put_quota_format(fmt);

	return error; 
}

/* Reenable quotas on remount RW */
static int vfs_quota_on_remount(struct super_block *sb, int type)
{
	struct quota_info *dqopt = sb_dqopt(sb);
	struct inode *inode;
	int ret;
	unsigned int flags;

	mutex_lock(&dqopt->dqonoff_mutex);
	if (!sb_has_quota_suspended(sb, type)) {
		mutex_unlock(&dqopt->dqonoff_mutex);
		return 0;
	}
	inode = dqopt->files[type];
	dqopt->files[type] = NULL;
	spin_lock(&dq_state_lock);
	flags = dqopt->flags & dquot_state_flag(DQUOT_USAGE_ENABLED |
						DQUOT_LIMITS_ENABLED, type);
	dqopt->flags &= ~dquot_state_flag(DQUOT_STATE_FLAGS, type);
	spin_unlock(&dq_state_lock);
	mutex_unlock(&dqopt->dqonoff_mutex);

	flags = dquot_generic_flag(flags, type);
	ret = vfs_load_quota_inode(inode, type, dqopt->info[type].dqi_fmt_id,
				   flags);
	iput(inode);

	return ret;
}

int vfs_quota_on_path(struct super_block *sb, int type, int format_id,
		      struct path *path)
{
	int error = security_quota_on(path->dentry);
	if (error)
		return error;
	/* Quota file not on the same filesystem? */
	if (path->mnt->mnt_sb != sb)
		error = -EXDEV;
	else
		error = vfs_load_quota_inode(path->dentry->d_inode, type,
					     format_id, DQUOT_USAGE_ENABLED |
					     DQUOT_LIMITS_ENABLED);
	return error;
}
EXPORT_SYMBOL(vfs_quota_on_path);

int vfs_quota_on(struct super_block *sb, int type, int format_id, char *name,
		 int remount)
{
	struct path path;
	int error;

	if (remount)
		return vfs_quota_on_remount(sb, type);

	error = kern_path(name, LOOKUP_FOLLOW, &path);
	if (!error) {
		error = vfs_quota_on_path(sb, type, format_id, &path);
		path_put(&path);
	}
	return error;
}
EXPORT_SYMBOL(vfs_quota_on);

/*
 * More powerful function for turning on quotas allowing setting
 * of individual quota flags
 */
int vfs_quota_enable(struct inode *inode, int type, int format_id,
		unsigned int flags)
{
	int ret = 0;
	struct super_block *sb = inode->i_sb;
	struct quota_info *dqopt = sb_dqopt(sb);

	/* Just unsuspend quotas? */
	if (flags & DQUOT_SUSPENDED)
		return vfs_quota_on_remount(sb, type);
	if (!flags)
		return 0;
	/* Just updating flags needed? */
	if (sb_has_quota_loaded(sb, type)) {
		mutex_lock(&dqopt->dqonoff_mutex);
		/* Now do a reliable test... */
		if (!sb_has_quota_loaded(sb, type)) {
			mutex_unlock(&dqopt->dqonoff_mutex);
			goto load_quota;
		}
		if (flags & DQUOT_USAGE_ENABLED &&
		    sb_has_quota_usage_enabled(sb, type)) {
			ret = -EBUSY;
			goto out_lock;
		}
		if (flags & DQUOT_LIMITS_ENABLED &&
		    sb_has_quota_limits_enabled(sb, type)) {
			ret = -EBUSY;
			goto out_lock;
		}
		spin_lock(&dq_state_lock);
		sb_dqopt(sb)->flags |= dquot_state_flag(flags, type);
		spin_unlock(&dq_state_lock);
out_lock:
		mutex_unlock(&dqopt->dqonoff_mutex);
		return ret;
	}

load_quota:
	return vfs_load_quota_inode(inode, type, format_id, flags);
}
EXPORT_SYMBOL(vfs_quota_enable);

/*
 * This function is used when filesystem needs to initialize quotas
 * during mount time.
 */
int vfs_quota_on_mount(struct super_block *sb, char *qf_name,
		int format_id, int type)
{
	struct dentry *dentry;
	int error;

	mutex_lock(&sb->s_root->d_inode->i_mutex);
	dentry = lookup_one_len(qf_name, sb->s_root, strlen(qf_name));
	mutex_unlock(&sb->s_root->d_inode->i_mutex);
	if (IS_ERR(dentry))
		return PTR_ERR(dentry);

	if (!dentry->d_inode) {
		error = -ENOENT;
		goto out;
	}

	error = security_quota_on(dentry);
	if (!error)
		error = vfs_load_quota_inode(dentry->d_inode, type, format_id,
				DQUOT_USAGE_ENABLED | DQUOT_LIMITS_ENABLED);

out:
	dput(dentry);
	return error;
}
EXPORT_SYMBOL(vfs_quota_on_mount);

/* Wrapper to turn on quotas when remounting rw */
int vfs_dq_quota_on_remount(struct super_block *sb)
{
	int cnt;
	int ret = 0, err;

	if (!sb->s_qcop || !sb->s_qcop->quota_on)
		return -ENOSYS;
	for (cnt = 0; cnt < MAXQUOTAS; cnt++) {
		err = sb->s_qcop->quota_on(sb, cnt, 0, NULL, 1);
		if (err < 0 && !ret)
			ret = err;
	}
	return ret;
}
EXPORT_SYMBOL(vfs_dq_quota_on_remount);

static inline qsize_t qbtos(qsize_t blocks)
{
	return blocks << QIF_DQBLKSIZE_BITS;
}

static inline qsize_t stoqb(qsize_t space)
{
	return (space + QIF_DQBLKSIZE - 1) >> QIF_DQBLKSIZE_BITS;
}

/* Generic routine for getting common part of quota structure */
static void do_get_dqblk(struct dquot *dquot, struct if_dqblk *di)
{
	struct mem_dqblk *dm = &dquot->dq_dqb;

	spin_lock(&dq_data_lock);
	di->dqb_bhardlimit = stoqb(dm->dqb_bhardlimit);
	di->dqb_bsoftlimit = stoqb(dm->dqb_bsoftlimit);
	di->dqb_curspace = dm->dqb_curspace + dm->dqb_rsvspace;
	di->dqb_ihardlimit = dm->dqb_ihardlimit;
	di->dqb_isoftlimit = dm->dqb_isoftlimit;
	di->dqb_curinodes = dm->dqb_curinodes;
	di->dqb_btime = dm->dqb_btime;
	di->dqb_itime = dm->dqb_itime;
	di->dqb_valid = QIF_ALL;
	spin_unlock(&dq_data_lock);
}

int vfs_get_dqblk(struct super_block *sb, int type, qid_t id,
		  struct if_dqblk *di)
{
	struct dquot *dquot;

	dquot = dqget(sb, id, type);
	if (!dquot)
		return -ESRCH;
	do_get_dqblk(dquot, di);
	dqput(dquot);

	return 0;
}
EXPORT_SYMBOL(vfs_get_dqblk);

/* Generic routine for setting common part of quota structure */
static int do_set_dqblk(struct dquot *dquot, struct if_dqblk *di)
{
	struct mem_dqblk *dm = &dquot->dq_dqb;
	int check_blim = 0, check_ilim = 0;
	struct mem_dqinfo *dqi = &sb_dqopt(dquot->dq_sb)->info[dquot->dq_type];

	if ((di->dqb_valid & QIF_BLIMITS &&
	     (di->dqb_bhardlimit > dqi->dqi_maxblimit ||
	      di->dqb_bsoftlimit > dqi->dqi_maxblimit)) ||
	    (di->dqb_valid & QIF_ILIMITS &&
	     (di->dqb_ihardlimit > dqi->dqi_maxilimit ||
	      di->dqb_isoftlimit > dqi->dqi_maxilimit)))
		return -ERANGE;

	spin_lock(&dq_data_lock);
	if (di->dqb_valid & QIF_SPACE) {
		dm->dqb_curspace = di->dqb_curspace - dm->dqb_rsvspace;
		check_blim = 1;
		__set_bit(DQ_LASTSET_B + QIF_SPACE_B, &dquot->dq_flags);
	}
	if (di->dqb_valid & QIF_BLIMITS) {
		dm->dqb_bsoftlimit = qbtos(di->dqb_bsoftlimit);
		dm->dqb_bhardlimit = qbtos(di->dqb_bhardlimit);
		check_blim = 1;
		__set_bit(DQ_LASTSET_B + QIF_BLIMITS_B, &dquot->dq_flags);
	}
	if (di->dqb_valid & QIF_INODES) {
		dm->dqb_curinodes = di->dqb_curinodes;
		check_ilim = 1;
		__set_bit(DQ_LASTSET_B + QIF_INODES_B, &dquot->dq_flags);
	}
	if (di->dqb_valid & QIF_ILIMITS) {
		dm->dqb_isoftlimit = di->dqb_isoftlimit;
		dm->dqb_ihardlimit = di->dqb_ihardlimit;
		check_ilim = 1;
		__set_bit(DQ_LASTSET_B + QIF_ILIMITS_B, &dquot->dq_flags);
	}
	if (di->dqb_valid & QIF_BTIME) {
		dm->dqb_btime = di->dqb_btime;
		check_blim = 1;
		__set_bit(DQ_LASTSET_B + QIF_BTIME_B, &dquot->dq_flags);
	}
	if (di->dqb_valid & QIF_ITIME) {
		dm->dqb_itime = di->dqb_itime;
		check_ilim = 1;
		__set_bit(DQ_LASTSET_B + QIF_ITIME_B, &dquot->dq_flags);
	}

	if (check_blim) {
		if (!dm->dqb_bsoftlimit ||
		    dm->dqb_curspace < dm->dqb_bsoftlimit) {
			dm->dqb_btime = 0;
			clear_bit(DQ_BLKS_B, &dquot->dq_flags);
		} else if (!(di->dqb_valid & QIF_BTIME))
			/* Set grace only if user hasn't provided his own... */
			dm->dqb_btime = get_seconds() + dqi->dqi_bgrace;
	}
	if (check_ilim) {
		if (!dm->dqb_isoftlimit ||
		    dm->dqb_curinodes < dm->dqb_isoftlimit) {
			dm->dqb_itime = 0;
			clear_bit(DQ_INODES_B, &dquot->dq_flags);
		} else if (!(di->dqb_valid & QIF_ITIME))
			/* Set grace only if user hasn't provided his own... */
			dm->dqb_itime = get_seconds() + dqi->dqi_igrace;
	}
	if (dm->dqb_bhardlimit || dm->dqb_bsoftlimit || dm->dqb_ihardlimit ||
	    dm->dqb_isoftlimit)
		clear_bit(DQ_FAKE_B, &dquot->dq_flags);
	else
		set_bit(DQ_FAKE_B, &dquot->dq_flags);
	spin_unlock(&dq_data_lock);
	mark_dquot_dirty(dquot);

	return 0;
}

int vfs_set_dqblk(struct super_block *sb, int type, qid_t id,
		  struct if_dqblk *di)
{
	struct dquot *dquot;
	int rc;

	dquot = dqget(sb, id, type);
	if (!dquot) {
		rc = -ESRCH;
		goto out;
	}
	rc = do_set_dqblk(dquot, di);
	dqput(dquot);
out:
	return rc;
}
EXPORT_SYMBOL(vfs_set_dqblk);

/* Generic routine for getting common part of quota file information */
int vfs_get_dqinfo(struct super_block *sb, int type, struct if_dqinfo *ii)
{
	struct mem_dqinfo *mi;
  
	mutex_lock(&sb_dqopt(sb)->dqonoff_mutex);
	if (!sb_has_quota_active(sb, type)) {
		mutex_unlock(&sb_dqopt(sb)->dqonoff_mutex);
		return -ESRCH;
	}
	mi = sb_dqopt(sb)->info + type;
	spin_lock(&dq_data_lock);
	ii->dqi_bgrace = mi->dqi_bgrace;
	ii->dqi_igrace = mi->dqi_igrace;
	ii->dqi_flags = mi->dqi_flags & DQF_MASK;
	ii->dqi_valid = IIF_ALL;
	spin_unlock(&dq_data_lock);
	mutex_unlock(&sb_dqopt(sb)->dqonoff_mutex);
	return 0;
}
EXPORT_SYMBOL(vfs_get_dqinfo);

/* Generic routine for setting common part of quota file information */
int vfs_set_dqinfo(struct super_block *sb, int type, struct if_dqinfo *ii)
{
	struct mem_dqinfo *mi;
	int err = 0;

	mutex_lock(&sb_dqopt(sb)->dqonoff_mutex);
	if (!sb_has_quota_active(sb, type)) {
		err = -ESRCH;
		goto out;
	}
	mi = sb_dqopt(sb)->info + type;
	spin_lock(&dq_data_lock);
	if (ii->dqi_valid & IIF_BGRACE)
		mi->dqi_bgrace = ii->dqi_bgrace;
	if (ii->dqi_valid & IIF_IGRACE)
		mi->dqi_igrace = ii->dqi_igrace;
	if (ii->dqi_valid & IIF_FLAGS)
		mi->dqi_flags = (mi->dqi_flags & ~DQF_MASK) |
				(ii->dqi_flags & DQF_MASK);
	spin_unlock(&dq_data_lock);
	mark_info_dirty(sb, type);
	/* Force write to disk */
	sb->dq_op->write_info(sb, type);
out:
	mutex_unlock(&sb_dqopt(sb)->dqonoff_mutex);
	return err;
}
EXPORT_SYMBOL(vfs_set_dqinfo);

const struct quotactl_ops vfs_quotactl_ops = {
	.quota_on	= vfs_quota_on,
	.quota_off	= vfs_quota_off,
	.quota_sync	= vfs_quota_sync,
	.get_info	= vfs_get_dqinfo,
	.set_info	= vfs_set_dqinfo,
	.get_dqblk	= vfs_get_dqblk,
	.set_dqblk	= vfs_set_dqblk
};

static ctl_table fs_dqstats_table[] = {
	{
		.procname	= "lookups",
		.data		= &dqstats.lookups,
		.maxlen		= sizeof(int),
		.mode		= 0444,
		.proc_handler	= proc_dointvec,
	},
	{
		.procname	= "drops",
		.data		= &dqstats.drops,
		.maxlen		= sizeof(int),
		.mode		= 0444,
		.proc_handler	= proc_dointvec,
	},
	{
		.procname	= "reads",
		.data		= &dqstats.reads,
		.maxlen		= sizeof(int),
		.mode		= 0444,
		.proc_handler	= proc_dointvec,
	},
	{
		.procname	= "writes",
		.data		= &dqstats.writes,
		.maxlen		= sizeof(int),
		.mode		= 0444,
		.proc_handler	= proc_dointvec,
	},
	{
		.procname	= "cache_hits",
		.data		= &dqstats.cache_hits,
		.maxlen		= sizeof(int),
		.mode		= 0444,
		.proc_handler	= proc_dointvec,
	},
	{
		.procname	= "allocated_dquots",
		.data		= &dqstats.allocated_dquots,
		.maxlen		= sizeof(int),
		.mode		= 0444,
		.proc_handler	= proc_dointvec,
	},
	{
		.procname	= "free_dquots",
		.data		= &dqstats.free_dquots,
		.maxlen		= sizeof(int),
		.mode		= 0444,
		.proc_handler	= proc_dointvec,
	},
	{
		.procname	= "syncs",
		.data		= &dqstats.syncs,
		.maxlen		= sizeof(int),
		.mode		= 0444,
		.proc_handler	= proc_dointvec,
	},
#ifdef CONFIG_PRINT_QUOTA_WARNING
	{
		.procname	= "warnings",
		.data		= &flag_print_warnings,
		.maxlen		= sizeof(int),
		.mode		= 0644,
		.proc_handler	= proc_dointvec,
	},
#endif
	{ },
};

static ctl_table fs_table[] = {
	{
		.procname	= "quota",
		.mode		= 0555,
		.child		= fs_dqstats_table,
	},
	{ },
};

static ctl_table sys_table[] = {
	{
		.procname	= "fs",
		.mode		= 0555,
		.child		= fs_table,
	},
	{ },
};

static int __init dquot_init(void)
{
	int i;
	unsigned long nr_hash, order;

	printk(KERN_NOTICE "VFS: Disk quotas %s\n", __DQUOT_VERSION__);

	register_sysctl_table(sys_table);

	dquot_cachep = kmem_cache_create("dquot",
			sizeof(struct dquot), sizeof(unsigned long) * 4,
			(SLAB_HWCACHE_ALIGN|SLAB_RECLAIM_ACCOUNT|
				SLAB_MEM_SPREAD|SLAB_PANIC),
			NULL);

	order = 0;
	dquot_hash = (struct hlist_head *)__get_free_pages(GFP_ATOMIC, order);
	if (!dquot_hash)
		panic("Cannot create dquot hash table");

	/* Find power-of-two hlist_heads which can fit into allocation */
	nr_hash = (1UL << order) * PAGE_SIZE / sizeof(struct hlist_head);
	dq_hash_bits = 0;
	do {
		dq_hash_bits++;
	} while (nr_hash >> dq_hash_bits);
	dq_hash_bits--;

	nr_hash = 1UL << dq_hash_bits;
	dq_hash_mask = nr_hash - 1;
	for (i = 0; i < nr_hash; i++)
		INIT_HLIST_HEAD(dquot_hash + i);

	printk("Dquot-cache hash table entries: %ld (order %ld, %ld bytes)\n",
			nr_hash, order, (PAGE_SIZE << order));

	register_shrinker(&dqcache_shrinker);

	return 0;
}
module_init(dquot_init);<|MERGE_RESOLUTION|>--- conflicted
+++ resolved
@@ -1463,28 +1463,13 @@
 
 	if (reserve)
 		goto out_flush_warn;
-<<<<<<< HEAD
-	/* Dirtify all the dquots - this can block when journalling */
-	for (cnt = 0; cnt < MAXQUOTAS; cnt++)
-		if (inode->i_dquot[cnt])
-			mark_dquot_dirty(inode->i_dquot[cnt]);
-=======
 	mark_all_dquot_dirty(inode->i_dquot);
->>>>>>> 92dcffb9
 out_flush_warn:
 	flush_warnings(inode->i_dquot, warntype);
 out_unlock:
 	up_read(&sb_dqopt(inode->i_sb)->dqptr_sem);
 out:
 	return ret;
-<<<<<<< HEAD
-=======
-}
-
-int dquot_alloc_space(struct inode *inode, qsize_t number, int warn)
-{
-	return __dquot_alloc_space(inode, number, warn, 0);
->>>>>>> 92dcffb9
 }
 
 int dquot_alloc_space(struct inode *inode, qsize_t number, int warn)
@@ -1614,14 +1599,7 @@
 
 	if (reserve)
 		goto out_unlock;
-<<<<<<< HEAD
-	/* Dirtify all the dquots - this can block when journalling */
-	for (cnt = 0; cnt < MAXQUOTAS; cnt++)
-		if (inode->i_dquot[cnt])
-			mark_dquot_dirty(inode->i_dquot[cnt]);
-=======
 	mark_all_dquot_dirty(inode->i_dquot);
->>>>>>> 92dcffb9
 out_unlock:
 	flush_warnings(inode->i_dquot, warntype);
 	up_read(&sb_dqopt(inode->i_sb)->dqptr_sem);
