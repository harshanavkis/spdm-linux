--- conflicted
+++ resolved
@@ -605,24 +605,16 @@
 
 static bool too_many_pipe_buffers_soft(unsigned long user_bufs)
 {
-<<<<<<< HEAD
-	return pipe_user_pages_soft && user_bufs > pipe_user_pages_soft;
-=======
 	unsigned long soft_limit = READ_ONCE(pipe_user_pages_soft);
 
 	return soft_limit && user_bufs > soft_limit;
->>>>>>> 7928b2cb
 }
 
 static bool too_many_pipe_buffers_hard(unsigned long user_bufs)
 {
-<<<<<<< HEAD
-	return pipe_user_pages_hard && user_bufs > pipe_user_pages_hard;
-=======
 	unsigned long hard_limit = READ_ONCE(pipe_user_pages_hard);
 
 	return hard_limit && user_bufs > hard_limit;
->>>>>>> 7928b2cb
 }
 
 static bool is_unprivileged_user(void)
