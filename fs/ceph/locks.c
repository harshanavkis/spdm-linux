--- conflicted
+++ resolved
@@ -225,11 +225,7 @@
 	return 1;
 }
 
-<<<<<<< HEAD
-/**
-=======
-/*
->>>>>>> 7d2a07b7
+/*
  * Attempt to set an fcntl lock.
  * For now, this just goes away to the server. Later it may be more awesome.
  */
