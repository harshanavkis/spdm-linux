# SPDX-License-Identifier: GPL-2.0-only
config FUSE_FS
	tristate "FUSE (Filesystem in Userspace) support"
	select FS_POSIX_ACL
	help
	  With FUSE it is possible to implement a fully functional filesystem
	  in a userspace program.

	  There's also a companion library: libfuse2.  This library is available
	  from the FUSE homepage:
	  <https://github.com/libfuse/>
	  although chances are your distribution already has that library
	  installed if you've installed the "fuse" package itself.

	  See <file:Documentation/filesystems/fuse.rst> for more information.
	  See <file:Documentation/Changes> for needed library/utility version.

	  If you want to develop a userspace FS, or if you want to use
	  a filesystem based on FUSE, answer Y or M.

config CUSE
	tristate "Character device in Userspace support"
	depends on FUSE_FS
	help
	  This FUSE extension allows character devices to be
	  implemented in userspace.

	  If you want to develop or use a userspace character device
	  based on CUSE, answer Y or M.

config VIRTIO_FS
	tristate "Virtio Filesystem"
	depends on FUSE_FS
	select VIRTIO
	help
	  The Virtio Filesystem allows guests to mount file systems from the
<<<<<<< HEAD
          host.

	  If you want to share files between guests or with the host, answer Y
          or M.
=======
	  host.

	  If you want to share files between guests or with the host, answer Y
	  or M.

config FUSE_DAX
	bool "Virtio Filesystem Direct Host Memory Access support"
	default y
	select INTERVAL_TREE
	depends on VIRTIO_FS
	depends on FS_DAX
	depends on DAX_DRIVER
	help
	  This allows bypassing guest page cache and allows mapping host page
	  cache directly in guest address space.

	  If you want to allow mounting a Virtio Filesystem with the "dax"
	  option, answer Y.
>>>>>>> 7d2a07b7
<|MERGE_RESOLUTION|>--- conflicted
+++ resolved
@@ -34,12 +34,6 @@
 	select VIRTIO
 	help
 	  The Virtio Filesystem allows guests to mount file systems from the
-<<<<<<< HEAD
-          host.
-
-	  If you want to share files between guests or with the host, answer Y
-          or M.
-=======
 	  host.
 
 	  If you want to share files between guests or with the host, answer Y
@@ -57,5 +51,4 @@
 	  cache directly in guest address space.
 
 	  If you want to allow mounting a Virtio Filesystem with the "dax"
-	  option, answer Y.
->>>>>>> 7d2a07b7
+	  option, answer Y.