--- conflicted
+++ resolved
@@ -28,9 +28,6 @@
 #include "jfs_metapage.h"
 #include "jfs_xattr.h"
 #include "jfs_acl.h"
-#ifdef CONFIG_JFS_DMAPI
-#include "jfs_dmapi.h"
-#endif
 
 /*
  *	jfs_xattr.c: extended attribute service
@@ -146,7 +143,7 @@
 }
 
 /* Forward references */
-void jfs_ea_release(struct inode *inode, struct ea_buffer *ea_buf);
+static void ea_release(struct inode *inode, struct ea_buffer *ea_buf);
 
 /*
  * NAME: ea_write_inline
@@ -426,14 +423,14 @@
 }
 
 /*
- * NAME: jfs_ea_get
+ * NAME: ea_get
  *                                                                    
  * FUNCTION: Returns buffer containing existing extended attributes.
  *	     The size of the buffer will be the larger of the existing
  *	     attributes size, or min_size.
  *
  *	     The buffer, which may be inlined in the inode or in the
- * 	     page cache must be release by calling jfs_ea_release or ea_put
+ * 	     page cache must be release by calling ea_release or ea_put
  *                                                                    
  * PARAMETERS:
  *	inode	- Inode pointer
@@ -442,7 +439,7 @@
  *
  * RETURNS: 0 for success; Other indicates failure
  */
-int jfs_ea_get(struct inode *inode, struct ea_buffer *ea_buf, int min_size)
+static int ea_get(struct inode *inode, struct ea_buffer *ea_buf, int min_size)
 {
 	struct jfs_inode_info *ji = JFS_IP(inode);
 	struct super_block *sb = inode->i_sb;
@@ -485,7 +482,7 @@
 		current_blocks = 0;
 	} else {
 		if (!(ji->ea.flag & DXD_EXTENT)) {
-			jfs_error(sb, "jfs_ea_get: invalid ea.flag)");
+			jfs_error(sb, "ea_get: invalid ea.flag)");
 			return -EIO;
 		}
 		current_blocks = (ea_size + sb->s_blocksize - 1) >>
@@ -563,16 +560,16 @@
 
       size_check:
 	if (EALIST_SIZE(ea_buf->xattr) != ea_size) {
-		printk(KERN_ERR "jfs_ea_get: invalid extended attribute\n");
+		printk(KERN_ERR "ea_get: invalid extended attribute\n");
 		dump_mem("xattr", ea_buf->xattr, ea_size);
-		jfs_ea_release(inode, ea_buf);
+		ea_release(inode, ea_buf);
 		return -EIO;
 	}
 
 	return ea_size;
 }
 
-void jfs_ea_release(struct inode *inode, struct ea_buffer *ea_buf)
+static void ea_release(struct inode *inode, struct ea_buffer *ea_buf)
 {
 	if (ea_buf->flag & EA_MALLOC)
 		kfree(ea_buf->xattr);
@@ -594,13 +591,8 @@
 	tid_t tid;
 
 	if (new_size == 0) {
-<<<<<<< HEAD
-		jfs_ea_release(inode, ea_buf);
-		ea_buf = 0;
-=======
 		ea_release(inode, ea_buf);
 		ea_buf = NULL;
->>>>>>> 30e74fea
 	} else if (ea_buf->flag & EA_INLINE) {
 		assert(new_size <= sizeof (ji->i_inline_ea));
 		ji->mode2 &= ~INLINEEA;
@@ -666,13 +658,10 @@
 static int can_set_system_xattr(struct inode *inode, const char *name,
 				const void *value, size_t value_len)
 {
-
 #ifdef CONFIG_JFS_POSIX_ACL
 	struct posix_acl *acl;
-#endif	
-	int rc = -EOPNOTSUPP;
-
-#ifdef CONFIG_JFS_POSIX_ACL
+	int rc;
+
 	if ((current->fsuid != inode->i_uid) && !capable(CAP_FOWNER))
 		return -EPERM;
 
@@ -699,12 +688,6 @@
 			}
 			inode->i_mode = mode;
 			mark_inode_dirty(inode);
-<<<<<<< HEAD
-			if (rc == 0)
-				value = NULL;
-			rc = 0;
-=======
->>>>>>> 30e74fea
 		}
 		/*
 		 * We're changing the ACL.  Get rid of the cached one
@@ -724,10 +707,6 @@
 			return rc;
 		}
 		posix_acl_release(acl);
-<<<<<<< HEAD
-		rc = 0;
-=======
->>>>>>> 30e74fea
 
 		/*
 		 * We're changing the default ACL.  Get rid of the cached one
@@ -736,24 +715,11 @@
 		if (acl && (acl != JFS_ACL_NOT_CACHED))
 			posix_acl_release(acl);
 		JFS_IP(inode)->i_default_acl = JFS_ACL_NOT_CACHED;
-<<<<<<< HEAD
-	} else
-#endif		
-#ifdef CONFIG_JFS_DMAPI
-		/* Look for DMAPI xattr */
-		rc = (strcmp(name, DMATTR_PERS_REGIONS) == 0) ? 0 : -EINVAL;
-#else
-		/* Invalid xattr name */
-		rc = -EINVAL;
-#endif		
-	return rc;
-=======
 
 		return 0;
 	}
 #endif			/* CONFIG_JFS_POSIX_ACL */
 	return -EOPNOTSUPP;
->>>>>>> 30e74fea
 }
 
 static int can_set_xattr(struct inode *inode, const char *name,
@@ -812,7 +778,7 @@
 
 	down_write(&JFS_IP(inode)->xattr_sem);
 
-	xattr_size = jfs_ea_get(inode, &ea_buf, 0);
+	xattr_size = ea_get(inode, &ea_buf, 0);
 	if (xattr_size < 0) {
 		rc = xattr_size;
 		goto out;
@@ -858,8 +824,8 @@
 		 * We need to allocate more space for merged ea list.
 		 * We should only have loop to again: once.
 		 */
-		jfs_ea_release(inode, &ea_buf);
-		xattr_size = jfs_ea_get(inode, &ea_buf, new_size);
+		ea_release(inode, &ea_buf);
+		xattr_size = ea_get(inode, &ea_buf, new_size);
 		if (xattr_size < 0) {
 			rc = xattr_size;
 			goto out;
@@ -915,7 +881,7 @@
 
 	goto out;
       release:
-	jfs_ea_release(inode, &ea_buf);
+	ea_release(inode, &ea_buf);
       out:
 	up_write(&JFS_IP(inode)->xattr_sem);
 
@@ -928,29 +894,18 @@
 int jfs_setxattr(struct dentry *dentry, const char *name, const void *value,
 		 size_t value_len, int flags)
 {
-	int rc;
-	
 	if (value == NULL) {	/* empty EA, do not remove */
 		value = "";
 		value_len = 0;
 	}
 
-	rc = __jfs_setxattr(dentry->d_inode, name, value, value_len, flags);
-#ifdef CONFIG_JFS_DMAPI
-	if (!rc)
-		dentry->d_inode->i_version++;
-#endif
-	return rc;
+	return __jfs_setxattr(dentry->d_inode, name, value, value_len, flags);
 }
 
 static int can_get_xattr(struct inode *inode, const char *name)
 {
 	if(strncmp(name, XATTR_SYSTEM_PREFIX, XATTR_SYSTEM_PREFIX_LEN) == 0)
 		return 0;
-<<<<<<< HEAD
-
-=======
->>>>>>> 30e74fea
 	return permission(inode, MAY_READ, NULL);
 }
 
@@ -982,7 +937,7 @@
 
 	down_read(&JFS_IP(inode)->xattr_sem);
 
-	xattr_size = jfs_ea_get(inode, &ea_buf, 0);
+	xattr_size = ea_get(inode, &ea_buf, 0);
 
 	if (xattr_size < 0) {
 		size = xattr_size;
@@ -1013,7 +968,7 @@
       not_found:
 	size = -ENODATA;
       release:
-	jfs_ea_release(inode, &ea_buf);
+	ea_release(inode, &ea_buf);
       out:
 	up_read(&JFS_IP(inode)->xattr_sem);
 
@@ -1045,7 +1000,7 @@
 
 	down_read(&JFS_IP(inode)->xattr_sem);
 
-	xattr_size = jfs_ea_get(inode, &ea_buf, 0);
+	xattr_size = ea_get(inode, &ea_buf, 0);
 	if (xattr_size < 0) {
 		size = xattr_size;
 		goto out;
@@ -1076,7 +1031,7 @@
 	}
 
       release:
-	jfs_ea_release(inode, &ea_buf);
+	ea_release(inode, &ea_buf);
       out:
 	up_read(&JFS_IP(inode)->xattr_sem);
 	return size;
