/*
 *   fs/cifs/misc.c
 *
 *   Copyright (C) International Business Machines  Corp., 2002,2008
 *   Author(s): Steve French (sfrench@us.ibm.com)
 *
 *   This library is free software; you can redistribute it and/or modify
 *   it under the terms of the GNU Lesser General Public License as published
 *   by the Free Software Foundation; either version 2.1 of the License, or
 *   (at your option) any later version.
 *
 *   This library is distributed in the hope that it will be useful,
 *   but WITHOUT ANY WARRANTY; without even the implied warranty of
 *   MERCHANTABILITY or FITNESS FOR A PARTICULAR PURPOSE.  See
 *   the GNU Lesser General Public License for more details.
 *
 *   You should have received a copy of the GNU Lesser General Public License
 *   along with this library; if not, write to the Free Software
 *   Foundation, Inc., 59 Temple Place, Suite 330, Boston, MA 02111-1307 USA
 */

#include <linux/slab.h>
#include <linux/ctype.h>
#include <linux/mempool.h>
#include "cifspdu.h"
#include "cifsglob.h"
#include "cifsproto.h"
#include "cifs_debug.h"
#include "smberr.h"
#include "nterr.h"
#include "cifs_unicode.h"

extern mempool_t *cifs_sm_req_poolp;
extern mempool_t *cifs_req_poolp;
extern struct task_struct *oplockThread;

/* The xid serves as a useful identifier for each incoming vfs request,
   in a similar way to the mid which is useful to track each sent smb,
   and CurrentXid can also provide a running counter (although it
   will eventually wrap past zero) of the total vfs operations handled
   since the cifs fs was mounted */

unsigned int
_GetXid(void)
{
	unsigned int xid;

	spin_lock(&GlobalMid_Lock);
	GlobalTotalActiveXid++;

	/* keep high water mark for number of simultaneous ops in filesystem */
	if (GlobalTotalActiveXid > GlobalMaxActiveXid)
		GlobalMaxActiveXid = GlobalTotalActiveXid;
	if (GlobalTotalActiveXid > 65000)
		cFYI(1, ("warning: more than 65000 requests active"));
	xid = GlobalCurrentXid++;
	spin_unlock(&GlobalMid_Lock);
	return xid;
}

void
_FreeXid(unsigned int xid)
{
	spin_lock(&GlobalMid_Lock);
	/* if (GlobalTotalActiveXid == 0)
		BUG(); */
	GlobalTotalActiveXid--;
	spin_unlock(&GlobalMid_Lock);
}

struct cifsSesInfo *
sesInfoAlloc(void)
{
	struct cifsSesInfo *ret_buf;

	ret_buf = kzalloc(sizeof(struct cifsSesInfo), GFP_KERNEL);
	if (ret_buf) {
		atomic_inc(&sesInfoAllocCount);
		ret_buf->status = CifsNew;
		++ret_buf->ses_count;
		INIT_LIST_HEAD(&ret_buf->smb_ses_list);
		INIT_LIST_HEAD(&ret_buf->tcon_list);
		init_MUTEX(&ret_buf->sesSem);
	}
	return ret_buf;
}

void
sesInfoFree(struct cifsSesInfo *buf_to_free)
{
	if (buf_to_free == NULL) {
		cFYI(1, ("Null buffer passed to sesInfoFree"));
		return;
	}

	atomic_dec(&sesInfoAllocCount);
	kfree(buf_to_free->serverOS);
	kfree(buf_to_free->serverDomain);
	kfree(buf_to_free->serverNOS);
	if (buf_to_free->password) {
		memset(buf_to_free->password, 0, strlen(buf_to_free->password));
		kfree(buf_to_free->password);
	}
	kfree(buf_to_free->domainName);
	kfree(buf_to_free);
}

struct cifsTconInfo *
tconInfoAlloc(void)
{
	struct cifsTconInfo *ret_buf;
	ret_buf = kzalloc(sizeof(struct cifsTconInfo), GFP_KERNEL);
	if (ret_buf) {
		atomic_inc(&tconInfoAllocCount);
		ret_buf->tidStatus = CifsNew;
		++ret_buf->tc_count;
		INIT_LIST_HEAD(&ret_buf->openFileList);
		INIT_LIST_HEAD(&ret_buf->tcon_list);
#ifdef CONFIG_CIFS_STATS
		spin_lock_init(&ret_buf->stat_lock);
#endif
	}
	return ret_buf;
}

void
tconInfoFree(struct cifsTconInfo *buf_to_free)
{
	if (buf_to_free == NULL) {
		cFYI(1, ("Null buffer passed to tconInfoFree"));
		return;
	}
	atomic_dec(&tconInfoAllocCount);
	kfree(buf_to_free->nativeFileSystem);
	if (buf_to_free->password) {
		memset(buf_to_free->password, 0, strlen(buf_to_free->password));
		kfree(buf_to_free->password);
	}
	kfree(buf_to_free);
}

struct smb_hdr *
cifs_buf_get(void)
{
	struct smb_hdr *ret_buf = NULL;

/* We could use negotiated size instead of max_msgsize -
   but it may be more efficient to always alloc same size
   albeit slightly larger than necessary and maxbuffersize
   defaults to this and can not be bigger */
	ret_buf = mempool_alloc(cifs_req_poolp, GFP_NOFS);

	/* clear the first few header bytes */
	/* for most paths, more is cleared in header_assemble */
	if (ret_buf) {
		memset(ret_buf, 0, sizeof(struct smb_hdr) + 3);
		atomic_inc(&bufAllocCount);
#ifdef CONFIG_CIFS_STATS2
		atomic_inc(&totBufAllocCount);
#endif /* CONFIG_CIFS_STATS2 */
	}

	return ret_buf;
}

void
cifs_buf_release(void *buf_to_free)
{
	if (buf_to_free == NULL) {
		/* cFYI(1, ("Null buffer passed to cifs_buf_release"));*/
		return;
	}
	mempool_free(buf_to_free, cifs_req_poolp);

	atomic_dec(&bufAllocCount);
	return;
}

struct smb_hdr *
cifs_small_buf_get(void)
{
	struct smb_hdr *ret_buf = NULL;

/* We could use negotiated size instead of max_msgsize -
   but it may be more efficient to always alloc same size
   albeit slightly larger than necessary and maxbuffersize
   defaults to this and can not be bigger */
	ret_buf = mempool_alloc(cifs_sm_req_poolp, GFP_NOFS);
	if (ret_buf) {
	/* No need to clear memory here, cleared in header assemble */
	/*	memset(ret_buf, 0, sizeof(struct smb_hdr) + 27);*/
		atomic_inc(&smBufAllocCount);
#ifdef CONFIG_CIFS_STATS2
		atomic_inc(&totSmBufAllocCount);
#endif /* CONFIG_CIFS_STATS2 */

	}
	return ret_buf;
}

void
cifs_small_buf_release(void *buf_to_free)
{

	if (buf_to_free == NULL) {
		cFYI(1, ("Null buffer passed to cifs_small_buf_release"));
		return;
	}
	mempool_free(buf_to_free, cifs_sm_req_poolp);

	atomic_dec(&smBufAllocCount);
	return;
}

/*
	Find a free multiplex id (SMB mid). Otherwise there could be
	mid collisions which might cause problems, demultiplexing the
	wrong response to this request. Multiplex ids could collide if
	one of a series requests takes much longer than the others, or
	if a very large number of long lived requests (byte range
	locks or FindNotify requests) are pending.  No more than
	64K-1 requests can be outstanding at one time.  If no
	mids are available, return zero.  A future optimization
	could make the combination of mids and uid the key we use
	to demultiplex on (rather than mid alone).
	In addition to the above check, the cifs demultiplex
	code already used the command code as a secondary
	check of the frame and if signing is negotiated the
	response would be discarded if the mid were the same
	but the signature was wrong.  Since the mid is not put in the
	pending queue until later (when it is about to be dispatched)
	we do have to limit the number of outstanding requests
	to somewhat less than 64K-1 although it is hard to imagine
	so many threads being in the vfs at one time.
*/
__u16 GetNextMid(struct TCP_Server_Info *server)
{
	__u16 mid = 0;
	__u16 last_mid;
	int   collision;

	if (server == NULL)
		return mid;

	spin_lock(&GlobalMid_Lock);
	last_mid = server->CurrentMid; /* we do not want to loop forever */
	server->CurrentMid++;
	/* This nested loop looks more expensive than it is.
	In practice the list of pending requests is short,
	fewer than 50, and the mids are likely to be unique
	on the first pass through the loop unless some request
	takes longer than the 64 thousand requests before it
	(and it would also have to have been a request that
	 did not time out) */
	while (server->CurrentMid != last_mid) {
		struct list_head *tmp;
		struct mid_q_entry *mid_entry;

		collision = 0;
		if (server->CurrentMid == 0)
			server->CurrentMid++;

		list_for_each(tmp, &server->pending_mid_q) {
			mid_entry = list_entry(tmp, struct mid_q_entry, qhead);

			if ((mid_entry->mid == server->CurrentMid) &&
			    (mid_entry->midState == MID_REQUEST_SUBMITTED)) {
				/* This mid is in use, try a different one */
				collision = 1;
				break;
			}
		}
		if (collision == 0) {
			mid = server->CurrentMid;
			break;
		}
		server->CurrentMid++;
	}
	spin_unlock(&GlobalMid_Lock);
	return mid;
}

/* NB: MID can not be set if treeCon not passed in, in that
   case it is responsbility of caller to set the mid */
void
header_assemble(struct smb_hdr *buffer, char smb_command /* command */ ,
		const struct cifsTconInfo *treeCon, int word_count
		/* length of fixed section (word count) in two byte units  */)
{
	struct list_head *temp_item;
	struct cifsSesInfo *ses;
	char *temp = (char *) buffer;

	memset(temp, 0, 256); /* bigger than MAX_CIFS_HDR_SIZE */

	buffer->smb_buf_length =
	    (2 * word_count) + sizeof(struct smb_hdr) -
	    4 /*  RFC 1001 length field does not count */  +
	    2 /* for bcc field itself */ ;
	/* Note that this is the only network field that has to be converted
	   to big endian and it is done just before we send it */

	buffer->Protocol[0] = 0xFF;
	buffer->Protocol[1] = 'S';
	buffer->Protocol[2] = 'M';
	buffer->Protocol[3] = 'B';
	buffer->Command = smb_command;
	buffer->Flags = 0x00;	/* case sensitive */
	buffer->Flags2 = SMBFLG2_KNOWS_LONG_NAMES;
	buffer->Pid = cpu_to_le16((__u16)current->tgid);
	buffer->PidHigh = cpu_to_le16((__u16)(current->tgid >> 16));
	if (treeCon) {
		buffer->Tid = treeCon->tid;
		if (treeCon->ses) {
			if (treeCon->ses->capabilities & CAP_UNICODE)
				buffer->Flags2 |= SMBFLG2_UNICODE;
			if (treeCon->ses->capabilities & CAP_STATUS32)
				buffer->Flags2 |= SMBFLG2_ERR_STATUS;

			/* Uid is not converted */
			buffer->Uid = treeCon->ses->Suid;
			buffer->Mid = GetNextMid(treeCon->ses->server);
			if (multiuser_mount != 0) {
		/* For the multiuser case, there are few obvious technically  */
		/* possible mechanisms to match the local linux user (uid)    */
		/* to a valid remote smb user (smb_uid):		      */
		/* 	1) Query Winbind (or other local pam/nss daemon       */
		/* 	  for userid/password/logon_domain or credential      */
		/*      2) Query Winbind for uid to sid to username mapping   */
		/* 	   and see if we have a matching password for existing*/
		/*         session for that user perhas getting password by   */
		/*         adding a new pam_cifs module that stores passwords */
		/*         so that the cifs vfs can get at that for all logged*/
		/*	   on users					      */
		/*	3) (Which is the mechanism we have chosen)	      */
		/*	   Search through sessions to the same server for a   */
		/*	   a match on the uid that was passed in on mount     */
		/*         with the current processes uid (or euid?) and use  */
		/* 	   that smb uid.   If no existing smb session for     */
		/* 	   that uid found, use the default smb session ie     */
		/*         the smb session for the volume mounted which is    */
		/* 	   the same as would be used if the multiuser mount   */
		/* 	   flag were disabled.  */

		/*  BB Add support for establishing new tCon and SMB Session  */
		/*      with userid/password pairs found on the smb session   */
		/*	for other target tcp/ip addresses 		BB    */
				if (current_fsuid() != treeCon->ses->linux_uid) {
					cFYI(1, ("Multiuser mode and UID "
						 "did not match tcon uid"));
					read_lock(&cifs_tcp_ses_lock);
					list_for_each(temp_item, &treeCon->ses->server->smb_ses_list) {
						ses = list_entry(temp_item, struct cifsSesInfo, smb_ses_list);
<<<<<<< HEAD
						if (ses->linux_uid == current->fsuid) {
=======
						if (ses->linux_uid == current_fsuid()) {
>>>>>>> 18e352e4
							if (ses->server == treeCon->ses->server) {
								cFYI(1, ("found matching uid substitute right smb_uid"));
								buffer->Uid = ses->Suid;
								break;
							} else {
				/* BB eventually call cifs_setup_session here */
								cFYI(1, ("local UID found but no smb sess with this server exists"));
							}
						}
					}
					read_unlock(&cifs_tcp_ses_lock);
				}
			}
		}
		if (treeCon->Flags & SMB_SHARE_IS_IN_DFS)
			buffer->Flags2 |= SMBFLG2_DFS;
		if (treeCon->nocase)
			buffer->Flags  |= SMBFLG_CASELESS;
		if ((treeCon->ses) && (treeCon->ses->server))
			if (treeCon->ses->server->secMode &
			  (SECMODE_SIGN_REQUIRED | SECMODE_SIGN_ENABLED))
				buffer->Flags2 |= SMBFLG2_SECURITY_SIGNATURE;
	}

/*  endian conversion of flags is now done just before sending */
	buffer->WordCount = (char) word_count;
	return;
}

static int
checkSMBhdr(struct smb_hdr *smb, __u16 mid)
{
	/* Make sure that this really is an SMB, that it is a response,
	   and that the message ids match */
	if ((*(__le32 *) smb->Protocol == cpu_to_le32(0x424d53ff)) &&
		(mid == smb->Mid)) {
		if (smb->Flags & SMBFLG_RESPONSE)
			return 0;
		else {
		/* only one valid case where server sends us request */
			if (smb->Command == SMB_COM_LOCKING_ANDX)
				return 0;
			else
				cERROR(1, ("Received Request not response"));
		}
	} else { /* bad signature or mid */
		if (*(__le32 *) smb->Protocol != cpu_to_le32(0x424d53ff))
			cERROR(1,
			       ("Bad protocol string signature header %x",
				*(unsigned int *) smb->Protocol));
		if (mid != smb->Mid)
			cERROR(1, ("Mids do not match"));
	}
	cERROR(1, ("bad smb detected. The Mid=%d", smb->Mid));
	return 1;
}

int
checkSMB(struct smb_hdr *smb, __u16 mid, unsigned int length)
{
	__u32 len = smb->smb_buf_length;
	__u32 clc_len;  /* calculated length */
	cFYI(0, ("checkSMB Length: 0x%x, smb_buf_length: 0x%x", length, len));

	if (length < 2 + sizeof(struct smb_hdr)) {
		if ((length >= sizeof(struct smb_hdr) - 1)
			    && (smb->Status.CifsError != 0)) {
			smb->WordCount = 0;
			/* some error cases do not return wct and bcc */
			return 0;
		} else if ((length == sizeof(struct smb_hdr) + 1) &&
				(smb->WordCount == 0)) {
			char *tmp = (char *)smb;
			/* Need to work around a bug in two servers here */
			/* First, check if the part of bcc they sent was zero */
			if (tmp[sizeof(struct smb_hdr)] == 0) {
				/* some servers return only half of bcc
				 * on simple responses (wct, bcc both zero)
				 * in particular have seen this on
				 * ulogoffX and FindClose. This leaves
				 * one byte of bcc potentially unitialized
				 */
				/* zero rest of bcc */
				tmp[sizeof(struct smb_hdr)+1] = 0;
				return 0;
			}
			cERROR(1, ("rcvd invalid byte count (bcc)"));
		} else {
			cERROR(1, ("Length less than smb header size"));
		}
		return 1;
	}
	if (len > CIFSMaxBufSize + MAX_CIFS_HDR_SIZE - 4) {
		cERROR(1, ("smb length greater than MaxBufSize, mid=%d",
				   smb->Mid));
		return 1;
	}

	if (checkSMBhdr(smb, mid))
		return 1;
	clc_len = smbCalcSize_LE(smb);

	if (4 + len != length) {
		cERROR(1, ("Length read does not match RFC1001 length %d",
			   len));
		return 1;
	}

	if (4 + len != clc_len) {
		/* check if bcc wrapped around for large read responses */
		if ((len > 64 * 1024) && (len > clc_len)) {
			/* check if lengths match mod 64K */
			if (((4 + len) & 0xFFFF) == (clc_len & 0xFFFF))
				return 0; /* bcc wrapped */
		}
		cFYI(1, ("Calculated size %d vs length %d mismatch for mid %d",
				clc_len, 4 + len, smb->Mid));
		/* Windows XP can return a few bytes too much, presumably
		an illegal pad, at the end of byte range lock responses
		so we allow for that three byte pad, as long as actual
		received length is as long or longer than calculated length */
		/* We have now had to extend this more, since there is a
		case in which it needs to be bigger still to handle a
		malformed response to transact2 findfirst from WinXP when
		access denied is returned and thus bcc and wct are zero
		but server says length is 0x21 bytes too long as if the server
		forget to reset the smb rfc1001 length when it reset the
		wct and bcc to minimum size and drop the t2 parms and data */
		if ((4+len > clc_len) && (len <= clc_len + 512))
			return 0;
		else {
			cERROR(1, ("RFC1001 size %d bigger than SMB for Mid=%d",
					len, smb->Mid));
			return 1;
		}
	}
	return 0;
}

bool
is_valid_oplock_break(struct smb_hdr *buf, struct TCP_Server_Info *srv)
{
	struct smb_com_lock_req *pSMB = (struct smb_com_lock_req *)buf;
	struct list_head *tmp, *tmp1, *tmp2;
	struct cifsSesInfo *ses;
	struct cifsTconInfo *tcon;
	struct cifsInodeInfo *pCifsInode;
	struct cifsFileInfo *netfile;

	cFYI(1, ("Checking for oplock break or dnotify response"));
	if ((pSMB->hdr.Command == SMB_COM_NT_TRANSACT) &&
	   (pSMB->hdr.Flags & SMBFLG_RESPONSE)) {
		struct smb_com_transaction_change_notify_rsp *pSMBr =
			(struct smb_com_transaction_change_notify_rsp *)buf;
		struct file_notify_information *pnotify;
		__u32 data_offset = 0;
		if (pSMBr->ByteCount > sizeof(struct file_notify_information)) {
			data_offset = le32_to_cpu(pSMBr->DataOffset);

			pnotify = (struct file_notify_information *)
				((char *)&pSMBr->hdr.Protocol + data_offset);
			cFYI(1, ("dnotify on %s Action: 0x%x",
				 pnotify->FileName, pnotify->Action));
			/*   cifs_dump_mem("Rcvd notify Data: ",buf,
				sizeof(struct smb_hdr)+60); */
			return true;
		}
		if (pSMBr->hdr.Status.CifsError) {
			cFYI(1, ("notify err 0x%d",
				pSMBr->hdr.Status.CifsError));
			return true;
		}
		return false;
	}
	if (pSMB->hdr.Command != SMB_COM_LOCKING_ANDX)
		return false;
	if (pSMB->hdr.Flags & SMBFLG_RESPONSE) {
		/* no sense logging error on invalid handle on oplock
		   break - harmless race between close request and oplock
		   break response is expected from time to time writing out
		   large dirty files cached on the client */
		if ((NT_STATUS_INVALID_HANDLE) ==
		   le32_to_cpu(pSMB->hdr.Status.CifsError)) {
			cFYI(1, ("invalid handle on oplock break"));
			return true;
		} else if (ERRbadfid ==
		   le16_to_cpu(pSMB->hdr.Status.DosError.Error)) {
			return true;
		} else {
			return false; /* on valid oplock brk we get "request" */
		}
	}
	if (pSMB->hdr.WordCount != 8)
		return false;

	cFYI(1, ("oplock type 0x%d level 0x%d",
		 pSMB->LockType, pSMB->OplockLevel));
	if (!(pSMB->LockType & LOCKING_ANDX_OPLOCK_RELEASE))
		return false;

	/* look up tcon based on tid & uid */
	read_lock(&cifs_tcp_ses_lock);
	list_for_each(tmp, &srv->smb_ses_list) {
		ses = list_entry(tmp, struct cifsSesInfo, smb_ses_list);
		list_for_each(tmp1, &ses->tcon_list) {
			tcon = list_entry(tmp1, struct cifsTconInfo, tcon_list);
			if (tcon->tid != buf->Tid)
				continue;

			cifs_stats_inc(&tcon->num_oplock_brks);
<<<<<<< HEAD
=======
			write_lock(&GlobalSMBSeslock);
>>>>>>> 18e352e4
			list_for_each(tmp2, &tcon->openFileList) {
				netfile = list_entry(tmp2, struct cifsFileInfo,
						     tlist);
				if (pSMB->Fid != netfile->netfid)
					continue;

<<<<<<< HEAD
=======
				write_unlock(&GlobalSMBSeslock);
>>>>>>> 18e352e4
				read_unlock(&cifs_tcp_ses_lock);
				cFYI(1, ("file id match, oplock break"));
				pCifsInode = CIFS_I(netfile->pInode);
				pCifsInode->clientCanCacheAll = false;
				if (pSMB->OplockLevel == 0)
					pCifsInode->clientCanCacheRead = false;
				pCifsInode->oplockPending = true;
				AllocOplockQEntry(netfile->pInode,
						  netfile->netfid, tcon);
				cFYI(1, ("about to wake up oplock thread"));
				if (oplockThread)
					wake_up_process(oplockThread);

				return true;
			}
<<<<<<< HEAD
=======
			write_unlock(&GlobalSMBSeslock);
>>>>>>> 18e352e4
			read_unlock(&cifs_tcp_ses_lock);
			cFYI(1, ("No matching file for oplock break"));
			return true;
		}
	}
	read_unlock(&cifs_tcp_ses_lock);
	cFYI(1, ("Can not process oplock break for non-existent connection"));
	return true;
}

void
dump_smb(struct smb_hdr *smb_buf, int smb_buf_length)
{
	int i, j;
	char debug_line[17];
	unsigned char *buffer;

	if (traceSMB == 0)
		return;

	buffer = (unsigned char *) smb_buf;
	for (i = 0, j = 0; i < smb_buf_length; i++, j++) {
		if (i % 8 == 0) {
			/* have reached the beginning of line */
			printk(KERN_DEBUG "| ");
			j = 0;
		}
		printk("%0#4x ", buffer[i]);
		debug_line[2 * j] = ' ';
		if (isprint(buffer[i]))
			debug_line[1 + (2 * j)] = buffer[i];
		else
			debug_line[1 + (2 * j)] = '_';

		if (i % 8 == 7) {
			/* reached end of line, time to print ascii */
			debug_line[16] = 0;
			printk(" | %s\n", debug_line);
		}
	}
	for (; j < 8; j++) {
		printk("     ");
		debug_line[2 * j] = ' ';
		debug_line[1 + (2 * j)] = ' ';
	}
	printk(" | %s\n", debug_line);
	return;
}

/* Windows maps these to the user defined 16 bit Unicode range since they are
   reserved symbols (along with \ and /), otherwise illegal to store
   in filenames in NTFS */
#define UNI_ASTERIK     (__u16) ('*' + 0xF000)
#define UNI_QUESTION    (__u16) ('?' + 0xF000)
#define UNI_COLON       (__u16) (':' + 0xF000)
#define UNI_GRTRTHAN    (__u16) ('>' + 0xF000)
#define UNI_LESSTHAN    (__u16) ('<' + 0xF000)
#define UNI_PIPE        (__u16) ('|' + 0xF000)
#define UNI_SLASH       (__u16) ('\\' + 0xF000)

/* Convert 16 bit Unicode pathname from wire format to string in current code
   page.  Conversion may involve remapping up the seven characters that are
   only legal in POSIX-like OS (if they are present in the string). Path
   names are little endian 16 bit Unicode on the wire */
int
cifs_convertUCSpath(char *target, const __le16 *source, int maxlen,
		    const struct nls_table *cp)
{
	int i, j, len;
	__u16 src_char;

	for (i = 0, j = 0; i < maxlen; i++) {
		src_char = le16_to_cpu(source[i]);
		switch (src_char) {
			case 0:
				goto cUCS_out; /* BB check this BB */
			case UNI_COLON:
				target[j] = ':';
				break;
			case UNI_ASTERIK:
				target[j] = '*';
				break;
			case UNI_QUESTION:
				target[j] = '?';
				break;
			/* BB We can not handle remapping slash until
			   all the calls to build_path_from_dentry
			   are modified, as they use slash as separator BB */
			/* case UNI_SLASH:
				target[j] = '\\';
				break;*/
			case UNI_PIPE:
				target[j] = '|';
				break;
			case UNI_GRTRTHAN:
				target[j] = '>';
				break;
			case UNI_LESSTHAN:
				target[j] = '<';
				break;
			default:
				len = cp->uni2char(src_char, &target[j],
						NLS_MAX_CHARSET_SIZE);
				if (len > 0) {
					j += len;
					continue;
				} else {
					target[j] = '?';
				}
		}
		j++;
		/* make sure we do not overrun callers allocated temp buffer */
		if (j >= (2 * NAME_MAX))
			break;
	}
cUCS_out:
	target[j] = 0;
	return j;
}

/* Convert 16 bit Unicode pathname to wire format from string in current code
   page.  Conversion may involve remapping up the seven characters that are
   only legal in POSIX-like OS (if they are present in the string). Path
   names are little endian 16 bit Unicode on the wire */
int
cifsConvertToUCS(__le16 *target, const char *source, int maxlen,
		 const struct nls_table *cp, int mapChars)
{
	int i, j, charlen;
	int len_remaining = maxlen;
	char src_char;
	__u16 temp;

	if (!mapChars)
		return cifs_strtoUCS(target, source, PATH_MAX, cp);

	for (i = 0, j = 0; i < maxlen; j++) {
		src_char = source[i];
		switch (src_char) {
			case 0:
				target[j] = 0;
				goto ctoUCS_out;
			case ':':
				target[j] = cpu_to_le16(UNI_COLON);
				break;
			case '*':
				target[j] = cpu_to_le16(UNI_ASTERIK);
				break;
			case '?':
				target[j] = cpu_to_le16(UNI_QUESTION);
				break;
			case '<':
				target[j] = cpu_to_le16(UNI_LESSTHAN);
				break;
			case '>':
				target[j] = cpu_to_le16(UNI_GRTRTHAN);
				break;
			case '|':
				target[j] = cpu_to_le16(UNI_PIPE);
				break;
			/* BB We can not handle remapping slash until
			   all the calls to build_path_from_dentry
			   are modified, as they use slash as separator BB */
			/* case '\\':
				target[j] = cpu_to_le16(UNI_SLASH);
				break;*/
			default:
				charlen = cp->char2uni(source+i,
					len_remaining, &temp);
				/* if no match, use question mark, which
				at least in some cases servers as wild card */
				if (charlen < 1) {
					target[j] = cpu_to_le16(0x003f);
					charlen = 1;
				} else
					target[j] = cpu_to_le16(temp);
				len_remaining -= charlen;
				/* character may take more than one byte in the
				   the source string, but will take exactly two
				   bytes in the target string */
				i += charlen;
				continue;
		}
		i++; /* move to next char in source string */
		len_remaining--;
	}

ctoUCS_out:
	return i;
}<|MERGE_RESOLUTION|>--- conflicted
+++ resolved
@@ -351,11 +351,7 @@
 					read_lock(&cifs_tcp_ses_lock);
 					list_for_each(temp_item, &treeCon->ses->server->smb_ses_list) {
 						ses = list_entry(temp_item, struct cifsSesInfo, smb_ses_list);
-<<<<<<< HEAD
-						if (ses->linux_uid == current->fsuid) {
-=======
 						if (ses->linux_uid == current_fsuid()) {
->>>>>>> 18e352e4
 							if (ses->server == treeCon->ses->server) {
 								cFYI(1, ("found matching uid substitute right smb_uid"));
 								buffer->Uid = ses->Suid;
@@ -566,20 +562,14 @@
 				continue;
 
 			cifs_stats_inc(&tcon->num_oplock_brks);
-<<<<<<< HEAD
-=======
 			write_lock(&GlobalSMBSeslock);
->>>>>>> 18e352e4
 			list_for_each(tmp2, &tcon->openFileList) {
 				netfile = list_entry(tmp2, struct cifsFileInfo,
 						     tlist);
 				if (pSMB->Fid != netfile->netfid)
 					continue;
 
-<<<<<<< HEAD
-=======
 				write_unlock(&GlobalSMBSeslock);
->>>>>>> 18e352e4
 				read_unlock(&cifs_tcp_ses_lock);
 				cFYI(1, ("file id match, oplock break"));
 				pCifsInode = CIFS_I(netfile->pInode);
@@ -595,10 +585,7 @@
 
 				return true;
 			}
-<<<<<<< HEAD
-=======
 			write_unlock(&GlobalSMBSeslock);
->>>>>>> 18e352e4
 			read_unlock(&cifs_tcp_ses_lock);
 			cFYI(1, ("No matching file for oplock break"));
 			return true;
