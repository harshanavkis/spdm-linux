--- conflicted
+++ resolved
@@ -129,60 +129,6 @@
 				   ##__VA_ARGS__);			\
 } while (0)
 
-#define cifs_server_dbg_func(ratefunc, type, fmt, ...)		\
-do {								\
-	const char *sn = "";					\
-	if (server && server->hostname)				\
-		sn = server->hostname;				\
-	if ((type) & FYI && cifsFYI & CIFS_INFO) {		\
-		pr_debug_ ## ratefunc("%s: \\\\%s "	fmt,	\
-			__FILE__, sn, ##__VA_ARGS__);		\
-	} else if ((type) & VFS) {				\
-		pr_err_ ## ratefunc("CIFS VFS: \\\\%s " fmt,	\
-			sn, ##__VA_ARGS__);			\
-	} else if ((type) & NOISY && (NOISY != 0)) {		\
-		pr_debug_ ## ratefunc("\\\\%s " fmt,		\
-			sn, ##__VA_ARGS__);			\
-	}							\
-} while (0)
-
-#define cifs_server_dbg(type, fmt, ...)			\
-do {							\
-	if ((type) & ONCE)				\
-		cifs_server_dbg_func(once,		\
-			type, fmt, ##__VA_ARGS__);	\
-	else						\
-		cifs_server_dbg_func(ratelimited,	\
-			type, fmt, ##__VA_ARGS__);	\
-} while (0)
-
-#define cifs_tcon_dbg_func(ratefunc, type, fmt, ...)		\
-do {								\
-	const char *tn = "";					\
-	if (tcon && tcon->treeName)				\
-		tn = tcon->treeName;				\
-	if ((type) & FYI && cifsFYI & CIFS_INFO) {		\
-		pr_debug_ ## ratefunc("%s: %s "	fmt,		\
-			__FILE__, tn, ##__VA_ARGS__);		\
-	} else if ((type) & VFS) {				\
-		pr_err_ ## ratefunc("CIFS VFS: %s " fmt,	\
-			tn, ##__VA_ARGS__);			\
-	} else if ((type) & NOISY && (NOISY != 0)) {		\
-		pr_debug_ ## ratefunc("%s " fmt,		\
-			tn, ##__VA_ARGS__);			\
-	}							\
-} while (0)
-
-#define cifs_tcon_dbg(type, fmt, ...)			\
-do {							\
-	if ((type) & ONCE)				\
-		cifs_tcon_dbg_func(once,		\
-			type, fmt, ##__VA_ARGS__);	\
-	else						\
-		cifs_tcon_dbg_func(ratelimited,	\
-			type, fmt, ##__VA_ARGS__);	\
-} while (0)
-
 /*
  *	debug OFF
  *	---------
@@ -195,22 +141,6 @@
 } while (0)
 
 #define cifs_server_dbg(type, fmt, ...)					\
-<<<<<<< HEAD
-do {									\
-	if (0)								\
-		pr_debug("\\\\%s " fmt,					\
-			 server->hostname, ##__VA_ARGS__);		\
-} while (0)
-
-#define cifs_tcon_dbg(type, fmt, ...)					\
-do {									\
-	if (0)								\
-		pr_debug("%s " fmt, tcon->treeName, ##__VA_ARGS__);	\
-} while (0)
-
-#define cifs_info(fmt, ...)						\
-=======
->>>>>>> 7d2a07b7
 do {									\
 	if (0)								\
 		pr_debug("\\\\%s " fmt,					\
