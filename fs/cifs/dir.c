// SPDX-License-Identifier: LGPL-2.1
/*
 *   fs/cifs/dir.c
 *
 *   vfs operations that deal with dentries
 *
 *   Copyright (C) International Business Machines  Corp., 2002,2009
 *   Author(s): Steve French (sfrench@us.ibm.com)
 *
 */
#include <linux/fs.h>
#include <linux/stat.h>
#include <linux/slab.h>
#include <linux/namei.h>
#include <linux/mount.h>
#include <linux/file.h>
#include "cifsfs.h"
#include "cifspdu.h"
#include "cifsglob.h"
#include "cifsproto.h"
#include "cifs_debug.h"
#include "cifs_fs_sb.h"
#include "cifs_unicode.h"
#include "fs_context.h"
#include "cifs_ioctl.h"

static void
renew_parental_timestamps(struct dentry *direntry)
{
	/* BB check if there is a way to get the kernel to do this or if we
	   really need this */
	do {
		cifs_set_time(direntry, jiffies);
		direntry = direntry->d_parent;
	} while (!IS_ROOT(direntry));
}

char *
cifs_build_path_to_root(struct smb3_fs_context *ctx, struct cifs_sb_info *cifs_sb,
			struct cifs_tcon *tcon, int add_treename)
{
	int pplen = ctx->prepath ? strlen(ctx->prepath) + 1 : 0;
	int dfsplen;
	char *full_path = NULL;

	/* if no prefix path, simply set path to the root of share to "" */
	if (pplen == 0) {
		full_path = kzalloc(1, GFP_KERNEL);
		return full_path;
	}

	if (add_treename)
		dfsplen = strnlen(tcon->treeName, MAX_TREE_SIZE + 1);
	else
		dfsplen = 0;

	full_path = kmalloc(dfsplen + pplen + 1, GFP_KERNEL);
	if (full_path == NULL)
		return full_path;

	if (dfsplen)
		memcpy(full_path, tcon->treeName, dfsplen);
	full_path[dfsplen] = CIFS_DIR_SEP(cifs_sb);
	memcpy(full_path + dfsplen + 1, ctx->prepath, pplen);
	convert_delimiter(full_path, CIFS_DIR_SEP(cifs_sb));
	return full_path;
}

/* Note: caller must free return buffer */
const char *
build_path_from_dentry(struct dentry *direntry, void *page)
{
	struct cifs_sb_info *cifs_sb = CIFS_SB(direntry->d_sb);
	struct cifs_tcon *tcon = cifs_sb_master_tcon(cifs_sb);
	bool prefix = tcon->Flags & SMB_SHARE_IS_IN_DFS;

	return build_path_from_dentry_optional_prefix(direntry, page,
						      prefix);
}

char *
build_path_from_dentry_optional_prefix(struct dentry *direntry, void *page,
				       bool prefix)
{
	int dfsplen;
	int pplen = 0;
	struct cifs_sb_info *cifs_sb = CIFS_SB(direntry->d_sb);
	struct cifs_tcon *tcon = cifs_sb_master_tcon(cifs_sb);
	char dirsep = CIFS_DIR_SEP(cifs_sb);
	char *s;

	if (unlikely(!page))
		return ERR_PTR(-ENOMEM);

	if (prefix)
		dfsplen = strnlen(tcon->treeName, MAX_TREE_SIZE + 1);
	else
		dfsplen = 0;

	if (cifs_sb->mnt_cifs_flags & CIFS_MOUNT_USE_PREFIX_PATH)
		pplen = cifs_sb->prepath ? strlen(cifs_sb->prepath) + 1 : 0;

<<<<<<< HEAD
cifs_bp_rename_retry:
	namelen = dfsplen + pplen;
	seq = read_seqbegin(&rename_lock);
	rcu_read_lock();
	for (temp = direntry; !IS_ROOT(temp);) {
		namelen += (1 + temp->d_name.len);
		temp = temp->d_parent;
		if (temp == NULL) {
			cifs_dbg(VFS, "corrupt dentry\n");
			rcu_read_unlock();
			return NULL;
		}
	}
	rcu_read_unlock();

	full_path = kmalloc(namelen+1, GFP_ATOMIC);
	if (full_path == NULL)
		return full_path;
	full_path[namelen] = 0;	/* trailing null */
	rcu_read_lock();
	for (temp = direntry; !IS_ROOT(temp);) {
		spin_lock(&temp->d_lock);
		namelen -= 1 + temp->d_name.len;
		if (namelen < 0) {
			spin_unlock(&temp->d_lock);
			break;
		} else {
			full_path[namelen] = dirsep;
			strncpy(full_path + namelen + 1, temp->d_name.name,
				temp->d_name.len);
			cifs_dbg(FYI, "name: %s\n", full_path + namelen);
		}
		spin_unlock(&temp->d_lock);
		temp = temp->d_parent;
		if (temp == NULL) {
			cifs_dbg(VFS, "corrupt dentry\n");
			rcu_read_unlock();
			kfree(full_path);
			return NULL;
		}
	}
	rcu_read_unlock();
	if (namelen != dfsplen + pplen || read_seqretry(&rename_lock, seq)) {
		cifs_dbg(FYI, "did not end path lookup where expected. namelen=%ddfsplen=%d\n",
			 namelen, dfsplen);
		/* presumably this is only possible if racing with a rename
		of one of the parent directories  (we can not lock the dentries
		above us to prevent this, but retrying should be harmless) */
		kfree(full_path);
		goto cifs_bp_rename_retry;
	}
	/* DIR_SEP already set for byte  0 / vs \ but not for
	   subsequent slashes in prepath which currently must
	   be entered the right way - not sure if there is an alternative
	   since the '\' is a valid posix character so we can not switch
	   those safely to '/' if any are found in the middle of the prepath */
	/* BB test paths to Windows with '/' in the midst of prepath */

=======
	s = dentry_path_raw(direntry, page, PATH_MAX);
	if (IS_ERR(s))
		return s;
	if (!s[1])	// for root we want "", not "/"
		s++;
	if (s < (char *)page + pplen + dfsplen)
		return ERR_PTR(-ENAMETOOLONG);
>>>>>>> 7d2a07b7
	if (pplen) {
		cifs_dbg(FYI, "using cifs_sb prepath <%s>\n", cifs_sb->prepath);
		s -= pplen;
		memcpy(s + 1, cifs_sb->prepath, pplen - 1);
		*s = '/';
	}
	if (dirsep != '/') {
		/* BB test paths to Windows with '/' in the midst of prepath */
		char *p;

		for (p = s; *p; p++)
			if (*p == '/')
				*p = dirsep;
	}
	if (dfsplen) {
		s -= dfsplen;
		memcpy(s, tcon->treeName, dfsplen);
		if (cifs_sb->mnt_cifs_flags & CIFS_MOUNT_POSIX_PATHS) {
			int i;
			for (i = 0; i < dfsplen; i++) {
				if (s[i] == '\\')
					s[i] = '/';
			}
		}
	}
	return s;
}

/*
 * Don't allow path components longer than the server max.
 * Don't allow the separator character in a path component.
 * The VFS will not allow "/", but "\" is allowed by posix.
 */
static int
check_name(struct dentry *direntry, struct cifs_tcon *tcon)
{
	struct cifs_sb_info *cifs_sb = CIFS_SB(direntry->d_sb);
	int i;

	if (unlikely(tcon->fsAttrInfo.MaxPathNameComponentLength &&
		     direntry->d_name.len >
		     le32_to_cpu(tcon->fsAttrInfo.MaxPathNameComponentLength)))
		return -ENAMETOOLONG;

	if (!(cifs_sb->mnt_cifs_flags & CIFS_MOUNT_POSIX_PATHS)) {
		for (i = 0; i < direntry->d_name.len; i++) {
			if (direntry->d_name.name[i] == '\\') {
				cifs_dbg(FYI, "Invalid file name\n");
				return -EINVAL;
			}
		}
	}
	return 0;
}


/* Inode operations in similar order to how they appear in Linux file fs.h */

static int
cifs_do_create(struct inode *inode, struct dentry *direntry, unsigned int xid,
	       struct tcon_link *tlink, unsigned oflags, umode_t mode,
	       __u32 *oplock, struct cifs_fid *fid)
{
	int rc = -ENOENT;
	int create_options = CREATE_NOT_DIR;
	int desired_access;
	struct cifs_sb_info *cifs_sb = CIFS_SB(inode->i_sb);
	struct cifs_tcon *tcon = tlink_tcon(tlink);
	const char *full_path;
	void *page = alloc_dentry_path();
	FILE_ALL_INFO *buf = NULL;
	struct inode *newinode = NULL;
	int disposition;
	struct TCP_Server_Info *server = tcon->ses->server;
	struct cifs_open_parms oparms;

	*oplock = 0;
	if (tcon->ses->server->oplocks)
		*oplock = REQ_OPLOCK;

<<<<<<< HEAD
	full_path = build_path_from_dentry(direntry);
	if (!full_path)
		return -ENOMEM;
=======
	full_path = build_path_from_dentry(direntry, page);
	if (IS_ERR(full_path)) {
		free_dentry_path(page);
		return PTR_ERR(full_path);
	}
>>>>>>> 7d2a07b7

	if (tcon->unix_ext && cap_unix(tcon->ses) && !tcon->broken_posix_open &&
	    (CIFS_UNIX_POSIX_PATH_OPS_CAP &
			le64_to_cpu(tcon->fsUnixInfo.Capability))) {
		rc = cifs_posix_open(full_path, &newinode, inode->i_sb, mode,
				     oflags, oplock, &fid->netfid, xid);
		switch (rc) {
		case 0:
			if (newinode == NULL) {
				/* query inode info */
				goto cifs_create_get_file_info;
			}

			if (S_ISDIR(newinode->i_mode)) {
				CIFSSMBClose(xid, tcon, fid->netfid);
				iput(newinode);
				rc = -EISDIR;
				goto out;
			}

			if (!S_ISREG(newinode->i_mode)) {
				/*
				 * The server may allow us to open things like
				 * FIFOs, but the client isn't set up to deal
				 * with that. If it's not a regular file, just
				 * close it and proceed as if it were a normal
				 * lookup.
				 */
				CIFSSMBClose(xid, tcon, fid->netfid);
				goto cifs_create_get_file_info;
			}
			/* success, no need to query */
			goto cifs_create_set_dentry;

		case -ENOENT:
			goto cifs_create_get_file_info;

		case -EIO:
		case -EINVAL:
			/*
			 * EIO could indicate that (posix open) operation is not
			 * supported, despite what server claimed in capability
			 * negotiation.
			 *
			 * POSIX open in samba versions 3.3.1 and earlier could
			 * incorrectly fail with invalid parameter.
			 */
			tcon->broken_posix_open = true;
			break;

		case -EREMOTE:
		case -EOPNOTSUPP:
			/*
			 * EREMOTE indicates DFS junction, which is not handled
			 * in posix open.  If either that or op not supported
			 * returned, follow the normal lookup.
			 */
			break;

		default:
			goto out;
		}
		/*
		 * fallthrough to retry, using older open call, this is case
		 * where server does not support this SMB level, and falsely
		 * claims capability (also get here for DFS case which should be
		 * rare for path not covered on files)
		 */
	}

	desired_access = 0;
	if (OPEN_FMODE(oflags) & FMODE_READ)
		desired_access |= GENERIC_READ; /* is this too little? */
	if (OPEN_FMODE(oflags) & FMODE_WRITE)
		desired_access |= GENERIC_WRITE;

	disposition = FILE_OVERWRITE_IF;
	if ((oflags & (O_CREAT | O_EXCL)) == (O_CREAT | O_EXCL))
		disposition = FILE_CREATE;
	else if ((oflags & (O_CREAT | O_TRUNC)) == (O_CREAT | O_TRUNC))
		disposition = FILE_OVERWRITE_IF;
	else if ((oflags & O_CREAT) == O_CREAT)
		disposition = FILE_OPEN_IF;
	else
		cifs_dbg(FYI, "Create flag not set in create function\n");

	/*
	 * BB add processing to set equivalent of mode - e.g. via CreateX with
	 * ACLs
	 */

	if (!server->ops->open) {
		rc = -ENOSYS;
		goto out;
	}

	buf = kmalloc(sizeof(FILE_ALL_INFO), GFP_KERNEL);
	if (buf == NULL) {
		rc = -ENOMEM;
		goto out;
	}

	/*
	 * if we're not using unix extensions, see if we need to set
	 * ATTR_READONLY on the create call
	 */
	if (!tcon->unix_ext && (mode & S_IWUGO) == 0)
		create_options |= CREATE_OPTION_READONLY;

	oparms.tcon = tcon;
	oparms.cifs_sb = cifs_sb;
	oparms.desired_access = desired_access;
	oparms.create_options = cifs_create_options(cifs_sb, create_options);
	oparms.disposition = disposition;
	oparms.path = full_path;
	oparms.fid = fid;
	oparms.reconnect = false;
	oparms.mode = mode;
	rc = server->ops->open(xid, &oparms, oplock, buf);
	if (rc) {
		cifs_dbg(FYI, "cifs_create returned 0x%x\n", rc);
		goto out;
	}

	/*
	 * If Open reported that we actually created a file then we now have to
	 * set the mode if possible.
	 */
	if ((tcon->unix_ext) && (*oplock & CIFS_CREATE_ACTION)) {
		struct cifs_unix_set_info_args args = {
				.mode	= mode,
				.ctime	= NO_CHANGE_64,
				.atime	= NO_CHANGE_64,
				.mtime	= NO_CHANGE_64,
				.device	= 0,
		};

		if (cifs_sb->mnt_cifs_flags & CIFS_MOUNT_SET_UID) {
			args.uid = current_fsuid();
			if (inode->i_mode & S_ISGID)
				args.gid = inode->i_gid;
			else
				args.gid = current_fsgid();
		} else {
			args.uid = INVALID_UID; /* no change */
			args.gid = INVALID_GID; /* no change */
		}
		CIFSSMBUnixSetFileInfo(xid, tcon, &args, fid->netfid,
				       current->tgid);
	} else {
		/*
		 * BB implement mode setting via Windows security
		 * descriptors e.g.
		 */
		/* CIFSSMBWinSetPerms(xid,tcon,path,mode,-1,-1,nls);*/

		/* Could set r/o dos attribute if mode & 0222 == 0 */
	}

cifs_create_get_file_info:
	/* server might mask mode so we have to query for it */
	if (tcon->unix_ext)
		rc = cifs_get_inode_info_unix(&newinode, full_path, inode->i_sb,
					      xid);
	else {
		/* TODO: Add support for calling POSIX query info here, but passing in fid */
		rc = cifs_get_inode_info(&newinode, full_path, buf, inode->i_sb,
					 xid, fid);
		if (newinode) {
			if (server->ops->set_lease_key)
				server->ops->set_lease_key(newinode, fid);
			if ((*oplock & CIFS_CREATE_ACTION) && S_ISREG(newinode->i_mode)) {
				if (cifs_sb->mnt_cifs_flags & CIFS_MOUNT_DYNPERM)
					newinode->i_mode = mode;
				if (cifs_sb->mnt_cifs_flags & CIFS_MOUNT_SET_UID) {
					newinode->i_uid = current_fsuid();
					if (inode->i_mode & S_ISGID)
						newinode->i_gid = inode->i_gid;
					else
						newinode->i_gid = current_fsgid();
				}
			}
		}
	}

cifs_create_set_dentry:
	if (rc != 0) {
		cifs_dbg(FYI, "Create worked, get_inode_info failed rc = %d\n",
			 rc);
		goto out_err;
	}

	if (newinode)
		if (S_ISDIR(newinode->i_mode)) {
			rc = -EISDIR;
			goto out_err;
		}

	d_drop(direntry);
	d_add(direntry, newinode);

out:
	kfree(buf);
	free_dentry_path(page);
	return rc;

out_err:
	if (server->ops->close)
		server->ops->close(xid, tcon, fid);
	if (newinode)
		iput(newinode);
	goto out;
}

int
cifs_atomic_open(struct inode *inode, struct dentry *direntry,
		 struct file *file, unsigned oflags, umode_t mode)
{
	int rc;
	unsigned int xid;
	struct tcon_link *tlink;
	struct cifs_tcon *tcon;
	struct TCP_Server_Info *server;
	struct cifs_fid fid;
	struct cifs_pending_open open;
	__u32 oplock;
	struct cifsFileInfo *file_info;

	if (unlikely(cifs_forced_shutdown(CIFS_SB(inode->i_sb))))
		return -EIO;

	/*
	 * Posix open is only called (at lookup time) for file create now. For
	 * opens (rather than creates), because we do not know if it is a file
	 * or directory yet, and current Samba no longer allows us to do posix
	 * open on dirs, we could end up wasting an open call on what turns out
	 * to be a dir. For file opens, we wait to call posix open till
	 * cifs_open.  It could be added to atomic_open in the future but the
	 * performance tradeoff of the extra network request when EISDIR or
	 * EACCES is returned would have to be weighed against the 50% reduction
	 * in network traffic in the other paths.
	 */
	if (!(oflags & O_CREAT)) {
		struct dentry *res;

		/*
		 * Check for hashed negative dentry. We have already revalidated
		 * the dentry and it is fine. No need to perform another lookup.
		 */
		if (!d_in_lookup(direntry))
			return -ENOENT;

		res = cifs_lookup(inode, direntry, 0);
		if (IS_ERR(res))
			return PTR_ERR(res);

		return finish_no_open(file, res);
	}

	xid = get_xid();

	cifs_dbg(FYI, "parent inode = 0x%p name is: %pd and dentry = 0x%p\n",
		 inode, direntry, direntry);

	tlink = cifs_sb_tlink(CIFS_SB(inode->i_sb));
	if (IS_ERR(tlink)) {
		rc = PTR_ERR(tlink);
		goto out_free_xid;
	}

	tcon = tlink_tcon(tlink);

	rc = check_name(direntry, tcon);
	if (rc)
		goto out;

	server = tcon->ses->server;

	if (server->ops->new_lease_key)
		server->ops->new_lease_key(&fid);

	cifs_add_pending_open(&fid, tlink, &open);

	rc = cifs_do_create(inode, direntry, xid, tlink, oflags, mode,
			    &oplock, &fid);

	if (rc) {
		cifs_del_pending_open(&open);
		goto out;
	}

	if ((oflags & (O_CREAT | O_EXCL)) == (O_CREAT | O_EXCL))
		file->f_mode |= FMODE_CREATED;

	rc = finish_open(file, direntry, generic_file_open);
	if (rc) {
		if (server->ops->close)
			server->ops->close(xid, tcon, &fid);
		cifs_del_pending_open(&open);
		goto out;
	}

	if (file->f_flags & O_DIRECT &&
	    CIFS_SB(inode->i_sb)->mnt_cifs_flags & CIFS_MOUNT_STRICT_IO) {
		if (CIFS_SB(inode->i_sb)->mnt_cifs_flags & CIFS_MOUNT_NO_BRL)
			file->f_op = &cifs_file_direct_nobrl_ops;
		else
			file->f_op = &cifs_file_direct_ops;
		}

	file_info = cifs_new_fileinfo(&fid, file, tlink, oplock);
	if (file_info == NULL) {
		if (server->ops->close)
			server->ops->close(xid, tcon, &fid);
		cifs_del_pending_open(&open);
		rc = -ENOMEM;
	}

out:
	cifs_put_tlink(tlink);
out_free_xid:
	free_xid(xid);
	return rc;
}

int cifs_create(struct user_namespace *mnt_userns, struct inode *inode,
		struct dentry *direntry, umode_t mode, bool excl)
{
	int rc;
	unsigned int xid = get_xid();
	/*
	 * BB below access is probably too much for mknod to request
	 *    but we have to do query and setpathinfo so requesting
	 *    less could fail (unless we want to request getatr and setatr
	 *    permissions (only).  At least for POSIX we do not have to
	 *    request so much.
	 */
	unsigned oflags = O_EXCL | O_CREAT | O_RDWR;
	struct tcon_link *tlink;
	struct cifs_tcon *tcon;
	struct TCP_Server_Info *server;
	struct cifs_fid fid;
	__u32 oplock;

	cifs_dbg(FYI, "cifs_create parent inode = 0x%p name is: %pd and dentry = 0x%p\n",
		 inode, direntry, direntry);

	if (unlikely(cifs_forced_shutdown(CIFS_SB(inode->i_sb))))
		return -EIO;

	tlink = cifs_sb_tlink(CIFS_SB(inode->i_sb));
	rc = PTR_ERR(tlink);
	if (IS_ERR(tlink))
		goto out_free_xid;

	tcon = tlink_tcon(tlink);
	server = tcon->ses->server;

	if (server->ops->new_lease_key)
		server->ops->new_lease_key(&fid);

	rc = cifs_do_create(inode, direntry, xid, tlink, oflags, mode,
			    &oplock, &fid);
	if (!rc && server->ops->close)
		server->ops->close(xid, tcon, &fid);

	cifs_put_tlink(tlink);
out_free_xid:
	free_xid(xid);
	return rc;
}

int cifs_mknod(struct user_namespace *mnt_userns, struct inode *inode,
	       struct dentry *direntry, umode_t mode, dev_t device_number)
{
	int rc = -EPERM;
	unsigned int xid;
	struct cifs_sb_info *cifs_sb;
	struct tcon_link *tlink;
	struct cifs_tcon *tcon;
	const char *full_path;
	void *page;

	if (!old_valid_dev(device_number))
		return -EINVAL;

	cifs_sb = CIFS_SB(inode->i_sb);
	if (unlikely(cifs_forced_shutdown(cifs_sb)))
		return -EIO;

	tlink = cifs_sb_tlink(cifs_sb);
	if (IS_ERR(tlink))
		return PTR_ERR(tlink);

	page = alloc_dentry_path();
	tcon = tlink_tcon(tlink);
	xid = get_xid();

	full_path = build_path_from_dentry(direntry, page);
	if (IS_ERR(full_path)) {
		rc = PTR_ERR(full_path);
		goto mknod_out;
	}

	rc = tcon->ses->server->ops->make_node(xid, inode, direntry, tcon,
					       full_path, mode,
					       device_number);

mknod_out:
	free_dentry_path(page);
	free_xid(xid);
	cifs_put_tlink(tlink);
	return rc;
}

struct dentry *
cifs_lookup(struct inode *parent_dir_inode, struct dentry *direntry,
	    unsigned int flags)
{
	unsigned int xid;
	int rc = 0; /* to get around spurious gcc warning, set to zero here */
	struct cifs_sb_info *cifs_sb;
	struct tcon_link *tlink;
	struct cifs_tcon *pTcon;
	struct inode *newInode = NULL;
	const char *full_path;
	void *page;
	int retry_count = 0;

	xid = get_xid();

	cifs_dbg(FYI, "parent inode = 0x%p name is: %pd and dentry = 0x%p\n",
		 parent_dir_inode, direntry, direntry);

	/* check whether path exists */

	cifs_sb = CIFS_SB(parent_dir_inode->i_sb);
	tlink = cifs_sb_tlink(cifs_sb);
	if (IS_ERR(tlink)) {
		free_xid(xid);
		return ERR_CAST(tlink);
	}
	pTcon = tlink_tcon(tlink);

	rc = check_name(direntry, pTcon);
	if (unlikely(rc)) {
		cifs_put_tlink(tlink);
		free_xid(xid);
		return ERR_PTR(rc);
	}

	/* can not grab the rename sem here since it would
	deadlock in the cases (beginning of sys_rename itself)
	in which we already have the sb rename sem */
	page = alloc_dentry_path();
	full_path = build_path_from_dentry(direntry, page);
	if (IS_ERR(full_path)) {
		cifs_put_tlink(tlink);
		free_xid(xid);
		free_dentry_path(page);
		return ERR_CAST(full_path);
	}

	if (d_really_is_positive(direntry)) {
		cifs_dbg(FYI, "non-NULL inode in lookup\n");
	} else {
		cifs_dbg(FYI, "NULL inode in lookup\n");
	}
	cifs_dbg(FYI, "Full path: %s inode = 0x%p\n",
		 full_path, d_inode(direntry));

again:
	if (pTcon->posix_extensions)
		rc = smb311_posix_get_inode_info(&newInode, full_path, parent_dir_inode->i_sb, xid);
	else if (pTcon->unix_ext) {
		rc = cifs_get_inode_info_unix(&newInode, full_path,
					      parent_dir_inode->i_sb, xid);
	} else {
		rc = cifs_get_inode_info(&newInode, full_path, NULL,
				parent_dir_inode->i_sb, xid, NULL);
	}

	if (rc == 0) {
		/* since paths are not looked up by component - the parent
		   directories are presumed to be good here */
		renew_parental_timestamps(direntry);
	} else if (rc == -EAGAIN && retry_count++ < 10) {
		goto again;
	} else if (rc == -ENOENT) {
		cifs_set_time(direntry, jiffies);
		newInode = NULL;
	} else {
		if (rc != -EACCES) {
			cifs_dbg(FYI, "Unexpected lookup error %d\n", rc);
			/* We special case check for Access Denied - since that
			is a common return code */
		}
		newInode = ERR_PTR(rc);
	}
	free_dentry_path(page);
	cifs_put_tlink(tlink);
	free_xid(xid);
	return d_splice_alias(newInode, direntry);
}

static int
cifs_d_revalidate(struct dentry *direntry, unsigned int flags)
{
	struct inode *inode;
	int rc;

	if (flags & LOOKUP_RCU)
		return -ECHILD;

	if (d_really_is_positive(direntry)) {
		inode = d_inode(direntry);
		if ((flags & LOOKUP_REVAL) && !CIFS_CACHE_READ(CIFS_I(inode)))
			CIFS_I(inode)->time = 0; /* force reval */

		rc = cifs_revalidate_dentry(direntry);
		if (rc) {
			cifs_dbg(FYI, "cifs_revalidate_dentry failed with rc=%d", rc);
			switch (rc) {
			case -ENOENT:
			case -ESTALE:
				/*
				 * Those errors mean the dentry is invalid
				 * (file was deleted or recreated)
				 */
				return 0;
			default:
				/*
				 * Otherwise some unexpected error happened
				 * report it as-is to VFS layer
				 */
				return rc;
			}
		}
		else {
			/*
			 * If the inode wasn't known to be a dfs entry when
			 * the dentry was instantiated, such as when created
			 * via ->readdir(), it needs to be set now since the
			 * attributes will have been updated by
			 * cifs_revalidate_dentry().
			 */
			if (IS_AUTOMOUNT(inode) &&
			   !(direntry->d_flags & DCACHE_NEED_AUTOMOUNT)) {
				spin_lock(&direntry->d_lock);
				direntry->d_flags |= DCACHE_NEED_AUTOMOUNT;
				spin_unlock(&direntry->d_lock);
			}

			return 1;
		}
	}

	/*
	 * This may be nfsd (or something), anyway, we can't see the
	 * intent of this. So, since this can be for creation, drop it.
	 */
	if (!flags)
		return 0;

	/*
	 * Drop the negative dentry, in order to make sure to use the
	 * case sensitive name which is specified by user if this is
	 * for creation.
	 */
	if (flags & (LOOKUP_CREATE | LOOKUP_RENAME_TARGET))
		return 0;

	if (time_after(jiffies, cifs_get_time(direntry) + HZ) || !lookupCacheEnabled)
		return 0;

	return 1;
}

/* static int cifs_d_delete(struct dentry *direntry)
{
	int rc = 0;

	cifs_dbg(FYI, "In cifs d_delete, name = %pd\n", direntry);

	return rc;
}     */

const struct dentry_operations cifs_dentry_ops = {
	.d_revalidate = cifs_d_revalidate,
	.d_automount = cifs_dfs_d_automount,
/* d_delete:       cifs_d_delete,      */ /* not needed except for debugging */
};

static int cifs_ci_hash(const struct dentry *dentry, struct qstr *q)
{
	struct nls_table *codepage = CIFS_SB(dentry->d_sb)->local_nls;
	unsigned long hash;
	wchar_t c;
	int i, charlen;

	hash = init_name_hash(dentry);
	for (i = 0; i < q->len; i += charlen) {
		charlen = codepage->char2uni(&q->name[i], q->len - i, &c);
		/* error out if we can't convert the character */
		if (unlikely(charlen < 0))
			return charlen;
		hash = partial_name_hash(cifs_toupper(c), hash);
	}
	q->hash = end_name_hash(hash);

	return 0;
}

static int cifs_ci_compare(const struct dentry *dentry,
		unsigned int len, const char *str, const struct qstr *name)
{
	struct nls_table *codepage = CIFS_SB(dentry->d_sb)->local_nls;
	wchar_t c1, c2;
	int i, l1, l2;

	/*
	 * We make the assumption here that uppercase characters in the local
	 * codepage are always the same length as their lowercase counterparts.
	 *
	 * If that's ever not the case, then this will fail to match it.
	 */
	if (name->len != len)
		return 1;

	for (i = 0; i < len; i += l1) {
		/* Convert characters in both strings to UTF-16. */
		l1 = codepage->char2uni(&str[i], len - i, &c1);
		l2 = codepage->char2uni(&name->name[i], name->len - i, &c2);

		/*
		 * If we can't convert either character, just declare it to
		 * be 1 byte long and compare the original byte.
		 */
		if (unlikely(l1 < 0 && l2 < 0)) {
			if (str[i] != name->name[i])
				return 1;
			l1 = 1;
			continue;
		}

		/*
		 * Here, we again ass|u|me that upper/lowercase versions of
		 * a character are the same length in the local NLS.
		 */
		if (l1 != l2)
			return 1;

		/* Now compare uppercase versions of these characters */
		if (cifs_toupper(c1) != cifs_toupper(c2))
			return 1;
	}

	return 0;
}

const struct dentry_operations cifs_ci_dentry_ops = {
	.d_revalidate = cifs_d_revalidate,
	.d_hash = cifs_ci_hash,
	.d_compare = cifs_ci_compare,
	.d_automount = cifs_dfs_d_automount,
};<|MERGE_RESOLUTION|>--- conflicted
+++ resolved
@@ -100,66 +100,6 @@
 	if (cifs_sb->mnt_cifs_flags & CIFS_MOUNT_USE_PREFIX_PATH)
 		pplen = cifs_sb->prepath ? strlen(cifs_sb->prepath) + 1 : 0;
 
-<<<<<<< HEAD
-cifs_bp_rename_retry:
-	namelen = dfsplen + pplen;
-	seq = read_seqbegin(&rename_lock);
-	rcu_read_lock();
-	for (temp = direntry; !IS_ROOT(temp);) {
-		namelen += (1 + temp->d_name.len);
-		temp = temp->d_parent;
-		if (temp == NULL) {
-			cifs_dbg(VFS, "corrupt dentry\n");
-			rcu_read_unlock();
-			return NULL;
-		}
-	}
-	rcu_read_unlock();
-
-	full_path = kmalloc(namelen+1, GFP_ATOMIC);
-	if (full_path == NULL)
-		return full_path;
-	full_path[namelen] = 0;	/* trailing null */
-	rcu_read_lock();
-	for (temp = direntry; !IS_ROOT(temp);) {
-		spin_lock(&temp->d_lock);
-		namelen -= 1 + temp->d_name.len;
-		if (namelen < 0) {
-			spin_unlock(&temp->d_lock);
-			break;
-		} else {
-			full_path[namelen] = dirsep;
-			strncpy(full_path + namelen + 1, temp->d_name.name,
-				temp->d_name.len);
-			cifs_dbg(FYI, "name: %s\n", full_path + namelen);
-		}
-		spin_unlock(&temp->d_lock);
-		temp = temp->d_parent;
-		if (temp == NULL) {
-			cifs_dbg(VFS, "corrupt dentry\n");
-			rcu_read_unlock();
-			kfree(full_path);
-			return NULL;
-		}
-	}
-	rcu_read_unlock();
-	if (namelen != dfsplen + pplen || read_seqretry(&rename_lock, seq)) {
-		cifs_dbg(FYI, "did not end path lookup where expected. namelen=%ddfsplen=%d\n",
-			 namelen, dfsplen);
-		/* presumably this is only possible if racing with a rename
-		of one of the parent directories  (we can not lock the dentries
-		above us to prevent this, but retrying should be harmless) */
-		kfree(full_path);
-		goto cifs_bp_rename_retry;
-	}
-	/* DIR_SEP already set for byte  0 / vs \ but not for
-	   subsequent slashes in prepath which currently must
-	   be entered the right way - not sure if there is an alternative
-	   since the '\' is a valid posix character so we can not switch
-	   those safely to '/' if any are found in the middle of the prepath */
-	/* BB test paths to Windows with '/' in the midst of prepath */
-
-=======
 	s = dentry_path_raw(direntry, page, PATH_MAX);
 	if (IS_ERR(s))
 		return s;
@@ -167,7 +107,6 @@
 		s++;
 	if (s < (char *)page + pplen + dfsplen)
 		return ERR_PTR(-ENAMETOOLONG);
->>>>>>> 7d2a07b7
 	if (pplen) {
 		cifs_dbg(FYI, "using cifs_sb prepath <%s>\n", cifs_sb->prepath);
 		s -= pplen;
@@ -248,17 +187,11 @@
 	if (tcon->ses->server->oplocks)
 		*oplock = REQ_OPLOCK;
 
-<<<<<<< HEAD
-	full_path = build_path_from_dentry(direntry);
-	if (!full_path)
-		return -ENOMEM;
-=======
 	full_path = build_path_from_dentry(direntry, page);
 	if (IS_ERR(full_path)) {
 		free_dentry_path(page);
 		return PTR_ERR(full_path);
 	}
->>>>>>> 7d2a07b7
 
 	if (tcon->unix_ext && cap_unix(tcon->ses) && !tcon->broken_posix_open &&
 	    (CIFS_UNIX_POSIX_PATH_OPS_CAP &
