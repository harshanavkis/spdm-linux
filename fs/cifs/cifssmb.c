/*
 *   fs/cifs/cifssmb.c
 *
 *   Copyright (C) International Business Machines  Corp., 2002,2008
 *   Author(s): Steve French (sfrench@us.ibm.com)
 *
 *   Contains the routines for constructing the SMB PDUs themselves
 *
 *   This library is free software; you can redistribute it and/or modify
 *   it under the terms of the GNU Lesser General Public License as published
 *   by the Free Software Foundation; either version 2.1 of the License, or
 *   (at your option) any later version.
 *
 *   This library is distributed in the hope that it will be useful,
 *   but WITHOUT ANY WARRANTY; without even the implied warranty of
 *   MERCHANTABILITY or FITNESS FOR A PARTICULAR PURPOSE.  See
 *   the GNU Lesser General Public License for more details.
 *
 *   You should have received a copy of the GNU Lesser General Public License
 *   along with this library; if not, write to the Free Software
 *   Foundation, Inc., 59 Temple Place, Suite 330, Boston, MA 02111-1307 USA
 */

 /* SMB/CIFS PDU handling routines here - except for leftovers in connect.c   */
 /* These are mostly routines that operate on a pathname, or on a tree id     */
 /* (mounted volume), but there are eight handle based routines which must be */
 /* treated slightly differently for reconnection purposes since we never     */
 /* want to reuse a stale file handle and only the caller knows the file info */

#include <linux/fs.h>
#include <linux/kernel.h>
#include <linux/vfs.h>
#include <linux/posix_acl_xattr.h>
#include <asm/uaccess.h>
#include "cifspdu.h"
#include "cifsglob.h"
#include "cifsacl.h"
#include "cifsproto.h"
#include "cifs_unicode.h"
#include "cifs_debug.h"

#ifdef CONFIG_CIFS_POSIX
static struct {
	int index;
	char *name;
} protocols[] = {
#ifdef CONFIG_CIFS_WEAK_PW_HASH
	{LANMAN_PROT, "\2LM1.2X002"},
	{LANMAN2_PROT, "\2LANMAN2.1"},
#endif /* weak password hashing for legacy clients */
	{CIFS_PROT, "\2NT LM 0.12"},
	{POSIX_PROT, "\2POSIX 2"},
	{BAD_PROT, "\2"}
};
#else
static struct {
	int index;
	char *name;
} protocols[] = {
#ifdef CONFIG_CIFS_WEAK_PW_HASH
	{LANMAN_PROT, "\2LM1.2X002"},
	{LANMAN2_PROT, "\2LANMAN2.1"},
#endif /* weak password hashing for legacy clients */
	{CIFS_PROT, "\2NT LM 0.12"},
	{BAD_PROT, "\2"}
};
#endif

/* define the number of elements in the cifs dialect array */
#ifdef CONFIG_CIFS_POSIX
#ifdef CONFIG_CIFS_WEAK_PW_HASH
#define CIFS_NUM_PROT 4
#else
#define CIFS_NUM_PROT 2
#endif /* CIFS_WEAK_PW_HASH */
#else /* not posix */
#ifdef CONFIG_CIFS_WEAK_PW_HASH
#define CIFS_NUM_PROT 3
#else
#define CIFS_NUM_PROT 1
#endif /* CONFIG_CIFS_WEAK_PW_HASH */
#endif /* CIFS_POSIX */

/* Allocates buffer into dst and copies smb string from src to it.
 * caller is responsible for freeing dst if function returned 0.
 * returns:
 * 	on success - 0
 *	on failure - errno
 */
static int
cifs_strncpy_to_host(char **dst, const char *src, const int maxlen,
		 const bool is_unicode, const struct nls_table *nls_codepage)
{
	int plen;

	if (is_unicode) {
		plen = UniStrnlen((wchar_t *)src, maxlen);
		*dst = kmalloc(plen + 2, GFP_KERNEL);
		if (!*dst)
			goto cifs_strncpy_to_host_ErrExit;
		cifs_strfromUCS_le(*dst, (__le16 *)src, plen, nls_codepage);
	} else {
		plen = strnlen(src, maxlen);
		*dst = kmalloc(plen + 2, GFP_KERNEL);
		if (!*dst)
			goto cifs_strncpy_to_host_ErrExit;
		strncpy(*dst, src, plen);
	}
	(*dst)[plen] = 0;
	(*dst)[plen+1] = 0; /* harmless for ASCII case, needed for Unicode */
	return 0;

cifs_strncpy_to_host_ErrExit:
	cERROR(1, ("Failed to allocate buffer for string\n"));
	return -ENOMEM;
}


/* Mark as invalid, all open files on tree connections since they
   were closed when session to server was lost */
static void mark_open_files_invalid(struct cifsTconInfo *pTcon)
{
	struct cifsFileInfo *open_file = NULL;
	struct list_head *tmp;
	struct list_head *tmp1;

/* list all files open on tree connection and mark them invalid */
	write_lock(&GlobalSMBSeslock);
	list_for_each_safe(tmp, tmp1, &pTcon->openFileList) {
		open_file = list_entry(tmp, struct cifsFileInfo, tlist);
		open_file->invalidHandle = true;
	}
	write_unlock(&GlobalSMBSeslock);
	/* BB Add call to invalidate_inodes(sb) for all superblocks mounted
	   to this tcon */
}

/* Allocate and return pointer to an SMB request buffer, and set basic
   SMB information in the SMB header.  If the return code is zero, this
   function must have filled in request_buf pointer */
static int
small_smb_init(int smb_command, int wct, struct cifsTconInfo *tcon,
		void **request_buf)
{
	int rc = 0;

	/* SMBs NegProt, SessSetup, uLogoff do not have tcon yet so
	   check for tcp and smb session status done differently
	   for those three - in the calling routine */
	if (tcon) {
		if (tcon->tidStatus == CifsExiting) {
			/* only tree disconnect, open, and write,
			(and ulogoff which does not have tcon)
			are allowed as we start force umount */
			if ((smb_command != SMB_COM_WRITE_ANDX) &&
			   (smb_command != SMB_COM_OPEN_ANDX) &&
			   (smb_command != SMB_COM_TREE_DISCONNECT)) {
				cFYI(1, ("can not send cmd %d while umounting",
					smb_command));
				return -ENODEV;
			}
		}
		if ((tcon->ses) && (tcon->ses->status != CifsExiting) &&
				  (tcon->ses->server)) {
			struct nls_table *nls_codepage;
				/* Give Demultiplex thread up to 10 seconds to
				   reconnect, should be greater than cifs socket
				   timeout which is 7 seconds */
			while (tcon->ses->server->tcpStatus ==
							 CifsNeedReconnect) {
				wait_event_interruptible_timeout(tcon->ses->server->response_q,
					(tcon->ses->server->tcpStatus ==
							CifsGood), 10 * HZ);
				if (tcon->ses->server->tcpStatus ==
							CifsNeedReconnect) {
					/* on "soft" mounts we wait once */
					if (!tcon->retry ||
					   (tcon->ses->status == CifsExiting)) {
						cFYI(1, ("gave up waiting on "
						      "reconnect in smb_init"));
						return -EHOSTDOWN;
					} /* else "hard" mount - keep retrying
					     until process is killed or server
					     comes back on-line */
				} else /* TCP session is reestablished now */
					break;
			}

			nls_codepage = load_nls_default();
		/* need to prevent multiple threads trying to
		simultaneously reconnect the same SMB session */
			down(&tcon->ses->sesSem);
			if (tcon->ses->need_reconnect)
				rc = cifs_setup_session(0, tcon->ses,
							nls_codepage);
			if (!rc && (tcon->need_reconnect)) {
				mark_open_files_invalid(tcon);
				rc = CIFSTCon(0, tcon->ses, tcon->treeName,
					      tcon, nls_codepage);
				up(&tcon->ses->sesSem);
				/* BB FIXME add code to check if wsize needs
				   update due to negotiated smb buffer size
				   shrinking */
				if (rc == 0) {
					atomic_inc(&tconInfoReconnectCount);
					/* tell server Unix caps we support */
					if (tcon->ses->capabilities & CAP_UNIX)
						reset_cifs_unix_caps(
						0 /* no xid */,
						tcon,
						NULL /* we do not know sb */,
						NULL /* no vol info */);
				}

				cFYI(1, ("reconnect tcon rc = %d", rc));
				/* Removed call to reopen open files here.
				   It is safer (and faster) to reopen files
				   one at a time as needed in read and write */

				/* Check if handle based operation so we
				   know whether we can continue or not without
				   returning to caller to reset file handle */
				switch (smb_command) {
					case SMB_COM_READ_ANDX:
					case SMB_COM_WRITE_ANDX:
					case SMB_COM_CLOSE:
					case SMB_COM_FIND_CLOSE2:
					case SMB_COM_LOCKING_ANDX: {
						unload_nls(nls_codepage);
						return -EAGAIN;
					}
				}
			} else {
				up(&tcon->ses->sesSem);
			}
			unload_nls(nls_codepage);

		} else {
			return -EIO;
		}
	}
	if (rc)
		return rc;

	*request_buf = cifs_small_buf_get();
	if (*request_buf == NULL) {
		/* BB should we add a retry in here if not a writepage? */
		return -ENOMEM;
	}

	header_assemble((struct smb_hdr *) *request_buf, smb_command,
			tcon, wct);

	if (tcon != NULL)
		cifs_stats_inc(&tcon->num_smbs_sent);

	return rc;
}

int
small_smb_init_no_tc(const int smb_command, const int wct,
		     struct cifsSesInfo *ses, void **request_buf)
{
	int rc;
	struct smb_hdr *buffer;

	rc = small_smb_init(smb_command, wct, NULL, request_buf);
	if (rc)
		return rc;

	buffer = (struct smb_hdr *)*request_buf;
	buffer->Mid = GetNextMid(ses->server);
	if (ses->capabilities & CAP_UNICODE)
		buffer->Flags2 |= SMBFLG2_UNICODE;
	if (ses->capabilities & CAP_STATUS32)
		buffer->Flags2 |= SMBFLG2_ERR_STATUS;

	/* uid, tid can stay at zero as set in header assemble */

	/* BB add support for turning on the signing when
	this function is used after 1st of session setup requests */

	return rc;
}

/* If the return code is zero, this function must fill in request_buf pointer */
static int
smb_init(int smb_command, int wct, struct cifsTconInfo *tcon,
	 void **request_buf /* returned */ ,
	 void **response_buf /* returned */ )
{
	int rc = 0;

	/* SMBs NegProt, SessSetup, uLogoff do not have tcon yet so
	   check for tcp and smb session status done differently
	   for those three - in the calling routine */
	if (tcon) {
		if (tcon->tidStatus == CifsExiting) {
			/* only tree disconnect, open, and write,
			  (and ulogoff which does not have tcon)
			  are allowed as we start force umount */
			if ((smb_command != SMB_COM_WRITE_ANDX) &&
			   (smb_command != SMB_COM_OPEN_ANDX) &&
			   (smb_command != SMB_COM_TREE_DISCONNECT)) {
				cFYI(1, ("can not send cmd %d while umounting",
					smb_command));
				return -ENODEV;
			}
		}

		if ((tcon->ses) && (tcon->ses->status != CifsExiting) &&
				  (tcon->ses->server)) {
			struct nls_table *nls_codepage;
				/* Give Demultiplex thread up to 10 seconds to
				   reconnect, should be greater than cifs socket
				   timeout which is 7 seconds */
			while (tcon->ses->server->tcpStatus ==
							CifsNeedReconnect) {
				wait_event_interruptible_timeout(tcon->ses->server->response_q,
					(tcon->ses->server->tcpStatus ==
							CifsGood), 10 * HZ);
				if (tcon->ses->server->tcpStatus ==
						CifsNeedReconnect) {
					/* on "soft" mounts we wait once */
					if (!tcon->retry ||
					   (tcon->ses->status == CifsExiting)) {
						cFYI(1, ("gave up waiting on "
						      "reconnect in smb_init"));
						return -EHOSTDOWN;
					} /* else "hard" mount - keep retrying
					     until process is killed or server
					     comes on-line */
				} else /* TCP session is reestablished now */
					break;
			}
			nls_codepage = load_nls_default();
		/* need to prevent multiple threads trying to
		simultaneously reconnect the same SMB session */
			down(&tcon->ses->sesSem);
			if (tcon->ses->need_reconnect)
				rc = cifs_setup_session(0, tcon->ses,
							nls_codepage);
			if (!rc && (tcon->need_reconnect)) {
				mark_open_files_invalid(tcon);
				rc = CIFSTCon(0, tcon->ses, tcon->treeName,
					      tcon, nls_codepage);
				up(&tcon->ses->sesSem);
				/* BB FIXME add code to check if wsize needs
				update due to negotiated smb buffer size
				shrinking */
				if (rc == 0) {
					atomic_inc(&tconInfoReconnectCount);
					/* tell server Unix caps we support */
					if (tcon->ses->capabilities & CAP_UNIX)
						reset_cifs_unix_caps(
						0 /* no xid */,
						tcon,
						NULL /* do not know sb */,
						NULL /* no vol info */);
				}

				cFYI(1, ("reconnect tcon rc = %d", rc));
				/* Removed call to reopen open files here.
				   It is safer (and faster) to reopen files
				   one at a time as needed in read and write */

				/* Check if handle based operation so we
				   know whether we can continue or not without
				   returning to caller to reset file handle */
				switch (smb_command) {
					case SMB_COM_READ_ANDX:
					case SMB_COM_WRITE_ANDX:
					case SMB_COM_CLOSE:
					case SMB_COM_FIND_CLOSE2:
					case SMB_COM_LOCKING_ANDX: {
						unload_nls(nls_codepage);
						return -EAGAIN;
					}
				}
			} else {
				up(&tcon->ses->sesSem);
			}
			unload_nls(nls_codepage);

		} else {
			return -EIO;
		}
	}
	if (rc)
		return rc;

	*request_buf = cifs_buf_get();
	if (*request_buf == NULL) {
		/* BB should we add a retry in here if not a writepage? */
		return -ENOMEM;
	}
    /* Although the original thought was we needed the response buf for  */
    /* potential retries of smb operations it turns out we can determine */
    /* from the mid flags when the request buffer can be resent without  */
    /* having to use a second distinct buffer for the response */
	if (response_buf)
		*response_buf = *request_buf;

	header_assemble((struct smb_hdr *) *request_buf, smb_command, tcon,
			wct);

	if (tcon != NULL)
		cifs_stats_inc(&tcon->num_smbs_sent);

	return rc;
}

static int validate_t2(struct smb_t2_rsp *pSMB)
{
	int rc = -EINVAL;
	int total_size;
	char *pBCC;

	/* check for plausible wct, bcc and t2 data and parm sizes */
	/* check for parm and data offset going beyond end of smb */
	if (pSMB->hdr.WordCount >= 10) {
		if ((le16_to_cpu(pSMB->t2_rsp.ParameterOffset) <= 1024) &&
		   (le16_to_cpu(pSMB->t2_rsp.DataOffset) <= 1024)) {
			/* check that bcc is at least as big as parms + data */
			/* check that bcc is less than negotiated smb buffer */
			total_size = le16_to_cpu(pSMB->t2_rsp.ParameterCount);
			if (total_size < 512) {
				total_size +=
					le16_to_cpu(pSMB->t2_rsp.DataCount);
				/* BCC le converted in SendReceive */
				pBCC = (pSMB->hdr.WordCount * 2) +
					sizeof(struct smb_hdr) +
					(char *)pSMB;
				if ((total_size <= (*(u16 *)pBCC)) &&
				   (total_size <
					CIFSMaxBufSize+MAX_CIFS_HDR_SIZE)) {
					return 0;
				}
			}
		}
	}
	cifs_dump_mem("Invalid transact2 SMB: ", (char *)pSMB,
		sizeof(struct smb_t2_rsp) + 16);
	return rc;
}
int
CIFSSMBNegotiate(unsigned int xid, struct cifsSesInfo *ses)
{
	NEGOTIATE_REQ *pSMB;
	NEGOTIATE_RSP *pSMBr;
	int rc = 0;
	int bytes_returned;
	int i;
	struct TCP_Server_Info *server;
	u16 count;
	unsigned int secFlags;
	u16 dialect;

	if (ses->server)
		server = ses->server;
	else {
		rc = -EIO;
		return rc;
	}
	rc = smb_init(SMB_COM_NEGOTIATE, 0, NULL /* no tcon yet */ ,
		      (void **) &pSMB, (void **) &pSMBr);
	if (rc)
		return rc;

	/* if any of auth flags (ie not sign or seal) are overriden use them */
	if (ses->overrideSecFlg & (~(CIFSSEC_MUST_SIGN | CIFSSEC_MUST_SEAL)))
		secFlags = ses->overrideSecFlg;  /* BB FIXME fix sign flags? */
	else /* if override flags set only sign/seal OR them with global auth */
		secFlags = extended_security | ses->overrideSecFlg;

	cFYI(1, ("secFlags 0x%x", secFlags));

	pSMB->hdr.Mid = GetNextMid(server);
	pSMB->hdr.Flags2 |= (SMBFLG2_UNICODE | SMBFLG2_ERR_STATUS);

	if ((secFlags & CIFSSEC_MUST_KRB5) == CIFSSEC_MUST_KRB5)
		pSMB->hdr.Flags2 |= SMBFLG2_EXT_SEC;
	else if ((secFlags & CIFSSEC_AUTH_MASK) == CIFSSEC_MAY_KRB5) {
		cFYI(1, ("Kerberos only mechanism, enable extended security"));
		pSMB->hdr.Flags2 |= SMBFLG2_EXT_SEC;
	}

	count = 0;
	for (i = 0; i < CIFS_NUM_PROT; i++) {
		strncpy(pSMB->DialectsArray+count, protocols[i].name, 16);
		count += strlen(protocols[i].name) + 1;
		/* null at end of source and target buffers anyway */
	}
	pSMB->hdr.smb_buf_length += count;
	pSMB->ByteCount = cpu_to_le16(count);

	rc = SendReceive(xid, ses, (struct smb_hdr *) pSMB,
			 (struct smb_hdr *) pSMBr, &bytes_returned, 0);
	if (rc != 0)
		goto neg_err_exit;

	dialect = le16_to_cpu(pSMBr->DialectIndex);
	cFYI(1, ("Dialect: %d", dialect));
	/* Check wct = 1 error case */
	if ((pSMBr->hdr.WordCount < 13) || (dialect == BAD_PROT)) {
		/* core returns wct = 1, but we do not ask for core - otherwise
		small wct just comes when dialect index is -1 indicating we
		could not negotiate a common dialect */
		rc = -EOPNOTSUPP;
		goto neg_err_exit;
#ifdef CONFIG_CIFS_WEAK_PW_HASH
	} else if ((pSMBr->hdr.WordCount == 13)
			&& ((dialect == LANMAN_PROT)
				|| (dialect == LANMAN2_PROT))) {
		__s16 tmp;
		struct lanman_neg_rsp *rsp = (struct lanman_neg_rsp *)pSMBr;

		if ((secFlags & CIFSSEC_MAY_LANMAN) ||
			(secFlags & CIFSSEC_MAY_PLNTXT))
			server->secType = LANMAN;
		else {
			cERROR(1, ("mount failed weak security disabled"
				   " in /proc/fs/cifs/SecurityFlags"));
			rc = -EOPNOTSUPP;
			goto neg_err_exit;
		}
		server->secMode = (__u8)le16_to_cpu(rsp->SecurityMode);
		server->maxReq = le16_to_cpu(rsp->MaxMpxCount);
		server->maxBuf = min((__u32)le16_to_cpu(rsp->MaxBufSize),
				(__u32)CIFSMaxBufSize + MAX_CIFS_HDR_SIZE);
		GETU32(server->sessid) = le32_to_cpu(rsp->SessionKey);
		/* even though we do not use raw we might as well set this
		accurately, in case we ever find a need for it */
		if ((le16_to_cpu(rsp->RawMode) & RAW_ENABLE) == RAW_ENABLE) {
			server->maxRw = 0xFF00;
			server->capabilities = CAP_MPX_MODE | CAP_RAW_MODE;
		} else {
			server->maxRw = 0;/* we do not need to use raw anyway */
			server->capabilities = CAP_MPX_MODE;
		}
		tmp = (__s16)le16_to_cpu(rsp->ServerTimeZone);
		if (tmp == -1) {
			/* OS/2 often does not set timezone therefore
			 * we must use server time to calc time zone.
			 * Could deviate slightly from the right zone.
			 * Smallest defined timezone difference is 15 minutes
			 * (i.e. Nepal).  Rounding up/down is done to match
			 * this requirement.
			 */
			int val, seconds, remain, result;
			struct timespec ts, utc;
			utc = CURRENT_TIME;
			ts = cnvrtDosUnixTm(le16_to_cpu(rsp->SrvTime.Date),
						le16_to_cpu(rsp->SrvTime.Time));
			cFYI(1, ("SrvTime %d sec since 1970 (utc: %d) diff: %d",
				(int)ts.tv_sec, (int)utc.tv_sec,
				(int)(utc.tv_sec - ts.tv_sec)));
			val = (int)(utc.tv_sec - ts.tv_sec);
			seconds = abs(val);
			result = (seconds / MIN_TZ_ADJ) * MIN_TZ_ADJ;
			remain = seconds % MIN_TZ_ADJ;
			if (remain >= (MIN_TZ_ADJ / 2))
				result += MIN_TZ_ADJ;
			if (val < 0)
				result = -result;
			server->timeAdj = result;
		} else {
			server->timeAdj = (int)tmp;
			server->timeAdj *= 60; /* also in seconds */
		}
		cFYI(1, ("server->timeAdj: %d seconds", server->timeAdj));


		/* BB get server time for time conversions and add
		code to use it and timezone since this is not UTC */

		if (rsp->EncryptionKeyLength ==
				cpu_to_le16(CIFS_CRYPTO_KEY_SIZE)) {
			memcpy(server->cryptKey, rsp->EncryptionKey,
				CIFS_CRYPTO_KEY_SIZE);
		} else if (server->secMode & SECMODE_PW_ENCRYPT) {
			rc = -EIO; /* need cryptkey unless plain text */
			goto neg_err_exit;
		}

		cFYI(1, ("LANMAN negotiated"));
		/* we will not end up setting signing flags - as no signing
		was in LANMAN and server did not return the flags on */
		goto signing_check;
#else /* weak security disabled */
	} else if (pSMBr->hdr.WordCount == 13) {
		cERROR(1, ("mount failed, cifs module not built "
			  "with CIFS_WEAK_PW_HASH support"));
			rc = -EOPNOTSUPP;
#endif /* WEAK_PW_HASH */
		goto neg_err_exit;
	} else if (pSMBr->hdr.WordCount != 17) {
		/* unknown wct */
		rc = -EOPNOTSUPP;
		goto neg_err_exit;
	}
	/* else wct == 17 NTLM */
	server->secMode = pSMBr->SecurityMode;
	if ((server->secMode & SECMODE_USER) == 0)
		cFYI(1, ("share mode security"));

	if ((server->secMode & SECMODE_PW_ENCRYPT) == 0)
#ifdef CONFIG_CIFS_WEAK_PW_HASH
		if ((secFlags & CIFSSEC_MAY_PLNTXT) == 0)
#endif /* CIFS_WEAK_PW_HASH */
			cERROR(1, ("Server requests plain text password"
				  " but client support disabled"));

	if ((secFlags & CIFSSEC_MUST_NTLMV2) == CIFSSEC_MUST_NTLMV2)
		server->secType = NTLMv2;
	else if (secFlags & CIFSSEC_MAY_NTLM)
		server->secType = NTLM;
	else if (secFlags & CIFSSEC_MAY_NTLMV2)
		server->secType = NTLMv2;
	else if (secFlags & CIFSSEC_MAY_KRB5)
		server->secType = Kerberos;
	else if (secFlags & CIFSSEC_MAY_LANMAN)
		server->secType = LANMAN;
/* #ifdef CONFIG_CIFS_EXPERIMENTAL
	else if (secFlags & CIFSSEC_MAY_PLNTXT)
		server->secType = ??
#endif */
	else {
		rc = -EOPNOTSUPP;
		cERROR(1, ("Invalid security type"));
		goto neg_err_exit;
	}
	/* else ... any others ...? */

	/* one byte, so no need to convert this or EncryptionKeyLen from
	   little endian */
	server->maxReq = le16_to_cpu(pSMBr->MaxMpxCount);
	/* probably no need to store and check maxvcs */
	server->maxBuf = min(le32_to_cpu(pSMBr->MaxBufferSize),
			(__u32) CIFSMaxBufSize + MAX_CIFS_HDR_SIZE);
	server->maxRw = le32_to_cpu(pSMBr->MaxRawSize);
	cFYI(DBG2, ("Max buf = %d", ses->server->maxBuf));
	GETU32(ses->server->sessid) = le32_to_cpu(pSMBr->SessionKey);
	server->capabilities = le32_to_cpu(pSMBr->Capabilities);
	server->timeAdj = (int)(__s16)le16_to_cpu(pSMBr->ServerTimeZone);
	server->timeAdj *= 60;
	if (pSMBr->EncryptionKeyLength == CIFS_CRYPTO_KEY_SIZE) {
		memcpy(server->cryptKey, pSMBr->u.EncryptionKey,
		       CIFS_CRYPTO_KEY_SIZE);
	} else if ((pSMBr->hdr.Flags2 & SMBFLG2_EXT_SEC)
			&& (pSMBr->EncryptionKeyLength == 0)) {
		/* decode security blob */
	} else if (server->secMode & SECMODE_PW_ENCRYPT) {
		rc = -EIO; /* no crypt key only if plain text pwd */
		goto neg_err_exit;
	}

	/* BB might be helpful to save off the domain of server here */

	if ((pSMBr->hdr.Flags2 & SMBFLG2_EXT_SEC) &&
		(server->capabilities & CAP_EXTENDED_SECURITY)) {
		count = pSMBr->ByteCount;
		if (count < 16) {
			rc = -EIO;
			goto neg_err_exit;
		}
		read_lock(&cifs_tcp_ses_lock);
		if (server->srv_count > 1) {
			read_unlock(&cifs_tcp_ses_lock);
			if (memcmp(server->server_GUID,
				   pSMBr->u.extended_response.
				   GUID, 16) != 0) {
				cFYI(1, ("server UID changed"));
				memcpy(server->server_GUID,
					pSMBr->u.extended_response.GUID,
					16);
			}
		} else {
			read_unlock(&cifs_tcp_ses_lock);
			memcpy(server->server_GUID,
			       pSMBr->u.extended_response.GUID, 16);
		}

		if (count == 16) {
			server->secType = RawNTLMSSP;
		} else {
			rc = decode_negTokenInit(pSMBr->u.extended_response.
						 SecurityBlob,
						 count - 16,
						 &server->secType);
			if (rc == 1)
				rc = 0;
			else
				rc = -EINVAL;
		}
	} else
		server->capabilities &= ~CAP_EXTENDED_SECURITY;

#ifdef CONFIG_CIFS_WEAK_PW_HASH
signing_check:
#endif
	if ((secFlags & CIFSSEC_MAY_SIGN) == 0) {
		/* MUST_SIGN already includes the MAY_SIGN FLAG
		   so if this is zero it means that signing is disabled */
		cFYI(1, ("Signing disabled"));
		if (server->secMode & SECMODE_SIGN_REQUIRED) {
			cERROR(1, ("Server requires "
				   "packet signing to be enabled in "
				   "/proc/fs/cifs/SecurityFlags."));
			rc = -EOPNOTSUPP;
		}
		server->secMode &=
			~(SECMODE_SIGN_ENABLED | SECMODE_SIGN_REQUIRED);
	} else if ((secFlags & CIFSSEC_MUST_SIGN) == CIFSSEC_MUST_SIGN) {
		/* signing required */
		cFYI(1, ("Must sign - secFlags 0x%x", secFlags));
		if ((server->secMode &
			(SECMODE_SIGN_ENABLED | SECMODE_SIGN_REQUIRED)) == 0) {
			cERROR(1,
				("signing required but server lacks support"));
			rc = -EOPNOTSUPP;
		} else
			server->secMode |= SECMODE_SIGN_REQUIRED;
	} else {
		/* signing optional ie CIFSSEC_MAY_SIGN */
		if ((server->secMode & SECMODE_SIGN_REQUIRED) == 0)
			server->secMode &=
				~(SECMODE_SIGN_ENABLED | SECMODE_SIGN_REQUIRED);
	}

neg_err_exit:
	cifs_buf_release(pSMB);

	cFYI(1, ("negprot rc %d", rc));
	return rc;
}

int
CIFSSMBTDis(const int xid, struct cifsTconInfo *tcon)
{
	struct smb_hdr *smb_buffer;
	int rc = 0;

	cFYI(1, ("In tree disconnect"));

	/* BB: do we need to check this? These should never be NULL. */
	if ((tcon->ses == NULL) || (tcon->ses->server == NULL))
		return -EIO;

	/*
	 * No need to return error on this operation if tid invalidated and
	 * closed on server already e.g. due to tcp session crashing. Also,
	 * the tcon is no longer on the list, so no need to take lock before
	 * checking this.
	 */
	if (tcon->need_reconnect)
		return 0;

	rc = small_smb_init(SMB_COM_TREE_DISCONNECT, 0, tcon,
			    (void **)&smb_buffer);
	if (rc)
		return rc;

	rc = SendReceiveNoRsp(xid, tcon->ses, smb_buffer, 0);
	if (rc)
		cFYI(1, ("Tree disconnect failed %d", rc));

	/* No need to return error on this operation if tid invalidated and
	   closed on server already e.g. due to tcp session crashing */
	if (rc == -EAGAIN)
		rc = 0;

	return rc;
}

int
CIFSSMBLogoff(const int xid, struct cifsSesInfo *ses)
{
	LOGOFF_ANDX_REQ *pSMB;
	int rc = 0;

	cFYI(1, ("In SMBLogoff for session disconnect"));

	/*
	 * BB: do we need to check validity of ses and server? They should
	 * always be valid since we have an active reference. If not, that
	 * should probably be a BUG()
	 */
	if (!ses || !ses->server)
		return -EIO;

	down(&ses->sesSem);
	if (ses->need_reconnect)
		goto session_already_dead; /* no need to send SMBlogoff if uid
					      already closed due to reconnect */
	rc = small_smb_init(SMB_COM_LOGOFF_ANDX, 2, NULL, (void **)&pSMB);
	if (rc) {
		up(&ses->sesSem);
		return rc;
	}

	pSMB->hdr.Mid = GetNextMid(ses->server);

	if (ses->server->secMode &
		   (SECMODE_SIGN_REQUIRED | SECMODE_SIGN_ENABLED))
			pSMB->hdr.Flags2 |= SMBFLG2_SECURITY_SIGNATURE;

	pSMB->hdr.Uid = ses->Suid;

	pSMB->AndXCommand = 0xFF;
	rc = SendReceiveNoRsp(xid, ses, (struct smb_hdr *) pSMB, 0);
session_already_dead:
	up(&ses->sesSem);

	/* if session dead then we do not need to do ulogoff,
		since server closed smb session, no sense reporting
		error */
	if (rc == -EAGAIN)
		rc = 0;
	return rc;
}

int
CIFSPOSIXDelFile(const int xid, struct cifsTconInfo *tcon, const char *fileName,
		 __u16 type, const struct nls_table *nls_codepage, int remap)
{
	TRANSACTION2_SPI_REQ *pSMB = NULL;
	TRANSACTION2_SPI_RSP *pSMBr = NULL;
	struct unlink_psx_rq *pRqD;
	int name_len;
	int rc = 0;
	int bytes_returned = 0;
	__u16 params, param_offset, offset, byte_count;

	cFYI(1, ("In POSIX delete"));
PsxDelete:
	rc = smb_init(SMB_COM_TRANSACTION2, 15, tcon, (void **) &pSMB,
		      (void **) &pSMBr);
	if (rc)
		return rc;

	if (pSMB->hdr.Flags2 & SMBFLG2_UNICODE) {
		name_len =
		    cifsConvertToUCS((__le16 *) pSMB->FileName, fileName,
				     PATH_MAX, nls_codepage, remap);
		name_len++;	/* trailing null */
		name_len *= 2;
	} else { /* BB add path length overrun check */
		name_len = strnlen(fileName, PATH_MAX);
		name_len++;	/* trailing null */
		strncpy(pSMB->FileName, fileName, name_len);
	}

	params = 6 + name_len;
	pSMB->MaxParameterCount = cpu_to_le16(2);
	pSMB->MaxDataCount = 0; /* BB double check this with jra */
	pSMB->MaxSetupCount = 0;
	pSMB->Reserved = 0;
	pSMB->Flags = 0;
	pSMB->Timeout = 0;
	pSMB->Reserved2 = 0;
	param_offset = offsetof(struct smb_com_transaction2_spi_req,
				InformationLevel) - 4;
	offset = param_offset + params;

	/* Setup pointer to Request Data (inode type) */
	pRqD = (struct unlink_psx_rq *)(((char *)&pSMB->hdr.Protocol) + offset);
	pRqD->type = cpu_to_le16(type);
	pSMB->ParameterOffset = cpu_to_le16(param_offset);
	pSMB->DataOffset = cpu_to_le16(offset);
	pSMB->SetupCount = 1;
	pSMB->Reserved3 = 0;
	pSMB->SubCommand = cpu_to_le16(TRANS2_SET_PATH_INFORMATION);
	byte_count = 3 /* pad */  + params + sizeof(struct unlink_psx_rq);

	pSMB->DataCount = cpu_to_le16(sizeof(struct unlink_psx_rq));
	pSMB->TotalDataCount = cpu_to_le16(sizeof(struct unlink_psx_rq));
	pSMB->ParameterCount = cpu_to_le16(params);
	pSMB->TotalParameterCount = pSMB->ParameterCount;
	pSMB->InformationLevel = cpu_to_le16(SMB_POSIX_UNLINK);
	pSMB->Reserved4 = 0;
	pSMB->hdr.smb_buf_length += byte_count;
	pSMB->ByteCount = cpu_to_le16(byte_count);
	rc = SendReceive(xid, tcon->ses, (struct smb_hdr *) pSMB,
			 (struct smb_hdr *) pSMBr, &bytes_returned, 0);
	if (rc)
		cFYI(1, ("Posix delete returned %d", rc));
	cifs_buf_release(pSMB);

	cifs_stats_inc(&tcon->num_deletes);

	if (rc == -EAGAIN)
		goto PsxDelete;

	return rc;
}

int
CIFSSMBDelFile(const int xid, struct cifsTconInfo *tcon, const char *fileName,
	       const struct nls_table *nls_codepage, int remap)
{
	DELETE_FILE_REQ *pSMB = NULL;
	DELETE_FILE_RSP *pSMBr = NULL;
	int rc = 0;
	int bytes_returned;
	int name_len;

DelFileRetry:
	rc = smb_init(SMB_COM_DELETE, 1, tcon, (void **) &pSMB,
		      (void **) &pSMBr);
	if (rc)
		return rc;

	if (pSMB->hdr.Flags2 & SMBFLG2_UNICODE) {
		name_len =
		    cifsConvertToUCS((__le16 *) pSMB->fileName, fileName,
				     PATH_MAX, nls_codepage, remap);
		name_len++;	/* trailing null */
		name_len *= 2;
	} else {		/* BB improve check for buffer overruns BB */
		name_len = strnlen(fileName, PATH_MAX);
		name_len++;	/* trailing null */
		strncpy(pSMB->fileName, fileName, name_len);
	}
	pSMB->SearchAttributes =
	    cpu_to_le16(ATTR_READONLY | ATTR_HIDDEN | ATTR_SYSTEM);
	pSMB->BufferFormat = 0x04;
	pSMB->hdr.smb_buf_length += name_len + 1;
	pSMB->ByteCount = cpu_to_le16(name_len + 1);
	rc = SendReceive(xid, tcon->ses, (struct smb_hdr *) pSMB,
			 (struct smb_hdr *) pSMBr, &bytes_returned, 0);
	cifs_stats_inc(&tcon->num_deletes);
	if (rc)
		cFYI(1, ("Error in RMFile = %d", rc));

	cifs_buf_release(pSMB);
	if (rc == -EAGAIN)
		goto DelFileRetry;

	return rc;
}

int
CIFSSMBRmDir(const int xid, struct cifsTconInfo *tcon, const char *dirName,
	     const struct nls_table *nls_codepage, int remap)
{
	DELETE_DIRECTORY_REQ *pSMB = NULL;
	DELETE_DIRECTORY_RSP *pSMBr = NULL;
	int rc = 0;
	int bytes_returned;
	int name_len;

	cFYI(1, ("In CIFSSMBRmDir"));
RmDirRetry:
	rc = smb_init(SMB_COM_DELETE_DIRECTORY, 0, tcon, (void **) &pSMB,
		      (void **) &pSMBr);
	if (rc)
		return rc;

	if (pSMB->hdr.Flags2 & SMBFLG2_UNICODE) {
		name_len = cifsConvertToUCS((__le16 *) pSMB->DirName, dirName,
					 PATH_MAX, nls_codepage, remap);
		name_len++;	/* trailing null */
		name_len *= 2;
	} else {		/* BB improve check for buffer overruns BB */
		name_len = strnlen(dirName, PATH_MAX);
		name_len++;	/* trailing null */
		strncpy(pSMB->DirName, dirName, name_len);
	}

	pSMB->BufferFormat = 0x04;
	pSMB->hdr.smb_buf_length += name_len + 1;
	pSMB->ByteCount = cpu_to_le16(name_len + 1);
	rc = SendReceive(xid, tcon->ses, (struct smb_hdr *) pSMB,
			 (struct smb_hdr *) pSMBr, &bytes_returned, 0);
	cifs_stats_inc(&tcon->num_rmdirs);
	if (rc)
		cFYI(1, ("Error in RMDir = %d", rc));

	cifs_buf_release(pSMB);
	if (rc == -EAGAIN)
		goto RmDirRetry;
	return rc;
}

int
CIFSSMBMkDir(const int xid, struct cifsTconInfo *tcon,
	     const char *name, const struct nls_table *nls_codepage, int remap)
{
	int rc = 0;
	CREATE_DIRECTORY_REQ *pSMB = NULL;
	CREATE_DIRECTORY_RSP *pSMBr = NULL;
	int bytes_returned;
	int name_len;

	cFYI(1, ("In CIFSSMBMkDir"));
MkDirRetry:
	rc = smb_init(SMB_COM_CREATE_DIRECTORY, 0, tcon, (void **) &pSMB,
		      (void **) &pSMBr);
	if (rc)
		return rc;

	if (pSMB->hdr.Flags2 & SMBFLG2_UNICODE) {
		name_len = cifsConvertToUCS((__le16 *) pSMB->DirName, name,
					    PATH_MAX, nls_codepage, remap);
		name_len++;	/* trailing null */
		name_len *= 2;
	} else {		/* BB improve check for buffer overruns BB */
		name_len = strnlen(name, PATH_MAX);
		name_len++;	/* trailing null */
		strncpy(pSMB->DirName, name, name_len);
	}

	pSMB->BufferFormat = 0x04;
	pSMB->hdr.smb_buf_length += name_len + 1;
	pSMB->ByteCount = cpu_to_le16(name_len + 1);
	rc = SendReceive(xid, tcon->ses, (struct smb_hdr *) pSMB,
			 (struct smb_hdr *) pSMBr, &bytes_returned, 0);
	cifs_stats_inc(&tcon->num_mkdirs);
	if (rc)
		cFYI(1, ("Error in Mkdir = %d", rc));

	cifs_buf_release(pSMB);
	if (rc == -EAGAIN)
		goto MkDirRetry;
	return rc;
}

int
CIFSPOSIXCreate(const int xid, struct cifsTconInfo *tcon, __u32 posix_flags,
		__u64 mode, __u16 *netfid, FILE_UNIX_BASIC_INFO *pRetData,
		__u32 *pOplock, const char *name,
		const struct nls_table *nls_codepage, int remap)
{
	TRANSACTION2_SPI_REQ *pSMB = NULL;
	TRANSACTION2_SPI_RSP *pSMBr = NULL;
	int name_len;
	int rc = 0;
	int bytes_returned = 0;
	__u16 params, param_offset, offset, byte_count, count;
	OPEN_PSX_REQ *pdata;
	OPEN_PSX_RSP *psx_rsp;

	cFYI(1, ("In POSIX Create"));
PsxCreat:
	rc = smb_init(SMB_COM_TRANSACTION2, 15, tcon, (void **) &pSMB,
		      (void **) &pSMBr);
	if (rc)
		return rc;

	if (pSMB->hdr.Flags2 & SMBFLG2_UNICODE) {
		name_len =
		    cifsConvertToUCS((__le16 *) pSMB->FileName, name,
				     PATH_MAX, nls_codepage, remap);
		name_len++;	/* trailing null */
		name_len *= 2;
	} else {	/* BB improve the check for buffer overruns BB */
		name_len = strnlen(name, PATH_MAX);
		name_len++;	/* trailing null */
		strncpy(pSMB->FileName, name, name_len);
	}

	params = 6 + name_len;
	count = sizeof(OPEN_PSX_REQ);
	pSMB->MaxParameterCount = cpu_to_le16(2);
	pSMB->MaxDataCount = cpu_to_le16(1000);	/* large enough */
	pSMB->MaxSetupCount = 0;
	pSMB->Reserved = 0;
	pSMB->Flags = 0;
	pSMB->Timeout = 0;
	pSMB->Reserved2 = 0;
	param_offset = offsetof(struct smb_com_transaction2_spi_req,
				InformationLevel) - 4;
	offset = param_offset + params;
	pdata = (OPEN_PSX_REQ *)(((char *)&pSMB->hdr.Protocol) + offset);
	pdata->Level = cpu_to_le16(SMB_QUERY_FILE_UNIX_BASIC);
	pdata->Permissions = cpu_to_le64(mode);
	pdata->PosixOpenFlags = cpu_to_le32(posix_flags);
	pdata->OpenFlags =  cpu_to_le32(*pOplock);
	pSMB->ParameterOffset = cpu_to_le16(param_offset);
	pSMB->DataOffset = cpu_to_le16(offset);
	pSMB->SetupCount = 1;
	pSMB->Reserved3 = 0;
	pSMB->SubCommand = cpu_to_le16(TRANS2_SET_PATH_INFORMATION);
	byte_count = 3 /* pad */  + params + count;

	pSMB->DataCount = cpu_to_le16(count);
	pSMB->ParameterCount = cpu_to_le16(params);
	pSMB->TotalDataCount = pSMB->DataCount;
	pSMB->TotalParameterCount = pSMB->ParameterCount;
	pSMB->InformationLevel = cpu_to_le16(SMB_POSIX_OPEN);
	pSMB->Reserved4 = 0;
	pSMB->hdr.smb_buf_length += byte_count;
	pSMB->ByteCount = cpu_to_le16(byte_count);
	rc = SendReceive(xid, tcon->ses, (struct smb_hdr *) pSMB,
			 (struct smb_hdr *) pSMBr, &bytes_returned, 0);
	if (rc) {
		cFYI(1, ("Posix create returned %d", rc));
		goto psx_create_err;
	}

	cFYI(1, ("copying inode info"));
	rc = validate_t2((struct smb_t2_rsp *)pSMBr);

	if (rc || (pSMBr->ByteCount < sizeof(OPEN_PSX_RSP))) {
		rc = -EIO;	/* bad smb */
		goto psx_create_err;
	}

	/* copy return information to pRetData */
	psx_rsp = (OPEN_PSX_RSP *)((char *) &pSMBr->hdr.Protocol
			+ le16_to_cpu(pSMBr->t2.DataOffset));

	*pOplock = le16_to_cpu(psx_rsp->OplockFlags);
	if (netfid)
		*netfid = psx_rsp->Fid;   /* cifs fid stays in le */
	/* Let caller know file was created so we can set the mode. */
	/* Do we care about the CreateAction in any other cases? */
	if (cpu_to_le32(FILE_CREATE) == psx_rsp->CreateAction)
		*pOplock |= CIFS_CREATE_ACTION;
	/* check to make sure response data is there */
	if (psx_rsp->ReturnedLevel != cpu_to_le16(SMB_QUERY_FILE_UNIX_BASIC)) {
		pRetData->Type = cpu_to_le32(-1); /* unknown */
		cFYI(DBG2, ("unknown type"));
	} else {
		if (pSMBr->ByteCount < sizeof(OPEN_PSX_RSP)
					+ sizeof(FILE_UNIX_BASIC_INFO)) {
			cERROR(1, ("Open response data too small"));
			pRetData->Type = cpu_to_le32(-1);
			goto psx_create_err;
		}
		memcpy((char *) pRetData,
			(char *)psx_rsp + sizeof(OPEN_PSX_RSP),
			sizeof(FILE_UNIX_BASIC_INFO));
	}

psx_create_err:
	cifs_buf_release(pSMB);

	cifs_stats_inc(&tcon->num_mkdirs);

	if (rc == -EAGAIN)
		goto PsxCreat;

	return rc;
}

static __u16 convert_disposition(int disposition)
{
	__u16 ofun = 0;

	switch (disposition) {
		case FILE_SUPERSEDE:
			ofun = SMBOPEN_OCREATE | SMBOPEN_OTRUNC;
			break;
		case FILE_OPEN:
			ofun = SMBOPEN_OAPPEND;
			break;
		case FILE_CREATE:
			ofun = SMBOPEN_OCREATE;
			break;
		case FILE_OPEN_IF:
			ofun = SMBOPEN_OCREATE | SMBOPEN_OAPPEND;
			break;
		case FILE_OVERWRITE:
			ofun = SMBOPEN_OTRUNC;
			break;
		case FILE_OVERWRITE_IF:
			ofun = SMBOPEN_OCREATE | SMBOPEN_OTRUNC;
			break;
		default:
			cFYI(1, ("unknown disposition %d", disposition));
			ofun =  SMBOPEN_OAPPEND; /* regular open */
	}
	return ofun;
}

static int
access_flags_to_smbopen_mode(const int access_flags)
{
	int masked_flags = access_flags & (GENERIC_READ | GENERIC_WRITE);

	if (masked_flags == GENERIC_READ)
		return SMBOPEN_READ;
	else if (masked_flags == GENERIC_WRITE)
		return SMBOPEN_WRITE;

	/* just go for read/write */
	return SMBOPEN_READWRITE;
}

int
SMBLegacyOpen(const int xid, struct cifsTconInfo *tcon,
	    const char *fileName, const int openDisposition,
	    const int access_flags, const int create_options, __u16 *netfid,
	    int *pOplock, FILE_ALL_INFO *pfile_info,
	    const struct nls_table *nls_codepage, int remap)
{
	int rc = -EACCES;
	OPENX_REQ *pSMB = NULL;
	OPENX_RSP *pSMBr = NULL;
	int bytes_returned;
	int name_len;
	__u16 count;

OldOpenRetry:
	rc = smb_init(SMB_COM_OPEN_ANDX, 15, tcon, (void **) &pSMB,
		      (void **) &pSMBr);
	if (rc)
		return rc;

	pSMB->AndXCommand = 0xFF;       /* none */

	if (pSMB->hdr.Flags2 & SMBFLG2_UNICODE) {
		count = 1;      /* account for one byte pad to word boundary */
		name_len =
		   cifsConvertToUCS((__le16 *) (pSMB->fileName + 1),
				    fileName, PATH_MAX, nls_codepage, remap);
		name_len++;     /* trailing null */
		name_len *= 2;
	} else {                /* BB improve check for buffer overruns BB */
		count = 0;      /* no pad */
		name_len = strnlen(fileName, PATH_MAX);
		name_len++;     /* trailing null */
		strncpy(pSMB->fileName, fileName, name_len);
	}
	if (*pOplock & REQ_OPLOCK)
		pSMB->OpenFlags = cpu_to_le16(REQ_OPLOCK);
	else if (*pOplock & REQ_BATCHOPLOCK)
		pSMB->OpenFlags = cpu_to_le16(REQ_BATCHOPLOCK);

	pSMB->OpenFlags |= cpu_to_le16(REQ_MORE_INFO);
	pSMB->Mode = cpu_to_le16(access_flags_to_smbopen_mode(access_flags));
	pSMB->Mode |= cpu_to_le16(0x40); /* deny none */
	/* set file as system file if special file such
	   as fifo and server expecting SFU style and
	   no Unix extensions */

	if (create_options & CREATE_OPTION_SPECIAL)
		pSMB->FileAttributes = cpu_to_le16(ATTR_SYSTEM);
	else /* BB FIXME BB */
		pSMB->FileAttributes = cpu_to_le16(0/*ATTR_NORMAL*/);

	if (create_options & CREATE_OPTION_READONLY)
		pSMB->FileAttributes |= cpu_to_le16(ATTR_READONLY);

	/* BB FIXME BB */
/*	pSMB->CreateOptions = cpu_to_le32(create_options &
						 CREATE_OPTIONS_MASK); */
	/* BB FIXME END BB */

	pSMB->Sattr = cpu_to_le16(ATTR_HIDDEN | ATTR_SYSTEM | ATTR_DIRECTORY);
	pSMB->OpenFunction = cpu_to_le16(convert_disposition(openDisposition));
	count += name_len;
	pSMB->hdr.smb_buf_length += count;

	pSMB->ByteCount = cpu_to_le16(count);
	/* long_op set to 1 to allow for oplock break timeouts */
	rc = SendReceive(xid, tcon->ses, (struct smb_hdr *) pSMB,
			(struct smb_hdr *)pSMBr, &bytes_returned, CIFS_LONG_OP);
	cifs_stats_inc(&tcon->num_opens);
	if (rc) {
		cFYI(1, ("Error in Open = %d", rc));
	} else {
	/* BB verify if wct == 15 */

/*		*pOplock = pSMBr->OplockLevel; */ /* BB take from action field*/

		*netfid = pSMBr->Fid;   /* cifs fid stays in le */
		/* Let caller know file was created so we can set the mode. */
		/* Do we care about the CreateAction in any other cases? */
	/* BB FIXME BB */
/*		if (cpu_to_le32(FILE_CREATE) == pSMBr->CreateAction)
			*pOplock |= CIFS_CREATE_ACTION; */
	/* BB FIXME END */

		if (pfile_info) {
			pfile_info->CreationTime = 0; /* BB convert CreateTime*/
			pfile_info->LastAccessTime = 0; /* BB fixme */
			pfile_info->LastWriteTime = 0; /* BB fixme */
			pfile_info->ChangeTime = 0;  /* BB fixme */
			pfile_info->Attributes =
				cpu_to_le32(le16_to_cpu(pSMBr->FileAttributes));
			/* the file_info buf is endian converted by caller */
			pfile_info->AllocationSize =
				cpu_to_le64(le32_to_cpu(pSMBr->EndOfFile));
			pfile_info->EndOfFile = pfile_info->AllocationSize;
			pfile_info->NumberOfLinks = cpu_to_le32(1);
			pfile_info->DeletePending = 0;
		}
	}

	cifs_buf_release(pSMB);
	if (rc == -EAGAIN)
		goto OldOpenRetry;
	return rc;
}

int
CIFSSMBOpen(const int xid, struct cifsTconInfo *tcon,
	    const char *fileName, const int openDisposition,
	    const int access_flags, const int create_options, __u16 *netfid,
	    int *pOplock, FILE_ALL_INFO *pfile_info,
	    const struct nls_table *nls_codepage, int remap)
{
	int rc = -EACCES;
	OPEN_REQ *pSMB = NULL;
	OPEN_RSP *pSMBr = NULL;
	int bytes_returned;
	int name_len;
	__u16 count;

openRetry:
	rc = smb_init(SMB_COM_NT_CREATE_ANDX, 24, tcon, (void **) &pSMB,
		      (void **) &pSMBr);
	if (rc)
		return rc;

	pSMB->AndXCommand = 0xFF;	/* none */

	if (pSMB->hdr.Flags2 & SMBFLG2_UNICODE) {
		count = 1;	/* account for one byte pad to word boundary */
		name_len =
		    cifsConvertToUCS((__le16 *) (pSMB->fileName + 1),
				     fileName, PATH_MAX, nls_codepage, remap);
		name_len++;	/* trailing null */
		name_len *= 2;
		pSMB->NameLength = cpu_to_le16(name_len);
	} else {		/* BB improve check for buffer overruns BB */
		count = 0;	/* no pad */
		name_len = strnlen(fileName, PATH_MAX);
		name_len++;	/* trailing null */
		pSMB->NameLength = cpu_to_le16(name_len);
		strncpy(pSMB->fileName, fileName, name_len);
	}
	if (*pOplock & REQ_OPLOCK)
		pSMB->OpenFlags = cpu_to_le32(REQ_OPLOCK);
	else if (*pOplock & REQ_BATCHOPLOCK)
		pSMB->OpenFlags = cpu_to_le32(REQ_BATCHOPLOCK);
	pSMB->DesiredAccess = cpu_to_le32(access_flags);
	pSMB->AllocationSize = 0;
	/* set file as system file if special file such
	   as fifo and server expecting SFU style and
	   no Unix extensions */
	if (create_options & CREATE_OPTION_SPECIAL)
		pSMB->FileAttributes = cpu_to_le32(ATTR_SYSTEM);
	else
		pSMB->FileAttributes = cpu_to_le32(ATTR_NORMAL);

	/* XP does not handle ATTR_POSIX_SEMANTICS */
	/* but it helps speed up case sensitive checks for other
	servers such as Samba */
	if (tcon->ses->capabilities & CAP_UNIX)
		pSMB->FileAttributes |= cpu_to_le32(ATTR_POSIX_SEMANTICS);

	if (create_options & CREATE_OPTION_READONLY)
		pSMB->FileAttributes |= cpu_to_le32(ATTR_READONLY);

	pSMB->ShareAccess = cpu_to_le32(FILE_SHARE_ALL);
	pSMB->CreateDisposition = cpu_to_le32(openDisposition);
	pSMB->CreateOptions = cpu_to_le32(create_options & CREATE_OPTIONS_MASK);
	/* BB Expirement with various impersonation levels and verify */
	pSMB->ImpersonationLevel = cpu_to_le32(SECURITY_IMPERSONATION);
	pSMB->SecurityFlags =
	    SECURITY_CONTEXT_TRACKING | SECURITY_EFFECTIVE_ONLY;

	count += name_len;
	pSMB->hdr.smb_buf_length += count;

	pSMB->ByteCount = cpu_to_le16(count);
	/* long_op set to 1 to allow for oplock break timeouts */
	rc = SendReceive(xid, tcon->ses, (struct smb_hdr *) pSMB,
			(struct smb_hdr *)pSMBr, &bytes_returned, CIFS_LONG_OP);
	cifs_stats_inc(&tcon->num_opens);
	if (rc) {
		cFYI(1, ("Error in Open = %d", rc));
	} else {
		*pOplock = pSMBr->OplockLevel; /* 1 byte no need to le_to_cpu */
		*netfid = pSMBr->Fid;	/* cifs fid stays in le */
		/* Let caller know file was created so we can set the mode. */
		/* Do we care about the CreateAction in any other cases? */
		if (cpu_to_le32(FILE_CREATE) == pSMBr->CreateAction)
			*pOplock |= CIFS_CREATE_ACTION;
		if (pfile_info) {
			memcpy((char *)pfile_info, (char *)&pSMBr->CreationTime,
				36 /* CreationTime to Attributes */);
			/* the file_info buf is endian converted by caller */
			pfile_info->AllocationSize = pSMBr->AllocationSize;
			pfile_info->EndOfFile = pSMBr->EndOfFile;
			pfile_info->NumberOfLinks = cpu_to_le32(1);
			pfile_info->DeletePending = 0;
		}
	}

	cifs_buf_release(pSMB);
	if (rc == -EAGAIN)
		goto openRetry;
	return rc;
}

int
CIFSSMBRead(const int xid, struct cifsTconInfo *tcon, const int netfid,
	    const unsigned int count, const __u64 lseek, unsigned int *nbytes,
	    char **buf, int *pbuf_type)
{
	int rc = -EACCES;
	READ_REQ *pSMB = NULL;
	READ_RSP *pSMBr = NULL;
	char *pReadData = NULL;
	int wct;
	int resp_buf_type = 0;
	struct kvec iov[1];

	cFYI(1, ("Reading %d bytes on fid %d", count, netfid));
	if (tcon->ses->capabilities & CAP_LARGE_FILES)
		wct = 12;
	else {
		wct = 10; /* old style read */
		if ((lseek >> 32) > 0)  {
			/* can not handle this big offset for old */
			return -EIO;
		}
	}

	*nbytes = 0;
	rc = small_smb_init(SMB_COM_READ_ANDX, wct, tcon, (void **) &pSMB);
	if (rc)
		return rc;

	/* tcon and ses pointer are checked in smb_init */
	if (tcon->ses->server == NULL)
		return -ECONNABORTED;

	pSMB->AndXCommand = 0xFF;       /* none */
	pSMB->Fid = netfid;
	pSMB->OffsetLow = cpu_to_le32(lseek & 0xFFFFFFFF);
	if (wct == 12)
		pSMB->OffsetHigh = cpu_to_le32(lseek >> 32);

	pSMB->Remaining = 0;
	pSMB->MaxCount = cpu_to_le16(count & 0xFFFF);
	pSMB->MaxCountHigh = cpu_to_le32(count >> 16);
	if (wct == 12)
		pSMB->ByteCount = 0;  /* no need to do le conversion since 0 */
	else {
		/* old style read */
		struct smb_com_readx_req *pSMBW =
			(struct smb_com_readx_req *)pSMB;
		pSMBW->ByteCount = 0;
	}

	iov[0].iov_base = (char *)pSMB;
	iov[0].iov_len = pSMB->hdr.smb_buf_length + 4;
	rc = SendReceive2(xid, tcon->ses, iov, 1 /* num iovecs */,
			 &resp_buf_type, CIFS_STD_OP | CIFS_LOG_ERROR);
	cifs_stats_inc(&tcon->num_reads);
	pSMBr = (READ_RSP *)iov[0].iov_base;
	if (rc) {
		cERROR(1, ("Send error in read = %d", rc));
	} else {
		int data_length = le16_to_cpu(pSMBr->DataLengthHigh);
		data_length = data_length << 16;
		data_length += le16_to_cpu(pSMBr->DataLength);
		*nbytes = data_length;

		/*check that DataLength would not go beyond end of SMB */
		if ((data_length > CIFSMaxBufSize)
				|| (data_length > count)) {
			cFYI(1, ("bad length %d for count %d",
				 data_length, count));
			rc = -EIO;
			*nbytes = 0;
		} else {
			pReadData = (char *) (&pSMBr->hdr.Protocol) +
					le16_to_cpu(pSMBr->DataOffset);
/*			if (rc = copy_to_user(buf, pReadData, data_length)) {
				cERROR(1,("Faulting on read rc = %d",rc));
				rc = -EFAULT;
			}*/ /* can not use copy_to_user when using page cache*/
			if (*buf)
				memcpy(*buf, pReadData, data_length);
		}
	}

/*	cifs_small_buf_release(pSMB); */ /* Freed earlier now in SendReceive2 */
	if (*buf) {
		if (resp_buf_type == CIFS_SMALL_BUFFER)
			cifs_small_buf_release(iov[0].iov_base);
		else if (resp_buf_type == CIFS_LARGE_BUFFER)
			cifs_buf_release(iov[0].iov_base);
	} else if (resp_buf_type != CIFS_NO_BUFFER) {
		/* return buffer to caller to free */
		*buf = iov[0].iov_base;
		if (resp_buf_type == CIFS_SMALL_BUFFER)
			*pbuf_type = CIFS_SMALL_BUFFER;
		else if (resp_buf_type == CIFS_LARGE_BUFFER)
			*pbuf_type = CIFS_LARGE_BUFFER;
	} /* else no valid buffer on return - leave as null */

	/* Note: On -EAGAIN error only caller can retry on handle based calls
		since file handle passed in no longer valid */
	return rc;
}


int
CIFSSMBWrite(const int xid, struct cifsTconInfo *tcon,
	     const int netfid, const unsigned int count,
	     const __u64 offset, unsigned int *nbytes, const char *buf,
	     const char __user *ubuf, const int long_op)
{
	int rc = -EACCES;
	WRITE_REQ *pSMB = NULL;
	WRITE_RSP *pSMBr = NULL;
	int bytes_returned, wct;
	__u32 bytes_sent;
	__u16 byte_count;

<<<<<<< HEAD
	/* cFYI(1, ("write at %lld %d bytes",offset,count));*/
=======
	/* cFYI(1, ("write at %lld %d bytes", offset, count));*/
>>>>>>> 18e352e4
	if (tcon->ses == NULL)
		return -ECONNABORTED;

	if (tcon->ses->capabilities & CAP_LARGE_FILES)
		wct = 14;
	else {
		wct = 12;
		if ((offset >> 32) > 0) {
			/* can not handle big offset for old srv */
			return -EIO;
		}
	}

	rc = smb_init(SMB_COM_WRITE_ANDX, wct, tcon, (void **) &pSMB,
		      (void **) &pSMBr);
	if (rc)
		return rc;
	/* tcon and ses pointer are checked in smb_init */
	if (tcon->ses->server == NULL)
		return -ECONNABORTED;

	pSMB->AndXCommand = 0xFF;	/* none */
	pSMB->Fid = netfid;
	pSMB->OffsetLow = cpu_to_le32(offset & 0xFFFFFFFF);
	if (wct == 14)
		pSMB->OffsetHigh = cpu_to_le32(offset >> 32);

	pSMB->Reserved = 0xFFFFFFFF;
	pSMB->WriteMode = 0;
	pSMB->Remaining = 0;

	/* Can increase buffer size if buffer is big enough in some cases ie we
	can send more if LARGE_WRITE_X capability returned by the server and if
	our buffer is big enough or if we convert to iovecs on socket writes
	and eliminate the copy to the CIFS buffer */
	if (tcon->ses->capabilities & CAP_LARGE_WRITE_X) {
		bytes_sent = min_t(const unsigned int, CIFSMaxBufSize, count);
	} else {
		bytes_sent = (tcon->ses->server->maxBuf - MAX_CIFS_HDR_SIZE)
			 & ~0xFF;
	}

	if (bytes_sent > count)
		bytes_sent = count;
	pSMB->DataOffset =
		cpu_to_le16(offsetof(struct smb_com_write_req, Data) - 4);
	if (buf)
		memcpy(pSMB->Data, buf, bytes_sent);
	else if (ubuf) {
		if (copy_from_user(pSMB->Data, ubuf, bytes_sent)) {
			cifs_buf_release(pSMB);
			return -EFAULT;
		}
	} else if (count != 0) {
		/* No buffer */
		cifs_buf_release(pSMB);
		return -EINVAL;
	} /* else setting file size with write of zero bytes */
	if (wct == 14)
		byte_count = bytes_sent + 1; /* pad */
	else /* wct == 12 */
		byte_count = bytes_sent + 5; /* bigger pad, smaller smb hdr */

	pSMB->DataLengthLow = cpu_to_le16(bytes_sent & 0xFFFF);
	pSMB->DataLengthHigh = cpu_to_le16(bytes_sent >> 16);
	pSMB->hdr.smb_buf_length += byte_count;

	if (wct == 14)
		pSMB->ByteCount = cpu_to_le16(byte_count);
	else { /* old style write has byte count 4 bytes earlier
		  so 4 bytes pad  */
		struct smb_com_writex_req *pSMBW =
			(struct smb_com_writex_req *)pSMB;
		pSMBW->ByteCount = cpu_to_le16(byte_count);
	}

	rc = SendReceive(xid, tcon->ses, (struct smb_hdr *) pSMB,
			 (struct smb_hdr *) pSMBr, &bytes_returned, long_op);
	cifs_stats_inc(&tcon->num_writes);
	if (rc) {
		cFYI(1, ("Send error in write = %d", rc));
		*nbytes = 0;
	} else {
		*nbytes = le16_to_cpu(pSMBr->CountHigh);
		*nbytes = (*nbytes) << 16;
		*nbytes += le16_to_cpu(pSMBr->Count);
	}

	cifs_buf_release(pSMB);

	/* Note: On -EAGAIN error only caller can retry on handle based calls
		since file handle passed in no longer valid */

	return rc;
}

int
CIFSSMBWrite2(const int xid, struct cifsTconInfo *tcon,
	     const int netfid, const unsigned int count,
	     const __u64 offset, unsigned int *nbytes, struct kvec *iov,
	     int n_vec, const int long_op)
{
	int rc = -EACCES;
	WRITE_REQ *pSMB = NULL;
	int wct;
	int smb_hdr_len;
	int resp_buf_type = 0;

	cFYI(1, ("write2 at %lld %d bytes", (long long)offset, count));

	if (tcon->ses->capabilities & CAP_LARGE_FILES) {
		wct = 14;
	} else {
		wct = 12;
		if ((offset >> 32) > 0) {
			/* can not handle big offset for old srv */
			return -EIO;
		}
	}
	rc = small_smb_init(SMB_COM_WRITE_ANDX, wct, tcon, (void **) &pSMB);
	if (rc)
		return rc;
	/* tcon and ses pointer are checked in smb_init */
	if (tcon->ses->server == NULL)
		return -ECONNABORTED;

	pSMB->AndXCommand = 0xFF;	/* none */
	pSMB->Fid = netfid;
	pSMB->OffsetLow = cpu_to_le32(offset & 0xFFFFFFFF);
	if (wct == 14)
		pSMB->OffsetHigh = cpu_to_le32(offset >> 32);
	pSMB->Reserved = 0xFFFFFFFF;
	pSMB->WriteMode = 0;
	pSMB->Remaining = 0;

	pSMB->DataOffset =
	    cpu_to_le16(offsetof(struct smb_com_write_req, Data) - 4);

	pSMB->DataLengthLow = cpu_to_le16(count & 0xFFFF);
	pSMB->DataLengthHigh = cpu_to_le16(count >> 16);
	smb_hdr_len = pSMB->hdr.smb_buf_length + 1; /* hdr + 1 byte pad */
	if (wct == 14)
		pSMB->hdr.smb_buf_length += count+1;
	else /* wct == 12 */
		pSMB->hdr.smb_buf_length += count+5; /* smb data starts later */
	if (wct == 14)
		pSMB->ByteCount = cpu_to_le16(count + 1);
	else /* wct == 12 */ /* bigger pad, smaller smb hdr, keep offset ok */ {
		struct smb_com_writex_req *pSMBW =
				(struct smb_com_writex_req *)pSMB;
		pSMBW->ByteCount = cpu_to_le16(count + 5);
	}
	iov[0].iov_base = pSMB;
	if (wct == 14)
		iov[0].iov_len = smb_hdr_len + 4;
	else /* wct == 12 pad bigger by four bytes */
		iov[0].iov_len = smb_hdr_len + 8;


	rc = SendReceive2(xid, tcon->ses, iov, n_vec + 1, &resp_buf_type,
			  long_op);
	cifs_stats_inc(&tcon->num_writes);
	if (rc) {
		cFYI(1, ("Send error Write2 = %d", rc));
		*nbytes = 0;
	} else if (resp_buf_type == 0) {
		/* presumably this can not happen, but best to be safe */
		rc = -EIO;
		*nbytes = 0;
	} else {
		WRITE_RSP *pSMBr = (WRITE_RSP *)iov[0].iov_base;
		*nbytes = le16_to_cpu(pSMBr->CountHigh);
		*nbytes = (*nbytes) << 16;
		*nbytes += le16_to_cpu(pSMBr->Count);
	}

/*	cifs_small_buf_release(pSMB); */ /* Freed earlier now in SendReceive2 */
	if (resp_buf_type == CIFS_SMALL_BUFFER)
		cifs_small_buf_release(iov[0].iov_base);
	else if (resp_buf_type == CIFS_LARGE_BUFFER)
		cifs_buf_release(iov[0].iov_base);

	/* Note: On -EAGAIN error only caller can retry on handle based calls
		since file handle passed in no longer valid */

	return rc;
}


int
CIFSSMBLock(const int xid, struct cifsTconInfo *tcon,
	    const __u16 smb_file_id, const __u64 len,
	    const __u64 offset, const __u32 numUnlock,
	    const __u32 numLock, const __u8 lockType, const bool waitFlag)
{
	int rc = 0;
	LOCK_REQ *pSMB = NULL;
/*	LOCK_RSP *pSMBr = NULL; */ /* No response data other than rc to parse */
	int bytes_returned;
	int timeout = 0;
	__u16 count;

	cFYI(1, ("CIFSSMBLock timeout %d numLock %d", (int)waitFlag, numLock));
	rc = small_smb_init(SMB_COM_LOCKING_ANDX, 8, tcon, (void **) &pSMB);

	if (rc)
		return rc;

	if (lockType == LOCKING_ANDX_OPLOCK_RELEASE) {
		timeout = CIFS_ASYNC_OP; /* no response expected */
		pSMB->Timeout = 0;
	} else if (waitFlag) {
		timeout = CIFS_BLOCKING_OP; /* blocking operation, no timeout */
		pSMB->Timeout = cpu_to_le32(-1);/* blocking - do not time out */
	} else {
		pSMB->Timeout = 0;
	}

	pSMB->NumberOfLocks = cpu_to_le16(numLock);
	pSMB->NumberOfUnlocks = cpu_to_le16(numUnlock);
	pSMB->LockType = lockType;
	pSMB->AndXCommand = 0xFF;	/* none */
	pSMB->Fid = smb_file_id; /* netfid stays le */

	if ((numLock != 0) || (numUnlock != 0)) {
		pSMB->Locks[0].Pid = cpu_to_le16(current->tgid);
		/* BB where to store pid high? */
		pSMB->Locks[0].LengthLow = cpu_to_le32((u32)len);
		pSMB->Locks[0].LengthHigh = cpu_to_le32((u32)(len>>32));
		pSMB->Locks[0].OffsetLow = cpu_to_le32((u32)offset);
		pSMB->Locks[0].OffsetHigh = cpu_to_le32((u32)(offset>>32));
		count = sizeof(LOCKING_ANDX_RANGE);
	} else {
		/* oplock break */
		count = 0;
	}
	pSMB->hdr.smb_buf_length += count;
	pSMB->ByteCount = cpu_to_le16(count);

	if (waitFlag) {
		rc = SendReceiveBlockingLock(xid, tcon, (struct smb_hdr *) pSMB,
			(struct smb_hdr *) pSMB, &bytes_returned);
		cifs_small_buf_release(pSMB);
	} else {
		rc = SendReceiveNoRsp(xid, tcon->ses, (struct smb_hdr *)pSMB,
				      timeout);
		/* SMB buffer freed by function above */
	}
	cifs_stats_inc(&tcon->num_locks);
	if (rc)
		cFYI(1, ("Send error in Lock = %d", rc));

	/* Note: On -EAGAIN error only caller can retry on handle based calls
	since file handle passed in no longer valid */
	return rc;
}

int
CIFSSMBPosixLock(const int xid, struct cifsTconInfo *tcon,
		const __u16 smb_file_id, const int get_flag, const __u64 len,
		struct file_lock *pLockData, const __u16 lock_type,
		const bool waitFlag)
{
	struct smb_com_transaction2_sfi_req *pSMB  = NULL;
	struct smb_com_transaction2_sfi_rsp *pSMBr = NULL;
	struct cifs_posix_lock *parm_data;
	int rc = 0;
	int timeout = 0;
	int bytes_returned = 0;
	int resp_buf_type = 0;
	__u16 params, param_offset, offset, byte_count, count;
	struct kvec iov[1];

	cFYI(1, ("Posix Lock"));

	if (pLockData == NULL)
		return -EINVAL;

	rc = small_smb_init(SMB_COM_TRANSACTION2, 15, tcon, (void **) &pSMB);

	if (rc)
		return rc;

	pSMBr = (struct smb_com_transaction2_sfi_rsp *)pSMB;

	params = 6;
	pSMB->MaxSetupCount = 0;
	pSMB->Reserved = 0;
	pSMB->Flags = 0;
	pSMB->Reserved2 = 0;
	param_offset = offsetof(struct smb_com_transaction2_sfi_req, Fid) - 4;
	offset = param_offset + params;

	count = sizeof(struct cifs_posix_lock);
	pSMB->MaxParameterCount = cpu_to_le16(2);
	pSMB->MaxDataCount = cpu_to_le16(1000); /* BB find max SMB from sess */
	pSMB->SetupCount = 1;
	pSMB->Reserved3 = 0;
	if (get_flag)
		pSMB->SubCommand = cpu_to_le16(TRANS2_QUERY_FILE_INFORMATION);
	else
		pSMB->SubCommand = cpu_to_le16(TRANS2_SET_FILE_INFORMATION);
	byte_count = 3 /* pad */  + params + count;
	pSMB->DataCount = cpu_to_le16(count);
	pSMB->ParameterCount = cpu_to_le16(params);
	pSMB->TotalDataCount = pSMB->DataCount;
	pSMB->TotalParameterCount = pSMB->ParameterCount;
	pSMB->ParameterOffset = cpu_to_le16(param_offset);
	parm_data = (struct cifs_posix_lock *)
			(((char *) &pSMB->hdr.Protocol) + offset);

	parm_data->lock_type = cpu_to_le16(lock_type);
	if (waitFlag) {
		timeout = CIFS_BLOCKING_OP; /* blocking operation, no timeout */
		parm_data->lock_flags = cpu_to_le16(1);
		pSMB->Timeout = cpu_to_le32(-1);
	} else
		pSMB->Timeout = 0;

	parm_data->pid = cpu_to_le32(current->tgid);
	parm_data->start = cpu_to_le64(pLockData->fl_start);
	parm_data->length = cpu_to_le64(len);  /* normalize negative numbers */

	pSMB->DataOffset = cpu_to_le16(offset);
	pSMB->Fid = smb_file_id;
	pSMB->InformationLevel = cpu_to_le16(SMB_SET_POSIX_LOCK);
	pSMB->Reserved4 = 0;
	pSMB->hdr.smb_buf_length += byte_count;
	pSMB->ByteCount = cpu_to_le16(byte_count);
	if (waitFlag) {
		rc = SendReceiveBlockingLock(xid, tcon, (struct smb_hdr *) pSMB,
			(struct smb_hdr *) pSMBr, &bytes_returned);
	} else {
		iov[0].iov_base = (char *)pSMB;
		iov[0].iov_len = pSMB->hdr.smb_buf_length + 4;
		rc = SendReceive2(xid, tcon->ses, iov, 1 /* num iovecs */,
				&resp_buf_type, timeout);
		pSMB = NULL; /* request buf already freed by SendReceive2. Do
				not try to free it twice below on exit */
		pSMBr = (struct smb_com_transaction2_sfi_rsp *)iov[0].iov_base;
	}

	if (rc) {
		cFYI(1, ("Send error in Posix Lock = %d", rc));
	} else if (get_flag) {
		/* lock structure can be returned on get */
		__u16 data_offset;
		__u16 data_count;
		rc = validate_t2((struct smb_t2_rsp *)pSMBr);

		if (rc || (pSMBr->ByteCount < sizeof(struct cifs_posix_lock))) {
			rc = -EIO;      /* bad smb */
			goto plk_err_exit;
		}
		data_offset = le16_to_cpu(pSMBr->t2.DataOffset);
		data_count  = le16_to_cpu(pSMBr->t2.DataCount);
		if (data_count < sizeof(struct cifs_posix_lock)) {
			rc = -EIO;
			goto plk_err_exit;
		}
		parm_data = (struct cifs_posix_lock *)
			((char *)&pSMBr->hdr.Protocol + data_offset);
		if (parm_data->lock_type == cpu_to_le16(CIFS_UNLCK))
			pLockData->fl_type = F_UNLCK;
	}

plk_err_exit:
	if (pSMB)
		cifs_small_buf_release(pSMB);

	if (resp_buf_type == CIFS_SMALL_BUFFER)
		cifs_small_buf_release(iov[0].iov_base);
	else if (resp_buf_type == CIFS_LARGE_BUFFER)
		cifs_buf_release(iov[0].iov_base);

	/* Note: On -EAGAIN error only caller can retry on handle based calls
	   since file handle passed in no longer valid */

	return rc;
}


int
CIFSSMBClose(const int xid, struct cifsTconInfo *tcon, int smb_file_id)
{
	int rc = 0;
	CLOSE_REQ *pSMB = NULL;
	cFYI(1, ("In CIFSSMBClose"));

/* do not retry on dead session on close */
	rc = small_smb_init(SMB_COM_CLOSE, 3, tcon, (void **) &pSMB);
	if (rc == -EAGAIN)
		return 0;
	if (rc)
		return rc;

	pSMB->FileID = (__u16) smb_file_id;
	pSMB->LastWriteTime = 0xFFFFFFFF;
	pSMB->ByteCount = 0;
	rc = SendReceiveNoRsp(xid, tcon->ses, (struct smb_hdr *) pSMB, 0);
	cifs_stats_inc(&tcon->num_closes);
	if (rc) {
		if (rc != -EINTR) {
			/* EINTR is expected when user ctl-c to kill app */
			cERROR(1, ("Send error in Close = %d", rc));
		}
	}

	/* Since session is dead, file will be closed on server already */
	if (rc == -EAGAIN)
		rc = 0;

	return rc;
}

int
CIFSSMBRename(const int xid, struct cifsTconInfo *tcon,
	      const char *fromName, const char *toName,
	      const struct nls_table *nls_codepage, int remap)
{
	int rc = 0;
	RENAME_REQ *pSMB = NULL;
	RENAME_RSP *pSMBr = NULL;
	int bytes_returned;
	int name_len, name_len2;
	__u16 count;

	cFYI(1, ("In CIFSSMBRename"));
renameRetry:
	rc = smb_init(SMB_COM_RENAME, 1, tcon, (void **) &pSMB,
		      (void **) &pSMBr);
	if (rc)
		return rc;

	pSMB->BufferFormat = 0x04;
	pSMB->SearchAttributes =
	    cpu_to_le16(ATTR_READONLY | ATTR_HIDDEN | ATTR_SYSTEM |
			ATTR_DIRECTORY);

	if (pSMB->hdr.Flags2 & SMBFLG2_UNICODE) {
		name_len =
		    cifsConvertToUCS((__le16 *) pSMB->OldFileName, fromName,
				     PATH_MAX, nls_codepage, remap);
		name_len++;	/* trailing null */
		name_len *= 2;
		pSMB->OldFileName[name_len] = 0x04;	/* pad */
	/* protocol requires ASCII signature byte on Unicode string */
		pSMB->OldFileName[name_len + 1] = 0x00;
		name_len2 =
		    cifsConvertToUCS((__le16 *)&pSMB->OldFileName[name_len + 2],
				     toName, PATH_MAX, nls_codepage, remap);
		name_len2 += 1 /* trailing null */  + 1 /* Signature word */ ;
		name_len2 *= 2;	/* convert to bytes */
	} else {	/* BB improve the check for buffer overruns BB */
		name_len = strnlen(fromName, PATH_MAX);
		name_len++;	/* trailing null */
		strncpy(pSMB->OldFileName, fromName, name_len);
		name_len2 = strnlen(toName, PATH_MAX);
		name_len2++;	/* trailing null */
		pSMB->OldFileName[name_len] = 0x04;  /* 2nd buffer format */
		strncpy(&pSMB->OldFileName[name_len + 1], toName, name_len2);
		name_len2++;	/* trailing null */
		name_len2++;	/* signature byte */
	}

	count = 1 /* 1st signature byte */  + name_len + name_len2;
	pSMB->hdr.smb_buf_length += count;
	pSMB->ByteCount = cpu_to_le16(count);

	rc = SendReceive(xid, tcon->ses, (struct smb_hdr *) pSMB,
			 (struct smb_hdr *) pSMBr, &bytes_returned, 0);
	cifs_stats_inc(&tcon->num_renames);
	if (rc)
		cFYI(1, ("Send error in rename = %d", rc));

	cifs_buf_release(pSMB);

	if (rc == -EAGAIN)
		goto renameRetry;

	return rc;
}

int CIFSSMBRenameOpenFile(const int xid, struct cifsTconInfo *pTcon,
		int netfid, const char *target_name,
		const struct nls_table *nls_codepage, int remap)
{
	struct smb_com_transaction2_sfi_req *pSMB  = NULL;
	struct smb_com_transaction2_sfi_rsp *pSMBr = NULL;
	struct set_file_rename *rename_info;
	char *data_offset;
	char dummy_string[30];
	int rc = 0;
	int bytes_returned = 0;
	int len_of_str;
	__u16 params, param_offset, offset, count, byte_count;

	cFYI(1, ("Rename to File by handle"));
	rc = smb_init(SMB_COM_TRANSACTION2, 15, pTcon, (void **) &pSMB,
			(void **) &pSMBr);
	if (rc)
		return rc;

	params = 6;
	pSMB->MaxSetupCount = 0;
	pSMB->Reserved = 0;
	pSMB->Flags = 0;
	pSMB->Timeout = 0;
	pSMB->Reserved2 = 0;
	param_offset = offsetof(struct smb_com_transaction2_sfi_req, Fid) - 4;
	offset = param_offset + params;

	data_offset = (char *) (&pSMB->hdr.Protocol) + offset;
	rename_info = (struct set_file_rename *) data_offset;
	pSMB->MaxParameterCount = cpu_to_le16(2);
	pSMB->MaxDataCount = cpu_to_le16(1000); /* BB find max SMB from sess */
	pSMB->SetupCount = 1;
	pSMB->Reserved3 = 0;
	pSMB->SubCommand = cpu_to_le16(TRANS2_SET_FILE_INFORMATION);
	byte_count = 3 /* pad */  + params;
	pSMB->ParameterCount = cpu_to_le16(params);
	pSMB->TotalParameterCount = pSMB->ParameterCount;
	pSMB->ParameterOffset = cpu_to_le16(param_offset);
	pSMB->DataOffset = cpu_to_le16(offset);
	/* construct random name ".cifs_tmp<inodenum><mid>" */
	rename_info->overwrite = cpu_to_le32(1);
	rename_info->root_fid  = 0;
	/* unicode only call */
	if (target_name == NULL) {
		sprintf(dummy_string, "cifs%x", pSMB->hdr.Mid);
		len_of_str = cifsConvertToUCS((__le16 *)rename_info->target_name,
					dummy_string, 24, nls_codepage, remap);
	} else {
		len_of_str = cifsConvertToUCS((__le16 *)rename_info->target_name,
					target_name, PATH_MAX, nls_codepage,
					remap);
	}
	rename_info->target_name_len = cpu_to_le32(2 * len_of_str);
	count = 12 /* sizeof(struct set_file_rename) */ + (2 * len_of_str);
	byte_count += count;
	pSMB->DataCount = cpu_to_le16(count);
	pSMB->TotalDataCount = pSMB->DataCount;
	pSMB->Fid = netfid;
	pSMB->InformationLevel =
		cpu_to_le16(SMB_SET_FILE_RENAME_INFORMATION);
	pSMB->Reserved4 = 0;
	pSMB->hdr.smb_buf_length += byte_count;
	pSMB->ByteCount = cpu_to_le16(byte_count);
	rc = SendReceive(xid, pTcon->ses, (struct smb_hdr *) pSMB,
			 (struct smb_hdr *) pSMBr, &bytes_returned, 0);
	cifs_stats_inc(&pTcon->num_t2renames);
	if (rc)
		cFYI(1, ("Send error in Rename (by file handle) = %d", rc));

	cifs_buf_release(pSMB);

	/* Note: On -EAGAIN error only caller can retry on handle based calls
		since file handle passed in no longer valid */

	return rc;
}

int
CIFSSMBCopy(const int xid, struct cifsTconInfo *tcon, const char *fromName,
	    const __u16 target_tid, const char *toName, const int flags,
	    const struct nls_table *nls_codepage, int remap)
{
	int rc = 0;
	COPY_REQ *pSMB = NULL;
	COPY_RSP *pSMBr = NULL;
	int bytes_returned;
	int name_len, name_len2;
	__u16 count;

	cFYI(1, ("In CIFSSMBCopy"));
copyRetry:
	rc = smb_init(SMB_COM_COPY, 1, tcon, (void **) &pSMB,
			(void **) &pSMBr);
	if (rc)
		return rc;

	pSMB->BufferFormat = 0x04;
	pSMB->Tid2 = target_tid;

	pSMB->Flags = cpu_to_le16(flags & COPY_TREE);

	if (pSMB->hdr.Flags2 & SMBFLG2_UNICODE) {
		name_len = cifsConvertToUCS((__le16 *) pSMB->OldFileName,
					    fromName, PATH_MAX, nls_codepage,
					    remap);
		name_len++;     /* trailing null */
		name_len *= 2;
		pSMB->OldFileName[name_len] = 0x04;     /* pad */
		/* protocol requires ASCII signature byte on Unicode string */
		pSMB->OldFileName[name_len + 1] = 0x00;
		name_len2 =
		    cifsConvertToUCS((__le16 *)&pSMB->OldFileName[name_len + 2],
				toName, PATH_MAX, nls_codepage, remap);
		name_len2 += 1 /* trailing null */  + 1 /* Signature word */ ;
		name_len2 *= 2; /* convert to bytes */
	} else { 	/* BB improve the check for buffer overruns BB */
		name_len = strnlen(fromName, PATH_MAX);
		name_len++;     /* trailing null */
		strncpy(pSMB->OldFileName, fromName, name_len);
		name_len2 = strnlen(toName, PATH_MAX);
		name_len2++;    /* trailing null */
		pSMB->OldFileName[name_len] = 0x04;  /* 2nd buffer format */
		strncpy(&pSMB->OldFileName[name_len + 1], toName, name_len2);
		name_len2++;    /* trailing null */
		name_len2++;    /* signature byte */
	}

	count = 1 /* 1st signature byte */  + name_len + name_len2;
	pSMB->hdr.smb_buf_length += count;
	pSMB->ByteCount = cpu_to_le16(count);

	rc = SendReceive(xid, tcon->ses, (struct smb_hdr *) pSMB,
		(struct smb_hdr *) pSMBr, &bytes_returned, 0);
	if (rc) {
		cFYI(1, ("Send error in copy = %d with %d files copied",
			rc, le16_to_cpu(pSMBr->CopyCount)));
	}
	cifs_buf_release(pSMB);

	if (rc == -EAGAIN)
		goto copyRetry;

	return rc;
}

int
CIFSUnixCreateSymLink(const int xid, struct cifsTconInfo *tcon,
		      const char *fromName, const char *toName,
		      const struct nls_table *nls_codepage)
{
	TRANSACTION2_SPI_REQ *pSMB = NULL;
	TRANSACTION2_SPI_RSP *pSMBr = NULL;
	char *data_offset;
	int name_len;
	int name_len_target;
	int rc = 0;
	int bytes_returned = 0;
	__u16 params, param_offset, offset, byte_count;

	cFYI(1, ("In Symlink Unix style"));
createSymLinkRetry:
	rc = smb_init(SMB_COM_TRANSACTION2, 15, tcon, (void **) &pSMB,
		      (void **) &pSMBr);
	if (rc)
		return rc;

	if (pSMB->hdr.Flags2 & SMBFLG2_UNICODE) {
		name_len =
		    cifs_strtoUCS((__le16 *) pSMB->FileName, fromName, PATH_MAX
				  /* find define for this maxpathcomponent */
				  , nls_codepage);
		name_len++;	/* trailing null */
		name_len *= 2;

	} else {	/* BB improve the check for buffer overruns BB */
		name_len = strnlen(fromName, PATH_MAX);
		name_len++;	/* trailing null */
		strncpy(pSMB->FileName, fromName, name_len);
	}
	params = 6 + name_len;
	pSMB->MaxSetupCount = 0;
	pSMB->Reserved = 0;
	pSMB->Flags = 0;
	pSMB->Timeout = 0;
	pSMB->Reserved2 = 0;
	param_offset = offsetof(struct smb_com_transaction2_spi_req,
				InformationLevel) - 4;
	offset = param_offset + params;

	data_offset = (char *) (&pSMB->hdr.Protocol) + offset;
	if (pSMB->hdr.Flags2 & SMBFLG2_UNICODE) {
		name_len_target =
		    cifs_strtoUCS((__le16 *) data_offset, toName, PATH_MAX
				  /* find define for this maxpathcomponent */
				  , nls_codepage);
		name_len_target++;	/* trailing null */
		name_len_target *= 2;
	} else {	/* BB improve the check for buffer overruns BB */
		name_len_target = strnlen(toName, PATH_MAX);
		name_len_target++;	/* trailing null */
		strncpy(data_offset, toName, name_len_target);
	}

	pSMB->MaxParameterCount = cpu_to_le16(2);
	/* BB find exact max on data count below from sess */
	pSMB->MaxDataCount = cpu_to_le16(1000);
	pSMB->SetupCount = 1;
	pSMB->Reserved3 = 0;
	pSMB->SubCommand = cpu_to_le16(TRANS2_SET_PATH_INFORMATION);
	byte_count = 3 /* pad */  + params + name_len_target;
	pSMB->DataCount = cpu_to_le16(name_len_target);
	pSMB->ParameterCount = cpu_to_le16(params);
	pSMB->TotalDataCount = pSMB->DataCount;
	pSMB->TotalParameterCount = pSMB->ParameterCount;
	pSMB->ParameterOffset = cpu_to_le16(param_offset);
	pSMB->DataOffset = cpu_to_le16(offset);
	pSMB->InformationLevel = cpu_to_le16(SMB_SET_FILE_UNIX_LINK);
	pSMB->Reserved4 = 0;
	pSMB->hdr.smb_buf_length += byte_count;
	pSMB->ByteCount = cpu_to_le16(byte_count);
	rc = SendReceive(xid, tcon->ses, (struct smb_hdr *) pSMB,
			 (struct smb_hdr *) pSMBr, &bytes_returned, 0);
	cifs_stats_inc(&tcon->num_symlinks);
	if (rc)
		cFYI(1, ("Send error in SetPathInfo create symlink = %d", rc));

	cifs_buf_release(pSMB);

	if (rc == -EAGAIN)
		goto createSymLinkRetry;

	return rc;
}

int
CIFSUnixCreateHardLink(const int xid, struct cifsTconInfo *tcon,
		       const char *fromName, const char *toName,
		       const struct nls_table *nls_codepage, int remap)
{
	TRANSACTION2_SPI_REQ *pSMB = NULL;
	TRANSACTION2_SPI_RSP *pSMBr = NULL;
	char *data_offset;
	int name_len;
	int name_len_target;
	int rc = 0;
	int bytes_returned = 0;
	__u16 params, param_offset, offset, byte_count;

	cFYI(1, ("In Create Hard link Unix style"));
createHardLinkRetry:
	rc = smb_init(SMB_COM_TRANSACTION2, 15, tcon, (void **) &pSMB,
		      (void **) &pSMBr);
	if (rc)
		return rc;

	if (pSMB->hdr.Flags2 & SMBFLG2_UNICODE) {
		name_len = cifsConvertToUCS((__le16 *) pSMB->FileName, toName,
					    PATH_MAX, nls_codepage, remap);
		name_len++;	/* trailing null */
		name_len *= 2;

	} else {	/* BB improve the check for buffer overruns BB */
		name_len = strnlen(toName, PATH_MAX);
		name_len++;	/* trailing null */
		strncpy(pSMB->FileName, toName, name_len);
	}
	params = 6 + name_len;
	pSMB->MaxSetupCount = 0;
	pSMB->Reserved = 0;
	pSMB->Flags = 0;
	pSMB->Timeout = 0;
	pSMB->Reserved2 = 0;
	param_offset = offsetof(struct smb_com_transaction2_spi_req,
				InformationLevel) - 4;
	offset = param_offset + params;

	data_offset = (char *) (&pSMB->hdr.Protocol) + offset;
	if (pSMB->hdr.Flags2 & SMBFLG2_UNICODE) {
		name_len_target =
		    cifsConvertToUCS((__le16 *) data_offset, fromName, PATH_MAX,
				     nls_codepage, remap);
		name_len_target++;	/* trailing null */
		name_len_target *= 2;
	} else {	/* BB improve the check for buffer overruns BB */
		name_len_target = strnlen(fromName, PATH_MAX);
		name_len_target++;	/* trailing null */
		strncpy(data_offset, fromName, name_len_target);
	}

	pSMB->MaxParameterCount = cpu_to_le16(2);
	/* BB find exact max on data count below from sess*/
	pSMB->MaxDataCount = cpu_to_le16(1000);
	pSMB->SetupCount = 1;
	pSMB->Reserved3 = 0;
	pSMB->SubCommand = cpu_to_le16(TRANS2_SET_PATH_INFORMATION);
	byte_count = 3 /* pad */  + params + name_len_target;
	pSMB->ParameterCount = cpu_to_le16(params);
	pSMB->TotalParameterCount = pSMB->ParameterCount;
	pSMB->DataCount = cpu_to_le16(name_len_target);
	pSMB->TotalDataCount = pSMB->DataCount;
	pSMB->ParameterOffset = cpu_to_le16(param_offset);
	pSMB->DataOffset = cpu_to_le16(offset);
	pSMB->InformationLevel = cpu_to_le16(SMB_SET_FILE_UNIX_HLINK);
	pSMB->Reserved4 = 0;
	pSMB->hdr.smb_buf_length += byte_count;
	pSMB->ByteCount = cpu_to_le16(byte_count);
	rc = SendReceive(xid, tcon->ses, (struct smb_hdr *) pSMB,
			 (struct smb_hdr *) pSMBr, &bytes_returned, 0);
	cifs_stats_inc(&tcon->num_hardlinks);
	if (rc)
		cFYI(1, ("Send error in SetPathInfo (hard link) = %d", rc));

	cifs_buf_release(pSMB);
	if (rc == -EAGAIN)
		goto createHardLinkRetry;

	return rc;
}

int
CIFSCreateHardLink(const int xid, struct cifsTconInfo *tcon,
		   const char *fromName, const char *toName,
		   const struct nls_table *nls_codepage, int remap)
{
	int rc = 0;
	NT_RENAME_REQ *pSMB = NULL;
	RENAME_RSP *pSMBr = NULL;
	int bytes_returned;
	int name_len, name_len2;
	__u16 count;

	cFYI(1, ("In CIFSCreateHardLink"));
winCreateHardLinkRetry:

	rc = smb_init(SMB_COM_NT_RENAME, 4, tcon, (void **) &pSMB,
		      (void **) &pSMBr);
	if (rc)
		return rc;

	pSMB->SearchAttributes =
	    cpu_to_le16(ATTR_READONLY | ATTR_HIDDEN | ATTR_SYSTEM |
			ATTR_DIRECTORY);
	pSMB->Flags = cpu_to_le16(CREATE_HARD_LINK);
	pSMB->ClusterCount = 0;

	pSMB->BufferFormat = 0x04;

	if (pSMB->hdr.Flags2 & SMBFLG2_UNICODE) {
		name_len =
		    cifsConvertToUCS((__le16 *) pSMB->OldFileName, fromName,
				     PATH_MAX, nls_codepage, remap);
		name_len++;	/* trailing null */
		name_len *= 2;
		pSMB->OldFileName[name_len] = 0;	/* pad */
		pSMB->OldFileName[name_len + 1] = 0x04;
		name_len2 =
		    cifsConvertToUCS((__le16 *)&pSMB->OldFileName[name_len + 2],
				     toName, PATH_MAX, nls_codepage, remap);
		name_len2 += 1 /* trailing null */  + 1 /* Signature word */ ;
		name_len2 *= 2;	/* convert to bytes */
	} else {	/* BB improve the check for buffer overruns BB */
		name_len = strnlen(fromName, PATH_MAX);
		name_len++;	/* trailing null */
		strncpy(pSMB->OldFileName, fromName, name_len);
		name_len2 = strnlen(toName, PATH_MAX);
		name_len2++;	/* trailing null */
		pSMB->OldFileName[name_len] = 0x04;	/* 2nd buffer format */
		strncpy(&pSMB->OldFileName[name_len + 1], toName, name_len2);
		name_len2++;	/* trailing null */
		name_len2++;	/* signature byte */
	}

	count = 1 /* string type byte */  + name_len + name_len2;
	pSMB->hdr.smb_buf_length += count;
	pSMB->ByteCount = cpu_to_le16(count);

	rc = SendReceive(xid, tcon->ses, (struct smb_hdr *) pSMB,
			 (struct smb_hdr *) pSMBr, &bytes_returned, 0);
	cifs_stats_inc(&tcon->num_hardlinks);
	if (rc)
		cFYI(1, ("Send error in hard link (NT rename) = %d", rc));

	cifs_buf_release(pSMB);
	if (rc == -EAGAIN)
		goto winCreateHardLinkRetry;

	return rc;
}

int
CIFSSMBUnixQuerySymLink(const int xid, struct cifsTconInfo *tcon,
			const unsigned char *searchName,
			char *symlinkinfo, const int buflen,
			const struct nls_table *nls_codepage)
{
/* SMB_QUERY_FILE_UNIX_LINK */
	TRANSACTION2_QPI_REQ *pSMB = NULL;
	TRANSACTION2_QPI_RSP *pSMBr = NULL;
	int rc = 0;
	int bytes_returned;
	int name_len;
	__u16 params, byte_count;

	cFYI(1, ("In QPathSymLinkInfo (Unix) for path %s", searchName));

querySymLinkRetry:
	rc = smb_init(SMB_COM_TRANSACTION2, 15, tcon, (void **) &pSMB,
		      (void **) &pSMBr);
	if (rc)
		return rc;

	if (pSMB->hdr.Flags2 & SMBFLG2_UNICODE) {
		name_len =
		    cifs_strtoUCS((__le16 *) pSMB->FileName, searchName,
				  PATH_MAX, nls_codepage);
		name_len++;	/* trailing null */
		name_len *= 2;
	} else {	/* BB improve the check for buffer overruns BB */
		name_len = strnlen(searchName, PATH_MAX);
		name_len++;	/* trailing null */
		strncpy(pSMB->FileName, searchName, name_len);
	}

	params = 2 /* level */  + 4 /* rsrvd */  + name_len /* incl null */ ;
	pSMB->TotalDataCount = 0;
	pSMB->MaxParameterCount = cpu_to_le16(2);
	/* BB find exact max data count below from sess structure BB */
	pSMB->MaxDataCount = cpu_to_le16(4000);
	pSMB->MaxSetupCount = 0;
	pSMB->Reserved = 0;
	pSMB->Flags = 0;
	pSMB->Timeout = 0;
	pSMB->Reserved2 = 0;
	pSMB->ParameterOffset = cpu_to_le16(offsetof(
	struct smb_com_transaction2_qpi_req, InformationLevel) - 4);
	pSMB->DataCount = 0;
	pSMB->DataOffset = 0;
	pSMB->SetupCount = 1;
	pSMB->Reserved3 = 0;
	pSMB->SubCommand = cpu_to_le16(TRANS2_QUERY_PATH_INFORMATION);
	byte_count = params + 1 /* pad */ ;
	pSMB->TotalParameterCount = cpu_to_le16(params);
	pSMB->ParameterCount = pSMB->TotalParameterCount;
	pSMB->InformationLevel = cpu_to_le16(SMB_QUERY_FILE_UNIX_LINK);
	pSMB->Reserved4 = 0;
	pSMB->hdr.smb_buf_length += byte_count;
	pSMB->ByteCount = cpu_to_le16(byte_count);

	rc = SendReceive(xid, tcon->ses, (struct smb_hdr *) pSMB,
			 (struct smb_hdr *) pSMBr, &bytes_returned, 0);
	if (rc) {
		cFYI(1, ("Send error in QuerySymLinkInfo = %d", rc));
	} else {
		/* decode response */

		rc = validate_t2((struct smb_t2_rsp *)pSMBr);
		if (rc || (pSMBr->ByteCount < 2))
		/* BB also check enough total bytes returned */
			rc = -EIO;	/* bad smb */
		else {
			__u16 data_offset = le16_to_cpu(pSMBr->t2.DataOffset);
			__u16 count = le16_to_cpu(pSMBr->t2.DataCount);

			if (pSMBr->hdr.Flags2 & SMBFLG2_UNICODE) {
				name_len = UniStrnlen((wchar_t *) ((char *)
					&pSMBr->hdr.Protocol + data_offset),
					min_t(const int, buflen, count) / 2);
			/* BB FIXME investigate remapping reserved chars here */
				cifs_strfromUCS_le(symlinkinfo,
					(__le16 *) ((char *)&pSMBr->hdr.Protocol
							+ data_offset),
					name_len, nls_codepage);
			} else {
				strncpy(symlinkinfo,
					(char *) &pSMBr->hdr.Protocol +
						data_offset,
					min_t(const int, buflen, count));
			}
			symlinkinfo[buflen] = 0;
	/* just in case so calling code does not go off the end of buffer */
		}
	}
	cifs_buf_release(pSMB);
	if (rc == -EAGAIN)
		goto querySymLinkRetry;
	return rc;
}

#ifdef CONFIG_CIFS_EXPERIMENTAL
/* Initialize NT TRANSACT SMB into small smb request buffer.
   This assumes that all NT TRANSACTS that we init here have
   total parm and data under about 400 bytes (to fit in small cifs
   buffer size), which is the case so far, it easily fits. NB:
	Setup words themselves and ByteCount
	MaxSetupCount (size of returned setup area) and
	MaxParameterCount (returned parms size) must be set by caller */
static int
smb_init_nttransact(const __u16 sub_command, const int setup_count,
		   const int parm_len, struct cifsTconInfo *tcon,
		   void **ret_buf)
{
	int rc;
	__u32 temp_offset;
	struct smb_com_ntransact_req *pSMB;

	rc = small_smb_init(SMB_COM_NT_TRANSACT, 19 + setup_count, tcon,
				(void **)&pSMB);
	if (rc)
		return rc;
	*ret_buf = (void *)pSMB;
	pSMB->Reserved = 0;
	pSMB->TotalParameterCount = cpu_to_le32(parm_len);
	pSMB->TotalDataCount  = 0;
	pSMB->MaxDataCount = cpu_to_le32((tcon->ses->server->maxBuf -
					  MAX_CIFS_HDR_SIZE) & 0xFFFFFF00);
	pSMB->ParameterCount = pSMB->TotalParameterCount;
	pSMB->DataCount  = pSMB->TotalDataCount;
	temp_offset = offsetof(struct smb_com_ntransact_req, Parms) +
			(setup_count * 2) - 4 /* for rfc1001 length itself */;
	pSMB->ParameterOffset = cpu_to_le32(temp_offset);
	pSMB->DataOffset = cpu_to_le32(temp_offset + parm_len);
	pSMB->SetupCount = setup_count; /* no need to le convert byte fields */
	pSMB->SubCommand = cpu_to_le16(sub_command);
	return 0;
}

static int
validate_ntransact(char *buf, char **ppparm, char **ppdata,
		   __u32 *pparmlen, __u32 *pdatalen)
{
	char *end_of_smb;
	__u32 data_count, data_offset, parm_count, parm_offset;
	struct smb_com_ntransact_rsp *pSMBr;

	*pdatalen = 0;
	*pparmlen = 0;

	if (buf == NULL)
		return -EINVAL;

	pSMBr = (struct smb_com_ntransact_rsp *)buf;

	/* ByteCount was converted from little endian in SendReceive */
	end_of_smb = 2 /* sizeof byte count */ + pSMBr->ByteCount +
			(char *)&pSMBr->ByteCount;

	data_offset = le32_to_cpu(pSMBr->DataOffset);
	data_count = le32_to_cpu(pSMBr->DataCount);
	parm_offset = le32_to_cpu(pSMBr->ParameterOffset);
	parm_count = le32_to_cpu(pSMBr->ParameterCount);

	*ppparm = (char *)&pSMBr->hdr.Protocol + parm_offset;
	*ppdata = (char *)&pSMBr->hdr.Protocol + data_offset;

	/* should we also check that parm and data areas do not overlap? */
	if (*ppparm > end_of_smb) {
		cFYI(1, ("parms start after end of smb"));
		return -EINVAL;
	} else if (parm_count + *ppparm > end_of_smb) {
		cFYI(1, ("parm end after end of smb"));
		return -EINVAL;
	} else if (*ppdata > end_of_smb) {
		cFYI(1, ("data starts after end of smb"));
		return -EINVAL;
	} else if (data_count + *ppdata > end_of_smb) {
		cFYI(1, ("data %p + count %d (%p) ends after end of smb %p start %p",
			*ppdata, data_count, (data_count + *ppdata),
			end_of_smb, pSMBr));
		return -EINVAL;
	} else if (parm_count + data_count > pSMBr->ByteCount) {
		cFYI(1, ("parm count and data count larger than SMB"));
		return -EINVAL;
	}
	*pdatalen = data_count;
	*pparmlen = parm_count;
	return 0;
}
#endif /* CIFS_EXPERIMENTAL */

int
CIFSSMBQueryReparseLinkInfo(const int xid, struct cifsTconInfo *tcon,
			const unsigned char *searchName,
			char *symlinkinfo, const int buflen, __u16 fid,
			const struct nls_table *nls_codepage)
{
	int rc = 0;
	int bytes_returned;
	int name_len;
	struct smb_com_transaction_ioctl_req *pSMB;
	struct smb_com_transaction_ioctl_rsp *pSMBr;

	cFYI(1, ("In Windows reparse style QueryLink for path %s", searchName));
	rc = smb_init(SMB_COM_NT_TRANSACT, 23, tcon, (void **) &pSMB,
		      (void **) &pSMBr);
	if (rc)
		return rc;

	pSMB->TotalParameterCount = 0 ;
	pSMB->TotalDataCount = 0;
	pSMB->MaxParameterCount = cpu_to_le32(2);
	/* BB find exact data count max from sess structure BB */
	pSMB->MaxDataCount = cpu_to_le32((tcon->ses->server->maxBuf -
					  MAX_CIFS_HDR_SIZE) & 0xFFFFFF00);
	pSMB->MaxSetupCount = 4;
	pSMB->Reserved = 0;
	pSMB->ParameterOffset = 0;
	pSMB->DataCount = 0;
	pSMB->DataOffset = 0;
	pSMB->SetupCount = 4;
	pSMB->SubCommand = cpu_to_le16(NT_TRANSACT_IOCTL);
	pSMB->ParameterCount = pSMB->TotalParameterCount;
	pSMB->FunctionCode = cpu_to_le32(FSCTL_GET_REPARSE_POINT);
	pSMB->IsFsctl = 1; /* FSCTL */
	pSMB->IsRootFlag = 0;
	pSMB->Fid = fid; /* file handle always le */
	pSMB->ByteCount = 0;

	rc = SendReceive(xid, tcon->ses, (struct smb_hdr *) pSMB,
			 (struct smb_hdr *) pSMBr, &bytes_returned, 0);
	if (rc) {
		cFYI(1, ("Send error in QueryReparseLinkInfo = %d", rc));
	} else {		/* decode response */
		__u32 data_offset = le32_to_cpu(pSMBr->DataOffset);
		__u32 data_count = le32_to_cpu(pSMBr->DataCount);
		if ((pSMBr->ByteCount < 2) || (data_offset > 512))
		/* BB also check enough total bytes returned */
			rc = -EIO;	/* bad smb */
		else {
			if (data_count && (data_count < 2048)) {
				char *end_of_smb = 2 /* sizeof byte count */ +
						pSMBr->ByteCount +
						(char *)&pSMBr->ByteCount;

				struct reparse_data *reparse_buf =
						(struct reparse_data *)
						((char *)&pSMBr->hdr.Protocol
								 + data_offset);
				if ((char *)reparse_buf >= end_of_smb) {
					rc = -EIO;
					goto qreparse_out;
				}
				if ((reparse_buf->LinkNamesBuf +
					reparse_buf->TargetNameOffset +
					reparse_buf->TargetNameLen) >
						end_of_smb) {
					cFYI(1, ("reparse buf beyond SMB"));
					rc = -EIO;
					goto qreparse_out;
				}

				if (pSMBr->hdr.Flags2 & SMBFLG2_UNICODE) {
					name_len = UniStrnlen((wchar_t *)
						(reparse_buf->LinkNamesBuf +
						reparse_buf->TargetNameOffset),
						min(buflen/2,
						reparse_buf->TargetNameLen / 2));
					cifs_strfromUCS_le(symlinkinfo,
						(__le16 *) (reparse_buf->LinkNamesBuf +
						reparse_buf->TargetNameOffset),
						name_len, nls_codepage);
				} else { /* ASCII names */
					strncpy(symlinkinfo,
						reparse_buf->LinkNamesBuf +
						reparse_buf->TargetNameOffset,
						min_t(const int, buflen,
						   reparse_buf->TargetNameLen));
				}
			} else {
				rc = -EIO;
				cFYI(1, ("Invalid return data count on "
					 "get reparse info ioctl"));
			}
			symlinkinfo[buflen] = 0; /* just in case so the caller
					does not go off the end of the buffer */
			cFYI(1, ("readlink result - %s", symlinkinfo));
		}
	}
qreparse_out:
	cifs_buf_release(pSMB);

	/* Note: On -EAGAIN error only caller can retry on handle based calls
		since file handle passed in no longer valid */

	return rc;
}

#ifdef CONFIG_CIFS_POSIX

/*Convert an Access Control Entry from wire format to local POSIX xattr format*/
static void cifs_convert_ace(posix_acl_xattr_entry *ace,
			     struct cifs_posix_ace *cifs_ace)
{
	/* u8 cifs fields do not need le conversion */
	ace->e_perm = cpu_to_le16(cifs_ace->cifs_e_perm);
	ace->e_tag  = cpu_to_le16(cifs_ace->cifs_e_tag);
	ace->e_id   = cpu_to_le32(le64_to_cpu(cifs_ace->cifs_uid));
	/* cFYI(1,("perm %d tag %d id %d",ace->e_perm,ace->e_tag,ace->e_id)); */

	return;
}

/* Convert ACL from CIFS POSIX wire format to local Linux POSIX ACL xattr */
static int cifs_copy_posix_acl(char *trgt, char *src, const int buflen,
			       const int acl_type, const int size_of_data_area)
{
	int size =  0;
	int i;
	__u16 count;
	struct cifs_posix_ace *pACE;
	struct cifs_posix_acl *cifs_acl = (struct cifs_posix_acl *)src;
	posix_acl_xattr_header *local_acl = (posix_acl_xattr_header *)trgt;

	if (le16_to_cpu(cifs_acl->version) != CIFS_ACL_VERSION)
		return -EOPNOTSUPP;

	if (acl_type & ACL_TYPE_ACCESS) {
		count = le16_to_cpu(cifs_acl->access_entry_count);
		pACE = &cifs_acl->ace_array[0];
		size = sizeof(struct cifs_posix_acl);
		size += sizeof(struct cifs_posix_ace) * count;
		/* check if we would go beyond end of SMB */
		if (size_of_data_area < size) {
			cFYI(1, ("bad CIFS POSIX ACL size %d vs. %d",
				size_of_data_area, size));
			return -EINVAL;
		}
	} else if (acl_type & ACL_TYPE_DEFAULT) {
		count = le16_to_cpu(cifs_acl->access_entry_count);
		size = sizeof(struct cifs_posix_acl);
		size += sizeof(struct cifs_posix_ace) * count;
/* skip past access ACEs to get to default ACEs */
		pACE = &cifs_acl->ace_array[count];
		count = le16_to_cpu(cifs_acl->default_entry_count);
		size += sizeof(struct cifs_posix_ace) * count;
		/* check if we would go beyond end of SMB */
		if (size_of_data_area < size)
			return -EINVAL;
	} else {
		/* illegal type */
		return -EINVAL;
	}

	size = posix_acl_xattr_size(count);
	if ((buflen == 0) || (local_acl == NULL)) {
		/* used to query ACL EA size */
	} else if (size > buflen) {
		return -ERANGE;
	} else /* buffer big enough */ {
		local_acl->a_version = cpu_to_le32(POSIX_ACL_XATTR_VERSION);
		for (i = 0; i < count ; i++) {
			cifs_convert_ace(&local_acl->a_entries[i], pACE);
			pACE++;
		}
	}
	return size;
}

static __u16 convert_ace_to_cifs_ace(struct cifs_posix_ace *cifs_ace,
				     const posix_acl_xattr_entry *local_ace)
{
	__u16 rc = 0; /* 0 = ACL converted ok */

	cifs_ace->cifs_e_perm = le16_to_cpu(local_ace->e_perm);
	cifs_ace->cifs_e_tag =  le16_to_cpu(local_ace->e_tag);
	/* BB is there a better way to handle the large uid? */
	if (local_ace->e_id == cpu_to_le32(-1)) {
	/* Probably no need to le convert -1 on any arch but can not hurt */
		cifs_ace->cifs_uid = cpu_to_le64(-1);
	} else
		cifs_ace->cifs_uid = cpu_to_le64(le32_to_cpu(local_ace->e_id));
	/*cFYI(1,("perm %d tag %d id %d",ace->e_perm,ace->e_tag,ace->e_id));*/
	return rc;
}

/* Convert ACL from local Linux POSIX xattr to CIFS POSIX ACL wire format */
static __u16 ACL_to_cifs_posix(char *parm_data, const char *pACL,
			       const int buflen, const int acl_type)
{
	__u16 rc = 0;
	struct cifs_posix_acl *cifs_acl = (struct cifs_posix_acl *)parm_data;
	posix_acl_xattr_header *local_acl = (posix_acl_xattr_header *)pACL;
	int count;
	int i;

	if ((buflen == 0) || (pACL == NULL) || (cifs_acl == NULL))
		return 0;

	count = posix_acl_xattr_count((size_t)buflen);
	cFYI(1, ("setting acl with %d entries from buf of length %d and "
		"version of %d",
		count, buflen, le32_to_cpu(local_acl->a_version)));
	if (le32_to_cpu(local_acl->a_version) != 2) {
		cFYI(1, ("unknown POSIX ACL version %d",
		     le32_to_cpu(local_acl->a_version)));
		return 0;
	}
	cifs_acl->version = cpu_to_le16(1);
	if (acl_type == ACL_TYPE_ACCESS)
		cifs_acl->access_entry_count = cpu_to_le16(count);
	else if (acl_type == ACL_TYPE_DEFAULT)
		cifs_acl->default_entry_count = cpu_to_le16(count);
	else {
		cFYI(1, ("unknown ACL type %d", acl_type));
		return 0;
	}
	for (i = 0; i < count; i++) {
		rc = convert_ace_to_cifs_ace(&cifs_acl->ace_array[i],
					&local_acl->a_entries[i]);
		if (rc != 0) {
			/* ACE not converted */
			break;
		}
	}
	if (rc == 0) {
		rc = (__u16)(count * sizeof(struct cifs_posix_ace));
		rc += sizeof(struct cifs_posix_acl);
		/* BB add check to make sure ACL does not overflow SMB */
	}
	return rc;
}

int
CIFSSMBGetPosixACL(const int xid, struct cifsTconInfo *tcon,
		   const unsigned char *searchName,
		   char *acl_inf, const int buflen, const int acl_type,
		   const struct nls_table *nls_codepage, int remap)
{
/* SMB_QUERY_POSIX_ACL */
	TRANSACTION2_QPI_REQ *pSMB = NULL;
	TRANSACTION2_QPI_RSP *pSMBr = NULL;
	int rc = 0;
	int bytes_returned;
	int name_len;
	__u16 params, byte_count;

	cFYI(1, ("In GetPosixACL (Unix) for path %s", searchName));

queryAclRetry:
	rc = smb_init(SMB_COM_TRANSACTION2, 15, tcon, (void **) &pSMB,
		(void **) &pSMBr);
	if (rc)
		return rc;

	if (pSMB->hdr.Flags2 & SMBFLG2_UNICODE) {
		name_len =
			cifsConvertToUCS((__le16 *) pSMB->FileName, searchName,
					 PATH_MAX, nls_codepage, remap);
		name_len++;     /* trailing null */
		name_len *= 2;
		pSMB->FileName[name_len] = 0;
		pSMB->FileName[name_len+1] = 0;
	} else {	/* BB improve the check for buffer overruns BB */
		name_len = strnlen(searchName, PATH_MAX);
		name_len++;     /* trailing null */
		strncpy(pSMB->FileName, searchName, name_len);
	}

	params = 2 /* level */  + 4 /* rsrvd */  + name_len /* incl null */ ;
	pSMB->TotalDataCount = 0;
	pSMB->MaxParameterCount = cpu_to_le16(2);
	/* BB find exact max data count below from sess structure BB */
	pSMB->MaxDataCount = cpu_to_le16(4000);
	pSMB->MaxSetupCount = 0;
	pSMB->Reserved = 0;
	pSMB->Flags = 0;
	pSMB->Timeout = 0;
	pSMB->Reserved2 = 0;
	pSMB->ParameterOffset = cpu_to_le16(
		offsetof(struct smb_com_transaction2_qpi_req,
			 InformationLevel) - 4);
	pSMB->DataCount = 0;
	pSMB->DataOffset = 0;
	pSMB->SetupCount = 1;
	pSMB->Reserved3 = 0;
	pSMB->SubCommand = cpu_to_le16(TRANS2_QUERY_PATH_INFORMATION);
	byte_count = params + 1 /* pad */ ;
	pSMB->TotalParameterCount = cpu_to_le16(params);
	pSMB->ParameterCount = pSMB->TotalParameterCount;
	pSMB->InformationLevel = cpu_to_le16(SMB_QUERY_POSIX_ACL);
	pSMB->Reserved4 = 0;
	pSMB->hdr.smb_buf_length += byte_count;
	pSMB->ByteCount = cpu_to_le16(byte_count);

	rc = SendReceive(xid, tcon->ses, (struct smb_hdr *) pSMB,
		(struct smb_hdr *) pSMBr, &bytes_returned, 0);
	cifs_stats_inc(&tcon->num_acl_get);
	if (rc) {
		cFYI(1, ("Send error in Query POSIX ACL = %d", rc));
	} else {
		/* decode response */

		rc = validate_t2((struct smb_t2_rsp *)pSMBr);
		if (rc || (pSMBr->ByteCount < 2))
		/* BB also check enough total bytes returned */
			rc = -EIO;      /* bad smb */
		else {
			__u16 data_offset = le16_to_cpu(pSMBr->t2.DataOffset);
			__u16 count = le16_to_cpu(pSMBr->t2.DataCount);
			rc = cifs_copy_posix_acl(acl_inf,
				(char *)&pSMBr->hdr.Protocol+data_offset,
				buflen, acl_type, count);
		}
	}
	cifs_buf_release(pSMB);
	if (rc == -EAGAIN)
		goto queryAclRetry;
	return rc;
}

int
CIFSSMBSetPosixACL(const int xid, struct cifsTconInfo *tcon,
		   const unsigned char *fileName,
		   const char *local_acl, const int buflen,
		   const int acl_type,
		   const struct nls_table *nls_codepage, int remap)
{
	struct smb_com_transaction2_spi_req *pSMB = NULL;
	struct smb_com_transaction2_spi_rsp *pSMBr = NULL;
	char *parm_data;
	int name_len;
	int rc = 0;
	int bytes_returned = 0;
	__u16 params, byte_count, data_count, param_offset, offset;

	cFYI(1, ("In SetPosixACL (Unix) for path %s", fileName));
setAclRetry:
	rc = smb_init(SMB_COM_TRANSACTION2, 15, tcon, (void **) &pSMB,
		      (void **) &pSMBr);
	if (rc)
		return rc;
	if (pSMB->hdr.Flags2 & SMBFLG2_UNICODE) {
		name_len =
			cifsConvertToUCS((__le16 *) pSMB->FileName, fileName,
				      PATH_MAX, nls_codepage, remap);
		name_len++;     /* trailing null */
		name_len *= 2;
	} else {	/* BB improve the check for buffer overruns BB */
		name_len = strnlen(fileName, PATH_MAX);
		name_len++;     /* trailing null */
		strncpy(pSMB->FileName, fileName, name_len);
	}
	params = 6 + name_len;
	pSMB->MaxParameterCount = cpu_to_le16(2);
	/* BB find max SMB size from sess */
	pSMB->MaxDataCount = cpu_to_le16(1000);
	pSMB->MaxSetupCount = 0;
	pSMB->Reserved = 0;
	pSMB->Flags = 0;
	pSMB->Timeout = 0;
	pSMB->Reserved2 = 0;
	param_offset = offsetof(struct smb_com_transaction2_spi_req,
				InformationLevel) - 4;
	offset = param_offset + params;
	parm_data = ((char *) &pSMB->hdr.Protocol) + offset;
	pSMB->ParameterOffset = cpu_to_le16(param_offset);

	/* convert to on the wire format for POSIX ACL */
	data_count = ACL_to_cifs_posix(parm_data, local_acl, buflen, acl_type);

	if (data_count == 0) {
		rc = -EOPNOTSUPP;
		goto setACLerrorExit;
	}
	pSMB->DataOffset = cpu_to_le16(offset);
	pSMB->SetupCount = 1;
	pSMB->Reserved3 = 0;
	pSMB->SubCommand = cpu_to_le16(TRANS2_SET_PATH_INFORMATION);
	pSMB->InformationLevel = cpu_to_le16(SMB_SET_POSIX_ACL);
	byte_count = 3 /* pad */  + params + data_count;
	pSMB->DataCount = cpu_to_le16(data_count);
	pSMB->TotalDataCount = pSMB->DataCount;
	pSMB->ParameterCount = cpu_to_le16(params);
	pSMB->TotalParameterCount = pSMB->ParameterCount;
	pSMB->Reserved4 = 0;
	pSMB->hdr.smb_buf_length += byte_count;
	pSMB->ByteCount = cpu_to_le16(byte_count);
	rc = SendReceive(xid, tcon->ses, (struct smb_hdr *) pSMB,
			 (struct smb_hdr *) pSMBr, &bytes_returned, 0);
	if (rc)
		cFYI(1, ("Set POSIX ACL returned %d", rc));

setACLerrorExit:
	cifs_buf_release(pSMB);
	if (rc == -EAGAIN)
		goto setAclRetry;
	return rc;
}

/* BB fix tabs in this function FIXME BB */
int
CIFSGetExtAttr(const int xid, struct cifsTconInfo *tcon,
	       const int netfid, __u64 *pExtAttrBits, __u64 *pMask)
{
	int rc = 0;
	struct smb_t2_qfi_req *pSMB = NULL;
	struct smb_t2_qfi_rsp *pSMBr = NULL;
	int bytes_returned;
	__u16 params, byte_count;

	cFYI(1, ("In GetExtAttr"));
	if (tcon == NULL)
		return -ENODEV;

GetExtAttrRetry:
	rc = smb_init(SMB_COM_TRANSACTION2, 15, tcon, (void **) &pSMB,
			(void **) &pSMBr);
	if (rc)
		return rc;

	params = 2 /* level */ + 2 /* fid */;
	pSMB->t2.TotalDataCount = 0;
	pSMB->t2.MaxParameterCount = cpu_to_le16(4);
	/* BB find exact max data count below from sess structure BB */
	pSMB->t2.MaxDataCount = cpu_to_le16(4000);
	pSMB->t2.MaxSetupCount = 0;
	pSMB->t2.Reserved = 0;
	pSMB->t2.Flags = 0;
	pSMB->t2.Timeout = 0;
	pSMB->t2.Reserved2 = 0;
	pSMB->t2.ParameterOffset = cpu_to_le16(offsetof(struct smb_t2_qfi_req,
					       Fid) - 4);
	pSMB->t2.DataCount = 0;
	pSMB->t2.DataOffset = 0;
	pSMB->t2.SetupCount = 1;
	pSMB->t2.Reserved3 = 0;
	pSMB->t2.SubCommand = cpu_to_le16(TRANS2_QUERY_FILE_INFORMATION);
	byte_count = params + 1 /* pad */ ;
	pSMB->t2.TotalParameterCount = cpu_to_le16(params);
	pSMB->t2.ParameterCount = pSMB->t2.TotalParameterCount;
	pSMB->InformationLevel = cpu_to_le16(SMB_QUERY_ATTR_FLAGS);
	pSMB->Pad = 0;
	pSMB->Fid = netfid;
	pSMB->hdr.smb_buf_length += byte_count;
	pSMB->t2.ByteCount = cpu_to_le16(byte_count);

	rc = SendReceive(xid, tcon->ses, (struct smb_hdr *) pSMB,
			 (struct smb_hdr *) pSMBr, &bytes_returned, 0);
	if (rc) {
		cFYI(1, ("error %d in GetExtAttr", rc));
	} else {
		/* decode response */
		rc = validate_t2((struct smb_t2_rsp *)pSMBr);
		if (rc || (pSMBr->ByteCount < 2))
		/* BB also check enough total bytes returned */
			/* If rc should we check for EOPNOSUPP and
			   disable the srvino flag? or in caller? */
			rc = -EIO;      /* bad smb */
		else {
			__u16 data_offset = le16_to_cpu(pSMBr->t2.DataOffset);
			__u16 count = le16_to_cpu(pSMBr->t2.DataCount);
			struct file_chattr_info *pfinfo;
			/* BB Do we need a cast or hash here ? */
			if (count != 16) {
				cFYI(1, ("Illegal size ret in GetExtAttr"));
				rc = -EIO;
				goto GetExtAttrOut;
			}
			pfinfo = (struct file_chattr_info *)
				 (data_offset + (char *) &pSMBr->hdr.Protocol);
			*pExtAttrBits = le64_to_cpu(pfinfo->mode);
			*pMask = le64_to_cpu(pfinfo->mask);
		}
	}
GetExtAttrOut:
	cifs_buf_release(pSMB);
	if (rc == -EAGAIN)
		goto GetExtAttrRetry;
	return rc;
}

#endif /* CONFIG_POSIX */

#ifdef CONFIG_CIFS_EXPERIMENTAL
/* Get Security Descriptor (by handle) from remote server for a file or dir */
int
CIFSSMBGetCIFSACL(const int xid, struct cifsTconInfo *tcon, __u16 fid,
		  struct cifs_ntsd **acl_inf, __u32 *pbuflen)
{
	int rc = 0;
	int buf_type = 0;
	QUERY_SEC_DESC_REQ *pSMB;
	struct kvec iov[1];

	cFYI(1, ("GetCifsACL"));

	*pbuflen = 0;
	*acl_inf = NULL;

	rc = smb_init_nttransact(NT_TRANSACT_QUERY_SECURITY_DESC, 0,
			8 /* parm len */, tcon, (void **) &pSMB);
	if (rc)
		return rc;

	pSMB->MaxParameterCount = cpu_to_le32(4);
	/* BB TEST with big acls that might need to be e.g. larger than 16K */
	pSMB->MaxSetupCount = 0;
	pSMB->Fid = fid; /* file handle always le */
	pSMB->AclFlags = cpu_to_le32(CIFS_ACL_OWNER | CIFS_ACL_GROUP |
				     CIFS_ACL_DACL);
	pSMB->ByteCount = cpu_to_le16(11); /* 3 bytes pad + 8 bytes parm */
	pSMB->hdr.smb_buf_length += 11;
	iov[0].iov_base = (char *)pSMB;
	iov[0].iov_len = pSMB->hdr.smb_buf_length + 4;

	rc = SendReceive2(xid, tcon->ses, iov, 1 /* num iovec */, &buf_type,
			 CIFS_STD_OP);
	cifs_stats_inc(&tcon->num_acl_get);
	if (rc) {
		cFYI(1, ("Send error in QuerySecDesc = %d", rc));
	} else {                /* decode response */
		__le32 *parm;
		__u32 parm_len;
		__u32 acl_len;
		struct smb_com_ntransact_rsp *pSMBr;
		char *pdata;

/* validate_nttransact */
		rc = validate_ntransact(iov[0].iov_base, (char **)&parm,
					&pdata, &parm_len, pbuflen);
		if (rc)
			goto qsec_out;
		pSMBr = (struct smb_com_ntransact_rsp *)iov[0].iov_base;

		cFYI(1, ("smb %p parm %p data %p", pSMBr, parm, *acl_inf));

		if (le32_to_cpu(pSMBr->ParameterCount) != 4) {
			rc = -EIO;      /* bad smb */
			*pbuflen = 0;
			goto qsec_out;
		}

/* BB check that data area is minimum length and as big as acl_len */

		acl_len = le32_to_cpu(*parm);
		if (acl_len != *pbuflen) {
			cERROR(1, ("acl length %d does not match %d",
				   acl_len, *pbuflen));
			if (*pbuflen > acl_len)
				*pbuflen = acl_len;
		}

		/* check if buffer is big enough for the acl
		   header followed by the smallest SID */
		if ((*pbuflen < sizeof(struct cifs_ntsd) + 8) ||
		    (*pbuflen >= 64 * 1024)) {
			cERROR(1, ("bad acl length %d", *pbuflen));
			rc = -EINVAL;
			*pbuflen = 0;
		} else {
			*acl_inf = kmalloc(*pbuflen, GFP_KERNEL);
			if (*acl_inf == NULL) {
				*pbuflen = 0;
				rc = -ENOMEM;
			}
			memcpy(*acl_inf, pdata, *pbuflen);
		}
	}
qsec_out:
	if (buf_type == CIFS_SMALL_BUFFER)
		cifs_small_buf_release(iov[0].iov_base);
	else if (buf_type == CIFS_LARGE_BUFFER)
		cifs_buf_release(iov[0].iov_base);
/*	cifs_small_buf_release(pSMB); */ /* Freed earlier now in SendReceive2 */
	return rc;
}

int
CIFSSMBSetCIFSACL(const int xid, struct cifsTconInfo *tcon, __u16 fid,
			struct cifs_ntsd *pntsd, __u32 acllen)
{
	__u16 byte_count, param_count, data_count, param_offset, data_offset;
	int rc = 0;
	int bytes_returned = 0;
	SET_SEC_DESC_REQ *pSMB = NULL;
	NTRANSACT_RSP *pSMBr = NULL;

setCifsAclRetry:
	rc = smb_init(SMB_COM_NT_TRANSACT, 19, tcon, (void **) &pSMB,
			(void **) &pSMBr);
	if (rc)
			return (rc);

	pSMB->MaxSetupCount = 0;
	pSMB->Reserved = 0;

	param_count = 8;
	param_offset = offsetof(struct smb_com_transaction_ssec_req, Fid) - 4;
	data_count = acllen;
	data_offset = param_offset + param_count;
	byte_count = 3 /* pad */  + param_count;

	pSMB->DataCount = cpu_to_le32(data_count);
	pSMB->TotalDataCount = pSMB->DataCount;
	pSMB->MaxParameterCount = cpu_to_le32(4);
	pSMB->MaxDataCount = cpu_to_le32(16384);
	pSMB->ParameterCount = cpu_to_le32(param_count);
	pSMB->ParameterOffset = cpu_to_le32(param_offset);
	pSMB->TotalParameterCount = pSMB->ParameterCount;
	pSMB->DataOffset = cpu_to_le32(data_offset);
	pSMB->SetupCount = 0;
	pSMB->SubCommand = cpu_to_le16(NT_TRANSACT_SET_SECURITY_DESC);
	pSMB->ByteCount = cpu_to_le16(byte_count+data_count);

	pSMB->Fid = fid; /* file handle always le */
	pSMB->Reserved2 = 0;
	pSMB->AclFlags = cpu_to_le32(CIFS_ACL_DACL);

	if (pntsd && acllen) {
		memcpy((char *) &pSMBr->hdr.Protocol + data_offset,
			(char *) pntsd,
			acllen);
		pSMB->hdr.smb_buf_length += (byte_count + data_count);

	} else
		pSMB->hdr.smb_buf_length += byte_count;

	rc = SendReceive(xid, tcon->ses, (struct smb_hdr *) pSMB,
		(struct smb_hdr *) pSMBr, &bytes_returned, 0);

	cFYI(1, ("SetCIFSACL bytes_returned: %d, rc: %d", bytes_returned, rc));
	if (rc)
		cFYI(1, ("Set CIFS ACL returned %d", rc));
	cifs_buf_release(pSMB);

	if (rc == -EAGAIN)
		goto setCifsAclRetry;

	return (rc);
}

#endif /* CONFIG_CIFS_EXPERIMENTAL */

/* Legacy Query Path Information call for lookup to old servers such
   as Win9x/WinME */
int SMBQueryInformation(const int xid, struct cifsTconInfo *tcon,
			const unsigned char *searchName,
			FILE_ALL_INFO *pFinfo,
			const struct nls_table *nls_codepage, int remap)
{
	QUERY_INFORMATION_REQ *pSMB;
	QUERY_INFORMATION_RSP *pSMBr;
	int rc = 0;
	int bytes_returned;
	int name_len;

	cFYI(1, ("In SMBQPath path %s", searchName));
QInfRetry:
	rc = smb_init(SMB_COM_QUERY_INFORMATION, 0, tcon, (void **) &pSMB,
		      (void **) &pSMBr);
	if (rc)
		return rc;

	if (pSMB->hdr.Flags2 & SMBFLG2_UNICODE) {
		name_len =
			cifsConvertToUCS((__le16 *) pSMB->FileName, searchName,
					PATH_MAX, nls_codepage, remap);
		name_len++;     /* trailing null */
		name_len *= 2;
	} else {
		name_len = strnlen(searchName, PATH_MAX);
		name_len++;     /* trailing null */
		strncpy(pSMB->FileName, searchName, name_len);
	}
	pSMB->BufferFormat = 0x04;
	name_len++; /* account for buffer type byte */
	pSMB->hdr.smb_buf_length += (__u16) name_len;
	pSMB->ByteCount = cpu_to_le16(name_len);

	rc = SendReceive(xid, tcon->ses, (struct smb_hdr *) pSMB,
			 (struct smb_hdr *) pSMBr, &bytes_returned, 0);
	if (rc) {
		cFYI(1, ("Send error in QueryInfo = %d", rc));
	} else if (pFinfo) {
		struct timespec ts;
		__u32 time = le32_to_cpu(pSMBr->last_write_time);

		/* decode response */
		/* BB FIXME - add time zone adjustment BB */
		memset(pFinfo, 0, sizeof(FILE_ALL_INFO));
		ts.tv_nsec = 0;
		ts.tv_sec = time;
		/* decode time fields */
		pFinfo->ChangeTime = cpu_to_le64(cifs_UnixTimeToNT(ts));
		pFinfo->LastWriteTime = pFinfo->ChangeTime;
		pFinfo->LastAccessTime = 0;
		pFinfo->AllocationSize =
			cpu_to_le64(le32_to_cpu(pSMBr->size));
		pFinfo->EndOfFile = pFinfo->AllocationSize;
		pFinfo->Attributes =
			cpu_to_le32(le16_to_cpu(pSMBr->attr));
	} else
		rc = -EIO; /* bad buffer passed in */

	cifs_buf_release(pSMB);

	if (rc == -EAGAIN)
		goto QInfRetry;

	return rc;
}




int
CIFSSMBQPathInfo(const int xid, struct cifsTconInfo *tcon,
		 const unsigned char *searchName,
		 FILE_ALL_INFO *pFindData,
		 int legacy /* old style infolevel */,
		 const struct nls_table *nls_codepage, int remap)
{
/* level 263 SMB_QUERY_FILE_ALL_INFO */
	TRANSACTION2_QPI_REQ *pSMB = NULL;
	TRANSACTION2_QPI_RSP *pSMBr = NULL;
	int rc = 0;
	int bytes_returned;
	int name_len;
	__u16 params, byte_count;

/* cFYI(1, ("In QPathInfo path %s", searchName)); */
QPathInfoRetry:
	rc = smb_init(SMB_COM_TRANSACTION2, 15, tcon, (void **) &pSMB,
		      (void **) &pSMBr);
	if (rc)
		return rc;

	if (pSMB->hdr.Flags2 & SMBFLG2_UNICODE) {
		name_len =
		    cifsConvertToUCS((__le16 *) pSMB->FileName, searchName,
				     PATH_MAX, nls_codepage, remap);
		name_len++;	/* trailing null */
		name_len *= 2;
	} else {	/* BB improve the check for buffer overruns BB */
		name_len = strnlen(searchName, PATH_MAX);
		name_len++;	/* trailing null */
		strncpy(pSMB->FileName, searchName, name_len);
	}

	params = 2 /* level */ + 4 /* reserved */ + name_len /* includes NUL */;
	pSMB->TotalDataCount = 0;
	pSMB->MaxParameterCount = cpu_to_le16(2);
	/* BB find exact max SMB PDU from sess structure BB */
	pSMB->MaxDataCount = cpu_to_le16(4000);
	pSMB->MaxSetupCount = 0;
	pSMB->Reserved = 0;
	pSMB->Flags = 0;
	pSMB->Timeout = 0;
	pSMB->Reserved2 = 0;
	pSMB->ParameterOffset = cpu_to_le16(offsetof(
	struct smb_com_transaction2_qpi_req, InformationLevel) - 4);
	pSMB->DataCount = 0;
	pSMB->DataOffset = 0;
	pSMB->SetupCount = 1;
	pSMB->Reserved3 = 0;
	pSMB->SubCommand = cpu_to_le16(TRANS2_QUERY_PATH_INFORMATION);
	byte_count = params + 1 /* pad */ ;
	pSMB->TotalParameterCount = cpu_to_le16(params);
	pSMB->ParameterCount = pSMB->TotalParameterCount;
	if (legacy)
		pSMB->InformationLevel = cpu_to_le16(SMB_INFO_STANDARD);
	else
		pSMB->InformationLevel = cpu_to_le16(SMB_QUERY_FILE_ALL_INFO);
	pSMB->Reserved4 = 0;
	pSMB->hdr.smb_buf_length += byte_count;
	pSMB->ByteCount = cpu_to_le16(byte_count);

	rc = SendReceive(xid, tcon->ses, (struct smb_hdr *) pSMB,
			 (struct smb_hdr *) pSMBr, &bytes_returned, 0);
	if (rc) {
		cFYI(1, ("Send error in QPathInfo = %d", rc));
	} else {		/* decode response */
		rc = validate_t2((struct smb_t2_rsp *)pSMBr);

		if (rc) /* BB add auto retry on EOPNOTSUPP? */
			rc = -EIO;
		else if (!legacy && (pSMBr->ByteCount < 40))
			rc = -EIO;	/* bad smb */
		else if (legacy && (pSMBr->ByteCount < 24))
			rc = -EIO;  /* 24 or 26 expected but we do not read
					last field */
		else if (pFindData) {
			int size;
			__u16 data_offset = le16_to_cpu(pSMBr->t2.DataOffset);

			/* On legacy responses we do not read the last field,
			EAsize, fortunately since it varies by subdialect and
			also note it differs on Set vs. Get, ie two bytes or 4
			bytes depending but we don't care here */
			if (legacy)
				size = sizeof(FILE_INFO_STANDARD);
			else
				size = sizeof(FILE_ALL_INFO);
			memcpy((char *) pFindData,
			       (char *) &pSMBr->hdr.Protocol +
			       data_offset, size);
		} else
		    rc = -ENOMEM;
	}
	cifs_buf_release(pSMB);
	if (rc == -EAGAIN)
		goto QPathInfoRetry;

	return rc;
}

int
CIFSSMBUnixQPathInfo(const int xid, struct cifsTconInfo *tcon,
		     const unsigned char *searchName,
		     FILE_UNIX_BASIC_INFO *pFindData,
		     const struct nls_table *nls_codepage, int remap)
{
/* SMB_QUERY_FILE_UNIX_BASIC */
	TRANSACTION2_QPI_REQ *pSMB = NULL;
	TRANSACTION2_QPI_RSP *pSMBr = NULL;
	int rc = 0;
	int bytes_returned = 0;
	int name_len;
	__u16 params, byte_count;

	cFYI(1, ("In QPathInfo (Unix) the path %s", searchName));
UnixQPathInfoRetry:
	rc = smb_init(SMB_COM_TRANSACTION2, 15, tcon, (void **) &pSMB,
		      (void **) &pSMBr);
	if (rc)
		return rc;

	if (pSMB->hdr.Flags2 & SMBFLG2_UNICODE) {
		name_len =
		    cifsConvertToUCS((__le16 *) pSMB->FileName, searchName,
				  PATH_MAX, nls_codepage, remap);
		name_len++;	/* trailing null */
		name_len *= 2;
	} else {	/* BB improve the check for buffer overruns BB */
		name_len = strnlen(searchName, PATH_MAX);
		name_len++;	/* trailing null */
		strncpy(pSMB->FileName, searchName, name_len);
	}

	params = 2 /* level */ + 4 /* reserved */ + name_len /* includes NUL */;
	pSMB->TotalDataCount = 0;
	pSMB->MaxParameterCount = cpu_to_le16(2);
	/* BB find exact max SMB PDU from sess structure BB */
	pSMB->MaxDataCount = cpu_to_le16(4000);
	pSMB->MaxSetupCount = 0;
	pSMB->Reserved = 0;
	pSMB->Flags = 0;
	pSMB->Timeout = 0;
	pSMB->Reserved2 = 0;
	pSMB->ParameterOffset = cpu_to_le16(offsetof(
	struct smb_com_transaction2_qpi_req, InformationLevel) - 4);
	pSMB->DataCount = 0;
	pSMB->DataOffset = 0;
	pSMB->SetupCount = 1;
	pSMB->Reserved3 = 0;
	pSMB->SubCommand = cpu_to_le16(TRANS2_QUERY_PATH_INFORMATION);
	byte_count = params + 1 /* pad */ ;
	pSMB->TotalParameterCount = cpu_to_le16(params);
	pSMB->ParameterCount = pSMB->TotalParameterCount;
	pSMB->InformationLevel = cpu_to_le16(SMB_QUERY_FILE_UNIX_BASIC);
	pSMB->Reserved4 = 0;
	pSMB->hdr.smb_buf_length += byte_count;
	pSMB->ByteCount = cpu_to_le16(byte_count);

	rc = SendReceive(xid, tcon->ses, (struct smb_hdr *) pSMB,
			 (struct smb_hdr *) pSMBr, &bytes_returned, 0);
	if (rc) {
		cFYI(1, ("Send error in QPathInfo = %d", rc));
	} else {		/* decode response */
		rc = validate_t2((struct smb_t2_rsp *)pSMBr);

		if (rc || (pSMBr->ByteCount < sizeof(FILE_UNIX_BASIC_INFO))) {
			cERROR(1, ("Malformed FILE_UNIX_BASIC_INFO response.\n"
				   "Unix Extensions can be disabled on mount "
				   "by specifying the nosfu mount option."));
			rc = -EIO;	/* bad smb */
		} else {
			__u16 data_offset = le16_to_cpu(pSMBr->t2.DataOffset);
			memcpy((char *) pFindData,
			       (char *) &pSMBr->hdr.Protocol +
			       data_offset,
			       sizeof(FILE_UNIX_BASIC_INFO));
		}
	}
	cifs_buf_release(pSMB);
	if (rc == -EAGAIN)
		goto UnixQPathInfoRetry;

	return rc;
}

/* xid, tcon, searchName and codepage are input parms, rest are returned */
int
CIFSFindFirst(const int xid, struct cifsTconInfo *tcon,
	      const char *searchName,
	      const struct nls_table *nls_codepage,
	      __u16 *pnetfid,
	      struct cifs_search_info *psrch_inf, int remap, const char dirsep)
{
/* level 257 SMB_ */
	TRANSACTION2_FFIRST_REQ *pSMB = NULL;
	TRANSACTION2_FFIRST_RSP *pSMBr = NULL;
	T2_FFIRST_RSP_PARMS *parms;
	int rc = 0;
	int bytes_returned = 0;
	int name_len;
	__u16 params, byte_count;

	cFYI(1, ("In FindFirst for %s", searchName));

findFirstRetry:
	rc = smb_init(SMB_COM_TRANSACTION2, 15, tcon, (void **) &pSMB,
		      (void **) &pSMBr);
	if (rc)
		return rc;

	if (pSMB->hdr.Flags2 & SMBFLG2_UNICODE) {
		name_len =
		    cifsConvertToUCS((__le16 *) pSMB->FileName, searchName,
				 PATH_MAX, nls_codepage, remap);
		/* We can not add the asterik earlier in case
		it got remapped to 0xF03A as if it were part of the
		directory name instead of a wildcard */
		name_len *= 2;
		pSMB->FileName[name_len] = dirsep;
		pSMB->FileName[name_len+1] = 0;
		pSMB->FileName[name_len+2] = '*';
		pSMB->FileName[name_len+3] = 0;
		name_len += 4; /* now the trailing null */
		pSMB->FileName[name_len] = 0; /* null terminate just in case */
		pSMB->FileName[name_len+1] = 0;
		name_len += 2;
	} else {	/* BB add check for overrun of SMB buf BB */
		name_len = strnlen(searchName, PATH_MAX);
/* BB fix here and in unicode clause above ie
		if (name_len > buffersize-header)
			free buffer exit; BB */
		strncpy(pSMB->FileName, searchName, name_len);
		pSMB->FileName[name_len] = dirsep;
		pSMB->FileName[name_len+1] = '*';
		pSMB->FileName[name_len+2] = 0;
		name_len += 3;
	}

	params = 12 + name_len /* includes null */ ;
	pSMB->TotalDataCount = 0;	/* no EAs */
	pSMB->MaxParameterCount = cpu_to_le16(10);
	pSMB->MaxDataCount = cpu_to_le16((tcon->ses->server->maxBuf -
					  MAX_CIFS_HDR_SIZE) & 0xFFFFFF00);
	pSMB->MaxSetupCount = 0;
	pSMB->Reserved = 0;
	pSMB->Flags = 0;
	pSMB->Timeout = 0;
	pSMB->Reserved2 = 0;
	byte_count = params + 1 /* pad */ ;
	pSMB->TotalParameterCount = cpu_to_le16(params);
	pSMB->ParameterCount = pSMB->TotalParameterCount;
	pSMB->ParameterOffset = cpu_to_le16(
	      offsetof(struct smb_com_transaction2_ffirst_req, SearchAttributes)
		- 4);
	pSMB->DataCount = 0;
	pSMB->DataOffset = 0;
	pSMB->SetupCount = 1;	/* one byte, no need to make endian neutral */
	pSMB->Reserved3 = 0;
	pSMB->SubCommand = cpu_to_le16(TRANS2_FIND_FIRST);
	pSMB->SearchAttributes =
	    cpu_to_le16(ATTR_READONLY | ATTR_HIDDEN | ATTR_SYSTEM |
			ATTR_DIRECTORY);
	pSMB->SearchCount = cpu_to_le16(CIFSMaxBufSize/sizeof(FILE_UNIX_INFO));
	pSMB->SearchFlags = cpu_to_le16(CIFS_SEARCH_CLOSE_AT_END |
		CIFS_SEARCH_RETURN_RESUME);
	pSMB->InformationLevel = cpu_to_le16(psrch_inf->info_level);

	/* BB what should we set StorageType to? Does it matter? BB */
	pSMB->SearchStorageType = 0;
	pSMB->hdr.smb_buf_length += byte_count;
	pSMB->ByteCount = cpu_to_le16(byte_count);

	rc = SendReceive(xid, tcon->ses, (struct smb_hdr *) pSMB,
			 (struct smb_hdr *) pSMBr, &bytes_returned, 0);
	cifs_stats_inc(&tcon->num_ffirst);

	if (rc) {/* BB add logic to retry regular search if Unix search
			rejected unexpectedly by server */
		/* BB Add code to handle unsupported level rc */
		cFYI(1, ("Error in FindFirst = %d", rc));

		cifs_buf_release(pSMB);

		/* BB eventually could optimize out free and realloc of buf */
		/*    for this case */
		if (rc == -EAGAIN)
			goto findFirstRetry;
	} else { /* decode response */
		/* BB remember to free buffer if error BB */
		rc = validate_t2((struct smb_t2_rsp *)pSMBr);
		if (rc == 0) {
			unsigned int lnoff;

			if (pSMBr->hdr.Flags2 & SMBFLG2_UNICODE)
				psrch_inf->unicode = true;
			else
				psrch_inf->unicode = false;

			psrch_inf->ntwrk_buf_start = (char *)pSMBr;
			psrch_inf->smallBuf = 0;
			psrch_inf->srch_entries_start =
				(char *) &pSMBr->hdr.Protocol +
					le16_to_cpu(pSMBr->t2.DataOffset);
			parms = (T2_FFIRST_RSP_PARMS *)((char *) &pSMBr->hdr.Protocol +
			       le16_to_cpu(pSMBr->t2.ParameterOffset));

			if (parms->EndofSearch)
				psrch_inf->endOfSearch = true;
			else
				psrch_inf->endOfSearch = false;

			psrch_inf->entries_in_buffer =
					le16_to_cpu(parms->SearchCount);
			psrch_inf->index_of_last_entry = 2 /* skip . and .. */ +
				psrch_inf->entries_in_buffer;
<<<<<<< HEAD
			psrch_inf->last_entry = psrch_inf->srch_entries_start +
					le16_to_cpu(parms->LastNameOffset);
=======
			lnoff = le16_to_cpu(parms->LastNameOffset);
			if (tcon->ses->server->maxBuf - MAX_CIFS_HDR_SIZE <
			      lnoff) {
				cERROR(1, ("ignoring corrupt resume name"));
				psrch_inf->last_entry = NULL;
				return rc;
			}

			psrch_inf->last_entry = psrch_inf->srch_entries_start +
							lnoff;

>>>>>>> 18e352e4
			*pnetfid = parms->SearchHandle;
		} else {
			cifs_buf_release(pSMB);
		}
	}

	return rc;
}

int CIFSFindNext(const int xid, struct cifsTconInfo *tcon,
		 __u16 searchHandle, struct cifs_search_info *psrch_inf)
{
	TRANSACTION2_FNEXT_REQ *pSMB = NULL;
	TRANSACTION2_FNEXT_RSP *pSMBr = NULL;
	T2_FNEXT_RSP_PARMS *parms;
	char *response_data;
	int rc = 0;
	int bytes_returned, name_len;
	__u16 params, byte_count;

	cFYI(1, ("In FindNext"));

	if (psrch_inf->endOfSearch)
		return -ENOENT;

	rc = smb_init(SMB_COM_TRANSACTION2, 15, tcon, (void **) &pSMB,
		(void **) &pSMBr);
	if (rc)
		return rc;

	params = 14; /* includes 2 bytes of null string, converted to LE below*/
	byte_count = 0;
	pSMB->TotalDataCount = 0;       /* no EAs */
	pSMB->MaxParameterCount = cpu_to_le16(8);
	pSMB->MaxDataCount =
		cpu_to_le16((tcon->ses->server->maxBuf - MAX_CIFS_HDR_SIZE) &
				0xFFFFFF00);
	pSMB->MaxSetupCount = 0;
	pSMB->Reserved = 0;
	pSMB->Flags = 0;
	pSMB->Timeout = 0;
	pSMB->Reserved2 = 0;
	pSMB->ParameterOffset =  cpu_to_le16(
	      offsetof(struct smb_com_transaction2_fnext_req,SearchHandle) - 4);
	pSMB->DataCount = 0;
	pSMB->DataOffset = 0;
	pSMB->SetupCount = 1;
	pSMB->Reserved3 = 0;
	pSMB->SubCommand = cpu_to_le16(TRANS2_FIND_NEXT);
	pSMB->SearchHandle = searchHandle;      /* always kept as le */
	pSMB->SearchCount =
		cpu_to_le16(CIFSMaxBufSize / sizeof(FILE_UNIX_INFO));
	pSMB->InformationLevel = cpu_to_le16(psrch_inf->info_level);
	pSMB->ResumeKey = psrch_inf->resume_key;
	pSMB->SearchFlags =
	      cpu_to_le16(CIFS_SEARCH_CLOSE_AT_END | CIFS_SEARCH_RETURN_RESUME);

	name_len = psrch_inf->resume_name_len;
	params += name_len;
	if (name_len < PATH_MAX) {
		memcpy(pSMB->ResumeFileName, psrch_inf->presume_name, name_len);
		byte_count += name_len;
		/* 14 byte parm len above enough for 2 byte null terminator */
		pSMB->ResumeFileName[name_len] = 0;
		pSMB->ResumeFileName[name_len+1] = 0;
	} else {
		rc = -EINVAL;
		goto FNext2_err_exit;
	}
	byte_count = params + 1 /* pad */ ;
	pSMB->TotalParameterCount = cpu_to_le16(params);
	pSMB->ParameterCount = pSMB->TotalParameterCount;
	pSMB->hdr.smb_buf_length += byte_count;
	pSMB->ByteCount = cpu_to_le16(byte_count);

	rc = SendReceive(xid, tcon->ses, (struct smb_hdr *) pSMB,
			(struct smb_hdr *) pSMBr, &bytes_returned, 0);
	cifs_stats_inc(&tcon->num_fnext);
	if (rc) {
		if (rc == -EBADF) {
			psrch_inf->endOfSearch = true;
			cifs_buf_release(pSMB);
			rc = 0; /* search probably was closed at end of search*/
		} else
			cFYI(1, ("FindNext returned = %d", rc));
	} else {                /* decode response */
		rc = validate_t2((struct smb_t2_rsp *)pSMBr);

		if (rc == 0) {
			unsigned int lnoff;

			/* BB fixme add lock for file (srch_info) struct here */
			if (pSMBr->hdr.Flags2 & SMBFLG2_UNICODE)
				psrch_inf->unicode = true;
			else
				psrch_inf->unicode = false;
			response_data = (char *) &pSMBr->hdr.Protocol +
			       le16_to_cpu(pSMBr->t2.ParameterOffset);
			parms = (T2_FNEXT_RSP_PARMS *)response_data;
			response_data = (char *)&pSMBr->hdr.Protocol +
				le16_to_cpu(pSMBr->t2.DataOffset);
			if (psrch_inf->smallBuf)
				cifs_small_buf_release(
					psrch_inf->ntwrk_buf_start);
			else
				cifs_buf_release(psrch_inf->ntwrk_buf_start);
			psrch_inf->srch_entries_start = response_data;
			psrch_inf->ntwrk_buf_start = (char *)pSMB;
			psrch_inf->smallBuf = 0;
			if (parms->EndofSearch)
				psrch_inf->endOfSearch = true;
			else
				psrch_inf->endOfSearch = false;
			psrch_inf->entries_in_buffer =
						le16_to_cpu(parms->SearchCount);
			psrch_inf->index_of_last_entry +=
				psrch_inf->entries_in_buffer;
<<<<<<< HEAD
			psrch_inf->last_entry = psrch_inf->srch_entries_start +
					le16_to_cpu(parms->LastNameOffset);
=======
			lnoff = le16_to_cpu(parms->LastNameOffset);
			if (tcon->ses->server->maxBuf - MAX_CIFS_HDR_SIZE <
			      lnoff) {
				cERROR(1, ("ignoring corrupt resume name"));
				psrch_inf->last_entry = NULL;
				return rc;
			} else
				psrch_inf->last_entry =
					psrch_inf->srch_entries_start + lnoff;

>>>>>>> 18e352e4
/*  cFYI(1,("fnxt2 entries in buf %d index_of_last %d",
	    psrch_inf->entries_in_buffer, psrch_inf->index_of_last_entry)); */

			/* BB fixme add unlock here */
		}

	}

	/* BB On error, should we leave previous search buf (and count and
	last entry fields) intact or free the previous one? */

	/* Note: On -EAGAIN error only caller can retry on handle based calls
	since file handle passed in no longer valid */
FNext2_err_exit:
	if (rc != 0)
		cifs_buf_release(pSMB);
	return rc;
}

int
CIFSFindClose(const int xid, struct cifsTconInfo *tcon,
	      const __u16 searchHandle)
{
	int rc = 0;
	FINDCLOSE_REQ *pSMB = NULL;

	cFYI(1, ("In CIFSSMBFindClose"));
	rc = small_smb_init(SMB_COM_FIND_CLOSE2, 1, tcon, (void **)&pSMB);

	/* no sense returning error if session restarted
		as file handle has been closed */
	if (rc == -EAGAIN)
		return 0;
	if (rc)
		return rc;

	pSMB->FileID = searchHandle;
	pSMB->ByteCount = 0;
	rc = SendReceiveNoRsp(xid, tcon->ses, (struct smb_hdr *) pSMB, 0);
	if (rc)
		cERROR(1, ("Send error in FindClose = %d", rc));

	cifs_stats_inc(&tcon->num_fclose);

	/* Since session is dead, search handle closed on server already */
	if (rc == -EAGAIN)
		rc = 0;

	return rc;
}

int
CIFSGetSrvInodeNumber(const int xid, struct cifsTconInfo *tcon,
		      const unsigned char *searchName,
		      __u64 *inode_number,
		      const struct nls_table *nls_codepage, int remap)
{
	int rc = 0;
	TRANSACTION2_QPI_REQ *pSMB = NULL;
	TRANSACTION2_QPI_RSP *pSMBr = NULL;
	int name_len, bytes_returned;
	__u16 params, byte_count;

	cFYI(1, ("In GetSrvInodeNum for %s", searchName));
	if (tcon == NULL)
		return -ENODEV;

GetInodeNumberRetry:
	rc = smb_init(SMB_COM_TRANSACTION2, 15, tcon, (void **) &pSMB,
		      (void **) &pSMBr);
	if (rc)
		return rc;

	if (pSMB->hdr.Flags2 & SMBFLG2_UNICODE) {
		name_len =
			cifsConvertToUCS((__le16 *) pSMB->FileName, searchName,
					 PATH_MAX, nls_codepage, remap);
		name_len++;     /* trailing null */
		name_len *= 2;
	} else {	/* BB improve the check for buffer overruns BB */
		name_len = strnlen(searchName, PATH_MAX);
		name_len++;     /* trailing null */
		strncpy(pSMB->FileName, searchName, name_len);
	}

	params = 2 /* level */  + 4 /* rsrvd */  + name_len /* incl null */ ;
	pSMB->TotalDataCount = 0;
	pSMB->MaxParameterCount = cpu_to_le16(2);
	/* BB find exact max data count below from sess structure BB */
	pSMB->MaxDataCount = cpu_to_le16(4000);
	pSMB->MaxSetupCount = 0;
	pSMB->Reserved = 0;
	pSMB->Flags = 0;
	pSMB->Timeout = 0;
	pSMB->Reserved2 = 0;
	pSMB->ParameterOffset = cpu_to_le16(offsetof(
		struct smb_com_transaction2_qpi_req, InformationLevel) - 4);
	pSMB->DataCount = 0;
	pSMB->DataOffset = 0;
	pSMB->SetupCount = 1;
	pSMB->Reserved3 = 0;
	pSMB->SubCommand = cpu_to_le16(TRANS2_QUERY_PATH_INFORMATION);
	byte_count = params + 1 /* pad */ ;
	pSMB->TotalParameterCount = cpu_to_le16(params);
	pSMB->ParameterCount = pSMB->TotalParameterCount;
	pSMB->InformationLevel = cpu_to_le16(SMB_QUERY_FILE_INTERNAL_INFO);
	pSMB->Reserved4 = 0;
	pSMB->hdr.smb_buf_length += byte_count;
	pSMB->ByteCount = cpu_to_le16(byte_count);

	rc = SendReceive(xid, tcon->ses, (struct smb_hdr *) pSMB,
		(struct smb_hdr *) pSMBr, &bytes_returned, 0);
	if (rc) {
		cFYI(1, ("error %d in QueryInternalInfo", rc));
	} else {
		/* decode response */
		rc = validate_t2((struct smb_t2_rsp *)pSMBr);
		if (rc || (pSMBr->ByteCount < 2))
		/* BB also check enough total bytes returned */
			/* If rc should we check for EOPNOSUPP and
			disable the srvino flag? or in caller? */
			rc = -EIO;      /* bad smb */
		else {
			__u16 data_offset = le16_to_cpu(pSMBr->t2.DataOffset);
			__u16 count = le16_to_cpu(pSMBr->t2.DataCount);
			struct file_internal_info *pfinfo;
			/* BB Do we need a cast or hash here ? */
			if (count < 8) {
				cFYI(1, ("Illegal size ret in QryIntrnlInf"));
				rc = -EIO;
				goto GetInodeNumOut;
			}
			pfinfo = (struct file_internal_info *)
				(data_offset + (char *) &pSMBr->hdr.Protocol);
			*inode_number = pfinfo->UniqueId;
		}
	}
GetInodeNumOut:
	cifs_buf_release(pSMB);
	if (rc == -EAGAIN)
		goto GetInodeNumberRetry;
	return rc;
}

/* computes length of UCS string converted to host codepage
 * @src:	UCS string
 * @maxlen:	length of the input string in UCS characters
 * 		(not in bytes)
 *
 * return:	size of input string in host codepage
 */
static int hostlen_fromUCS(const __le16 *src, const int maxlen,
		const struct nls_table *nls_codepage) {
	int i;
	int hostlen = 0;
	char to[4];
	int charlen;
	for (i = 0; (i < maxlen) && src[i]; ++i) {
		charlen = nls_codepage->uni2char(le16_to_cpu(src[i]),
				to, NLS_MAX_CHARSET_SIZE);
		hostlen += charlen > 0 ? charlen : 1;
	}
	return hostlen;
}

/* parses DFS refferal V3 structure
 * caller is responsible for freeing target_nodes
 * returns:
 * 	on success - 0
 *	on failure - errno
 */
static int
parse_DFS_referrals(TRANSACTION2_GET_DFS_REFER_RSP *pSMBr,
		unsigned int *num_of_nodes,
		struct dfs_info3_param **target_nodes,
		const struct nls_table *nls_codepage, int remap,
		const char *searchName)
{
	int i, rc = 0;
	char *data_end;
	bool is_unicode;
	struct dfs_referral_level_3 *ref;

	if (pSMBr->hdr.Flags2 & SMBFLG2_UNICODE)
		is_unicode = true;
	else
		is_unicode = false;
	*num_of_nodes = le16_to_cpu(pSMBr->NumberOfReferrals);

	if (*num_of_nodes < 1) {
		cERROR(1, ("num_referrals: must be at least > 0,"
			"but we get num_referrals = %d\n", *num_of_nodes));
		rc = -EINVAL;
		goto parse_DFS_referrals_exit;
	}

	ref = (struct dfs_referral_level_3 *) &(pSMBr->referrals);
	if (ref->VersionNumber != cpu_to_le16(3)) {
		cERROR(1, ("Referrals of V%d version are not supported,"
			"should be V3", le16_to_cpu(ref->VersionNumber)));
		rc = -EINVAL;
		goto parse_DFS_referrals_exit;
	}

	/* get the upper boundary of the resp buffer */
	data_end = (char *)(&(pSMBr->PathConsumed)) +
				le16_to_cpu(pSMBr->t2.DataCount);

	cFYI(1, ("num_referrals: %d dfs flags: 0x%x ... \n",
			*num_of_nodes,
			le16_to_cpu(pSMBr->DFSFlags)));

	*target_nodes = kzalloc(sizeof(struct dfs_info3_param) *
			*num_of_nodes, GFP_KERNEL);
	if (*target_nodes == NULL) {
		cERROR(1, ("Failed to allocate buffer for target_nodes\n"));
		rc = -ENOMEM;
		goto parse_DFS_referrals_exit;
	}

	/* collect neccessary data from referrals */
	for (i = 0; i < *num_of_nodes; i++) {
		char *temp;
		int max_len;
		struct dfs_info3_param *node = (*target_nodes)+i;

		node->flags = le16_to_cpu(pSMBr->DFSFlags);
		if (is_unicode) {
			__le16 *tmp = kmalloc(strlen(searchName)*2 + 2,
						GFP_KERNEL);
			cifsConvertToUCS((__le16 *) tmp, searchName,
					PATH_MAX, nls_codepage, remap);
			node->path_consumed = hostlen_fromUCS(tmp,
					le16_to_cpu(pSMBr->PathConsumed)/2,
					nls_codepage);
			kfree(tmp);
		} else
			node->path_consumed = le16_to_cpu(pSMBr->PathConsumed);

		node->server_type = le16_to_cpu(ref->ServerType);
		node->ref_flag = le16_to_cpu(ref->ReferralEntryFlags);

		/* copy DfsPath */
		temp = (char *)ref + le16_to_cpu(ref->DfsPathOffset);
		max_len = data_end - temp;
		rc = cifs_strncpy_to_host(&(node->path_name), temp,
					max_len, is_unicode, nls_codepage);
		if (rc)
			goto parse_DFS_referrals_exit;

		/* copy link target UNC */
		temp = (char *)ref + le16_to_cpu(ref->NetworkAddressOffset);
		max_len = data_end - temp;
		rc = cifs_strncpy_to_host(&(node->node_name), temp,
					max_len, is_unicode, nls_codepage);
		if (rc)
			goto parse_DFS_referrals_exit;

		ref += le16_to_cpu(ref->Size);
	}

parse_DFS_referrals_exit:
	if (rc) {
		free_dfs_info_array(*target_nodes, *num_of_nodes);
		*target_nodes = NULL;
		*num_of_nodes = 0;
	}
	return rc;
}

int
CIFSGetDFSRefer(const int xid, struct cifsSesInfo *ses,
		const unsigned char *searchName,
		struct dfs_info3_param **target_nodes,
		unsigned int *num_of_nodes,
		const struct nls_table *nls_codepage, int remap)
{
/* TRANS2_GET_DFS_REFERRAL */
	TRANSACTION2_GET_DFS_REFER_REQ *pSMB = NULL;
	TRANSACTION2_GET_DFS_REFER_RSP *pSMBr = NULL;
	int rc = 0;
	int bytes_returned;
	int name_len;
	__u16 params, byte_count;
	*num_of_nodes = 0;
	*target_nodes = NULL;

	cFYI(1, ("In GetDFSRefer the path %s", searchName));
	if (ses == NULL)
		return -ENODEV;
getDFSRetry:
	rc = smb_init(SMB_COM_TRANSACTION2, 15, NULL, (void **) &pSMB,
		      (void **) &pSMBr);
	if (rc)
		return rc;

	/* server pointer checked in called function,
	but should never be null here anyway */
	pSMB->hdr.Mid = GetNextMid(ses->server);
	pSMB->hdr.Tid = ses->ipc_tid;
	pSMB->hdr.Uid = ses->Suid;
	if (ses->capabilities & CAP_STATUS32)
		pSMB->hdr.Flags2 |= SMBFLG2_ERR_STATUS;
	if (ses->capabilities & CAP_DFS)
		pSMB->hdr.Flags2 |= SMBFLG2_DFS;

	if (ses->capabilities & CAP_UNICODE) {
		pSMB->hdr.Flags2 |= SMBFLG2_UNICODE;
		name_len =
		    cifsConvertToUCS((__le16 *) pSMB->RequestFileName,
				     searchName, PATH_MAX, nls_codepage, remap);
		name_len++;	/* trailing null */
		name_len *= 2;
	} else {	/* BB improve the check for buffer overruns BB */
		name_len = strnlen(searchName, PATH_MAX);
		name_len++;	/* trailing null */
		strncpy(pSMB->RequestFileName, searchName, name_len);
	}

	if (ses->server) {
		if (ses->server->secMode &
		   (SECMODE_SIGN_REQUIRED | SECMODE_SIGN_ENABLED))
			pSMB->hdr.Flags2 |= SMBFLG2_SECURITY_SIGNATURE;
	}

	pSMB->hdr.Uid = ses->Suid;

	params = 2 /* level */  + name_len /*includes null */ ;
	pSMB->TotalDataCount = 0;
	pSMB->DataCount = 0;
	pSMB->DataOffset = 0;
	pSMB->MaxParameterCount = 0;
	/* BB find exact max SMB PDU from sess structure BB */
	pSMB->MaxDataCount = cpu_to_le16(4000);
	pSMB->MaxSetupCount = 0;
	pSMB->Reserved = 0;
	pSMB->Flags = 0;
	pSMB->Timeout = 0;
	pSMB->Reserved2 = 0;
	pSMB->ParameterOffset = cpu_to_le16(offsetof(
	  struct smb_com_transaction2_get_dfs_refer_req, MaxReferralLevel) - 4);
	pSMB->SetupCount = 1;
	pSMB->Reserved3 = 0;
	pSMB->SubCommand = cpu_to_le16(TRANS2_GET_DFS_REFERRAL);
	byte_count = params + 3 /* pad */ ;
	pSMB->ParameterCount = cpu_to_le16(params);
	pSMB->TotalParameterCount = pSMB->ParameterCount;
	pSMB->MaxReferralLevel = cpu_to_le16(3);
	pSMB->hdr.smb_buf_length += byte_count;
	pSMB->ByteCount = cpu_to_le16(byte_count);

	rc = SendReceive(xid, ses, (struct smb_hdr *) pSMB,
			 (struct smb_hdr *) pSMBr, &bytes_returned, 0);
	if (rc) {
		cFYI(1, ("Send error in GetDFSRefer = %d", rc));
		goto GetDFSRefExit;
	}
	rc = validate_t2((struct smb_t2_rsp *)pSMBr);

	/* BB Also check if enough total bytes returned? */
	if (rc || (pSMBr->ByteCount < 17)) {
		rc = -EIO;      /* bad smb */
		goto GetDFSRefExit;
	}

	cFYI(1, ("Decoding GetDFSRefer response BCC: %d  Offset %d",
				pSMBr->ByteCount,
				le16_to_cpu(pSMBr->t2.DataOffset)));

	/* parse returned result into more usable form */
	rc = parse_DFS_referrals(pSMBr, num_of_nodes,
				 target_nodes, nls_codepage, remap,
				 searchName);

GetDFSRefExit:
	cifs_buf_release(pSMB);

	if (rc == -EAGAIN)
		goto getDFSRetry;

	return rc;
}

/* Query File System Info such as free space to old servers such as Win 9x */
int
SMBOldQFSInfo(const int xid, struct cifsTconInfo *tcon, struct kstatfs *FSData)
{
/* level 0x01 SMB_QUERY_FILE_SYSTEM_INFO */
	TRANSACTION2_QFSI_REQ *pSMB = NULL;
	TRANSACTION2_QFSI_RSP *pSMBr = NULL;
	FILE_SYSTEM_ALLOC_INFO *response_data;
	int rc = 0;
	int bytes_returned = 0;
	__u16 params, byte_count;

	cFYI(1, ("OldQFSInfo"));
oldQFSInfoRetry:
	rc = smb_init(SMB_COM_TRANSACTION2, 15, tcon, (void **) &pSMB,
		(void **) &pSMBr);
	if (rc)
		return rc;

	params = 2;     /* level */
	pSMB->TotalDataCount = 0;
	pSMB->MaxParameterCount = cpu_to_le16(2);
	pSMB->MaxDataCount = cpu_to_le16(1000);
	pSMB->MaxSetupCount = 0;
	pSMB->Reserved = 0;
	pSMB->Flags = 0;
	pSMB->Timeout = 0;
	pSMB->Reserved2 = 0;
	byte_count = params + 1 /* pad */ ;
	pSMB->TotalParameterCount = cpu_to_le16(params);
	pSMB->ParameterCount = pSMB->TotalParameterCount;
	pSMB->ParameterOffset = cpu_to_le16(offsetof(
	struct smb_com_transaction2_qfsi_req, InformationLevel) - 4);
	pSMB->DataCount = 0;
	pSMB->DataOffset = 0;
	pSMB->SetupCount = 1;
	pSMB->Reserved3 = 0;
	pSMB->SubCommand = cpu_to_le16(TRANS2_QUERY_FS_INFORMATION);
	pSMB->InformationLevel = cpu_to_le16(SMB_INFO_ALLOCATION);
	pSMB->hdr.smb_buf_length += byte_count;
	pSMB->ByteCount = cpu_to_le16(byte_count);

	rc = SendReceive(xid, tcon->ses, (struct smb_hdr *) pSMB,
		(struct smb_hdr *) pSMBr, &bytes_returned, 0);
	if (rc) {
		cFYI(1, ("Send error in QFSInfo = %d", rc));
	} else {                /* decode response */
		rc = validate_t2((struct smb_t2_rsp *)pSMBr);

		if (rc || (pSMBr->ByteCount < 18))
			rc = -EIO;      /* bad smb */
		else {
			__u16 data_offset = le16_to_cpu(pSMBr->t2.DataOffset);
			cFYI(1, ("qfsinf resp BCC: %d  Offset %d",
				 pSMBr->ByteCount, data_offset));

			response_data = (FILE_SYSTEM_ALLOC_INFO *)
				(((char *) &pSMBr->hdr.Protocol) + data_offset);
			FSData->f_bsize =
				le16_to_cpu(response_data->BytesPerSector) *
				le32_to_cpu(response_data->
					SectorsPerAllocationUnit);
			FSData->f_blocks =
			       le32_to_cpu(response_data->TotalAllocationUnits);
			FSData->f_bfree = FSData->f_bavail =
				le32_to_cpu(response_data->FreeAllocationUnits);
			cFYI(1,
			     ("Blocks: %lld  Free: %lld Block size %ld",
			      (unsigned long long)FSData->f_blocks,
			      (unsigned long long)FSData->f_bfree,
			      FSData->f_bsize));
		}
	}
	cifs_buf_release(pSMB);

	if (rc == -EAGAIN)
		goto oldQFSInfoRetry;

	return rc;
}

int
CIFSSMBQFSInfo(const int xid, struct cifsTconInfo *tcon, struct kstatfs *FSData)
{
/* level 0x103 SMB_QUERY_FILE_SYSTEM_INFO */
	TRANSACTION2_QFSI_REQ *pSMB = NULL;
	TRANSACTION2_QFSI_RSP *pSMBr = NULL;
	FILE_SYSTEM_INFO *response_data;
	int rc = 0;
	int bytes_returned = 0;
	__u16 params, byte_count;

	cFYI(1, ("In QFSInfo"));
QFSInfoRetry:
	rc = smb_init(SMB_COM_TRANSACTION2, 15, tcon, (void **) &pSMB,
		      (void **) &pSMBr);
	if (rc)
		return rc;

	params = 2;	/* level */
	pSMB->TotalDataCount = 0;
	pSMB->MaxParameterCount = cpu_to_le16(2);
	pSMB->MaxDataCount = cpu_to_le16(1000);
	pSMB->MaxSetupCount = 0;
	pSMB->Reserved = 0;
	pSMB->Flags = 0;
	pSMB->Timeout = 0;
	pSMB->Reserved2 = 0;
	byte_count = params + 1 /* pad */ ;
	pSMB->TotalParameterCount = cpu_to_le16(params);
	pSMB->ParameterCount = pSMB->TotalParameterCount;
	pSMB->ParameterOffset = cpu_to_le16(offsetof(
		struct smb_com_transaction2_qfsi_req, InformationLevel) - 4);
	pSMB->DataCount = 0;
	pSMB->DataOffset = 0;
	pSMB->SetupCount = 1;
	pSMB->Reserved3 = 0;
	pSMB->SubCommand = cpu_to_le16(TRANS2_QUERY_FS_INFORMATION);
	pSMB->InformationLevel = cpu_to_le16(SMB_QUERY_FS_SIZE_INFO);
	pSMB->hdr.smb_buf_length += byte_count;
	pSMB->ByteCount = cpu_to_le16(byte_count);

	rc = SendReceive(xid, tcon->ses, (struct smb_hdr *) pSMB,
			 (struct smb_hdr *) pSMBr, &bytes_returned, 0);
	if (rc) {
		cFYI(1, ("Send error in QFSInfo = %d", rc));
	} else {		/* decode response */
		rc = validate_t2((struct smb_t2_rsp *)pSMBr);

		if (rc || (pSMBr->ByteCount < 24))
			rc = -EIO;	/* bad smb */
		else {
			__u16 data_offset = le16_to_cpu(pSMBr->t2.DataOffset);

			response_data =
			    (FILE_SYSTEM_INFO
			     *) (((char *) &pSMBr->hdr.Protocol) +
				 data_offset);
			FSData->f_bsize =
			    le32_to_cpu(response_data->BytesPerSector) *
			    le32_to_cpu(response_data->
					SectorsPerAllocationUnit);
			FSData->f_blocks =
			    le64_to_cpu(response_data->TotalAllocationUnits);
			FSData->f_bfree = FSData->f_bavail =
			    le64_to_cpu(response_data->FreeAllocationUnits);
			cFYI(1,
			     ("Blocks: %lld  Free: %lld Block size %ld",
			      (unsigned long long)FSData->f_blocks,
			      (unsigned long long)FSData->f_bfree,
			      FSData->f_bsize));
		}
	}
	cifs_buf_release(pSMB);

	if (rc == -EAGAIN)
		goto QFSInfoRetry;

	return rc;
}

int
CIFSSMBQFSAttributeInfo(const int xid, struct cifsTconInfo *tcon)
{
/* level 0x105  SMB_QUERY_FILE_SYSTEM_INFO */
	TRANSACTION2_QFSI_REQ *pSMB = NULL;
	TRANSACTION2_QFSI_RSP *pSMBr = NULL;
	FILE_SYSTEM_ATTRIBUTE_INFO *response_data;
	int rc = 0;
	int bytes_returned = 0;
	__u16 params, byte_count;

	cFYI(1, ("In QFSAttributeInfo"));
QFSAttributeRetry:
	rc = smb_init(SMB_COM_TRANSACTION2, 15, tcon, (void **) &pSMB,
		      (void **) &pSMBr);
	if (rc)
		return rc;

	params = 2;	/* level */
	pSMB->TotalDataCount = 0;
	pSMB->MaxParameterCount = cpu_to_le16(2);
	/* BB find exact max SMB PDU from sess structure BB */
	pSMB->MaxDataCount = cpu_to_le16(1000);
	pSMB->MaxSetupCount = 0;
	pSMB->Reserved = 0;
	pSMB->Flags = 0;
	pSMB->Timeout = 0;
	pSMB->Reserved2 = 0;
	byte_count = params + 1 /* pad */ ;
	pSMB->TotalParameterCount = cpu_to_le16(params);
	pSMB->ParameterCount = pSMB->TotalParameterCount;
	pSMB->ParameterOffset = cpu_to_le16(offsetof(
		struct smb_com_transaction2_qfsi_req, InformationLevel) - 4);
	pSMB->DataCount = 0;
	pSMB->DataOffset = 0;
	pSMB->SetupCount = 1;
	pSMB->Reserved3 = 0;
	pSMB->SubCommand = cpu_to_le16(TRANS2_QUERY_FS_INFORMATION);
	pSMB->InformationLevel = cpu_to_le16(SMB_QUERY_FS_ATTRIBUTE_INFO);
	pSMB->hdr.smb_buf_length += byte_count;
	pSMB->ByteCount = cpu_to_le16(byte_count);

	rc = SendReceive(xid, tcon->ses, (struct smb_hdr *) pSMB,
			 (struct smb_hdr *) pSMBr, &bytes_returned, 0);
	if (rc) {
		cERROR(1, ("Send error in QFSAttributeInfo = %d", rc));
	} else {		/* decode response */
		rc = validate_t2((struct smb_t2_rsp *)pSMBr);

		if (rc || (pSMBr->ByteCount < 13)) {
			/* BB also check if enough bytes returned */
			rc = -EIO;	/* bad smb */
		} else {
			__u16 data_offset = le16_to_cpu(pSMBr->t2.DataOffset);
			response_data =
			    (FILE_SYSTEM_ATTRIBUTE_INFO
			     *) (((char *) &pSMBr->hdr.Protocol) +
				 data_offset);
			memcpy(&tcon->fsAttrInfo, response_data,
			       sizeof(FILE_SYSTEM_ATTRIBUTE_INFO));
		}
	}
	cifs_buf_release(pSMB);

	if (rc == -EAGAIN)
		goto QFSAttributeRetry;

	return rc;
}

int
CIFSSMBQFSDeviceInfo(const int xid, struct cifsTconInfo *tcon)
{
/* level 0x104 SMB_QUERY_FILE_SYSTEM_INFO */
	TRANSACTION2_QFSI_REQ *pSMB = NULL;
	TRANSACTION2_QFSI_RSP *pSMBr = NULL;
	FILE_SYSTEM_DEVICE_INFO *response_data;
	int rc = 0;
	int bytes_returned = 0;
	__u16 params, byte_count;

	cFYI(1, ("In QFSDeviceInfo"));
QFSDeviceRetry:
	rc = smb_init(SMB_COM_TRANSACTION2, 15, tcon, (void **) &pSMB,
		      (void **) &pSMBr);
	if (rc)
		return rc;

	params = 2;	/* level */
	pSMB->TotalDataCount = 0;
	pSMB->MaxParameterCount = cpu_to_le16(2);
	/* BB find exact max SMB PDU from sess structure BB */
	pSMB->MaxDataCount = cpu_to_le16(1000);
	pSMB->MaxSetupCount = 0;
	pSMB->Reserved = 0;
	pSMB->Flags = 0;
	pSMB->Timeout = 0;
	pSMB->Reserved2 = 0;
	byte_count = params + 1 /* pad */ ;
	pSMB->TotalParameterCount = cpu_to_le16(params);
	pSMB->ParameterCount = pSMB->TotalParameterCount;
	pSMB->ParameterOffset = cpu_to_le16(offsetof(
		struct smb_com_transaction2_qfsi_req, InformationLevel) - 4);

	pSMB->DataCount = 0;
	pSMB->DataOffset = 0;
	pSMB->SetupCount = 1;
	pSMB->Reserved3 = 0;
	pSMB->SubCommand = cpu_to_le16(TRANS2_QUERY_FS_INFORMATION);
	pSMB->InformationLevel = cpu_to_le16(SMB_QUERY_FS_DEVICE_INFO);
	pSMB->hdr.smb_buf_length += byte_count;
	pSMB->ByteCount = cpu_to_le16(byte_count);

	rc = SendReceive(xid, tcon->ses, (struct smb_hdr *) pSMB,
			 (struct smb_hdr *) pSMBr, &bytes_returned, 0);
	if (rc) {
		cFYI(1, ("Send error in QFSDeviceInfo = %d", rc));
	} else {		/* decode response */
		rc = validate_t2((struct smb_t2_rsp *)pSMBr);

		if (rc || (pSMBr->ByteCount < sizeof(FILE_SYSTEM_DEVICE_INFO)))
			rc = -EIO;	/* bad smb */
		else {
			__u16 data_offset = le16_to_cpu(pSMBr->t2.DataOffset);
			response_data =
			    (FILE_SYSTEM_DEVICE_INFO *)
				(((char *) &pSMBr->hdr.Protocol) +
				 data_offset);
			memcpy(&tcon->fsDevInfo, response_data,
			       sizeof(FILE_SYSTEM_DEVICE_INFO));
		}
	}
	cifs_buf_release(pSMB);

	if (rc == -EAGAIN)
		goto QFSDeviceRetry;

	return rc;
}

int
CIFSSMBQFSUnixInfo(const int xid, struct cifsTconInfo *tcon)
{
/* level 0x200  SMB_QUERY_CIFS_UNIX_INFO */
	TRANSACTION2_QFSI_REQ *pSMB = NULL;
	TRANSACTION2_QFSI_RSP *pSMBr = NULL;
	FILE_SYSTEM_UNIX_INFO *response_data;
	int rc = 0;
	int bytes_returned = 0;
	__u16 params, byte_count;

	cFYI(1, ("In QFSUnixInfo"));
QFSUnixRetry:
	rc = smb_init(SMB_COM_TRANSACTION2, 15, tcon, (void **) &pSMB,
		      (void **) &pSMBr);
	if (rc)
		return rc;

	params = 2;	/* level */
	pSMB->TotalDataCount = 0;
	pSMB->DataCount = 0;
	pSMB->DataOffset = 0;
	pSMB->MaxParameterCount = cpu_to_le16(2);
	/* BB find exact max SMB PDU from sess structure BB */
	pSMB->MaxDataCount = cpu_to_le16(100);
	pSMB->MaxSetupCount = 0;
	pSMB->Reserved = 0;
	pSMB->Flags = 0;
	pSMB->Timeout = 0;
	pSMB->Reserved2 = 0;
	byte_count = params + 1 /* pad */ ;
	pSMB->ParameterCount = cpu_to_le16(params);
	pSMB->TotalParameterCount = pSMB->ParameterCount;
	pSMB->ParameterOffset = cpu_to_le16(offsetof(struct
			smb_com_transaction2_qfsi_req, InformationLevel) - 4);
	pSMB->SetupCount = 1;
	pSMB->Reserved3 = 0;
	pSMB->SubCommand = cpu_to_le16(TRANS2_QUERY_FS_INFORMATION);
	pSMB->InformationLevel = cpu_to_le16(SMB_QUERY_CIFS_UNIX_INFO);
	pSMB->hdr.smb_buf_length += byte_count;
	pSMB->ByteCount = cpu_to_le16(byte_count);

	rc = SendReceive(xid, tcon->ses, (struct smb_hdr *) pSMB,
			 (struct smb_hdr *) pSMBr, &bytes_returned, 0);
	if (rc) {
		cERROR(1, ("Send error in QFSUnixInfo = %d", rc));
	} else {		/* decode response */
		rc = validate_t2((struct smb_t2_rsp *)pSMBr);

		if (rc || (pSMBr->ByteCount < 13)) {
			rc = -EIO;	/* bad smb */
		} else {
			__u16 data_offset = le16_to_cpu(pSMBr->t2.DataOffset);
			response_data =
			    (FILE_SYSTEM_UNIX_INFO
			     *) (((char *) &pSMBr->hdr.Protocol) +
				 data_offset);
			memcpy(&tcon->fsUnixInfo, response_data,
			       sizeof(FILE_SYSTEM_UNIX_INFO));
		}
	}
	cifs_buf_release(pSMB);

	if (rc == -EAGAIN)
		goto QFSUnixRetry;


	return rc;
}

int
CIFSSMBSetFSUnixInfo(const int xid, struct cifsTconInfo *tcon, __u64 cap)
{
/* level 0x200  SMB_SET_CIFS_UNIX_INFO */
	TRANSACTION2_SETFSI_REQ *pSMB = NULL;
	TRANSACTION2_SETFSI_RSP *pSMBr = NULL;
	int rc = 0;
	int bytes_returned = 0;
	__u16 params, param_offset, offset, byte_count;

	cFYI(1, ("In SETFSUnixInfo"));
SETFSUnixRetry:
	/* BB switch to small buf init to save memory */
	rc = smb_init(SMB_COM_TRANSACTION2, 15, tcon, (void **) &pSMB,
		      (void **) &pSMBr);
	if (rc)
		return rc;

	params = 4;	/* 2 bytes zero followed by info level. */
	pSMB->MaxSetupCount = 0;
	pSMB->Reserved = 0;
	pSMB->Flags = 0;
	pSMB->Timeout = 0;
	pSMB->Reserved2 = 0;
	param_offset = offsetof(struct smb_com_transaction2_setfsi_req, FileNum)
				- 4;
	offset = param_offset + params;

	pSMB->MaxParameterCount = cpu_to_le16(4);
	/* BB find exact max SMB PDU from sess structure BB */
	pSMB->MaxDataCount = cpu_to_le16(100);
	pSMB->SetupCount = 1;
	pSMB->Reserved3 = 0;
	pSMB->SubCommand = cpu_to_le16(TRANS2_SET_FS_INFORMATION);
	byte_count = 1 /* pad */ + params + 12;

	pSMB->DataCount = cpu_to_le16(12);
	pSMB->ParameterCount = cpu_to_le16(params);
	pSMB->TotalDataCount = pSMB->DataCount;
	pSMB->TotalParameterCount = pSMB->ParameterCount;
	pSMB->ParameterOffset = cpu_to_le16(param_offset);
	pSMB->DataOffset = cpu_to_le16(offset);

	/* Params. */
	pSMB->FileNum = 0;
	pSMB->InformationLevel = cpu_to_le16(SMB_SET_CIFS_UNIX_INFO);

	/* Data. */
	pSMB->ClientUnixMajor = cpu_to_le16(CIFS_UNIX_MAJOR_VERSION);
	pSMB->ClientUnixMinor = cpu_to_le16(CIFS_UNIX_MINOR_VERSION);
	pSMB->ClientUnixCap = cpu_to_le64(cap);

	pSMB->hdr.smb_buf_length += byte_count;
	pSMB->ByteCount = cpu_to_le16(byte_count);

	rc = SendReceive(xid, tcon->ses, (struct smb_hdr *) pSMB,
			 (struct smb_hdr *) pSMBr, &bytes_returned, 0);
	if (rc) {
		cERROR(1, ("Send error in SETFSUnixInfo = %d", rc));
	} else {		/* decode response */
		rc = validate_t2((struct smb_t2_rsp *)pSMBr);
		if (rc)
			rc = -EIO;	/* bad smb */
	}
	cifs_buf_release(pSMB);

	if (rc == -EAGAIN)
		goto SETFSUnixRetry;

	return rc;
}



int
CIFSSMBQFSPosixInfo(const int xid, struct cifsTconInfo *tcon,
		   struct kstatfs *FSData)
{
/* level 0x201  SMB_QUERY_CIFS_POSIX_INFO */
	TRANSACTION2_QFSI_REQ *pSMB = NULL;
	TRANSACTION2_QFSI_RSP *pSMBr = NULL;
	FILE_SYSTEM_POSIX_INFO *response_data;
	int rc = 0;
	int bytes_returned = 0;
	__u16 params, byte_count;

	cFYI(1, ("In QFSPosixInfo"));
QFSPosixRetry:
	rc = smb_init(SMB_COM_TRANSACTION2, 15, tcon, (void **) &pSMB,
		      (void **) &pSMBr);
	if (rc)
		return rc;

	params = 2;	/* level */
	pSMB->TotalDataCount = 0;
	pSMB->DataCount = 0;
	pSMB->DataOffset = 0;
	pSMB->MaxParameterCount = cpu_to_le16(2);
	/* BB find exact max SMB PDU from sess structure BB */
	pSMB->MaxDataCount = cpu_to_le16(100);
	pSMB->MaxSetupCount = 0;
	pSMB->Reserved = 0;
	pSMB->Flags = 0;
	pSMB->Timeout = 0;
	pSMB->Reserved2 = 0;
	byte_count = params + 1 /* pad */ ;
	pSMB->ParameterCount = cpu_to_le16(params);
	pSMB->TotalParameterCount = pSMB->ParameterCount;
	pSMB->ParameterOffset = cpu_to_le16(offsetof(struct
			smb_com_transaction2_qfsi_req, InformationLevel) - 4);
	pSMB->SetupCount = 1;
	pSMB->Reserved3 = 0;
	pSMB->SubCommand = cpu_to_le16(TRANS2_QUERY_FS_INFORMATION);
	pSMB->InformationLevel = cpu_to_le16(SMB_QUERY_POSIX_FS_INFO);
	pSMB->hdr.smb_buf_length += byte_count;
	pSMB->ByteCount = cpu_to_le16(byte_count);

	rc = SendReceive(xid, tcon->ses, (struct smb_hdr *) pSMB,
			 (struct smb_hdr *) pSMBr, &bytes_returned, 0);
	if (rc) {
		cFYI(1, ("Send error in QFSUnixInfo = %d", rc));
	} else {		/* decode response */
		rc = validate_t2((struct smb_t2_rsp *)pSMBr);

		if (rc || (pSMBr->ByteCount < 13)) {
			rc = -EIO;	/* bad smb */
		} else {
			__u16 data_offset = le16_to_cpu(pSMBr->t2.DataOffset);
			response_data =
			    (FILE_SYSTEM_POSIX_INFO
			     *) (((char *) &pSMBr->hdr.Protocol) +
				 data_offset);
			FSData->f_bsize =
					le32_to_cpu(response_data->BlockSize);
			FSData->f_blocks =
					le64_to_cpu(response_data->TotalBlocks);
			FSData->f_bfree =
			    le64_to_cpu(response_data->BlocksAvail);
			if (response_data->UserBlocksAvail == cpu_to_le64(-1)) {
				FSData->f_bavail = FSData->f_bfree;
			} else {
				FSData->f_bavail =
				    le64_to_cpu(response_data->UserBlocksAvail);
			}
			if (response_data->TotalFileNodes != cpu_to_le64(-1))
				FSData->f_files =
				     le64_to_cpu(response_data->TotalFileNodes);
			if (response_data->FreeFileNodes != cpu_to_le64(-1))
				FSData->f_ffree =
				      le64_to_cpu(response_data->FreeFileNodes);
		}
	}
	cifs_buf_release(pSMB);

	if (rc == -EAGAIN)
		goto QFSPosixRetry;

	return rc;
}


/* We can not use write of zero bytes trick to
   set file size due to need for large file support.  Also note that
   this SetPathInfo is preferred to SetFileInfo based method in next
   routine which is only needed to work around a sharing violation bug
   in Samba which this routine can run into */

int
CIFSSMBSetEOF(const int xid, struct cifsTconInfo *tcon, const char *fileName,
	      __u64 size, bool SetAllocation,
	      const struct nls_table *nls_codepage, int remap)
{
	struct smb_com_transaction2_spi_req *pSMB = NULL;
	struct smb_com_transaction2_spi_rsp *pSMBr = NULL;
	struct file_end_of_file_info *parm_data;
	int name_len;
	int rc = 0;
	int bytes_returned = 0;
	__u16 params, byte_count, data_count, param_offset, offset;

	cFYI(1, ("In SetEOF"));
SetEOFRetry:
	rc = smb_init(SMB_COM_TRANSACTION2, 15, tcon, (void **) &pSMB,
		      (void **) &pSMBr);
	if (rc)
		return rc;

	if (pSMB->hdr.Flags2 & SMBFLG2_UNICODE) {
		name_len =
		    cifsConvertToUCS((__le16 *) pSMB->FileName, fileName,
				     PATH_MAX, nls_codepage, remap);
		name_len++;	/* trailing null */
		name_len *= 2;
	} else {	/* BB improve the check for buffer overruns BB */
		name_len = strnlen(fileName, PATH_MAX);
		name_len++;	/* trailing null */
		strncpy(pSMB->FileName, fileName, name_len);
	}
	params = 6 + name_len;
	data_count = sizeof(struct file_end_of_file_info);
	pSMB->MaxParameterCount = cpu_to_le16(2);
	pSMB->MaxDataCount = cpu_to_le16(4100);
	pSMB->MaxSetupCount = 0;
	pSMB->Reserved = 0;
	pSMB->Flags = 0;
	pSMB->Timeout = 0;
	pSMB->Reserved2 = 0;
	param_offset = offsetof(struct smb_com_transaction2_spi_req,
				InformationLevel) - 4;
	offset = param_offset + params;
	if (SetAllocation) {
		if (tcon->ses->capabilities & CAP_INFOLEVEL_PASSTHRU)
			pSMB->InformationLevel =
				cpu_to_le16(SMB_SET_FILE_ALLOCATION_INFO2);
		else
			pSMB->InformationLevel =
				cpu_to_le16(SMB_SET_FILE_ALLOCATION_INFO);
	} else /* Set File Size */  {
	    if (tcon->ses->capabilities & CAP_INFOLEVEL_PASSTHRU)
		    pSMB->InformationLevel =
				cpu_to_le16(SMB_SET_FILE_END_OF_FILE_INFO2);
	    else
		    pSMB->InformationLevel =
				cpu_to_le16(SMB_SET_FILE_END_OF_FILE_INFO);
	}

	parm_data =
	    (struct file_end_of_file_info *) (((char *) &pSMB->hdr.Protocol) +
				       offset);
	pSMB->ParameterOffset = cpu_to_le16(param_offset);
	pSMB->DataOffset = cpu_to_le16(offset);
	pSMB->SetupCount = 1;
	pSMB->Reserved3 = 0;
	pSMB->SubCommand = cpu_to_le16(TRANS2_SET_PATH_INFORMATION);
	byte_count = 3 /* pad */  + params + data_count;
	pSMB->DataCount = cpu_to_le16(data_count);
	pSMB->TotalDataCount = pSMB->DataCount;
	pSMB->ParameterCount = cpu_to_le16(params);
	pSMB->TotalParameterCount = pSMB->ParameterCount;
	pSMB->Reserved4 = 0;
	pSMB->hdr.smb_buf_length += byte_count;
	parm_data->FileSize = cpu_to_le64(size);
	pSMB->ByteCount = cpu_to_le16(byte_count);
	rc = SendReceive(xid, tcon->ses, (struct smb_hdr *) pSMB,
			 (struct smb_hdr *) pSMBr, &bytes_returned, 0);
	if (rc)
		cFYI(1, ("SetPathInfo (file size) returned %d", rc));

	cifs_buf_release(pSMB);

	if (rc == -EAGAIN)
		goto SetEOFRetry;

	return rc;
}

int
CIFSSMBSetFileSize(const int xid, struct cifsTconInfo *tcon, __u64 size,
		   __u16 fid, __u32 pid_of_opener, bool SetAllocation)
{
	struct smb_com_transaction2_sfi_req *pSMB  = NULL;
	char *data_offset;
	struct file_end_of_file_info *parm_data;
	int rc = 0;
	__u16 params, param_offset, offset, byte_count, count;

	cFYI(1, ("SetFileSize (via SetFileInfo) %lld",
			(long long)size));
	rc = small_smb_init(SMB_COM_TRANSACTION2, 15, tcon, (void **) &pSMB);

	if (rc)
		return rc;

	pSMB->hdr.Pid = cpu_to_le16((__u16)pid_of_opener);
	pSMB->hdr.PidHigh = cpu_to_le16((__u16)(pid_of_opener >> 16));

	params = 6;
	pSMB->MaxSetupCount = 0;
	pSMB->Reserved = 0;
	pSMB->Flags = 0;
	pSMB->Timeout = 0;
	pSMB->Reserved2 = 0;
	param_offset = offsetof(struct smb_com_transaction2_sfi_req, Fid) - 4;
	offset = param_offset + params;

	data_offset = (char *) (&pSMB->hdr.Protocol) + offset;

	count = sizeof(struct file_end_of_file_info);
	pSMB->MaxParameterCount = cpu_to_le16(2);
	/* BB find exact max SMB PDU from sess structure BB */
	pSMB->MaxDataCount = cpu_to_le16(1000);
	pSMB->SetupCount = 1;
	pSMB->Reserved3 = 0;
	pSMB->SubCommand = cpu_to_le16(TRANS2_SET_FILE_INFORMATION);
	byte_count = 3 /* pad */  + params + count;
	pSMB->DataCount = cpu_to_le16(count);
	pSMB->ParameterCount = cpu_to_le16(params);
	pSMB->TotalDataCount = pSMB->DataCount;
	pSMB->TotalParameterCount = pSMB->ParameterCount;
	pSMB->ParameterOffset = cpu_to_le16(param_offset);
	parm_data =
		(struct file_end_of_file_info *) (((char *) &pSMB->hdr.Protocol)
				+ offset);
	pSMB->DataOffset = cpu_to_le16(offset);
	parm_data->FileSize = cpu_to_le64(size);
	pSMB->Fid = fid;
	if (SetAllocation) {
		if (tcon->ses->capabilities & CAP_INFOLEVEL_PASSTHRU)
			pSMB->InformationLevel =
				cpu_to_le16(SMB_SET_FILE_ALLOCATION_INFO2);
		else
			pSMB->InformationLevel =
				cpu_to_le16(SMB_SET_FILE_ALLOCATION_INFO);
	} else /* Set File Size */  {
	    if (tcon->ses->capabilities & CAP_INFOLEVEL_PASSTHRU)
		    pSMB->InformationLevel =
				cpu_to_le16(SMB_SET_FILE_END_OF_FILE_INFO2);
	    else
		    pSMB->InformationLevel =
				cpu_to_le16(SMB_SET_FILE_END_OF_FILE_INFO);
	}
	pSMB->Reserved4 = 0;
	pSMB->hdr.smb_buf_length += byte_count;
	pSMB->ByteCount = cpu_to_le16(byte_count);
	rc = SendReceiveNoRsp(xid, tcon->ses, (struct smb_hdr *) pSMB, 0);
	if (rc) {
		cFYI(1,
		     ("Send error in SetFileInfo (SetFileSize) = %d",
		      rc));
	}

	/* Note: On -EAGAIN error only caller can retry on handle based calls
		since file handle passed in no longer valid */

	return rc;
}

/* Some legacy servers such as NT4 require that the file times be set on
   an open handle, rather than by pathname - this is awkward due to
   potential access conflicts on the open, but it is unavoidable for these
   old servers since the only other choice is to go from 100 nanosecond DCE
   time and resort to the original setpathinfo level which takes the ancient
   DOS time format with 2 second granularity */
int
CIFSSMBSetFileInfo(const int xid, struct cifsTconInfo *tcon,
		    const FILE_BASIC_INFO *data, __u16 fid, __u32 pid_of_opener)
{
	struct smb_com_transaction2_sfi_req *pSMB  = NULL;
	char *data_offset;
	int rc = 0;
	__u16 params, param_offset, offset, byte_count, count;

	cFYI(1, ("Set Times (via SetFileInfo)"));
	rc = small_smb_init(SMB_COM_TRANSACTION2, 15, tcon, (void **) &pSMB);

	if (rc)
		return rc;

	pSMB->hdr.Pid = cpu_to_le16((__u16)pid_of_opener);
	pSMB->hdr.PidHigh = cpu_to_le16((__u16)(pid_of_opener >> 16));

	params = 6;
	pSMB->MaxSetupCount = 0;
	pSMB->Reserved = 0;
	pSMB->Flags = 0;
	pSMB->Timeout = 0;
	pSMB->Reserved2 = 0;
	param_offset = offsetof(struct smb_com_transaction2_sfi_req, Fid) - 4;
	offset = param_offset + params;

	data_offset = (char *) (&pSMB->hdr.Protocol) + offset;

	count = sizeof(FILE_BASIC_INFO);
	pSMB->MaxParameterCount = cpu_to_le16(2);
	/* BB find max SMB PDU from sess */
	pSMB->MaxDataCount = cpu_to_le16(1000);
	pSMB->SetupCount = 1;
	pSMB->Reserved3 = 0;
	pSMB->SubCommand = cpu_to_le16(TRANS2_SET_FILE_INFORMATION);
	byte_count = 3 /* pad */  + params + count;
	pSMB->DataCount = cpu_to_le16(count);
	pSMB->ParameterCount = cpu_to_le16(params);
	pSMB->TotalDataCount = pSMB->DataCount;
	pSMB->TotalParameterCount = pSMB->ParameterCount;
	pSMB->ParameterOffset = cpu_to_le16(param_offset);
	pSMB->DataOffset = cpu_to_le16(offset);
	pSMB->Fid = fid;
	if (tcon->ses->capabilities & CAP_INFOLEVEL_PASSTHRU)
		pSMB->InformationLevel = cpu_to_le16(SMB_SET_FILE_BASIC_INFO2);
	else
		pSMB->InformationLevel = cpu_to_le16(SMB_SET_FILE_BASIC_INFO);
	pSMB->Reserved4 = 0;
	pSMB->hdr.smb_buf_length += byte_count;
	pSMB->ByteCount = cpu_to_le16(byte_count);
	memcpy(data_offset, data, sizeof(FILE_BASIC_INFO));
	rc = SendReceiveNoRsp(xid, tcon->ses, (struct smb_hdr *) pSMB, 0);
	if (rc)
		cFYI(1, ("Send error in Set Time (SetFileInfo) = %d", rc));

	/* Note: On -EAGAIN error only caller can retry on handle based calls
		since file handle passed in no longer valid */

	return rc;
}

int
CIFSSMBSetFileDisposition(const int xid, struct cifsTconInfo *tcon,
			  bool delete_file, __u16 fid, __u32 pid_of_opener)
{
	struct smb_com_transaction2_sfi_req *pSMB  = NULL;
	char *data_offset;
	int rc = 0;
	__u16 params, param_offset, offset, byte_count, count;

	cFYI(1, ("Set File Disposition (via SetFileInfo)"));
	rc = small_smb_init(SMB_COM_TRANSACTION2, 15, tcon, (void **) &pSMB);

	if (rc)
		return rc;

	pSMB->hdr.Pid = cpu_to_le16((__u16)pid_of_opener);
	pSMB->hdr.PidHigh = cpu_to_le16((__u16)(pid_of_opener >> 16));

	params = 6;
	pSMB->MaxSetupCount = 0;
	pSMB->Reserved = 0;
	pSMB->Flags = 0;
	pSMB->Timeout = 0;
	pSMB->Reserved2 = 0;
	param_offset = offsetof(struct smb_com_transaction2_sfi_req, Fid) - 4;
	offset = param_offset + params;

	data_offset = (char *) (&pSMB->hdr.Protocol) + offset;

	count = 1;
	pSMB->MaxParameterCount = cpu_to_le16(2);
	/* BB find max SMB PDU from sess */
	pSMB->MaxDataCount = cpu_to_le16(1000);
	pSMB->SetupCount = 1;
	pSMB->Reserved3 = 0;
	pSMB->SubCommand = cpu_to_le16(TRANS2_SET_FILE_INFORMATION);
	byte_count = 3 /* pad */  + params + count;
	pSMB->DataCount = cpu_to_le16(count);
	pSMB->ParameterCount = cpu_to_le16(params);
	pSMB->TotalDataCount = pSMB->DataCount;
	pSMB->TotalParameterCount = pSMB->ParameterCount;
	pSMB->ParameterOffset = cpu_to_le16(param_offset);
	pSMB->DataOffset = cpu_to_le16(offset);
	pSMB->Fid = fid;
	pSMB->InformationLevel = cpu_to_le16(SMB_SET_FILE_DISPOSITION_INFO);
	pSMB->Reserved4 = 0;
	pSMB->hdr.smb_buf_length += byte_count;
	pSMB->ByteCount = cpu_to_le16(byte_count);
	*data_offset = delete_file ? 1 : 0;
	rc = SendReceiveNoRsp(xid, tcon->ses, (struct smb_hdr *) pSMB, 0);
	if (rc)
		cFYI(1, ("Send error in SetFileDisposition = %d", rc));

	return rc;
}

int
CIFSSMBSetPathInfo(const int xid, struct cifsTconInfo *tcon,
		   const char *fileName, const FILE_BASIC_INFO *data,
		   const struct nls_table *nls_codepage, int remap)
{
	TRANSACTION2_SPI_REQ *pSMB = NULL;
	TRANSACTION2_SPI_RSP *pSMBr = NULL;
	int name_len;
	int rc = 0;
	int bytes_returned = 0;
	char *data_offset;
	__u16 params, param_offset, offset, byte_count, count;

	cFYI(1, ("In SetTimes"));

SetTimesRetry:
	rc = smb_init(SMB_COM_TRANSACTION2, 15, tcon, (void **) &pSMB,
		      (void **) &pSMBr);
	if (rc)
		return rc;

	if (pSMB->hdr.Flags2 & SMBFLG2_UNICODE) {
		name_len =
		    cifsConvertToUCS((__le16 *) pSMB->FileName, fileName,
				     PATH_MAX, nls_codepage, remap);
		name_len++;	/* trailing null */
		name_len *= 2;
	} else {	/* BB improve the check for buffer overruns BB */
		name_len = strnlen(fileName, PATH_MAX);
		name_len++;	/* trailing null */
		strncpy(pSMB->FileName, fileName, name_len);
	}

	params = 6 + name_len;
	count = sizeof(FILE_BASIC_INFO);
	pSMB->MaxParameterCount = cpu_to_le16(2);
	/* BB find max SMB PDU from sess structure BB */
	pSMB->MaxDataCount = cpu_to_le16(1000);
	pSMB->MaxSetupCount = 0;
	pSMB->Reserved = 0;
	pSMB->Flags = 0;
	pSMB->Timeout = 0;
	pSMB->Reserved2 = 0;
	param_offset = offsetof(struct smb_com_transaction2_spi_req,
				InformationLevel) - 4;
	offset = param_offset + params;
	data_offset = (char *) (&pSMB->hdr.Protocol) + offset;
	pSMB->ParameterOffset = cpu_to_le16(param_offset);
	pSMB->DataOffset = cpu_to_le16(offset);
	pSMB->SetupCount = 1;
	pSMB->Reserved3 = 0;
	pSMB->SubCommand = cpu_to_le16(TRANS2_SET_PATH_INFORMATION);
	byte_count = 3 /* pad */  + params + count;

	pSMB->DataCount = cpu_to_le16(count);
	pSMB->ParameterCount = cpu_to_le16(params);
	pSMB->TotalDataCount = pSMB->DataCount;
	pSMB->TotalParameterCount = pSMB->ParameterCount;
	if (tcon->ses->capabilities & CAP_INFOLEVEL_PASSTHRU)
		pSMB->InformationLevel = cpu_to_le16(SMB_SET_FILE_BASIC_INFO2);
	else
		pSMB->InformationLevel = cpu_to_le16(SMB_SET_FILE_BASIC_INFO);
	pSMB->Reserved4 = 0;
	pSMB->hdr.smb_buf_length += byte_count;
	memcpy(data_offset, data, sizeof(FILE_BASIC_INFO));
	pSMB->ByteCount = cpu_to_le16(byte_count);
	rc = SendReceive(xid, tcon->ses, (struct smb_hdr *) pSMB,
			 (struct smb_hdr *) pSMBr, &bytes_returned, 0);
	if (rc)
		cFYI(1, ("SetPathInfo (times) returned %d", rc));

	cifs_buf_release(pSMB);

	if (rc == -EAGAIN)
		goto SetTimesRetry;

	return rc;
}

/* Can not be used to set time stamps yet (due to old DOS time format) */
/* Can be used to set attributes */
#if 0  /* Possibly not needed - since it turns out that strangely NT4 has a bug
	  handling it anyway and NT4 was what we thought it would be needed for
	  Do not delete it until we prove whether needed for Win9x though */
int
CIFSSMBSetAttrLegacy(int xid, struct cifsTconInfo *tcon, char *fileName,
		__u16 dos_attrs, const struct nls_table *nls_codepage)
{
	SETATTR_REQ *pSMB = NULL;
	SETATTR_RSP *pSMBr = NULL;
	int rc = 0;
	int bytes_returned;
	int name_len;

	cFYI(1, ("In SetAttrLegacy"));

SetAttrLgcyRetry:
	rc = smb_init(SMB_COM_SETATTR, 8, tcon, (void **) &pSMB,
		      (void **) &pSMBr);
	if (rc)
		return rc;

	if (pSMB->hdr.Flags2 & SMBFLG2_UNICODE) {
		name_len =
			ConvertToUCS((__le16 *) pSMB->fileName, fileName,
				PATH_MAX, nls_codepage);
		name_len++;     /* trailing null */
		name_len *= 2;
	} else {	/* BB improve the check for buffer overruns BB */
		name_len = strnlen(fileName, PATH_MAX);
		name_len++;     /* trailing null */
		strncpy(pSMB->fileName, fileName, name_len);
	}
	pSMB->attr = cpu_to_le16(dos_attrs);
	pSMB->BufferFormat = 0x04;
	pSMB->hdr.smb_buf_length += name_len + 1;
	pSMB->ByteCount = cpu_to_le16(name_len + 1);
	rc = SendReceive(xid, tcon->ses, (struct smb_hdr *) pSMB,
			 (struct smb_hdr *) pSMBr, &bytes_returned, 0);
	if (rc)
		cFYI(1, ("Error in LegacySetAttr = %d", rc));

	cifs_buf_release(pSMB);

	if (rc == -EAGAIN)
		goto SetAttrLgcyRetry;

	return rc;
}
#endif /* temporarily unneeded SetAttr legacy function */

int
CIFSSMBUnixSetInfo(const int xid, struct cifsTconInfo *tcon, char *fileName,
		   const struct cifs_unix_set_info_args *args,
		   const struct nls_table *nls_codepage, int remap)
{
	TRANSACTION2_SPI_REQ *pSMB = NULL;
	TRANSACTION2_SPI_RSP *pSMBr = NULL;
	int name_len;
	int rc = 0;
	int bytes_returned = 0;
	FILE_UNIX_BASIC_INFO *data_offset;
	__u16 params, param_offset, offset, count, byte_count;
	__u64 mode = args->mode;

	cFYI(1, ("In SetUID/GID/Mode"));
setPermsRetry:
	rc = smb_init(SMB_COM_TRANSACTION2, 15, tcon, (void **) &pSMB,
		      (void **) &pSMBr);
	if (rc)
		return rc;

	if (pSMB->hdr.Flags2 & SMBFLG2_UNICODE) {
		name_len =
		    cifsConvertToUCS((__le16 *) pSMB->FileName, fileName,
				     PATH_MAX, nls_codepage, remap);
		name_len++;	/* trailing null */
		name_len *= 2;
	} else {	/* BB improve the check for buffer overruns BB */
		name_len = strnlen(fileName, PATH_MAX);
		name_len++;	/* trailing null */
		strncpy(pSMB->FileName, fileName, name_len);
	}

	params = 6 + name_len;
	count = sizeof(FILE_UNIX_BASIC_INFO);
	pSMB->MaxParameterCount = cpu_to_le16(2);
	/* BB find max SMB PDU from sess structure BB */
	pSMB->MaxDataCount = cpu_to_le16(1000);
	pSMB->MaxSetupCount = 0;
	pSMB->Reserved = 0;
	pSMB->Flags = 0;
	pSMB->Timeout = 0;
	pSMB->Reserved2 = 0;
	param_offset = offsetof(struct smb_com_transaction2_spi_req,
				InformationLevel) - 4;
	offset = param_offset + params;
	data_offset =
	    (FILE_UNIX_BASIC_INFO *) ((char *) &pSMB->hdr.Protocol +
				      offset);
	memset(data_offset, 0, count);
	pSMB->DataOffset = cpu_to_le16(offset);
	pSMB->ParameterOffset = cpu_to_le16(param_offset);
	pSMB->SetupCount = 1;
	pSMB->Reserved3 = 0;
	pSMB->SubCommand = cpu_to_le16(TRANS2_SET_PATH_INFORMATION);
	byte_count = 3 /* pad */  + params + count;
	pSMB->ParameterCount = cpu_to_le16(params);
	pSMB->DataCount = cpu_to_le16(count);
	pSMB->TotalParameterCount = pSMB->ParameterCount;
	pSMB->TotalDataCount = pSMB->DataCount;
	pSMB->InformationLevel = cpu_to_le16(SMB_SET_FILE_UNIX_BASIC);
	pSMB->Reserved4 = 0;
	pSMB->hdr.smb_buf_length += byte_count;
	/* Samba server ignores set of file size to zero due to bugs in some
	older clients, but we should be precise - we use SetFileSize to
	set file size and do not want to truncate file size to zero
	accidently as happened on one Samba server beta by putting
	zero instead of -1 here */
	data_offset->EndOfFile = cpu_to_le64(NO_CHANGE_64);
	data_offset->NumOfBytes = cpu_to_le64(NO_CHANGE_64);
	data_offset->LastStatusChange = cpu_to_le64(args->ctime);
	data_offset->LastAccessTime = cpu_to_le64(args->atime);
	data_offset->LastModificationTime = cpu_to_le64(args->mtime);
	data_offset->Uid = cpu_to_le64(args->uid);
	data_offset->Gid = cpu_to_le64(args->gid);
	/* better to leave device as zero when it is  */
	data_offset->DevMajor = cpu_to_le64(MAJOR(args->device));
	data_offset->DevMinor = cpu_to_le64(MINOR(args->device));
	data_offset->Permissions = cpu_to_le64(mode);

	if (S_ISREG(mode))
		data_offset->Type = cpu_to_le32(UNIX_FILE);
	else if (S_ISDIR(mode))
		data_offset->Type = cpu_to_le32(UNIX_DIR);
	else if (S_ISLNK(mode))
		data_offset->Type = cpu_to_le32(UNIX_SYMLINK);
	else if (S_ISCHR(mode))
		data_offset->Type = cpu_to_le32(UNIX_CHARDEV);
	else if (S_ISBLK(mode))
		data_offset->Type = cpu_to_le32(UNIX_BLOCKDEV);
	else if (S_ISFIFO(mode))
		data_offset->Type = cpu_to_le32(UNIX_FIFO);
	else if (S_ISSOCK(mode))
		data_offset->Type = cpu_to_le32(UNIX_SOCKET);


	pSMB->ByteCount = cpu_to_le16(byte_count);
	rc = SendReceive(xid, tcon->ses, (struct smb_hdr *) pSMB,
			 (struct smb_hdr *) pSMBr, &bytes_returned, 0);
	if (rc)
		cFYI(1, ("SetPathInfo (perms) returned %d", rc));

	cifs_buf_release(pSMB);
	if (rc == -EAGAIN)
		goto setPermsRetry;
	return rc;
}

int CIFSSMBNotify(const int xid, struct cifsTconInfo *tcon,
		  const int notify_subdirs, const __u16 netfid,
		  __u32 filter, struct file *pfile, int multishot,
		  const struct nls_table *nls_codepage)
{
	int rc = 0;
	struct smb_com_transaction_change_notify_req *pSMB = NULL;
	struct smb_com_ntransaction_change_notify_rsp *pSMBr = NULL;
	struct dir_notify_req *dnotify_req;
	int bytes_returned;

	cFYI(1, ("In CIFSSMBNotify for file handle %d", (int)netfid));
	rc = smb_init(SMB_COM_NT_TRANSACT, 23, tcon, (void **) &pSMB,
		      (void **) &pSMBr);
	if (rc)
		return rc;

	pSMB->TotalParameterCount = 0 ;
	pSMB->TotalDataCount = 0;
	pSMB->MaxParameterCount = cpu_to_le32(2);
	/* BB find exact data count max from sess structure BB */
	pSMB->MaxDataCount = 0; /* same in little endian or be */
/* BB VERIFY verify which is correct for above BB */
	pSMB->MaxDataCount = cpu_to_le32((tcon->ses->server->maxBuf -
					     MAX_CIFS_HDR_SIZE) & 0xFFFFFF00);

	pSMB->MaxSetupCount = 4;
	pSMB->Reserved = 0;
	pSMB->ParameterOffset = 0;
	pSMB->DataCount = 0;
	pSMB->DataOffset = 0;
	pSMB->SetupCount = 4; /* single byte does not need le conversion */
	pSMB->SubCommand = cpu_to_le16(NT_TRANSACT_NOTIFY_CHANGE);
	pSMB->ParameterCount = pSMB->TotalParameterCount;
	if (notify_subdirs)
		pSMB->WatchTree = 1; /* one byte - no le conversion needed */
	pSMB->Reserved2 = 0;
	pSMB->CompletionFilter = cpu_to_le32(filter);
	pSMB->Fid = netfid; /* file handle always le */
	pSMB->ByteCount = 0;

	rc = SendReceive(xid, tcon->ses, (struct smb_hdr *) pSMB,
			 (struct smb_hdr *)pSMBr, &bytes_returned,
			 CIFS_ASYNC_OP);
	if (rc) {
		cFYI(1, ("Error in Notify = %d", rc));
	} else {
		/* Add file to outstanding requests */
		/* BB change to kmem cache alloc */
		dnotify_req = kmalloc(
						sizeof(struct dir_notify_req),
						 GFP_KERNEL);
		if (dnotify_req) {
			dnotify_req->Pid = pSMB->hdr.Pid;
			dnotify_req->PidHigh = pSMB->hdr.PidHigh;
			dnotify_req->Mid = pSMB->hdr.Mid;
			dnotify_req->Tid = pSMB->hdr.Tid;
			dnotify_req->Uid = pSMB->hdr.Uid;
			dnotify_req->netfid = netfid;
			dnotify_req->pfile = pfile;
			dnotify_req->filter = filter;
			dnotify_req->multishot = multishot;
			spin_lock(&GlobalMid_Lock);
			list_add_tail(&dnotify_req->lhead,
					&GlobalDnotifyReqList);
			spin_unlock(&GlobalMid_Lock);
		} else
			rc = -ENOMEM;
	}
	cifs_buf_release(pSMB);
	return rc;
}
#ifdef CONFIG_CIFS_XATTR
ssize_t
CIFSSMBQAllEAs(const int xid, struct cifsTconInfo *tcon,
		 const unsigned char *searchName,
		 char *EAData, size_t buf_size,
		 const struct nls_table *nls_codepage, int remap)
{
		/* BB assumes one setup word */
	TRANSACTION2_QPI_REQ *pSMB = NULL;
	TRANSACTION2_QPI_RSP *pSMBr = NULL;
	int rc = 0;
	int bytes_returned;
	int name_len;
	struct fea *temp_fea;
	char *temp_ptr;
	__u16 params, byte_count;

	cFYI(1, ("In Query All EAs path %s", searchName));
QAllEAsRetry:
	rc = smb_init(SMB_COM_TRANSACTION2, 15, tcon, (void **) &pSMB,
		      (void **) &pSMBr);
	if (rc)
		return rc;

	if (pSMB->hdr.Flags2 & SMBFLG2_UNICODE) {
		name_len =
		    cifsConvertToUCS((__le16 *) pSMB->FileName, searchName,
				     PATH_MAX, nls_codepage, remap);
		name_len++;	/* trailing null */
		name_len *= 2;
	} else {	/* BB improve the check for buffer overruns BB */
		name_len = strnlen(searchName, PATH_MAX);
		name_len++;	/* trailing null */
		strncpy(pSMB->FileName, searchName, name_len);
	}

	params = 2 /* level */ + 4 /* reserved */ + name_len /* includes NUL */;
	pSMB->TotalDataCount = 0;
	pSMB->MaxParameterCount = cpu_to_le16(2);
	/* BB find exact max SMB PDU from sess structure BB */
	pSMB->MaxDataCount = cpu_to_le16(4000);
	pSMB->MaxSetupCount = 0;
	pSMB->Reserved = 0;
	pSMB->Flags = 0;
	pSMB->Timeout = 0;
	pSMB->Reserved2 = 0;
	pSMB->ParameterOffset = cpu_to_le16(offsetof(
	struct smb_com_transaction2_qpi_req, InformationLevel) - 4);
	pSMB->DataCount = 0;
	pSMB->DataOffset = 0;
	pSMB->SetupCount = 1;
	pSMB->Reserved3 = 0;
	pSMB->SubCommand = cpu_to_le16(TRANS2_QUERY_PATH_INFORMATION);
	byte_count = params + 1 /* pad */ ;
	pSMB->TotalParameterCount = cpu_to_le16(params);
	pSMB->ParameterCount = pSMB->TotalParameterCount;
	pSMB->InformationLevel = cpu_to_le16(SMB_INFO_QUERY_ALL_EAS);
	pSMB->Reserved4 = 0;
	pSMB->hdr.smb_buf_length += byte_count;
	pSMB->ByteCount = cpu_to_le16(byte_count);

	rc = SendReceive(xid, tcon->ses, (struct smb_hdr *) pSMB,
			 (struct smb_hdr *) pSMBr, &bytes_returned, 0);
	if (rc) {
		cFYI(1, ("Send error in QueryAllEAs = %d", rc));
	} else {		/* decode response */
		rc = validate_t2((struct smb_t2_rsp *)pSMBr);

		/* BB also check enough total bytes returned */
		/* BB we need to improve the validity checking
		of these trans2 responses */
		if (rc || (pSMBr->ByteCount < 4))
			rc = -EIO;	/* bad smb */
	   /* else if (pFindData){
			memcpy((char *) pFindData,
			       (char *) &pSMBr->hdr.Protocol +
			       data_offset, kl);
		}*/ else {
			/* check that length of list is not more than bcc */
			/* check that each entry does not go beyond length
			   of list */
			/* check that each element of each entry does not
			   go beyond end of list */
			__u16 data_offset = le16_to_cpu(pSMBr->t2.DataOffset);
			struct fealist *ea_response_data;
			rc = 0;
			/* validate_trans2_offsets() */
			/* BB check if start of smb + data_offset > &bcc+ bcc */
			ea_response_data = (struct fealist *)
				(((char *) &pSMBr->hdr.Protocol) +
				data_offset);
			name_len = le32_to_cpu(ea_response_data->list_len);
			cFYI(1, ("ea length %d", name_len));
			if (name_len <= 8) {
			/* returned EA size zeroed at top of function */
				cFYI(1, ("empty EA list returned from server"));
			} else {
				/* account for ea list len */
				name_len -= 4;
				temp_fea = ea_response_data->list;
				temp_ptr = (char *)temp_fea;
				while (name_len > 0) {
					__u16 value_len;
					name_len -= 4;
					temp_ptr += 4;
					rc += temp_fea->name_len;
				/* account for prefix user. and trailing null */
					rc = rc + 5 + 1;
					if (rc < (int)buf_size) {
						memcpy(EAData, "user.", 5);
						EAData += 5;
						memcpy(EAData, temp_ptr,
						       temp_fea->name_len);
						EAData += temp_fea->name_len;
						/* null terminate name */
						*EAData = 0;
						EAData = EAData + 1;
					} else if (buf_size == 0) {
						/* skip copy - calc size only */
					} else {
						/* stop before overrun buffer */
						rc = -ERANGE;
						break;
					}
					name_len -= temp_fea->name_len;
					temp_ptr += temp_fea->name_len;
					/* account for trailing null */
					name_len--;
					temp_ptr++;
					value_len =
					      le16_to_cpu(temp_fea->value_len);
					name_len -= value_len;
					temp_ptr += value_len;
					/* BB check that temp_ptr is still
					      within the SMB BB*/

					/* no trailing null to account for
					   in value len */
					/* go on to next EA */
					temp_fea = (struct fea *)temp_ptr;
				}
			}
		}
	}
	cifs_buf_release(pSMB);
	if (rc == -EAGAIN)
		goto QAllEAsRetry;

	return (ssize_t)rc;
}

ssize_t CIFSSMBQueryEA(const int xid, struct cifsTconInfo *tcon,
		const unsigned char *searchName, const unsigned char *ea_name,
		unsigned char *ea_value, size_t buf_size,
		const struct nls_table *nls_codepage, int remap)
{
	TRANSACTION2_QPI_REQ *pSMB = NULL;
	TRANSACTION2_QPI_RSP *pSMBr = NULL;
	int rc = 0;
	int bytes_returned;
	int name_len;
	struct fea *temp_fea;
	char *temp_ptr;
	__u16 params, byte_count;

	cFYI(1, ("In Query EA path %s", searchName));
QEARetry:
	rc = smb_init(SMB_COM_TRANSACTION2, 15, tcon, (void **) &pSMB,
		      (void **) &pSMBr);
	if (rc)
		return rc;

	if (pSMB->hdr.Flags2 & SMBFLG2_UNICODE) {
		name_len =
		    cifsConvertToUCS((__le16 *) pSMB->FileName, searchName,
				     PATH_MAX, nls_codepage, remap);
		name_len++;	/* trailing null */
		name_len *= 2;
	} else {	/* BB improve the check for buffer overruns BB */
		name_len = strnlen(searchName, PATH_MAX);
		name_len++;	/* trailing null */
		strncpy(pSMB->FileName, searchName, name_len);
	}

	params = 2 /* level */ + 4 /* reserved */ + name_len /* includes NUL */;
	pSMB->TotalDataCount = 0;
	pSMB->MaxParameterCount = cpu_to_le16(2);
	/* BB find exact max SMB PDU from sess structure BB */
	pSMB->MaxDataCount = cpu_to_le16(4000);
	pSMB->MaxSetupCount = 0;
	pSMB->Reserved = 0;
	pSMB->Flags = 0;
	pSMB->Timeout = 0;
	pSMB->Reserved2 = 0;
	pSMB->ParameterOffset = cpu_to_le16(offsetof(
		struct smb_com_transaction2_qpi_req, InformationLevel) - 4);
	pSMB->DataCount = 0;
	pSMB->DataOffset = 0;
	pSMB->SetupCount = 1;
	pSMB->Reserved3 = 0;
	pSMB->SubCommand = cpu_to_le16(TRANS2_QUERY_PATH_INFORMATION);
	byte_count = params + 1 /* pad */ ;
	pSMB->TotalParameterCount = cpu_to_le16(params);
	pSMB->ParameterCount = pSMB->TotalParameterCount;
	pSMB->InformationLevel = cpu_to_le16(SMB_INFO_QUERY_ALL_EAS);
	pSMB->Reserved4 = 0;
	pSMB->hdr.smb_buf_length += byte_count;
	pSMB->ByteCount = cpu_to_le16(byte_count);

	rc = SendReceive(xid, tcon->ses, (struct smb_hdr *) pSMB,
			 (struct smb_hdr *) pSMBr, &bytes_returned, 0);
	if (rc) {
		cFYI(1, ("Send error in Query EA = %d", rc));
	} else {		/* decode response */
		rc = validate_t2((struct smb_t2_rsp *)pSMBr);

		/* BB also check enough total bytes returned */
		/* BB we need to improve the validity checking
		of these trans2 responses */
		if (rc || (pSMBr->ByteCount < 4))
			rc = -EIO;	/* bad smb */
	   /* else if (pFindData){
			memcpy((char *) pFindData,
			       (char *) &pSMBr->hdr.Protocol +
			       data_offset, kl);
		}*/ else {
			/* check that length of list is not more than bcc */
			/* check that each entry does not go beyond length
			   of list */
			/* check that each element of each entry does not
			   go beyond end of list */
			__u16 data_offset = le16_to_cpu(pSMBr->t2.DataOffset);
			struct fealist *ea_response_data;
			rc = -ENODATA;
			/* validate_trans2_offsets() */
			/* BB check if start of smb + data_offset > &bcc+ bcc*/
			ea_response_data = (struct fealist *)
				(((char *) &pSMBr->hdr.Protocol) +
				data_offset);
			name_len = le32_to_cpu(ea_response_data->list_len);
			cFYI(1, ("ea length %d", name_len));
			if (name_len <= 8) {
			/* returned EA size zeroed at top of function */
				cFYI(1, ("empty EA list returned from server"));
			} else {
				/* account for ea list len */
				name_len -= 4;
				temp_fea = ea_response_data->list;
				temp_ptr = (char *)temp_fea;
				/* loop through checking if we have a matching
				name and then return the associated value */
				while (name_len > 0) {
					__u16 value_len;
					name_len -= 4;
					temp_ptr += 4;
					value_len =
					      le16_to_cpu(temp_fea->value_len);
				/* BB validate that value_len falls within SMB,
				even though maximum for name_len is 255 */
					if (memcmp(temp_fea->name, ea_name,
						  temp_fea->name_len) == 0) {
						/* found a match */
						rc = value_len;
				/* account for prefix user. and trailing null */
						if (rc <= (int)buf_size) {
							memcpy(ea_value,
								temp_fea->name+temp_fea->name_len+1,
								rc);
							/* ea values, unlike ea
							   names, are not null
							   terminated */
						} else if (buf_size == 0) {
						/* skip copy - calc size only */
						} else {
						/* stop before overrun buffer */
							rc = -ERANGE;
						}
						break;
					}
					name_len -= temp_fea->name_len;
					temp_ptr += temp_fea->name_len;
					/* account for trailing null */
					name_len--;
					temp_ptr++;
					name_len -= value_len;
					temp_ptr += value_len;
					/* No trailing null to account for in
					   value_len.  Go on to next EA */
					temp_fea = (struct fea *)temp_ptr;
				}
			}
		}
	}
	cifs_buf_release(pSMB);
	if (rc == -EAGAIN)
		goto QEARetry;

	return (ssize_t)rc;
}

int
CIFSSMBSetEA(const int xid, struct cifsTconInfo *tcon, const char *fileName,
	     const char *ea_name, const void *ea_value,
	     const __u16 ea_value_len, const struct nls_table *nls_codepage,
	     int remap)
{
	struct smb_com_transaction2_spi_req *pSMB = NULL;
	struct smb_com_transaction2_spi_rsp *pSMBr = NULL;
	struct fealist *parm_data;
	int name_len;
	int rc = 0;
	int bytes_returned = 0;
	__u16 params, param_offset, byte_count, offset, count;

	cFYI(1, ("In SetEA"));
SetEARetry:
	rc = smb_init(SMB_COM_TRANSACTION2, 15, tcon, (void **) &pSMB,
		      (void **) &pSMBr);
	if (rc)
		return rc;

	if (pSMB->hdr.Flags2 & SMBFLG2_UNICODE) {
		name_len =
		    cifsConvertToUCS((__le16 *) pSMB->FileName, fileName,
				     PATH_MAX, nls_codepage, remap);
		name_len++;	/* trailing null */
		name_len *= 2;
	} else {	/* BB improve the check for buffer overruns BB */
		name_len = strnlen(fileName, PATH_MAX);
		name_len++;	/* trailing null */
		strncpy(pSMB->FileName, fileName, name_len);
	}

	params = 6 + name_len;

	/* done calculating parms using name_len of file name,
	now use name_len to calculate length of ea name
	we are going to create in the inode xattrs */
	if (ea_name == NULL)
		name_len = 0;
	else
		name_len = strnlen(ea_name, 255);

	count = sizeof(*parm_data) + ea_value_len + name_len;
	pSMB->MaxParameterCount = cpu_to_le16(2);
	/* BB find max SMB PDU from sess */
	pSMB->MaxDataCount = cpu_to_le16(1000);
	pSMB->MaxSetupCount = 0;
	pSMB->Reserved = 0;
	pSMB->Flags = 0;
	pSMB->Timeout = 0;
	pSMB->Reserved2 = 0;
	param_offset = offsetof(struct smb_com_transaction2_spi_req,
				InformationLevel) - 4;
	offset = param_offset + params;
	pSMB->InformationLevel =
		cpu_to_le16(SMB_SET_FILE_EA);

	parm_data =
		(struct fealist *) (((char *) &pSMB->hdr.Protocol) +
				       offset);
	pSMB->ParameterOffset = cpu_to_le16(param_offset);
	pSMB->DataOffset = cpu_to_le16(offset);
	pSMB->SetupCount = 1;
	pSMB->Reserved3 = 0;
	pSMB->SubCommand = cpu_to_le16(TRANS2_SET_PATH_INFORMATION);
	byte_count = 3 /* pad */  + params + count;
	pSMB->DataCount = cpu_to_le16(count);
	parm_data->list_len = cpu_to_le32(count);
	parm_data->list[0].EA_flags = 0;
	/* we checked above that name len is less than 255 */
	parm_data->list[0].name_len = (__u8)name_len;
	/* EA names are always ASCII */
	if (ea_name)
		strncpy(parm_data->list[0].name, ea_name, name_len);
	parm_data->list[0].name[name_len] = 0;
	parm_data->list[0].value_len = cpu_to_le16(ea_value_len);
	/* caller ensures that ea_value_len is less than 64K but
	we need to ensure that it fits within the smb */

	/*BB add length check to see if it would fit in
	     negotiated SMB buffer size BB */
	/* if (ea_value_len > buffer_size - 512 (enough for header)) */
	if (ea_value_len)
		memcpy(parm_data->list[0].name+name_len+1,
		       ea_value, ea_value_len);

	pSMB->TotalDataCount = pSMB->DataCount;
	pSMB->ParameterCount = cpu_to_le16(params);
	pSMB->TotalParameterCount = pSMB->ParameterCount;
	pSMB->Reserved4 = 0;
	pSMB->hdr.smb_buf_length += byte_count;
	pSMB->ByteCount = cpu_to_le16(byte_count);
	rc = SendReceive(xid, tcon->ses, (struct smb_hdr *) pSMB,
			 (struct smb_hdr *) pSMBr, &bytes_returned, 0);
	if (rc)
		cFYI(1, ("SetPathInfo (EA) returned %d", rc));

	cifs_buf_release(pSMB);

	if (rc == -EAGAIN)
		goto SetEARetry;

	return rc;
}

#endif<|MERGE_RESOLUTION|>--- conflicted
+++ resolved
@@ -1516,11 +1516,7 @@
 	__u32 bytes_sent;
 	__u16 byte_count;
 
-<<<<<<< HEAD
-	/* cFYI(1, ("write at %lld %d bytes",offset,count));*/
-=======
 	/* cFYI(1, ("write at %lld %d bytes", offset, count));*/
->>>>>>> 18e352e4
 	if (tcon->ses == NULL)
 		return -ECONNABORTED;
 
@@ -3626,10 +3622,6 @@
 					le16_to_cpu(parms->SearchCount);
 			psrch_inf->index_of_last_entry = 2 /* skip . and .. */ +
 				psrch_inf->entries_in_buffer;
-<<<<<<< HEAD
-			psrch_inf->last_entry = psrch_inf->srch_entries_start +
-					le16_to_cpu(parms->LastNameOffset);
-=======
 			lnoff = le16_to_cpu(parms->LastNameOffset);
 			if (tcon->ses->server->maxBuf - MAX_CIFS_HDR_SIZE <
 			      lnoff) {
@@ -3641,7 +3633,6 @@
 			psrch_inf->last_entry = psrch_inf->srch_entries_start +
 							lnoff;
 
->>>>>>> 18e352e4
 			*pnetfid = parms->SearchHandle;
 		} else {
 			cifs_buf_release(pSMB);
@@ -3759,10 +3750,6 @@
 						le16_to_cpu(parms->SearchCount);
 			psrch_inf->index_of_last_entry +=
 				psrch_inf->entries_in_buffer;
-<<<<<<< HEAD
-			psrch_inf->last_entry = psrch_inf->srch_entries_start +
-					le16_to_cpu(parms->LastNameOffset);
-=======
 			lnoff = le16_to_cpu(parms->LastNameOffset);
 			if (tcon->ses->server->maxBuf - MAX_CIFS_HDR_SIZE <
 			      lnoff) {
@@ -3773,7 +3760,6 @@
 				psrch_inf->last_entry =
 					psrch_inf->srch_entries_start + lnoff;
 
->>>>>>> 18e352e4
 /*  cFYI(1,("fnxt2 entries in buf %d index_of_last %d",
 	    psrch_inf->entries_in_buffer, psrch_inf->index_of_last_entry)); */
 
