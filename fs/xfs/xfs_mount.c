// SPDX-License-Identifier: GPL-2.0
/*
 * Copyright (c) 2000-2005 Silicon Graphics, Inc.
 * All Rights Reserved.
 */
#include "xfs.h"
#include "xfs_fs.h"
#include "xfs_shared.h"
#include "xfs_format.h"
#include "xfs_log_format.h"
#include "xfs_trans_resv.h"
#include "xfs_bit.h"
#include "xfs_sb.h"
#include "xfs_mount.h"
#include "xfs_inode.h"
#include "xfs_dir2.h"
#include "xfs_ialloc.h"
#include "xfs_alloc.h"
#include "xfs_rtalloc.h"
#include "xfs_bmap.h"
#include "xfs_trans.h"
#include "xfs_trans_priv.h"
#include "xfs_log.h"
#include "xfs_error.h"
#include "xfs_quota.h"
#include "xfs_fsops.h"
#include "xfs_icache.h"
#include "xfs_sysfs.h"
#include "xfs_rmap_btree.h"
#include "xfs_refcount_btree.h"
#include "xfs_reflink.h"
#include "xfs_extent_busy.h"
#include "xfs_health.h"
#include "xfs_trace.h"
<<<<<<< HEAD
=======
#include "xfs_ag.h"
>>>>>>> 7d2a07b7

static DEFINE_MUTEX(xfs_uuid_table_mutex);
static int xfs_uuid_table_size;
static uuid_t *xfs_uuid_table;

void
xfs_uuid_table_free(void)
{
	if (xfs_uuid_table_size == 0)
		return;
	kmem_free(xfs_uuid_table);
	xfs_uuid_table = NULL;
	xfs_uuid_table_size = 0;
}

/*
 * See if the UUID is unique among mounted XFS filesystems.
 * Mount fails if UUID is nil or a FS with the same UUID is already mounted.
 */
STATIC int
xfs_uuid_mount(
	struct xfs_mount	*mp)
{
	uuid_t			*uuid = &mp->m_sb.sb_uuid;
	int			hole, i;

	/* Publish UUID in struct super_block */
	uuid_copy(&mp->m_super->s_uuid, uuid);

	if (mp->m_flags & XFS_MOUNT_NOUUID)
		return 0;

	if (uuid_is_null(uuid)) {
		xfs_warn(mp, "Filesystem has null UUID - can't mount");
		return -EINVAL;
	}

	mutex_lock(&xfs_uuid_table_mutex);
	for (i = 0, hole = -1; i < xfs_uuid_table_size; i++) {
		if (uuid_is_null(&xfs_uuid_table[i])) {
			hole = i;
			continue;
		}
		if (uuid_equal(uuid, &xfs_uuid_table[i]))
			goto out_duplicate;
	}

	if (hole < 0) {
		xfs_uuid_table = krealloc(xfs_uuid_table,
			(xfs_uuid_table_size + 1) * sizeof(*xfs_uuid_table),
<<<<<<< HEAD
			0);
=======
			GFP_KERNEL | __GFP_NOFAIL);
>>>>>>> 7d2a07b7
		hole = xfs_uuid_table_size++;
	}
	xfs_uuid_table[hole] = *uuid;
	mutex_unlock(&xfs_uuid_table_mutex);

	return 0;

 out_duplicate:
	mutex_unlock(&xfs_uuid_table_mutex);
	xfs_warn(mp, "Filesystem has duplicate UUID %pU - can't mount", uuid);
	return -EINVAL;
}

STATIC void
xfs_uuid_unmount(
	struct xfs_mount	*mp)
{
	uuid_t			*uuid = &mp->m_sb.sb_uuid;
	int			i;

	if (mp->m_flags & XFS_MOUNT_NOUUID)
		return;

	mutex_lock(&xfs_uuid_table_mutex);
	for (i = 0; i < xfs_uuid_table_size; i++) {
		if (uuid_is_null(&xfs_uuid_table[i]))
			continue;
		if (!uuid_equal(uuid, &xfs_uuid_table[i]))
			continue;
		memset(&xfs_uuid_table[i], 0, sizeof(uuid_t));
		break;
	}
	ASSERT(i < xfs_uuid_table_size);
	mutex_unlock(&xfs_uuid_table_mutex);
}

/*
 * Check size of device based on the (data/realtime) block count.
 * Note: this check is used by the growfs code as well as mount.
 */
int
xfs_sb_validate_fsb_count(
	xfs_sb_t	*sbp,
	uint64_t	nblocks)
{
	ASSERT(PAGE_SHIFT >= sbp->sb_blocklog);
	ASSERT(sbp->sb_blocklog >= BBSHIFT);

	/* Limited by ULONG_MAX of page cache index */
	if (nblocks >> (PAGE_SHIFT - sbp->sb_blocklog) > ULONG_MAX)
		return -EFBIG;
	return 0;
}

<<<<<<< HEAD
int
xfs_initialize_perag(
	xfs_mount_t	*mp,
	xfs_agnumber_t	agcount,
	xfs_agnumber_t	*maxagi)
{
	xfs_agnumber_t	index;
	xfs_agnumber_t	first_initialised = NULLAGNUMBER;
	xfs_perag_t	*pag;
	int		error = -ENOMEM;

	/*
	 * Walk the current per-ag tree so we don't try to initialise AGs
	 * that already exist (growfs case). Allocate and insert all the
	 * AGs we don't find ready for initialisation.
	 */
	for (index = 0; index < agcount; index++) {
		pag = xfs_perag_get(mp, index);
		if (pag) {
			xfs_perag_put(pag);
			continue;
		}

		pag = kmem_zalloc(sizeof(*pag), KM_MAYFAIL);
		if (!pag) {
			error = -ENOMEM;
			goto out_unwind_new_pags;
		}
		pag->pag_agno = index;
		pag->pag_mount = mp;
		spin_lock_init(&pag->pag_ici_lock);
		mutex_init(&pag->pag_ici_reclaim_lock);
		INIT_RADIX_TREE(&pag->pag_ici_root, GFP_ATOMIC);

		error = xfs_buf_hash_init(pag);
		if (error)
			goto out_free_pag;
		init_waitqueue_head(&pag->pagb_wait);
		spin_lock_init(&pag->pagb_lock);
		pag->pagb_count = 0;
		pag->pagb_tree = RB_ROOT;

		error = radix_tree_preload(GFP_NOFS);
		if (error)
			goto out_hash_destroy;

		spin_lock(&mp->m_perag_lock);
		if (radix_tree_insert(&mp->m_perag_tree, index, pag)) {
			WARN_ON_ONCE(1);
			spin_unlock(&mp->m_perag_lock);
			radix_tree_preload_end();
			error = -EEXIST;
			goto out_hash_destroy;
		}
		spin_unlock(&mp->m_perag_lock);
		radix_tree_preload_end();
		/* first new pag is fully initialized */
		if (first_initialised == NULLAGNUMBER)
			first_initialised = index;
		error = xfs_iunlink_init(pag);
		if (error)
			goto out_hash_destroy;
		spin_lock_init(&pag->pag_state_lock);
	}

	index = xfs_set_inode_alloc(mp, agcount);

	if (maxagi)
		*maxagi = index;

	mp->m_ag_prealloc_blocks = xfs_prealloc_blocks(mp);
	return 0;

out_hash_destroy:
	xfs_buf_hash_destroy(pag);
out_free_pag:
	mutex_destroy(&pag->pag_ici_reclaim_lock);
	kmem_free(pag);
out_unwind_new_pags:
	/* unwind any prior newly initialized pags */
	for (index = first_initialised; index < agcount; index++) {
		pag = radix_tree_delete(&mp->m_perag_tree, index);
		if (!pag)
			break;
		xfs_buf_hash_destroy(pag);
		xfs_iunlink_destroy(pag);
		mutex_destroy(&pag->pag_ici_reclaim_lock);
		kmem_free(pag);
	}
	return error;
}

=======
>>>>>>> 7d2a07b7
/*
 * xfs_readsb
 *
 * Does the initial read of the superblock.
 */
int
xfs_readsb(
	struct xfs_mount *mp,
	int		flags)
{
	unsigned int	sector_size;
	struct xfs_buf	*bp;
	struct xfs_sb	*sbp = &mp->m_sb;
	int		error;
	int		loud = !(flags & XFS_MFSI_QUIET);
	const struct xfs_buf_ops *buf_ops;

	ASSERT(mp->m_sb_bp == NULL);
	ASSERT(mp->m_ddev_targp != NULL);

	/*
	 * For the initial read, we must guess at the sector
	 * size based on the block device.  It's enough to
	 * get the sb_sectsize out of the superblock and
	 * then reread with the proper length.
	 * We don't verify it yet, because it may not be complete.
	 */
	sector_size = xfs_getsize_buftarg(mp->m_ddev_targp);
	buf_ops = NULL;

	/*
	 * Allocate a (locked) buffer to hold the superblock. This will be kept
	 * around at all times to optimize access to the superblock. Therefore,
	 * set XBF_NO_IOACCT to make sure it doesn't hold the buftarg count
	 * elevated.
	 */
reread:
	error = xfs_buf_read_uncached(mp->m_ddev_targp, XFS_SB_DADDR,
				      BTOBB(sector_size), XBF_NO_IOACCT, &bp,
				      buf_ops);
	if (error) {
		if (loud)
			xfs_warn(mp, "SB validate failed with error %d.", error);
		/* bad CRC means corrupted metadata */
		if (error == -EFSBADCRC)
			error = -EFSCORRUPTED;
		return error;
	}

	/*
	 * Initialize the mount structure from the superblock.
	 */
	xfs_sb_from_disk(sbp, bp->b_addr);

	/*
	 * If we haven't validated the superblock, do so now before we try
	 * to check the sector size and reread the superblock appropriately.
	 */
	if (sbp->sb_magicnum != XFS_SB_MAGIC) {
		if (loud)
			xfs_warn(mp, "Invalid superblock magic number");
		error = -EINVAL;
		goto release_buf;
	}

	/*
	 * We must be able to do sector-sized and sector-aligned IO.
	 */
	if (sector_size > sbp->sb_sectsize) {
		if (loud)
			xfs_warn(mp, "device supports %u byte sectors (not %u)",
				sector_size, sbp->sb_sectsize);
		error = -ENOSYS;
		goto release_buf;
	}

	if (buf_ops == NULL) {
		/*
		 * Re-read the superblock so the buffer is correctly sized,
		 * and properly verified.
		 */
		xfs_buf_relse(bp);
		sector_size = sbp->sb_sectsize;
		buf_ops = loud ? &xfs_sb_buf_ops : &xfs_sb_quiet_buf_ops;
		goto reread;
	}

	xfs_reinit_percpu_counters(mp);

	/* no need to be quiet anymore, so reset the buf ops */
	bp->b_ops = &xfs_sb_buf_ops;

	mp->m_sb_bp = bp;
	xfs_buf_unlock(bp);
	return 0;

release_buf:
	xfs_buf_relse(bp);
	return error;
}

/*
 * If the sunit/swidth change would move the precomputed root inode value, we
 * must reject the ondisk change because repair will stumble over that.
 * However, we allow the mount to proceed because we never rejected this
 * combination before.  Returns true to update the sb, false otherwise.
 */
static inline int
xfs_check_new_dalign(
	struct xfs_mount	*mp,
	int			new_dalign,
	bool			*update_sb)
{
	struct xfs_sb		*sbp = &mp->m_sb;
	xfs_ino_t		calc_ino;

	calc_ino = xfs_ialloc_calc_rootino(mp, new_dalign);
	trace_xfs_check_new_dalign(mp, new_dalign, calc_ino);

	if (sbp->sb_rootino == calc_ino) {
		*update_sb = true;
		return 0;
	}

	xfs_warn(mp,
"Cannot change stripe alignment; would require moving root inode.");

	/*
	 * XXX: Next time we add a new incompat feature, this should start
	 * returning -EINVAL to fail the mount.  Until then, spit out a warning
	 * that we're ignoring the administrator's instructions.
	 */
	xfs_warn(mp, "Skipping superblock stripe alignment update.");
	*update_sb = false;
	return 0;
}

/*
 * If we were provided with new sunit/swidth values as mount options, make sure
 * that they pass basic alignment and superblock feature checks, and convert
 * them into the same units (FSB) that everything else expects.  This step
 * /must/ be done before computing the inode geometry.
 */
STATIC int
xfs_validate_new_dalign(
	struct xfs_mount	*mp)
{
	if (mp->m_dalign == 0)
		return 0;

	/*
	 * If stripe unit and stripe width are not multiples
	 * of the fs blocksize turn off alignment.
	 */
	if ((BBTOB(mp->m_dalign) & mp->m_blockmask) ||
	    (BBTOB(mp->m_swidth) & mp->m_blockmask)) {
		xfs_warn(mp,
	"alignment check failed: sunit/swidth vs. blocksize(%d)",
			mp->m_sb.sb_blocksize);
		return -EINVAL;
	} else {
		/*
		 * Convert the stripe unit and width to FSBs.
		 */
		mp->m_dalign = XFS_BB_TO_FSBT(mp, mp->m_dalign);
		if (mp->m_dalign && (mp->m_sb.sb_agblocks % mp->m_dalign)) {
			xfs_warn(mp,
		"alignment check failed: sunit/swidth vs. agsize(%d)",
				 mp->m_sb.sb_agblocks);
			return -EINVAL;
		} else if (mp->m_dalign) {
			mp->m_swidth = XFS_BB_TO_FSBT(mp, mp->m_swidth);
		} else {
			xfs_warn(mp,
		"alignment check failed: sunit(%d) less than bsize(%d)",
				 mp->m_dalign, mp->m_sb.sb_blocksize);
			return -EINVAL;
		}
	}

	if (!xfs_sb_version_hasdalign(&mp->m_sb)) {
		xfs_warn(mp,
"cannot change alignment: superblock does not support data alignment");
		return -EINVAL;
<<<<<<< HEAD
	}

	return 0;
}

/* Update alignment values based on mount options and sb values. */
STATIC int
xfs_update_alignment(
	struct xfs_mount	*mp)
{
	struct xfs_sb		*sbp = &mp->m_sb;

	if (mp->m_dalign) {
		bool		update_sb;
		int		error;

		if (sbp->sb_unit == mp->m_dalign &&
		    sbp->sb_width == mp->m_swidth)
			return 0;

		error = xfs_check_new_dalign(mp, mp->m_dalign, &update_sb);
		if (error || !update_sb)
			return error;

		sbp->sb_unit = mp->m_dalign;
		sbp->sb_width = mp->m_swidth;
		mp->m_update_sb = true;
	} else if ((mp->m_flags & XFS_MOUNT_NOALIGN) != XFS_MOUNT_NOALIGN &&
		    xfs_sb_version_hasdalign(&mp->m_sb)) {
		mp->m_dalign = sbp->sb_unit;
		mp->m_swidth = sbp->sb_width;
=======
>>>>>>> 7d2a07b7
	}

	return 0;
}

/* Update alignment values based on mount options and sb values. */
STATIC int
xfs_update_alignment(
	struct xfs_mount	*mp)
{
	struct xfs_sb		*sbp = &mp->m_sb;

	if (mp->m_dalign) {
		bool		update_sb;
		int		error;

		if (sbp->sb_unit == mp->m_dalign &&
		    sbp->sb_width == mp->m_swidth)
			return 0;

		error = xfs_check_new_dalign(mp, mp->m_dalign, &update_sb);
		if (error || !update_sb)
			return error;

		sbp->sb_unit = mp->m_dalign;
		sbp->sb_width = mp->m_swidth;
		mp->m_update_sb = true;
	} else if ((mp->m_flags & XFS_MOUNT_NOALIGN) != XFS_MOUNT_NOALIGN &&
		    xfs_sb_version_hasdalign(&mp->m_sb)) {
		mp->m_dalign = sbp->sb_unit;
		mp->m_swidth = sbp->sb_width;
	}

	return 0;
}

/*
 * precalculate the low space thresholds for dynamic speculative preallocation.
 */
void
xfs_set_low_space_thresholds(
	struct xfs_mount	*mp)
{
	int i;

	for (i = 0; i < XFS_LOWSP_MAX; i++) {
		uint64_t space = mp->m_sb.sb_dblocks;

		do_div(space, 100);
		mp->m_low_space[i] = space * (i + 1);
	}
}

/*
 * Check that the data (and log if separate) is an ok size.
 */
STATIC int
xfs_check_sizes(
	struct xfs_mount *mp)
{
	struct xfs_buf	*bp;
	xfs_daddr_t	d;
	int		error;

	d = (xfs_daddr_t)XFS_FSB_TO_BB(mp, mp->m_sb.sb_dblocks);
	if (XFS_BB_TO_FSB(mp, d) != mp->m_sb.sb_dblocks) {
		xfs_warn(mp, "filesystem size mismatch detected");
		return -EFBIG;
	}
	error = xfs_buf_read_uncached(mp->m_ddev_targp,
					d - XFS_FSS_TO_BB(mp, 1),
					XFS_FSS_TO_BB(mp, 1), 0, &bp, NULL);
	if (error) {
		xfs_warn(mp, "last sector read failed");
		return error;
	}
	xfs_buf_relse(bp);

	if (mp->m_logdev_targp == mp->m_ddev_targp)
		return 0;

	d = (xfs_daddr_t)XFS_FSB_TO_BB(mp, mp->m_sb.sb_logblocks);
	if (XFS_BB_TO_FSB(mp, d) != mp->m_sb.sb_logblocks) {
		xfs_warn(mp, "log size mismatch detected");
		return -EFBIG;
	}
	error = xfs_buf_read_uncached(mp->m_logdev_targp,
					d - XFS_FSB_TO_BB(mp, 1),
					XFS_FSB_TO_BB(mp, 1), 0, &bp, NULL);
	if (error) {
		xfs_warn(mp, "log device read failed");
		return error;
	}
	xfs_buf_relse(bp);
	return 0;
}

/*
 * Clear the quotaflags in memory and in the superblock.
 */
int
xfs_mount_reset_sbqflags(
	struct xfs_mount	*mp)
{
	mp->m_qflags = 0;

	/* It is OK to look at sb_qflags in the mount path without m_sb_lock. */
	if (mp->m_sb.sb_qflags == 0)
		return 0;
	spin_lock(&mp->m_sb_lock);
	mp->m_sb.sb_qflags = 0;
	spin_unlock(&mp->m_sb_lock);

	if (!xfs_fs_writable(mp, SB_FREEZE_WRITE))
		return 0;

	return xfs_sync_sb(mp, false);
}

uint64_t
xfs_default_resblks(xfs_mount_t *mp)
{
	uint64_t resblks;

	/*
	 * We default to 5% or 8192 fsbs of space reserved, whichever is
	 * smaller.  This is intended to cover concurrent allocation
	 * transactions when we initially hit enospc. These each require a 4
	 * block reservation. Hence by default we cover roughly 2000 concurrent
	 * allocation reservations.
	 */
	resblks = mp->m_sb.sb_dblocks;
	do_div(resblks, 20);
	resblks = min_t(uint64_t, resblks, 8192);
	return resblks;
}

/* Ensure the summary counts are correct. */
STATIC int
xfs_check_summary_counts(
	struct xfs_mount	*mp)
{
	/*
	 * The AG0 superblock verifier rejects in-progress filesystems,
	 * so we should never see the flag set this far into mounting.
	 */
	if (mp->m_sb.sb_inprogress) {
		xfs_err(mp, "sb_inprogress set after log recovery??");
		WARN_ON(1);
		return -EFSCORRUPTED;
	}

	/*
	 * Now the log is mounted, we know if it was an unclean shutdown or
	 * not. If it was, with the first phase of recovery has completed, we
	 * have consistent AG blocks on disk. We have not recovered EFIs yet,
	 * but they are recovered transactionally in the second recovery phase
	 * later.
	 *
	 * If the log was clean when we mounted, we can check the summary
	 * counters.  If any of them are obviously incorrect, we can recompute
	 * them from the AGF headers in the next step.
	 */
	if (XFS_LAST_UNMOUNT_WAS_CLEAN(mp) &&
	    (mp->m_sb.sb_fdblocks > mp->m_sb.sb_dblocks ||
	     !xfs_verify_icount(mp, mp->m_sb.sb_icount) ||
	     mp->m_sb.sb_ifree > mp->m_sb.sb_icount))
		xfs_fs_mark_sick(mp, XFS_SICK_FS_COUNTERS);

	/*
	 * We can safely re-initialise incore superblock counters from the
	 * per-ag data. These may not be correct if the filesystem was not
	 * cleanly unmounted, so we waited for recovery to finish before doing
	 * this.
	 *
	 * If the filesystem was cleanly unmounted or the previous check did
	 * not flag anything weird, then we can trust the values in the
	 * superblock to be correct and we don't need to do anything here.
	 * Otherwise, recalculate the summary counters.
	 */
	if ((!xfs_sb_version_haslazysbcount(&mp->m_sb) ||
	     XFS_LAST_UNMOUNT_WAS_CLEAN(mp)) &&
	    !xfs_fs_has_sickness(mp, XFS_SICK_FS_COUNTERS))
		return 0;

	return xfs_initialize_perag_data(mp, mp->m_sb.sb_agcount);
}

/*
 * Flush and reclaim dirty inodes in preparation for unmount. Inodes and
 * internal inode structures can be sitting in the CIL and AIL at this point,
 * so we need to unpin them, write them back and/or reclaim them before unmount
 * can proceed.
 *
 * An inode cluster that has been freed can have its buffer still pinned in
 * memory because the transaction is still sitting in a iclog. The stale inodes
 * on that buffer will be pinned to the buffer until the transaction hits the
 * disk and the callbacks run. Pushing the AIL will skip the stale inodes and
 * may never see the pinned buffer, so nothing will push out the iclog and
 * unpin the buffer.
 *
 * Hence we need to force the log to unpin everything first. However, log
 * forces don't wait for the discards they issue to complete, so we have to
 * explicitly wait for them to complete here as well.
 *
 * Then we can tell the world we are unmounting so that error handling knows
 * that the filesystem is going away and we should error out anything that we
 * have been retrying in the background.  This will prevent never-ending
 * retries in AIL pushing from hanging the unmount.
 *
 * Finally, we can push the AIL to clean all the remaining dirty objects, then
 * reclaim the remaining inodes that are still in memory at this point in time.
 */
static void
xfs_unmount_flush_inodes(
	struct xfs_mount	*mp)
{
	xfs_log_force(mp, XFS_LOG_SYNC);
	xfs_extent_busy_wait_all(mp);
	flush_workqueue(xfs_discard_wq);

	mp->m_flags |= XFS_MOUNT_UNMOUNTING;

	xfs_ail_push_all_sync(mp->m_ail);
	cancel_delayed_work_sync(&mp->m_reclaim_work);
	xfs_reclaim_inodes(mp);
	xfs_health_unmount(mp);
}

static void
xfs_mount_setup_inode_geom(
	struct xfs_mount	*mp)
{
	struct xfs_ino_geometry *igeo = M_IGEO(mp);

	igeo->attr_fork_offset = xfs_bmap_compute_attr_offset(mp);
	ASSERT(igeo->attr_fork_offset < XFS_LITINO(mp));

	xfs_ialloc_setup_geometry(mp);
}

/*
 * This function does the following on an initial mount of a file system:
 *	- reads the superblock from disk and init the mount struct
 *	- if we're a 32-bit kernel, do a size check on the superblock
 *		so we don't mount terabyte filesystems
 *	- init mount struct realtime fields
 *	- allocate inode hash table for fs
 *	- init directory manager
 *	- perform recovery and init the log manager
 */
int
xfs_mountfs(
	struct xfs_mount	*mp)
{
	struct xfs_sb		*sbp = &(mp->m_sb);
	struct xfs_inode	*rip;
	struct xfs_ino_geometry	*igeo = M_IGEO(mp);
	uint64_t		resblks;
	uint			quotamount = 0;
	uint			quotaflags = 0;
	int			error = 0;

	xfs_sb_mount_common(mp, sbp);

	/*
	 * Check for a mismatched features2 values.  Older kernels read & wrote
	 * into the wrong sb offset for sb_features2 on some platforms due to
	 * xfs_sb_t not being 64bit size aligned when sb_features2 was added,
	 * which made older superblock reading/writing routines swap it as a
	 * 64-bit value.
	 *
	 * For backwards compatibility, we make both slots equal.
	 *
	 * If we detect a mismatched field, we OR the set bits into the existing
	 * features2 field in case it has already been modified; we don't want
	 * to lose any features.  We then update the bad location with the ORed
	 * value so that older kernels will see any features2 flags. The
	 * superblock writeback code ensures the new sb_features2 is copied to
	 * sb_bad_features2 before it is logged or written to disk.
	 */
	if (xfs_sb_has_mismatched_features2(sbp)) {
		xfs_warn(mp, "correcting sb_features alignment problem");
		sbp->sb_features2 |= sbp->sb_bad_features2;
		mp->m_update_sb = true;

		/*
		 * Re-check for ATTR2 in case it was found in bad_features2
		 * slot.
		 */
		if (xfs_sb_version_hasattr2(&mp->m_sb) &&
		   !(mp->m_flags & XFS_MOUNT_NOATTR2))
			mp->m_flags |= XFS_MOUNT_ATTR2;
	}

	if (xfs_sb_version_hasattr2(&mp->m_sb) &&
	   (mp->m_flags & XFS_MOUNT_NOATTR2)) {
		xfs_sb_version_removeattr2(&mp->m_sb);
		mp->m_update_sb = true;

		/* update sb_versionnum for the clearing of the morebits */
		if (!sbp->sb_features2)
			mp->m_update_sb = true;
	}

	/* always use v2 inodes by default now */
	if (!(mp->m_sb.sb_versionnum & XFS_SB_VERSION_NLINKBIT)) {
		mp->m_sb.sb_versionnum |= XFS_SB_VERSION_NLINKBIT;
		mp->m_update_sb = true;
	}

	/*
	 * If we were given new sunit/swidth options, do some basic validation
	 * checks and convert the incore dalign and swidth values to the
	 * same units (FSB) that everything else uses.  This /must/ happen
	 * before computing the inode geometry.
	 */
	error = xfs_validate_new_dalign(mp);
	if (error)
		goto out;

	xfs_alloc_compute_maxlevels(mp);
	xfs_bmap_compute_maxlevels(mp, XFS_DATA_FORK);
	xfs_bmap_compute_maxlevels(mp, XFS_ATTR_FORK);
	xfs_mount_setup_inode_geom(mp);
	xfs_rmapbt_compute_maxlevels(mp);
	xfs_refcountbt_compute_maxlevels(mp);

	/*
	 * Check if sb_agblocks is aligned at stripe boundary.  If sb_agblocks
	 * is NOT aligned turn off m_dalign since allocator alignment is within
	 * an ag, therefore ag has to be aligned at stripe boundary.  Note that
	 * we must compute the free space and rmap btree geometry before doing
	 * this.
	 */
	error = xfs_update_alignment(mp);
	if (error)
		goto out;

	/* enable fail_at_unmount as default */
	mp->m_fail_unmount = true;

	error = xfs_sysfs_init(&mp->m_kobj, &xfs_mp_ktype,
			       NULL, mp->m_super->s_id);
	if (error)
		goto out;

	error = xfs_sysfs_init(&mp->m_stats.xs_kobj, &xfs_stats_ktype,
			       &mp->m_kobj, "stats");
	if (error)
		goto out_remove_sysfs;

	error = xfs_error_sysfs_init(mp);
	if (error)
		goto out_del_stats;

	error = xfs_errortag_init(mp);
	if (error)
		goto out_remove_error_sysfs;

	error = xfs_uuid_mount(mp);
	if (error)
		goto out_remove_errortag;

	/*
	 * Update the preferred write size based on the information from the
	 * on-disk superblock.
	 */
	mp->m_allocsize_log =
		max_t(uint32_t, sbp->sb_blocklog, mp->m_allocsize_log);
	mp->m_allocsize_blocks = 1U << (mp->m_allocsize_log - sbp->sb_blocklog);

	/* set the low space thresholds for dynamic preallocation */
	xfs_set_low_space_thresholds(mp);

	/*
	 * If enabled, sparse inode chunk alignment is expected to match the
	 * cluster size. Full inode chunk alignment must match the chunk size,
	 * but that is checked on sb read verification...
	 */
	if (xfs_sb_version_hassparseinodes(&mp->m_sb) &&
	    mp->m_sb.sb_spino_align !=
			XFS_B_TO_FSBT(mp, igeo->inode_cluster_size_raw)) {
		xfs_warn(mp,
	"Sparse inode block alignment (%u) must match cluster size (%llu).",
			 mp->m_sb.sb_spino_align,
			 XFS_B_TO_FSBT(mp, igeo->inode_cluster_size_raw));
		error = -EINVAL;
		goto out_remove_uuid;
	}

	/*
	 * Check that the data (and log if separate) is an ok size.
	 */
	error = xfs_check_sizes(mp);
	if (error)
		goto out_remove_uuid;

	/*
	 * Initialize realtime fields in the mount structure
	 */
	error = xfs_rtmount_init(mp);
	if (error) {
		xfs_warn(mp, "RT mount failed");
		goto out_remove_uuid;
	}

	/*
	 *  Copies the low order bits of the timestamp and the randomly
	 *  set "sequence" number out of a UUID.
	 */
	mp->m_fixedfsid[0] =
		(get_unaligned_be16(&sbp->sb_uuid.b[8]) << 16) |
		 get_unaligned_be16(&sbp->sb_uuid.b[4]);
	mp->m_fixedfsid[1] = get_unaligned_be32(&sbp->sb_uuid.b[0]);

	error = xfs_da_mount(mp);
	if (error) {
		xfs_warn(mp, "Failed dir/attr init: %d", error);
		goto out_remove_uuid;
	}

	/*
	 * Initialize the precomputed transaction reservations values.
	 */
	xfs_trans_init(mp);

	/*
	 * Allocate and initialize the per-ag data.
	 */
	error = xfs_initialize_perag(mp, sbp->sb_agcount, &mp->m_maxagi);
	if (error) {
		xfs_warn(mp, "Failed per-ag init: %d", error);
		goto out_free_dir;
	}

	if (XFS_IS_CORRUPT(mp, !sbp->sb_logblocks)) {
		xfs_warn(mp, "no log defined");
		error = -EFSCORRUPTED;
		goto out_free_perag;
	}

	/*
	 * Log's mount-time initialization. The first part of recovery can place
	 * some items on the AIL, to be handled when recovery is finished or
	 * cancelled.
	 */
	error = xfs_log_mount(mp, mp->m_logdev_targp,
			      XFS_FSB_TO_DADDR(mp, sbp->sb_logstart),
			      XFS_FSB_TO_BB(mp, sbp->sb_logblocks));
	if (error) {
		xfs_warn(mp, "log mount failed");
		goto out_fail_wait;
	}

	/* Make sure the summary counts are ok. */
	error = xfs_check_summary_counts(mp);
	if (error)
		goto out_log_dealloc;

	/*
	 * Get and sanity-check the root inode.
	 * Save the pointer to it in the mount structure.
	 */
	error = xfs_iget(mp, NULL, sbp->sb_rootino, XFS_IGET_UNTRUSTED,
			 XFS_ILOCK_EXCL, &rip);
	if (error) {
		xfs_warn(mp,
			"Failed to read root inode 0x%llx, error %d",
			sbp->sb_rootino, -error);
		goto out_log_dealloc;
	}

	ASSERT(rip != NULL);

	if (XFS_IS_CORRUPT(mp, !S_ISDIR(VFS_I(rip)->i_mode))) {
		xfs_warn(mp, "corrupted root inode %llu: not a directory",
			(unsigned long long)rip->i_ino);
		xfs_iunlock(rip, XFS_ILOCK_EXCL);
		error = -EFSCORRUPTED;
		goto out_rele_rip;
	}
	mp->m_rootip = rip;	/* save it */

	xfs_iunlock(rip, XFS_ILOCK_EXCL);

	/*
	 * Initialize realtime inode pointers in the mount structure
	 */
	error = xfs_rtmount_inodes(mp);
	if (error) {
		/*
		 * Free up the root inode.
		 */
		xfs_warn(mp, "failed to read RT inodes");
		goto out_rele_rip;
	}

	/*
	 * If this is a read-only mount defer the superblock updates until
	 * the next remount into writeable mode.  Otherwise we would never
	 * perform the update e.g. for the root filesystem.
	 */
	if (mp->m_update_sb && !(mp->m_flags & XFS_MOUNT_RDONLY)) {
		error = xfs_sync_sb(mp, false);
		if (error) {
			xfs_warn(mp, "failed to write sb changes");
			goto out_rtunmount;
		}
	}

	/*
	 * Initialise the XFS quota management subsystem for this mount
	 */
	if (XFS_IS_QUOTA_RUNNING(mp)) {
		error = xfs_qm_newmount(mp, &quotamount, &quotaflags);
		if (error)
			goto out_rtunmount;
	} else {
		ASSERT(!XFS_IS_QUOTA_ON(mp));

		/*
		 * If a file system had quotas running earlier, but decided to
		 * mount without -o uquota/pquota/gquota options, revoke the
		 * quotachecked license.
		 */
		if (mp->m_sb.sb_qflags & XFS_ALL_QUOTA_ACCT) {
			xfs_notice(mp, "resetting quota flags");
			error = xfs_mount_reset_sbqflags(mp);
			if (error)
				goto out_rtunmount;
		}
	}

	/*
	 * Finish recovering the file system.  This part needed to be delayed
	 * until after the root and real-time bitmap inodes were consistently
	 * read in.  Temporarily create per-AG space reservations for metadata
	 * btree shape changes because space freeing transactions (for inode
	 * inactivation) require the per-AG reservation in lieu of reserving
	 * blocks.
	 */
	error = xfs_fs_reserve_ag_blocks(mp);
	if (error && error == -ENOSPC)
		xfs_warn(mp,
	"ENOSPC reserving per-AG metadata pool, log recovery may fail.");
	error = xfs_log_mount_finish(mp);
	xfs_fs_unreserve_ag_blocks(mp);
	if (error) {
		xfs_warn(mp, "log mount finish failed");
		goto out_rtunmount;
	}

	/*
	 * Now the log is fully replayed, we can transition to full read-only
	 * mode for read-only mounts. This will sync all the metadata and clean
	 * the log so that the recovery we just performed does not have to be
	 * replayed again on the next mount.
	 *
	 * We use the same quiesce mechanism as the rw->ro remount, as they are
	 * semantically identical operations.
	 */
	if ((mp->m_flags & (XFS_MOUNT_RDONLY|XFS_MOUNT_NORECOVERY)) ==
							XFS_MOUNT_RDONLY) {
		xfs_log_clean(mp);
	}

	/*
	 * Complete the quota initialisation, post-log-replay component.
	 */
	if (quotamount) {
		ASSERT(mp->m_qflags == 0);
		mp->m_qflags = quotaflags;

		xfs_qm_mount_quotas(mp);
	}

	/*
	 * Now we are mounted, reserve a small amount of unused space for
	 * privileged transactions. This is needed so that transaction
	 * space required for critical operations can dip into this pool
	 * when at ENOSPC. This is needed for operations like create with
	 * attr, unwritten extent conversion at ENOSPC, etc. Data allocations
	 * are not allowed to use this reserved space.
	 *
	 * This may drive us straight to ENOSPC on mount, but that implies
	 * we were already there on the last unmount. Warn if this occurs.
	 */
	if (!(mp->m_flags & XFS_MOUNT_RDONLY)) {
		resblks = xfs_default_resblks(mp);
		error = xfs_reserve_blocks(mp, &resblks, NULL);
		if (error)
			xfs_warn(mp,
	"Unable to allocate reserve blocks. Continuing without reserve pool.");

		/* Recover any CoW blocks that never got remapped. */
		error = xfs_reflink_recover_cow(mp);
		if (error) {
			xfs_err(mp,
	"Error %d recovering leftover CoW allocations.", error);
			xfs_force_shutdown(mp, SHUTDOWN_CORRUPT_INCORE);
			goto out_quota;
		}

		/* Reserve AG blocks for future btree expansion. */
		error = xfs_fs_reserve_ag_blocks(mp);
		if (error && error != -ENOSPC)
			goto out_agresv;
	}

	return 0;

 out_agresv:
	xfs_fs_unreserve_ag_blocks(mp);
 out_quota:
	xfs_qm_unmount_quotas(mp);
 out_rtunmount:
	xfs_rtunmount_inodes(mp);
 out_rele_rip:
	xfs_irele(rip);
	/* Clean out dquots that might be in memory after quotacheck. */
	xfs_qm_unmount(mp);
	/*
	 * Flush all inode reclamation work and flush the log.
	 * We have to do this /after/ rtunmount and qm_unmount because those
	 * two will have scheduled delayed reclaim for the rt/quota inodes.
	 *
	 * This is slightly different from the unmountfs call sequence
	 * because we could be tearing down a partially set up mount.  In
	 * particular, if log_mount_finish fails we bail out without calling
	 * qm_unmount_quotas and therefore rely on qm_unmount to release the
	 * quota inodes.
	 */
	xfs_unmount_flush_inodes(mp);
 out_log_dealloc:
	xfs_log_mount_cancel(mp);
 out_fail_wait:
	if (mp->m_logdev_targp && mp->m_logdev_targp != mp->m_ddev_targp)
		xfs_buftarg_drain(mp->m_logdev_targp);
	xfs_buftarg_drain(mp->m_ddev_targp);
 out_free_perag:
	xfs_free_perag(mp);
 out_free_dir:
	xfs_da_unmount(mp);
 out_remove_uuid:
	xfs_uuid_unmount(mp);
 out_remove_errortag:
	xfs_errortag_del(mp);
 out_remove_error_sysfs:
	xfs_error_sysfs_del(mp);
 out_del_stats:
	xfs_sysfs_del(&mp->m_stats.xs_kobj);
 out_remove_sysfs:
	xfs_sysfs_del(&mp->m_kobj);
 out:
	return error;
}

/*
 * This flushes out the inodes,dquots and the superblock, unmounts the
 * log and makes sure that incore structures are freed.
 */
void
xfs_unmountfs(
	struct xfs_mount	*mp)
{
	uint64_t		resblks;
	int			error;

	xfs_blockgc_stop(mp);
	xfs_fs_unreserve_ag_blocks(mp);
	xfs_qm_unmount_quotas(mp);
	xfs_rtunmount_inodes(mp);
	xfs_irele(mp->m_rootip);

	xfs_unmount_flush_inodes(mp);

	xfs_qm_unmount(mp);

	/*
	 * Unreserve any blocks we have so that when we unmount we don't account
	 * the reserved free space as used. This is really only necessary for
	 * lazy superblock counting because it trusts the incore superblock
	 * counters to be absolutely correct on clean unmount.
	 *
	 * We don't bother correcting this elsewhere for lazy superblock
	 * counting because on mount of an unclean filesystem we reconstruct the
	 * correct counter value and this is irrelevant.
	 *
	 * For non-lazy counter filesystems, this doesn't matter at all because
	 * we only every apply deltas to the superblock and hence the incore
	 * value does not matter....
	 */
	resblks = 0;
	error = xfs_reserve_blocks(mp, &resblks, NULL);
	if (error)
		xfs_warn(mp, "Unable to free reserved block pool. "
				"Freespace may not be correct on next mount.");

	xfs_log_unmount(mp);
	xfs_da_unmount(mp);
	xfs_uuid_unmount(mp);

#if defined(DEBUG)
	xfs_errortag_clearall(mp);
#endif
	xfs_free_perag(mp);

	xfs_errortag_del(mp);
	xfs_error_sysfs_del(mp);
	xfs_sysfs_del(&mp->m_stats.xs_kobj);
	xfs_sysfs_del(&mp->m_kobj);
}

/*
 * Determine whether modifications can proceed. The caller specifies the minimum
 * freeze level for which modifications should not be allowed. This allows
 * certain operations to proceed while the freeze sequence is in progress, if
 * necessary.
 */
bool
xfs_fs_writable(
	struct xfs_mount	*mp,
	int			level)
{
	ASSERT(level > SB_UNFROZEN);
	if ((mp->m_super->s_writers.frozen >= level) ||
	    XFS_FORCED_SHUTDOWN(mp) || (mp->m_flags & XFS_MOUNT_RDONLY))
		return false;

	return true;
}

/*
 * Deltas for the block count can vary from 1 to very large, but lock contention
 * only occurs on frequent small block count updates such as in the delayed
 * allocation path for buffered writes (page a time updates). Hence we set
 * a large batch count (1024) to minimise global counter updates except when
 * we get near to ENOSPC and we have to be very accurate with our updates.
 */
#define XFS_FDBLOCKS_BATCH	1024
int
xfs_mod_fdblocks(
	struct xfs_mount	*mp,
	int64_t			delta,
	bool			rsvd)
{
	int64_t			lcounter;
	long long		res_used;
	s32			batch;
	uint64_t		set_aside;

	if (delta > 0) {
		/*
		 * If the reserve pool is depleted, put blocks back into it
		 * first. Most of the time the pool is full.
		 */
		if (likely(mp->m_resblks == mp->m_resblks_avail)) {
			percpu_counter_add(&mp->m_fdblocks, delta);
			return 0;
		}

		spin_lock(&mp->m_sb_lock);
		res_used = (long long)(mp->m_resblks - mp->m_resblks_avail);

		if (res_used > delta) {
			mp->m_resblks_avail += delta;
		} else {
			delta -= res_used;
			mp->m_resblks_avail = mp->m_resblks;
			percpu_counter_add(&mp->m_fdblocks, delta);
		}
		spin_unlock(&mp->m_sb_lock);
		return 0;
	}

	/*
	 * Taking blocks away, need to be more accurate the closer we
	 * are to zero.
	 *
	 * If the counter has a value of less than 2 * max batch size,
	 * then make everything serialise as we are real close to
	 * ENOSPC.
	 */
	if (__percpu_counter_compare(&mp->m_fdblocks, 2 * XFS_FDBLOCKS_BATCH,
				     XFS_FDBLOCKS_BATCH) < 0)
		batch = 1;
	else
		batch = XFS_FDBLOCKS_BATCH;

	/*
	 * Set aside allocbt blocks because these blocks are tracked as free
	 * space but not available for allocation. Technically this means that a
	 * single reservation cannot consume all remaining free space, but the
	 * ratio of allocbt blocks to usable free blocks should be rather small.
	 * The tradeoff without this is that filesystems that maintain high
	 * perag block reservations can over reserve physical block availability
	 * and fail physical allocation, which leads to much more serious
	 * problems (i.e. transaction abort, pagecache discards, etc.) than
	 * slightly premature -ENOSPC.
	 */
	set_aside = mp->m_alloc_set_aside + atomic64_read(&mp->m_allocbt_blks);
	percpu_counter_add_batch(&mp->m_fdblocks, delta, batch);
	if (__percpu_counter_compare(&mp->m_fdblocks, set_aside,
				     XFS_FDBLOCKS_BATCH) >= 0) {
		/* we had space! */
		return 0;
	}

	/*
	 * lock up the sb for dipping into reserves before releasing the space
	 * that took us to ENOSPC.
	 */
	spin_lock(&mp->m_sb_lock);
	percpu_counter_add(&mp->m_fdblocks, -delta);
	if (!rsvd)
		goto fdblocks_enospc;

	lcounter = (long long)mp->m_resblks_avail + delta;
	if (lcounter >= 0) {
		mp->m_resblks_avail = lcounter;
		spin_unlock(&mp->m_sb_lock);
		return 0;
	}
	xfs_warn_once(mp,
"Reserve blocks depleted! Consider increasing reserve pool size.");

fdblocks_enospc:
	spin_unlock(&mp->m_sb_lock);
	return -ENOSPC;
}

int
xfs_mod_frextents(
	struct xfs_mount	*mp,
	int64_t			delta)
{
	int64_t			lcounter;
	int			ret = 0;

	spin_lock(&mp->m_sb_lock);
	lcounter = mp->m_sb.sb_frextents + delta;
	if (lcounter < 0)
		ret = -ENOSPC;
	else
		mp->m_sb.sb_frextents = lcounter;
	spin_unlock(&mp->m_sb_lock);
	return ret;
}

/*
 * Used to free the superblock along various error paths.
 */
void
xfs_freesb(
	struct xfs_mount	*mp)
{
	struct xfs_buf		*bp = mp->m_sb_bp;

	xfs_buf_lock(bp);
	mp->m_sb_bp = NULL;
	xfs_buf_relse(bp);
}

/*
 * If the underlying (data/log/rt) device is readonly, there are some
 * operations that cannot proceed.
 */
int
xfs_dev_is_read_only(
	struct xfs_mount	*mp,
	char			*message)
{
	if (xfs_readonly_buftarg(mp->m_ddev_targp) ||
	    xfs_readonly_buftarg(mp->m_logdev_targp) ||
	    (mp->m_rtdev_targp && xfs_readonly_buftarg(mp->m_rtdev_targp))) {
		xfs_notice(mp, "%s required on read-only device.", message);
		xfs_notice(mp, "write access unavailable, cannot proceed.");
		return -EROFS;
	}
	return 0;
}

/* Force the summary counters to be recalculated at next mount. */
void
xfs_force_summary_recalc(
	struct xfs_mount	*mp)
{
	if (!xfs_sb_version_haslazysbcount(&mp->m_sb))
		return;

	xfs_fs_mark_sick(mp, XFS_SICK_FS_COUNTERS);
}

/*
 * Update the in-core delayed block counter.
 *
 * We prefer to update the counter without having to take a spinlock for every
 * counter update (i.e. batching).  Each change to delayed allocation
 * reservations can change can easily exceed the default percpu counter
 * batching, so we use a larger batch factor here.
 *
 * Note that we don't currently have any callers requiring fast summation
 * (e.g. percpu_counter_read) so we can use a big batch value here.
 */
#define XFS_DELALLOC_BATCH	(4096)
void
xfs_mod_delalloc(
	struct xfs_mount	*mp,
	int64_t			delta)
{
	percpu_counter_add_batch(&mp->m_delalloc_blks, delta,
			XFS_DELALLOC_BATCH);
}<|MERGE_RESOLUTION|>--- conflicted
+++ resolved
@@ -32,10 +32,7 @@
 #include "xfs_extent_busy.h"
 #include "xfs_health.h"
 #include "xfs_trace.h"
-<<<<<<< HEAD
-=======
 #include "xfs_ag.h"
->>>>>>> 7d2a07b7
 
 static DEFINE_MUTEX(xfs_uuid_table_mutex);
 static int xfs_uuid_table_size;
@@ -86,11 +83,7 @@
 	if (hole < 0) {
 		xfs_uuid_table = krealloc(xfs_uuid_table,
 			(xfs_uuid_table_size + 1) * sizeof(*xfs_uuid_table),
-<<<<<<< HEAD
-			0);
-=======
 			GFP_KERNEL | __GFP_NOFAIL);
->>>>>>> 7d2a07b7
 		hole = xfs_uuid_table_size++;
 	}
 	xfs_uuid_table[hole] = *uuid;
@@ -145,101 +138,6 @@
 	return 0;
 }
 
-<<<<<<< HEAD
-int
-xfs_initialize_perag(
-	xfs_mount_t	*mp,
-	xfs_agnumber_t	agcount,
-	xfs_agnumber_t	*maxagi)
-{
-	xfs_agnumber_t	index;
-	xfs_agnumber_t	first_initialised = NULLAGNUMBER;
-	xfs_perag_t	*pag;
-	int		error = -ENOMEM;
-
-	/*
-	 * Walk the current per-ag tree so we don't try to initialise AGs
-	 * that already exist (growfs case). Allocate and insert all the
-	 * AGs we don't find ready for initialisation.
-	 */
-	for (index = 0; index < agcount; index++) {
-		pag = xfs_perag_get(mp, index);
-		if (pag) {
-			xfs_perag_put(pag);
-			continue;
-		}
-
-		pag = kmem_zalloc(sizeof(*pag), KM_MAYFAIL);
-		if (!pag) {
-			error = -ENOMEM;
-			goto out_unwind_new_pags;
-		}
-		pag->pag_agno = index;
-		pag->pag_mount = mp;
-		spin_lock_init(&pag->pag_ici_lock);
-		mutex_init(&pag->pag_ici_reclaim_lock);
-		INIT_RADIX_TREE(&pag->pag_ici_root, GFP_ATOMIC);
-
-		error = xfs_buf_hash_init(pag);
-		if (error)
-			goto out_free_pag;
-		init_waitqueue_head(&pag->pagb_wait);
-		spin_lock_init(&pag->pagb_lock);
-		pag->pagb_count = 0;
-		pag->pagb_tree = RB_ROOT;
-
-		error = radix_tree_preload(GFP_NOFS);
-		if (error)
-			goto out_hash_destroy;
-
-		spin_lock(&mp->m_perag_lock);
-		if (radix_tree_insert(&mp->m_perag_tree, index, pag)) {
-			WARN_ON_ONCE(1);
-			spin_unlock(&mp->m_perag_lock);
-			radix_tree_preload_end();
-			error = -EEXIST;
-			goto out_hash_destroy;
-		}
-		spin_unlock(&mp->m_perag_lock);
-		radix_tree_preload_end();
-		/* first new pag is fully initialized */
-		if (first_initialised == NULLAGNUMBER)
-			first_initialised = index;
-		error = xfs_iunlink_init(pag);
-		if (error)
-			goto out_hash_destroy;
-		spin_lock_init(&pag->pag_state_lock);
-	}
-
-	index = xfs_set_inode_alloc(mp, agcount);
-
-	if (maxagi)
-		*maxagi = index;
-
-	mp->m_ag_prealloc_blocks = xfs_prealloc_blocks(mp);
-	return 0;
-
-out_hash_destroy:
-	xfs_buf_hash_destroy(pag);
-out_free_pag:
-	mutex_destroy(&pag->pag_ici_reclaim_lock);
-	kmem_free(pag);
-out_unwind_new_pags:
-	/* unwind any prior newly initialized pags */
-	for (index = first_initialised; index < agcount; index++) {
-		pag = radix_tree_delete(&mp->m_perag_tree, index);
-		if (!pag)
-			break;
-		xfs_buf_hash_destroy(pag);
-		xfs_iunlink_destroy(pag);
-		mutex_destroy(&pag->pag_ici_reclaim_lock);
-		kmem_free(pag);
-	}
-	return error;
-}
-
-=======
->>>>>>> 7d2a07b7
 /*
  * xfs_readsb
  *
@@ -424,40 +322,6 @@
 		xfs_warn(mp,
 "cannot change alignment: superblock does not support data alignment");
 		return -EINVAL;
-<<<<<<< HEAD
-	}
-
-	return 0;
-}
-
-/* Update alignment values based on mount options and sb values. */
-STATIC int
-xfs_update_alignment(
-	struct xfs_mount	*mp)
-{
-	struct xfs_sb		*sbp = &mp->m_sb;
-
-	if (mp->m_dalign) {
-		bool		update_sb;
-		int		error;
-
-		if (sbp->sb_unit == mp->m_dalign &&
-		    sbp->sb_width == mp->m_swidth)
-			return 0;
-
-		error = xfs_check_new_dalign(mp, mp->m_dalign, &update_sb);
-		if (error || !update_sb)
-			return error;
-
-		sbp->sb_unit = mp->m_dalign;
-		sbp->sb_width = mp->m_swidth;
-		mp->m_update_sb = true;
-	} else if ((mp->m_flags & XFS_MOUNT_NOALIGN) != XFS_MOUNT_NOALIGN &&
-		    xfs_sb_version_hasdalign(&mp->m_sb)) {
-		mp->m_dalign = sbp->sb_unit;
-		mp->m_swidth = sbp->sb_width;
-=======
->>>>>>> 7d2a07b7
 	}
 
 	return 0;
