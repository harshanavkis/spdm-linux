// SPDX-License-Identifier: GPL-2.0
/*
 * Copyright (c) 2000-2006 Silicon Graphics, Inc.
 * Copyright (c) 2016-2018 Christoph Hellwig.
 * All Rights Reserved.
 */
#include "xfs.h"
#include "xfs_fs.h"
#include "xfs_shared.h"
#include "xfs_format.h"
#include "xfs_log_format.h"
#include "xfs_trans_resv.h"
#include "xfs_mount.h"
#include "xfs_inode.h"
#include "xfs_btree.h"
#include "xfs_bmap_btree.h"
#include "xfs_bmap.h"
#include "xfs_bmap_util.h"
#include "xfs_errortag.h"
#include "xfs_error.h"
#include "xfs_trans.h"
#include "xfs_trans_space.h"
#include "xfs_inode_item.h"
#include "xfs_iomap.h"
#include "xfs_trace.h"
#include "xfs_quota.h"
#include "xfs_dquot_item.h"
#include "xfs_dquot.h"
#include "xfs_reflink.h"


#define XFS_ALLOC_ALIGN(mp, off) \
	(((off) >> mp->m_allocsize_log) << mp->m_allocsize_log)

static int
xfs_alert_fsblock_zero(
	xfs_inode_t	*ip,
	xfs_bmbt_irec_t	*imap)
{
	xfs_alert_tag(ip->i_mount, XFS_PTAG_FSBLOCK_ZERO,
			"Access to block zero in inode %llu "
			"start_block: %llx start_off: %llx "
			"blkcnt: %llx extent-state: %x",
		(unsigned long long)ip->i_ino,
		(unsigned long long)imap->br_startblock,
		(unsigned long long)imap->br_startoff,
		(unsigned long long)imap->br_blockcount,
		imap->br_state);
	return -EFSCORRUPTED;
}

int
xfs_bmbt_to_iomap(
	struct xfs_inode	*ip,
	struct iomap		*iomap,
	struct xfs_bmbt_irec	*imap,
	u16			flags)
{
	struct xfs_mount	*mp = ip->i_mount;
	struct xfs_buftarg	*target = xfs_inode_buftarg(ip);

	if (unlikely(!xfs_valid_startblock(ip, imap->br_startblock)))
		return xfs_alert_fsblock_zero(ip, imap);

	if (imap->br_startblock == HOLESTARTBLOCK) {
		iomap->addr = IOMAP_NULL_ADDR;
		iomap->type = IOMAP_HOLE;
	} else if (imap->br_startblock == DELAYSTARTBLOCK ||
		   isnullstartblock(imap->br_startblock)) {
		iomap->addr = IOMAP_NULL_ADDR;
		iomap->type = IOMAP_DELALLOC;
	} else {
		iomap->addr = BBTOB(xfs_fsb_to_db(ip, imap->br_startblock));
		if (imap->br_state == XFS_EXT_UNWRITTEN)
			iomap->type = IOMAP_UNWRITTEN;
		else
			iomap->type = IOMAP_MAPPED;
	}
	iomap->offset = XFS_FSB_TO_B(mp, imap->br_startoff);
	iomap->length = XFS_FSB_TO_B(mp, imap->br_blockcount);
	iomap->bdev = target->bt_bdev;
	iomap->dax_dev = target->bt_daxdev;
	iomap->flags = flags;

	if (xfs_ipincount(ip) &&
	    (ip->i_itemp->ili_fsync_fields & ~XFS_ILOG_TIMESTAMP))
		iomap->flags |= IOMAP_F_DIRTY;
	return 0;
}

static void
xfs_hole_to_iomap(
	struct xfs_inode	*ip,
	struct iomap		*iomap,
	xfs_fileoff_t		offset_fsb,
	xfs_fileoff_t		end_fsb)
{
	struct xfs_buftarg	*target = xfs_inode_buftarg(ip);

	iomap->addr = IOMAP_NULL_ADDR;
	iomap->type = IOMAP_HOLE;
	iomap->offset = XFS_FSB_TO_B(ip->i_mount, offset_fsb);
	iomap->length = XFS_FSB_TO_B(ip->i_mount, end_fsb - offset_fsb);
	iomap->bdev = target->bt_bdev;
	iomap->dax_dev = target->bt_daxdev;
}

static inline xfs_fileoff_t
xfs_iomap_end_fsb(
	struct xfs_mount	*mp,
	loff_t			offset,
	loff_t			count)
{
	ASSERT(offset <= mp->m_super->s_maxbytes);
	return min(XFS_B_TO_FSB(mp, offset + count),
		   XFS_B_TO_FSB(mp, mp->m_super->s_maxbytes));
}

static xfs_extlen_t
xfs_eof_alignment(
	struct xfs_inode	*ip)
{
	struct xfs_mount	*mp = ip->i_mount;
	xfs_extlen_t		align = 0;

	if (!XFS_IS_REALTIME_INODE(ip)) {
		/*
		 * Round up the allocation request to a stripe unit
		 * (m_dalign) boundary if the file size is >= stripe unit
		 * size, and we are allocating past the allocation eof.
		 *
		 * If mounted with the "-o swalloc" option the alignment is
		 * increased from the strip unit size to the stripe width.
		 */
		if (mp->m_swidth && (mp->m_flags & XFS_MOUNT_SWALLOC))
			align = mp->m_swidth;
		else if (mp->m_dalign)
			align = mp->m_dalign;

		if (align && XFS_ISIZE(ip) < XFS_FSB_TO_B(mp, align))
			align = 0;
	}

	return align;
}

/*
 * Check if last_fsb is outside the last extent, and if so grow it to the next
 * stripe unit boundary.
 */
xfs_fileoff_t
xfs_iomap_eof_align_last_fsb(
	struct xfs_inode	*ip,
	xfs_fileoff_t		end_fsb)
{
	struct xfs_ifork	*ifp = XFS_IFORK_PTR(ip, XFS_DATA_FORK);
	xfs_extlen_t		extsz = xfs_get_extsz_hint(ip);
	xfs_extlen_t		align = xfs_eof_alignment(ip);
	struct xfs_bmbt_irec	irec;
	struct xfs_iext_cursor	icur;

	ASSERT(!xfs_need_iread_extents(ifp));

	/*
	 * Always round up the allocation request to the extent hint boundary.
	 */
	if (extsz) {
		if (align)
			align = roundup_64(align, extsz);
		else
			align = extsz;
	}

	if (align) {
		xfs_fileoff_t	aligned_end_fsb = roundup_64(end_fsb, align);

		xfs_iext_last(ifp, &icur);
		if (!xfs_iext_get_extent(ifp, &icur, &irec) ||
		    aligned_end_fsb >= irec.br_startoff + irec.br_blockcount)
			return aligned_end_fsb;
	}

	return end_fsb;
}

int
xfs_iomap_write_direct(
	struct xfs_inode	*ip,
	xfs_fileoff_t		offset_fsb,
	xfs_fileoff_t		count_fsb,
	struct xfs_bmbt_irec	*imap)
{
	struct xfs_mount	*mp = ip->i_mount;
	struct xfs_trans	*tp;
	xfs_filblks_t		resaligned;
	int			nimaps;
	unsigned int		dblocks, rblocks;
	bool			force = false;
	int			error;
	int			bmapi_flags = XFS_BMAPI_PREALLOC;
	int			nr_exts = XFS_IEXT_ADD_NOSPLIT_CNT;

	ASSERT(count_fsb > 0);

	resaligned = xfs_aligned_fsb_count(offset_fsb, count_fsb,
					   xfs_get_extsz_hint(ip));
	if (unlikely(XFS_IS_REALTIME_INODE(ip))) {
		dblocks = XFS_DIOSTRAT_SPACE_RES(mp, 0);
		rblocks = resaligned;
	} else {
		dblocks = XFS_DIOSTRAT_SPACE_RES(mp, resaligned);
		rblocks = 0;
	}

	error = xfs_qm_dqattach(ip);
	if (error)
		return error;

	/*
	 * For DAX, we do not allocate unwritten extents, but instead we zero
	 * the block before we commit the transaction.  Ideally we'd like to do
	 * this outside the transaction context, but if we commit and then crash
	 * we may not have zeroed the blocks and this will be exposed on
	 * recovery of the allocation. Hence we must zero before commit.
	 *
	 * Further, if we are mapping unwritten extents here, we need to zero
	 * and convert them to written so that we don't need an unwritten extent
	 * callback for DAX. This also means that we need to be able to dip into
	 * the reserve block pool for bmbt block allocation if there is no space
	 * left but we need to do unwritten extent conversion.
	 */
	if (IS_DAX(VFS_I(ip))) {
		bmapi_flags = XFS_BMAPI_CONVERT | XFS_BMAPI_ZERO;
		if (imap->br_state == XFS_EXT_UNWRITTEN) {
<<<<<<< HEAD
			tflags |= XFS_TRANS_RESERVE;
			resblks = qblocks = XFS_DIOSTRAT_SPACE_RES(mp, 0) << 1;
=======
			force = true;
			nr_exts = XFS_IEXT_WRITE_UNWRITTEN_CNT;
			dblocks = XFS_DIOSTRAT_SPACE_RES(mp, 0) << 1;
>>>>>>> 7d2a07b7
		}
	}

	error = xfs_trans_alloc_inode(ip, &M_RES(mp)->tr_write, dblocks,
			rblocks, force, &tp);
	if (error)
		return error;

	error = xfs_iext_count_may_overflow(ip, XFS_DATA_FORK, nr_exts);
	if (error)
		goto out_trans_cancel;

	/*
	 * From this point onwards we overwrite the imap pointer that the
	 * caller gave to us.
	 */
	nimaps = 1;
	error = xfs_bmapi_write(tp, ip, offset_fsb, count_fsb, bmapi_flags, 0,
				imap, &nimaps);
	if (error)
		goto out_trans_cancel;

	/*
	 * Complete the transaction
	 */
	error = xfs_trans_commit(tp);
	if (error)
		goto out_unlock;

	/*
	 * Copy any maps to caller's array and return any error.
	 */
	if (nimaps == 0) {
		error = -ENOSPC;
		goto out_unlock;
	}

	if (unlikely(!xfs_valid_startblock(ip, imap->br_startblock)))
		error = xfs_alert_fsblock_zero(ip, imap);

out_unlock:
	xfs_iunlock(ip, XFS_ILOCK_EXCL);
	return error;

out_trans_cancel:
	xfs_trans_cancel(tp);
	goto out_unlock;
}

STATIC bool
xfs_quota_need_throttle(
	struct xfs_inode	*ip,
	xfs_dqtype_t		type,
	xfs_fsblock_t		alloc_blocks)
{
	struct xfs_dquot	*dq = xfs_inode_dquot(ip, type);

	if (!dq || !xfs_this_quota_on(ip->i_mount, type))
		return false;

	/* no hi watermark, no throttle */
	if (!dq->q_prealloc_hi_wmark)
		return false;

	/* under the lo watermark, no throttle */
	if (dq->q_blk.reserved + alloc_blocks < dq->q_prealloc_lo_wmark)
		return false;

	return true;
}

STATIC void
xfs_quota_calc_throttle(
	struct xfs_inode	*ip,
	xfs_dqtype_t		type,
	xfs_fsblock_t		*qblocks,
	int			*qshift,
	int64_t			*qfreesp)
{
	struct xfs_dquot	*dq = xfs_inode_dquot(ip, type);
	int64_t			freesp;
	int			shift = 0;

	/* no dq, or over hi wmark, squash the prealloc completely */
	if (!dq || dq->q_blk.reserved >= dq->q_prealloc_hi_wmark) {
		*qblocks = 0;
		*qfreesp = 0;
		return;
	}

	freesp = dq->q_prealloc_hi_wmark - dq->q_blk.reserved;
	if (freesp < dq->q_low_space[XFS_QLOWSP_5_PCNT]) {
		shift = 2;
		if (freesp < dq->q_low_space[XFS_QLOWSP_3_PCNT])
			shift += 2;
		if (freesp < dq->q_low_space[XFS_QLOWSP_1_PCNT])
			shift += 2;
	}

	if (freesp < *qfreesp)
		*qfreesp = freesp;

	/* only overwrite the throttle values if we are more aggressive */
	if ((freesp >> shift) < (*qblocks >> *qshift)) {
		*qblocks = freesp;
		*qshift = shift;
	}
}

/*
 * If we don't have a user specified preallocation size, dynamically increase
 * the preallocation size as the size of the file grows.  Cap the maximum size
 * at a single extent or less if the filesystem is near full. The closer the
 * filesystem is to being full, the smaller the maximum preallocation.
 */
STATIC xfs_fsblock_t
xfs_iomap_prealloc_size(
	struct xfs_inode	*ip,
	int			whichfork,
	loff_t			offset,
	loff_t			count,
	struct xfs_iext_cursor	*icur)
{
	struct xfs_iext_cursor	ncur = *icur;
	struct xfs_bmbt_irec	prev, got;
	struct xfs_mount	*mp = ip->i_mount;
	struct xfs_ifork	*ifp = XFS_IFORK_PTR(ip, whichfork);
	xfs_fileoff_t		offset_fsb = XFS_B_TO_FSBT(mp, offset);
	int64_t			freesp;
	xfs_fsblock_t		qblocks;
	xfs_fsblock_t		alloc_blocks = 0;
	xfs_extlen_t		plen;
	int			shift = 0;
	int			qshift = 0;

	/*
	 * As an exception we don't do any preallocation at all if the file is
	 * smaller than the minimum preallocation and we are using the default
	 * dynamic preallocation scheme, as it is likely this is the only write
	 * to the file that is going to be done.
	 */
	if (XFS_ISIZE(ip) < XFS_FSB_TO_B(mp, mp->m_allocsize_blocks))
		return 0;

	/*
	 * Use the minimum preallocation size for small files or if we are
	 * writing right after a hole.
	 */
<<<<<<< HEAD
	if ((mp->m_flags & XFS_MOUNT_DFLT_IOSIZE) ||
	    XFS_ISIZE(ip) < XFS_FSB_TO_B(mp, mp->m_dalign) ||
=======
	if (XFS_ISIZE(ip) < XFS_FSB_TO_B(mp, mp->m_dalign) ||
>>>>>>> 7d2a07b7
	    !xfs_iext_prev_extent(ifp, &ncur, &prev) ||
	    prev.br_startoff + prev.br_blockcount < offset_fsb)
		return mp->m_allocsize_blocks;

	/*
<<<<<<< HEAD
	 * Determine the initial size of the preallocation. We are beyond the
	 * current EOF here, but we need to take into account whether this is
	 * a sparse write or an extending write when determining the
	 * preallocation size.  Hence we need to look up the extent that ends
	 * at the current write offset and use the result to determine the
	 * preallocation size.
	 *
	 * If the extent is a hole, then preallocation is essentially disabled.
	 * Otherwise we take the size of the preceding data extents as the basis
	 * for the preallocation size. Note that we don't care if the previous
	 * extents are written or not.
	 *
	 * If the size of the extents is greater than half the maximum extent
	 * length, then use the current offset as the basis. This ensures that
	 * for large files the preallocation size always extends to MAXEXTLEN
	 * rather than falling short due to things like stripe unit/width
	 * alignment of real extents.
=======
	 * Take the size of the preceding data extents as the basis for the
	 * preallocation size. Note that we don't care if the previous extents
	 * are written or not.
>>>>>>> 7d2a07b7
	 */
	plen = prev.br_blockcount;
	while (xfs_iext_prev_extent(ifp, &ncur, &got)) {
		if (plen > MAXEXTLEN / 2 ||
		    isnullstartblock(got.br_startblock) ||
		    got.br_startoff + got.br_blockcount != prev.br_startoff ||
		    got.br_startblock + got.br_blockcount != prev.br_startblock)
			break;
		plen += got.br_blockcount;
		prev = got;
	}
<<<<<<< HEAD
=======

	/*
	 * If the size of the extents is greater than half the maximum extent
	 * length, then use the current offset as the basis.  This ensures that
	 * for large files the preallocation size always extends to MAXEXTLEN
	 * rather than falling short due to things like stripe unit/width
	 * alignment of real extents.
	 */
>>>>>>> 7d2a07b7
	alloc_blocks = plen * 2;
	if (alloc_blocks > MAXEXTLEN)
		alloc_blocks = XFS_B_TO_FSB(mp, offset);
	qblocks = alloc_blocks;

	/*
	 * MAXEXTLEN is not a power of two value but we round the prealloc down
	 * to the nearest power of two value after throttling. To prevent the
	 * round down from unconditionally reducing the maximum supported
	 * prealloc size, we round up first, apply appropriate throttling,
	 * round down and cap the value to MAXEXTLEN.
	 */
	alloc_blocks = XFS_FILEOFF_MIN(roundup_pow_of_two(MAXEXTLEN),
				       alloc_blocks);

	freesp = percpu_counter_read_positive(&mp->m_fdblocks);
	if (freesp < mp->m_low_space[XFS_LOWSP_5_PCNT]) {
		shift = 2;
		if (freesp < mp->m_low_space[XFS_LOWSP_4_PCNT])
			shift++;
		if (freesp < mp->m_low_space[XFS_LOWSP_3_PCNT])
			shift++;
		if (freesp < mp->m_low_space[XFS_LOWSP_2_PCNT])
			shift++;
		if (freesp < mp->m_low_space[XFS_LOWSP_1_PCNT])
			shift++;
	}

	/*
	 * Check each quota to cap the prealloc size, provide a shift value to
	 * throttle with and adjust amount of available space.
	 */
	if (xfs_quota_need_throttle(ip, XFS_DQTYPE_USER, alloc_blocks))
		xfs_quota_calc_throttle(ip, XFS_DQTYPE_USER, &qblocks, &qshift,
					&freesp);
	if (xfs_quota_need_throttle(ip, XFS_DQTYPE_GROUP, alloc_blocks))
		xfs_quota_calc_throttle(ip, XFS_DQTYPE_GROUP, &qblocks, &qshift,
					&freesp);
	if (xfs_quota_need_throttle(ip, XFS_DQTYPE_PROJ, alloc_blocks))
		xfs_quota_calc_throttle(ip, XFS_DQTYPE_PROJ, &qblocks, &qshift,
					&freesp);

	/*
	 * The final prealloc size is set to the minimum of free space available
	 * in each of the quotas and the overall filesystem.
	 *
	 * The shift throttle value is set to the maximum value as determined by
	 * the global low free space values and per-quota low free space values.
	 */
	alloc_blocks = min(alloc_blocks, qblocks);
	shift = max(shift, qshift);

	if (shift)
		alloc_blocks >>= shift;
	/*
	 * rounddown_pow_of_two() returns an undefined result if we pass in
	 * alloc_blocks = 0.
	 */
	if (alloc_blocks)
		alloc_blocks = rounddown_pow_of_two(alloc_blocks);
	if (alloc_blocks > MAXEXTLEN)
		alloc_blocks = MAXEXTLEN;

	/*
	 * If we are still trying to allocate more space than is
	 * available, squash the prealloc hard. This can happen if we
	 * have a large file on a small filesystem and the above
	 * lowspace thresholds are smaller than MAXEXTLEN.
	 */
	while (alloc_blocks && alloc_blocks >= freesp)
		alloc_blocks >>= 4;
	if (alloc_blocks < mp->m_allocsize_blocks)
		alloc_blocks = mp->m_allocsize_blocks;
	trace_xfs_iomap_prealloc_size(ip, alloc_blocks, shift,
				      mp->m_allocsize_blocks);
	return alloc_blocks;
}

int
xfs_iomap_write_unwritten(
	xfs_inode_t	*ip,
	xfs_off_t	offset,
	xfs_off_t	count,
	bool		update_isize)
{
	xfs_mount_t	*mp = ip->i_mount;
	xfs_fileoff_t	offset_fsb;
	xfs_filblks_t	count_fsb;
	xfs_filblks_t	numblks_fsb;
	int		nimaps;
	xfs_trans_t	*tp;
	xfs_bmbt_irec_t imap;
	struct inode	*inode = VFS_I(ip);
	xfs_fsize_t	i_size;
	uint		resblks;
	int		error;

	trace_xfs_unwritten_convert(ip, offset, count);

	offset_fsb = XFS_B_TO_FSBT(mp, offset);
	count_fsb = XFS_B_TO_FSB(mp, (xfs_ufsize_t)offset + count);
	count_fsb = (xfs_filblks_t)(count_fsb - offset_fsb);

	/*
	 * Reserve enough blocks in this transaction for two complete extent
	 * btree splits.  We may be converting the middle part of an unwritten
	 * extent and in this case we will insert two new extents in the btree
	 * each of which could cause a full split.
	 *
	 * This reservation amount will be used in the first call to
	 * xfs_bmbt_split() to select an AG with enough space to satisfy the
	 * rest of the operation.
	 */
	resblks = XFS_DIOSTRAT_SPACE_RES(mp, 0) << 1;

	/* Attach dquots so that bmbt splits are accounted correctly. */
	error = xfs_qm_dqattach(ip);
	if (error)
		return error;

	do {
		/*
		 * Set up a transaction to convert the range of extents
		 * from unwritten to real. Do allocations in a loop until
		 * we have covered the range passed in.
		 *
		 * Note that we can't risk to recursing back into the filesystem
		 * here as we might be asked to write out the same inode that we
		 * complete here and might deadlock on the iolock.
		 */
		error = xfs_trans_alloc_inode(ip, &M_RES(mp)->tr_write, resblks,
				0, true, &tp);
		if (error)
			return error;

		error = xfs_iext_count_may_overflow(ip, XFS_DATA_FORK,
				XFS_IEXT_WRITE_UNWRITTEN_CNT);
		if (error)
			goto error_on_bmapi_transaction;

		error = xfs_trans_reserve_quota_nblks(tp, ip, resblks, 0,
				XFS_QMOPT_RES_REGBLKS | XFS_QMOPT_FORCE_RES);
		if (error)
			goto error_on_bmapi_transaction;

		/*
		 * Modify the unwritten extent state of the buffer.
		 */
		nimaps = 1;
		error = xfs_bmapi_write(tp, ip, offset_fsb, count_fsb,
					XFS_BMAPI_CONVERT, resblks, &imap,
					&nimaps);
		if (error)
			goto error_on_bmapi_transaction;

		/*
		 * Log the updated inode size as we go.  We have to be careful
		 * to only log it up to the actual write offset if it is
		 * halfway into a block.
		 */
		i_size = XFS_FSB_TO_B(mp, offset_fsb + count_fsb);
		if (i_size > offset + count)
			i_size = offset + count;
		if (update_isize && i_size > i_size_read(inode))
			i_size_write(inode, i_size);
		i_size = xfs_new_eof(ip, i_size);
		if (i_size) {
			ip->i_disk_size = i_size;
			xfs_trans_log_inode(tp, ip, XFS_ILOG_CORE);
		}

		error = xfs_trans_commit(tp);
		xfs_iunlock(ip, XFS_ILOCK_EXCL);
		if (error)
			return error;

		if (unlikely(!xfs_valid_startblock(ip, imap.br_startblock)))
			return xfs_alert_fsblock_zero(ip, &imap);

		if ((numblks_fsb = imap.br_blockcount) == 0) {
			/*
			 * The numblks_fsb value should always get
			 * smaller, otherwise the loop is stuck.
			 */
			ASSERT(imap.br_blockcount);
			break;
		}
		offset_fsb += numblks_fsb;
		count_fsb -= numblks_fsb;
	} while (count_fsb > 0);

	return 0;

error_on_bmapi_transaction:
	xfs_trans_cancel(tp);
	xfs_iunlock(ip, XFS_ILOCK_EXCL);
	return error;
}

static inline bool
imap_needs_alloc(
	struct inode		*inode,
	unsigned		flags,
	struct xfs_bmbt_irec	*imap,
	int			nimaps)
{
	/* don't allocate blocks when just zeroing */
	if (flags & IOMAP_ZERO)
		return false;
	if (!nimaps ||
	    imap->br_startblock == HOLESTARTBLOCK ||
	    imap->br_startblock == DELAYSTARTBLOCK)
		return true;
	/* we convert unwritten extents before copying the data for DAX */
	if (IS_DAX(inode) && imap->br_state == XFS_EXT_UNWRITTEN)
		return true;
	return false;
}

static inline bool
imap_needs_cow(
	struct xfs_inode	*ip,
	unsigned int		flags,
	struct xfs_bmbt_irec	*imap,
	int			nimaps)
{
	if (!xfs_is_cow_inode(ip))
		return false;

	/* when zeroing we don't have to COW holes or unwritten extents */
	if (flags & IOMAP_ZERO) {
		if (!nimaps ||
		    imap->br_startblock == HOLESTARTBLOCK ||
		    imap->br_state == XFS_EXT_UNWRITTEN)
			return false;
	}

	return true;
}

static int
xfs_ilock_for_iomap(
	struct xfs_inode	*ip,
	unsigned		flags,
	unsigned		*lockmode)
{
	unsigned		mode = XFS_ILOCK_SHARED;
	bool			is_write = flags & (IOMAP_WRITE | IOMAP_ZERO);

	/*
	 * COW writes may allocate delalloc space or convert unwritten COW
	 * extents, so we need to make sure to take the lock exclusively here.
	 */
	if (xfs_is_cow_inode(ip) && is_write)
		mode = XFS_ILOCK_EXCL;

	/*
	 * Extents not yet cached requires exclusive access, don't block.  This
	 * is an opencoded xfs_ilock_data_map_shared() call but with
	 * non-blocking behaviour.
	 */
	if (xfs_need_iread_extents(&ip->i_df)) {
		if (flags & IOMAP_NOWAIT)
			return -EAGAIN;
		mode = XFS_ILOCK_EXCL;
	}

relock:
	if (flags & IOMAP_NOWAIT) {
		if (!xfs_ilock_nowait(ip, mode))
			return -EAGAIN;
	} else {
		xfs_ilock(ip, mode);
	}

	/*
	 * The reflink iflag could have changed since the earlier unlocked
	 * check, so if we got ILOCK_SHARED for a write and but we're now a
	 * reflink inode we have to switch to ILOCK_EXCL and relock.
	 */
	if (mode == XFS_ILOCK_SHARED && is_write && xfs_is_cow_inode(ip)) {
		xfs_iunlock(ip, mode);
		mode = XFS_ILOCK_EXCL;
		goto relock;
	}

	*lockmode = mode;
	return 0;
}

/*
 * Check that the imap we are going to return to the caller spans the entire
 * range that the caller requested for the IO.
 */
static bool
imap_spans_range(
	struct xfs_bmbt_irec	*imap,
	xfs_fileoff_t		offset_fsb,
	xfs_fileoff_t		end_fsb)
{
	if (imap->br_startoff > offset_fsb)
		return false;
	if (imap->br_startoff + imap->br_blockcount < end_fsb)
		return false;
	return true;
}

static int
xfs_direct_write_iomap_begin(
	struct inode		*inode,
	loff_t			offset,
	loff_t			length,
	unsigned		flags,
	struct iomap		*iomap,
	struct iomap		*srcmap)
{
	struct xfs_inode	*ip = XFS_I(inode);
	struct xfs_mount	*mp = ip->i_mount;
	struct xfs_bmbt_irec	imap, cmap;
	xfs_fileoff_t		offset_fsb = XFS_B_TO_FSBT(mp, offset);
	xfs_fileoff_t		end_fsb = xfs_iomap_end_fsb(mp, offset, length);
	int			nimaps = 1, error = 0;
	bool			shared = false;
	u16			iomap_flags = 0;
	unsigned		lockmode;

	ASSERT(flags & (IOMAP_WRITE | IOMAP_ZERO));

	if (XFS_FORCED_SHUTDOWN(mp))
		return -EIO;

	/*
	 * Writes that span EOF might trigger an IO size update on completion,
	 * so consider them to be dirty for the purposes of O_DSYNC even if
	 * there is no other metadata changes pending or have been made here.
	 */
	if (offset + length > i_size_read(inode))
		iomap_flags |= IOMAP_F_DIRTY;

	error = xfs_ilock_for_iomap(ip, flags, &lockmode);
	if (error)
		return error;

	error = xfs_bmapi_read(ip, offset_fsb, end_fsb - offset_fsb, &imap,
			       &nimaps, 0);
	if (error)
		goto out_unlock;

	if (imap_needs_cow(ip, flags, &imap, nimaps)) {
		error = -EAGAIN;
		if (flags & IOMAP_NOWAIT)
			goto out_unlock;

		/* may drop and re-acquire the ilock */
		error = xfs_reflink_allocate_cow(ip, &imap, &cmap, &shared,
				&lockmode, flags & IOMAP_DIRECT);
		if (error)
			goto out_unlock;
		if (shared)
			goto out_found_cow;
		end_fsb = imap.br_startoff + imap.br_blockcount;
		length = XFS_FSB_TO_B(mp, end_fsb) - offset;
	}

	if (imap_needs_alloc(inode, flags, &imap, nimaps))
		goto allocate_blocks;

	/*
	 * NOWAIT and OVERWRITE I/O needs to span the entire requested I/O with
	 * a single map so that we avoid partial IO failures due to the rest of
	 * the I/O range not covered by this map triggering an EAGAIN condition
	 * when it is subsequently mapped and aborting the I/O.
	 */
	if (flags & (IOMAP_NOWAIT | IOMAP_OVERWRITE_ONLY)) {
		error = -EAGAIN;
		if (!imap_spans_range(&imap, offset_fsb, end_fsb))
			goto out_unlock;
	}

	/*
	 * For overwrite only I/O, we cannot convert unwritten extents without
	 * requiring sub-block zeroing.  This can only be done under an
	 * exclusive IOLOCK, hence return -EAGAIN if this is not a written
	 * extent to tell the caller to try again.
	 */
	if (flags & IOMAP_OVERWRITE_ONLY) {
		error = -EAGAIN;
		if (imap.br_state != XFS_EXT_NORM &&
	            ((offset | length) & mp->m_blockmask))
			goto out_unlock;
	}

	xfs_iunlock(ip, lockmode);
	trace_xfs_iomap_found(ip, offset, length, XFS_DATA_FORK, &imap);
	return xfs_bmbt_to_iomap(ip, iomap, &imap, iomap_flags);

allocate_blocks:
	error = -EAGAIN;
	if (flags & (IOMAP_NOWAIT | IOMAP_OVERWRITE_ONLY))
		goto out_unlock;

	/*
	 * We cap the maximum length we map to a sane size  to keep the chunks
	 * of work done where somewhat symmetric with the work writeback does.
	 * This is a completely arbitrary number pulled out of thin air as a
	 * best guess for initial testing.
	 *
	 * Note that the values needs to be less than 32-bits wide until the
	 * lower level functions are updated.
	 */
	length = min_t(loff_t, length, 1024 * PAGE_SIZE);
	end_fsb = xfs_iomap_end_fsb(mp, offset, length);

	if (offset + length > XFS_ISIZE(ip))
		end_fsb = xfs_iomap_eof_align_last_fsb(ip, end_fsb);
	else if (nimaps && imap.br_startblock == HOLESTARTBLOCK)
		end_fsb = min(end_fsb, imap.br_startoff + imap.br_blockcount);
	xfs_iunlock(ip, lockmode);

	error = xfs_iomap_write_direct(ip, offset_fsb, end_fsb - offset_fsb,
			&imap);
	if (error)
		return error;

	trace_xfs_iomap_alloc(ip, offset, length, XFS_DATA_FORK, &imap);
	return xfs_bmbt_to_iomap(ip, iomap, &imap, iomap_flags | IOMAP_F_NEW);

<<<<<<< HEAD
out_finish:
	/*
	 * Writes that span EOF might trigger an IO size update on completion,
	 * so consider them to be dirty for the purposes of O_DSYNC even if
	 * there is no other metadata changes pending or have been made here.
	 */
	if ((flags & IOMAP_WRITE) && offset + length > i_size_read(inode))
		iomap->flags |= IOMAP_F_DIRTY;
	return xfs_bmbt_to_iomap(ip, iomap, &imap, shared);

out_found:
	ASSERT(nimaps);
=======
out_found_cow:
>>>>>>> 7d2a07b7
	xfs_iunlock(ip, lockmode);
	length = XFS_FSB_TO_B(mp, cmap.br_startoff + cmap.br_blockcount);
	trace_xfs_iomap_found(ip, offset, length - offset, XFS_COW_FORK, &cmap);
	if (imap.br_startblock != HOLESTARTBLOCK) {
		error = xfs_bmbt_to_iomap(ip, srcmap, &imap, 0);
		if (error)
			return error;
	}
	return xfs_bmbt_to_iomap(ip, iomap, &cmap, IOMAP_F_SHARED);

out_unlock:
	if (lockmode)
		xfs_iunlock(ip, lockmode);
	return error;
}

const struct iomap_ops xfs_direct_write_iomap_ops = {
	.iomap_begin		= xfs_direct_write_iomap_begin,
};

static int
xfs_buffered_write_iomap_begin(
	struct inode		*inode,
	loff_t			offset,
	loff_t			count,
	unsigned		flags,
	struct iomap		*iomap,
	struct iomap		*srcmap)
{
	struct xfs_inode	*ip = XFS_I(inode);
	struct xfs_mount	*mp = ip->i_mount;
	xfs_fileoff_t		offset_fsb = XFS_B_TO_FSBT(mp, offset);
	xfs_fileoff_t		end_fsb = xfs_iomap_end_fsb(mp, offset, count);
	struct xfs_bmbt_irec	imap, cmap;
	struct xfs_iext_cursor	icur, ccur;
	xfs_fsblock_t		prealloc_blocks = 0;
	bool			eof = false, cow_eof = false, shared = false;
	int			allocfork = XFS_DATA_FORK;
	int			error = 0;

	if (XFS_FORCED_SHUTDOWN(mp))
		return -EIO;

	/* we can't use delayed allocations when using extent size hints */
	if (xfs_get_extsz_hint(ip))
		return xfs_direct_write_iomap_begin(inode, offset, count,
				flags, iomap, srcmap);

	ASSERT(!XFS_IS_REALTIME_INODE(ip));

	xfs_ilock(ip, XFS_ILOCK_EXCL);

	if (XFS_IS_CORRUPT(mp, !xfs_ifork_has_extents(&ip->i_df)) ||
	    XFS_TEST_ERROR(false, mp, XFS_ERRTAG_BMAPIFORMAT)) {
		error = -EFSCORRUPTED;
		goto out_unlock;
	}

	XFS_STATS_INC(mp, xs_blk_mapw);

	error = xfs_iread_extents(NULL, ip, XFS_DATA_FORK);
	if (error)
		goto out_unlock;

	/*
	 * Search the data fork first to look up our source mapping.  We
	 * always need the data fork map, as we have to return it to the
	 * iomap code so that the higher level write code can read data in to
	 * perform read-modify-write cycles for unaligned writes.
	 */
	eof = !xfs_iext_lookup_extent(ip, &ip->i_df, offset_fsb, &icur, &imap);
	if (eof)
		imap.br_startoff = end_fsb; /* fake hole until the end */

	/* We never need to allocate blocks for zeroing a hole. */
	if ((flags & IOMAP_ZERO) && imap.br_startoff > offset_fsb) {
		xfs_hole_to_iomap(ip, iomap, offset_fsb, imap.br_startoff);
		goto out_unlock;
	}

	/*
	 * Search the COW fork extent list even if we did not find a data fork
	 * extent.  This serves two purposes: first this implements the
	 * speculative preallocation using cowextsize, so that we also unshare
	 * block adjacent to shared blocks instead of just the shared blocks
	 * themselves.  Second the lookup in the extent list is generally faster
	 * than going out to the shared extent tree.
	 */
	if (xfs_is_cow_inode(ip)) {
		if (!ip->i_cowfp) {
			ASSERT(!xfs_is_reflink_inode(ip));
			xfs_ifork_init_cow(ip);
		}
		cow_eof = !xfs_iext_lookup_extent(ip, ip->i_cowfp, offset_fsb,
				&ccur, &cmap);
		if (!cow_eof && cmap.br_startoff <= offset_fsb) {
			trace_xfs_reflink_cow_found(ip, &cmap);
			goto found_cow;
		}
	}

	if (imap.br_startoff <= offset_fsb) {
		/*
		 * For reflink files we may need a delalloc reservation when
		 * overwriting shared extents.   This includes zeroing of
		 * existing extents that contain data.
		 */
		if (!xfs_is_cow_inode(ip) ||
		    ((flags & IOMAP_ZERO) && imap.br_state != XFS_EXT_NORM)) {
			trace_xfs_iomap_found(ip, offset, count, XFS_DATA_FORK,
					&imap);
			goto found_imap;
		}

		xfs_trim_extent(&imap, offset_fsb, end_fsb - offset_fsb);

		/* Trim the mapping to the nearest shared extent boundary. */
		error = xfs_bmap_trim_cow(ip, &imap, &shared);
		if (error)
			goto out_unlock;

		/* Not shared?  Just report the (potentially capped) extent. */
		if (!shared) {
			trace_xfs_iomap_found(ip, offset, count, XFS_DATA_FORK,
					&imap);
			goto found_imap;
		}

		/*
		 * Fork all the shared blocks from our write offset until the
		 * end of the extent.
		 */
		allocfork = XFS_COW_FORK;
		end_fsb = imap.br_startoff + imap.br_blockcount;
	} else {
		/*
		 * We cap the maximum length we map here to MAX_WRITEBACK_PAGES
		 * pages to keep the chunks of work done where somewhat
		 * symmetric with the work writeback does.  This is a completely
		 * arbitrary number pulled out of thin air.
		 *
		 * Note that the values needs to be less than 32-bits wide until
		 * the lower level functions are updated.
		 */
		count = min_t(loff_t, count, 1024 * PAGE_SIZE);
		end_fsb = xfs_iomap_end_fsb(mp, offset, count);

		if (xfs_is_always_cow_inode(ip))
			allocfork = XFS_COW_FORK;
	}

	error = xfs_qm_dqattach_locked(ip, false);
	if (error)
		goto out_unlock;

	if (eof && offset + count > XFS_ISIZE(ip)) {
		/*
		 * Determine the initial size of the preallocation.
		 * We clean up any extra preallocation when the file is closed.
		 */
		if (mp->m_flags & XFS_MOUNT_ALLOCSIZE)
			prealloc_blocks = mp->m_allocsize_blocks;
		else
			prealloc_blocks = xfs_iomap_prealloc_size(ip, allocfork,
						offset, count, &icur);
		if (prealloc_blocks) {
			xfs_extlen_t	align;
			xfs_off_t	end_offset;
			xfs_fileoff_t	p_end_fsb;

			end_offset = XFS_ALLOC_ALIGN(mp, offset + count - 1);
			p_end_fsb = XFS_B_TO_FSBT(mp, end_offset) +
					prealloc_blocks;

			align = xfs_eof_alignment(ip);
			if (align)
				p_end_fsb = roundup_64(p_end_fsb, align);

			p_end_fsb = min(p_end_fsb,
				XFS_B_TO_FSB(mp, mp->m_super->s_maxbytes));
			ASSERT(p_end_fsb > offset_fsb);
			prealloc_blocks = p_end_fsb - end_fsb;
		}
	}

retry:
	error = xfs_bmapi_reserve_delalloc(ip, allocfork, offset_fsb,
			end_fsb - offset_fsb, prealloc_blocks,
			allocfork == XFS_DATA_FORK ? &imap : &cmap,
			allocfork == XFS_DATA_FORK ? &icur : &ccur,
			allocfork == XFS_DATA_FORK ? eof : cow_eof);
	switch (error) {
	case 0:
		break;
	case -ENOSPC:
	case -EDQUOT:
		/* retry without any preallocation */
		trace_xfs_delalloc_enospc(ip, offset, count);
		if (prealloc_blocks) {
			prealloc_blocks = 0;
			goto retry;
		}
		fallthrough;
	default:
		goto out_unlock;
	}

	if (allocfork == XFS_COW_FORK) {
		trace_xfs_iomap_alloc(ip, offset, count, allocfork, &cmap);
		goto found_cow;
	}

	/*
	 * Flag newly allocated delalloc blocks with IOMAP_F_NEW so we punch
	 * them out if the write happens to fail.
	 */
	xfs_iunlock(ip, XFS_ILOCK_EXCL);
	trace_xfs_iomap_alloc(ip, offset, count, allocfork, &imap);
	return xfs_bmbt_to_iomap(ip, iomap, &imap, IOMAP_F_NEW);

found_imap:
	xfs_iunlock(ip, XFS_ILOCK_EXCL);
	return xfs_bmbt_to_iomap(ip, iomap, &imap, 0);

found_cow:
	xfs_iunlock(ip, XFS_ILOCK_EXCL);
	if (imap.br_startoff <= offset_fsb) {
		error = xfs_bmbt_to_iomap(ip, srcmap, &imap, 0);
		if (error)
			return error;
	} else {
		xfs_trim_extent(&cmap, offset_fsb,
				imap.br_startoff - offset_fsb);
	}
	return xfs_bmbt_to_iomap(ip, iomap, &cmap, IOMAP_F_SHARED);

out_unlock:
	xfs_iunlock(ip, XFS_ILOCK_EXCL);
	return error;
}

static int
xfs_buffered_write_iomap_end(
	struct inode		*inode,
	loff_t			offset,
	loff_t			length,
	ssize_t			written,
	unsigned		flags,
	struct iomap		*iomap)
{
	struct xfs_inode	*ip = XFS_I(inode);
	struct xfs_mount	*mp = ip->i_mount;
	xfs_fileoff_t		start_fsb;
	xfs_fileoff_t		end_fsb;
	int			error = 0;

	if (iomap->type != IOMAP_DELALLOC)
		return 0;

	/*
	 * Behave as if the write failed if drop writes is enabled. Set the NEW
	 * flag to force delalloc cleanup.
	 */
	if (XFS_TEST_ERROR(false, mp, XFS_ERRTAG_DROP_WRITES)) {
		iomap->flags |= IOMAP_F_NEW;
		written = 0;
	}

	/*
	 * start_fsb refers to the first unused block after a short write. If
	 * nothing was written, round offset down to point at the first block in
	 * the range.
	 */
	if (unlikely(!written))
		start_fsb = XFS_B_TO_FSBT(mp, offset);
	else
		start_fsb = XFS_B_TO_FSB(mp, offset + written);
	end_fsb = XFS_B_TO_FSB(mp, offset + length);

	/*
	 * Trim delalloc blocks if they were allocated by this write and we
	 * didn't manage to write the whole range.
	 *
	 * We don't need to care about racing delalloc as we hold i_mutex
	 * across the reserve/allocate/unreserve calls. If there are delalloc
	 * blocks in the range, they are ours.
	 */
	if ((iomap->flags & IOMAP_F_NEW) && start_fsb < end_fsb) {
		truncate_pagecache_range(VFS_I(ip), XFS_FSB_TO_B(mp, start_fsb),
					 XFS_FSB_TO_B(mp, end_fsb) - 1);

		error = xfs_bmap_punch_delalloc_range(ip, start_fsb,
					       end_fsb - start_fsb);
		if (error && !XFS_FORCED_SHUTDOWN(mp)) {
			xfs_alert(mp, "%s: unable to clean up ino %lld",
				__func__, ip->i_ino);
			return error;
		}
	}

	return 0;
}

const struct iomap_ops xfs_buffered_write_iomap_ops = {
	.iomap_begin		= xfs_buffered_write_iomap_begin,
	.iomap_end		= xfs_buffered_write_iomap_end,
};

static int
xfs_read_iomap_begin(
	struct inode		*inode,
	loff_t			offset,
	loff_t			length,
	unsigned		flags,
	struct iomap		*iomap,
	struct iomap		*srcmap)
{
<<<<<<< HEAD
	if ((flags & (IOMAP_WRITE | IOMAP_ZERO)) &&
	    iomap->type == IOMAP_DELALLOC)
		return xfs_file_iomap_end_delalloc(XFS_I(inode), offset,
				length, written, iomap);
	return 0;
=======
	struct xfs_inode	*ip = XFS_I(inode);
	struct xfs_mount	*mp = ip->i_mount;
	struct xfs_bmbt_irec	imap;
	xfs_fileoff_t		offset_fsb = XFS_B_TO_FSBT(mp, offset);
	xfs_fileoff_t		end_fsb = xfs_iomap_end_fsb(mp, offset, length);
	int			nimaps = 1, error = 0;
	bool			shared = false;
	unsigned		lockmode;

	ASSERT(!(flags & (IOMAP_WRITE | IOMAP_ZERO)));

	if (XFS_FORCED_SHUTDOWN(mp))
		return -EIO;

	error = xfs_ilock_for_iomap(ip, flags, &lockmode);
	if (error)
		return error;
	error = xfs_bmapi_read(ip, offset_fsb, end_fsb - offset_fsb, &imap,
			       &nimaps, 0);
	if (!error && (flags & IOMAP_REPORT))
		error = xfs_reflink_trim_around_shared(ip, &imap, &shared);
	xfs_iunlock(ip, lockmode);

	if (error)
		return error;
	trace_xfs_iomap_found(ip, offset, length, XFS_DATA_FORK, &imap);
	return xfs_bmbt_to_iomap(ip, iomap, &imap, shared ? IOMAP_F_SHARED : 0);
>>>>>>> 7d2a07b7
}

const struct iomap_ops xfs_read_iomap_ops = {
	.iomap_begin		= xfs_read_iomap_begin,
};

static int
xfs_seek_iomap_begin(
	struct inode		*inode,
	loff_t			offset,
	loff_t			length,
	unsigned		flags,
	struct iomap		*iomap,
	struct iomap		*srcmap)
{
	struct xfs_inode	*ip = XFS_I(inode);
	struct xfs_mount	*mp = ip->i_mount;
	xfs_fileoff_t		offset_fsb = XFS_B_TO_FSBT(mp, offset);
	xfs_fileoff_t		end_fsb = XFS_B_TO_FSB(mp, offset + length);
	xfs_fileoff_t		cow_fsb = NULLFILEOFF, data_fsb = NULLFILEOFF;
	struct xfs_iext_cursor	icur;
	struct xfs_bmbt_irec	imap, cmap;
	int			error = 0;
	unsigned		lockmode;

	if (XFS_FORCED_SHUTDOWN(mp))
		return -EIO;

	lockmode = xfs_ilock_data_map_shared(ip);
	error = xfs_iread_extents(NULL, ip, XFS_DATA_FORK);
	if (error)
		goto out_unlock;

	if (xfs_iext_lookup_extent(ip, &ip->i_df, offset_fsb, &icur, &imap)) {
		/*
		 * If we found a data extent we are done.
		 */
		if (imap.br_startoff <= offset_fsb)
			goto done;
		data_fsb = imap.br_startoff;
	} else {
		/*
		 * Fake a hole until the end of the file.
		 */
		data_fsb = xfs_iomap_end_fsb(mp, offset, length);
	}

	/*
	 * If a COW fork extent covers the hole, report it - capped to the next
	 * data fork extent:
	 */
	if (xfs_inode_has_cow_data(ip) &&
	    xfs_iext_lookup_extent(ip, ip->i_cowfp, offset_fsb, &icur, &cmap))
		cow_fsb = cmap.br_startoff;
	if (cow_fsb != NULLFILEOFF && cow_fsb <= offset_fsb) {
		if (data_fsb < cow_fsb + cmap.br_blockcount)
			end_fsb = min(end_fsb, data_fsb);
		xfs_trim_extent(&cmap, offset_fsb, end_fsb);
		error = xfs_bmbt_to_iomap(ip, iomap, &cmap, IOMAP_F_SHARED);
		/*
		 * This is a COW extent, so we must probe the page cache
		 * because there could be dirty page cache being backed
		 * by this extent.
		 */
		iomap->type = IOMAP_UNWRITTEN;
		goto out_unlock;
	}

	/*
	 * Else report a hole, capped to the next found data or COW extent.
	 */
	if (cow_fsb != NULLFILEOFF && cow_fsb < data_fsb)
		imap.br_blockcount = cow_fsb - offset_fsb;
	else
		imap.br_blockcount = data_fsb - offset_fsb;
	imap.br_startoff = offset_fsb;
	imap.br_startblock = HOLESTARTBLOCK;
	imap.br_state = XFS_EXT_NORM;
done:
	xfs_trim_extent(&imap, offset_fsb, end_fsb);
	error = xfs_bmbt_to_iomap(ip, iomap, &imap, 0);
out_unlock:
	xfs_iunlock(ip, lockmode);
	return error;
}

const struct iomap_ops xfs_seek_iomap_ops = {
	.iomap_begin		= xfs_seek_iomap_begin,
};

static int
xfs_xattr_iomap_begin(
	struct inode		*inode,
	loff_t			offset,
	loff_t			length,
	unsigned		flags,
	struct iomap		*iomap,
	struct iomap		*srcmap)
{
	struct xfs_inode	*ip = XFS_I(inode);
	struct xfs_mount	*mp = ip->i_mount;
	xfs_fileoff_t		offset_fsb = XFS_B_TO_FSBT(mp, offset);
	xfs_fileoff_t		end_fsb = XFS_B_TO_FSB(mp, offset + length);
	struct xfs_bmbt_irec	imap;
	int			nimaps = 1, error = 0;
	unsigned		lockmode;

	if (XFS_FORCED_SHUTDOWN(mp))
		return -EIO;

	lockmode = xfs_ilock_attr_map_shared(ip);

	/* if there are no attribute fork or extents, return ENOENT */
	if (!XFS_IFORK_Q(ip) || !ip->i_afp->if_nextents) {
		error = -ENOENT;
		goto out_unlock;
	}

	ASSERT(ip->i_afp->if_format != XFS_DINODE_FMT_LOCAL);
	error = xfs_bmapi_read(ip, offset_fsb, end_fsb - offset_fsb, &imap,
			       &nimaps, XFS_BMAPI_ATTRFORK);
out_unlock:
	xfs_iunlock(ip, lockmode);

	if (error)
		return error;
	ASSERT(nimaps);
	return xfs_bmbt_to_iomap(ip, iomap, &imap, 0);
}

const struct iomap_ops xfs_xattr_iomap_ops = {
	.iomap_begin		= xfs_xattr_iomap_begin,
};<|MERGE_RESOLUTION|>--- conflicted
+++ resolved
@@ -232,14 +232,9 @@
 	if (IS_DAX(VFS_I(ip))) {
 		bmapi_flags = XFS_BMAPI_CONVERT | XFS_BMAPI_ZERO;
 		if (imap->br_state == XFS_EXT_UNWRITTEN) {
-<<<<<<< HEAD
-			tflags |= XFS_TRANS_RESERVE;
-			resblks = qblocks = XFS_DIOSTRAT_SPACE_RES(mp, 0) << 1;
-=======
 			force = true;
 			nr_exts = XFS_IEXT_WRITE_UNWRITTEN_CNT;
 			dblocks = XFS_DIOSTRAT_SPACE_RES(mp, 0) << 1;
->>>>>>> 7d2a07b7
 		}
 	}
 
@@ -388,40 +383,15 @@
 	 * Use the minimum preallocation size for small files or if we are
 	 * writing right after a hole.
 	 */
-<<<<<<< HEAD
-	if ((mp->m_flags & XFS_MOUNT_DFLT_IOSIZE) ||
-	    XFS_ISIZE(ip) < XFS_FSB_TO_B(mp, mp->m_dalign) ||
-=======
 	if (XFS_ISIZE(ip) < XFS_FSB_TO_B(mp, mp->m_dalign) ||
->>>>>>> 7d2a07b7
 	    !xfs_iext_prev_extent(ifp, &ncur, &prev) ||
 	    prev.br_startoff + prev.br_blockcount < offset_fsb)
 		return mp->m_allocsize_blocks;
 
 	/*
-<<<<<<< HEAD
-	 * Determine the initial size of the preallocation. We are beyond the
-	 * current EOF here, but we need to take into account whether this is
-	 * a sparse write or an extending write when determining the
-	 * preallocation size.  Hence we need to look up the extent that ends
-	 * at the current write offset and use the result to determine the
-	 * preallocation size.
-	 *
-	 * If the extent is a hole, then preallocation is essentially disabled.
-	 * Otherwise we take the size of the preceding data extents as the basis
-	 * for the preallocation size. Note that we don't care if the previous
-	 * extents are written or not.
-	 *
-	 * If the size of the extents is greater than half the maximum extent
-	 * length, then use the current offset as the basis. This ensures that
-	 * for large files the preallocation size always extends to MAXEXTLEN
-	 * rather than falling short due to things like stripe unit/width
-	 * alignment of real extents.
-=======
 	 * Take the size of the preceding data extents as the basis for the
 	 * preallocation size. Note that we don't care if the previous extents
 	 * are written or not.
->>>>>>> 7d2a07b7
 	 */
 	plen = prev.br_blockcount;
 	while (xfs_iext_prev_extent(ifp, &ncur, &got)) {
@@ -433,8 +403,6 @@
 		plen += got.br_blockcount;
 		prev = got;
 	}
-<<<<<<< HEAD
-=======
 
 	/*
 	 * If the size of the extents is greater than half the maximum extent
@@ -443,7 +411,6 @@
 	 * rather than falling short due to things like stripe unit/width
 	 * alignment of real extents.
 	 */
->>>>>>> 7d2a07b7
 	alloc_blocks = plen * 2;
 	if (alloc_blocks > MAXEXTLEN)
 		alloc_blocks = XFS_B_TO_FSB(mp, offset);
@@ -581,11 +548,6 @@
 
 		error = xfs_iext_count_may_overflow(ip, XFS_DATA_FORK,
 				XFS_IEXT_WRITE_UNWRITTEN_CNT);
-		if (error)
-			goto error_on_bmapi_transaction;
-
-		error = xfs_trans_reserve_quota_nblks(tp, ip, resblks, 0,
-				XFS_QMOPT_RES_REGBLKS | XFS_QMOPT_FORCE_RES);
 		if (error)
 			goto error_on_bmapi_transaction;
 
@@ -871,22 +833,7 @@
 	trace_xfs_iomap_alloc(ip, offset, length, XFS_DATA_FORK, &imap);
 	return xfs_bmbt_to_iomap(ip, iomap, &imap, iomap_flags | IOMAP_F_NEW);
 
-<<<<<<< HEAD
-out_finish:
-	/*
-	 * Writes that span EOF might trigger an IO size update on completion,
-	 * so consider them to be dirty for the purposes of O_DSYNC even if
-	 * there is no other metadata changes pending or have been made here.
-	 */
-	if ((flags & IOMAP_WRITE) && offset + length > i_size_read(inode))
-		iomap->flags |= IOMAP_F_DIRTY;
-	return xfs_bmbt_to_iomap(ip, iomap, &imap, shared);
-
-out_found:
-	ASSERT(nimaps);
-=======
 out_found_cow:
->>>>>>> 7d2a07b7
 	xfs_iunlock(ip, lockmode);
 	length = XFS_FSB_TO_B(mp, cmap.br_startoff + cmap.br_blockcount);
 	trace_xfs_iomap_found(ip, offset, length - offset, XFS_COW_FORK, &cmap);
@@ -1204,13 +1151,6 @@
 	struct iomap		*iomap,
 	struct iomap		*srcmap)
 {
-<<<<<<< HEAD
-	if ((flags & (IOMAP_WRITE | IOMAP_ZERO)) &&
-	    iomap->type == IOMAP_DELALLOC)
-		return xfs_file_iomap_end_delalloc(XFS_I(inode), offset,
-				length, written, iomap);
-	return 0;
-=======
 	struct xfs_inode	*ip = XFS_I(inode);
 	struct xfs_mount	*mp = ip->i_mount;
 	struct xfs_bmbt_irec	imap;
@@ -1238,7 +1178,6 @@
 		return error;
 	trace_xfs_iomap_found(ip, offset, length, XFS_DATA_FORK, &imap);
 	return xfs_bmbt_to_iomap(ip, iomap, &imap, shared ? IOMAP_F_SHARED : 0);
->>>>>>> 7d2a07b7
 }
 
 const struct iomap_ops xfs_read_iomap_ops = {
