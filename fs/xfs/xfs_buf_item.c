// SPDX-License-Identifier: GPL-2.0
/*
 * Copyright (c) 2000-2005 Silicon Graphics, Inc.
 * All Rights Reserved.
 */
#include "xfs.h"
#include "xfs_fs.h"
#include "xfs_shared.h"
#include "xfs_format.h"
#include "xfs_log_format.h"
#include "xfs_trans_resv.h"
#include "xfs_bit.h"
#include "xfs_mount.h"
#include "xfs_trans.h"
#include "xfs_trans_priv.h"
#include "xfs_buf_item.h"
#include "xfs_inode.h"
#include "xfs_inode_item.h"
#include "xfs_quota.h"
#include "xfs_dquot_item.h"
#include "xfs_dquot.h"
#include "xfs_trace.h"
#include "xfs_log.h"


kmem_zone_t	*xfs_buf_item_zone;

static inline struct xfs_buf_log_item *BUF_ITEM(struct xfs_log_item *lip)
{
	return container_of(lip, struct xfs_buf_log_item, bli_item);
}

/* Is this log iovec plausibly large enough to contain the buffer log format? */
bool
xfs_buf_log_check_iovec(
	struct xfs_log_iovec		*iovec)
{
	struct xfs_buf_log_format	*blfp = iovec->i_addr;
	char				*bmp_end;
	char				*item_end;

	if (offsetof(struct xfs_buf_log_format, blf_data_map) > iovec->i_len)
		return false;

	item_end = (char *)iovec->i_addr + iovec->i_len;
	bmp_end = (char *)&blfp->blf_data_map[blfp->blf_map_size];
	return bmp_end <= item_end;
}

/* Is this log iovec plausibly large enough to contain the buffer log format? */
bool
xfs_buf_log_check_iovec(
	struct xfs_log_iovec		*iovec)
{
	struct xfs_buf_log_format	*blfp = iovec->i_addr;
	char				*bmp_end;
	char				*item_end;

	if (offsetof(struct xfs_buf_log_format, blf_data_map) > iovec->i_len)
		return false;

	item_end = (char *)iovec->i_addr + iovec->i_len;
	bmp_end = (char *)&blfp->blf_data_map[blfp->blf_map_size];
	return bmp_end <= item_end;
}

static inline int
xfs_buf_log_format_size(
	struct xfs_buf_log_format *blfp)
{
	return offsetof(struct xfs_buf_log_format, blf_data_map) +
			(blfp->blf_map_size * sizeof(blfp->blf_data_map[0]));
}

static inline bool
xfs_buf_item_straddle(
	struct xfs_buf		*bp,
	uint			offset,
	int			first_bit,
	int			nbits)
{
	void			*first, *last;

	first = xfs_buf_offset(bp, offset + (first_bit << XFS_BLF_SHIFT));
	last = xfs_buf_offset(bp,
			offset + ((first_bit + nbits) << XFS_BLF_SHIFT));

	if (last - first != nbits * XFS_BLF_CHUNK)
		return true;
	return false;
}

/*
 * Return the number of log iovecs and space needed to log the given buf log
 * item segment.
 *
 * It calculates this as 1 iovec for the buf log format structure and 1 for each
 * stretch of non-contiguous chunks to be logged.  Contiguous chunks are logged
 * in a single iovec.
 */
STATIC void
xfs_buf_item_size_segment(
	struct xfs_buf_log_item		*bip,
	struct xfs_buf_log_format	*blfp,
	uint				offset,
	int				*nvecs,
	int				*nbytes)
{
	struct xfs_buf			*bp = bip->bli_buf;
	int				first_bit;
	int				nbits;
	int				next_bit;
	int				last_bit;

	first_bit = xfs_next_bit(blfp->blf_data_map, blfp->blf_map_size, 0);
	if (first_bit == -1)
		return;

	(*nvecs)++;
	*nbytes += xfs_buf_log_format_size(blfp);

	do {
		nbits = xfs_contig_bits(blfp->blf_data_map,
					blfp->blf_map_size, first_bit);
		ASSERT(nbits > 0);

		/*
		 * Straddling a page is rare because we don't log contiguous
		 * chunks of unmapped buffers anywhere.
		 */
		if (nbits > 1 &&
		    xfs_buf_item_straddle(bp, offset, first_bit, nbits))
			goto slow_scan;

		(*nvecs)++;
		*nbytes += nbits * XFS_BLF_CHUNK;

		/*
		 * This takes the bit number to start looking from and
		 * returns the next set bit from there.  It returns -1
		 * if there are no more bits set or the start bit is
		 * beyond the end of the bitmap.
		 */
		first_bit = xfs_next_bit(blfp->blf_data_map, blfp->blf_map_size,
					(uint)first_bit + nbits + 1);
	} while (first_bit != -1);

	return;

slow_scan:
	/* Count the first bit we jumped out of the above loop from */
	(*nvecs)++;
	*nbytes += XFS_BLF_CHUNK;
	last_bit = first_bit;
	while (last_bit != -1) {
		/*
		 * This takes the bit number to start looking from and
		 * returns the next set bit from there.  It returns -1
		 * if there are no more bits set or the start bit is
		 * beyond the end of the bitmap.
		 */
		next_bit = xfs_next_bit(blfp->blf_data_map, blfp->blf_map_size,
					last_bit + 1);
		/*
		 * If we run out of bits, leave the loop,
		 * else if we find a new set of bits bump the number of vecs,
		 * else keep scanning the current set of bits.
		 */
		if (next_bit == -1) {
			break;
		} else if (next_bit != last_bit + 1 ||
		           xfs_buf_item_straddle(bp, offset, first_bit, nbits)) {
			last_bit = next_bit;
			first_bit = next_bit;
			(*nvecs)++;
			nbits = 1;
		} else {
			last_bit++;
			nbits++;
		}
		*nbytes += XFS_BLF_CHUNK;
	}
}

/*
 * Return the number of log iovecs and space needed to log the given buf log
 * item.
 *
 * Discontiguous buffers need a format structure per region that is being
 * logged. This makes the changes in the buffer appear to log recovery as though
 * they came from separate buffers, just like would occur if multiple buffers
 * were used instead of a single discontiguous buffer. This enables
 * discontiguous buffers to be in-memory constructs, completely transparent to
 * what ends up on disk.
 *
 * If the XFS_BLI_STALE flag has been set, then log nothing but the buf log
 * format structures. If the item has previously been logged and has dirty
 * regions, we do not relog them in stale buffers. This has the effect of
 * reducing the size of the relogged item by the amount of dirty data tracked
 * by the log item. This can result in the committing transaction reducing the
 * amount of space being consumed by the CIL.
 */
STATIC void
xfs_buf_item_size(
	struct xfs_log_item	*lip,
	int			*nvecs,
	int			*nbytes)
{
	struct xfs_buf_log_item	*bip = BUF_ITEM(lip);
	struct xfs_buf		*bp = bip->bli_buf;
	int			i;
	int			bytes;
	uint			offset = 0;

	ASSERT(atomic_read(&bip->bli_refcount) > 0);
	if (bip->bli_flags & XFS_BLI_STALE) {
		/*
		 * The buffer is stale, so all we need to log is the buf log
		 * format structure with the cancel flag in it as we are never
		 * going to replay the changes tracked in the log item.
		 */
		trace_xfs_buf_item_size_stale(bip);
		ASSERT(bip->__bli_format.blf_flags & XFS_BLF_CANCEL);
		*nvecs += bip->bli_format_count;
		for (i = 0; i < bip->bli_format_count; i++) {
			*nbytes += xfs_buf_log_format_size(&bip->bli_formats[i]);
		}
		return;
	}

	ASSERT(bip->bli_flags & XFS_BLI_LOGGED);

	if (bip->bli_flags & XFS_BLI_ORDERED) {
		/*
		 * The buffer has been logged just to order it. It is not being
		 * included in the transaction commit, so no vectors are used at
		 * all.
		 */
		trace_xfs_buf_item_size_ordered(bip);
		*nvecs = XFS_LOG_VEC_ORDERED;
		return;
	}

	/*
	 * The vector count is based on the number of buffer vectors we have
	 * dirty bits in. This will only be greater than one when we have a
	 * compound buffer with more than one segment dirty. Hence for compound
	 * buffers we need to track which segment the dirty bits correspond to,
	 * and when we move from one segment to the next increment the vector
	 * count for the extra buf log format structure that will need to be
	 * written.
	 */
	bytes = 0;
	for (i = 0; i < bip->bli_format_count; i++) {
		xfs_buf_item_size_segment(bip, &bip->bli_formats[i], offset,
					  nvecs, &bytes);
		offset += BBTOB(bp->b_maps[i].bm_len);
	}

	/*
	 * Round up the buffer size required to minimise the number of memory
	 * allocations that need to be done as this item grows when relogged by
	 * repeated modifications.
	 */
	*nbytes = round_up(bytes, 512);
	trace_xfs_buf_item_size(bip);
}

static inline void
xfs_buf_item_copy_iovec(
	struct xfs_log_vec	*lv,
	struct xfs_log_iovec	**vecp,
	struct xfs_buf		*bp,
	uint			offset,
	int			first_bit,
	uint			nbits)
{
	offset += first_bit * XFS_BLF_CHUNK;
	xlog_copy_iovec(lv, vecp, XLOG_REG_TYPE_BCHUNK,
			xfs_buf_offset(bp, offset),
			nbits * XFS_BLF_CHUNK);
}

static void
xfs_buf_item_format_segment(
	struct xfs_buf_log_item	*bip,
	struct xfs_log_vec	*lv,
	struct xfs_log_iovec	**vecp,
	uint			offset,
	struct xfs_buf_log_format *blfp)
{
	struct xfs_buf		*bp = bip->bli_buf;
	uint			base_size;
	int			first_bit;
	int			last_bit;
	int			next_bit;
	uint			nbits;

	/* copy the flags across from the base format item */
	blfp->blf_flags = bip->__bli_format.blf_flags;

	/*
	 * Base size is the actual size of the ondisk structure - it reflects
	 * the actual size of the dirty bitmap rather than the size of the in
	 * memory structure.
	 */
	base_size = xfs_buf_log_format_size(blfp);

	first_bit = xfs_next_bit(blfp->blf_data_map, blfp->blf_map_size, 0);
	if (!(bip->bli_flags & XFS_BLI_STALE) && first_bit == -1) {
		/*
		 * If the map is not be dirty in the transaction, mark
		 * the size as zero and do not advance the vector pointer.
		 */
		return;
	}

	blfp = xlog_copy_iovec(lv, vecp, XLOG_REG_TYPE_BFORMAT, blfp, base_size);
	blfp->blf_size = 1;

	if (bip->bli_flags & XFS_BLI_STALE) {
		/*
		 * The buffer is stale, so all we need to log
		 * is the buf log format structure with the
		 * cancel flag in it.
		 */
		trace_xfs_buf_item_format_stale(bip);
		ASSERT(blfp->blf_flags & XFS_BLF_CANCEL);
		return;
	}


	/*
	 * Fill in an iovec for each set of contiguous chunks.
	 */
	do {
		ASSERT(first_bit >= 0);
		nbits = xfs_contig_bits(blfp->blf_data_map,
					blfp->blf_map_size, first_bit);
		ASSERT(nbits > 0);

		/*
		 * Straddling a page is rare because we don't log contiguous
		 * chunks of unmapped buffers anywhere.
		 */
		if (nbits > 1 &&
		    xfs_buf_item_straddle(bp, offset, first_bit, nbits))
			goto slow_scan;

		xfs_buf_item_copy_iovec(lv, vecp, bp, offset,
					first_bit, nbits);
		blfp->blf_size++;

		/*
		 * This takes the bit number to start looking from and
		 * returns the next set bit from there.  It returns -1
		 * if there are no more bits set or the start bit is
		 * beyond the end of the bitmap.
		 */
		first_bit = xfs_next_bit(blfp->blf_data_map, blfp->blf_map_size,
					(uint)first_bit + nbits + 1);
	} while (first_bit != -1);

	return;

slow_scan:
	ASSERT(bp->b_addr == NULL);
	last_bit = first_bit;
	nbits = 1;
	for (;;) {
		/*
		 * This takes the bit number to start looking from and
		 * returns the next set bit from there.  It returns -1
		 * if there are no more bits set or the start bit is
		 * beyond the end of the bitmap.
		 */
		next_bit = xfs_next_bit(blfp->blf_data_map, blfp->blf_map_size,
					(uint)last_bit + 1);
		/*
		 * If we run out of bits fill in the last iovec and get out of
		 * the loop.  Else if we start a new set of bits then fill in
		 * the iovec for the series we were looking at and start
		 * counting the bits in the new one.  Else we're still in the
		 * same set of bits so just keep counting and scanning.
		 */
		if (next_bit == -1) {
			xfs_buf_item_copy_iovec(lv, vecp, bp, offset,
						first_bit, nbits);
			blfp->blf_size++;
			break;
		} else if (next_bit != last_bit + 1 ||
		           xfs_buf_item_straddle(bp, offset, first_bit, nbits)) {
			xfs_buf_item_copy_iovec(lv, vecp, bp, offset,
						first_bit, nbits);
			blfp->blf_size++;
			first_bit = next_bit;
			last_bit = next_bit;
			nbits = 1;
		} else {
			last_bit++;
			nbits++;
		}
	}
}

/*
 * This is called to fill in the vector of log iovecs for the
 * given log buf item.  It fills the first entry with a buf log
 * format structure, and the rest point to contiguous chunks
 * within the buffer.
 */
STATIC void
xfs_buf_item_format(
	struct xfs_log_item	*lip,
	struct xfs_log_vec	*lv)
{
	struct xfs_buf_log_item	*bip = BUF_ITEM(lip);
	struct xfs_buf		*bp = bip->bli_buf;
	struct xfs_log_iovec	*vecp = NULL;
	uint			offset = 0;
	int			i;

	ASSERT(atomic_read(&bip->bli_refcount) > 0);
	ASSERT((bip->bli_flags & XFS_BLI_LOGGED) ||
	       (bip->bli_flags & XFS_BLI_STALE));
	ASSERT((bip->bli_flags & XFS_BLI_STALE) ||
	       (xfs_blft_from_flags(&bip->__bli_format) > XFS_BLFT_UNKNOWN_BUF
	        && xfs_blft_from_flags(&bip->__bli_format) < XFS_BLFT_MAX_BUF));
	ASSERT(!(bip->bli_flags & XFS_BLI_ORDERED) ||
	       (bip->bli_flags & XFS_BLI_STALE));


	/*
	 * If it is an inode buffer, transfer the in-memory state to the
	 * format flags and clear the in-memory state.
	 *
	 * For buffer based inode allocation, we do not transfer
	 * this state if the inode buffer allocation has not yet been committed
	 * to the log as setting the XFS_BLI_INODE_BUF flag will prevent
	 * correct replay of the inode allocation.
	 *
	 * For icreate item based inode allocation, the buffers aren't written
	 * to the journal during allocation, and hence we should always tag the
	 * buffer as an inode buffer so that the correct unlinked list replay
	 * occurs during recovery.
	 */
	if (bip->bli_flags & XFS_BLI_INODE_BUF) {
		if (xfs_sb_version_has_v3inode(&lip->li_mountp->m_sb) ||
		    !((bip->bli_flags & XFS_BLI_INODE_ALLOC_BUF) &&
		      xfs_log_item_in_current_chkpt(lip)))
			bip->__bli_format.blf_flags |= XFS_BLF_INODE_BUF;
		bip->bli_flags &= ~XFS_BLI_INODE_BUF;
	}

	for (i = 0; i < bip->bli_format_count; i++) {
		xfs_buf_item_format_segment(bip, lv, &vecp, offset,
					    &bip->bli_formats[i]);
		offset += BBTOB(bp->b_maps[i].bm_len);
	}

	/*
	 * Check to make sure everything is consistent.
	 */
	trace_xfs_buf_item_format(bip);
}

/*
 * This is called to pin the buffer associated with the buf log item in memory
 * so it cannot be written out.
 *
 * We also always take a reference to the buffer log item here so that the bli
 * is held while the item is pinned in memory. This means that we can
 * unconditionally drop the reference count a transaction holds when the
 * transaction is completed.
 */
STATIC void
xfs_buf_item_pin(
	struct xfs_log_item	*lip)
{
	struct xfs_buf_log_item	*bip = BUF_ITEM(lip);

	ASSERT(atomic_read(&bip->bli_refcount) > 0);
	ASSERT((bip->bli_flags & XFS_BLI_LOGGED) ||
	       (bip->bli_flags & XFS_BLI_ORDERED) ||
	       (bip->bli_flags & XFS_BLI_STALE));

	trace_xfs_buf_item_pin(bip);

	atomic_inc(&bip->bli_refcount);
	atomic_inc(&bip->bli_buf->b_pin_count);
}

/*
 * This is called to unpin the buffer associated with the buf log item which
 * was previously pinned with a call to xfs_buf_item_pin().
 */
STATIC void
xfs_buf_item_unpin(
	struct xfs_log_item	*lip,
	int			remove)
{
	struct xfs_buf_log_item	*bip = BUF_ITEM(lip);
	struct xfs_buf		*bp = bip->bli_buf;
	int			stale = bip->bli_flags & XFS_BLI_STALE;
	int			freed;

	ASSERT(bp->b_log_item == bip);
	ASSERT(atomic_read(&bip->bli_refcount) > 0);

	trace_xfs_buf_item_unpin(bip);

	/*
	 * Drop the bli ref associated with the pin and grab the hold required
	 * for the I/O simulation failure in the abort case. We have to do this
	 * before the pin count drops because the AIL doesn't acquire a bli
	 * reference. Therefore if the refcount drops to zero, the bli could
	 * still be AIL resident and the buffer submitted for I/O (and freed on
	 * completion) at any point before we return. This can be removed once
	 * the AIL properly holds a reference on the bli.
	 */
	freed = atomic_dec_and_test(&bip->bli_refcount);
	if (freed && !stale && remove)
		xfs_buf_hold(bp);
	if (atomic_dec_and_test(&bp->b_pin_count))
		wake_up_all(&bp->b_waiters);

	 /* nothing to do but drop the pin count if the bli is active */
	if (!freed)
		return;

	if (stale) {
		ASSERT(bip->bli_flags & XFS_BLI_STALE);
		ASSERT(xfs_buf_islocked(bp));
		ASSERT(bp->b_flags & XBF_STALE);
		ASSERT(bip->__bli_format.blf_flags & XFS_BLF_CANCEL);
		ASSERT(list_empty(&lip->li_trans));
		ASSERT(!bp->b_transp);

		trace_xfs_buf_item_unpin_stale(bip);

		/*
		 * If we get called here because of an IO error, we may or may
		 * not have the item on the AIL. xfs_trans_ail_delete() will
		 * take care of that situation. xfs_trans_ail_delete() drops
		 * the AIL lock.
		 */
		if (bip->bli_flags & XFS_BLI_STALE_INODE) {
			xfs_buf_item_done(bp);
			xfs_buf_inode_iodone(bp);
			ASSERT(list_empty(&bp->b_li_list));
		} else {
			xfs_trans_ail_delete(lip, SHUTDOWN_LOG_IO_ERROR);
			xfs_buf_item_relse(bp);
			ASSERT(bp->b_log_item == NULL);
		}
		xfs_buf_relse(bp);
	} else if (remove) {
		/*
		 * The buffer must be locked and held by the caller to simulate
		 * an async I/O failure. We acquired the hold for this case
		 * before the buffer was unpinned.
		 */
		xfs_buf_lock(bp);
		bp->b_flags |= XBF_ASYNC;
		xfs_buf_ioend_fail(bp);
	}
}

STATIC uint
xfs_buf_item_push(
	struct xfs_log_item	*lip,
	struct list_head	*buffer_list)
{
	struct xfs_buf_log_item	*bip = BUF_ITEM(lip);
	struct xfs_buf		*bp = bip->bli_buf;
	uint			rval = XFS_ITEM_SUCCESS;

	if (xfs_buf_ispinned(bp))
		return XFS_ITEM_PINNED;
	if (!xfs_buf_trylock(bp)) {
		/*
		 * If we have just raced with a buffer being pinned and it has
		 * been marked stale, we could end up stalling until someone else
		 * issues a log force to unpin the stale buffer. Check for the
		 * race condition here so xfsaild recognizes the buffer is pinned
		 * and queues a log force to move it along.
		 */
		if (xfs_buf_ispinned(bp))
			return XFS_ITEM_PINNED;
		return XFS_ITEM_LOCKED;
	}

	ASSERT(!(bip->bli_flags & XFS_BLI_STALE));

	trace_xfs_buf_item_push(bip);

	/* has a previous flush failed due to IO errors? */
	if (bp->b_flags & XBF_WRITE_FAIL) {
		xfs_buf_alert_ratelimited(bp, "XFS: Failing async write",
	    "Failing async write on buffer block 0x%llx. Retrying async write.",
					  (long long)bp->b_bn);
	}

	if (!xfs_buf_delwri_queue(bp, buffer_list))
		rval = XFS_ITEM_FLUSHING;
	xfs_buf_unlock(bp);
	return rval;
}

/*
 * Drop the buffer log item refcount and take appropriate action. This helper
 * determines whether the bli must be freed or not, since a decrement to zero
 * does not necessarily mean the bli is unused.
 *
 * Return true if the bli is freed, false otherwise.
 */
bool
xfs_buf_item_put(
	struct xfs_buf_log_item	*bip)
{
	struct xfs_log_item	*lip = &bip->bli_item;
	bool			aborted;
	bool			dirty;

	/* drop the bli ref and return if it wasn't the last one */
	if (!atomic_dec_and_test(&bip->bli_refcount))
		return false;

	/*
	 * We dropped the last ref and must free the item if clean or aborted.
	 * If the bli is dirty and non-aborted, the buffer was clean in the
	 * transaction but still awaiting writeback from previous changes. In
	 * that case, the bli is freed on buffer writeback completion.
	 */
	aborted = test_bit(XFS_LI_ABORTED, &lip->li_flags) ||
		  XFS_FORCED_SHUTDOWN(lip->li_mountp);
	dirty = bip->bli_flags & XFS_BLI_DIRTY;
	if (dirty && !aborted)
		return false;

	/*
	 * The bli is aborted or clean. An aborted item may be in the AIL
	 * regardless of dirty state.  For example, consider an aborted
	 * transaction that invalidated a dirty bli and cleared the dirty
	 * state.
	 */
	if (aborted)
		xfs_trans_ail_delete(lip, 0);
	xfs_buf_item_relse(bip->bli_buf);
	return true;
}

/*
 * Release the buffer associated with the buf log item.  If there is no dirty
 * logged data associated with the buffer recorded in the buf log item, then
 * free the buf log item and remove the reference to it in the buffer.
 *
 * This call ignores the recursion count.  It is only called when the buffer
 * should REALLY be unlocked, regardless of the recursion count.
 *
 * We unconditionally drop the transaction's reference to the log item. If the
 * item was logged, then another reference was taken when it was pinned, so we
 * can safely drop the transaction reference now.  This also allows us to avoid
 * potential races with the unpin code freeing the bli by not referencing the
 * bli after we've dropped the reference count.
 *
 * If the XFS_BLI_HOLD flag is set in the buf log item, then free the log item
 * if necessary but do not unlock the buffer.  This is for support of
 * xfs_trans_bhold(). Make sure the XFS_BLI_HOLD field is cleared if we don't
 * free the item.
 */
STATIC void
xfs_buf_item_release(
	struct xfs_log_item	*lip)
{
	struct xfs_buf_log_item	*bip = BUF_ITEM(lip);
	struct xfs_buf		*bp = bip->bli_buf;
	bool			released;
	bool			hold = bip->bli_flags & XFS_BLI_HOLD;
	bool			stale = bip->bli_flags & XFS_BLI_STALE;
#if defined(DEBUG) || defined(XFS_WARN)
	bool			ordered = bip->bli_flags & XFS_BLI_ORDERED;
	bool			dirty = bip->bli_flags & XFS_BLI_DIRTY;
	bool			aborted = test_bit(XFS_LI_ABORTED,
						   &lip->li_flags);
#endif

	trace_xfs_buf_item_release(bip);

	/*
	 * The bli dirty state should match whether the blf has logged segments
	 * except for ordered buffers, where only the bli should be dirty.
	 */
	ASSERT((!ordered && dirty == xfs_buf_item_dirty_format(bip)) ||
	       (ordered && dirty && !xfs_buf_item_dirty_format(bip)));
	ASSERT(!stale || (bip->__bli_format.blf_flags & XFS_BLF_CANCEL));

	/*
	 * Clear the buffer's association with this transaction and
	 * per-transaction state from the bli, which has been copied above.
	 */
	bp->b_transp = NULL;
	bip->bli_flags &= ~(XFS_BLI_LOGGED | XFS_BLI_HOLD | XFS_BLI_ORDERED);

	/*
	 * Unref the item and unlock the buffer unless held or stale. Stale
	 * buffers remain locked until final unpin unless the bli is freed by
	 * the unref call. The latter implies shutdown because buffer
	 * invalidation dirties the bli and transaction.
	 */
	released = xfs_buf_item_put(bip);
	if (hold || (stale && !released))
		return;
	ASSERT(!stale || aborted);
	xfs_buf_relse(bp);
}

STATIC void
xfs_buf_item_committing(
	struct xfs_log_item	*lip,
	xfs_csn_t		seq)
{
	return xfs_buf_item_release(lip);
}

/*
 * This is called to find out where the oldest active copy of the
 * buf log item in the on disk log resides now that the last log
 * write of it completed at the given lsn.
 * We always re-log all the dirty data in a buffer, so usually the
 * latest copy in the on disk log is the only one that matters.  For
 * those cases we simply return the given lsn.
 *
 * The one exception to this is for buffers full of newly allocated
 * inodes.  These buffers are only relogged with the XFS_BLI_INODE_BUF
 * flag set, indicating that only the di_next_unlinked fields from the
 * inodes in the buffers will be replayed during recovery.  If the
 * original newly allocated inode images have not yet been flushed
 * when the buffer is so relogged, then we need to make sure that we
 * keep the old images in the 'active' portion of the log.  We do this
 * by returning the original lsn of that transaction here rather than
 * the current one.
 */
STATIC xfs_lsn_t
xfs_buf_item_committed(
	struct xfs_log_item	*lip,
	xfs_lsn_t		lsn)
{
	struct xfs_buf_log_item	*bip = BUF_ITEM(lip);

	trace_xfs_buf_item_committed(bip);

	if ((bip->bli_flags & XFS_BLI_INODE_ALLOC_BUF) && lip->li_lsn != 0)
		return lip->li_lsn;
	return lsn;
}

static const struct xfs_item_ops xfs_buf_item_ops = {
	.iop_size	= xfs_buf_item_size,
	.iop_format	= xfs_buf_item_format,
	.iop_pin	= xfs_buf_item_pin,
	.iop_unpin	= xfs_buf_item_unpin,
	.iop_release	= xfs_buf_item_release,
	.iop_committing	= xfs_buf_item_committing,
	.iop_committed	= xfs_buf_item_committed,
	.iop_push	= xfs_buf_item_push,
};

STATIC void
xfs_buf_item_get_format(
	struct xfs_buf_log_item	*bip,
	int			count)
{
	ASSERT(bip->bli_formats == NULL);
	bip->bli_format_count = count;

	if (count == 1) {
		bip->bli_formats = &bip->__bli_format;
		return;
	}

	bip->bli_formats = kmem_zalloc(count * sizeof(struct xfs_buf_log_format),
				0);
<<<<<<< HEAD
	if (!bip->bli_formats)
		return -ENOMEM;
	return 0;
=======
>>>>>>> 7d2a07b7
}

STATIC void
xfs_buf_item_free_format(
	struct xfs_buf_log_item	*bip)
{
	if (bip->bli_formats != &bip->__bli_format) {
		kmem_free(bip->bli_formats);
		bip->bli_formats = NULL;
	}
}

/*
 * Allocate a new buf log item to go with the given buffer.
 * Set the buffer's b_log_item field to point to the new
 * buf log item.
 */
int
xfs_buf_item_init(
	struct xfs_buf	*bp,
	struct xfs_mount *mp)
{
	struct xfs_buf_log_item	*bip = bp->b_log_item;
	int			chunks;
	int			map_size;
	int			i;

	/*
	 * Check to see if there is already a buf log item for
	 * this buffer. If we do already have one, there is
	 * nothing to do here so return.
	 */
	ASSERT(bp->b_mount == mp);
	if (bip) {
		ASSERT(bip->bli_item.li_type == XFS_LI_BUF);
		ASSERT(!bp->b_transp);
		ASSERT(bip->bli_buf == bp);
		return 0;
	}

<<<<<<< HEAD
	bip = kmem_zone_zalloc(xfs_buf_item_zone, 0);
=======
	bip = kmem_cache_zalloc(xfs_buf_item_zone, GFP_KERNEL | __GFP_NOFAIL);
>>>>>>> 7d2a07b7
	xfs_log_item_init(mp, &bip->bli_item, XFS_LI_BUF, &xfs_buf_item_ops);
	bip->bli_buf = bp;

	/*
	 * chunks is the number of XFS_BLF_CHUNK size pieces the buffer
	 * can be divided into. Make sure not to truncate any pieces.
	 * map_size is the size of the bitmap needed to describe the
	 * chunks of the buffer.
	 *
	 * Discontiguous buffer support follows the layout of the underlying
	 * buffer. This makes the implementation as simple as possible.
	 */
	xfs_buf_item_get_format(bip, bp->b_map_count);

	for (i = 0; i < bip->bli_format_count; i++) {
		chunks = DIV_ROUND_UP(BBTOB(bp->b_maps[i].bm_len),
				      XFS_BLF_CHUNK);
		map_size = DIV_ROUND_UP(chunks, NBWORD);

		if (map_size > XFS_BLF_DATAMAP_SIZE) {
			kmem_cache_free(xfs_buf_item_zone, bip);
			xfs_err(mp,
	"buffer item dirty bitmap (%u uints) too small to reflect %u bytes!",
					map_size,
					BBTOB(bp->b_maps[i].bm_len));
			return -EFSCORRUPTED;
		}

		bip->bli_formats[i].blf_type = XFS_LI_BUF;
		bip->bli_formats[i].blf_blkno = bp->b_maps[i].bm_bn;
		bip->bli_formats[i].blf_len = bp->b_maps[i].bm_len;
		bip->bli_formats[i].blf_map_size = map_size;
	}

	bp->b_log_item = bip;
	xfs_buf_hold(bp);
	return 0;
}


/*
 * Mark bytes first through last inclusive as dirty in the buf
 * item's bitmap.
 */
static void
xfs_buf_item_log_segment(
	uint			first,
	uint			last,
	uint			*map)
{
	uint		first_bit;
	uint		last_bit;
	uint		bits_to_set;
	uint		bits_set;
	uint		word_num;
	uint		*wordp;
	uint		bit;
	uint		end_bit;
	uint		mask;

	ASSERT(first < XFS_BLF_DATAMAP_SIZE * XFS_BLF_CHUNK * NBWORD);
	ASSERT(last < XFS_BLF_DATAMAP_SIZE * XFS_BLF_CHUNK * NBWORD);

	/*
	 * Convert byte offsets to bit numbers.
	 */
	first_bit = first >> XFS_BLF_SHIFT;
	last_bit = last >> XFS_BLF_SHIFT;

	/*
	 * Calculate the total number of bits to be set.
	 */
	bits_to_set = last_bit - first_bit + 1;

	/*
	 * Get a pointer to the first word in the bitmap
	 * to set a bit in.
	 */
	word_num = first_bit >> BIT_TO_WORD_SHIFT;
	wordp = &map[word_num];

	/*
	 * Calculate the starting bit in the first word.
	 */
	bit = first_bit & (uint)(NBWORD - 1);

	/*
	 * First set any bits in the first word of our range.
	 * If it starts at bit 0 of the word, it will be
	 * set below rather than here.  That is what the variable
	 * bit tells us. The variable bits_set tracks the number
	 * of bits that have been set so far.  End_bit is the number
	 * of the last bit to be set in this word plus one.
	 */
	if (bit) {
		end_bit = min(bit + bits_to_set, (uint)NBWORD);
		mask = ((1U << (end_bit - bit)) - 1) << bit;
		*wordp |= mask;
		wordp++;
		bits_set = end_bit - bit;
	} else {
		bits_set = 0;
	}

	/*
	 * Now set bits a whole word at a time that are between
	 * first_bit and last_bit.
	 */
	while ((bits_to_set - bits_set) >= NBWORD) {
		*wordp = 0xffffffff;
		bits_set += NBWORD;
		wordp++;
	}

	/*
	 * Finally, set any bits left to be set in one last partial word.
	 */
	end_bit = bits_to_set - bits_set;
	if (end_bit) {
		mask = (1U << end_bit) - 1;
		*wordp |= mask;
	}
}

/*
 * Mark bytes first through last inclusive as dirty in the buf
 * item's bitmap.
 */
void
xfs_buf_item_log(
	struct xfs_buf_log_item	*bip,
	uint			first,
	uint			last)
{
	int			i;
	uint			start;
	uint			end;
	struct xfs_buf		*bp = bip->bli_buf;

	/*
	 * walk each buffer segment and mark them dirty appropriately.
	 */
	start = 0;
	for (i = 0; i < bip->bli_format_count; i++) {
		if (start > last)
			break;
		end = start + BBTOB(bp->b_maps[i].bm_len) - 1;

		/* skip to the map that includes the first byte to log */
		if (first > end) {
			start += BBTOB(bp->b_maps[i].bm_len);
			continue;
		}

		/*
		 * Trim the range to this segment and mark it in the bitmap.
		 * Note that we must convert buffer offsets to segment relative
		 * offsets (e.g., the first byte of each segment is byte 0 of
		 * that segment).
		 */
		if (first < start)
			first = start;
		if (end > last)
			end = last;
		xfs_buf_item_log_segment(first - start, end - start,
					 &bip->bli_formats[i].blf_data_map[0]);

		start += BBTOB(bp->b_maps[i].bm_len);
	}
}


/*
 * Return true if the buffer has any ranges logged/dirtied by a transaction,
 * false otherwise.
 */
bool
xfs_buf_item_dirty_format(
	struct xfs_buf_log_item	*bip)
{
	int			i;

	for (i = 0; i < bip->bli_format_count; i++) {
		if (!xfs_bitmap_empty(bip->bli_formats[i].blf_data_map,
			     bip->bli_formats[i].blf_map_size))
			return true;
	}

	return false;
}

STATIC void
xfs_buf_item_free(
	struct xfs_buf_log_item	*bip)
{
	xfs_buf_item_free_format(bip);
	kmem_free(bip->bli_item.li_lv_shadow);
	kmem_cache_free(xfs_buf_item_zone, bip);
}

/*
 * xfs_buf_item_relse() is called when the buf log item is no longer needed.
 */
void
xfs_buf_item_relse(
	struct xfs_buf	*bp)
{
	struct xfs_buf_log_item	*bip = bp->b_log_item;

	trace_xfs_buf_item_relse(bp, _RET_IP_);
	ASSERT(!test_bit(XFS_LI_IN_AIL, &bip->bli_item.li_flags));

	bp->b_log_item = NULL;
	xfs_buf_rele(bp);
	xfs_buf_item_free(bip);
}

void
xfs_buf_item_done(
	struct xfs_buf		*bp)
{
	/*
	 * If we are forcibly shutting down, this may well be off the AIL
	 * already. That's because we simulate the log-committed callbacks to
	 * unpin these buffers. Or we may never have put this item on AIL
	 * because of the transaction was aborted forcibly.
	 * xfs_trans_ail_delete() takes care of these.
	 *
	 * Either way, AIL is useless if we're forcing a shutdown.
	 *
	 * Note that log recovery writes might have buffer items that are not on
	 * the AIL even when the file system is not shut down.
	 */
	xfs_trans_ail_delete(&bp->b_log_item->bli_item,
			     (bp->b_flags & _XBF_LOGRECOVERY) ? 0 :
			     SHUTDOWN_CORRUPT_INCORE);
	xfs_buf_item_relse(bp);
}<|MERGE_RESOLUTION|>--- conflicted
+++ resolved
@@ -47,23 +47,6 @@
 	return bmp_end <= item_end;
 }
 
-/* Is this log iovec plausibly large enough to contain the buffer log format? */
-bool
-xfs_buf_log_check_iovec(
-	struct xfs_log_iovec		*iovec)
-{
-	struct xfs_buf_log_format	*blfp = iovec->i_addr;
-	char				*bmp_end;
-	char				*item_end;
-
-	if (offsetof(struct xfs_buf_log_format, blf_data_map) > iovec->i_len)
-		return false;
-
-	item_end = (char *)iovec->i_addr + iovec->i_len;
-	bmp_end = (char *)&blfp->blf_data_map[blfp->blf_map_size];
-	return bmp_end <= item_end;
-}
-
 static inline int
 xfs_buf_log_format_size(
 	struct xfs_buf_log_format *blfp)
@@ -781,12 +764,6 @@
 
 	bip->bli_formats = kmem_zalloc(count * sizeof(struct xfs_buf_log_format),
 				0);
-<<<<<<< HEAD
-	if (!bip->bli_formats)
-		return -ENOMEM;
-	return 0;
-=======
->>>>>>> 7d2a07b7
 }
 
 STATIC void
@@ -827,11 +804,7 @@
 		return 0;
 	}
 
-<<<<<<< HEAD
-	bip = kmem_zone_zalloc(xfs_buf_item_zone, 0);
-=======
 	bip = kmem_cache_zalloc(xfs_buf_item_zone, GFP_KERNEL | __GFP_NOFAIL);
->>>>>>> 7d2a07b7
 	xfs_log_item_init(mp, &bip->bli_item, XFS_LI_BUF, &xfs_buf_item_ops);
 	bip->bli_buf = bp;
 
