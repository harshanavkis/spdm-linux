--- conflicted
+++ resolved
@@ -13,14 +13,10 @@
 #include "xfs_attr.h"
 #include "xfs_trace.h"
 #include "xfs_error.h"
-<<<<<<< HEAD
-#include <linux/posix_acl_xattr.h>
-=======
 #include "xfs_acl.h"
 #include "xfs_da_format.h"
 #include "xfs_da_btree.h"
 #include "xfs_trans.h"
->>>>>>> 7d2a07b7
 
 #include <linux/posix_acl_xattr.h>
 
@@ -159,32 +155,12 @@
 	 * If the attribute doesn't exist make sure we have a negative cache
 	 * entry, for any other error assume it is transient.
 	 */
-<<<<<<< HEAD
-	len = XFS_ACL_MAX_SIZE(ip->i_mount);
-	xfs_acl = kmem_zalloc_large(len, 0);
-	if (!xfs_acl)
-		return ERR_PTR(-ENOMEM);
-
-	error = xfs_attr_get(ip, ea_name, (unsigned char *)xfs_acl,
-							&len, ATTR_ROOT);
-	if (error) {
-		/*
-		 * If the attribute doesn't exist make sure we have a negative
-		 * cache entry, for any other error assume it is transient.
-		 */
-		if (error != -ENOATTR)
-			acl = ERR_PTR(error);
-	} else  {
-		acl = xfs_acl_from_disk(ip->i_mount, xfs_acl, len,
-					XFS_ACL_MAX_ENTRIES(ip->i_mount));
-=======
 	error = xfs_attr_get(&args);
 	if (!error) {
 		acl = xfs_acl_from_disk(mp, args.value, args.valuelen,
 					XFS_ACL_MAX_ENTRIES(mp));
 	} else if (error != -ENOATTR) {
 		acl = ERR_PTR(error);
->>>>>>> 7d2a07b7
 	}
 
 	kmem_free(args.value);
@@ -216,17 +192,9 @@
 	args.namelen = strlen(args.name);
 
 	if (acl) {
-<<<<<<< HEAD
-		struct xfs_acl *xfs_acl;
-		int len = XFS_ACL_MAX_SIZE(ip->i_mount);
-
-		xfs_acl = kmem_zalloc_large(len, 0);
-		if (!xfs_acl)
-=======
 		args.valuelen = XFS_ACL_SIZE(acl->a_count);
 		args.value = kvzalloc(args.valuelen, GFP_KERNEL);
 		if (!args.value)
->>>>>>> 7d2a07b7
 			return -ENOMEM;
 		xfs_acl_to_disk(args.value, acl);
 	}
