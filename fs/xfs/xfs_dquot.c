// SPDX-License-Identifier: GPL-2.0
/*
 * Copyright (c) 2000-2003 Silicon Graphics, Inc.
 * All Rights Reserved.
 */
#include "xfs.h"
#include "xfs_fs.h"
#include "xfs_format.h"
#include "xfs_log_format.h"
#include "xfs_shared.h"
#include "xfs_trans_resv.h"
#include "xfs_bit.h"
#include "xfs_mount.h"
#include "xfs_defer.h"
#include "xfs_inode.h"
#include "xfs_bmap.h"
#include "xfs_quota.h"
#include "xfs_trans.h"
#include "xfs_buf_item.h"
#include "xfs_trans_space.h"
#include "xfs_trans_priv.h"
#include "xfs_qm.h"
#include "xfs_trace.h"
#include "xfs_log.h"
#include "xfs_bmap_btree.h"
#include "xfs_error.h"

/*
 * Lock order:
 *
 * ip->i_lock
 *   qi->qi_tree_lock
 *     dquot->q_qlock (xfs_dqlock() and friends)
 *       dquot->q_flush (xfs_dqflock() and friends)
 *       qi->qi_lru_lock
 *
 * If two dquots need to be locked the order is user before group/project,
 * otherwise by the lowest id first, see xfs_dqlock2.
 */

struct kmem_zone		*xfs_qm_dqtrxzone;
static struct kmem_zone		*xfs_qm_dqzone;

static struct lock_class_key xfs_dquot_group_class;
static struct lock_class_key xfs_dquot_project_class;

/*
 * This is called to free all the memory associated with a dquot
 */
void
xfs_qm_dqdestroy(
	struct xfs_dquot	*dqp)
{
	ASSERT(list_empty(&dqp->q_lru));

	kmem_free(dqp->q_logitem.qli_item.li_lv_shadow);
	mutex_destroy(&dqp->q_qlock);

	XFS_STATS_DEC(dqp->q_mount, xs_qm_dquot);
	kmem_cache_free(xfs_qm_dqzone, dqp);
}

/*
 * If default limits are in force, push them into the dquot now.
 * We overwrite the dquot limits only if they are zero and this
 * is not the root dquot.
 */
void
xfs_qm_adjust_dqlimits(
	struct xfs_dquot	*dq)
{
	struct xfs_mount	*mp = dq->q_mount;
	struct xfs_quotainfo	*q = mp->m_quotainfo;
	struct xfs_def_quota	*defq;
	int			prealloc = 0;

	ASSERT(dq->q_id);
	defq = xfs_get_defquota(q, xfs_dquot_type(dq));

	if (!dq->q_blk.softlimit) {
		dq->q_blk.softlimit = defq->blk.soft;
		prealloc = 1;
	}
	if (!dq->q_blk.hardlimit) {
		dq->q_blk.hardlimit = defq->blk.hard;
		prealloc = 1;
	}
	if (!dq->q_ino.softlimit)
		dq->q_ino.softlimit = defq->ino.soft;
	if (!dq->q_ino.hardlimit)
		dq->q_ino.hardlimit = defq->ino.hard;
	if (!dq->q_rtb.softlimit)
		dq->q_rtb.softlimit = defq->rtb.soft;
	if (!dq->q_rtb.hardlimit)
		dq->q_rtb.hardlimit = defq->rtb.hard;

	if (prealloc)
		xfs_dquot_set_prealloc_limits(dq);
}

/* Set the expiration time of a quota's grace period. */
time64_t
xfs_dquot_set_timeout(
	struct xfs_mount	*mp,
	time64_t		timeout)
{
	struct xfs_quotainfo	*qi = mp->m_quotainfo;

	return clamp_t(time64_t, timeout, qi->qi_expiry_min,
					  qi->qi_expiry_max);
}

/* Set the length of the default grace period. */
time64_t
xfs_dquot_set_grace_period(
	time64_t		grace)
{
	return clamp_t(time64_t, grace, XFS_DQ_GRACE_MIN, XFS_DQ_GRACE_MAX);
}

/*
 * Determine if this quota counter is over either limit and set the quota
 * timers as appropriate.
 */
static inline void
xfs_qm_adjust_res_timer(
	struct xfs_mount	*mp,
	struct xfs_dquot_res	*res,
	struct xfs_quota_limits	*qlim)
{
	ASSERT(res->hardlimit == 0 || res->softlimit <= res->hardlimit);

	if ((res->softlimit && res->count > res->softlimit) ||
	    (res->hardlimit && res->count > res->hardlimit)) {
		if (res->timer == 0)
			res->timer = xfs_dquot_set_timeout(mp,
					ktime_get_real_seconds() + qlim->time);
	} else {
		if (res->timer == 0)
			res->warnings = 0;
		else
			res->timer = 0;
	}
}

/*
 * Check the limits and timers of a dquot and start or reset timers
 * if necessary.
 * This gets called even when quota enforcement is OFF, which makes our
 * life a little less complicated. (We just don't reject any quota
 * reservations in that case, when enforcement is off).
 * We also return 0 as the values of the timers in Q_GETQUOTA calls, when
 * enforcement's off.
 * In contrast, warnings are a little different in that they don't
 * 'automatically' get started when limits get exceeded.  They do
 * get reset to zero, however, when we find the count to be under
 * the soft limit (they are only ever set non-zero via userspace).
 */
void
xfs_qm_adjust_dqtimers(
	struct xfs_dquot	*dq)
{
	struct xfs_mount	*mp = dq->q_mount;
	struct xfs_quotainfo	*qi = mp->m_quotainfo;
	struct xfs_def_quota	*defq;

	ASSERT(dq->q_id);
	defq = xfs_get_defquota(qi, xfs_dquot_type(dq));

	xfs_qm_adjust_res_timer(dq->q_mount, &dq->q_blk, &defq->blk);
	xfs_qm_adjust_res_timer(dq->q_mount, &dq->q_ino, &defq->ino);
	xfs_qm_adjust_res_timer(dq->q_mount, &dq->q_rtb, &defq->rtb);
}

/*
 * initialize a buffer full of dquots and log the whole thing
 */
STATIC void
xfs_qm_init_dquot_blk(
	struct xfs_trans	*tp,
	struct xfs_mount	*mp,
	xfs_dqid_t		id,
	xfs_dqtype_t		type,
	struct xfs_buf		*bp)
{
	struct xfs_quotainfo	*q = mp->m_quotainfo;
	struct xfs_dqblk	*d;
	xfs_dqid_t		curid;
	unsigned int		qflag;
	unsigned int		blftype;
	int			i;

	ASSERT(tp);
	ASSERT(xfs_buf_islocked(bp));

	switch (type) {
	case XFS_DQTYPE_USER:
		qflag = XFS_UQUOTA_CHKD;
		blftype = XFS_BLF_UDQUOT_BUF;
		break;
	case XFS_DQTYPE_PROJ:
		qflag = XFS_PQUOTA_CHKD;
		blftype = XFS_BLF_PDQUOT_BUF;
		break;
	case XFS_DQTYPE_GROUP:
		qflag = XFS_GQUOTA_CHKD;
		blftype = XFS_BLF_GDQUOT_BUF;
		break;
	default:
		ASSERT(0);
		return;
	}

	d = bp->b_addr;

	/*
	 * ID of the first dquot in the block - id's are zero based.
	 */
	curid = id - (id % q->qi_dqperchunk);
	memset(d, 0, BBTOB(q->qi_dqchunklen));
	for (i = 0; i < q->qi_dqperchunk; i++, d++, curid++) {
		d->dd_diskdq.d_magic = cpu_to_be16(XFS_DQUOT_MAGIC);
		d->dd_diskdq.d_version = XFS_DQUOT_VERSION;
		d->dd_diskdq.d_id = cpu_to_be32(curid);
		d->dd_diskdq.d_type = type;
		if (curid > 0 && xfs_sb_version_hasbigtime(&mp->m_sb))
			d->dd_diskdq.d_type |= XFS_DQTYPE_BIGTIME;
		if (xfs_sb_version_hascrc(&mp->m_sb)) {
			uuid_copy(&d->dd_uuid, &mp->m_sb.sb_meta_uuid);
			xfs_update_cksum((char *)d, sizeof(struct xfs_dqblk),
					 XFS_DQUOT_CRC_OFF);
		}
	}

	xfs_trans_dquot_buf(tp, bp, blftype);

	/*
	 * quotacheck uses delayed writes to update all the dquots on disk in an
	 * efficient manner instead of logging the individual dquot changes as
	 * they are made. However if we log the buffer allocated here and crash
	 * after quotacheck while the logged initialisation is still in the
	 * active region of the log, log recovery can replay the dquot buffer
	 * initialisation over the top of the checked dquots and corrupt quota
	 * accounting.
	 *
	 * To avoid this problem, quotacheck cannot log the initialised buffer.
	 * We must still dirty the buffer and write it back before the
	 * allocation transaction clears the log. Therefore, mark the buffer as
	 * ordered instead of logging it directly. This is safe for quotacheck
	 * because it detects and repairs allocated but initialized dquot blocks
	 * in the quota inodes.
	 */
	if (!(mp->m_qflags & qflag))
		xfs_trans_ordered_buf(tp, bp);
	else
		xfs_trans_log_buf(tp, bp, 0, BBTOB(q->qi_dqchunklen) - 1);
}

/*
 * Initialize the dynamic speculative preallocation thresholds. The lo/hi
 * watermarks correspond to the soft and hard limits by default. If a soft limit
 * is not specified, we use 95% of the hard limit.
 */
void
xfs_dquot_set_prealloc_limits(struct xfs_dquot *dqp)
{
	uint64_t space;

	dqp->q_prealloc_hi_wmark = dqp->q_blk.hardlimit;
	dqp->q_prealloc_lo_wmark = dqp->q_blk.softlimit;
	if (!dqp->q_prealloc_lo_wmark) {
		dqp->q_prealloc_lo_wmark = dqp->q_prealloc_hi_wmark;
		do_div(dqp->q_prealloc_lo_wmark, 100);
		dqp->q_prealloc_lo_wmark *= 95;
	}

	space = dqp->q_prealloc_hi_wmark;

	do_div(space, 100);
	dqp->q_low_space[XFS_QLOWSP_1_PCNT] = space;
	dqp->q_low_space[XFS_QLOWSP_3_PCNT] = space * 3;
	dqp->q_low_space[XFS_QLOWSP_5_PCNT] = space * 5;
}

/*
 * Ensure that the given in-core dquot has a buffer on disk backing it, and
 * return the buffer locked and held. This is called when the bmapi finds a
 * hole.
 */
STATIC int
xfs_dquot_disk_alloc(
	struct xfs_trans	**tpp,
	struct xfs_dquot	*dqp,
	struct xfs_buf		**bpp)
{
	struct xfs_bmbt_irec	map;
	struct xfs_trans	*tp = *tpp;
	struct xfs_mount	*mp = tp->t_mountp;
	struct xfs_buf		*bp;
	xfs_dqtype_t		qtype = xfs_dquot_type(dqp);
	struct xfs_inode	*quotip = xfs_quota_inode(mp, qtype);
	int			nmaps = 1;
	int			error;

	trace_xfs_dqalloc(dqp);

	xfs_ilock(quotip, XFS_ILOCK_EXCL);
	if (!xfs_this_quota_on(dqp->q_mount, qtype)) {
		/*
		 * Return if this type of quotas is turned off while we didn't
		 * have an inode lock
		 */
		xfs_iunlock(quotip, XFS_ILOCK_EXCL);
		return -ESRCH;
	}

	xfs_trans_ijoin(tp, quotip, XFS_ILOCK_EXCL);

	error = xfs_iext_count_may_overflow(quotip, XFS_DATA_FORK,
			XFS_IEXT_ADD_NOSPLIT_CNT);
	if (error)
		return error;

	/* Create the block mapping. */
	error = xfs_bmapi_write(tp, quotip, dqp->q_fileoffset,
			XFS_DQUOT_CLUSTER_SIZE_FSB, XFS_BMAPI_METADATA, 0, &map,
			&nmaps);
	if (error)
		return error;
	ASSERT(map.br_blockcount == XFS_DQUOT_CLUSTER_SIZE_FSB);
	ASSERT(nmaps == 1);
	ASSERT((map.br_startblock != DELAYSTARTBLOCK) &&
	       (map.br_startblock != HOLESTARTBLOCK));

	/*
	 * Keep track of the blkno to save a lookup later
	 */
	dqp->q_blkno = XFS_FSB_TO_DADDR(mp, map.br_startblock);

	/* now we can just get the buffer (there's nothing to read yet) */
	error = xfs_trans_get_buf(tp, mp->m_ddev_targp, dqp->q_blkno,
			mp->m_quotainfo->qi_dqchunklen, 0, &bp);
	if (error)
		return error;
	bp->b_ops = &xfs_dquot_buf_ops;

	/*
	 * Make a chunk of dquots out of this buffer and log
	 * the entire thing.
	 */
	xfs_qm_init_dquot_blk(tp, mp, dqp->q_id, qtype, bp);
	xfs_buf_set_ref(bp, XFS_DQUOT_REF);

	/*
	 * Hold the buffer and join it to the dfops so that we'll still own
	 * the buffer when we return to the caller.  The buffer disposal on
	 * error must be paid attention to very carefully, as it has been
	 * broken since commit efa092f3d4c6 "[XFS] Fixes a bug in the quota
	 * code when allocating a new dquot record" in 2005, and the later
	 * conversion to xfs_defer_ops in commit 310a75a3c6c747 failed to keep
	 * the buffer locked across the _defer_finish call.  We can now do
	 * this correctly with xfs_defer_bjoin.
	 *
	 * Above, we allocated a disk block for the dquot information and used
	 * get_buf to initialize the dquot. If the _defer_finish fails, the old
	 * transaction is gone but the new buffer is not joined or held to any
	 * transaction, so we must _buf_relse it.
	 *
	 * If everything succeeds, the caller of this function is returned a
	 * buffer that is locked and held to the transaction.  The caller
	 * is responsible for unlocking any buffer passed back, either
	 * manually or by committing the transaction.  On error, the buffer is
	 * released and not passed back.
	 */
	xfs_trans_bhold(tp, bp);
	error = xfs_defer_finish(tpp);
	if (error) {
		xfs_trans_bhold_release(*tpp, bp);
		xfs_trans_brelse(*tpp, bp);
		return error;
	}
	*bpp = bp;
	return 0;
}

/*
 * Read in the in-core dquot's on-disk metadata and return the buffer.
 * Returns ENOENT to signal a hole.
 */
STATIC int
xfs_dquot_disk_read(
	struct xfs_mount	*mp,
	struct xfs_dquot	*dqp,
	struct xfs_buf		**bpp)
{
	struct xfs_bmbt_irec	map;
	struct xfs_buf		*bp;
	xfs_dqtype_t		qtype = xfs_dquot_type(dqp);
	struct xfs_inode	*quotip = xfs_quota_inode(mp, qtype);
	uint			lock_mode;
	int			nmaps = 1;
	int			error;

	lock_mode = xfs_ilock_data_map_shared(quotip);
	if (!xfs_this_quota_on(mp, qtype)) {
		/*
		 * Return if this type of quotas is turned off while we
		 * didn't have the quota inode lock.
		 */
		xfs_iunlock(quotip, lock_mode);
		return -ESRCH;
	}

	/*
	 * Find the block map; no allocations yet
	 */
	error = xfs_bmapi_read(quotip, dqp->q_fileoffset,
			XFS_DQUOT_CLUSTER_SIZE_FSB, &map, &nmaps, 0);
	xfs_iunlock(quotip, lock_mode);
	if (error)
		return error;

	ASSERT(nmaps == 1);
	ASSERT(map.br_blockcount >= 1);
	ASSERT(map.br_startblock != DELAYSTARTBLOCK);
	if (map.br_startblock == HOLESTARTBLOCK)
		return -ENOENT;

	trace_xfs_dqtobp_read(dqp);

	/*
	 * store the blkno etc so that we don't have to do the
	 * mapping all the time
	 */
	dqp->q_blkno = XFS_FSB_TO_DADDR(mp, map.br_startblock);

	error = xfs_trans_read_buf(mp, NULL, mp->m_ddev_targp, dqp->q_blkno,
			mp->m_quotainfo->qi_dqchunklen, 0, &bp,
			&xfs_dquot_buf_ops);
	if (error) {
		ASSERT(bp == NULL);
		return error;
	}

	ASSERT(xfs_buf_islocked(bp));
	xfs_buf_set_ref(bp, XFS_DQUOT_REF);
	*bpp = bp;

	return 0;
}

/* Allocate and initialize everything we need for an incore dquot. */
STATIC struct xfs_dquot *
xfs_dquot_alloc(
	struct xfs_mount	*mp,
	xfs_dqid_t		id,
	xfs_dqtype_t		type)
{
	struct xfs_dquot	*dqp;

<<<<<<< HEAD
	dqp = kmem_zone_zalloc(xfs_qm_dqzone, 0);
=======
	dqp = kmem_cache_zalloc(xfs_qm_dqzone, GFP_KERNEL | __GFP_NOFAIL);
>>>>>>> 7d2a07b7

	dqp->q_type = type;
	dqp->q_id = id;
	dqp->q_mount = mp;
	INIT_LIST_HEAD(&dqp->q_lru);
	mutex_init(&dqp->q_qlock);
	init_waitqueue_head(&dqp->q_pinwait);
	dqp->q_fileoffset = (xfs_fileoff_t)id / mp->m_quotainfo->qi_dqperchunk;
	/*
	 * Offset of dquot in the (fixed sized) dquot chunk.
	 */
	dqp->q_bufoffset = (id % mp->m_quotainfo->qi_dqperchunk) *
			sizeof(xfs_dqblk_t);

	/*
	 * Because we want to use a counting completion, complete
	 * the flush completion once to allow a single access to
	 * the flush completion without blocking.
	 */
	init_completion(&dqp->q_flush);
	complete(&dqp->q_flush);

	/*
	 * Make sure group quotas have a different lock class than user
	 * quotas.
	 */
	switch (type) {
	case XFS_DQTYPE_USER:
		/* uses the default lock class */
		break;
	case XFS_DQTYPE_GROUP:
		lockdep_set_class(&dqp->q_qlock, &xfs_dquot_group_class);
		break;
	case XFS_DQTYPE_PROJ:
		lockdep_set_class(&dqp->q_qlock, &xfs_dquot_project_class);
		break;
	default:
		ASSERT(0);
		break;
	}

	xfs_qm_dquot_logitem_init(dqp);

	XFS_STATS_INC(mp, xs_qm_dquot);
	return dqp;
}

/* Check the ondisk dquot's id and type match what the incore dquot expects. */
static bool
xfs_dquot_check_type(
	struct xfs_dquot	*dqp,
	struct xfs_disk_dquot	*ddqp)
{
	uint8_t			ddqp_type;
	uint8_t			dqp_type;

	ddqp_type = ddqp->d_type & XFS_DQTYPE_REC_MASK;
	dqp_type = xfs_dquot_type(dqp);

	if (be32_to_cpu(ddqp->d_id) != dqp->q_id)
		return false;

	/*
	 * V5 filesystems always expect an exact type match.  V4 filesystems
	 * expect an exact match for user dquots and for non-root group and
	 * project dquots.
	 */
	if (xfs_sb_version_hascrc(&dqp->q_mount->m_sb) ||
	    dqp_type == XFS_DQTYPE_USER || dqp->q_id != 0)
		return ddqp_type == dqp_type;

	/*
	 * V4 filesystems support either group or project quotas, but not both
	 * at the same time.  The non-user quota file can be switched between
	 * group and project quota uses depending on the mount options, which
	 * means that we can encounter the other type when we try to load quota
	 * defaults.  Quotacheck will soon reset the the entire quota file
	 * (including the root dquot) anyway, but don't log scary corruption
	 * reports to dmesg.
	 */
	return ddqp_type == XFS_DQTYPE_GROUP || ddqp_type == XFS_DQTYPE_PROJ;
}

/* Copy the in-core quota fields in from the on-disk buffer. */
STATIC int
xfs_dquot_from_disk(
	struct xfs_dquot	*dqp,
	struct xfs_buf		*bp)
{
	struct xfs_disk_dquot	*ddqp = bp->b_addr + dqp->q_bufoffset;

	/*
	 * Ensure that we got the type and ID we were looking for.
	 * Everything else was checked by the dquot buffer verifier.
	 */
	if (!xfs_dquot_check_type(dqp, ddqp)) {
		xfs_alert_tag(bp->b_mount, XFS_PTAG_VERIFIER_ERROR,
			  "Metadata corruption detected at %pS, quota %u",
			  __this_address, dqp->q_id);
		xfs_alert(bp->b_mount, "Unmount and run xfs_repair");
		return -EFSCORRUPTED;
	}

	/* copy everything from disk dquot to the incore dquot */
	dqp->q_type = ddqp->d_type;
	dqp->q_blk.hardlimit = be64_to_cpu(ddqp->d_blk_hardlimit);
	dqp->q_blk.softlimit = be64_to_cpu(ddqp->d_blk_softlimit);
	dqp->q_ino.hardlimit = be64_to_cpu(ddqp->d_ino_hardlimit);
	dqp->q_ino.softlimit = be64_to_cpu(ddqp->d_ino_softlimit);
	dqp->q_rtb.hardlimit = be64_to_cpu(ddqp->d_rtb_hardlimit);
	dqp->q_rtb.softlimit = be64_to_cpu(ddqp->d_rtb_softlimit);

	dqp->q_blk.count = be64_to_cpu(ddqp->d_bcount);
	dqp->q_ino.count = be64_to_cpu(ddqp->d_icount);
	dqp->q_rtb.count = be64_to_cpu(ddqp->d_rtbcount);

	dqp->q_blk.warnings = be16_to_cpu(ddqp->d_bwarns);
	dqp->q_ino.warnings = be16_to_cpu(ddqp->d_iwarns);
	dqp->q_rtb.warnings = be16_to_cpu(ddqp->d_rtbwarns);

	dqp->q_blk.timer = xfs_dquot_from_disk_ts(ddqp, ddqp->d_btimer);
	dqp->q_ino.timer = xfs_dquot_from_disk_ts(ddqp, ddqp->d_itimer);
	dqp->q_rtb.timer = xfs_dquot_from_disk_ts(ddqp, ddqp->d_rtbtimer);

	/*
	 * Reservation counters are defined as reservation plus current usage
	 * to avoid having to add every time.
	 */
	dqp->q_blk.reserved = dqp->q_blk.count;
	dqp->q_ino.reserved = dqp->q_ino.count;
	dqp->q_rtb.reserved = dqp->q_rtb.count;

	/* initialize the dquot speculative prealloc thresholds */
	xfs_dquot_set_prealloc_limits(dqp);
	return 0;
}

/* Copy the in-core quota fields into the on-disk buffer. */
void
xfs_dquot_to_disk(
	struct xfs_disk_dquot	*ddqp,
	struct xfs_dquot	*dqp)
{
	ddqp->d_magic = cpu_to_be16(XFS_DQUOT_MAGIC);
	ddqp->d_version = XFS_DQUOT_VERSION;
	ddqp->d_type = dqp->q_type;
	ddqp->d_id = cpu_to_be32(dqp->q_id);
	ddqp->d_pad0 = 0;
	ddqp->d_pad = 0;

	ddqp->d_blk_hardlimit = cpu_to_be64(dqp->q_blk.hardlimit);
	ddqp->d_blk_softlimit = cpu_to_be64(dqp->q_blk.softlimit);
	ddqp->d_ino_hardlimit = cpu_to_be64(dqp->q_ino.hardlimit);
	ddqp->d_ino_softlimit = cpu_to_be64(dqp->q_ino.softlimit);
	ddqp->d_rtb_hardlimit = cpu_to_be64(dqp->q_rtb.hardlimit);
	ddqp->d_rtb_softlimit = cpu_to_be64(dqp->q_rtb.softlimit);

	ddqp->d_bcount = cpu_to_be64(dqp->q_blk.count);
	ddqp->d_icount = cpu_to_be64(dqp->q_ino.count);
	ddqp->d_rtbcount = cpu_to_be64(dqp->q_rtb.count);

	ddqp->d_bwarns = cpu_to_be16(dqp->q_blk.warnings);
	ddqp->d_iwarns = cpu_to_be16(dqp->q_ino.warnings);
	ddqp->d_rtbwarns = cpu_to_be16(dqp->q_rtb.warnings);

	ddqp->d_btimer = xfs_dquot_to_disk_ts(dqp, dqp->q_blk.timer);
	ddqp->d_itimer = xfs_dquot_to_disk_ts(dqp, dqp->q_ino.timer);
	ddqp->d_rtbtimer = xfs_dquot_to_disk_ts(dqp, dqp->q_rtb.timer);
}

/* Allocate and initialize the dquot buffer for this in-core dquot. */
static int
xfs_qm_dqread_alloc(
	struct xfs_mount	*mp,
	struct xfs_dquot	*dqp,
	struct xfs_buf		**bpp)
{
	struct xfs_trans	*tp;
	int			error;

	error = xfs_trans_alloc(mp, &M_RES(mp)->tr_qm_dqalloc,
			XFS_QM_DQALLOC_SPACE_RES(mp), 0, 0, &tp);
	if (error)
		goto err;

	error = xfs_dquot_disk_alloc(&tp, dqp, bpp);
	if (error)
		goto err_cancel;

	error = xfs_trans_commit(tp);
	if (error) {
		/*
		 * Buffer was held to the transaction, so we have to unlock it
		 * manually here because we're not passing it back.
		 */
		xfs_buf_relse(*bpp);
		*bpp = NULL;
		goto err;
	}
	return 0;

err_cancel:
	xfs_trans_cancel(tp);
err:
	return error;
}

/*
 * Read in the ondisk dquot using dqtobp() then copy it to an incore version,
 * and release the buffer immediately.  If @can_alloc is true, fill any
 * holes in the on-disk metadata.
 */
static int
xfs_qm_dqread(
	struct xfs_mount	*mp,
	xfs_dqid_t		id,
	xfs_dqtype_t		type,
	bool			can_alloc,
	struct xfs_dquot	**dqpp)
{
	struct xfs_dquot	*dqp;
	struct xfs_buf		*bp;
	int			error;

	dqp = xfs_dquot_alloc(mp, id, type);
	trace_xfs_dqread(dqp);

	/* Try to read the buffer, allocating if necessary. */
	error = xfs_dquot_disk_read(mp, dqp, &bp);
	if (error == -ENOENT && can_alloc)
		error = xfs_qm_dqread_alloc(mp, dqp, &bp);
	if (error)
		goto err;

	/*
	 * At this point we should have a clean locked buffer.  Copy the data
	 * to the incore dquot and release the buffer since the incore dquot
	 * has its own locking protocol so we needn't tie up the buffer any
	 * further.
	 */
	ASSERT(xfs_buf_islocked(bp));
	error = xfs_dquot_from_disk(dqp, bp);
	xfs_buf_relse(bp);
	if (error)
		goto err;

	*dqpp = dqp;
	return error;

err:
	trace_xfs_dqread_fail(dqp);
	xfs_qm_dqdestroy(dqp);
	*dqpp = NULL;
	return error;
}

/*
 * Advance to the next id in the current chunk, or if at the
 * end of the chunk, skip ahead to first id in next allocated chunk
 * using the SEEK_DATA interface.
 */
static int
xfs_dq_get_next_id(
	struct xfs_mount	*mp,
	xfs_dqtype_t		type,
	xfs_dqid_t		*id)
{
	struct xfs_inode	*quotip = xfs_quota_inode(mp, type);
	xfs_dqid_t		next_id = *id + 1; /* simple advance */
	uint			lock_flags;
	struct xfs_bmbt_irec	got;
	struct xfs_iext_cursor	cur;
	xfs_fsblock_t		start;
	int			error = 0;

	/* If we'd wrap past the max ID, stop */
	if (next_id < *id)
		return -ENOENT;

	/* If new ID is within the current chunk, advancing it sufficed */
	if (next_id % mp->m_quotainfo->qi_dqperchunk) {
		*id = next_id;
		return 0;
	}

	/* Nope, next_id is now past the current chunk, so find the next one */
	start = (xfs_fsblock_t)next_id / mp->m_quotainfo->qi_dqperchunk;

	lock_flags = xfs_ilock_data_map_shared(quotip);
	error = xfs_iread_extents(NULL, quotip, XFS_DATA_FORK);
	if (error)
		return error;

	if (xfs_iext_lookup_extent(quotip, &quotip->i_df, start, &cur, &got)) {
		/* contiguous chunk, bump startoff for the id calculation */
		if (got.br_startoff < start)
			got.br_startoff = start;
		*id = got.br_startoff * mp->m_quotainfo->qi_dqperchunk;
	} else {
		error = -ENOENT;
	}

	xfs_iunlock(quotip, lock_flags);

	return error;
}

/*
 * Look up the dquot in the in-core cache.  If found, the dquot is returned
 * locked and ready to go.
 */
static struct xfs_dquot *
xfs_qm_dqget_cache_lookup(
	struct xfs_mount	*mp,
	struct xfs_quotainfo	*qi,
	struct radix_tree_root	*tree,
	xfs_dqid_t		id)
{
	struct xfs_dquot	*dqp;

restart:
	mutex_lock(&qi->qi_tree_lock);
	dqp = radix_tree_lookup(tree, id);
	if (!dqp) {
		mutex_unlock(&qi->qi_tree_lock);
		XFS_STATS_INC(mp, xs_qm_dqcachemisses);
		return NULL;
	}

	xfs_dqlock(dqp);
	if (dqp->q_flags & XFS_DQFLAG_FREEING) {
		xfs_dqunlock(dqp);
		mutex_unlock(&qi->qi_tree_lock);
		trace_xfs_dqget_freeing(dqp);
		delay(1);
		goto restart;
	}

	dqp->q_nrefs++;
	mutex_unlock(&qi->qi_tree_lock);

	trace_xfs_dqget_hit(dqp);
	XFS_STATS_INC(mp, xs_qm_dqcachehits);
	return dqp;
}

/*
 * Try to insert a new dquot into the in-core cache.  If an error occurs the
 * caller should throw away the dquot and start over.  Otherwise, the dquot
 * is returned locked (and held by the cache) as if there had been a cache
 * hit.
 */
static int
xfs_qm_dqget_cache_insert(
	struct xfs_mount	*mp,
	struct xfs_quotainfo	*qi,
	struct radix_tree_root	*tree,
	xfs_dqid_t		id,
	struct xfs_dquot	*dqp)
{
	int			error;

	mutex_lock(&qi->qi_tree_lock);
	error = radix_tree_insert(tree, id, dqp);
	if (unlikely(error)) {
		/* Duplicate found!  Caller must try again. */
		WARN_ON(error != -EEXIST);
		mutex_unlock(&qi->qi_tree_lock);
		trace_xfs_dqget_dup(dqp);
		return error;
	}

	/* Return a locked dquot to the caller, with a reference taken. */
	xfs_dqlock(dqp);
	dqp->q_nrefs = 1;

	qi->qi_dquots++;
	mutex_unlock(&qi->qi_tree_lock);

	return 0;
}

/* Check our input parameters. */
static int
xfs_qm_dqget_checks(
	struct xfs_mount	*mp,
	xfs_dqtype_t		type)
{
	if (WARN_ON_ONCE(!XFS_IS_QUOTA_RUNNING(mp)))
		return -ESRCH;

	switch (type) {
	case XFS_DQTYPE_USER:
		if (!XFS_IS_UQUOTA_ON(mp))
			return -ESRCH;
		return 0;
	case XFS_DQTYPE_GROUP:
		if (!XFS_IS_GQUOTA_ON(mp))
			return -ESRCH;
		return 0;
	case XFS_DQTYPE_PROJ:
		if (!XFS_IS_PQUOTA_ON(mp))
			return -ESRCH;
		return 0;
	default:
		WARN_ON_ONCE(0);
		return -EINVAL;
	}
}

/*
 * Given the file system, id, and type (UDQUOT/GDQUOT/PDQUOT), return a
 * locked dquot, doing an allocation (if requested) as needed.
 */
int
xfs_qm_dqget(
	struct xfs_mount	*mp,
	xfs_dqid_t		id,
	xfs_dqtype_t		type,
	bool			can_alloc,
	struct xfs_dquot	**O_dqpp)
{
	struct xfs_quotainfo	*qi = mp->m_quotainfo;
	struct radix_tree_root	*tree = xfs_dquot_tree(qi, type);
	struct xfs_dquot	*dqp;
	int			error;

	error = xfs_qm_dqget_checks(mp, type);
	if (error)
		return error;

restart:
	dqp = xfs_qm_dqget_cache_lookup(mp, qi, tree, id);
	if (dqp) {
		*O_dqpp = dqp;
		return 0;
	}

	error = xfs_qm_dqread(mp, id, type, can_alloc, &dqp);
	if (error)
		return error;

	error = xfs_qm_dqget_cache_insert(mp, qi, tree, id, dqp);
	if (error) {
		/*
		 * Duplicate found. Just throw away the new dquot and start
		 * over.
		 */
		xfs_qm_dqdestroy(dqp);
		XFS_STATS_INC(mp, xs_qm_dquot_dups);
		goto restart;
	}

	trace_xfs_dqget_miss(dqp);
	*O_dqpp = dqp;
	return 0;
}

/*
 * Given a dquot id and type, read and initialize a dquot from the on-disk
 * metadata.  This function is only for use during quota initialization so
 * it ignores the dquot cache assuming that the dquot shrinker isn't set up.
 * The caller is responsible for _qm_dqdestroy'ing the returned dquot.
 */
int
xfs_qm_dqget_uncached(
	struct xfs_mount	*mp,
	xfs_dqid_t		id,
	xfs_dqtype_t		type,
	struct xfs_dquot	**dqpp)
{
	int			error;

	error = xfs_qm_dqget_checks(mp, type);
	if (error)
		return error;

	return xfs_qm_dqread(mp, id, type, 0, dqpp);
}

/* Return the quota id for a given inode and type. */
xfs_dqid_t
xfs_qm_id_for_quotatype(
	struct xfs_inode	*ip,
	xfs_dqtype_t		type)
{
	switch (type) {
	case XFS_DQTYPE_USER:
		return i_uid_read(VFS_I(ip));
	case XFS_DQTYPE_GROUP:
		return i_gid_read(VFS_I(ip));
	case XFS_DQTYPE_PROJ:
		return ip->i_projid;
	}
	ASSERT(0);
	return 0;
}

/*
 * Return the dquot for a given inode and type.  If @can_alloc is true, then
 * allocate blocks if needed.  The inode's ILOCK must be held and it must not
 * have already had an inode attached.
 */
int
xfs_qm_dqget_inode(
	struct xfs_inode	*ip,
	xfs_dqtype_t		type,
	bool			can_alloc,
	struct xfs_dquot	**O_dqpp)
{
	struct xfs_mount	*mp = ip->i_mount;
	struct xfs_quotainfo	*qi = mp->m_quotainfo;
	struct radix_tree_root	*tree = xfs_dquot_tree(qi, type);
	struct xfs_dquot	*dqp;
	xfs_dqid_t		id;
	int			error;

	error = xfs_qm_dqget_checks(mp, type);
	if (error)
		return error;

	ASSERT(xfs_isilocked(ip, XFS_ILOCK_EXCL));
	ASSERT(xfs_inode_dquot(ip, type) == NULL);

	id = xfs_qm_id_for_quotatype(ip, type);

restart:
	dqp = xfs_qm_dqget_cache_lookup(mp, qi, tree, id);
	if (dqp) {
		*O_dqpp = dqp;
		return 0;
	}

	/*
	 * Dquot cache miss. We don't want to keep the inode lock across
	 * a (potential) disk read. Also we don't want to deal with the lock
	 * ordering between quotainode and this inode. OTOH, dropping the inode
	 * lock here means dealing with a chown that can happen before
	 * we re-acquire the lock.
	 */
	xfs_iunlock(ip, XFS_ILOCK_EXCL);
	error = xfs_qm_dqread(mp, id, type, can_alloc, &dqp);
	xfs_ilock(ip, XFS_ILOCK_EXCL);
	if (error)
		return error;

	/*
	 * A dquot could be attached to this inode by now, since we had
	 * dropped the ilock.
	 */
	if (xfs_this_quota_on(mp, type)) {
		struct xfs_dquot	*dqp1;

		dqp1 = xfs_inode_dquot(ip, type);
		if (dqp1) {
			xfs_qm_dqdestroy(dqp);
			dqp = dqp1;
			xfs_dqlock(dqp);
			goto dqret;
		}
	} else {
		/* inode stays locked on return */
		xfs_qm_dqdestroy(dqp);
		return -ESRCH;
	}

	error = xfs_qm_dqget_cache_insert(mp, qi, tree, id, dqp);
	if (error) {
		/*
		 * Duplicate found. Just throw away the new dquot and start
		 * over.
		 */
		xfs_qm_dqdestroy(dqp);
		XFS_STATS_INC(mp, xs_qm_dquot_dups);
		goto restart;
	}

dqret:
	ASSERT(xfs_isilocked(ip, XFS_ILOCK_EXCL));
	trace_xfs_dqget_miss(dqp);
	*O_dqpp = dqp;
	return 0;
}

/*
 * Starting at @id and progressing upwards, look for an initialized incore
 * dquot, lock it, and return it.
 */
int
xfs_qm_dqget_next(
	struct xfs_mount	*mp,
	xfs_dqid_t		id,
	xfs_dqtype_t		type,
	struct xfs_dquot	**dqpp)
{
	struct xfs_dquot	*dqp;
	int			error = 0;

	*dqpp = NULL;
	for (; !error; error = xfs_dq_get_next_id(mp, type, &id)) {
		error = xfs_qm_dqget(mp, id, type, false, &dqp);
		if (error == -ENOENT)
			continue;
		else if (error != 0)
			break;

		if (!XFS_IS_DQUOT_UNINITIALIZED(dqp)) {
			*dqpp = dqp;
			return 0;
		}

		xfs_qm_dqput(dqp);
	}

	return error;
}

/*
 * Release a reference to the dquot (decrement ref-count) and unlock it.
 *
 * If there is a group quota attached to this dquot, carefully release that
 * too without tripping over deadlocks'n'stuff.
 */
void
xfs_qm_dqput(
	struct xfs_dquot	*dqp)
{
	ASSERT(dqp->q_nrefs > 0);
	ASSERT(XFS_DQ_IS_LOCKED(dqp));

	trace_xfs_dqput(dqp);

	if (--dqp->q_nrefs == 0) {
		struct xfs_quotainfo	*qi = dqp->q_mount->m_quotainfo;
		trace_xfs_dqput_free(dqp);

		if (list_lru_add(&qi->qi_lru, &dqp->q_lru))
			XFS_STATS_INC(dqp->q_mount, xs_qm_dquot_unused);
	}
	xfs_dqunlock(dqp);
}

/*
 * Release a dquot. Flush it if dirty, then dqput() it.
 * dquot must not be locked.
 */
void
xfs_qm_dqrele(
	struct xfs_dquot	*dqp)
{
	if (!dqp)
		return;

	trace_xfs_dqrele(dqp);

	xfs_dqlock(dqp);
	/*
	 * We don't care to flush it if the dquot is dirty here.
	 * That will create stutters that we want to avoid.
	 * Instead we do a delayed write when we try to reclaim
	 * a dirty dquot. Also xfs_sync will take part of the burden...
	 */
	xfs_qm_dqput(dqp);
}

/*
 * This is the dquot flushing I/O completion routine.  It is called
 * from interrupt level when the buffer containing the dquot is
 * flushed to disk.  It is responsible for removing the dquot logitem
 * from the AIL if it has not been re-logged, and unlocking the dquot's
 * flush lock. This behavior is very similar to that of inodes..
 */
static void
xfs_qm_dqflush_done(
	struct xfs_log_item	*lip)
{
	struct xfs_dq_logitem	*qip = (struct xfs_dq_logitem *)lip;
	struct xfs_dquot	*dqp = qip->qli_dquot;
	struct xfs_ail		*ailp = lip->li_ailp;
	xfs_lsn_t		tail_lsn;

	/*
	 * We only want to pull the item from the AIL if its
	 * location in the log has not changed since we started the flush.
	 * Thus, we only bother if the dquot's lsn has
	 * not changed. First we check the lsn outside the lock
	 * since it's cheaper, and then we recheck while
	 * holding the lock before removing the dquot from the AIL.
	 */
	if (test_bit(XFS_LI_IN_AIL, &lip->li_flags) &&
	    ((lip->li_lsn == qip->qli_flush_lsn) ||
	     test_bit(XFS_LI_FAILED, &lip->li_flags))) {

		spin_lock(&ailp->ail_lock);
		xfs_clear_li_failed(lip);
		if (lip->li_lsn == qip->qli_flush_lsn) {
			/* xfs_ail_update_finish() drops the AIL lock */
			tail_lsn = xfs_ail_delete_one(ailp, lip);
			xfs_ail_update_finish(ailp, tail_lsn);
		} else {
			spin_unlock(&ailp->ail_lock);
		}
	}

	/*
	 * Release the dq's flush lock since we're done with it.
	 */
	xfs_dqfunlock(dqp);
}

void
xfs_buf_dquot_iodone(
	struct xfs_buf		*bp)
{
	struct xfs_log_item	*lip, *n;

	list_for_each_entry_safe(lip, n, &bp->b_li_list, li_bio_list) {
		list_del_init(&lip->li_bio_list);
		xfs_qm_dqflush_done(lip);
	}
}

void
xfs_buf_dquot_io_fail(
	struct xfs_buf		*bp)
{
	struct xfs_log_item	*lip;

	spin_lock(&bp->b_mount->m_ail->ail_lock);
	list_for_each_entry(lip, &bp->b_li_list, li_bio_list)
		xfs_set_li_failed(lip, bp);
	spin_unlock(&bp->b_mount->m_ail->ail_lock);
}

/* Check incore dquot for errors before we flush. */
static xfs_failaddr_t
xfs_qm_dqflush_check(
	struct xfs_dquot	*dqp)
{
	xfs_dqtype_t		type = xfs_dquot_type(dqp);

	if (type != XFS_DQTYPE_USER &&
	    type != XFS_DQTYPE_GROUP &&
	    type != XFS_DQTYPE_PROJ)
		return __this_address;

	if (dqp->q_id == 0)
		return NULL;

	if (dqp->q_blk.softlimit && dqp->q_blk.count > dqp->q_blk.softlimit &&
	    !dqp->q_blk.timer)
		return __this_address;

	if (dqp->q_ino.softlimit && dqp->q_ino.count > dqp->q_ino.softlimit &&
	    !dqp->q_ino.timer)
		return __this_address;

	if (dqp->q_rtb.softlimit && dqp->q_rtb.count > dqp->q_rtb.softlimit &&
	    !dqp->q_rtb.timer)
		return __this_address;

	/* bigtime flag should never be set on root dquots */
	if (dqp->q_type & XFS_DQTYPE_BIGTIME) {
		if (!xfs_sb_version_hasbigtime(&dqp->q_mount->m_sb))
			return __this_address;
		if (dqp->q_id == 0)
			return __this_address;
	}

	return NULL;
}

/*
 * Write a modified dquot to disk.
 * The dquot must be locked and the flush lock too taken by caller.
 * The flush lock will not be unlocked until the dquot reaches the disk,
 * but the dquot is free to be unlocked and modified by the caller
 * in the interim. Dquot is still locked on return. This behavior is
 * identical to that of inodes.
 */
int
xfs_qm_dqflush(
	struct xfs_dquot	*dqp,
	struct xfs_buf		**bpp)
{
	struct xfs_mount	*mp = dqp->q_mount;
	struct xfs_log_item	*lip = &dqp->q_logitem.qli_item;
	struct xfs_buf		*bp;
	struct xfs_dqblk	*dqblk;
	xfs_failaddr_t		fa;
	int			error;

	ASSERT(XFS_DQ_IS_LOCKED(dqp));
	ASSERT(!completion_done(&dqp->q_flush));

	trace_xfs_dqflush(dqp);

	*bpp = NULL;

	xfs_qm_dqunpin_wait(dqp);

	/*
	 * Get the buffer containing the on-disk dquot
	 */
	error = xfs_trans_read_buf(mp, NULL, mp->m_ddev_targp, dqp->q_blkno,
				   mp->m_quotainfo->qi_dqchunklen, XBF_TRYLOCK,
				   &bp, &xfs_dquot_buf_ops);
	if (error == -EAGAIN)
		goto out_unlock;
	if (error)
		goto out_abort;

<<<<<<< HEAD
	/*
	 * Calculate the location of the dquot inside the buffer.
	 */
	dqb = bp->b_addr + dqp->q_bufoffset;
	ddqp = &dqb->dd_diskdq;

	/* sanity check the in-core structure before we flush */
	fa = xfs_dquot_verify(mp, &dqp->q_core, be32_to_cpu(dqp->q_core.d_id),
			      0);
	if (fa) {
		xfs_alert(mp, "corrupt dquot ID 0x%x in memory at %pS",
				be32_to_cpu(dqp->q_core.d_id), fa);
		xfs_buf_relse(bp);
		xfs_dqfunlock(dqp);
		xfs_force_shutdown(mp, SHUTDOWN_CORRUPT_INCORE);
		return -EFSCORRUPTED;
=======
	fa = xfs_qm_dqflush_check(dqp);
	if (fa) {
		xfs_alert(mp, "corrupt dquot ID 0x%x in memory at %pS",
				dqp->q_id, fa);
		xfs_buf_relse(bp);
		error = -EFSCORRUPTED;
		goto out_abort;
>>>>>>> 7d2a07b7
	}

	/* Flush the incore dquot to the ondisk buffer. */
	dqblk = bp->b_addr + dqp->q_bufoffset;
	xfs_dquot_to_disk(&dqblk->dd_diskdq, dqp);

	/*
	 * Clear the dirty field and remember the flush lsn for later use.
	 */
	dqp->q_flags &= ~XFS_DQFLAG_DIRTY;

	xfs_trans_ail_copy_lsn(mp->m_ail, &dqp->q_logitem.qli_flush_lsn,
					&dqp->q_logitem.qli_item.li_lsn);

	/*
	 * copy the lsn into the on-disk dquot now while we have the in memory
	 * dquot here. This can't be done later in the write verifier as we
	 * can't get access to the log item at that point in time.
	 *
	 * We also calculate the CRC here so that the on-disk dquot in the
	 * buffer always has a valid CRC. This ensures there is no possibility
	 * of a dquot without an up-to-date CRC getting to disk.
	 */
	if (xfs_sb_version_hascrc(&mp->m_sb)) {
		dqblk->dd_lsn = cpu_to_be64(dqp->q_logitem.qli_item.li_lsn);
		xfs_update_cksum((char *)dqblk, sizeof(struct xfs_dqblk),
				 XFS_DQUOT_CRC_OFF);
	}

	/*
	 * Attach the dquot to the buffer so that we can remove this dquot from
	 * the AIL and release the flush lock once the dquot is synced to disk.
	 */
	bp->b_flags |= _XBF_DQUOTS;
	list_add_tail(&dqp->q_logitem.qli_item.li_bio_list, &bp->b_li_list);

	/*
	 * If the buffer is pinned then push on the log so we won't
	 * get stuck waiting in the write for too long.
	 */
	if (xfs_buf_ispinned(bp)) {
		trace_xfs_dqflush_force(dqp);
		xfs_log_force(mp, 0);
	}

	trace_xfs_dqflush_done(dqp);
	*bpp = bp;
	return 0;

out_abort:
	dqp->q_flags &= ~XFS_DQFLAG_DIRTY;
	xfs_trans_ail_delete(lip, 0);
	xfs_force_shutdown(mp, SHUTDOWN_CORRUPT_INCORE);
out_unlock:
	xfs_dqfunlock(dqp);
	return error;
}

/*
 * Lock two xfs_dquot structures.
 *
 * To avoid deadlocks we always lock the quota structure with
 * the lowerd id first.
 */
void
xfs_dqlock2(
	struct xfs_dquot	*d1,
	struct xfs_dquot	*d2)
{
	if (d1 && d2) {
		ASSERT(d1 != d2);
		if (d1->q_id > d2->q_id) {
			mutex_lock(&d2->q_qlock);
			mutex_lock_nested(&d1->q_qlock, XFS_QLOCK_NESTED);
		} else {
			mutex_lock(&d1->q_qlock);
			mutex_lock_nested(&d2->q_qlock, XFS_QLOCK_NESTED);
		}
	} else if (d1) {
		mutex_lock(&d1->q_qlock);
	} else if (d2) {
		mutex_lock(&d2->q_qlock);
	}
}

int __init
xfs_qm_init(void)
{
	xfs_qm_dqzone = kmem_cache_create("xfs_dquot",
					  sizeof(struct xfs_dquot),
					  0, 0, NULL);
	if (!xfs_qm_dqzone)
		goto out;

	xfs_qm_dqtrxzone = kmem_cache_create("xfs_dqtrx",
					     sizeof(struct xfs_dquot_acct),
					     0, 0, NULL);
	if (!xfs_qm_dqtrxzone)
		goto out_free_dqzone;

	return 0;

out_free_dqzone:
	kmem_cache_destroy(xfs_qm_dqzone);
out:
	return -ENOMEM;
}

void
xfs_qm_exit(void)
{
	kmem_cache_destroy(xfs_qm_dqtrxzone);
	kmem_cache_destroy(xfs_qm_dqzone);
}

/*
 * Iterate every dquot of a particular type.  The caller must ensure that the
 * particular quota type is active.  iter_fn can return negative error codes,
 * or -ECANCELED to indicate that it wants to stop iterating.
 */
int
xfs_qm_dqiterate(
	struct xfs_mount	*mp,
	xfs_dqtype_t		type,
	xfs_qm_dqiterate_fn	iter_fn,
	void			*priv)
{
	struct xfs_dquot	*dq;
	xfs_dqid_t		id = 0;
	int			error;

	do {
		error = xfs_qm_dqget_next(mp, id, type, &dq);
		if (error == -ENOENT)
			return 0;
		if (error)
			return error;

		error = iter_fn(dq, type, priv);
		id = dq->q_id;
		xfs_qm_dqput(dq);
	} while (error == 0 && id != 0);

	return error;
}<|MERGE_RESOLUTION|>--- conflicted
+++ resolved
@@ -458,11 +458,7 @@
 {
 	struct xfs_dquot	*dqp;
 
-<<<<<<< HEAD
-	dqp = kmem_zone_zalloc(xfs_qm_dqzone, 0);
-=======
 	dqp = kmem_cache_zalloc(xfs_qm_dqzone, GFP_KERNEL | __GFP_NOFAIL);
->>>>>>> 7d2a07b7
 
 	dqp->q_type = type;
 	dqp->q_id = id;
@@ -1275,24 +1271,6 @@
 	if (error)
 		goto out_abort;
 
-<<<<<<< HEAD
-	/*
-	 * Calculate the location of the dquot inside the buffer.
-	 */
-	dqb = bp->b_addr + dqp->q_bufoffset;
-	ddqp = &dqb->dd_diskdq;
-
-	/* sanity check the in-core structure before we flush */
-	fa = xfs_dquot_verify(mp, &dqp->q_core, be32_to_cpu(dqp->q_core.d_id),
-			      0);
-	if (fa) {
-		xfs_alert(mp, "corrupt dquot ID 0x%x in memory at %pS",
-				be32_to_cpu(dqp->q_core.d_id), fa);
-		xfs_buf_relse(bp);
-		xfs_dqfunlock(dqp);
-		xfs_force_shutdown(mp, SHUTDOWN_CORRUPT_INCORE);
-		return -EFSCORRUPTED;
-=======
 	fa = xfs_qm_dqflush_check(dqp);
 	if (fa) {
 		xfs_alert(mp, "corrupt dquot ID 0x%x in memory at %pS",
@@ -1300,7 +1278,6 @@
 		xfs_buf_relse(bp);
 		error = -EFSCORRUPTED;
 		goto out_abort;
->>>>>>> 7d2a07b7
 	}
 
 	/* Flush the incore dquot to the ondisk buffer. */
