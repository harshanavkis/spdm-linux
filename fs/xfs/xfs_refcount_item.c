--- conflicted
+++ resolved
@@ -18,11 +18,8 @@
 #include "xfs_log.h"
 #include "xfs_refcount.h"
 #include "xfs_error.h"
-<<<<<<< HEAD
-=======
 #include "xfs_log_priv.h"
 #include "xfs_log_recover.h"
->>>>>>> 7d2a07b7
 
 kmem_zone_t	*xfs_cui_zone;
 kmem_zone_t	*xfs_cud_zone;
@@ -146,12 +143,8 @@
 		cuip = kmem_zalloc(xfs_cui_log_item_sizeof(nextents),
 				0);
 	else
-<<<<<<< HEAD
-		cuip = kmem_zone_zalloc(xfs_cui_zone, 0);
-=======
 		cuip = kmem_cache_zalloc(xfs_cui_zone,
 					 GFP_KERNEL | __GFP_NOFAIL);
->>>>>>> 7d2a07b7
 
 	xfs_log_item_init(mp, &cuip->cui_item, XFS_LI_CUI, &xfs_cui_item_ops);
 	cuip->cui_format.cui_nextents = nextents;
@@ -228,11 +221,7 @@
 {
 	struct xfs_cud_log_item		*cudp;
 
-<<<<<<< HEAD
-	cudp = kmem_zone_zalloc(xfs_cud_zone, 0);
-=======
 	cudp = kmem_cache_zalloc(xfs_cud_zone, GFP_KERNEL | __GFP_NOFAIL);
->>>>>>> 7d2a07b7
 	xfs_log_item_init(tp->t_mountp, &cudp->cud_item, XFS_LI_CUD,
 			  &xfs_cud_item_ops);
 	cudp->cud_cuip = cuip;
@@ -483,39 +472,11 @@
 	 * just toss the CUI.
 	 */
 	for (i = 0; i < cuip->cui_format.cui_nextents; i++) {
-<<<<<<< HEAD
-		refc = &cuip->cui_format.cui_extents[i];
-		startblock_fsb = XFS_BB_TO_FSB(mp,
-				   XFS_FSB_TO_DADDR(mp, refc->pe_startblock));
-		switch (refc->pe_flags & XFS_REFCOUNT_EXTENT_TYPE_MASK) {
-		case XFS_REFCOUNT_INCREASE:
-		case XFS_REFCOUNT_DECREASE:
-		case XFS_REFCOUNT_ALLOC_COW:
-		case XFS_REFCOUNT_FREE_COW:
-			op_ok = true;
-			break;
-		default:
-			op_ok = false;
-			break;
-		}
-		if (!op_ok || startblock_fsb == 0 ||
-		    refc->pe_len == 0 ||
-		    startblock_fsb >= mp->m_sb.sb_dblocks ||
-		    refc->pe_len >= mp->m_sb.sb_agblocks ||
-		    (refc->pe_flags & ~XFS_REFCOUNT_EXTENT_FLAGS)) {
-			/*
-			 * This will pull the CUI from the AIL and
-			 * free the memory associated with it.
-			 */
-			set_bit(XFS_CUI_RECOVERED, &cuip->cui_flags);
-			xfs_cui_release(cuip);
-=======
 		if (!xfs_cui_validate_phys(mp,
 					&cuip->cui_format.cui_extents[i])) {
 			XFS_CORRUPTION_ERROR(__func__, XFS_ERRLEVEL_LOW, mp,
 					&cuip->cui_format,
 					sizeof(cuip->cui_format));
->>>>>>> 7d2a07b7
 			return -EFSCORRUPTED;
 		}
 	}
