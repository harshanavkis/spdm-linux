/*
 * Copyright (c) 2003-2006, Cluster File Systems, Inc, info@clusterfs.com
 * Written by Alex Tomas <alex@clusterfs.com>
 *
 * Architecture independence:
 *   Copyright (c) 2005, Bull S.A.
 *   Written by Pierre Peiffer <pierre.peiffer@bull.net>
 *
 * This program is free software; you can redistribute it and/or modify
 * it under the terms of the GNU General Public License version 2 as
 * published by the Free Software Foundation.
 *
 * This program is distributed in the hope that it will be useful,
 * but WITHOUT ANY WARRANTY; without even the implied warranty of
 * MERCHANTABILITY or FITNESS FOR A PARTICULAR PURPOSE.  See the
 * GNU General Public License for more details.
 *
 * You should have received a copy of the GNU General Public Licens
 * along with this program; if not, write to the Free Software
 * Foundation, Inc., 59 Temple Place, Suite 330, Boston, MA  02111-
 */

/*
 * Extents support for EXT4
 *
 * TODO:
 *   - ext4*_error() should be used in some situations
 *   - analyze all BUG()/BUG_ON(), use -EIO where appropriate
 *   - smart tree reduction
 */

#include <linux/fs.h>
#include <linux/time.h>
#include <linux/jbd2.h>
#include <linux/highuid.h>
#include <linux/pagemap.h>
#include <linux/quotaops.h>
#include <linux/string.h>
#include <linux/slab.h>
#include <linux/falloc.h>
#include <asm/uaccess.h>
#include <linux/fiemap.h>
#include "ext4_jbd2.h"
#include "ext4_extents.h"
#include "xattr.h"

#include <trace/events/ext4.h>

/*
 * used by extent splitting.
 */
#define EXT4_EXT_MAY_ZEROOUT	0x1  /* safe to zeroout if split fails \
					due to ENOSPC */
#define EXT4_EXT_MARK_UNINIT1	0x2  /* mark first half uninitialized */
#define EXT4_EXT_MARK_UNINIT2	0x4  /* mark second half uninitialized */

#define EXT4_EXT_DATA_VALID1	0x8  /* first half contains valid data */
#define EXT4_EXT_DATA_VALID2	0x10 /* second half contains valid data */

static __le32 ext4_extent_block_csum(struct inode *inode,
				     struct ext4_extent_header *eh)
{
	struct ext4_inode_info *ei = EXT4_I(inode);
	struct ext4_sb_info *sbi = EXT4_SB(inode->i_sb);
	__u32 csum;

	csum = ext4_chksum(sbi, ei->i_csum_seed, (__u8 *)eh,
			   EXT4_EXTENT_TAIL_OFFSET(eh));
	return cpu_to_le32(csum);
}

static int ext4_extent_block_csum_verify(struct inode *inode,
					 struct ext4_extent_header *eh)
{
	struct ext4_extent_tail *et;

	if (!EXT4_HAS_RO_COMPAT_FEATURE(inode->i_sb,
		EXT4_FEATURE_RO_COMPAT_METADATA_CSUM))
		return 1;

	et = find_ext4_extent_tail(eh);
	if (et->et_checksum != ext4_extent_block_csum(inode, eh))
		return 0;
	return 1;
}

static void ext4_extent_block_csum_set(struct inode *inode,
				       struct ext4_extent_header *eh)
{
	struct ext4_extent_tail *et;

	if (!EXT4_HAS_RO_COMPAT_FEATURE(inode->i_sb,
		EXT4_FEATURE_RO_COMPAT_METADATA_CSUM))
		return;

	et = find_ext4_extent_tail(eh);
	et->et_checksum = ext4_extent_block_csum(inode, eh);
}

static int ext4_split_extent(handle_t *handle,
				struct inode *inode,
				struct ext4_ext_path *path,
				struct ext4_map_blocks *map,
				int split_flag,
				int flags);

static int ext4_split_extent_at(handle_t *handle,
			     struct inode *inode,
			     struct ext4_ext_path *path,
			     ext4_lblk_t split,
			     int split_flag,
			     int flags);

static int ext4_find_delayed_extent(struct inode *inode,
				    struct extent_status *newes);

static int ext4_ext_truncate_extend_restart(handle_t *handle,
					    struct inode *inode,
					    int needed)
{
	int err;

	if (!ext4_handle_valid(handle))
		return 0;
	if (handle->h_buffer_credits > needed)
		return 0;
	err = ext4_journal_extend(handle, needed);
	if (err <= 0)
		return err;
	err = ext4_truncate_restart_trans(handle, inode, needed);
	if (err == 0)
		err = -EAGAIN;

	return err;
}

/*
 * could return:
 *  - EROFS
 *  - ENOMEM
 */
static int ext4_ext_get_access(handle_t *handle, struct inode *inode,
				struct ext4_ext_path *path)
{
	if (path->p_bh) {
		/* path points to block */
		return ext4_journal_get_write_access(handle, path->p_bh);
	}
	/* path points to leaf/index in inode body */
	/* we use in-core data, no need to protect them */
	return 0;
}

/*
 * could return:
 *  - EROFS
 *  - ENOMEM
 *  - EIO
 */
#define ext4_ext_dirty(handle, inode, path) \
		__ext4_ext_dirty(__func__, __LINE__, (handle), (inode), (path))
static int __ext4_ext_dirty(const char *where, unsigned int line,
			    handle_t *handle, struct inode *inode,
			    struct ext4_ext_path *path)
{
	int err;
	if (path->p_bh) {
		ext4_extent_block_csum_set(inode, ext_block_hdr(path->p_bh));
		/* path points to block */
		err = __ext4_handle_dirty_metadata(where, line, handle,
						   inode, path->p_bh);
	} else {
		/* path points to leaf/index in inode body */
		err = ext4_mark_inode_dirty(handle, inode);
	}
	return err;
}

static ext4_fsblk_t ext4_ext_find_goal(struct inode *inode,
			      struct ext4_ext_path *path,
			      ext4_lblk_t block)
{
	if (path) {
		int depth = path->p_depth;
		struct ext4_extent *ex;

		/*
		 * Try to predict block placement assuming that we are
		 * filling in a file which will eventually be
		 * non-sparse --- i.e., in the case of libbfd writing
		 * an ELF object sections out-of-order but in a way
		 * the eventually results in a contiguous object or
		 * executable file, or some database extending a table
		 * space file.  However, this is actually somewhat
		 * non-ideal if we are writing a sparse file such as
		 * qemu or KVM writing a raw image file that is going
		 * to stay fairly sparse, since it will end up
		 * fragmenting the file system's free space.  Maybe we
		 * should have some hueristics or some way to allow
		 * userspace to pass a hint to file system,
		 * especially if the latter case turns out to be
		 * common.
		 */
		ex = path[depth].p_ext;
		if (ex) {
			ext4_fsblk_t ext_pblk = ext4_ext_pblock(ex);
			ext4_lblk_t ext_block = le32_to_cpu(ex->ee_block);

			if (block > ext_block)
				return ext_pblk + (block - ext_block);
			else
				return ext_pblk - (ext_block - block);
		}

		/* it looks like index is empty;
		 * try to find starting block from index itself */
		if (path[depth].p_bh)
			return path[depth].p_bh->b_blocknr;
	}

	/* OK. use inode's group */
	return ext4_inode_to_goal_block(inode);
}

/*
 * Allocation for a meta data block
 */
static ext4_fsblk_t
ext4_ext_new_meta_block(handle_t *handle, struct inode *inode,
			struct ext4_ext_path *path,
			struct ext4_extent *ex, int *err, unsigned int flags)
{
	ext4_fsblk_t goal, newblock;

	goal = ext4_ext_find_goal(inode, path, le32_to_cpu(ex->ee_block));
	newblock = ext4_new_meta_blocks(handle, inode, goal, flags,
					NULL, err);
	return newblock;
}

static inline int ext4_ext_space_block(struct inode *inode, int check)
{
	int size;

	size = (inode->i_sb->s_blocksize - sizeof(struct ext4_extent_header))
			/ sizeof(struct ext4_extent);
#ifdef AGGRESSIVE_TEST
	if (!check && size > 6)
		size = 6;
#endif
	return size;
}

static inline int ext4_ext_space_block_idx(struct inode *inode, int check)
{
	int size;

	size = (inode->i_sb->s_blocksize - sizeof(struct ext4_extent_header))
			/ sizeof(struct ext4_extent_idx);
#ifdef AGGRESSIVE_TEST
	if (!check && size > 5)
		size = 5;
#endif
	return size;
}

static inline int ext4_ext_space_root(struct inode *inode, int check)
{
	int size;

	size = sizeof(EXT4_I(inode)->i_data);
	size -= sizeof(struct ext4_extent_header);
	size /= sizeof(struct ext4_extent);
#ifdef AGGRESSIVE_TEST
	if (!check && size > 3)
		size = 3;
#endif
	return size;
}

static inline int ext4_ext_space_root_idx(struct inode *inode, int check)
{
	int size;

	size = sizeof(EXT4_I(inode)->i_data);
	size -= sizeof(struct ext4_extent_header);
	size /= sizeof(struct ext4_extent_idx);
#ifdef AGGRESSIVE_TEST
	if (!check && size > 4)
		size = 4;
#endif
	return size;
}

/*
 * Calculate the number of metadata blocks needed
 * to allocate @blocks
 * Worse case is one block per extent
 */
int ext4_ext_calc_metadata_amount(struct inode *inode, ext4_lblk_t lblock)
{
	struct ext4_inode_info *ei = EXT4_I(inode);
	int idxs;

	idxs = ((inode->i_sb->s_blocksize - sizeof(struct ext4_extent_header))
		/ sizeof(struct ext4_extent_idx));

	/*
	 * If the new delayed allocation block is contiguous with the
	 * previous da block, it can share index blocks with the
	 * previous block, so we only need to allocate a new index
	 * block every idxs leaf blocks.  At ldxs**2 blocks, we need
	 * an additional index block, and at ldxs**3 blocks, yet
	 * another index blocks.
	 */
	if (ei->i_da_metadata_calc_len &&
	    ei->i_da_metadata_calc_last_lblock+1 == lblock) {
		int num = 0;

		if ((ei->i_da_metadata_calc_len % idxs) == 0)
			num++;
		if ((ei->i_da_metadata_calc_len % (idxs*idxs)) == 0)
			num++;
		if ((ei->i_da_metadata_calc_len % (idxs*idxs*idxs)) == 0) {
			num++;
			ei->i_da_metadata_calc_len = 0;
		} else
			ei->i_da_metadata_calc_len++;
		ei->i_da_metadata_calc_last_lblock++;
		return num;
	}

	/*
	 * In the worst case we need a new set of index blocks at
	 * every level of the inode's extent tree.
	 */
	ei->i_da_metadata_calc_len = 1;
	ei->i_da_metadata_calc_last_lblock = lblock;
	return ext_depth(inode) + 1;
}

static int
ext4_ext_max_entries(struct inode *inode, int depth)
{
	int max;

	if (depth == ext_depth(inode)) {
		if (depth == 0)
			max = ext4_ext_space_root(inode, 1);
		else
			max = ext4_ext_space_root_idx(inode, 1);
	} else {
		if (depth == 0)
			max = ext4_ext_space_block(inode, 1);
		else
			max = ext4_ext_space_block_idx(inode, 1);
	}

	return max;
}

static int ext4_valid_extent(struct inode *inode, struct ext4_extent *ext)
{
	ext4_fsblk_t block = ext4_ext_pblock(ext);
	int len = ext4_ext_get_actual_len(ext);

	if (len == 0)
		return 0;
	return ext4_data_block_valid(EXT4_SB(inode->i_sb), block, len);
}

static int ext4_valid_extent_idx(struct inode *inode,
				struct ext4_extent_idx *ext_idx)
{
	ext4_fsblk_t block = ext4_idx_pblock(ext_idx);

	return ext4_data_block_valid(EXT4_SB(inode->i_sb), block, 1);
}

static int ext4_valid_extent_entries(struct inode *inode,
				struct ext4_extent_header *eh,
				int depth)
{
	unsigned short entries;
	if (eh->eh_entries == 0)
		return 1;

	entries = le16_to_cpu(eh->eh_entries);

	if (depth == 0) {
		/* leaf entries */
		struct ext4_extent *ext = EXT_FIRST_EXTENT(eh);
		while (entries) {
			if (!ext4_valid_extent(inode, ext))
				return 0;
			ext++;
			entries--;
		}
	} else {
		struct ext4_extent_idx *ext_idx = EXT_FIRST_INDEX(eh);
		while (entries) {
			if (!ext4_valid_extent_idx(inode, ext_idx))
				return 0;
			ext_idx++;
			entries--;
		}
	}
	return 1;
}

static int __ext4_ext_check(const char *function, unsigned int line,
			    struct inode *inode, struct ext4_extent_header *eh,
			    int depth)
{
	const char *error_msg;
	int max = 0;

	if (unlikely(eh->eh_magic != EXT4_EXT_MAGIC)) {
		error_msg = "invalid magic";
		goto corrupted;
	}
	if (unlikely(le16_to_cpu(eh->eh_depth) != depth)) {
		error_msg = "unexpected eh_depth";
		goto corrupted;
	}
	if (unlikely(eh->eh_max == 0)) {
		error_msg = "invalid eh_max";
		goto corrupted;
	}
	max = ext4_ext_max_entries(inode, depth);
	if (unlikely(le16_to_cpu(eh->eh_max) > max)) {
		error_msg = "too large eh_max";
		goto corrupted;
	}
	if (unlikely(le16_to_cpu(eh->eh_entries) > le16_to_cpu(eh->eh_max))) {
		error_msg = "invalid eh_entries";
		goto corrupted;
	}
	if (!ext4_valid_extent_entries(inode, eh, depth)) {
		error_msg = "invalid extent entries";
		goto corrupted;
	}
	/* Verify checksum on non-root extent tree nodes */
	if (ext_depth(inode) != depth &&
	    !ext4_extent_block_csum_verify(inode, eh)) {
		error_msg = "extent tree corrupted";
		goto corrupted;
	}
	return 0;

corrupted:
	ext4_error_inode(inode, function, line, 0,
			"bad header/extent: %s - magic %x, "
			"entries %u, max %u(%u), depth %u(%u)",
			error_msg, le16_to_cpu(eh->eh_magic),
			le16_to_cpu(eh->eh_entries), le16_to_cpu(eh->eh_max),
			max, le16_to_cpu(eh->eh_depth), depth);

	return -EIO;
}

#define ext4_ext_check(inode, eh, depth)	\
	__ext4_ext_check(__func__, __LINE__, inode, eh, depth)

int ext4_ext_check_inode(struct inode *inode)
{
	return ext4_ext_check(inode, ext_inode_hdr(inode), ext_depth(inode));
}

static int __ext4_ext_check_block(const char *function, unsigned int line,
				  struct inode *inode,
				  struct ext4_extent_header *eh,
				  int depth,
				  struct buffer_head *bh)
{
	int ret;

	if (buffer_verified(bh))
		return 0;
	ret = ext4_ext_check(inode, eh, depth);
	if (ret)
		return ret;
	set_buffer_verified(bh);
	return ret;
}

#define ext4_ext_check_block(inode, eh, depth, bh)	\
	__ext4_ext_check_block(__func__, __LINE__, inode, eh, depth, bh)

#ifdef EXT_DEBUG
static void ext4_ext_show_path(struct inode *inode, struct ext4_ext_path *path)
{
	int k, l = path->p_depth;

	ext_debug("path:");
	for (k = 0; k <= l; k++, path++) {
		if (path->p_idx) {
		  ext_debug("  %d->%llu", le32_to_cpu(path->p_idx->ei_block),
			    ext4_idx_pblock(path->p_idx));
		} else if (path->p_ext) {
			ext_debug("  %d:[%d]%d:%llu ",
				  le32_to_cpu(path->p_ext->ee_block),
				  ext4_ext_is_uninitialized(path->p_ext),
				  ext4_ext_get_actual_len(path->p_ext),
				  ext4_ext_pblock(path->p_ext));
		} else
			ext_debug("  []");
	}
	ext_debug("\n");
}

static void ext4_ext_show_leaf(struct inode *inode, struct ext4_ext_path *path)
{
	int depth = ext_depth(inode);
	struct ext4_extent_header *eh;
	struct ext4_extent *ex;
	int i;

	if (!path)
		return;

	eh = path[depth].p_hdr;
	ex = EXT_FIRST_EXTENT(eh);

	ext_debug("Displaying leaf extents for inode %lu\n", inode->i_ino);

	for (i = 0; i < le16_to_cpu(eh->eh_entries); i++, ex++) {
		ext_debug("%d:[%d]%d:%llu ", le32_to_cpu(ex->ee_block),
			  ext4_ext_is_uninitialized(ex),
			  ext4_ext_get_actual_len(ex), ext4_ext_pblock(ex));
	}
	ext_debug("\n");
}

static void ext4_ext_show_move(struct inode *inode, struct ext4_ext_path *path,
			ext4_fsblk_t newblock, int level)
{
	int depth = ext_depth(inode);
	struct ext4_extent *ex;

	if (depth != level) {
		struct ext4_extent_idx *idx;
		idx = path[level].p_idx;
		while (idx <= EXT_MAX_INDEX(path[level].p_hdr)) {
			ext_debug("%d: move %d:%llu in new index %llu\n", level,
					le32_to_cpu(idx->ei_block),
					ext4_idx_pblock(idx),
					newblock);
			idx++;
		}

		return;
	}

	ex = path[depth].p_ext;
	while (ex <= EXT_MAX_EXTENT(path[depth].p_hdr)) {
		ext_debug("move %d:%llu:[%d]%d in new leaf %llu\n",
				le32_to_cpu(ex->ee_block),
				ext4_ext_pblock(ex),
				ext4_ext_is_uninitialized(ex),
				ext4_ext_get_actual_len(ex),
				newblock);
		ex++;
	}
}

#else
#define ext4_ext_show_path(inode, path)
#define ext4_ext_show_leaf(inode, path)
#define ext4_ext_show_move(inode, path, newblock, level)
#endif

void ext4_ext_drop_refs(struct ext4_ext_path *path)
{
	int depth = path->p_depth;
	int i;

	for (i = 0; i <= depth; i++, path++)
		if (path->p_bh) {
			brelse(path->p_bh);
			path->p_bh = NULL;
		}
}

/*
 * ext4_ext_binsearch_idx:
 * binary search for the closest index of the given block
 * the header must be checked before calling this
 */
static void
ext4_ext_binsearch_idx(struct inode *inode,
			struct ext4_ext_path *path, ext4_lblk_t block)
{
	struct ext4_extent_header *eh = path->p_hdr;
	struct ext4_extent_idx *r, *l, *m;


	ext_debug("binsearch for %u(idx):  ", block);

	l = EXT_FIRST_INDEX(eh) + 1;
	r = EXT_LAST_INDEX(eh);
	while (l <= r) {
		m = l + (r - l) / 2;
		if (block < le32_to_cpu(m->ei_block))
			r = m - 1;
		else
			l = m + 1;
		ext_debug("%p(%u):%p(%u):%p(%u) ", l, le32_to_cpu(l->ei_block),
				m, le32_to_cpu(m->ei_block),
				r, le32_to_cpu(r->ei_block));
	}

	path->p_idx = l - 1;
	ext_debug("  -> %u->%lld ", le32_to_cpu(path->p_idx->ei_block),
		  ext4_idx_pblock(path->p_idx));

#ifdef CHECK_BINSEARCH
	{
		struct ext4_extent_idx *chix, *ix;
		int k;

		chix = ix = EXT_FIRST_INDEX(eh);
		for (k = 0; k < le16_to_cpu(eh->eh_entries); k++, ix++) {
		  if (k != 0 &&
		      le32_to_cpu(ix->ei_block) <= le32_to_cpu(ix[-1].ei_block)) {
				printk(KERN_DEBUG "k=%d, ix=0x%p, "
				       "first=0x%p\n", k,
				       ix, EXT_FIRST_INDEX(eh));
				printk(KERN_DEBUG "%u <= %u\n",
				       le32_to_cpu(ix->ei_block),
				       le32_to_cpu(ix[-1].ei_block));
			}
			BUG_ON(k && le32_to_cpu(ix->ei_block)
					   <= le32_to_cpu(ix[-1].ei_block));
			if (block < le32_to_cpu(ix->ei_block))
				break;
			chix = ix;
		}
		BUG_ON(chix != path->p_idx);
	}
#endif

}

/*
 * ext4_ext_binsearch:
 * binary search for closest extent of the given block
 * the header must be checked before calling this
 */
static void
ext4_ext_binsearch(struct inode *inode,
		struct ext4_ext_path *path, ext4_lblk_t block)
{
	struct ext4_extent_header *eh = path->p_hdr;
	struct ext4_extent *r, *l, *m;

	if (eh->eh_entries == 0) {
		/*
		 * this leaf is empty:
		 * we get such a leaf in split/add case
		 */
		return;
	}

	ext_debug("binsearch for %u:  ", block);

	l = EXT_FIRST_EXTENT(eh) + 1;
	r = EXT_LAST_EXTENT(eh);

	while (l <= r) {
		m = l + (r - l) / 2;
		if (block < le32_to_cpu(m->ee_block))
			r = m - 1;
		else
			l = m + 1;
		ext_debug("%p(%u):%p(%u):%p(%u) ", l, le32_to_cpu(l->ee_block),
				m, le32_to_cpu(m->ee_block),
				r, le32_to_cpu(r->ee_block));
	}

	path->p_ext = l - 1;
	ext_debug("  -> %d:%llu:[%d]%d ",
			le32_to_cpu(path->p_ext->ee_block),
			ext4_ext_pblock(path->p_ext),
			ext4_ext_is_uninitialized(path->p_ext),
			ext4_ext_get_actual_len(path->p_ext));

#ifdef CHECK_BINSEARCH
	{
		struct ext4_extent *chex, *ex;
		int k;

		chex = ex = EXT_FIRST_EXTENT(eh);
		for (k = 0; k < le16_to_cpu(eh->eh_entries); k++, ex++) {
			BUG_ON(k && le32_to_cpu(ex->ee_block)
					  <= le32_to_cpu(ex[-1].ee_block));
			if (block < le32_to_cpu(ex->ee_block))
				break;
			chex = ex;
		}
		BUG_ON(chex != path->p_ext);
	}
#endif

}

int ext4_ext_tree_init(handle_t *handle, struct inode *inode)
{
	struct ext4_extent_header *eh;

	eh = ext_inode_hdr(inode);
	eh->eh_depth = 0;
	eh->eh_entries = 0;
	eh->eh_magic = EXT4_EXT_MAGIC;
	eh->eh_max = cpu_to_le16(ext4_ext_space_root(inode, 0));
	ext4_mark_inode_dirty(handle, inode);
	return 0;
}

struct ext4_ext_path *
ext4_ext_find_extent(struct inode *inode, ext4_lblk_t block,
					struct ext4_ext_path *path)
{
	struct ext4_extent_header *eh;
	struct buffer_head *bh;
	short int depth, i, ppos = 0, alloc = 0;
	int ret;

	eh = ext_inode_hdr(inode);
	depth = ext_depth(inode);

	/* account possible depth increase */
	if (!path) {
		path = kzalloc(sizeof(struct ext4_ext_path) * (depth + 2),
				GFP_NOFS);
		if (!path)
			return ERR_PTR(-ENOMEM);
		alloc = 1;
	}
	path[0].p_hdr = eh;
	path[0].p_bh = NULL;

	i = depth;
	/* walk through the tree */
	while (i) {
		ext_debug("depth %d: num %d, max %d\n",
			  ppos, le16_to_cpu(eh->eh_entries), le16_to_cpu(eh->eh_max));

		ext4_ext_binsearch_idx(inode, path + ppos, block);
		path[ppos].p_block = ext4_idx_pblock(path[ppos].p_idx);
		path[ppos].p_depth = i;
		path[ppos].p_ext = NULL;

		bh = sb_getblk(inode->i_sb, path[ppos].p_block);
		if (unlikely(!bh)) {
			ret = -ENOMEM;
			goto err;
		}
		if (!bh_uptodate_or_lock(bh)) {
			trace_ext4_ext_load_extent(inode, block,
						path[ppos].p_block);
			ret = bh_submit_read(bh);
			if (ret < 0) {
				put_bh(bh);
				goto err;
			}
		}
		eh = ext_block_hdr(bh);
		ppos++;
		if (unlikely(ppos > depth)) {
			put_bh(bh);
			EXT4_ERROR_INODE(inode,
					 "ppos %d > depth %d", ppos, depth);
			ret = -EIO;
			goto err;
		}
		path[ppos].p_bh = bh;
		path[ppos].p_hdr = eh;
		i--;

		ret = ext4_ext_check_block(inode, eh, i, bh);
		if (ret < 0)
			goto err;
	}

	path[ppos].p_depth = i;
	path[ppos].p_ext = NULL;
	path[ppos].p_idx = NULL;

	/* find extent */
	ext4_ext_binsearch(inode, path + ppos, block);
	/* if not an empty leaf */
	if (path[ppos].p_ext)
		path[ppos].p_block = ext4_ext_pblock(path[ppos].p_ext);

	ext4_ext_show_path(inode, path);

	return path;

err:
	ext4_ext_drop_refs(path);
	if (alloc)
		kfree(path);
	return ERR_PTR(ret);
}

/*
 * ext4_ext_insert_index:
 * insert new index [@logical;@ptr] into the block at @curp;
 * check where to insert: before @curp or after @curp
 */
static int ext4_ext_insert_index(handle_t *handle, struct inode *inode,
				 struct ext4_ext_path *curp,
				 int logical, ext4_fsblk_t ptr)
{
	struct ext4_extent_idx *ix;
	int len, err;

	err = ext4_ext_get_access(handle, inode, curp);
	if (err)
		return err;

	if (unlikely(logical == le32_to_cpu(curp->p_idx->ei_block))) {
		EXT4_ERROR_INODE(inode,
				 "logical %d == ei_block %d!",
				 logical, le32_to_cpu(curp->p_idx->ei_block));
		return -EIO;
	}

	if (unlikely(le16_to_cpu(curp->p_hdr->eh_entries)
			     >= le16_to_cpu(curp->p_hdr->eh_max))) {
		EXT4_ERROR_INODE(inode,
				 "eh_entries %d >= eh_max %d!",
				 le16_to_cpu(curp->p_hdr->eh_entries),
				 le16_to_cpu(curp->p_hdr->eh_max));
		return -EIO;
	}

	if (logical > le32_to_cpu(curp->p_idx->ei_block)) {
		/* insert after */
		ext_debug("insert new index %d after: %llu\n", logical, ptr);
		ix = curp->p_idx + 1;
	} else {
		/* insert before */
		ext_debug("insert new index %d before: %llu\n", logical, ptr);
		ix = curp->p_idx;
	}

	len = EXT_LAST_INDEX(curp->p_hdr) - ix + 1;
	BUG_ON(len < 0);
	if (len > 0) {
		ext_debug("insert new index %d: "
				"move %d indices from 0x%p to 0x%p\n",
				logical, len, ix, ix + 1);
		memmove(ix + 1, ix, len * sizeof(struct ext4_extent_idx));
	}

	if (unlikely(ix > EXT_MAX_INDEX(curp->p_hdr))) {
		EXT4_ERROR_INODE(inode, "ix > EXT_MAX_INDEX!");
		return -EIO;
	}

	ix->ei_block = cpu_to_le32(logical);
	ext4_idx_store_pblock(ix, ptr);
	le16_add_cpu(&curp->p_hdr->eh_entries, 1);

	if (unlikely(ix > EXT_LAST_INDEX(curp->p_hdr))) {
		EXT4_ERROR_INODE(inode, "ix > EXT_LAST_INDEX!");
		return -EIO;
	}

	err = ext4_ext_dirty(handle, inode, curp);
	ext4_std_error(inode->i_sb, err);

	return err;
}

/*
 * ext4_ext_split:
 * inserts new subtree into the path, using free index entry
 * at depth @at:
 * - allocates all needed blocks (new leaf and all intermediate index blocks)
 * - makes decision where to split
 * - moves remaining extents and index entries (right to the split point)
 *   into the newly allocated blocks
 * - initializes subtree
 */
static int ext4_ext_split(handle_t *handle, struct inode *inode,
			  unsigned int flags,
			  struct ext4_ext_path *path,
			  struct ext4_extent *newext, int at)
{
	struct buffer_head *bh = NULL;
	int depth = ext_depth(inode);
	struct ext4_extent_header *neh;
	struct ext4_extent_idx *fidx;
	int i = at, k, m, a;
	ext4_fsblk_t newblock, oldblock;
	__le32 border;
	ext4_fsblk_t *ablocks = NULL; /* array of allocated blocks */
	int err = 0;

	/* make decision: where to split? */
	/* FIXME: now decision is simplest: at current extent */

	/* if current leaf will be split, then we should use
	 * border from split point */
	if (unlikely(path[depth].p_ext > EXT_MAX_EXTENT(path[depth].p_hdr))) {
		EXT4_ERROR_INODE(inode, "p_ext > EXT_MAX_EXTENT!");
		return -EIO;
	}
	if (path[depth].p_ext != EXT_MAX_EXTENT(path[depth].p_hdr)) {
		border = path[depth].p_ext[1].ee_block;
		ext_debug("leaf will be split."
				" next leaf starts at %d\n",
				  le32_to_cpu(border));
	} else {
		border = newext->ee_block;
		ext_debug("leaf will be added."
				" next leaf starts at %d\n",
				le32_to_cpu(border));
	}

	/*
	 * If error occurs, then we break processing
	 * and mark filesystem read-only. index won't
	 * be inserted and tree will be in consistent
	 * state. Next mount will repair buffers too.
	 */

	/*
	 * Get array to track all allocated blocks.
	 * We need this to handle errors and free blocks
	 * upon them.
	 */
	ablocks = kzalloc(sizeof(ext4_fsblk_t) * depth, GFP_NOFS);
	if (!ablocks)
		return -ENOMEM;

	/* allocate all needed blocks */
	ext_debug("allocate %d blocks for indexes/leaf\n", depth - at);
	for (a = 0; a < depth - at; a++) {
		newblock = ext4_ext_new_meta_block(handle, inode, path,
						   newext, &err, flags);
		if (newblock == 0)
			goto cleanup;
		ablocks[a] = newblock;
	}

	/* initialize new leaf */
	newblock = ablocks[--a];
	if (unlikely(newblock == 0)) {
		EXT4_ERROR_INODE(inode, "newblock == 0!");
		err = -EIO;
		goto cleanup;
	}
	bh = sb_getblk(inode->i_sb, newblock);
<<<<<<< HEAD
	if (!bh) {
=======
	if (unlikely(!bh)) {
>>>>>>> f6161aa1
		err = -ENOMEM;
		goto cleanup;
	}
	lock_buffer(bh);

	err = ext4_journal_get_create_access(handle, bh);
	if (err)
		goto cleanup;

	neh = ext_block_hdr(bh);
	neh->eh_entries = 0;
	neh->eh_max = cpu_to_le16(ext4_ext_space_block(inode, 0));
	neh->eh_magic = EXT4_EXT_MAGIC;
	neh->eh_depth = 0;

	/* move remainder of path[depth] to the new leaf */
	if (unlikely(path[depth].p_hdr->eh_entries !=
		     path[depth].p_hdr->eh_max)) {
		EXT4_ERROR_INODE(inode, "eh_entries %d != eh_max %d!",
				 path[depth].p_hdr->eh_entries,
				 path[depth].p_hdr->eh_max);
		err = -EIO;
		goto cleanup;
	}
	/* start copy from next extent */
	m = EXT_MAX_EXTENT(path[depth].p_hdr) - path[depth].p_ext++;
	ext4_ext_show_move(inode, path, newblock, depth);
	if (m) {
		struct ext4_extent *ex;
		ex = EXT_FIRST_EXTENT(neh);
		memmove(ex, path[depth].p_ext, sizeof(struct ext4_extent) * m);
		le16_add_cpu(&neh->eh_entries, m);
	}

	ext4_extent_block_csum_set(inode, neh);
	set_buffer_uptodate(bh);
	unlock_buffer(bh);

	err = ext4_handle_dirty_metadata(handle, inode, bh);
	if (err)
		goto cleanup;
	brelse(bh);
	bh = NULL;

	/* correct old leaf */
	if (m) {
		err = ext4_ext_get_access(handle, inode, path + depth);
		if (err)
			goto cleanup;
		le16_add_cpu(&path[depth].p_hdr->eh_entries, -m);
		err = ext4_ext_dirty(handle, inode, path + depth);
		if (err)
			goto cleanup;

	}

	/* create intermediate indexes */
	k = depth - at - 1;
	if (unlikely(k < 0)) {
		EXT4_ERROR_INODE(inode, "k %d < 0!", k);
		err = -EIO;
		goto cleanup;
	}
	if (k)
		ext_debug("create %d intermediate indices\n", k);
	/* insert new index into current index block */
	/* current depth stored in i var */
	i = depth - 1;
	while (k--) {
		oldblock = newblock;
		newblock = ablocks[--a];
		bh = sb_getblk(inode->i_sb, newblock);
<<<<<<< HEAD
		if (!bh) {
=======
		if (unlikely(!bh)) {
>>>>>>> f6161aa1
			err = -ENOMEM;
			goto cleanup;
		}
		lock_buffer(bh);

		err = ext4_journal_get_create_access(handle, bh);
		if (err)
			goto cleanup;

		neh = ext_block_hdr(bh);
		neh->eh_entries = cpu_to_le16(1);
		neh->eh_magic = EXT4_EXT_MAGIC;
		neh->eh_max = cpu_to_le16(ext4_ext_space_block_idx(inode, 0));
		neh->eh_depth = cpu_to_le16(depth - i);
		fidx = EXT_FIRST_INDEX(neh);
		fidx->ei_block = border;
		ext4_idx_store_pblock(fidx, oldblock);

		ext_debug("int.index at %d (block %llu): %u -> %llu\n",
				i, newblock, le32_to_cpu(border), oldblock);

		/* move remainder of path[i] to the new index block */
		if (unlikely(EXT_MAX_INDEX(path[i].p_hdr) !=
					EXT_LAST_INDEX(path[i].p_hdr))) {
			EXT4_ERROR_INODE(inode,
					 "EXT_MAX_INDEX != EXT_LAST_INDEX ee_block %d!",
					 le32_to_cpu(path[i].p_ext->ee_block));
			err = -EIO;
			goto cleanup;
		}
		/* start copy indexes */
		m = EXT_MAX_INDEX(path[i].p_hdr) - path[i].p_idx++;
		ext_debug("cur 0x%p, last 0x%p\n", path[i].p_idx,
				EXT_MAX_INDEX(path[i].p_hdr));
		ext4_ext_show_move(inode, path, newblock, i);
		if (m) {
			memmove(++fidx, path[i].p_idx,
				sizeof(struct ext4_extent_idx) * m);
			le16_add_cpu(&neh->eh_entries, m);
		}
		ext4_extent_block_csum_set(inode, neh);
		set_buffer_uptodate(bh);
		unlock_buffer(bh);

		err = ext4_handle_dirty_metadata(handle, inode, bh);
		if (err)
			goto cleanup;
		brelse(bh);
		bh = NULL;

		/* correct old index */
		if (m) {
			err = ext4_ext_get_access(handle, inode, path + i);
			if (err)
				goto cleanup;
			le16_add_cpu(&path[i].p_hdr->eh_entries, -m);
			err = ext4_ext_dirty(handle, inode, path + i);
			if (err)
				goto cleanup;
		}

		i--;
	}

	/* insert new index */
	err = ext4_ext_insert_index(handle, inode, path + at,
				    le32_to_cpu(border), newblock);

cleanup:
	if (bh) {
		if (buffer_locked(bh))
			unlock_buffer(bh);
		brelse(bh);
	}

	if (err) {
		/* free all allocated blocks in error case */
		for (i = 0; i < depth; i++) {
			if (!ablocks[i])
				continue;
			ext4_free_blocks(handle, inode, NULL, ablocks[i], 1,
					 EXT4_FREE_BLOCKS_METADATA);
		}
	}
	kfree(ablocks);

	return err;
}

/*
 * ext4_ext_grow_indepth:
 * implements tree growing procedure:
 * - allocates new block
 * - moves top-level data (index block or leaf) into the new block
 * - initializes new top-level, creating index that points to the
 *   just created block
 */
static int ext4_ext_grow_indepth(handle_t *handle, struct inode *inode,
				 unsigned int flags,
				 struct ext4_extent *newext)
{
	struct ext4_extent_header *neh;
	struct buffer_head *bh;
	ext4_fsblk_t newblock;
	int err = 0;

	newblock = ext4_ext_new_meta_block(handle, inode, NULL,
		newext, &err, flags);
	if (newblock == 0)
		return err;

	bh = sb_getblk(inode->i_sb, newblock);
<<<<<<< HEAD
	if (!bh)
=======
	if (unlikely(!bh))
>>>>>>> f6161aa1
		return -ENOMEM;
	lock_buffer(bh);

	err = ext4_journal_get_create_access(handle, bh);
	if (err) {
		unlock_buffer(bh);
		goto out;
	}

	/* move top-level index/leaf into new block */
	memmove(bh->b_data, EXT4_I(inode)->i_data,
		sizeof(EXT4_I(inode)->i_data));

	/* set size of new block */
	neh = ext_block_hdr(bh);
	/* old root could have indexes or leaves
	 * so calculate e_max right way */
	if (ext_depth(inode))
		neh->eh_max = cpu_to_le16(ext4_ext_space_block_idx(inode, 0));
	else
		neh->eh_max = cpu_to_le16(ext4_ext_space_block(inode, 0));
	neh->eh_magic = EXT4_EXT_MAGIC;
	ext4_extent_block_csum_set(inode, neh);
	set_buffer_uptodate(bh);
	unlock_buffer(bh);

	err = ext4_handle_dirty_metadata(handle, inode, bh);
	if (err)
		goto out;

	/* Update top-level index: num,max,pointer */
	neh = ext_inode_hdr(inode);
	neh->eh_entries = cpu_to_le16(1);
	ext4_idx_store_pblock(EXT_FIRST_INDEX(neh), newblock);
	if (neh->eh_depth == 0) {
		/* Root extent block becomes index block */
		neh->eh_max = cpu_to_le16(ext4_ext_space_root_idx(inode, 0));
		EXT_FIRST_INDEX(neh)->ei_block =
			EXT_FIRST_EXTENT(neh)->ee_block;
	}
	ext_debug("new root: num %d(%d), lblock %d, ptr %llu\n",
		  le16_to_cpu(neh->eh_entries), le16_to_cpu(neh->eh_max),
		  le32_to_cpu(EXT_FIRST_INDEX(neh)->ei_block),
		  ext4_idx_pblock(EXT_FIRST_INDEX(neh)));

	le16_add_cpu(&neh->eh_depth, 1);
	ext4_mark_inode_dirty(handle, inode);
out:
	brelse(bh);

	return err;
}

/*
 * ext4_ext_create_new_leaf:
 * finds empty index and adds new leaf.
 * if no free index is found, then it requests in-depth growing.
 */
static int ext4_ext_create_new_leaf(handle_t *handle, struct inode *inode,
				    unsigned int flags,
				    struct ext4_ext_path *path,
				    struct ext4_extent *newext)
{
	struct ext4_ext_path *curp;
	int depth, i, err = 0;

repeat:
	i = depth = ext_depth(inode);

	/* walk up to the tree and look for free index entry */
	curp = path + depth;
	while (i > 0 && !EXT_HAS_FREE_INDEX(curp)) {
		i--;
		curp--;
	}

	/* we use already allocated block for index block,
	 * so subsequent data blocks should be contiguous */
	if (EXT_HAS_FREE_INDEX(curp)) {
		/* if we found index with free entry, then use that
		 * entry: create all needed subtree and add new leaf */
		err = ext4_ext_split(handle, inode, flags, path, newext, i);
		if (err)
			goto out;

		/* refill path */
		ext4_ext_drop_refs(path);
		path = ext4_ext_find_extent(inode,
				    (ext4_lblk_t)le32_to_cpu(newext->ee_block),
				    path);
		if (IS_ERR(path))
			err = PTR_ERR(path);
	} else {
		/* tree is full, time to grow in depth */
		err = ext4_ext_grow_indepth(handle, inode, flags, newext);
		if (err)
			goto out;

		/* refill path */
		ext4_ext_drop_refs(path);
		path = ext4_ext_find_extent(inode,
				   (ext4_lblk_t)le32_to_cpu(newext->ee_block),
				    path);
		if (IS_ERR(path)) {
			err = PTR_ERR(path);
			goto out;
		}

		/*
		 * only first (depth 0 -> 1) produces free space;
		 * in all other cases we have to split the grown tree
		 */
		depth = ext_depth(inode);
		if (path[depth].p_hdr->eh_entries == path[depth].p_hdr->eh_max) {
			/* now we need to split */
			goto repeat;
		}
	}

out:
	return err;
}

/*
 * search the closest allocated block to the left for *logical
 * and returns it at @logical + it's physical address at @phys
 * if *logical is the smallest allocated block, the function
 * returns 0 at @phys
 * return value contains 0 (success) or error code
 */
static int ext4_ext_search_left(struct inode *inode,
				struct ext4_ext_path *path,
				ext4_lblk_t *logical, ext4_fsblk_t *phys)
{
	struct ext4_extent_idx *ix;
	struct ext4_extent *ex;
	int depth, ee_len;

	if (unlikely(path == NULL)) {
		EXT4_ERROR_INODE(inode, "path == NULL *logical %d!", *logical);
		return -EIO;
	}
	depth = path->p_depth;
	*phys = 0;

	if (depth == 0 && path->p_ext == NULL)
		return 0;

	/* usually extent in the path covers blocks smaller
	 * then *logical, but it can be that extent is the
	 * first one in the file */

	ex = path[depth].p_ext;
	ee_len = ext4_ext_get_actual_len(ex);
	if (*logical < le32_to_cpu(ex->ee_block)) {
		if (unlikely(EXT_FIRST_EXTENT(path[depth].p_hdr) != ex)) {
			EXT4_ERROR_INODE(inode,
					 "EXT_FIRST_EXTENT != ex *logical %d ee_block %d!",
					 *logical, le32_to_cpu(ex->ee_block));
			return -EIO;
		}
		while (--depth >= 0) {
			ix = path[depth].p_idx;
			if (unlikely(ix != EXT_FIRST_INDEX(path[depth].p_hdr))) {
				EXT4_ERROR_INODE(inode,
				  "ix (%d) != EXT_FIRST_INDEX (%d) (depth %d)!",
				  ix != NULL ? le32_to_cpu(ix->ei_block) : 0,
				  EXT_FIRST_INDEX(path[depth].p_hdr) != NULL ?
		le32_to_cpu(EXT_FIRST_INDEX(path[depth].p_hdr)->ei_block) : 0,
				  depth);
				return -EIO;
			}
		}
		return 0;
	}

	if (unlikely(*logical < (le32_to_cpu(ex->ee_block) + ee_len))) {
		EXT4_ERROR_INODE(inode,
				 "logical %d < ee_block %d + ee_len %d!",
				 *logical, le32_to_cpu(ex->ee_block), ee_len);
		return -EIO;
	}

	*logical = le32_to_cpu(ex->ee_block) + ee_len - 1;
	*phys = ext4_ext_pblock(ex) + ee_len - 1;
	return 0;
}

/*
 * search the closest allocated block to the right for *logical
 * and returns it at @logical + it's physical address at @phys
 * if *logical is the largest allocated block, the function
 * returns 0 at @phys
 * return value contains 0 (success) or error code
 */
static int ext4_ext_search_right(struct inode *inode,
				 struct ext4_ext_path *path,
				 ext4_lblk_t *logical, ext4_fsblk_t *phys,
				 struct ext4_extent **ret_ex)
{
	struct buffer_head *bh = NULL;
	struct ext4_extent_header *eh;
	struct ext4_extent_idx *ix;
	struct ext4_extent *ex;
	ext4_fsblk_t block;
	int depth;	/* Note, NOT eh_depth; depth from top of tree */
	int ee_len;

	if (unlikely(path == NULL)) {
		EXT4_ERROR_INODE(inode, "path == NULL *logical %d!", *logical);
		return -EIO;
	}
	depth = path->p_depth;
	*phys = 0;

	if (depth == 0 && path->p_ext == NULL)
		return 0;

	/* usually extent in the path covers blocks smaller
	 * then *logical, but it can be that extent is the
	 * first one in the file */

	ex = path[depth].p_ext;
	ee_len = ext4_ext_get_actual_len(ex);
	if (*logical < le32_to_cpu(ex->ee_block)) {
		if (unlikely(EXT_FIRST_EXTENT(path[depth].p_hdr) != ex)) {
			EXT4_ERROR_INODE(inode,
					 "first_extent(path[%d].p_hdr) != ex",
					 depth);
			return -EIO;
		}
		while (--depth >= 0) {
			ix = path[depth].p_idx;
			if (unlikely(ix != EXT_FIRST_INDEX(path[depth].p_hdr))) {
				EXT4_ERROR_INODE(inode,
						 "ix != EXT_FIRST_INDEX *logical %d!",
						 *logical);
				return -EIO;
			}
		}
		goto found_extent;
	}

	if (unlikely(*logical < (le32_to_cpu(ex->ee_block) + ee_len))) {
		EXT4_ERROR_INODE(inode,
				 "logical %d < ee_block %d + ee_len %d!",
				 *logical, le32_to_cpu(ex->ee_block), ee_len);
		return -EIO;
	}

	if (ex != EXT_LAST_EXTENT(path[depth].p_hdr)) {
		/* next allocated block in this leaf */
		ex++;
		goto found_extent;
	}

	/* go up and search for index to the right */
	while (--depth >= 0) {
		ix = path[depth].p_idx;
		if (ix != EXT_LAST_INDEX(path[depth].p_hdr))
			goto got_index;
	}

	/* we've gone up to the root and found no index to the right */
	return 0;

got_index:
	/* we've found index to the right, let's
	 * follow it and find the closest allocated
	 * block to the right */
	ix++;
	block = ext4_idx_pblock(ix);
	while (++depth < path->p_depth) {
		bh = sb_bread(inode->i_sb, block);
		if (bh == NULL)
			return -EIO;
		eh = ext_block_hdr(bh);
		/* subtract from p_depth to get proper eh_depth */
		if (ext4_ext_check_block(inode, eh,
					 path->p_depth - depth, bh)) {
			put_bh(bh);
			return -EIO;
		}
		ix = EXT_FIRST_INDEX(eh);
		block = ext4_idx_pblock(ix);
		put_bh(bh);
	}

	bh = sb_bread(inode->i_sb, block);
	if (bh == NULL)
		return -EIO;
	eh = ext_block_hdr(bh);
	if (ext4_ext_check_block(inode, eh, path->p_depth - depth, bh)) {
		put_bh(bh);
		return -EIO;
	}
	ex = EXT_FIRST_EXTENT(eh);
found_extent:
	*logical = le32_to_cpu(ex->ee_block);
	*phys = ext4_ext_pblock(ex);
	*ret_ex = ex;
	if (bh)
		put_bh(bh);
	return 0;
}

/*
 * ext4_ext_next_allocated_block:
 * returns allocated block in subsequent extent or EXT_MAX_BLOCKS.
 * NOTE: it considers block number from index entry as
 * allocated block. Thus, index entries have to be consistent
 * with leaves.
 */
static ext4_lblk_t
ext4_ext_next_allocated_block(struct ext4_ext_path *path)
{
	int depth;

	BUG_ON(path == NULL);
	depth = path->p_depth;

	if (depth == 0 && path->p_ext == NULL)
		return EXT_MAX_BLOCKS;

	while (depth >= 0) {
		if (depth == path->p_depth) {
			/* leaf */
			if (path[depth].p_ext &&
				path[depth].p_ext !=
					EXT_LAST_EXTENT(path[depth].p_hdr))
			  return le32_to_cpu(path[depth].p_ext[1].ee_block);
		} else {
			/* index */
			if (path[depth].p_idx !=
					EXT_LAST_INDEX(path[depth].p_hdr))
			  return le32_to_cpu(path[depth].p_idx[1].ei_block);
		}
		depth--;
	}

	return EXT_MAX_BLOCKS;
}

/*
 * ext4_ext_next_leaf_block:
 * returns first allocated block from next leaf or EXT_MAX_BLOCKS
 */
static ext4_lblk_t ext4_ext_next_leaf_block(struct ext4_ext_path *path)
{
	int depth;

	BUG_ON(path == NULL);
	depth = path->p_depth;

	/* zero-tree has no leaf blocks at all */
	if (depth == 0)
		return EXT_MAX_BLOCKS;

	/* go to index block */
	depth--;

	while (depth >= 0) {
		if (path[depth].p_idx !=
				EXT_LAST_INDEX(path[depth].p_hdr))
			return (ext4_lblk_t)
				le32_to_cpu(path[depth].p_idx[1].ei_block);
		depth--;
	}

	return EXT_MAX_BLOCKS;
}

/*
 * ext4_ext_correct_indexes:
 * if leaf gets modified and modified extent is first in the leaf,
 * then we have to correct all indexes above.
 * TODO: do we need to correct tree in all cases?
 */
static int ext4_ext_correct_indexes(handle_t *handle, struct inode *inode,
				struct ext4_ext_path *path)
{
	struct ext4_extent_header *eh;
	int depth = ext_depth(inode);
	struct ext4_extent *ex;
	__le32 border;
	int k, err = 0;

	eh = path[depth].p_hdr;
	ex = path[depth].p_ext;

	if (unlikely(ex == NULL || eh == NULL)) {
		EXT4_ERROR_INODE(inode,
				 "ex %p == NULL or eh %p == NULL", ex, eh);
		return -EIO;
	}

	if (depth == 0) {
		/* there is no tree at all */
		return 0;
	}

	if (ex != EXT_FIRST_EXTENT(eh)) {
		/* we correct tree if first leaf got modified only */
		return 0;
	}

	/*
	 * TODO: we need correction if border is smaller than current one
	 */
	k = depth - 1;
	border = path[depth].p_ext->ee_block;
	err = ext4_ext_get_access(handle, inode, path + k);
	if (err)
		return err;
	path[k].p_idx->ei_block = border;
	err = ext4_ext_dirty(handle, inode, path + k);
	if (err)
		return err;

	while (k--) {
		/* change all left-side indexes */
		if (path[k+1].p_idx != EXT_FIRST_INDEX(path[k+1].p_hdr))
			break;
		err = ext4_ext_get_access(handle, inode, path + k);
		if (err)
			break;
		path[k].p_idx->ei_block = border;
		err = ext4_ext_dirty(handle, inode, path + k);
		if (err)
			break;
	}

	return err;
}

int
ext4_can_extents_be_merged(struct inode *inode, struct ext4_extent *ex1,
				struct ext4_extent *ex2)
{
	unsigned short ext1_ee_len, ext2_ee_len, max_len;

	/*
	 * Make sure that either both extents are uninitialized, or
	 * both are _not_.
	 */
	if (ext4_ext_is_uninitialized(ex1) ^ ext4_ext_is_uninitialized(ex2))
		return 0;

	if (ext4_ext_is_uninitialized(ex1))
		max_len = EXT_UNINIT_MAX_LEN;
	else
		max_len = EXT_INIT_MAX_LEN;

	ext1_ee_len = ext4_ext_get_actual_len(ex1);
	ext2_ee_len = ext4_ext_get_actual_len(ex2);

	if (le32_to_cpu(ex1->ee_block) + ext1_ee_len !=
			le32_to_cpu(ex2->ee_block))
		return 0;

	/*
	 * To allow future support for preallocated extents to be added
	 * as an RO_COMPAT feature, refuse to merge to extents if
	 * this can result in the top bit of ee_len being set.
	 */
	if (ext1_ee_len + ext2_ee_len > max_len)
		return 0;
#ifdef AGGRESSIVE_TEST
	if (ext1_ee_len >= 4)
		return 0;
#endif

	if (ext4_ext_pblock(ex1) + ext1_ee_len == ext4_ext_pblock(ex2))
		return 1;
	return 0;
}

/*
 * This function tries to merge the "ex" extent to the next extent in the tree.
 * It always tries to merge towards right. If you want to merge towards
 * left, pass "ex - 1" as argument instead of "ex".
 * Returns 0 if the extents (ex and ex+1) were _not_ merged and returns
 * 1 if they got merged.
 */
static int ext4_ext_try_to_merge_right(struct inode *inode,
				 struct ext4_ext_path *path,
				 struct ext4_extent *ex)
{
	struct ext4_extent_header *eh;
	unsigned int depth, len;
	int merge_done = 0;
	int uninitialized = 0;

	depth = ext_depth(inode);
	BUG_ON(path[depth].p_hdr == NULL);
	eh = path[depth].p_hdr;

	while (ex < EXT_LAST_EXTENT(eh)) {
		if (!ext4_can_extents_be_merged(inode, ex, ex + 1))
			break;
		/* merge with next extent! */
		if (ext4_ext_is_uninitialized(ex))
			uninitialized = 1;
		ex->ee_len = cpu_to_le16(ext4_ext_get_actual_len(ex)
				+ ext4_ext_get_actual_len(ex + 1));
		if (uninitialized)
			ext4_ext_mark_uninitialized(ex);

		if (ex + 1 < EXT_LAST_EXTENT(eh)) {
			len = (EXT_LAST_EXTENT(eh) - ex - 1)
				* sizeof(struct ext4_extent);
			memmove(ex + 1, ex + 2, len);
		}
		le16_add_cpu(&eh->eh_entries, -1);
		merge_done = 1;
		WARN_ON(eh->eh_entries == 0);
		if (!eh->eh_entries)
			EXT4_ERROR_INODE(inode, "eh->eh_entries = 0!");
	}

	return merge_done;
}

/*
 * This function does a very simple check to see if we can collapse
 * an extent tree with a single extent tree leaf block into the inode.
 */
static void ext4_ext_try_to_merge_up(handle_t *handle,
				     struct inode *inode,
				     struct ext4_ext_path *path)
{
	size_t s;
	unsigned max_root = ext4_ext_space_root(inode, 0);
	ext4_fsblk_t blk;

	if ((path[0].p_depth != 1) ||
	    (le16_to_cpu(path[0].p_hdr->eh_entries) != 1) ||
	    (le16_to_cpu(path[1].p_hdr->eh_entries) > max_root))
		return;

	/*
	 * We need to modify the block allocation bitmap and the block
	 * group descriptor to release the extent tree block.  If we
	 * can't get the journal credits, give up.
	 */
	if (ext4_journal_extend(handle, 2))
		return;

	/*
	 * Copy the extent data up to the inode
	 */
	blk = ext4_idx_pblock(path[0].p_idx);
	s = le16_to_cpu(path[1].p_hdr->eh_entries) *
		sizeof(struct ext4_extent_idx);
	s += sizeof(struct ext4_extent_header);

	memcpy(path[0].p_hdr, path[1].p_hdr, s);
	path[0].p_depth = 0;
	path[0].p_ext = EXT_FIRST_EXTENT(path[0].p_hdr) +
		(path[1].p_ext - EXT_FIRST_EXTENT(path[1].p_hdr));
	path[0].p_hdr->eh_max = cpu_to_le16(max_root);

	brelse(path[1].p_bh);
	ext4_free_blocks(handle, inode, NULL, blk, 1,
			 EXT4_FREE_BLOCKS_METADATA | EXT4_FREE_BLOCKS_FORGET);
}

/*
 * This function tries to merge the @ex extent to neighbours in the tree.
 * return 1 if merge left else 0.
 */
static void ext4_ext_try_to_merge(handle_t *handle,
				  struct inode *inode,
				  struct ext4_ext_path *path,
				  struct ext4_extent *ex) {
	struct ext4_extent_header *eh;
	unsigned int depth;
	int merge_done = 0;

	depth = ext_depth(inode);
	BUG_ON(path[depth].p_hdr == NULL);
	eh = path[depth].p_hdr;

	if (ex > EXT_FIRST_EXTENT(eh))
		merge_done = ext4_ext_try_to_merge_right(inode, path, ex - 1);

	if (!merge_done)
		(void) ext4_ext_try_to_merge_right(inode, path, ex);

	ext4_ext_try_to_merge_up(handle, inode, path);
}

/*
 * check if a portion of the "newext" extent overlaps with an
 * existing extent.
 *
 * If there is an overlap discovered, it updates the length of the newext
 * such that there will be no overlap, and then returns 1.
 * If there is no overlap found, it returns 0.
 */
static unsigned int ext4_ext_check_overlap(struct ext4_sb_info *sbi,
					   struct inode *inode,
					   struct ext4_extent *newext,
					   struct ext4_ext_path *path)
{
	ext4_lblk_t b1, b2;
	unsigned int depth, len1;
	unsigned int ret = 0;

	b1 = le32_to_cpu(newext->ee_block);
	len1 = ext4_ext_get_actual_len(newext);
	depth = ext_depth(inode);
	if (!path[depth].p_ext)
		goto out;
	b2 = le32_to_cpu(path[depth].p_ext->ee_block);
	b2 &= ~(sbi->s_cluster_ratio - 1);

	/*
	 * get the next allocated block if the extent in the path
	 * is before the requested block(s)
	 */
	if (b2 < b1) {
		b2 = ext4_ext_next_allocated_block(path);
		if (b2 == EXT_MAX_BLOCKS)
			goto out;
		b2 &= ~(sbi->s_cluster_ratio - 1);
	}

	/* check for wrap through zero on extent logical start block*/
	if (b1 + len1 < b1) {
		len1 = EXT_MAX_BLOCKS - b1;
		newext->ee_len = cpu_to_le16(len1);
		ret = 1;
	}

	/* check for overlap */
	if (b1 + len1 > b2) {
		newext->ee_len = cpu_to_le16(b2 - b1);
		ret = 1;
	}
out:
	return ret;
}

/*
 * ext4_ext_insert_extent:
 * tries to merge requsted extent into the existing extent or
 * inserts requested extent as new one into the tree,
 * creating new leaf in the no-space case.
 */
int ext4_ext_insert_extent(handle_t *handle, struct inode *inode,
				struct ext4_ext_path *path,
				struct ext4_extent *newext, int flag)
{
	struct ext4_extent_header *eh;
	struct ext4_extent *ex, *fex;
	struct ext4_extent *nearex; /* nearest extent */
	struct ext4_ext_path *npath = NULL;
	int depth, len, err;
	ext4_lblk_t next;
	unsigned uninitialized = 0;
	int flags = 0;

	if (unlikely(ext4_ext_get_actual_len(newext) == 0)) {
		EXT4_ERROR_INODE(inode, "ext4_ext_get_actual_len(newext) == 0");
		return -EIO;
	}
	depth = ext_depth(inode);
	ex = path[depth].p_ext;
	if (unlikely(path[depth].p_hdr == NULL)) {
		EXT4_ERROR_INODE(inode, "path[%d].p_hdr == NULL", depth);
		return -EIO;
	}

	/* try to insert block into found extent and return */
	if (ex && !(flag & EXT4_GET_BLOCKS_PRE_IO)
		&& ext4_can_extents_be_merged(inode, ex, newext)) {
		ext_debug("append [%d]%d block to %u:[%d]%d (from %llu)\n",
			  ext4_ext_is_uninitialized(newext),
			  ext4_ext_get_actual_len(newext),
			  le32_to_cpu(ex->ee_block),
			  ext4_ext_is_uninitialized(ex),
			  ext4_ext_get_actual_len(ex),
			  ext4_ext_pblock(ex));
		err = ext4_ext_get_access(handle, inode, path + depth);
		if (err)
			return err;

		/*
		 * ext4_can_extents_be_merged should have checked that either
		 * both extents are uninitialized, or both aren't. Thus we
		 * need to check only one of them here.
		 */
		if (ext4_ext_is_uninitialized(ex))
			uninitialized = 1;
		ex->ee_len = cpu_to_le16(ext4_ext_get_actual_len(ex)
					+ ext4_ext_get_actual_len(newext));
		if (uninitialized)
			ext4_ext_mark_uninitialized(ex);
		eh = path[depth].p_hdr;
		nearex = ex;
		goto merge;
	}

	depth = ext_depth(inode);
	eh = path[depth].p_hdr;
	if (le16_to_cpu(eh->eh_entries) < le16_to_cpu(eh->eh_max))
		goto has_space;

	/* probably next leaf has space for us? */
	fex = EXT_LAST_EXTENT(eh);
	next = EXT_MAX_BLOCKS;
	if (le32_to_cpu(newext->ee_block) > le32_to_cpu(fex->ee_block))
		next = ext4_ext_next_leaf_block(path);
	if (next != EXT_MAX_BLOCKS) {
		ext_debug("next leaf block - %u\n", next);
		BUG_ON(npath != NULL);
		npath = ext4_ext_find_extent(inode, next, NULL);
		if (IS_ERR(npath))
			return PTR_ERR(npath);
		BUG_ON(npath->p_depth != path->p_depth);
		eh = npath[depth].p_hdr;
		if (le16_to_cpu(eh->eh_entries) < le16_to_cpu(eh->eh_max)) {
			ext_debug("next leaf isn't full(%d)\n",
				  le16_to_cpu(eh->eh_entries));
			path = npath;
			goto has_space;
		}
		ext_debug("next leaf has no free space(%d,%d)\n",
			  le16_to_cpu(eh->eh_entries), le16_to_cpu(eh->eh_max));
	}

	/*
	 * There is no free space in the found leaf.
	 * We're gonna add a new leaf in the tree.
	 */
	if (flag & EXT4_GET_BLOCKS_PUNCH_OUT_EXT)
		flags = EXT4_MB_USE_ROOT_BLOCKS;
	err = ext4_ext_create_new_leaf(handle, inode, flags, path, newext);
	if (err)
		goto cleanup;
	depth = ext_depth(inode);
	eh = path[depth].p_hdr;

has_space:
	nearex = path[depth].p_ext;

	err = ext4_ext_get_access(handle, inode, path + depth);
	if (err)
		goto cleanup;

	if (!nearex) {
		/* there is no extent in this leaf, create first one */
		ext_debug("first extent in the leaf: %u:%llu:[%d]%d\n",
				le32_to_cpu(newext->ee_block),
				ext4_ext_pblock(newext),
				ext4_ext_is_uninitialized(newext),
				ext4_ext_get_actual_len(newext));
		nearex = EXT_FIRST_EXTENT(eh);
	} else {
		if (le32_to_cpu(newext->ee_block)
			   > le32_to_cpu(nearex->ee_block)) {
			/* Insert after */
			ext_debug("insert %u:%llu:[%d]%d before: "
					"nearest %p\n",
					le32_to_cpu(newext->ee_block),
					ext4_ext_pblock(newext),
					ext4_ext_is_uninitialized(newext),
					ext4_ext_get_actual_len(newext),
					nearex);
			nearex++;
		} else {
			/* Insert before */
			BUG_ON(newext->ee_block == nearex->ee_block);
			ext_debug("insert %u:%llu:[%d]%d after: "
					"nearest %p\n",
					le32_to_cpu(newext->ee_block),
					ext4_ext_pblock(newext),
					ext4_ext_is_uninitialized(newext),
					ext4_ext_get_actual_len(newext),
					nearex);
		}
		len = EXT_LAST_EXTENT(eh) - nearex + 1;
		if (len > 0) {
			ext_debug("insert %u:%llu:[%d]%d: "
					"move %d extents from 0x%p to 0x%p\n",
					le32_to_cpu(newext->ee_block),
					ext4_ext_pblock(newext),
					ext4_ext_is_uninitialized(newext),
					ext4_ext_get_actual_len(newext),
					len, nearex, nearex + 1);
			memmove(nearex + 1, nearex,
				len * sizeof(struct ext4_extent));
		}
	}

	le16_add_cpu(&eh->eh_entries, 1);
	path[depth].p_ext = nearex;
	nearex->ee_block = newext->ee_block;
	ext4_ext_store_pblock(nearex, ext4_ext_pblock(newext));
	nearex->ee_len = newext->ee_len;

merge:
	/* try to merge extents */
	if (!(flag & EXT4_GET_BLOCKS_PRE_IO))
		ext4_ext_try_to_merge(handle, inode, path, nearex);


	/* time to correct all indexes above */
	err = ext4_ext_correct_indexes(handle, inode, path);
	if (err)
		goto cleanup;

	err = ext4_ext_dirty(handle, inode, path + path->p_depth);

cleanup:
	if (npath) {
		ext4_ext_drop_refs(npath);
		kfree(npath);
	}
	return err;
}

static int ext4_fill_fiemap_extents(struct inode *inode,
				    ext4_lblk_t block, ext4_lblk_t num,
				    struct fiemap_extent_info *fieinfo)
{
	struct ext4_ext_path *path = NULL;
	struct ext4_extent *ex;
	struct extent_status es;
	ext4_lblk_t next, next_del, start = 0, end = 0;
	ext4_lblk_t last = block + num;
	int exists, depth = 0, err = 0;
	unsigned int flags = 0;
	unsigned char blksize_bits = inode->i_sb->s_blocksize_bits;

	while (block < last && block != EXT_MAX_BLOCKS) {
		num = last - block;
		/* find extent for this block */
		down_read(&EXT4_I(inode)->i_data_sem);

		if (path && ext_depth(inode) != depth) {
			/* depth was changed. we have to realloc path */
			kfree(path);
			path = NULL;
		}

		path = ext4_ext_find_extent(inode, block, path);
		if (IS_ERR(path)) {
			up_read(&EXT4_I(inode)->i_data_sem);
			err = PTR_ERR(path);
			path = NULL;
			break;
		}

		depth = ext_depth(inode);
		if (unlikely(path[depth].p_hdr == NULL)) {
			up_read(&EXT4_I(inode)->i_data_sem);
			EXT4_ERROR_INODE(inode, "path[%d].p_hdr == NULL", depth);
			err = -EIO;
			break;
		}
		ex = path[depth].p_ext;
		next = ext4_ext_next_allocated_block(path);
		ext4_ext_drop_refs(path);

		flags = 0;
		exists = 0;
		if (!ex) {
			/* there is no extent yet, so try to allocate
			 * all requested space */
			start = block;
			end = block + num;
		} else if (le32_to_cpu(ex->ee_block) > block) {
			/* need to allocate space before found extent */
			start = block;
			end = le32_to_cpu(ex->ee_block);
			if (block + num < end)
				end = block + num;
		} else if (block >= le32_to_cpu(ex->ee_block)
					+ ext4_ext_get_actual_len(ex)) {
			/* need to allocate space after found extent */
			start = block;
			end = block + num;
			if (end >= next)
				end = next;
		} else if (block >= le32_to_cpu(ex->ee_block)) {
			/*
			 * some part of requested space is covered
			 * by found extent
			 */
			start = block;
			end = le32_to_cpu(ex->ee_block)
				+ ext4_ext_get_actual_len(ex);
			if (block + num < end)
				end = block + num;
			exists = 1;
		} else {
			BUG();
		}
		BUG_ON(end <= start);

		if (!exists) {
			es.es_lblk = start;
			es.es_len = end - start;
			es.es_pblk = 0;
		} else {
			es.es_lblk = le32_to_cpu(ex->ee_block);
			es.es_len = ext4_ext_get_actual_len(ex);
			es.es_pblk = ext4_ext_pblock(ex);
			if (ext4_ext_is_uninitialized(ex))
				flags |= FIEMAP_EXTENT_UNWRITTEN;
		}

		/*
		 * Find delayed extent and update es accordingly. We call
		 * it even in !exists case to find out whether es is the
		 * last existing extent or not.
		 */
		next_del = ext4_find_delayed_extent(inode, &es);
		if (!exists && next_del) {
			exists = 1;
			flags |= FIEMAP_EXTENT_DELALLOC;
		}
		up_read(&EXT4_I(inode)->i_data_sem);

		if (unlikely(es.es_len == 0)) {
			EXT4_ERROR_INODE(inode, "es.es_len == 0");
			err = -EIO;
			break;
		}

		/*
		 * This is possible iff next == next_del == EXT_MAX_BLOCKS.
		 * we need to check next == EXT_MAX_BLOCKS because it is
		 * possible that an extent is with unwritten and delayed
		 * status due to when an extent is delayed allocated and
		 * is allocated by fallocate status tree will track both of
		 * them in a extent.
		 *
		 * So we could return a unwritten and delayed extent, and
		 * its block is equal to 'next'.
		 */
		if (next == next_del && next == EXT_MAX_BLOCKS) {
			flags |= FIEMAP_EXTENT_LAST;
			if (unlikely(next_del != EXT_MAX_BLOCKS ||
				     next != EXT_MAX_BLOCKS)) {
				EXT4_ERROR_INODE(inode,
						 "next extent == %u, next "
						 "delalloc extent = %u",
						 next, next_del);
				err = -EIO;
				break;
			}
		}

		if (exists) {
			err = fiemap_fill_next_extent(fieinfo,
				(__u64)es.es_lblk << blksize_bits,
				(__u64)es.es_pblk << blksize_bits,
				(__u64)es.es_len << blksize_bits,
				flags);
			if (err < 0)
				break;
			if (err == 1) {
				err = 0;
				break;
			}
		}

		block = es.es_lblk + es.es_len;
	}

	if (path) {
		ext4_ext_drop_refs(path);
		kfree(path);
	}

	return err;
}

/*
 * ext4_ext_put_gap_in_cache:
 * calculate boundaries of the gap that the requested block fits into
 * and cache this gap
 */
static void
ext4_ext_put_gap_in_cache(struct inode *inode, struct ext4_ext_path *path,
				ext4_lblk_t block)
{
	int depth = ext_depth(inode);
	unsigned long len;
	ext4_lblk_t lblock;
	struct ext4_extent *ex;

	ex = path[depth].p_ext;
	if (ex == NULL) {
		/*
		 * there is no extent yet, so gap is [0;-] and we
		 * don't cache it
		 */
		ext_debug("cache gap(whole file):");
	} else if (block < le32_to_cpu(ex->ee_block)) {
		lblock = block;
		len = le32_to_cpu(ex->ee_block) - block;
		ext_debug("cache gap(before): %u [%u:%u]",
				block,
				le32_to_cpu(ex->ee_block),
				 ext4_ext_get_actual_len(ex));
		if (!ext4_find_delalloc_range(inode, lblock, lblock + len - 1))
			ext4_es_insert_extent(inode, lblock, len, ~0,
					      EXTENT_STATUS_HOLE);
	} else if (block >= le32_to_cpu(ex->ee_block)
			+ ext4_ext_get_actual_len(ex)) {
		ext4_lblk_t next;
		lblock = le32_to_cpu(ex->ee_block)
			+ ext4_ext_get_actual_len(ex);

		next = ext4_ext_next_allocated_block(path);
		ext_debug("cache gap(after): [%u:%u] %u",
				le32_to_cpu(ex->ee_block),
				ext4_ext_get_actual_len(ex),
				block);
		BUG_ON(next == lblock);
		len = next - lblock;
		if (!ext4_find_delalloc_range(inode, lblock, lblock + len - 1))
			ext4_es_insert_extent(inode, lblock, len, ~0,
					      EXTENT_STATUS_HOLE);
	} else {
		lblock = len = 0;
		BUG();
	}

	ext_debug(" -> %u:%lu\n", lblock, len);
}

/*
 * ext4_ext_rm_idx:
 * removes index from the index block.
 */
static int ext4_ext_rm_idx(handle_t *handle, struct inode *inode,
			struct ext4_ext_path *path, int depth)
{
	int err;
	ext4_fsblk_t leaf;

	/* free index block */
	depth--;
	path = path + depth;
	leaf = ext4_idx_pblock(path->p_idx);
	if (unlikely(path->p_hdr->eh_entries == 0)) {
		EXT4_ERROR_INODE(inode, "path->p_hdr->eh_entries == 0");
		return -EIO;
	}
	err = ext4_ext_get_access(handle, inode, path);
	if (err)
		return err;

	if (path->p_idx != EXT_LAST_INDEX(path->p_hdr)) {
		int len = EXT_LAST_INDEX(path->p_hdr) - path->p_idx;
		len *= sizeof(struct ext4_extent_idx);
		memmove(path->p_idx, path->p_idx + 1, len);
	}

	le16_add_cpu(&path->p_hdr->eh_entries, -1);
	err = ext4_ext_dirty(handle, inode, path);
	if (err)
		return err;
	ext_debug("index is empty, remove it, free block %llu\n", leaf);
	trace_ext4_ext_rm_idx(inode, leaf);

	ext4_free_blocks(handle, inode, NULL, leaf, 1,
			 EXT4_FREE_BLOCKS_METADATA | EXT4_FREE_BLOCKS_FORGET);

	while (--depth >= 0) {
		if (path->p_idx != EXT_FIRST_INDEX(path->p_hdr))
			break;
		path--;
		err = ext4_ext_get_access(handle, inode, path);
		if (err)
			break;
		path->p_idx->ei_block = (path+1)->p_idx->ei_block;
		err = ext4_ext_dirty(handle, inode, path);
		if (err)
			break;
	}
	return err;
}

/*
 * ext4_ext_calc_credits_for_single_extent:
 * This routine returns max. credits that needed to insert an extent
 * to the extent tree.
 * When pass the actual path, the caller should calculate credits
 * under i_data_sem.
 */
int ext4_ext_calc_credits_for_single_extent(struct inode *inode, int nrblocks,
						struct ext4_ext_path *path)
{
	if (path) {
		int depth = ext_depth(inode);
		int ret = 0;

		/* probably there is space in leaf? */
		if (le16_to_cpu(path[depth].p_hdr->eh_entries)
				< le16_to_cpu(path[depth].p_hdr->eh_max)) {

			/*
			 *  There are some space in the leaf tree, no
			 *  need to account for leaf block credit
			 *
			 *  bitmaps and block group descriptor blocks
			 *  and other metadata blocks still need to be
			 *  accounted.
			 */
			/* 1 bitmap, 1 block group descriptor */
			ret = 2 + EXT4_META_TRANS_BLOCKS(inode->i_sb);
			return ret;
		}
	}

	return ext4_chunk_trans_blocks(inode, nrblocks);
}

/*
 * How many index/leaf blocks need to change/allocate to modify nrblocks?
 *
 * if nrblocks are fit in a single extent (chunk flag is 1), then
 * in the worse case, each tree level index/leaf need to be changed
 * if the tree split due to insert a new extent, then the old tree
 * index/leaf need to be updated too
 *
 * If the nrblocks are discontiguous, they could cause
 * the whole tree split more than once, but this is really rare.
 */
int ext4_ext_index_trans_blocks(struct inode *inode, int nrblocks, int chunk)
{
	int index;
	int depth;

	/* If we are converting the inline data, only one is needed here. */
	if (ext4_has_inline_data(inode))
		return 1;

	depth = ext_depth(inode);

	if (chunk)
		index = depth * 2;
	else
		index = depth * 3;

	return index;
}

static int ext4_remove_blocks(handle_t *handle, struct inode *inode,
			      struct ext4_extent *ex,
			      ext4_fsblk_t *partial_cluster,
			      ext4_lblk_t from, ext4_lblk_t to)
{
	struct ext4_sb_info *sbi = EXT4_SB(inode->i_sb);
	unsigned short ee_len =  ext4_ext_get_actual_len(ex);
	ext4_fsblk_t pblk;
	int flags = 0;

	if (S_ISDIR(inode->i_mode) || S_ISLNK(inode->i_mode))
		flags |= EXT4_FREE_BLOCKS_METADATA | EXT4_FREE_BLOCKS_FORGET;
	else if (ext4_should_journal_data(inode))
		flags |= EXT4_FREE_BLOCKS_FORGET;

	/*
	 * For bigalloc file systems, we never free a partial cluster
	 * at the beginning of the extent.  Instead, we make a note
	 * that we tried freeing the cluster, and check to see if we
	 * need to free it on a subsequent call to ext4_remove_blocks,
	 * or at the end of the ext4_truncate() operation.
	 */
	flags |= EXT4_FREE_BLOCKS_NOFREE_FIRST_CLUSTER;

	trace_ext4_remove_blocks(inode, ex, from, to, *partial_cluster);
	/*
	 * If we have a partial cluster, and it's different from the
	 * cluster of the last block, we need to explicitly free the
	 * partial cluster here.
	 */
	pblk = ext4_ext_pblock(ex) + ee_len - 1;
	if (*partial_cluster && (EXT4_B2C(sbi, pblk) != *partial_cluster)) {
		ext4_free_blocks(handle, inode, NULL,
				 EXT4_C2B(sbi, *partial_cluster),
				 sbi->s_cluster_ratio, flags);
		*partial_cluster = 0;
	}

#ifdef EXTENTS_STATS
	{
		struct ext4_sb_info *sbi = EXT4_SB(inode->i_sb);
		spin_lock(&sbi->s_ext_stats_lock);
		sbi->s_ext_blocks += ee_len;
		sbi->s_ext_extents++;
		if (ee_len < sbi->s_ext_min)
			sbi->s_ext_min = ee_len;
		if (ee_len > sbi->s_ext_max)
			sbi->s_ext_max = ee_len;
		if (ext_depth(inode) > sbi->s_depth_max)
			sbi->s_depth_max = ext_depth(inode);
		spin_unlock(&sbi->s_ext_stats_lock);
	}
#endif
	if (from >= le32_to_cpu(ex->ee_block)
	    && to == le32_to_cpu(ex->ee_block) + ee_len - 1) {
		/* tail removal */
		ext4_lblk_t num;

		num = le32_to_cpu(ex->ee_block) + ee_len - from;
		pblk = ext4_ext_pblock(ex) + ee_len - num;
		ext_debug("free last %u blocks starting %llu\n", num, pblk);
		ext4_free_blocks(handle, inode, NULL, pblk, num, flags);
		/*
		 * If the block range to be freed didn't start at the
		 * beginning of a cluster, and we removed the entire
		 * extent, save the partial cluster here, since we
		 * might need to delete if we determine that the
		 * truncate operation has removed all of the blocks in
		 * the cluster.
		 */
		if (pblk & (sbi->s_cluster_ratio - 1) &&
		    (ee_len == num))
			*partial_cluster = EXT4_B2C(sbi, pblk);
		else
			*partial_cluster = 0;
	} else if (from == le32_to_cpu(ex->ee_block)
		   && to <= le32_to_cpu(ex->ee_block) + ee_len - 1) {
		/* head removal */
		ext4_lblk_t num;
		ext4_fsblk_t start;

		num = to - from;
		start = ext4_ext_pblock(ex);

		ext_debug("free first %u blocks starting %llu\n", num, start);
		ext4_free_blocks(handle, inode, NULL, start, num, flags);

	} else {
		printk(KERN_INFO "strange request: removal(2) "
				"%u-%u from %u:%u\n",
				from, to, le32_to_cpu(ex->ee_block), ee_len);
	}
	return 0;
}


/*
 * ext4_ext_rm_leaf() Removes the extents associated with the
 * blocks appearing between "start" and "end", and splits the extents
 * if "start" and "end" appear in the same extent
 *
 * @handle: The journal handle
 * @inode:  The files inode
 * @path:   The path to the leaf
 * @start:  The first block to remove
 * @end:   The last block to remove
 */
static int
ext4_ext_rm_leaf(handle_t *handle, struct inode *inode,
		 struct ext4_ext_path *path, ext4_fsblk_t *partial_cluster,
		 ext4_lblk_t start, ext4_lblk_t end)
{
	struct ext4_sb_info *sbi = EXT4_SB(inode->i_sb);
	int err = 0, correct_index = 0;
	int depth = ext_depth(inode), credits;
	struct ext4_extent_header *eh;
	ext4_lblk_t a, b;
	unsigned num;
	ext4_lblk_t ex_ee_block;
	unsigned short ex_ee_len;
	unsigned uninitialized = 0;
	struct ext4_extent *ex;

	/* the header must be checked already in ext4_ext_remove_space() */
	ext_debug("truncate since %u in leaf to %u\n", start, end);
	if (!path[depth].p_hdr)
		path[depth].p_hdr = ext_block_hdr(path[depth].p_bh);
	eh = path[depth].p_hdr;
	if (unlikely(path[depth].p_hdr == NULL)) {
		EXT4_ERROR_INODE(inode, "path[%d].p_hdr == NULL", depth);
		return -EIO;
	}
	/* find where to start removing */
	ex = EXT_LAST_EXTENT(eh);

	ex_ee_block = le32_to_cpu(ex->ee_block);
	ex_ee_len = ext4_ext_get_actual_len(ex);

	trace_ext4_ext_rm_leaf(inode, start, ex, *partial_cluster);

	while (ex >= EXT_FIRST_EXTENT(eh) &&
			ex_ee_block + ex_ee_len > start) {

		if (ext4_ext_is_uninitialized(ex))
			uninitialized = 1;
		else
			uninitialized = 0;

		ext_debug("remove ext %u:[%d]%d\n", ex_ee_block,
			 uninitialized, ex_ee_len);
		path[depth].p_ext = ex;

		a = ex_ee_block > start ? ex_ee_block : start;
		b = ex_ee_block+ex_ee_len - 1 < end ?
			ex_ee_block+ex_ee_len - 1 : end;

		ext_debug("  border %u:%u\n", a, b);

		/* If this extent is beyond the end of the hole, skip it */
		if (end < ex_ee_block) {
			ex--;
			ex_ee_block = le32_to_cpu(ex->ee_block);
			ex_ee_len = ext4_ext_get_actual_len(ex);
			continue;
		} else if (b != ex_ee_block + ex_ee_len - 1) {
			EXT4_ERROR_INODE(inode,
					 "can not handle truncate %u:%u "
					 "on extent %u:%u",
					 start, end, ex_ee_block,
					 ex_ee_block + ex_ee_len - 1);
			err = -EIO;
			goto out;
		} else if (a != ex_ee_block) {
			/* remove tail of the extent */
			num = a - ex_ee_block;
		} else {
			/* remove whole extent: excellent! */
			num = 0;
		}
		/*
		 * 3 for leaf, sb, and inode plus 2 (bmap and group
		 * descriptor) for each block group; assume two block
		 * groups plus ex_ee_len/blocks_per_block_group for
		 * the worst case
		 */
		credits = 7 + 2*(ex_ee_len/EXT4_BLOCKS_PER_GROUP(inode->i_sb));
		if (ex == EXT_FIRST_EXTENT(eh)) {
			correct_index = 1;
			credits += (ext_depth(inode)) + 1;
		}
		credits += EXT4_MAXQUOTAS_TRANS_BLOCKS(inode->i_sb);

		err = ext4_ext_truncate_extend_restart(handle, inode, credits);
		if (err)
			goto out;

		err = ext4_ext_get_access(handle, inode, path + depth);
		if (err)
			goto out;

		err = ext4_remove_blocks(handle, inode, ex, partial_cluster,
					 a, b);
		if (err)
			goto out;

		if (num == 0)
			/* this extent is removed; mark slot entirely unused */
			ext4_ext_store_pblock(ex, 0);

		ex->ee_len = cpu_to_le16(num);
		/*
		 * Do not mark uninitialized if all the blocks in the
		 * extent have been removed.
		 */
		if (uninitialized && num)
			ext4_ext_mark_uninitialized(ex);
		/*
		 * If the extent was completely released,
		 * we need to remove it from the leaf
		 */
		if (num == 0) {
			if (end != EXT_MAX_BLOCKS - 1) {
				/*
				 * For hole punching, we need to scoot all the
				 * extents up when an extent is removed so that
				 * we dont have blank extents in the middle
				 */
				memmove(ex, ex+1, (EXT_LAST_EXTENT(eh) - ex) *
					sizeof(struct ext4_extent));

				/* Now get rid of the one at the end */
				memset(EXT_LAST_EXTENT(eh), 0,
					sizeof(struct ext4_extent));
			}
			le16_add_cpu(&eh->eh_entries, -1);
		} else
			*partial_cluster = 0;

		err = ext4_ext_dirty(handle, inode, path + depth);
		if (err)
			goto out;

		ext_debug("new extent: %u:%u:%llu\n", ex_ee_block, num,
				ext4_ext_pblock(ex));
		ex--;
		ex_ee_block = le32_to_cpu(ex->ee_block);
		ex_ee_len = ext4_ext_get_actual_len(ex);
	}

	if (correct_index && eh->eh_entries)
		err = ext4_ext_correct_indexes(handle, inode, path);

	/*
	 * If there is still a entry in the leaf node, check to see if
	 * it references the partial cluster.  This is the only place
	 * where it could; if it doesn't, we can free the cluster.
	 */
	if (*partial_cluster && ex >= EXT_FIRST_EXTENT(eh) &&
	    (EXT4_B2C(sbi, ext4_ext_pblock(ex) + ex_ee_len - 1) !=
	     *partial_cluster)) {
		int flags = EXT4_FREE_BLOCKS_FORGET;

		if (S_ISDIR(inode->i_mode) || S_ISLNK(inode->i_mode))
			flags |= EXT4_FREE_BLOCKS_METADATA;

		ext4_free_blocks(handle, inode, NULL,
				 EXT4_C2B(sbi, *partial_cluster),
				 sbi->s_cluster_ratio, flags);
		*partial_cluster = 0;
	}

	/* if this leaf is free, then we should
	 * remove it from index block above */
	if (err == 0 && eh->eh_entries == 0 && path[depth].p_bh != NULL)
		err = ext4_ext_rm_idx(handle, inode, path, depth);

out:
	return err;
}

/*
 * ext4_ext_more_to_rm:
 * returns 1 if current index has to be freed (even partial)
 */
static int
ext4_ext_more_to_rm(struct ext4_ext_path *path)
{
	BUG_ON(path->p_idx == NULL);

	if (path->p_idx < EXT_FIRST_INDEX(path->p_hdr))
		return 0;

	/*
	 * if truncate on deeper level happened, it wasn't partial,
	 * so we have to consider current index for truncation
	 */
	if (le16_to_cpu(path->p_hdr->eh_entries) == path->p_block)
		return 0;
	return 1;
}

static int ext4_ext_remove_space(struct inode *inode, ext4_lblk_t start,
				 ext4_lblk_t end)
{
	struct super_block *sb = inode->i_sb;
	int depth = ext_depth(inode);
	struct ext4_ext_path *path = NULL;
	ext4_fsblk_t partial_cluster = 0;
	handle_t *handle;
	int i = 0, err = 0;

	ext_debug("truncate since %u to %u\n", start, end);

	/* probably first extent we're gonna free will be last in block */
	handle = ext4_journal_start(inode, EXT4_HT_TRUNCATE, depth + 1);
	if (IS_ERR(handle))
		return PTR_ERR(handle);

again:
	trace_ext4_ext_remove_space(inode, start, depth);

	/*
	 * Check if we are removing extents inside the extent tree. If that
	 * is the case, we are going to punch a hole inside the extent tree
	 * so we have to check whether we need to split the extent covering
	 * the last block to remove so we can easily remove the part of it
	 * in ext4_ext_rm_leaf().
	 */
	if (end < EXT_MAX_BLOCKS - 1) {
		struct ext4_extent *ex;
		ext4_lblk_t ee_block;

		/* find extent for this block */
		path = ext4_ext_find_extent(inode, end, NULL);
		if (IS_ERR(path)) {
			ext4_journal_stop(handle);
			return PTR_ERR(path);
		}
		depth = ext_depth(inode);
		/* Leaf not may not exist only if inode has no blocks at all */
		ex = path[depth].p_ext;
		if (!ex) {
			if (depth) {
				EXT4_ERROR_INODE(inode,
						 "path[%d].p_hdr == NULL",
						 depth);
				err = -EIO;
			}
			goto out;
		}

		ee_block = le32_to_cpu(ex->ee_block);

		/*
		 * See if the last block is inside the extent, if so split
		 * the extent at 'end' block so we can easily remove the
		 * tail of the first part of the split extent in
		 * ext4_ext_rm_leaf().
		 */
		if (end >= ee_block &&
		    end < ee_block + ext4_ext_get_actual_len(ex) - 1) {
			int split_flag = 0;

			if (ext4_ext_is_uninitialized(ex))
				split_flag = EXT4_EXT_MARK_UNINIT1 |
					     EXT4_EXT_MARK_UNINIT2;

			/*
			 * Split the extent in two so that 'end' is the last
			 * block in the first new extent
			 */
			err = ext4_split_extent_at(handle, inode, path,
						end + 1, split_flag,
						EXT4_GET_BLOCKS_PRE_IO |
						EXT4_GET_BLOCKS_PUNCH_OUT_EXT);

			if (err < 0)
				goto out;
		}
	}
	/*
	 * We start scanning from right side, freeing all the blocks
	 * after i_size and walking into the tree depth-wise.
	 */
	depth = ext_depth(inode);
	if (path) {
		int k = i = depth;
		while (--k > 0)
			path[k].p_block =
				le16_to_cpu(path[k].p_hdr->eh_entries)+1;
	} else {
		path = kzalloc(sizeof(struct ext4_ext_path) * (depth + 1),
			       GFP_NOFS);
		if (path == NULL) {
			ext4_journal_stop(handle);
			return -ENOMEM;
		}
		path[0].p_depth = depth;
		path[0].p_hdr = ext_inode_hdr(inode);
		i = 0;

		if (ext4_ext_check(inode, path[0].p_hdr, depth)) {
			err = -EIO;
			goto out;
		}
	}
	err = 0;

	while (i >= 0 && err == 0) {
		if (i == depth) {
			/* this is leaf block */
			err = ext4_ext_rm_leaf(handle, inode, path,
					       &partial_cluster, start,
					       end);
			/* root level has p_bh == NULL, brelse() eats this */
			brelse(path[i].p_bh);
			path[i].p_bh = NULL;
			i--;
			continue;
		}

		/* this is index block */
		if (!path[i].p_hdr) {
			ext_debug("initialize header\n");
			path[i].p_hdr = ext_block_hdr(path[i].p_bh);
		}

		if (!path[i].p_idx) {
			/* this level hasn't been touched yet */
			path[i].p_idx = EXT_LAST_INDEX(path[i].p_hdr);
			path[i].p_block = le16_to_cpu(path[i].p_hdr->eh_entries)+1;
			ext_debug("init index ptr: hdr 0x%p, num %d\n",
				  path[i].p_hdr,
				  le16_to_cpu(path[i].p_hdr->eh_entries));
		} else {
			/* we were already here, see at next index */
			path[i].p_idx--;
		}

		ext_debug("level %d - index, first 0x%p, cur 0x%p\n",
				i, EXT_FIRST_INDEX(path[i].p_hdr),
				path[i].p_idx);
		if (ext4_ext_more_to_rm(path + i)) {
			struct buffer_head *bh;
			/* go to the next level */
			ext_debug("move to level %d (block %llu)\n",
				  i + 1, ext4_idx_pblock(path[i].p_idx));
			memset(path + i + 1, 0, sizeof(*path));
			bh = sb_bread(sb, ext4_idx_pblock(path[i].p_idx));
			if (!bh) {
				/* should we reset i_size? */
				err = -EIO;
				break;
			}
			if (WARN_ON(i + 1 > depth)) {
				err = -EIO;
				break;
			}
			if (ext4_ext_check_block(inode, ext_block_hdr(bh),
							depth - i - 1, bh)) {
				err = -EIO;
				break;
			}
			path[i + 1].p_bh = bh;

			/* save actual number of indexes since this
			 * number is changed at the next iteration */
			path[i].p_block = le16_to_cpu(path[i].p_hdr->eh_entries);
			i++;
		} else {
			/* we finished processing this index, go up */
			if (path[i].p_hdr->eh_entries == 0 && i > 0) {
				/* index is empty, remove it;
				 * handle must be already prepared by the
				 * truncatei_leaf() */
				err = ext4_ext_rm_idx(handle, inode, path, i);
			}
			/* root level has p_bh == NULL, brelse() eats this */
			brelse(path[i].p_bh);
			path[i].p_bh = NULL;
			i--;
			ext_debug("return to level %d\n", i);
		}
	}

	trace_ext4_ext_remove_space_done(inode, start, depth, partial_cluster,
			path->p_hdr->eh_entries);

	/* If we still have something in the partial cluster and we have removed
	 * even the first extent, then we should free the blocks in the partial
	 * cluster as well. */
	if (partial_cluster && path->p_hdr->eh_entries == 0) {
		int flags = EXT4_FREE_BLOCKS_FORGET;

		if (S_ISDIR(inode->i_mode) || S_ISLNK(inode->i_mode))
			flags |= EXT4_FREE_BLOCKS_METADATA;

		ext4_free_blocks(handle, inode, NULL,
				 EXT4_C2B(EXT4_SB(sb), partial_cluster),
				 EXT4_SB(sb)->s_cluster_ratio, flags);
		partial_cluster = 0;
	}

	/* TODO: flexible tree reduction should be here */
	if (path->p_hdr->eh_entries == 0) {
		/*
		 * truncate to zero freed all the tree,
		 * so we need to correct eh_depth
		 */
		err = ext4_ext_get_access(handle, inode, path);
		if (err == 0) {
			ext_inode_hdr(inode)->eh_depth = 0;
			ext_inode_hdr(inode)->eh_max =
				cpu_to_le16(ext4_ext_space_root(inode, 0));
			err = ext4_ext_dirty(handle, inode, path);
		}
	}
out:
	ext4_ext_drop_refs(path);
	kfree(path);
	if (err == -EAGAIN) {
		path = NULL;
		goto again;
	}
	ext4_journal_stop(handle);

	return err;
}

/*
 * called at mount time
 */
void ext4_ext_init(struct super_block *sb)
{
	/*
	 * possible initialization would be here
	 */

	if (EXT4_HAS_INCOMPAT_FEATURE(sb, EXT4_FEATURE_INCOMPAT_EXTENTS)) {
#if defined(AGGRESSIVE_TEST) || defined(CHECK_BINSEARCH) || defined(EXTENTS_STATS)
		printk(KERN_INFO "EXT4-fs: file extents enabled"
#ifdef AGGRESSIVE_TEST
		       ", aggressive tests"
#endif
#ifdef CHECK_BINSEARCH
		       ", check binsearch"
#endif
#ifdef EXTENTS_STATS
		       ", stats"
#endif
		       "\n");
#endif
#ifdef EXTENTS_STATS
		spin_lock_init(&EXT4_SB(sb)->s_ext_stats_lock);
		EXT4_SB(sb)->s_ext_min = 1 << 30;
		EXT4_SB(sb)->s_ext_max = 0;
#endif
	}
}

/*
 * called at umount time
 */
void ext4_ext_release(struct super_block *sb)
{
	if (!EXT4_HAS_INCOMPAT_FEATURE(sb, EXT4_FEATURE_INCOMPAT_EXTENTS))
		return;

#ifdef EXTENTS_STATS
	if (EXT4_SB(sb)->s_ext_blocks && EXT4_SB(sb)->s_ext_extents) {
		struct ext4_sb_info *sbi = EXT4_SB(sb);
		printk(KERN_ERR "EXT4-fs: %lu blocks in %lu extents (%lu ave)\n",
			sbi->s_ext_blocks, sbi->s_ext_extents,
			sbi->s_ext_blocks / sbi->s_ext_extents);
		printk(KERN_ERR "EXT4-fs: extents: %lu min, %lu max, max depth %lu\n",
			sbi->s_ext_min, sbi->s_ext_max, sbi->s_depth_max);
	}
#endif
}

/* FIXME!! we need to try to merge to left or right after zero-out  */
static int ext4_ext_zeroout(struct inode *inode, struct ext4_extent *ex)
{
	ext4_fsblk_t ee_pblock;
	unsigned int ee_len;
	int ret;

	ee_len    = ext4_ext_get_actual_len(ex);
	ee_pblock = ext4_ext_pblock(ex);

	ret = sb_issue_zeroout(inode->i_sb, ee_pblock, ee_len, GFP_NOFS);
	if (ret > 0)
		ret = 0;

	return ret;
}

/*
 * ext4_split_extent_at() splits an extent at given block.
 *
 * @handle: the journal handle
 * @inode: the file inode
 * @path: the path to the extent
 * @split: the logical block where the extent is splitted.
 * @split_flags: indicates if the extent could be zeroout if split fails, and
 *		 the states(init or uninit) of new extents.
 * @flags: flags used to insert new extent to extent tree.
 *
 *
 * Splits extent [a, b] into two extents [a, @split) and [@split, b], states
 * of which are deterimined by split_flag.
 *
 * There are two cases:
 *  a> the extent are splitted into two extent.
 *  b> split is not needed, and just mark the extent.
 *
 * return 0 on success.
 */
static int ext4_split_extent_at(handle_t *handle,
			     struct inode *inode,
			     struct ext4_ext_path *path,
			     ext4_lblk_t split,
			     int split_flag,
			     int flags)
{
	ext4_fsblk_t newblock;
	ext4_lblk_t ee_block;
	struct ext4_extent *ex, newex, orig_ex;
	struct ext4_extent *ex2 = NULL;
	unsigned int ee_len, depth;
	int err = 0;

	BUG_ON((split_flag & (EXT4_EXT_DATA_VALID1 | EXT4_EXT_DATA_VALID2)) ==
	       (EXT4_EXT_DATA_VALID1 | EXT4_EXT_DATA_VALID2));

	ext_debug("ext4_split_extents_at: inode %lu, logical"
		"block %llu\n", inode->i_ino, (unsigned long long)split);

	ext4_ext_show_leaf(inode, path);

	depth = ext_depth(inode);
	ex = path[depth].p_ext;
	ee_block = le32_to_cpu(ex->ee_block);
	ee_len = ext4_ext_get_actual_len(ex);
	newblock = split - ee_block + ext4_ext_pblock(ex);

	BUG_ON(split < ee_block || split >= (ee_block + ee_len));

	err = ext4_ext_get_access(handle, inode, path + depth);
	if (err)
		goto out;

	if (split == ee_block) {
		/*
		 * case b: block @split is the block that the extent begins with
		 * then we just change the state of the extent, and splitting
		 * is not needed.
		 */
		if (split_flag & EXT4_EXT_MARK_UNINIT2)
			ext4_ext_mark_uninitialized(ex);
		else
			ext4_ext_mark_initialized(ex);

		if (!(flags & EXT4_GET_BLOCKS_PRE_IO))
			ext4_ext_try_to_merge(handle, inode, path, ex);

		err = ext4_ext_dirty(handle, inode, path + path->p_depth);
		goto out;
	}

	/* case a */
	memcpy(&orig_ex, ex, sizeof(orig_ex));
	ex->ee_len = cpu_to_le16(split - ee_block);
	if (split_flag & EXT4_EXT_MARK_UNINIT1)
		ext4_ext_mark_uninitialized(ex);

	/*
	 * path may lead to new leaf, not to original leaf any more
	 * after ext4_ext_insert_extent() returns,
	 */
	err = ext4_ext_dirty(handle, inode, path + depth);
	if (err)
		goto fix_extent_len;

	ex2 = &newex;
	ex2->ee_block = cpu_to_le32(split);
	ex2->ee_len   = cpu_to_le16(ee_len - (split - ee_block));
	ext4_ext_store_pblock(ex2, newblock);
	if (split_flag & EXT4_EXT_MARK_UNINIT2)
		ext4_ext_mark_uninitialized(ex2);

	err = ext4_ext_insert_extent(handle, inode, path, &newex, flags);
	if (err == -ENOSPC && (EXT4_EXT_MAY_ZEROOUT & split_flag)) {
		if (split_flag & (EXT4_EXT_DATA_VALID1|EXT4_EXT_DATA_VALID2)) {
			if (split_flag & EXT4_EXT_DATA_VALID1)
				err = ext4_ext_zeroout(inode, ex2);
			else
				err = ext4_ext_zeroout(inode, ex);
		} else
			err = ext4_ext_zeroout(inode, &orig_ex);

		if (err)
			goto fix_extent_len;
		/* update the extent length and mark as initialized */
		ex->ee_len = cpu_to_le16(ee_len);
		ext4_ext_try_to_merge(handle, inode, path, ex);
		err = ext4_ext_dirty(handle, inode, path + path->p_depth);
		goto out;
	} else if (err)
		goto fix_extent_len;

out:
	ext4_ext_show_leaf(inode, path);
	return err;

fix_extent_len:
	ex->ee_len = orig_ex.ee_len;
	ext4_ext_dirty(handle, inode, path + depth);
	return err;
}

/*
 * ext4_split_extents() splits an extent and mark extent which is covered
 * by @map as split_flags indicates
 *
 * It may result in splitting the extent into multiple extents (upto three)
 * There are three possibilities:
 *   a> There is no split required
 *   b> Splits in two extents: Split is happening at either end of the extent
 *   c> Splits in three extents: Somone is splitting in middle of the extent
 *
 */
static int ext4_split_extent(handle_t *handle,
			      struct inode *inode,
			      struct ext4_ext_path *path,
			      struct ext4_map_blocks *map,
			      int split_flag,
			      int flags)
{
	ext4_lblk_t ee_block;
	struct ext4_extent *ex;
	unsigned int ee_len, depth;
	int err = 0;
	int uninitialized;
	int split_flag1, flags1;

	depth = ext_depth(inode);
	ex = path[depth].p_ext;
	ee_block = le32_to_cpu(ex->ee_block);
	ee_len = ext4_ext_get_actual_len(ex);
	uninitialized = ext4_ext_is_uninitialized(ex);

	if (map->m_lblk + map->m_len < ee_block + ee_len) {
		split_flag1 = split_flag & EXT4_EXT_MAY_ZEROOUT;
		flags1 = flags | EXT4_GET_BLOCKS_PRE_IO;
		if (uninitialized)
			split_flag1 |= EXT4_EXT_MARK_UNINIT1 |
				       EXT4_EXT_MARK_UNINIT2;
		if (split_flag & EXT4_EXT_DATA_VALID2)
			split_flag1 |= EXT4_EXT_DATA_VALID1;
		err = ext4_split_extent_at(handle, inode, path,
				map->m_lblk + map->m_len, split_flag1, flags1);
		if (err)
			goto out;
	}

	ext4_ext_drop_refs(path);
	path = ext4_ext_find_extent(inode, map->m_lblk, path);
	if (IS_ERR(path))
		return PTR_ERR(path);

	if (map->m_lblk >= ee_block) {
		split_flag1 = split_flag & (EXT4_EXT_MAY_ZEROOUT |
					    EXT4_EXT_DATA_VALID2);
		if (uninitialized)
			split_flag1 |= EXT4_EXT_MARK_UNINIT1;
		if (split_flag & EXT4_EXT_MARK_UNINIT2)
			split_flag1 |= EXT4_EXT_MARK_UNINIT2;
		err = ext4_split_extent_at(handle, inode, path,
				map->m_lblk, split_flag1, flags);
		if (err)
			goto out;
	}

	ext4_ext_show_leaf(inode, path);
out:
	return err ? err : map->m_len;
}

/*
 * This function is called by ext4_ext_map_blocks() if someone tries to write
 * to an uninitialized extent. It may result in splitting the uninitialized
 * extent into multiple extents (up to three - one initialized and two
 * uninitialized).
 * There are three possibilities:
 *   a> There is no split required: Entire extent should be initialized
 *   b> Splits in two extents: Write is happening at either end of the extent
 *   c> Splits in three extents: Somone is writing in middle of the extent
 *
 * Pre-conditions:
 *  - The extent pointed to by 'path' is uninitialized.
 *  - The extent pointed to by 'path' contains a superset
 *    of the logical span [map->m_lblk, map->m_lblk + map->m_len).
 *
 * Post-conditions on success:
 *  - the returned value is the number of blocks beyond map->l_lblk
 *    that are allocated and initialized.
 *    It is guaranteed to be >= map->m_len.
 */
static int ext4_ext_convert_to_initialized(handle_t *handle,
					   struct inode *inode,
					   struct ext4_map_blocks *map,
					   struct ext4_ext_path *path)
{
	struct ext4_sb_info *sbi;
	struct ext4_extent_header *eh;
	struct ext4_map_blocks split_map;
	struct ext4_extent zero_ex;
	struct ext4_extent *ex;
	ext4_lblk_t ee_block, eof_block;
	unsigned int ee_len, depth;
	int allocated, max_zeroout = 0;
	int err = 0;
	int split_flag = 0;

	ext_debug("ext4_ext_convert_to_initialized: inode %lu, logical"
		"block %llu, max_blocks %u\n", inode->i_ino,
		(unsigned long long)map->m_lblk, map->m_len);

	sbi = EXT4_SB(inode->i_sb);
	eof_block = (inode->i_size + inode->i_sb->s_blocksize - 1) >>
		inode->i_sb->s_blocksize_bits;
	if (eof_block < map->m_lblk + map->m_len)
		eof_block = map->m_lblk + map->m_len;

	depth = ext_depth(inode);
	eh = path[depth].p_hdr;
	ex = path[depth].p_ext;
	ee_block = le32_to_cpu(ex->ee_block);
	ee_len = ext4_ext_get_actual_len(ex);
	allocated = ee_len - (map->m_lblk - ee_block);

	trace_ext4_ext_convert_to_initialized_enter(inode, map, ex);

	/* Pre-conditions */
	BUG_ON(!ext4_ext_is_uninitialized(ex));
	BUG_ON(!in_range(map->m_lblk, ee_block, ee_len));

	/*
	 * Attempt to transfer newly initialized blocks from the currently
	 * uninitialized extent to its left neighbor. This is much cheaper
	 * than an insertion followed by a merge as those involve costly
	 * memmove() calls. This is the common case in steady state for
	 * workloads doing fallocate(FALLOC_FL_KEEP_SIZE) followed by append
	 * writes.
	 *
	 * Limitations of the current logic:
	 *  - L1: we only deal with writes at the start of the extent.
	 *    The approach could be extended to writes at the end
	 *    of the extent but this scenario was deemed less common.
	 *  - L2: we do not deal with writes covering the whole extent.
	 *    This would require removing the extent if the transfer
	 *    is possible.
	 *  - L3: we only attempt to merge with an extent stored in the
	 *    same extent tree node.
	 */
	if ((map->m_lblk == ee_block) &&	/*L1*/
		(map->m_len < ee_len) &&	/*L2*/
		(ex > EXT_FIRST_EXTENT(eh))) {	/*L3*/
		struct ext4_extent *prev_ex;
		ext4_lblk_t prev_lblk;
		ext4_fsblk_t prev_pblk, ee_pblk;
		unsigned int prev_len, write_len;

		prev_ex = ex - 1;
		prev_lblk = le32_to_cpu(prev_ex->ee_block);
		prev_len = ext4_ext_get_actual_len(prev_ex);
		prev_pblk = ext4_ext_pblock(prev_ex);
		ee_pblk = ext4_ext_pblock(ex);
		write_len = map->m_len;

		/*
		 * A transfer of blocks from 'ex' to 'prev_ex' is allowed
		 * upon those conditions:
		 * - C1: prev_ex is initialized,
		 * - C2: prev_ex is logically abutting ex,
		 * - C3: prev_ex is physically abutting ex,
		 * - C4: prev_ex can receive the additional blocks without
		 *   overflowing the (initialized) length limit.
		 */
		if ((!ext4_ext_is_uninitialized(prev_ex)) &&		/*C1*/
			((prev_lblk + prev_len) == ee_block) &&		/*C2*/
			((prev_pblk + prev_len) == ee_pblk) &&		/*C3*/
			(prev_len < (EXT_INIT_MAX_LEN - write_len))) {	/*C4*/
			err = ext4_ext_get_access(handle, inode, path + depth);
			if (err)
				goto out;

			trace_ext4_ext_convert_to_initialized_fastpath(inode,
				map, ex, prev_ex);

			/* Shift the start of ex by 'write_len' blocks */
			ex->ee_block = cpu_to_le32(ee_block + write_len);
			ext4_ext_store_pblock(ex, ee_pblk + write_len);
			ex->ee_len = cpu_to_le16(ee_len - write_len);
			ext4_ext_mark_uninitialized(ex); /* Restore the flag */

			/* Extend prev_ex by 'write_len' blocks */
			prev_ex->ee_len = cpu_to_le16(prev_len + write_len);

			/* Mark the block containing both extents as dirty */
			ext4_ext_dirty(handle, inode, path + depth);

			/* Update path to point to the right extent */
			path[depth].p_ext = prev_ex;

			/* Result: number of initialized blocks past m_lblk */
			allocated = write_len;
			goto out;
		}
	}

	WARN_ON(map->m_lblk < ee_block);
	/*
	 * It is safe to convert extent to initialized via explicit
	 * zeroout only if extent is fully insde i_size or new_size.
	 */
	split_flag |= ee_block + ee_len <= eof_block ? EXT4_EXT_MAY_ZEROOUT : 0;

	if (EXT4_EXT_MAY_ZEROOUT & split_flag)
		max_zeroout = sbi->s_extent_max_zeroout_kb >>
			inode->i_sb->s_blocksize_bits;

	/* If extent is less than s_max_zeroout_kb, zeroout directly */
	if (max_zeroout && (ee_len <= max_zeroout)) {
		err = ext4_ext_zeroout(inode, ex);
		if (err)
			goto out;

		err = ext4_ext_get_access(handle, inode, path + depth);
		if (err)
			goto out;
		ext4_ext_mark_initialized(ex);
		ext4_ext_try_to_merge(handle, inode, path, ex);
		err = ext4_ext_dirty(handle, inode, path + path->p_depth);
		goto out;
	}

	/*
	 * four cases:
	 * 1. split the extent into three extents.
	 * 2. split the extent into two extents, zeroout the first half.
	 * 3. split the extent into two extents, zeroout the second half.
	 * 4. split the extent into two extents with out zeroout.
	 */
	split_map.m_lblk = map->m_lblk;
	split_map.m_len = map->m_len;

	if (max_zeroout && (allocated > map->m_len)) {
		if (allocated <= max_zeroout) {
			/* case 3 */
			zero_ex.ee_block =
					 cpu_to_le32(map->m_lblk);
			zero_ex.ee_len = cpu_to_le16(allocated);
			ext4_ext_store_pblock(&zero_ex,
				ext4_ext_pblock(ex) + map->m_lblk - ee_block);
			err = ext4_ext_zeroout(inode, &zero_ex);
			if (err)
				goto out;
			split_map.m_lblk = map->m_lblk;
			split_map.m_len = allocated;
		} else if (map->m_lblk - ee_block + map->m_len < max_zeroout) {
			/* case 2 */
			if (map->m_lblk != ee_block) {
				zero_ex.ee_block = ex->ee_block;
				zero_ex.ee_len = cpu_to_le16(map->m_lblk -
							ee_block);
				ext4_ext_store_pblock(&zero_ex,
						      ext4_ext_pblock(ex));
				err = ext4_ext_zeroout(inode, &zero_ex);
				if (err)
					goto out;
			}

			split_map.m_lblk = ee_block;
			split_map.m_len = map->m_lblk - ee_block + map->m_len;
			allocated = map->m_len;
		}
	}

	allocated = ext4_split_extent(handle, inode, path,
				      &split_map, split_flag, 0);
	if (allocated < 0)
		err = allocated;

out:
	return err ? err : allocated;
}

/*
 * This function is called by ext4_ext_map_blocks() from
 * ext4_get_blocks_dio_write() when DIO to write
 * to an uninitialized extent.
 *
 * Writing to an uninitialized extent may result in splitting the uninitialized
 * extent into multiple initialized/uninitialized extents (up to three)
 * There are three possibilities:
 *   a> There is no split required: Entire extent should be uninitialized
 *   b> Splits in two extents: Write is happening at either end of the extent
 *   c> Splits in three extents: Somone is writing in middle of the extent
 *
 * One of more index blocks maybe needed if the extent tree grow after
 * the uninitialized extent split. To prevent ENOSPC occur at the IO
 * complete, we need to split the uninitialized extent before DIO submit
 * the IO. The uninitialized extent called at this time will be split
 * into three uninitialized extent(at most). After IO complete, the part
 * being filled will be convert to initialized by the end_io callback function
 * via ext4_convert_unwritten_extents().
 *
 * Returns the size of uninitialized extent to be written on success.
 */
static int ext4_split_unwritten_extents(handle_t *handle,
					struct inode *inode,
					struct ext4_map_blocks *map,
					struct ext4_ext_path *path,
					int flags)
{
	ext4_lblk_t eof_block;
	ext4_lblk_t ee_block;
	struct ext4_extent *ex;
	unsigned int ee_len;
	int split_flag = 0, depth;

	ext_debug("ext4_split_unwritten_extents: inode %lu, logical"
		"block %llu, max_blocks %u\n", inode->i_ino,
		(unsigned long long)map->m_lblk, map->m_len);

	eof_block = (inode->i_size + inode->i_sb->s_blocksize - 1) >>
		inode->i_sb->s_blocksize_bits;
	if (eof_block < map->m_lblk + map->m_len)
		eof_block = map->m_lblk + map->m_len;
	/*
	 * It is safe to convert extent to initialized via explicit
	 * zeroout only if extent is fully insde i_size or new_size.
	 */
	depth = ext_depth(inode);
	ex = path[depth].p_ext;
	ee_block = le32_to_cpu(ex->ee_block);
	ee_len = ext4_ext_get_actual_len(ex);

	split_flag |= ee_block + ee_len <= eof_block ? EXT4_EXT_MAY_ZEROOUT : 0;
	split_flag |= EXT4_EXT_MARK_UNINIT2;
	if (flags & EXT4_GET_BLOCKS_CONVERT)
		split_flag |= EXT4_EXT_DATA_VALID2;
	flags |= EXT4_GET_BLOCKS_PRE_IO;
	return ext4_split_extent(handle, inode, path, map, split_flag, flags);
}

static int ext4_convert_unwritten_extents_endio(handle_t *handle,
						struct inode *inode,
						struct ext4_map_blocks *map,
						struct ext4_ext_path *path)
{
	struct ext4_extent *ex;
	ext4_lblk_t ee_block;
	unsigned int ee_len;
	int depth;
	int err = 0;

	depth = ext_depth(inode);
	ex = path[depth].p_ext;
	ee_block = le32_to_cpu(ex->ee_block);
	ee_len = ext4_ext_get_actual_len(ex);

	ext_debug("ext4_convert_unwritten_extents_endio: inode %lu, logical"
		"block %llu, max_blocks %u\n", inode->i_ino,
		  (unsigned long long)ee_block, ee_len);

	/* If extent is larger than requested then split is required */
	if (ee_block != map->m_lblk || ee_len > map->m_len) {
		err = ext4_split_unwritten_extents(handle, inode, map, path,
						   EXT4_GET_BLOCKS_CONVERT);
		if (err < 0)
			goto out;
		ext4_ext_drop_refs(path);
		path = ext4_ext_find_extent(inode, map->m_lblk, path);
		if (IS_ERR(path)) {
			err = PTR_ERR(path);
			goto out;
		}
		depth = ext_depth(inode);
		ex = path[depth].p_ext;
	}

	err = ext4_ext_get_access(handle, inode, path + depth);
	if (err)
		goto out;
	/* first mark the extent as initialized */
	ext4_ext_mark_initialized(ex);

	/* note: ext4_ext_correct_indexes() isn't needed here because
	 * borders are not changed
	 */
	ext4_ext_try_to_merge(handle, inode, path, ex);

	/* Mark modified extent as dirty */
	err = ext4_ext_dirty(handle, inode, path + path->p_depth);
out:
	ext4_ext_show_leaf(inode, path);
	return err;
}

static void unmap_underlying_metadata_blocks(struct block_device *bdev,
			sector_t block, int count)
{
	int i;
	for (i = 0; i < count; i++)
                unmap_underlying_metadata(bdev, block + i);
}

/*
 * Handle EOFBLOCKS_FL flag, clearing it if necessary
 */
static int check_eofblocks_fl(handle_t *handle, struct inode *inode,
			      ext4_lblk_t lblk,
			      struct ext4_ext_path *path,
			      unsigned int len)
{
	int i, depth;
	struct ext4_extent_header *eh;
	struct ext4_extent *last_ex;

	if (!ext4_test_inode_flag(inode, EXT4_INODE_EOFBLOCKS))
		return 0;

	depth = ext_depth(inode);
	eh = path[depth].p_hdr;

	/*
	 * We're going to remove EOFBLOCKS_FL entirely in future so we
	 * do not care for this case anymore. Simply remove the flag
	 * if there are no extents.
	 */
	if (unlikely(!eh->eh_entries))
		goto out;
	last_ex = EXT_LAST_EXTENT(eh);
	/*
	 * We should clear the EOFBLOCKS_FL flag if we are writing the
	 * last block in the last extent in the file.  We test this by
	 * first checking to see if the caller to
	 * ext4_ext_get_blocks() was interested in the last block (or
	 * a block beyond the last block) in the current extent.  If
	 * this turns out to be false, we can bail out from this
	 * function immediately.
	 */
	if (lblk + len < le32_to_cpu(last_ex->ee_block) +
	    ext4_ext_get_actual_len(last_ex))
		return 0;
	/*
	 * If the caller does appear to be planning to write at or
	 * beyond the end of the current extent, we then test to see
	 * if the current extent is the last extent in the file, by
	 * checking to make sure it was reached via the rightmost node
	 * at each level of the tree.
	 */
	for (i = depth-1; i >= 0; i--)
		if (path[i].p_idx != EXT_LAST_INDEX(path[i].p_hdr))
			return 0;
out:
	ext4_clear_inode_flag(inode, EXT4_INODE_EOFBLOCKS);
	return ext4_mark_inode_dirty(handle, inode);
}

/**
 * ext4_find_delalloc_range: find delayed allocated block in the given range.
 *
 * Return 1 if there is a delalloc block in the range, otherwise 0.
 */
int ext4_find_delalloc_range(struct inode *inode,
			     ext4_lblk_t lblk_start,
			     ext4_lblk_t lblk_end)
{
	struct extent_status es;

	ext4_es_find_delayed_extent(inode, lblk_start, &es);
	if (es.es_len == 0)
		return 0; /* there is no delay extent in this tree */
	else if (es.es_lblk <= lblk_start &&
		 lblk_start < es.es_lblk + es.es_len)
		return 1;
	else if (lblk_start <= es.es_lblk && es.es_lblk <= lblk_end)
		return 1;
	else
		return 0;
}

int ext4_find_delalloc_cluster(struct inode *inode, ext4_lblk_t lblk)
{
	struct ext4_sb_info *sbi = EXT4_SB(inode->i_sb);
	ext4_lblk_t lblk_start, lblk_end;
	lblk_start = lblk & (~(sbi->s_cluster_ratio - 1));
	lblk_end = lblk_start + sbi->s_cluster_ratio - 1;

	return ext4_find_delalloc_range(inode, lblk_start, lblk_end);
}

/**
 * Determines how many complete clusters (out of those specified by the 'map')
 * are under delalloc and were reserved quota for.
 * This function is called when we are writing out the blocks that were
 * originally written with their allocation delayed, but then the space was
 * allocated using fallocate() before the delayed allocation could be resolved.
 * The cases to look for are:
 * ('=' indicated delayed allocated blocks
 *  '-' indicates non-delayed allocated blocks)
 * (a) partial clusters towards beginning and/or end outside of allocated range
 *     are not delalloc'ed.
 *	Ex:
 *	|----c---=|====c====|====c====|===-c----|
 *	         |++++++ allocated ++++++|
 *	==> 4 complete clusters in above example
 *
 * (b) partial cluster (outside of allocated range) towards either end is
 *     marked for delayed allocation. In this case, we will exclude that
 *     cluster.
 *	Ex:
 *	|----====c========|========c========|
 *	     |++++++ allocated ++++++|
 *	==> 1 complete clusters in above example
 *
 *	Ex:
 *	|================c================|
 *            |++++++ allocated ++++++|
 *	==> 0 complete clusters in above example
 *
 * The ext4_da_update_reserve_space will be called only if we
 * determine here that there were some "entire" clusters that span
 * this 'allocated' range.
 * In the non-bigalloc case, this function will just end up returning num_blks
 * without ever calling ext4_find_delalloc_range.
 */
static unsigned int
get_reserved_cluster_alloc(struct inode *inode, ext4_lblk_t lblk_start,
			   unsigned int num_blks)
{
	struct ext4_sb_info *sbi = EXT4_SB(inode->i_sb);
	ext4_lblk_t alloc_cluster_start, alloc_cluster_end;
	ext4_lblk_t lblk_from, lblk_to, c_offset;
	unsigned int allocated_clusters = 0;

	alloc_cluster_start = EXT4_B2C(sbi, lblk_start);
	alloc_cluster_end = EXT4_B2C(sbi, lblk_start + num_blks - 1);

	/* max possible clusters for this allocation */
	allocated_clusters = alloc_cluster_end - alloc_cluster_start + 1;

	trace_ext4_get_reserved_cluster_alloc(inode, lblk_start, num_blks);

	/* Check towards left side */
	c_offset = lblk_start & (sbi->s_cluster_ratio - 1);
	if (c_offset) {
		lblk_from = lblk_start & (~(sbi->s_cluster_ratio - 1));
		lblk_to = lblk_from + c_offset - 1;

		if (ext4_find_delalloc_range(inode, lblk_from, lblk_to))
			allocated_clusters--;
	}

	/* Now check towards right. */
	c_offset = (lblk_start + num_blks) & (sbi->s_cluster_ratio - 1);
	if (allocated_clusters && c_offset) {
		lblk_from = lblk_start + num_blks;
		lblk_to = lblk_from + (sbi->s_cluster_ratio - c_offset) - 1;

		if (ext4_find_delalloc_range(inode, lblk_from, lblk_to))
			allocated_clusters--;
	}

	return allocated_clusters;
}

static int
ext4_ext_handle_uninitialized_extents(handle_t *handle, struct inode *inode,
			struct ext4_map_blocks *map,
			struct ext4_ext_path *path, int flags,
			unsigned int allocated, ext4_fsblk_t newblock)
{
	int ret = 0;
	int err = 0;
	ext4_io_end_t *io = ext4_inode_aio(inode);

	ext_debug("ext4_ext_handle_uninitialized_extents: inode %lu, logical "
		  "block %llu, max_blocks %u, flags %x, allocated %u\n",
		  inode->i_ino, (unsigned long long)map->m_lblk, map->m_len,
		  flags, allocated);
	ext4_ext_show_leaf(inode, path);

	trace_ext4_ext_handle_uninitialized_extents(inode, map, flags,
						    allocated, newblock);

	/* get_block() before submit the IO, split the extent */
	if ((flags & EXT4_GET_BLOCKS_PRE_IO)) {
		ret = ext4_split_unwritten_extents(handle, inode, map,
						   path, flags);
		if (ret <= 0)
			goto out;
		/*
		 * Flag the inode(non aio case) or end_io struct (aio case)
		 * that this IO needs to conversion to written when IO is
		 * completed
		 */
		if (io)
			ext4_set_io_unwritten_flag(inode, io);
		else
			ext4_set_inode_state(inode, EXT4_STATE_DIO_UNWRITTEN);
		map->m_flags |= EXT4_MAP_UNWRITTEN;
		if (ext4_should_dioread_nolock(inode))
			map->m_flags |= EXT4_MAP_UNINIT;
		goto out;
	}
	/* IO end_io complete, convert the filled extent to written */
	if ((flags & EXT4_GET_BLOCKS_CONVERT)) {
		ret = ext4_convert_unwritten_extents_endio(handle, inode, map,
							path);
		if (ret >= 0) {
			ext4_update_inode_fsync_trans(handle, inode, 1);
			err = check_eofblocks_fl(handle, inode, map->m_lblk,
						 path, map->m_len);
		} else
			err = ret;
		goto out2;
	}
	/* buffered IO case */
	/*
	 * repeat fallocate creation request
	 * we already have an unwritten extent
	 */
	if (flags & EXT4_GET_BLOCKS_UNINIT_EXT) {
		map->m_flags |= EXT4_MAP_UNWRITTEN;
		goto map_out;
	}

	/* buffered READ or buffered write_begin() lookup */
	if ((flags & EXT4_GET_BLOCKS_CREATE) == 0) {
		/*
		 * We have blocks reserved already.  We
		 * return allocated blocks so that delalloc
		 * won't do block reservation for us.  But
		 * the buffer head will be unmapped so that
		 * a read from the block returns 0s.
		 */
		map->m_flags |= EXT4_MAP_UNWRITTEN;
		goto out1;
	}

	/* buffered write, writepage time, convert*/
	ret = ext4_ext_convert_to_initialized(handle, inode, map, path);
	if (ret >= 0)
		ext4_update_inode_fsync_trans(handle, inode, 1);
out:
	if (ret <= 0) {
		err = ret;
		goto out2;
	} else
		allocated = ret;
	map->m_flags |= EXT4_MAP_NEW;
	/*
	 * if we allocated more blocks than requested
	 * we need to make sure we unmap the extra block
	 * allocated. The actual needed block will get
	 * unmapped later when we find the buffer_head marked
	 * new.
	 */
	if (allocated > map->m_len) {
		unmap_underlying_metadata_blocks(inode->i_sb->s_bdev,
					newblock + map->m_len,
					allocated - map->m_len);
		allocated = map->m_len;
	}

	/*
	 * If we have done fallocate with the offset that is already
	 * delayed allocated, we would have block reservation
	 * and quota reservation done in the delayed write path.
	 * But fallocate would have already updated quota and block
	 * count for this offset. So cancel these reservation
	 */
	if (flags & EXT4_GET_BLOCKS_DELALLOC_RESERVE) {
		unsigned int reserved_clusters;
		reserved_clusters = get_reserved_cluster_alloc(inode,
				map->m_lblk, map->m_len);
		if (reserved_clusters)
			ext4_da_update_reserve_space(inode,
						     reserved_clusters,
						     0);
	}

map_out:
	map->m_flags |= EXT4_MAP_MAPPED;
	if ((flags & EXT4_GET_BLOCKS_KEEP_SIZE) == 0) {
		err = check_eofblocks_fl(handle, inode, map->m_lblk, path,
					 map->m_len);
		if (err < 0)
			goto out2;
	}
out1:
	if (allocated > map->m_len)
		allocated = map->m_len;
	ext4_ext_show_leaf(inode, path);
	map->m_pblk = newblock;
	map->m_len = allocated;
out2:
	if (path) {
		ext4_ext_drop_refs(path);
		kfree(path);
	}
	return err ? err : allocated;
}

/*
 * get_implied_cluster_alloc - check to see if the requested
 * allocation (in the map structure) overlaps with a cluster already
 * allocated in an extent.
 *	@sb	The filesystem superblock structure
 *	@map	The requested lblk->pblk mapping
 *	@ex	The extent structure which might contain an implied
 *			cluster allocation
 *
 * This function is called by ext4_ext_map_blocks() after we failed to
 * find blocks that were already in the inode's extent tree.  Hence,
 * we know that the beginning of the requested region cannot overlap
 * the extent from the inode's extent tree.  There are three cases we
 * want to catch.  The first is this case:
 *
 *		 |--- cluster # N--|
 *    |--- extent ---|	|---- requested region ---|
 *			|==========|
 *
 * The second case that we need to test for is this one:
 *
 *   |--------- cluster # N ----------------|
 *	   |--- requested region --|   |------- extent ----|
 *	   |=======================|
 *
 * The third case is when the requested region lies between two extents
 * within the same cluster:
 *          |------------- cluster # N-------------|
 * |----- ex -----|                  |---- ex_right ----|
 *                  |------ requested region ------|
 *                  |================|
 *
 * In each of the above cases, we need to set the map->m_pblk and
 * map->m_len so it corresponds to the return the extent labelled as
 * "|====|" from cluster #N, since it is already in use for data in
 * cluster EXT4_B2C(sbi, map->m_lblk).	We will then return 1 to
 * signal to ext4_ext_map_blocks() that map->m_pblk should be treated
 * as a new "allocated" block region.  Otherwise, we will return 0 and
 * ext4_ext_map_blocks() will then allocate one or more new clusters
 * by calling ext4_mb_new_blocks().
 */
static int get_implied_cluster_alloc(struct super_block *sb,
				     struct ext4_map_blocks *map,
				     struct ext4_extent *ex,
				     struct ext4_ext_path *path)
{
	struct ext4_sb_info *sbi = EXT4_SB(sb);
	ext4_lblk_t c_offset = map->m_lblk & (sbi->s_cluster_ratio-1);
	ext4_lblk_t ex_cluster_start, ex_cluster_end;
	ext4_lblk_t rr_cluster_start;
	ext4_lblk_t ee_block = le32_to_cpu(ex->ee_block);
	ext4_fsblk_t ee_start = ext4_ext_pblock(ex);
	unsigned short ee_len = ext4_ext_get_actual_len(ex);

	/* The extent passed in that we are trying to match */
	ex_cluster_start = EXT4_B2C(sbi, ee_block);
	ex_cluster_end = EXT4_B2C(sbi, ee_block + ee_len - 1);

	/* The requested region passed into ext4_map_blocks() */
	rr_cluster_start = EXT4_B2C(sbi, map->m_lblk);

	if ((rr_cluster_start == ex_cluster_end) ||
	    (rr_cluster_start == ex_cluster_start)) {
		if (rr_cluster_start == ex_cluster_end)
			ee_start += ee_len - 1;
		map->m_pblk = (ee_start & ~(sbi->s_cluster_ratio - 1)) +
			c_offset;
		map->m_len = min(map->m_len,
				 (unsigned) sbi->s_cluster_ratio - c_offset);
		/*
		 * Check for and handle this case:
		 *
		 *   |--------- cluster # N-------------|
		 *		       |------- extent ----|
		 *	   |--- requested region ---|
		 *	   |===========|
		 */

		if (map->m_lblk < ee_block)
			map->m_len = min(map->m_len, ee_block - map->m_lblk);

		/*
		 * Check for the case where there is already another allocated
		 * block to the right of 'ex' but before the end of the cluster.
		 *
		 *          |------------- cluster # N-------------|
		 * |----- ex -----|                  |---- ex_right ----|
		 *                  |------ requested region ------|
		 *                  |================|
		 */
		if (map->m_lblk > ee_block) {
			ext4_lblk_t next = ext4_ext_next_allocated_block(path);
			map->m_len = min(map->m_len, next - map->m_lblk);
		}

		trace_ext4_get_implied_cluster_alloc_exit(sb, map, 1);
		return 1;
	}

	trace_ext4_get_implied_cluster_alloc_exit(sb, map, 0);
	return 0;
}


/*
 * Block allocation/map/preallocation routine for extents based files
 *
 *
 * Need to be called with
 * down_read(&EXT4_I(inode)->i_data_sem) if not allocating file system block
 * (ie, create is zero). Otherwise down_write(&EXT4_I(inode)->i_data_sem)
 *
 * return > 0, number of of blocks already mapped/allocated
 *          if create == 0 and these are pre-allocated blocks
 *          	buffer head is unmapped
 *          otherwise blocks are mapped
 *
 * return = 0, if plain look up failed (blocks have not been allocated)
 *          buffer head is unmapped
 *
 * return < 0, error case.
 */
int ext4_ext_map_blocks(handle_t *handle, struct inode *inode,
			struct ext4_map_blocks *map, int flags)
{
	struct ext4_ext_path *path = NULL;
	struct ext4_extent newex, *ex, *ex2;
	struct ext4_sb_info *sbi = EXT4_SB(inode->i_sb);
	ext4_fsblk_t newblock = 0;
	int free_on_err = 0, err = 0, depth;
	unsigned int allocated = 0, offset = 0;
	unsigned int allocated_clusters = 0;
	struct ext4_allocation_request ar;
	ext4_io_end_t *io = ext4_inode_aio(inode);
	ext4_lblk_t cluster_offset;
	int set_unwritten = 0;

	ext_debug("blocks %u/%u requested for inode %lu\n",
		  map->m_lblk, map->m_len, inode->i_ino);
	trace_ext4_ext_map_blocks_enter(inode, map->m_lblk, map->m_len, flags);

	/* find extent for this block */
	path = ext4_ext_find_extent(inode, map->m_lblk, NULL);
	if (IS_ERR(path)) {
		err = PTR_ERR(path);
		path = NULL;
		goto out2;
	}

	depth = ext_depth(inode);

	/*
	 * consistent leaf must not be empty;
	 * this situation is possible, though, _during_ tree modification;
	 * this is why assert can't be put in ext4_ext_find_extent()
	 */
	if (unlikely(path[depth].p_ext == NULL && depth != 0)) {
		EXT4_ERROR_INODE(inode, "bad extent address "
				 "lblock: %lu, depth: %d pblock %lld",
				 (unsigned long) map->m_lblk, depth,
				 path[depth].p_block);
		err = -EIO;
		goto out2;
	}

	ex = path[depth].p_ext;
	if (ex) {
		ext4_lblk_t ee_block = le32_to_cpu(ex->ee_block);
		ext4_fsblk_t ee_start = ext4_ext_pblock(ex);
		unsigned short ee_len;

		/*
		 * Uninitialized extents are treated as holes, except that
		 * we split out initialized portions during a write.
		 */
		ee_len = ext4_ext_get_actual_len(ex);

		trace_ext4_ext_show_extent(inode, ee_block, ee_start, ee_len);

		/* if found extent covers block, simply return it */
		if (in_range(map->m_lblk, ee_block, ee_len)) {
			newblock = map->m_lblk - ee_block + ee_start;
			/* number of remaining blocks in the extent */
			allocated = ee_len - (map->m_lblk - ee_block);
			ext_debug("%u fit into %u:%d -> %llu\n", map->m_lblk,
				  ee_block, ee_len, newblock);

			if (!ext4_ext_is_uninitialized(ex))
				goto out;

			allocated = ext4_ext_handle_uninitialized_extents(
				handle, inode, map, path, flags,
				allocated, newblock);
			goto out3;
		}
	}

	if ((sbi->s_cluster_ratio > 1) &&
	    ext4_find_delalloc_cluster(inode, map->m_lblk))
		map->m_flags |= EXT4_MAP_FROM_CLUSTER;

	/*
	 * requested block isn't allocated yet;
	 * we couldn't try to create block if create flag is zero
	 */
	if ((flags & EXT4_GET_BLOCKS_CREATE) == 0) {
		/*
		 * put just found gap into cache to speed up
		 * subsequent requests
		 */
		if ((flags & EXT4_GET_BLOCKS_NO_PUT_HOLE) == 0)
			ext4_ext_put_gap_in_cache(inode, path, map->m_lblk);
		goto out2;
	}

	/*
	 * Okay, we need to do block allocation.
	 */
	map->m_flags &= ~EXT4_MAP_FROM_CLUSTER;
	newex.ee_block = cpu_to_le32(map->m_lblk);
	cluster_offset = map->m_lblk & (sbi->s_cluster_ratio-1);

	/*
	 * If we are doing bigalloc, check to see if the extent returned
	 * by ext4_ext_find_extent() implies a cluster we can use.
	 */
	if (cluster_offset && ex &&
	    get_implied_cluster_alloc(inode->i_sb, map, ex, path)) {
		ar.len = allocated = map->m_len;
		newblock = map->m_pblk;
		map->m_flags |= EXT4_MAP_FROM_CLUSTER;
		goto got_allocated_blocks;
	}

	/* find neighbour allocated blocks */
	ar.lleft = map->m_lblk;
	err = ext4_ext_search_left(inode, path, &ar.lleft, &ar.pleft);
	if (err)
		goto out2;
	ar.lright = map->m_lblk;
	ex2 = NULL;
	err = ext4_ext_search_right(inode, path, &ar.lright, &ar.pright, &ex2);
	if (err)
		goto out2;

	/* Check if the extent after searching to the right implies a
	 * cluster we can use. */
	if ((sbi->s_cluster_ratio > 1) && ex2 &&
	    get_implied_cluster_alloc(inode->i_sb, map, ex2, path)) {
		ar.len = allocated = map->m_len;
		newblock = map->m_pblk;
		map->m_flags |= EXT4_MAP_FROM_CLUSTER;
		goto got_allocated_blocks;
	}

	/*
	 * See if request is beyond maximum number of blocks we can have in
	 * a single extent. For an initialized extent this limit is
	 * EXT_INIT_MAX_LEN and for an uninitialized extent this limit is
	 * EXT_UNINIT_MAX_LEN.
	 */
	if (map->m_len > EXT_INIT_MAX_LEN &&
	    !(flags & EXT4_GET_BLOCKS_UNINIT_EXT))
		map->m_len = EXT_INIT_MAX_LEN;
	else if (map->m_len > EXT_UNINIT_MAX_LEN &&
		 (flags & EXT4_GET_BLOCKS_UNINIT_EXT))
		map->m_len = EXT_UNINIT_MAX_LEN;

	/* Check if we can really insert (m_lblk)::(m_lblk + m_len) extent */
	newex.ee_len = cpu_to_le16(map->m_len);
	err = ext4_ext_check_overlap(sbi, inode, &newex, path);
	if (err)
		allocated = ext4_ext_get_actual_len(&newex);
	else
		allocated = map->m_len;

	/* allocate new block */
	ar.inode = inode;
	ar.goal = ext4_ext_find_goal(inode, path, map->m_lblk);
	ar.logical = map->m_lblk;
	/*
	 * We calculate the offset from the beginning of the cluster
	 * for the logical block number, since when we allocate a
	 * physical cluster, the physical block should start at the
	 * same offset from the beginning of the cluster.  This is
	 * needed so that future calls to get_implied_cluster_alloc()
	 * work correctly.
	 */
	offset = map->m_lblk & (sbi->s_cluster_ratio - 1);
	ar.len = EXT4_NUM_B2C(sbi, offset+allocated);
	ar.goal -= offset;
	ar.logical -= offset;
	if (S_ISREG(inode->i_mode))
		ar.flags = EXT4_MB_HINT_DATA;
	else
		/* disable in-core preallocation for non-regular files */
		ar.flags = 0;
	if (flags & EXT4_GET_BLOCKS_NO_NORMALIZE)
		ar.flags |= EXT4_MB_HINT_NOPREALLOC;
	newblock = ext4_mb_new_blocks(handle, &ar, &err);
	if (!newblock)
		goto out2;
	ext_debug("allocate new block: goal %llu, found %llu/%u\n",
		  ar.goal, newblock, allocated);
	free_on_err = 1;
	allocated_clusters = ar.len;
	ar.len = EXT4_C2B(sbi, ar.len) - offset;
	if (ar.len > allocated)
		ar.len = allocated;

got_allocated_blocks:
	/* try to insert new extent into found leaf and return */
	ext4_ext_store_pblock(&newex, newblock + offset);
	newex.ee_len = cpu_to_le16(ar.len);
	/* Mark uninitialized */
	if (flags & EXT4_GET_BLOCKS_UNINIT_EXT){
		ext4_ext_mark_uninitialized(&newex);
		map->m_flags |= EXT4_MAP_UNWRITTEN;
		/*
		 * io_end structure was created for every IO write to an
		 * uninitialized extent. To avoid unnecessary conversion,
		 * here we flag the IO that really needs the conversion.
		 * For non asycn direct IO case, flag the inode state
		 * that we need to perform conversion when IO is done.
		 */
		if ((flags & EXT4_GET_BLOCKS_PRE_IO))
			set_unwritten = 1;
		if (ext4_should_dioread_nolock(inode))
			map->m_flags |= EXT4_MAP_UNINIT;
	}

	err = 0;
	if ((flags & EXT4_GET_BLOCKS_KEEP_SIZE) == 0)
		err = check_eofblocks_fl(handle, inode, map->m_lblk,
					 path, ar.len);
	if (!err)
		err = ext4_ext_insert_extent(handle, inode, path,
					     &newex, flags);

	if (!err && set_unwritten) {
		if (io)
			ext4_set_io_unwritten_flag(inode, io);
		else
			ext4_set_inode_state(inode,
					     EXT4_STATE_DIO_UNWRITTEN);
	}

	if (err && free_on_err) {
		int fb_flags = flags & EXT4_GET_BLOCKS_DELALLOC_RESERVE ?
			EXT4_FREE_BLOCKS_NO_QUOT_UPDATE : 0;
		/* free data blocks we just allocated */
		/* not a good idea to call discard here directly,
		 * but otherwise we'd need to call it every free() */
		ext4_discard_preallocations(inode);
		ext4_free_blocks(handle, inode, NULL, ext4_ext_pblock(&newex),
				 ext4_ext_get_actual_len(&newex), fb_flags);
		goto out2;
	}

	/* previous routine could use block we allocated */
	newblock = ext4_ext_pblock(&newex);
	allocated = ext4_ext_get_actual_len(&newex);
	if (allocated > map->m_len)
		allocated = map->m_len;
	map->m_flags |= EXT4_MAP_NEW;

	/*
	 * Update reserved blocks/metadata blocks after successful
	 * block allocation which had been deferred till now.
	 */
	if (flags & EXT4_GET_BLOCKS_DELALLOC_RESERVE) {
		unsigned int reserved_clusters;
		/*
		 * Check how many clusters we had reserved this allocated range
		 */
		reserved_clusters = get_reserved_cluster_alloc(inode,
						map->m_lblk, allocated);
		if (map->m_flags & EXT4_MAP_FROM_CLUSTER) {
			if (reserved_clusters) {
				/*
				 * We have clusters reserved for this range.
				 * But since we are not doing actual allocation
				 * and are simply using blocks from previously
				 * allocated cluster, we should release the
				 * reservation and not claim quota.
				 */
				ext4_da_update_reserve_space(inode,
						reserved_clusters, 0);
			}
		} else {
			BUG_ON(allocated_clusters < reserved_clusters);
			/* We will claim quota for all newly allocated blocks.*/
			ext4_da_update_reserve_space(inode, allocated_clusters,
							1);
			if (reserved_clusters < allocated_clusters) {
				struct ext4_inode_info *ei = EXT4_I(inode);
				int reservation = allocated_clusters -
						  reserved_clusters;
				/*
				 * It seems we claimed few clusters outside of
				 * the range of this allocation. We should give
				 * it back to the reservation pool. This can
				 * happen in the following case:
				 *
				 * * Suppose s_cluster_ratio is 4 (i.e., each
				 *   cluster has 4 blocks. Thus, the clusters
				 *   are [0-3],[4-7],[8-11]...
				 * * First comes delayed allocation write for
				 *   logical blocks 10 & 11. Since there were no
				 *   previous delayed allocated blocks in the
				 *   range [8-11], we would reserve 1 cluster
				 *   for this write.
				 * * Next comes write for logical blocks 3 to 8.
				 *   In this case, we will reserve 2 clusters
				 *   (for [0-3] and [4-7]; and not for [8-11] as
				 *   that range has a delayed allocated blocks.
				 *   Thus total reserved clusters now becomes 3.
				 * * Now, during the delayed allocation writeout
				 *   time, we will first write blocks [3-8] and
				 *   allocate 3 clusters for writing these
				 *   blocks. Also, we would claim all these
				 *   three clusters above.
				 * * Now when we come here to writeout the
				 *   blocks [10-11], we would expect to claim
				 *   the reservation of 1 cluster we had made
				 *   (and we would claim it since there are no
				 *   more delayed allocated blocks in the range
				 *   [8-11]. But our reserved cluster count had
				 *   already gone to 0.
				 *
				 *   Thus, at the step 4 above when we determine
				 *   that there are still some unwritten delayed
				 *   allocated blocks outside of our current
				 *   block range, we should increment the
				 *   reserved clusters count so that when the
				 *   remaining blocks finally gets written, we
				 *   could claim them.
				 */
				dquot_reserve_block(inode,
						EXT4_C2B(sbi, reservation));
				spin_lock(&ei->i_block_reservation_lock);
				ei->i_reserved_data_blocks += reservation;
				spin_unlock(&ei->i_block_reservation_lock);
			}
		}
	}

	/*
	 * Cache the extent and update transaction to commit on fdatasync only
	 * when it is _not_ an uninitialized extent.
	 */
	if ((flags & EXT4_GET_BLOCKS_UNINIT_EXT) == 0)
		ext4_update_inode_fsync_trans(handle, inode, 1);
	else
		ext4_update_inode_fsync_trans(handle, inode, 0);
out:
	if (allocated > map->m_len)
		allocated = map->m_len;
	ext4_ext_show_leaf(inode, path);
	map->m_flags |= EXT4_MAP_MAPPED;
	map->m_pblk = newblock;
	map->m_len = allocated;
out2:
	if (path) {
		ext4_ext_drop_refs(path);
		kfree(path);
	}

out3:
	trace_ext4_ext_map_blocks_exit(inode, map, err ? err : allocated);

	return err ? err : allocated;
}

void ext4_ext_truncate(struct inode *inode)
{
	struct address_space *mapping = inode->i_mapping;
	struct super_block *sb = inode->i_sb;
	ext4_lblk_t last_block;
	handle_t *handle;
	loff_t page_len;
	int err = 0;

	/*
	 * finish any pending end_io work so we won't run the risk of
	 * converting any truncated blocks to initialized later
	 */
	ext4_flush_unwritten_io(inode);

	/*
	 * probably first extent we're gonna free will be last in block
	 */
	err = ext4_writepage_trans_blocks(inode);
	handle = ext4_journal_start(inode, EXT4_HT_TRUNCATE, err);
	if (IS_ERR(handle))
		return;

	if (inode->i_size % PAGE_CACHE_SIZE != 0) {
		page_len = PAGE_CACHE_SIZE -
			(inode->i_size & (PAGE_CACHE_SIZE - 1));

		err = ext4_discard_partial_page_buffers(handle,
			mapping, inode->i_size, page_len, 0);

		if (err)
			goto out_stop;
	}

	if (ext4_orphan_add(handle, inode))
		goto out_stop;

	down_write(&EXT4_I(inode)->i_data_sem);

	ext4_discard_preallocations(inode);

	/*
	 * TODO: optimization is possible here.
	 * Probably we need not scan at all,
	 * because page truncation is enough.
	 */

	/* we have to know where to truncate from in crash case */
	EXT4_I(inode)->i_disksize = inode->i_size;
	ext4_mark_inode_dirty(handle, inode);

	last_block = (inode->i_size + sb->s_blocksize - 1)
			>> EXT4_BLOCK_SIZE_BITS(sb);
	err = ext4_es_remove_extent(inode, last_block,
				    EXT_MAX_BLOCKS - last_block);
	err = ext4_ext_remove_space(inode, last_block, EXT_MAX_BLOCKS - 1);

	/* In a multi-transaction truncate, we only make the final
	 * transaction synchronous.
	 */
	if (IS_SYNC(inode))
		ext4_handle_sync(handle);

	up_write(&EXT4_I(inode)->i_data_sem);

out_stop:
	/*
	 * If this was a simple ftruncate() and the file will remain alive,
	 * then we need to clear up the orphan record which we created above.
	 * However, if this was a real unlink then we were called by
	 * ext4_delete_inode(), and we allow that function to clean up the
	 * orphan info for us.
	 */
	if (inode->i_nlink)
		ext4_orphan_del(handle, inode);

	inode->i_mtime = inode->i_ctime = ext4_current_time(inode);
	ext4_mark_inode_dirty(handle, inode);
	ext4_journal_stop(handle);
}

static void ext4_falloc_update_inode(struct inode *inode,
				int mode, loff_t new_size, int update_ctime)
{
	struct timespec now;

	if (update_ctime) {
		now = current_fs_time(inode->i_sb);
		if (!timespec_equal(&inode->i_ctime, &now))
			inode->i_ctime = now;
	}
	/*
	 * Update only when preallocation was requested beyond
	 * the file size.
	 */
	if (!(mode & FALLOC_FL_KEEP_SIZE)) {
		if (new_size > i_size_read(inode))
			i_size_write(inode, new_size);
		if (new_size > EXT4_I(inode)->i_disksize)
			ext4_update_i_disksize(inode, new_size);
	} else {
		/*
		 * Mark that we allocate beyond EOF so the subsequent truncate
		 * can proceed even if the new size is the same as i_size.
		 */
		if (new_size > i_size_read(inode))
			ext4_set_inode_flag(inode, EXT4_INODE_EOFBLOCKS);
	}

}

/*
 * preallocate space for a file. This implements ext4's fallocate file
 * operation, which gets called from sys_fallocate system call.
 * For block-mapped files, posix_fallocate should fall back to the method
 * of writing zeroes to the required new blocks (the same behavior which is
 * expected for file systems which do not support fallocate() system call).
 */
long ext4_fallocate(struct file *file, int mode, loff_t offset, loff_t len)
{
	struct inode *inode = file_inode(file);
	handle_t *handle;
	loff_t new_size;
	unsigned int max_blocks;
	int ret = 0;
	int ret2 = 0;
	int retries = 0;
	int flags;
	struct ext4_map_blocks map;
	unsigned int credits, blkbits = inode->i_blkbits;

	/* Return error if mode is not supported */
	if (mode & ~(FALLOC_FL_KEEP_SIZE | FALLOC_FL_PUNCH_HOLE))
		return -EOPNOTSUPP;

	if (mode & FALLOC_FL_PUNCH_HOLE)
		return ext4_punch_hole(file, offset, len);

	ret = ext4_convert_inline_data(inode);
	if (ret)
		return ret;

	/*
	 * currently supporting (pre)allocate mode for extent-based
	 * files _only_
	 */
	if (!(ext4_test_inode_flag(inode, EXT4_INODE_EXTENTS)))
		return -EOPNOTSUPP;

	trace_ext4_fallocate_enter(inode, offset, len, mode);
	map.m_lblk = offset >> blkbits;
	/*
	 * We can't just convert len to max_blocks because
	 * If blocksize = 4096 offset = 3072 and len = 2048
	 */
	max_blocks = (EXT4_BLOCK_ALIGN(len + offset, blkbits) >> blkbits)
		- map.m_lblk;
	/*
	 * credits to insert 1 extent into extent tree
	 */
	credits = ext4_chunk_trans_blocks(inode, max_blocks);
	mutex_lock(&inode->i_mutex);
	ret = inode_newsize_ok(inode, (len + offset));
	if (ret) {
		mutex_unlock(&inode->i_mutex);
		trace_ext4_fallocate_exit(inode, offset, max_blocks, ret);
		return ret;
	}
	flags = EXT4_GET_BLOCKS_CREATE_UNINIT_EXT;
	if (mode & FALLOC_FL_KEEP_SIZE)
		flags |= EXT4_GET_BLOCKS_KEEP_SIZE;
	/*
	 * Don't normalize the request if it can fit in one extent so
	 * that it doesn't get unnecessarily split into multiple
	 * extents.
	 */
	if (len <= EXT_UNINIT_MAX_LEN << blkbits)
		flags |= EXT4_GET_BLOCKS_NO_NORMALIZE;

	/* Prevent race condition between unwritten */
	ext4_flush_unwritten_io(inode);
retry:
	while (ret >= 0 && ret < max_blocks) {
		map.m_lblk = map.m_lblk + ret;
		map.m_len = max_blocks = max_blocks - ret;
		handle = ext4_journal_start(inode, EXT4_HT_MAP_BLOCKS,
					    credits);
		if (IS_ERR(handle)) {
			ret = PTR_ERR(handle);
			break;
		}
		ret = ext4_map_blocks(handle, inode, &map, flags);
		if (ret <= 0) {
#ifdef EXT4FS_DEBUG
			ext4_warning(inode->i_sb,
				     "inode #%lu: block %u: len %u: "
				     "ext4_ext_map_blocks returned %d",
				     inode->i_ino, map.m_lblk,
				     map.m_len, ret);
#endif
			ext4_mark_inode_dirty(handle, inode);
			ret2 = ext4_journal_stop(handle);
			break;
		}
		if ((map.m_lblk + ret) >= (EXT4_BLOCK_ALIGN(offset + len,
						blkbits) >> blkbits))
			new_size = offset + len;
		else
			new_size = ((loff_t) map.m_lblk + ret) << blkbits;

		ext4_falloc_update_inode(inode, mode, new_size,
					 (map.m_flags & EXT4_MAP_NEW));
		ext4_mark_inode_dirty(handle, inode);
		if ((file->f_flags & O_SYNC) && ret >= max_blocks)
			ext4_handle_sync(handle);
		ret2 = ext4_journal_stop(handle);
		if (ret2)
			break;
	}
	if (ret == -ENOSPC &&
			ext4_should_retry_alloc(inode->i_sb, &retries)) {
		ret = 0;
		goto retry;
	}
	mutex_unlock(&inode->i_mutex);
	trace_ext4_fallocate_exit(inode, offset, max_blocks,
				ret > 0 ? ret2 : ret);
	return ret > 0 ? ret2 : ret;
}

/*
 * This function convert a range of blocks to written extents
 * The caller of this function will pass the start offset and the size.
 * all unwritten extents within this range will be converted to
 * written extents.
 *
 * This function is called from the direct IO end io call back
 * function, to convert the fallocated extents after IO is completed.
 * Returns 0 on success.
 */
int ext4_convert_unwritten_extents(struct inode *inode, loff_t offset,
				    ssize_t len)
{
	handle_t *handle;
	unsigned int max_blocks;
	int ret = 0;
	int ret2 = 0;
	struct ext4_map_blocks map;
	unsigned int credits, blkbits = inode->i_blkbits;

	map.m_lblk = offset >> blkbits;
	/*
	 * We can't just convert len to max_blocks because
	 * If blocksize = 4096 offset = 3072 and len = 2048
	 */
	max_blocks = ((EXT4_BLOCK_ALIGN(len + offset, blkbits) >> blkbits) -
		      map.m_lblk);
	/*
	 * credits to insert 1 extent into extent tree
	 */
	credits = ext4_chunk_trans_blocks(inode, max_blocks);
	while (ret >= 0 && ret < max_blocks) {
		map.m_lblk += ret;
		map.m_len = (max_blocks -= ret);
		handle = ext4_journal_start(inode, EXT4_HT_MAP_BLOCKS, credits);
		if (IS_ERR(handle)) {
			ret = PTR_ERR(handle);
			break;
		}
		ret = ext4_map_blocks(handle, inode, &map,
				      EXT4_GET_BLOCKS_IO_CONVERT_EXT);
		if (ret <= 0)
			ext4_warning(inode->i_sb,
				     "inode #%lu: block %u: len %u: "
				     "ext4_ext_map_blocks returned %d",
				     inode->i_ino, map.m_lblk,
				     map.m_len, ret);
		ext4_mark_inode_dirty(handle, inode);
		ret2 = ext4_journal_stop(handle);
		if (ret <= 0 || ret2 )
			break;
	}
	return ret > 0 ? ret2 : ret;
}

/*
 * If newes is not existing extent (newes->ec_pblk equals zero) find
 * delayed extent at start of newes and update newes accordingly and
 * return start of the next delayed extent.
 *
 * If newes is existing extent (newes->ec_pblk is not equal zero)
 * return start of next delayed extent or EXT_MAX_BLOCKS if no delayed
 * extent found. Leave newes unmodified.
 */
static int ext4_find_delayed_extent(struct inode *inode,
				    struct extent_status *newes)
{
	struct extent_status es;
	ext4_lblk_t block, next_del;

	ext4_es_find_delayed_extent(inode, newes->es_lblk, &es);

	if (newes->es_pblk == 0) {
		/*
		 * No extent in extent-tree contains block @newes->es_pblk,
		 * then the block may stay in 1)a hole or 2)delayed-extent.
		 */
		if (es.es_len == 0)
			/* A hole found. */
			return 0;

		if (es.es_lblk > newes->es_lblk) {
			/* A hole found. */
			newes->es_len = min(es.es_lblk - newes->es_lblk,
					    newes->es_len);
			return 0;
		}

		newes->es_len = es.es_lblk + es.es_len - newes->es_lblk;
	}

	block = newes->es_lblk + newes->es_len;
	ext4_es_find_delayed_extent(inode, block, &es);
	if (es.es_len == 0)
		next_del = EXT_MAX_BLOCKS;
	else
		next_del = es.es_lblk;

	return next_del;
}
/* fiemap flags we can handle specified here */
#define EXT4_FIEMAP_FLAGS	(FIEMAP_FLAG_SYNC|FIEMAP_FLAG_XATTR)

static int ext4_xattr_fiemap(struct inode *inode,
				struct fiemap_extent_info *fieinfo)
{
	__u64 physical = 0;
	__u64 length;
	__u32 flags = FIEMAP_EXTENT_LAST;
	int blockbits = inode->i_sb->s_blocksize_bits;
	int error = 0;

	/* in-inode? */
	if (ext4_test_inode_state(inode, EXT4_STATE_XATTR)) {
		struct ext4_iloc iloc;
		int offset;	/* offset of xattr in inode */

		error = ext4_get_inode_loc(inode, &iloc);
		if (error)
			return error;
		physical = iloc.bh->b_blocknr << blockbits;
		offset = EXT4_GOOD_OLD_INODE_SIZE +
				EXT4_I(inode)->i_extra_isize;
		physical += offset;
		length = EXT4_SB(inode->i_sb)->s_inode_size - offset;
		flags |= FIEMAP_EXTENT_DATA_INLINE;
		brelse(iloc.bh);
	} else { /* external block */
		physical = EXT4_I(inode)->i_file_acl << blockbits;
		length = inode->i_sb->s_blocksize;
	}

	if (physical)
		error = fiemap_fill_next_extent(fieinfo, 0, physical,
						length, flags);
	return (error < 0 ? error : 0);
}

/*
 * ext4_ext_punch_hole
 *
 * Punches a hole of "length" bytes in a file starting
 * at byte "offset"
 *
 * @inode:  The inode of the file to punch a hole in
 * @offset: The starting byte offset of the hole
 * @length: The length of the hole
 *
 * Returns the number of blocks removed or negative on err
 */
int ext4_ext_punch_hole(struct file *file, loff_t offset, loff_t length)
{
	struct inode *inode = file_inode(file);
	struct super_block *sb = inode->i_sb;
	ext4_lblk_t first_block, stop_block;
	struct address_space *mapping = inode->i_mapping;
	handle_t *handle;
	loff_t first_page, last_page, page_len;
	loff_t first_page_offset, last_page_offset;
	int credits, err = 0;

	/*
	 * Write out all dirty pages to avoid race conditions
	 * Then release them.
	 */
	if (mapping->nrpages && mapping_tagged(mapping, PAGECACHE_TAG_DIRTY)) {
		err = filemap_write_and_wait_range(mapping,
			offset, offset + length - 1);

		if (err)
			return err;
	}

	mutex_lock(&inode->i_mutex);
	/* It's not possible punch hole on append only file */
	if (IS_APPEND(inode) || IS_IMMUTABLE(inode)) {
		err = -EPERM;
		goto out_mutex;
	}
	if (IS_SWAPFILE(inode)) {
		err = -ETXTBSY;
		goto out_mutex;
	}

	/* No need to punch hole beyond i_size */
	if (offset >= inode->i_size)
		goto out_mutex;

	/*
	 * If the hole extends beyond i_size, set the hole
	 * to end after the page that contains i_size
	 */
	if (offset + length > inode->i_size) {
		length = inode->i_size +
		   PAGE_CACHE_SIZE - (inode->i_size & (PAGE_CACHE_SIZE - 1)) -
		   offset;
	}

	first_page = (offset + PAGE_CACHE_SIZE - 1) >> PAGE_CACHE_SHIFT;
	last_page = (offset + length) >> PAGE_CACHE_SHIFT;

	first_page_offset = first_page << PAGE_CACHE_SHIFT;
	last_page_offset = last_page << PAGE_CACHE_SHIFT;

	/* Now release the pages */
	if (last_page_offset > first_page_offset) {
		truncate_pagecache_range(inode, first_page_offset,
					 last_page_offset - 1);
	}

	/* Wait all existing dio workers, newcomers will block on i_mutex */
	ext4_inode_block_unlocked_dio(inode);
	err = ext4_flush_unwritten_io(inode);
	if (err)
		goto out_dio;
	inode_dio_wait(inode);

	credits = ext4_writepage_trans_blocks(inode);
	handle = ext4_journal_start(inode, EXT4_HT_TRUNCATE, credits);
	if (IS_ERR(handle)) {
		err = PTR_ERR(handle);
		goto out_dio;
	}


	/*
	 * Now we need to zero out the non-page-aligned data in the
	 * pages at the start and tail of the hole, and unmap the buffer
	 * heads for the block aligned regions of the page that were
	 * completely zeroed.
	 */
	if (first_page > last_page) {
		/*
		 * If the file space being truncated is contained within a page
		 * just zero out and unmap the middle of that page
		 */
		err = ext4_discard_partial_page_buffers(handle,
			mapping, offset, length, 0);

		if (err)
			goto out;
	} else {
		/*
		 * zero out and unmap the partial page that contains
		 * the start of the hole
		 */
		page_len  = first_page_offset - offset;
		if (page_len > 0) {
			err = ext4_discard_partial_page_buffers(handle, mapping,
						   offset, page_len, 0);
			if (err)
				goto out;
		}

		/*
		 * zero out and unmap the partial page that contains
		 * the end of the hole
		 */
		page_len = offset + length - last_page_offset;
		if (page_len > 0) {
			err = ext4_discard_partial_page_buffers(handle, mapping,
					last_page_offset, page_len, 0);
			if (err)
				goto out;
		}
	}

	/*
	 * If i_size is contained in the last page, we need to
	 * unmap and zero the partial page after i_size
	 */
	if (inode->i_size >> PAGE_CACHE_SHIFT == last_page &&
	   inode->i_size % PAGE_CACHE_SIZE != 0) {

		page_len = PAGE_CACHE_SIZE -
			(inode->i_size & (PAGE_CACHE_SIZE - 1));

		if (page_len > 0) {
			err = ext4_discard_partial_page_buffers(handle,
			  mapping, inode->i_size, page_len, 0);

			if (err)
				goto out;
		}
	}

	first_block = (offset + sb->s_blocksize - 1) >>
		EXT4_BLOCK_SIZE_BITS(sb);
	stop_block = (offset + length) >> EXT4_BLOCK_SIZE_BITS(sb);

	/* If there are no blocks to remove, return now */
	if (first_block >= stop_block)
		goto out;

	down_write(&EXT4_I(inode)->i_data_sem);
	ext4_discard_preallocations(inode);

	err = ext4_es_remove_extent(inode, first_block,
				    stop_block - first_block);
	err = ext4_ext_remove_space(inode, first_block, stop_block - 1);

	ext4_discard_preallocations(inode);

	if (IS_SYNC(inode))
		ext4_handle_sync(handle);

	up_write(&EXT4_I(inode)->i_data_sem);

out:
	inode->i_mtime = inode->i_ctime = ext4_current_time(inode);
	ext4_mark_inode_dirty(handle, inode);
	ext4_journal_stop(handle);
out_dio:
	ext4_inode_resume_unlocked_dio(inode);
out_mutex:
	mutex_unlock(&inode->i_mutex);
	return err;
}

int ext4_fiemap(struct inode *inode, struct fiemap_extent_info *fieinfo,
		__u64 start, __u64 len)
{
	ext4_lblk_t start_blk;
	int error = 0;

	if (ext4_has_inline_data(inode)) {
		int has_inline = 1;

		error = ext4_inline_data_fiemap(inode, fieinfo, &has_inline);

		if (has_inline)
			return error;
	}

	/* fallback to generic here if not in extents fmt */
	if (!(ext4_test_inode_flag(inode, EXT4_INODE_EXTENTS)))
		return generic_block_fiemap(inode, fieinfo, start, len,
			ext4_get_block);

	if (fiemap_check_flags(fieinfo, EXT4_FIEMAP_FLAGS))
		return -EBADR;

	if (fieinfo->fi_flags & FIEMAP_FLAG_XATTR) {
		error = ext4_xattr_fiemap(inode, fieinfo);
	} else {
		ext4_lblk_t len_blks;
		__u64 last_blk;

		start_blk = start >> inode->i_sb->s_blocksize_bits;
		last_blk = (start + len - 1) >> inode->i_sb->s_blocksize_bits;
		if (last_blk >= EXT_MAX_BLOCKS)
			last_blk = EXT_MAX_BLOCKS-1;
		len_blks = ((ext4_lblk_t) last_blk) - start_blk + 1;

		/*
		 * Walk the extent tree gathering extent information
		 * and pushing extents back to the user.
		 */
		error = ext4_fill_fiemap_extents(inode, start_blk,
						 len_blks, fieinfo);
	}

	return error;
}<|MERGE_RESOLUTION|>--- conflicted
+++ resolved
@@ -955,11 +955,7 @@
 		goto cleanup;
 	}
 	bh = sb_getblk(inode->i_sb, newblock);
-<<<<<<< HEAD
-	if (!bh) {
-=======
 	if (unlikely(!bh)) {
->>>>>>> f6161aa1
 		err = -ENOMEM;
 		goto cleanup;
 	}
@@ -1032,11 +1028,7 @@
 		oldblock = newblock;
 		newblock = ablocks[--a];
 		bh = sb_getblk(inode->i_sb, newblock);
-<<<<<<< HEAD
-		if (!bh) {
-=======
 		if (unlikely(!bh)) {
->>>>>>> f6161aa1
 			err = -ENOMEM;
 			goto cleanup;
 		}
@@ -1149,11 +1141,7 @@
 		return err;
 
 	bh = sb_getblk(inode->i_sb, newblock);
-<<<<<<< HEAD
-	if (!bh)
-=======
 	if (unlikely(!bh))
->>>>>>> f6161aa1
 		return -ENOMEM;
 	lock_buffer(bh);
 
