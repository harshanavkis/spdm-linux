/*
 *  linux/fs/ext4/inode.c
 *
 * Copyright (C) 1992, 1993, 1994, 1995
 * Remy Card (card@masi.ibp.fr)
 * Laboratoire MASI - Institut Blaise Pascal
 * Universite Pierre et Marie Curie (Paris VI)
 *
 *  from
 *
 *  linux/fs/minix/inode.c
 *
 *  Copyright (C) 1991, 1992  Linus Torvalds
 *
 *  64-bit file support on 64-bit platforms by Jakub Jelinek
 *	(jj@sunsite.ms.mff.cuni.cz)
 *
 *  Assorted race fixes, rewrite of ext4_get_block() by Al Viro, 2000
 */

#include <linux/fs.h>
#include <linux/time.h>
#include <linux/jbd2.h>
#include <linux/highuid.h>
#include <linux/pagemap.h>
#include <linux/quotaops.h>
#include <linux/string.h>
#include <linux/buffer_head.h>
#include <linux/writeback.h>
#include <linux/pagevec.h>
#include <linux/mpage.h>
#include <linux/namei.h>
#include <linux/uio.h>
#include <linux/bio.h>
#include <linux/workqueue.h>
#include <linux/kernel.h>
#include <linux/printk.h>
#include <linux/slab.h>
#include <linux/ratelimit.h>

#include "ext4_jbd2.h"
#include "xattr.h"
#include "acl.h"
#include "truncate.h"
#include "richacl.h"

#include <trace/events/ext4.h>

#define MPAGE_DA_EXTENT_TAIL 0x01

static __u32 ext4_inode_csum(struct inode *inode, struct ext4_inode *raw,
			      struct ext4_inode_info *ei)
{
	struct ext4_sb_info *sbi = EXT4_SB(inode->i_sb);
	__u16 csum_lo;
	__u16 csum_hi = 0;
	__u32 csum;

	csum_lo = raw->i_checksum_lo;
	raw->i_checksum_lo = 0;
	if (EXT4_INODE_SIZE(inode->i_sb) > EXT4_GOOD_OLD_INODE_SIZE &&
	    EXT4_FITS_IN_INODE(raw, ei, i_checksum_hi)) {
		csum_hi = raw->i_checksum_hi;
		raw->i_checksum_hi = 0;
	}

	csum = ext4_chksum(sbi, ei->i_csum_seed, (__u8 *)raw,
			   EXT4_INODE_SIZE(inode->i_sb));

	raw->i_checksum_lo = csum_lo;
	if (EXT4_INODE_SIZE(inode->i_sb) > EXT4_GOOD_OLD_INODE_SIZE &&
	    EXT4_FITS_IN_INODE(raw, ei, i_checksum_hi))
		raw->i_checksum_hi = csum_hi;

	return csum;
}

static int ext4_inode_csum_verify(struct inode *inode, struct ext4_inode *raw,
				  struct ext4_inode_info *ei)
{
	__u32 provided, calculated;

	if (EXT4_SB(inode->i_sb)->s_es->s_creator_os !=
	    cpu_to_le32(EXT4_OS_LINUX) ||
	    !EXT4_HAS_RO_COMPAT_FEATURE(inode->i_sb,
		EXT4_FEATURE_RO_COMPAT_METADATA_CSUM))
		return 1;

	provided = le16_to_cpu(raw->i_checksum_lo);
	calculated = ext4_inode_csum(inode, raw, ei);
	if (EXT4_INODE_SIZE(inode->i_sb) > EXT4_GOOD_OLD_INODE_SIZE &&
	    EXT4_FITS_IN_INODE(raw, ei, i_checksum_hi))
		provided |= ((__u32)le16_to_cpu(raw->i_checksum_hi)) << 16;
	else
		calculated &= 0xFFFF;

	return provided == calculated;
}

static void ext4_inode_csum_set(struct inode *inode, struct ext4_inode *raw,
				struct ext4_inode_info *ei)
{
	__u32 csum;

	if (EXT4_SB(inode->i_sb)->s_es->s_creator_os !=
	    cpu_to_le32(EXT4_OS_LINUX) ||
	    !EXT4_HAS_RO_COMPAT_FEATURE(inode->i_sb,
		EXT4_FEATURE_RO_COMPAT_METADATA_CSUM))
		return;

	csum = ext4_inode_csum(inode, raw, ei);
	raw->i_checksum_lo = cpu_to_le16(csum & 0xFFFF);
	if (EXT4_INODE_SIZE(inode->i_sb) > EXT4_GOOD_OLD_INODE_SIZE &&
	    EXT4_FITS_IN_INODE(raw, ei, i_checksum_hi))
		raw->i_checksum_hi = cpu_to_le16(csum >> 16);
}

static inline int ext4_begin_ordered_truncate(struct inode *inode,
					      loff_t new_size)
{
	trace_ext4_begin_ordered_truncate(inode, new_size);
	/*
	 * If jinode is zero, then we never opened the file for
	 * writing, so there's no need to call
	 * jbd2_journal_begin_ordered_truncate() since there's no
	 * outstanding writes we need to flush.
	 */
	if (!EXT4_I(inode)->jinode)
		return 0;
	return jbd2_journal_begin_ordered_truncate(EXT4_JOURNAL(inode),
						   EXT4_I(inode)->jinode,
						   new_size);
}

static void ext4_invalidatepage(struct page *page, unsigned long offset);
static int noalloc_get_block_write(struct inode *inode, sector_t iblock,
				   struct buffer_head *bh_result, int create);
static int ext4_set_bh_endio(struct buffer_head *bh, struct inode *inode);
static void ext4_end_io_buffer_write(struct buffer_head *bh, int uptodate);
static int __ext4_journalled_writepage(struct page *page, unsigned int len);
static int ext4_bh_delay_or_unwritten(handle_t *handle, struct buffer_head *bh);
static int ext4_discard_partial_page_buffers_no_lock(handle_t *handle,
		struct inode *inode, struct page *page, loff_t from,
		loff_t length, int flags);

/*
 * Test whether an inode is a fast symlink.
 */
static int ext4_inode_is_fast_symlink(struct inode *inode)
{
	int ea_blocks = EXT4_I(inode)->i_file_acl ?
		(inode->i_sb->s_blocksize >> 9) : 0;

	return (S_ISLNK(inode->i_mode) && inode->i_blocks - ea_blocks == 0);
}

/*
 * Restart the transaction associated with *handle.  This does a commit,
 * so before we call here everything must be consistently dirtied against
 * this transaction.
 */
int ext4_truncate_restart_trans(handle_t *handle, struct inode *inode,
				 int nblocks)
{
	int ret;

	/*
	 * Drop i_data_sem to avoid deadlock with ext4_map_blocks.  At this
	 * moment, get_block can be called only for blocks inside i_size since
	 * page cache has been already dropped and writes are blocked by
	 * i_mutex. So we can safely drop the i_data_sem here.
	 */
	BUG_ON(EXT4_JOURNAL(inode) == NULL);
	jbd_debug(2, "restarting handle %p\n", handle);
	up_write(&EXT4_I(inode)->i_data_sem);
	ret = ext4_journal_restart(handle, nblocks);
	down_write(&EXT4_I(inode)->i_data_sem);
	ext4_discard_preallocations(inode);

	return ret;
}

/*
 * Called at the last iput() if i_nlink is zero.
 */
void ext4_evict_inode(struct inode *inode)
{
	handle_t *handle;
	int err;

	trace_ext4_evict_inode(inode);

	ext4_ioend_wait(inode);

	if (inode->i_nlink) {
		/*
		 * When journalling data dirty buffers are tracked only in the
		 * journal. So although mm thinks everything is clean and
		 * ready for reaping the inode might still have some pages to
		 * write in the running transaction or waiting to be
		 * checkpointed. Thus calling jbd2_journal_invalidatepage()
		 * (via truncate_inode_pages()) to discard these buffers can
		 * cause data loss. Also even if we did not discard these
		 * buffers, we would have no way to find them after the inode
		 * is reaped and thus user could see stale data if he tries to
		 * read them before the transaction is checkpointed. So be
		 * careful and force everything to disk here... We use
		 * ei->i_datasync_tid to store the newest transaction
		 * containing inode's data.
		 *
		 * Note that directories do not have this problem because they
		 * don't use page cache.
		 */
		if (ext4_should_journal_data(inode) &&
		    (S_ISLNK(inode->i_mode) || S_ISREG(inode->i_mode))) {
			journal_t *journal = EXT4_SB(inode->i_sb)->s_journal;
			tid_t commit_tid = EXT4_I(inode)->i_datasync_tid;

			jbd2_log_start_commit(journal, commit_tid);
			jbd2_log_wait_commit(journal, commit_tid);
			filemap_write_and_wait(&inode->i_data);
		}
		truncate_inode_pages(&inode->i_data, 0);
		goto no_delete;
	}

	if (!is_bad_inode(inode))
		dquot_initialize(inode);

	if (ext4_should_order_data(inode))
		ext4_begin_ordered_truncate(inode, 0);
	truncate_inode_pages(&inode->i_data, 0);

	if (is_bad_inode(inode))
		goto no_delete;

	/*
	 * Protect us against freezing - iput() caller didn't have to have any
	 * protection against it
	 */
	sb_start_intwrite(inode->i_sb);
	handle = ext4_journal_start(inode, ext4_blocks_for_truncate(inode)+3);
	if (IS_ERR(handle)) {
		ext4_std_error(inode->i_sb, PTR_ERR(handle));
		/*
		 * If we're going to skip the normal cleanup, we still need to
		 * make sure that the in-core orphan linked list is properly
		 * cleaned up.
		 */
		ext4_orphan_del(NULL, inode);
		sb_end_intwrite(inode->i_sb);
		goto no_delete;
	}

	if (IS_SYNC(inode))
		ext4_handle_sync(handle);
	inode->i_size = 0;
	err = ext4_mark_inode_dirty(handle, inode);
	if (err) {
		ext4_warning(inode->i_sb,
			     "couldn't mark inode dirty (err %d)", err);
		goto stop_handle;
	}
	if (inode->i_blocks)
		ext4_truncate(inode);

	/*
	 * ext4_ext_truncate() doesn't reserve any slop when it
	 * restarts journal transactions; therefore there may not be
	 * enough credits left in the handle to remove the inode from
	 * the orphan list and set the dtime field.
	 */
	if (!ext4_handle_has_enough_credits(handle, 3)) {
		err = ext4_journal_extend(handle, 3);
		if (err > 0)
			err = ext4_journal_restart(handle, 3);
		if (err != 0) {
			ext4_warning(inode->i_sb,
				     "couldn't extend journal (err %d)", err);
		stop_handle:
			ext4_journal_stop(handle);
			ext4_orphan_del(NULL, inode);
			sb_end_intwrite(inode->i_sb);
			goto no_delete;
		}
	}

	/*
	 * Kill off the orphan record which ext4_truncate created.
	 * AKPM: I think this can be inside the above `if'.
	 * Note that ext4_orphan_del() has to be able to cope with the
	 * deletion of a non-existent orphan - this is because we don't
	 * know if ext4_truncate() actually created an orphan record.
	 * (Well, we could do this if we need to, but heck - it works)
	 */
	ext4_orphan_del(handle, inode);
	EXT4_I(inode)->i_dtime	= get_seconds();

	/*
	 * One subtle ordering requirement: if anything has gone wrong
	 * (transaction abort, IO errors, whatever), then we can still
	 * do these next steps (the fs will already have been marked as
	 * having errors), but we can't free the inode if the mark_dirty
	 * fails.
	 */
	if (ext4_mark_inode_dirty(handle, inode))
		/* If that failed, just do the required in-core inode clear. */
		ext4_clear_inode(inode);
	else
		ext4_free_inode(handle, inode);
	ext4_journal_stop(handle);
	sb_end_intwrite(inode->i_sb);
	return;
no_delete:
	ext4_clear_inode(inode);	/* We must guarantee clearing of inode... */
}

#ifdef CONFIG_QUOTA
qsize_t *ext4_get_reserved_space(struct inode *inode)
{
	return &EXT4_I(inode)->i_reserved_quota;
}
#endif

/*
 * Calculate the number of metadata blocks need to reserve
 * to allocate a block located at @lblock
 */
static int ext4_calc_metadata_amount(struct inode *inode, ext4_lblk_t lblock)
{
	if (ext4_test_inode_flag(inode, EXT4_INODE_EXTENTS))
		return ext4_ext_calc_metadata_amount(inode, lblock);

	return ext4_ind_calc_metadata_amount(inode, lblock);
}

/*
 * Called with i_data_sem down, which is important since we can call
 * ext4_discard_preallocations() from here.
 */
void ext4_da_update_reserve_space(struct inode *inode,
					int used, int quota_claim)
{
	struct ext4_sb_info *sbi = EXT4_SB(inode->i_sb);
	struct ext4_inode_info *ei = EXT4_I(inode);

	spin_lock(&ei->i_block_reservation_lock);
	trace_ext4_da_update_reserve_space(inode, used, quota_claim);
	if (unlikely(used > ei->i_reserved_data_blocks)) {
		ext4_msg(inode->i_sb, KERN_NOTICE, "%s: ino %lu, used %d "
			 "with only %d reserved data blocks",
			 __func__, inode->i_ino, used,
			 ei->i_reserved_data_blocks);
		WARN_ON(1);
		used = ei->i_reserved_data_blocks;
	}

	if (unlikely(ei->i_allocated_meta_blocks > ei->i_reserved_meta_blocks)) {
		ext4_msg(inode->i_sb, KERN_NOTICE, "%s: ino %lu, allocated %d "
			 "with only %d reserved metadata blocks\n", __func__,
			 inode->i_ino, ei->i_allocated_meta_blocks,
			 ei->i_reserved_meta_blocks);
		WARN_ON(1);
		ei->i_allocated_meta_blocks = ei->i_reserved_meta_blocks;
	}

	/* Update per-inode reservations */
	ei->i_reserved_data_blocks -= used;
	ei->i_reserved_meta_blocks -= ei->i_allocated_meta_blocks;
	percpu_counter_sub(&sbi->s_dirtyclusters_counter,
			   used + ei->i_allocated_meta_blocks);
	ei->i_allocated_meta_blocks = 0;

	if (ei->i_reserved_data_blocks == 0) {
		/*
		 * We can release all of the reserved metadata blocks
		 * only when we have written all of the delayed
		 * allocation blocks.
		 */
		percpu_counter_sub(&sbi->s_dirtyclusters_counter,
				   ei->i_reserved_meta_blocks);
		ei->i_reserved_meta_blocks = 0;
		ei->i_da_metadata_calc_len = 0;
	}
	spin_unlock(&EXT4_I(inode)->i_block_reservation_lock);

	/* Update quota subsystem for data blocks */
	if (quota_claim)
		dquot_claim_block(inode, EXT4_C2B(sbi, used));
	else {
		/*
		 * We did fallocate with an offset that is already delayed
		 * allocated. So on delayed allocated writeback we should
		 * not re-claim the quota for fallocated blocks.
		 */
		dquot_release_reservation_block(inode, EXT4_C2B(sbi, used));
	}

	/*
	 * If we have done all the pending block allocations and if
	 * there aren't any writers on the inode, we can discard the
	 * inode's preallocations.
	 */
	if ((ei->i_reserved_data_blocks == 0) &&
	    (atomic_read(&inode->i_writecount) == 0))
		ext4_discard_preallocations(inode);
}

static int __check_block_validity(struct inode *inode, const char *func,
				unsigned int line,
				struct ext4_map_blocks *map)
{
	if (!ext4_data_block_valid(EXT4_SB(inode->i_sb), map->m_pblk,
				   map->m_len)) {
		ext4_error_inode(inode, func, line, map->m_pblk,
				 "lblock %lu mapped to illegal pblock "
				 "(length %d)", (unsigned long) map->m_lblk,
				 map->m_len);
		return -EIO;
	}
	return 0;
}

#define check_block_validity(inode, map)	\
	__check_block_validity((inode), __func__, __LINE__, (map))

/*
 * Return the number of contiguous dirty pages in a given inode
 * starting at page frame idx.
 */
static pgoff_t ext4_num_dirty_pages(struct inode *inode, pgoff_t idx,
				    unsigned int max_pages)
{
	struct address_space *mapping = inode->i_mapping;
	pgoff_t	index;
	struct pagevec pvec;
	pgoff_t num = 0;
	int i, nr_pages, done = 0;

	if (max_pages == 0)
		return 0;
	pagevec_init(&pvec, 0);
	while (!done) {
		index = idx;
		nr_pages = pagevec_lookup_tag(&pvec, mapping, &index,
					      PAGECACHE_TAG_DIRTY,
					      (pgoff_t)PAGEVEC_SIZE);
		if (nr_pages == 0)
			break;
		for (i = 0; i < nr_pages; i++) {
			struct page *page = pvec.pages[i];
			struct buffer_head *bh, *head;

			lock_page(page);
			if (unlikely(page->mapping != mapping) ||
			    !PageDirty(page) ||
			    PageWriteback(page) ||
			    page->index != idx) {
				done = 1;
				unlock_page(page);
				break;
			}
			if (page_has_buffers(page)) {
				bh = head = page_buffers(page);
				do {
					if (!buffer_delay(bh) &&
					    !buffer_unwritten(bh))
						done = 1;
					bh = bh->b_this_page;
				} while (!done && (bh != head));
			}
			unlock_page(page);
			if (done)
				break;
			idx++;
			num++;
			if (num >= max_pages) {
				done = 1;
				break;
			}
		}
		pagevec_release(&pvec);
	}
	return num;
}

/*
 * The ext4_map_blocks() function tries to look up the requested blocks,
 * and returns if the blocks are already mapped.
 *
 * Otherwise it takes the write lock of the i_data_sem and allocate blocks
 * and store the allocated blocks in the result buffer head and mark it
 * mapped.
 *
 * If file type is extents based, it will call ext4_ext_map_blocks(),
 * Otherwise, call with ext4_ind_map_blocks() to handle indirect mapping
 * based files
 *
 * On success, it returns the number of blocks being mapped or allocate.
 * if create==0 and the blocks are pre-allocated and uninitialized block,
 * the result buffer head is unmapped. If the create ==1, it will make sure
 * the buffer head is mapped.
 *
 * It returns 0 if plain look up failed (blocks have not been allocated), in
 * that case, buffer head is unmapped
 *
 * It returns the error in case of allocation failure.
 */
int ext4_map_blocks(handle_t *handle, struct inode *inode,
		    struct ext4_map_blocks *map, int flags)
{
	int retval;

	map->m_flags = 0;
	ext_debug("ext4_map_blocks(): inode %lu, flag %d, max_blocks %u,"
		  "logical block %lu\n", inode->i_ino, flags, map->m_len,
		  (unsigned long) map->m_lblk);
	/*
	 * Try to see if we can get the block without requesting a new
	 * file system block.
	 */
	if (!(flags & EXT4_GET_BLOCKS_NO_LOCK))
		down_read((&EXT4_I(inode)->i_data_sem));
	if (ext4_test_inode_flag(inode, EXT4_INODE_EXTENTS)) {
		retval = ext4_ext_map_blocks(handle, inode, map, flags &
					     EXT4_GET_BLOCKS_KEEP_SIZE);
	} else {
		retval = ext4_ind_map_blocks(handle, inode, map, flags &
					     EXT4_GET_BLOCKS_KEEP_SIZE);
	}
	if (!(flags & EXT4_GET_BLOCKS_NO_LOCK))
		up_read((&EXT4_I(inode)->i_data_sem));

	if (retval > 0 && map->m_flags & EXT4_MAP_MAPPED) {
		int ret;
		if (flags & EXT4_GET_BLOCKS_DELALLOC_RESERVE) {
			/* delayed alloc may be allocated by fallocate and
			 * coverted to initialized by directIO.
			 * we need to handle delayed extent here.
			 */
			down_write((&EXT4_I(inode)->i_data_sem));
			goto delayed_mapped;
		}
		ret = check_block_validity(inode, map);
		if (ret != 0)
			return ret;
	}

	/* If it is only a block(s) look up */
	if ((flags & EXT4_GET_BLOCKS_CREATE) == 0)
		return retval;

	/*
	 * Returns if the blocks have already allocated
	 *
	 * Note that if blocks have been preallocated
	 * ext4_ext_get_block() returns the create = 0
	 * with buffer head unmapped.
	 */
	if (retval > 0 && map->m_flags & EXT4_MAP_MAPPED)
		return retval;

	/*
	 * When we call get_blocks without the create flag, the
	 * BH_Unwritten flag could have gotten set if the blocks
	 * requested were part of a uninitialized extent.  We need to
	 * clear this flag now that we are committed to convert all or
	 * part of the uninitialized extent to be an initialized
	 * extent.  This is because we need to avoid the combination
	 * of BH_Unwritten and BH_Mapped flags being simultaneously
	 * set on the buffer_head.
	 */
	map->m_flags &= ~EXT4_MAP_UNWRITTEN;

	/*
	 * New blocks allocate and/or writing to uninitialized extent
	 * will possibly result in updating i_data, so we take
	 * the write lock of i_data_sem, and call get_blocks()
	 * with create == 1 flag.
	 */
	down_write((&EXT4_I(inode)->i_data_sem));

	/*
	 * if the caller is from delayed allocation writeout path
	 * we have already reserved fs blocks for allocation
	 * let the underlying get_block() function know to
	 * avoid double accounting
	 */
	if (flags & EXT4_GET_BLOCKS_DELALLOC_RESERVE)
		ext4_set_inode_state(inode, EXT4_STATE_DELALLOC_RESERVED);
	/*
	 * We need to check for EXT4 here because migrate
	 * could have changed the inode type in between
	 */
	if (ext4_test_inode_flag(inode, EXT4_INODE_EXTENTS)) {
		retval = ext4_ext_map_blocks(handle, inode, map, flags);
	} else {
		retval = ext4_ind_map_blocks(handle, inode, map, flags);

		if (retval > 0 && map->m_flags & EXT4_MAP_NEW) {
			/*
			 * We allocated new blocks which will result in
			 * i_data's format changing.  Force the migrate
			 * to fail by clearing migrate flags
			 */
			ext4_clear_inode_state(inode, EXT4_STATE_EXT_MIGRATE);
		}

		/*
		 * Update reserved blocks/metadata blocks after successful
		 * block allocation which had been deferred till now. We don't
		 * support fallocate for non extent files. So we can update
		 * reserve space here.
		 */
		if ((retval > 0) &&
			(flags & EXT4_GET_BLOCKS_DELALLOC_RESERVE))
			ext4_da_update_reserve_space(inode, retval, 1);
	}
	if (flags & EXT4_GET_BLOCKS_DELALLOC_RESERVE) {
		ext4_clear_inode_state(inode, EXT4_STATE_DELALLOC_RESERVED);

		if (retval > 0 && map->m_flags & EXT4_MAP_MAPPED) {
			int ret;
delayed_mapped:
			/* delayed allocation blocks has been allocated */
			ret = ext4_es_remove_extent(inode, map->m_lblk,
						    map->m_len);
			if (ret < 0)
				retval = ret;
		}
	}

	up_write((&EXT4_I(inode)->i_data_sem));
	if (retval > 0 && map->m_flags & EXT4_MAP_MAPPED) {
		int ret = check_block_validity(inode, map);
		if (ret != 0)
			return ret;
	}
	return retval;
}

/* Maximum number of blocks we map for direct IO at once. */
#define DIO_MAX_BLOCKS 4096

static int _ext4_get_block(struct inode *inode, sector_t iblock,
			   struct buffer_head *bh, int flags)
{
	handle_t *handle = ext4_journal_current_handle();
	struct ext4_map_blocks map;
	int ret = 0, started = 0;
	int dio_credits;

	if (ext4_has_inline_data(inode))
		return -ERANGE;

	map.m_lblk = iblock;
	map.m_len = bh->b_size >> inode->i_blkbits;

	if (flags && !(flags & EXT4_GET_BLOCKS_NO_LOCK) && !handle) {
		/* Direct IO write... */
		if (map.m_len > DIO_MAX_BLOCKS)
			map.m_len = DIO_MAX_BLOCKS;
		dio_credits = ext4_chunk_trans_blocks(inode, map.m_len);
		handle = ext4_journal_start(inode, dio_credits);
		if (IS_ERR(handle)) {
			ret = PTR_ERR(handle);
			return ret;
		}
		started = 1;
	}

	ret = ext4_map_blocks(handle, inode, &map, flags);
	if (ret > 0) {
		map_bh(bh, inode->i_sb, map.m_pblk);
		bh->b_state = (bh->b_state & ~EXT4_MAP_FLAGS) | map.m_flags;
		bh->b_size = inode->i_sb->s_blocksize * map.m_len;
		ret = 0;
	}
	if (started)
		ext4_journal_stop(handle);
	return ret;
}

int ext4_get_block(struct inode *inode, sector_t iblock,
		   struct buffer_head *bh, int create)
{
	return _ext4_get_block(inode, iblock, bh,
			       create ? EXT4_GET_BLOCKS_CREATE : 0);
}

/*
 * `handle' can be NULL if create is zero
 */
struct buffer_head *ext4_getblk(handle_t *handle, struct inode *inode,
				ext4_lblk_t block, int create, int *errp)
{
	struct ext4_map_blocks map;
	struct buffer_head *bh;
	int fatal = 0, err;

	J_ASSERT(handle != NULL || create == 0);

	map.m_lblk = block;
	map.m_len = 1;
	err = ext4_map_blocks(handle, inode, &map,
			      create ? EXT4_GET_BLOCKS_CREATE : 0);

	/* ensure we send some value back into *errp */
	*errp = 0;

	if (err < 0)
		*errp = err;
	if (err <= 0)
		return NULL;

	bh = sb_getblk(inode->i_sb, map.m_pblk);
	if (!bh) {
		*errp = -EIO;
		return NULL;
	}
	if (map.m_flags & EXT4_MAP_NEW) {
		J_ASSERT(create != 0);
		J_ASSERT(handle != NULL);

		/*
		 * Now that we do not always journal data, we should
		 * keep in mind whether this should always journal the
		 * new buffer as metadata.  For now, regular file
		 * writes use ext4_get_block instead, so it's not a
		 * problem.
		 */
		lock_buffer(bh);
		BUFFER_TRACE(bh, "call get_create_access");
		fatal = ext4_journal_get_create_access(handle, bh);
		if (!fatal && !buffer_uptodate(bh)) {
			memset(bh->b_data, 0, inode->i_sb->s_blocksize);
			set_buffer_uptodate(bh);
		}
		unlock_buffer(bh);
		BUFFER_TRACE(bh, "call ext4_handle_dirty_metadata");
		err = ext4_handle_dirty_metadata(handle, inode, bh);
		if (!fatal)
			fatal = err;
	} else {
		BUFFER_TRACE(bh, "not a new buffer");
	}
	if (fatal) {
		*errp = fatal;
		brelse(bh);
		bh = NULL;
	}
	return bh;
}

struct buffer_head *ext4_bread(handle_t *handle, struct inode *inode,
			       ext4_lblk_t block, int create, int *err)
{
	struct buffer_head *bh;

	bh = ext4_getblk(handle, inode, block, create, err);
	if (!bh)
		return bh;
	if (buffer_uptodate(bh))
		return bh;
	ll_rw_block(READ | REQ_META | REQ_PRIO, 1, &bh);
	wait_on_buffer(bh);
	if (buffer_uptodate(bh))
		return bh;
	put_bh(bh);
	*err = -EIO;
	return NULL;
}

int ext4_walk_page_buffers(handle_t *handle,
			   struct buffer_head *head,
			   unsigned from,
			   unsigned to,
			   int *partial,
			   int (*fn)(handle_t *handle,
				     struct buffer_head *bh))
{
	struct buffer_head *bh;
	unsigned block_start, block_end;
	unsigned blocksize = head->b_size;
	int err, ret = 0;
	struct buffer_head *next;

	for (bh = head, block_start = 0;
	     ret == 0 && (bh != head || !block_start);
	     block_start = block_end, bh = next) {
		next = bh->b_this_page;
		block_end = block_start + blocksize;
		if (block_end <= from || block_start >= to) {
			if (partial && !buffer_uptodate(bh))
				*partial = 1;
			continue;
		}
		err = (*fn)(handle, bh);
		if (!ret)
			ret = err;
	}
	return ret;
}

/*
 * To preserve ordering, it is essential that the hole instantiation and
 * the data write be encapsulated in a single transaction.  We cannot
 * close off a transaction and start a new one between the ext4_get_block()
 * and the commit_write().  So doing the jbd2_journal_start at the start of
 * prepare_write() is the right place.
 *
 * Also, this function can nest inside ext4_writepage() ->
 * block_write_full_page(). In that case, we *know* that ext4_writepage()
 * has generated enough buffer credits to do the whole page.  So we won't
 * block on the journal in that case, which is good, because the caller may
 * be PF_MEMALLOC.
 *
 * By accident, ext4 can be reentered when a transaction is open via
 * quota file writes.  If we were to commit the transaction while thus
 * reentered, there can be a deadlock - we would be holding a quota
 * lock, and the commit would never complete if another thread had a
 * transaction open and was blocking on the quota lock - a ranking
 * violation.
 *
 * So what we do is to rely on the fact that jbd2_journal_stop/journal_start
 * will _not_ run commit under these circumstances because handle->h_ref
 * is elevated.  We'll still have enough credits for the tiny quotafile
 * write.
 */
int do_journal_get_write_access(handle_t *handle,
				struct buffer_head *bh)
{
	int dirty = buffer_dirty(bh);
	int ret;

	if (!buffer_mapped(bh) || buffer_freed(bh))
		return 0;
	/*
	 * __block_write_begin() could have dirtied some buffers. Clean
	 * the dirty bit as jbd2_journal_get_write_access() could complain
	 * otherwise about fs integrity issues. Setting of the dirty bit
	 * by __block_write_begin() isn't a real problem here as we clear
	 * the bit before releasing a page lock and thus writeback cannot
	 * ever write the buffer.
	 */
	if (dirty)
		clear_buffer_dirty(bh);
	ret = ext4_journal_get_write_access(handle, bh);
	if (!ret && dirty)
		ret = ext4_handle_dirty_metadata(handle, NULL, bh);
	return ret;
}

static int ext4_get_block_write_nolock(struct inode *inode, sector_t iblock,
		   struct buffer_head *bh_result, int create);
static int ext4_write_begin(struct file *file, struct address_space *mapping,
			    loff_t pos, unsigned len, unsigned flags,
			    struct page **pagep, void **fsdata)
{
	struct inode *inode = mapping->host;
	int ret, needed_blocks;
	handle_t *handle;
	int retries = 0;
	struct page *page;
	pgoff_t index;
	unsigned from, to;

	trace_ext4_write_begin(inode, pos, len, flags);
	/*
	 * Reserve one block more for addition to orphan list in case
	 * we allocate blocks but write fails for some reason
	 */
	needed_blocks = ext4_writepage_trans_blocks(inode) + 1;
	index = pos >> PAGE_CACHE_SHIFT;
	from = pos & (PAGE_CACHE_SIZE - 1);
	to = from + len;

	if (ext4_test_inode_state(inode, EXT4_STATE_MAY_INLINE_DATA)) {
		ret = ext4_try_to_write_inline_data(mapping, inode, pos, len,
						    flags, pagep);
		if (ret < 0)
			goto out;
		if (ret == 1) {
			ret = 0;
			goto out;
		}
	}

retry:
	handle = ext4_journal_start(inode, needed_blocks);
	if (IS_ERR(handle)) {
		ret = PTR_ERR(handle);
		goto out;
	}

	/* We cannot recurse into the filesystem as the transaction is already
	 * started */
	flags |= AOP_FLAG_NOFS;

	page = grab_cache_page_write_begin(mapping, index, flags);
	if (!page) {
		ext4_journal_stop(handle);
		ret = -ENOMEM;
		goto out;
	}

	*pagep = page;

	if (ext4_should_dioread_nolock(inode))
		ret = __block_write_begin(page, pos, len, ext4_get_block_write);
	else
		ret = __block_write_begin(page, pos, len, ext4_get_block);

	if (!ret && ext4_should_journal_data(inode)) {
		ret = ext4_walk_page_buffers(handle, page_buffers(page),
					     from, to, NULL,
					     do_journal_get_write_access);
	}

	if (ret) {
		unlock_page(page);
		page_cache_release(page);
		/*
		 * __block_write_begin may have instantiated a few blocks
		 * outside i_size.  Trim these off again. Don't need
		 * i_size_read because we hold i_mutex.
		 *
		 * Add inode to orphan list in case we crash before
		 * truncate finishes
		 */
		if (pos + len > inode->i_size && ext4_can_truncate(inode))
			ext4_orphan_add(handle, inode);

		ext4_journal_stop(handle);
		if (pos + len > inode->i_size) {
			ext4_truncate_failed_write(inode);
			/*
			 * If truncate failed early the inode might
			 * still be on the orphan list; we need to
			 * make sure the inode is removed from the
			 * orphan list in that case.
			 */
			if (inode->i_nlink)
				ext4_orphan_del(NULL, inode);
		}
	}

	if (ret == -ENOSPC && ext4_should_retry_alloc(inode->i_sb, &retries))
		goto retry;
out:
	return ret;
}

/* For write_end() in data=journal mode */
static int write_end_fn(handle_t *handle, struct buffer_head *bh)
{
	if (!buffer_mapped(bh) || buffer_freed(bh))
		return 0;
	set_buffer_uptodate(bh);
	return ext4_handle_dirty_metadata(handle, NULL, bh);
}

static int ext4_generic_write_end(struct file *file,
				  struct address_space *mapping,
				  loff_t pos, unsigned len, unsigned copied,
				  struct page *page, void *fsdata)
{
	int i_size_changed = 0;
	struct inode *inode = mapping->host;
	handle_t *handle = ext4_journal_current_handle();

	if (ext4_has_inline_data(inode))
		copied = ext4_write_inline_data_end(inode, pos, len,
						    copied, page);
	else
		copied = block_write_end(file, mapping, pos,
					 len, copied, page, fsdata);

	/*
	 * No need to use i_size_read() here, the i_size
	 * cannot change under us because we hold i_mutex.
	 *
	 * But it's important to update i_size while still holding page lock:
	 * page writeout could otherwise come in and zero beyond i_size.
	 */
	if (pos + copied > inode->i_size) {
		i_size_write(inode, pos + copied);
		i_size_changed = 1;
	}

	if (pos + copied >  EXT4_I(inode)->i_disksize) {
		/* We need to mark inode dirty even if
		 * new_i_size is less that inode->i_size
		 * bu greater than i_disksize.(hint delalloc)
		 */
		ext4_update_i_disksize(inode, (pos + copied));
		i_size_changed = 1;
	}
	unlock_page(page);
	page_cache_release(page);

	/*
	 * Don't mark the inode dirty under page lock. First, it unnecessarily
	 * makes the holding time of page lock longer. Second, it forces lock
	 * ordering of page lock and transaction start for journaling
	 * filesystems.
	 */
	if (i_size_changed)
		ext4_mark_inode_dirty(handle, inode);

	return copied;
}

/*
 * We need to pick up the new inode size which generic_commit_write gave us
 * `file' can be NULL - eg, when called from page_symlink().
 *
 * ext4 never places buffers on inode->i_mapping->private_list.  metadata
 * buffers are managed internally.
 */
static int ext4_ordered_write_end(struct file *file,
				  struct address_space *mapping,
				  loff_t pos, unsigned len, unsigned copied,
				  struct page *page, void *fsdata)
{
	handle_t *handle = ext4_journal_current_handle();
	struct inode *inode = mapping->host;
	int ret = 0, ret2;

	trace_ext4_ordered_write_end(inode, pos, len, copied);
	ret = ext4_jbd2_file_inode(handle, inode);

	if (ret == 0) {
		ret2 = ext4_generic_write_end(file, mapping, pos, len, copied,
							page, fsdata);
		copied = ret2;
		if (pos + len > inode->i_size && ext4_can_truncate(inode))
			/* if we have allocated more blocks and copied
			 * less. We will have blocks allocated outside
			 * inode->i_size. So truncate them
			 */
			ext4_orphan_add(handle, inode);
		if (ret2 < 0)
			ret = ret2;
	} else {
		unlock_page(page);
		page_cache_release(page);
	}

	ret2 = ext4_journal_stop(handle);
	if (!ret)
		ret = ret2;

	if (pos + len > inode->i_size) {
		ext4_truncate_failed_write(inode);
		/*
		 * If truncate failed early the inode might still be
		 * on the orphan list; we need to make sure the inode
		 * is removed from the orphan list in that case.
		 */
		if (inode->i_nlink)
			ext4_orphan_del(NULL, inode);
	}


	return ret ? ret : copied;
}

static int ext4_writeback_write_end(struct file *file,
				    struct address_space *mapping,
				    loff_t pos, unsigned len, unsigned copied,
				    struct page *page, void *fsdata)
{
	handle_t *handle = ext4_journal_current_handle();
	struct inode *inode = mapping->host;
	int ret = 0, ret2;

	trace_ext4_writeback_write_end(inode, pos, len, copied);
	ret2 = ext4_generic_write_end(file, mapping, pos, len, copied,
							page, fsdata);
	copied = ret2;
	if (pos + len > inode->i_size && ext4_can_truncate(inode))
		/* if we have allocated more blocks and copied
		 * less. We will have blocks allocated outside
		 * inode->i_size. So truncate them
		 */
		ext4_orphan_add(handle, inode);

	if (ret2 < 0)
		ret = ret2;

	ret2 = ext4_journal_stop(handle);
	if (!ret)
		ret = ret2;

	if (pos + len > inode->i_size) {
		ext4_truncate_failed_write(inode);
		/*
		 * If truncate failed early the inode might still be
		 * on the orphan list; we need to make sure the inode
		 * is removed from the orphan list in that case.
		 */
		if (inode->i_nlink)
			ext4_orphan_del(NULL, inode);
	}

	return ret ? ret : copied;
}

static int ext4_journalled_write_end(struct file *file,
				     struct address_space *mapping,
				     loff_t pos, unsigned len, unsigned copied,
				     struct page *page, void *fsdata)
{
	handle_t *handle = ext4_journal_current_handle();
	struct inode *inode = mapping->host;
	int ret = 0, ret2;
	int partial = 0;
	unsigned from, to;
	loff_t new_i_size;

	trace_ext4_journalled_write_end(inode, pos, len, copied);
	from = pos & (PAGE_CACHE_SIZE - 1);
	to = from + len;

	BUG_ON(!ext4_handle_valid(handle));

	if (ext4_has_inline_data(inode))
		copied = ext4_write_inline_data_end(inode, pos, len,
						    copied, page);
	else {
		if (copied < len) {
			if (!PageUptodate(page))
				copied = 0;
			page_zero_new_buffers(page, from+copied, to);
		}

		ret = ext4_walk_page_buffers(handle, page_buffers(page), from,
					     to, &partial, write_end_fn);
		if (!partial)
			SetPageUptodate(page);
	}
	new_i_size = pos + copied;
	if (new_i_size > inode->i_size)
		i_size_write(inode, pos+copied);
	ext4_set_inode_state(inode, EXT4_STATE_JDATA);
	EXT4_I(inode)->i_datasync_tid = handle->h_transaction->t_tid;
	if (new_i_size > EXT4_I(inode)->i_disksize) {
		ext4_update_i_disksize(inode, new_i_size);
		ret2 = ext4_mark_inode_dirty(handle, inode);
		if (!ret)
			ret = ret2;
	}

	unlock_page(page);
	page_cache_release(page);
	if (pos + len > inode->i_size && ext4_can_truncate(inode))
		/* if we have allocated more blocks and copied
		 * less. We will have blocks allocated outside
		 * inode->i_size. So truncate them
		 */
		ext4_orphan_add(handle, inode);

	ret2 = ext4_journal_stop(handle);
	if (!ret)
		ret = ret2;
	if (pos + len > inode->i_size) {
		ext4_truncate_failed_write(inode);
		/*
		 * If truncate failed early the inode might still be
		 * on the orphan list; we need to make sure the inode
		 * is removed from the orphan list in that case.
		 */
		if (inode->i_nlink)
			ext4_orphan_del(NULL, inode);
	}

	return ret ? ret : copied;
}

/*
 * Reserve a single cluster located at lblock
 */
static int ext4_da_reserve_space(struct inode *inode, ext4_lblk_t lblock)
{
	int retries = 0;
	struct ext4_sb_info *sbi = EXT4_SB(inode->i_sb);
	struct ext4_inode_info *ei = EXT4_I(inode);
	unsigned int md_needed;
	int ret;
	ext4_lblk_t save_last_lblock;
	int save_len;

	/*
	 * We will charge metadata quota at writeout time; this saves
	 * us from metadata over-estimation, though we may go over by
	 * a small amount in the end.  Here we just reserve for data.
	 */
	ret = dquot_reserve_block(inode, EXT4_C2B(sbi, 1));
	if (ret)
		return ret;

	/*
	 * recalculate the amount of metadata blocks to reserve
	 * in order to allocate nrblocks
	 * worse case is one extent per block
	 */
repeat:
	spin_lock(&ei->i_block_reservation_lock);
	/*
	 * ext4_calc_metadata_amount() has side effects, which we have
	 * to be prepared undo if we fail to claim space.
	 */
	save_len = ei->i_da_metadata_calc_len;
	save_last_lblock = ei->i_da_metadata_calc_last_lblock;
	md_needed = EXT4_NUM_B2C(sbi,
				 ext4_calc_metadata_amount(inode, lblock));
	trace_ext4_da_reserve_space(inode, md_needed);

	/*
	 * We do still charge estimated metadata to the sb though;
	 * we cannot afford to run out of free blocks.
	 */
	if (ext4_claim_free_clusters(sbi, md_needed + 1, 0)) {
		ei->i_da_metadata_calc_len = save_len;
		ei->i_da_metadata_calc_last_lblock = save_last_lblock;
		spin_unlock(&ei->i_block_reservation_lock);
		if (ext4_should_retry_alloc(inode->i_sb, &retries)) {
			yield();
			goto repeat;
		}
		dquot_release_reservation_block(inode, EXT4_C2B(sbi, 1));
		return -ENOSPC;
	}
	ei->i_reserved_data_blocks++;
	ei->i_reserved_meta_blocks += md_needed;
	spin_unlock(&ei->i_block_reservation_lock);

	return 0;       /* success */
}

static void ext4_da_release_space(struct inode *inode, int to_free)
{
	struct ext4_sb_info *sbi = EXT4_SB(inode->i_sb);
	struct ext4_inode_info *ei = EXT4_I(inode);

	if (!to_free)
		return;		/* Nothing to release, exit */

	spin_lock(&EXT4_I(inode)->i_block_reservation_lock);

	trace_ext4_da_release_space(inode, to_free);
	if (unlikely(to_free > ei->i_reserved_data_blocks)) {
		/*
		 * if there aren't enough reserved blocks, then the
		 * counter is messed up somewhere.  Since this
		 * function is called from invalidate page, it's
		 * harmless to return without any action.
		 */
		ext4_msg(inode->i_sb, KERN_NOTICE, "ext4_da_release_space: "
			 "ino %lu, to_free %d with only %d reserved "
			 "data blocks", inode->i_ino, to_free,
			 ei->i_reserved_data_blocks);
		WARN_ON(1);
		to_free = ei->i_reserved_data_blocks;
	}
	ei->i_reserved_data_blocks -= to_free;

	if (ei->i_reserved_data_blocks == 0) {
		/*
		 * We can release all of the reserved metadata blocks
		 * only when we have written all of the delayed
		 * allocation blocks.
		 * Note that in case of bigalloc, i_reserved_meta_blocks,
		 * i_reserved_data_blocks, etc. refer to number of clusters.
		 */
		percpu_counter_sub(&sbi->s_dirtyclusters_counter,
				   ei->i_reserved_meta_blocks);
		ei->i_reserved_meta_blocks = 0;
		ei->i_da_metadata_calc_len = 0;
	}

	/* update fs dirty data blocks counter */
	percpu_counter_sub(&sbi->s_dirtyclusters_counter, to_free);

	spin_unlock(&EXT4_I(inode)->i_block_reservation_lock);

	dquot_release_reservation_block(inode, EXT4_C2B(sbi, to_free));
}

static void ext4_da_page_release_reservation(struct page *page,
					     unsigned long offset)
{
	int to_release = 0;
	struct buffer_head *head, *bh;
	unsigned int curr_off = 0;
	struct inode *inode = page->mapping->host;
	struct ext4_sb_info *sbi = EXT4_SB(inode->i_sb);
	int num_clusters;
	ext4_fsblk_t lblk;

	head = page_buffers(page);
	bh = head;
	do {
		unsigned int next_off = curr_off + bh->b_size;

		if ((offset <= curr_off) && (buffer_delay(bh))) {
			to_release++;
			clear_buffer_delay(bh);
		}
		curr_off = next_off;
	} while ((bh = bh->b_this_page) != head);

	if (to_release) {
		lblk = page->index << (PAGE_CACHE_SHIFT - inode->i_blkbits);
		ext4_es_remove_extent(inode, lblk, to_release);
	}

	/* If we have released all the blocks belonging to a cluster, then we
	 * need to release the reserved space for that cluster. */
	num_clusters = EXT4_NUM_B2C(sbi, to_release);
	while (num_clusters > 0) {
		lblk = (page->index << (PAGE_CACHE_SHIFT - inode->i_blkbits)) +
			((num_clusters - 1) << sbi->s_cluster_bits);
		if (sbi->s_cluster_ratio == 1 ||
		    !ext4_find_delalloc_cluster(inode, lblk))
			ext4_da_release_space(inode, 1);

		num_clusters--;
	}
}

/*
 * Delayed allocation stuff
 */

/*
 * mpage_da_submit_io - walks through extent of pages and try to write
 * them with writepage() call back
 *
 * @mpd->inode: inode
 * @mpd->first_page: first page of the extent
 * @mpd->next_page: page after the last page of the extent
 *
 * By the time mpage_da_submit_io() is called we expect all blocks
 * to be allocated. this may be wrong if allocation failed.
 *
 * As pages are already locked by write_cache_pages(), we can't use it
 */
static int mpage_da_submit_io(struct mpage_da_data *mpd,
			      struct ext4_map_blocks *map)
{
	struct pagevec pvec;
	unsigned long index, end;
	int ret = 0, err, nr_pages, i;
	struct inode *inode = mpd->inode;
	struct address_space *mapping = inode->i_mapping;
	loff_t size = i_size_read(inode);
	unsigned int len, block_start;
	struct buffer_head *bh, *page_bufs = NULL;
	int journal_data = ext4_should_journal_data(inode);
	sector_t pblock = 0, cur_logical = 0;
	struct ext4_io_submit io_submit;

	BUG_ON(mpd->next_page <= mpd->first_page);
	memset(&io_submit, 0, sizeof(io_submit));
	/*
	 * We need to start from the first_page to the next_page - 1
	 * to make sure we also write the mapped dirty buffer_heads.
	 * If we look at mpd->b_blocknr we would only be looking
	 * at the currently mapped buffer_heads.
	 */
	index = mpd->first_page;
	end = mpd->next_page - 1;

	pagevec_init(&pvec, 0);
	while (index <= end) {
		nr_pages = pagevec_lookup(&pvec, mapping, index, PAGEVEC_SIZE);
		if (nr_pages == 0)
			break;
		for (i = 0; i < nr_pages; i++) {
			int commit_write = 0, skip_page = 0;
			struct page *page = pvec.pages[i];

			index = page->index;
			if (index > end)
				break;

			if (index == size >> PAGE_CACHE_SHIFT)
				len = size & ~PAGE_CACHE_MASK;
			else
				len = PAGE_CACHE_SIZE;
			if (map) {
				cur_logical = index << (PAGE_CACHE_SHIFT -
							inode->i_blkbits);
				pblock = map->m_pblk + (cur_logical -
							map->m_lblk);
			}
			index++;

			BUG_ON(!PageLocked(page));
			BUG_ON(PageWriteback(page));

			/*
			 * If the page does not have buffers (for
			 * whatever reason), try to create them using
			 * __block_write_begin.  If this fails,
			 * skip the page and move on.
			 */
			if (!page_has_buffers(page)) {
				if (__block_write_begin(page, 0, len,
						noalloc_get_block_write)) {
				skip_page:
					unlock_page(page);
					continue;
				}
				commit_write = 1;
			}

			bh = page_bufs = page_buffers(page);
			block_start = 0;
			do {
				if (!bh)
					goto skip_page;
				if (map && (cur_logical >= map->m_lblk) &&
				    (cur_logical <= (map->m_lblk +
						     (map->m_len - 1)))) {
					if (buffer_delay(bh)) {
						clear_buffer_delay(bh);
						bh->b_blocknr = pblock;
					}
					if (buffer_unwritten(bh) ||
					    buffer_mapped(bh))
						BUG_ON(bh->b_blocknr != pblock);
					if (map->m_flags & EXT4_MAP_UNINIT)
						set_buffer_uninit(bh);
					clear_buffer_unwritten(bh);
				}

				/*
				 * skip page if block allocation undone and
				 * block is dirty
				 */
				if (ext4_bh_delay_or_unwritten(NULL, bh))
					skip_page = 1;
				bh = bh->b_this_page;
				block_start += bh->b_size;
				cur_logical++;
				pblock++;
			} while (bh != page_bufs);

			if (skip_page)
				goto skip_page;

			if (commit_write)
				/* mark the buffer_heads as dirty & uptodate */
				block_commit_write(page, 0, len);

			clear_page_dirty_for_io(page);
			/*
			 * Delalloc doesn't support data journalling,
			 * but eventually maybe we'll lift this
			 * restriction.
			 */
			if (unlikely(journal_data && PageChecked(page)))
				err = __ext4_journalled_writepage(page, len);
			else if (test_opt(inode->i_sb, MBLK_IO_SUBMIT))
				err = ext4_bio_write_page(&io_submit, page,
							  len, mpd->wbc);
			else if (buffer_uninit(page_bufs)) {
				ext4_set_bh_endio(page_bufs, inode);
				err = block_write_full_page_endio(page,
					noalloc_get_block_write,
					mpd->wbc, ext4_end_io_buffer_write);
			} else
				err = block_write_full_page(page,
					noalloc_get_block_write, mpd->wbc);

			if (!err)
				mpd->pages_written++;
			/*
			 * In error case, we have to continue because
			 * remaining pages are still locked
			 */
			if (ret == 0)
				ret = err;
		}
		pagevec_release(&pvec);
	}
	ext4_io_submit(&io_submit);
	return ret;
}

static void ext4_da_block_invalidatepages(struct mpage_da_data *mpd)
{
	int nr_pages, i;
	pgoff_t index, end;
	struct pagevec pvec;
	struct inode *inode = mpd->inode;
	struct address_space *mapping = inode->i_mapping;
	ext4_lblk_t start, last;

	index = mpd->first_page;
	end   = mpd->next_page - 1;

	start = index << (PAGE_CACHE_SHIFT - inode->i_blkbits);
	last = end << (PAGE_CACHE_SHIFT - inode->i_blkbits);
	ext4_es_remove_extent(inode, start, last - start + 1);

	pagevec_init(&pvec, 0);
	while (index <= end) {
		nr_pages = pagevec_lookup(&pvec, mapping, index, PAGEVEC_SIZE);
		if (nr_pages == 0)
			break;
		for (i = 0; i < nr_pages; i++) {
			struct page *page = pvec.pages[i];
			if (page->index > end)
				break;
			BUG_ON(!PageLocked(page));
			BUG_ON(PageWriteback(page));
			block_invalidatepage(page, 0);
			ClearPageUptodate(page);
			unlock_page(page);
		}
		index = pvec.pages[nr_pages - 1]->index + 1;
		pagevec_release(&pvec);
	}
	return;
}

static void ext4_print_free_blocks(struct inode *inode)
{
	struct ext4_sb_info *sbi = EXT4_SB(inode->i_sb);
	struct super_block *sb = inode->i_sb;

	ext4_msg(sb, KERN_CRIT, "Total free blocks count %lld",
	       EXT4_C2B(EXT4_SB(inode->i_sb),
			ext4_count_free_clusters(inode->i_sb)));
	ext4_msg(sb, KERN_CRIT, "Free/Dirty block details");
	ext4_msg(sb, KERN_CRIT, "free_blocks=%lld",
	       (long long) EXT4_C2B(EXT4_SB(inode->i_sb),
		percpu_counter_sum(&sbi->s_freeclusters_counter)));
	ext4_msg(sb, KERN_CRIT, "dirty_blocks=%lld",
	       (long long) EXT4_C2B(EXT4_SB(inode->i_sb),
		percpu_counter_sum(&sbi->s_dirtyclusters_counter)));
	ext4_msg(sb, KERN_CRIT, "Block reservation details");
	ext4_msg(sb, KERN_CRIT, "i_reserved_data_blocks=%u",
		 EXT4_I(inode)->i_reserved_data_blocks);
	ext4_msg(sb, KERN_CRIT, "i_reserved_meta_blocks=%u",
	       EXT4_I(inode)->i_reserved_meta_blocks);
	return;
}

/*
 * mpage_da_map_and_submit - go through given space, map them
 *       if necessary, and then submit them for I/O
 *
 * @mpd - bh describing space
 *
 * The function skips space we know is already mapped to disk blocks.
 *
 */
static void mpage_da_map_and_submit(struct mpage_da_data *mpd)
{
	int err, blks, get_blocks_flags;
	struct ext4_map_blocks map, *mapp = NULL;
	sector_t next = mpd->b_blocknr;
	unsigned max_blocks = mpd->b_size >> mpd->inode->i_blkbits;
	loff_t disksize = EXT4_I(mpd->inode)->i_disksize;
	handle_t *handle = NULL;

	/*
	 * If the blocks are mapped already, or we couldn't accumulate
	 * any blocks, then proceed immediately to the submission stage.
	 */
	if ((mpd->b_size == 0) ||
	    ((mpd->b_state  & (1 << BH_Mapped)) &&
	     !(mpd->b_state & (1 << BH_Delay)) &&
	     !(mpd->b_state & (1 << BH_Unwritten))))
		goto submit_io;

	handle = ext4_journal_current_handle();
	BUG_ON(!handle);

	/*
	 * Call ext4_map_blocks() to allocate any delayed allocation
	 * blocks, or to convert an uninitialized extent to be
	 * initialized (in the case where we have written into
	 * one or more preallocated blocks).
	 *
	 * We pass in the magic EXT4_GET_BLOCKS_DELALLOC_RESERVE to
	 * indicate that we are on the delayed allocation path.  This
	 * affects functions in many different parts of the allocation
	 * call path.  This flag exists primarily because we don't
	 * want to change *many* call functions, so ext4_map_blocks()
	 * will set the EXT4_STATE_DELALLOC_RESERVED flag once the
	 * inode's allocation semaphore is taken.
	 *
	 * If the blocks in questions were delalloc blocks, set
	 * EXT4_GET_BLOCKS_DELALLOC_RESERVE so the delalloc accounting
	 * variables are updated after the blocks have been allocated.
	 */
	map.m_lblk = next;
	map.m_len = max_blocks;
	get_blocks_flags = EXT4_GET_BLOCKS_CREATE;
	if (ext4_should_dioread_nolock(mpd->inode))
		get_blocks_flags |= EXT4_GET_BLOCKS_IO_CREATE_EXT;
	if (mpd->b_state & (1 << BH_Delay))
		get_blocks_flags |= EXT4_GET_BLOCKS_DELALLOC_RESERVE;

	blks = ext4_map_blocks(handle, mpd->inode, &map, get_blocks_flags);
	if (blks < 0) {
		struct super_block *sb = mpd->inode->i_sb;

		err = blks;
		/*
		 * If get block returns EAGAIN or ENOSPC and there
		 * appears to be free blocks we will just let
		 * mpage_da_submit_io() unlock all of the pages.
		 */
		if (err == -EAGAIN)
			goto submit_io;

		if (err == -ENOSPC && ext4_count_free_clusters(sb)) {
			mpd->retval = err;
			goto submit_io;
		}

		/*
		 * get block failure will cause us to loop in
		 * writepages, because a_ops->writepage won't be able
		 * to make progress. The page will be redirtied by
		 * writepage and writepages will again try to write
		 * the same.
		 */
		if (!(EXT4_SB(sb)->s_mount_flags & EXT4_MF_FS_ABORTED)) {
			ext4_msg(sb, KERN_CRIT,
				 "delayed block allocation failed for inode %lu "
				 "at logical offset %llu with max blocks %zd "
				 "with error %d", mpd->inode->i_ino,
				 (unsigned long long) next,
				 mpd->b_size >> mpd->inode->i_blkbits, err);
			ext4_msg(sb, KERN_CRIT,
				"This should not happen!! Data will be lost\n");
			if (err == -ENOSPC)
				ext4_print_free_blocks(mpd->inode);
		}
		/* invalidate all the pages */
		ext4_da_block_invalidatepages(mpd);

		/* Mark this page range as having been completed */
		mpd->io_done = 1;
		return;
	}
	BUG_ON(blks == 0);

	mapp = &map;
	if (map.m_flags & EXT4_MAP_NEW) {
		struct block_device *bdev = mpd->inode->i_sb->s_bdev;
		int i;

		for (i = 0; i < map.m_len; i++)
			unmap_underlying_metadata(bdev, map.m_pblk + i);
	}

	/*
	 * Update on-disk size along with block allocation.
	 */
	disksize = ((loff_t) next + blks) << mpd->inode->i_blkbits;
	if (disksize > i_size_read(mpd->inode))
		disksize = i_size_read(mpd->inode);
	if (disksize > EXT4_I(mpd->inode)->i_disksize) {
		ext4_update_i_disksize(mpd->inode, disksize);
		err = ext4_mark_inode_dirty(handle, mpd->inode);
		if (err)
			ext4_error(mpd->inode->i_sb,
				   "Failed to mark inode %lu dirty",
				   mpd->inode->i_ino);
	}

submit_io:
	mpage_da_submit_io(mpd, mapp);
	mpd->io_done = 1;
}

#define BH_FLAGS ((1 << BH_Uptodate) | (1 << BH_Mapped) | \
		(1 << BH_Delay) | (1 << BH_Unwritten))

/*
 * mpage_add_bh_to_extent - try to add one more block to extent of blocks
 *
 * @mpd->lbh - extent of blocks
 * @logical - logical number of the block in the file
 * @bh - bh of the block (used to access block's state)
 *
 * the function is used to collect contig. blocks in same state
 */
static void mpage_add_bh_to_extent(struct mpage_da_data *mpd,
				   sector_t logical, size_t b_size,
				   unsigned long b_state)
{
	sector_t next;
	int nrblocks = mpd->b_size >> mpd->inode->i_blkbits;

	/*
	 * XXX Don't go larger than mballoc is willing to allocate
	 * This is a stopgap solution.  We eventually need to fold
	 * mpage_da_submit_io() into this function and then call
	 * ext4_map_blocks() multiple times in a loop
	 */
	if (nrblocks >= 8*1024*1024/mpd->inode->i_sb->s_blocksize)
		goto flush_it;

	/* check if thereserved journal credits might overflow */
	if (!(ext4_test_inode_flag(mpd->inode, EXT4_INODE_EXTENTS))) {
		if (nrblocks >= EXT4_MAX_TRANS_DATA) {
			/*
			 * With non-extent format we are limited by the journal
			 * credit available.  Total credit needed to insert
			 * nrblocks contiguous blocks is dependent on the
			 * nrblocks.  So limit nrblocks.
			 */
			goto flush_it;
		} else if ((nrblocks + (b_size >> mpd->inode->i_blkbits)) >
				EXT4_MAX_TRANS_DATA) {
			/*
			 * Adding the new buffer_head would make it cross the
			 * allowed limit for which we have journal credit
			 * reserved. So limit the new bh->b_size
			 */
			b_size = (EXT4_MAX_TRANS_DATA - nrblocks) <<
						mpd->inode->i_blkbits;
			/* we will do mpage_da_submit_io in the next loop */
		}
	}
	/*
	 * First block in the extent
	 */
	if (mpd->b_size == 0) {
		mpd->b_blocknr = logical;
		mpd->b_size = b_size;
		mpd->b_state = b_state & BH_FLAGS;
		return;
	}

	next = mpd->b_blocknr + nrblocks;
	/*
	 * Can we merge the block to our big extent?
	 */
	if (logical == next && (b_state & BH_FLAGS) == mpd->b_state) {
		mpd->b_size += b_size;
		return;
	}

flush_it:
	/*
	 * We couldn't merge the block to our extent, so we
	 * need to flush current  extent and start new one
	 */
	mpage_da_map_and_submit(mpd);
	return;
}

static int ext4_bh_delay_or_unwritten(handle_t *handle, struct buffer_head *bh)
{
	return (buffer_delay(bh) || buffer_unwritten(bh)) && buffer_dirty(bh);
}

/*
 * This function is grabs code from the very beginning of
 * ext4_map_blocks, but assumes that the caller is from delayed write
 * time. This function looks up the requested blocks and sets the
 * buffer delay bit under the protection of i_data_sem.
 */
static int ext4_da_map_blocks(struct inode *inode, sector_t iblock,
			      struct ext4_map_blocks *map,
			      struct buffer_head *bh)
{
	int retval;
	sector_t invalid_block = ~((sector_t) 0xffff);

	if (invalid_block < ext4_blocks_count(EXT4_SB(inode->i_sb)->s_es))
		invalid_block = ~0;

	map->m_flags = 0;
	ext_debug("ext4_da_map_blocks(): inode %lu, max_blocks %u,"
		  "logical block %lu\n", inode->i_ino, map->m_len,
		  (unsigned long) map->m_lblk);
	/*
	 * Try to see if we can get the block without requesting a new
	 * file system block.
	 */
	down_read((&EXT4_I(inode)->i_data_sem));
	if (ext4_has_inline_data(inode)) {
		/*
		 * We will soon create blocks for this page, and let
		 * us pretend as if the blocks aren't allocated yet.
		 * In case of clusters, we have to handle the work
		 * of mapping from cluster so that the reserved space
		 * is calculated properly.
		 */
		if ((EXT4_SB(inode->i_sb)->s_cluster_ratio > 1) &&
		    ext4_find_delalloc_cluster(inode, map->m_lblk))
			map->m_flags |= EXT4_MAP_FROM_CLUSTER;
		retval = 0;
	} else if (ext4_test_inode_flag(inode, EXT4_INODE_EXTENTS))
		retval = ext4_ext_map_blocks(NULL, inode, map, 0);
	else
		retval = ext4_ind_map_blocks(NULL, inode, map, 0);

	if (retval == 0) {
		/*
		 * XXX: __block_prepare_write() unmaps passed block,
		 * is it OK?
		 */
		/* If the block was allocated from previously allocated cluster,
		 * then we dont need to reserve it again. */
		if (!(map->m_flags & EXT4_MAP_FROM_CLUSTER)) {
			retval = ext4_da_reserve_space(inode, iblock);
			if (retval)
				/* not enough space to reserve */
				goto out_unlock;
		}

		retval = ext4_es_insert_extent(inode, map->m_lblk, map->m_len);
		if (retval)
			goto out_unlock;

		/* Clear EXT4_MAP_FROM_CLUSTER flag since its purpose is served
		 * and it should not appear on the bh->b_state.
		 */
		map->m_flags &= ~EXT4_MAP_FROM_CLUSTER;

		map_bh(bh, inode->i_sb, invalid_block);
		set_buffer_new(bh);
		set_buffer_delay(bh);
	}

out_unlock:
	up_read((&EXT4_I(inode)->i_data_sem));

	return retval;
}

/*
 * This is a special get_blocks_t callback which is used by
 * ext4_da_write_begin().  It will either return mapped block or
 * reserve space for a single block.
 *
 * For delayed buffer_head we have BH_Mapped, BH_New, BH_Delay set.
 * We also have b_blocknr = -1 and b_bdev initialized properly
 *
 * For unwritten buffer_head we have BH_Mapped, BH_New, BH_Unwritten set.
 * We also have b_blocknr = physicalblock mapping unwritten extent and b_bdev
 * initialized properly.
 */
int ext4_da_get_block_prep(struct inode *inode, sector_t iblock,
			   struct buffer_head *bh, int create)
{
	struct ext4_map_blocks map;
	int ret = 0;

	BUG_ON(create == 0);
	BUG_ON(bh->b_size != inode->i_sb->s_blocksize);

	map.m_lblk = iblock;
	map.m_len = 1;

	/*
	 * first, we need to know whether the block is allocated already
	 * preallocated blocks are unmapped but should treated
	 * the same as allocated blocks.
	 */
	ret = ext4_da_map_blocks(inode, iblock, &map, bh);
	if (ret <= 0)
		return ret;

	map_bh(bh, inode->i_sb, map.m_pblk);
	bh->b_state = (bh->b_state & ~EXT4_MAP_FLAGS) | map.m_flags;

	if (buffer_unwritten(bh)) {
		/* A delayed write to unwritten bh should be marked
		 * new and mapped.  Mapped ensures that we don't do
		 * get_block multiple times when we write to the same
		 * offset and new ensures that we do proper zero out
		 * for partial write.
		 */
		set_buffer_new(bh);
		set_buffer_mapped(bh);
	}
	return 0;
}

/*
 * This function is used as a standard get_block_t calback function
 * when there is no desire to allocate any blocks.  It is used as a
 * callback function for block_write_begin() and block_write_full_page().
 * These functions should only try to map a single block at a time.
 *
 * Since this function doesn't do block allocations even if the caller
 * requests it by passing in create=1, it is critically important that
 * any caller checks to make sure that any buffer heads are returned
 * by this function are either all already mapped or marked for
 * delayed allocation before calling  block_write_full_page().  Otherwise,
 * b_blocknr could be left unitialized, and the page write functions will
 * be taken by surprise.
 */
static int noalloc_get_block_write(struct inode *inode, sector_t iblock,
				   struct buffer_head *bh_result, int create)
{
	BUG_ON(bh_result->b_size != inode->i_sb->s_blocksize);
	return _ext4_get_block(inode, iblock, bh_result, 0);
}

static int bget_one(handle_t *handle, struct buffer_head *bh)
{
	get_bh(bh);
	return 0;
}

static int bput_one(handle_t *handle, struct buffer_head *bh)
{
	put_bh(bh);
	return 0;
}

static int __ext4_journalled_writepage(struct page *page,
				       unsigned int len)
{
	struct address_space *mapping = page->mapping;
	struct inode *inode = mapping->host;
	struct buffer_head *page_bufs = NULL;
	handle_t *handle = NULL;
	int ret = 0, err = 0;
	int inline_data = ext4_has_inline_data(inode);
	struct buffer_head *inode_bh = NULL;

	ClearPageChecked(page);

	if (inline_data) {
		BUG_ON(page->index != 0);
		BUG_ON(len > ext4_get_max_inline_size(inode));
		inode_bh = ext4_journalled_write_inline_data(inode, len, page);
		if (inode_bh == NULL)
			goto out;
	} else {
		page_bufs = page_buffers(page);
		if (!page_bufs) {
			BUG();
			goto out;
		}
		ext4_walk_page_buffers(handle, page_bufs, 0, len,
				       NULL, bget_one);
	}
	/* As soon as we unlock the page, it can go away, but we have
	 * references to buffers so we are safe */
	unlock_page(page);

	handle = ext4_journal_start(inode, ext4_writepage_trans_blocks(inode));
	if (IS_ERR(handle)) {
		ret = PTR_ERR(handle);
		goto out;
	}

	BUG_ON(!ext4_handle_valid(handle));

	if (inline_data) {
		ret = ext4_journal_get_write_access(handle, inode_bh);

		err = ext4_handle_dirty_metadata(handle, inode, inode_bh);

	} else {
		ret = ext4_walk_page_buffers(handle, page_bufs, 0, len, NULL,
					     do_journal_get_write_access);

		err = ext4_walk_page_buffers(handle, page_bufs, 0, len, NULL,
					     write_end_fn);
	}
	if (ret == 0)
		ret = err;
	EXT4_I(inode)->i_datasync_tid = handle->h_transaction->t_tid;
	err = ext4_journal_stop(handle);
	if (!ret)
		ret = err;

	if (!ext4_has_inline_data(inode))
		ext4_walk_page_buffers(handle, page_bufs, 0, len,
				       NULL, bput_one);
	ext4_set_inode_state(inode, EXT4_STATE_JDATA);
out:
	brelse(inode_bh);
	return ret;
}

/*
 * Note that we don't need to start a transaction unless we're journaling data
 * because we should have holes filled from ext4_page_mkwrite(). We even don't
 * need to file the inode to the transaction's list in ordered mode because if
 * we are writing back data added by write(), the inode is already there and if
 * we are writing back data modified via mmap(), no one guarantees in which
 * transaction the data will hit the disk. In case we are journaling data, we
 * cannot start transaction directly because transaction start ranks above page
 * lock so we have to do some magic.
 *
 * This function can get called via...
 *   - ext4_da_writepages after taking page lock (have journal handle)
 *   - journal_submit_inode_data_buffers (no journal handle)
 *   - shrink_page_list via the kswapd/direct reclaim (no journal handle)
 *   - grab_page_cache when doing write_begin (have journal handle)
 *
 * We don't do any block allocation in this function. If we have page with
 * multiple blocks we need to write those buffer_heads that are mapped. This
 * is important for mmaped based write. So if we do with blocksize 1K
 * truncate(f, 1024);
 * a = mmap(f, 0, 4096);
 * a[0] = 'a';
 * truncate(f, 4096);
 * we have in the page first buffer_head mapped via page_mkwrite call back
 * but other buffer_heads would be unmapped but dirty (dirty done via the
 * do_wp_page). So writepage should write the first block. If we modify
 * the mmap area beyond 1024 we will again get a page_fault and the
 * page_mkwrite callback will do the block allocation and mark the
 * buffer_heads mapped.
 *
 * We redirty the page if we have any buffer_heads that is either delay or
 * unwritten in the page.
 *
 * We can get recursively called as show below.
 *
 *	ext4_writepage() -> kmalloc() -> __alloc_pages() -> page_launder() ->
 *		ext4_writepage()
 *
 * But since we don't do any block allocation we should not deadlock.
 * Page also have the dirty flag cleared so we don't get recurive page_lock.
 */
static int ext4_writepage(struct page *page,
			  struct writeback_control *wbc)
{
	int ret = 0, commit_write = 0;
	loff_t size;
	unsigned int len;
	struct buffer_head *page_bufs = NULL;
	struct inode *inode = page->mapping->host;

	trace_ext4_writepage(page);
	size = i_size_read(inode);
	if (page->index == size >> PAGE_CACHE_SHIFT)
		len = size & ~PAGE_CACHE_MASK;
	else
		len = PAGE_CACHE_SIZE;

	/*
	 * If the page does not have buffers (for whatever reason),
	 * try to create them using __block_write_begin.  If this
	 * fails, redirty the page and move on.
	 */
	if (!page_has_buffers(page)) {
		if (__block_write_begin(page, 0, len,
					noalloc_get_block_write)) {
		redirty_page:
			redirty_page_for_writepage(wbc, page);
			unlock_page(page);
			return 0;
		}
		commit_write = 1;
	}
	page_bufs = page_buffers(page);
	if (ext4_walk_page_buffers(NULL, page_bufs, 0, len, NULL,
				   ext4_bh_delay_or_unwritten)) {
		/*
		 * We don't want to do block allocation, so redirty
		 * the page and return.  We may reach here when we do
		 * a journal commit via journal_submit_inode_data_buffers.
		 * We can also reach here via shrink_page_list but it
		 * should never be for direct reclaim so warn if that
		 * happens
		 */
		WARN_ON_ONCE((current->flags & (PF_MEMALLOC|PF_KSWAPD)) ==
								PF_MEMALLOC);
		goto redirty_page;
	}
	if (commit_write)
		/* now mark the buffer_heads as dirty and uptodate */
		block_commit_write(page, 0, len);

	if (PageChecked(page) && ext4_should_journal_data(inode))
		/*
		 * It's mmapped pagecache.  Add buffers and journal it.  There
		 * doesn't seem much point in redirtying the page here.
		 */
		return __ext4_journalled_writepage(page, len);

	if (buffer_uninit(page_bufs)) {
		ext4_set_bh_endio(page_bufs, inode);
		ret = block_write_full_page_endio(page, noalloc_get_block_write,
					    wbc, ext4_end_io_buffer_write);
	} else
		ret = block_write_full_page(page, noalloc_get_block_write,
					    wbc);

	return ret;
}

/*
 * This is called via ext4_da_writepages() to
 * calculate the total number of credits to reserve to fit
 * a single extent allocation into a single transaction,
 * ext4_da_writpeages() will loop calling this before
 * the block allocation.
 */

static int ext4_da_writepages_trans_blocks(struct inode *inode)
{
	int max_blocks = EXT4_I(inode)->i_reserved_data_blocks;

	/*
	 * With non-extent format the journal credit needed to
	 * insert nrblocks contiguous block is dependent on
	 * number of contiguous block. So we will limit
	 * number of contiguous block to a sane value
	 */
	if (!(ext4_test_inode_flag(inode, EXT4_INODE_EXTENTS)) &&
	    (max_blocks > EXT4_MAX_TRANS_DATA))
		max_blocks = EXT4_MAX_TRANS_DATA;

	return ext4_chunk_trans_blocks(inode, max_blocks);
}

/*
 * write_cache_pages_da - walk the list of dirty pages of the given
 * address space and accumulate pages that need writing, and call
 * mpage_da_map_and_submit to map a single contiguous memory region
 * and then write them.
 */
static int write_cache_pages_da(handle_t *handle,
				struct address_space *mapping,
				struct writeback_control *wbc,
				struct mpage_da_data *mpd,
				pgoff_t *done_index)
{
	struct buffer_head	*bh, *head;
	struct inode		*inode = mapping->host;
	struct pagevec		pvec;
	unsigned int		nr_pages;
	sector_t		logical;
	pgoff_t			index, end;
	long			nr_to_write = wbc->nr_to_write;
	int			i, tag, ret = 0;

	memset(mpd, 0, sizeof(struct mpage_da_data));
	mpd->wbc = wbc;
	mpd->inode = inode;
	pagevec_init(&pvec, 0);
	index = wbc->range_start >> PAGE_CACHE_SHIFT;
	end = wbc->range_end >> PAGE_CACHE_SHIFT;

	if (wbc->sync_mode == WB_SYNC_ALL || wbc->tagged_writepages)
		tag = PAGECACHE_TAG_TOWRITE;
	else
		tag = PAGECACHE_TAG_DIRTY;

	*done_index = index;
	while (index <= end) {
		nr_pages = pagevec_lookup_tag(&pvec, mapping, &index, tag,
			      min(end - index, (pgoff_t)PAGEVEC_SIZE-1) + 1);
		if (nr_pages == 0)
			return 0;

		for (i = 0; i < nr_pages; i++) {
			struct page *page = pvec.pages[i];

			/*
			 * At this point, the page may be truncated or
			 * invalidated (changing page->mapping to NULL), or
			 * even swizzled back from swapper_space to tmpfs file
			 * mapping. However, page->index will not change
			 * because we have a reference on the page.
			 */
			if (page->index > end)
				goto out;

			*done_index = page->index + 1;

			/*
			 * If we can't merge this page, and we have
			 * accumulated an contiguous region, write it
			 */
			if ((mpd->next_page != page->index) &&
			    (mpd->next_page != mpd->first_page)) {
				mpage_da_map_and_submit(mpd);
				goto ret_extent_tail;
			}

			lock_page(page);

			/*
			 * If the page is no longer dirty, or its
			 * mapping no longer corresponds to inode we
			 * are writing (which means it has been
			 * truncated or invalidated), or the page is
			 * already under writeback and we are not
			 * doing a data integrity writeback, skip the page
			 */
			if (!PageDirty(page) ||
			    (PageWriteback(page) &&
			     (wbc->sync_mode == WB_SYNC_NONE)) ||
			    unlikely(page->mapping != mapping)) {
				unlock_page(page);
				continue;
			}

			wait_on_page_writeback(page);
			BUG_ON(PageWriteback(page));

			/*
			 * If we have inline data and arrive here, it means that
			 * we will soon create the block for the 1st page, so
			 * we'd better clear the inline data here.
			 */
			if (ext4_has_inline_data(inode)) {
				BUG_ON(ext4_test_inode_state(inode,
						EXT4_STATE_MAY_INLINE_DATA));
				ext4_destroy_inline_data(handle, inode);
			}

			if (mpd->next_page != page->index)
				mpd->first_page = page->index;
			mpd->next_page = page->index + 1;
			logical = (sector_t) page->index <<
				(PAGE_CACHE_SHIFT - inode->i_blkbits);

			if (!page_has_buffers(page)) {
				mpage_add_bh_to_extent(mpd, logical,
						       PAGE_CACHE_SIZE,
						       (1 << BH_Dirty) | (1 << BH_Uptodate));
				if (mpd->io_done)
					goto ret_extent_tail;
			} else {
				/*
				 * Page with regular buffer heads,
				 * just add all dirty ones
				 */
				head = page_buffers(page);
				bh = head;
				do {
					BUG_ON(buffer_locked(bh));
					/*
					 * We need to try to allocate
					 * unmapped blocks in the same page.
					 * Otherwise we won't make progress
					 * with the page in ext4_writepage
					 */
					if (ext4_bh_delay_or_unwritten(NULL, bh)) {
						mpage_add_bh_to_extent(mpd, logical,
								       bh->b_size,
								       bh->b_state);
						if (mpd->io_done)
							goto ret_extent_tail;
					} else if (buffer_dirty(bh) && (buffer_mapped(bh))) {
						/*
						 * mapped dirty buffer. We need
						 * to update the b_state
						 * because we look at b_state
						 * in mpage_da_map_blocks.  We
						 * don't update b_size because
						 * if we find an unmapped
						 * buffer_head later we need to
						 * use the b_state flag of that
						 * buffer_head.
						 */
						if (mpd->b_size == 0)
							mpd->b_state = bh->b_state & BH_FLAGS;
					}
					logical++;
				} while ((bh = bh->b_this_page) != head);
			}

			if (nr_to_write > 0) {
				nr_to_write--;
				if (nr_to_write == 0 &&
				    wbc->sync_mode == WB_SYNC_NONE)
					/*
					 * We stop writing back only if we are
					 * not doing integrity sync. In case of
					 * integrity sync we have to keep going
					 * because someone may be concurrently
					 * dirtying pages, and we might have
					 * synced a lot of newly appeared dirty
					 * pages, but have not synced all of the
					 * old dirty pages.
					 */
					goto out;
			}
		}
		pagevec_release(&pvec);
		cond_resched();
	}
	return 0;
ret_extent_tail:
	ret = MPAGE_DA_EXTENT_TAIL;
out:
	pagevec_release(&pvec);
	cond_resched();
	return ret;
}


static int ext4_da_writepages(struct address_space *mapping,
			      struct writeback_control *wbc)
{
	pgoff_t	index;
	int range_whole = 0;
	handle_t *handle = NULL;
	struct mpage_da_data mpd;
	struct inode *inode = mapping->host;
	int pages_written = 0;
	unsigned int max_pages;
	int range_cyclic, cycled = 1, io_done = 0;
	int needed_blocks, ret = 0;
	long desired_nr_to_write, nr_to_writebump = 0;
	loff_t range_start = wbc->range_start;
	struct ext4_sb_info *sbi = EXT4_SB(mapping->host->i_sb);
	pgoff_t done_index = 0;
	pgoff_t end;
	struct blk_plug plug;

	trace_ext4_da_writepages(inode, wbc);

	/*
	 * No pages to write? This is mainly a kludge to avoid starting
	 * a transaction for special inodes like journal inode on last iput()
	 * because that could violate lock ordering on umount
	 */
	if (!mapping->nrpages || !mapping_tagged(mapping, PAGECACHE_TAG_DIRTY))
		return 0;

	/*
	 * If the filesystem has aborted, it is read-only, so return
	 * right away instead of dumping stack traces later on that
	 * will obscure the real source of the problem.  We test
	 * EXT4_MF_FS_ABORTED instead of sb->s_flag's MS_RDONLY because
	 * the latter could be true if the filesystem is mounted
	 * read-only, and in that case, ext4_da_writepages should
	 * *never* be called, so if that ever happens, we would want
	 * the stack trace.
	 */
	if (unlikely(sbi->s_mount_flags & EXT4_MF_FS_ABORTED))
		return -EROFS;

	if (wbc->range_start == 0 && wbc->range_end == LLONG_MAX)
		range_whole = 1;

	range_cyclic = wbc->range_cyclic;
	if (wbc->range_cyclic) {
		index = mapping->writeback_index;
		if (index)
			cycled = 0;
		wbc->range_start = index << PAGE_CACHE_SHIFT;
		wbc->range_end  = LLONG_MAX;
		wbc->range_cyclic = 0;
		end = -1;
	} else {
		index = wbc->range_start >> PAGE_CACHE_SHIFT;
		end = wbc->range_end >> PAGE_CACHE_SHIFT;
	}

	/*
	 * This works around two forms of stupidity.  The first is in
	 * the writeback code, which caps the maximum number of pages
	 * written to be 1024 pages.  This is wrong on multiple
	 * levels; different architectues have a different page size,
	 * which changes the maximum amount of data which gets
	 * written.  Secondly, 4 megabytes is way too small.  XFS
	 * forces this value to be 16 megabytes by multiplying
	 * nr_to_write parameter by four, and then relies on its
	 * allocator to allocate larger extents to make them
	 * contiguous.  Unfortunately this brings us to the second
	 * stupidity, which is that ext4's mballoc code only allocates
	 * at most 2048 blocks.  So we force contiguous writes up to
	 * the number of dirty blocks in the inode, or
	 * sbi->max_writeback_mb_bump whichever is smaller.
	 */
	max_pages = sbi->s_max_writeback_mb_bump << (20 - PAGE_CACHE_SHIFT);
	if (!range_cyclic && range_whole) {
		if (wbc->nr_to_write == LONG_MAX)
			desired_nr_to_write = wbc->nr_to_write;
		else
			desired_nr_to_write = wbc->nr_to_write * 8;
	} else
		desired_nr_to_write = ext4_num_dirty_pages(inode, index,
							   max_pages);
	if (desired_nr_to_write > max_pages)
		desired_nr_to_write = max_pages;

	if (wbc->nr_to_write < desired_nr_to_write) {
		nr_to_writebump = desired_nr_to_write - wbc->nr_to_write;
		wbc->nr_to_write = desired_nr_to_write;
	}

retry:
	if (wbc->sync_mode == WB_SYNC_ALL || wbc->tagged_writepages)
		tag_pages_for_writeback(mapping, index, end);

	blk_start_plug(&plug);
	while (!ret && wbc->nr_to_write > 0) {

		/*
		 * we  insert one extent at a time. So we need
		 * credit needed for single extent allocation.
		 * journalled mode is currently not supported
		 * by delalloc
		 */
		BUG_ON(ext4_should_journal_data(inode));
		needed_blocks = ext4_da_writepages_trans_blocks(inode);

		/* start a new transaction*/
		handle = ext4_journal_start(inode, needed_blocks);
		if (IS_ERR(handle)) {
			ret = PTR_ERR(handle);
			ext4_msg(inode->i_sb, KERN_CRIT, "%s: jbd2_start: "
			       "%ld pages, ino %lu; err %d", __func__,
				wbc->nr_to_write, inode->i_ino, ret);
			blk_finish_plug(&plug);
			goto out_writepages;
		}

		/*
		 * Now call write_cache_pages_da() to find the next
		 * contiguous region of logical blocks that need
		 * blocks to be allocated by ext4 and submit them.
		 */
		ret = write_cache_pages_da(handle, mapping,
					   wbc, &mpd, &done_index);
		/*
		 * If we have a contiguous extent of pages and we
		 * haven't done the I/O yet, map the blocks and submit
		 * them for I/O.
		 */
		if (!mpd.io_done && mpd.next_page != mpd.first_page) {
			mpage_da_map_and_submit(&mpd);
			ret = MPAGE_DA_EXTENT_TAIL;
		}
		trace_ext4_da_write_pages(inode, &mpd);
		wbc->nr_to_write -= mpd.pages_written;

		ext4_journal_stop(handle);

		if ((mpd.retval == -ENOSPC) && sbi->s_journal) {
			/* commit the transaction which would
			 * free blocks released in the transaction
			 * and try again
			 */
			jbd2_journal_force_commit_nested(sbi->s_journal);
			ret = 0;
		} else if (ret == MPAGE_DA_EXTENT_TAIL) {
			/*
			 * Got one extent now try with rest of the pages.
			 * If mpd.retval is set -EIO, journal is aborted.
			 * So we don't need to write any more.
			 */
			pages_written += mpd.pages_written;
			ret = mpd.retval;
			io_done = 1;
		} else if (wbc->nr_to_write)
			/*
			 * There is no more writeout needed
			 * or we requested for a noblocking writeout
			 * and we found the device congested
			 */
			break;
	}
	blk_finish_plug(&plug);
	if (!io_done && !cycled) {
		cycled = 1;
		index = 0;
		wbc->range_start = index << PAGE_CACHE_SHIFT;
		wbc->range_end  = mapping->writeback_index - 1;
		goto retry;
	}

	/* Update index */
	wbc->range_cyclic = range_cyclic;
	if (wbc->range_cyclic || (range_whole && wbc->nr_to_write > 0))
		/*
		 * set the writeback_index so that range_cyclic
		 * mode will write it back later
		 */
		mapping->writeback_index = done_index;

out_writepages:
	wbc->nr_to_write -= nr_to_writebump;
	wbc->range_start = range_start;
	trace_ext4_da_writepages_result(inode, wbc, ret, pages_written);
	return ret;
}

static int ext4_nonda_switch(struct super_block *sb)
{
	s64 free_blocks, dirty_blocks;
	struct ext4_sb_info *sbi = EXT4_SB(sb);

	/*
	 * switch to non delalloc mode if we are running low
	 * on free block. The free block accounting via percpu
	 * counters can get slightly wrong with percpu_counter_batch getting
	 * accumulated on each CPU without updating global counters
	 * Delalloc need an accurate free block accounting. So switch
	 * to non delalloc when we are near to error range.
	 */
	free_blocks  = EXT4_C2B(sbi,
		percpu_counter_read_positive(&sbi->s_freeclusters_counter));
	dirty_blocks = percpu_counter_read_positive(&sbi->s_dirtyclusters_counter);
	/*
	 * Start pushing delalloc when 1/2 of free blocks are dirty.
	 */
	if (dirty_blocks && (free_blocks < 2 * dirty_blocks) &&
	    !writeback_in_progress(sb->s_bdi) &&
	    down_read_trylock(&sb->s_umount)) {
		writeback_inodes_sb(sb, WB_REASON_FS_FREE_SPACE);
		up_read(&sb->s_umount);
	}

	if (2 * free_blocks < 3 * dirty_blocks ||
		free_blocks < (dirty_blocks + EXT4_FREECLUSTERS_WATERMARK)) {
		/*
		 * free block count is less than 150% of dirty blocks
		 * or free blocks is less than watermark
		 */
		return 1;
	}
	return 0;
}

static int ext4_da_write_begin(struct file *file, struct address_space *mapping,
			       loff_t pos, unsigned len, unsigned flags,
			       struct page **pagep, void **fsdata)
{
	int ret, retries = 0;
	struct page *page;
	pgoff_t index;
	struct inode *inode = mapping->host;
	handle_t *handle;

	index = pos >> PAGE_CACHE_SHIFT;

	if (ext4_nonda_switch(inode->i_sb)) {
		*fsdata = (void *)FALL_BACK_TO_NONDELALLOC;
		return ext4_write_begin(file, mapping, pos,
					len, flags, pagep, fsdata);
	}
	*fsdata = (void *)0;
	trace_ext4_da_write_begin(inode, pos, len, flags);

	if (ext4_test_inode_state(inode, EXT4_STATE_MAY_INLINE_DATA)) {
		ret = ext4_da_write_inline_data_begin(mapping, inode,
						      pos, len, flags,
						      pagep, fsdata);
		if (ret < 0)
			goto out;
		if (ret == 1) {
			ret = 0;
			goto out;
		}
	}

retry:
	/*
	 * With delayed allocation, we don't log the i_disksize update
	 * if there is delayed block allocation. But we still need
	 * to journalling the i_disksize update if writes to the end
	 * of file which has an already mapped buffer.
	 */
	handle = ext4_journal_start(inode, 1);
	if (IS_ERR(handle)) {
		ret = PTR_ERR(handle);
		goto out;
	}
	/* We cannot recurse into the filesystem as the transaction is already
	 * started */
	flags |= AOP_FLAG_NOFS;

	page = grab_cache_page_write_begin(mapping, index, flags);
	if (!page) {
		ext4_journal_stop(handle);
		ret = -ENOMEM;
		goto out;
	}
	*pagep = page;

	ret = __block_write_begin(page, pos, len, ext4_da_get_block_prep);
	if (ret < 0) {
		unlock_page(page);
		ext4_journal_stop(handle);
		page_cache_release(page);
		/*
		 * block_write_begin may have instantiated a few blocks
		 * outside i_size.  Trim these off again. Don't need
		 * i_size_read because we hold i_mutex.
		 */
		if (pos + len > inode->i_size)
			ext4_truncate_failed_write(inode);
	}

	if (ret == -ENOSPC && ext4_should_retry_alloc(inode->i_sb, &retries))
		goto retry;
out:
	return ret;
}

/*
 * Check if we should update i_disksize
 * when write to the end of file but not require block allocation
 */
static int ext4_da_should_update_i_disksize(struct page *page,
					    unsigned long offset)
{
	struct buffer_head *bh;
	struct inode *inode = page->mapping->host;
	unsigned int idx;
	int i;

	bh = page_buffers(page);
	idx = offset >> inode->i_blkbits;

	for (i = 0; i < idx; i++)
		bh = bh->b_this_page;

	if (!buffer_mapped(bh) || (buffer_delay(bh)) || buffer_unwritten(bh))
		return 0;
	return 1;
}

static int ext4_da_write_end(struct file *file,
			     struct address_space *mapping,
			     loff_t pos, unsigned len, unsigned copied,
			     struct page *page, void *fsdata)
{
	struct inode *inode = mapping->host;
	int ret = 0, ret2;
	handle_t *handle = ext4_journal_current_handle();
	loff_t new_i_size;
	unsigned long start, end;
	int write_mode = (int)(unsigned long)fsdata;

	if (write_mode == FALL_BACK_TO_NONDELALLOC) {
		switch (ext4_inode_journal_mode(inode)) {
		case EXT4_INODE_ORDERED_DATA_MODE:
			return ext4_ordered_write_end(file, mapping, pos,
					len, copied, page, fsdata);
		case EXT4_INODE_WRITEBACK_DATA_MODE:
			return ext4_writeback_write_end(file, mapping, pos,
					len, copied, page, fsdata);
		default:
			BUG();
		}
	}

	trace_ext4_da_write_end(inode, pos, len, copied);
	start = pos & (PAGE_CACHE_SIZE - 1);
	end = start + copied - 1;

	/*
	 * generic_write_end() will run mark_inode_dirty() if i_size
	 * changes.  So let's piggyback the i_disksize mark_inode_dirty
	 * into that.
	 */
	new_i_size = pos + copied;
	if (copied && new_i_size > EXT4_I(inode)->i_disksize) {
		if (ext4_has_inline_data(inode) ||
		    ext4_da_should_update_i_disksize(page, end)) {
			down_write(&EXT4_I(inode)->i_data_sem);
			if (new_i_size > EXT4_I(inode)->i_disksize)
				EXT4_I(inode)->i_disksize = new_i_size;
			up_write(&EXT4_I(inode)->i_data_sem);
			/* We need to mark inode dirty even if
			 * new_i_size is less that inode->i_size
			 * bu greater than i_disksize.(hint delalloc)
			 */
			ext4_mark_inode_dirty(handle, inode);
		}
	}

	if (write_mode != CONVERT_INLINE_DATA &&
	    ext4_test_inode_state(inode, EXT4_STATE_MAY_INLINE_DATA) &&
	    ext4_has_inline_data(inode))
		ret2 = ext4_da_write_inline_data_end(inode, pos, len, copied,
						     page);
	else
		ret2 = generic_write_end(file, mapping, pos, len, copied,
							page, fsdata);

	copied = ret2;
	if (ret2 < 0)
		ret = ret2;
	ret2 = ext4_journal_stop(handle);
	if (!ret)
		ret = ret2;

	return ret ? ret : copied;
}

static void ext4_da_invalidatepage(struct page *page, unsigned long offset)
{
	/*
	 * Drop reserved blocks
	 */
	BUG_ON(!PageLocked(page));
	if (!page_has_buffers(page))
		goto out;

	ext4_da_page_release_reservation(page, offset);

out:
	ext4_invalidatepage(page, offset);

	return;
}

/*
 * Force all delayed allocation blocks to be allocated for a given inode.
 */
int ext4_alloc_da_blocks(struct inode *inode)
{
	trace_ext4_alloc_da_blocks(inode);

	if (!EXT4_I(inode)->i_reserved_data_blocks &&
	    !EXT4_I(inode)->i_reserved_meta_blocks)
		return 0;

	/*
	 * We do something simple for now.  The filemap_flush() will
	 * also start triggering a write of the data blocks, which is
	 * not strictly speaking necessary (and for users of
	 * laptop_mode, not even desirable).  However, to do otherwise
	 * would require replicating code paths in:
	 *
	 * ext4_da_writepages() ->
	 *    write_cache_pages() ---> (via passed in callback function)
	 *        __mpage_da_writepage() -->
	 *           mpage_add_bh_to_extent()
	 *           mpage_da_map_blocks()
	 *
	 * The problem is that write_cache_pages(), located in
	 * mm/page-writeback.c, marks pages clean in preparation for
	 * doing I/O, which is not desirable if we're not planning on
	 * doing I/O at all.
	 *
	 * We could call write_cache_pages(), and then redirty all of
	 * the pages by calling redirty_page_for_writepage() but that
	 * would be ugly in the extreme.  So instead we would need to
	 * replicate parts of the code in the above functions,
	 * simplifying them because we wouldn't actually intend to
	 * write out the pages, but rather only collect contiguous
	 * logical block extents, call the multi-block allocator, and
	 * then update the buffer heads with the block allocations.
	 *
	 * For now, though, we'll cheat by calling filemap_flush(),
	 * which will map the blocks, and start the I/O, but not
	 * actually wait for the I/O to complete.
	 */
	return filemap_flush(inode->i_mapping);
}

/*
 * bmap() is special.  It gets used by applications such as lilo and by
 * the swapper to find the on-disk block of a specific piece of data.
 *
 * Naturally, this is dangerous if the block concerned is still in the
 * journal.  If somebody makes a swapfile on an ext4 data-journaling
 * filesystem and enables swap, then they may get a nasty shock when the
 * data getting swapped to that swapfile suddenly gets overwritten by
 * the original zero's written out previously to the journal and
 * awaiting writeback in the kernel's buffer cache.
 *
 * So, if we see any bmap calls here on a modified, data-journaled file,
 * take extra steps to flush any blocks which might be in the cache.
 */
static sector_t ext4_bmap(struct address_space *mapping, sector_t block)
{
	struct inode *inode = mapping->host;
	journal_t *journal;
	int err;

	/*
	 * We can get here for an inline file via the FIBMAP ioctl
	 */
	if (ext4_has_inline_data(inode))
		return 0;

	if (mapping_tagged(mapping, PAGECACHE_TAG_DIRTY) &&
			test_opt(inode->i_sb, DELALLOC)) {
		/*
		 * With delalloc we want to sync the file
		 * so that we can make sure we allocate
		 * blocks for file
		 */
		filemap_write_and_wait(mapping);
	}

	if (EXT4_JOURNAL(inode) &&
	    ext4_test_inode_state(inode, EXT4_STATE_JDATA)) {
		/*
		 * This is a REALLY heavyweight approach, but the use of
		 * bmap on dirty files is expected to be extremely rare:
		 * only if we run lilo or swapon on a freshly made file
		 * do we expect this to happen.
		 *
		 * (bmap requires CAP_SYS_RAWIO so this does not
		 * represent an unprivileged user DOS attack --- we'd be
		 * in trouble if mortal users could trigger this path at
		 * will.)
		 *
		 * NB. EXT4_STATE_JDATA is not set on files other than
		 * regular files.  If somebody wants to bmap a directory
		 * or symlink and gets confused because the buffer
		 * hasn't yet been flushed to disk, they deserve
		 * everything they get.
		 */

		ext4_clear_inode_state(inode, EXT4_STATE_JDATA);
		journal = EXT4_JOURNAL(inode);
		jbd2_journal_lock_updates(journal);
		err = jbd2_journal_flush(journal);
		jbd2_journal_unlock_updates(journal);

		if (err)
			return 0;
	}

	return generic_block_bmap(mapping, block, ext4_get_block);
}

static int ext4_readpage(struct file *file, struct page *page)
{
	int ret = -EAGAIN;
	struct inode *inode = page->mapping->host;

	trace_ext4_readpage(page);

	if (ext4_has_inline_data(inode))
		ret = ext4_readpage_inline(inode, page);

	if (ret == -EAGAIN)
		return mpage_readpage(page, ext4_get_block);

	return ret;
}

static int
ext4_readpages(struct file *file, struct address_space *mapping,
		struct list_head *pages, unsigned nr_pages)
{
	struct inode *inode = mapping->host;

	/* If the file has inline data, no need to do readpages. */
	if (ext4_has_inline_data(inode))
		return 0;

	return mpage_readpages(mapping, pages, nr_pages, ext4_get_block);
}

static void ext4_invalidatepage_free_endio(struct page *page, unsigned long offset)
{
	struct buffer_head *head, *bh;
	unsigned int curr_off = 0;

	if (!page_has_buffers(page))
		return;
	head = bh = page_buffers(page);
	do {
		if (offset <= curr_off && test_clear_buffer_uninit(bh)
					&& bh->b_private) {
			ext4_free_io_end(bh->b_private);
			bh->b_private = NULL;
			bh->b_end_io = NULL;
		}
		curr_off = curr_off + bh->b_size;
		bh = bh->b_this_page;
	} while (bh != head);
}

static void ext4_invalidatepage(struct page *page, unsigned long offset)
{
	journal_t *journal = EXT4_JOURNAL(page->mapping->host);

	trace_ext4_invalidatepage(page, offset);

	/*
	 * free any io_end structure allocated for buffers to be discarded
	 */
	if (ext4_should_dioread_nolock(page->mapping->host))
		ext4_invalidatepage_free_endio(page, offset);
	/*
	 * If it's a full truncate we just forget about the pending dirtying
	 */
	if (offset == 0)
		ClearPageChecked(page);

	if (journal)
		jbd2_journal_invalidatepage(journal, page, offset);
	else
		block_invalidatepage(page, offset);
}

static int ext4_releasepage(struct page *page, gfp_t wait)
{
	journal_t *journal = EXT4_JOURNAL(page->mapping->host);

	trace_ext4_releasepage(page);

	WARN_ON(PageChecked(page));
	if (!page_has_buffers(page))
		return 0;
	if (journal)
		return jbd2_journal_try_to_free_buffers(journal, page, wait);
	else
		return try_to_free_buffers(page);
}

/*
 * ext4_get_block used when preparing for a DIO write or buffer write.
 * We allocate an uinitialized extent if blocks haven't been allocated.
 * The extent will be converted to initialized after the IO is complete.
 */
int ext4_get_block_write(struct inode *inode, sector_t iblock,
		   struct buffer_head *bh_result, int create)
{
	ext4_debug("ext4_get_block_write: inode %lu, create flag %d\n",
		   inode->i_ino, create);
	return _ext4_get_block(inode, iblock, bh_result,
			       EXT4_GET_BLOCKS_IO_CREATE_EXT);
}

static int ext4_get_block_write_nolock(struct inode *inode, sector_t iblock,
		   struct buffer_head *bh_result, int create)
{
	ext4_debug("ext4_get_block_write_nolock: inode %lu, create flag %d\n",
		   inode->i_ino, create);
	return _ext4_get_block(inode, iblock, bh_result,
			       EXT4_GET_BLOCKS_NO_LOCK);
}

static void ext4_end_io_dio(struct kiocb *iocb, loff_t offset,
			    ssize_t size, void *private, int ret,
			    bool is_async)
{
	struct inode *inode = iocb->ki_filp->f_path.dentry->d_inode;
        ext4_io_end_t *io_end = iocb->private;

	/* if not async direct IO or dio with 0 bytes write, just return */
	if (!io_end || !size)
		goto out;

	ext_debug("ext4_end_io_dio(): io_end 0x%p "
		  "for inode %lu, iocb 0x%p, offset %llu, size %zd\n",
 		  iocb->private, io_end->inode->i_ino, iocb, offset,
		  size);

	iocb->private = NULL;

	/* if not aio dio with unwritten extents, just free io and return */
	if (!(io_end->flag & EXT4_IO_END_UNWRITTEN)) {
		ext4_free_io_end(io_end);
out:
		if (is_async)
			aio_complete(iocb, ret, 0);
		inode_dio_done(inode);
		return;
	}

	io_end->offset = offset;
	io_end->size = size;
	if (is_async) {
		io_end->iocb = iocb;
		io_end->result = ret;
	}

	ext4_add_complete_io(io_end);
}

static void ext4_end_io_buffer_write(struct buffer_head *bh, int uptodate)
{
	ext4_io_end_t *io_end = bh->b_private;
	struct inode *inode;

	if (!test_clear_buffer_uninit(bh) || !io_end)
		goto out;

	if (!(io_end->inode->i_sb->s_flags & MS_ACTIVE)) {
		ext4_msg(io_end->inode->i_sb, KERN_INFO,
			 "sb umounted, discard end_io request for inode %lu",
			 io_end->inode->i_ino);
		ext4_free_io_end(io_end);
		goto out;
	}

	/*
	 * It may be over-defensive here to check EXT4_IO_END_UNWRITTEN now,
	 * but being more careful is always safe for the future change.
	 */
	inode = io_end->inode;
	ext4_set_io_unwritten_flag(inode, io_end);
	ext4_add_complete_io(io_end);
out:
	bh->b_private = NULL;
	bh->b_end_io = NULL;
	clear_buffer_uninit(bh);
	end_buffer_async_write(bh, uptodate);
}

static int ext4_set_bh_endio(struct buffer_head *bh, struct inode *inode)
{
	ext4_io_end_t *io_end;
	struct page *page = bh->b_page;
	loff_t offset = (sector_t)page->index << PAGE_CACHE_SHIFT;
	size_t size = bh->b_size;

retry:
	io_end = ext4_init_io_end(inode, GFP_ATOMIC);
	if (!io_end) {
		pr_warn_ratelimited("%s: allocation fail\n", __func__);
		schedule();
		goto retry;
	}
	io_end->offset = offset;
	io_end->size = size;
	/*
	 * We need to hold a reference to the page to make sure it
	 * doesn't get evicted before ext4_end_io_work() has a chance
	 * to convert the extent from written to unwritten.
	 */
	io_end->page = page;
	get_page(io_end->page);

	bh->b_private = io_end;
	bh->b_end_io = ext4_end_io_buffer_write;
	return 0;
}

/*
 * For ext4 extent files, ext4 will do direct-io write to holes,
 * preallocated extents, and those write extend the file, no need to
 * fall back to buffered IO.
 *
 * For holes, we fallocate those blocks, mark them as uninitialized
 * If those blocks were preallocated, we mark sure they are split, but
 * still keep the range to write as uninitialized.
 *
 * The unwritten extents will be converted to written when DIO is completed.
 * For async direct IO, since the IO may still pending when return, we
 * set up an end_io call back function, which will do the conversion
 * when async direct IO completed.
 *
 * If the O_DIRECT write will extend the file then add this inode to the
 * orphan list.  So recovery will truncate it back to the original size
 * if the machine crashes during the write.
 *
 */
static ssize_t ext4_ext_direct_IO(int rw, struct kiocb *iocb,
			      const struct iovec *iov, loff_t offset,
			      unsigned long nr_segs)
{
	struct file *file = iocb->ki_filp;
	struct inode *inode = file->f_mapping->host;
	ssize_t ret;
	size_t count = iov_length(iov, nr_segs);
	int overwrite = 0;
	get_block_t *get_block_func = NULL;
	int dio_flags = 0;
	loff_t final_size = offset + count;

	/* Use the old path for reads and writes beyond i_size. */
	if (rw != WRITE || final_size > inode->i_size)
		return ext4_ind_direct_IO(rw, iocb, iov, offset, nr_segs);

	BUG_ON(iocb->private == NULL);

	/* If we do a overwrite dio, i_mutex locking can be released */
	overwrite = *((int *)iocb->private);

	if (overwrite) {
		atomic_inc(&inode->i_dio_count);
		down_read(&EXT4_I(inode)->i_data_sem);
		mutex_unlock(&inode->i_mutex);
	}

	/*
	 * We could direct write to holes and fallocate.
	 *
	 * Allocated blocks to fill the hole are marked as
	 * uninitialized to prevent parallel buffered read to expose
	 * the stale data before DIO complete the data IO.
	 *
	 * As to previously fallocated extents, ext4 get_block will
	 * just simply mark the buffer mapped but still keep the
	 * extents uninitialized.
	 *
	 * For non AIO case, we will convert those unwritten extents
	 * to written after return back from blockdev_direct_IO.
	 *
	 * For async DIO, the conversion needs to be deferred when the
	 * IO is completed. The ext4 end_io callback function will be
	 * called to take care of the conversion work.  Here for async
	 * case, we allocate an io_end structure to hook to the iocb.
	 */
	iocb->private = NULL;
	ext4_inode_aio_set(inode, NULL);
	if (!is_sync_kiocb(iocb)) {
		ext4_io_end_t *io_end = ext4_init_io_end(inode, GFP_NOFS);
		if (!io_end) {
			ret = -ENOMEM;
			goto retake_lock;
		}
		io_end->flag |= EXT4_IO_END_DIRECT;
		iocb->private = io_end;
		/*
		 * we save the io structure for current async direct
		 * IO, so that later ext4_map_blocks() could flag the
		 * io structure whether there is a unwritten extents
		 * needs to be converted when IO is completed.
		 */
		ext4_inode_aio_set(inode, io_end);
	}

	if (overwrite) {
		get_block_func = ext4_get_block_write_nolock;
	} else {
		get_block_func = ext4_get_block_write;
		dio_flags = DIO_LOCKING;
	}
	ret = __blockdev_direct_IO(rw, iocb, inode,
				   inode->i_sb->s_bdev, iov,
				   offset, nr_segs,
				   get_block_func,
				   ext4_end_io_dio,
				   NULL,
				   dio_flags);

	if (iocb->private)
		ext4_inode_aio_set(inode, NULL);
	/*
	 * The io_end structure takes a reference to the inode, that
	 * structure needs to be destroyed and the reference to the
	 * inode need to be dropped, when IO is complete, even with 0
	 * byte write, or failed.
	 *
	 * In the successful AIO DIO case, the io_end structure will
	 * be destroyed and the reference to the inode will be dropped
	 * after the end_io call back function is called.
	 *
	 * In the case there is 0 byte write, or error case, since VFS
	 * direct IO won't invoke the end_io call back function, we
	 * need to free the end_io structure here.
	 */
	if (ret != -EIOCBQUEUED && ret <= 0 && iocb->private) {
		ext4_free_io_end(iocb->private);
		iocb->private = NULL;
	} else if (ret > 0 && !overwrite && ext4_test_inode_state(inode,
						EXT4_STATE_DIO_UNWRITTEN)) {
		int err;
		/*
		 * for non AIO case, since the IO is already
		 * completed, we could do the conversion right here
		 */
		err = ext4_convert_unwritten_extents(inode,
						     offset, ret);
		if (err < 0)
			ret = err;
		ext4_clear_inode_state(inode, EXT4_STATE_DIO_UNWRITTEN);
	}

retake_lock:
	/* take i_mutex locking again if we do a ovewrite dio */
	if (overwrite) {
		inode_dio_done(inode);
		up_read(&EXT4_I(inode)->i_data_sem);
		mutex_lock(&inode->i_mutex);
	}

	return ret;
}

static ssize_t ext4_direct_IO(int rw, struct kiocb *iocb,
			      const struct iovec *iov, loff_t offset,
			      unsigned long nr_segs)
{
	struct file *file = iocb->ki_filp;
	struct inode *inode = file->f_mapping->host;
	ssize_t ret;

	/*
	 * If we are doing data journalling we don't support O_DIRECT
	 */
	if (ext4_should_journal_data(inode))
		return 0;

	/* Let buffer I/O handle the inline data case. */
	if (ext4_has_inline_data(inode))
		return 0;

	trace_ext4_direct_IO_enter(inode, offset, iov_length(iov, nr_segs), rw);
	if (ext4_test_inode_flag(inode, EXT4_INODE_EXTENTS))
		ret = ext4_ext_direct_IO(rw, iocb, iov, offset, nr_segs);
	else
		ret = ext4_ind_direct_IO(rw, iocb, iov, offset, nr_segs);
	trace_ext4_direct_IO_exit(inode, offset,
				iov_length(iov, nr_segs), rw, ret);
	return ret;
}

/*
 * Pages can be marked dirty completely asynchronously from ext4's journalling
 * activity.  By filemap_sync_pte(), try_to_unmap_one(), etc.  We cannot do
 * much here because ->set_page_dirty is called under VFS locks.  The page is
 * not necessarily locked.
 *
 * We cannot just dirty the page and leave attached buffers clean, because the
 * buffers' dirty state is "definitive".  We cannot just set the buffers dirty
 * or jbddirty because all the journalling code will explode.
 *
 * So what we do is to mark the page "pending dirty" and next time writepage
 * is called, propagate that into the buffers appropriately.
 */
static int ext4_journalled_set_page_dirty(struct page *page)
{
	SetPageChecked(page);
	return __set_page_dirty_nobuffers(page);
}

static const struct address_space_operations ext4_ordered_aops = {
	.readpage		= ext4_readpage,
	.readpages		= ext4_readpages,
	.writepage		= ext4_writepage,
	.write_begin		= ext4_write_begin,
	.write_end		= ext4_ordered_write_end,
	.bmap			= ext4_bmap,
	.invalidatepage		= ext4_invalidatepage,
	.releasepage		= ext4_releasepage,
	.direct_IO		= ext4_direct_IO,
	.migratepage		= buffer_migrate_page,
	.is_partially_uptodate  = block_is_partially_uptodate,
	.error_remove_page	= generic_error_remove_page,
};

static const struct address_space_operations ext4_writeback_aops = {
	.readpage		= ext4_readpage,
	.readpages		= ext4_readpages,
	.writepage		= ext4_writepage,
	.write_begin		= ext4_write_begin,
	.write_end		= ext4_writeback_write_end,
	.bmap			= ext4_bmap,
	.invalidatepage		= ext4_invalidatepage,
	.releasepage		= ext4_releasepage,
	.direct_IO		= ext4_direct_IO,
	.migratepage		= buffer_migrate_page,
	.is_partially_uptodate  = block_is_partially_uptodate,
	.error_remove_page	= generic_error_remove_page,
};

static const struct address_space_operations ext4_journalled_aops = {
	.readpage		= ext4_readpage,
	.readpages		= ext4_readpages,
	.writepage		= ext4_writepage,
	.write_begin		= ext4_write_begin,
	.write_end		= ext4_journalled_write_end,
	.set_page_dirty		= ext4_journalled_set_page_dirty,
	.bmap			= ext4_bmap,
	.invalidatepage		= ext4_invalidatepage,
	.releasepage		= ext4_releasepage,
	.direct_IO		= ext4_direct_IO,
	.is_partially_uptodate  = block_is_partially_uptodate,
	.error_remove_page	= generic_error_remove_page,
};

static const struct address_space_operations ext4_da_aops = {
	.readpage		= ext4_readpage,
	.readpages		= ext4_readpages,
	.writepage		= ext4_writepage,
	.writepages		= ext4_da_writepages,
	.write_begin		= ext4_da_write_begin,
	.write_end		= ext4_da_write_end,
	.bmap			= ext4_bmap,
	.invalidatepage		= ext4_da_invalidatepage,
	.releasepage		= ext4_releasepage,
	.direct_IO		= ext4_direct_IO,
	.migratepage		= buffer_migrate_page,
	.is_partially_uptodate  = block_is_partially_uptodate,
	.error_remove_page	= generic_error_remove_page,
};

void ext4_set_aops(struct inode *inode)
{
	switch (ext4_inode_journal_mode(inode)) {
	case EXT4_INODE_ORDERED_DATA_MODE:
		if (test_opt(inode->i_sb, DELALLOC))
			inode->i_mapping->a_ops = &ext4_da_aops;
		else
			inode->i_mapping->a_ops = &ext4_ordered_aops;
		break;
	case EXT4_INODE_WRITEBACK_DATA_MODE:
		if (test_opt(inode->i_sb, DELALLOC))
			inode->i_mapping->a_ops = &ext4_da_aops;
		else
			inode->i_mapping->a_ops = &ext4_writeback_aops;
		break;
	case EXT4_INODE_JOURNAL_DATA_MODE:
		inode->i_mapping->a_ops = &ext4_journalled_aops;
		break;
	default:
		BUG();
	}
}


/*
 * ext4_discard_partial_page_buffers()
 * Wrapper function for ext4_discard_partial_page_buffers_no_lock.
 * This function finds and locks the page containing the offset
 * "from" and passes it to ext4_discard_partial_page_buffers_no_lock.
 * Calling functions that already have the page locked should call
 * ext4_discard_partial_page_buffers_no_lock directly.
 */
int ext4_discard_partial_page_buffers(handle_t *handle,
		struct address_space *mapping, loff_t from,
		loff_t length, int flags)
{
	struct inode *inode = mapping->host;
	struct page *page;
	int err = 0;

	page = find_or_create_page(mapping, from >> PAGE_CACHE_SHIFT,
				   mapping_gfp_mask(mapping) & ~__GFP_FS);
	if (!page)
		return -ENOMEM;

	err = ext4_discard_partial_page_buffers_no_lock(handle, inode, page,
		from, length, flags);

	unlock_page(page);
	page_cache_release(page);
	return err;
}

/*
 * ext4_discard_partial_page_buffers_no_lock()
 * Zeros a page range of length 'length' starting from offset 'from'.
 * Buffer heads that correspond to the block aligned regions of the
 * zeroed range will be unmapped.  Unblock aligned regions
 * will have the corresponding buffer head mapped if needed so that
 * that region of the page can be updated with the partial zero out.
 *
 * This function assumes that the page has already been  locked.  The
 * The range to be discarded must be contained with in the given page.
 * If the specified range exceeds the end of the page it will be shortened
 * to the end of the page that corresponds to 'from'.  This function is
 * appropriate for updating a page and it buffer heads to be unmapped and
 * zeroed for blocks that have been either released, or are going to be
 * released.
 *
 * handle: The journal handle
 * inode:  The files inode
 * page:   A locked page that contains the offset "from"
 * from:   The starting byte offset (from the beginning of the file)
 *         to begin discarding
 * len:    The length of bytes to discard
 * flags:  Optional flags that may be used:
 *
 *         EXT4_DISCARD_PARTIAL_PG_ZERO_UNMAPPED
 *         Only zero the regions of the page whose buffer heads
 *         have already been unmapped.  This flag is appropriate
 *         for updating the contents of a page whose blocks may
 *         have already been released, and we only want to zero
 *         out the regions that correspond to those released blocks.
 *
 * Returns zero on success or negative on failure.
 */
static int ext4_discard_partial_page_buffers_no_lock(handle_t *handle,
		struct inode *inode, struct page *page, loff_t from,
		loff_t length, int flags)
{
	ext4_fsblk_t index = from >> PAGE_CACHE_SHIFT;
	unsigned int offset = from & (PAGE_CACHE_SIZE-1);
	unsigned int blocksize, max, pos;
	ext4_lblk_t iblock;
	struct buffer_head *bh;
	int err = 0;

	blocksize = inode->i_sb->s_blocksize;
	max = PAGE_CACHE_SIZE - offset;

	if (index != page->index)
		return -EINVAL;

	/*
	 * correct length if it does not fall between
	 * 'from' and the end of the page
	 */
	if (length > max || length < 0)
		length = max;

	iblock = index << (PAGE_CACHE_SHIFT - inode->i_sb->s_blocksize_bits);

	if (!page_has_buffers(page))
		create_empty_buffers(page, blocksize, 0);

	/* Find the buffer that contains "offset" */
	bh = page_buffers(page);
	pos = blocksize;
	while (offset >= pos) {
		bh = bh->b_this_page;
		iblock++;
		pos += blocksize;
	}

	pos = offset;
	while (pos < offset + length) {
		unsigned int end_of_block, range_to_discard;

		err = 0;

		/* The length of space left to zero and unmap */
		range_to_discard = offset + length - pos;

		/* The length of space until the end of the block */
		end_of_block = blocksize - (pos & (blocksize-1));

		/*
		 * Do not unmap or zero past end of block
		 * for this buffer head
		 */
		if (range_to_discard > end_of_block)
			range_to_discard = end_of_block;


		/*
		 * Skip this buffer head if we are only zeroing unampped
		 * regions of the page
		 */
		if (flags & EXT4_DISCARD_PARTIAL_PG_ZERO_UNMAPPED &&
			buffer_mapped(bh))
				goto next;

		/* If the range is block aligned, unmap */
		if (range_to_discard == blocksize) {
			clear_buffer_dirty(bh);
			bh->b_bdev = NULL;
			clear_buffer_mapped(bh);
			clear_buffer_req(bh);
			clear_buffer_new(bh);
			clear_buffer_delay(bh);
			clear_buffer_unwritten(bh);
			clear_buffer_uptodate(bh);
			zero_user(page, pos, range_to_discard);
			BUFFER_TRACE(bh, "Buffer discarded");
			goto next;
		}

		/*
		 * If this block is not completely contained in the range
		 * to be discarded, then it is not going to be released. Because
		 * we need to keep this block, we need to make sure this part
		 * of the page is uptodate before we modify it by writeing
		 * partial zeros on it.
		 */
		if (!buffer_mapped(bh)) {
			/*
			 * Buffer head must be mapped before we can read
			 * from the block
			 */
			BUFFER_TRACE(bh, "unmapped");
			ext4_get_block(inode, iblock, bh, 0);
			/* unmapped? It's a hole - nothing to do */
			if (!buffer_mapped(bh)) {
				BUFFER_TRACE(bh, "still unmapped");
				goto next;
			}
		}

		/* Ok, it's mapped. Make sure it's up-to-date */
		if (PageUptodate(page))
			set_buffer_uptodate(bh);

		if (!buffer_uptodate(bh)) {
			err = -EIO;
			ll_rw_block(READ, 1, &bh);
			wait_on_buffer(bh);
			/* Uhhuh. Read error. Complain and punt.*/
			if (!buffer_uptodate(bh))
				goto next;
		}

		if (ext4_should_journal_data(inode)) {
			BUFFER_TRACE(bh, "get write access");
			err = ext4_journal_get_write_access(handle, bh);
			if (err)
				goto next;
		}

		zero_user(page, pos, range_to_discard);

		err = 0;
		if (ext4_should_journal_data(inode)) {
			err = ext4_handle_dirty_metadata(handle, inode, bh);
		} else
			mark_buffer_dirty(bh);

		BUFFER_TRACE(bh, "Partial buffer zeroed");
next:
		bh = bh->b_this_page;
		iblock++;
		pos += range_to_discard;
	}

	return err;
}

int ext4_can_truncate(struct inode *inode)
{
	if (S_ISREG(inode->i_mode))
		return 1;
	if (S_ISDIR(inode->i_mode))
		return 1;
	if (S_ISLNK(inode->i_mode))
		return !ext4_inode_is_fast_symlink(inode);
	return 0;
}

/*
 * ext4_punch_hole: punches a hole in a file by releaseing the blocks
 * associated with the given offset and length
 *
 * @inode:  File inode
 * @offset: The offset where the hole will begin
 * @len:    The length of the hole
 *
 * Returns: 0 on success or negative on failure
 */

int ext4_punch_hole(struct file *file, loff_t offset, loff_t length)
{
	struct inode *inode = file->f_path.dentry->d_inode;
	if (!S_ISREG(inode->i_mode))
		return -EOPNOTSUPP;

	if (!ext4_test_inode_flag(inode, EXT4_INODE_EXTENTS)) {
		/* TODO: Add support for non extent hole punching */
		return -EOPNOTSUPP;
	}

	if (EXT4_SB(inode->i_sb)->s_cluster_ratio > 1) {
		/* TODO: Add support for bigalloc file systems */
		return -EOPNOTSUPP;
	}

	return ext4_ext_punch_hole(file, offset, length);
}

/*
 * ext4_truncate()
 *
 * We block out ext4_get_block() block instantiations across the entire
 * transaction, and VFS/VM ensures that ext4_truncate() cannot run
 * simultaneously on behalf of the same inode.
 *
 * As we work through the truncate and commit bits of it to the journal there
 * is one core, guiding principle: the file's tree must always be consistent on
 * disk.  We must be able to restart the truncate after a crash.
 *
 * The file's tree may be transiently inconsistent in memory (although it
 * probably isn't), but whenever we close off and commit a journal transaction,
 * the contents of (the filesystem + the journal) must be consistent and
 * restartable.  It's pretty simple, really: bottom up, right to left (although
 * left-to-right works OK too).
 *
 * Note that at recovery time, journal replay occurs *before* the restart of
 * truncate against the orphan inode list.
 *
 * The committed inode has the new, desired i_size (which is the same as
 * i_disksize in this case).  After a crash, ext4_orphan_cleanup() will see
 * that this inode's truncate did not complete and it will again call
 * ext4_truncate() to have another go.  So there will be instantiated blocks
 * to the right of the truncation point in a crashed ext4 filesystem.  But
 * that's fine - as long as they are linked from the inode, the post-crash
 * ext4_truncate() run will find them and release them.
 */
void ext4_truncate(struct inode *inode)
{
	trace_ext4_truncate_enter(inode);

	if (!ext4_can_truncate(inode))
		return;

	ext4_clear_inode_flag(inode, EXT4_INODE_EOFBLOCKS);

	if (inode->i_size == 0 && !test_opt(inode->i_sb, NO_AUTO_DA_ALLOC))
		ext4_set_inode_state(inode, EXT4_STATE_DA_ALLOC_CLOSE);

	if (ext4_has_inline_data(inode)) {
		int has_inline = 1;

		ext4_inline_data_truncate(inode, &has_inline);
		if (has_inline)
			return;
	}

	if (ext4_test_inode_flag(inode, EXT4_INODE_EXTENTS))
		ext4_ext_truncate(inode);
	else
		ext4_ind_truncate(inode);

	trace_ext4_truncate_exit(inode);
}

/*
 * ext4_get_inode_loc returns with an extra refcount against the inode's
 * underlying buffer_head on success. If 'in_mem' is true, we have all
 * data in memory that is needed to recreate the on-disk version of this
 * inode.
 */
static int __ext4_get_inode_loc(struct inode *inode,
				struct ext4_iloc *iloc, int in_mem)
{
	struct ext4_group_desc	*gdp;
	struct buffer_head	*bh;
	struct super_block	*sb = inode->i_sb;
	ext4_fsblk_t		block;
	int			inodes_per_block, inode_offset;

	iloc->bh = NULL;
	if (!ext4_valid_inum(sb, inode->i_ino))
		return -EIO;

	iloc->block_group = (inode->i_ino - 1) / EXT4_INODES_PER_GROUP(sb);
	gdp = ext4_get_group_desc(sb, iloc->block_group, NULL);
	if (!gdp)
		return -EIO;

	/*
	 * Figure out the offset within the block group inode table
	 */
	inodes_per_block = EXT4_SB(sb)->s_inodes_per_block;
	inode_offset = ((inode->i_ino - 1) %
			EXT4_INODES_PER_GROUP(sb));
	block = ext4_inode_table(sb, gdp) + (inode_offset / inodes_per_block);
	iloc->offset = (inode_offset % inodes_per_block) * EXT4_INODE_SIZE(sb);

	bh = sb_getblk(sb, block);
	if (!bh) {
		EXT4_ERROR_INODE_BLOCK(inode, block,
				       "unable to read itable block");
		return -EIO;
	}
	if (!buffer_uptodate(bh)) {
		lock_buffer(bh);

		/*
		 * If the buffer has the write error flag, we have failed
		 * to write out another inode in the same block.  In this
		 * case, we don't have to read the block because we may
		 * read the old inode data successfully.
		 */
		if (buffer_write_io_error(bh) && !buffer_uptodate(bh))
			set_buffer_uptodate(bh);

		if (buffer_uptodate(bh)) {
			/* someone brought it uptodate while we waited */
			unlock_buffer(bh);
			goto has_buffer;
		}

		/*
		 * If we have all information of the inode in memory and this
		 * is the only valid inode in the block, we need not read the
		 * block.
		 */
		if (in_mem) {
			struct buffer_head *bitmap_bh;
			int i, start;

			start = inode_offset & ~(inodes_per_block - 1);

			/* Is the inode bitmap in cache? */
			bitmap_bh = sb_getblk(sb, ext4_inode_bitmap(sb, gdp));
			if (!bitmap_bh)
				goto make_io;

			/*
			 * If the inode bitmap isn't in cache then the
			 * optimisation may end up performing two reads instead
			 * of one, so skip it.
			 */
			if (!buffer_uptodate(bitmap_bh)) {
				brelse(bitmap_bh);
				goto make_io;
			}
			for (i = start; i < start + inodes_per_block; i++) {
				if (i == inode_offset)
					continue;
				if (ext4_test_bit(i, bitmap_bh->b_data))
					break;
			}
			brelse(bitmap_bh);
			if (i == start + inodes_per_block) {
				/* all other inodes are free, so skip I/O */
				memset(bh->b_data, 0, bh->b_size);
				set_buffer_uptodate(bh);
				unlock_buffer(bh);
				goto has_buffer;
			}
		}

make_io:
		/*
		 * If we need to do any I/O, try to pre-readahead extra
		 * blocks from the inode table.
		 */
		if (EXT4_SB(sb)->s_inode_readahead_blks) {
			ext4_fsblk_t b, end, table;
			unsigned num;

			table = ext4_inode_table(sb, gdp);
			/* s_inode_readahead_blks is always a power of 2 */
			b = block & ~(EXT4_SB(sb)->s_inode_readahead_blks-1);
			if (table > b)
				b = table;
			end = b + EXT4_SB(sb)->s_inode_readahead_blks;
			num = EXT4_INODES_PER_GROUP(sb);
			if (ext4_has_group_desc_csum(sb))
				num -= ext4_itable_unused_count(sb, gdp);
			table += num / inodes_per_block;
			if (end > table)
				end = table;
			while (b <= end)
				sb_breadahead(sb, b++);
		}

		/*
		 * There are other valid inodes in the buffer, this inode
		 * has in-inode xattrs, or we don't have this inode in memory.
		 * Read the block from disk.
		 */
		trace_ext4_load_inode(inode);
		get_bh(bh);
		bh->b_end_io = end_buffer_read_sync;
		submit_bh(READ | REQ_META | REQ_PRIO, bh);
		wait_on_buffer(bh);
		if (!buffer_uptodate(bh)) {
			EXT4_ERROR_INODE_BLOCK(inode, block,
					       "unable to read itable block");
			brelse(bh);
			return -EIO;
		}
	}
has_buffer:
	iloc->bh = bh;
	return 0;
}

int ext4_get_inode_loc(struct inode *inode, struct ext4_iloc *iloc)
{
	/* We have all inode data except xattrs in memory here. */
	return __ext4_get_inode_loc(inode, iloc,
		!ext4_test_inode_state(inode, EXT4_STATE_XATTR));
}

void ext4_set_inode_flags(struct inode *inode)
{
	unsigned int flags = EXT4_I(inode)->i_flags;

	inode->i_flags &= ~(S_SYNC|S_APPEND|S_IMMUTABLE|S_NOATIME|S_DIRSYNC);
	if (flags & EXT4_SYNC_FL)
		inode->i_flags |= S_SYNC;
	if (flags & EXT4_APPEND_FL)
		inode->i_flags |= S_APPEND;
	if (flags & EXT4_IMMUTABLE_FL)
		inode->i_flags |= S_IMMUTABLE;
	if (flags & EXT4_NOATIME_FL)
		inode->i_flags |= S_NOATIME;
	if (flags & EXT4_DIRSYNC_FL)
		inode->i_flags |= S_DIRSYNC;
}

/* Propagate flags from i_flags to EXT4_I(inode)->i_flags */
void ext4_get_inode_flags(struct ext4_inode_info *ei)
{
	unsigned int vfs_fl;
	unsigned long old_fl, new_fl;

	do {
		vfs_fl = ei->vfs_inode.i_flags;
		old_fl = ei->i_flags;
		new_fl = old_fl & ~(EXT4_SYNC_FL|EXT4_APPEND_FL|
				EXT4_IMMUTABLE_FL|EXT4_NOATIME_FL|
				EXT4_DIRSYNC_FL);
		if (vfs_fl & S_SYNC)
			new_fl |= EXT4_SYNC_FL;
		if (vfs_fl & S_APPEND)
			new_fl |= EXT4_APPEND_FL;
		if (vfs_fl & S_IMMUTABLE)
			new_fl |= EXT4_IMMUTABLE_FL;
		if (vfs_fl & S_NOATIME)
			new_fl |= EXT4_NOATIME_FL;
		if (vfs_fl & S_DIRSYNC)
			new_fl |= EXT4_DIRSYNC_FL;
	} while (cmpxchg(&ei->i_flags, old_fl, new_fl) != old_fl);
}

static blkcnt_t ext4_inode_blocks(struct ext4_inode *raw_inode,
				  struct ext4_inode_info *ei)
{
	blkcnt_t i_blocks ;
	struct inode *inode = &(ei->vfs_inode);
	struct super_block *sb = inode->i_sb;

	if (EXT4_HAS_RO_COMPAT_FEATURE(sb,
				EXT4_FEATURE_RO_COMPAT_HUGE_FILE)) {
		/* we are using combined 48 bit field */
		i_blocks = ((u64)le16_to_cpu(raw_inode->i_blocks_high)) << 32 |
					le32_to_cpu(raw_inode->i_blocks_lo);
		if (ext4_test_inode_flag(inode, EXT4_INODE_HUGE_FILE)) {
			/* i_blocks represent file system block size */
			return i_blocks  << (inode->i_blkbits - 9);
		} else {
			return i_blocks;
		}
	} else {
		return le32_to_cpu(raw_inode->i_blocks_lo);
	}
}

static inline void ext4_iget_extra_inode(struct inode *inode,
					 struct ext4_inode *raw_inode,
					 struct ext4_inode_info *ei)
{
	__le32 *magic = (void *)raw_inode +
			EXT4_GOOD_OLD_INODE_SIZE + ei->i_extra_isize;
	if (*magic == cpu_to_le32(EXT4_XATTR_MAGIC)) {
		ext4_set_inode_state(inode, EXT4_STATE_XATTR);
		ext4_find_inline_data_nolock(inode);
	} else
		EXT4_I(inode)->i_inline_off = 0;
}

struct inode *ext4_iget(struct super_block *sb, unsigned long ino)
{
	struct ext4_iloc iloc;
	struct ext4_inode *raw_inode;
	struct ext4_inode_info *ei;
	struct inode *inode;
	journal_t *journal = EXT4_SB(sb)->s_journal;
	long ret;
	int block;
	uid_t i_uid;
	gid_t i_gid;

	inode = iget_locked(sb, ino);
	if (!inode)
		return ERR_PTR(-ENOMEM);
	if (!(inode->i_state & I_NEW))
		return inode;

	ei = EXT4_I(inode);
	iloc.bh = NULL;

	ret = __ext4_get_inode_loc(inode, &iloc, 0);
	if (ret < 0)
		goto bad_inode;
	raw_inode = ext4_raw_inode(&iloc);

	if (EXT4_INODE_SIZE(inode->i_sb) > EXT4_GOOD_OLD_INODE_SIZE) {
		ei->i_extra_isize = le16_to_cpu(raw_inode->i_extra_isize);
		if (EXT4_GOOD_OLD_INODE_SIZE + ei->i_extra_isize >
		    EXT4_INODE_SIZE(inode->i_sb)) {
			EXT4_ERROR_INODE(inode, "bad extra_isize (%u != %u)",
				EXT4_GOOD_OLD_INODE_SIZE + ei->i_extra_isize,
				EXT4_INODE_SIZE(inode->i_sb));
			ret = -EIO;
			goto bad_inode;
		}
	} else
		ei->i_extra_isize = 0;

	/* Precompute checksum seed for inode metadata */
	if (EXT4_HAS_RO_COMPAT_FEATURE(sb,
			EXT4_FEATURE_RO_COMPAT_METADATA_CSUM)) {
		struct ext4_sb_info *sbi = EXT4_SB(inode->i_sb);
		__u32 csum;
		__le32 inum = cpu_to_le32(inode->i_ino);
		__le32 gen = raw_inode->i_generation;
		csum = ext4_chksum(sbi, sbi->s_csum_seed, (__u8 *)&inum,
				   sizeof(inum));
		ei->i_csum_seed = ext4_chksum(sbi, csum, (__u8 *)&gen,
					      sizeof(gen));
	}

	if (!ext4_inode_csum_verify(inode, raw_inode, ei)) {
		EXT4_ERROR_INODE(inode, "checksum invalid");
		ret = -EIO;
		goto bad_inode;
	}

	inode->i_mode = le16_to_cpu(raw_inode->i_mode);
	i_uid = (uid_t)le16_to_cpu(raw_inode->i_uid_low);
	i_gid = (gid_t)le16_to_cpu(raw_inode->i_gid_low);
	if (!(test_opt(inode->i_sb, NO_UID32))) {
		i_uid |= le16_to_cpu(raw_inode->i_uid_high) << 16;
		i_gid |= le16_to_cpu(raw_inode->i_gid_high) << 16;
	}
	i_uid_write(inode, i_uid);
	i_gid_write(inode, i_gid);
	set_nlink(inode, le16_to_cpu(raw_inode->i_links_count));

	ext4_clear_state_flags(ei);	/* Only relevant on 32-bit archs */
<<<<<<< HEAD
#ifdef CONFIG_EXT4_FS_RICHACL
	ei->i_richacl = EXT4_RICHACL_NOT_CACHED;
#endif
=======
	ei->i_inline_off = 0;
>>>>>>> a49f0d1e
	ei->i_dir_start_lookup = 0;
	ei->i_dtime = le32_to_cpu(raw_inode->i_dtime);
	/* We now have enough fields to check if the inode was active or not.
	 * This is needed because nfsd might try to access dead inodes
	 * the test is that same one that e2fsck uses
	 * NeilBrown 1999oct15
	 */
	if (inode->i_nlink == 0) {
		if (inode->i_mode == 0 ||
		    !(EXT4_SB(inode->i_sb)->s_mount_state & EXT4_ORPHAN_FS)) {
			/* this inode is deleted */
			ret = -ESTALE;
			goto bad_inode;
		}
		/* The only unlinked inodes we let through here have
		 * valid i_mode and are being read by the orphan
		 * recovery code: that's fine, we're about to complete
		 * the process of deleting those. */
	}
	ei->i_flags = le32_to_cpu(raw_inode->i_flags);
	inode->i_blocks = ext4_inode_blocks(raw_inode, ei);
	ei->i_file_acl = le32_to_cpu(raw_inode->i_file_acl_lo);
	if (EXT4_HAS_INCOMPAT_FEATURE(sb, EXT4_FEATURE_INCOMPAT_64BIT))
		ei->i_file_acl |=
			((__u64)le16_to_cpu(raw_inode->i_file_acl_high)) << 32;
	inode->i_size = ext4_isize(raw_inode);
	ei->i_disksize = inode->i_size;
#ifdef CONFIG_QUOTA
	ei->i_reserved_quota = 0;
#endif
	inode->i_generation = le32_to_cpu(raw_inode->i_generation);
	ei->i_block_group = iloc.block_group;
	ei->i_last_alloc_group = ~0;
	/*
	 * NOTE! The in-memory inode i_data array is in little-endian order
	 * even on big-endian machines: we do NOT byteswap the block numbers!
	 */
	for (block = 0; block < EXT4_N_BLOCKS; block++)
		ei->i_data[block] = raw_inode->i_block[block];
	INIT_LIST_HEAD(&ei->i_orphan);

	/*
	 * Set transaction id's of transactions that have to be committed
	 * to finish f[data]sync. We set them to currently running transaction
	 * as we cannot be sure that the inode or some of its metadata isn't
	 * part of the transaction - the inode could have been reclaimed and
	 * now it is reread from disk.
	 */
	if (journal) {
		transaction_t *transaction;
		tid_t tid;

		read_lock(&journal->j_state_lock);
		if (journal->j_running_transaction)
			transaction = journal->j_running_transaction;
		else
			transaction = journal->j_committing_transaction;
		if (transaction)
			tid = transaction->t_tid;
		else
			tid = journal->j_commit_sequence;
		read_unlock(&journal->j_state_lock);
		ei->i_sync_tid = tid;
		ei->i_datasync_tid = tid;
	}

	if (EXT4_INODE_SIZE(inode->i_sb) > EXT4_GOOD_OLD_INODE_SIZE) {
		if (ei->i_extra_isize == 0) {
			/* The extra space is currently unused. Use it. */
			ei->i_extra_isize = sizeof(struct ext4_inode) -
					    EXT4_GOOD_OLD_INODE_SIZE;
		} else {
			ext4_iget_extra_inode(inode, raw_inode, ei);
		}
	}

	EXT4_INODE_GET_XTIME(i_ctime, inode, raw_inode);
	EXT4_INODE_GET_XTIME(i_mtime, inode, raw_inode);
	EXT4_INODE_GET_XTIME(i_atime, inode, raw_inode);
	EXT4_EINODE_GET_XTIME(i_crtime, ei, raw_inode);

	inode->i_version = le32_to_cpu(raw_inode->i_disk_version);
	if (EXT4_INODE_SIZE(inode->i_sb) > EXT4_GOOD_OLD_INODE_SIZE) {
		if (EXT4_FITS_IN_INODE(raw_inode, ei, i_version_hi))
			inode->i_version |=
			(__u64)(le32_to_cpu(raw_inode->i_version_hi)) << 32;
	}

	ret = 0;
	if (ei->i_file_acl &&
	    !ext4_data_block_valid(EXT4_SB(sb), ei->i_file_acl, 1)) {
		EXT4_ERROR_INODE(inode, "bad extended attribute block %llu",
				 ei->i_file_acl);
		ret = -EIO;
		goto bad_inode;
	} else if (!ext4_has_inline_data(inode)) {
		if (ext4_test_inode_flag(inode, EXT4_INODE_EXTENTS)) {
			if ((S_ISREG(inode->i_mode) || S_ISDIR(inode->i_mode) ||
			    (S_ISLNK(inode->i_mode) &&
			     !ext4_inode_is_fast_symlink(inode))))
				/* Validate extent which is part of inode */
				ret = ext4_ext_check_inode(inode);
		} else if (S_ISREG(inode->i_mode) || S_ISDIR(inode->i_mode) ||
			   (S_ISLNK(inode->i_mode) &&
			    !ext4_inode_is_fast_symlink(inode))) {
			/* Validate block references which are part of inode */
			ret = ext4_ind_check_inode(inode);
		}
	}
	if (ret)
		goto bad_inode;

	if (S_ISREG(inode->i_mode)) {
		inode->i_op = &ext4_file_inode_operations;
		inode->i_fop = &ext4_file_operations;
		ext4_set_aops(inode);
	} else if (S_ISDIR(inode->i_mode)) {
		inode->i_op = &ext4_dir_inode_operations;
		inode->i_fop = &ext4_dir_operations;
	} else if (S_ISLNK(inode->i_mode)) {
		if (ext4_inode_is_fast_symlink(inode)) {
			inode->i_op = &ext4_fast_symlink_inode_operations;
			nd_terminate_link(ei->i_data, inode->i_size,
				sizeof(ei->i_data) - 1);
		} else {
			inode->i_op = &ext4_symlink_inode_operations;
			ext4_set_aops(inode);
		}
	} else if (S_ISCHR(inode->i_mode) || S_ISBLK(inode->i_mode) ||
	      S_ISFIFO(inode->i_mode) || S_ISSOCK(inode->i_mode)) {
		inode->i_op = &ext4_special_inode_operations;
		if (raw_inode->i_block[0])
			init_special_inode(inode, inode->i_mode,
			   old_decode_dev(le32_to_cpu(raw_inode->i_block[0])));
		else
			init_special_inode(inode, inode->i_mode,
			   new_decode_dev(le32_to_cpu(raw_inode->i_block[1])));
	} else {
		ret = -EIO;
		EXT4_ERROR_INODE(inode, "bogus i_mode (%o)", inode->i_mode);
		goto bad_inode;
	}
	brelse(iloc.bh);
	ext4_set_inode_flags(inode);
	unlock_new_inode(inode);
	return inode;

bad_inode:
	brelse(iloc.bh);
	iget_failed(inode);
	return ERR_PTR(ret);
}

static int ext4_inode_blocks_set(handle_t *handle,
				struct ext4_inode *raw_inode,
				struct ext4_inode_info *ei)
{
	struct inode *inode = &(ei->vfs_inode);
	u64 i_blocks = inode->i_blocks;
	struct super_block *sb = inode->i_sb;

	if (i_blocks <= ~0U) {
		/*
		 * i_blocks can be represented in a 32 bit variable
		 * as multiple of 512 bytes
		 */
		raw_inode->i_blocks_lo   = cpu_to_le32(i_blocks);
		raw_inode->i_blocks_high = 0;
		ext4_clear_inode_flag(inode, EXT4_INODE_HUGE_FILE);
		return 0;
	}
	if (!EXT4_HAS_RO_COMPAT_FEATURE(sb, EXT4_FEATURE_RO_COMPAT_HUGE_FILE))
		return -EFBIG;

	if (i_blocks <= 0xffffffffffffULL) {
		/*
		 * i_blocks can be represented in a 48 bit variable
		 * as multiple of 512 bytes
		 */
		raw_inode->i_blocks_lo   = cpu_to_le32(i_blocks);
		raw_inode->i_blocks_high = cpu_to_le16(i_blocks >> 32);
		ext4_clear_inode_flag(inode, EXT4_INODE_HUGE_FILE);
	} else {
		ext4_set_inode_flag(inode, EXT4_INODE_HUGE_FILE);
		/* i_block is stored in file system block size */
		i_blocks = i_blocks >> (inode->i_blkbits - 9);
		raw_inode->i_blocks_lo   = cpu_to_le32(i_blocks);
		raw_inode->i_blocks_high = cpu_to_le16(i_blocks >> 32);
	}
	return 0;
}

/*
 * Post the struct inode info into an on-disk inode location in the
 * buffer-cache.  This gobbles the caller's reference to the
 * buffer_head in the inode location struct.
 *
 * The caller must have write access to iloc->bh.
 */
static int ext4_do_update_inode(handle_t *handle,
				struct inode *inode,
				struct ext4_iloc *iloc)
{
	struct ext4_inode *raw_inode = ext4_raw_inode(iloc);
	struct ext4_inode_info *ei = EXT4_I(inode);
	struct buffer_head *bh = iloc->bh;
	int err = 0, rc, block;
	int need_datasync = 0;
	uid_t i_uid;
	gid_t i_gid;

	/* For fields not not tracking in the in-memory inode,
	 * initialise them to zero for new inodes. */
	if (ext4_test_inode_state(inode, EXT4_STATE_NEW))
		memset(raw_inode, 0, EXT4_SB(inode->i_sb)->s_inode_size);

	ext4_get_inode_flags(ei);
	raw_inode->i_mode = cpu_to_le16(inode->i_mode);
	i_uid = i_uid_read(inode);
	i_gid = i_gid_read(inode);
	if (!(test_opt(inode->i_sb, NO_UID32))) {
		raw_inode->i_uid_low = cpu_to_le16(low_16_bits(i_uid));
		raw_inode->i_gid_low = cpu_to_le16(low_16_bits(i_gid));
/*
 * Fix up interoperability with old kernels. Otherwise, old inodes get
 * re-used with the upper 16 bits of the uid/gid intact
 */
		if (!ei->i_dtime) {
			raw_inode->i_uid_high =
				cpu_to_le16(high_16_bits(i_uid));
			raw_inode->i_gid_high =
				cpu_to_le16(high_16_bits(i_gid));
		} else {
			raw_inode->i_uid_high = 0;
			raw_inode->i_gid_high = 0;
		}
	} else {
		raw_inode->i_uid_low = cpu_to_le16(fs_high2lowuid(i_uid));
		raw_inode->i_gid_low = cpu_to_le16(fs_high2lowgid(i_gid));
		raw_inode->i_uid_high = 0;
		raw_inode->i_gid_high = 0;
	}
	raw_inode->i_links_count = cpu_to_le16(inode->i_nlink);

	EXT4_INODE_SET_XTIME(i_ctime, inode, raw_inode);
	EXT4_INODE_SET_XTIME(i_mtime, inode, raw_inode);
	EXT4_INODE_SET_XTIME(i_atime, inode, raw_inode);
	EXT4_EINODE_SET_XTIME(i_crtime, ei, raw_inode);

	if (ext4_inode_blocks_set(handle, raw_inode, ei))
		goto out_brelse;
	raw_inode->i_dtime = cpu_to_le32(ei->i_dtime);
	raw_inode->i_flags = cpu_to_le32(ei->i_flags & 0xFFFFFFFF);
	if (EXT4_SB(inode->i_sb)->s_es->s_creator_os !=
	    cpu_to_le32(EXT4_OS_HURD))
		raw_inode->i_file_acl_high =
			cpu_to_le16(ei->i_file_acl >> 32);
	raw_inode->i_file_acl_lo = cpu_to_le32(ei->i_file_acl);
	if (ei->i_disksize != ext4_isize(raw_inode)) {
		ext4_isize_set(raw_inode, ei->i_disksize);
		need_datasync = 1;
	}
	if (ei->i_disksize > 0x7fffffffULL) {
		struct super_block *sb = inode->i_sb;
		if (!EXT4_HAS_RO_COMPAT_FEATURE(sb,
				EXT4_FEATURE_RO_COMPAT_LARGE_FILE) ||
				EXT4_SB(sb)->s_es->s_rev_level ==
				cpu_to_le32(EXT4_GOOD_OLD_REV)) {
			/* If this is the first large file
			 * created, add a flag to the superblock.
			 */
			err = ext4_journal_get_write_access(handle,
					EXT4_SB(sb)->s_sbh);
			if (err)
				goto out_brelse;
			ext4_update_dynamic_rev(sb);
			EXT4_SET_RO_COMPAT_FEATURE(sb,
					EXT4_FEATURE_RO_COMPAT_LARGE_FILE);
			ext4_handle_sync(handle);
			err = ext4_handle_dirty_super(handle, sb);
		}
	}
	raw_inode->i_generation = cpu_to_le32(inode->i_generation);
	if (S_ISCHR(inode->i_mode) || S_ISBLK(inode->i_mode)) {
		if (old_valid_dev(inode->i_rdev)) {
			raw_inode->i_block[0] =
				cpu_to_le32(old_encode_dev(inode->i_rdev));
			raw_inode->i_block[1] = 0;
		} else {
			raw_inode->i_block[0] = 0;
			raw_inode->i_block[1] =
				cpu_to_le32(new_encode_dev(inode->i_rdev));
			raw_inode->i_block[2] = 0;
		}
	} else if (!ext4_has_inline_data(inode)) {
		for (block = 0; block < EXT4_N_BLOCKS; block++)
			raw_inode->i_block[block] = ei->i_data[block];
	}

	raw_inode->i_disk_version = cpu_to_le32(inode->i_version);
	if (ei->i_extra_isize) {
		if (EXT4_FITS_IN_INODE(raw_inode, ei, i_version_hi))
			raw_inode->i_version_hi =
			cpu_to_le32(inode->i_version >> 32);
		raw_inode->i_extra_isize = cpu_to_le16(ei->i_extra_isize);
	}

	ext4_inode_csum_set(inode, raw_inode, ei);

	BUFFER_TRACE(bh, "call ext4_handle_dirty_metadata");
	rc = ext4_handle_dirty_metadata(handle, NULL, bh);
	if (!err)
		err = rc;
	ext4_clear_inode_state(inode, EXT4_STATE_NEW);

	ext4_update_inode_fsync_trans(handle, inode, need_datasync);
out_brelse:
	brelse(bh);
	ext4_std_error(inode->i_sb, err);
	return err;
}

/*
 * ext4_write_inode()
 *
 * We are called from a few places:
 *
 * - Within generic_file_write() for O_SYNC files.
 *   Here, there will be no transaction running. We wait for any running
 *   transaction to commit.
 *
 * - Within sys_sync(), kupdate and such.
 *   We wait on commit, if tol to.
 *
 * - Within prune_icache() (PF_MEMALLOC == true)
 *   Here we simply return.  We can't afford to block kswapd on the
 *   journal commit.
 *
 * In all cases it is actually safe for us to return without doing anything,
 * because the inode has been copied into a raw inode buffer in
 * ext4_mark_inode_dirty().  This is a correctness thing for O_SYNC and for
 * knfsd.
 *
 * Note that we are absolutely dependent upon all inode dirtiers doing the
 * right thing: they *must* call mark_inode_dirty() after dirtying info in
 * which we are interested.
 *
 * It would be a bug for them to not do this.  The code:
 *
 *	mark_inode_dirty(inode)
 *	stuff();
 *	inode->i_size = expr;
 *
 * is in error because a kswapd-driven write_inode() could occur while
 * `stuff()' is running, and the new i_size will be lost.  Plus the inode
 * will no longer be on the superblock's dirty inode list.
 */
int ext4_write_inode(struct inode *inode, struct writeback_control *wbc)
{
	int err;

	if (current->flags & PF_MEMALLOC)
		return 0;

	if (EXT4_SB(inode->i_sb)->s_journal) {
		if (ext4_journal_current_handle()) {
			jbd_debug(1, "called recursively, non-PF_MEMALLOC!\n");
			dump_stack();
			return -EIO;
		}

		if (wbc->sync_mode != WB_SYNC_ALL)
			return 0;

		err = ext4_force_commit(inode->i_sb);
	} else {
		struct ext4_iloc iloc;

		err = __ext4_get_inode_loc(inode, &iloc, 0);
		if (err)
			return err;
		if (wbc->sync_mode == WB_SYNC_ALL)
			sync_dirty_buffer(iloc.bh);
		if (buffer_req(iloc.bh) && !buffer_uptodate(iloc.bh)) {
			EXT4_ERROR_INODE_BLOCK(inode, iloc.bh->b_blocknr,
					 "IO error syncing inode");
			err = -EIO;
		}
		brelse(iloc.bh);
	}
	return err;
}

/*
 * ext4_setattr()
 *
 * Called from notify_change.
 *
 * We want to trap VFS attempts to truncate the file as soon as
 * possible.  In particular, we want to make sure that when the VFS
 * shrinks i_size, we put the inode on the orphan list and modify
 * i_disksize immediately, so that during the subsequent flushing of
 * dirty pages and freeing of disk blocks, we can guarantee that any
 * commit will leave the blocks being flushed in an unused state on
 * disk.  (On recovery, the inode will get truncated and the blocks will
 * be freed, so we have a strong guarantee that no future commit will
 * leave these blocks visible to the user.)
 *
 * Another thing we have to assure is that if we are in ordered mode
 * and inode is still attached to the committing transaction, we must
 * we start writeout of all the dirty pages which are being truncated.
 * This way we are sure that all the data written in the previous
 * transaction are already on disk (truncate waits for pages under
 * writeback).
 *
 * Called with inode->i_mutex down.
 */
int ext4_setattr(struct dentry *dentry, struct iattr *attr)
{
	struct inode *inode = dentry->d_inode;
	int error, rc = 0;
	int orphan = 0;
	const unsigned int ia_valid = attr->ia_valid;

	if (EXT4_IS_RICHACL(inode))
		error = richacl_inode_change_ok(inode, attr,
						ext4_richacl_permission);
	else
		error = inode_change_ok(inode, attr);
	if (error)
		return error;

	if (is_quota_modification(inode, attr))
		dquot_initialize(inode);
	if ((ia_valid & ATTR_UID && !uid_eq(attr->ia_uid, inode->i_uid)) ||
	    (ia_valid & ATTR_GID && !gid_eq(attr->ia_gid, inode->i_gid))) {
		handle_t *handle;

		/* (user+group)*(old+new) structure, inode write (sb,
		 * inode block, ? - but truncate inode update has it) */
		handle = ext4_journal_start(inode, (EXT4_MAXQUOTAS_INIT_BLOCKS(inode->i_sb)+
					EXT4_MAXQUOTAS_DEL_BLOCKS(inode->i_sb))+3);
		if (IS_ERR(handle)) {
			error = PTR_ERR(handle);
			goto err_out;
		}
		error = dquot_transfer(inode, attr);
		if (error) {
			ext4_journal_stop(handle);
			return error;
		}
		/* Update corresponding info in inode so that everything is in
		 * one transaction */
		if (attr->ia_valid & ATTR_UID)
			inode->i_uid = attr->ia_uid;
		if (attr->ia_valid & ATTR_GID)
			inode->i_gid = attr->ia_gid;
		error = ext4_mark_inode_dirty(handle, inode);
		ext4_journal_stop(handle);
	}

	if (attr->ia_valid & ATTR_SIZE) {

		if (!(ext4_test_inode_flag(inode, EXT4_INODE_EXTENTS))) {
			struct ext4_sb_info *sbi = EXT4_SB(inode->i_sb);

			if (attr->ia_size > sbi->s_bitmap_maxbytes)
				return -EFBIG;
		}
	}

	if (S_ISREG(inode->i_mode) &&
	    attr->ia_valid & ATTR_SIZE &&
	    (attr->ia_size < inode->i_size)) {
		handle_t *handle;

		handle = ext4_journal_start(inode, 3);
		if (IS_ERR(handle)) {
			error = PTR_ERR(handle);
			goto err_out;
		}
		if (ext4_handle_valid(handle)) {
			error = ext4_orphan_add(handle, inode);
			orphan = 1;
		}
		EXT4_I(inode)->i_disksize = attr->ia_size;
		rc = ext4_mark_inode_dirty(handle, inode);
		if (!error)
			error = rc;
		ext4_journal_stop(handle);

		if (ext4_should_order_data(inode)) {
			error = ext4_begin_ordered_truncate(inode,
							    attr->ia_size);
			if (error) {
				/* Do as much error cleanup as possible */
				handle = ext4_journal_start(inode, 3);
				if (IS_ERR(handle)) {
					ext4_orphan_del(NULL, inode);
					goto err_out;
				}
				ext4_orphan_del(handle, inode);
				orphan = 0;
				ext4_journal_stop(handle);
				goto err_out;
			}
		}
	}

	if (attr->ia_valid & ATTR_SIZE) {
		if (attr->ia_size != i_size_read(inode)) {
			truncate_setsize(inode, attr->ia_size);
			/* Inode size will be reduced, wait for dio in flight.
			 * Temporarily disable dioread_nolock to prevent
			 * livelock. */
			if (orphan) {
				ext4_inode_block_unlocked_dio(inode);
				inode_dio_wait(inode);
				ext4_inode_resume_unlocked_dio(inode);
			}
		}
		ext4_truncate(inode);
	}

	if (!rc) {
		setattr_copy(inode, attr);
		mark_inode_dirty(inode);
	}

	/*
	 * If the call to ext4_truncate failed to get a transaction handle at
	 * all, we need to clean up the in-core orphan list manually.
	 */
	if (orphan && inode->i_nlink)
		ext4_orphan_del(NULL, inode);

	if (!rc && (ia_valid & ATTR_MODE)) {
		if (EXT4_IS_RICHACL(inode))
			rc = ext4_richacl_chmod(inode);
		else
			rc = ext4_acl_chmod(inode);
	}
err_out:
	ext4_std_error(inode->i_sb, error);
	if (!error)
		error = rc;
	return error;
}

int ext4_getattr(struct vfsmount *mnt, struct dentry *dentry,
		 struct kstat *stat)
{
	struct inode *inode;
	unsigned long delalloc_blocks;

	inode = dentry->d_inode;
	generic_fillattr(inode, stat);

	/*
	 * We can't update i_blocks if the block allocation is delayed
	 * otherwise in the case of system crash before the real block
	 * allocation is done, we will have i_blocks inconsistent with
	 * on-disk file blocks.
	 * We always keep i_blocks updated together with real
	 * allocation. But to not confuse with user, stat
	 * will return the blocks that include the delayed allocation
	 * blocks for this file.
	 */
	delalloc_blocks = EXT4_C2B(EXT4_SB(inode->i_sb),
				EXT4_I(inode)->i_reserved_data_blocks);

	stat->blocks += (delalloc_blocks << inode->i_sb->s_blocksize_bits)>>9;
	return 0;
}

static int ext4_index_trans_blocks(struct inode *inode, int nrblocks, int chunk)
{
	if (!(ext4_test_inode_flag(inode, EXT4_INODE_EXTENTS)))
		return ext4_ind_trans_blocks(inode, nrblocks, chunk);
	return ext4_ext_index_trans_blocks(inode, nrblocks, chunk);
}

/*
 * Account for index blocks, block groups bitmaps and block group
 * descriptor blocks if modify datablocks and index blocks
 * worse case, the indexs blocks spread over different block groups
 *
 * If datablocks are discontiguous, they are possible to spread over
 * different block groups too. If they are contiguous, with flexbg,
 * they could still across block group boundary.
 *
 * Also account for superblock, inode, quota and xattr blocks
 */
static int ext4_meta_trans_blocks(struct inode *inode, int nrblocks, int chunk)
{
	ext4_group_t groups, ngroups = ext4_get_groups_count(inode->i_sb);
	int gdpblocks;
	int idxblocks;
	int ret = 0;

	/*
	 * How many index blocks need to touch to modify nrblocks?
	 * The "Chunk" flag indicating whether the nrblocks is
	 * physically contiguous on disk
	 *
	 * For Direct IO and fallocate, they calls get_block to allocate
	 * one single extent at a time, so they could set the "Chunk" flag
	 */
	idxblocks = ext4_index_trans_blocks(inode, nrblocks, chunk);

	ret = idxblocks;

	/*
	 * Now let's see how many group bitmaps and group descriptors need
	 * to account
	 */
	groups = idxblocks;
	if (chunk)
		groups += 1;
	else
		groups += nrblocks;

	gdpblocks = groups;
	if (groups > ngroups)
		groups = ngroups;
	if (groups > EXT4_SB(inode->i_sb)->s_gdb_count)
		gdpblocks = EXT4_SB(inode->i_sb)->s_gdb_count;

	/* bitmaps and block group descriptor blocks */
	ret += groups + gdpblocks;

	/* Blocks for super block, inode, quota and xattr blocks */
	ret += EXT4_META_TRANS_BLOCKS(inode->i_sb);

	return ret;
}

/*
 * Calculate the total number of credits to reserve to fit
 * the modification of a single pages into a single transaction,
 * which may include multiple chunks of block allocations.
 *
 * This could be called via ext4_write_begin()
 *
 * We need to consider the worse case, when
 * one new block per extent.
 */
int ext4_writepage_trans_blocks(struct inode *inode)
{
	int bpp = ext4_journal_blocks_per_page(inode);
	int ret;

	ret = ext4_meta_trans_blocks(inode, bpp, 0);

	/* Account for data blocks for journalled mode */
	if (ext4_should_journal_data(inode))
		ret += bpp;
	return ret;
}

/*
 * Calculate the journal credits for a chunk of data modification.
 *
 * This is called from DIO, fallocate or whoever calling
 * ext4_map_blocks() to map/allocate a chunk of contiguous disk blocks.
 *
 * journal buffers for data blocks are not included here, as DIO
 * and fallocate do no need to journal data buffers.
 */
int ext4_chunk_trans_blocks(struct inode *inode, int nrblocks)
{
	return ext4_meta_trans_blocks(inode, nrblocks, 1);
}

/*
 * The caller must have previously called ext4_reserve_inode_write().
 * Give this, we know that the caller already has write access to iloc->bh.
 */
int ext4_mark_iloc_dirty(handle_t *handle,
			 struct inode *inode, struct ext4_iloc *iloc)
{
	int err = 0;

	if (IS_I_VERSION(inode))
		inode_inc_iversion(inode);

	/* the do_update_inode consumes one bh->b_count */
	get_bh(iloc->bh);

	/* ext4_do_update_inode() does jbd2_journal_dirty_metadata */
	err = ext4_do_update_inode(handle, inode, iloc);
	put_bh(iloc->bh);
	return err;
}

/*
 * On success, We end up with an outstanding reference count against
 * iloc->bh.  This _must_ be cleaned up later.
 */

int
ext4_reserve_inode_write(handle_t *handle, struct inode *inode,
			 struct ext4_iloc *iloc)
{
	int err;

	err = ext4_get_inode_loc(inode, iloc);
	if (!err) {
		BUFFER_TRACE(iloc->bh, "get_write_access");
		err = ext4_journal_get_write_access(handle, iloc->bh);
		if (err) {
			brelse(iloc->bh);
			iloc->bh = NULL;
		}
	}
	ext4_std_error(inode->i_sb, err);
	return err;
}

/*
 * Expand an inode by new_extra_isize bytes.
 * Returns 0 on success or negative error number on failure.
 */
static int ext4_expand_extra_isize(struct inode *inode,
				   unsigned int new_extra_isize,
				   struct ext4_iloc iloc,
				   handle_t *handle)
{
	struct ext4_inode *raw_inode;
	struct ext4_xattr_ibody_header *header;

	if (EXT4_I(inode)->i_extra_isize >= new_extra_isize)
		return 0;

	raw_inode = ext4_raw_inode(&iloc);

	header = IHDR(inode, raw_inode);

	/* No extended attributes present */
	if (!ext4_test_inode_state(inode, EXT4_STATE_XATTR) ||
	    header->h_magic != cpu_to_le32(EXT4_XATTR_MAGIC)) {
		memset((void *)raw_inode + EXT4_GOOD_OLD_INODE_SIZE, 0,
			new_extra_isize);
		EXT4_I(inode)->i_extra_isize = new_extra_isize;
		return 0;
	}

	/* try to expand with EAs present */
	return ext4_expand_extra_isize_ea(inode, new_extra_isize,
					  raw_inode, handle);
}

/*
 * What we do here is to mark the in-core inode as clean with respect to inode
 * dirtiness (it may still be data-dirty).
 * This means that the in-core inode may be reaped by prune_icache
 * without having to perform any I/O.  This is a very good thing,
 * because *any* task may call prune_icache - even ones which
 * have a transaction open against a different journal.
 *
 * Is this cheating?  Not really.  Sure, we haven't written the
 * inode out, but prune_icache isn't a user-visible syncing function.
 * Whenever the user wants stuff synced (sys_sync, sys_msync, sys_fsync)
 * we start and wait on commits.
 */
int ext4_mark_inode_dirty(handle_t *handle, struct inode *inode)
{
	struct ext4_iloc iloc;
	struct ext4_sb_info *sbi = EXT4_SB(inode->i_sb);
	static unsigned int mnt_count;
	int err, ret;

	might_sleep();
	trace_ext4_mark_inode_dirty(inode, _RET_IP_);
	err = ext4_reserve_inode_write(handle, inode, &iloc);
	if (ext4_handle_valid(handle) &&
	    EXT4_I(inode)->i_extra_isize < sbi->s_want_extra_isize &&
	    !ext4_test_inode_state(inode, EXT4_STATE_NO_EXPAND)) {
		/*
		 * We need extra buffer credits since we may write into EA block
		 * with this same handle. If journal_extend fails, then it will
		 * only result in a minor loss of functionality for that inode.
		 * If this is felt to be critical, then e2fsck should be run to
		 * force a large enough s_min_extra_isize.
		 */
		if ((jbd2_journal_extend(handle,
			     EXT4_DATA_TRANS_BLOCKS(inode->i_sb))) == 0) {
			ret = ext4_expand_extra_isize(inode,
						      sbi->s_want_extra_isize,
						      iloc, handle);
			if (ret) {
				ext4_set_inode_state(inode,
						     EXT4_STATE_NO_EXPAND);
				if (mnt_count !=
					le16_to_cpu(sbi->s_es->s_mnt_count)) {
					ext4_warning(inode->i_sb,
					"Unable to expand inode %lu. Delete"
					" some EAs or run e2fsck.",
					inode->i_ino);
					mnt_count =
					  le16_to_cpu(sbi->s_es->s_mnt_count);
				}
			}
		}
	}
	if (!err)
		err = ext4_mark_iloc_dirty(handle, inode, &iloc);
	return err;
}

/*
 * ext4_dirty_inode() is called from __mark_inode_dirty()
 *
 * We're really interested in the case where a file is being extended.
 * i_size has been changed by generic_commit_write() and we thus need
 * to include the updated inode in the current transaction.
 *
 * Also, dquot_alloc_block() will always dirty the inode when blocks
 * are allocated to the file.
 *
 * If the inode is marked synchronous, we don't honour that here - doing
 * so would cause a commit on atime updates, which we don't bother doing.
 * We handle synchronous inodes at the highest possible level.
 */
void ext4_dirty_inode(struct inode *inode, int flags)
{
	handle_t *handle;

	handle = ext4_journal_start(inode, 2);
	if (IS_ERR(handle))
		goto out;

	ext4_mark_inode_dirty(handle, inode);

	ext4_journal_stop(handle);
out:
	return;
}

#if 0
/*
 * Bind an inode's backing buffer_head into this transaction, to prevent
 * it from being flushed to disk early.  Unlike
 * ext4_reserve_inode_write, this leaves behind no bh reference and
 * returns no iloc structure, so the caller needs to repeat the iloc
 * lookup to mark the inode dirty later.
 */
static int ext4_pin_inode(handle_t *handle, struct inode *inode)
{
	struct ext4_iloc iloc;

	int err = 0;
	if (handle) {
		err = ext4_get_inode_loc(inode, &iloc);
		if (!err) {
			BUFFER_TRACE(iloc.bh, "get_write_access");
			err = jbd2_journal_get_write_access(handle, iloc.bh);
			if (!err)
				err = ext4_handle_dirty_metadata(handle,
								 NULL,
								 iloc.bh);
			brelse(iloc.bh);
		}
	}
	ext4_std_error(inode->i_sb, err);
	return err;
}
#endif

int ext4_change_inode_journal_flag(struct inode *inode, int val)
{
	journal_t *journal;
	handle_t *handle;
	int err;

	/*
	 * We have to be very careful here: changing a data block's
	 * journaling status dynamically is dangerous.  If we write a
	 * data block to the journal, change the status and then delete
	 * that block, we risk forgetting to revoke the old log record
	 * from the journal and so a subsequent replay can corrupt data.
	 * So, first we make sure that the journal is empty and that
	 * nobody is changing anything.
	 */

	journal = EXT4_JOURNAL(inode);
	if (!journal)
		return 0;
	if (is_journal_aborted(journal))
		return -EROFS;
	/* We have to allocate physical blocks for delalloc blocks
	 * before flushing journal. otherwise delalloc blocks can not
	 * be allocated any more. even more truncate on delalloc blocks
	 * could trigger BUG by flushing delalloc blocks in journal.
	 * There is no delalloc block in non-journal data mode.
	 */
	if (val && test_opt(inode->i_sb, DELALLOC)) {
		err = ext4_alloc_da_blocks(inode);
		if (err < 0)
			return err;
	}

	/* Wait for all existing dio workers */
	ext4_inode_block_unlocked_dio(inode);
	inode_dio_wait(inode);

	jbd2_journal_lock_updates(journal);

	/*
	 * OK, there are no updates running now, and all cached data is
	 * synced to disk.  We are now in a completely consistent state
	 * which doesn't have anything in the journal, and we know that
	 * no filesystem updates are running, so it is safe to modify
	 * the inode's in-core data-journaling state flag now.
	 */

	if (val)
		ext4_set_inode_flag(inode, EXT4_INODE_JOURNAL_DATA);
	else {
		jbd2_journal_flush(journal);
		ext4_clear_inode_flag(inode, EXT4_INODE_JOURNAL_DATA);
	}
	ext4_set_aops(inode);

	jbd2_journal_unlock_updates(journal);
	ext4_inode_resume_unlocked_dio(inode);

	/* Finally we can mark the inode as dirty. */

	handle = ext4_journal_start(inode, 1);
	if (IS_ERR(handle))
		return PTR_ERR(handle);

	err = ext4_mark_inode_dirty(handle, inode);
	ext4_handle_sync(handle);
	ext4_journal_stop(handle);
	ext4_std_error(inode->i_sb, err);

	return err;
}

static int ext4_bh_unmapped(handle_t *handle, struct buffer_head *bh)
{
	return !buffer_mapped(bh);
}

int ext4_page_mkwrite(struct vm_area_struct *vma, struct vm_fault *vmf)
{
	struct page *page = vmf->page;
	loff_t size;
	unsigned long len;
	int ret;
	struct file *file = vma->vm_file;
	struct inode *inode = file->f_path.dentry->d_inode;
	struct address_space *mapping = inode->i_mapping;
	handle_t *handle;
	get_block_t *get_block;
	int retries = 0;

	sb_start_pagefault(inode->i_sb);
	file_update_time(vma->vm_file);
	/* Delalloc case is easy... */
	if (test_opt(inode->i_sb, DELALLOC) &&
	    !ext4_should_journal_data(inode) &&
	    !ext4_nonda_switch(inode->i_sb)) {
		do {
			ret = __block_page_mkwrite(vma, vmf,
						   ext4_da_get_block_prep);
		} while (ret == -ENOSPC &&
		       ext4_should_retry_alloc(inode->i_sb, &retries));
		goto out_ret;
	}

	lock_page(page);
	size = i_size_read(inode);
	/* Page got truncated from under us? */
	if (page->mapping != mapping || page_offset(page) > size) {
		unlock_page(page);
		ret = VM_FAULT_NOPAGE;
		goto out;
	}

	if (page->index == size >> PAGE_CACHE_SHIFT)
		len = size & ~PAGE_CACHE_MASK;
	else
		len = PAGE_CACHE_SIZE;
	/*
	 * Return if we have all the buffers mapped. This avoids the need to do
	 * journal_start/journal_stop which can block and take a long time
	 */
	if (page_has_buffers(page)) {
		if (!ext4_walk_page_buffers(NULL, page_buffers(page),
					    0, len, NULL,
					    ext4_bh_unmapped)) {
			/* Wait so that we don't change page under IO */
			wait_on_page_writeback(page);
			ret = VM_FAULT_LOCKED;
			goto out;
		}
	}
	unlock_page(page);
	/* OK, we need to fill the hole... */
	if (ext4_should_dioread_nolock(inode))
		get_block = ext4_get_block_write;
	else
		get_block = ext4_get_block;
retry_alloc:
	handle = ext4_journal_start(inode, ext4_writepage_trans_blocks(inode));
	if (IS_ERR(handle)) {
		ret = VM_FAULT_SIGBUS;
		goto out;
	}
	ret = __block_page_mkwrite(vma, vmf, get_block);
	if (!ret && ext4_should_journal_data(inode)) {
		if (ext4_walk_page_buffers(handle, page_buffers(page), 0,
			  PAGE_CACHE_SIZE, NULL, do_journal_get_write_access)) {
			unlock_page(page);
			ret = VM_FAULT_SIGBUS;
			ext4_journal_stop(handle);
			goto out;
		}
		ext4_set_inode_state(inode, EXT4_STATE_JDATA);
	}
	ext4_journal_stop(handle);
	if (ret == -ENOSPC && ext4_should_retry_alloc(inode->i_sb, &retries))
		goto retry_alloc;
out_ret:
	ret = block_page_mkwrite_return(ret);
out:
	sb_end_pagefault(inode->i_sb);
	return ret;
}<|MERGE_RESOLUTION|>--- conflicted
+++ resolved
@@ -42,7 +42,6 @@
 #include "xattr.h"
 #include "acl.h"
 #include "truncate.h"
-#include "richacl.h"
 
 #include <trace/events/ext4.h>
 
@@ -3911,13 +3910,7 @@
 	set_nlink(inode, le16_to_cpu(raw_inode->i_links_count));
 
 	ext4_clear_state_flags(ei);	/* Only relevant on 32-bit archs */
-<<<<<<< HEAD
-#ifdef CONFIG_EXT4_FS_RICHACL
-	ei->i_richacl = EXT4_RICHACL_NOT_CACHED;
-#endif
-=======
 	ei->i_inline_off = 0;
->>>>>>> a49f0d1e
 	ei->i_dir_start_lookup = 0;
 	ei->i_dtime = le32_to_cpu(raw_inode->i_dtime);
 	/* We now have enough fields to check if the inode was active or not.
@@ -4342,11 +4335,7 @@
 	int orphan = 0;
 	const unsigned int ia_valid = attr->ia_valid;
 
-	if (EXT4_IS_RICHACL(inode))
-		error = richacl_inode_change_ok(inode, attr,
-						ext4_richacl_permission);
-	else
-		error = inode_change_ok(inode, attr);
+	error = inode_change_ok(inode, attr);
 	if (error)
 		return error;
 
@@ -4454,12 +4443,9 @@
 	if (orphan && inode->i_nlink)
 		ext4_orphan_del(NULL, inode);
 
-	if (!rc && (ia_valid & ATTR_MODE)) {
-		if (EXT4_IS_RICHACL(inode))
-			rc = ext4_richacl_chmod(inode);
-		else
-			rc = ext4_acl_chmod(inode);
-	}
+	if (!rc && (ia_valid & ATTR_MODE))
+		rc = ext4_acl_chmod(inode);
+
 err_out:
 	ext4_std_error(inode->i_sb, error);
 	if (!error)
