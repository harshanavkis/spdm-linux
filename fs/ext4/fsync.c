--- conflicted
+++ resolved
@@ -174,12 +174,7 @@
 		ret = ext4_fsync_journal(inode, datasync, &needs_barrier);
 
 	if (needs_barrier) {
-<<<<<<< HEAD
-	issue_flush:
-		err = blkdev_issue_flush(inode->i_sb->s_bdev, GFP_KERNEL);
-=======
 		err = blkdev_issue_flush(inode->i_sb->s_bdev);
->>>>>>> 7d2a07b7
 		if (!ret)
 			ret = err;
 	}
