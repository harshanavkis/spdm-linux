--- conflicted
+++ resolved
@@ -27,11 +27,7 @@
 #include <linux/writeback.h>
 #include <linux/backing-dev.h>
 #include <linux/pagevec.h>
-<<<<<<< HEAD
-#include <linux/precache.h>
-=======
 #include <linux/cleancache.h>
->>>>>>> 55922c9d
 
 /*
  * I/O completion handler for multipage BIOs.
@@ -277,11 +273,7 @@
 	}
 
 	if (fully_mapped && blocks_per_page == 1 && !PageUptodate(page) &&
-<<<<<<< HEAD
-	    precache_get(page->mapping, page->index, page) == 1) {
-=======
 	    cleancache_get_page(page) == 0) {
->>>>>>> 55922c9d
 		SetPageUptodate(page);
 		goto confused;
 	}
