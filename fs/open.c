/*
 *  linux/fs/open.c
 *
 *  Copyright (C) 1991, 1992  Linus Torvalds
 */

#include <linux/string.h>
#include <linux/mm.h>
#include <linux/file.h>
#include <linux/fdtable.h>
#include <linux/quotaops.h>
#include <linux/fsnotify.h>
#include <linux/module.h>
#include <linux/slab.h>
#include <linux/tty.h>
#include <linux/namei.h>
#include <linux/backing-dev.h>
#include <linux/capability.h>
#include <linux/securebits.h>
#include <linux/security.h>
#include <linux/mount.h>
#include <linux/vfs.h>
#include <linux/fcntl.h>
#include <asm/uaccess.h>
#include <linux/fs.h>
#include <linux/personality.h>
#include <linux/pagemap.h>
#include <linux/syscalls.h>
#include <linux/rcupdate.h>
#include <linux/audit.h>
#include <linux/falloc.h>
#include <linux/fs_struct.h>

int vfs_statfs(struct dentry *dentry, struct kstatfs *buf)
{
	int retval = -ENODEV;

	if (dentry) {
		retval = -ENOSYS;
		if (dentry->d_sb->s_op->statfs) {
			memset(buf, 0, sizeof(*buf));
			retval = security_sb_statfs(dentry);
			if (retval)
				return retval;
			retval = dentry->d_sb->s_op->statfs(dentry, buf);
			if (retval == 0 && buf->f_frsize == 0)
				buf->f_frsize = buf->f_bsize;
		}
	}
	return retval;
}

EXPORT_SYMBOL(vfs_statfs);

static int vfs_statfs_native(struct dentry *dentry, struct statfs *buf)
{
	struct kstatfs st;
	int retval;

	retval = vfs_statfs(dentry, &st);
	if (retval)
		return retval;

	if (sizeof(*buf) == sizeof(st))
		memcpy(buf, &st, sizeof(st));
	else {
		if (sizeof buf->f_blocks == 4) {
			if ((st.f_blocks | st.f_bfree | st.f_bavail |
			     st.f_bsize | st.f_frsize) &
			    0xffffffff00000000ULL)
				return -EOVERFLOW;
			/*
			 * f_files and f_ffree may be -1; it's okay to stuff
			 * that into 32 bits
			 */
			if (st.f_files != -1 &&
			    (st.f_files & 0xffffffff00000000ULL))
				return -EOVERFLOW;
			if (st.f_ffree != -1 &&
			    (st.f_ffree & 0xffffffff00000000ULL))
				return -EOVERFLOW;
		}

		buf->f_type = st.f_type;
		buf->f_bsize = st.f_bsize;
		buf->f_blocks = st.f_blocks;
		buf->f_bfree = st.f_bfree;
		buf->f_bavail = st.f_bavail;
		buf->f_files = st.f_files;
		buf->f_ffree = st.f_ffree;
		buf->f_fsid = st.f_fsid;
		buf->f_namelen = st.f_namelen;
		buf->f_frsize = st.f_frsize;
		memset(buf->f_spare, 0, sizeof(buf->f_spare));
	}
	return 0;
}

static int vfs_statfs64(struct dentry *dentry, struct statfs64 *buf)
{
	struct kstatfs st;
	int retval;

	retval = vfs_statfs(dentry, &st);
	if (retval)
		return retval;

	if (sizeof(*buf) == sizeof(st))
		memcpy(buf, &st, sizeof(st));
	else {
		buf->f_type = st.f_type;
		buf->f_bsize = st.f_bsize;
		buf->f_blocks = st.f_blocks;
		buf->f_bfree = st.f_bfree;
		buf->f_bavail = st.f_bavail;
		buf->f_files = st.f_files;
		buf->f_ffree = st.f_ffree;
		buf->f_fsid = st.f_fsid;
		buf->f_namelen = st.f_namelen;
		buf->f_frsize = st.f_frsize;
		memset(buf->f_spare, 0, sizeof(buf->f_spare));
	}
	return 0;
}

SYSCALL_DEFINE2(statfs, const char __user *, pathname, struct statfs __user *, buf)
{
	struct path path;
	int error;

	error = user_path(pathname, &path);
	if (!error) {
		struct statfs tmp;
		error = vfs_statfs_native(path.dentry, &tmp);
		if (!error && copy_to_user(buf, &tmp, sizeof(tmp)))
			error = -EFAULT;
		path_put(&path);
	}
	return error;
}

SYSCALL_DEFINE3(statfs64, const char __user *, pathname, size_t, sz, struct statfs64 __user *, buf)
{
	struct path path;
	long error;

	if (sz != sizeof(*buf))
		return -EINVAL;
	error = user_path(pathname, &path);
	if (!error) {
		struct statfs64 tmp;
		error = vfs_statfs64(path.dentry, &tmp);
		if (!error && copy_to_user(buf, &tmp, sizeof(tmp)))
			error = -EFAULT;
		path_put(&path);
	}
	return error;
}

SYSCALL_DEFINE2(fstatfs, unsigned int, fd, struct statfs __user *, buf)
{
	struct file * file;
	struct statfs tmp;
	int error;

	error = -EBADF;
	file = fget(fd);
	if (!file)
		goto out;
	error = vfs_statfs_native(file->f_path.dentry, &tmp);
	if (!error && copy_to_user(buf, &tmp, sizeof(tmp)))
		error = -EFAULT;
	fput(file);
out:
	return error;
}

SYSCALL_DEFINE3(fstatfs64, unsigned int, fd, size_t, sz, struct statfs64 __user *, buf)
{
	struct file * file;
	struct statfs64 tmp;
	int error;

	if (sz != sizeof(*buf))
		return -EINVAL;

	error = -EBADF;
	file = fget(fd);
	if (!file)
		goto out;
	error = vfs_statfs64(file->f_path.dentry, &tmp);
	if (!error && copy_to_user(buf, &tmp, sizeof(tmp)))
		error = -EFAULT;
	fput(file);
out:
	return error;
}

int do_truncate(struct dentry *dentry, loff_t length, unsigned int time_attrs,
	struct file *filp)
{
	int err;
	struct iattr newattrs;

	/* Not pretty: "inode->i_size" shouldn't really be signed. But it is. */
	if (length < 0)
		return -EINVAL;

	newattrs.ia_size = length;
	newattrs.ia_valid = ATTR_SIZE | time_attrs;
	if (filp) {
		newattrs.ia_file = filp;
		newattrs.ia_valid |= ATTR_FILE;
	}

	/* Remove suid/sgid on truncate too */
	newattrs.ia_valid |= should_remove_suid(dentry);

	mutex_lock(&dentry->d_inode->i_mutex);
	err = notify_change(dentry, &newattrs);
	mutex_unlock(&dentry->d_inode->i_mutex);
	return err;
}

static long do_sys_truncate(const char __user *pathname, loff_t length)
{
	struct path path;
	struct inode *inode;
	int error;

	error = -EINVAL;
	if (length < 0)	/* sorry, but loff_t says... */
		goto out;

	error = user_path(pathname, &path);
	if (error)
		goto out;
	inode = path.dentry->d_inode;

	/* For directories it's -EISDIR, for other non-regulars - -EINVAL */
	error = -EISDIR;
	if (S_ISDIR(inode->i_mode))
		goto dput_and_out;

	error = -EINVAL;
	if (!S_ISREG(inode->i_mode))
		goto dput_and_out;

	error = mnt_want_write(path.mnt);
	if (error)
		goto dput_and_out;

	error = inode_permission(inode, MAY_WRITE);
	if (error)
		goto mnt_drop_write_and_out;

	error = -EPERM;
	if (IS_APPEND(inode))
		goto mnt_drop_write_and_out;

	error = get_write_access(inode);
	if (error)
		goto mnt_drop_write_and_out;

	/*
	 * Make sure that there are no leases.  get_write_access() protects
	 * against the truncate racing with a lease-granting setlease().
	 */
	error = break_lease(inode, FMODE_WRITE);
	if (error)
		goto put_write_and_out;

	error = locks_verify_truncate(inode, NULL, length);
	if (!error)
		error = security_path_truncate(&path, length, 0);
	if (!error) {
		vfs_dq_init(inode);
		error = do_truncate(path.dentry, length, 0, NULL);
	}

put_write_and_out:
	put_write_access(inode);
mnt_drop_write_and_out:
	mnt_drop_write(path.mnt);
dput_and_out:
	path_put(&path);
out:
	return error;
}

SYSCALL_DEFINE2(truncate, const char __user *, path, unsigned long, length)
{
	/* on 32-bit boxen it will cut the range 2^31--2^32-1 off */
	return do_sys_truncate(path, (long)length);
}

static long do_sys_ftruncate(unsigned int fd, loff_t length, int small)
{
	struct inode * inode;
	struct dentry *dentry;
	struct file * file;
	int error;

	error = -EINVAL;
	if (length < 0)
		goto out;
	error = -EBADF;
	file = fget(fd);
	if (!file)
		goto out;

	/* explicitly opened as large or we are on 64-bit box */
	if (file->f_flags & O_LARGEFILE)
		small = 0;

	dentry = file->f_path.dentry;
	inode = dentry->d_inode;
	error = -EINVAL;
	if (!S_ISREG(inode->i_mode) || !(file->f_mode & FMODE_WRITE))
		goto out_putf;

	error = -EINVAL;
	/* Cannot ftruncate over 2^31 bytes without large file support */
	if (small && length > MAX_NON_LFS)
		goto out_putf;

	error = -EPERM;
	if (IS_APPEND(inode))
		goto out_putf;

	error = locks_verify_truncate(inode, file, length);
	if (!error)
		error = security_path_truncate(&file->f_path, length,
					       ATTR_MTIME|ATTR_CTIME);
	if (!error)
		error = do_truncate(dentry, length, ATTR_MTIME|ATTR_CTIME, file);
out_putf:
	fput(file);
out:
	return error;
}

SYSCALL_DEFINE2(ftruncate, unsigned int, fd, unsigned long, length)
{
	long ret = do_sys_ftruncate(fd, length, 1);
	/* avoid REGPARM breakage on x86: */
	asmlinkage_protect(2, ret, fd, length);
	return ret;
}

/* LFS versions of truncate are only needed on 32 bit machines */
#if BITS_PER_LONG == 32
SYSCALL_DEFINE(truncate64)(const char __user * path, loff_t length)
{
	return do_sys_truncate(path, length);
}
#ifdef CONFIG_HAVE_SYSCALL_WRAPPERS
asmlinkage long SyS_truncate64(long path, loff_t length)
{
	return SYSC_truncate64((const char __user *) path, length);
}
SYSCALL_ALIAS(sys_truncate64, SyS_truncate64);
#endif

SYSCALL_DEFINE(ftruncate64)(unsigned int fd, loff_t length)
{
	long ret = do_sys_ftruncate(fd, length, 0);
	/* avoid REGPARM breakage on x86: */
	asmlinkage_protect(2, ret, fd, length);
	return ret;
}
#ifdef CONFIG_HAVE_SYSCALL_WRAPPERS
asmlinkage long SyS_ftruncate64(long fd, loff_t length)
{
	return SYSC_ftruncate64((unsigned int) fd, length);
}
SYSCALL_ALIAS(sys_ftruncate64, SyS_ftruncate64);
#endif
#endif /* BITS_PER_LONG == 32 */


int do_fallocate(struct file *file, int mode, loff_t offset, loff_t len)
{
	struct inode *inode = file->f_path.dentry->d_inode;
	long ret;

	if (offset < 0 || len <= 0)
		return -EINVAL;

	/* Return error if mode is not supported */
	if (mode && !(mode & FALLOC_FL_KEEP_SIZE))
		return -EOPNOTSUPP;

	if (!(file->f_mode & FMODE_WRITE))
		return -EBADF;
	/*
	 * Revalidate the write permissions, in case security policy has
	 * changed since the files were opened.
	 */
	ret = security_file_permission(file, MAY_WRITE);
	if (ret)
		return ret;

	if (S_ISFIFO(inode->i_mode))
		return -ESPIPE;

	/*
	 * Let individual file system decide if it supports preallocation
	 * for directories or not.
	 */
	if (!S_ISREG(inode->i_mode) && !S_ISDIR(inode->i_mode))
		return -ENODEV;

	/* Check for wrap through zero too */
	if (((offset + len) > inode->i_sb->s_maxbytes) || ((offset + len) < 0))
		return -EFBIG;

	if (!inode->i_op->fallocate)
		return -EOPNOTSUPP;

	return inode->i_op->fallocate(inode, mode, offset, len);
}

SYSCALL_DEFINE(fallocate)(int fd, int mode, loff_t offset, loff_t len)
{
	struct file *file;
	int error = -EBADF;

	file = fget(fd);
	if (file) {
		error = do_fallocate(file, mode, offset, len);
		fput(file);
	}

	return error;
}

#ifdef CONFIG_HAVE_SYSCALL_WRAPPERS
asmlinkage long SyS_fallocate(long fd, long mode, loff_t offset, loff_t len)
{
	return SYSC_fallocate((int)fd, (int)mode, offset, len);
}
SYSCALL_ALIAS(sys_fallocate, SyS_fallocate);
#endif

/*
 * access() needs to use the real uid/gid, not the effective uid/gid.
 * We do this by temporarily clearing all FS-related capabilities and
 * switching the fsuid/fsgid around to the real ones.
 */
SYSCALL_DEFINE3(faccessat, int, dfd, const char __user *, filename, int, mode)
{
	const struct cred *old_cred;
	struct cred *override_cred;
	struct path path;
	struct inode *inode;
	int res;

	if (mode & ~S_IRWXO)	/* where's F_OK, X_OK, W_OK, R_OK? */
		return -EINVAL;

	override_cred = prepare_creds();
	if (!override_cred)
		return -ENOMEM;

	override_cred->fsuid = override_cred->uid;
	override_cred->fsgid = override_cred->gid;

	if (!issecure(SECURE_NO_SETUID_FIXUP)) {
		/* Clear the capabilities if we switch to a non-root user */
		if (override_cred->uid)
			cap_clear(override_cred->cap_effective);
		else
			override_cred->cap_effective =
				override_cred->cap_permitted;
	}

	old_cred = override_creds(override_cred);

	res = user_path_at(dfd, filename, LOOKUP_FOLLOW, &path);
	if (res)
		goto out;

	inode = path.dentry->d_inode;

	if ((mode & MAY_EXEC) && S_ISREG(inode->i_mode)) {
		/*
		 * MAY_EXEC on regular files is denied if the fs is mounted
		 * with the "noexec" flag.
		 */
		res = -EACCES;
		if (path.mnt->mnt_flags & MNT_NOEXEC)
			goto out_path_release;
	}

	res = inode_permission(inode, mode | MAY_ACCESS);
	/* SuS v2 requires we report a read only fs too */
	if (res || !(mode & S_IWOTH) || special_file(inode->i_mode))
		goto out_path_release;
	/*
	 * This is a rare case where using __mnt_is_readonly()
	 * is OK without a mnt_want/drop_write() pair.  Since
	 * no actual write to the fs is performed here, we do
	 * not need to telegraph to that to anyone.
	 *
	 * By doing this, we accept that this access is
	 * inherently racy and know that the fs may change
	 * state before we even see this result.
	 */
	if (__mnt_is_readonly(path.mnt))
		res = -EROFS;

out_path_release:
	path_put(&path);
out:
	revert_creds(old_cred);
	put_cred(override_cred);
	return res;
}

SYSCALL_DEFINE2(access, const char __user *, filename, int, mode)
{
	return sys_faccessat(AT_FDCWD, filename, mode);
}

SYSCALL_DEFINE1(chdir, const char __user *, filename)
{
	struct path path;
	int error;

	error = user_path_dir(filename, &path);
	if (error)
		goto out;

	error = inode_permission(path.dentry->d_inode, MAY_EXEC | MAY_ACCESS);
	if (error)
		goto dput_and_out;

	set_fs_pwd(current->fs, &path);

dput_and_out:
	path_put(&path);
out:
	return error;
}

SYSCALL_DEFINE1(fchdir, unsigned int, fd)
{
	struct file *file;
	struct inode *inode;
	int error;

	error = -EBADF;
	file = fget(fd);
	if (!file)
		goto out;

	inode = file->f_path.dentry->d_inode;

	error = -ENOTDIR;
	if (!S_ISDIR(inode->i_mode))
		goto out_putf;

	error = inode_permission(inode, MAY_EXEC | MAY_ACCESS);
	if (!error)
		set_fs_pwd(current->fs, &file->f_path);
out_putf:
	fput(file);
out:
	return error;
}

SYSCALL_DEFINE1(chroot, const char __user *, filename)
{
	struct path path;
	int error;

	error = user_path_dir(filename, &path);
	if (error)
		goto out;

	error = inode_permission(path.dentry->d_inode, MAY_EXEC | MAY_ACCESS);
	if (error)
		goto dput_and_out;

	error = -EPERM;
	if (!capable(CAP_SYS_CHROOT))
		goto dput_and_out;

	set_fs_root(current->fs, &path);
	error = 0;
dput_and_out:
	path_put(&path);
out:
	return error;
}

SYSCALL_DEFINE2(fchmod, unsigned int, fd, mode_t, mode)
{
	struct inode * inode;
	struct dentry * dentry;
	struct file * file;
	int err = -EBADF;
	struct iattr newattrs;

	file = fget(fd);
	if (!file)
		goto out;

	dentry = file->f_path.dentry;
	inode = dentry->d_inode;

	audit_inode(NULL, dentry);

<<<<<<< HEAD
	err = mnt_want_write_file(file->f_path.mnt, file);
=======
	err = mnt_want_write_file(file);
>>>>>>> 7c5371c4
	if (err)
		goto out_putf;
	mutex_lock(&inode->i_mutex);
	if (mode == (mode_t) -1)
		mode = inode->i_mode;
	newattrs.ia_mode = (mode & S_IALLUGO) | (inode->i_mode & ~S_IALLUGO);
	newattrs.ia_valid = ATTR_MODE | ATTR_CTIME;
	err = notify_change(dentry, &newattrs);
	mutex_unlock(&inode->i_mutex);
	mnt_drop_write(file->f_path.mnt);
out_putf:
	fput(file);
out:
	return err;
}

SYSCALL_DEFINE3(fchmodat, int, dfd, const char __user *, filename, mode_t, mode)
{
	struct path path;
	struct inode *inode;
	int error;
	struct iattr newattrs;

	error = user_path_at(dfd, filename, LOOKUP_FOLLOW, &path);
	if (error)
		goto out;
	inode = path.dentry->d_inode;

	error = mnt_want_write(path.mnt);
	if (error)
		goto dput_and_out;
	mutex_lock(&inode->i_mutex);
	if (mode == (mode_t) -1)
		mode = inode->i_mode;
	newattrs.ia_mode = (mode & S_IALLUGO) | (inode->i_mode & ~S_IALLUGO);
	newattrs.ia_valid = ATTR_MODE | ATTR_CTIME;
	error = notify_change(path.dentry, &newattrs);
	mutex_unlock(&inode->i_mutex);
	mnt_drop_write(path.mnt);
dput_and_out:
	path_put(&path);
out:
	return error;
}

SYSCALL_DEFINE2(chmod, const char __user *, filename, mode_t, mode)
{
	return sys_fchmodat(AT_FDCWD, filename, mode);
}

static int chown_common(struct dentry * dentry, uid_t user, gid_t group)
{
	struct inode *inode = dentry->d_inode;
	int error;
	struct iattr newattrs;

	newattrs.ia_valid =  ATTR_CTIME;
	if (user != (uid_t) -1) {
		newattrs.ia_valid |= ATTR_UID;
		newattrs.ia_uid = user;
	}
	if (group != (gid_t) -1) {
		newattrs.ia_valid |= ATTR_GID;
		newattrs.ia_gid = group;
	}
	if (!S_ISDIR(inode->i_mode))
		newattrs.ia_valid |=
			ATTR_KILL_SUID | ATTR_KILL_SGID | ATTR_KILL_PRIV;
	mutex_lock(&inode->i_mutex);
	error = notify_change(dentry, &newattrs);
	mutex_unlock(&inode->i_mutex);

	return error;
}

SYSCALL_DEFINE3(chown, const char __user *, filename, uid_t, user, gid_t, group)
{
	struct path path;
	int error;

	error = user_path(filename, &path);
	if (error)
		goto out;
	error = mnt_want_write(path.mnt);
	if (error)
		goto out_release;
	error = chown_common(path.dentry, user, group);
	mnt_drop_write(path.mnt);
out_release:
	path_put(&path);
out:
	return error;
}

SYSCALL_DEFINE5(fchownat, int, dfd, const char __user *, filename, uid_t, user,
		gid_t, group, int, flag)
{
	struct path path;
	int error = -EINVAL;
	int follow;

	if ((flag & ~AT_SYMLINK_NOFOLLOW) != 0)
		goto out;

	follow = (flag & AT_SYMLINK_NOFOLLOW) ? 0 : LOOKUP_FOLLOW;
	error = user_path_at(dfd, filename, follow, &path);
	if (error)
		goto out;
	error = mnt_want_write(path.mnt);
	if (error)
		goto out_release;
	error = chown_common(path.dentry, user, group);
	mnt_drop_write(path.mnt);
out_release:
	path_put(&path);
out:
	return error;
}

SYSCALL_DEFINE3(lchown, const char __user *, filename, uid_t, user, gid_t, group)
{
	struct path path;
	int error;

	error = user_lpath(filename, &path);
	if (error)
		goto out;
	error = mnt_want_write(path.mnt);
	if (error)
		goto out_release;
	error = chown_common(path.dentry, user, group);
	mnt_drop_write(path.mnt);
out_release:
	path_put(&path);
out:
	return error;
}

SYSCALL_DEFINE3(fchown, unsigned int, fd, uid_t, user, gid_t, group)
{
	struct file * file;
	int error = -EBADF;
	struct dentry * dentry;

	file = fget(fd);
	if (!file)
		goto out;

<<<<<<< HEAD
	error = mnt_want_write_file(file->f_path.mnt, file);
=======
	error = mnt_want_write_file(file);
>>>>>>> 7c5371c4
	if (error)
		goto out_fput;
	dentry = file->f_path.dentry;
	audit_inode(NULL, dentry);
	error = chown_common(dentry, user, group);
	mnt_drop_write(file->f_path.mnt);
out_fput:
	fput(file);
out:
	return error;
}

/*
 * You have to be very careful that these write
 * counts get cleaned up in error cases and
 * upon __fput().  This should probably never
 * be called outside of __dentry_open().
 */
static inline int __get_file_write_access(struct inode *inode,
					  struct vfsmount *mnt)
{
	int error;
	error = get_write_access(inode);
	if (error)
		return error;
	/*
	 * Do not take mount writer counts on
	 * special files since no writes to
	 * the mount itself will occur.
	 */
	if (!special_file(inode->i_mode)) {
		/*
		 * Balanced in __fput()
		 */
		error = mnt_want_write(mnt);
		if (error)
			put_write_access(inode);
	}
	return error;
}

static struct file *__dentry_open(struct dentry *dentry, struct vfsmount *mnt,
					int flags, struct file *f,
					int (*open)(struct inode *, struct file *),
					const struct cred *cred)
{
	struct inode *inode;
	int error;

	f->f_flags = flags;
	f->f_mode = (__force fmode_t)((flags+1) & O_ACCMODE) | FMODE_LSEEK |
				FMODE_PREAD | FMODE_PWRITE;
	inode = dentry->d_inode;
	if (f->f_mode & FMODE_WRITE) {
		error = __get_file_write_access(inode, mnt);
		if (error)
			goto cleanup_file;
		if (!special_file(inode->i_mode))
			file_take_write(f);
	}

	f->f_mapping = inode->i_mapping;
	f->f_path.dentry = dentry;
	f->f_path.mnt = mnt;
	f->f_pos = 0;
	f->f_op = fops_get(inode->i_fop);
	file_move(f, &inode->i_sb->s_files);

	error = security_dentry_open(f, cred);
	if (error)
		goto cleanup_all;

	if (!open && f->f_op)
		open = f->f_op->open;
	if (open) {
		error = open(inode, f);
		if (error)
			goto cleanup_all;
	}

	f->f_flags &= ~(O_CREAT | O_EXCL | O_NOCTTY | O_TRUNC);

	file_ra_state_init(&f->f_ra, f->f_mapping->host->i_mapping);

	/* NB: we're sure to have correct a_ops only after f_op->open */
	if (f->f_flags & O_DIRECT) {
		if (!f->f_mapping->a_ops ||
		    ((!f->f_mapping->a_ops->direct_IO) &&
		    (!f->f_mapping->a_ops->get_xip_mem))) {
			fput(f);
			f = ERR_PTR(-EINVAL);
		}
	}

	return f;

cleanup_all:
	fops_put(f->f_op);
	if (f->f_mode & FMODE_WRITE) {
		put_write_access(inode);
		if (!special_file(inode->i_mode)) {
			/*
			 * We don't consider this a real
			 * mnt_want/drop_write() pair
			 * because it all happenend right
			 * here, so just reset the state.
			 */
			file_reset_write(f);
			mnt_drop_write(mnt);
		}
	}
	file_kill(f);
	f->f_path.dentry = NULL;
	f->f_path.mnt = NULL;
cleanup_file:
	put_filp(f);
	dput(dentry);
	mntput(mnt);
	return ERR_PTR(error);
}

/**
 * lookup_instantiate_filp - instantiates the open intent filp
 * @nd: pointer to nameidata
 * @dentry: pointer to dentry
 * @open: open callback
 *
 * Helper for filesystems that want to use lookup open intents and pass back
 * a fully instantiated struct file to the caller.
 * This function is meant to be called from within a filesystem's
 * lookup method.
 * Beware of calling it for non-regular files! Those ->open methods might block
 * (e.g. in fifo_open), leaving you with parent locked (and in case of fifo,
 * leading to a deadlock, as nobody can open that fifo anymore, because
 * another process to open fifo will block on locked parent when doing lookup).
 * Note that in case of error, nd->intent.open.file is destroyed, but the
 * path information remains valid.
 * If the open callback is set to NULL, then the standard f_op->open()
 * filesystem callback is substituted.
 */
struct file *lookup_instantiate_filp(struct nameidata *nd, struct dentry *dentry,
		int (*open)(struct inode *, struct file *))
{
	const struct cred *cred = current_cred();

	if (IS_ERR(nd->intent.open.file))
		goto out;
	if (IS_ERR(dentry))
		goto out_err;
	nd->intent.open.file = __dentry_open(dget(dentry), mntget(nd->path.mnt),
					     nd->intent.open.flags - 1,
					     nd->intent.open.file,
					     open, cred);
out:
	return nd->intent.open.file;
out_err:
	release_open_intent(nd);
	nd->intent.open.file = (struct file *)dentry;
	goto out;
}
EXPORT_SYMBOL_GPL(lookup_instantiate_filp);

/**
 * nameidata_to_filp - convert a nameidata to an open filp.
 * @nd: pointer to nameidata
 * @flags: open flags
 *
 * Note that this function destroys the original nameidata
 */
struct file *nameidata_to_filp(struct nameidata *nd, int flags)
{
	const struct cred *cred = current_cred();
	struct file *filp;

	/* Pick up the filp from the open intent */
	filp = nd->intent.open.file;
	/* Has the filesystem initialised the file for us? */
	if (filp->f_path.dentry == NULL)
		filp = __dentry_open(nd->path.dentry, nd->path.mnt, flags, filp,
				     NULL, cred);
	else
		path_put(&nd->path);
	return filp;
}

/*
 * dentry_open() will have done dput(dentry) and mntput(mnt) if it returns an
 * error.
 */
struct file *dentry_open(struct dentry *dentry, struct vfsmount *mnt, int flags,
			 const struct cred *cred)
{
	int error;
	struct file *f;

	/*
	 * We must always pass in a valid mount pointer.   Historically
	 * callers got away with not passing it, but we must enforce this at
	 * the earliest possible point now to avoid strange problems deep in the
	 * filesystem stack.
	 */
	if (!mnt) {
		printk(KERN_WARNING "%s called with NULL vfsmount\n", __func__);
		dump_stack();
		return ERR_PTR(-EINVAL);
	}

	error = -ENFILE;
	f = get_empty_filp();
	if (f == NULL) {
		dput(dentry);
		mntput(mnt);
		return ERR_PTR(error);
	}

	return __dentry_open(dentry, mnt, flags, f, NULL, cred);
}
EXPORT_SYMBOL(dentry_open);

static void __put_unused_fd(struct files_struct *files, unsigned int fd)
{
	struct fdtable *fdt = files_fdtable(files);
	__FD_CLR(fd, fdt->open_fds);
	if (fd < files->next_fd)
		files->next_fd = fd;
}

void put_unused_fd(unsigned int fd)
{
	struct files_struct *files = current->files;
	spin_lock(&files->file_lock);
	__put_unused_fd(files, fd);
	spin_unlock(&files->file_lock);
}

EXPORT_SYMBOL(put_unused_fd);

/*
 * Install a file pointer in the fd array.
 *
 * The VFS is full of places where we drop the files lock between
 * setting the open_fds bitmap and installing the file in the file
 * array.  At any such point, we are vulnerable to a dup2() race
 * installing a file in the array before us.  We need to detect this and
 * fput() the struct file we are about to overwrite in this case.
 *
 * It should never happen - if we allow dup2() do it, _really_ bad things
 * will follow.
 */

void fd_install(unsigned int fd, struct file *file)
{
	struct files_struct *files = current->files;
	struct fdtable *fdt;
	spin_lock(&files->file_lock);
	fdt = files_fdtable(files);
	BUG_ON(fdt->fd[fd] != NULL);
	rcu_assign_pointer(fdt->fd[fd], file);
	spin_unlock(&files->file_lock);
}

EXPORT_SYMBOL(fd_install);

long do_sys_open(int dfd, const char __user *filename, int flags, int mode)
{
	char *tmp = getname(filename);
	int fd = PTR_ERR(tmp);

	if (!IS_ERR(tmp)) {
		fd = get_unused_fd_flags(flags);
		if (fd >= 0) {
			struct file *f = do_filp_open(dfd, tmp, flags, mode, 0);
			if (IS_ERR(f)) {
				put_unused_fd(fd);
				fd = PTR_ERR(f);
			} else {
				fsnotify_open(f->f_path.dentry);
				fd_install(fd, f);
			}
		}
		putname(tmp);
	}
	return fd;
}

SYSCALL_DEFINE3(open, const char __user *, filename, int, flags, int, mode)
{
	long ret;

	if (force_o_largefile())
		flags |= O_LARGEFILE;

	ret = do_sys_open(AT_FDCWD, filename, flags, mode);
	/* avoid REGPARM breakage on x86: */
	asmlinkage_protect(3, ret, filename, flags, mode);
	return ret;
}

SYSCALL_DEFINE4(openat, int, dfd, const char __user *, filename, int, flags,
		int, mode)
{
	long ret;

	if (force_o_largefile())
		flags |= O_LARGEFILE;

	ret = do_sys_open(dfd, filename, flags, mode);
	/* avoid REGPARM breakage on x86: */
	asmlinkage_protect(4, ret, dfd, filename, flags, mode);
	return ret;
}

#ifndef __alpha__

/*
 * For backward compatibility?  Maybe this should be moved
 * into arch/i386 instead?
 */
SYSCALL_DEFINE2(creat, const char __user *, pathname, int, mode)
{
	return sys_open(pathname, O_CREAT | O_WRONLY | O_TRUNC, mode);
}

#endif

/*
 * "id" is the POSIX thread ID. We use the
 * files pointer for this..
 */
int filp_close(struct file *filp, fl_owner_t id)
{
	int retval = 0;

	if (!file_count(filp)) {
		printk(KERN_ERR "VFS: Close: file count is 0\n");
		return 0;
	}

	if (filp->f_op && filp->f_op->flush)
		retval = filp->f_op->flush(filp, id);

	dnotify_flush(filp, id);
	locks_remove_posix(filp, id);
	fput(filp);
	return retval;
}

EXPORT_SYMBOL(filp_close);

/*
 * Careful here! We test whether the file pointer is NULL before
 * releasing the fd. This ensures that one clone task can't release
 * an fd while another clone is opening it.
 */
SYSCALL_DEFINE1(close, unsigned int, fd)
{
	struct file * filp;
	struct files_struct *files = current->files;
	struct fdtable *fdt;
	int retval;

	spin_lock(&files->file_lock);
	fdt = files_fdtable(files);
	if (fd >= fdt->max_fds)
		goto out_unlock;
	filp = fdt->fd[fd];
	if (!filp)
		goto out_unlock;
	rcu_assign_pointer(fdt->fd[fd], NULL);
	FD_CLR(fd, fdt->close_on_exec);
	__put_unused_fd(files, fd);
	spin_unlock(&files->file_lock);
	retval = filp_close(filp, files);

	/* can't restart close syscall because file table entry was cleared */
	if (unlikely(retval == -ERESTARTSYS ||
		     retval == -ERESTARTNOINTR ||
		     retval == -ERESTARTNOHAND ||
		     retval == -ERESTART_RESTARTBLOCK))
		retval = -EINTR;

	return retval;

out_unlock:
	spin_unlock(&files->file_lock);
	return -EBADF;
}
EXPORT_SYMBOL(sys_close);

/*
 * This routine simulates a hangup on the tty, to arrange that users
 * are given clean terminals at login time.
 */
SYSCALL_DEFINE0(vhangup)
{
	if (capable(CAP_SYS_TTY_CONFIG)) {
		tty_vhangup_self();
		return 0;
	}
	return -EPERM;
}

/*
 * Called when an inode is about to be open.
 * We use this to disallow opening large files on 32bit systems if
 * the caller didn't specify O_LARGEFILE.  On 64bit systems we force
 * on this flag in sys_open.
 */
int generic_file_open(struct inode * inode, struct file * filp)
{
	if (!(filp->f_flags & O_LARGEFILE) && i_size_read(inode) > MAX_NON_LFS)
		return -EOVERFLOW;
	return 0;
}

EXPORT_SYMBOL(generic_file_open);

/*
 * This is used by subsystems that don't want seekable
 * file descriptors
 */
int nonseekable_open(struct inode *inode, struct file *filp)
{
	filp->f_mode &= ~(FMODE_LSEEK | FMODE_PREAD | FMODE_PWRITE);
	return 0;
}

EXPORT_SYMBOL(nonseekable_open);<|MERGE_RESOLUTION|>--- conflicted
+++ resolved
@@ -612,11 +612,7 @@
 
 	audit_inode(NULL, dentry);
 
-<<<<<<< HEAD
-	err = mnt_want_write_file(file->f_path.mnt, file);
-=======
 	err = mnt_want_write_file(file);
->>>>>>> 7c5371c4
 	if (err)
 		goto out_putf;
 	mutex_lock(&inode->i_mutex);
@@ -765,11 +761,7 @@
 	if (!file)
 		goto out;
 
-<<<<<<< HEAD
-	error = mnt_want_write_file(file->f_path.mnt, file);
-=======
 	error = mnt_want_write_file(file);
->>>>>>> 7c5371c4
 	if (error)
 		goto out_fput;
 	dentry = file->f_path.dentry;
