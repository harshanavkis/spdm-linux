/* SPDX-License-Identifier: GPL-2.0 */
/*
 * Copyright (C) 1995-1997 Olaf Kirch <okir@monad.swb.de>
 */

#ifndef LINUX_NFSD_VFS_H
#define LINUX_NFSD_VFS_H

#include <linux/fs.h>
#include <linux/posix_acl.h>
#include "nfsfh.h"
#include "nfsd.h"

/*
 * Flags for nfsd_permission
 */
#define NFSD_MAY_NOP			0
#define NFSD_MAY_EXEC			0x001 /* == MAY_EXEC */
#define NFSD_MAY_WRITE			0x002 /* == MAY_WRITE */
#define NFSD_MAY_READ			0x004 /* == MAY_READ */
#define NFSD_MAY_SATTR			0x008
#define NFSD_MAY_TRUNC			0x010
#define NFSD_MAY_LOCK			0x020
#define NFSD_MAY_MASK			0x03f

/* extra hints to permission and open routines: */
#define NFSD_MAY_OWNER_OVERRIDE		0x040
#define NFSD_MAY_LOCAL_ACCESS		0x080 /* for device special files */
#define NFSD_MAY_BYPASS_GSS_ON_ROOT	0x100
#define NFSD_MAY_NOT_BREAK_LEASE	0x200
#define NFSD_MAY_BYPASS_GSS		0x400
#define NFSD_MAY_READ_IF_EXEC		0x800

#define NFSD_MAY_64BIT_COOKIE		0x1000 /* 64 bit readdir cookies for >= NFSv3 */

#define NFSD_MAY_CREATE		(NFSD_MAY_EXEC|NFSD_MAY_WRITE)
#define NFSD_MAY_REMOVE		(NFSD_MAY_EXEC|NFSD_MAY_WRITE|NFSD_MAY_TRUNC)

struct nfsd_file;

/*
 * Callback function for readdir
 */
typedef int (*nfsd_filldir_t)(void *, const char *, int, loff_t, u64, unsigned);

/* nfsd/vfs.c */
struct nfsd_attrs {
	struct iattr		*na_iattr;	/* input */
	struct xdr_netobj	*na_seclabel;	/* input */
	struct posix_acl	*na_pacl;	/* input */
	struct posix_acl	*na_dpacl;	/* input */

	int			na_labelerr;	/* output */
	int			na_aclerr;	/* output */
};

static inline void nfsd_attrs_free(struct nfsd_attrs *attrs)
{
	posix_acl_release(attrs->na_pacl);
	posix_acl_release(attrs->na_dpacl);
}

int		nfsd_cross_mnt(struct svc_rqst *rqstp, struct dentry **dpp,
		                struct svc_export **expp);
__be32		nfsd_lookup(struct svc_rqst *, struct svc_fh *,
				const char *, unsigned int, struct svc_fh *);
__be32		 nfsd_lookup_dentry(struct svc_rqst *, struct svc_fh *,
				const char *, unsigned int,
				struct svc_export **, struct dentry **);
__be32		nfsd_setattr(struct svc_rqst *, struct svc_fh *,
				struct nfsd_attrs *, int, time64_t);
int nfsd_mountpoint(struct dentry *, struct svc_export *);
#ifdef CONFIG_NFSD_V4
__be32		nfsd4_vfs_fallocate(struct svc_rqst *, struct svc_fh *,
				    struct file *, loff_t, loff_t, int);
__be32		nfsd4_clone_file_range(struct svc_rqst *rqstp,
				       struct nfsd_file *nf_src, u64 src_pos,
				       struct nfsd_file *nf_dst, u64 dst_pos,
				       u64 count, bool sync);
#endif /* CONFIG_NFSD_V4 */
__be32		nfsd_create_locked(struct svc_rqst *, struct svc_fh *,
				struct nfsd_attrs *attrs, int type, dev_t rdev,
				struct svc_fh *res);
__be32		nfsd_create(struct svc_rqst *, struct svc_fh *,
				char *name, int len, struct nfsd_attrs *attrs,
				int type, dev_t rdev, struct svc_fh *res);
__be32		nfsd_access(struct svc_rqst *, struct svc_fh *, u32 *, u32 *);
__be32		nfsd_create_setattr(struct svc_rqst *rqstp, struct svc_fh *fhp,
<<<<<<< HEAD
				struct svc_fh *resfhp, struct iattr *iap);
=======
				struct svc_fh *resfhp, struct nfsd_attrs *iap);
>>>>>>> 7365df19
__be32		nfsd_commit(struct svc_rqst *rqst, struct svc_fh *fhp,
				u64 offset, u32 count, __be32 *verf);
#ifdef CONFIG_NFSD_V4
__be32		nfsd_getxattr(struct svc_rqst *rqstp, struct svc_fh *fhp,
			    char *name, void **bufp, int *lenp);
__be32		nfsd_listxattr(struct svc_rqst *rqstp, struct svc_fh *fhp,
			    char **bufp, int *lenp);
__be32		nfsd_removexattr(struct svc_rqst *rqstp, struct svc_fh *fhp,
			    char *name);
__be32		nfsd_setxattr(struct svc_rqst *rqstp, struct svc_fh *fhp,
			    char *name, void *buf, u32 len, u32 flags);
#endif
int 		nfsd_open_break_lease(struct inode *, int);
__be32		nfsd_open(struct svc_rqst *, struct svc_fh *, umode_t,
				int, struct file **);
__be32		nfsd_open_verified(struct svc_rqst *, struct svc_fh *,
				int, struct file **);
__be32		nfsd_splice_read(struct svc_rqst *rqstp, struct svc_fh *fhp,
				struct file *file, loff_t offset,
				unsigned long *count,
				u32 *eof);
__be32		nfsd_readv(struct svc_rqst *rqstp, struct svc_fh *fhp,
				struct file *file, loff_t offset,
				struct kvec *vec, int vlen,
				unsigned long *count,
				u32 *eof);
__be32 		nfsd_read(struct svc_rqst *, struct svc_fh *,
				loff_t, struct kvec *, int, unsigned long *,
				u32 *eof);
__be32 		nfsd_write(struct svc_rqst *, struct svc_fh *, loff_t,
				struct kvec *, int, unsigned long *,
				int stable, __be32 *verf);
__be32		nfsd_vfs_write(struct svc_rqst *rqstp, struct svc_fh *fhp,
				struct nfsd_file *nf, loff_t offset,
				struct kvec *vec, int vlen, unsigned long *cnt,
				int stable, __be32 *verf);
__be32		nfsd_readlink(struct svc_rqst *, struct svc_fh *,
				char *, int *);
__be32		nfsd_symlink(struct svc_rqst *, struct svc_fh *,
			     char *name, int len, char *path,
			     struct nfsd_attrs *attrs,
			     struct svc_fh *res);
__be32		nfsd_link(struct svc_rqst *, struct svc_fh *,
				char *, int, struct svc_fh *);
ssize_t		nfsd_copy_file_range(struct file *, u64,
				     struct file *, u64, u64);
__be32		nfsd_rename(struct svc_rqst *,
				struct svc_fh *, char *, int,
				struct svc_fh *, char *, int);
__be32		nfsd_unlink(struct svc_rqst *, struct svc_fh *, int type,
				char *name, int len);
__be32		nfsd_readdir(struct svc_rqst *, struct svc_fh *,
			     loff_t *, struct readdir_cd *, nfsd_filldir_t);
__be32		nfsd_statfs(struct svc_rqst *, struct svc_fh *,
				struct kstatfs *, int access);

__be32		nfsd_permission(struct svc_rqst *, struct svc_export *,
				struct dentry *, int);

static inline int fh_want_write(struct svc_fh *fh)
{
	int ret;

	if (fh->fh_want_write)
		return 0;
	ret = mnt_want_write(fh->fh_export->ex_path.mnt);
	if (!ret)
		fh->fh_want_write = true;
	return ret;
}

static inline void fh_drop_write(struct svc_fh *fh)
{
	if (fh->fh_want_write) {
		fh->fh_want_write = false;
		mnt_drop_write(fh->fh_export->ex_path.mnt);
	}
}

static inline __be32 fh_getattr(const struct svc_fh *fh, struct kstat *stat)
{
	struct path p = {.mnt = fh->fh_export->ex_path.mnt,
			 .dentry = fh->fh_dentry};
	return nfserrno(vfs_getattr(&p, stat, STATX_BASIC_STATS,
				    AT_STATX_SYNC_AS_STAT));
}

#endif /* LINUX_NFSD_VFS_H */<|MERGE_RESOLUTION|>--- conflicted
+++ resolved
@@ -86,11 +86,7 @@
 				int type, dev_t rdev, struct svc_fh *res);
 __be32		nfsd_access(struct svc_rqst *, struct svc_fh *, u32 *, u32 *);
 __be32		nfsd_create_setattr(struct svc_rqst *rqstp, struct svc_fh *fhp,
-<<<<<<< HEAD
-				struct svc_fh *resfhp, struct iattr *iap);
-=======
 				struct svc_fh *resfhp, struct nfsd_attrs *iap);
->>>>>>> 7365df19
 __be32		nfsd_commit(struct svc_rqst *rqst, struct svc_fh *fhp,
 				u64 offset, u32 count, __be32 *verf);
 #ifdef CONFIG_NFSD_V4
