--- conflicted
+++ resolved
@@ -152,14 +152,10 @@
 
 	sb->s_op = &jffs2_super_operations;
 	sb->s_flags = flags | MS_NOATIME;
-<<<<<<< HEAD
-
-=======
 	sb->s_xattr = jffs2_xattr_handlers;
 #ifdef CONFIG_JFFS2_FS_POSIX_ACL
 	sb->s_flags |= MS_POSIXACL;
 #endif
->>>>>>> 120bda20
 	ret = jffs2_do_fill_super(sb, data, flags & MS_SILENT ? 1 : 0);
 
 	if (ret) {
