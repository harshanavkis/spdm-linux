/* -*- mode: c; c-basic-offset: 8; -*-
 * vim: noexpandtab sw=8 ts=8 sts=0:
 *
 * super.c
 *
 * load/unload driver, mount/dismount volumes
 *
 * Copyright (C) 2002, 2004 Oracle.  All rights reserved.
 *
 * This program is free software; you can redistribute it and/or
 * modify it under the terms of the GNU General Public
 * License as published by the Free Software Foundation; either
 * version 2 of the License, or (at your option) any later version.
 *
 * This program is distributed in the hope that it will be useful,
 * but WITHOUT ANY WARRANTY; without even the implied warranty of
 * MERCHANTABILITY or FITNESS FOR A PARTICULAR PURPOSE.  See the GNU
 * General Public License for more details.
 *
 * You should have received a copy of the GNU General Public
 * License along with this program; if not, write to the
 * Free Software Foundation, Inc., 59 Temple Place - Suite 330,
 * Boston, MA 021110-1307, USA.
 */

#include <linux/module.h>
#include <linux/fs.h>
#include <linux/types.h>
#include <linux/slab.h>
#include <linux/highmem.h>
#include <linux/utsname.h>
#include <linux/init.h>
#include <linux/random.h>
#include <linux/statfs.h>
#include <linux/moduleparam.h>
#include <linux/blkdev.h>
#include <linux/socket.h>
#include <linux/inet.h>
#include <linux/parser.h>
#include <linux/crc32.h>
#include <linux/debugfs.h>
#include <linux/mount.h>
#include <linux/seq_file.h>
#include <linux/quotaops.h>

#define MLOG_MASK_PREFIX ML_SUPER
#include <cluster/masklog.h>

#include "ocfs2.h"

/* this should be the only file to include a version 1 header */
#include "ocfs1_fs_compat.h"

#include "alloc.h"
#include "blockcheck.h"
#include "dlmglue.h"
#include "export.h"
#include "extent_map.h"
#include "heartbeat.h"
#include "inode.h"
#include "journal.h"
#include "localalloc.h"
#include "namei.h"
#include "slot_map.h"
#include "super.h"
#include "sysfile.h"
#include "uptodate.h"
#include "ver.h"
#include "xattr.h"
#include "quota.h"

#include "buffer_head_io.h"

static struct kmem_cache *ocfs2_inode_cachep = NULL;
struct kmem_cache *ocfs2_dquot_cachep;
struct kmem_cache *ocfs2_qf_chunk_cachep;

/* OCFS2 needs to schedule several differnt types of work which
 * require cluster locking, disk I/O, recovery waits, etc. Since these
 * types of work tend to be heavy we avoid using the kernel events
 * workqueue and schedule on our own. */
struct workqueue_struct *ocfs2_wq = NULL;

static struct dentry *ocfs2_debugfs_root = NULL;

MODULE_AUTHOR("Oracle");
MODULE_LICENSE("GPL");

struct mount_options
{
	unsigned long	commit_interval;
	unsigned long	mount_opt;
	unsigned int	atime_quantum;
	signed short	slot;
	unsigned int	localalloc_opt;
	char		cluster_stack[OCFS2_STACK_LABEL_LEN + 1];
};

static int ocfs2_parse_options(struct super_block *sb, char *options,
			       struct mount_options *mopt,
			       int is_remount);
static int ocfs2_show_options(struct seq_file *s, struct vfsmount *mnt);
static void ocfs2_put_super(struct super_block *sb);
static int ocfs2_mount_volume(struct super_block *sb);
static int ocfs2_remount(struct super_block *sb, int *flags, char *data);
static void ocfs2_dismount_volume(struct super_block *sb, int mnt_err);
static int ocfs2_initialize_mem_caches(void);
static void ocfs2_free_mem_caches(void);
static void ocfs2_delete_osb(struct ocfs2_super *osb);

static int ocfs2_statfs(struct dentry *dentry, struct kstatfs *buf);

static int ocfs2_sync_fs(struct super_block *sb, int wait);

static int ocfs2_init_global_system_inodes(struct ocfs2_super *osb);
static int ocfs2_init_local_system_inodes(struct ocfs2_super *osb);
static void ocfs2_release_system_inodes(struct ocfs2_super *osb);
static int ocfs2_check_volume(struct ocfs2_super *osb);
static int ocfs2_verify_volume(struct ocfs2_dinode *di,
			       struct buffer_head *bh,
			       u32 sectsize);
static int ocfs2_initialize_super(struct super_block *sb,
				  struct buffer_head *bh,
				  int sector_size);
static int ocfs2_get_sector(struct super_block *sb,
			    struct buffer_head **bh,
			    int block,
			    int sect_size);
static void ocfs2_write_super(struct super_block *sb);
static struct inode *ocfs2_alloc_inode(struct super_block *sb);
static void ocfs2_destroy_inode(struct inode *inode);
static int ocfs2_susp_quotas(struct ocfs2_super *osb, int unsuspend);
static int ocfs2_enable_quotas(struct ocfs2_super *osb);
static void ocfs2_disable_quotas(struct ocfs2_super *osb);

static const struct super_operations ocfs2_sops = {
	.statfs		= ocfs2_statfs,
	.alloc_inode	= ocfs2_alloc_inode,
	.destroy_inode	= ocfs2_destroy_inode,
	.drop_inode	= ocfs2_drop_inode,
	.clear_inode	= ocfs2_clear_inode,
	.delete_inode	= ocfs2_delete_inode,
	.sync_fs	= ocfs2_sync_fs,
	.write_super	= ocfs2_write_super,
	.put_super	= ocfs2_put_super,
	.remount_fs	= ocfs2_remount,
	.show_options   = ocfs2_show_options,
	.quota_read	= ocfs2_quota_read,
	.quota_write	= ocfs2_quota_write,
};

enum {
	Opt_barrier,
	Opt_err_panic,
	Opt_err_ro,
	Opt_intr,
	Opt_nointr,
	Opt_hb_none,
	Opt_hb_local,
	Opt_data_ordered,
	Opt_data_writeback,
	Opt_atime_quantum,
	Opt_slot,
	Opt_commit,
	Opt_localalloc,
	Opt_localflocks,
	Opt_stack,
	Opt_user_xattr,
	Opt_nouser_xattr,
	Opt_inode64,
	Opt_acl,
	Opt_noacl,
	Opt_usrquota,
	Opt_grpquota,
	Opt_err,
};

static const match_table_t tokens = {
	{Opt_barrier, "barrier=%u"},
	{Opt_err_panic, "errors=panic"},
	{Opt_err_ro, "errors=remount-ro"},
	{Opt_intr, "intr"},
	{Opt_nointr, "nointr"},
	{Opt_hb_none, OCFS2_HB_NONE},
	{Opt_hb_local, OCFS2_HB_LOCAL},
	{Opt_data_ordered, "data=ordered"},
	{Opt_data_writeback, "data=writeback"},
	{Opt_atime_quantum, "atime_quantum=%u"},
	{Opt_slot, "preferred_slot=%u"},
	{Opt_commit, "commit=%u"},
	{Opt_localalloc, "localalloc=%d"},
	{Opt_localflocks, "localflocks"},
	{Opt_stack, "cluster_stack=%s"},
	{Opt_user_xattr, "user_xattr"},
	{Opt_nouser_xattr, "nouser_xattr"},
	{Opt_inode64, "inode64"},
	{Opt_acl, "acl"},
	{Opt_noacl, "noacl"},
	{Opt_usrquota, "usrquota"},
	{Opt_grpquota, "grpquota"},
	{Opt_err, NULL}
};

/*
 * write_super and sync_fs ripped right out of ext3.
 */
static void ocfs2_write_super(struct super_block *sb)
{
	if (mutex_trylock(&sb->s_lock) != 0)
		BUG();
	sb->s_dirt = 0;
}

static int ocfs2_sync_fs(struct super_block *sb, int wait)
{
	int status;
	tid_t target;
	struct ocfs2_super *osb = OCFS2_SB(sb);

	sb->s_dirt = 0;

	if (ocfs2_is_hard_readonly(osb))
		return -EROFS;

	if (wait) {
		status = ocfs2_flush_truncate_log(osb);
		if (status < 0)
			mlog_errno(status);
	} else {
		ocfs2_schedule_truncate_log_flush(osb, 0);
	}

	if (jbd2_journal_start_commit(OCFS2_SB(sb)->journal->j_journal,
				      &target)) {
		if (wait)
			jbd2_log_wait_commit(OCFS2_SB(sb)->journal->j_journal,
					     target);
	}
	return 0;
}

static int ocfs2_need_system_inode(struct ocfs2_super *osb, int ino)
{
	if (!OCFS2_HAS_RO_COMPAT_FEATURE(osb->sb, OCFS2_FEATURE_RO_COMPAT_USRQUOTA)
	    && (ino == USER_QUOTA_SYSTEM_INODE
		|| ino == LOCAL_USER_QUOTA_SYSTEM_INODE))
		return 0;
	if (!OCFS2_HAS_RO_COMPAT_FEATURE(osb->sb, OCFS2_FEATURE_RO_COMPAT_GRPQUOTA)
	    && (ino == GROUP_QUOTA_SYSTEM_INODE
		|| ino == LOCAL_GROUP_QUOTA_SYSTEM_INODE))
		return 0;
	return 1;
}

static int ocfs2_init_global_system_inodes(struct ocfs2_super *osb)
{
	struct inode *new = NULL;
	int status = 0;
	int i;

	mlog_entry_void();

	new = ocfs2_iget(osb, osb->root_blkno, OCFS2_FI_FLAG_SYSFILE, 0);
	if (IS_ERR(new)) {
		status = PTR_ERR(new);
		mlog_errno(status);
		goto bail;
	}
	osb->root_inode = new;

	new = ocfs2_iget(osb, osb->system_dir_blkno, OCFS2_FI_FLAG_SYSFILE, 0);
	if (IS_ERR(new)) {
		status = PTR_ERR(new);
		mlog_errno(status);
		goto bail;
	}
	osb->sys_root_inode = new;

	for (i = OCFS2_FIRST_ONLINE_SYSTEM_INODE;
	     i <= OCFS2_LAST_GLOBAL_SYSTEM_INODE; i++) {
		if (!ocfs2_need_system_inode(osb, i))
			continue;
		new = ocfs2_get_system_file_inode(osb, i, osb->slot_num);
		if (!new) {
			ocfs2_release_system_inodes(osb);
			status = -EINVAL;
			mlog_errno(status);
			/* FIXME: Should ERROR_RO_FS */
			mlog(ML_ERROR, "Unable to load system inode %d, "
			     "possibly corrupt fs?", i);
			goto bail;
		}
		// the array now has one ref, so drop this one
		iput(new);
	}

bail:
	mlog_exit(status);
	return status;
}

static int ocfs2_init_local_system_inodes(struct ocfs2_super *osb)
{
	struct inode *new = NULL;
	int status = 0;
	int i;

	mlog_entry_void();

	for (i = OCFS2_LAST_GLOBAL_SYSTEM_INODE + 1;
	     i < NUM_SYSTEM_INODES;
	     i++) {
		if (!ocfs2_need_system_inode(osb, i))
			continue;
		new = ocfs2_get_system_file_inode(osb, i, osb->slot_num);
		if (!new) {
			ocfs2_release_system_inodes(osb);
			status = -EINVAL;
			mlog(ML_ERROR, "status=%d, sysfile=%d, slot=%d\n",
			     status, i, osb->slot_num);
			goto bail;
		}
		/* the array now has one ref, so drop this one */
		iput(new);
	}

bail:
	mlog_exit(status);
	return status;
}

static void ocfs2_release_system_inodes(struct ocfs2_super *osb)
{
	int i;
	struct inode *inode;

	mlog_entry_void();

	for (i = 0; i < NUM_SYSTEM_INODES; i++) {
		inode = osb->system_inodes[i];
		if (inode) {
			iput(inode);
			osb->system_inodes[i] = NULL;
		}
	}

	inode = osb->sys_root_inode;
	if (inode) {
		iput(inode);
		osb->sys_root_inode = NULL;
	}

	inode = osb->root_inode;
	if (inode) {
		iput(inode);
		osb->root_inode = NULL;
	}

	mlog_exit(0);
}

/* We're allocating fs objects, use GFP_NOFS */
static struct inode *ocfs2_alloc_inode(struct super_block *sb)
{
	struct ocfs2_inode_info *oi;

	oi = kmem_cache_alloc(ocfs2_inode_cachep, GFP_NOFS);
	if (!oi)
		return NULL;

	jbd2_journal_init_jbd_inode(&oi->ip_jinode, &oi->vfs_inode);
	return &oi->vfs_inode;
}

static void ocfs2_destroy_inode(struct inode *inode)
{
	kmem_cache_free(ocfs2_inode_cachep, OCFS2_I(inode));
}

static unsigned long long ocfs2_max_file_offset(unsigned int bbits,
						unsigned int cbits)
{
	unsigned int bytes = 1 << cbits;
	unsigned int trim = bytes;
	unsigned int bitshift = 32;

	/*
	 * i_size and all block offsets in ocfs2 are always 64 bits
	 * wide. i_clusters is 32 bits, in cluster-sized units. So on
	 * 64 bit platforms, cluster size will be the limiting factor.
	 */

#if BITS_PER_LONG == 32
# if defined(CONFIG_LBD)
	BUILD_BUG_ON(sizeof(sector_t) != 8);
	/*
	 * We might be limited by page cache size.
	 */
	if (bytes > PAGE_CACHE_SIZE) {
		bytes = PAGE_CACHE_SIZE;
		trim = 1;
		/*
		 * Shift by 31 here so that we don't get larger than
		 * MAX_LFS_FILESIZE
		 */
		bitshift = 31;
	}
# else
	/*
	 * We are limited by the size of sector_t. Use block size, as
	 * that's what we expose to the VFS.
	 */
	bytes = 1 << bbits;
	trim = 1;
	bitshift = 31;
# endif
#endif

	/*
	 * Trim by a whole cluster when we can actually approach the
	 * on-disk limits. Otherwise we can overflow i_clusters when
	 * an extent start is at the max offset.
	 */
	return (((unsigned long long)bytes) << bitshift) - trim;
}

static int ocfs2_remount(struct super_block *sb, int *flags, char *data)
{
	int incompat_features;
	int ret = 0;
	struct mount_options parsed_options;
	struct ocfs2_super *osb = OCFS2_SB(sb);

	if (!ocfs2_parse_options(sb, data, &parsed_options, 1)) {
		ret = -EINVAL;
		goto out;
	}

	if ((osb->s_mount_opt & OCFS2_MOUNT_HB_LOCAL) !=
	    (parsed_options.mount_opt & OCFS2_MOUNT_HB_LOCAL)) {
		ret = -EINVAL;
		mlog(ML_ERROR, "Cannot change heartbeat mode on remount\n");
		goto out;
	}

	if ((osb->s_mount_opt & OCFS2_MOUNT_DATA_WRITEBACK) !=
	    (parsed_options.mount_opt & OCFS2_MOUNT_DATA_WRITEBACK)) {
		ret = -EINVAL;
		mlog(ML_ERROR, "Cannot change data mode on remount\n");
		goto out;
	}

	/* Probably don't want this on remount; it might
	 * mess with other nodes */
	if (!(osb->s_mount_opt & OCFS2_MOUNT_INODE64) &&
	    (parsed_options.mount_opt & OCFS2_MOUNT_INODE64)) {
		ret = -EINVAL;
		mlog(ML_ERROR, "Cannot enable inode64 on remount\n");
		goto out;
	}

	/* We're going to/from readonly mode. */
	if ((*flags & MS_RDONLY) != (sb->s_flags & MS_RDONLY)) {
		/* Disable quota accounting before remounting RO */
		if (*flags & MS_RDONLY) {
			ret = ocfs2_susp_quotas(osb, 0);
			if (ret < 0)
				goto out;
		}
		/* Lock here so the check of HARD_RO and the potential
		 * setting of SOFT_RO is atomic. */
		spin_lock(&osb->osb_lock);
		if (osb->osb_flags & OCFS2_OSB_HARD_RO) {
			mlog(ML_ERROR, "Remount on readonly device is forbidden.\n");
			ret = -EROFS;
			goto unlock_osb;
		}

		if (*flags & MS_RDONLY) {
			mlog(0, "Going to ro mode.\n");
			sb->s_flags |= MS_RDONLY;
			osb->osb_flags |= OCFS2_OSB_SOFT_RO;
		} else {
			mlog(0, "Making ro filesystem writeable.\n");

			if (osb->osb_flags & OCFS2_OSB_ERROR_FS) {
				mlog(ML_ERROR, "Cannot remount RDWR "
				     "filesystem due to previous errors.\n");
				ret = -EROFS;
				goto unlock_osb;
			}
			incompat_features = OCFS2_HAS_RO_COMPAT_FEATURE(sb, ~OCFS2_FEATURE_RO_COMPAT_SUPP);
			if (incompat_features) {
				mlog(ML_ERROR, "Cannot remount RDWR because "
				     "of unsupported optional features "
				     "(%x).\n", incompat_features);
				ret = -EINVAL;
				goto unlock_osb;
			}
			sb->s_flags &= ~MS_RDONLY;
			osb->osb_flags &= ~OCFS2_OSB_SOFT_RO;
		}
unlock_osb:
		spin_unlock(&osb->osb_lock);
		/* Enable quota accounting after remounting RW */
		if (!ret && !(*flags & MS_RDONLY)) {
			if (sb_any_quota_suspended(sb))
				ret = ocfs2_susp_quotas(osb, 1);
			else
				ret = ocfs2_enable_quotas(osb);
			if (ret < 0) {
				/* Return back changes... */
				spin_lock(&osb->osb_lock);
				sb->s_flags |= MS_RDONLY;
				osb->osb_flags |= OCFS2_OSB_SOFT_RO;
				spin_unlock(&osb->osb_lock);
				goto out;
			}
		}
	}

	if (!ret) {
		/* Only save off the new mount options in case of a successful
		 * remount. */
		if (!(osb->s_feature_incompat & OCFS2_FEATURE_INCOMPAT_XATTR))
			parsed_options.mount_opt &= ~OCFS2_MOUNT_POSIX_ACL;
<<<<<<< HEAD
		if (parsed_options.mount_opt & OCFS2_MOUNT_POSIX_ACL)
			sb->s_flags |= MS_POSIXACL;
=======
>>>>>>> 18e352e4
		osb->s_mount_opt = parsed_options.mount_opt;
		osb->s_atime_quantum = parsed_options.atime_quantum;
		osb->preferred_slot = parsed_options.slot;
		if (parsed_options.commit_interval)
			osb->osb_commit_interval = parsed_options.commit_interval;

		if (!ocfs2_is_hard_readonly(osb))
			ocfs2_set_journal_params(osb);
	}
out:
	return ret;
}

static int ocfs2_sb_probe(struct super_block *sb,
			  struct buffer_head **bh,
			  int *sector_size)
{
	int status, tmpstat;
	struct ocfs1_vol_disk_hdr *hdr;
	struct ocfs2_dinode *di;
	int blksize;

	*bh = NULL;

	/* may be > 512 */
	*sector_size = bdev_hardsect_size(sb->s_bdev);
	if (*sector_size > OCFS2_MAX_BLOCKSIZE) {
		mlog(ML_ERROR, "Hardware sector size too large: %d (max=%d)\n",
		     *sector_size, OCFS2_MAX_BLOCKSIZE);
		status = -EINVAL;
		goto bail;
	}

	/* Can this really happen? */
	if (*sector_size < OCFS2_MIN_BLOCKSIZE)
		*sector_size = OCFS2_MIN_BLOCKSIZE;

	/* check block zero for old format */
	status = ocfs2_get_sector(sb, bh, 0, *sector_size);
	if (status < 0) {
		mlog_errno(status);
		goto bail;
	}
	hdr = (struct ocfs1_vol_disk_hdr *) (*bh)->b_data;
	if (hdr->major_version == OCFS1_MAJOR_VERSION) {
		mlog(ML_ERROR, "incompatible version: %u.%u\n",
		     hdr->major_version, hdr->minor_version);
		status = -EINVAL;
	}
	if (memcmp(hdr->signature, OCFS1_VOLUME_SIGNATURE,
		   strlen(OCFS1_VOLUME_SIGNATURE)) == 0) {
		mlog(ML_ERROR, "incompatible volume signature: %8s\n",
		     hdr->signature);
		status = -EINVAL;
	}
	brelse(*bh);
	*bh = NULL;
	if (status < 0) {
		mlog(ML_ERROR, "This is an ocfs v1 filesystem which must be "
		     "upgraded before mounting with ocfs v2\n");
		goto bail;
	}

	/*
	 * Now check at magic offset for 512, 1024, 2048, 4096
	 * blocksizes.  4096 is the maximum blocksize because it is
	 * the minimum clustersize.
	 */
	status = -EINVAL;
	for (blksize = *sector_size;
	     blksize <= OCFS2_MAX_BLOCKSIZE;
	     blksize <<= 1) {
		tmpstat = ocfs2_get_sector(sb, bh,
					   OCFS2_SUPER_BLOCK_BLKNO,
					   blksize);
		if (tmpstat < 0) {
			status = tmpstat;
			mlog_errno(status);
			goto bail;
		}
		di = (struct ocfs2_dinode *) (*bh)->b_data;
		status = ocfs2_verify_volume(di, *bh, blksize);
		if (status >= 0)
			goto bail;
		brelse(*bh);
		*bh = NULL;
		if (status != -EAGAIN)
			break;
	}

bail:
	return status;
}

static int ocfs2_verify_heartbeat(struct ocfs2_super *osb)
{
	if (ocfs2_mount_local(osb)) {
		if (osb->s_mount_opt & OCFS2_MOUNT_HB_LOCAL) {
			mlog(ML_ERROR, "Cannot heartbeat on a locally "
			     "mounted device.\n");
			return -EINVAL;
		}
	}

	if (ocfs2_userspace_stack(osb)) {
		if (osb->s_mount_opt & OCFS2_MOUNT_HB_LOCAL) {
			mlog(ML_ERROR, "Userspace stack expected, but "
			     "o2cb heartbeat arguments passed to mount\n");
			return -EINVAL;
		}
	}

	if (!(osb->s_mount_opt & OCFS2_MOUNT_HB_LOCAL)) {
		if (!ocfs2_mount_local(osb) && !ocfs2_is_hard_readonly(osb) &&
		    !ocfs2_userspace_stack(osb)) {
			mlog(ML_ERROR, "Heartbeat has to be started to mount "
			     "a read-write clustered device.\n");
			return -EINVAL;
		}
	}

	return 0;
}

/*
 * If we're using a userspace stack, mount should have passed
 * a name that matches the disk.  If not, mount should not
 * have passed a stack.
 */
static int ocfs2_verify_userspace_stack(struct ocfs2_super *osb,
					struct mount_options *mopt)
{
	if (!ocfs2_userspace_stack(osb) && mopt->cluster_stack[0]) {
		mlog(ML_ERROR,
		     "cluster stack passed to mount, but this filesystem "
		     "does not support it\n");
		return -EINVAL;
	}

	if (ocfs2_userspace_stack(osb) &&
	    strncmp(osb->osb_cluster_stack, mopt->cluster_stack,
		    OCFS2_STACK_LABEL_LEN)) {
		mlog(ML_ERROR,
		     "cluster stack passed to mount (\"%s\") does not "
		     "match the filesystem (\"%s\")\n",
		     mopt->cluster_stack,
		     osb->osb_cluster_stack);
		return -EINVAL;
	}

	return 0;
}

static int ocfs2_susp_quotas(struct ocfs2_super *osb, int unsuspend)
{
	int type;
	struct super_block *sb = osb->sb;
	unsigned int feature[MAXQUOTAS] = { OCFS2_FEATURE_RO_COMPAT_USRQUOTA,
					     OCFS2_FEATURE_RO_COMPAT_GRPQUOTA};
	int status = 0;

	for (type = 0; type < MAXQUOTAS; type++) {
		if (!OCFS2_HAS_RO_COMPAT_FEATURE(sb, feature[type]))
			continue;
		if (unsuspend)
			status = vfs_quota_enable(
					sb_dqopt(sb)->files[type],
					type, QFMT_OCFS2,
					DQUOT_SUSPENDED);
		else
			status = vfs_quota_disable(sb, type,
						   DQUOT_SUSPENDED);
		if (status < 0)
			break;
	}
	if (status < 0)
		mlog(ML_ERROR, "Failed to suspend/unsuspend quotas on "
		     "remount (error = %d).\n", status);
	return status;
}

static int ocfs2_enable_quotas(struct ocfs2_super *osb)
{
	struct inode *inode[MAXQUOTAS] = { NULL, NULL };
	struct super_block *sb = osb->sb;
	unsigned int feature[MAXQUOTAS] = { OCFS2_FEATURE_RO_COMPAT_USRQUOTA,
					     OCFS2_FEATURE_RO_COMPAT_GRPQUOTA};
	unsigned int ino[MAXQUOTAS] = { LOCAL_USER_QUOTA_SYSTEM_INODE,
					LOCAL_GROUP_QUOTA_SYSTEM_INODE };
	int status;
	int type;

	sb_dqopt(sb)->flags |= DQUOT_QUOTA_SYS_FILE | DQUOT_NEGATIVE_USAGE;
	for (type = 0; type < MAXQUOTAS; type++) {
		if (!OCFS2_HAS_RO_COMPAT_FEATURE(sb, feature[type]))
			continue;
		inode[type] = ocfs2_get_system_file_inode(osb, ino[type],
							osb->slot_num);
		if (!inode[type]) {
			status = -ENOENT;
			goto out_quota_off;
		}
		status = vfs_quota_enable(inode[type], type, QFMT_OCFS2,
						DQUOT_USAGE_ENABLED);
		if (status < 0)
			goto out_quota_off;
	}

	for (type = 0; type < MAXQUOTAS; type++)
		iput(inode[type]);
	return 0;
out_quota_off:
	ocfs2_disable_quotas(osb);
	for (type = 0; type < MAXQUOTAS; type++)
		iput(inode[type]);
	mlog_errno(status);
	return status;
}

static void ocfs2_disable_quotas(struct ocfs2_super *osb)
{
	int type;
	struct inode *inode;
	struct super_block *sb = osb->sb;

	/* We mostly ignore errors in this function because there's not much
	 * we can do when we see them */
	for (type = 0; type < MAXQUOTAS; type++) {
		if (!sb_has_quota_loaded(sb, type))
			continue;
		inode = igrab(sb->s_dquot.files[type]);
		/* Turn off quotas. This will remove all dquot structures from
		 * memory and so they will be automatically synced to global
		 * quota files */
		vfs_quota_disable(sb, type, DQUOT_USAGE_ENABLED |
					    DQUOT_LIMITS_ENABLED);
		if (!inode)
			continue;
		iput(inode);
	}
}

/* Handle quota on quotactl */
static int ocfs2_quota_on(struct super_block *sb, int type, int format_id,
			  char *path, int remount)
{
	unsigned int feature[MAXQUOTAS] = { OCFS2_FEATURE_RO_COMPAT_USRQUOTA,
					     OCFS2_FEATURE_RO_COMPAT_GRPQUOTA};

	if (!OCFS2_HAS_RO_COMPAT_FEATURE(sb, feature[type]))
		return -EINVAL;

	if (remount)
		return 0;	/* Just ignore it has been handled in
				 * ocfs2_remount() */
	return vfs_quota_enable(sb_dqopt(sb)->files[type], type,
				    format_id, DQUOT_LIMITS_ENABLED);
}

/* Handle quota off quotactl */
static int ocfs2_quota_off(struct super_block *sb, int type, int remount)
{
	if (remount)
		return 0;	/* Ignore now and handle later in
				 * ocfs2_remount() */
	return vfs_quota_disable(sb, type, DQUOT_LIMITS_ENABLED);
}

static struct quotactl_ops ocfs2_quotactl_ops = {
	.quota_on	= ocfs2_quota_on,
	.quota_off	= ocfs2_quota_off,
	.quota_sync	= vfs_quota_sync,
	.get_info	= vfs_get_dqinfo,
	.set_info	= vfs_set_dqinfo,
	.get_dqblk	= vfs_get_dqblk,
	.set_dqblk	= vfs_set_dqblk,
};

static int ocfs2_fill_super(struct super_block *sb, void *data, int silent)
{
	struct dentry *root;
	int status, sector_size;
	struct mount_options parsed_options;
	struct inode *inode = NULL;
	struct ocfs2_super *osb = NULL;
	struct buffer_head *bh = NULL;
	char nodestr[8];

	mlog_entry("%p, %p, %i", sb, data, silent);

	if (!ocfs2_parse_options(sb, data, &parsed_options, 0)) {
		status = -EINVAL;
		goto read_super_error;
	}

	/* probe for superblock */
	status = ocfs2_sb_probe(sb, &bh, &sector_size);
	if (status < 0) {
		mlog(ML_ERROR, "superblock probe failed!\n");
		goto read_super_error;
	}

	status = ocfs2_initialize_super(sb, bh, sector_size);
	osb = OCFS2_SB(sb);
	if (status < 0) {
		mlog_errno(status);
		goto read_super_error;
	}
	brelse(bh);
	bh = NULL;

	if (!(osb->s_feature_incompat & OCFS2_FEATURE_INCOMPAT_XATTR))
		parsed_options.mount_opt &= ~OCFS2_MOUNT_POSIX_ACL;

	osb->s_mount_opt = parsed_options.mount_opt;
	osb->s_atime_quantum = parsed_options.atime_quantum;
	osb->preferred_slot = parsed_options.slot;
	osb->osb_commit_interval = parsed_options.commit_interval;
	osb->local_alloc_default_bits = ocfs2_megabytes_to_clusters(sb, parsed_options.localalloc_opt);
	osb->local_alloc_bits = osb->local_alloc_default_bits;
	if (osb->s_mount_opt & OCFS2_MOUNT_USRQUOTA &&
	    !OCFS2_HAS_RO_COMPAT_FEATURE(sb,
					 OCFS2_FEATURE_RO_COMPAT_USRQUOTA)) {
		status = -EINVAL;
		mlog(ML_ERROR, "User quotas were requested, but this "
		     "filesystem does not have the feature enabled.\n");
		goto read_super_error;
	}
	if (osb->s_mount_opt & OCFS2_MOUNT_GRPQUOTA &&
	    !OCFS2_HAS_RO_COMPAT_FEATURE(sb,
					 OCFS2_FEATURE_RO_COMPAT_GRPQUOTA)) {
		status = -EINVAL;
		mlog(ML_ERROR, "Group quotas were requested, but this "
		     "filesystem does not have the feature enabled.\n");
		goto read_super_error;
	}

	status = ocfs2_verify_userspace_stack(osb, &parsed_options);
	if (status)
		goto read_super_error;

	sb->s_magic = OCFS2_SUPER_MAGIC;

<<<<<<< HEAD
	sb->s_flags &= ~MS_POSIXACL;
	if (osb->s_mount_opt & OCFS2_MOUNT_POSIX_ACL)
		sb->s_flags |= MS_POSIXACL;
=======
	sb->s_flags = (sb->s_flags & ~MS_POSIXACL) |
		((osb->s_mount_opt & OCFS2_MOUNT_POSIX_ACL) ? MS_POSIXACL : 0);
>>>>>>> 18e352e4

	/* Hard readonly mode only if: bdev_read_only, MS_RDONLY,
	 * heartbeat=none */
	if (bdev_read_only(sb->s_bdev)) {
		if (!(sb->s_flags & MS_RDONLY)) {
			status = -EACCES;
			mlog(ML_ERROR, "Readonly device detected but readonly "
			     "mount was not specified.\n");
			goto read_super_error;
		}

		/* You should not be able to start a local heartbeat
		 * on a readonly device. */
		if (osb->s_mount_opt & OCFS2_MOUNT_HB_LOCAL) {
			status = -EROFS;
			mlog(ML_ERROR, "Local heartbeat specified on readonly "
			     "device.\n");
			goto read_super_error;
		}

		status = ocfs2_check_journals_nolocks(osb);
		if (status < 0) {
			if (status == -EROFS)
				mlog(ML_ERROR, "Recovery required on readonly "
				     "file system, but write access is "
				     "unavailable.\n");
			else
				mlog_errno(status);			
			goto read_super_error;
		}

		ocfs2_set_ro_flag(osb, 1);

		printk(KERN_NOTICE "Readonly device detected. No cluster "
		       "services will be utilized for this mount. Recovery "
		       "will be skipped.\n");
	}

	if (!ocfs2_is_hard_readonly(osb)) {
		if (sb->s_flags & MS_RDONLY)
			ocfs2_set_ro_flag(osb, 0);
	}

	status = ocfs2_verify_heartbeat(osb);
	if (status < 0) {
		mlog_errno(status);
		goto read_super_error;
	}

	osb->osb_debug_root = debugfs_create_dir(osb->uuid_str,
						 ocfs2_debugfs_root);
	if (!osb->osb_debug_root) {
		status = -EINVAL;
		mlog(ML_ERROR, "Unable to create per-mount debugfs root.\n");
		goto read_super_error;
	}

	status = ocfs2_mount_volume(sb);
	if (osb->root_inode)
		inode = igrab(osb->root_inode);

	if (status < 0)
		goto read_super_error;

	if (!inode) {
		status = -EIO;
		mlog_errno(status);
		goto read_super_error;
	}

	root = d_alloc_root(inode);
	if (!root) {
		status = -ENOMEM;
		mlog_errno(status);
		goto read_super_error;
	}

	sb->s_root = root;

	ocfs2_complete_mount_recovery(osb);

	if (ocfs2_mount_local(osb))
		snprintf(nodestr, sizeof(nodestr), "local");
	else
		snprintf(nodestr, sizeof(nodestr), "%u", osb->node_num);

	printk(KERN_INFO "ocfs2: Mounting device (%s) on (node %s, slot %d) "
	       "with %s data mode.\n",
	       osb->dev_str, nodestr, osb->slot_num,
	       osb->s_mount_opt & OCFS2_MOUNT_DATA_WRITEBACK ? "writeback" :
	       "ordered");

	atomic_set(&osb->vol_state, VOLUME_MOUNTED);
	wake_up(&osb->osb_mount_event);

	/* Now we can initialize quotas because we can afford to wait
	 * for cluster locks recovery now. That also means that truncation
	 * log recovery can happen but that waits for proper quota setup */
	if (!(sb->s_flags & MS_RDONLY)) {
		status = ocfs2_enable_quotas(osb);
		if (status < 0) {
			/* We have to err-out specially here because
			 * s_root is already set */
			mlog_errno(status);
			atomic_set(&osb->vol_state, VOLUME_DISABLED);
			wake_up(&osb->osb_mount_event);
			mlog_exit(status);
			return status;
		}
	}

	ocfs2_complete_quota_recovery(osb);

	/* Now we wake up again for processes waiting for quotas */
	atomic_set(&osb->vol_state, VOLUME_MOUNTED_QUOTAS);
	wake_up(&osb->osb_mount_event);

	mlog_exit(status);
	return status;

read_super_error:
	brelse(bh);

	if (inode)
		iput(inode);

	if (osb) {
		atomic_set(&osb->vol_state, VOLUME_DISABLED);
		wake_up(&osb->osb_mount_event);
		ocfs2_dismount_volume(sb, 1);
	}

	mlog_exit(status);
	return status;
}

static int ocfs2_get_sb(struct file_system_type *fs_type,
			int flags,
			const char *dev_name,
			void *data,
			struct vfsmount *mnt)
{
	return get_sb_bdev(fs_type, flags, dev_name, data, ocfs2_fill_super,
			   mnt);
}

static struct file_system_type ocfs2_fs_type = {
	.owner          = THIS_MODULE,
	.name           = "ocfs2",
	.get_sb         = ocfs2_get_sb, /* is this called when we mount
					* the fs? */
	.kill_sb        = kill_block_super, /* set to the generic one
					     * right now, but do we
					     * need to change that? */
	.fs_flags       = FS_REQUIRES_DEV|FS_RENAME_DOES_D_MOVE,
	.next           = NULL
};

static int ocfs2_parse_options(struct super_block *sb,
			       char *options,
			       struct mount_options *mopt,
			       int is_remount)
{
	int status;
	char *p;

	mlog_entry("remount: %d, options: \"%s\"\n", is_remount,
		   options ? options : "(none)");

	mopt->commit_interval = 0;
	mopt->mount_opt = 0;
	mopt->atime_quantum = OCFS2_DEFAULT_ATIME_QUANTUM;
	mopt->slot = OCFS2_INVALID_SLOT;
	mopt->localalloc_opt = OCFS2_DEFAULT_LOCAL_ALLOC_SIZE;
	mopt->cluster_stack[0] = '\0';

	if (!options) {
		status = 1;
		goto bail;
	}

	while ((p = strsep(&options, ",")) != NULL) {
		int token, option;
		substring_t args[MAX_OPT_ARGS];

		if (!*p)
			continue;

		token = match_token(p, tokens, args);
		switch (token) {
		case Opt_hb_local:
			mopt->mount_opt |= OCFS2_MOUNT_HB_LOCAL;
			break;
		case Opt_hb_none:
			mopt->mount_opt &= ~OCFS2_MOUNT_HB_LOCAL;
			break;
		case Opt_barrier:
			if (match_int(&args[0], &option)) {
				status = 0;
				goto bail;
			}
			if (option)
				mopt->mount_opt |= OCFS2_MOUNT_BARRIER;
			else
				mopt->mount_opt &= ~OCFS2_MOUNT_BARRIER;
			break;
		case Opt_intr:
			mopt->mount_opt &= ~OCFS2_MOUNT_NOINTR;
			break;
		case Opt_nointr:
			mopt->mount_opt |= OCFS2_MOUNT_NOINTR;
			break;
		case Opt_err_panic:
			mopt->mount_opt |= OCFS2_MOUNT_ERRORS_PANIC;
			break;
		case Opt_err_ro:
			mopt->mount_opt &= ~OCFS2_MOUNT_ERRORS_PANIC;
			break;
		case Opt_data_ordered:
			mopt->mount_opt &= ~OCFS2_MOUNT_DATA_WRITEBACK;
			break;
		case Opt_data_writeback:
			mopt->mount_opt |= OCFS2_MOUNT_DATA_WRITEBACK;
			break;
		case Opt_user_xattr:
			mopt->mount_opt &= ~OCFS2_MOUNT_NOUSERXATTR;
			break;
		case Opt_nouser_xattr:
			mopt->mount_opt |= OCFS2_MOUNT_NOUSERXATTR;
			break;
		case Opt_atime_quantum:
			if (match_int(&args[0], &option)) {
				status = 0;
				goto bail;
			}
			if (option >= 0)
				mopt->atime_quantum = option;
			break;
		case Opt_slot:
			option = 0;
			if (match_int(&args[0], &option)) {
				status = 0;
				goto bail;
			}
			if (option)
				mopt->slot = (s16)option;
			break;
		case Opt_commit:
			option = 0;
			if (match_int(&args[0], &option)) {
				status = 0;
				goto bail;
			}
			if (option < 0)
				return 0;
			if (option == 0)
				option = JBD2_DEFAULT_MAX_COMMIT_AGE;
			mopt->commit_interval = HZ * option;
			break;
		case Opt_localalloc:
			option = 0;
			if (match_int(&args[0], &option)) {
				status = 0;
				goto bail;
			}
			if (option >= 0 && (option <= ocfs2_local_alloc_size(sb) * 8))
				mopt->localalloc_opt = option;
			break;
		case Opt_localflocks:
			/*
			 * Changing this during remount could race
			 * flock() requests, or "unbalance" existing
			 * ones (e.g., a lock is taken in one mode but
			 * dropped in the other). If users care enough
			 * to flip locking modes during remount, we
			 * could add a "local" flag to individual
			 * flock structures for proper tracking of
			 * state.
			 */
			if (!is_remount)
				mopt->mount_opt |= OCFS2_MOUNT_LOCALFLOCKS;
			break;
		case Opt_stack:
			/* Check both that the option we were passed
			 * is of the right length and that it is a proper
			 * string of the right length.
			 */
			if (((args[0].to - args[0].from) !=
			     OCFS2_STACK_LABEL_LEN) ||
			    (strnlen(args[0].from,
				     OCFS2_STACK_LABEL_LEN) !=
			     OCFS2_STACK_LABEL_LEN)) {
				mlog(ML_ERROR,
				     "Invalid cluster_stack option\n");
				status = 0;
				goto bail;
			}
			memcpy(mopt->cluster_stack, args[0].from,
			       OCFS2_STACK_LABEL_LEN);
			mopt->cluster_stack[OCFS2_STACK_LABEL_LEN] = '\0';
			break;
		case Opt_inode64:
			mopt->mount_opt |= OCFS2_MOUNT_INODE64;
			break;
<<<<<<< HEAD
#ifdef CONFIG_OCFS2_FS_POSIX_ACL
		case Opt_acl:
			mopt->mount_opt |= OCFS2_MOUNT_POSIX_ACL;
			break;
		case Opt_noacl:
			mopt->mount_opt &= ~OCFS2_MOUNT_POSIX_ACL;
			break;
#else
		case Opt_acl:
		case Opt_noacl:
			printk(KERN_INFO "ocfs2 (no)acl options not supported\n");
			break;
#endif
=======
>>>>>>> 18e352e4
		case Opt_usrquota:
			/* We check only on remount, otherwise features
			 * aren't yet initialized. */
			if (is_remount && !OCFS2_HAS_RO_COMPAT_FEATURE(sb,
			    OCFS2_FEATURE_RO_COMPAT_USRQUOTA)) {
				mlog(ML_ERROR, "User quota requested but "
				     "filesystem feature is not set\n");
				status = 0;
				goto bail;
			}
			mopt->mount_opt |= OCFS2_MOUNT_USRQUOTA;
			break;
		case Opt_grpquota:
			if (is_remount && !OCFS2_HAS_RO_COMPAT_FEATURE(sb,
			    OCFS2_FEATURE_RO_COMPAT_GRPQUOTA)) {
				mlog(ML_ERROR, "Group quota requested but "
				     "filesystem feature is not set\n");
				status = 0;
				goto bail;
			}
			mopt->mount_opt |= OCFS2_MOUNT_GRPQUOTA;
			break;
<<<<<<< HEAD
=======
#ifdef CONFIG_OCFS2_FS_POSIX_ACL
		case Opt_acl:
			mopt->mount_opt |= OCFS2_MOUNT_POSIX_ACL;
			break;
		case Opt_noacl:
			mopt->mount_opt &= ~OCFS2_MOUNT_POSIX_ACL;
			break;
#else
		case Opt_acl:
		case Opt_noacl:
			printk(KERN_INFO "ocfs2 (no)acl options not supported\n");
			break;
#endif
>>>>>>> 18e352e4
		default:
			mlog(ML_ERROR,
			     "Unrecognized mount option \"%s\" "
			     "or missing value\n", p);
			status = 0;
			goto bail;
		}
	}

	status = 1;

bail:
	mlog_exit(status);
	return status;
}

static int ocfs2_show_options(struct seq_file *s, struct vfsmount *mnt)
{
	struct ocfs2_super *osb = OCFS2_SB(mnt->mnt_sb);
	unsigned long opts = osb->s_mount_opt;
	unsigned int local_alloc_megs;

	if (opts & OCFS2_MOUNT_HB_LOCAL)
		seq_printf(s, ",_netdev,heartbeat=local");
	else
		seq_printf(s, ",heartbeat=none");

	if (opts & OCFS2_MOUNT_NOINTR)
		seq_printf(s, ",nointr");

	if (opts & OCFS2_MOUNT_DATA_WRITEBACK)
		seq_printf(s, ",data=writeback");
	else
		seq_printf(s, ",data=ordered");

	if (opts & OCFS2_MOUNT_BARRIER)
		seq_printf(s, ",barrier=1");

	if (opts & OCFS2_MOUNT_ERRORS_PANIC)
		seq_printf(s, ",errors=panic");
	else
		seq_printf(s, ",errors=remount-ro");

	if (osb->preferred_slot != OCFS2_INVALID_SLOT)
		seq_printf(s, ",preferred_slot=%d", osb->preferred_slot);

	if (osb->s_atime_quantum != OCFS2_DEFAULT_ATIME_QUANTUM)
		seq_printf(s, ",atime_quantum=%u", osb->s_atime_quantum);

	if (osb->osb_commit_interval)
		seq_printf(s, ",commit=%u",
			   (unsigned) (osb->osb_commit_interval / HZ));

	local_alloc_megs = osb->local_alloc_bits >> (20 - osb->s_clustersize_bits);
	if (local_alloc_megs != OCFS2_DEFAULT_LOCAL_ALLOC_SIZE)
		seq_printf(s, ",localalloc=%d", local_alloc_megs);

	if (opts & OCFS2_MOUNT_LOCALFLOCKS)
		seq_printf(s, ",localflocks,");

	if (osb->osb_cluster_stack[0])
		seq_printf(s, ",cluster_stack=%.*s", OCFS2_STACK_LABEL_LEN,
			   osb->osb_cluster_stack);
	if (opts & OCFS2_MOUNT_USRQUOTA)
		seq_printf(s, ",usrquota");
	if (opts & OCFS2_MOUNT_GRPQUOTA)
		seq_printf(s, ",grpquota");

	if (opts & OCFS2_MOUNT_NOUSERXATTR)
		seq_printf(s, ",nouser_xattr");
	else
		seq_printf(s, ",user_xattr");

	if (opts & OCFS2_MOUNT_INODE64)
		seq_printf(s, ",inode64");

#ifdef CONFIG_OCFS2_FS_POSIX_ACL
	if (opts & OCFS2_MOUNT_POSIX_ACL)
		seq_printf(s, ",acl");
	else
		seq_printf(s, ",noacl");
#endif

	if (opts & OCFS2_MOUNT_NOUSERXATTR)
		seq_printf(s, ",nouser_xattr");
	else
		seq_printf(s, ",user_xattr");

	if (opts & OCFS2_MOUNT_INODE64)
		seq_printf(s, ",inode64");

#ifdef CONFIG_OCFS2_FS_POSIX_ACL
	if (opts & OCFS2_MOUNT_POSIX_ACL)
		seq_printf(s, ",acl");
	else
		seq_printf(s, ",noacl");
#endif
	if (opts & OCFS2_MOUNT_USRQUOTA)
		seq_printf(s, ",usrquota");
	if (opts & OCFS2_MOUNT_GRPQUOTA)
		seq_printf(s, ",grpquota");

	return 0;
}

static int __init ocfs2_init(void)
{
	int status;
	int added_format = 0;

	mlog_entry_void();

	ocfs2_print_version();

	status = init_ocfs2_uptodate_cache();
	if (status < 0) {
		mlog_errno(status);
		goto leave;
	}

	status = ocfs2_initialize_mem_caches();
	if (status < 0) {
		mlog_errno(status);
		goto leave;
	}

	status = init_ocfs2_quota_format();
	if (status < 0) {
		mlog_errno(status);
		goto leave;
	}
	added_format = 1;

	ocfs2_wq = create_singlethread_workqueue("ocfs2_wq");
	if (!ocfs2_wq) {
		status = -ENOMEM;
		goto leave;
	}

	ocfs2_debugfs_root = debugfs_create_dir("ocfs2", NULL);
	if (!ocfs2_debugfs_root) {
		status = -EFAULT;
		mlog(ML_ERROR, "Unable to create ocfs2 debugfs root.\n");
	}

	status = ocfs2_quota_setup();
	if (status)
		goto leave;

	ocfs2_set_locking_protocol();

	status = register_quota_format(&ocfs2_quota_format);
leave:
	if (status < 0) {
		ocfs2_quota_shutdown();
		ocfs2_free_mem_caches();
		exit_ocfs2_uptodate_cache();
		if (added_format)
			exit_ocfs2_quota_format();
	}

	mlog_exit(status);

	if (status >= 0) {
		return register_filesystem(&ocfs2_fs_type);
	} else
		return -1;
}

static void __exit ocfs2_exit(void)
{
	mlog_entry_void();

	ocfs2_quota_shutdown();

	if (ocfs2_wq) {
		flush_workqueue(ocfs2_wq);
		destroy_workqueue(ocfs2_wq);
	}

<<<<<<< HEAD
	exit_ocfs2_quota_format();
=======
	unregister_quota_format(&ocfs2_quota_format);
>>>>>>> 18e352e4

	debugfs_remove(ocfs2_debugfs_root);

	ocfs2_free_mem_caches();

	unregister_filesystem(&ocfs2_fs_type);

	exit_ocfs2_uptodate_cache();

	mlog_exit_void();
}

static void ocfs2_put_super(struct super_block *sb)
{
	mlog_entry("(0x%p)\n", sb);

	ocfs2_sync_blockdev(sb);
	ocfs2_dismount_volume(sb, 0);

	mlog_exit_void();
}

static int ocfs2_statfs(struct dentry *dentry, struct kstatfs *buf)
{
	struct ocfs2_super *osb;
	u32 numbits, freebits;
	int status;
	struct ocfs2_dinode *bm_lock;
	struct buffer_head *bh = NULL;
	struct inode *inode = NULL;

	mlog_entry("(%p, %p)\n", dentry->d_sb, buf);

	osb = OCFS2_SB(dentry->d_sb);

	inode = ocfs2_get_system_file_inode(osb,
					    GLOBAL_BITMAP_SYSTEM_INODE,
					    OCFS2_INVALID_SLOT);
	if (!inode) {
		mlog(ML_ERROR, "failed to get bitmap inode\n");
		status = -EIO;
		goto bail;
	}

	status = ocfs2_inode_lock(inode, &bh, 0);
	if (status < 0) {
		mlog_errno(status);
		goto bail;
	}

	bm_lock = (struct ocfs2_dinode *) bh->b_data;

	numbits = le32_to_cpu(bm_lock->id1.bitmap1.i_total);
	freebits = numbits - le32_to_cpu(bm_lock->id1.bitmap1.i_used);

	buf->f_type = OCFS2_SUPER_MAGIC;
	buf->f_bsize = dentry->d_sb->s_blocksize;
	buf->f_namelen = OCFS2_MAX_FILENAME_LEN;
	buf->f_blocks = ((sector_t) numbits) *
			(osb->s_clustersize >> osb->sb->s_blocksize_bits);
	buf->f_bfree = ((sector_t) freebits) *
		       (osb->s_clustersize >> osb->sb->s_blocksize_bits);
	buf->f_bavail = buf->f_bfree;
	buf->f_files = numbits;
	buf->f_ffree = freebits;

	brelse(bh);

	ocfs2_inode_unlock(inode, 0);
	status = 0;
bail:
	if (inode)
		iput(inode);

	mlog_exit(status);

	return status;
}

static void ocfs2_inode_init_once(void *data)
{
	struct ocfs2_inode_info *oi = data;

	oi->ip_flags = 0;
	oi->ip_open_count = 0;
	spin_lock_init(&oi->ip_lock);
	ocfs2_extent_map_init(&oi->vfs_inode);
	INIT_LIST_HEAD(&oi->ip_io_markers);
	oi->ip_created_trans = 0;
	oi->ip_last_trans = 0;
	oi->ip_dir_start_lookup = 0;

	init_rwsem(&oi->ip_alloc_sem);
	init_rwsem(&oi->ip_xattr_sem);
	mutex_init(&oi->ip_io_mutex);

	oi->ip_blkno = 0ULL;
	oi->ip_clusters = 0;

	ocfs2_lock_res_init_once(&oi->ip_rw_lockres);
	ocfs2_lock_res_init_once(&oi->ip_inode_lockres);
	ocfs2_lock_res_init_once(&oi->ip_open_lockres);

	ocfs2_metadata_cache_init(&oi->vfs_inode);

	inode_init_once(&oi->vfs_inode);
}

static int ocfs2_initialize_mem_caches(void)
{
	ocfs2_inode_cachep = kmem_cache_create("ocfs2_inode_cache",
				       sizeof(struct ocfs2_inode_info),
				       0,
				       (SLAB_HWCACHE_ALIGN|SLAB_RECLAIM_ACCOUNT|
						SLAB_MEM_SPREAD),
				       ocfs2_inode_init_once);
	ocfs2_dquot_cachep = kmem_cache_create("ocfs2_dquot_cache",
					sizeof(struct ocfs2_dquot),
					0,
					(SLAB_HWCACHE_ALIGN|SLAB_RECLAIM_ACCOUNT|
						SLAB_MEM_SPREAD),
					NULL);
	ocfs2_qf_chunk_cachep = kmem_cache_create("ocfs2_qf_chunk_cache",
					sizeof(struct ocfs2_quota_chunk),
					0,
					(SLAB_RECLAIM_ACCOUNT|SLAB_MEM_SPREAD),
					NULL);
	if (!ocfs2_inode_cachep || !ocfs2_dquot_cachep ||
	    !ocfs2_qf_chunk_cachep) {
		if (ocfs2_inode_cachep)
			kmem_cache_destroy(ocfs2_inode_cachep);
		if (ocfs2_dquot_cachep)
			kmem_cache_destroy(ocfs2_dquot_cachep);
		if (ocfs2_qf_chunk_cachep)
			kmem_cache_destroy(ocfs2_qf_chunk_cachep);
		return -ENOMEM;
	}

	return 0;
}

static void ocfs2_free_mem_caches(void)
{
	if (ocfs2_inode_cachep)
		kmem_cache_destroy(ocfs2_inode_cachep);
	ocfs2_inode_cachep = NULL;

	if (ocfs2_dquot_cachep)
		kmem_cache_destroy(ocfs2_dquot_cachep);
	ocfs2_dquot_cachep = NULL;

	if (ocfs2_qf_chunk_cachep)
		kmem_cache_destroy(ocfs2_qf_chunk_cachep);
	ocfs2_qf_chunk_cachep = NULL;
}

static int ocfs2_get_sector(struct super_block *sb,
			    struct buffer_head **bh,
			    int block,
			    int sect_size)
{
	if (!sb_set_blocksize(sb, sect_size)) {
		mlog(ML_ERROR, "unable to set blocksize\n");
		return -EIO;
	}

	*bh = sb_getblk(sb, block);
	if (!*bh) {
		mlog_errno(-EIO);
		return -EIO;
	}
	lock_buffer(*bh);
	if (!buffer_dirty(*bh))
		clear_buffer_uptodate(*bh);
	unlock_buffer(*bh);
	ll_rw_block(READ, 1, bh);
	wait_on_buffer(*bh);
	return 0;
}

static int ocfs2_mount_volume(struct super_block *sb)
{
	int status = 0;
	int unlock_super = 0;
	struct ocfs2_super *osb = OCFS2_SB(sb);

	mlog_entry_void();

	if (ocfs2_is_hard_readonly(osb))
		goto leave;

	status = ocfs2_dlm_init(osb);
	if (status < 0) {
		mlog_errno(status);
		goto leave;
	}

	status = ocfs2_super_lock(osb, 1);
	if (status < 0) {
		mlog_errno(status);
		goto leave;
	}
	unlock_super = 1;

	/* This will load up the node map and add ourselves to it. */
	status = ocfs2_find_slot(osb);
	if (status < 0) {
		mlog_errno(status);
		goto leave;
	}

	/* load all node-local system inodes */
	status = ocfs2_init_local_system_inodes(osb);
	if (status < 0) {
		mlog_errno(status);
		goto leave;
	}

	status = ocfs2_check_volume(osb);
	if (status < 0) {
		mlog_errno(status);
		goto leave;
	}

	status = ocfs2_truncate_log_init(osb);
	if (status < 0) {
		mlog_errno(status);
		goto leave;
	}

	if (ocfs2_mount_local(osb))
		goto leave;

leave:
	if (unlock_super)
		ocfs2_super_unlock(osb, 1);

	mlog_exit(status);
	return status;
}

static void ocfs2_dismount_volume(struct super_block *sb, int mnt_err)
{
	int tmp, hangup_needed = 0;
	struct ocfs2_super *osb = NULL;
	char nodestr[8];

	mlog_entry("(0x%p)\n", sb);

	BUG_ON(!sb);
	osb = OCFS2_SB(sb);
	BUG_ON(!osb);

	ocfs2_disable_quotas(osb);

	ocfs2_shutdown_local_alloc(osb);

	ocfs2_truncate_log_shutdown(osb);

	/* This will disable recovery and flush any recovery work. */
	ocfs2_recovery_exit(osb);

	ocfs2_journal_shutdown(osb);

	ocfs2_sync_blockdev(sb);

	/* No cluster connection means we've failed during mount, so skip
	 * all the steps which depended on that to complete. */
	if (osb->cconn) {
		tmp = ocfs2_super_lock(osb, 1);
		if (tmp < 0) {
			mlog_errno(tmp);
			return;
		}
	}

	if (osb->slot_num != OCFS2_INVALID_SLOT)
		ocfs2_put_slot(osb);

	if (osb->cconn)
		ocfs2_super_unlock(osb, 1);

	ocfs2_release_system_inodes(osb);

	/*
	 * If we're dismounting due to mount error, mount.ocfs2 will clean
	 * up heartbeat.  If we're a local mount, there is no heartbeat.
	 * If we failed before we got a uuid_str yet, we can't stop
	 * heartbeat.  Otherwise, do it.
	 */
	if (!mnt_err && !ocfs2_mount_local(osb) && osb->uuid_str)
		hangup_needed = 1;

	if (osb->cconn)
		ocfs2_dlm_shutdown(osb, hangup_needed);

	debugfs_remove(osb->osb_debug_root);

	if (hangup_needed)
		ocfs2_cluster_hangup(osb->uuid_str, strlen(osb->uuid_str));

	atomic_set(&osb->vol_state, VOLUME_DISMOUNTED);

	if (ocfs2_mount_local(osb))
		snprintf(nodestr, sizeof(nodestr), "local");
	else
		snprintf(nodestr, sizeof(nodestr), "%u", osb->node_num);

	printk(KERN_INFO "ocfs2: Unmounting device (%s) on (node %s)\n",
	       osb->dev_str, nodestr);

	ocfs2_delete_osb(osb);
	kfree(osb);
	sb->s_dev = 0;
	sb->s_fs_info = NULL;
}

static int ocfs2_setup_osb_uuid(struct ocfs2_super *osb, const unsigned char *uuid,
				unsigned uuid_bytes)
{
	int i, ret;
	char *ptr;

	BUG_ON(uuid_bytes != OCFS2_VOL_UUID_LEN);

	osb->uuid_str = kzalloc(OCFS2_VOL_UUID_LEN * 2 + 1, GFP_KERNEL);
	if (osb->uuid_str == NULL)
		return -ENOMEM;

	for (i = 0, ptr = osb->uuid_str; i < OCFS2_VOL_UUID_LEN; i++) {
		/* print with null */
		ret = snprintf(ptr, 3, "%02X", uuid[i]);
		if (ret != 2) /* drop super cleans up */
			return -EINVAL;
		/* then only advance past the last char */
		ptr += 2;
	}

	return 0;
}

static int ocfs2_initialize_super(struct super_block *sb,
				  struct buffer_head *bh,
				  int sector_size)
{
	int status;
	int i, cbits, bbits;
	struct ocfs2_dinode *di = (struct ocfs2_dinode *)bh->b_data;
	struct inode *inode = NULL;
	struct ocfs2_journal *journal;
	__le32 uuid_net_key;
	struct ocfs2_super *osb;

	mlog_entry_void();

	osb = kzalloc(sizeof(struct ocfs2_super), GFP_KERNEL);
	if (!osb) {
		status = -ENOMEM;
		mlog_errno(status);
		goto bail;
	}

	sb->s_fs_info = osb;
	sb->s_op = &ocfs2_sops;
	sb->s_export_op = &ocfs2_export_ops;
	sb->s_qcop = &ocfs2_quotactl_ops;
	sb->dq_op = &ocfs2_quota_operations;
	sb->s_xattr = ocfs2_xattr_handlers;
	sb->s_time_gran = 1;
	sb->s_flags |= MS_NOATIME;
	/* this is needed to support O_LARGEFILE */
	cbits = le32_to_cpu(di->id2.i_super.s_clustersize_bits);
	bbits = le32_to_cpu(di->id2.i_super.s_blocksize_bits);
	sb->s_maxbytes = ocfs2_max_file_offset(bbits, cbits);

	osb->sb = sb;
	/* Save off for ocfs2_rw_direct */
	osb->s_sectsize_bits = blksize_bits(sector_size);
	BUG_ON(!osb->s_sectsize_bits);

	spin_lock_init(&osb->dc_task_lock);
	init_waitqueue_head(&osb->dc_event);
	osb->dc_work_sequence = 0;
	osb->dc_wake_sequence = 0;
	INIT_LIST_HEAD(&osb->blocked_lock_list);
	osb->blocked_lock_count = 0;
	spin_lock_init(&osb->osb_lock);
	ocfs2_init_inode_steal_slot(osb);

	atomic_set(&osb->alloc_stats.moves, 0);
	atomic_set(&osb->alloc_stats.local_data, 0);
	atomic_set(&osb->alloc_stats.bitmap_data, 0);
	atomic_set(&osb->alloc_stats.bg_allocs, 0);
	atomic_set(&osb->alloc_stats.bg_extends, 0);

	ocfs2_init_node_maps(osb);

	snprintf(osb->dev_str, sizeof(osb->dev_str), "%u,%u",
		 MAJOR(osb->sb->s_dev), MINOR(osb->sb->s_dev));

	status = ocfs2_recovery_init(osb);
	if (status) {
		mlog(ML_ERROR, "Unable to initialize recovery state\n");
		mlog_errno(status);
		goto bail;
	}

	init_waitqueue_head(&osb->checkpoint_event);
	atomic_set(&osb->needs_checkpoint, 0);

	osb->s_atime_quantum = OCFS2_DEFAULT_ATIME_QUANTUM;

	osb->slot_num = OCFS2_INVALID_SLOT;

	osb->s_xattr_inline_size = le16_to_cpu(
					di->id2.i_super.s_xattr_inline_size);

	osb->local_alloc_state = OCFS2_LA_UNUSED;
	osb->local_alloc_bh = NULL;
	INIT_DELAYED_WORK(&osb->la_enable_wq, ocfs2_la_enable_worker);

	init_waitqueue_head(&osb->osb_mount_event);

	osb->vol_label = kmalloc(OCFS2_MAX_VOL_LABEL_LEN, GFP_KERNEL);
	if (!osb->vol_label) {
		mlog(ML_ERROR, "unable to alloc vol label\n");
		status = -ENOMEM;
		goto bail;
	}

	osb->max_slots = le16_to_cpu(di->id2.i_super.s_max_slots);
	if (osb->max_slots > OCFS2_MAX_SLOTS || osb->max_slots == 0) {
		mlog(ML_ERROR, "Invalid number of node slots (%u)\n",
		     osb->max_slots);
		status = -EINVAL;
		goto bail;
	}
	mlog(0, "max_slots for this device: %u\n", osb->max_slots);

	osb->slot_recovery_generations =
		kcalloc(osb->max_slots, sizeof(*osb->slot_recovery_generations),
			GFP_KERNEL);
	if (!osb->slot_recovery_generations) {
		status = -ENOMEM;
		mlog_errno(status);
		goto bail;
	}

	init_waitqueue_head(&osb->osb_wipe_event);
	osb->osb_orphan_wipes = kcalloc(osb->max_slots,
					sizeof(*osb->osb_orphan_wipes),
					GFP_KERNEL);
	if (!osb->osb_orphan_wipes) {
		status = -ENOMEM;
		mlog_errno(status);
		goto bail;
	}

	osb->s_feature_compat =
		le32_to_cpu(OCFS2_RAW_SB(di)->s_feature_compat);
	osb->s_feature_ro_compat =
		le32_to_cpu(OCFS2_RAW_SB(di)->s_feature_ro_compat);
	osb->s_feature_incompat =
		le32_to_cpu(OCFS2_RAW_SB(di)->s_feature_incompat);

	if ((i = OCFS2_HAS_INCOMPAT_FEATURE(osb->sb, ~OCFS2_FEATURE_INCOMPAT_SUPP))) {
		mlog(ML_ERROR, "couldn't mount because of unsupported "
		     "optional features (%x).\n", i);
		status = -EINVAL;
		goto bail;
	}
	if (!(osb->sb->s_flags & MS_RDONLY) &&
	    (i = OCFS2_HAS_RO_COMPAT_FEATURE(osb->sb, ~OCFS2_FEATURE_RO_COMPAT_SUPP))) {
		mlog(ML_ERROR, "couldn't mount RDWR because of "
		     "unsupported optional features (%x).\n", i);
		status = -EINVAL;
		goto bail;
	}

	if (ocfs2_userspace_stack(osb)) {
		memcpy(osb->osb_cluster_stack,
		       OCFS2_RAW_SB(di)->s_cluster_info.ci_stack,
		       OCFS2_STACK_LABEL_LEN);
		osb->osb_cluster_stack[OCFS2_STACK_LABEL_LEN] = '\0';
		if (strlen(osb->osb_cluster_stack) != OCFS2_STACK_LABEL_LEN) {
			mlog(ML_ERROR,
			     "couldn't mount because of an invalid "
			     "cluster stack label (%s) \n",
			     osb->osb_cluster_stack);
			status = -EINVAL;
			goto bail;
		}
	} else {
		/* The empty string is identical with classic tools that
		 * don't know about s_cluster_info. */
		osb->osb_cluster_stack[0] = '\0';
	}

	get_random_bytes(&osb->s_next_generation, sizeof(u32));

	/* FIXME
	 * This should be done in ocfs2_journal_init(), but unknown
	 * ordering issues will cause the filesystem to crash.
	 * If anyone wants to figure out what part of the code
	 * refers to osb->journal before ocfs2_journal_init() is run,
	 * be my guest.
	 */
	/* initialize our journal structure */

	journal = kzalloc(sizeof(struct ocfs2_journal), GFP_KERNEL);
	if (!journal) {
		mlog(ML_ERROR, "unable to alloc journal\n");
		status = -ENOMEM;
		goto bail;
	}
	osb->journal = journal;
	journal->j_osb = osb;

	atomic_set(&journal->j_num_trans, 0);
	init_rwsem(&journal->j_trans_barrier);
	init_waitqueue_head(&journal->j_checkpointed);
	spin_lock_init(&journal->j_lock);
	journal->j_trans_id = (unsigned long) 1;
	INIT_LIST_HEAD(&journal->j_la_cleanups);
	INIT_WORK(&journal->j_recovery_work, ocfs2_complete_recovery);
	journal->j_state = OCFS2_JOURNAL_FREE;

	/* get some pseudo constants for clustersize bits */
	osb->s_clustersize_bits =
		le32_to_cpu(di->id2.i_super.s_clustersize_bits);
	osb->s_clustersize = 1 << osb->s_clustersize_bits;
	mlog(0, "clusterbits=%d\n", osb->s_clustersize_bits);

	if (osb->s_clustersize < OCFS2_MIN_CLUSTERSIZE ||
	    osb->s_clustersize > OCFS2_MAX_CLUSTERSIZE) {
		mlog(ML_ERROR, "Volume has invalid cluster size (%d)\n",
		     osb->s_clustersize);
		status = -EINVAL;
		goto bail;
	}

	if (ocfs2_clusters_to_blocks(osb->sb, le32_to_cpu(di->i_clusters) - 1)
	    > (u32)~0UL) {
		mlog(ML_ERROR, "Volume might try to write to blocks beyond "
		     "what jbd can address in 32 bits.\n");
		status = -EINVAL;
		goto bail;
	}

	if (ocfs2_setup_osb_uuid(osb, di->id2.i_super.s_uuid,
				 sizeof(di->id2.i_super.s_uuid))) {
		mlog(ML_ERROR, "Out of memory trying to setup our uuid.\n");
		status = -ENOMEM;
		goto bail;
	}

	memcpy(&uuid_net_key, di->id2.i_super.s_uuid, sizeof(uuid_net_key));

	strncpy(osb->vol_label, di->id2.i_super.s_label, 63);
	osb->vol_label[63] = '\0';
	osb->root_blkno = le64_to_cpu(di->id2.i_super.s_root_blkno);
	osb->system_dir_blkno = le64_to_cpu(di->id2.i_super.s_system_dir_blkno);
	osb->first_cluster_group_blkno =
		le64_to_cpu(di->id2.i_super.s_first_cluster_group);
	osb->fs_generation = le32_to_cpu(di->i_fs_generation);
	osb->uuid_hash = le32_to_cpu(di->id2.i_super.s_uuid_hash);
	mlog(0, "vol_label: %s\n", osb->vol_label);
	mlog(0, "uuid: %s\n", osb->uuid_str);
	mlog(0, "root_blkno=%llu, system_dir_blkno=%llu\n",
	     (unsigned long long)osb->root_blkno,
	     (unsigned long long)osb->system_dir_blkno);

	osb->osb_dlm_debug = ocfs2_new_dlm_debug();
	if (!osb->osb_dlm_debug) {
		status = -ENOMEM;
		mlog_errno(status);
		goto bail;
	}

	atomic_set(&osb->vol_state, VOLUME_INIT);

	/* load root, system_dir, and all global system inodes */
	status = ocfs2_init_global_system_inodes(osb);
	if (status < 0) {
		mlog_errno(status);
		goto bail;
	}

	/*
	 * global bitmap
	 */
	inode = ocfs2_get_system_file_inode(osb, GLOBAL_BITMAP_SYSTEM_INODE,
					    OCFS2_INVALID_SLOT);
	if (!inode) {
		status = -EINVAL;
		mlog_errno(status);
		goto bail;
	}

	osb->bitmap_blkno = OCFS2_I(inode)->ip_blkno;
	iput(inode);

	osb->bitmap_cpg = ocfs2_group_bitmap_size(sb) * 8;

	status = ocfs2_init_slot_info(osb);
	if (status < 0) {
		mlog_errno(status);
		goto bail;
	}

bail:
	mlog_exit(status);
	return status;
}

/*
 * will return: -EAGAIN if it is ok to keep searching for superblocks
 *              -EINVAL if there is a bad superblock
 *              0 on success
 */
static int ocfs2_verify_volume(struct ocfs2_dinode *di,
			       struct buffer_head *bh,
			       u32 blksz)
{
	int status = -EAGAIN;

	mlog_entry_void();

	if (memcmp(di->i_signature, OCFS2_SUPER_BLOCK_SIGNATURE,
		   strlen(OCFS2_SUPER_BLOCK_SIGNATURE)) == 0) {
		/* We have to do a raw check of the feature here */
		if (le32_to_cpu(di->id2.i_super.s_feature_incompat) &
		    OCFS2_FEATURE_INCOMPAT_META_ECC) {
			status = ocfs2_block_check_validate(bh->b_data,
							    bh->b_size,
							    &di->i_check);
			if (status)
				goto out;
		}
		status = -EINVAL;
		if ((1 << le32_to_cpu(di->id2.i_super.s_blocksize_bits)) != blksz) {
			mlog(ML_ERROR, "found superblock with incorrect block "
			     "size: found %u, should be %u\n",
			     1 << le32_to_cpu(di->id2.i_super.s_blocksize_bits),
			       blksz);
		} else if (le16_to_cpu(di->id2.i_super.s_major_rev_level) !=
			   OCFS2_MAJOR_REV_LEVEL ||
			   le16_to_cpu(di->id2.i_super.s_minor_rev_level) !=
			   OCFS2_MINOR_REV_LEVEL) {
			mlog(ML_ERROR, "found superblock with bad version: "
			     "found %u.%u, should be %u.%u\n",
			     le16_to_cpu(di->id2.i_super.s_major_rev_level),
			     le16_to_cpu(di->id2.i_super.s_minor_rev_level),
			     OCFS2_MAJOR_REV_LEVEL,
			     OCFS2_MINOR_REV_LEVEL);
		} else if (bh->b_blocknr != le64_to_cpu(di->i_blkno)) {
			mlog(ML_ERROR, "bad block number on superblock: "
			     "found %llu, should be %llu\n",
			     (unsigned long long)le64_to_cpu(di->i_blkno),
			     (unsigned long long)bh->b_blocknr);
		} else if (le32_to_cpu(di->id2.i_super.s_clustersize_bits) < 12 ||
			    le32_to_cpu(di->id2.i_super.s_clustersize_bits) > 20) {
			mlog(ML_ERROR, "bad cluster size found: %u\n",
			     1 << le32_to_cpu(di->id2.i_super.s_clustersize_bits));
		} else if (!le64_to_cpu(di->id2.i_super.s_root_blkno)) {
			mlog(ML_ERROR, "bad root_blkno: 0\n");
		} else if (!le64_to_cpu(di->id2.i_super.s_system_dir_blkno)) {
			mlog(ML_ERROR, "bad system_dir_blkno: 0\n");
		} else if (le16_to_cpu(di->id2.i_super.s_max_slots) > OCFS2_MAX_SLOTS) {
			mlog(ML_ERROR,
			     "Superblock slots found greater than file system "
			     "maximum: found %u, max %u\n",
			     le16_to_cpu(di->id2.i_super.s_max_slots),
			     OCFS2_MAX_SLOTS);
		} else {
			/* found it! */
			status = 0;
		}
	}

out:
	mlog_exit(status);
	return status;
}

static int ocfs2_check_volume(struct ocfs2_super *osb)
{
	int status;
	int dirty;
	int local;
	struct ocfs2_dinode *local_alloc = NULL; /* only used if we
						  * recover
						  * ourselves. */

	mlog_entry_void();

	/* Init our journal object. */
	status = ocfs2_journal_init(osb->journal, &dirty);
	if (status < 0) {
		mlog(ML_ERROR, "Could not initialize journal!\n");
		goto finally;
	}

	/* If the journal was unmounted cleanly then we don't want to
	 * recover anything. Otherwise, journal_load will do that
	 * dirty work for us :) */
	if (!dirty) {
		status = ocfs2_journal_wipe(osb->journal, 0);
		if (status < 0) {
			mlog_errno(status);
			goto finally;
		}
	} else {
		mlog(ML_NOTICE, "File system was not unmounted cleanly, "
		     "recovering volume.\n");
	}

	local = ocfs2_mount_local(osb);

	/* will play back anything left in the journal. */
	status = ocfs2_journal_load(osb->journal, local, dirty);
	if (status < 0) {
		mlog(ML_ERROR, "ocfs2 journal load failed! %d\n", status);
		goto finally;
	}

	if (dirty) {
		/* recover my local alloc if we didn't unmount cleanly. */
		status = ocfs2_begin_local_alloc_recovery(osb,
							  osb->slot_num,
							  &local_alloc);
		if (status < 0) {
			mlog_errno(status);
			goto finally;
		}
		/* we complete the recovery process after we've marked
		 * ourselves as mounted. */
	}

	mlog(0, "Journal loaded.\n");

	status = ocfs2_load_local_alloc(osb);
	if (status < 0) {
		mlog_errno(status);
		goto finally;
	}

	if (dirty) {
		/* Recovery will be completed after we've mounted the
		 * rest of the volume. */
		osb->dirty = 1;
		osb->local_alloc_copy = local_alloc;
		local_alloc = NULL;
	}

	/* go through each journal, trylock it and if you get the
	 * lock, and it's marked as dirty, set the bit in the recover
	 * map and launch a recovery thread for it. */
	status = ocfs2_mark_dead_nodes(osb);
	if (status < 0)
		mlog_errno(status);

finally:
	if (local_alloc)
		kfree(local_alloc);

	mlog_exit(status);
	return status;
}

/*
 * The routine gets called from dismount or close whenever a dismount on
 * volume is requested and the osb open count becomes 1.
 * It will remove the osb from the global list and also free up all the
 * initialized resources and fileobject.
 */
static void ocfs2_delete_osb(struct ocfs2_super *osb)
{
	mlog_entry_void();

	/* This function assumes that the caller has the main osb resource */

	ocfs2_free_slot_info(osb);

	kfree(osb->osb_orphan_wipes);
	kfree(osb->slot_recovery_generations);
	/* FIXME
	 * This belongs in journal shutdown, but because we have to
	 * allocate osb->journal at the start of ocfs2_initalize_osb(),
	 * we free it here.
	 */
	kfree(osb->journal);
	if (osb->local_alloc_copy)
		kfree(osb->local_alloc_copy);
	kfree(osb->uuid_str);
	ocfs2_put_dlm_debug(osb->osb_dlm_debug);
	memset(osb, 0, sizeof(struct ocfs2_super));

	mlog_exit_void();
}

/* Put OCFS2 into a readonly state, or (if the user specifies it),
 * panic(). We do not support continue-on-error operation. */
static void ocfs2_handle_error(struct super_block *sb)
{
	struct ocfs2_super *osb = OCFS2_SB(sb);

	if (osb->s_mount_opt & OCFS2_MOUNT_ERRORS_PANIC)
		panic("OCFS2: (device %s): panic forced after error\n",
		      sb->s_id);

	ocfs2_set_osb_flag(osb, OCFS2_OSB_ERROR_FS);

	if (sb->s_flags & MS_RDONLY &&
	    (ocfs2_is_soft_readonly(osb) ||
	     ocfs2_is_hard_readonly(osb)))
		return;

	printk(KERN_CRIT "File system is now read-only due to the potential "
	       "of on-disk corruption. Please run fsck.ocfs2 once the file "
	       "system is unmounted.\n");
	sb->s_flags |= MS_RDONLY;
	ocfs2_set_ro_flag(osb, 0);
}

static char error_buf[1024];

void __ocfs2_error(struct super_block *sb,
		   const char *function,
		   const char *fmt, ...)
{
	va_list args;

	va_start(args, fmt);
	vsnprintf(error_buf, sizeof(error_buf), fmt, args);
	va_end(args);

	/* Not using mlog here because we want to show the actual
	 * function the error came from. */
	printk(KERN_CRIT "OCFS2: ERROR (device %s): %s: %s\n",
	       sb->s_id, function, error_buf);

	ocfs2_handle_error(sb);
}

/* Handle critical errors. This is intentionally more drastic than
 * ocfs2_handle_error, so we only use for things like journal errors,
 * etc. */
void __ocfs2_abort(struct super_block* sb,
		   const char *function,
		   const char *fmt, ...)
{
	va_list args;

	va_start(args, fmt);
	vsnprintf(error_buf, sizeof(error_buf), fmt, args);
	va_end(args);

	printk(KERN_CRIT "OCFS2: abort (device %s): %s: %s\n",
	       sb->s_id, function, error_buf);

	/* We don't have the cluster support yet to go straight to
	 * hard readonly in here. Until then, we want to keep
	 * ocfs2_abort() so that we can at least mark critical
	 * errors.
	 *
	 * TODO: This should abort the journal and alert other nodes
	 * that our slot needs recovery. */

	/* Force a panic(). This stinks, but it's better than letting
	 * things continue without having a proper hard readonly
	 * here. */
	OCFS2_SB(sb)->s_mount_opt |= OCFS2_MOUNT_ERRORS_PANIC;
	ocfs2_handle_error(sb);
}

module_init(ocfs2_init);
module_exit(ocfs2_exit);<|MERGE_RESOLUTION|>--- conflicted
+++ resolved
@@ -524,11 +524,6 @@
 		 * remount. */
 		if (!(osb->s_feature_incompat & OCFS2_FEATURE_INCOMPAT_XATTR))
 			parsed_options.mount_opt &= ~OCFS2_MOUNT_POSIX_ACL;
-<<<<<<< HEAD
-		if (parsed_options.mount_opt & OCFS2_MOUNT_POSIX_ACL)
-			sb->s_flags |= MS_POSIXACL;
-=======
->>>>>>> 18e352e4
 		osb->s_mount_opt = parsed_options.mount_opt;
 		osb->s_atime_quantum = parsed_options.atime_quantum;
 		osb->preferred_slot = parsed_options.slot;
@@ -872,14 +867,8 @@
 
 	sb->s_magic = OCFS2_SUPER_MAGIC;
 
-<<<<<<< HEAD
-	sb->s_flags &= ~MS_POSIXACL;
-	if (osb->s_mount_opt & OCFS2_MOUNT_POSIX_ACL)
-		sb->s_flags |= MS_POSIXACL;
-=======
 	sb->s_flags = (sb->s_flags & ~MS_POSIXACL) |
 		((osb->s_mount_opt & OCFS2_MOUNT_POSIX_ACL) ? MS_POSIXACL : 0);
->>>>>>> 18e352e4
 
 	/* Hard readonly mode only if: bdev_read_only, MS_RDONLY,
 	 * heartbeat=none */
@@ -1184,22 +1173,6 @@
 		case Opt_inode64:
 			mopt->mount_opt |= OCFS2_MOUNT_INODE64;
 			break;
-<<<<<<< HEAD
-#ifdef CONFIG_OCFS2_FS_POSIX_ACL
-		case Opt_acl:
-			mopt->mount_opt |= OCFS2_MOUNT_POSIX_ACL;
-			break;
-		case Opt_noacl:
-			mopt->mount_opt &= ~OCFS2_MOUNT_POSIX_ACL;
-			break;
-#else
-		case Opt_acl:
-		case Opt_noacl:
-			printk(KERN_INFO "ocfs2 (no)acl options not supported\n");
-			break;
-#endif
-=======
->>>>>>> 18e352e4
 		case Opt_usrquota:
 			/* We check only on remount, otherwise features
 			 * aren't yet initialized. */
@@ -1222,8 +1195,6 @@
 			}
 			mopt->mount_opt |= OCFS2_MOUNT_GRPQUOTA;
 			break;
-<<<<<<< HEAD
-=======
 #ifdef CONFIG_OCFS2_FS_POSIX_ACL
 		case Opt_acl:
 			mopt->mount_opt |= OCFS2_MOUNT_POSIX_ACL;
@@ -1237,7 +1208,6 @@
 			printk(KERN_INFO "ocfs2 (no)acl options not supported\n");
 			break;
 #endif
->>>>>>> 18e352e4
 		default:
 			mlog(ML_ERROR,
 			     "Unrecognized mount option \"%s\" "
@@ -1321,32 +1291,12 @@
 		seq_printf(s, ",noacl");
 #endif
 
-	if (opts & OCFS2_MOUNT_NOUSERXATTR)
-		seq_printf(s, ",nouser_xattr");
-	else
-		seq_printf(s, ",user_xattr");
-
-	if (opts & OCFS2_MOUNT_INODE64)
-		seq_printf(s, ",inode64");
-
-#ifdef CONFIG_OCFS2_FS_POSIX_ACL
-	if (opts & OCFS2_MOUNT_POSIX_ACL)
-		seq_printf(s, ",acl");
-	else
-		seq_printf(s, ",noacl");
-#endif
-	if (opts & OCFS2_MOUNT_USRQUOTA)
-		seq_printf(s, ",usrquota");
-	if (opts & OCFS2_MOUNT_GRPQUOTA)
-		seq_printf(s, ",grpquota");
-
 	return 0;
 }
 
 static int __init ocfs2_init(void)
 {
 	int status;
-	int added_format = 0;
 
 	mlog_entry_void();
 
@@ -1363,13 +1313,6 @@
 		mlog_errno(status);
 		goto leave;
 	}
-
-	status = init_ocfs2_quota_format();
-	if (status < 0) {
-		mlog_errno(status);
-		goto leave;
-	}
-	added_format = 1;
 
 	ocfs2_wq = create_singlethread_workqueue("ocfs2_wq");
 	if (!ocfs2_wq) {
@@ -1395,8 +1338,6 @@
 		ocfs2_quota_shutdown();
 		ocfs2_free_mem_caches();
 		exit_ocfs2_uptodate_cache();
-		if (added_format)
-			exit_ocfs2_quota_format();
 	}
 
 	mlog_exit(status);
@@ -1418,11 +1359,7 @@
 		destroy_workqueue(ocfs2_wq);
 	}
 
-<<<<<<< HEAD
-	exit_ocfs2_quota_format();
-=======
 	unregister_quota_format(&ocfs2_quota_format);
->>>>>>> 18e352e4
 
 	debugfs_remove(ocfs2_debugfs_root);
 
