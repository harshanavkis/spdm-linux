/*
 * linux/fs/reiserfs/xattr.c
 *
 * Copyright (c) 2002 by Jeff Mahoney, <jeffm@suse.com>
 *
 */

/*
 * In order to implement EA/ACLs in a clean, backwards compatible manner,
 * they are implemented as files in a "private" directory.
 * Each EA is in it's own file, with the directory layout like so (/ is assumed
 * to be relative to fs root). Inside the /.reiserfs_priv/xattrs directory,
 * directories named using the capital-hex form of the objectid and
 * generation number are used. Inside each directory are individual files
 * named with the name of the extended attribute.
 *
 * So, for objectid 12648430, we could have:
 * /.reiserfs_priv/xattrs/C0FFEE.0/system.posix_acl_access
 * /.reiserfs_priv/xattrs/C0FFEE.0/system.posix_acl_default
 * /.reiserfs_priv/xattrs/C0FFEE.0/user.Content-Type
 * .. or similar.
 *
 * The file contents are the text of the EA. The size is known based on the
 * stat data describing the file.
 *
 * In the case of system.posix_acl_access and system.posix_acl_default, since
 * these are special cases for filesystem ACLs, they are interpreted by the
 * kernel, in addition, they are negatively and positively cached and attached
 * to the inode so that unnecessary lookups are avoided.
 *
 * Locking works like so:
 * Directory components (xattr root, xattr dir) are protectd by their i_mutex.
 * The xattrs themselves are protected by the xattr_sem.
 */

#include <linux/reiserfs_fs.h>
#include <linux/capability.h>
#include <linux/dcache.h>
#include <linux/namei.h>
#include <linux/errno.h>
#include <linux/fs.h>
#include <linux/file.h>
#include <linux/pagemap.h>
#include <linux/xattr.h>
#include <linux/reiserfs_xattr.h>
#include <linux/reiserfs_acl.h>
#include <asm/uaccess.h>
#include <net/checksum.h>
#include <linux/smp_lock.h>
#include <linux/stat.h>
#include <linux/quotaops.h>

#define PRIVROOT_NAME ".reiserfs_priv"
#define XAROOT_NAME   "xattrs"


/* Helpers for inode ops. We do this so that we don't have all the VFS
 * overhead and also for proper i_mutex annotation.
 * dir->i_mutex must be held for all of them. */
static int xattr_create(struct inode *dir, struct dentry *dentry, int mode)
{
	BUG_ON(!mutex_is_locked(&dir->i_mutex));
	DQUOT_INIT(dir);
	return dir->i_op->create(dir, dentry, mode, NULL);
}

static int xattr_mkdir(struct inode *dir, struct dentry *dentry, int mode)
{
	BUG_ON(!mutex_is_locked(&dir->i_mutex));
	DQUOT_INIT(dir);
	return dir->i_op->mkdir(dir, dentry, mode);
}

/* We use I_MUTEX_CHILD here to silence lockdep. It's safe because xattr
 * mutation ops aren't called during rename or splace, which are the
 * only other users of I_MUTEX_CHILD. It violates the ordering, but that's
 * better than allocating another subclass just for this code. */
static int xattr_unlink(struct inode *dir, struct dentry *dentry)
{
	int error;
	BUG_ON(!mutex_is_locked(&dir->i_mutex));
	DQUOT_INIT(dir);

	mutex_lock_nested(&dentry->d_inode->i_mutex, I_MUTEX_CHILD);
	error = dir->i_op->unlink(dir, dentry);
	mutex_unlock(&dentry->d_inode->i_mutex);

	if (!error)
		d_delete(dentry);
	return error;
}

static int xattr_rmdir(struct inode *dir, struct dentry *dentry)
{
	int error;
	BUG_ON(!mutex_is_locked(&dir->i_mutex));
	DQUOT_INIT(dir);

	mutex_lock_nested(&dentry->d_inode->i_mutex, I_MUTEX_CHILD);
	dentry_unhash(dentry);
	error = dir->i_op->rmdir(dir, dentry);
	if (!error)
		dentry->d_inode->i_flags |= S_DEAD;
	mutex_unlock(&dentry->d_inode->i_mutex);
	if (!error)
		d_delete(dentry);
	dput(dentry);

	return error;
}

#define xattr_may_create(flags)	(!flags || flags & XATTR_CREATE)

/* Returns and possibly creates the xattr dir. */
static struct dentry *lookup_or_create_dir(struct dentry *parent,
					    const char *name, int flags)
{
	struct dentry *dentry;
	BUG_ON(!parent);

	dentry = lookup_one_len(name, parent, strlen(name));
	if (IS_ERR(dentry))
		return dentry;
	else if (!dentry->d_inode) {
		int err = -ENODATA;

		if (xattr_may_create(flags)) {
			mutex_lock_nested(&parent->d_inode->i_mutex,
					  I_MUTEX_XATTR);
			err = xattr_mkdir(parent->d_inode, dentry, 0700);
			mutex_unlock(&parent->d_inode->i_mutex);
		}

		if (err) {
			dput(dentry);
			dentry = ERR_PTR(err);
		}
	}

	return dentry;
}

static struct dentry *open_xa_root(struct super_block *sb, int flags)
{
	struct dentry *privroot = REISERFS_SB(sb)->priv_root;
	if (!privroot)
		return ERR_PTR(-ENODATA);
	return lookup_or_create_dir(privroot, XAROOT_NAME, flags);
}

static struct dentry *open_xa_dir(const struct inode *inode, int flags)
{
	struct dentry *xaroot, *xadir;
	char namebuf[17];

	xaroot = open_xa_root(inode->i_sb, flags);
	if (IS_ERR(xaroot))
		return xaroot;

	snprintf(namebuf, sizeof(namebuf), "%X.%X",
		 le32_to_cpu(INODE_PKEY(inode)->k_objectid),
		 inode->i_generation);

	xadir = lookup_or_create_dir(xaroot, namebuf, flags);
	dput(xaroot);
	return xadir;

}

/* The following are side effects of other operations that aren't explicitly
 * modifying extended attributes. This includes operations such as permissions
 * or ownership changes, object deletions, etc. */
struct reiserfs_dentry_buf {
	struct dentry *xadir;
	int count;
	struct dentry *dentries[8];
};

static int
fill_with_dentries(void *buf, const char *name, int namelen, loff_t offset,
		    u64 ino, unsigned int d_type)
{
	struct reiserfs_dentry_buf *dbuf = buf;
	struct dentry *dentry;

	if (dbuf->count == ARRAY_SIZE(dbuf->dentries))
		return -ENOSPC;

	if (name[0] == '.' && (name[1] == '\0' ||
			       (name[1] == '.' && name[2] == '\0')))
		return 0;

	dentry = lookup_one_len(name, dbuf->xadir, namelen);
	if (IS_ERR(dentry)) {
		return PTR_ERR(dentry);
	} else if (!dentry->d_inode) {
		/* A directory entry exists, but no file? */
		reiserfs_error(dentry->d_sb, "xattr-20003",
			       "Corrupted directory: xattr %s listed but "
			       "not found for file %s.\n",
			       dentry->d_name.name, dbuf->xadir->d_name.name);
		dput(dentry);
		return -EIO;
	}

	dbuf->dentries[dbuf->count++] = dentry;
	return 0;
}

static void
cleanup_dentry_buf(struct reiserfs_dentry_buf *buf)
{
	int i;
	for (i = 0; i < buf->count; i++)
		if (buf->dentries[i])
			dput(buf->dentries[i]);
}

static int reiserfs_for_each_xattr(struct inode *inode,
				   int (*action)(struct dentry *, void *),
				   void *data)
{
	struct dentry *dir;
	int i, err = 0;
	loff_t pos = 0;
	struct reiserfs_dentry_buf buf = {
		.count = 0,
	};

	/* Skip out, an xattr has no xattrs associated with it */
	if (IS_PRIVATE(inode) || get_inode_sd_version(inode) == STAT_DATA_V1)
		return 0;

	dir = open_xa_dir(inode, XATTR_REPLACE);
	if (IS_ERR(dir)) {
		err = PTR_ERR(dir);
		goto out;
	} else if (!dir->d_inode) {
		err = 0;
		goto out_dir;
	}

	mutex_lock_nested(&dir->d_inode->i_mutex, I_MUTEX_XATTR);
	buf.xadir = dir;
	err = reiserfs_readdir_dentry(dir, &buf, fill_with_dentries, &pos);
	while ((err == 0 || err == -ENOSPC) && buf.count) {
		err = 0;

		for (i = 0; i < buf.count && buf.dentries[i]; i++) {
			int lerr = 0;
			struct dentry *dentry = buf.dentries[i];

			if (err == 0 && !S_ISDIR(dentry->d_inode->i_mode))
				lerr = action(dentry, data);

			dput(dentry);
			buf.dentries[i] = NULL;
			err = lerr ?: err;
		}
		buf.count = 0;
		if (!err)
			err = reiserfs_readdir_dentry(dir, &buf,
						      fill_with_dentries, &pos);
	}
	mutex_unlock(&dir->d_inode->i_mutex);

	/* Clean up after a failed readdir */
	cleanup_dentry_buf(&buf);

	if (!err) {
		/* We start a transaction here to avoid a ABBA situation
		 * between the xattr root's i_mutex and the journal lock.
		 * This doesn't incur much additional overhead since the
		 * new transaction will just nest inside the
		 * outer transaction. */
		int blocks = JOURNAL_PER_BALANCE_CNT * 2 + 2 +
			     4 * REISERFS_QUOTA_TRANS_BLOCKS(inode->i_sb);
		struct reiserfs_transaction_handle th;
		err = journal_begin(&th, inode->i_sb, blocks);
		if (!err) {
			int jerror;
			mutex_lock_nested(&dir->d_parent->d_inode->i_mutex,
					  I_MUTEX_XATTR);
			err = action(dir, data);
			jerror = journal_end(&th, inode->i_sb, blocks);
			mutex_unlock(&dir->d_parent->d_inode->i_mutex);
			err = jerror ?: err;
		}
	}
out_dir:
	dput(dir);
out:
	/* -ENODATA isn't an error */
	if (err == -ENODATA)
		err = 0;
	return err;
}

static int delete_one_xattr(struct dentry *dentry, void *data)
{
	struct inode *dir = dentry->d_parent->d_inode;

	/* This is the xattr dir, handle specially. */
	if (S_ISDIR(dentry->d_inode->i_mode))
		return xattr_rmdir(dir, dentry);

	return xattr_unlink(dir, dentry);
}

static int chown_one_xattr(struct dentry *dentry, void *data)
{
	struct iattr *attrs = data;
	return reiserfs_setattr(dentry, attrs);
}

/* No i_mutex, but the inode is unconnected. */
int reiserfs_delete_xattrs(struct inode *inode)
{
	int err = reiserfs_for_each_xattr(inode, delete_one_xattr, NULL);
	if (err)
		reiserfs_warning(inode->i_sb, "jdm-20004",
				 "Couldn't delete all xattrs (%d)\n", err);
	return err;
}

/* inode->i_mutex: down */
int reiserfs_chown_xattrs(struct inode *inode, struct iattr *attrs)
{
	int err = reiserfs_for_each_xattr(inode, chown_one_xattr, attrs);
	if (err)
		reiserfs_warning(inode->i_sb, "jdm-20007",
				 "Couldn't chown all xattrs (%d)\n", err);
	return err;
}

#ifdef CONFIG_REISERFS_FS_XATTR
/* Returns a dentry corresponding to a specific extended attribute file
 * for the inode. If flags allow, the file is created. Otherwise, a
 * valid or negative dentry, or an error is returned. */
static struct dentry *xattr_lookup(struct inode *inode, const char *name,
				    int flags)
{
	struct dentry *xadir, *xafile;
	int err = 0;

	xadir = open_xa_dir(inode, flags);
	if (IS_ERR(xadir))
		return ERR_CAST(xadir);

	xafile = lookup_one_len(name, xadir, strlen(name));
	if (IS_ERR(xafile)) {
		err = PTR_ERR(xafile);
		goto out;
	}

	if (xafile->d_inode && (flags & XATTR_CREATE))
		err = -EEXIST;

	if (!xafile->d_inode) {
		err = -ENODATA;
		if (xattr_may_create(flags)) {
			mutex_lock_nested(&xadir->d_inode->i_mutex,
					  I_MUTEX_XATTR);
			err = xattr_create(xadir->d_inode, xafile,
					      0700|S_IFREG);
			mutex_unlock(&xadir->d_inode->i_mutex);
		}
	}

	if (err)
		dput(xafile);
out:
	dput(xadir);
	if (err)
		return ERR_PTR(err);
	return xafile;
}

/* Internal operations on file data */
static inline void reiserfs_put_page(struct page *page)
{
	kunmap(page);
	page_cache_release(page);
}

static struct page *reiserfs_get_page(struct inode *dir, size_t n)
{
	struct address_space *mapping = dir->i_mapping;
	struct page *page;
	/* We can deadlock if we try to free dentries,
	   and an unlink/rmdir has just occured - GFP_NOFS avoids this */
	mapping_set_gfp_mask(mapping, GFP_NOFS);
	page = read_mapping_page(mapping, n >> PAGE_CACHE_SHIFT, NULL);
	if (!IS_ERR(page)) {
		kmap(page);
		if (PageError(page))
			goto fail;
	}
	return page;

      fail:
	reiserfs_put_page(page);
	return ERR_PTR(-EIO);
}

static inline __u32 xattr_hash(const char *msg, int len)
{
	return csum_partial(msg, len, 0);
}

int reiserfs_commit_write(struct file *f, struct page *page,
			  unsigned from, unsigned to);
int reiserfs_prepare_write(struct file *f, struct page *page,
			   unsigned from, unsigned to);

static void update_ctime(struct inode *inode)
{
	struct timespec now = current_fs_time(inode->i_sb);
	if (hlist_unhashed(&inode->i_hash) || !inode->i_nlink ||
	    timespec_equal(&inode->i_ctime, &now))
		return;

	inode->i_ctime = CURRENT_TIME_SEC;
	mark_inode_dirty(inode);
}

static int lookup_and_delete_xattr(struct inode *inode, const char *name)
{
	int err = 0;
	struct dentry *dentry, *xadir;

	xadir = open_xa_dir(inode, XATTR_REPLACE);
	if (IS_ERR(xadir))
		return PTR_ERR(xadir);

	dentry = lookup_one_len(name, xadir, strlen(name));
	if (IS_ERR(dentry)) {
		err = PTR_ERR(dentry);
		goto out_dput;
	}

	if (dentry->d_inode) {
		mutex_lock_nested(&xadir->d_inode->i_mutex, I_MUTEX_XATTR);
		err = xattr_unlink(xadir->d_inode, dentry);
		mutex_unlock(&xadir->d_inode->i_mutex);
		update_ctime(inode);
	}

	dput(dentry);
out_dput:
	dput(xadir);
	return err;
}


/* Generic extended attribute operations that can be used by xa plugins */

/*
 * inode->i_mutex: down
 */
int
reiserfs_xattr_set_handle(struct reiserfs_transaction_handle *th,
			  struct inode *inode, const char *name,
			  const void *buffer, size_t buffer_size, int flags)
{
	int err = 0;
	struct dentry *dentry;
	struct page *page;
	char *data;
	size_t file_pos = 0;
	size_t buffer_pos = 0;
	size_t new_size;
	__u32 xahash = 0;

	if (get_inode_sd_version(inode) == STAT_DATA_V1)
		return -EOPNOTSUPP;

	if (!buffer)
		return lookup_and_delete_xattr(inode, name);

	dentry = xattr_lookup(inode, name, flags);
	if (IS_ERR(dentry))
		return PTR_ERR(dentry);

	down_write(&REISERFS_I(inode)->i_xattr_sem);

	xahash = xattr_hash(buffer, buffer_size);
	while (buffer_pos < buffer_size || buffer_pos == 0) {
		size_t chunk;
		size_t skip = 0;
		size_t page_offset = (file_pos & (PAGE_CACHE_SIZE - 1));
		if (buffer_size - buffer_pos > PAGE_CACHE_SIZE)
			chunk = PAGE_CACHE_SIZE;
		else
			chunk = buffer_size - buffer_pos;

		page = reiserfs_get_page(dentry->d_inode, file_pos);
		if (IS_ERR(page)) {
			err = PTR_ERR(page);
			goto out_unlock;
		}

		lock_page(page);
		data = page_address(page);

		if (file_pos == 0) {
			struct reiserfs_xattr_header *rxh;
			skip = file_pos = sizeof(struct reiserfs_xattr_header);
			if (chunk + skip > PAGE_CACHE_SIZE)
				chunk = PAGE_CACHE_SIZE - skip;
			rxh = (struct reiserfs_xattr_header *)data;
			rxh->h_magic = cpu_to_le32(REISERFS_XATTR_MAGIC);
			rxh->h_hash = cpu_to_le32(xahash);
		}

		err = reiserfs_prepare_write(NULL, page, page_offset,
					    page_offset + chunk + skip);
		if (!err) {
			if (buffer)
				memcpy(data + skip, buffer + buffer_pos, chunk);
			err = reiserfs_commit_write(NULL, page, page_offset,
						    page_offset + chunk +
						    skip);
		}
		unlock_page(page);
		reiserfs_put_page(page);
		buffer_pos += chunk;
		file_pos += chunk;
		skip = 0;
		if (err || buffer_size == 0 || !buffer)
			break;
	}

	new_size = buffer_size + sizeof(struct reiserfs_xattr_header);
	if (!err && new_size < i_size_read(dentry->d_inode)) {
		struct iattr newattrs = {
			.ia_ctime = current_fs_time(inode->i_sb),
			.ia_size = buffer_size,
			.ia_valid = ATTR_SIZE | ATTR_CTIME,
		};
		mutex_lock_nested(&dentry->d_inode->i_mutex, I_MUTEX_XATTR);
		down_write(&dentry->d_inode->i_alloc_sem);
		err = reiserfs_setattr(dentry, &newattrs);
		up_write(&dentry->d_inode->i_alloc_sem);
		mutex_unlock(&dentry->d_inode->i_mutex);
	} else
		update_ctime(inode);
out_unlock:
	up_write(&REISERFS_I(inode)->i_xattr_sem);
	dput(dentry);
	return err;
}

/* We need to start a transaction to maintain lock ordering */
int reiserfs_xattr_set(struct inode *inode, const char *name,
		       const void *buffer, size_t buffer_size, int flags)
{

	struct reiserfs_transaction_handle th;
	int error, error2;
	size_t jbegin_count = reiserfs_xattr_nblocks(inode, buffer_size);

	if (!(flags & XATTR_REPLACE))
		jbegin_count += reiserfs_xattr_jcreate_nblocks(inode);

	reiserfs_write_lock(inode->i_sb);
	error = journal_begin(&th, inode->i_sb, jbegin_count);
	if (error) {
		reiserfs_write_unlock(inode->i_sb);
		return error;
	}

	error = reiserfs_xattr_set_handle(&th, inode, name,
					  buffer, buffer_size, flags);

	error2 = journal_end(&th, inode->i_sb, jbegin_count);
	if (error == 0)
		error = error2;
	reiserfs_write_unlock(inode->i_sb);

	return error;
}

/*
 * inode->i_mutex: down
 */
int
reiserfs_xattr_get(struct inode *inode, const char *name, void *buffer,
		   size_t buffer_size)
{
	ssize_t err = 0;
	struct dentry *dentry;
	size_t isize;
	size_t file_pos = 0;
	size_t buffer_pos = 0;
	struct page *page;
	__u32 hash = 0;

	if (name == NULL)
		return -EINVAL;

	/* We can't have xattrs attached to v1 items since they don't have
	 * generation numbers */
	if (get_inode_sd_version(inode) == STAT_DATA_V1)
		return -EOPNOTSUPP;

	dentry = xattr_lookup(inode, name, XATTR_REPLACE);
	if (IS_ERR(dentry)) {
		err = PTR_ERR(dentry);
		goto out;
	}

	down_read(&REISERFS_I(inode)->i_xattr_sem);

	isize = i_size_read(dentry->d_inode);

	/* Just return the size needed */
	if (buffer == NULL) {
		err = isize - sizeof(struct reiserfs_xattr_header);
		goto out_unlock;
	}

	if (buffer_size < isize - sizeof(struct reiserfs_xattr_header)) {
		err = -ERANGE;
		goto out_unlock;
	}

	while (file_pos < isize) {
		size_t chunk;
		char *data;
		size_t skip = 0;
		if (isize - file_pos > PAGE_CACHE_SIZE)
			chunk = PAGE_CACHE_SIZE;
		else
			chunk = isize - file_pos;

		page = reiserfs_get_page(dentry->d_inode, file_pos);
		if (IS_ERR(page)) {
			err = PTR_ERR(page);
			goto out_unlock;
		}

		lock_page(page);
		data = page_address(page);
		if (file_pos == 0) {
			struct reiserfs_xattr_header *rxh =
			    (struct reiserfs_xattr_header *)data;
			skip = file_pos = sizeof(struct reiserfs_xattr_header);
			chunk -= skip;
			/* Magic doesn't match up.. */
			if (rxh->h_magic != cpu_to_le32(REISERFS_XATTR_MAGIC)) {
				unlock_page(page);
				reiserfs_put_page(page);
				reiserfs_warning(inode->i_sb, "jdm-20001",
						 "Invalid magic for xattr (%s) "
						 "associated with %k", name,
						 INODE_PKEY(inode));
				err = -EIO;
				goto out_unlock;
			}
			hash = le32_to_cpu(rxh->h_hash);
		}
		memcpy(buffer + buffer_pos, data + skip, chunk);
		unlock_page(page);
		reiserfs_put_page(page);
		file_pos += chunk;
		buffer_pos += chunk;
		skip = 0;
	}
	err = isize - sizeof(struct reiserfs_xattr_header);

	if (xattr_hash(buffer, isize - sizeof(struct reiserfs_xattr_header)) !=
	    hash) {
		reiserfs_warning(inode->i_sb, "jdm-20002",
				 "Invalid hash for xattr (%s) associated "
				 "with %k", name, INODE_PKEY(inode));
		err = -EIO;
	}

out_unlock:
	up_read(&REISERFS_I(inode)->i_xattr_sem);
	dput(dentry);

out:
	return err;
}

/* Actual operations that are exported to VFS-land */
struct xattr_handler *reiserfs_xattr_handlers[] = {
	&reiserfs_xattr_user_handler,
	&reiserfs_xattr_trusted_handler,
#ifdef CONFIG_REISERFS_FS_SECURITY
	&reiserfs_xattr_security_handler,
#endif
#ifdef CONFIG_REISERFS_FS_POSIX_ACL
	&reiserfs_posix_acl_access_handler,
	&reiserfs_posix_acl_default_handler,
#endif
	NULL
};

/*
 * In order to implement different sets of xattr operations for each xattr
 * prefix with the generic xattr API, a filesystem should create a
 * null-terminated array of struct xattr_handler (one for each prefix) and
 * hang a pointer to it off of the s_xattr field of the superblock.
 *
 * The generic_fooxattr() functions will use this list to dispatch xattr
 * operations to the correct xattr_handler.
 */
#define for_each_xattr_handler(handlers, handler)		\
		for ((handler) = *(handlers)++;			\
			(handler) != NULL;			\
			(handler) = *(handlers)++)

/* This is the implementation for the xattr plugin infrastructure */
static inline struct xattr_handler *
find_xattr_handler_prefix(struct xattr_handler **handlers,
			   const char *name)
{
	struct xattr_handler *xah;

	if (!handlers)
		return NULL;

	for_each_xattr_handler(handlers, xah) {
		if (strncmp(xah->prefix, name, strlen(xah->prefix)) == 0)
			break;
	}

	return xah;
}


/*
 * Inode operation getxattr()
 */
ssize_t
reiserfs_getxattr(struct dentry * dentry, const char *name, void *buffer,
		  size_t size)
{
	struct inode *inode = dentry->d_inode;
	struct xattr_handler *handler;

	handler = find_xattr_handler_prefix(inode->i_sb->s_xattr, name);

	if (!handler || get_inode_sd_version(inode) == STAT_DATA_V1)
		return -EOPNOTSUPP;

	return handler->get(inode, name, buffer, size);
}

/*
 * Inode operation setxattr()
 *
 * dentry->d_inode->i_mutex down
 */
int
reiserfs_setxattr(struct dentry *dentry, const char *name, const void *value,
		  size_t size, int flags)
{
	struct inode *inode = dentry->d_inode;
	struct xattr_handler *handler;

	handler = find_xattr_handler_prefix(inode->i_sb->s_xattr, name);

	if (!handler || get_inode_sd_version(inode) == STAT_DATA_V1)
		return -EOPNOTSUPP;

	return handler->set(inode, name, value, size, flags);
}

/*
 * Inode operation removexattr()
 *
 * dentry->d_inode->i_mutex down
 */
int reiserfs_removexattr(struct dentry *dentry, const char *name)
{
	struct inode *inode = dentry->d_inode;
	struct xattr_handler *handler;
	handler = find_xattr_handler_prefix(inode->i_sb->s_xattr, name);

	if (!handler || get_inode_sd_version(inode) == STAT_DATA_V1)
		return -EOPNOTSUPP;

	return handler->set(inode, name, NULL, 0, XATTR_REPLACE);
}

struct listxattr_buf {
	size_t size;
	size_t pos;
	char *buf;
	struct inode *inode;
};

static int listxattr_filler(void *buf, const char *name, int namelen,
			    loff_t offset, u64 ino, unsigned int d_type)
{
	struct listxattr_buf *b = (struct listxattr_buf *)buf;
	size_t size;
	if (name[0] != '.' ||
	    (namelen != 1 && (name[1] != '.' || namelen != 2))) {
		struct xattr_handler *handler;
		handler = find_xattr_handler_prefix(b->inode->i_sb->s_xattr,
						    name);
		if (!handler)	/* Unsupported xattr name */
			return 0;
		if (b->buf) {
			size = handler->list(b->inode, b->buf + b->pos,
					 b->size, name, namelen);
			if (size > b->size)
				return -ERANGE;
		} else {
			size = handler->list(b->inode, NULL, 0, name, namelen);
		}

		b->pos += size;
	}
	return 0;
}

/*
 * Inode operation listxattr()
 *
 * We totally ignore the generic listxattr here because it would be stupid
 * not to. Since the xattrs are organized in a directory, we can just
 * readdir to find them.
 */
ssize_t reiserfs_listxattr(struct dentry * dentry, char *buffer, size_t size)
{
	struct dentry *dir;
	int err = 0;
	loff_t pos = 0;
	struct listxattr_buf buf = {
		.inode = dentry->d_inode,
		.buf = buffer,
		.size = buffer ? size : 0,
	};

	if (!dentry->d_inode)
		return -EINVAL;

	if (!reiserfs_xattrs(dentry->d_sb) ||
	    get_inode_sd_version(dentry->d_inode) == STAT_DATA_V1)
		return -EOPNOTSUPP;

	dir = open_xa_dir(dentry->d_inode, XATTR_REPLACE);
	if (IS_ERR(dir)) {
		err = PTR_ERR(dir);
		if (err == -ENODATA)
			err = 0;  /* Not an error if there aren't any xattrs */
		goto out;
	}

	mutex_lock_nested(&dir->d_inode->i_mutex, I_MUTEX_XATTR);
	err = reiserfs_readdir_dentry(dir, &buf, listxattr_filler, &pos);
	mutex_unlock(&dir->d_inode->i_mutex);

	if (!err)
		err = buf.pos;

	dput(dir);
out:
	return err;
}

static int reiserfs_check_acl(struct inode *inode, int mask)
{
	struct posix_acl *acl;
	int error = -EAGAIN; /* do regular unix permission checks by default */

	acl = reiserfs_get_acl(inode, ACL_TYPE_ACCESS);

	if (acl) {
		if (!IS_ERR(acl)) {
			error = posix_acl_permission(inode, acl, mask);
			posix_acl_release(acl);
		} else if (PTR_ERR(acl) != -ENODATA)
			error = PTR_ERR(acl);
	}

	return error;
}

int reiserfs_permission(struct inode *inode, int mask, struct nameidata *nd)
{
	/*
	 * We don't do permission checks on the internal objects.
	 * Permissions are determined by the "owning" object.
	 */
	if (IS_PRIVATE(inode))
		return 0;
	/*
	 * Stat data v1 doesn't support ACLs.
	 */
	if (get_inode_sd_version(inode) == STAT_DATA_V1)
		return generic_permission(inode, mask, NULL);
	else
		return generic_permission(inode, mask, reiserfs_check_acl);
}

static int create_privroot(struct dentry *dentry)
{
	int err;
	struct inode *inode = dentry->d_parent->d_inode;
	mutex_lock_nested(&inode->i_mutex, I_MUTEX_XATTR);
	err = xattr_mkdir(inode, dentry, 0700);
	mutex_unlock(&inode->i_mutex);
	if (err) {
		dput(dentry);
		dentry = NULL;
	}

	if (dentry && dentry->d_inode)
		reiserfs_info(dentry->d_sb, "Created %s - reserved for xattr "
			      "storage.\n", PRIVROOT_NAME);

	return err;
}

static int xattr_mount_check(struct super_block *s)
{
	/* We need generation numbers to ensure that the oid mapping is correct
	 * v3.5 filesystems don't have them. */
	if (old_format_only(s)) {
		if (reiserfs_xattrs_optional(s)) {
			/* Old format filesystem, but optional xattrs have
			 * been enabled. Error out. */
			reiserfs_warning(s, "jdm-2005",
					 "xattrs/ACLs not supported "
					 "on pre-v3.6 format filesystems. "
					 "Failing mount.");
			return -EOPNOTSUPP;
		}
	}

	return 0;
}

#else
int __init reiserfs_xattr_register_handlers(void) { return 0; }
void reiserfs_xattr_unregister_handlers(void) {}
#endif

/* This will catch lookups from the fs root to .reiserfs_priv */
static int
xattr_lookup_poison(struct dentry *dentry, struct qstr *q1, struct qstr *name)
{
	struct dentry *priv_root = REISERFS_SB(dentry->d_sb)->priv_root;
	if (name->len == priv_root->d_name.len &&
	    name->hash == priv_root->d_name.hash &&
	    !memcmp(name->name, priv_root->d_name.name, name->len)) {
		return -ENOENT;
	} else if (q1->len == name->len &&
		   !memcmp(q1->name, name->name, name->len))
		return 0;
	return 1;
}

static struct dentry_operations xattr_lookup_poison_ops = {
	.d_compare = xattr_lookup_poison,
};

/* We need to take a copy of the mount flags since things like
 * MS_RDONLY don't get set until *after* we're called.
 * mount_flags != mount_options */
int reiserfs_xattr_init(struct super_block *s, int mount_flags)
{
	int err = 0;

#ifdef CONFIG_REISERFS_FS_XATTR
	err = xattr_mount_check(s);
	if (err)
		goto error;
#endif

	/* If we don't have the privroot located yet - go find it */
	if (!REISERFS_SB(s)->priv_root) {
		struct dentry *dentry;
		dentry = lookup_one_len(PRIVROOT_NAME, s->s_root,
					strlen(PRIVROOT_NAME));
		if (!IS_ERR(dentry)) {
#ifdef CONFIG_REISERFS_FS_XATTR
			if (!(mount_flags & MS_RDONLY) && !dentry->d_inode)
				err = create_privroot(dentry);
#endif
			if (!dentry->d_inode) {
				dput(dentry);
				dentry = NULL;
			}
		} else
			err = PTR_ERR(dentry);

		if (!err && dentry) {
			s->s_root->d_op = &xattr_lookup_poison_ops;
			dentry->d_inode->i_flags |= S_PRIVATE;
			REISERFS_SB(s)->priv_root = dentry;
#ifdef CONFIG_REISERFS_FS_XATTR
		/* xattrs are unavailable */
		} else if (!(mount_flags & MS_RDONLY)) {
			/* If we're read-only it just means that the dir
			 * hasn't been created. Not an error -- just no
			 * xattrs on the fs. We'll check again if we
			 * go read-write */
			reiserfs_warning(s, "jdm-20006",
					 "xattrs/ACLs enabled and couldn't "
					 "find/create .reiserfs_priv. "
					 "Failing mount.");
			err = -EOPNOTSUPP;
#endif
		}
	}

#ifdef CONFIG_REISERFS_FS_XATTR
	if (!err)
		s->s_xattr = reiserfs_xattr_handlers;

error:
	if (err) {
		clear_bit(REISERFS_XATTRS_USER, &(REISERFS_SB(s)->s_mount_opt));
		clear_bit(REISERFS_POSIXACL, &(REISERFS_SB(s)->s_mount_opt));
	}
#endif

	/* The super_block MS_POSIXACL must mirror the (no)acl mount option. */
	s->s_flags = s->s_flags & ~MS_POSIXACL;
#ifdef CONFIG_REISERFS_FS_POSIX_ACL
	if (reiserfs_posixacl(s))
		s->s_flags |= MS_POSIXACL;
#endif

	return err;
<<<<<<< HEAD
=======
}

static int reiserfs_check_acl(struct inode *inode, int mask)
{
	struct posix_acl *acl;
	int error = -EAGAIN; /* do regular unix permission checks by default */

	reiserfs_read_lock_xattr_i(inode);
	reiserfs_read_lock_xattrs(inode->i_sb);

	acl = reiserfs_get_acl(inode, ACL_TYPE_ACCESS);

	reiserfs_read_unlock_xattrs(inode->i_sb);
	reiserfs_read_unlock_xattr_i(inode);

	if (acl) {
		if (!IS_ERR(acl)) {
			error = posix_acl_permission(inode, acl, mask);
			posix_acl_release(acl);
		} else if (PTR_ERR(acl) != -ENODATA)
			error = PTR_ERR(acl);
	}

	return error;
}

int reiserfs_permission(struct inode *inode, int mask)
{
	/*
	 * We don't do permission checks on the internal objects.
	 * Permissions are determined by the "owning" object.
	 */
	if (is_reiserfs_priv_object(inode))
		return 0;

	/*
	 * Stat data v1 doesn't support ACLs.
	 */
	if (get_inode_sd_version(inode) == STAT_DATA_V1)
		return generic_permission(inode, mask, NULL);
	else
		return generic_permission(inode, mask, reiserfs_check_acl);
>>>>>>> 30a2f3c6
}<|MERGE_RESOLUTION|>--- conflicted
+++ resolved
@@ -883,7 +883,7 @@
 	return error;
 }
 
-int reiserfs_permission(struct inode *inode, int mask, struct nameidata *nd)
+int reiserfs_permission(struct inode *inode, int mask)
 {
 	/*
 	 * We don't do permission checks on the internal objects.
@@ -1031,49 +1031,4 @@
 #endif
 
 	return err;
-<<<<<<< HEAD
-=======
-}
-
-static int reiserfs_check_acl(struct inode *inode, int mask)
-{
-	struct posix_acl *acl;
-	int error = -EAGAIN; /* do regular unix permission checks by default */
-
-	reiserfs_read_lock_xattr_i(inode);
-	reiserfs_read_lock_xattrs(inode->i_sb);
-
-	acl = reiserfs_get_acl(inode, ACL_TYPE_ACCESS);
-
-	reiserfs_read_unlock_xattrs(inode->i_sb);
-	reiserfs_read_unlock_xattr_i(inode);
-
-	if (acl) {
-		if (!IS_ERR(acl)) {
-			error = posix_acl_permission(inode, acl, mask);
-			posix_acl_release(acl);
-		} else if (PTR_ERR(acl) != -ENODATA)
-			error = PTR_ERR(acl);
-	}
-
-	return error;
-}
-
-int reiserfs_permission(struct inode *inode, int mask)
-{
-	/*
-	 * We don't do permission checks on the internal objects.
-	 * Permissions are determined by the "owning" object.
-	 */
-	if (is_reiserfs_priv_object(inode))
-		return 0;
-
-	/*
-	 * Stat data v1 doesn't support ACLs.
-	 */
-	if (get_inode_sd_version(inode) == STAT_DATA_V1)
-		return generic_permission(inode, mask, NULL);
-	else
-		return generic_permission(inode, mask, reiserfs_check_acl);
->>>>>>> 30a2f3c6
 }