--- conflicted
+++ resolved
@@ -949,14 +949,8 @@
 	 */
 	if (get_inode_sd_version(inode) != STAT_DATA_V1)
 		return generic_permission(inode, mask, reiserfs_check_acl);
-<<<<<<< HEAD
-	else
-#endif
-		return generic_permission(inode, mask, NULL);
-=======
 #endif
 	return generic_permission(inode, mask, NULL);
->>>>>>> 22ef37ee
 }
 
 /* This will catch lookups from the fs root to .reiserfs_priv */
