// SPDX-License-Identifier: GPL-2.0-or-later
/*
 * mft.c - NTFS kernel mft record operations. Part of the Linux-NTFS project.
 *
 * Copyright (c) 2001-2012 Anton Altaparmakov and Tuxera Inc.
 * Copyright (c) 2002 Richard Russon
 */

#include <linux/buffer_head.h>
#include <linux/slab.h>
#include <linux/swap.h>
#include <linux/bio.h>

#include "attrib.h"
#include "aops.h"
#include "bitmap.h"
#include "debug.h"
#include "dir.h"
#include "lcnalloc.h"
#include "malloc.h"
#include "mft.h"
#include "ntfs.h"

#define MAX_BHS	(PAGE_SIZE / NTFS_BLOCK_SIZE)

/**
 * map_mft_record_page - map the page in which a specific mft record resides
 * @ni:		ntfs inode whose mft record page to map
 *
 * This maps the page in which the mft record of the ntfs inode @ni is situated
 * and returns a pointer to the mft record within the mapped page.
 *
 * Return value needs to be checked with IS_ERR() and if that is true PTR_ERR()
 * contains the negative error code returned.
 */
static inline MFT_RECORD *map_mft_record_page(ntfs_inode *ni)
{
	loff_t i_size;
	ntfs_volume *vol = ni->vol;
	struct inode *mft_vi = vol->mft_ino;
	struct page *page;
	unsigned long index, end_index;
	unsigned ofs;

	BUG_ON(ni->page);
	/*
	 * The index into the page cache and the offset within the page cache
	 * page of the wanted mft record. FIXME: We need to check for
	 * overflowing the unsigned long, but I don't think we would ever get
	 * here if the volume was that big...
	 */
	index = (u64)ni->mft_no << vol->mft_record_size_bits >>
			PAGE_SHIFT;
	ofs = (ni->mft_no << vol->mft_record_size_bits) & ~PAGE_MASK;

	i_size = i_size_read(mft_vi);
	/* The maximum valid index into the page cache for $MFT's data. */
	end_index = i_size >> PAGE_SHIFT;

	/* If the wanted index is out of bounds the mft record doesn't exist. */
	if (unlikely(index >= end_index)) {
		if (index > end_index || (i_size & ~PAGE_MASK) < ofs +
				vol->mft_record_size) {
			page = ERR_PTR(-ENOENT);
			ntfs_error(vol->sb, "Attempt to read mft record 0x%lx, "
					"which is beyond the end of the mft.  "
					"This is probably a bug in the ntfs "
					"driver.", ni->mft_no);
			goto err_out;
		}
	}
	/* Read, map, and pin the page. */
	page = ntfs_map_page(mft_vi->i_mapping, index);
	if (!IS_ERR(page)) {
		/* Catch multi sector transfer fixup errors. */
		if (likely(ntfs_is_mft_recordp((le32*)(page_address(page) +
				ofs)))) {
			ni->page = page;
			ni->page_ofs = ofs;
			return page_address(page) + ofs;
		}
		ntfs_error(vol->sb, "Mft record 0x%lx is corrupt.  "
				"Run chkdsk.", ni->mft_no);
		ntfs_unmap_page(page);
		page = ERR_PTR(-EIO);
		NVolSetErrors(vol);
	}
err_out:
	ni->page = NULL;
	ni->page_ofs = 0;
	return (void*)page;
}

/**
 * map_mft_record - map, pin and lock an mft record
 * @ni:		ntfs inode whose MFT record to map
 *
 * First, take the mrec_lock mutex.  We might now be sleeping, while waiting
 * for the mutex if it was already locked by someone else.
 *
 * The page of the record is mapped using map_mft_record_page() before being
 * returned to the caller.
 *
 * This in turn uses ntfs_map_page() to get the page containing the wanted mft
 * record (it in turn calls read_cache_page() which reads it in from disk if
 * necessary, increments the use count on the page so that it cannot disappear
 * under us and returns a reference to the page cache page).
 *
 * If read_cache_page() invokes ntfs_readpage() to load the page from disk, it
 * sets PG_locked and clears PG_uptodate on the page. Once I/O has completed
 * and the post-read mst fixups on each mft record in the page have been
 * performed, the page gets PG_uptodate set and PG_locked cleared (this is done
 * in our asynchronous I/O completion handler end_buffer_read_mft_async()).
 * ntfs_map_page() waits for PG_locked to become clear and checks if
 * PG_uptodate is set and returns an error code if not. This provides
 * sufficient protection against races when reading/using the page.
 *
 * However there is the write mapping to think about. Doing the above described
 * checking here will be fine, because when initiating the write we will set
 * PG_locked and clear PG_uptodate making sure nobody is touching the page
 * contents. Doing the locking this way means that the commit to disk code in
 * the page cache code paths is automatically sufficiently locked with us as
 * we will not touch a page that has been locked or is not uptodate. The only
 * locking problem then is them locking the page while we are accessing it.
 *
 * So that code will end up having to own the mrec_lock of all mft
 * records/inodes present in the page before I/O can proceed. In that case we
 * wouldn't need to bother with PG_locked and PG_uptodate as nobody will be
 * accessing anything without owning the mrec_lock mutex.  But we do need to
 * use them because of the read_cache_page() invocation and the code becomes so
 * much simpler this way that it is well worth it.
 *
 * The mft record is now ours and we return a pointer to it. You need to check
 * the returned pointer with IS_ERR() and if that is true, PTR_ERR() will return
 * the error code.
 *
 * NOTE: Caller is responsible for setting the mft record dirty before calling
 * unmap_mft_record(). This is obviously only necessary if the caller really
 * modified the mft record...
 * Q: Do we want to recycle one of the VFS inode state bits instead?
 * A: No, the inode ones mean we want to change the mft record, not we want to
 * write it out.
 */
MFT_RECORD *map_mft_record(ntfs_inode *ni)
{
	MFT_RECORD *m;

	ntfs_debug("Entering for mft_no 0x%lx.", ni->mft_no);

	/* Make sure the ntfs inode doesn't go away. */
	atomic_inc(&ni->count);

	/* Serialize access to this mft record. */
	mutex_lock(&ni->mrec_lock);

	m = map_mft_record_page(ni);
	if (!IS_ERR(m))
		return m;

	mutex_unlock(&ni->mrec_lock);
	atomic_dec(&ni->count);
	ntfs_error(ni->vol->sb, "Failed with error code %lu.", -PTR_ERR(m));
	return m;
}

/**
 * unmap_mft_record_page - unmap the page in which a specific mft record resides
 * @ni:		ntfs inode whose mft record page to unmap
 *
 * This unmaps the page in which the mft record of the ntfs inode @ni is
 * situated and returns. This is a NOOP if highmem is not configured.
 *
 * The unmap happens via ntfs_unmap_page() which in turn decrements the use
 * count on the page thus releasing it from the pinned state.
 *
 * We do not actually unmap the page from memory of course, as that will be
 * done by the page cache code itself when memory pressure increases or
 * whatever.
 */
static inline void unmap_mft_record_page(ntfs_inode *ni)
{
	BUG_ON(!ni->page);

	// TODO: If dirty, blah...
	ntfs_unmap_page(ni->page);
	ni->page = NULL;
	ni->page_ofs = 0;
	return;
}

/**
 * unmap_mft_record - release a mapped mft record
 * @ni:		ntfs inode whose MFT record to unmap
 *
 * We release the page mapping and the mrec_lock mutex which unmaps the mft
 * record and releases it for others to get hold of. We also release the ntfs
 * inode by decrementing the ntfs inode reference count.
 *
 * NOTE: If caller has modified the mft record, it is imperative to set the mft
 * record dirty BEFORE calling unmap_mft_record().
 */
void unmap_mft_record(ntfs_inode *ni)
{
	struct page *page = ni->page;

	BUG_ON(!page);

	ntfs_debug("Entering for mft_no 0x%lx.", ni->mft_no);

	unmap_mft_record_page(ni);
	mutex_unlock(&ni->mrec_lock);
	atomic_dec(&ni->count);
	/*
	 * If pure ntfs_inode, i.e. no vfs inode attached, we leave it to
	 * ntfs_clear_extent_inode() in the extent inode case, and to the
	 * caller in the non-extent, yet pure ntfs inode case, to do the actual
	 * tear down of all structures and freeing of all allocated memory.
	 */
	return;
}

/**
 * map_extent_mft_record - load an extent inode and attach it to its base
 * @base_ni:	base ntfs inode
 * @mref:	mft reference of the extent inode to load
 * @ntfs_ino:	on successful return, pointer to the ntfs_inode structure
 *
 * Load the extent mft record @mref and attach it to its base inode @base_ni.
 * Return the mapped extent mft record if IS_ERR(result) is false.  Otherwise
 * PTR_ERR(result) gives the negative error code.
 *
 * On successful return, @ntfs_ino contains a pointer to the ntfs_inode
 * structure of the mapped extent inode.
 */
MFT_RECORD *map_extent_mft_record(ntfs_inode *base_ni, MFT_REF mref,
		ntfs_inode **ntfs_ino)
{
	MFT_RECORD *m;
	ntfs_inode *ni = NULL;
	ntfs_inode **extent_nis = NULL;
	int i;
	unsigned long mft_no = MREF(mref);
	u16 seq_no = MSEQNO(mref);
	bool destroy_ni = false;

	ntfs_debug("Mapping extent mft record 0x%lx (base mft record 0x%lx).",
			mft_no, base_ni->mft_no);
	/* Make sure the base ntfs inode doesn't go away. */
	atomic_inc(&base_ni->count);
	/*
	 * Check if this extent inode has already been added to the base inode,
	 * in which case just return it. If not found, add it to the base
	 * inode before returning it.
	 */
	mutex_lock(&base_ni->extent_lock);
	if (base_ni->nr_extents > 0) {
		extent_nis = base_ni->ext.extent_ntfs_inos;
		for (i = 0; i < base_ni->nr_extents; i++) {
			if (mft_no != extent_nis[i]->mft_no)
				continue;
			ni = extent_nis[i];
			/* Make sure the ntfs inode doesn't go away. */
			atomic_inc(&ni->count);
			break;
		}
	}
	if (likely(ni != NULL)) {
		mutex_unlock(&base_ni->extent_lock);
		atomic_dec(&base_ni->count);
		/* We found the record; just have to map and return it. */
		m = map_mft_record(ni);
		/* map_mft_record() has incremented this on success. */
		atomic_dec(&ni->count);
		if (!IS_ERR(m)) {
			/* Verify the sequence number. */
			if (likely(le16_to_cpu(m->sequence_number) == seq_no)) {
				ntfs_debug("Done 1.");
				*ntfs_ino = ni;
				return m;
			}
			unmap_mft_record(ni);
			ntfs_error(base_ni->vol->sb, "Found stale extent mft "
					"reference! Corrupt filesystem. "
					"Run chkdsk.");
			return ERR_PTR(-EIO);
		}
map_err_out:
		ntfs_error(base_ni->vol->sb, "Failed to map extent "
				"mft record, error code %ld.", -PTR_ERR(m));
		return m;
	}
	/* Record wasn't there. Get a new ntfs inode and initialize it. */
	ni = ntfs_new_extent_inode(base_ni->vol->sb, mft_no);
	if (unlikely(!ni)) {
		mutex_unlock(&base_ni->extent_lock);
		atomic_dec(&base_ni->count);
		return ERR_PTR(-ENOMEM);
	}
	ni->vol = base_ni->vol;
	ni->seq_no = seq_no;
	ni->nr_extents = -1;
	ni->ext.base_ntfs_ino = base_ni;
	/* Now map the record. */
	m = map_mft_record(ni);
	if (IS_ERR(m)) {
		mutex_unlock(&base_ni->extent_lock);
		atomic_dec(&base_ni->count);
		ntfs_clear_extent_inode(ni);
		goto map_err_out;
	}
	/* Verify the sequence number if it is present. */
	if (seq_no && (le16_to_cpu(m->sequence_number) != seq_no)) {
		ntfs_error(base_ni->vol->sb, "Found stale extent mft "
				"reference! Corrupt filesystem. Run chkdsk.");
		destroy_ni = true;
		m = ERR_PTR(-EIO);
		goto unm_err_out;
	}
	/* Attach extent inode to base inode, reallocating memory if needed. */
	if (!(base_ni->nr_extents & 3)) {
		ntfs_inode **tmp;
		int new_size = (base_ni->nr_extents + 4) * sizeof(ntfs_inode *);

		tmp = kmalloc(new_size, GFP_NOFS);
		if (unlikely(!tmp)) {
			ntfs_error(base_ni->vol->sb, "Failed to allocate "
					"internal buffer.");
			destroy_ni = true;
			m = ERR_PTR(-ENOMEM);
			goto unm_err_out;
		}
		if (base_ni->nr_extents) {
			BUG_ON(!base_ni->ext.extent_ntfs_inos);
			memcpy(tmp, base_ni->ext.extent_ntfs_inos, new_size -
					4 * sizeof(ntfs_inode *));
			kfree(base_ni->ext.extent_ntfs_inos);
		}
		base_ni->ext.extent_ntfs_inos = tmp;
	}
	base_ni->ext.extent_ntfs_inos[base_ni->nr_extents++] = ni;
	mutex_unlock(&base_ni->extent_lock);
	atomic_dec(&base_ni->count);
	ntfs_debug("Done 2.");
	*ntfs_ino = ni;
	return m;
unm_err_out:
	unmap_mft_record(ni);
	mutex_unlock(&base_ni->extent_lock);
	atomic_dec(&base_ni->count);
	/*
	 * If the extent inode was not attached to the base inode we need to
	 * release it or we will leak memory.
	 */
	if (destroy_ni)
		ntfs_clear_extent_inode(ni);
	return m;
}

#ifdef NTFS_RW

/**
 * __mark_mft_record_dirty - set the mft record and the page containing it dirty
 * @ni:		ntfs inode describing the mapped mft record
 *
 * Internal function.  Users should call mark_mft_record_dirty() instead.
 *
 * Set the mapped (extent) mft record of the (base or extent) ntfs inode @ni,
 * as well as the page containing the mft record, dirty.  Also, mark the base
 * vfs inode dirty.  This ensures that any changes to the mft record are
 * written out to disk.
 *
 * NOTE:  We only set I_DIRTY_DATASYNC (and not I_DIRTY_PAGES)
 * on the base vfs inode, because even though file data may have been modified,
 * it is dirty in the inode meta data rather than the data page cache of the
 * inode, and thus there are no data pages that need writing out.  Therefore, a
 * full mark_inode_dirty() is overkill.  A mark_inode_dirty_sync(), on the
 * other hand, is not sufficient, because ->write_inode needs to be called even
 * in case of fdatasync. This needs to happen or the file data would not
 * necessarily hit the device synchronously, even though the vfs inode has the
 * O_SYNC flag set.  Also, I_DIRTY_DATASYNC simply "feels" better than just
 * I_DIRTY_SYNC, since the file data has not actually hit the block device yet,
 * which is not what I_DIRTY_SYNC on its own would suggest.
 */
void __mark_mft_record_dirty(ntfs_inode *ni)
{
	ntfs_inode *base_ni;

	ntfs_debug("Entering for inode 0x%lx.", ni->mft_no);
	BUG_ON(NInoAttr(ni));
	mark_ntfs_record_dirty(ni->page, ni->page_ofs);
	/* Determine the base vfs inode and mark it dirty, too. */
	mutex_lock(&ni->extent_lock);
	if (likely(ni->nr_extents >= 0))
		base_ni = ni;
	else
		base_ni = ni->ext.base_ntfs_ino;
	mutex_unlock(&ni->extent_lock);
	__mark_inode_dirty(VFS_I(base_ni), I_DIRTY_DATASYNC);
}

static const char *ntfs_please_email = "Please email "
		"linux-ntfs-dev@lists.sourceforge.net and say that you saw "
		"this message.  Thank you.";

/**
 * ntfs_sync_mft_mirror_umount - synchronise an mft record to the mft mirror
 * @vol:	ntfs volume on which the mft record to synchronize resides
 * @mft_no:	mft record number of mft record to synchronize
 * @m:		mapped, mst protected (extent) mft record to synchronize
 *
 * Write the mapped, mst protected (extent) mft record @m with mft record
 * number @mft_no to the mft mirror ($MFTMirr) of the ntfs volume @vol,
 * bypassing the page cache and the $MFTMirr inode itself.
 *
 * This function is only for use at umount time when the mft mirror inode has
 * already been disposed off.  We BUG() if we are called while the mft mirror
 * inode is still attached to the volume.
 *
 * On success return 0.  On error return -errno.
 *
 * NOTE:  This function is not implemented yet as I am not convinced it can
 * actually be triggered considering the sequence of commits we do in super.c::
 * ntfs_put_super().  But just in case we provide this place holder as the
 * alternative would be either to BUG() or to get a NULL pointer dereference
 * and Oops.
 */
static int ntfs_sync_mft_mirror_umount(ntfs_volume *vol,
		const unsigned long mft_no, MFT_RECORD *m)
{
	BUG_ON(vol->mftmirr_ino);
	ntfs_error(vol->sb, "Umount time mft mirror syncing is not "
			"implemented yet.  %s", ntfs_please_email);
	return -EOPNOTSUPP;
}

/**
 * ntfs_sync_mft_mirror - synchronize an mft record to the mft mirror
 * @vol:	ntfs volume on which the mft record to synchronize resides
 * @mft_no:	mft record number of mft record to synchronize
 * @m:		mapped, mst protected (extent) mft record to synchronize
 * @sync:	if true, wait for i/o completion
 *
 * Write the mapped, mst protected (extent) mft record @m with mft record
 * number @mft_no to the mft mirror ($MFTMirr) of the ntfs volume @vol.
 *
 * On success return 0.  On error return -errno and set the volume errors flag
 * in the ntfs volume @vol.
 *
 * NOTE:  We always perform synchronous i/o and ignore the @sync parameter.
 *
 * TODO:  If @sync is false, want to do truly asynchronous i/o, i.e. just
 * schedule i/o via ->writepage or do it via kntfsd or whatever.
 */
int ntfs_sync_mft_mirror(ntfs_volume *vol, const unsigned long mft_no,
		MFT_RECORD *m, int sync)
{
	struct page *page;
	unsigned int blocksize = vol->sb->s_blocksize;
	int max_bhs = vol->mft_record_size / blocksize;
	struct buffer_head *bhs[MAX_BHS];
	struct buffer_head *bh, *head;
	u8 *kmirr;
	runlist_element *rl;
	unsigned int block_start, block_end, m_start, m_end, page_ofs;
	int i_bhs, nr_bhs, err = 0;
	unsigned char blocksize_bits = vol->sb->s_blocksize_bits;

	ntfs_debug("Entering for inode 0x%lx.", mft_no);
	BUG_ON(!max_bhs);
	if (WARN_ON(max_bhs > MAX_BHS))
		return -EINVAL;
	if (unlikely(!vol->mftmirr_ino)) {
		/* This could happen during umount... */
		err = ntfs_sync_mft_mirror_umount(vol, mft_no, m);
		if (likely(!err))
			return err;
		goto err_out;
	}
	/* Get the page containing the mirror copy of the mft record @m. */
	page = ntfs_map_page(vol->mftmirr_ino->i_mapping, mft_no >>
			(PAGE_SHIFT - vol->mft_record_size_bits));
	if (IS_ERR(page)) {
		ntfs_error(vol->sb, "Failed to map mft mirror page.");
		err = PTR_ERR(page);
		goto err_out;
	}
	lock_page(page);
	BUG_ON(!PageUptodate(page));
	ClearPageUptodate(page);
	/* Offset of the mft mirror record inside the page. */
	page_ofs = (mft_no << vol->mft_record_size_bits) & ~PAGE_MASK;
	/* The address in the page of the mirror copy of the mft record @m. */
	kmirr = page_address(page) + page_ofs;
	/* Copy the mst protected mft record to the mirror. */
	memcpy(kmirr, m, vol->mft_record_size);
	/* Create uptodate buffers if not present. */
	if (unlikely(!page_has_buffers(page))) {
		struct buffer_head *tail;

		bh = head = alloc_page_buffers(page, blocksize, true);
		do {
			set_buffer_uptodate(bh);
			tail = bh;
			bh = bh->b_this_page;
		} while (bh);
		tail->b_this_page = head;
		attach_page_private(page, head);
	}
	bh = head = page_buffers(page);
	BUG_ON(!bh);
	rl = NULL;
	nr_bhs = 0;
	block_start = 0;
	m_start = kmirr - (u8*)page_address(page);
	m_end = m_start + vol->mft_record_size;
	do {
		block_end = block_start + blocksize;
		/* If the buffer is outside the mft record, skip it. */
		if (block_end <= m_start)
			continue;
		if (unlikely(block_start >= m_end))
			break;
		/* Need to map the buffer if it is not mapped already. */
		if (unlikely(!buffer_mapped(bh))) {
			VCN vcn;
			LCN lcn;
			unsigned int vcn_ofs;

			bh->b_bdev = vol->sb->s_bdev;
			/* Obtain the vcn and offset of the current block. */
			vcn = ((VCN)mft_no << vol->mft_record_size_bits) +
					(block_start - m_start);
			vcn_ofs = vcn & vol->cluster_size_mask;
			vcn >>= vol->cluster_size_bits;
			if (!rl) {
				down_read(&NTFS_I(vol->mftmirr_ino)->
						runlist.lock);
				rl = NTFS_I(vol->mftmirr_ino)->runlist.rl;
				/*
				 * $MFTMirr always has the whole of its runlist
				 * in memory.
				 */
				BUG_ON(!rl);
			}
			/* Seek to element containing target vcn. */
			while (rl->length && rl[1].vcn <= vcn)
				rl++;
			lcn = ntfs_rl_vcn_to_lcn(rl, vcn);
			/* For $MFTMirr, only lcn >= 0 is a successful remap. */
			if (likely(lcn >= 0)) {
				/* Setup buffer head to correct block. */
				bh->b_blocknr = ((lcn <<
						vol->cluster_size_bits) +
						vcn_ofs) >> blocksize_bits;
				set_buffer_mapped(bh);
			} else {
				bh->b_blocknr = -1;
				ntfs_error(vol->sb, "Cannot write mft mirror "
						"record 0x%lx because its "
						"location on disk could not "
						"be determined (error code "
						"%lli).", mft_no,
						(long long)lcn);
				err = -EIO;
			}
		}
		BUG_ON(!buffer_uptodate(bh));
		BUG_ON(!nr_bhs && (m_start != block_start));
		BUG_ON(nr_bhs >= max_bhs);
		bhs[nr_bhs++] = bh;
		BUG_ON((nr_bhs >= max_bhs) && (m_end != block_end));
	} while (block_start = block_end, (bh = bh->b_this_page) != head);
	if (unlikely(rl))
		up_read(&NTFS_I(vol->mftmirr_ino)->runlist.lock);
	if (likely(!err)) {
		/* Lock buffers and start synchronous write i/o on them. */
		for (i_bhs = 0; i_bhs < nr_bhs; i_bhs++) {
			struct buffer_head *tbh = bhs[i_bhs];

			if (!trylock_buffer(tbh))
				BUG();
			BUG_ON(!buffer_uptodate(tbh));
			clear_buffer_dirty(tbh);
			get_bh(tbh);
			tbh->b_end_io = end_buffer_write_sync;
			submit_bh(REQ_OP_WRITE, tbh);
		}
		/* Wait on i/o completion of buffers. */
		for (i_bhs = 0; i_bhs < nr_bhs; i_bhs++) {
			struct buffer_head *tbh = bhs[i_bhs];

			wait_on_buffer(tbh);
			if (unlikely(!buffer_uptodate(tbh))) {
				err = -EIO;
				/*
				 * Set the buffer uptodate so the page and
				 * buffer states do not become out of sync.
				 */
				set_buffer_uptodate(tbh);
			}
		}
	} else /* if (unlikely(err)) */ {
		/* Clean the buffers. */
		for (i_bhs = 0; i_bhs < nr_bhs; i_bhs++)
			clear_buffer_dirty(bhs[i_bhs]);
	}
	/* Current state: all buffers are clean, unlocked, and uptodate. */
	/* Remove the mst protection fixups again. */
	post_write_mst_fixup((NTFS_RECORD*)kmirr);
	flush_dcache_page(page);
	SetPageUptodate(page);
	unlock_page(page);
	ntfs_unmap_page(page);
	if (likely(!err)) {
		ntfs_debug("Done.");
	} else {
		ntfs_error(vol->sb, "I/O error while writing mft mirror "
				"record 0x%lx!", mft_no);
err_out:
		ntfs_error(vol->sb, "Failed to synchronize $MFTMirr (error "
				"code %i).  Volume will be left marked dirty "
				"on umount.  Run ntfsfix on the partition "
				"after umounting to correct this.", -err);
		NVolSetErrors(vol);
	}
	return err;
}

/**
 * write_mft_record_nolock - write out a mapped (extent) mft record
 * @ni:		ntfs inode describing the mapped (extent) mft record
 * @m:		mapped (extent) mft record to write
 * @sync:	if true, wait for i/o completion
 *
 * Write the mapped (extent) mft record @m described by the (regular or extent)
 * ntfs inode @ni to backing store.  If the mft record @m has a counterpart in
 * the mft mirror, that is also updated.
 *
 * We only write the mft record if the ntfs inode @ni is dirty and the first
 * buffer belonging to its mft record is dirty, too.  We ignore the dirty state
 * of subsequent buffers because we could have raced with
 * fs/ntfs/aops.c::mark_ntfs_record_dirty().
 *
 * On success, clean the mft record and return 0.  On error, leave the mft
 * record dirty and return -errno.
 *
 * NOTE:  We always perform synchronous i/o and ignore the @sync parameter.
 * However, if the mft record has a counterpart in the mft mirror and @sync is
 * true, we write the mft record, wait for i/o completion, and only then write
 * the mft mirror copy.  This ensures that if the system crashes either the mft
 * or the mft mirror will contain a self-consistent mft record @m.  If @sync is
 * false on the other hand, we start i/o on both and then wait for completion
 * on them.  This provides a speedup but no longer guarantees that you will end
 * up with a self-consistent mft record in the case of a crash but if you asked
 * for asynchronous writing you probably do not care about that anyway.
 *
 * TODO:  If @sync is false, want to do truly asynchronous i/o, i.e. just
 * schedule i/o via ->writepage or do it via kntfsd or whatever.
 */
int write_mft_record_nolock(ntfs_inode *ni, MFT_RECORD *m, int sync)
{
	ntfs_volume *vol = ni->vol;
	struct page *page = ni->page;
	unsigned int blocksize = vol->sb->s_blocksize;
	unsigned char blocksize_bits = vol->sb->s_blocksize_bits;
	int max_bhs = vol->mft_record_size / blocksize;
	struct buffer_head *bhs[MAX_BHS];
	struct buffer_head *bh, *head;
	runlist_element *rl;
	unsigned int block_start, block_end, m_start, m_end;
	int i_bhs, nr_bhs, err = 0;

	ntfs_debug("Entering for inode 0x%lx.", ni->mft_no);
	BUG_ON(NInoAttr(ni));
	BUG_ON(!max_bhs);
	BUG_ON(!PageLocked(page));
	if (WARN_ON(max_bhs > MAX_BHS)) {
		err = -EINVAL;
		goto err_out;
	}
	/*
	 * If the ntfs_inode is clean no need to do anything.  If it is dirty,
	 * mark it as clean now so that it can be redirtied later on if needed.
	 * There is no danger of races since the caller is holding the locks
	 * for the mft record @m and the page it is in.
	 */
	if (!NInoTestClearDirty(ni))
		goto done;
	bh = head = page_buffers(page);
	BUG_ON(!bh);
	rl = NULL;
	nr_bhs = 0;
	block_start = 0;
	m_start = ni->page_ofs;
	m_end = m_start + vol->mft_record_size;
	do {
		block_end = block_start + blocksize;
		/* If the buffer is outside the mft record, skip it. */
		if (block_end <= m_start)
			continue;
		if (unlikely(block_start >= m_end))
			break;
		/*
		 * If this block is not the first one in the record, we ignore
		 * the buffer's dirty state because we could have raced with a
		 * parallel mark_ntfs_record_dirty().
		 */
		if (block_start == m_start) {
			/* This block is the first one in the record. */
			if (!buffer_dirty(bh)) {
				BUG_ON(nr_bhs);
				/* Clean records are not written out. */
				break;
			}
		}
		/* Need to map the buffer if it is not mapped already. */
		if (unlikely(!buffer_mapped(bh))) {
			VCN vcn;
			LCN lcn;
			unsigned int vcn_ofs;

			bh->b_bdev = vol->sb->s_bdev;
			/* Obtain the vcn and offset of the current block. */
			vcn = ((VCN)ni->mft_no << vol->mft_record_size_bits) +
					(block_start - m_start);
			vcn_ofs = vcn & vol->cluster_size_mask;
			vcn >>= vol->cluster_size_bits;
			if (!rl) {
				down_read(&NTFS_I(vol->mft_ino)->runlist.lock);
				rl = NTFS_I(vol->mft_ino)->runlist.rl;
				BUG_ON(!rl);
			}
			/* Seek to element containing target vcn. */
			while (rl->length && rl[1].vcn <= vcn)
				rl++;
			lcn = ntfs_rl_vcn_to_lcn(rl, vcn);
			/* For $MFT, only lcn >= 0 is a successful remap. */
			if (likely(lcn >= 0)) {
				/* Setup buffer head to correct block. */
				bh->b_blocknr = ((lcn <<
						vol->cluster_size_bits) +
						vcn_ofs) >> blocksize_bits;
				set_buffer_mapped(bh);
			} else {
				bh->b_blocknr = -1;
				ntfs_error(vol->sb, "Cannot write mft record "
						"0x%lx because its location "
						"on disk could not be "
						"determined (error code %lli).",
						ni->mft_no, (long long)lcn);
				err = -EIO;
			}
		}
		BUG_ON(!buffer_uptodate(bh));
		BUG_ON(!nr_bhs && (m_start != block_start));
		BUG_ON(nr_bhs >= max_bhs);
		bhs[nr_bhs++] = bh;
		BUG_ON((nr_bhs >= max_bhs) && (m_end != block_end));
	} while (block_start = block_end, (bh = bh->b_this_page) != head);
	if (unlikely(rl))
		up_read(&NTFS_I(vol->mft_ino)->runlist.lock);
	if (!nr_bhs)
		goto done;
	if (unlikely(err))
		goto cleanup_out;
	/* Apply the mst protection fixups. */
	err = pre_write_mst_fixup((NTFS_RECORD*)m, vol->mft_record_size);
	if (err) {
		ntfs_error(vol->sb, "Failed to apply mst fixups!");
		goto cleanup_out;
	}
	flush_dcache_mft_record_page(ni);
	/* Lock buffers and start synchronous write i/o on them. */
	for (i_bhs = 0; i_bhs < nr_bhs; i_bhs++) {
		struct buffer_head *tbh = bhs[i_bhs];

		if (!trylock_buffer(tbh))
			BUG();
		BUG_ON(!buffer_uptodate(tbh));
		clear_buffer_dirty(tbh);
		get_bh(tbh);
		tbh->b_end_io = end_buffer_write_sync;
		submit_bh(REQ_OP_WRITE, tbh);
	}
	/* Synchronize the mft mirror now if not @sync. */
	if (!sync && ni->mft_no < vol->mftmirr_size)
		ntfs_sync_mft_mirror(vol, ni->mft_no, m, sync);
	/* Wait on i/o completion of buffers. */
	for (i_bhs = 0; i_bhs < nr_bhs; i_bhs++) {
		struct buffer_head *tbh = bhs[i_bhs];

		wait_on_buffer(tbh);
		if (unlikely(!buffer_uptodate(tbh))) {
			err = -EIO;
			/*
			 * Set the buffer uptodate so the page and buffer
			 * states do not become out of sync.
			 */
			if (PageUptodate(page))
				set_buffer_uptodate(tbh);
		}
	}
	/* If @sync, now synchronize the mft mirror. */
	if (sync && ni->mft_no < vol->mftmirr_size)
		ntfs_sync_mft_mirror(vol, ni->mft_no, m, sync);
	/* Remove the mst protection fixups again. */
	post_write_mst_fixup((NTFS_RECORD*)m);
	flush_dcache_mft_record_page(ni);
	if (unlikely(err)) {
		/* I/O error during writing.  This is really bad! */
		ntfs_error(vol->sb, "I/O error while writing mft record "
				"0x%lx!  Marking base inode as bad.  You "
				"should unmount the volume and run chkdsk.",
				ni->mft_no);
		goto err_out;
	}
done:
	ntfs_debug("Done.");
	return 0;
cleanup_out:
	/* Clean the buffers. */
	for (i_bhs = 0; i_bhs < nr_bhs; i_bhs++)
		clear_buffer_dirty(bhs[i_bhs]);
err_out:
	/*
	 * Current state: all buffers are clean, unlocked, and uptodate.
	 * The caller should mark the base inode as bad so that no more i/o
	 * happens.  ->clear_inode() will still be invoked so all extent inodes
	 * and other allocated memory will be freed.
	 */
	if (err == -ENOMEM) {
		ntfs_error(vol->sb, "Not enough memory to write mft record.  "
				"Redirtying so the write is retried later.");
		mark_mft_record_dirty(ni);
		err = 0;
	} else
		NVolSetErrors(vol);
	return err;
}

/**
 * ntfs_may_write_mft_record - check if an mft record may be written out
 * @vol:	[IN]  ntfs volume on which the mft record to check resides
 * @mft_no:	[IN]  mft record number of the mft record to check
 * @m:		[IN]  mapped mft record to check
 * @locked_ni:	[OUT] caller has to unlock this ntfs inode if one is returned
 *
 * Check if the mapped (base or extent) mft record @m with mft record number
 * @mft_no belonging to the ntfs volume @vol may be written out.  If necessary
 * and possible the ntfs inode of the mft record is locked and the base vfs
 * inode is pinned.  The locked ntfs inode is then returned in @locked_ni.  The
 * caller is responsible for unlocking the ntfs inode and unpinning the base
 * vfs inode.
 *
 * Return 'true' if the mft record may be written out and 'false' if not.
 *
 * The caller has locked the page and cleared the uptodate flag on it which
 * means that we can safely write out any dirty mft records that do not have
 * their inodes in icache as determined by ilookup5() as anyone
 * opening/creating such an inode would block when attempting to map the mft
 * record in read_cache_page() until we are finished with the write out.
 *
 * Here is a description of the tests we perform:
 *
 * If the inode is found in icache we know the mft record must be a base mft
 * record.  If it is dirty, we do not write it and return 'false' as the vfs
 * inode write paths will result in the access times being updated which would
 * cause the base mft record to be redirtied and written out again.  (We know
 * the access time update will modify the base mft record because Windows
 * chkdsk complains if the standard information attribute is not in the base
 * mft record.)
 *
 * If the inode is in icache and not dirty, we attempt to lock the mft record
 * and if we find the lock was already taken, it is not safe to write the mft
 * record and we return 'false'.
 *
 * If we manage to obtain the lock we have exclusive access to the mft record,
 * which also allows us safe writeout of the mft record.  We then set
 * @locked_ni to the locked ntfs inode and return 'true'.
 *
 * Note we cannot just lock the mft record and sleep while waiting for the lock
 * because this would deadlock due to lock reversal (normally the mft record is
 * locked before the page is locked but we already have the page locked here
 * when we try to lock the mft record).
 *
 * If the inode is not in icache we need to perform further checks.
 *
 * If the mft record is not a FILE record or it is a base mft record, we can
 * safely write it and return 'true'.
 *
 * We now know the mft record is an extent mft record.  We check if the inode
 * corresponding to its base mft record is in icache and obtain a reference to
 * it if it is.  If it is not, we can safely write it and return 'true'.
 *
 * We now have the base inode for the extent mft record.  We check if it has an
 * ntfs inode for the extent mft record attached and if not it is safe to write
 * the extent mft record and we return 'true'.
 *
 * The ntfs inode for the extent mft record is attached to the base inode so we
 * attempt to lock the extent mft record and if we find the lock was already
 * taken, it is not safe to write the extent mft record and we return 'false'.
 *
 * If we manage to obtain the lock we have exclusive access to the extent mft
 * record, which also allows us safe writeout of the extent mft record.  We
 * set the ntfs inode of the extent mft record clean and then set @locked_ni to
 * the now locked ntfs inode and return 'true'.
 *
 * Note, the reason for actually writing dirty mft records here and not just
 * relying on the vfs inode dirty code paths is that we can have mft records
 * modified without them ever having actual inodes in memory.  Also we can have
 * dirty mft records with clean ntfs inodes in memory.  None of the described
 * cases would result in the dirty mft records being written out if we only
 * relied on the vfs inode dirty code paths.  And these cases can really occur
 * during allocation of new mft records and in particular when the
 * initialized_size of the $MFT/$DATA attribute is extended and the new space
 * is initialized using ntfs_mft_record_format().  The clean inode can then
 * appear if the mft record is reused for a new inode before it got written
 * out.
 */
bool ntfs_may_write_mft_record(ntfs_volume *vol, const unsigned long mft_no,
		const MFT_RECORD *m, ntfs_inode **locked_ni)
{
	struct super_block *sb = vol->sb;
	struct inode *mft_vi = vol->mft_ino;
	struct inode *vi;
	ntfs_inode *ni, *eni, **extent_nis;
	int i;
	ntfs_attr na;

	ntfs_debug("Entering for inode 0x%lx.", mft_no);
	/*
	 * Normally we do not return a locked inode so set @locked_ni to NULL.
	 */
	BUG_ON(!locked_ni);
	*locked_ni = NULL;
	/*
	 * Check if the inode corresponding to this mft record is in the VFS
	 * inode cache and obtain a reference to it if it is.
	 */
	ntfs_debug("Looking for inode 0x%lx in icache.", mft_no);
	na.mft_no = mft_no;
	na.name = NULL;
	na.name_len = 0;
	na.type = AT_UNUSED;
	/*
	 * Optimize inode 0, i.e. $MFT itself, since we have it in memory and
	 * we get here for it rather often.
	 */
	if (!mft_no) {
		/* Balance the below iput(). */
		vi = igrab(mft_vi);
		BUG_ON(vi != mft_vi);
	} else {
		/*
		 * Have to use ilookup5_nowait() since ilookup5() waits for the
		 * inode lock which causes ntfs to deadlock when a concurrent
		 * inode write via the inode dirty code paths and the page
		 * dirty code path of the inode dirty code path when writing
		 * $MFT occurs.
		 */
		vi = ilookup5_nowait(sb, mft_no, ntfs_test_inode, &na);
	}
	if (vi) {
		ntfs_debug("Base inode 0x%lx is in icache.", mft_no);
		/* The inode is in icache. */
		ni = NTFS_I(vi);
		/* Take a reference to the ntfs inode. */
		atomic_inc(&ni->count);
		/* If the inode is dirty, do not write this record. */
		if (NInoDirty(ni)) {
			ntfs_debug("Inode 0x%lx is dirty, do not write it.",
					mft_no);
			atomic_dec(&ni->count);
			iput(vi);
			return false;
		}
		ntfs_debug("Inode 0x%lx is not dirty.", mft_no);
		/* The inode is not dirty, try to take the mft record lock. */
		if (unlikely(!mutex_trylock(&ni->mrec_lock))) {
			ntfs_debug("Mft record 0x%lx is already locked, do "
					"not write it.", mft_no);
			atomic_dec(&ni->count);
			iput(vi);
			return false;
		}
		ntfs_debug("Managed to lock mft record 0x%lx, write it.",
				mft_no);
		/*
		 * The write has to occur while we hold the mft record lock so
		 * return the locked ntfs inode.
		 */
		*locked_ni = ni;
		return true;
	}
	ntfs_debug("Inode 0x%lx is not in icache.", mft_no);
	/* The inode is not in icache. */
	/* Write the record if it is not a mft record (type "FILE"). */
	if (!ntfs_is_mft_record(m->magic)) {
		ntfs_debug("Mft record 0x%lx is not a FILE record, write it.",
				mft_no);
		return true;
	}
	/* Write the mft record if it is a base inode. */
	if (!m->base_mft_record) {
		ntfs_debug("Mft record 0x%lx is a base record, write it.",
				mft_no);
		return true;
	}
	/*
	 * This is an extent mft record.  Check if the inode corresponding to
	 * its base mft record is in icache and obtain a reference to it if it
	 * is.
	 */
	na.mft_no = MREF_LE(m->base_mft_record);
	ntfs_debug("Mft record 0x%lx is an extent record.  Looking for base "
			"inode 0x%lx in icache.", mft_no, na.mft_no);
	if (!na.mft_no) {
		/* Balance the below iput(). */
		vi = igrab(mft_vi);
		BUG_ON(vi != mft_vi);
	} else
		vi = ilookup5_nowait(sb, na.mft_no, ntfs_test_inode,
				&na);
	if (!vi) {
		/*
		 * The base inode is not in icache, write this extent mft
		 * record.
		 */
		ntfs_debug("Base inode 0x%lx is not in icache, write the "
				"extent record.", na.mft_no);
		return true;
	}
	ntfs_debug("Base inode 0x%lx is in icache.", na.mft_no);
	/*
	 * The base inode is in icache.  Check if it has the extent inode
	 * corresponding to this extent mft record attached.
	 */
	ni = NTFS_I(vi);
	mutex_lock(&ni->extent_lock);
	if (ni->nr_extents <= 0) {
		/*
		 * The base inode has no attached extent inodes, write this
		 * extent mft record.
		 */
		mutex_unlock(&ni->extent_lock);
		iput(vi);
		ntfs_debug("Base inode 0x%lx has no attached extent inodes, "
				"write the extent record.", na.mft_no);
		return true;
	}
	/* Iterate over the attached extent inodes. */
	extent_nis = ni->ext.extent_ntfs_inos;
	for (eni = NULL, i = 0; i < ni->nr_extents; ++i) {
		if (mft_no == extent_nis[i]->mft_no) {
			/*
			 * Found the extent inode corresponding to this extent
			 * mft record.
			 */
			eni = extent_nis[i];
			break;
		}
	}
	/*
	 * If the extent inode was not attached to the base inode, write this
	 * extent mft record.
	 */
	if (!eni) {
		mutex_unlock(&ni->extent_lock);
		iput(vi);
		ntfs_debug("Extent inode 0x%lx is not attached to its base "
				"inode 0x%lx, write the extent record.",
				mft_no, na.mft_no);
		return true;
	}
	ntfs_debug("Extent inode 0x%lx is attached to its base inode 0x%lx.",
			mft_no, na.mft_no);
	/* Take a reference to the extent ntfs inode. */
	atomic_inc(&eni->count);
	mutex_unlock(&ni->extent_lock);
	/*
	 * Found the extent inode coresponding to this extent mft record.
	 * Try to take the mft record lock.
	 */
	if (unlikely(!mutex_trylock(&eni->mrec_lock))) {
		atomic_dec(&eni->count);
		iput(vi);
		ntfs_debug("Extent mft record 0x%lx is already locked, do "
				"not write it.", mft_no);
		return false;
	}
	ntfs_debug("Managed to lock extent mft record 0x%lx, write it.",
			mft_no);
	if (NInoTestClearDirty(eni))
		ntfs_debug("Extent inode 0x%lx is dirty, marking it clean.",
				mft_no);
	/*
	 * The write has to occur while we hold the mft record lock so return
	 * the locked extent ntfs inode.
	 */
	*locked_ni = eni;
	return true;
}

static const char *es = "  Leaving inconsistent metadata.  Unmount and run "
		"chkdsk.";

/**
 * ntfs_mft_bitmap_find_and_alloc_free_rec_nolock - see name
 * @vol:	volume on which to search for a free mft record
 * @base_ni:	open base inode if allocating an extent mft record or NULL
 *
 * Search for a free mft record in the mft bitmap attribute on the ntfs volume
 * @vol.
 *
 * If @base_ni is NULL start the search at the default allocator position.
 *
 * If @base_ni is not NULL start the search at the mft record after the base
 * mft record @base_ni.
 *
 * Return the free mft record on success and -errno on error.  An error code of
 * -ENOSPC means that there are no free mft records in the currently
 * initialized mft bitmap.
 *
 * Locking: Caller must hold vol->mftbmp_lock for writing.
 */
static int ntfs_mft_bitmap_find_and_alloc_free_rec_nolock(ntfs_volume *vol,
		ntfs_inode *base_ni)
{
	s64 pass_end, ll, data_pos, pass_start, ofs, bit;
	unsigned long flags;
	struct address_space *mftbmp_mapping;
	u8 *buf, *byte;
	struct page *page;
	unsigned int page_ofs, size;
	u8 pass, b;

	ntfs_debug("Searching for free mft record in the currently "
			"initialized mft bitmap.");
	mftbmp_mapping = vol->mftbmp_ino->i_mapping;
	/*
	 * Set the end of the pass making sure we do not overflow the mft
	 * bitmap.
	 */
	read_lock_irqsave(&NTFS_I(vol->mft_ino)->size_lock, flags);
	pass_end = NTFS_I(vol->mft_ino)->allocated_size >>
			vol->mft_record_size_bits;
	read_unlock_irqrestore(&NTFS_I(vol->mft_ino)->size_lock, flags);
	read_lock_irqsave(&NTFS_I(vol->mftbmp_ino)->size_lock, flags);
	ll = NTFS_I(vol->mftbmp_ino)->initialized_size << 3;
	read_unlock_irqrestore(&NTFS_I(vol->mftbmp_ino)->size_lock, flags);
	if (pass_end > ll)
		pass_end = ll;
	pass = 1;
	if (!base_ni)
		data_pos = vol->mft_data_pos;
	else
		data_pos = base_ni->mft_no + 1;
	if (data_pos < 24)
		data_pos = 24;
	if (data_pos >= pass_end) {
		data_pos = 24;
		pass = 2;
		/* This happens on a freshly formatted volume. */
		if (data_pos >= pass_end)
			return -ENOSPC;
	}
	pass_start = data_pos;
	ntfs_debug("Starting bitmap search: pass %u, pass_start 0x%llx, "
			"pass_end 0x%llx, data_pos 0x%llx.", pass,
			(long long)pass_start, (long long)pass_end,
			(long long)data_pos);
	/* Loop until a free mft record is found. */
	for (; pass <= 2;) {
		/* Cap size to pass_end. */
		ofs = data_pos >> 3;
		page_ofs = ofs & ~PAGE_MASK;
		size = PAGE_SIZE - page_ofs;
		ll = ((pass_end + 7) >> 3) - ofs;
		if (size > ll)
			size = ll;
		size <<= 3;
		/*
		 * If we are still within the active pass, search the next page
		 * for a zero bit.
		 */
		if (size) {
			page = ntfs_map_page(mftbmp_mapping,
					ofs >> PAGE_SHIFT);
			if (IS_ERR(page)) {
				ntfs_error(vol->sb, "Failed to read mft "
						"bitmap, aborting.");
				return PTR_ERR(page);
			}
			buf = (u8*)page_address(page) + page_ofs;
			bit = data_pos & 7;
			data_pos &= ~7ull;
			ntfs_debug("Before inner for loop: size 0x%x, "
					"data_pos 0x%llx, bit 0x%llx", size,
					(long long)data_pos, (long long)bit);
			for (; bit < size && data_pos + bit < pass_end;
					bit &= ~7ull, bit += 8) {
				byte = buf + (bit >> 3);
				if (*byte == 0xff)
					continue;
				b = ffz((unsigned long)*byte);
				if (b < 8 && b >= (bit & 7)) {
					ll = data_pos + (bit & ~7ull) + b;
					if (unlikely(ll > (1ll << 32))) {
						ntfs_unmap_page(page);
						return -ENOSPC;
					}
					*byte |= 1 << b;
					flush_dcache_page(page);
					set_page_dirty(page);
					ntfs_unmap_page(page);
					ntfs_debug("Done.  (Found and "
							"allocated mft record "
							"0x%llx.)",
							(long long)ll);
					return ll;
				}
			}
			ntfs_debug("After inner for loop: size 0x%x, "
					"data_pos 0x%llx, bit 0x%llx", size,
					(long long)data_pos, (long long)bit);
			data_pos += size;
			ntfs_unmap_page(page);
			/*
			 * If the end of the pass has not been reached yet,
			 * continue searching the mft bitmap for a zero bit.
			 */
			if (data_pos < pass_end)
				continue;
		}
		/* Do the next pass. */
		if (++pass == 2) {
			/*
			 * Starting the second pass, in which we scan the first
			 * part of the zone which we omitted earlier.
			 */
			pass_end = pass_start;
			data_pos = pass_start = 24;
			ntfs_debug("pass %i, pass_start 0x%llx, pass_end "
					"0x%llx.", pass, (long long)pass_start,
					(long long)pass_end);
			if (data_pos >= pass_end)
				break;
		}
	}
	/* No free mft records in currently initialized mft bitmap. */
	ntfs_debug("Done.  (No free mft records left in currently initialized "
			"mft bitmap.)");
	return -ENOSPC;
}

/**
 * ntfs_mft_bitmap_extend_allocation_nolock - extend mft bitmap by a cluster
 * @vol:	volume on which to extend the mft bitmap attribute
 *
 * Extend the mft bitmap attribute on the ntfs volume @vol by one cluster.
 *
 * Note: Only changes allocated_size, i.e. does not touch initialized_size or
 * data_size.
 *
 * Return 0 on success and -errno on error.
 *
 * Locking: - Caller must hold vol->mftbmp_lock for writing.
 *	    - This function takes NTFS_I(vol->mftbmp_ino)->runlist.lock for
 *	      writing and releases it before returning.
 *	    - This function takes vol->lcnbmp_lock for writing and releases it
 *	      before returning.
 */
static int ntfs_mft_bitmap_extend_allocation_nolock(ntfs_volume *vol)
{
	LCN lcn;
	s64 ll;
	unsigned long flags;
	struct page *page;
	ntfs_inode *mft_ni, *mftbmp_ni;
	runlist_element *rl, *rl2 = NULL;
	ntfs_attr_search_ctx *ctx = NULL;
	MFT_RECORD *mrec;
	ATTR_RECORD *a = NULL;
	int ret, mp_size;
	u32 old_alen = 0;
	u8 *b, tb;
	struct {
		u8 added_cluster:1;
		u8 added_run:1;
		u8 mp_rebuilt:1;
	} status = { 0, 0, 0 };

	ntfs_debug("Extending mft bitmap allocation.");
	mft_ni = NTFS_I(vol->mft_ino);
	mftbmp_ni = NTFS_I(vol->mftbmp_ino);
	/*
	 * Determine the last lcn of the mft bitmap.  The allocated size of the
	 * mft bitmap cannot be zero so we are ok to do this.
	 */
	down_write(&mftbmp_ni->runlist.lock);
	read_lock_irqsave(&mftbmp_ni->size_lock, flags);
	ll = mftbmp_ni->allocated_size;
	read_unlock_irqrestore(&mftbmp_ni->size_lock, flags);
	rl = ntfs_attr_find_vcn_nolock(mftbmp_ni,
			(ll - 1) >> vol->cluster_size_bits, NULL);
	if (IS_ERR(rl) || unlikely(!rl->length || rl->lcn < 0)) {
		up_write(&mftbmp_ni->runlist.lock);
		ntfs_error(vol->sb, "Failed to determine last allocated "
				"cluster of mft bitmap attribute.");
		if (!IS_ERR(rl))
			ret = -EIO;
		else
			ret = PTR_ERR(rl);
		return ret;
	}
	lcn = rl->lcn + rl->length;
	ntfs_debug("Last lcn of mft bitmap attribute is 0x%llx.",
			(long long)lcn);
	/*
	 * Attempt to get the cluster following the last allocated cluster by
	 * hand as it may be in the MFT zone so the allocator would not give it
	 * to us.
	 */
	ll = lcn >> 3;
	page = ntfs_map_page(vol->lcnbmp_ino->i_mapping,
			ll >> PAGE_SHIFT);
	if (IS_ERR(page)) {
		up_write(&mftbmp_ni->runlist.lock);
		ntfs_error(vol->sb, "Failed to read from lcn bitmap.");
		return PTR_ERR(page);
	}
	b = (u8*)page_address(page) + (ll & ~PAGE_MASK);
	tb = 1 << (lcn & 7ull);
	down_write(&vol->lcnbmp_lock);
	if (*b != 0xff && !(*b & tb)) {
		/* Next cluster is free, allocate it. */
		*b |= tb;
		flush_dcache_page(page);
		set_page_dirty(page);
		up_write(&vol->lcnbmp_lock);
		ntfs_unmap_page(page);
		/* Update the mft bitmap runlist. */
		rl->length++;
		rl[1].vcn++;
		status.added_cluster = 1;
		ntfs_debug("Appending one cluster to mft bitmap.");
	} else {
		up_write(&vol->lcnbmp_lock);
		ntfs_unmap_page(page);
		/* Allocate a cluster from the DATA_ZONE. */
		rl2 = ntfs_cluster_alloc(vol, rl[1].vcn, 1, lcn, DATA_ZONE,
				true);
		if (IS_ERR(rl2)) {
			up_write(&mftbmp_ni->runlist.lock);
			ntfs_error(vol->sb, "Failed to allocate a cluster for "
					"the mft bitmap.");
			return PTR_ERR(rl2);
		}
		rl = ntfs_runlists_merge(mftbmp_ni->runlist.rl, rl2);
		if (IS_ERR(rl)) {
			up_write(&mftbmp_ni->runlist.lock);
			ntfs_error(vol->sb, "Failed to merge runlists for mft "
					"bitmap.");
			if (ntfs_cluster_free_from_rl(vol, rl2)) {
				ntfs_error(vol->sb, "Failed to deallocate "
						"allocated cluster.%s", es);
				NVolSetErrors(vol);
			}
			ntfs_free(rl2);
			return PTR_ERR(rl);
		}
		mftbmp_ni->runlist.rl = rl;
		status.added_run = 1;
		ntfs_debug("Adding one run to mft bitmap.");
		/* Find the last run in the new runlist. */
		for (; rl[1].length; rl++)
			;
	}
	/*
	 * Update the attribute record as well.  Note: @rl is the last
	 * (non-terminator) runlist element of mft bitmap.
	 */
	mrec = map_mft_record(mft_ni);
	if (IS_ERR(mrec)) {
		ntfs_error(vol->sb, "Failed to map mft record.");
		ret = PTR_ERR(mrec);
		goto undo_alloc;
	}
	ctx = ntfs_attr_get_search_ctx(mft_ni, mrec);
	if (unlikely(!ctx)) {
		ntfs_error(vol->sb, "Failed to get search context.");
		ret = -ENOMEM;
		goto undo_alloc;
	}
	ret = ntfs_attr_lookup(mftbmp_ni->type, mftbmp_ni->name,
			mftbmp_ni->name_len, CASE_SENSITIVE, rl[1].vcn, NULL,
			0, ctx);
	if (unlikely(ret)) {
		ntfs_error(vol->sb, "Failed to find last attribute extent of "
				"mft bitmap attribute.");
		if (ret == -ENOENT)
			ret = -EIO;
		goto undo_alloc;
	}
	a = ctx->attr;
	ll = sle64_to_cpu(a->data.non_resident.lowest_vcn);
	/* Search back for the previous last allocated cluster of mft bitmap. */
	for (rl2 = rl; rl2 > mftbmp_ni->runlist.rl; rl2--) {
		if (ll >= rl2->vcn)
			break;
	}
	BUG_ON(ll < rl2->vcn);
	BUG_ON(ll >= rl2->vcn + rl2->length);
	/* Get the size for the new mapping pairs array for this extent. */
	mp_size = ntfs_get_size_for_mapping_pairs(vol, rl2, ll, -1);
	if (unlikely(mp_size <= 0)) {
		ntfs_error(vol->sb, "Get size for mapping pairs failed for "
				"mft bitmap attribute extent.");
		ret = mp_size;
		if (!ret)
			ret = -EIO;
		goto undo_alloc;
	}
	/* Expand the attribute record if necessary. */
	old_alen = le32_to_cpu(a->length);
	ret = ntfs_attr_record_resize(ctx->mrec, a, mp_size +
			le16_to_cpu(a->data.non_resident.mapping_pairs_offset));
	if (unlikely(ret)) {
		if (ret != -ENOSPC) {
			ntfs_error(vol->sb, "Failed to resize attribute "
					"record for mft bitmap attribute.");
			goto undo_alloc;
		}
		// TODO: Deal with this by moving this extent to a new mft
		// record or by starting a new extent in a new mft record or by
		// moving other attributes out of this mft record.
		// Note: It will need to be a special mft record and if none of
		// those are available it gets rather complicated...
		ntfs_error(vol->sb, "Not enough space in this mft record to "
				"accommodate extended mft bitmap attribute "
				"extent.  Cannot handle this yet.");
		ret = -EOPNOTSUPP;
		goto undo_alloc;
	}
	status.mp_rebuilt = 1;
	/* Generate the mapping pairs array directly into the attr record. */
	ret = ntfs_mapping_pairs_build(vol, (u8*)a +
			le16_to_cpu(a->data.non_resident.mapping_pairs_offset),
			mp_size, rl2, ll, -1, NULL);
	if (unlikely(ret)) {
		ntfs_error(vol->sb, "Failed to build mapping pairs array for "
				"mft bitmap attribute.");
		goto undo_alloc;
	}
	/* Update the highest_vcn. */
	a->data.non_resident.highest_vcn = cpu_to_sle64(rl[1].vcn - 1);
	/*
	 * We now have extended the mft bitmap allocated_size by one cluster.
	 * Reflect this in the ntfs_inode structure and the attribute record.
	 */
	if (a->data.non_resident.lowest_vcn) {
		/*
		 * We are not in the first attribute extent, switch to it, but
		 * first ensure the changes will make it to disk later.
		 */
		flush_dcache_mft_record_page(ctx->ntfs_ino);
		mark_mft_record_dirty(ctx->ntfs_ino);
		ntfs_attr_reinit_search_ctx(ctx);
		ret = ntfs_attr_lookup(mftbmp_ni->type, mftbmp_ni->name,
				mftbmp_ni->name_len, CASE_SENSITIVE, 0, NULL,
				0, ctx);
		if (unlikely(ret)) {
			ntfs_error(vol->sb, "Failed to find first attribute "
					"extent of mft bitmap attribute.");
			goto restore_undo_alloc;
		}
		a = ctx->attr;
	}
	write_lock_irqsave(&mftbmp_ni->size_lock, flags);
	mftbmp_ni->allocated_size += vol->cluster_size;
	a->data.non_resident.allocated_size =
			cpu_to_sle64(mftbmp_ni->allocated_size);
	write_unlock_irqrestore(&mftbmp_ni->size_lock, flags);
	/* Ensure the changes make it to disk. */
	flush_dcache_mft_record_page(ctx->ntfs_ino);
	mark_mft_record_dirty(ctx->ntfs_ino);
	ntfs_attr_put_search_ctx(ctx);
	unmap_mft_record(mft_ni);
	up_write(&mftbmp_ni->runlist.lock);
	ntfs_debug("Done.");
	return 0;
restore_undo_alloc:
	ntfs_attr_reinit_search_ctx(ctx);
	if (ntfs_attr_lookup(mftbmp_ni->type, mftbmp_ni->name,
			mftbmp_ni->name_len, CASE_SENSITIVE, rl[1].vcn, NULL,
			0, ctx)) {
		ntfs_error(vol->sb, "Failed to find last attribute extent of "
				"mft bitmap attribute.%s", es);
		write_lock_irqsave(&mftbmp_ni->size_lock, flags);
		mftbmp_ni->allocated_size += vol->cluster_size;
		write_unlock_irqrestore(&mftbmp_ni->size_lock, flags);
		ntfs_attr_put_search_ctx(ctx);
		unmap_mft_record(mft_ni);
		up_write(&mftbmp_ni->runlist.lock);
		/*
		 * The only thing that is now wrong is ->allocated_size of the
		 * base attribute extent which chkdsk should be able to fix.
		 */
		NVolSetErrors(vol);
		return ret;
	}
	a = ctx->attr;
	a->data.non_resident.highest_vcn = cpu_to_sle64(rl[1].vcn - 2);
undo_alloc:
	if (status.added_cluster) {
		/* Truncate the last run in the runlist by one cluster. */
		rl->length--;
		rl[1].vcn--;
	} else if (status.added_run) {
		lcn = rl->lcn;
		/* Remove the last run from the runlist. */
		rl->lcn = rl[1].lcn;
		rl->length = 0;
	}
	/* Deallocate the cluster. */
	down_write(&vol->lcnbmp_lock);
	if (ntfs_bitmap_clear_bit(vol->lcnbmp_ino, lcn)) {
		ntfs_error(vol->sb, "Failed to free allocated cluster.%s", es);
		NVolSetErrors(vol);
	}
	up_write(&vol->lcnbmp_lock);
	if (status.mp_rebuilt) {
		if (ntfs_mapping_pairs_build(vol, (u8*)a + le16_to_cpu(
				a->data.non_resident.mapping_pairs_offset),
				old_alen - le16_to_cpu(
				a->data.non_resident.mapping_pairs_offset),
				rl2, ll, -1, NULL)) {
			ntfs_error(vol->sb, "Failed to restore mapping pairs "
					"array.%s", es);
			NVolSetErrors(vol);
		}
		if (ntfs_attr_record_resize(ctx->mrec, a, old_alen)) {
			ntfs_error(vol->sb, "Failed to restore attribute "
					"record.%s", es);
			NVolSetErrors(vol);
		}
		flush_dcache_mft_record_page(ctx->ntfs_ino);
		mark_mft_record_dirty(ctx->ntfs_ino);
	}
	if (ctx)
		ntfs_attr_put_search_ctx(ctx);
	if (!IS_ERR(mrec))
		unmap_mft_record(mft_ni);
	up_write(&mftbmp_ni->runlist.lock);
	return ret;
}

/**
 * ntfs_mft_bitmap_extend_initialized_nolock - extend mftbmp initialized data
 * @vol:	volume on which to extend the mft bitmap attribute
 *
 * Extend the initialized portion of the mft bitmap attribute on the ntfs
 * volume @vol by 8 bytes.
 *
 * Note:  Only changes initialized_size and data_size, i.e. requires that
 * allocated_size is big enough to fit the new initialized_size.
 *
 * Return 0 on success and -error on error.
 *
 * Locking: Caller must hold vol->mftbmp_lock for writing.
 */
static int ntfs_mft_bitmap_extend_initialized_nolock(ntfs_volume *vol)
{
	s64 old_data_size, old_initialized_size;
	unsigned long flags;
	struct inode *mftbmp_vi;
	ntfs_inode *mft_ni, *mftbmp_ni;
	ntfs_attr_search_ctx *ctx;
	MFT_RECORD *mrec;
	ATTR_RECORD *a;
	int ret;

	ntfs_debug("Extending mft bitmap initiailized (and data) size.");
	mft_ni = NTFS_I(vol->mft_ino);
	mftbmp_vi = vol->mftbmp_ino;
	mftbmp_ni = NTFS_I(mftbmp_vi);
	/* Get the attribute record. */
	mrec = map_mft_record(mft_ni);
	if (IS_ERR(mrec)) {
		ntfs_error(vol->sb, "Failed to map mft record.");
		return PTR_ERR(mrec);
	}
	ctx = ntfs_attr_get_search_ctx(mft_ni, mrec);
	if (unlikely(!ctx)) {
		ntfs_error(vol->sb, "Failed to get search context.");
		ret = -ENOMEM;
		goto unm_err_out;
	}
	ret = ntfs_attr_lookup(mftbmp_ni->type, mftbmp_ni->name,
			mftbmp_ni->name_len, CASE_SENSITIVE, 0, NULL, 0, ctx);
	if (unlikely(ret)) {
		ntfs_error(vol->sb, "Failed to find first attribute extent of "
				"mft bitmap attribute.");
		if (ret == -ENOENT)
			ret = -EIO;
		goto put_err_out;
	}
	a = ctx->attr;
	write_lock_irqsave(&mftbmp_ni->size_lock, flags);
	old_data_size = i_size_read(mftbmp_vi);
	old_initialized_size = mftbmp_ni->initialized_size;
	/*
	 * We can simply update the initialized_size before filling the space
	 * with zeroes because the caller is holding the mft bitmap lock for
	 * writing which ensures that no one else is trying to access the data.
	 */
	mftbmp_ni->initialized_size += 8;
	a->data.non_resident.initialized_size =
			cpu_to_sle64(mftbmp_ni->initialized_size);
	if (mftbmp_ni->initialized_size > old_data_size) {
		i_size_write(mftbmp_vi, mftbmp_ni->initialized_size);
		a->data.non_resident.data_size =
				cpu_to_sle64(mftbmp_ni->initialized_size);
	}
	write_unlock_irqrestore(&mftbmp_ni->size_lock, flags);
	/* Ensure the changes make it to disk. */
	flush_dcache_mft_record_page(ctx->ntfs_ino);
	mark_mft_record_dirty(ctx->ntfs_ino);
	ntfs_attr_put_search_ctx(ctx);
	unmap_mft_record(mft_ni);
	/* Initialize the mft bitmap attribute value with zeroes. */
	ret = ntfs_attr_set(mftbmp_ni, old_initialized_size, 8, 0);
	if (likely(!ret)) {
		ntfs_debug("Done.  (Wrote eight initialized bytes to mft "
				"bitmap.");
		return 0;
	}
	ntfs_error(vol->sb, "Failed to write to mft bitmap.");
	/* Try to recover from the error. */
	mrec = map_mft_record(mft_ni);
	if (IS_ERR(mrec)) {
		ntfs_error(vol->sb, "Failed to map mft record.%s", es);
		NVolSetErrors(vol);
		return ret;
	}
	ctx = ntfs_attr_get_search_ctx(mft_ni, mrec);
	if (unlikely(!ctx)) {
		ntfs_error(vol->sb, "Failed to get search context.%s", es);
		NVolSetErrors(vol);
		goto unm_err_out;
	}
	if (ntfs_attr_lookup(mftbmp_ni->type, mftbmp_ni->name,
			mftbmp_ni->name_len, CASE_SENSITIVE, 0, NULL, 0, ctx)) {
		ntfs_error(vol->sb, "Failed to find first attribute extent of "
				"mft bitmap attribute.%s", es);
		NVolSetErrors(vol);
put_err_out:
		ntfs_attr_put_search_ctx(ctx);
unm_err_out:
		unmap_mft_record(mft_ni);
		goto err_out;
	}
	a = ctx->attr;
	write_lock_irqsave(&mftbmp_ni->size_lock, flags);
	mftbmp_ni->initialized_size = old_initialized_size;
	a->data.non_resident.initialized_size =
			cpu_to_sle64(old_initialized_size);
	if (i_size_read(mftbmp_vi) != old_data_size) {
		i_size_write(mftbmp_vi, old_data_size);
		a->data.non_resident.data_size = cpu_to_sle64(old_data_size);
	}
	write_unlock_irqrestore(&mftbmp_ni->size_lock, flags);
	flush_dcache_mft_record_page(ctx->ntfs_ino);
	mark_mft_record_dirty(ctx->ntfs_ino);
	ntfs_attr_put_search_ctx(ctx);
	unmap_mft_record(mft_ni);
#ifdef DEBUG
	read_lock_irqsave(&mftbmp_ni->size_lock, flags);
	ntfs_debug("Restored status of mftbmp: allocated_size 0x%llx, "
			"data_size 0x%llx, initialized_size 0x%llx.",
			(long long)mftbmp_ni->allocated_size,
			(long long)i_size_read(mftbmp_vi),
			(long long)mftbmp_ni->initialized_size);
	read_unlock_irqrestore(&mftbmp_ni->size_lock, flags);
#endif /* DEBUG */
err_out:
	return ret;
}

/**
 * ntfs_mft_data_extend_allocation_nolock - extend mft data attribute
 * @vol:	volume on which to extend the mft data attribute
 *
 * Extend the mft data attribute on the ntfs volume @vol by 16 mft records
 * worth of clusters or if not enough space for this by one mft record worth
 * of clusters.
 *
 * Note:  Only changes allocated_size, i.e. does not touch initialized_size or
 * data_size.
 *
 * Return 0 on success and -errno on error.
 *
 * Locking: - Caller must hold vol->mftbmp_lock for writing.
 *	    - This function takes NTFS_I(vol->mft_ino)->runlist.lock for
 *	      writing and releases it before returning.
 *	    - This function calls functions which take vol->lcnbmp_lock for
 *	      writing and release it before returning.
 */
static int ntfs_mft_data_extend_allocation_nolock(ntfs_volume *vol)
{
	LCN lcn;
	VCN old_last_vcn;
	s64 min_nr, nr, ll;
	unsigned long flags;
	ntfs_inode *mft_ni;
	runlist_element *rl, *rl2;
	ntfs_attr_search_ctx *ctx = NULL;
	MFT_RECORD *mrec;
	ATTR_RECORD *a = NULL;
	int ret, mp_size;
	u32 old_alen = 0;
	bool mp_rebuilt = false;

	ntfs_debug("Extending mft data allocation.");
	mft_ni = NTFS_I(vol->mft_ino);
	/*
	 * Determine the preferred allocation location, i.e. the last lcn of
	 * the mft data attribute.  The allocated size of the mft data
	 * attribute cannot be zero so we are ok to do this.
	 */
	down_write(&mft_ni->runlist.lock);
	read_lock_irqsave(&mft_ni->size_lock, flags);
	ll = mft_ni->allocated_size;
	read_unlock_irqrestore(&mft_ni->size_lock, flags);
	rl = ntfs_attr_find_vcn_nolock(mft_ni,
			(ll - 1) >> vol->cluster_size_bits, NULL);
	if (IS_ERR(rl) || unlikely(!rl->length || rl->lcn < 0)) {
		up_write(&mft_ni->runlist.lock);
		ntfs_error(vol->sb, "Failed to determine last allocated "
				"cluster of mft data attribute.");
		if (!IS_ERR(rl))
			ret = -EIO;
		else
			ret = PTR_ERR(rl);
		return ret;
	}
	lcn = rl->lcn + rl->length;
	ntfs_debug("Last lcn of mft data attribute is 0x%llx.", (long long)lcn);
	/* Minimum allocation is one mft record worth of clusters. */
	min_nr = vol->mft_record_size >> vol->cluster_size_bits;
	if (!min_nr)
		min_nr = 1;
	/* Want to allocate 16 mft records worth of clusters. */
	nr = vol->mft_record_size << 4 >> vol->cluster_size_bits;
	if (!nr)
		nr = min_nr;
	/* Ensure we do not go above 2^32-1 mft records. */
	read_lock_irqsave(&mft_ni->size_lock, flags);
	ll = mft_ni->allocated_size;
	read_unlock_irqrestore(&mft_ni->size_lock, flags);
	if (unlikely((ll + (nr << vol->cluster_size_bits)) >>
			vol->mft_record_size_bits >= (1ll << 32))) {
		nr = min_nr;
		if (unlikely((ll + (nr << vol->cluster_size_bits)) >>
				vol->mft_record_size_bits >= (1ll << 32))) {
			ntfs_warning(vol->sb, "Cannot allocate mft record "
					"because the maximum number of inodes "
					"(2^32) has already been reached.");
			up_write(&mft_ni->runlist.lock);
			return -ENOSPC;
		}
	}
	ntfs_debug("Trying mft data allocation with %s cluster count %lli.",
			nr > min_nr ? "default" : "minimal", (long long)nr);
	old_last_vcn = rl[1].vcn;
	do {
		rl2 = ntfs_cluster_alloc(vol, old_last_vcn, nr, lcn, MFT_ZONE,
				true);
		if (!IS_ERR(rl2))
			break;
		if (PTR_ERR(rl2) != -ENOSPC || nr == min_nr) {
			ntfs_error(vol->sb, "Failed to allocate the minimal "
					"number of clusters (%lli) for the "
					"mft data attribute.", (long long)nr);
			up_write(&mft_ni->runlist.lock);
			return PTR_ERR(rl2);
		}
		/*
		 * There is not enough space to do the allocation, but there
		 * might be enough space to do a minimal allocation so try that
		 * before failing.
		 */
		nr = min_nr;
		ntfs_debug("Retrying mft data allocation with minimal cluster "
				"count %lli.", (long long)nr);
	} while (1);
	rl = ntfs_runlists_merge(mft_ni->runlist.rl, rl2);
	if (IS_ERR(rl)) {
		up_write(&mft_ni->runlist.lock);
		ntfs_error(vol->sb, "Failed to merge runlists for mft data "
				"attribute.");
		if (ntfs_cluster_free_from_rl(vol, rl2)) {
			ntfs_error(vol->sb, "Failed to deallocate clusters "
					"from the mft data attribute.%s", es);
			NVolSetErrors(vol);
		}
		ntfs_free(rl2);
		return PTR_ERR(rl);
	}
	mft_ni->runlist.rl = rl;
	ntfs_debug("Allocated %lli clusters.", (long long)nr);
	/* Find the last run in the new runlist. */
	for (; rl[1].length; rl++)
		;
	/* Update the attribute record as well. */
	mrec = map_mft_record(mft_ni);
	if (IS_ERR(mrec)) {
		ntfs_error(vol->sb, "Failed to map mft record.");
		ret = PTR_ERR(mrec);
		goto undo_alloc;
	}
	ctx = ntfs_attr_get_search_ctx(mft_ni, mrec);
	if (unlikely(!ctx)) {
		ntfs_error(vol->sb, "Failed to get search context.");
		ret = -ENOMEM;
		goto undo_alloc;
	}
	ret = ntfs_attr_lookup(mft_ni->type, mft_ni->name, mft_ni->name_len,
			CASE_SENSITIVE, rl[1].vcn, NULL, 0, ctx);
	if (unlikely(ret)) {
		ntfs_error(vol->sb, "Failed to find last attribute extent of "
				"mft data attribute.");
		if (ret == -ENOENT)
			ret = -EIO;
		goto undo_alloc;
	}
	a = ctx->attr;
	ll = sle64_to_cpu(a->data.non_resident.lowest_vcn);
	/* Search back for the previous last allocated cluster of mft bitmap. */
	for (rl2 = rl; rl2 > mft_ni->runlist.rl; rl2--) {
		if (ll >= rl2->vcn)
			break;
	}
	BUG_ON(ll < rl2->vcn);
	BUG_ON(ll >= rl2->vcn + rl2->length);
	/* Get the size for the new mapping pairs array for this extent. */
	mp_size = ntfs_get_size_for_mapping_pairs(vol, rl2, ll, -1);
	if (unlikely(mp_size <= 0)) {
		ntfs_error(vol->sb, "Get size for mapping pairs failed for "
				"mft data attribute extent.");
		ret = mp_size;
		if (!ret)
			ret = -EIO;
		goto undo_alloc;
	}
	/* Expand the attribute record if necessary. */
	old_alen = le32_to_cpu(a->length);
	ret = ntfs_attr_record_resize(ctx->mrec, a, mp_size +
			le16_to_cpu(a->data.non_resident.mapping_pairs_offset));
	if (unlikely(ret)) {
		if (ret != -ENOSPC) {
			ntfs_error(vol->sb, "Failed to resize attribute "
					"record for mft data attribute.");
			goto undo_alloc;
		}
		// TODO: Deal with this by moving this extent to a new mft
		// record or by starting a new extent in a new mft record or by
		// moving other attributes out of this mft record.
		// Note: Use the special reserved mft records and ensure that
		// this extent is not required to find the mft record in
		// question.  If no free special records left we would need to
		// move an existing record away, insert ours in its place, and
		// then place the moved record into the newly allocated space
		// and we would then need to update all references to this mft
		// record appropriately.  This is rather complicated...
		ntfs_error(vol->sb, "Not enough space in this mft record to "
				"accommodate extended mft data attribute "
				"extent.  Cannot handle this yet.");
		ret = -EOPNOTSUPP;
		goto undo_alloc;
	}
	mp_rebuilt = true;
	/* Generate the mapping pairs array directly into the attr record. */
	ret = ntfs_mapping_pairs_build(vol, (u8*)a +
			le16_to_cpu(a->data.non_resident.mapping_pairs_offset),
			mp_size, rl2, ll, -1, NULL);
	if (unlikely(ret)) {
		ntfs_error(vol->sb, "Failed to build mapping pairs array of "
				"mft data attribute.");
		goto undo_alloc;
	}
	/* Update the highest_vcn. */
	a->data.non_resident.highest_vcn = cpu_to_sle64(rl[1].vcn - 1);
	/*
	 * We now have extended the mft data allocated_size by nr clusters.
	 * Reflect this in the ntfs_inode structure and the attribute record.
	 * @rl is the last (non-terminator) runlist element of mft data
	 * attribute.
	 */
	if (a->data.non_resident.lowest_vcn) {
		/*
		 * We are not in the first attribute extent, switch to it, but
		 * first ensure the changes will make it to disk later.
		 */
		flush_dcache_mft_record_page(ctx->ntfs_ino);
		mark_mft_record_dirty(ctx->ntfs_ino);
		ntfs_attr_reinit_search_ctx(ctx);
		ret = ntfs_attr_lookup(mft_ni->type, mft_ni->name,
				mft_ni->name_len, CASE_SENSITIVE, 0, NULL, 0,
				ctx);
		if (unlikely(ret)) {
			ntfs_error(vol->sb, "Failed to find first attribute "
					"extent of mft data attribute.");
			goto restore_undo_alloc;
		}
		a = ctx->attr;
	}
	write_lock_irqsave(&mft_ni->size_lock, flags);
	mft_ni->allocated_size += nr << vol->cluster_size_bits;
	a->data.non_resident.allocated_size =
			cpu_to_sle64(mft_ni->allocated_size);
	write_unlock_irqrestore(&mft_ni->size_lock, flags);
	/* Ensure the changes make it to disk. */
	flush_dcache_mft_record_page(ctx->ntfs_ino);
	mark_mft_record_dirty(ctx->ntfs_ino);
	ntfs_attr_put_search_ctx(ctx);
	unmap_mft_record(mft_ni);
	up_write(&mft_ni->runlist.lock);
	ntfs_debug("Done.");
	return 0;
restore_undo_alloc:
	ntfs_attr_reinit_search_ctx(ctx);
	if (ntfs_attr_lookup(mft_ni->type, mft_ni->name, mft_ni->name_len,
			CASE_SENSITIVE, rl[1].vcn, NULL, 0, ctx)) {
		ntfs_error(vol->sb, "Failed to find last attribute extent of "
				"mft data attribute.%s", es);
		write_lock_irqsave(&mft_ni->size_lock, flags);
		mft_ni->allocated_size += nr << vol->cluster_size_bits;
		write_unlock_irqrestore(&mft_ni->size_lock, flags);
		ntfs_attr_put_search_ctx(ctx);
		unmap_mft_record(mft_ni);
		up_write(&mft_ni->runlist.lock);
		/*
		 * The only thing that is now wrong is ->allocated_size of the
		 * base attribute extent which chkdsk should be able to fix.
		 */
		NVolSetErrors(vol);
		return ret;
	}
	ctx->attr->data.non_resident.highest_vcn =
			cpu_to_sle64(old_last_vcn - 1);
undo_alloc:
	if (ntfs_cluster_free(mft_ni, old_last_vcn, -1, ctx) < 0) {
		ntfs_error(vol->sb, "Failed to free clusters from mft data "
				"attribute.%s", es);
		NVolSetErrors(vol);
	}

	if (ntfs_rl_truncate_nolock(vol, &mft_ni->runlist, old_last_vcn)) {
		ntfs_error(vol->sb, "Failed to truncate mft data attribute "
				"runlist.%s", es);
		NVolSetErrors(vol);
	}
	if (ctx) {
		a = ctx->attr;
		if (mp_rebuilt && !IS_ERR(ctx->mrec)) {
<<<<<<< HEAD
			if (ntfs_mapping_pairs_build(vol, (u8*)a + le16_to_cpu(
=======
			if (ntfs_mapping_pairs_build(vol, (u8 *)a + le16_to_cpu(
>>>>>>> da4e8764
				a->data.non_resident.mapping_pairs_offset),
				old_alen - le16_to_cpu(
					a->data.non_resident.mapping_pairs_offset),
				rl2, ll, -1, NULL)) {
				ntfs_error(vol->sb, "Failed to restore mapping pairs "
					"array.%s", es);
				NVolSetErrors(vol);
			}
			if (ntfs_attr_record_resize(ctx->mrec, a, old_alen)) {
				ntfs_error(vol->sb, "Failed to restore attribute "
					"record.%s", es);
				NVolSetErrors(vol);
			}
			flush_dcache_mft_record_page(ctx->ntfs_ino);
			mark_mft_record_dirty(ctx->ntfs_ino);
<<<<<<< HEAD
		}
		else if (IS_ERR(ctx->mrec)) {
			ntfs_error(vol->sb, "Failed to restore attribute search "
				"context.%s", es);
			NVolSetErrors(vol);
		}
		if (ctx)
			ntfs_attr_put_search_ctx(ctx);
=======
		} else if (IS_ERR(ctx->mrec)) {
			ntfs_error(vol->sb, "Failed to restore attribute search "
				"context.%s", es);
			NVolSetErrors(vol);
		}
		ntfs_attr_put_search_ctx(ctx);
>>>>>>> da4e8764
	}
	if (!IS_ERR(mrec))
		unmap_mft_record(mft_ni);
	up_write(&mft_ni->runlist.lock);
	return ret;
}

/**
 * ntfs_mft_record_layout - layout an mft record into a memory buffer
 * @vol:	volume to which the mft record will belong
 * @mft_no:	mft reference specifying the mft record number
 * @m:		destination buffer of size >= @vol->mft_record_size bytes
 *
 * Layout an empty, unused mft record with the mft record number @mft_no into
 * the buffer @m.  The volume @vol is needed because the mft record structure
 * was modified in NTFS 3.1 so we need to know which volume version this mft
 * record will be used on.
 *
 * Return 0 on success and -errno on error.
 */
static int ntfs_mft_record_layout(const ntfs_volume *vol, const s64 mft_no,
		MFT_RECORD *m)
{
	ATTR_RECORD *a;

	ntfs_debug("Entering for mft record 0x%llx.", (long long)mft_no);
	if (mft_no >= (1ll << 32)) {
		ntfs_error(vol->sb, "Mft record number 0x%llx exceeds "
				"maximum of 2^32.", (long long)mft_no);
		return -ERANGE;
	}
	/* Start by clearing the whole mft record to gives us a clean slate. */
	memset(m, 0, vol->mft_record_size);
	/* Aligned to 2-byte boundary. */
	if (vol->major_ver < 3 || (vol->major_ver == 3 && !vol->minor_ver))
		m->usa_ofs = cpu_to_le16((sizeof(MFT_RECORD_OLD) + 1) & ~1);
	else {
		m->usa_ofs = cpu_to_le16((sizeof(MFT_RECORD) + 1) & ~1);
		/*
		 * Set the NTFS 3.1+ specific fields while we know that the
		 * volume version is 3.1+.
		 */
		m->reserved = 0;
		m->mft_record_number = cpu_to_le32((u32)mft_no);
	}
	m->magic = magic_FILE;
	if (vol->mft_record_size >= NTFS_BLOCK_SIZE)
		m->usa_count = cpu_to_le16(vol->mft_record_size /
				NTFS_BLOCK_SIZE + 1);
	else {
		m->usa_count = cpu_to_le16(1);
		ntfs_warning(vol->sb, "Sector size is bigger than mft record "
				"size.  Setting usa_count to 1.  If chkdsk "
				"reports this as corruption, please email "
				"linux-ntfs-dev@lists.sourceforge.net stating "
				"that you saw this message and that the "
				"modified filesystem created was corrupt.  "
				"Thank you.");
	}
	/* Set the update sequence number to 1. */
	*(le16*)((u8*)m + le16_to_cpu(m->usa_ofs)) = cpu_to_le16(1);
	m->lsn = 0;
	m->sequence_number = cpu_to_le16(1);
	m->link_count = 0;
	/*
	 * Place the attributes straight after the update sequence array,
	 * aligned to 8-byte boundary.
	 */
	m->attrs_offset = cpu_to_le16((le16_to_cpu(m->usa_ofs) +
			(le16_to_cpu(m->usa_count) << 1) + 7) & ~7);
	m->flags = 0;
	/*
	 * Using attrs_offset plus eight bytes (for the termination attribute).
	 * attrs_offset is already aligned to 8-byte boundary, so no need to
	 * align again.
	 */
	m->bytes_in_use = cpu_to_le32(le16_to_cpu(m->attrs_offset) + 8);
	m->bytes_allocated = cpu_to_le32(vol->mft_record_size);
	m->base_mft_record = 0;
	m->next_attr_instance = 0;
	/* Add the termination attribute. */
	a = (ATTR_RECORD*)((u8*)m + le16_to_cpu(m->attrs_offset));
	a->type = AT_END;
	a->length = 0;
	ntfs_debug("Done.");
	return 0;
}

/**
 * ntfs_mft_record_format - format an mft record on an ntfs volume
 * @vol:	volume on which to format the mft record
 * @mft_no:	mft record number to format
 *
 * Format the mft record @mft_no in $MFT/$DATA, i.e. lay out an empty, unused
 * mft record into the appropriate place of the mft data attribute.  This is
 * used when extending the mft data attribute.
 *
 * Return 0 on success and -errno on error.
 */
static int ntfs_mft_record_format(const ntfs_volume *vol, const s64 mft_no)
{
	loff_t i_size;
	struct inode *mft_vi = vol->mft_ino;
	struct page *page;
	MFT_RECORD *m;
	pgoff_t index, end_index;
	unsigned int ofs;
	int err;

	ntfs_debug("Entering for mft record 0x%llx.", (long long)mft_no);
	/*
	 * The index into the page cache and the offset within the page cache
	 * page of the wanted mft record.
	 */
	index = mft_no << vol->mft_record_size_bits >> PAGE_SHIFT;
	ofs = (mft_no << vol->mft_record_size_bits) & ~PAGE_MASK;
	/* The maximum valid index into the page cache for $MFT's data. */
	i_size = i_size_read(mft_vi);
	end_index = i_size >> PAGE_SHIFT;
	if (unlikely(index >= end_index)) {
		if (unlikely(index > end_index || ofs + vol->mft_record_size >=
				(i_size & ~PAGE_MASK))) {
			ntfs_error(vol->sb, "Tried to format non-existing mft "
					"record 0x%llx.", (long long)mft_no);
			return -ENOENT;
		}
	}
	/* Read, map, and pin the page containing the mft record. */
	page = ntfs_map_page(mft_vi->i_mapping, index);
	if (IS_ERR(page)) {
		ntfs_error(vol->sb, "Failed to map page containing mft record "
				"to format 0x%llx.", (long long)mft_no);
		return PTR_ERR(page);
	}
	lock_page(page);
	BUG_ON(!PageUptodate(page));
	ClearPageUptodate(page);
	m = (MFT_RECORD*)((u8*)page_address(page) + ofs);
	err = ntfs_mft_record_layout(vol, mft_no, m);
	if (unlikely(err)) {
		ntfs_error(vol->sb, "Failed to layout mft record 0x%llx.",
				(long long)mft_no);
		SetPageUptodate(page);
		unlock_page(page);
		ntfs_unmap_page(page);
		return err;
	}
	flush_dcache_page(page);
	SetPageUptodate(page);
	unlock_page(page);
	/*
	 * Make sure the mft record is written out to disk.  We could use
	 * ilookup5() to check if an inode is in icache and so on but this is
	 * unnecessary as ntfs_writepage() will write the dirty record anyway.
	 */
	mark_ntfs_record_dirty(page, ofs);
	ntfs_unmap_page(page);
	ntfs_debug("Done.");
	return 0;
}

/**
 * ntfs_mft_record_alloc - allocate an mft record on an ntfs volume
 * @vol:	[IN]  volume on which to allocate the mft record
 * @mode:	[IN]  mode if want a file or directory, i.e. base inode or 0
 * @base_ni:	[IN]  open base inode if allocating an extent mft record or NULL
 * @mrec:	[OUT] on successful return this is the mapped mft record
 *
 * Allocate an mft record in $MFT/$DATA of an open ntfs volume @vol.
 *
 * If @base_ni is NULL make the mft record a base mft record, i.e. a file or
 * direvctory inode, and allocate it at the default allocator position.  In
 * this case @mode is the file mode as given to us by the caller.  We in
 * particular use @mode to distinguish whether a file or a directory is being
 * created (S_IFDIR(mode) and S_IFREG(mode), respectively).
 *
 * If @base_ni is not NULL make the allocated mft record an extent record,
 * allocate it starting at the mft record after the base mft record and attach
 * the allocated and opened ntfs inode to the base inode @base_ni.  In this
 * case @mode must be 0 as it is meaningless for extent inodes.
 *
 * You need to check the return value with IS_ERR().  If false, the function
 * was successful and the return value is the now opened ntfs inode of the
 * allocated mft record.  *@mrec is then set to the allocated, mapped, pinned,
 * and locked mft record.  If IS_ERR() is true, the function failed and the
 * error code is obtained from PTR_ERR(return value).  *@mrec is undefined in
 * this case.
 *
 * Allocation strategy:
 *
 * To find a free mft record, we scan the mft bitmap for a zero bit.  To
 * optimize this we start scanning at the place specified by @base_ni or if
 * @base_ni is NULL we start where we last stopped and we perform wrap around
 * when we reach the end.  Note, we do not try to allocate mft records below
 * number 24 because numbers 0 to 15 are the defined system files anyway and 16
 * to 24 are special in that they are used for storing extension mft records
 * for the $DATA attribute of $MFT.  This is required to avoid the possibility
 * of creating a runlist with a circular dependency which once written to disk
 * can never be read in again.  Windows will only use records 16 to 24 for
 * normal files if the volume is completely out of space.  We never use them
 * which means that when the volume is really out of space we cannot create any
 * more files while Windows can still create up to 8 small files.  We can start
 * doing this at some later time, it does not matter much for now.
 *
 * When scanning the mft bitmap, we only search up to the last allocated mft
 * record.  If there are no free records left in the range 24 to number of
 * allocated mft records, then we extend the $MFT/$DATA attribute in order to
 * create free mft records.  We extend the allocated size of $MFT/$DATA by 16
 * records at a time or one cluster, if cluster size is above 16kiB.  If there
 * is not sufficient space to do this, we try to extend by a single mft record
 * or one cluster, if cluster size is above the mft record size.
 *
 * No matter how many mft records we allocate, we initialize only the first
 * allocated mft record, incrementing mft data size and initialized size
 * accordingly, open an ntfs_inode for it and return it to the caller, unless
 * there are less than 24 mft records, in which case we allocate and initialize
 * mft records until we reach record 24 which we consider as the first free mft
 * record for use by normal files.
 *
 * If during any stage we overflow the initialized data in the mft bitmap, we
 * extend the initialized size (and data size) by 8 bytes, allocating another
 * cluster if required.  The bitmap data size has to be at least equal to the
 * number of mft records in the mft, but it can be bigger, in which case the
 * superflous bits are padded with zeroes.
 *
 * Thus, when we return successfully (IS_ERR() is false), we will have:
 *	- initialized / extended the mft bitmap if necessary,
 *	- initialized / extended the mft data if necessary,
 *	- set the bit corresponding to the mft record being allocated in the
 *	  mft bitmap,
 *	- opened an ntfs_inode for the allocated mft record, and we will have
 *	- returned the ntfs_inode as well as the allocated mapped, pinned, and
 *	  locked mft record.
 *
 * On error, the volume will be left in a consistent state and no record will
 * be allocated.  If rolling back a partial operation fails, we may leave some
 * inconsistent metadata in which case we set NVolErrors() so the volume is
 * left dirty when unmounted.
 *
 * Note, this function cannot make use of most of the normal functions, like
 * for example for attribute resizing, etc, because when the run list overflows
 * the base mft record and an attribute list is used, it is very important that
 * the extension mft records used to store the $DATA attribute of $MFT can be
 * reached without having to read the information contained inside them, as
 * this would make it impossible to find them in the first place after the
 * volume is unmounted.  $MFT/$BITMAP probably does not need to follow this
 * rule because the bitmap is not essential for finding the mft records, but on
 * the other hand, handling the bitmap in this special way would make life
 * easier because otherwise there might be circular invocations of functions
 * when reading the bitmap.
 */
ntfs_inode *ntfs_mft_record_alloc(ntfs_volume *vol, const int mode,
		ntfs_inode *base_ni, MFT_RECORD **mrec)
{
	s64 ll, bit, old_data_initialized, old_data_size;
	unsigned long flags;
	struct inode *vi;
	struct page *page;
	ntfs_inode *mft_ni, *mftbmp_ni, *ni;
	ntfs_attr_search_ctx *ctx;
	MFT_RECORD *m;
	ATTR_RECORD *a;
	pgoff_t index;
	unsigned int ofs;
	int err;
	le16 seq_no, usn;
	bool record_formatted = false;

	if (base_ni) {
		ntfs_debug("Entering (allocating an extent mft record for "
				"base mft record 0x%llx).",
				(long long)base_ni->mft_no);
		/* @mode and @base_ni are mutually exclusive. */
		BUG_ON(mode);
	} else
		ntfs_debug("Entering (allocating a base mft record).");
	if (mode) {
		/* @mode and @base_ni are mutually exclusive. */
		BUG_ON(base_ni);
		/* We only support creation of normal files and directories. */
		if (!S_ISREG(mode) && !S_ISDIR(mode))
			return ERR_PTR(-EOPNOTSUPP);
	}
	BUG_ON(!mrec);
	mft_ni = NTFS_I(vol->mft_ino);
	mftbmp_ni = NTFS_I(vol->mftbmp_ino);
	down_write(&vol->mftbmp_lock);
	bit = ntfs_mft_bitmap_find_and_alloc_free_rec_nolock(vol, base_ni);
	if (bit >= 0) {
		ntfs_debug("Found and allocated free record (#1), bit 0x%llx.",
				(long long)bit);
		goto have_alloc_rec;
	}
	if (bit != -ENOSPC) {
		up_write(&vol->mftbmp_lock);
		return ERR_PTR(bit);
	}
	/*
	 * No free mft records left.  If the mft bitmap already covers more
	 * than the currently used mft records, the next records are all free,
	 * so we can simply allocate the first unused mft record.
	 * Note: We also have to make sure that the mft bitmap at least covers
	 * the first 24 mft records as they are special and whilst they may not
	 * be in use, we do not allocate from them.
	 */
	read_lock_irqsave(&mft_ni->size_lock, flags);
	ll = mft_ni->initialized_size >> vol->mft_record_size_bits;
	read_unlock_irqrestore(&mft_ni->size_lock, flags);
	read_lock_irqsave(&mftbmp_ni->size_lock, flags);
	old_data_initialized = mftbmp_ni->initialized_size;
	read_unlock_irqrestore(&mftbmp_ni->size_lock, flags);
	if (old_data_initialized << 3 > ll && old_data_initialized > 3) {
		bit = ll;
		if (bit < 24)
			bit = 24;
		if (unlikely(bit >= (1ll << 32)))
			goto max_err_out;
		ntfs_debug("Found free record (#2), bit 0x%llx.",
				(long long)bit);
		goto found_free_rec;
	}
	/*
	 * The mft bitmap needs to be expanded until it covers the first unused
	 * mft record that we can allocate.
	 * Note: The smallest mft record we allocate is mft record 24.
	 */
	bit = old_data_initialized << 3;
	if (unlikely(bit >= (1ll << 32)))
		goto max_err_out;
	read_lock_irqsave(&mftbmp_ni->size_lock, flags);
	old_data_size = mftbmp_ni->allocated_size;
	ntfs_debug("Status of mftbmp before extension: allocated_size 0x%llx, "
			"data_size 0x%llx, initialized_size 0x%llx.",
			(long long)old_data_size,
			(long long)i_size_read(vol->mftbmp_ino),
			(long long)old_data_initialized);
	read_unlock_irqrestore(&mftbmp_ni->size_lock, flags);
	if (old_data_initialized + 8 > old_data_size) {
		/* Need to extend bitmap by one more cluster. */
		ntfs_debug("mftbmp: initialized_size + 8 > allocated_size.");
		err = ntfs_mft_bitmap_extend_allocation_nolock(vol);
		if (unlikely(err)) {
			up_write(&vol->mftbmp_lock);
			goto err_out;
		}
#ifdef DEBUG
		read_lock_irqsave(&mftbmp_ni->size_lock, flags);
		ntfs_debug("Status of mftbmp after allocation extension: "
				"allocated_size 0x%llx, data_size 0x%llx, "
				"initialized_size 0x%llx.",
				(long long)mftbmp_ni->allocated_size,
				(long long)i_size_read(vol->mftbmp_ino),
				(long long)mftbmp_ni->initialized_size);
		read_unlock_irqrestore(&mftbmp_ni->size_lock, flags);
#endif /* DEBUG */
	}
	/*
	 * We now have sufficient allocated space, extend the initialized_size
	 * as well as the data_size if necessary and fill the new space with
	 * zeroes.
	 */
	err = ntfs_mft_bitmap_extend_initialized_nolock(vol);
	if (unlikely(err)) {
		up_write(&vol->mftbmp_lock);
		goto err_out;
	}
#ifdef DEBUG
	read_lock_irqsave(&mftbmp_ni->size_lock, flags);
	ntfs_debug("Status of mftbmp after initialized extension: "
			"allocated_size 0x%llx, data_size 0x%llx, "
			"initialized_size 0x%llx.",
			(long long)mftbmp_ni->allocated_size,
			(long long)i_size_read(vol->mftbmp_ino),
			(long long)mftbmp_ni->initialized_size);
	read_unlock_irqrestore(&mftbmp_ni->size_lock, flags);
#endif /* DEBUG */
	ntfs_debug("Found free record (#3), bit 0x%llx.", (long long)bit);
found_free_rec:
	/* @bit is the found free mft record, allocate it in the mft bitmap. */
	ntfs_debug("At found_free_rec.");
	err = ntfs_bitmap_set_bit(vol->mftbmp_ino, bit);
	if (unlikely(err)) {
		ntfs_error(vol->sb, "Failed to allocate bit in mft bitmap.");
		up_write(&vol->mftbmp_lock);
		goto err_out;
	}
	ntfs_debug("Set bit 0x%llx in mft bitmap.", (long long)bit);
have_alloc_rec:
	/*
	 * The mft bitmap is now uptodate.  Deal with mft data attribute now.
	 * Note, we keep hold of the mft bitmap lock for writing until all
	 * modifications to the mft data attribute are complete, too, as they
	 * will impact decisions for mft bitmap and mft record allocation done
	 * by a parallel allocation and if the lock is not maintained a
	 * parallel allocation could allocate the same mft record as this one.
	 */
	ll = (bit + 1) << vol->mft_record_size_bits;
	read_lock_irqsave(&mft_ni->size_lock, flags);
	old_data_initialized = mft_ni->initialized_size;
	read_unlock_irqrestore(&mft_ni->size_lock, flags);
	if (ll <= old_data_initialized) {
		ntfs_debug("Allocated mft record already initialized.");
		goto mft_rec_already_initialized;
	}
	ntfs_debug("Initializing allocated mft record.");
	/*
	 * The mft record is outside the initialized data.  Extend the mft data
	 * attribute until it covers the allocated record.  The loop is only
	 * actually traversed more than once when a freshly formatted volume is
	 * first written to so it optimizes away nicely in the common case.
	 */
	read_lock_irqsave(&mft_ni->size_lock, flags);
	ntfs_debug("Status of mft data before extension: "
			"allocated_size 0x%llx, data_size 0x%llx, "
			"initialized_size 0x%llx.",
			(long long)mft_ni->allocated_size,
			(long long)i_size_read(vol->mft_ino),
			(long long)mft_ni->initialized_size);
	while (ll > mft_ni->allocated_size) {
		read_unlock_irqrestore(&mft_ni->size_lock, flags);
		err = ntfs_mft_data_extend_allocation_nolock(vol);
		if (unlikely(err)) {
			ntfs_error(vol->sb, "Failed to extend mft data "
					"allocation.");
			goto undo_mftbmp_alloc_nolock;
		}
		read_lock_irqsave(&mft_ni->size_lock, flags);
		ntfs_debug("Status of mft data after allocation extension: "
				"allocated_size 0x%llx, data_size 0x%llx, "
				"initialized_size 0x%llx.",
				(long long)mft_ni->allocated_size,
				(long long)i_size_read(vol->mft_ino),
				(long long)mft_ni->initialized_size);
	}
	read_unlock_irqrestore(&mft_ni->size_lock, flags);
	/*
	 * Extend mft data initialized size (and data size of course) to reach
	 * the allocated mft record, formatting the mft records allong the way.
	 * Note: We only modify the ntfs_inode structure as that is all that is
	 * needed by ntfs_mft_record_format().  We will update the attribute
	 * record itself in one fell swoop later on.
	 */
	write_lock_irqsave(&mft_ni->size_lock, flags);
	old_data_initialized = mft_ni->initialized_size;
	old_data_size = vol->mft_ino->i_size;
	while (ll > mft_ni->initialized_size) {
		s64 new_initialized_size, mft_no;
		
		new_initialized_size = mft_ni->initialized_size +
				vol->mft_record_size;
		mft_no = mft_ni->initialized_size >> vol->mft_record_size_bits;
		if (new_initialized_size > i_size_read(vol->mft_ino))
			i_size_write(vol->mft_ino, new_initialized_size);
		write_unlock_irqrestore(&mft_ni->size_lock, flags);
		ntfs_debug("Initializing mft record 0x%llx.",
				(long long)mft_no);
		err = ntfs_mft_record_format(vol, mft_no);
		if (unlikely(err)) {
			ntfs_error(vol->sb, "Failed to format mft record.");
			goto undo_data_init;
		}
		write_lock_irqsave(&mft_ni->size_lock, flags);
		mft_ni->initialized_size = new_initialized_size;
	}
	write_unlock_irqrestore(&mft_ni->size_lock, flags);
	record_formatted = true;
	/* Update the mft data attribute record to reflect the new sizes. */
	m = map_mft_record(mft_ni);
	if (IS_ERR(m)) {
		ntfs_error(vol->sb, "Failed to map mft record.");
		err = PTR_ERR(m);
		goto undo_data_init;
	}
	ctx = ntfs_attr_get_search_ctx(mft_ni, m);
	if (unlikely(!ctx)) {
		ntfs_error(vol->sb, "Failed to get search context.");
		err = -ENOMEM;
		unmap_mft_record(mft_ni);
		goto undo_data_init;
	}
	err = ntfs_attr_lookup(mft_ni->type, mft_ni->name, mft_ni->name_len,
			CASE_SENSITIVE, 0, NULL, 0, ctx);
	if (unlikely(err)) {
		ntfs_error(vol->sb, "Failed to find first attribute extent of "
				"mft data attribute.");
		ntfs_attr_put_search_ctx(ctx);
		unmap_mft_record(mft_ni);
		goto undo_data_init;
	}
	a = ctx->attr;
	read_lock_irqsave(&mft_ni->size_lock, flags);
	a->data.non_resident.initialized_size =
			cpu_to_sle64(mft_ni->initialized_size);
	a->data.non_resident.data_size =
			cpu_to_sle64(i_size_read(vol->mft_ino));
	read_unlock_irqrestore(&mft_ni->size_lock, flags);
	/* Ensure the changes make it to disk. */
	flush_dcache_mft_record_page(ctx->ntfs_ino);
	mark_mft_record_dirty(ctx->ntfs_ino);
	ntfs_attr_put_search_ctx(ctx);
	unmap_mft_record(mft_ni);
	read_lock_irqsave(&mft_ni->size_lock, flags);
	ntfs_debug("Status of mft data after mft record initialization: "
			"allocated_size 0x%llx, data_size 0x%llx, "
			"initialized_size 0x%llx.",
			(long long)mft_ni->allocated_size,
			(long long)i_size_read(vol->mft_ino),
			(long long)mft_ni->initialized_size);
	BUG_ON(i_size_read(vol->mft_ino) > mft_ni->allocated_size);
	BUG_ON(mft_ni->initialized_size > i_size_read(vol->mft_ino));
	read_unlock_irqrestore(&mft_ni->size_lock, flags);
mft_rec_already_initialized:
	/*
	 * We can finally drop the mft bitmap lock as the mft data attribute
	 * has been fully updated.  The only disparity left is that the
	 * allocated mft record still needs to be marked as in use to match the
	 * set bit in the mft bitmap but this is actually not a problem since
	 * this mft record is not referenced from anywhere yet and the fact
	 * that it is allocated in the mft bitmap means that no-one will try to
	 * allocate it either.
	 */
	up_write(&vol->mftbmp_lock);
	/*
	 * We now have allocated and initialized the mft record.  Calculate the
	 * index of and the offset within the page cache page the record is in.
	 */
	index = bit << vol->mft_record_size_bits >> PAGE_SHIFT;
	ofs = (bit << vol->mft_record_size_bits) & ~PAGE_MASK;
	/* Read, map, and pin the page containing the mft record. */
	page = ntfs_map_page(vol->mft_ino->i_mapping, index);
	if (IS_ERR(page)) {
		ntfs_error(vol->sb, "Failed to map page containing allocated "
				"mft record 0x%llx.", (long long)bit);
		err = PTR_ERR(page);
		goto undo_mftbmp_alloc;
	}
	lock_page(page);
	BUG_ON(!PageUptodate(page));
	ClearPageUptodate(page);
	m = (MFT_RECORD*)((u8*)page_address(page) + ofs);
	/* If we just formatted the mft record no need to do it again. */
	if (!record_formatted) {
		/* Sanity check that the mft record is really not in use. */
		if (ntfs_is_file_record(m->magic) &&
				(m->flags & MFT_RECORD_IN_USE)) {
			ntfs_error(vol->sb, "Mft record 0x%llx was marked "
					"free in mft bitmap but is marked "
					"used itself.  Corrupt filesystem.  "
					"Unmount and run chkdsk.",
					(long long)bit);
			err = -EIO;
			SetPageUptodate(page);
			unlock_page(page);
			ntfs_unmap_page(page);
			NVolSetErrors(vol);
			goto undo_mftbmp_alloc;
		}
		/*
		 * We need to (re-)format the mft record, preserving the
		 * sequence number if it is not zero as well as the update
		 * sequence number if it is not zero or -1 (0xffff).  This
		 * means we do not need to care whether or not something went
		 * wrong with the previous mft record.
		 */
		seq_no = m->sequence_number;
		usn = *(le16*)((u8*)m + le16_to_cpu(m->usa_ofs));
		err = ntfs_mft_record_layout(vol, bit, m);
		if (unlikely(err)) {
			ntfs_error(vol->sb, "Failed to layout allocated mft "
					"record 0x%llx.", (long long)bit);
			SetPageUptodate(page);
			unlock_page(page);
			ntfs_unmap_page(page);
			goto undo_mftbmp_alloc;
		}
		if (seq_no)
			m->sequence_number = seq_no;
		if (usn && le16_to_cpu(usn) != 0xffff)
			*(le16*)((u8*)m + le16_to_cpu(m->usa_ofs)) = usn;
	}
	/* Set the mft record itself in use. */
	m->flags |= MFT_RECORD_IN_USE;
	if (S_ISDIR(mode))
		m->flags |= MFT_RECORD_IS_DIRECTORY;
	flush_dcache_page(page);
	SetPageUptodate(page);
	if (base_ni) {
		MFT_RECORD *m_tmp;

		/*
		 * Setup the base mft record in the extent mft record.  This
		 * completes initialization of the allocated extent mft record
		 * and we can simply use it with map_extent_mft_record().
		 */
		m->base_mft_record = MK_LE_MREF(base_ni->mft_no,
				base_ni->seq_no);
		/*
		 * Allocate an extent inode structure for the new mft record,
		 * attach it to the base inode @base_ni and map, pin, and lock
		 * its, i.e. the allocated, mft record.
		 */
		m_tmp = map_extent_mft_record(base_ni, bit, &ni);
		if (IS_ERR(m_tmp)) {
			ntfs_error(vol->sb, "Failed to map allocated extent "
					"mft record 0x%llx.", (long long)bit);
			err = PTR_ERR(m_tmp);
			/* Set the mft record itself not in use. */
			m->flags &= cpu_to_le16(
					~le16_to_cpu(MFT_RECORD_IN_USE));
			flush_dcache_page(page);
			/* Make sure the mft record is written out to disk. */
			mark_ntfs_record_dirty(page, ofs);
			unlock_page(page);
			ntfs_unmap_page(page);
			goto undo_mftbmp_alloc;
		}
		BUG_ON(m != m_tmp);
		/*
		 * Make sure the allocated mft record is written out to disk.
		 * No need to set the inode dirty because the caller is going
		 * to do that anyway after finishing with the new extent mft
		 * record (e.g. at a minimum a new attribute will be added to
		 * the mft record.
		 */
		mark_ntfs_record_dirty(page, ofs);
		unlock_page(page);
		/*
		 * Need to unmap the page since map_extent_mft_record() mapped
		 * it as well so we have it mapped twice at the moment.
		 */
		ntfs_unmap_page(page);
	} else {
		/*
		 * Allocate a new VFS inode and set it up.  NOTE: @vi->i_nlink
		 * is set to 1 but the mft record->link_count is 0.  The caller
		 * needs to bear this in mind.
		 */
		vi = new_inode(vol->sb);
		if (unlikely(!vi)) {
			err = -ENOMEM;
			/* Set the mft record itself not in use. */
			m->flags &= cpu_to_le16(
					~le16_to_cpu(MFT_RECORD_IN_USE));
			flush_dcache_page(page);
			/* Make sure the mft record is written out to disk. */
			mark_ntfs_record_dirty(page, ofs);
			unlock_page(page);
			ntfs_unmap_page(page);
			goto undo_mftbmp_alloc;
		}
		vi->i_ino = bit;

		/* The owner and group come from the ntfs volume. */
		vi->i_uid = vol->uid;
		vi->i_gid = vol->gid;

		/* Initialize the ntfs specific part of @vi. */
		ntfs_init_big_inode(vi);
		ni = NTFS_I(vi);
		/*
		 * Set the appropriate mode, attribute type, and name.  For
		 * directories, also setup the index values to the defaults.
		 */
		if (S_ISDIR(mode)) {
			vi->i_mode = S_IFDIR | S_IRWXUGO;
			vi->i_mode &= ~vol->dmask;

			NInoSetMstProtected(ni);
			ni->type = AT_INDEX_ALLOCATION;
			ni->name = I30;
			ni->name_len = 4;

			ni->itype.index.block_size = 4096;
			ni->itype.index.block_size_bits = ntfs_ffs(4096) - 1;
			ni->itype.index.collation_rule = COLLATION_FILE_NAME;
			if (vol->cluster_size <= ni->itype.index.block_size) {
				ni->itype.index.vcn_size = vol->cluster_size;
				ni->itype.index.vcn_size_bits =
						vol->cluster_size_bits;
			} else {
				ni->itype.index.vcn_size = vol->sector_size;
				ni->itype.index.vcn_size_bits =
						vol->sector_size_bits;
			}
		} else {
			vi->i_mode = S_IFREG | S_IRWXUGO;
			vi->i_mode &= ~vol->fmask;

			ni->type = AT_DATA;
			ni->name = NULL;
			ni->name_len = 0;
		}
		if (IS_RDONLY(vi))
			vi->i_mode &= ~S_IWUGO;

		/* Set the inode times to the current time. */
		vi->i_atime = vi->i_mtime = vi->i_ctime =
			current_time(vi);
		/*
		 * Set the file size to 0, the ntfs inode sizes are set to 0 by
		 * the call to ntfs_init_big_inode() below.
		 */
		vi->i_size = 0;
		vi->i_blocks = 0;

		/* Set the sequence number. */
		vi->i_generation = ni->seq_no = le16_to_cpu(m->sequence_number);
		/*
		 * Manually map, pin, and lock the mft record as we already
		 * have its page mapped and it is very easy to do.
		 */
		atomic_inc(&ni->count);
		mutex_lock(&ni->mrec_lock);
		ni->page = page;
		ni->page_ofs = ofs;
		/*
		 * Make sure the allocated mft record is written out to disk.
		 * NOTE: We do not set the ntfs inode dirty because this would
		 * fail in ntfs_write_inode() because the inode does not have a
		 * standard information attribute yet.  Also, there is no need
		 * to set the inode dirty because the caller is going to do
		 * that anyway after finishing with the new mft record (e.g. at
		 * a minimum some new attributes will be added to the mft
		 * record.
		 */
		mark_ntfs_record_dirty(page, ofs);
		unlock_page(page);

		/* Add the inode to the inode hash for the superblock. */
		insert_inode_hash(vi);

		/* Update the default mft allocation position. */
		vol->mft_data_pos = bit + 1;
	}
	/*
	 * Return the opened, allocated inode of the allocated mft record as
	 * well as the mapped, pinned, and locked mft record.
	 */
	ntfs_debug("Returning opened, allocated %sinode 0x%llx.",
			base_ni ? "extent " : "", (long long)bit);
	*mrec = m;
	return ni;
undo_data_init:
	write_lock_irqsave(&mft_ni->size_lock, flags);
	mft_ni->initialized_size = old_data_initialized;
	i_size_write(vol->mft_ino, old_data_size);
	write_unlock_irqrestore(&mft_ni->size_lock, flags);
	goto undo_mftbmp_alloc_nolock;
undo_mftbmp_alloc:
	down_write(&vol->mftbmp_lock);
undo_mftbmp_alloc_nolock:
	if (ntfs_bitmap_clear_bit(vol->mftbmp_ino, bit)) {
		ntfs_error(vol->sb, "Failed to clear bit in mft bitmap.%s", es);
		NVolSetErrors(vol);
	}
	up_write(&vol->mftbmp_lock);
err_out:
	return ERR_PTR(err);
max_err_out:
	ntfs_warning(vol->sb, "Cannot allocate mft record because the maximum "
			"number of inodes (2^32) has already been reached.");
	up_write(&vol->mftbmp_lock);
	return ERR_PTR(-ENOSPC);
}

/**
 * ntfs_extent_mft_record_free - free an extent mft record on an ntfs volume
 * @ni:		ntfs inode of the mapped extent mft record to free
 * @m:		mapped extent mft record of the ntfs inode @ni
 *
 * Free the mapped extent mft record @m of the extent ntfs inode @ni.
 *
 * Note that this function unmaps the mft record and closes and destroys @ni
 * internally and hence you cannot use either @ni nor @m any more after this
 * function returns success.
 *
 * On success return 0 and on error return -errno.  @ni and @m are still valid
 * in this case and have not been freed.
 *
 * For some errors an error message is displayed and the success code 0 is
 * returned and the volume is then left dirty on umount.  This makes sense in
 * case we could not rollback the changes that were already done since the
 * caller no longer wants to reference this mft record so it does not matter to
 * the caller if something is wrong with it as long as it is properly detached
 * from the base inode.
 */
int ntfs_extent_mft_record_free(ntfs_inode *ni, MFT_RECORD *m)
{
	unsigned long mft_no = ni->mft_no;
	ntfs_volume *vol = ni->vol;
	ntfs_inode *base_ni;
	ntfs_inode **extent_nis;
	int i, err;
	le16 old_seq_no;
	u16 seq_no;
	
	BUG_ON(NInoAttr(ni));
	BUG_ON(ni->nr_extents != -1);

	mutex_lock(&ni->extent_lock);
	base_ni = ni->ext.base_ntfs_ino;
	mutex_unlock(&ni->extent_lock);

	BUG_ON(base_ni->nr_extents <= 0);

	ntfs_debug("Entering for extent inode 0x%lx, base inode 0x%lx.\n",
			mft_no, base_ni->mft_no);

	mutex_lock(&base_ni->extent_lock);

	/* Make sure we are holding the only reference to the extent inode. */
	if (atomic_read(&ni->count) > 2) {
		ntfs_error(vol->sb, "Tried to free busy extent inode 0x%lx, "
				"not freeing.", base_ni->mft_no);
		mutex_unlock(&base_ni->extent_lock);
		return -EBUSY;
	}

	/* Dissociate the ntfs inode from the base inode. */
	extent_nis = base_ni->ext.extent_ntfs_inos;
	err = -ENOENT;
	for (i = 0; i < base_ni->nr_extents; i++) {
		if (ni != extent_nis[i])
			continue;
		extent_nis += i;
		base_ni->nr_extents--;
		memmove(extent_nis, extent_nis + 1, (base_ni->nr_extents - i) *
				sizeof(ntfs_inode*));
		err = 0;
		break;
	}

	mutex_unlock(&base_ni->extent_lock);

	if (unlikely(err)) {
		ntfs_error(vol->sb, "Extent inode 0x%lx is not attached to "
				"its base inode 0x%lx.", mft_no,
				base_ni->mft_no);
		BUG();
	}

	/*
	 * The extent inode is no longer attached to the base inode so no one
	 * can get a reference to it any more.
	 */

	/* Mark the mft record as not in use. */
	m->flags &= ~MFT_RECORD_IN_USE;

	/* Increment the sequence number, skipping zero, if it is not zero. */
	old_seq_no = m->sequence_number;
	seq_no = le16_to_cpu(old_seq_no);
	if (seq_no == 0xffff)
		seq_no = 1;
	else if (seq_no)
		seq_no++;
	m->sequence_number = cpu_to_le16(seq_no);

	/*
	 * Set the ntfs inode dirty and write it out.  We do not need to worry
	 * about the base inode here since whatever caused the extent mft
	 * record to be freed is guaranteed to do it already.
	 */
	NInoSetDirty(ni);
	err = write_mft_record(ni, m, 0);
	if (unlikely(err)) {
		ntfs_error(vol->sb, "Failed to write mft record 0x%lx, not "
				"freeing.", mft_no);
		goto rollback;
	}
rollback_error:
	/* Unmap and throw away the now freed extent inode. */
	unmap_extent_mft_record(ni);
	ntfs_clear_extent_inode(ni);

	/* Clear the bit in the $MFT/$BITMAP corresponding to this record. */
	down_write(&vol->mftbmp_lock);
	err = ntfs_bitmap_clear_bit(vol->mftbmp_ino, mft_no);
	up_write(&vol->mftbmp_lock);
	if (unlikely(err)) {
		/*
		 * The extent inode is gone but we failed to deallocate it in
		 * the mft bitmap.  Just emit a warning and leave the volume
		 * dirty on umount.
		 */
		ntfs_error(vol->sb, "Failed to clear bit in mft bitmap.%s", es);
		NVolSetErrors(vol);
	}
	return 0;
rollback:
	/* Rollback what we did... */
	mutex_lock(&base_ni->extent_lock);
	extent_nis = base_ni->ext.extent_ntfs_inos;
	if (!(base_ni->nr_extents & 3)) {
		int new_size = (base_ni->nr_extents + 4) * sizeof(ntfs_inode*);

		extent_nis = kmalloc(new_size, GFP_NOFS);
		if (unlikely(!extent_nis)) {
			ntfs_error(vol->sb, "Failed to allocate internal "
					"buffer during rollback.%s", es);
			mutex_unlock(&base_ni->extent_lock);
			NVolSetErrors(vol);
			goto rollback_error;
		}
		if (base_ni->nr_extents) {
			BUG_ON(!base_ni->ext.extent_ntfs_inos);
			memcpy(extent_nis, base_ni->ext.extent_ntfs_inos,
					new_size - 4 * sizeof(ntfs_inode*));
			kfree(base_ni->ext.extent_ntfs_inos);
		}
		base_ni->ext.extent_ntfs_inos = extent_nis;
	}
	m->flags |= MFT_RECORD_IN_USE;
	m->sequence_number = old_seq_no;
	extent_nis[base_ni->nr_extents++] = ni;
	mutex_unlock(&base_ni->extent_lock);
	mark_mft_record_dirty(ni);
	return err;
}
#endif /* NTFS_RW */<|MERGE_RESOLUTION|>--- conflicted
+++ resolved
@@ -1964,11 +1964,7 @@
 	if (ctx) {
 		a = ctx->attr;
 		if (mp_rebuilt && !IS_ERR(ctx->mrec)) {
-<<<<<<< HEAD
-			if (ntfs_mapping_pairs_build(vol, (u8*)a + le16_to_cpu(
-=======
 			if (ntfs_mapping_pairs_build(vol, (u8 *)a + le16_to_cpu(
->>>>>>> da4e8764
 				a->data.non_resident.mapping_pairs_offset),
 				old_alen - le16_to_cpu(
 					a->data.non_resident.mapping_pairs_offset),
@@ -1984,23 +1980,12 @@
 			}
 			flush_dcache_mft_record_page(ctx->ntfs_ino);
 			mark_mft_record_dirty(ctx->ntfs_ino);
-<<<<<<< HEAD
-		}
-		else if (IS_ERR(ctx->mrec)) {
-			ntfs_error(vol->sb, "Failed to restore attribute search "
-				"context.%s", es);
-			NVolSetErrors(vol);
-		}
-		if (ctx)
-			ntfs_attr_put_search_ctx(ctx);
-=======
 		} else if (IS_ERR(ctx->mrec)) {
 			ntfs_error(vol->sb, "Failed to restore attribute search "
 				"context.%s", es);
 			NVolSetErrors(vol);
 		}
 		ntfs_attr_put_search_ctx(ctx);
->>>>>>> da4e8764
 	}
 	if (!IS_ERR(mrec))
 		unmap_mft_record(mft_ni);
