/*
 *  linux/fs/ext3/inode.c
 *
 * Copyright (C) 1992, 1993, 1994, 1995
 * Remy Card (card@masi.ibp.fr)
 * Laboratoire MASI - Institut Blaise Pascal
 * Universite Pierre et Marie Curie (Paris VI)
 *
 *  from
 *
 *  linux/fs/minix/inode.c
 *
 *  Copyright (C) 1991, 1992  Linus Torvalds
 *
 *  Goal-directed block allocation by Stephen Tweedie
 *	(sct@redhat.com), 1993, 1998
 *  Big-endian to little-endian byte-swapping/bitmaps by
 *        David S. Miller (davem@caip.rutgers.edu), 1995
 *  64-bit file support on 64-bit platforms by Jakub Jelinek
 *	(jj@sunsite.ms.mff.cuni.cz)
 *
 *  Assorted race fixes, rewrite of ext3_get_block() by Al Viro, 2000
 */

#include <linux/module.h>
#include <linux/fs.h>
#include <linux/time.h>
#include <linux/ext3_jbd.h>
#include <linux/jbd.h>
#include <linux/highuid.h>
#include <linux/pagemap.h>
#include <linux/quotaops.h>
#include <linux/string.h>
#include <linux/buffer_head.h>
#include <linux/writeback.h>
#include <linux/mpage.h>
#include <linux/uio.h>
#include <linux/bio.h>
#include <linux/fiemap.h>
#include <linux/namei.h>
#include "xattr.h"
#include "acl.h"
#include "nfs4acl.h"

static int ext3_writepage_trans_blocks(struct inode *inode);

/*
 * Test whether an inode is a fast symlink.
 */
static int ext3_inode_is_fast_symlink(struct inode *inode)
{
	int ea_blocks = EXT3_I(inode)->i_file_acl ?
		(inode->i_sb->s_blocksize >> 9) : 0;

	return (S_ISLNK(inode->i_mode) && inode->i_blocks - ea_blocks == 0);
}

/*
 * The ext3 forget function must perform a revoke if we are freeing data
 * which has been journaled.  Metadata (eg. indirect blocks) must be
 * revoked in all cases.
 *
 * "bh" may be NULL: a metadata block may have been freed from memory
 * but there may still be a record of it in the journal, and that record
 * still needs to be revoked.
 */
int ext3_forget(handle_t *handle, int is_metadata, struct inode *inode,
			struct buffer_head *bh, ext3_fsblk_t blocknr)
{
	int err;

	might_sleep();

	BUFFER_TRACE(bh, "enter");

	jbd_debug(4, "forgetting bh %p: is_metadata = %d, mode %o, "
		  "data mode %lx\n",
		  bh, is_metadata, inode->i_mode,
		  test_opt(inode->i_sb, DATA_FLAGS));

	/* Never use the revoke function if we are doing full data
	 * journaling: there is no need to, and a V1 superblock won't
	 * support it.  Otherwise, only skip the revoke on un-journaled
	 * data blocks. */

	if (test_opt(inode->i_sb, DATA_FLAGS) == EXT3_MOUNT_JOURNAL_DATA ||
	    (!is_metadata && !ext3_should_journal_data(inode))) {
		if (bh) {
			BUFFER_TRACE(bh, "call journal_forget");
			return ext3_journal_forget(handle, bh);
		}
		return 0;
	}

	/*
	 * data!=journal && (is_metadata || should_journal_data(inode))
	 */
	BUFFER_TRACE(bh, "call ext3_journal_revoke");
	err = ext3_journal_revoke(handle, blocknr, bh);
	if (err)
		ext3_abort(inode->i_sb, __func__,
			   "error %d when attempting revoke", err);
	BUFFER_TRACE(bh, "exit");
	return err;
}

/*
 * Work out how many blocks we need to proceed with the next chunk of a
 * truncate transaction.
 */
static unsigned long blocks_for_truncate(struct inode *inode)
{
	unsigned long needed;

	needed = inode->i_blocks >> (inode->i_sb->s_blocksize_bits - 9);

	/* Give ourselves just enough room to cope with inodes in which
	 * i_blocks is corrupt: we've seen disk corruptions in the past
	 * which resulted in random data in an inode which looked enough
	 * like a regular file for ext3 to try to delete it.  Things
	 * will go a bit crazy if that happens, but at least we should
	 * try not to panic the whole kernel. */
	if (needed < 2)
		needed = 2;

	/* But we need to bound the transaction so we don't overflow the
	 * journal. */
	if (needed > EXT3_MAX_TRANS_DATA)
		needed = EXT3_MAX_TRANS_DATA;

	return EXT3_DATA_TRANS_BLOCKS(inode->i_sb) + needed;
}

/*
 * Truncate transactions can be complex and absolutely huge.  So we need to
 * be able to restart the transaction at a conventient checkpoint to make
 * sure we don't overflow the journal.
 *
 * start_transaction gets us a new handle for a truncate transaction,
 * and extend_transaction tries to extend the existing one a bit.  If
 * extend fails, we need to propagate the failure up and restart the
 * transaction in the top-level truncate loop. --sct
 */
static handle_t *start_transaction(struct inode *inode)
{
	handle_t *result;

	result = ext3_journal_start(inode, blocks_for_truncate(inode));
	if (!IS_ERR(result))
		return result;

	ext3_std_error(inode->i_sb, PTR_ERR(result));
	return result;
}

/*
 * Try to extend this transaction for the purposes of truncation.
 *
 * Returns 0 if we managed to create more room.  If we can't create more
 * room, and the transaction must be restarted we return 1.
 */
static int try_to_extend_transaction(handle_t *handle, struct inode *inode)
{
	if (handle->h_buffer_credits > EXT3_RESERVE_TRANS_BLOCKS)
		return 0;
	if (!ext3_journal_extend(handle, blocks_for_truncate(inode)))
		return 0;
	return 1;
}

/*
 * Restart the transaction associated with *handle.  This does a commit,
 * so before we call here everything must be consistently dirtied against
 * this transaction.
 */
static int ext3_journal_test_restart(handle_t *handle, struct inode *inode)
{
	jbd_debug(2, "restarting handle %p\n", handle);
	return ext3_journal_restart(handle, blocks_for_truncate(inode));
}

/*
 * Called at the last iput() if i_nlink is zero.
 */
void ext3_delete_inode (struct inode * inode)
{
	handle_t *handle;

	truncate_inode_pages(&inode->i_data, 0);

	if (is_bad_inode(inode))
		goto no_delete;

	handle = start_transaction(inode);
	if (IS_ERR(handle)) {
		/*
		 * If we're going to skip the normal cleanup, we still need to
		 * make sure that the in-core orphan linked list is properly
		 * cleaned up.
		 */
		ext3_orphan_del(NULL, inode);
		goto no_delete;
	}

	if (IS_SYNC(inode))
		handle->h_sync = 1;
	inode->i_size = 0;
	if (inode->i_blocks)
		ext3_truncate(inode);
	/*
	 * Kill off the orphan record which ext3_truncate created.
	 * AKPM: I think this can be inside the above `if'.
	 * Note that ext3_orphan_del() has to be able to cope with the
	 * deletion of a non-existent orphan - this is because we don't
	 * know if ext3_truncate() actually created an orphan record.
	 * (Well, we could do this if we need to, but heck - it works)
	 */
	ext3_orphan_del(handle, inode);
	EXT3_I(inode)->i_dtime	= get_seconds();

	/*
	 * One subtle ordering requirement: if anything has gone wrong
	 * (transaction abort, IO errors, whatever), then we can still
	 * do these next steps (the fs will already have been marked as
	 * having errors), but we can't free the inode if the mark_dirty
	 * fails.
	 */
	if (ext3_mark_inode_dirty(handle, inode))
		/* If that failed, just do the required in-core inode clear. */
		clear_inode(inode);
	else
		ext3_free_inode(handle, inode);
	ext3_journal_stop(handle);
	return;
no_delete:
	clear_inode(inode);	/* We must guarantee clearing of inode... */
}

typedef struct {
	__le32	*p;
	__le32	key;
	struct buffer_head *bh;
} Indirect;

static inline void add_chain(Indirect *p, struct buffer_head *bh, __le32 *v)
{
	p->key = *(p->p = v);
	p->bh = bh;
}

static int verify_chain(Indirect *from, Indirect *to)
{
	while (from <= to && from->key == *from->p)
		from++;
	return (from > to);
}

/**
 *	ext3_block_to_path - parse the block number into array of offsets
 *	@inode: inode in question (we are only interested in its superblock)
 *	@i_block: block number to be parsed
 *	@offsets: array to store the offsets in
 *      @boundary: set this non-zero if the referred-to block is likely to be
 *             followed (on disk) by an indirect block.
 *
 *	To store the locations of file's data ext3 uses a data structure common
 *	for UNIX filesystems - tree of pointers anchored in the inode, with
 *	data blocks at leaves and indirect blocks in intermediate nodes.
 *	This function translates the block number into path in that tree -
 *	return value is the path length and @offsets[n] is the offset of
 *	pointer to (n+1)th node in the nth one. If @block is out of range
 *	(negative or too large) warning is printed and zero returned.
 *
 *	Note: function doesn't find node addresses, so no IO is needed. All
 *	we need to know is the capacity of indirect blocks (taken from the
 *	inode->i_sb).
 */

/*
 * Portability note: the last comparison (check that we fit into triple
 * indirect block) is spelled differently, because otherwise on an
 * architecture with 32-bit longs and 8Kb pages we might get into trouble
 * if our filesystem had 8Kb blocks. We might use long long, but that would
 * kill us on x86. Oh, well, at least the sign propagation does not matter -
 * i_block would have to be negative in the very beginning, so we would not
 * get there at all.
 */

static int ext3_block_to_path(struct inode *inode,
			long i_block, int offsets[4], int *boundary)
{
	int ptrs = EXT3_ADDR_PER_BLOCK(inode->i_sb);
	int ptrs_bits = EXT3_ADDR_PER_BLOCK_BITS(inode->i_sb);
	const long direct_blocks = EXT3_NDIR_BLOCKS,
		indirect_blocks = ptrs,
		double_blocks = (1 << (ptrs_bits * 2));
	int n = 0;
	int final = 0;

	if (i_block < 0) {
		ext3_warning (inode->i_sb, "ext3_block_to_path", "block < 0");
	} else if (i_block < direct_blocks) {
		offsets[n++] = i_block;
		final = direct_blocks;
	} else if ( (i_block -= direct_blocks) < indirect_blocks) {
		offsets[n++] = EXT3_IND_BLOCK;
		offsets[n++] = i_block;
		final = ptrs;
	} else if ((i_block -= indirect_blocks) < double_blocks) {
		offsets[n++] = EXT3_DIND_BLOCK;
		offsets[n++] = i_block >> ptrs_bits;
		offsets[n++] = i_block & (ptrs - 1);
		final = ptrs;
	} else if (((i_block -= double_blocks) >> (ptrs_bits * 2)) < ptrs) {
		offsets[n++] = EXT3_TIND_BLOCK;
		offsets[n++] = i_block >> (ptrs_bits * 2);
		offsets[n++] = (i_block >> ptrs_bits) & (ptrs - 1);
		offsets[n++] = i_block & (ptrs - 1);
		final = ptrs;
	} else {
		ext3_warning(inode->i_sb, "ext3_block_to_path", "block > big");
	}
	if (boundary)
		*boundary = final - 1 - (i_block & (ptrs - 1));
	return n;
}

/**
 *	ext3_get_branch - read the chain of indirect blocks leading to data
 *	@inode: inode in question
 *	@depth: depth of the chain (1 - direct pointer, etc.)
 *	@offsets: offsets of pointers in inode/indirect blocks
 *	@chain: place to store the result
 *	@err: here we store the error value
 *
 *	Function fills the array of triples <key, p, bh> and returns %NULL
 *	if everything went OK or the pointer to the last filled triple
 *	(incomplete one) otherwise. Upon the return chain[i].key contains
 *	the number of (i+1)-th block in the chain (as it is stored in memory,
 *	i.e. little-endian 32-bit), chain[i].p contains the address of that
 *	number (it points into struct inode for i==0 and into the bh->b_data
 *	for i>0) and chain[i].bh points to the buffer_head of i-th indirect
 *	block for i>0 and NULL for i==0. In other words, it holds the block
 *	numbers of the chain, addresses they were taken from (and where we can
 *	verify that chain did not change) and buffer_heads hosting these
 *	numbers.
 *
 *	Function stops when it stumbles upon zero pointer (absent block)
 *		(pointer to last triple returned, *@err == 0)
 *	or when it gets an IO error reading an indirect block
 *		(ditto, *@err == -EIO)
 *	or when it notices that chain had been changed while it was reading
 *		(ditto, *@err == -EAGAIN)
 *	or when it reads all @depth-1 indirect blocks successfully and finds
 *	the whole chain, all way to the data (returns %NULL, *err == 0).
 */
static Indirect *ext3_get_branch(struct inode *inode, int depth, int *offsets,
				 Indirect chain[4], int *err)
{
	struct super_block *sb = inode->i_sb;
	Indirect *p = chain;
	struct buffer_head *bh;

	*err = 0;
	/* i_data is not going away, no lock needed */
	add_chain (chain, NULL, EXT3_I(inode)->i_data + *offsets);
	if (!p->key)
		goto no_block;
	while (--depth) {
		bh = sb_bread(sb, le32_to_cpu(p->key));
		if (!bh)
			goto failure;
		/* Reader: pointers */
		if (!verify_chain(chain, p))
			goto changed;
		add_chain(++p, bh, (__le32*)bh->b_data + *++offsets);
		/* Reader: end */
		if (!p->key)
			goto no_block;
	}
	return NULL;

changed:
	brelse(bh);
	*err = -EAGAIN;
	goto no_block;
failure:
	*err = -EIO;
no_block:
	return p;
}

/**
 *	ext3_find_near - find a place for allocation with sufficient locality
 *	@inode: owner
 *	@ind: descriptor of indirect block.
 *
 *	This function returns the preferred place for block allocation.
 *	It is used when heuristic for sequential allocation fails.
 *	Rules are:
 *	  + if there is a block to the left of our position - allocate near it.
 *	  + if pointer will live in indirect block - allocate near that block.
 *	  + if pointer will live in inode - allocate in the same
 *	    cylinder group.
 *
 * In the latter case we colour the starting block by the callers PID to
 * prevent it from clashing with concurrent allocations for a different inode
 * in the same block group.   The PID is used here so that functionally related
 * files will be close-by on-disk.
 *
 *	Caller must make sure that @ind is valid and will stay that way.
 */
static ext3_fsblk_t ext3_find_near(struct inode *inode, Indirect *ind)
{
	struct ext3_inode_info *ei = EXT3_I(inode);
	__le32 *start = ind->bh ? (__le32*) ind->bh->b_data : ei->i_data;
	__le32 *p;
	ext3_fsblk_t bg_start;
	ext3_grpblk_t colour;

	/* Try to find previous block */
	for (p = ind->p - 1; p >= start; p--) {
		if (*p)
			return le32_to_cpu(*p);
	}

	/* No such thing, so let's try location of indirect block */
	if (ind->bh)
		return ind->bh->b_blocknr;

	/*
	 * It is going to be referred to from the inode itself? OK, just put it
	 * into the same cylinder group then.
	 */
	bg_start = ext3_group_first_block_no(inode->i_sb, ei->i_block_group);
	colour = (current->pid % 16) *
			(EXT3_BLOCKS_PER_GROUP(inode->i_sb) / 16);
	return bg_start + colour;
}

/**
 *	ext3_find_goal - find a preferred place for allocation.
 *	@inode: owner
 *	@block:  block we want
 *	@partial: pointer to the last triple within a chain
 *
 *	Normally this function find the preferred place for block allocation,
 *	returns it.
 */

static ext3_fsblk_t ext3_find_goal(struct inode *inode, long block,
				   Indirect *partial)
{
	struct ext3_block_alloc_info *block_i;

	block_i =  EXT3_I(inode)->i_block_alloc_info;

	/*
	 * try the heuristic for sequential allocation,
	 * failing that at least try to get decent locality.
	 */
	if (block_i && (block == block_i->last_alloc_logical_block + 1)
		&& (block_i->last_alloc_physical_block != 0)) {
		return block_i->last_alloc_physical_block + 1;
	}

	return ext3_find_near(inode, partial);
}

/**
 *	ext3_blks_to_allocate: Look up the block map and count the number
 *	of direct blocks need to be allocated for the given branch.
 *
 *	@branch: chain of indirect blocks
 *	@k: number of blocks need for indirect blocks
 *	@blks: number of data blocks to be mapped.
 *	@blocks_to_boundary:  the offset in the indirect block
 *
 *	return the total number of blocks to be allocate, including the
 *	direct and indirect blocks.
 */
static int ext3_blks_to_allocate(Indirect *branch, int k, unsigned long blks,
		int blocks_to_boundary)
{
	unsigned long count = 0;

	/*
	 * Simple case, [t,d]Indirect block(s) has not allocated yet
	 * then it's clear blocks on that path have not allocated
	 */
	if (k > 0) {
		/* right now we don't handle cross boundary allocation */
		if (blks < blocks_to_boundary + 1)
			count += blks;
		else
			count += blocks_to_boundary + 1;
		return count;
	}

	count++;
	while (count < blks && count <= blocks_to_boundary &&
		le32_to_cpu(*(branch[0].p + count)) == 0) {
		count++;
	}
	return count;
}

/**
 *	ext3_alloc_blocks: multiple allocate blocks needed for a branch
 *	@indirect_blks: the number of blocks need to allocate for indirect
 *			blocks
 *
 *	@new_blocks: on return it will store the new block numbers for
 *	the indirect blocks(if needed) and the first direct block,
 *	@blks:	on return it will store the total number of allocated
 *		direct blocks
 */
static int ext3_alloc_blocks(handle_t *handle, struct inode *inode,
			ext3_fsblk_t goal, int indirect_blks, int blks,
			ext3_fsblk_t new_blocks[4], int *err)
{
	int target, i;
	unsigned long count = 0;
	int index = 0;
	ext3_fsblk_t current_block = 0;
	int ret = 0;

	/*
	 * Here we try to allocate the requested multiple blocks at once,
	 * on a best-effort basis.
	 * To build a branch, we should allocate blocks for
	 * the indirect blocks(if not allocated yet), and at least
	 * the first direct block of this branch.  That's the
	 * minimum number of blocks need to allocate(required)
	 */
	target = blks + indirect_blks;

	while (1) {
		count = target;
		/* allocating blocks for indirect blocks and direct blocks */
		current_block = ext3_new_blocks(handle,inode,goal,&count,err);
		if (*err)
			goto failed_out;

		target -= count;
		/* allocate blocks for indirect blocks */
		while (index < indirect_blks && count) {
			new_blocks[index++] = current_block++;
			count--;
		}

		if (count > 0)
			break;
	}

	/* save the new block number for the first direct block */
	new_blocks[index] = current_block;

	/* total number of blocks allocated for direct blocks */
	ret = count;
	*err = 0;
	return ret;
failed_out:
	for (i = 0; i <index; i++)
		ext3_free_blocks(handle, inode, new_blocks[i], 1);
	return ret;
}

/**
 *	ext3_alloc_branch - allocate and set up a chain of blocks.
 *	@inode: owner
 *	@indirect_blks: number of allocated indirect blocks
 *	@blks: number of allocated direct blocks
 *	@offsets: offsets (in the blocks) to store the pointers to next.
 *	@branch: place to store the chain in.
 *
 *	This function allocates blocks, zeroes out all but the last one,
 *	links them into chain and (if we are synchronous) writes them to disk.
 *	In other words, it prepares a branch that can be spliced onto the
 *	inode. It stores the information about that chain in the branch[], in
 *	the same format as ext3_get_branch() would do. We are calling it after
 *	we had read the existing part of chain and partial points to the last
 *	triple of that (one with zero ->key). Upon the exit we have the same
 *	picture as after the successful ext3_get_block(), except that in one
 *	place chain is disconnected - *branch->p is still zero (we did not
 *	set the last link), but branch->key contains the number that should
 *	be placed into *branch->p to fill that gap.
 *
 *	If allocation fails we free all blocks we've allocated (and forget
 *	their buffer_heads) and return the error value the from failed
 *	ext3_alloc_block() (normally -ENOSPC). Otherwise we set the chain
 *	as described above and return 0.
 */
static int ext3_alloc_branch(handle_t *handle, struct inode *inode,
			int indirect_blks, int *blks, ext3_fsblk_t goal,
			int *offsets, Indirect *branch)
{
	int blocksize = inode->i_sb->s_blocksize;
	int i, n = 0;
	int err = 0;
	struct buffer_head *bh;
	int num;
	ext3_fsblk_t new_blocks[4];
	ext3_fsblk_t current_block;

	num = ext3_alloc_blocks(handle, inode, goal, indirect_blks,
				*blks, new_blocks, &err);
	if (err)
		return err;

	branch[0].key = cpu_to_le32(new_blocks[0]);
	/*
	 * metadata blocks and data blocks are allocated.
	 */
	for (n = 1; n <= indirect_blks;  n++) {
		/*
		 * Get buffer_head for parent block, zero it out
		 * and set the pointer to new one, then send
		 * parent to disk.
		 */
		bh = sb_getblk(inode->i_sb, new_blocks[n-1]);
		branch[n].bh = bh;
		lock_buffer(bh);
		BUFFER_TRACE(bh, "call get_create_access");
		err = ext3_journal_get_create_access(handle, bh);
		if (err) {
			unlock_buffer(bh);
			brelse(bh);
			goto failed;
		}

		memset(bh->b_data, 0, blocksize);
		branch[n].p = (__le32 *) bh->b_data + offsets[n];
		branch[n].key = cpu_to_le32(new_blocks[n]);
		*branch[n].p = branch[n].key;
		if ( n == indirect_blks) {
			current_block = new_blocks[n];
			/*
			 * End of chain, update the last new metablock of
			 * the chain to point to the new allocated
			 * data blocks numbers
			 */
			for (i=1; i < num; i++)
				*(branch[n].p + i) = cpu_to_le32(++current_block);
		}
		BUFFER_TRACE(bh, "marking uptodate");
		set_buffer_uptodate(bh);
		unlock_buffer(bh);

		BUFFER_TRACE(bh, "call ext3_journal_dirty_metadata");
		err = ext3_journal_dirty_metadata(handle, bh);
		if (err)
			goto failed;
	}
	*blks = num;
	return err;
failed:
	/* Allocation failed, free what we already allocated */
	for (i = 1; i <= n ; i++) {
		BUFFER_TRACE(branch[i].bh, "call journal_forget");
		ext3_journal_forget(handle, branch[i].bh);
	}
	for (i = 0; i <indirect_blks; i++)
		ext3_free_blocks(handle, inode, new_blocks[i], 1);

	ext3_free_blocks(handle, inode, new_blocks[i], num);

	return err;
}

/**
 * ext3_splice_branch - splice the allocated branch onto inode.
 * @inode: owner
 * @block: (logical) number of block we are adding
 * @chain: chain of indirect blocks (with a missing link - see
 *	ext3_alloc_branch)
 * @where: location of missing link
 * @num:   number of indirect blocks we are adding
 * @blks:  number of direct blocks we are adding
 *
 * This function fills the missing link and does all housekeeping needed in
 * inode (->i_blocks, etc.). In case of success we end up with the full
 * chain to new block and return 0.
 */
static int ext3_splice_branch(handle_t *handle, struct inode *inode,
			long block, Indirect *where, int num, int blks)
{
	int i;
	int err = 0;
	struct ext3_block_alloc_info *block_i;
	ext3_fsblk_t current_block;

	block_i = EXT3_I(inode)->i_block_alloc_info;
	/*
	 * If we're splicing into a [td]indirect block (as opposed to the
	 * inode) then we need to get write access to the [td]indirect block
	 * before the splice.
	 */
	if (where->bh) {
		BUFFER_TRACE(where->bh, "get_write_access");
		err = ext3_journal_get_write_access(handle, where->bh);
		if (err)
			goto err_out;
	}
	/* That's it */

	*where->p = where->key;

	/*
	 * Update the host buffer_head or inode to point to more just allocated
	 * direct blocks blocks
	 */
	if (num == 0 && blks > 1) {
		current_block = le32_to_cpu(where->key) + 1;
		for (i = 1; i < blks; i++)
			*(where->p + i ) = cpu_to_le32(current_block++);
	}

	/*
	 * update the most recently allocated logical & physical block
	 * in i_block_alloc_info, to assist find the proper goal block for next
	 * allocation
	 */
	if (block_i) {
		block_i->last_alloc_logical_block = block + blks - 1;
		block_i->last_alloc_physical_block =
				le32_to_cpu(where[num].key) + blks - 1;
	}

	/* We are done with atomic stuff, now do the rest of housekeeping */

	inode->i_ctime = CURRENT_TIME_SEC;
	ext3_mark_inode_dirty(handle, inode);

	/* had we spliced it onto indirect block? */
	if (where->bh) {
		/*
		 * If we spliced it onto an indirect block, we haven't
		 * altered the inode.  Note however that if it is being spliced
		 * onto an indirect block at the very end of the file (the
		 * file is growing) then we *will* alter the inode to reflect
		 * the new i_size.  But that is not done here - it is done in
		 * generic_commit_write->__mark_inode_dirty->ext3_dirty_inode.
		 */
		jbd_debug(5, "splicing indirect only\n");
		BUFFER_TRACE(where->bh, "call ext3_journal_dirty_metadata");
		err = ext3_journal_dirty_metadata(handle, where->bh);
		if (err)
			goto err_out;
	} else {
		/*
		 * OK, we spliced it into the inode itself on a direct block.
		 * Inode was dirtied above.
		 */
		jbd_debug(5, "splicing direct\n");
	}
	return err;

err_out:
	for (i = 1; i <= num; i++) {
		BUFFER_TRACE(where[i].bh, "call journal_forget");
		ext3_journal_forget(handle, where[i].bh);
		ext3_free_blocks(handle,inode,le32_to_cpu(where[i-1].key),1);
	}
	ext3_free_blocks(handle, inode, le32_to_cpu(where[num].key), blks);

	return err;
}

/*
 * Allocation strategy is simple: if we have to allocate something, we will
 * have to go the whole way to leaf. So let's do it before attaching anything
 * to tree, set linkage between the newborn blocks, write them if sync is
 * required, recheck the path, free and repeat if check fails, otherwise
 * set the last missing link (that will protect us from any truncate-generated
 * removals - all blocks on the path are immune now) and possibly force the
 * write on the parent block.
 * That has a nice additional property: no special recovery from the failed
 * allocations is needed - we simply release blocks and do not touch anything
 * reachable from inode.
 *
 * `handle' can be NULL if create == 0.
 *
 * The BKL may not be held on entry here.  Be sure to take it early.
 * return > 0, # of blocks mapped or allocated.
 * return = 0, if plain lookup failed.
 * return < 0, error case.
 */
int ext3_get_blocks_handle(handle_t *handle, struct inode *inode,
		sector_t iblock, unsigned long maxblocks,
		struct buffer_head *bh_result,
		int create, int extend_disksize)
{
	int err = -EIO;
	int offsets[4];
	Indirect chain[4];
	Indirect *partial;
	ext3_fsblk_t goal;
	int indirect_blks;
	int blocks_to_boundary = 0;
	int depth;
	struct ext3_inode_info *ei = EXT3_I(inode);
	int count = 0;
	ext3_fsblk_t first_block = 0;


	J_ASSERT(handle != NULL || create == 0);
	depth = ext3_block_to_path(inode,iblock,offsets,&blocks_to_boundary);

	if (depth == 0)
		goto out;

	partial = ext3_get_branch(inode, depth, offsets, chain, &err);

	/* Simplest case - block found, no allocation needed */
	if (!partial) {
		first_block = le32_to_cpu(chain[depth - 1].key);
		clear_buffer_new(bh_result);
		count++;
		/*map more blocks*/
		while (count < maxblocks && count <= blocks_to_boundary) {
			ext3_fsblk_t blk;

			if (!verify_chain(chain, chain + depth - 1)) {
				/*
				 * Indirect block might be removed by
				 * truncate while we were reading it.
				 * Handling of that case: forget what we've
				 * got now. Flag the err as EAGAIN, so it
				 * will reread.
				 */
				err = -EAGAIN;
				count = 0;
				break;
			}
			blk = le32_to_cpu(*(chain[depth-1].p + count));

			if (blk == first_block + count)
				count++;
			else
				break;
		}
		if (err != -EAGAIN)
			goto got_it;
	}

	/* Next simple case - plain lookup or failed read of indirect block */
	if (!create || err == -EIO)
		goto cleanup;

	mutex_lock(&ei->truncate_mutex);

	/*
	 * If the indirect block is missing while we are reading
	 * the chain(ext3_get_branch() returns -EAGAIN err), or
	 * if the chain has been changed after we grab the semaphore,
	 * (either because another process truncated this branch, or
	 * another get_block allocated this branch) re-grab the chain to see if
	 * the request block has been allocated or not.
	 *
	 * Since we already block the truncate/other get_block
	 * at this point, we will have the current copy of the chain when we
	 * splice the branch into the tree.
	 */
	if (err == -EAGAIN || !verify_chain(chain, partial)) {
		while (partial > chain) {
			brelse(partial->bh);
			partial--;
		}
		partial = ext3_get_branch(inode, depth, offsets, chain, &err);
		if (!partial) {
			count++;
			mutex_unlock(&ei->truncate_mutex);
			if (err)
				goto cleanup;
			clear_buffer_new(bh_result);
			goto got_it;
		}
	}

	/*
	 * Okay, we need to do block allocation.  Lazily initialize the block
	 * allocation info here if necessary
	*/
	if (S_ISREG(inode->i_mode) && (!ei->i_block_alloc_info))
		ext3_init_block_alloc_info(inode);

	goal = ext3_find_goal(inode, iblock, partial);

	/* the number of blocks need to allocate for [d,t]indirect blocks */
	indirect_blks = (chain + depth) - partial - 1;

	/*
	 * Next look up the indirect map to count the totoal number of
	 * direct blocks to allocate for this branch.
	 */
	count = ext3_blks_to_allocate(partial, indirect_blks,
					maxblocks, blocks_to_boundary);
	/*
	 * Block out ext3_truncate while we alter the tree
	 */
	err = ext3_alloc_branch(handle, inode, indirect_blks, &count, goal,
				offsets + (partial - chain), partial);

	/*
	 * The ext3_splice_branch call will free and forget any buffers
	 * on the new chain if there is a failure, but that risks using
	 * up transaction credits, especially for bitmaps where the
	 * credits cannot be returned.  Can we handle this somehow?  We
	 * may need to return -EAGAIN upwards in the worst case.  --sct
	 */
	if (!err)
		err = ext3_splice_branch(handle, inode, iblock,
					partial, indirect_blks, count);
	/*
	 * i_disksize growing is protected by truncate_mutex.  Don't forget to
	 * protect it if you're about to implement concurrent
	 * ext3_get_block() -bzzz
	*/
	if (!err && extend_disksize && inode->i_size > ei->i_disksize)
		ei->i_disksize = inode->i_size;
	mutex_unlock(&ei->truncate_mutex);
	if (err)
		goto cleanup;

	set_buffer_new(bh_result);
got_it:
	map_bh(bh_result, inode->i_sb, le32_to_cpu(chain[depth-1].key));
	if (count > blocks_to_boundary)
		set_buffer_boundary(bh_result);
	err = count;
	/* Clean up and exit */
	partial = chain + depth - 1;	/* the whole chain */
cleanup:
	while (partial > chain) {
		BUFFER_TRACE(partial->bh, "call brelse");
		brelse(partial->bh);
		partial--;
	}
	BUFFER_TRACE(bh_result, "returned");
out:
	return err;
}

/* Maximum number of blocks we map for direct IO at once. */
#define DIO_MAX_BLOCKS 4096
/*
 * Number of credits we need for writing DIO_MAX_BLOCKS:
 * We need sb + group descriptor + bitmap + inode -> 4
 * For B blocks with A block pointers per block we need:
 * 1 (triple ind.) + (B/A/A + 2) (doubly ind.) + (B/A + 2) (indirect).
 * If we plug in 4096 for B and 256 for A (for 1KB block size), we get 25.
 */
#define DIO_CREDITS 25

static int ext3_get_block(struct inode *inode, sector_t iblock,
			struct buffer_head *bh_result, int create)
{
	handle_t *handle = ext3_journal_current_handle();
	int ret = 0, started = 0;
	unsigned max_blocks = bh_result->b_size >> inode->i_blkbits;

	if (create && !handle) {	/* Direct IO write... */
		if (max_blocks > DIO_MAX_BLOCKS)
			max_blocks = DIO_MAX_BLOCKS;
		handle = ext3_journal_start(inode, DIO_CREDITS +
				2 * EXT3_QUOTA_TRANS_BLOCKS(inode->i_sb));
		if (IS_ERR(handle)) {
			ret = PTR_ERR(handle);
			goto out;
		}
		started = 1;
	}

	ret = ext3_get_blocks_handle(handle, inode, iblock,
					max_blocks, bh_result, create, 0);
	if (ret > 0) {
		bh_result->b_size = (ret << inode->i_blkbits);
		ret = 0;
	}
	if (started)
		ext3_journal_stop(handle);
out:
	return ret;
}

int ext3_fiemap(struct inode *inode, struct fiemap_extent_info *fieinfo,
		u64 start, u64 len)
{
	return generic_block_fiemap(inode, fieinfo, start, len,
				    ext3_get_block);
}

/*
 * `handle' can be NULL if create is zero
 */
struct buffer_head *ext3_getblk(handle_t *handle, struct inode *inode,
				long block, int create, int *errp)
{
	struct buffer_head dummy;
	int fatal = 0, err;

	J_ASSERT(handle != NULL || create == 0);

	dummy.b_state = 0;
	dummy.b_blocknr = -1000;
	buffer_trace_init(&dummy.b_history);
	err = ext3_get_blocks_handle(handle, inode, block, 1,
					&dummy, create, 1);
	/*
	 * ext3_get_blocks_handle() returns number of blocks
	 * mapped. 0 in case of a HOLE.
	 */
	if (err > 0) {
		if (err > 1)
			WARN_ON(1);
		err = 0;
	}
	*errp = err;
	if (!err && buffer_mapped(&dummy)) {
		struct buffer_head *bh;
		bh = sb_getblk(inode->i_sb, dummy.b_blocknr);
		if (!bh) {
			*errp = -EIO;
			goto err;
		}
		if (buffer_new(&dummy)) {
			J_ASSERT(create != 0);
			J_ASSERT(handle != NULL);

			/*
			 * Now that we do not always journal data, we should
			 * keep in mind whether this should always journal the
			 * new buffer as metadata.  For now, regular file
			 * writes use ext3_get_block instead, so it's not a
			 * problem.
			 */
			lock_buffer(bh);
			BUFFER_TRACE(bh, "call get_create_access");
			fatal = ext3_journal_get_create_access(handle, bh);
			if (!fatal && !buffer_uptodate(bh)) {
				memset(bh->b_data,0,inode->i_sb->s_blocksize);
				set_buffer_uptodate(bh);
			}
			unlock_buffer(bh);
			BUFFER_TRACE(bh, "call ext3_journal_dirty_metadata");
			err = ext3_journal_dirty_metadata(handle, bh);
			if (!fatal)
				fatal = err;
		} else {
			BUFFER_TRACE(bh, "not a new buffer");
		}
		if (fatal) {
			*errp = fatal;
			brelse(bh);
			bh = NULL;
		}
		return bh;
	}
err:
	return NULL;
}

struct buffer_head *ext3_bread(handle_t *handle, struct inode *inode,
			       int block, int create, int *err)
{
	struct buffer_head * bh;

	bh = ext3_getblk(handle, inode, block, create, err);
	if (!bh)
		return bh;
	if (buffer_uptodate(bh))
		return bh;
	ll_rw_block(READ_META, 1, &bh);
	wait_on_buffer(bh);
	if (buffer_uptodate(bh))
		return bh;
	put_bh(bh);
	*err = -EIO;
	return NULL;
}

static int walk_page_buffers(	handle_t *handle,
				struct buffer_head *head,
				unsigned from,
				unsigned to,
				int *partial,
				int (*fn)(	handle_t *handle,
						struct buffer_head *bh))
{
	struct buffer_head *bh;
	unsigned block_start, block_end;
	unsigned blocksize = head->b_size;
	int err, ret = 0;
	struct buffer_head *next;

	for (	bh = head, block_start = 0;
		ret == 0 && (bh != head || !block_start);
		block_start = block_end, bh = next)
	{
		next = bh->b_this_page;
		block_end = block_start + blocksize;
		if (block_end <= from || block_start >= to) {
			if (partial && !buffer_uptodate(bh))
				*partial = 1;
			continue;
		}
		err = (*fn)(handle, bh);
		if (!ret)
			ret = err;
	}
	return ret;
}

/*
 * To preserve ordering, it is essential that the hole instantiation and
 * the data write be encapsulated in a single transaction.  We cannot
 * close off a transaction and start a new one between the ext3_get_block()
 * and the commit_write().  So doing the journal_start at the start of
 * prepare_write() is the right place.
 *
 * Also, this function can nest inside ext3_writepage() ->
 * block_write_full_page(). In that case, we *know* that ext3_writepage()
 * has generated enough buffer credits to do the whole page.  So we won't
 * block on the journal in that case, which is good, because the caller may
 * be PF_MEMALLOC.
 *
 * By accident, ext3 can be reentered when a transaction is open via
 * quota file writes.  If we were to commit the transaction while thus
 * reentered, there can be a deadlock - we would be holding a quota
 * lock, and the commit would never complete if another thread had a
 * transaction open and was blocking on the quota lock - a ranking
 * violation.
 *
 * So what we do is to rely on the fact that journal_stop/journal_start
 * will _not_ run commit under these circumstances because handle->h_ref
 * is elevated.  We'll still have enough credits for the tiny quotafile
 * write.
 */
static int do_journal_get_write_access(handle_t *handle,
					struct buffer_head *bh)
{
	if (!buffer_mapped(bh) || buffer_freed(bh))
		return 0;
	return ext3_journal_get_write_access(handle, bh);
}

static int ext3_write_begin(struct file *file, struct address_space *mapping,
				loff_t pos, unsigned len, unsigned flags,
				struct page **pagep, void **fsdata)
{
	struct inode *inode = mapping->host;
	int ret;
	handle_t *handle;
	int retries = 0;
	struct page *page;
	pgoff_t index;
	unsigned from, to;
	/* Reserve one block more for addition to orphan list in case
	 * we allocate blocks but write fails for some reason */
	int needed_blocks = ext3_writepage_trans_blocks(inode) + 1;

	index = pos >> PAGE_CACHE_SHIFT;
	from = pos & (PAGE_CACHE_SIZE - 1);
	to = from + len;

retry:
	page = grab_cache_page_write_begin(mapping, index, flags);
	if (!page)
		return -ENOMEM;
	*pagep = page;

	handle = ext3_journal_start(inode, needed_blocks);
	if (IS_ERR(handle)) {
		unlock_page(page);
		page_cache_release(page);
		ret = PTR_ERR(handle);
		goto out;
	}
	ret = block_write_begin(file, mapping, pos, len, flags, pagep, fsdata,
							ext3_get_block);
	if (ret)
		goto write_begin_failed;

	if (ext3_should_journal_data(inode)) {
		ret = walk_page_buffers(handle, page_buffers(page),
				from, to, NULL, do_journal_get_write_access);
	}
write_begin_failed:
	if (ret) {
		/*
		 * block_write_begin may have instantiated a few blocks
		 * outside i_size.  Trim these off again. Don't need
		 * i_size_read because we hold i_mutex.
		 *
		 * Add inode to orphan list in case we crash before truncate
		 * finishes.
		 */
		if (pos + len > inode->i_size)
			ext3_orphan_add(handle, inode);
		ext3_journal_stop(handle);
		unlock_page(page);
		page_cache_release(page);
		if (pos + len > inode->i_size)
			vmtruncate(inode, inode->i_size);
	}
	if (ret == -ENOSPC && ext3_should_retry_alloc(inode->i_sb, &retries))
		goto retry;
out:
	return ret;
}


int ext3_journal_dirty_data(handle_t *handle, struct buffer_head *bh)
{
	int err = journal_dirty_data(handle, bh);
	if (err)
		ext3_journal_abort_handle(__func__, __func__,
						bh, handle, err);
	return err;
}

/* For ordered writepage and write_end functions */
static int journal_dirty_data_fn(handle_t *handle, struct buffer_head *bh)
{
	/*
	 * Write could have mapped the buffer but it didn't copy the data in
	 * yet. So avoid filing such buffer into a transaction.
	 */
	if (buffer_mapped(bh) && buffer_uptodate(bh))
		return ext3_journal_dirty_data(handle, bh);
	return 0;
}

/* For write_end() in data=journal mode */
static int write_end_fn(handle_t *handle, struct buffer_head *bh)
{
	if (!buffer_mapped(bh) || buffer_freed(bh))
		return 0;
	set_buffer_uptodate(bh);
	return ext3_journal_dirty_metadata(handle, bh);
}

/*
 * This is nasty and subtle: ext3_write_begin() could have allocated blocks
 * for the whole page but later we failed to copy the data in. Update inode
 * size according to what we managed to copy. The rest is going to be
 * truncated in write_end function.
 */
static void update_file_sizes(struct inode *inode, loff_t pos, unsigned copied)
{
	/* What matters to us is i_disksize. We don't write i_size anywhere */
	if (pos + copied > inode->i_size)
		i_size_write(inode, pos + copied);
	if (pos + copied > EXT3_I(inode)->i_disksize) {
		EXT3_I(inode)->i_disksize = pos + copied;
		mark_inode_dirty(inode);
	}
}

/*
 * We need to pick up the new inode size which generic_commit_write gave us
 * `file' can be NULL - eg, when called from page_symlink().
 *
 * ext3 never places buffers on inode->i_mapping->private_list.  metadata
 * buffers are managed internally.
 */
static int ext3_ordered_write_end(struct file *file,
				struct address_space *mapping,
				loff_t pos, unsigned len, unsigned copied,
				struct page *page, void *fsdata)
{
	handle_t *handle = ext3_journal_current_handle();
	struct inode *inode = file->f_mapping->host;
	unsigned from, to;
	int ret = 0, ret2;

	copied = block_write_end(file, mapping, pos, len, copied, page, fsdata);

	from = pos & (PAGE_CACHE_SIZE - 1);
	to = from + copied;
	ret = walk_page_buffers(handle, page_buffers(page),
		from, to, NULL, journal_dirty_data_fn);

	if (ret == 0)
		update_file_sizes(inode, pos, copied);
	/*
	 * There may be allocated blocks outside of i_size because
	 * we failed to copy some data. Prepare for truncate.
	 */
	if (pos + len > inode->i_size)
		ext3_orphan_add(handle, inode);
	ret2 = ext3_journal_stop(handle);
	if (!ret)
		ret = ret2;
	unlock_page(page);
	page_cache_release(page);

	if (pos + len > inode->i_size)
		vmtruncate(inode, inode->i_size);
	return ret ? ret : copied;
}

static int ext3_writeback_write_end(struct file *file,
				struct address_space *mapping,
				loff_t pos, unsigned len, unsigned copied,
				struct page *page, void *fsdata)
{
	handle_t *handle = ext3_journal_current_handle();
	struct inode *inode = file->f_mapping->host;
	int ret;

	copied = block_write_end(file, mapping, pos, len, copied, page, fsdata);
	update_file_sizes(inode, pos, copied);
	/*
	 * There may be allocated blocks outside of i_size because
	 * we failed to copy some data. Prepare for truncate.
	 */
	if (pos + len > inode->i_size)
		ext3_orphan_add(handle, inode);
	ret = ext3_journal_stop(handle);
	unlock_page(page);
	page_cache_release(page);

	if (pos + len > inode->i_size)
		vmtruncate(inode, inode->i_size);
	return ret ? ret : copied;
}

static int ext3_journalled_write_end(struct file *file,
				struct address_space *mapping,
				loff_t pos, unsigned len, unsigned copied,
				struct page *page, void *fsdata)
{
	handle_t *handle = ext3_journal_current_handle();
	struct inode *inode = mapping->host;
	int ret = 0, ret2;
	int partial = 0;
	unsigned from, to;

	from = pos & (PAGE_CACHE_SIZE - 1);
	to = from + len;

	if (copied < len) {
		if (!PageUptodate(page))
			copied = 0;
		page_zero_new_buffers(page, from + copied, to);
		to = from + copied;
	}

	ret = walk_page_buffers(handle, page_buffers(page), from,
				to, &partial, write_end_fn);
	if (!partial)
		SetPageUptodate(page);

	if (pos + copied > inode->i_size)
		i_size_write(inode, pos + copied);
	/*
	 * There may be allocated blocks outside of i_size because
	 * we failed to copy some data. Prepare for truncate.
	 */
	if (pos + len > inode->i_size)
		ext3_orphan_add(handle, inode);
	EXT3_I(inode)->i_state |= EXT3_STATE_JDATA;
	if (inode->i_size > EXT3_I(inode)->i_disksize) {
		EXT3_I(inode)->i_disksize = inode->i_size;
		ret2 = ext3_mark_inode_dirty(handle, inode);
		if (!ret)
			ret = ret2;
	}

	ret2 = ext3_journal_stop(handle);
	if (!ret)
		ret = ret2;
	unlock_page(page);
	page_cache_release(page);

	if (pos + len > inode->i_size)
		vmtruncate(inode, inode->i_size);
	return ret ? ret : copied;
}

/*
 * bmap() is special.  It gets used by applications such as lilo and by
 * the swapper to find the on-disk block of a specific piece of data.
 *
 * Naturally, this is dangerous if the block concerned is still in the
 * journal.  If somebody makes a swapfile on an ext3 data-journaling
 * filesystem and enables swap, then they may get a nasty shock when the
 * data getting swapped to that swapfile suddenly gets overwritten by
 * the original zero's written out previously to the journal and
 * awaiting writeback in the kernel's buffer cache.
 *
 * So, if we see any bmap calls here on a modified, data-journaled file,
 * take extra steps to flush any blocks which might be in the cache.
 */
static sector_t ext3_bmap(struct address_space *mapping, sector_t block)
{
	struct inode *inode = mapping->host;
	journal_t *journal;
	int err;

	if (EXT3_I(inode)->i_state & EXT3_STATE_JDATA) {
		/*
		 * This is a REALLY heavyweight approach, but the use of
		 * bmap on dirty files is expected to be extremely rare:
		 * only if we run lilo or swapon on a freshly made file
		 * do we expect this to happen.
		 *
		 * (bmap requires CAP_SYS_RAWIO so this does not
		 * represent an unprivileged user DOS attack --- we'd be
		 * in trouble if mortal users could trigger this path at
		 * will.)
		 *
		 * NB. EXT3_STATE_JDATA is not set on files other than
		 * regular files.  If somebody wants to bmap a directory
		 * or symlink and gets confused because the buffer
		 * hasn't yet been flushed to disk, they deserve
		 * everything they get.
		 */

		EXT3_I(inode)->i_state &= ~EXT3_STATE_JDATA;
		journal = EXT3_JOURNAL(inode);
		journal_lock_updates(journal);
		err = journal_flush(journal);
		journal_unlock_updates(journal);

		if (err)
			return 0;
	}

	return generic_block_bmap(mapping,block,ext3_get_block);
}

static int bget_one(handle_t *handle, struct buffer_head *bh)
{
	get_bh(bh);
	return 0;
}

static int bput_one(handle_t *handle, struct buffer_head *bh)
{
	put_bh(bh);
	return 0;
}

static int buffer_unmapped(handle_t *handle, struct buffer_head *bh)
{
	return !buffer_mapped(bh);
}

/*
 * Note that we always start a transaction even if we're not journalling
 * data.  This is to preserve ordering: any hole instantiation within
 * __block_write_full_page -> ext3_get_block() should be journalled
 * along with the data so we don't crash and then get metadata which
 * refers to old data.
 *
 * In all journalling modes block_write_full_page() will start the I/O.
 *
 * Problem:
 *
 *	ext3_writepage() -> kmalloc() -> __alloc_pages() -> page_launder() ->
 *		ext3_writepage()
 *
 * Similar for:
 *
 *	ext3_file_write() -> generic_file_write() -> __alloc_pages() -> ...
 *
 * Same applies to ext3_get_block().  We will deadlock on various things like
 * lock_journal and i_truncate_mutex.
 *
 * Setting PF_MEMALLOC here doesn't work - too many internal memory
 * allocations fail.
 *
 * 16May01: If we're reentered then journal_current_handle() will be
 *	    non-zero. We simply *return*.
 *
 * 1 July 2001: @@@ FIXME:
 *   In journalled data mode, a data buffer may be metadata against the
 *   current transaction.  But the same file is part of a shared mapping
 *   and someone does a writepage() on it.
 *
 *   We will move the buffer onto the async_data list, but *after* it has
 *   been dirtied. So there's a small window where we have dirty data on
 *   BJ_Metadata.
 *
 *   Note that this only applies to the last partial page in the file.  The
 *   bit which block_write_full_page() uses prepare/commit for.  (That's
 *   broken code anyway: it's wrong for msync()).
 *
 *   It's a rare case: affects the final partial page, for journalled data
 *   where the file is subject to bith write() and writepage() in the same
 *   transction.  To fix it we'll need a custom block_write_full_page().
 *   We'll probably need that anyway for journalling writepage() output.
 *
 * We don't honour synchronous mounts for writepage().  That would be
 * disastrous.  Any write() or metadata operation will sync the fs for
 * us.
 *
 * AKPM2: if all the page's buffers are mapped to disk and !data=journal,
 * we don't need to open a transaction here.
 */
static int ext3_ordered_writepage(struct page *page,
				struct writeback_control *wbc)
{
	struct inode *inode = page->mapping->host;
	struct buffer_head *page_bufs;
	handle_t *handle = NULL;
	int ret = 0;
	int err;

	J_ASSERT(PageLocked(page));

	/*
	 * We give up here if we're reentered, because it might be for a
	 * different filesystem.
	 */
	if (ext3_journal_current_handle())
		goto out_fail;

	if (!page_has_buffers(page)) {
		create_empty_buffers(page, inode->i_sb->s_blocksize,
				(1 << BH_Dirty)|(1 << BH_Uptodate));
		page_bufs = page_buffers(page);
	} else {
		page_bufs = page_buffers(page);
		if (!walk_page_buffers(NULL, page_bufs, 0, PAGE_CACHE_SIZE,
				       NULL, buffer_unmapped)) {
			/* Provide NULL get_block() to catch bugs if buffers
			 * weren't really mapped */
			return block_write_full_page(page, NULL, wbc);
		}
	}
	handle = ext3_journal_start(inode, ext3_writepage_trans_blocks(inode));

	if (IS_ERR(handle)) {
		ret = PTR_ERR(handle);
		goto out_fail;
	}

	walk_page_buffers(handle, page_bufs, 0,
			PAGE_CACHE_SIZE, NULL, bget_one);

	ret = block_write_full_page(page, ext3_get_block, wbc);

	/*
	 * The page can become unlocked at any point now, and
	 * truncate can then come in and change things.  So we
	 * can't touch *page from now on.  But *page_bufs is
	 * safe due to elevated refcount.
	 */

	/*
	 * And attach them to the current transaction.  But only if
	 * block_write_full_page() succeeded.  Otherwise they are unmapped,
	 * and generally junk.
	 */
	if (ret == 0) {
		err = walk_page_buffers(handle, page_bufs, 0, PAGE_CACHE_SIZE,
					NULL, journal_dirty_data_fn);
		if (!ret)
			ret = err;
	}
	walk_page_buffers(handle, page_bufs, 0,
			PAGE_CACHE_SIZE, NULL, bput_one);
	err = ext3_journal_stop(handle);
	if (!ret)
		ret = err;
	return ret;

out_fail:
	redirty_page_for_writepage(wbc, page);
	unlock_page(page);
	return ret;
}

static int ext3_writeback_writepage(struct page *page,
				struct writeback_control *wbc)
{
	struct inode *inode = page->mapping->host;
	handle_t *handle = NULL;
	int ret = 0;
	int err;

	if (ext3_journal_current_handle())
		goto out_fail;

	if (page_has_buffers(page)) {
		if (!walk_page_buffers(NULL, page_buffers(page), 0,
				      PAGE_CACHE_SIZE, NULL, buffer_unmapped)) {
			/* Provide NULL get_block() to catch bugs if buffers
			 * weren't really mapped */
			return block_write_full_page(page, NULL, wbc);
		}
	}

	handle = ext3_journal_start(inode, ext3_writepage_trans_blocks(inode));
	if (IS_ERR(handle)) {
		ret = PTR_ERR(handle);
		goto out_fail;
	}

	if (test_opt(inode->i_sb, NOBH) && ext3_should_writeback_data(inode))
		ret = nobh_writepage(page, ext3_get_block, wbc);
	else
		ret = block_write_full_page(page, ext3_get_block, wbc);

	err = ext3_journal_stop(handle);
	if (!ret)
		ret = err;
	return ret;

out_fail:
	redirty_page_for_writepage(wbc, page);
	unlock_page(page);
	return ret;
}

static int ext3_journalled_writepage(struct page *page,
				struct writeback_control *wbc)
{
	struct inode *inode = page->mapping->host;
	handle_t *handle = NULL;
	int ret = 0;
	int err;

	if (ext3_journal_current_handle())
		goto no_write;

	handle = ext3_journal_start(inode, ext3_writepage_trans_blocks(inode));
	if (IS_ERR(handle)) {
		ret = PTR_ERR(handle);
		goto no_write;
	}

	if (!page_has_buffers(page) || PageChecked(page)) {
		/*
		 * It's mmapped pagecache.  Add buffers and journal it.  There
		 * doesn't seem much point in redirtying the page here.
		 */
		ClearPageChecked(page);
		ret = block_prepare_write(page, 0, PAGE_CACHE_SIZE,
					ext3_get_block);
		if (ret != 0) {
			ext3_journal_stop(handle);
			goto out_unlock;
		}
		ret = walk_page_buffers(handle, page_buffers(page), 0,
			PAGE_CACHE_SIZE, NULL, do_journal_get_write_access);

		err = walk_page_buffers(handle, page_buffers(page), 0,
				PAGE_CACHE_SIZE, NULL, write_end_fn);
		if (ret == 0)
			ret = err;
		EXT3_I(inode)->i_state |= EXT3_STATE_JDATA;
		unlock_page(page);
	} else {
		/*
		 * It may be a page full of checkpoint-mode buffers.  We don't
		 * really know unless we go poke around in the buffer_heads.
		 * But block_write_full_page will do the right thing.
		 */
		ret = block_write_full_page(page, ext3_get_block, wbc);
	}
	err = ext3_journal_stop(handle);
	if (!ret)
		ret = err;
out:
	return ret;

no_write:
	redirty_page_for_writepage(wbc, page);
out_unlock:
	unlock_page(page);
	goto out;
}

static int ext3_readpage(struct file *file, struct page *page)
{
	return mpage_readpage(page, ext3_get_block);
}

static int
ext3_readpages(struct file *file, struct address_space *mapping,
		struct list_head *pages, unsigned nr_pages)
{
	return mpage_readpages(mapping, pages, nr_pages, ext3_get_block);
}

static void ext3_invalidatepage(struct page *page, unsigned long offset)
{
	journal_t *journal = EXT3_JOURNAL(page->mapping->host);

	/*
	 * If it's a full truncate we just forget about the pending dirtying
	 */
	if (offset == 0)
		ClearPageChecked(page);

	journal_invalidatepage(journal, page, offset);
}

static int ext3_releasepage(struct page *page, gfp_t wait)
{
	journal_t *journal = EXT3_JOURNAL(page->mapping->host);

	WARN_ON(PageChecked(page));
	if (!page_has_buffers(page))
		return 0;
	return journal_try_to_free_buffers(journal, page, wait);
}

/*
 * If the O_DIRECT write will extend the file then add this inode to the
 * orphan list.  So recovery will truncate it back to the original size
 * if the machine crashes during the write.
 *
 * If the O_DIRECT write is intantiating holes inside i_size and the machine
 * crashes then stale disk data _may_ be exposed inside the file. But current
 * VFS code falls back into buffered path in that case so we are safe.
 */
static ssize_t ext3_direct_IO(int rw, struct kiocb *iocb,
			const struct iovec *iov, loff_t offset,
			unsigned long nr_segs)
{
	struct file *file = iocb->ki_filp;
	struct inode *inode = file->f_mapping->host;
	struct ext3_inode_info *ei = EXT3_I(inode);
	handle_t *handle;
	ssize_t ret;
	int orphan = 0;
	size_t count = iov_length(iov, nr_segs);

	if (rw == WRITE) {
		loff_t final_size = offset + count;

		if (final_size > inode->i_size) {
			/* Credits for sb + inode write */
			handle = ext3_journal_start(inode, 2);
			if (IS_ERR(handle)) {
				ret = PTR_ERR(handle);
				goto out;
			}
			ret = ext3_orphan_add(handle, inode);
			if (ret) {
				ext3_journal_stop(handle);
				goto out;
			}
			orphan = 1;
			ei->i_disksize = inode->i_size;
			ext3_journal_stop(handle);
		}
	}

	ret = blockdev_direct_IO(rw, iocb, inode, inode->i_sb->s_bdev, iov,
				 offset, nr_segs,
				 ext3_get_block, NULL);

	if (orphan) {
		int err;

		/* Credits for sb + inode write */
		handle = ext3_journal_start(inode, 2);
		if (IS_ERR(handle)) {
			/* This is really bad luck. We've written the data
			 * but cannot extend i_size. Bail out and pretend
			 * the write failed... */
			ret = PTR_ERR(handle);
			goto out;
		}
		if (inode->i_nlink)
			ext3_orphan_del(handle, inode);
		if (ret > 0) {
			loff_t end = offset + ret;
			if (end > inode->i_size) {
				ei->i_disksize = end;
				i_size_write(inode, end);
				/*
				 * We're going to return a positive `ret'
				 * here due to non-zero-length I/O, so there's
				 * no way of reporting error returns from
				 * ext3_mark_inode_dirty() to userspace.  So
				 * ignore it.
				 */
				ext3_mark_inode_dirty(handle, inode);
			}
		}
		err = ext3_journal_stop(handle);
		if (ret == 0)
			ret = err;
	}
out:
	return ret;
}

/*
 * Pages can be marked dirty completely asynchronously from ext3's journalling
 * activity.  By filemap_sync_pte(), try_to_unmap_one(), etc.  We cannot do
 * much here because ->set_page_dirty is called under VFS locks.  The page is
 * not necessarily locked.
 *
 * We cannot just dirty the page and leave attached buffers clean, because the
 * buffers' dirty state is "definitive".  We cannot just set the buffers dirty
 * or jbddirty because all the journalling code will explode.
 *
 * So what we do is to mark the page "pending dirty" and next time writepage
 * is called, propagate that into the buffers appropriately.
 */
static int ext3_journalled_set_page_dirty(struct page *page)
{
	SetPageChecked(page);
	return __set_page_dirty_nobuffers(page);
}

static const struct address_space_operations ext3_ordered_aops = {
	.readpage		= ext3_readpage,
	.readpages		= ext3_readpages,
	.writepage		= ext3_ordered_writepage,
	.sync_page		= block_sync_page,
	.write_begin		= ext3_write_begin,
	.write_end		= ext3_ordered_write_end,
	.bmap			= ext3_bmap,
	.invalidatepage		= ext3_invalidatepage,
	.releasepage		= ext3_releasepage,
	.direct_IO		= ext3_direct_IO,
	.migratepage		= buffer_migrate_page,
	.is_partially_uptodate  = block_is_partially_uptodate,
};

static const struct address_space_operations ext3_writeback_aops = {
	.readpage		= ext3_readpage,
	.readpages		= ext3_readpages,
	.writepage		= ext3_writeback_writepage,
	.sync_page		= block_sync_page,
	.write_begin		= ext3_write_begin,
	.write_end		= ext3_writeback_write_end,
	.bmap			= ext3_bmap,
	.invalidatepage		= ext3_invalidatepage,
	.releasepage		= ext3_releasepage,
	.direct_IO		= ext3_direct_IO,
	.migratepage		= buffer_migrate_page,
	.is_partially_uptodate  = block_is_partially_uptodate,
};

static const struct address_space_operations ext3_journalled_aops = {
	.readpage		= ext3_readpage,
	.readpages		= ext3_readpages,
	.writepage		= ext3_journalled_writepage,
	.sync_page		= block_sync_page,
	.write_begin		= ext3_write_begin,
	.write_end		= ext3_journalled_write_end,
	.set_page_dirty		= ext3_journalled_set_page_dirty,
	.bmap			= ext3_bmap,
	.invalidatepage		= ext3_invalidatepage,
	.releasepage		= ext3_releasepage,
	.is_partially_uptodate  = block_is_partially_uptodate,
};

void ext3_set_aops(struct inode *inode)
{
	if (ext3_should_order_data(inode))
		inode->i_mapping->a_ops = &ext3_ordered_aops;
	else if (ext3_should_writeback_data(inode))
		inode->i_mapping->a_ops = &ext3_writeback_aops;
	else
		inode->i_mapping->a_ops = &ext3_journalled_aops;
}

/*
 * ext3_block_truncate_page() zeroes out a mapping from file offset `from'
 * up to the end of the block which corresponds to `from'.
 * This required during truncate. We need to physically zero the tail end
 * of that block so it doesn't yield old data if the file is later grown.
 */
static int ext3_block_truncate_page(handle_t *handle, struct page *page,
		struct address_space *mapping, loff_t from)
{
	ext3_fsblk_t index = from >> PAGE_CACHE_SHIFT;
	unsigned offset = from & (PAGE_CACHE_SIZE-1);
	unsigned blocksize, iblock, length, pos;
	struct inode *inode = mapping->host;
	struct buffer_head *bh;
	int err = 0;

	blocksize = inode->i_sb->s_blocksize;
	length = blocksize - (offset & (blocksize - 1));
	iblock = index << (PAGE_CACHE_SHIFT - inode->i_sb->s_blocksize_bits);

	/*
	 * For "nobh" option,  we can only work if we don't need to
	 * read-in the page - otherwise we create buffers to do the IO.
	 */
	if (!page_has_buffers(page) && test_opt(inode->i_sb, NOBH) &&
	     ext3_should_writeback_data(inode) && PageUptodate(page)) {
		zero_user(page, offset, length);
		set_page_dirty(page);
		goto unlock;
	}

	if (!page_has_buffers(page))
		create_empty_buffers(page, blocksize, 0);

	/* Find the buffer that contains "offset" */
	bh = page_buffers(page);
	pos = blocksize;
	while (offset >= pos) {
		bh = bh->b_this_page;
		iblock++;
		pos += blocksize;
	}

	err = 0;
	if (buffer_freed(bh)) {
		BUFFER_TRACE(bh, "freed: skip");
		goto unlock;
	}

	if (!buffer_mapped(bh)) {
		BUFFER_TRACE(bh, "unmapped");
		ext3_get_block(inode, iblock, bh, 0);
		/* unmapped? It's a hole - nothing to do */
		if (!buffer_mapped(bh)) {
			BUFFER_TRACE(bh, "still unmapped");
			goto unlock;
		}
	}

	/* Ok, it's mapped. Make sure it's up-to-date */
	if (PageUptodate(page))
		set_buffer_uptodate(bh);

	if (!buffer_uptodate(bh)) {
		err = -EIO;
		ll_rw_block(READ, 1, &bh);
		wait_on_buffer(bh);
		/* Uhhuh. Read error. Complain and punt. */
		if (!buffer_uptodate(bh))
			goto unlock;
	}

	if (ext3_should_journal_data(inode)) {
		BUFFER_TRACE(bh, "get write access");
		err = ext3_journal_get_write_access(handle, bh);
		if (err)
			goto unlock;
	}

	zero_user(page, offset, length);
	BUFFER_TRACE(bh, "zeroed end of block");

	err = 0;
	if (ext3_should_journal_data(inode)) {
		err = ext3_journal_dirty_metadata(handle, bh);
	} else {
		if (ext3_should_order_data(inode))
			err = ext3_journal_dirty_data(handle, bh);
		mark_buffer_dirty(bh);
	}

unlock:
	unlock_page(page);
	page_cache_release(page);
	return err;
}

/*
 * Probably it should be a library function... search for first non-zero word
 * or memcmp with zero_page, whatever is better for particular architecture.
 * Linus?
 */
static inline int all_zeroes(__le32 *p, __le32 *q)
{
	while (p < q)
		if (*p++)
			return 0;
	return 1;
}

/**
 *	ext3_find_shared - find the indirect blocks for partial truncation.
 *	@inode:	  inode in question
 *	@depth:	  depth of the affected branch
 *	@offsets: offsets of pointers in that branch (see ext3_block_to_path)
 *	@chain:	  place to store the pointers to partial indirect blocks
 *	@top:	  place to the (detached) top of branch
 *
 *	This is a helper function used by ext3_truncate().
 *
 *	When we do truncate() we may have to clean the ends of several
 *	indirect blocks but leave the blocks themselves alive. Block is
 *	partially truncated if some data below the new i_size is refered
 *	from it (and it is on the path to the first completely truncated
 *	data block, indeed).  We have to free the top of that path along
 *	with everything to the right of the path. Since no allocation
 *	past the truncation point is possible until ext3_truncate()
 *	finishes, we may safely do the latter, but top of branch may
 *	require special attention - pageout below the truncation point
 *	might try to populate it.
 *
 *	We atomically detach the top of branch from the tree, store the
 *	block number of its root in *@top, pointers to buffer_heads of
 *	partially truncated blocks - in @chain[].bh and pointers to
 *	their last elements that should not be removed - in
 *	@chain[].p. Return value is the pointer to last filled element
 *	of @chain.
 *
 *	The work left to caller to do the actual freeing of subtrees:
 *		a) free the subtree starting from *@top
 *		b) free the subtrees whose roots are stored in
 *			(@chain[i].p+1 .. end of @chain[i].bh->b_data)
 *		c) free the subtrees growing from the inode past the @chain[0].
 *			(no partially truncated stuff there).  */

static Indirect *ext3_find_shared(struct inode *inode, int depth,
			int offsets[4], Indirect chain[4], __le32 *top)
{
	Indirect *partial, *p;
	int k, err;

	*top = 0;
	/* Make k index the deepest non-null offest + 1 */
	for (k = depth; k > 1 && !offsets[k-1]; k--)
		;
	partial = ext3_get_branch(inode, k, offsets, chain, &err);
	/* Writer: pointers */
	if (!partial)
		partial = chain + k-1;
	/*
	 * If the branch acquired continuation since we've looked at it -
	 * fine, it should all survive and (new) top doesn't belong to us.
	 */
	if (!partial->key && *partial->p)
		/* Writer: end */
		goto no_top;
	for (p=partial; p>chain && all_zeroes((__le32*)p->bh->b_data,p->p); p--)
		;
	/*
	 * OK, we've found the last block that must survive. The rest of our
	 * branch should be detached before unlocking. However, if that rest
	 * of branch is all ours and does not grow immediately from the inode
	 * it's easier to cheat and just decrement partial->p.
	 */
	if (p == chain + k - 1 && p > chain) {
		p->p--;
	} else {
		*top = *p->p;
		/* Nope, don't do this in ext3.  Must leave the tree intact */
#if 0
		*p->p = 0;
#endif
	}
	/* Writer: end */

	while(partial > p) {
		brelse(partial->bh);
		partial--;
	}
no_top:
	return partial;
}

/*
 * Zero a number of block pointers in either an inode or an indirect block.
 * If we restart the transaction we must again get write access to the
 * indirect block for further modification.
 *
 * We release `count' blocks on disk, but (last - first) may be greater
 * than `count' because there can be holes in there.
 */
static void ext3_clear_blocks(handle_t *handle, struct inode *inode,
		struct buffer_head *bh, ext3_fsblk_t block_to_free,
		unsigned long count, __le32 *first, __le32 *last)
{
	__le32 *p;
	if (try_to_extend_transaction(handle, inode)) {
		if (bh) {
			BUFFER_TRACE(bh, "call ext3_journal_dirty_metadata");
			ext3_journal_dirty_metadata(handle, bh);
		}
		ext3_mark_inode_dirty(handle, inode);
		ext3_journal_test_restart(handle, inode);
		if (bh) {
			BUFFER_TRACE(bh, "retaking write access");
			ext3_journal_get_write_access(handle, bh);
		}
	}

	/*
	 * Any buffers which are on the journal will be in memory. We find
	 * them on the hash table so journal_revoke() will run journal_forget()
	 * on them.  We've already detached each block from the file, so
	 * bforget() in journal_forget() should be safe.
	 *
	 * AKPM: turn on bforget in journal_forget()!!!
	 */
	for (p = first; p < last; p++) {
		u32 nr = le32_to_cpu(*p);
		if (nr) {
			struct buffer_head *bh;

			*p = 0;
			bh = sb_find_get_block(inode->i_sb, nr);
			ext3_forget(handle, 0, inode, bh, nr);
		}
	}

	ext3_free_blocks(handle, inode, block_to_free, count);
}

/**
 * ext3_free_data - free a list of data blocks
 * @handle:	handle for this transaction
 * @inode:	inode we are dealing with
 * @this_bh:	indirect buffer_head which contains *@first and *@last
 * @first:	array of block numbers
 * @last:	points immediately past the end of array
 *
 * We are freeing all blocks refered from that array (numbers are stored as
 * little-endian 32-bit) and updating @inode->i_blocks appropriately.
 *
 * We accumulate contiguous runs of blocks to free.  Conveniently, if these
 * blocks are contiguous then releasing them at one time will only affect one
 * or two bitmap blocks (+ group descriptor(s) and superblock) and we won't
 * actually use a lot of journal space.
 *
 * @this_bh will be %NULL if @first and @last point into the inode's direct
 * block pointers.
 */
static void ext3_free_data(handle_t *handle, struct inode *inode,
			   struct buffer_head *this_bh,
			   __le32 *first, __le32 *last)
{
	ext3_fsblk_t block_to_free = 0;    /* Starting block # of a run */
	unsigned long count = 0;	    /* Number of blocks in the run */
	__le32 *block_to_free_p = NULL;	    /* Pointer into inode/ind
					       corresponding to
					       block_to_free */
	ext3_fsblk_t nr;		    /* Current block # */
	__le32 *p;			    /* Pointer into inode/ind
					       for current block */
	int err;

	if (this_bh) {				/* For indirect block */
		BUFFER_TRACE(this_bh, "get_write_access");
		err = ext3_journal_get_write_access(handle, this_bh);
		/* Important: if we can't update the indirect pointers
		 * to the blocks, we can't free them. */
		if (err)
			return;
	}

	for (p = first; p < last; p++) {
		nr = le32_to_cpu(*p);
		if (nr) {
			/* accumulate blocks to free if they're contiguous */
			if (count == 0) {
				block_to_free = nr;
				block_to_free_p = p;
				count = 1;
			} else if (nr == block_to_free + count) {
				count++;
			} else {
				ext3_clear_blocks(handle, inode, this_bh,
						  block_to_free,
						  count, block_to_free_p, p);
				block_to_free = nr;
				block_to_free_p = p;
				count = 1;
			}
		}
	}

	if (count > 0)
		ext3_clear_blocks(handle, inode, this_bh, block_to_free,
				  count, block_to_free_p, p);

	if (this_bh) {
		BUFFER_TRACE(this_bh, "call ext3_journal_dirty_metadata");

		/*
		 * The buffer head should have an attached journal head at this
		 * point. However, if the data is corrupted and an indirect
		 * block pointed to itself, it would have been detached when
		 * the block was cleared. Check for this instead of OOPSing.
		 */
		if (bh2jh(this_bh))
			ext3_journal_dirty_metadata(handle, this_bh);
		else
			ext3_error(inode->i_sb, "ext3_free_data",
				   "circular indirect block detected, "
				   "inode=%lu, block=%llu",
				   inode->i_ino,
				   (unsigned long long)this_bh->b_blocknr);
	}
}

/**
 *	ext3_free_branches - free an array of branches
 *	@handle: JBD handle for this transaction
 *	@inode:	inode we are dealing with
 *	@parent_bh: the buffer_head which contains *@first and *@last
 *	@first:	array of block numbers
 *	@last:	pointer immediately past the end of array
 *	@depth:	depth of the branches to free
 *
 *	We are freeing all blocks refered from these branches (numbers are
 *	stored as little-endian 32-bit) and updating @inode->i_blocks
 *	appropriately.
 */
static void ext3_free_branches(handle_t *handle, struct inode *inode,
			       struct buffer_head *parent_bh,
			       __le32 *first, __le32 *last, int depth)
{
	ext3_fsblk_t nr;
	__le32 *p;

	if (is_handle_aborted(handle))
		return;

	if (depth--) {
		struct buffer_head *bh;
		int addr_per_block = EXT3_ADDR_PER_BLOCK(inode->i_sb);
		p = last;
		while (--p >= first) {
			nr = le32_to_cpu(*p);
			if (!nr)
				continue;		/* A hole */

			/* Go read the buffer for the next level down */
			bh = sb_bread(inode->i_sb, nr);

			/*
			 * A read failure? Report error and clear slot
			 * (should be rare).
			 */
			if (!bh) {
				ext3_error(inode->i_sb, "ext3_free_branches",
					   "Read failure, inode=%lu, block="E3FSBLK,
					   inode->i_ino, nr);
				continue;
			}

			/* This zaps the entire block.  Bottom up. */
			BUFFER_TRACE(bh, "free child branches");
			ext3_free_branches(handle, inode, bh,
					   (__le32*)bh->b_data,
					   (__le32*)bh->b_data + addr_per_block,
					   depth);

			/*
			 * We've probably journalled the indirect block several
			 * times during the truncate.  But it's no longer
			 * needed and we now drop it from the transaction via
			 * journal_revoke().
			 *
			 * That's easy if it's exclusively part of this
			 * transaction.  But if it's part of the committing
			 * transaction then journal_forget() will simply
			 * brelse() it.  That means that if the underlying
			 * block is reallocated in ext3_get_block(),
			 * unmap_underlying_metadata() will find this block
			 * and will try to get rid of it.  damn, damn.
			 *
			 * If this block has already been committed to the
			 * journal, a revoke record will be written.  And
			 * revoke records must be emitted *before* clearing
			 * this block's bit in the bitmaps.
			 */
			ext3_forget(handle, 1, inode, bh, bh->b_blocknr);

			/*
			 * Everything below this this pointer has been
			 * released.  Now let this top-of-subtree go.
			 *
			 * We want the freeing of this indirect block to be
			 * atomic in the journal with the updating of the
			 * bitmap block which owns it.  So make some room in
			 * the journal.
			 *
			 * We zero the parent pointer *after* freeing its
			 * pointee in the bitmaps, so if extend_transaction()
			 * for some reason fails to put the bitmap changes and
			 * the release into the same transaction, recovery
			 * will merely complain about releasing a free block,
			 * rather than leaking blocks.
			 */
			if (is_handle_aborted(handle))
				return;
			if (try_to_extend_transaction(handle, inode)) {
				ext3_mark_inode_dirty(handle, inode);
				ext3_journal_test_restart(handle, inode);
			}

			ext3_free_blocks(handle, inode, nr, 1);

			if (parent_bh) {
				/*
				 * The block which we have just freed is
				 * pointed to by an indirect block: journal it
				 */
				BUFFER_TRACE(parent_bh, "get_write_access");
				if (!ext3_journal_get_write_access(handle,
								   parent_bh)){
					*p = 0;
					BUFFER_TRACE(parent_bh,
					"call ext3_journal_dirty_metadata");
					ext3_journal_dirty_metadata(handle,
								    parent_bh);
				}
			}
		}
	} else {
		/* We have reached the bottom of the tree. */
		BUFFER_TRACE(parent_bh, "free data blocks");
		ext3_free_data(handle, inode, parent_bh, first, last);
	}
}

int ext3_can_truncate(struct inode *inode)
{
	if (IS_APPEND(inode) || IS_IMMUTABLE(inode))
		return 0;
	if (S_ISREG(inode->i_mode))
		return 1;
	if (S_ISDIR(inode->i_mode))
		return 1;
	if (S_ISLNK(inode->i_mode))
		return !ext3_inode_is_fast_symlink(inode);
	return 0;
}

/*
 * ext3_truncate()
 *
 * We block out ext3_get_block() block instantiations across the entire
 * transaction, and VFS/VM ensures that ext3_truncate() cannot run
 * simultaneously on behalf of the same inode.
 *
 * As we work through the truncate and commmit bits of it to the journal there
 * is one core, guiding principle: the file's tree must always be consistent on
 * disk.  We must be able to restart the truncate after a crash.
 *
 * The file's tree may be transiently inconsistent in memory (although it
 * probably isn't), but whenever we close off and commit a journal transaction,
 * the contents of (the filesystem + the journal) must be consistent and
 * restartable.  It's pretty simple, really: bottom up, right to left (although
 * left-to-right works OK too).
 *
 * Note that at recovery time, journal replay occurs *before* the restart of
 * truncate against the orphan inode list.
 *
 * The committed inode has the new, desired i_size (which is the same as
 * i_disksize in this case).  After a crash, ext3_orphan_cleanup() will see
 * that this inode's truncate did not complete and it will again call
 * ext3_truncate() to have another go.  So there will be instantiated blocks
 * to the right of the truncation point in a crashed ext3 filesystem.  But
 * that's fine - as long as they are linked from the inode, the post-crash
 * ext3_truncate() run will find them and release them.
 */
void ext3_truncate(struct inode *inode)
{
	handle_t *handle;
	struct ext3_inode_info *ei = EXT3_I(inode);
	__le32 *i_data = ei->i_data;
	int addr_per_block = EXT3_ADDR_PER_BLOCK(inode->i_sb);
	struct address_space *mapping = inode->i_mapping;
	int offsets[4];
	Indirect chain[4];
	Indirect *partial;
	__le32 nr = 0;
	int n;
	long last_block;
	unsigned blocksize = inode->i_sb->s_blocksize;
	struct page *page;

	if (!ext3_can_truncate(inode))
		goto out_notrans;

	if (inode->i_size == 0 && ext3_should_writeback_data(inode))
		ei->i_state |= EXT3_STATE_FLUSH_ON_CLOSE;

	/*
	 * We have to lock the EOF page here, because lock_page() nests
	 * outside journal_start().
	 */
	if ((inode->i_size & (blocksize - 1)) == 0) {
		/* Block boundary? Nothing to do */
		page = NULL;
	} else {
		page = grab_cache_page(mapping,
				inode->i_size >> PAGE_CACHE_SHIFT);
		if (!page)
			goto out_notrans;
	}

	handle = start_transaction(inode);
	if (IS_ERR(handle)) {
		if (page) {
			clear_highpage(page);
			flush_dcache_page(page);
			unlock_page(page);
			page_cache_release(page);
		}
		goto out_notrans;
	}

	last_block = (inode->i_size + blocksize-1)
					>> EXT3_BLOCK_SIZE_BITS(inode->i_sb);

	if (page)
		ext3_block_truncate_page(handle, page, mapping, inode->i_size);

	n = ext3_block_to_path(inode, last_block, offsets, NULL);
	if (n == 0)
		goto out_stop;	/* error */

	/*
	 * OK.  This truncate is going to happen.  We add the inode to the
	 * orphan list, so that if this truncate spans multiple transactions,
	 * and we crash, we will resume the truncate when the filesystem
	 * recovers.  It also marks the inode dirty, to catch the new size.
	 *
	 * Implication: the file must always be in a sane, consistent
	 * truncatable state while each transaction commits.
	 */
	if (ext3_orphan_add(handle, inode))
		goto out_stop;

	/*
	 * The orphan list entry will now protect us from any crash which
	 * occurs before the truncate completes, so it is now safe to propagate
	 * the new, shorter inode size (held for now in i_size) into the
	 * on-disk inode. We do this via i_disksize, which is the value which
	 * ext3 *really* writes onto the disk inode.
	 */
	ei->i_disksize = inode->i_size;

	/*
	 * From here we block out all ext3_get_block() callers who want to
	 * modify the block allocation tree.
	 */
	mutex_lock(&ei->truncate_mutex);

	if (n == 1) {		/* direct blocks */
		ext3_free_data(handle, inode, NULL, i_data+offsets[0],
			       i_data + EXT3_NDIR_BLOCKS);
		goto do_indirects;
	}

	partial = ext3_find_shared(inode, n, offsets, chain, &nr);
	/* Kill the top of shared branch (not detached) */
	if (nr) {
		if (partial == chain) {
			/* Shared branch grows from the inode */
			ext3_free_branches(handle, inode, NULL,
					   &nr, &nr+1, (chain+n-1) - partial);
			*partial->p = 0;
			/*
			 * We mark the inode dirty prior to restart,
			 * and prior to stop.  No need for it here.
			 */
		} else {
			/* Shared branch grows from an indirect block */
			BUFFER_TRACE(partial->bh, "get_write_access");
			ext3_free_branches(handle, inode, partial->bh,
					partial->p,
					partial->p+1, (chain+n-1) - partial);
		}
	}
	/* Clear the ends of indirect blocks on the shared branch */
	while (partial > chain) {
		ext3_free_branches(handle, inode, partial->bh, partial->p + 1,
				   (__le32*)partial->bh->b_data+addr_per_block,
				   (chain+n-1) - partial);
		BUFFER_TRACE(partial->bh, "call brelse");
		brelse (partial->bh);
		partial--;
	}
do_indirects:
	/* Kill the remaining (whole) subtrees */
	switch (offsets[0]) {
	default:
		nr = i_data[EXT3_IND_BLOCK];
		if (nr) {
			ext3_free_branches(handle, inode, NULL, &nr, &nr+1, 1);
			i_data[EXT3_IND_BLOCK] = 0;
		}
	case EXT3_IND_BLOCK:
		nr = i_data[EXT3_DIND_BLOCK];
		if (nr) {
			ext3_free_branches(handle, inode, NULL, &nr, &nr+1, 2);
			i_data[EXT3_DIND_BLOCK] = 0;
		}
	case EXT3_DIND_BLOCK:
		nr = i_data[EXT3_TIND_BLOCK];
		if (nr) {
			ext3_free_branches(handle, inode, NULL, &nr, &nr+1, 3);
			i_data[EXT3_TIND_BLOCK] = 0;
		}
	case EXT3_TIND_BLOCK:
		;
	}

	ext3_discard_reservation(inode);

	mutex_unlock(&ei->truncate_mutex);
	inode->i_mtime = inode->i_ctime = CURRENT_TIME_SEC;
	ext3_mark_inode_dirty(handle, inode);

	/*
	 * In a multi-transaction truncate, we only make the final transaction
	 * synchronous
	 */
	if (IS_SYNC(inode))
		handle->h_sync = 1;
out_stop:
	/*
	 * If this was a simple ftruncate(), and the file will remain alive
	 * then we need to clear up the orphan record which we created above.
	 * However, if this was a real unlink then we were called by
	 * ext3_delete_inode(), and we allow that function to clean up the
	 * orphan info for us.
	 */
	if (inode->i_nlink)
		ext3_orphan_del(handle, inode);

	ext3_journal_stop(handle);
	return;
out_notrans:
	/*
	 * Delete the inode from orphan list so that it doesn't stay there
	 * forever and trigger assertion on umount.
	 */
	if (inode->i_nlink)
		ext3_orphan_del(NULL, inode);
}

static ext3_fsblk_t ext3_get_inode_block(struct super_block *sb,
		unsigned long ino, struct ext3_iloc *iloc)
{
	unsigned long block_group;
	unsigned long offset;
	ext3_fsblk_t block;
	struct ext3_group_desc *gdp;

	if (!ext3_valid_inum(sb, ino)) {
		/*
		 * This error is already checked for in namei.c unless we are
		 * looking at an NFS filehandle, in which case no error
		 * report is needed
		 */
		return 0;
	}

	block_group = (ino - 1) / EXT3_INODES_PER_GROUP(sb);
	gdp = ext3_get_group_desc(sb, block_group, NULL);
	if (!gdp)
		return 0;
	/*
	 * Figure out the offset within the block group inode table
	 */
	offset = ((ino - 1) % EXT3_INODES_PER_GROUP(sb)) *
		EXT3_INODE_SIZE(sb);
	block = le32_to_cpu(gdp->bg_inode_table) +
		(offset >> EXT3_BLOCK_SIZE_BITS(sb));

	iloc->block_group = block_group;
	iloc->offset = offset & (EXT3_BLOCK_SIZE(sb) - 1);
	return block;
}

/*
 * ext3_get_inode_loc returns with an extra refcount against the inode's
 * underlying buffer_head on success. If 'in_mem' is true, we have all
 * data in memory that is needed to recreate the on-disk version of this
 * inode.
 */
static int __ext3_get_inode_loc(struct inode *inode,
				struct ext3_iloc *iloc, int in_mem)
{
	ext3_fsblk_t block;
	struct buffer_head *bh;

	block = ext3_get_inode_block(inode->i_sb, inode->i_ino, iloc);
	if (!block)
		return -EIO;

	bh = sb_getblk(inode->i_sb, block);
	if (!bh) {
		ext3_error (inode->i_sb, "ext3_get_inode_loc",
				"unable to read inode block - "
				"inode=%lu, block="E3FSBLK,
				 inode->i_ino, block);
		return -EIO;
	}
	if (!buffer_uptodate(bh)) {
		lock_buffer(bh);

		/*
		 * If the buffer has the write error flag, we have failed
		 * to write out another inode in the same block.  In this
		 * case, we don't have to read the block because we may
		 * read the old inode data successfully.
		 */
		if (buffer_write_io_error(bh) && !buffer_uptodate(bh))
			set_buffer_uptodate(bh);

		if (buffer_uptodate(bh)) {
			/* someone brought it uptodate while we waited */
			unlock_buffer(bh);
			goto has_buffer;
		}

		/*
		 * If we have all information of the inode in memory and this
		 * is the only valid inode in the block, we need not read the
		 * block.
		 */
		if (in_mem) {
			struct buffer_head *bitmap_bh;
			struct ext3_group_desc *desc;
			int inodes_per_buffer;
			int inode_offset, i;
			int block_group;
			int start;

			block_group = (inode->i_ino - 1) /
					EXT3_INODES_PER_GROUP(inode->i_sb);
			inodes_per_buffer = bh->b_size /
				EXT3_INODE_SIZE(inode->i_sb);
			inode_offset = ((inode->i_ino - 1) %
					EXT3_INODES_PER_GROUP(inode->i_sb));
			start = inode_offset & ~(inodes_per_buffer - 1);

			/* Is the inode bitmap in cache? */
			desc = ext3_get_group_desc(inode->i_sb,
						block_group, NULL);
			if (!desc)
				goto make_io;

			bitmap_bh = sb_getblk(inode->i_sb,
					le32_to_cpu(desc->bg_inode_bitmap));
			if (!bitmap_bh)
				goto make_io;

			/*
			 * If the inode bitmap isn't in cache then the
			 * optimisation may end up performing two reads instead
			 * of one, so skip it.
			 */
			if (!buffer_uptodate(bitmap_bh)) {
				brelse(bitmap_bh);
				goto make_io;
			}
			for (i = start; i < start + inodes_per_buffer; i++) {
				if (i == inode_offset)
					continue;
				if (ext3_test_bit(i, bitmap_bh->b_data))
					break;
			}
			brelse(bitmap_bh);
			if (i == start + inodes_per_buffer) {
				/* all other inodes are free, so skip I/O */
				memset(bh->b_data, 0, bh->b_size);
				set_buffer_uptodate(bh);
				unlock_buffer(bh);
				goto has_buffer;
			}
		}

make_io:
		/*
		 * There are other valid inodes in the buffer, this inode
		 * has in-inode xattrs, or we don't have this inode in memory.
		 * Read the block from disk.
		 */
		get_bh(bh);
		bh->b_end_io = end_buffer_read_sync;
		submit_bh(READ_META, bh);
		wait_on_buffer(bh);
		if (!buffer_uptodate(bh)) {
			ext3_error(inode->i_sb, "ext3_get_inode_loc",
					"unable to read inode block - "
					"inode=%lu, block="E3FSBLK,
					inode->i_ino, block);
			brelse(bh);
			return -EIO;
		}
	}
has_buffer:
	iloc->bh = bh;
	return 0;
}

int ext3_get_inode_loc(struct inode *inode, struct ext3_iloc *iloc)
{
	/* We have all inode data except xattrs in memory here. */
	return __ext3_get_inode_loc(inode, iloc,
		!(EXT3_I(inode)->i_state & EXT3_STATE_XATTR));
}

void ext3_set_inode_flags(struct inode *inode)
{
	unsigned int flags = EXT3_I(inode)->i_flags;

	inode->i_flags &= ~(S_SYNC|S_APPEND|S_IMMUTABLE|S_NOATIME|S_DIRSYNC);
	if (flags & EXT3_SYNC_FL)
		inode->i_flags |= S_SYNC;
	if (flags & EXT3_APPEND_FL)
		inode->i_flags |= S_APPEND;
	if (flags & EXT3_IMMUTABLE_FL)
		inode->i_flags |= S_IMMUTABLE;
	if (flags & EXT3_NOATIME_FL)
		inode->i_flags |= S_NOATIME;
	if (flags & EXT3_DIRSYNC_FL)
		inode->i_flags |= S_DIRSYNC;
}

/* Propagate flags from i_flags to EXT3_I(inode)->i_flags */
void ext3_get_inode_flags(struct ext3_inode_info *ei)
{
	unsigned int flags = ei->vfs_inode.i_flags;

	ei->i_flags &= ~(EXT3_SYNC_FL|EXT3_APPEND_FL|
			EXT3_IMMUTABLE_FL|EXT3_NOATIME_FL|EXT3_DIRSYNC_FL);
	if (flags & S_SYNC)
		ei->i_flags |= EXT3_SYNC_FL;
	if (flags & S_APPEND)
		ei->i_flags |= EXT3_APPEND_FL;
	if (flags & S_IMMUTABLE)
		ei->i_flags |= EXT3_IMMUTABLE_FL;
	if (flags & S_NOATIME)
		ei->i_flags |= EXT3_NOATIME_FL;
	if (flags & S_DIRSYNC)
		ei->i_flags |= EXT3_DIRSYNC_FL;
}

struct inode *ext3_iget(struct super_block *sb, unsigned long ino)
{
	struct ext3_iloc iloc;
	struct ext3_inode *raw_inode;
	struct ext3_inode_info *ei;
	struct buffer_head *bh;
	struct inode *inode;
	long ret;
	int block;

	inode = iget_locked(sb, ino);
	if (!inode)
		return ERR_PTR(-ENOMEM);
	if (!(inode->i_state & I_NEW))
		return inode;

	ei = EXT3_I(inode);
<<<<<<< HEAD
#ifdef CONFIG_EXT3_FS_POSIX_ACL
	ei->i_acl = EXT3_ACL_NOT_CACHED;
	ei->i_default_acl = EXT3_ACL_NOT_CACHED;
#endif
#ifdef CONFIG_EXT3_FS_NFS4ACL
	ei->i_nfs4acl = EXT3_NFS4ACL_NOT_CACHED;
#endif
=======
>>>>>>> 7c5371c4
	ei->i_block_alloc_info = NULL;

	ret = __ext3_get_inode_loc(inode, &iloc, 0);
	if (ret < 0)
		goto bad_inode;
	bh = iloc.bh;
	raw_inode = ext3_raw_inode(&iloc);
	inode->i_mode = le16_to_cpu(raw_inode->i_mode);
	inode->i_uid = (uid_t)le16_to_cpu(raw_inode->i_uid_low);
	inode->i_gid = (gid_t)le16_to_cpu(raw_inode->i_gid_low);
	if(!(test_opt (inode->i_sb, NO_UID32))) {
		inode->i_uid |= le16_to_cpu(raw_inode->i_uid_high) << 16;
		inode->i_gid |= le16_to_cpu(raw_inode->i_gid_high) << 16;
	}
	inode->i_nlink = le16_to_cpu(raw_inode->i_links_count);
	inode->i_size = le32_to_cpu(raw_inode->i_size);
	inode->i_atime.tv_sec = (signed)le32_to_cpu(raw_inode->i_atime);
	inode->i_ctime.tv_sec = (signed)le32_to_cpu(raw_inode->i_ctime);
	inode->i_mtime.tv_sec = (signed)le32_to_cpu(raw_inode->i_mtime);
	inode->i_atime.tv_nsec = inode->i_ctime.tv_nsec = inode->i_mtime.tv_nsec = 0;

	ei->i_state = 0;
	ei->i_dir_start_lookup = 0;
	ei->i_dtime = le32_to_cpu(raw_inode->i_dtime);
	/* We now have enough fields to check if the inode was active or not.
	 * This is needed because nfsd might try to access dead inodes
	 * the test is that same one that e2fsck uses
	 * NeilBrown 1999oct15
	 */
	if (inode->i_nlink == 0) {
		if (inode->i_mode == 0 ||
		    !(EXT3_SB(inode->i_sb)->s_mount_state & EXT3_ORPHAN_FS)) {
			/* this inode is deleted */
			brelse (bh);
			ret = -ESTALE;
			goto bad_inode;
		}
		/* The only unlinked inodes we let through here have
		 * valid i_mode and are being read by the orphan
		 * recovery code: that's fine, we're about to complete
		 * the process of deleting those. */
	}
	inode->i_blocks = le32_to_cpu(raw_inode->i_blocks);
	ei->i_flags = le32_to_cpu(raw_inode->i_flags);
#ifdef EXT3_FRAGMENTS
	ei->i_faddr = le32_to_cpu(raw_inode->i_faddr);
	ei->i_frag_no = raw_inode->i_frag;
	ei->i_frag_size = raw_inode->i_fsize;
#endif
	ei->i_file_acl = le32_to_cpu(raw_inode->i_file_acl);
	if (!S_ISREG(inode->i_mode)) {
		ei->i_dir_acl = le32_to_cpu(raw_inode->i_dir_acl);
	} else {
		inode->i_size |=
			((__u64)le32_to_cpu(raw_inode->i_size_high)) << 32;
	}
	ei->i_disksize = inode->i_size;
	inode->i_generation = le32_to_cpu(raw_inode->i_generation);
	ei->i_block_group = iloc.block_group;
	/*
	 * NOTE! The in-memory inode i_data array is in little-endian order
	 * even on big-endian machines: we do NOT byteswap the block numbers!
	 */
	for (block = 0; block < EXT3_N_BLOCKS; block++)
		ei->i_data[block] = raw_inode->i_block[block];
	INIT_LIST_HEAD(&ei->i_orphan);

	if (inode->i_ino >= EXT3_FIRST_INO(inode->i_sb) + 1 &&
	    EXT3_INODE_SIZE(inode->i_sb) > EXT3_GOOD_OLD_INODE_SIZE) {
		/*
		 * When mke2fs creates big inodes it does not zero out
		 * the unused bytes above EXT3_GOOD_OLD_INODE_SIZE,
		 * so ignore those first few inodes.
		 */
		ei->i_extra_isize = le16_to_cpu(raw_inode->i_extra_isize);
		if (EXT3_GOOD_OLD_INODE_SIZE + ei->i_extra_isize >
		    EXT3_INODE_SIZE(inode->i_sb)) {
			brelse (bh);
			ret = -EIO;
			goto bad_inode;
		}
		if (ei->i_extra_isize == 0) {
			/* The extra space is currently unused. Use it. */
			ei->i_extra_isize = sizeof(struct ext3_inode) -
					    EXT3_GOOD_OLD_INODE_SIZE;
		} else {
			__le32 *magic = (void *)raw_inode +
					EXT3_GOOD_OLD_INODE_SIZE +
					ei->i_extra_isize;
			if (*magic == cpu_to_le32(EXT3_XATTR_MAGIC))
				 ei->i_state |= EXT3_STATE_XATTR;
		}
	} else
		ei->i_extra_isize = 0;

	if (S_ISREG(inode->i_mode)) {
		inode->i_op = &ext3_file_inode_operations;
		inode->i_fop = &ext3_file_operations;
		ext3_set_aops(inode);
	} else if (S_ISDIR(inode->i_mode)) {
		inode->i_op = &ext3_dir_inode_operations;
		inode->i_fop = &ext3_dir_operations;
	} else if (S_ISLNK(inode->i_mode)) {
		if (ext3_inode_is_fast_symlink(inode)) {
			inode->i_op = &ext3_fast_symlink_inode_operations;
			nd_terminate_link(ei->i_data, inode->i_size,
				sizeof(ei->i_data) - 1);
		} else {
			inode->i_op = &ext3_symlink_inode_operations;
			ext3_set_aops(inode);
		}
	} else {
		inode->i_op = &ext3_special_inode_operations;
		if (raw_inode->i_block[0])
			init_special_inode(inode, inode->i_mode,
			   old_decode_dev(le32_to_cpu(raw_inode->i_block[0])));
		else
			init_special_inode(inode, inode->i_mode,
			   new_decode_dev(le32_to_cpu(raw_inode->i_block[1])));
	}
	brelse (iloc.bh);
	ext3_set_inode_flags(inode);
	unlock_new_inode(inode);
	return inode;

bad_inode:
	iget_failed(inode);
	return ERR_PTR(ret);
}

/*
 * Post the struct inode info into an on-disk inode location in the
 * buffer-cache.  This gobbles the caller's reference to the
 * buffer_head in the inode location struct.
 *
 * The caller must have write access to iloc->bh.
 */
static int ext3_do_update_inode(handle_t *handle,
				struct inode *inode,
				struct ext3_iloc *iloc)
{
	struct ext3_inode *raw_inode = ext3_raw_inode(iloc);
	struct ext3_inode_info *ei = EXT3_I(inode);
	struct buffer_head *bh = iloc->bh;
	int err = 0, rc, block;

	/* For fields not not tracking in the in-memory inode,
	 * initialise them to zero for new inodes. */
	if (ei->i_state & EXT3_STATE_NEW)
		memset(raw_inode, 0, EXT3_SB(inode->i_sb)->s_inode_size);

	ext3_get_inode_flags(ei);
	raw_inode->i_mode = cpu_to_le16(inode->i_mode);
	if(!(test_opt(inode->i_sb, NO_UID32))) {
		raw_inode->i_uid_low = cpu_to_le16(low_16_bits(inode->i_uid));
		raw_inode->i_gid_low = cpu_to_le16(low_16_bits(inode->i_gid));
/*
 * Fix up interoperability with old kernels. Otherwise, old inodes get
 * re-used with the upper 16 bits of the uid/gid intact
 */
		if(!ei->i_dtime) {
			raw_inode->i_uid_high =
				cpu_to_le16(high_16_bits(inode->i_uid));
			raw_inode->i_gid_high =
				cpu_to_le16(high_16_bits(inode->i_gid));
		} else {
			raw_inode->i_uid_high = 0;
			raw_inode->i_gid_high = 0;
		}
	} else {
		raw_inode->i_uid_low =
			cpu_to_le16(fs_high2lowuid(inode->i_uid));
		raw_inode->i_gid_low =
			cpu_to_le16(fs_high2lowgid(inode->i_gid));
		raw_inode->i_uid_high = 0;
		raw_inode->i_gid_high = 0;
	}
	raw_inode->i_links_count = cpu_to_le16(inode->i_nlink);
	raw_inode->i_size = cpu_to_le32(ei->i_disksize);
	raw_inode->i_atime = cpu_to_le32(inode->i_atime.tv_sec);
	raw_inode->i_ctime = cpu_to_le32(inode->i_ctime.tv_sec);
	raw_inode->i_mtime = cpu_to_le32(inode->i_mtime.tv_sec);
	raw_inode->i_blocks = cpu_to_le32(inode->i_blocks);
	raw_inode->i_dtime = cpu_to_le32(ei->i_dtime);
	raw_inode->i_flags = cpu_to_le32(ei->i_flags);
#ifdef EXT3_FRAGMENTS
	raw_inode->i_faddr = cpu_to_le32(ei->i_faddr);
	raw_inode->i_frag = ei->i_frag_no;
	raw_inode->i_fsize = ei->i_frag_size;
#endif
	raw_inode->i_file_acl = cpu_to_le32(ei->i_file_acl);
	if (!S_ISREG(inode->i_mode)) {
		raw_inode->i_dir_acl = cpu_to_le32(ei->i_dir_acl);
	} else {
		raw_inode->i_size_high =
			cpu_to_le32(ei->i_disksize >> 32);
		if (ei->i_disksize > 0x7fffffffULL) {
			struct super_block *sb = inode->i_sb;
			if (!EXT3_HAS_RO_COMPAT_FEATURE(sb,
					EXT3_FEATURE_RO_COMPAT_LARGE_FILE) ||
			    EXT3_SB(sb)->s_es->s_rev_level ==
					cpu_to_le32(EXT3_GOOD_OLD_REV)) {
			       /* If this is the first large file
				* created, add a flag to the superblock.
				*/
				err = ext3_journal_get_write_access(handle,
						EXT3_SB(sb)->s_sbh);
				if (err)
					goto out_brelse;
				ext3_update_dynamic_rev(sb);
				EXT3_SET_RO_COMPAT_FEATURE(sb,
					EXT3_FEATURE_RO_COMPAT_LARGE_FILE);
				handle->h_sync = 1;
				err = ext3_journal_dirty_metadata(handle,
						EXT3_SB(sb)->s_sbh);
			}
		}
	}
	raw_inode->i_generation = cpu_to_le32(inode->i_generation);
	if (S_ISCHR(inode->i_mode) || S_ISBLK(inode->i_mode)) {
		if (old_valid_dev(inode->i_rdev)) {
			raw_inode->i_block[0] =
				cpu_to_le32(old_encode_dev(inode->i_rdev));
			raw_inode->i_block[1] = 0;
		} else {
			raw_inode->i_block[0] = 0;
			raw_inode->i_block[1] =
				cpu_to_le32(new_encode_dev(inode->i_rdev));
			raw_inode->i_block[2] = 0;
		}
	} else for (block = 0; block < EXT3_N_BLOCKS; block++)
		raw_inode->i_block[block] = ei->i_data[block];

	if (ei->i_extra_isize)
		raw_inode->i_extra_isize = cpu_to_le16(ei->i_extra_isize);

	BUFFER_TRACE(bh, "call ext3_journal_dirty_metadata");
	rc = ext3_journal_dirty_metadata(handle, bh);
	if (!err)
		err = rc;
	ei->i_state &= ~EXT3_STATE_NEW;

out_brelse:
	brelse (bh);
	ext3_std_error(inode->i_sb, err);
	return err;
}

/*
 * ext3_write_inode()
 *
 * We are called from a few places:
 *
 * - Within generic_file_write() for O_SYNC files.
 *   Here, there will be no transaction running. We wait for any running
 *   trasnaction to commit.
 *
 * - Within sys_sync(), kupdate and such.
 *   We wait on commit, if tol to.
 *
 * - Within prune_icache() (PF_MEMALLOC == true)
 *   Here we simply return.  We can't afford to block kswapd on the
 *   journal commit.
 *
 * In all cases it is actually safe for us to return without doing anything,
 * because the inode has been copied into a raw inode buffer in
 * ext3_mark_inode_dirty().  This is a correctness thing for O_SYNC and for
 * knfsd.
 *
 * Note that we are absolutely dependent upon all inode dirtiers doing the
 * right thing: they *must* call mark_inode_dirty() after dirtying info in
 * which we are interested.
 *
 * It would be a bug for them to not do this.  The code:
 *
 *	mark_inode_dirty(inode)
 *	stuff();
 *	inode->i_size = expr;
 *
 * is in error because a kswapd-driven write_inode() could occur while
 * `stuff()' is running, and the new i_size will be lost.  Plus the inode
 * will no longer be on the superblock's dirty inode list.
 */
int ext3_write_inode(struct inode *inode, int wait)
{
	if (current->flags & PF_MEMALLOC)
		return 0;

	if (ext3_journal_current_handle()) {
		jbd_debug(1, "called recursively, non-PF_MEMALLOC!\n");
		dump_stack();
		return -EIO;
	}

	if (!wait)
		return 0;

	return ext3_force_commit(inode->i_sb);
}

#ifdef CONFIG_EXT3_FS_NFS4ACL
static int ext3_inode_change_ok(struct inode *inode, struct iattr *attr)
{
	unsigned int ia_valid = attr->ia_valid;

	if (!test_opt(inode->i_sb, NFS4ACL))
		return inode_change_ok(inode, attr);

	/* If force is set do it anyway. */
	if (ia_valid & ATTR_FORCE)
		return 0;

	/* Make sure a caller can chown. */
	if ((ia_valid & ATTR_UID) &&
	    (current_fsuid() != inode->i_uid ||
	     attr->ia_uid != inode->i_uid) &&
	    (current_fsuid() != attr->ia_uid ||
	     ext3_nfs4acl_permission(inode, ACE4_WRITE_OWNER)) &&
	    !capable(CAP_CHOWN))
		goto error;

	/* Make sure caller can chgrp. */
	if ((ia_valid & ATTR_GID)) {
		int in_group = in_group_p(attr->ia_gid);
		if ((current_fsuid() != inode->i_uid ||
		    (!in_group && attr->ia_gid != inode->i_gid)) &&
		    (!in_group ||
		     ext3_nfs4acl_permission(inode, ACE4_WRITE_OWNER)) &&
		    !capable(CAP_CHOWN))
			goto error;
	}

	/* Make sure a caller can chmod. */
	if (ia_valid & ATTR_MODE) {
		if (current_fsuid() != inode->i_uid &&
		    ext3_nfs4acl_permission(inode, ACE4_WRITE_ACL) &&
		    !capable(CAP_FOWNER))
			goto error;
		/* Also check the setgid bit! */
		if (!in_group_p((ia_valid & ATTR_GID) ? attr->ia_gid :
				inode->i_gid) && !capable(CAP_FSETID))
			attr->ia_mode &= ~S_ISGID;
	}

	/* Check for setting the inode time. */
	if (ia_valid & (ATTR_MTIME_SET | ATTR_ATIME_SET)) {
		if (current_fsuid() != inode->i_uid &&
		    ext3_nfs4acl_permission(inode, ACE4_WRITE_ATTRIBUTES) &&
		    !capable(CAP_FOWNER))
			goto error;
	}
	return 0;
error:
	return -EPERM;
}
#else
# define ext3_inode_change_ok inode_change_ok
#endif

/*
 * ext3_setattr()
 *
 * Called from notify_change.
 *
 * We want to trap VFS attempts to truncate the file as soon as
 * possible.  In particular, we want to make sure that when the VFS
 * shrinks i_size, we put the inode on the orphan list and modify
 * i_disksize immediately, so that during the subsequent flushing of
 * dirty pages and freeing of disk blocks, we can guarantee that any
 * commit will leave the blocks being flushed in an unused state on
 * disk.  (On recovery, the inode will get truncated and the blocks will
 * be freed, so we have a strong guarantee that no future commit will
 * leave these blocks visible to the user.)
 *
 * Called with inode->sem down.
 */
int ext3_setattr(struct dentry *dentry, struct iattr *attr)
{
	struct inode *inode = dentry->d_inode;
	int error, rc = 0;
	const unsigned int ia_valid = attr->ia_valid;

	error = ext3_inode_change_ok(inode, attr);
	if (error)
		return error;

	if ((ia_valid & ATTR_UID && attr->ia_uid != inode->i_uid) ||
		(ia_valid & ATTR_GID && attr->ia_gid != inode->i_gid)) {
		handle_t *handle;

		/* (user+group)*(old+new) structure, inode write (sb,
		 * inode block, ? - but truncate inode update has it) */
		handle = ext3_journal_start(inode, 2*(EXT3_QUOTA_INIT_BLOCKS(inode->i_sb)+
					EXT3_QUOTA_DEL_BLOCKS(inode->i_sb))+3);
		if (IS_ERR(handle)) {
			error = PTR_ERR(handle);
			goto err_out;
		}
		error = vfs_dq_transfer(inode, attr) ? -EDQUOT : 0;
		if (error) {
			ext3_journal_stop(handle);
			return error;
		}
		/* Update corresponding info in inode so that everything is in
		 * one transaction */
		if (attr->ia_valid & ATTR_UID)
			inode->i_uid = attr->ia_uid;
		if (attr->ia_valid & ATTR_GID)
			inode->i_gid = attr->ia_gid;
		error = ext3_mark_inode_dirty(handle, inode);
		ext3_journal_stop(handle);
	}

	if (S_ISREG(inode->i_mode) &&
	    attr->ia_valid & ATTR_SIZE && attr->ia_size < inode->i_size) {
		handle_t *handle;

		handle = ext3_journal_start(inode, 3);
		if (IS_ERR(handle)) {
			error = PTR_ERR(handle);
			goto err_out;
		}

		error = ext3_orphan_add(handle, inode);
		EXT3_I(inode)->i_disksize = attr->ia_size;
		rc = ext3_mark_inode_dirty(handle, inode);
		if (!error)
			error = rc;
		ext3_journal_stop(handle);
	}

	rc = inode_setattr(inode, attr);

<<<<<<< HEAD
	/* If inode_setattr's call to ext3_truncate failed to get a
	 * transaction handle at all, we need to clean up the in-core
	 * orphan list manually. */
	if (inode->i_nlink)
		ext3_orphan_del(NULL, inode);

	if (!rc && (ia_valid & ATTR_MODE)) {
		if (test_opt(inode->i_sb, NFS4ACL))
			rc = ext3_nfs4acl_chmod(inode);
		else
			rc = ext3_acl_chmod(inode);
	}
=======
	if (!rc && (ia_valid & ATTR_MODE))
		rc = ext3_acl_chmod(inode);
>>>>>>> 7c5371c4

err_out:
	ext3_std_error(inode->i_sb, error);
	if (!error)
		error = rc;
	return error;
}


/*
 * How many blocks doth make a writepage()?
 *
 * With N blocks per page, it may be:
 * N data blocks
 * 2 indirect block
 * 2 dindirect
 * 1 tindirect
 * N+5 bitmap blocks (from the above)
 * N+5 group descriptor summary blocks
 * 1 inode block
 * 1 superblock.
 * 2 * EXT3_SINGLEDATA_TRANS_BLOCKS for the quote files
 *
 * 3 * (N + 5) + 2 + 2 * EXT3_SINGLEDATA_TRANS_BLOCKS
 *
 * With ordered or writeback data it's the same, less the N data blocks.
 *
 * If the inode's direct blocks can hold an integral number of pages then a
 * page cannot straddle two indirect blocks, and we can only touch one indirect
 * and dindirect block, and the "5" above becomes "3".
 *
 * This still overestimates under most circumstances.  If we were to pass the
 * start and end offsets in here as well we could do block_to_path() on each
 * block and work out the exact number of indirects which are touched.  Pah.
 */

static int ext3_writepage_trans_blocks(struct inode *inode)
{
	int bpp = ext3_journal_blocks_per_page(inode);
	int indirects = (EXT3_NDIR_BLOCKS % bpp) ? 5 : 3;
	int ret;

	if (ext3_should_journal_data(inode))
		ret = 3 * (bpp + indirects) + 2;
	else
		ret = 2 * (bpp + indirects) + 2;

#ifdef CONFIG_QUOTA
	/* We know that structure was already allocated during vfs_dq_init so
	 * we will be updating only the data blocks + inodes */
	ret += 2*EXT3_QUOTA_TRANS_BLOCKS(inode->i_sb);
#endif

	return ret;
}

/*
 * The caller must have previously called ext3_reserve_inode_write().
 * Give this, we know that the caller already has write access to iloc->bh.
 */
int ext3_mark_iloc_dirty(handle_t *handle,
		struct inode *inode, struct ext3_iloc *iloc)
{
	int err = 0;

	/* the do_update_inode consumes one bh->b_count */
	get_bh(iloc->bh);

	/* ext3_do_update_inode() does journal_dirty_metadata */
	err = ext3_do_update_inode(handle, inode, iloc);
	put_bh(iloc->bh);
	return err;
}

/*
 * On success, We end up with an outstanding reference count against
 * iloc->bh.  This _must_ be cleaned up later.
 */

int
ext3_reserve_inode_write(handle_t *handle, struct inode *inode,
			 struct ext3_iloc *iloc)
{
	int err = 0;
	if (handle) {
		err = ext3_get_inode_loc(inode, iloc);
		if (!err) {
			BUFFER_TRACE(iloc->bh, "get_write_access");
			err = ext3_journal_get_write_access(handle, iloc->bh);
			if (err) {
				brelse(iloc->bh);
				iloc->bh = NULL;
			}
		}
	}
	ext3_std_error(inode->i_sb, err);
	return err;
}

/*
 * What we do here is to mark the in-core inode as clean with respect to inode
 * dirtiness (it may still be data-dirty).
 * This means that the in-core inode may be reaped by prune_icache
 * without having to perform any I/O.  This is a very good thing,
 * because *any* task may call prune_icache - even ones which
 * have a transaction open against a different journal.
 *
 * Is this cheating?  Not really.  Sure, we haven't written the
 * inode out, but prune_icache isn't a user-visible syncing function.
 * Whenever the user wants stuff synced (sys_sync, sys_msync, sys_fsync)
 * we start and wait on commits.
 *
 * Is this efficient/effective?  Well, we're being nice to the system
 * by cleaning up our inodes proactively so they can be reaped
 * without I/O.  But we are potentially leaving up to five seconds'
 * worth of inodes floating about which prune_icache wants us to
 * write out.  One way to fix that would be to get prune_icache()
 * to do a write_super() to free up some memory.  It has the desired
 * effect.
 */
int ext3_mark_inode_dirty(handle_t *handle, struct inode *inode)
{
	struct ext3_iloc iloc;
	int err;

	might_sleep();
	err = ext3_reserve_inode_write(handle, inode, &iloc);
	if (!err)
		err = ext3_mark_iloc_dirty(handle, inode, &iloc);
	return err;
}

/*
 * ext3_dirty_inode() is called from __mark_inode_dirty()
 *
 * We're really interested in the case where a file is being extended.
 * i_size has been changed by generic_commit_write() and we thus need
 * to include the updated inode in the current transaction.
 *
 * Also, vfs_dq_alloc_space() will always dirty the inode when blocks
 * are allocated to the file.
 *
 * If the inode is marked synchronous, we don't honour that here - doing
 * so would cause a commit on atime updates, which we don't bother doing.
 * We handle synchronous inodes at the highest possible level.
 */
void ext3_dirty_inode(struct inode *inode)
{
	handle_t *current_handle = ext3_journal_current_handle();
	handle_t *handle;

	handle = ext3_journal_start(inode, 2);
	if (IS_ERR(handle))
		goto out;
	if (current_handle &&
		current_handle->h_transaction != handle->h_transaction) {
		/* This task has a transaction open against a different fs */
		printk(KERN_EMERG "%s: transactions do not match!\n",
		       __func__);
	} else {
		jbd_debug(5, "marking dirty.  outer handle=%p\n",
				current_handle);
		ext3_mark_inode_dirty(handle, inode);
	}
	ext3_journal_stop(handle);
out:
	return;
}

#if 0
/*
 * Bind an inode's backing buffer_head into this transaction, to prevent
 * it from being flushed to disk early.  Unlike
 * ext3_reserve_inode_write, this leaves behind no bh reference and
 * returns no iloc structure, so the caller needs to repeat the iloc
 * lookup to mark the inode dirty later.
 */
static int ext3_pin_inode(handle_t *handle, struct inode *inode)
{
	struct ext3_iloc iloc;

	int err = 0;
	if (handle) {
		err = ext3_get_inode_loc(inode, &iloc);
		if (!err) {
			BUFFER_TRACE(iloc.bh, "get_write_access");
			err = journal_get_write_access(handle, iloc.bh);
			if (!err)
				err = ext3_journal_dirty_metadata(handle,
								  iloc.bh);
			brelse(iloc.bh);
		}
	}
	ext3_std_error(inode->i_sb, err);
	return err;
}
#endif

int ext3_change_inode_journal_flag(struct inode *inode, int val)
{
	journal_t *journal;
	handle_t *handle;
	int err;

	/*
	 * We have to be very careful here: changing a data block's
	 * journaling status dynamically is dangerous.  If we write a
	 * data block to the journal, change the status and then delete
	 * that block, we risk forgetting to revoke the old log record
	 * from the journal and so a subsequent replay can corrupt data.
	 * So, first we make sure that the journal is empty and that
	 * nobody is changing anything.
	 */

	journal = EXT3_JOURNAL(inode);
	if (is_journal_aborted(journal))
		return -EROFS;

	journal_lock_updates(journal);
	journal_flush(journal);

	/*
	 * OK, there are no updates running now, and all cached data is
	 * synced to disk.  We are now in a completely consistent state
	 * which doesn't have anything in the journal, and we know that
	 * no filesystem updates are running, so it is safe to modify
	 * the inode's in-core data-journaling state flag now.
	 */

	if (val)
		EXT3_I(inode)->i_flags |= EXT3_JOURNAL_DATA_FL;
	else
		EXT3_I(inode)->i_flags &= ~EXT3_JOURNAL_DATA_FL;
	ext3_set_aops(inode);

	journal_unlock_updates(journal);

	/* Finally we can mark the inode as dirty. */

	handle = ext3_journal_start(inode, 1);
	if (IS_ERR(handle))
		return PTR_ERR(handle);

	err = ext3_mark_inode_dirty(handle, inode);
	handle->h_sync = 1;
	ext3_journal_stop(handle);
	ext3_std_error(inode->i_sb, err);

	return err;
}<|MERGE_RESOLUTION|>--- conflicted
+++ resolved
@@ -2753,16 +2753,9 @@
 		return inode;
 
 	ei = EXT3_I(inode);
-<<<<<<< HEAD
-#ifdef CONFIG_EXT3_FS_POSIX_ACL
-	ei->i_acl = EXT3_ACL_NOT_CACHED;
-	ei->i_default_acl = EXT3_ACL_NOT_CACHED;
-#endif
 #ifdef CONFIG_EXT3_FS_NFS4ACL
 	ei->i_nfs4acl = EXT3_NFS4ACL_NOT_CACHED;
 #endif
-=======
->>>>>>> 7c5371c4
 	ei->i_block_alloc_info = NULL;
 
 	ret = __ext3_get_inode_loc(inode, &iloc, 0);
@@ -3196,23 +3189,12 @@
 
 	rc = inode_setattr(inode, attr);
 
-<<<<<<< HEAD
-	/* If inode_setattr's call to ext3_truncate failed to get a
-	 * transaction handle at all, we need to clean up the in-core
-	 * orphan list manually. */
-	if (inode->i_nlink)
-		ext3_orphan_del(NULL, inode);
-
 	if (!rc && (ia_valid & ATTR_MODE)) {
 		if (test_opt(inode->i_sb, NFS4ACL))
 			rc = ext3_nfs4acl_chmod(inode);
 		else
 			rc = ext3_acl_chmod(inode);
 	}
-=======
-	if (!rc && (ia_valid & ATTR_MODE))
-		rc = ext3_acl_chmod(inode);
->>>>>>> 7c5371c4
 
 err_out:
 	ext3_std_error(inode->i_sb, error);
