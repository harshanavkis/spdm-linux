#include <linux/mm.h>
#include <linux/hugetlb.h>
#include <linux/huge_mm.h>
#include <linux/mount.h>
#include <linux/seq_file.h>
#include <linux/highmem.h>
#include <linux/ptrace.h>
#include <linux/slab.h>
#include <linux/pagemap.h>
#include <linux/mempolicy.h>
#include <linux/rmap.h>
#include <linux/swap.h>
#include <linux/swapops.h>
<<<<<<< HEAD
#include <linux/magic.h>
=======
#include <linux/mmu_notifier.h>
>>>>>>> ad81f054

#include <asm/elf.h>
#include <asm/uaccess.h>
#include <asm/tlbflush.h>
#include "internal.h"

void task_mem(struct seq_file *m, struct mm_struct *mm)
{
	unsigned long data, text, lib, swap;
	unsigned long hiwater_vm, total_vm, hiwater_rss, total_rss;

	/*
	 * Note: to minimize their overhead, mm maintains hiwater_vm and
	 * hiwater_rss only when about to *lower* total_vm or rss.  Any
	 * collector of these hiwater stats must therefore get total_vm
	 * and rss too, which will usually be the higher.  Barriers? not
	 * worth the effort, such snapshots can always be inconsistent.
	 */
	hiwater_vm = total_vm = mm->total_vm;
	if (hiwater_vm < mm->hiwater_vm)
		hiwater_vm = mm->hiwater_vm;
	hiwater_rss = total_rss = get_mm_rss(mm);
	if (hiwater_rss < mm->hiwater_rss)
		hiwater_rss = mm->hiwater_rss;

	data = mm->total_vm - mm->shared_vm - mm->stack_vm;
	text = (PAGE_ALIGN(mm->end_code) - (mm->start_code & PAGE_MASK)) >> 10;
	lib = (mm->exec_vm << (PAGE_SHIFT-10)) - text;
	swap = get_mm_counter(mm, MM_SWAPENTS);
	seq_printf(m,
		"VmPeak:\t%8lu kB\n"
		"VmSize:\t%8lu kB\n"
		"VmLck:\t%8lu kB\n"
		"VmPin:\t%8lu kB\n"
		"VmHWM:\t%8lu kB\n"
		"VmRSS:\t%8lu kB\n"
		"VmData:\t%8lu kB\n"
		"VmStk:\t%8lu kB\n"
		"VmExe:\t%8lu kB\n"
		"VmLib:\t%8lu kB\n"
		"VmPTE:\t%8lu kB\n"
		"VmSwap:\t%8lu kB\n",
		hiwater_vm << (PAGE_SHIFT-10),
		total_vm << (PAGE_SHIFT-10),
		mm->locked_vm << (PAGE_SHIFT-10),
		mm->pinned_vm << (PAGE_SHIFT-10),
		hiwater_rss << (PAGE_SHIFT-10),
		total_rss << (PAGE_SHIFT-10),
		data << (PAGE_SHIFT-10),
		mm->stack_vm << (PAGE_SHIFT-10), text, lib,
		(PTRS_PER_PTE*sizeof(pte_t)*mm->nr_ptes) >> 10,
		swap << (PAGE_SHIFT-10));
}

unsigned long task_vsize(struct mm_struct *mm)
{
	return PAGE_SIZE * mm->total_vm;
}

unsigned long task_statm(struct mm_struct *mm,
			 unsigned long *shared, unsigned long *text,
			 unsigned long *data, unsigned long *resident)
{
	*shared = get_mm_counter(mm, MM_FILEPAGES);
	*text = (PAGE_ALIGN(mm->end_code) - (mm->start_code & PAGE_MASK))
								>> PAGE_SHIFT;
	*data = mm->total_vm - mm->shared_vm;
	*resident = *shared + get_mm_counter(mm, MM_ANONPAGES);
	return mm->total_vm;
}

static void pad_len_spaces(struct seq_file *m, int len)
{
	len = 25 + sizeof(void*) * 6 - len;
	if (len < 1)
		len = 1;
	seq_printf(m, "%*c", len, ' ');
}

#ifdef CONFIG_NUMA
/*
 * These functions are for numa_maps but called in generic **maps seq_file
 * ->start(), ->stop() ops.
 *
 * numa_maps scans all vmas under mmap_sem and checks their mempolicy.
 * Each mempolicy object is controlled by reference counting. The problem here
 * is how to avoid accessing dead mempolicy object.
 *
 * Because we're holding mmap_sem while reading seq_file, it's safe to access
 * each vma's mempolicy, no vma objects will never drop refs to mempolicy.
 *
 * A task's mempolicy (task->mempolicy) has different behavior. task->mempolicy
 * is set and replaced under mmap_sem but unrefed and cleared under task_lock().
 * So, without task_lock(), we cannot trust get_vma_policy() because we cannot
 * gurantee the task never exits under us. But taking task_lock() around
 * get_vma_plicy() causes lock order problem.
 *
 * To access task->mempolicy without lock, we hold a reference count of an
 * object pointed by task->mempolicy and remember it. This will guarantee
 * that task->mempolicy points to an alive object or NULL in numa_maps accesses.
 */
static void hold_task_mempolicy(struct proc_maps_private *priv)
{
	struct task_struct *task = priv->task;

	task_lock(task);
	priv->task_mempolicy = task->mempolicy;
	mpol_get(priv->task_mempolicy);
	task_unlock(task);
}
static void release_task_mempolicy(struct proc_maps_private *priv)
{
	mpol_put(priv->task_mempolicy);
}
#else
static void hold_task_mempolicy(struct proc_maps_private *priv)
{
}
static void release_task_mempolicy(struct proc_maps_private *priv)
{
}
#endif

static void vma_stop(struct proc_maps_private *priv, struct vm_area_struct *vma)
{
	if (vma && vma != priv->tail_vma) {
		struct mm_struct *mm = vma->vm_mm;
		release_task_mempolicy(priv);
		up_read(&mm->mmap_sem);
		mmput(mm);
	}
}

static void *m_start(struct seq_file *m, loff_t *pos)
{
	struct proc_maps_private *priv = m->private;
	unsigned long last_addr = m->version;
	struct mm_struct *mm;
	struct vm_area_struct *vma, *tail_vma = NULL;
	loff_t l = *pos;

	/* Clear the per syscall fields in priv */
	priv->task = NULL;
	priv->tail_vma = NULL;

	/*
	 * We remember last_addr rather than next_addr to hit with
	 * mmap_cache most of the time. We have zero last_addr at
	 * the beginning and also after lseek. We will have -1 last_addr
	 * after the end of the vmas.
	 */

	if (last_addr == -1UL)
		return NULL;

	priv->task = get_pid_task(priv->pid, PIDTYPE_PID);
	if (!priv->task)
		return ERR_PTR(-ESRCH);

	mm = mm_access(priv->task, PTRACE_MODE_READ);
	if (!mm || IS_ERR(mm))
		return mm;
	down_read(&mm->mmap_sem);

	tail_vma = get_gate_vma(priv->task->mm);
	priv->tail_vma = tail_vma;
	hold_task_mempolicy(priv);
	/* Start with last addr hint */
	vma = find_vma(mm, last_addr);
	if (last_addr && vma) {
		vma = vma->vm_next;
		goto out;
	}

	/*
	 * Check the vma index is within the range and do
	 * sequential scan until m_index.
	 */
	vma = NULL;
	if ((unsigned long)l < mm->map_count) {
		vma = mm->mmap;
		while (l-- && vma)
			vma = vma->vm_next;
		goto out;
	}

	if (l != mm->map_count)
		tail_vma = NULL; /* After gate vma */

out:
	if (vma)
		return vma;

	release_task_mempolicy(priv);
	/* End of vmas has been reached */
	m->version = (tail_vma != NULL)? 0: -1UL;
	up_read(&mm->mmap_sem);
	mmput(mm);
	return tail_vma;
}

static void *m_next(struct seq_file *m, void *v, loff_t *pos)
{
	struct proc_maps_private *priv = m->private;
	struct vm_area_struct *vma = v;
	struct vm_area_struct *tail_vma = priv->tail_vma;

	(*pos)++;
	if (vma && (vma != tail_vma) && vma->vm_next)
		return vma->vm_next;
	vma_stop(priv, vma);
	return (vma != tail_vma)? tail_vma: NULL;
}

static void m_stop(struct seq_file *m, void *v)
{
	struct proc_maps_private *priv = m->private;
	struct vm_area_struct *vma = v;

	if (!IS_ERR(vma))
		vma_stop(priv, vma);
	if (priv->task)
		put_task_struct(priv->task);
}

static int do_maps_open(struct inode *inode, struct file *file,
			const struct seq_operations *ops)
{
	struct proc_maps_private *priv;
	int ret = -ENOMEM;
	priv = kzalloc(sizeof(*priv), GFP_KERNEL);
	if (priv) {
		priv->pid = proc_pid(inode);
		ret = seq_open(file, ops);
		if (!ret) {
			struct seq_file *m = file->private_data;
			m->private = priv;
		} else {
			kfree(priv);
		}
	}
	return ret;
}

static void
show_map_vma(struct seq_file *m, struct vm_area_struct *vma, int is_pid)
{
	struct mm_struct *mm = vma->vm_mm;
	struct file *file = vma->vm_file;
	struct proc_maps_private *priv = m->private;
	struct task_struct *task = priv->task;
	vm_flags_t flags = vma->vm_flags;
	unsigned long ino = 0;
	unsigned long long pgoff = 0;
	unsigned long start, end;
	dev_t dev = 0;
	int len;
	const char *name = NULL;

	if (file) {
		struct inode *inode = file_inode(vma->vm_file);

		if (inode->i_sb->s_magic == BTRFS_SUPER_MAGIC) {
			struct kstat stat;

			vfs_getattr(&file->f_path, &stat);
			dev = stat.dev;
		} else {
			dev = inode->i_sb->s_dev;
		}
		ino = inode->i_ino;
		pgoff = ((loff_t)vma->vm_pgoff) << PAGE_SHIFT;
	}

	/* We don't show the stack guard page in /proc/maps */
	start = vma->vm_start;
	if (stack_guard_page_start(vma, start))
		start += PAGE_SIZE;
	end = vma->vm_end;
	if (stack_guard_page_end(vma, end))
		end -= PAGE_SIZE;

	seq_printf(m, "%08lx-%08lx %c%c%c%c %08llx %02x:%02x %lu %n",
			start,
			end,
			flags & VM_READ ? 'r' : '-',
			flags & VM_WRITE ? 'w' : '-',
			flags & VM_EXEC ? 'x' : '-',
			flags & VM_MAYSHARE ? 's' : 'p',
			pgoff,
			MAJOR(dev), MINOR(dev), ino, &len);

	/*
	 * Print the dentry name for named mappings, and a
	 * special [heap] marker for the heap:
	 */
	if (file) {
		pad_len_spaces(m, len);
		seq_path(m, &file->f_path, "\n");
		goto done;
	}

	name = arch_vma_name(vma);
	if (!name) {
		pid_t tid;

		if (!mm) {
			name = "[vdso]";
			goto done;
		}

		if (vma->vm_start <= mm->brk &&
		    vma->vm_end >= mm->start_brk) {
			name = "[heap]";
			goto done;
		}

		tid = vm_is_stack(task, vma, is_pid);

		if (tid != 0) {
			/*
			 * Thread stack in /proc/PID/task/TID/maps or
			 * the main process stack.
			 */
			if (!is_pid || (vma->vm_start <= mm->start_stack &&
			    vma->vm_end >= mm->start_stack)) {
				name = "[stack]";
			} else {
				/* Thread stack in /proc/PID/maps */
				pad_len_spaces(m, len);
				seq_printf(m, "[stack:%d]", tid);
			}
		}
	}

done:
	if (name) {
		pad_len_spaces(m, len);
		seq_puts(m, name);
	}
	seq_putc(m, '\n');
}

static int show_map(struct seq_file *m, void *v, int is_pid)
{
	struct vm_area_struct *vma = v;
	struct proc_maps_private *priv = m->private;
	struct task_struct *task = priv->task;

	show_map_vma(m, vma, is_pid);

	if (m->count < m->size)  /* vma is copied successfully */
		m->version = (vma != get_gate_vma(task->mm))
			? vma->vm_start : 0;
	return 0;
}

static int show_pid_map(struct seq_file *m, void *v)
{
	return show_map(m, v, 1);
}

static int show_tid_map(struct seq_file *m, void *v)
{
	return show_map(m, v, 0);
}

static const struct seq_operations proc_pid_maps_op = {
	.start	= m_start,
	.next	= m_next,
	.stop	= m_stop,
	.show	= show_pid_map
};

static const struct seq_operations proc_tid_maps_op = {
	.start	= m_start,
	.next	= m_next,
	.stop	= m_stop,
	.show	= show_tid_map
};

static int pid_maps_open(struct inode *inode, struct file *file)
{
	return do_maps_open(inode, file, &proc_pid_maps_op);
}

static int tid_maps_open(struct inode *inode, struct file *file)
{
	return do_maps_open(inode, file, &proc_tid_maps_op);
}

const struct file_operations proc_pid_maps_operations = {
	.open		= pid_maps_open,
	.read		= seq_read,
	.llseek		= seq_lseek,
	.release	= seq_release_private,
};

const struct file_operations proc_tid_maps_operations = {
	.open		= tid_maps_open,
	.read		= seq_read,
	.llseek		= seq_lseek,
	.release	= seq_release_private,
};

/*
 * Proportional Set Size(PSS): my share of RSS.
 *
 * PSS of a process is the count of pages it has in memory, where each
 * page is divided by the number of processes sharing it.  So if a
 * process has 1000 pages all to itself, and 1000 shared with one other
 * process, its PSS will be 1500.
 *
 * To keep (accumulated) division errors low, we adopt a 64bit
 * fixed-point pss counter to minimize division errors. So (pss >>
 * PSS_SHIFT) would be the real byte count.
 *
 * A shift of 12 before division means (assuming 4K page size):
 * 	- 1M 3-user-pages add up to 8KB errors;
 * 	- supports mapcount up to 2^24, or 16M;
 * 	- supports PSS up to 2^52 bytes, or 4PB.
 */
#define PSS_SHIFT 12

#ifdef CONFIG_PROC_PAGE_MONITOR
struct mem_size_stats {
	struct vm_area_struct *vma;
	unsigned long resident;
	unsigned long shared_clean;
	unsigned long shared_dirty;
	unsigned long private_clean;
	unsigned long private_dirty;
	unsigned long referenced;
	unsigned long anonymous;
	unsigned long anonymous_thp;
	unsigned long swap;
	unsigned long nonlinear;
	u64 pss;
};


static void smaps_pte_entry(pte_t ptent, unsigned long addr,
		unsigned long ptent_size, struct mm_walk *walk)
{
	struct mem_size_stats *mss = walk->private;
	struct vm_area_struct *vma = mss->vma;
	pgoff_t pgoff = linear_page_index(vma, addr);
	struct page *page = NULL;
	int mapcount;

	if (pte_present(ptent)) {
		page = vm_normal_page(vma, addr, ptent);
	} else if (is_swap_pte(ptent)) {
		swp_entry_t swpent = pte_to_swp_entry(ptent);

		if (!non_swap_entry(swpent))
			mss->swap += ptent_size;
		else if (is_migration_entry(swpent))
			page = migration_entry_to_page(swpent);
	} else if (pte_file(ptent)) {
		if (pte_to_pgoff(ptent) != pgoff)
			mss->nonlinear += ptent_size;
	}

	if (!page)
		return;

	if (PageAnon(page))
		mss->anonymous += ptent_size;

	if (page->index != pgoff)
		mss->nonlinear += ptent_size;

	mss->resident += ptent_size;
	/* Accumulate the size in pages that have been accessed. */
	if (pte_young(ptent) || PageReferenced(page))
		mss->referenced += ptent_size;
	mapcount = page_mapcount(page);
	if (mapcount >= 2) {
		if (pte_dirty(ptent) || PageDirty(page))
			mss->shared_dirty += ptent_size;
		else
			mss->shared_clean += ptent_size;
		mss->pss += (ptent_size << PSS_SHIFT) / mapcount;
	} else {
		if (pte_dirty(ptent) || PageDirty(page))
			mss->private_dirty += ptent_size;
		else
			mss->private_clean += ptent_size;
		mss->pss += (ptent_size << PSS_SHIFT);
	}
}

static int smaps_pte_range(pmd_t *pmd, unsigned long addr, unsigned long end,
			   struct mm_walk *walk)
{
	struct mem_size_stats *mss = walk->private;
	struct vm_area_struct *vma = mss->vma;
	pte_t *pte;
	spinlock_t *ptl;

	if (pmd_trans_huge_lock(pmd, vma) == 1) {
		smaps_pte_entry(*(pte_t *)pmd, addr, HPAGE_PMD_SIZE, walk);
		spin_unlock(&walk->mm->page_table_lock);
		mss->anonymous_thp += HPAGE_PMD_SIZE;
		return 0;
	}

	if (pmd_trans_unstable(pmd))
		return 0;
	/*
	 * The mmap_sem held all the way back in m_start() is what
	 * keeps khugepaged out of here and from collapsing things
	 * in here.
	 */
	pte = pte_offset_map_lock(vma->vm_mm, pmd, addr, &ptl);
	for (; addr != end; pte++, addr += PAGE_SIZE)
		smaps_pte_entry(*pte, addr, PAGE_SIZE, walk);
	pte_unmap_unlock(pte - 1, ptl);
	cond_resched();
	return 0;
}

static void show_smap_vma_flags(struct seq_file *m, struct vm_area_struct *vma)
{
	/*
	 * Don't forget to update Documentation/ on changes.
	 */
	static const char mnemonics[BITS_PER_LONG][2] = {
		/*
		 * In case if we meet a flag we don't know about.
		 */
		[0 ... (BITS_PER_LONG-1)] = "??",

		[ilog2(VM_READ)]	= "rd",
		[ilog2(VM_WRITE)]	= "wr",
		[ilog2(VM_EXEC)]	= "ex",
		[ilog2(VM_SHARED)]	= "sh",
		[ilog2(VM_MAYREAD)]	= "mr",
		[ilog2(VM_MAYWRITE)]	= "mw",
		[ilog2(VM_MAYEXEC)]	= "me",
		[ilog2(VM_MAYSHARE)]	= "ms",
		[ilog2(VM_GROWSDOWN)]	= "gd",
		[ilog2(VM_PFNMAP)]	= "pf",
		[ilog2(VM_DENYWRITE)]	= "dw",
		[ilog2(VM_LOCKED)]	= "lo",
		[ilog2(VM_IO)]		= "io",
		[ilog2(VM_SEQ_READ)]	= "sr",
		[ilog2(VM_RAND_READ)]	= "rr",
		[ilog2(VM_DONTCOPY)]	= "dc",
		[ilog2(VM_DONTEXPAND)]	= "de",
		[ilog2(VM_ACCOUNT)]	= "ac",
		[ilog2(VM_NORESERVE)]	= "nr",
		[ilog2(VM_HUGETLB)]	= "ht",
		[ilog2(VM_NONLINEAR)]	= "nl",
		[ilog2(VM_ARCH_1)]	= "ar",
		[ilog2(VM_DONTDUMP)]	= "dd",
		[ilog2(VM_MIXEDMAP)]	= "mm",
#ifndef CONFIG_XEN
		[ilog2(VM_HUGEPAGE)]	= "hg",
		[ilog2(VM_NOHUGEPAGE)]	= "nh",
#else
		[ilog2(VM_FOREIGN)]	= "fo",
#endif
		[ilog2(VM_MERGEABLE)]	= "mg",
	};
	size_t i;

	seq_puts(m, "VmFlags: ");
	for (i = 0; i < BITS_PER_LONG; i++) {
		if (vma->vm_flags & (1UL << i)) {
			seq_printf(m, "%c%c ",
				   mnemonics[i][0], mnemonics[i][1]);
		}
	}
	seq_putc(m, '\n');
}

static int show_smap(struct seq_file *m, void *v, int is_pid)
{
	struct proc_maps_private *priv = m->private;
	struct task_struct *task = priv->task;
	struct vm_area_struct *vma = v;
	struct mem_size_stats mss;
	struct mm_walk smaps_walk = {
		.pmd_entry = smaps_pte_range,
		.mm = vma->vm_mm,
		.private = &mss,
	};

	memset(&mss, 0, sizeof mss);
	mss.vma = vma;
	/* mmap_sem is held in m_start */
	if (vma->vm_mm && !is_vm_hugetlb_page(vma))
		walk_page_range(vma->vm_start, vma->vm_end, &smaps_walk);

	show_map_vma(m, vma, is_pid);

	seq_printf(m,
		   "Size:           %8lu kB\n"
		   "Rss:            %8lu kB\n"
		   "Pss:            %8lu kB\n"
		   "Shared_Clean:   %8lu kB\n"
		   "Shared_Dirty:   %8lu kB\n"
		   "Private_Clean:  %8lu kB\n"
		   "Private_Dirty:  %8lu kB\n"
		   "Referenced:     %8lu kB\n"
		   "Anonymous:      %8lu kB\n"
		   "AnonHugePages:  %8lu kB\n"
		   "Swap:           %8lu kB\n"
		   "KernelPageSize: %8lu kB\n"
		   "MMUPageSize:    %8lu kB\n"
		   "Locked:         %8lu kB\n",
		   (vma->vm_end - vma->vm_start) >> 10,
		   mss.resident >> 10,
		   (unsigned long)(mss.pss >> (10 + PSS_SHIFT)),
		   mss.shared_clean  >> 10,
		   mss.shared_dirty  >> 10,
		   mss.private_clean >> 10,
		   mss.private_dirty >> 10,
		   mss.referenced >> 10,
		   mss.anonymous >> 10,
		   mss.anonymous_thp >> 10,
		   mss.swap >> 10,
		   vma_kernel_pagesize(vma) >> 10,
		   vma_mmu_pagesize(vma) >> 10,
		   (vma->vm_flags & VM_LOCKED) ?
			(unsigned long)(mss.pss >> (10 + PSS_SHIFT)) : 0);

	if (vma->vm_flags & VM_NONLINEAR)
		seq_printf(m, "Nonlinear:      %8lu kB\n",
				mss.nonlinear >> 10);

	show_smap_vma_flags(m, vma);

	if (m->count < m->size)  /* vma is copied successfully */
		m->version = (vma != get_gate_vma(task->mm))
			? vma->vm_start : 0;
	return 0;
}

static int show_pid_smap(struct seq_file *m, void *v)
{
	return show_smap(m, v, 1);
}

static int show_tid_smap(struct seq_file *m, void *v)
{
	return show_smap(m, v, 0);
}

static const struct seq_operations proc_pid_smaps_op = {
	.start	= m_start,
	.next	= m_next,
	.stop	= m_stop,
	.show	= show_pid_smap
};

static const struct seq_operations proc_tid_smaps_op = {
	.start	= m_start,
	.next	= m_next,
	.stop	= m_stop,
	.show	= show_tid_smap
};

static int pid_smaps_open(struct inode *inode, struct file *file)
{
	return do_maps_open(inode, file, &proc_pid_smaps_op);
}

static int tid_smaps_open(struct inode *inode, struct file *file)
{
	return do_maps_open(inode, file, &proc_tid_smaps_op);
}

const struct file_operations proc_pid_smaps_operations = {
	.open		= pid_smaps_open,
	.read		= seq_read,
	.llseek		= seq_lseek,
	.release	= seq_release_private,
};

const struct file_operations proc_tid_smaps_operations = {
	.open		= tid_smaps_open,
	.read		= seq_read,
	.llseek		= seq_lseek,
	.release	= seq_release_private,
};

/*
 * We do not want to have constant page-shift bits sitting in
 * pagemap entries and are about to reuse them some time soon.
 *
 * Here's the "migration strategy":
 * 1. when the system boots these bits remain what they are,
 *    but a warning about future change is printed in log;
 * 2. once anyone clears soft-dirty bits via clear_refs file,
 *    these flag is set to denote, that user is aware of the
 *    new API and those page-shift bits change their meaning.
 *    The respective warning is printed in dmesg;
 * 3. In a couple of releases we will remove all the mentions
 *    of page-shift in pagemap entries.
 */

static bool soft_dirty_cleared __read_mostly;

enum clear_refs_types {
	CLEAR_REFS_ALL = 1,
	CLEAR_REFS_ANON,
	CLEAR_REFS_MAPPED,
	CLEAR_REFS_SOFT_DIRTY,
	CLEAR_REFS_LAST,
};

struct clear_refs_private {
	struct vm_area_struct *vma;
	enum clear_refs_types type;
};

static inline void clear_soft_dirty(struct vm_area_struct *vma,
		unsigned long addr, pte_t *pte)
{
#ifdef CONFIG_MEM_SOFT_DIRTY
	/*
	 * The soft-dirty tracker uses #PF-s to catch writes
	 * to pages, so write-protect the pte as well. See the
	 * Documentation/vm/soft-dirty.txt for full description
	 * of how soft-dirty works.
	 */
	pte_t ptent = *pte;
	ptent = pte_wrprotect(ptent);
	ptent = pte_clear_flags(ptent, _PAGE_SOFT_DIRTY);
	set_pte_at(vma->vm_mm, addr, pte, ptent);
#endif
}

static int clear_refs_pte_range(pmd_t *pmd, unsigned long addr,
				unsigned long end, struct mm_walk *walk)
{
	struct clear_refs_private *cp = walk->private;
	struct vm_area_struct *vma = cp->vma;
	pte_t *pte, ptent;
	spinlock_t *ptl;
	struct page *page;

	split_huge_page_pmd(vma, addr, pmd);
	if (pmd_trans_unstable(pmd))
		return 0;

	pte = pte_offset_map_lock(vma->vm_mm, pmd, addr, &ptl);
	for (; addr != end; pte++, addr += PAGE_SIZE) {
		ptent = *pte;
		if (!pte_present(ptent))
			continue;

		if (cp->type == CLEAR_REFS_SOFT_DIRTY) {
			clear_soft_dirty(vma, addr, pte);
			continue;
		}

		page = vm_normal_page(vma, addr, ptent);
		if (!page)
			continue;

		/* Clear accessed and referenced bits. */
		ptep_test_and_clear_young(vma, addr, pte);
		ClearPageReferenced(page);
	}
	pte_unmap_unlock(pte - 1, ptl);
	cond_resched();
	return 0;
}

static ssize_t clear_refs_write(struct file *file, const char __user *buf,
				size_t count, loff_t *ppos)
{
	struct task_struct *task;
	char buffer[PROC_NUMBUF];
	struct mm_struct *mm;
	struct vm_area_struct *vma;
	enum clear_refs_types type;
	int itype;
	int rv;

	memset(buffer, 0, sizeof(buffer));
	if (count > sizeof(buffer) - 1)
		count = sizeof(buffer) - 1;
	if (copy_from_user(buffer, buf, count))
		return -EFAULT;
	rv = kstrtoint(strstrip(buffer), 10, &itype);
	if (rv < 0)
		return rv;
	type = (enum clear_refs_types)itype;
	if (type < CLEAR_REFS_ALL || type >= CLEAR_REFS_LAST)
		return -EINVAL;

	if (type == CLEAR_REFS_SOFT_DIRTY) {
		soft_dirty_cleared = true;
		pr_warn_once("The pagemap bits 55-60 has changed their meaning! "
				"See the linux/Documentation/vm/pagemap.txt for details.\n");
	}

	task = get_proc_task(file_inode(file));
	if (!task)
		return -ESRCH;
	mm = get_task_mm(task);
	if (mm) {
		struct clear_refs_private cp = {
			.type = type,
		};
		struct mm_walk clear_refs_walk = {
			.pmd_entry = clear_refs_pte_range,
			.mm = mm,
			.private = &cp,
		};
		down_read(&mm->mmap_sem);
		if (type == CLEAR_REFS_SOFT_DIRTY)
			mmu_notifier_invalidate_range_start(mm, 0, -1);
		for (vma = mm->mmap; vma; vma = vma->vm_next) {
			cp.vma = vma;
			if (is_vm_hugetlb_page(vma))
				continue;
			/*
			 * Writing 1 to /proc/pid/clear_refs affects all pages.
			 *
			 * Writing 2 to /proc/pid/clear_refs only affects
			 * Anonymous pages.
			 *
			 * Writing 3 to /proc/pid/clear_refs only affects file
			 * mapped pages.
			 */
			if (type == CLEAR_REFS_ANON && vma->vm_file)
				continue;
			if (type == CLEAR_REFS_MAPPED && !vma->vm_file)
				continue;
			walk_page_range(vma->vm_start, vma->vm_end,
					&clear_refs_walk);
		}
		if (type == CLEAR_REFS_SOFT_DIRTY)
			mmu_notifier_invalidate_range_end(mm, 0, -1);
		flush_tlb_mm(mm);
		up_read(&mm->mmap_sem);
		mmput(mm);
	}
	put_task_struct(task);

	return count;
}

const struct file_operations proc_clear_refs_operations = {
	.write		= clear_refs_write,
	.llseek		= noop_llseek,
};

typedef struct {
	u64 pme;
} pagemap_entry_t;

struct pagemapread {
	int pos, len;
	pagemap_entry_t *buffer;
	bool v2;
};

#define PAGEMAP_WALK_SIZE	(PMD_SIZE)
#define PAGEMAP_WALK_MASK	(PMD_MASK)

#define PM_ENTRY_BYTES      sizeof(u64)
#define PM_STATUS_BITS      3
#define PM_STATUS_OFFSET    (64 - PM_STATUS_BITS)
#define PM_STATUS_MASK      (((1LL << PM_STATUS_BITS) - 1) << PM_STATUS_OFFSET)
#define PM_STATUS(nr)       (((nr) << PM_STATUS_OFFSET) & PM_STATUS_MASK)
#define PM_PSHIFT_BITS      6
#define PM_PSHIFT_OFFSET    (PM_STATUS_OFFSET - PM_PSHIFT_BITS)
#define PM_PSHIFT_MASK      (((1LL << PM_PSHIFT_BITS) - 1) << PM_PSHIFT_OFFSET)
#define __PM_PSHIFT(x)      (((u64) (x) << PM_PSHIFT_OFFSET) & PM_PSHIFT_MASK)
#define PM_PFRAME_MASK      ((1LL << PM_PSHIFT_OFFSET) - 1)
#define PM_PFRAME(x)        ((x) & PM_PFRAME_MASK)
/* in "new" pagemap pshift bits are occupied with more status bits */
#define PM_STATUS2(v2, x)   (__PM_PSHIFT(v2 ? x : PAGE_SHIFT))

#define __PM_SOFT_DIRTY      (1LL)
#define PM_PRESENT          PM_STATUS(4LL)
#define PM_SWAP             PM_STATUS(2LL)
#define PM_FILE             PM_STATUS(1LL)
#define PM_NOT_PRESENT(v2)  PM_STATUS2(v2, 0)
#define PM_END_OF_BUFFER    1

static inline pagemap_entry_t make_pme(u64 val)
{
	return (pagemap_entry_t) { .pme = val };
}

static int add_to_pagemap(unsigned long addr, pagemap_entry_t *pme,
			  struct pagemapread *pm)
{
	pm->buffer[pm->pos++] = *pme;
	if (pm->pos >= pm->len)
		return PM_END_OF_BUFFER;
	return 0;
}

static int pagemap_pte_hole(unsigned long start, unsigned long end,
				struct mm_walk *walk)
{
	struct pagemapread *pm = walk->private;
	unsigned long addr;
	int err = 0;
	pagemap_entry_t pme = make_pme(PM_NOT_PRESENT(pm->v2));

	for (addr = start; addr < end; addr += PAGE_SIZE) {
		err = add_to_pagemap(addr, &pme, pm);
		if (err)
			break;
	}
	return err;
}

static void pte_to_pagemap_entry(pagemap_entry_t *pme, struct pagemapread *pm,
		struct vm_area_struct *vma, unsigned long addr, pte_t pte)
{
	u64 frame, flags;
	struct page *page = NULL;
	int flags2 = 0;

	if (pte_present(pte)) {
		frame = pte_pfn(pte);
		flags = PM_PRESENT;
		page = vm_normal_page(vma, addr, pte);
	} else if (is_swap_pte(pte)) {
		swp_entry_t entry = pte_to_swp_entry(pte);

		frame = swp_type(entry) |
			(swp_offset(entry) << MAX_SWAPFILES_SHIFT);
		flags = PM_SWAP;
		if (is_migration_entry(entry))
			page = migration_entry_to_page(entry);
	} else {
		*pme = make_pme(PM_NOT_PRESENT(pm->v2));
		return;
	}

	if (page && !PageAnon(page))
		flags |= PM_FILE;
	if (pte_soft_dirty(pte))
		flags2 |= __PM_SOFT_DIRTY;

	*pme = make_pme(PM_PFRAME(frame) | PM_STATUS2(pm->v2, flags2) | flags);
}

#ifdef CONFIG_TRANSPARENT_HUGEPAGE
static void thp_pmd_to_pagemap_entry(pagemap_entry_t *pme, struct pagemapread *pm,
		pmd_t pmd, int offset, int pmd_flags2)
{
	/*
	 * Currently pmd for thp is always present because thp can not be
	 * swapped-out, migrated, or HWPOISONed (split in such cases instead.)
	 * This if-check is just to prepare for future implementation.
	 */
	if (pmd_present(pmd))
		*pme = make_pme(PM_PFRAME(pmd_pfn(pmd) + offset)
				| PM_STATUS2(pm->v2, pmd_flags2) | PM_PRESENT);
	else
		*pme = make_pme(PM_NOT_PRESENT(pm->v2));
}
#else
static inline void thp_pmd_to_pagemap_entry(pagemap_entry_t *pme, struct pagemapread *pm,
		pmd_t pmd, int offset, int pmd_flags2)
{
}
#endif

static int pagemap_pte_range(pmd_t *pmd, unsigned long addr, unsigned long end,
			     struct mm_walk *walk)
{
	struct vm_area_struct *vma;
	struct pagemapread *pm = walk->private;
	pte_t *pte;
	int err = 0;
	pagemap_entry_t pme = make_pme(PM_NOT_PRESENT(pm->v2));

	/* find the first VMA at or above 'addr' */
	vma = find_vma(walk->mm, addr);
	if (vma && pmd_trans_huge_lock(pmd, vma) == 1) {
		int pmd_flags2;

		pmd_flags2 = (pmd_soft_dirty(*pmd) ? __PM_SOFT_DIRTY : 0);
		for (; addr != end; addr += PAGE_SIZE) {
			unsigned long offset;

			offset = (addr & ~PAGEMAP_WALK_MASK) >>
					PAGE_SHIFT;
			thp_pmd_to_pagemap_entry(&pme, pm, *pmd, offset, pmd_flags2);
			err = add_to_pagemap(addr, &pme, pm);
			if (err)
				break;
		}
		spin_unlock(&walk->mm->page_table_lock);
		return err;
	}

	if (pmd_trans_unstable(pmd))
		return 0;
	for (; addr != end; addr += PAGE_SIZE) {

		/* check to see if we've left 'vma' behind
		 * and need a new, higher one */
		if (vma && (addr >= vma->vm_end)) {
			vma = find_vma(walk->mm, addr);
			pme = make_pme(PM_NOT_PRESENT(pm->v2));
		}

		/* check that 'vma' actually covers this address,
		 * and that it isn't a huge page vma */
		if (vma && (vma->vm_start <= addr) &&
		    !is_vm_hugetlb_page(vma)) {
			pte = pte_offset_map(pmd, addr);
			pte_to_pagemap_entry(&pme, pm, vma, addr, *pte);
			/* unmap before userspace copy */
			pte_unmap(pte);
		}
		err = add_to_pagemap(addr, &pme, pm);
		if (err)
			return err;
	}

	cond_resched();

	return err;
}

#ifdef CONFIG_HUGETLB_PAGE
static void huge_pte_to_pagemap_entry(pagemap_entry_t *pme, struct pagemapread *pm,
					pte_t pte, int offset)
{
	if (pte_present(pte))
		*pme = make_pme(PM_PFRAME(pte_pfn(pte) + offset)
				| PM_STATUS2(pm->v2, 0) | PM_PRESENT);
	else
		*pme = make_pme(PM_NOT_PRESENT(pm->v2));
}

/* This function walks within one hugetlb entry in the single call */
static int pagemap_hugetlb_range(pte_t *pte, unsigned long hmask,
				 unsigned long addr, unsigned long end,
				 struct mm_walk *walk)
{
	struct pagemapread *pm = walk->private;
	int err = 0;
	pagemap_entry_t pme;

	for (; addr != end; addr += PAGE_SIZE) {
		int offset = (addr & ~hmask) >> PAGE_SHIFT;
		huge_pte_to_pagemap_entry(&pme, pm, *pte, offset);
		err = add_to_pagemap(addr, &pme, pm);
		if (err)
			return err;
	}

	cond_resched();

	return err;
}
#endif /* HUGETLB_PAGE */

/*
 * /proc/pid/pagemap - an array mapping virtual pages to pfns
 *
 * For each page in the address space, this file contains one 64-bit entry
 * consisting of the following:
 *
 * Bits 0-54  page frame number (PFN) if present
 * Bits 0-4   swap type if swapped
 * Bits 5-54  swap offset if swapped
 * Bits 55-60 page shift (page size = 1<<page shift)
 * Bit  61    page is file-page or shared-anon
 * Bit  62    page swapped
 * Bit  63    page present
 *
 * If the page is not present but in swap, then the PFN contains an
 * encoding of the swap file number and the page's offset into the
 * swap. Unmapped pages return a null PFN. This allows determining
 * precisely which pages are mapped (or in swap) and comparing mapped
 * pages between processes.
 *
 * Efficient users of this interface will use /proc/pid/maps to
 * determine which areas of memory are actually mapped and llseek to
 * skip over unmapped regions.
 */
static ssize_t pagemap_read(struct file *file, char __user *buf,
			    size_t count, loff_t *ppos)
{
	struct task_struct *task = get_proc_task(file_inode(file));
	struct mm_struct *mm;
	struct pagemapread pm;
	int ret = -ESRCH;
	struct mm_walk pagemap_walk = {};
	unsigned long src;
	unsigned long svpfn;
	unsigned long start_vaddr;
	unsigned long end_vaddr;
	int copied = 0;

	if (!task)
		goto out;

	ret = -EINVAL;
	/* file position must be aligned */
	if ((*ppos % PM_ENTRY_BYTES) || (count % PM_ENTRY_BYTES))
		goto out_task;

	ret = 0;
	if (!count)
		goto out_task;

	pm.v2 = soft_dirty_cleared;
	pm.len = PM_ENTRY_BYTES * (PAGEMAP_WALK_SIZE >> PAGE_SHIFT);
	pm.buffer = kmalloc(pm.len, GFP_TEMPORARY);
	ret = -ENOMEM;
	if (!pm.buffer)
		goto out_task;

	mm = mm_access(task, PTRACE_MODE_READ);
	ret = PTR_ERR(mm);
	if (!mm || IS_ERR(mm))
		goto out_free;

	pagemap_walk.pmd_entry = pagemap_pte_range;
	pagemap_walk.pte_hole = pagemap_pte_hole;
#ifdef CONFIG_HUGETLB_PAGE
	pagemap_walk.hugetlb_entry = pagemap_hugetlb_range;
#endif
	pagemap_walk.mm = mm;
	pagemap_walk.private = &pm;

	src = *ppos;
	svpfn = src / PM_ENTRY_BYTES;
	start_vaddr = svpfn << PAGE_SHIFT;
	end_vaddr = TASK_SIZE_OF(task);

	/* watch out for wraparound */
	if (svpfn > TASK_SIZE_OF(task) >> PAGE_SHIFT)
		start_vaddr = end_vaddr;

	/*
	 * The odds are that this will stop walking way
	 * before end_vaddr, because the length of the
	 * user buffer is tracked in "pm", and the walk
	 * will stop when we hit the end of the buffer.
	 */
	ret = 0;
	while (count && (start_vaddr < end_vaddr)) {
		int len;
		unsigned long end;

		pm.pos = 0;
		end = (start_vaddr + PAGEMAP_WALK_SIZE) & PAGEMAP_WALK_MASK;
		/* overflow ? */
		if (end < start_vaddr || end > end_vaddr)
			end = end_vaddr;
		down_read(&mm->mmap_sem);
		ret = walk_page_range(start_vaddr, end, &pagemap_walk);
		up_read(&mm->mmap_sem);
		start_vaddr = end;

		len = min(count, PM_ENTRY_BYTES * pm.pos);
		if (copy_to_user(buf, pm.buffer, len)) {
			ret = -EFAULT;
			goto out_mm;
		}
		copied += len;
		buf += len;
		count -= len;
	}
	*ppos += copied;
	if (!ret || ret == PM_END_OF_BUFFER)
		ret = copied;

out_mm:
	mmput(mm);
out_free:
	kfree(pm.buffer);
out_task:
	put_task_struct(task);
out:
	return ret;
}

static int pagemap_open(struct inode *inode, struct file *file)
{
	pr_warn_once("Bits 55-60 of /proc/PID/pagemap entries are about "
			"to stop being page-shift some time soon. See the "
			"linux/Documentation/vm/pagemap.txt for details.\n");
	return 0;
}

const struct file_operations proc_pagemap_operations = {
	.llseek		= mem_lseek, /* borrow this */
	.read		= pagemap_read,
	.open		= pagemap_open,
};
#endif /* CONFIG_PROC_PAGE_MONITOR */

#ifdef CONFIG_NUMA

struct numa_maps {
	struct vm_area_struct *vma;
	unsigned long pages;
	unsigned long anon;
	unsigned long active;
	unsigned long writeback;
	unsigned long mapcount_max;
	unsigned long dirty;
	unsigned long swapcache;
	unsigned long node[MAX_NUMNODES];
};

struct numa_maps_private {
	struct proc_maps_private proc_maps;
	struct numa_maps md;
};

static void gather_stats(struct page *page, struct numa_maps *md, int pte_dirty,
			unsigned long nr_pages)
{
	int count = page_mapcount(page);

	md->pages += nr_pages;
	if (pte_dirty || PageDirty(page))
		md->dirty += nr_pages;

	if (PageSwapCache(page))
		md->swapcache += nr_pages;

	if (PageActive(page) || PageUnevictable(page))
		md->active += nr_pages;

	if (PageWriteback(page))
		md->writeback += nr_pages;

	if (PageAnon(page))
		md->anon += nr_pages;

	if (count > md->mapcount_max)
		md->mapcount_max = count;

	md->node[page_to_nid(page)] += nr_pages;
}

static struct page *can_gather_numa_stats(pte_t pte, struct vm_area_struct *vma,
		unsigned long addr)
{
	struct page *page;
	int nid;

	if (!pte_present(pte))
		return NULL;

	page = vm_normal_page(vma, addr, pte);
	if (!page)
		return NULL;

	if (PageReserved(page))
		return NULL;

	nid = page_to_nid(page);
	if (!node_isset(nid, node_states[N_MEMORY]))
		return NULL;

	return page;
}

static int gather_pte_stats(pmd_t *pmd, unsigned long addr,
		unsigned long end, struct mm_walk *walk)
{
	struct numa_maps *md;
	spinlock_t *ptl;
	pte_t *orig_pte;
	pte_t *pte;

	md = walk->private;

	if (pmd_trans_huge_lock(pmd, md->vma) == 1) {
		pte_t huge_pte = *(pte_t *)pmd;
		struct page *page;

		page = can_gather_numa_stats(huge_pte, md->vma, addr);
		if (page)
			gather_stats(page, md, pte_dirty(huge_pte),
				     HPAGE_PMD_SIZE/PAGE_SIZE);
		spin_unlock(&walk->mm->page_table_lock);
		return 0;
	}

	if (pmd_trans_unstable(pmd))
		return 0;
	orig_pte = pte = pte_offset_map_lock(walk->mm, pmd, addr, &ptl);
	do {
		struct page *page = can_gather_numa_stats(*pte, md->vma, addr);
		if (!page)
			continue;
		gather_stats(page, md, pte_dirty(*pte), 1);

	} while (pte++, addr += PAGE_SIZE, addr != end);
	pte_unmap_unlock(orig_pte, ptl);
	return 0;
}
#ifdef CONFIG_HUGETLB_PAGE
static int gather_hugetbl_stats(pte_t *pte, unsigned long hmask,
		unsigned long addr, unsigned long end, struct mm_walk *walk)
{
	struct numa_maps *md;
	struct page *page;

	if (pte_none(*pte))
		return 0;

	page = pte_page(*pte);
	if (!page)
		return 0;

	md = walk->private;
	gather_stats(page, md, pte_dirty(*pte), 1);
	return 0;
}

#else
static int gather_hugetbl_stats(pte_t *pte, unsigned long hmask,
		unsigned long addr, unsigned long end, struct mm_walk *walk)
{
	return 0;
}
#endif

/*
 * Display pages allocated per node and memory policy via /proc.
 */
static int show_numa_map(struct seq_file *m, void *v, int is_pid)
{
	struct numa_maps_private *numa_priv = m->private;
	struct proc_maps_private *proc_priv = &numa_priv->proc_maps;
	struct vm_area_struct *vma = v;
	struct numa_maps *md = &numa_priv->md;
	struct file *file = vma->vm_file;
	struct task_struct *task = proc_priv->task;
	struct mm_struct *mm = vma->vm_mm;
	struct mm_walk walk = {};
	struct mempolicy *pol;
	int n;
	char buffer[50];

	if (!mm)
		return 0;

	/* Ensure we start with an empty set of numa_maps statistics. */
	memset(md, 0, sizeof(*md));

	md->vma = vma;

	walk.hugetlb_entry = gather_hugetbl_stats;
	walk.pmd_entry = gather_pte_stats;
	walk.private = md;
	walk.mm = mm;

	pol = get_vma_policy(task, vma, vma->vm_start);
	mpol_to_str(buffer, sizeof(buffer), pol);
	mpol_cond_put(pol);

	seq_printf(m, "%08lx %s", vma->vm_start, buffer);

	if (file) {
		seq_printf(m, " file=");
		seq_path(m, &file->f_path, "\n\t= ");
	} else if (vma->vm_start <= mm->brk && vma->vm_end >= mm->start_brk) {
		seq_printf(m, " heap");
	} else {
		pid_t tid = vm_is_stack(task, vma, is_pid);
		if (tid != 0) {
			/*
			 * Thread stack in /proc/PID/task/TID/maps or
			 * the main process stack.
			 */
			if (!is_pid || (vma->vm_start <= mm->start_stack &&
			    vma->vm_end >= mm->start_stack))
				seq_printf(m, " stack");
			else
				seq_printf(m, " stack:%d", tid);
		}
	}

	if (is_vm_hugetlb_page(vma))
		seq_printf(m, " huge");

	walk_page_range(vma->vm_start, vma->vm_end, &walk);

	if (!md->pages)
		goto out;

	if (md->anon)
		seq_printf(m, " anon=%lu", md->anon);

	if (md->dirty)
		seq_printf(m, " dirty=%lu", md->dirty);

	if (md->pages != md->anon && md->pages != md->dirty)
		seq_printf(m, " mapped=%lu", md->pages);

	if (md->mapcount_max > 1)
		seq_printf(m, " mapmax=%lu", md->mapcount_max);

	if (md->swapcache)
		seq_printf(m, " swapcache=%lu", md->swapcache);

	if (md->active < md->pages && !is_vm_hugetlb_page(vma))
		seq_printf(m, " active=%lu", md->active);

	if (md->writeback)
		seq_printf(m, " writeback=%lu", md->writeback);

	for_each_node_state(n, N_MEMORY)
		if (md->node[n])
			seq_printf(m, " N%d=%lu", n, md->node[n]);
out:
	seq_putc(m, '\n');

	if (m->count < m->size)
		m->version = (vma != proc_priv->tail_vma) ? vma->vm_start : 0;
	return 0;
}

static int show_pid_numa_map(struct seq_file *m, void *v)
{
	return show_numa_map(m, v, 1);
}

static int show_tid_numa_map(struct seq_file *m, void *v)
{
	return show_numa_map(m, v, 0);
}

static const struct seq_operations proc_pid_numa_maps_op = {
	.start  = m_start,
	.next   = m_next,
	.stop   = m_stop,
	.show   = show_pid_numa_map,
};

static const struct seq_operations proc_tid_numa_maps_op = {
	.start  = m_start,
	.next   = m_next,
	.stop   = m_stop,
	.show   = show_tid_numa_map,
};

static int numa_maps_open(struct inode *inode, struct file *file,
			  const struct seq_operations *ops)
{
	struct numa_maps_private *priv;
	int ret = -ENOMEM;
	priv = kzalloc(sizeof(*priv), GFP_KERNEL);
	if (priv) {
		priv->proc_maps.pid = proc_pid(inode);
		ret = seq_open(file, ops);
		if (!ret) {
			struct seq_file *m = file->private_data;
			m->private = priv;
		} else {
			kfree(priv);
		}
	}
	return ret;
}

static int pid_numa_maps_open(struct inode *inode, struct file *file)
{
	return numa_maps_open(inode, file, &proc_pid_numa_maps_op);
}

static int tid_numa_maps_open(struct inode *inode, struct file *file)
{
	return numa_maps_open(inode, file, &proc_tid_numa_maps_op);
}

const struct file_operations proc_pid_numa_maps_operations = {
	.open		= pid_numa_maps_open,
	.read		= seq_read,
	.llseek		= seq_lseek,
	.release	= seq_release_private,
};

const struct file_operations proc_tid_numa_maps_operations = {
	.open		= tid_numa_maps_open,
	.read		= seq_read,
	.llseek		= seq_lseek,
	.release	= seq_release_private,
};
#endif /* CONFIG_NUMA */<|MERGE_RESOLUTION|>--- conflicted
+++ resolved
@@ -11,11 +11,8 @@
 #include <linux/rmap.h>
 #include <linux/swap.h>
 #include <linux/swapops.h>
-<<<<<<< HEAD
+#include <linux/mmu_notifier.h>
 #include <linux/magic.h>
-=======
-#include <linux/mmu_notifier.h>
->>>>>>> ad81f054
 
 #include <asm/elf.h>
 #include <asm/uaccess.h>
@@ -574,12 +571,8 @@
 		[ilog2(VM_ARCH_1)]	= "ar",
 		[ilog2(VM_DONTDUMP)]	= "dd",
 		[ilog2(VM_MIXEDMAP)]	= "mm",
-#ifndef CONFIG_XEN
 		[ilog2(VM_HUGEPAGE)]	= "hg",
 		[ilog2(VM_NOHUGEPAGE)]	= "nh",
-#else
-		[ilog2(VM_FOREIGN)]	= "fo",
-#endif
 		[ilog2(VM_MERGEABLE)]	= "mg",
 	};
 	size_t i;
