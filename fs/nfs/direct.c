--- conflicted
+++ resolved
@@ -117,11 +117,6 @@
 			    const struct nfs_pgio_header *hdr,
 			    ssize_t dreq_len)
 {
-<<<<<<< HEAD
-	struct nfs_direct_mirror *mirror = &dreq->mirrors[hdr->pgio_mirror_idx];
-
-=======
->>>>>>> 7d2a07b7
 	if (!(test_bit(NFS_IOHDR_ERROR, &hdr->flags) ||
 	      test_bit(NFS_IOHDR_EOF, &hdr->flags)))
 		return;
@@ -134,17 +129,13 @@
 			dreq->error = hdr->error;
 		else /* Clear outstanding error if this is EOF */
 			dreq->error = 0;
-<<<<<<< HEAD
-	}
-	if (mirror->count > dreq_len)
-		mirror->count = dreq_len;
+	}
 }
 
 static void
 nfs_direct_count_bytes(struct nfs_direct_req *dreq,
 		       const struct nfs_pgio_header *hdr)
 {
-	struct nfs_direct_mirror *mirror = &dreq->mirrors[hdr->pgio_mirror_idx];
 	loff_t hdr_end = hdr->io_start + hdr->good_bytes;
 	ssize_t dreq_len = 0;
 
@@ -156,67 +147,8 @@
 	if (dreq_len > dreq->max_count)
 		dreq_len = dreq->max_count;
 
-	if (mirror->count < dreq_len)
-		mirror->count = dreq_len;
 	if (dreq->count < dreq_len)
 		dreq->count = dreq_len;
-}
-
-/*
- * nfs_direct_select_verf - select the right verifier
- * @dreq - direct request possibly spanning multiple servers
- * @ds_clp - nfs_client of data server or NULL if MDS / non-pnfs
- * @commit_idx - commit bucket index for the DS
- *
- * returns the correct verifier to use given the role of the server
- */
-static struct nfs_writeverf *
-nfs_direct_select_verf(struct nfs_direct_req *dreq,
-		       struct nfs_client *ds_clp,
-		       int commit_idx)
-{
-	struct nfs_writeverf *verfp = &dreq->verf;
-
-#ifdef CONFIG_NFS_V4_1
-	/*
-	 * pNFS is in use, use the DS verf except commit_through_mds is set
-	 * for layout segment where nbuckets is zero.
-	 */
-	if (ds_clp && dreq->ds_cinfo.nbuckets > 0) {
-		if (commit_idx >= 0 && commit_idx < dreq->ds_cinfo.nbuckets)
-			verfp = &dreq->ds_cinfo.buckets[commit_idx].direct_verf;
-		else
-			WARN_ON_ONCE(1);
-=======
->>>>>>> 7d2a07b7
-	}
-}
-
-static void
-nfs_direct_count_bytes(struct nfs_direct_req *dreq,
-		       const struct nfs_pgio_header *hdr)
-{
-	loff_t hdr_end = hdr->io_start + hdr->good_bytes;
-	ssize_t dreq_len = 0;
-
-	if (hdr_end > dreq->io_start)
-		dreq_len = hdr_end - dreq->io_start;
-
-	nfs_direct_handle_truncated(dreq, hdr, dreq_len);
-
-<<<<<<< HEAD
-	/* verifier not set so always fail */
-	if (verfp->committed < 0 || data->res.verf->committed <= NFS_UNSTABLE)
-		return 1;
-
-	return nfs_direct_cmp_verf(verfp, data->res.verf);
-=======
-	if (dreq_len > dreq->max_count)
-		dreq_len = dreq->max_count;
-
-	if (dreq->count < dreq_len)
-		dreq->count = dreq_len;
->>>>>>> 7d2a07b7
 }
 
 /**
@@ -335,6 +267,8 @@
 {
 	struct inode *inode = dreq->inode;
 
+	inode_dio_end(inode);
+
 	if (dreq->iocb) {
 		long res = (long) dreq->error;
 		if (dreq->count != 0) {
@@ -346,10 +280,7 @@
 
 	complete(&dreq->completion);
 
-	igrab(inode);
 	nfs_direct_req_release(dreq);
-	inode_dio_end(inode);
-	iput(inode);
 }
 
 static void nfs_direct_read_completion(struct nfs_pgio_header *hdr)
@@ -479,10 +410,8 @@
 	 * generic layer handle the completion.
 	 */
 	if (requested_bytes == 0) {
-		igrab(inode);
+		inode_dio_end(inode);
 		nfs_direct_req_release(dreq);
-		inode_dio_end(inode);
-		iput(inode);
 		return result < 0 ? result : -EIO;
 	}
 
@@ -622,10 +551,6 @@
 	dreq->max_count = 0;
 	list_for_each_entry(req, &reqs, wb_list)
 		dreq->max_count += req->wb_bytes;
-<<<<<<< HEAD
-	dreq->verf.committed = NFS_INVALID_STABLE_HOW;
-=======
->>>>>>> 7d2a07b7
 	nfs_clear_pnfs_ds_commit_verifiers(&dreq->ds_cinfo);
 	get_dreq(dreq);
 
@@ -787,28 +712,10 @@
 	}
 
 	nfs_direct_count_bytes(dreq, hdr);
-<<<<<<< HEAD
-	if (hdr->good_bytes != 0) {
-		if (nfs_write_need_commit(hdr)) {
-			if (dreq->flags == NFS_ODIRECT_RESCHED_WRITES)
-				request_commit = true;
-			else if (dreq->flags == 0) {
-				nfs_direct_set_hdr_verf(dreq, hdr);
-				request_commit = true;
-				dreq->flags = NFS_ODIRECT_DO_COMMIT;
-			} else if (dreq->flags == NFS_ODIRECT_DO_COMMIT) {
-				request_commit = true;
-				if (nfs_direct_set_or_cmp_hdr_verf(dreq, hdr))
-					dreq->flags =
-						NFS_ODIRECT_RESCHED_WRITES;
-			}
-		}
-=======
 	if (hdr->good_bytes != 0 && nfs_write_need_commit(hdr)) {
 		if (!dreq->flags)
 			dreq->flags = NFS_ODIRECT_DO_COMMIT;
 		flags = dreq->flags;
->>>>>>> 7d2a07b7
 	}
 	spin_unlock(&dreq->lock);
 
@@ -954,10 +861,8 @@
 	 * generic layer handle the completion.
 	 */
 	if (requested_bytes == 0) {
-		igrab(inode);
+		inode_dio_end(inode);
 		nfs_direct_req_release(dreq);
-		inode_dio_end(inode);
-		iput(inode);
 		return result < 0 ? result : -EIO;
 	}
 
