/*
 * linux/fs/nfs/direct.c
 *
 * Copyright (C) 2003 by Chuck Lever <cel@netapp.com>
 *
 * High-performance uncached I/O for the Linux NFS client
 *
 * There are important applications whose performance or correctness
 * depends on uncached access to file data.  Database clusters
 * (multiple copies of the same instance running on separate hosts)
 * implement their own cache coherency protocol that subsumes file
 * system cache protocols.  Applications that process datasets
 * considerably larger than the client's memory do not always benefit
 * from a local cache.  A streaming video server, for instance, has no
 * need to cache the contents of a file.
 *
 * When an application requests uncached I/O, all read and write requests
 * are made directly to the server; data stored or fetched via these
 * requests is not cached in the Linux page cache.  The client does not
 * correct unaligned requests from applications.  All requested bytes are
 * held on permanent storage before a direct write system call returns to
 * an application.
 *
 * Solaris implements an uncached I/O facility called directio() that
 * is used for backups and sequential I/O to very large files.  Solaris
 * also supports uncaching whole NFS partitions with "-o forcedirectio,"
 * an undocumented mount option.
 *
 * Designed by Jeff Kimmel, Chuck Lever, and Trond Myklebust, with
 * help from Andrew Morton.
 *
 * 18 Dec 2001	Initial implementation for 2.4  --cel
 * 08 Jul 2002	Version for 2.4.19, with bug fixes --trondmy
 * 08 Jun 2003	Port to 2.5 APIs  --cel
 * 31 Mar 2004	Handle direct I/O without VFS support  --cel
 * 15 Sep 2004	Parallel async reads  --cel
 * 04 May 2005	support O_DIRECT with aio  --cel
 *
 */

#include <linux/errno.h>
#include <linux/sched.h>
#include <linux/kernel.h>
#include <linux/smp_lock.h>
#include <linux/file.h>
#include <linux/pagemap.h>
#include <linux/kref.h>

#include <linux/nfs_fs.h>
#include <linux/nfs_page.h>
#include <linux/sunrpc/clnt.h>

#include <asm/system.h>
#include <asm/uaccess.h>
#include <asm/atomic.h>

#include "iostat.h"

#define NFSDBG_FACILITY		NFSDBG_VFS

static kmem_cache_t *nfs_direct_cachep;

/*
 * This represents a set of asynchronous requests that we're waiting on
 */
struct nfs_direct_req {
	struct kref		kref;		/* release manager */

	/* I/O parameters */
<<<<<<< HEAD
	struct list_head	list,		/* nfs_read/write_data structs */
				rewrite_list;	/* saved nfs_write_data structs */
	struct nfs_open_context	*ctx;		/* file open context info */
	struct kiocb *		iocb;		/* controlling i/o request */
	struct inode *		inode;		/* target file of i/o */
	unsigned long		user_addr;	/* location of user's buffer */
	size_t			user_count;	/* total bytes to move */
	loff_t			pos;		/* starting offset in file */
	struct page **		pages;		/* pages in our buffer */
	unsigned int		npages;		/* count of pages */

	/* completion state */
	spinlock_t		lock;		/* protect completion state */
	int			outstanding;	/* i/os we're waiting for */
=======
	struct nfs_open_context	*ctx;		/* file open context info */
	struct kiocb *		iocb;		/* controlling i/o request */
	struct inode *		inode;		/* target file of i/o */

	/* completion state */
	atomic_t		io_count;	/* i/os we're waiting for */
	spinlock_t		lock;		/* protect completion state */
>>>>>>> 120bda20
	ssize_t			count,		/* bytes actually processed */
				error;		/* any reported error */
	struct completion	completion;	/* wait for i/o completion */

	/* commit state */
<<<<<<< HEAD
=======
	struct list_head	rewrite_list;	/* saved nfs_write_data structs */
>>>>>>> 120bda20
	struct nfs_write_data *	commit_data;	/* special write_data for commits */
	int			flags;
#define NFS_ODIRECT_DO_COMMIT		(1)	/* an unstable reply was received */
#define NFS_ODIRECT_RESCHED_WRITES	(2)	/* write verification failed */
	struct nfs_writeverf	verf;		/* unstable write verifier */
};

<<<<<<< HEAD
static void nfs_direct_write_schedule(struct nfs_direct_req *dreq, int sync);
static void nfs_direct_write_complete(struct nfs_direct_req *dreq, struct inode *inode);

/**
 * nfs_direct_IO - NFS address space operation for direct I/O
 * @rw: direction (read or write)
 * @iocb: target I/O control block
 * @iov: array of vectors that define I/O buffer
 * @pos: offset in file to begin the operation
 * @nr_segs: size of iovec array
 *
 * The presence of this routine in the address space ops vector means
 * the NFS client supports direct I/O.  However, we shunt off direct
 * read and write requests before the VFS gets them, so this method
 * should never be called.
 */
ssize_t nfs_direct_IO(int rw, struct kiocb *iocb, const struct iovec *iov, loff_t pos, unsigned long nr_segs)
{
	dprintk("NFS: nfs_direct_IO (%s) off/no(%Ld/%lu) EINVAL\n",
			iocb->ki_filp->f_dentry->d_name.name,
			(long long) pos, nr_segs);

	return -EINVAL;
}

static void nfs_free_user_pages(struct page **pages, int npages, int do_dirty)
{
	int i;
	for (i = 0; i < npages; i++) {
		struct page *page = pages[i];
		if (do_dirty && !PageCompound(page))
			set_page_dirty_lock(page);
		page_cache_release(page);
	}
	kfree(pages);
}

static inline int nfs_get_user_pages(int rw, unsigned long user_addr, size_t size, struct page ***pages)
{
	int result = -ENOMEM;
	unsigned long page_count;
	size_t array_size;
=======
static void nfs_direct_write_complete(struct nfs_direct_req *dreq, struct inode *inode);
static const struct rpc_call_ops nfs_write_direct_ops;

static inline void get_dreq(struct nfs_direct_req *dreq)
{
	atomic_inc(&dreq->io_count);
}

static inline int put_dreq(struct nfs_direct_req *dreq)
{
	return atomic_dec_and_test(&dreq->io_count);
}

/*
 * "size" is never larger than rsize or wsize.
 */
static inline int nfs_direct_count_pages(unsigned long user_addr, size_t size)
{
	int page_count;
>>>>>>> 120bda20

	page_count = (user_addr + size + PAGE_SIZE - 1) >> PAGE_SHIFT;
	page_count -= user_addr >> PAGE_SHIFT;
	BUG_ON(page_count < 0);

<<<<<<< HEAD
	array_size = (page_count * sizeof(struct page *));
	*pages = kmalloc(array_size, GFP_KERNEL);
	if (*pages) {
		down_read(&current->mm->mmap_sem);
		result = get_user_pages(current, current->mm, user_addr,
					page_count, (rw == READ), 0,
					*pages, NULL);
		up_read(&current->mm->mmap_sem);
		if (result != page_count) {
			/*
			 * If we got fewer pages than expected from
			 * get_user_pages(), the user buffer runs off the
			 * end of a mapping; return EFAULT.
			 */
			if (result >= 0) {
				nfs_free_user_pages(*pages, result, 0);
				result = -EFAULT;
			} else
				kfree(*pages);
			*pages = NULL;
		}
	}
	return result;
}

static inline struct nfs_direct_req *nfs_direct_req_alloc(void)
{
	struct nfs_direct_req *dreq;

	dreq = kmem_cache_alloc(nfs_direct_cachep, SLAB_KERNEL);
	if (!dreq)
		return NULL;

	kref_init(&dreq->kref);
	init_completion(&dreq->completion);
	INIT_LIST_HEAD(&dreq->list);
	INIT_LIST_HEAD(&dreq->rewrite_list);
	dreq->iocb = NULL;
	dreq->ctx = NULL;
	spin_lock_init(&dreq->lock);
	dreq->outstanding = 0;
	dreq->count = 0;
	dreq->error = 0;
	dreq->flags = 0;

	return dreq;
}

static void nfs_direct_req_release(struct kref *kref)
{
	struct nfs_direct_req *dreq = container_of(kref, struct nfs_direct_req, kref);

	if (dreq->ctx != NULL)
		put_nfs_open_context(dreq->ctx);
	kmem_cache_free(nfs_direct_cachep, dreq);
}

/*
 * Collects and returns the final error value/byte-count.
 */
static ssize_t nfs_direct_wait(struct nfs_direct_req *dreq)
{
	ssize_t result = -EIOCBQUEUED;

	/* Async requests don't wait here */
	if (dreq->iocb)
		goto out;

	result = wait_for_completion_interruptible(&dreq->completion);

	if (!result)
		result = dreq->error;
	if (!result)
		result = dreq->count;

out:
	kref_put(&dreq->kref, nfs_direct_req_release);
	return (ssize_t) result;
}

/*
 * We must hold a reference to all the pages in this direct read request
 * until the RPCs complete.  This could be long *after* we are woken up in
 * nfs_direct_wait (for instance, if someone hits ^C on a slow server).
 *
 * In addition, synchronous I/O uses a stack-allocated iocb.  Thus we
 * can't trust the iocb is still valid here if this is a synchronous
 * request.  If the waiter is woken prematurely, the iocb is long gone.
 */
static void nfs_direct_complete(struct nfs_direct_req *dreq)
{
	nfs_free_user_pages(dreq->pages, dreq->npages, 1);

	if (dreq->iocb) {
		long res = (long) dreq->error;
		if (!res)
			res = (long) dreq->count;
		aio_complete(dreq->iocb, res, 0);
	}
	complete_all(&dreq->completion);

	kref_put(&dreq->kref, nfs_direct_req_release);
}

/*
 * Note we also set the number of requests we have in the dreq when we are
 * done.  This prevents races with I/O completion so we will always wait
 * until all requests have been dispatched and completed.
 */
static struct nfs_direct_req *nfs_direct_read_alloc(size_t nbytes, size_t rsize)
=======
	return page_count;
}

static inline unsigned int nfs_max_pages(unsigned int size)
{
	return (size + PAGE_CACHE_SIZE - 1) >> PAGE_CACHE_SHIFT;
}

/**
 * nfs_direct_IO - NFS address space operation for direct I/O
 * @rw: direction (read or write)
 * @iocb: target I/O control block
 * @iov: array of vectors that define I/O buffer
 * @pos: offset in file to begin the operation
 * @nr_segs: size of iovec array
 *
 * The presence of this routine in the address space ops vector means
 * the NFS client supports direct I/O.  However, we shunt off direct
 * read and write requests before the VFS gets them, so this method
 * should never be called.
 */
ssize_t nfs_direct_IO(int rw, struct kiocb *iocb, const struct iovec *iov, loff_t pos, unsigned long nr_segs)
{
	dprintk("NFS: nfs_direct_IO (%s) off/no(%Ld/%lu) EINVAL\n",
			iocb->ki_filp->f_dentry->d_name.name,
			(long long) pos, nr_segs);

	return -EINVAL;
}

static void nfs_direct_dirty_pages(struct page **pages, int npages)
{
	int i;
	for (i = 0; i < npages; i++) {
		struct page *page = pages[i];
		if (!PageCompound(page))
			set_page_dirty_lock(page);
	}
}

static void nfs_direct_release_pages(struct page **pages, int npages)
{
	int i;
	for (i = 0; i < npages; i++)
		page_cache_release(pages[i]);
}

static inline struct nfs_direct_req *nfs_direct_req_alloc(void)
>>>>>>> 120bda20
{
	struct nfs_direct_req *dreq;
<<<<<<< HEAD
	unsigned int rpages = (rsize + PAGE_CACHE_SIZE - 1) >> PAGE_CACHE_SHIFT;
=======
>>>>>>> 120bda20

	dreq = nfs_direct_req_alloc();
	if (!dreq)
		return NULL;

<<<<<<< HEAD
	list = &dreq->list;
	for(;;) {
		struct nfs_read_data *data = nfs_readdata_alloc(rpages);

		if (unlikely(!data)) {
			while (!list_empty(list)) {
				data = list_entry(list->next,
						  struct nfs_read_data, pages);
				list_del(&data->pages);
				nfs_readdata_free(data);
			}
			kref_put(&dreq->kref, nfs_direct_req_release);
			return NULL;
		}
=======
	kref_init(&dreq->kref);
	kref_get(&dreq->kref);
	init_completion(&dreq->completion);
	INIT_LIST_HEAD(&dreq->rewrite_list);
	dreq->iocb = NULL;
	dreq->ctx = NULL;
	spin_lock_init(&dreq->lock);
	atomic_set(&dreq->io_count, 0);
	dreq->count = 0;
	dreq->error = 0;
	dreq->flags = 0;
>>>>>>> 120bda20

	return dreq;
}

<<<<<<< HEAD
		data->req = (struct nfs_page *) dreq;
		dreq->outstanding++;
		if (nbytes <= rsize)
			break;
		nbytes -= rsize;
	}
	kref_get(&dreq->kref);
	return dreq;
}

=======
static void nfs_direct_req_release(struct kref *kref)
{
	struct nfs_direct_req *dreq = container_of(kref, struct nfs_direct_req, kref);

	if (dreq->ctx != NULL)
		put_nfs_open_context(dreq->ctx);
	kmem_cache_free(nfs_direct_cachep, dreq);
}

/*
 * Collects and returns the final error value/byte-count.
 */
static ssize_t nfs_direct_wait(struct nfs_direct_req *dreq)
{
	ssize_t result = -EIOCBQUEUED;

	/* Async requests don't wait here */
	if (dreq->iocb)
		goto out;

	result = wait_for_completion_interruptible(&dreq->completion);

	if (!result)
		result = dreq->error;
	if (!result)
		result = dreq->count;

out:
	kref_put(&dreq->kref, nfs_direct_req_release);
	return (ssize_t) result;
}

/*
 * Synchronous I/O uses a stack-allocated iocb.  Thus we can't trust
 * the iocb is still valid here if this is a synchronous request.
 */
static void nfs_direct_complete(struct nfs_direct_req *dreq)
{
	if (dreq->iocb) {
		long res = (long) dreq->error;
		if (!res)
			res = (long) dreq->count;
		aio_complete(dreq->iocb, res, 0);
	}
	complete_all(&dreq->completion);

	kref_put(&dreq->kref, nfs_direct_req_release);
}

/*
 * We must hold a reference to all the pages in this direct read request
 * until the RPCs complete.  This could be long *after* we are woken up in
 * nfs_direct_wait (for instance, if someone hits ^C on a slow server).
 */
>>>>>>> 120bda20
static void nfs_direct_read_result(struct rpc_task *task, void *calldata)
{
	struct nfs_read_data *data = calldata;
	struct nfs_direct_req *dreq = (struct nfs_direct_req *) data->req;

	if (nfs_readpage_result(task, data) != 0)
		return;

<<<<<<< HEAD
=======
	nfs_direct_dirty_pages(data->pagevec, data->npages);
	nfs_direct_release_pages(data->pagevec, data->npages);

>>>>>>> 120bda20
	spin_lock(&dreq->lock);

	if (likely(task->tk_status >= 0))
		dreq->count += data->res.count;
	else
		dreq->error = task->tk_status;

<<<<<<< HEAD
	if (--dreq->outstanding) {
		spin_unlock(&dreq->lock);
		return;
	}

	spin_unlock(&dreq->lock);
	nfs_direct_complete(dreq);
=======
	spin_unlock(&dreq->lock);

	if (put_dreq(dreq))
		nfs_direct_complete(dreq);
>>>>>>> 120bda20
}

static const struct rpc_call_ops nfs_read_direct_ops = {
	.rpc_call_done = nfs_direct_read_result,
	.rpc_release = nfs_readdata_release,
};

/*
<<<<<<< HEAD
 * For each nfs_read_data struct that was allocated on the list, dispatch
 * an NFS READ operation
 */
static void nfs_direct_read_schedule(struct nfs_direct_req *dreq)
{
	struct nfs_open_context *ctx = dreq->ctx;
	struct inode *inode = ctx->dentry->d_inode;
	struct list_head *list = &dreq->list;
	struct page **pages = dreq->pages;
	size_t count = dreq->user_count;
	loff_t pos = dreq->pos;
	size_t rsize = NFS_SERVER(inode)->rsize;
	unsigned int curpage, pgbase;

	curpage = 0;
	pgbase = dreq->user_addr & ~PAGE_MASK;
	do {
		struct nfs_read_data *data;
		size_t bytes;
=======
 * For each rsize'd chunk of the user's buffer, dispatch an NFS READ
 * operation.  If nfs_readdata_alloc() or get_user_pages() fails,
 * bail and stop sending more reads.  Read length accounting is
 * handled automatically by nfs_direct_read_result().  Otherwise, if
 * no requests have been sent, just return an error.
 */
static ssize_t nfs_direct_read_schedule(struct nfs_direct_req *dreq, unsigned long user_addr, size_t count, loff_t pos)
{
	struct nfs_open_context *ctx = dreq->ctx;
	struct inode *inode = ctx->dentry->d_inode;
	size_t rsize = NFS_SERVER(inode)->rsize;
	unsigned int rpages = nfs_max_pages(rsize);
	unsigned int pgbase;
	int result;
	ssize_t started = 0;

	get_dreq(dreq);

	pgbase = user_addr & ~PAGE_MASK;
	do {
		struct nfs_read_data *data;
		size_t bytes;

		result = -ENOMEM;
		data = nfs_readdata_alloc(rpages);
		if (unlikely(!data))
			break;
>>>>>>> 120bda20

		bytes = rsize;
		if (count < rsize)
			bytes = count;

<<<<<<< HEAD
		BUG_ON(list_empty(list));
		data = list_entry(list->next, struct nfs_read_data, pages);
		list_del_init(&data->pages);
=======
		data->npages = nfs_direct_count_pages(user_addr, bytes);
		down_read(&current->mm->mmap_sem);
		result = get_user_pages(current, current->mm, user_addr,
					data->npages, 1, 0, data->pagevec, NULL);
		up_read(&current->mm->mmap_sem);
		if (unlikely(result < data->npages)) {
			if (result > 0)
				nfs_direct_release_pages(data->pagevec, result);
			nfs_readdata_release(data);
			break;
		}
>>>>>>> 120bda20

		get_dreq(dreq);

		data->req = (struct nfs_page *) dreq;
		data->inode = inode;
		data->cred = ctx->cred;
		data->args.fh = NFS_FH(inode);
		data->args.context = ctx;
		data->args.offset = pos;
		data->args.pgbase = pgbase;
		data->args.pages = data->pagevec;
		data->args.count = bytes;
		data->res.fattr = &data->fattr;
		data->res.eof = 0;
		data->res.count = bytes;

		rpc_init_task(&data->task, NFS_CLIENT(inode), RPC_TASK_ASYNC,
				&nfs_read_direct_ops, data);
		NFS_PROTO(inode)->read_setup(data);

		data->task.tk_cookie = (unsigned long) inode;

		lock_kernel();
		rpc_execute(&data->task);
		unlock_kernel();

		dfprintk(VFS, "NFS: %5u initiated direct read call (req %s/%Ld, %zu bytes @ offset %Lu)\n",
				data->task.tk_pid,
				inode->i_sb->s_id,
				(long long)NFS_FILEID(inode),
				bytes,
				(unsigned long long)data->args.offset);

<<<<<<< HEAD
=======
		started += bytes;
		user_addr += bytes;
>>>>>>> 120bda20
		pos += bytes;
		pgbase += bytes;
		pgbase &= ~PAGE_MASK;

		count -= bytes;
	} while (count != 0);
<<<<<<< HEAD
	BUG_ON(!list_empty(list));
}

static ssize_t nfs_direct_read(struct kiocb *iocb, unsigned long user_addr, size_t count, loff_t pos, struct page **pages, unsigned int nr_pages)
=======

	if (put_dreq(dreq))
		nfs_direct_complete(dreq);

	if (started)
		return 0;
	return result < 0 ? (ssize_t) result : -EFAULT;
}

static ssize_t nfs_direct_read(struct kiocb *iocb, unsigned long user_addr, size_t count, loff_t pos)
>>>>>>> 120bda20
{
	ssize_t result = 0;
	sigset_t oldset;
	struct inode *inode = iocb->ki_filp->f_mapping->host;
	struct rpc_clnt *clnt = NFS_CLIENT(inode);
	struct nfs_direct_req *dreq;

	dreq = nfs_direct_req_alloc();
	if (!dreq)
		return -ENOMEM;

<<<<<<< HEAD
	dreq->user_addr = user_addr;
	dreq->user_count = count;
	dreq->pos = pos;
	dreq->pages = pages;
	dreq->npages = nr_pages;
=======
>>>>>>> 120bda20
	dreq->inode = inode;
	dreq->ctx = get_nfs_open_context((struct nfs_open_context *)iocb->ki_filp->private_data);
	if (!is_sync_kiocb(iocb))
		dreq->iocb = iocb;

	nfs_add_stats(inode, NFSIOS_DIRECTREADBYTES, count);
	rpc_clnt_sigmask(clnt, &oldset);
<<<<<<< HEAD
	nfs_direct_read_schedule(dreq);
	result = nfs_direct_wait(dreq);
=======
	result = nfs_direct_read_schedule(dreq, user_addr, count, pos);
	if (!result)
		result = nfs_direct_wait(dreq);
>>>>>>> 120bda20
	rpc_clnt_sigunmask(clnt, &oldset);

	return result;
}

static void nfs_direct_free_writedata(struct nfs_direct_req *dreq)
{
<<<<<<< HEAD
	list_splice_init(&dreq->rewrite_list, &dreq->list);
	while (!list_empty(&dreq->list)) {
		struct nfs_write_data *data = list_entry(dreq->list.next, struct nfs_write_data, pages);
		list_del(&data->pages);
=======
	while (!list_empty(&dreq->rewrite_list)) {
		struct nfs_write_data *data = list_entry(dreq->rewrite_list.next, struct nfs_write_data, pages);
		list_del(&data->pages);
		nfs_direct_release_pages(data->pagevec, data->npages);
>>>>>>> 120bda20
		nfs_writedata_release(data);
	}
}

#if defined(CONFIG_NFS_V3) || defined(CONFIG_NFS_V4)
static void nfs_direct_write_reschedule(struct nfs_direct_req *dreq)
{
<<<<<<< HEAD
	struct list_head *pos;

	list_splice_init(&dreq->rewrite_list, &dreq->list);
	list_for_each(pos, &dreq->list)
		dreq->outstanding++;
	dreq->count = 0;

	nfs_direct_write_schedule(dreq, FLUSH_STABLE);
}

static void nfs_direct_commit_result(struct rpc_task *task, void *calldata)
{
	struct nfs_write_data *data = calldata;
	struct nfs_direct_req *dreq = (struct nfs_direct_req *) data->req;

	/* Call the NFS version-specific code */
	if (NFS_PROTO(data->inode)->commit_done(task, data) != 0)
		return;
	if (unlikely(task->tk_status < 0)) {
		dreq->error = task->tk_status;
		dreq->flags = NFS_ODIRECT_RESCHED_WRITES;
	}
	if (memcmp(&dreq->verf, &data->verf, sizeof(data->verf))) {
		dprintk("NFS: %5u commit verify failed\n", task->tk_pid);
		dreq->flags = NFS_ODIRECT_RESCHED_WRITES;
	}

	dprintk("NFS: %5u commit returned %d\n", task->tk_pid, task->tk_status);
	nfs_direct_write_complete(dreq, data->inode);
}

static const struct rpc_call_ops nfs_commit_direct_ops = {
	.rpc_call_done = nfs_direct_commit_result,
	.rpc_release = nfs_commit_release,
};

static void nfs_direct_commit_schedule(struct nfs_direct_req *dreq)
{
	struct nfs_write_data *data = dreq->commit_data;

	data->inode = dreq->inode;
	data->cred = dreq->ctx->cred;

	data->args.fh = NFS_FH(data->inode);
	data->args.offset = dreq->pos;
	data->args.count = dreq->user_count;
	data->res.count = 0;
	data->res.fattr = &data->fattr;
	data->res.verf = &data->verf;

	rpc_init_task(&data->task, NFS_CLIENT(dreq->inode), RPC_TASK_ASYNC,
				&nfs_commit_direct_ops, data);
	NFS_PROTO(data->inode)->commit_setup(data, 0);

	data->task.tk_priority = RPC_PRIORITY_NORMAL;
	data->task.tk_cookie = (unsigned long)data->inode;
	/* Note: task.tk_ops->rpc_release will free dreq->commit_data */
	dreq->commit_data = NULL;

	dprintk("NFS: %5u initiated commit call\n", data->task.tk_pid);

	lock_kernel();
	rpc_execute(&data->task);
	unlock_kernel();
}

static void nfs_direct_write_complete(struct nfs_direct_req *dreq, struct inode *inode)
{
	int flags = dreq->flags;

	dreq->flags = 0;
	switch (flags) {
		case NFS_ODIRECT_DO_COMMIT:
			nfs_direct_commit_schedule(dreq);
			break;
		case NFS_ODIRECT_RESCHED_WRITES:
			nfs_direct_write_reschedule(dreq);
			break;
		default:
			nfs_end_data_update(inode);
			if (dreq->commit_data != NULL)
				nfs_commit_free(dreq->commit_data);
			nfs_direct_free_writedata(dreq);
			nfs_direct_complete(dreq);
	}
}

static void nfs_alloc_commit_data(struct nfs_direct_req *dreq)
{
	dreq->commit_data = nfs_commit_alloc(0);
	if (dreq->commit_data != NULL)
		dreq->commit_data->req = (struct nfs_page *) dreq;
}
#else
static inline void nfs_alloc_commit_data(struct nfs_direct_req *dreq)
{
	dreq->commit_data = NULL;
}

static void nfs_direct_write_complete(struct nfs_direct_req *dreq, struct inode *inode)
{
	nfs_end_data_update(inode);
	nfs_direct_free_writedata(dreq);
	nfs_direct_complete(dreq);
}
#endif

static struct nfs_direct_req *nfs_direct_write_alloc(size_t nbytes, size_t wsize)
{
	struct list_head *list;
	struct nfs_direct_req *dreq;
	unsigned int wpages = (wsize + PAGE_CACHE_SIZE - 1) >> PAGE_CACHE_SHIFT;

	dreq = nfs_direct_req_alloc();
	if (!dreq)
		return NULL;

	list = &dreq->list;
	for(;;) {
		struct nfs_write_data *data = nfs_writedata_alloc(wpages);

		if (unlikely(!data)) {
			while (!list_empty(list)) {
				data = list_entry(list->next,
						  struct nfs_write_data, pages);
				list_del(&data->pages);
				nfs_writedata_free(data);
			}
			kref_put(&dreq->kref, nfs_direct_req_release);
			return NULL;
		}

		INIT_LIST_HEAD(&data->pages);
		list_add(&data->pages, list);

		data->req = (struct nfs_page *) dreq;
		dreq->outstanding++;
		if (nbytes <= wsize)
			break;
		nbytes -= wsize;
	}

	nfs_alloc_commit_data(dreq);

	kref_get(&dreq->kref);
	return dreq;
=======
	struct inode *inode = dreq->inode;
	struct list_head *p;
	struct nfs_write_data *data;

	dreq->count = 0;
	get_dreq(dreq);

	list_for_each(p, &dreq->rewrite_list) {
		data = list_entry(p, struct nfs_write_data, pages);

		get_dreq(dreq);

		/*
		 * Reset data->res.
		 */
		nfs_fattr_init(&data->fattr);
		data->res.count = data->args.count;
		memset(&data->verf, 0, sizeof(data->verf));

		/*
		 * Reuse data->task; data->args should not have changed
		 * since the original request was sent.
		 */
		rpc_init_task(&data->task, NFS_CLIENT(inode), RPC_TASK_ASYNC,
				&nfs_write_direct_ops, data);
		NFS_PROTO(inode)->write_setup(data, FLUSH_STABLE);

		data->task.tk_priority = RPC_PRIORITY_NORMAL;
		data->task.tk_cookie = (unsigned long) inode;

		/*
		 * We're called via an RPC callback, so BKL is already held.
		 */
		rpc_execute(&data->task);

		dprintk("NFS: %5u rescheduled direct write call (req %s/%Ld, %u bytes @ offset %Lu)\n",
				data->task.tk_pid,
				inode->i_sb->s_id,
				(long long)NFS_FILEID(inode),
				data->args.count,
				(unsigned long long)data->args.offset);
	}

	if (put_dreq(dreq))
		nfs_direct_write_complete(dreq, inode);
}

static void nfs_direct_commit_result(struct rpc_task *task, void *calldata)
{
	struct nfs_write_data *data = calldata;
	struct nfs_direct_req *dreq = (struct nfs_direct_req *) data->req;

	/* Call the NFS version-specific code */
	if (NFS_PROTO(data->inode)->commit_done(task, data) != 0)
		return;
	if (unlikely(task->tk_status < 0)) {
		dreq->error = task->tk_status;
		dreq->flags = NFS_ODIRECT_RESCHED_WRITES;
	}
	if (memcmp(&dreq->verf, &data->verf, sizeof(data->verf))) {
		dprintk("NFS: %5u commit verify failed\n", task->tk_pid);
		dreq->flags = NFS_ODIRECT_RESCHED_WRITES;
	}

	dprintk("NFS: %5u commit returned %d\n", task->tk_pid, task->tk_status);
	nfs_direct_write_complete(dreq, data->inode);
}

static const struct rpc_call_ops nfs_commit_direct_ops = {
	.rpc_call_done = nfs_direct_commit_result,
	.rpc_release = nfs_commit_release,
};

static void nfs_direct_commit_schedule(struct nfs_direct_req *dreq)
{
	struct nfs_write_data *data = dreq->commit_data;

	data->inode = dreq->inode;
	data->cred = dreq->ctx->cred;

	data->args.fh = NFS_FH(data->inode);
	data->args.offset = 0;
	data->args.count = 0;
	data->res.count = 0;
	data->res.fattr = &data->fattr;
	data->res.verf = &data->verf;

	rpc_init_task(&data->task, NFS_CLIENT(dreq->inode), RPC_TASK_ASYNC,
				&nfs_commit_direct_ops, data);
	NFS_PROTO(data->inode)->commit_setup(data, 0);

	data->task.tk_priority = RPC_PRIORITY_NORMAL;
	data->task.tk_cookie = (unsigned long)data->inode;
	/* Note: task.tk_ops->rpc_release will free dreq->commit_data */
	dreq->commit_data = NULL;

	dprintk("NFS: %5u initiated commit call\n", data->task.tk_pid);

	lock_kernel();
	rpc_execute(&data->task);
	unlock_kernel();
}

static void nfs_direct_write_complete(struct nfs_direct_req *dreq, struct inode *inode)
{
	int flags = dreq->flags;

	dreq->flags = 0;
	switch (flags) {
		case NFS_ODIRECT_DO_COMMIT:
			nfs_direct_commit_schedule(dreq);
			break;
		case NFS_ODIRECT_RESCHED_WRITES:
			nfs_direct_write_reschedule(dreq);
			break;
		default:
			nfs_end_data_update(inode);
			if (dreq->commit_data != NULL)
				nfs_commit_free(dreq->commit_data);
			nfs_direct_free_writedata(dreq);
			nfs_direct_complete(dreq);
	}
}

static void nfs_alloc_commit_data(struct nfs_direct_req *dreq)
{
	dreq->commit_data = nfs_commit_alloc(0);
	if (dreq->commit_data != NULL)
		dreq->commit_data->req = (struct nfs_page *) dreq;
}
#else
static inline void nfs_alloc_commit_data(struct nfs_direct_req *dreq)
{
	dreq->commit_data = NULL;
}

static void nfs_direct_write_complete(struct nfs_direct_req *dreq, struct inode *inode)
{
	nfs_end_data_update(inode);
	nfs_direct_free_writedata(dreq);
	nfs_direct_complete(dreq);
>>>>>>> 120bda20
}
#endif

static void nfs_direct_write_result(struct rpc_task *task, void *calldata)
{
	struct nfs_write_data *data = calldata;
	struct nfs_direct_req *dreq = (struct nfs_direct_req *) data->req;
	int status = task->tk_status;

	if (nfs_writeback_done(task, data) != 0)
		return;

	spin_lock(&dreq->lock);

	if (likely(status >= 0))
		dreq->count += data->res.count;
	else
		dreq->error = task->tk_status;

	if (data->res.verf->committed != NFS_FILE_SYNC) {
		switch (dreq->flags) {
			case 0:
				memcpy(&dreq->verf, &data->verf, sizeof(dreq->verf));
				dreq->flags = NFS_ODIRECT_DO_COMMIT;
				break;
			case NFS_ODIRECT_DO_COMMIT:
				if (memcmp(&dreq->verf, &data->verf, sizeof(dreq->verf))) {
					dprintk("NFS: %5u write verify failed\n", task->tk_pid);
					dreq->flags = NFS_ODIRECT_RESCHED_WRITES;
				}
		}
	}
<<<<<<< HEAD
	/* In case we have to resend */
	data->args.stable = NFS_FILE_SYNC;
=======
>>>>>>> 120bda20

	spin_unlock(&dreq->lock);
}

/*
 * NB: Return the value of the first error return code.  Subsequent
 *     errors after the first one are ignored.
 */
static void nfs_direct_write_release(void *calldata)
{
	struct nfs_write_data *data = calldata;
	struct nfs_direct_req *dreq = (struct nfs_direct_req *) data->req;

<<<<<<< HEAD
	spin_lock(&dreq->lock);
	if (--dreq->outstanding) {
		spin_unlock(&dreq->lock);
		return;
	}
	spin_unlock(&dreq->lock);

	nfs_direct_write_complete(dreq, data->inode);
=======
	if (put_dreq(dreq))
		nfs_direct_write_complete(dreq, data->inode);
>>>>>>> 120bda20
}

static const struct rpc_call_ops nfs_write_direct_ops = {
	.rpc_call_done = nfs_direct_write_result,
	.rpc_release = nfs_direct_write_release,
};

/*
<<<<<<< HEAD
 * For each nfs_write_data struct that was allocated on the list, dispatch
 * an NFS WRITE operation
 */
static void nfs_direct_write_schedule(struct nfs_direct_req *dreq, int sync)
{
	struct nfs_open_context *ctx = dreq->ctx;
	struct inode *inode = ctx->dentry->d_inode;
	struct list_head *list = &dreq->list;
	struct page **pages = dreq->pages;
	size_t count = dreq->user_count;
	loff_t pos = dreq->pos;
	size_t wsize = NFS_SERVER(inode)->wsize;
	unsigned int curpage, pgbase;

	curpage = 0;
	pgbase = dreq->user_addr & ~PAGE_MASK;
=======
 * For each wsize'd chunk of the user's buffer, dispatch an NFS WRITE
 * operation.  If nfs_writedata_alloc() or get_user_pages() fails,
 * bail and stop sending more writes.  Write length accounting is
 * handled automatically by nfs_direct_write_result().  Otherwise, if
 * no requests have been sent, just return an error.
 */
static ssize_t nfs_direct_write_schedule(struct nfs_direct_req *dreq, unsigned long user_addr, size_t count, loff_t pos, int sync)
{
	struct nfs_open_context *ctx = dreq->ctx;
	struct inode *inode = ctx->dentry->d_inode;
	size_t wsize = NFS_SERVER(inode)->wsize;
	unsigned int wpages = nfs_max_pages(wsize);
	unsigned int pgbase;
	int result;
	ssize_t started = 0;

	get_dreq(dreq);

	pgbase = user_addr & ~PAGE_MASK;
>>>>>>> 120bda20
	do {
		struct nfs_write_data *data;
		size_t bytes;

<<<<<<< HEAD
=======
		result = -ENOMEM;
		data = nfs_writedata_alloc(wpages);
		if (unlikely(!data))
			break;

>>>>>>> 120bda20
		bytes = wsize;
		if (count < wsize)
			bytes = count;

<<<<<<< HEAD
		BUG_ON(list_empty(list));
		data = list_entry(list->next, struct nfs_write_data, pages);
		list_move_tail(&data->pages, &dreq->rewrite_list);

=======
		data->npages = nfs_direct_count_pages(user_addr, bytes);
		down_read(&current->mm->mmap_sem);
		result = get_user_pages(current, current->mm, user_addr,
					data->npages, 0, 0, data->pagevec, NULL);
		up_read(&current->mm->mmap_sem);
		if (unlikely(result < data->npages)) {
			if (result > 0)
				nfs_direct_release_pages(data->pagevec, result);
			nfs_writedata_release(data);
			break;
		}

		get_dreq(dreq);

		list_move_tail(&data->pages, &dreq->rewrite_list);

		data->req = (struct nfs_page *) dreq;
>>>>>>> 120bda20
		data->inode = inode;
		data->cred = ctx->cred;
		data->args.fh = NFS_FH(inode);
		data->args.context = ctx;
		data->args.offset = pos;
		data->args.pgbase = pgbase;
<<<<<<< HEAD
		data->args.pages = &pages[curpage];
=======
		data->args.pages = data->pagevec;
>>>>>>> 120bda20
		data->args.count = bytes;
		data->res.fattr = &data->fattr;
		data->res.count = bytes;
		data->res.verf = &data->verf;

		rpc_init_task(&data->task, NFS_CLIENT(inode), RPC_TASK_ASYNC,
				&nfs_write_direct_ops, data);
		NFS_PROTO(inode)->write_setup(data, sync);

		data->task.tk_priority = RPC_PRIORITY_NORMAL;
		data->task.tk_cookie = (unsigned long) inode;

		lock_kernel();
		rpc_execute(&data->task);
		unlock_kernel();

		dfprintk(VFS, "NFS: %5u initiated direct write call (req %s/%Ld, %zu bytes @ offset %Lu)\n",
				data->task.tk_pid,
				inode->i_sb->s_id,
				(long long)NFS_FILEID(inode),
				bytes,
				(unsigned long long)data->args.offset);

<<<<<<< HEAD
		pos += bytes;
		pgbase += bytes;
		curpage += pgbase >> PAGE_SHIFT;
=======
		started += bytes;
		user_addr += bytes;
		pos += bytes;
		pgbase += bytes;
>>>>>>> 120bda20
		pgbase &= ~PAGE_MASK;

		count -= bytes;
	} while (count != 0);
<<<<<<< HEAD
	BUG_ON(!list_empty(list));
}

static ssize_t nfs_direct_write(struct kiocb *iocb, unsigned long user_addr, size_t count, loff_t pos, struct page **pages, int nr_pages)
{
	ssize_t result;
=======

	if (put_dreq(dreq))
		nfs_direct_write_complete(dreq, inode);

	if (started)
		return 0;
	return result < 0 ? (ssize_t) result : -EFAULT;
}

static ssize_t nfs_direct_write(struct kiocb *iocb, unsigned long user_addr, size_t count, loff_t pos)
{
	ssize_t result = 0;
>>>>>>> 120bda20
	sigset_t oldset;
	struct inode *inode = iocb->ki_filp->f_mapping->host;
	struct rpc_clnt *clnt = NFS_CLIENT(inode);
	struct nfs_direct_req *dreq;
	size_t wsize = NFS_SERVER(inode)->wsize;
	int sync = 0;

<<<<<<< HEAD
	dreq = nfs_direct_write_alloc(count, wsize);
	if (!dreq)
		return -ENOMEM;
	if (dreq->commit_data == NULL || count < wsize)
		sync = FLUSH_STABLE;

	dreq->user_addr = user_addr;
	dreq->user_count = count;
	dreq->pos = pos;
	dreq->pages = pages;
	dreq->npages = nr_pages;
=======
	dreq = nfs_direct_req_alloc();
	if (!dreq)
		return -ENOMEM;
	nfs_alloc_commit_data(dreq);

	if (dreq->commit_data == NULL || count < wsize)
		sync = FLUSH_STABLE;

>>>>>>> 120bda20
	dreq->inode = inode;
	dreq->ctx = get_nfs_open_context((struct nfs_open_context *)iocb->ki_filp->private_data);
	if (!is_sync_kiocb(iocb))
		dreq->iocb = iocb;

	nfs_add_stats(inode, NFSIOS_DIRECTWRITTENBYTES, count);

	nfs_begin_data_update(inode);

	rpc_clnt_sigmask(clnt, &oldset);
<<<<<<< HEAD
	nfs_direct_write_schedule(dreq, sync);
	result = nfs_direct_wait(dreq);
=======
	result = nfs_direct_write_schedule(dreq, user_addr, count, pos, sync);
	if (!result)
		result = nfs_direct_wait(dreq);
>>>>>>> 120bda20
	rpc_clnt_sigunmask(clnt, &oldset);

	return result;
}

/**
 * nfs_file_direct_read - file direct read operation for NFS files
 * @iocb: target I/O control block
 * @buf: user's buffer into which to read data
 * @count: number of bytes to read
 * @pos: byte offset in file where reading starts
 *
 * We use this function for direct reads instead of calling
 * generic_file_aio_read() in order to avoid gfar's check to see if
 * the request starts before the end of the file.  For that check
 * to work, we must generate a GETATTR before each direct read, and
 * even then there is a window between the GETATTR and the subsequent
 * READ where the file size could change.  Our preference is simply
 * to do all reads the application wants, and the server will take
 * care of managing the end of file boundary.
 *
 * This function also eliminates unnecessarily updating the file's
 * atime locally, as the NFS server sets the file's atime, and this
 * client must read the updated atime from the server back into its
 * cache.
 */
ssize_t nfs_file_direct_read(struct kiocb *iocb, char __user *buf, size_t count, loff_t pos)
{
	ssize_t retval = -EINVAL;
<<<<<<< HEAD
	int page_count;
	struct page **pages;
=======
>>>>>>> 120bda20
	struct file *file = iocb->ki_filp;
	struct address_space *mapping = file->f_mapping;

	dprintk("nfs: direct read(%s/%s, %lu@%Ld)\n",
		file->f_dentry->d_parent->d_name.name,
		file->f_dentry->d_name.name,
		(unsigned long) count, (long long) pos);

	if (count < 0)
		goto out;
	retval = -EFAULT;
	if (!access_ok(VERIFY_WRITE, buf, count))
		goto out;
	retval = 0;
	if (!count)
		goto out;

	retval = nfs_sync_mapping(mapping);
	if (retval)
		goto out;

<<<<<<< HEAD
	retval = nfs_get_user_pages(READ, (unsigned long) buf,
						count, &pages);
	if (retval < 0)
		goto out;
	page_count = retval;

	retval = nfs_direct_read(iocb, (unsigned long) buf, count, pos,
						pages, page_count);
=======
	retval = nfs_direct_read(iocb, (unsigned long) buf, count, pos);
>>>>>>> 120bda20
	if (retval > 0)
		iocb->ki_pos = pos + retval;

out:
	return retval;
}

/**
 * nfs_file_direct_write - file direct write operation for NFS files
 * @iocb: target I/O control block
 * @buf: user's buffer from which to write data
 * @count: number of bytes to write
 * @pos: byte offset in file where writing starts
 *
 * We use this function for direct writes instead of calling
 * generic_file_aio_write() in order to avoid taking the inode
 * semaphore and updating the i_size.  The NFS server will set
 * the new i_size and this client must read the updated size
 * back into its cache.  We let the server do generic write
 * parameter checking and report problems.
 *
 * We also avoid an unnecessary invocation of generic_osync_inode(),
 * as it is fairly meaningless to sync the metadata of an NFS file.
 *
 * We eliminate local atime updates, see direct read above.
 *
 * We avoid unnecessary page cache invalidations for normal cached
 * readers of this file.
 *
 * Note that O_APPEND is not supported for NFS direct writes, as there
 * is no atomic O_APPEND write facility in the NFS protocol.
 */
ssize_t nfs_file_direct_write(struct kiocb *iocb, const char __user *buf, size_t count, loff_t pos)
{
	ssize_t retval;
	int page_count;
	struct page **pages;
	struct file *file = iocb->ki_filp;
	struct address_space *mapping = file->f_mapping;

	dfprintk(VFS, "nfs: direct write(%s/%s, %lu@%Ld)\n",
		file->f_dentry->d_parent->d_name.name,
		file->f_dentry->d_name.name,
		(unsigned long) count, (long long) pos);

	retval = generic_write_checks(file, &pos, &count, 0);
	if (retval)
		goto out;

	retval = -EINVAL;
	if ((ssize_t) count < 0)
		goto out;
	retval = 0;
	if (!count)
		goto out;

	retval = -EFAULT;
	if (!access_ok(VERIFY_READ, buf, count))
		goto out;

	retval = nfs_sync_mapping(mapping);
	if (retval)
		goto out;

<<<<<<< HEAD
	retval = nfs_get_user_pages(WRITE, (unsigned long) buf,
						count, &pages);
	if (retval < 0)
		goto out;
	page_count = retval;

	retval = nfs_direct_write(iocb, (unsigned long) buf, count,
					pos, pages, page_count);
=======
	retval = nfs_direct_write(iocb, (unsigned long) buf, count, pos);
>>>>>>> 120bda20

	/*
	 * XXX: nfs_end_data_update() already ensures this file's
	 *      cached data is subsequently invalidated.  Do we really
	 *      need to call invalidate_inode_pages2() again here?
	 *
	 *      For aio writes, this invalidation will almost certainly
	 *      occur before the writes complete.  Kind of racey.
	 */
	if (mapping->nrpages)
		invalidate_inode_pages2(mapping);

	if (retval > 0)
		iocb->ki_pos = pos + retval;

out:
	return retval;
}

/**
 * nfs_init_directcache - create a slab cache for nfs_direct_req structures
 *
 */
<<<<<<< HEAD
int nfs_init_directcache(void)
=======
int __init nfs_init_directcache(void)
>>>>>>> 120bda20
{
	nfs_direct_cachep = kmem_cache_create("nfs_direct_cache",
						sizeof(struct nfs_direct_req),
						0, (SLAB_RECLAIM_ACCOUNT|
							SLAB_MEM_SPREAD),
						NULL, NULL);
	if (nfs_direct_cachep == NULL)
		return -ENOMEM;

	return 0;
}

/**
<<<<<<< HEAD
 * nfs_init_directcache - destroy the slab cache for nfs_direct_req structures
=======
 * nfs_destroy_directcache - destroy the slab cache for nfs_direct_req structures
>>>>>>> 120bda20
 *
 */
void nfs_destroy_directcache(void)
{
	if (kmem_cache_destroy(nfs_direct_cachep))
		printk(KERN_INFO "nfs_direct_cache: not all structures were freed\n");
}<|MERGE_RESOLUTION|>--- conflicted
+++ resolved
@@ -67,39 +67,19 @@
 	struct kref		kref;		/* release manager */
 
 	/* I/O parameters */
-<<<<<<< HEAD
-	struct list_head	list,		/* nfs_read/write_data structs */
-				rewrite_list;	/* saved nfs_write_data structs */
 	struct nfs_open_context	*ctx;		/* file open context info */
 	struct kiocb *		iocb;		/* controlling i/o request */
 	struct inode *		inode;		/* target file of i/o */
-	unsigned long		user_addr;	/* location of user's buffer */
-	size_t			user_count;	/* total bytes to move */
-	loff_t			pos;		/* starting offset in file */
-	struct page **		pages;		/* pages in our buffer */
-	unsigned int		npages;		/* count of pages */
-
-	/* completion state */
-	spinlock_t		lock;		/* protect completion state */
-	int			outstanding;	/* i/os we're waiting for */
-=======
-	struct nfs_open_context	*ctx;		/* file open context info */
-	struct kiocb *		iocb;		/* controlling i/o request */
-	struct inode *		inode;		/* target file of i/o */
 
 	/* completion state */
 	atomic_t		io_count;	/* i/os we're waiting for */
 	spinlock_t		lock;		/* protect completion state */
->>>>>>> 120bda20
 	ssize_t			count,		/* bytes actually processed */
 				error;		/* any reported error */
 	struct completion	completion;	/* wait for i/o completion */
 
 	/* commit state */
-<<<<<<< HEAD
-=======
 	struct list_head	rewrite_list;	/* saved nfs_write_data structs */
->>>>>>> 120bda20
 	struct nfs_write_data *	commit_data;	/* special write_data for commits */
 	int			flags;
 #define NFS_ODIRECT_DO_COMMIT		(1)	/* an unstable reply was received */
@@ -107,9 +87,37 @@
 	struct nfs_writeverf	verf;		/* unstable write verifier */
 };
 
-<<<<<<< HEAD
-static void nfs_direct_write_schedule(struct nfs_direct_req *dreq, int sync);
 static void nfs_direct_write_complete(struct nfs_direct_req *dreq, struct inode *inode);
+static const struct rpc_call_ops nfs_write_direct_ops;
+
+static inline void get_dreq(struct nfs_direct_req *dreq)
+{
+	atomic_inc(&dreq->io_count);
+}
+
+static inline int put_dreq(struct nfs_direct_req *dreq)
+{
+	return atomic_dec_and_test(&dreq->io_count);
+}
+
+/*
+ * "size" is never larger than rsize or wsize.
+ */
+static inline int nfs_direct_count_pages(unsigned long user_addr, size_t size)
+{
+	int page_count;
+
+	page_count = (user_addr + size + PAGE_SIZE - 1) >> PAGE_SHIFT;
+	page_count -= user_addr >> PAGE_SHIFT;
+	BUG_ON(page_count < 0);
+
+	return page_count;
+}
+
+static inline unsigned int nfs_max_pages(unsigned int size)
+{
+	return (size + PAGE_CACHE_SIZE - 1) >> PAGE_CACHE_SHIFT;
+}
 
 /**
  * nfs_direct_IO - NFS address space operation for direct I/O
@@ -133,191 +141,6 @@
 	return -EINVAL;
 }
 
-static void nfs_free_user_pages(struct page **pages, int npages, int do_dirty)
-{
-	int i;
-	for (i = 0; i < npages; i++) {
-		struct page *page = pages[i];
-		if (do_dirty && !PageCompound(page))
-			set_page_dirty_lock(page);
-		page_cache_release(page);
-	}
-	kfree(pages);
-}
-
-static inline int nfs_get_user_pages(int rw, unsigned long user_addr, size_t size, struct page ***pages)
-{
-	int result = -ENOMEM;
-	unsigned long page_count;
-	size_t array_size;
-=======
-static void nfs_direct_write_complete(struct nfs_direct_req *dreq, struct inode *inode);
-static const struct rpc_call_ops nfs_write_direct_ops;
-
-static inline void get_dreq(struct nfs_direct_req *dreq)
-{
-	atomic_inc(&dreq->io_count);
-}
-
-static inline int put_dreq(struct nfs_direct_req *dreq)
-{
-	return atomic_dec_and_test(&dreq->io_count);
-}
-
-/*
- * "size" is never larger than rsize or wsize.
- */
-static inline int nfs_direct_count_pages(unsigned long user_addr, size_t size)
-{
-	int page_count;
->>>>>>> 120bda20
-
-	page_count = (user_addr + size + PAGE_SIZE - 1) >> PAGE_SHIFT;
-	page_count -= user_addr >> PAGE_SHIFT;
-	BUG_ON(page_count < 0);
-
-<<<<<<< HEAD
-	array_size = (page_count * sizeof(struct page *));
-	*pages = kmalloc(array_size, GFP_KERNEL);
-	if (*pages) {
-		down_read(&current->mm->mmap_sem);
-		result = get_user_pages(current, current->mm, user_addr,
-					page_count, (rw == READ), 0,
-					*pages, NULL);
-		up_read(&current->mm->mmap_sem);
-		if (result != page_count) {
-			/*
-			 * If we got fewer pages than expected from
-			 * get_user_pages(), the user buffer runs off the
-			 * end of a mapping; return EFAULT.
-			 */
-			if (result >= 0) {
-				nfs_free_user_pages(*pages, result, 0);
-				result = -EFAULT;
-			} else
-				kfree(*pages);
-			*pages = NULL;
-		}
-	}
-	return result;
-}
-
-static inline struct nfs_direct_req *nfs_direct_req_alloc(void)
-{
-	struct nfs_direct_req *dreq;
-
-	dreq = kmem_cache_alloc(nfs_direct_cachep, SLAB_KERNEL);
-	if (!dreq)
-		return NULL;
-
-	kref_init(&dreq->kref);
-	init_completion(&dreq->completion);
-	INIT_LIST_HEAD(&dreq->list);
-	INIT_LIST_HEAD(&dreq->rewrite_list);
-	dreq->iocb = NULL;
-	dreq->ctx = NULL;
-	spin_lock_init(&dreq->lock);
-	dreq->outstanding = 0;
-	dreq->count = 0;
-	dreq->error = 0;
-	dreq->flags = 0;
-
-	return dreq;
-}
-
-static void nfs_direct_req_release(struct kref *kref)
-{
-	struct nfs_direct_req *dreq = container_of(kref, struct nfs_direct_req, kref);
-
-	if (dreq->ctx != NULL)
-		put_nfs_open_context(dreq->ctx);
-	kmem_cache_free(nfs_direct_cachep, dreq);
-}
-
-/*
- * Collects and returns the final error value/byte-count.
- */
-static ssize_t nfs_direct_wait(struct nfs_direct_req *dreq)
-{
-	ssize_t result = -EIOCBQUEUED;
-
-	/* Async requests don't wait here */
-	if (dreq->iocb)
-		goto out;
-
-	result = wait_for_completion_interruptible(&dreq->completion);
-
-	if (!result)
-		result = dreq->error;
-	if (!result)
-		result = dreq->count;
-
-out:
-	kref_put(&dreq->kref, nfs_direct_req_release);
-	return (ssize_t) result;
-}
-
-/*
- * We must hold a reference to all the pages in this direct read request
- * until the RPCs complete.  This could be long *after* we are woken up in
- * nfs_direct_wait (for instance, if someone hits ^C on a slow server).
- *
- * In addition, synchronous I/O uses a stack-allocated iocb.  Thus we
- * can't trust the iocb is still valid here if this is a synchronous
- * request.  If the waiter is woken prematurely, the iocb is long gone.
- */
-static void nfs_direct_complete(struct nfs_direct_req *dreq)
-{
-	nfs_free_user_pages(dreq->pages, dreq->npages, 1);
-
-	if (dreq->iocb) {
-		long res = (long) dreq->error;
-		if (!res)
-			res = (long) dreq->count;
-		aio_complete(dreq->iocb, res, 0);
-	}
-	complete_all(&dreq->completion);
-
-	kref_put(&dreq->kref, nfs_direct_req_release);
-}
-
-/*
- * Note we also set the number of requests we have in the dreq when we are
- * done.  This prevents races with I/O completion so we will always wait
- * until all requests have been dispatched and completed.
- */
-static struct nfs_direct_req *nfs_direct_read_alloc(size_t nbytes, size_t rsize)
-=======
-	return page_count;
-}
-
-static inline unsigned int nfs_max_pages(unsigned int size)
-{
-	return (size + PAGE_CACHE_SIZE - 1) >> PAGE_CACHE_SHIFT;
-}
-
-/**
- * nfs_direct_IO - NFS address space operation for direct I/O
- * @rw: direction (read or write)
- * @iocb: target I/O control block
- * @iov: array of vectors that define I/O buffer
- * @pos: offset in file to begin the operation
- * @nr_segs: size of iovec array
- *
- * The presence of this routine in the address space ops vector means
- * the NFS client supports direct I/O.  However, we shunt off direct
- * read and write requests before the VFS gets them, so this method
- * should never be called.
- */
-ssize_t nfs_direct_IO(int rw, struct kiocb *iocb, const struct iovec *iov, loff_t pos, unsigned long nr_segs)
-{
-	dprintk("NFS: nfs_direct_IO (%s) off/no(%Ld/%lu) EINVAL\n",
-			iocb->ki_filp->f_dentry->d_name.name,
-			(long long) pos, nr_segs);
-
-	return -EINVAL;
-}
-
 static void nfs_direct_dirty_pages(struct page **pages, int npages)
 {
 	int i;
@@ -336,34 +159,13 @@
 }
 
 static inline struct nfs_direct_req *nfs_direct_req_alloc(void)
->>>>>>> 120bda20
 {
 	struct nfs_direct_req *dreq;
-<<<<<<< HEAD
-	unsigned int rpages = (rsize + PAGE_CACHE_SIZE - 1) >> PAGE_CACHE_SHIFT;
-=======
->>>>>>> 120bda20
-
-	dreq = nfs_direct_req_alloc();
+
+	dreq = kmem_cache_alloc(nfs_direct_cachep, SLAB_KERNEL);
 	if (!dreq)
 		return NULL;
 
-<<<<<<< HEAD
-	list = &dreq->list;
-	for(;;) {
-		struct nfs_read_data *data = nfs_readdata_alloc(rpages);
-
-		if (unlikely(!data)) {
-			while (!list_empty(list)) {
-				data = list_entry(list->next,
-						  struct nfs_read_data, pages);
-				list_del(&data->pages);
-				nfs_readdata_free(data);
-			}
-			kref_put(&dreq->kref, nfs_direct_req_release);
-			return NULL;
-		}
-=======
 	kref_init(&dreq->kref);
 	kref_get(&dreq->kref);
 	init_completion(&dreq->completion);
@@ -375,23 +177,10 @@
 	dreq->count = 0;
 	dreq->error = 0;
 	dreq->flags = 0;
->>>>>>> 120bda20
 
 	return dreq;
 }
 
-<<<<<<< HEAD
-		data->req = (struct nfs_page *) dreq;
-		dreq->outstanding++;
-		if (nbytes <= rsize)
-			break;
-		nbytes -= rsize;
-	}
-	kref_get(&dreq->kref);
-	return dreq;
-}
-
-=======
 static void nfs_direct_req_release(struct kref *kref)
 {
 	struct nfs_direct_req *dreq = container_of(kref, struct nfs_direct_req, kref);
@@ -446,7 +235,6 @@
  * until the RPCs complete.  This could be long *after* we are woken up in
  * nfs_direct_wait (for instance, if someone hits ^C on a slow server).
  */
->>>>>>> 120bda20
 static void nfs_direct_read_result(struct rpc_task *task, void *calldata)
 {
 	struct nfs_read_data *data = calldata;
@@ -455,12 +243,9 @@
 	if (nfs_readpage_result(task, data) != 0)
 		return;
 
-<<<<<<< HEAD
-=======
 	nfs_direct_dirty_pages(data->pagevec, data->npages);
 	nfs_direct_release_pages(data->pagevec, data->npages);
 
->>>>>>> 120bda20
 	spin_lock(&dreq->lock);
 
 	if (likely(task->tk_status >= 0))
@@ -468,20 +253,10 @@
 	else
 		dreq->error = task->tk_status;
 
-<<<<<<< HEAD
-	if (--dreq->outstanding) {
-		spin_unlock(&dreq->lock);
-		return;
-	}
-
-	spin_unlock(&dreq->lock);
-	nfs_direct_complete(dreq);
-=======
 	spin_unlock(&dreq->lock);
 
 	if (put_dreq(dreq))
 		nfs_direct_complete(dreq);
->>>>>>> 120bda20
 }
 
 static const struct rpc_call_ops nfs_read_direct_ops = {
@@ -490,27 +265,6 @@
 };
 
 /*
-<<<<<<< HEAD
- * For each nfs_read_data struct that was allocated on the list, dispatch
- * an NFS READ operation
- */
-static void nfs_direct_read_schedule(struct nfs_direct_req *dreq)
-{
-	struct nfs_open_context *ctx = dreq->ctx;
-	struct inode *inode = ctx->dentry->d_inode;
-	struct list_head *list = &dreq->list;
-	struct page **pages = dreq->pages;
-	size_t count = dreq->user_count;
-	loff_t pos = dreq->pos;
-	size_t rsize = NFS_SERVER(inode)->rsize;
-	unsigned int curpage, pgbase;
-
-	curpage = 0;
-	pgbase = dreq->user_addr & ~PAGE_MASK;
-	do {
-		struct nfs_read_data *data;
-		size_t bytes;
-=======
  * For each rsize'd chunk of the user's buffer, dispatch an NFS READ
  * operation.  If nfs_readdata_alloc() or get_user_pages() fails,
  * bail and stop sending more reads.  Read length accounting is
@@ -538,17 +292,11 @@
 		data = nfs_readdata_alloc(rpages);
 		if (unlikely(!data))
 			break;
->>>>>>> 120bda20
 
 		bytes = rsize;
 		if (count < rsize)
 			bytes = count;
 
-<<<<<<< HEAD
-		BUG_ON(list_empty(list));
-		data = list_entry(list->next, struct nfs_read_data, pages);
-		list_del_init(&data->pages);
-=======
 		data->npages = nfs_direct_count_pages(user_addr, bytes);
 		down_read(&current->mm->mmap_sem);
 		result = get_user_pages(current, current->mm, user_addr,
@@ -560,7 +308,6 @@
 			nfs_readdata_release(data);
 			break;
 		}
->>>>>>> 120bda20
 
 		get_dreq(dreq);
 
@@ -594,23 +341,14 @@
 				bytes,
 				(unsigned long long)data->args.offset);
 
-<<<<<<< HEAD
-=======
 		started += bytes;
 		user_addr += bytes;
->>>>>>> 120bda20
 		pos += bytes;
 		pgbase += bytes;
 		pgbase &= ~PAGE_MASK;
 
 		count -= bytes;
 	} while (count != 0);
-<<<<<<< HEAD
-	BUG_ON(!list_empty(list));
-}
-
-static ssize_t nfs_direct_read(struct kiocb *iocb, unsigned long user_addr, size_t count, loff_t pos, struct page **pages, unsigned int nr_pages)
-=======
 
 	if (put_dreq(dreq))
 		nfs_direct_complete(dreq);
@@ -621,7 +359,6 @@
 }
 
 static ssize_t nfs_direct_read(struct kiocb *iocb, unsigned long user_addr, size_t count, loff_t pos)
->>>>>>> 120bda20
 {
 	ssize_t result = 0;
 	sigset_t oldset;
@@ -633,14 +370,6 @@
 	if (!dreq)
 		return -ENOMEM;
 
-<<<<<<< HEAD
-	dreq->user_addr = user_addr;
-	dreq->user_count = count;
-	dreq->pos = pos;
-	dreq->pages = pages;
-	dreq->npages = nr_pages;
-=======
->>>>>>> 120bda20
 	dreq->inode = inode;
 	dreq->ctx = get_nfs_open_context((struct nfs_open_context *)iocb->ki_filp->private_data);
 	if (!is_sync_kiocb(iocb))
@@ -648,14 +377,9 @@
 
 	nfs_add_stats(inode, NFSIOS_DIRECTREADBYTES, count);
 	rpc_clnt_sigmask(clnt, &oldset);
-<<<<<<< HEAD
-	nfs_direct_read_schedule(dreq);
-	result = nfs_direct_wait(dreq);
-=======
 	result = nfs_direct_read_schedule(dreq, user_addr, count, pos);
 	if (!result)
 		result = nfs_direct_wait(dreq);
->>>>>>> 120bda20
 	rpc_clnt_sigunmask(clnt, &oldset);
 
 	return result;
@@ -663,17 +387,10 @@
 
 static void nfs_direct_free_writedata(struct nfs_direct_req *dreq)
 {
-<<<<<<< HEAD
-	list_splice_init(&dreq->rewrite_list, &dreq->list);
-	while (!list_empty(&dreq->list)) {
-		struct nfs_write_data *data = list_entry(dreq->list.next, struct nfs_write_data, pages);
-		list_del(&data->pages);
-=======
 	while (!list_empty(&dreq->rewrite_list)) {
 		struct nfs_write_data *data = list_entry(dreq->rewrite_list.next, struct nfs_write_data, pages);
 		list_del(&data->pages);
 		nfs_direct_release_pages(data->pagevec, data->npages);
->>>>>>> 120bda20
 		nfs_writedata_release(data);
 	}
 }
@@ -681,15 +398,51 @@
 #if defined(CONFIG_NFS_V3) || defined(CONFIG_NFS_V4)
 static void nfs_direct_write_reschedule(struct nfs_direct_req *dreq)
 {
-<<<<<<< HEAD
-	struct list_head *pos;
-
-	list_splice_init(&dreq->rewrite_list, &dreq->list);
-	list_for_each(pos, &dreq->list)
-		dreq->outstanding++;
+	struct inode *inode = dreq->inode;
+	struct list_head *p;
+	struct nfs_write_data *data;
+
 	dreq->count = 0;
-
-	nfs_direct_write_schedule(dreq, FLUSH_STABLE);
+	get_dreq(dreq);
+
+	list_for_each(p, &dreq->rewrite_list) {
+		data = list_entry(p, struct nfs_write_data, pages);
+
+		get_dreq(dreq);
+
+		/*
+		 * Reset data->res.
+		 */
+		nfs_fattr_init(&data->fattr);
+		data->res.count = data->args.count;
+		memset(&data->verf, 0, sizeof(data->verf));
+
+		/*
+		 * Reuse data->task; data->args should not have changed
+		 * since the original request was sent.
+		 */
+		rpc_init_task(&data->task, NFS_CLIENT(inode), RPC_TASK_ASYNC,
+				&nfs_write_direct_ops, data);
+		NFS_PROTO(inode)->write_setup(data, FLUSH_STABLE);
+
+		data->task.tk_priority = RPC_PRIORITY_NORMAL;
+		data->task.tk_cookie = (unsigned long) inode;
+
+		/*
+		 * We're called via an RPC callback, so BKL is already held.
+		 */
+		rpc_execute(&data->task);
+
+		dprintk("NFS: %5u rescheduled direct write call (req %s/%Ld, %u bytes @ offset %Lu)\n",
+				data->task.tk_pid,
+				inode->i_sb->s_id,
+				(long long)NFS_FILEID(inode),
+				data->args.count,
+				(unsigned long long)data->args.offset);
+	}
+
+	if (put_dreq(dreq))
+		nfs_direct_write_complete(dreq, inode);
 }
 
 static void nfs_direct_commit_result(struct rpc_task *task, void *calldata)
@@ -726,8 +479,8 @@
 	data->cred = dreq->ctx->cred;
 
 	data->args.fh = NFS_FH(data->inode);
-	data->args.offset = dreq->pos;
-	data->args.count = dreq->user_count;
+	data->args.offset = 0;
+	data->args.count = 0;
 	data->res.count = 0;
 	data->res.fattr = &data->fattr;
 	data->res.verf = &data->verf;
@@ -789,191 +542,6 @@
 }
 #endif
 
-static struct nfs_direct_req *nfs_direct_write_alloc(size_t nbytes, size_t wsize)
-{
-	struct list_head *list;
-	struct nfs_direct_req *dreq;
-	unsigned int wpages = (wsize + PAGE_CACHE_SIZE - 1) >> PAGE_CACHE_SHIFT;
-
-	dreq = nfs_direct_req_alloc();
-	if (!dreq)
-		return NULL;
-
-	list = &dreq->list;
-	for(;;) {
-		struct nfs_write_data *data = nfs_writedata_alloc(wpages);
-
-		if (unlikely(!data)) {
-			while (!list_empty(list)) {
-				data = list_entry(list->next,
-						  struct nfs_write_data, pages);
-				list_del(&data->pages);
-				nfs_writedata_free(data);
-			}
-			kref_put(&dreq->kref, nfs_direct_req_release);
-			return NULL;
-		}
-
-		INIT_LIST_HEAD(&data->pages);
-		list_add(&data->pages, list);
-
-		data->req = (struct nfs_page *) dreq;
-		dreq->outstanding++;
-		if (nbytes <= wsize)
-			break;
-		nbytes -= wsize;
-	}
-
-	nfs_alloc_commit_data(dreq);
-
-	kref_get(&dreq->kref);
-	return dreq;
-=======
-	struct inode *inode = dreq->inode;
-	struct list_head *p;
-	struct nfs_write_data *data;
-
-	dreq->count = 0;
-	get_dreq(dreq);
-
-	list_for_each(p, &dreq->rewrite_list) {
-		data = list_entry(p, struct nfs_write_data, pages);
-
-		get_dreq(dreq);
-
-		/*
-		 * Reset data->res.
-		 */
-		nfs_fattr_init(&data->fattr);
-		data->res.count = data->args.count;
-		memset(&data->verf, 0, sizeof(data->verf));
-
-		/*
-		 * Reuse data->task; data->args should not have changed
-		 * since the original request was sent.
-		 */
-		rpc_init_task(&data->task, NFS_CLIENT(inode), RPC_TASK_ASYNC,
-				&nfs_write_direct_ops, data);
-		NFS_PROTO(inode)->write_setup(data, FLUSH_STABLE);
-
-		data->task.tk_priority = RPC_PRIORITY_NORMAL;
-		data->task.tk_cookie = (unsigned long) inode;
-
-		/*
-		 * We're called via an RPC callback, so BKL is already held.
-		 */
-		rpc_execute(&data->task);
-
-		dprintk("NFS: %5u rescheduled direct write call (req %s/%Ld, %u bytes @ offset %Lu)\n",
-				data->task.tk_pid,
-				inode->i_sb->s_id,
-				(long long)NFS_FILEID(inode),
-				data->args.count,
-				(unsigned long long)data->args.offset);
-	}
-
-	if (put_dreq(dreq))
-		nfs_direct_write_complete(dreq, inode);
-}
-
-static void nfs_direct_commit_result(struct rpc_task *task, void *calldata)
-{
-	struct nfs_write_data *data = calldata;
-	struct nfs_direct_req *dreq = (struct nfs_direct_req *) data->req;
-
-	/* Call the NFS version-specific code */
-	if (NFS_PROTO(data->inode)->commit_done(task, data) != 0)
-		return;
-	if (unlikely(task->tk_status < 0)) {
-		dreq->error = task->tk_status;
-		dreq->flags = NFS_ODIRECT_RESCHED_WRITES;
-	}
-	if (memcmp(&dreq->verf, &data->verf, sizeof(data->verf))) {
-		dprintk("NFS: %5u commit verify failed\n", task->tk_pid);
-		dreq->flags = NFS_ODIRECT_RESCHED_WRITES;
-	}
-
-	dprintk("NFS: %5u commit returned %d\n", task->tk_pid, task->tk_status);
-	nfs_direct_write_complete(dreq, data->inode);
-}
-
-static const struct rpc_call_ops nfs_commit_direct_ops = {
-	.rpc_call_done = nfs_direct_commit_result,
-	.rpc_release = nfs_commit_release,
-};
-
-static void nfs_direct_commit_schedule(struct nfs_direct_req *dreq)
-{
-	struct nfs_write_data *data = dreq->commit_data;
-
-	data->inode = dreq->inode;
-	data->cred = dreq->ctx->cred;
-
-	data->args.fh = NFS_FH(data->inode);
-	data->args.offset = 0;
-	data->args.count = 0;
-	data->res.count = 0;
-	data->res.fattr = &data->fattr;
-	data->res.verf = &data->verf;
-
-	rpc_init_task(&data->task, NFS_CLIENT(dreq->inode), RPC_TASK_ASYNC,
-				&nfs_commit_direct_ops, data);
-	NFS_PROTO(data->inode)->commit_setup(data, 0);
-
-	data->task.tk_priority = RPC_PRIORITY_NORMAL;
-	data->task.tk_cookie = (unsigned long)data->inode;
-	/* Note: task.tk_ops->rpc_release will free dreq->commit_data */
-	dreq->commit_data = NULL;
-
-	dprintk("NFS: %5u initiated commit call\n", data->task.tk_pid);
-
-	lock_kernel();
-	rpc_execute(&data->task);
-	unlock_kernel();
-}
-
-static void nfs_direct_write_complete(struct nfs_direct_req *dreq, struct inode *inode)
-{
-	int flags = dreq->flags;
-
-	dreq->flags = 0;
-	switch (flags) {
-		case NFS_ODIRECT_DO_COMMIT:
-			nfs_direct_commit_schedule(dreq);
-			break;
-		case NFS_ODIRECT_RESCHED_WRITES:
-			nfs_direct_write_reschedule(dreq);
-			break;
-		default:
-			nfs_end_data_update(inode);
-			if (dreq->commit_data != NULL)
-				nfs_commit_free(dreq->commit_data);
-			nfs_direct_free_writedata(dreq);
-			nfs_direct_complete(dreq);
-	}
-}
-
-static void nfs_alloc_commit_data(struct nfs_direct_req *dreq)
-{
-	dreq->commit_data = nfs_commit_alloc(0);
-	if (dreq->commit_data != NULL)
-		dreq->commit_data->req = (struct nfs_page *) dreq;
-}
-#else
-static inline void nfs_alloc_commit_data(struct nfs_direct_req *dreq)
-{
-	dreq->commit_data = NULL;
-}
-
-static void nfs_direct_write_complete(struct nfs_direct_req *dreq, struct inode *inode)
-{
-	nfs_end_data_update(inode);
-	nfs_direct_free_writedata(dreq);
-	nfs_direct_complete(dreq);
->>>>>>> 120bda20
-}
-#endif
-
 static void nfs_direct_write_result(struct rpc_task *task, void *calldata)
 {
 	struct nfs_write_data *data = calldata;
@@ -1003,11 +571,6 @@
 				}
 		}
 	}
-<<<<<<< HEAD
-	/* In case we have to resend */
-	data->args.stable = NFS_FILE_SYNC;
-=======
->>>>>>> 120bda20
 
 	spin_unlock(&dreq->lock);
 }
@@ -1021,19 +584,8 @@
 	struct nfs_write_data *data = calldata;
 	struct nfs_direct_req *dreq = (struct nfs_direct_req *) data->req;
 
-<<<<<<< HEAD
-	spin_lock(&dreq->lock);
-	if (--dreq->outstanding) {
-		spin_unlock(&dreq->lock);
-		return;
-	}
-	spin_unlock(&dreq->lock);
-
-	nfs_direct_write_complete(dreq, data->inode);
-=======
 	if (put_dreq(dreq))
 		nfs_direct_write_complete(dreq, data->inode);
->>>>>>> 120bda20
 }
 
 static const struct rpc_call_ops nfs_write_direct_ops = {
@@ -1042,24 +594,6 @@
 };
 
 /*
-<<<<<<< HEAD
- * For each nfs_write_data struct that was allocated on the list, dispatch
- * an NFS WRITE operation
- */
-static void nfs_direct_write_schedule(struct nfs_direct_req *dreq, int sync)
-{
-	struct nfs_open_context *ctx = dreq->ctx;
-	struct inode *inode = ctx->dentry->d_inode;
-	struct list_head *list = &dreq->list;
-	struct page **pages = dreq->pages;
-	size_t count = dreq->user_count;
-	loff_t pos = dreq->pos;
-	size_t wsize = NFS_SERVER(inode)->wsize;
-	unsigned int curpage, pgbase;
-
-	curpage = 0;
-	pgbase = dreq->user_addr & ~PAGE_MASK;
-=======
  * For each wsize'd chunk of the user's buffer, dispatch an NFS WRITE
  * operation.  If nfs_writedata_alloc() or get_user_pages() fails,
  * bail and stop sending more writes.  Write length accounting is
@@ -1079,29 +613,19 @@
 	get_dreq(dreq);
 
 	pgbase = user_addr & ~PAGE_MASK;
->>>>>>> 120bda20
 	do {
 		struct nfs_write_data *data;
 		size_t bytes;
 
-<<<<<<< HEAD
-=======
 		result = -ENOMEM;
 		data = nfs_writedata_alloc(wpages);
 		if (unlikely(!data))
 			break;
 
->>>>>>> 120bda20
 		bytes = wsize;
 		if (count < wsize)
 			bytes = count;
 
-<<<<<<< HEAD
-		BUG_ON(list_empty(list));
-		data = list_entry(list->next, struct nfs_write_data, pages);
-		list_move_tail(&data->pages, &dreq->rewrite_list);
-
-=======
 		data->npages = nfs_direct_count_pages(user_addr, bytes);
 		down_read(&current->mm->mmap_sem);
 		result = get_user_pages(current, current->mm, user_addr,
@@ -1119,18 +643,13 @@
 		list_move_tail(&data->pages, &dreq->rewrite_list);
 
 		data->req = (struct nfs_page *) dreq;
->>>>>>> 120bda20
 		data->inode = inode;
 		data->cred = ctx->cred;
 		data->args.fh = NFS_FH(inode);
 		data->args.context = ctx;
 		data->args.offset = pos;
 		data->args.pgbase = pgbase;
-<<<<<<< HEAD
-		data->args.pages = &pages[curpage];
-=======
 		data->args.pages = data->pagevec;
->>>>>>> 120bda20
 		data->args.count = bytes;
 		data->res.fattr = &data->fattr;
 		data->res.count = bytes;
@@ -1154,28 +673,14 @@
 				bytes,
 				(unsigned long long)data->args.offset);
 
-<<<<<<< HEAD
-		pos += bytes;
-		pgbase += bytes;
-		curpage += pgbase >> PAGE_SHIFT;
-=======
 		started += bytes;
 		user_addr += bytes;
 		pos += bytes;
 		pgbase += bytes;
->>>>>>> 120bda20
 		pgbase &= ~PAGE_MASK;
 
 		count -= bytes;
 	} while (count != 0);
-<<<<<<< HEAD
-	BUG_ON(!list_empty(list));
-}
-
-static ssize_t nfs_direct_write(struct kiocb *iocb, unsigned long user_addr, size_t count, loff_t pos, struct page **pages, int nr_pages)
-{
-	ssize_t result;
-=======
 
 	if (put_dreq(dreq))
 		nfs_direct_write_complete(dreq, inode);
@@ -1188,7 +693,6 @@
 static ssize_t nfs_direct_write(struct kiocb *iocb, unsigned long user_addr, size_t count, loff_t pos)
 {
 	ssize_t result = 0;
->>>>>>> 120bda20
 	sigset_t oldset;
 	struct inode *inode = iocb->ki_filp->f_mapping->host;
 	struct rpc_clnt *clnt = NFS_CLIENT(inode);
@@ -1196,19 +700,6 @@
 	size_t wsize = NFS_SERVER(inode)->wsize;
 	int sync = 0;
 
-<<<<<<< HEAD
-	dreq = nfs_direct_write_alloc(count, wsize);
-	if (!dreq)
-		return -ENOMEM;
-	if (dreq->commit_data == NULL || count < wsize)
-		sync = FLUSH_STABLE;
-
-	dreq->user_addr = user_addr;
-	dreq->user_count = count;
-	dreq->pos = pos;
-	dreq->pages = pages;
-	dreq->npages = nr_pages;
-=======
 	dreq = nfs_direct_req_alloc();
 	if (!dreq)
 		return -ENOMEM;
@@ -1217,7 +708,6 @@
 	if (dreq->commit_data == NULL || count < wsize)
 		sync = FLUSH_STABLE;
 
->>>>>>> 120bda20
 	dreq->inode = inode;
 	dreq->ctx = get_nfs_open_context((struct nfs_open_context *)iocb->ki_filp->private_data);
 	if (!is_sync_kiocb(iocb))
@@ -1228,14 +718,9 @@
 	nfs_begin_data_update(inode);
 
 	rpc_clnt_sigmask(clnt, &oldset);
-<<<<<<< HEAD
-	nfs_direct_write_schedule(dreq, sync);
-	result = nfs_direct_wait(dreq);
-=======
 	result = nfs_direct_write_schedule(dreq, user_addr, count, pos, sync);
 	if (!result)
 		result = nfs_direct_wait(dreq);
->>>>>>> 120bda20
 	rpc_clnt_sigunmask(clnt, &oldset);
 
 	return result;
@@ -1265,11 +750,6 @@
 ssize_t nfs_file_direct_read(struct kiocb *iocb, char __user *buf, size_t count, loff_t pos)
 {
 	ssize_t retval = -EINVAL;
-<<<<<<< HEAD
-	int page_count;
-	struct page **pages;
-=======
->>>>>>> 120bda20
 	struct file *file = iocb->ki_filp;
 	struct address_space *mapping = file->f_mapping;
 
@@ -1291,18 +771,7 @@
 	if (retval)
 		goto out;
 
-<<<<<<< HEAD
-	retval = nfs_get_user_pages(READ, (unsigned long) buf,
-						count, &pages);
-	if (retval < 0)
-		goto out;
-	page_count = retval;
-
-	retval = nfs_direct_read(iocb, (unsigned long) buf, count, pos,
-						pages, page_count);
-=======
 	retval = nfs_direct_read(iocb, (unsigned long) buf, count, pos);
->>>>>>> 120bda20
 	if (retval > 0)
 		iocb->ki_pos = pos + retval;
 
@@ -1338,8 +807,6 @@
 ssize_t nfs_file_direct_write(struct kiocb *iocb, const char __user *buf, size_t count, loff_t pos)
 {
 	ssize_t retval;
-	int page_count;
-	struct page **pages;
 	struct file *file = iocb->ki_filp;
 	struct address_space *mapping = file->f_mapping;
 
@@ -1367,18 +834,7 @@
 	if (retval)
 		goto out;
 
-<<<<<<< HEAD
-	retval = nfs_get_user_pages(WRITE, (unsigned long) buf,
-						count, &pages);
-	if (retval < 0)
-		goto out;
-	page_count = retval;
-
-	retval = nfs_direct_write(iocb, (unsigned long) buf, count,
-					pos, pages, page_count);
-=======
 	retval = nfs_direct_write(iocb, (unsigned long) buf, count, pos);
->>>>>>> 120bda20
 
 	/*
 	 * XXX: nfs_end_data_update() already ensures this file's
@@ -1402,11 +858,7 @@
  * nfs_init_directcache - create a slab cache for nfs_direct_req structures
  *
  */
-<<<<<<< HEAD
-int nfs_init_directcache(void)
-=======
 int __init nfs_init_directcache(void)
->>>>>>> 120bda20
 {
 	nfs_direct_cachep = kmem_cache_create("nfs_direct_cache",
 						sizeof(struct nfs_direct_req),
@@ -1420,11 +872,7 @@
 }
 
 /**
-<<<<<<< HEAD
- * nfs_init_directcache - destroy the slab cache for nfs_direct_req structures
-=======
  * nfs_destroy_directcache - destroy the slab cache for nfs_direct_req structures
->>>>>>> 120bda20
  *
  */
 void nfs_destroy_directcache(void)
