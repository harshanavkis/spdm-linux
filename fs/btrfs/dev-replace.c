--- conflicted
+++ resolved
@@ -845,8 +845,6 @@
 	return ret;
 }
 
-<<<<<<< HEAD
-=======
 static void btrfs_dev_replace_update_device_in_mapping_tree(
 						struct btrfs_fs_info *fs_info,
 						struct btrfs_device *srcdev,
@@ -873,7 +871,6 @@
 	write_unlock(&em_tree->lock);
 }
 
->>>>>>> 7d2a07b7
 static int btrfs_dev_replace_finishing(struct btrfs_fs_info *fs_info,
 				       int scrub_ret)
 {
@@ -1030,17 +1027,11 @@
 	mutex_unlock(&fs_info->fs_devices->device_list_mutex);
 
 	/* replace the sysfs entry */
-<<<<<<< HEAD
-	btrfs_sysfs_rm_device_link(fs_info->fs_devices, src_device);
-	if (test_bit(BTRFS_DEV_STATE_WRITEABLE, &src_device->dev_state))
-		btrfs_scratch_superblocks(src_device->bdev, src_device->name->str);
-=======
 	btrfs_sysfs_remove_device(src_device);
 	btrfs_sysfs_update_devid(tgt_device);
 	if (test_bit(BTRFS_DEV_STATE_WRITEABLE, &src_device->dev_state))
 		btrfs_scratch_superblocks(fs_info, src_device->bdev,
 					  src_device->name->str);
->>>>>>> 7d2a07b7
 
 	/* write back the superblocks */
 	trans = btrfs_start_transaction(root, 0);
@@ -1050,23 +1041,6 @@
 	mutex_unlock(&dev_replace->lock_finishing_cancel_unmount);
 
 	btrfs_rm_dev_replace_free_srcdev(src_device);
-<<<<<<< HEAD
-
-	return 0;
-}
-
-static void btrfs_dev_replace_update_device_in_mapping_tree(
-						struct btrfs_fs_info *fs_info,
-						struct btrfs_device *srcdev,
-						struct btrfs_device *tgtdev)
-{
-	struct extent_map_tree *em_tree = &fs_info->mapping_tree;
-	struct extent_map *em;
-	struct map_lookup *map;
-	u64 start = 0;
-	int i;
-=======
->>>>>>> 7d2a07b7
 
 	return 0;
 }
