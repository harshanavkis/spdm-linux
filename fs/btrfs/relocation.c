--- conflicted
+++ resolved
@@ -22,11 +22,8 @@
 #include "print-tree.h"
 #include "delalloc-space.h"
 #include "block-group.h"
-<<<<<<< HEAD
-=======
 #include "backref.h"
 #include "misc.h"
->>>>>>> 7d2a07b7
 
 /*
  * Relocation overview
@@ -156,98 +153,8 @@
 #define MOVE_DATA_EXTENTS	0
 #define UPDATE_DATA_PTRS	1
 
-<<<<<<< HEAD
-static void remove_backref_node(struct backref_cache *cache,
-				struct backref_node *node);
-static void __mark_block_processed(struct reloc_control *rc,
-				   struct backref_node *node);
-
-static void mapping_tree_init(struct mapping_tree *tree)
-{
-	tree->rb_root = RB_ROOT;
-	spin_lock_init(&tree->lock);
-}
-
-static void backref_cache_init(struct backref_cache *cache)
-{
-	int i;
-	cache->rb_root = RB_ROOT;
-	for (i = 0; i < BTRFS_MAX_LEVEL; i++)
-		INIT_LIST_HEAD(&cache->pending[i]);
-	INIT_LIST_HEAD(&cache->changed);
-	INIT_LIST_HEAD(&cache->detached);
-	INIT_LIST_HEAD(&cache->leaves);
-}
-
-static void backref_cache_cleanup(struct backref_cache *cache)
-{
-	struct backref_node *node;
-	int i;
-
-	while (!list_empty(&cache->detached)) {
-		node = list_entry(cache->detached.next,
-				  struct backref_node, list);
-		remove_backref_node(cache, node);
-	}
-
-	while (!list_empty(&cache->leaves)) {
-		node = list_entry(cache->leaves.next,
-				  struct backref_node, lower);
-		remove_backref_node(cache, node);
-	}
-
-	cache->last_trans = 0;
-
-	for (i = 0; i < BTRFS_MAX_LEVEL; i++)
-		ASSERT(list_empty(&cache->pending[i]));
-	ASSERT(list_empty(&cache->changed));
-	ASSERT(list_empty(&cache->detached));
-	ASSERT(RB_EMPTY_ROOT(&cache->rb_root));
-	ASSERT(!cache->nr_nodes);
-	ASSERT(!cache->nr_edges);
-}
-
-static struct backref_node *alloc_backref_node(struct backref_cache *cache)
-{
-	struct backref_node *node;
-
-	node = kzalloc(sizeof(*node), GFP_NOFS);
-	if (node) {
-		INIT_LIST_HEAD(&node->list);
-		INIT_LIST_HEAD(&node->upper);
-		INIT_LIST_HEAD(&node->lower);
-		RB_CLEAR_NODE(&node->rb_node);
-		cache->nr_nodes++;
-	}
-	return node;
-}
-
-static void free_backref_node(struct backref_cache *cache,
-			      struct backref_node *node)
-{
-	if (node) {
-		cache->nr_nodes--;
-		btrfs_put_root(node->root);
-		kfree(node);
-	}
-}
-
-static struct backref_edge *alloc_backref_edge(struct backref_cache *cache)
-{
-	struct backref_edge *edge;
-
-	edge = kzalloc(sizeof(*edge), GFP_NOFS);
-	if (edge)
-		cache->nr_edges++;
-	return edge;
-}
-
-static void free_backref_edge(struct backref_cache *cache,
-			      struct backref_edge *edge)
-=======
 static void mark_block_processed(struct reloc_control *rc,
 				 struct btrfs_backref_node *node)
->>>>>>> 7d2a07b7
 {
 	u32 blocksize;
 
@@ -398,12 +305,8 @@
  *
  * Reloc tree after swap is considered dead, thus not considered as valid.
  * This is enough for most callers, as they don't distinguish dead reloc root
-<<<<<<< HEAD
- * from no reloc root.  But should_ignore_root() below is a special case.
-=======
  * from no reloc root.  But btrfs_should_ignore_reloc_root() below is a
  * special case.
->>>>>>> 7d2a07b7
  */
 static bool have_reloc_root(struct btrfs_root *root)
 {
@@ -582,358 +485,14 @@
 	node->lowest = 1;
 	cur = node;
 
-<<<<<<< HEAD
-	while (1) {
-		cond_resched();
-		eb = path1->nodes[0];
-
-		if (ptr >= end) {
-			if (path1->slots[0] >= btrfs_header_nritems(eb)) {
-				ret = btrfs_next_leaf(rc->extent_root, path1);
-				if (ret < 0) {
-					err = ret;
-					goto out;
-				}
-				if (ret > 0)
-					break;
-				eb = path1->nodes[0];
-			}
-
-			btrfs_item_key_to_cpu(eb, &key, path1->slots[0]);
-			if (key.objectid != cur->bytenr) {
-				WARN_ON(exist);
-				break;
-			}
-
-			if (key.type == BTRFS_EXTENT_ITEM_KEY ||
-			    key.type == BTRFS_METADATA_ITEM_KEY) {
-				ret = find_inline_backref(eb, path1->slots[0],
-							  &ptr, &end);
-				if (ret)
-					goto next;
-			}
-		}
-
-		if (ptr < end) {
-			/* update key for inline back ref */
-			struct btrfs_extent_inline_ref *iref;
-			int type;
-			iref = (struct btrfs_extent_inline_ref *)ptr;
-			type = btrfs_get_extent_inline_ref_type(eb, iref,
-							BTRFS_REF_TYPE_BLOCK);
-			if (type == BTRFS_REF_TYPE_INVALID) {
-				err = -EUCLEAN;
-				goto out;
-			}
-			key.type = type;
-			key.offset = btrfs_extent_inline_ref_offset(eb, iref);
-
-			WARN_ON(key.type != BTRFS_TREE_BLOCK_REF_KEY &&
-				key.type != BTRFS_SHARED_BLOCK_REF_KEY);
-		}
-
-		/*
-		 * Parent node found and matches current inline ref, no need to
-		 * rebuild this node for this inline ref.
-		 */
-		if (exist &&
-		    ((key.type == BTRFS_TREE_BLOCK_REF_KEY &&
-		      exist->owner == key.offset) ||
-		     (key.type == BTRFS_SHARED_BLOCK_REF_KEY &&
-		      exist->bytenr == key.offset))) {
-			exist = NULL;
-			goto next;
-		}
-
-		/* SHARED_BLOCK_REF means key.offset is the parent bytenr */
-		if (key.type == BTRFS_SHARED_BLOCK_REF_KEY) {
-			if (key.objectid == key.offset) {
-				/*
-				 * Only root blocks of reloc trees use backref
-				 * pointing to itself.
-				 */
-				root = find_reloc_root(rc, cur->bytenr);
-				ASSERT(root);
-				cur->root = root;
-				break;
-			}
-
-			edge = alloc_backref_edge(cache);
-			if (!edge) {
-				err = -ENOMEM;
-				goto out;
-			}
-			rb_node = tree_search(&cache->rb_root, key.offset);
-			if (!rb_node) {
-				upper = alloc_backref_node(cache);
-				if (!upper) {
-					free_backref_edge(cache, edge);
-					err = -ENOMEM;
-					goto out;
-				}
-				upper->bytenr = key.offset;
-				upper->level = cur->level + 1;
-				/*
-				 *  backrefs for the upper level block isn't
-				 *  cached, add the block to pending list
-				 */
-				list_add_tail(&edge->list[UPPER], &list);
-			} else {
-				upper = rb_entry(rb_node, struct backref_node,
-						 rb_node);
-				ASSERT(upper->checked);
-				INIT_LIST_HEAD(&edge->list[UPPER]);
-			}
-			list_add_tail(&edge->list[LOWER], &cur->upper);
-			edge->node[LOWER] = cur;
-			edge->node[UPPER] = upper;
-
-			goto next;
-		} else if (unlikely(key.type == BTRFS_EXTENT_REF_V0_KEY)) {
-			err = -EINVAL;
-			btrfs_print_v0_err(rc->extent_root->fs_info);
-			btrfs_handle_fs_error(rc->extent_root->fs_info, err,
-					      NULL);
-			goto out;
-		} else if (key.type != BTRFS_TREE_BLOCK_REF_KEY) {
-			goto next;
-		}
-
-		/*
-		 * key.type == BTRFS_TREE_BLOCK_REF_KEY, inline ref offset
-		 * means the root objectid. We need to search the tree to get
-		 * its parent bytenr.
-		 */
-		root = read_fs_root(rc->extent_root->fs_info, key.offset);
-		if (IS_ERR(root)) {
-			err = PTR_ERR(root);
-			goto out;
-		}
-
-		if (!test_bit(BTRFS_ROOT_REF_COWS, &root->state))
-			cur->cowonly = 1;
-
-		if (btrfs_root_level(&root->root_item) == cur->level) {
-			/* tree root */
-			ASSERT(btrfs_root_bytenr(&root->root_item) ==
-			       cur->bytenr);
-			if (should_ignore_root(root)) {
-				btrfs_put_root(root);
-				list_add(&cur->list, &useless);
-			} else {
-				cur->root = root;
-			}
-			break;
-		}
-
-		level = cur->level + 1;
-
-		/* Search the tree to find parent blocks referring the block. */
-		path2->search_commit_root = 1;
-		path2->skip_locking = 1;
-		path2->lowest_level = level;
-		ret = btrfs_search_slot(NULL, root, node_key, path2, 0, 0);
-		path2->lowest_level = 0;
-=======
 	/* Breadth-first search to build backref cache */
 	do {
 		ret = btrfs_backref_add_tree_node(cache, path, iter, node_key,
 						  cur);
->>>>>>> 7d2a07b7
 		if (ret < 0) {
-			btrfs_put_root(root);
 			err = ret;
 			goto out;
 		}
-<<<<<<< HEAD
-		if (ret > 0 && path2->slots[level] > 0)
-			path2->slots[level]--;
-
-		eb = path2->nodes[level];
-		if (btrfs_node_blockptr(eb, path2->slots[level]) !=
-		    cur->bytenr) {
-			btrfs_err(root->fs_info,
-	"couldn't find block (%llu) (level %d) in tree (%llu) with key (%llu %u %llu)",
-				  cur->bytenr, level - 1,
-				  root->root_key.objectid,
-				  node_key->objectid, node_key->type,
-				  node_key->offset);
-			btrfs_put_root(root);
-			err = -ENOENT;
-			goto out;
-		}
-		lower = cur;
-		need_check = true;
-
-		/* Add all nodes and edges in the path */
-		for (; level < BTRFS_MAX_LEVEL; level++) {
-			if (!path2->nodes[level]) {
-				ASSERT(btrfs_root_bytenr(&root->root_item) ==
-				       lower->bytenr);
-				if (should_ignore_root(root)) {
-					btrfs_put_root(root);
-					list_add(&lower->list, &useless);
-				} else {
-					lower->root = root;
-				}
-				break;
-			}
-
-			edge = alloc_backref_edge(cache);
-			if (!edge) {
-				btrfs_put_root(root);
-				err = -ENOMEM;
-				goto out;
-			}
-
-			eb = path2->nodes[level];
-			rb_node = tree_search(&cache->rb_root, eb->start);
-			if (!rb_node) {
-				upper = alloc_backref_node(cache);
-				if (!upper) {
-					btrfs_put_root(root);
-					free_backref_edge(cache, edge);
-					err = -ENOMEM;
-					goto out;
-				}
-				upper->bytenr = eb->start;
-				upper->owner = btrfs_header_owner(eb);
-				upper->level = lower->level + 1;
-				if (!test_bit(BTRFS_ROOT_REF_COWS,
-					      &root->state))
-					upper->cowonly = 1;
-
-				/*
-				 * if we know the block isn't shared
-				 * we can void checking its backrefs.
-				 */
-				if (btrfs_block_can_be_shared(root, eb))
-					upper->checked = 0;
-				else
-					upper->checked = 1;
-
-				/*
-				 * add the block to pending list if we
-				 * need check its backrefs, we only do this once
-				 * while walking up a tree as we will catch
-				 * anything else later on.
-				 */
-				if (!upper->checked && need_check) {
-					need_check = false;
-					list_add_tail(&edge->list[UPPER],
-						      &list);
-				} else {
-					if (upper->checked)
-						need_check = true;
-					INIT_LIST_HEAD(&edge->list[UPPER]);
-				}
-			} else {
-				upper = rb_entry(rb_node, struct backref_node,
-						 rb_node);
-				ASSERT(upper->checked);
-				INIT_LIST_HEAD(&edge->list[UPPER]);
-				if (!upper->owner)
-					upper->owner = btrfs_header_owner(eb);
-			}
-			list_add_tail(&edge->list[LOWER], &lower->upper);
-			edge->node[LOWER] = lower;
-			edge->node[UPPER] = upper;
-
-			if (rb_node) {
-				btrfs_put_root(root);
-				break;
-			}
-			lower = upper;
-			upper = NULL;
-		}
-		btrfs_release_path(path2);
-next:
-		if (ptr < end) {
-			ptr += btrfs_extent_inline_ref_size(key.type);
-			if (ptr >= end) {
-				WARN_ON(ptr > end);
-				ptr = 0;
-				end = 0;
-			}
-		}
-		if (ptr >= end)
-			path1->slots[0]++;
-	}
-	btrfs_release_path(path1);
-
-	cur->checked = 1;
-	WARN_ON(exist);
-
-	/* the pending list isn't empty, take the first block to process */
-	if (!list_empty(&list)) {
-		edge = list_entry(list.next, struct backref_edge, list[UPPER]);
-		list_del_init(&edge->list[UPPER]);
-		cur = edge->node[UPPER];
-		goto again;
-	}
-
-	/*
-	 * everything goes well, connect backref nodes and insert backref nodes
-	 * into the cache.
-	 */
-	ASSERT(node->checked);
-	cowonly = node->cowonly;
-	if (!cowonly) {
-		rb_node = tree_insert(&cache->rb_root, node->bytenr,
-				      &node->rb_node);
-		if (rb_node)
-			backref_tree_panic(rb_node, -EEXIST, node->bytenr);
-		list_add_tail(&node->lower, &cache->leaves);
-	}
-
-	list_for_each_entry(edge, &node->upper, list[LOWER])
-		list_add_tail(&edge->list[UPPER], &list);
-
-	while (!list_empty(&list)) {
-		edge = list_entry(list.next, struct backref_edge, list[UPPER]);
-		list_del_init(&edge->list[UPPER]);
-		upper = edge->node[UPPER];
-		if (upper->detached) {
-			list_del(&edge->list[LOWER]);
-			lower = edge->node[LOWER];
-			free_backref_edge(cache, edge);
-			if (list_empty(&lower->upper))
-				list_add(&lower->list, &useless);
-			continue;
-		}
-
-		if (!RB_EMPTY_NODE(&upper->rb_node)) {
-			if (upper->lowest) {
-				list_del_init(&upper->lower);
-				upper->lowest = 0;
-			}
-
-			list_add_tail(&edge->list[UPPER], &upper->lower);
-			continue;
-		}
-
-		if (!upper->checked) {
-			/*
-			 * Still want to blow up for developers since this is a
-			 * logic bug.
-			 */
-			ASSERT(0);
-			err = -EINVAL;
-			goto out;
-		}
-		if (cowonly != upper->cowonly) {
-			ASSERT(0);
-			err = -EINVAL;
-			goto out;
-		}
-
-		if (!cowonly) {
-			rb_node = tree_insert(&cache->rb_root, upper->bytenr,
-					      &upper->rb_node);
-			if (rb_node)
-				backref_tree_panic(rb_node, -EEXIST,
-						   upper->bytenr);
-=======
 		edge = list_first_entry_or_null(&cache->pending_edge,
 				struct btrfs_backref_edge, list[UPPER]);
 		/*
@@ -943,7 +502,6 @@
 		if (edge) {
 			list_del_init(&edge->list[UPPER]);
 			cur = edge->node[UPPER];
->>>>>>> 7d2a07b7
 		}
 	} while (edge);
 
@@ -960,52 +518,7 @@
 	btrfs_backref_iter_free(iter);
 	btrfs_free_path(path);
 	if (err) {
-<<<<<<< HEAD
-		while (!list_empty(&useless)) {
-			lower = list_entry(useless.next,
-					   struct backref_node, list);
-			list_del_init(&lower->list);
-		}
-		while (!list_empty(&list)) {
-			edge = list_first_entry(&list, struct backref_edge,
-						list[UPPER]);
-			list_del(&edge->list[UPPER]);
-			list_del(&edge->list[LOWER]);
-			lower = edge->node[LOWER];
-			upper = edge->node[UPPER];
-			free_backref_edge(cache, edge);
-
-			/*
-			 * Lower is no longer linked to any upper backref nodes
-			 * and isn't in the cache, we can free it ourselves.
-			 */
-			if (list_empty(&lower->upper) &&
-			    RB_EMPTY_NODE(&lower->rb_node))
-				list_add(&lower->list, &useless);
-
-			if (!RB_EMPTY_NODE(&upper->rb_node))
-				continue;
-
-			/* Add this guy's upper edges to the list to process */
-			list_for_each_entry(edge, &upper->upper, list[LOWER])
-				list_add_tail(&edge->list[UPPER], &list);
-			if (list_empty(&upper->upper))
-				list_add(&upper->list, &useless);
-		}
-
-		while (!list_empty(&useless)) {
-			lower = list_entry(useless.next,
-					   struct backref_node, list);
-			list_del_init(&lower->list);
-			if (lower == node)
-				node = NULL;
-			free_backref_node(cache, lower);
-		}
-
-		remove_backref_node(cache, node);
-=======
 		btrfs_backref_error_cleanup(cache, node);
->>>>>>> 7d2a07b7
 		return ERR_PTR(err);
 	}
 	ASSERT(!node || !node->detached);
@@ -1294,16 +807,11 @@
 	kfree(root_item);
 
 	reloc_root = btrfs_read_tree_root(fs_info->tree_root, &root_key);
-<<<<<<< HEAD
-	BUG_ON(IS_ERR(reloc_root));
-	set_bit(BTRFS_ROOT_REF_COWS, &reloc_root->state);
-=======
 	if (IS_ERR(reloc_root)) {
 		ret = PTR_ERR(reloc_root);
 		goto abort;
 	}
 	set_bit(BTRFS_ROOT_SHAREABLE, &reloc_root->state);
->>>>>>> 7d2a07b7
 	reloc_root->last_trans = trans->transid;
 	return reloc_root;
 fail:
@@ -1375,16 +883,12 @@
 		return PTR_ERR(reloc_root);
 
 	ret = __add_reloc_root(reloc_root);
-<<<<<<< HEAD
-	BUG_ON(ret < 0);
-=======
 	ASSERT(ret != -EEXIST);
 	if (ret) {
 		/* Pairs with create_reloc_root */
 		btrfs_put_root(reloc_root);
 		return ret;
 	}
->>>>>>> 7d2a07b7
 	root->reloc_root = btrfs_grab_root(reloc_root);
 	return 0;
 }
@@ -1401,11 +905,7 @@
 	int ret;
 
 	if (!have_reloc_root(root))
-<<<<<<< HEAD
-		goto out;
-=======
 		return 0;
->>>>>>> 7d2a07b7
 
 	reloc_root = root->reloc_root;
 	root_item = &reloc_root->root_item;
@@ -1438,15 +938,8 @@
 
 	ret = btrfs_update_root(trans, fs_info->tree_root,
 				&reloc_root->root_key, root_item);
-<<<<<<< HEAD
-	BUG_ON(ret);
-	btrfs_put_root(reloc_root);
-out:
-	return 0;
-=======
 	btrfs_put_root(reloc_root);
 	return ret;
->>>>>>> 7d2a07b7
 }
 
 /*
@@ -1503,17 +996,6 @@
 	return NULL;
 }
 
-<<<<<<< HEAD
-static int in_block_group(u64 bytenr, struct btrfs_block_group *block_group)
-{
-	if (bytenr >= block_group->start &&
-	    bytenr < block_group->start + block_group->length)
-		return 1;
-	return 0;
-}
-
-=======
->>>>>>> 7d2a07b7
 /*
  * get new location of data
  */
@@ -2430,8 +1912,6 @@
 		 */
 		list_add(&reloc_root->root_list, &reloc_roots);
 		btrfs_put_root(root);
-<<<<<<< HEAD
-=======
 
 		if (ret) {
 			btrfs_abort_transaction(trans, ret);
@@ -2439,7 +1919,6 @@
 				err = ret;
 			break;
 		}
->>>>>>> 7d2a07b7
 	}
 
 	list_splice(&reloc_roots, &rc->reloc_roots);
@@ -2458,10 +1937,6 @@
 
 	list_for_each_entry_safe(reloc_root, tmp, list, root_list)
 		__del_reloc_root(reloc_root);
-<<<<<<< HEAD
-	}
-=======
->>>>>>> 7d2a07b7
 }
 
 static noinline_for_stack
@@ -2491,12 +1966,6 @@
 		reloc_root = list_entry(reloc_roots.next,
 					struct btrfs_root, root_list);
 
-<<<<<<< HEAD
-		root = read_fs_root(fs_info, reloc_root->root_key.offset);
-		if (btrfs_root_refs(&reloc_root->root_item) > 0) {
-			BUG_ON(IS_ERR(root));
-			BUG_ON(root->reloc_root != reloc_root);
-=======
 		root = btrfs_get_fs_root(fs_info, reloc_root->root_key.offset,
 					 false);
 		if (btrfs_root_refs(&reloc_root->root_item) > 0) {
@@ -2523,7 +1992,6 @@
 				ret = -EINVAL;
 				goto out;
 			}
->>>>>>> 7d2a07b7
 			ret = merge_reloc_root(rc, root);
 			btrfs_put_root(root);
 			if (ret) {
@@ -2604,11 +2072,6 @@
 	if (reloc_root->last_trans == trans->transid)
 		return 0;
 
-<<<<<<< HEAD
-	root = read_fs_root(fs_info, reloc_root->root_key.offset);
-	BUG_ON(IS_ERR(root));
-	BUG_ON(root->reloc_root != reloc_root);
-=======
 	root = btrfs_get_fs_root(fs_info, reloc_root->root_key.offset, false);
 
 	/*
@@ -2631,7 +2094,6 @@
 		btrfs_put_root(root);
 		return -EUCLEAN;
 	}
->>>>>>> 7d2a07b7
 	ret = btrfs_record_root_in_trans(trans, root);
 	btrfs_put_root(root);
 
@@ -3414,13 +2876,6 @@
 }
 
 /*
-<<<<<<< HEAD
- * Allow error injection to test balance cancellation
- */
-int btrfs_should_cancel_balance(struct btrfs_fs_info *fs_info)
-{
-	return atomic_read(&fs_info->balance_cancel_req);
-=======
  * Allow error injection to test balance/relocation cancellation
  */
 noinline int btrfs_should_cancel_balance(struct btrfs_fs_info *fs_info)
@@ -3428,7 +2883,6 @@
 	return atomic_read(&fs_info->balance_cancel_req) ||
 		atomic_read(&fs_info->reloc_cancel_req) ||
 		fatal_signal_pending(current);
->>>>>>> 7d2a07b7
 }
 ALLOW_ERROR_INJECTION(btrfs_should_cancel_balance, TRUE);
 
@@ -3788,15 +3242,7 @@
 	if (inode)
 		goto truncate;
 
-<<<<<<< HEAD
-	key.objectid = ino;
-	key.type = BTRFS_INODE_ITEM_KEY;
-	key.offset = 0;
-
-	inode = btrfs_iget(fs_info->sb, &key, root);
-=======
 	inode = btrfs_iget(fs_info->sb, ino, root);
->>>>>>> 7d2a07b7
 	if (IS_ERR(inode))
 		return -ENOENT;
 
@@ -3836,85 +3282,8 @@
 	int i;
 	int ret;
 
-<<<<<<< HEAD
-	ref_root = btrfs_extent_data_ref_root(leaf, ref);
-	ref_objectid = btrfs_extent_data_ref_objectid(leaf, ref);
-	ref_offset = btrfs_extent_data_ref_offset(leaf, ref);
-	ref_count = btrfs_extent_data_ref_count(leaf, ref);
-
-	/*
-	 * This is an extent belonging to the free space cache, lets just delete
-	 * it and redo the search.
-	 */
-	if (ref_root == BTRFS_ROOT_TREE_OBJECTID) {
-		ret = delete_block_group_cache(fs_info, rc->block_group,
-					       NULL, ref_objectid);
-		if (ret != -ENOENT)
-			return ret;
-		ret = 0;
-	}
-
-	path = btrfs_alloc_path();
-	if (!path)
-		return -ENOMEM;
-	path->reada = READA_FORWARD;
-
-	root = read_fs_root(fs_info, ref_root);
-	if (IS_ERR(root)) {
-		err = PTR_ERR(root);
-		goto out_free;
-	}
-
-	key.objectid = ref_objectid;
-	key.type = BTRFS_EXTENT_DATA_KEY;
-	if (ref_offset > ((u64)-1 << 32))
-		key.offset = 0;
-	else
-		key.offset = ref_offset;
-
-	path->search_commit_root = 1;
-	path->skip_locking = 1;
-	ret = btrfs_search_slot(NULL, root, &key, path, 0, 0);
-	if (ret < 0) {
-		err = ret;
-		goto out;
-	}
-
-	leaf = path->nodes[0];
-	nritems = btrfs_header_nritems(leaf);
-	/*
-	 * the references in tree blocks that use full backrefs
-	 * are not counted in
-	 */
-	if (block_use_full_backref(rc, leaf))
-		counted = 0;
-	else
-		counted = 1;
-	rb_node = tree_search(blocks, leaf->start);
-	if (rb_node) {
-		if (counted)
-			added = 1;
-		else
-			path->slots[0] = nritems;
-	}
-
-	while (ref_count > 0) {
-		while (path->slots[0] >= nritems) {
-			ret = btrfs_next_leaf(root, path);
-			if (ret < 0) {
-				err = ret;
-				goto out;
-			}
-			if (WARN_ON(ret > 0))
-				goto out;
-
-			leaf = path->nodes[0];
-			nritems = btrfs_header_nritems(leaf);
-			added = 0;
-=======
 	if (btrfs_header_owner(leaf) != BTRFS_ROOT_TREE_OBJECTID)
 		return 0;
->>>>>>> 7d2a07b7
 
 	for (i = 0; i < btrfs_header_nritems(leaf); i++) {
 		u8 type;
@@ -3933,19 +3302,11 @@
 			break;
 		}
 	}
-<<<<<<< HEAD
-out:
-	btrfs_put_root(root);
-out_free:
-	btrfs_free_path(path);
-	return err;
-=======
 	if (!found)
 		return -ENOENT;
 	ret = delete_block_group_cache(leaf->fs_info, block_group, NULL,
 					space_cache_ino);
 	return ret;
->>>>>>> 7d2a07b7
 }
 
 /*
@@ -4295,13 +3656,9 @@
 		err = PTR_ERR(trans);
 		goto out_free;
 	}
-<<<<<<< HEAD
-	btrfs_commit_transaction(trans);
-=======
 	ret = btrfs_commit_transaction(trans);
 	if (ret && !err)
 		err = ret;
->>>>>>> 7d2a07b7
 out_free:
 	ret = clean_dirty_subvols(rc);
 	if (ret < 0 && !err)
@@ -4402,13 +3759,6 @@
 	if (err)
 		goto out;
 
-<<<<<<< HEAD
-	key.objectid = objectid;
-	key.type = BTRFS_INODE_ITEM_KEY;
-	key.offset = 0;
-	inode = btrfs_iget(fs_info->sb, &key, root);
-	BUG_ON(IS_ERR(inode));
-=======
 	inode = btrfs_iget(fs_info->sb, objectid, root);
 	if (IS_ERR(inode)) {
 		delete_orphan_inode(trans, root, objectid);
@@ -4416,7 +3766,6 @@
 		inode = NULL;
 		goto out;
 	}
->>>>>>> 7d2a07b7
 	BTRFS_I(inode)->index_cnt = group->start;
 
 	err = btrfs_orphan_add(trans, BTRFS_I(inode));
@@ -4528,8 +3877,6 @@
 	btrfs_info(fs_info,
 		   "relocating block group %llu flags %s",
 		   block_group->start, buf);
-<<<<<<< HEAD
-=======
 }
 
 static const char *stage_to_string(int stage)
@@ -4539,7 +3886,6 @@
 	if (stage == UPDATE_DATA_PTRS)
 		return "update data pointers";
 	return "unknown";
->>>>>>> 7d2a07b7
 }
 
 /*
@@ -4656,18 +4002,8 @@
 		if (rc->extents_found == 0)
 			break;
 
-<<<<<<< HEAD
-		btrfs_info(fs_info, "found %llu extents", rc->extents_found);
-
-
-		if (btrfs_should_cancel_balance(fs_info)) {
-			err = -ECANCELED;
-			goto out;
-		}
-=======
 		btrfs_info(fs_info, "found %llu extents, stage: %s",
 			   rc->extents_found, stage_to_string(finishes_stage));
->>>>>>> 7d2a07b7
 	}
 
 	WARN_ON(rc->block_group->pinned > 0);
@@ -4677,13 +4013,9 @@
 	if (err && rw)
 		btrfs_dec_block_group_ro(rc->block_group);
 	iput(rc->data_inode);
-<<<<<<< HEAD
-	btrfs_put_block_group(rc->block_group);
-=======
 out_put_bg:
 	btrfs_put_block_group(bg);
 	reloc_chunk_end(fs_info);
->>>>>>> 7d2a07b7
 	free_reloc_control(rc);
 	return err;
 }
@@ -4766,11 +4098,7 @@
 			goto out;
 		}
 
-<<<<<<< HEAD
-		set_bit(BTRFS_ROOT_REF_COWS, &reloc_root->state);
-=======
 		set_bit(BTRFS_ROOT_SHAREABLE, &reloc_root->state);
->>>>>>> 7d2a07b7
 		list_add(&reloc_root->root_list, &reloc_roots);
 
 		if (btrfs_root_refs(&reloc_root->root_item) > 0) {
@@ -4842,17 +4170,11 @@
 		if (IS_ERR(fs_root)) {
 			err = PTR_ERR(fs_root);
 			list_add_tail(&reloc_root->root_list, &reloc_roots);
-<<<<<<< HEAD
-=======
 			btrfs_end_transaction(trans);
->>>>>>> 7d2a07b7
 			goto out_unset;
 		}
 
 		err = __add_reloc_root(reloc_root);
-<<<<<<< HEAD
-		BUG_ON(err < 0); /* -ENOMEM or logic error */
-=======
 		ASSERT(err != -EEXIST);
 		if (err) {
 			list_add_tail(&reloc_root->root_list, &reloc_roots);
@@ -4860,7 +4182,6 @@
 			btrfs_end_transaction(trans);
 			goto out_unset;
 		}
->>>>>>> 7d2a07b7
 		fs_root->reloc_root = btrfs_grab_root(reloc_root);
 		btrfs_put_root(fs_root);
 	}
@@ -4885,11 +4206,8 @@
 		err = ret;
 out_unset:
 	unset_reloc_control(rc);
-<<<<<<< HEAD
-=======
 out_end:
 	reloc_chunk_end(fs_info);
->>>>>>> 7d2a07b7
 	free_reloc_control(rc);
 out:
 	free_reloc_roots(&reloc_roots);
@@ -4898,20 +4216,10 @@
 
 	if (err == 0) {
 		/* cleanup orphan inode in data relocation tree */
-<<<<<<< HEAD
-		fs_root = read_fs_root(fs_info, BTRFS_DATA_RELOC_TREE_OBJECTID);
-		if (IS_ERR(fs_root)) {
-			err = PTR_ERR(fs_root);
-		} else {
-			err = btrfs_orphan_cleanup(fs_root);
-			btrfs_put_root(fs_root);
-		}
-=======
 		fs_root = btrfs_grab_root(fs_info->data_reloc_root);
 		ASSERT(fs_root);
 		err = btrfs_orphan_cleanup(fs_root);
 		btrfs_put_root(fs_root);
->>>>>>> 7d2a07b7
 	}
 	return err;
 }
@@ -5090,16 +4398,12 @@
 		return PTR_ERR(reloc_root);
 
 	ret = __add_reloc_root(reloc_root);
-<<<<<<< HEAD
-	BUG_ON(ret < 0);
-=======
 	ASSERT(ret != -EEXIST);
 	if (ret) {
 		/* Pairs with create_reloc_root */
 		btrfs_put_root(reloc_root);
 		return ret;
 	}
->>>>>>> 7d2a07b7
 	new_root->reloc_root = btrfs_grab_root(reloc_root);
 
 	if (rc->create_reloc_tree)
