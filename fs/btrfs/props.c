// SPDX-License-Identifier: GPL-2.0
/*
 * Copyright (C) 2014 Filipe David Borba Manana <fdmanana@gmail.com>
 */

#include <linux/hashtable.h>
#include "props.h"
#include "btrfs_inode.h"
#include "transaction.h"
#include "ctree.h"
#include "xattr.h"
#include "compression.h"

#define BTRFS_PROP_HANDLERS_HT_BITS 8
static DEFINE_HASHTABLE(prop_handlers_ht, BTRFS_PROP_HANDLERS_HT_BITS);

struct prop_handler {
	struct hlist_node node;
	const char *xattr_name;
	int (*validate)(const char *value, size_t len);
	int (*apply)(struct inode *inode, const char *value, size_t len);
	const char *(*extract)(struct inode *inode);
	int inheritable;
};

static const struct hlist_head *find_prop_handlers_by_hash(const u64 hash)
{
	struct hlist_head *h;

	h = &prop_handlers_ht[hash_min(hash, BTRFS_PROP_HANDLERS_HT_BITS)];
	if (hlist_empty(h))
		return NULL;

	return h;
}

static const struct prop_handler *
find_prop_handler(const char *name,
		  const struct hlist_head *handlers)
{
	struct prop_handler *h;

	if (!handlers) {
		u64 hash = btrfs_name_hash(name, strlen(name));

		handlers = find_prop_handlers_by_hash(hash);
		if (!handlers)
			return NULL;
	}

	hlist_for_each_entry(h, handlers, node)
		if (!strcmp(h->xattr_name, name))
			return h;

	return NULL;
}

int btrfs_validate_prop(const char *name, const char *value, size_t value_len)
{
	const struct prop_handler *handler;

	if (strlen(name) <= XATTR_BTRFS_PREFIX_LEN)
		return -EINVAL;

	handler = find_prop_handler(name, NULL);
	if (!handler)
		return -EINVAL;

	if (value_len == 0)
		return 0;

	return handler->validate(value, value_len);
}

int btrfs_set_prop(struct btrfs_trans_handle *trans, struct inode *inode,
		   const char *name, const char *value, size_t value_len,
		   int flags)
{
	const struct prop_handler *handler;
	int ret;

	handler = find_prop_handler(name, NULL);
	if (!handler)
		return -EINVAL;

	if (value_len == 0) {
		ret = btrfs_setxattr(trans, inode, handler->xattr_name,
				     NULL, 0, flags);
		if (ret)
			return ret;

		ret = handler->apply(inode, NULL, 0);
		ASSERT(ret == 0);

		return ret;
	}

	ret = btrfs_setxattr(trans, inode, handler->xattr_name, value,
			     value_len, flags);
	if (ret)
		return ret;
	ret = handler->apply(inode, value, value_len);
	if (ret) {
		btrfs_setxattr(trans, inode, handler->xattr_name, NULL,
			       0, flags);
		return ret;
	}

	set_bit(BTRFS_INODE_HAS_PROPS, &BTRFS_I(inode)->runtime_flags);

	return 0;
}

static int iterate_object_props(struct btrfs_root *root,
				struct btrfs_path *path,
				u64 objectid,
				void (*iterator)(void *,
						 const struct prop_handler *,
						 const char *,
						 size_t),
				void *ctx)
{
	int ret;
	char *name_buf = NULL;
	char *value_buf = NULL;
	int name_buf_len = 0;
	int value_buf_len = 0;

	while (1) {
		struct btrfs_key key;
		struct btrfs_dir_item *di;
		struct extent_buffer *leaf;
		u32 total_len, cur, this_len;
		int slot;
		const struct hlist_head *handlers;

		slot = path->slots[0];
		leaf = path->nodes[0];

		if (slot >= btrfs_header_nritems(leaf)) {
			ret = btrfs_next_leaf(root, path);
			if (ret < 0)
				goto out;
			else if (ret > 0)
				break;
			continue;
		}

		btrfs_item_key_to_cpu(leaf, &key, slot);
		if (key.objectid != objectid)
			break;
		if (key.type != BTRFS_XATTR_ITEM_KEY)
			break;

		handlers = find_prop_handlers_by_hash(key.offset);
		if (!handlers)
			goto next_slot;

		di = btrfs_item_ptr(leaf, slot, struct btrfs_dir_item);
		cur = 0;
		total_len = btrfs_item_size_nr(leaf, slot);

		while (cur < total_len) {
			u32 name_len = btrfs_dir_name_len(leaf, di);
			u32 data_len = btrfs_dir_data_len(leaf, di);
			unsigned long name_ptr, data_ptr;
			const struct prop_handler *handler;

			this_len = sizeof(*di) + name_len + data_len;
			name_ptr = (unsigned long)(di + 1);
			data_ptr = name_ptr + name_len;

			if (name_len <= XATTR_BTRFS_PREFIX_LEN ||
			    memcmp_extent_buffer(leaf, XATTR_BTRFS_PREFIX,
						 name_ptr,
						 XATTR_BTRFS_PREFIX_LEN))
				goto next_dir_item;

			if (name_len >= name_buf_len) {
				kfree(name_buf);
				name_buf_len = name_len + 1;
				name_buf = kmalloc(name_buf_len, GFP_NOFS);
				if (!name_buf) {
					ret = -ENOMEM;
					goto out;
				}
			}
			read_extent_buffer(leaf, name_buf, name_ptr, name_len);
			name_buf[name_len] = '\0';

			handler = find_prop_handler(name_buf, handlers);
			if (!handler)
				goto next_dir_item;

			if (data_len > value_buf_len) {
				kfree(value_buf);
				value_buf_len = data_len;
				value_buf = kmalloc(data_len, GFP_NOFS);
				if (!value_buf) {
					ret = -ENOMEM;
					goto out;
				}
			}
			read_extent_buffer(leaf, value_buf, data_ptr, data_len);

			iterator(ctx, handler, value_buf, data_len);
next_dir_item:
			cur += this_len;
			di = (struct btrfs_dir_item *)((char *) di + this_len);
		}

next_slot:
		path->slots[0]++;
	}

	ret = 0;
out:
	btrfs_release_path(path);
	kfree(name_buf);
	kfree(value_buf);

	return ret;
}

static void inode_prop_iterator(void *ctx,
				const struct prop_handler *handler,
				const char *value,
				size_t len)
{
	struct inode *inode = ctx;
	struct btrfs_root *root = BTRFS_I(inode)->root;
	int ret;

	ret = handler->apply(inode, value, len);
	if (unlikely(ret))
		btrfs_warn(root->fs_info,
			   "error applying prop %s to ino %llu (root %llu): %d",
			   handler->xattr_name, btrfs_ino(BTRFS_I(inode)),
			   root->root_key.objectid, ret);
	else
		set_bit(BTRFS_INODE_HAS_PROPS, &BTRFS_I(inode)->runtime_flags);
}

int btrfs_load_inode_props(struct inode *inode, struct btrfs_path *path)
{
	struct btrfs_root *root = BTRFS_I(inode)->root;
	u64 ino = btrfs_ino(BTRFS_I(inode));
	int ret;

	ret = iterate_object_props(root, path, ino, inode_prop_iterator, inode);

	return ret;
}

static int prop_compression_validate(const char *value, size_t len)
{
	if (!value)
		return 0;

	if (btrfs_compress_is_valid_type(value, len))
		return 0;

	if ((len == 2 && strncmp("no", value, 2) == 0) ||
	    (len == 4 && strncmp("none", value, 4) == 0))
		return 0;

	return -EINVAL;
}

static int prop_compression_apply(struct inode *inode, const char *value,
				  size_t len)
{
	struct btrfs_fs_info *fs_info = btrfs_sb(inode->i_sb);
	int type;

	/* Reset to defaults */
	if (len == 0) {
		BTRFS_I(inode)->flags &= ~BTRFS_INODE_COMPRESS;
		BTRFS_I(inode)->flags &= ~BTRFS_INODE_NOCOMPRESS;
		BTRFS_I(inode)->prop_compress = BTRFS_COMPRESS_NONE;
		return 0;
	}

	/* Set NOCOMPRESS flag */
	if ((len == 2 && strncmp("no", value, 2) == 0) ||
	    (len == 4 && strncmp("none", value, 4) == 0)) {
		BTRFS_I(inode)->flags |= BTRFS_INODE_NOCOMPRESS;
		BTRFS_I(inode)->flags &= ~BTRFS_INODE_COMPRESS;
		BTRFS_I(inode)->prop_compress = BTRFS_COMPRESS_NONE;

		return 0;
	}

	if (!strncmp("lzo", value, 3)) {
		type = BTRFS_COMPRESS_LZO;
		btrfs_set_fs_incompat(fs_info, COMPRESS_LZO);
	} else if (!strncmp("zlib", value, 4)) {
		type = BTRFS_COMPRESS_ZLIB;
	} else if (!strncmp("zstd", value, 4)) {
		type = BTRFS_COMPRESS_ZSTD;
		btrfs_set_fs_incompat(fs_info, COMPRESS_ZSTD);
	} else {
		return -EINVAL;
	}

	BTRFS_I(inode)->flags &= ~BTRFS_INODE_NOCOMPRESS;
	BTRFS_I(inode)->flags |= BTRFS_INODE_COMPRESS;
	BTRFS_I(inode)->prop_compress = type;

	return 0;
}

static const char *prop_compression_extract(struct inode *inode)
{
	switch (BTRFS_I(inode)->prop_compress) {
	case BTRFS_COMPRESS_ZLIB:
	case BTRFS_COMPRESS_LZO:
	case BTRFS_COMPRESS_ZSTD:
		return btrfs_compress_type2str(BTRFS_I(inode)->prop_compress);
	default:
		break;
	}

	return NULL;
}

static struct prop_handler prop_handlers[] = {
	{
		.xattr_name = XATTR_BTRFS_PREFIX "compression",
		.validate = prop_compression_validate,
		.apply = prop_compression_apply,
		.extract = prop_compression_extract,
		.inheritable = 1
	},
};

static int inherit_props(struct btrfs_trans_handle *trans,
			 struct inode *inode,
			 struct inode *parent)
{
	struct btrfs_root *root = BTRFS_I(inode)->root;
	struct btrfs_fs_info *fs_info = root->fs_info;
	int ret;
	int i;
	bool need_reserve = false;

	if (!test_bit(BTRFS_INODE_HAS_PROPS,
		      &BTRFS_I(parent)->runtime_flags))
		return 0;

	for (i = 0; i < ARRAY_SIZE(prop_handlers); i++) {
		const struct prop_handler *h = &prop_handlers[i];
		const char *value;
		u64 num_bytes = 0;

		if (!h->inheritable)
			continue;

		value = h->extract(parent);
		if (!value)
			continue;

		/*
		 * This is not strictly necessary as the property should be
		 * valid, but in case it isn't, don't propagate it further.
		 */
		ret = h->validate(value, strlen(value));
		if (ret)
			continue;

		/*
		 * Currently callers should be reserving 1 item for properties,
		 * since we only have 1 property that we currently support.  If
		 * we add more in the future we need to try and reserve more
		 * space for them.  But we should also revisit how we do space
		 * reservations if we do add more properties in the future.
		 */
		if (need_reserve) {
			num_bytes = btrfs_calc_insert_metadata_size(fs_info, 1);
			ret = btrfs_block_rsv_add(root, trans->block_rsv,
					num_bytes, BTRFS_RESERVE_NO_FLUSH);
			if (ret)
				return ret;
		}

		ret = btrfs_setxattr(trans, inode, h->xattr_name, value,
				     strlen(value), 0);
		if (!ret) {
			ret = h->apply(inode, value, strlen(value));
			if (ret)
				btrfs_setxattr(trans, inode, h->xattr_name,
					       NULL, 0, 0);
			else
				set_bit(BTRFS_INODE_HAS_PROPS,
					&BTRFS_I(inode)->runtime_flags);
		}

		if (need_reserve) {
			btrfs_block_rsv_release(fs_info, trans->block_rsv,
					num_bytes, NULL);
			if (ret)
				return ret;
		}
		need_reserve = true;
	}

	return 0;
}

int btrfs_inode_inherit_props(struct btrfs_trans_handle *trans,
			      struct inode *inode,
			      struct inode *dir)
{
	if (!dir)
		return 0;

	return inherit_props(trans, inode, dir);
}

int btrfs_subvol_inherit_props(struct btrfs_trans_handle *trans,
			       struct btrfs_root *root,
			       struct btrfs_root *parent_root)
{
	struct super_block *sb = root->fs_info->sb;
	struct inode *parent_inode, *child_inode;
	int ret;

<<<<<<< HEAD
	key.objectid = BTRFS_FIRST_FREE_OBJECTID;
	key.type = BTRFS_INODE_ITEM_KEY;
	key.offset = 0;

	parent_inode = btrfs_iget(sb, &key, parent_root);
	if (IS_ERR(parent_inode))
		return PTR_ERR(parent_inode);

	child_inode = btrfs_iget(sb, &key, root);
=======
	parent_inode = btrfs_iget(sb, BTRFS_FIRST_FREE_OBJECTID, parent_root);
	if (IS_ERR(parent_inode))
		return PTR_ERR(parent_inode);

	child_inode = btrfs_iget(sb, BTRFS_FIRST_FREE_OBJECTID, root);
>>>>>>> 7d2a07b7
	if (IS_ERR(child_inode)) {
		iput(parent_inode);
		return PTR_ERR(child_inode);
	}

	ret = inherit_props(trans, child_inode, parent_inode);
	iput(child_inode);
	iput(parent_inode);

	return ret;
}

void __init btrfs_props_init(void)
{
	int i;

	for (i = 0; i < ARRAY_SIZE(prop_handlers); i++) {
		struct prop_handler *p = &prop_handlers[i];
		u64 h = btrfs_name_hash(p->xattr_name, strlen(p->xattr_name));

		hash_add(prop_handlers_ht, &p->node, h);
	}
}
<|MERGE_RESOLUTION|>--- conflicted
+++ resolved
@@ -425,23 +425,11 @@
 	struct inode *parent_inode, *child_inode;
 	int ret;
 
-<<<<<<< HEAD
-	key.objectid = BTRFS_FIRST_FREE_OBJECTID;
-	key.type = BTRFS_INODE_ITEM_KEY;
-	key.offset = 0;
-
-	parent_inode = btrfs_iget(sb, &key, parent_root);
-	if (IS_ERR(parent_inode))
-		return PTR_ERR(parent_inode);
-
-	child_inode = btrfs_iget(sb, &key, root);
-=======
 	parent_inode = btrfs_iget(sb, BTRFS_FIRST_FREE_OBJECTID, parent_root);
 	if (IS_ERR(parent_inode))
 		return PTR_ERR(parent_inode);
 
 	child_inode = btrfs_iget(sb, BTRFS_FIRST_FREE_OBJECTID, root);
->>>>>>> 7d2a07b7
 	if (IS_ERR(child_inode)) {
 		iput(parent_inode);
 		return PTR_ERR(child_inode);
