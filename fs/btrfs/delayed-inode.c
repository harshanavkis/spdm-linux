/*
 * Copyright (C) 2011 Fujitsu.  All rights reserved.
 * Written by Miao Xie <miaox@cn.fujitsu.com>
 *
 * This program is free software; you can redistribute it and/or
 * modify it under the terms of the GNU General Public
 * License v2 as published by the Free Software Foundation.
 *
 * This program is distributed in the hope that it will be useful,
 * but WITHOUT ANY WARRANTY; without even the implied warranty of
 * MERCHANTABILITY or FITNESS FOR A PARTICULAR PURPOSE.  See the GNU
 * General Public License for more details.
 *
 * You should have received a copy of the GNU General Public
 * License along with this program; if not, write to the
 * Free Software Foundation, Inc., 59 Temple Place - Suite 330,
 * Boston, MA 021110-1307, USA.
 */

#include <linux/slab.h>
#include "delayed-inode.h"
#include "disk-io.h"
#include "transaction.h"
#include "ctree.h"

#define BTRFS_DELAYED_WRITEBACK		512
#define BTRFS_DELAYED_BACKGROUND	128
#define BTRFS_DELAYED_BATCH		16

static struct kmem_cache *delayed_node_cache;

int __init btrfs_delayed_inode_init(void)
{
	delayed_node_cache = kmem_cache_create("btrfs_delayed_node",
					sizeof(struct btrfs_delayed_node),
					0,
					SLAB_RECLAIM_ACCOUNT | SLAB_MEM_SPREAD,
					NULL);
	if (!delayed_node_cache)
		return -ENOMEM;
	return 0;
}

void btrfs_delayed_inode_exit(void)
{
	if (delayed_node_cache)
		kmem_cache_destroy(delayed_node_cache);
}

static inline void btrfs_init_delayed_node(
				struct btrfs_delayed_node *delayed_node,
				struct btrfs_root *root, u64 inode_id)
{
	delayed_node->root = root;
	delayed_node->inode_id = inode_id;
	atomic_set(&delayed_node->refs, 0);
	delayed_node->count = 0;
	delayed_node->in_list = 0;
	delayed_node->inode_dirty = 0;
	delayed_node->ins_root = RB_ROOT;
	delayed_node->del_root = RB_ROOT;
	mutex_init(&delayed_node->mutex);
	delayed_node->index_cnt = 0;
	INIT_LIST_HEAD(&delayed_node->n_list);
	INIT_LIST_HEAD(&delayed_node->p_list);
	delayed_node->bytes_reserved = 0;
	memset(&delayed_node->inode_item, 0, sizeof(delayed_node->inode_item));
}

static inline int btrfs_is_continuous_delayed_item(
					struct btrfs_delayed_item *item1,
					struct btrfs_delayed_item *item2)
{
	if (item1->key.type == BTRFS_DIR_INDEX_KEY &&
	    item1->key.objectid == item2->key.objectid &&
	    item1->key.type == item2->key.type &&
	    item1->key.offset + 1 == item2->key.offset)
		return 1;
	return 0;
}

static inline struct btrfs_delayed_root *btrfs_get_delayed_root(
							struct btrfs_root *root)
{
	return root->fs_info->delayed_root;
}

static struct btrfs_delayed_node *btrfs_get_delayed_node(struct inode *inode)
{
	struct btrfs_inode *btrfs_inode = BTRFS_I(inode);
	struct btrfs_root *root = btrfs_inode->root;
	u64 ino = btrfs_ino(inode);
	struct btrfs_delayed_node *node;

	node = ACCESS_ONCE(btrfs_inode->delayed_node);
	if (node) {
		atomic_inc(&node->refs);
		return node;
	}

	spin_lock(&root->inode_lock);
	node = radix_tree_lookup(&root->delayed_nodes_tree, ino);
	if (node) {
		if (btrfs_inode->delayed_node) {
			atomic_inc(&node->refs);	/* can be accessed */
			BUG_ON(btrfs_inode->delayed_node != node);
			spin_unlock(&root->inode_lock);
			return node;
		}
		btrfs_inode->delayed_node = node;
		atomic_inc(&node->refs);	/* can be accessed */
		atomic_inc(&node->refs);	/* cached in the inode */
		spin_unlock(&root->inode_lock);
		return node;
	}
	spin_unlock(&root->inode_lock);

	return NULL;
}

/* Will return either the node or PTR_ERR(-ENOMEM) */
static struct btrfs_delayed_node *btrfs_get_or_create_delayed_node(
							struct inode *inode)
{
	struct btrfs_delayed_node *node;
	struct btrfs_inode *btrfs_inode = BTRFS_I(inode);
	struct btrfs_root *root = btrfs_inode->root;
	u64 ino = btrfs_ino(inode);
	int ret;

again:
	node = btrfs_get_delayed_node(inode);
	if (node)
		return node;

	node = kmem_cache_alloc(delayed_node_cache, GFP_NOFS);
	if (!node)
		return ERR_PTR(-ENOMEM);
	btrfs_init_delayed_node(node, root, ino);

	atomic_inc(&node->refs);	/* cached in the btrfs inode */
	atomic_inc(&node->refs);	/* can be accessed */

	ret = radix_tree_preload(GFP_NOFS & ~__GFP_HIGHMEM);
	if (ret) {
		kmem_cache_free(delayed_node_cache, node);
		return ERR_PTR(ret);
	}

	spin_lock(&root->inode_lock);
	ret = radix_tree_insert(&root->delayed_nodes_tree, ino, node);
	if (ret == -EEXIST) {
		kmem_cache_free(delayed_node_cache, node);
		spin_unlock(&root->inode_lock);
		radix_tree_preload_end();
		goto again;
	}
	btrfs_inode->delayed_node = node;
	spin_unlock(&root->inode_lock);
	radix_tree_preload_end();

	return node;
}

/*
 * Call it when holding delayed_node->mutex
 *
 * If mod = 1, add this node into the prepared list.
 */
static void btrfs_queue_delayed_node(struct btrfs_delayed_root *root,
				     struct btrfs_delayed_node *node,
				     int mod)
{
	spin_lock(&root->lock);
	if (node->in_list) {
		if (!list_empty(&node->p_list))
			list_move_tail(&node->p_list, &root->prepare_list);
		else if (mod)
			list_add_tail(&node->p_list, &root->prepare_list);
	} else {
		list_add_tail(&node->n_list, &root->node_list);
		list_add_tail(&node->p_list, &root->prepare_list);
		atomic_inc(&node->refs);	/* inserted into list */
		root->nodes++;
		node->in_list = 1;
	}
	spin_unlock(&root->lock);
}

/* Call it when holding delayed_node->mutex */
static void btrfs_dequeue_delayed_node(struct btrfs_delayed_root *root,
				       struct btrfs_delayed_node *node)
{
	spin_lock(&root->lock);
	if (node->in_list) {
		root->nodes--;
		atomic_dec(&node->refs);	/* not in the list */
		list_del_init(&node->n_list);
		if (!list_empty(&node->p_list))
			list_del_init(&node->p_list);
		node->in_list = 0;
	}
	spin_unlock(&root->lock);
}

static struct btrfs_delayed_node *btrfs_first_delayed_node(
			struct btrfs_delayed_root *delayed_root)
{
	struct list_head *p;
	struct btrfs_delayed_node *node = NULL;

	spin_lock(&delayed_root->lock);
	if (list_empty(&delayed_root->node_list))
		goto out;

	p = delayed_root->node_list.next;
	node = list_entry(p, struct btrfs_delayed_node, n_list);
	atomic_inc(&node->refs);
out:
	spin_unlock(&delayed_root->lock);

	return node;
}

static struct btrfs_delayed_node *btrfs_next_delayed_node(
						struct btrfs_delayed_node *node)
{
	struct btrfs_delayed_root *delayed_root;
	struct list_head *p;
	struct btrfs_delayed_node *next = NULL;

	delayed_root = node->root->fs_info->delayed_root;
	spin_lock(&delayed_root->lock);
	if (!node->in_list) {	/* not in the list */
		if (list_empty(&delayed_root->node_list))
			goto out;
		p = delayed_root->node_list.next;
	} else if (list_is_last(&node->n_list, &delayed_root->node_list))
		goto out;
	else
		p = node->n_list.next;

	next = list_entry(p, struct btrfs_delayed_node, n_list);
	atomic_inc(&next->refs);
out:
	spin_unlock(&delayed_root->lock);

	return next;
}

static void __btrfs_release_delayed_node(
				struct btrfs_delayed_node *delayed_node,
				int mod)
{
	struct btrfs_delayed_root *delayed_root;

	if (!delayed_node)
		return;

	delayed_root = delayed_node->root->fs_info->delayed_root;

	mutex_lock(&delayed_node->mutex);
	if (delayed_node->count)
		btrfs_queue_delayed_node(delayed_root, delayed_node, mod);
	else
		btrfs_dequeue_delayed_node(delayed_root, delayed_node);
	mutex_unlock(&delayed_node->mutex);

	if (atomic_dec_and_test(&delayed_node->refs)) {
		struct btrfs_root *root = delayed_node->root;
		spin_lock(&root->inode_lock);
		if (atomic_read(&delayed_node->refs) == 0) {
			radix_tree_delete(&root->delayed_nodes_tree,
					  delayed_node->inode_id);
			kmem_cache_free(delayed_node_cache, delayed_node);
		}
		spin_unlock(&root->inode_lock);
	}
}

static inline void btrfs_release_delayed_node(struct btrfs_delayed_node *node)
{
	__btrfs_release_delayed_node(node, 0);
}

static struct btrfs_delayed_node *btrfs_first_prepared_delayed_node(
					struct btrfs_delayed_root *delayed_root)
{
	struct list_head *p;
	struct btrfs_delayed_node *node = NULL;

	spin_lock(&delayed_root->lock);
	if (list_empty(&delayed_root->prepare_list))
		goto out;

	p = delayed_root->prepare_list.next;
	list_del_init(p);
	node = list_entry(p, struct btrfs_delayed_node, p_list);
	atomic_inc(&node->refs);
out:
	spin_unlock(&delayed_root->lock);

	return node;
}

static inline void btrfs_release_prepared_delayed_node(
					struct btrfs_delayed_node *node)
{
	__btrfs_release_delayed_node(node, 1);
}

static struct btrfs_delayed_item *btrfs_alloc_delayed_item(u32 data_len)
{
	struct btrfs_delayed_item *item;
	item = kmalloc(sizeof(*item) + data_len, GFP_NOFS);
	if (item) {
		item->data_len = data_len;
		item->ins_or_del = 0;
		item->bytes_reserved = 0;
		item->delayed_node = NULL;
		atomic_set(&item->refs, 1);
	}
	return item;
}

/*
 * __btrfs_lookup_delayed_item - look up the delayed item by key
 * @delayed_node: pointer to the delayed node
 * @key:	  the key to look up
 * @prev:	  used to store the prev item if the right item isn't found
 * @next:	  used to store the next item if the right item isn't found
 *
 * Note: if we don't find the right item, we will return the prev item and
 * the next item.
 */
static struct btrfs_delayed_item *__btrfs_lookup_delayed_item(
				struct rb_root *root,
				struct btrfs_key *key,
				struct btrfs_delayed_item **prev,
				struct btrfs_delayed_item **next)
{
	struct rb_node *node, *prev_node = NULL;
	struct btrfs_delayed_item *delayed_item = NULL;
	int ret = 0;

	node = root->rb_node;

	while (node) {
		delayed_item = rb_entry(node, struct btrfs_delayed_item,
					rb_node);
		prev_node = node;
		ret = btrfs_comp_cpu_keys(&delayed_item->key, key);
		if (ret < 0)
			node = node->rb_right;
		else if (ret > 0)
			node = node->rb_left;
		else
			return delayed_item;
	}

	if (prev) {
		if (!prev_node)
			*prev = NULL;
		else if (ret < 0)
			*prev = delayed_item;
		else if ((node = rb_prev(prev_node)) != NULL) {
			*prev = rb_entry(node, struct btrfs_delayed_item,
					 rb_node);
		} else
			*prev = NULL;
	}

	if (next) {
		if (!prev_node)
			*next = NULL;
		else if (ret > 0)
			*next = delayed_item;
		else if ((node = rb_next(prev_node)) != NULL) {
			*next = rb_entry(node, struct btrfs_delayed_item,
					 rb_node);
		} else
			*next = NULL;
	}
	return NULL;
}

static struct btrfs_delayed_item *__btrfs_lookup_delayed_insertion_item(
					struct btrfs_delayed_node *delayed_node,
					struct btrfs_key *key)
{
	struct btrfs_delayed_item *item;

	item = __btrfs_lookup_delayed_item(&delayed_node->ins_root, key,
					   NULL, NULL);
	return item;
}

static int __btrfs_add_delayed_item(struct btrfs_delayed_node *delayed_node,
				    struct btrfs_delayed_item *ins,
				    int action)
{
	struct rb_node **p, *node;
	struct rb_node *parent_node = NULL;
	struct rb_root *root;
	struct btrfs_delayed_item *item;
	int cmp;

	if (action == BTRFS_DELAYED_INSERTION_ITEM)
		root = &delayed_node->ins_root;
	else if (action == BTRFS_DELAYED_DELETION_ITEM)
		root = &delayed_node->del_root;
	else
		BUG();
	p = &root->rb_node;
	node = &ins->rb_node;

	while (*p) {
		parent_node = *p;
		item = rb_entry(parent_node, struct btrfs_delayed_item,
				 rb_node);

		cmp = btrfs_comp_cpu_keys(&item->key, &ins->key);
		if (cmp < 0)
			p = &(*p)->rb_right;
		else if (cmp > 0)
			p = &(*p)->rb_left;
		else
			return -EEXIST;
	}

	rb_link_node(node, parent_node, p);
	rb_insert_color(node, root);
	ins->delayed_node = delayed_node;
	ins->ins_or_del = action;

	if (ins->key.type == BTRFS_DIR_INDEX_KEY &&
	    action == BTRFS_DELAYED_INSERTION_ITEM &&
	    ins->key.offset >= delayed_node->index_cnt)
			delayed_node->index_cnt = ins->key.offset + 1;

	delayed_node->count++;
	atomic_inc(&delayed_node->root->fs_info->delayed_root->items);
	return 0;
}

static int __btrfs_add_delayed_insertion_item(struct btrfs_delayed_node *node,
					      struct btrfs_delayed_item *item)
{
	return __btrfs_add_delayed_item(node, item,
					BTRFS_DELAYED_INSERTION_ITEM);
}

static int __btrfs_add_delayed_deletion_item(struct btrfs_delayed_node *node,
					     struct btrfs_delayed_item *item)
{
	return __btrfs_add_delayed_item(node, item,
					BTRFS_DELAYED_DELETION_ITEM);
}

static void finish_one_item(struct btrfs_delayed_root *delayed_root)
{
	int seq = atomic_inc_return(&delayed_root->items_seq);
	if ((atomic_dec_return(&delayed_root->items) <
	    BTRFS_DELAYED_BACKGROUND || seq % BTRFS_DELAYED_BATCH == 0) &&
	    waitqueue_active(&delayed_root->wait))
		wake_up(&delayed_root->wait);
}

static void __btrfs_remove_delayed_item(struct btrfs_delayed_item *delayed_item)
{
	struct rb_root *root;
	struct btrfs_delayed_root *delayed_root;

	delayed_root = delayed_item->delayed_node->root->fs_info->delayed_root;

	BUG_ON(!delayed_root);
	BUG_ON(delayed_item->ins_or_del != BTRFS_DELAYED_DELETION_ITEM &&
	       delayed_item->ins_or_del != BTRFS_DELAYED_INSERTION_ITEM);

	if (delayed_item->ins_or_del == BTRFS_DELAYED_INSERTION_ITEM)
		root = &delayed_item->delayed_node->ins_root;
	else
		root = &delayed_item->delayed_node->del_root;

	rb_erase(&delayed_item->rb_node, root);
	delayed_item->delayed_node->count--;

	finish_one_item(delayed_root);
}

static void btrfs_release_delayed_item(struct btrfs_delayed_item *item)
{
	if (item) {
		__btrfs_remove_delayed_item(item);
		if (atomic_dec_and_test(&item->refs))
			kfree(item);
	}
}

static struct btrfs_delayed_item *__btrfs_first_delayed_insertion_item(
					struct btrfs_delayed_node *delayed_node)
{
	struct rb_node *p;
	struct btrfs_delayed_item *item = NULL;

	p = rb_first(&delayed_node->ins_root);
	if (p)
		item = rb_entry(p, struct btrfs_delayed_item, rb_node);

	return item;
}

static struct btrfs_delayed_item *__btrfs_first_delayed_deletion_item(
					struct btrfs_delayed_node *delayed_node)
{
	struct rb_node *p;
	struct btrfs_delayed_item *item = NULL;

	p = rb_first(&delayed_node->del_root);
	if (p)
		item = rb_entry(p, struct btrfs_delayed_item, rb_node);

	return item;
}

static struct btrfs_delayed_item *__btrfs_next_delayed_item(
						struct btrfs_delayed_item *item)
{
	struct rb_node *p;
	struct btrfs_delayed_item *next = NULL;

	p = rb_next(&item->rb_node);
	if (p)
		next = rb_entry(p, struct btrfs_delayed_item, rb_node);

	return next;
}

static int btrfs_delayed_item_reserve_metadata(struct btrfs_trans_handle *trans,
					       struct btrfs_root *root,
					       struct btrfs_delayed_item *item)
{
	struct btrfs_block_rsv *src_rsv;
	struct btrfs_block_rsv *dst_rsv;
	u64 num_bytes;
	int ret;

	if (!trans->bytes_reserved)
		return 0;

	src_rsv = trans->block_rsv;
	dst_rsv = &root->fs_info->delayed_block_rsv;

	num_bytes = btrfs_calc_trans_metadata_size(root, 1);
	ret = btrfs_block_rsv_migrate(src_rsv, dst_rsv, num_bytes);
	if (!ret) {
		trace_btrfs_space_reservation(root->fs_info, "delayed_item",
					      item->key.objectid,
					      num_bytes, 1);
		item->bytes_reserved = num_bytes;
	}

	return ret;
}

static void btrfs_delayed_item_release_metadata(struct btrfs_root *root,
						struct btrfs_delayed_item *item)
{
	struct btrfs_block_rsv *rsv;

	if (!item->bytes_reserved)
		return;

	rsv = &root->fs_info->delayed_block_rsv;
	trace_btrfs_space_reservation(root->fs_info, "delayed_item",
				      item->key.objectid, item->bytes_reserved,
				      0);
	btrfs_block_rsv_release(root, rsv,
				item->bytes_reserved);
}

static int btrfs_delayed_inode_reserve_metadata(
					struct btrfs_trans_handle *trans,
					struct btrfs_root *root,
					struct inode *inode,
					struct btrfs_delayed_node *node)
{
	struct btrfs_block_rsv *src_rsv;
	struct btrfs_block_rsv *dst_rsv;
	u64 num_bytes;
	int ret;
	bool release = false;

	src_rsv = trans->block_rsv;
	dst_rsv = &root->fs_info->delayed_block_rsv;

	num_bytes = btrfs_calc_trans_metadata_size(root, 1);

	/*
	 * btrfs_dirty_inode will update the inode under btrfs_join_transaction
	 * which doesn't reserve space for speed.  This is a problem since we
	 * still need to reserve space for this update, so try to reserve the
	 * space.
	 *
	 * Now if src_rsv == delalloc_block_rsv we'll let it just steal since
	 * we're accounted for.
	 */
	if (!src_rsv || (!trans->bytes_reserved &&
			 src_rsv->type != BTRFS_BLOCK_RSV_DELALLOC)) {
		ret = btrfs_block_rsv_add(root, dst_rsv, num_bytes,
					  BTRFS_RESERVE_NO_FLUSH);
		/*
		 * Since we're under a transaction reserve_metadata_bytes could
		 * try to commit the transaction which will make it return
		 * EAGAIN to make us stop the transaction we have, so return
		 * ENOSPC instead so that btrfs_dirty_inode knows what to do.
		 */
		if (ret == -EAGAIN)
			ret = -ENOSPC;
		if (!ret) {
			node->bytes_reserved = num_bytes;
			trace_btrfs_space_reservation(root->fs_info,
						      "delayed_inode",
						      btrfs_ino(inode),
						      num_bytes, 1);
		}
		return ret;
	} else if (src_rsv->type == BTRFS_BLOCK_RSV_DELALLOC) {
		spin_lock(&BTRFS_I(inode)->lock);
		if (test_and_clear_bit(BTRFS_INODE_DELALLOC_META_RESERVED,
				       &BTRFS_I(inode)->runtime_flags)) {
			spin_unlock(&BTRFS_I(inode)->lock);
			release = true;
			goto migrate;
		}
		spin_unlock(&BTRFS_I(inode)->lock);

		/* Ok we didn't have space pre-reserved.  This shouldn't happen
		 * too often but it can happen if we do delalloc to an existing
		 * inode which gets dirtied because of the time update, and then
		 * isn't touched again until after the transaction commits and
		 * then we try to write out the data.  First try to be nice and
		 * reserve something strictly for us.  If not be a pain and try
		 * to steal from the delalloc block rsv.
		 */
		ret = btrfs_block_rsv_add(root, dst_rsv, num_bytes,
					  BTRFS_RESERVE_NO_FLUSH);
		if (!ret)
			goto out;

		ret = btrfs_block_rsv_migrate(src_rsv, dst_rsv, num_bytes);
		if (!ret)
			goto out;

		/*
		 * Ok this is a problem, let's just steal from the global rsv
		 * since this really shouldn't happen that often.
		 */
		WARN_ON(1);
		ret = btrfs_block_rsv_migrate(&root->fs_info->global_block_rsv,
					      dst_rsv, num_bytes);
		goto out;
	}

migrate:
	ret = btrfs_block_rsv_migrate(src_rsv, dst_rsv, num_bytes);

out:
	/*
	 * Migrate only takes a reservation, it doesn't touch the size of the
	 * block_rsv.  This is to simplify people who don't normally have things
	 * migrated from their block rsv.  If they go to release their
	 * reservation, that will decrease the size as well, so if migrate
	 * reduced size we'd end up with a negative size.  But for the
	 * delalloc_meta_reserved stuff we will only know to drop 1 reservation,
	 * but we could in fact do this reserve/migrate dance several times
	 * between the time we did the original reservation and we'd clean it
	 * up.  So to take care of this, release the space for the meta
	 * reservation here.  I think it may be time for a documentation page on
	 * how block rsvs. work.
	 */
	if (!ret) {
		trace_btrfs_space_reservation(root->fs_info, "delayed_inode",
					      btrfs_ino(inode), num_bytes, 1);
		node->bytes_reserved = num_bytes;
	}

	if (release) {
		trace_btrfs_space_reservation(root->fs_info, "delalloc",
					      btrfs_ino(inode), num_bytes, 0);
		btrfs_block_rsv_release(root, src_rsv, num_bytes);
	}

	return ret;
}

static void btrfs_delayed_inode_release_metadata(struct btrfs_root *root,
						struct btrfs_delayed_node *node)
{
	struct btrfs_block_rsv *rsv;

	if (!node->bytes_reserved)
		return;

	rsv = &root->fs_info->delayed_block_rsv;
	trace_btrfs_space_reservation(root->fs_info, "delayed_inode",
				      node->inode_id, node->bytes_reserved, 0);
	btrfs_block_rsv_release(root, rsv,
				node->bytes_reserved);
	node->bytes_reserved = 0;
}

/*
 * This helper will insert some continuous items into the same leaf according
 * to the free space of the leaf.
 */
static int btrfs_batch_insert_items(struct btrfs_root *root,
				    struct btrfs_path *path,
				    struct btrfs_delayed_item *item)
{
	struct btrfs_delayed_item *curr, *next;
	int free_space;
	int total_data_size = 0, total_size = 0;
	struct extent_buffer *leaf;
	char *data_ptr;
	struct btrfs_key *keys;
	u32 *data_size;
	struct list_head head;
	int slot;
	int nitems;
	int i;
	int ret = 0;

	BUG_ON(!path->nodes[0]);

	leaf = path->nodes[0];
	free_space = btrfs_leaf_free_space(root, leaf);
	INIT_LIST_HEAD(&head);

	next = item;
	nitems = 0;

	/*
	 * count the number of the continuous items that we can insert in batch
	 */
	while (total_size + next->data_len + sizeof(struct btrfs_item) <=
	       free_space) {
		total_data_size += next->data_len;
		total_size += next->data_len + sizeof(struct btrfs_item);
		list_add_tail(&next->tree_list, &head);
		nitems++;

		curr = next;
		next = __btrfs_next_delayed_item(curr);
		if (!next)
			break;

		if (!btrfs_is_continuous_delayed_item(curr, next))
			break;
	}

	if (!nitems) {
		ret = 0;
		goto out;
	}

	/*
	 * we need allocate some memory space, but it might cause the task
	 * to sleep, so we set all locked nodes in the path to blocking locks
	 * first.
	 */
	btrfs_set_path_blocking(path);

	keys = kmalloc(sizeof(struct btrfs_key) * nitems, GFP_NOFS);
	if (!keys) {
		ret = -ENOMEM;
		goto out;
	}

	data_size = kmalloc(sizeof(u32) * nitems, GFP_NOFS);
	if (!data_size) {
		ret = -ENOMEM;
		goto error;
	}

	/* get keys of all the delayed items */
	i = 0;
	list_for_each_entry(next, &head, tree_list) {
		keys[i] = next->key;
		data_size[i] = next->data_len;
		i++;
	}

	/* reset all the locked nodes in the patch to spinning locks. */
	btrfs_clear_path_blocking(path, NULL, 0);

	/* insert the keys of the items */
	setup_items_for_insert(root, path, keys, data_size,
			       total_data_size, total_size, nitems);

	/* insert the dir index items */
	slot = path->slots[0];
	list_for_each_entry_safe(curr, next, &head, tree_list) {
		data_ptr = btrfs_item_ptr(leaf, slot, char);
		write_extent_buffer(leaf, &curr->data,
				    (unsigned long)data_ptr,
				    curr->data_len);
		slot++;

		btrfs_delayed_item_release_metadata(root, curr);

		list_del(&curr->tree_list);
		btrfs_release_delayed_item(curr);
	}

error:
	kfree(data_size);
	kfree(keys);
out:
	return ret;
}

/*
 * This helper can just do simple insertion that needn't extend item for new
 * data, such as directory name index insertion, inode insertion.
 */
static int btrfs_insert_delayed_item(struct btrfs_trans_handle *trans,
				     struct btrfs_root *root,
				     struct btrfs_path *path,
				     struct btrfs_delayed_item *delayed_item)
{
	struct extent_buffer *leaf;
	char *ptr;
	int ret;

	ret = btrfs_insert_empty_item(trans, root, path, &delayed_item->key,
				      delayed_item->data_len);
	if (ret < 0 && ret != -EEXIST)
		return ret;

	leaf = path->nodes[0];

	ptr = btrfs_item_ptr(leaf, path->slots[0], char);

	write_extent_buffer(leaf, delayed_item->data, (unsigned long)ptr,
			    delayed_item->data_len);
	btrfs_mark_buffer_dirty(leaf);

	btrfs_delayed_item_release_metadata(root, delayed_item);
	return 0;
}

/*
 * we insert an item first, then if there are some continuous items, we try
 * to insert those items into the same leaf.
 */
static int btrfs_insert_delayed_items(struct btrfs_trans_handle *trans,
				      struct btrfs_path *path,
				      struct btrfs_root *root,
				      struct btrfs_delayed_node *node)
{
	struct btrfs_delayed_item *curr, *prev;
	int ret = 0;

do_again:
	mutex_lock(&node->mutex);
	curr = __btrfs_first_delayed_insertion_item(node);
	if (!curr)
		goto insert_end;

	ret = btrfs_insert_delayed_item(trans, root, path, curr);
	if (ret < 0) {
		btrfs_release_path(path);
		goto insert_end;
	}

	prev = curr;
	curr = __btrfs_next_delayed_item(prev);
	if (curr && btrfs_is_continuous_delayed_item(prev, curr)) {
		/* insert the continuous items into the same leaf */
		path->slots[0]++;
		btrfs_batch_insert_items(root, path, curr);
	}
	btrfs_release_delayed_item(prev);
	btrfs_mark_buffer_dirty(path->nodes[0]);

	btrfs_release_path(path);
	mutex_unlock(&node->mutex);
	goto do_again;

insert_end:
	mutex_unlock(&node->mutex);
	return ret;
}

static int btrfs_batch_delete_items(struct btrfs_trans_handle *trans,
				    struct btrfs_root *root,
				    struct btrfs_path *path,
				    struct btrfs_delayed_item *item)
{
	struct btrfs_delayed_item *curr, *next;
	struct extent_buffer *leaf;
	struct btrfs_key key;
	struct list_head head;
	int nitems, i, last_item;
	int ret = 0;

	BUG_ON(!path->nodes[0]);

	leaf = path->nodes[0];

	i = path->slots[0];
	last_item = btrfs_header_nritems(leaf) - 1;
	if (i > last_item)
		return -ENOENT;	/* FIXME: Is errno suitable? */

	next = item;
	INIT_LIST_HEAD(&head);
	btrfs_item_key_to_cpu(leaf, &key, i);
	nitems = 0;
	/*
	 * count the number of the dir index items that we can delete in batch
	 */
	while (btrfs_comp_cpu_keys(&next->key, &key) == 0) {
		list_add_tail(&next->tree_list, &head);
		nitems++;

		curr = next;
		next = __btrfs_next_delayed_item(curr);
		if (!next)
			break;

		if (!btrfs_is_continuous_delayed_item(curr, next))
			break;

		i++;
		if (i > last_item)
			break;
		btrfs_item_key_to_cpu(leaf, &key, i);
	}

	if (!nitems)
		return 0;

	ret = btrfs_del_items(trans, root, path, path->slots[0], nitems);
	if (ret)
		goto out;

	list_for_each_entry_safe(curr, next, &head, tree_list) {
		btrfs_delayed_item_release_metadata(root, curr);
		list_del(&curr->tree_list);
		btrfs_release_delayed_item(curr);
	}

out:
	return ret;
}

static int btrfs_delete_delayed_items(struct btrfs_trans_handle *trans,
				      struct btrfs_path *path,
				      struct btrfs_root *root,
				      struct btrfs_delayed_node *node)
{
	struct btrfs_delayed_item *curr, *prev;
	int ret = 0;

do_again:
	mutex_lock(&node->mutex);
	curr = __btrfs_first_delayed_deletion_item(node);
	if (!curr)
		goto delete_fail;

	ret = btrfs_search_slot(trans, root, &curr->key, path, -1, 1);
	if (ret < 0)
		goto delete_fail;
	else if (ret > 0) {
		/*
		 * can't find the item which the node points to, so this node
		 * is invalid, just drop it.
		 */
		prev = curr;
		curr = __btrfs_next_delayed_item(prev);
		btrfs_release_delayed_item(prev);
		ret = 0;
		btrfs_release_path(path);
		if (curr) {
			mutex_unlock(&node->mutex);
			goto do_again;
		} else
			goto delete_fail;
	}

	btrfs_batch_delete_items(trans, root, path, curr);
	btrfs_release_path(path);
	mutex_unlock(&node->mutex);
	goto do_again;

delete_fail:
	btrfs_release_path(path);
	mutex_unlock(&node->mutex);
	return ret;
}

static void btrfs_release_delayed_inode(struct btrfs_delayed_node *delayed_node)
{
	struct btrfs_delayed_root *delayed_root;

	if (delayed_node && delayed_node->inode_dirty) {
		BUG_ON(!delayed_node->root);
		delayed_node->inode_dirty = 0;
		delayed_node->count--;

		delayed_root = delayed_node->root->fs_info->delayed_root;
		finish_one_item(delayed_root);
	}
}

static int __btrfs_update_delayed_inode(struct btrfs_trans_handle *trans,
					struct btrfs_root *root,
					struct btrfs_path *path,
					struct btrfs_delayed_node *node)
{
	struct btrfs_key key;
	struct btrfs_inode_item *inode_item;
	struct extent_buffer *leaf;
	int ret;

	key.objectid = node->inode_id;
	btrfs_set_key_type(&key, BTRFS_INODE_ITEM_KEY);
	key.offset = 0;

	ret = btrfs_lookup_inode(trans, root, path, &key, 1);
	if (ret > 0) {
		btrfs_release_path(path);
		return -ENOENT;
	} else if (ret < 0) {
		return ret;
	}

	btrfs_unlock_up_safe(path, 1);
	leaf = path->nodes[0];
	inode_item = btrfs_item_ptr(leaf, path->slots[0],
				    struct btrfs_inode_item);
	write_extent_buffer(leaf, &node->inode_item, (unsigned long)inode_item,
			    sizeof(struct btrfs_inode_item));
	btrfs_mark_buffer_dirty(leaf);
	btrfs_release_path(path);

	btrfs_delayed_inode_release_metadata(root, node);
	btrfs_release_delayed_inode(node);

	return 0;
}

static inline int btrfs_update_delayed_inode(struct btrfs_trans_handle *trans,
					     struct btrfs_root *root,
					     struct btrfs_path *path,
					     struct btrfs_delayed_node *node)
{
	int ret;

	mutex_lock(&node->mutex);
	if (!node->inode_dirty) {
		mutex_unlock(&node->mutex);
		return 0;
	}

	ret = __btrfs_update_delayed_inode(trans, root, path, node);
	mutex_unlock(&node->mutex);
	return ret;
}

static inline int
__btrfs_commit_inode_delayed_items(struct btrfs_trans_handle *trans,
				   struct btrfs_path *path,
				   struct btrfs_delayed_node *node)
{
	int ret;

	ret = btrfs_insert_delayed_items(trans, path, node->root, node);
	if (ret)
		return ret;

	ret = btrfs_delete_delayed_items(trans, path, node->root, node);
	if (ret)
		return ret;

	ret = btrfs_update_delayed_inode(trans, node->root, path, node);
	return ret;
}

/*
 * Called when committing the transaction.
 * Returns 0 on success.
 * Returns < 0 on error and returns with an aborted transaction with any
 * outstanding delayed items cleaned up.
 */
static int __btrfs_run_delayed_items(struct btrfs_trans_handle *trans,
				     struct btrfs_root *root, int nr)
{
	struct btrfs_delayed_root *delayed_root;
	struct btrfs_delayed_node *curr_node, *prev_node;
	struct btrfs_path *path;
	struct btrfs_block_rsv *block_rsv;
	int ret = 0;
	bool count = (nr > 0);

	if (trans->aborted)
		return -EIO;

	path = btrfs_alloc_path();
	if (!path)
		return -ENOMEM;
	path->leave_spinning = 1;

	block_rsv = trans->block_rsv;
	trans->block_rsv = &root->fs_info->delayed_block_rsv;

	delayed_root = btrfs_get_delayed_root(root);

	curr_node = btrfs_first_delayed_node(delayed_root);
	while (curr_node && (!count || (count && nr--))) {
		ret = __btrfs_commit_inode_delayed_items(trans, path,
							 curr_node);
		if (ret) {
			btrfs_release_delayed_node(curr_node);
			curr_node = NULL;
			btrfs_abort_transaction(trans, root, ret);
			break;
		}

		prev_node = curr_node;
		curr_node = btrfs_next_delayed_node(curr_node);
		btrfs_release_delayed_node(prev_node);
	}

	if (curr_node)
		btrfs_release_delayed_node(curr_node);
	btrfs_free_path(path);
	trans->block_rsv = block_rsv;

	return ret;
}

int btrfs_run_delayed_items(struct btrfs_trans_handle *trans,
			    struct btrfs_root *root)
{
	return __btrfs_run_delayed_items(trans, root, -1);
}

int btrfs_run_delayed_items_nr(struct btrfs_trans_handle *trans,
			       struct btrfs_root *root, int nr)
{
	return __btrfs_run_delayed_items(trans, root, nr);
}

int btrfs_commit_inode_delayed_items(struct btrfs_trans_handle *trans,
				     struct inode *inode)
{
	struct btrfs_delayed_node *delayed_node = btrfs_get_delayed_node(inode);
	struct btrfs_path *path;
	struct btrfs_block_rsv *block_rsv;
	int ret;

	if (!delayed_node)
		return 0;

	mutex_lock(&delayed_node->mutex);
	if (!delayed_node->count) {
		mutex_unlock(&delayed_node->mutex);
		btrfs_release_delayed_node(delayed_node);
		return 0;
	}
	mutex_unlock(&delayed_node->mutex);

	path = btrfs_alloc_path();
	if (!path)
		return -ENOMEM;
	path->leave_spinning = 1;

	block_rsv = trans->block_rsv;
	trans->block_rsv = &delayed_node->root->fs_info->delayed_block_rsv;

	ret = __btrfs_commit_inode_delayed_items(trans, path, delayed_node);

	btrfs_release_delayed_node(delayed_node);
	btrfs_free_path(path);
	trans->block_rsv = block_rsv;

	return ret;
}

int btrfs_commit_inode_delayed_inode(struct inode *inode)
{
	struct btrfs_trans_handle *trans;
	struct btrfs_delayed_node *delayed_node = btrfs_get_delayed_node(inode);
	struct btrfs_path *path;
	struct btrfs_block_rsv *block_rsv;
	int ret;

	if (!delayed_node)
		return 0;

	mutex_lock(&delayed_node->mutex);
	if (!delayed_node->inode_dirty) {
		mutex_unlock(&delayed_node->mutex);
		btrfs_release_delayed_node(delayed_node);
		return 0;
	}
	mutex_unlock(&delayed_node->mutex);

	trans = btrfs_join_transaction(delayed_node->root);
	if (IS_ERR(trans)) {
		ret = PTR_ERR(trans);
		goto out;
	}

	path = btrfs_alloc_path();
	if (!path) {
		ret = -ENOMEM;
		goto trans_out;
	}
	path->leave_spinning = 1;

	block_rsv = trans->block_rsv;
	trans->block_rsv = &delayed_node->root->fs_info->delayed_block_rsv;

	mutex_lock(&delayed_node->mutex);
	if (delayed_node->inode_dirty)
		ret = __btrfs_update_delayed_inode(trans, delayed_node->root,
						   path, delayed_node);
	else
		ret = 0;
	mutex_unlock(&delayed_node->mutex);

	btrfs_free_path(path);
	trans->block_rsv = block_rsv;
trans_out:
	btrfs_end_transaction(trans, delayed_node->root);
	btrfs_btree_balance_dirty(delayed_node->root);
out:
	btrfs_release_delayed_node(delayed_node);

	return ret;
}

void btrfs_remove_delayed_node(struct inode *inode)
{
	struct btrfs_delayed_node *delayed_node;

	delayed_node = ACCESS_ONCE(BTRFS_I(inode)->delayed_node);
	if (!delayed_node)
		return;

	BTRFS_I(inode)->delayed_node = NULL;
	btrfs_release_delayed_node(delayed_node);
}

struct btrfs_async_delayed_work {
	struct btrfs_delayed_root *delayed_root;
	int nr;
	struct btrfs_work work;
};

static void btrfs_async_run_delayed_root(struct btrfs_work *work)
{
	struct btrfs_async_delayed_work *async_work;
	struct btrfs_delayed_root *delayed_root;
	struct btrfs_trans_handle *trans;
	struct btrfs_path *path;
	struct btrfs_delayed_node *delayed_node = NULL;
	struct btrfs_root *root;
	struct btrfs_block_rsv *block_rsv;
	int total_done = 0;

	async_work = container_of(work, struct btrfs_async_delayed_work, work);
	delayed_root = async_work->delayed_root;

	path = btrfs_alloc_path();
	if (!path)
		goto out;

again:
	if (atomic_read(&delayed_root->items) < BTRFS_DELAYED_BACKGROUND / 2)
		goto free_path;

	delayed_node = btrfs_first_prepared_delayed_node(delayed_root);
	if (!delayed_node)
		goto free_path;

	path->leave_spinning = 1;
	root = delayed_node->root;

	trans = btrfs_join_transaction(root);
	if (IS_ERR(trans))
		goto release_path;

	block_rsv = trans->block_rsv;
	trans->block_rsv = &root->fs_info->delayed_block_rsv;

	__btrfs_commit_inode_delayed_items(trans, path, delayed_node);
	/*
	 * Maybe new delayed items have been inserted, so we need requeue
	 * the work. Besides that, we must dequeue the empty delayed nodes
	 * to avoid the race between delayed items balance and the worker.
	 * The race like this:
	 * 	Task1				Worker thread
	 * 					count == 0, needn't requeue
	 * 					  also needn't insert the
	 * 					  delayed node into prepare
	 * 					  list again.
	 * 	add lots of delayed items
	 * 	queue the delayed node
	 * 	  already in the list,
	 * 	  and not in the prepare
	 * 	  list, it means the delayed
	 * 	  node is being dealt with
	 * 	  by the worker.
	 * 	do delayed items balance
	 * 	  the delayed node is being
	 * 	  dealt with by the worker
	 * 	  now, just wait.
	 * 	  				the worker goto idle.
	 * Task1 will sleep until the transaction is commited.
	 */
	mutex_lock(&delayed_node->mutex);
	btrfs_dequeue_delayed_node(root->fs_info->delayed_root, delayed_node);
	mutex_unlock(&delayed_node->mutex);

	trans->block_rsv = block_rsv;
	btrfs_end_transaction_dmeta(trans, root);
	btrfs_btree_balance_dirty_nodelay(root);

release_path:
	btrfs_release_path(path);
	total_done++;

	btrfs_release_prepared_delayed_node(delayed_node);
	if (async_work->nr == 0 || total_done < async_work->nr)
		goto again;

free_path:
	btrfs_free_path(path);
out:
	wake_up(&delayed_root->wait);
	kfree(async_work);
}


static int btrfs_wq_run_delayed_node(struct btrfs_delayed_root *delayed_root,
				     struct btrfs_root *root, int nr)
{
	struct btrfs_async_delayed_work *async_work;

	if (atomic_read(&delayed_root->items) < BTRFS_DELAYED_BACKGROUND)
		return 0;

	async_work = kmalloc(sizeof(*async_work), GFP_NOFS);
	if (!async_work)
		return -ENOMEM;

	async_work->delayed_root = delayed_root;
	async_work->work.func = btrfs_async_run_delayed_root;
	async_work->work.flags = 0;
	async_work->nr = nr;

	btrfs_queue_worker(&root->fs_info->delayed_workers, &async_work->work);
	return 0;
}

void btrfs_assert_delayed_root_empty(struct btrfs_root *root)
{
	struct btrfs_delayed_root *delayed_root;
	delayed_root = btrfs_get_delayed_root(root);
	WARN_ON(btrfs_first_delayed_node(delayed_root));
}

static int refs_newer(struct btrfs_delayed_root *delayed_root,
		      int seq, int count)
{
	int val = atomic_read(&delayed_root->items_seq);

	if (val < seq || val >= seq + count)
		return 1;
	return 0;
}

void btrfs_balance_delayed_items(struct btrfs_root *root)
{
	struct btrfs_delayed_root *delayed_root;
	int seq;

	delayed_root = btrfs_get_delayed_root(root);

	if (atomic_read(&delayed_root->items) < BTRFS_DELAYED_BACKGROUND)
		return;

	seq = atomic_read(&delayed_root->items_seq);

	if (atomic_read(&delayed_root->items) >= BTRFS_DELAYED_WRITEBACK) {
		int ret;
		DEFINE_WAIT(__wait);

		ret = btrfs_wq_run_delayed_node(delayed_root, root, 0);
		if (ret)
			return;

		while (1) {
			prepare_to_wait(&delayed_root->wait, &__wait,
					TASK_INTERRUPTIBLE);

			if (refs_newer(delayed_root, seq,
				       BTRFS_DELAYED_BATCH) ||
			    atomic_read(&delayed_root->items) <
			    BTRFS_DELAYED_BACKGROUND) {
				break;
			}
			if (!signal_pending(current))
				schedule();
			else
				break;
		}
		finish_wait(&delayed_root->wait, &__wait);
	}

	btrfs_wq_run_delayed_node(delayed_root, root, BTRFS_DELAYED_BATCH);
}

/* Will return 0 or -ENOMEM */
int btrfs_insert_delayed_dir_index(struct btrfs_trans_handle *trans,
				   struct btrfs_root *root, const char *name,
				   int name_len, struct inode *dir,
				   struct btrfs_disk_key *disk_key, u8 type,
				   u64 index)
{
	struct btrfs_delayed_node *delayed_node;
	struct btrfs_delayed_item *delayed_item;
	struct btrfs_dir_item *dir_item;
	int ret;

	delayed_node = btrfs_get_or_create_delayed_node(dir);
	if (IS_ERR(delayed_node))
		return PTR_ERR(delayed_node);

	delayed_item = btrfs_alloc_delayed_item(sizeof(*dir_item) + name_len);
	if (!delayed_item) {
		ret = -ENOMEM;
		goto release_node;
	}

	delayed_item->key.objectid = btrfs_ino(dir);
	btrfs_set_key_type(&delayed_item->key, BTRFS_DIR_INDEX_KEY);
	delayed_item->key.offset = index;

	dir_item = (struct btrfs_dir_item *)delayed_item->data;
	dir_item->location = *disk_key;
	btrfs_set_stack_dir_transid(dir_item, trans->transid);
	btrfs_set_stack_dir_data_len(dir_item, 0);
	btrfs_set_stack_dir_name_len(dir_item, name_len);
	btrfs_set_stack_dir_type(dir_item, type);
	memcpy((char *)(dir_item + 1), name, name_len);

	ret = btrfs_delayed_item_reserve_metadata(trans, root, delayed_item);
	/*
	 * we have reserved enough space when we start a new transaction,
	 * so reserving metadata failure is impossible
	 */
	BUG_ON(ret);


	mutex_lock(&delayed_node->mutex);
	ret = __btrfs_add_delayed_insertion_item(delayed_node, delayed_item);
	if (unlikely(ret)) {
<<<<<<< HEAD
		printk(KERN_ERR "err add delayed dir index item(name: %.*s) into "
				"the insertion tree of the delayed node"
				"(root id: %llu, inode id: %llu, errno: %d)\n",
				name_len, name,
				(unsigned long long)delayed_node->root->objectid,
				(unsigned long long)delayed_node->inode_id,
				ret);
=======
		printk(KERN_ERR "err add delayed dir index item(name: %.*s) "
				"into the insertion tree of the delayed node"
				"(root id: %llu, inode id: %llu, errno: %d)\n",
				name_len, name, delayed_node->root->objectid,
				delayed_node->inode_id, ret);
>>>>>>> 61e6cfa8
		BUG();
	}
	mutex_unlock(&delayed_node->mutex);

release_node:
	btrfs_release_delayed_node(delayed_node);
	return ret;
}

static int btrfs_delete_delayed_insertion_item(struct btrfs_root *root,
					       struct btrfs_delayed_node *node,
					       struct btrfs_key *key)
{
	struct btrfs_delayed_item *item;

	mutex_lock(&node->mutex);
	item = __btrfs_lookup_delayed_insertion_item(node, key);
	if (!item) {
		mutex_unlock(&node->mutex);
		return 1;
	}

	btrfs_delayed_item_release_metadata(root, item);
	btrfs_release_delayed_item(item);
	mutex_unlock(&node->mutex);
	return 0;
}

int btrfs_delete_delayed_dir_index(struct btrfs_trans_handle *trans,
				   struct btrfs_root *root, struct inode *dir,
				   u64 index)
{
	struct btrfs_delayed_node *node;
	struct btrfs_delayed_item *item;
	struct btrfs_key item_key;
	int ret;

	node = btrfs_get_or_create_delayed_node(dir);
	if (IS_ERR(node))
		return PTR_ERR(node);

	item_key.objectid = btrfs_ino(dir);
	btrfs_set_key_type(&item_key, BTRFS_DIR_INDEX_KEY);
	item_key.offset = index;

	ret = btrfs_delete_delayed_insertion_item(root, node, &item_key);
	if (!ret)
		goto end;

	item = btrfs_alloc_delayed_item(0);
	if (!item) {
		ret = -ENOMEM;
		goto end;
	}

	item->key = item_key;

	ret = btrfs_delayed_item_reserve_metadata(trans, root, item);
	/*
	 * we have reserved enough space when we start a new transaction,
	 * so reserving metadata failure is impossible.
	 */
	BUG_ON(ret);

	mutex_lock(&node->mutex);
	ret = __btrfs_add_delayed_deletion_item(node, item);
	if (unlikely(ret)) {
		printk(KERN_ERR "err add delayed dir index item(index: %llu) "
				"into the deletion tree of the delayed node"
				"(root id: %llu, inode id: %llu, errno: %d)\n",
				index, node->root->objectid, node->inode_id,
				ret);
		BUG();
	}
	mutex_unlock(&node->mutex);
end:
	btrfs_release_delayed_node(node);
	return ret;
}

int btrfs_inode_delayed_dir_index_count(struct inode *inode)
{
	struct btrfs_delayed_node *delayed_node = btrfs_get_delayed_node(inode);

	if (!delayed_node)
		return -ENOENT;

	/*
	 * Since we have held i_mutex of this directory, it is impossible that
	 * a new directory index is added into the delayed node and index_cnt
	 * is updated now. So we needn't lock the delayed node.
	 */
	if (!delayed_node->index_cnt) {
		btrfs_release_delayed_node(delayed_node);
		return -EINVAL;
	}

	BTRFS_I(inode)->index_cnt = delayed_node->index_cnt;
	btrfs_release_delayed_node(delayed_node);
	return 0;
}

void btrfs_get_delayed_items(struct inode *inode, struct list_head *ins_list,
			     struct list_head *del_list)
{
	struct btrfs_delayed_node *delayed_node;
	struct btrfs_delayed_item *item;

	delayed_node = btrfs_get_delayed_node(inode);
	if (!delayed_node)
		return;

	mutex_lock(&delayed_node->mutex);
	item = __btrfs_first_delayed_insertion_item(delayed_node);
	while (item) {
		atomic_inc(&item->refs);
		list_add_tail(&item->readdir_list, ins_list);
		item = __btrfs_next_delayed_item(item);
	}

	item = __btrfs_first_delayed_deletion_item(delayed_node);
	while (item) {
		atomic_inc(&item->refs);
		list_add_tail(&item->readdir_list, del_list);
		item = __btrfs_next_delayed_item(item);
	}
	mutex_unlock(&delayed_node->mutex);
	/*
	 * This delayed node is still cached in the btrfs inode, so refs
	 * must be > 1 now, and we needn't check it is going to be freed
	 * or not.
	 *
	 * Besides that, this function is used to read dir, we do not
	 * insert/delete delayed items in this period. So we also needn't
	 * requeue or dequeue this delayed node.
	 */
	atomic_dec(&delayed_node->refs);
}

void btrfs_put_delayed_items(struct list_head *ins_list,
			     struct list_head *del_list)
{
	struct btrfs_delayed_item *curr, *next;

	list_for_each_entry_safe(curr, next, ins_list, readdir_list) {
		list_del(&curr->readdir_list);
		if (atomic_dec_and_test(&curr->refs))
			kfree(curr);
	}

	list_for_each_entry_safe(curr, next, del_list, readdir_list) {
		list_del(&curr->readdir_list);
		if (atomic_dec_and_test(&curr->refs))
			kfree(curr);
	}
}

int btrfs_should_delete_dir_index(struct list_head *del_list,
				  u64 index)
{
	struct btrfs_delayed_item *curr, *next;
	int ret;

	if (list_empty(del_list))
		return 0;

	list_for_each_entry_safe(curr, next, del_list, readdir_list) {
		if (curr->key.offset > index)
			break;

		list_del(&curr->readdir_list);
		ret = (curr->key.offset == index);

		if (atomic_dec_and_test(&curr->refs))
			kfree(curr);

		if (ret)
			return 1;
		else
			continue;
	}
	return 0;
}

/*
 * btrfs_readdir_delayed_dir_index - read dir info stored in the delayed tree
 *
 */
int btrfs_readdir_delayed_dir_index(struct dir_context *ctx,
				    struct list_head *ins_list)
{
	struct btrfs_dir_item *di;
	struct btrfs_delayed_item *curr, *next;
	struct btrfs_key location;
	char *name;
	int name_len;
	int over = 0;
	unsigned char d_type;

	if (list_empty(ins_list))
		return 0;

	/*
	 * Changing the data of the delayed item is impossible. So
	 * we needn't lock them. And we have held i_mutex of the
	 * directory, nobody can delete any directory indexes now.
	 */
	list_for_each_entry_safe(curr, next, ins_list, readdir_list) {
		list_del(&curr->readdir_list);

		if (curr->key.offset < ctx->pos) {
			if (atomic_dec_and_test(&curr->refs))
				kfree(curr);
			continue;
		}

		ctx->pos = curr->key.offset;

		di = (struct btrfs_dir_item *)curr->data;
		name = (char *)(di + 1);
		name_len = btrfs_stack_dir_name_len(di);

		d_type = btrfs_filetype_table[di->type];
		btrfs_disk_key_to_cpu(&location, &di->location);

		over = !dir_emit(ctx, name, name_len,
			       location.objectid, d_type);

		if (atomic_dec_and_test(&curr->refs))
			kfree(curr);

		if (over)
			return 1;
	}
	return 0;
}

static void fill_stack_inode_item(struct btrfs_trans_handle *trans,
				  struct btrfs_inode_item *inode_item,
				  struct inode *inode)
{
	btrfs_set_stack_inode_uid(inode_item, i_uid_read(inode));
	btrfs_set_stack_inode_gid(inode_item, i_gid_read(inode));
	btrfs_set_stack_inode_size(inode_item, BTRFS_I(inode)->disk_i_size);
	btrfs_set_stack_inode_mode(inode_item, inode->i_mode);
	btrfs_set_stack_inode_nlink(inode_item, inode->i_nlink);
	btrfs_set_stack_inode_nbytes(inode_item, inode_get_bytes(inode));
	btrfs_set_stack_inode_generation(inode_item,
					 BTRFS_I(inode)->generation);
	btrfs_set_stack_inode_sequence(inode_item, inode->i_version);
	btrfs_set_stack_inode_transid(inode_item, trans->transid);
	btrfs_set_stack_inode_rdev(inode_item, inode->i_rdev);
	btrfs_set_stack_inode_flags(inode_item, BTRFS_I(inode)->flags);
	btrfs_set_stack_inode_block_group(inode_item, 0);

	btrfs_set_stack_timespec_sec(btrfs_inode_atime(inode_item),
				     inode->i_atime.tv_sec);
	btrfs_set_stack_timespec_nsec(btrfs_inode_atime(inode_item),
				      inode->i_atime.tv_nsec);

	btrfs_set_stack_timespec_sec(btrfs_inode_mtime(inode_item),
				     inode->i_mtime.tv_sec);
	btrfs_set_stack_timespec_nsec(btrfs_inode_mtime(inode_item),
				      inode->i_mtime.tv_nsec);

	btrfs_set_stack_timespec_sec(btrfs_inode_ctime(inode_item),
				     inode->i_ctime.tv_sec);
	btrfs_set_stack_timespec_nsec(btrfs_inode_ctime(inode_item),
				      inode->i_ctime.tv_nsec);
}

int btrfs_fill_inode(struct inode *inode, u32 *rdev)
{
	struct btrfs_delayed_node *delayed_node;
	struct btrfs_inode_item *inode_item;
	struct btrfs_timespec *tspec;

	delayed_node = btrfs_get_delayed_node(inode);
	if (!delayed_node)
		return -ENOENT;

	mutex_lock(&delayed_node->mutex);
	if (!delayed_node->inode_dirty) {
		mutex_unlock(&delayed_node->mutex);
		btrfs_release_delayed_node(delayed_node);
		return -ENOENT;
	}

	inode_item = &delayed_node->inode_item;

	i_uid_write(inode, btrfs_stack_inode_uid(inode_item));
	i_gid_write(inode, btrfs_stack_inode_gid(inode_item));
	btrfs_i_size_write(inode, btrfs_stack_inode_size(inode_item));
	inode->i_mode = btrfs_stack_inode_mode(inode_item);
	set_nlink(inode, btrfs_stack_inode_nlink(inode_item));
	inode_set_bytes(inode, btrfs_stack_inode_nbytes(inode_item));
	BTRFS_I(inode)->generation = btrfs_stack_inode_generation(inode_item);
	inode->i_version = btrfs_stack_inode_sequence(inode_item);
	inode->i_rdev = 0;
	*rdev = btrfs_stack_inode_rdev(inode_item);
	BTRFS_I(inode)->flags = btrfs_stack_inode_flags(inode_item);

	tspec = btrfs_inode_atime(inode_item);
	inode->i_atime.tv_sec = btrfs_stack_timespec_sec(tspec);
	inode->i_atime.tv_nsec = btrfs_stack_timespec_nsec(tspec);

	tspec = btrfs_inode_mtime(inode_item);
	inode->i_mtime.tv_sec = btrfs_stack_timespec_sec(tspec);
	inode->i_mtime.tv_nsec = btrfs_stack_timespec_nsec(tspec);

	tspec = btrfs_inode_ctime(inode_item);
	inode->i_ctime.tv_sec = btrfs_stack_timespec_sec(tspec);
	inode->i_ctime.tv_nsec = btrfs_stack_timespec_nsec(tspec);

	inode->i_generation = BTRFS_I(inode)->generation;
	BTRFS_I(inode)->index_cnt = (u64)-1;

	mutex_unlock(&delayed_node->mutex);
	btrfs_release_delayed_node(delayed_node);
	return 0;
}

int btrfs_delayed_update_inode(struct btrfs_trans_handle *trans,
			       struct btrfs_root *root, struct inode *inode)
{
	struct btrfs_delayed_node *delayed_node;
	int ret = 0;

	delayed_node = btrfs_get_or_create_delayed_node(inode);
	if (IS_ERR(delayed_node))
		return PTR_ERR(delayed_node);

	mutex_lock(&delayed_node->mutex);
	if (delayed_node->inode_dirty) {
		fill_stack_inode_item(trans, &delayed_node->inode_item, inode);
		goto release_node;
	}

	ret = btrfs_delayed_inode_reserve_metadata(trans, root, inode,
						   delayed_node);
	if (ret)
		goto release_node;

	fill_stack_inode_item(trans, &delayed_node->inode_item, inode);
	delayed_node->inode_dirty = 1;
	delayed_node->count++;
	atomic_inc(&root->fs_info->delayed_root->items);
release_node:
	mutex_unlock(&delayed_node->mutex);
	btrfs_release_delayed_node(delayed_node);
	return ret;
}

static void __btrfs_kill_delayed_node(struct btrfs_delayed_node *delayed_node)
{
	struct btrfs_root *root = delayed_node->root;
	struct btrfs_delayed_item *curr_item, *prev_item;

	mutex_lock(&delayed_node->mutex);
	curr_item = __btrfs_first_delayed_insertion_item(delayed_node);
	while (curr_item) {
		btrfs_delayed_item_release_metadata(root, curr_item);
		prev_item = curr_item;
		curr_item = __btrfs_next_delayed_item(prev_item);
		btrfs_release_delayed_item(prev_item);
	}

	curr_item = __btrfs_first_delayed_deletion_item(delayed_node);
	while (curr_item) {
		btrfs_delayed_item_release_metadata(root, curr_item);
		prev_item = curr_item;
		curr_item = __btrfs_next_delayed_item(prev_item);
		btrfs_release_delayed_item(prev_item);
	}

	if (delayed_node->inode_dirty) {
		btrfs_delayed_inode_release_metadata(root, delayed_node);
		btrfs_release_delayed_inode(delayed_node);
	}
	mutex_unlock(&delayed_node->mutex);
}

void btrfs_kill_delayed_inode_items(struct inode *inode)
{
	struct btrfs_delayed_node *delayed_node;

	delayed_node = btrfs_get_delayed_node(inode);
	if (!delayed_node)
		return;

	__btrfs_kill_delayed_node(delayed_node);
	btrfs_release_delayed_node(delayed_node);
}

void btrfs_kill_all_delayed_nodes(struct btrfs_root *root)
{
	u64 inode_id = 0;
	struct btrfs_delayed_node *delayed_nodes[8];
	int i, n;

	while (1) {
		spin_lock(&root->inode_lock);
		n = radix_tree_gang_lookup(&root->delayed_nodes_tree,
					   (void **)delayed_nodes, inode_id,
					   ARRAY_SIZE(delayed_nodes));
		if (!n) {
			spin_unlock(&root->inode_lock);
			break;
		}

		inode_id = delayed_nodes[n - 1]->inode_id + 1;

		for (i = 0; i < n; i++)
			atomic_inc(&delayed_nodes[i]->refs);
		spin_unlock(&root->inode_lock);

		for (i = 0; i < n; i++) {
			__btrfs_kill_delayed_node(delayed_nodes[i]);
			btrfs_release_delayed_node(delayed_nodes[i]);
		}
	}
}

void btrfs_destroy_delayed_inodes(struct btrfs_root *root)
{
	struct btrfs_delayed_root *delayed_root;
	struct btrfs_delayed_node *curr_node, *prev_node;

	delayed_root = btrfs_get_delayed_root(root);

	curr_node = btrfs_first_delayed_node(delayed_root);
	while (curr_node) {
		__btrfs_kill_delayed_node(curr_node);

		prev_node = curr_node;
		curr_node = btrfs_next_delayed_node(curr_node);
		btrfs_release_delayed_node(prev_node);
	}
}
<|MERGE_RESOLUTION|>--- conflicted
+++ resolved
@@ -1471,21 +1471,11 @@
 	mutex_lock(&delayed_node->mutex);
 	ret = __btrfs_add_delayed_insertion_item(delayed_node, delayed_item);
 	if (unlikely(ret)) {
-<<<<<<< HEAD
-		printk(KERN_ERR "err add delayed dir index item(name: %.*s) into "
-				"the insertion tree of the delayed node"
-				"(root id: %llu, inode id: %llu, errno: %d)\n",
-				name_len, name,
-				(unsigned long long)delayed_node->root->objectid,
-				(unsigned long long)delayed_node->inode_id,
-				ret);
-=======
 		printk(KERN_ERR "err add delayed dir index item(name: %.*s) "
 				"into the insertion tree of the delayed node"
 				"(root id: %llu, inode id: %llu, errno: %d)\n",
 				name_len, name, delayed_node->root->objectid,
 				delayed_node->inode_id, ret);
->>>>>>> 61e6cfa8
 		BUG();
 	}
 	mutex_unlock(&delayed_node->mutex);
