--- conflicted
+++ resolved
@@ -976,11 +976,7 @@
 			}
 		}
 		list_del(&ref->list);
-<<<<<<< HEAD
-		kfree(ref);
-=======
 		kmem_cache_free(btrfs_prelim_ref_cache, ref);
->>>>>>> 61e6cfa8
 	}
 
 out:
