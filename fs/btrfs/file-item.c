// SPDX-License-Identifier: GPL-2.0
/*
 * Copyright (C) 2007 Oracle.  All rights reserved.
 */

#include <linux/bio.h>
#include <linux/slab.h>
#include <linux/pagemap.h>
#include <linux/highmem.h>
#include <linux/sched/mm.h>
#include <crypto/hash.h>
#include "misc.h"
#include "ctree.h"
#include "disk-io.h"
#include "transaction.h"
#include "volumes.h"
#include "print-tree.h"
#include "compression.h"

#define __MAX_CSUM_ITEMS(r, size) ((unsigned long)(((BTRFS_LEAF_DATA_SIZE(r) - \
				   sizeof(struct btrfs_item) * 2) / \
				  size) - 1))

#define MAX_CSUM_ITEMS(r, size) (min_t(u32, __MAX_CSUM_ITEMS(r, size), \
				       PAGE_SIZE))

/**
<<<<<<< HEAD
 * @inode - the inode we want to update the disk_i_size for
 * @new_i_size - the i_size we want to set to, 0 if we use i_size
=======
 * Set inode's size according to filesystem options
 *
 * @inode:      inode we want to update the disk_i_size for
 * @new_i_size: i_size we want to set to, 0 if we use i_size
>>>>>>> 7d2a07b7
 *
 * With NO_HOLES set this simply sets the disk_is_size to whatever i_size_read()
 * returns as it is perfectly fine with a file that has holes without hole file
 * extent items.
 *
 * However without NO_HOLES we need to only return the area that is contiguous
 * from the 0 offset of the file.  Otherwise we could end up adjust i_size up
 * to an extent that has a gap in between.
 *
 * Finally new_i_size should only be set in the case of truncate where we're not
 * ready to use i_size_read() as the limiter yet.
 */
<<<<<<< HEAD
void btrfs_inode_safe_disk_i_size_write(struct inode *inode, u64 new_i_size)
{
	struct btrfs_fs_info *fs_info = BTRFS_I(inode)->root->fs_info;
	u64 start, end, i_size;
	int ret;

	i_size = new_i_size ?: i_size_read(inode);
	if (btrfs_fs_incompat(fs_info, NO_HOLES)) {
		BTRFS_I(inode)->disk_i_size = i_size;
		return;
	}

	spin_lock(&BTRFS_I(inode)->lock);
	ret = find_contiguous_extent_bit(&BTRFS_I(inode)->file_extent_tree, 0,
					 &start, &end, EXTENT_DIRTY);
=======
void btrfs_inode_safe_disk_i_size_write(struct btrfs_inode *inode, u64 new_i_size)
{
	struct btrfs_fs_info *fs_info = inode->root->fs_info;
	u64 start, end, i_size;
	int ret;

	i_size = new_i_size ?: i_size_read(&inode->vfs_inode);
	if (btrfs_fs_incompat(fs_info, NO_HOLES)) {
		inode->disk_i_size = i_size;
		return;
	}

	spin_lock(&inode->lock);
	ret = find_contiguous_extent_bit(&inode->file_extent_tree, 0, &start,
					 &end, EXTENT_DIRTY);
>>>>>>> 7d2a07b7
	if (!ret && start == 0)
		i_size = min(i_size, end + 1);
	else
		i_size = 0;
<<<<<<< HEAD
	BTRFS_I(inode)->disk_i_size = i_size;
	spin_unlock(&BTRFS_I(inode)->lock);
}

/**
 * @inode - the inode we're modifying
 * @start - the start file offset of the file extent we've inserted
 * @len - the logical length of the file extent item
=======
	inode->disk_i_size = i_size;
	spin_unlock(&inode->lock);
}

/**
 * Mark range within a file as having a new extent inserted
 *
 * @inode: inode being modified
 * @start: start file offset of the file extent we've inserted
 * @len:   logical length of the file extent item
>>>>>>> 7d2a07b7
 *
 * Call when we are inserting a new file extent where there was none before.
 * Does not need to call this in the case where we're replacing an existing file
 * extent, however if not sure it's fine to call this multiple times.
 *
 * The start and len must match the file extent item, so thus must be sectorsize
 * aligned.
 */
int btrfs_inode_set_file_extent_range(struct btrfs_inode *inode, u64 start,
				      u64 len)
{
	if (len == 0)
		return 0;

	ASSERT(IS_ALIGNED(start + len, inode->root->fs_info->sectorsize));

	if (btrfs_fs_incompat(inode->root->fs_info, NO_HOLES))
		return 0;
	return set_extent_bits(&inode->file_extent_tree, start, start + len - 1,
			       EXTENT_DIRTY);
}

/**
<<<<<<< HEAD
 * @inode - the inode we're modifying
 * @start - the start file offset of the file extent we've inserted
 * @len - the logical length of the file extent item
=======
 * Marks an inode range as not having a backing extent
 *
 * @inode: inode being modified
 * @start: start file offset of the file extent we've inserted
 * @len:   logical length of the file extent item
>>>>>>> 7d2a07b7
 *
 * Called when we drop a file extent, for example when we truncate.  Doesn't
 * need to be called for cases where we're replacing a file extent, like when
 * we've COWed a file extent.
 *
 * The start and len must match the file extent item, so thus must be sectorsize
 * aligned.
 */
int btrfs_inode_clear_file_extent_range(struct btrfs_inode *inode, u64 start,
					u64 len)
{
	if (len == 0)
		return 0;

	ASSERT(IS_ALIGNED(start + len, inode->root->fs_info->sectorsize) ||
	       len == (u64)-1);

	if (btrfs_fs_incompat(inode->root->fs_info, NO_HOLES))
		return 0;
	return clear_extent_bit(&inode->file_extent_tree, start,
				start + len - 1, EXTENT_DIRTY, 0, 0, NULL);
}

static inline u32 max_ordered_sum_bytes(struct btrfs_fs_info *fs_info,
					u16 csum_size)
{
	u32 ncsums = (PAGE_SIZE - sizeof(struct btrfs_ordered_sum)) / csum_size;

	return ncsums * fs_info->sectorsize;
}

int btrfs_insert_file_extent(struct btrfs_trans_handle *trans,
			     struct btrfs_root *root,
			     u64 objectid, u64 pos,
			     u64 disk_offset, u64 disk_num_bytes,
			     u64 num_bytes, u64 offset, u64 ram_bytes,
			     u8 compression, u8 encryption, u16 other_encoding)
{
	int ret = 0;
	struct btrfs_file_extent_item *item;
	struct btrfs_key file_key;
	struct btrfs_path *path;
	struct extent_buffer *leaf;

	path = btrfs_alloc_path();
	if (!path)
		return -ENOMEM;
	file_key.objectid = objectid;
	file_key.offset = pos;
	file_key.type = BTRFS_EXTENT_DATA_KEY;

	ret = btrfs_insert_empty_item(trans, root, path, &file_key,
				      sizeof(*item));
	if (ret < 0)
		goto out;
	BUG_ON(ret); /* Can't happen */
	leaf = path->nodes[0];
	item = btrfs_item_ptr(leaf, path->slots[0],
			      struct btrfs_file_extent_item);
	btrfs_set_file_extent_disk_bytenr(leaf, item, disk_offset);
	btrfs_set_file_extent_disk_num_bytes(leaf, item, disk_num_bytes);
	btrfs_set_file_extent_offset(leaf, item, offset);
	btrfs_set_file_extent_num_bytes(leaf, item, num_bytes);
	btrfs_set_file_extent_ram_bytes(leaf, item, ram_bytes);
	btrfs_set_file_extent_generation(leaf, item, trans->transid);
	btrfs_set_file_extent_type(leaf, item, BTRFS_FILE_EXTENT_REG);
	btrfs_set_file_extent_compression(leaf, item, compression);
	btrfs_set_file_extent_encryption(leaf, item, encryption);
	btrfs_set_file_extent_other_encoding(leaf, item, other_encoding);

	btrfs_mark_buffer_dirty(leaf);
out:
	btrfs_free_path(path);
	return ret;
}

static struct btrfs_csum_item *
btrfs_lookup_csum(struct btrfs_trans_handle *trans,
		  struct btrfs_root *root,
		  struct btrfs_path *path,
		  u64 bytenr, int cow)
{
	struct btrfs_fs_info *fs_info = root->fs_info;
	int ret;
	struct btrfs_key file_key;
	struct btrfs_key found_key;
	struct btrfs_csum_item *item;
	struct extent_buffer *leaf;
	u64 csum_offset = 0;
	const u32 csum_size = fs_info->csum_size;
	int csums_in_item;

	file_key.objectid = BTRFS_EXTENT_CSUM_OBJECTID;
	file_key.offset = bytenr;
	file_key.type = BTRFS_EXTENT_CSUM_KEY;
	ret = btrfs_search_slot(trans, root, &file_key, path, 0, cow);
	if (ret < 0)
		goto fail;
	leaf = path->nodes[0];
	if (ret > 0) {
		ret = 1;
		if (path->slots[0] == 0)
			goto fail;
		path->slots[0]--;
		btrfs_item_key_to_cpu(leaf, &found_key, path->slots[0]);
		if (found_key.type != BTRFS_EXTENT_CSUM_KEY)
			goto fail;

		csum_offset = (bytenr - found_key.offset) >>
				fs_info->sectorsize_bits;
		csums_in_item = btrfs_item_size_nr(leaf, path->slots[0]);
		csums_in_item /= csum_size;

		if (csum_offset == csums_in_item) {
			ret = -EFBIG;
			goto fail;
		} else if (csum_offset > csums_in_item) {
			goto fail;
		}
	}
	item = btrfs_item_ptr(leaf, path->slots[0], struct btrfs_csum_item);
	item = (struct btrfs_csum_item *)((unsigned char *)item +
					  csum_offset * csum_size);
	return item;
fail:
	if (ret > 0)
		ret = -ENOENT;
	return ERR_PTR(ret);
}

int btrfs_lookup_file_extent(struct btrfs_trans_handle *trans,
			     struct btrfs_root *root,
			     struct btrfs_path *path, u64 objectid,
			     u64 offset, int mod)
{
	int ret;
	struct btrfs_key file_key;
	int ins_len = mod < 0 ? -1 : 0;
	int cow = mod != 0;

	file_key.objectid = objectid;
	file_key.offset = offset;
	file_key.type = BTRFS_EXTENT_DATA_KEY;
	ret = btrfs_search_slot(trans, root, &file_key, path, ins_len, cow);
	return ret;
}

/*
 * Find checksums for logical bytenr range [disk_bytenr, disk_bytenr + len) and
 * estore the result to @dst.
 *
 * Return >0 for the number of sectors we found.
 * Return 0 for the range [disk_bytenr, disk_bytenr + sectorsize) has no csum
 * for it. Caller may want to try next sector until one range is hit.
 * Return <0 for fatal error.
 */
static int search_csum_tree(struct btrfs_fs_info *fs_info,
			    struct btrfs_path *path, u64 disk_bytenr,
			    u64 len, u8 *dst)
{
	struct btrfs_csum_item *item = NULL;
	struct btrfs_key key;
	const u32 sectorsize = fs_info->sectorsize;
	const u32 csum_size = fs_info->csum_size;
	u32 itemsize;
	int ret;
	u64 csum_start;
	u64 csum_len;

	ASSERT(IS_ALIGNED(disk_bytenr, sectorsize) &&
	       IS_ALIGNED(len, sectorsize));

	/* Check if the current csum item covers disk_bytenr */
	if (path->nodes[0]) {
		item = btrfs_item_ptr(path->nodes[0], path->slots[0],
				      struct btrfs_csum_item);
		btrfs_item_key_to_cpu(path->nodes[0], &key, path->slots[0]);
		itemsize = btrfs_item_size_nr(path->nodes[0], path->slots[0]);

		csum_start = key.offset;
		csum_len = (itemsize / csum_size) * sectorsize;

		if (in_range(disk_bytenr, csum_start, csum_len))
			goto found;
	}

	/* Current item doesn't contain the desired range, search again */
	btrfs_release_path(path);
	item = btrfs_lookup_csum(NULL, fs_info->csum_root, path, disk_bytenr, 0);
	if (IS_ERR(item)) {
		ret = PTR_ERR(item);
		goto out;
	}
	btrfs_item_key_to_cpu(path->nodes[0], &key, path->slots[0]);
	itemsize = btrfs_item_size_nr(path->nodes[0], path->slots[0]);

	csum_start = key.offset;
	csum_len = (itemsize / csum_size) * sectorsize;
	ASSERT(in_range(disk_bytenr, csum_start, csum_len));

found:
	ret = (min(csum_start + csum_len, disk_bytenr + len) -
		   disk_bytenr) >> fs_info->sectorsize_bits;
	read_extent_buffer(path->nodes[0], dst, (unsigned long)item,
			ret * csum_size);
out:
	if (ret == -ENOENT)
		ret = 0;
	return ret;
}

/*
 * Locate the file_offset of @cur_disk_bytenr of a @bio.
 *
 * Bio of btrfs represents read range of
 * [bi_sector << 9, bi_sector << 9 + bi_size).
 * Knowing this, we can iterate through each bvec to locate the page belong to
 * @cur_disk_bytenr and get the file offset.
 *
 * @inode is used to determine if the bvec page really belongs to @inode.
 *
 * Return 0 if we can't find the file offset
 * Return >0 if we find the file offset and restore it to @file_offset_ret
 */
static int search_file_offset_in_bio(struct bio *bio, struct inode *inode,
				     u64 disk_bytenr, u64 *file_offset_ret)
{
	struct bvec_iter iter;
	struct bio_vec bvec;
	u64 cur = bio->bi_iter.bi_sector << SECTOR_SHIFT;
	int ret = 0;

	bio_for_each_segment(bvec, bio, iter) {
		struct page *page = bvec.bv_page;

		if (cur > disk_bytenr)
			break;
		if (cur + bvec.bv_len <= disk_bytenr) {
			cur += bvec.bv_len;
			continue;
		}
		ASSERT(in_range(disk_bytenr, cur, bvec.bv_len));
		if (page->mapping && page->mapping->host &&
		    page->mapping->host == inode) {
			ret = 1;
			*file_offset_ret = page_offset(page) + bvec.bv_offset +
					   disk_bytenr - cur;
			break;
		}
	}
	return ret;
}

/**
 * Lookup the checksum for the read bio in csum tree.
 *
 * @inode: inode that the bio is for.
 * @bio: bio to look up.
 * @dst: Buffer of size nblocks * btrfs_super_csum_size() used to return
 *       checksum (nblocks = bio->bi_iter.bi_size / fs_info->sectorsize). If
 *       NULL, the checksum buffer is allocated and returned in
 *       btrfs_io_bio(bio)->csum instead.
 *
 * Return: BLK_STS_RESOURCE if allocating memory fails, BLK_STS_OK otherwise.
 */
blk_status_t btrfs_lookup_bio_sums(struct inode *inode, struct bio *bio, u8 *dst)
{
	struct btrfs_fs_info *fs_info = btrfs_sb(inode->i_sb);
	struct extent_io_tree *io_tree = &BTRFS_I(inode)->io_tree;
	struct btrfs_path *path;
	const u32 sectorsize = fs_info->sectorsize;
	const u32 csum_size = fs_info->csum_size;
	u32 orig_len = bio->bi_iter.bi_size;
	u64 orig_disk_bytenr = bio->bi_iter.bi_sector << SECTOR_SHIFT;
	u64 cur_disk_bytenr;
	u8 *csum;
	const unsigned int nblocks = orig_len >> fs_info->sectorsize_bits;
	int count = 0;

	if (!fs_info->csum_root || (BTRFS_I(inode)->flags & BTRFS_INODE_NODATASUM))
		return BLK_STS_OK;

	/*
	 * This function is only called for read bio.
	 *
	 * This means two things:
	 * - All our csums should only be in csum tree
	 *   No ordered extents csums, as ordered extents are only for write
	 *   path.
	 * - No need to bother any other info from bvec
	 *   Since we're looking up csums, the only important info is the
	 *   disk_bytenr and the length, which can be extracted from bi_iter
	 *   directly.
	 */
	ASSERT(bio_op(bio) == REQ_OP_READ);
	path = btrfs_alloc_path();
	if (!path)
		return BLK_STS_RESOURCE;

	if (!dst) {
		struct btrfs_io_bio *btrfs_bio = btrfs_io_bio(bio);

		if (nblocks * csum_size > BTRFS_BIO_INLINE_CSUM_SIZE) {
			btrfs_bio->csum = kmalloc_array(nblocks, csum_size,
							GFP_NOFS);
			if (!btrfs_bio->csum) {
				btrfs_free_path(path);
				return BLK_STS_RESOURCE;
			}
		} else {
			btrfs_bio->csum = btrfs_bio->csum_inline;
		}
		csum = btrfs_bio->csum;
	} else {
		csum = dst;
	}

	/*
	 * If requested number of sectors is larger than one leaf can contain,
	 * kick the readahead for csum tree.
	 */
	if (nblocks > fs_info->csums_per_leaf)
		path->reada = READA_FORWARD;

	/*
	 * the free space stuff is only read when it hasn't been
	 * updated in the current transaction.  So, we can safely
	 * read from the commit root and sidestep a nasty deadlock
	 * between reading the free space cache and updating the csum tree.
	 */
	if (btrfs_is_free_space_inode(BTRFS_I(inode))) {
		path->search_commit_root = 1;
		path->skip_locking = 1;
	}

	for (cur_disk_bytenr = orig_disk_bytenr;
	     cur_disk_bytenr < orig_disk_bytenr + orig_len;
	     cur_disk_bytenr += (count * sectorsize)) {
		u64 search_len = orig_disk_bytenr + orig_len - cur_disk_bytenr;
		unsigned int sector_offset;
		u8 *csum_dst;

		/*
		 * Although both cur_disk_bytenr and orig_disk_bytenr is u64,
		 * we're calculating the offset to the bio start.
		 *
		 * Bio size is limited to UINT_MAX, thus unsigned int is large
		 * enough to contain the raw result, not to mention the right
		 * shifted result.
		 */
		ASSERT(cur_disk_bytenr - orig_disk_bytenr < UINT_MAX);
		sector_offset = (cur_disk_bytenr - orig_disk_bytenr) >>
				fs_info->sectorsize_bits;
		csum_dst = csum + sector_offset * csum_size;

		count = search_csum_tree(fs_info, path, cur_disk_bytenr,
					 search_len, csum_dst);
		if (count <= 0) {
			/*
			 * Either we hit a critical error or we didn't find
			 * the csum.
			 * Either way, we put zero into the csums dst, and skip
			 * to the next sector.
			 */
			memset(csum_dst, 0, csum_size);
			count = 1;

			/*
			 * For data reloc inode, we need to mark the range
			 * NODATASUM so that balance won't report false csum
			 * error.
			 */
			if (BTRFS_I(inode)->root->root_key.objectid ==
			    BTRFS_DATA_RELOC_TREE_OBJECTID) {
				u64 file_offset;
				int ret;

				ret = search_file_offset_in_bio(bio, inode,
						cur_disk_bytenr, &file_offset);
				if (ret)
					set_extent_bits(io_tree, file_offset,
						file_offset + sectorsize - 1,
						EXTENT_NODATASUM);
			} else {
				btrfs_warn_rl(fs_info,
			"csum hole found for disk bytenr range [%llu, %llu)",
				cur_disk_bytenr, cur_disk_bytenr + sectorsize);
			}
		}
	}

	btrfs_free_path(path);
	return BLK_STS_OK;
}

int btrfs_lookup_csums_range(struct btrfs_root *root, u64 start, u64 end,
			     struct list_head *list, int search_commit)
{
	struct btrfs_fs_info *fs_info = root->fs_info;
	struct btrfs_key key;
	struct btrfs_path *path;
	struct extent_buffer *leaf;
	struct btrfs_ordered_sum *sums;
	struct btrfs_csum_item *item;
	LIST_HEAD(tmplist);
	unsigned long offset;
	int ret;
	size_t size;
	u64 csum_end;
	const u32 csum_size = fs_info->csum_size;

	ASSERT(IS_ALIGNED(start, fs_info->sectorsize) &&
	       IS_ALIGNED(end + 1, fs_info->sectorsize));

	path = btrfs_alloc_path();
	if (!path)
		return -ENOMEM;

	if (search_commit) {
		path->skip_locking = 1;
		path->reada = READA_FORWARD;
		path->search_commit_root = 1;
	}

	key.objectid = BTRFS_EXTENT_CSUM_OBJECTID;
	key.offset = start;
	key.type = BTRFS_EXTENT_CSUM_KEY;

	ret = btrfs_search_slot(NULL, root, &key, path, 0, 0);
	if (ret < 0)
		goto fail;
	if (ret > 0 && path->slots[0] > 0) {
		leaf = path->nodes[0];
		btrfs_item_key_to_cpu(leaf, &key, path->slots[0] - 1);
		if (key.objectid == BTRFS_EXTENT_CSUM_OBJECTID &&
		    key.type == BTRFS_EXTENT_CSUM_KEY) {
			offset = (start - key.offset) >> fs_info->sectorsize_bits;
			if (offset * csum_size <
			    btrfs_item_size_nr(leaf, path->slots[0] - 1))
				path->slots[0]--;
		}
	}

	while (start <= end) {
		leaf = path->nodes[0];
		if (path->slots[0] >= btrfs_header_nritems(leaf)) {
			ret = btrfs_next_leaf(root, path);
			if (ret < 0)
				goto fail;
			if (ret > 0)
				break;
			leaf = path->nodes[0];
		}

		btrfs_item_key_to_cpu(leaf, &key, path->slots[0]);
		if (key.objectid != BTRFS_EXTENT_CSUM_OBJECTID ||
		    key.type != BTRFS_EXTENT_CSUM_KEY ||
		    key.offset > end)
			break;

		if (key.offset > start)
			start = key.offset;

		size = btrfs_item_size_nr(leaf, path->slots[0]);
		csum_end = key.offset + (size / csum_size) * fs_info->sectorsize;
		if (csum_end <= start) {
			path->slots[0]++;
			continue;
		}

		csum_end = min(csum_end, end + 1);
		item = btrfs_item_ptr(path->nodes[0], path->slots[0],
				      struct btrfs_csum_item);
		while (start < csum_end) {
			size = min_t(size_t, csum_end - start,
				     max_ordered_sum_bytes(fs_info, csum_size));
			sums = kzalloc(btrfs_ordered_sum_size(fs_info, size),
				       GFP_NOFS);
			if (!sums) {
				ret = -ENOMEM;
				goto fail;
			}

			sums->bytenr = start;
			sums->len = (int)size;

			offset = (start - key.offset) >> fs_info->sectorsize_bits;
			offset *= csum_size;
			size >>= fs_info->sectorsize_bits;

			read_extent_buffer(path->nodes[0],
					   sums->sums,
					   ((unsigned long)item) + offset,
					   csum_size * size);

			start += fs_info->sectorsize * size;
			list_add_tail(&sums->list, &tmplist);
		}
		path->slots[0]++;
	}
	ret = 0;
fail:
	while (ret < 0 && !list_empty(&tmplist)) {
		sums = list_entry(tmplist.next, struct btrfs_ordered_sum, list);
		list_del(&sums->list);
		kfree(sums);
	}
	list_splice_tail(&tmplist, list);

	btrfs_free_path(path);
	return ret;
}

/*
 * btrfs_csum_one_bio - Calculates checksums of the data contained inside a bio
 * @inode:	 Owner of the data inside the bio
 * @bio:	 Contains the data to be checksummed
 * @file_start:  offset in file this bio begins to describe
 * @contig:	 Boolean. If true/1 means all bio vecs in this bio are
 *		 contiguous and they begin at @file_start in the file. False/0
 *		 means this bio can contain potentially discontiguous bio vecs
 *		 so the logical offset of each should be calculated separately.
 */
blk_status_t btrfs_csum_one_bio(struct btrfs_inode *inode, struct bio *bio,
		       u64 file_start, int contig)
{
	struct btrfs_fs_info *fs_info = inode->root->fs_info;
	SHASH_DESC_ON_STACK(shash, fs_info->csum_shash);
	struct btrfs_ordered_sum *sums;
	struct btrfs_ordered_extent *ordered = NULL;
	char *data;
	struct bvec_iter iter;
	struct bio_vec bvec;
	int index;
	int nr_sectors;
	unsigned long total_bytes = 0;
	unsigned long this_sum_bytes = 0;
	int i;
	u64 offset;
	unsigned nofs_flag;

	nofs_flag = memalloc_nofs_save();
	sums = kvzalloc(btrfs_ordered_sum_size(fs_info, bio->bi_iter.bi_size),
		       GFP_KERNEL);
	memalloc_nofs_restore(nofs_flag);

	if (!sums)
		return BLK_STS_RESOURCE;

	sums->len = bio->bi_iter.bi_size;
	INIT_LIST_HEAD(&sums->list);

	if (contig)
		offset = file_start;
	else
		offset = 0; /* shut up gcc */

	sums->bytenr = bio->bi_iter.bi_sector << 9;
	index = 0;

	shash->tfm = fs_info->csum_shash;

	bio_for_each_segment(bvec, bio, iter) {
		if (!contig)
			offset = page_offset(bvec.bv_page) + bvec.bv_offset;

		if (!ordered) {
			ordered = btrfs_lookup_ordered_extent(inode, offset);
			BUG_ON(!ordered); /* Logic error */
		}

		nr_sectors = BTRFS_BYTES_TO_BLKS(fs_info,
						 bvec.bv_len + fs_info->sectorsize
						 - 1);

		for (i = 0; i < nr_sectors; i++) {
			if (offset >= ordered->file_offset + ordered->num_bytes ||
			    offset < ordered->file_offset) {
				unsigned long bytes_left;

				sums->len = this_sum_bytes;
				this_sum_bytes = 0;
				btrfs_add_ordered_sum(ordered, sums);
				btrfs_put_ordered_extent(ordered);

				bytes_left = bio->bi_iter.bi_size - total_bytes;

				nofs_flag = memalloc_nofs_save();
				sums = kvzalloc(btrfs_ordered_sum_size(fs_info,
						      bytes_left), GFP_KERNEL);
				memalloc_nofs_restore(nofs_flag);
				BUG_ON(!sums); /* -ENOMEM */
				sums->len = bytes_left;
				ordered = btrfs_lookup_ordered_extent(inode,
								offset);
				ASSERT(ordered); /* Logic error */
				sums->bytenr = (bio->bi_iter.bi_sector << 9)
					+ total_bytes;
				index = 0;
			}

			data = kmap_atomic(bvec.bv_page);
			crypto_shash_digest(shash, data + bvec.bv_offset
					    + (i * fs_info->sectorsize),
					    fs_info->sectorsize,
					    sums->sums + index);
			kunmap_atomic(data);
			index += fs_info->csum_size;
			offset += fs_info->sectorsize;
			this_sum_bytes += fs_info->sectorsize;
			total_bytes += fs_info->sectorsize;
		}

	}
	this_sum_bytes = 0;
	btrfs_add_ordered_sum(ordered, sums);
	btrfs_put_ordered_extent(ordered);
	return 0;
}

/*
 * helper function for csum removal, this expects the
 * key to describe the csum pointed to by the path, and it expects
 * the csum to overlap the range [bytenr, len]
 *
 * The csum should not be entirely contained in the range and the
 * range should not be entirely contained in the csum.
 *
 * This calls btrfs_truncate_item with the correct args based on the
 * overlap, and fixes up the key as required.
 */
static noinline void truncate_one_csum(struct btrfs_fs_info *fs_info,
				       struct btrfs_path *path,
				       struct btrfs_key *key,
				       u64 bytenr, u64 len)
{
	struct extent_buffer *leaf;
	const u32 csum_size = fs_info->csum_size;
	u64 csum_end;
	u64 end_byte = bytenr + len;
	u32 blocksize_bits = fs_info->sectorsize_bits;

	leaf = path->nodes[0];
	csum_end = btrfs_item_size_nr(leaf, path->slots[0]) / csum_size;
	csum_end <<= blocksize_bits;
	csum_end += key->offset;

	if (key->offset < bytenr && csum_end <= end_byte) {
		/*
		 *         [ bytenr - len ]
		 *         [   ]
		 *   [csum     ]
		 *   A simple truncate off the end of the item
		 */
		u32 new_size = (bytenr - key->offset) >> blocksize_bits;
		new_size *= csum_size;
		btrfs_truncate_item(path, new_size, 1);
	} else if (key->offset >= bytenr && csum_end > end_byte &&
		   end_byte > key->offset) {
		/*
		 *         [ bytenr - len ]
		 *                 [ ]
		 *                 [csum     ]
		 * we need to truncate from the beginning of the csum
		 */
		u32 new_size = (csum_end - end_byte) >> blocksize_bits;
		new_size *= csum_size;

		btrfs_truncate_item(path, new_size, 0);

		key->offset = end_byte;
		btrfs_set_item_key_safe(fs_info, path, key);
	} else {
		BUG();
	}
}

/*
 * deletes the csum items from the csum tree for a given
 * range of bytes.
 */
int btrfs_del_csums(struct btrfs_trans_handle *trans,
		    struct btrfs_root *root, u64 bytenr, u64 len)
{
	struct btrfs_fs_info *fs_info = trans->fs_info;
	struct btrfs_path *path;
	struct btrfs_key key;
	u64 end_byte = bytenr + len;
	u64 csum_end;
	struct extent_buffer *leaf;
	int ret = 0;
	const u32 csum_size = fs_info->csum_size;
	u32 blocksize_bits = fs_info->sectorsize_bits;

	ASSERT(root == fs_info->csum_root ||
	       root->root_key.objectid == BTRFS_TREE_LOG_OBJECTID);

	ASSERT(root == fs_info->csum_root ||
	       root->root_key.objectid == BTRFS_TREE_LOG_OBJECTID);

	path = btrfs_alloc_path();
	if (!path)
		return -ENOMEM;

	while (1) {
		key.objectid = BTRFS_EXTENT_CSUM_OBJECTID;
		key.offset = end_byte - 1;
		key.type = BTRFS_EXTENT_CSUM_KEY;

		ret = btrfs_search_slot(trans, root, &key, path, -1, 1);
		if (ret > 0) {
			ret = 0;
			if (path->slots[0] == 0)
				break;
			path->slots[0]--;
		} else if (ret < 0) {
			break;
		}

		leaf = path->nodes[0];
		btrfs_item_key_to_cpu(leaf, &key, path->slots[0]);

		if (key.objectid != BTRFS_EXTENT_CSUM_OBJECTID ||
		    key.type != BTRFS_EXTENT_CSUM_KEY) {
			break;
		}

		if (key.offset >= end_byte)
			break;

		csum_end = btrfs_item_size_nr(leaf, path->slots[0]) / csum_size;
		csum_end <<= blocksize_bits;
		csum_end += key.offset;

		/* this csum ends before we start, we're done */
		if (csum_end <= bytenr)
			break;

		/* delete the entire item, it is inside our range */
		if (key.offset >= bytenr && csum_end <= end_byte) {
			int del_nr = 1;

			/*
			 * Check how many csum items preceding this one in this
			 * leaf correspond to our range and then delete them all
			 * at once.
			 */
			if (key.offset > bytenr && path->slots[0] > 0) {
				int slot = path->slots[0] - 1;

				while (slot >= 0) {
					struct btrfs_key pk;

					btrfs_item_key_to_cpu(leaf, &pk, slot);
					if (pk.offset < bytenr ||
					    pk.type != BTRFS_EXTENT_CSUM_KEY ||
					    pk.objectid !=
					    BTRFS_EXTENT_CSUM_OBJECTID)
						break;
					path->slots[0] = slot;
					del_nr++;
					key.offset = pk.offset;
					slot--;
				}
			}
			ret = btrfs_del_items(trans, root, path,
					      path->slots[0], del_nr);
			if (ret)
				break;
			if (key.offset == bytenr)
				break;
		} else if (key.offset < bytenr && csum_end > end_byte) {
			unsigned long offset;
			unsigned long shift_len;
			unsigned long item_offset;
			/*
			 *        [ bytenr - len ]
			 *     [csum                ]
			 *
			 * Our bytes are in the middle of the csum,
			 * we need to split this item and insert a new one.
			 *
			 * But we can't drop the path because the
			 * csum could change, get removed, extended etc.
			 *
			 * The trick here is the max size of a csum item leaves
			 * enough room in the tree block for a single
			 * item header.  So, we split the item in place,
			 * adding a new header pointing to the existing
			 * bytes.  Then we loop around again and we have
			 * a nicely formed csum item that we can neatly
			 * truncate.
			 */
			offset = (bytenr - key.offset) >> blocksize_bits;
			offset *= csum_size;

			shift_len = (len >> blocksize_bits) * csum_size;

			item_offset = btrfs_item_ptr_offset(leaf,
							    path->slots[0]);

			memzero_extent_buffer(leaf, item_offset + offset,
					     shift_len);
			key.offset = bytenr;

			/*
			 * btrfs_split_item returns -EAGAIN when the
			 * item changed size or key
			 */
			ret = btrfs_split_item(trans, root, path, &key, offset);
			if (ret && ret != -EAGAIN) {
				btrfs_abort_transaction(trans, ret);
				break;
			}
			ret = 0;

			key.offset = end_byte - 1;
		} else {
			truncate_one_csum(fs_info, path, &key, bytenr, len);
			if (key.offset < bytenr)
				break;
		}
		btrfs_release_path(path);
	}
	btrfs_free_path(path);
	return ret;
}

static int find_next_csum_offset(struct btrfs_root *root,
				 struct btrfs_path *path,
				 u64 *next_offset)
{
	const u32 nritems = btrfs_header_nritems(path->nodes[0]);
	struct btrfs_key found_key;
	int slot = path->slots[0] + 1;
	int ret;

	if (nritems == 0 || slot >= nritems) {
		ret = btrfs_next_leaf(root, path);
		if (ret < 0) {
			return ret;
		} else if (ret > 0) {
			*next_offset = (u64)-1;
			return 0;
		}
		slot = path->slots[0];
	}

	btrfs_item_key_to_cpu(path->nodes[0], &found_key, slot);

	if (found_key.objectid != BTRFS_EXTENT_CSUM_OBJECTID ||
	    found_key.type != BTRFS_EXTENT_CSUM_KEY)
		*next_offset = (u64)-1;
	else
		*next_offset = found_key.offset;

	return 0;
}

int btrfs_csum_file_blocks(struct btrfs_trans_handle *trans,
			   struct btrfs_root *root,
			   struct btrfs_ordered_sum *sums)
{
	struct btrfs_fs_info *fs_info = root->fs_info;
	struct btrfs_key file_key;
	struct btrfs_key found_key;
	struct btrfs_path *path;
	struct btrfs_csum_item *item;
	struct btrfs_csum_item *item_end;
	struct extent_buffer *leaf = NULL;
	u64 next_offset;
	u64 total_bytes = 0;
	u64 csum_offset;
	u64 bytenr;
	u32 ins_size;
	int index = 0;
	int found_next;
	int ret;
	const u32 csum_size = fs_info->csum_size;

	path = btrfs_alloc_path();
	if (!path)
		return -ENOMEM;
again:
	next_offset = (u64)-1;
	found_next = 0;
	bytenr = sums->bytenr + total_bytes;
	file_key.objectid = BTRFS_EXTENT_CSUM_OBJECTID;
	file_key.offset = bytenr;
	file_key.type = BTRFS_EXTENT_CSUM_KEY;

	item = btrfs_lookup_csum(trans, root, path, bytenr, 1);
	if (!IS_ERR(item)) {
		ret = 0;
		leaf = path->nodes[0];
		item_end = btrfs_item_ptr(leaf, path->slots[0],
					  struct btrfs_csum_item);
		item_end = (struct btrfs_csum_item *)((char *)item_end +
			   btrfs_item_size_nr(leaf, path->slots[0]));
		goto found;
	}
	ret = PTR_ERR(item);
	if (ret != -EFBIG && ret != -ENOENT)
		goto out;

	if (ret == -EFBIG) {
		u32 item_size;
		/* we found one, but it isn't big enough yet */
		leaf = path->nodes[0];
		item_size = btrfs_item_size_nr(leaf, path->slots[0]);
		if ((item_size / csum_size) >=
		    MAX_CSUM_ITEMS(fs_info, csum_size)) {
			/* already at max size, make a new one */
			goto insert;
		}
	} else {
		/* We didn't find a csum item, insert one. */
		ret = find_next_csum_offset(root, path, &next_offset);
		if (ret < 0)
			goto out;
		found_next = 1;
		goto insert;
	}

	/*
	 * At this point, we know the tree has a checksum item that ends at an
	 * offset matching the start of the checksum range we want to insert.
	 * We try to extend that item as much as possible and then add as many
	 * checksums to it as they fit.
	 *
	 * First check if the leaf has enough free space for at least one
	 * checksum. If it has go directly to the item extension code, otherwise
	 * release the path and do a search for insertion before the extension.
	 */
	if (btrfs_leaf_free_space(leaf) >= csum_size) {
		btrfs_item_key_to_cpu(leaf, &found_key, path->slots[0]);
		csum_offset = (bytenr - found_key.offset) >>
			fs_info->sectorsize_bits;
		goto extend_csum;
	}

	btrfs_release_path(path);
	path->search_for_extension = 1;
	ret = btrfs_search_slot(trans, root, &file_key, path,
				csum_size, 1);
	path->search_for_extension = 0;
	if (ret < 0)
		goto out;

	if (ret > 0) {
		if (path->slots[0] == 0)
			goto insert;
		path->slots[0]--;
	}

	leaf = path->nodes[0];
	btrfs_item_key_to_cpu(leaf, &found_key, path->slots[0]);
	csum_offset = (bytenr - found_key.offset) >> fs_info->sectorsize_bits;

	if (found_key.type != BTRFS_EXTENT_CSUM_KEY ||
	    found_key.objectid != BTRFS_EXTENT_CSUM_OBJECTID ||
	    csum_offset >= MAX_CSUM_ITEMS(fs_info, csum_size)) {
		goto insert;
	}

extend_csum:
	if (csum_offset == btrfs_item_size_nr(leaf, path->slots[0]) /
	    csum_size) {
		int extend_nr;
		u64 tmp;
		u32 diff;

		tmp = sums->len - total_bytes;
		tmp >>= fs_info->sectorsize_bits;
		WARN_ON(tmp < 1);
		extend_nr = max_t(int, 1, tmp);

		/*
		 * A log tree can already have checksum items with a subset of
		 * the checksums we are trying to log. This can happen after
		 * doing a sequence of partial writes into prealloc extents and
		 * fsyncs in between, with a full fsync logging a larger subrange
		 * of an extent for which a previous fast fsync logged a smaller
		 * subrange. And this happens in particular due to merging file
		 * extent items when we complete an ordered extent for a range
		 * covered by a prealloc extent - this is done at
		 * btrfs_mark_extent_written().
		 *
		 * So if we try to extend the previous checksum item, which has
		 * a range that ends at the start of the range we want to insert,
		 * make sure we don't extend beyond the start offset of the next
		 * checksum item. If we are at the last item in the leaf, then
		 * forget the optimization of extending and add a new checksum
		 * item - it is not worth the complexity of releasing the path,
		 * getting the first key for the next leaf, repeat the btree
		 * search, etc, because log trees are temporary anyway and it
		 * would only save a few bytes of leaf space.
		 */
		if (root->root_key.objectid == BTRFS_TREE_LOG_OBJECTID) {
			if (path->slots[0] + 1 >=
			    btrfs_header_nritems(path->nodes[0])) {
				ret = find_next_csum_offset(root, path, &next_offset);
				if (ret < 0)
					goto out;
				found_next = 1;
				goto insert;
			}

			ret = find_next_csum_offset(root, path, &next_offset);
			if (ret < 0)
				goto out;

			tmp = (next_offset - bytenr) >> fs_info->sectorsize_bits;
			if (tmp <= INT_MAX)
				extend_nr = min_t(int, extend_nr, tmp);
		}

		diff = (csum_offset + extend_nr) * csum_size;
		diff = min(diff,
			   MAX_CSUM_ITEMS(fs_info, csum_size) * csum_size);

		diff = diff - btrfs_item_size_nr(leaf, path->slots[0]);
		diff = min_t(u32, btrfs_leaf_free_space(leaf), diff);
		diff /= csum_size;
		diff *= csum_size;

		btrfs_extend_item(path, diff);
		ret = 0;
		goto csum;
	}

insert:
	btrfs_release_path(path);
	csum_offset = 0;
	if (found_next) {
		u64 tmp;

		tmp = sums->len - total_bytes;
		tmp >>= fs_info->sectorsize_bits;
		tmp = min(tmp, (next_offset - file_key.offset) >>
					 fs_info->sectorsize_bits);

		tmp = max_t(u64, 1, tmp);
		tmp = min_t(u64, tmp, MAX_CSUM_ITEMS(fs_info, csum_size));
		ins_size = csum_size * tmp;
	} else {
		ins_size = csum_size;
	}
	ret = btrfs_insert_empty_item(trans, root, path, &file_key,
				      ins_size);
	if (ret < 0)
		goto out;
	if (WARN_ON(ret != 0))
		goto out;
	leaf = path->nodes[0];
csum:
	item = btrfs_item_ptr(leaf, path->slots[0], struct btrfs_csum_item);
	item_end = (struct btrfs_csum_item *)((unsigned char *)item +
				      btrfs_item_size_nr(leaf, path->slots[0]));
	item = (struct btrfs_csum_item *)((unsigned char *)item +
					  csum_offset * csum_size);
found:
	ins_size = (u32)(sums->len - total_bytes) >> fs_info->sectorsize_bits;
	ins_size *= csum_size;
	ins_size = min_t(u32, (unsigned long)item_end - (unsigned long)item,
			      ins_size);
	write_extent_buffer(leaf, sums->sums + index, (unsigned long)item,
			    ins_size);

	index += ins_size;
	ins_size /= csum_size;
	total_bytes += ins_size * fs_info->sectorsize;

	btrfs_mark_buffer_dirty(path->nodes[0]);
	if (total_bytes < sums->len) {
		btrfs_release_path(path);
		cond_resched();
		goto again;
	}
out:
	btrfs_free_path(path);
	return ret;
}

void btrfs_extent_item_to_extent_map(struct btrfs_inode *inode,
				     const struct btrfs_path *path,
				     struct btrfs_file_extent_item *fi,
				     const bool new_inline,
				     struct extent_map *em)
{
	struct btrfs_fs_info *fs_info = inode->root->fs_info;
	struct btrfs_root *root = inode->root;
	struct extent_buffer *leaf = path->nodes[0];
	const int slot = path->slots[0];
	struct btrfs_key key;
	u64 extent_start, extent_end;
	u64 bytenr;
	u8 type = btrfs_file_extent_type(leaf, fi);
	int compress_type = btrfs_file_extent_compression(leaf, fi);

	btrfs_item_key_to_cpu(leaf, &key, slot);
	extent_start = key.offset;
	extent_end = btrfs_file_extent_end(path);
	em->ram_bytes = btrfs_file_extent_ram_bytes(leaf, fi);
	if (type == BTRFS_FILE_EXTENT_REG ||
	    type == BTRFS_FILE_EXTENT_PREALLOC) {
		em->start = extent_start;
		em->len = extent_end - extent_start;
		em->orig_start = extent_start -
			btrfs_file_extent_offset(leaf, fi);
		em->orig_block_len = btrfs_file_extent_disk_num_bytes(leaf, fi);
		bytenr = btrfs_file_extent_disk_bytenr(leaf, fi);
		if (bytenr == 0) {
			em->block_start = EXTENT_MAP_HOLE;
			return;
		}
		if (compress_type != BTRFS_COMPRESS_NONE) {
			set_bit(EXTENT_FLAG_COMPRESSED, &em->flags);
			em->compress_type = compress_type;
			em->block_start = bytenr;
			em->block_len = em->orig_block_len;
		} else {
			bytenr += btrfs_file_extent_offset(leaf, fi);
			em->block_start = bytenr;
			em->block_len = em->len;
			if (type == BTRFS_FILE_EXTENT_PREALLOC)
				set_bit(EXTENT_FLAG_PREALLOC, &em->flags);
		}
	} else if (type == BTRFS_FILE_EXTENT_INLINE) {
		em->block_start = EXTENT_MAP_INLINE;
		em->start = extent_start;
		em->len = extent_end - extent_start;
		/*
		 * Initialize orig_start and block_len with the same values
		 * as in inode.c:btrfs_get_extent().
		 */
		em->orig_start = EXTENT_MAP_HOLE;
		em->block_len = (u64)-1;
		if (!new_inline && compress_type != BTRFS_COMPRESS_NONE) {
			set_bit(EXTENT_FLAG_COMPRESSED, &em->flags);
			em->compress_type = compress_type;
		}
	} else {
		btrfs_err(fs_info,
			  "unknown file extent item type %d, inode %llu, offset %llu, "
			  "root %llu", type, btrfs_ino(inode), extent_start,
			  root->root_key.objectid);
	}
}

/*
 * Returns the end offset (non inclusive) of the file extent item the given path
 * points to. If it points to an inline extent, the returned offset is rounded
 * up to the sector size.
 */
u64 btrfs_file_extent_end(const struct btrfs_path *path)
{
	const struct extent_buffer *leaf = path->nodes[0];
	const int slot = path->slots[0];
	struct btrfs_file_extent_item *fi;
	struct btrfs_key key;
	u64 end;

	btrfs_item_key_to_cpu(leaf, &key, slot);
	ASSERT(key.type == BTRFS_EXTENT_DATA_KEY);
	fi = btrfs_item_ptr(leaf, slot, struct btrfs_file_extent_item);

	if (btrfs_file_extent_type(leaf, fi) == BTRFS_FILE_EXTENT_INLINE) {
		end = btrfs_file_extent_ram_bytes(leaf, fi);
		end = ALIGN(key.offset + end, leaf->fs_info->sectorsize);
	} else {
		end = key.offset + btrfs_file_extent_num_bytes(leaf, fi);
	}

	return end;
}<|MERGE_RESOLUTION|>--- conflicted
+++ resolved
@@ -25,15 +25,10 @@
 				       PAGE_SIZE))
 
 /**
-<<<<<<< HEAD
- * @inode - the inode we want to update the disk_i_size for
- * @new_i_size - the i_size we want to set to, 0 if we use i_size
-=======
  * Set inode's size according to filesystem options
  *
  * @inode:      inode we want to update the disk_i_size for
  * @new_i_size: i_size we want to set to, 0 if we use i_size
->>>>>>> 7d2a07b7
  *
  * With NO_HOLES set this simply sets the disk_is_size to whatever i_size_read()
  * returns as it is perfectly fine with a file that has holes without hole file
@@ -46,23 +41,6 @@
  * Finally new_i_size should only be set in the case of truncate where we're not
  * ready to use i_size_read() as the limiter yet.
  */
-<<<<<<< HEAD
-void btrfs_inode_safe_disk_i_size_write(struct inode *inode, u64 new_i_size)
-{
-	struct btrfs_fs_info *fs_info = BTRFS_I(inode)->root->fs_info;
-	u64 start, end, i_size;
-	int ret;
-
-	i_size = new_i_size ?: i_size_read(inode);
-	if (btrfs_fs_incompat(fs_info, NO_HOLES)) {
-		BTRFS_I(inode)->disk_i_size = i_size;
-		return;
-	}
-
-	spin_lock(&BTRFS_I(inode)->lock);
-	ret = find_contiguous_extent_bit(&BTRFS_I(inode)->file_extent_tree, 0,
-					 &start, &end, EXTENT_DIRTY);
-=======
 void btrfs_inode_safe_disk_i_size_write(struct btrfs_inode *inode, u64 new_i_size)
 {
 	struct btrfs_fs_info *fs_info = inode->root->fs_info;
@@ -78,21 +56,10 @@
 	spin_lock(&inode->lock);
 	ret = find_contiguous_extent_bit(&inode->file_extent_tree, 0, &start,
 					 &end, EXTENT_DIRTY);
->>>>>>> 7d2a07b7
 	if (!ret && start == 0)
 		i_size = min(i_size, end + 1);
 	else
 		i_size = 0;
-<<<<<<< HEAD
-	BTRFS_I(inode)->disk_i_size = i_size;
-	spin_unlock(&BTRFS_I(inode)->lock);
-}
-
-/**
- * @inode - the inode we're modifying
- * @start - the start file offset of the file extent we've inserted
- * @len - the logical length of the file extent item
-=======
 	inode->disk_i_size = i_size;
 	spin_unlock(&inode->lock);
 }
@@ -103,7 +70,6 @@
  * @inode: inode being modified
  * @start: start file offset of the file extent we've inserted
  * @len:   logical length of the file extent item
->>>>>>> 7d2a07b7
  *
  * Call when we are inserting a new file extent where there was none before.
  * Does not need to call this in the case where we're replacing an existing file
@@ -127,17 +93,11 @@
 }
 
 /**
-<<<<<<< HEAD
- * @inode - the inode we're modifying
- * @start - the start file offset of the file extent we've inserted
- * @len - the logical length of the file extent item
-=======
  * Marks an inode range as not having a backing extent
  *
  * @inode: inode being modified
  * @start: start file offset of the file extent we've inserted
  * @len:   logical length of the file extent item
->>>>>>> 7d2a07b7
  *
  * Called when we drop a file extent, for example when we truncate.  Doesn't
  * need to be called for cases where we're replacing a file extent, like when
@@ -831,9 +791,6 @@
 	int ret = 0;
 	const u32 csum_size = fs_info->csum_size;
 	u32 blocksize_bits = fs_info->sectorsize_bits;
-
-	ASSERT(root == fs_info->csum_root ||
-	       root->root_key.objectid == BTRFS_TREE_LOG_OBJECTID);
 
 	ASSERT(root == fs_info->csum_root ||
 	       root->root_key.objectid == BTRFS_TREE_LOG_OBJECTID);
