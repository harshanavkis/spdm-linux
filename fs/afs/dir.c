--- conflicted
+++ resolved
@@ -70,11 +70,7 @@
 		u8	name[16];
 		u8	overflow[4];	/* if any char of the name (inc NUL) reaches here, consume
 					 * the next dirent too */
-<<<<<<< HEAD
 	} parts;
-=======
-	} u;
->>>>>>> 02a4eb10
 	u8	extended_name[32];
 } afs_dirent_t;
 
@@ -260,11 +256,7 @@
 
 		/* got a valid entry */
 		dire = &block->dirents[offset];
-<<<<<<< HEAD
 		nlen = strnlen(dire->parts.name,sizeof(*block) - offset*sizeof(afs_dirent_t));
-=======
-		nlen = strnlen(dire->u.name,sizeof(*block) - offset*sizeof(afs_dirent_t));
->>>>>>> 02a4eb10
 
 		_debug("ENT[%Zu.%u]: %s %Zu \"%s\"\n",
 		       blkoff/sizeof(afs_dir_block_t),offset,
@@ -296,19 +288,11 @@
 
 		/* found the next entry */
 		ret = filldir(cookie,
-<<<<<<< HEAD
 			      dire->parts.name,
 			      nlen,
 			      blkoff + offset * sizeof(afs_dirent_t),
 			      ntohl(dire->parts.vnode),
 			      filldir==afs_dir_lookup_filldir ? dire->parts.unique : DT_UNKNOWN);
-=======
-			      dire->u.name,
-			      nlen,
-			      blkoff + offset * sizeof(afs_dirent_t),
-			      ntohl(dire->u.vnode),
-			      filldir==afs_dir_lookup_filldir ? dire->u.unique : DT_UNKNOWN);
->>>>>>> 02a4eb10
 		if (ret<0) {
 			_leave(" = 0 [full]");
 			return 0;
