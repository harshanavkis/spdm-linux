--- conflicted
+++ resolved
@@ -19,10 +19,7 @@
 #include <linux/highmem.h>
 #include <linux/sched/sysctl.h>
 #include <linux/blk-crypto.h>
-<<<<<<< HEAD
-=======
 #include <linux/xarray.h>
->>>>>>> 7d2a07b7
 
 #include <trace/events/block.h>
 #include "blk.h"
@@ -381,22 +378,6 @@
  * previously allocated bio for IO before attempting to allocate a new one.
  * Failure to do so can cause deadlocks under memory pressure.
  *
-<<<<<<< HEAD
- *   Note that when running under submit_bio_noacct() (i.e. any block
- *   driver), bios are not submitted until after you return - see the code in
- *   submit_bio_noacct() that converts recursion into iteration, to prevent
- *   stack overflows.
- *
- *   This would normally mean allocating multiple bios under
- *   submit_bio_noacct() would be susceptible to deadlocks, but we have
- *   deadlock avoidance code that resubmits any blocked bios from a rescuer
- *   thread.
- *
- *   However, we do not guarantee forward progress for allocations from other
- *   mempools. Doing multiple allocations from the same mempool under
- *   submit_bio_noacct() should be avoided - instead, use bio_set's front_pad
- *   for per bio allocations.
-=======
  * Note that when running under submit_bio_noacct() (i.e. any block driver),
  * bios are not submitted until after you return - see the code in
  * submit_bio_noacct() that converts recursion into iteration, to prevent
@@ -411,7 +392,6 @@
  * mempools. Doing multiple allocations from the same mempool under
  * submit_bio_noacct() should be avoided - instead, use bio_set's front_pad
  * for per bio allocations.
->>>>>>> 7d2a07b7
  *
  * Returns: Pointer to new bio on success, NULL on failure.
  */
@@ -422,50 +402,9 @@
 	struct bio *bio;
 	void *p;
 
-<<<<<<< HEAD
-	if (!bs) {
-		if (nr_iovecs > UIO_MAXIOV)
-			return NULL;
-
-		p = kmalloc(struct_size(bio, bi_inline_vecs, nr_iovecs), gfp_mask);
-		front_pad = 0;
-		inline_vecs = nr_iovecs;
-	} else {
-		/* should not use nobvec bioset for nr_iovecs > 0 */
-		if (WARN_ON_ONCE(!mempool_initialized(&bs->bvec_pool) &&
-				 nr_iovecs > 0))
-			return NULL;
-		/*
-		 * submit_bio_noacct() converts recursion to iteration; this
-		 * means if we're running beneath it, any bios we allocate and
-		 * submit will not be submitted (and thus freed) until after we
-		 * return.
-		 *
-		 * This exposes us to a potential deadlock if we allocate
-		 * multiple bios from the same bio_set() while running
-		 * underneath submit_bio_noacct(). If we were to allocate
-		 * multiple bios (say a stacking block driver that was splitting
-		 * bios), we would deadlock if we exhausted the mempool's
-		 * reserve.
-		 *
-		 * We solve this, and guarantee forward progress, with a rescuer
-		 * workqueue per bio_set. If we go to allocate and there are
-		 * bios on current->bio_list, we first try the allocation
-		 * without __GFP_DIRECT_RECLAIM; if that fails, we punt those
-		 * bios we would be blocking to the rescuer workqueue before
-		 * we retry with the original gfp_flags.
-		 */
-
-		if (current->bio_list &&
-		    (!bio_list_empty(&current->bio_list[0]) ||
-		     !bio_list_empty(&current->bio_list[1])) &&
-		    bs->rescue_workqueue)
-			gfp_mask &= ~__GFP_DIRECT_RECLAIM;
-=======
 	/* should not use nobvec bioset for nr_iovecs > 0 */
 	if (WARN_ON_ONCE(!mempool_initialized(&bs->bvec_pool) && nr_iovecs > 0))
 		return NULL;
->>>>>>> 7d2a07b7
 
 	/*
 	 * submit_bio_noacct() converts recursion to iteration; this means if
@@ -653,98 +592,6 @@
 }
 
 /**
- * bio_truncate - truncate the bio to small size of @new_size
- * @bio:	the bio to be truncated
- * @new_size:	new size for truncating the bio
- *
- * Description:
- *   Truncate the bio to new size of @new_size. If bio_op(bio) is
- *   REQ_OP_READ, zero the truncated part. This function should only
- *   be used for handling corner cases, such as bio eod.
- */
-void bio_truncate(struct bio *bio, unsigned new_size)
-{
-	struct bio_vec bv;
-	struct bvec_iter iter;
-	unsigned int done = 0;
-	bool truncated = false;
-
-	if (new_size >= bio->bi_iter.bi_size)
-		return;
-
-	if (bio_op(bio) != REQ_OP_READ)
-		goto exit;
-
-	bio_for_each_segment(bv, bio, iter) {
-		if (done + bv.bv_len > new_size) {
-			unsigned offset;
-
-			if (!truncated)
-				offset = new_size - done;
-			else
-				offset = 0;
-			zero_user(bv.bv_page, offset, bv.bv_len - offset);
-			truncated = true;
-		}
-		done += bv.bv_len;
-	}
-
- exit:
-	/*
-	 * Don't touch bvec table here and make it really immutable, since
-	 * fs bio user has to retrieve all pages via bio_for_each_segment_all
-	 * in its .end_bio() callback.
-	 *
-	 * It is enough to truncate bio by updating .bi_size since we can make
-	 * correct bvec with the updated .bi_size for drivers.
-	 */
-	bio->bi_iter.bi_size = new_size;
-}
-
-/**
- * guard_bio_eod - truncate a BIO to fit the block device
- * @bio:	bio to truncate
- *
- * This allows us to do IO even on the odd last sectors of a device, even if the
- * block size is some multiple of the physical sector size.
- *
- * We'll just truncate the bio to the size of the device, and clear the end of
- * the buffer head manually.  Truly out-of-range accesses will turn into actual
- * I/O errors, this only handles the "we need to be able to do I/O at the final
- * sector" case.
- */
-void guard_bio_eod(struct bio *bio)
-{
-	sector_t maxsector;
-	struct hd_struct *part;
-
-	rcu_read_lock();
-	part = __disk_get_part(bio->bi_disk, bio->bi_partno);
-	if (part)
-		maxsector = part_nr_sects_read(part);
-	else
-		maxsector = get_capacity(bio->bi_disk);
-	rcu_read_unlock();
-
-	if (!maxsector)
-		return;
-
-	/*
-	 * If the *whole* IO is past the end of the device,
-	 * let it through, and the IO layer will turn it into
-	 * an EIO.
-	 */
-	if (unlikely(bio->bi_iter.bi_sector >= maxsector))
-		return;
-
-	maxsector -= bio->bi_iter.bi_sector;
-	if (likely((bio->bi_iter.bi_size >> 9) <= maxsector))
-		return;
-
-	bio_truncate(bio, maxsector << 9);
-}
-
-/**
  * bio_put - release a reference to a bio
  * @bio:   bio to release reference to
  *
@@ -822,17 +669,8 @@
 
 	__bio_clone_fast(b, bio);
 
-<<<<<<< HEAD
-	bio_crypt_clone(b, bio, gfp_mask);
-
-	if (bio_integrity(bio)) {
-		int ret;
-
-		ret = bio_integrity_clone(b, bio, gfp_mask);
-=======
 	if (bio_crypt_clone(b, bio, gfp_mask) < 0)
 		goto err_put;
->>>>>>> 7d2a07b7
 
 	if (bio_integrity(bio) &&
 	    bio_integrity_clone(b, bio, gfp_mask) < 0)
@@ -848,11 +686,7 @@
 
 const char *bio_devname(struct bio *bio, char *buf)
 {
-<<<<<<< HEAD
-	return disk_name(bio->bi_disk, bio->bi_partno, buf);
-=======
 	return bdevname(bio->bi_bdev, buf);
->>>>>>> 7d2a07b7
 }
 EXPORT_SYMBOL(bio_devname);
 
@@ -1204,21 +1038,14 @@
 {
 	unsigned short nr_pages = bio->bi_max_vecs - bio->bi_vcnt;
 	unsigned short entries_left = bio->bi_max_vecs - bio->bi_vcnt;
-<<<<<<< HEAD
-	struct request_queue *q = bio->bi_disk->queue;
-=======
 	struct request_queue *q = bio->bi_bdev->bd_disk->queue;
->>>>>>> 7d2a07b7
 	unsigned int max_append_sectors = queue_max_zone_append_sectors(q);
 	struct bio_vec *bv = bio->bi_io_vec + bio->bi_vcnt;
 	struct page **pages = (struct page **)bv;
 	ssize_t size, left;
 	unsigned len, i;
 	size_t offset;
-<<<<<<< HEAD
-=======
 	int ret = 0;
->>>>>>> 7d2a07b7
 
 	if (WARN_ON_ONCE(!max_append_sectors))
 		return 0;
@@ -1241,27 +1068,17 @@
 
 		len = min_t(size_t, PAGE_SIZE - offset, left);
 		if (bio_add_hw_page(q, bio, page, len, offset,
-<<<<<<< HEAD
-				max_append_sectors, &same_page) != len)
-			return -EINVAL;
-=======
 				max_append_sectors, &same_page) != len) {
 			ret = -EINVAL;
 			break;
 		}
->>>>>>> 7d2a07b7
 		if (same_page)
 			put_page(page);
 		offset = 0;
 	}
 
-<<<<<<< HEAD
-	iov_iter_advance(iter, size);
-	return 0;
-=======
 	iov_iter_advance(iter, size - left);
 	return ret;
->>>>>>> 7d2a07b7
 }
 
 /**
@@ -1298,23 +1115,10 @@
 	}
 
 	do {
-<<<<<<< HEAD
-		if (bio_op(bio) == REQ_OP_ZONE_APPEND) {
-			if (WARN_ON_ONCE(is_bvec))
-				return -EINVAL;
-			ret = __bio_iov_append_get_pages(bio, iter);
-		} else {
-			if (is_bvec)
-				ret = __bio_iov_bvec_add_pages(bio, iter);
-			else
-				ret = __bio_iov_iter_get_pages(bio, iter);
-		}
-=======
 		if (bio_op(bio) == REQ_OP_ZONE_APPEND)
 			ret = __bio_iov_append_get_pages(bio, iter);
 		else
 			ret = __bio_iov_iter_get_pages(bio, iter);
->>>>>>> 7d2a07b7
 	} while (!ret && iov_iter_count(iter) && !bio_full(bio, 0));
 
 	/* don't account direct I/O as memory stall */
@@ -1341,12 +1145,8 @@
  */
 int submit_bio_wait(struct bio *bio)
 {
-<<<<<<< HEAD
-	DECLARE_COMPLETION_ONSTACK_MAP(done, bio->bi_disk->lockdep_map);
-=======
 	DECLARE_COMPLETION_ONSTACK_MAP(done,
 			bio->bi_bdev->bd_disk->lockdep_map);
->>>>>>> 7d2a07b7
 	unsigned long hang_check;
 
 	bio->bi_private = &done;
@@ -1436,46 +1236,6 @@
 }
 EXPORT_SYMBOL(bio_copy_data);
 
-<<<<<<< HEAD
-/**
- * bio_list_copy_data - copy contents of data buffers from one chain of bios to
- * another
- * @src: source bio list
- * @dst: destination bio list
- *
- * Stops when it reaches the end of either the @src list or @dst list - that is,
- * copies min(src->bi_size, dst->bi_size) bytes (or the equivalent for lists of
- * bios).
- */
-void bio_list_copy_data(struct bio *dst, struct bio *src)
-{
-	struct bvec_iter src_iter = src->bi_iter;
-	struct bvec_iter dst_iter = dst->bi_iter;
-
-	while (1) {
-		if (!src_iter.bi_size) {
-			src = src->bi_next;
-			if (!src)
-				break;
-
-			src_iter = src->bi_iter;
-		}
-
-		if (!dst_iter.bi_size) {
-			dst = dst->bi_next;
-			if (!dst)
-				break;
-
-			dst_iter = dst->bi_iter;
-		}
-
-		bio_copy_data_iter(dst, &dst_iter, src, &src_iter);
-	}
-}
-EXPORT_SYMBOL(bio_list_copy_data);
-
-=======
->>>>>>> 7d2a07b7
 void bio_free_pages(struct bio *bio)
 {
 	struct bio_vec *bvec;
@@ -1630,11 +1390,6 @@
 
 	if (bio->bi_bdev && bio_flagged(bio, BIO_TRACE_COMPLETION)) {
 		trace_block_bio_complete(bio->bi_bdev->bd_disk->queue, bio);
-		bio_clear_flag(bio, BIO_TRACE_COMPLETION);
-	}
-
-	if (bio->bi_disk && bio_flagged(bio, BIO_TRACE_COMPLETION)) {
-		trace_block_bio_complete(bio->bi_disk->queue, bio);
 		bio_clear_flag(bio, BIO_TRACE_COMPLETION);
 	}
 
@@ -1840,11 +1595,7 @@
 }
 EXPORT_SYMBOL(bioset_init_from_src);
 
-<<<<<<< HEAD
-static void __init biovec_init_slabs(void)
-=======
 static int __init init_bio(void)
->>>>>>> 7d2a07b7
 {
 	int i;
 
