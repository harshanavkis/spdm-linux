/* SPDX-License-Identifier: GPL-2.0 */
#ifndef BLK_INTERNAL_H
#define BLK_INTERNAL_H

#include <linux/idr.h>
#include <linux/blk-mq.h>
#include <linux/part_stat.h>
#include <linux/blk-crypto.h>
<<<<<<< HEAD
=======
#include <linux/memblock.h>	/* for max_pfn/max_low_pfn */
>>>>>>> 7d2a07b7
#include <xen/xen.h>
#include "blk-crypto-internal.h"
#include "blk-mq.h"
#include "blk-mq-sched.h"

/* Max future timer expiry for timeouts */
#define BLK_MAX_TIMEOUT		(5 * HZ)

extern struct dentry *blk_debugfs_root;

struct blk_flush_queue {
	unsigned int		flush_pending_idx:1;
	unsigned int		flush_running_idx:1;
	blk_status_t 		rq_status;
	unsigned long		flush_pending_since;
	struct list_head	flush_queue[2];
	struct list_head	flush_data_in_flight;
	struct request		*flush_rq;

<<<<<<< HEAD
	struct lock_class_key	key;
=======
>>>>>>> 7d2a07b7
	spinlock_t		mq_flush_lock;
};

extern struct kmem_cache *blk_requestq_cachep;
extern struct kobj_type blk_queue_ktype;
extern struct ida blk_queue_ida;

static inline struct blk_flush_queue *
blk_get_flush_queue(struct request_queue *q, struct blk_mq_ctx *ctx)
{
	return blk_mq_map_queue(q, REQ_OP_FLUSH, ctx)->fq;
}

static inline void __blk_get_queue(struct request_queue *q)
{
	kobject_get(&q->kobj);
}

<<<<<<< HEAD
static inline bool
is_flush_rq(struct request *req, struct blk_mq_hw_ctx *hctx)
{
	return hctx->fq->flush_rq == req;
}
=======
bool is_flush_rq(struct request *req);
>>>>>>> 7d2a07b7

struct blk_flush_queue *blk_alloc_flush_queue(int node, int cmd_size,
					      gfp_t flags);
void blk_free_flush_queue(struct blk_flush_queue *q);

void blk_freeze_queue(struct request_queue *q);

<<<<<<< HEAD
=======
#define BIO_INLINE_VECS 4
struct bio_vec *bvec_alloc(mempool_t *pool, unsigned short *nr_vecs,
		gfp_t gfp_mask);
void bvec_free(mempool_t *pool, struct bio_vec *bv, unsigned short nr_vecs);

>>>>>>> 7d2a07b7
static inline bool biovec_phys_mergeable(struct request_queue *q,
		struct bio_vec *vec1, struct bio_vec *vec2)
{
	unsigned long mask = queue_segment_boundary(q);
	phys_addr_t addr1 = page_to_phys(vec1->bv_page) + vec1->bv_offset;
	phys_addr_t addr2 = page_to_phys(vec2->bv_page) + vec2->bv_offset;

	if (addr1 + vec1->bv_len != addr2)
		return false;
	if (xen_domain() && !xen_biovec_phys_mergeable(vec1, vec2->bv_page))
		return false;
	if ((addr1 | mask) != ((addr2 + vec2->bv_len - 1) | mask))
		return false;
	return true;
}

static inline bool __bvec_gap_to_prev(struct request_queue *q,
		struct bio_vec *bprv, unsigned int offset)
{
	return (offset & queue_virt_boundary(q)) ||
		((bprv->bv_offset + bprv->bv_len) & queue_virt_boundary(q));
}

/*
 * Check if adding a bio_vec after bprv with offset would create a gap in
 * the SG list. Most drivers don't care about this, but some do.
 */
static inline bool bvec_gap_to_prev(struct request_queue *q,
		struct bio_vec *bprv, unsigned int offset)
{
	if (!queue_virt_boundary(q))
		return false;
	return __bvec_gap_to_prev(q, bprv, offset);
}

#ifdef CONFIG_BLK_DEV_INTEGRITY
void blk_flush_integrity(void);
bool __bio_integrity_endio(struct bio *);
void bio_integrity_free(struct bio *bio);
static inline bool bio_integrity_endio(struct bio *bio)
{
	if (bio_integrity(bio))
		return __bio_integrity_endio(bio);
	return true;
}

bool blk_integrity_merge_rq(struct request_queue *, struct request *,
		struct request *);
bool blk_integrity_merge_bio(struct request_queue *, struct request *,
		struct bio *);

static inline bool integrity_req_gap_back_merge(struct request *req,
		struct bio *next)
{
	struct bio_integrity_payload *bip = bio_integrity(req->bio);
	struct bio_integrity_payload *bip_next = bio_integrity(next);

	return bvec_gap_to_prev(req->q, &bip->bip_vec[bip->bip_vcnt - 1],
				bip_next->bip_vec[0].bv_offset);
}

static inline bool integrity_req_gap_front_merge(struct request *req,
		struct bio *bio)
{
	struct bio_integrity_payload *bip = bio_integrity(bio);
	struct bio_integrity_payload *bip_next = bio_integrity(req->bio);

	return bvec_gap_to_prev(req->q, &bip->bip_vec[bip->bip_vcnt - 1],
				bip_next->bip_vec[0].bv_offset);
}

void blk_integrity_add(struct gendisk *);
void blk_integrity_del(struct gendisk *);
#else /* CONFIG_BLK_DEV_INTEGRITY */
static inline bool blk_integrity_merge_rq(struct request_queue *rq,
		struct request *r1, struct request *r2)
{
	return true;
}
static inline bool blk_integrity_merge_bio(struct request_queue *rq,
		struct request *r, struct bio *b)
{
	return true;
}
static inline bool integrity_req_gap_back_merge(struct request *req,
		struct bio *next)
{
	return false;
}
static inline bool integrity_req_gap_front_merge(struct request *req,
		struct bio *bio)
{
	return false;
}

static inline void blk_flush_integrity(void)
{
}
static inline bool bio_integrity_endio(struct bio *bio)
{
	return true;
}
static inline void bio_integrity_free(struct bio *bio)
{
}
static inline void blk_integrity_add(struct gendisk *disk)
{
}
static inline void blk_integrity_del(struct gendisk *disk)
{
}
#endif /* CONFIG_BLK_DEV_INTEGRITY */

unsigned long blk_rq_timeout(unsigned long timeout);
void blk_add_timer(struct request *req);

bool blk_attempt_plug_merge(struct request_queue *q, struct bio *bio,
		unsigned int nr_segs, struct request **same_queue_rq);
bool blk_bio_list_merge(struct request_queue *q, struct list_head *list,
			struct bio *bio, unsigned int nr_segs);

void blk_account_io_start(struct request *req);
void blk_account_io_done(struct request *req, u64 now);

/*
 * Internal elevator interface
 */
#define ELV_ON_HASH(rq) ((rq)->rq_flags & RQF_HASHED)

void blk_insert_flush(struct request *rq);

<<<<<<< HEAD
void elevator_init_mq(struct request_queue *q);
=======
>>>>>>> 7d2a07b7
int elevator_switch_mq(struct request_queue *q,
			      struct elevator_type *new_e);
void __elevator_exit(struct request_queue *, struct elevator_queue *);
int elv_register_queue(struct request_queue *q, bool uevent);
void elv_unregister_queue(struct request_queue *q);

static inline void elevator_exit(struct request_queue *q,
		struct elevator_queue *e)
{
	lockdep_assert_held(&q->sysfs_lock);

	blk_mq_sched_free_requests(q);
	__elevator_exit(q, e);
}

<<<<<<< HEAD
struct hd_struct *__disk_get_part(struct gendisk *disk, int partno);

=======
>>>>>>> 7d2a07b7
ssize_t part_size_show(struct device *dev, struct device_attribute *attr,
		char *buf);
ssize_t part_stat_show(struct device *dev, struct device_attribute *attr,
		char *buf);
ssize_t part_inflight_show(struct device *dev, struct device_attribute *attr,
		char *buf);
ssize_t part_fail_show(struct device *dev, struct device_attribute *attr,
		char *buf);
ssize_t part_fail_store(struct device *dev, struct device_attribute *attr,
		const char *buf, size_t count);
ssize_t part_timeout_show(struct device *, struct device_attribute *, char *);
ssize_t part_timeout_store(struct device *, struct device_attribute *,
				const char *, size_t);

void __blk_queue_split(struct bio **bio, unsigned int *nr_segs);
int ll_back_merge_fn(struct request *req, struct bio *bio,
		unsigned int nr_segs);
bool blk_attempt_req_merge(struct request_queue *q, struct request *rq,
				struct request *next);
unsigned int blk_recalc_rq_segments(struct request *rq);
void blk_rq_set_mixed_merge(struct request *rq);
bool blk_rq_merge_ok(struct request *rq, struct bio *bio);
enum elv_merge blk_try_merge(struct request *rq, struct bio *bio);

int blk_dev_init(void);

/*
 * Contribute to IO statistics IFF:
 *
 *	a) it's attached to a gendisk, and
 *	b) the queue had IO stats enabled when this request was started
 */
static inline bool blk_do_io_stat(struct request *rq)
{
	return rq->rq_disk && (rq->rq_flags & RQF_IO_STAT);
}

static inline void req_set_nomerge(struct request_queue *q, struct request *req)
{
	req->cmd_flags |= REQ_NOMERGE;
	if (req == q->last_merge)
		q->last_merge = NULL;
}

/*
 * The max size one bio can handle is UINT_MAX becasue bvec_iter.bi_size
 * is defined as 'unsigned int', meantime it has to aligned to with logical
 * block size which is the minimum accepted unit by hardware.
 */
static inline unsigned int bio_allowed_max_sectors(struct request_queue *q)
{
	return round_down(UINT_MAX, queue_logical_block_size(q)) >> 9;
}

/*
 * The max bio size which is aligned to q->limits.discard_granularity. This
 * is a hint to split large discard bio in generic block layer, then if device
 * driver needs to split the discard bio into smaller ones, their bi_size can
 * be very probably and easily aligned to discard_granularity of the device's
 * queue.
 */
static inline unsigned int bio_aligned_discard_max_sectors(
					struct request_queue *q)
{
	return round_down(UINT_MAX, q->limits.discard_granularity) >>
			SECTOR_SHIFT;
}

/*
 * Internal io_context interface
 */
void get_io_context(struct io_context *ioc);
struct io_cq *ioc_lookup_icq(struct io_context *ioc, struct request_queue *q);
struct io_cq *ioc_create_icq(struct io_context *ioc, struct request_queue *q,
			     gfp_t gfp_mask);
void ioc_clear_queue(struct request_queue *q);

int create_task_io_context(struct task_struct *task, gfp_t gfp_mask, int node);

/*
 * Internal throttling interface
 */
#ifdef CONFIG_BLK_DEV_THROTTLING
extern int blk_throtl_init(struct request_queue *q);
extern void blk_throtl_exit(struct request_queue *q);
extern void blk_throtl_register_queue(struct request_queue *q);
bool blk_throtl_bio(struct bio *bio);
#else /* CONFIG_BLK_DEV_THROTTLING */
static inline int blk_throtl_init(struct request_queue *q) { return 0; }
static inline void blk_throtl_exit(struct request_queue *q) { }
static inline void blk_throtl_register_queue(struct request_queue *q) { }
static inline bool blk_throtl_bio(struct bio *bio) { return false; }
#endif /* CONFIG_BLK_DEV_THROTTLING */
#ifdef CONFIG_BLK_DEV_THROTTLING_LOW
extern ssize_t blk_throtl_sample_time_show(struct request_queue *q, char *page);
extern ssize_t blk_throtl_sample_time_store(struct request_queue *q,
	const char *page, size_t count);
extern void blk_throtl_bio_endio(struct bio *bio);
extern void blk_throtl_stat_add(struct request *rq, u64 time);
#else
static inline void blk_throtl_bio_endio(struct bio *bio) { }
static inline void blk_throtl_stat_add(struct request *rq, u64 time) { }
#endif

void __blk_queue_bounce(struct request_queue *q, struct bio **bio);

static inline bool blk_queue_may_bounce(struct request_queue *q)
{
	return IS_ENABLED(CONFIG_BOUNCE) &&
		q->limits.bounce == BLK_BOUNCE_HIGH &&
		max_low_pfn >= max_pfn;
}

static inline void blk_queue_bounce(struct request_queue *q, struct bio **bio)
{
	if (unlikely(blk_queue_may_bounce(q) && bio_has_data(*bio)))
		__blk_queue_bounce(q, bio);	
}

#ifdef CONFIG_BLK_CGROUP_IOLATENCY
extern int blk_iolatency_init(struct request_queue *q);
#else
static inline int blk_iolatency_init(struct request_queue *q) { return 0; }
#endif

struct bio *blk_next_bio(struct bio *bio, unsigned int nr_pages, gfp_t gfp);

#ifdef CONFIG_BLK_DEV_ZONED
void blk_queue_free_zone_bitmaps(struct request_queue *q);
void blk_queue_clear_zone_settings(struct request_queue *q);
#else
static inline void blk_queue_free_zone_bitmaps(struct request_queue *q) {}
static inline void blk_queue_clear_zone_settings(struct request_queue *q) {}
#endif

<<<<<<< HEAD
struct hd_struct *disk_map_sector_rcu(struct gendisk *disk, sector_t sector);

int blk_alloc_devt(struct hd_struct *part, dev_t *devt);
void blk_free_devt(dev_t devt);
void blk_invalidate_devt(dev_t devt);
=======
int blk_alloc_ext_minor(void);
void blk_free_ext_minor(unsigned int minor);
>>>>>>> 7d2a07b7
char *disk_name(struct gendisk *hd, int partno, char *buf);
#define ADDPART_FLAG_NONE	0
#define ADDPART_FLAG_RAID	1
#define ADDPART_FLAG_WHOLEDISK	2
<<<<<<< HEAD
void delete_partition(struct gendisk *disk, struct hd_struct *part);
=======
>>>>>>> 7d2a07b7
int bdev_add_partition(struct block_device *bdev, int partno,
		sector_t start, sector_t length);
int bdev_del_partition(struct block_device *bdev, int partno);
int bdev_resize_partition(struct block_device *bdev, int partno,
		sector_t start, sector_t length);
<<<<<<< HEAD
int disk_expand_part_tbl(struct gendisk *disk, int target);
int hd_ref_init(struct hd_struct *part);

/* no need to get/put refcount of part0 */
static inline int hd_struct_try_get(struct hd_struct *part)
{
	if (part->partno)
		return percpu_ref_tryget_live(&part->ref);
	return 1;
}

static inline void hd_struct_put(struct hd_struct *part)
{
	if (part->partno)
		percpu_ref_put(&part->ref);
}

static inline void hd_free_part(struct hd_struct *part)
{
	free_percpu(part->dkstats);
	kfree(part->info);
	percpu_ref_exit(&part->ref);
}

/*
 * Any access of part->nr_sects which is not protected by partition
 * bd_mutex or gendisk bdev bd_mutex, should be done using this
 * accessor function.
 *
 * Code written along the lines of i_size_read() and i_size_write().
 * CONFIG_PREEMPTION case optimizes the case of UP kernel with preemption
 * on.
 */
static inline sector_t part_nr_sects_read(struct hd_struct *part)
{
#if BITS_PER_LONG==32 && defined(CONFIG_SMP)
	sector_t nr_sects;
	unsigned seq;
	do {
		seq = read_seqcount_begin(&part->nr_sects_seq);
		nr_sects = part->nr_sects;
	} while (read_seqcount_retry(&part->nr_sects_seq, seq));
	return nr_sects;
#elif BITS_PER_LONG==32 && defined(CONFIG_PREEMPTION)
	sector_t nr_sects;

	preempt_disable();
	nr_sects = part->nr_sects;
	preempt_enable();
	return nr_sects;
#else
	return part->nr_sects;
#endif
}

/*
 * Should be called with mutex lock held (typically bd_mutex) of partition
 * to provide mutual exlusion among writers otherwise seqcount might be
 * left in wrong state leaving the readers spinning infinitely.
 */
static inline void part_nr_sects_write(struct hd_struct *part, sector_t size)
{
#if BITS_PER_LONG==32 && defined(CONFIG_SMP)
	preempt_disable();
	write_seqcount_begin(&part->nr_sects_seq);
	part->nr_sects = size;
	write_seqcount_end(&part->nr_sects_seq);
	preempt_enable();
#elif BITS_PER_LONG==32 && defined(CONFIG_PREEMPTION)
	preempt_disable();
	part->nr_sects = size;
	preempt_enable();
#else
	part->nr_sects = size;
#endif
}
=======
>>>>>>> 7d2a07b7

int bio_add_hw_page(struct request_queue *q, struct bio *bio,
		struct page *page, unsigned int len, unsigned int offset,
		unsigned int max_sectors, bool *same_page);

<<<<<<< HEAD
=======
struct request_queue *blk_alloc_queue(int node_id);

void disk_alloc_events(struct gendisk *disk);
void disk_add_events(struct gendisk *disk);
void disk_del_events(struct gendisk *disk);
void disk_release_events(struct gendisk *disk);
extern struct device_attribute dev_attr_events;
extern struct device_attribute dev_attr_events_async;
extern struct device_attribute dev_attr_events_poll_msecs;

>>>>>>> 7d2a07b7
#endif /* BLK_INTERNAL_H */<|MERGE_RESOLUTION|>--- conflicted
+++ resolved
@@ -6,10 +6,7 @@
 #include <linux/blk-mq.h>
 #include <linux/part_stat.h>
 #include <linux/blk-crypto.h>
-<<<<<<< HEAD
-=======
 #include <linux/memblock.h>	/* for max_pfn/max_low_pfn */
->>>>>>> 7d2a07b7
 #include <xen/xen.h>
 #include "blk-crypto-internal.h"
 #include "blk-mq.h"
@@ -29,10 +26,6 @@
 	struct list_head	flush_data_in_flight;
 	struct request		*flush_rq;
 
-<<<<<<< HEAD
-	struct lock_class_key	key;
-=======
->>>>>>> 7d2a07b7
 	spinlock_t		mq_flush_lock;
 };
 
@@ -51,15 +44,7 @@
 	kobject_get(&q->kobj);
 }
 
-<<<<<<< HEAD
-static inline bool
-is_flush_rq(struct request *req, struct blk_mq_hw_ctx *hctx)
-{
-	return hctx->fq->flush_rq == req;
-}
-=======
 bool is_flush_rq(struct request *req);
->>>>>>> 7d2a07b7
 
 struct blk_flush_queue *blk_alloc_flush_queue(int node, int cmd_size,
 					      gfp_t flags);
@@ -67,14 +52,11 @@
 
 void blk_freeze_queue(struct request_queue *q);
 
-<<<<<<< HEAD
-=======
 #define BIO_INLINE_VECS 4
 struct bio_vec *bvec_alloc(mempool_t *pool, unsigned short *nr_vecs,
 		gfp_t gfp_mask);
 void bvec_free(mempool_t *pool, struct bio_vec *bv, unsigned short nr_vecs);
 
->>>>>>> 7d2a07b7
 static inline bool biovec_phys_mergeable(struct request_queue *q,
 		struct bio_vec *vec1, struct bio_vec *vec2)
 {
@@ -206,10 +188,6 @@
 
 void blk_insert_flush(struct request *rq);
 
-<<<<<<< HEAD
-void elevator_init_mq(struct request_queue *q);
-=======
->>>>>>> 7d2a07b7
 int elevator_switch_mq(struct request_queue *q,
 			      struct elevator_type *new_e);
 void __elevator_exit(struct request_queue *, struct elevator_queue *);
@@ -225,11 +203,6 @@
 	__elevator_exit(q, e);
 }
 
-<<<<<<< HEAD
-struct hd_struct *__disk_get_part(struct gendisk *disk, int partno);
-
-=======
->>>>>>> 7d2a07b7
 ssize_t part_size_show(struct device *dev, struct device_attribute *attr,
 		char *buf);
 ssize_t part_stat_show(struct device *dev, struct device_attribute *attr,
@@ -365,115 +338,22 @@
 static inline void blk_queue_clear_zone_settings(struct request_queue *q) {}
 #endif
 
-<<<<<<< HEAD
-struct hd_struct *disk_map_sector_rcu(struct gendisk *disk, sector_t sector);
-
-int blk_alloc_devt(struct hd_struct *part, dev_t *devt);
-void blk_free_devt(dev_t devt);
-void blk_invalidate_devt(dev_t devt);
-=======
 int blk_alloc_ext_minor(void);
 void blk_free_ext_minor(unsigned int minor);
->>>>>>> 7d2a07b7
 char *disk_name(struct gendisk *hd, int partno, char *buf);
 #define ADDPART_FLAG_NONE	0
 #define ADDPART_FLAG_RAID	1
 #define ADDPART_FLAG_WHOLEDISK	2
-<<<<<<< HEAD
-void delete_partition(struct gendisk *disk, struct hd_struct *part);
-=======
->>>>>>> 7d2a07b7
 int bdev_add_partition(struct block_device *bdev, int partno,
 		sector_t start, sector_t length);
 int bdev_del_partition(struct block_device *bdev, int partno);
 int bdev_resize_partition(struct block_device *bdev, int partno,
 		sector_t start, sector_t length);
-<<<<<<< HEAD
-int disk_expand_part_tbl(struct gendisk *disk, int target);
-int hd_ref_init(struct hd_struct *part);
-
-/* no need to get/put refcount of part0 */
-static inline int hd_struct_try_get(struct hd_struct *part)
-{
-	if (part->partno)
-		return percpu_ref_tryget_live(&part->ref);
-	return 1;
-}
-
-static inline void hd_struct_put(struct hd_struct *part)
-{
-	if (part->partno)
-		percpu_ref_put(&part->ref);
-}
-
-static inline void hd_free_part(struct hd_struct *part)
-{
-	free_percpu(part->dkstats);
-	kfree(part->info);
-	percpu_ref_exit(&part->ref);
-}
-
-/*
- * Any access of part->nr_sects which is not protected by partition
- * bd_mutex or gendisk bdev bd_mutex, should be done using this
- * accessor function.
- *
- * Code written along the lines of i_size_read() and i_size_write().
- * CONFIG_PREEMPTION case optimizes the case of UP kernel with preemption
- * on.
- */
-static inline sector_t part_nr_sects_read(struct hd_struct *part)
-{
-#if BITS_PER_LONG==32 && defined(CONFIG_SMP)
-	sector_t nr_sects;
-	unsigned seq;
-	do {
-		seq = read_seqcount_begin(&part->nr_sects_seq);
-		nr_sects = part->nr_sects;
-	} while (read_seqcount_retry(&part->nr_sects_seq, seq));
-	return nr_sects;
-#elif BITS_PER_LONG==32 && defined(CONFIG_PREEMPTION)
-	sector_t nr_sects;
-
-	preempt_disable();
-	nr_sects = part->nr_sects;
-	preempt_enable();
-	return nr_sects;
-#else
-	return part->nr_sects;
-#endif
-}
-
-/*
- * Should be called with mutex lock held (typically bd_mutex) of partition
- * to provide mutual exlusion among writers otherwise seqcount might be
- * left in wrong state leaving the readers spinning infinitely.
- */
-static inline void part_nr_sects_write(struct hd_struct *part, sector_t size)
-{
-#if BITS_PER_LONG==32 && defined(CONFIG_SMP)
-	preempt_disable();
-	write_seqcount_begin(&part->nr_sects_seq);
-	part->nr_sects = size;
-	write_seqcount_end(&part->nr_sects_seq);
-	preempt_enable();
-#elif BITS_PER_LONG==32 && defined(CONFIG_PREEMPTION)
-	preempt_disable();
-	part->nr_sects = size;
-	preempt_enable();
-#else
-	part->nr_sects = size;
-#endif
-}
-=======
->>>>>>> 7d2a07b7
 
 int bio_add_hw_page(struct request_queue *q, struct bio *bio,
 		struct page *page, unsigned int len, unsigned int offset,
 		unsigned int max_sectors, bool *same_page);
 
-<<<<<<< HEAD
-=======
 struct request_queue *blk_alloc_queue(int node_id);
 
 void disk_alloc_events(struct gendisk *disk);
@@ -484,5 +364,4 @@
 extern struct device_attribute dev_attr_events_async;
 extern struct device_attribute dev_attr_events_poll_msecs;
 
->>>>>>> 7d2a07b7
 #endif /* BLK_INTERNAL_H */