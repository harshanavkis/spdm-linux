/*
 * Block multiqueue core code
 *
 * Copyright (C) 2013-2014 Jens Axboe
 * Copyright (C) 2013-2014 Christoph Hellwig
 */
#include <linux/kernel.h>
#include <linux/module.h>
#include <linux/backing-dev.h>
#include <linux/bio.h>
#include <linux/blkdev.h>
#include <linux/kmemleak.h>
#include <linux/mm.h>
#include <linux/init.h>
#include <linux/slab.h>
#include <linux/workqueue.h>
#include <linux/smp.h>
#include <linux/llist.h>
#include <linux/list_sort.h>
#include <linux/cpu.h>
#include <linux/cache.h>
#include <linux/sched/sysctl.h>
#include <linux/sched/topology.h>
#include <linux/sched/signal.h>
#include <linux/delay.h>
#include <linux/crash_dump.h>
#include <linux/prefetch.h>

#include <trace/events/block.h>

#include <linux/blk-mq.h>
#include "blk.h"
#include "blk-mq.h"
#include "blk-mq-debugfs.h"
#include "blk-mq-tag.h"
#include "blk-stat.h"
#include "blk-wbt.h"
#include "blk-mq-sched.h"

static bool blk_mq_poll(struct request_queue *q, blk_qc_t cookie);
static void blk_mq_poll_stats_start(struct request_queue *q);
static void blk_mq_poll_stats_fn(struct blk_stat_callback *cb);

static int blk_mq_poll_stats_bkt(const struct request *rq)
{
	int ddir, bytes, bucket;

	ddir = rq_data_dir(rq);
	bytes = blk_rq_bytes(rq);

	bucket = ddir + 2*(ilog2(bytes) - 9);

	if (bucket < 0)
		return -1;
	else if (bucket >= BLK_MQ_POLL_STATS_BKTS)
		return ddir + BLK_MQ_POLL_STATS_BKTS - 2;

	return bucket;
}

/*
 * Check if any of the ctx's have pending work in this hardware queue
 */
static bool blk_mq_hctx_has_pending(struct blk_mq_hw_ctx *hctx)
{
	return !list_empty_careful(&hctx->dispatch) ||
		sbitmap_any_bit_set(&hctx->ctx_map) ||
			blk_mq_sched_has_work(hctx);
}

/*
 * Mark this ctx as having pending work in this hardware queue
 */
static void blk_mq_hctx_mark_pending(struct blk_mq_hw_ctx *hctx,
				     struct blk_mq_ctx *ctx)
{
	if (!sbitmap_test_bit(&hctx->ctx_map, ctx->index_hw))
		sbitmap_set_bit(&hctx->ctx_map, ctx->index_hw);
}

static void blk_mq_hctx_clear_pending(struct blk_mq_hw_ctx *hctx,
				      struct blk_mq_ctx *ctx)
{
	sbitmap_clear_bit(&hctx->ctx_map, ctx->index_hw);
}

struct mq_inflight {
	struct hd_struct *part;
	unsigned int *inflight;
};

static void blk_mq_check_inflight(struct blk_mq_hw_ctx *hctx,
				  struct request *rq, void *priv,
				  bool reserved)
{
	struct mq_inflight *mi = priv;

	if (blk_mq_rq_state(rq) == MQ_RQ_IN_FLIGHT) {
		/*
		 * index[0] counts the specific partition that was asked
		 * for. index[1] counts the ones that are active on the
		 * whole device, so increment that if mi->part is indeed
		 * a partition, and not a whole device.
		 */
		if (rq->part == mi->part)
			mi->inflight[0]++;
		if (mi->part->partno)
			mi->inflight[1]++;
	}
}

void blk_mq_in_flight(struct request_queue *q, struct hd_struct *part,
		      unsigned int inflight[2])
{
	struct mq_inflight mi = { .part = part, .inflight = inflight, };

	inflight[0] = inflight[1] = 0;
	blk_mq_queue_tag_busy_iter(q, blk_mq_check_inflight, &mi);
}

void blk_freeze_queue_start(struct request_queue *q)
{
	int freeze_depth;

	freeze_depth = atomic_inc_return(&q->mq_freeze_depth);
	if (freeze_depth == 1) {
		percpu_ref_kill(&q->q_usage_counter);
		if (q->mq_ops)
			blk_mq_run_hw_queues(q, false);
	}
}
EXPORT_SYMBOL_GPL(blk_freeze_queue_start);

void blk_mq_freeze_queue_wait(struct request_queue *q)
{
	wait_event(q->mq_freeze_wq, percpu_ref_is_zero(&q->q_usage_counter));
}
EXPORT_SYMBOL_GPL(blk_mq_freeze_queue_wait);

int blk_mq_freeze_queue_wait_timeout(struct request_queue *q,
				     unsigned long timeout)
{
	return wait_event_timeout(q->mq_freeze_wq,
					percpu_ref_is_zero(&q->q_usage_counter),
					timeout);
}
EXPORT_SYMBOL_GPL(blk_mq_freeze_queue_wait_timeout);

/*
 * Guarantee no request is in use, so we can change any data structure of
 * the queue afterward.
 */
void blk_freeze_queue(struct request_queue *q)
{
	/*
	 * In the !blk_mq case we are only calling this to kill the
	 * q_usage_counter, otherwise this increases the freeze depth
	 * and waits for it to return to zero.  For this reason there is
	 * no blk_unfreeze_queue(), and blk_freeze_queue() is not
	 * exported to drivers as the only user for unfreeze is blk_mq.
	 */
	blk_freeze_queue_start(q);
	if (!q->mq_ops)
		blk_drain_queue(q);
	blk_mq_freeze_queue_wait(q);
}

void blk_mq_freeze_queue(struct request_queue *q)
{
	/*
	 * ...just an alias to keep freeze and unfreeze actions balanced
	 * in the blk_mq_* namespace
	 */
	blk_freeze_queue(q);
}
EXPORT_SYMBOL_GPL(blk_mq_freeze_queue);

void blk_mq_unfreeze_queue(struct request_queue *q)
{
	int freeze_depth;

	freeze_depth = atomic_dec_return(&q->mq_freeze_depth);
	WARN_ON_ONCE(freeze_depth < 0);
	if (!freeze_depth) {
		percpu_ref_reinit(&q->q_usage_counter);
		wake_up_all(&q->mq_freeze_wq);
	}
}
EXPORT_SYMBOL_GPL(blk_mq_unfreeze_queue);

/*
 * FIXME: replace the scsi_internal_device_*block_nowait() calls in the
 * mpt3sas driver such that this function can be removed.
 */
void blk_mq_quiesce_queue_nowait(struct request_queue *q)
{
	blk_queue_flag_set(QUEUE_FLAG_QUIESCED, q);
}
EXPORT_SYMBOL_GPL(blk_mq_quiesce_queue_nowait);

/**
 * blk_mq_quiesce_queue() - wait until all ongoing dispatches have finished
 * @q: request queue.
 *
 * Note: this function does not prevent that the struct request end_io()
 * callback function is invoked. Once this function is returned, we make
 * sure no dispatch can happen until the queue is unquiesced via
 * blk_mq_unquiesce_queue().
 */
void blk_mq_quiesce_queue(struct request_queue *q)
{
	struct blk_mq_hw_ctx *hctx;
	unsigned int i;
	bool rcu = false;

	blk_mq_quiesce_queue_nowait(q);

	queue_for_each_hw_ctx(q, hctx, i) {
		if (hctx->flags & BLK_MQ_F_BLOCKING)
			synchronize_srcu(hctx->srcu);
		else
			rcu = true;
	}
	if (rcu)
		synchronize_rcu();
}
EXPORT_SYMBOL_GPL(blk_mq_quiesce_queue);

/*
 * blk_mq_unquiesce_queue() - counterpart of blk_mq_quiesce_queue()
 * @q: request queue.
 *
 * This function recovers queue into the state before quiescing
 * which is done by blk_mq_quiesce_queue.
 */
void blk_mq_unquiesce_queue(struct request_queue *q)
{
	blk_queue_flag_clear(QUEUE_FLAG_QUIESCED, q);

	/* dispatch requests which are inserted during quiescing */
	blk_mq_run_hw_queues(q, true);
}
EXPORT_SYMBOL_GPL(blk_mq_unquiesce_queue);

void blk_mq_wake_waiters(struct request_queue *q)
{
	struct blk_mq_hw_ctx *hctx;
	unsigned int i;

	queue_for_each_hw_ctx(q, hctx, i)
		if (blk_mq_hw_queue_mapped(hctx))
			blk_mq_tag_wakeup_all(hctx->tags, true);
}

bool blk_mq_can_queue(struct blk_mq_hw_ctx *hctx)
{
	return blk_mq_has_free_tags(hctx->tags);
}
EXPORT_SYMBOL(blk_mq_can_queue);

static struct request *blk_mq_rq_ctx_init(struct blk_mq_alloc_data *data,
		unsigned int tag, unsigned int op)
{
	struct blk_mq_tags *tags = blk_mq_tags_from_data(data);
	struct request *rq = tags->static_rqs[tag];
	req_flags_t rq_flags = 0;

	if (data->flags & BLK_MQ_REQ_INTERNAL) {
		rq->tag = -1;
		rq->internal_tag = tag;
	} else {
		if (blk_mq_tag_busy(data->hctx)) {
			rq_flags = RQF_MQ_INFLIGHT;
			atomic_inc(&data->hctx->nr_active);
		}
		rq->tag = tag;
		rq->internal_tag = -1;
		data->hctx->tags->rqs[rq->tag] = rq;
	}

	/* csd/requeue_work/fifo_time is initialized before use */
	rq->q = data->q;
	rq->mq_ctx = data->ctx;
	rq->rq_flags = rq_flags;
	rq->cpu = -1;
	rq->cmd_flags = op;
	if (data->flags & BLK_MQ_REQ_PREEMPT)
		rq->rq_flags |= RQF_PREEMPT;
	if (blk_queue_io_stat(data->q))
		rq->rq_flags |= RQF_IO_STAT;
	INIT_LIST_HEAD(&rq->queuelist);
	INIT_HLIST_NODE(&rq->hash);
	RB_CLEAR_NODE(&rq->rb_node);
	rq->rq_disk = NULL;
	rq->part = NULL;
	rq->start_time = jiffies;
	rq->nr_phys_segments = 0;
#if defined(CONFIG_BLK_DEV_INTEGRITY)
	rq->nr_integrity_segments = 0;
#endif
	rq->special = NULL;
	/* tag was already set */
	rq->extra_len = 0;
	rq->__deadline = 0;

	INIT_LIST_HEAD(&rq->timeout_list);
	rq->timeout = 0;

	rq->end_io = NULL;
	rq->end_io_data = NULL;
	rq->next_rq = NULL;

#ifdef CONFIG_BLK_CGROUP
	rq->rl = NULL;
	set_start_time_ns(rq);
	rq->io_start_time_ns = 0;
#endif

	data->ctx->rq_dispatched[op_is_sync(op)]++;
	return rq;
}

static struct request *blk_mq_get_request(struct request_queue *q,
		struct bio *bio, unsigned int op,
		struct blk_mq_alloc_data *data)
{
	struct elevator_queue *e = q->elevator;
	struct request *rq;
	unsigned int tag;
	bool put_ctx_on_error = false;

	blk_queue_enter_live(q);
	data->q = q;
	if (likely(!data->ctx)) {
		data->ctx = blk_mq_get_ctx(q);
		put_ctx_on_error = true;
	}
	if (likely(!data->hctx))
		data->hctx = blk_mq_map_queue(q, data->ctx->cpu);
	if (op & REQ_NOWAIT)
		data->flags |= BLK_MQ_REQ_NOWAIT;

	if (e) {
		data->flags |= BLK_MQ_REQ_INTERNAL;

		/*
		 * Flush requests are special and go directly to the
		 * dispatch list.
		 */
		if (!op_is_flush(op) && e->type->ops.mq.limit_depth)
			e->type->ops.mq.limit_depth(op, data);
	}

	tag = blk_mq_get_tag(data);
	if (tag == BLK_MQ_TAG_FAIL) {
		if (put_ctx_on_error) {
			blk_mq_put_ctx(data->ctx);
			data->ctx = NULL;
		}
		blk_queue_exit(q);
		return NULL;
	}

	rq = blk_mq_rq_ctx_init(data, tag, op);
	if (!op_is_flush(op)) {
		rq->elv.icq = NULL;
		if (e && e->type->ops.mq.prepare_request) {
			if (e->type->icq_cache && rq_ioc(bio))
				blk_mq_sched_assign_ioc(rq, bio);

			e->type->ops.mq.prepare_request(rq, bio);
			rq->rq_flags |= RQF_ELVPRIV;
		}
	}
	data->hctx->queued++;
	return rq;
}

struct request *blk_mq_alloc_request(struct request_queue *q, unsigned int op,
		blk_mq_req_flags_t flags)
{
	struct blk_mq_alloc_data alloc_data = { .flags = flags };
	struct request *rq;
	int ret;

	ret = blk_queue_enter(q, flags);
	if (ret)
		return ERR_PTR(ret);

	rq = blk_mq_get_request(q, NULL, op, &alloc_data);
	blk_queue_exit(q);

	if (!rq)
		return ERR_PTR(-EWOULDBLOCK);

	blk_mq_put_ctx(alloc_data.ctx);

	rq->__data_len = 0;
	rq->__sector = (sector_t) -1;
	rq->bio = rq->biotail = NULL;
	return rq;
}
EXPORT_SYMBOL(blk_mq_alloc_request);

struct request *blk_mq_alloc_request_hctx(struct request_queue *q,
	unsigned int op, blk_mq_req_flags_t flags, unsigned int hctx_idx)
{
	struct blk_mq_alloc_data alloc_data = { .flags = flags };
	struct request *rq;
	unsigned int cpu;
	int ret;

	/*
	 * If the tag allocator sleeps we could get an allocation for a
	 * different hardware context.  No need to complicate the low level
	 * allocator for this for the rare use case of a command tied to
	 * a specific queue.
	 */
	if (WARN_ON_ONCE(!(flags & BLK_MQ_REQ_NOWAIT)))
		return ERR_PTR(-EINVAL);

	if (hctx_idx >= q->nr_hw_queues)
		return ERR_PTR(-EIO);

	ret = blk_queue_enter(q, flags);
	if (ret)
		return ERR_PTR(ret);

	/*
	 * Check if the hardware context is actually mapped to anything.
	 * If not tell the caller that it should skip this queue.
	 */
	alloc_data.hctx = q->queue_hw_ctx[hctx_idx];
	if (!blk_mq_hw_queue_mapped(alloc_data.hctx)) {
		blk_queue_exit(q);
		return ERR_PTR(-EXDEV);
	}
	cpu = cpumask_first_and(alloc_data.hctx->cpumask, cpu_online_mask);
	alloc_data.ctx = __blk_mq_get_ctx(q, cpu);

	rq = blk_mq_get_request(q, NULL, op, &alloc_data);
	blk_queue_exit(q);

	if (!rq)
		return ERR_PTR(-EWOULDBLOCK);

	return rq;
}
EXPORT_SYMBOL_GPL(blk_mq_alloc_request_hctx);

void blk_mq_free_request(struct request *rq)
{
	struct request_queue *q = rq->q;
	struct elevator_queue *e = q->elevator;
	struct blk_mq_ctx *ctx = rq->mq_ctx;
	struct blk_mq_hw_ctx *hctx = blk_mq_map_queue(q, ctx->cpu);
	const int sched_tag = rq->internal_tag;

	if (rq->rq_flags & RQF_ELVPRIV) {
		if (e && e->type->ops.mq.finish_request)
			e->type->ops.mq.finish_request(rq);
		if (rq->elv.icq) {
			put_io_context(rq->elv.icq->ioc);
			rq->elv.icq = NULL;
		}
	}

	ctx->rq_completed[rq_is_sync(rq)]++;
	if (rq->rq_flags & RQF_MQ_INFLIGHT)
		atomic_dec(&hctx->nr_active);

	if (unlikely(laptop_mode && !blk_rq_is_passthrough(rq)))
		laptop_io_completion(q->backing_dev_info);

	wbt_done(q->rq_wb, &rq->issue_stat);

	if (blk_rq_rl(rq))
		blk_put_rl(blk_rq_rl(rq));

	blk_mq_rq_update_state(rq, MQ_RQ_IDLE);
	if (rq->tag != -1)
		blk_mq_put_tag(hctx, hctx->tags, ctx, rq->tag);
	if (sched_tag != -1)
		blk_mq_put_tag(hctx, hctx->sched_tags, ctx, sched_tag);
	blk_mq_sched_restart(hctx);
	blk_queue_exit(q);
}
EXPORT_SYMBOL_GPL(blk_mq_free_request);

inline void __blk_mq_end_request(struct request *rq, blk_status_t error)
{
	blk_account_io_done(rq);

	if (rq->end_io) {
		wbt_done(rq->q->rq_wb, &rq->issue_stat);
		rq->end_io(rq, error);
	} else {
		if (unlikely(blk_bidi_rq(rq)))
			blk_mq_free_request(rq->next_rq);
		blk_mq_free_request(rq);
	}
}
EXPORT_SYMBOL(__blk_mq_end_request);

void blk_mq_end_request(struct request *rq, blk_status_t error)
{
	if (blk_update_request(rq, error, blk_rq_bytes(rq)))
		BUG();
	__blk_mq_end_request(rq, error);
}
EXPORT_SYMBOL(blk_mq_end_request);

static void __blk_mq_complete_request_remote(void *data)
{
	struct request *rq = data;

	rq->q->softirq_done_fn(rq);
}

static void __blk_mq_complete_request(struct request *rq)
{
	struct blk_mq_ctx *ctx = rq->mq_ctx;
	bool shared = false;
	int cpu;

	WARN_ON_ONCE(blk_mq_rq_state(rq) != MQ_RQ_IN_FLIGHT);
	blk_mq_rq_update_state(rq, MQ_RQ_COMPLETE);

	if (rq->internal_tag != -1)
		blk_mq_sched_completed_request(rq);
	if (rq->rq_flags & RQF_STATS) {
		blk_mq_poll_stats_start(rq->q);
		blk_stat_add(rq);
	}

	if (!test_bit(QUEUE_FLAG_SAME_COMP, &rq->q->queue_flags)) {
		rq->q->softirq_done_fn(rq);
		return;
	}

	cpu = get_cpu();
	if (!test_bit(QUEUE_FLAG_SAME_FORCE, &rq->q->queue_flags))
		shared = cpus_share_cache(cpu, ctx->cpu);

	if (cpu != ctx->cpu && !shared && cpu_online(ctx->cpu)) {
		rq->csd.func = __blk_mq_complete_request_remote;
		rq->csd.info = rq;
		rq->csd.flags = 0;
		smp_call_function_single_async(ctx->cpu, &rq->csd);
	} else {
		rq->q->softirq_done_fn(rq);
	}
	put_cpu();
}

static void hctx_unlock(struct blk_mq_hw_ctx *hctx, int srcu_idx)
	__releases(hctx->srcu)
{
	if (!(hctx->flags & BLK_MQ_F_BLOCKING))
		rcu_read_unlock();
	else
		srcu_read_unlock(hctx->srcu, srcu_idx);
}

static void hctx_lock(struct blk_mq_hw_ctx *hctx, int *srcu_idx)
	__acquires(hctx->srcu)
{
	if (!(hctx->flags & BLK_MQ_F_BLOCKING)) {
		/* shut up gcc false positive */
		*srcu_idx = 0;
		rcu_read_lock();
	} else
		*srcu_idx = srcu_read_lock(hctx->srcu);
}

static void blk_mq_rq_update_aborted_gstate(struct request *rq, u64 gstate)
{
	unsigned long flags;

	/*
	 * blk_mq_rq_aborted_gstate() is used from the completion path and
	 * can thus be called from irq context.  u64_stats_fetch in the
	 * middle of update on the same CPU leads to lockup.  Disable irq
	 * while updating.
	 */
	local_irq_save(flags);
	u64_stats_update_begin(&rq->aborted_gstate_sync);
	rq->aborted_gstate = gstate;
	u64_stats_update_end(&rq->aborted_gstate_sync);
	local_irq_restore(flags);
}

static u64 blk_mq_rq_aborted_gstate(struct request *rq)
{
	unsigned int start;
	u64 aborted_gstate;

	do {
		start = u64_stats_fetch_begin(&rq->aborted_gstate_sync);
		aborted_gstate = rq->aborted_gstate;
	} while (u64_stats_fetch_retry(&rq->aborted_gstate_sync, start));

	return aborted_gstate;
}

/**
 * blk_mq_complete_request - end I/O on a request
 * @rq:		the request being processed
 *
 * Description:
 *	Ends all I/O on a request. It does not handle partial completions.
 *	The actual completion happens out-of-order, through a IPI handler.
 **/
void blk_mq_complete_request(struct request *rq)
{
	struct request_queue *q = rq->q;
	struct blk_mq_hw_ctx *hctx = blk_mq_map_queue(q, rq->mq_ctx->cpu);
	int srcu_idx;

	if (unlikely(blk_should_fake_timeout(q)))
		return;

	/*
	 * If @rq->aborted_gstate equals the current instance, timeout is
	 * claiming @rq and we lost.  This is synchronized through
	 * hctx_lock().  See blk_mq_timeout_work() for details.
	 *
	 * Completion path never blocks and we can directly use RCU here
	 * instead of hctx_lock() which can be either RCU or SRCU.
	 * However, that would complicate paths which want to synchronize
	 * against us.  Let stay in sync with the issue path so that
	 * hctx_lock() covers both issue and completion paths.
	 */
	hctx_lock(hctx, &srcu_idx);
	if (blk_mq_rq_aborted_gstate(rq) != rq->gstate)
		__blk_mq_complete_request(rq);
	hctx_unlock(hctx, srcu_idx);
}
EXPORT_SYMBOL(blk_mq_complete_request);

int blk_mq_request_started(struct request *rq)
{
	return blk_mq_rq_state(rq) != MQ_RQ_IDLE;
}
EXPORT_SYMBOL_GPL(blk_mq_request_started);

void blk_mq_start_request(struct request *rq)
{
	struct request_queue *q = rq->q;

	blk_mq_sched_started_request(rq);

	trace_block_rq_issue(q, rq);

	if (test_bit(QUEUE_FLAG_STATS, &q->queue_flags)) {
		blk_stat_set_issue(&rq->issue_stat, blk_rq_sectors(rq));
		rq->rq_flags |= RQF_STATS;
		wbt_issue(q->rq_wb, &rq->issue_stat);
	}

	WARN_ON_ONCE(blk_mq_rq_state(rq) != MQ_RQ_IDLE);

	/*
	 * Mark @rq in-flight which also advances the generation number,
	 * and register for timeout.  Protect with a seqcount to allow the
	 * timeout path to read both @rq->gstate and @rq->deadline
	 * coherently.
	 *
	 * This is the only place where a request is marked in-flight.  If
	 * the timeout path reads an in-flight @rq->gstate, the
	 * @rq->deadline it reads together under @rq->gstate_seq is
	 * guaranteed to be the matching one.
	 */
	preempt_disable();
	write_seqcount_begin(&rq->gstate_seq);

	blk_mq_rq_update_state(rq, MQ_RQ_IN_FLIGHT);
	blk_add_timer(rq);

	write_seqcount_end(&rq->gstate_seq);
	preempt_enable();

	if (q->dma_drain_size && blk_rq_bytes(rq)) {
		/*
		 * Make sure space for the drain appears.  We know we can do
		 * this because max_hw_segments has been adjusted to be one
		 * fewer than the device can handle.
		 */
		rq->nr_phys_segments++;
	}
}
EXPORT_SYMBOL(blk_mq_start_request);

/*
 * When we reach here because queue is busy, it's safe to change the state
 * to IDLE without checking @rq->aborted_gstate because we should still be
 * holding the RCU read lock and thus protected against timeout.
 */
static void __blk_mq_requeue_request(struct request *rq)
{
	struct request_queue *q = rq->q;

	blk_mq_put_driver_tag(rq);

	trace_block_rq_requeue(q, rq);
	wbt_requeue(q->rq_wb, &rq->issue_stat);

	if (blk_mq_rq_state(rq) != MQ_RQ_IDLE) {
		blk_mq_rq_update_state(rq, MQ_RQ_IDLE);
		if (q->dma_drain_size && blk_rq_bytes(rq))
			rq->nr_phys_segments--;
	}
}

void blk_mq_requeue_request(struct request *rq, bool kick_requeue_list)
{
	__blk_mq_requeue_request(rq);

	/* this request will be re-inserted to io scheduler queue */
	blk_mq_sched_requeue_request(rq);

	BUG_ON(blk_queued_rq(rq));
	blk_mq_add_to_requeue_list(rq, true, kick_requeue_list);
}
EXPORT_SYMBOL(blk_mq_requeue_request);

static void blk_mq_requeue_work(struct work_struct *work)
{
	struct request_queue *q =
		container_of(work, struct request_queue, requeue_work.work);
	LIST_HEAD(rq_list);
	struct request *rq, *next;

	spin_lock_irq(&q->requeue_lock);
	list_splice_init(&q->requeue_list, &rq_list);
	spin_unlock_irq(&q->requeue_lock);

	list_for_each_entry_safe(rq, next, &rq_list, queuelist) {
		if (!(rq->rq_flags & RQF_SOFTBARRIER))
			continue;

		rq->rq_flags &= ~RQF_SOFTBARRIER;
		list_del_init(&rq->queuelist);
		blk_mq_sched_insert_request(rq, true, false, false);
	}

	while (!list_empty(&rq_list)) {
		rq = list_entry(rq_list.next, struct request, queuelist);
		list_del_init(&rq->queuelist);
		blk_mq_sched_insert_request(rq, false, false, false);
	}

	blk_mq_run_hw_queues(q, false);
}

void blk_mq_add_to_requeue_list(struct request *rq, bool at_head,
				bool kick_requeue_list)
{
	struct request_queue *q = rq->q;
	unsigned long flags;

	/*
	 * We abuse this flag that is otherwise used by the I/O scheduler to
	 * request head insertion from the workqueue.
	 */
	BUG_ON(rq->rq_flags & RQF_SOFTBARRIER);

	spin_lock_irqsave(&q->requeue_lock, flags);
	if (at_head) {
		rq->rq_flags |= RQF_SOFTBARRIER;
		list_add(&rq->queuelist, &q->requeue_list);
	} else {
		list_add_tail(&rq->queuelist, &q->requeue_list);
	}
	spin_unlock_irqrestore(&q->requeue_lock, flags);

	if (kick_requeue_list)
		blk_mq_kick_requeue_list(q);
}
EXPORT_SYMBOL(blk_mq_add_to_requeue_list);

void blk_mq_kick_requeue_list(struct request_queue *q)
{
	kblockd_mod_delayed_work_on(WORK_CPU_UNBOUND, &q->requeue_work, 0);
}
EXPORT_SYMBOL(blk_mq_kick_requeue_list);

void blk_mq_delay_kick_requeue_list(struct request_queue *q,
				    unsigned long msecs)
{
	kblockd_mod_delayed_work_on(WORK_CPU_UNBOUND, &q->requeue_work,
				    msecs_to_jiffies(msecs));
}
EXPORT_SYMBOL(blk_mq_delay_kick_requeue_list);

struct request *blk_mq_tag_to_rq(struct blk_mq_tags *tags, unsigned int tag)
{
	if (tag < tags->nr_tags) {
		prefetch(tags->rqs[tag]);
		return tags->rqs[tag];
	}

	return NULL;
}
EXPORT_SYMBOL(blk_mq_tag_to_rq);

struct blk_mq_timeout_data {
	unsigned long next;
	unsigned int next_set;
	unsigned int nr_expired;
};

static void blk_mq_rq_timed_out(struct request *req, bool reserved)
{
	const struct blk_mq_ops *ops = req->q->mq_ops;
	enum blk_eh_timer_return ret = BLK_EH_RESET_TIMER;

	req->rq_flags |= RQF_MQ_TIMEOUT_EXPIRED;

	if (ops->timeout)
		ret = ops->timeout(req, reserved);

	switch (ret) {
	case BLK_EH_HANDLED:
		__blk_mq_complete_request(req);
		break;
	case BLK_EH_RESET_TIMER:
		/*
		 * As nothing prevents from completion happening while
		 * ->aborted_gstate is set, this may lead to ignored
		 * completions and further spurious timeouts.
		 */
		blk_mq_rq_update_aborted_gstate(req, 0);
		blk_add_timer(req);
		break;
	case BLK_EH_NOT_HANDLED:
		break;
	default:
		printk(KERN_ERR "block: bad eh return: %d\n", ret);
		break;
	}
}

static void blk_mq_check_expired(struct blk_mq_hw_ctx *hctx,
		struct request *rq, void *priv, bool reserved)
{
	struct blk_mq_timeout_data *data = priv;
	unsigned long gstate, deadline;
	int start;

	might_sleep();

	if (rq->rq_flags & RQF_MQ_TIMEOUT_EXPIRED)
		return;

	/* read coherent snapshots of @rq->state_gen and @rq->deadline */
	while (true) {
		start = read_seqcount_begin(&rq->gstate_seq);
		gstate = READ_ONCE(rq->gstate);
		deadline = blk_rq_deadline(rq);
		if (!read_seqcount_retry(&rq->gstate_seq, start))
			break;
		cond_resched();
	}

	/* if in-flight && overdue, mark for abortion */
	if ((gstate & MQ_RQ_STATE_MASK) == MQ_RQ_IN_FLIGHT &&
	    time_after_eq(jiffies, deadline)) {
		blk_mq_rq_update_aborted_gstate(rq, gstate);
		data->nr_expired++;
		hctx->nr_expired++;
	} else if (!data->next_set || time_after(data->next, deadline)) {
		data->next = deadline;
		data->next_set = 1;
	}
}

static void blk_mq_terminate_expired(struct blk_mq_hw_ctx *hctx,
		struct request *rq, void *priv, bool reserved)
{
	/*
	 * We marked @rq->aborted_gstate and waited for RCU.  If there were
	 * completions that we lost to, they would have finished and
	 * updated @rq->gstate by now; otherwise, the completion path is
	 * now guaranteed to see @rq->aborted_gstate and yield.  If
	 * @rq->aborted_gstate still matches @rq->gstate, @rq is ours.
	 */
	if (!(rq->rq_flags & RQF_MQ_TIMEOUT_EXPIRED) &&
	    READ_ONCE(rq->gstate) == rq->aborted_gstate)
		blk_mq_rq_timed_out(rq, reserved);
}

static void blk_mq_timeout_work(struct work_struct *work)
{
	struct request_queue *q =
		container_of(work, struct request_queue, timeout_work);
	struct blk_mq_timeout_data data = {
		.next		= 0,
		.next_set	= 0,
		.nr_expired	= 0,
	};
	struct blk_mq_hw_ctx *hctx;
	int i;

	/* A deadlock might occur if a request is stuck requiring a
	 * timeout at the same time a queue freeze is waiting
	 * completion, since the timeout code would not be able to
	 * acquire the queue reference here.
	 *
	 * That's why we don't use blk_queue_enter here; instead, we use
	 * percpu_ref_tryget directly, because we need to be able to
	 * obtain a reference even in the short window between the queue
	 * starting to freeze, by dropping the first reference in
	 * blk_freeze_queue_start, and the moment the last request is
	 * consumed, marked by the instant q_usage_counter reaches
	 * zero.
	 */
	if (!percpu_ref_tryget(&q->q_usage_counter))
		return;

	/* scan for the expired ones and set their ->aborted_gstate */
	blk_mq_queue_tag_busy_iter(q, blk_mq_check_expired, &data);

	if (data.nr_expired) {
		bool has_rcu = false;

		/*
		 * Wait till everyone sees ->aborted_gstate.  The
		 * sequential waits for SRCUs aren't ideal.  If this ever
		 * becomes a problem, we can add per-hw_ctx rcu_head and
		 * wait in parallel.
		 */
		queue_for_each_hw_ctx(q, hctx, i) {
			if (!hctx->nr_expired)
				continue;

			if (!(hctx->flags & BLK_MQ_F_BLOCKING))
				has_rcu = true;
			else
				synchronize_srcu(hctx->srcu);

			hctx->nr_expired = 0;
		}
		if (has_rcu)
			synchronize_rcu();

		/* terminate the ones we won */
		blk_mq_queue_tag_busy_iter(q, blk_mq_terminate_expired, NULL);
	}

	if (data.next_set) {
		data.next = blk_rq_timeout(round_jiffies_up(data.next));
		mod_timer(&q->timeout, data.next);
	} else {
		/*
		 * Request timeouts are handled as a forward rolling timer. If
		 * we end up here it means that no requests are pending and
		 * also that no request has been pending for a while. Mark
		 * each hctx as idle.
		 */
		queue_for_each_hw_ctx(q, hctx, i) {
			/* the hctx may be unmapped, so check it here */
			if (blk_mq_hw_queue_mapped(hctx))
				blk_mq_tag_idle(hctx);
		}
	}
	blk_queue_exit(q);
}

struct flush_busy_ctx_data {
	struct blk_mq_hw_ctx *hctx;
	struct list_head *list;
};

static bool flush_busy_ctx(struct sbitmap *sb, unsigned int bitnr, void *data)
{
	struct flush_busy_ctx_data *flush_data = data;
	struct blk_mq_hw_ctx *hctx = flush_data->hctx;
	struct blk_mq_ctx *ctx = hctx->ctxs[bitnr];

	spin_lock(&ctx->lock);
	list_splice_tail_init(&ctx->rq_list, flush_data->list);
	sbitmap_clear_bit(sb, bitnr);
	spin_unlock(&ctx->lock);
	return true;
}

/*
 * Process software queues that have been marked busy, splicing them
 * to the for-dispatch
 */
void blk_mq_flush_busy_ctxs(struct blk_mq_hw_ctx *hctx, struct list_head *list)
{
	struct flush_busy_ctx_data data = {
		.hctx = hctx,
		.list = list,
	};

	sbitmap_for_each_set(&hctx->ctx_map, flush_busy_ctx, &data);
}
EXPORT_SYMBOL_GPL(blk_mq_flush_busy_ctxs);

struct dispatch_rq_data {
	struct blk_mq_hw_ctx *hctx;
	struct request *rq;
};

static bool dispatch_rq_from_ctx(struct sbitmap *sb, unsigned int bitnr,
		void *data)
{
	struct dispatch_rq_data *dispatch_data = data;
	struct blk_mq_hw_ctx *hctx = dispatch_data->hctx;
	struct blk_mq_ctx *ctx = hctx->ctxs[bitnr];

	spin_lock(&ctx->lock);
	if (unlikely(!list_empty(&ctx->rq_list))) {
		dispatch_data->rq = list_entry_rq(ctx->rq_list.next);
		list_del_init(&dispatch_data->rq->queuelist);
		if (list_empty(&ctx->rq_list))
			sbitmap_clear_bit(sb, bitnr);
	}
	spin_unlock(&ctx->lock);

	return !dispatch_data->rq;
}

struct request *blk_mq_dequeue_from_ctx(struct blk_mq_hw_ctx *hctx,
					struct blk_mq_ctx *start)
{
	unsigned off = start ? start->index_hw : 0;
	struct dispatch_rq_data data = {
		.hctx = hctx,
		.rq   = NULL,
	};

	__sbitmap_for_each_set(&hctx->ctx_map, off,
			       dispatch_rq_from_ctx, &data);

	return data.rq;
}

static inline unsigned int queued_to_index(unsigned int queued)
{
	if (!queued)
		return 0;

	return min(BLK_MQ_MAX_DISPATCH_ORDER - 1, ilog2(queued) + 1);
}

bool blk_mq_get_driver_tag(struct request *rq, struct blk_mq_hw_ctx **hctx,
			   bool wait)
{
	struct blk_mq_alloc_data data = {
		.q = rq->q,
		.hctx = blk_mq_map_queue(rq->q, rq->mq_ctx->cpu),
		.flags = wait ? 0 : BLK_MQ_REQ_NOWAIT,
	};

	might_sleep_if(wait);

	if (rq->tag != -1)
		goto done;

	if (blk_mq_tag_is_reserved(data.hctx->sched_tags, rq->internal_tag))
		data.flags |= BLK_MQ_REQ_RESERVED;

	rq->tag = blk_mq_get_tag(&data);
	if (rq->tag >= 0) {
		if (blk_mq_tag_busy(data.hctx)) {
			rq->rq_flags |= RQF_MQ_INFLIGHT;
			atomic_inc(&data.hctx->nr_active);
		}
		data.hctx->tags->rqs[rq->tag] = rq;
	}

done:
	if (hctx)
		*hctx = data.hctx;
	return rq->tag != -1;
}

static int blk_mq_dispatch_wake(wait_queue_entry_t *wait, unsigned mode,
				int flags, void *key)
{
	struct blk_mq_hw_ctx *hctx;

	hctx = container_of(wait, struct blk_mq_hw_ctx, dispatch_wait);

	list_del_init(&wait->entry);
	blk_mq_run_hw_queue(hctx, true);
	return 1;
}

/*
 * Mark us waiting for a tag. For shared tags, this involves hooking us into
 * the tag wakeups. For non-shared tags, we can simply mark us needing a
 * restart. For both cases, take care to check the condition again after
 * marking us as waiting.
 */
static bool blk_mq_mark_tag_wait(struct blk_mq_hw_ctx **hctx,
				 struct request *rq)
{
	struct blk_mq_hw_ctx *this_hctx = *hctx;
	struct sbq_wait_state *ws;
	wait_queue_entry_t *wait;
	bool ret;

	if (!(this_hctx->flags & BLK_MQ_F_TAG_SHARED)) {
		if (!test_bit(BLK_MQ_S_SCHED_RESTART, &this_hctx->state))
			set_bit(BLK_MQ_S_SCHED_RESTART, &this_hctx->state);

		/*
		 * It's possible that a tag was freed in the window between the
		 * allocation failure and adding the hardware queue to the wait
		 * queue.
		 *
		 * Don't clear RESTART here, someone else could have set it.
		 * At most this will cost an extra queue run.
		 */
		return blk_mq_get_driver_tag(rq, hctx, false);
	}

	wait = &this_hctx->dispatch_wait;
	if (!list_empty_careful(&wait->entry))
		return false;

	spin_lock(&this_hctx->lock);
	if (!list_empty(&wait->entry)) {
		spin_unlock(&this_hctx->lock);
		return false;
	}

	ws = bt_wait_ptr(&this_hctx->tags->bitmap_tags, this_hctx);
	add_wait_queue(&ws->wait, wait);

	/*
	 * It's possible that a tag was freed in the window between the
	 * allocation failure and adding the hardware queue to the wait
	 * queue.
	 */
	ret = blk_mq_get_driver_tag(rq, hctx, false);
	if (!ret) {
		spin_unlock(&this_hctx->lock);
		return false;
	}

	/*
	 * We got a tag, remove ourselves from the wait queue to ensure
	 * someone else gets the wakeup.
	 */
	spin_lock_irq(&ws->wait.lock);
	list_del_init(&wait->entry);
	spin_unlock_irq(&ws->wait.lock);
	spin_unlock(&this_hctx->lock);

	return true;
}

#define BLK_MQ_RESOURCE_DELAY	3		/* ms units */

bool blk_mq_dispatch_rq_list(struct request_queue *q, struct list_head *list,
			     bool got_budget)
{
	struct blk_mq_hw_ctx *hctx;
	struct request *rq, *nxt;
	bool no_tag = false;
	int errors, queued;
	blk_status_t ret = BLK_STS_OK;

	if (list_empty(list))
		return false;

	WARN_ON(!list_is_singular(list) && got_budget);

	/*
	 * Now process all the entries, sending them to the driver.
	 */
	errors = queued = 0;
	do {
		struct blk_mq_queue_data bd;

		rq = list_first_entry(list, struct request, queuelist);

		hctx = blk_mq_map_queue(rq->q, rq->mq_ctx->cpu);
		if (!got_budget && !blk_mq_get_dispatch_budget(hctx))
			break;

		if (!blk_mq_get_driver_tag(rq, NULL, false)) {
			/*
			 * The initial allocation attempt failed, so we need to
			 * rerun the hardware queue when a tag is freed. The
			 * waitqueue takes care of that. If the queue is run
			 * before we add this entry back on the dispatch list,
			 * we'll re-run it below.
			 */
			if (!blk_mq_mark_tag_wait(&hctx, rq)) {
				blk_mq_put_dispatch_budget(hctx);
				/*
				 * For non-shared tags, the RESTART check
				 * will suffice.
				 */
				if (hctx->flags & BLK_MQ_F_TAG_SHARED)
					no_tag = true;
				break;
			}
		}

		list_del_init(&rq->queuelist);

		bd.rq = rq;

		/*
		 * Flag last if we have no more requests, or if we have more
		 * but can't assign a driver tag to it.
		 */
		if (list_empty(list))
			bd.last = true;
		else {
			nxt = list_first_entry(list, struct request, queuelist);
			bd.last = !blk_mq_get_driver_tag(nxt, NULL, false);
		}

		ret = q->mq_ops->queue_rq(hctx, &bd);
		if (ret == BLK_STS_RESOURCE || ret == BLK_STS_DEV_RESOURCE) {
			/*
			 * If an I/O scheduler has been configured and we got a
			 * driver tag for the next request already, free it
			 * again.
			 */
			if (!list_empty(list)) {
				nxt = list_first_entry(list, struct request, queuelist);
				blk_mq_put_driver_tag(nxt);
			}
			list_add(&rq->queuelist, list);
			__blk_mq_requeue_request(rq);
			break;
		}

		if (unlikely(ret != BLK_STS_OK)) {
			errors++;
			blk_mq_end_request(rq, BLK_STS_IOERR);
			continue;
		}

		queued++;
	} while (!list_empty(list));

	hctx->dispatched[queued_to_index(queued)]++;

	/*
	 * Any items that need requeuing? Stuff them into hctx->dispatch,
	 * that is where we will continue on next queue run.
	 */
	if (!list_empty(list)) {
		bool needs_restart;

		spin_lock(&hctx->lock);
		list_splice_init(list, &hctx->dispatch);
		spin_unlock(&hctx->lock);

		/*
		 * If SCHED_RESTART was set by the caller of this function and
		 * it is no longer set that means that it was cleared by another
		 * thread and hence that a queue rerun is needed.
		 *
		 * If 'no_tag' is set, that means that we failed getting
		 * a driver tag with an I/O scheduler attached. If our dispatch
		 * waitqueue is no longer active, ensure that we run the queue
		 * AFTER adding our entries back to the list.
		 *
		 * If no I/O scheduler has been configured it is possible that
		 * the hardware queue got stopped and restarted before requests
		 * were pushed back onto the dispatch list. Rerun the queue to
		 * avoid starvation. Notes:
		 * - blk_mq_run_hw_queue() checks whether or not a queue has
		 *   been stopped before rerunning a queue.
		 * - Some but not all block drivers stop a queue before
		 *   returning BLK_STS_RESOURCE. Two exceptions are scsi-mq
		 *   and dm-rq.
		 *
		 * If driver returns BLK_STS_RESOURCE and SCHED_RESTART
		 * bit is set, run queue after a delay to avoid IO stalls
		 * that could otherwise occur if the queue is idle.
		 */
		needs_restart = blk_mq_sched_needs_restart(hctx);
		if (!needs_restart ||
		    (no_tag && list_empty_careful(&hctx->dispatch_wait.entry)))
			blk_mq_run_hw_queue(hctx, true);
		else if (needs_restart && (ret == BLK_STS_RESOURCE))
			blk_mq_delay_run_hw_queue(hctx, BLK_MQ_RESOURCE_DELAY);
	}

	return (queued + errors) != 0;
}

static void __blk_mq_run_hw_queue(struct blk_mq_hw_ctx *hctx)
{
	int srcu_idx;

	/*
	 * We should be running this queue from one of the CPUs that
	 * are mapped to it.
	 *
	 * There are at least two related races now between setting
	 * hctx->next_cpu from blk_mq_hctx_next_cpu() and running
	 * __blk_mq_run_hw_queue():
	 *
	 * - hctx->next_cpu is found offline in blk_mq_hctx_next_cpu(),
	 *   but later it becomes online, then this warning is harmless
	 *   at all
	 *
	 * - hctx->next_cpu is found online in blk_mq_hctx_next_cpu(),
	 *   but later it becomes offline, then the warning can't be
	 *   triggered, and we depend on blk-mq timeout handler to
	 *   handle dispatched requests to this hctx
	 */
	if (!cpumask_test_cpu(raw_smp_processor_id(), hctx->cpumask) &&
		cpu_online(hctx->next_cpu)) {
		printk(KERN_WARNING "run queue from wrong CPU %d, hctx %s\n",
			raw_smp_processor_id(),
			cpumask_empty(hctx->cpumask) ? "inactive": "active");
		dump_stack();
	}

	/*
	 * We can't run the queue inline with ints disabled. Ensure that
	 * we catch bad users of this early.
	 */
	WARN_ON_ONCE(in_interrupt());

	might_sleep_if(hctx->flags & BLK_MQ_F_BLOCKING);

	hctx_lock(hctx, &srcu_idx);
	blk_mq_sched_dispatch_requests(hctx);
	hctx_unlock(hctx, srcu_idx);
}

static inline int blk_mq_first_mapped_cpu(struct blk_mq_hw_ctx *hctx)
{
	int cpu = cpumask_first_and(hctx->cpumask, cpu_online_mask);

	if (cpu >= nr_cpu_ids)
		cpu = cpumask_first(hctx->cpumask);
	return cpu;
}

/*
 * It'd be great if the workqueue API had a way to pass
 * in a mask and had some smarts for more clever placement.
 * For now we just round-robin here, switching for every
 * BLK_MQ_CPU_WORK_BATCH queued items.
 */
static int blk_mq_hctx_next_cpu(struct blk_mq_hw_ctx *hctx)
{
	bool tried = false;
	int next_cpu = hctx->next_cpu;

	if (hctx->queue->nr_hw_queues == 1)
		return WORK_CPU_UNBOUND;

	if (--hctx->next_cpu_batch <= 0) {
select_cpu:
		next_cpu = cpumask_next_and(next_cpu, hctx->cpumask,
				cpu_online_mask);
		if (next_cpu >= nr_cpu_ids)
			next_cpu = blk_mq_first_mapped_cpu(hctx);
		hctx->next_cpu_batch = BLK_MQ_CPU_WORK_BATCH;
	}

	/*
	 * Do unbound schedule if we can't find a online CPU for this hctx,
	 * and it should only happen in the path of handling CPU DEAD.
	 */
	if (!cpu_online(next_cpu)) {
		if (!tried) {
			tried = true;
			goto select_cpu;
		}

		/*
		 * Make sure to re-select CPU next time once after CPUs
		 * in hctx->cpumask become online again.
		 */
		hctx->next_cpu = next_cpu;
		hctx->next_cpu_batch = 1;
		return WORK_CPU_UNBOUND;
	}

	hctx->next_cpu = next_cpu;
	return next_cpu;
}

static void __blk_mq_delay_run_hw_queue(struct blk_mq_hw_ctx *hctx, bool async,
					unsigned long msecs)
{
	if (unlikely(blk_mq_hctx_stopped(hctx)))
		return;

	if (!async && !(hctx->flags & BLK_MQ_F_BLOCKING)) {
		int cpu = get_cpu();
		if (cpumask_test_cpu(cpu, hctx->cpumask)) {
			__blk_mq_run_hw_queue(hctx);
			put_cpu();
			return;
		}

		put_cpu();
	}

	kblockd_mod_delayed_work_on(blk_mq_hctx_next_cpu(hctx), &hctx->run_work,
				    msecs_to_jiffies(msecs));
}

void blk_mq_delay_run_hw_queue(struct blk_mq_hw_ctx *hctx, unsigned long msecs)
{
	__blk_mq_delay_run_hw_queue(hctx, true, msecs);
}
EXPORT_SYMBOL(blk_mq_delay_run_hw_queue);

bool blk_mq_run_hw_queue(struct blk_mq_hw_ctx *hctx, bool async)
{
	int srcu_idx;
	bool need_run;

	/*
	 * When queue is quiesced, we may be switching io scheduler, or
	 * updating nr_hw_queues, or other things, and we can't run queue
	 * any more, even __blk_mq_hctx_has_pending() can't be called safely.
	 *
	 * And queue will be rerun in blk_mq_unquiesce_queue() if it is
	 * quiesced.
	 */
	hctx_lock(hctx, &srcu_idx);
	need_run = !blk_queue_quiesced(hctx->queue) &&
		blk_mq_hctx_has_pending(hctx);
	hctx_unlock(hctx, srcu_idx);

	if (need_run) {
		__blk_mq_delay_run_hw_queue(hctx, async, 0);
		return true;
	}

	return false;
}
EXPORT_SYMBOL(blk_mq_run_hw_queue);

void blk_mq_run_hw_queues(struct request_queue *q, bool async)
{
	struct blk_mq_hw_ctx *hctx;
	int i;

	queue_for_each_hw_ctx(q, hctx, i) {
		if (blk_mq_hctx_stopped(hctx))
			continue;

		blk_mq_run_hw_queue(hctx, async);
	}
}
EXPORT_SYMBOL(blk_mq_run_hw_queues);

/**
 * blk_mq_queue_stopped() - check whether one or more hctxs have been stopped
 * @q: request queue.
 *
 * The caller is responsible for serializing this function against
 * blk_mq_{start,stop}_hw_queue().
 */
bool blk_mq_queue_stopped(struct request_queue *q)
{
	struct blk_mq_hw_ctx *hctx;
	int i;

	queue_for_each_hw_ctx(q, hctx, i)
		if (blk_mq_hctx_stopped(hctx))
			return true;

	return false;
}
EXPORT_SYMBOL(blk_mq_queue_stopped);

/*
 * This function is often used for pausing .queue_rq() by driver when
 * there isn't enough resource or some conditions aren't satisfied, and
 * BLK_STS_RESOURCE is usually returned.
 *
 * We do not guarantee that dispatch can be drained or blocked
 * after blk_mq_stop_hw_queue() returns. Please use
 * blk_mq_quiesce_queue() for that requirement.
 */
void blk_mq_stop_hw_queue(struct blk_mq_hw_ctx *hctx)
{
	cancel_delayed_work(&hctx->run_work);

	set_bit(BLK_MQ_S_STOPPED, &hctx->state);
}
EXPORT_SYMBOL(blk_mq_stop_hw_queue);

/*
 * This function is often used for pausing .queue_rq() by driver when
 * there isn't enough resource or some conditions aren't satisfied, and
 * BLK_STS_RESOURCE is usually returned.
 *
 * We do not guarantee that dispatch can be drained or blocked
 * after blk_mq_stop_hw_queues() returns. Please use
 * blk_mq_quiesce_queue() for that requirement.
 */
void blk_mq_stop_hw_queues(struct request_queue *q)
{
	struct blk_mq_hw_ctx *hctx;
	int i;

	queue_for_each_hw_ctx(q, hctx, i)
		blk_mq_stop_hw_queue(hctx);
}
EXPORT_SYMBOL(blk_mq_stop_hw_queues);

void blk_mq_start_hw_queue(struct blk_mq_hw_ctx *hctx)
{
	clear_bit(BLK_MQ_S_STOPPED, &hctx->state);

	blk_mq_run_hw_queue(hctx, false);
}
EXPORT_SYMBOL(blk_mq_start_hw_queue);

void blk_mq_start_hw_queues(struct request_queue *q)
{
	struct blk_mq_hw_ctx *hctx;
	int i;

	queue_for_each_hw_ctx(q, hctx, i)
		blk_mq_start_hw_queue(hctx);
}
EXPORT_SYMBOL(blk_mq_start_hw_queues);

void blk_mq_start_stopped_hw_queue(struct blk_mq_hw_ctx *hctx, bool async)
{
	if (!blk_mq_hctx_stopped(hctx))
		return;

	clear_bit(BLK_MQ_S_STOPPED, &hctx->state);
	blk_mq_run_hw_queue(hctx, async);
}
EXPORT_SYMBOL_GPL(blk_mq_start_stopped_hw_queue);

void blk_mq_start_stopped_hw_queues(struct request_queue *q, bool async)
{
	struct blk_mq_hw_ctx *hctx;
	int i;

	queue_for_each_hw_ctx(q, hctx, i)
		blk_mq_start_stopped_hw_queue(hctx, async);
}
EXPORT_SYMBOL(blk_mq_start_stopped_hw_queues);

static void blk_mq_run_work_fn(struct work_struct *work)
{
	struct blk_mq_hw_ctx *hctx;

	hctx = container_of(work, struct blk_mq_hw_ctx, run_work.work);

	/*
	 * If we are stopped, don't run the queue.
	 */
	if (test_bit(BLK_MQ_S_STOPPED, &hctx->state))
		clear_bit(BLK_MQ_S_STOPPED, &hctx->state);

	__blk_mq_run_hw_queue(hctx);
}

static inline void __blk_mq_insert_req_list(struct blk_mq_hw_ctx *hctx,
					    struct request *rq,
					    bool at_head)
{
	struct blk_mq_ctx *ctx = rq->mq_ctx;

	lockdep_assert_held(&ctx->lock);

	trace_block_rq_insert(hctx->queue, rq);

	if (at_head)
		list_add(&rq->queuelist, &ctx->rq_list);
	else
		list_add_tail(&rq->queuelist, &ctx->rq_list);
}

void __blk_mq_insert_request(struct blk_mq_hw_ctx *hctx, struct request *rq,
			     bool at_head)
{
	struct blk_mq_ctx *ctx = rq->mq_ctx;

	lockdep_assert_held(&ctx->lock);

	__blk_mq_insert_req_list(hctx, rq, at_head);
	blk_mq_hctx_mark_pending(hctx, ctx);
}

/*
 * Should only be used carefully, when the caller knows we want to
 * bypass a potential IO scheduler on the target device.
 */
void blk_mq_request_bypass_insert(struct request *rq, bool run_queue)
{
	struct blk_mq_ctx *ctx = rq->mq_ctx;
	struct blk_mq_hw_ctx *hctx = blk_mq_map_queue(rq->q, ctx->cpu);

	spin_lock(&hctx->lock);
	list_add_tail(&rq->queuelist, &hctx->dispatch);
	spin_unlock(&hctx->lock);

	if (run_queue)
		blk_mq_run_hw_queue(hctx, false);
}

void blk_mq_insert_requests(struct blk_mq_hw_ctx *hctx, struct blk_mq_ctx *ctx,
			    struct list_head *list)

{
	/*
	 * preemption doesn't flush plug list, so it's possible ctx->cpu is
	 * offline now
	 */
	spin_lock(&ctx->lock);
	while (!list_empty(list)) {
		struct request *rq;

		rq = list_first_entry(list, struct request, queuelist);
		BUG_ON(rq->mq_ctx != ctx);
		list_del_init(&rq->queuelist);
		__blk_mq_insert_req_list(hctx, rq, false);
	}
	blk_mq_hctx_mark_pending(hctx, ctx);
	spin_unlock(&ctx->lock);
}

static int plug_ctx_cmp(void *priv, struct list_head *a, struct list_head *b)
{
	struct request *rqa = container_of(a, struct request, queuelist);
	struct request *rqb = container_of(b, struct request, queuelist);

	return !(rqa->mq_ctx < rqb->mq_ctx ||
		 (rqa->mq_ctx == rqb->mq_ctx &&
		  blk_rq_pos(rqa) < blk_rq_pos(rqb)));
}

void blk_mq_flush_plug_list(struct blk_plug *plug, bool from_schedule)
{
	struct blk_mq_ctx *this_ctx;
	struct request_queue *this_q;
	struct request *rq;
	LIST_HEAD(list);
	LIST_HEAD(ctx_list);
	unsigned int depth;

	list_splice_init(&plug->mq_list, &list);

	list_sort(NULL, &list, plug_ctx_cmp);

	this_q = NULL;
	this_ctx = NULL;
	depth = 0;

	while (!list_empty(&list)) {
		rq = list_entry_rq(list.next);
		list_del_init(&rq->queuelist);
		BUG_ON(!rq->q);
		if (rq->mq_ctx != this_ctx) {
			if (this_ctx) {
				trace_block_unplug(this_q, depth, from_schedule);
				blk_mq_sched_insert_requests(this_q, this_ctx,
								&ctx_list,
								from_schedule);
			}

			this_ctx = rq->mq_ctx;
			this_q = rq->q;
			depth = 0;
		}

		depth++;
		list_add_tail(&rq->queuelist, &ctx_list);
	}

	/*
	 * If 'this_ctx' is set, we know we have entries to complete
	 * on 'ctx_list'. Do those.
	 */
	if (this_ctx) {
		trace_block_unplug(this_q, depth, from_schedule);
		blk_mq_sched_insert_requests(this_q, this_ctx, &ctx_list,
						from_schedule);
	}
}

static void blk_mq_bio_to_request(struct request *rq, struct bio *bio)
{
	blk_init_request_from_bio(rq, bio);

	blk_rq_set_rl(rq, blk_get_rl(rq->q, bio));

	blk_account_io_start(rq, true);
}

static inline void blk_mq_queue_io(struct blk_mq_hw_ctx *hctx,
				   struct blk_mq_ctx *ctx,
				   struct request *rq)
{
	spin_lock(&ctx->lock);
	__blk_mq_insert_request(hctx, rq, false);
	spin_unlock(&ctx->lock);
}

static blk_qc_t request_to_qc_t(struct blk_mq_hw_ctx *hctx, struct request *rq)
{
	if (rq->tag != -1)
		return blk_tag_to_qc_t(rq->tag, hctx->queue_num, false);

	return blk_tag_to_qc_t(rq->internal_tag, hctx->queue_num, true);
}

static blk_status_t __blk_mq_issue_directly(struct blk_mq_hw_ctx *hctx,
					    struct request *rq,
					    blk_qc_t *cookie)
{
	struct request_queue *q = rq->q;
	struct blk_mq_queue_data bd = {
		.rq = rq,
		.last = true,
	};
	blk_qc_t new_cookie;
	blk_status_t ret;

	new_cookie = request_to_qc_t(hctx, rq);

	/*
	 * For OK queue, we are done. For error, caller may kill it.
	 * Any other error (busy), just add it to our list as we
	 * previously would have done.
	 */
	ret = q->mq_ops->queue_rq(hctx, &bd);
	switch (ret) {
	case BLK_STS_OK:
		*cookie = new_cookie;
		break;
	case BLK_STS_RESOURCE:
	case BLK_STS_DEV_RESOURCE:
		__blk_mq_requeue_request(rq);
		break;
	default:
		*cookie = BLK_QC_T_NONE;
		break;
	}

	return ret;
}

static blk_status_t __blk_mq_try_issue_directly(struct blk_mq_hw_ctx *hctx,
						struct request *rq,
						blk_qc_t *cookie,
						bool bypass_insert)
{
	struct request_queue *q = rq->q;
	bool run_queue = true;

	/*
	 * RCU or SRCU read lock is needed before checking quiesced flag.
	 *
	 * When queue is stopped or quiesced, ignore 'bypass_insert' from
	 * blk_mq_request_issue_directly(), and return BLK_STS_OK to caller,
	 * and avoid driver to try to dispatch again.
	 */
	if (blk_mq_hctx_stopped(hctx) || blk_queue_quiesced(q)) {
		run_queue = false;
		bypass_insert = false;
		goto insert;
	}

	if (q->elevator && !bypass_insert)
		goto insert;

	if (!blk_mq_get_dispatch_budget(hctx))
		goto insert;

	if (!blk_mq_get_driver_tag(rq, NULL, false)) {
		blk_mq_put_dispatch_budget(hctx);
		goto insert;
	}

	return __blk_mq_issue_directly(hctx, rq, cookie);
insert:
	if (bypass_insert)
		return BLK_STS_RESOURCE;

	blk_mq_sched_insert_request(rq, false, run_queue, false);
	return BLK_STS_OK;
}

static void blk_mq_try_issue_directly(struct blk_mq_hw_ctx *hctx,
		struct request *rq, blk_qc_t *cookie)
{
	blk_status_t ret;
	int srcu_idx;

	might_sleep_if(hctx->flags & BLK_MQ_F_BLOCKING);

	hctx_lock(hctx, &srcu_idx);

	ret = __blk_mq_try_issue_directly(hctx, rq, cookie, false);
	if (ret == BLK_STS_RESOURCE || ret == BLK_STS_DEV_RESOURCE)
		blk_mq_sched_insert_request(rq, false, true, false);
	else if (ret != BLK_STS_OK)
		blk_mq_end_request(rq, ret);

	hctx_unlock(hctx, srcu_idx);
}

blk_status_t blk_mq_request_issue_directly(struct request *rq)
{
	blk_status_t ret;
	int srcu_idx;
	blk_qc_t unused_cookie;
	struct blk_mq_ctx *ctx = rq->mq_ctx;
	struct blk_mq_hw_ctx *hctx = blk_mq_map_queue(rq->q, ctx->cpu);

	hctx_lock(hctx, &srcu_idx);
	ret = __blk_mq_try_issue_directly(hctx, rq, &unused_cookie, true);
	hctx_unlock(hctx, srcu_idx);

	return ret;
}

static blk_qc_t blk_mq_make_request(struct request_queue *q, struct bio *bio)
{
	const int is_sync = op_is_sync(bio->bi_opf);
	const int is_flush_fua = op_is_flush(bio->bi_opf);
	struct blk_mq_alloc_data data = { .flags = 0 };
	struct request *rq;
	unsigned int request_count = 0;
	struct blk_plug *plug;
	struct request *same_queue_rq = NULL;
	blk_qc_t cookie;
	unsigned int wb_acct;

	blk_queue_bounce(q, &bio);

	blk_queue_split(q, &bio);

	if (!bio_integrity_prep(bio))
		return BLK_QC_T_NONE;

	if (!is_flush_fua && !blk_queue_nomerges(q) &&
	    blk_attempt_plug_merge(q, bio, &request_count, &same_queue_rq))
		return BLK_QC_T_NONE;

	if (blk_mq_sched_bio_merge(q, bio))
		return BLK_QC_T_NONE;

	wb_acct = wbt_wait(q->rq_wb, bio, NULL);

	trace_block_getrq(q, bio, bio->bi_opf);

	rq = blk_mq_get_request(q, bio, bio->bi_opf, &data);
	if (unlikely(!rq)) {
		__wbt_done(q->rq_wb, wb_acct);
		if (bio->bi_opf & REQ_NOWAIT)
			bio_wouldblock_error(bio);
		return BLK_QC_T_NONE;
	}

	wbt_track(&rq->issue_stat, wb_acct);

	cookie = request_to_qc_t(data.hctx, rq);

	plug = current->plug;
	if (unlikely(is_flush_fua)) {
		blk_mq_put_ctx(data.ctx);
		blk_mq_bio_to_request(rq, bio);

		/* bypass scheduler for flush rq */
		blk_insert_flush(rq);
		blk_mq_run_hw_queue(data.hctx, true);
	} else if (plug && q->nr_hw_queues == 1) {
		struct request *last = NULL;

		blk_mq_put_ctx(data.ctx);
		blk_mq_bio_to_request(rq, bio);

		/*
		 * @request_count may become stale because of schedule
		 * out, so check the list again.
		 */
		if (list_empty(&plug->mq_list))
			request_count = 0;
		else if (blk_queue_nomerges(q))
			request_count = blk_plug_queued_count(q);

		if (!request_count)
			trace_block_plug(q);
		else
			last = list_entry_rq(plug->mq_list.prev);

		if (request_count >= BLK_MAX_REQUEST_COUNT || (last &&
		    blk_rq_bytes(last) >= BLK_PLUG_FLUSH_SIZE)) {
			blk_flush_plug_list(plug, false);
			trace_block_plug(q);
		}

		list_add_tail(&rq->queuelist, &plug->mq_list);
	} else if (plug && !blk_queue_nomerges(q)) {
		blk_mq_bio_to_request(rq, bio);

		/*
		 * We do limited plugging. If the bio can be merged, do that.
		 * Otherwise the existing request in the plug list will be
		 * issued. So the plug list will have one request at most
		 * The plug list might get flushed before this. If that happens,
		 * the plug list is empty, and same_queue_rq is invalid.
		 */
		if (list_empty(&plug->mq_list))
			same_queue_rq = NULL;
		if (same_queue_rq)
			list_del_init(&same_queue_rq->queuelist);
		list_add_tail(&rq->queuelist, &plug->mq_list);

		blk_mq_put_ctx(data.ctx);

		if (same_queue_rq) {
			data.hctx = blk_mq_map_queue(q,
					same_queue_rq->mq_ctx->cpu);
			blk_mq_try_issue_directly(data.hctx, same_queue_rq,
					&cookie);
		}
	} else if (q->nr_hw_queues > 1 && is_sync) {
		blk_mq_put_ctx(data.ctx);
		blk_mq_bio_to_request(rq, bio);
		blk_mq_try_issue_directly(data.hctx, rq, &cookie);
	} else if (q->elevator) {
		blk_mq_put_ctx(data.ctx);
		blk_mq_bio_to_request(rq, bio);
		blk_mq_sched_insert_request(rq, false, true, true);
	} else {
		blk_mq_put_ctx(data.ctx);
		blk_mq_bio_to_request(rq, bio);
		blk_mq_queue_io(data.hctx, data.ctx, rq);
		blk_mq_run_hw_queue(data.hctx, true);
	}

	return cookie;
}

void blk_mq_free_rqs(struct blk_mq_tag_set *set, struct blk_mq_tags *tags,
		     unsigned int hctx_idx)
{
	struct page *page;

	if (tags->rqs && set->ops->exit_request) {
		int i;

		for (i = 0; i < tags->nr_tags; i++) {
			struct request *rq = tags->static_rqs[i];

			if (!rq)
				continue;
			set->ops->exit_request(set, rq, hctx_idx);
			tags->static_rqs[i] = NULL;
		}
	}

	while (!list_empty(&tags->page_list)) {
		page = list_first_entry(&tags->page_list, struct page, lru);
		list_del_init(&page->lru);
		/*
		 * Remove kmemleak object previously allocated in
		 * blk_mq_init_rq_map().
		 */
		kmemleak_free(page_address(page));
		__free_pages(page, page->private);
	}
}

void blk_mq_free_rq_map(struct blk_mq_tags *tags)
{
	kfree(tags->rqs);
	tags->rqs = NULL;
	kfree(tags->static_rqs);
	tags->static_rqs = NULL;

	blk_mq_free_tags(tags);
}

struct blk_mq_tags *blk_mq_alloc_rq_map(struct blk_mq_tag_set *set,
					unsigned int hctx_idx,
					unsigned int nr_tags,
					unsigned int reserved_tags)
{
	struct blk_mq_tags *tags;
	int node;

	node = blk_mq_hw_queue_to_node(set->mq_map, hctx_idx);
	if (node == NUMA_NO_NODE)
		node = set->numa_node;

	tags = blk_mq_init_tags(nr_tags, reserved_tags, node,
				BLK_MQ_FLAG_TO_ALLOC_POLICY(set->flags));
	if (!tags)
		return NULL;

	tags->rqs = kzalloc_node(nr_tags * sizeof(struct request *),
				 GFP_NOIO | __GFP_NOWARN | __GFP_NORETRY,
				 node);
	if (!tags->rqs) {
		blk_mq_free_tags(tags);
		return NULL;
	}

	tags->static_rqs = kzalloc_node(nr_tags * sizeof(struct request *),
				 GFP_NOIO | __GFP_NOWARN | __GFP_NORETRY,
				 node);
	if (!tags->static_rqs) {
		kfree(tags->rqs);
		blk_mq_free_tags(tags);
		return NULL;
	}

	return tags;
}

static size_t order_to_size(unsigned int order)
{
	return (size_t)PAGE_SIZE << order;
}

static int blk_mq_init_request(struct blk_mq_tag_set *set, struct request *rq,
			       unsigned int hctx_idx, int node)
{
	int ret;

	if (set->ops->init_request) {
		ret = set->ops->init_request(set, rq, hctx_idx, node);
		if (ret)
			return ret;
	}

	seqcount_init(&rq->gstate_seq);
	u64_stats_init(&rq->aborted_gstate_sync);
	return 0;
}

int blk_mq_alloc_rqs(struct blk_mq_tag_set *set, struct blk_mq_tags *tags,
		     unsigned int hctx_idx, unsigned int depth)
{
	unsigned int i, j, entries_per_page, max_order = 4;
	size_t rq_size, left;
	int node;

	node = blk_mq_hw_queue_to_node(set->mq_map, hctx_idx);
	if (node == NUMA_NO_NODE)
		node = set->numa_node;

	INIT_LIST_HEAD(&tags->page_list);

	/*
	 * rq_size is the size of the request plus driver payload, rounded
	 * to the cacheline size
	 */
	rq_size = round_up(sizeof(struct request) + set->cmd_size,
				cache_line_size());
	left = rq_size * depth;

	for (i = 0; i < depth; ) {
		int this_order = max_order;
		struct page *page;
		int to_do;
		void *p;

		while (this_order && left < order_to_size(this_order - 1))
			this_order--;

		do {
			page = alloc_pages_node(node,
				GFP_NOIO | __GFP_NOWARN | __GFP_NORETRY | __GFP_ZERO,
				this_order);
			if (page)
				break;
			if (!this_order--)
				break;
			if (order_to_size(this_order) < rq_size)
				break;
		} while (1);

		if (!page)
			goto fail;

		page->private = this_order;
		list_add_tail(&page->lru, &tags->page_list);

		p = page_address(page);
		/*
		 * Allow kmemleak to scan these pages as they contain pointers
		 * to additional allocations like via ops->init_request().
		 */
		kmemleak_alloc(p, order_to_size(this_order), 1, GFP_NOIO);
		entries_per_page = order_to_size(this_order) / rq_size;
		to_do = min(entries_per_page, depth - i);
		left -= to_do * rq_size;
		for (j = 0; j < to_do; j++) {
			struct request *rq = p;

			tags->static_rqs[i] = rq;
			if (blk_mq_init_request(set, rq, hctx_idx, node)) {
				tags->static_rqs[i] = NULL;
				goto fail;
			}

			p += rq_size;
			i++;
		}
	}
	return 0;

fail:
	blk_mq_free_rqs(set, tags, hctx_idx);
	return -ENOMEM;
}

/*
 * 'cpu' is going away. splice any existing rq_list entries from this
 * software queue to the hw queue dispatch list, and ensure that it
 * gets run.
 */
static int blk_mq_hctx_notify_dead(unsigned int cpu, struct hlist_node *node)
{
	struct blk_mq_hw_ctx *hctx;
	struct blk_mq_ctx *ctx;
	LIST_HEAD(tmp);

	hctx = hlist_entry_safe(node, struct blk_mq_hw_ctx, cpuhp_dead);
	ctx = __blk_mq_get_ctx(hctx->queue, cpu);

	spin_lock(&ctx->lock);
	if (!list_empty(&ctx->rq_list)) {
		list_splice_init(&ctx->rq_list, &tmp);
		blk_mq_hctx_clear_pending(hctx, ctx);
	}
	spin_unlock(&ctx->lock);

	if (list_empty(&tmp))
		return 0;

	spin_lock(&hctx->lock);
	list_splice_tail_init(&tmp, &hctx->dispatch);
	spin_unlock(&hctx->lock);

	blk_mq_run_hw_queue(hctx, true);
	return 0;
}

static void blk_mq_remove_cpuhp(struct blk_mq_hw_ctx *hctx)
{
	cpuhp_state_remove_instance_nocalls(CPUHP_BLK_MQ_DEAD,
					    &hctx->cpuhp_dead);
}

/* hctx->ctxs will be freed in queue's release handler */
static void blk_mq_exit_hctx(struct request_queue *q,
		struct blk_mq_tag_set *set,
		struct blk_mq_hw_ctx *hctx, unsigned int hctx_idx)
{
	blk_mq_debugfs_unregister_hctx(hctx);

	if (blk_mq_hw_queue_mapped(hctx))
		blk_mq_tag_idle(hctx);

	if (set->ops->exit_request)
		set->ops->exit_request(set, hctx->fq->flush_rq, hctx_idx);

	blk_mq_sched_exit_hctx(q, hctx, hctx_idx);

	if (set->ops->exit_hctx)
		set->ops->exit_hctx(hctx, hctx_idx);

	if (hctx->flags & BLK_MQ_F_BLOCKING)
		cleanup_srcu_struct(hctx->srcu);

	blk_mq_remove_cpuhp(hctx);
	blk_free_flush_queue(hctx->fq);
	sbitmap_free(&hctx->ctx_map);
}

static void blk_mq_exit_hw_queues(struct request_queue *q,
		struct blk_mq_tag_set *set, int nr_queue)
{
	struct blk_mq_hw_ctx *hctx;
	unsigned int i;

	queue_for_each_hw_ctx(q, hctx, i) {
		if (i == nr_queue)
			break;
		blk_mq_exit_hctx(q, set, hctx, i);
	}
}

static int blk_mq_init_hctx(struct request_queue *q,
		struct blk_mq_tag_set *set,
		struct blk_mq_hw_ctx *hctx, unsigned hctx_idx)
{
	int node;

	node = hctx->numa_node;
	if (node == NUMA_NO_NODE)
		node = hctx->numa_node = set->numa_node;

	INIT_DELAYED_WORK(&hctx->run_work, blk_mq_run_work_fn);
	spin_lock_init(&hctx->lock);
	INIT_LIST_HEAD(&hctx->dispatch);
	hctx->queue = q;
	hctx->flags = set->flags & ~BLK_MQ_F_TAG_SHARED;

	cpuhp_state_add_instance_nocalls(CPUHP_BLK_MQ_DEAD, &hctx->cpuhp_dead);

	hctx->tags = set->tags[hctx_idx];

	/*
	 * Allocate space for all possible cpus to avoid allocation at
	 * runtime
	 */
	hctx->ctxs = kmalloc_array_node(nr_cpu_ids, sizeof(void *),
					GFP_KERNEL, node);
	if (!hctx->ctxs)
		goto unregister_cpu_notifier;

	if (sbitmap_init_node(&hctx->ctx_map, nr_cpu_ids, ilog2(8), GFP_KERNEL,
			      node))
		goto free_ctxs;

	hctx->nr_ctx = 0;

	init_waitqueue_func_entry(&hctx->dispatch_wait, blk_mq_dispatch_wake);
	INIT_LIST_HEAD(&hctx->dispatch_wait.entry);

	if (set->ops->init_hctx &&
	    set->ops->init_hctx(hctx, set->driver_data, hctx_idx))
		goto free_bitmap;

	if (blk_mq_sched_init_hctx(q, hctx, hctx_idx))
		goto exit_hctx;

	hctx->fq = blk_alloc_flush_queue(q, hctx->numa_node, set->cmd_size);
	if (!hctx->fq)
		goto sched_exit_hctx;

	if (blk_mq_init_request(set, hctx->fq->flush_rq, hctx_idx, node))
		goto free_fq;

	if (hctx->flags & BLK_MQ_F_BLOCKING)
		init_srcu_struct(hctx->srcu);

	blk_mq_debugfs_register_hctx(q, hctx);

	return 0;

 free_fq:
	kfree(hctx->fq);
 sched_exit_hctx:
	blk_mq_sched_exit_hctx(q, hctx, hctx_idx);
 exit_hctx:
	if (set->ops->exit_hctx)
		set->ops->exit_hctx(hctx, hctx_idx);
 free_bitmap:
	sbitmap_free(&hctx->ctx_map);
 free_ctxs:
	kfree(hctx->ctxs);
 unregister_cpu_notifier:
	blk_mq_remove_cpuhp(hctx);
	return -1;
}

static void blk_mq_init_cpu_queues(struct request_queue *q,
				   unsigned int nr_hw_queues)
{
	unsigned int i;

	for_each_possible_cpu(i) {
		struct blk_mq_ctx *__ctx = per_cpu_ptr(q->queue_ctx, i);
		struct blk_mq_hw_ctx *hctx;

		__ctx->cpu = i;
		spin_lock_init(&__ctx->lock);
		INIT_LIST_HEAD(&__ctx->rq_list);
		__ctx->queue = q;

		/*
		 * Set local node, IFF we have more than one hw queue. If
		 * not, we remain on the home node of the device
		 */
		hctx = blk_mq_map_queue(q, i);
		if (nr_hw_queues > 1 && hctx->numa_node == NUMA_NO_NODE)
			hctx->numa_node = local_memory_node(cpu_to_node(i));
	}
}

static bool __blk_mq_alloc_rq_map(struct blk_mq_tag_set *set, int hctx_idx)
{
	int ret = 0;

	set->tags[hctx_idx] = blk_mq_alloc_rq_map(set, hctx_idx,
					set->queue_depth, set->reserved_tags);
	if (!set->tags[hctx_idx])
		return false;

	ret = blk_mq_alloc_rqs(set, set->tags[hctx_idx], hctx_idx,
				set->queue_depth);
	if (!ret)
		return true;

	blk_mq_free_rq_map(set->tags[hctx_idx]);
	set->tags[hctx_idx] = NULL;
	return false;
}

static void blk_mq_free_map_and_requests(struct blk_mq_tag_set *set,
					 unsigned int hctx_idx)
{
	if (set->tags[hctx_idx]) {
		blk_mq_free_rqs(set, set->tags[hctx_idx], hctx_idx);
		blk_mq_free_rq_map(set->tags[hctx_idx]);
		set->tags[hctx_idx] = NULL;
	}
}

static void blk_mq_map_swqueue(struct request_queue *q)
{
	unsigned int i;
	struct blk_mq_hw_ctx *hctx;
	struct blk_mq_ctx *ctx;
	struct blk_mq_tag_set *set = q->tag_set;

	/*
	 * Avoid others reading imcomplete hctx->cpumask through sysfs
	 */
	mutex_lock(&q->sysfs_lock);

	queue_for_each_hw_ctx(q, hctx, i) {
		cpumask_clear(hctx->cpumask);
		hctx->nr_ctx = 0;
	}

	/*
	 * Map software to hardware queues.
	 */
	for_each_possible_cpu(i) {
		ctx = per_cpu_ptr(q->queue_ctx, i);
		hctx = blk_mq_map_queue(q, i);

		cpumask_set_cpu(i, hctx->cpumask);
		ctx->index_hw = hctx->nr_ctx;
		hctx->ctxs[hctx->nr_ctx++] = ctx;
	}

	mutex_unlock(&q->sysfs_lock);

	queue_for_each_hw_ctx(q, hctx, i) {
		/* every hctx should get mapped by at least one CPU */
		WARN_ON(!hctx->nr_ctx);

		hctx->tags = set->tags[i];
		WARN_ON(!hctx->tags);

		/*
		 * Set the map size to the number of mapped software queues.
		 * This is more accurate and more efficient than looping
		 * over all possibly mapped software queues.
		 */
		sbitmap_resize(&hctx->ctx_map, hctx->nr_ctx);

		/*
		 * Initialize batch roundrobin counts
		 */
<<<<<<< HEAD
		hctx->next_cpu = cpumask_first_and(hctx->cpumask,
				cpu_online_mask);
		if (hctx->next_cpu >= nr_cpu_ids)
			hctx->next_cpu = cpumask_first(hctx->cpumask);
=======
		hctx->next_cpu = blk_mq_first_mapped_cpu(hctx);
>>>>>>> 28783bf4
		hctx->next_cpu_batch = BLK_MQ_CPU_WORK_BATCH;
	}
}

/*
 * Caller needs to ensure that we're either frozen/quiesced, or that
 * the queue isn't live yet.
 */
static void queue_set_hctx_shared(struct request_queue *q, bool shared)
{
	struct blk_mq_hw_ctx *hctx;
	int i;

	queue_for_each_hw_ctx(q, hctx, i) {
		if (shared) {
			if (test_bit(BLK_MQ_S_SCHED_RESTART, &hctx->state))
				atomic_inc(&q->shared_hctx_restart);
			hctx->flags |= BLK_MQ_F_TAG_SHARED;
		} else {
			if (test_bit(BLK_MQ_S_SCHED_RESTART, &hctx->state))
				atomic_dec(&q->shared_hctx_restart);
			hctx->flags &= ~BLK_MQ_F_TAG_SHARED;
		}
	}
}

static void blk_mq_update_tag_set_depth(struct blk_mq_tag_set *set,
					bool shared)
{
	struct request_queue *q;

	lockdep_assert_held(&set->tag_list_lock);

	list_for_each_entry(q, &set->tag_list, tag_set_list) {
		blk_mq_freeze_queue(q);
		queue_set_hctx_shared(q, shared);
		blk_mq_unfreeze_queue(q);
	}
}

static void blk_mq_del_queue_tag_set(struct request_queue *q)
{
	struct blk_mq_tag_set *set = q->tag_set;

	mutex_lock(&set->tag_list_lock);
	list_del_rcu(&q->tag_set_list);
	INIT_LIST_HEAD(&q->tag_set_list);
	if (list_is_singular(&set->tag_list)) {
		/* just transitioned to unshared */
		set->flags &= ~BLK_MQ_F_TAG_SHARED;
		/* update existing queue */
		blk_mq_update_tag_set_depth(set, false);
	}
	mutex_unlock(&set->tag_list_lock);

	synchronize_rcu();
}

static void blk_mq_add_queue_tag_set(struct blk_mq_tag_set *set,
				     struct request_queue *q)
{
	q->tag_set = set;

	mutex_lock(&set->tag_list_lock);

	/*
	 * Check to see if we're transitioning to shared (from 1 to 2 queues).
	 */
	if (!list_empty(&set->tag_list) &&
	    !(set->flags & BLK_MQ_F_TAG_SHARED)) {
		set->flags |= BLK_MQ_F_TAG_SHARED;
		/* update existing queue */
		blk_mq_update_tag_set_depth(set, true);
	}
	if (set->flags & BLK_MQ_F_TAG_SHARED)
		queue_set_hctx_shared(q, true);
	list_add_tail_rcu(&q->tag_set_list, &set->tag_list);

	mutex_unlock(&set->tag_list_lock);
}

/*
 * It is the actual release handler for mq, but we do it from
 * request queue's release handler for avoiding use-after-free
 * and headache because q->mq_kobj shouldn't have been introduced,
 * but we can't group ctx/kctx kobj without it.
 */
void blk_mq_release(struct request_queue *q)
{
	struct blk_mq_hw_ctx *hctx;
	unsigned int i;

	/* hctx kobj stays in hctx */
	queue_for_each_hw_ctx(q, hctx, i) {
		if (!hctx)
			continue;
		kobject_put(&hctx->kobj);
	}

	q->mq_map = NULL;

	kfree(q->queue_hw_ctx);

	/*
	 * release .mq_kobj and sw queue's kobject now because
	 * both share lifetime with request queue.
	 */
	blk_mq_sysfs_deinit(q);

	free_percpu(q->queue_ctx);
}

struct request_queue *blk_mq_init_queue(struct blk_mq_tag_set *set)
{
	struct request_queue *uninit_q, *q;

	uninit_q = blk_alloc_queue_node(GFP_KERNEL, set->numa_node, NULL);
	if (!uninit_q)
		return ERR_PTR(-ENOMEM);

	q = blk_mq_init_allocated_queue(set, uninit_q);
	if (IS_ERR(q))
		blk_cleanup_queue(uninit_q);

	return q;
}
EXPORT_SYMBOL(blk_mq_init_queue);

static int blk_mq_hw_ctx_size(struct blk_mq_tag_set *tag_set)
{
	int hw_ctx_size = sizeof(struct blk_mq_hw_ctx);

	BUILD_BUG_ON(ALIGN(offsetof(struct blk_mq_hw_ctx, srcu),
			   __alignof__(struct blk_mq_hw_ctx)) !=
		     sizeof(struct blk_mq_hw_ctx));

	if (tag_set->flags & BLK_MQ_F_BLOCKING)
		hw_ctx_size += sizeof(struct srcu_struct);

	return hw_ctx_size;
}

static void blk_mq_realloc_hw_ctxs(struct blk_mq_tag_set *set,
						struct request_queue *q)
{
	int i, j;
	struct blk_mq_hw_ctx **hctxs = q->queue_hw_ctx;

	blk_mq_sysfs_unregister(q);

	/* protect against switching io scheduler  */
	mutex_lock(&q->sysfs_lock);
	for (i = 0; i < set->nr_hw_queues; i++) {
		int node;

		if (hctxs[i])
			continue;

		node = blk_mq_hw_queue_to_node(q->mq_map, i);
		hctxs[i] = kzalloc_node(blk_mq_hw_ctx_size(set),
					GFP_KERNEL, node);
		if (!hctxs[i])
			break;

		if (!zalloc_cpumask_var_node(&hctxs[i]->cpumask, GFP_KERNEL,
						node)) {
			kfree(hctxs[i]);
			hctxs[i] = NULL;
			break;
		}

		atomic_set(&hctxs[i]->nr_active, 0);
		hctxs[i]->numa_node = node;
		hctxs[i]->queue_num = i;

		if (blk_mq_init_hctx(q, set, hctxs[i], i)) {
			free_cpumask_var(hctxs[i]->cpumask);
			kfree(hctxs[i]);
			hctxs[i] = NULL;
			break;
		}
		blk_mq_hctx_kobj_init(hctxs[i]);
	}
	for (j = i; j < q->nr_hw_queues; j++) {
		struct blk_mq_hw_ctx *hctx = hctxs[j];

		if (hctx) {
			if (hctx->tags)
				blk_mq_free_map_and_requests(set, j);
			blk_mq_exit_hctx(q, set, hctx, j);
			kobject_put(&hctx->kobj);
			hctxs[j] = NULL;

		}
	}
	q->nr_hw_queues = i;
	mutex_unlock(&q->sysfs_lock);
	blk_mq_sysfs_register(q);
}

struct request_queue *blk_mq_init_allocated_queue(struct blk_mq_tag_set *set,
						  struct request_queue *q)
{
	/* mark the queue as mq asap */
	q->mq_ops = set->ops;

	q->poll_cb = blk_stat_alloc_callback(blk_mq_poll_stats_fn,
					     blk_mq_poll_stats_bkt,
					     BLK_MQ_POLL_STATS_BKTS, q);
	if (!q->poll_cb)
		goto err_exit;

	q->queue_ctx = alloc_percpu(struct blk_mq_ctx);
	if (!q->queue_ctx)
		goto err_exit;

	/* init q->mq_kobj and sw queues' kobjects */
	blk_mq_sysfs_init(q);

	q->queue_hw_ctx = kzalloc_node(nr_cpu_ids * sizeof(*(q->queue_hw_ctx)),
						GFP_KERNEL, set->numa_node);
	if (!q->queue_hw_ctx)
		goto err_percpu;

	q->mq_map = set->mq_map;

	blk_mq_realloc_hw_ctxs(set, q);
	if (!q->nr_hw_queues)
		goto err_hctxs;

	INIT_WORK(&q->timeout_work, blk_mq_timeout_work);
	blk_queue_rq_timeout(q, set->timeout ? set->timeout : 30 * HZ);

	q->nr_queues = nr_cpu_ids;

	q->queue_flags |= QUEUE_FLAG_MQ_DEFAULT;

	if (!(set->flags & BLK_MQ_F_SG_MERGE))
		queue_flag_set_unlocked(QUEUE_FLAG_NO_SG_MERGE, q);

	q->sg_reserved_size = INT_MAX;

	INIT_DELAYED_WORK(&q->requeue_work, blk_mq_requeue_work);
	INIT_LIST_HEAD(&q->requeue_list);
	spin_lock_init(&q->requeue_lock);

	blk_queue_make_request(q, blk_mq_make_request);
	if (q->mq_ops->poll)
		q->poll_fn = blk_mq_poll;

	/*
	 * Do this after blk_queue_make_request() overrides it...
	 */
	q->nr_requests = set->queue_depth;

	/*
	 * Default to classic polling
	 */
	q->poll_nsec = -1;

	if (set->ops->complete)
		blk_queue_softirq_done(q, set->ops->complete);

	blk_mq_init_cpu_queues(q, set->nr_hw_queues);
	blk_mq_add_queue_tag_set(set, q);
	blk_mq_map_swqueue(q);

	if (!(set->flags & BLK_MQ_F_NO_SCHED)) {
		int ret;

		ret = blk_mq_sched_init(q);
		if (ret)
			return ERR_PTR(ret);
	}

	return q;

err_hctxs:
	kfree(q->queue_hw_ctx);
err_percpu:
	free_percpu(q->queue_ctx);
err_exit:
	q->mq_ops = NULL;
	return ERR_PTR(-ENOMEM);
}
EXPORT_SYMBOL(blk_mq_init_allocated_queue);

void blk_mq_free_queue(struct request_queue *q)
{
	struct blk_mq_tag_set	*set = q->tag_set;

	blk_mq_del_queue_tag_set(q);
	blk_mq_exit_hw_queues(q, set, set->nr_hw_queues);
}

/* Basically redo blk_mq_init_queue with queue frozen */
static void blk_mq_queue_reinit(struct request_queue *q)
{
	WARN_ON_ONCE(!atomic_read(&q->mq_freeze_depth));

	blk_mq_debugfs_unregister_hctxs(q);
	blk_mq_sysfs_unregister(q);

	/*
	 * redo blk_mq_init_cpu_queues and blk_mq_init_hw_queues. FIXME: maybe
	 * we should change hctx numa_node according to the new topology (this
	 * involves freeing and re-allocating memory, worth doing?)
	 */
	blk_mq_map_swqueue(q);

	blk_mq_sysfs_register(q);
	blk_mq_debugfs_register_hctxs(q);
}

static int __blk_mq_alloc_rq_maps(struct blk_mq_tag_set *set)
{
	int i;

	for (i = 0; i < set->nr_hw_queues; i++)
		if (!__blk_mq_alloc_rq_map(set, i))
			goto out_unwind;

	return 0;

out_unwind:
	while (--i >= 0)
		blk_mq_free_rq_map(set->tags[i]);

	return -ENOMEM;
}

/*
 * Allocate the request maps associated with this tag_set. Note that this
 * may reduce the depth asked for, if memory is tight. set->queue_depth
 * will be updated to reflect the allocated depth.
 */
static int blk_mq_alloc_rq_maps(struct blk_mq_tag_set *set)
{
	unsigned int depth;
	int err;

	depth = set->queue_depth;
	do {
		err = __blk_mq_alloc_rq_maps(set);
		if (!err)
			break;

		set->queue_depth >>= 1;
		if (set->queue_depth < set->reserved_tags + BLK_MQ_TAG_MIN) {
			err = -ENOMEM;
			break;
		}
	} while (set->queue_depth);

	if (!set->queue_depth || err) {
		pr_err("blk-mq: failed to allocate request map\n");
		return -ENOMEM;
	}

	if (depth != set->queue_depth)
		pr_info("blk-mq: reduced tag depth (%u -> %u)\n",
						depth, set->queue_depth);

	return 0;
}

static int blk_mq_update_queue_map(struct blk_mq_tag_set *set)
{
	if (set->ops->map_queues) {
		int cpu;
		/*
		 * transport .map_queues is usually done in the following
		 * way:
		 *
		 * for (queue = 0; queue < set->nr_hw_queues; queue++) {
		 * 	mask = get_cpu_mask(queue)
		 * 	for_each_cpu(cpu, mask)
		 * 		set->mq_map[cpu] = queue;
		 * }
		 *
		 * When we need to remap, the table has to be cleared for
		 * killing stale mapping since one CPU may not be mapped
		 * to any hw queue.
		 */
		for_each_possible_cpu(cpu)
			set->mq_map[cpu] = 0;

		return set->ops->map_queues(set);
	} else
		return blk_mq_map_queues(set);
}

/*
 * Alloc a tag set to be associated with one or more request queues.
 * May fail with EINVAL for various error conditions. May adjust the
 * requested depth down, if if it too large. In that case, the set
 * value will be stored in set->queue_depth.
 */
int blk_mq_alloc_tag_set(struct blk_mq_tag_set *set)
{
	int ret;

	BUILD_BUG_ON(BLK_MQ_MAX_DEPTH > 1 << BLK_MQ_UNIQUE_TAG_BITS);

	if (!set->nr_hw_queues)
		return -EINVAL;
	if (!set->queue_depth)
		return -EINVAL;
	if (set->queue_depth < set->reserved_tags + BLK_MQ_TAG_MIN)
		return -EINVAL;

	if (!set->ops->queue_rq)
		return -EINVAL;

	if (!set->ops->get_budget ^ !set->ops->put_budget)
		return -EINVAL;

	if (set->queue_depth > BLK_MQ_MAX_DEPTH) {
		pr_info("blk-mq: reduced tag depth to %u\n",
			BLK_MQ_MAX_DEPTH);
		set->queue_depth = BLK_MQ_MAX_DEPTH;
	}

	/*
	 * If a crashdump is active, then we are potentially in a very
	 * memory constrained environment. Limit us to 1 queue and
	 * 64 tags to prevent using too much memory.
	 */
	if (is_kdump_kernel()) {
		set->nr_hw_queues = 1;
		set->queue_depth = min(64U, set->queue_depth);
	}
	/*
	 * There is no use for more h/w queues than cpus.
	 */
	if (set->nr_hw_queues > nr_cpu_ids)
		set->nr_hw_queues = nr_cpu_ids;

	set->tags = kzalloc_node(nr_cpu_ids * sizeof(struct blk_mq_tags *),
				 GFP_KERNEL, set->numa_node);
	if (!set->tags)
		return -ENOMEM;

	ret = -ENOMEM;
	set->mq_map = kzalloc_node(sizeof(*set->mq_map) * nr_cpu_ids,
			GFP_KERNEL, set->numa_node);
	if (!set->mq_map)
		goto out_free_tags;

	ret = blk_mq_update_queue_map(set);
	if (ret)
		goto out_free_mq_map;

	ret = blk_mq_alloc_rq_maps(set);
	if (ret)
		goto out_free_mq_map;

	mutex_init(&set->tag_list_lock);
	INIT_LIST_HEAD(&set->tag_list);

	return 0;

out_free_mq_map:
	kfree(set->mq_map);
	set->mq_map = NULL;
out_free_tags:
	kfree(set->tags);
	set->tags = NULL;
	return ret;
}
EXPORT_SYMBOL(blk_mq_alloc_tag_set);

void blk_mq_free_tag_set(struct blk_mq_tag_set *set)
{
	int i;

	for (i = 0; i < nr_cpu_ids; i++)
		blk_mq_free_map_and_requests(set, i);

	kfree(set->mq_map);
	set->mq_map = NULL;

	kfree(set->tags);
	set->tags = NULL;
}
EXPORT_SYMBOL(blk_mq_free_tag_set);

int blk_mq_update_nr_requests(struct request_queue *q, unsigned int nr)
{
	struct blk_mq_tag_set *set = q->tag_set;
	struct blk_mq_hw_ctx *hctx;
	int i, ret;

	if (!set)
		return -EINVAL;

	blk_mq_freeze_queue(q);
	blk_mq_quiesce_queue(q);

	ret = 0;
	queue_for_each_hw_ctx(q, hctx, i) {
		if (!hctx->tags)
			continue;
		/*
		 * If we're using an MQ scheduler, just update the scheduler
		 * queue depth. This is similar to what the old code would do.
		 */
		if (!hctx->sched_tags) {
			ret = blk_mq_tag_update_depth(hctx, &hctx->tags, nr,
							false);
		} else {
			ret = blk_mq_tag_update_depth(hctx, &hctx->sched_tags,
							nr, true);
		}
		if (ret)
			break;
	}

	if (!ret)
		q->nr_requests = nr;

	blk_mq_unquiesce_queue(q);
	blk_mq_unfreeze_queue(q);

	return ret;
}

static void __blk_mq_update_nr_hw_queues(struct blk_mq_tag_set *set,
							int nr_hw_queues)
{
	struct request_queue *q;

	lockdep_assert_held(&set->tag_list_lock);

	if (nr_hw_queues > nr_cpu_ids)
		nr_hw_queues = nr_cpu_ids;
	if (nr_hw_queues < 1 || nr_hw_queues == set->nr_hw_queues)
		return;

	list_for_each_entry(q, &set->tag_list, tag_set_list)
		blk_mq_freeze_queue(q);

	set->nr_hw_queues = nr_hw_queues;
	blk_mq_update_queue_map(set);
	list_for_each_entry(q, &set->tag_list, tag_set_list) {
		blk_mq_realloc_hw_ctxs(set, q);
		blk_mq_queue_reinit(q);
	}

	list_for_each_entry(q, &set->tag_list, tag_set_list)
		blk_mq_unfreeze_queue(q);
}

void blk_mq_update_nr_hw_queues(struct blk_mq_tag_set *set, int nr_hw_queues)
{
	mutex_lock(&set->tag_list_lock);
	__blk_mq_update_nr_hw_queues(set, nr_hw_queues);
	mutex_unlock(&set->tag_list_lock);
}
EXPORT_SYMBOL_GPL(blk_mq_update_nr_hw_queues);

/* Enable polling stats and return whether they were already enabled. */
static bool blk_poll_stats_enable(struct request_queue *q)
{
	if (test_bit(QUEUE_FLAG_POLL_STATS, &q->queue_flags) ||
	    blk_queue_flag_test_and_set(QUEUE_FLAG_POLL_STATS, q))
		return true;
	blk_stat_add_callback(q, q->poll_cb);
	return false;
}

static void blk_mq_poll_stats_start(struct request_queue *q)
{
	/*
	 * We don't arm the callback if polling stats are not enabled or the
	 * callback is already active.
	 */
	if (!test_bit(QUEUE_FLAG_POLL_STATS, &q->queue_flags) ||
	    blk_stat_is_active(q->poll_cb))
		return;

	blk_stat_activate_msecs(q->poll_cb, 100);
}

static void blk_mq_poll_stats_fn(struct blk_stat_callback *cb)
{
	struct request_queue *q = cb->data;
	int bucket;

	for (bucket = 0; bucket < BLK_MQ_POLL_STATS_BKTS; bucket++) {
		if (cb->stat[bucket].nr_samples)
			q->poll_stat[bucket] = cb->stat[bucket];
	}
}

static unsigned long blk_mq_poll_nsecs(struct request_queue *q,
				       struct blk_mq_hw_ctx *hctx,
				       struct request *rq)
{
	unsigned long ret = 0;
	int bucket;

	/*
	 * If stats collection isn't on, don't sleep but turn it on for
	 * future users
	 */
	if (!blk_poll_stats_enable(q))
		return 0;

	/*
	 * As an optimistic guess, use half of the mean service time
	 * for this type of request. We can (and should) make this smarter.
	 * For instance, if the completion latencies are tight, we can
	 * get closer than just half the mean. This is especially
	 * important on devices where the completion latencies are longer
	 * than ~10 usec. We do use the stats for the relevant IO size
	 * if available which does lead to better estimates.
	 */
	bucket = blk_mq_poll_stats_bkt(rq);
	if (bucket < 0)
		return ret;

	if (q->poll_stat[bucket].nr_samples)
		ret = (q->poll_stat[bucket].mean + 1) / 2;

	return ret;
}

static bool blk_mq_poll_hybrid_sleep(struct request_queue *q,
				     struct blk_mq_hw_ctx *hctx,
				     struct request *rq)
{
	struct hrtimer_sleeper hs;
	enum hrtimer_mode mode;
	unsigned int nsecs;
	ktime_t kt;

	if (rq->rq_flags & RQF_MQ_POLL_SLEPT)
		return false;

	/*
	 * poll_nsec can be:
	 *
	 * -1:	don't ever hybrid sleep
	 *  0:	use half of prev avg
	 * >0:	use this specific value
	 */
	if (q->poll_nsec == -1)
		return false;
	else if (q->poll_nsec > 0)
		nsecs = q->poll_nsec;
	else
		nsecs = blk_mq_poll_nsecs(q, hctx, rq);

	if (!nsecs)
		return false;

	rq->rq_flags |= RQF_MQ_POLL_SLEPT;

	/*
	 * This will be replaced with the stats tracking code, using
	 * 'avg_completion_time / 2' as the pre-sleep target.
	 */
	kt = nsecs;

	mode = HRTIMER_MODE_REL;
	hrtimer_init_on_stack(&hs.timer, CLOCK_MONOTONIC, mode);
	hrtimer_set_expires(&hs.timer, kt);

	hrtimer_init_sleeper(&hs, current);
	do {
		if (blk_mq_rq_state(rq) == MQ_RQ_COMPLETE)
			break;
		set_current_state(TASK_UNINTERRUPTIBLE);
		hrtimer_start_expires(&hs.timer, mode);
		if (hs.task)
			io_schedule();
		hrtimer_cancel(&hs.timer);
		mode = HRTIMER_MODE_ABS;
	} while (hs.task && !signal_pending(current));

	__set_current_state(TASK_RUNNING);
	destroy_hrtimer_on_stack(&hs.timer);
	return true;
}

static bool __blk_mq_poll(struct blk_mq_hw_ctx *hctx, struct request *rq)
{
	struct request_queue *q = hctx->queue;
	long state;

	/*
	 * If we sleep, have the caller restart the poll loop to reset
	 * the state. Like for the other success return cases, the
	 * caller is responsible for checking if the IO completed. If
	 * the IO isn't complete, we'll get called again and will go
	 * straight to the busy poll loop.
	 */
	if (blk_mq_poll_hybrid_sleep(q, hctx, rq))
		return true;

	hctx->poll_considered++;

	state = current->state;
	while (!need_resched()) {
		int ret;

		hctx->poll_invoked++;

		ret = q->mq_ops->poll(hctx, rq->tag);
		if (ret > 0) {
			hctx->poll_success++;
			set_current_state(TASK_RUNNING);
			return true;
		}

		if (signal_pending_state(state, current))
			set_current_state(TASK_RUNNING);

		if (current->state == TASK_RUNNING)
			return true;
		if (ret < 0)
			break;
		cpu_relax();
	}

	__set_current_state(TASK_RUNNING);
	return false;
}

static bool blk_mq_poll(struct request_queue *q, blk_qc_t cookie)
{
	struct blk_mq_hw_ctx *hctx;
	struct request *rq;

	if (!test_bit(QUEUE_FLAG_POLL, &q->queue_flags))
		return false;

	hctx = q->queue_hw_ctx[blk_qc_t_to_queue_num(cookie)];
	if (!blk_qc_t_is_internal(cookie))
		rq = blk_mq_tag_to_rq(hctx->tags, blk_qc_t_to_tag(cookie));
	else {
		rq = blk_mq_tag_to_rq(hctx->sched_tags, blk_qc_t_to_tag(cookie));
		/*
		 * With scheduling, if the request has completed, we'll
		 * get a NULL return here, as we clear the sched tag when
		 * that happens. The request still remains valid, like always,
		 * so we should be safe with just the NULL check.
		 */
		if (!rq)
			return false;
	}

	return __blk_mq_poll(hctx, rq);
}

static int __init blk_mq_init(void)
{
	cpuhp_setup_state_multi(CPUHP_BLK_MQ_DEAD, "block/mq:dead", NULL,
				blk_mq_hctx_notify_dead);
	return 0;
}
subsys_initcall(blk_mq_init);<|MERGE_RESOLUTION|>--- conflicted
+++ resolved
@@ -2375,14 +2375,7 @@
 		/*
 		 * Initialize batch roundrobin counts
 		 */
-<<<<<<< HEAD
-		hctx->next_cpu = cpumask_first_and(hctx->cpumask,
-				cpu_online_mask);
-		if (hctx->next_cpu >= nr_cpu_ids)
-			hctx->next_cpu = cpumask_first(hctx->cpumask);
-=======
 		hctx->next_cpu = blk_mq_first_mapped_cpu(hctx);
->>>>>>> 28783bf4
 		hctx->next_cpu_batch = BLK_MQ_CPU_WORK_BATCH;
 	}
 }
