--- conflicted
+++ resolved
@@ -793,55 +793,9 @@
 	case BLKTRACESTART: /* compatible */
 	case BLKTRACESTOP:  /* compatible */
 	case BLKTRACETEARDOWN: /* compatible */
-<<<<<<< HEAD
-		return blk_trace_ioctl(bdev, cmd, compat_ptr(arg));
-	}
-	return -ENOIOCTLCMD;
-}
-
-/* Most of the generic ioctls are handled in the normal fallback path.
-   This assumes the blkdev's low level compat_ioctl always returns
-   ENOIOCTLCMD for unknown ioctls. */
-long compat_blkdev_ioctl(struct file *file, unsigned cmd, unsigned long arg)
-{
-	int ret = -ENOIOCTLCMD;
-	struct inode *inode = file->f_mapping->host;
-	struct block_device *bdev = inode->i_bdev;
-	struct gendisk *disk = bdev->bd_disk;
-
-	switch (cmd) {
-	case HDIO_GETGEO:
-		return compat_hdio_getgeo(disk, bdev, compat_ptr(arg));
-	case BLKFLSBUF:
-	case BLKROSET:
-	case BLKDISCARD:
-	/*
-	 * the ones below are implemented in blkdev_locked_ioctl,
-	 * but we call blkdev_ioctl, which gets the lock for us
-	 */
-	case BLKRRPART:
-		return blkdev_ioctl(inode, file, cmd,
-				(unsigned long)compat_ptr(arg));
-	case BLKBSZSET_32:
-		return blkdev_ioctl(inode, file, BLKBSZSET,
-				(unsigned long)compat_ptr(arg));
-	case BLKPG:
-		return compat_blkpg_ioctl(inode, file, cmd, compat_ptr(arg));
-	}
-
-	lock_kernel();
-	ret = compat_blkdev_locked_ioctl(inode, file, bdev, cmd, arg);
-	/* FIXME: why do we assume -> compat_ioctl needs the BKL? */
-	if (ret == -ENOIOCTLCMD && disk->fops->compat_ioctl)
-		ret = disk->fops->compat_ioctl(file, cmd, arg);
-	unlock_kernel();
-
-	if (ret != -ENOIOCTLCMD)
-=======
 		lock_kernel();
 		ret = blk_trace_ioctl(bdev, cmd, compat_ptr(arg));
 		unlock_kernel();
->>>>>>> 18e352e4
 		return ret;
 	default:
 		if (disk->fops->compat_ioctl)
