--- conflicted
+++ resolved
@@ -75,12 +75,8 @@
 	blk_mq_run_hw_queue(hctx, true);
 }
 
-<<<<<<< HEAD
-static int sched_rq_cmp(void *priv, struct list_head *a, struct list_head *b)
-=======
 static int sched_rq_cmp(void *priv, const struct list_head *a,
 			const struct list_head *b)
->>>>>>> 7d2a07b7
 {
 	struct request *rqa = container_of(a, struct request, queuelist);
 	struct request *rqb = container_of(b, struct request, queuelist);
@@ -146,21 +142,13 @@
 			break;
 		}
 
-<<<<<<< HEAD
-		if (!blk_mq_get_dispatch_budget(q))
-=======
 		budget_token = blk_mq_get_dispatch_budget(q);
 		if (budget_token < 0)
->>>>>>> 7d2a07b7
 			break;
 
 		rq = e->type->ops.dispatch_request(hctx);
 		if (!rq) {
-<<<<<<< HEAD
-			blk_mq_put_dispatch_budget(q);
-=======
 			blk_mq_put_dispatch_budget(q, budget_token);
->>>>>>> 7d2a07b7
 			/*
 			 * We're releasing without dispatching. Holding the
 			 * budget could have blocked any "hctx"s with the
@@ -180,11 +168,6 @@
 		 * in blk_mq_dispatch_rq_list().
 		 */
 		list_add_tail(&rq->queuelist, &rq_list);
-<<<<<<< HEAD
-		if (rq->mq_hctx != hctx)
-			multi_hctxs = true;
-	} while (++count < max_dispatch);
-=======
 		count++;
 		if (rq->mq_hctx != hctx)
 			multi_hctxs = true;
@@ -198,7 +181,6 @@
 		if (!blk_mq_get_driver_tag(rq))
 			break;
 	} while (count < max_dispatch);
->>>>>>> 7d2a07b7
 
 	if (!count) {
 		if (run_queue)
@@ -263,11 +245,8 @@
 	struct request *rq;
 
 	do {
-<<<<<<< HEAD
-=======
 		int budget_token;
 
->>>>>>> 7d2a07b7
 		if (!list_empty_careful(&hctx->dispatch)) {
 			ret = -EAGAIN;
 			break;
@@ -276,21 +255,13 @@
 		if (!sbitmap_any_bit_set(&hctx->ctx_map))
 			break;
 
-<<<<<<< HEAD
-		if (!blk_mq_get_dispatch_budget(q))
-=======
 		budget_token = blk_mq_get_dispatch_budget(q);
 		if (budget_token < 0)
->>>>>>> 7d2a07b7
 			break;
 
 		rq = blk_mq_dequeue_from_ctx(hctx, ctx);
 		if (!rq) {
-<<<<<<< HEAD
-			blk_mq_put_dispatch_budget(q);
-=======
 			blk_mq_put_dispatch_budget(q, budget_token);
->>>>>>> 7d2a07b7
 			/*
 			 * We're releasing without dispatching. Holding the
 			 * budget could have blocked any "hctx"s with the
@@ -323,12 +294,7 @@
 static int __blk_mq_sched_dispatch_requests(struct blk_mq_hw_ctx *hctx)
 {
 	struct request_queue *q = hctx->queue;
-<<<<<<< HEAD
-	struct elevator_queue *e = q->elevator;
-	const bool has_sched_dispatch = e && e->type->ops.dispatch_request;
-=======
 	const bool has_sched = q->elevator;
->>>>>>> 7d2a07b7
 	int ret = 0;
 	LIST_HEAD(rq_list);
 
@@ -359,20 +325,12 @@
 	if (!list_empty(&rq_list)) {
 		blk_mq_sched_mark_restart_hctx(hctx);
 		if (blk_mq_dispatch_rq_list(hctx, &rq_list, 0)) {
-<<<<<<< HEAD
-			if (has_sched_dispatch)
-=======
 			if (has_sched)
->>>>>>> 7d2a07b7
 				ret = blk_mq_do_dispatch_sched(hctx);
 			else
 				ret = blk_mq_do_dispatch_ctx(hctx);
 		}
-<<<<<<< HEAD
-	} else if (has_sched_dispatch) {
-=======
 	} else if (has_sched) {
->>>>>>> 7d2a07b7
 		ret = blk_mq_do_dispatch_sched(hctx);
 	} else if (hctx->dispatch_busy) {
 		/* dequeue request one by one from sw queue if queue is busy */
@@ -380,31 +338,6 @@
 	} else {
 		blk_mq_flush_busy_ctxs(hctx, &rq_list);
 		blk_mq_dispatch_rq_list(hctx, &rq_list, 0);
-<<<<<<< HEAD
-	}
-
-	return ret;
-}
-
-void blk_mq_sched_dispatch_requests(struct blk_mq_hw_ctx *hctx)
-{
-	struct request_queue *q = hctx->queue;
-
-	/* RCU or SRCU read lock is needed before checking quiesced flag */
-	if (unlikely(blk_mq_hctx_stopped(hctx) || blk_queue_quiesced(q)))
-		return;
-
-	hctx->run++;
-
-	/*
-	 * A return of -EAGAIN is an indication that hctx->dispatch is not
-	 * empty and we must run again in order to avoid starving flushes.
-	 */
-	if (__blk_mq_sched_dispatch_requests(hctx) == -EAGAIN) {
-		if (__blk_mq_sched_dispatch_requests(hctx) == -EAGAIN)
-			blk_mq_run_hw_queue(hctx, true);
-=======
->>>>>>> 7d2a07b7
 	}
 
 	return ret;
@@ -489,12 +422,6 @@
 	 */
 	if ((rq->rq_flags & RQF_FLUSH_SEQ) || blk_rq_is_passthrough(rq))
 		return true;
-<<<<<<< HEAD
-
-	if (has_sched)
-		rq->rq_flags |= RQF_SORTED;
-=======
->>>>>>> 7d2a07b7
 
 	return false;
 }
@@ -509,11 +436,7 @@
 
 	WARN_ON(e && (rq->tag != BLK_MQ_NO_TAG));
 
-<<<<<<< HEAD
-	if (blk_mq_sched_bypass_insert(hctx, !!e, rq)) {
-=======
 	if (blk_mq_sched_bypass_insert(hctx, rq)) {
->>>>>>> 7d2a07b7
 		/*
 		 * Firstly normal IO request is inserted to scheduler queue or
 		 * sw queue, meantime we add flush request to dispatch queue(
@@ -597,16 +520,10 @@
 				   unsigned int hctx_idx)
 {
 	struct blk_mq_tag_set *set = q->tag_set;
-	/* Clear HCTX_SHARED so tags are init'ed */
-	unsigned int flags = set->flags & ~BLK_MQ_F_TAG_HCTX_SHARED;
 	int ret;
 
 	hctx->sched_tags = blk_mq_alloc_rq_map(set, hctx_idx, q->nr_requests,
-<<<<<<< HEAD
-					       set->reserved_tags, flags);
-=======
 					       set->reserved_tags, set->flags);
->>>>>>> 7d2a07b7
 	if (!hctx->sched_tags)
 		return -ENOMEM;
 
@@ -626,15 +543,8 @@
 	int i;
 
 	queue_for_each_hw_ctx(q, hctx, i) {
-		/* Clear HCTX_SHARED so tags are freed */
-		unsigned int flags = hctx->flags & ~BLK_MQ_F_TAG_HCTX_SHARED;
-
 		if (hctx->sched_tags) {
-<<<<<<< HEAD
-			blk_mq_free_rq_map(hctx->sched_tags, flags);
-=======
 			blk_mq_free_rq_map(hctx->sched_tags, hctx->flags);
->>>>>>> 7d2a07b7
 			hctx->sched_tags = NULL;
 		}
 	}
