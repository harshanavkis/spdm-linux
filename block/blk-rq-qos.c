--- conflicted
+++ resolved
@@ -266,13 +266,8 @@
 	if (!has_sleeper && acquire_inflight_cb(rqw, private_data))
 		return;
 
-<<<<<<< HEAD
-	has_sleeper = !prepare_to_wait_exclusive_first(&rqw->wait, &data.wq,
-						       TASK_UNINTERRUPTIBLE);
-=======
 	has_sleeper = !prepare_to_wait_exclusive(&rqw->wait, &data.wq,
 						 TASK_UNINTERRUPTIBLE);
->>>>>>> 7d2a07b7
 	do {
 		/* The memory barrier in set_task_state saves us here. */
 		if (data.got_token)
