/* SPDX-License-Identifier: GPL-2.0 */
#ifndef INT_BLK_MQ_H
#define INT_BLK_MQ_H

#include "blk-stat.h"
#include "blk-mq-tag.h"

struct blk_mq_tag_set;

struct blk_mq_ctxs {
	struct kobject kobj;
	struct blk_mq_ctx __percpu	*queue_ctx;
};

/**
 * struct blk_mq_ctx - State for a software queue facing the submitting CPUs
 */
struct blk_mq_ctx {
	struct {
		spinlock_t		lock;
		struct list_head	rq_lists[HCTX_MAX_TYPES];
	} ____cacheline_aligned_in_smp;

	unsigned int		cpu;
	unsigned short		index_hw[HCTX_MAX_TYPES];
	struct blk_mq_hw_ctx 	*hctxs[HCTX_MAX_TYPES];

	struct request_queue	*queue;
	struct blk_mq_ctxs      *ctxs;
	struct kobject		kobj;
} ____cacheline_aligned_in_smp;

void blk_mq_submit_bio(struct bio *bio);
int blk_mq_poll(struct request_queue *q, blk_qc_t cookie, struct io_comp_batch *iob,
		unsigned int flags);
void blk_mq_exit_queue(struct request_queue *q);
int blk_mq_update_nr_requests(struct request_queue *q, unsigned int nr);
void blk_mq_wake_waiters(struct request_queue *q);
bool blk_mq_dispatch_rq_list(struct blk_mq_hw_ctx *hctx, struct list_head *,
			     unsigned int);
void blk_mq_add_to_requeue_list(struct request *rq, bool at_head,
				bool kick_requeue_list);
void blk_mq_flush_busy_ctxs(struct blk_mq_hw_ctx *hctx, struct list_head *list);
struct request *blk_mq_dequeue_from_ctx(struct blk_mq_hw_ctx *hctx,
					struct blk_mq_ctx *start);
void blk_mq_put_rq_ref(struct request *rq);

/*
 * Internal helpers for allocating/freeing the request map
 */
void blk_mq_free_rqs(struct blk_mq_tag_set *set, struct blk_mq_tags *tags,
		     unsigned int hctx_idx);
void blk_mq_free_rq_map(struct blk_mq_tags *tags);
struct blk_mq_tags *blk_mq_alloc_map_and_rqs(struct blk_mq_tag_set *set,
				unsigned int hctx_idx, unsigned int depth);
void blk_mq_free_map_and_rqs(struct blk_mq_tag_set *set,
			     struct blk_mq_tags *tags,
			     unsigned int hctx_idx);
/*
 * Internal helpers for request insertion into sw queues
 */
void __blk_mq_insert_request(struct blk_mq_hw_ctx *hctx, struct request *rq,
				bool at_head);
void blk_mq_request_bypass_insert(struct request *rq, bool at_head,
				  bool run_queue);
void blk_mq_insert_requests(struct blk_mq_hw_ctx *hctx, struct blk_mq_ctx *ctx,
				struct list_head *list);
void blk_mq_try_issue_list_directly(struct blk_mq_hw_ctx *hctx,
				    struct list_head *list);

/*
 * CPU -> queue mappings
 */
extern int blk_mq_hw_queue_to_node(struct blk_mq_queue_map *qmap, unsigned int);

/*
 * blk_mq_map_queue_type() - map (hctx_type,cpu) to hardware queue
 * @q: request queue
 * @type: the hctx type index
 * @cpu: CPU
 */
static inline struct blk_mq_hw_ctx *blk_mq_map_queue_type(struct request_queue *q,
							  enum hctx_type type,
							  unsigned int cpu)
{
	return xa_load(&q->hctx_table, q->tag_set->map[type].mq_map[cpu]);
}

static inline enum hctx_type blk_mq_get_hctx_type(blk_opf_t opf)
{
	enum hctx_type type = HCTX_TYPE_DEFAULT;

	/*
	 * The caller ensure that if REQ_POLLED, poll must be enabled.
	 */
	if (opf & REQ_POLLED)
		type = HCTX_TYPE_POLL;
	else if ((opf & REQ_OP_MASK) == REQ_OP_READ)
		type = HCTX_TYPE_READ;
	return type;
}

/*
 * blk_mq_map_queue() - map (cmd_flags,type) to hardware queue
 * @q: request queue
 * @opf: operation type (REQ_OP_*) and flags (e.g. REQ_POLLED).
 * @ctx: software queue cpu ctx
 */
static inline struct blk_mq_hw_ctx *blk_mq_map_queue(struct request_queue *q,
						     blk_opf_t opf,
						     struct blk_mq_ctx *ctx)
{
	return ctx->hctxs[blk_mq_get_hctx_type(opf)];
}

/*
 * sysfs helpers
 */
extern void blk_mq_sysfs_init(struct request_queue *q);
extern void blk_mq_sysfs_deinit(struct request_queue *q);
int blk_mq_sysfs_register(struct gendisk *disk);
void blk_mq_sysfs_unregister(struct gendisk *disk);
int blk_mq_sysfs_register_hctxs(struct request_queue *q);
void blk_mq_sysfs_unregister_hctxs(struct request_queue *q);
extern void blk_mq_hctx_kobj_init(struct blk_mq_hw_ctx *hctx);
void blk_mq_free_plug_rqs(struct blk_plug *plug);
void blk_mq_flush_plug_list(struct blk_plug *plug, bool from_schedule);

void blk_mq_cancel_work_sync(struct request_queue *q);

void blk_mq_release(struct request_queue *q);

static inline struct blk_mq_ctx *__blk_mq_get_ctx(struct request_queue *q,
					   unsigned int cpu)
{
	return per_cpu_ptr(q->queue_ctx, cpu);
}

/*
 * This assumes per-cpu software queueing queues. They could be per-node
 * as well, for instance. For now this is hardcoded as-is. Note that we don't
 * care about preemption, since we know the ctx's are persistent. This does
 * mean that we can't rely on ctx always matching the currently running CPU.
 */
static inline struct blk_mq_ctx *blk_mq_get_ctx(struct request_queue *q)
{
	return __blk_mq_get_ctx(q, raw_smp_processor_id());
}

struct blk_mq_alloc_data {
	/* input parameter */
	struct request_queue *q;
	blk_mq_req_flags_t flags;
	unsigned int shallow_depth;
	blk_opf_t cmd_flags;
	req_flags_t rq_flags;

	/* allocate multiple requests/tags in one go */
	unsigned int nr_tags;
	struct request **cached_rq;

	/* input & output parameter */
	struct blk_mq_ctx *ctx;
	struct blk_mq_hw_ctx *hctx;
};

static inline bool blk_mq_is_shared_tags(unsigned int flags)
{
	return flags & BLK_MQ_F_TAG_HCTX_SHARED;
}

static inline struct blk_mq_tags *blk_mq_tags_from_data(struct blk_mq_alloc_data *data)
{
	if (!(data->rq_flags & RQF_ELV))
		return data->hctx->tags;
	return data->hctx->sched_tags;
}

static inline bool blk_mq_hctx_stopped(struct blk_mq_hw_ctx *hctx)
{
	return test_bit(BLK_MQ_S_STOPPED, &hctx->state);
}

static inline bool blk_mq_hw_queue_mapped(struct blk_mq_hw_ctx *hctx)
{
	return hctx->nr_ctx && hctx->tags;
}

unsigned int blk_mq_in_flight(struct request_queue *q,
		struct block_device *part);
void blk_mq_in_flight_rw(struct request_queue *q, struct block_device *part,
		unsigned int inflight[2]);

static inline void blk_mq_put_dispatch_budget(struct request_queue *q,
					      int budget_token)
{
	if (q->mq_ops->put_budget)
		q->mq_ops->put_budget(q, budget_token);
}

static inline int blk_mq_get_dispatch_budget(struct request_queue *q)
{
	if (q->mq_ops->get_budget)
		return q->mq_ops->get_budget(q);
	return 0;
}

static inline void blk_mq_set_rq_budget_token(struct request *rq, int token)
{
	if (token < 0)
		return;

	if (rq->q->mq_ops->set_rq_budget_token)
		rq->q->mq_ops->set_rq_budget_token(rq, token);
}

static inline int blk_mq_get_rq_budget_token(struct request *rq)
{
	if (rq->q->mq_ops->get_rq_budget_token)
		return rq->q->mq_ops->get_rq_budget_token(rq);
	return -1;
}

static inline void __blk_mq_inc_active_requests(struct blk_mq_hw_ctx *hctx)
{
	if (blk_mq_is_shared_tags(hctx->flags))
		atomic_inc(&hctx->queue->nr_active_requests_shared_tags);
	else
		atomic_inc(&hctx->nr_active);
}

static inline void __blk_mq_sub_active_requests(struct blk_mq_hw_ctx *hctx,
		int val)
{
	if (blk_mq_is_shared_tags(hctx->flags))
		atomic_sub(val, &hctx->queue->nr_active_requests_shared_tags);
	else
		atomic_sub(val, &hctx->nr_active);
}

static inline void __blk_mq_dec_active_requests(struct blk_mq_hw_ctx *hctx)
{
	__blk_mq_sub_active_requests(hctx, 1);
}

static inline int __blk_mq_active_requests(struct blk_mq_hw_ctx *hctx)
{
	if (blk_mq_is_shared_tags(hctx->flags))
		return atomic_read(&hctx->queue->nr_active_requests_shared_tags);
	return atomic_read(&hctx->nr_active);
}
static inline void __blk_mq_put_driver_tag(struct blk_mq_hw_ctx *hctx,
					   struct request *rq)
{
	blk_mq_put_tag(hctx->tags, rq->mq_ctx, rq->tag);
	rq->tag = BLK_MQ_NO_TAG;

	if (rq->rq_flags & RQF_MQ_INFLIGHT) {
		rq->rq_flags &= ~RQF_MQ_INFLIGHT;
		__blk_mq_dec_active_requests(hctx);
	}
}

static inline void blk_mq_put_driver_tag(struct request *rq)
{
	if (rq->tag == BLK_MQ_NO_TAG || rq->internal_tag == BLK_MQ_NO_TAG)
		return;

	__blk_mq_put_driver_tag(rq->mq_hctx, rq);
}

bool __blk_mq_get_driver_tag(struct blk_mq_hw_ctx *hctx, struct request *rq);

static inline bool blk_mq_get_driver_tag(struct request *rq)
{
	struct blk_mq_hw_ctx *hctx = rq->mq_hctx;

	if (rq->tag != BLK_MQ_NO_TAG &&
	    !(hctx->flags & BLK_MQ_F_TAG_QUEUE_SHARED)) {
		hctx->tags->rqs[rq->tag] = rq;
		return true;
	}

	return __blk_mq_get_driver_tag(hctx, rq);
}

static inline void blk_mq_clear_mq_map(struct blk_mq_queue_map *qmap)
{
	int cpu;

	for_each_possible_cpu(cpu)
		qmap->mq_map[cpu] = 0;
}

/*
 * blk_mq_plug() - Get caller context plug
 * @bio : the bio being submitted by the caller context
 *
 * Plugging, by design, may delay the insertion of BIOs into the elevator in
 * order to increase BIO merging opportunities. This however can cause BIO
 * insertion order to change from the order in which submit_bio() is being
 * executed in the case of multiple contexts concurrently issuing BIOs to a
 * device, even if these context are synchronized to tightly control BIO issuing
 * order. While this is not a problem with regular block devices, this ordering
 * change can cause write BIO failures with zoned block devices as these
 * require sequential write patterns to zones. Prevent this from happening by
 * ignoring the plug state of a BIO issuing context if it is for a zoned block
 * device and the BIO to plug is a write operation.
 *
 * Return current->plug if the bio can be plugged and NULL otherwise
 */
static inline struct blk_plug *blk_mq_plug( struct bio *bio)
{
	/* Zoned block device write operation case: do not plug the BIO */
<<<<<<< HEAD
	if (bdev_is_zoned(bio->bi_bdev) && op_is_write(bio_op(bio)))
=======
	if (IS_ENABLED(CONFIG_BLK_DEV_ZONED) &&
	    bdev_op_is_zoned_write(bio->bi_bdev, bio_op(bio)))
>>>>>>> 7365df19
		return NULL;

	/*
	 * For regular block devices or read operations, use the context plug
	 * which may be NULL if blk_start_plug() was not executed.
	 */
	return current->plug;
}

/* Free all requests on the list */
static inline void blk_mq_free_requests(struct list_head *list)
{
	while (!list_empty(list)) {
		struct request *rq = list_entry_rq(list->next);

		list_del_init(&rq->queuelist);
		blk_mq_free_request(rq);
	}
}

/*
 * For shared tag users, we track the number of currently active users
 * and attempt to provide a fair share of the tag depth for each of them.
 */
static inline bool hctx_may_queue(struct blk_mq_hw_ctx *hctx,
				  struct sbitmap_queue *bt)
{
	unsigned int depth, users;

	if (!hctx || !(hctx->flags & BLK_MQ_F_TAG_QUEUE_SHARED))
		return true;

	/*
	 * Don't try dividing an ant
	 */
	if (bt->sb.depth == 1)
		return true;

	if (blk_mq_is_shared_tags(hctx->flags)) {
		struct request_queue *q = hctx->queue;

		if (!test_bit(QUEUE_FLAG_HCTX_ACTIVE, &q->queue_flags))
			return true;
	} else {
		if (!test_bit(BLK_MQ_S_TAG_ACTIVE, &hctx->state))
			return true;
	}

	users = atomic_read(&hctx->tags->active_queues);

	if (!users)
		return true;

	/*
	 * Allow at least some tags
	 */
	depth = max((bt->sb.depth + users - 1) / users, 4U);
	return __blk_mq_active_requests(hctx) < depth;
}

/* run the code block in @dispatch_ops with rcu/srcu read lock held */
#define __blk_mq_run_dispatch_ops(q, check_sleep, dispatch_ops)	\
do {								\
	if (!blk_queue_has_srcu(q)) {				\
		rcu_read_lock();				\
		(dispatch_ops);					\
		rcu_read_unlock();				\
	} else {						\
		int srcu_idx;					\
								\
		might_sleep_if(check_sleep);			\
		srcu_idx = srcu_read_lock((q)->srcu);		\
		(dispatch_ops);					\
		srcu_read_unlock((q)->srcu, srcu_idx);		\
	}							\
} while (0)

#define blk_mq_run_dispatch_ops(q, dispatch_ops)		\
	__blk_mq_run_dispatch_ops(q, true, dispatch_ops)	\

#endif<|MERGE_RESOLUTION|>--- conflicted
+++ resolved
@@ -312,12 +312,8 @@
 static inline struct blk_plug *blk_mq_plug( struct bio *bio)
 {
 	/* Zoned block device write operation case: do not plug the BIO */
-<<<<<<< HEAD
-	if (bdev_is_zoned(bio->bi_bdev) && op_is_write(bio_op(bio)))
-=======
 	if (IS_ENABLED(CONFIG_BLK_DEV_ZONED) &&
 	    bdev_op_is_zoned_write(bio->bi_bdev, bio_op(bio)))
->>>>>>> 7365df19
 		return NULL;
 
 	/*
