--- conflicted
+++ resolved
@@ -823,12 +823,8 @@
 	 * bigger than MAX_ORDER unless SPARSEMEM.
 	 */
 	page_ext_init_flatmem();
-<<<<<<< HEAD
-	init_debug_pagealloc();
-=======
 	init_mem_debugging_and_hardening();
 	kfence_alloc_pool();
->>>>>>> 7d2a07b7
 	report_meminit();
 	stack_depot_init();
 	mem_init();
@@ -1104,11 +1100,6 @@
 	fork_init();
 	proc_caches_init();
 	uts_ns_init();
-<<<<<<< HEAD
-	buffer_init();
-	hidden_area_init();
-=======
->>>>>>> 7d2a07b7
 	key_init();
 	security_init();
 	dbg_late_init();
