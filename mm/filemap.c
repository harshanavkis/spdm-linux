--- conflicted
+++ resolved
@@ -1664,11 +1664,7 @@
 }
 EXPORT_SYMBOL(should_remove_suid);
 
-<<<<<<< HEAD
-int __remove_suid(struct path *path, int kill)
-=======
-static int __remove_suid(struct dentry *dentry, int kill)
->>>>>>> 28ffb5d3
+static int __remove_suid(struct path *path, int kill)
 {
 	struct iattr newattrs;
 
