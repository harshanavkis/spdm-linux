--- conflicted
+++ resolved
@@ -317,49 +317,6 @@
 
 	pagevec_init(&pvec);
 	index = start;
-<<<<<<< HEAD
-	while (index < end && pagevec_lookup_entries(&pvec, mapping, index,
-			min(end - index, (pgoff_t)PAGEVEC_SIZE),
-			indices)) {
-		/*
-		 * Pagevec array has exceptional entries and we may also fail
-		 * to lock some pages. So we store pages that can be deleted
-		 * in a new pagevec.
-		 */
-		struct pagevec locked_pvec;
-
-		pagevec_init(&locked_pvec);
-		for (i = 0; i < pagevec_count(&pvec); i++) {
-			struct page *page = pvec.pages[i];
-
-			/* We rely upon deletion not changing page->index */
-			index = indices[i];
-			if (index >= end)
-				break;
-
-			if (xa_is_value(page))
-				continue;
-
-			if (!trylock_page(page))
-				continue;
-			WARN_ON(page_to_index(page) != index);
-			if (PageWriteback(page)) {
-				unlock_page(page);
-				continue;
-			}
-			if (page->mapping != mapping) {
-				unlock_page(page);
-				continue;
-			}
-			pagevec_add(&locked_pvec, page);
-		}
-		for (i = 0; i < pagevec_count(&locked_pvec); i++)
-			truncate_cleanup_page(locked_pvec.pages[i]);
-		delete_from_page_cache_batch(mapping, &locked_pvec);
-		for (i = 0; i < pagevec_count(&locked_pvec); i++)
-			unlock_page(locked_pvec.pages[i]);
-		truncate_exceptional_pvec_entries(mapping, &pvec, indices, end);
-=======
 	while (index < end && find_lock_entries(mapping, index, end - 1,
 			&pvec, indices)) {
 		index = indices[pagevec_count(&pvec) - 1] + 1;
@@ -369,7 +326,6 @@
 		delete_from_page_cache_batch(mapping, &pvec);
 		for (i = 0; i < pagevec_count(&pvec); i++)
 			unlock_page(pvec.pages[i]);
->>>>>>> 7d2a07b7
 		pagevec_release(&pvec);
 		cond_resched();
 	}
@@ -545,10 +501,6 @@
 				if (nr_pagevec)
 					(*nr_pagevec)++;
 			}
-<<<<<<< HEAD
-
-=======
->>>>>>> 7d2a07b7
 			count += ret;
 		}
 		pagevec_remove_exceptionals(&pvec);
@@ -582,11 +534,6 @@
 EXPORT_SYMBOL(invalidate_mapping_pages);
 
 /**
-<<<<<<< HEAD
- * This helper is similar with the above one, except that it accounts for pages
- * that are likely on a pagevec and count them in @nr_pagevec, which will used by
- * the caller.
-=======
  * invalidate_mapping_pagevec - Invalidate all the unlocked pages of one inode
  * @mapping: the address_space which holds the pages to invalidate
  * @start: the offset 'from' which to invalidate
@@ -596,7 +543,6 @@
  * This helper is similar to invalidate_mapping_pages(), except that it accounts
  * for pages that are likely on a pagevec and counts them in @nr_pagevec, which
  * will be used by the caller.
->>>>>>> 7d2a07b7
  */
 void invalidate_mapping_pagevec(struct address_space *mapping,
 		pgoff_t start, pgoff_t end, unsigned long *nr_pagevec)
