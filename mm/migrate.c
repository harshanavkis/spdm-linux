--- conflicted
+++ resolved
@@ -1046,7 +1046,6 @@
 static void __migrate_folio_extract(struct folio *dst,
 				   int *page_was_mappedp,
 				   struct anon_vma **anon_vmap)
-<<<<<<< HEAD
 {
 	*anon_vmap = (void *)dst->mapping;
 	*page_was_mappedp = (unsigned long)dst->private;
@@ -1111,72 +1110,6 @@
 			       enum migrate_mode mode, enum migrate_reason reason,
 			       struct list_head *ret)
 {
-=======
-{
-	*anon_vmap = (void *)dst->mapping;
-	*page_was_mappedp = (unsigned long)dst->private;
-	dst->mapping = NULL;
-	dst->private = NULL;
-}
-
-/* Restore the source folio to the original state upon failure */
-static void migrate_folio_undo_src(struct folio *src,
-				   int page_was_mapped,
-				   struct anon_vma *anon_vma,
-				   bool locked,
-				   struct list_head *ret)
-{
-	if (page_was_mapped)
-		remove_migration_ptes(src, src, false);
-	/* Drop an anon_vma reference if we took one */
-	if (anon_vma)
-		put_anon_vma(anon_vma);
-	if (locked)
-		folio_unlock(src);
-	if (ret)
-		list_move_tail(&src->lru, ret);
-}
-
-/* Restore the destination folio to the original state upon failure */
-static void migrate_folio_undo_dst(struct folio *dst,
-				   bool locked,
-				   free_page_t put_new_page,
-				   unsigned long private)
-{
-	if (locked)
-		folio_unlock(dst);
-	if (put_new_page)
-		put_new_page(&dst->page, private);
-	else
-		folio_put(dst);
-}
-
-/* Cleanup src folio upon migration success */
-static void migrate_folio_done(struct folio *src,
-			       enum migrate_reason reason)
-{
-	/*
-	 * Compaction can migrate also non-LRU pages which are
-	 * not accounted to NR_ISOLATED_*. They can be recognized
-	 * as __PageMovable
-	 */
-	if (likely(!__folio_test_movable(src)))
-		mod_node_page_state(folio_pgdat(src), NR_ISOLATED_ANON +
-				    folio_is_file_lru(src), -folio_nr_pages(src));
-
-	if (reason != MR_MEMORY_FAILURE)
-		/* We release the page in page_handle_poison. */
-		folio_put(src);
-}
-
-/* Obtain the lock on page, remove all ptes. */
-static int migrate_folio_unmap(new_page_t get_new_page, free_page_t put_new_page,
-			       unsigned long private, struct folio *src,
-			       struct folio **dstp, int force, bool avoid_force_lock,
-			       enum migrate_mode mode, enum migrate_reason reason,
-			       struct list_head *ret)
-{
->>>>>>> 45364ba2
 	struct folio *dst;
 	int rc = -EAGAIN;
 	struct page *newpage = NULL;
@@ -1850,8 +1783,6 @@
 				if (is_large) {
 					nr_large_failed++;
 					stats->nr_thp_failed += is_thp;
-<<<<<<< HEAD
-=======
 				} else if (!no_split_folio_counting) {
 					nr_failed++;
 				}
@@ -1865,72 +1796,6 @@
 	nr_large_failed += large_retry;
 	stats->nr_thp_failed += thp_retry;
 	stats->nr_failed_pages += nr_retry_pages;
-move:
-	/* Flush TLBs for all unmapped folios */
-	try_to_unmap_flush();
-
-	retry = 1;
-	for (pass = 0;
-	     pass < NR_MAX_MIGRATE_PAGES_RETRY && (retry || large_retry);
-	     pass++) {
-		retry = 0;
-		large_retry = 0;
-		thp_retry = 0;
-		nr_retry_pages = 0;
-
-		dst = list_first_entry(&dst_folios, struct folio, lru);
-		dst2 = list_next_entry(dst, lru);
-		list_for_each_entry_safe(folio, folio2, &unmap_folios, lru) {
-			is_large = folio_test_large(folio);
-			is_thp = is_large && folio_test_pmd_mappable(folio);
-			nr_pages = folio_nr_pages(folio);
-
-			cond_resched();
-
-			rc = migrate_folio_move(put_new_page, private,
-						folio, dst, mode,
-						reason, ret_folios);
-			/*
-			 * The rules are:
-			 *	Success: folio will be freed
-			 *	-EAGAIN: stay on the unmap_folios list
-			 *	Other errno: put on ret_folios list
-			 */
-			switch(rc) {
-			case -EAGAIN:
-				if (is_large) {
-					large_retry++;
-					thp_retry += is_thp;
-				} else if (!no_split_folio_counting) {
-					retry++;
-				}
-				nr_retry_pages += nr_pages;
-				break;
-			case MIGRATEPAGE_SUCCESS:
-				stats->nr_succeeded += nr_pages;
-				stats->nr_thp_succeeded += is_thp;
-				break;
-			default:
-				if (is_large) {
-					nr_large_failed++;
-					stats->nr_thp_failed += is_thp;
->>>>>>> 45364ba2
-				} else if (!no_split_folio_counting) {
-					nr_failed++;
-				}
-
-				stats->nr_failed_pages += nr_pages;
-				break;
-			}
-			dst = dst2;
-			dst2 = list_next_entry(dst, lru);
-		}
-	}
-	nr_failed += retry;
-	nr_large_failed += large_retry;
-	stats->nr_thp_failed += thp_retry;
-	stats->nr_failed_pages += nr_retry_pages;
-<<<<<<< HEAD
 move:
 	/* Flush TLBs for all unmapped folios */
 	try_to_unmap_flush();
@@ -1995,8 +1860,6 @@
 	nr_large_failed += large_retry;
 	stats->nr_thp_failed += thp_retry;
 	stats->nr_failed_pages += nr_retry_pages;
-=======
->>>>>>> 45364ba2
 
 	if (rc_saved)
 		rc = rc_saved;
@@ -2266,14 +2129,8 @@
 
 	if (PageHuge(page)) {
 		if (PageHead(page)) {
-<<<<<<< HEAD
-			err = isolate_hugetlb(page_folio(page), pagelist);
-			if (!err)
-				err = 1;
-=======
 			isolated = isolate_hugetlb(page_folio(page), pagelist);
 			err = isolated ? 1 : -EBUSY;
->>>>>>> 45364ba2
 		}
 	} else {
 		struct page *head;
