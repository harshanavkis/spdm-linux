// SPDX-License-Identifier: GPL-2.0-or-later
/*
 * Copyright 2013 Red Hat Inc.
 *
 * Authors: Jérôme Glisse <jglisse@redhat.com>
 */
/*
 * Refer to include/linux/hmm.h for information about heterogeneous memory
 * management or HMM for short.
 */
#include <linux/pagewalk.h>
#include <linux/hmm.h>
#include <linux/init.h>
#include <linux/rmap.h>
#include <linux/swap.h>
#include <linux/slab.h>
#include <linux/sched.h>
#include <linux/mmzone.h>
#include <linux/pagemap.h>
#include <linux/swapops.h>
#include <linux/hugetlb.h>
#include <linux/memremap.h>
#include <linux/sched/mm.h>
#include <linux/jump_label.h>
#include <linux/dma-mapping.h>
#include <linux/mmu_notifier.h>
#include <linux/memory_hotplug.h>

<<<<<<< HEAD
=======
#include "internal.h"

>>>>>>> 7d2a07b7
struct hmm_vma_walk {
	struct hmm_range	*range;
	unsigned long		last;
};

enum {
	HMM_NEED_FAULT = 1 << 0,
	HMM_NEED_WRITE_FAULT = 1 << 1,
	HMM_NEED_ALL_BITS = HMM_NEED_FAULT | HMM_NEED_WRITE_FAULT,
};

static int hmm_pfns_fill(unsigned long addr, unsigned long end,
			 struct hmm_range *range, unsigned long cpu_flags)
{
	unsigned long i = (addr - range->start) >> PAGE_SHIFT;

	for (; addr < end; addr += PAGE_SIZE, i++)
		range->hmm_pfns[i] = cpu_flags;
	return 0;
}

/*
 * hmm_vma_fault() - fault in a range lacking valid pmd or pte(s)
 * @addr: range virtual start address (inclusive)
 * @end: range virtual end address (exclusive)
 * @required_fault: HMM_NEED_* flags
 * @walk: mm_walk structure
 * Return: -EBUSY after page fault, or page fault error
 *
 * This function will be called whenever pmd_none() or pte_none() returns true,
 * or whenever there is no page directory covering the virtual address range.
 */
static int hmm_vma_fault(unsigned long addr, unsigned long end,
			 unsigned int required_fault, struct mm_walk *walk)
{
	struct hmm_vma_walk *hmm_vma_walk = walk->private;
	struct vm_area_struct *vma = walk->vma;
	unsigned int fault_flags = FAULT_FLAG_REMOTE;

	WARN_ON_ONCE(!required_fault);
	hmm_vma_walk->last = addr;

	if (required_fault & HMM_NEED_WRITE_FAULT) {
		if (!(vma->vm_flags & VM_WRITE))
			return -EPERM;
		fault_flags |= FAULT_FLAG_WRITE;
	}

	for (; addr < end; addr += PAGE_SIZE)
<<<<<<< HEAD
		if (handle_mm_fault(vma, addr, fault_flags) & VM_FAULT_ERROR)
=======
		if (handle_mm_fault(vma, addr, fault_flags, NULL) &
		    VM_FAULT_ERROR)
>>>>>>> 7d2a07b7
			return -EFAULT;
	return -EBUSY;
}

static unsigned int hmm_pte_need_fault(const struct hmm_vma_walk *hmm_vma_walk,
				       unsigned long pfn_req_flags,
				       unsigned long cpu_flags)
{
	struct hmm_range *range = hmm_vma_walk->range;

	/*
	 * So we not only consider the individual per page request we also
	 * consider the default flags requested for the range. The API can
	 * be used 2 ways. The first one where the HMM user coalesces
	 * multiple page faults into one request and sets flags per pfn for
	 * those faults. The second one where the HMM user wants to pre-
	 * fault a range with specific flags. For the latter one it is a
	 * waste to have the user pre-fill the pfn arrays with a default
	 * flags value.
	 */
	pfn_req_flags &= range->pfn_flags_mask;
	pfn_req_flags |= range->default_flags;

	/* We aren't ask to do anything ... */
	if (!(pfn_req_flags & HMM_PFN_REQ_FAULT))
		return 0;

	/* Need to write fault ? */
	if ((pfn_req_flags & HMM_PFN_REQ_WRITE) &&
	    !(cpu_flags & HMM_PFN_WRITE))
		return HMM_NEED_FAULT | HMM_NEED_WRITE_FAULT;

	/* If CPU page table is not valid then we need to fault */
	if (!(cpu_flags & HMM_PFN_VALID))
		return HMM_NEED_FAULT;
	return 0;
}

static unsigned int
hmm_range_need_fault(const struct hmm_vma_walk *hmm_vma_walk,
		     const unsigned long hmm_pfns[], unsigned long npages,
		     unsigned long cpu_flags)
{
	struct hmm_range *range = hmm_vma_walk->range;
	unsigned int required_fault = 0;
	unsigned long i;

	/*
	 * If the default flags do not request to fault pages, and the mask does
	 * not allow for individual pages to be faulted, then
	 * hmm_pte_need_fault() will always return 0.
	 */
	if (!((range->default_flags | range->pfn_flags_mask) &
	      HMM_PFN_REQ_FAULT))
		return 0;

	for (i = 0; i < npages; ++i) {
		required_fault |= hmm_pte_need_fault(hmm_vma_walk, hmm_pfns[i],
						     cpu_flags);
		if (required_fault == HMM_NEED_ALL_BITS)
			return required_fault;
	}
	return required_fault;
}

static int hmm_vma_walk_hole(unsigned long addr, unsigned long end,
			     __always_unused int depth, struct mm_walk *walk)
{
	struct hmm_vma_walk *hmm_vma_walk = walk->private;
	struct hmm_range *range = hmm_vma_walk->range;
	unsigned int required_fault;
	unsigned long i, npages;
	unsigned long *hmm_pfns;

	i = (addr - range->start) >> PAGE_SHIFT;
	npages = (end - addr) >> PAGE_SHIFT;
	hmm_pfns = &range->hmm_pfns[i];
	required_fault =
		hmm_range_need_fault(hmm_vma_walk, hmm_pfns, npages, 0);
	if (!walk->vma) {
		if (required_fault)
			return -EFAULT;
		return hmm_pfns_fill(addr, end, range, HMM_PFN_ERROR);
	}
	if (required_fault)
		return hmm_vma_fault(addr, end, required_fault, walk);
	return hmm_pfns_fill(addr, end, range, 0);
}

static inline unsigned long hmm_pfn_flags_order(unsigned long order)
{
	return order << HMM_PFN_ORDER_SHIFT;
}

static inline unsigned long pmd_to_hmm_pfn_flags(struct hmm_range *range,
						 pmd_t pmd)
{
	if (pmd_protnone(pmd))
		return 0;
	return (pmd_write(pmd) ? (HMM_PFN_VALID | HMM_PFN_WRITE) :
				 HMM_PFN_VALID) |
	       hmm_pfn_flags_order(PMD_SHIFT - PAGE_SHIFT);
}

#ifdef CONFIG_TRANSPARENT_HUGEPAGE
static int hmm_vma_handle_pmd(struct mm_walk *walk, unsigned long addr,
			      unsigned long end, unsigned long hmm_pfns[],
			      pmd_t pmd)
{
	struct hmm_vma_walk *hmm_vma_walk = walk->private;
	struct hmm_range *range = hmm_vma_walk->range;
	unsigned long pfn, npages, i;
	unsigned int required_fault;
	unsigned long cpu_flags;

	npages = (end - addr) >> PAGE_SHIFT;
	cpu_flags = pmd_to_hmm_pfn_flags(range, pmd);
	required_fault =
		hmm_range_need_fault(hmm_vma_walk, hmm_pfns, npages, cpu_flags);
	if (required_fault)
		return hmm_vma_fault(addr, end, required_fault, walk);

	pfn = pmd_pfn(pmd) + ((addr & ~PMD_MASK) >> PAGE_SHIFT);
	for (i = 0; addr < end; addr += PAGE_SIZE, i++, pfn++)
		hmm_pfns[i] = pfn | cpu_flags;
	return 0;
}
#else /* CONFIG_TRANSPARENT_HUGEPAGE */
/* stub to allow the code below to compile */
int hmm_vma_handle_pmd(struct mm_walk *walk, unsigned long addr,
		unsigned long end, unsigned long hmm_pfns[], pmd_t pmd);
#endif /* CONFIG_TRANSPARENT_HUGEPAGE */

static inline bool hmm_is_device_private_entry(struct hmm_range *range,
		swp_entry_t entry)
{
	return is_device_private_entry(entry) &&
<<<<<<< HEAD
		device_private_entry_to_page(entry)->pgmap->owner ==
=======
		pfn_swap_entry_to_page(entry)->pgmap->owner ==
>>>>>>> 7d2a07b7
		range->dev_private_owner;
}

static inline unsigned long pte_to_hmm_pfn_flags(struct hmm_range *range,
						 pte_t pte)
{
	if (pte_none(pte) || !pte_present(pte) || pte_protnone(pte))
		return 0;
	return pte_write(pte) ? (HMM_PFN_VALID | HMM_PFN_WRITE) : HMM_PFN_VALID;
}

static int hmm_vma_handle_pte(struct mm_walk *walk, unsigned long addr,
			      unsigned long end, pmd_t *pmdp, pte_t *ptep,
			      unsigned long *hmm_pfn)
{
	struct hmm_vma_walk *hmm_vma_walk = walk->private;
	struct hmm_range *range = hmm_vma_walk->range;
	unsigned int required_fault;
	unsigned long cpu_flags;
	pte_t pte = *ptep;
	uint64_t pfn_req_flags = *hmm_pfn;

	if (pte_none(pte)) {
		required_fault =
			hmm_pte_need_fault(hmm_vma_walk, pfn_req_flags, 0);
		if (required_fault)
			goto fault;
		*hmm_pfn = 0;
		return 0;
	}

	if (!pte_present(pte)) {
		swp_entry_t entry = pte_to_swp_entry(pte);

		/*
<<<<<<< HEAD
		 * Never fault in device private pages pages, but just report
=======
		 * Never fault in device private pages, but just report
>>>>>>> 7d2a07b7
		 * the PFN even if not present.
		 */
		if (hmm_is_device_private_entry(range, entry)) {
			cpu_flags = HMM_PFN_VALID;
<<<<<<< HEAD
			if (is_write_device_private_entry(entry))
				cpu_flags |= HMM_PFN_WRITE;
			*hmm_pfn = device_private_entry_to_pfn(entry) |
					cpu_flags;
=======
			if (is_writable_device_private_entry(entry))
				cpu_flags |= HMM_PFN_WRITE;
			*hmm_pfn = swp_offset(entry) | cpu_flags;
>>>>>>> 7d2a07b7
			return 0;
		}

		required_fault =
			hmm_pte_need_fault(hmm_vma_walk, pfn_req_flags, 0);
		if (!required_fault) {
			*hmm_pfn = 0;
			return 0;
		}

		if (!non_swap_entry(entry))
			goto fault;

<<<<<<< HEAD
=======
		if (is_device_exclusive_entry(entry))
			goto fault;

>>>>>>> 7d2a07b7
		if (is_migration_entry(entry)) {
			pte_unmap(ptep);
			hmm_vma_walk->last = addr;
			migration_entry_wait(walk->mm, pmdp, addr);
			return -EBUSY;
		}

		/* Report error for everything else */
		pte_unmap(ptep);
		return -EFAULT;
	}

	cpu_flags = pte_to_hmm_pfn_flags(range, pte);
	required_fault =
		hmm_pte_need_fault(hmm_vma_walk, pfn_req_flags, cpu_flags);
	if (required_fault)
		goto fault;

	/*
	 * Since each architecture defines a struct page for the zero page, just
	 * fall through and treat it like a normal page.
	 */
	if (pte_special(pte) && !is_zero_pfn(pte_pfn(pte))) {
		if (hmm_pte_need_fault(hmm_vma_walk, pfn_req_flags, 0)) {
			pte_unmap(ptep);
			return -EFAULT;
		}
		*hmm_pfn = HMM_PFN_ERROR;
		return 0;
	}

	*hmm_pfn = pte_pfn(pte) | cpu_flags;
	return 0;

fault:
	pte_unmap(ptep);
	/* Fault any virtual address we were asked to fault */
	return hmm_vma_fault(addr, end, required_fault, walk);
}

static int hmm_vma_walk_pmd(pmd_t *pmdp,
			    unsigned long start,
			    unsigned long end,
			    struct mm_walk *walk)
{
	struct hmm_vma_walk *hmm_vma_walk = walk->private;
	struct hmm_range *range = hmm_vma_walk->range;
	unsigned long *hmm_pfns =
		&range->hmm_pfns[(start - range->start) >> PAGE_SHIFT];
	unsigned long npages = (end - start) >> PAGE_SHIFT;
	unsigned long addr = start;
	pte_t *ptep;
	pmd_t pmd;

again:
	pmd = READ_ONCE(*pmdp);
	if (pmd_none(pmd))
		return hmm_vma_walk_hole(start, end, -1, walk);

	if (thp_migration_supported() && is_pmd_migration_entry(pmd)) {
		if (hmm_range_need_fault(hmm_vma_walk, hmm_pfns, npages, 0)) {
			hmm_vma_walk->last = addr;
			pmd_migration_entry_wait(walk->mm, pmdp);
			return -EBUSY;
		}
		return hmm_pfns_fill(start, end, range, 0);
	}

	if (!pmd_present(pmd)) {
		if (hmm_range_need_fault(hmm_vma_walk, hmm_pfns, npages, 0))
			return -EFAULT;
		return hmm_pfns_fill(start, end, range, HMM_PFN_ERROR);
	}

	if (pmd_devmap(pmd) || pmd_trans_huge(pmd)) {
		/*
		 * No need to take pmd_lock here, even if some other thread
		 * is splitting the huge pmd we will get that event through
		 * mmu_notifier callback.
		 *
		 * So just read pmd value and check again it's a transparent
		 * huge or device mapping one and compute corresponding pfn
		 * values.
		 */
		pmd = pmd_read_atomic(pmdp);
		barrier();
		if (!pmd_devmap(pmd) && !pmd_trans_huge(pmd))
			goto again;

		return hmm_vma_handle_pmd(walk, addr, end, hmm_pfns, pmd);
	}

	/*
	 * We have handled all the valid cases above ie either none, migration,
	 * huge or transparent huge. At this point either it is a valid pmd
	 * entry pointing to pte directory or it is a bad pmd that will not
	 * recover.
	 */
	if (pmd_bad(pmd)) {
		if (hmm_range_need_fault(hmm_vma_walk, hmm_pfns, npages, 0))
			return -EFAULT;
		return hmm_pfns_fill(start, end, range, HMM_PFN_ERROR);
	}

	ptep = pte_offset_map(pmdp, addr);
	for (; addr < end; addr += PAGE_SIZE, ptep++, hmm_pfns++) {
		int r;

		r = hmm_vma_handle_pte(walk, addr, end, pmdp, ptep, hmm_pfns);
		if (r) {
			/* hmm_vma_handle_pte() did pte_unmap() */
			return r;
		}
	}
	pte_unmap(ptep - 1);
	return 0;
}

#if defined(CONFIG_ARCH_HAS_PTE_DEVMAP) && \
    defined(CONFIG_HAVE_ARCH_TRANSPARENT_HUGEPAGE_PUD)
static inline unsigned long pud_to_hmm_pfn_flags(struct hmm_range *range,
						 pud_t pud)
{
	if (!pud_present(pud))
		return 0;
	return (pud_write(pud) ? (HMM_PFN_VALID | HMM_PFN_WRITE) :
				 HMM_PFN_VALID) |
	       hmm_pfn_flags_order(PUD_SHIFT - PAGE_SHIFT);
}

static int hmm_vma_walk_pud(pud_t *pudp, unsigned long start, unsigned long end,
		struct mm_walk *walk)
{
	struct hmm_vma_walk *hmm_vma_walk = walk->private;
	struct hmm_range *range = hmm_vma_walk->range;
	unsigned long addr = start;
	pud_t pud;
	int ret = 0;
	spinlock_t *ptl = pud_trans_huge_lock(pudp, walk->vma);

	if (!ptl)
		return 0;

	/* Normally we don't want to split the huge page */
	walk->action = ACTION_CONTINUE;

	pud = READ_ONCE(*pudp);
	if (pud_none(pud)) {
		spin_unlock(ptl);
		return hmm_vma_walk_hole(start, end, -1, walk);
	}

	if (pud_huge(pud) && pud_devmap(pud)) {
		unsigned long i, npages, pfn;
		unsigned int required_fault;
		unsigned long *hmm_pfns;
		unsigned long cpu_flags;

		if (!pud_present(pud)) {
			spin_unlock(ptl);
			return hmm_vma_walk_hole(start, end, -1, walk);
		}

		i = (addr - range->start) >> PAGE_SHIFT;
		npages = (end - addr) >> PAGE_SHIFT;
		hmm_pfns = &range->hmm_pfns[i];

		cpu_flags = pud_to_hmm_pfn_flags(range, pud);
		required_fault = hmm_range_need_fault(hmm_vma_walk, hmm_pfns,
						      npages, cpu_flags);
		if (required_fault) {
			spin_unlock(ptl);
			return hmm_vma_fault(addr, end, required_fault, walk);
		}

		pfn = pud_pfn(pud) + ((addr & ~PUD_MASK) >> PAGE_SHIFT);
		for (i = 0; i < npages; ++i, ++pfn)
			hmm_pfns[i] = pfn | cpu_flags;
		goto out_unlock;
	}

	/* Ask for the PUD to be split */
	walk->action = ACTION_SUBTREE;

out_unlock:
	spin_unlock(ptl);
	return ret;
}
#else
#define hmm_vma_walk_pud	NULL
#endif

#ifdef CONFIG_HUGETLB_PAGE
static int hmm_vma_walk_hugetlb_entry(pte_t *pte, unsigned long hmask,
				      unsigned long start, unsigned long end,
				      struct mm_walk *walk)
{
	unsigned long addr = start, i, pfn;
	struct hmm_vma_walk *hmm_vma_walk = walk->private;
	struct hmm_range *range = hmm_vma_walk->range;
	struct vm_area_struct *vma = walk->vma;
	unsigned int required_fault;
	unsigned long pfn_req_flags;
	unsigned long cpu_flags;
	spinlock_t *ptl;
	pte_t entry;

	ptl = huge_pte_lock(hstate_vma(vma), walk->mm, pte);
	entry = huge_ptep_get(pte);

	i = (start - range->start) >> PAGE_SHIFT;
	pfn_req_flags = range->hmm_pfns[i];
	cpu_flags = pte_to_hmm_pfn_flags(range, entry) |
		    hmm_pfn_flags_order(huge_page_order(hstate_vma(vma)));
	required_fault =
		hmm_pte_need_fault(hmm_vma_walk, pfn_req_flags, cpu_flags);
	if (required_fault) {
		spin_unlock(ptl);
		return hmm_vma_fault(addr, end, required_fault, walk);
	}

	pfn = pte_pfn(entry) + ((start & ~hmask) >> PAGE_SHIFT);
	for (; addr < end; addr += PAGE_SIZE, i++, pfn++)
		range->hmm_pfns[i] = pfn | cpu_flags;

	spin_unlock(ptl);
	return 0;
}
#else
#define hmm_vma_walk_hugetlb_entry NULL
#endif /* CONFIG_HUGETLB_PAGE */

static int hmm_vma_walk_test(unsigned long start, unsigned long end,
			     struct mm_walk *walk)
{
	struct hmm_vma_walk *hmm_vma_walk = walk->private;
	struct hmm_range *range = hmm_vma_walk->range;
	struct vm_area_struct *vma = walk->vma;

	if (!(vma->vm_flags & (VM_IO | VM_PFNMAP | VM_MIXEDMAP)) &&
	    vma->vm_flags & VM_READ)
		return 0;

	/*
	 * vma ranges that don't have struct page backing them or map I/O
	 * devices directly cannot be handled by hmm_range_fault().
	 *
	 * If the vma does not allow read access, then assume that it does not
	 * allow write access either. HMM does not support architectures that
	 * allow write without read.
	 *
	 * If a fault is requested for an unsupported range then it is a hard
	 * failure.
	 */
	if (hmm_range_need_fault(hmm_vma_walk,
				 range->hmm_pfns +
					 ((start - range->start) >> PAGE_SHIFT),
				 (end - start) >> PAGE_SHIFT, 0))
		return -EFAULT;

	hmm_pfns_fill(start, end, range, HMM_PFN_ERROR);

	/* Skip this vma and continue processing the next vma. */
	return 1;
}

static const struct mm_walk_ops hmm_walk_ops = {
	.pud_entry	= hmm_vma_walk_pud,
	.pmd_entry	= hmm_vma_walk_pmd,
	.pte_hole	= hmm_vma_walk_hole,
	.hugetlb_entry	= hmm_vma_walk_hugetlb_entry,
	.test_walk	= hmm_vma_walk_test,
};

/**
 * hmm_range_fault - try to fault some address in a virtual address range
 * @range:	argument structure
 *
 * Returns 0 on success or one of the following error codes:
 *
 * -EINVAL:	Invalid arguments or mm or virtual address is in an invalid vma
 *		(e.g., device file vma).
 * -ENOMEM:	Out of memory.
 * -EPERM:	Invalid permission (e.g., asking for write and range is read
 *		only).
 * -EBUSY:	The range has been invalidated and the caller needs to wait for
 *		the invalidation to finish.
 * -EFAULT:     A page was requested to be valid and could not be made valid
 *              ie it has no backing VMA or it is illegal to access
 *
 * This is similar to get_user_pages(), except that it can read the page tables
 * without mutating them (ie causing faults).
 */
int hmm_range_fault(struct hmm_range *range)
{
	struct hmm_vma_walk hmm_vma_walk = {
		.range = range,
		.last = range->start,
	};
	struct mm_struct *mm = range->notifier->mm;
	int ret;

<<<<<<< HEAD
	lockdep_assert_held(&mm->mmap_sem);
=======
	mmap_assert_locked(mm);
>>>>>>> 7d2a07b7

	do {
		/* If range is no longer valid force retry. */
		if (mmu_interval_check_retry(range->notifier,
					     range->notifier_seq))
			return -EBUSY;
		ret = walk_page_range(mm, hmm_vma_walk.last, range->end,
				      &hmm_walk_ops, &hmm_vma_walk);
		/*
		 * When -EBUSY is returned the loop restarts with
		 * hmm_vma_walk.last set to an address that has not been stored
		 * in pfns. All entries < last in the pfn array are set to their
		 * output, and all >= are still at their input values.
		 */
	} while (ret == -EBUSY);
	return ret;
}
EXPORT_SYMBOL(hmm_range_fault);<|MERGE_RESOLUTION|>--- conflicted
+++ resolved
@@ -26,11 +26,8 @@
 #include <linux/mmu_notifier.h>
 #include <linux/memory_hotplug.h>
 
-<<<<<<< HEAD
-=======
 #include "internal.h"
 
->>>>>>> 7d2a07b7
 struct hmm_vma_walk {
 	struct hmm_range	*range;
 	unsigned long		last;
@@ -80,12 +77,8 @@
 	}
 
 	for (; addr < end; addr += PAGE_SIZE)
-<<<<<<< HEAD
-		if (handle_mm_fault(vma, addr, fault_flags) & VM_FAULT_ERROR)
-=======
 		if (handle_mm_fault(vma, addr, fault_flags, NULL) &
 		    VM_FAULT_ERROR)
->>>>>>> 7d2a07b7
 			return -EFAULT;
 	return -EBUSY;
 }
@@ -223,11 +216,7 @@
 		swp_entry_t entry)
 {
 	return is_device_private_entry(entry) &&
-<<<<<<< HEAD
-		device_private_entry_to_page(entry)->pgmap->owner ==
-=======
 		pfn_swap_entry_to_page(entry)->pgmap->owner ==
->>>>>>> 7d2a07b7
 		range->dev_private_owner;
 }
 
@@ -263,25 +252,14 @@
 		swp_entry_t entry = pte_to_swp_entry(pte);
 
 		/*
-<<<<<<< HEAD
-		 * Never fault in device private pages pages, but just report
-=======
 		 * Never fault in device private pages, but just report
->>>>>>> 7d2a07b7
 		 * the PFN even if not present.
 		 */
 		if (hmm_is_device_private_entry(range, entry)) {
 			cpu_flags = HMM_PFN_VALID;
-<<<<<<< HEAD
-			if (is_write_device_private_entry(entry))
-				cpu_flags |= HMM_PFN_WRITE;
-			*hmm_pfn = device_private_entry_to_pfn(entry) |
-					cpu_flags;
-=======
 			if (is_writable_device_private_entry(entry))
 				cpu_flags |= HMM_PFN_WRITE;
 			*hmm_pfn = swp_offset(entry) | cpu_flags;
->>>>>>> 7d2a07b7
 			return 0;
 		}
 
@@ -295,12 +273,9 @@
 		if (!non_swap_entry(entry))
 			goto fault;
 
-<<<<<<< HEAD
-=======
 		if (is_device_exclusive_entry(entry))
 			goto fault;
 
->>>>>>> 7d2a07b7
 		if (is_migration_entry(entry)) {
 			pte_unmap(ptep);
 			hmm_vma_walk->last = addr;
@@ -603,11 +578,7 @@
 	struct mm_struct *mm = range->notifier->mm;
 	int ret;
 
-<<<<<<< HEAD
-	lockdep_assert_held(&mm->mmap_sem);
-=======
 	mmap_assert_locked(mm);
->>>>>>> 7d2a07b7
 
 	do {
 		/* If range is no longer valid force retry. */
